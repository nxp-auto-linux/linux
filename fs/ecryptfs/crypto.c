// SPDX-License-Identifier: GPL-2.0-or-later
/*
 * eCryptfs: Linux filesystem encryption layer
 *
 * Copyright (C) 1997-2004 Erez Zadok
 * Copyright (C) 2001-2004 Stony Brook University
 * Copyright (C) 2004-2007 International Business Machines Corp.
 *   Author(s): Michael A. Halcrow <mahalcro@us.ibm.com>
 *   		Michael C. Thompson <mcthomps@us.ibm.com>
 */

#include <crypto/hash.h>
#include <crypto/skcipher.h>
#include <linux/fs.h>
#include <linux/mount.h>
#include <linux/pagemap.h>
#include <linux/random.h>
#include <linux/compiler.h>
#include <linux/key.h>
#include <linux/namei.h>
#include <linux/file.h>
#include <linux/scatterlist.h>
#include <linux/slab.h>
#include <asm/unaligned.h>
#include <linux/kernel.h>
#include <linux/xattr.h>
#include "ecryptfs_kernel.h"

#define DECRYPT		0
#define ENCRYPT		1

/**
 * ecryptfs_from_hex
 * @dst: Buffer to take the bytes from src hex; must be at least of
 *       size (src_size / 2)
 * @src: Buffer to be converted from a hex string representation to raw value
 * @dst_size: size of dst buffer, or number of hex characters pairs to convert
 */
void ecryptfs_from_hex(char *dst, char *src, int dst_size)
{
	int x;
	char tmp[3] = { 0, };

	for (x = 0; x < dst_size; x++) {
		tmp[0] = src[x * 2];
		tmp[1] = src[x * 2 + 1];
		dst[x] = (unsigned char)simple_strtol(tmp, NULL, 16);
	}
}

/**
 * ecryptfs_calculate_md5 - calculates the md5 of @src
 * @dst: Pointer to 16 bytes of allocated memory
 * @crypt_stat: Pointer to crypt_stat struct for the current inode
 * @src: Data to be md5'd
 * @len: Length of @src
 *
 * Uses the allocated crypto context that crypt_stat references to
 * generate the MD5 sum of the contents of src.
 */
static int ecryptfs_calculate_md5(char *dst,
				  struct ecryptfs_crypt_stat *crypt_stat,
				  char *src, int len)
{
	int rc = crypto_shash_tfm_digest(crypt_stat->hash_tfm, src, len, dst);

	if (rc) {
		printk(KERN_ERR
		       "%s: Error computing crypto hash; rc = [%d]\n",
		       __func__, rc);
		goto out;
	}
out:
	return rc;
}

static int ecryptfs_crypto_api_algify_cipher_name(char **algified_name,
						  char *cipher_name,
						  char *chaining_modifier)
{
	int cipher_name_len = strlen(cipher_name);
	int chaining_modifier_len = strlen(chaining_modifier);
	int algified_name_len;
	int rc;

	algified_name_len = (chaining_modifier_len + cipher_name_len + 3);
	(*algified_name) = kmalloc(algified_name_len, GFP_KERNEL);
	if (!(*algified_name)) {
		rc = -ENOMEM;
		goto out;
	}
	snprintf((*algified_name), algified_name_len, "%s(%s)",
		 chaining_modifier, cipher_name);
	rc = 0;
out:
	return rc;
}

/**
 * ecryptfs_derive_iv
 * @iv: destination for the derived iv vale
 * @crypt_stat: Pointer to crypt_stat struct for the current inode
 * @offset: Offset of the extent whose IV we are to derive
 *
 * Generate the initialization vector from the given root IV and page
 * offset.
 *
 * Returns zero on success; non-zero on error.
 */
int ecryptfs_derive_iv(char *iv, struct ecryptfs_crypt_stat *crypt_stat,
		       loff_t offset)
{
	int rc = 0;
	char dst[MD5_DIGEST_SIZE];
	char src[ECRYPTFS_MAX_IV_BYTES + 16];

	if (unlikely(ecryptfs_verbosity > 0)) {
		ecryptfs_printk(KERN_DEBUG, "root iv:\n");
		ecryptfs_dump_hex(crypt_stat->root_iv, crypt_stat->iv_bytes);
	}
	/* TODO: It is probably secure to just cast the least
	 * significant bits of the root IV into an unsigned long and
	 * add the offset to that rather than go through all this
	 * hashing business. -Halcrow */
	memcpy(src, crypt_stat->root_iv, crypt_stat->iv_bytes);
	memset((src + crypt_stat->iv_bytes), 0, 16);
	snprintf((src + crypt_stat->iv_bytes), 16, "%lld", offset);
	if (unlikely(ecryptfs_verbosity > 0)) {
		ecryptfs_printk(KERN_DEBUG, "source:\n");
		ecryptfs_dump_hex(src, (crypt_stat->iv_bytes + 16));
	}
	rc = ecryptfs_calculate_md5(dst, crypt_stat, src,
				    (crypt_stat->iv_bytes + 16));
	if (rc) {
		ecryptfs_printk(KERN_WARNING, "Error attempting to compute "
				"MD5 while generating IV for a page\n");
		goto out;
	}
	memcpy(iv, dst, crypt_stat->iv_bytes);
	if (unlikely(ecryptfs_verbosity > 0)) {
		ecryptfs_printk(KERN_DEBUG, "derived iv:\n");
		ecryptfs_dump_hex(iv, crypt_stat->iv_bytes);
	}
out:
	return rc;
}

/**
 * ecryptfs_init_crypt_stat
 * @crypt_stat: Pointer to the crypt_stat struct to initialize.
 *
 * Initialize the crypt_stat structure.
 */
int ecryptfs_init_crypt_stat(struct ecryptfs_crypt_stat *crypt_stat)
{
	struct crypto_shash *tfm;
	int rc;

	tfm = crypto_alloc_shash(ECRYPTFS_DEFAULT_HASH, 0, 0);
	if (IS_ERR(tfm)) {
		rc = PTR_ERR(tfm);
		ecryptfs_printk(KERN_ERR, "Error attempting to "
				"allocate crypto context; rc = [%d]\n",
				rc);
		return rc;
	}

	memset((void *)crypt_stat, 0, sizeof(struct ecryptfs_crypt_stat));
	INIT_LIST_HEAD(&crypt_stat->keysig_list);
	mutex_init(&crypt_stat->keysig_list_mutex);
	mutex_init(&crypt_stat->cs_mutex);
	mutex_init(&crypt_stat->cs_tfm_mutex);
	crypt_stat->hash_tfm = tfm;
	crypt_stat->flags |= ECRYPTFS_STRUCT_INITIALIZED;

	return 0;
}

/**
 * ecryptfs_destroy_crypt_stat
 * @crypt_stat: Pointer to the crypt_stat struct to initialize.
 *
 * Releases all memory associated with a crypt_stat struct.
 */
void ecryptfs_destroy_crypt_stat(struct ecryptfs_crypt_stat *crypt_stat)
{
	struct ecryptfs_key_sig *key_sig, *key_sig_tmp;

	crypto_free_skcipher(crypt_stat->tfm);
	crypto_free_shash(crypt_stat->hash_tfm);
	list_for_each_entry_safe(key_sig, key_sig_tmp,
				 &crypt_stat->keysig_list, crypt_stat_list) {
		list_del(&key_sig->crypt_stat_list);
		kmem_cache_free(ecryptfs_key_sig_cache, key_sig);
	}
	memset(crypt_stat, 0, sizeof(struct ecryptfs_crypt_stat));
}

void ecryptfs_destroy_mount_crypt_stat(
	struct ecryptfs_mount_crypt_stat *mount_crypt_stat)
{
	struct ecryptfs_global_auth_tok *auth_tok, *auth_tok_tmp;

	if (!(mount_crypt_stat->flags & ECRYPTFS_MOUNT_CRYPT_STAT_INITIALIZED))
		return;
	mutex_lock(&mount_crypt_stat->global_auth_tok_list_mutex);
	list_for_each_entry_safe(auth_tok, auth_tok_tmp,
				 &mount_crypt_stat->global_auth_tok_list,
				 mount_crypt_stat_list) {
		list_del(&auth_tok->mount_crypt_stat_list);
		if (!(auth_tok->flags & ECRYPTFS_AUTH_TOK_INVALID))
			key_put(auth_tok->global_auth_tok_key);
		kmem_cache_free(ecryptfs_global_auth_tok_cache, auth_tok);
	}
	mutex_unlock(&mount_crypt_stat->global_auth_tok_list_mutex);
	memset(mount_crypt_stat, 0, sizeof(struct ecryptfs_mount_crypt_stat));
}

/**
 * virt_to_scatterlist
 * @addr: Virtual address
 * @size: Size of data; should be an even multiple of the block size
 * @sg: Pointer to scatterlist array; set to NULL to obtain only
 *      the number of scatterlist structs required in array
 * @sg_size: Max array size
 *
 * Fills in a scatterlist array with page references for a passed
 * virtual address.
 *
 * Returns the number of scatterlist structs in array used
 */
int virt_to_scatterlist(const void *addr, int size, struct scatterlist *sg,
			int sg_size)
{
	int i = 0;
	struct page *pg;
	int offset;
	int remainder_of_page;

	sg_init_table(sg, sg_size);

	while (size > 0 && i < sg_size) {
		pg = virt_to_page(addr);
		offset = offset_in_page(addr);
		sg_set_page(&sg[i], pg, 0, offset);
		remainder_of_page = PAGE_SIZE - offset;
		if (size >= remainder_of_page) {
			sg[i].length = remainder_of_page;
			addr += remainder_of_page;
			size -= remainder_of_page;
		} else {
			sg[i].length = size;
			addr += size;
			size = 0;
		}
		i++;
	}
	if (size > 0)
		return -ENOMEM;
	return i;
}

struct extent_crypt_result {
	struct completion completion;
	int rc;
};

static void extent_crypt_complete(struct crypto_async_request *req, int rc)
{
	struct extent_crypt_result *ecr = req->data;

	if (rc == -EINPROGRESS)
		return;

	ecr->rc = rc;
	complete(&ecr->completion);
}

/**
 * crypt_scatterlist
 * @crypt_stat: Pointer to the crypt_stat struct to initialize.
 * @dst_sg: Destination of the data after performing the crypto operation
 * @src_sg: Data to be encrypted or decrypted
 * @size: Length of data
 * @iv: IV to use
 * @op: ENCRYPT or DECRYPT to indicate the desired operation
 *
 * Returns the number of bytes encrypted or decrypted; negative value on error
 */
static int crypt_scatterlist(struct ecryptfs_crypt_stat *crypt_stat,
			     struct scatterlist *dst_sg,
			     struct scatterlist *src_sg, int size,
			     unsigned char *iv, int op)
{
	struct skcipher_request *req = NULL;
	struct extent_crypt_result ecr;
	int rc = 0;

<<<<<<< HEAD
	BUG_ON(!crypt_stat || !crypt_stat->tfm
	       || !(crypt_stat->flags & ECRYPTFS_STRUCT_INITIALIZED));
=======
>>>>>>> 3b17187f
	if (unlikely(ecryptfs_verbosity > 0)) {
		ecryptfs_printk(KERN_DEBUG, "Key size [%zd]; key:\n",
				crypt_stat->key_size);
		ecryptfs_dump_hex(crypt_stat->key,
				  crypt_stat->key_size);
	}

	init_completion(&ecr.completion);

	mutex_lock(&crypt_stat->cs_tfm_mutex);
	req = skcipher_request_alloc(crypt_stat->tfm, GFP_NOFS);
	if (!req) {
		mutex_unlock(&crypt_stat->cs_tfm_mutex);
		rc = -ENOMEM;
		goto out;
	}

	skcipher_request_set_callback(req,
			CRYPTO_TFM_REQ_MAY_BACKLOG | CRYPTO_TFM_REQ_MAY_SLEEP,
			extent_crypt_complete, &ecr);
	/* Consider doing this once, when the file is opened */
	if (!(crypt_stat->flags & ECRYPTFS_KEY_SET)) {
		rc = crypto_skcipher_setkey(crypt_stat->tfm, crypt_stat->key,
					    crypt_stat->key_size);
		if (rc) {
			ecryptfs_printk(KERN_ERR,
					"Error setting key; rc = [%d]\n",
					rc);
			mutex_unlock(&crypt_stat->cs_tfm_mutex);
			rc = -EINVAL;
			goto out;
		}
		crypt_stat->flags |= ECRYPTFS_KEY_SET;
	}
	mutex_unlock(&crypt_stat->cs_tfm_mutex);
	skcipher_request_set_crypt(req, src_sg, dst_sg, size, iv);
	rc = op == ENCRYPT ? crypto_skcipher_encrypt(req) :
			     crypto_skcipher_decrypt(req);
	if (rc == -EINPROGRESS || rc == -EBUSY) {
		struct extent_crypt_result *ecr = req->base.data;

		wait_for_completion(&ecr->completion);
		rc = ecr->rc;
		reinit_completion(&ecr->completion);
	}
out:
	skcipher_request_free(req);
	return rc;
}

/*
 * lower_offset_for_page
 *
 * Convert an eCryptfs page index into a lower byte offset
 */
static loff_t lower_offset_for_page(struct ecryptfs_crypt_stat *crypt_stat,
				    struct page *page)
{
	return ecryptfs_lower_header_size(crypt_stat) +
	       ((loff_t)page->index << PAGE_SHIFT);
}

/**
 * crypt_extent
 * @crypt_stat: crypt_stat containing cryptographic context for the
 *              encryption operation
 * @dst_page: The page to write the result into
 * @src_page: The page to read from
 * @extent_offset: Page extent offset for use in generating IV
 * @op: ENCRYPT or DECRYPT to indicate the desired operation
 *
 * Encrypts or decrypts one extent of data.
 *
 * Return zero on success; non-zero otherwise
 */
static int crypt_extent(struct ecryptfs_crypt_stat *crypt_stat,
			struct page *dst_page,
			struct page *src_page,
			unsigned long extent_offset, int op)
{
	pgoff_t page_index = op == ENCRYPT ? src_page->index : dst_page->index;
	loff_t extent_base;
	char extent_iv[ECRYPTFS_MAX_IV_BYTES];
	struct scatterlist src_sg, dst_sg;
	size_t extent_size = crypt_stat->extent_size;
	int rc;

	extent_base = (((loff_t)page_index) * (PAGE_SIZE / extent_size));
	rc = ecryptfs_derive_iv(extent_iv, crypt_stat,
				(extent_base + extent_offset));
	if (rc) {
		ecryptfs_printk(KERN_ERR, "Error attempting to derive IV for "
			"extent [0x%.16llx]; rc = [%d]\n",
			(unsigned long long)(extent_base + extent_offset), rc);
		goto out;
	}

	sg_init_table(&src_sg, 1);
	sg_init_table(&dst_sg, 1);

	sg_set_page(&src_sg, src_page, extent_size,
		    extent_offset * extent_size);
	sg_set_page(&dst_sg, dst_page, extent_size,
		    extent_offset * extent_size);

	rc = crypt_scatterlist(crypt_stat, &dst_sg, &src_sg, extent_size,
			       extent_iv, op);
	if (rc < 0) {
		printk(KERN_ERR "%s: Error attempting to crypt page with "
		       "page_index = [%ld], extent_offset = [%ld]; "
		       "rc = [%d]\n", __func__, page_index, extent_offset, rc);
		goto out;
	}
	rc = 0;
out:
	return rc;
}

/**
 * ecryptfs_encrypt_page
 * @page: Page mapped from the eCryptfs inode for the file; contains
 *        decrypted content that needs to be encrypted (to a temporary
 *        page; not in place) and written out to the lower file
 *
 * Encrypt an eCryptfs page. This is done on a per-extent basis. Note
 * that eCryptfs pages may straddle the lower pages -- for instance,
 * if the file was created on a machine with an 8K page size
 * (resulting in an 8K header), and then the file is copied onto a
 * host with a 32K page size, then when reading page 0 of the eCryptfs
 * file, 24K of page 0 of the lower file will be read and decrypted,
 * and then 8K of page 1 of the lower file will be read and decrypted.
 *
 * Returns zero on success; negative on error
 */
int ecryptfs_encrypt_page(struct page *page)
{
	struct inode *ecryptfs_inode;
	struct ecryptfs_crypt_stat *crypt_stat;
	char *enc_extent_virt;
	struct page *enc_extent_page = NULL;
	loff_t extent_offset;
	loff_t lower_offset;
	int rc = 0;

	ecryptfs_inode = page->mapping->host;
	crypt_stat =
		&(ecryptfs_inode_to_private(ecryptfs_inode)->crypt_stat);
	BUG_ON(!(crypt_stat->flags & ECRYPTFS_ENCRYPTED));
	enc_extent_page = alloc_page(GFP_USER);
	if (!enc_extent_page) {
		rc = -ENOMEM;
		ecryptfs_printk(KERN_ERR, "Error allocating memory for "
				"encrypted extent\n");
		goto out;
	}

	for (extent_offset = 0;
	     extent_offset < (PAGE_SIZE / crypt_stat->extent_size);
	     extent_offset++) {
		rc = crypt_extent(crypt_stat, enc_extent_page, page,
				  extent_offset, ENCRYPT);
		if (rc) {
			printk(KERN_ERR "%s: Error encrypting extent; "
			       "rc = [%d]\n", __func__, rc);
			goto out;
		}
	}

	lower_offset = lower_offset_for_page(crypt_stat, page);
	enc_extent_virt = kmap(enc_extent_page);
	rc = ecryptfs_write_lower(ecryptfs_inode, enc_extent_virt, lower_offset,
				  PAGE_SIZE);
	kunmap(enc_extent_page);
	if (rc < 0) {
		ecryptfs_printk(KERN_ERR,
			"Error attempting to write lower page; rc = [%d]\n",
			rc);
		goto out;
	}
	rc = 0;
out:
	if (enc_extent_page) {
		__free_page(enc_extent_page);
	}
	return rc;
}

/**
 * ecryptfs_decrypt_page
 * @page: Page mapped from the eCryptfs inode for the file; data read
 *        and decrypted from the lower file will be written into this
 *        page
 *
 * Decrypt an eCryptfs page. This is done on a per-extent basis. Note
 * that eCryptfs pages may straddle the lower pages -- for instance,
 * if the file was created on a machine with an 8K page size
 * (resulting in an 8K header), and then the file is copied onto a
 * host with a 32K page size, then when reading page 0 of the eCryptfs
 * file, 24K of page 0 of the lower file will be read and decrypted,
 * and then 8K of page 1 of the lower file will be read and decrypted.
 *
 * Returns zero on success; negative on error
 */
int ecryptfs_decrypt_page(struct page *page)
{
	struct inode *ecryptfs_inode;
	struct ecryptfs_crypt_stat *crypt_stat;
	char *page_virt;
	unsigned long extent_offset;
	loff_t lower_offset;
	int rc = 0;

	ecryptfs_inode = page->mapping->host;
	crypt_stat =
		&(ecryptfs_inode_to_private(ecryptfs_inode)->crypt_stat);
	BUG_ON(!(crypt_stat->flags & ECRYPTFS_ENCRYPTED));

	lower_offset = lower_offset_for_page(crypt_stat, page);
	page_virt = kmap(page);
	rc = ecryptfs_read_lower(page_virt, lower_offset, PAGE_SIZE,
				 ecryptfs_inode);
	kunmap(page);
	if (rc < 0) {
		ecryptfs_printk(KERN_ERR,
			"Error attempting to read lower page; rc = [%d]\n",
			rc);
		goto out;
	}

	for (extent_offset = 0;
	     extent_offset < (PAGE_SIZE / crypt_stat->extent_size);
	     extent_offset++) {
		rc = crypt_extent(crypt_stat, page, page,
				  extent_offset, DECRYPT);
		if (rc) {
			printk(KERN_ERR "%s: Error decrypting extent; "
			       "rc = [%d]\n", __func__, rc);
			goto out;
		}
	}
out:
	return rc;
}

#define ECRYPTFS_MAX_SCATTERLIST_LEN 4

/**
 * ecryptfs_init_crypt_ctx
 * @crypt_stat: Uninitialized crypt stats structure
 *
 * Initialize the crypto context.
 *
 * TODO: Performance: Keep a cache of initialized cipher contexts;
 * only init if needed
 */
int ecryptfs_init_crypt_ctx(struct ecryptfs_crypt_stat *crypt_stat)
{
	char *full_alg_name;
	int rc = -EINVAL;

	ecryptfs_printk(KERN_DEBUG,
			"Initializing cipher [%s]; strlen = [%d]; "
			"key_size_bits = [%zd]\n",
			crypt_stat->cipher, (int)strlen(crypt_stat->cipher),
			crypt_stat->key_size << 3);
	mutex_lock(&crypt_stat->cs_tfm_mutex);
	if (crypt_stat->tfm) {
		rc = 0;
		goto out_unlock;
	}
	rc = ecryptfs_crypto_api_algify_cipher_name(&full_alg_name,
						    crypt_stat->cipher, "cbc");
	if (rc)
		goto out_unlock;
	crypt_stat->tfm = crypto_alloc_skcipher(full_alg_name, 0, 0);
	if (IS_ERR(crypt_stat->tfm)) {
		rc = PTR_ERR(crypt_stat->tfm);
		crypt_stat->tfm = NULL;
		ecryptfs_printk(KERN_ERR, "cryptfs: init_crypt_ctx(): "
				"Error initializing cipher [%s]\n",
				full_alg_name);
		goto out_free;
	}
	crypto_skcipher_set_flags(crypt_stat->tfm,
				  CRYPTO_TFM_REQ_FORBID_WEAK_KEYS);
	rc = 0;
out_free:
	kfree(full_alg_name);
out_unlock:
	mutex_unlock(&crypt_stat->cs_tfm_mutex);
	return rc;
}

static void set_extent_mask_and_shift(struct ecryptfs_crypt_stat *crypt_stat)
{
	int extent_size_tmp;

	crypt_stat->extent_mask = 0xFFFFFFFF;
	crypt_stat->extent_shift = 0;
	if (crypt_stat->extent_size == 0)
		return;
	extent_size_tmp = crypt_stat->extent_size;
	while ((extent_size_tmp & 0x01) == 0) {
		extent_size_tmp >>= 1;
		crypt_stat->extent_mask <<= 1;
		crypt_stat->extent_shift++;
	}
}

void ecryptfs_set_default_sizes(struct ecryptfs_crypt_stat *crypt_stat)
{
	/* Default values; may be overwritten as we are parsing the
	 * packets. */
	crypt_stat->extent_size = ECRYPTFS_DEFAULT_EXTENT_SIZE;
	set_extent_mask_and_shift(crypt_stat);
	crypt_stat->iv_bytes = ECRYPTFS_DEFAULT_IV_BYTES;
	if (crypt_stat->flags & ECRYPTFS_METADATA_IN_XATTR)
		crypt_stat->metadata_size = ECRYPTFS_MINIMUM_HEADER_EXTENT_SIZE;
	else {
		if (PAGE_SIZE <= ECRYPTFS_MINIMUM_HEADER_EXTENT_SIZE)
			crypt_stat->metadata_size =
				ECRYPTFS_MINIMUM_HEADER_EXTENT_SIZE;
		else
			crypt_stat->metadata_size = PAGE_SIZE;
	}
}

/*
 * ecryptfs_compute_root_iv
 *
 * On error, sets the root IV to all 0's.
 */
int ecryptfs_compute_root_iv(struct ecryptfs_crypt_stat *crypt_stat)
{
	int rc = 0;
	char dst[MD5_DIGEST_SIZE];

	BUG_ON(crypt_stat->iv_bytes > MD5_DIGEST_SIZE);
	BUG_ON(crypt_stat->iv_bytes <= 0);
	if (!(crypt_stat->flags & ECRYPTFS_KEY_VALID)) {
		rc = -EINVAL;
		ecryptfs_printk(KERN_WARNING, "Session key not valid; "
				"cannot generate root IV\n");
		goto out;
	}
	rc = ecryptfs_calculate_md5(dst, crypt_stat, crypt_stat->key,
				    crypt_stat->key_size);
	if (rc) {
		ecryptfs_printk(KERN_WARNING, "Error attempting to compute "
				"MD5 while generating root IV\n");
		goto out;
	}
	memcpy(crypt_stat->root_iv, dst, crypt_stat->iv_bytes);
out:
	if (rc) {
		memset(crypt_stat->root_iv, 0, crypt_stat->iv_bytes);
		crypt_stat->flags |= ECRYPTFS_SECURITY_WARNING;
	}
	return rc;
}

static void ecryptfs_generate_new_key(struct ecryptfs_crypt_stat *crypt_stat)
{
	get_random_bytes(crypt_stat->key, crypt_stat->key_size);
	crypt_stat->flags |= ECRYPTFS_KEY_VALID;
	ecryptfs_compute_root_iv(crypt_stat);
	if (unlikely(ecryptfs_verbosity > 0)) {
		ecryptfs_printk(KERN_DEBUG, "Generated new session key:\n");
		ecryptfs_dump_hex(crypt_stat->key,
				  crypt_stat->key_size);
	}
}

/**
 * ecryptfs_copy_mount_wide_flags_to_inode_flags
 * @crypt_stat: The inode's cryptographic context
 * @mount_crypt_stat: The mount point's cryptographic context
 *
 * This function propagates the mount-wide flags to individual inode
 * flags.
 */
static void ecryptfs_copy_mount_wide_flags_to_inode_flags(
	struct ecryptfs_crypt_stat *crypt_stat,
	struct ecryptfs_mount_crypt_stat *mount_crypt_stat)
{
	if (mount_crypt_stat->flags & ECRYPTFS_XATTR_METADATA_ENABLED)
		crypt_stat->flags |= ECRYPTFS_METADATA_IN_XATTR;
	if (mount_crypt_stat->flags & ECRYPTFS_ENCRYPTED_VIEW_ENABLED)
		crypt_stat->flags |= ECRYPTFS_VIEW_AS_ENCRYPTED;
	if (mount_crypt_stat->flags & ECRYPTFS_GLOBAL_ENCRYPT_FILENAMES) {
		crypt_stat->flags |= ECRYPTFS_ENCRYPT_FILENAMES;
		if (mount_crypt_stat->flags
		    & ECRYPTFS_GLOBAL_ENCFN_USE_MOUNT_FNEK)
			crypt_stat->flags |= ECRYPTFS_ENCFN_USE_MOUNT_FNEK;
		else if (mount_crypt_stat->flags
			 & ECRYPTFS_GLOBAL_ENCFN_USE_FEK)
			crypt_stat->flags |= ECRYPTFS_ENCFN_USE_FEK;
	}
}

static int ecryptfs_copy_mount_wide_sigs_to_inode_sigs(
	struct ecryptfs_crypt_stat *crypt_stat,
	struct ecryptfs_mount_crypt_stat *mount_crypt_stat)
{
	struct ecryptfs_global_auth_tok *global_auth_tok;
	int rc = 0;

	mutex_lock(&crypt_stat->keysig_list_mutex);
	mutex_lock(&mount_crypt_stat->global_auth_tok_list_mutex);

	list_for_each_entry(global_auth_tok,
			    &mount_crypt_stat->global_auth_tok_list,
			    mount_crypt_stat_list) {
		if (global_auth_tok->flags & ECRYPTFS_AUTH_TOK_FNEK)
			continue;
		rc = ecryptfs_add_keysig(crypt_stat, global_auth_tok->sig);
		if (rc) {
			printk(KERN_ERR "Error adding keysig; rc = [%d]\n", rc);
			goto out;
		}
	}

out:
	mutex_unlock(&mount_crypt_stat->global_auth_tok_list_mutex);
	mutex_unlock(&crypt_stat->keysig_list_mutex);
	return rc;
}

/**
 * ecryptfs_set_default_crypt_stat_vals
 * @crypt_stat: The inode's cryptographic context
 * @mount_crypt_stat: The mount point's cryptographic context
 *
 * Default values in the event that policy does not override them.
 */
static void ecryptfs_set_default_crypt_stat_vals(
	struct ecryptfs_crypt_stat *crypt_stat,
	struct ecryptfs_mount_crypt_stat *mount_crypt_stat)
{
	ecryptfs_copy_mount_wide_flags_to_inode_flags(crypt_stat,
						      mount_crypt_stat);
	ecryptfs_set_default_sizes(crypt_stat);
	strcpy(crypt_stat->cipher, ECRYPTFS_DEFAULT_CIPHER);
	crypt_stat->key_size = ECRYPTFS_DEFAULT_KEY_BYTES;
	crypt_stat->flags &= ~(ECRYPTFS_KEY_VALID);
	crypt_stat->file_version = ECRYPTFS_FILE_VERSION;
	crypt_stat->mount_crypt_stat = mount_crypt_stat;
}

/**
 * ecryptfs_new_file_context
 * @ecryptfs_inode: The eCryptfs inode
 *
 * If the crypto context for the file has not yet been established,
 * this is where we do that.  Establishing a new crypto context
 * involves the following decisions:
 *  - What cipher to use?
 *  - What set of authentication tokens to use?
 * Here we just worry about getting enough information into the
 * authentication tokens so that we know that they are available.
 * We associate the available authentication tokens with the new file
 * via the set of signatures in the crypt_stat struct.  Later, when
 * the headers are actually written out, we may again defer to
 * userspace to perform the encryption of the session key; for the
 * foreseeable future, this will be the case with public key packets.
 *
 * Returns zero on success; non-zero otherwise
 */
int ecryptfs_new_file_context(struct inode *ecryptfs_inode)
{
	struct ecryptfs_crypt_stat *crypt_stat =
	    &ecryptfs_inode_to_private(ecryptfs_inode)->crypt_stat;
	struct ecryptfs_mount_crypt_stat *mount_crypt_stat =
	    &ecryptfs_superblock_to_private(
		    ecryptfs_inode->i_sb)->mount_crypt_stat;
	int cipher_name_len;
	int rc = 0;

	ecryptfs_set_default_crypt_stat_vals(crypt_stat, mount_crypt_stat);
	crypt_stat->flags |= (ECRYPTFS_ENCRYPTED | ECRYPTFS_KEY_VALID);
	ecryptfs_copy_mount_wide_flags_to_inode_flags(crypt_stat,
						      mount_crypt_stat);
	rc = ecryptfs_copy_mount_wide_sigs_to_inode_sigs(crypt_stat,
							 mount_crypt_stat);
	if (rc) {
		printk(KERN_ERR "Error attempting to copy mount-wide key sigs "
		       "to the inode key sigs; rc = [%d]\n", rc);
		goto out;
	}
	cipher_name_len =
		strlen(mount_crypt_stat->global_default_cipher_name);
	memcpy(crypt_stat->cipher,
	       mount_crypt_stat->global_default_cipher_name,
	       cipher_name_len);
	crypt_stat->cipher[cipher_name_len] = '\0';
	crypt_stat->key_size =
		mount_crypt_stat->global_default_cipher_key_size;
	ecryptfs_generate_new_key(crypt_stat);
	rc = ecryptfs_init_crypt_ctx(crypt_stat);
	if (rc)
		ecryptfs_printk(KERN_ERR, "Error initializing cryptographic "
				"context for cipher [%s]: rc = [%d]\n",
				crypt_stat->cipher, rc);
out:
	return rc;
}

/**
 * ecryptfs_validate_marker - check for the ecryptfs marker
 * @data: The data block in which to check
 *
 * Returns zero if marker found; -EINVAL if not found
 */
static int ecryptfs_validate_marker(char *data)
{
	u32 m_1, m_2;

	m_1 = get_unaligned_be32(data);
	m_2 = get_unaligned_be32(data + 4);
	if ((m_1 ^ MAGIC_ECRYPTFS_MARKER) == m_2)
		return 0;
	ecryptfs_printk(KERN_DEBUG, "m_1 = [0x%.8x]; m_2 = [0x%.8x]; "
			"MAGIC_ECRYPTFS_MARKER = [0x%.8x]\n", m_1, m_2,
			MAGIC_ECRYPTFS_MARKER);
	ecryptfs_printk(KERN_DEBUG, "(m_1 ^ MAGIC_ECRYPTFS_MARKER) = "
			"[0x%.8x]\n", (m_1 ^ MAGIC_ECRYPTFS_MARKER));
	return -EINVAL;
}

struct ecryptfs_flag_map_elem {
	u32 file_flag;
	u32 local_flag;
};

/* Add support for additional flags by adding elements here. */
static struct ecryptfs_flag_map_elem ecryptfs_flag_map[] = {
	{0x00000001, ECRYPTFS_ENABLE_HMAC},
	{0x00000002, ECRYPTFS_ENCRYPTED},
	{0x00000004, ECRYPTFS_METADATA_IN_XATTR},
	{0x00000008, ECRYPTFS_ENCRYPT_FILENAMES}
};

/**
 * ecryptfs_process_flags
 * @crypt_stat: The cryptographic context
 * @page_virt: Source data to be parsed
 * @bytes_read: Updated with the number of bytes read
 */
static void ecryptfs_process_flags(struct ecryptfs_crypt_stat *crypt_stat,
				  char *page_virt, int *bytes_read)
{
	int i;
	u32 flags;

	flags = get_unaligned_be32(page_virt);
	for (i = 0; i < ARRAY_SIZE(ecryptfs_flag_map); i++)
		if (flags & ecryptfs_flag_map[i].file_flag) {
			crypt_stat->flags |= ecryptfs_flag_map[i].local_flag;
		} else
			crypt_stat->flags &= ~(ecryptfs_flag_map[i].local_flag);
	/* Version is in top 8 bits of the 32-bit flag vector */
	crypt_stat->file_version = ((flags >> 24) & 0xFF);
	(*bytes_read) = 4;
}

/**
 * write_ecryptfs_marker
 * @page_virt: The pointer to in a page to begin writing the marker
 * @written: Number of bytes written
 *
 * Marker = 0x3c81b7f5
 */
static void write_ecryptfs_marker(char *page_virt, size_t *written)
{
	u32 m_1, m_2;

	get_random_bytes(&m_1, (MAGIC_ECRYPTFS_MARKER_SIZE_BYTES / 2));
	m_2 = (m_1 ^ MAGIC_ECRYPTFS_MARKER);
	put_unaligned_be32(m_1, page_virt);
	page_virt += (MAGIC_ECRYPTFS_MARKER_SIZE_BYTES / 2);
	put_unaligned_be32(m_2, page_virt);
	(*written) = MAGIC_ECRYPTFS_MARKER_SIZE_BYTES;
}

void ecryptfs_write_crypt_stat_flags(char *page_virt,
				     struct ecryptfs_crypt_stat *crypt_stat,
				     size_t *written)
{
	u32 flags = 0;
	int i;

	for (i = 0; i < ARRAY_SIZE(ecryptfs_flag_map); i++)
		if (crypt_stat->flags & ecryptfs_flag_map[i].local_flag)
			flags |= ecryptfs_flag_map[i].file_flag;
	/* Version is in top 8 bits of the 32-bit flag vector */
	flags |= ((((u8)crypt_stat->file_version) << 24) & 0xFF000000);
	put_unaligned_be32(flags, page_virt);
	(*written) = 4;
}

struct ecryptfs_cipher_code_str_map_elem {
	char cipher_str[16];
	u8 cipher_code;
};

/* Add support for additional ciphers by adding elements here. The
 * cipher_code is whatever OpenPGP applications use to identify the
 * ciphers. List in order of probability. */
static struct ecryptfs_cipher_code_str_map_elem
ecryptfs_cipher_code_str_map[] = {
	{"aes",RFC2440_CIPHER_AES_128 },
	{"blowfish", RFC2440_CIPHER_BLOWFISH},
	{"des3_ede", RFC2440_CIPHER_DES3_EDE},
	{"cast5", RFC2440_CIPHER_CAST_5},
	{"twofish", RFC2440_CIPHER_TWOFISH},
	{"cast6", RFC2440_CIPHER_CAST_6},
	{"aes", RFC2440_CIPHER_AES_192},
	{"aes", RFC2440_CIPHER_AES_256}
};

/**
 * ecryptfs_code_for_cipher_string
 * @cipher_name: The string alias for the cipher
 * @key_bytes: Length of key in bytes; used for AES code selection
 *
 * Returns zero on no match, or the cipher code on match
 */
u8 ecryptfs_code_for_cipher_string(char *cipher_name, size_t key_bytes)
{
	int i;
	u8 code = 0;
	struct ecryptfs_cipher_code_str_map_elem *map =
		ecryptfs_cipher_code_str_map;

	if (strcmp(cipher_name, "aes") == 0) {
		switch (key_bytes) {
		case 16:
			code = RFC2440_CIPHER_AES_128;
			break;
		case 24:
			code = RFC2440_CIPHER_AES_192;
			break;
		case 32:
			code = RFC2440_CIPHER_AES_256;
		}
	} else {
		for (i = 0; i < ARRAY_SIZE(ecryptfs_cipher_code_str_map); i++)
			if (strcmp(cipher_name, map[i].cipher_str) == 0) {
				code = map[i].cipher_code;
				break;
			}
	}
	return code;
}

/**
 * ecryptfs_cipher_code_to_string
 * @str: Destination to write out the cipher name
 * @cipher_code: The code to convert to cipher name string
 *
 * Returns zero on success
 */
int ecryptfs_cipher_code_to_string(char *str, u8 cipher_code)
{
	int rc = 0;
	int i;

	str[0] = '\0';
	for (i = 0; i < ARRAY_SIZE(ecryptfs_cipher_code_str_map); i++)
		if (cipher_code == ecryptfs_cipher_code_str_map[i].cipher_code)
			strcpy(str, ecryptfs_cipher_code_str_map[i].cipher_str);
	if (str[0] == '\0') {
		ecryptfs_printk(KERN_WARNING, "Cipher code not recognized: "
				"[%d]\n", cipher_code);
		rc = -EINVAL;
	}
	return rc;
}

int ecryptfs_read_and_validate_header_region(struct inode *inode)
{
	u8 file_size[ECRYPTFS_SIZE_AND_MARKER_BYTES];
	u8 *marker = file_size + ECRYPTFS_FILE_SIZE_BYTES;
	int rc;

	rc = ecryptfs_read_lower(file_size, 0, ECRYPTFS_SIZE_AND_MARKER_BYTES,
				 inode);
	if (rc < 0)
		return rc;
	else if (rc < ECRYPTFS_SIZE_AND_MARKER_BYTES)
		return -EINVAL;
	rc = ecryptfs_validate_marker(marker);
	if (!rc)
		ecryptfs_i_size_init(file_size, inode);
	return rc;
}

void
ecryptfs_write_header_metadata(char *virt,
			       struct ecryptfs_crypt_stat *crypt_stat,
			       size_t *written)
{
	u32 header_extent_size;
	u16 num_header_extents_at_front;

	header_extent_size = (u32)crypt_stat->extent_size;
	num_header_extents_at_front =
		(u16)(crypt_stat->metadata_size / crypt_stat->extent_size);
	put_unaligned_be32(header_extent_size, virt);
	virt += 4;
	put_unaligned_be16(num_header_extents_at_front, virt);
	(*written) = 6;
}

struct kmem_cache *ecryptfs_header_cache;

/**
 * ecryptfs_write_headers_virt
 * @page_virt: The virtual address to write the headers to
 * @max: The size of memory allocated at page_virt
 * @size: Set to the number of bytes written by this function
 * @crypt_stat: The cryptographic context
 * @ecryptfs_dentry: The eCryptfs dentry
 *
 * Format version: 1
 *
 *   Header Extent:
 *     Octets 0-7:        Unencrypted file size (big-endian)
 *     Octets 8-15:       eCryptfs special marker
 *     Octets 16-19:      Flags
 *      Octet 16:         File format version number (between 0 and 255)
 *      Octets 17-18:     Reserved
 *      Octet 19:         Bit 1 (lsb): Reserved
 *                        Bit 2: Encrypted?
 *                        Bits 3-8: Reserved
 *     Octets 20-23:      Header extent size (big-endian)
 *     Octets 24-25:      Number of header extents at front of file
 *                        (big-endian)
 *     Octet  26:         Begin RFC 2440 authentication token packet set
 *   Data Extent 0:
 *     Lower data (CBC encrypted)
 *   Data Extent 1:
 *     Lower data (CBC encrypted)
 *   ...
 *
 * Returns zero on success
 */
static int ecryptfs_write_headers_virt(char *page_virt, size_t max,
				       size_t *size,
				       struct ecryptfs_crypt_stat *crypt_stat,
				       struct dentry *ecryptfs_dentry)
{
	int rc;
	size_t written;
	size_t offset;

	offset = ECRYPTFS_FILE_SIZE_BYTES;
	write_ecryptfs_marker((page_virt + offset), &written);
	offset += written;
	ecryptfs_write_crypt_stat_flags((page_virt + offset), crypt_stat,
					&written);
	offset += written;
	ecryptfs_write_header_metadata((page_virt + offset), crypt_stat,
				       &written);
	offset += written;
	rc = ecryptfs_generate_key_packet_set((page_virt + offset), crypt_stat,
					      ecryptfs_dentry, &written,
					      max - offset);
	if (rc)
		ecryptfs_printk(KERN_WARNING, "Error generating key packet "
				"set; rc = [%d]\n", rc);
	if (size) {
		offset += written;
		*size = offset;
	}
	return rc;
}

static int
ecryptfs_write_metadata_to_contents(struct inode *ecryptfs_inode,
				    char *virt, size_t virt_len)
{
	int rc;

	rc = ecryptfs_write_lower(ecryptfs_inode, virt,
				  0, virt_len);
	if (rc < 0)
		printk(KERN_ERR "%s: Error attempting to write header "
		       "information to lower file; rc = [%d]\n", __func__, rc);
	else
		rc = 0;
	return rc;
}

static int
ecryptfs_write_metadata_to_xattr(struct dentry *ecryptfs_dentry,
				 struct inode *ecryptfs_inode,
				 char *page_virt, size_t size)
{
	int rc;
	struct dentry *lower_dentry = ecryptfs_dentry_to_lower(ecryptfs_dentry);
	struct inode *lower_inode = d_inode(lower_dentry);

	if (!(lower_inode->i_opflags & IOP_XATTR)) {
		rc = -EOPNOTSUPP;
		goto out;
	}

	inode_lock(lower_inode);
	rc = __vfs_setxattr(&init_user_ns, lower_dentry, lower_inode,
			    ECRYPTFS_XATTR_NAME, page_virt, size, 0);
	if (!rc && ecryptfs_inode)
		fsstack_copy_attr_all(ecryptfs_inode, lower_inode);
	inode_unlock(lower_inode);
out:
	return rc;
}

static unsigned long ecryptfs_get_zeroed_pages(gfp_t gfp_mask,
					       unsigned int order)
{
	struct page *page;

	page = alloc_pages(gfp_mask | __GFP_ZERO, order);
	if (page)
		return (unsigned long) page_address(page);
	return 0;
}

/**
 * ecryptfs_write_metadata
 * @ecryptfs_dentry: The eCryptfs dentry, which should be negative
 * @ecryptfs_inode: The newly created eCryptfs inode
 *
 * Write the file headers out.  This will likely involve a userspace
 * callout, in which the session key is encrypted with one or more
 * public keys and/or the passphrase necessary to do the encryption is
 * retrieved via a prompt.  Exactly what happens at this point should
 * be policy-dependent.
 *
 * Returns zero on success; non-zero on error
 */
int ecryptfs_write_metadata(struct dentry *ecryptfs_dentry,
			    struct inode *ecryptfs_inode)
{
	struct ecryptfs_crypt_stat *crypt_stat =
		&ecryptfs_inode_to_private(ecryptfs_inode)->crypt_stat;
	unsigned int order;
	char *virt;
	size_t virt_len;
	size_t size = 0;
	int rc = 0;

	if (likely(crypt_stat->flags & ECRYPTFS_ENCRYPTED)) {
		if (!(crypt_stat->flags & ECRYPTFS_KEY_VALID)) {
			printk(KERN_ERR "Key is invalid; bailing out\n");
			rc = -EINVAL;
			goto out;
		}
	} else {
		printk(KERN_WARNING "%s: Encrypted flag not set\n",
		       __func__);
		rc = -EINVAL;
		goto out;
	}
	virt_len = crypt_stat->metadata_size;
	order = get_order(virt_len);
	/* Released in this function */
	virt = (char *)ecryptfs_get_zeroed_pages(GFP_KERNEL, order);
	if (!virt) {
		printk(KERN_ERR "%s: Out of memory\n", __func__);
		rc = -ENOMEM;
		goto out;
	}
	/* Zeroed page ensures the in-header unencrypted i_size is set to 0 */
	rc = ecryptfs_write_headers_virt(virt, virt_len, &size, crypt_stat,
					 ecryptfs_dentry);
	if (unlikely(rc)) {
		printk(KERN_ERR "%s: Error whilst writing headers; rc = [%d]\n",
		       __func__, rc);
		goto out_free;
	}
	if (crypt_stat->flags & ECRYPTFS_METADATA_IN_XATTR)
		rc = ecryptfs_write_metadata_to_xattr(ecryptfs_dentry, ecryptfs_inode,
						      virt, size);
	else
		rc = ecryptfs_write_metadata_to_contents(ecryptfs_inode, virt,
							 virt_len);
	if (rc) {
		printk(KERN_ERR "%s: Error writing metadata out to lower file; "
		       "rc = [%d]\n", __func__, rc);
		goto out_free;
	}
out_free:
	free_pages((unsigned long)virt, order);
out:
	return rc;
}

#define ECRYPTFS_DONT_VALIDATE_HEADER_SIZE 0
#define ECRYPTFS_VALIDATE_HEADER_SIZE 1
static int parse_header_metadata(struct ecryptfs_crypt_stat *crypt_stat,
				 char *virt, int *bytes_read,
				 int validate_header_size)
{
	int rc = 0;
	u32 header_extent_size;
	u16 num_header_extents_at_front;

	header_extent_size = get_unaligned_be32(virt);
	virt += sizeof(__be32);
	num_header_extents_at_front = get_unaligned_be16(virt);
	crypt_stat->metadata_size = (((size_t)num_header_extents_at_front
				     * (size_t)header_extent_size));
	(*bytes_read) = (sizeof(__be32) + sizeof(__be16));
	if ((validate_header_size == ECRYPTFS_VALIDATE_HEADER_SIZE)
	    && (crypt_stat->metadata_size
		< ECRYPTFS_MINIMUM_HEADER_EXTENT_SIZE)) {
		rc = -EINVAL;
		printk(KERN_WARNING "Invalid header size: [%zd]\n",
		       crypt_stat->metadata_size);
	}
	return rc;
}

/**
 * set_default_header_data
 * @crypt_stat: The cryptographic context
 *
 * For version 0 file format; this function is only for backwards
 * compatibility for files created with the prior versions of
 * eCryptfs.
 */
static void set_default_header_data(struct ecryptfs_crypt_stat *crypt_stat)
{
	crypt_stat->metadata_size = ECRYPTFS_MINIMUM_HEADER_EXTENT_SIZE;
}

void ecryptfs_i_size_init(const char *page_virt, struct inode *inode)
{
	struct ecryptfs_mount_crypt_stat *mount_crypt_stat;
	struct ecryptfs_crypt_stat *crypt_stat;
	u64 file_size;

	crypt_stat = &ecryptfs_inode_to_private(inode)->crypt_stat;
	mount_crypt_stat =
		&ecryptfs_superblock_to_private(inode->i_sb)->mount_crypt_stat;
	if (mount_crypt_stat->flags & ECRYPTFS_ENCRYPTED_VIEW_ENABLED) {
		file_size = i_size_read(ecryptfs_inode_to_lower(inode));
		if (crypt_stat->flags & ECRYPTFS_METADATA_IN_XATTR)
			file_size += crypt_stat->metadata_size;
	} else
		file_size = get_unaligned_be64(page_virt);
	i_size_write(inode, (loff_t)file_size);
	crypt_stat->flags |= ECRYPTFS_I_SIZE_INITIALIZED;
}

/**
 * ecryptfs_read_headers_virt
 * @page_virt: The virtual address into which to read the headers
 * @crypt_stat: The cryptographic context
 * @ecryptfs_dentry: The eCryptfs dentry
 * @validate_header_size: Whether to validate the header size while reading
 *
 * Read/parse the header data. The header format is detailed in the
 * comment block for the ecryptfs_write_headers_virt() function.
 *
 * Returns zero on success
 */
static int ecryptfs_read_headers_virt(char *page_virt,
				      struct ecryptfs_crypt_stat *crypt_stat,
				      struct dentry *ecryptfs_dentry,
				      int validate_header_size)
{
	int rc = 0;
	int offset;
	int bytes_read;

	ecryptfs_set_default_sizes(crypt_stat);
	crypt_stat->mount_crypt_stat = &ecryptfs_superblock_to_private(
		ecryptfs_dentry->d_sb)->mount_crypt_stat;
	offset = ECRYPTFS_FILE_SIZE_BYTES;
	rc = ecryptfs_validate_marker(page_virt + offset);
	if (rc)
		goto out;
	if (!(crypt_stat->flags & ECRYPTFS_I_SIZE_INITIALIZED))
		ecryptfs_i_size_init(page_virt, d_inode(ecryptfs_dentry));
	offset += MAGIC_ECRYPTFS_MARKER_SIZE_BYTES;
	ecryptfs_process_flags(crypt_stat, (page_virt + offset), &bytes_read);
	if (crypt_stat->file_version > ECRYPTFS_SUPPORTED_FILE_VERSION) {
		ecryptfs_printk(KERN_WARNING, "File version is [%d]; only "
				"file version [%d] is supported by this "
				"version of eCryptfs\n",
				crypt_stat->file_version,
				ECRYPTFS_SUPPORTED_FILE_VERSION);
		rc = -EINVAL;
		goto out;
	}
	offset += bytes_read;
	if (crypt_stat->file_version >= 1) {
		rc = parse_header_metadata(crypt_stat, (page_virt + offset),
					   &bytes_read, validate_header_size);
		if (rc) {
			ecryptfs_printk(KERN_WARNING, "Error reading header "
					"metadata; rc = [%d]\n", rc);
		}
		offset += bytes_read;
	} else
		set_default_header_data(crypt_stat);
	rc = ecryptfs_parse_packet_set(crypt_stat, (page_virt + offset),
				       ecryptfs_dentry);
out:
	return rc;
}

/**
 * ecryptfs_read_xattr_region
 * @page_virt: The vitual address into which to read the xattr data
 * @ecryptfs_inode: The eCryptfs inode
 *
 * Attempts to read the crypto metadata from the extended attribute
 * region of the lower file.
 *
 * Returns zero on success; non-zero on error
 */
int ecryptfs_read_xattr_region(char *page_virt, struct inode *ecryptfs_inode)
{
	struct dentry *lower_dentry =
		ecryptfs_inode_to_private(ecryptfs_inode)->lower_file->f_path.dentry;
	ssize_t size;
	int rc = 0;

	size = ecryptfs_getxattr_lower(lower_dentry,
				       ecryptfs_inode_to_lower(ecryptfs_inode),
				       ECRYPTFS_XATTR_NAME,
				       page_virt, ECRYPTFS_DEFAULT_EXTENT_SIZE);
	if (size < 0) {
		if (unlikely(ecryptfs_verbosity > 0))
			printk(KERN_INFO "Error attempting to read the [%s] "
			       "xattr from the lower file; return value = "
			       "[%zd]\n", ECRYPTFS_XATTR_NAME, size);
		rc = -EINVAL;
		goto out;
	}
out:
	return rc;
}

int ecryptfs_read_and_validate_xattr_region(struct dentry *dentry,
					    struct inode *inode)
{
	u8 file_size[ECRYPTFS_SIZE_AND_MARKER_BYTES];
	u8 *marker = file_size + ECRYPTFS_FILE_SIZE_BYTES;
	int rc;

	rc = ecryptfs_getxattr_lower(ecryptfs_dentry_to_lower(dentry),
				     ecryptfs_inode_to_lower(inode),
				     ECRYPTFS_XATTR_NAME, file_size,
				     ECRYPTFS_SIZE_AND_MARKER_BYTES);
	if (rc < 0)
		return rc;
	else if (rc < ECRYPTFS_SIZE_AND_MARKER_BYTES)
		return -EINVAL;
	rc = ecryptfs_validate_marker(marker);
	if (!rc)
		ecryptfs_i_size_init(file_size, inode);
	return rc;
}

/*
 * ecryptfs_read_metadata
 *
 * Common entry point for reading file metadata. From here, we could
 * retrieve the header information from the header region of the file,
 * the xattr region of the file, or some other repository that is
 * stored separately from the file itself. The current implementation
 * supports retrieving the metadata information from the file contents
 * and from the xattr region.
 *
 * Returns zero if valid headers found and parsed; non-zero otherwise
 */
int ecryptfs_read_metadata(struct dentry *ecryptfs_dentry)
{
	int rc;
	char *page_virt;
	struct inode *ecryptfs_inode = d_inode(ecryptfs_dentry);
	struct ecryptfs_crypt_stat *crypt_stat =
	    &ecryptfs_inode_to_private(ecryptfs_inode)->crypt_stat;
	struct ecryptfs_mount_crypt_stat *mount_crypt_stat =
		&ecryptfs_superblock_to_private(
			ecryptfs_dentry->d_sb)->mount_crypt_stat;

	ecryptfs_copy_mount_wide_flags_to_inode_flags(crypt_stat,
						      mount_crypt_stat);
	/* Read the first page from the underlying file */
	page_virt = kmem_cache_alloc(ecryptfs_header_cache, GFP_USER);
	if (!page_virt) {
		rc = -ENOMEM;
		goto out;
	}
	rc = ecryptfs_read_lower(page_virt, 0, crypt_stat->extent_size,
				 ecryptfs_inode);
	if (rc >= 0)
		rc = ecryptfs_read_headers_virt(page_virt, crypt_stat,
						ecryptfs_dentry,
						ECRYPTFS_VALIDATE_HEADER_SIZE);
	if (rc) {
		/* metadata is not in the file header, so try xattrs */
		memset(page_virt, 0, PAGE_SIZE);
		rc = ecryptfs_read_xattr_region(page_virt, ecryptfs_inode);
		if (rc) {
			printk(KERN_DEBUG "Valid eCryptfs headers not found in "
			       "file header region or xattr region, inode %lu\n",
				ecryptfs_inode->i_ino);
			rc = -EINVAL;
			goto out;
		}
		rc = ecryptfs_read_headers_virt(page_virt, crypt_stat,
						ecryptfs_dentry,
						ECRYPTFS_DONT_VALIDATE_HEADER_SIZE);
		if (rc) {
			printk(KERN_DEBUG "Valid eCryptfs headers not found in "
			       "file xattr region either, inode %lu\n",
				ecryptfs_inode->i_ino);
			rc = -EINVAL;
		}
		if (crypt_stat->mount_crypt_stat->flags
		    & ECRYPTFS_XATTR_METADATA_ENABLED) {
			crypt_stat->flags |= ECRYPTFS_METADATA_IN_XATTR;
		} else {
			printk(KERN_WARNING "Attempt to access file with "
			       "crypto metadata only in the extended attribute "
			       "region, but eCryptfs was mounted without "
			       "xattr support enabled. eCryptfs will not treat "
			       "this like an encrypted file, inode %lu\n",
				ecryptfs_inode->i_ino);
			rc = -EINVAL;
		}
	}
out:
	if (page_virt) {
		memset(page_virt, 0, PAGE_SIZE);
		kmem_cache_free(ecryptfs_header_cache, page_virt);
	}
	return rc;
}

/*
 * ecryptfs_encrypt_filename - encrypt filename
 *
 * CBC-encrypts the filename. We do not want to encrypt the same
 * filename with the same key and IV, which may happen with hard
 * links, so we prepend random bits to each filename.
 *
 * Returns zero on success; non-zero otherwise
 */
static int
ecryptfs_encrypt_filename(struct ecryptfs_filename *filename,
			  struct ecryptfs_mount_crypt_stat *mount_crypt_stat)
{
	int rc = 0;

	filename->encrypted_filename = NULL;
	filename->encrypted_filename_size = 0;
	if (mount_crypt_stat && (mount_crypt_stat->flags
				     & ECRYPTFS_GLOBAL_ENCFN_USE_MOUNT_FNEK)) {
		size_t packet_size;
		size_t remaining_bytes;

		rc = ecryptfs_write_tag_70_packet(
			NULL, NULL,
			&filename->encrypted_filename_size,
			mount_crypt_stat, NULL,
			filename->filename_size);
		if (rc) {
			printk(KERN_ERR "%s: Error attempting to get packet "
			       "size for tag 72; rc = [%d]\n", __func__,
			       rc);
			filename->encrypted_filename_size = 0;
			goto out;
		}
		filename->encrypted_filename =
			kmalloc(filename->encrypted_filename_size, GFP_KERNEL);
		if (!filename->encrypted_filename) {
			rc = -ENOMEM;
			goto out;
		}
		remaining_bytes = filename->encrypted_filename_size;
		rc = ecryptfs_write_tag_70_packet(filename->encrypted_filename,
						  &remaining_bytes,
						  &packet_size,
						  mount_crypt_stat,
						  filename->filename,
						  filename->filename_size);
		if (rc) {
			printk(KERN_ERR "%s: Error attempting to generate "
			       "tag 70 packet; rc = [%d]\n", __func__,
			       rc);
			kfree(filename->encrypted_filename);
			filename->encrypted_filename = NULL;
			filename->encrypted_filename_size = 0;
			goto out;
		}
		filename->encrypted_filename_size = packet_size;
	} else {
		printk(KERN_ERR "%s: No support for requested filename "
		       "encryption method in this release\n", __func__);
		rc = -EOPNOTSUPP;
		goto out;
	}
out:
	return rc;
}

static int ecryptfs_copy_filename(char **copied_name, size_t *copied_name_size,
				  const char *name, size_t name_size)
{
	int rc = 0;

	(*copied_name) = kmalloc((name_size + 1), GFP_KERNEL);
	if (!(*copied_name)) {
		rc = -ENOMEM;
		goto out;
	}
	memcpy((void *)(*copied_name), (void *)name, name_size);
	(*copied_name)[(name_size)] = '\0';	/* Only for convenience
						 * in printing out the
						 * string in debug
						 * messages */
	(*copied_name_size) = name_size;
out:
	return rc;
}

/**
 * ecryptfs_process_key_cipher - Perform key cipher initialization.
 * @key_tfm: Crypto context for key material, set by this function
 * @cipher_name: Name of the cipher
 * @key_size: Size of the key in bytes
 *
 * Returns zero on success. Any crypto_tfm structs allocated here
 * should be released by other functions, such as on a superblock put
 * event, regardless of whether this function succeeds for fails.
 */
static int
ecryptfs_process_key_cipher(struct crypto_skcipher **key_tfm,
			    char *cipher_name, size_t *key_size)
{
	char dummy_key[ECRYPTFS_MAX_KEY_BYTES];
	char *full_alg_name = NULL;
	int rc;

	*key_tfm = NULL;
	if (*key_size > ECRYPTFS_MAX_KEY_BYTES) {
		rc = -EINVAL;
		printk(KERN_ERR "Requested key size is [%zd] bytes; maximum "
		      "allowable is [%d]\n", *key_size, ECRYPTFS_MAX_KEY_BYTES);
		goto out;
	}
	rc = ecryptfs_crypto_api_algify_cipher_name(&full_alg_name, cipher_name,
						    "ecb");
	if (rc)
		goto out;
	*key_tfm = crypto_alloc_skcipher(full_alg_name, 0, CRYPTO_ALG_ASYNC);
	if (IS_ERR(*key_tfm)) {
		rc = PTR_ERR(*key_tfm);
		printk(KERN_ERR "Unable to allocate crypto cipher with name "
		       "[%s]; rc = [%d]\n", full_alg_name, rc);
		goto out;
	}
	crypto_skcipher_set_flags(*key_tfm, CRYPTO_TFM_REQ_FORBID_WEAK_KEYS);
	if (*key_size == 0)
		*key_size = crypto_skcipher_max_keysize(*key_tfm);
	get_random_bytes(dummy_key, *key_size);
	rc = crypto_skcipher_setkey(*key_tfm, dummy_key, *key_size);
	if (rc) {
		printk(KERN_ERR "Error attempting to set key of size [%zd] for "
		       "cipher [%s]; rc = [%d]\n", *key_size, full_alg_name,
		       rc);
		rc = -EINVAL;
		goto out;
	}
out:
	kfree(full_alg_name);
	return rc;
}

struct kmem_cache *ecryptfs_key_tfm_cache;
static struct list_head key_tfm_list;
DEFINE_MUTEX(key_tfm_list_mutex);

int __init ecryptfs_init_crypto(void)
{
	INIT_LIST_HEAD(&key_tfm_list);
	return 0;
}

/**
 * ecryptfs_destroy_crypto - free all cached key_tfms on key_tfm_list
 *
 * Called only at module unload time
 */
int ecryptfs_destroy_crypto(void)
{
	struct ecryptfs_key_tfm *key_tfm, *key_tfm_tmp;

	mutex_lock(&key_tfm_list_mutex);
	list_for_each_entry_safe(key_tfm, key_tfm_tmp, &key_tfm_list,
				 key_tfm_list) {
		list_del(&key_tfm->key_tfm_list);
		crypto_free_skcipher(key_tfm->key_tfm);
		kmem_cache_free(ecryptfs_key_tfm_cache, key_tfm);
	}
	mutex_unlock(&key_tfm_list_mutex);
	return 0;
}

int
ecryptfs_add_new_key_tfm(struct ecryptfs_key_tfm **key_tfm, char *cipher_name,
			 size_t key_size)
{
	struct ecryptfs_key_tfm *tmp_tfm;
	int rc = 0;

	BUG_ON(!mutex_is_locked(&key_tfm_list_mutex));

	tmp_tfm = kmem_cache_alloc(ecryptfs_key_tfm_cache, GFP_KERNEL);
	if (key_tfm)
		(*key_tfm) = tmp_tfm;
	if (!tmp_tfm) {
		rc = -ENOMEM;
		goto out;
	}
	mutex_init(&tmp_tfm->key_tfm_mutex);
	strncpy(tmp_tfm->cipher_name, cipher_name,
		ECRYPTFS_MAX_CIPHER_NAME_SIZE);
	tmp_tfm->cipher_name[ECRYPTFS_MAX_CIPHER_NAME_SIZE] = '\0';
	tmp_tfm->key_size = key_size;
	rc = ecryptfs_process_key_cipher(&tmp_tfm->key_tfm,
					 tmp_tfm->cipher_name,
					 &tmp_tfm->key_size);
	if (rc) {
		printk(KERN_ERR "Error attempting to initialize key TFM "
		       "cipher with name = [%s]; rc = [%d]\n",
		       tmp_tfm->cipher_name, rc);
		kmem_cache_free(ecryptfs_key_tfm_cache, tmp_tfm);
		if (key_tfm)
			(*key_tfm) = NULL;
		goto out;
	}
	list_add(&tmp_tfm->key_tfm_list, &key_tfm_list);
out:
	return rc;
}

/**
 * ecryptfs_tfm_exists - Search for existing tfm for cipher_name.
 * @cipher_name: the name of the cipher to search for
 * @key_tfm: set to corresponding tfm if found
 *
 * Searches for cached key_tfm matching @cipher_name
 * Must be called with &key_tfm_list_mutex held
 * Returns 1 if found, with @key_tfm set
 * Returns 0 if not found, with @key_tfm set to NULL
 */
int ecryptfs_tfm_exists(char *cipher_name, struct ecryptfs_key_tfm **key_tfm)
{
	struct ecryptfs_key_tfm *tmp_key_tfm;

	BUG_ON(!mutex_is_locked(&key_tfm_list_mutex));

	list_for_each_entry(tmp_key_tfm, &key_tfm_list, key_tfm_list) {
		if (strcmp(tmp_key_tfm->cipher_name, cipher_name) == 0) {
			if (key_tfm)
				(*key_tfm) = tmp_key_tfm;
			return 1;
		}
	}
	if (key_tfm)
		(*key_tfm) = NULL;
	return 0;
}

/**
 * ecryptfs_get_tfm_and_mutex_for_cipher_name
 *
 * @tfm: set to cached tfm found, or new tfm created
 * @tfm_mutex: set to mutex for cached tfm found, or new tfm created
 * @cipher_name: the name of the cipher to search for and/or add
 *
 * Sets pointers to @tfm & @tfm_mutex matching @cipher_name.
 * Searches for cached item first, and creates new if not found.
 * Returns 0 on success, non-zero if adding new cipher failed
 */
int ecryptfs_get_tfm_and_mutex_for_cipher_name(struct crypto_skcipher **tfm,
					       struct mutex **tfm_mutex,
					       char *cipher_name)
{
	struct ecryptfs_key_tfm *key_tfm;
	int rc = 0;

	(*tfm) = NULL;
	(*tfm_mutex) = NULL;

	mutex_lock(&key_tfm_list_mutex);
	if (!ecryptfs_tfm_exists(cipher_name, &key_tfm)) {
		rc = ecryptfs_add_new_key_tfm(&key_tfm, cipher_name, 0);
		if (rc) {
			printk(KERN_ERR "Error adding new key_tfm to list; "
					"rc = [%d]\n", rc);
			goto out;
		}
	}
	(*tfm) = key_tfm->key_tfm;
	(*tfm_mutex) = &key_tfm->key_tfm_mutex;
out:
	mutex_unlock(&key_tfm_list_mutex);
	return rc;
}

/* 64 characters forming a 6-bit target field */
static unsigned char *portable_filename_chars = ("-.0123456789ABCD"
						 "EFGHIJKLMNOPQRST"
						 "UVWXYZabcdefghij"
						 "klmnopqrstuvwxyz");

/* We could either offset on every reverse map or just pad some 0x00's
 * at the front here */
static const unsigned char filename_rev_map[256] = {
	0x00, 0x00, 0x00, 0x00, 0x00, 0x00, 0x00, 0x00, /* 7 */
	0x00, 0x00, 0x00, 0x00, 0x00, 0x00, 0x00, 0x00, /* 15 */
	0x00, 0x00, 0x00, 0x00, 0x00, 0x00, 0x00, 0x00, /* 23 */
	0x00, 0x00, 0x00, 0x00, 0x00, 0x00, 0x00, 0x00, /* 31 */
	0x00, 0x00, 0x00, 0x00, 0x00, 0x00, 0x00, 0x00, /* 39 */
	0x00, 0x00, 0x00, 0x00, 0x00, 0x00, 0x01, 0x00, /* 47 */
	0x02, 0x03, 0x04, 0x05, 0x06, 0x07, 0x08, 0x09, /* 55 */
	0x0A, 0x0B, 0x00, 0x00, 0x00, 0x00, 0x00, 0x00, /* 63 */
	0x00, 0x0C, 0x0D, 0x0E, 0x0F, 0x10, 0x11, 0x12, /* 71 */
	0x13, 0x14, 0x15, 0x16, 0x17, 0x18, 0x19, 0x1A, /* 79 */
	0x1B, 0x1C, 0x1D, 0x1E, 0x1F, 0x20, 0x21, 0x22, /* 87 */
	0x23, 0x24, 0x25, 0x00, 0x00, 0x00, 0x00, 0x00, /* 95 */
	0x00, 0x26, 0x27, 0x28, 0x29, 0x2A, 0x2B, 0x2C, /* 103 */
	0x2D, 0x2E, 0x2F, 0x30, 0x31, 0x32, 0x33, 0x34, /* 111 */
	0x35, 0x36, 0x37, 0x38, 0x39, 0x3A, 0x3B, 0x3C, /* 119 */
	0x3D, 0x3E, 0x3F /* 123 - 255 initialized to 0x00 */
};

/**
 * ecryptfs_encode_for_filename
 * @dst: Destination location for encoded filename
 * @dst_size: Size of the encoded filename in bytes
 * @src: Source location for the filename to encode
 * @src_size: Size of the source in bytes
 */
static void ecryptfs_encode_for_filename(unsigned char *dst, size_t *dst_size,
				  unsigned char *src, size_t src_size)
{
	size_t num_blocks;
	size_t block_num = 0;
	size_t dst_offset = 0;
	unsigned char last_block[3];

	if (src_size == 0) {
		(*dst_size) = 0;
		goto out;
	}
	num_blocks = (src_size / 3);
	if ((src_size % 3) == 0) {
		memcpy(last_block, (&src[src_size - 3]), 3);
	} else {
		num_blocks++;
		last_block[2] = 0x00;
		switch (src_size % 3) {
		case 1:
			last_block[0] = src[src_size - 1];
			last_block[1] = 0x00;
			break;
		case 2:
			last_block[0] = src[src_size - 2];
			last_block[1] = src[src_size - 1];
		}
	}
	(*dst_size) = (num_blocks * 4);
	if (!dst)
		goto out;
	while (block_num < num_blocks) {
		unsigned char *src_block;
		unsigned char dst_block[4];

		if (block_num == (num_blocks - 1))
			src_block = last_block;
		else
			src_block = &src[block_num * 3];
		dst_block[0] = ((src_block[0] >> 2) & 0x3F);
		dst_block[1] = (((src_block[0] << 4) & 0x30)
				| ((src_block[1] >> 4) & 0x0F));
		dst_block[2] = (((src_block[1] << 2) & 0x3C)
				| ((src_block[2] >> 6) & 0x03));
		dst_block[3] = (src_block[2] & 0x3F);
		dst[dst_offset++] = portable_filename_chars[dst_block[0]];
		dst[dst_offset++] = portable_filename_chars[dst_block[1]];
		dst[dst_offset++] = portable_filename_chars[dst_block[2]];
		dst[dst_offset++] = portable_filename_chars[dst_block[3]];
		block_num++;
	}
out:
	return;
}

static size_t ecryptfs_max_decoded_size(size_t encoded_size)
{
	/* Not exact; conservatively long. Every block of 4
	 * encoded characters decodes into a block of 3
	 * decoded characters. This segment of code provides
	 * the caller with the maximum amount of allocated
	 * space that @dst will need to point to in a
	 * subsequent call. */
	return ((encoded_size + 1) * 3) / 4;
}

/**
 * ecryptfs_decode_from_filename
 * @dst: If NULL, this function only sets @dst_size and returns. If
 *       non-NULL, this function decodes the encoded octets in @src
 *       into the memory that @dst points to.
 * @dst_size: Set to the size of the decoded string.
 * @src: The encoded set of octets to decode.
 * @src_size: The size of the encoded set of octets to decode.
 */
static void
ecryptfs_decode_from_filename(unsigned char *dst, size_t *dst_size,
			      const unsigned char *src, size_t src_size)
{
	u8 current_bit_offset = 0;
	size_t src_byte_offset = 0;
	size_t dst_byte_offset = 0;

	if (!dst) {
		(*dst_size) = ecryptfs_max_decoded_size(src_size);
		goto out;
	}
	while (src_byte_offset < src_size) {
		unsigned char src_byte =
				filename_rev_map[(int)src[src_byte_offset]];

		switch (current_bit_offset) {
		case 0:
			dst[dst_byte_offset] = (src_byte << 2);
			current_bit_offset = 6;
			break;
		case 6:
			dst[dst_byte_offset++] |= (src_byte >> 4);
			dst[dst_byte_offset] = ((src_byte & 0xF)
						 << 4);
			current_bit_offset = 4;
			break;
		case 4:
			dst[dst_byte_offset++] |= (src_byte >> 2);
			dst[dst_byte_offset] = (src_byte << 6);
			current_bit_offset = 2;
			break;
		case 2:
			dst[dst_byte_offset++] |= (src_byte);
			current_bit_offset = 0;
			break;
		}
		src_byte_offset++;
	}
	(*dst_size) = dst_byte_offset;
out:
	return;
}

/**
 * ecryptfs_encrypt_and_encode_filename - converts a plaintext file name to cipher text
 * @encoded_name: The encrypted name
 * @encoded_name_size: Length of the encrypted name
 * @mount_crypt_stat: The crypt_stat struct associated with the file name to encode
 * @name: The plaintext name
 * @name_size: The length of the plaintext name
 *
 * Encrypts and encodes a filename into something that constitutes a
 * valid filename for a filesystem, with printable characters.
 *
 * We assume that we have a properly initialized crypto context,
 * pointed to by crypt_stat->tfm.
 *
 * Returns zero on success; non-zero on otherwise
 */
int ecryptfs_encrypt_and_encode_filename(
	char **encoded_name,
	size_t *encoded_name_size,
	struct ecryptfs_mount_crypt_stat *mount_crypt_stat,
	const char *name, size_t name_size)
{
	size_t encoded_name_no_prefix_size;
	int rc = 0;

	(*encoded_name) = NULL;
	(*encoded_name_size) = 0;
	if (mount_crypt_stat && (mount_crypt_stat->flags
				     & ECRYPTFS_GLOBAL_ENCRYPT_FILENAMES)) {
		struct ecryptfs_filename *filename;

		filename = kzalloc(sizeof(*filename), GFP_KERNEL);
		if (!filename) {
			rc = -ENOMEM;
			goto out;
		}
		filename->filename = (char *)name;
		filename->filename_size = name_size;
		rc = ecryptfs_encrypt_filename(filename, mount_crypt_stat);
		if (rc) {
			printk(KERN_ERR "%s: Error attempting to encrypt "
			       "filename; rc = [%d]\n", __func__, rc);
			kfree(filename);
			goto out;
		}
		ecryptfs_encode_for_filename(
			NULL, &encoded_name_no_prefix_size,
			filename->encrypted_filename,
			filename->encrypted_filename_size);
		if (mount_crypt_stat
			&& (mount_crypt_stat->flags
			    & ECRYPTFS_GLOBAL_ENCFN_USE_MOUNT_FNEK))
			(*encoded_name_size) =
				(ECRYPTFS_FNEK_ENCRYPTED_FILENAME_PREFIX_SIZE
				 + encoded_name_no_prefix_size);
		else
			(*encoded_name_size) =
				(ECRYPTFS_FEK_ENCRYPTED_FILENAME_PREFIX_SIZE
				 + encoded_name_no_prefix_size);
		(*encoded_name) = kmalloc((*encoded_name_size) + 1, GFP_KERNEL);
		if (!(*encoded_name)) {
			rc = -ENOMEM;
			kfree(filename->encrypted_filename);
			kfree(filename);
			goto out;
		}
		if (mount_crypt_stat
			&& (mount_crypt_stat->flags
			    & ECRYPTFS_GLOBAL_ENCFN_USE_MOUNT_FNEK)) {
			memcpy((*encoded_name),
			       ECRYPTFS_FNEK_ENCRYPTED_FILENAME_PREFIX,
			       ECRYPTFS_FNEK_ENCRYPTED_FILENAME_PREFIX_SIZE);
			ecryptfs_encode_for_filename(
			    ((*encoded_name)
			     + ECRYPTFS_FNEK_ENCRYPTED_FILENAME_PREFIX_SIZE),
			    &encoded_name_no_prefix_size,
			    filename->encrypted_filename,
			    filename->encrypted_filename_size);
			(*encoded_name_size) =
				(ECRYPTFS_FNEK_ENCRYPTED_FILENAME_PREFIX_SIZE
				 + encoded_name_no_prefix_size);
			(*encoded_name)[(*encoded_name_size)] = '\0';
		} else {
			rc = -EOPNOTSUPP;
		}
		if (rc) {
			printk(KERN_ERR "%s: Error attempting to encode "
			       "encrypted filename; rc = [%d]\n", __func__,
			       rc);
			kfree((*encoded_name));
			(*encoded_name) = NULL;
			(*encoded_name_size) = 0;
		}
		kfree(filename->encrypted_filename);
		kfree(filename);
	} else {
		rc = ecryptfs_copy_filename(encoded_name,
					    encoded_name_size,
					    name, name_size);
	}
out:
	return rc;
}

static bool is_dot_dotdot(const char *name, size_t name_size)
{
	if (name_size == 1 && name[0] == '.')
		return true;
	else if (name_size == 2 && name[0] == '.' && name[1] == '.')
		return true;

	return false;
}

/**
 * ecryptfs_decode_and_decrypt_filename - converts the encoded cipher text name to decoded plaintext
 * @plaintext_name: The plaintext name
 * @plaintext_name_size: The plaintext name size
 * @sb: Ecryptfs's super_block
 * @name: The filename in cipher text
 * @name_size: The cipher text name size
 *
 * Decrypts and decodes the filename.
 *
 * Returns zero on error; non-zero otherwise
 */
int ecryptfs_decode_and_decrypt_filename(char **plaintext_name,
					 size_t *plaintext_name_size,
					 struct super_block *sb,
					 const char *name, size_t name_size)
{
	struct ecryptfs_mount_crypt_stat *mount_crypt_stat =
		&ecryptfs_superblock_to_private(sb)->mount_crypt_stat;
	char *decoded_name;
	size_t decoded_name_size;
	size_t packet_size;
	int rc = 0;

	if ((mount_crypt_stat->flags & ECRYPTFS_GLOBAL_ENCRYPT_FILENAMES) &&
	    !(mount_crypt_stat->flags & ECRYPTFS_ENCRYPTED_VIEW_ENABLED)) {
		if (is_dot_dotdot(name, name_size)) {
			rc = ecryptfs_copy_filename(plaintext_name,
						    plaintext_name_size,
						    name, name_size);
			goto out;
		}

		if (name_size <= ECRYPTFS_FNEK_ENCRYPTED_FILENAME_PREFIX_SIZE ||
		    strncmp(name, ECRYPTFS_FNEK_ENCRYPTED_FILENAME_PREFIX,
			    ECRYPTFS_FNEK_ENCRYPTED_FILENAME_PREFIX_SIZE)) {
			rc = -EINVAL;
			goto out;
		}

		name += ECRYPTFS_FNEK_ENCRYPTED_FILENAME_PREFIX_SIZE;
		name_size -= ECRYPTFS_FNEK_ENCRYPTED_FILENAME_PREFIX_SIZE;
		ecryptfs_decode_from_filename(NULL, &decoded_name_size,
					      name, name_size);
		decoded_name = kmalloc(decoded_name_size, GFP_KERNEL);
		if (!decoded_name) {
			rc = -ENOMEM;
			goto out;
		}
		ecryptfs_decode_from_filename(decoded_name, &decoded_name_size,
					      name, name_size);
		rc = ecryptfs_parse_tag_70_packet(plaintext_name,
						  plaintext_name_size,
						  &packet_size,
						  mount_crypt_stat,
						  decoded_name,
						  decoded_name_size);
		if (rc) {
			ecryptfs_printk(KERN_DEBUG,
					"%s: Could not parse tag 70 packet from filename\n",
					__func__);
			goto out_free;
		}
	} else {
		rc = ecryptfs_copy_filename(plaintext_name,
					    plaintext_name_size,
					    name, name_size);
		goto out;
	}
out_free:
	kfree(decoded_name);
out:
	return rc;
}

#define ENC_NAME_MAX_BLOCKLEN_8_OR_16	143

int ecryptfs_set_f_namelen(long *namelen, long lower_namelen,
			   struct ecryptfs_mount_crypt_stat *mount_crypt_stat)
{
	struct crypto_skcipher *tfm;
	struct mutex *tfm_mutex;
	size_t cipher_blocksize;
	int rc;

	if (!(mount_crypt_stat->flags & ECRYPTFS_GLOBAL_ENCRYPT_FILENAMES)) {
		(*namelen) = lower_namelen;
		return 0;
	}

	rc = ecryptfs_get_tfm_and_mutex_for_cipher_name(&tfm, &tfm_mutex,
			mount_crypt_stat->global_default_fn_cipher_name);
	if (unlikely(rc)) {
		(*namelen) = 0;
		return rc;
	}

	mutex_lock(tfm_mutex);
	cipher_blocksize = crypto_skcipher_blocksize(tfm);
	mutex_unlock(tfm_mutex);

	/* Return an exact amount for the common cases */
	if (lower_namelen == NAME_MAX
	    && (cipher_blocksize == 8 || cipher_blocksize == 16)) {
		(*namelen) = ENC_NAME_MAX_BLOCKLEN_8_OR_16;
		return 0;
	}

	/* Return a safe estimate for the uncommon cases */
	(*namelen) = lower_namelen;
	(*namelen) -= ECRYPTFS_FNEK_ENCRYPTED_FILENAME_PREFIX_SIZE;
	/* Since this is the max decoded size, subtract 1 "decoded block" len */
	(*namelen) = ecryptfs_max_decoded_size(*namelen) - 3;
	(*namelen) -= ECRYPTFS_TAG_70_MAX_METADATA_SIZE;
	(*namelen) -= ECRYPTFS_FILENAME_MIN_RANDOM_PREPEND_BYTES;
	/* Worst case is that the filename is padded nearly a full block size */
	(*namelen) -= cipher_blocksize - 1;

	if ((*namelen) < 0)
		(*namelen) = 0;

	return 0;
}<|MERGE_RESOLUTION|>--- conflicted
+++ resolved
@@ -296,11 +296,6 @@
 	struct extent_crypt_result ecr;
 	int rc = 0;
 
-<<<<<<< HEAD
-	BUG_ON(!crypt_stat || !crypt_stat->tfm
-	       || !(crypt_stat->flags & ECRYPTFS_STRUCT_INITIALIZED));
-=======
->>>>>>> 3b17187f
 	if (unlikely(ecryptfs_verbosity > 0)) {
 		ecryptfs_printk(KERN_DEBUG, "Key size [%zd]; key:\n",
 				crypt_stat->key_size);
