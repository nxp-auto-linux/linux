// SPDX-License-Identifier: GPL-2.0
/*
 *  linux/fs/pipe.c
 *
 *  Copyright (C) 1991, 1992, 1999  Linus Torvalds
 */

#include <linux/mm.h>
#include <linux/file.h>
#include <linux/poll.h>
#include <linux/slab.h>
#include <linux/module.h>
#include <linux/init.h>
#include <linux/fs.h>
#include <linux/log2.h>
#include <linux/mount.h>
#include <linux/magic.h>
#include <linux/pipe_fs_i.h>
#include <linux/uio.h>
#include <linux/highmem.h>
#include <linux/pagemap.h>
#include <linux/audit.h>
#include <linux/syscalls.h>
#include <linux/fcntl.h>
#include <linux/memcontrol.h>

#include <linux/uaccess.h>
#include <asm/ioctls.h>

#include "internal.h"

/*
 * The max size that a non-root user is allowed to grow the pipe. Can
 * be set by root in /proc/sys/fs/pipe-max-size
 */
unsigned int pipe_max_size = 1048576;

/* Maximum allocatable pages per user. Hard limit is unset by default, soft
 * matches default values.
 */
unsigned long pipe_user_pages_hard;
unsigned long pipe_user_pages_soft = PIPE_DEF_BUFFERS * INR_OPEN_CUR;

/*
 * We use a start+len construction, which provides full use of the 
 * allocated memory.
 * -- Florian Coosmann (FGC)
 * 
 * Reads with count = 0 should always return 0.
 * -- Julian Bradfield 1999-06-07.
 *
 * FIFOs and Pipes now generate SIGIO for both readers and writers.
 * -- Jeremy Elson <jelson@circlemud.org> 2001-08-16
 *
 * pipe_read & write cleanup
 * -- Manfred Spraul <manfred@colorfullife.com> 2002-05-09
 */

static void pipe_lock_nested(struct pipe_inode_info *pipe, int subclass)
{
	if (pipe->files)
		mutex_lock_nested(&pipe->mutex, subclass);
}

void pipe_lock(struct pipe_inode_info *pipe)
{
	/*
	 * pipe_lock() nests non-pipe inode locks (for writing to a file)
	 */
	pipe_lock_nested(pipe, I_MUTEX_PARENT);
}
EXPORT_SYMBOL(pipe_lock);

void pipe_unlock(struct pipe_inode_info *pipe)
{
	if (pipe->files)
		mutex_unlock(&pipe->mutex);
}
EXPORT_SYMBOL(pipe_unlock);

static inline void __pipe_lock(struct pipe_inode_info *pipe)
{
	mutex_lock_nested(&pipe->mutex, I_MUTEX_PARENT);
}

static inline void __pipe_unlock(struct pipe_inode_info *pipe)
{
	mutex_unlock(&pipe->mutex);
}

void pipe_double_lock(struct pipe_inode_info *pipe1,
		      struct pipe_inode_info *pipe2)
{
	BUG_ON(pipe1 == pipe2);

	if (pipe1 < pipe2) {
		pipe_lock_nested(pipe1, I_MUTEX_PARENT);
		pipe_lock_nested(pipe2, I_MUTEX_CHILD);
	} else {
		pipe_lock_nested(pipe2, I_MUTEX_PARENT);
		pipe_lock_nested(pipe1, I_MUTEX_CHILD);
	}
}

/* Drop the inode semaphore and wait for a pipe event, atomically */
void pipe_wait(struct pipe_inode_info *pipe)
{
	DEFINE_WAIT(wait);

	/*
	 * Pipes are system-local resources, so sleeping on them
	 * is considered a noninteractive wait:
	 */
	prepare_to_wait(&pipe->wait, &wait, TASK_INTERRUPTIBLE);
	pipe_unlock(pipe);
	schedule();
	finish_wait(&pipe->wait, &wait);
	pipe_lock(pipe);
}

static void anon_pipe_buf_release(struct pipe_inode_info *pipe,
				  struct pipe_buffer *buf)
{
	struct page *page = buf->page;

	/*
	 * If nobody else uses this page, and we don't already have a
	 * temporary page, let's keep track of it as a one-deep
	 * allocation cache. (Otherwise just release our reference to it)
	 */
	if (page_count(page) == 1 && !pipe->tmp_page)
		pipe->tmp_page = page;
	else
		put_page(page);
}

static int anon_pipe_buf_steal(struct pipe_inode_info *pipe,
			       struct pipe_buffer *buf)
{
	struct page *page = buf->page;

	if (page_count(page) == 1) {
		if (memcg_kmem_enabled())
			memcg_kmem_uncharge(page, 0);
		__SetPageLocked(page);
		return 0;
	}
	return 1;
}

/**
 * generic_pipe_buf_steal - attempt to take ownership of a &pipe_buffer
 * @pipe:	the pipe that the buffer belongs to
 * @buf:	the buffer to attempt to steal
 *
 * Description:
 *	This function attempts to steal the &struct page attached to
 *	@buf. If successful, this function returns 0 and returns with
 *	the page locked. The caller may then reuse the page for whatever
 *	he wishes; the typical use is insertion into a different file
 *	page cache.
 */
int generic_pipe_buf_steal(struct pipe_inode_info *pipe,
			   struct pipe_buffer *buf)
{
	struct page *page = buf->page;

	/*
	 * A reference of one is golden, that means that the owner of this
	 * page is the only one holding a reference to it. lock the page
	 * and return OK.
	 */
	if (page_count(page) == 1) {
		lock_page(page);
		return 0;
	}

	return 1;
}
EXPORT_SYMBOL(generic_pipe_buf_steal);

/**
 * generic_pipe_buf_get - get a reference to a &struct pipe_buffer
 * @pipe:	the pipe that the buffer belongs to
 * @buf:	the buffer to get a reference to
 *
 * Description:
 *	This function grabs an extra reference to @buf. It's used in
 *	in the tee() system call, when we duplicate the buffers in one
 *	pipe into another.
 */
void generic_pipe_buf_get(struct pipe_inode_info *pipe, struct pipe_buffer *buf)
{
	get_page(buf->page);
}
EXPORT_SYMBOL(generic_pipe_buf_get);

/**
 * generic_pipe_buf_confirm - verify contents of the pipe buffer
 * @info:	the pipe that the buffer belongs to
 * @buf:	the buffer to confirm
 *
 * Description:
 *	This function does nothing, because the generic pipe code uses
 *	pages that are always good when inserted into the pipe.
 */
int generic_pipe_buf_confirm(struct pipe_inode_info *info,
			     struct pipe_buffer *buf)
{
	return 0;
}
EXPORT_SYMBOL(generic_pipe_buf_confirm);

/**
 * generic_pipe_buf_release - put a reference to a &struct pipe_buffer
 * @pipe:	the pipe that the buffer belongs to
 * @buf:	the buffer to put a reference to
 *
 * Description:
 *	This function releases a reference to @buf.
 */
void generic_pipe_buf_release(struct pipe_inode_info *pipe,
			      struct pipe_buffer *buf)
{
	put_page(buf->page);
}
EXPORT_SYMBOL(generic_pipe_buf_release);

static const struct pipe_buf_operations anon_pipe_buf_ops = {
	.can_merge = 1,
	.confirm = generic_pipe_buf_confirm,
	.release = anon_pipe_buf_release,
	.steal = anon_pipe_buf_steal,
	.get = generic_pipe_buf_get,
};

static const struct pipe_buf_operations packet_pipe_buf_ops = {
	.can_merge = 0,
	.confirm = generic_pipe_buf_confirm,
	.release = anon_pipe_buf_release,
	.steal = anon_pipe_buf_steal,
	.get = generic_pipe_buf_get,
};

static ssize_t
pipe_read(struct kiocb *iocb, struct iov_iter *to)
{
	size_t total_len = iov_iter_count(to);
	struct file *filp = iocb->ki_filp;
	struct pipe_inode_info *pipe = filp->private_data;
	int do_wakeup;
	ssize_t ret;

	/* Null read succeeds. */
	if (unlikely(total_len == 0))
		return 0;

	do_wakeup = 0;
	ret = 0;
	__pipe_lock(pipe);
	for (;;) {
		int bufs = pipe->nrbufs;
		if (bufs) {
			int curbuf = pipe->curbuf;
			struct pipe_buffer *buf = pipe->bufs + curbuf;
			size_t chars = buf->len;
			size_t written;
			int error;

			if (chars > total_len)
				chars = total_len;

			error = pipe_buf_confirm(pipe, buf);
			if (error) {
				if (!ret)
					ret = error;
				break;
			}

			written = copy_page_to_iter(buf->page, buf->offset, chars, to);
			if (unlikely(written < chars)) {
				if (!ret)
					ret = -EFAULT;
				break;
			}
			ret += chars;
			buf->offset += chars;
			buf->len -= chars;

			/* Was it a packet buffer? Clean up and exit */
			if (buf->flags & PIPE_BUF_FLAG_PACKET) {
				total_len = chars;
				buf->len = 0;
			}

			if (!buf->len) {
				pipe_buf_release(pipe, buf);
				curbuf = (curbuf + 1) & (pipe->buffers - 1);
				pipe->curbuf = curbuf;
				pipe->nrbufs = --bufs;
				do_wakeup = 1;
			}
			total_len -= chars;
			if (!total_len)
				break;	/* common path: read succeeded */
		}
		if (bufs)	/* More to do? */
			continue;
		if (!pipe->writers)
			break;
		if (!pipe->waiting_writers) {
			/* syscall merging: Usually we must not sleep
			 * if O_NONBLOCK is set, or if we got some data.
			 * But if a writer sleeps in kernel space, then
			 * we can wait for that data without violating POSIX.
			 */
			if (ret)
				break;
			if (filp->f_flags & O_NONBLOCK) {
				ret = -EAGAIN;
				break;
			}
		}
		if (signal_pending(current)) {
			if (!ret)
				ret = -ERESTARTSYS;
			break;
		}
		if (do_wakeup) {
			wake_up_interruptible_sync_poll(&pipe->wait, EPOLLOUT | EPOLLWRNORM);
 			kill_fasync(&pipe->fasync_writers, SIGIO, POLL_OUT);
		}
		pipe_wait(pipe);
	}
	__pipe_unlock(pipe);

	/* Signal writers asynchronously that there is more room. */
	if (do_wakeup) {
		wake_up_interruptible_sync_poll(&pipe->wait, EPOLLOUT | EPOLLWRNORM);
		kill_fasync(&pipe->fasync_writers, SIGIO, POLL_OUT);
	}
	if (ret > 0)
		file_accessed(filp);
	return ret;
}

static inline int is_packetized(struct file *file)
{
	return (file->f_flags & O_DIRECT) != 0;
}

static ssize_t
pipe_write(struct kiocb *iocb, struct iov_iter *from)
{
	struct file *filp = iocb->ki_filp;
	struct pipe_inode_info *pipe = filp->private_data;
	ssize_t ret = 0;
	int do_wakeup = 0;
	size_t total_len = iov_iter_count(from);
	ssize_t chars;

	/* Null write succeeds. */
	if (unlikely(total_len == 0))
		return 0;

	__pipe_lock(pipe);

	if (!pipe->readers) {
		send_sig(SIGPIPE, current, 0);
		ret = -EPIPE;
		goto out;
	}

	/* We try to merge small writes */
	chars = total_len & (PAGE_SIZE-1); /* size of the last buffer */
	if (pipe->nrbufs && chars != 0) {
		int lastbuf = (pipe->curbuf + pipe->nrbufs - 1) &
							(pipe->buffers - 1);
		struct pipe_buffer *buf = pipe->bufs + lastbuf;
		int offset = buf->offset + buf->len;

		if (buf->ops->can_merge && offset + chars <= PAGE_SIZE) {
			ret = pipe_buf_confirm(pipe, buf);
			if (ret)
				goto out;

			ret = copy_page_from_iter(buf->page, offset, chars, from);
			if (unlikely(ret < chars)) {
				ret = -EFAULT;
				goto out;
			}
			do_wakeup = 1;
			buf->len += ret;
			if (!iov_iter_count(from))
				goto out;
		}
	}

	for (;;) {
		int bufs;

		if (!pipe->readers) {
			send_sig(SIGPIPE, current, 0);
			if (!ret)
				ret = -EPIPE;
			break;
		}
		bufs = pipe->nrbufs;
		if (bufs < pipe->buffers) {
			int newbuf = (pipe->curbuf + bufs) & (pipe->buffers-1);
			struct pipe_buffer *buf = pipe->bufs + newbuf;
			struct page *page = pipe->tmp_page;
			int copied;

			if (!page) {
				page = alloc_page(GFP_HIGHUSER | __GFP_ACCOUNT);
				if (unlikely(!page)) {
					ret = ret ? : -ENOMEM;
					break;
				}
				pipe->tmp_page = page;
			}
			/* Always wake up, even if the copy fails. Otherwise
			 * we lock up (O_NONBLOCK-)readers that sleep due to
			 * syscall merging.
			 * FIXME! Is this really true?
			 */
			do_wakeup = 1;
			copied = copy_page_from_iter(page, 0, PAGE_SIZE, from);
			if (unlikely(copied < PAGE_SIZE && iov_iter_count(from))) {
				if (!ret)
					ret = -EFAULT;
				break;
			}
			ret += copied;

			/* Insert it into the buffer array */
			buf->page = page;
			buf->ops = &anon_pipe_buf_ops;
			buf->offset = 0;
			buf->len = copied;
			buf->flags = 0;
			if (is_packetized(filp)) {
				buf->ops = &packet_pipe_buf_ops;
				buf->flags = PIPE_BUF_FLAG_PACKET;
			}
			pipe->nrbufs = ++bufs;
			pipe->tmp_page = NULL;

			if (!iov_iter_count(from))
				break;
		}
		if (bufs < pipe->buffers)
			continue;
		if (filp->f_flags & O_NONBLOCK) {
			if (!ret)
				ret = -EAGAIN;
			break;
		}
		if (signal_pending(current)) {
			if (!ret)
				ret = -ERESTARTSYS;
			break;
		}
		if (do_wakeup) {
			wake_up_interruptible_sync_poll(&pipe->wait, EPOLLIN | EPOLLRDNORM);
			kill_fasync(&pipe->fasync_readers, SIGIO, POLL_IN);
			do_wakeup = 0;
		}
		pipe->waiting_writers++;
		pipe_wait(pipe);
		pipe->waiting_writers--;
	}
out:
	__pipe_unlock(pipe);
	if (do_wakeup) {
		wake_up_interruptible_sync_poll(&pipe->wait, EPOLLIN | EPOLLRDNORM);
		kill_fasync(&pipe->fasync_readers, SIGIO, POLL_IN);
	}
	if (ret > 0 && sb_start_write_trylock(file_inode(filp)->i_sb)) {
		int err = file_update_time(filp);
		if (err)
			ret = err;
		sb_end_write(file_inode(filp)->i_sb);
	}
	return ret;
}

static long pipe_ioctl(struct file *filp, unsigned int cmd, unsigned long arg)
{
	struct pipe_inode_info *pipe = filp->private_data;
	int count, buf, nrbufs;

	switch (cmd) {
		case FIONREAD:
			__pipe_lock(pipe);
			count = 0;
			buf = pipe->curbuf;
			nrbufs = pipe->nrbufs;
			while (--nrbufs >= 0) {
				count += pipe->bufs[buf].len;
				buf = (buf+1) & (pipe->buffers - 1);
			}
			__pipe_unlock(pipe);

			return put_user(count, (int __user *)arg);
		default:
			return -ENOIOCTLCMD;
	}
}

/* No kernel lock held - fine */
static __poll_t
pipe_poll(struct file *filp, poll_table *wait)
{
	__poll_t mask;
	struct pipe_inode_info *pipe = filp->private_data;
	int nrbufs;

	poll_wait(filp, &pipe->wait, wait);

	/* Reading only -- no need for acquiring the semaphore.  */
	nrbufs = pipe->nrbufs;
	mask = 0;
	if (filp->f_mode & FMODE_READ) {
		mask = (nrbufs > 0) ? EPOLLIN | EPOLLRDNORM : 0;
		if (!pipe->writers && filp->f_version != pipe->w_counter)
			mask |= EPOLLHUP;
	}

	if (filp->f_mode & FMODE_WRITE) {
		mask |= (nrbufs < pipe->buffers) ? EPOLLOUT | EPOLLWRNORM : 0;
		/*
		 * Most Unices do not set EPOLLERR for FIFOs but on Linux they
		 * behave exactly like pipes for poll().
		 */
		if (!pipe->readers)
			mask |= EPOLLERR;
	}

	return mask;
}

static void put_pipe_info(struct inode *inode, struct pipe_inode_info *pipe)
{
	int kill = 0;

	spin_lock(&inode->i_lock);
	if (!--pipe->files) {
		inode->i_pipe = NULL;
		kill = 1;
	}
	spin_unlock(&inode->i_lock);

	if (kill)
		free_pipe_info(pipe);
}

static int
pipe_release(struct inode *inode, struct file *file)
{
	struct pipe_inode_info *pipe = file->private_data;

	__pipe_lock(pipe);
	if (file->f_mode & FMODE_READ)
		pipe->readers--;
	if (file->f_mode & FMODE_WRITE)
		pipe->writers--;

	if (pipe->readers || pipe->writers) {
		wake_up_interruptible_sync_poll(&pipe->wait, EPOLLIN | EPOLLOUT | EPOLLRDNORM | EPOLLWRNORM | EPOLLERR | EPOLLHUP);
		kill_fasync(&pipe->fasync_readers, SIGIO, POLL_IN);
		kill_fasync(&pipe->fasync_writers, SIGIO, POLL_OUT);
	}
	__pipe_unlock(pipe);

	put_pipe_info(inode, pipe);
	return 0;
}

static int
pipe_fasync(int fd, struct file *filp, int on)
{
	struct pipe_inode_info *pipe = filp->private_data;
	int retval = 0;

	__pipe_lock(pipe);
	if (filp->f_mode & FMODE_READ)
		retval = fasync_helper(fd, filp, on, &pipe->fasync_readers);
	if ((filp->f_mode & FMODE_WRITE) && retval >= 0) {
		retval = fasync_helper(fd, filp, on, &pipe->fasync_writers);
		if (retval < 0 && (filp->f_mode & FMODE_READ))
			/* this can happen only if on == T */
			fasync_helper(-1, filp, 0, &pipe->fasync_readers);
	}
	__pipe_unlock(pipe);
	return retval;
}

static unsigned long account_pipe_buffers(struct user_struct *user,
                                 unsigned long old, unsigned long new)
{
	return atomic_long_add_return(new - old, &user->pipe_bufs);
}

static bool too_many_pipe_buffers_soft(unsigned long user_bufs)
{
<<<<<<< HEAD
	return pipe_user_pages_soft && user_bufs > pipe_user_pages_soft;
=======
	unsigned long soft_limit = READ_ONCE(pipe_user_pages_soft);

	return soft_limit && user_bufs > soft_limit;
>>>>>>> e021bb4f
}

static bool too_many_pipe_buffers_hard(unsigned long user_bufs)
{
<<<<<<< HEAD
	return pipe_user_pages_hard && user_bufs > pipe_user_pages_hard;
=======
	unsigned long hard_limit = READ_ONCE(pipe_user_pages_hard);

	return hard_limit && user_bufs > hard_limit;
>>>>>>> e021bb4f
}

static bool is_unprivileged_user(void)
{
	return !capable(CAP_SYS_RESOURCE) && !capable(CAP_SYS_ADMIN);
}

struct pipe_inode_info *alloc_pipe_info(void)
{
	struct pipe_inode_info *pipe;
	unsigned long pipe_bufs = PIPE_DEF_BUFFERS;
	struct user_struct *user = get_current_user();
	unsigned long user_bufs;
	unsigned int max_size = READ_ONCE(pipe_max_size);

	pipe = kzalloc(sizeof(struct pipe_inode_info), GFP_KERNEL_ACCOUNT);
	if (pipe == NULL)
		goto out_free_uid;

	if (pipe_bufs * PAGE_SIZE > max_size && !capable(CAP_SYS_RESOURCE))
		pipe_bufs = max_size >> PAGE_SHIFT;

	user_bufs = account_pipe_buffers(user, 0, pipe_bufs);

	if (too_many_pipe_buffers_soft(user_bufs) && is_unprivileged_user()) {
		user_bufs = account_pipe_buffers(user, pipe_bufs, 1);
		pipe_bufs = 1;
	}

	if (too_many_pipe_buffers_hard(user_bufs) && is_unprivileged_user())
		goto out_revert_acct;

	pipe->bufs = kcalloc(pipe_bufs, sizeof(struct pipe_buffer),
			     GFP_KERNEL_ACCOUNT);

	if (pipe->bufs) {
		init_waitqueue_head(&pipe->wait);
		pipe->r_counter = pipe->w_counter = 1;
		pipe->buffers = pipe_bufs;
		pipe->user = user;
		mutex_init(&pipe->mutex);
		return pipe;
	}

out_revert_acct:
	(void) account_pipe_buffers(user, pipe_bufs, 0);
	kfree(pipe);
out_free_uid:
	free_uid(user);
	return NULL;
}

void free_pipe_info(struct pipe_inode_info *pipe)
{
	int i;

	(void) account_pipe_buffers(pipe->user, pipe->buffers, 0);
	free_uid(pipe->user);
	for (i = 0; i < pipe->buffers; i++) {
		struct pipe_buffer *buf = pipe->bufs + i;
		if (buf->ops)
			pipe_buf_release(pipe, buf);
	}
	if (pipe->tmp_page)
		__free_page(pipe->tmp_page);
	kfree(pipe->bufs);
	kfree(pipe);
}

static struct vfsmount *pipe_mnt __read_mostly;

/*
 * pipefs_dname() is called from d_path().
 */
static char *pipefs_dname(struct dentry *dentry, char *buffer, int buflen)
{
	return dynamic_dname(dentry, buffer, buflen, "pipe:[%lu]",
				d_inode(dentry)->i_ino);
}

static const struct dentry_operations pipefs_dentry_operations = {
	.d_dname	= pipefs_dname,
};

static struct inode * get_pipe_inode(void)
{
	struct inode *inode = new_inode_pseudo(pipe_mnt->mnt_sb);
	struct pipe_inode_info *pipe;

	if (!inode)
		goto fail_inode;

	inode->i_ino = get_next_ino();

	pipe = alloc_pipe_info();
	if (!pipe)
		goto fail_iput;

	inode->i_pipe = pipe;
	pipe->files = 2;
	pipe->readers = pipe->writers = 1;
	inode->i_fop = &pipefifo_fops;

	/*
	 * Mark the inode dirty from the very beginning,
	 * that way it will never be moved to the dirty
	 * list because "mark_inode_dirty()" will think
	 * that it already _is_ on the dirty list.
	 */
	inode->i_state = I_DIRTY;
	inode->i_mode = S_IFIFO | S_IRUSR | S_IWUSR;
	inode->i_uid = current_fsuid();
	inode->i_gid = current_fsgid();
	inode->i_atime = inode->i_mtime = inode->i_ctime = current_time(inode);

	return inode;

fail_iput:
	iput(inode);

fail_inode:
	return NULL;
}

int create_pipe_files(struct file **res, int flags)
{
	struct inode *inode = get_pipe_inode();
	struct file *f;

	if (!inode)
		return -ENFILE;

	f = alloc_file_pseudo(inode, pipe_mnt, "",
				O_WRONLY | (flags & (O_NONBLOCK | O_DIRECT)),
				&pipefifo_fops);
	if (IS_ERR(f)) {
		free_pipe_info(inode->i_pipe);
		iput(inode);
		return PTR_ERR(f);
	}

	f->private_data = inode->i_pipe;

	res[0] = alloc_file_clone(f, O_RDONLY | (flags & O_NONBLOCK),
				  &pipefifo_fops);
	if (IS_ERR(res[0])) {
		put_pipe_info(inode, inode->i_pipe);
		fput(f);
		return PTR_ERR(res[0]);
	}
	res[0]->private_data = inode->i_pipe;
	res[1] = f;
	return 0;
}

static int __do_pipe_flags(int *fd, struct file **files, int flags)
{
	int error;
	int fdw, fdr;

	if (flags & ~(O_CLOEXEC | O_NONBLOCK | O_DIRECT))
		return -EINVAL;

	error = create_pipe_files(files, flags);
	if (error)
		return error;

	error = get_unused_fd_flags(flags);
	if (error < 0)
		goto err_read_pipe;
	fdr = error;

	error = get_unused_fd_flags(flags);
	if (error < 0)
		goto err_fdr;
	fdw = error;

	audit_fd_pair(fdr, fdw);
	fd[0] = fdr;
	fd[1] = fdw;
	return 0;

 err_fdr:
	put_unused_fd(fdr);
 err_read_pipe:
	fput(files[0]);
	fput(files[1]);
	return error;
}

int do_pipe_flags(int *fd, int flags)
{
	struct file *files[2];
	int error = __do_pipe_flags(fd, files, flags);
	if (!error) {
		fd_install(fd[0], files[0]);
		fd_install(fd[1], files[1]);
	}
	return error;
}

/*
 * sys_pipe() is the normal C calling standard for creating
 * a pipe. It's not the way Unix traditionally does this, though.
 */
static int do_pipe2(int __user *fildes, int flags)
{
	struct file *files[2];
	int fd[2];
	int error;

	error = __do_pipe_flags(fd, files, flags);
	if (!error) {
		if (unlikely(copy_to_user(fildes, fd, sizeof(fd)))) {
			fput(files[0]);
			fput(files[1]);
			put_unused_fd(fd[0]);
			put_unused_fd(fd[1]);
			error = -EFAULT;
		} else {
			fd_install(fd[0], files[0]);
			fd_install(fd[1], files[1]);
		}
	}
	return error;
}

SYSCALL_DEFINE2(pipe2, int __user *, fildes, int, flags)
{
	return do_pipe2(fildes, flags);
}

SYSCALL_DEFINE1(pipe, int __user *, fildes)
{
	return do_pipe2(fildes, 0);
}

static int wait_for_partner(struct pipe_inode_info *pipe, unsigned int *cnt)
{
	int cur = *cnt;	

	while (cur == *cnt) {
		pipe_wait(pipe);
		if (signal_pending(current))
			break;
	}
	return cur == *cnt ? -ERESTARTSYS : 0;
}

static void wake_up_partner(struct pipe_inode_info *pipe)
{
	wake_up_interruptible(&pipe->wait);
}

static int fifo_open(struct inode *inode, struct file *filp)
{
	struct pipe_inode_info *pipe;
	bool is_pipe = inode->i_sb->s_magic == PIPEFS_MAGIC;
	int ret;

	filp->f_version = 0;

	spin_lock(&inode->i_lock);
	if (inode->i_pipe) {
		pipe = inode->i_pipe;
		pipe->files++;
		spin_unlock(&inode->i_lock);
	} else {
		spin_unlock(&inode->i_lock);
		pipe = alloc_pipe_info();
		if (!pipe)
			return -ENOMEM;
		pipe->files = 1;
		spin_lock(&inode->i_lock);
		if (unlikely(inode->i_pipe)) {
			inode->i_pipe->files++;
			spin_unlock(&inode->i_lock);
			free_pipe_info(pipe);
			pipe = inode->i_pipe;
		} else {
			inode->i_pipe = pipe;
			spin_unlock(&inode->i_lock);
		}
	}
	filp->private_data = pipe;
	/* OK, we have a pipe and it's pinned down */

	__pipe_lock(pipe);

	/* We can only do regular read/write on fifos */
	filp->f_mode &= (FMODE_READ | FMODE_WRITE);

	switch (filp->f_mode) {
	case FMODE_READ:
	/*
	 *  O_RDONLY
	 *  POSIX.1 says that O_NONBLOCK means return with the FIFO
	 *  opened, even when there is no process writing the FIFO.
	 */
		pipe->r_counter++;
		if (pipe->readers++ == 0)
			wake_up_partner(pipe);

		if (!is_pipe && !pipe->writers) {
			if ((filp->f_flags & O_NONBLOCK)) {
				/* suppress EPOLLHUP until we have
				 * seen a writer */
				filp->f_version = pipe->w_counter;
			} else {
				if (wait_for_partner(pipe, &pipe->w_counter))
					goto err_rd;
			}
		}
		break;
	
	case FMODE_WRITE:
	/*
	 *  O_WRONLY
	 *  POSIX.1 says that O_NONBLOCK means return -1 with
	 *  errno=ENXIO when there is no process reading the FIFO.
	 */
		ret = -ENXIO;
		if (!is_pipe && (filp->f_flags & O_NONBLOCK) && !pipe->readers)
			goto err;

		pipe->w_counter++;
		if (!pipe->writers++)
			wake_up_partner(pipe);

		if (!is_pipe && !pipe->readers) {
			if (wait_for_partner(pipe, &pipe->r_counter))
				goto err_wr;
		}
		break;
	
	case FMODE_READ | FMODE_WRITE:
	/*
	 *  O_RDWR
	 *  POSIX.1 leaves this case "undefined" when O_NONBLOCK is set.
	 *  This implementation will NEVER block on a O_RDWR open, since
	 *  the process can at least talk to itself.
	 */

		pipe->readers++;
		pipe->writers++;
		pipe->r_counter++;
		pipe->w_counter++;
		if (pipe->readers == 1 || pipe->writers == 1)
			wake_up_partner(pipe);
		break;

	default:
		ret = -EINVAL;
		goto err;
	}

	/* Ok! */
	__pipe_unlock(pipe);
	return 0;

err_rd:
	if (!--pipe->readers)
		wake_up_interruptible(&pipe->wait);
	ret = -ERESTARTSYS;
	goto err;

err_wr:
	if (!--pipe->writers)
		wake_up_interruptible(&pipe->wait);
	ret = -ERESTARTSYS;
	goto err;

err:
	__pipe_unlock(pipe);

	put_pipe_info(inode, pipe);
	return ret;
}

const struct file_operations pipefifo_fops = {
	.open		= fifo_open,
	.llseek		= no_llseek,
	.read_iter	= pipe_read,
	.write_iter	= pipe_write,
	.poll		= pipe_poll,
	.unlocked_ioctl	= pipe_ioctl,
	.release	= pipe_release,
	.fasync		= pipe_fasync,
};

/*
 * Currently we rely on the pipe array holding a power-of-2 number
 * of pages. Returns 0 on error.
 */
unsigned int round_pipe_size(unsigned long size)
{
	if (size > (1U << 31))
		return 0;

<<<<<<< HEAD
	if (size < pipe_min_size)
		size = pipe_min_size;

	nr_pages = (size + PAGE_SIZE - 1) >> PAGE_SHIFT;
	if (nr_pages == 0)
		return 0;

	return roundup_pow_of_two(nr_pages) << PAGE_SHIFT;
=======
	/* Minimum pipe size, as required by POSIX */
	if (size < PAGE_SIZE)
		return PAGE_SIZE;

	return roundup_pow_of_two(size);
>>>>>>> e021bb4f
}

/*
 * Allocate a new array of pipe buffers and copy the info over. Returns the
 * pipe size if successful, or return -ERROR on error.
 */
static long pipe_set_size(struct pipe_inode_info *pipe, unsigned long arg)
{
	struct pipe_buffer *bufs;
	unsigned int size, nr_pages;
	unsigned long user_bufs;
	long ret = 0;

	size = round_pipe_size(arg);
	if (size == 0)
		return -EINVAL;
	nr_pages = size >> PAGE_SHIFT;

	if (!nr_pages)
		return -EINVAL;

	/*
	 * If trying to increase the pipe capacity, check that an
	 * unprivileged user is not trying to exceed various limits
	 * (soft limit check here, hard limit check just below).
	 * Decreasing the pipe capacity is always permitted, even
	 * if the user is currently over a limit.
	 */
	if (nr_pages > pipe->buffers &&
			size > pipe_max_size && !capable(CAP_SYS_RESOURCE))
		return -EPERM;

	user_bufs = account_pipe_buffers(pipe->user, pipe->buffers, nr_pages);

	if (nr_pages > pipe->buffers &&
			(too_many_pipe_buffers_hard(user_bufs) ||
			 too_many_pipe_buffers_soft(user_bufs)) &&
			is_unprivileged_user()) {
		ret = -EPERM;
		goto out_revert_acct;
	}

	/*
	 * We can shrink the pipe, if arg >= pipe->nrbufs. Since we don't
	 * expect a lot of shrink+grow operations, just free and allocate
	 * again like we would do for growing. If the pipe currently
	 * contains more buffers than arg, then return busy.
	 */
	if (nr_pages < pipe->nrbufs) {
		ret = -EBUSY;
		goto out_revert_acct;
	}

	bufs = kcalloc(nr_pages, sizeof(*bufs),
		       GFP_KERNEL_ACCOUNT | __GFP_NOWARN);
	if (unlikely(!bufs)) {
		ret = -ENOMEM;
		goto out_revert_acct;
	}

	/*
	 * The pipe array wraps around, so just start the new one at zero
	 * and adjust the indexes.
	 */
	if (pipe->nrbufs) {
		unsigned int tail;
		unsigned int head;

		tail = pipe->curbuf + pipe->nrbufs;
		if (tail < pipe->buffers)
			tail = 0;
		else
			tail &= (pipe->buffers - 1);

		head = pipe->nrbufs - tail;
		if (head)
			memcpy(bufs, pipe->bufs + pipe->curbuf, head * sizeof(struct pipe_buffer));
		if (tail)
			memcpy(bufs + head, pipe->bufs, tail * sizeof(struct pipe_buffer));
	}

	pipe->curbuf = 0;
	kfree(pipe->bufs);
	pipe->bufs = bufs;
	pipe->buffers = nr_pages;
	return nr_pages * PAGE_SIZE;

out_revert_acct:
	(void) account_pipe_buffers(pipe->user, nr_pages, pipe->buffers);
	return ret;
}

/*
<<<<<<< HEAD
 * This should work even if CONFIG_PROC_FS isn't set, as proc_dointvec_minmax
 * will return an error.
 */
int pipe_proc_fn(struct ctl_table *table, int write, void __user *buf,
		 size_t *lenp, loff_t *ppos)
{
	unsigned int rounded_pipe_max_size;
	int ret;

	ret = proc_douintvec_minmax(table, write, buf, lenp, ppos);
	if (ret < 0 || !write)
		return ret;

	rounded_pipe_max_size = round_pipe_size(pipe_max_size);
	if (rounded_pipe_max_size == 0)
		return -EINVAL;

	pipe_max_size = rounded_pipe_max_size;
	return ret;
}

/*
=======
>>>>>>> e021bb4f
 * After the inode slimming patch, i_pipe/i_bdev/i_cdev share the same
 * location, so checking ->i_pipe is not enough to verify that this is a
 * pipe.
 */
struct pipe_inode_info *get_pipe_info(struct file *file)
{
	return file->f_op == &pipefifo_fops ? file->private_data : NULL;
}

long pipe_fcntl(struct file *file, unsigned int cmd, unsigned long arg)
{
	struct pipe_inode_info *pipe;
	long ret;

	pipe = get_pipe_info(file);
	if (!pipe)
		return -EBADF;

	__pipe_lock(pipe);

	switch (cmd) {
	case F_SETPIPE_SZ:
		ret = pipe_set_size(pipe, arg);
		break;
	case F_GETPIPE_SZ:
		ret = pipe->buffers * PAGE_SIZE;
		break;
	default:
		ret = -EINVAL;
		break;
	}

	__pipe_unlock(pipe);
	return ret;
}

static const struct super_operations pipefs_ops = {
	.destroy_inode = free_inode_nonrcu,
	.statfs = simple_statfs,
};

/*
 * pipefs should _never_ be mounted by userland - too much of security hassle,
 * no real gain from having the whole whorehouse mounted. So we don't need
 * any operations on the root directory. However, we need a non-trivial
 * d_name - pipe: will go nicely and kill the special-casing in procfs.
 */
static struct dentry *pipefs_mount(struct file_system_type *fs_type,
			 int flags, const char *dev_name, void *data)
{
	return mount_pseudo(fs_type, "pipe:", &pipefs_ops,
			&pipefs_dentry_operations, PIPEFS_MAGIC);
}

static struct file_system_type pipe_fs_type = {
	.name		= "pipefs",
	.mount		= pipefs_mount,
	.kill_sb	= kill_anon_super,
};

static int __init init_pipe_fs(void)
{
	int err = register_filesystem(&pipe_fs_type);

	if (!err) {
		pipe_mnt = kern_mount(&pipe_fs_type);
		if (IS_ERR(pipe_mnt)) {
			err = PTR_ERR(pipe_mnt);
			unregister_filesystem(&pipe_fs_type);
		}
	}
	return err;
}

fs_initcall(init_pipe_fs);<|MERGE_RESOLUTION|>--- conflicted
+++ resolved
@@ -605,24 +605,16 @@
 
 static bool too_many_pipe_buffers_soft(unsigned long user_bufs)
 {
-<<<<<<< HEAD
-	return pipe_user_pages_soft && user_bufs > pipe_user_pages_soft;
-=======
 	unsigned long soft_limit = READ_ONCE(pipe_user_pages_soft);
 
 	return soft_limit && user_bufs > soft_limit;
->>>>>>> e021bb4f
 }
 
 static bool too_many_pipe_buffers_hard(unsigned long user_bufs)
 {
-<<<<<<< HEAD
-	return pipe_user_pages_hard && user_bufs > pipe_user_pages_hard;
-=======
 	unsigned long hard_limit = READ_ONCE(pipe_user_pages_hard);
 
 	return hard_limit && user_bufs > hard_limit;
->>>>>>> e021bb4f
 }
 
 static bool is_unprivileged_user(void)
@@ -1022,22 +1014,11 @@
 	if (size > (1U << 31))
 		return 0;
 
-<<<<<<< HEAD
-	if (size < pipe_min_size)
-		size = pipe_min_size;
-
-	nr_pages = (size + PAGE_SIZE - 1) >> PAGE_SHIFT;
-	if (nr_pages == 0)
-		return 0;
-
-	return roundup_pow_of_two(nr_pages) << PAGE_SHIFT;
-=======
 	/* Minimum pipe size, as required by POSIX */
 	if (size < PAGE_SIZE)
 		return PAGE_SIZE;
 
 	return roundup_pow_of_two(size);
->>>>>>> e021bb4f
 }
 
 /*
@@ -1052,8 +1033,6 @@
 	long ret = 0;
 
 	size = round_pipe_size(arg);
-	if (size == 0)
-		return -EINVAL;
 	nr_pages = size >> PAGE_SHIFT;
 
 	if (!nr_pages)
@@ -1131,31 +1110,6 @@
 }
 
 /*
-<<<<<<< HEAD
- * This should work even if CONFIG_PROC_FS isn't set, as proc_dointvec_minmax
- * will return an error.
- */
-int pipe_proc_fn(struct ctl_table *table, int write, void __user *buf,
-		 size_t *lenp, loff_t *ppos)
-{
-	unsigned int rounded_pipe_max_size;
-	int ret;
-
-	ret = proc_douintvec_minmax(table, write, buf, lenp, ppos);
-	if (ret < 0 || !write)
-		return ret;
-
-	rounded_pipe_max_size = round_pipe_size(pipe_max_size);
-	if (rounded_pipe_max_size == 0)
-		return -EINVAL;
-
-	pipe_max_size = rounded_pipe_max_size;
-	return ret;
-}
-
-/*
-=======
->>>>>>> e021bb4f
  * After the inode slimming patch, i_pipe/i_bdev/i_cdev share the same
  * location, so checking ->i_pipe is not enough to verify that this is a
  * pipe.
