// SPDX-License-Identifier: GPL-2.0-only
/*
 *  fs/userfaultfd.c
 *
 *  Copyright (C) 2007  Davide Libenzi <davidel@xmailserver.org>
 *  Copyright (C) 2008-2009 Red Hat, Inc.
 *  Copyright (C) 2015  Red Hat, Inc.
 *
 *  Some part derived from fs/eventfd.c (anon inode setup) and
 *  mm/ksm.c (mm hashing).
 */

#include <linux/list.h>
#include <linux/hashtable.h>
#include <linux/sched/signal.h>
#include <linux/sched/mm.h>
#include <linux/mm.h>
#include <linux/poll.h>
#include <linux/slab.h>
#include <linux/seq_file.h>
#include <linux/file.h>
#include <linux/bug.h>
#include <linux/anon_inodes.h>
#include <linux/syscalls.h>
#include <linux/userfaultfd_k.h>
#include <linux/mempolicy.h>
#include <linux/ioctl.h>
#include <linux/security.h>
#include <linux/hugetlb.h>

int sysctl_unprivileged_userfaultfd __read_mostly = 1;

static struct kmem_cache *userfaultfd_ctx_cachep __read_mostly;

enum userfaultfd_state {
	UFFD_STATE_WAIT_API,
	UFFD_STATE_RUNNING,
};

/*
 * Start with fault_pending_wqh and fault_wqh so they're more likely
 * to be in the same cacheline.
 *
 * Locking order:
 *	fd_wqh.lock
 *		fault_pending_wqh.lock
 *			fault_wqh.lock
 *		event_wqh.lock
 *
 * To avoid deadlocks, IRQs must be disabled when taking any of the above locks,
 * since fd_wqh.lock is taken by aio_poll() while it's holding a lock that's
 * also taken in IRQ context.
 */
struct userfaultfd_ctx {
	/* waitqueue head for the pending (i.e. not read) userfaults */
	wait_queue_head_t fault_pending_wqh;
	/* waitqueue head for the userfaults */
	wait_queue_head_t fault_wqh;
	/* waitqueue head for the pseudo fd to wakeup poll/read */
	wait_queue_head_t fd_wqh;
	/* waitqueue head for events */
	wait_queue_head_t event_wqh;
	/* a refile sequence protected by fault_pending_wqh lock */
	seqlock_t refile_seq;
	/* pseudo fd refcounting */
	refcount_t refcount;
	/* userfaultfd syscall flags */
	unsigned int flags;
	/* features requested from the userspace */
	unsigned int features;
	/* state machine */
	enum userfaultfd_state state;
	/* released */
	bool released;
	/* memory mappings are changing because of non-cooperative event */
	bool mmap_changing;
	/* mm with one ore more vmas attached to this userfaultfd_ctx */
	struct mm_struct *mm;
};

struct userfaultfd_fork_ctx {
	struct userfaultfd_ctx *orig;
	struct userfaultfd_ctx *new;
	struct list_head list;
};

struct userfaultfd_unmap_ctx {
	struct userfaultfd_ctx *ctx;
	unsigned long start;
	unsigned long end;
	struct list_head list;
};

struct userfaultfd_wait_queue {
	struct uffd_msg msg;
	wait_queue_entry_t wq;
	struct userfaultfd_ctx *ctx;
	bool waken;
};

struct userfaultfd_wake_range {
	unsigned long start;
	unsigned long len;
};

static int userfaultfd_wake_function(wait_queue_entry_t *wq, unsigned mode,
				     int wake_flags, void *key)
{
	struct userfaultfd_wake_range *range = key;
	int ret;
	struct userfaultfd_wait_queue *uwq;
	unsigned long start, len;

	uwq = container_of(wq, struct userfaultfd_wait_queue, wq);
	ret = 0;
	/* len == 0 means wake all */
	start = range->start;
	len = range->len;
	if (len && (start > uwq->msg.arg.pagefault.address ||
		    start + len <= uwq->msg.arg.pagefault.address))
		goto out;
	WRITE_ONCE(uwq->waken, true);
	/*
	 * The Program-Order guarantees provided by the scheduler
	 * ensure uwq->waken is visible before the task is woken.
	 */
	ret = wake_up_state(wq->private, mode);
	if (ret) {
		/*
		 * Wake only once, autoremove behavior.
		 *
		 * After the effect of list_del_init is visible to the other
		 * CPUs, the waitqueue may disappear from under us, see the
		 * !list_empty_careful() in handle_userfault().
		 *
		 * try_to_wake_up() has an implicit smp_mb(), and the
		 * wq->private is read before calling the extern function
		 * "wake_up_state" (which in turns calls try_to_wake_up).
		 */
		list_del_init(&wq->entry);
	}
out:
	return ret;
}

/**
 * userfaultfd_ctx_get - Acquires a reference to the internal userfaultfd
 * context.
 * @ctx: [in] Pointer to the userfaultfd context.
 */
static void userfaultfd_ctx_get(struct userfaultfd_ctx *ctx)
{
	refcount_inc(&ctx->refcount);
}

/**
 * userfaultfd_ctx_put - Releases a reference to the internal userfaultfd
 * context.
 * @ctx: [in] Pointer to userfaultfd context.
 *
 * The userfaultfd context reference must have been previously acquired either
 * with userfaultfd_ctx_get() or userfaultfd_ctx_fdget().
 */
static void userfaultfd_ctx_put(struct userfaultfd_ctx *ctx)
{
	if (refcount_dec_and_test(&ctx->refcount)) {
		VM_BUG_ON(spin_is_locked(&ctx->fault_pending_wqh.lock));
		VM_BUG_ON(waitqueue_active(&ctx->fault_pending_wqh));
		VM_BUG_ON(spin_is_locked(&ctx->fault_wqh.lock));
		VM_BUG_ON(waitqueue_active(&ctx->fault_wqh));
		VM_BUG_ON(spin_is_locked(&ctx->event_wqh.lock));
		VM_BUG_ON(waitqueue_active(&ctx->event_wqh));
		VM_BUG_ON(spin_is_locked(&ctx->fd_wqh.lock));
		VM_BUG_ON(waitqueue_active(&ctx->fd_wqh));
		mmdrop(ctx->mm);
		kmem_cache_free(userfaultfd_ctx_cachep, ctx);
	}
}

static inline void msg_init(struct uffd_msg *msg)
{
	BUILD_BUG_ON(sizeof(struct uffd_msg) != 32);
	/*
	 * Must use memset to zero out the paddings or kernel data is
	 * leaked to userland.
	 */
	memset(msg, 0, sizeof(struct uffd_msg));
}

static inline struct uffd_msg userfault_msg(unsigned long address,
					    unsigned int flags,
					    unsigned long reason,
					    unsigned int features)
{
	struct uffd_msg msg;
	msg_init(&msg);
	msg.event = UFFD_EVENT_PAGEFAULT;
	msg.arg.pagefault.address = address;
	if (flags & FAULT_FLAG_WRITE)
		/*
		 * If UFFD_FEATURE_PAGEFAULT_FLAG_WP was set in the
		 * uffdio_api.features and UFFD_PAGEFAULT_FLAG_WRITE
		 * was not set in a UFFD_EVENT_PAGEFAULT, it means it
		 * was a read fault, otherwise if set it means it's
		 * a write fault.
		 */
		msg.arg.pagefault.flags |= UFFD_PAGEFAULT_FLAG_WRITE;
	if (reason & VM_UFFD_WP)
		/*
		 * If UFFD_FEATURE_PAGEFAULT_FLAG_WP was set in the
		 * uffdio_api.features and UFFD_PAGEFAULT_FLAG_WP was
		 * not set in a UFFD_EVENT_PAGEFAULT, it means it was
		 * a missing fault, otherwise if set it means it's a
		 * write protect fault.
		 */
		msg.arg.pagefault.flags |= UFFD_PAGEFAULT_FLAG_WP;
	if (features & UFFD_FEATURE_THREAD_ID)
		msg.arg.pagefault.feat.ptid = task_pid_vnr(current);
	return msg;
}

#ifdef CONFIG_HUGETLB_PAGE
/*
 * Same functionality as userfaultfd_must_wait below with modifications for
 * hugepmd ranges.
 */
static inline bool userfaultfd_huge_must_wait(struct userfaultfd_ctx *ctx,
					 struct vm_area_struct *vma,
					 unsigned long address,
					 unsigned long flags,
					 unsigned long reason)
{
	struct mm_struct *mm = ctx->mm;
	pte_t *ptep, pte;
	bool ret = true;

	VM_BUG_ON(!rwsem_is_locked(&mm->mmap_sem));

	ptep = huge_pte_offset(mm, address, vma_mmu_pagesize(vma));

	if (!ptep)
		goto out;

	ret = false;
	pte = huge_ptep_get(ptep);

	/*
	 * Lockless access: we're in a wait_event so it's ok if it
	 * changes under us.
	 */
	if (huge_pte_none(pte))
		ret = true;
	if (!huge_pte_write(pte) && (reason & VM_UFFD_WP))
		ret = true;
out:
	return ret;
}
#else
static inline bool userfaultfd_huge_must_wait(struct userfaultfd_ctx *ctx,
					 struct vm_area_struct *vma,
					 unsigned long address,
					 unsigned long flags,
					 unsigned long reason)
{
	return false;	/* should never get here */
}
#endif /* CONFIG_HUGETLB_PAGE */

/*
 * Verify the pagetables are still not ok after having reigstered into
 * the fault_pending_wqh to avoid userland having to UFFDIO_WAKE any
 * userfault that has already been resolved, if userfaultfd_read and
 * UFFDIO_COPY|ZEROPAGE are being run simultaneously on two different
 * threads.
 */
static inline bool userfaultfd_must_wait(struct userfaultfd_ctx *ctx,
					 unsigned long address,
					 unsigned long flags,
					 unsigned long reason)
{
	struct mm_struct *mm = ctx->mm;
	pgd_t *pgd;
	p4d_t *p4d;
	pud_t *pud;
	pmd_t *pmd, _pmd;
	pte_t *pte;
	bool ret = true;

	VM_BUG_ON(!rwsem_is_locked(&mm->mmap_sem));

	pgd = pgd_offset(mm, address);
	if (!pgd_present(*pgd))
		goto out;
	p4d = p4d_offset(pgd, address);
	if (!p4d_present(*p4d))
		goto out;
	pud = pud_offset(p4d, address);
	if (!pud_present(*pud))
		goto out;
	pmd = pmd_offset(pud, address);
	/*
	 * READ_ONCE must function as a barrier with narrower scope
	 * and it must be equivalent to:
	 *	_pmd = *pmd; barrier();
	 *
	 * This is to deal with the instability (as in
	 * pmd_trans_unstable) of the pmd.
	 */
	_pmd = READ_ONCE(*pmd);
	if (pmd_none(_pmd))
		goto out;

	ret = false;
	if (!pmd_present(_pmd))
		goto out;

	if (pmd_trans_huge(_pmd))
		goto out;

	/*
	 * the pmd is stable (as in !pmd_trans_unstable) so we can re-read it
	 * and use the standard pte_offset_map() instead of parsing _pmd.
	 */
	pte = pte_offset_map(pmd, address);
	/*
	 * Lockless access: we're in a wait_event so it's ok if it
	 * changes under us.
	 */
	if (pte_none(*pte))
		ret = true;
	pte_unmap(pte);

out:
	return ret;
}

/*
 * The locking rules involved in returning VM_FAULT_RETRY depending on
 * FAULT_FLAG_ALLOW_RETRY, FAULT_FLAG_RETRY_NOWAIT and
 * FAULT_FLAG_KILLABLE are not straightforward. The "Caution"
 * recommendation in __lock_page_or_retry is not an understatement.
 *
 * If FAULT_FLAG_ALLOW_RETRY is set, the mmap_sem must be released
 * before returning VM_FAULT_RETRY only if FAULT_FLAG_RETRY_NOWAIT is
 * not set.
 *
 * If FAULT_FLAG_ALLOW_RETRY is set but FAULT_FLAG_KILLABLE is not
 * set, VM_FAULT_RETRY can still be returned if and only if there are
 * fatal_signal_pending()s, and the mmap_sem must be released before
 * returning it.
 */
vm_fault_t handle_userfault(struct vm_fault *vmf, unsigned long reason)
{
	struct mm_struct *mm = vmf->vma->vm_mm;
	struct userfaultfd_ctx *ctx;
	struct userfaultfd_wait_queue uwq;
	vm_fault_t ret = VM_FAULT_SIGBUS;
	bool must_wait, return_to_userland;
	long blocking_state;

	/*
	 * We don't do userfault handling for the final child pid update.
	 *
	 * We also don't do userfault handling during
	 * coredumping. hugetlbfs has the special
	 * follow_hugetlb_page() to skip missing pages in the
	 * FOLL_DUMP case, anon memory also checks for FOLL_DUMP with
	 * the no_page_table() helper in follow_page_mask(), but the
	 * shmem_vm_ops->fault method is invoked even during
	 * coredumping without mmap_sem and it ends up here.
	 */
	if (current->flags & (PF_EXITING|PF_DUMPCORE))
		goto out;

	/*
	 * Coredumping runs without mmap_sem so we can only check that
	 * the mmap_sem is held, if PF_DUMPCORE was not set.
	 */
	WARN_ON_ONCE(!rwsem_is_locked(&mm->mmap_sem));

	ctx = vmf->vma->vm_userfaultfd_ctx.ctx;
	if (!ctx)
		goto out;

	BUG_ON(ctx->mm != mm);

	VM_BUG_ON(reason & ~(VM_UFFD_MISSING|VM_UFFD_WP));
	VM_BUG_ON(!(reason & VM_UFFD_MISSING) ^ !!(reason & VM_UFFD_WP));

	if (ctx->features & UFFD_FEATURE_SIGBUS)
		goto out;

	/*
	 * If it's already released don't get it. This avoids to loop
	 * in __get_user_pages if userfaultfd_release waits on the
	 * caller of handle_userfault to release the mmap_sem.
	 */
	if (unlikely(READ_ONCE(ctx->released))) {
		/*
		 * Don't return VM_FAULT_SIGBUS in this case, so a non
		 * cooperative manager can close the uffd after the
		 * last UFFDIO_COPY, without risking to trigger an
		 * involuntary SIGBUS if the process was starting the
		 * userfaultfd while the userfaultfd was still armed
		 * (but after the last UFFDIO_COPY). If the uffd
		 * wasn't already closed when the userfault reached
		 * this point, that would normally be solved by
		 * userfaultfd_must_wait returning 'false'.
		 *
		 * If we were to return VM_FAULT_SIGBUS here, the non
		 * cooperative manager would be instead forced to
		 * always call UFFDIO_UNREGISTER before it can safely
		 * close the uffd.
		 */
		ret = VM_FAULT_NOPAGE;
		goto out;
	}

	/*
	 * Check that we can return VM_FAULT_RETRY.
	 *
	 * NOTE: it should become possible to return VM_FAULT_RETRY
	 * even if FAULT_FLAG_TRIED is set without leading to gup()
	 * -EBUSY failures, if the userfaultfd is to be extended for
	 * VM_UFFD_WP tracking and we intend to arm the userfault
	 * without first stopping userland access to the memory. For
	 * VM_UFFD_MISSING userfaults this is enough for now.
	 */
	if (unlikely(!(vmf->flags & FAULT_FLAG_ALLOW_RETRY))) {
		/*
		 * Validate the invariant that nowait must allow retry
		 * to be sure not to return SIGBUS erroneously on
		 * nowait invocations.
		 */
		BUG_ON(vmf->flags & FAULT_FLAG_RETRY_NOWAIT);
#ifdef CONFIG_DEBUG_VM
		if (printk_ratelimit()) {
			printk(KERN_WARNING
			       "FAULT_FLAG_ALLOW_RETRY missing %x\n",
			       vmf->flags);
			dump_stack();
		}
#endif
		goto out;
	}

	/*
	 * Handle nowait, not much to do other than tell it to retry
	 * and wait.
	 */
	ret = VM_FAULT_RETRY;
	if (vmf->flags & FAULT_FLAG_RETRY_NOWAIT)
		goto out;

	/* take the reference before dropping the mmap_sem */
	userfaultfd_ctx_get(ctx);

	init_waitqueue_func_entry(&uwq.wq, userfaultfd_wake_function);
	uwq.wq.private = current;
	uwq.msg = userfault_msg(vmf->address, vmf->flags, reason,
			ctx->features);
	uwq.ctx = ctx;
	uwq.waken = false;

	return_to_userland =
		(vmf->flags & (FAULT_FLAG_USER|FAULT_FLAG_KILLABLE)) ==
		(FAULT_FLAG_USER|FAULT_FLAG_KILLABLE);
	blocking_state = return_to_userland ? TASK_INTERRUPTIBLE :
			 TASK_KILLABLE;

	spin_lock_irq(&ctx->fault_pending_wqh.lock);
	/*
	 * After the __add_wait_queue the uwq is visible to userland
	 * through poll/read().
	 */
	__add_wait_queue(&ctx->fault_pending_wqh, &uwq.wq);
	/*
	 * The smp_mb() after __set_current_state prevents the reads
	 * following the spin_unlock to happen before the list_add in
	 * __add_wait_queue.
	 */
	set_current_state(blocking_state);
	spin_unlock_irq(&ctx->fault_pending_wqh.lock);

	if (!is_vm_hugetlb_page(vmf->vma))
		must_wait = userfaultfd_must_wait(ctx, vmf->address, vmf->flags,
						  reason);
	else
		must_wait = userfaultfd_huge_must_wait(ctx, vmf->vma,
						       vmf->address,
						       vmf->flags, reason);
	up_read(&mm->mmap_sem);

	if (likely(must_wait && !READ_ONCE(ctx->released) &&
		   (return_to_userland ? !signal_pending(current) :
		    !fatal_signal_pending(current)))) {
		wake_up_poll(&ctx->fd_wqh, EPOLLIN);
		schedule();
		ret |= VM_FAULT_MAJOR;

		/*
		 * False wakeups can orginate even from rwsem before
		 * up_read() however userfaults will wait either for a
		 * targeted wakeup on the specific uwq waitqueue from
		 * wake_userfault() or for signals or for uffd
		 * release.
		 */
		while (!READ_ONCE(uwq.waken)) {
			/*
			 * This needs the full smp_store_mb()
			 * guarantee as the state write must be
			 * visible to other CPUs before reading
			 * uwq.waken from other CPUs.
			 */
			set_current_state(blocking_state);
			if (READ_ONCE(uwq.waken) ||
			    READ_ONCE(ctx->released) ||
			    (return_to_userland ? signal_pending(current) :
			     fatal_signal_pending(current)))
				break;
			schedule();
		}
	}

	__set_current_state(TASK_RUNNING);

	if (return_to_userland) {
		if (signal_pending(current) &&
		    !fatal_signal_pending(current)) {
			/*
			 * If we got a SIGSTOP or SIGCONT and this is
			 * a normal userland page fault, just let
			 * userland return so the signal will be
			 * handled and gdb debugging works.  The page
			 * fault code immediately after we return from
			 * this function is going to release the
			 * mmap_sem and it's not depending on it
			 * (unlike gup would if we were not to return
			 * VM_FAULT_RETRY).
			 *
			 * If a fatal signal is pending we still take
			 * the streamlined VM_FAULT_RETRY failure path
			 * and there's no need to retake the mmap_sem
			 * in such case.
			 */
			down_read(&mm->mmap_sem);
			ret = VM_FAULT_NOPAGE;
		}
	}

	/*
	 * Here we race with the list_del; list_add in
	 * userfaultfd_ctx_read(), however because we don't ever run
	 * list_del_init() to refile across the two lists, the prev
	 * and next pointers will never point to self. list_add also
	 * would never let any of the two pointers to point to
	 * self. So list_empty_careful won't risk to see both pointers
	 * pointing to self at any time during the list refile. The
	 * only case where list_del_init() is called is the full
	 * removal in the wake function and there we don't re-list_add
	 * and it's fine not to block on the spinlock. The uwq on this
	 * kernel stack can be released after the list_del_init.
	 */
	if (!list_empty_careful(&uwq.wq.entry)) {
		spin_lock_irq(&ctx->fault_pending_wqh.lock);
		/*
		 * No need of list_del_init(), the uwq on the stack
		 * will be freed shortly anyway.
		 */
		list_del(&uwq.wq.entry);
		spin_unlock_irq(&ctx->fault_pending_wqh.lock);
	}

	/*
	 * ctx may go away after this if the userfault pseudo fd is
	 * already released.
	 */
	userfaultfd_ctx_put(ctx);

out:
	return ret;
}

static void userfaultfd_event_wait_completion(struct userfaultfd_ctx *ctx,
					      struct userfaultfd_wait_queue *ewq)
{
	struct userfaultfd_ctx *release_new_ctx;

	if (WARN_ON_ONCE(current->flags & PF_EXITING))
		goto out;

	ewq->ctx = ctx;
	init_waitqueue_entry(&ewq->wq, current);
	release_new_ctx = NULL;

	spin_lock_irq(&ctx->event_wqh.lock);
	/*
	 * After the __add_wait_queue the uwq is visible to userland
	 * through poll/read().
	 */
	__add_wait_queue(&ctx->event_wqh, &ewq->wq);
	for (;;) {
		set_current_state(TASK_KILLABLE);
		if (ewq->msg.event == 0)
			break;
		if (READ_ONCE(ctx->released) ||
		    fatal_signal_pending(current)) {
			/*
			 * &ewq->wq may be queued in fork_event, but
			 * __remove_wait_queue ignores the head
			 * parameter. It would be a problem if it
			 * didn't.
			 */
			__remove_wait_queue(&ctx->event_wqh, &ewq->wq);
			if (ewq->msg.event == UFFD_EVENT_FORK) {
				struct userfaultfd_ctx *new;

				new = (struct userfaultfd_ctx *)
					(unsigned long)
					ewq->msg.arg.reserved.reserved1;
				release_new_ctx = new;
			}
			break;
		}

		spin_unlock_irq(&ctx->event_wqh.lock);

		wake_up_poll(&ctx->fd_wqh, EPOLLIN);
		schedule();

		spin_lock_irq(&ctx->event_wqh.lock);
	}
	__set_current_state(TASK_RUNNING);
	spin_unlock_irq(&ctx->event_wqh.lock);

	if (release_new_ctx) {
		struct vm_area_struct *vma;
		struct mm_struct *mm = release_new_ctx->mm;

		/* the various vma->vm_userfaultfd_ctx still points to it */
		down_write(&mm->mmap_sem);
		/* no task can run (and in turn coredump) yet */
		VM_WARN_ON(!mmget_still_valid(mm));
		for (vma = mm->mmap; vma; vma = vma->vm_next)
			if (vma->vm_userfaultfd_ctx.ctx == release_new_ctx) {
				vma->vm_userfaultfd_ctx = NULL_VM_UFFD_CTX;
				vma->vm_flags &= ~(VM_UFFD_WP | VM_UFFD_MISSING);
			}
		up_write(&mm->mmap_sem);

		userfaultfd_ctx_put(release_new_ctx);
	}

	/*
	 * ctx may go away after this if the userfault pseudo fd is
	 * already released.
	 */
out:
	WRITE_ONCE(ctx->mmap_changing, false);
	userfaultfd_ctx_put(ctx);
}

static void userfaultfd_event_complete(struct userfaultfd_ctx *ctx,
				       struct userfaultfd_wait_queue *ewq)
{
	ewq->msg.event = 0;
	wake_up_locked(&ctx->event_wqh);
	__remove_wait_queue(&ctx->event_wqh, &ewq->wq);
}

int dup_userfaultfd(struct vm_area_struct *vma, struct list_head *fcs)
{
	struct userfaultfd_ctx *ctx = NULL, *octx;
	struct userfaultfd_fork_ctx *fctx;

	octx = vma->vm_userfaultfd_ctx.ctx;
	if (!octx || !(octx->features & UFFD_FEATURE_EVENT_FORK)) {
		vma->vm_userfaultfd_ctx = NULL_VM_UFFD_CTX;
		vma->vm_flags &= ~(VM_UFFD_WP | VM_UFFD_MISSING);
		return 0;
	}

	list_for_each_entry(fctx, fcs, list)
		if (fctx->orig == octx) {
			ctx = fctx->new;
			break;
		}

	if (!ctx) {
		fctx = kmalloc(sizeof(*fctx), GFP_KERNEL);
		if (!fctx)
			return -ENOMEM;

		ctx = kmem_cache_alloc(userfaultfd_ctx_cachep, GFP_KERNEL);
		if (!ctx) {
			kfree(fctx);
			return -ENOMEM;
		}

		refcount_set(&ctx->refcount, 1);
		ctx->flags = octx->flags;
		ctx->state = UFFD_STATE_RUNNING;
		ctx->features = octx->features;
		ctx->released = false;
		ctx->mmap_changing = false;
		ctx->mm = vma->vm_mm;
		mmgrab(ctx->mm);

		userfaultfd_ctx_get(octx);
		WRITE_ONCE(octx->mmap_changing, true);
		fctx->orig = octx;
		fctx->new = ctx;
		list_add_tail(&fctx->list, fcs);
	}

	vma->vm_userfaultfd_ctx.ctx = ctx;
	return 0;
}

static void dup_fctx(struct userfaultfd_fork_ctx *fctx)
{
	struct userfaultfd_ctx *ctx = fctx->orig;
	struct userfaultfd_wait_queue ewq;

	msg_init(&ewq.msg);

	ewq.msg.event = UFFD_EVENT_FORK;
	ewq.msg.arg.reserved.reserved1 = (unsigned long)fctx->new;

	userfaultfd_event_wait_completion(ctx, &ewq);
}

void dup_userfaultfd_complete(struct list_head *fcs)
{
	struct userfaultfd_fork_ctx *fctx, *n;

	list_for_each_entry_safe(fctx, n, fcs, list) {
		dup_fctx(fctx);
		list_del(&fctx->list);
		kfree(fctx);
	}
}

void mremap_userfaultfd_prep(struct vm_area_struct *vma,
			     struct vm_userfaultfd_ctx *vm_ctx)
{
	struct userfaultfd_ctx *ctx;

	ctx = vma->vm_userfaultfd_ctx.ctx;

	if (!ctx)
		return;

	if (ctx->features & UFFD_FEATURE_EVENT_REMAP) {
		vm_ctx->ctx = ctx;
		userfaultfd_ctx_get(ctx);
		WRITE_ONCE(ctx->mmap_changing, true);
	} else {
		/* Drop uffd context if remap feature not enabled */
		vma->vm_userfaultfd_ctx = NULL_VM_UFFD_CTX;
		vma->vm_flags &= ~(VM_UFFD_WP | VM_UFFD_MISSING);
	}
}

void mremap_userfaultfd_complete(struct vm_userfaultfd_ctx *vm_ctx,
				 unsigned long from, unsigned long to,
				 unsigned long len)
{
	struct userfaultfd_ctx *ctx = vm_ctx->ctx;
	struct userfaultfd_wait_queue ewq;

	if (!ctx)
		return;

	if (to & ~PAGE_MASK) {
		userfaultfd_ctx_put(ctx);
		return;
	}

	msg_init(&ewq.msg);

	ewq.msg.event = UFFD_EVENT_REMAP;
	ewq.msg.arg.remap.from = from;
	ewq.msg.arg.remap.to = to;
	ewq.msg.arg.remap.len = len;

	userfaultfd_event_wait_completion(ctx, &ewq);
}

bool userfaultfd_remove(struct vm_area_struct *vma,
			unsigned long start, unsigned long end)
{
	struct mm_struct *mm = vma->vm_mm;
	struct userfaultfd_ctx *ctx;
	struct userfaultfd_wait_queue ewq;

	ctx = vma->vm_userfaultfd_ctx.ctx;
	if (!ctx || !(ctx->features & UFFD_FEATURE_EVENT_REMOVE))
		return true;

	userfaultfd_ctx_get(ctx);
	WRITE_ONCE(ctx->mmap_changing, true);
	up_read(&mm->mmap_sem);

	msg_init(&ewq.msg);

	ewq.msg.event = UFFD_EVENT_REMOVE;
	ewq.msg.arg.remove.start = start;
	ewq.msg.arg.remove.end = end;

	userfaultfd_event_wait_completion(ctx, &ewq);

	return false;
}

static bool has_unmap_ctx(struct userfaultfd_ctx *ctx, struct list_head *unmaps,
			  unsigned long start, unsigned long end)
{
	struct userfaultfd_unmap_ctx *unmap_ctx;

	list_for_each_entry(unmap_ctx, unmaps, list)
		if (unmap_ctx->ctx == ctx && unmap_ctx->start == start &&
		    unmap_ctx->end == end)
			return true;

	return false;
}

int userfaultfd_unmap_prep(struct vm_area_struct *vma,
			   unsigned long start, unsigned long end,
			   struct list_head *unmaps)
{
	for ( ; vma && vma->vm_start < end; vma = vma->vm_next) {
		struct userfaultfd_unmap_ctx *unmap_ctx;
		struct userfaultfd_ctx *ctx = vma->vm_userfaultfd_ctx.ctx;

		if (!ctx || !(ctx->features & UFFD_FEATURE_EVENT_UNMAP) ||
		    has_unmap_ctx(ctx, unmaps, start, end))
			continue;

		unmap_ctx = kzalloc(sizeof(*unmap_ctx), GFP_KERNEL);
		if (!unmap_ctx)
			return -ENOMEM;

		userfaultfd_ctx_get(ctx);
		WRITE_ONCE(ctx->mmap_changing, true);
		unmap_ctx->ctx = ctx;
		unmap_ctx->start = start;
		unmap_ctx->end = end;
		list_add_tail(&unmap_ctx->list, unmaps);
	}

	return 0;
}

void userfaultfd_unmap_complete(struct mm_struct *mm, struct list_head *uf)
{
	struct userfaultfd_unmap_ctx *ctx, *n;
	struct userfaultfd_wait_queue ewq;

	list_for_each_entry_safe(ctx, n, uf, list) {
		msg_init(&ewq.msg);

		ewq.msg.event = UFFD_EVENT_UNMAP;
		ewq.msg.arg.remove.start = ctx->start;
		ewq.msg.arg.remove.end = ctx->end;

		userfaultfd_event_wait_completion(ctx->ctx, &ewq);

		list_del(&ctx->list);
		kfree(ctx);
	}
}

static int userfaultfd_release(struct inode *inode, struct file *file)
{
	struct userfaultfd_ctx *ctx = file->private_data;
	struct mm_struct *mm = ctx->mm;
	struct vm_area_struct *vma, *prev;
	/* len == 0 means wake all */
	struct userfaultfd_wake_range range = { .len = 0, };
	unsigned long new_flags;
	bool still_valid;

	WRITE_ONCE(ctx->released, true);

	if (!mmget_not_zero(mm))
		goto wakeup;

	/*
	 * Flush page faults out of all CPUs. NOTE: all page faults
	 * must be retried without returning VM_FAULT_SIGBUS if
	 * userfaultfd_ctx_get() succeeds but vma->vma_userfault_ctx
	 * changes while handle_userfault released the mmap_sem. So
	 * it's critical that released is set to true (above), before
	 * taking the mmap_sem for writing.
	 */
	down_write(&mm->mmap_sem);
<<<<<<< HEAD
	if (!mmget_still_valid(mm))
		goto skip_mm;
=======
	still_valid = mmget_still_valid(mm);
>>>>>>> fa578e9d
	prev = NULL;
	for (vma = mm->mmap; vma; vma = vma->vm_next) {
		cond_resched();
		BUG_ON(!!vma->vm_userfaultfd_ctx.ctx ^
		       !!(vma->vm_flags & (VM_UFFD_MISSING | VM_UFFD_WP)));
		if (vma->vm_userfaultfd_ctx.ctx != ctx) {
			prev = vma;
			continue;
		}
		new_flags = vma->vm_flags & ~(VM_UFFD_MISSING | VM_UFFD_WP);
		if (still_valid) {
			prev = vma_merge(mm, prev, vma->vm_start, vma->vm_end,
					 new_flags, vma->anon_vma,
					 vma->vm_file, vma->vm_pgoff,
					 vma_policy(vma),
					 NULL_VM_UFFD_CTX);
			if (prev)
				vma = prev;
			else
				prev = vma;
		}
		vma->vm_flags = new_flags;
		vma->vm_userfaultfd_ctx = NULL_VM_UFFD_CTX;
	}
skip_mm:
	up_write(&mm->mmap_sem);
	mmput(mm);
wakeup:
	/*
	 * After no new page faults can wait on this fault_*wqh, flush
	 * the last page faults that may have been already waiting on
	 * the fault_*wqh.
	 */
	spin_lock_irq(&ctx->fault_pending_wqh.lock);
	__wake_up_locked_key(&ctx->fault_pending_wqh, TASK_NORMAL, &range);
	__wake_up(&ctx->fault_wqh, TASK_NORMAL, 1, &range);
	spin_unlock_irq(&ctx->fault_pending_wqh.lock);

	/* Flush pending events that may still wait on event_wqh */
	wake_up_all(&ctx->event_wqh);

	wake_up_poll(&ctx->fd_wqh, EPOLLHUP);
	userfaultfd_ctx_put(ctx);
	return 0;
}

/* fault_pending_wqh.lock must be hold by the caller */
static inline struct userfaultfd_wait_queue *find_userfault_in(
		wait_queue_head_t *wqh)
{
	wait_queue_entry_t *wq;
	struct userfaultfd_wait_queue *uwq;

	lockdep_assert_held(&wqh->lock);

	uwq = NULL;
	if (!waitqueue_active(wqh))
		goto out;
	/* walk in reverse to provide FIFO behavior to read userfaults */
	wq = list_last_entry(&wqh->head, typeof(*wq), entry);
	uwq = container_of(wq, struct userfaultfd_wait_queue, wq);
out:
	return uwq;
}

static inline struct userfaultfd_wait_queue *find_userfault(
		struct userfaultfd_ctx *ctx)
{
	return find_userfault_in(&ctx->fault_pending_wqh);
}

static inline struct userfaultfd_wait_queue *find_userfault_evt(
		struct userfaultfd_ctx *ctx)
{
	return find_userfault_in(&ctx->event_wqh);
}

static __poll_t userfaultfd_poll(struct file *file, poll_table *wait)
{
	struct userfaultfd_ctx *ctx = file->private_data;
	__poll_t ret;

	poll_wait(file, &ctx->fd_wqh, wait);

	switch (ctx->state) {
	case UFFD_STATE_WAIT_API:
		return EPOLLERR;
	case UFFD_STATE_RUNNING:
		/*
		 * poll() never guarantees that read won't block.
		 * userfaults can be waken before they're read().
		 */
		if (unlikely(!(file->f_flags & O_NONBLOCK)))
			return EPOLLERR;
		/*
		 * lockless access to see if there are pending faults
		 * __pollwait last action is the add_wait_queue but
		 * the spin_unlock would allow the waitqueue_active to
		 * pass above the actual list_add inside
		 * add_wait_queue critical section. So use a full
		 * memory barrier to serialize the list_add write of
		 * add_wait_queue() with the waitqueue_active read
		 * below.
		 */
		ret = 0;
		smp_mb();
		if (waitqueue_active(&ctx->fault_pending_wqh))
			ret = EPOLLIN;
		else if (waitqueue_active(&ctx->event_wqh))
			ret = EPOLLIN;

		return ret;
	default:
		WARN_ON_ONCE(1);
		return EPOLLERR;
	}
}

static const struct file_operations userfaultfd_fops;

static int resolve_userfault_fork(struct userfaultfd_ctx *ctx,
				  struct userfaultfd_ctx *new,
				  struct uffd_msg *msg)
{
	int fd;

	fd = anon_inode_getfd("[userfaultfd]", &userfaultfd_fops, new,
			      O_RDWR | (new->flags & UFFD_SHARED_FCNTL_FLAGS));
	if (fd < 0)
		return fd;

	msg->arg.reserved.reserved1 = 0;
	msg->arg.fork.ufd = fd;
	return 0;
}

static ssize_t userfaultfd_ctx_read(struct userfaultfd_ctx *ctx, int no_wait,
				    struct uffd_msg *msg)
{
	ssize_t ret;
	DECLARE_WAITQUEUE(wait, current);
	struct userfaultfd_wait_queue *uwq;
	/*
	 * Handling fork event requires sleeping operations, so
	 * we drop the event_wqh lock, then do these ops, then
	 * lock it back and wake up the waiter. While the lock is
	 * dropped the ewq may go away so we keep track of it
	 * carefully.
	 */
	LIST_HEAD(fork_event);
	struct userfaultfd_ctx *fork_nctx = NULL;

	/* always take the fd_wqh lock before the fault_pending_wqh lock */
	spin_lock_irq(&ctx->fd_wqh.lock);
	__add_wait_queue(&ctx->fd_wqh, &wait);
	for (;;) {
		set_current_state(TASK_INTERRUPTIBLE);
		spin_lock(&ctx->fault_pending_wqh.lock);
		uwq = find_userfault(ctx);
		if (uwq) {
			/*
			 * Use a seqcount to repeat the lockless check
			 * in wake_userfault() to avoid missing
			 * wakeups because during the refile both
			 * waitqueue could become empty if this is the
			 * only userfault.
			 */
			write_seqlock(&ctx->refile_seq);

			/*
			 * The fault_pending_wqh.lock prevents the uwq
			 * to disappear from under us.
			 *
			 * Refile this userfault from
			 * fault_pending_wqh to fault_wqh, it's not
			 * pending anymore after we read it.
			 *
			 * Use list_del() by hand (as
			 * userfaultfd_wake_function also uses
			 * list_del_init() by hand) to be sure nobody
			 * changes __remove_wait_queue() to use
			 * list_del_init() in turn breaking the
			 * !list_empty_careful() check in
			 * handle_userfault(). The uwq->wq.head list
			 * must never be empty at any time during the
			 * refile, or the waitqueue could disappear
			 * from under us. The "wait_queue_head_t"
			 * parameter of __remove_wait_queue() is unused
			 * anyway.
			 */
			list_del(&uwq->wq.entry);
			add_wait_queue(&ctx->fault_wqh, &uwq->wq);

			write_sequnlock(&ctx->refile_seq);

			/* careful to always initialize msg if ret == 0 */
			*msg = uwq->msg;
			spin_unlock(&ctx->fault_pending_wqh.lock);
			ret = 0;
			break;
		}
		spin_unlock(&ctx->fault_pending_wqh.lock);

		spin_lock(&ctx->event_wqh.lock);
		uwq = find_userfault_evt(ctx);
		if (uwq) {
			*msg = uwq->msg;

			if (uwq->msg.event == UFFD_EVENT_FORK) {
				fork_nctx = (struct userfaultfd_ctx *)
					(unsigned long)
					uwq->msg.arg.reserved.reserved1;
				list_move(&uwq->wq.entry, &fork_event);
				/*
				 * fork_nctx can be freed as soon as
				 * we drop the lock, unless we take a
				 * reference on it.
				 */
				userfaultfd_ctx_get(fork_nctx);
				spin_unlock(&ctx->event_wqh.lock);
				ret = 0;
				break;
			}

			userfaultfd_event_complete(ctx, uwq);
			spin_unlock(&ctx->event_wqh.lock);
			ret = 0;
			break;
		}
		spin_unlock(&ctx->event_wqh.lock);

		if (signal_pending(current)) {
			ret = -ERESTARTSYS;
			break;
		}
		if (no_wait) {
			ret = -EAGAIN;
			break;
		}
		spin_unlock_irq(&ctx->fd_wqh.lock);
		schedule();
		spin_lock_irq(&ctx->fd_wqh.lock);
	}
	__remove_wait_queue(&ctx->fd_wqh, &wait);
	__set_current_state(TASK_RUNNING);
	spin_unlock_irq(&ctx->fd_wqh.lock);

	if (!ret && msg->event == UFFD_EVENT_FORK) {
		ret = resolve_userfault_fork(ctx, fork_nctx, msg);
		spin_lock_irq(&ctx->event_wqh.lock);
		if (!list_empty(&fork_event)) {
			/*
			 * The fork thread didn't abort, so we can
			 * drop the temporary refcount.
			 */
			userfaultfd_ctx_put(fork_nctx);

			uwq = list_first_entry(&fork_event,
					       typeof(*uwq),
					       wq.entry);
			/*
			 * If fork_event list wasn't empty and in turn
			 * the event wasn't already released by fork
			 * (the event is allocated on fork kernel
			 * stack), put the event back to its place in
			 * the event_wq. fork_event head will be freed
			 * as soon as we return so the event cannot
			 * stay queued there no matter the current
			 * "ret" value.
			 */
			list_del(&uwq->wq.entry);
			__add_wait_queue(&ctx->event_wqh, &uwq->wq);

			/*
			 * Leave the event in the waitqueue and report
			 * error to userland if we failed to resolve
			 * the userfault fork.
			 */
			if (likely(!ret))
				userfaultfd_event_complete(ctx, uwq);
		} else {
			/*
			 * Here the fork thread aborted and the
			 * refcount from the fork thread on fork_nctx
			 * has already been released. We still hold
			 * the reference we took before releasing the
			 * lock above. If resolve_userfault_fork
			 * failed we've to drop it because the
			 * fork_nctx has to be freed in such case. If
			 * it succeeded we'll hold it because the new
			 * uffd references it.
			 */
			if (ret)
				userfaultfd_ctx_put(fork_nctx);
		}
		spin_unlock_irq(&ctx->event_wqh.lock);
	}

	return ret;
}

static ssize_t userfaultfd_read(struct file *file, char __user *buf,
				size_t count, loff_t *ppos)
{
	struct userfaultfd_ctx *ctx = file->private_data;
	ssize_t _ret, ret = 0;
	struct uffd_msg msg;
	int no_wait = file->f_flags & O_NONBLOCK;

	if (ctx->state == UFFD_STATE_WAIT_API)
		return -EINVAL;

	for (;;) {
		if (count < sizeof(msg))
			return ret ? ret : -EINVAL;
		_ret = userfaultfd_ctx_read(ctx, no_wait, &msg);
		if (_ret < 0)
			return ret ? ret : _ret;
		if (copy_to_user((__u64 __user *) buf, &msg, sizeof(msg)))
			return ret ? ret : -EFAULT;
		ret += sizeof(msg);
		buf += sizeof(msg);
		count -= sizeof(msg);
		/*
		 * Allow to read more than one fault at time but only
		 * block if waiting for the very first one.
		 */
		no_wait = O_NONBLOCK;
	}
}

static void __wake_userfault(struct userfaultfd_ctx *ctx,
			     struct userfaultfd_wake_range *range)
{
	spin_lock_irq(&ctx->fault_pending_wqh.lock);
	/* wake all in the range and autoremove */
	if (waitqueue_active(&ctx->fault_pending_wqh))
		__wake_up_locked_key(&ctx->fault_pending_wqh, TASK_NORMAL,
				     range);
	if (waitqueue_active(&ctx->fault_wqh))
		__wake_up(&ctx->fault_wqh, TASK_NORMAL, 1, range);
	spin_unlock_irq(&ctx->fault_pending_wqh.lock);
}

static __always_inline void wake_userfault(struct userfaultfd_ctx *ctx,
					   struct userfaultfd_wake_range *range)
{
	unsigned seq;
	bool need_wakeup;

	/*
	 * To be sure waitqueue_active() is not reordered by the CPU
	 * before the pagetable update, use an explicit SMP memory
	 * barrier here. PT lock release or up_read(mmap_sem) still
	 * have release semantics that can allow the
	 * waitqueue_active() to be reordered before the pte update.
	 */
	smp_mb();

	/*
	 * Use waitqueue_active because it's very frequent to
	 * change the address space atomically even if there are no
	 * userfaults yet. So we take the spinlock only when we're
	 * sure we've userfaults to wake.
	 */
	do {
		seq = read_seqbegin(&ctx->refile_seq);
		need_wakeup = waitqueue_active(&ctx->fault_pending_wqh) ||
			waitqueue_active(&ctx->fault_wqh);
		cond_resched();
	} while (read_seqretry(&ctx->refile_seq, seq));
	if (need_wakeup)
		__wake_userfault(ctx, range);
}

static __always_inline int validate_range(struct mm_struct *mm,
					  __u64 *start, __u64 len)
{
	__u64 task_size = mm->task_size;

	*start = untagged_addr(*start);

	if (*start & ~PAGE_MASK)
		return -EINVAL;
	if (len & ~PAGE_MASK)
		return -EINVAL;
	if (!len)
		return -EINVAL;
	if (*start < mmap_min_addr)
		return -EINVAL;
	if (*start >= task_size)
		return -EINVAL;
	if (len > task_size - *start)
		return -EINVAL;
	return 0;
}

static inline bool vma_can_userfault(struct vm_area_struct *vma)
{
	return vma_is_anonymous(vma) || is_vm_hugetlb_page(vma) ||
		vma_is_shmem(vma);
}

static int userfaultfd_register(struct userfaultfd_ctx *ctx,
				unsigned long arg)
{
	struct mm_struct *mm = ctx->mm;
	struct vm_area_struct *vma, *prev, *cur;
	int ret;
	struct uffdio_register uffdio_register;
	struct uffdio_register __user *user_uffdio_register;
	unsigned long vm_flags, new_flags;
	bool found;
	bool basic_ioctls;
	unsigned long start, end, vma_end;

	user_uffdio_register = (struct uffdio_register __user *) arg;

	ret = -EFAULT;
	if (copy_from_user(&uffdio_register, user_uffdio_register,
			   sizeof(uffdio_register)-sizeof(__u64)))
		goto out;

	ret = -EINVAL;
	if (!uffdio_register.mode)
		goto out;
	if (uffdio_register.mode & ~(UFFDIO_REGISTER_MODE_MISSING|
				     UFFDIO_REGISTER_MODE_WP))
		goto out;
	vm_flags = 0;
	if (uffdio_register.mode & UFFDIO_REGISTER_MODE_MISSING)
		vm_flags |= VM_UFFD_MISSING;
	if (uffdio_register.mode & UFFDIO_REGISTER_MODE_WP) {
		vm_flags |= VM_UFFD_WP;
		/*
		 * FIXME: remove the below error constraint by
		 * implementing the wprotect tracking mode.
		 */
		ret = -EINVAL;
		goto out;
	}

	ret = validate_range(mm, &uffdio_register.range.start,
			     uffdio_register.range.len);
	if (ret)
		goto out;

	start = uffdio_register.range.start;
	end = start + uffdio_register.range.len;

	ret = -ENOMEM;
	if (!mmget_not_zero(mm))
		goto out;

	down_write(&mm->mmap_sem);
	if (!mmget_still_valid(mm))
		goto out_unlock;
	vma = find_vma_prev(mm, start, &prev);
	if (!vma)
		goto out_unlock;

	/* check that there's at least one vma in the range */
	ret = -EINVAL;
	if (vma->vm_start >= end)
		goto out_unlock;

	/*
	 * If the first vma contains huge pages, make sure start address
	 * is aligned to huge page size.
	 */
	if (is_vm_hugetlb_page(vma)) {
		unsigned long vma_hpagesize = vma_kernel_pagesize(vma);

		if (start & (vma_hpagesize - 1))
			goto out_unlock;
	}

	/*
	 * Search for not compatible vmas.
	 */
	found = false;
	basic_ioctls = false;
	for (cur = vma; cur && cur->vm_start < end; cur = cur->vm_next) {
		cond_resched();

		BUG_ON(!!cur->vm_userfaultfd_ctx.ctx ^
		       !!(cur->vm_flags & (VM_UFFD_MISSING | VM_UFFD_WP)));

		/* check not compatible vmas */
		ret = -EINVAL;
		if (!vma_can_userfault(cur))
			goto out_unlock;

		/*
		 * UFFDIO_COPY will fill file holes even without
		 * PROT_WRITE. This check enforces that if this is a
		 * MAP_SHARED, the process has write permission to the backing
		 * file. If VM_MAYWRITE is set it also enforces that on a
		 * MAP_SHARED vma: there is no F_WRITE_SEAL and no further
		 * F_WRITE_SEAL can be taken until the vma is destroyed.
		 */
		ret = -EPERM;
		if (unlikely(!(cur->vm_flags & VM_MAYWRITE)))
			goto out_unlock;

		/*
		 * If this vma contains ending address, and huge pages
		 * check alignment.
		 */
		if (is_vm_hugetlb_page(cur) && end <= cur->vm_end &&
		    end > cur->vm_start) {
			unsigned long vma_hpagesize = vma_kernel_pagesize(cur);

			ret = -EINVAL;

			if (end & (vma_hpagesize - 1))
				goto out_unlock;
		}

		/*
		 * Check that this vma isn't already owned by a
		 * different userfaultfd. We can't allow more than one
		 * userfaultfd to own a single vma simultaneously or we
		 * wouldn't know which one to deliver the userfaults to.
		 */
		ret = -EBUSY;
		if (cur->vm_userfaultfd_ctx.ctx &&
		    cur->vm_userfaultfd_ctx.ctx != ctx)
			goto out_unlock;

		/*
		 * Note vmas containing huge pages
		 */
		if (is_vm_hugetlb_page(cur))
			basic_ioctls = true;

		found = true;
	}
	BUG_ON(!found);

	if (vma->vm_start < start)
		prev = vma;

	ret = 0;
	do {
		cond_resched();

		BUG_ON(!vma_can_userfault(vma));
		BUG_ON(vma->vm_userfaultfd_ctx.ctx &&
		       vma->vm_userfaultfd_ctx.ctx != ctx);
		WARN_ON(!(vma->vm_flags & VM_MAYWRITE));

		/*
		 * Nothing to do: this vma is already registered into this
		 * userfaultfd and with the right tracking mode too.
		 */
		if (vma->vm_userfaultfd_ctx.ctx == ctx &&
		    (vma->vm_flags & vm_flags) == vm_flags)
			goto skip;

		if (vma->vm_start > start)
			start = vma->vm_start;
		vma_end = min(end, vma->vm_end);

		new_flags = (vma->vm_flags & ~vm_flags) | vm_flags;
		prev = vma_merge(mm, prev, start, vma_end, new_flags,
				 vma->anon_vma, vma->vm_file, vma->vm_pgoff,
				 vma_policy(vma),
				 ((struct vm_userfaultfd_ctx){ ctx }));
		if (prev) {
			vma = prev;
			goto next;
		}
		if (vma->vm_start < start) {
			ret = split_vma(mm, vma, start, 1);
			if (ret)
				break;
		}
		if (vma->vm_end > end) {
			ret = split_vma(mm, vma, end, 0);
			if (ret)
				break;
		}
	next:
		/*
		 * In the vma_merge() successful mprotect-like case 8:
		 * the next vma was merged into the current one and
		 * the current one has not been updated yet.
		 */
		vma->vm_flags = new_flags;
		vma->vm_userfaultfd_ctx.ctx = ctx;

	skip:
		prev = vma;
		start = vma->vm_end;
		vma = vma->vm_next;
	} while (vma && vma->vm_start < end);
out_unlock:
	up_write(&mm->mmap_sem);
	mmput(mm);
	if (!ret) {
		/*
		 * Now that we scanned all vmas we can already tell
		 * userland which ioctls methods are guaranteed to
		 * succeed on this range.
		 */
		if (put_user(basic_ioctls ? UFFD_API_RANGE_IOCTLS_BASIC :
			     UFFD_API_RANGE_IOCTLS,
			     &user_uffdio_register->ioctls))
			ret = -EFAULT;
	}
out:
	return ret;
}

static int userfaultfd_unregister(struct userfaultfd_ctx *ctx,
				  unsigned long arg)
{
	struct mm_struct *mm = ctx->mm;
	struct vm_area_struct *vma, *prev, *cur;
	int ret;
	struct uffdio_range uffdio_unregister;
	unsigned long new_flags;
	bool found;
	unsigned long start, end, vma_end;
	const void __user *buf = (void __user *)arg;

	ret = -EFAULT;
	if (copy_from_user(&uffdio_unregister, buf, sizeof(uffdio_unregister)))
		goto out;

	ret = validate_range(mm, &uffdio_unregister.start,
			     uffdio_unregister.len);
	if (ret)
		goto out;

	start = uffdio_unregister.start;
	end = start + uffdio_unregister.len;

	ret = -ENOMEM;
	if (!mmget_not_zero(mm))
		goto out;

	down_write(&mm->mmap_sem);
	if (!mmget_still_valid(mm))
		goto out_unlock;
	vma = find_vma_prev(mm, start, &prev);
	if (!vma)
		goto out_unlock;

	/* check that there's at least one vma in the range */
	ret = -EINVAL;
	if (vma->vm_start >= end)
		goto out_unlock;

	/*
	 * If the first vma contains huge pages, make sure start address
	 * is aligned to huge page size.
	 */
	if (is_vm_hugetlb_page(vma)) {
		unsigned long vma_hpagesize = vma_kernel_pagesize(vma);

		if (start & (vma_hpagesize - 1))
			goto out_unlock;
	}

	/*
	 * Search for not compatible vmas.
	 */
	found = false;
	ret = -EINVAL;
	for (cur = vma; cur && cur->vm_start < end; cur = cur->vm_next) {
		cond_resched();

		BUG_ON(!!cur->vm_userfaultfd_ctx.ctx ^
		       !!(cur->vm_flags & (VM_UFFD_MISSING | VM_UFFD_WP)));

		/*
		 * Check not compatible vmas, not strictly required
		 * here as not compatible vmas cannot have an
		 * userfaultfd_ctx registered on them, but this
		 * provides for more strict behavior to notice
		 * unregistration errors.
		 */
		if (!vma_can_userfault(cur))
			goto out_unlock;

		found = true;
	}
	BUG_ON(!found);

	if (vma->vm_start < start)
		prev = vma;

	ret = 0;
	do {
		cond_resched();

		BUG_ON(!vma_can_userfault(vma));

		/*
		 * Nothing to do: this vma is already registered into this
		 * userfaultfd and with the right tracking mode too.
		 */
		if (!vma->vm_userfaultfd_ctx.ctx)
			goto skip;

		WARN_ON(!(vma->vm_flags & VM_MAYWRITE));

		if (vma->vm_start > start)
			start = vma->vm_start;
		vma_end = min(end, vma->vm_end);

		if (userfaultfd_missing(vma)) {
			/*
			 * Wake any concurrent pending userfault while
			 * we unregister, so they will not hang
			 * permanently and it avoids userland to call
			 * UFFDIO_WAKE explicitly.
			 */
			struct userfaultfd_wake_range range;
			range.start = start;
			range.len = vma_end - start;
			wake_userfault(vma->vm_userfaultfd_ctx.ctx, &range);
		}

		new_flags = vma->vm_flags & ~(VM_UFFD_MISSING | VM_UFFD_WP);
		prev = vma_merge(mm, prev, start, vma_end, new_flags,
				 vma->anon_vma, vma->vm_file, vma->vm_pgoff,
				 vma_policy(vma),
				 NULL_VM_UFFD_CTX);
		if (prev) {
			vma = prev;
			goto next;
		}
		if (vma->vm_start < start) {
			ret = split_vma(mm, vma, start, 1);
			if (ret)
				break;
		}
		if (vma->vm_end > end) {
			ret = split_vma(mm, vma, end, 0);
			if (ret)
				break;
		}
	next:
		/*
		 * In the vma_merge() successful mprotect-like case 8:
		 * the next vma was merged into the current one and
		 * the current one has not been updated yet.
		 */
		vma->vm_flags = new_flags;
		vma->vm_userfaultfd_ctx = NULL_VM_UFFD_CTX;

	skip:
		prev = vma;
		start = vma->vm_end;
		vma = vma->vm_next;
	} while (vma && vma->vm_start < end);
out_unlock:
	up_write(&mm->mmap_sem);
	mmput(mm);
out:
	return ret;
}

/*
 * userfaultfd_wake may be used in combination with the
 * UFFDIO_*_MODE_DONTWAKE to wakeup userfaults in batches.
 */
static int userfaultfd_wake(struct userfaultfd_ctx *ctx,
			    unsigned long arg)
{
	int ret;
	struct uffdio_range uffdio_wake;
	struct userfaultfd_wake_range range;
	const void __user *buf = (void __user *)arg;

	ret = -EFAULT;
	if (copy_from_user(&uffdio_wake, buf, sizeof(uffdio_wake)))
		goto out;

	ret = validate_range(ctx->mm, &uffdio_wake.start, uffdio_wake.len);
	if (ret)
		goto out;

	range.start = uffdio_wake.start;
	range.len = uffdio_wake.len;

	/*
	 * len == 0 means wake all and we don't want to wake all here,
	 * so check it again to be sure.
	 */
	VM_BUG_ON(!range.len);

	wake_userfault(ctx, &range);
	ret = 0;

out:
	return ret;
}

static int userfaultfd_copy(struct userfaultfd_ctx *ctx,
			    unsigned long arg)
{
	__s64 ret;
	struct uffdio_copy uffdio_copy;
	struct uffdio_copy __user *user_uffdio_copy;
	struct userfaultfd_wake_range range;

	user_uffdio_copy = (struct uffdio_copy __user *) arg;

	ret = -EAGAIN;
	if (READ_ONCE(ctx->mmap_changing))
		goto out;

	ret = -EFAULT;
	if (copy_from_user(&uffdio_copy, user_uffdio_copy,
			   /* don't copy "copy" last field */
			   sizeof(uffdio_copy)-sizeof(__s64)))
		goto out;

	ret = validate_range(ctx->mm, &uffdio_copy.dst, uffdio_copy.len);
	if (ret)
		goto out;
	/*
	 * double check for wraparound just in case. copy_from_user()
	 * will later check uffdio_copy.src + uffdio_copy.len to fit
	 * in the userland range.
	 */
	ret = -EINVAL;
	if (uffdio_copy.src + uffdio_copy.len <= uffdio_copy.src)
		goto out;
	if (uffdio_copy.mode & ~UFFDIO_COPY_MODE_DONTWAKE)
		goto out;
	if (mmget_not_zero(ctx->mm)) {
		ret = mcopy_atomic(ctx->mm, uffdio_copy.dst, uffdio_copy.src,
				   uffdio_copy.len, &ctx->mmap_changing);
		mmput(ctx->mm);
	} else {
		return -ESRCH;
	}
	if (unlikely(put_user(ret, &user_uffdio_copy->copy)))
		return -EFAULT;
	if (ret < 0)
		goto out;
	BUG_ON(!ret);
	/* len == 0 would wake all */
	range.len = ret;
	if (!(uffdio_copy.mode & UFFDIO_COPY_MODE_DONTWAKE)) {
		range.start = uffdio_copy.dst;
		wake_userfault(ctx, &range);
	}
	ret = range.len == uffdio_copy.len ? 0 : -EAGAIN;
out:
	return ret;
}

static int userfaultfd_zeropage(struct userfaultfd_ctx *ctx,
				unsigned long arg)
{
	__s64 ret;
	struct uffdio_zeropage uffdio_zeropage;
	struct uffdio_zeropage __user *user_uffdio_zeropage;
	struct userfaultfd_wake_range range;

	user_uffdio_zeropage = (struct uffdio_zeropage __user *) arg;

	ret = -EAGAIN;
	if (READ_ONCE(ctx->mmap_changing))
		goto out;

	ret = -EFAULT;
	if (copy_from_user(&uffdio_zeropage, user_uffdio_zeropage,
			   /* don't copy "zeropage" last field */
			   sizeof(uffdio_zeropage)-sizeof(__s64)))
		goto out;

	ret = validate_range(ctx->mm, &uffdio_zeropage.range.start,
			     uffdio_zeropage.range.len);
	if (ret)
		goto out;
	ret = -EINVAL;
	if (uffdio_zeropage.mode & ~UFFDIO_ZEROPAGE_MODE_DONTWAKE)
		goto out;

	if (mmget_not_zero(ctx->mm)) {
		ret = mfill_zeropage(ctx->mm, uffdio_zeropage.range.start,
				     uffdio_zeropage.range.len,
				     &ctx->mmap_changing);
		mmput(ctx->mm);
	} else {
		return -ESRCH;
	}
	if (unlikely(put_user(ret, &user_uffdio_zeropage->zeropage)))
		return -EFAULT;
	if (ret < 0)
		goto out;
	/* len == 0 would wake all */
	BUG_ON(!ret);
	range.len = ret;
	if (!(uffdio_zeropage.mode & UFFDIO_ZEROPAGE_MODE_DONTWAKE)) {
		range.start = uffdio_zeropage.range.start;
		wake_userfault(ctx, &range);
	}
	ret = range.len == uffdio_zeropage.range.len ? 0 : -EAGAIN;
out:
	return ret;
}

static inline unsigned int uffd_ctx_features(__u64 user_features)
{
	/*
	 * For the current set of features the bits just coincide
	 */
	return (unsigned int)user_features;
}

/*
 * userland asks for a certain API version and we return which bits
 * and ioctl commands are implemented in this kernel for such API
 * version or -EINVAL if unknown.
 */
static int userfaultfd_api(struct userfaultfd_ctx *ctx,
			   unsigned long arg)
{
	struct uffdio_api uffdio_api;
	void __user *buf = (void __user *)arg;
	int ret;
	__u64 features;

	ret = -EINVAL;
	if (ctx->state != UFFD_STATE_WAIT_API)
		goto out;
	ret = -EFAULT;
	if (copy_from_user(&uffdio_api, buf, sizeof(uffdio_api)))
		goto out;
	features = uffdio_api.features;
	ret = -EINVAL;
	if (uffdio_api.api != UFFD_API || (features & ~UFFD_API_FEATURES))
		goto err_out;
	ret = -EPERM;
	if ((features & UFFD_FEATURE_EVENT_FORK) && !capable(CAP_SYS_PTRACE))
		goto err_out;
	/* report all available features and ioctls to userland */
	uffdio_api.features = UFFD_API_FEATURES;
	uffdio_api.ioctls = UFFD_API_IOCTLS;
	ret = -EFAULT;
	if (copy_to_user(buf, &uffdio_api, sizeof(uffdio_api)))
		goto out;
	ctx->state = UFFD_STATE_RUNNING;
	/* only enable the requested features for this uffd context */
	ctx->features = uffd_ctx_features(features);
	ret = 0;
out:
	return ret;
err_out:
	memset(&uffdio_api, 0, sizeof(uffdio_api));
	if (copy_to_user(buf, &uffdio_api, sizeof(uffdio_api)))
		ret = -EFAULT;
	goto out;
}

static long userfaultfd_ioctl(struct file *file, unsigned cmd,
			      unsigned long arg)
{
	int ret = -EINVAL;
	struct userfaultfd_ctx *ctx = file->private_data;

	if (cmd != UFFDIO_API && ctx->state == UFFD_STATE_WAIT_API)
		return -EINVAL;

	switch(cmd) {
	case UFFDIO_API:
		ret = userfaultfd_api(ctx, arg);
		break;
	case UFFDIO_REGISTER:
		ret = userfaultfd_register(ctx, arg);
		break;
	case UFFDIO_UNREGISTER:
		ret = userfaultfd_unregister(ctx, arg);
		break;
	case UFFDIO_WAKE:
		ret = userfaultfd_wake(ctx, arg);
		break;
	case UFFDIO_COPY:
		ret = userfaultfd_copy(ctx, arg);
		break;
	case UFFDIO_ZEROPAGE:
		ret = userfaultfd_zeropage(ctx, arg);
		break;
	}
	return ret;
}

#ifdef CONFIG_PROC_FS
static void userfaultfd_show_fdinfo(struct seq_file *m, struct file *f)
{
	struct userfaultfd_ctx *ctx = f->private_data;
	wait_queue_entry_t *wq;
	unsigned long pending = 0, total = 0;

	spin_lock_irq(&ctx->fault_pending_wqh.lock);
	list_for_each_entry(wq, &ctx->fault_pending_wqh.head, entry) {
		pending++;
		total++;
	}
	list_for_each_entry(wq, &ctx->fault_wqh.head, entry) {
		total++;
	}
	spin_unlock_irq(&ctx->fault_pending_wqh.lock);

	/*
	 * If more protocols will be added, there will be all shown
	 * separated by a space. Like this:
	 *	protocols: aa:... bb:...
	 */
	seq_printf(m, "pending:\t%lu\ntotal:\t%lu\nAPI:\t%Lx:%x:%Lx\n",
		   pending, total, UFFD_API, ctx->features,
		   UFFD_API_IOCTLS|UFFD_API_RANGE_IOCTLS);
}
#endif

static const struct file_operations userfaultfd_fops = {
#ifdef CONFIG_PROC_FS
	.show_fdinfo	= userfaultfd_show_fdinfo,
#endif
	.release	= userfaultfd_release,
	.poll		= userfaultfd_poll,
	.read		= userfaultfd_read,
	.unlocked_ioctl = userfaultfd_ioctl,
	.compat_ioctl	= userfaultfd_ioctl,
	.llseek		= noop_llseek,
};

static void init_once_userfaultfd_ctx(void *mem)
{
	struct userfaultfd_ctx *ctx = (struct userfaultfd_ctx *) mem;

	init_waitqueue_head(&ctx->fault_pending_wqh);
	init_waitqueue_head(&ctx->fault_wqh);
	init_waitqueue_head(&ctx->event_wqh);
	init_waitqueue_head(&ctx->fd_wqh);
	seqlock_init(&ctx->refile_seq);
}

SYSCALL_DEFINE1(userfaultfd, int, flags)
{
	struct userfaultfd_ctx *ctx;
	int fd;

	if (!sysctl_unprivileged_userfaultfd && !capable(CAP_SYS_PTRACE))
		return -EPERM;

	BUG_ON(!current->mm);

	/* Check the UFFD_* constants for consistency.  */
	BUILD_BUG_ON(UFFD_CLOEXEC != O_CLOEXEC);
	BUILD_BUG_ON(UFFD_NONBLOCK != O_NONBLOCK);

	if (flags & ~UFFD_SHARED_FCNTL_FLAGS)
		return -EINVAL;

	ctx = kmem_cache_alloc(userfaultfd_ctx_cachep, GFP_KERNEL);
	if (!ctx)
		return -ENOMEM;

	refcount_set(&ctx->refcount, 1);
	ctx->flags = flags;
	ctx->features = 0;
	ctx->state = UFFD_STATE_WAIT_API;
	ctx->released = false;
	ctx->mmap_changing = false;
	ctx->mm = current->mm;
	/* prevent the mm struct to be freed */
	mmgrab(ctx->mm);

	fd = anon_inode_getfd("[userfaultfd]", &userfaultfd_fops, ctx,
			      O_RDWR | (flags & UFFD_SHARED_FCNTL_FLAGS));
	if (fd < 0) {
		mmdrop(ctx->mm);
		kmem_cache_free(userfaultfd_ctx_cachep, ctx);
	}
	return fd;
}

static int __init userfaultfd_init(void)
{
	userfaultfd_ctx_cachep = kmem_cache_create("userfaultfd_ctx_cache",
						sizeof(struct userfaultfd_ctx),
						0,
						SLAB_HWCACHE_ALIGN|SLAB_PANIC,
						init_once_userfaultfd_ctx);
	return 0;
}
__initcall(userfaultfd_init);<|MERGE_RESOLUTION|>--- conflicted
+++ resolved
@@ -896,12 +896,7 @@
 	 * taking the mmap_sem for writing.
 	 */
 	down_write(&mm->mmap_sem);
-<<<<<<< HEAD
-	if (!mmget_still_valid(mm))
-		goto skip_mm;
-=======
 	still_valid = mmget_still_valid(mm);
->>>>>>> fa578e9d
 	prev = NULL;
 	for (vma = mm->mmap; vma; vma = vma->vm_next) {
 		cond_resched();
