/*
 *  fs/nfs/nfs4proc.c
 *
 *  Client-side procedure declarations for NFSv4.
 *
 *  Copyright (c) 2002 The Regents of the University of Michigan.
 *  All rights reserved.
 *
 *  Kendrick Smith <kmsmith@umich.edu>
 *  Andy Adamson   <andros@umich.edu>
 *
 *  Redistribution and use in source and binary forms, with or without
 *  modification, are permitted provided that the following conditions
 *  are met:
 *
 *  1. Redistributions of source code must retain the above copyright
 *     notice, this list of conditions and the following disclaimer.
 *  2. Redistributions in binary form must reproduce the above copyright
 *     notice, this list of conditions and the following disclaimer in the
 *     documentation and/or other materials provided with the distribution.
 *  3. Neither the name of the University nor the names of its
 *     contributors may be used to endorse or promote products derived
 *     from this software without specific prior written permission.
 *
 *  THIS SOFTWARE IS PROVIDED ``AS IS'' AND ANY EXPRESS OR IMPLIED
 *  WARRANTIES, INCLUDING, BUT NOT LIMITED TO, THE IMPLIED WARRANTIES OF
 *  MERCHANTABILITY AND FITNESS FOR A PARTICULAR PURPOSE ARE
 *  DISCLAIMED. IN NO EVENT SHALL THE REGENTS OR CONTRIBUTORS BE LIABLE
 *  FOR ANY DIRECT, INDIRECT, INCIDENTAL, SPECIAL, EXEMPLARY, OR
 *  CONSEQUENTIAL DAMAGES (INCLUDING, BUT NOT LIMITED TO, PROCUREMENT OF
 *  SUBSTITUTE GOODS OR SERVICES; LOSS OF USE, DATA, OR PROFITS; OR
 *  BUSINESS INTERRUPTION) HOWEVER CAUSED AND ON ANY THEORY OF
 *  LIABILITY, WHETHER IN CONTRACT, STRICT LIABILITY, OR TORT (INCLUDING
 *  NEGLIGENCE OR OTHERWISE) ARISING IN ANY WAY OUT OF THE USE OF THIS
 *  SOFTWARE, EVEN IF ADVISED OF THE POSSIBILITY OF SUCH DAMAGE.
 */

#include <linux/mm.h>
#include <linux/delay.h>
#include <linux/errno.h>
#include <linux/string.h>
#include <linux/ratelimit.h>
#include <linux/printk.h>
#include <linux/slab.h>
#include <linux/sunrpc/clnt.h>
#include <linux/nfs.h>
#include <linux/nfs4.h>
#include <linux/nfs_fs.h>
#include <linux/nfs_page.h>
#include <linux/nfs_mount.h>
#include <linux/namei.h>
#include <linux/mount.h>
#include <linux/module.h>
#include <linux/xattr.h>
#include <linux/utsname.h>
#include <linux/freezer.h>
#include <linux/iversion.h>

#include "nfs4_fs.h"
#include "delegation.h"
#include "internal.h"
#include "iostat.h"
#include "callback.h"
#include "pnfs.h"
#include "netns.h"
#include "nfs4idmap.h"
#include "nfs4session.h"
#include "fscache.h"

#include "nfs4trace.h"

#define NFSDBG_FACILITY		NFSDBG_PROC

#define NFS4_BITMASK_SZ		3

#define NFS4_POLL_RETRY_MIN	(HZ/10)
#define NFS4_POLL_RETRY_MAX	(15*HZ)

/* file attributes which can be mapped to nfs attributes */
#define NFS4_VALID_ATTRS (ATTR_MODE \
	| ATTR_UID \
	| ATTR_GID \
	| ATTR_SIZE \
	| ATTR_ATIME \
	| ATTR_MTIME \
	| ATTR_CTIME \
	| ATTR_ATIME_SET \
	| ATTR_MTIME_SET)

struct nfs4_opendata;
static int _nfs4_recover_proc_open(struct nfs4_opendata *data);
static int nfs4_do_fsinfo(struct nfs_server *, struct nfs_fh *, struct nfs_fsinfo *);
static void nfs_fixup_referral_attributes(struct nfs_fattr *fattr);
static int nfs4_proc_getattr(struct nfs_server *, struct nfs_fh *, struct nfs_fattr *, struct nfs4_label *label, struct inode *inode);
static int _nfs4_proc_getattr(struct nfs_server *server, struct nfs_fh *fhandle, struct nfs_fattr *fattr, struct nfs4_label *label, struct inode *inode);
static int nfs4_do_setattr(struct inode *inode, const struct cred *cred,
			    struct nfs_fattr *fattr, struct iattr *sattr,
			    struct nfs_open_context *ctx, struct nfs4_label *ilabel,
			    struct nfs4_label *olabel);
#ifdef CONFIG_NFS_V4_1
static struct rpc_task *_nfs41_proc_sequence(struct nfs_client *clp,
		const struct cred *cred,
		struct nfs4_slot *slot,
		bool is_privileged);
static int nfs41_test_stateid(struct nfs_server *, nfs4_stateid *,
		const struct cred *);
static int nfs41_free_stateid(struct nfs_server *, const nfs4_stateid *,
		const struct cred *, bool);
#endif

#ifdef CONFIG_NFS_V4_SECURITY_LABEL
static inline struct nfs4_label *
nfs4_label_init_security(struct inode *dir, struct dentry *dentry,
	struct iattr *sattr, struct nfs4_label *label)
{
	int err;

	if (label == NULL)
		return NULL;

	if (nfs_server_capable(dir, NFS_CAP_SECURITY_LABEL) == 0)
		return NULL;

	err = security_dentry_init_security(dentry, sattr->ia_mode,
				&dentry->d_name, (void **)&label->label, &label->len);
	if (err == 0)
		return label;

	return NULL;
}
static inline void
nfs4_label_release_security(struct nfs4_label *label)
{
	if (label)
		security_release_secctx(label->label, label->len);
}
static inline u32 *nfs4_bitmask(struct nfs_server *server, struct nfs4_label *label)
{
	if (label)
		return server->attr_bitmask;

	return server->attr_bitmask_nl;
}
#else
static inline struct nfs4_label *
nfs4_label_init_security(struct inode *dir, struct dentry *dentry,
	struct iattr *sattr, struct nfs4_label *l)
{ return NULL; }
static inline void
nfs4_label_release_security(struct nfs4_label *label)
{ return; }
static inline u32 *
nfs4_bitmask(struct nfs_server *server, struct nfs4_label *label)
{ return server->attr_bitmask; }
#endif

/* Prevent leaks of NFSv4 errors into userland */
static int nfs4_map_errors(int err)
{
	if (err >= -1000)
		return err;
	switch (err) {
	case -NFS4ERR_RESOURCE:
	case -NFS4ERR_LAYOUTTRYLATER:
	case -NFS4ERR_RECALLCONFLICT:
		return -EREMOTEIO;
	case -NFS4ERR_WRONGSEC:
	case -NFS4ERR_WRONG_CRED:
		return -EPERM;
	case -NFS4ERR_BADOWNER:
	case -NFS4ERR_BADNAME:
		return -EINVAL;
	case -NFS4ERR_SHARE_DENIED:
		return -EACCES;
	case -NFS4ERR_MINOR_VERS_MISMATCH:
		return -EPROTONOSUPPORT;
	case -NFS4ERR_FILE_OPEN:
		return -EBUSY;
	default:
		dprintk("%s could not handle NFSv4 error %d\n",
				__func__, -err);
		break;
	}
	return -EIO;
}

/*
 * This is our standard bitmap for GETATTR requests.
 */
const u32 nfs4_fattr_bitmap[3] = {
	FATTR4_WORD0_TYPE
	| FATTR4_WORD0_CHANGE
	| FATTR4_WORD0_SIZE
	| FATTR4_WORD0_FSID
	| FATTR4_WORD0_FILEID,
	FATTR4_WORD1_MODE
	| FATTR4_WORD1_NUMLINKS
	| FATTR4_WORD1_OWNER
	| FATTR4_WORD1_OWNER_GROUP
	| FATTR4_WORD1_RAWDEV
	| FATTR4_WORD1_SPACE_USED
	| FATTR4_WORD1_TIME_ACCESS
	| FATTR4_WORD1_TIME_METADATA
	| FATTR4_WORD1_TIME_MODIFY
	| FATTR4_WORD1_MOUNTED_ON_FILEID,
#ifdef CONFIG_NFS_V4_SECURITY_LABEL
	FATTR4_WORD2_SECURITY_LABEL
#endif
};

static const u32 nfs4_pnfs_open_bitmap[3] = {
	FATTR4_WORD0_TYPE
	| FATTR4_WORD0_CHANGE
	| FATTR4_WORD0_SIZE
	| FATTR4_WORD0_FSID
	| FATTR4_WORD0_FILEID,
	FATTR4_WORD1_MODE
	| FATTR4_WORD1_NUMLINKS
	| FATTR4_WORD1_OWNER
	| FATTR4_WORD1_OWNER_GROUP
	| FATTR4_WORD1_RAWDEV
	| FATTR4_WORD1_SPACE_USED
	| FATTR4_WORD1_TIME_ACCESS
	| FATTR4_WORD1_TIME_METADATA
	| FATTR4_WORD1_TIME_MODIFY,
	FATTR4_WORD2_MDSTHRESHOLD
#ifdef CONFIG_NFS_V4_SECURITY_LABEL
	| FATTR4_WORD2_SECURITY_LABEL
#endif
};

static const u32 nfs4_open_noattr_bitmap[3] = {
	FATTR4_WORD0_TYPE
	| FATTR4_WORD0_FILEID,
};

const u32 nfs4_statfs_bitmap[3] = {
	FATTR4_WORD0_FILES_AVAIL
	| FATTR4_WORD0_FILES_FREE
	| FATTR4_WORD0_FILES_TOTAL,
	FATTR4_WORD1_SPACE_AVAIL
	| FATTR4_WORD1_SPACE_FREE
	| FATTR4_WORD1_SPACE_TOTAL
};

const u32 nfs4_pathconf_bitmap[3] = {
	FATTR4_WORD0_MAXLINK
	| FATTR4_WORD0_MAXNAME,
	0
};

const u32 nfs4_fsinfo_bitmap[3] = { FATTR4_WORD0_MAXFILESIZE
			| FATTR4_WORD0_MAXREAD
			| FATTR4_WORD0_MAXWRITE
			| FATTR4_WORD0_LEASE_TIME,
			FATTR4_WORD1_TIME_DELTA
			| FATTR4_WORD1_FS_LAYOUT_TYPES,
			FATTR4_WORD2_LAYOUT_BLKSIZE
			| FATTR4_WORD2_CLONE_BLKSIZE
};

const u32 nfs4_fs_locations_bitmap[3] = {
	FATTR4_WORD0_CHANGE
	| FATTR4_WORD0_SIZE
	| FATTR4_WORD0_FSID
	| FATTR4_WORD0_FILEID
	| FATTR4_WORD0_FS_LOCATIONS,
	FATTR4_WORD1_OWNER
	| FATTR4_WORD1_OWNER_GROUP
	| FATTR4_WORD1_RAWDEV
	| FATTR4_WORD1_SPACE_USED
	| FATTR4_WORD1_TIME_ACCESS
	| FATTR4_WORD1_TIME_METADATA
	| FATTR4_WORD1_TIME_MODIFY
	| FATTR4_WORD1_MOUNTED_ON_FILEID,
};

static void nfs4_bitmap_copy_adjust(__u32 *dst, const __u32 *src,
		struct inode *inode)
{
	unsigned long cache_validity;

	memcpy(dst, src, NFS4_BITMASK_SZ*sizeof(*dst));
	if (!inode || !nfs4_have_delegation(inode, FMODE_READ))
		return;

	cache_validity = READ_ONCE(NFS_I(inode)->cache_validity);
	if (!(cache_validity & NFS_INO_REVAL_FORCED))
		cache_validity &= ~(NFS_INO_INVALID_CHANGE
				| NFS_INO_INVALID_SIZE);

	if (!(cache_validity & NFS_INO_INVALID_SIZE))
		dst[0] &= ~FATTR4_WORD0_SIZE;

	if (!(cache_validity & NFS_INO_INVALID_CHANGE))
		dst[0] &= ~FATTR4_WORD0_CHANGE;
}

static void nfs4_bitmap_copy_adjust_setattr(__u32 *dst,
		const __u32 *src, struct inode *inode)
{
	nfs4_bitmap_copy_adjust(dst, src, inode);
}

static void nfs4_setup_readdir(u64 cookie, __be32 *verifier, struct dentry *dentry,
		struct nfs4_readdir_arg *readdir)
{
	unsigned int attrs = FATTR4_WORD0_FILEID | FATTR4_WORD0_TYPE;
	__be32 *start, *p;

	if (cookie > 2) {
		readdir->cookie = cookie;
		memcpy(&readdir->verifier, verifier, sizeof(readdir->verifier));
		return;
	}

	readdir->cookie = 0;
	memset(&readdir->verifier, 0, sizeof(readdir->verifier));
	if (cookie == 2)
		return;
	
	/*
	 * NFSv4 servers do not return entries for '.' and '..'
	 * Therefore, we fake these entries here.  We let '.'
	 * have cookie 0 and '..' have cookie 1.  Note that
	 * when talking to the server, we always send cookie 0
	 * instead of 1 or 2.
	 */
	start = p = kmap_atomic(*readdir->pages);
	
	if (cookie == 0) {
		*p++ = xdr_one;                                  /* next */
		*p++ = xdr_zero;                   /* cookie, first word */
		*p++ = xdr_one;                   /* cookie, second word */
		*p++ = xdr_one;                             /* entry len */
		memcpy(p, ".\0\0\0", 4);                        /* entry */
		p++;
		*p++ = xdr_one;                         /* bitmap length */
		*p++ = htonl(attrs);                           /* bitmap */
		*p++ = htonl(12);             /* attribute buffer length */
		*p++ = htonl(NF4DIR);
		p = xdr_encode_hyper(p, NFS_FILEID(d_inode(dentry)));
	}
	
	*p++ = xdr_one;                                  /* next */
	*p++ = xdr_zero;                   /* cookie, first word */
	*p++ = xdr_two;                   /* cookie, second word */
	*p++ = xdr_two;                             /* entry len */
	memcpy(p, "..\0\0", 4);                         /* entry */
	p++;
	*p++ = xdr_one;                         /* bitmap length */
	*p++ = htonl(attrs);                           /* bitmap */
	*p++ = htonl(12);             /* attribute buffer length */
	*p++ = htonl(NF4DIR);
	p = xdr_encode_hyper(p, NFS_FILEID(d_inode(dentry->d_parent)));

	readdir->pgbase = (char *)p - (char *)start;
	readdir->count -= readdir->pgbase;
	kunmap_atomic(start);
}

static void nfs4_test_and_free_stateid(struct nfs_server *server,
		nfs4_stateid *stateid,
		const struct cred *cred)
{
	const struct nfs4_minor_version_ops *ops = server->nfs_client->cl_mvops;

	ops->test_and_free_expired(server, stateid, cred);
}

static void __nfs4_free_revoked_stateid(struct nfs_server *server,
		nfs4_stateid *stateid,
		const struct cred *cred)
{
	stateid->type = NFS4_REVOKED_STATEID_TYPE;
	nfs4_test_and_free_stateid(server, stateid, cred);
}

static void nfs4_free_revoked_stateid(struct nfs_server *server,
		const nfs4_stateid *stateid,
		const struct cred *cred)
{
	nfs4_stateid tmp;

	nfs4_stateid_copy(&tmp, stateid);
	__nfs4_free_revoked_stateid(server, &tmp, cred);
}

static long nfs4_update_delay(long *timeout)
{
	long ret;
	if (!timeout)
		return NFS4_POLL_RETRY_MAX;
	if (*timeout <= 0)
		*timeout = NFS4_POLL_RETRY_MIN;
	if (*timeout > NFS4_POLL_RETRY_MAX)
		*timeout = NFS4_POLL_RETRY_MAX;
	ret = *timeout;
	*timeout <<= 1;
	return ret;
}

static int nfs4_delay_killable(long *timeout)
{
	might_sleep();

	freezable_schedule_timeout_killable_unsafe(
		nfs4_update_delay(timeout));
	if (!__fatal_signal_pending(current))
		return 0;
	return -EINTR;
}

static int nfs4_delay_interruptible(long *timeout)
{
	might_sleep();

	freezable_schedule_timeout_interruptible(nfs4_update_delay(timeout));
	if (!signal_pending(current))
		return 0;
	return __fatal_signal_pending(current) ? -EINTR :-ERESTARTSYS;
}

static int nfs4_delay(long *timeout, bool interruptible)
{
	if (interruptible)
		return nfs4_delay_interruptible(timeout);
	return nfs4_delay_killable(timeout);
}

static const nfs4_stateid *
nfs4_recoverable_stateid(const nfs4_stateid *stateid)
{
	if (!stateid)
		return NULL;
	switch (stateid->type) {
	case NFS4_OPEN_STATEID_TYPE:
	case NFS4_LOCK_STATEID_TYPE:
	case NFS4_DELEGATION_STATEID_TYPE:
		return stateid;
	default:
		break;
	}
	return NULL;
}

/* This is the error handling routine for processes that are allowed
 * to sleep.
 */
static int nfs4_do_handle_exception(struct nfs_server *server,
		int errorcode, struct nfs4_exception *exception)
{
	struct nfs_client *clp = server->nfs_client;
	struct nfs4_state *state = exception->state;
	const nfs4_stateid *stateid;
	struct inode *inode = exception->inode;
	int ret = errorcode;

	exception->delay = 0;
	exception->recovering = 0;
	exception->retry = 0;

	stateid = nfs4_recoverable_stateid(exception->stateid);
	if (stateid == NULL && state != NULL)
		stateid = nfs4_recoverable_stateid(&state->stateid);

	switch(errorcode) {
		case 0:
			return 0;
		case -NFS4ERR_BADHANDLE:
		case -ESTALE:
			if (inode != NULL && S_ISREG(inode->i_mode))
				pnfs_destroy_layout(NFS_I(inode));
			break;
		case -NFS4ERR_DELEG_REVOKED:
		case -NFS4ERR_ADMIN_REVOKED:
		case -NFS4ERR_EXPIRED:
		case -NFS4ERR_BAD_STATEID:
			if (inode != NULL && stateid != NULL) {
				nfs_inode_find_state_and_recover(inode,
						stateid);
				goto wait_on_recovery;
			}
			/* Fall through */
		case -NFS4ERR_OPENMODE:
			if (inode) {
				int err;

				err = nfs_async_inode_return_delegation(inode,
						stateid);
				if (err == 0)
					goto wait_on_recovery;
				if (stateid != NULL && stateid->type == NFS4_DELEGATION_STATEID_TYPE) {
					exception->retry = 1;
					break;
				}
			}
			if (state == NULL)
				break;
			ret = nfs4_schedule_stateid_recovery(server, state);
			if (ret < 0)
				break;
			goto wait_on_recovery;
		case -NFS4ERR_STALE_STATEID:
		case -NFS4ERR_STALE_CLIENTID:
			nfs4_schedule_lease_recovery(clp);
			goto wait_on_recovery;
		case -NFS4ERR_MOVED:
			ret = nfs4_schedule_migration_recovery(server);
			if (ret < 0)
				break;
			goto wait_on_recovery;
		case -NFS4ERR_LEASE_MOVED:
			nfs4_schedule_lease_moved_recovery(clp);
			goto wait_on_recovery;
#if defined(CONFIG_NFS_V4_1)
		case -NFS4ERR_BADSESSION:
		case -NFS4ERR_BADSLOT:
		case -NFS4ERR_BAD_HIGH_SLOT:
		case -NFS4ERR_CONN_NOT_BOUND_TO_SESSION:
		case -NFS4ERR_DEADSESSION:
		case -NFS4ERR_SEQ_FALSE_RETRY:
		case -NFS4ERR_SEQ_MISORDERED:
			/* Handled in nfs41_sequence_process() */
			goto wait_on_recovery;
#endif /* defined(CONFIG_NFS_V4_1) */
		case -NFS4ERR_FILE_OPEN:
			if (exception->timeout > HZ) {
				/* We have retried a decent amount, time to
				 * fail
				 */
				ret = -EBUSY;
				break;
			}
			/* Fall through */
		case -NFS4ERR_DELAY:
			nfs_inc_server_stats(server, NFSIOS_DELAY);
			/* Fall through */
		case -NFS4ERR_GRACE:
		case -NFS4ERR_LAYOUTTRYLATER:
		case -NFS4ERR_RECALLCONFLICT:
			exception->delay = 1;
			return 0;

		case -NFS4ERR_RETRY_UNCACHED_REP:
		case -NFS4ERR_OLD_STATEID:
			exception->retry = 1;
			break;
		case -NFS4ERR_BADOWNER:
			/* The following works around a Linux server bug! */
		case -NFS4ERR_BADNAME:
			if (server->caps & NFS_CAP_UIDGID_NOMAP) {
				server->caps &= ~NFS_CAP_UIDGID_NOMAP;
				exception->retry = 1;
				printk(KERN_WARNING "NFS: v4 server %s "
						"does not accept raw "
						"uid/gids. "
						"Reenabling the idmapper.\n",
						server->nfs_client->cl_hostname);
			}
	}
	/* We failed to handle the error */
	return nfs4_map_errors(ret);
wait_on_recovery:
	exception->recovering = 1;
	return 0;
}

/* This is the error handling routine for processes that are allowed
 * to sleep.
 */
int nfs4_handle_exception(struct nfs_server *server, int errorcode, struct nfs4_exception *exception)
{
	struct nfs_client *clp = server->nfs_client;
	int ret;

	ret = nfs4_do_handle_exception(server, errorcode, exception);
	if (exception->delay) {
		ret = nfs4_delay(&exception->timeout,
				exception->interruptible);
		goto out_retry;
	}
	if (exception->recovering) {
		ret = nfs4_wait_clnt_recover(clp);
		if (test_bit(NFS_MIG_FAILED, &server->mig_status))
			return -EIO;
		goto out_retry;
	}
	return ret;
out_retry:
	if (ret == 0)
		exception->retry = 1;
	return ret;
}

static int
nfs4_async_handle_exception(struct rpc_task *task, struct nfs_server *server,
		int errorcode, struct nfs4_exception *exception)
{
	struct nfs_client *clp = server->nfs_client;
	int ret;

	ret = nfs4_do_handle_exception(server, errorcode, exception);
	if (exception->delay) {
		rpc_delay(task, nfs4_update_delay(&exception->timeout));
		goto out_retry;
	}
	if (exception->recovering) {
		rpc_sleep_on(&clp->cl_rpcwaitq, task, NULL);
		if (test_bit(NFS4CLNT_MANAGER_RUNNING, &clp->cl_state) == 0)
			rpc_wake_up_queued_task(&clp->cl_rpcwaitq, task);
		goto out_retry;
	}
	if (test_bit(NFS_MIG_FAILED, &server->mig_status))
		ret = -EIO;
	return ret;
out_retry:
	if (ret == 0) {
		exception->retry = 1;
		/*
		 * For NFS4ERR_MOVED, the client transport will need to
		 * be recomputed after migration recovery has completed.
		 */
		if (errorcode == -NFS4ERR_MOVED)
			rpc_task_release_transport(task);
	}
	return ret;
}

int
nfs4_async_handle_error(struct rpc_task *task, struct nfs_server *server,
			struct nfs4_state *state, long *timeout)
{
	struct nfs4_exception exception = {
		.state = state,
	};

	if (task->tk_status >= 0)
		return 0;
	if (timeout)
		exception.timeout = *timeout;
	task->tk_status = nfs4_async_handle_exception(task, server,
			task->tk_status,
			&exception);
	if (exception.delay && timeout)
		*timeout = exception.timeout;
	if (exception.retry)
		return -EAGAIN;
	return 0;
}

/*
 * Return 'true' if 'clp' is using an rpc_client that is integrity protected
 * or 'false' otherwise.
 */
static bool _nfs4_is_integrity_protected(struct nfs_client *clp)
{
	rpc_authflavor_t flavor = clp->cl_rpcclient->cl_auth->au_flavor;
	return (flavor == RPC_AUTH_GSS_KRB5I) || (flavor == RPC_AUTH_GSS_KRB5P);
}

static void do_renew_lease(struct nfs_client *clp, unsigned long timestamp)
{
	spin_lock(&clp->cl_lock);
	if (time_before(clp->cl_last_renewal,timestamp))
		clp->cl_last_renewal = timestamp;
	spin_unlock(&clp->cl_lock);
}

static void renew_lease(const struct nfs_server *server, unsigned long timestamp)
{
	struct nfs_client *clp = server->nfs_client;

	if (!nfs4_has_session(clp))
		do_renew_lease(clp, timestamp);
}

struct nfs4_call_sync_data {
	const struct nfs_server *seq_server;
	struct nfs4_sequence_args *seq_args;
	struct nfs4_sequence_res *seq_res;
};

void nfs4_init_sequence(struct nfs4_sequence_args *args,
			struct nfs4_sequence_res *res, int cache_reply,
			int privileged)
{
	args->sa_slot = NULL;
	args->sa_cache_this = cache_reply;
	args->sa_privileged = privileged;

	res->sr_slot = NULL;
}

static void nfs40_sequence_free_slot(struct nfs4_sequence_res *res)
{
	struct nfs4_slot *slot = res->sr_slot;
	struct nfs4_slot_table *tbl;

	tbl = slot->table;
	spin_lock(&tbl->slot_tbl_lock);
	if (!nfs41_wake_and_assign_slot(tbl, slot))
		nfs4_free_slot(tbl, slot);
	spin_unlock(&tbl->slot_tbl_lock);

	res->sr_slot = NULL;
}

static int nfs40_sequence_done(struct rpc_task *task,
			       struct nfs4_sequence_res *res)
{
	if (res->sr_slot != NULL)
		nfs40_sequence_free_slot(res);
	return 1;
}

#if defined(CONFIG_NFS_V4_1)

static void nfs41_release_slot(struct nfs4_slot *slot)
{
	struct nfs4_session *session;
	struct nfs4_slot_table *tbl;
	bool send_new_highest_used_slotid = false;

	if (!slot)
		return;
	tbl = slot->table;
	session = tbl->session;

	/* Bump the slot sequence number */
	if (slot->seq_done)
		slot->seq_nr++;
	slot->seq_done = 0;

	spin_lock(&tbl->slot_tbl_lock);
	/* Be nice to the server: try to ensure that the last transmitted
	 * value for highest_user_slotid <= target_highest_slotid
	 */
	if (tbl->highest_used_slotid > tbl->target_highest_slotid)
		send_new_highest_used_slotid = true;

	if (nfs41_wake_and_assign_slot(tbl, slot)) {
		send_new_highest_used_slotid = false;
		goto out_unlock;
	}
	nfs4_free_slot(tbl, slot);

	if (tbl->highest_used_slotid != NFS4_NO_SLOT)
		send_new_highest_used_slotid = false;
out_unlock:
	spin_unlock(&tbl->slot_tbl_lock);
	if (send_new_highest_used_slotid)
		nfs41_notify_server(session->clp);
	if (waitqueue_active(&tbl->slot_waitq))
		wake_up_all(&tbl->slot_waitq);
}

static void nfs41_sequence_free_slot(struct nfs4_sequence_res *res)
{
	nfs41_release_slot(res->sr_slot);
	res->sr_slot = NULL;
}

static void nfs4_slot_sequence_record_sent(struct nfs4_slot *slot,
		u32 seqnr)
{
	if ((s32)(seqnr - slot->seq_nr_highest_sent) > 0)
		slot->seq_nr_highest_sent = seqnr;
}
static void nfs4_slot_sequence_acked(struct nfs4_slot *slot,
		u32 seqnr)
{
	slot->seq_nr_highest_sent = seqnr;
	slot->seq_nr_last_acked = seqnr;
}

static int nfs41_sequence_process(struct rpc_task *task,
		struct nfs4_sequence_res *res)
{
	struct nfs4_session *session;
	struct nfs4_slot *slot = res->sr_slot;
	struct nfs_client *clp;
	int status;
	int ret = 1;

	if (slot == NULL)
		goto out_noaction;
	/* don't increment the sequence number if the task wasn't sent */
	if (!RPC_WAS_SENT(task) || slot->seq_done)
		goto out;

	session = slot->table->session;

	trace_nfs4_sequence_done(session, res);

	status = res->sr_status;
	if (task->tk_status == -NFS4ERR_DEADSESSION)
		status = -NFS4ERR_DEADSESSION;

	/* Check the SEQUENCE operation status */
	switch (status) {
	case 0:
		/* Mark this sequence number as having been acked */
		nfs4_slot_sequence_acked(slot, slot->seq_nr);
		/* Update the slot's sequence and clientid lease timer */
		slot->seq_done = 1;
		clp = session->clp;
		do_renew_lease(clp, res->sr_timestamp);
		/* Check sequence flags */
		nfs41_handle_sequence_flag_errors(clp, res->sr_status_flags,
				!!slot->privileged);
		nfs41_update_target_slotid(slot->table, slot, res);
		break;
	case 1:
		/*
		 * sr_status remains 1 if an RPC level error occurred.
		 * The server may or may not have processed the sequence
		 * operation..
		 */
		nfs4_slot_sequence_record_sent(slot, slot->seq_nr);
		slot->seq_done = 1;
		goto out;
	case -NFS4ERR_DELAY:
		/* The server detected a resend of the RPC call and
		 * returned NFS4ERR_DELAY as per Section 2.10.6.2
		 * of RFC5661.
		 */
		dprintk("%s: slot=%u seq=%u: Operation in progress\n",
			__func__,
			slot->slot_nr,
			slot->seq_nr);
		nfs4_slot_sequence_acked(slot, slot->seq_nr);
		goto out_retry;
	case -NFS4ERR_RETRY_UNCACHED_REP:
	case -NFS4ERR_SEQ_FALSE_RETRY:
		/*
		 * The server thinks we tried to replay a request.
		 * Retry the call after bumping the sequence ID.
		 */
		nfs4_slot_sequence_acked(slot, slot->seq_nr);
		goto retry_new_seq;
	case -NFS4ERR_BADSLOT:
		/*
		 * The slot id we used was probably retired. Try again
		 * using a different slot id.
		 */
		if (slot->slot_nr < slot->table->target_highest_slotid)
			goto session_recover;
		goto retry_nowait;
	case -NFS4ERR_SEQ_MISORDERED:
		nfs4_slot_sequence_record_sent(slot, slot->seq_nr);
		/*
		 * Were one or more calls using this slot interrupted?
		 * If the server never received the request, then our
		 * transmitted slot sequence number may be too high.
		 */
		if ((s32)(slot->seq_nr - slot->seq_nr_last_acked) > 1) {
			slot->seq_nr--;
			goto retry_nowait;
		}
		/*
		 * RFC5661:
		 * A retry might be sent while the original request is
		 * still in progress on the replier. The replier SHOULD
		 * deal with the issue by returning NFS4ERR_DELAY as the
		 * reply to SEQUENCE or CB_SEQUENCE operation, but
		 * implementations MAY return NFS4ERR_SEQ_MISORDERED.
		 *
		 * Restart the search after a delay.
		 */
		slot->seq_nr = slot->seq_nr_highest_sent;
		goto out_retry;
	case -NFS4ERR_BADSESSION:
	case -NFS4ERR_DEADSESSION:
	case -NFS4ERR_CONN_NOT_BOUND_TO_SESSION:
		goto session_recover;
	default:
		/* Just update the slot sequence no. */
		slot->seq_done = 1;
	}
out:
	/* The session may be reset by one of the error handlers. */
	dprintk("%s: Error %d free the slot \n", __func__, res->sr_status);
out_noaction:
	return ret;
session_recover:
	nfs4_schedule_session_recovery(session, status);
	dprintk("%s ERROR: %d Reset session\n", __func__, status);
	nfs41_sequence_free_slot(res);
	goto out;
retry_new_seq:
	++slot->seq_nr;
retry_nowait:
	if (rpc_restart_call_prepare(task)) {
		nfs41_sequence_free_slot(res);
		task->tk_status = 0;
		ret = 0;
	}
	goto out;
out_retry:
	if (!rpc_restart_call(task))
		goto out;
	rpc_delay(task, NFS4_POLL_RETRY_MAX);
	return 0;
}

int nfs41_sequence_done(struct rpc_task *task, struct nfs4_sequence_res *res)
{
	if (!nfs41_sequence_process(task, res))
		return 0;
	if (res->sr_slot != NULL)
		nfs41_sequence_free_slot(res);
	return 1;

}
EXPORT_SYMBOL_GPL(nfs41_sequence_done);

static int nfs4_sequence_process(struct rpc_task *task, struct nfs4_sequence_res *res)
{
	if (res->sr_slot == NULL)
		return 1;
	if (res->sr_slot->table->session != NULL)
		return nfs41_sequence_process(task, res);
	return nfs40_sequence_done(task, res);
}

static void nfs4_sequence_free_slot(struct nfs4_sequence_res *res)
{
	if (res->sr_slot != NULL) {
		if (res->sr_slot->table->session != NULL)
			nfs41_sequence_free_slot(res);
		else
			nfs40_sequence_free_slot(res);
	}
}

int nfs4_sequence_done(struct rpc_task *task, struct nfs4_sequence_res *res)
{
	if (res->sr_slot == NULL)
		return 1;
	if (!res->sr_slot->table->session)
		return nfs40_sequence_done(task, res);
	return nfs41_sequence_done(task, res);
}
EXPORT_SYMBOL_GPL(nfs4_sequence_done);

static void nfs41_call_sync_prepare(struct rpc_task *task, void *calldata)
{
	struct nfs4_call_sync_data *data = calldata;

	dprintk("--> %s data->seq_server %p\n", __func__, data->seq_server);

	nfs4_setup_sequence(data->seq_server->nfs_client,
			    data->seq_args, data->seq_res, task);
}

static void nfs41_call_sync_done(struct rpc_task *task, void *calldata)
{
	struct nfs4_call_sync_data *data = calldata;

	nfs41_sequence_done(task, data->seq_res);
}

static const struct rpc_call_ops nfs41_call_sync_ops = {
	.rpc_call_prepare = nfs41_call_sync_prepare,
	.rpc_call_done = nfs41_call_sync_done,
};

#else	/* !CONFIG_NFS_V4_1 */

static int nfs4_sequence_process(struct rpc_task *task, struct nfs4_sequence_res *res)
{
	return nfs40_sequence_done(task, res);
}

static void nfs4_sequence_free_slot(struct nfs4_sequence_res *res)
{
	if (res->sr_slot != NULL)
		nfs40_sequence_free_slot(res);
}

int nfs4_sequence_done(struct rpc_task *task,
		       struct nfs4_sequence_res *res)
{
	return nfs40_sequence_done(task, res);
}
EXPORT_SYMBOL_GPL(nfs4_sequence_done);

#endif	/* !CONFIG_NFS_V4_1 */

static void nfs41_sequence_res_init(struct nfs4_sequence_res *res)
{
	res->sr_timestamp = jiffies;
	res->sr_status_flags = 0;
	res->sr_status = 1;
}

<<<<<<< HEAD
#endif	/* !CONFIG_NFS_V4_1 */

static void nfs41_sequence_res_init(struct nfs4_sequence_res *res)
{
	res->sr_timestamp = jiffies;
	res->sr_status_flags = 0;
	res->sr_status = 1;
}

=======
>>>>>>> fa578e9d
static
void nfs4_sequence_attach_slot(struct nfs4_sequence_args *args,
		struct nfs4_sequence_res *res,
		struct nfs4_slot *slot)
{
	if (!slot)
		return;
	slot->privileged = args->sa_privileged ? 1 : 0;
	args->sa_slot = slot;

	res->sr_slot = slot;
}

int nfs4_setup_sequence(struct nfs_client *client,
			struct nfs4_sequence_args *args,
			struct nfs4_sequence_res *res,
			struct rpc_task *task)
{
	struct nfs4_session *session = nfs4_get_session(client);
	struct nfs4_slot_table *tbl  = client->cl_slot_tbl;
	struct nfs4_slot *slot;

	/* slot already allocated? */
	if (res->sr_slot != NULL)
		goto out_start;

	if (session)
		tbl = &session->fc_slot_table;

	spin_lock(&tbl->slot_tbl_lock);
	/* The state manager will wait until the slot table is empty */
	if (nfs4_slot_tbl_draining(tbl) && !args->sa_privileged)
		goto out_sleep;

	slot = nfs4_alloc_slot(tbl);
	if (IS_ERR(slot)) {
		if (slot == ERR_PTR(-ENOMEM))
			goto out_sleep_timeout;
		goto out_sleep;
	}
	spin_unlock(&tbl->slot_tbl_lock);

	nfs4_sequence_attach_slot(args, res, slot);

	trace_nfs4_setup_sequence(session, args);
out_start:
	nfs41_sequence_res_init(res);
	rpc_call_start(task);
	return 0;
out_sleep_timeout:
	/* Try again in 1/4 second */
	if (args->sa_privileged)
		rpc_sleep_on_priority_timeout(&tbl->slot_tbl_waitq, task,
				jiffies + (HZ >> 2), RPC_PRIORITY_PRIVILEGED);
	else
		rpc_sleep_on_timeout(&tbl->slot_tbl_waitq, task,
				NULL, jiffies + (HZ >> 2));
	spin_unlock(&tbl->slot_tbl_lock);
	return -EAGAIN;
out_sleep:
	if (args->sa_privileged)
		rpc_sleep_on_priority(&tbl->slot_tbl_waitq, task,
				RPC_PRIORITY_PRIVILEGED);
	else
		rpc_sleep_on(&tbl->slot_tbl_waitq, task, NULL);
	spin_unlock(&tbl->slot_tbl_lock);
	return -EAGAIN;
}
EXPORT_SYMBOL_GPL(nfs4_setup_sequence);

static void nfs40_call_sync_prepare(struct rpc_task *task, void *calldata)
{
	struct nfs4_call_sync_data *data = calldata;
	nfs4_setup_sequence(data->seq_server->nfs_client,
				data->seq_args, data->seq_res, task);
}

static void nfs40_call_sync_done(struct rpc_task *task, void *calldata)
{
	struct nfs4_call_sync_data *data = calldata;
	nfs4_sequence_done(task, data->seq_res);
}

static const struct rpc_call_ops nfs40_call_sync_ops = {
	.rpc_call_prepare = nfs40_call_sync_prepare,
	.rpc_call_done = nfs40_call_sync_done,
};

static int nfs4_call_sync_custom(struct rpc_task_setup *task_setup)
{
	int ret;
	struct rpc_task *task;

	task = rpc_run_task(task_setup);
	if (IS_ERR(task))
		return PTR_ERR(task);

	ret = task->tk_status;
	rpc_put_task(task);
	return ret;
}

static int nfs4_call_sync_sequence(struct rpc_clnt *clnt,
				   struct nfs_server *server,
				   struct rpc_message *msg,
				   struct nfs4_sequence_args *args,
				   struct nfs4_sequence_res *res)
{
	struct nfs_client *clp = server->nfs_client;
	struct nfs4_call_sync_data data = {
		.seq_server = server,
		.seq_args = args,
		.seq_res = res,
	};
	struct rpc_task_setup task_setup = {
		.rpc_client = clnt,
		.rpc_message = msg,
		.callback_ops = clp->cl_mvops->call_sync_ops,
		.callback_data = &data
	};

	return nfs4_call_sync_custom(&task_setup);
}

int nfs4_call_sync(struct rpc_clnt *clnt,
		   struct nfs_server *server,
		   struct rpc_message *msg,
		   struct nfs4_sequence_args *args,
		   struct nfs4_sequence_res *res,
		   int cache_reply)
{
	nfs4_init_sequence(args, res, cache_reply, 0);
	return nfs4_call_sync_sequence(clnt, server, msg, args, res);
}

static void
nfs4_inc_nlink_locked(struct inode *inode)
{
	NFS_I(inode)->cache_validity |= NFS_INO_INVALID_OTHER;
	inc_nlink(inode);
}

static void
nfs4_dec_nlink_locked(struct inode *inode)
{
	NFS_I(inode)->cache_validity |= NFS_INO_INVALID_OTHER;
	drop_nlink(inode);
}

static void
update_changeattr_locked(struct inode *dir, struct nfs4_change_info *cinfo,
		unsigned long timestamp, unsigned long cache_validity)
{
	struct nfs_inode *nfsi = NFS_I(dir);

	nfsi->cache_validity |= NFS_INO_INVALID_CTIME
		| NFS_INO_INVALID_MTIME
		| NFS_INO_INVALID_DATA
		| cache_validity;
	if (cinfo->atomic && cinfo->before == inode_peek_iversion_raw(dir)) {
		nfsi->cache_validity &= ~NFS_INO_REVAL_PAGECACHE;
		nfsi->attrtimeo_timestamp = jiffies;
	} else {
		nfs_force_lookup_revalidate(dir);
		if (cinfo->before != inode_peek_iversion_raw(dir))
			nfsi->cache_validity |= NFS_INO_INVALID_ACCESS |
				NFS_INO_INVALID_ACL;
	}
	inode_set_iversion_raw(dir, cinfo->after);
	nfsi->read_cache_jiffies = timestamp;
	nfsi->attr_gencount = nfs_inc_attr_generation_counter();
	nfsi->cache_validity &= ~NFS_INO_INVALID_CHANGE;
	nfs_fscache_invalidate(dir);
}

static void
update_changeattr(struct inode *dir, struct nfs4_change_info *cinfo,
		unsigned long timestamp, unsigned long cache_validity)
{
	spin_lock(&dir->i_lock);
	update_changeattr_locked(dir, cinfo, timestamp, cache_validity);
	spin_unlock(&dir->i_lock);
}

struct nfs4_open_createattrs {
	struct nfs4_label *label;
	struct iattr *sattr;
	const __u32 verf[2];
};

static bool nfs4_clear_cap_atomic_open_v1(struct nfs_server *server,
		int err, struct nfs4_exception *exception)
{
	if (err != -EINVAL)
		return false;
	if (!(server->caps & NFS_CAP_ATOMIC_OPEN_V1))
		return false;
	server->caps &= ~NFS_CAP_ATOMIC_OPEN_V1;
	exception->retry = 1;
	return true;
}

static fmode_t _nfs4_ctx_to_accessmode(const struct nfs_open_context *ctx)
{
	 return ctx->mode & (FMODE_READ|FMODE_WRITE|FMODE_EXEC);
}

static fmode_t _nfs4_ctx_to_openmode(const struct nfs_open_context *ctx)
{
	fmode_t ret = ctx->mode & (FMODE_READ|FMODE_WRITE);

	return (ctx->mode & FMODE_EXEC) ? FMODE_READ | ret : ret;
}

static u32
nfs4_map_atomic_open_share(struct nfs_server *server,
		fmode_t fmode, int openflags)
{
	u32 res = 0;

	switch (fmode & (FMODE_READ | FMODE_WRITE)) {
	case FMODE_READ:
		res = NFS4_SHARE_ACCESS_READ;
		break;
	case FMODE_WRITE:
		res = NFS4_SHARE_ACCESS_WRITE;
		break;
	case FMODE_READ|FMODE_WRITE:
		res = NFS4_SHARE_ACCESS_BOTH;
	}
	if (!(server->caps & NFS_CAP_ATOMIC_OPEN_V1))
		goto out;
	/* Want no delegation if we're using O_DIRECT */
	if (openflags & O_DIRECT)
		res |= NFS4_SHARE_WANT_NO_DELEG;
out:
	return res;
}

static enum open_claim_type4
nfs4_map_atomic_open_claim(struct nfs_server *server,
		enum open_claim_type4 claim)
{
	if (server->caps & NFS_CAP_ATOMIC_OPEN_V1)
		return claim;
	switch (claim) {
	default:
		return claim;
	case NFS4_OPEN_CLAIM_FH:
		return NFS4_OPEN_CLAIM_NULL;
	case NFS4_OPEN_CLAIM_DELEG_CUR_FH:
		return NFS4_OPEN_CLAIM_DELEGATE_CUR;
	case NFS4_OPEN_CLAIM_DELEG_PREV_FH:
		return NFS4_OPEN_CLAIM_DELEGATE_PREV;
	}
}

static void nfs4_init_opendata_res(struct nfs4_opendata *p)
{
	p->o_res.f_attr = &p->f_attr;
	p->o_res.f_label = p->f_label;
	p->o_res.seqid = p->o_arg.seqid;
	p->c_res.seqid = p->c_arg.seqid;
	p->o_res.server = p->o_arg.server;
	p->o_res.access_request = p->o_arg.access;
	nfs_fattr_init(&p->f_attr);
	nfs_fattr_init_names(&p->f_attr, &p->owner_name, &p->group_name);
}

static struct nfs4_opendata *nfs4_opendata_alloc(struct dentry *dentry,
		struct nfs4_state_owner *sp, fmode_t fmode, int flags,
		const struct nfs4_open_createattrs *c,
		enum open_claim_type4 claim,
		gfp_t gfp_mask)
{
	struct dentry *parent = dget_parent(dentry);
	struct inode *dir = d_inode(parent);
	struct nfs_server *server = NFS_SERVER(dir);
	struct nfs_seqid *(*alloc_seqid)(struct nfs_seqid_counter *, gfp_t);
	struct nfs4_label *label = (c != NULL) ? c->label : NULL;
	struct nfs4_opendata *p;

	p = kzalloc(sizeof(*p), gfp_mask);
	if (p == NULL)
		goto err;

	p->f_label = nfs4_label_alloc(server, gfp_mask);
	if (IS_ERR(p->f_label))
		goto err_free_p;

	p->a_label = nfs4_label_alloc(server, gfp_mask);
	if (IS_ERR(p->a_label))
		goto err_free_f;

	alloc_seqid = server->nfs_client->cl_mvops->alloc_seqid;
	p->o_arg.seqid = alloc_seqid(&sp->so_seqid, gfp_mask);
	if (IS_ERR(p->o_arg.seqid))
		goto err_free_label;
	nfs_sb_active(dentry->d_sb);
	p->dentry = dget(dentry);
	p->dir = parent;
	p->owner = sp;
	atomic_inc(&sp->so_count);
	p->o_arg.open_flags = flags;
	p->o_arg.fmode = fmode & (FMODE_READ|FMODE_WRITE);
	p->o_arg.claim = nfs4_map_atomic_open_claim(server, claim);
	p->o_arg.share_access = nfs4_map_atomic_open_share(server,
			fmode, flags);
	if (flags & O_CREAT) {
		p->o_arg.umask = current_umask();
		p->o_arg.label = nfs4_label_copy(p->a_label, label);
		if (c->sattr != NULL && c->sattr->ia_valid != 0) {
			p->o_arg.u.attrs = &p->attrs;
			memcpy(&p->attrs, c->sattr, sizeof(p->attrs));

			memcpy(p->o_arg.u.verifier.data, c->verf,
					sizeof(p->o_arg.u.verifier.data));
		}
	}
	/* don't put an ACCESS op in OPEN compound if O_EXCL, because ACCESS
	 * will return permission denied for all bits until close */
	if (!(flags & O_EXCL)) {
		/* ask server to check for all possible rights as results
		 * are cached */
		switch (p->o_arg.claim) {
		default:
			break;
		case NFS4_OPEN_CLAIM_NULL:
		case NFS4_OPEN_CLAIM_FH:
			p->o_arg.access = NFS4_ACCESS_READ |
				NFS4_ACCESS_MODIFY |
				NFS4_ACCESS_EXTEND |
				NFS4_ACCESS_EXECUTE;
		}
	}
	p->o_arg.clientid = server->nfs_client->cl_clientid;
	p->o_arg.id.create_time = ktime_to_ns(sp->so_seqid.create_time);
	p->o_arg.id.uniquifier = sp->so_seqid.owner_id;
	p->o_arg.name = &dentry->d_name;
	p->o_arg.server = server;
	p->o_arg.bitmask = nfs4_bitmask(server, label);
	p->o_arg.open_bitmap = &nfs4_fattr_bitmap[0];
	switch (p->o_arg.claim) {
	case NFS4_OPEN_CLAIM_NULL:
	case NFS4_OPEN_CLAIM_DELEGATE_CUR:
	case NFS4_OPEN_CLAIM_DELEGATE_PREV:
		p->o_arg.fh = NFS_FH(dir);
		break;
	case NFS4_OPEN_CLAIM_PREVIOUS:
	case NFS4_OPEN_CLAIM_FH:
	case NFS4_OPEN_CLAIM_DELEG_CUR_FH:
	case NFS4_OPEN_CLAIM_DELEG_PREV_FH:
		p->o_arg.fh = NFS_FH(d_inode(dentry));
	}
	p->c_arg.fh = &p->o_res.fh;
	p->c_arg.stateid = &p->o_res.stateid;
	p->c_arg.seqid = p->o_arg.seqid;
	nfs4_init_opendata_res(p);
	kref_init(&p->kref);
	return p;

err_free_label:
	nfs4_label_free(p->a_label);
err_free_f:
	nfs4_label_free(p->f_label);
err_free_p:
	kfree(p);
err:
	dput(parent);
	return NULL;
}

static void nfs4_opendata_free(struct kref *kref)
{
	struct nfs4_opendata *p = container_of(kref,
			struct nfs4_opendata, kref);
	struct super_block *sb = p->dentry->d_sb;

	nfs4_lgopen_release(p->lgp);
	nfs_free_seqid(p->o_arg.seqid);
	nfs4_sequence_free_slot(&p->o_res.seq_res);
	if (p->state != NULL)
		nfs4_put_open_state(p->state);
	nfs4_put_state_owner(p->owner);

	nfs4_label_free(p->a_label);
	nfs4_label_free(p->f_label);

	dput(p->dir);
	dput(p->dentry);
	nfs_sb_deactive(sb);
	nfs_fattr_free_names(&p->f_attr);
	kfree(p->f_attr.mdsthreshold);
	kfree(p);
}

static void nfs4_opendata_put(struct nfs4_opendata *p)
{
	if (p != NULL)
		kref_put(&p->kref, nfs4_opendata_free);
}

static bool nfs4_mode_match_open_stateid(struct nfs4_state *state,
		fmode_t fmode)
{
	switch(fmode & (FMODE_READ|FMODE_WRITE)) {
	case FMODE_READ|FMODE_WRITE:
		return state->n_rdwr != 0;
	case FMODE_WRITE:
		return state->n_wronly != 0;
	case FMODE_READ:
		return state->n_rdonly != 0;
	}
	WARN_ON_ONCE(1);
	return false;
}

static int can_open_cached(struct nfs4_state *state, fmode_t mode,
		int open_mode, enum open_claim_type4 claim)
{
	int ret = 0;

	if (open_mode & (O_EXCL|O_TRUNC))
		goto out;
	switch (claim) {
	case NFS4_OPEN_CLAIM_NULL:
	case NFS4_OPEN_CLAIM_FH:
		goto out;
	default:
		break;
	}
	switch (mode & (FMODE_READ|FMODE_WRITE)) {
		case FMODE_READ:
			ret |= test_bit(NFS_O_RDONLY_STATE, &state->flags) != 0
				&& state->n_rdonly != 0;
			break;
		case FMODE_WRITE:
			ret |= test_bit(NFS_O_WRONLY_STATE, &state->flags) != 0
				&& state->n_wronly != 0;
			break;
		case FMODE_READ|FMODE_WRITE:
			ret |= test_bit(NFS_O_RDWR_STATE, &state->flags) != 0
				&& state->n_rdwr != 0;
	}
out:
	return ret;
}

static int can_open_delegated(struct nfs_delegation *delegation, fmode_t fmode,
		enum open_claim_type4 claim)
{
	if (delegation == NULL)
		return 0;
	if ((delegation->type & fmode) != fmode)
		return 0;
	switch (claim) {
	case NFS4_OPEN_CLAIM_NULL:
	case NFS4_OPEN_CLAIM_FH:
		break;
	case NFS4_OPEN_CLAIM_PREVIOUS:
		if (!test_bit(NFS_DELEGATION_NEED_RECLAIM, &delegation->flags))
			break;
		/* Fall through */
	default:
		return 0;
	}
	nfs_mark_delegation_referenced(delegation);
	return 1;
}

static void update_open_stateflags(struct nfs4_state *state, fmode_t fmode)
{
	switch (fmode) {
		case FMODE_WRITE:
			state->n_wronly++;
			break;
		case FMODE_READ:
			state->n_rdonly++;
			break;
		case FMODE_READ|FMODE_WRITE:
			state->n_rdwr++;
	}
	nfs4_state_set_mode_locked(state, state->state | fmode);
}

#ifdef CONFIG_NFS_V4_1
static bool nfs_open_stateid_recover_openmode(struct nfs4_state *state)
{
	if (state->n_rdonly && !test_bit(NFS_O_RDONLY_STATE, &state->flags))
		return true;
	if (state->n_wronly && !test_bit(NFS_O_WRONLY_STATE, &state->flags))
		return true;
	if (state->n_rdwr && !test_bit(NFS_O_RDWR_STATE, &state->flags))
		return true;
	return false;
}
#endif /* CONFIG_NFS_V4_1 */

static void nfs_state_log_update_open_stateid(struct nfs4_state *state)
{
	if (test_and_clear_bit(NFS_STATE_CHANGE_WAIT, &state->flags))
		wake_up_all(&state->waitq);
}

static void nfs_state_log_out_of_order_open_stateid(struct nfs4_state *state,
		const nfs4_stateid *stateid)
{
	u32 state_seqid = be32_to_cpu(state->open_stateid.seqid);
	u32 stateid_seqid = be32_to_cpu(stateid->seqid);

	if (stateid_seqid == state_seqid + 1U ||
	    (stateid_seqid == 1U && state_seqid == 0xffffffffU))
		nfs_state_log_update_open_stateid(state);
	else
		set_bit(NFS_STATE_CHANGE_WAIT, &state->flags);
}

static void nfs_test_and_clear_all_open_stateid(struct nfs4_state *state)
{
	struct nfs_client *clp = state->owner->so_server->nfs_client;
	bool need_recover = false;

	if (test_and_clear_bit(NFS_O_RDONLY_STATE, &state->flags) && state->n_rdonly)
		need_recover = true;
	if (test_and_clear_bit(NFS_O_WRONLY_STATE, &state->flags) && state->n_wronly)
		need_recover = true;
	if (test_and_clear_bit(NFS_O_RDWR_STATE, &state->flags) && state->n_rdwr)
		need_recover = true;
	if (need_recover)
		nfs4_state_mark_reclaim_nograce(clp, state);
}

/*
 * Check for whether or not the caller may update the open stateid
 * to the value passed in by stateid.
 *
 * Note: This function relies heavily on the server implementing
 * RFC7530 Section 9.1.4.2, and RFC5661 Section 8.2.2
 * correctly.
 * i.e. The stateid seqids have to be initialised to 1, and
 * are then incremented on every state transition.
 */
static bool nfs_need_update_open_stateid(struct nfs4_state *state,
		const nfs4_stateid *stateid)
{
	if (test_bit(NFS_OPEN_STATE, &state->flags) == 0 ||
	    !nfs4_stateid_match_other(stateid, &state->open_stateid)) {
		if (stateid->seqid == cpu_to_be32(1))
			nfs_state_log_update_open_stateid(state);
		else
			set_bit(NFS_STATE_CHANGE_WAIT, &state->flags);
		return true;
	}

	if (nfs4_stateid_is_newer(stateid, &state->open_stateid)) {
		nfs_state_log_out_of_order_open_stateid(state, stateid);
		return true;
	}
	return false;
}

static void nfs_resync_open_stateid_locked(struct nfs4_state *state)
{
	if (!(state->n_wronly || state->n_rdonly || state->n_rdwr))
		return;
	if (state->n_wronly)
		set_bit(NFS_O_WRONLY_STATE, &state->flags);
	if (state->n_rdonly)
		set_bit(NFS_O_RDONLY_STATE, &state->flags);
	if (state->n_rdwr)
		set_bit(NFS_O_RDWR_STATE, &state->flags);
	set_bit(NFS_OPEN_STATE, &state->flags);
}

static void nfs_clear_open_stateid_locked(struct nfs4_state *state,
		nfs4_stateid *stateid, fmode_t fmode)
{
	clear_bit(NFS_O_RDWR_STATE, &state->flags);
	switch (fmode & (FMODE_READ|FMODE_WRITE)) {
	case FMODE_WRITE:
		clear_bit(NFS_O_RDONLY_STATE, &state->flags);
		break;
	case FMODE_READ:
		clear_bit(NFS_O_WRONLY_STATE, &state->flags);
		break;
	case 0:
		clear_bit(NFS_O_RDONLY_STATE, &state->flags);
		clear_bit(NFS_O_WRONLY_STATE, &state->flags);
		clear_bit(NFS_OPEN_STATE, &state->flags);
	}
	if (stateid == NULL)
		return;
	/* Handle OPEN+OPEN_DOWNGRADE races */
	if (nfs4_stateid_match_other(stateid, &state->open_stateid) &&
	    !nfs4_stateid_is_newer(stateid, &state->open_stateid)) {
		nfs_resync_open_stateid_locked(state);
		goto out;
	}
	if (test_bit(NFS_DELEGATED_STATE, &state->flags) == 0)
		nfs4_stateid_copy(&state->stateid, stateid);
	nfs4_stateid_copy(&state->open_stateid, stateid);
	trace_nfs4_open_stateid_update(state->inode, stateid, 0);
out:
	nfs_state_log_update_open_stateid(state);
}

static void nfs_clear_open_stateid(struct nfs4_state *state,
	nfs4_stateid *arg_stateid,
	nfs4_stateid *stateid, fmode_t fmode)
{
	write_seqlock(&state->seqlock);
	/* Ignore, if the CLOSE argment doesn't match the current stateid */
	if (nfs4_state_match_open_stateid_other(state, arg_stateid))
		nfs_clear_open_stateid_locked(state, stateid, fmode);
	write_sequnlock(&state->seqlock);
	if (test_bit(NFS_STATE_RECLAIM_NOGRACE, &state->flags))
		nfs4_schedule_state_manager(state->owner->so_server->nfs_client);
}

static void nfs_set_open_stateid_locked(struct nfs4_state *state,
		const nfs4_stateid *stateid, nfs4_stateid *freeme)
	__must_hold(&state->owner->so_lock)
	__must_hold(&state->seqlock)
	__must_hold(RCU)

{
	DEFINE_WAIT(wait);
	int status = 0;
	for (;;) {

		if (!nfs_need_update_open_stateid(state, stateid))
			return;
		if (!test_bit(NFS_STATE_CHANGE_WAIT, &state->flags))
			break;
		if (status)
			break;
		/* Rely on seqids for serialisation with NFSv4.0 */
		if (!nfs4_has_session(NFS_SERVER(state->inode)->nfs_client))
			break;

		prepare_to_wait(&state->waitq, &wait, TASK_KILLABLE);
		/*
		 * Ensure we process the state changes in the same order
		 * in which the server processed them by delaying the
		 * update of the stateid until we are in sequence.
		 */
		write_sequnlock(&state->seqlock);
		spin_unlock(&state->owner->so_lock);
		rcu_read_unlock();
		trace_nfs4_open_stateid_update_wait(state->inode, stateid, 0);
		if (!signal_pending(current)) {
			if (schedule_timeout(5*HZ) == 0)
				status = -EAGAIN;
			else
				status = 0;
		} else
			status = -EINTR;
		finish_wait(&state->waitq, &wait);
		rcu_read_lock();
		spin_lock(&state->owner->so_lock);
		write_seqlock(&state->seqlock);
	}

	if (test_bit(NFS_OPEN_STATE, &state->flags) &&
	    !nfs4_stateid_match_other(stateid, &state->open_stateid)) {
		nfs4_stateid_copy(freeme, &state->open_stateid);
		nfs_test_and_clear_all_open_stateid(state);
	}

	if (test_bit(NFS_DELEGATED_STATE, &state->flags) == 0)
		nfs4_stateid_copy(&state->stateid, stateid);
	nfs4_stateid_copy(&state->open_stateid, stateid);
	trace_nfs4_open_stateid_update(state->inode, stateid, status);
	nfs_state_log_update_open_stateid(state);
}

static void nfs_state_set_open_stateid(struct nfs4_state *state,
		const nfs4_stateid *open_stateid,
		fmode_t fmode,
		nfs4_stateid *freeme)
{
	/*
	 * Protect the call to nfs4_state_set_mode_locked and
	 * serialise the stateid update
	 */
	write_seqlock(&state->seqlock);
	nfs_set_open_stateid_locked(state, open_stateid, freeme);
	switch (fmode) {
	case FMODE_READ:
		set_bit(NFS_O_RDONLY_STATE, &state->flags);
		break;
	case FMODE_WRITE:
		set_bit(NFS_O_WRONLY_STATE, &state->flags);
		break;
	case FMODE_READ|FMODE_WRITE:
		set_bit(NFS_O_RDWR_STATE, &state->flags);
	}
	set_bit(NFS_OPEN_STATE, &state->flags);
	write_sequnlock(&state->seqlock);
}

static void nfs_state_clear_open_state_flags(struct nfs4_state *state)
{
	clear_bit(NFS_O_RDWR_STATE, &state->flags);
	clear_bit(NFS_O_WRONLY_STATE, &state->flags);
	clear_bit(NFS_O_RDONLY_STATE, &state->flags);
	clear_bit(NFS_OPEN_STATE, &state->flags);
}

static void nfs_state_set_delegation(struct nfs4_state *state,
		const nfs4_stateid *deleg_stateid,
		fmode_t fmode)
{
	/*
	 * Protect the call to nfs4_state_set_mode_locked and
	 * serialise the stateid update
	 */
	write_seqlock(&state->seqlock);
	nfs4_stateid_copy(&state->stateid, deleg_stateid);
	set_bit(NFS_DELEGATED_STATE, &state->flags);
	write_sequnlock(&state->seqlock);
}

static void nfs_state_clear_delegation(struct nfs4_state *state)
{
	write_seqlock(&state->seqlock);
	nfs4_stateid_copy(&state->stateid, &state->open_stateid);
	clear_bit(NFS_DELEGATED_STATE, &state->flags);
	write_sequnlock(&state->seqlock);
}

static int update_open_stateid(struct nfs4_state *state,
		const nfs4_stateid *open_stateid,
		const nfs4_stateid *delegation,
		fmode_t fmode)
{
	struct nfs_server *server = NFS_SERVER(state->inode);
	struct nfs_client *clp = server->nfs_client;
	struct nfs_inode *nfsi = NFS_I(state->inode);
	struct nfs_delegation *deleg_cur;
	nfs4_stateid freeme = { };
	int ret = 0;

	fmode &= (FMODE_READ|FMODE_WRITE);

	rcu_read_lock();
	spin_lock(&state->owner->so_lock);
	if (open_stateid != NULL) {
		nfs_state_set_open_stateid(state, open_stateid, fmode, &freeme);
		ret = 1;
	}

	deleg_cur = rcu_dereference(nfsi->delegation);
	if (deleg_cur == NULL)
		goto no_delegation;

	spin_lock(&deleg_cur->lock);
	if (rcu_dereference(nfsi->delegation) != deleg_cur ||
	   test_bit(NFS_DELEGATION_RETURNING, &deleg_cur->flags) ||
	    (deleg_cur->type & fmode) != fmode)
		goto no_delegation_unlock;

	if (delegation == NULL)
		delegation = &deleg_cur->stateid;
	else if (!nfs4_stateid_match(&deleg_cur->stateid, delegation))
		goto no_delegation_unlock;

	nfs_mark_delegation_referenced(deleg_cur);
	nfs_state_set_delegation(state, &deleg_cur->stateid, fmode);
	ret = 1;
no_delegation_unlock:
	spin_unlock(&deleg_cur->lock);
no_delegation:
	if (ret)
		update_open_stateflags(state, fmode);
	spin_unlock(&state->owner->so_lock);
	rcu_read_unlock();

	if (test_bit(NFS_STATE_RECLAIM_NOGRACE, &state->flags))
		nfs4_schedule_state_manager(clp);
	if (freeme.type != 0)
		nfs4_test_and_free_stateid(server, &freeme,
				state->owner->so_cred);

	return ret;
}

static bool nfs4_update_lock_stateid(struct nfs4_lock_state *lsp,
		const nfs4_stateid *stateid)
{
	struct nfs4_state *state = lsp->ls_state;
	bool ret = false;

	spin_lock(&state->state_lock);
	if (!nfs4_stateid_match_other(stateid, &lsp->ls_stateid))
		goto out_noupdate;
	if (!nfs4_stateid_is_newer(stateid, &lsp->ls_stateid))
		goto out_noupdate;
	nfs4_stateid_copy(&lsp->ls_stateid, stateid);
	ret = true;
out_noupdate:
	spin_unlock(&state->state_lock);
	return ret;
}

static void nfs4_return_incompatible_delegation(struct inode *inode, fmode_t fmode)
{
	struct nfs_delegation *delegation;

	fmode &= FMODE_READ|FMODE_WRITE;
	rcu_read_lock();
	delegation = rcu_dereference(NFS_I(inode)->delegation);
	if (delegation == NULL || (delegation->type & fmode) == fmode) {
		rcu_read_unlock();
		return;
	}
	rcu_read_unlock();
	nfs4_inode_return_delegation(inode);
}

static struct nfs4_state *nfs4_try_open_cached(struct nfs4_opendata *opendata)
{
	struct nfs4_state *state = opendata->state;
	struct nfs_delegation *delegation;
	int open_mode = opendata->o_arg.open_flags;
	fmode_t fmode = opendata->o_arg.fmode;
	enum open_claim_type4 claim = opendata->o_arg.claim;
	nfs4_stateid stateid;
	int ret = -EAGAIN;

	for (;;) {
		spin_lock(&state->owner->so_lock);
		if (can_open_cached(state, fmode, open_mode, claim)) {
			update_open_stateflags(state, fmode);
			spin_unlock(&state->owner->so_lock);
			goto out_return_state;
		}
		spin_unlock(&state->owner->so_lock);
		rcu_read_lock();
		delegation = nfs4_get_valid_delegation(state->inode);
		if (!can_open_delegated(delegation, fmode, claim)) {
			rcu_read_unlock();
			break;
		}
		/* Save the delegation */
		nfs4_stateid_copy(&stateid, &delegation->stateid);
		rcu_read_unlock();
		nfs_release_seqid(opendata->o_arg.seqid);
		if (!opendata->is_recover) {
			ret = nfs_may_open(state->inode, state->owner->so_cred, open_mode);
			if (ret != 0)
				goto out;
		}
		ret = -EAGAIN;

		/* Try to update the stateid using the delegation */
		if (update_open_stateid(state, NULL, &stateid, fmode))
			goto out_return_state;
	}
out:
	return ERR_PTR(ret);
out_return_state:
	refcount_inc(&state->count);
	return state;
}

static void
nfs4_opendata_check_deleg(struct nfs4_opendata *data, struct nfs4_state *state)
{
	struct nfs_client *clp = NFS_SERVER(state->inode)->nfs_client;
	struct nfs_delegation *delegation;
	int delegation_flags = 0;

	rcu_read_lock();
	delegation = rcu_dereference(NFS_I(state->inode)->delegation);
	if (delegation)
		delegation_flags = delegation->flags;
	rcu_read_unlock();
	switch (data->o_arg.claim) {
	default:
		break;
	case NFS4_OPEN_CLAIM_DELEGATE_CUR:
	case NFS4_OPEN_CLAIM_DELEG_CUR_FH:
		pr_err_ratelimited("NFS: Broken NFSv4 server %s is "
				   "returning a delegation for "
				   "OPEN(CLAIM_DELEGATE_CUR)\n",
				   clp->cl_hostname);
		return;
	}
	if ((delegation_flags & 1UL<<NFS_DELEGATION_NEED_RECLAIM) == 0)
		nfs_inode_set_delegation(state->inode,
				data->owner->so_cred,
				data->o_res.delegation_type,
				&data->o_res.delegation,
				data->o_res.pagemod_limit);
	else
		nfs_inode_reclaim_delegation(state->inode,
				data->owner->so_cred,
				data->o_res.delegation_type,
				&data->o_res.delegation,
				data->o_res.pagemod_limit);

	if (data->o_res.do_recall)
		nfs_async_inode_return_delegation(state->inode,
						  &data->o_res.delegation);
}

/*
 * Check the inode attributes against the CLAIM_PREVIOUS returned attributes
 * and update the nfs4_state.
 */
static struct nfs4_state *
_nfs4_opendata_reclaim_to_nfs4_state(struct nfs4_opendata *data)
{
	struct inode *inode = data->state->inode;
	struct nfs4_state *state = data->state;
	int ret;

	if (!data->rpc_done) {
		if (data->rpc_status)
			return ERR_PTR(data->rpc_status);
		/* cached opens have already been processed */
		goto update;
	}

	ret = nfs_refresh_inode(inode, &data->f_attr);
	if (ret)
		return ERR_PTR(ret);

	if (data->o_res.delegation_type != 0)
		nfs4_opendata_check_deleg(data, state);
update:
	if (!update_open_stateid(state, &data->o_res.stateid,
				NULL, data->o_arg.fmode))
		return ERR_PTR(-EAGAIN);
	refcount_inc(&state->count);

	return state;
}

static struct inode *
nfs4_opendata_get_inode(struct nfs4_opendata *data)
{
	struct inode *inode;

	switch (data->o_arg.claim) {
	case NFS4_OPEN_CLAIM_NULL:
	case NFS4_OPEN_CLAIM_DELEGATE_CUR:
	case NFS4_OPEN_CLAIM_DELEGATE_PREV:
		if (!(data->f_attr.valid & NFS_ATTR_FATTR))
			return ERR_PTR(-EAGAIN);
		inode = nfs_fhget(data->dir->d_sb, &data->o_res.fh,
				&data->f_attr, data->f_label);
		break;
	default:
		inode = d_inode(data->dentry);
		ihold(inode);
		nfs_refresh_inode(inode, &data->f_attr);
	}
	return inode;
}

static struct nfs4_state *
nfs4_opendata_find_nfs4_state(struct nfs4_opendata *data)
{
	struct nfs4_state *state;
	struct inode *inode;

	inode = nfs4_opendata_get_inode(data);
	if (IS_ERR(inode))
		return ERR_CAST(inode);
	if (data->state != NULL && data->state->inode == inode) {
		state = data->state;
		refcount_inc(&state->count);
	} else
		state = nfs4_get_open_state(inode, data->owner);
	iput(inode);
	if (state == NULL)
		state = ERR_PTR(-ENOMEM);
	return state;
}

static struct nfs4_state *
_nfs4_opendata_to_nfs4_state(struct nfs4_opendata *data)
{
	struct nfs4_state *state;

	if (!data->rpc_done) {
		state = nfs4_try_open_cached(data);
		trace_nfs4_cached_open(data->state);
		goto out;
	}

	state = nfs4_opendata_find_nfs4_state(data);
	if (IS_ERR(state))
		goto out;

	if (data->o_res.delegation_type != 0)
		nfs4_opendata_check_deleg(data, state);
	if (!update_open_stateid(state, &data->o_res.stateid,
				NULL, data->o_arg.fmode)) {
		nfs4_put_open_state(state);
		state = ERR_PTR(-EAGAIN);
	}
out:
	nfs_release_seqid(data->o_arg.seqid);
	return state;
}

static struct nfs4_state *
nfs4_opendata_to_nfs4_state(struct nfs4_opendata *data)
{
	struct nfs4_state *ret;

	if (data->o_arg.claim == NFS4_OPEN_CLAIM_PREVIOUS)
		ret =_nfs4_opendata_reclaim_to_nfs4_state(data);
	else
		ret = _nfs4_opendata_to_nfs4_state(data);
	nfs4_sequence_free_slot(&data->o_res.seq_res);
	return ret;
}

static struct nfs_open_context *
nfs4_state_find_open_context_mode(struct nfs4_state *state, fmode_t mode)
{
	struct nfs_inode *nfsi = NFS_I(state->inode);
	struct nfs_open_context *ctx;

	rcu_read_lock();
	list_for_each_entry_rcu(ctx, &nfsi->open_files, list) {
		if (ctx->state != state)
			continue;
		if ((ctx->mode & mode) != mode)
			continue;
		if (!get_nfs_open_context(ctx))
			continue;
		rcu_read_unlock();
		return ctx;
	}
	rcu_read_unlock();
	return ERR_PTR(-ENOENT);
}

static struct nfs_open_context *
nfs4_state_find_open_context(struct nfs4_state *state)
{
	struct nfs_open_context *ctx;

	ctx = nfs4_state_find_open_context_mode(state, FMODE_READ|FMODE_WRITE);
	if (!IS_ERR(ctx))
		return ctx;
	ctx = nfs4_state_find_open_context_mode(state, FMODE_WRITE);
	if (!IS_ERR(ctx))
		return ctx;
	return nfs4_state_find_open_context_mode(state, FMODE_READ);
}

static struct nfs4_opendata *nfs4_open_recoverdata_alloc(struct nfs_open_context *ctx,
		struct nfs4_state *state, enum open_claim_type4 claim)
{
	struct nfs4_opendata *opendata;

	opendata = nfs4_opendata_alloc(ctx->dentry, state->owner, 0, 0,
			NULL, claim, GFP_NOFS);
	if (opendata == NULL)
		return ERR_PTR(-ENOMEM);
	opendata->state = state;
	refcount_inc(&state->count);
	return opendata;
}

static int nfs4_open_recover_helper(struct nfs4_opendata *opendata,
		fmode_t fmode)
{
	struct nfs4_state *newstate;
	int ret;

	if (!nfs4_mode_match_open_stateid(opendata->state, fmode))
		return 0;
	opendata->o_arg.open_flags = 0;
	opendata->o_arg.fmode = fmode;
	opendata->o_arg.share_access = nfs4_map_atomic_open_share(
			NFS_SB(opendata->dentry->d_sb),
			fmode, 0);
	memset(&opendata->o_res, 0, sizeof(opendata->o_res));
	memset(&opendata->c_res, 0, sizeof(opendata->c_res));
	nfs4_init_opendata_res(opendata);
	ret = _nfs4_recover_proc_open(opendata);
	if (ret != 0)
		return ret; 
	newstate = nfs4_opendata_to_nfs4_state(opendata);
	if (IS_ERR(newstate))
		return PTR_ERR(newstate);
	if (newstate != opendata->state)
		ret = -ESTALE;
	nfs4_close_state(newstate, fmode);
	return ret;
}

static int nfs4_open_recover(struct nfs4_opendata *opendata, struct nfs4_state *state)
{
	int ret;

	/* memory barrier prior to reading state->n_* */
	smp_rmb();
	ret = nfs4_open_recover_helper(opendata, FMODE_READ|FMODE_WRITE);
	if (ret != 0)
		return ret;
	ret = nfs4_open_recover_helper(opendata, FMODE_WRITE);
	if (ret != 0)
		return ret;
	ret = nfs4_open_recover_helper(opendata, FMODE_READ);
	if (ret != 0)
		return ret;
	/*
	 * We may have performed cached opens for all three recoveries.
	 * Check if we need to update the current stateid.
	 */
	if (test_bit(NFS_DELEGATED_STATE, &state->flags) == 0 &&
	    !nfs4_stateid_match(&state->stateid, &state->open_stateid)) {
		write_seqlock(&state->seqlock);
		if (test_bit(NFS_DELEGATED_STATE, &state->flags) == 0)
			nfs4_stateid_copy(&state->stateid, &state->open_stateid);
		write_sequnlock(&state->seqlock);
	}
	return 0;
}

/*
 * OPEN_RECLAIM:
 * 	reclaim state on the server after a reboot.
 */
static int _nfs4_do_open_reclaim(struct nfs_open_context *ctx, struct nfs4_state *state)
{
	struct nfs_delegation *delegation;
	struct nfs4_opendata *opendata;
	fmode_t delegation_type = 0;
	int status;

	opendata = nfs4_open_recoverdata_alloc(ctx, state,
			NFS4_OPEN_CLAIM_PREVIOUS);
	if (IS_ERR(opendata))
		return PTR_ERR(opendata);
	rcu_read_lock();
	delegation = rcu_dereference(NFS_I(state->inode)->delegation);
	if (delegation != NULL && test_bit(NFS_DELEGATION_NEED_RECLAIM, &delegation->flags) != 0)
		delegation_type = delegation->type;
	rcu_read_unlock();
	opendata->o_arg.u.delegation_type = delegation_type;
	status = nfs4_open_recover(opendata, state);
	nfs4_opendata_put(opendata);
	return status;
}

static int nfs4_do_open_reclaim(struct nfs_open_context *ctx, struct nfs4_state *state)
{
	struct nfs_server *server = NFS_SERVER(state->inode);
	struct nfs4_exception exception = { };
	int err;
	do {
		err = _nfs4_do_open_reclaim(ctx, state);
		trace_nfs4_open_reclaim(ctx, 0, err);
		if (nfs4_clear_cap_atomic_open_v1(server, err, &exception))
			continue;
		if (err != -NFS4ERR_DELAY)
			break;
		nfs4_handle_exception(server, err, &exception);
	} while (exception.retry);
	return err;
}

static int nfs4_open_reclaim(struct nfs4_state_owner *sp, struct nfs4_state *state)
{
	struct nfs_open_context *ctx;
	int ret;

	ctx = nfs4_state_find_open_context(state);
	if (IS_ERR(ctx))
		return -EAGAIN;
	clear_bit(NFS_DELEGATED_STATE, &state->flags);
	nfs_state_clear_open_state_flags(state);
	ret = nfs4_do_open_reclaim(ctx, state);
	put_nfs_open_context(ctx);
	return ret;
}

static int nfs4_handle_delegation_recall_error(struct nfs_server *server, struct nfs4_state *state, const nfs4_stateid *stateid, struct file_lock *fl, int err)
{
	switch (err) {
		default:
			printk(KERN_ERR "NFS: %s: unhandled error "
					"%d.\n", __func__, err);
		case 0:
		case -ENOENT:
		case -EAGAIN:
		case -ESTALE:
		case -ETIMEDOUT:
			break;
		case -NFS4ERR_BADSESSION:
		case -NFS4ERR_BADSLOT:
		case -NFS4ERR_BAD_HIGH_SLOT:
		case -NFS4ERR_CONN_NOT_BOUND_TO_SESSION:
		case -NFS4ERR_DEADSESSION:
			return -EAGAIN;
		case -NFS4ERR_STALE_CLIENTID:
		case -NFS4ERR_STALE_STATEID:
			/* Don't recall a delegation if it was lost */
			nfs4_schedule_lease_recovery(server->nfs_client);
			return -EAGAIN;
		case -NFS4ERR_MOVED:
			nfs4_schedule_migration_recovery(server);
			return -EAGAIN;
		case -NFS4ERR_LEASE_MOVED:
			nfs4_schedule_lease_moved_recovery(server->nfs_client);
			return -EAGAIN;
		case -NFS4ERR_DELEG_REVOKED:
		case -NFS4ERR_ADMIN_REVOKED:
		case -NFS4ERR_EXPIRED:
		case -NFS4ERR_BAD_STATEID:
		case -NFS4ERR_OPENMODE:
			nfs_inode_find_state_and_recover(state->inode,
					stateid);
			nfs4_schedule_stateid_recovery(server, state);
			return -EAGAIN;
		case -NFS4ERR_DELAY:
		case -NFS4ERR_GRACE:
			ssleep(1);
			return -EAGAIN;
		case -ENOMEM:
		case -NFS4ERR_DENIED:
			if (fl) {
				struct nfs4_lock_state *lsp = fl->fl_u.nfs4_fl.owner;
				if (lsp)
					set_bit(NFS_LOCK_LOST, &lsp->ls_flags);
			}
			return 0;
	}
	return err;
}

int nfs4_open_delegation_recall(struct nfs_open_context *ctx,
		struct nfs4_state *state, const nfs4_stateid *stateid)
{
	struct nfs_server *server = NFS_SERVER(state->inode);
	struct nfs4_opendata *opendata;
	int err = 0;

	opendata = nfs4_open_recoverdata_alloc(ctx, state,
			NFS4_OPEN_CLAIM_DELEG_CUR_FH);
	if (IS_ERR(opendata))
		return PTR_ERR(opendata);
	nfs4_stateid_copy(&opendata->o_arg.u.delegation, stateid);
	if (!test_bit(NFS_O_RDWR_STATE, &state->flags)) {
		err = nfs4_open_recover_helper(opendata, FMODE_READ|FMODE_WRITE);
		if (err)
			goto out;
	}
	if (!test_bit(NFS_O_WRONLY_STATE, &state->flags)) {
		err = nfs4_open_recover_helper(opendata, FMODE_WRITE);
		if (err)
			goto out;
	}
	if (!test_bit(NFS_O_RDONLY_STATE, &state->flags)) {
		err = nfs4_open_recover_helper(opendata, FMODE_READ);
		if (err)
			goto out;
	}
	nfs_state_clear_delegation(state);
out:
	nfs4_opendata_put(opendata);
	return nfs4_handle_delegation_recall_error(server, state, stateid, NULL, err);
}

static void nfs4_open_confirm_prepare(struct rpc_task *task, void *calldata)
{
	struct nfs4_opendata *data = calldata;

	nfs4_setup_sequence(data->o_arg.server->nfs_client,
			   &data->c_arg.seq_args, &data->c_res.seq_res, task);
}

static void nfs4_open_confirm_done(struct rpc_task *task, void *calldata)
{
	struct nfs4_opendata *data = calldata;

	nfs40_sequence_done(task, &data->c_res.seq_res);

	data->rpc_status = task->tk_status;
	if (data->rpc_status == 0) {
		nfs4_stateid_copy(&data->o_res.stateid, &data->c_res.stateid);
		nfs_confirm_seqid(&data->owner->so_seqid, 0);
		renew_lease(data->o_res.server, data->timestamp);
		data->rpc_done = true;
	}
}

static void nfs4_open_confirm_release(void *calldata)
{
	struct nfs4_opendata *data = calldata;
	struct nfs4_state *state = NULL;

	/* If this request hasn't been cancelled, do nothing */
	if (!data->cancelled)
		goto out_free;
	/* In case of error, no cleanup! */
	if (!data->rpc_done)
		goto out_free;
	state = nfs4_opendata_to_nfs4_state(data);
	if (!IS_ERR(state))
		nfs4_close_state(state, data->o_arg.fmode);
out_free:
	nfs4_opendata_put(data);
}

static const struct rpc_call_ops nfs4_open_confirm_ops = {
	.rpc_call_prepare = nfs4_open_confirm_prepare,
	.rpc_call_done = nfs4_open_confirm_done,
	.rpc_release = nfs4_open_confirm_release,
};

/*
 * Note: On error, nfs4_proc_open_confirm will free the struct nfs4_opendata
 */
static int _nfs4_proc_open_confirm(struct nfs4_opendata *data)
{
	struct nfs_server *server = NFS_SERVER(d_inode(data->dir));
	struct rpc_task *task;
	struct  rpc_message msg = {
		.rpc_proc = &nfs4_procedures[NFSPROC4_CLNT_OPEN_CONFIRM],
		.rpc_argp = &data->c_arg,
		.rpc_resp = &data->c_res,
		.rpc_cred = data->owner->so_cred,
	};
	struct rpc_task_setup task_setup_data = {
		.rpc_client = server->client,
		.rpc_message = &msg,
		.callback_ops = &nfs4_open_confirm_ops,
		.callback_data = data,
		.workqueue = nfsiod_workqueue,
		.flags = RPC_TASK_ASYNC,
	};
	int status;

	nfs4_init_sequence(&data->c_arg.seq_args, &data->c_res.seq_res, 1,
				data->is_recover);
	kref_get(&data->kref);
	data->rpc_done = false;
	data->rpc_status = 0;
	data->timestamp = jiffies;
	task = rpc_run_task(&task_setup_data);
	if (IS_ERR(task))
		return PTR_ERR(task);
	status = rpc_wait_for_completion_task(task);
	if (status != 0) {
		data->cancelled = true;
		smp_wmb();
	} else
		status = data->rpc_status;
	rpc_put_task(task);
	return status;
}

static void nfs4_open_prepare(struct rpc_task *task, void *calldata)
{
	struct nfs4_opendata *data = calldata;
	struct nfs4_state_owner *sp = data->owner;
	struct nfs_client *clp = sp->so_server->nfs_client;
	enum open_claim_type4 claim = data->o_arg.claim;

	if (nfs_wait_on_sequence(data->o_arg.seqid, task) != 0)
		goto out_wait;
	/*
	 * Check if we still need to send an OPEN call, or if we can use
	 * a delegation instead.
	 */
	if (data->state != NULL) {
		struct nfs_delegation *delegation;

		if (can_open_cached(data->state, data->o_arg.fmode,
					data->o_arg.open_flags, claim))
			goto out_no_action;
		rcu_read_lock();
		delegation = nfs4_get_valid_delegation(data->state->inode);
		if (can_open_delegated(delegation, data->o_arg.fmode, claim))
			goto unlock_no_action;
		rcu_read_unlock();
	}
	/* Update client id. */
	data->o_arg.clientid = clp->cl_clientid;
	switch (claim) {
	default:
		break;
	case NFS4_OPEN_CLAIM_PREVIOUS:
	case NFS4_OPEN_CLAIM_DELEG_CUR_FH:
	case NFS4_OPEN_CLAIM_DELEG_PREV_FH:
		data->o_arg.open_bitmap = &nfs4_open_noattr_bitmap[0];
		/* Fall through */
	case NFS4_OPEN_CLAIM_FH:
		task->tk_msg.rpc_proc = &nfs4_procedures[NFSPROC4_CLNT_OPEN_NOATTR];
	}
	data->timestamp = jiffies;
	if (nfs4_setup_sequence(data->o_arg.server->nfs_client,
				&data->o_arg.seq_args,
				&data->o_res.seq_res,
				task) != 0)
		nfs_release_seqid(data->o_arg.seqid);

	/* Set the create mode (note dependency on the session type) */
	data->o_arg.createmode = NFS4_CREATE_UNCHECKED;
	if (data->o_arg.open_flags & O_EXCL) {
		data->o_arg.createmode = NFS4_CREATE_EXCLUSIVE;
		if (nfs4_has_persistent_session(clp))
			data->o_arg.createmode = NFS4_CREATE_GUARDED;
		else if (clp->cl_mvops->minor_version > 0)
			data->o_arg.createmode = NFS4_CREATE_EXCLUSIVE4_1;
	}
	return;
unlock_no_action:
	trace_nfs4_cached_open(data->state);
	rcu_read_unlock();
out_no_action:
	task->tk_action = NULL;
out_wait:
	nfs4_sequence_done(task, &data->o_res.seq_res);
}

static void nfs4_open_done(struct rpc_task *task, void *calldata)
{
	struct nfs4_opendata *data = calldata;

	data->rpc_status = task->tk_status;

	if (!nfs4_sequence_process(task, &data->o_res.seq_res))
		return;

	if (task->tk_status == 0) {
		if (data->o_res.f_attr->valid & NFS_ATTR_FATTR_TYPE) {
			switch (data->o_res.f_attr->mode & S_IFMT) {
			case S_IFREG:
				break;
			case S_IFLNK:
				data->rpc_status = -ELOOP;
				break;
			case S_IFDIR:
				data->rpc_status = -EISDIR;
				break;
			default:
				data->rpc_status = -ENOTDIR;
			}
		}
		renew_lease(data->o_res.server, data->timestamp);
		if (!(data->o_res.rflags & NFS4_OPEN_RESULT_CONFIRM))
			nfs_confirm_seqid(&data->owner->so_seqid, 0);
	}
	data->rpc_done = true;
}

static void nfs4_open_release(void *calldata)
{
	struct nfs4_opendata *data = calldata;
	struct nfs4_state *state = NULL;

	/* If this request hasn't been cancelled, do nothing */
	if (!data->cancelled)
		goto out_free;
	/* In case of error, no cleanup! */
	if (data->rpc_status != 0 || !data->rpc_done)
		goto out_free;
	/* In case we need an open_confirm, no cleanup! */
	if (data->o_res.rflags & NFS4_OPEN_RESULT_CONFIRM)
		goto out_free;
	state = nfs4_opendata_to_nfs4_state(data);
	if (!IS_ERR(state))
		nfs4_close_state(state, data->o_arg.fmode);
out_free:
	nfs4_opendata_put(data);
}

static const struct rpc_call_ops nfs4_open_ops = {
	.rpc_call_prepare = nfs4_open_prepare,
	.rpc_call_done = nfs4_open_done,
	.rpc_release = nfs4_open_release,
};

static int nfs4_run_open_task(struct nfs4_opendata *data,
			      struct nfs_open_context *ctx)
{
	struct inode *dir = d_inode(data->dir);
	struct nfs_server *server = NFS_SERVER(dir);
	struct nfs_openargs *o_arg = &data->o_arg;
	struct nfs_openres *o_res = &data->o_res;
	struct rpc_task *task;
	struct rpc_message msg = {
		.rpc_proc = &nfs4_procedures[NFSPROC4_CLNT_OPEN],
		.rpc_argp = o_arg,
		.rpc_resp = o_res,
		.rpc_cred = data->owner->so_cred,
	};
	struct rpc_task_setup task_setup_data = {
		.rpc_client = server->client,
		.rpc_message = &msg,
		.callback_ops = &nfs4_open_ops,
		.callback_data = data,
		.workqueue = nfsiod_workqueue,
		.flags = RPC_TASK_ASYNC,
	};
	int status;

	kref_get(&data->kref);
	data->rpc_done = false;
	data->rpc_status = 0;
	data->cancelled = false;
	data->is_recover = false;
	if (!ctx) {
		nfs4_init_sequence(&o_arg->seq_args, &o_res->seq_res, 1, 1);
		data->is_recover = true;
		task_setup_data.flags |= RPC_TASK_TIMEOUT;
	} else {
		nfs4_init_sequence(&o_arg->seq_args, &o_res->seq_res, 1, 0);
		pnfs_lgopen_prepare(data, ctx);
	}
	task = rpc_run_task(&task_setup_data);
	if (IS_ERR(task))
		return PTR_ERR(task);
	status = rpc_wait_for_completion_task(task);
	if (status != 0) {
		data->cancelled = true;
		smp_wmb();
	} else
		status = data->rpc_status;
	rpc_put_task(task);

	return status;
}

static int _nfs4_recover_proc_open(struct nfs4_opendata *data)
{
	struct inode *dir = d_inode(data->dir);
	struct nfs_openres *o_res = &data->o_res;
	int status;

	status = nfs4_run_open_task(data, NULL);
	if (status != 0 || !data->rpc_done)
		return status;

	nfs_fattr_map_and_free_names(NFS_SERVER(dir), &data->f_attr);

	if (o_res->rflags & NFS4_OPEN_RESULT_CONFIRM)
		status = _nfs4_proc_open_confirm(data);

	return status;
}

/*
 * Additional permission checks in order to distinguish between an
 * open for read, and an open for execute. This works around the
 * fact that NFSv4 OPEN treats read and execute permissions as being
 * the same.
 * Note that in the non-execute case, we want to turn off permission
 * checking if we just created a new file (POSIX open() semantics).
 */
static int nfs4_opendata_access(const struct cred *cred,
				struct nfs4_opendata *opendata,
				struct nfs4_state *state, fmode_t fmode,
				int openflags)
{
	struct nfs_access_entry cache;
	u32 mask, flags;

	/* access call failed or for some reason the server doesn't
	 * support any access modes -- defer access call until later */
	if (opendata->o_res.access_supported == 0)
		return 0;

	mask = 0;
	/*
	 * Use openflags to check for exec, because fmode won't
	 * always have FMODE_EXEC set when file open for exec.
	 */
	if (openflags & __FMODE_EXEC) {
		/* ONLY check for exec rights */
		if (S_ISDIR(state->inode->i_mode))
			mask = NFS4_ACCESS_LOOKUP;
		else
			mask = NFS4_ACCESS_EXECUTE;
	} else if ((fmode & FMODE_READ) && !opendata->file_created)
		mask = NFS4_ACCESS_READ;

	cache.cred = cred;
	nfs_access_set_mask(&cache, opendata->o_res.access_result);
	nfs_access_add_cache(state->inode, &cache);

	flags = NFS4_ACCESS_READ | NFS4_ACCESS_EXECUTE | NFS4_ACCESS_LOOKUP;
	if ((mask & ~cache.mask & flags) == 0)
		return 0;

	return -EACCES;
}

/*
 * Note: On error, nfs4_proc_open will free the struct nfs4_opendata
 */
static int _nfs4_proc_open(struct nfs4_opendata *data,
			   struct nfs_open_context *ctx)
{
	struct inode *dir = d_inode(data->dir);
	struct nfs_server *server = NFS_SERVER(dir);
	struct nfs_openargs *o_arg = &data->o_arg;
	struct nfs_openres *o_res = &data->o_res;
	int status;

	status = nfs4_run_open_task(data, ctx);
	if (!data->rpc_done)
		return status;
	if (status != 0) {
		if (status == -NFS4ERR_BADNAME &&
				!(o_arg->open_flags & O_CREAT))
			return -ENOENT;
		return status;
	}

	nfs_fattr_map_and_free_names(server, &data->f_attr);

	if (o_arg->open_flags & O_CREAT) {
		if (o_arg->open_flags & O_EXCL)
			data->file_created = true;
		else if (o_res->cinfo.before != o_res->cinfo.after)
			data->file_created = true;
		if (data->file_created ||
		    inode_peek_iversion_raw(dir) != o_res->cinfo.after)
			update_changeattr(dir, &o_res->cinfo,
					o_res->f_attr->time_start, 0);
	}
	if ((o_res->rflags & NFS4_OPEN_RESULT_LOCKTYPE_POSIX) == 0)
		server->caps &= ~NFS_CAP_POSIX_LOCK;
	if(o_res->rflags & NFS4_OPEN_RESULT_CONFIRM) {
		status = _nfs4_proc_open_confirm(data);
		if (status != 0)
			return status;
	}
	if (!(o_res->f_attr->valid & NFS_ATTR_FATTR)) {
		nfs4_sequence_free_slot(&o_res->seq_res);
		nfs4_proc_getattr(server, &o_res->fh, o_res->f_attr,
				o_res->f_label, NULL);
	}
	return 0;
}

/*
 * OPEN_EXPIRED:
 * 	reclaim state on the server after a network partition.
 * 	Assumes caller holds the appropriate lock
 */
static int _nfs4_open_expired(struct nfs_open_context *ctx, struct nfs4_state *state)
{
	struct nfs4_opendata *opendata;
	int ret;

	opendata = nfs4_open_recoverdata_alloc(ctx, state,
			NFS4_OPEN_CLAIM_FH);
	if (IS_ERR(opendata))
		return PTR_ERR(opendata);
	ret = nfs4_open_recover(opendata, state);
	if (ret == -ESTALE)
		d_drop(ctx->dentry);
	nfs4_opendata_put(opendata);
	return ret;
}

static int nfs4_do_open_expired(struct nfs_open_context *ctx, struct nfs4_state *state)
{
	struct nfs_server *server = NFS_SERVER(state->inode);
	struct nfs4_exception exception = { };
	int err;

	do {
		err = _nfs4_open_expired(ctx, state);
		trace_nfs4_open_expired(ctx, 0, err);
		if (nfs4_clear_cap_atomic_open_v1(server, err, &exception))
			continue;
		switch (err) {
		default:
			goto out;
		case -NFS4ERR_GRACE:
		case -NFS4ERR_DELAY:
			nfs4_handle_exception(server, err, &exception);
			err = 0;
		}
	} while (exception.retry);
out:
	return err;
}

static int nfs4_open_expired(struct nfs4_state_owner *sp, struct nfs4_state *state)
{
	struct nfs_open_context *ctx;
	int ret;

	ctx = nfs4_state_find_open_context(state);
	if (IS_ERR(ctx))
		return -EAGAIN;
	ret = nfs4_do_open_expired(ctx, state);
	put_nfs_open_context(ctx);
	return ret;
}

static void nfs_finish_clear_delegation_stateid(struct nfs4_state *state,
		const nfs4_stateid *stateid)
{
	nfs_remove_bad_delegation(state->inode, stateid);
	nfs_state_clear_delegation(state);
}

static void nfs40_clear_delegation_stateid(struct nfs4_state *state)
{
	if (rcu_access_pointer(NFS_I(state->inode)->delegation) != NULL)
		nfs_finish_clear_delegation_stateid(state, NULL);
}

static int nfs40_open_expired(struct nfs4_state_owner *sp, struct nfs4_state *state)
{
	/* NFSv4.0 doesn't allow for delegation recovery on open expire */
	nfs40_clear_delegation_stateid(state);
	nfs_state_clear_open_state_flags(state);
	return nfs4_open_expired(sp, state);
}

static int nfs40_test_and_free_expired_stateid(struct nfs_server *server,
		nfs4_stateid *stateid,
		const struct cred *cred)
{
	return -NFS4ERR_BAD_STATEID;
}

#if defined(CONFIG_NFS_V4_1)
static int nfs41_test_and_free_expired_stateid(struct nfs_server *server,
		nfs4_stateid *stateid,
		const struct cred *cred)
{
	int status;

	switch (stateid->type) {
	default:
		break;
	case NFS4_INVALID_STATEID_TYPE:
	case NFS4_SPECIAL_STATEID_TYPE:
		return -NFS4ERR_BAD_STATEID;
	case NFS4_REVOKED_STATEID_TYPE:
		goto out_free;
	}

	status = nfs41_test_stateid(server, stateid, cred);
	switch (status) {
	case -NFS4ERR_EXPIRED:
	case -NFS4ERR_ADMIN_REVOKED:
	case -NFS4ERR_DELEG_REVOKED:
		break;
	default:
		return status;
	}
out_free:
	/* Ack the revoked state to the server */
	nfs41_free_stateid(server, stateid, cred, true);
	return -NFS4ERR_EXPIRED;
}

static int nfs41_check_delegation_stateid(struct nfs4_state *state)
{
	struct nfs_server *server = NFS_SERVER(state->inode);
	nfs4_stateid stateid;
	struct nfs_delegation *delegation;
	const struct cred *cred = NULL;
	int status, ret = NFS_OK;

	/* Get the delegation credential for use by test/free_stateid */
	rcu_read_lock();
	delegation = rcu_dereference(NFS_I(state->inode)->delegation);
	if (delegation == NULL) {
		rcu_read_unlock();
		nfs_state_clear_delegation(state);
		return NFS_OK;
	}

	nfs4_stateid_copy(&stateid, &delegation->stateid);

	if (!test_and_clear_bit(NFS_DELEGATION_TEST_EXPIRED,
				&delegation->flags)) {
		rcu_read_unlock();
		return NFS_OK;
	}

	if (delegation->cred)
		cred = get_cred(delegation->cred);
	rcu_read_unlock();
	status = nfs41_test_and_free_expired_stateid(server, &stateid, cred);
	trace_nfs4_test_delegation_stateid(state, NULL, status);
	if (status == -NFS4ERR_EXPIRED || status == -NFS4ERR_BAD_STATEID)
		nfs_finish_clear_delegation_stateid(state, &stateid);
	else
		ret = status;

	put_cred(cred);
	return ret;
}

static void nfs41_delegation_recover_stateid(struct nfs4_state *state)
{
	nfs4_stateid tmp;

	if (test_bit(NFS_DELEGATED_STATE, &state->flags) &&
	    nfs4_copy_delegation_stateid(state->inode, state->state,
				&tmp, NULL) &&
	    nfs4_stateid_match_other(&state->stateid, &tmp))
		nfs_state_set_delegation(state, &tmp, state->state);
	else
		nfs_state_clear_delegation(state);
}

/**
 * nfs41_check_expired_locks - possibly free a lock stateid
 *
 * @state: NFSv4 state for an inode
 *
 * Returns NFS_OK if recovery for this stateid is now finished.
 * Otherwise a negative NFS4ERR value is returned.
 */
static int nfs41_check_expired_locks(struct nfs4_state *state)
{
	int status, ret = NFS_OK;
	struct nfs4_lock_state *lsp, *prev = NULL;
	struct nfs_server *server = NFS_SERVER(state->inode);

	if (!test_bit(LK_STATE_IN_USE, &state->flags))
		goto out;

	spin_lock(&state->state_lock);
	list_for_each_entry(lsp, &state->lock_states, ls_locks) {
		if (test_bit(NFS_LOCK_INITIALIZED, &lsp->ls_flags)) {
			const struct cred *cred = lsp->ls_state->owner->so_cred;

			refcount_inc(&lsp->ls_count);
			spin_unlock(&state->state_lock);

			nfs4_put_lock_state(prev);
			prev = lsp;

			status = nfs41_test_and_free_expired_stateid(server,
					&lsp->ls_stateid,
					cred);
			trace_nfs4_test_lock_stateid(state, lsp, status);
			if (status == -NFS4ERR_EXPIRED ||
			    status == -NFS4ERR_BAD_STATEID) {
				clear_bit(NFS_LOCK_INITIALIZED, &lsp->ls_flags);
				lsp->ls_stateid.type = NFS4_INVALID_STATEID_TYPE;
				if (!recover_lost_locks)
					set_bit(NFS_LOCK_LOST, &lsp->ls_flags);
			} else if (status != NFS_OK) {
				ret = status;
				nfs4_put_lock_state(prev);
				goto out;
			}
			spin_lock(&state->state_lock);
		}
	}
	spin_unlock(&state->state_lock);
	nfs4_put_lock_state(prev);
out:
	return ret;
}

/**
 * nfs41_check_open_stateid - possibly free an open stateid
 *
 * @state: NFSv4 state for an inode
 *
 * Returns NFS_OK if recovery for this stateid is now finished.
 * Otherwise a negative NFS4ERR value is returned.
 */
static int nfs41_check_open_stateid(struct nfs4_state *state)
{
	struct nfs_server *server = NFS_SERVER(state->inode);
	nfs4_stateid *stateid = &state->open_stateid;
	const struct cred *cred = state->owner->so_cred;
	int status;

	if (test_bit(NFS_OPEN_STATE, &state->flags) == 0)
		return -NFS4ERR_BAD_STATEID;
	status = nfs41_test_and_free_expired_stateid(server, stateid, cred);
	trace_nfs4_test_open_stateid(state, NULL, status);
	if (status == -NFS4ERR_EXPIRED || status == -NFS4ERR_BAD_STATEID) {
		nfs_state_clear_open_state_flags(state);
		stateid->type = NFS4_INVALID_STATEID_TYPE;
		return status;
	}
	if (nfs_open_stateid_recover_openmode(state))
		return -NFS4ERR_OPENMODE;
	return NFS_OK;
}

static int nfs41_open_expired(struct nfs4_state_owner *sp, struct nfs4_state *state)
{
	int status;

	status = nfs41_check_delegation_stateid(state);
	if (status != NFS_OK)
		return status;
	nfs41_delegation_recover_stateid(state);

	status = nfs41_check_expired_locks(state);
	if (status != NFS_OK)
		return status;
	status = nfs41_check_open_stateid(state);
	if (status != NFS_OK)
		status = nfs4_open_expired(sp, state);
	return status;
}
#endif

/*
 * on an EXCLUSIVE create, the server should send back a bitmask with FATTR4-*
 * fields corresponding to attributes that were used to store the verifier.
 * Make sure we clobber those fields in the later setattr call
 */
static unsigned nfs4_exclusive_attrset(struct nfs4_opendata *opendata,
				struct iattr *sattr, struct nfs4_label **label)
{
	const __u32 *bitmask = opendata->o_arg.server->exclcreat_bitmask;
	__u32 attrset[3];
	unsigned ret;
	unsigned i;

	for (i = 0; i < ARRAY_SIZE(attrset); i++) {
		attrset[i] = opendata->o_res.attrset[i];
		if (opendata->o_arg.createmode == NFS4_CREATE_EXCLUSIVE4_1)
			attrset[i] &= ~bitmask[i];
	}

	ret = (opendata->o_arg.createmode == NFS4_CREATE_EXCLUSIVE) ?
		sattr->ia_valid : 0;

	if ((attrset[1] & (FATTR4_WORD1_TIME_ACCESS|FATTR4_WORD1_TIME_ACCESS_SET))) {
		if (sattr->ia_valid & ATTR_ATIME_SET)
			ret |= ATTR_ATIME_SET;
		else
			ret |= ATTR_ATIME;
	}

	if ((attrset[1] & (FATTR4_WORD1_TIME_MODIFY|FATTR4_WORD1_TIME_MODIFY_SET))) {
		if (sattr->ia_valid & ATTR_MTIME_SET)
			ret |= ATTR_MTIME_SET;
		else
			ret |= ATTR_MTIME;
	}

	if (!(attrset[2] & FATTR4_WORD2_SECURITY_LABEL))
		*label = NULL;
	return ret;
}

static int _nfs4_open_and_get_state(struct nfs4_opendata *opendata,
		int flags, struct nfs_open_context *ctx)
{
	struct nfs4_state_owner *sp = opendata->owner;
	struct nfs_server *server = sp->so_server;
	struct dentry *dentry;
	struct nfs4_state *state;
	fmode_t acc_mode = _nfs4_ctx_to_accessmode(ctx);
	struct inode *dir = d_inode(opendata->dir);
	unsigned long dir_verifier;
	unsigned int seq;
	int ret;

	seq = raw_seqcount_begin(&sp->so_reclaim_seqlock.seqcount);
<<<<<<< HEAD
=======
	dir_verifier = nfs_save_change_attribute(dir);
>>>>>>> fa578e9d

	ret = _nfs4_proc_open(opendata, ctx);
	if (ret != 0)
		goto out;

	state = _nfs4_opendata_to_nfs4_state(opendata);
	ret = PTR_ERR(state);
	if (IS_ERR(state))
		goto out;
	ctx->state = state;
	if (server->caps & NFS_CAP_POSIX_LOCK)
		set_bit(NFS_STATE_POSIX_LOCKS, &state->flags);
	if (opendata->o_res.rflags & NFS4_OPEN_RESULT_MAY_NOTIFY_LOCK)
		set_bit(NFS_STATE_MAY_NOTIFY_LOCK, &state->flags);

	dentry = opendata->dentry;
	if (d_really_is_negative(dentry)) {
		struct dentry *alias;
		d_drop(dentry);
		alias = d_exact_alias(dentry, state->inode);
		if (!alias)
			alias = d_splice_alias(igrab(state->inode), dentry);
		/* d_splice_alias() can't fail here - it's a non-directory */
		if (alias) {
			dput(ctx->dentry);
			ctx->dentry = dentry = alias;
		}
	}

	switch(opendata->o_arg.claim) {
	default:
		break;
	case NFS4_OPEN_CLAIM_NULL:
	case NFS4_OPEN_CLAIM_DELEGATE_CUR:
	case NFS4_OPEN_CLAIM_DELEGATE_PREV:
		if (!opendata->rpc_done)
			break;
		if (opendata->o_res.delegation_type != 0)
			dir_verifier = nfs_save_change_attribute(dir);
		nfs_set_verifier(dentry, dir_verifier);
	}

	/* Parse layoutget results before we check for access */
	pnfs_parse_lgopen(state->inode, opendata->lgp, ctx);

	ret = nfs4_opendata_access(sp->so_cred, opendata, state,
			acc_mode, flags);
	if (ret != 0)
		goto out;

	if (d_inode(dentry) == state->inode) {
		nfs_inode_attach_open_context(ctx);
		if (read_seqretry(&sp->so_reclaim_seqlock, seq))
			nfs4_schedule_stateid_recovery(server, state);
	}

out:
	if (!opendata->cancelled)
		nfs4_sequence_free_slot(&opendata->o_res.seq_res);
	return ret;
}

/*
 * Returns a referenced nfs4_state
 */
static int _nfs4_do_open(struct inode *dir,
			struct nfs_open_context *ctx,
			int flags,
			const struct nfs4_open_createattrs *c,
			int *opened)
{
	struct nfs4_state_owner  *sp;
	struct nfs4_state     *state = NULL;
	struct nfs_server       *server = NFS_SERVER(dir);
	struct nfs4_opendata *opendata;
	struct dentry *dentry = ctx->dentry;
	const struct cred *cred = ctx->cred;
	struct nfs4_threshold **ctx_th = &ctx->mdsthreshold;
	fmode_t fmode = _nfs4_ctx_to_openmode(ctx);
	enum open_claim_type4 claim = NFS4_OPEN_CLAIM_NULL;
	struct iattr *sattr = c->sattr;
	struct nfs4_label *label = c->label;
	struct nfs4_label *olabel = NULL;
	int status;

	/* Protect against reboot recovery conflicts */
	status = -ENOMEM;
	sp = nfs4_get_state_owner(server, cred, GFP_KERNEL);
	if (sp == NULL) {
		dprintk("nfs4_do_open: nfs4_get_state_owner failed!\n");
		goto out_err;
	}
	status = nfs4_client_recover_expired_lease(server->nfs_client);
	if (status != 0)
		goto err_put_state_owner;
	if (d_really_is_positive(dentry))
		nfs4_return_incompatible_delegation(d_inode(dentry), fmode);
	status = -ENOMEM;
	if (d_really_is_positive(dentry))
		claim = NFS4_OPEN_CLAIM_FH;
	opendata = nfs4_opendata_alloc(dentry, sp, fmode, flags,
			c, claim, GFP_KERNEL);
	if (opendata == NULL)
		goto err_put_state_owner;

	if (label) {
		olabel = nfs4_label_alloc(server, GFP_KERNEL);
		if (IS_ERR(olabel)) {
			status = PTR_ERR(olabel);
			goto err_opendata_put;
		}
	}

	if (server->attr_bitmask[2] & FATTR4_WORD2_MDSTHRESHOLD) {
		if (!opendata->f_attr.mdsthreshold) {
			opendata->f_attr.mdsthreshold = pnfs_mdsthreshold_alloc();
			if (!opendata->f_attr.mdsthreshold)
				goto err_free_label;
		}
		opendata->o_arg.open_bitmap = &nfs4_pnfs_open_bitmap[0];
	}
	if (d_really_is_positive(dentry))
		opendata->state = nfs4_get_open_state(d_inode(dentry), sp);

	status = _nfs4_open_and_get_state(opendata, flags, ctx);
	if (status != 0)
		goto err_free_label;
	state = ctx->state;

	if ((opendata->o_arg.open_flags & (O_CREAT|O_EXCL)) == (O_CREAT|O_EXCL) &&
	    (opendata->o_arg.createmode != NFS4_CREATE_GUARDED)) {
		unsigned attrs = nfs4_exclusive_attrset(opendata, sattr, &label);
		/*
		 * send create attributes which was not set by open
		 * with an extra setattr.
		 */
		if (attrs || label) {
			unsigned ia_old = sattr->ia_valid;

			sattr->ia_valid = attrs;
			nfs_fattr_init(opendata->o_res.f_attr);
			status = nfs4_do_setattr(state->inode, cred,
					opendata->o_res.f_attr, sattr,
					ctx, label, olabel);
			if (status == 0) {
				nfs_setattr_update_inode(state->inode, sattr,
						opendata->o_res.f_attr);
				nfs_setsecurity(state->inode, opendata->o_res.f_attr, olabel);
			}
			sattr->ia_valid = ia_old;
		}
	}
	if (opened && opendata->file_created)
		*opened = 1;

	if (pnfs_use_threshold(ctx_th, opendata->f_attr.mdsthreshold, server)) {
		*ctx_th = opendata->f_attr.mdsthreshold;
		opendata->f_attr.mdsthreshold = NULL;
	}

	nfs4_label_free(olabel);

	nfs4_opendata_put(opendata);
	nfs4_put_state_owner(sp);
	return 0;
err_free_label:
	nfs4_label_free(olabel);
err_opendata_put:
	nfs4_opendata_put(opendata);
err_put_state_owner:
	nfs4_put_state_owner(sp);
out_err:
	return status;
}


static struct nfs4_state *nfs4_do_open(struct inode *dir,
					struct nfs_open_context *ctx,
					int flags,
					struct iattr *sattr,
					struct nfs4_label *label,
					int *opened)
{
	struct nfs_server *server = NFS_SERVER(dir);
	struct nfs4_exception exception = {
		.interruptible = true,
	};
	struct nfs4_state *res;
	struct nfs4_open_createattrs c = {
		.label = label,
		.sattr = sattr,
		.verf = {
			[0] = (__u32)jiffies,
			[1] = (__u32)current->pid,
		},
	};
	int status;

	do {
		status = _nfs4_do_open(dir, ctx, flags, &c, opened);
		res = ctx->state;
		trace_nfs4_open_file(ctx, flags, status);
		if (status == 0)
			break;
		/* NOTE: BAD_SEQID means the server and client disagree about the
		 * book-keeping w.r.t. state-changing operations
		 * (OPEN/CLOSE/LOCK/LOCKU...)
		 * It is actually a sign of a bug on the client or on the server.
		 *
		 * If we receive a BAD_SEQID error in the particular case of
		 * doing an OPEN, we assume that nfs_increment_open_seqid() will
		 * have unhashed the old state_owner for us, and that we can
		 * therefore safely retry using a new one. We should still warn
		 * the user though...
		 */
		if (status == -NFS4ERR_BAD_SEQID) {
			pr_warn_ratelimited("NFS: v4 server %s "
					" returned a bad sequence-id error!\n",
					NFS_SERVER(dir)->nfs_client->cl_hostname);
			exception.retry = 1;
			continue;
		}
		/*
		 * BAD_STATEID on OPEN means that the server cancelled our
		 * state before it received the OPEN_CONFIRM.
		 * Recover by retrying the request as per the discussion
		 * on Page 181 of RFC3530.
		 */
		if (status == -NFS4ERR_BAD_STATEID) {
			exception.retry = 1;
			continue;
		}
		if (status == -NFS4ERR_EXPIRED) {
			nfs4_schedule_lease_recovery(server->nfs_client);
			exception.retry = 1;
			continue;
		}
		if (status == -EAGAIN) {
			/* We must have found a delegation */
			exception.retry = 1;
			continue;
		}
		if (nfs4_clear_cap_atomic_open_v1(server, status, &exception))
			continue;
		res = ERR_PTR(nfs4_handle_exception(server,
					status, &exception));
	} while (exception.retry);
	return res;
}

static int _nfs4_do_setattr(struct inode *inode,
			    struct nfs_setattrargs *arg,
			    struct nfs_setattrres *res,
			    const struct cred *cred,
			    struct nfs_open_context *ctx)
{
	struct nfs_server *server = NFS_SERVER(inode);
	struct rpc_message msg = {
		.rpc_proc	= &nfs4_procedures[NFSPROC4_CLNT_SETATTR],
		.rpc_argp	= arg,
		.rpc_resp	= res,
		.rpc_cred	= cred,
	};
	const struct cred *delegation_cred = NULL;
	unsigned long timestamp = jiffies;
	bool truncate;
	int status;

	nfs_fattr_init(res->fattr);

	/* Servers should only apply open mode checks for file size changes */
	truncate = (arg->iap->ia_valid & ATTR_SIZE) ? true : false;
	if (!truncate)
		goto zero_stateid;

	if (nfs4_copy_delegation_stateid(inode, FMODE_WRITE, &arg->stateid, &delegation_cred)) {
		/* Use that stateid */
	} else if (ctx != NULL && ctx->state) {
		struct nfs_lock_context *l_ctx;
		if (!nfs4_valid_open_stateid(ctx->state))
			return -EBADF;
		l_ctx = nfs_get_lock_context(ctx);
		if (IS_ERR(l_ctx))
			return PTR_ERR(l_ctx);
		status = nfs4_select_rw_stateid(ctx->state, FMODE_WRITE, l_ctx,
						&arg->stateid, &delegation_cred);
		nfs_put_lock_context(l_ctx);
		if (status == -EIO)
			return -EBADF;
	} else {
zero_stateid:
		nfs4_stateid_copy(&arg->stateid, &zero_stateid);
	}
	if (delegation_cred)
		msg.rpc_cred = delegation_cred;

	status = nfs4_call_sync(server->client, server, &msg, &arg->seq_args, &res->seq_res, 1);

	put_cred(delegation_cred);
	if (status == 0 && ctx != NULL)
		renew_lease(server, timestamp);
	trace_nfs4_setattr(inode, &arg->stateid, status);
	return status;
}

static int nfs4_do_setattr(struct inode *inode, const struct cred *cred,
			   struct nfs_fattr *fattr, struct iattr *sattr,
			   struct nfs_open_context *ctx, struct nfs4_label *ilabel,
			   struct nfs4_label *olabel)
{
	struct nfs_server *server = NFS_SERVER(inode);
	__u32 bitmask[NFS4_BITMASK_SZ];
	struct nfs4_state *state = ctx ? ctx->state : NULL;
	struct nfs_setattrargs	arg = {
		.fh		= NFS_FH(inode),
		.iap		= sattr,
		.server		= server,
		.bitmask = bitmask,
		.label		= ilabel,
	};
	struct nfs_setattrres  res = {
		.fattr		= fattr,
		.label		= olabel,
		.server		= server,
	};
	struct nfs4_exception exception = {
		.state = state,
		.inode = inode,
		.stateid = &arg.stateid,
	};
	int err;

	do {
		nfs4_bitmap_copy_adjust_setattr(bitmask,
				nfs4_bitmask(server, olabel),
				inode);

		err = _nfs4_do_setattr(inode, &arg, &res, cred, ctx);
		switch (err) {
		case -NFS4ERR_OPENMODE:
			if (!(sattr->ia_valid & ATTR_SIZE)) {
				pr_warn_once("NFSv4: server %s is incorrectly "
						"applying open mode checks to "
						"a SETATTR that is not "
						"changing file size.\n",
						server->nfs_client->cl_hostname);
			}
			if (state && !(state->state & FMODE_WRITE)) {
				err = -EBADF;
				if (sattr->ia_valid & ATTR_OPEN)
					err = -EACCES;
				goto out;
			}
		}
		err = nfs4_handle_exception(server, err, &exception);
	} while (exception.retry);
out:
	return err;
}

static bool
nfs4_wait_on_layoutreturn(struct inode *inode, struct rpc_task *task)
{
	if (inode == NULL || !nfs_have_layout(inode))
		return false;

	return pnfs_wait_on_layoutreturn(inode, task);
}

/*
 * Update the seqid of an open stateid
 */
static void nfs4_sync_open_stateid(nfs4_stateid *dst,
		struct nfs4_state *state)
{
	__be32 seqid_open;
	u32 dst_seqid;
	int seq;

	for (;;) {
		if (!nfs4_valid_open_stateid(state))
			break;
		seq = read_seqbegin(&state->seqlock);
		if (!nfs4_state_match_open_stateid_other(state, dst)) {
			nfs4_stateid_copy(dst, &state->open_stateid);
			if (read_seqretry(&state->seqlock, seq))
				continue;
			break;
		}
		seqid_open = state->open_stateid.seqid;
		if (read_seqretry(&state->seqlock, seq))
			continue;

		dst_seqid = be32_to_cpu(dst->seqid);
		if ((s32)(dst_seqid - be32_to_cpu(seqid_open)) < 0)
			dst->seqid = seqid_open;
		break;
	}
}

/*
 * Update the seqid of an open stateid after receiving
 * NFS4ERR_OLD_STATEID
 */
static bool nfs4_refresh_open_old_stateid(nfs4_stateid *dst,
		struct nfs4_state *state)
{
	__be32 seqid_open;
	u32 dst_seqid;
	bool ret;
	int seq;

	for (;;) {
		ret = false;
		if (!nfs4_valid_open_stateid(state))
			break;
		seq = read_seqbegin(&state->seqlock);
		if (!nfs4_state_match_open_stateid_other(state, dst)) {
			if (read_seqretry(&state->seqlock, seq))
				continue;
			break;
		}
		seqid_open = state->open_stateid.seqid;
		if (read_seqretry(&state->seqlock, seq))
			continue;

		dst_seqid = be32_to_cpu(dst->seqid);
		if ((s32)(dst_seqid - be32_to_cpu(seqid_open)) >= 0)
			dst->seqid = cpu_to_be32(dst_seqid + 1);
		else
			dst->seqid = seqid_open;
		ret = true;
		break;
	}

	return ret;
}

struct nfs4_closedata {
	struct inode *inode;
	struct nfs4_state *state;
	struct nfs_closeargs arg;
	struct nfs_closeres res;
	struct {
		struct nfs4_layoutreturn_args arg;
		struct nfs4_layoutreturn_res res;
		struct nfs4_xdr_opaque_data ld_private;
		u32 roc_barrier;
		bool roc;
	} lr;
	struct nfs_fattr fattr;
	unsigned long timestamp;
};

static void nfs4_free_closedata(void *data)
{
	struct nfs4_closedata *calldata = data;
	struct nfs4_state_owner *sp = calldata->state->owner;
	struct super_block *sb = calldata->state->inode->i_sb;

	if (calldata->lr.roc)
		pnfs_roc_release(&calldata->lr.arg, &calldata->lr.res,
				calldata->res.lr_ret);
	nfs4_put_open_state(calldata->state);
	nfs_free_seqid(calldata->arg.seqid);
	nfs4_put_state_owner(sp);
	nfs_sb_deactive(sb);
	kfree(calldata);
}

static void nfs4_close_done(struct rpc_task *task, void *data)
{
	struct nfs4_closedata *calldata = data;
	struct nfs4_state *state = calldata->state;
	struct nfs_server *server = NFS_SERVER(calldata->inode);
	nfs4_stateid *res_stateid = NULL;
	struct nfs4_exception exception = {
		.state = state,
		.inode = calldata->inode,
		.stateid = &calldata->arg.stateid,
	};

	dprintk("%s: begin!\n", __func__);
	if (!nfs4_sequence_done(task, &calldata->res.seq_res))
		return;
	trace_nfs4_close(state, &calldata->arg, &calldata->res, task->tk_status);

	/* Handle Layoutreturn errors */
	if (pnfs_roc_done(task, calldata->inode,
				&calldata->arg.lr_args,
				&calldata->res.lr_res,
				&calldata->res.lr_ret) == -EAGAIN)
		goto out_restart;

	/* hmm. we are done with the inode, and in the process of freeing
	 * the state_owner. we keep this around to process errors
	 */
	switch (task->tk_status) {
		case 0:
			res_stateid = &calldata->res.stateid;
			renew_lease(server, calldata->timestamp);
			break;
		case -NFS4ERR_ACCESS:
			if (calldata->arg.bitmask != NULL) {
				calldata->arg.bitmask = NULL;
				calldata->res.fattr = NULL;
				goto out_restart;

			}
			break;
		case -NFS4ERR_OLD_STATEID:
			/* Did we race with OPEN? */
			if (nfs4_refresh_open_old_stateid(&calldata->arg.stateid,
						state))
				goto out_restart;
			goto out_release;
		case -NFS4ERR_ADMIN_REVOKED:
		case -NFS4ERR_STALE_STATEID:
		case -NFS4ERR_EXPIRED:
			nfs4_free_revoked_stateid(server,
					&calldata->arg.stateid,
					task->tk_msg.rpc_cred);
			/* Fallthrough */
		case -NFS4ERR_BAD_STATEID:
			if (calldata->arg.fmode == 0)
				break;
			/* Fallthrough */
		default:
			task->tk_status = nfs4_async_handle_exception(task,
					server, task->tk_status, &exception);
			if (exception.retry)
				goto out_restart;
	}
	nfs_clear_open_stateid(state, &calldata->arg.stateid,
			res_stateid, calldata->arg.fmode);
out_release:
	task->tk_status = 0;
	nfs_release_seqid(calldata->arg.seqid);
	nfs_refresh_inode(calldata->inode, &calldata->fattr);
	dprintk("%s: done, ret = %d!\n", __func__, task->tk_status);
	return;
out_restart:
	task->tk_status = 0;
	rpc_restart_call_prepare(task);
	goto out_release;
}

static void nfs4_close_prepare(struct rpc_task *task, void *data)
{
	struct nfs4_closedata *calldata = data;
	struct nfs4_state *state = calldata->state;
	struct inode *inode = calldata->inode;
	struct pnfs_layout_hdr *lo;
	bool is_rdonly, is_wronly, is_rdwr;
	int call_close = 0;

	dprintk("%s: begin!\n", __func__);
	if (nfs_wait_on_sequence(calldata->arg.seqid, task) != 0)
		goto out_wait;

	task->tk_msg.rpc_proc = &nfs4_procedures[NFSPROC4_CLNT_OPEN_DOWNGRADE];
	spin_lock(&state->owner->so_lock);
	is_rdwr = test_bit(NFS_O_RDWR_STATE, &state->flags);
	is_rdonly = test_bit(NFS_O_RDONLY_STATE, &state->flags);
	is_wronly = test_bit(NFS_O_WRONLY_STATE, &state->flags);
	/* Calculate the change in open mode */
	calldata->arg.fmode = 0;
	if (state->n_rdwr == 0) {
		if (state->n_rdonly == 0)
			call_close |= is_rdonly;
		else if (is_rdonly)
			calldata->arg.fmode |= FMODE_READ;
		if (state->n_wronly == 0)
			call_close |= is_wronly;
		else if (is_wronly)
			calldata->arg.fmode |= FMODE_WRITE;
		if (calldata->arg.fmode != (FMODE_READ|FMODE_WRITE))
			call_close |= is_rdwr;
	} else if (is_rdwr)
		calldata->arg.fmode |= FMODE_READ|FMODE_WRITE;

	nfs4_sync_open_stateid(&calldata->arg.stateid, state);
	if (!nfs4_valid_open_stateid(state))
		call_close = 0;
	spin_unlock(&state->owner->so_lock);

	if (!call_close) {
		/* Note: exit _without_ calling nfs4_close_done */
		goto out_no_action;
	}

	if (!calldata->lr.roc && nfs4_wait_on_layoutreturn(inode, task)) {
		nfs_release_seqid(calldata->arg.seqid);
		goto out_wait;
	}

	lo = calldata->arg.lr_args ? calldata->arg.lr_args->layout : NULL;
	if (lo && !pnfs_layout_is_valid(lo)) {
		calldata->arg.lr_args = NULL;
		calldata->res.lr_res = NULL;
	}

	if (calldata->arg.fmode == 0)
		task->tk_msg.rpc_proc = &nfs4_procedures[NFSPROC4_CLNT_CLOSE];

	if (calldata->arg.fmode == 0 || calldata->arg.fmode == FMODE_READ) {
		/* Close-to-open cache consistency revalidation */
		if (!nfs4_have_delegation(inode, FMODE_READ))
			calldata->arg.bitmask = NFS_SERVER(inode)->cache_consistency_bitmask;
		else
			calldata->arg.bitmask = NULL;
	}

	calldata->arg.share_access =
		nfs4_map_atomic_open_share(NFS_SERVER(inode),
				calldata->arg.fmode, 0);

	if (calldata->res.fattr == NULL)
		calldata->arg.bitmask = NULL;
	else if (calldata->arg.bitmask == NULL)
		calldata->res.fattr = NULL;
	calldata->timestamp = jiffies;
	if (nfs4_setup_sequence(NFS_SERVER(inode)->nfs_client,
				&calldata->arg.seq_args,
				&calldata->res.seq_res,
				task) != 0)
		nfs_release_seqid(calldata->arg.seqid);
	dprintk("%s: done!\n", __func__);
	return;
out_no_action:
	task->tk_action = NULL;
out_wait:
	nfs4_sequence_done(task, &calldata->res.seq_res);
}

static const struct rpc_call_ops nfs4_close_ops = {
	.rpc_call_prepare = nfs4_close_prepare,
	.rpc_call_done = nfs4_close_done,
	.rpc_release = nfs4_free_closedata,
};

/* 
 * It is possible for data to be read/written from a mem-mapped file 
 * after the sys_close call (which hits the vfs layer as a flush).
 * This means that we can't safely call nfsv4 close on a file until 
 * the inode is cleared. This in turn means that we are not good
 * NFSv4 citizens - we do not indicate to the server to update the file's 
 * share state even when we are done with one of the three share 
 * stateid's in the inode.
 *
 * NOTE: Caller must be holding the sp->so_owner semaphore!
 */
int nfs4_do_close(struct nfs4_state *state, gfp_t gfp_mask, int wait)
{
	struct nfs_server *server = NFS_SERVER(state->inode);
	struct nfs_seqid *(*alloc_seqid)(struct nfs_seqid_counter *, gfp_t);
	struct nfs4_closedata *calldata;
	struct nfs4_state_owner *sp = state->owner;
	struct rpc_task *task;
	struct rpc_message msg = {
		.rpc_proc = &nfs4_procedures[NFSPROC4_CLNT_CLOSE],
		.rpc_cred = state->owner->so_cred,
	};
	struct rpc_task_setup task_setup_data = {
		.rpc_client = server->client,
		.rpc_message = &msg,
		.callback_ops = &nfs4_close_ops,
		.workqueue = nfsiod_workqueue,
		.flags = RPC_TASK_ASYNC,
	};
	int status = -ENOMEM;

	nfs4_state_protect(server->nfs_client, NFS_SP4_MACH_CRED_CLEANUP,
		&task_setup_data.rpc_client, &msg);

	calldata = kzalloc(sizeof(*calldata), gfp_mask);
	if (calldata == NULL)
		goto out;
	nfs4_init_sequence(&calldata->arg.seq_args, &calldata->res.seq_res, 1, 0);
	calldata->inode = state->inode;
	calldata->state = state;
	calldata->arg.fh = NFS_FH(state->inode);
	if (!nfs4_copy_open_stateid(&calldata->arg.stateid, state))
		goto out_free_calldata;
	/* Serialization for the sequence id */
	alloc_seqid = server->nfs_client->cl_mvops->alloc_seqid;
	calldata->arg.seqid = alloc_seqid(&state->owner->so_seqid, gfp_mask);
	if (IS_ERR(calldata->arg.seqid))
		goto out_free_calldata;
	nfs_fattr_init(&calldata->fattr);
	calldata->arg.fmode = 0;
	calldata->lr.arg.ld_private = &calldata->lr.ld_private;
	calldata->res.fattr = &calldata->fattr;
	calldata->res.seqid = calldata->arg.seqid;
	calldata->res.server = server;
	calldata->res.lr_ret = -NFS4ERR_NOMATCHING_LAYOUT;
	calldata->lr.roc = pnfs_roc(state->inode,
			&calldata->lr.arg, &calldata->lr.res, msg.rpc_cred);
	if (calldata->lr.roc) {
		calldata->arg.lr_args = &calldata->lr.arg;
		calldata->res.lr_res = &calldata->lr.res;
	}
	nfs_sb_active(calldata->inode->i_sb);

	msg.rpc_argp = &calldata->arg;
	msg.rpc_resp = &calldata->res;
	task_setup_data.callback_data = calldata;
	task = rpc_run_task(&task_setup_data);
	if (IS_ERR(task))
		return PTR_ERR(task);
	status = 0;
	if (wait)
		status = rpc_wait_for_completion_task(task);
	rpc_put_task(task);
	return status;
out_free_calldata:
	kfree(calldata);
out:
	nfs4_put_open_state(state);
	nfs4_put_state_owner(sp);
	return status;
}

static struct inode *
nfs4_atomic_open(struct inode *dir, struct nfs_open_context *ctx,
		int open_flags, struct iattr *attr, int *opened)
{
	struct nfs4_state *state;
	struct nfs4_label l = {0, 0, 0, NULL}, *label = NULL;

	label = nfs4_label_init_security(dir, ctx->dentry, attr, &l);

	/* Protect against concurrent sillydeletes */
	state = nfs4_do_open(dir, ctx, open_flags, attr, label, opened);

	nfs4_label_release_security(label);

	if (IS_ERR(state))
		return ERR_CAST(state);
	return state->inode;
}

static void nfs4_close_context(struct nfs_open_context *ctx, int is_sync)
{
	if (ctx->state == NULL)
		return;
	if (is_sync)
		nfs4_close_sync(ctx->state, _nfs4_ctx_to_openmode(ctx));
	else
		nfs4_close_state(ctx->state, _nfs4_ctx_to_openmode(ctx));
}

#define FATTR4_WORD1_NFS40_MASK (2*FATTR4_WORD1_MOUNTED_ON_FILEID - 1UL)
#define FATTR4_WORD2_NFS41_MASK (2*FATTR4_WORD2_SUPPATTR_EXCLCREAT - 1UL)
#define FATTR4_WORD2_NFS42_MASK (2*FATTR4_WORD2_MODE_UMASK - 1UL)

static int _nfs4_server_capabilities(struct nfs_server *server, struct nfs_fh *fhandle)
{
	u32 bitmask[3] = {}, minorversion = server->nfs_client->cl_minorversion;
	struct nfs4_server_caps_arg args = {
		.fhandle = fhandle,
		.bitmask = bitmask,
	};
	struct nfs4_server_caps_res res = {};
	struct rpc_message msg = {
		.rpc_proc = &nfs4_procedures[NFSPROC4_CLNT_SERVER_CAPS],
		.rpc_argp = &args,
		.rpc_resp = &res,
	};
	int status;
	int i;

	bitmask[0] = FATTR4_WORD0_SUPPORTED_ATTRS |
		     FATTR4_WORD0_FH_EXPIRE_TYPE |
		     FATTR4_WORD0_LINK_SUPPORT |
		     FATTR4_WORD0_SYMLINK_SUPPORT |
		     FATTR4_WORD0_ACLSUPPORT;
	if (minorversion)
		bitmask[2] = FATTR4_WORD2_SUPPATTR_EXCLCREAT;

	status = nfs4_call_sync(server->client, server, &msg, &args.seq_args, &res.seq_res, 0);
	if (status == 0) {
		/* Sanity check the server answers */
		switch (minorversion) {
		case 0:
			res.attr_bitmask[1] &= FATTR4_WORD1_NFS40_MASK;
			res.attr_bitmask[2] = 0;
			break;
		case 1:
			res.attr_bitmask[2] &= FATTR4_WORD2_NFS41_MASK;
			break;
		case 2:
			res.attr_bitmask[2] &= FATTR4_WORD2_NFS42_MASK;
		}
		memcpy(server->attr_bitmask, res.attr_bitmask, sizeof(server->attr_bitmask));
		server->caps &= ~(NFS_CAP_ACLS|NFS_CAP_HARDLINKS|
				NFS_CAP_SYMLINKS|NFS_CAP_FILEID|
				NFS_CAP_MODE|NFS_CAP_NLINK|NFS_CAP_OWNER|
				NFS_CAP_OWNER_GROUP|NFS_CAP_ATIME|
				NFS_CAP_CTIME|NFS_CAP_MTIME|
				NFS_CAP_SECURITY_LABEL);
		if (res.attr_bitmask[0] & FATTR4_WORD0_ACL &&
				res.acl_bitmask & ACL4_SUPPORT_ALLOW_ACL)
			server->caps |= NFS_CAP_ACLS;
		if (res.has_links != 0)
			server->caps |= NFS_CAP_HARDLINKS;
		if (res.has_symlinks != 0)
			server->caps |= NFS_CAP_SYMLINKS;
		if (res.attr_bitmask[0] & FATTR4_WORD0_FILEID)
			server->caps |= NFS_CAP_FILEID;
		if (res.attr_bitmask[1] & FATTR4_WORD1_MODE)
			server->caps |= NFS_CAP_MODE;
		if (res.attr_bitmask[1] & FATTR4_WORD1_NUMLINKS)
			server->caps |= NFS_CAP_NLINK;
		if (res.attr_bitmask[1] & FATTR4_WORD1_OWNER)
			server->caps |= NFS_CAP_OWNER;
		if (res.attr_bitmask[1] & FATTR4_WORD1_OWNER_GROUP)
			server->caps |= NFS_CAP_OWNER_GROUP;
		if (res.attr_bitmask[1] & FATTR4_WORD1_TIME_ACCESS)
			server->caps |= NFS_CAP_ATIME;
		if (res.attr_bitmask[1] & FATTR4_WORD1_TIME_METADATA)
			server->caps |= NFS_CAP_CTIME;
		if (res.attr_bitmask[1] & FATTR4_WORD1_TIME_MODIFY)
			server->caps |= NFS_CAP_MTIME;
#ifdef CONFIG_NFS_V4_SECURITY_LABEL
		if (res.attr_bitmask[2] & FATTR4_WORD2_SECURITY_LABEL)
			server->caps |= NFS_CAP_SECURITY_LABEL;
#endif
		memcpy(server->attr_bitmask_nl, res.attr_bitmask,
				sizeof(server->attr_bitmask));
		server->attr_bitmask_nl[2] &= ~FATTR4_WORD2_SECURITY_LABEL;

		memcpy(server->cache_consistency_bitmask, res.attr_bitmask, sizeof(server->cache_consistency_bitmask));
		server->cache_consistency_bitmask[0] &= FATTR4_WORD0_CHANGE|FATTR4_WORD0_SIZE;
		server->cache_consistency_bitmask[1] &= FATTR4_WORD1_TIME_METADATA|FATTR4_WORD1_TIME_MODIFY;
		server->cache_consistency_bitmask[2] = 0;

		/* Avoid a regression due to buggy server */
		for (i = 0; i < ARRAY_SIZE(res.exclcreat_bitmask); i++)
			res.exclcreat_bitmask[i] &= res.attr_bitmask[i];
		memcpy(server->exclcreat_bitmask, res.exclcreat_bitmask,
			sizeof(server->exclcreat_bitmask));

		server->acl_bitmask = res.acl_bitmask;
		server->fh_expire_type = res.fh_expire_type;
	}

	return status;
}

int nfs4_server_capabilities(struct nfs_server *server, struct nfs_fh *fhandle)
{
	struct nfs4_exception exception = {
		.interruptible = true,
	};
	int err;
	do {
		err = nfs4_handle_exception(server,
				_nfs4_server_capabilities(server, fhandle),
				&exception);
	} while (exception.retry);
	return err;
}

static int _nfs4_lookup_root(struct nfs_server *server, struct nfs_fh *fhandle,
		struct nfs_fsinfo *info)
{
	u32 bitmask[3];
	struct nfs4_lookup_root_arg args = {
		.bitmask = bitmask,
	};
	struct nfs4_lookup_res res = {
		.server = server,
		.fattr = info->fattr,
		.fh = fhandle,
	};
	struct rpc_message msg = {
		.rpc_proc = &nfs4_procedures[NFSPROC4_CLNT_LOOKUP_ROOT],
		.rpc_argp = &args,
		.rpc_resp = &res,
	};

	bitmask[0] = nfs4_fattr_bitmap[0];
	bitmask[1] = nfs4_fattr_bitmap[1];
	/*
	 * Process the label in the upcoming getfattr
	 */
	bitmask[2] = nfs4_fattr_bitmap[2] & ~FATTR4_WORD2_SECURITY_LABEL;

	nfs_fattr_init(info->fattr);
	return nfs4_call_sync(server->client, server, &msg, &args.seq_args, &res.seq_res, 0);
}

static int nfs4_lookup_root(struct nfs_server *server, struct nfs_fh *fhandle,
		struct nfs_fsinfo *info)
{
	struct nfs4_exception exception = {
		.interruptible = true,
	};
	int err;
	do {
		err = _nfs4_lookup_root(server, fhandle, info);
		trace_nfs4_lookup_root(server, fhandle, info->fattr, err);
		switch (err) {
		case 0:
		case -NFS4ERR_WRONGSEC:
			goto out;
		default:
			err = nfs4_handle_exception(server, err, &exception);
		}
	} while (exception.retry);
out:
	return err;
}

static int nfs4_lookup_root_sec(struct nfs_server *server, struct nfs_fh *fhandle,
				struct nfs_fsinfo *info, rpc_authflavor_t flavor)
{
	struct rpc_auth_create_args auth_args = {
		.pseudoflavor = flavor,
	};
	struct rpc_auth *auth;

	auth = rpcauth_create(&auth_args, server->client);
	if (IS_ERR(auth))
		return -EACCES;
	return nfs4_lookup_root(server, fhandle, info);
}

/*
 * Retry pseudoroot lookup with various security flavors.  We do this when:
 *
 *   NFSv4.0: the PUTROOTFH operation returns NFS4ERR_WRONGSEC
 *   NFSv4.1: the server does not support the SECINFO_NO_NAME operation
 *
 * Returns zero on success, or a negative NFS4ERR value, or a
 * negative errno value.
 */
static int nfs4_find_root_sec(struct nfs_server *server, struct nfs_fh *fhandle,
			      struct nfs_fsinfo *info)
{
	/* Per 3530bis 15.33.5 */
	static const rpc_authflavor_t flav_array[] = {
		RPC_AUTH_GSS_KRB5P,
		RPC_AUTH_GSS_KRB5I,
		RPC_AUTH_GSS_KRB5,
		RPC_AUTH_UNIX,			/* courtesy */
		RPC_AUTH_NULL,
	};
	int status = -EPERM;
	size_t i;

	if (server->auth_info.flavor_len > 0) {
		/* try each flavor specified by user */
		for (i = 0; i < server->auth_info.flavor_len; i++) {
			status = nfs4_lookup_root_sec(server, fhandle, info,
						server->auth_info.flavors[i]);
			if (status == -NFS4ERR_WRONGSEC || status == -EACCES)
				continue;
			break;
		}
	} else {
		/* no flavors specified by user, try default list */
		for (i = 0; i < ARRAY_SIZE(flav_array); i++) {
			status = nfs4_lookup_root_sec(server, fhandle, info,
						      flav_array[i]);
			if (status == -NFS4ERR_WRONGSEC || status == -EACCES)
				continue;
			break;
		}
	}

	/*
	 * -EACCES could mean that the user doesn't have correct permissions
	 * to access the mount.  It could also mean that we tried to mount
	 * with a gss auth flavor, but rpc.gssd isn't running.  Either way,
	 * existing mount programs don't handle -EACCES very well so it should
	 * be mapped to -EPERM instead.
	 */
	if (status == -EACCES)
		status = -EPERM;
	return status;
}

/**
 * nfs4_proc_get_rootfh - get file handle for server's pseudoroot
 * @server: initialized nfs_server handle
 * @fhandle: we fill in the pseudo-fs root file handle
 * @info: we fill in an FSINFO struct
 * @auth_probe: probe the auth flavours
 *
 * Returns zero on success, or a negative errno.
 */
int nfs4_proc_get_rootfh(struct nfs_server *server, struct nfs_fh *fhandle,
			 struct nfs_fsinfo *info,
			 bool auth_probe)
{
	int status = 0;

	if (!auth_probe)
		status = nfs4_lookup_root(server, fhandle, info);

	if (auth_probe || status == NFS4ERR_WRONGSEC)
		status = server->nfs_client->cl_mvops->find_root_sec(server,
				fhandle, info);

	if (status == 0)
		status = nfs4_server_capabilities(server, fhandle);
	if (status == 0)
		status = nfs4_do_fsinfo(server, fhandle, info);

	return nfs4_map_errors(status);
}

static int nfs4_proc_get_root(struct nfs_server *server, struct nfs_fh *mntfh,
			      struct nfs_fsinfo *info)
{
	int error;
	struct nfs_fattr *fattr = info->fattr;
	struct nfs4_label *label = NULL;

	error = nfs4_server_capabilities(server, mntfh);
	if (error < 0) {
		dprintk("nfs4_get_root: getcaps error = %d\n", -error);
		return error;
	}

	label = nfs4_label_alloc(server, GFP_KERNEL);
	if (IS_ERR(label))
		return PTR_ERR(label);

	error = nfs4_proc_getattr(server, mntfh, fattr, label, NULL);
	if (error < 0) {
		dprintk("nfs4_get_root: getattr error = %d\n", -error);
		goto err_free_label;
	}

	if (fattr->valid & NFS_ATTR_FATTR_FSID &&
	    !nfs_fsid_equal(&server->fsid, &fattr->fsid))
		memcpy(&server->fsid, &fattr->fsid, sizeof(server->fsid));

err_free_label:
	nfs4_label_free(label);

	return error;
}

/*
 * Get locations and (maybe) other attributes of a referral.
 * Note that we'll actually follow the referral later when
 * we detect fsid mismatch in inode revalidation
 */
static int nfs4_get_referral(struct rpc_clnt *client, struct inode *dir,
			     const struct qstr *name, struct nfs_fattr *fattr,
			     struct nfs_fh *fhandle)
{
	int status = -ENOMEM;
	struct page *page = NULL;
	struct nfs4_fs_locations *locations = NULL;

	page = alloc_page(GFP_KERNEL);
	if (page == NULL)
		goto out;
	locations = kmalloc(sizeof(struct nfs4_fs_locations), GFP_KERNEL);
	if (locations == NULL)
		goto out;

	status = nfs4_proc_fs_locations(client, dir, name, locations, page);
	if (status != 0)
		goto out;

	/*
	 * If the fsid didn't change, this is a migration event, not a
	 * referral.  Cause us to drop into the exception handler, which
	 * will kick off migration recovery.
	 */
	if (nfs_fsid_equal(&NFS_SERVER(dir)->fsid, &locations->fattr.fsid)) {
		dprintk("%s: server did not return a different fsid for"
			" a referral at %s\n", __func__, name->name);
		status = -NFS4ERR_MOVED;
		goto out;
	}
	/* Fixup attributes for the nfs_lookup() call to nfs_fhget() */
	nfs_fixup_referral_attributes(&locations->fattr);

	/* replace the lookup nfs_fattr with the locations nfs_fattr */
	memcpy(fattr, &locations->fattr, sizeof(struct nfs_fattr));
	memset(fhandle, 0, sizeof(struct nfs_fh));
out:
	if (page)
		__free_page(page);
	kfree(locations);
	return status;
}

static int _nfs4_proc_getattr(struct nfs_server *server, struct nfs_fh *fhandle,
				struct nfs_fattr *fattr, struct nfs4_label *label,
				struct inode *inode)
{
	__u32 bitmask[NFS4_BITMASK_SZ];
	struct nfs4_getattr_arg args = {
		.fh = fhandle,
		.bitmask = bitmask,
	};
	struct nfs4_getattr_res res = {
		.fattr = fattr,
		.label = label,
		.server = server,
	};
	struct rpc_message msg = {
		.rpc_proc = &nfs4_procedures[NFSPROC4_CLNT_GETATTR],
		.rpc_argp = &args,
		.rpc_resp = &res,
	};

	nfs4_bitmap_copy_adjust(bitmask, nfs4_bitmask(server, label), inode);

	nfs_fattr_init(fattr);
	return nfs4_call_sync(server->client, server, &msg, &args.seq_args, &res.seq_res, 0);
}

static int nfs4_proc_getattr(struct nfs_server *server, struct nfs_fh *fhandle,
				struct nfs_fattr *fattr, struct nfs4_label *label,
				struct inode *inode)
{
	struct nfs4_exception exception = {
		.interruptible = true,
	};
	int err;
	do {
		err = _nfs4_proc_getattr(server, fhandle, fattr, label, inode);
		trace_nfs4_getattr(server, fhandle, fattr, err);
		err = nfs4_handle_exception(server, err,
				&exception);
	} while (exception.retry);
	return err;
}

/* 
 * The file is not closed if it is opened due to the a request to change
 * the size of the file. The open call will not be needed once the
 * VFS layer lookup-intents are implemented.
 *
 * Close is called when the inode is destroyed.
 * If we haven't opened the file for O_WRONLY, we
 * need to in the size_change case to obtain a stateid.
 *
 * Got race?
 * Because OPEN is always done by name in nfsv4, it is
 * possible that we opened a different file by the same
 * name.  We can recognize this race condition, but we
 * can't do anything about it besides returning an error.
 *
 * This will be fixed with VFS changes (lookup-intent).
 */
static int
nfs4_proc_setattr(struct dentry *dentry, struct nfs_fattr *fattr,
		  struct iattr *sattr)
{
	struct inode *inode = d_inode(dentry);
	const struct cred *cred = NULL;
	struct nfs_open_context *ctx = NULL;
	struct nfs4_label *label = NULL;
	int status;

	if (pnfs_ld_layoutret_on_setattr(inode) &&
	    sattr->ia_valid & ATTR_SIZE &&
	    sattr->ia_size < i_size_read(inode))
		pnfs_commit_and_return_layout(inode);

	nfs_fattr_init(fattr);
	
	/* Deal with open(O_TRUNC) */
	if (sattr->ia_valid & ATTR_OPEN)
		sattr->ia_valid &= ~(ATTR_MTIME|ATTR_CTIME);

	/* Optimization: if the end result is no change, don't RPC */
	if ((sattr->ia_valid & ~(ATTR_FILE|ATTR_OPEN)) == 0)
		return 0;

	/* Search for an existing open(O_WRITE) file */
	if (sattr->ia_valid & ATTR_FILE) {

		ctx = nfs_file_open_context(sattr->ia_file);
		if (ctx)
			cred = ctx->cred;
	}

	label = nfs4_label_alloc(NFS_SERVER(inode), GFP_KERNEL);
	if (IS_ERR(label))
		return PTR_ERR(label);

	/* Return any delegations if we're going to change ACLs */
	if ((sattr->ia_valid & (ATTR_MODE|ATTR_UID|ATTR_GID)) != 0)
		nfs4_inode_make_writeable(inode);

	status = nfs4_do_setattr(inode, cred, fattr, sattr, ctx, NULL, label);
	if (status == 0) {
		nfs_setattr_update_inode(inode, sattr, fattr);
		nfs_setsecurity(inode, fattr, label);
	}
	nfs4_label_free(label);
	return status;
}

static int _nfs4_proc_lookup(struct rpc_clnt *clnt, struct inode *dir,
		const struct qstr *name, struct nfs_fh *fhandle,
		struct nfs_fattr *fattr, struct nfs4_label *label)
{
	struct nfs_server *server = NFS_SERVER(dir);
	int		       status;
	struct nfs4_lookup_arg args = {
		.bitmask = server->attr_bitmask,
		.dir_fh = NFS_FH(dir),
		.name = name,
	};
	struct nfs4_lookup_res res = {
		.server = server,
		.fattr = fattr,
		.label = label,
		.fh = fhandle,
	};
	struct rpc_message msg = {
		.rpc_proc = &nfs4_procedures[NFSPROC4_CLNT_LOOKUP],
		.rpc_argp = &args,
		.rpc_resp = &res,
	};

	args.bitmask = nfs4_bitmask(server, label);

	nfs_fattr_init(fattr);

	dprintk("NFS call  lookup %s\n", name->name);
	status = nfs4_call_sync(clnt, server, &msg, &args.seq_args, &res.seq_res, 0);
	dprintk("NFS reply lookup: %d\n", status);
	return status;
}

static void nfs_fixup_secinfo_attributes(struct nfs_fattr *fattr)
{
	fattr->valid |= NFS_ATTR_FATTR_TYPE | NFS_ATTR_FATTR_MODE |
		NFS_ATTR_FATTR_NLINK | NFS_ATTR_FATTR_MOUNTPOINT;
	fattr->mode = S_IFDIR | S_IRUGO | S_IXUGO;
	fattr->nlink = 2;
}

static int nfs4_proc_lookup_common(struct rpc_clnt **clnt, struct inode *dir,
				   const struct qstr *name, struct nfs_fh *fhandle,
				   struct nfs_fattr *fattr, struct nfs4_label *label)
{
	struct nfs4_exception exception = {
		.interruptible = true,
	};
	struct rpc_clnt *client = *clnt;
	int err;
	do {
		err = _nfs4_proc_lookup(client, dir, name, fhandle, fattr, label);
		trace_nfs4_lookup(dir, name, err);
		switch (err) {
		case -NFS4ERR_BADNAME:
			err = -ENOENT;
			goto out;
		case -NFS4ERR_MOVED:
			err = nfs4_get_referral(client, dir, name, fattr, fhandle);
			if (err == -NFS4ERR_MOVED)
				err = nfs4_handle_exception(NFS_SERVER(dir), err, &exception);
			goto out;
		case -NFS4ERR_WRONGSEC:
			err = -EPERM;
			if (client != *clnt)
				goto out;
			client = nfs4_negotiate_security(client, dir, name);
			if (IS_ERR(client))
				return PTR_ERR(client);

			exception.retry = 1;
			break;
		default:
			err = nfs4_handle_exception(NFS_SERVER(dir), err, &exception);
		}
	} while (exception.retry);

out:
	if (err == 0)
		*clnt = client;
	else if (client != *clnt)
		rpc_shutdown_client(client);

	return err;
}

static int nfs4_proc_lookup(struct inode *dir, const struct qstr *name,
			    struct nfs_fh *fhandle, struct nfs_fattr *fattr,
			    struct nfs4_label *label)
{
	int status;
	struct rpc_clnt *client = NFS_CLIENT(dir);

	status = nfs4_proc_lookup_common(&client, dir, name, fhandle, fattr, label);
	if (client != NFS_CLIENT(dir)) {
		rpc_shutdown_client(client);
		nfs_fixup_secinfo_attributes(fattr);
	}
	return status;
}

struct rpc_clnt *
nfs4_proc_lookup_mountpoint(struct inode *dir, const struct qstr *name,
			    struct nfs_fh *fhandle, struct nfs_fattr *fattr)
{
	struct rpc_clnt *client = NFS_CLIENT(dir);
	int status;

	status = nfs4_proc_lookup_common(&client, dir, name, fhandle, fattr, NULL);
	if (status < 0)
		return ERR_PTR(status);
	return (client == NFS_CLIENT(dir)) ? rpc_clone_client(client) : client;
}

static int _nfs4_proc_lookupp(struct inode *inode,
		struct nfs_fh *fhandle, struct nfs_fattr *fattr,
		struct nfs4_label *label)
{
	struct rpc_clnt *clnt = NFS_CLIENT(inode);
	struct nfs_server *server = NFS_SERVER(inode);
	int		       status;
	struct nfs4_lookupp_arg args = {
		.bitmask = server->attr_bitmask,
		.fh = NFS_FH(inode),
	};
	struct nfs4_lookupp_res res = {
		.server = server,
		.fattr = fattr,
		.label = label,
		.fh = fhandle,
	};
	struct rpc_message msg = {
		.rpc_proc = &nfs4_procedures[NFSPROC4_CLNT_LOOKUPP],
		.rpc_argp = &args,
		.rpc_resp = &res,
	};

	args.bitmask = nfs4_bitmask(server, label);

	nfs_fattr_init(fattr);

	dprintk("NFS call  lookupp ino=0x%lx\n", inode->i_ino);
	status = nfs4_call_sync(clnt, server, &msg, &args.seq_args,
				&res.seq_res, 0);
	dprintk("NFS reply lookupp: %d\n", status);
	return status;
}

static int nfs4_proc_lookupp(struct inode *inode, struct nfs_fh *fhandle,
			     struct nfs_fattr *fattr, struct nfs4_label *label)
{
	struct nfs4_exception exception = {
		.interruptible = true,
	};
	int err;
	do {
		err = _nfs4_proc_lookupp(inode, fhandle, fattr, label);
		trace_nfs4_lookupp(inode, err);
		err = nfs4_handle_exception(NFS_SERVER(inode), err,
				&exception);
	} while (exception.retry);
	return err;
}

static int _nfs4_proc_access(struct inode *inode, struct nfs_access_entry *entry)
{
	struct nfs_server *server = NFS_SERVER(inode);
	struct nfs4_accessargs args = {
		.fh = NFS_FH(inode),
		.access = entry->mask,
	};
	struct nfs4_accessres res = {
		.server = server,
	};
	struct rpc_message msg = {
		.rpc_proc = &nfs4_procedures[NFSPROC4_CLNT_ACCESS],
		.rpc_argp = &args,
		.rpc_resp = &res,
		.rpc_cred = entry->cred,
	};
	int status = 0;

	if (!nfs4_have_delegation(inode, FMODE_READ)) {
		res.fattr = nfs_alloc_fattr();
		if (res.fattr == NULL)
			return -ENOMEM;
		args.bitmask = server->cache_consistency_bitmask;
	}
	status = nfs4_call_sync(server->client, server, &msg, &args.seq_args, &res.seq_res, 0);
	if (!status) {
		nfs_access_set_mask(entry, res.access);
		if (res.fattr)
			nfs_refresh_inode(inode, res.fattr);
	}
	nfs_free_fattr(res.fattr);
	return status;
}

static int nfs4_proc_access(struct inode *inode, struct nfs_access_entry *entry)
{
	struct nfs4_exception exception = {
		.interruptible = true,
	};
	int err;
	do {
		err = _nfs4_proc_access(inode, entry);
		trace_nfs4_access(inode, err);
		err = nfs4_handle_exception(NFS_SERVER(inode), err,
				&exception);
	} while (exception.retry);
	return err;
}

/*
 * TODO: For the time being, we don't try to get any attributes
 * along with any of the zero-copy operations READ, READDIR,
 * READLINK, WRITE.
 *
 * In the case of the first three, we want to put the GETATTR
 * after the read-type operation -- this is because it is hard
 * to predict the length of a GETATTR response in v4, and thus
 * align the READ data correctly.  This means that the GETATTR
 * may end up partially falling into the page cache, and we should
 * shift it into the 'tail' of the xdr_buf before processing.
 * To do this efficiently, we need to know the total length
 * of data received, which doesn't seem to be available outside
 * of the RPC layer.
 *
 * In the case of WRITE, we also want to put the GETATTR after
 * the operation -- in this case because we want to make sure
 * we get the post-operation mtime and size.
 *
 * Both of these changes to the XDR layer would in fact be quite
 * minor, but I decided to leave them for a subsequent patch.
 */
static int _nfs4_proc_readlink(struct inode *inode, struct page *page,
		unsigned int pgbase, unsigned int pglen)
{
	struct nfs4_readlink args = {
		.fh       = NFS_FH(inode),
		.pgbase	  = pgbase,
		.pglen    = pglen,
		.pages    = &page,
	};
	struct nfs4_readlink_res res;
	struct rpc_message msg = {
		.rpc_proc = &nfs4_procedures[NFSPROC4_CLNT_READLINK],
		.rpc_argp = &args,
		.rpc_resp = &res,
	};

	return nfs4_call_sync(NFS_SERVER(inode)->client, NFS_SERVER(inode), &msg, &args.seq_args, &res.seq_res, 0);
}

static int nfs4_proc_readlink(struct inode *inode, struct page *page,
		unsigned int pgbase, unsigned int pglen)
{
	struct nfs4_exception exception = {
		.interruptible = true,
	};
	int err;
	do {
		err = _nfs4_proc_readlink(inode, page, pgbase, pglen);
		trace_nfs4_readlink(inode, err);
		err = nfs4_handle_exception(NFS_SERVER(inode), err,
				&exception);
	} while (exception.retry);
	return err;
}

/*
 * This is just for mknod.  open(O_CREAT) will always do ->open_context().
 */
static int
nfs4_proc_create(struct inode *dir, struct dentry *dentry, struct iattr *sattr,
		 int flags)
{
	struct nfs_server *server = NFS_SERVER(dir);
	struct nfs4_label l, *ilabel = NULL;
	struct nfs_open_context *ctx;
	struct nfs4_state *state;
	int status = 0;

	ctx = alloc_nfs_open_context(dentry, FMODE_READ, NULL);
	if (IS_ERR(ctx))
		return PTR_ERR(ctx);

	ilabel = nfs4_label_init_security(dir, dentry, sattr, &l);

	if (!(server->attr_bitmask[2] & FATTR4_WORD2_MODE_UMASK))
		sattr->ia_mode &= ~current_umask();
	state = nfs4_do_open(dir, ctx, flags, sattr, ilabel, NULL);
	if (IS_ERR(state)) {
		status = PTR_ERR(state);
		goto out;
	}
out:
	nfs4_label_release_security(ilabel);
	put_nfs_open_context(ctx);
	return status;
}

static int
_nfs4_proc_remove(struct inode *dir, const struct qstr *name, u32 ftype)
{
	struct nfs_server *server = NFS_SERVER(dir);
	struct nfs_removeargs args = {
		.fh = NFS_FH(dir),
		.name = *name,
	};
	struct nfs_removeres res = {
		.server = server,
	};
	struct rpc_message msg = {
		.rpc_proc = &nfs4_procedures[NFSPROC4_CLNT_REMOVE],
		.rpc_argp = &args,
		.rpc_resp = &res,
	};
	unsigned long timestamp = jiffies;
	int status;

	status = nfs4_call_sync(server->client, server, &msg, &args.seq_args, &res.seq_res, 1);
	if (status == 0) {
		spin_lock(&dir->i_lock);
		update_changeattr_locked(dir, &res.cinfo, timestamp, 0);
		/* Removing a directory decrements nlink in the parent */
		if (ftype == NF4DIR && dir->i_nlink > 2)
			nfs4_dec_nlink_locked(dir);
		spin_unlock(&dir->i_lock);
	}
	return status;
}

static int nfs4_proc_remove(struct inode *dir, struct dentry *dentry)
{
	struct nfs4_exception exception = {
		.interruptible = true,
	};
	struct inode *inode = d_inode(dentry);
	int err;

	if (inode) {
		if (inode->i_nlink == 1)
			nfs4_inode_return_delegation(inode);
		else
			nfs4_inode_make_writeable(inode);
	}
	do {
		err = _nfs4_proc_remove(dir, &dentry->d_name, NF4REG);
		trace_nfs4_remove(dir, &dentry->d_name, err);
		err = nfs4_handle_exception(NFS_SERVER(dir), err,
				&exception);
	} while (exception.retry);
	return err;
}

static int nfs4_proc_rmdir(struct inode *dir, const struct qstr *name)
{
	struct nfs4_exception exception = {
		.interruptible = true,
	};
	int err;

	do {
		err = _nfs4_proc_remove(dir, name, NF4DIR);
		trace_nfs4_remove(dir, name, err);
		err = nfs4_handle_exception(NFS_SERVER(dir), err,
				&exception);
	} while (exception.retry);
	return err;
}

static void nfs4_proc_unlink_setup(struct rpc_message *msg,
		struct dentry *dentry,
		struct inode *inode)
{
	struct nfs_removeargs *args = msg->rpc_argp;
	struct nfs_removeres *res = msg->rpc_resp;

	res->server = NFS_SB(dentry->d_sb);
	msg->rpc_proc = &nfs4_procedures[NFSPROC4_CLNT_REMOVE];
	nfs4_init_sequence(&args->seq_args, &res->seq_res, 1, 0);

	nfs_fattr_init(res->dir_attr);

	if (inode)
		nfs4_inode_return_delegation(inode);
}

static void nfs4_proc_unlink_rpc_prepare(struct rpc_task *task, struct nfs_unlinkdata *data)
{
	nfs4_setup_sequence(NFS_SB(data->dentry->d_sb)->nfs_client,
			&data->args.seq_args,
			&data->res.seq_res,
			task);
}

static int nfs4_proc_unlink_done(struct rpc_task *task, struct inode *dir)
{
	struct nfs_unlinkdata *data = task->tk_calldata;
	struct nfs_removeres *res = &data->res;

	if (!nfs4_sequence_done(task, &res->seq_res))
		return 0;
	if (nfs4_async_handle_error(task, res->server, NULL,
				    &data->timeout) == -EAGAIN)
		return 0;
	if (task->tk_status == 0)
		update_changeattr(dir, &res->cinfo,
				res->dir_attr->time_start, 0);
	return 1;
}

static void nfs4_proc_rename_setup(struct rpc_message *msg,
		struct dentry *old_dentry,
		struct dentry *new_dentry)
{
	struct nfs_renameargs *arg = msg->rpc_argp;
	struct nfs_renameres *res = msg->rpc_resp;
	struct inode *old_inode = d_inode(old_dentry);
	struct inode *new_inode = d_inode(new_dentry);

	if (old_inode)
		nfs4_inode_make_writeable(old_inode);
	if (new_inode)
		nfs4_inode_return_delegation(new_inode);
	msg->rpc_proc = &nfs4_procedures[NFSPROC4_CLNT_RENAME];
	res->server = NFS_SB(old_dentry->d_sb);
	nfs4_init_sequence(&arg->seq_args, &res->seq_res, 1, 0);
}

static void nfs4_proc_rename_rpc_prepare(struct rpc_task *task, struct nfs_renamedata *data)
{
	nfs4_setup_sequence(NFS_SERVER(data->old_dir)->nfs_client,
			&data->args.seq_args,
			&data->res.seq_res,
			task);
}

static int nfs4_proc_rename_done(struct rpc_task *task, struct inode *old_dir,
				 struct inode *new_dir)
{
	struct nfs_renamedata *data = task->tk_calldata;
	struct nfs_renameres *res = &data->res;

	if (!nfs4_sequence_done(task, &res->seq_res))
		return 0;
	if (nfs4_async_handle_error(task, res->server, NULL, &data->timeout) == -EAGAIN)
		return 0;

	if (task->tk_status == 0) {
		if (new_dir != old_dir) {
			/* Note: If we moved a directory, nlink will change */
			update_changeattr(old_dir, &res->old_cinfo,
					res->old_fattr->time_start,
					NFS_INO_INVALID_OTHER);
			update_changeattr(new_dir, &res->new_cinfo,
					res->new_fattr->time_start,
					NFS_INO_INVALID_OTHER);
		} else
			update_changeattr(old_dir, &res->old_cinfo,
					res->old_fattr->time_start,
					0);
	}
	return 1;
}

static int _nfs4_proc_link(struct inode *inode, struct inode *dir, const struct qstr *name)
{
	struct nfs_server *server = NFS_SERVER(inode);
	__u32 bitmask[NFS4_BITMASK_SZ];
	struct nfs4_link_arg arg = {
		.fh     = NFS_FH(inode),
		.dir_fh = NFS_FH(dir),
		.name   = name,
		.bitmask = bitmask,
	};
	struct nfs4_link_res res = {
		.server = server,
		.label = NULL,
	};
	struct rpc_message msg = {
		.rpc_proc = &nfs4_procedures[NFSPROC4_CLNT_LINK],
		.rpc_argp = &arg,
		.rpc_resp = &res,
	};
	int status = -ENOMEM;

	res.fattr = nfs_alloc_fattr();
	if (res.fattr == NULL)
		goto out;

	res.label = nfs4_label_alloc(server, GFP_KERNEL);
	if (IS_ERR(res.label)) {
		status = PTR_ERR(res.label);
		goto out;
	}

	nfs4_inode_make_writeable(inode);
	nfs4_bitmap_copy_adjust_setattr(bitmask, nfs4_bitmask(server, res.label), inode);

	status = nfs4_call_sync(server->client, server, &msg, &arg.seq_args, &res.seq_res, 1);
	if (!status) {
		update_changeattr(dir, &res.cinfo, res.fattr->time_start, 0);
		status = nfs_post_op_update_inode(inode, res.fattr);
		if (!status)
			nfs_setsecurity(inode, res.fattr, res.label);
	}


	nfs4_label_free(res.label);

out:
	nfs_free_fattr(res.fattr);
	return status;
}

static int nfs4_proc_link(struct inode *inode, struct inode *dir, const struct qstr *name)
{
	struct nfs4_exception exception = {
		.interruptible = true,
	};
	int err;
	do {
		err = nfs4_handle_exception(NFS_SERVER(inode),
				_nfs4_proc_link(inode, dir, name),
				&exception);
	} while (exception.retry);
	return err;
}

struct nfs4_createdata {
	struct rpc_message msg;
	struct nfs4_create_arg arg;
	struct nfs4_create_res res;
	struct nfs_fh fh;
	struct nfs_fattr fattr;
	struct nfs4_label *label;
};

static struct nfs4_createdata *nfs4_alloc_createdata(struct inode *dir,
		const struct qstr *name, struct iattr *sattr, u32 ftype)
{
	struct nfs4_createdata *data;

	data = kzalloc(sizeof(*data), GFP_KERNEL);
	if (data != NULL) {
		struct nfs_server *server = NFS_SERVER(dir);

		data->label = nfs4_label_alloc(server, GFP_KERNEL);
		if (IS_ERR(data->label))
			goto out_free;

		data->msg.rpc_proc = &nfs4_procedures[NFSPROC4_CLNT_CREATE];
		data->msg.rpc_argp = &data->arg;
		data->msg.rpc_resp = &data->res;
		data->arg.dir_fh = NFS_FH(dir);
		data->arg.server = server;
		data->arg.name = name;
		data->arg.attrs = sattr;
		data->arg.ftype = ftype;
		data->arg.bitmask = nfs4_bitmask(server, data->label);
		data->arg.umask = current_umask();
		data->res.server = server;
		data->res.fh = &data->fh;
		data->res.fattr = &data->fattr;
		data->res.label = data->label;
		nfs_fattr_init(data->res.fattr);
	}
	return data;
out_free:
	kfree(data);
	return NULL;
}

static int nfs4_do_create(struct inode *dir, struct dentry *dentry, struct nfs4_createdata *data)
{
	int status = nfs4_call_sync(NFS_SERVER(dir)->client, NFS_SERVER(dir), &data->msg,
				    &data->arg.seq_args, &data->res.seq_res, 1);
	if (status == 0) {
		spin_lock(&dir->i_lock);
		update_changeattr_locked(dir, &data->res.dir_cinfo,
				data->res.fattr->time_start, 0);
		/* Creating a directory bumps nlink in the parent */
		if (data->arg.ftype == NF4DIR)
			nfs4_inc_nlink_locked(dir);
		spin_unlock(&dir->i_lock);
		status = nfs_instantiate(dentry, data->res.fh, data->res.fattr, data->res.label);
	}
	return status;
}

static void nfs4_free_createdata(struct nfs4_createdata *data)
{
	nfs4_label_free(data->label);
	kfree(data);
}

static int _nfs4_proc_symlink(struct inode *dir, struct dentry *dentry,
		struct page *page, unsigned int len, struct iattr *sattr,
		struct nfs4_label *label)
{
	struct nfs4_createdata *data;
	int status = -ENAMETOOLONG;

	if (len > NFS4_MAXPATHLEN)
		goto out;

	status = -ENOMEM;
	data = nfs4_alloc_createdata(dir, &dentry->d_name, sattr, NF4LNK);
	if (data == NULL)
		goto out;

	data->msg.rpc_proc = &nfs4_procedures[NFSPROC4_CLNT_SYMLINK];
	data->arg.u.symlink.pages = &page;
	data->arg.u.symlink.len = len;
	data->arg.label = label;
	
	status = nfs4_do_create(dir, dentry, data);

	nfs4_free_createdata(data);
out:
	return status;
}

static int nfs4_proc_symlink(struct inode *dir, struct dentry *dentry,
		struct page *page, unsigned int len, struct iattr *sattr)
{
	struct nfs4_exception exception = {
		.interruptible = true,
	};
	struct nfs4_label l, *label = NULL;
	int err;

	label = nfs4_label_init_security(dir, dentry, sattr, &l);

	do {
		err = _nfs4_proc_symlink(dir, dentry, page, len, sattr, label);
		trace_nfs4_symlink(dir, &dentry->d_name, err);
		err = nfs4_handle_exception(NFS_SERVER(dir), err,
				&exception);
	} while (exception.retry);

	nfs4_label_release_security(label);
	return err;
}

static int _nfs4_proc_mkdir(struct inode *dir, struct dentry *dentry,
		struct iattr *sattr, struct nfs4_label *label)
{
	struct nfs4_createdata *data;
	int status = -ENOMEM;

	data = nfs4_alloc_createdata(dir, &dentry->d_name, sattr, NF4DIR);
	if (data == NULL)
		goto out;

	data->arg.label = label;
	status = nfs4_do_create(dir, dentry, data);

	nfs4_free_createdata(data);
out:
	return status;
}

static int nfs4_proc_mkdir(struct inode *dir, struct dentry *dentry,
		struct iattr *sattr)
{
	struct nfs_server *server = NFS_SERVER(dir);
	struct nfs4_exception exception = {
		.interruptible = true,
	};
	struct nfs4_label l, *label = NULL;
	int err;

	label = nfs4_label_init_security(dir, dentry, sattr, &l);

	if (!(server->attr_bitmask[2] & FATTR4_WORD2_MODE_UMASK))
		sattr->ia_mode &= ~current_umask();
	do {
		err = _nfs4_proc_mkdir(dir, dentry, sattr, label);
		trace_nfs4_mkdir(dir, &dentry->d_name, err);
		err = nfs4_handle_exception(NFS_SERVER(dir), err,
				&exception);
	} while (exception.retry);
	nfs4_label_release_security(label);

	return err;
}

static int _nfs4_proc_readdir(struct dentry *dentry, const struct cred *cred,
		u64 cookie, struct page **pages, unsigned int count, bool plus)
{
	struct inode		*dir = d_inode(dentry);
	struct nfs4_readdir_arg args = {
		.fh = NFS_FH(dir),
		.pages = pages,
		.pgbase = 0,
		.count = count,
		.bitmask = NFS_SERVER(d_inode(dentry))->attr_bitmask,
		.plus = plus,
	};
	struct nfs4_readdir_res res;
	struct rpc_message msg = {
		.rpc_proc = &nfs4_procedures[NFSPROC4_CLNT_READDIR],
		.rpc_argp = &args,
		.rpc_resp = &res,
		.rpc_cred = cred,
	};
	int			status;

	dprintk("%s: dentry = %pd2, cookie = %Lu\n", __func__,
			dentry,
			(unsigned long long)cookie);
	nfs4_setup_readdir(cookie, NFS_I(dir)->cookieverf, dentry, &args);
	res.pgbase = args.pgbase;
	status = nfs4_call_sync(NFS_SERVER(dir)->client, NFS_SERVER(dir), &msg, &args.seq_args, &res.seq_res, 0);
	if (status >= 0) {
		memcpy(NFS_I(dir)->cookieverf, res.verifier.data, NFS4_VERIFIER_SIZE);
		status += args.pgbase;
	}

	nfs_invalidate_atime(dir);

	dprintk("%s: returns %d\n", __func__, status);
	return status;
}

static int nfs4_proc_readdir(struct dentry *dentry, const struct cred *cred,
		u64 cookie, struct page **pages, unsigned int count, bool plus)
{
	struct nfs4_exception exception = {
		.interruptible = true,
	};
	int err;
	do {
		err = _nfs4_proc_readdir(dentry, cred, cookie,
				pages, count, plus);
		trace_nfs4_readdir(d_inode(dentry), err);
		err = nfs4_handle_exception(NFS_SERVER(d_inode(dentry)), err,
				&exception);
	} while (exception.retry);
	return err;
}

static int _nfs4_proc_mknod(struct inode *dir, struct dentry *dentry,
		struct iattr *sattr, struct nfs4_label *label, dev_t rdev)
{
	struct nfs4_createdata *data;
	int mode = sattr->ia_mode;
	int status = -ENOMEM;

	data = nfs4_alloc_createdata(dir, &dentry->d_name, sattr, NF4SOCK);
	if (data == NULL)
		goto out;

	if (S_ISFIFO(mode))
		data->arg.ftype = NF4FIFO;
	else if (S_ISBLK(mode)) {
		data->arg.ftype = NF4BLK;
		data->arg.u.device.specdata1 = MAJOR(rdev);
		data->arg.u.device.specdata2 = MINOR(rdev);
	}
	else if (S_ISCHR(mode)) {
		data->arg.ftype = NF4CHR;
		data->arg.u.device.specdata1 = MAJOR(rdev);
		data->arg.u.device.specdata2 = MINOR(rdev);
	} else if (!S_ISSOCK(mode)) {
		status = -EINVAL;
		goto out_free;
	}

	data->arg.label = label;
	status = nfs4_do_create(dir, dentry, data);
out_free:
	nfs4_free_createdata(data);
out:
	return status;
}

static int nfs4_proc_mknod(struct inode *dir, struct dentry *dentry,
		struct iattr *sattr, dev_t rdev)
{
	struct nfs_server *server = NFS_SERVER(dir);
	struct nfs4_exception exception = {
		.interruptible = true,
	};
	struct nfs4_label l, *label = NULL;
	int err;

	label = nfs4_label_init_security(dir, dentry, sattr, &l);

	if (!(server->attr_bitmask[2] & FATTR4_WORD2_MODE_UMASK))
		sattr->ia_mode &= ~current_umask();
	do {
		err = _nfs4_proc_mknod(dir, dentry, sattr, label, rdev);
		trace_nfs4_mknod(dir, &dentry->d_name, err);
		err = nfs4_handle_exception(NFS_SERVER(dir), err,
				&exception);
	} while (exception.retry);

	nfs4_label_release_security(label);

	return err;
}

static int _nfs4_proc_statfs(struct nfs_server *server, struct nfs_fh *fhandle,
		 struct nfs_fsstat *fsstat)
{
	struct nfs4_statfs_arg args = {
		.fh = fhandle,
		.bitmask = server->attr_bitmask,
	};
	struct nfs4_statfs_res res = {
		.fsstat = fsstat,
	};
	struct rpc_message msg = {
		.rpc_proc = &nfs4_procedures[NFSPROC4_CLNT_STATFS],
		.rpc_argp = &args,
		.rpc_resp = &res,
	};

	nfs_fattr_init(fsstat->fattr);
	return  nfs4_call_sync(server->client, server, &msg, &args.seq_args, &res.seq_res, 0);
}

static int nfs4_proc_statfs(struct nfs_server *server, struct nfs_fh *fhandle, struct nfs_fsstat *fsstat)
{
	struct nfs4_exception exception = {
		.interruptible = true,
	};
	int err;
	do {
		err = nfs4_handle_exception(server,
				_nfs4_proc_statfs(server, fhandle, fsstat),
				&exception);
	} while (exception.retry);
	return err;
}

static int _nfs4_do_fsinfo(struct nfs_server *server, struct nfs_fh *fhandle,
		struct nfs_fsinfo *fsinfo)
{
	struct nfs4_fsinfo_arg args = {
		.fh = fhandle,
		.bitmask = server->attr_bitmask,
	};
	struct nfs4_fsinfo_res res = {
		.fsinfo = fsinfo,
	};
	struct rpc_message msg = {
		.rpc_proc = &nfs4_procedures[NFSPROC4_CLNT_FSINFO],
		.rpc_argp = &args,
		.rpc_resp = &res,
	};

	return nfs4_call_sync(server->client, server, &msg, &args.seq_args, &res.seq_res, 0);
}

static int nfs4_do_fsinfo(struct nfs_server *server, struct nfs_fh *fhandle, struct nfs_fsinfo *fsinfo)
{
	struct nfs4_exception exception = {
		.interruptible = true,
	};
	int err;

	do {
		err = _nfs4_do_fsinfo(server, fhandle, fsinfo);
		trace_nfs4_fsinfo(server, fhandle, fsinfo->fattr, err);
		if (err == 0) {
			nfs4_set_lease_period(server->nfs_client, fsinfo->lease_time * HZ);
			break;
		}
		err = nfs4_handle_exception(server, err, &exception);
	} while (exception.retry);
	return err;
}

static int nfs4_proc_fsinfo(struct nfs_server *server, struct nfs_fh *fhandle, struct nfs_fsinfo *fsinfo)
{
	int error;

	nfs_fattr_init(fsinfo->fattr);
	error = nfs4_do_fsinfo(server, fhandle, fsinfo);
	if (error == 0) {
		/* block layout checks this! */
		server->pnfs_blksize = fsinfo->blksize;
		set_pnfs_layoutdriver(server, fhandle, fsinfo);
	}

	return error;
}

static int _nfs4_proc_pathconf(struct nfs_server *server, struct nfs_fh *fhandle,
		struct nfs_pathconf *pathconf)
{
	struct nfs4_pathconf_arg args = {
		.fh = fhandle,
		.bitmask = server->attr_bitmask,
	};
	struct nfs4_pathconf_res res = {
		.pathconf = pathconf,
	};
	struct rpc_message msg = {
		.rpc_proc = &nfs4_procedures[NFSPROC4_CLNT_PATHCONF],
		.rpc_argp = &args,
		.rpc_resp = &res,
	};

	/* None of the pathconf attributes are mandatory to implement */
	if ((args.bitmask[0] & nfs4_pathconf_bitmap[0]) == 0) {
		memset(pathconf, 0, sizeof(*pathconf));
		return 0;
	}

	nfs_fattr_init(pathconf->fattr);
	return nfs4_call_sync(server->client, server, &msg, &args.seq_args, &res.seq_res, 0);
}

static int nfs4_proc_pathconf(struct nfs_server *server, struct nfs_fh *fhandle,
		struct nfs_pathconf *pathconf)
{
	struct nfs4_exception exception = {
		.interruptible = true,
	};
	int err;

	do {
		err = nfs4_handle_exception(server,
				_nfs4_proc_pathconf(server, fhandle, pathconf),
				&exception);
	} while (exception.retry);
	return err;
}

int nfs4_set_rw_stateid(nfs4_stateid *stateid,
		const struct nfs_open_context *ctx,
		const struct nfs_lock_context *l_ctx,
		fmode_t fmode)
{
	return nfs4_select_rw_stateid(ctx->state, fmode, l_ctx, stateid, NULL);
}
EXPORT_SYMBOL_GPL(nfs4_set_rw_stateid);

static bool nfs4_stateid_is_current(nfs4_stateid *stateid,
		const struct nfs_open_context *ctx,
		const struct nfs_lock_context *l_ctx,
		fmode_t fmode)
{
	nfs4_stateid current_stateid;

	/* If the current stateid represents a lost lock, then exit */
	if (nfs4_set_rw_stateid(&current_stateid, ctx, l_ctx, fmode) == -EIO)
		return true;
	return nfs4_stateid_match(stateid, &current_stateid);
}

static bool nfs4_error_stateid_expired(int err)
{
	switch (err) {
	case -NFS4ERR_DELEG_REVOKED:
	case -NFS4ERR_ADMIN_REVOKED:
	case -NFS4ERR_BAD_STATEID:
	case -NFS4ERR_STALE_STATEID:
	case -NFS4ERR_OLD_STATEID:
	case -NFS4ERR_OPENMODE:
	case -NFS4ERR_EXPIRED:
		return true;
	}
	return false;
}

static int nfs4_read_done_cb(struct rpc_task *task, struct nfs_pgio_header *hdr)
{
	struct nfs_server *server = NFS_SERVER(hdr->inode);

	trace_nfs4_read(hdr, task->tk_status);
	if (task->tk_status < 0) {
		struct nfs4_exception exception = {
			.inode = hdr->inode,
			.state = hdr->args.context->state,
			.stateid = &hdr->args.stateid,
		};
		task->tk_status = nfs4_async_handle_exception(task,
				server, task->tk_status, &exception);
		if (exception.retry) {
			rpc_restart_call_prepare(task);
			return -EAGAIN;
		}
	}

	if (task->tk_status > 0)
		renew_lease(server, hdr->timestamp);
	return 0;
}

static bool nfs4_read_stateid_changed(struct rpc_task *task,
		struct nfs_pgio_args *args)
{

	if (!nfs4_error_stateid_expired(task->tk_status) ||
		nfs4_stateid_is_current(&args->stateid,
				args->context,
				args->lock_context,
				FMODE_READ))
		return false;
	rpc_restart_call_prepare(task);
	return true;
}

static int nfs4_read_done(struct rpc_task *task, struct nfs_pgio_header *hdr)
{

	dprintk("--> %s\n", __func__);

	if (!nfs4_sequence_done(task, &hdr->res.seq_res))
		return -EAGAIN;
	if (nfs4_read_stateid_changed(task, &hdr->args))
		return -EAGAIN;
	if (task->tk_status > 0)
		nfs_invalidate_atime(hdr->inode);
	return hdr->pgio_done_cb ? hdr->pgio_done_cb(task, hdr) :
				    nfs4_read_done_cb(task, hdr);
}

static void nfs4_proc_read_setup(struct nfs_pgio_header *hdr,
				 struct rpc_message *msg)
{
	hdr->timestamp   = jiffies;
	if (!hdr->pgio_done_cb)
		hdr->pgio_done_cb = nfs4_read_done_cb;
	msg->rpc_proc = &nfs4_procedures[NFSPROC4_CLNT_READ];
	nfs4_init_sequence(&hdr->args.seq_args, &hdr->res.seq_res, 0, 0);
}

static int nfs4_proc_pgio_rpc_prepare(struct rpc_task *task,
				      struct nfs_pgio_header *hdr)
{
	if (nfs4_setup_sequence(NFS_SERVER(hdr->inode)->nfs_client,
			&hdr->args.seq_args,
			&hdr->res.seq_res,
			task))
		return 0;
	if (nfs4_set_rw_stateid(&hdr->args.stateid, hdr->args.context,
				hdr->args.lock_context,
				hdr->rw_mode) == -EIO)
		return -EIO;
	if (unlikely(test_bit(NFS_CONTEXT_BAD, &hdr->args.context->flags)))
		return -EIO;
	return 0;
}

static int nfs4_write_done_cb(struct rpc_task *task,
			      struct nfs_pgio_header *hdr)
{
	struct inode *inode = hdr->inode;

	trace_nfs4_write(hdr, task->tk_status);
	if (task->tk_status < 0) {
		struct nfs4_exception exception = {
			.inode = hdr->inode,
			.state = hdr->args.context->state,
			.stateid = &hdr->args.stateid,
		};
		task->tk_status = nfs4_async_handle_exception(task,
				NFS_SERVER(inode), task->tk_status,
				&exception);
		if (exception.retry) {
			rpc_restart_call_prepare(task);
			return -EAGAIN;
		}
	}
	if (task->tk_status >= 0) {
		renew_lease(NFS_SERVER(inode), hdr->timestamp);
		nfs_writeback_update_inode(hdr);
	}
	return 0;
}

static bool nfs4_write_stateid_changed(struct rpc_task *task,
		struct nfs_pgio_args *args)
{

	if (!nfs4_error_stateid_expired(task->tk_status) ||
		nfs4_stateid_is_current(&args->stateid,
				args->context,
				args->lock_context,
				FMODE_WRITE))
		return false;
	rpc_restart_call_prepare(task);
	return true;
}

static int nfs4_write_done(struct rpc_task *task, struct nfs_pgio_header *hdr)
{
	if (!nfs4_sequence_done(task, &hdr->res.seq_res))
		return -EAGAIN;
	if (nfs4_write_stateid_changed(task, &hdr->args))
		return -EAGAIN;
	return hdr->pgio_done_cb ? hdr->pgio_done_cb(task, hdr) :
		nfs4_write_done_cb(task, hdr);
}

static
bool nfs4_write_need_cache_consistency_data(struct nfs_pgio_header *hdr)
{
	/* Don't request attributes for pNFS or O_DIRECT writes */
	if (hdr->ds_clp != NULL || hdr->dreq != NULL)
		return false;
	/* Otherwise, request attributes if and only if we don't hold
	 * a delegation
	 */
	return nfs4_have_delegation(hdr->inode, FMODE_READ) == 0;
}

static void nfs4_proc_write_setup(struct nfs_pgio_header *hdr,
				  struct rpc_message *msg,
				  struct rpc_clnt **clnt)
{
	struct nfs_server *server = NFS_SERVER(hdr->inode);

	if (!nfs4_write_need_cache_consistency_data(hdr)) {
		hdr->args.bitmask = NULL;
		hdr->res.fattr = NULL;
	} else
		hdr->args.bitmask = server->cache_consistency_bitmask;

	if (!hdr->pgio_done_cb)
		hdr->pgio_done_cb = nfs4_write_done_cb;
	hdr->res.server = server;
	hdr->timestamp   = jiffies;

	msg->rpc_proc = &nfs4_procedures[NFSPROC4_CLNT_WRITE];
	nfs4_init_sequence(&hdr->args.seq_args, &hdr->res.seq_res, 0, 0);
	nfs4_state_protect_write(server->nfs_client, clnt, msg, hdr);
}

static void nfs4_proc_commit_rpc_prepare(struct rpc_task *task, struct nfs_commit_data *data)
{
	nfs4_setup_sequence(NFS_SERVER(data->inode)->nfs_client,
			&data->args.seq_args,
			&data->res.seq_res,
			task);
}

static int nfs4_commit_done_cb(struct rpc_task *task, struct nfs_commit_data *data)
{
	struct inode *inode = data->inode;

	trace_nfs4_commit(data, task->tk_status);
	if (nfs4_async_handle_error(task, NFS_SERVER(inode),
				    NULL, NULL) == -EAGAIN) {
		rpc_restart_call_prepare(task);
		return -EAGAIN;
	}
	return 0;
}

static int nfs4_commit_done(struct rpc_task *task, struct nfs_commit_data *data)
{
	if (!nfs4_sequence_done(task, &data->res.seq_res))
		return -EAGAIN;
	return data->commit_done_cb(task, data);
}

static void nfs4_proc_commit_setup(struct nfs_commit_data *data, struct rpc_message *msg,
				   struct rpc_clnt **clnt)
{
	struct nfs_server *server = NFS_SERVER(data->inode);

	if (data->commit_done_cb == NULL)
		data->commit_done_cb = nfs4_commit_done_cb;
	data->res.server = server;
	msg->rpc_proc = &nfs4_procedures[NFSPROC4_CLNT_COMMIT];
	nfs4_init_sequence(&data->args.seq_args, &data->res.seq_res, 1, 0);
	nfs4_state_protect(server->nfs_client, NFS_SP4_MACH_CRED_COMMIT, clnt, msg);
}

static int _nfs4_proc_commit(struct file *dst, struct nfs_commitargs *args,
				struct nfs_commitres *res)
{
	struct inode *dst_inode = file_inode(dst);
	struct nfs_server *server = NFS_SERVER(dst_inode);
	struct rpc_message msg = {
		.rpc_proc = &nfs4_procedures[NFSPROC4_CLNT_COMMIT],
		.rpc_argp = args,
		.rpc_resp = res,
	};

	args->fh = NFS_FH(dst_inode);
	return nfs4_call_sync(server->client, server, &msg,
			&args->seq_args, &res->seq_res, 1);
}

int nfs4_proc_commit(struct file *dst, __u64 offset, __u32 count, struct nfs_commitres *res)
{
	struct nfs_commitargs args = {
		.offset = offset,
		.count = count,
	};
	struct nfs_server *dst_server = NFS_SERVER(file_inode(dst));
	struct nfs4_exception exception = { };
	int status;

	do {
		status = _nfs4_proc_commit(dst, &args, res);
		status = nfs4_handle_exception(dst_server, status, &exception);
	} while (exception.retry);

	return status;
}

struct nfs4_renewdata {
	struct nfs_client	*client;
	unsigned long		timestamp;
};

/*
 * nfs4_proc_async_renew(): This is not one of the nfs_rpc_ops; it is a special
 * standalone procedure for queueing an asynchronous RENEW.
 */
static void nfs4_renew_release(void *calldata)
{
	struct nfs4_renewdata *data = calldata;
	struct nfs_client *clp = data->client;

	if (refcount_read(&clp->cl_count) > 1)
		nfs4_schedule_state_renewal(clp);
	nfs_put_client(clp);
	kfree(data);
}

static void nfs4_renew_done(struct rpc_task *task, void *calldata)
{
	struct nfs4_renewdata *data = calldata;
	struct nfs_client *clp = data->client;
	unsigned long timestamp = data->timestamp;

	trace_nfs4_renew_async(clp, task->tk_status);
	switch (task->tk_status) {
	case 0:
		break;
	case -NFS4ERR_LEASE_MOVED:
		nfs4_schedule_lease_moved_recovery(clp);
		break;
	default:
		/* Unless we're shutting down, schedule state recovery! */
		if (test_bit(NFS_CS_RENEWD, &clp->cl_res_state) == 0)
			return;
		if (task->tk_status != NFS4ERR_CB_PATH_DOWN) {
			nfs4_schedule_lease_recovery(clp);
			return;
		}
		nfs4_schedule_path_down_recovery(clp);
	}
	do_renew_lease(clp, timestamp);
}

static const struct rpc_call_ops nfs4_renew_ops = {
	.rpc_call_done = nfs4_renew_done,
	.rpc_release = nfs4_renew_release,
};

static int nfs4_proc_async_renew(struct nfs_client *clp, const struct cred *cred, unsigned renew_flags)
{
	struct rpc_message msg = {
		.rpc_proc	= &nfs4_procedures[NFSPROC4_CLNT_RENEW],
		.rpc_argp	= clp,
		.rpc_cred	= cred,
	};
	struct nfs4_renewdata *data;

	if (renew_flags == 0)
		return 0;
	if (!refcount_inc_not_zero(&clp->cl_count))
		return -EIO;
	data = kmalloc(sizeof(*data), GFP_NOFS);
	if (data == NULL) {
		nfs_put_client(clp);
		return -ENOMEM;
	}
	data->client = clp;
	data->timestamp = jiffies;
	return rpc_call_async(clp->cl_rpcclient, &msg, RPC_TASK_TIMEOUT,
			&nfs4_renew_ops, data);
}

static int nfs4_proc_renew(struct nfs_client *clp, const struct cred *cred)
{
	struct rpc_message msg = {
		.rpc_proc	= &nfs4_procedures[NFSPROC4_CLNT_RENEW],
		.rpc_argp	= clp,
		.rpc_cred	= cred,
	};
	unsigned long now = jiffies;
	int status;

	status = rpc_call_sync(clp->cl_rpcclient, &msg, RPC_TASK_TIMEOUT);
	if (status < 0)
		return status;
	do_renew_lease(clp, now);
	return 0;
}

static inline int nfs4_server_supports_acls(struct nfs_server *server)
{
	return server->caps & NFS_CAP_ACLS;
}

/* Assuming that XATTR_SIZE_MAX is a multiple of PAGE_SIZE, and that
 * it's OK to put sizeof(void) * (XATTR_SIZE_MAX/PAGE_SIZE) bytes on
 * the stack.
 */
#define NFS4ACL_MAXPAGES DIV_ROUND_UP(XATTR_SIZE_MAX, PAGE_SIZE)

static int buf_to_pages_noslab(const void *buf, size_t buflen,
		struct page **pages)
{
	struct page *newpage, **spages;
	int rc = 0;
	size_t len;
	spages = pages;

	do {
		len = min_t(size_t, PAGE_SIZE, buflen);
		newpage = alloc_page(GFP_KERNEL);

		if (newpage == NULL)
			goto unwind;
		memcpy(page_address(newpage), buf, len);
		buf += len;
		buflen -= len;
		*pages++ = newpage;
		rc++;
	} while (buflen != 0);

	return rc;

unwind:
	for(; rc > 0; rc--)
		__free_page(spages[rc-1]);
	return -ENOMEM;
}

struct nfs4_cached_acl {
	int cached;
	size_t len;
	char data[0];
};

static void nfs4_set_cached_acl(struct inode *inode, struct nfs4_cached_acl *acl)
{
	struct nfs_inode *nfsi = NFS_I(inode);

	spin_lock(&inode->i_lock);
	kfree(nfsi->nfs4_acl);
	nfsi->nfs4_acl = acl;
	spin_unlock(&inode->i_lock);
}

static void nfs4_zap_acl_attr(struct inode *inode)
{
	nfs4_set_cached_acl(inode, NULL);
}

static inline ssize_t nfs4_read_cached_acl(struct inode *inode, char *buf, size_t buflen)
{
	struct nfs_inode *nfsi = NFS_I(inode);
	struct nfs4_cached_acl *acl;
	int ret = -ENOENT;

	spin_lock(&inode->i_lock);
	acl = nfsi->nfs4_acl;
	if (acl == NULL)
		goto out;
	if (buf == NULL) /* user is just asking for length */
		goto out_len;
	if (acl->cached == 0)
		goto out;
	ret = -ERANGE; /* see getxattr(2) man page */
	if (acl->len > buflen)
		goto out;
	memcpy(buf, acl->data, acl->len);
out_len:
	ret = acl->len;
out:
	spin_unlock(&inode->i_lock);
	return ret;
}

static void nfs4_write_cached_acl(struct inode *inode, struct page **pages, size_t pgbase, size_t acl_len)
{
	struct nfs4_cached_acl *acl;
	size_t buflen = sizeof(*acl) + acl_len;

	if (buflen <= PAGE_SIZE) {
		acl = kmalloc(buflen, GFP_KERNEL);
		if (acl == NULL)
			goto out;
		acl->cached = 1;
		_copy_from_pages(acl->data, pages, pgbase, acl_len);
	} else {
		acl = kmalloc(sizeof(*acl), GFP_KERNEL);
		if (acl == NULL)
			goto out;
		acl->cached = 0;
	}
	acl->len = acl_len;
out:
	nfs4_set_cached_acl(inode, acl);
}

/*
 * The getxattr API returns the required buffer length when called with a
 * NULL buf. The NFSv4 acl tool then calls getxattr again after allocating
 * the required buf.  On a NULL buf, we send a page of data to the server
 * guessing that the ACL request can be serviced by a page. If so, we cache
 * up to the page of ACL data, and the 2nd call to getxattr is serviced by
 * the cache. If not so, we throw away the page, and cache the required
 * length. The next getxattr call will then produce another round trip to
 * the server, this time with the input buf of the required size.
 */
static ssize_t __nfs4_get_acl_uncached(struct inode *inode, void *buf, size_t buflen)
{
	struct page *pages[NFS4ACL_MAXPAGES + 1] = {NULL, };
	struct nfs_getaclargs args = {
		.fh = NFS_FH(inode),
		.acl_pages = pages,
		.acl_len = buflen,
	};
	struct nfs_getaclres res = {
		.acl_len = buflen,
	};
	struct rpc_message msg = {
		.rpc_proc = &nfs4_procedures[NFSPROC4_CLNT_GETACL],
		.rpc_argp = &args,
		.rpc_resp = &res,
	};
	unsigned int npages = DIV_ROUND_UP(buflen, PAGE_SIZE) + 1;
	int ret = -ENOMEM, i;

	if (npages > ARRAY_SIZE(pages))
		return -ERANGE;

	for (i = 0; i < npages; i++) {
		pages[i] = alloc_page(GFP_KERNEL);
		if (!pages[i])
			goto out_free;
	}

	/* for decoding across pages */
	res.acl_scratch = alloc_page(GFP_KERNEL);
	if (!res.acl_scratch)
		goto out_free;

	args.acl_len = npages * PAGE_SIZE;

	dprintk("%s  buf %p buflen %zu npages %d args.acl_len %zu\n",
		__func__, buf, buflen, npages, args.acl_len);
	ret = nfs4_call_sync(NFS_SERVER(inode)->client, NFS_SERVER(inode),
			     &msg, &args.seq_args, &res.seq_res, 0);
	if (ret)
		goto out_free;

	/* Handle the case where the passed-in buffer is too short */
	if (res.acl_flags & NFS4_ACL_TRUNC) {
		/* Did the user only issue a request for the acl length? */
		if (buf == NULL)
			goto out_ok;
		ret = -ERANGE;
		goto out_free;
	}
	nfs4_write_cached_acl(inode, pages, res.acl_data_offset, res.acl_len);
	if (buf) {
		if (res.acl_len > buflen) {
			ret = -ERANGE;
			goto out_free;
		}
		_copy_from_pages(buf, pages, res.acl_data_offset, res.acl_len);
	}
out_ok:
	ret = res.acl_len;
out_free:
	for (i = 0; i < npages; i++)
		if (pages[i])
			__free_page(pages[i]);
	if (res.acl_scratch)
		__free_page(res.acl_scratch);
	return ret;
}

static ssize_t nfs4_get_acl_uncached(struct inode *inode, void *buf, size_t buflen)
{
	struct nfs4_exception exception = {
		.interruptible = true,
	};
	ssize_t ret;
	do {
		ret = __nfs4_get_acl_uncached(inode, buf, buflen);
		trace_nfs4_get_acl(inode, ret);
		if (ret >= 0)
			break;
		ret = nfs4_handle_exception(NFS_SERVER(inode), ret, &exception);
	} while (exception.retry);
	return ret;
}

static ssize_t nfs4_proc_get_acl(struct inode *inode, void *buf, size_t buflen)
{
	struct nfs_server *server = NFS_SERVER(inode);
	int ret;

	if (!nfs4_server_supports_acls(server))
		return -EOPNOTSUPP;
	ret = nfs_revalidate_inode(server, inode);
	if (ret < 0)
		return ret;
	if (NFS_I(inode)->cache_validity & NFS_INO_INVALID_ACL)
		nfs_zap_acl_cache(inode);
	ret = nfs4_read_cached_acl(inode, buf, buflen);
	if (ret != -ENOENT)
		/* -ENOENT is returned if there is no ACL or if there is an ACL
		 * but no cached acl data, just the acl length */
		return ret;
	return nfs4_get_acl_uncached(inode, buf, buflen);
}

static int __nfs4_proc_set_acl(struct inode *inode, const void *buf, size_t buflen)
{
	struct nfs_server *server = NFS_SERVER(inode);
	struct page *pages[NFS4ACL_MAXPAGES];
	struct nfs_setaclargs arg = {
		.fh		= NFS_FH(inode),
		.acl_pages	= pages,
		.acl_len	= buflen,
	};
	struct nfs_setaclres res;
	struct rpc_message msg = {
		.rpc_proc	= &nfs4_procedures[NFSPROC4_CLNT_SETACL],
		.rpc_argp	= &arg,
		.rpc_resp	= &res,
	};
	unsigned int npages = DIV_ROUND_UP(buflen, PAGE_SIZE);
	int ret, i;

	if (!nfs4_server_supports_acls(server))
		return -EOPNOTSUPP;
	if (npages > ARRAY_SIZE(pages))
		return -ERANGE;
	i = buf_to_pages_noslab(buf, buflen, arg.acl_pages);
	if (i < 0)
		return i;
	nfs4_inode_make_writeable(inode);
	ret = nfs4_call_sync(server->client, server, &msg, &arg.seq_args, &res.seq_res, 1);

	/*
	 * Free each page after tx, so the only ref left is
	 * held by the network stack
	 */
	for (; i > 0; i--)
		put_page(pages[i-1]);

	/*
	 * Acl update can result in inode attribute update.
	 * so mark the attribute cache invalid.
	 */
	spin_lock(&inode->i_lock);
	NFS_I(inode)->cache_validity |= NFS_INO_INVALID_CHANGE
		| NFS_INO_INVALID_CTIME
		| NFS_INO_REVAL_FORCED;
	spin_unlock(&inode->i_lock);
	nfs_access_zap_cache(inode);
	nfs_zap_acl_cache(inode);
	return ret;
}

static int nfs4_proc_set_acl(struct inode *inode, const void *buf, size_t buflen)
{
	struct nfs4_exception exception = { };
	int err;
	do {
		err = __nfs4_proc_set_acl(inode, buf, buflen);
		trace_nfs4_set_acl(inode, err);
		err = nfs4_handle_exception(NFS_SERVER(inode), err,
				&exception);
	} while (exception.retry);
	return err;
}

#ifdef CONFIG_NFS_V4_SECURITY_LABEL
static int _nfs4_get_security_label(struct inode *inode, void *buf,
					size_t buflen)
{
	struct nfs_server *server = NFS_SERVER(inode);
	struct nfs_fattr fattr;
	struct nfs4_label label = {0, 0, buflen, buf};

	u32 bitmask[3] = { 0, 0, FATTR4_WORD2_SECURITY_LABEL };
	struct nfs4_getattr_arg arg = {
		.fh		= NFS_FH(inode),
		.bitmask	= bitmask,
	};
	struct nfs4_getattr_res res = {
		.fattr		= &fattr,
		.label		= &label,
		.server		= server,
	};
	struct rpc_message msg = {
		.rpc_proc	= &nfs4_procedures[NFSPROC4_CLNT_GETATTR],
		.rpc_argp	= &arg,
		.rpc_resp	= &res,
	};
	int ret;

	nfs_fattr_init(&fattr);

	ret = nfs4_call_sync(server->client, server, &msg, &arg.seq_args, &res.seq_res, 0);
	if (ret)
		return ret;
	if (!(fattr.valid & NFS_ATTR_FATTR_V4_SECURITY_LABEL))
		return -ENOENT;
	if (buflen < label.len)
		return -ERANGE;
	return 0;
}

static int nfs4_get_security_label(struct inode *inode, void *buf,
					size_t buflen)
{
	struct nfs4_exception exception = {
		.interruptible = true,
	};
	int err;

	if (!nfs_server_capable(inode, NFS_CAP_SECURITY_LABEL))
		return -EOPNOTSUPP;

	do {
		err = _nfs4_get_security_label(inode, buf, buflen);
		trace_nfs4_get_security_label(inode, err);
		err = nfs4_handle_exception(NFS_SERVER(inode), err,
				&exception);
	} while (exception.retry);
	return err;
}

static int _nfs4_do_set_security_label(struct inode *inode,
		struct nfs4_label *ilabel,
		struct nfs_fattr *fattr,
		struct nfs4_label *olabel)
{

	struct iattr sattr = {0};
	struct nfs_server *server = NFS_SERVER(inode);
	const u32 bitmask[3] = { 0, 0, FATTR4_WORD2_SECURITY_LABEL };
	struct nfs_setattrargs arg = {
		.fh		= NFS_FH(inode),
		.iap		= &sattr,
		.server		= server,
		.bitmask	= bitmask,
		.label		= ilabel,
	};
	struct nfs_setattrres res = {
		.fattr		= fattr,
		.label		= olabel,
		.server		= server,
	};
	struct rpc_message msg = {
		.rpc_proc	= &nfs4_procedures[NFSPROC4_CLNT_SETATTR],
		.rpc_argp	= &arg,
		.rpc_resp	= &res,
	};
	int status;

	nfs4_stateid_copy(&arg.stateid, &zero_stateid);

	status = nfs4_call_sync(server->client, server, &msg, &arg.seq_args, &res.seq_res, 1);
	if (status)
		dprintk("%s failed: %d\n", __func__, status);

	return status;
}

static int nfs4_do_set_security_label(struct inode *inode,
		struct nfs4_label *ilabel,
		struct nfs_fattr *fattr,
		struct nfs4_label *olabel)
{
	struct nfs4_exception exception = { };
	int err;

	do {
		err = _nfs4_do_set_security_label(inode, ilabel,
				fattr, olabel);
		trace_nfs4_set_security_label(inode, err);
		err = nfs4_handle_exception(NFS_SERVER(inode), err,
				&exception);
	} while (exception.retry);
	return err;
}

static int
nfs4_set_security_label(struct inode *inode, const void *buf, size_t buflen)
{
	struct nfs4_label ilabel, *olabel = NULL;
	struct nfs_fattr fattr;
	int status;

	if (!nfs_server_capable(inode, NFS_CAP_SECURITY_LABEL))
		return -EOPNOTSUPP;

	nfs_fattr_init(&fattr);

	ilabel.pi = 0;
	ilabel.lfs = 0;
	ilabel.label = (char *)buf;
	ilabel.len = buflen;

	olabel = nfs4_label_alloc(NFS_SERVER(inode), GFP_KERNEL);
	if (IS_ERR(olabel)) {
		status = -PTR_ERR(olabel);
		goto out;
	}

	status = nfs4_do_set_security_label(inode, &ilabel, &fattr, olabel);
	if (status == 0)
		nfs_setsecurity(inode, &fattr, olabel);

	nfs4_label_free(olabel);
out:
	return status;
}
#endif	/* CONFIG_NFS_V4_SECURITY_LABEL */


static void nfs4_init_boot_verifier(const struct nfs_client *clp,
				    nfs4_verifier *bootverf)
{
	__be32 verf[2];

	if (test_bit(NFS4CLNT_PURGE_STATE, &clp->cl_state)) {
		/* An impossible timestamp guarantees this value
		 * will never match a generated boot time. */
		verf[0] = cpu_to_be32(U32_MAX);
		verf[1] = cpu_to_be32(U32_MAX);
	} else {
		struct nfs_net *nn = net_generic(clp->cl_net, nfs_net_id);
		u64 ns = ktime_to_ns(nn->boot_time);

		verf[0] = cpu_to_be32(ns >> 32);
		verf[1] = cpu_to_be32(ns);
	}
	memcpy(bootverf->data, verf, sizeof(bootverf->data));
}

static int
nfs4_init_nonuniform_client_string(struct nfs_client *clp)
{
	size_t len;
	char *str;

	if (clp->cl_owner_id != NULL)
		return 0;

	rcu_read_lock();
	len = 14 +
		strlen(clp->cl_rpcclient->cl_nodename) +
		1 +
		strlen(rpc_peeraddr2str(clp->cl_rpcclient, RPC_DISPLAY_ADDR)) +
		1;
	rcu_read_unlock();
	if (nfs4_client_id_uniquifier[0] != '\0')
		len += strlen(nfs4_client_id_uniquifier) + 1;
	if (len > NFS4_OPAQUE_LIMIT + 1)
		return -EINVAL;

	/*
	 * Since this string is allocated at mount time, and held until the
	 * nfs_client is destroyed, we can use GFP_KERNEL here w/o worrying
	 * about a memory-reclaim deadlock.
	 */
	str = kmalloc(len, GFP_KERNEL);
	if (!str)
		return -ENOMEM;

	rcu_read_lock();
	if (nfs4_client_id_uniquifier[0] != '\0')
		scnprintf(str, len, "Linux NFSv4.0 %s/%s/%s",
			  clp->cl_rpcclient->cl_nodename,
			  nfs4_client_id_uniquifier,
			  rpc_peeraddr2str(clp->cl_rpcclient,
					   RPC_DISPLAY_ADDR));
	else
		scnprintf(str, len, "Linux NFSv4.0 %s/%s",
			  clp->cl_rpcclient->cl_nodename,
			  rpc_peeraddr2str(clp->cl_rpcclient,
					   RPC_DISPLAY_ADDR));
	rcu_read_unlock();

	clp->cl_owner_id = str;
	return 0;
}

static int
nfs4_init_uniquifier_client_string(struct nfs_client *clp)
{
	size_t len;
	char *str;

	len = 10 + 10 + 1 + 10 + 1 +
		strlen(nfs4_client_id_uniquifier) + 1 +
		strlen(clp->cl_rpcclient->cl_nodename) + 1;

	if (len > NFS4_OPAQUE_LIMIT + 1)
		return -EINVAL;

	/*
	 * Since this string is allocated at mount time, and held until the
	 * nfs_client is destroyed, we can use GFP_KERNEL here w/o worrying
	 * about a memory-reclaim deadlock.
	 */
	str = kmalloc(len, GFP_KERNEL);
	if (!str)
		return -ENOMEM;

	scnprintf(str, len, "Linux NFSv%u.%u %s/%s",
			clp->rpc_ops->version, clp->cl_minorversion,
			nfs4_client_id_uniquifier,
			clp->cl_rpcclient->cl_nodename);
	clp->cl_owner_id = str;
	return 0;
}

static int
nfs4_init_uniform_client_string(struct nfs_client *clp)
{
	size_t len;
	char *str;

	if (clp->cl_owner_id != NULL)
		return 0;

	if (nfs4_client_id_uniquifier[0] != '\0')
		return nfs4_init_uniquifier_client_string(clp);

	len = 10 + 10 + 1 + 10 + 1 +
		strlen(clp->cl_rpcclient->cl_nodename) + 1;

	if (len > NFS4_OPAQUE_LIMIT + 1)
		return -EINVAL;

	/*
	 * Since this string is allocated at mount time, and held until the
	 * nfs_client is destroyed, we can use GFP_KERNEL here w/o worrying
	 * about a memory-reclaim deadlock.
	 */
	str = kmalloc(len, GFP_KERNEL);
	if (!str)
		return -ENOMEM;

	scnprintf(str, len, "Linux NFSv%u.%u %s",
			clp->rpc_ops->version, clp->cl_minorversion,
			clp->cl_rpcclient->cl_nodename);
	clp->cl_owner_id = str;
	return 0;
}

/*
 * nfs4_callback_up_net() starts only "tcp" and "tcp6" callback
 * services.  Advertise one based on the address family of the
 * clientaddr.
 */
static unsigned int
nfs4_init_callback_netid(const struct nfs_client *clp, char *buf, size_t len)
{
	if (strchr(clp->cl_ipaddr, ':') != NULL)
		return scnprintf(buf, len, "tcp6");
	else
		return scnprintf(buf, len, "tcp");
}

static void nfs4_setclientid_done(struct rpc_task *task, void *calldata)
{
	struct nfs4_setclientid *sc = calldata;

	if (task->tk_status == 0)
		sc->sc_cred = get_rpccred(task->tk_rqstp->rq_cred);
}

static const struct rpc_call_ops nfs4_setclientid_ops = {
	.rpc_call_done = nfs4_setclientid_done,
};

/**
 * nfs4_proc_setclientid - Negotiate client ID
 * @clp: state data structure
 * @program: RPC program for NFSv4 callback service
 * @port: IP port number for NFS4 callback service
 * @cred: credential to use for this call
 * @res: where to place the result
 *
 * Returns zero, a negative errno, or a negative NFS4ERR status code.
 */
int nfs4_proc_setclientid(struct nfs_client *clp, u32 program,
		unsigned short port, const struct cred *cred,
		struct nfs4_setclientid_res *res)
{
	nfs4_verifier sc_verifier;
	struct nfs4_setclientid setclientid = {
		.sc_verifier = &sc_verifier,
		.sc_prog = program,
		.sc_clnt = clp,
	};
	struct rpc_message msg = {
		.rpc_proc = &nfs4_procedures[NFSPROC4_CLNT_SETCLIENTID],
		.rpc_argp = &setclientid,
		.rpc_resp = res,
		.rpc_cred = cred,
	};
	struct rpc_task_setup task_setup_data = {
		.rpc_client = clp->cl_rpcclient,
		.rpc_message = &msg,
		.callback_ops = &nfs4_setclientid_ops,
		.callback_data = &setclientid,
		.flags = RPC_TASK_TIMEOUT | RPC_TASK_NO_ROUND_ROBIN,
	};
	unsigned long now = jiffies;
	int status;

	/* nfs_client_id4 */
	nfs4_init_boot_verifier(clp, &sc_verifier);

	if (test_bit(NFS_CS_MIGRATION, &clp->cl_flags))
		status = nfs4_init_uniform_client_string(clp);
	else
		status = nfs4_init_nonuniform_client_string(clp);

	if (status)
		goto out;

	/* cb_client4 */
	setclientid.sc_netid_len =
				nfs4_init_callback_netid(clp,
						setclientid.sc_netid,
						sizeof(setclientid.sc_netid));
	setclientid.sc_uaddr_len = scnprintf(setclientid.sc_uaddr,
				sizeof(setclientid.sc_uaddr), "%s.%u.%u",
				clp->cl_ipaddr, port >> 8, port & 255);

	dprintk("NFS call  setclientid auth=%s, '%s'\n",
		clp->cl_rpcclient->cl_auth->au_ops->au_name,
		clp->cl_owner_id);

	status = nfs4_call_sync_custom(&task_setup_data);
	if (setclientid.sc_cred) {
		kfree(clp->cl_acceptor);
		clp->cl_acceptor = rpcauth_stringify_acceptor(setclientid.sc_cred);
		put_rpccred(setclientid.sc_cred);
	}

	if (status == 0)
		do_renew_lease(clp, now);
out:
	trace_nfs4_setclientid(clp, status);
	dprintk("NFS reply setclientid: %d\n", status);
	return status;
}

/**
 * nfs4_proc_setclientid_confirm - Confirm client ID
 * @clp: state data structure
 * @arg: result of a previous SETCLIENTID
 * @cred: credential to use for this call
 *
 * Returns zero, a negative errno, or a negative NFS4ERR status code.
 */
int nfs4_proc_setclientid_confirm(struct nfs_client *clp,
		struct nfs4_setclientid_res *arg,
		const struct cred *cred)
{
	struct rpc_message msg = {
		.rpc_proc = &nfs4_procedures[NFSPROC4_CLNT_SETCLIENTID_CONFIRM],
		.rpc_argp = arg,
		.rpc_cred = cred,
	};
	int status;

	dprintk("NFS call  setclientid_confirm auth=%s, (client ID %llx)\n",
		clp->cl_rpcclient->cl_auth->au_ops->au_name,
		clp->cl_clientid);
	status = rpc_call_sync(clp->cl_rpcclient, &msg,
			       RPC_TASK_TIMEOUT | RPC_TASK_NO_ROUND_ROBIN);
	trace_nfs4_setclientid_confirm(clp, status);
	dprintk("NFS reply setclientid_confirm: %d\n", status);
	return status;
}

struct nfs4_delegreturndata {
	struct nfs4_delegreturnargs args;
	struct nfs4_delegreturnres res;
	struct nfs_fh fh;
	nfs4_stateid stateid;
	unsigned long timestamp;
	struct {
		struct nfs4_layoutreturn_args arg;
		struct nfs4_layoutreturn_res res;
		struct nfs4_xdr_opaque_data ld_private;
		u32 roc_barrier;
		bool roc;
	} lr;
	struct nfs_fattr fattr;
	int rpc_status;
	struct inode *inode;
};

static void nfs4_delegreturn_done(struct rpc_task *task, void *calldata)
{
	struct nfs4_delegreturndata *data = calldata;
	struct nfs4_exception exception = {
		.inode = data->inode,
		.stateid = &data->stateid,
	};

	if (!nfs4_sequence_done(task, &data->res.seq_res))
		return;

	trace_nfs4_delegreturn_exit(&data->args, &data->res, task->tk_status);

	/* Handle Layoutreturn errors */
	if (pnfs_roc_done(task, data->inode,
				&data->args.lr_args,
				&data->res.lr_res,
				&data->res.lr_ret) == -EAGAIN)
		goto out_restart;

	switch (task->tk_status) {
	case 0:
		renew_lease(data->res.server, data->timestamp);
		break;
	case -NFS4ERR_ADMIN_REVOKED:
	case -NFS4ERR_DELEG_REVOKED:
	case -NFS4ERR_EXPIRED:
		nfs4_free_revoked_stateid(data->res.server,
				data->args.stateid,
				task->tk_msg.rpc_cred);
		/* Fallthrough */
	case -NFS4ERR_BAD_STATEID:
	case -NFS4ERR_STALE_STATEID:
		task->tk_status = 0;
		break;
	case -NFS4ERR_OLD_STATEID:
		if (nfs4_refresh_delegation_stateid(&data->stateid, data->inode))
			goto out_restart;
		task->tk_status = 0;
		break;
	case -NFS4ERR_ACCESS:
		if (data->args.bitmask) {
			data->args.bitmask = NULL;
			data->res.fattr = NULL;
			goto out_restart;
		}
		/* Fallthrough */
	default:
		task->tk_status = nfs4_async_handle_exception(task,
				data->res.server, task->tk_status,
				&exception);
		if (exception.retry)
			goto out_restart;
	}
	data->rpc_status = task->tk_status;
	return;
out_restart:
	task->tk_status = 0;
	rpc_restart_call_prepare(task);
}

static void nfs4_delegreturn_release(void *calldata)
{
	struct nfs4_delegreturndata *data = calldata;
	struct inode *inode = data->inode;

	if (inode) {
		if (data->lr.roc)
			pnfs_roc_release(&data->lr.arg, &data->lr.res,
					data->res.lr_ret);
		nfs_post_op_update_inode_force_wcc(inode, &data->fattr);
		nfs_iput_and_deactive(inode);
	}
	kfree(calldata);
}

static void nfs4_delegreturn_prepare(struct rpc_task *task, void *data)
{
	struct nfs4_delegreturndata *d_data;
	struct pnfs_layout_hdr *lo;

	d_data = (struct nfs4_delegreturndata *)data;

	if (!d_data->lr.roc && nfs4_wait_on_layoutreturn(d_data->inode, task)) {
		nfs4_sequence_done(task, &d_data->res.seq_res);
		return;
	}

	lo = d_data->args.lr_args ? d_data->args.lr_args->layout : NULL;
	if (lo && !pnfs_layout_is_valid(lo)) {
		d_data->args.lr_args = NULL;
		d_data->res.lr_res = NULL;
	}

	nfs4_setup_sequence(d_data->res.server->nfs_client,
			&d_data->args.seq_args,
			&d_data->res.seq_res,
			task);
}

static const struct rpc_call_ops nfs4_delegreturn_ops = {
	.rpc_call_prepare = nfs4_delegreturn_prepare,
	.rpc_call_done = nfs4_delegreturn_done,
	.rpc_release = nfs4_delegreturn_release,
};

static int _nfs4_proc_delegreturn(struct inode *inode, const struct cred *cred, const nfs4_stateid *stateid, int issync)
{
	struct nfs4_delegreturndata *data;
	struct nfs_server *server = NFS_SERVER(inode);
	struct rpc_task *task;
	struct rpc_message msg = {
		.rpc_proc = &nfs4_procedures[NFSPROC4_CLNT_DELEGRETURN],
		.rpc_cred = cred,
	};
	struct rpc_task_setup task_setup_data = {
		.rpc_client = server->client,
		.rpc_message = &msg,
		.callback_ops = &nfs4_delegreturn_ops,
		.flags = RPC_TASK_ASYNC,
	};
	int status = 0;

	data = kzalloc(sizeof(*data), GFP_NOFS);
	if (data == NULL)
		return -ENOMEM;
	nfs4_init_sequence(&data->args.seq_args, &data->res.seq_res, 1, 0);

	nfs4_state_protect(server->nfs_client,
			NFS_SP4_MACH_CRED_CLEANUP,
			&task_setup_data.rpc_client, &msg);

	data->args.fhandle = &data->fh;
	data->args.stateid = &data->stateid;
	data->args.bitmask = server->cache_consistency_bitmask;
	nfs_copy_fh(&data->fh, NFS_FH(inode));
	nfs4_stateid_copy(&data->stateid, stateid);
	data->res.fattr = &data->fattr;
	data->res.server = server;
	data->res.lr_ret = -NFS4ERR_NOMATCHING_LAYOUT;
	data->lr.arg.ld_private = &data->lr.ld_private;
	nfs_fattr_init(data->res.fattr);
	data->timestamp = jiffies;
	data->rpc_status = 0;
	data->lr.roc = pnfs_roc(inode, &data->lr.arg, &data->lr.res, cred);
	data->inode = nfs_igrab_and_active(inode);
	if (data->inode) {
		if (data->lr.roc) {
			data->args.lr_args = &data->lr.arg;
			data->res.lr_res = &data->lr.res;
		}
	} else if (data->lr.roc) {
		pnfs_roc_release(&data->lr.arg, &data->lr.res, 0);
		data->lr.roc = false;
	}

	task_setup_data.callback_data = data;
	msg.rpc_argp = &data->args;
	msg.rpc_resp = &data->res;
	task = rpc_run_task(&task_setup_data);
	if (IS_ERR(task))
		return PTR_ERR(task);
	if (!issync)
		goto out;
	status = rpc_wait_for_completion_task(task);
	if (status != 0)
		goto out;
	status = data->rpc_status;
out:
	rpc_put_task(task);
	return status;
}

int nfs4_proc_delegreturn(struct inode *inode, const struct cred *cred, const nfs4_stateid *stateid, int issync)
{
	struct nfs_server *server = NFS_SERVER(inode);
	struct nfs4_exception exception = { };
	int err;
	do {
		err = _nfs4_proc_delegreturn(inode, cred, stateid, issync);
		trace_nfs4_delegreturn(inode, stateid, err);
		switch (err) {
			case -NFS4ERR_STALE_STATEID:
			case -NFS4ERR_EXPIRED:
			case 0:
				return 0;
		}
		err = nfs4_handle_exception(server, err, &exception);
	} while (exception.retry);
	return err;
}

static int _nfs4_proc_getlk(struct nfs4_state *state, int cmd, struct file_lock *request)
{
	struct inode *inode = state->inode;
	struct nfs_server *server = NFS_SERVER(inode);
	struct nfs_client *clp = server->nfs_client;
	struct nfs_lockt_args arg = {
		.fh = NFS_FH(inode),
		.fl = request,
	};
	struct nfs_lockt_res res = {
		.denied = request,
	};
	struct rpc_message msg = {
		.rpc_proc	= &nfs4_procedures[NFSPROC4_CLNT_LOCKT],
		.rpc_argp	= &arg,
		.rpc_resp	= &res,
		.rpc_cred	= state->owner->so_cred,
	};
	struct nfs4_lock_state *lsp;
	int status;

	arg.lock_owner.clientid = clp->cl_clientid;
	status = nfs4_set_lock_state(state, request);
	if (status != 0)
		goto out;
	lsp = request->fl_u.nfs4_fl.owner;
	arg.lock_owner.id = lsp->ls_seqid.owner_id;
	arg.lock_owner.s_dev = server->s_dev;
	status = nfs4_call_sync(server->client, server, &msg, &arg.seq_args, &res.seq_res, 1);
	switch (status) {
		case 0:
			request->fl_type = F_UNLCK;
			break;
		case -NFS4ERR_DENIED:
			status = 0;
	}
	request->fl_ops->fl_release_private(request);
	request->fl_ops = NULL;
out:
	return status;
}

static int nfs4_proc_getlk(struct nfs4_state *state, int cmd, struct file_lock *request)
{
	struct nfs4_exception exception = {
		.interruptible = true,
	};
	int err;

	do {
		err = _nfs4_proc_getlk(state, cmd, request);
		trace_nfs4_get_lock(request, state, cmd, err);
		err = nfs4_handle_exception(NFS_SERVER(state->inode), err,
				&exception);
	} while (exception.retry);
	return err;
}

/*
 * Update the seqid of a lock stateid after receiving
 * NFS4ERR_OLD_STATEID
 */
static bool nfs4_refresh_lock_old_stateid(nfs4_stateid *dst,
		struct nfs4_lock_state *lsp)
{
	struct nfs4_state *state = lsp->ls_state;
	bool ret = false;

	spin_lock(&state->state_lock);
	if (!nfs4_stateid_match_other(dst, &lsp->ls_stateid))
		goto out;
	if (!nfs4_stateid_is_newer(&lsp->ls_stateid, dst))
		nfs4_stateid_seqid_inc(dst);
	else
		dst->seqid = lsp->ls_stateid.seqid;
	ret = true;
out:
	spin_unlock(&state->state_lock);
	return ret;
}

static bool nfs4_sync_lock_stateid(nfs4_stateid *dst,
		struct nfs4_lock_state *lsp)
{
	struct nfs4_state *state = lsp->ls_state;
	bool ret;

	spin_lock(&state->state_lock);
	ret = !nfs4_stateid_match_other(dst, &lsp->ls_stateid);
	nfs4_stateid_copy(dst, &lsp->ls_stateid);
	spin_unlock(&state->state_lock);
	return ret;
}

struct nfs4_unlockdata {
	struct nfs_locku_args arg;
	struct nfs_locku_res res;
	struct nfs4_lock_state *lsp;
	struct nfs_open_context *ctx;
	struct nfs_lock_context *l_ctx;
	struct file_lock fl;
	struct nfs_server *server;
	unsigned long timestamp;
};

static struct nfs4_unlockdata *nfs4_alloc_unlockdata(struct file_lock *fl,
		struct nfs_open_context *ctx,
		struct nfs4_lock_state *lsp,
		struct nfs_seqid *seqid)
{
	struct nfs4_unlockdata *p;
	struct nfs4_state *state = lsp->ls_state;
	struct inode *inode = state->inode;

	p = kzalloc(sizeof(*p), GFP_NOFS);
	if (p == NULL)
		return NULL;
	p->arg.fh = NFS_FH(inode);
	p->arg.fl = &p->fl;
	p->arg.seqid = seqid;
	p->res.seqid = seqid;
	p->lsp = lsp;
	/* Ensure we don't close file until we're done freeing locks! */
	p->ctx = get_nfs_open_context(ctx);
	p->l_ctx = nfs_get_lock_context(ctx);
	locks_init_lock(&p->fl);
	locks_copy_lock(&p->fl, fl);
	p->server = NFS_SERVER(inode);
	spin_lock(&state->state_lock);
	nfs4_stateid_copy(&p->arg.stateid, &lsp->ls_stateid);
	spin_unlock(&state->state_lock);
	return p;
}

static void nfs4_locku_release_calldata(void *data)
{
	struct nfs4_unlockdata *calldata = data;
	nfs_free_seqid(calldata->arg.seqid);
	nfs4_put_lock_state(calldata->lsp);
	nfs_put_lock_context(calldata->l_ctx);
	put_nfs_open_context(calldata->ctx);
	kfree(calldata);
}

static void nfs4_locku_done(struct rpc_task *task, void *data)
{
	struct nfs4_unlockdata *calldata = data;
	struct nfs4_exception exception = {
		.inode = calldata->lsp->ls_state->inode,
		.stateid = &calldata->arg.stateid,
	};

	if (!nfs4_sequence_done(task, &calldata->res.seq_res))
		return;
	switch (task->tk_status) {
		case 0:
			renew_lease(calldata->server, calldata->timestamp);
			locks_lock_inode_wait(calldata->lsp->ls_state->inode, &calldata->fl);
			if (nfs4_update_lock_stateid(calldata->lsp,
					&calldata->res.stateid))
				break;
			/* Fall through */
		case -NFS4ERR_ADMIN_REVOKED:
		case -NFS4ERR_EXPIRED:
			nfs4_free_revoked_stateid(calldata->server,
					&calldata->arg.stateid,
					task->tk_msg.rpc_cred);
			/* Fall through */
		case -NFS4ERR_BAD_STATEID:
		case -NFS4ERR_STALE_STATEID:
			if (nfs4_sync_lock_stateid(&calldata->arg.stateid,
						calldata->lsp))
				rpc_restart_call_prepare(task);
			break;
		case -NFS4ERR_OLD_STATEID:
			if (nfs4_refresh_lock_old_stateid(&calldata->arg.stateid,
						calldata->lsp))
				rpc_restart_call_prepare(task);
			break;
		default:
			task->tk_status = nfs4_async_handle_exception(task,
					calldata->server, task->tk_status,
					&exception);
			if (exception.retry)
				rpc_restart_call_prepare(task);
	}
	nfs_release_seqid(calldata->arg.seqid);
}

static void nfs4_locku_prepare(struct rpc_task *task, void *data)
{
	struct nfs4_unlockdata *calldata = data;

	if (test_bit(NFS_CONTEXT_UNLOCK, &calldata->l_ctx->open_context->flags) &&
		nfs_async_iocounter_wait(task, calldata->l_ctx))
		return;

	if (nfs_wait_on_sequence(calldata->arg.seqid, task) != 0)
		goto out_wait;
	if (test_bit(NFS_LOCK_INITIALIZED, &calldata->lsp->ls_flags) == 0) {
		/* Note: exit _without_ running nfs4_locku_done */
		goto out_no_action;
	}
	calldata->timestamp = jiffies;
	if (nfs4_setup_sequence(calldata->server->nfs_client,
				&calldata->arg.seq_args,
				&calldata->res.seq_res,
				task) != 0)
		nfs_release_seqid(calldata->arg.seqid);
	return;
out_no_action:
	task->tk_action = NULL;
out_wait:
	nfs4_sequence_done(task, &calldata->res.seq_res);
}

static const struct rpc_call_ops nfs4_locku_ops = {
	.rpc_call_prepare = nfs4_locku_prepare,
	.rpc_call_done = nfs4_locku_done,
	.rpc_release = nfs4_locku_release_calldata,
};

static struct rpc_task *nfs4_do_unlck(struct file_lock *fl,
		struct nfs_open_context *ctx,
		struct nfs4_lock_state *lsp,
		struct nfs_seqid *seqid)
{
	struct nfs4_unlockdata *data;
	struct rpc_message msg = {
		.rpc_proc = &nfs4_procedures[NFSPROC4_CLNT_LOCKU],
		.rpc_cred = ctx->cred,
	};
	struct rpc_task_setup task_setup_data = {
		.rpc_client = NFS_CLIENT(lsp->ls_state->inode),
		.rpc_message = &msg,
		.callback_ops = &nfs4_locku_ops,
		.workqueue = nfsiod_workqueue,
		.flags = RPC_TASK_ASYNC,
	};

	nfs4_state_protect(NFS_SERVER(lsp->ls_state->inode)->nfs_client,
		NFS_SP4_MACH_CRED_CLEANUP, &task_setup_data.rpc_client, &msg);

	/* Ensure this is an unlock - when canceling a lock, the
	 * canceled lock is passed in, and it won't be an unlock.
	 */
	fl->fl_type = F_UNLCK;
	if (fl->fl_flags & FL_CLOSE)
		set_bit(NFS_CONTEXT_UNLOCK, &ctx->flags);

	data = nfs4_alloc_unlockdata(fl, ctx, lsp, seqid);
	if (data == NULL) {
		nfs_free_seqid(seqid);
		return ERR_PTR(-ENOMEM);
	}

	nfs4_init_sequence(&data->arg.seq_args, &data->res.seq_res, 1, 0);
	msg.rpc_argp = &data->arg;
	msg.rpc_resp = &data->res;
	task_setup_data.callback_data = data;
	return rpc_run_task(&task_setup_data);
}

static int nfs4_proc_unlck(struct nfs4_state *state, int cmd, struct file_lock *request)
{
	struct inode *inode = state->inode;
	struct nfs4_state_owner *sp = state->owner;
	struct nfs_inode *nfsi = NFS_I(inode);
	struct nfs_seqid *seqid;
	struct nfs4_lock_state *lsp;
	struct rpc_task *task;
	struct nfs_seqid *(*alloc_seqid)(struct nfs_seqid_counter *, gfp_t);
	int status = 0;
	unsigned char fl_flags = request->fl_flags;

	status = nfs4_set_lock_state(state, request);
	/* Unlock _before_ we do the RPC call */
	request->fl_flags |= FL_EXISTS;
	/* Exclude nfs_delegation_claim_locks() */
	mutex_lock(&sp->so_delegreturn_mutex);
	/* Exclude nfs4_reclaim_open_stateid() - note nesting! */
	down_read(&nfsi->rwsem);
	if (locks_lock_inode_wait(inode, request) == -ENOENT) {
		up_read(&nfsi->rwsem);
		mutex_unlock(&sp->so_delegreturn_mutex);
		goto out;
	}
	up_read(&nfsi->rwsem);
	mutex_unlock(&sp->so_delegreturn_mutex);
	if (status != 0)
		goto out;
	/* Is this a delegated lock? */
	lsp = request->fl_u.nfs4_fl.owner;
	if (test_bit(NFS_LOCK_INITIALIZED, &lsp->ls_flags) == 0)
		goto out;
	alloc_seqid = NFS_SERVER(inode)->nfs_client->cl_mvops->alloc_seqid;
	seqid = alloc_seqid(&lsp->ls_seqid, GFP_KERNEL);
	status = -ENOMEM;
	if (IS_ERR(seqid))
		goto out;
	task = nfs4_do_unlck(request, nfs_file_open_context(request->fl_file), lsp, seqid);
	status = PTR_ERR(task);
	if (IS_ERR(task))
		goto out;
	status = rpc_wait_for_completion_task(task);
	rpc_put_task(task);
out:
	request->fl_flags = fl_flags;
	trace_nfs4_unlock(request, state, F_SETLK, status);
	return status;
}

struct nfs4_lockdata {
	struct nfs_lock_args arg;
	struct nfs_lock_res res;
	struct nfs4_lock_state *lsp;
	struct nfs_open_context *ctx;
	struct file_lock fl;
	unsigned long timestamp;
	int rpc_status;
	int cancelled;
	struct nfs_server *server;
};

static struct nfs4_lockdata *nfs4_alloc_lockdata(struct file_lock *fl,
		struct nfs_open_context *ctx, struct nfs4_lock_state *lsp,
		gfp_t gfp_mask)
{
	struct nfs4_lockdata *p;
	struct inode *inode = lsp->ls_state->inode;
	struct nfs_server *server = NFS_SERVER(inode);
	struct nfs_seqid *(*alloc_seqid)(struct nfs_seqid_counter *, gfp_t);

	p = kzalloc(sizeof(*p), gfp_mask);
	if (p == NULL)
		return NULL;

	p->arg.fh = NFS_FH(inode);
	p->arg.fl = &p->fl;
	p->arg.open_seqid = nfs_alloc_seqid(&lsp->ls_state->owner->so_seqid, gfp_mask);
	if (IS_ERR(p->arg.open_seqid))
		goto out_free;
	alloc_seqid = server->nfs_client->cl_mvops->alloc_seqid;
	p->arg.lock_seqid = alloc_seqid(&lsp->ls_seqid, gfp_mask);
	if (IS_ERR(p->arg.lock_seqid))
		goto out_free_seqid;
	p->arg.lock_owner.clientid = server->nfs_client->cl_clientid;
	p->arg.lock_owner.id = lsp->ls_seqid.owner_id;
	p->arg.lock_owner.s_dev = server->s_dev;
	p->res.lock_seqid = p->arg.lock_seqid;
	p->lsp = lsp;
	p->server = server;
	p->ctx = get_nfs_open_context(ctx);
	locks_init_lock(&p->fl);
	locks_copy_lock(&p->fl, fl);
	return p;
out_free_seqid:
	nfs_free_seqid(p->arg.open_seqid);
out_free:
	kfree(p);
	return NULL;
}

static void nfs4_lock_prepare(struct rpc_task *task, void *calldata)
{
	struct nfs4_lockdata *data = calldata;
	struct nfs4_state *state = data->lsp->ls_state;

	dprintk("%s: begin!\n", __func__);
	if (nfs_wait_on_sequence(data->arg.lock_seqid, task) != 0)
		goto out_wait;
	/* Do we need to do an open_to_lock_owner? */
	if (!test_bit(NFS_LOCK_INITIALIZED, &data->lsp->ls_flags)) {
		if (nfs_wait_on_sequence(data->arg.open_seqid, task) != 0) {
			goto out_release_lock_seqid;
		}
		nfs4_stateid_copy(&data->arg.open_stateid,
				&state->open_stateid);
		data->arg.new_lock_owner = 1;
		data->res.open_seqid = data->arg.open_seqid;
	} else {
		data->arg.new_lock_owner = 0;
		nfs4_stateid_copy(&data->arg.lock_stateid,
				&data->lsp->ls_stateid);
	}
	if (!nfs4_valid_open_stateid(state)) {
		data->rpc_status = -EBADF;
		task->tk_action = NULL;
		goto out_release_open_seqid;
	}
	data->timestamp = jiffies;
	if (nfs4_setup_sequence(data->server->nfs_client,
				&data->arg.seq_args,
				&data->res.seq_res,
				task) == 0)
		return;
out_release_open_seqid:
	nfs_release_seqid(data->arg.open_seqid);
out_release_lock_seqid:
	nfs_release_seqid(data->arg.lock_seqid);
out_wait:
	nfs4_sequence_done(task, &data->res.seq_res);
	dprintk("%s: done!, ret = %d\n", __func__, data->rpc_status);
}

static void nfs4_lock_done(struct rpc_task *task, void *calldata)
{
	struct nfs4_lockdata *data = calldata;
	struct nfs4_lock_state *lsp = data->lsp;

	dprintk("%s: begin!\n", __func__);

	if (!nfs4_sequence_done(task, &data->res.seq_res))
		return;

	data->rpc_status = task->tk_status;
	switch (task->tk_status) {
	case 0:
		renew_lease(NFS_SERVER(d_inode(data->ctx->dentry)),
				data->timestamp);
		if (data->arg.new_lock && !data->cancelled) {
			data->fl.fl_flags &= ~(FL_SLEEP | FL_ACCESS);
			if (locks_lock_inode_wait(lsp->ls_state->inode, &data->fl) < 0)
				goto out_restart;
		}
		if (data->arg.new_lock_owner != 0) {
			nfs_confirm_seqid(&lsp->ls_seqid, 0);
			nfs4_stateid_copy(&lsp->ls_stateid, &data->res.stateid);
			set_bit(NFS_LOCK_INITIALIZED, &lsp->ls_flags);
		} else if (!nfs4_update_lock_stateid(lsp, &data->res.stateid))
			goto out_restart;
		break;
	case -NFS4ERR_BAD_STATEID:
	case -NFS4ERR_OLD_STATEID:
	case -NFS4ERR_STALE_STATEID:
	case -NFS4ERR_EXPIRED:
		if (data->arg.new_lock_owner != 0) {
			if (!nfs4_stateid_match(&data->arg.open_stateid,
						&lsp->ls_state->open_stateid))
				goto out_restart;
		} else if (!nfs4_stateid_match(&data->arg.lock_stateid,
						&lsp->ls_stateid))
				goto out_restart;
	}
out_done:
	dprintk("%s: done, ret = %d!\n", __func__, data->rpc_status);
	return;
out_restart:
	if (!data->cancelled)
		rpc_restart_call_prepare(task);
	goto out_done;
}

static void nfs4_lock_release(void *calldata)
{
	struct nfs4_lockdata *data = calldata;

	dprintk("%s: begin!\n", __func__);
	nfs_free_seqid(data->arg.open_seqid);
	if (data->cancelled && data->rpc_status == 0) {
		struct rpc_task *task;
		task = nfs4_do_unlck(&data->fl, data->ctx, data->lsp,
				data->arg.lock_seqid);
		if (!IS_ERR(task))
			rpc_put_task_async(task);
		dprintk("%s: cancelling lock!\n", __func__);
	} else
		nfs_free_seqid(data->arg.lock_seqid);
	nfs4_put_lock_state(data->lsp);
	put_nfs_open_context(data->ctx);
	kfree(data);
	dprintk("%s: done!\n", __func__);
}

static const struct rpc_call_ops nfs4_lock_ops = {
	.rpc_call_prepare = nfs4_lock_prepare,
	.rpc_call_done = nfs4_lock_done,
	.rpc_release = nfs4_lock_release,
};

static void nfs4_handle_setlk_error(struct nfs_server *server, struct nfs4_lock_state *lsp, int new_lock_owner, int error)
{
	switch (error) {
	case -NFS4ERR_ADMIN_REVOKED:
	case -NFS4ERR_EXPIRED:
	case -NFS4ERR_BAD_STATEID:
		lsp->ls_seqid.flags &= ~NFS_SEQID_CONFIRMED;
		if (new_lock_owner != 0 ||
		   test_bit(NFS_LOCK_INITIALIZED, &lsp->ls_flags) != 0)
			nfs4_schedule_stateid_recovery(server, lsp->ls_state);
		break;
	case -NFS4ERR_STALE_STATEID:
		lsp->ls_seqid.flags &= ~NFS_SEQID_CONFIRMED;
		nfs4_schedule_lease_recovery(server->nfs_client);
	};
}

static int _nfs4_do_setlk(struct nfs4_state *state, int cmd, struct file_lock *fl, int recovery_type)
{
	struct nfs4_lockdata *data;
	struct rpc_task *task;
	struct rpc_message msg = {
		.rpc_proc = &nfs4_procedures[NFSPROC4_CLNT_LOCK],
		.rpc_cred = state->owner->so_cred,
	};
	struct rpc_task_setup task_setup_data = {
		.rpc_client = NFS_CLIENT(state->inode),
		.rpc_message = &msg,
		.callback_ops = &nfs4_lock_ops,
		.workqueue = nfsiod_workqueue,
		.flags = RPC_TASK_ASYNC,
	};
	int ret;

	dprintk("%s: begin!\n", __func__);
	data = nfs4_alloc_lockdata(fl, nfs_file_open_context(fl->fl_file),
			fl->fl_u.nfs4_fl.owner,
			recovery_type == NFS_LOCK_NEW ? GFP_KERNEL : GFP_NOFS);
	if (data == NULL)
		return -ENOMEM;
	if (IS_SETLKW(cmd))
		data->arg.block = 1;
	nfs4_init_sequence(&data->arg.seq_args, &data->res.seq_res, 1,
				recovery_type > NFS_LOCK_NEW);
	msg.rpc_argp = &data->arg;
	msg.rpc_resp = &data->res;
	task_setup_data.callback_data = data;
	if (recovery_type > NFS_LOCK_NEW) {
		if (recovery_type == NFS_LOCK_RECLAIM)
			data->arg.reclaim = NFS_LOCK_RECLAIM;
	} else
		data->arg.new_lock = 1;
	task = rpc_run_task(&task_setup_data);
	if (IS_ERR(task))
		return PTR_ERR(task);
	ret = rpc_wait_for_completion_task(task);
	if (ret == 0) {
		ret = data->rpc_status;
		if (ret)
			nfs4_handle_setlk_error(data->server, data->lsp,
					data->arg.new_lock_owner, ret);
	} else
		data->cancelled = true;
	rpc_put_task(task);
	dprintk("%s: done, ret = %d!\n", __func__, ret);
	trace_nfs4_set_lock(fl, state, &data->res.stateid, cmd, ret);
	return ret;
}

static int nfs4_lock_reclaim(struct nfs4_state *state, struct file_lock *request)
{
	struct nfs_server *server = NFS_SERVER(state->inode);
	struct nfs4_exception exception = {
		.inode = state->inode,
	};
	int err;

	do {
		/* Cache the lock if possible... */
		if (test_bit(NFS_DELEGATED_STATE, &state->flags) != 0)
			return 0;
		err = _nfs4_do_setlk(state, F_SETLK, request, NFS_LOCK_RECLAIM);
		if (err != -NFS4ERR_DELAY)
			break;
		nfs4_handle_exception(server, err, &exception);
	} while (exception.retry);
	return err;
}

static int nfs4_lock_expired(struct nfs4_state *state, struct file_lock *request)
{
	struct nfs_server *server = NFS_SERVER(state->inode);
	struct nfs4_exception exception = {
		.inode = state->inode,
	};
	int err;

	err = nfs4_set_lock_state(state, request);
	if (err != 0)
		return err;
	if (!recover_lost_locks) {
		set_bit(NFS_LOCK_LOST, &request->fl_u.nfs4_fl.owner->ls_flags);
		return 0;
	}
	do {
		if (test_bit(NFS_DELEGATED_STATE, &state->flags) != 0)
			return 0;
		err = _nfs4_do_setlk(state, F_SETLK, request, NFS_LOCK_EXPIRED);
		switch (err) {
		default:
			goto out;
		case -NFS4ERR_GRACE:
		case -NFS4ERR_DELAY:
			nfs4_handle_exception(server, err, &exception);
			err = 0;
		}
	} while (exception.retry);
out:
	return err;
}

#if defined(CONFIG_NFS_V4_1)
static int nfs41_lock_expired(struct nfs4_state *state, struct file_lock *request)
{
	struct nfs4_lock_state *lsp;
	int status;

	status = nfs4_set_lock_state(state, request);
	if (status != 0)
		return status;
	lsp = request->fl_u.nfs4_fl.owner;
	if (test_bit(NFS_LOCK_INITIALIZED, &lsp->ls_flags) ||
	    test_bit(NFS_LOCK_LOST, &lsp->ls_flags))
		return 0;
	return nfs4_lock_expired(state, request);
}
#endif

static int _nfs4_proc_setlk(struct nfs4_state *state, int cmd, struct file_lock *request)
{
	struct nfs_inode *nfsi = NFS_I(state->inode);
	struct nfs4_state_owner *sp = state->owner;
	unsigned char fl_flags = request->fl_flags;
	int status;

	request->fl_flags |= FL_ACCESS;
	status = locks_lock_inode_wait(state->inode, request);
	if (status < 0)
		goto out;
	mutex_lock(&sp->so_delegreturn_mutex);
	down_read(&nfsi->rwsem);
	if (test_bit(NFS_DELEGATED_STATE, &state->flags)) {
		/* Yes: cache locks! */
		/* ...but avoid races with delegation recall... */
		request->fl_flags = fl_flags & ~FL_SLEEP;
		status = locks_lock_inode_wait(state->inode, request);
		up_read(&nfsi->rwsem);
		mutex_unlock(&sp->so_delegreturn_mutex);
		goto out;
	}
	up_read(&nfsi->rwsem);
	mutex_unlock(&sp->so_delegreturn_mutex);
	status = _nfs4_do_setlk(state, cmd, request, NFS_LOCK_NEW);
out:
	request->fl_flags = fl_flags;
	return status;
}

static int nfs4_proc_setlk(struct nfs4_state *state, int cmd, struct file_lock *request)
{
	struct nfs4_exception exception = {
		.state = state,
		.inode = state->inode,
		.interruptible = true,
	};
	int err;

	do {
		err = _nfs4_proc_setlk(state, cmd, request);
		if (err == -NFS4ERR_DENIED)
			err = -EAGAIN;
		err = nfs4_handle_exception(NFS_SERVER(state->inode),
				err, &exception);
	} while (exception.retry);
	return err;
}

#define NFS4_LOCK_MINTIMEOUT (1 * HZ)
#define NFS4_LOCK_MAXTIMEOUT (30 * HZ)

static int
nfs4_retry_setlk_simple(struct nfs4_state *state, int cmd,
			struct file_lock *request)
{
	int		status = -ERESTARTSYS;
	unsigned long	timeout = NFS4_LOCK_MINTIMEOUT;

	while(!signalled()) {
		status = nfs4_proc_setlk(state, cmd, request);
		if ((status != -EAGAIN) || IS_SETLK(cmd))
			break;
		freezable_schedule_timeout_interruptible(timeout);
		timeout *= 2;
		timeout = min_t(unsigned long, NFS4_LOCK_MAXTIMEOUT, timeout);
		status = -ERESTARTSYS;
	}
	return status;
}

#ifdef CONFIG_NFS_V4_1
struct nfs4_lock_waiter {
	struct task_struct	*task;
	struct inode		*inode;
	struct nfs_lowner	*owner;
};

static int
nfs4_wake_lock_waiter(wait_queue_entry_t *wait, unsigned int mode, int flags, void *key)
{
	int ret;
	struct nfs4_lock_waiter	*waiter	= wait->private;

	/* NULL key means to wake up everyone */
	if (key) {
		struct cb_notify_lock_args	*cbnl = key;
		struct nfs_lowner		*lowner = &cbnl->cbnl_owner,
						*wowner = waiter->owner;

		/* Only wake if the callback was for the same owner. */
		if (lowner->id != wowner->id || lowner->s_dev != wowner->s_dev)
			return 0;

		/* Make sure it's for the right inode */
		if (nfs_compare_fh(NFS_FH(waiter->inode), &cbnl->cbnl_fh))
			return 0;
	}

	/* override "private" so we can use default_wake_function */
	wait->private = waiter->task;
	ret = woken_wake_function(wait, mode, flags, key);
	if (ret)
		list_del_init(&wait->entry);
	wait->private = waiter;
	return ret;
}

static int
nfs4_retry_setlk(struct nfs4_state *state, int cmd, struct file_lock *request)
{
	int status = -ERESTARTSYS;
	struct nfs4_lock_state *lsp = request->fl_u.nfs4_fl.owner;
	struct nfs_server *server = NFS_SERVER(state->inode);
	struct nfs_client *clp = server->nfs_client;
	wait_queue_head_t *q = &clp->cl_lock_waitq;
	struct nfs_lowner owner = { .clientid = clp->cl_clientid,
				    .id = lsp->ls_seqid.owner_id,
				    .s_dev = server->s_dev };
	struct nfs4_lock_waiter waiter = { .task  = current,
					   .inode = state->inode,
					   .owner = &owner};
	wait_queue_entry_t wait;

	/* Don't bother with waitqueue if we don't expect a callback */
	if (!test_bit(NFS_STATE_MAY_NOTIFY_LOCK, &state->flags))
		return nfs4_retry_setlk_simple(state, cmd, request);

	init_wait(&wait);
	wait.private = &waiter;
	wait.func = nfs4_wake_lock_waiter;

	while(!signalled()) {
		add_wait_queue(q, &wait);
		status = nfs4_proc_setlk(state, cmd, request);
		if ((status != -EAGAIN) || IS_SETLK(cmd)) {
			finish_wait(q, &wait);
			break;
		}

		status = -ERESTARTSYS;
		freezer_do_not_count();
		wait_woken(&wait, TASK_INTERRUPTIBLE, NFS4_LOCK_MAXTIMEOUT);
		freezer_count();
		finish_wait(q, &wait);
	}

	return status;
}
#else /* !CONFIG_NFS_V4_1 */
static inline int
nfs4_retry_setlk(struct nfs4_state *state, int cmd, struct file_lock *request)
{
	return nfs4_retry_setlk_simple(state, cmd, request);
}
#endif

static int
nfs4_proc_lock(struct file *filp, int cmd, struct file_lock *request)
{
	struct nfs_open_context *ctx;
	struct nfs4_state *state;
	int status;

	/* verify open state */
	ctx = nfs_file_open_context(filp);
	state = ctx->state;

	if (IS_GETLK(cmd)) {
		if (state != NULL)
			return nfs4_proc_getlk(state, F_GETLK, request);
		return 0;
	}

	if (!(IS_SETLK(cmd) || IS_SETLKW(cmd)))
		return -EINVAL;

	if (request->fl_type == F_UNLCK) {
		if (state != NULL)
			return nfs4_proc_unlck(state, cmd, request);
		return 0;
	}

	if (state == NULL)
		return -ENOLCK;

	if ((request->fl_flags & FL_POSIX) &&
	    !test_bit(NFS_STATE_POSIX_LOCKS, &state->flags))
		return -ENOLCK;

	/*
	 * Don't rely on the VFS having checked the file open mode,
	 * since it won't do this for flock() locks.
	 */
	switch (request->fl_type) {
	case F_RDLCK:
		if (!(filp->f_mode & FMODE_READ))
			return -EBADF;
		break;
	case F_WRLCK:
		if (!(filp->f_mode & FMODE_WRITE))
			return -EBADF;
	}

	status = nfs4_set_lock_state(state, request);
	if (status != 0)
		return status;

	return nfs4_retry_setlk(state, cmd, request);
}

int nfs4_lock_delegation_recall(struct file_lock *fl, struct nfs4_state *state, const nfs4_stateid *stateid)
{
	struct nfs_server *server = NFS_SERVER(state->inode);
	int err;

	err = nfs4_set_lock_state(state, fl);
	if (err != 0)
		return err;
	err = _nfs4_do_setlk(state, F_SETLK, fl, NFS_LOCK_NEW);
	return nfs4_handle_delegation_recall_error(server, state, stateid, fl, err);
}

struct nfs_release_lockowner_data {
	struct nfs4_lock_state *lsp;
	struct nfs_server *server;
	struct nfs_release_lockowner_args args;
	struct nfs_release_lockowner_res res;
	unsigned long timestamp;
};

static void nfs4_release_lockowner_prepare(struct rpc_task *task, void *calldata)
{
	struct nfs_release_lockowner_data *data = calldata;
	struct nfs_server *server = data->server;
	nfs4_setup_sequence(server->nfs_client, &data->args.seq_args,
			   &data->res.seq_res, task);
	data->args.lock_owner.clientid = server->nfs_client->cl_clientid;
	data->timestamp = jiffies;
}

static void nfs4_release_lockowner_done(struct rpc_task *task, void *calldata)
{
	struct nfs_release_lockowner_data *data = calldata;
	struct nfs_server *server = data->server;

	nfs40_sequence_done(task, &data->res.seq_res);

	switch (task->tk_status) {
	case 0:
		renew_lease(server, data->timestamp);
		break;
	case -NFS4ERR_STALE_CLIENTID:
	case -NFS4ERR_EXPIRED:
		nfs4_schedule_lease_recovery(server->nfs_client);
		break;
	case -NFS4ERR_LEASE_MOVED:
	case -NFS4ERR_DELAY:
		if (nfs4_async_handle_error(task, server,
					    NULL, NULL) == -EAGAIN)
			rpc_restart_call_prepare(task);
	}
}

static void nfs4_release_lockowner_release(void *calldata)
{
	struct nfs_release_lockowner_data *data = calldata;
	nfs4_free_lock_state(data->server, data->lsp);
	kfree(calldata);
}

static const struct rpc_call_ops nfs4_release_lockowner_ops = {
	.rpc_call_prepare = nfs4_release_lockowner_prepare,
	.rpc_call_done = nfs4_release_lockowner_done,
	.rpc_release = nfs4_release_lockowner_release,
};

static void
nfs4_release_lockowner(struct nfs_server *server, struct nfs4_lock_state *lsp)
{
	struct nfs_release_lockowner_data *data;
	struct rpc_message msg = {
		.rpc_proc = &nfs4_procedures[NFSPROC4_CLNT_RELEASE_LOCKOWNER],
	};

	if (server->nfs_client->cl_mvops->minor_version != 0)
		return;

	data = kmalloc(sizeof(*data), GFP_NOFS);
	if (!data)
		return;
	data->lsp = lsp;
	data->server = server;
	data->args.lock_owner.clientid = server->nfs_client->cl_clientid;
	data->args.lock_owner.id = lsp->ls_seqid.owner_id;
	data->args.lock_owner.s_dev = server->s_dev;

	msg.rpc_argp = &data->args;
	msg.rpc_resp = &data->res;
	nfs4_init_sequence(&data->args.seq_args, &data->res.seq_res, 0, 0);
	rpc_call_async(server->client, &msg, 0, &nfs4_release_lockowner_ops, data);
}

#define XATTR_NAME_NFSV4_ACL "system.nfs4_acl"

static int nfs4_xattr_set_nfs4_acl(const struct xattr_handler *handler,
				   struct dentry *unused, struct inode *inode,
				   const char *key, const void *buf,
				   size_t buflen, int flags)
{
	return nfs4_proc_set_acl(inode, buf, buflen);
}

static int nfs4_xattr_get_nfs4_acl(const struct xattr_handler *handler,
				   struct dentry *unused, struct inode *inode,
				   const char *key, void *buf, size_t buflen)
{
	return nfs4_proc_get_acl(inode, buf, buflen);
}

static bool nfs4_xattr_list_nfs4_acl(struct dentry *dentry)
{
	return nfs4_server_supports_acls(NFS_SERVER(d_inode(dentry)));
}

#ifdef CONFIG_NFS_V4_SECURITY_LABEL

static int nfs4_xattr_set_nfs4_label(const struct xattr_handler *handler,
				     struct dentry *unused, struct inode *inode,
				     const char *key, const void *buf,
				     size_t buflen, int flags)
{
	if (security_ismaclabel(key))
		return nfs4_set_security_label(inode, buf, buflen);

	return -EOPNOTSUPP;
}

static int nfs4_xattr_get_nfs4_label(const struct xattr_handler *handler,
				     struct dentry *unused, struct inode *inode,
				     const char *key, void *buf, size_t buflen)
{
	if (security_ismaclabel(key))
		return nfs4_get_security_label(inode, buf, buflen);
	return -EOPNOTSUPP;
}

static ssize_t
nfs4_listxattr_nfs4_label(struct inode *inode, char *list, size_t list_len)
{
	int len = 0;

	if (nfs_server_capable(inode, NFS_CAP_SECURITY_LABEL)) {
		len = security_inode_listsecurity(inode, list, list_len);
		if (list_len && len > list_len)
			return -ERANGE;
	}
	return len;
}

static const struct xattr_handler nfs4_xattr_nfs4_label_handler = {
	.prefix = XATTR_SECURITY_PREFIX,
	.get	= nfs4_xattr_get_nfs4_label,
	.set	= nfs4_xattr_set_nfs4_label,
};

#else

static ssize_t
nfs4_listxattr_nfs4_label(struct inode *inode, char *list, size_t list_len)
{
	return 0;
}

#endif

/*
 * nfs_fhget will use either the mounted_on_fileid or the fileid
 */
static void nfs_fixup_referral_attributes(struct nfs_fattr *fattr)
{
	if (!(((fattr->valid & NFS_ATTR_FATTR_MOUNTED_ON_FILEID) ||
	       (fattr->valid & NFS_ATTR_FATTR_FILEID)) &&
	      (fattr->valid & NFS_ATTR_FATTR_FSID) &&
	      (fattr->valid & NFS_ATTR_FATTR_V4_LOCATIONS)))
		return;

	fattr->valid |= NFS_ATTR_FATTR_TYPE | NFS_ATTR_FATTR_MODE |
		NFS_ATTR_FATTR_NLINK | NFS_ATTR_FATTR_V4_REFERRAL;
	fattr->mode = S_IFDIR | S_IRUGO | S_IXUGO;
	fattr->nlink = 2;
}

static int _nfs4_proc_fs_locations(struct rpc_clnt *client, struct inode *dir,
				   const struct qstr *name,
				   struct nfs4_fs_locations *fs_locations,
				   struct page *page)
{
	struct nfs_server *server = NFS_SERVER(dir);
	u32 bitmask[3];
	struct nfs4_fs_locations_arg args = {
		.dir_fh = NFS_FH(dir),
		.name = name,
		.page = page,
		.bitmask = bitmask,
	};
	struct nfs4_fs_locations_res res = {
		.fs_locations = fs_locations,
	};
	struct rpc_message msg = {
		.rpc_proc = &nfs4_procedures[NFSPROC4_CLNT_FS_LOCATIONS],
		.rpc_argp = &args,
		.rpc_resp = &res,
	};
	int status;

	dprintk("%s: start\n", __func__);

	bitmask[0] = nfs4_fattr_bitmap[0] | FATTR4_WORD0_FS_LOCATIONS;
	bitmask[1] = nfs4_fattr_bitmap[1];

	/* Ask for the fileid of the absent filesystem if mounted_on_fileid
	 * is not supported */
	if (NFS_SERVER(dir)->attr_bitmask[1] & FATTR4_WORD1_MOUNTED_ON_FILEID)
		bitmask[0] &= ~FATTR4_WORD0_FILEID;
	else
		bitmask[1] &= ~FATTR4_WORD1_MOUNTED_ON_FILEID;

	nfs_fattr_init(&fs_locations->fattr);
	fs_locations->server = server;
	fs_locations->nlocations = 0;
	status = nfs4_call_sync(client, server, &msg, &args.seq_args, &res.seq_res, 0);
	dprintk("%s: returned status = %d\n", __func__, status);
	return status;
}

int nfs4_proc_fs_locations(struct rpc_clnt *client, struct inode *dir,
			   const struct qstr *name,
			   struct nfs4_fs_locations *fs_locations,
			   struct page *page)
{
	struct nfs4_exception exception = {
		.interruptible = true,
	};
	int err;
	do {
		err = _nfs4_proc_fs_locations(client, dir, name,
				fs_locations, page);
		trace_nfs4_get_fs_locations(dir, name, err);
		err = nfs4_handle_exception(NFS_SERVER(dir), err,
				&exception);
	} while (exception.retry);
	return err;
}

/*
 * This operation also signals the server that this client is
 * performing migration recovery.  The server can stop returning
 * NFS4ERR_LEASE_MOVED to this client.  A RENEW operation is
 * appended to this compound to identify the client ID which is
 * performing recovery.
 */
static int _nfs40_proc_get_locations(struct inode *inode,
				     struct nfs4_fs_locations *locations,
				     struct page *page, const struct cred *cred)
{
	struct nfs_server *server = NFS_SERVER(inode);
	struct rpc_clnt *clnt = server->client;
	u32 bitmask[2] = {
		[0] = FATTR4_WORD0_FSID | FATTR4_WORD0_FS_LOCATIONS,
	};
	struct nfs4_fs_locations_arg args = {
		.clientid	= server->nfs_client->cl_clientid,
		.fh		= NFS_FH(inode),
		.page		= page,
		.bitmask	= bitmask,
		.migration	= 1,		/* skip LOOKUP */
		.renew		= 1,		/* append RENEW */
	};
	struct nfs4_fs_locations_res res = {
		.fs_locations	= locations,
		.migration	= 1,
		.renew		= 1,
	};
	struct rpc_message msg = {
		.rpc_proc	= &nfs4_procedures[NFSPROC4_CLNT_FS_LOCATIONS],
		.rpc_argp	= &args,
		.rpc_resp	= &res,
		.rpc_cred	= cred,
	};
	unsigned long now = jiffies;
	int status;

	nfs_fattr_init(&locations->fattr);
	locations->server = server;
	locations->nlocations = 0;

	nfs4_init_sequence(&args.seq_args, &res.seq_res, 0, 1);
	status = nfs4_call_sync_sequence(clnt, server, &msg,
					&args.seq_args, &res.seq_res);
	if (status)
		return status;

	renew_lease(server, now);
	return 0;
}

#ifdef CONFIG_NFS_V4_1

/*
 * This operation also signals the server that this client is
 * performing migration recovery.  The server can stop asserting
 * SEQ4_STATUS_LEASE_MOVED for this client.  The client ID
 * performing this operation is identified in the SEQUENCE
 * operation in this compound.
 *
 * When the client supports GETATTR(fs_locations_info), it can
 * be plumbed in here.
 */
static int _nfs41_proc_get_locations(struct inode *inode,
				     struct nfs4_fs_locations *locations,
				     struct page *page, const struct cred *cred)
{
	struct nfs_server *server = NFS_SERVER(inode);
	struct rpc_clnt *clnt = server->client;
	u32 bitmask[2] = {
		[0] = FATTR4_WORD0_FSID | FATTR4_WORD0_FS_LOCATIONS,
	};
	struct nfs4_fs_locations_arg args = {
		.fh		= NFS_FH(inode),
		.page		= page,
		.bitmask	= bitmask,
		.migration	= 1,		/* skip LOOKUP */
	};
	struct nfs4_fs_locations_res res = {
		.fs_locations	= locations,
		.migration	= 1,
	};
	struct rpc_message msg = {
		.rpc_proc	= &nfs4_procedures[NFSPROC4_CLNT_FS_LOCATIONS],
		.rpc_argp	= &args,
		.rpc_resp	= &res,
		.rpc_cred	= cred,
	};
	int status;

	nfs_fattr_init(&locations->fattr);
	locations->server = server;
	locations->nlocations = 0;

	nfs4_init_sequence(&args.seq_args, &res.seq_res, 0, 1);
	status = nfs4_call_sync_sequence(clnt, server, &msg,
					&args.seq_args, &res.seq_res);
	if (status == NFS4_OK &&
	    res.seq_res.sr_status_flags & SEQ4_STATUS_LEASE_MOVED)
		status = -NFS4ERR_LEASE_MOVED;
	return status;
}

#endif	/* CONFIG_NFS_V4_1 */

/**
 * nfs4_proc_get_locations - discover locations for a migrated FSID
 * @inode: inode on FSID that is migrating
 * @locations: result of query
 * @page: buffer
 * @cred: credential to use for this operation
 *
 * Returns NFS4_OK on success, a negative NFS4ERR status code if the
 * operation failed, or a negative errno if a local error occurred.
 *
 * On success, "locations" is filled in, but if the server has
 * no locations information, NFS_ATTR_FATTR_V4_LOCATIONS is not
 * asserted.
 *
 * -NFS4ERR_LEASE_MOVED is returned if the server still has leases
 * from this client that require migration recovery.
 */
int nfs4_proc_get_locations(struct inode *inode,
			    struct nfs4_fs_locations *locations,
			    struct page *page, const struct cred *cred)
{
	struct nfs_server *server = NFS_SERVER(inode);
	struct nfs_client *clp = server->nfs_client;
	const struct nfs4_mig_recovery_ops *ops =
					clp->cl_mvops->mig_recovery_ops;
	struct nfs4_exception exception = {
		.interruptible = true,
	};
	int status;

	dprintk("%s: FSID %llx:%llx on \"%s\"\n", __func__,
		(unsigned long long)server->fsid.major,
		(unsigned long long)server->fsid.minor,
		clp->cl_hostname);
	nfs_display_fhandle(NFS_FH(inode), __func__);

	do {
		status = ops->get_locations(inode, locations, page, cred);
		if (status != -NFS4ERR_DELAY)
			break;
		nfs4_handle_exception(server, status, &exception);
	} while (exception.retry);
	return status;
}

/*
 * This operation also signals the server that this client is
 * performing "lease moved" recovery.  The server can stop
 * returning NFS4ERR_LEASE_MOVED to this client.  A RENEW operation
 * is appended to this compound to identify the client ID which is
 * performing recovery.
 */
static int _nfs40_proc_fsid_present(struct inode *inode, const struct cred *cred)
{
	struct nfs_server *server = NFS_SERVER(inode);
	struct nfs_client *clp = NFS_SERVER(inode)->nfs_client;
	struct rpc_clnt *clnt = server->client;
	struct nfs4_fsid_present_arg args = {
		.fh		= NFS_FH(inode),
		.clientid	= clp->cl_clientid,
		.renew		= 1,		/* append RENEW */
	};
	struct nfs4_fsid_present_res res = {
		.renew		= 1,
	};
	struct rpc_message msg = {
		.rpc_proc	= &nfs4_procedures[NFSPROC4_CLNT_FSID_PRESENT],
		.rpc_argp	= &args,
		.rpc_resp	= &res,
		.rpc_cred	= cred,
	};
	unsigned long now = jiffies;
	int status;

	res.fh = nfs_alloc_fhandle();
	if (res.fh == NULL)
		return -ENOMEM;

	nfs4_init_sequence(&args.seq_args, &res.seq_res, 0, 1);
	status = nfs4_call_sync_sequence(clnt, server, &msg,
						&args.seq_args, &res.seq_res);
	nfs_free_fhandle(res.fh);
	if (status)
		return status;

	do_renew_lease(clp, now);
	return 0;
}

#ifdef CONFIG_NFS_V4_1

/*
 * This operation also signals the server that this client is
 * performing "lease moved" recovery.  The server can stop asserting
 * SEQ4_STATUS_LEASE_MOVED for this client.  The client ID performing
 * this operation is identified in the SEQUENCE operation in this
 * compound.
 */
static int _nfs41_proc_fsid_present(struct inode *inode, const struct cred *cred)
{
	struct nfs_server *server = NFS_SERVER(inode);
	struct rpc_clnt *clnt = server->client;
	struct nfs4_fsid_present_arg args = {
		.fh		= NFS_FH(inode),
	};
	struct nfs4_fsid_present_res res = {
	};
	struct rpc_message msg = {
		.rpc_proc	= &nfs4_procedures[NFSPROC4_CLNT_FSID_PRESENT],
		.rpc_argp	= &args,
		.rpc_resp	= &res,
		.rpc_cred	= cred,
	};
	int status;

	res.fh = nfs_alloc_fhandle();
	if (res.fh == NULL)
		return -ENOMEM;

	nfs4_init_sequence(&args.seq_args, &res.seq_res, 0, 1);
	status = nfs4_call_sync_sequence(clnt, server, &msg,
						&args.seq_args, &res.seq_res);
	nfs_free_fhandle(res.fh);
	if (status == NFS4_OK &&
	    res.seq_res.sr_status_flags & SEQ4_STATUS_LEASE_MOVED)
		status = -NFS4ERR_LEASE_MOVED;
	return status;
}

#endif	/* CONFIG_NFS_V4_1 */

/**
 * nfs4_proc_fsid_present - Is this FSID present or absent on server?
 * @inode: inode on FSID to check
 * @cred: credential to use for this operation
 *
 * Server indicates whether the FSID is present, moved, or not
 * recognized.  This operation is necessary to clear a LEASE_MOVED
 * condition for this client ID.
 *
 * Returns NFS4_OK if the FSID is present on this server,
 * -NFS4ERR_MOVED if the FSID is no longer present, a negative
 *  NFS4ERR code if some error occurred on the server, or a
 *  negative errno if a local failure occurred.
 */
int nfs4_proc_fsid_present(struct inode *inode, const struct cred *cred)
{
	struct nfs_server *server = NFS_SERVER(inode);
	struct nfs_client *clp = server->nfs_client;
	const struct nfs4_mig_recovery_ops *ops =
					clp->cl_mvops->mig_recovery_ops;
	struct nfs4_exception exception = {
		.interruptible = true,
	};
	int status;

	dprintk("%s: FSID %llx:%llx on \"%s\"\n", __func__,
		(unsigned long long)server->fsid.major,
		(unsigned long long)server->fsid.minor,
		clp->cl_hostname);
	nfs_display_fhandle(NFS_FH(inode), __func__);

	do {
		status = ops->fsid_present(inode, cred);
		if (status != -NFS4ERR_DELAY)
			break;
		nfs4_handle_exception(server, status, &exception);
	} while (exception.retry);
	return status;
}

/*
 * If 'use_integrity' is true and the state managment nfs_client
 * cl_rpcclient is using krb5i/p, use the integrity protected cl_rpcclient
 * and the machine credential as per RFC3530bis and RFC5661 Security
 * Considerations sections. Otherwise, just use the user cred with the
 * filesystem's rpc_client.
 */
static int _nfs4_proc_secinfo(struct inode *dir, const struct qstr *name, struct nfs4_secinfo_flavors *flavors, bool use_integrity)
{
	int status;
	struct rpc_clnt *clnt = NFS_SERVER(dir)->client;
	struct nfs_client *clp = NFS_SERVER(dir)->nfs_client;
	struct nfs4_secinfo_arg args = {
		.dir_fh = NFS_FH(dir),
		.name   = name,
	};
	struct nfs4_secinfo_res res = {
		.flavors     = flavors,
	};
	struct rpc_message msg = {
		.rpc_proc = &nfs4_procedures[NFSPROC4_CLNT_SECINFO],
		.rpc_argp = &args,
		.rpc_resp = &res,
	};
	struct nfs4_call_sync_data data = {
		.seq_server = NFS_SERVER(dir),
		.seq_args = &args.seq_args,
		.seq_res = &res.seq_res,
	};
	struct rpc_task_setup task_setup = {
		.rpc_client = clnt,
		.rpc_message = &msg,
		.callback_ops = clp->cl_mvops->call_sync_ops,
		.callback_data = &data,
		.flags = RPC_TASK_NO_ROUND_ROBIN,
	};
	const struct cred *cred = NULL;

	if (use_integrity) {
		clnt = clp->cl_rpcclient;
		task_setup.rpc_client = clnt;

		cred = nfs4_get_clid_cred(clp);
		msg.rpc_cred = cred;
	}

	dprintk("NFS call  secinfo %s\n", name->name);

	nfs4_state_protect(clp, NFS_SP4_MACH_CRED_SECINFO, &clnt, &msg);
	nfs4_init_sequence(&args.seq_args, &res.seq_res, 0, 0);
	status = nfs4_call_sync_custom(&task_setup);

	dprintk("NFS reply  secinfo: %d\n", status);

	put_cred(cred);
	return status;
}

int nfs4_proc_secinfo(struct inode *dir, const struct qstr *name,
		      struct nfs4_secinfo_flavors *flavors)
{
	struct nfs4_exception exception = {
		.interruptible = true,
	};
	int err;
	do {
		err = -NFS4ERR_WRONGSEC;

		/* try to use integrity protection with machine cred */
		if (_nfs4_is_integrity_protected(NFS_SERVER(dir)->nfs_client))
			err = _nfs4_proc_secinfo(dir, name, flavors, true);

		/*
		 * if unable to use integrity protection, or SECINFO with
		 * integrity protection returns NFS4ERR_WRONGSEC (which is
		 * disallowed by spec, but exists in deployed servers) use
		 * the current filesystem's rpc_client and the user cred.
		 */
		if (err == -NFS4ERR_WRONGSEC)
			err = _nfs4_proc_secinfo(dir, name, flavors, false);

		trace_nfs4_secinfo(dir, name, err);
		err = nfs4_handle_exception(NFS_SERVER(dir), err,
				&exception);
	} while (exception.retry);
	return err;
}

#ifdef CONFIG_NFS_V4_1
/*
 * Check the exchange flags returned by the server for invalid flags, having
 * both PNFS and NON_PNFS flags set, and not having one of NON_PNFS, PNFS, or
 * DS flags set.
 */
static int nfs4_check_cl_exchange_flags(u32 flags)
{
	if (flags & ~EXCHGID4_FLAG_MASK_R)
		goto out_inval;
	if ((flags & EXCHGID4_FLAG_USE_PNFS_MDS) &&
	    (flags & EXCHGID4_FLAG_USE_NON_PNFS))
		goto out_inval;
	if (!(flags & (EXCHGID4_FLAG_MASK_PNFS)))
		goto out_inval;
	return NFS_OK;
out_inval:
	return -NFS4ERR_INVAL;
}

static bool
nfs41_same_server_scope(struct nfs41_server_scope *a,
			struct nfs41_server_scope *b)
{
	if (a->server_scope_sz != b->server_scope_sz)
		return false;
	return memcmp(a->server_scope, b->server_scope, a->server_scope_sz) == 0;
}

static void
nfs4_bind_one_conn_to_session_done(struct rpc_task *task, void *calldata)
{
	struct nfs41_bind_conn_to_session_args *args = task->tk_msg.rpc_argp;
	struct nfs_client *clp = args->client;

	switch (task->tk_status) {
	case -NFS4ERR_BADSESSION:
	case -NFS4ERR_DEADSESSION:
		nfs4_schedule_session_recovery(clp->cl_session,
				task->tk_status);
	}
}

static const struct rpc_call_ops nfs4_bind_one_conn_to_session_ops = {
	.rpc_call_done =  &nfs4_bind_one_conn_to_session_done,
};

/*
 * nfs4_proc_bind_one_conn_to_session()
 *
 * The 4.1 client currently uses the same TCP connection for the
 * fore and backchannel.
 */
static
int nfs4_proc_bind_one_conn_to_session(struct rpc_clnt *clnt,
		struct rpc_xprt *xprt,
		struct nfs_client *clp,
		const struct cred *cred)
{
	int status;
	struct nfs41_bind_conn_to_session_args args = {
		.client = clp,
		.dir = NFS4_CDFC4_FORE_OR_BOTH,
	};
	struct nfs41_bind_conn_to_session_res res;
	struct rpc_message msg = {
		.rpc_proc =
			&nfs4_procedures[NFSPROC4_CLNT_BIND_CONN_TO_SESSION],
		.rpc_argp = &args,
		.rpc_resp = &res,
		.rpc_cred = cred,
	};
	struct rpc_task_setup task_setup_data = {
		.rpc_client = clnt,
		.rpc_xprt = xprt,
		.callback_ops = &nfs4_bind_one_conn_to_session_ops,
		.rpc_message = &msg,
		.flags = RPC_TASK_TIMEOUT,
	};
	struct rpc_task *task;

	nfs4_copy_sessionid(&args.sessionid, &clp->cl_session->sess_id);
	if (!(clp->cl_session->flags & SESSION4_BACK_CHAN))
		args.dir = NFS4_CDFC4_FORE;

	/* Do not set the backchannel flag unless this is clnt->cl_xprt */
	if (xprt != rcu_access_pointer(clnt->cl_xprt))
		args.dir = NFS4_CDFC4_FORE;

	task = rpc_run_task(&task_setup_data);
	if (!IS_ERR(task)) {
		status = task->tk_status;
		rpc_put_task(task);
	} else
		status = PTR_ERR(task);
	trace_nfs4_bind_conn_to_session(clp, status);
	if (status == 0) {
		if (memcmp(res.sessionid.data,
		    clp->cl_session->sess_id.data, NFS4_MAX_SESSIONID_LEN)) {
			dprintk("NFS: %s: Session ID mismatch\n", __func__);
			return -EIO;
		}
		if ((res.dir & args.dir) != res.dir || res.dir == 0) {
			dprintk("NFS: %s: Unexpected direction from server\n",
				__func__);
			return -EIO;
		}
		if (res.use_conn_in_rdma_mode != args.use_conn_in_rdma_mode) {
			dprintk("NFS: %s: Server returned RDMA mode = true\n",
				__func__);
			return -EIO;
		}
	}

	return status;
}

struct rpc_bind_conn_calldata {
	struct nfs_client *clp;
	const struct cred *cred;
};

static int
nfs4_proc_bind_conn_to_session_callback(struct rpc_clnt *clnt,
		struct rpc_xprt *xprt,
		void *calldata)
{
	struct rpc_bind_conn_calldata *p = calldata;

	return nfs4_proc_bind_one_conn_to_session(clnt, xprt, p->clp, p->cred);
}

int nfs4_proc_bind_conn_to_session(struct nfs_client *clp, const struct cred *cred)
{
	struct rpc_bind_conn_calldata data = {
		.clp = clp,
		.cred = cred,
	};
	return rpc_clnt_iterate_for_each_xprt(clp->cl_rpcclient,
			nfs4_proc_bind_conn_to_session_callback, &data);
}

/*
 * Minimum set of SP4_MACH_CRED operations from RFC 5661 in the enforce map
 * and operations we'd like to see to enable certain features in the allow map
 */
static const struct nfs41_state_protection nfs4_sp4_mach_cred_request = {
	.how = SP4_MACH_CRED,
	.enforce.u.words = {
		[1] = 1 << (OP_BIND_CONN_TO_SESSION - 32) |
		      1 << (OP_EXCHANGE_ID - 32) |
		      1 << (OP_CREATE_SESSION - 32) |
		      1 << (OP_DESTROY_SESSION - 32) |
		      1 << (OP_DESTROY_CLIENTID - 32)
	},
	.allow.u.words = {
		[0] = 1 << (OP_CLOSE) |
		      1 << (OP_OPEN_DOWNGRADE) |
		      1 << (OP_LOCKU) |
		      1 << (OP_DELEGRETURN) |
		      1 << (OP_COMMIT),
		[1] = 1 << (OP_SECINFO - 32) |
		      1 << (OP_SECINFO_NO_NAME - 32) |
		      1 << (OP_LAYOUTRETURN - 32) |
		      1 << (OP_TEST_STATEID - 32) |
		      1 << (OP_FREE_STATEID - 32) |
		      1 << (OP_WRITE - 32)
	}
};

/*
 * Select the state protection mode for client `clp' given the server results
 * from exchange_id in `sp'.
 *
 * Returns 0 on success, negative errno otherwise.
 */
static int nfs4_sp4_select_mode(struct nfs_client *clp,
				 struct nfs41_state_protection *sp)
{
	static const u32 supported_enforce[NFS4_OP_MAP_NUM_WORDS] = {
		[1] = 1 << (OP_BIND_CONN_TO_SESSION - 32) |
		      1 << (OP_EXCHANGE_ID - 32) |
		      1 << (OP_CREATE_SESSION - 32) |
		      1 << (OP_DESTROY_SESSION - 32) |
		      1 << (OP_DESTROY_CLIENTID - 32)
	};
	unsigned long flags = 0;
	unsigned int i;
	int ret = 0;

	if (sp->how == SP4_MACH_CRED) {
		/* Print state protect result */
		dfprintk(MOUNT, "Server SP4_MACH_CRED support:\n");
		for (i = 0; i <= LAST_NFS4_OP; i++) {
			if (test_bit(i, sp->enforce.u.longs))
				dfprintk(MOUNT, "  enforce op %d\n", i);
			if (test_bit(i, sp->allow.u.longs))
				dfprintk(MOUNT, "  allow op %d\n", i);
		}

		/* make sure nothing is on enforce list that isn't supported */
		for (i = 0; i < NFS4_OP_MAP_NUM_WORDS; i++) {
			if (sp->enforce.u.words[i] & ~supported_enforce[i]) {
				dfprintk(MOUNT, "sp4_mach_cred: disabled\n");
				ret = -EINVAL;
				goto out;
			}
		}

		/*
		 * Minimal mode - state operations are allowed to use machine
		 * credential.  Note this already happens by default, so the
		 * client doesn't have to do anything more than the negotiation.
		 *
		 * NOTE: we don't care if EXCHANGE_ID is in the list -
		 *       we're already using the machine cred for exchange_id
		 *       and will never use a different cred.
		 */
		if (test_bit(OP_BIND_CONN_TO_SESSION, sp->enforce.u.longs) &&
		    test_bit(OP_CREATE_SESSION, sp->enforce.u.longs) &&
		    test_bit(OP_DESTROY_SESSION, sp->enforce.u.longs) &&
		    test_bit(OP_DESTROY_CLIENTID, sp->enforce.u.longs)) {
			dfprintk(MOUNT, "sp4_mach_cred:\n");
			dfprintk(MOUNT, "  minimal mode enabled\n");
			__set_bit(NFS_SP4_MACH_CRED_MINIMAL, &flags);
		} else {
			dfprintk(MOUNT, "sp4_mach_cred: disabled\n");
			ret = -EINVAL;
			goto out;
		}

		if (test_bit(OP_CLOSE, sp->allow.u.longs) &&
		    test_bit(OP_OPEN_DOWNGRADE, sp->allow.u.longs) &&
		    test_bit(OP_DELEGRETURN, sp->allow.u.longs) &&
		    test_bit(OP_LOCKU, sp->allow.u.longs)) {
			dfprintk(MOUNT, "  cleanup mode enabled\n");
			__set_bit(NFS_SP4_MACH_CRED_CLEANUP, &flags);
		}

		if (test_bit(OP_LAYOUTRETURN, sp->allow.u.longs)) {
			dfprintk(MOUNT, "  pnfs cleanup mode enabled\n");
			__set_bit(NFS_SP4_MACH_CRED_PNFS_CLEANUP, &flags);
		}

		if (test_bit(OP_SECINFO, sp->allow.u.longs) &&
		    test_bit(OP_SECINFO_NO_NAME, sp->allow.u.longs)) {
			dfprintk(MOUNT, "  secinfo mode enabled\n");
			__set_bit(NFS_SP4_MACH_CRED_SECINFO, &flags);
		}

		if (test_bit(OP_TEST_STATEID, sp->allow.u.longs) &&
		    test_bit(OP_FREE_STATEID, sp->allow.u.longs)) {
			dfprintk(MOUNT, "  stateid mode enabled\n");
			__set_bit(NFS_SP4_MACH_CRED_STATEID, &flags);
		}

		if (test_bit(OP_WRITE, sp->allow.u.longs)) {
			dfprintk(MOUNT, "  write mode enabled\n");
			__set_bit(NFS_SP4_MACH_CRED_WRITE, &flags);
		}

		if (test_bit(OP_COMMIT, sp->allow.u.longs)) {
			dfprintk(MOUNT, "  commit mode enabled\n");
			__set_bit(NFS_SP4_MACH_CRED_COMMIT, &flags);
		}
	}
out:
	clp->cl_sp4_flags = flags;
	return ret;
}

struct nfs41_exchange_id_data {
	struct nfs41_exchange_id_res res;
	struct nfs41_exchange_id_args args;
};

static void nfs4_exchange_id_release(void *data)
{
	struct nfs41_exchange_id_data *cdata =
					(struct nfs41_exchange_id_data *)data;

	nfs_put_client(cdata->args.client);
	kfree(cdata->res.impl_id);
	kfree(cdata->res.server_scope);
	kfree(cdata->res.server_owner);
	kfree(cdata);
}

static const struct rpc_call_ops nfs4_exchange_id_call_ops = {
	.rpc_release = nfs4_exchange_id_release,
};

/*
 * _nfs4_proc_exchange_id()
 *
 * Wrapper for EXCHANGE_ID operation.
 */
static struct rpc_task *
nfs4_run_exchange_id(struct nfs_client *clp, const struct cred *cred,
			u32 sp4_how, struct rpc_xprt *xprt)
{
	struct rpc_message msg = {
		.rpc_proc = &nfs4_procedures[NFSPROC4_CLNT_EXCHANGE_ID],
		.rpc_cred = cred,
	};
	struct rpc_task_setup task_setup_data = {
		.rpc_client = clp->cl_rpcclient,
		.callback_ops = &nfs4_exchange_id_call_ops,
		.rpc_message = &msg,
		.flags = RPC_TASK_TIMEOUT | RPC_TASK_NO_ROUND_ROBIN,
	};
	struct nfs41_exchange_id_data *calldata;
	int status;

	if (!refcount_inc_not_zero(&clp->cl_count))
		return ERR_PTR(-EIO);

	status = -ENOMEM;
	calldata = kzalloc(sizeof(*calldata), GFP_NOFS);
	if (!calldata)
		goto out;

	nfs4_init_boot_verifier(clp, &calldata->args.verifier);

	status = nfs4_init_uniform_client_string(clp);
	if (status)
		goto out_calldata;

	calldata->res.server_owner = kzalloc(sizeof(struct nfs41_server_owner),
						GFP_NOFS);
	status = -ENOMEM;
	if (unlikely(calldata->res.server_owner == NULL))
		goto out_calldata;

	calldata->res.server_scope = kzalloc(sizeof(struct nfs41_server_scope),
					GFP_NOFS);
	if (unlikely(calldata->res.server_scope == NULL))
		goto out_server_owner;

	calldata->res.impl_id = kzalloc(sizeof(struct nfs41_impl_id), GFP_NOFS);
	if (unlikely(calldata->res.impl_id == NULL))
		goto out_server_scope;

	switch (sp4_how) {
	case SP4_NONE:
		calldata->args.state_protect.how = SP4_NONE;
		break;

	case SP4_MACH_CRED:
		calldata->args.state_protect = nfs4_sp4_mach_cred_request;
		break;

	default:
		/* unsupported! */
		WARN_ON_ONCE(1);
		status = -EINVAL;
		goto out_impl_id;
	}
	if (xprt) {
		task_setup_data.rpc_xprt = xprt;
		task_setup_data.flags |= RPC_TASK_SOFTCONN;
		memcpy(calldata->args.verifier.data, clp->cl_confirm.data,
				sizeof(calldata->args.verifier.data));
	}
	calldata->args.client = clp;
	calldata->args.flags = EXCHGID4_FLAG_SUPP_MOVED_REFER |
	EXCHGID4_FLAG_BIND_PRINC_STATEID;
#ifdef CONFIG_NFS_V4_1_MIGRATION
	calldata->args.flags |= EXCHGID4_FLAG_SUPP_MOVED_MIGR;
#endif
	msg.rpc_argp = &calldata->args;
	msg.rpc_resp = &calldata->res;
	task_setup_data.callback_data = calldata;

	return rpc_run_task(&task_setup_data);

out_impl_id:
	kfree(calldata->res.impl_id);
out_server_scope:
	kfree(calldata->res.server_scope);
out_server_owner:
	kfree(calldata->res.server_owner);
out_calldata:
	kfree(calldata);
out:
	nfs_put_client(clp);
	return ERR_PTR(status);
}

/*
 * _nfs4_proc_exchange_id()
 *
 * Wrapper for EXCHANGE_ID operation.
 */
static int _nfs4_proc_exchange_id(struct nfs_client *clp, const struct cred *cred,
			u32 sp4_how)
{
	struct rpc_task *task;
	struct nfs41_exchange_id_args *argp;
	struct nfs41_exchange_id_res *resp;
	unsigned long now = jiffies;
	int status;

	task = nfs4_run_exchange_id(clp, cred, sp4_how, NULL);
	if (IS_ERR(task))
		return PTR_ERR(task);

	argp = task->tk_msg.rpc_argp;
	resp = task->tk_msg.rpc_resp;
	status = task->tk_status;
	if (status  != 0)
		goto out;

	status = nfs4_check_cl_exchange_flags(resp->flags);
	if (status  != 0)
		goto out;

	status = nfs4_sp4_select_mode(clp, &resp->state_protect);
	if (status != 0)
		goto out;

	do_renew_lease(clp, now);

	clp->cl_clientid = resp->clientid;
	clp->cl_exchange_flags = resp->flags;
	clp->cl_seqid = resp->seqid;
	/* Client ID is not confirmed */
	if (!(resp->flags & EXCHGID4_FLAG_CONFIRMED_R))
		clear_bit(NFS4_SESSION_ESTABLISHED,
			  &clp->cl_session->session_state);

	if (clp->cl_serverscope != NULL &&
	    !nfs41_same_server_scope(clp->cl_serverscope,
				resp->server_scope)) {
		dprintk("%s: server_scope mismatch detected\n",
			__func__);
		set_bit(NFS4CLNT_SERVER_SCOPE_MISMATCH, &clp->cl_state);
	}

	swap(clp->cl_serverowner, resp->server_owner);
	swap(clp->cl_serverscope, resp->server_scope);
	swap(clp->cl_implid, resp->impl_id);

	/* Save the EXCHANGE_ID verifier session trunk tests */
	memcpy(clp->cl_confirm.data, argp->verifier.data,
	       sizeof(clp->cl_confirm.data));
out:
	trace_nfs4_exchange_id(clp, status);
	rpc_put_task(task);
	return status;
}

/*
 * nfs4_proc_exchange_id()
 *
 * Returns zero, a negative errno, or a negative NFS4ERR status code.
 *
 * Since the clientid has expired, all compounds using sessions
 * associated with the stale clientid will be returning
 * NFS4ERR_BADSESSION in the sequence operation, and will therefore
 * be in some phase of session reset.
 *
 * Will attempt to negotiate SP4_MACH_CRED if krb5i / krb5p auth is used.
 */
int nfs4_proc_exchange_id(struct nfs_client *clp, const struct cred *cred)
{
	rpc_authflavor_t authflavor = clp->cl_rpcclient->cl_auth->au_flavor;
	int status;

	/* try SP4_MACH_CRED if krb5i/p	*/
	if (authflavor == RPC_AUTH_GSS_KRB5I ||
	    authflavor == RPC_AUTH_GSS_KRB5P) {
		status = _nfs4_proc_exchange_id(clp, cred, SP4_MACH_CRED);
		if (!status)
			return 0;
	}

	/* try SP4_NONE */
	return _nfs4_proc_exchange_id(clp, cred, SP4_NONE);
}

/**
 * nfs4_test_session_trunk
 *
 * This is an add_xprt_test() test function called from
 * rpc_clnt_setup_test_and_add_xprt.
 *
 * The rpc_xprt_switch is referrenced by rpc_clnt_setup_test_and_add_xprt
 * and is dereferrenced in nfs4_exchange_id_release
 *
 * Upon success, add the new transport to the rpc_clnt
 *
 * @clnt: struct rpc_clnt to get new transport
 * @xprt: the rpc_xprt to test
 * @data: call data for _nfs4_proc_exchange_id.
 */
void nfs4_test_session_trunk(struct rpc_clnt *clnt, struct rpc_xprt *xprt,
			    void *data)
{
	struct nfs4_add_xprt_data *adata = (struct nfs4_add_xprt_data *)data;
	struct rpc_task *task;
	int status;

	u32 sp4_how;

	dprintk("--> %s try %s\n", __func__,
		xprt->address_strings[RPC_DISPLAY_ADDR]);

	sp4_how = (adata->clp->cl_sp4_flags == 0 ? SP4_NONE : SP4_MACH_CRED);

	/* Test connection for session trunking. Async exchange_id call */
	task = nfs4_run_exchange_id(adata->clp, adata->cred, sp4_how, xprt);
	if (IS_ERR(task))
		return;

	status = task->tk_status;
	if (status == 0)
		status = nfs4_detect_session_trunking(adata->clp,
				task->tk_msg.rpc_resp, xprt);

	if (status == 0)
		rpc_clnt_xprt_switch_add_xprt(clnt, xprt);

	rpc_put_task(task);
}
EXPORT_SYMBOL_GPL(nfs4_test_session_trunk);

static int _nfs4_proc_destroy_clientid(struct nfs_client *clp,
		const struct cred *cred)
{
	struct rpc_message msg = {
		.rpc_proc = &nfs4_procedures[NFSPROC4_CLNT_DESTROY_CLIENTID],
		.rpc_argp = clp,
		.rpc_cred = cred,
	};
	int status;

	status = rpc_call_sync(clp->cl_rpcclient, &msg,
			       RPC_TASK_TIMEOUT | RPC_TASK_NO_ROUND_ROBIN);
	trace_nfs4_destroy_clientid(clp, status);
	if (status)
		dprintk("NFS: Got error %d from the server %s on "
			"DESTROY_CLIENTID.", status, clp->cl_hostname);
	return status;
}

static int nfs4_proc_destroy_clientid(struct nfs_client *clp,
		const struct cred *cred)
{
	unsigned int loop;
	int ret;

	for (loop = NFS4_MAX_LOOP_ON_RECOVER; loop != 0; loop--) {
		ret = _nfs4_proc_destroy_clientid(clp, cred);
		switch (ret) {
		case -NFS4ERR_DELAY:
		case -NFS4ERR_CLIENTID_BUSY:
			ssleep(1);
			break;
		default:
			return ret;
		}
	}
	return 0;
}

int nfs4_destroy_clientid(struct nfs_client *clp)
{
	const struct cred *cred;
	int ret = 0;

	if (clp->cl_mvops->minor_version < 1)
		goto out;
	if (clp->cl_exchange_flags == 0)
		goto out;
	if (clp->cl_preserve_clid)
		goto out;
	cred = nfs4_get_clid_cred(clp);
	ret = nfs4_proc_destroy_clientid(clp, cred);
	put_cred(cred);
	switch (ret) {
	case 0:
	case -NFS4ERR_STALE_CLIENTID:
		clp->cl_exchange_flags = 0;
	}
out:
	return ret;
}

#endif /* CONFIG_NFS_V4_1 */

struct nfs4_get_lease_time_data {
	struct nfs4_get_lease_time_args *args;
	struct nfs4_get_lease_time_res *res;
	struct nfs_client *clp;
};

static void nfs4_get_lease_time_prepare(struct rpc_task *task,
					void *calldata)
{
	struct nfs4_get_lease_time_data *data =
			(struct nfs4_get_lease_time_data *)calldata;

	dprintk("--> %s\n", __func__);
	/* just setup sequence, do not trigger session recovery
	   since we're invoked within one */
	nfs4_setup_sequence(data->clp,
			&data->args->la_seq_args,
			&data->res->lr_seq_res,
			task);
	dprintk("<-- %s\n", __func__);
}

/*
 * Called from nfs4_state_manager thread for session setup, so don't recover
 * from sequence operation or clientid errors.
 */
static void nfs4_get_lease_time_done(struct rpc_task *task, void *calldata)
{
	struct nfs4_get_lease_time_data *data =
			(struct nfs4_get_lease_time_data *)calldata;

	dprintk("--> %s\n", __func__);
	if (!nfs4_sequence_done(task, &data->res->lr_seq_res))
		return;
	switch (task->tk_status) {
	case -NFS4ERR_DELAY:
	case -NFS4ERR_GRACE:
		dprintk("%s Retry: tk_status %d\n", __func__, task->tk_status);
		rpc_delay(task, NFS4_POLL_RETRY_MIN);
		task->tk_status = 0;
		/* fall through */
	case -NFS4ERR_RETRY_UNCACHED_REP:
		rpc_restart_call_prepare(task);
		return;
	}
	dprintk("<-- %s\n", __func__);
}

static const struct rpc_call_ops nfs4_get_lease_time_ops = {
	.rpc_call_prepare = nfs4_get_lease_time_prepare,
	.rpc_call_done = nfs4_get_lease_time_done,
};

int nfs4_proc_get_lease_time(struct nfs_client *clp, struct nfs_fsinfo *fsinfo)
{
	struct nfs4_get_lease_time_args args;
	struct nfs4_get_lease_time_res res = {
		.lr_fsinfo = fsinfo,
	};
	struct nfs4_get_lease_time_data data = {
		.args = &args,
		.res = &res,
		.clp = clp,
	};
	struct rpc_message msg = {
		.rpc_proc = &nfs4_procedures[NFSPROC4_CLNT_GET_LEASE_TIME],
		.rpc_argp = &args,
		.rpc_resp = &res,
	};
	struct rpc_task_setup task_setup = {
		.rpc_client = clp->cl_rpcclient,
		.rpc_message = &msg,
		.callback_ops = &nfs4_get_lease_time_ops,
		.callback_data = &data,
		.flags = RPC_TASK_TIMEOUT,
	};

	nfs4_init_sequence(&args.la_seq_args, &res.lr_seq_res, 0, 1);
	return nfs4_call_sync_custom(&task_setup);
}

#ifdef CONFIG_NFS_V4_1

/*
 * Initialize the values to be used by the client in CREATE_SESSION
 * If nfs4_init_session set the fore channel request and response sizes,
 * use them.
 *
 * Set the back channel max_resp_sz_cached to zero to force the client to
 * always set csa_cachethis to FALSE because the current implementation
 * of the back channel DRC only supports caching the CB_SEQUENCE operation.
 */
static void nfs4_init_channel_attrs(struct nfs41_create_session_args *args,
				    struct rpc_clnt *clnt)
{
	unsigned int max_rqst_sz, max_resp_sz;
	unsigned int max_bc_payload = rpc_max_bc_payload(clnt);
	unsigned int max_bc_slots = rpc_num_bc_slots(clnt);

	max_rqst_sz = NFS_MAX_FILE_IO_SIZE + nfs41_maxwrite_overhead;
	max_resp_sz = NFS_MAX_FILE_IO_SIZE + nfs41_maxread_overhead;

	/* Fore channel attributes */
	args->fc_attrs.max_rqst_sz = max_rqst_sz;
	args->fc_attrs.max_resp_sz = max_resp_sz;
	args->fc_attrs.max_ops = NFS4_MAX_OPS;
	args->fc_attrs.max_reqs = max_session_slots;

	dprintk("%s: Fore Channel : max_rqst_sz=%u max_resp_sz=%u "
		"max_ops=%u max_reqs=%u\n",
		__func__,
		args->fc_attrs.max_rqst_sz, args->fc_attrs.max_resp_sz,
		args->fc_attrs.max_ops, args->fc_attrs.max_reqs);

	/* Back channel attributes */
	args->bc_attrs.max_rqst_sz = max_bc_payload;
	args->bc_attrs.max_resp_sz = max_bc_payload;
	args->bc_attrs.max_resp_sz_cached = 0;
	args->bc_attrs.max_ops = NFS4_MAX_BACK_CHANNEL_OPS;
	args->bc_attrs.max_reqs = max_t(unsigned short, max_session_cb_slots, 1);
	if (args->bc_attrs.max_reqs > max_bc_slots)
		args->bc_attrs.max_reqs = max_bc_slots;

	dprintk("%s: Back Channel : max_rqst_sz=%u max_resp_sz=%u "
		"max_resp_sz_cached=%u max_ops=%u max_reqs=%u\n",
		__func__,
		args->bc_attrs.max_rqst_sz, args->bc_attrs.max_resp_sz,
		args->bc_attrs.max_resp_sz_cached, args->bc_attrs.max_ops,
		args->bc_attrs.max_reqs);
}

static int nfs4_verify_fore_channel_attrs(struct nfs41_create_session_args *args,
		struct nfs41_create_session_res *res)
{
	struct nfs4_channel_attrs *sent = &args->fc_attrs;
	struct nfs4_channel_attrs *rcvd = &res->fc_attrs;

	if (rcvd->max_resp_sz > sent->max_resp_sz)
		return -EINVAL;
	/*
	 * Our requested max_ops is the minimum we need; we're not
	 * prepared to break up compounds into smaller pieces than that.
	 * So, no point even trying to continue if the server won't
	 * cooperate:
	 */
	if (rcvd->max_ops < sent->max_ops)
		return -EINVAL;
	if (rcvd->max_reqs == 0)
		return -EINVAL;
	if (rcvd->max_reqs > NFS4_MAX_SLOT_TABLE)
		rcvd->max_reqs = NFS4_MAX_SLOT_TABLE;
	return 0;
}

static int nfs4_verify_back_channel_attrs(struct nfs41_create_session_args *args,
		struct nfs41_create_session_res *res)
{
	struct nfs4_channel_attrs *sent = &args->bc_attrs;
	struct nfs4_channel_attrs *rcvd = &res->bc_attrs;

	if (!(res->flags & SESSION4_BACK_CHAN))
		goto out;
	if (rcvd->max_rqst_sz > sent->max_rqst_sz)
		return -EINVAL;
	if (rcvd->max_resp_sz < sent->max_resp_sz)
		return -EINVAL;
	if (rcvd->max_resp_sz_cached > sent->max_resp_sz_cached)
		return -EINVAL;
	if (rcvd->max_ops > sent->max_ops)
		return -EINVAL;
	if (rcvd->max_reqs > sent->max_reqs)
		return -EINVAL;
out:
	return 0;
}

static int nfs4_verify_channel_attrs(struct nfs41_create_session_args *args,
				     struct nfs41_create_session_res *res)
{
	int ret;

	ret = nfs4_verify_fore_channel_attrs(args, res);
	if (ret)
		return ret;
	return nfs4_verify_back_channel_attrs(args, res);
}

static void nfs4_update_session(struct nfs4_session *session,
		struct nfs41_create_session_res *res)
{
	nfs4_copy_sessionid(&session->sess_id, &res->sessionid);
	/* Mark client id and session as being confirmed */
	session->clp->cl_exchange_flags |= EXCHGID4_FLAG_CONFIRMED_R;
	set_bit(NFS4_SESSION_ESTABLISHED, &session->session_state);
	session->flags = res->flags;
	memcpy(&session->fc_attrs, &res->fc_attrs, sizeof(session->fc_attrs));
	if (res->flags & SESSION4_BACK_CHAN)
		memcpy(&session->bc_attrs, &res->bc_attrs,
				sizeof(session->bc_attrs));
}

static int _nfs4_proc_create_session(struct nfs_client *clp,
		const struct cred *cred)
{
	struct nfs4_session *session = clp->cl_session;
	struct nfs41_create_session_args args = {
		.client = clp,
		.clientid = clp->cl_clientid,
		.seqid = clp->cl_seqid,
		.cb_program = NFS4_CALLBACK,
	};
	struct nfs41_create_session_res res;

	struct rpc_message msg = {
		.rpc_proc = &nfs4_procedures[NFSPROC4_CLNT_CREATE_SESSION],
		.rpc_argp = &args,
		.rpc_resp = &res,
		.rpc_cred = cred,
	};
	int status;

	nfs4_init_channel_attrs(&args, clp->cl_rpcclient);
	args.flags = (SESSION4_PERSIST | SESSION4_BACK_CHAN);

	status = rpc_call_sync(session->clp->cl_rpcclient, &msg,
			       RPC_TASK_TIMEOUT | RPC_TASK_NO_ROUND_ROBIN);
	trace_nfs4_create_session(clp, status);

	switch (status) {
	case -NFS4ERR_STALE_CLIENTID:
	case -NFS4ERR_DELAY:
	case -ETIMEDOUT:
	case -EACCES:
	case -EAGAIN:
		goto out;
	};

	clp->cl_seqid++;
	if (!status) {
		/* Verify the session's negotiated channel_attrs values */
		status = nfs4_verify_channel_attrs(&args, &res);
		/* Increment the clientid slot sequence id */
		if (status)
			goto out;
		nfs4_update_session(session, &res);
	}
out:
	return status;
}

/*
 * Issues a CREATE_SESSION operation to the server.
 * It is the responsibility of the caller to verify the session is
 * expired before calling this routine.
 */
int nfs4_proc_create_session(struct nfs_client *clp, const struct cred *cred)
{
	int status;
	unsigned *ptr;
	struct nfs4_session *session = clp->cl_session;

	dprintk("--> %s clp=%p session=%p\n", __func__, clp, session);

	status = _nfs4_proc_create_session(clp, cred);
	if (status)
		goto out;

	/* Init or reset the session slot tables */
	status = nfs4_setup_session_slot_tables(session);
	dprintk("slot table setup returned %d\n", status);
	if (status)
		goto out;

	ptr = (unsigned *)&session->sess_id.data[0];
	dprintk("%s client>seqid %d sessionid %u:%u:%u:%u\n", __func__,
		clp->cl_seqid, ptr[0], ptr[1], ptr[2], ptr[3]);
out:
	dprintk("<-- %s\n", __func__);
	return status;
}

/*
 * Issue the over-the-wire RPC DESTROY_SESSION.
 * The caller must serialize access to this routine.
 */
int nfs4_proc_destroy_session(struct nfs4_session *session,
		const struct cred *cred)
{
	struct rpc_message msg = {
		.rpc_proc = &nfs4_procedures[NFSPROC4_CLNT_DESTROY_SESSION],
		.rpc_argp = session,
		.rpc_cred = cred,
	};
	int status = 0;

	dprintk("--> nfs4_proc_destroy_session\n");

	/* session is still being setup */
	if (!test_and_clear_bit(NFS4_SESSION_ESTABLISHED, &session->session_state))
		return 0;

	status = rpc_call_sync(session->clp->cl_rpcclient, &msg,
			       RPC_TASK_TIMEOUT | RPC_TASK_NO_ROUND_ROBIN);
	trace_nfs4_destroy_session(session->clp, status);

	if (status)
		dprintk("NFS: Got error %d from the server on DESTROY_SESSION. "
			"Session has been destroyed regardless...\n", status);

	dprintk("<-- nfs4_proc_destroy_session\n");
	return status;
}

/*
 * Renew the cl_session lease.
 */
struct nfs4_sequence_data {
	struct nfs_client *clp;
	struct nfs4_sequence_args args;
	struct nfs4_sequence_res res;
};

static void nfs41_sequence_release(void *data)
{
	struct nfs4_sequence_data *calldata = data;
	struct nfs_client *clp = calldata->clp;

	if (refcount_read(&clp->cl_count) > 1)
		nfs4_schedule_state_renewal(clp);
	nfs_put_client(clp);
	kfree(calldata);
}

static int nfs41_sequence_handle_errors(struct rpc_task *task, struct nfs_client *clp)
{
	switch(task->tk_status) {
	case -NFS4ERR_DELAY:
		rpc_delay(task, NFS4_POLL_RETRY_MAX);
		return -EAGAIN;
	default:
		nfs4_schedule_lease_recovery(clp);
	}
	return 0;
}

static void nfs41_sequence_call_done(struct rpc_task *task, void *data)
{
	struct nfs4_sequence_data *calldata = data;
	struct nfs_client *clp = calldata->clp;

	if (!nfs41_sequence_done(task, task->tk_msg.rpc_resp))
		return;

	trace_nfs4_sequence(clp, task->tk_status);
	if (task->tk_status < 0) {
		dprintk("%s ERROR %d\n", __func__, task->tk_status);
		if (refcount_read(&clp->cl_count) == 1)
			goto out;

		if (nfs41_sequence_handle_errors(task, clp) == -EAGAIN) {
			rpc_restart_call_prepare(task);
			return;
		}
	}
	dprintk("%s rpc_cred %p\n", __func__, task->tk_msg.rpc_cred);
out:
	dprintk("<-- %s\n", __func__);
}

static void nfs41_sequence_prepare(struct rpc_task *task, void *data)
{
	struct nfs4_sequence_data *calldata = data;
	struct nfs_client *clp = calldata->clp;
	struct nfs4_sequence_args *args;
	struct nfs4_sequence_res *res;

	args = task->tk_msg.rpc_argp;
	res = task->tk_msg.rpc_resp;

	nfs4_setup_sequence(clp, args, res, task);
}

static const struct rpc_call_ops nfs41_sequence_ops = {
	.rpc_call_done = nfs41_sequence_call_done,
	.rpc_call_prepare = nfs41_sequence_prepare,
	.rpc_release = nfs41_sequence_release,
};

static struct rpc_task *_nfs41_proc_sequence(struct nfs_client *clp,
		const struct cred *cred,
		struct nfs4_slot *slot,
		bool is_privileged)
{
	struct nfs4_sequence_data *calldata;
	struct rpc_message msg = {
		.rpc_proc = &nfs4_procedures[NFSPROC4_CLNT_SEQUENCE],
		.rpc_cred = cred,
	};
	struct rpc_task_setup task_setup_data = {
		.rpc_client = clp->cl_rpcclient,
		.rpc_message = &msg,
		.callback_ops = &nfs41_sequence_ops,
		.flags = RPC_TASK_ASYNC | RPC_TASK_TIMEOUT,
	};
	struct rpc_task *ret;

	ret = ERR_PTR(-EIO);
	if (!refcount_inc_not_zero(&clp->cl_count))
		goto out_err;

	ret = ERR_PTR(-ENOMEM);
	calldata = kzalloc(sizeof(*calldata), GFP_NOFS);
	if (calldata == NULL)
		goto out_put_clp;
	nfs4_init_sequence(&calldata->args, &calldata->res, 0, is_privileged);
	nfs4_sequence_attach_slot(&calldata->args, &calldata->res, slot);
	msg.rpc_argp = &calldata->args;
	msg.rpc_resp = &calldata->res;
	calldata->clp = clp;
	task_setup_data.callback_data = calldata;

	ret = rpc_run_task(&task_setup_data);
	if (IS_ERR(ret))
		goto out_err;
	return ret;
out_put_clp:
	nfs_put_client(clp);
out_err:
	nfs41_release_slot(slot);
	return ret;
}

static int nfs41_proc_async_sequence(struct nfs_client *clp, const struct cred *cred, unsigned renew_flags)
{
	struct rpc_task *task;
	int ret = 0;

	if ((renew_flags & NFS4_RENEW_TIMEOUT) == 0)
		return -EAGAIN;
	task = _nfs41_proc_sequence(clp, cred, NULL, false);
	if (IS_ERR(task))
		ret = PTR_ERR(task);
	else
		rpc_put_task_async(task);
	dprintk("<-- %s status=%d\n", __func__, ret);
	return ret;
}

static int nfs4_proc_sequence(struct nfs_client *clp, const struct cred *cred)
{
	struct rpc_task *task;
	int ret;

	task = _nfs41_proc_sequence(clp, cred, NULL, true);
	if (IS_ERR(task)) {
		ret = PTR_ERR(task);
		goto out;
	}
	ret = rpc_wait_for_completion_task(task);
	if (!ret)
		ret = task->tk_status;
	rpc_put_task(task);
out:
	dprintk("<-- %s status=%d\n", __func__, ret);
	return ret;
}

struct nfs4_reclaim_complete_data {
	struct nfs_client *clp;
	struct nfs41_reclaim_complete_args arg;
	struct nfs41_reclaim_complete_res res;
};

static void nfs4_reclaim_complete_prepare(struct rpc_task *task, void *data)
{
	struct nfs4_reclaim_complete_data *calldata = data;

	nfs4_setup_sequence(calldata->clp,
			&calldata->arg.seq_args,
			&calldata->res.seq_res,
			task);
}

static int nfs41_reclaim_complete_handle_errors(struct rpc_task *task, struct nfs_client *clp)
{
	switch(task->tk_status) {
	case 0:
		wake_up_all(&clp->cl_lock_waitq);
		/* Fallthrough */
	case -NFS4ERR_COMPLETE_ALREADY:
	case -NFS4ERR_WRONG_CRED: /* What to do here? */
		break;
	case -NFS4ERR_DELAY:
		rpc_delay(task, NFS4_POLL_RETRY_MAX);
		/* fall through */
	case -NFS4ERR_RETRY_UNCACHED_REP:
		return -EAGAIN;
	case -NFS4ERR_BADSESSION:
	case -NFS4ERR_DEADSESSION:
	case -NFS4ERR_CONN_NOT_BOUND_TO_SESSION:
		break;
	default:
		nfs4_schedule_lease_recovery(clp);
	}
	return 0;
}

static void nfs4_reclaim_complete_done(struct rpc_task *task, void *data)
{
	struct nfs4_reclaim_complete_data *calldata = data;
	struct nfs_client *clp = calldata->clp;
	struct nfs4_sequence_res *res = &calldata->res.seq_res;

	dprintk("--> %s\n", __func__);
	if (!nfs41_sequence_done(task, res))
		return;

	trace_nfs4_reclaim_complete(clp, task->tk_status);
	if (nfs41_reclaim_complete_handle_errors(task, clp) == -EAGAIN) {
		rpc_restart_call_prepare(task);
		return;
	}
	dprintk("<-- %s\n", __func__);
}

static void nfs4_free_reclaim_complete_data(void *data)
{
	struct nfs4_reclaim_complete_data *calldata = data;

	kfree(calldata);
}

static const struct rpc_call_ops nfs4_reclaim_complete_call_ops = {
	.rpc_call_prepare = nfs4_reclaim_complete_prepare,
	.rpc_call_done = nfs4_reclaim_complete_done,
	.rpc_release = nfs4_free_reclaim_complete_data,
};

/*
 * Issue a global reclaim complete.
 */
static int nfs41_proc_reclaim_complete(struct nfs_client *clp,
		const struct cred *cred)
{
	struct nfs4_reclaim_complete_data *calldata;
	struct rpc_message msg = {
		.rpc_proc = &nfs4_procedures[NFSPROC4_CLNT_RECLAIM_COMPLETE],
		.rpc_cred = cred,
	};
	struct rpc_task_setup task_setup_data = {
		.rpc_client = clp->cl_rpcclient,
		.rpc_message = &msg,
		.callback_ops = &nfs4_reclaim_complete_call_ops,
		.flags = RPC_TASK_NO_ROUND_ROBIN,
	};
	int status = -ENOMEM;

	dprintk("--> %s\n", __func__);
	calldata = kzalloc(sizeof(*calldata), GFP_NOFS);
	if (calldata == NULL)
		goto out;
	calldata->clp = clp;
	calldata->arg.one_fs = 0;

	nfs4_init_sequence(&calldata->arg.seq_args, &calldata->res.seq_res, 0, 1);
	msg.rpc_argp = &calldata->arg;
	msg.rpc_resp = &calldata->res;
	task_setup_data.callback_data = calldata;
	status = nfs4_call_sync_custom(&task_setup_data);
out:
	dprintk("<-- %s status=%d\n", __func__, status);
	return status;
}

static void
nfs4_layoutget_prepare(struct rpc_task *task, void *calldata)
{
	struct nfs4_layoutget *lgp = calldata;
	struct nfs_server *server = NFS_SERVER(lgp->args.inode);

	dprintk("--> %s\n", __func__);
	nfs4_setup_sequence(server->nfs_client, &lgp->args.seq_args,
				&lgp->res.seq_res, task);
	dprintk("<-- %s\n", __func__);
}

static void nfs4_layoutget_done(struct rpc_task *task, void *calldata)
{
	struct nfs4_layoutget *lgp = calldata;

	dprintk("--> %s\n", __func__);
	nfs41_sequence_process(task, &lgp->res.seq_res);
	dprintk("<-- %s\n", __func__);
}

static int
nfs4_layoutget_handle_exception(struct rpc_task *task,
		struct nfs4_layoutget *lgp, struct nfs4_exception *exception)
{
	struct inode *inode = lgp->args.inode;
	struct nfs_server *server = NFS_SERVER(inode);
	struct pnfs_layout_hdr *lo;
	int nfs4err = task->tk_status;
	int err, status = 0;
	LIST_HEAD(head);

	dprintk("--> %s tk_status => %d\n", __func__, -task->tk_status);

	nfs4_sequence_free_slot(&lgp->res.seq_res);

	switch (nfs4err) {
	case 0:
		goto out;

	/*
	 * NFS4ERR_LAYOUTUNAVAILABLE means we are not supposed to use pnfs
	 * on the file. set tk_status to -ENODATA to tell upper layer to
	 * retry go inband.
	 */
	case -NFS4ERR_LAYOUTUNAVAILABLE:
		status = -ENODATA;
		goto out;
	/*
	 * NFS4ERR_BADLAYOUT means the MDS cannot return a layout of
	 * length lgp->args.minlength != 0 (see RFC5661 section 18.43.3).
	 */
	case -NFS4ERR_BADLAYOUT:
		status = -EOVERFLOW;
		goto out;
	/*
	 * NFS4ERR_LAYOUTTRYLATER is a conflict with another client
	 * (or clients) writing to the same RAID stripe except when
	 * the minlength argument is 0 (see RFC5661 section 18.43.3).
	 *
	 * Treat it like we would RECALLCONFLICT -- we retry for a little
	 * while, and then eventually give up.
	 */
	case -NFS4ERR_LAYOUTTRYLATER:
		if (lgp->args.minlength == 0) {
			status = -EOVERFLOW;
			goto out;
		}
		status = -EBUSY;
		break;
	case -NFS4ERR_RECALLCONFLICT:
		status = -ERECALLCONFLICT;
		break;
	case -NFS4ERR_DELEG_REVOKED:
	case -NFS4ERR_ADMIN_REVOKED:
	case -NFS4ERR_EXPIRED:
	case -NFS4ERR_BAD_STATEID:
		exception->timeout = 0;
		spin_lock(&inode->i_lock);
		lo = NFS_I(inode)->layout;
		/* If the open stateid was bad, then recover it. */
		if (!lo || test_bit(NFS_LAYOUT_INVALID_STID, &lo->plh_flags) ||
		    !nfs4_stateid_match_other(&lgp->args.stateid, &lo->plh_stateid)) {
			spin_unlock(&inode->i_lock);
			exception->state = lgp->args.ctx->state;
			exception->stateid = &lgp->args.stateid;
			break;
		}

		/*
		 * Mark the bad layout state as invalid, then retry
		 */
		pnfs_mark_layout_stateid_invalid(lo, &head);
		spin_unlock(&inode->i_lock);
		nfs_commit_inode(inode, 0);
		pnfs_free_lseg_list(&head);
		status = -EAGAIN;
		goto out;
	}

	err = nfs4_handle_exception(server, nfs4err, exception);
	if (!status) {
		if (exception->retry)
			status = -EAGAIN;
		else
			status = err;
	}
out:
	dprintk("<-- %s\n", __func__);
	return status;
}

size_t max_response_pages(struct nfs_server *server)
{
	u32 max_resp_sz = server->nfs_client->cl_session->fc_attrs.max_resp_sz;
	return nfs_page_array_len(0, max_resp_sz);
}

static void nfs4_layoutget_release(void *calldata)
{
	struct nfs4_layoutget *lgp = calldata;

	dprintk("--> %s\n", __func__);
	nfs4_sequence_free_slot(&lgp->res.seq_res);
	pnfs_layoutget_free(lgp);
	dprintk("<-- %s\n", __func__);
}

static const struct rpc_call_ops nfs4_layoutget_call_ops = {
	.rpc_call_prepare = nfs4_layoutget_prepare,
	.rpc_call_done = nfs4_layoutget_done,
	.rpc_release = nfs4_layoutget_release,
};

struct pnfs_layout_segment *
nfs4_proc_layoutget(struct nfs4_layoutget *lgp, long *timeout)
{
	struct inode *inode = lgp->args.inode;
	struct nfs_server *server = NFS_SERVER(inode);
	struct rpc_task *task;
	struct rpc_message msg = {
		.rpc_proc = &nfs4_procedures[NFSPROC4_CLNT_LAYOUTGET],
		.rpc_argp = &lgp->args,
		.rpc_resp = &lgp->res,
		.rpc_cred = lgp->cred,
	};
	struct rpc_task_setup task_setup_data = {
		.rpc_client = server->client,
		.rpc_message = &msg,
		.callback_ops = &nfs4_layoutget_call_ops,
		.callback_data = lgp,
		.flags = RPC_TASK_ASYNC,
	};
	struct pnfs_layout_segment *lseg = NULL;
	struct nfs4_exception exception = {
		.inode = inode,
		.timeout = *timeout,
	};
	int status = 0;

	dprintk("--> %s\n", __func__);

	/* nfs4_layoutget_release calls pnfs_put_layout_hdr */
	pnfs_get_layout_hdr(NFS_I(inode)->layout);

	nfs4_init_sequence(&lgp->args.seq_args, &lgp->res.seq_res, 0, 0);

	task = rpc_run_task(&task_setup_data);
	if (IS_ERR(task))
		return ERR_CAST(task);
	status = rpc_wait_for_completion_task(task);
	if (status != 0)
		goto out;

	if (task->tk_status < 0) {
		status = nfs4_layoutget_handle_exception(task, lgp, &exception);
		*timeout = exception.timeout;
	} else if (lgp->res.layoutp->len == 0) {
		status = -EAGAIN;
		*timeout = nfs4_update_delay(&exception.timeout);
	} else
		lseg = pnfs_layout_process(lgp);
out:
	trace_nfs4_layoutget(lgp->args.ctx,
			&lgp->args.range,
			&lgp->res.range,
			&lgp->res.stateid,
			status);

	rpc_put_task(task);
	dprintk("<-- %s status=%d\n", __func__, status);
	if (status)
		return ERR_PTR(status);
	return lseg;
}

static void
nfs4_layoutreturn_prepare(struct rpc_task *task, void *calldata)
{
	struct nfs4_layoutreturn *lrp = calldata;

	dprintk("--> %s\n", __func__);
	nfs4_setup_sequence(lrp->clp,
			&lrp->args.seq_args,
			&lrp->res.seq_res,
			task);
	if (!pnfs_layout_is_valid(lrp->args.layout))
		rpc_exit(task, 0);
}

static void nfs4_layoutreturn_done(struct rpc_task *task, void *calldata)
{
	struct nfs4_layoutreturn *lrp = calldata;
	struct nfs_server *server;

	dprintk("--> %s\n", __func__);

	if (!nfs41_sequence_process(task, &lrp->res.seq_res))
		return;

	/*
	 * Was there an RPC level error? Assume the call succeeded,
	 * and that we need to release the layout
	 */
	if (task->tk_rpc_status != 0 && RPC_WAS_SENT(task)) {
		lrp->res.lrs_present = 0;
		return;
	}

	server = NFS_SERVER(lrp->args.inode);
	switch (task->tk_status) {
	case -NFS4ERR_OLD_STATEID:
		if (nfs4_layout_refresh_old_stateid(&lrp->args.stateid,
					&lrp->args.range,
					lrp->args.inode))
			goto out_restart;
		/* Fallthrough */
	default:
		task->tk_status = 0;
		/* Fallthrough */
	case 0:
		break;
	case -NFS4ERR_DELAY:
		if (nfs4_async_handle_error(task, server, NULL, NULL) != -EAGAIN)
			break;
		goto out_restart;
	}
	dprintk("<-- %s\n", __func__);
	return;
out_restart:
	task->tk_status = 0;
	nfs4_sequence_free_slot(&lrp->res.seq_res);
	rpc_restart_call_prepare(task);
}

static void nfs4_layoutreturn_release(void *calldata)
{
	struct nfs4_layoutreturn *lrp = calldata;
	struct pnfs_layout_hdr *lo = lrp->args.layout;

	dprintk("--> %s\n", __func__);
	pnfs_layoutreturn_free_lsegs(lo, &lrp->args.stateid, &lrp->args.range,
			lrp->res.lrs_present ? &lrp->res.stateid : NULL);
	nfs4_sequence_free_slot(&lrp->res.seq_res);
	if (lrp->ld_private.ops && lrp->ld_private.ops->free)
		lrp->ld_private.ops->free(&lrp->ld_private);
	pnfs_put_layout_hdr(lrp->args.layout);
	nfs_iput_and_deactive(lrp->inode);
	kfree(calldata);
	dprintk("<-- %s\n", __func__);
}

static const struct rpc_call_ops nfs4_layoutreturn_call_ops = {
	.rpc_call_prepare = nfs4_layoutreturn_prepare,
	.rpc_call_done = nfs4_layoutreturn_done,
	.rpc_release = nfs4_layoutreturn_release,
};

int nfs4_proc_layoutreturn(struct nfs4_layoutreturn *lrp, bool sync)
{
	struct rpc_task *task;
	struct rpc_message msg = {
		.rpc_proc = &nfs4_procedures[NFSPROC4_CLNT_LAYOUTRETURN],
		.rpc_argp = &lrp->args,
		.rpc_resp = &lrp->res,
		.rpc_cred = lrp->cred,
	};
	struct rpc_task_setup task_setup_data = {
		.rpc_client = NFS_SERVER(lrp->args.inode)->client,
		.rpc_message = &msg,
		.callback_ops = &nfs4_layoutreturn_call_ops,
		.callback_data = lrp,
	};
	int status = 0;

	nfs4_state_protect(NFS_SERVER(lrp->args.inode)->nfs_client,
			NFS_SP4_MACH_CRED_PNFS_CLEANUP,
			&task_setup_data.rpc_client, &msg);

	dprintk("--> %s\n", __func__);
	if (!sync) {
		lrp->inode = nfs_igrab_and_active(lrp->args.inode);
		if (!lrp->inode) {
			nfs4_layoutreturn_release(lrp);
			return -EAGAIN;
		}
		task_setup_data.flags |= RPC_TASK_ASYNC;
	}
	nfs4_init_sequence(&lrp->args.seq_args, &lrp->res.seq_res, 1, 0);
	task = rpc_run_task(&task_setup_data);
	if (IS_ERR(task))
		return PTR_ERR(task);
	if (sync)
		status = task->tk_status;
	trace_nfs4_layoutreturn(lrp->args.inode, &lrp->args.stateid, status);
	dprintk("<-- %s status=%d\n", __func__, status);
	rpc_put_task(task);
	return status;
}

static int
_nfs4_proc_getdeviceinfo(struct nfs_server *server,
		struct pnfs_device *pdev,
		const struct cred *cred)
{
	struct nfs4_getdeviceinfo_args args = {
		.pdev = pdev,
		.notify_types = NOTIFY_DEVICEID4_CHANGE |
			NOTIFY_DEVICEID4_DELETE,
	};
	struct nfs4_getdeviceinfo_res res = {
		.pdev = pdev,
	};
	struct rpc_message msg = {
		.rpc_proc = &nfs4_procedures[NFSPROC4_CLNT_GETDEVICEINFO],
		.rpc_argp = &args,
		.rpc_resp = &res,
		.rpc_cred = cred,
	};
	int status;

	dprintk("--> %s\n", __func__);
	status = nfs4_call_sync(server->client, server, &msg, &args.seq_args, &res.seq_res, 0);
	if (res.notification & ~args.notify_types)
		dprintk("%s: unsupported notification\n", __func__);
	if (res.notification != args.notify_types)
		pdev->nocache = 1;

	dprintk("<-- %s status=%d\n", __func__, status);

	return status;
}

int nfs4_proc_getdeviceinfo(struct nfs_server *server,
		struct pnfs_device *pdev,
		const struct cred *cred)
{
	struct nfs4_exception exception = { };
	int err;

	do {
		err = nfs4_handle_exception(server,
					_nfs4_proc_getdeviceinfo(server, pdev, cred),
					&exception);
	} while (exception.retry);
	return err;
}
EXPORT_SYMBOL_GPL(nfs4_proc_getdeviceinfo);

static void nfs4_layoutcommit_prepare(struct rpc_task *task, void *calldata)
{
	struct nfs4_layoutcommit_data *data = calldata;
	struct nfs_server *server = NFS_SERVER(data->args.inode);

	nfs4_setup_sequence(server->nfs_client,
			&data->args.seq_args,
			&data->res.seq_res,
			task);
}

static void
nfs4_layoutcommit_done(struct rpc_task *task, void *calldata)
{
	struct nfs4_layoutcommit_data *data = calldata;
	struct nfs_server *server = NFS_SERVER(data->args.inode);

	if (!nfs41_sequence_done(task, &data->res.seq_res))
		return;

	switch (task->tk_status) { /* Just ignore these failures */
	case -NFS4ERR_DELEG_REVOKED: /* layout was recalled */
	case -NFS4ERR_BADIOMODE:     /* no IOMODE_RW layout for range */
	case -NFS4ERR_BADLAYOUT:     /* no layout */
	case -NFS4ERR_GRACE:	    /* loca_recalim always false */
		task->tk_status = 0;
	case 0:
		break;
	default:
		if (nfs4_async_handle_error(task, server, NULL, NULL) == -EAGAIN) {
			rpc_restart_call_prepare(task);
			return;
		}
	}
}

static void nfs4_layoutcommit_release(void *calldata)
{
	struct nfs4_layoutcommit_data *data = calldata;

	pnfs_cleanup_layoutcommit(data);
	nfs_post_op_update_inode_force_wcc(data->args.inode,
					   data->res.fattr);
	put_cred(data->cred);
	nfs_iput_and_deactive(data->inode);
	kfree(data);
}

static const struct rpc_call_ops nfs4_layoutcommit_ops = {
	.rpc_call_prepare = nfs4_layoutcommit_prepare,
	.rpc_call_done = nfs4_layoutcommit_done,
	.rpc_release = nfs4_layoutcommit_release,
};

int
nfs4_proc_layoutcommit(struct nfs4_layoutcommit_data *data, bool sync)
{
	struct rpc_message msg = {
		.rpc_proc = &nfs4_procedures[NFSPROC4_CLNT_LAYOUTCOMMIT],
		.rpc_argp = &data->args,
		.rpc_resp = &data->res,
		.rpc_cred = data->cred,
	};
	struct rpc_task_setup task_setup_data = {
		.task = &data->task,
		.rpc_client = NFS_CLIENT(data->args.inode),
		.rpc_message = &msg,
		.callback_ops = &nfs4_layoutcommit_ops,
		.callback_data = data,
	};
	struct rpc_task *task;
	int status = 0;

	dprintk("NFS: initiating layoutcommit call. sync %d "
		"lbw: %llu inode %lu\n", sync,
		data->args.lastbytewritten,
		data->args.inode->i_ino);

	if (!sync) {
		data->inode = nfs_igrab_and_active(data->args.inode);
		if (data->inode == NULL) {
			nfs4_layoutcommit_release(data);
			return -EAGAIN;
		}
		task_setup_data.flags = RPC_TASK_ASYNC;
	}
	nfs4_init_sequence(&data->args.seq_args, &data->res.seq_res, 1, 0);
	task = rpc_run_task(&task_setup_data);
	if (IS_ERR(task))
		return PTR_ERR(task);
	if (sync)
		status = task->tk_status;
	trace_nfs4_layoutcommit(data->args.inode, &data->args.stateid, status);
	dprintk("%s: status %d\n", __func__, status);
	rpc_put_task(task);
	return status;
}

/*
 * Use the state managment nfs_client cl_rpcclient, which uses krb5i (if
 * possible) as per RFC3530bis and RFC5661 Security Considerations sections
 */
static int
_nfs41_proc_secinfo_no_name(struct nfs_server *server, struct nfs_fh *fhandle,
		    struct nfs_fsinfo *info,
		    struct nfs4_secinfo_flavors *flavors, bool use_integrity)
{
	struct nfs41_secinfo_no_name_args args = {
		.style = SECINFO_STYLE_CURRENT_FH,
	};
	struct nfs4_secinfo_res res = {
		.flavors = flavors,
	};
	struct rpc_message msg = {
		.rpc_proc = &nfs4_procedures[NFSPROC4_CLNT_SECINFO_NO_NAME],
		.rpc_argp = &args,
		.rpc_resp = &res,
	};
	struct rpc_clnt *clnt = server->client;
	struct nfs4_call_sync_data data = {
		.seq_server = server,
		.seq_args = &args.seq_args,
		.seq_res = &res.seq_res,
	};
	struct rpc_task_setup task_setup = {
		.rpc_client = server->client,
		.rpc_message = &msg,
		.callback_ops = server->nfs_client->cl_mvops->call_sync_ops,
		.callback_data = &data,
		.flags = RPC_TASK_NO_ROUND_ROBIN,
	};
	const struct cred *cred = NULL;
	int status;

	if (use_integrity) {
		clnt = server->nfs_client->cl_rpcclient;
		task_setup.rpc_client = clnt;

		cred = nfs4_get_clid_cred(server->nfs_client);
		msg.rpc_cred = cred;
	}

	dprintk("--> %s\n", __func__);
	nfs4_init_sequence(&args.seq_args, &res.seq_res, 0, 0);
	status = nfs4_call_sync_custom(&task_setup);
	dprintk("<-- %s status=%d\n", __func__, status);

	put_cred(cred);

	return status;
}

static int
nfs41_proc_secinfo_no_name(struct nfs_server *server, struct nfs_fh *fhandle,
			   struct nfs_fsinfo *info, struct nfs4_secinfo_flavors *flavors)
{
	struct nfs4_exception exception = {
		.interruptible = true,
	};
	int err;
	do {
		/* first try using integrity protection */
		err = -NFS4ERR_WRONGSEC;

		/* try to use integrity protection with machine cred */
		if (_nfs4_is_integrity_protected(server->nfs_client))
			err = _nfs41_proc_secinfo_no_name(server, fhandle, info,
							  flavors, true);

		/*
		 * if unable to use integrity protection, or SECINFO with
		 * integrity protection returns NFS4ERR_WRONGSEC (which is
		 * disallowed by spec, but exists in deployed servers) use
		 * the current filesystem's rpc_client and the user cred.
		 */
		if (err == -NFS4ERR_WRONGSEC)
			err = _nfs41_proc_secinfo_no_name(server, fhandle, info,
							  flavors, false);

		switch (err) {
		case 0:
		case -NFS4ERR_WRONGSEC:
		case -ENOTSUPP:
			goto out;
		default:
			err = nfs4_handle_exception(server, err, &exception);
		}
	} while (exception.retry);
out:
	return err;
}

static int
nfs41_find_root_sec(struct nfs_server *server, struct nfs_fh *fhandle,
		    struct nfs_fsinfo *info)
{
	int err;
	struct page *page;
	rpc_authflavor_t flavor = RPC_AUTH_MAXFLAVOR;
	struct nfs4_secinfo_flavors *flavors;
	struct nfs4_secinfo4 *secinfo;
	int i;

	page = alloc_page(GFP_KERNEL);
	if (!page) {
		err = -ENOMEM;
		goto out;
	}

	flavors = page_address(page);
	err = nfs41_proc_secinfo_no_name(server, fhandle, info, flavors);

	/*
	 * Fall back on "guess and check" method if
	 * the server doesn't support SECINFO_NO_NAME
	 */
	if (err == -NFS4ERR_WRONGSEC || err == -ENOTSUPP) {
		err = nfs4_find_root_sec(server, fhandle, info);
		goto out_freepage;
	}
	if (err)
		goto out_freepage;

	for (i = 0; i < flavors->num_flavors; i++) {
		secinfo = &flavors->flavors[i];

		switch (secinfo->flavor) {
		case RPC_AUTH_NULL:
		case RPC_AUTH_UNIX:
		case RPC_AUTH_GSS:
			flavor = rpcauth_get_pseudoflavor(secinfo->flavor,
					&secinfo->flavor_info);
			break;
		default:
			flavor = RPC_AUTH_MAXFLAVOR;
			break;
		}

		if (!nfs_auth_info_match(&server->auth_info, flavor))
			flavor = RPC_AUTH_MAXFLAVOR;

		if (flavor != RPC_AUTH_MAXFLAVOR) {
			err = nfs4_lookup_root_sec(server, fhandle,
						   info, flavor);
			if (!err)
				break;
		}
	}

	if (flavor == RPC_AUTH_MAXFLAVOR)
		err = -EPERM;

out_freepage:
	put_page(page);
	if (err == -EACCES)
		return -EPERM;
out:
	return err;
}

static int _nfs41_test_stateid(struct nfs_server *server,
		nfs4_stateid *stateid,
		const struct cred *cred)
{
	int status;
	struct nfs41_test_stateid_args args = {
		.stateid = stateid,
	};
	struct nfs41_test_stateid_res res;
	struct rpc_message msg = {
		.rpc_proc = &nfs4_procedures[NFSPROC4_CLNT_TEST_STATEID],
		.rpc_argp = &args,
		.rpc_resp = &res,
		.rpc_cred = cred,
	};
	struct rpc_clnt *rpc_client = server->client;

	nfs4_state_protect(server->nfs_client, NFS_SP4_MACH_CRED_STATEID,
		&rpc_client, &msg);

	dprintk("NFS call  test_stateid %p\n", stateid);
	nfs4_init_sequence(&args.seq_args, &res.seq_res, 0, 1);
	status = nfs4_call_sync_sequence(rpc_client, server, &msg,
			&args.seq_args, &res.seq_res);
	if (status != NFS_OK) {
		dprintk("NFS reply test_stateid: failed, %d\n", status);
		return status;
	}
	dprintk("NFS reply test_stateid: succeeded, %d\n", -res.status);
	return -res.status;
}

static void nfs4_handle_delay_or_session_error(struct nfs_server *server,
		int err, struct nfs4_exception *exception)
{
	exception->retry = 0;
	switch(err) {
	case -NFS4ERR_DELAY:
	case -NFS4ERR_RETRY_UNCACHED_REP:
		nfs4_handle_exception(server, err, exception);
		break;
	case -NFS4ERR_BADSESSION:
	case -NFS4ERR_BADSLOT:
	case -NFS4ERR_BAD_HIGH_SLOT:
	case -NFS4ERR_CONN_NOT_BOUND_TO_SESSION:
	case -NFS4ERR_DEADSESSION:
		nfs4_do_handle_exception(server, err, exception);
	}
}

/**
 * nfs41_test_stateid - perform a TEST_STATEID operation
 *
 * @server: server / transport on which to perform the operation
 * @stateid: state ID to test
 * @cred: credential
 *
 * Returns NFS_OK if the server recognizes that "stateid" is valid.
 * Otherwise a negative NFS4ERR value is returned if the operation
 * failed or the state ID is not currently valid.
 */
static int nfs41_test_stateid(struct nfs_server *server,
		nfs4_stateid *stateid,
		const struct cred *cred)
{
	struct nfs4_exception exception = {
		.interruptible = true,
	};
	int err;
	do {
		err = _nfs41_test_stateid(server, stateid, cred);
		nfs4_handle_delay_or_session_error(server, err, &exception);
	} while (exception.retry);
	return err;
}

struct nfs_free_stateid_data {
	struct nfs_server *server;
	struct nfs41_free_stateid_args args;
	struct nfs41_free_stateid_res res;
};

static void nfs41_free_stateid_prepare(struct rpc_task *task, void *calldata)
{
	struct nfs_free_stateid_data *data = calldata;
	nfs4_setup_sequence(data->server->nfs_client,
			&data->args.seq_args,
			&data->res.seq_res,
			task);
}

static void nfs41_free_stateid_done(struct rpc_task *task, void *calldata)
{
	struct nfs_free_stateid_data *data = calldata;

	nfs41_sequence_done(task, &data->res.seq_res);

	switch (task->tk_status) {
	case -NFS4ERR_DELAY:
		if (nfs4_async_handle_error(task, data->server, NULL, NULL) == -EAGAIN)
			rpc_restart_call_prepare(task);
	}
}

static void nfs41_free_stateid_release(void *calldata)
{
	kfree(calldata);
}

static const struct rpc_call_ops nfs41_free_stateid_ops = {
	.rpc_call_prepare = nfs41_free_stateid_prepare,
	.rpc_call_done = nfs41_free_stateid_done,
	.rpc_release = nfs41_free_stateid_release,
};

/**
 * nfs41_free_stateid - perform a FREE_STATEID operation
 *
 * @server: server / transport on which to perform the operation
 * @stateid: state ID to release
 * @cred: credential
 * @privileged: set to true if this call needs to be privileged
 *
 * Note: this function is always asynchronous.
 */
static int nfs41_free_stateid(struct nfs_server *server,
		const nfs4_stateid *stateid,
		const struct cred *cred,
		bool privileged)
{
	struct rpc_message msg = {
		.rpc_proc = &nfs4_procedures[NFSPROC4_CLNT_FREE_STATEID],
		.rpc_cred = cred,
	};
	struct rpc_task_setup task_setup = {
		.rpc_client = server->client,
		.rpc_message = &msg,
		.callback_ops = &nfs41_free_stateid_ops,
		.flags = RPC_TASK_ASYNC,
	};
	struct nfs_free_stateid_data *data;
	struct rpc_task *task;

	nfs4_state_protect(server->nfs_client, NFS_SP4_MACH_CRED_STATEID,
		&task_setup.rpc_client, &msg);

	dprintk("NFS call  free_stateid %p\n", stateid);
	data = kmalloc(sizeof(*data), GFP_NOFS);
	if (!data)
		return -ENOMEM;
	data->server = server;
	nfs4_stateid_copy(&data->args.stateid, stateid);

	task_setup.callback_data = data;

	msg.rpc_argp = &data->args;
	msg.rpc_resp = &data->res;
	nfs4_init_sequence(&data->args.seq_args, &data->res.seq_res, 1, privileged);
	task = rpc_run_task(&task_setup);
	if (IS_ERR(task))
		return PTR_ERR(task);
	rpc_put_task(task);
	return 0;
}

static void
nfs41_free_lock_state(struct nfs_server *server, struct nfs4_lock_state *lsp)
{
	const struct cred *cred = lsp->ls_state->owner->so_cred;

	nfs41_free_stateid(server, &lsp->ls_stateid, cred, false);
	nfs4_free_lock_state(server, lsp);
}

static bool nfs41_match_stateid(const nfs4_stateid *s1,
		const nfs4_stateid *s2)
{
	if (s1->type != s2->type)
		return false;

	if (memcmp(s1->other, s2->other, sizeof(s1->other)) != 0)
		return false;

	if (s1->seqid == s2->seqid)
		return true;

	return s1->seqid == 0 || s2->seqid == 0;
}

#endif /* CONFIG_NFS_V4_1 */

static bool nfs4_match_stateid(const nfs4_stateid *s1,
		const nfs4_stateid *s2)
{
	return nfs4_stateid_match(s1, s2);
}


static const struct nfs4_state_recovery_ops nfs40_reboot_recovery_ops = {
	.owner_flag_bit = NFS_OWNER_RECLAIM_REBOOT,
	.state_flag_bit	= NFS_STATE_RECLAIM_REBOOT,
	.recover_open	= nfs4_open_reclaim,
	.recover_lock	= nfs4_lock_reclaim,
	.establish_clid = nfs4_init_clientid,
	.detect_trunking = nfs40_discover_server_trunking,
};

#if defined(CONFIG_NFS_V4_1)
static const struct nfs4_state_recovery_ops nfs41_reboot_recovery_ops = {
	.owner_flag_bit = NFS_OWNER_RECLAIM_REBOOT,
	.state_flag_bit	= NFS_STATE_RECLAIM_REBOOT,
	.recover_open	= nfs4_open_reclaim,
	.recover_lock	= nfs4_lock_reclaim,
	.establish_clid = nfs41_init_clientid,
	.reclaim_complete = nfs41_proc_reclaim_complete,
	.detect_trunking = nfs41_discover_server_trunking,
};
#endif /* CONFIG_NFS_V4_1 */

static const struct nfs4_state_recovery_ops nfs40_nograce_recovery_ops = {
	.owner_flag_bit = NFS_OWNER_RECLAIM_NOGRACE,
	.state_flag_bit	= NFS_STATE_RECLAIM_NOGRACE,
	.recover_open	= nfs40_open_expired,
	.recover_lock	= nfs4_lock_expired,
	.establish_clid = nfs4_init_clientid,
};

#if defined(CONFIG_NFS_V4_1)
static const struct nfs4_state_recovery_ops nfs41_nograce_recovery_ops = {
	.owner_flag_bit = NFS_OWNER_RECLAIM_NOGRACE,
	.state_flag_bit	= NFS_STATE_RECLAIM_NOGRACE,
	.recover_open	= nfs41_open_expired,
	.recover_lock	= nfs41_lock_expired,
	.establish_clid = nfs41_init_clientid,
};
#endif /* CONFIG_NFS_V4_1 */

static const struct nfs4_state_maintenance_ops nfs40_state_renewal_ops = {
	.sched_state_renewal = nfs4_proc_async_renew,
	.get_state_renewal_cred = nfs4_get_renew_cred,
	.renew_lease = nfs4_proc_renew,
};

#if defined(CONFIG_NFS_V4_1)
static const struct nfs4_state_maintenance_ops nfs41_state_renewal_ops = {
	.sched_state_renewal = nfs41_proc_async_sequence,
	.get_state_renewal_cred = nfs4_get_machine_cred,
	.renew_lease = nfs4_proc_sequence,
};
#endif

static const struct nfs4_mig_recovery_ops nfs40_mig_recovery_ops = {
	.get_locations = _nfs40_proc_get_locations,
	.fsid_present = _nfs40_proc_fsid_present,
};

#if defined(CONFIG_NFS_V4_1)
static const struct nfs4_mig_recovery_ops nfs41_mig_recovery_ops = {
	.get_locations = _nfs41_proc_get_locations,
	.fsid_present = _nfs41_proc_fsid_present,
};
#endif	/* CONFIG_NFS_V4_1 */

static const struct nfs4_minor_version_ops nfs_v4_0_minor_ops = {
	.minor_version = 0,
	.init_caps = NFS_CAP_READDIRPLUS
		| NFS_CAP_ATOMIC_OPEN
		| NFS_CAP_POSIX_LOCK,
	.init_client = nfs40_init_client,
	.shutdown_client = nfs40_shutdown_client,
	.match_stateid = nfs4_match_stateid,
	.find_root_sec = nfs4_find_root_sec,
	.free_lock_state = nfs4_release_lockowner,
	.test_and_free_expired = nfs40_test_and_free_expired_stateid,
	.alloc_seqid = nfs_alloc_seqid,
	.call_sync_ops = &nfs40_call_sync_ops,
	.reboot_recovery_ops = &nfs40_reboot_recovery_ops,
	.nograce_recovery_ops = &nfs40_nograce_recovery_ops,
	.state_renewal_ops = &nfs40_state_renewal_ops,
	.mig_recovery_ops = &nfs40_mig_recovery_ops,
};

#if defined(CONFIG_NFS_V4_1)
static struct nfs_seqid *
nfs_alloc_no_seqid(struct nfs_seqid_counter *arg1, gfp_t arg2)
{
	return NULL;
}

static const struct nfs4_minor_version_ops nfs_v4_1_minor_ops = {
	.minor_version = 1,
	.init_caps = NFS_CAP_READDIRPLUS
		| NFS_CAP_ATOMIC_OPEN
		| NFS_CAP_POSIX_LOCK
		| NFS_CAP_STATEID_NFSV41
		| NFS_CAP_ATOMIC_OPEN_V1
		| NFS_CAP_LGOPEN,
	.init_client = nfs41_init_client,
	.shutdown_client = nfs41_shutdown_client,
	.match_stateid = nfs41_match_stateid,
	.find_root_sec = nfs41_find_root_sec,
	.free_lock_state = nfs41_free_lock_state,
	.test_and_free_expired = nfs41_test_and_free_expired_stateid,
	.alloc_seqid = nfs_alloc_no_seqid,
	.session_trunk = nfs4_test_session_trunk,
	.call_sync_ops = &nfs41_call_sync_ops,
	.reboot_recovery_ops = &nfs41_reboot_recovery_ops,
	.nograce_recovery_ops = &nfs41_nograce_recovery_ops,
	.state_renewal_ops = &nfs41_state_renewal_ops,
	.mig_recovery_ops = &nfs41_mig_recovery_ops,
};
#endif

#if defined(CONFIG_NFS_V4_2)
static const struct nfs4_minor_version_ops nfs_v4_2_minor_ops = {
	.minor_version = 2,
	.init_caps = NFS_CAP_READDIRPLUS
		| NFS_CAP_ATOMIC_OPEN
		| NFS_CAP_POSIX_LOCK
		| NFS_CAP_STATEID_NFSV41
		| NFS_CAP_ATOMIC_OPEN_V1
		| NFS_CAP_LGOPEN
		| NFS_CAP_ALLOCATE
		| NFS_CAP_COPY
		| NFS_CAP_OFFLOAD_CANCEL
		| NFS_CAP_DEALLOCATE
		| NFS_CAP_SEEK
		| NFS_CAP_LAYOUTSTATS
		| NFS_CAP_CLONE
		| NFS_CAP_LAYOUTERROR,
	.init_client = nfs41_init_client,
	.shutdown_client = nfs41_shutdown_client,
	.match_stateid = nfs41_match_stateid,
	.find_root_sec = nfs41_find_root_sec,
	.free_lock_state = nfs41_free_lock_state,
	.call_sync_ops = &nfs41_call_sync_ops,
	.test_and_free_expired = nfs41_test_and_free_expired_stateid,
	.alloc_seqid = nfs_alloc_no_seqid,
	.session_trunk = nfs4_test_session_trunk,
	.reboot_recovery_ops = &nfs41_reboot_recovery_ops,
	.nograce_recovery_ops = &nfs41_nograce_recovery_ops,
	.state_renewal_ops = &nfs41_state_renewal_ops,
	.mig_recovery_ops = &nfs41_mig_recovery_ops,
};
#endif

const struct nfs4_minor_version_ops *nfs_v4_minor_ops[] = {
	[0] = &nfs_v4_0_minor_ops,
#if defined(CONFIG_NFS_V4_1)
	[1] = &nfs_v4_1_minor_ops,
#endif
#if defined(CONFIG_NFS_V4_2)
	[2] = &nfs_v4_2_minor_ops,
#endif
};

static ssize_t nfs4_listxattr(struct dentry *dentry, char *list, size_t size)
{
	ssize_t error, error2;

	error = generic_listxattr(dentry, list, size);
	if (error < 0)
		return error;
	if (list) {
		list += error;
		size -= error;
	}

	error2 = nfs4_listxattr_nfs4_label(d_inode(dentry), list, size);
	if (error2 < 0)
		return error2;
	return error + error2;
}

static const struct inode_operations nfs4_dir_inode_operations = {
	.create		= nfs_create,
	.lookup		= nfs_lookup,
	.atomic_open	= nfs_atomic_open,
	.link		= nfs_link,
	.unlink		= nfs_unlink,
	.symlink	= nfs_symlink,
	.mkdir		= nfs_mkdir,
	.rmdir		= nfs_rmdir,
	.mknod		= nfs_mknod,
	.rename		= nfs_rename,
	.permission	= nfs_permission,
	.getattr	= nfs_getattr,
	.setattr	= nfs_setattr,
	.listxattr	= nfs4_listxattr,
};

static const struct inode_operations nfs4_file_inode_operations = {
	.permission	= nfs_permission,
	.getattr	= nfs_getattr,
	.setattr	= nfs_setattr,
	.listxattr	= nfs4_listxattr,
};

const struct nfs_rpc_ops nfs_v4_clientops = {
	.version	= 4,			/* protocol version */
	.dentry_ops	= &nfs4_dentry_operations,
	.dir_inode_ops	= &nfs4_dir_inode_operations,
	.file_inode_ops	= &nfs4_file_inode_operations,
	.file_ops	= &nfs4_file_operations,
	.getroot	= nfs4_proc_get_root,
	.submount	= nfs4_submount,
	.try_mount	= nfs4_try_mount,
	.getattr	= nfs4_proc_getattr,
	.setattr	= nfs4_proc_setattr,
	.lookup		= nfs4_proc_lookup,
	.lookupp	= nfs4_proc_lookupp,
	.access		= nfs4_proc_access,
	.readlink	= nfs4_proc_readlink,
	.create		= nfs4_proc_create,
	.remove		= nfs4_proc_remove,
	.unlink_setup	= nfs4_proc_unlink_setup,
	.unlink_rpc_prepare = nfs4_proc_unlink_rpc_prepare,
	.unlink_done	= nfs4_proc_unlink_done,
	.rename_setup	= nfs4_proc_rename_setup,
	.rename_rpc_prepare = nfs4_proc_rename_rpc_prepare,
	.rename_done	= nfs4_proc_rename_done,
	.link		= nfs4_proc_link,
	.symlink	= nfs4_proc_symlink,
	.mkdir		= nfs4_proc_mkdir,
	.rmdir		= nfs4_proc_rmdir,
	.readdir	= nfs4_proc_readdir,
	.mknod		= nfs4_proc_mknod,
	.statfs		= nfs4_proc_statfs,
	.fsinfo		= nfs4_proc_fsinfo,
	.pathconf	= nfs4_proc_pathconf,
	.set_capabilities = nfs4_server_capabilities,
	.decode_dirent	= nfs4_decode_dirent,
	.pgio_rpc_prepare = nfs4_proc_pgio_rpc_prepare,
	.read_setup	= nfs4_proc_read_setup,
	.read_done	= nfs4_read_done,
	.write_setup	= nfs4_proc_write_setup,
	.write_done	= nfs4_write_done,
	.commit_setup	= nfs4_proc_commit_setup,
	.commit_rpc_prepare = nfs4_proc_commit_rpc_prepare,
	.commit_done	= nfs4_commit_done,
	.lock		= nfs4_proc_lock,
	.clear_acl_cache = nfs4_zap_acl_attr,
	.close_context  = nfs4_close_context,
	.open_context	= nfs4_atomic_open,
	.have_delegation = nfs4_have_delegation,
	.alloc_client	= nfs4_alloc_client,
	.init_client	= nfs4_init_client,
	.free_client	= nfs4_free_client,
	.create_server	= nfs4_create_server,
	.clone_server	= nfs_clone_server,
};

static const struct xattr_handler nfs4_xattr_nfs4_acl_handler = {
	.name	= XATTR_NAME_NFSV4_ACL,
	.list	= nfs4_xattr_list_nfs4_acl,
	.get	= nfs4_xattr_get_nfs4_acl,
	.set	= nfs4_xattr_set_nfs4_acl,
};

const struct xattr_handler *nfs4_xattr_handlers[] = {
	&nfs4_xattr_nfs4_acl_handler,
#ifdef CONFIG_NFS_V4_SECURITY_LABEL
	&nfs4_xattr_nfs4_label_handler,
#endif
	NULL
};

/*
 * Local variables:
 *  c-basic-offset: 8
 * End:
 */<|MERGE_RESOLUTION|>--- conflicted
+++ resolved
@@ -995,18 +995,6 @@
 	res->sr_status = 1;
 }
 
-<<<<<<< HEAD
-#endif	/* !CONFIG_NFS_V4_1 */
-
-static void nfs41_sequence_res_init(struct nfs4_sequence_res *res)
-{
-	res->sr_timestamp = jiffies;
-	res->sr_status_flags = 0;
-	res->sr_status = 1;
-}
-
-=======
->>>>>>> fa578e9d
 static
 void nfs4_sequence_attach_slot(struct nfs4_sequence_args *args,
 		struct nfs4_sequence_res *res,
@@ -2980,10 +2968,7 @@
 	int ret;
 
 	seq = raw_seqcount_begin(&sp->so_reclaim_seqlock.seqcount);
-<<<<<<< HEAD
-=======
 	dir_verifier = nfs_save_change_attribute(dir);
->>>>>>> fa578e9d
 
 	ret = _nfs4_proc_open(opendata, ctx);
 	if (ret != 0)
