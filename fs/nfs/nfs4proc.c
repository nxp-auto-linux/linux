/*
 *  fs/nfs/nfs4proc.c
 *
 *  Client-side procedure declarations for NFSv4.
 *
 *  Copyright (c) 2002 The Regents of the University of Michigan.
 *  All rights reserved.
 *
 *  Kendrick Smith <kmsmith@umich.edu>
 *  Andy Adamson   <andros@umich.edu>
 *
 *  Redistribution and use in source and binary forms, with or without
 *  modification, are permitted provided that the following conditions
 *  are met:
 *
 *  1. Redistributions of source code must retain the above copyright
 *     notice, this list of conditions and the following disclaimer.
 *  2. Redistributions in binary form must reproduce the above copyright
 *     notice, this list of conditions and the following disclaimer in the
 *     documentation and/or other materials provided with the distribution.
 *  3. Neither the name of the University nor the names of its
 *     contributors may be used to endorse or promote products derived
 *     from this software without specific prior written permission.
 *
 *  THIS SOFTWARE IS PROVIDED ``AS IS'' AND ANY EXPRESS OR IMPLIED
 *  WARRANTIES, INCLUDING, BUT NOT LIMITED TO, THE IMPLIED WARRANTIES OF
 *  MERCHANTABILITY AND FITNESS FOR A PARTICULAR PURPOSE ARE
 *  DISCLAIMED. IN NO EVENT SHALL THE REGENTS OR CONTRIBUTORS BE LIABLE
 *  FOR ANY DIRECT, INDIRECT, INCIDENTAL, SPECIAL, EXEMPLARY, OR
 *  CONSEQUENTIAL DAMAGES (INCLUDING, BUT NOT LIMITED TO, PROCUREMENT OF
 *  SUBSTITUTE GOODS OR SERVICES; LOSS OF USE, DATA, OR PROFITS; OR
 *  BUSINESS INTERRUPTION) HOWEVER CAUSED AND ON ANY THEORY OF
 *  LIABILITY, WHETHER IN CONTRACT, STRICT LIABILITY, OR TORT (INCLUDING
 *  NEGLIGENCE OR OTHERWISE) ARISING IN ANY WAY OUT OF THE USE OF THIS
 *  SOFTWARE, EVEN IF ADVISED OF THE POSSIBILITY OF SUCH DAMAGE.
 */

#include <linux/mm.h>
#include <linux/delay.h>
#include <linux/errno.h>
#include <linux/string.h>
#include <linux/ratelimit.h>
#include <linux/printk.h>
#include <linux/slab.h>
#include <linux/sunrpc/clnt.h>
#include <linux/nfs.h>
#include <linux/nfs4.h>
#include <linux/nfs_fs.h>
#include <linux/nfs_page.h>
#include <linux/nfs_mount.h>
#include <linux/namei.h>
#include <linux/mount.h>
#include <linux/module.h>
#include <linux/xattr.h>
#include <linux/utsname.h>
#include <linux/freezer.h>
#include <linux/iversion.h>

#include "nfs4_fs.h"
#include "delegation.h"
#include "internal.h"
#include "iostat.h"
#include "callback.h"
#include "pnfs.h"
#include "netns.h"
#include "nfs4idmap.h"
#include "nfs4session.h"
#include "fscache.h"

#include "nfs4trace.h"

#define NFSDBG_FACILITY		NFSDBG_PROC

#define NFS4_BITMASK_SZ		3

#define NFS4_POLL_RETRY_MIN	(HZ/10)
#define NFS4_POLL_RETRY_MAX	(15*HZ)

/* file attributes which can be mapped to nfs attributes */
#define NFS4_VALID_ATTRS (ATTR_MODE \
	| ATTR_UID \
	| ATTR_GID \
	| ATTR_SIZE \
	| ATTR_ATIME \
	| ATTR_MTIME \
	| ATTR_CTIME \
	| ATTR_ATIME_SET \
	| ATTR_MTIME_SET)

struct nfs4_opendata;
static int _nfs4_recover_proc_open(struct nfs4_opendata *data);
static int nfs4_do_fsinfo(struct nfs_server *, struct nfs_fh *, struct nfs_fsinfo *);
static void nfs_fixup_referral_attributes(struct nfs_fattr *fattr);
static int nfs4_proc_getattr(struct nfs_server *, struct nfs_fh *, struct nfs_fattr *, struct nfs4_label *label, struct inode *inode);
static int _nfs4_proc_getattr(struct nfs_server *server, struct nfs_fh *fhandle, struct nfs_fattr *fattr, struct nfs4_label *label, struct inode *inode);
static int nfs4_do_setattr(struct inode *inode, struct rpc_cred *cred,
			    struct nfs_fattr *fattr, struct iattr *sattr,
			    struct nfs_open_context *ctx, struct nfs4_label *ilabel,
			    struct nfs4_label *olabel);
#ifdef CONFIG_NFS_V4_1
static struct rpc_task *_nfs41_proc_sequence(struct nfs_client *clp,
		struct rpc_cred *cred,
		struct nfs4_slot *slot,
		bool is_privileged);
static int nfs41_test_stateid(struct nfs_server *, nfs4_stateid *,
		struct rpc_cred *);
static int nfs41_free_stateid(struct nfs_server *, const nfs4_stateid *,
		struct rpc_cred *, bool);
#endif

#ifdef CONFIG_NFS_V4_SECURITY_LABEL
static inline struct nfs4_label *
nfs4_label_init_security(struct inode *dir, struct dentry *dentry,
	struct iattr *sattr, struct nfs4_label *label)
{
	int err;

	if (label == NULL)
		return NULL;

	if (nfs_server_capable(dir, NFS_CAP_SECURITY_LABEL) == 0)
		return NULL;

	err = security_dentry_init_security(dentry, sattr->ia_mode,
				&dentry->d_name, (void **)&label->label, &label->len);
	if (err == 0)
		return label;

	return NULL;
}
static inline void
nfs4_label_release_security(struct nfs4_label *label)
{
	if (label)
		security_release_secctx(label->label, label->len);
}
static inline u32 *nfs4_bitmask(struct nfs_server *server, struct nfs4_label *label)
{
	if (label)
		return server->attr_bitmask;

	return server->attr_bitmask_nl;
}
#else
static inline struct nfs4_label *
nfs4_label_init_security(struct inode *dir, struct dentry *dentry,
	struct iattr *sattr, struct nfs4_label *l)
{ return NULL; }
static inline void
nfs4_label_release_security(struct nfs4_label *label)
{ return; }
static inline u32 *
nfs4_bitmask(struct nfs_server *server, struct nfs4_label *label)
{ return server->attr_bitmask; }
#endif

/* Prevent leaks of NFSv4 errors into userland */
static int nfs4_map_errors(int err)
{
	if (err >= -1000)
		return err;
	switch (err) {
	case -NFS4ERR_RESOURCE:
	case -NFS4ERR_LAYOUTTRYLATER:
	case -NFS4ERR_RECALLCONFLICT:
		return -EREMOTEIO;
	case -NFS4ERR_WRONGSEC:
	case -NFS4ERR_WRONG_CRED:
		return -EPERM;
	case -NFS4ERR_BADOWNER:
	case -NFS4ERR_BADNAME:
		return -EINVAL;
	case -NFS4ERR_SHARE_DENIED:
		return -EACCES;
	case -NFS4ERR_MINOR_VERS_MISMATCH:
		return -EPROTONOSUPPORT;
	case -NFS4ERR_FILE_OPEN:
		return -EBUSY;
	default:
		dprintk("%s could not handle NFSv4 error %d\n",
				__func__, -err);
		break;
	}
	return -EIO;
}

/*
 * This is our standard bitmap for GETATTR requests.
 */
const u32 nfs4_fattr_bitmap[3] = {
	FATTR4_WORD0_TYPE
	| FATTR4_WORD0_CHANGE
	| FATTR4_WORD0_SIZE
	| FATTR4_WORD0_FSID
	| FATTR4_WORD0_FILEID,
	FATTR4_WORD1_MODE
	| FATTR4_WORD1_NUMLINKS
	| FATTR4_WORD1_OWNER
	| FATTR4_WORD1_OWNER_GROUP
	| FATTR4_WORD1_RAWDEV
	| FATTR4_WORD1_SPACE_USED
	| FATTR4_WORD1_TIME_ACCESS
	| FATTR4_WORD1_TIME_METADATA
	| FATTR4_WORD1_TIME_MODIFY
	| FATTR4_WORD1_MOUNTED_ON_FILEID,
#ifdef CONFIG_NFS_V4_SECURITY_LABEL
	FATTR4_WORD2_SECURITY_LABEL
#endif
};

static const u32 nfs4_pnfs_open_bitmap[3] = {
	FATTR4_WORD0_TYPE
	| FATTR4_WORD0_CHANGE
	| FATTR4_WORD0_SIZE
	| FATTR4_WORD0_FSID
	| FATTR4_WORD0_FILEID,
	FATTR4_WORD1_MODE
	| FATTR4_WORD1_NUMLINKS
	| FATTR4_WORD1_OWNER
	| FATTR4_WORD1_OWNER_GROUP
	| FATTR4_WORD1_RAWDEV
	| FATTR4_WORD1_SPACE_USED
	| FATTR4_WORD1_TIME_ACCESS
	| FATTR4_WORD1_TIME_METADATA
	| FATTR4_WORD1_TIME_MODIFY,
	FATTR4_WORD2_MDSTHRESHOLD
#ifdef CONFIG_NFS_V4_SECURITY_LABEL
	| FATTR4_WORD2_SECURITY_LABEL
#endif
};

static const u32 nfs4_open_noattr_bitmap[3] = {
	FATTR4_WORD0_TYPE
	| FATTR4_WORD0_FILEID,
};

const u32 nfs4_statfs_bitmap[3] = {
	FATTR4_WORD0_FILES_AVAIL
	| FATTR4_WORD0_FILES_FREE
	| FATTR4_WORD0_FILES_TOTAL,
	FATTR4_WORD1_SPACE_AVAIL
	| FATTR4_WORD1_SPACE_FREE
	| FATTR4_WORD1_SPACE_TOTAL
};

const u32 nfs4_pathconf_bitmap[3] = {
	FATTR4_WORD0_MAXLINK
	| FATTR4_WORD0_MAXNAME,
	0
};

const u32 nfs4_fsinfo_bitmap[3] = { FATTR4_WORD0_MAXFILESIZE
			| FATTR4_WORD0_MAXREAD
			| FATTR4_WORD0_MAXWRITE
			| FATTR4_WORD0_LEASE_TIME,
			FATTR4_WORD1_TIME_DELTA
			| FATTR4_WORD1_FS_LAYOUT_TYPES,
			FATTR4_WORD2_LAYOUT_BLKSIZE
			| FATTR4_WORD2_CLONE_BLKSIZE
};

const u32 nfs4_fs_locations_bitmap[3] = {
	FATTR4_WORD0_CHANGE
	| FATTR4_WORD0_SIZE
	| FATTR4_WORD0_FSID
	| FATTR4_WORD0_FILEID
	| FATTR4_WORD0_FS_LOCATIONS,
	FATTR4_WORD1_OWNER
	| FATTR4_WORD1_OWNER_GROUP
	| FATTR4_WORD1_RAWDEV
	| FATTR4_WORD1_SPACE_USED
	| FATTR4_WORD1_TIME_ACCESS
	| FATTR4_WORD1_TIME_METADATA
	| FATTR4_WORD1_TIME_MODIFY
	| FATTR4_WORD1_MOUNTED_ON_FILEID,
};

static void nfs4_bitmap_copy_adjust(__u32 *dst, const __u32 *src,
		struct inode *inode)
{
	unsigned long cache_validity;

	memcpy(dst, src, NFS4_BITMASK_SZ*sizeof(*dst));
	if (!inode || !nfs4_have_delegation(inode, FMODE_READ))
		return;

	cache_validity = READ_ONCE(NFS_I(inode)->cache_validity);
	if (!(cache_validity & NFS_INO_REVAL_FORCED))
		cache_validity &= ~(NFS_INO_INVALID_CHANGE
				| NFS_INO_INVALID_SIZE);

	if (!(cache_validity & NFS_INO_INVALID_SIZE))
		dst[0] &= ~FATTR4_WORD0_SIZE;

	if (!(cache_validity & NFS_INO_INVALID_CHANGE))
		dst[0] &= ~FATTR4_WORD0_CHANGE;
}

static void nfs4_bitmap_copy_adjust_setattr(__u32 *dst,
		const __u32 *src, struct inode *inode)
{
	nfs4_bitmap_copy_adjust(dst, src, inode);
}

static void nfs4_setup_readdir(u64 cookie, __be32 *verifier, struct dentry *dentry,
		struct nfs4_readdir_arg *readdir)
{
	unsigned int attrs = FATTR4_WORD0_FILEID | FATTR4_WORD0_TYPE;
	__be32 *start, *p;

	if (cookie > 2) {
		readdir->cookie = cookie;
		memcpy(&readdir->verifier, verifier, sizeof(readdir->verifier));
		return;
	}

	readdir->cookie = 0;
	memset(&readdir->verifier, 0, sizeof(readdir->verifier));
	if (cookie == 2)
		return;
	
	/*
	 * NFSv4 servers do not return entries for '.' and '..'
	 * Therefore, we fake these entries here.  We let '.'
	 * have cookie 0 and '..' have cookie 1.  Note that
	 * when talking to the server, we always send cookie 0
	 * instead of 1 or 2.
	 */
	start = p = kmap_atomic(*readdir->pages);
	
	if (cookie == 0) {
		*p++ = xdr_one;                                  /* next */
		*p++ = xdr_zero;                   /* cookie, first word */
		*p++ = xdr_one;                   /* cookie, second word */
		*p++ = xdr_one;                             /* entry len */
		memcpy(p, ".\0\0\0", 4);                        /* entry */
		p++;
		*p++ = xdr_one;                         /* bitmap length */
		*p++ = htonl(attrs);                           /* bitmap */
		*p++ = htonl(12);             /* attribute buffer length */
		*p++ = htonl(NF4DIR);
		p = xdr_encode_hyper(p, NFS_FILEID(d_inode(dentry)));
	}
	
	*p++ = xdr_one;                                  /* next */
	*p++ = xdr_zero;                   /* cookie, first word */
	*p++ = xdr_two;                   /* cookie, second word */
	*p++ = xdr_two;                             /* entry len */
	memcpy(p, "..\0\0", 4);                         /* entry */
	p++;
	*p++ = xdr_one;                         /* bitmap length */
	*p++ = htonl(attrs);                           /* bitmap */
	*p++ = htonl(12);             /* attribute buffer length */
	*p++ = htonl(NF4DIR);
	p = xdr_encode_hyper(p, NFS_FILEID(d_inode(dentry->d_parent)));

	readdir->pgbase = (char *)p - (char *)start;
	readdir->count -= readdir->pgbase;
	kunmap_atomic(start);
}

static void nfs4_test_and_free_stateid(struct nfs_server *server,
		nfs4_stateid *stateid,
		struct rpc_cred *cred)
{
	const struct nfs4_minor_version_ops *ops = server->nfs_client->cl_mvops;

	ops->test_and_free_expired(server, stateid, cred);
}

static void __nfs4_free_revoked_stateid(struct nfs_server *server,
		nfs4_stateid *stateid,
		struct rpc_cred *cred)
{
	stateid->type = NFS4_REVOKED_STATEID_TYPE;
	nfs4_test_and_free_stateid(server, stateid, cred);
}

static void nfs4_free_revoked_stateid(struct nfs_server *server,
		const nfs4_stateid *stateid,
		struct rpc_cred *cred)
{
	nfs4_stateid tmp;

	nfs4_stateid_copy(&tmp, stateid);
	__nfs4_free_revoked_stateid(server, &tmp, cred);
}

static long nfs4_update_delay(long *timeout)
{
	long ret;
	if (!timeout)
		return NFS4_POLL_RETRY_MAX;
	if (*timeout <= 0)
		*timeout = NFS4_POLL_RETRY_MIN;
	if (*timeout > NFS4_POLL_RETRY_MAX)
		*timeout = NFS4_POLL_RETRY_MAX;
	ret = *timeout;
	*timeout <<= 1;
	return ret;
}

static int nfs4_delay(struct rpc_clnt *clnt, long *timeout)
{
	int res = 0;

	might_sleep();

	freezable_schedule_timeout_killable_unsafe(
		nfs4_update_delay(timeout));
	if (fatal_signal_pending(current))
		res = -ERESTARTSYS;
	return res;
}

/* This is the error handling routine for processes that are allowed
 * to sleep.
 */
static int nfs4_do_handle_exception(struct nfs_server *server,
		int errorcode, struct nfs4_exception *exception)
{
	struct nfs_client *clp = server->nfs_client;
	struct nfs4_state *state = exception->state;
	const nfs4_stateid *stateid = exception->stateid;
	struct inode *inode = exception->inode;
	int ret = errorcode;

	exception->delay = 0;
	exception->recovering = 0;
	exception->retry = 0;

	if (stateid == NULL && state != NULL)
		stateid = &state->stateid;

	switch(errorcode) {
		case 0:
			return 0;
		case -NFS4ERR_BADHANDLE:
		case -ESTALE:
			if (inode != NULL && S_ISREG(inode->i_mode))
				pnfs_destroy_layout(NFS_I(inode));
			break;
		case -NFS4ERR_DELEG_REVOKED:
		case -NFS4ERR_ADMIN_REVOKED:
		case -NFS4ERR_EXPIRED:
		case -NFS4ERR_BAD_STATEID:
			if (inode != NULL && stateid != NULL) {
				nfs_inode_find_state_and_recover(inode,
						stateid);
				goto wait_on_recovery;
			}
			/* Fall through */
		case -NFS4ERR_OPENMODE:
			if (inode) {
				int err;

				err = nfs_async_inode_return_delegation(inode,
						stateid);
				if (err == 0)
					goto wait_on_recovery;
				if (stateid != NULL && stateid->type == NFS4_DELEGATION_STATEID_TYPE) {
					exception->retry = 1;
					break;
				}
			}
			if (state == NULL)
				break;
			ret = nfs4_schedule_stateid_recovery(server, state);
			if (ret < 0)
				break;
			goto wait_on_recovery;
		case -NFS4ERR_STALE_STATEID:
		case -NFS4ERR_STALE_CLIENTID:
			nfs4_schedule_lease_recovery(clp);
			goto wait_on_recovery;
		case -NFS4ERR_MOVED:
			ret = nfs4_schedule_migration_recovery(server);
			if (ret < 0)
				break;
			goto wait_on_recovery;
		case -NFS4ERR_LEASE_MOVED:
			nfs4_schedule_lease_moved_recovery(clp);
			goto wait_on_recovery;
#if defined(CONFIG_NFS_V4_1)
		case -NFS4ERR_BADSESSION:
		case -NFS4ERR_BADSLOT:
		case -NFS4ERR_BAD_HIGH_SLOT:
		case -NFS4ERR_CONN_NOT_BOUND_TO_SESSION:
		case -NFS4ERR_DEADSESSION:
		case -NFS4ERR_SEQ_FALSE_RETRY:
		case -NFS4ERR_SEQ_MISORDERED:
			dprintk("%s ERROR: %d Reset session\n", __func__,
				errorcode);
			nfs4_schedule_session_recovery(clp->cl_session, errorcode);
			goto wait_on_recovery;
#endif /* defined(CONFIG_NFS_V4_1) */
		case -NFS4ERR_FILE_OPEN:
			if (exception->timeout > HZ) {
				/* We have retried a decent amount, time to
				 * fail
				 */
				ret = -EBUSY;
				break;
			}
			/* Fall through */
		case -NFS4ERR_DELAY:
			nfs_inc_server_stats(server, NFSIOS_DELAY);
			/* Fall through */
		case -NFS4ERR_GRACE:
		case -NFS4ERR_LAYOUTTRYLATER:
		case -NFS4ERR_RECALLCONFLICT:
			exception->delay = 1;
			return 0;

		case -NFS4ERR_RETRY_UNCACHED_REP:
		case -NFS4ERR_OLD_STATEID:
			exception->retry = 1;
			break;
		case -NFS4ERR_BADOWNER:
			/* The following works around a Linux server bug! */
		case -NFS4ERR_BADNAME:
			if (server->caps & NFS_CAP_UIDGID_NOMAP) {
				server->caps &= ~NFS_CAP_UIDGID_NOMAP;
				exception->retry = 1;
				printk(KERN_WARNING "NFS: v4 server %s "
						"does not accept raw "
						"uid/gids. "
						"Reenabling the idmapper.\n",
						server->nfs_client->cl_hostname);
			}
	}
	/* We failed to handle the error */
	return nfs4_map_errors(ret);
wait_on_recovery:
	exception->recovering = 1;
	return 0;
}

/* This is the error handling routine for processes that are allowed
 * to sleep.
 */
int nfs4_handle_exception(struct nfs_server *server, int errorcode, struct nfs4_exception *exception)
{
	struct nfs_client *clp = server->nfs_client;
	int ret;

	ret = nfs4_do_handle_exception(server, errorcode, exception);
	if (exception->delay) {
		ret = nfs4_delay(server->client, &exception->timeout);
		goto out_retry;
	}
	if (exception->recovering) {
		ret = nfs4_wait_clnt_recover(clp);
		if (test_bit(NFS_MIG_FAILED, &server->mig_status))
			return -EIO;
		goto out_retry;
	}
	return ret;
out_retry:
	if (ret == 0)
		exception->retry = 1;
	return ret;
}

static int
nfs4_async_handle_exception(struct rpc_task *task, struct nfs_server *server,
		int errorcode, struct nfs4_exception *exception)
{
	struct nfs_client *clp = server->nfs_client;
	int ret;

	ret = nfs4_do_handle_exception(server, errorcode, exception);
	if (exception->delay) {
		rpc_delay(task, nfs4_update_delay(&exception->timeout));
		goto out_retry;
	}
	if (exception->recovering) {
		rpc_sleep_on(&clp->cl_rpcwaitq, task, NULL);
		if (test_bit(NFS4CLNT_MANAGER_RUNNING, &clp->cl_state) == 0)
			rpc_wake_up_queued_task(&clp->cl_rpcwaitq, task);
		goto out_retry;
	}
	if (test_bit(NFS_MIG_FAILED, &server->mig_status))
		ret = -EIO;
	return ret;
out_retry:
	if (ret == 0) {
		exception->retry = 1;
		/*
		 * For NFS4ERR_MOVED, the client transport will need to
		 * be recomputed after migration recovery has completed.
		 */
		if (errorcode == -NFS4ERR_MOVED)
			rpc_task_release_transport(task);
	}
	return ret;
}

int
nfs4_async_handle_error(struct rpc_task *task, struct nfs_server *server,
			struct nfs4_state *state, long *timeout)
{
	struct nfs4_exception exception = {
		.state = state,
	};

	if (task->tk_status >= 0)
		return 0;
	if (timeout)
		exception.timeout = *timeout;
	task->tk_status = nfs4_async_handle_exception(task, server,
			task->tk_status,
			&exception);
	if (exception.delay && timeout)
		*timeout = exception.timeout;
	if (exception.retry)
		return -EAGAIN;
	return 0;
}

/*
 * Return 'true' if 'clp' is using an rpc_client that is integrity protected
 * or 'false' otherwise.
 */
static bool _nfs4_is_integrity_protected(struct nfs_client *clp)
{
	rpc_authflavor_t flavor = clp->cl_rpcclient->cl_auth->au_flavor;
	return (flavor == RPC_AUTH_GSS_KRB5I) || (flavor == RPC_AUTH_GSS_KRB5P);
}

static void do_renew_lease(struct nfs_client *clp, unsigned long timestamp)
{
	spin_lock(&clp->cl_lock);
	if (time_before(clp->cl_last_renewal,timestamp))
		clp->cl_last_renewal = timestamp;
	spin_unlock(&clp->cl_lock);
}

static void renew_lease(const struct nfs_server *server, unsigned long timestamp)
{
	struct nfs_client *clp = server->nfs_client;

	if (!nfs4_has_session(clp))
		do_renew_lease(clp, timestamp);
}

struct nfs4_call_sync_data {
	const struct nfs_server *seq_server;
	struct nfs4_sequence_args *seq_args;
	struct nfs4_sequence_res *seq_res;
};

void nfs4_init_sequence(struct nfs4_sequence_args *args,
			struct nfs4_sequence_res *res, int cache_reply,
			int privileged)
{
	args->sa_slot = NULL;
	args->sa_cache_this = cache_reply;
	args->sa_privileged = privileged;

	res->sr_slot = NULL;
}

static void nfs40_sequence_free_slot(struct nfs4_sequence_res *res)
{
	struct nfs4_slot *slot = res->sr_slot;
	struct nfs4_slot_table *tbl;

	tbl = slot->table;
	spin_lock(&tbl->slot_tbl_lock);
	if (!nfs41_wake_and_assign_slot(tbl, slot))
		nfs4_free_slot(tbl, slot);
	spin_unlock(&tbl->slot_tbl_lock);

	res->sr_slot = NULL;
}

static int nfs40_sequence_done(struct rpc_task *task,
			       struct nfs4_sequence_res *res)
{
	if (res->sr_slot != NULL)
		nfs40_sequence_free_slot(res);
	return 1;
}

#if defined(CONFIG_NFS_V4_1)

static void nfs41_release_slot(struct nfs4_slot *slot)
{
	struct nfs4_session *session;
	struct nfs4_slot_table *tbl;
	bool send_new_highest_used_slotid = false;

	if (!slot)
		return;
	tbl = slot->table;
	session = tbl->session;

	/* Bump the slot sequence number */
	if (slot->seq_done)
		slot->seq_nr++;
	slot->seq_done = 0;

	spin_lock(&tbl->slot_tbl_lock);
	/* Be nice to the server: try to ensure that the last transmitted
	 * value for highest_user_slotid <= target_highest_slotid
	 */
	if (tbl->highest_used_slotid > tbl->target_highest_slotid)
		send_new_highest_used_slotid = true;

	if (nfs41_wake_and_assign_slot(tbl, slot)) {
		send_new_highest_used_slotid = false;
		goto out_unlock;
	}
	nfs4_free_slot(tbl, slot);

	if (tbl->highest_used_slotid != NFS4_NO_SLOT)
		send_new_highest_used_slotid = false;
out_unlock:
	spin_unlock(&tbl->slot_tbl_lock);
	if (send_new_highest_used_slotid)
		nfs41_notify_server(session->clp);
	if (waitqueue_active(&tbl->slot_waitq))
		wake_up_all(&tbl->slot_waitq);
}

static void nfs41_sequence_free_slot(struct nfs4_sequence_res *res)
{
	nfs41_release_slot(res->sr_slot);
	res->sr_slot = NULL;
}

static int nfs41_sequence_process(struct rpc_task *task,
		struct nfs4_sequence_res *res)
{
	struct nfs4_session *session;
	struct nfs4_slot *slot = res->sr_slot;
	struct nfs_client *clp;
	bool interrupted = false;
	int ret = 1;

	if (slot == NULL)
		goto out_noaction;
	/* don't increment the sequence number if the task wasn't sent */
	if (!RPC_WAS_SENT(task))
		goto out;

	session = slot->table->session;

	if (slot->interrupted) {
		if (res->sr_status != -NFS4ERR_DELAY)
			slot->interrupted = 0;
		interrupted = true;
	}

	trace_nfs4_sequence_done(session, res);
	/* Check the SEQUENCE operation status */
	switch (res->sr_status) {
	case 0:
		/* Update the slot's sequence and clientid lease timer */
		slot->seq_done = 1;
		clp = session->clp;
		do_renew_lease(clp, res->sr_timestamp);
		/* Check sequence flags */
		nfs41_handle_sequence_flag_errors(clp, res->sr_status_flags,
				!!slot->privileged);
		nfs41_update_target_slotid(slot->table, slot, res);
		break;
	case 1:
		/*
		 * sr_status remains 1 if an RPC level error occurred.
		 * The server may or may not have processed the sequence
		 * operation..
		 * Mark the slot as having hosted an interrupted RPC call.
		 */
		slot->interrupted = 1;
		goto out;
	case -NFS4ERR_DELAY:
		/* The server detected a resend of the RPC call and
		 * returned NFS4ERR_DELAY as per Section 2.10.6.2
		 * of RFC5661.
		 */
		dprintk("%s: slot=%u seq=%u: Operation in progress\n",
			__func__,
			slot->slot_nr,
			slot->seq_nr);
		goto out_retry;
	case -NFS4ERR_RETRY_UNCACHED_REP:
	case -NFS4ERR_SEQ_FALSE_RETRY:
		/*
		 * The server thinks we tried to replay a request.
		 * Retry the call after bumping the sequence ID.
		 */
		goto retry_new_seq;
	case -NFS4ERR_BADSLOT:
		/*
		 * The slot id we used was probably retired. Try again
		 * using a different slot id.
		 */
		if (slot->slot_nr < slot->table->target_highest_slotid)
			goto session_recover;
		goto retry_nowait;
	case -NFS4ERR_SEQ_MISORDERED:
		/*
		 * Was the last operation on this sequence interrupted?
		 * If so, retry after bumping the sequence number.
		 */
		if (interrupted)
			goto retry_new_seq;
		/*
		 * Could this slot have been previously retired?
		 * If so, then the server may be expecting seq_nr = 1!
		 */
		if (slot->seq_nr != 1) {
			slot->seq_nr = 1;
			goto retry_nowait;
		}
		goto session_recover;
	default:
		/* Just update the slot sequence no. */
		slot->seq_done = 1;
	}
out:
	/* The session may be reset by one of the error handlers. */
	dprintk("%s: Error %d free the slot \n", __func__, res->sr_status);
out_noaction:
	return ret;
session_recover:
	nfs4_schedule_session_recovery(session, res->sr_status);
	goto retry_nowait;
retry_new_seq:
	++slot->seq_nr;
retry_nowait:
	if (rpc_restart_call_prepare(task)) {
		nfs41_sequence_free_slot(res);
		task->tk_status = 0;
		ret = 0;
	}
	goto out;
out_retry:
	if (!rpc_restart_call(task))
		goto out;
	rpc_delay(task, NFS4_POLL_RETRY_MAX);
	return 0;
}

int nfs41_sequence_done(struct rpc_task *task, struct nfs4_sequence_res *res)
{
	if (!nfs41_sequence_process(task, res))
		return 0;
	if (res->sr_slot != NULL)
		nfs41_sequence_free_slot(res);
	return 1;

}
EXPORT_SYMBOL_GPL(nfs41_sequence_done);

static int nfs4_sequence_process(struct rpc_task *task, struct nfs4_sequence_res *res)
{
	if (res->sr_slot == NULL)
		return 1;
	if (res->sr_slot->table->session != NULL)
		return nfs41_sequence_process(task, res);
	return nfs40_sequence_done(task, res);
}

static void nfs4_sequence_free_slot(struct nfs4_sequence_res *res)
{
	if (res->sr_slot != NULL) {
		if (res->sr_slot->table->session != NULL)
			nfs41_sequence_free_slot(res);
		else
			nfs40_sequence_free_slot(res);
	}
}

int nfs4_sequence_done(struct rpc_task *task, struct nfs4_sequence_res *res)
{
	if (res->sr_slot == NULL)
		return 1;
	if (!res->sr_slot->table->session)
		return nfs40_sequence_done(task, res);
	return nfs41_sequence_done(task, res);
}
EXPORT_SYMBOL_GPL(nfs4_sequence_done);

static void nfs41_call_sync_prepare(struct rpc_task *task, void *calldata)
{
	struct nfs4_call_sync_data *data = calldata;

	dprintk("--> %s data->seq_server %p\n", __func__, data->seq_server);

	nfs4_setup_sequence(data->seq_server->nfs_client,
			    data->seq_args, data->seq_res, task);
}

static void nfs41_call_sync_done(struct rpc_task *task, void *calldata)
{
	struct nfs4_call_sync_data *data = calldata;

	nfs41_sequence_done(task, data->seq_res);
}

static const struct rpc_call_ops nfs41_call_sync_ops = {
	.rpc_call_prepare = nfs41_call_sync_prepare,
	.rpc_call_done = nfs41_call_sync_done,
};

static void
nfs4_sequence_process_interrupted(struct nfs_client *client,
		struct nfs4_slot *slot, struct rpc_cred *cred)
{
	struct rpc_task *task;

	task = _nfs41_proc_sequence(client, cred, slot, true);
	if (!IS_ERR(task))
		rpc_put_task_async(task);
}

#else	/* !CONFIG_NFS_V4_1 */

static int nfs4_sequence_process(struct rpc_task *task, struct nfs4_sequence_res *res)
{
	return nfs40_sequence_done(task, res);
}

static void nfs4_sequence_free_slot(struct nfs4_sequence_res *res)
{
	if (res->sr_slot != NULL)
		nfs40_sequence_free_slot(res);
}

int nfs4_sequence_done(struct rpc_task *task,
		       struct nfs4_sequence_res *res)
{
	return nfs40_sequence_done(task, res);
}
EXPORT_SYMBOL_GPL(nfs4_sequence_done);

static void
nfs4_sequence_process_interrupted(struct nfs_client *client,
		struct nfs4_slot *slot, struct rpc_cred *cred)
{
	WARN_ON_ONCE(1);
	slot->interrupted = 0;
}

#endif	/* !CONFIG_NFS_V4_1 */

static
void nfs4_sequence_attach_slot(struct nfs4_sequence_args *args,
		struct nfs4_sequence_res *res,
		struct nfs4_slot *slot)
{
	if (!slot)
		return;
	slot->privileged = args->sa_privileged ? 1 : 0;
	args->sa_slot = slot;

	res->sr_slot = slot;
	res->sr_timestamp = jiffies;
	res->sr_status_flags = 0;
	res->sr_status = 1;

}

int nfs4_setup_sequence(struct nfs_client *client,
			struct nfs4_sequence_args *args,
			struct nfs4_sequence_res *res,
			struct rpc_task *task)
{
	struct nfs4_session *session = nfs4_get_session(client);
	struct nfs4_slot_table *tbl  = client->cl_slot_tbl;
	struct nfs4_slot *slot;

	/* slot already allocated? */
	if (res->sr_slot != NULL)
		goto out_start;

	if (session) {
		tbl = &session->fc_slot_table;
		task->tk_timeout = 0;
	}

	for (;;) {
		spin_lock(&tbl->slot_tbl_lock);
		/* The state manager will wait until the slot table is empty */
		if (nfs4_slot_tbl_draining(tbl) && !args->sa_privileged)
			goto out_sleep;

		slot = nfs4_alloc_slot(tbl);
		if (IS_ERR(slot)) {
			/* Try again in 1/4 second */
			if (slot == ERR_PTR(-ENOMEM))
				task->tk_timeout = HZ >> 2;
			goto out_sleep;
		}
		spin_unlock(&tbl->slot_tbl_lock);

		if (likely(!slot->interrupted))
			break;
		nfs4_sequence_process_interrupted(client,
				slot, task->tk_msg.rpc_cred);
	}

	nfs4_sequence_attach_slot(args, res, slot);

	trace_nfs4_setup_sequence(session, args);
out_start:
	rpc_call_start(task);
	return 0;

out_sleep:
	if (args->sa_privileged)
		rpc_sleep_on_priority(&tbl->slot_tbl_waitq, task,
				NULL, RPC_PRIORITY_PRIVILEGED);
	else
		rpc_sleep_on(&tbl->slot_tbl_waitq, task, NULL);
	spin_unlock(&tbl->slot_tbl_lock);
	return -EAGAIN;
}
EXPORT_SYMBOL_GPL(nfs4_setup_sequence);

static void nfs40_call_sync_prepare(struct rpc_task *task, void *calldata)
{
	struct nfs4_call_sync_data *data = calldata;
	nfs4_setup_sequence(data->seq_server->nfs_client,
				data->seq_args, data->seq_res, task);
}

static void nfs40_call_sync_done(struct rpc_task *task, void *calldata)
{
	struct nfs4_call_sync_data *data = calldata;
	nfs4_sequence_done(task, data->seq_res);
}

static const struct rpc_call_ops nfs40_call_sync_ops = {
	.rpc_call_prepare = nfs40_call_sync_prepare,
	.rpc_call_done = nfs40_call_sync_done,
};

static int nfs4_call_sync_sequence(struct rpc_clnt *clnt,
				   struct nfs_server *server,
				   struct rpc_message *msg,
				   struct nfs4_sequence_args *args,
				   struct nfs4_sequence_res *res)
{
	int ret;
	struct rpc_task *task;
	struct nfs_client *clp = server->nfs_client;
	struct nfs4_call_sync_data data = {
		.seq_server = server,
		.seq_args = args,
		.seq_res = res,
	};
	struct rpc_task_setup task_setup = {
		.rpc_client = clnt,
		.rpc_message = msg,
		.callback_ops = clp->cl_mvops->call_sync_ops,
		.callback_data = &data
	};

	task = rpc_run_task(&task_setup);
	if (IS_ERR(task))
		ret = PTR_ERR(task);
	else {
		ret = task->tk_status;
		rpc_put_task(task);
	}
	return ret;
}

int nfs4_call_sync(struct rpc_clnt *clnt,
		   struct nfs_server *server,
		   struct rpc_message *msg,
		   struct nfs4_sequence_args *args,
		   struct nfs4_sequence_res *res,
		   int cache_reply)
{
	nfs4_init_sequence(args, res, cache_reply, 0);
	return nfs4_call_sync_sequence(clnt, server, msg, args, res);
}

static void
nfs4_inc_nlink_locked(struct inode *inode)
{
	NFS_I(inode)->cache_validity |= NFS_INO_INVALID_OTHER;
	inc_nlink(inode);
}

static void
nfs4_dec_nlink_locked(struct inode *inode)
{
	NFS_I(inode)->cache_validity |= NFS_INO_INVALID_OTHER;
	drop_nlink(inode);
}

static void
update_changeattr_locked(struct inode *dir, struct nfs4_change_info *cinfo,
		unsigned long timestamp, unsigned long cache_validity)
{
	struct nfs_inode *nfsi = NFS_I(dir);

	nfsi->cache_validity |= NFS_INO_INVALID_CTIME
		| NFS_INO_INVALID_MTIME
		| NFS_INO_INVALID_DATA
		| cache_validity;
	if (cinfo->atomic && cinfo->before == inode_peek_iversion_raw(dir)) {
		nfsi->cache_validity &= ~NFS_INO_REVAL_PAGECACHE;
		nfsi->attrtimeo_timestamp = jiffies;
	} else {
		nfs_force_lookup_revalidate(dir);
		if (cinfo->before != inode_peek_iversion_raw(dir))
			nfsi->cache_validity |= NFS_INO_INVALID_ACCESS |
				NFS_INO_INVALID_ACL;
	}
	inode_set_iversion_raw(dir, cinfo->after);
	nfsi->read_cache_jiffies = timestamp;
	nfsi->attr_gencount = nfs_inc_attr_generation_counter();
	nfsi->cache_validity &= ~NFS_INO_INVALID_CHANGE;
	nfs_fscache_invalidate(dir);
}

static void
update_changeattr(struct inode *dir, struct nfs4_change_info *cinfo,
		unsigned long timestamp, unsigned long cache_validity)
{
	spin_lock(&dir->i_lock);
	update_changeattr_locked(dir, cinfo, timestamp, cache_validity);
	spin_unlock(&dir->i_lock);
}

struct nfs4_open_createattrs {
	struct nfs4_label *label;
	struct iattr *sattr;
	const __u32 verf[2];
};

static bool nfs4_clear_cap_atomic_open_v1(struct nfs_server *server,
		int err, struct nfs4_exception *exception)
{
	if (err != -EINVAL)
		return false;
	if (!(server->caps & NFS_CAP_ATOMIC_OPEN_V1))
		return false;
	server->caps &= ~NFS_CAP_ATOMIC_OPEN_V1;
	exception->retry = 1;
	return true;
}

static u32
nfs4_map_atomic_open_share(struct nfs_server *server,
		fmode_t fmode, int openflags)
{
	u32 res = 0;

	switch (fmode & (FMODE_READ | FMODE_WRITE)) {
	case FMODE_READ:
		res = NFS4_SHARE_ACCESS_READ;
		break;
	case FMODE_WRITE:
		res = NFS4_SHARE_ACCESS_WRITE;
		break;
	case FMODE_READ|FMODE_WRITE:
		res = NFS4_SHARE_ACCESS_BOTH;
	}
	if (!(server->caps & NFS_CAP_ATOMIC_OPEN_V1))
		goto out;
	/* Want no delegation if we're using O_DIRECT */
	if (openflags & O_DIRECT)
		res |= NFS4_SHARE_WANT_NO_DELEG;
out:
	return res;
}

static enum open_claim_type4
nfs4_map_atomic_open_claim(struct nfs_server *server,
		enum open_claim_type4 claim)
{
	if (server->caps & NFS_CAP_ATOMIC_OPEN_V1)
		return claim;
	switch (claim) {
	default:
		return claim;
	case NFS4_OPEN_CLAIM_FH:
		return NFS4_OPEN_CLAIM_NULL;
	case NFS4_OPEN_CLAIM_DELEG_CUR_FH:
		return NFS4_OPEN_CLAIM_DELEGATE_CUR;
	case NFS4_OPEN_CLAIM_DELEG_PREV_FH:
		return NFS4_OPEN_CLAIM_DELEGATE_PREV;
	}
}

static void nfs4_init_opendata_res(struct nfs4_opendata *p)
{
	p->o_res.f_attr = &p->f_attr;
	p->o_res.f_label = p->f_label;
	p->o_res.seqid = p->o_arg.seqid;
	p->c_res.seqid = p->c_arg.seqid;
	p->o_res.server = p->o_arg.server;
	p->o_res.access_request = p->o_arg.access;
	nfs_fattr_init(&p->f_attr);
	nfs_fattr_init_names(&p->f_attr, &p->owner_name, &p->group_name);
}

static struct nfs4_opendata *nfs4_opendata_alloc(struct dentry *dentry,
		struct nfs4_state_owner *sp, fmode_t fmode, int flags,
		const struct nfs4_open_createattrs *c,
		enum open_claim_type4 claim,
		gfp_t gfp_mask)
{
	struct dentry *parent = dget_parent(dentry);
	struct inode *dir = d_inode(parent);
	struct nfs_server *server = NFS_SERVER(dir);
	struct nfs_seqid *(*alloc_seqid)(struct nfs_seqid_counter *, gfp_t);
	struct nfs4_label *label = (c != NULL) ? c->label : NULL;
	struct nfs4_opendata *p;

	p = kzalloc(sizeof(*p), gfp_mask);
	if (p == NULL)
		goto err;

	p->f_label = nfs4_label_alloc(server, gfp_mask);
	if (IS_ERR(p->f_label))
		goto err_free_p;

	p->a_label = nfs4_label_alloc(server, gfp_mask);
	if (IS_ERR(p->a_label))
		goto err_free_f;

	alloc_seqid = server->nfs_client->cl_mvops->alloc_seqid;
	p->o_arg.seqid = alloc_seqid(&sp->so_seqid, gfp_mask);
	if (IS_ERR(p->o_arg.seqid))
		goto err_free_label;
	nfs_sb_active(dentry->d_sb);
	p->dentry = dget(dentry);
	p->dir = parent;
	p->owner = sp;
	atomic_inc(&sp->so_count);
	p->o_arg.open_flags = flags;
	p->o_arg.fmode = fmode & (FMODE_READ|FMODE_WRITE);
	p->o_arg.umask = current_umask();
	p->o_arg.claim = nfs4_map_atomic_open_claim(server, claim);
	p->o_arg.share_access = nfs4_map_atomic_open_share(server,
			fmode, flags);
	/* don't put an ACCESS op in OPEN compound if O_EXCL, because ACCESS
	 * will return permission denied for all bits until close */
	if (!(flags & O_EXCL)) {
		/* ask server to check for all possible rights as results
		 * are cached */
		switch (p->o_arg.claim) {
		default:
			break;
		case NFS4_OPEN_CLAIM_NULL:
		case NFS4_OPEN_CLAIM_FH:
			p->o_arg.access = NFS4_ACCESS_READ |
				NFS4_ACCESS_MODIFY |
				NFS4_ACCESS_EXTEND |
				NFS4_ACCESS_EXECUTE;
		}
	}
	p->o_arg.clientid = server->nfs_client->cl_clientid;
	p->o_arg.id.create_time = ktime_to_ns(sp->so_seqid.create_time);
	p->o_arg.id.uniquifier = sp->so_seqid.owner_id;
	p->o_arg.name = &dentry->d_name;
	p->o_arg.server = server;
	p->o_arg.bitmask = nfs4_bitmask(server, label);
	p->o_arg.open_bitmap = &nfs4_fattr_bitmap[0];
	p->o_arg.label = nfs4_label_copy(p->a_label, label);
	switch (p->o_arg.claim) {
	case NFS4_OPEN_CLAIM_NULL:
	case NFS4_OPEN_CLAIM_DELEGATE_CUR:
	case NFS4_OPEN_CLAIM_DELEGATE_PREV:
		p->o_arg.fh = NFS_FH(dir);
		break;
	case NFS4_OPEN_CLAIM_PREVIOUS:
	case NFS4_OPEN_CLAIM_FH:
	case NFS4_OPEN_CLAIM_DELEG_CUR_FH:
	case NFS4_OPEN_CLAIM_DELEG_PREV_FH:
		p->o_arg.fh = NFS_FH(d_inode(dentry));
	}
	if (c != NULL && c->sattr != NULL && c->sattr->ia_valid != 0) {
		p->o_arg.u.attrs = &p->attrs;
		memcpy(&p->attrs, c->sattr, sizeof(p->attrs));

		memcpy(p->o_arg.u.verifier.data, c->verf,
				sizeof(p->o_arg.u.verifier.data));
	}
	p->c_arg.fh = &p->o_res.fh;
	p->c_arg.stateid = &p->o_res.stateid;
	p->c_arg.seqid = p->o_arg.seqid;
	nfs4_init_opendata_res(p);
	kref_init(&p->kref);
	return p;

err_free_label:
	nfs4_label_free(p->a_label);
err_free_f:
	nfs4_label_free(p->f_label);
err_free_p:
	kfree(p);
err:
	dput(parent);
	return NULL;
}

static void nfs4_opendata_free(struct kref *kref)
{
	struct nfs4_opendata *p = container_of(kref,
			struct nfs4_opendata, kref);
	struct super_block *sb = p->dentry->d_sb;

	nfs4_lgopen_release(p->lgp);
	nfs_free_seqid(p->o_arg.seqid);
	nfs4_sequence_free_slot(&p->o_res.seq_res);
	if (p->state != NULL)
		nfs4_put_open_state(p->state);
	nfs4_put_state_owner(p->owner);

	nfs4_label_free(p->a_label);
	nfs4_label_free(p->f_label);

	dput(p->dir);
	dput(p->dentry);
	nfs_sb_deactive(sb);
	nfs_fattr_free_names(&p->f_attr);
	kfree(p->f_attr.mdsthreshold);
	kfree(p);
}

static void nfs4_opendata_put(struct nfs4_opendata *p)
{
	if (p != NULL)
		kref_put(&p->kref, nfs4_opendata_free);
}

static bool nfs4_mode_match_open_stateid(struct nfs4_state *state,
		fmode_t fmode)
{
	switch(fmode & (FMODE_READ|FMODE_WRITE)) {
	case FMODE_READ|FMODE_WRITE:
		return state->n_rdwr != 0;
	case FMODE_WRITE:
		return state->n_wronly != 0;
	case FMODE_READ:
		return state->n_rdonly != 0;
	}
	WARN_ON_ONCE(1);
	return false;
}

static int can_open_cached(struct nfs4_state *state, fmode_t mode, int open_mode)
{
	int ret = 0;

	if (open_mode & (O_EXCL|O_TRUNC))
		goto out;
	switch (mode & (FMODE_READ|FMODE_WRITE)) {
		case FMODE_READ:
			ret |= test_bit(NFS_O_RDONLY_STATE, &state->flags) != 0
				&& state->n_rdonly != 0;
			break;
		case FMODE_WRITE:
			ret |= test_bit(NFS_O_WRONLY_STATE, &state->flags) != 0
				&& state->n_wronly != 0;
			break;
		case FMODE_READ|FMODE_WRITE:
			ret |= test_bit(NFS_O_RDWR_STATE, &state->flags) != 0
				&& state->n_rdwr != 0;
	}
out:
	return ret;
}

static int can_open_delegated(struct nfs_delegation *delegation, fmode_t fmode,
		enum open_claim_type4 claim)
{
	if (delegation == NULL)
		return 0;
	if ((delegation->type & fmode) != fmode)
		return 0;
	if (test_bit(NFS_DELEGATION_RETURNING, &delegation->flags))
		return 0;
	switch (claim) {
	case NFS4_OPEN_CLAIM_NULL:
	case NFS4_OPEN_CLAIM_FH:
		break;
	case NFS4_OPEN_CLAIM_PREVIOUS:
		if (!test_bit(NFS_DELEGATION_NEED_RECLAIM, &delegation->flags))
			break;
		/* Fall through */
	default:
		return 0;
	}
	nfs_mark_delegation_referenced(delegation);
	return 1;
}

static void update_open_stateflags(struct nfs4_state *state, fmode_t fmode)
{
	switch (fmode) {
		case FMODE_WRITE:
			state->n_wronly++;
			break;
		case FMODE_READ:
			state->n_rdonly++;
			break;
		case FMODE_READ|FMODE_WRITE:
			state->n_rdwr++;
	}
	nfs4_state_set_mode_locked(state, state->state | fmode);
}

#ifdef CONFIG_NFS_V4_1
static bool nfs_open_stateid_recover_openmode(struct nfs4_state *state)
{
	if (state->n_rdonly && !test_bit(NFS_O_RDONLY_STATE, &state->flags))
		return true;
	if (state->n_wronly && !test_bit(NFS_O_WRONLY_STATE, &state->flags))
		return true;
	if (state->n_rdwr && !test_bit(NFS_O_RDWR_STATE, &state->flags))
		return true;
	return false;
}
#endif /* CONFIG_NFS_V4_1 */

static void nfs_state_log_update_open_stateid(struct nfs4_state *state)
{
	if (test_and_clear_bit(NFS_STATE_CHANGE_WAIT, &state->flags))
		wake_up_all(&state->waitq);
}

static void nfs_state_log_out_of_order_open_stateid(struct nfs4_state *state,
		const nfs4_stateid *stateid)
{
	u32 state_seqid = be32_to_cpu(state->open_stateid.seqid);
	u32 stateid_seqid = be32_to_cpu(stateid->seqid);

	if (stateid_seqid == state_seqid + 1U ||
	    (stateid_seqid == 1U && state_seqid == 0xffffffffU))
		nfs_state_log_update_open_stateid(state);
	else
		set_bit(NFS_STATE_CHANGE_WAIT, &state->flags);
}

static void nfs_test_and_clear_all_open_stateid(struct nfs4_state *state)
{
	struct nfs_client *clp = state->owner->so_server->nfs_client;
	bool need_recover = false;

	if (test_and_clear_bit(NFS_O_RDONLY_STATE, &state->flags) && state->n_rdonly)
		need_recover = true;
	if (test_and_clear_bit(NFS_O_WRONLY_STATE, &state->flags) && state->n_wronly)
		need_recover = true;
	if (test_and_clear_bit(NFS_O_RDWR_STATE, &state->flags) && state->n_rdwr)
		need_recover = true;
	if (need_recover)
		nfs4_state_mark_reclaim_nograce(clp, state);
}

/*
 * Check for whether or not the caller may update the open stateid
 * to the value passed in by stateid.
 *
 * Note: This function relies heavily on the server implementing
 * RFC7530 Section 9.1.4.2, and RFC5661 Section 8.2.2
 * correctly.
 * i.e. The stateid seqids have to be initialised to 1, and
 * are then incremented on every state transition.
 */
static bool nfs_need_update_open_stateid(struct nfs4_state *state,
		const nfs4_stateid *stateid)
{
	if (test_bit(NFS_OPEN_STATE, &state->flags) == 0 ||
	    !nfs4_stateid_match_other(stateid, &state->open_stateid)) {
		if (stateid->seqid == cpu_to_be32(1))
			nfs_state_log_update_open_stateid(state);
		else
			set_bit(NFS_STATE_CHANGE_WAIT, &state->flags);
		return true;
	}

	if (nfs4_stateid_is_newer(stateid, &state->open_stateid)) {
		nfs_state_log_out_of_order_open_stateid(state, stateid);
		return true;
	}
	return false;
}

static void nfs_resync_open_stateid_locked(struct nfs4_state *state)
{
	if (!(state->n_wronly || state->n_rdonly || state->n_rdwr))
		return;
	if (state->n_wronly)
		set_bit(NFS_O_WRONLY_STATE, &state->flags);
	if (state->n_rdonly)
		set_bit(NFS_O_RDONLY_STATE, &state->flags);
	if (state->n_rdwr)
		set_bit(NFS_O_RDWR_STATE, &state->flags);
	set_bit(NFS_OPEN_STATE, &state->flags);
}

static void nfs_clear_open_stateid_locked(struct nfs4_state *state,
		nfs4_stateid *stateid, fmode_t fmode)
{
	clear_bit(NFS_O_RDWR_STATE, &state->flags);
	switch (fmode & (FMODE_READ|FMODE_WRITE)) {
	case FMODE_WRITE:
		clear_bit(NFS_O_RDONLY_STATE, &state->flags);
		break;
	case FMODE_READ:
		clear_bit(NFS_O_WRONLY_STATE, &state->flags);
		break;
	case 0:
		clear_bit(NFS_O_RDONLY_STATE, &state->flags);
		clear_bit(NFS_O_WRONLY_STATE, &state->flags);
		clear_bit(NFS_OPEN_STATE, &state->flags);
	}
	if (stateid == NULL)
		return;
	/* Handle OPEN+OPEN_DOWNGRADE races */
	if (nfs4_stateid_match_other(stateid, &state->open_stateid) &&
	    !nfs4_stateid_is_newer(stateid, &state->open_stateid)) {
		nfs_resync_open_stateid_locked(state);
		goto out;
	}
	if (test_bit(NFS_DELEGATED_STATE, &state->flags) == 0)
		nfs4_stateid_copy(&state->stateid, stateid);
	nfs4_stateid_copy(&state->open_stateid, stateid);
	trace_nfs4_open_stateid_update(state->inode, stateid, 0);
out:
	nfs_state_log_update_open_stateid(state);
}

static void nfs_clear_open_stateid(struct nfs4_state *state,
	nfs4_stateid *arg_stateid,
	nfs4_stateid *stateid, fmode_t fmode)
{
	write_seqlock(&state->seqlock);
	/* Ignore, if the CLOSE argment doesn't match the current stateid */
	if (nfs4_state_match_open_stateid_other(state, arg_stateid))
		nfs_clear_open_stateid_locked(state, stateid, fmode);
	write_sequnlock(&state->seqlock);
	if (test_bit(NFS_STATE_RECLAIM_NOGRACE, &state->flags))
		nfs4_schedule_state_manager(state->owner->so_server->nfs_client);
}

static void nfs_set_open_stateid_locked(struct nfs4_state *state,
		const nfs4_stateid *stateid, nfs4_stateid *freeme)
{
	DEFINE_WAIT(wait);
	int status = 0;
	for (;;) {

		if (!nfs_need_update_open_stateid(state, stateid))
			return;
		if (!test_bit(NFS_STATE_CHANGE_WAIT, &state->flags))
			break;
		if (status)
			break;
		/* Rely on seqids for serialisation with NFSv4.0 */
		if (!nfs4_has_session(NFS_SERVER(state->inode)->nfs_client))
			break;

		prepare_to_wait(&state->waitq, &wait, TASK_KILLABLE);
		/*
		 * Ensure we process the state changes in the same order
		 * in which the server processed them by delaying the
		 * update of the stateid until we are in sequence.
		 */
		write_sequnlock(&state->seqlock);
		spin_unlock(&state->owner->so_lock);
		rcu_read_unlock();
		trace_nfs4_open_stateid_update_wait(state->inode, stateid, 0);
		if (!signal_pending(current)) {
			if (schedule_timeout(5*HZ) == 0)
				status = -EAGAIN;
			else
				status = 0;
		} else
			status = -EINTR;
		finish_wait(&state->waitq, &wait);
		rcu_read_lock();
		spin_lock(&state->owner->so_lock);
		write_seqlock(&state->seqlock);
	}

	if (test_bit(NFS_OPEN_STATE, &state->flags) &&
	    !nfs4_stateid_match_other(stateid, &state->open_stateid)) {
		nfs4_stateid_copy(freeme, &state->open_stateid);
		nfs_test_and_clear_all_open_stateid(state);
	}

	if (test_bit(NFS_DELEGATED_STATE, &state->flags) == 0)
		nfs4_stateid_copy(&state->stateid, stateid);
	nfs4_stateid_copy(&state->open_stateid, stateid);
	trace_nfs4_open_stateid_update(state->inode, stateid, status);
	nfs_state_log_update_open_stateid(state);
}

static void nfs_state_set_open_stateid(struct nfs4_state *state,
		const nfs4_stateid *open_stateid,
		fmode_t fmode,
		nfs4_stateid *freeme)
{
	/*
	 * Protect the call to nfs4_state_set_mode_locked and
	 * serialise the stateid update
	 */
	write_seqlock(&state->seqlock);
	nfs_set_open_stateid_locked(state, open_stateid, freeme);
	switch (fmode) {
	case FMODE_READ:
		set_bit(NFS_O_RDONLY_STATE, &state->flags);
		break;
	case FMODE_WRITE:
		set_bit(NFS_O_WRONLY_STATE, &state->flags);
		break;
	case FMODE_READ|FMODE_WRITE:
		set_bit(NFS_O_RDWR_STATE, &state->flags);
	}
	set_bit(NFS_OPEN_STATE, &state->flags);
	write_sequnlock(&state->seqlock);
}

static void nfs_state_set_delegation(struct nfs4_state *state,
		const nfs4_stateid *deleg_stateid,
		fmode_t fmode)
{
	/*
	 * Protect the call to nfs4_state_set_mode_locked and
	 * serialise the stateid update
	 */
	write_seqlock(&state->seqlock);
	nfs4_stateid_copy(&state->stateid, deleg_stateid);
	set_bit(NFS_DELEGATED_STATE, &state->flags);
	write_sequnlock(&state->seqlock);
}

static void nfs_state_clear_delegation(struct nfs4_state *state)
{
	write_seqlock(&state->seqlock);
	nfs4_stateid_copy(&state->stateid, &state->open_stateid);
	clear_bit(NFS_DELEGATED_STATE, &state->flags);
	write_sequnlock(&state->seqlock);
}

static int update_open_stateid(struct nfs4_state *state,
		const nfs4_stateid *open_stateid,
		const nfs4_stateid *delegation,
		fmode_t fmode)
{
	struct nfs_server *server = NFS_SERVER(state->inode);
	struct nfs_client *clp = server->nfs_client;
	struct nfs_inode *nfsi = NFS_I(state->inode);
	struct nfs_delegation *deleg_cur;
	nfs4_stateid freeme = { };
	int ret = 0;

	fmode &= (FMODE_READ|FMODE_WRITE);

	rcu_read_lock();
	spin_lock(&state->owner->so_lock);
	if (open_stateid != NULL) {
		nfs_state_set_open_stateid(state, open_stateid, fmode, &freeme);
		ret = 1;
	}

	deleg_cur = rcu_dereference(nfsi->delegation);
	if (deleg_cur == NULL)
		goto no_delegation;

	spin_lock(&deleg_cur->lock);
	if (rcu_dereference(nfsi->delegation) != deleg_cur ||
	   test_bit(NFS_DELEGATION_RETURNING, &deleg_cur->flags) ||
	    (deleg_cur->type & fmode) != fmode)
		goto no_delegation_unlock;

	if (delegation == NULL)
		delegation = &deleg_cur->stateid;
	else if (!nfs4_stateid_match(&deleg_cur->stateid, delegation))
		goto no_delegation_unlock;

	nfs_mark_delegation_referenced(deleg_cur);
	nfs_state_set_delegation(state, &deleg_cur->stateid, fmode);
	ret = 1;
no_delegation_unlock:
	spin_unlock(&deleg_cur->lock);
no_delegation:
	if (ret)
		update_open_stateflags(state, fmode);
	spin_unlock(&state->owner->so_lock);
	rcu_read_unlock();

	if (test_bit(NFS_STATE_RECLAIM_NOGRACE, &state->flags))
		nfs4_schedule_state_manager(clp);
	if (freeme.type != 0)
		nfs4_test_and_free_stateid(server, &freeme,
				state->owner->so_cred);

	return ret;
}

static bool nfs4_update_lock_stateid(struct nfs4_lock_state *lsp,
		const nfs4_stateid *stateid)
{
	struct nfs4_state *state = lsp->ls_state;
	bool ret = false;

	spin_lock(&state->state_lock);
	if (!nfs4_stateid_match_other(stateid, &lsp->ls_stateid))
		goto out_noupdate;
	if (!nfs4_stateid_is_newer(stateid, &lsp->ls_stateid))
		goto out_noupdate;
	nfs4_stateid_copy(&lsp->ls_stateid, stateid);
	ret = true;
out_noupdate:
	spin_unlock(&state->state_lock);
	return ret;
}

static void nfs4_return_incompatible_delegation(struct inode *inode, fmode_t fmode)
{
	struct nfs_delegation *delegation;

	fmode &= FMODE_READ|FMODE_WRITE;
	rcu_read_lock();
	delegation = rcu_dereference(NFS_I(inode)->delegation);
	if (delegation == NULL || (delegation->type & fmode) == fmode) {
		rcu_read_unlock();
		return;
	}
	rcu_read_unlock();
	nfs4_inode_return_delegation(inode);
}

static struct nfs4_state *nfs4_try_open_cached(struct nfs4_opendata *opendata)
{
	struct nfs4_state *state = opendata->state;
	struct nfs_inode *nfsi = NFS_I(state->inode);
	struct nfs_delegation *delegation;
	int open_mode = opendata->o_arg.open_flags;
	fmode_t fmode = opendata->o_arg.fmode;
	enum open_claim_type4 claim = opendata->o_arg.claim;
	nfs4_stateid stateid;
	int ret = -EAGAIN;

	for (;;) {
		spin_lock(&state->owner->so_lock);
		if (can_open_cached(state, fmode, open_mode)) {
			update_open_stateflags(state, fmode);
			spin_unlock(&state->owner->so_lock);
			goto out_return_state;
		}
		spin_unlock(&state->owner->so_lock);
		rcu_read_lock();
		delegation = rcu_dereference(nfsi->delegation);
		if (!can_open_delegated(delegation, fmode, claim)) {
			rcu_read_unlock();
			break;
		}
		/* Save the delegation */
		nfs4_stateid_copy(&stateid, &delegation->stateid);
		rcu_read_unlock();
		nfs_release_seqid(opendata->o_arg.seqid);
		if (!opendata->is_recover) {
			ret = nfs_may_open(state->inode, state->owner->so_cred, open_mode);
			if (ret != 0)
				goto out;
		}
		ret = -EAGAIN;

		/* Try to update the stateid using the delegation */
		if (update_open_stateid(state, NULL, &stateid, fmode))
			goto out_return_state;
	}
out:
	return ERR_PTR(ret);
out_return_state:
	atomic_inc(&state->count);
	return state;
}

static void
nfs4_opendata_check_deleg(struct nfs4_opendata *data, struct nfs4_state *state)
{
	struct nfs_client *clp = NFS_SERVER(state->inode)->nfs_client;
	struct nfs_delegation *delegation;
	int delegation_flags = 0;

	rcu_read_lock();
	delegation = rcu_dereference(NFS_I(state->inode)->delegation);
	if (delegation)
		delegation_flags = delegation->flags;
	rcu_read_unlock();
	switch (data->o_arg.claim) {
	default:
		break;
	case NFS4_OPEN_CLAIM_DELEGATE_CUR:
	case NFS4_OPEN_CLAIM_DELEG_CUR_FH:
		pr_err_ratelimited("NFS: Broken NFSv4 server %s is "
				   "returning a delegation for "
				   "OPEN(CLAIM_DELEGATE_CUR)\n",
				   clp->cl_hostname);
		return;
	}
	if ((delegation_flags & 1UL<<NFS_DELEGATION_NEED_RECLAIM) == 0)
		nfs_inode_set_delegation(state->inode,
				data->owner->so_cred,
				data->o_res.delegation_type,
				&data->o_res.delegation,
				data->o_res.pagemod_limit);
	else
		nfs_inode_reclaim_delegation(state->inode,
				data->owner->so_cred,
				data->o_res.delegation_type,
				&data->o_res.delegation,
				data->o_res.pagemod_limit);

	if (data->o_res.do_recall)
		nfs_async_inode_return_delegation(state->inode,
						  &data->o_res.delegation);
}

/*
 * Check the inode attributes against the CLAIM_PREVIOUS returned attributes
 * and update the nfs4_state.
 */
static struct nfs4_state *
_nfs4_opendata_reclaim_to_nfs4_state(struct nfs4_opendata *data)
{
	struct inode *inode = data->state->inode;
	struct nfs4_state *state = data->state;
	int ret;

	if (!data->rpc_done) {
		if (data->rpc_status)
			return ERR_PTR(data->rpc_status);
		/* cached opens have already been processed */
		goto update;
	}

	ret = nfs_refresh_inode(inode, &data->f_attr);
	if (ret)
		return ERR_PTR(ret);

	if (data->o_res.delegation_type != 0)
		nfs4_opendata_check_deleg(data, state);
update:
	update_open_stateid(state, &data->o_res.stateid, NULL,
			    data->o_arg.fmode);
	atomic_inc(&state->count);

	return state;
}

static struct inode *
nfs4_opendata_get_inode(struct nfs4_opendata *data)
{
	struct inode *inode;

	switch (data->o_arg.claim) {
	case NFS4_OPEN_CLAIM_NULL:
	case NFS4_OPEN_CLAIM_DELEGATE_CUR:
	case NFS4_OPEN_CLAIM_DELEGATE_PREV:
		if (!(data->f_attr.valid & NFS_ATTR_FATTR))
			return ERR_PTR(-EAGAIN);
		inode = nfs_fhget(data->dir->d_sb, &data->o_res.fh,
				&data->f_attr, data->f_label);
		break;
	default:
		inode = d_inode(data->dentry);
		ihold(inode);
		nfs_refresh_inode(inode, &data->f_attr);
	}
	return inode;
}

static struct nfs4_state *
nfs4_opendata_find_nfs4_state(struct nfs4_opendata *data)
{
	struct nfs4_state *state;
	struct inode *inode;

	inode = nfs4_opendata_get_inode(data);
	if (IS_ERR(inode))
		return ERR_CAST(inode);
	if (data->state != NULL && data->state->inode == inode) {
		state = data->state;
		atomic_inc(&state->count);
	} else
		state = nfs4_get_open_state(inode, data->owner);
	iput(inode);
	if (state == NULL)
		state = ERR_PTR(-ENOMEM);
	return state;
}

static struct nfs4_state *
_nfs4_opendata_to_nfs4_state(struct nfs4_opendata *data)
{
	struct nfs4_state *state;

	if (!data->rpc_done) {
		state = nfs4_try_open_cached(data);
		trace_nfs4_cached_open(data->state);
		goto out;
	}

	state = nfs4_opendata_find_nfs4_state(data);
	if (IS_ERR(state))
		goto out;

	if (data->o_res.delegation_type != 0)
		nfs4_opendata_check_deleg(data, state);
	update_open_stateid(state, &data->o_res.stateid, NULL,
			data->o_arg.fmode);
out:
	nfs_release_seqid(data->o_arg.seqid);
	return state;
}

static struct nfs4_state *
nfs4_opendata_to_nfs4_state(struct nfs4_opendata *data)
{
	struct nfs4_state *ret;

	if (data->o_arg.claim == NFS4_OPEN_CLAIM_PREVIOUS)
		ret =_nfs4_opendata_reclaim_to_nfs4_state(data);
	else
		ret = _nfs4_opendata_to_nfs4_state(data);
	nfs4_sequence_free_slot(&data->o_res.seq_res);
	return ret;
}

static struct nfs_open_context *nfs4_state_find_open_context(struct nfs4_state *state)
{
	struct nfs_inode *nfsi = NFS_I(state->inode);
	struct nfs_open_context *ctx;

	spin_lock(&state->inode->i_lock);
	list_for_each_entry(ctx, &nfsi->open_files, list) {
		if (ctx->state != state)
			continue;
		get_nfs_open_context(ctx);
		spin_unlock(&state->inode->i_lock);
		return ctx;
	}
	spin_unlock(&state->inode->i_lock);
	return ERR_PTR(-ENOENT);
}

static struct nfs4_opendata *nfs4_open_recoverdata_alloc(struct nfs_open_context *ctx,
		struct nfs4_state *state, enum open_claim_type4 claim)
{
	struct nfs4_opendata *opendata;

	opendata = nfs4_opendata_alloc(ctx->dentry, state->owner, 0, 0,
			NULL, claim, GFP_NOFS);
	if (opendata == NULL)
		return ERR_PTR(-ENOMEM);
	opendata->state = state;
	atomic_inc(&state->count);
	return opendata;
}

static int nfs4_open_recover_helper(struct nfs4_opendata *opendata,
		fmode_t fmode)
{
	struct nfs4_state *newstate;
	int ret;

	if (!nfs4_mode_match_open_stateid(opendata->state, fmode))
		return 0;
	opendata->o_arg.open_flags = 0;
	opendata->o_arg.fmode = fmode;
	opendata->o_arg.share_access = nfs4_map_atomic_open_share(
			NFS_SB(opendata->dentry->d_sb),
			fmode, 0);
	memset(&opendata->o_res, 0, sizeof(opendata->o_res));
	memset(&opendata->c_res, 0, sizeof(opendata->c_res));
	nfs4_init_opendata_res(opendata);
	ret = _nfs4_recover_proc_open(opendata);
	if (ret != 0)
		return ret; 
	newstate = nfs4_opendata_to_nfs4_state(opendata);
	if (IS_ERR(newstate))
		return PTR_ERR(newstate);
	if (newstate != opendata->state)
		ret = -ESTALE;
	nfs4_close_state(newstate, fmode);
	return ret;
}

static int nfs4_open_recover(struct nfs4_opendata *opendata, struct nfs4_state *state)
{
	int ret;

	/* Don't trigger recovery in nfs_test_and_clear_all_open_stateid */
	clear_bit(NFS_O_RDWR_STATE, &state->flags);
	clear_bit(NFS_O_WRONLY_STATE, &state->flags);
	clear_bit(NFS_O_RDONLY_STATE, &state->flags);
	/* memory barrier prior to reading state->n_* */
	clear_bit(NFS_DELEGATED_STATE, &state->flags);
	clear_bit(NFS_OPEN_STATE, &state->flags);
	smp_rmb();
	ret = nfs4_open_recover_helper(opendata, FMODE_READ|FMODE_WRITE);
	if (ret != 0)
		return ret;
	ret = nfs4_open_recover_helper(opendata, FMODE_WRITE);
	if (ret != 0)
		return ret;
	ret = nfs4_open_recover_helper(opendata, FMODE_READ);
	if (ret != 0)
		return ret;
	/*
	 * We may have performed cached opens for all three recoveries.
	 * Check if we need to update the current stateid.
	 */
	if (test_bit(NFS_DELEGATED_STATE, &state->flags) == 0 &&
	    !nfs4_stateid_match(&state->stateid, &state->open_stateid)) {
		write_seqlock(&state->seqlock);
		if (test_bit(NFS_DELEGATED_STATE, &state->flags) == 0)
			nfs4_stateid_copy(&state->stateid, &state->open_stateid);
		write_sequnlock(&state->seqlock);
	}
	return 0;
}

/*
 * OPEN_RECLAIM:
 * 	reclaim state on the server after a reboot.
 */
static int _nfs4_do_open_reclaim(struct nfs_open_context *ctx, struct nfs4_state *state)
{
	struct nfs_delegation *delegation;
	struct nfs4_opendata *opendata;
	fmode_t delegation_type = 0;
	int status;

	opendata = nfs4_open_recoverdata_alloc(ctx, state,
			NFS4_OPEN_CLAIM_PREVIOUS);
	if (IS_ERR(opendata))
		return PTR_ERR(opendata);
	rcu_read_lock();
	delegation = rcu_dereference(NFS_I(state->inode)->delegation);
	if (delegation != NULL && test_bit(NFS_DELEGATION_NEED_RECLAIM, &delegation->flags) != 0)
		delegation_type = delegation->type;
	rcu_read_unlock();
	opendata->o_arg.u.delegation_type = delegation_type;
	status = nfs4_open_recover(opendata, state);
	nfs4_opendata_put(opendata);
	return status;
}

static int nfs4_do_open_reclaim(struct nfs_open_context *ctx, struct nfs4_state *state)
{
	struct nfs_server *server = NFS_SERVER(state->inode);
	struct nfs4_exception exception = { };
	int err;
	do {
		err = _nfs4_do_open_reclaim(ctx, state);
		trace_nfs4_open_reclaim(ctx, 0, err);
		if (nfs4_clear_cap_atomic_open_v1(server, err, &exception))
			continue;
		if (err != -NFS4ERR_DELAY)
			break;
		nfs4_handle_exception(server, err, &exception);
	} while (exception.retry);
	return err;
}

static int nfs4_open_reclaim(struct nfs4_state_owner *sp, struct nfs4_state *state)
{
	struct nfs_open_context *ctx;
	int ret;

	ctx = nfs4_state_find_open_context(state);
	if (IS_ERR(ctx))
		return -EAGAIN;
	ret = nfs4_do_open_reclaim(ctx, state);
	put_nfs_open_context(ctx);
	return ret;
}

static int nfs4_handle_delegation_recall_error(struct nfs_server *server, struct nfs4_state *state, const nfs4_stateid *stateid, struct file_lock *fl, int err)
{
	switch (err) {
		default:
			printk(KERN_ERR "NFS: %s: unhandled error "
					"%d.\n", __func__, err);
		case 0:
		case -ENOENT:
		case -EAGAIN:
		case -ESTALE:
			break;
		case -NFS4ERR_BADSESSION:
		case -NFS4ERR_BADSLOT:
		case -NFS4ERR_BAD_HIGH_SLOT:
		case -NFS4ERR_CONN_NOT_BOUND_TO_SESSION:
		case -NFS4ERR_DEADSESSION:
			set_bit(NFS_DELEGATED_STATE, &state->flags);
			nfs4_schedule_session_recovery(server->nfs_client->cl_session, err);
			return -EAGAIN;
		case -NFS4ERR_STALE_CLIENTID:
		case -NFS4ERR_STALE_STATEID:
			set_bit(NFS_DELEGATED_STATE, &state->flags);
			/* Don't recall a delegation if it was lost */
			nfs4_schedule_lease_recovery(server->nfs_client);
			return -EAGAIN;
		case -NFS4ERR_MOVED:
			nfs4_schedule_migration_recovery(server);
			return -EAGAIN;
		case -NFS4ERR_LEASE_MOVED:
			nfs4_schedule_lease_moved_recovery(server->nfs_client);
			return -EAGAIN;
		case -NFS4ERR_DELEG_REVOKED:
		case -NFS4ERR_ADMIN_REVOKED:
		case -NFS4ERR_EXPIRED:
		case -NFS4ERR_BAD_STATEID:
		case -NFS4ERR_OPENMODE:
			nfs_inode_find_state_and_recover(state->inode,
					stateid);
			nfs4_schedule_stateid_recovery(server, state);
			return -EAGAIN;
		case -NFS4ERR_DELAY:
		case -NFS4ERR_GRACE:
			set_bit(NFS_DELEGATED_STATE, &state->flags);
			ssleep(1);
			return -EAGAIN;
		case -ENOMEM:
		case -NFS4ERR_DENIED:
			if (fl) {
				struct nfs4_lock_state *lsp = fl->fl_u.nfs4_fl.owner;
				if (lsp)
					set_bit(NFS_LOCK_LOST, &lsp->ls_flags);
			}
			return 0;
	}
	return err;
}

int nfs4_open_delegation_recall(struct nfs_open_context *ctx,
		struct nfs4_state *state, const nfs4_stateid *stateid,
		fmode_t type)
{
	struct nfs_server *server = NFS_SERVER(state->inode);
	struct nfs4_opendata *opendata;
	int err = 0;

	opendata = nfs4_open_recoverdata_alloc(ctx, state,
			NFS4_OPEN_CLAIM_DELEG_CUR_FH);
	if (IS_ERR(opendata))
		return PTR_ERR(opendata);
	nfs4_stateid_copy(&opendata->o_arg.u.delegation, stateid);
	nfs_state_clear_delegation(state);
	switch (type & (FMODE_READ|FMODE_WRITE)) {
	case FMODE_READ|FMODE_WRITE:
	case FMODE_WRITE:
		err = nfs4_open_recover_helper(opendata, FMODE_READ|FMODE_WRITE);
		if (err)
			break;
		err = nfs4_open_recover_helper(opendata, FMODE_WRITE);
		if (err)
			break;
		/* Fall through */
	case FMODE_READ:
		err = nfs4_open_recover_helper(opendata, FMODE_READ);
	}
	nfs4_opendata_put(opendata);
	return nfs4_handle_delegation_recall_error(server, state, stateid, NULL, err);
}

static void nfs4_open_confirm_prepare(struct rpc_task *task, void *calldata)
{
	struct nfs4_opendata *data = calldata;

	nfs4_setup_sequence(data->o_arg.server->nfs_client,
			   &data->c_arg.seq_args, &data->c_res.seq_res, task);
}

static void nfs4_open_confirm_done(struct rpc_task *task, void *calldata)
{
	struct nfs4_opendata *data = calldata;

	nfs40_sequence_done(task, &data->c_res.seq_res);

	data->rpc_status = task->tk_status;
	if (data->rpc_status == 0) {
		nfs4_stateid_copy(&data->o_res.stateid, &data->c_res.stateid);
		nfs_confirm_seqid(&data->owner->so_seqid, 0);
		renew_lease(data->o_res.server, data->timestamp);
		data->rpc_done = true;
	}
}

static void nfs4_open_confirm_release(void *calldata)
{
	struct nfs4_opendata *data = calldata;
	struct nfs4_state *state = NULL;

	/* If this request hasn't been cancelled, do nothing */
	if (!data->cancelled)
		goto out_free;
	/* In case of error, no cleanup! */
	if (!data->rpc_done)
		goto out_free;
	state = nfs4_opendata_to_nfs4_state(data);
	if (!IS_ERR(state))
		nfs4_close_state(state, data->o_arg.fmode);
out_free:
	nfs4_opendata_put(data);
}

static const struct rpc_call_ops nfs4_open_confirm_ops = {
	.rpc_call_prepare = nfs4_open_confirm_prepare,
	.rpc_call_done = nfs4_open_confirm_done,
	.rpc_release = nfs4_open_confirm_release,
};

/*
 * Note: On error, nfs4_proc_open_confirm will free the struct nfs4_opendata
 */
static int _nfs4_proc_open_confirm(struct nfs4_opendata *data)
{
	struct nfs_server *server = NFS_SERVER(d_inode(data->dir));
	struct rpc_task *task;
	struct  rpc_message msg = {
		.rpc_proc = &nfs4_procedures[NFSPROC4_CLNT_OPEN_CONFIRM],
		.rpc_argp = &data->c_arg,
		.rpc_resp = &data->c_res,
		.rpc_cred = data->owner->so_cred,
	};
	struct rpc_task_setup task_setup_data = {
		.rpc_client = server->client,
		.rpc_message = &msg,
		.callback_ops = &nfs4_open_confirm_ops,
		.callback_data = data,
		.workqueue = nfsiod_workqueue,
		.flags = RPC_TASK_ASYNC,
	};
	int status;

	nfs4_init_sequence(&data->c_arg.seq_args, &data->c_res.seq_res, 1,
				data->is_recover);
	kref_get(&data->kref);
	data->rpc_done = false;
	data->rpc_status = 0;
	data->timestamp = jiffies;
	task = rpc_run_task(&task_setup_data);
	if (IS_ERR(task))
		return PTR_ERR(task);
	status = rpc_wait_for_completion_task(task);
	if (status != 0) {
		data->cancelled = true;
		smp_wmb();
	} else
		status = data->rpc_status;
	rpc_put_task(task);
	return status;
}

static void nfs4_open_prepare(struct rpc_task *task, void *calldata)
{
	struct nfs4_opendata *data = calldata;
	struct nfs4_state_owner *sp = data->owner;
	struct nfs_client *clp = sp->so_server->nfs_client;
	enum open_claim_type4 claim = data->o_arg.claim;

	if (nfs_wait_on_sequence(data->o_arg.seqid, task) != 0)
		goto out_wait;
	/*
	 * Check if we still need to send an OPEN call, or if we can use
	 * a delegation instead.
	 */
	if (data->state != NULL) {
		struct nfs_delegation *delegation;

		if (can_open_cached(data->state, data->o_arg.fmode, data->o_arg.open_flags))
			goto out_no_action;
		rcu_read_lock();
		delegation = rcu_dereference(NFS_I(data->state->inode)->delegation);
		if (can_open_delegated(delegation, data->o_arg.fmode, claim))
			goto unlock_no_action;
		rcu_read_unlock();
	}
	/* Update client id. */
	data->o_arg.clientid = clp->cl_clientid;
	switch (claim) {
	default:
		break;
	case NFS4_OPEN_CLAIM_PREVIOUS:
	case NFS4_OPEN_CLAIM_DELEG_CUR_FH:
	case NFS4_OPEN_CLAIM_DELEG_PREV_FH:
		data->o_arg.open_bitmap = &nfs4_open_noattr_bitmap[0];
		/* Fall through */
	case NFS4_OPEN_CLAIM_FH:
		task->tk_msg.rpc_proc = &nfs4_procedures[NFSPROC4_CLNT_OPEN_NOATTR];
	}
	data->timestamp = jiffies;
	if (nfs4_setup_sequence(data->o_arg.server->nfs_client,
				&data->o_arg.seq_args,
				&data->o_res.seq_res,
				task) != 0)
		nfs_release_seqid(data->o_arg.seqid);

	/* Set the create mode (note dependency on the session type) */
	data->o_arg.createmode = NFS4_CREATE_UNCHECKED;
	if (data->o_arg.open_flags & O_EXCL) {
		data->o_arg.createmode = NFS4_CREATE_EXCLUSIVE;
		if (nfs4_has_persistent_session(clp))
			data->o_arg.createmode = NFS4_CREATE_GUARDED;
		else if (clp->cl_mvops->minor_version > 0)
			data->o_arg.createmode = NFS4_CREATE_EXCLUSIVE4_1;
	}
	return;
unlock_no_action:
	trace_nfs4_cached_open(data->state);
	rcu_read_unlock();
out_no_action:
	task->tk_action = NULL;
out_wait:
	nfs4_sequence_done(task, &data->o_res.seq_res);
}

static void nfs4_open_done(struct rpc_task *task, void *calldata)
{
	struct nfs4_opendata *data = calldata;

	data->rpc_status = task->tk_status;

	if (!nfs4_sequence_process(task, &data->o_res.seq_res))
		return;

	if (task->tk_status == 0) {
		if (data->o_res.f_attr->valid & NFS_ATTR_FATTR_TYPE) {
			switch (data->o_res.f_attr->mode & S_IFMT) {
			case S_IFREG:
				break;
			case S_IFLNK:
				data->rpc_status = -ELOOP;
				break;
			case S_IFDIR:
				data->rpc_status = -EISDIR;
				break;
			default:
				data->rpc_status = -ENOTDIR;
			}
		}
		renew_lease(data->o_res.server, data->timestamp);
		if (!(data->o_res.rflags & NFS4_OPEN_RESULT_CONFIRM))
			nfs_confirm_seqid(&data->owner->so_seqid, 0);
	}
	data->rpc_done = true;
}

static void nfs4_open_release(void *calldata)
{
	struct nfs4_opendata *data = calldata;
	struct nfs4_state *state = NULL;

	/* If this request hasn't been cancelled, do nothing */
	if (!data->cancelled)
		goto out_free;
	/* In case of error, no cleanup! */
	if (data->rpc_status != 0 || !data->rpc_done)
		goto out_free;
	/* In case we need an open_confirm, no cleanup! */
	if (data->o_res.rflags & NFS4_OPEN_RESULT_CONFIRM)
		goto out_free;
	state = nfs4_opendata_to_nfs4_state(data);
	if (!IS_ERR(state))
		nfs4_close_state(state, data->o_arg.fmode);
out_free:
	nfs4_opendata_put(data);
}

static const struct rpc_call_ops nfs4_open_ops = {
	.rpc_call_prepare = nfs4_open_prepare,
	.rpc_call_done = nfs4_open_done,
	.rpc_release = nfs4_open_release,
};

static int nfs4_run_open_task(struct nfs4_opendata *data,
			      struct nfs_open_context *ctx)
{
	struct inode *dir = d_inode(data->dir);
	struct nfs_server *server = NFS_SERVER(dir);
	struct nfs_openargs *o_arg = &data->o_arg;
	struct nfs_openres *o_res = &data->o_res;
	struct rpc_task *task;
	struct rpc_message msg = {
		.rpc_proc = &nfs4_procedures[NFSPROC4_CLNT_OPEN],
		.rpc_argp = o_arg,
		.rpc_resp = o_res,
		.rpc_cred = data->owner->so_cred,
	};
	struct rpc_task_setup task_setup_data = {
		.rpc_client = server->client,
		.rpc_message = &msg,
		.callback_ops = &nfs4_open_ops,
		.callback_data = data,
		.workqueue = nfsiod_workqueue,
		.flags = RPC_TASK_ASYNC,
	};
	int status;

	kref_get(&data->kref);
	data->rpc_done = false;
	data->rpc_status = 0;
	data->cancelled = false;
	data->is_recover = false;
	if (!ctx) {
		nfs4_init_sequence(&o_arg->seq_args, &o_res->seq_res, 1, 1);
		data->is_recover = true;
	} else {
		nfs4_init_sequence(&o_arg->seq_args, &o_res->seq_res, 1, 0);
		pnfs_lgopen_prepare(data, ctx);
	}
	task = rpc_run_task(&task_setup_data);
	if (IS_ERR(task))
		return PTR_ERR(task);
	status = rpc_wait_for_completion_task(task);
	if (status != 0) {
		data->cancelled = true;
		smp_wmb();
	} else
		status = data->rpc_status;
	rpc_put_task(task);

	return status;
}

static int _nfs4_recover_proc_open(struct nfs4_opendata *data)
{
	struct inode *dir = d_inode(data->dir);
	struct nfs_openres *o_res = &data->o_res;
	int status;

	status = nfs4_run_open_task(data, NULL);
	if (status != 0 || !data->rpc_done)
		return status;

	nfs_fattr_map_and_free_names(NFS_SERVER(dir), &data->f_attr);

	if (o_res->rflags & NFS4_OPEN_RESULT_CONFIRM)
		status = _nfs4_proc_open_confirm(data);

	return status;
}

/*
 * Additional permission checks in order to distinguish between an
 * open for read, and an open for execute. This works around the
 * fact that NFSv4 OPEN treats read and execute permissions as being
 * the same.
 * Note that in the non-execute case, we want to turn off permission
 * checking if we just created a new file (POSIX open() semantics).
 */
static int nfs4_opendata_access(struct rpc_cred *cred,
				struct nfs4_opendata *opendata,
				struct nfs4_state *state, fmode_t fmode,
				int openflags)
{
	struct nfs_access_entry cache;
	u32 mask, flags;

	/* access call failed or for some reason the server doesn't
	 * support any access modes -- defer access call until later */
	if (opendata->o_res.access_supported == 0)
		return 0;

	mask = 0;
	/*
	 * Use openflags to check for exec, because fmode won't
	 * always have FMODE_EXEC set when file open for exec.
	 */
	if (openflags & __FMODE_EXEC) {
		/* ONLY check for exec rights */
		if (S_ISDIR(state->inode->i_mode))
			mask = NFS4_ACCESS_LOOKUP;
		else
			mask = NFS4_ACCESS_EXECUTE;
	} else if ((fmode & FMODE_READ) && !opendata->file_created)
		mask = NFS4_ACCESS_READ;

	cache.cred = cred;
	nfs_access_set_mask(&cache, opendata->o_res.access_result);
	nfs_access_add_cache(state->inode, &cache);

	flags = NFS4_ACCESS_READ | NFS4_ACCESS_EXECUTE | NFS4_ACCESS_LOOKUP;
	if ((mask & ~cache.mask & flags) == 0)
		return 0;

	return -EACCES;
}

/*
 * Note: On error, nfs4_proc_open will free the struct nfs4_opendata
 */
static int _nfs4_proc_open(struct nfs4_opendata *data,
			   struct nfs_open_context *ctx)
{
	struct inode *dir = d_inode(data->dir);
	struct nfs_server *server = NFS_SERVER(dir);
	struct nfs_openargs *o_arg = &data->o_arg;
	struct nfs_openres *o_res = &data->o_res;
	int status;

	status = nfs4_run_open_task(data, ctx);
	if (!data->rpc_done)
		return status;
	if (status != 0) {
		if (status == -NFS4ERR_BADNAME &&
				!(o_arg->open_flags & O_CREAT))
			return -ENOENT;
		return status;
	}

	nfs_fattr_map_and_free_names(server, &data->f_attr);

	if (o_arg->open_flags & O_CREAT) {
		if (o_arg->open_flags & O_EXCL)
			data->file_created = true;
		else if (o_res->cinfo.before != o_res->cinfo.after)
			data->file_created = true;
		if (data->file_created ||
		    inode_peek_iversion_raw(dir) != o_res->cinfo.after)
			update_changeattr(dir, &o_res->cinfo,
					o_res->f_attr->time_start, 0);
	}
	if ((o_res->rflags & NFS4_OPEN_RESULT_LOCKTYPE_POSIX) == 0)
		server->caps &= ~NFS_CAP_POSIX_LOCK;
	if(o_res->rflags & NFS4_OPEN_RESULT_CONFIRM) {
		status = _nfs4_proc_open_confirm(data);
		if (status != 0)
			return status;
	}
	if (!(o_res->f_attr->valid & NFS_ATTR_FATTR)) {
		nfs4_sequence_free_slot(&o_res->seq_res);
		nfs4_proc_getattr(server, &o_res->fh, o_res->f_attr,
				o_res->f_label, NULL);
	}
	return 0;
}

/*
 * OPEN_EXPIRED:
 * 	reclaim state on the server after a network partition.
 * 	Assumes caller holds the appropriate lock
 */
static int _nfs4_open_expired(struct nfs_open_context *ctx, struct nfs4_state *state)
{
	struct nfs4_opendata *opendata;
	int ret;

	opendata = nfs4_open_recoverdata_alloc(ctx, state,
			NFS4_OPEN_CLAIM_FH);
	if (IS_ERR(opendata))
		return PTR_ERR(opendata);
	ret = nfs4_open_recover(opendata, state);
	if (ret == -ESTALE)
		d_drop(ctx->dentry);
	nfs4_opendata_put(opendata);
	return ret;
}

static int nfs4_do_open_expired(struct nfs_open_context *ctx, struct nfs4_state *state)
{
	struct nfs_server *server = NFS_SERVER(state->inode);
	struct nfs4_exception exception = { };
	int err;

	do {
		err = _nfs4_open_expired(ctx, state);
		trace_nfs4_open_expired(ctx, 0, err);
		if (nfs4_clear_cap_atomic_open_v1(server, err, &exception))
			continue;
		switch (err) {
		default:
			goto out;
		case -NFS4ERR_GRACE:
		case -NFS4ERR_DELAY:
			nfs4_handle_exception(server, err, &exception);
			err = 0;
		}
	} while (exception.retry);
out:
	return err;
}

static int nfs4_open_expired(struct nfs4_state_owner *sp, struct nfs4_state *state)
{
	struct nfs_open_context *ctx;
	int ret;

	ctx = nfs4_state_find_open_context(state);
	if (IS_ERR(ctx))
		return -EAGAIN;
	ret = nfs4_do_open_expired(ctx, state);
	put_nfs_open_context(ctx);
	return ret;
}

static void nfs_finish_clear_delegation_stateid(struct nfs4_state *state,
		const nfs4_stateid *stateid)
{
	nfs_remove_bad_delegation(state->inode, stateid);
	nfs_state_clear_delegation(state);
}

static void nfs40_clear_delegation_stateid(struct nfs4_state *state)
{
	if (rcu_access_pointer(NFS_I(state->inode)->delegation) != NULL)
		nfs_finish_clear_delegation_stateid(state, NULL);
}

static int nfs40_open_expired(struct nfs4_state_owner *sp, struct nfs4_state *state)
{
	/* NFSv4.0 doesn't allow for delegation recovery on open expire */
	nfs40_clear_delegation_stateid(state);
	return nfs4_open_expired(sp, state);
}

static int nfs40_test_and_free_expired_stateid(struct nfs_server *server,
		nfs4_stateid *stateid,
		struct rpc_cred *cred)
{
	return -NFS4ERR_BAD_STATEID;
}

#if defined(CONFIG_NFS_V4_1)
static int nfs41_test_and_free_expired_stateid(struct nfs_server *server,
		nfs4_stateid *stateid,
		struct rpc_cred *cred)
{
	int status;

	switch (stateid->type) {
	default:
		break;
	case NFS4_INVALID_STATEID_TYPE:
	case NFS4_SPECIAL_STATEID_TYPE:
		return -NFS4ERR_BAD_STATEID;
	case NFS4_REVOKED_STATEID_TYPE:
		goto out_free;
	}

	status = nfs41_test_stateid(server, stateid, cred);
	switch (status) {
	case -NFS4ERR_EXPIRED:
	case -NFS4ERR_ADMIN_REVOKED:
	case -NFS4ERR_DELEG_REVOKED:
		break;
	default:
		return status;
	}
out_free:
	/* Ack the revoked state to the server */
	nfs41_free_stateid(server, stateid, cred, true);
	return -NFS4ERR_EXPIRED;
}

static void nfs41_check_delegation_stateid(struct nfs4_state *state)
{
	struct nfs_server *server = NFS_SERVER(state->inode);
	nfs4_stateid stateid;
	struct nfs_delegation *delegation;
	struct rpc_cred *cred;
	int status;

	/* Get the delegation credential for use by test/free_stateid */
	rcu_read_lock();
	delegation = rcu_dereference(NFS_I(state->inode)->delegation);
	if (delegation == NULL) {
		rcu_read_unlock();
		nfs_state_clear_delegation(state);
		return;
	}

	nfs4_stateid_copy(&stateid, &delegation->stateid);
	if (test_bit(NFS_DELEGATION_REVOKED, &delegation->flags)) {
<<<<<<< HEAD
=======
		rcu_read_unlock();
		nfs_state_clear_delegation(state);
		return;
	}

	if (!test_and_clear_bit(NFS_DELEGATION_TEST_EXPIRED,
				&delegation->flags)) {
>>>>>>> e021bb4f
		rcu_read_unlock();
		return;
	}

	if (!test_and_clear_bit(NFS_DELEGATION_TEST_EXPIRED,
				&delegation->flags)) {
		rcu_read_unlock();
		return;
	}

	cred = get_rpccred(delegation->cred);
	rcu_read_unlock();
	status = nfs41_test_and_free_expired_stateid(server, &stateid, cred);
	trace_nfs4_test_delegation_stateid(state, NULL, status);
	if (status == -NFS4ERR_EXPIRED || status == -NFS4ERR_BAD_STATEID)
		nfs_finish_clear_delegation_stateid(state, &stateid);

	put_rpccred(cred);
}

/**
 * nfs41_check_expired_locks - possibly free a lock stateid
 *
 * @state: NFSv4 state for an inode
 *
 * Returns NFS_OK if recovery for this stateid is now finished.
 * Otherwise a negative NFS4ERR value is returned.
 */
static int nfs41_check_expired_locks(struct nfs4_state *state)
{
	int status, ret = NFS_OK;
	struct nfs4_lock_state *lsp, *prev = NULL;
	struct nfs_server *server = NFS_SERVER(state->inode);

	if (!test_bit(LK_STATE_IN_USE, &state->flags))
		goto out;

	spin_lock(&state->state_lock);
	list_for_each_entry(lsp, &state->lock_states, ls_locks) {
		if (test_bit(NFS_LOCK_INITIALIZED, &lsp->ls_flags)) {
			struct rpc_cred *cred = lsp->ls_state->owner->so_cred;

			refcount_inc(&lsp->ls_count);
			spin_unlock(&state->state_lock);

			nfs4_put_lock_state(prev);
			prev = lsp;

			status = nfs41_test_and_free_expired_stateid(server,
					&lsp->ls_stateid,
					cred);
			trace_nfs4_test_lock_stateid(state, lsp, status);
			if (status == -NFS4ERR_EXPIRED ||
			    status == -NFS4ERR_BAD_STATEID) {
				clear_bit(NFS_LOCK_INITIALIZED, &lsp->ls_flags);
				lsp->ls_stateid.type = NFS4_INVALID_STATEID_TYPE;
				if (!recover_lost_locks)
					set_bit(NFS_LOCK_LOST, &lsp->ls_flags);
			} else if (status != NFS_OK) {
				ret = status;
				nfs4_put_lock_state(prev);
				goto out;
			}
			spin_lock(&state->state_lock);
		}
	}
	spin_unlock(&state->state_lock);
	nfs4_put_lock_state(prev);
out:
	return ret;
}

/**
 * nfs41_check_open_stateid - possibly free an open stateid
 *
 * @state: NFSv4 state for an inode
 *
 * Returns NFS_OK if recovery for this stateid is now finished.
 * Otherwise a negative NFS4ERR value is returned.
 */
static int nfs41_check_open_stateid(struct nfs4_state *state)
{
	struct nfs_server *server = NFS_SERVER(state->inode);
	nfs4_stateid *stateid = &state->open_stateid;
	struct rpc_cred *cred = state->owner->so_cred;
	int status;

	if (test_bit(NFS_OPEN_STATE, &state->flags) == 0) {
		if (test_bit(NFS_DELEGATED_STATE, &state->flags) == 0)  {
			if (nfs4_have_delegation(state->inode, state->state))
				return NFS_OK;
			return -NFS4ERR_OPENMODE;
		}
		return -NFS4ERR_BAD_STATEID;
	}
	status = nfs41_test_and_free_expired_stateid(server, stateid, cred);
	trace_nfs4_test_open_stateid(state, NULL, status);
	if (status == -NFS4ERR_EXPIRED || status == -NFS4ERR_BAD_STATEID) {
		clear_bit(NFS_O_RDONLY_STATE, &state->flags);
		clear_bit(NFS_O_WRONLY_STATE, &state->flags);
		clear_bit(NFS_O_RDWR_STATE, &state->flags);
		clear_bit(NFS_OPEN_STATE, &state->flags);
		stateid->type = NFS4_INVALID_STATEID_TYPE;
		return status;
	}
	if (nfs_open_stateid_recover_openmode(state))
		return -NFS4ERR_OPENMODE;
	return NFS_OK;
}

static int nfs41_open_expired(struct nfs4_state_owner *sp, struct nfs4_state *state)
{
	int status;

	nfs41_check_delegation_stateid(state);
	status = nfs41_check_expired_locks(state);
	if (status != NFS_OK)
		return status;
	status = nfs41_check_open_stateid(state);
	if (status != NFS_OK)
		status = nfs4_open_expired(sp, state);
	return status;
}
#endif

/*
 * on an EXCLUSIVE create, the server should send back a bitmask with FATTR4-*
 * fields corresponding to attributes that were used to store the verifier.
 * Make sure we clobber those fields in the later setattr call
 */
static unsigned nfs4_exclusive_attrset(struct nfs4_opendata *opendata,
				struct iattr *sattr, struct nfs4_label **label)
{
	const __u32 *bitmask = opendata->o_arg.server->exclcreat_bitmask;
	__u32 attrset[3];
	unsigned ret;
	unsigned i;

	for (i = 0; i < ARRAY_SIZE(attrset); i++) {
		attrset[i] = opendata->o_res.attrset[i];
		if (opendata->o_arg.createmode == NFS4_CREATE_EXCLUSIVE4_1)
			attrset[i] &= ~bitmask[i];
	}

	ret = (opendata->o_arg.createmode == NFS4_CREATE_EXCLUSIVE) ?
		sattr->ia_valid : 0;

	if ((attrset[1] & (FATTR4_WORD1_TIME_ACCESS|FATTR4_WORD1_TIME_ACCESS_SET))) {
		if (sattr->ia_valid & ATTR_ATIME_SET)
			ret |= ATTR_ATIME_SET;
		else
			ret |= ATTR_ATIME;
	}

	if ((attrset[1] & (FATTR4_WORD1_TIME_MODIFY|FATTR4_WORD1_TIME_MODIFY_SET))) {
		if (sattr->ia_valid & ATTR_MTIME_SET)
			ret |= ATTR_MTIME_SET;
		else
			ret |= ATTR_MTIME;
	}

	if (!(attrset[2] & FATTR4_WORD2_SECURITY_LABEL))
		*label = NULL;
	return ret;
}

static int _nfs4_open_and_get_state(struct nfs4_opendata *opendata,
		fmode_t fmode,
		int flags,
		struct nfs_open_context *ctx)
{
	struct nfs4_state_owner *sp = opendata->owner;
	struct nfs_server *server = sp->so_server;
	struct dentry *dentry;
	struct nfs4_state *state;
	unsigned int seq;
	int ret;

	seq = raw_seqcount_begin(&sp->so_reclaim_seqlock.seqcount);

	ret = _nfs4_proc_open(opendata, ctx);
	if (ret != 0)
		goto out;

	state = _nfs4_opendata_to_nfs4_state(opendata);
	ret = PTR_ERR(state);
	if (IS_ERR(state))
		goto out;
	ctx->state = state;
	if (server->caps & NFS_CAP_POSIX_LOCK)
		set_bit(NFS_STATE_POSIX_LOCKS, &state->flags);
	if (opendata->o_res.rflags & NFS4_OPEN_RESULT_MAY_NOTIFY_LOCK)
		set_bit(NFS_STATE_MAY_NOTIFY_LOCK, &state->flags);

	dentry = opendata->dentry;
	if (d_really_is_negative(dentry)) {
		struct dentry *alias;
		d_drop(dentry);
		alias = d_exact_alias(dentry, state->inode);
		if (!alias)
			alias = d_splice_alias(igrab(state->inode), dentry);
		/* d_splice_alias() can't fail here - it's a non-directory */
		if (alias) {
			dput(ctx->dentry);
			ctx->dentry = dentry = alias;
		}
		nfs_set_verifier(dentry,
				nfs_save_change_attribute(d_inode(opendata->dir)));
	}

	/* Parse layoutget results before we check for access */
	pnfs_parse_lgopen(state->inode, opendata->lgp, ctx);

	ret = nfs4_opendata_access(sp->so_cred, opendata, state, fmode, flags);
	if (ret != 0)
		goto out;

	if (d_inode(dentry) == state->inode) {
		nfs_inode_attach_open_context(ctx);
		if (read_seqretry(&sp->so_reclaim_seqlock, seq))
			nfs4_schedule_stateid_recovery(server, state);
	}

out:
	nfs4_sequence_free_slot(&opendata->o_res.seq_res);
	return ret;
}

/*
 * Returns a referenced nfs4_state
 */
static int _nfs4_do_open(struct inode *dir,
			struct nfs_open_context *ctx,
			int flags,
			const struct nfs4_open_createattrs *c,
			int *opened)
{
	struct nfs4_state_owner  *sp;
	struct nfs4_state     *state = NULL;
	struct nfs_server       *server = NFS_SERVER(dir);
	struct nfs4_opendata *opendata;
	struct dentry *dentry = ctx->dentry;
	struct rpc_cred *cred = ctx->cred;
	struct nfs4_threshold **ctx_th = &ctx->mdsthreshold;
	fmode_t fmode = ctx->mode & (FMODE_READ|FMODE_WRITE|FMODE_EXEC);
	enum open_claim_type4 claim = NFS4_OPEN_CLAIM_NULL;
	struct iattr *sattr = c->sattr;
	struct nfs4_label *label = c->label;
	struct nfs4_label *olabel = NULL;
	int status;

	/* Protect against reboot recovery conflicts */
	status = -ENOMEM;
	sp = nfs4_get_state_owner(server, cred, GFP_KERNEL);
	if (sp == NULL) {
		dprintk("nfs4_do_open: nfs4_get_state_owner failed!\n");
		goto out_err;
	}
	status = nfs4_client_recover_expired_lease(server->nfs_client);
	if (status != 0)
		goto err_put_state_owner;
	if (d_really_is_positive(dentry))
		nfs4_return_incompatible_delegation(d_inode(dentry), fmode);
	status = -ENOMEM;
	if (d_really_is_positive(dentry))
		claim = NFS4_OPEN_CLAIM_FH;
	opendata = nfs4_opendata_alloc(dentry, sp, fmode, flags,
			c, claim, GFP_KERNEL);
	if (opendata == NULL)
		goto err_put_state_owner;

	if (label) {
		olabel = nfs4_label_alloc(server, GFP_KERNEL);
		if (IS_ERR(olabel)) {
			status = PTR_ERR(olabel);
			goto err_opendata_put;
		}
	}

	if (server->attr_bitmask[2] & FATTR4_WORD2_MDSTHRESHOLD) {
		if (!opendata->f_attr.mdsthreshold) {
			opendata->f_attr.mdsthreshold = pnfs_mdsthreshold_alloc();
			if (!opendata->f_attr.mdsthreshold)
				goto err_free_label;
		}
		opendata->o_arg.open_bitmap = &nfs4_pnfs_open_bitmap[0];
	}
	if (d_really_is_positive(dentry))
		opendata->state = nfs4_get_open_state(d_inode(dentry), sp);

	status = _nfs4_open_and_get_state(opendata, fmode, flags, ctx);
	if (status != 0)
		goto err_free_label;
	state = ctx->state;

	if ((opendata->o_arg.open_flags & (O_CREAT|O_EXCL)) == (O_CREAT|O_EXCL) &&
	    (opendata->o_arg.createmode != NFS4_CREATE_GUARDED)) {
		unsigned attrs = nfs4_exclusive_attrset(opendata, sattr, &label);
		/*
		 * send create attributes which was not set by open
		 * with an extra setattr.
		 */
		if (attrs || label) {
			unsigned ia_old = sattr->ia_valid;

			sattr->ia_valid = attrs;
			nfs_fattr_init(opendata->o_res.f_attr);
			status = nfs4_do_setattr(state->inode, cred,
					opendata->o_res.f_attr, sattr,
					ctx, label, olabel);
			if (status == 0) {
				nfs_setattr_update_inode(state->inode, sattr,
						opendata->o_res.f_attr);
				nfs_setsecurity(state->inode, opendata->o_res.f_attr, olabel);
			}
			sattr->ia_valid = ia_old;
		}
	}
	if (opened && opendata->file_created)
		*opened = 1;

	if (pnfs_use_threshold(ctx_th, opendata->f_attr.mdsthreshold, server)) {
		*ctx_th = opendata->f_attr.mdsthreshold;
		opendata->f_attr.mdsthreshold = NULL;
	}

	nfs4_label_free(olabel);

	nfs4_opendata_put(opendata);
	nfs4_put_state_owner(sp);
	return 0;
err_free_label:
	nfs4_label_free(olabel);
err_opendata_put:
	nfs4_opendata_put(opendata);
err_put_state_owner:
	nfs4_put_state_owner(sp);
out_err:
	return status;
}


static struct nfs4_state *nfs4_do_open(struct inode *dir,
					struct nfs_open_context *ctx,
					int flags,
					struct iattr *sattr,
					struct nfs4_label *label,
					int *opened)
{
	struct nfs_server *server = NFS_SERVER(dir);
	struct nfs4_exception exception = { };
	struct nfs4_state *res;
	struct nfs4_open_createattrs c = {
		.label = label,
		.sattr = sattr,
		.verf = {
			[0] = (__u32)jiffies,
			[1] = (__u32)current->pid,
		},
	};
	int status;

	do {
		status = _nfs4_do_open(dir, ctx, flags, &c, opened);
		res = ctx->state;
		trace_nfs4_open_file(ctx, flags, status);
		if (status == 0)
			break;
		/* NOTE: BAD_SEQID means the server and client disagree about the
		 * book-keeping w.r.t. state-changing operations
		 * (OPEN/CLOSE/LOCK/LOCKU...)
		 * It is actually a sign of a bug on the client or on the server.
		 *
		 * If we receive a BAD_SEQID error in the particular case of
		 * doing an OPEN, we assume that nfs_increment_open_seqid() will
		 * have unhashed the old state_owner for us, and that we can
		 * therefore safely retry using a new one. We should still warn
		 * the user though...
		 */
		if (status == -NFS4ERR_BAD_SEQID) {
			pr_warn_ratelimited("NFS: v4 server %s "
					" returned a bad sequence-id error!\n",
					NFS_SERVER(dir)->nfs_client->cl_hostname);
			exception.retry = 1;
			continue;
		}
		/*
		 * BAD_STATEID on OPEN means that the server cancelled our
		 * state before it received the OPEN_CONFIRM.
		 * Recover by retrying the request as per the discussion
		 * on Page 181 of RFC3530.
		 */
		if (status == -NFS4ERR_BAD_STATEID) {
			exception.retry = 1;
			continue;
		}
		if (status == -EAGAIN) {
			/* We must have found a delegation */
			exception.retry = 1;
			continue;
		}
		if (nfs4_clear_cap_atomic_open_v1(server, status, &exception))
			continue;
		res = ERR_PTR(nfs4_handle_exception(server,
					status, &exception));
	} while (exception.retry);
	return res;
}

static int _nfs4_do_setattr(struct inode *inode,
			    struct nfs_setattrargs *arg,
			    struct nfs_setattrres *res,
			    struct rpc_cred *cred,
			    struct nfs_open_context *ctx)
{
	struct nfs_server *server = NFS_SERVER(inode);
	struct rpc_message msg = {
		.rpc_proc	= &nfs4_procedures[NFSPROC4_CLNT_SETATTR],
		.rpc_argp	= arg,
		.rpc_resp	= res,
		.rpc_cred	= cred,
	};
	struct rpc_cred *delegation_cred = NULL;
	unsigned long timestamp = jiffies;
	bool truncate;
	int status;

	nfs_fattr_init(res->fattr);

	/* Servers should only apply open mode checks for file size changes */
	truncate = (arg->iap->ia_valid & ATTR_SIZE) ? true : false;
	if (!truncate)
		goto zero_stateid;

	if (nfs4_copy_delegation_stateid(inode, FMODE_WRITE, &arg->stateid, &delegation_cred)) {
		/* Use that stateid */
	} else if (ctx != NULL) {
		struct nfs_lock_context *l_ctx;
		if (!nfs4_valid_open_stateid(ctx->state))
			return -EBADF;
		l_ctx = nfs_get_lock_context(ctx);
		if (IS_ERR(l_ctx))
			return PTR_ERR(l_ctx);
		status = nfs4_select_rw_stateid(ctx->state, FMODE_WRITE, l_ctx,
						&arg->stateid, &delegation_cred);
		nfs_put_lock_context(l_ctx);
		if (status == -EIO)
			return -EBADF;
	} else {
zero_stateid:
		nfs4_stateid_copy(&arg->stateid, &zero_stateid);
	}
	if (delegation_cred)
		msg.rpc_cred = delegation_cred;

	status = nfs4_call_sync(server->client, server, &msg, &arg->seq_args, &res->seq_res, 1);

	put_rpccred(delegation_cred);
	if (status == 0 && ctx != NULL)
		renew_lease(server, timestamp);
	trace_nfs4_setattr(inode, &arg->stateid, status);
	return status;
}

static int nfs4_do_setattr(struct inode *inode, struct rpc_cred *cred,
			   struct nfs_fattr *fattr, struct iattr *sattr,
			   struct nfs_open_context *ctx, struct nfs4_label *ilabel,
			   struct nfs4_label *olabel)
{
	struct nfs_server *server = NFS_SERVER(inode);
	__u32 bitmask[NFS4_BITMASK_SZ];
	struct nfs4_state *state = ctx ? ctx->state : NULL;
	struct nfs_setattrargs	arg = {
		.fh		= NFS_FH(inode),
		.iap		= sattr,
		.server		= server,
		.bitmask = bitmask,
		.label		= ilabel,
	};
	struct nfs_setattrres  res = {
		.fattr		= fattr,
		.label		= olabel,
		.server		= server,
	};
	struct nfs4_exception exception = {
		.state = state,
		.inode = inode,
		.stateid = &arg.stateid,
	};
	int err;

	do {
		nfs4_bitmap_copy_adjust_setattr(bitmask,
				nfs4_bitmask(server, olabel),
				inode);

		err = _nfs4_do_setattr(inode, &arg, &res, cred, ctx);
		switch (err) {
		case -NFS4ERR_OPENMODE:
			if (!(sattr->ia_valid & ATTR_SIZE)) {
				pr_warn_once("NFSv4: server %s is incorrectly "
						"applying open mode checks to "
						"a SETATTR that is not "
						"changing file size.\n",
						server->nfs_client->cl_hostname);
			}
			if (state && !(state->state & FMODE_WRITE)) {
				err = -EBADF;
				if (sattr->ia_valid & ATTR_OPEN)
					err = -EACCES;
				goto out;
			}
		}
		err = nfs4_handle_exception(server, err, &exception);
	} while (exception.retry);
out:
	return err;
}

static bool
nfs4_wait_on_layoutreturn(struct inode *inode, struct rpc_task *task)
{
	if (inode == NULL || !nfs_have_layout(inode))
		return false;

	return pnfs_wait_on_layoutreturn(inode, task);
}

struct nfs4_closedata {
	struct inode *inode;
	struct nfs4_state *state;
	struct nfs_closeargs arg;
	struct nfs_closeres res;
	struct {
		struct nfs4_layoutreturn_args arg;
		struct nfs4_layoutreturn_res res;
		struct nfs4_xdr_opaque_data ld_private;
		u32 roc_barrier;
		bool roc;
	} lr;
	struct nfs_fattr fattr;
	unsigned long timestamp;
};

static void nfs4_free_closedata(void *data)
{
	struct nfs4_closedata *calldata = data;
	struct nfs4_state_owner *sp = calldata->state->owner;
	struct super_block *sb = calldata->state->inode->i_sb;

	if (calldata->lr.roc)
		pnfs_roc_release(&calldata->lr.arg, &calldata->lr.res,
				calldata->res.lr_ret);
	nfs4_put_open_state(calldata->state);
	nfs_free_seqid(calldata->arg.seqid);
	nfs4_put_state_owner(sp);
	nfs_sb_deactive(sb);
	kfree(calldata);
}

static void nfs4_close_done(struct rpc_task *task, void *data)
{
	struct nfs4_closedata *calldata = data;
	struct nfs4_state *state = calldata->state;
	struct nfs_server *server = NFS_SERVER(calldata->inode);
	nfs4_stateid *res_stateid = NULL;
	struct nfs4_exception exception = {
		.state = state,
		.inode = calldata->inode,
		.stateid = &calldata->arg.stateid,
	};

	dprintk("%s: begin!\n", __func__);
	if (!nfs4_sequence_done(task, &calldata->res.seq_res))
		return;
	trace_nfs4_close(state, &calldata->arg, &calldata->res, task->tk_status);

	/* Handle Layoutreturn errors */
	if (calldata->arg.lr_args && task->tk_status != 0) {
		switch (calldata->res.lr_ret) {
		default:
			calldata->res.lr_ret = -NFS4ERR_NOMATCHING_LAYOUT;
			break;
		case 0:
			calldata->arg.lr_args = NULL;
			calldata->res.lr_res = NULL;
			break;
		case -NFS4ERR_OLD_STATEID:
			if (nfs4_layoutreturn_refresh_stateid(&calldata->arg.lr_args->stateid,
						&calldata->arg.lr_args->range,
						calldata->inode))
				goto lr_restart;
			/* Fallthrough */
		case -NFS4ERR_ADMIN_REVOKED:
		case -NFS4ERR_DELEG_REVOKED:
		case -NFS4ERR_EXPIRED:
		case -NFS4ERR_BAD_STATEID:
		case -NFS4ERR_UNKNOWN_LAYOUTTYPE:
		case -NFS4ERR_WRONG_CRED:
			calldata->arg.lr_args = NULL;
			calldata->res.lr_res = NULL;
			goto lr_restart;
		}
	}

	/* hmm. we are done with the inode, and in the process of freeing
	 * the state_owner. we keep this around to process errors
	 */
	switch (task->tk_status) {
		case 0:
			res_stateid = &calldata->res.stateid;
			renew_lease(server, calldata->timestamp);
			break;
		case -NFS4ERR_ACCESS:
			if (calldata->arg.bitmask != NULL) {
				calldata->arg.bitmask = NULL;
				calldata->res.fattr = NULL;
				goto out_restart;

			}
			break;
		case -NFS4ERR_OLD_STATEID:
			/* Did we race with OPEN? */
			if (nfs4_refresh_open_stateid(&calldata->arg.stateid,
						state))
				goto out_restart;
			goto out_release;
		case -NFS4ERR_ADMIN_REVOKED:
		case -NFS4ERR_STALE_STATEID:
		case -NFS4ERR_EXPIRED:
			nfs4_free_revoked_stateid(server,
					&calldata->arg.stateid,
					task->tk_msg.rpc_cred);
			/* Fallthrough */
		case -NFS4ERR_BAD_STATEID:
			break;
		default:
			task->tk_status = nfs4_async_handle_exception(task,
					server, task->tk_status, &exception);
			if (exception.retry)
				goto out_restart;
	}
	nfs_clear_open_stateid(state, &calldata->arg.stateid,
			res_stateid, calldata->arg.fmode);
out_release:
	task->tk_status = 0;
	nfs_release_seqid(calldata->arg.seqid);
	nfs_refresh_inode(calldata->inode, &calldata->fattr);
	dprintk("%s: done, ret = %d!\n", __func__, task->tk_status);
	return;
lr_restart:
	calldata->res.lr_ret = 0;
out_restart:
	task->tk_status = 0;
	rpc_restart_call_prepare(task);
	goto out_release;
}

static void nfs4_close_prepare(struct rpc_task *task, void *data)
{
	struct nfs4_closedata *calldata = data;
	struct nfs4_state *state = calldata->state;
	struct inode *inode = calldata->inode;
	struct pnfs_layout_hdr *lo;
	bool is_rdonly, is_wronly, is_rdwr;
	int call_close = 0;

	dprintk("%s: begin!\n", __func__);
	if (nfs_wait_on_sequence(calldata->arg.seqid, task) != 0)
		goto out_wait;

	task->tk_msg.rpc_proc = &nfs4_procedures[NFSPROC4_CLNT_OPEN_DOWNGRADE];
	spin_lock(&state->owner->so_lock);
	is_rdwr = test_bit(NFS_O_RDWR_STATE, &state->flags);
	is_rdonly = test_bit(NFS_O_RDONLY_STATE, &state->flags);
	is_wronly = test_bit(NFS_O_WRONLY_STATE, &state->flags);
	/* Calculate the change in open mode */
	calldata->arg.fmode = 0;
	if (state->n_rdwr == 0) {
		if (state->n_rdonly == 0)
			call_close |= is_rdonly;
		else if (is_rdonly)
			calldata->arg.fmode |= FMODE_READ;
		if (state->n_wronly == 0)
			call_close |= is_wronly;
		else if (is_wronly)
			calldata->arg.fmode |= FMODE_WRITE;
		if (calldata->arg.fmode != (FMODE_READ|FMODE_WRITE))
			call_close |= is_rdwr;
	} else if (is_rdwr)
		calldata->arg.fmode |= FMODE_READ|FMODE_WRITE;

	if (!nfs4_valid_open_stateid(state) ||
	    !nfs4_refresh_open_stateid(&calldata->arg.stateid, state))
		call_close = 0;
	spin_unlock(&state->owner->so_lock);

	if (!call_close) {
		/* Note: exit _without_ calling nfs4_close_done */
		goto out_no_action;
	}

	if (!calldata->lr.roc && nfs4_wait_on_layoutreturn(inode, task)) {
		nfs_release_seqid(calldata->arg.seqid);
		goto out_wait;
	}

	lo = calldata->arg.lr_args ? calldata->arg.lr_args->layout : NULL;
	if (lo && !pnfs_layout_is_valid(lo)) {
		calldata->arg.lr_args = NULL;
		calldata->res.lr_res = NULL;
	}

	if (calldata->arg.fmode == 0)
		task->tk_msg.rpc_proc = &nfs4_procedures[NFSPROC4_CLNT_CLOSE];

	if (calldata->arg.fmode == 0 || calldata->arg.fmode == FMODE_READ) {
		/* Close-to-open cache consistency revalidation */
		if (!nfs4_have_delegation(inode, FMODE_READ))
			calldata->arg.bitmask = NFS_SERVER(inode)->cache_consistency_bitmask;
		else
			calldata->arg.bitmask = NULL;
	}

	calldata->arg.share_access =
		nfs4_map_atomic_open_share(NFS_SERVER(inode),
				calldata->arg.fmode, 0);

	if (calldata->res.fattr == NULL)
		calldata->arg.bitmask = NULL;
	else if (calldata->arg.bitmask == NULL)
		calldata->res.fattr = NULL;
	calldata->timestamp = jiffies;
	if (nfs4_setup_sequence(NFS_SERVER(inode)->nfs_client,
				&calldata->arg.seq_args,
				&calldata->res.seq_res,
				task) != 0)
		nfs_release_seqid(calldata->arg.seqid);
	dprintk("%s: done!\n", __func__);
	return;
out_no_action:
	task->tk_action = NULL;
out_wait:
	nfs4_sequence_done(task, &calldata->res.seq_res);
}

static const struct rpc_call_ops nfs4_close_ops = {
	.rpc_call_prepare = nfs4_close_prepare,
	.rpc_call_done = nfs4_close_done,
	.rpc_release = nfs4_free_closedata,
};

/* 
 * It is possible for data to be read/written from a mem-mapped file 
 * after the sys_close call (which hits the vfs layer as a flush).
 * This means that we can't safely call nfsv4 close on a file until 
 * the inode is cleared. This in turn means that we are not good
 * NFSv4 citizens - we do not indicate to the server to update the file's 
 * share state even when we are done with one of the three share 
 * stateid's in the inode.
 *
 * NOTE: Caller must be holding the sp->so_owner semaphore!
 */
int nfs4_do_close(struct nfs4_state *state, gfp_t gfp_mask, int wait)
{
	struct nfs_server *server = NFS_SERVER(state->inode);
	struct nfs_seqid *(*alloc_seqid)(struct nfs_seqid_counter *, gfp_t);
	struct nfs4_closedata *calldata;
	struct nfs4_state_owner *sp = state->owner;
	struct rpc_task *task;
	struct rpc_message msg = {
		.rpc_proc = &nfs4_procedures[NFSPROC4_CLNT_CLOSE],
		.rpc_cred = state->owner->so_cred,
	};
	struct rpc_task_setup task_setup_data = {
		.rpc_client = server->client,
		.rpc_message = &msg,
		.callback_ops = &nfs4_close_ops,
		.workqueue = nfsiod_workqueue,
		.flags = RPC_TASK_ASYNC,
	};
	int status = -ENOMEM;

	nfs4_state_protect(server->nfs_client, NFS_SP4_MACH_CRED_CLEANUP,
		&task_setup_data.rpc_client, &msg);

	calldata = kzalloc(sizeof(*calldata), gfp_mask);
	if (calldata == NULL)
		goto out;
	nfs4_init_sequence(&calldata->arg.seq_args, &calldata->res.seq_res, 1, 0);
	calldata->inode = state->inode;
	calldata->state = state;
	calldata->arg.fh = NFS_FH(state->inode);
	if (!nfs4_copy_open_stateid(&calldata->arg.stateid, state))
		goto out_free_calldata;
	/* Serialization for the sequence id */
	alloc_seqid = server->nfs_client->cl_mvops->alloc_seqid;
	calldata->arg.seqid = alloc_seqid(&state->owner->so_seqid, gfp_mask);
	if (IS_ERR(calldata->arg.seqid))
		goto out_free_calldata;
	nfs_fattr_init(&calldata->fattr);
	calldata->arg.fmode = 0;
	calldata->lr.arg.ld_private = &calldata->lr.ld_private;
	calldata->res.fattr = &calldata->fattr;
	calldata->res.seqid = calldata->arg.seqid;
	calldata->res.server = server;
	calldata->res.lr_ret = -NFS4ERR_NOMATCHING_LAYOUT;
	calldata->lr.roc = pnfs_roc(state->inode,
			&calldata->lr.arg, &calldata->lr.res, msg.rpc_cred);
	if (calldata->lr.roc) {
		calldata->arg.lr_args = &calldata->lr.arg;
		calldata->res.lr_res = &calldata->lr.res;
	}
	nfs_sb_active(calldata->inode->i_sb);

	msg.rpc_argp = &calldata->arg;
	msg.rpc_resp = &calldata->res;
	task_setup_data.callback_data = calldata;
	task = rpc_run_task(&task_setup_data);
	if (IS_ERR(task))
		return PTR_ERR(task);
	status = 0;
	if (wait)
		status = rpc_wait_for_completion_task(task);
	rpc_put_task(task);
	return status;
out_free_calldata:
	kfree(calldata);
out:
	nfs4_put_open_state(state);
	nfs4_put_state_owner(sp);
	return status;
}

static struct inode *
nfs4_atomic_open(struct inode *dir, struct nfs_open_context *ctx,
		int open_flags, struct iattr *attr, int *opened)
{
	struct nfs4_state *state;
	struct nfs4_label l = {0, 0, 0, NULL}, *label = NULL;

	label = nfs4_label_init_security(dir, ctx->dentry, attr, &l);

	/* Protect against concurrent sillydeletes */
	state = nfs4_do_open(dir, ctx, open_flags, attr, label, opened);

	nfs4_label_release_security(label);

	if (IS_ERR(state))
		return ERR_CAST(state);
	return state->inode;
}

static void nfs4_close_context(struct nfs_open_context *ctx, int is_sync)
{
	if (ctx->state == NULL)
		return;
	if (is_sync)
		nfs4_close_sync(ctx->state, ctx->mode);
	else
		nfs4_close_state(ctx->state, ctx->mode);
}

#define FATTR4_WORD1_NFS40_MASK (2*FATTR4_WORD1_MOUNTED_ON_FILEID - 1UL)
#define FATTR4_WORD2_NFS41_MASK (2*FATTR4_WORD2_SUPPATTR_EXCLCREAT - 1UL)
#define FATTR4_WORD2_NFS42_MASK (2*FATTR4_WORD2_MODE_UMASK - 1UL)

static int _nfs4_server_capabilities(struct nfs_server *server, struct nfs_fh *fhandle)
{
	u32 bitmask[3] = {}, minorversion = server->nfs_client->cl_minorversion;
	struct nfs4_server_caps_arg args = {
		.fhandle = fhandle,
		.bitmask = bitmask,
	};
	struct nfs4_server_caps_res res = {};
	struct rpc_message msg = {
		.rpc_proc = &nfs4_procedures[NFSPROC4_CLNT_SERVER_CAPS],
		.rpc_argp = &args,
		.rpc_resp = &res,
	};
	int status;
	int i;

	bitmask[0] = FATTR4_WORD0_SUPPORTED_ATTRS |
		     FATTR4_WORD0_FH_EXPIRE_TYPE |
		     FATTR4_WORD0_LINK_SUPPORT |
		     FATTR4_WORD0_SYMLINK_SUPPORT |
		     FATTR4_WORD0_ACLSUPPORT;
	if (minorversion)
		bitmask[2] = FATTR4_WORD2_SUPPATTR_EXCLCREAT;

	status = nfs4_call_sync(server->client, server, &msg, &args.seq_args, &res.seq_res, 0);
	if (status == 0) {
		/* Sanity check the server answers */
		switch (minorversion) {
		case 0:
			res.attr_bitmask[1] &= FATTR4_WORD1_NFS40_MASK;
			res.attr_bitmask[2] = 0;
			break;
		case 1:
			res.attr_bitmask[2] &= FATTR4_WORD2_NFS41_MASK;
			break;
		case 2:
			res.attr_bitmask[2] &= FATTR4_WORD2_NFS42_MASK;
		}
		memcpy(server->attr_bitmask, res.attr_bitmask, sizeof(server->attr_bitmask));
		server->caps &= ~(NFS_CAP_ACLS|NFS_CAP_HARDLINKS|
				NFS_CAP_SYMLINKS|NFS_CAP_FILEID|
				NFS_CAP_MODE|NFS_CAP_NLINK|NFS_CAP_OWNER|
				NFS_CAP_OWNER_GROUP|NFS_CAP_ATIME|
				NFS_CAP_CTIME|NFS_CAP_MTIME|
				NFS_CAP_SECURITY_LABEL);
		if (res.attr_bitmask[0] & FATTR4_WORD0_ACL &&
				res.acl_bitmask & ACL4_SUPPORT_ALLOW_ACL)
			server->caps |= NFS_CAP_ACLS;
		if (res.has_links != 0)
			server->caps |= NFS_CAP_HARDLINKS;
		if (res.has_symlinks != 0)
			server->caps |= NFS_CAP_SYMLINKS;
		if (res.attr_bitmask[0] & FATTR4_WORD0_FILEID)
			server->caps |= NFS_CAP_FILEID;
		if (res.attr_bitmask[1] & FATTR4_WORD1_MODE)
			server->caps |= NFS_CAP_MODE;
		if (res.attr_bitmask[1] & FATTR4_WORD1_NUMLINKS)
			server->caps |= NFS_CAP_NLINK;
		if (res.attr_bitmask[1] & FATTR4_WORD1_OWNER)
			server->caps |= NFS_CAP_OWNER;
		if (res.attr_bitmask[1] & FATTR4_WORD1_OWNER_GROUP)
			server->caps |= NFS_CAP_OWNER_GROUP;
		if (res.attr_bitmask[1] & FATTR4_WORD1_TIME_ACCESS)
			server->caps |= NFS_CAP_ATIME;
		if (res.attr_bitmask[1] & FATTR4_WORD1_TIME_METADATA)
			server->caps |= NFS_CAP_CTIME;
		if (res.attr_bitmask[1] & FATTR4_WORD1_TIME_MODIFY)
			server->caps |= NFS_CAP_MTIME;
#ifdef CONFIG_NFS_V4_SECURITY_LABEL
		if (res.attr_bitmask[2] & FATTR4_WORD2_SECURITY_LABEL)
			server->caps |= NFS_CAP_SECURITY_LABEL;
#endif
		memcpy(server->attr_bitmask_nl, res.attr_bitmask,
				sizeof(server->attr_bitmask));
		server->attr_bitmask_nl[2] &= ~FATTR4_WORD2_SECURITY_LABEL;

		memcpy(server->cache_consistency_bitmask, res.attr_bitmask, sizeof(server->cache_consistency_bitmask));
		server->cache_consistency_bitmask[0] &= FATTR4_WORD0_CHANGE|FATTR4_WORD0_SIZE;
		server->cache_consistency_bitmask[1] &= FATTR4_WORD1_TIME_METADATA|FATTR4_WORD1_TIME_MODIFY;
		server->cache_consistency_bitmask[2] = 0;

		/* Avoid a regression due to buggy server */
		for (i = 0; i < ARRAY_SIZE(res.exclcreat_bitmask); i++)
			res.exclcreat_bitmask[i] &= res.attr_bitmask[i];
		memcpy(server->exclcreat_bitmask, res.exclcreat_bitmask,
			sizeof(server->exclcreat_bitmask));

		server->acl_bitmask = res.acl_bitmask;
		server->fh_expire_type = res.fh_expire_type;
	}

	return status;
}

int nfs4_server_capabilities(struct nfs_server *server, struct nfs_fh *fhandle)
{
	struct nfs4_exception exception = { };
	int err;
	do {
		err = nfs4_handle_exception(server,
				_nfs4_server_capabilities(server, fhandle),
				&exception);
	} while (exception.retry);
	return err;
}

static int _nfs4_lookup_root(struct nfs_server *server, struct nfs_fh *fhandle,
		struct nfs_fsinfo *info)
{
	u32 bitmask[3];
	struct nfs4_lookup_root_arg args = {
		.bitmask = bitmask,
	};
	struct nfs4_lookup_res res = {
		.server = server,
		.fattr = info->fattr,
		.fh = fhandle,
	};
	struct rpc_message msg = {
		.rpc_proc = &nfs4_procedures[NFSPROC4_CLNT_LOOKUP_ROOT],
		.rpc_argp = &args,
		.rpc_resp = &res,
	};

	bitmask[0] = nfs4_fattr_bitmap[0];
	bitmask[1] = nfs4_fattr_bitmap[1];
	/*
	 * Process the label in the upcoming getfattr
	 */
	bitmask[2] = nfs4_fattr_bitmap[2] & ~FATTR4_WORD2_SECURITY_LABEL;

	nfs_fattr_init(info->fattr);
	return nfs4_call_sync(server->client, server, &msg, &args.seq_args, &res.seq_res, 0);
}

static int nfs4_lookup_root(struct nfs_server *server, struct nfs_fh *fhandle,
		struct nfs_fsinfo *info)
{
	struct nfs4_exception exception = { };
	int err;
	do {
		err = _nfs4_lookup_root(server, fhandle, info);
		trace_nfs4_lookup_root(server, fhandle, info->fattr, err);
		switch (err) {
		case 0:
		case -NFS4ERR_WRONGSEC:
			goto out;
		default:
			err = nfs4_handle_exception(server, err, &exception);
		}
	} while (exception.retry);
out:
	return err;
}

static int nfs4_lookup_root_sec(struct nfs_server *server, struct nfs_fh *fhandle,
				struct nfs_fsinfo *info, rpc_authflavor_t flavor)
{
	struct rpc_auth_create_args auth_args = {
		.pseudoflavor = flavor,
	};
	struct rpc_auth *auth;

	auth = rpcauth_create(&auth_args, server->client);
	if (IS_ERR(auth))
		return -EACCES;
	return nfs4_lookup_root(server, fhandle, info);
}

/*
 * Retry pseudoroot lookup with various security flavors.  We do this when:
 *
 *   NFSv4.0: the PUTROOTFH operation returns NFS4ERR_WRONGSEC
 *   NFSv4.1: the server does not support the SECINFO_NO_NAME operation
 *
 * Returns zero on success, or a negative NFS4ERR value, or a
 * negative errno value.
 */
static int nfs4_find_root_sec(struct nfs_server *server, struct nfs_fh *fhandle,
			      struct nfs_fsinfo *info)
{
	/* Per 3530bis 15.33.5 */
	static const rpc_authflavor_t flav_array[] = {
		RPC_AUTH_GSS_KRB5P,
		RPC_AUTH_GSS_KRB5I,
		RPC_AUTH_GSS_KRB5,
		RPC_AUTH_UNIX,			/* courtesy */
		RPC_AUTH_NULL,
	};
	int status = -EPERM;
	size_t i;

	if (server->auth_info.flavor_len > 0) {
		/* try each flavor specified by user */
		for (i = 0; i < server->auth_info.flavor_len; i++) {
			status = nfs4_lookup_root_sec(server, fhandle, info,
						server->auth_info.flavors[i]);
			if (status == -NFS4ERR_WRONGSEC || status == -EACCES)
				continue;
			break;
		}
	} else {
		/* no flavors specified by user, try default list */
		for (i = 0; i < ARRAY_SIZE(flav_array); i++) {
			status = nfs4_lookup_root_sec(server, fhandle, info,
						      flav_array[i]);
			if (status == -NFS4ERR_WRONGSEC || status == -EACCES)
				continue;
			break;
		}
	}

	/*
	 * -EACCESS could mean that the user doesn't have correct permissions
	 * to access the mount.  It could also mean that we tried to mount
	 * with a gss auth flavor, but rpc.gssd isn't running.  Either way,
	 * existing mount programs don't handle -EACCES very well so it should
	 * be mapped to -EPERM instead.
	 */
	if (status == -EACCES)
		status = -EPERM;
	return status;
}

/**
 * nfs4_proc_get_rootfh - get file handle for server's pseudoroot
 * @server: initialized nfs_server handle
 * @fhandle: we fill in the pseudo-fs root file handle
 * @info: we fill in an FSINFO struct
 * @auth_probe: probe the auth flavours
 *
 * Returns zero on success, or a negative errno.
 */
int nfs4_proc_get_rootfh(struct nfs_server *server, struct nfs_fh *fhandle,
			 struct nfs_fsinfo *info,
			 bool auth_probe)
{
	int status = 0;

	if (!auth_probe)
		status = nfs4_lookup_root(server, fhandle, info);

	if (auth_probe || status == NFS4ERR_WRONGSEC)
		status = server->nfs_client->cl_mvops->find_root_sec(server,
				fhandle, info);

	if (status == 0)
		status = nfs4_server_capabilities(server, fhandle);
	if (status == 0)
		status = nfs4_do_fsinfo(server, fhandle, info);

	return nfs4_map_errors(status);
}

static int nfs4_proc_get_root(struct nfs_server *server, struct nfs_fh *mntfh,
			      struct nfs_fsinfo *info)
{
	int error;
	struct nfs_fattr *fattr = info->fattr;
	struct nfs4_label *label = NULL;

	error = nfs4_server_capabilities(server, mntfh);
	if (error < 0) {
		dprintk("nfs4_get_root: getcaps error = %d\n", -error);
		return error;
	}

	label = nfs4_label_alloc(server, GFP_KERNEL);
	if (IS_ERR(label))
		return PTR_ERR(label);

	error = nfs4_proc_getattr(server, mntfh, fattr, label, NULL);
	if (error < 0) {
		dprintk("nfs4_get_root: getattr error = %d\n", -error);
		goto err_free_label;
	}

	if (fattr->valid & NFS_ATTR_FATTR_FSID &&
	    !nfs_fsid_equal(&server->fsid, &fattr->fsid))
		memcpy(&server->fsid, &fattr->fsid, sizeof(server->fsid));

err_free_label:
	nfs4_label_free(label);

	return error;
}

/*
 * Get locations and (maybe) other attributes of a referral.
 * Note that we'll actually follow the referral later when
 * we detect fsid mismatch in inode revalidation
 */
static int nfs4_get_referral(struct rpc_clnt *client, struct inode *dir,
			     const struct qstr *name, struct nfs_fattr *fattr,
			     struct nfs_fh *fhandle)
{
	int status = -ENOMEM;
	struct page *page = NULL;
	struct nfs4_fs_locations *locations = NULL;

	page = alloc_page(GFP_KERNEL);
	if (page == NULL)
		goto out;
	locations = kmalloc(sizeof(struct nfs4_fs_locations), GFP_KERNEL);
	if (locations == NULL)
		goto out;

	status = nfs4_proc_fs_locations(client, dir, name, locations, page);
	if (status != 0)
		goto out;

	/*
	 * If the fsid didn't change, this is a migration event, not a
	 * referral.  Cause us to drop into the exception handler, which
	 * will kick off migration recovery.
	 */
	if (nfs_fsid_equal(&NFS_SERVER(dir)->fsid, &locations->fattr.fsid)) {
		dprintk("%s: server did not return a different fsid for"
			" a referral at %s\n", __func__, name->name);
		status = -NFS4ERR_MOVED;
		goto out;
	}
	/* Fixup attributes for the nfs_lookup() call to nfs_fhget() */
	nfs_fixup_referral_attributes(&locations->fattr);

	/* replace the lookup nfs_fattr with the locations nfs_fattr */
	memcpy(fattr, &locations->fattr, sizeof(struct nfs_fattr));
	memset(fhandle, 0, sizeof(struct nfs_fh));
out:
	if (page)
		__free_page(page);
	kfree(locations);
	return status;
}

static int _nfs4_proc_getattr(struct nfs_server *server, struct nfs_fh *fhandle,
				struct nfs_fattr *fattr, struct nfs4_label *label,
				struct inode *inode)
{
	__u32 bitmask[NFS4_BITMASK_SZ];
	struct nfs4_getattr_arg args = {
		.fh = fhandle,
		.bitmask = bitmask,
	};
	struct nfs4_getattr_res res = {
		.fattr = fattr,
		.label = label,
		.server = server,
	};
	struct rpc_message msg = {
		.rpc_proc = &nfs4_procedures[NFSPROC4_CLNT_GETATTR],
		.rpc_argp = &args,
		.rpc_resp = &res,
	};

	nfs4_bitmap_copy_adjust(bitmask, nfs4_bitmask(server, label), inode);

	nfs_fattr_init(fattr);
	return nfs4_call_sync(server->client, server, &msg, &args.seq_args, &res.seq_res, 0);
}

static int nfs4_proc_getattr(struct nfs_server *server, struct nfs_fh *fhandle,
				struct nfs_fattr *fattr, struct nfs4_label *label,
				struct inode *inode)
{
	struct nfs4_exception exception = { };
	int err;
	do {
		err = _nfs4_proc_getattr(server, fhandle, fattr, label, inode);
		trace_nfs4_getattr(server, fhandle, fattr, err);
		err = nfs4_handle_exception(server, err,
				&exception);
	} while (exception.retry);
	return err;
}

/* 
 * The file is not closed if it is opened due to the a request to change
 * the size of the file. The open call will not be needed once the
 * VFS layer lookup-intents are implemented.
 *
 * Close is called when the inode is destroyed.
 * If we haven't opened the file for O_WRONLY, we
 * need to in the size_change case to obtain a stateid.
 *
 * Got race?
 * Because OPEN is always done by name in nfsv4, it is
 * possible that we opened a different file by the same
 * name.  We can recognize this race condition, but we
 * can't do anything about it besides returning an error.
 *
 * This will be fixed with VFS changes (lookup-intent).
 */
static int
nfs4_proc_setattr(struct dentry *dentry, struct nfs_fattr *fattr,
		  struct iattr *sattr)
{
	struct inode *inode = d_inode(dentry);
	struct rpc_cred *cred = NULL;
	struct nfs_open_context *ctx = NULL;
	struct nfs4_label *label = NULL;
	int status;

	if (pnfs_ld_layoutret_on_setattr(inode) &&
	    sattr->ia_valid & ATTR_SIZE &&
	    sattr->ia_size < i_size_read(inode))
		pnfs_commit_and_return_layout(inode);

	nfs_fattr_init(fattr);
	
	/* Deal with open(O_TRUNC) */
	if (sattr->ia_valid & ATTR_OPEN)
		sattr->ia_valid &= ~(ATTR_MTIME|ATTR_CTIME);

	/* Optimization: if the end result is no change, don't RPC */
	if ((sattr->ia_valid & ~(ATTR_FILE|ATTR_OPEN)) == 0)
		return 0;

	/* Search for an existing open(O_WRITE) file */
	if (sattr->ia_valid & ATTR_FILE) {

		ctx = nfs_file_open_context(sattr->ia_file);
		if (ctx)
			cred = ctx->cred;
	}

	label = nfs4_label_alloc(NFS_SERVER(inode), GFP_KERNEL);
	if (IS_ERR(label))
		return PTR_ERR(label);

	/* Return any delegations if we're going to change ACLs */
	if ((sattr->ia_valid & (ATTR_MODE|ATTR_UID|ATTR_GID)) != 0)
		nfs4_inode_make_writeable(inode);

	status = nfs4_do_setattr(inode, cred, fattr, sattr, ctx, NULL, label);
	if (status == 0) {
		nfs_setattr_update_inode(inode, sattr, fattr);
		nfs_setsecurity(inode, fattr, label);
	}
	nfs4_label_free(label);
	return status;
}

static int _nfs4_proc_lookup(struct rpc_clnt *clnt, struct inode *dir,
		const struct qstr *name, struct nfs_fh *fhandle,
		struct nfs_fattr *fattr, struct nfs4_label *label)
{
	struct nfs_server *server = NFS_SERVER(dir);
	int		       status;
	struct nfs4_lookup_arg args = {
		.bitmask = server->attr_bitmask,
		.dir_fh = NFS_FH(dir),
		.name = name,
	};
	struct nfs4_lookup_res res = {
		.server = server,
		.fattr = fattr,
		.label = label,
		.fh = fhandle,
	};
	struct rpc_message msg = {
		.rpc_proc = &nfs4_procedures[NFSPROC4_CLNT_LOOKUP],
		.rpc_argp = &args,
		.rpc_resp = &res,
	};

	args.bitmask = nfs4_bitmask(server, label);

	nfs_fattr_init(fattr);

	dprintk("NFS call  lookup %s\n", name->name);
	status = nfs4_call_sync(clnt, server, &msg, &args.seq_args, &res.seq_res, 0);
	dprintk("NFS reply lookup: %d\n", status);
	return status;
}

static void nfs_fixup_secinfo_attributes(struct nfs_fattr *fattr)
{
	fattr->valid |= NFS_ATTR_FATTR_TYPE | NFS_ATTR_FATTR_MODE |
		NFS_ATTR_FATTR_NLINK | NFS_ATTR_FATTR_MOUNTPOINT;
	fattr->mode = S_IFDIR | S_IRUGO | S_IXUGO;
	fattr->nlink = 2;
}

static int nfs4_proc_lookup_common(struct rpc_clnt **clnt, struct inode *dir,
				   const struct qstr *name, struct nfs_fh *fhandle,
				   struct nfs_fattr *fattr, struct nfs4_label *label)
{
	struct nfs4_exception exception = { };
	struct rpc_clnt *client = *clnt;
	int err;
	do {
		err = _nfs4_proc_lookup(client, dir, name, fhandle, fattr, label);
		trace_nfs4_lookup(dir, name, err);
		switch (err) {
		case -NFS4ERR_BADNAME:
			err = -ENOENT;
			goto out;
		case -NFS4ERR_MOVED:
			err = nfs4_get_referral(client, dir, name, fattr, fhandle);
			if (err == -NFS4ERR_MOVED)
				err = nfs4_handle_exception(NFS_SERVER(dir), err, &exception);
			goto out;
		case -NFS4ERR_WRONGSEC:
			err = -EPERM;
			if (client != *clnt)
				goto out;
			client = nfs4_negotiate_security(client, dir, name);
			if (IS_ERR(client))
				return PTR_ERR(client);

			exception.retry = 1;
			break;
		default:
			err = nfs4_handle_exception(NFS_SERVER(dir), err, &exception);
		}
	} while (exception.retry);

out:
	if (err == 0)
		*clnt = client;
	else if (client != *clnt)
		rpc_shutdown_client(client);

	return err;
}

static int nfs4_proc_lookup(struct inode *dir, const struct qstr *name,
			    struct nfs_fh *fhandle, struct nfs_fattr *fattr,
			    struct nfs4_label *label)
{
	int status;
	struct rpc_clnt *client = NFS_CLIENT(dir);

	status = nfs4_proc_lookup_common(&client, dir, name, fhandle, fattr, label);
	if (client != NFS_CLIENT(dir)) {
		rpc_shutdown_client(client);
		nfs_fixup_secinfo_attributes(fattr);
	}
	return status;
}

struct rpc_clnt *
nfs4_proc_lookup_mountpoint(struct inode *dir, const struct qstr *name,
			    struct nfs_fh *fhandle, struct nfs_fattr *fattr)
{
	struct rpc_clnt *client = NFS_CLIENT(dir);
	int status;

	status = nfs4_proc_lookup_common(&client, dir, name, fhandle, fattr, NULL);
	if (status < 0)
		return ERR_PTR(status);
	return (client == NFS_CLIENT(dir)) ? rpc_clone_client(client) : client;
}

static int _nfs4_proc_lookupp(struct inode *inode,
		struct nfs_fh *fhandle, struct nfs_fattr *fattr,
		struct nfs4_label *label)
{
	struct rpc_clnt *clnt = NFS_CLIENT(inode);
	struct nfs_server *server = NFS_SERVER(inode);
	int		       status;
	struct nfs4_lookupp_arg args = {
		.bitmask = server->attr_bitmask,
		.fh = NFS_FH(inode),
	};
	struct nfs4_lookupp_res res = {
		.server = server,
		.fattr = fattr,
		.label = label,
		.fh = fhandle,
	};
	struct rpc_message msg = {
		.rpc_proc = &nfs4_procedures[NFSPROC4_CLNT_LOOKUPP],
		.rpc_argp = &args,
		.rpc_resp = &res,
	};

	args.bitmask = nfs4_bitmask(server, label);

	nfs_fattr_init(fattr);

	dprintk("NFS call  lookupp ino=0x%lx\n", inode->i_ino);
	status = nfs4_call_sync(clnt, server, &msg, &args.seq_args,
				&res.seq_res, 0);
	dprintk("NFS reply lookupp: %d\n", status);
	return status;
}

static int nfs4_proc_lookupp(struct inode *inode, struct nfs_fh *fhandle,
			     struct nfs_fattr *fattr, struct nfs4_label *label)
{
	struct nfs4_exception exception = { };
	int err;
	do {
		err = _nfs4_proc_lookupp(inode, fhandle, fattr, label);
		trace_nfs4_lookupp(inode, err);
		err = nfs4_handle_exception(NFS_SERVER(inode), err,
				&exception);
	} while (exception.retry);
	return err;
}

static int _nfs4_proc_access(struct inode *inode, struct nfs_access_entry *entry)
{
	struct nfs_server *server = NFS_SERVER(inode);
	struct nfs4_accessargs args = {
		.fh = NFS_FH(inode),
		.access = entry->mask,
	};
	struct nfs4_accessres res = {
		.server = server,
	};
	struct rpc_message msg = {
		.rpc_proc = &nfs4_procedures[NFSPROC4_CLNT_ACCESS],
		.rpc_argp = &args,
		.rpc_resp = &res,
		.rpc_cred = entry->cred,
	};
	int status = 0;

	if (!nfs4_have_delegation(inode, FMODE_READ)) {
		res.fattr = nfs_alloc_fattr();
		if (res.fattr == NULL)
			return -ENOMEM;
		args.bitmask = server->cache_consistency_bitmask;
	}

	status = nfs4_call_sync(server->client, server, &msg, &args.seq_args, &res.seq_res, 0);
	if (!status) {
		nfs_access_set_mask(entry, res.access);
		if (res.fattr)
			nfs_refresh_inode(inode, res.fattr);
	}
	nfs_free_fattr(res.fattr);
	return status;
}

static int nfs4_proc_access(struct inode *inode, struct nfs_access_entry *entry)
{
	struct nfs4_exception exception = { };
	int err;
	do {
		err = _nfs4_proc_access(inode, entry);
		trace_nfs4_access(inode, err);
		err = nfs4_handle_exception(NFS_SERVER(inode), err,
				&exception);
	} while (exception.retry);
	return err;
}

/*
 * TODO: For the time being, we don't try to get any attributes
 * along with any of the zero-copy operations READ, READDIR,
 * READLINK, WRITE.
 *
 * In the case of the first three, we want to put the GETATTR
 * after the read-type operation -- this is because it is hard
 * to predict the length of a GETATTR response in v4, and thus
 * align the READ data correctly.  This means that the GETATTR
 * may end up partially falling into the page cache, and we should
 * shift it into the 'tail' of the xdr_buf before processing.
 * To do this efficiently, we need to know the total length
 * of data received, which doesn't seem to be available outside
 * of the RPC layer.
 *
 * In the case of WRITE, we also want to put the GETATTR after
 * the operation -- in this case because we want to make sure
 * we get the post-operation mtime and size.
 *
 * Both of these changes to the XDR layer would in fact be quite
 * minor, but I decided to leave them for a subsequent patch.
 */
static int _nfs4_proc_readlink(struct inode *inode, struct page *page,
		unsigned int pgbase, unsigned int pglen)
{
	struct nfs4_readlink args = {
		.fh       = NFS_FH(inode),
		.pgbase	  = pgbase,
		.pglen    = pglen,
		.pages    = &page,
	};
	struct nfs4_readlink_res res;
	struct rpc_message msg = {
		.rpc_proc = &nfs4_procedures[NFSPROC4_CLNT_READLINK],
		.rpc_argp = &args,
		.rpc_resp = &res,
	};

	return nfs4_call_sync(NFS_SERVER(inode)->client, NFS_SERVER(inode), &msg, &args.seq_args, &res.seq_res, 0);
}

static int nfs4_proc_readlink(struct inode *inode, struct page *page,
		unsigned int pgbase, unsigned int pglen)
{
	struct nfs4_exception exception = { };
	int err;
	do {
		err = _nfs4_proc_readlink(inode, page, pgbase, pglen);
		trace_nfs4_readlink(inode, err);
		err = nfs4_handle_exception(NFS_SERVER(inode), err,
				&exception);
	} while (exception.retry);
	return err;
}

/*
 * This is just for mknod.  open(O_CREAT) will always do ->open_context().
 */
static int
nfs4_proc_create(struct inode *dir, struct dentry *dentry, struct iattr *sattr,
		 int flags)
{
	struct nfs_server *server = NFS_SERVER(dir);
	struct nfs4_label l, *ilabel = NULL;
	struct nfs_open_context *ctx;
	struct nfs4_state *state;
	int status = 0;

	ctx = alloc_nfs_open_context(dentry, FMODE_READ, NULL);
	if (IS_ERR(ctx))
		return PTR_ERR(ctx);

	ilabel = nfs4_label_init_security(dir, dentry, sattr, &l);

	if (!(server->attr_bitmask[2] & FATTR4_WORD2_MODE_UMASK))
		sattr->ia_mode &= ~current_umask();
	state = nfs4_do_open(dir, ctx, flags, sattr, ilabel, NULL);
	if (IS_ERR(state)) {
		status = PTR_ERR(state);
		goto out;
	}
out:
	nfs4_label_release_security(ilabel);
	put_nfs_open_context(ctx);
	return status;
}

static int
_nfs4_proc_remove(struct inode *dir, const struct qstr *name, u32 ftype)
{
	struct nfs_server *server = NFS_SERVER(dir);
	struct nfs_removeargs args = {
		.fh = NFS_FH(dir),
		.name = *name,
	};
	struct nfs_removeres res = {
		.server = server,
	};
	struct rpc_message msg = {
		.rpc_proc = &nfs4_procedures[NFSPROC4_CLNT_REMOVE],
		.rpc_argp = &args,
		.rpc_resp = &res,
	};
	unsigned long timestamp = jiffies;
	int status;

	status = nfs4_call_sync(server->client, server, &msg, &args.seq_args, &res.seq_res, 1);
	if (status == 0) {
		spin_lock(&dir->i_lock);
		update_changeattr_locked(dir, &res.cinfo, timestamp, 0);
		/* Removing a directory decrements nlink in the parent */
		if (ftype == NF4DIR && dir->i_nlink > 2)
			nfs4_dec_nlink_locked(dir);
		spin_unlock(&dir->i_lock);
	}
	return status;
}

static int nfs4_proc_remove(struct inode *dir, struct dentry *dentry)
{
	struct nfs4_exception exception = { };
	struct inode *inode = d_inode(dentry);
	int err;

	if (inode) {
		if (inode->i_nlink == 1)
			nfs4_inode_return_delegation(inode);
		else
			nfs4_inode_make_writeable(inode);
	}
	do {
		err = _nfs4_proc_remove(dir, &dentry->d_name, NF4REG);
		trace_nfs4_remove(dir, &dentry->d_name, err);
		err = nfs4_handle_exception(NFS_SERVER(dir), err,
				&exception);
	} while (exception.retry);
	return err;
}

static int nfs4_proc_rmdir(struct inode *dir, const struct qstr *name)
{
	struct nfs4_exception exception = { };
	int err;

	do {
		err = _nfs4_proc_remove(dir, name, NF4DIR);
		trace_nfs4_remove(dir, name, err);
		err = nfs4_handle_exception(NFS_SERVER(dir), err,
				&exception);
	} while (exception.retry);
	return err;
}

static void nfs4_proc_unlink_setup(struct rpc_message *msg,
		struct dentry *dentry,
		struct inode *inode)
{
	struct nfs_removeargs *args = msg->rpc_argp;
	struct nfs_removeres *res = msg->rpc_resp;

	res->server = NFS_SB(dentry->d_sb);
	msg->rpc_proc = &nfs4_procedures[NFSPROC4_CLNT_REMOVE];
	nfs4_init_sequence(&args->seq_args, &res->seq_res, 1, 0);

	nfs_fattr_init(res->dir_attr);

	if (inode)
		nfs4_inode_return_delegation(inode);
}

static void nfs4_proc_unlink_rpc_prepare(struct rpc_task *task, struct nfs_unlinkdata *data)
{
	nfs4_setup_sequence(NFS_SB(data->dentry->d_sb)->nfs_client,
			&data->args.seq_args,
			&data->res.seq_res,
			task);
}

static int nfs4_proc_unlink_done(struct rpc_task *task, struct inode *dir)
{
	struct nfs_unlinkdata *data = task->tk_calldata;
	struct nfs_removeres *res = &data->res;

	if (!nfs4_sequence_done(task, &res->seq_res))
		return 0;
	if (nfs4_async_handle_error(task, res->server, NULL,
				    &data->timeout) == -EAGAIN)
		return 0;
	if (task->tk_status == 0)
		update_changeattr(dir, &res->cinfo,
				res->dir_attr->time_start, 0);
	return 1;
}

static void nfs4_proc_rename_setup(struct rpc_message *msg,
		struct dentry *old_dentry,
		struct dentry *new_dentry)
{
	struct nfs_renameargs *arg = msg->rpc_argp;
	struct nfs_renameres *res = msg->rpc_resp;
	struct inode *old_inode = d_inode(old_dentry);
	struct inode *new_inode = d_inode(new_dentry);

	if (old_inode)
		nfs4_inode_make_writeable(old_inode);
	if (new_inode)
		nfs4_inode_return_delegation(new_inode);
	msg->rpc_proc = &nfs4_procedures[NFSPROC4_CLNT_RENAME];
	res->server = NFS_SB(old_dentry->d_sb);
	nfs4_init_sequence(&arg->seq_args, &res->seq_res, 1, 0);
}

static void nfs4_proc_rename_rpc_prepare(struct rpc_task *task, struct nfs_renamedata *data)
{
	nfs4_setup_sequence(NFS_SERVER(data->old_dir)->nfs_client,
			&data->args.seq_args,
			&data->res.seq_res,
			task);
}

static int nfs4_proc_rename_done(struct rpc_task *task, struct inode *old_dir,
				 struct inode *new_dir)
{
	struct nfs_renamedata *data = task->tk_calldata;
	struct nfs_renameres *res = &data->res;

	if (!nfs4_sequence_done(task, &res->seq_res))
		return 0;
	if (nfs4_async_handle_error(task, res->server, NULL, &data->timeout) == -EAGAIN)
		return 0;

	if (task->tk_status == 0) {
		if (new_dir != old_dir) {
			/* Note: If we moved a directory, nlink will change */
			update_changeattr(old_dir, &res->old_cinfo,
					res->old_fattr->time_start,
					NFS_INO_INVALID_OTHER);
			update_changeattr(new_dir, &res->new_cinfo,
					res->new_fattr->time_start,
					NFS_INO_INVALID_OTHER);
		} else
			update_changeattr(old_dir, &res->old_cinfo,
					res->old_fattr->time_start,
					0);
	}
	return 1;
}

static int _nfs4_proc_link(struct inode *inode, struct inode *dir, const struct qstr *name)
{
	struct nfs_server *server = NFS_SERVER(inode);
	__u32 bitmask[NFS4_BITMASK_SZ];
	struct nfs4_link_arg arg = {
		.fh     = NFS_FH(inode),
		.dir_fh = NFS_FH(dir),
		.name   = name,
		.bitmask = bitmask,
	};
	struct nfs4_link_res res = {
		.server = server,
		.label = NULL,
	};
	struct rpc_message msg = {
		.rpc_proc = &nfs4_procedures[NFSPROC4_CLNT_LINK],
		.rpc_argp = &arg,
		.rpc_resp = &res,
	};
	int status = -ENOMEM;

	res.fattr = nfs_alloc_fattr();
	if (res.fattr == NULL)
		goto out;

	res.label = nfs4_label_alloc(server, GFP_KERNEL);
	if (IS_ERR(res.label)) {
		status = PTR_ERR(res.label);
		goto out;
	}

	nfs4_inode_make_writeable(inode);
	nfs4_bitmap_copy_adjust_setattr(bitmask, nfs4_bitmask(server, res.label), inode);

	status = nfs4_call_sync(server->client, server, &msg, &arg.seq_args, &res.seq_res, 1);
	if (!status) {
		update_changeattr(dir, &res.cinfo, res.fattr->time_start, 0);
		status = nfs_post_op_update_inode(inode, res.fattr);
		if (!status)
			nfs_setsecurity(inode, res.fattr, res.label);
	}


	nfs4_label_free(res.label);

out:
	nfs_free_fattr(res.fattr);
	return status;
}

static int nfs4_proc_link(struct inode *inode, struct inode *dir, const struct qstr *name)
{
	struct nfs4_exception exception = { };
	int err;
	do {
		err = nfs4_handle_exception(NFS_SERVER(inode),
				_nfs4_proc_link(inode, dir, name),
				&exception);
	} while (exception.retry);
	return err;
}

struct nfs4_createdata {
	struct rpc_message msg;
	struct nfs4_create_arg arg;
	struct nfs4_create_res res;
	struct nfs_fh fh;
	struct nfs_fattr fattr;
	struct nfs4_label *label;
};

static struct nfs4_createdata *nfs4_alloc_createdata(struct inode *dir,
		const struct qstr *name, struct iattr *sattr, u32 ftype)
{
	struct nfs4_createdata *data;

	data = kzalloc(sizeof(*data), GFP_KERNEL);
	if (data != NULL) {
		struct nfs_server *server = NFS_SERVER(dir);

		data->label = nfs4_label_alloc(server, GFP_KERNEL);
		if (IS_ERR(data->label))
			goto out_free;

		data->msg.rpc_proc = &nfs4_procedures[NFSPROC4_CLNT_CREATE];
		data->msg.rpc_argp = &data->arg;
		data->msg.rpc_resp = &data->res;
		data->arg.dir_fh = NFS_FH(dir);
		data->arg.server = server;
		data->arg.name = name;
		data->arg.attrs = sattr;
		data->arg.ftype = ftype;
		data->arg.bitmask = nfs4_bitmask(server, data->label);
		data->arg.umask = current_umask();
		data->res.server = server;
		data->res.fh = &data->fh;
		data->res.fattr = &data->fattr;
		data->res.label = data->label;
		nfs_fattr_init(data->res.fattr);
	}
	return data;
out_free:
	kfree(data);
	return NULL;
}

static int nfs4_do_create(struct inode *dir, struct dentry *dentry, struct nfs4_createdata *data)
{
	int status = nfs4_call_sync(NFS_SERVER(dir)->client, NFS_SERVER(dir), &data->msg,
				    &data->arg.seq_args, &data->res.seq_res, 1);
	if (status == 0) {
		spin_lock(&dir->i_lock);
		update_changeattr_locked(dir, &data->res.dir_cinfo,
				data->res.fattr->time_start, 0);
		/* Creating a directory bumps nlink in the parent */
		if (data->arg.ftype == NF4DIR)
			nfs4_inc_nlink_locked(dir);
		spin_unlock(&dir->i_lock);
		status = nfs_instantiate(dentry, data->res.fh, data->res.fattr, data->res.label);
	}
	return status;
}

static void nfs4_free_createdata(struct nfs4_createdata *data)
{
	nfs4_label_free(data->label);
	kfree(data);
}

static int _nfs4_proc_symlink(struct inode *dir, struct dentry *dentry,
		struct page *page, unsigned int len, struct iattr *sattr,
		struct nfs4_label *label)
{
	struct nfs4_createdata *data;
	int status = -ENAMETOOLONG;

	if (len > NFS4_MAXPATHLEN)
		goto out;

	status = -ENOMEM;
	data = nfs4_alloc_createdata(dir, &dentry->d_name, sattr, NF4LNK);
	if (data == NULL)
		goto out;

	data->msg.rpc_proc = &nfs4_procedures[NFSPROC4_CLNT_SYMLINK];
	data->arg.u.symlink.pages = &page;
	data->arg.u.symlink.len = len;
	data->arg.label = label;
	
	status = nfs4_do_create(dir, dentry, data);

	nfs4_free_createdata(data);
out:
	return status;
}

static int nfs4_proc_symlink(struct inode *dir, struct dentry *dentry,
		struct page *page, unsigned int len, struct iattr *sattr)
{
	struct nfs4_exception exception = { };
	struct nfs4_label l, *label = NULL;
	int err;

	label = nfs4_label_init_security(dir, dentry, sattr, &l);

	do {
		err = _nfs4_proc_symlink(dir, dentry, page, len, sattr, label);
		trace_nfs4_symlink(dir, &dentry->d_name, err);
		err = nfs4_handle_exception(NFS_SERVER(dir), err,
				&exception);
	} while (exception.retry);

	nfs4_label_release_security(label);
	return err;
}

static int _nfs4_proc_mkdir(struct inode *dir, struct dentry *dentry,
		struct iattr *sattr, struct nfs4_label *label)
{
	struct nfs4_createdata *data;
	int status = -ENOMEM;

	data = nfs4_alloc_createdata(dir, &dentry->d_name, sattr, NF4DIR);
	if (data == NULL)
		goto out;

	data->arg.label = label;
	status = nfs4_do_create(dir, dentry, data);

	nfs4_free_createdata(data);
out:
	return status;
}

static int nfs4_proc_mkdir(struct inode *dir, struct dentry *dentry,
		struct iattr *sattr)
{
	struct nfs_server *server = NFS_SERVER(dir);
	struct nfs4_exception exception = { };
	struct nfs4_label l, *label = NULL;
	int err;

	label = nfs4_label_init_security(dir, dentry, sattr, &l);

	if (!(server->attr_bitmask[2] & FATTR4_WORD2_MODE_UMASK))
		sattr->ia_mode &= ~current_umask();
	do {
		err = _nfs4_proc_mkdir(dir, dentry, sattr, label);
		trace_nfs4_mkdir(dir, &dentry->d_name, err);
		err = nfs4_handle_exception(NFS_SERVER(dir), err,
				&exception);
	} while (exception.retry);
	nfs4_label_release_security(label);

	return err;
}

static int _nfs4_proc_readdir(struct dentry *dentry, struct rpc_cred *cred,
		u64 cookie, struct page **pages, unsigned int count, bool plus)
{
	struct inode		*dir = d_inode(dentry);
	struct nfs4_readdir_arg args = {
		.fh = NFS_FH(dir),
		.pages = pages,
		.pgbase = 0,
		.count = count,
		.bitmask = NFS_SERVER(d_inode(dentry))->attr_bitmask,
		.plus = plus,
	};
	struct nfs4_readdir_res res;
	struct rpc_message msg = {
		.rpc_proc = &nfs4_procedures[NFSPROC4_CLNT_READDIR],
		.rpc_argp = &args,
		.rpc_resp = &res,
		.rpc_cred = cred,
	};
	int			status;

	dprintk("%s: dentry = %pd2, cookie = %Lu\n", __func__,
			dentry,
			(unsigned long long)cookie);
	nfs4_setup_readdir(cookie, NFS_I(dir)->cookieverf, dentry, &args);
	res.pgbase = args.pgbase;
	status = nfs4_call_sync(NFS_SERVER(dir)->client, NFS_SERVER(dir), &msg, &args.seq_args, &res.seq_res, 0);
	if (status >= 0) {
		memcpy(NFS_I(dir)->cookieverf, res.verifier.data, NFS4_VERIFIER_SIZE);
		status += args.pgbase;
	}

	nfs_invalidate_atime(dir);

	dprintk("%s: returns %d\n", __func__, status);
	return status;
}

static int nfs4_proc_readdir(struct dentry *dentry, struct rpc_cred *cred,
		u64 cookie, struct page **pages, unsigned int count, bool plus)
{
	struct nfs4_exception exception = { };
	int err;
	do {
		err = _nfs4_proc_readdir(dentry, cred, cookie,
				pages, count, plus);
		trace_nfs4_readdir(d_inode(dentry), err);
		err = nfs4_handle_exception(NFS_SERVER(d_inode(dentry)), err,
				&exception);
	} while (exception.retry);
	return err;
}

static int _nfs4_proc_mknod(struct inode *dir, struct dentry *dentry,
		struct iattr *sattr, struct nfs4_label *label, dev_t rdev)
{
	struct nfs4_createdata *data;
	int mode = sattr->ia_mode;
	int status = -ENOMEM;

	data = nfs4_alloc_createdata(dir, &dentry->d_name, sattr, NF4SOCK);
	if (data == NULL)
		goto out;

	if (S_ISFIFO(mode))
		data->arg.ftype = NF4FIFO;
	else if (S_ISBLK(mode)) {
		data->arg.ftype = NF4BLK;
		data->arg.u.device.specdata1 = MAJOR(rdev);
		data->arg.u.device.specdata2 = MINOR(rdev);
	}
	else if (S_ISCHR(mode)) {
		data->arg.ftype = NF4CHR;
		data->arg.u.device.specdata1 = MAJOR(rdev);
		data->arg.u.device.specdata2 = MINOR(rdev);
	} else if (!S_ISSOCK(mode)) {
		status = -EINVAL;
		goto out_free;
	}

	data->arg.label = label;
	status = nfs4_do_create(dir, dentry, data);
out_free:
	nfs4_free_createdata(data);
out:
	return status;
}

static int nfs4_proc_mknod(struct inode *dir, struct dentry *dentry,
		struct iattr *sattr, dev_t rdev)
{
	struct nfs_server *server = NFS_SERVER(dir);
	struct nfs4_exception exception = { };
	struct nfs4_label l, *label = NULL;
	int err;

	label = nfs4_label_init_security(dir, dentry, sattr, &l);

	if (!(server->attr_bitmask[2] & FATTR4_WORD2_MODE_UMASK))
		sattr->ia_mode &= ~current_umask();
	do {
		err = _nfs4_proc_mknod(dir, dentry, sattr, label, rdev);
		trace_nfs4_mknod(dir, &dentry->d_name, err);
		err = nfs4_handle_exception(NFS_SERVER(dir), err,
				&exception);
	} while (exception.retry);

	nfs4_label_release_security(label);

	return err;
}

static int _nfs4_proc_statfs(struct nfs_server *server, struct nfs_fh *fhandle,
		 struct nfs_fsstat *fsstat)
{
	struct nfs4_statfs_arg args = {
		.fh = fhandle,
		.bitmask = server->attr_bitmask,
	};
	struct nfs4_statfs_res res = {
		.fsstat = fsstat,
	};
	struct rpc_message msg = {
		.rpc_proc = &nfs4_procedures[NFSPROC4_CLNT_STATFS],
		.rpc_argp = &args,
		.rpc_resp = &res,
	};

	nfs_fattr_init(fsstat->fattr);
	return  nfs4_call_sync(server->client, server, &msg, &args.seq_args, &res.seq_res, 0);
}

static int nfs4_proc_statfs(struct nfs_server *server, struct nfs_fh *fhandle, struct nfs_fsstat *fsstat)
{
	struct nfs4_exception exception = { };
	int err;
	do {
		err = nfs4_handle_exception(server,
				_nfs4_proc_statfs(server, fhandle, fsstat),
				&exception);
	} while (exception.retry);
	return err;
}

static int _nfs4_do_fsinfo(struct nfs_server *server, struct nfs_fh *fhandle,
		struct nfs_fsinfo *fsinfo)
{
	struct nfs4_fsinfo_arg args = {
		.fh = fhandle,
		.bitmask = server->attr_bitmask,
	};
	struct nfs4_fsinfo_res res = {
		.fsinfo = fsinfo,
	};
	struct rpc_message msg = {
		.rpc_proc = &nfs4_procedures[NFSPROC4_CLNT_FSINFO],
		.rpc_argp = &args,
		.rpc_resp = &res,
	};

	return nfs4_call_sync(server->client, server, &msg, &args.seq_args, &res.seq_res, 0);
}

static int nfs4_do_fsinfo(struct nfs_server *server, struct nfs_fh *fhandle, struct nfs_fsinfo *fsinfo)
{
	struct nfs4_exception exception = { };
	unsigned long now = jiffies;
	int err;

	do {
		err = _nfs4_do_fsinfo(server, fhandle, fsinfo);
		trace_nfs4_fsinfo(server, fhandle, fsinfo->fattr, err);
		if (err == 0) {
			nfs4_set_lease_period(server->nfs_client,
					fsinfo->lease_time * HZ,
					now);
			break;
		}
		err = nfs4_handle_exception(server, err, &exception);
	} while (exception.retry);
	return err;
}

static int nfs4_proc_fsinfo(struct nfs_server *server, struct nfs_fh *fhandle, struct nfs_fsinfo *fsinfo)
{
	int error;

	nfs_fattr_init(fsinfo->fattr);
	error = nfs4_do_fsinfo(server, fhandle, fsinfo);
	if (error == 0) {
		/* block layout checks this! */
		server->pnfs_blksize = fsinfo->blksize;
		set_pnfs_layoutdriver(server, fhandle, fsinfo);
	}

	return error;
}

static int _nfs4_proc_pathconf(struct nfs_server *server, struct nfs_fh *fhandle,
		struct nfs_pathconf *pathconf)
{
	struct nfs4_pathconf_arg args = {
		.fh = fhandle,
		.bitmask = server->attr_bitmask,
	};
	struct nfs4_pathconf_res res = {
		.pathconf = pathconf,
	};
	struct rpc_message msg = {
		.rpc_proc = &nfs4_procedures[NFSPROC4_CLNT_PATHCONF],
		.rpc_argp = &args,
		.rpc_resp = &res,
	};

	/* None of the pathconf attributes are mandatory to implement */
	if ((args.bitmask[0] & nfs4_pathconf_bitmap[0]) == 0) {
		memset(pathconf, 0, sizeof(*pathconf));
		return 0;
	}

	nfs_fattr_init(pathconf->fattr);
	return nfs4_call_sync(server->client, server, &msg, &args.seq_args, &res.seq_res, 0);
}

static int nfs4_proc_pathconf(struct nfs_server *server, struct nfs_fh *fhandle,
		struct nfs_pathconf *pathconf)
{
	struct nfs4_exception exception = { };
	int err;

	do {
		err = nfs4_handle_exception(server,
				_nfs4_proc_pathconf(server, fhandle, pathconf),
				&exception);
	} while (exception.retry);
	return err;
}

int nfs4_set_rw_stateid(nfs4_stateid *stateid,
		const struct nfs_open_context *ctx,
		const struct nfs_lock_context *l_ctx,
		fmode_t fmode)
{
	return nfs4_select_rw_stateid(ctx->state, fmode, l_ctx, stateid, NULL);
}
EXPORT_SYMBOL_GPL(nfs4_set_rw_stateid);

static bool nfs4_stateid_is_current(nfs4_stateid *stateid,
		const struct nfs_open_context *ctx,
		const struct nfs_lock_context *l_ctx,
		fmode_t fmode)
{
	nfs4_stateid current_stateid;

	/* If the current stateid represents a lost lock, then exit */
	if (nfs4_set_rw_stateid(&current_stateid, ctx, l_ctx, fmode) == -EIO)
		return true;
	return nfs4_stateid_match(stateid, &current_stateid);
}

static bool nfs4_error_stateid_expired(int err)
{
	switch (err) {
	case -NFS4ERR_DELEG_REVOKED:
	case -NFS4ERR_ADMIN_REVOKED:
	case -NFS4ERR_BAD_STATEID:
	case -NFS4ERR_STALE_STATEID:
	case -NFS4ERR_OLD_STATEID:
	case -NFS4ERR_OPENMODE:
	case -NFS4ERR_EXPIRED:
		return true;
	}
	return false;
}

static int nfs4_read_done_cb(struct rpc_task *task, struct nfs_pgio_header *hdr)
{
	struct nfs_server *server = NFS_SERVER(hdr->inode);

	trace_nfs4_read(hdr, task->tk_status);
	if (task->tk_status < 0) {
		struct nfs4_exception exception = {
			.inode = hdr->inode,
			.state = hdr->args.context->state,
			.stateid = &hdr->args.stateid,
		};
		task->tk_status = nfs4_async_handle_exception(task,
				server, task->tk_status, &exception);
		if (exception.retry) {
			rpc_restart_call_prepare(task);
			return -EAGAIN;
		}
	}

	if (task->tk_status > 0)
		renew_lease(server, hdr->timestamp);
	return 0;
}

static bool nfs4_read_stateid_changed(struct rpc_task *task,
		struct nfs_pgio_args *args)
{

	if (!nfs4_error_stateid_expired(task->tk_status) ||
		nfs4_stateid_is_current(&args->stateid,
				args->context,
				args->lock_context,
				FMODE_READ))
		return false;
	rpc_restart_call_prepare(task);
	return true;
}

static int nfs4_read_done(struct rpc_task *task, struct nfs_pgio_header *hdr)
{

	dprintk("--> %s\n", __func__);

	if (!nfs4_sequence_done(task, &hdr->res.seq_res))
		return -EAGAIN;
	if (nfs4_read_stateid_changed(task, &hdr->args))
		return -EAGAIN;
	if (task->tk_status > 0)
		nfs_invalidate_atime(hdr->inode);
	return hdr->pgio_done_cb ? hdr->pgio_done_cb(task, hdr) :
				    nfs4_read_done_cb(task, hdr);
}

static void nfs4_proc_read_setup(struct nfs_pgio_header *hdr,
				 struct rpc_message *msg)
{
	hdr->timestamp   = jiffies;
	if (!hdr->pgio_done_cb)
		hdr->pgio_done_cb = nfs4_read_done_cb;
	msg->rpc_proc = &nfs4_procedures[NFSPROC4_CLNT_READ];
	nfs4_init_sequence(&hdr->args.seq_args, &hdr->res.seq_res, 0, 0);
}

static int nfs4_proc_pgio_rpc_prepare(struct rpc_task *task,
				      struct nfs_pgio_header *hdr)
{
	if (nfs4_setup_sequence(NFS_SERVER(hdr->inode)->nfs_client,
			&hdr->args.seq_args,
			&hdr->res.seq_res,
			task))
		return 0;
	if (nfs4_set_rw_stateid(&hdr->args.stateid, hdr->args.context,
				hdr->args.lock_context,
				hdr->rw_mode) == -EIO)
		return -EIO;
	if (unlikely(test_bit(NFS_CONTEXT_BAD, &hdr->args.context->flags)))
		return -EIO;
	return 0;
}

static int nfs4_write_done_cb(struct rpc_task *task,
			      struct nfs_pgio_header *hdr)
{
	struct inode *inode = hdr->inode;

	trace_nfs4_write(hdr, task->tk_status);
	if (task->tk_status < 0) {
		struct nfs4_exception exception = {
			.inode = hdr->inode,
			.state = hdr->args.context->state,
			.stateid = &hdr->args.stateid,
		};
		task->tk_status = nfs4_async_handle_exception(task,
				NFS_SERVER(inode), task->tk_status,
				&exception);
		if (exception.retry) {
			rpc_restart_call_prepare(task);
			return -EAGAIN;
		}
	}
	if (task->tk_status >= 0) {
		renew_lease(NFS_SERVER(inode), hdr->timestamp);
		nfs_writeback_update_inode(hdr);
	}
	return 0;
}

static bool nfs4_write_stateid_changed(struct rpc_task *task,
		struct nfs_pgio_args *args)
{

	if (!nfs4_error_stateid_expired(task->tk_status) ||
		nfs4_stateid_is_current(&args->stateid,
				args->context,
				args->lock_context,
				FMODE_WRITE))
		return false;
	rpc_restart_call_prepare(task);
	return true;
}

static int nfs4_write_done(struct rpc_task *task, struct nfs_pgio_header *hdr)
{
	if (!nfs4_sequence_done(task, &hdr->res.seq_res))
		return -EAGAIN;
	if (nfs4_write_stateid_changed(task, &hdr->args))
		return -EAGAIN;
	return hdr->pgio_done_cb ? hdr->pgio_done_cb(task, hdr) :
		nfs4_write_done_cb(task, hdr);
}

static
bool nfs4_write_need_cache_consistency_data(struct nfs_pgio_header *hdr)
{
	/* Don't request attributes for pNFS or O_DIRECT writes */
	if (hdr->ds_clp != NULL || hdr->dreq != NULL)
		return false;
	/* Otherwise, request attributes if and only if we don't hold
	 * a delegation
	 */
	return nfs4_have_delegation(hdr->inode, FMODE_READ) == 0;
}

static void nfs4_proc_write_setup(struct nfs_pgio_header *hdr,
				  struct rpc_message *msg,
				  struct rpc_clnt **clnt)
{
	struct nfs_server *server = NFS_SERVER(hdr->inode);

	if (!nfs4_write_need_cache_consistency_data(hdr)) {
		hdr->args.bitmask = NULL;
		hdr->res.fattr = NULL;
	} else
		hdr->args.bitmask = server->cache_consistency_bitmask;

	if (!hdr->pgio_done_cb)
		hdr->pgio_done_cb = nfs4_write_done_cb;
	hdr->res.server = server;
	hdr->timestamp   = jiffies;

	msg->rpc_proc = &nfs4_procedures[NFSPROC4_CLNT_WRITE];
	nfs4_init_sequence(&hdr->args.seq_args, &hdr->res.seq_res, 1, 0);
	nfs4_state_protect_write(server->nfs_client, clnt, msg, hdr);
}

static void nfs4_proc_commit_rpc_prepare(struct rpc_task *task, struct nfs_commit_data *data)
{
	nfs4_setup_sequence(NFS_SERVER(data->inode)->nfs_client,
			&data->args.seq_args,
			&data->res.seq_res,
			task);
}

static int nfs4_commit_done_cb(struct rpc_task *task, struct nfs_commit_data *data)
{
	struct inode *inode = data->inode;

	trace_nfs4_commit(data, task->tk_status);
	if (nfs4_async_handle_error(task, NFS_SERVER(inode),
				    NULL, NULL) == -EAGAIN) {
		rpc_restart_call_prepare(task);
		return -EAGAIN;
	}
	return 0;
}

static int nfs4_commit_done(struct rpc_task *task, struct nfs_commit_data *data)
{
	if (!nfs4_sequence_done(task, &data->res.seq_res))
		return -EAGAIN;
	return data->commit_done_cb(task, data);
}

static void nfs4_proc_commit_setup(struct nfs_commit_data *data, struct rpc_message *msg,
				   struct rpc_clnt **clnt)
{
	struct nfs_server *server = NFS_SERVER(data->inode);

	if (data->commit_done_cb == NULL)
		data->commit_done_cb = nfs4_commit_done_cb;
	data->res.server = server;
	msg->rpc_proc = &nfs4_procedures[NFSPROC4_CLNT_COMMIT];
	nfs4_init_sequence(&data->args.seq_args, &data->res.seq_res, 1, 0);
	nfs4_state_protect(server->nfs_client, NFS_SP4_MACH_CRED_COMMIT, clnt, msg);
}

static int _nfs4_proc_commit(struct file *dst, struct nfs_commitargs *args,
				struct nfs_commitres *res)
{
	struct inode *dst_inode = file_inode(dst);
	struct nfs_server *server = NFS_SERVER(dst_inode);
	struct rpc_message msg = {
		.rpc_proc = &nfs4_procedures[NFSPROC4_CLNT_COMMIT],
		.rpc_argp = args,
		.rpc_resp = res,
	};

	args->fh = NFS_FH(dst_inode);
	return nfs4_call_sync(server->client, server, &msg,
			&args->seq_args, &res->seq_res, 1);
}

int nfs4_proc_commit(struct file *dst, __u64 offset, __u32 count, struct nfs_commitres *res)
{
	struct nfs_commitargs args = {
		.offset = offset,
		.count = count,
	};
	struct nfs_server *dst_server = NFS_SERVER(file_inode(dst));
	struct nfs4_exception exception = { };
	int status;

	do {
		status = _nfs4_proc_commit(dst, &args, res);
		status = nfs4_handle_exception(dst_server, status, &exception);
	} while (exception.retry);

	return status;
}

struct nfs4_renewdata {
	struct nfs_client	*client;
	unsigned long		timestamp;
};

/*
 * nfs4_proc_async_renew(): This is not one of the nfs_rpc_ops; it is a special
 * standalone procedure for queueing an asynchronous RENEW.
 */
static void nfs4_renew_release(void *calldata)
{
	struct nfs4_renewdata *data = calldata;
	struct nfs_client *clp = data->client;

	if (refcount_read(&clp->cl_count) > 1)
		nfs4_schedule_state_renewal(clp);
	nfs_put_client(clp);
	kfree(data);
}

static void nfs4_renew_done(struct rpc_task *task, void *calldata)
{
	struct nfs4_renewdata *data = calldata;
	struct nfs_client *clp = data->client;
	unsigned long timestamp = data->timestamp;

	trace_nfs4_renew_async(clp, task->tk_status);
	switch (task->tk_status) {
	case 0:
		break;
	case -NFS4ERR_LEASE_MOVED:
		nfs4_schedule_lease_moved_recovery(clp);
		break;
	default:
		/* Unless we're shutting down, schedule state recovery! */
		if (test_bit(NFS_CS_RENEWD, &clp->cl_res_state) == 0)
			return;
		if (task->tk_status != NFS4ERR_CB_PATH_DOWN) {
			nfs4_schedule_lease_recovery(clp);
			return;
		}
		nfs4_schedule_path_down_recovery(clp);
	}
	do_renew_lease(clp, timestamp);
}

static const struct rpc_call_ops nfs4_renew_ops = {
	.rpc_call_done = nfs4_renew_done,
	.rpc_release = nfs4_renew_release,
};

static int nfs4_proc_async_renew(struct nfs_client *clp, struct rpc_cred *cred, unsigned renew_flags)
{
	struct rpc_message msg = {
		.rpc_proc	= &nfs4_procedures[NFSPROC4_CLNT_RENEW],
		.rpc_argp	= clp,
		.rpc_cred	= cred,
	};
	struct nfs4_renewdata *data;

	if (renew_flags == 0)
		return 0;
	if (!refcount_inc_not_zero(&clp->cl_count))
		return -EIO;
	data = kmalloc(sizeof(*data), GFP_NOFS);
	if (data == NULL) {
		nfs_put_client(clp);
		return -ENOMEM;
	}
	data->client = clp;
	data->timestamp = jiffies;
	return rpc_call_async(clp->cl_rpcclient, &msg, RPC_TASK_TIMEOUT,
			&nfs4_renew_ops, data);
}

static int nfs4_proc_renew(struct nfs_client *clp, struct rpc_cred *cred)
{
	struct rpc_message msg = {
		.rpc_proc	= &nfs4_procedures[NFSPROC4_CLNT_RENEW],
		.rpc_argp	= clp,
		.rpc_cred	= cred,
	};
	unsigned long now = jiffies;
	int status;

	status = rpc_call_sync(clp->cl_rpcclient, &msg, RPC_TASK_TIMEOUT);
	if (status < 0)
		return status;
	do_renew_lease(clp, now);
	return 0;
}

static inline int nfs4_server_supports_acls(struct nfs_server *server)
{
	return server->caps & NFS_CAP_ACLS;
}

/* Assuming that XATTR_SIZE_MAX is a multiple of PAGE_SIZE, and that
 * it's OK to put sizeof(void) * (XATTR_SIZE_MAX/PAGE_SIZE) bytes on
 * the stack.
 */
#define NFS4ACL_MAXPAGES DIV_ROUND_UP(XATTR_SIZE_MAX, PAGE_SIZE)

static int buf_to_pages_noslab(const void *buf, size_t buflen,
		struct page **pages)
{
	struct page *newpage, **spages;
	int rc = 0;
	size_t len;
	spages = pages;

	do {
		len = min_t(size_t, PAGE_SIZE, buflen);
		newpage = alloc_page(GFP_KERNEL);

		if (newpage == NULL)
			goto unwind;
		memcpy(page_address(newpage), buf, len);
		buf += len;
		buflen -= len;
		*pages++ = newpage;
		rc++;
	} while (buflen != 0);

	return rc;

unwind:
	for(; rc > 0; rc--)
		__free_page(spages[rc-1]);
	return -ENOMEM;
}

struct nfs4_cached_acl {
	int cached;
	size_t len;
	char data[0];
};

static void nfs4_set_cached_acl(struct inode *inode, struct nfs4_cached_acl *acl)
{
	struct nfs_inode *nfsi = NFS_I(inode);

	spin_lock(&inode->i_lock);
	kfree(nfsi->nfs4_acl);
	nfsi->nfs4_acl = acl;
	spin_unlock(&inode->i_lock);
}

static void nfs4_zap_acl_attr(struct inode *inode)
{
	nfs4_set_cached_acl(inode, NULL);
}

static inline ssize_t nfs4_read_cached_acl(struct inode *inode, char *buf, size_t buflen)
{
	struct nfs_inode *nfsi = NFS_I(inode);
	struct nfs4_cached_acl *acl;
	int ret = -ENOENT;

	spin_lock(&inode->i_lock);
	acl = nfsi->nfs4_acl;
	if (acl == NULL)
		goto out;
	if (buf == NULL) /* user is just asking for length */
		goto out_len;
	if (acl->cached == 0)
		goto out;
	ret = -ERANGE; /* see getxattr(2) man page */
	if (acl->len > buflen)
		goto out;
	memcpy(buf, acl->data, acl->len);
out_len:
	ret = acl->len;
out:
	spin_unlock(&inode->i_lock);
	return ret;
}

static void nfs4_write_cached_acl(struct inode *inode, struct page **pages, size_t pgbase, size_t acl_len)
{
	struct nfs4_cached_acl *acl;
	size_t buflen = sizeof(*acl) + acl_len;

	if (buflen <= PAGE_SIZE) {
		acl = kmalloc(buflen, GFP_KERNEL);
		if (acl == NULL)
			goto out;
		acl->cached = 1;
		_copy_from_pages(acl->data, pages, pgbase, acl_len);
	} else {
		acl = kmalloc(sizeof(*acl), GFP_KERNEL);
		if (acl == NULL)
			goto out;
		acl->cached = 0;
	}
	acl->len = acl_len;
out:
	nfs4_set_cached_acl(inode, acl);
}

/*
 * The getxattr API returns the required buffer length when called with a
 * NULL buf. The NFSv4 acl tool then calls getxattr again after allocating
 * the required buf.  On a NULL buf, we send a page of data to the server
 * guessing that the ACL request can be serviced by a page. If so, we cache
 * up to the page of ACL data, and the 2nd call to getxattr is serviced by
 * the cache. If not so, we throw away the page, and cache the required
 * length. The next getxattr call will then produce another round trip to
 * the server, this time with the input buf of the required size.
 */
static ssize_t __nfs4_get_acl_uncached(struct inode *inode, void *buf, size_t buflen)
{
	struct page *pages[NFS4ACL_MAXPAGES + 1] = {NULL, };
	struct nfs_getaclargs args = {
		.fh = NFS_FH(inode),
		.acl_pages = pages,
		.acl_len = buflen,
	};
	struct nfs_getaclres res = {
		.acl_len = buflen,
	};
	struct rpc_message msg = {
		.rpc_proc = &nfs4_procedures[NFSPROC4_CLNT_GETACL],
		.rpc_argp = &args,
		.rpc_resp = &res,
	};
	unsigned int npages = DIV_ROUND_UP(buflen, PAGE_SIZE) + 1;
	int ret = -ENOMEM, i;

	if (npages > ARRAY_SIZE(pages))
		return -ERANGE;

	for (i = 0; i < npages; i++) {
		pages[i] = alloc_page(GFP_KERNEL);
		if (!pages[i])
			goto out_free;
	}

	/* for decoding across pages */
	res.acl_scratch = alloc_page(GFP_KERNEL);
	if (!res.acl_scratch)
		goto out_free;

	args.acl_len = npages * PAGE_SIZE;

	dprintk("%s  buf %p buflen %zu npages %d args.acl_len %zu\n",
		__func__, buf, buflen, npages, args.acl_len);
	ret = nfs4_call_sync(NFS_SERVER(inode)->client, NFS_SERVER(inode),
			     &msg, &args.seq_args, &res.seq_res, 0);
	if (ret)
		goto out_free;

	/* Handle the case where the passed-in buffer is too short */
	if (res.acl_flags & NFS4_ACL_TRUNC) {
		/* Did the user only issue a request for the acl length? */
		if (buf == NULL)
			goto out_ok;
		ret = -ERANGE;
		goto out_free;
	}
	nfs4_write_cached_acl(inode, pages, res.acl_data_offset, res.acl_len);
	if (buf) {
		if (res.acl_len > buflen) {
			ret = -ERANGE;
			goto out_free;
		}
		_copy_from_pages(buf, pages, res.acl_data_offset, res.acl_len);
	}
out_ok:
	ret = res.acl_len;
out_free:
	for (i = 0; i < npages; i++)
		if (pages[i])
			__free_page(pages[i]);
	if (res.acl_scratch)
		__free_page(res.acl_scratch);
	return ret;
}

static ssize_t nfs4_get_acl_uncached(struct inode *inode, void *buf, size_t buflen)
{
	struct nfs4_exception exception = { };
	ssize_t ret;
	do {
		ret = __nfs4_get_acl_uncached(inode, buf, buflen);
		trace_nfs4_get_acl(inode, ret);
		if (ret >= 0)
			break;
		ret = nfs4_handle_exception(NFS_SERVER(inode), ret, &exception);
	} while (exception.retry);
	return ret;
}

static ssize_t nfs4_proc_get_acl(struct inode *inode, void *buf, size_t buflen)
{
	struct nfs_server *server = NFS_SERVER(inode);
	int ret;

	if (!nfs4_server_supports_acls(server))
		return -EOPNOTSUPP;
	ret = nfs_revalidate_inode(server, inode);
	if (ret < 0)
		return ret;
	if (NFS_I(inode)->cache_validity & NFS_INO_INVALID_ACL)
		nfs_zap_acl_cache(inode);
	ret = nfs4_read_cached_acl(inode, buf, buflen);
	if (ret != -ENOENT)
		/* -ENOENT is returned if there is no ACL or if there is an ACL
		 * but no cached acl data, just the acl length */
		return ret;
	return nfs4_get_acl_uncached(inode, buf, buflen);
}

static int __nfs4_proc_set_acl(struct inode *inode, const void *buf, size_t buflen)
{
	struct nfs_server *server = NFS_SERVER(inode);
	struct page *pages[NFS4ACL_MAXPAGES];
	struct nfs_setaclargs arg = {
		.fh		= NFS_FH(inode),
		.acl_pages	= pages,
		.acl_len	= buflen,
	};
	struct nfs_setaclres res;
	struct rpc_message msg = {
		.rpc_proc	= &nfs4_procedures[NFSPROC4_CLNT_SETACL],
		.rpc_argp	= &arg,
		.rpc_resp	= &res,
	};
	unsigned int npages = DIV_ROUND_UP(buflen, PAGE_SIZE);
	int ret, i;

	if (!nfs4_server_supports_acls(server))
		return -EOPNOTSUPP;
	if (npages > ARRAY_SIZE(pages))
		return -ERANGE;
	i = buf_to_pages_noslab(buf, buflen, arg.acl_pages);
	if (i < 0)
		return i;
	nfs4_inode_make_writeable(inode);
	ret = nfs4_call_sync(server->client, server, &msg, &arg.seq_args, &res.seq_res, 1);

	/*
	 * Free each page after tx, so the only ref left is
	 * held by the network stack
	 */
	for (; i > 0; i--)
		put_page(pages[i-1]);

	/*
	 * Acl update can result in inode attribute update.
	 * so mark the attribute cache invalid.
	 */
	spin_lock(&inode->i_lock);
	NFS_I(inode)->cache_validity |= NFS_INO_INVALID_CHANGE
		| NFS_INO_INVALID_CTIME
		| NFS_INO_REVAL_FORCED;
	spin_unlock(&inode->i_lock);
	nfs_access_zap_cache(inode);
	nfs_zap_acl_cache(inode);
	return ret;
}

static int nfs4_proc_set_acl(struct inode *inode, const void *buf, size_t buflen)
{
	struct nfs4_exception exception = { };
	int err;
	do {
		err = __nfs4_proc_set_acl(inode, buf, buflen);
		trace_nfs4_set_acl(inode, err);
		err = nfs4_handle_exception(NFS_SERVER(inode), err,
				&exception);
	} while (exception.retry);
	return err;
}

#ifdef CONFIG_NFS_V4_SECURITY_LABEL
static int _nfs4_get_security_label(struct inode *inode, void *buf,
					size_t buflen)
{
	struct nfs_server *server = NFS_SERVER(inode);
	struct nfs_fattr fattr;
	struct nfs4_label label = {0, 0, buflen, buf};

	u32 bitmask[3] = { 0, 0, FATTR4_WORD2_SECURITY_LABEL };
	struct nfs4_getattr_arg arg = {
		.fh		= NFS_FH(inode),
		.bitmask	= bitmask,
	};
	struct nfs4_getattr_res res = {
		.fattr		= &fattr,
		.label		= &label,
		.server		= server,
	};
	struct rpc_message msg = {
		.rpc_proc	= &nfs4_procedures[NFSPROC4_CLNT_GETATTR],
		.rpc_argp	= &arg,
		.rpc_resp	= &res,
	};
	int ret;

	nfs_fattr_init(&fattr);

	ret = nfs4_call_sync(server->client, server, &msg, &arg.seq_args, &res.seq_res, 0);
	if (ret)
		return ret;
	if (!(fattr.valid & NFS_ATTR_FATTR_V4_SECURITY_LABEL))
		return -ENOENT;
	if (buflen < label.len)
		return -ERANGE;
	return 0;
}

static int nfs4_get_security_label(struct inode *inode, void *buf,
					size_t buflen)
{
	struct nfs4_exception exception = { };
	int err;

	if (!nfs_server_capable(inode, NFS_CAP_SECURITY_LABEL))
		return -EOPNOTSUPP;

	do {
		err = _nfs4_get_security_label(inode, buf, buflen);
		trace_nfs4_get_security_label(inode, err);
		err = nfs4_handle_exception(NFS_SERVER(inode), err,
				&exception);
	} while (exception.retry);
	return err;
}

static int _nfs4_do_set_security_label(struct inode *inode,
		struct nfs4_label *ilabel,
		struct nfs_fattr *fattr,
		struct nfs4_label *olabel)
{

	struct iattr sattr = {0};
	struct nfs_server *server = NFS_SERVER(inode);
	const u32 bitmask[3] = { 0, 0, FATTR4_WORD2_SECURITY_LABEL };
	struct nfs_setattrargs arg = {
		.fh		= NFS_FH(inode),
		.iap		= &sattr,
		.server		= server,
		.bitmask	= bitmask,
		.label		= ilabel,
	};
	struct nfs_setattrres res = {
		.fattr		= fattr,
		.label		= olabel,
		.server		= server,
	};
	struct rpc_message msg = {
		.rpc_proc	= &nfs4_procedures[NFSPROC4_CLNT_SETATTR],
		.rpc_argp	= &arg,
		.rpc_resp	= &res,
	};
	int status;

	nfs4_stateid_copy(&arg.stateid, &zero_stateid);

	status = nfs4_call_sync(server->client, server, &msg, &arg.seq_args, &res.seq_res, 1);
	if (status)
		dprintk("%s failed: %d\n", __func__, status);

	return status;
}

static int nfs4_do_set_security_label(struct inode *inode,
		struct nfs4_label *ilabel,
		struct nfs_fattr *fattr,
		struct nfs4_label *olabel)
{
	struct nfs4_exception exception = { };
	int err;

	do {
		err = _nfs4_do_set_security_label(inode, ilabel,
				fattr, olabel);
		trace_nfs4_set_security_label(inode, err);
		err = nfs4_handle_exception(NFS_SERVER(inode), err,
				&exception);
	} while (exception.retry);
	return err;
}

static int
nfs4_set_security_label(struct inode *inode, const void *buf, size_t buflen)
{
	struct nfs4_label ilabel, *olabel = NULL;
	struct nfs_fattr fattr;
	struct rpc_cred *cred;
	int status;

	if (!nfs_server_capable(inode, NFS_CAP_SECURITY_LABEL))
		return -EOPNOTSUPP;

	nfs_fattr_init(&fattr);

	ilabel.pi = 0;
	ilabel.lfs = 0;
	ilabel.label = (char *)buf;
	ilabel.len = buflen;

	cred = rpc_lookup_cred();
	if (IS_ERR(cred))
		return PTR_ERR(cred);

	olabel = nfs4_label_alloc(NFS_SERVER(inode), GFP_KERNEL);
	if (IS_ERR(olabel)) {
		status = -PTR_ERR(olabel);
		goto out;
	}

	status = nfs4_do_set_security_label(inode, &ilabel, &fattr, olabel);
	if (status == 0)
		nfs_setsecurity(inode, &fattr, olabel);

	nfs4_label_free(olabel);
out:
	put_rpccred(cred);
	return status;
}
#endif	/* CONFIG_NFS_V4_SECURITY_LABEL */


static void nfs4_init_boot_verifier(const struct nfs_client *clp,
				    nfs4_verifier *bootverf)
{
	__be32 verf[2];

	if (test_bit(NFS4CLNT_PURGE_STATE, &clp->cl_state)) {
		/* An impossible timestamp guarantees this value
		 * will never match a generated boot time. */
		verf[0] = cpu_to_be32(U32_MAX);
		verf[1] = cpu_to_be32(U32_MAX);
	} else {
		struct nfs_net *nn = net_generic(clp->cl_net, nfs_net_id);
		u64 ns = ktime_to_ns(nn->boot_time);

		verf[0] = cpu_to_be32(ns >> 32);
		verf[1] = cpu_to_be32(ns);
	}
	memcpy(bootverf->data, verf, sizeof(bootverf->data));
}

static int
nfs4_init_nonuniform_client_string(struct nfs_client *clp)
{
	size_t len;
	char *str;

	if (clp->cl_owner_id != NULL)
		return 0;

	rcu_read_lock();
	len = 14 +
		strlen(clp->cl_rpcclient->cl_nodename) +
		1 +
		strlen(rpc_peeraddr2str(clp->cl_rpcclient, RPC_DISPLAY_ADDR)) +
		1;
	rcu_read_unlock();
	if (nfs4_client_id_uniquifier[0] != '\0')
		len += strlen(nfs4_client_id_uniquifier) + 1;
	if (len > NFS4_OPAQUE_LIMIT + 1)
		return -EINVAL;

	/*
	 * Since this string is allocated at mount time, and held until the
	 * nfs_client is destroyed, we can use GFP_KERNEL here w/o worrying
	 * about a memory-reclaim deadlock.
	 */
	str = kmalloc(len, GFP_KERNEL);
	if (!str)
		return -ENOMEM;

	rcu_read_lock();
	if (nfs4_client_id_uniquifier[0] != '\0')
		scnprintf(str, len, "Linux NFSv4.0 %s/%s/%s",
			  clp->cl_rpcclient->cl_nodename,
			  nfs4_client_id_uniquifier,
			  rpc_peeraddr2str(clp->cl_rpcclient,
					   RPC_DISPLAY_ADDR));
	else
		scnprintf(str, len, "Linux NFSv4.0 %s/%s",
			  clp->cl_rpcclient->cl_nodename,
			  rpc_peeraddr2str(clp->cl_rpcclient,
					   RPC_DISPLAY_ADDR));
	rcu_read_unlock();

	clp->cl_owner_id = str;
	return 0;
}

static int
nfs4_init_uniquifier_client_string(struct nfs_client *clp)
{
	size_t len;
	char *str;

	len = 10 + 10 + 1 + 10 + 1 +
		strlen(nfs4_client_id_uniquifier) + 1 +
		strlen(clp->cl_rpcclient->cl_nodename) + 1;

	if (len > NFS4_OPAQUE_LIMIT + 1)
		return -EINVAL;

	/*
	 * Since this string is allocated at mount time, and held until the
	 * nfs_client is destroyed, we can use GFP_KERNEL here w/o worrying
	 * about a memory-reclaim deadlock.
	 */
	str = kmalloc(len, GFP_KERNEL);
	if (!str)
		return -ENOMEM;

	scnprintf(str, len, "Linux NFSv%u.%u %s/%s",
			clp->rpc_ops->version, clp->cl_minorversion,
			nfs4_client_id_uniquifier,
			clp->cl_rpcclient->cl_nodename);
	clp->cl_owner_id = str;
	return 0;
}

static int
nfs4_init_uniform_client_string(struct nfs_client *clp)
{
	size_t len;
	char *str;

	if (clp->cl_owner_id != NULL)
		return 0;

	if (nfs4_client_id_uniquifier[0] != '\0')
		return nfs4_init_uniquifier_client_string(clp);

	len = 10 + 10 + 1 + 10 + 1 +
		strlen(clp->cl_rpcclient->cl_nodename) + 1;

	if (len > NFS4_OPAQUE_LIMIT + 1)
		return -EINVAL;

	/*
	 * Since this string is allocated at mount time, and held until the
	 * nfs_client is destroyed, we can use GFP_KERNEL here w/o worrying
	 * about a memory-reclaim deadlock.
	 */
	str = kmalloc(len, GFP_KERNEL);
	if (!str)
		return -ENOMEM;

	scnprintf(str, len, "Linux NFSv%u.%u %s",
			clp->rpc_ops->version, clp->cl_minorversion,
			clp->cl_rpcclient->cl_nodename);
	clp->cl_owner_id = str;
	return 0;
}

/*
 * nfs4_callback_up_net() starts only "tcp" and "tcp6" callback
 * services.  Advertise one based on the address family of the
 * clientaddr.
 */
static unsigned int
nfs4_init_callback_netid(const struct nfs_client *clp, char *buf, size_t len)
{
	if (strchr(clp->cl_ipaddr, ':') != NULL)
		return scnprintf(buf, len, "tcp6");
	else
		return scnprintf(buf, len, "tcp");
}

static void nfs4_setclientid_done(struct rpc_task *task, void *calldata)
{
	struct nfs4_setclientid *sc = calldata;

	if (task->tk_status == 0)
		sc->sc_cred = get_rpccred(task->tk_rqstp->rq_cred);
}

static const struct rpc_call_ops nfs4_setclientid_ops = {
	.rpc_call_done = nfs4_setclientid_done,
};

/**
 * nfs4_proc_setclientid - Negotiate client ID
 * @clp: state data structure
 * @program: RPC program for NFSv4 callback service
 * @port: IP port number for NFS4 callback service
 * @cred: RPC credential to use for this call
 * @res: where to place the result
 *
 * Returns zero, a negative errno, or a negative NFS4ERR status code.
 */
int nfs4_proc_setclientid(struct nfs_client *clp, u32 program,
		unsigned short port, struct rpc_cred *cred,
		struct nfs4_setclientid_res *res)
{
	nfs4_verifier sc_verifier;
	struct nfs4_setclientid setclientid = {
		.sc_verifier = &sc_verifier,
		.sc_prog = program,
		.sc_clnt = clp,
	};
	struct rpc_message msg = {
		.rpc_proc = &nfs4_procedures[NFSPROC4_CLNT_SETCLIENTID],
		.rpc_argp = &setclientid,
		.rpc_resp = res,
		.rpc_cred = cred,
	};
	struct rpc_task *task;
	struct rpc_task_setup task_setup_data = {
		.rpc_client = clp->cl_rpcclient,
		.rpc_message = &msg,
		.callback_ops = &nfs4_setclientid_ops,
		.callback_data = &setclientid,
		.flags = RPC_TASK_TIMEOUT,
	};
	int status;

	/* nfs_client_id4 */
	nfs4_init_boot_verifier(clp, &sc_verifier);

	if (test_bit(NFS_CS_MIGRATION, &clp->cl_flags))
		status = nfs4_init_uniform_client_string(clp);
	else
		status = nfs4_init_nonuniform_client_string(clp);

	if (status)
		goto out;

	/* cb_client4 */
	setclientid.sc_netid_len =
				nfs4_init_callback_netid(clp,
						setclientid.sc_netid,
						sizeof(setclientid.sc_netid));
	setclientid.sc_uaddr_len = scnprintf(setclientid.sc_uaddr,
				sizeof(setclientid.sc_uaddr), "%s.%u.%u",
				clp->cl_ipaddr, port >> 8, port & 255);

	dprintk("NFS call  setclientid auth=%s, '%s'\n",
		clp->cl_rpcclient->cl_auth->au_ops->au_name,
		clp->cl_owner_id);
	task = rpc_run_task(&task_setup_data);
	if (IS_ERR(task)) {
		status = PTR_ERR(task);
		goto out;
	}
	status = task->tk_status;
	if (setclientid.sc_cred) {
		clp->cl_acceptor = rpcauth_stringify_acceptor(setclientid.sc_cred);
		put_rpccred(setclientid.sc_cred);
	}
	rpc_put_task(task);
out:
	trace_nfs4_setclientid(clp, status);
	dprintk("NFS reply setclientid: %d\n", status);
	return status;
}

/**
 * nfs4_proc_setclientid_confirm - Confirm client ID
 * @clp: state data structure
 * @res: result of a previous SETCLIENTID
 * @cred: RPC credential to use for this call
 *
 * Returns zero, a negative errno, or a negative NFS4ERR status code.
 */
int nfs4_proc_setclientid_confirm(struct nfs_client *clp,
		struct nfs4_setclientid_res *arg,
		struct rpc_cred *cred)
{
	struct rpc_message msg = {
		.rpc_proc = &nfs4_procedures[NFSPROC4_CLNT_SETCLIENTID_CONFIRM],
		.rpc_argp = arg,
		.rpc_cred = cred,
	};
	int status;

	dprintk("NFS call  setclientid_confirm auth=%s, (client ID %llx)\n",
		clp->cl_rpcclient->cl_auth->au_ops->au_name,
		clp->cl_clientid);
	status = rpc_call_sync(clp->cl_rpcclient, &msg, RPC_TASK_TIMEOUT);
	trace_nfs4_setclientid_confirm(clp, status);
	dprintk("NFS reply setclientid_confirm: %d\n", status);
	return status;
}

struct nfs4_delegreturndata {
	struct nfs4_delegreturnargs args;
	struct nfs4_delegreturnres res;
	struct nfs_fh fh;
	nfs4_stateid stateid;
	unsigned long timestamp;
	struct {
		struct nfs4_layoutreturn_args arg;
		struct nfs4_layoutreturn_res res;
		struct nfs4_xdr_opaque_data ld_private;
		u32 roc_barrier;
		bool roc;
	} lr;
	struct nfs_fattr fattr;
	int rpc_status;
	struct inode *inode;
};

static void nfs4_delegreturn_done(struct rpc_task *task, void *calldata)
{
	struct nfs4_delegreturndata *data = calldata;
	struct nfs4_exception exception = {
		.inode = data->inode,
		.stateid = &data->stateid,
	};

	if (!nfs4_sequence_done(task, &data->res.seq_res))
		return;

	trace_nfs4_delegreturn_exit(&data->args, &data->res, task->tk_status);

	/* Handle Layoutreturn errors */
	if (data->args.lr_args && task->tk_status != 0) {
		switch(data->res.lr_ret) {
		default:
			data->res.lr_ret = -NFS4ERR_NOMATCHING_LAYOUT;
			break;
		case 0:
			data->args.lr_args = NULL;
			data->res.lr_res = NULL;
			break;
		case -NFS4ERR_OLD_STATEID:
			if (nfs4_layoutreturn_refresh_stateid(&data->args.lr_args->stateid,
						&data->args.lr_args->range,
						data->inode))
				goto lr_restart;
			/* Fallthrough */
		case -NFS4ERR_ADMIN_REVOKED:
		case -NFS4ERR_DELEG_REVOKED:
		case -NFS4ERR_EXPIRED:
		case -NFS4ERR_BAD_STATEID:
		case -NFS4ERR_UNKNOWN_LAYOUTTYPE:
		case -NFS4ERR_WRONG_CRED:
			data->args.lr_args = NULL;
			data->res.lr_res = NULL;
			goto lr_restart;
		}
	}

	switch (task->tk_status) {
	case 0:
		renew_lease(data->res.server, data->timestamp);
		break;
	case -NFS4ERR_ADMIN_REVOKED:
	case -NFS4ERR_DELEG_REVOKED:
	case -NFS4ERR_EXPIRED:
		nfs4_free_revoked_stateid(data->res.server,
				data->args.stateid,
				task->tk_msg.rpc_cred);
		/* Fallthrough */
	case -NFS4ERR_BAD_STATEID:
	case -NFS4ERR_STALE_STATEID:
		task->tk_status = 0;
		break;
	case -NFS4ERR_OLD_STATEID:
		if (nfs4_refresh_delegation_stateid(&data->stateid, data->inode))
			goto out_restart;
		task->tk_status = 0;
		break;
	case -NFS4ERR_ACCESS:
		if (data->args.bitmask) {
			data->args.bitmask = NULL;
			data->res.fattr = NULL;
			goto out_restart;
		}
		/* Fallthrough */
	default:
		task->tk_status = nfs4_async_handle_exception(task,
				data->res.server, task->tk_status,
				&exception);
		if (exception.retry)
			goto out_restart;
	}
	data->rpc_status = task->tk_status;
	return;
lr_restart:
	data->res.lr_ret = 0;
out_restart:
	task->tk_status = 0;
	rpc_restart_call_prepare(task);
}

static void nfs4_delegreturn_release(void *calldata)
{
	struct nfs4_delegreturndata *data = calldata;
	struct inode *inode = data->inode;

	if (inode) {
		if (data->lr.roc)
			pnfs_roc_release(&data->lr.arg, &data->lr.res,
					data->res.lr_ret);
		nfs_post_op_update_inode_force_wcc(inode, &data->fattr);
		nfs_iput_and_deactive(inode);
	}
	kfree(calldata);
}

static void nfs4_delegreturn_prepare(struct rpc_task *task, void *data)
{
	struct nfs4_delegreturndata *d_data;
	struct pnfs_layout_hdr *lo;

	d_data = (struct nfs4_delegreturndata *)data;

	if (!d_data->lr.roc && nfs4_wait_on_layoutreturn(d_data->inode, task))
		return;

	lo = d_data->args.lr_args ? d_data->args.lr_args->layout : NULL;
	if (lo && !pnfs_layout_is_valid(lo)) {
		d_data->args.lr_args = NULL;
		d_data->res.lr_res = NULL;
	}

	nfs4_setup_sequence(d_data->res.server->nfs_client,
			&d_data->args.seq_args,
			&d_data->res.seq_res,
			task);
}

static const struct rpc_call_ops nfs4_delegreturn_ops = {
	.rpc_call_prepare = nfs4_delegreturn_prepare,
	.rpc_call_done = nfs4_delegreturn_done,
	.rpc_release = nfs4_delegreturn_release,
};

static int _nfs4_proc_delegreturn(struct inode *inode, struct rpc_cred *cred, const nfs4_stateid *stateid, int issync)
{
	struct nfs4_delegreturndata *data;
	struct nfs_server *server = NFS_SERVER(inode);
	struct rpc_task *task;
	struct rpc_message msg = {
		.rpc_proc = &nfs4_procedures[NFSPROC4_CLNT_DELEGRETURN],
		.rpc_cred = cred,
	};
	struct rpc_task_setup task_setup_data = {
		.rpc_client = server->client,
		.rpc_message = &msg,
		.callback_ops = &nfs4_delegreturn_ops,
		.flags = RPC_TASK_ASYNC,
	};
	int status = 0;

	data = kzalloc(sizeof(*data), GFP_NOFS);
	if (data == NULL)
		return -ENOMEM;
	nfs4_init_sequence(&data->args.seq_args, &data->res.seq_res, 1, 0);

	nfs4_state_protect(server->nfs_client,
			NFS_SP4_MACH_CRED_CLEANUP,
			&task_setup_data.rpc_client, &msg);

	data->args.fhandle = &data->fh;
	data->args.stateid = &data->stateid;
	data->args.bitmask = server->cache_consistency_bitmask;
	nfs_copy_fh(&data->fh, NFS_FH(inode));
	nfs4_stateid_copy(&data->stateid, stateid);
	data->res.fattr = &data->fattr;
	data->res.server = server;
	data->res.lr_ret = -NFS4ERR_NOMATCHING_LAYOUT;
	data->lr.arg.ld_private = &data->lr.ld_private;
	nfs_fattr_init(data->res.fattr);
	data->timestamp = jiffies;
	data->rpc_status = 0;
	data->lr.roc = pnfs_roc(inode, &data->lr.arg, &data->lr.res, cred);
	data->inode = nfs_igrab_and_active(inode);
	if (data->inode) {
		if (data->lr.roc) {
			data->args.lr_args = &data->lr.arg;
			data->res.lr_res = &data->lr.res;
		}
	} else if (data->lr.roc) {
		pnfs_roc_release(&data->lr.arg, &data->lr.res, 0);
		data->lr.roc = false;
	}

	task_setup_data.callback_data = data;
	msg.rpc_argp = &data->args;
	msg.rpc_resp = &data->res;
	task = rpc_run_task(&task_setup_data);
	if (IS_ERR(task))
		return PTR_ERR(task);
	if (!issync)
		goto out;
	status = rpc_wait_for_completion_task(task);
	if (status != 0)
		goto out;
	status = data->rpc_status;
out:
	rpc_put_task(task);
	return status;
}

int nfs4_proc_delegreturn(struct inode *inode, struct rpc_cred *cred, const nfs4_stateid *stateid, int issync)
{
	struct nfs_server *server = NFS_SERVER(inode);
	struct nfs4_exception exception = { };
	int err;
	do {
		err = _nfs4_proc_delegreturn(inode, cred, stateid, issync);
		trace_nfs4_delegreturn(inode, stateid, err);
		switch (err) {
			case -NFS4ERR_STALE_STATEID:
			case -NFS4ERR_EXPIRED:
			case 0:
				return 0;
		}
		err = nfs4_handle_exception(server, err, &exception);
	} while (exception.retry);
	return err;
}

static int _nfs4_proc_getlk(struct nfs4_state *state, int cmd, struct file_lock *request)
{
	struct inode *inode = state->inode;
	struct nfs_server *server = NFS_SERVER(inode);
	struct nfs_client *clp = server->nfs_client;
	struct nfs_lockt_args arg = {
		.fh = NFS_FH(inode),
		.fl = request,
	};
	struct nfs_lockt_res res = {
		.denied = request,
	};
	struct rpc_message msg = {
		.rpc_proc	= &nfs4_procedures[NFSPROC4_CLNT_LOCKT],
		.rpc_argp	= &arg,
		.rpc_resp	= &res,
		.rpc_cred	= state->owner->so_cred,
	};
	struct nfs4_lock_state *lsp;
	int status;

	arg.lock_owner.clientid = clp->cl_clientid;
	status = nfs4_set_lock_state(state, request);
	if (status != 0)
		goto out;
	lsp = request->fl_u.nfs4_fl.owner;
	arg.lock_owner.id = lsp->ls_seqid.owner_id;
	arg.lock_owner.s_dev = server->s_dev;
	status = nfs4_call_sync(server->client, server, &msg, &arg.seq_args, &res.seq_res, 1);
	switch (status) {
		case 0:
			request->fl_type = F_UNLCK;
			break;
		case -NFS4ERR_DENIED:
			status = 0;
	}
	request->fl_ops->fl_release_private(request);
	request->fl_ops = NULL;
out:
	return status;
}

static int nfs4_proc_getlk(struct nfs4_state *state, int cmd, struct file_lock *request)
{
	struct nfs4_exception exception = { };
	int err;

	do {
		err = _nfs4_proc_getlk(state, cmd, request);
		trace_nfs4_get_lock(request, state, cmd, err);
		err = nfs4_handle_exception(NFS_SERVER(state->inode), err,
				&exception);
	} while (exception.retry);
	return err;
}

struct nfs4_unlockdata {
	struct nfs_locku_args arg;
	struct nfs_locku_res res;
	struct nfs4_lock_state *lsp;
	struct nfs_open_context *ctx;
	struct nfs_lock_context *l_ctx;
	struct file_lock fl;
	struct nfs_server *server;
	unsigned long timestamp;
};

static struct nfs4_unlockdata *nfs4_alloc_unlockdata(struct file_lock *fl,
		struct nfs_open_context *ctx,
		struct nfs4_lock_state *lsp,
		struct nfs_seqid *seqid)
{
	struct nfs4_unlockdata *p;
	struct inode *inode = lsp->ls_state->inode;

	p = kzalloc(sizeof(*p), GFP_NOFS);
	if (p == NULL)
		return NULL;
	p->arg.fh = NFS_FH(inode);
	p->arg.fl = &p->fl;
	p->arg.seqid = seqid;
	p->res.seqid = seqid;
	p->lsp = lsp;
	refcount_inc(&lsp->ls_count);
	/* Ensure we don't close file until we're done freeing locks! */
	p->ctx = get_nfs_open_context(ctx);
	p->l_ctx = nfs_get_lock_context(ctx);
	memcpy(&p->fl, fl, sizeof(p->fl));
	p->server = NFS_SERVER(inode);
	return p;
}

static void nfs4_locku_release_calldata(void *data)
{
	struct nfs4_unlockdata *calldata = data;
	nfs_free_seqid(calldata->arg.seqid);
	nfs4_put_lock_state(calldata->lsp);
	nfs_put_lock_context(calldata->l_ctx);
	put_nfs_open_context(calldata->ctx);
	kfree(calldata);
}

static void nfs4_locku_done(struct rpc_task *task, void *data)
{
	struct nfs4_unlockdata *calldata = data;
	struct nfs4_exception exception = {
		.inode = calldata->lsp->ls_state->inode,
		.stateid = &calldata->arg.stateid,
	};

	if (!nfs4_sequence_done(task, &calldata->res.seq_res))
		return;
	switch (task->tk_status) {
		case 0:
			renew_lease(calldata->server, calldata->timestamp);
			locks_lock_inode_wait(calldata->lsp->ls_state->inode, &calldata->fl);
			if (nfs4_update_lock_stateid(calldata->lsp,
					&calldata->res.stateid))
				break;
			/* Fall through */
		case -NFS4ERR_ADMIN_REVOKED:
		case -NFS4ERR_EXPIRED:
			nfs4_free_revoked_stateid(calldata->server,
					&calldata->arg.stateid,
					task->tk_msg.rpc_cred);
			/* Fall through */
		case -NFS4ERR_BAD_STATEID:
		case -NFS4ERR_OLD_STATEID:
		case -NFS4ERR_STALE_STATEID:
			if (!nfs4_stateid_match(&calldata->arg.stateid,
						&calldata->lsp->ls_stateid))
				rpc_restart_call_prepare(task);
			break;
		default:
			task->tk_status = nfs4_async_handle_exception(task,
					calldata->server, task->tk_status,
					&exception);
			if (exception.retry)
				rpc_restart_call_prepare(task);
	}
	nfs_release_seqid(calldata->arg.seqid);
}

static void nfs4_locku_prepare(struct rpc_task *task, void *data)
{
	struct nfs4_unlockdata *calldata = data;

	if (test_bit(NFS_CONTEXT_UNLOCK, &calldata->l_ctx->open_context->flags) &&
		nfs_async_iocounter_wait(task, calldata->l_ctx))
		return;

	if (nfs_wait_on_sequence(calldata->arg.seqid, task) != 0)
		goto out_wait;
	nfs4_stateid_copy(&calldata->arg.stateid, &calldata->lsp->ls_stateid);
	if (test_bit(NFS_LOCK_INITIALIZED, &calldata->lsp->ls_flags) == 0) {
		/* Note: exit _without_ running nfs4_locku_done */
		goto out_no_action;
	}
	calldata->timestamp = jiffies;
	if (nfs4_setup_sequence(calldata->server->nfs_client,
				&calldata->arg.seq_args,
				&calldata->res.seq_res,
				task) != 0)
		nfs_release_seqid(calldata->arg.seqid);
	return;
out_no_action:
	task->tk_action = NULL;
out_wait:
	nfs4_sequence_done(task, &calldata->res.seq_res);
}

static const struct rpc_call_ops nfs4_locku_ops = {
	.rpc_call_prepare = nfs4_locku_prepare,
	.rpc_call_done = nfs4_locku_done,
	.rpc_release = nfs4_locku_release_calldata,
};

static struct rpc_task *nfs4_do_unlck(struct file_lock *fl,
		struct nfs_open_context *ctx,
		struct nfs4_lock_state *lsp,
		struct nfs_seqid *seqid)
{
	struct nfs4_unlockdata *data;
	struct rpc_message msg = {
		.rpc_proc = &nfs4_procedures[NFSPROC4_CLNT_LOCKU],
		.rpc_cred = ctx->cred,
	};
	struct rpc_task_setup task_setup_data = {
		.rpc_client = NFS_CLIENT(lsp->ls_state->inode),
		.rpc_message = &msg,
		.callback_ops = &nfs4_locku_ops,
		.workqueue = nfsiod_workqueue,
		.flags = RPC_TASK_ASYNC,
	};

	nfs4_state_protect(NFS_SERVER(lsp->ls_state->inode)->nfs_client,
		NFS_SP4_MACH_CRED_CLEANUP, &task_setup_data.rpc_client, &msg);

	/* Ensure this is an unlock - when canceling a lock, the
	 * canceled lock is passed in, and it won't be an unlock.
	 */
	fl->fl_type = F_UNLCK;
	if (fl->fl_flags & FL_CLOSE)
		set_bit(NFS_CONTEXT_UNLOCK, &ctx->flags);

	data = nfs4_alloc_unlockdata(fl, ctx, lsp, seqid);
	if (data == NULL) {
		nfs_free_seqid(seqid);
		return ERR_PTR(-ENOMEM);
	}

	nfs4_init_sequence(&data->arg.seq_args, &data->res.seq_res, 1, 0);
	msg.rpc_argp = &data->arg;
	msg.rpc_resp = &data->res;
	task_setup_data.callback_data = data;
	return rpc_run_task(&task_setup_data);
}

static int nfs4_proc_unlck(struct nfs4_state *state, int cmd, struct file_lock *request)
{
	struct inode *inode = state->inode;
	struct nfs4_state_owner *sp = state->owner;
	struct nfs_inode *nfsi = NFS_I(inode);
	struct nfs_seqid *seqid;
	struct nfs4_lock_state *lsp;
	struct rpc_task *task;
	struct nfs_seqid *(*alloc_seqid)(struct nfs_seqid_counter *, gfp_t);
	int status = 0;
	unsigned char fl_flags = request->fl_flags;

	status = nfs4_set_lock_state(state, request);
	/* Unlock _before_ we do the RPC call */
	request->fl_flags |= FL_EXISTS;
	/* Exclude nfs_delegation_claim_locks() */
	mutex_lock(&sp->so_delegreturn_mutex);
	/* Exclude nfs4_reclaim_open_stateid() - note nesting! */
	down_read(&nfsi->rwsem);
	if (locks_lock_inode_wait(inode, request) == -ENOENT) {
		up_read(&nfsi->rwsem);
		mutex_unlock(&sp->so_delegreturn_mutex);
		goto out;
	}
	up_read(&nfsi->rwsem);
	mutex_unlock(&sp->so_delegreturn_mutex);
	if (status != 0)
		goto out;
	/* Is this a delegated lock? */
	lsp = request->fl_u.nfs4_fl.owner;
	if (test_bit(NFS_LOCK_INITIALIZED, &lsp->ls_flags) == 0)
		goto out;
	alloc_seqid = NFS_SERVER(inode)->nfs_client->cl_mvops->alloc_seqid;
	seqid = alloc_seqid(&lsp->ls_seqid, GFP_KERNEL);
	status = -ENOMEM;
	if (IS_ERR(seqid))
		goto out;
	task = nfs4_do_unlck(request, nfs_file_open_context(request->fl_file), lsp, seqid);
	status = PTR_ERR(task);
	if (IS_ERR(task))
		goto out;
	status = rpc_wait_for_completion_task(task);
	rpc_put_task(task);
out:
	request->fl_flags = fl_flags;
	trace_nfs4_unlock(request, state, F_SETLK, status);
	return status;
}

struct nfs4_lockdata {
	struct nfs_lock_args arg;
	struct nfs_lock_res res;
	struct nfs4_lock_state *lsp;
	struct nfs_open_context *ctx;
	struct file_lock fl;
	unsigned long timestamp;
	int rpc_status;
	int cancelled;
	struct nfs_server *server;
};

static struct nfs4_lockdata *nfs4_alloc_lockdata(struct file_lock *fl,
		struct nfs_open_context *ctx, struct nfs4_lock_state *lsp,
		gfp_t gfp_mask)
{
	struct nfs4_lockdata *p;
	struct inode *inode = lsp->ls_state->inode;
	struct nfs_server *server = NFS_SERVER(inode);
	struct nfs_seqid *(*alloc_seqid)(struct nfs_seqid_counter *, gfp_t);

	p = kzalloc(sizeof(*p), gfp_mask);
	if (p == NULL)
		return NULL;

	p->arg.fh = NFS_FH(inode);
	p->arg.fl = &p->fl;
	p->arg.open_seqid = nfs_alloc_seqid(&lsp->ls_state->owner->so_seqid, gfp_mask);
	if (IS_ERR(p->arg.open_seqid))
		goto out_free;
	alloc_seqid = server->nfs_client->cl_mvops->alloc_seqid;
	p->arg.lock_seqid = alloc_seqid(&lsp->ls_seqid, gfp_mask);
	if (IS_ERR(p->arg.lock_seqid))
		goto out_free_seqid;
	p->arg.lock_owner.clientid = server->nfs_client->cl_clientid;
	p->arg.lock_owner.id = lsp->ls_seqid.owner_id;
	p->arg.lock_owner.s_dev = server->s_dev;
	p->res.lock_seqid = p->arg.lock_seqid;
	p->lsp = lsp;
	p->server = server;
	refcount_inc(&lsp->ls_count);
	p->ctx = get_nfs_open_context(ctx);
	memcpy(&p->fl, fl, sizeof(p->fl));
	return p;
out_free_seqid:
	nfs_free_seqid(p->arg.open_seqid);
out_free:
	kfree(p);
	return NULL;
}

static void nfs4_lock_prepare(struct rpc_task *task, void *calldata)
{
	struct nfs4_lockdata *data = calldata;
	struct nfs4_state *state = data->lsp->ls_state;

	dprintk("%s: begin!\n", __func__);
	if (nfs_wait_on_sequence(data->arg.lock_seqid, task) != 0)
		goto out_wait;
	/* Do we need to do an open_to_lock_owner? */
	if (!test_bit(NFS_LOCK_INITIALIZED, &data->lsp->ls_flags)) {
		if (nfs_wait_on_sequence(data->arg.open_seqid, task) != 0) {
			goto out_release_lock_seqid;
		}
		nfs4_stateid_copy(&data->arg.open_stateid,
				&state->open_stateid);
		data->arg.new_lock_owner = 1;
		data->res.open_seqid = data->arg.open_seqid;
	} else {
		data->arg.new_lock_owner = 0;
		nfs4_stateid_copy(&data->arg.lock_stateid,
				&data->lsp->ls_stateid);
	}
	if (!nfs4_valid_open_stateid(state)) {
		data->rpc_status = -EBADF;
		task->tk_action = NULL;
		goto out_release_open_seqid;
	}
	data->timestamp = jiffies;
	if (nfs4_setup_sequence(data->server->nfs_client,
				&data->arg.seq_args,
				&data->res.seq_res,
				task) == 0)
		return;
out_release_open_seqid:
	nfs_release_seqid(data->arg.open_seqid);
out_release_lock_seqid:
	nfs_release_seqid(data->arg.lock_seqid);
out_wait:
	nfs4_sequence_done(task, &data->res.seq_res);
	dprintk("%s: done!, ret = %d\n", __func__, data->rpc_status);
}

static void nfs4_lock_done(struct rpc_task *task, void *calldata)
{
	struct nfs4_lockdata *data = calldata;
	struct nfs4_lock_state *lsp = data->lsp;

	dprintk("%s: begin!\n", __func__);

	if (!nfs4_sequence_done(task, &data->res.seq_res))
		return;

	data->rpc_status = task->tk_status;
	switch (task->tk_status) {
	case 0:
		renew_lease(NFS_SERVER(d_inode(data->ctx->dentry)),
				data->timestamp);
		if (data->arg.new_lock && !data->cancelled) {
			data->fl.fl_flags &= ~(FL_SLEEP | FL_ACCESS);
			if (locks_lock_inode_wait(lsp->ls_state->inode, &data->fl) < 0)
				goto out_restart;
		}
		if (data->arg.new_lock_owner != 0) {
			nfs_confirm_seqid(&lsp->ls_seqid, 0);
			nfs4_stateid_copy(&lsp->ls_stateid, &data->res.stateid);
			set_bit(NFS_LOCK_INITIALIZED, &lsp->ls_flags);
		} else if (!nfs4_update_lock_stateid(lsp, &data->res.stateid))
			goto out_restart;
		break;
	case -NFS4ERR_BAD_STATEID:
	case -NFS4ERR_OLD_STATEID:
	case -NFS4ERR_STALE_STATEID:
	case -NFS4ERR_EXPIRED:
		if (data->arg.new_lock_owner != 0) {
			if (!nfs4_stateid_match(&data->arg.open_stateid,
						&lsp->ls_state->open_stateid))
				goto out_restart;
		} else if (!nfs4_stateid_match(&data->arg.lock_stateid,
						&lsp->ls_stateid))
				goto out_restart;
	}
out_done:
	dprintk("%s: done, ret = %d!\n", __func__, data->rpc_status);
	return;
out_restart:
	if (!data->cancelled)
		rpc_restart_call_prepare(task);
	goto out_done;
}

static void nfs4_lock_release(void *calldata)
{
	struct nfs4_lockdata *data = calldata;

	dprintk("%s: begin!\n", __func__);
	nfs_free_seqid(data->arg.open_seqid);
	if (data->cancelled && data->rpc_status == 0) {
		struct rpc_task *task;
		task = nfs4_do_unlck(&data->fl, data->ctx, data->lsp,
				data->arg.lock_seqid);
		if (!IS_ERR(task))
			rpc_put_task_async(task);
		dprintk("%s: cancelling lock!\n", __func__);
	} else
		nfs_free_seqid(data->arg.lock_seqid);
	nfs4_put_lock_state(data->lsp);
	put_nfs_open_context(data->ctx);
	kfree(data);
	dprintk("%s: done!\n", __func__);
}

static const struct rpc_call_ops nfs4_lock_ops = {
	.rpc_call_prepare = nfs4_lock_prepare,
	.rpc_call_done = nfs4_lock_done,
	.rpc_release = nfs4_lock_release,
};

static void nfs4_handle_setlk_error(struct nfs_server *server, struct nfs4_lock_state *lsp, int new_lock_owner, int error)
{
	switch (error) {
	case -NFS4ERR_ADMIN_REVOKED:
	case -NFS4ERR_EXPIRED:
	case -NFS4ERR_BAD_STATEID:
		lsp->ls_seqid.flags &= ~NFS_SEQID_CONFIRMED;
		if (new_lock_owner != 0 ||
		   test_bit(NFS_LOCK_INITIALIZED, &lsp->ls_flags) != 0)
			nfs4_schedule_stateid_recovery(server, lsp->ls_state);
		break;
	case -NFS4ERR_STALE_STATEID:
		lsp->ls_seqid.flags &= ~NFS_SEQID_CONFIRMED;
		nfs4_schedule_lease_recovery(server->nfs_client);
	};
}

static int _nfs4_do_setlk(struct nfs4_state *state, int cmd, struct file_lock *fl, int recovery_type)
{
	struct nfs4_lockdata *data;
	struct rpc_task *task;
	struct rpc_message msg = {
		.rpc_proc = &nfs4_procedures[NFSPROC4_CLNT_LOCK],
		.rpc_cred = state->owner->so_cred,
	};
	struct rpc_task_setup task_setup_data = {
		.rpc_client = NFS_CLIENT(state->inode),
		.rpc_message = &msg,
		.callback_ops = &nfs4_lock_ops,
		.workqueue = nfsiod_workqueue,
		.flags = RPC_TASK_ASYNC,
	};
	int ret;

	dprintk("%s: begin!\n", __func__);
	data = nfs4_alloc_lockdata(fl, nfs_file_open_context(fl->fl_file),
			fl->fl_u.nfs4_fl.owner,
			recovery_type == NFS_LOCK_NEW ? GFP_KERNEL : GFP_NOFS);
	if (data == NULL)
		return -ENOMEM;
	if (IS_SETLKW(cmd))
		data->arg.block = 1;
	nfs4_init_sequence(&data->arg.seq_args, &data->res.seq_res, 1,
				recovery_type > NFS_LOCK_NEW);
	msg.rpc_argp = &data->arg;
	msg.rpc_resp = &data->res;
	task_setup_data.callback_data = data;
	if (recovery_type > NFS_LOCK_NEW) {
		if (recovery_type == NFS_LOCK_RECLAIM)
			data->arg.reclaim = NFS_LOCK_RECLAIM;
	} else
		data->arg.new_lock = 1;
	task = rpc_run_task(&task_setup_data);
	if (IS_ERR(task))
		return PTR_ERR(task);
	ret = rpc_wait_for_completion_task(task);
	if (ret == 0) {
		ret = data->rpc_status;
		if (ret)
			nfs4_handle_setlk_error(data->server, data->lsp,
					data->arg.new_lock_owner, ret);
	} else
		data->cancelled = true;
	rpc_put_task(task);
	dprintk("%s: done, ret = %d!\n", __func__, ret);
	trace_nfs4_set_lock(fl, state, &data->res.stateid, cmd, ret);
	return ret;
}

static int nfs4_lock_reclaim(struct nfs4_state *state, struct file_lock *request)
{
	struct nfs_server *server = NFS_SERVER(state->inode);
	struct nfs4_exception exception = {
		.inode = state->inode,
	};
	int err;

	do {
		/* Cache the lock if possible... */
		if (test_bit(NFS_DELEGATED_STATE, &state->flags) != 0)
			return 0;
		err = _nfs4_do_setlk(state, F_SETLK, request, NFS_LOCK_RECLAIM);
		if (err != -NFS4ERR_DELAY)
			break;
		nfs4_handle_exception(server, err, &exception);
	} while (exception.retry);
	return err;
}

static int nfs4_lock_expired(struct nfs4_state *state, struct file_lock *request)
{
	struct nfs_server *server = NFS_SERVER(state->inode);
	struct nfs4_exception exception = {
		.inode = state->inode,
	};
	int err;

	err = nfs4_set_lock_state(state, request);
	if (err != 0)
		return err;
	if (!recover_lost_locks) {
		set_bit(NFS_LOCK_LOST, &request->fl_u.nfs4_fl.owner->ls_flags);
		return 0;
	}
	do {
		if (test_bit(NFS_DELEGATED_STATE, &state->flags) != 0)
			return 0;
		err = _nfs4_do_setlk(state, F_SETLK, request, NFS_LOCK_EXPIRED);
		switch (err) {
		default:
			goto out;
		case -NFS4ERR_GRACE:
		case -NFS4ERR_DELAY:
			nfs4_handle_exception(server, err, &exception);
			err = 0;
		}
	} while (exception.retry);
out:
	return err;
}

#if defined(CONFIG_NFS_V4_1)
static int nfs41_lock_expired(struct nfs4_state *state, struct file_lock *request)
{
	struct nfs4_lock_state *lsp;
	int status;

	status = nfs4_set_lock_state(state, request);
	if (status != 0)
		return status;
	lsp = request->fl_u.nfs4_fl.owner;
	if (test_bit(NFS_LOCK_INITIALIZED, &lsp->ls_flags) ||
	    test_bit(NFS_LOCK_LOST, &lsp->ls_flags))
		return 0;
	return nfs4_lock_expired(state, request);
}
#endif

static int _nfs4_proc_setlk(struct nfs4_state *state, int cmd, struct file_lock *request)
{
	struct nfs_inode *nfsi = NFS_I(state->inode);
	struct nfs4_state_owner *sp = state->owner;
	unsigned char fl_flags = request->fl_flags;
	int status;

	request->fl_flags |= FL_ACCESS;
	status = locks_lock_inode_wait(state->inode, request);
	if (status < 0)
		goto out;
	mutex_lock(&sp->so_delegreturn_mutex);
	down_read(&nfsi->rwsem);
	if (test_bit(NFS_DELEGATED_STATE, &state->flags)) {
		/* Yes: cache locks! */
		/* ...but avoid races with delegation recall... */
		request->fl_flags = fl_flags & ~FL_SLEEP;
		status = locks_lock_inode_wait(state->inode, request);
		up_read(&nfsi->rwsem);
		mutex_unlock(&sp->so_delegreturn_mutex);
		goto out;
	}
	up_read(&nfsi->rwsem);
	mutex_unlock(&sp->so_delegreturn_mutex);
	status = _nfs4_do_setlk(state, cmd, request, NFS_LOCK_NEW);
out:
	request->fl_flags = fl_flags;
	return status;
}

static int nfs4_proc_setlk(struct nfs4_state *state, int cmd, struct file_lock *request)
{
	struct nfs4_exception exception = {
		.state = state,
		.inode = state->inode,
	};
	int err;

	do {
		err = _nfs4_proc_setlk(state, cmd, request);
		if (err == -NFS4ERR_DENIED)
			err = -EAGAIN;
		err = nfs4_handle_exception(NFS_SERVER(state->inode),
				err, &exception);
	} while (exception.retry);
	return err;
}

#define NFS4_LOCK_MINTIMEOUT (1 * HZ)
#define NFS4_LOCK_MAXTIMEOUT (30 * HZ)

static int
nfs4_retry_setlk_simple(struct nfs4_state *state, int cmd,
			struct file_lock *request)
{
	int		status = -ERESTARTSYS;
	unsigned long	timeout = NFS4_LOCK_MINTIMEOUT;

	while(!signalled()) {
		status = nfs4_proc_setlk(state, cmd, request);
		if ((status != -EAGAIN) || IS_SETLK(cmd))
			break;
		freezable_schedule_timeout_interruptible(timeout);
		timeout *= 2;
		timeout = min_t(unsigned long, NFS4_LOCK_MAXTIMEOUT, timeout);
		status = -ERESTARTSYS;
	}
	return status;
}

#ifdef CONFIG_NFS_V4_1
struct nfs4_lock_waiter {
	struct task_struct	*task;
	struct inode		*inode;
	struct nfs_lowner	*owner;
	bool			notified;
};

static int
nfs4_wake_lock_waiter(wait_queue_entry_t *wait, unsigned int mode, int flags, void *key)
{
	int ret;
	struct nfs4_lock_waiter	*waiter	= wait->private;

	/* NULL key means to wake up everyone */
	if (key) {
		struct cb_notify_lock_args	*cbnl = key;
		struct nfs_lowner		*lowner = &cbnl->cbnl_owner,
						*wowner = waiter->owner;

		/* Only wake if the callback was for the same owner. */
		if (lowner->id != wowner->id || lowner->s_dev != wowner->s_dev)
			return 0;

		/* Make sure it's for the right inode */
		if (nfs_compare_fh(NFS_FH(waiter->inode), &cbnl->cbnl_fh))
			return 0;

		waiter->notified = true;
	}

	/* override "private" so we can use default_wake_function */
	wait->private = waiter->task;
	ret = autoremove_wake_function(wait, mode, flags, key);
	wait->private = waiter;
	return ret;
}

static int
nfs4_retry_setlk(struct nfs4_state *state, int cmd, struct file_lock *request)
{
	int status = -ERESTARTSYS;
	unsigned long flags;
	struct nfs4_lock_state *lsp = request->fl_u.nfs4_fl.owner;
	struct nfs_server *server = NFS_SERVER(state->inode);
	struct nfs_client *clp = server->nfs_client;
	wait_queue_head_t *q = &clp->cl_lock_waitq;
	struct nfs_lowner owner = { .clientid = clp->cl_clientid,
				    .id = lsp->ls_seqid.owner_id,
				    .s_dev = server->s_dev };
	struct nfs4_lock_waiter waiter = { .task  = current,
					   .inode = state->inode,
					   .owner = &owner,
					   .notified = false };
	wait_queue_entry_t wait;

	/* Don't bother with waitqueue if we don't expect a callback */
	if (!test_bit(NFS_STATE_MAY_NOTIFY_LOCK, &state->flags))
		return nfs4_retry_setlk_simple(state, cmd, request);

	init_wait(&wait);
	wait.private = &waiter;
	wait.func = nfs4_wake_lock_waiter;
	add_wait_queue(q, &wait);

	while(!signalled()) {
		waiter.notified = false;
		status = nfs4_proc_setlk(state, cmd, request);
		if ((status != -EAGAIN) || IS_SETLK(cmd))
			break;

		status = -ERESTARTSYS;
		spin_lock_irqsave(&q->lock, flags);
		if (waiter.notified) {
			spin_unlock_irqrestore(&q->lock, flags);
			continue;
		}
		set_current_state(TASK_INTERRUPTIBLE);
		spin_unlock_irqrestore(&q->lock, flags);

		freezable_schedule_timeout(NFS4_LOCK_MAXTIMEOUT);
	}

	finish_wait(q, &wait);
	return status;
}
#else /* !CONFIG_NFS_V4_1 */
static inline int
nfs4_retry_setlk(struct nfs4_state *state, int cmd, struct file_lock *request)
{
	return nfs4_retry_setlk_simple(state, cmd, request);
}
#endif

static int
nfs4_proc_lock(struct file *filp, int cmd, struct file_lock *request)
{
	struct nfs_open_context *ctx;
	struct nfs4_state *state;
	int status;

	/* verify open state */
	ctx = nfs_file_open_context(filp);
	state = ctx->state;

	if (IS_GETLK(cmd)) {
		if (state != NULL)
			return nfs4_proc_getlk(state, F_GETLK, request);
		return 0;
	}

	if (!(IS_SETLK(cmd) || IS_SETLKW(cmd)))
		return -EINVAL;

	if (request->fl_type == F_UNLCK) {
		if (state != NULL)
			return nfs4_proc_unlck(state, cmd, request);
		return 0;
	}

	if (state == NULL)
		return -ENOLCK;

	if ((request->fl_flags & FL_POSIX) &&
	    !test_bit(NFS_STATE_POSIX_LOCKS, &state->flags))
		return -ENOLCK;

	/*
	 * Don't rely on the VFS having checked the file open mode,
	 * since it won't do this for flock() locks.
	 */
	switch (request->fl_type) {
	case F_RDLCK:
		if (!(filp->f_mode & FMODE_READ))
			return -EBADF;
		break;
	case F_WRLCK:
		if (!(filp->f_mode & FMODE_WRITE))
			return -EBADF;
	}

	status = nfs4_set_lock_state(state, request);
	if (status != 0)
		return status;

	return nfs4_retry_setlk(state, cmd, request);
}

int nfs4_lock_delegation_recall(struct file_lock *fl, struct nfs4_state *state, const nfs4_stateid *stateid)
{
	struct nfs_server *server = NFS_SERVER(state->inode);
	int err;

	err = nfs4_set_lock_state(state, fl);
	if (err != 0)
		return err;
	err = _nfs4_do_setlk(state, F_SETLK, fl, NFS_LOCK_NEW);
	return nfs4_handle_delegation_recall_error(server, state, stateid, fl, err);
}

struct nfs_release_lockowner_data {
	struct nfs4_lock_state *lsp;
	struct nfs_server *server;
	struct nfs_release_lockowner_args args;
	struct nfs_release_lockowner_res res;
	unsigned long timestamp;
};

static void nfs4_release_lockowner_prepare(struct rpc_task *task, void *calldata)
{
	struct nfs_release_lockowner_data *data = calldata;
	struct nfs_server *server = data->server;
	nfs4_setup_sequence(server->nfs_client, &data->args.seq_args,
			   &data->res.seq_res, task);
	data->args.lock_owner.clientid = server->nfs_client->cl_clientid;
	data->timestamp = jiffies;
}

static void nfs4_release_lockowner_done(struct rpc_task *task, void *calldata)
{
	struct nfs_release_lockowner_data *data = calldata;
	struct nfs_server *server = data->server;

	nfs40_sequence_done(task, &data->res.seq_res);

	switch (task->tk_status) {
	case 0:
		renew_lease(server, data->timestamp);
		break;
	case -NFS4ERR_STALE_CLIENTID:
	case -NFS4ERR_EXPIRED:
		nfs4_schedule_lease_recovery(server->nfs_client);
		break;
	case -NFS4ERR_LEASE_MOVED:
	case -NFS4ERR_DELAY:
		if (nfs4_async_handle_error(task, server,
					    NULL, NULL) == -EAGAIN)
			rpc_restart_call_prepare(task);
	}
}

static void nfs4_release_lockowner_release(void *calldata)
{
	struct nfs_release_lockowner_data *data = calldata;
	nfs4_free_lock_state(data->server, data->lsp);
	kfree(calldata);
}

static const struct rpc_call_ops nfs4_release_lockowner_ops = {
	.rpc_call_prepare = nfs4_release_lockowner_prepare,
	.rpc_call_done = nfs4_release_lockowner_done,
	.rpc_release = nfs4_release_lockowner_release,
};

static void
nfs4_release_lockowner(struct nfs_server *server, struct nfs4_lock_state *lsp)
{
	struct nfs_release_lockowner_data *data;
	struct rpc_message msg = {
		.rpc_proc = &nfs4_procedures[NFSPROC4_CLNT_RELEASE_LOCKOWNER],
	};

	if (server->nfs_client->cl_mvops->minor_version != 0)
		return;

	data = kmalloc(sizeof(*data), GFP_NOFS);
	if (!data)
		return;
	data->lsp = lsp;
	data->server = server;
	data->args.lock_owner.clientid = server->nfs_client->cl_clientid;
	data->args.lock_owner.id = lsp->ls_seqid.owner_id;
	data->args.lock_owner.s_dev = server->s_dev;

	msg.rpc_argp = &data->args;
	msg.rpc_resp = &data->res;
	nfs4_init_sequence(&data->args.seq_args, &data->res.seq_res, 0, 0);
	rpc_call_async(server->client, &msg, 0, &nfs4_release_lockowner_ops, data);
}

#define XATTR_NAME_NFSV4_ACL "system.nfs4_acl"

static int nfs4_xattr_set_nfs4_acl(const struct xattr_handler *handler,
				   struct dentry *unused, struct inode *inode,
				   const char *key, const void *buf,
				   size_t buflen, int flags)
{
	return nfs4_proc_set_acl(inode, buf, buflen);
}

static int nfs4_xattr_get_nfs4_acl(const struct xattr_handler *handler,
				   struct dentry *unused, struct inode *inode,
				   const char *key, void *buf, size_t buflen)
{
	return nfs4_proc_get_acl(inode, buf, buflen);
}

static bool nfs4_xattr_list_nfs4_acl(struct dentry *dentry)
{
	return nfs4_server_supports_acls(NFS_SERVER(d_inode(dentry)));
}

#ifdef CONFIG_NFS_V4_SECURITY_LABEL

static int nfs4_xattr_set_nfs4_label(const struct xattr_handler *handler,
				     struct dentry *unused, struct inode *inode,
				     const char *key, const void *buf,
				     size_t buflen, int flags)
{
	if (security_ismaclabel(key))
		return nfs4_set_security_label(inode, buf, buflen);

	return -EOPNOTSUPP;
}

static int nfs4_xattr_get_nfs4_label(const struct xattr_handler *handler,
				     struct dentry *unused, struct inode *inode,
				     const char *key, void *buf, size_t buflen)
{
	if (security_ismaclabel(key))
		return nfs4_get_security_label(inode, buf, buflen);
	return -EOPNOTSUPP;
}

static ssize_t
nfs4_listxattr_nfs4_label(struct inode *inode, char *list, size_t list_len)
{
	int len = 0;

	if (nfs_server_capable(inode, NFS_CAP_SECURITY_LABEL)) {
		len = security_inode_listsecurity(inode, list, list_len);
		if (list_len && len > list_len)
			return -ERANGE;
	}
	return len;
}

static const struct xattr_handler nfs4_xattr_nfs4_label_handler = {
	.prefix = XATTR_SECURITY_PREFIX,
	.get	= nfs4_xattr_get_nfs4_label,
	.set	= nfs4_xattr_set_nfs4_label,
};

#else

static ssize_t
nfs4_listxattr_nfs4_label(struct inode *inode, char *list, size_t list_len)
{
	return 0;
}

#endif

/*
 * nfs_fhget will use either the mounted_on_fileid or the fileid
 */
static void nfs_fixup_referral_attributes(struct nfs_fattr *fattr)
{
	if (!(((fattr->valid & NFS_ATTR_FATTR_MOUNTED_ON_FILEID) ||
	       (fattr->valid & NFS_ATTR_FATTR_FILEID)) &&
	      (fattr->valid & NFS_ATTR_FATTR_FSID) &&
	      (fattr->valid & NFS_ATTR_FATTR_V4_LOCATIONS)))
		return;

	fattr->valid |= NFS_ATTR_FATTR_TYPE | NFS_ATTR_FATTR_MODE |
		NFS_ATTR_FATTR_NLINK | NFS_ATTR_FATTR_V4_REFERRAL;
	fattr->mode = S_IFDIR | S_IRUGO | S_IXUGO;
	fattr->nlink = 2;
}

static int _nfs4_proc_fs_locations(struct rpc_clnt *client, struct inode *dir,
				   const struct qstr *name,
				   struct nfs4_fs_locations *fs_locations,
				   struct page *page)
{
	struct nfs_server *server = NFS_SERVER(dir);
	u32 bitmask[3];
	struct nfs4_fs_locations_arg args = {
		.dir_fh = NFS_FH(dir),
		.name = name,
		.page = page,
		.bitmask = bitmask,
	};
	struct nfs4_fs_locations_res res = {
		.fs_locations = fs_locations,
	};
	struct rpc_message msg = {
		.rpc_proc = &nfs4_procedures[NFSPROC4_CLNT_FS_LOCATIONS],
		.rpc_argp = &args,
		.rpc_resp = &res,
	};
	int status;

	dprintk("%s: start\n", __func__);

	bitmask[0] = nfs4_fattr_bitmap[0] | FATTR4_WORD0_FS_LOCATIONS;
	bitmask[1] = nfs4_fattr_bitmap[1];

	/* Ask for the fileid of the absent filesystem if mounted_on_fileid
	 * is not supported */
	if (NFS_SERVER(dir)->attr_bitmask[1] & FATTR4_WORD1_MOUNTED_ON_FILEID)
		bitmask[0] &= ~FATTR4_WORD0_FILEID;
	else
		bitmask[1] &= ~FATTR4_WORD1_MOUNTED_ON_FILEID;

	nfs_fattr_init(&fs_locations->fattr);
	fs_locations->server = server;
	fs_locations->nlocations = 0;
	status = nfs4_call_sync(client, server, &msg, &args.seq_args, &res.seq_res, 0);
	dprintk("%s: returned status = %d\n", __func__, status);
	return status;
}

int nfs4_proc_fs_locations(struct rpc_clnt *client, struct inode *dir,
			   const struct qstr *name,
			   struct nfs4_fs_locations *fs_locations,
			   struct page *page)
{
	struct nfs4_exception exception = { };
	int err;
	do {
		err = _nfs4_proc_fs_locations(client, dir, name,
				fs_locations, page);
		trace_nfs4_get_fs_locations(dir, name, err);
		err = nfs4_handle_exception(NFS_SERVER(dir), err,
				&exception);
	} while (exception.retry);
	return err;
}

/*
 * This operation also signals the server that this client is
 * performing migration recovery.  The server can stop returning
 * NFS4ERR_LEASE_MOVED to this client.  A RENEW operation is
 * appended to this compound to identify the client ID which is
 * performing recovery.
 */
static int _nfs40_proc_get_locations(struct inode *inode,
				     struct nfs4_fs_locations *locations,
				     struct page *page, struct rpc_cred *cred)
{
	struct nfs_server *server = NFS_SERVER(inode);
	struct rpc_clnt *clnt = server->client;
	u32 bitmask[2] = {
		[0] = FATTR4_WORD0_FSID | FATTR4_WORD0_FS_LOCATIONS,
	};
	struct nfs4_fs_locations_arg args = {
		.clientid	= server->nfs_client->cl_clientid,
		.fh		= NFS_FH(inode),
		.page		= page,
		.bitmask	= bitmask,
		.migration	= 1,		/* skip LOOKUP */
		.renew		= 1,		/* append RENEW */
	};
	struct nfs4_fs_locations_res res = {
		.fs_locations	= locations,
		.migration	= 1,
		.renew		= 1,
	};
	struct rpc_message msg = {
		.rpc_proc	= &nfs4_procedures[NFSPROC4_CLNT_FS_LOCATIONS],
		.rpc_argp	= &args,
		.rpc_resp	= &res,
		.rpc_cred	= cred,
	};
	unsigned long now = jiffies;
	int status;

	nfs_fattr_init(&locations->fattr);
	locations->server = server;
	locations->nlocations = 0;

	nfs4_init_sequence(&args.seq_args, &res.seq_res, 0, 1);
	status = nfs4_call_sync_sequence(clnt, server, &msg,
					&args.seq_args, &res.seq_res);
	if (status)
		return status;

	renew_lease(server, now);
	return 0;
}

#ifdef CONFIG_NFS_V4_1

/*
 * This operation also signals the server that this client is
 * performing migration recovery.  The server can stop asserting
 * SEQ4_STATUS_LEASE_MOVED for this client.  The client ID
 * performing this operation is identified in the SEQUENCE
 * operation in this compound.
 *
 * When the client supports GETATTR(fs_locations_info), it can
 * be plumbed in here.
 */
static int _nfs41_proc_get_locations(struct inode *inode,
				     struct nfs4_fs_locations *locations,
				     struct page *page, struct rpc_cred *cred)
{
	struct nfs_server *server = NFS_SERVER(inode);
	struct rpc_clnt *clnt = server->client;
	u32 bitmask[2] = {
		[0] = FATTR4_WORD0_FSID | FATTR4_WORD0_FS_LOCATIONS,
	};
	struct nfs4_fs_locations_arg args = {
		.fh		= NFS_FH(inode),
		.page		= page,
		.bitmask	= bitmask,
		.migration	= 1,		/* skip LOOKUP */
	};
	struct nfs4_fs_locations_res res = {
		.fs_locations	= locations,
		.migration	= 1,
	};
	struct rpc_message msg = {
		.rpc_proc	= &nfs4_procedures[NFSPROC4_CLNT_FS_LOCATIONS],
		.rpc_argp	= &args,
		.rpc_resp	= &res,
		.rpc_cred	= cred,
	};
	int status;

	nfs_fattr_init(&locations->fattr);
	locations->server = server;
	locations->nlocations = 0;

	nfs4_init_sequence(&args.seq_args, &res.seq_res, 0, 1);
	status = nfs4_call_sync_sequence(clnt, server, &msg,
					&args.seq_args, &res.seq_res);
	if (status == NFS4_OK &&
	    res.seq_res.sr_status_flags & SEQ4_STATUS_LEASE_MOVED)
		status = -NFS4ERR_LEASE_MOVED;
	return status;
}

#endif	/* CONFIG_NFS_V4_1 */

/**
 * nfs4_proc_get_locations - discover locations for a migrated FSID
 * @inode: inode on FSID that is migrating
 * @locations: result of query
 * @page: buffer
 * @cred: credential to use for this operation
 *
 * Returns NFS4_OK on success, a negative NFS4ERR status code if the
 * operation failed, or a negative errno if a local error occurred.
 *
 * On success, "locations" is filled in, but if the server has
 * no locations information, NFS_ATTR_FATTR_V4_LOCATIONS is not
 * asserted.
 *
 * -NFS4ERR_LEASE_MOVED is returned if the server still has leases
 * from this client that require migration recovery.
 */
int nfs4_proc_get_locations(struct inode *inode,
			    struct nfs4_fs_locations *locations,
			    struct page *page, struct rpc_cred *cred)
{
	struct nfs_server *server = NFS_SERVER(inode);
	struct nfs_client *clp = server->nfs_client;
	const struct nfs4_mig_recovery_ops *ops =
					clp->cl_mvops->mig_recovery_ops;
	struct nfs4_exception exception = { };
	int status;

	dprintk("%s: FSID %llx:%llx on \"%s\"\n", __func__,
		(unsigned long long)server->fsid.major,
		(unsigned long long)server->fsid.minor,
		clp->cl_hostname);
	nfs_display_fhandle(NFS_FH(inode), __func__);

	do {
		status = ops->get_locations(inode, locations, page, cred);
		if (status != -NFS4ERR_DELAY)
			break;
		nfs4_handle_exception(server, status, &exception);
	} while (exception.retry);
	return status;
}

/*
 * This operation also signals the server that this client is
 * performing "lease moved" recovery.  The server can stop
 * returning NFS4ERR_LEASE_MOVED to this client.  A RENEW operation
 * is appended to this compound to identify the client ID which is
 * performing recovery.
 */
static int _nfs40_proc_fsid_present(struct inode *inode, struct rpc_cred *cred)
{
	struct nfs_server *server = NFS_SERVER(inode);
	struct nfs_client *clp = NFS_SERVER(inode)->nfs_client;
	struct rpc_clnt *clnt = server->client;
	struct nfs4_fsid_present_arg args = {
		.fh		= NFS_FH(inode),
		.clientid	= clp->cl_clientid,
		.renew		= 1,		/* append RENEW */
	};
	struct nfs4_fsid_present_res res = {
		.renew		= 1,
	};
	struct rpc_message msg = {
		.rpc_proc	= &nfs4_procedures[NFSPROC4_CLNT_FSID_PRESENT],
		.rpc_argp	= &args,
		.rpc_resp	= &res,
		.rpc_cred	= cred,
	};
	unsigned long now = jiffies;
	int status;

	res.fh = nfs_alloc_fhandle();
	if (res.fh == NULL)
		return -ENOMEM;

	nfs4_init_sequence(&args.seq_args, &res.seq_res, 0, 1);
	status = nfs4_call_sync_sequence(clnt, server, &msg,
						&args.seq_args, &res.seq_res);
	nfs_free_fhandle(res.fh);
	if (status)
		return status;

	do_renew_lease(clp, now);
	return 0;
}

#ifdef CONFIG_NFS_V4_1

/*
 * This operation also signals the server that this client is
 * performing "lease moved" recovery.  The server can stop asserting
 * SEQ4_STATUS_LEASE_MOVED for this client.  The client ID performing
 * this operation is identified in the SEQUENCE operation in this
 * compound.
 */
static int _nfs41_proc_fsid_present(struct inode *inode, struct rpc_cred *cred)
{
	struct nfs_server *server = NFS_SERVER(inode);
	struct rpc_clnt *clnt = server->client;
	struct nfs4_fsid_present_arg args = {
		.fh		= NFS_FH(inode),
	};
	struct nfs4_fsid_present_res res = {
	};
	struct rpc_message msg = {
		.rpc_proc	= &nfs4_procedures[NFSPROC4_CLNT_FSID_PRESENT],
		.rpc_argp	= &args,
		.rpc_resp	= &res,
		.rpc_cred	= cred,
	};
	int status;

	res.fh = nfs_alloc_fhandle();
	if (res.fh == NULL)
		return -ENOMEM;

	nfs4_init_sequence(&args.seq_args, &res.seq_res, 0, 1);
	status = nfs4_call_sync_sequence(clnt, server, &msg,
						&args.seq_args, &res.seq_res);
	nfs_free_fhandle(res.fh);
	if (status == NFS4_OK &&
	    res.seq_res.sr_status_flags & SEQ4_STATUS_LEASE_MOVED)
		status = -NFS4ERR_LEASE_MOVED;
	return status;
}

#endif	/* CONFIG_NFS_V4_1 */

/**
 * nfs4_proc_fsid_present - Is this FSID present or absent on server?
 * @inode: inode on FSID to check
 * @cred: credential to use for this operation
 *
 * Server indicates whether the FSID is present, moved, or not
 * recognized.  This operation is necessary to clear a LEASE_MOVED
 * condition for this client ID.
 *
 * Returns NFS4_OK if the FSID is present on this server,
 * -NFS4ERR_MOVED if the FSID is no longer present, a negative
 *  NFS4ERR code if some error occurred on the server, or a
 *  negative errno if a local failure occurred.
 */
int nfs4_proc_fsid_present(struct inode *inode, struct rpc_cred *cred)
{
	struct nfs_server *server = NFS_SERVER(inode);
	struct nfs_client *clp = server->nfs_client;
	const struct nfs4_mig_recovery_ops *ops =
					clp->cl_mvops->mig_recovery_ops;
	struct nfs4_exception exception = { };
	int status;

	dprintk("%s: FSID %llx:%llx on \"%s\"\n", __func__,
		(unsigned long long)server->fsid.major,
		(unsigned long long)server->fsid.minor,
		clp->cl_hostname);
	nfs_display_fhandle(NFS_FH(inode), __func__);

	do {
		status = ops->fsid_present(inode, cred);
		if (status != -NFS4ERR_DELAY)
			break;
		nfs4_handle_exception(server, status, &exception);
	} while (exception.retry);
	return status;
}

/**
 * If 'use_integrity' is true and the state managment nfs_client
 * cl_rpcclient is using krb5i/p, use the integrity protected cl_rpcclient
 * and the machine credential as per RFC3530bis and RFC5661 Security
 * Considerations sections. Otherwise, just use the user cred with the
 * filesystem's rpc_client.
 */
static int _nfs4_proc_secinfo(struct inode *dir, const struct qstr *name, struct nfs4_secinfo_flavors *flavors, bool use_integrity)
{
	int status;
	struct nfs4_secinfo_arg args = {
		.dir_fh = NFS_FH(dir),
		.name   = name,
	};
	struct nfs4_secinfo_res res = {
		.flavors     = flavors,
	};
	struct rpc_message msg = {
		.rpc_proc = &nfs4_procedures[NFSPROC4_CLNT_SECINFO],
		.rpc_argp = &args,
		.rpc_resp = &res,
	};
	struct rpc_clnt *clnt = NFS_SERVER(dir)->client;
	struct rpc_cred *cred = NULL;

	if (use_integrity) {
		clnt = NFS_SERVER(dir)->nfs_client->cl_rpcclient;
		cred = nfs4_get_clid_cred(NFS_SERVER(dir)->nfs_client);
		msg.rpc_cred = cred;
	}

	dprintk("NFS call  secinfo %s\n", name->name);

	nfs4_state_protect(NFS_SERVER(dir)->nfs_client,
		NFS_SP4_MACH_CRED_SECINFO, &clnt, &msg);

	status = nfs4_call_sync(clnt, NFS_SERVER(dir), &msg, &args.seq_args,
				&res.seq_res, 0);
	dprintk("NFS reply  secinfo: %d\n", status);

	if (cred)
		put_rpccred(cred);

	return status;
}

int nfs4_proc_secinfo(struct inode *dir, const struct qstr *name,
		      struct nfs4_secinfo_flavors *flavors)
{
	struct nfs4_exception exception = { };
	int err;
	do {
		err = -NFS4ERR_WRONGSEC;

		/* try to use integrity protection with machine cred */
		if (_nfs4_is_integrity_protected(NFS_SERVER(dir)->nfs_client))
			err = _nfs4_proc_secinfo(dir, name, flavors, true);

		/*
		 * if unable to use integrity protection, or SECINFO with
		 * integrity protection returns NFS4ERR_WRONGSEC (which is
		 * disallowed by spec, but exists in deployed servers) use
		 * the current filesystem's rpc_client and the user cred.
		 */
		if (err == -NFS4ERR_WRONGSEC)
			err = _nfs4_proc_secinfo(dir, name, flavors, false);

		trace_nfs4_secinfo(dir, name, err);
		err = nfs4_handle_exception(NFS_SERVER(dir), err,
				&exception);
	} while (exception.retry);
	return err;
}

#ifdef CONFIG_NFS_V4_1
/*
 * Check the exchange flags returned by the server for invalid flags, having
 * both PNFS and NON_PNFS flags set, and not having one of NON_PNFS, PNFS, or
 * DS flags set.
 */
static int nfs4_check_cl_exchange_flags(u32 flags)
{
	if (flags & ~EXCHGID4_FLAG_MASK_R)
		goto out_inval;
	if ((flags & EXCHGID4_FLAG_USE_PNFS_MDS) &&
	    (flags & EXCHGID4_FLAG_USE_NON_PNFS))
		goto out_inval;
	if (!(flags & (EXCHGID4_FLAG_MASK_PNFS)))
		goto out_inval;
	return NFS_OK;
out_inval:
	return -NFS4ERR_INVAL;
}

static bool
nfs41_same_server_scope(struct nfs41_server_scope *a,
			struct nfs41_server_scope *b)
{
	if (a->server_scope_sz != b->server_scope_sz)
		return false;
	return memcmp(a->server_scope, b->server_scope, a->server_scope_sz) == 0;
}

static void
nfs4_bind_one_conn_to_session_done(struct rpc_task *task, void *calldata)
{
}

static const struct rpc_call_ops nfs4_bind_one_conn_to_session_ops = {
	.rpc_call_done =  &nfs4_bind_one_conn_to_session_done,
};

/*
 * nfs4_proc_bind_one_conn_to_session()
 *
 * The 4.1 client currently uses the same TCP connection for the
 * fore and backchannel.
 */
static
int nfs4_proc_bind_one_conn_to_session(struct rpc_clnt *clnt,
		struct rpc_xprt *xprt,
		struct nfs_client *clp,
		struct rpc_cred *cred)
{
	int status;
	struct nfs41_bind_conn_to_session_args args = {
		.client = clp,
		.dir = NFS4_CDFC4_FORE_OR_BOTH,
	};
	struct nfs41_bind_conn_to_session_res res;
	struct rpc_message msg = {
		.rpc_proc =
			&nfs4_procedures[NFSPROC4_CLNT_BIND_CONN_TO_SESSION],
		.rpc_argp = &args,
		.rpc_resp = &res,
		.rpc_cred = cred,
	};
	struct rpc_task_setup task_setup_data = {
		.rpc_client = clnt,
		.rpc_xprt = xprt,
		.callback_ops = &nfs4_bind_one_conn_to_session_ops,
		.rpc_message = &msg,
		.flags = RPC_TASK_TIMEOUT,
	};
	struct rpc_task *task;

	nfs4_copy_sessionid(&args.sessionid, &clp->cl_session->sess_id);
	if (!(clp->cl_session->flags & SESSION4_BACK_CHAN))
		args.dir = NFS4_CDFC4_FORE;

	/* Do not set the backchannel flag unless this is clnt->cl_xprt */
	if (xprt != rcu_access_pointer(clnt->cl_xprt))
		args.dir = NFS4_CDFC4_FORE;

	task = rpc_run_task(&task_setup_data);
	if (!IS_ERR(task)) {
		status = task->tk_status;
		rpc_put_task(task);
	} else
		status = PTR_ERR(task);
	trace_nfs4_bind_conn_to_session(clp, status);
	if (status == 0) {
		if (memcmp(res.sessionid.data,
		    clp->cl_session->sess_id.data, NFS4_MAX_SESSIONID_LEN)) {
			dprintk("NFS: %s: Session ID mismatch\n", __func__);
			return -EIO;
		}
		if ((res.dir & args.dir) != res.dir || res.dir == 0) {
			dprintk("NFS: %s: Unexpected direction from server\n",
				__func__);
			return -EIO;
		}
		if (res.use_conn_in_rdma_mode != args.use_conn_in_rdma_mode) {
			dprintk("NFS: %s: Server returned RDMA mode = true\n",
				__func__);
			return -EIO;
		}
	}

	return status;
}

struct rpc_bind_conn_calldata {
	struct nfs_client *clp;
	struct rpc_cred *cred;
};

static int
nfs4_proc_bind_conn_to_session_callback(struct rpc_clnt *clnt,
		struct rpc_xprt *xprt,
		void *calldata)
{
	struct rpc_bind_conn_calldata *p = calldata;

	return nfs4_proc_bind_one_conn_to_session(clnt, xprt, p->clp, p->cred);
}

int nfs4_proc_bind_conn_to_session(struct nfs_client *clp, struct rpc_cred *cred)
{
	struct rpc_bind_conn_calldata data = {
		.clp = clp,
		.cred = cred,
	};
	return rpc_clnt_iterate_for_each_xprt(clp->cl_rpcclient,
			nfs4_proc_bind_conn_to_session_callback, &data);
}

/*
 * Minimum set of SP4_MACH_CRED operations from RFC 5661 in the enforce map
 * and operations we'd like to see to enable certain features in the allow map
 */
static const struct nfs41_state_protection nfs4_sp4_mach_cred_request = {
	.how = SP4_MACH_CRED,
	.enforce.u.words = {
		[1] = 1 << (OP_BIND_CONN_TO_SESSION - 32) |
		      1 << (OP_EXCHANGE_ID - 32) |
		      1 << (OP_CREATE_SESSION - 32) |
		      1 << (OP_DESTROY_SESSION - 32) |
		      1 << (OP_DESTROY_CLIENTID - 32)
	},
	.allow.u.words = {
		[0] = 1 << (OP_CLOSE) |
		      1 << (OP_OPEN_DOWNGRADE) |
		      1 << (OP_LOCKU) |
		      1 << (OP_DELEGRETURN) |
		      1 << (OP_COMMIT),
		[1] = 1 << (OP_SECINFO - 32) |
		      1 << (OP_SECINFO_NO_NAME - 32) |
		      1 << (OP_LAYOUTRETURN - 32) |
		      1 << (OP_TEST_STATEID - 32) |
		      1 << (OP_FREE_STATEID - 32) |
		      1 << (OP_WRITE - 32)
	}
};

/*
 * Select the state protection mode for client `clp' given the server results
 * from exchange_id in `sp'.
 *
 * Returns 0 on success, negative errno otherwise.
 */
static int nfs4_sp4_select_mode(struct nfs_client *clp,
				 struct nfs41_state_protection *sp)
{
	static const u32 supported_enforce[NFS4_OP_MAP_NUM_WORDS] = {
		[1] = 1 << (OP_BIND_CONN_TO_SESSION - 32) |
		      1 << (OP_EXCHANGE_ID - 32) |
		      1 << (OP_CREATE_SESSION - 32) |
		      1 << (OP_DESTROY_SESSION - 32) |
		      1 << (OP_DESTROY_CLIENTID - 32)
	};
	unsigned long flags = 0;
	unsigned int i;
	int ret = 0;

	if (sp->how == SP4_MACH_CRED) {
		/* Print state protect result */
		dfprintk(MOUNT, "Server SP4_MACH_CRED support:\n");
		for (i = 0; i <= LAST_NFS4_OP; i++) {
			if (test_bit(i, sp->enforce.u.longs))
				dfprintk(MOUNT, "  enforce op %d\n", i);
			if (test_bit(i, sp->allow.u.longs))
				dfprintk(MOUNT, "  allow op %d\n", i);
		}

		/* make sure nothing is on enforce list that isn't supported */
		for (i = 0; i < NFS4_OP_MAP_NUM_WORDS; i++) {
			if (sp->enforce.u.words[i] & ~supported_enforce[i]) {
				dfprintk(MOUNT, "sp4_mach_cred: disabled\n");
				ret = -EINVAL;
				goto out;
			}
		}

		/*
		 * Minimal mode - state operations are allowed to use machine
		 * credential.  Note this already happens by default, so the
		 * client doesn't have to do anything more than the negotiation.
		 *
		 * NOTE: we don't care if EXCHANGE_ID is in the list -
		 *       we're already using the machine cred for exchange_id
		 *       and will never use a different cred.
		 */
		if (test_bit(OP_BIND_CONN_TO_SESSION, sp->enforce.u.longs) &&
		    test_bit(OP_CREATE_SESSION, sp->enforce.u.longs) &&
		    test_bit(OP_DESTROY_SESSION, sp->enforce.u.longs) &&
		    test_bit(OP_DESTROY_CLIENTID, sp->enforce.u.longs)) {
			dfprintk(MOUNT, "sp4_mach_cred:\n");
			dfprintk(MOUNT, "  minimal mode enabled\n");
			__set_bit(NFS_SP4_MACH_CRED_MINIMAL, &flags);
		} else {
			dfprintk(MOUNT, "sp4_mach_cred: disabled\n");
			ret = -EINVAL;
			goto out;
		}

		if (test_bit(OP_CLOSE, sp->allow.u.longs) &&
		    test_bit(OP_OPEN_DOWNGRADE, sp->allow.u.longs) &&
		    test_bit(OP_DELEGRETURN, sp->allow.u.longs) &&
		    test_bit(OP_LOCKU, sp->allow.u.longs)) {
			dfprintk(MOUNT, "  cleanup mode enabled\n");
			__set_bit(NFS_SP4_MACH_CRED_CLEANUP, &flags);
		}

		if (test_bit(OP_LAYOUTRETURN, sp->allow.u.longs)) {
			dfprintk(MOUNT, "  pnfs cleanup mode enabled\n");
			__set_bit(NFS_SP4_MACH_CRED_PNFS_CLEANUP, &flags);
		}

		if (test_bit(OP_SECINFO, sp->allow.u.longs) &&
		    test_bit(OP_SECINFO_NO_NAME, sp->allow.u.longs)) {
			dfprintk(MOUNT, "  secinfo mode enabled\n");
			__set_bit(NFS_SP4_MACH_CRED_SECINFO, &flags);
		}

		if (test_bit(OP_TEST_STATEID, sp->allow.u.longs) &&
		    test_bit(OP_FREE_STATEID, sp->allow.u.longs)) {
			dfprintk(MOUNT, "  stateid mode enabled\n");
			__set_bit(NFS_SP4_MACH_CRED_STATEID, &flags);
		}

		if (test_bit(OP_WRITE, sp->allow.u.longs)) {
			dfprintk(MOUNT, "  write mode enabled\n");
			__set_bit(NFS_SP4_MACH_CRED_WRITE, &flags);
		}

		if (test_bit(OP_COMMIT, sp->allow.u.longs)) {
			dfprintk(MOUNT, "  commit mode enabled\n");
			__set_bit(NFS_SP4_MACH_CRED_COMMIT, &flags);
		}
	}
out:
	clp->cl_sp4_flags = flags;
	return ret;
}

struct nfs41_exchange_id_data {
	struct nfs41_exchange_id_res res;
	struct nfs41_exchange_id_args args;
};

static void nfs4_exchange_id_release(void *data)
{
	struct nfs41_exchange_id_data *cdata =
					(struct nfs41_exchange_id_data *)data;

	nfs_put_client(cdata->args.client);
	kfree(cdata->res.impl_id);
	kfree(cdata->res.server_scope);
	kfree(cdata->res.server_owner);
	kfree(cdata);
}

static const struct rpc_call_ops nfs4_exchange_id_call_ops = {
	.rpc_release = nfs4_exchange_id_release,
};

/*
 * _nfs4_proc_exchange_id()
 *
 * Wrapper for EXCHANGE_ID operation.
 */
static struct rpc_task *
nfs4_run_exchange_id(struct nfs_client *clp, struct rpc_cred *cred,
			u32 sp4_how, struct rpc_xprt *xprt)
{
	struct rpc_message msg = {
		.rpc_proc = &nfs4_procedures[NFSPROC4_CLNT_EXCHANGE_ID],
		.rpc_cred = cred,
	};
	struct rpc_task_setup task_setup_data = {
		.rpc_client = clp->cl_rpcclient,
		.callback_ops = &nfs4_exchange_id_call_ops,
		.rpc_message = &msg,
		.flags = RPC_TASK_TIMEOUT,
	};
	struct nfs41_exchange_id_data *calldata;
	int status;

	if (!refcount_inc_not_zero(&clp->cl_count))
		return ERR_PTR(-EIO);

	status = -ENOMEM;
	calldata = kzalloc(sizeof(*calldata), GFP_NOFS);
	if (!calldata)
		goto out;

	nfs4_init_boot_verifier(clp, &calldata->args.verifier);

	status = nfs4_init_uniform_client_string(clp);
	if (status)
		goto out_calldata;

	calldata->res.server_owner = kzalloc(sizeof(struct nfs41_server_owner),
						GFP_NOFS);
	status = -ENOMEM;
	if (unlikely(calldata->res.server_owner == NULL))
		goto out_calldata;

	calldata->res.server_scope = kzalloc(sizeof(struct nfs41_server_scope),
					GFP_NOFS);
	if (unlikely(calldata->res.server_scope == NULL))
		goto out_server_owner;

	calldata->res.impl_id = kzalloc(sizeof(struct nfs41_impl_id), GFP_NOFS);
	if (unlikely(calldata->res.impl_id == NULL))
		goto out_server_scope;

	switch (sp4_how) {
	case SP4_NONE:
		calldata->args.state_protect.how = SP4_NONE;
		break;

	case SP4_MACH_CRED:
		calldata->args.state_protect = nfs4_sp4_mach_cred_request;
		break;

	default:
		/* unsupported! */
		WARN_ON_ONCE(1);
		status = -EINVAL;
		goto out_impl_id;
	}
	if (xprt) {
		task_setup_data.rpc_xprt = xprt;
		task_setup_data.flags |= RPC_TASK_SOFTCONN;
		memcpy(calldata->args.verifier.data, clp->cl_confirm.data,
				sizeof(calldata->args.verifier.data));
	}
	calldata->args.client = clp;
	calldata->args.flags = EXCHGID4_FLAG_SUPP_MOVED_REFER |
	EXCHGID4_FLAG_BIND_PRINC_STATEID;
#ifdef CONFIG_NFS_V4_1_MIGRATION
	calldata->args.flags |= EXCHGID4_FLAG_SUPP_MOVED_MIGR;
#endif
	msg.rpc_argp = &calldata->args;
	msg.rpc_resp = &calldata->res;
	task_setup_data.callback_data = calldata;

	return rpc_run_task(&task_setup_data);

out_impl_id:
	kfree(calldata->res.impl_id);
out_server_scope:
	kfree(calldata->res.server_scope);
out_server_owner:
	kfree(calldata->res.server_owner);
out_calldata:
	kfree(calldata);
out:
	nfs_put_client(clp);
	return ERR_PTR(status);
}

/*
 * _nfs4_proc_exchange_id()
 *
 * Wrapper for EXCHANGE_ID operation.
 */
static int _nfs4_proc_exchange_id(struct nfs_client *clp, struct rpc_cred *cred,
			u32 sp4_how)
{
	struct rpc_task *task;
	struct nfs41_exchange_id_args *argp;
	struct nfs41_exchange_id_res *resp;
	int status;

	task = nfs4_run_exchange_id(clp, cred, sp4_how, NULL);
	if (IS_ERR(task))
		return PTR_ERR(task);

	argp = task->tk_msg.rpc_argp;
	resp = task->tk_msg.rpc_resp;
	status = task->tk_status;
	if (status  != 0)
		goto out;

	status = nfs4_check_cl_exchange_flags(resp->flags);
	if (status  != 0)
		goto out;

	status = nfs4_sp4_select_mode(clp, &resp->state_protect);
	if (status != 0)
		goto out;

	clp->cl_clientid = resp->clientid;
	clp->cl_exchange_flags = resp->flags;
	clp->cl_seqid = resp->seqid;
	/* Client ID is not confirmed */
	if (!(resp->flags & EXCHGID4_FLAG_CONFIRMED_R))
		clear_bit(NFS4_SESSION_ESTABLISHED,
			  &clp->cl_session->session_state);

	if (clp->cl_serverscope != NULL &&
	    !nfs41_same_server_scope(clp->cl_serverscope,
				resp->server_scope)) {
		dprintk("%s: server_scope mismatch detected\n",
			__func__);
		set_bit(NFS4CLNT_SERVER_SCOPE_MISMATCH, &clp->cl_state);
	}

	swap(clp->cl_serverowner, resp->server_owner);
	swap(clp->cl_serverscope, resp->server_scope);
	swap(clp->cl_implid, resp->impl_id);

	/* Save the EXCHANGE_ID verifier session trunk tests */
	memcpy(clp->cl_confirm.data, argp->verifier.data,
	       sizeof(clp->cl_confirm.data));
out:
	trace_nfs4_exchange_id(clp, status);
	rpc_put_task(task);
	return status;
}

/*
 * nfs4_proc_exchange_id()
 *
 * Returns zero, a negative errno, or a negative NFS4ERR status code.
 *
 * Since the clientid has expired, all compounds using sessions
 * associated with the stale clientid will be returning
 * NFS4ERR_BADSESSION in the sequence operation, and will therefore
 * be in some phase of session reset.
 *
 * Will attempt to negotiate SP4_MACH_CRED if krb5i / krb5p auth is used.
 */
int nfs4_proc_exchange_id(struct nfs_client *clp, struct rpc_cred *cred)
{
	rpc_authflavor_t authflavor = clp->cl_rpcclient->cl_auth->au_flavor;
	int status;

	/* try SP4_MACH_CRED if krb5i/p	*/
	if (authflavor == RPC_AUTH_GSS_KRB5I ||
	    authflavor == RPC_AUTH_GSS_KRB5P) {
		status = _nfs4_proc_exchange_id(clp, cred, SP4_MACH_CRED);
		if (!status)
			return 0;
	}

	/* try SP4_NONE */
	return _nfs4_proc_exchange_id(clp, cred, SP4_NONE);
}

/**
 * nfs4_test_session_trunk
 *
 * This is an add_xprt_test() test function called from
 * rpc_clnt_setup_test_and_add_xprt.
 *
 * The rpc_xprt_switch is referrenced by rpc_clnt_setup_test_and_add_xprt
 * and is dereferrenced in nfs4_exchange_id_release
 *
 * Upon success, add the new transport to the rpc_clnt
 *
 * @clnt: struct rpc_clnt to get new transport
 * @xprt: the rpc_xprt to test
 * @data: call data for _nfs4_proc_exchange_id.
 */
int nfs4_test_session_trunk(struct rpc_clnt *clnt, struct rpc_xprt *xprt,
			    void *data)
{
	struct nfs4_add_xprt_data *adata = (struct nfs4_add_xprt_data *)data;
	struct rpc_task *task;
	int status;

	u32 sp4_how;

	dprintk("--> %s try %s\n", __func__,
		xprt->address_strings[RPC_DISPLAY_ADDR]);

	sp4_how = (adata->clp->cl_sp4_flags == 0 ? SP4_NONE : SP4_MACH_CRED);

	/* Test connection for session trunking. Async exchange_id call */
	task = nfs4_run_exchange_id(adata->clp, adata->cred, sp4_how, xprt);
	if (IS_ERR(task))
		return PTR_ERR(task);

	status = task->tk_status;
	if (status == 0)
		status = nfs4_detect_session_trunking(adata->clp,
				task->tk_msg.rpc_resp, xprt);

	rpc_put_task(task);
	return status;
}
EXPORT_SYMBOL_GPL(nfs4_test_session_trunk);

static int _nfs4_proc_destroy_clientid(struct nfs_client *clp,
		struct rpc_cred *cred)
{
	struct rpc_message msg = {
		.rpc_proc = &nfs4_procedures[NFSPROC4_CLNT_DESTROY_CLIENTID],
		.rpc_argp = clp,
		.rpc_cred = cred,
	};
	int status;

	status = rpc_call_sync(clp->cl_rpcclient, &msg, RPC_TASK_TIMEOUT);
	trace_nfs4_destroy_clientid(clp, status);
	if (status)
		dprintk("NFS: Got error %d from the server %s on "
			"DESTROY_CLIENTID.", status, clp->cl_hostname);
	return status;
}

static int nfs4_proc_destroy_clientid(struct nfs_client *clp,
		struct rpc_cred *cred)
{
	unsigned int loop;
	int ret;

	for (loop = NFS4_MAX_LOOP_ON_RECOVER; loop != 0; loop--) {
		ret = _nfs4_proc_destroy_clientid(clp, cred);
		switch (ret) {
		case -NFS4ERR_DELAY:
		case -NFS4ERR_CLIENTID_BUSY:
			ssleep(1);
			break;
		default:
			return ret;
		}
	}
	return 0;
}

int nfs4_destroy_clientid(struct nfs_client *clp)
{
	struct rpc_cred *cred;
	int ret = 0;

	if (clp->cl_mvops->minor_version < 1)
		goto out;
	if (clp->cl_exchange_flags == 0)
		goto out;
	if (clp->cl_preserve_clid)
		goto out;
	cred = nfs4_get_clid_cred(clp);
	ret = nfs4_proc_destroy_clientid(clp, cred);
	if (cred)
		put_rpccred(cred);
	switch (ret) {
	case 0:
	case -NFS4ERR_STALE_CLIENTID:
		clp->cl_exchange_flags = 0;
	}
out:
	return ret;
}

struct nfs4_get_lease_time_data {
	struct nfs4_get_lease_time_args *args;
	struct nfs4_get_lease_time_res *res;
	struct nfs_client *clp;
};

static void nfs4_get_lease_time_prepare(struct rpc_task *task,
					void *calldata)
{
	struct nfs4_get_lease_time_data *data =
			(struct nfs4_get_lease_time_data *)calldata;

	dprintk("--> %s\n", __func__);
	/* just setup sequence, do not trigger session recovery
	   since we're invoked within one */
	nfs4_setup_sequence(data->clp,
			&data->args->la_seq_args,
			&data->res->lr_seq_res,
			task);
	dprintk("<-- %s\n", __func__);
}

/*
 * Called from nfs4_state_manager thread for session setup, so don't recover
 * from sequence operation or clientid errors.
 */
static void nfs4_get_lease_time_done(struct rpc_task *task, void *calldata)
{
	struct nfs4_get_lease_time_data *data =
			(struct nfs4_get_lease_time_data *)calldata;

	dprintk("--> %s\n", __func__);
	if (!nfs41_sequence_done(task, &data->res->lr_seq_res))
		return;
	switch (task->tk_status) {
	case -NFS4ERR_DELAY:
	case -NFS4ERR_GRACE:
		dprintk("%s Retry: tk_status %d\n", __func__, task->tk_status);
		rpc_delay(task, NFS4_POLL_RETRY_MIN);
		task->tk_status = 0;
		/* fall through */
	case -NFS4ERR_RETRY_UNCACHED_REP:
		rpc_restart_call_prepare(task);
		return;
	}
	dprintk("<-- %s\n", __func__);
}

static const struct rpc_call_ops nfs4_get_lease_time_ops = {
	.rpc_call_prepare = nfs4_get_lease_time_prepare,
	.rpc_call_done = nfs4_get_lease_time_done,
};

int nfs4_proc_get_lease_time(struct nfs_client *clp, struct nfs_fsinfo *fsinfo)
{
	struct rpc_task *task;
	struct nfs4_get_lease_time_args args;
	struct nfs4_get_lease_time_res res = {
		.lr_fsinfo = fsinfo,
	};
	struct nfs4_get_lease_time_data data = {
		.args = &args,
		.res = &res,
		.clp = clp,
	};
	struct rpc_message msg = {
		.rpc_proc = &nfs4_procedures[NFSPROC4_CLNT_GET_LEASE_TIME],
		.rpc_argp = &args,
		.rpc_resp = &res,
	};
	struct rpc_task_setup task_setup = {
		.rpc_client = clp->cl_rpcclient,
		.rpc_message = &msg,
		.callback_ops = &nfs4_get_lease_time_ops,
		.callback_data = &data,
		.flags = RPC_TASK_TIMEOUT,
	};
	int status;

	nfs4_init_sequence(&args.la_seq_args, &res.lr_seq_res, 0, 1);
	task = rpc_run_task(&task_setup);

	if (IS_ERR(task))
		return PTR_ERR(task);

	status = task->tk_status;
	rpc_put_task(task);
	return status;
}

/*
 * Initialize the values to be used by the client in CREATE_SESSION
 * If nfs4_init_session set the fore channel request and response sizes,
 * use them.
 *
 * Set the back channel max_resp_sz_cached to zero to force the client to
 * always set csa_cachethis to FALSE because the current implementation
 * of the back channel DRC only supports caching the CB_SEQUENCE operation.
 */
static void nfs4_init_channel_attrs(struct nfs41_create_session_args *args,
				    struct rpc_clnt *clnt)
{
	unsigned int max_rqst_sz, max_resp_sz;
	unsigned int max_bc_payload = rpc_max_bc_payload(clnt);

	max_rqst_sz = NFS_MAX_FILE_IO_SIZE + nfs41_maxwrite_overhead;
	max_resp_sz = NFS_MAX_FILE_IO_SIZE + nfs41_maxread_overhead;

	/* Fore channel attributes */
	args->fc_attrs.max_rqst_sz = max_rqst_sz;
	args->fc_attrs.max_resp_sz = max_resp_sz;
	args->fc_attrs.max_ops = NFS4_MAX_OPS;
	args->fc_attrs.max_reqs = max_session_slots;

	dprintk("%s: Fore Channel : max_rqst_sz=%u max_resp_sz=%u "
		"max_ops=%u max_reqs=%u\n",
		__func__,
		args->fc_attrs.max_rqst_sz, args->fc_attrs.max_resp_sz,
		args->fc_attrs.max_ops, args->fc_attrs.max_reqs);

	/* Back channel attributes */
	args->bc_attrs.max_rqst_sz = max_bc_payload;
	args->bc_attrs.max_resp_sz = max_bc_payload;
	args->bc_attrs.max_resp_sz_cached = 0;
	args->bc_attrs.max_ops = NFS4_MAX_BACK_CHANNEL_OPS;
	args->bc_attrs.max_reqs = max_t(unsigned short, max_session_cb_slots, 1);

	dprintk("%s: Back Channel : max_rqst_sz=%u max_resp_sz=%u "
		"max_resp_sz_cached=%u max_ops=%u max_reqs=%u\n",
		__func__,
		args->bc_attrs.max_rqst_sz, args->bc_attrs.max_resp_sz,
		args->bc_attrs.max_resp_sz_cached, args->bc_attrs.max_ops,
		args->bc_attrs.max_reqs);
}

static int nfs4_verify_fore_channel_attrs(struct nfs41_create_session_args *args,
		struct nfs41_create_session_res *res)
{
	struct nfs4_channel_attrs *sent = &args->fc_attrs;
	struct nfs4_channel_attrs *rcvd = &res->fc_attrs;

	if (rcvd->max_resp_sz > sent->max_resp_sz)
		return -EINVAL;
	/*
	 * Our requested max_ops is the minimum we need; we're not
	 * prepared to break up compounds into smaller pieces than that.
	 * So, no point even trying to continue if the server won't
	 * cooperate:
	 */
	if (rcvd->max_ops < sent->max_ops)
		return -EINVAL;
	if (rcvd->max_reqs == 0)
		return -EINVAL;
	if (rcvd->max_reqs > NFS4_MAX_SLOT_TABLE)
		rcvd->max_reqs = NFS4_MAX_SLOT_TABLE;
	return 0;
}

static int nfs4_verify_back_channel_attrs(struct nfs41_create_session_args *args,
		struct nfs41_create_session_res *res)
{
	struct nfs4_channel_attrs *sent = &args->bc_attrs;
	struct nfs4_channel_attrs *rcvd = &res->bc_attrs;

	if (!(res->flags & SESSION4_BACK_CHAN))
		goto out;
	if (rcvd->max_rqst_sz > sent->max_rqst_sz)
		return -EINVAL;
	if (rcvd->max_resp_sz < sent->max_resp_sz)
		return -EINVAL;
	if (rcvd->max_resp_sz_cached > sent->max_resp_sz_cached)
		return -EINVAL;
	if (rcvd->max_ops > sent->max_ops)
		return -EINVAL;
	if (rcvd->max_reqs > sent->max_reqs)
		return -EINVAL;
out:
	return 0;
}

static int nfs4_verify_channel_attrs(struct nfs41_create_session_args *args,
				     struct nfs41_create_session_res *res)
{
	int ret;

	ret = nfs4_verify_fore_channel_attrs(args, res);
	if (ret)
		return ret;
	return nfs4_verify_back_channel_attrs(args, res);
}

static void nfs4_update_session(struct nfs4_session *session,
		struct nfs41_create_session_res *res)
{
	nfs4_copy_sessionid(&session->sess_id, &res->sessionid);
	/* Mark client id and session as being confirmed */
	session->clp->cl_exchange_flags |= EXCHGID4_FLAG_CONFIRMED_R;
	set_bit(NFS4_SESSION_ESTABLISHED, &session->session_state);
	session->flags = res->flags;
	memcpy(&session->fc_attrs, &res->fc_attrs, sizeof(session->fc_attrs));
	if (res->flags & SESSION4_BACK_CHAN)
		memcpy(&session->bc_attrs, &res->bc_attrs,
				sizeof(session->bc_attrs));
}

static int _nfs4_proc_create_session(struct nfs_client *clp,
		struct rpc_cred *cred)
{
	struct nfs4_session *session = clp->cl_session;
	struct nfs41_create_session_args args = {
		.client = clp,
		.clientid = clp->cl_clientid,
		.seqid = clp->cl_seqid,
		.cb_program = NFS4_CALLBACK,
	};
	struct nfs41_create_session_res res;

	struct rpc_message msg = {
		.rpc_proc = &nfs4_procedures[NFSPROC4_CLNT_CREATE_SESSION],
		.rpc_argp = &args,
		.rpc_resp = &res,
		.rpc_cred = cred,
	};
	int status;

	nfs4_init_channel_attrs(&args, clp->cl_rpcclient);
	args.flags = (SESSION4_PERSIST | SESSION4_BACK_CHAN);

	status = rpc_call_sync(session->clp->cl_rpcclient, &msg, RPC_TASK_TIMEOUT);
	trace_nfs4_create_session(clp, status);

	switch (status) {
	case -NFS4ERR_STALE_CLIENTID:
	case -NFS4ERR_DELAY:
	case -ETIMEDOUT:
	case -EACCES:
	case -EAGAIN:
		goto out;
	};

	clp->cl_seqid++;
	if (!status) {
		/* Verify the session's negotiated channel_attrs values */
		status = nfs4_verify_channel_attrs(&args, &res);
		/* Increment the clientid slot sequence id */
		if (status)
			goto out;
		nfs4_update_session(session, &res);
	}
out:
	return status;
}

/*
 * Issues a CREATE_SESSION operation to the server.
 * It is the responsibility of the caller to verify the session is
 * expired before calling this routine.
 */
int nfs4_proc_create_session(struct nfs_client *clp, struct rpc_cred *cred)
{
	int status;
	unsigned *ptr;
	struct nfs4_session *session = clp->cl_session;

	dprintk("--> %s clp=%p session=%p\n", __func__, clp, session);

	status = _nfs4_proc_create_session(clp, cred);
	if (status)
		goto out;

	/* Init or reset the session slot tables */
	status = nfs4_setup_session_slot_tables(session);
	dprintk("slot table setup returned %d\n", status);
	if (status)
		goto out;

	ptr = (unsigned *)&session->sess_id.data[0];
	dprintk("%s client>seqid %d sessionid %u:%u:%u:%u\n", __func__,
		clp->cl_seqid, ptr[0], ptr[1], ptr[2], ptr[3]);
out:
	dprintk("<-- %s\n", __func__);
	return status;
}

/*
 * Issue the over-the-wire RPC DESTROY_SESSION.
 * The caller must serialize access to this routine.
 */
int nfs4_proc_destroy_session(struct nfs4_session *session,
		struct rpc_cred *cred)
{
	struct rpc_message msg = {
		.rpc_proc = &nfs4_procedures[NFSPROC4_CLNT_DESTROY_SESSION],
		.rpc_argp = session,
		.rpc_cred = cred,
	};
	int status = 0;

	dprintk("--> nfs4_proc_destroy_session\n");

	/* session is still being setup */
	if (!test_and_clear_bit(NFS4_SESSION_ESTABLISHED, &session->session_state))
		return 0;

	status = rpc_call_sync(session->clp->cl_rpcclient, &msg, RPC_TASK_TIMEOUT);
	trace_nfs4_destroy_session(session->clp, status);

	if (status)
		dprintk("NFS: Got error %d from the server on DESTROY_SESSION. "
			"Session has been destroyed regardless...\n", status);

	dprintk("<-- nfs4_proc_destroy_session\n");
	return status;
}

/*
 * Renew the cl_session lease.
 */
struct nfs4_sequence_data {
	struct nfs_client *clp;
	struct nfs4_sequence_args args;
	struct nfs4_sequence_res res;
};

static void nfs41_sequence_release(void *data)
{
	struct nfs4_sequence_data *calldata = data;
	struct nfs_client *clp = calldata->clp;

	if (refcount_read(&clp->cl_count) > 1)
		nfs4_schedule_state_renewal(clp);
	nfs_put_client(clp);
	kfree(calldata);
}

static int nfs41_sequence_handle_errors(struct rpc_task *task, struct nfs_client *clp)
{
	switch(task->tk_status) {
	case -NFS4ERR_DELAY:
		rpc_delay(task, NFS4_POLL_RETRY_MAX);
		return -EAGAIN;
	default:
		nfs4_schedule_lease_recovery(clp);
	}
	return 0;
}

static void nfs41_sequence_call_done(struct rpc_task *task, void *data)
{
	struct nfs4_sequence_data *calldata = data;
	struct nfs_client *clp = calldata->clp;

	if (!nfs41_sequence_done(task, task->tk_msg.rpc_resp))
		return;

	trace_nfs4_sequence(clp, task->tk_status);
	if (task->tk_status < 0) {
		dprintk("%s ERROR %d\n", __func__, task->tk_status);
		if (refcount_read(&clp->cl_count) == 1)
			goto out;

		if (nfs41_sequence_handle_errors(task, clp) == -EAGAIN) {
			rpc_restart_call_prepare(task);
			return;
		}
	}
	dprintk("%s rpc_cred %p\n", __func__, task->tk_msg.rpc_cred);
out:
	dprintk("<-- %s\n", __func__);
}

static void nfs41_sequence_prepare(struct rpc_task *task, void *data)
{
	struct nfs4_sequence_data *calldata = data;
	struct nfs_client *clp = calldata->clp;
	struct nfs4_sequence_args *args;
	struct nfs4_sequence_res *res;

	args = task->tk_msg.rpc_argp;
	res = task->tk_msg.rpc_resp;

	nfs4_setup_sequence(clp, args, res, task);
}

static const struct rpc_call_ops nfs41_sequence_ops = {
	.rpc_call_done = nfs41_sequence_call_done,
	.rpc_call_prepare = nfs41_sequence_prepare,
	.rpc_release = nfs41_sequence_release,
};

static struct rpc_task *_nfs41_proc_sequence(struct nfs_client *clp,
		struct rpc_cred *cred,
		struct nfs4_slot *slot,
		bool is_privileged)
{
	struct nfs4_sequence_data *calldata;
	struct rpc_message msg = {
		.rpc_proc = &nfs4_procedures[NFSPROC4_CLNT_SEQUENCE],
		.rpc_cred = cred,
	};
	struct rpc_task_setup task_setup_data = {
		.rpc_client = clp->cl_rpcclient,
		.rpc_message = &msg,
		.callback_ops = &nfs41_sequence_ops,
		.flags = RPC_TASK_ASYNC | RPC_TASK_TIMEOUT,
	};
	struct rpc_task *ret;

	ret = ERR_PTR(-EIO);
<<<<<<< HEAD
	if (!atomic_inc_not_zero(&clp->cl_count))
=======
	if (!refcount_inc_not_zero(&clp->cl_count))
>>>>>>> e021bb4f
		goto out_err;

	ret = ERR_PTR(-ENOMEM);
	calldata = kzalloc(sizeof(*calldata), GFP_NOFS);
	if (calldata == NULL)
		goto out_put_clp;
<<<<<<< HEAD
	nfs4_init_sequence(&calldata->args, &calldata->res, 0);
	nfs4_sequence_attach_slot(&calldata->args, &calldata->res, slot);
	if (is_privileged)
		nfs4_set_sequence_privileged(&calldata->args);
=======
	nfs4_init_sequence(&calldata->args, &calldata->res, 0, is_privileged);
	nfs4_sequence_attach_slot(&calldata->args, &calldata->res, slot);
>>>>>>> e021bb4f
	msg.rpc_argp = &calldata->args;
	msg.rpc_resp = &calldata->res;
	calldata->clp = clp;
	task_setup_data.callback_data = calldata;

	ret = rpc_run_task(&task_setup_data);
	if (IS_ERR(ret))
		goto out_err;
	return ret;
out_put_clp:
	nfs_put_client(clp);
out_err:
	nfs41_release_slot(slot);
	return ret;
}

static int nfs41_proc_async_sequence(struct nfs_client *clp, struct rpc_cred *cred, unsigned renew_flags)
{
	struct rpc_task *task;
	int ret = 0;

	if ((renew_flags & NFS4_RENEW_TIMEOUT) == 0)
		return -EAGAIN;
	task = _nfs41_proc_sequence(clp, cred, NULL, false);
	if (IS_ERR(task))
		ret = PTR_ERR(task);
	else
		rpc_put_task_async(task);
	dprintk("<-- %s status=%d\n", __func__, ret);
	return ret;
}

static int nfs4_proc_sequence(struct nfs_client *clp, struct rpc_cred *cred)
{
	struct rpc_task *task;
	int ret;

	task = _nfs41_proc_sequence(clp, cred, NULL, true);
	if (IS_ERR(task)) {
		ret = PTR_ERR(task);
		goto out;
	}
	ret = rpc_wait_for_completion_task(task);
	if (!ret)
		ret = task->tk_status;
	rpc_put_task(task);
out:
	dprintk("<-- %s status=%d\n", __func__, ret);
	return ret;
}

struct nfs4_reclaim_complete_data {
	struct nfs_client *clp;
	struct nfs41_reclaim_complete_args arg;
	struct nfs41_reclaim_complete_res res;
};

static void nfs4_reclaim_complete_prepare(struct rpc_task *task, void *data)
{
	struct nfs4_reclaim_complete_data *calldata = data;

	nfs4_setup_sequence(calldata->clp,
			&calldata->arg.seq_args,
			&calldata->res.seq_res,
			task);
}

static int nfs41_reclaim_complete_handle_errors(struct rpc_task *task, struct nfs_client *clp)
{
	switch(task->tk_status) {
	case 0:
		wake_up_all(&clp->cl_lock_waitq);
		/* Fallthrough */
	case -NFS4ERR_COMPLETE_ALREADY:
	case -NFS4ERR_WRONG_CRED: /* What to do here? */
		break;
	case -NFS4ERR_DELAY:
		rpc_delay(task, NFS4_POLL_RETRY_MAX);
		/* fall through */
	case -NFS4ERR_RETRY_UNCACHED_REP:
		return -EAGAIN;
	case -NFS4ERR_BADSESSION:
	case -NFS4ERR_DEADSESSION:
	case -NFS4ERR_CONN_NOT_BOUND_TO_SESSION:
		nfs4_schedule_session_recovery(clp->cl_session,
				task->tk_status);
		break;
	default:
		nfs4_schedule_lease_recovery(clp);
	}
	return 0;
}

static void nfs4_reclaim_complete_done(struct rpc_task *task, void *data)
{
	struct nfs4_reclaim_complete_data *calldata = data;
	struct nfs_client *clp = calldata->clp;
	struct nfs4_sequence_res *res = &calldata->res.seq_res;

	dprintk("--> %s\n", __func__);
	if (!nfs41_sequence_done(task, res))
		return;

	trace_nfs4_reclaim_complete(clp, task->tk_status);
	if (nfs41_reclaim_complete_handle_errors(task, clp) == -EAGAIN) {
		rpc_restart_call_prepare(task);
		return;
	}
	dprintk("<-- %s\n", __func__);
}

static void nfs4_free_reclaim_complete_data(void *data)
{
	struct nfs4_reclaim_complete_data *calldata = data;

	kfree(calldata);
}

static const struct rpc_call_ops nfs4_reclaim_complete_call_ops = {
	.rpc_call_prepare = nfs4_reclaim_complete_prepare,
	.rpc_call_done = nfs4_reclaim_complete_done,
	.rpc_release = nfs4_free_reclaim_complete_data,
};

/*
 * Issue a global reclaim complete.
 */
static int nfs41_proc_reclaim_complete(struct nfs_client *clp,
		struct rpc_cred *cred)
{
	struct nfs4_reclaim_complete_data *calldata;
	struct rpc_task *task;
	struct rpc_message msg = {
		.rpc_proc = &nfs4_procedures[NFSPROC4_CLNT_RECLAIM_COMPLETE],
		.rpc_cred = cred,
	};
	struct rpc_task_setup task_setup_data = {
		.rpc_client = clp->cl_rpcclient,
		.rpc_message = &msg,
		.callback_ops = &nfs4_reclaim_complete_call_ops,
		.flags = RPC_TASK_ASYNC,
	};
	int status = -ENOMEM;

	dprintk("--> %s\n", __func__);
	calldata = kzalloc(sizeof(*calldata), GFP_NOFS);
	if (calldata == NULL)
		goto out;
	calldata->clp = clp;
	calldata->arg.one_fs = 0;

	nfs4_init_sequence(&calldata->arg.seq_args, &calldata->res.seq_res, 0, 1);
	msg.rpc_argp = &calldata->arg;
	msg.rpc_resp = &calldata->res;
	task_setup_data.callback_data = calldata;
	task = rpc_run_task(&task_setup_data);
	if (IS_ERR(task)) {
		status = PTR_ERR(task);
		goto out;
	}
	status = rpc_wait_for_completion_task(task);
	if (status == 0)
		status = task->tk_status;
	rpc_put_task(task);
out:
	dprintk("<-- %s status=%d\n", __func__, status);
	return status;
}

static void
nfs4_layoutget_prepare(struct rpc_task *task, void *calldata)
{
	struct nfs4_layoutget *lgp = calldata;
	struct nfs_server *server = NFS_SERVER(lgp->args.inode);

	dprintk("--> %s\n", __func__);
	nfs4_setup_sequence(server->nfs_client, &lgp->args.seq_args,
				&lgp->res.seq_res, task);
	dprintk("<-- %s\n", __func__);
}

static void nfs4_layoutget_done(struct rpc_task *task, void *calldata)
{
	struct nfs4_layoutget *lgp = calldata;

	dprintk("--> %s\n", __func__);
	nfs41_sequence_process(task, &lgp->res.seq_res);
	dprintk("<-- %s\n", __func__);
}

static int
nfs4_layoutget_handle_exception(struct rpc_task *task,
		struct nfs4_layoutget *lgp, struct nfs4_exception *exception)
{
	struct inode *inode = lgp->args.inode;
	struct nfs_server *server = NFS_SERVER(inode);
	struct pnfs_layout_hdr *lo;
	int nfs4err = task->tk_status;
	int err, status = 0;
	LIST_HEAD(head);

	dprintk("--> %s tk_status => %d\n", __func__, -task->tk_status);

	nfs4_sequence_free_slot(&lgp->res.seq_res);

	switch (nfs4err) {
	case 0:
		goto out;

	/*
	 * NFS4ERR_LAYOUTUNAVAILABLE means we are not supposed to use pnfs
	 * on the file. set tk_status to -ENODATA to tell upper layer to
	 * retry go inband.
	 */
	case -NFS4ERR_LAYOUTUNAVAILABLE:
		status = -ENODATA;
		goto out;
	/*
	 * NFS4ERR_BADLAYOUT means the MDS cannot return a layout of
	 * length lgp->args.minlength != 0 (see RFC5661 section 18.43.3).
	 */
	case -NFS4ERR_BADLAYOUT:
		status = -EOVERFLOW;
		goto out;
	/*
	 * NFS4ERR_LAYOUTTRYLATER is a conflict with another client
	 * (or clients) writing to the same RAID stripe except when
	 * the minlength argument is 0 (see RFC5661 section 18.43.3).
	 *
	 * Treat it like we would RECALLCONFLICT -- we retry for a little
	 * while, and then eventually give up.
	 */
	case -NFS4ERR_LAYOUTTRYLATER:
		if (lgp->args.minlength == 0) {
			status = -EOVERFLOW;
			goto out;
		}
		status = -EBUSY;
		break;
	case -NFS4ERR_RECALLCONFLICT:
		status = -ERECALLCONFLICT;
		break;
	case -NFS4ERR_DELEG_REVOKED:
	case -NFS4ERR_ADMIN_REVOKED:
	case -NFS4ERR_EXPIRED:
	case -NFS4ERR_BAD_STATEID:
		exception->timeout = 0;
		spin_lock(&inode->i_lock);
		lo = NFS_I(inode)->layout;
		/* If the open stateid was bad, then recover it. */
		if (!lo || test_bit(NFS_LAYOUT_INVALID_STID, &lo->plh_flags) ||
		    !nfs4_stateid_match_other(&lgp->args.stateid, &lo->plh_stateid)) {
			spin_unlock(&inode->i_lock);
			exception->state = lgp->args.ctx->state;
			exception->stateid = &lgp->args.stateid;
			break;
		}

		/*
		 * Mark the bad layout state as invalid, then retry
		 */
		pnfs_mark_layout_stateid_invalid(lo, &head);
		spin_unlock(&inode->i_lock);
		nfs_commit_inode(inode, 0);
		pnfs_free_lseg_list(&head);
		status = -EAGAIN;
		goto out;
	}

	err = nfs4_handle_exception(server, nfs4err, exception);
	if (!status) {
		if (exception->retry)
			status = -EAGAIN;
		else
			status = err;
	}
out:
	dprintk("<-- %s\n", __func__);
	return status;
}

size_t max_response_pages(struct nfs_server *server)
{
	u32 max_resp_sz = server->nfs_client->cl_session->fc_attrs.max_resp_sz;
	return nfs_page_array_len(0, max_resp_sz);
}

static void nfs4_layoutget_release(void *calldata)
{
	struct nfs4_layoutget *lgp = calldata;

	dprintk("--> %s\n", __func__);
	nfs4_sequence_free_slot(&lgp->res.seq_res);
	pnfs_layoutget_free(lgp);
	dprintk("<-- %s\n", __func__);
}

static const struct rpc_call_ops nfs4_layoutget_call_ops = {
	.rpc_call_prepare = nfs4_layoutget_prepare,
	.rpc_call_done = nfs4_layoutget_done,
	.rpc_release = nfs4_layoutget_release,
};

struct pnfs_layout_segment *
nfs4_proc_layoutget(struct nfs4_layoutget *lgp, long *timeout)
{
	struct inode *inode = lgp->args.inode;
	struct nfs_server *server = NFS_SERVER(inode);
	struct rpc_task *task;
	struct rpc_message msg = {
		.rpc_proc = &nfs4_procedures[NFSPROC4_CLNT_LAYOUTGET],
		.rpc_argp = &lgp->args,
		.rpc_resp = &lgp->res,
		.rpc_cred = lgp->cred,
	};
	struct rpc_task_setup task_setup_data = {
		.rpc_client = server->client,
		.rpc_message = &msg,
		.callback_ops = &nfs4_layoutget_call_ops,
		.callback_data = lgp,
		.flags = RPC_TASK_ASYNC,
	};
	struct pnfs_layout_segment *lseg = NULL;
	struct nfs4_exception exception = {
		.inode = inode,
		.timeout = *timeout,
	};
	int status = 0;

	dprintk("--> %s\n", __func__);

	/* nfs4_layoutget_release calls pnfs_put_layout_hdr */
	pnfs_get_layout_hdr(NFS_I(inode)->layout);

	nfs4_init_sequence(&lgp->args.seq_args, &lgp->res.seq_res, 0, 0);

	task = rpc_run_task(&task_setup_data);
	if (IS_ERR(task))
		return ERR_CAST(task);
	status = rpc_wait_for_completion_task(task);
	if (status != 0)
		goto out;

	/* if layoutp->len is 0, nfs4_layoutget_prepare called rpc_exit */
	if (task->tk_status < 0 || lgp->res.layoutp->len == 0) {
		status = nfs4_layoutget_handle_exception(task, lgp, &exception);
		*timeout = exception.timeout;
	} else
		lseg = pnfs_layout_process(lgp);
out:
	trace_nfs4_layoutget(lgp->args.ctx,
			&lgp->args.range,
			&lgp->res.range,
			&lgp->res.stateid,
			status);

	rpc_put_task(task);
	dprintk("<-- %s status=%d\n", __func__, status);
	if (status)
		return ERR_PTR(status);
	return lseg;
}

static void
nfs4_layoutreturn_prepare(struct rpc_task *task, void *calldata)
{
	struct nfs4_layoutreturn *lrp = calldata;

	dprintk("--> %s\n", __func__);
	nfs4_setup_sequence(lrp->clp,
			&lrp->args.seq_args,
			&lrp->res.seq_res,
			task);
	if (!pnfs_layout_is_valid(lrp->args.layout))
		rpc_exit(task, 0);
}

static void nfs4_layoutreturn_done(struct rpc_task *task, void *calldata)
{
	struct nfs4_layoutreturn *lrp = calldata;
	struct nfs_server *server;

	dprintk("--> %s\n", __func__);

	if (!nfs41_sequence_process(task, &lrp->res.seq_res))
		return;

	server = NFS_SERVER(lrp->args.inode);
	switch (task->tk_status) {
	case -NFS4ERR_OLD_STATEID:
		if (nfs4_layoutreturn_refresh_stateid(&lrp->args.stateid,
					&lrp->args.range,
					lrp->args.inode))
			goto out_restart;
		/* Fallthrough */
	default:
		task->tk_status = 0;
		/* Fallthrough */
	case 0:
		break;
	case -NFS4ERR_DELAY:
		if (nfs4_async_handle_error(task, server, NULL, NULL) != -EAGAIN)
			break;
		goto out_restart;
	}
	dprintk("<-- %s\n", __func__);
	return;
out_restart:
	task->tk_status = 0;
	nfs4_sequence_free_slot(&lrp->res.seq_res);
	rpc_restart_call_prepare(task);
}

static void nfs4_layoutreturn_release(void *calldata)
{
	struct nfs4_layoutreturn *lrp = calldata;
	struct pnfs_layout_hdr *lo = lrp->args.layout;

	dprintk("--> %s\n", __func__);
	pnfs_layoutreturn_free_lsegs(lo, &lrp->args.stateid, &lrp->args.range,
			lrp->res.lrs_present ? &lrp->res.stateid : NULL);
	nfs4_sequence_free_slot(&lrp->res.seq_res);
	if (lrp->ld_private.ops && lrp->ld_private.ops->free)
		lrp->ld_private.ops->free(&lrp->ld_private);
	pnfs_put_layout_hdr(lrp->args.layout);
	nfs_iput_and_deactive(lrp->inode);
	kfree(calldata);
	dprintk("<-- %s\n", __func__);
}

static const struct rpc_call_ops nfs4_layoutreturn_call_ops = {
	.rpc_call_prepare = nfs4_layoutreturn_prepare,
	.rpc_call_done = nfs4_layoutreturn_done,
	.rpc_release = nfs4_layoutreturn_release,
};

int nfs4_proc_layoutreturn(struct nfs4_layoutreturn *lrp, bool sync)
{
	struct rpc_task *task;
	struct rpc_message msg = {
		.rpc_proc = &nfs4_procedures[NFSPROC4_CLNT_LAYOUTRETURN],
		.rpc_argp = &lrp->args,
		.rpc_resp = &lrp->res,
		.rpc_cred = lrp->cred,
	};
	struct rpc_task_setup task_setup_data = {
		.rpc_client = NFS_SERVER(lrp->args.inode)->client,
		.rpc_message = &msg,
		.callback_ops = &nfs4_layoutreturn_call_ops,
		.callback_data = lrp,
	};
	int status = 0;

	nfs4_state_protect(NFS_SERVER(lrp->args.inode)->nfs_client,
			NFS_SP4_MACH_CRED_PNFS_CLEANUP,
			&task_setup_data.rpc_client, &msg);

	dprintk("--> %s\n", __func__);
	if (!sync) {
		lrp->inode = nfs_igrab_and_active(lrp->args.inode);
		if (!lrp->inode) {
			nfs4_layoutreturn_release(lrp);
			return -EAGAIN;
		}
		task_setup_data.flags |= RPC_TASK_ASYNC;
	}
	nfs4_init_sequence(&lrp->args.seq_args, &lrp->res.seq_res, 1, 0);
	task = rpc_run_task(&task_setup_data);
	if (IS_ERR(task))
		return PTR_ERR(task);
	if (sync)
		status = task->tk_status;
	trace_nfs4_layoutreturn(lrp->args.inode, &lrp->args.stateid, status);
	dprintk("<-- %s status=%d\n", __func__, status);
	rpc_put_task(task);
	return status;
}

static int
_nfs4_proc_getdeviceinfo(struct nfs_server *server,
		struct pnfs_device *pdev,
		struct rpc_cred *cred)
{
	struct nfs4_getdeviceinfo_args args = {
		.pdev = pdev,
		.notify_types = NOTIFY_DEVICEID4_CHANGE |
			NOTIFY_DEVICEID4_DELETE,
	};
	struct nfs4_getdeviceinfo_res res = {
		.pdev = pdev,
	};
	struct rpc_message msg = {
		.rpc_proc = &nfs4_procedures[NFSPROC4_CLNT_GETDEVICEINFO],
		.rpc_argp = &args,
		.rpc_resp = &res,
		.rpc_cred = cred,
	};
	int status;

	dprintk("--> %s\n", __func__);
	status = nfs4_call_sync(server->client, server, &msg, &args.seq_args, &res.seq_res, 0);
	if (res.notification & ~args.notify_types)
		dprintk("%s: unsupported notification\n", __func__);
	if (res.notification != args.notify_types)
		pdev->nocache = 1;

	dprintk("<-- %s status=%d\n", __func__, status);

	return status;
}

int nfs4_proc_getdeviceinfo(struct nfs_server *server,
		struct pnfs_device *pdev,
		struct rpc_cred *cred)
{
	struct nfs4_exception exception = { };
	int err;

	do {
		err = nfs4_handle_exception(server,
					_nfs4_proc_getdeviceinfo(server, pdev, cred),
					&exception);
	} while (exception.retry);
	return err;
}
EXPORT_SYMBOL_GPL(nfs4_proc_getdeviceinfo);

static void nfs4_layoutcommit_prepare(struct rpc_task *task, void *calldata)
{
	struct nfs4_layoutcommit_data *data = calldata;
	struct nfs_server *server = NFS_SERVER(data->args.inode);

	nfs4_setup_sequence(server->nfs_client,
			&data->args.seq_args,
			&data->res.seq_res,
			task);
}

static void
nfs4_layoutcommit_done(struct rpc_task *task, void *calldata)
{
	struct nfs4_layoutcommit_data *data = calldata;
	struct nfs_server *server = NFS_SERVER(data->args.inode);

	if (!nfs41_sequence_done(task, &data->res.seq_res))
		return;

	switch (task->tk_status) { /* Just ignore these failures */
	case -NFS4ERR_DELEG_REVOKED: /* layout was recalled */
	case -NFS4ERR_BADIOMODE:     /* no IOMODE_RW layout for range */
	case -NFS4ERR_BADLAYOUT:     /* no layout */
	case -NFS4ERR_GRACE:	    /* loca_recalim always false */
		task->tk_status = 0;
	case 0:
		break;
	default:
		if (nfs4_async_handle_error(task, server, NULL, NULL) == -EAGAIN) {
			rpc_restart_call_prepare(task);
			return;
		}
	}
}

static void nfs4_layoutcommit_release(void *calldata)
{
	struct nfs4_layoutcommit_data *data = calldata;

	pnfs_cleanup_layoutcommit(data);
	nfs_post_op_update_inode_force_wcc(data->args.inode,
					   data->res.fattr);
	put_rpccred(data->cred);
	nfs_iput_and_deactive(data->inode);
	kfree(data);
}

static const struct rpc_call_ops nfs4_layoutcommit_ops = {
	.rpc_call_prepare = nfs4_layoutcommit_prepare,
	.rpc_call_done = nfs4_layoutcommit_done,
	.rpc_release = nfs4_layoutcommit_release,
};

int
nfs4_proc_layoutcommit(struct nfs4_layoutcommit_data *data, bool sync)
{
	struct rpc_message msg = {
		.rpc_proc = &nfs4_procedures[NFSPROC4_CLNT_LAYOUTCOMMIT],
		.rpc_argp = &data->args,
		.rpc_resp = &data->res,
		.rpc_cred = data->cred,
	};
	struct rpc_task_setup task_setup_data = {
		.task = &data->task,
		.rpc_client = NFS_CLIENT(data->args.inode),
		.rpc_message = &msg,
		.callback_ops = &nfs4_layoutcommit_ops,
		.callback_data = data,
	};
	struct rpc_task *task;
	int status = 0;

	dprintk("NFS: initiating layoutcommit call. sync %d "
		"lbw: %llu inode %lu\n", sync,
		data->args.lastbytewritten,
		data->args.inode->i_ino);

	if (!sync) {
		data->inode = nfs_igrab_and_active(data->args.inode);
		if (data->inode == NULL) {
			nfs4_layoutcommit_release(data);
			return -EAGAIN;
		}
		task_setup_data.flags = RPC_TASK_ASYNC;
	}
	nfs4_init_sequence(&data->args.seq_args, &data->res.seq_res, 1, 0);
	task = rpc_run_task(&task_setup_data);
	if (IS_ERR(task))
		return PTR_ERR(task);
	if (sync)
		status = task->tk_status;
	trace_nfs4_layoutcommit(data->args.inode, &data->args.stateid, status);
	dprintk("%s: status %d\n", __func__, status);
	rpc_put_task(task);
	return status;
}

/**
 * Use the state managment nfs_client cl_rpcclient, which uses krb5i (if
 * possible) as per RFC3530bis and RFC5661 Security Considerations sections
 */
static int
_nfs41_proc_secinfo_no_name(struct nfs_server *server, struct nfs_fh *fhandle,
		    struct nfs_fsinfo *info,
		    struct nfs4_secinfo_flavors *flavors, bool use_integrity)
{
	struct nfs41_secinfo_no_name_args args = {
		.style = SECINFO_STYLE_CURRENT_FH,
	};
	struct nfs4_secinfo_res res = {
		.flavors = flavors,
	};
	struct rpc_message msg = {
		.rpc_proc = &nfs4_procedures[NFSPROC4_CLNT_SECINFO_NO_NAME],
		.rpc_argp = &args,
		.rpc_resp = &res,
	};
	struct rpc_clnt *clnt = server->client;
	struct rpc_cred *cred = NULL;
	int status;

	if (use_integrity) {
		clnt = server->nfs_client->cl_rpcclient;
		cred = nfs4_get_clid_cred(server->nfs_client);
		msg.rpc_cred = cred;
	}

	dprintk("--> %s\n", __func__);
	status = nfs4_call_sync(clnt, server, &msg, &args.seq_args,
				&res.seq_res, 0);
	dprintk("<-- %s status=%d\n", __func__, status);

	if (cred)
		put_rpccred(cred);

	return status;
}

static int
nfs41_proc_secinfo_no_name(struct nfs_server *server, struct nfs_fh *fhandle,
			   struct nfs_fsinfo *info, struct nfs4_secinfo_flavors *flavors)
{
	struct nfs4_exception exception = { };
	int err;
	do {
		/* first try using integrity protection */
		err = -NFS4ERR_WRONGSEC;

		/* try to use integrity protection with machine cred */
		if (_nfs4_is_integrity_protected(server->nfs_client))
			err = _nfs41_proc_secinfo_no_name(server, fhandle, info,
							  flavors, true);

		/*
		 * if unable to use integrity protection, or SECINFO with
		 * integrity protection returns NFS4ERR_WRONGSEC (which is
		 * disallowed by spec, but exists in deployed servers) use
		 * the current filesystem's rpc_client and the user cred.
		 */
		if (err == -NFS4ERR_WRONGSEC)
			err = _nfs41_proc_secinfo_no_name(server, fhandle, info,
							  flavors, false);

		switch (err) {
		case 0:
		case -NFS4ERR_WRONGSEC:
		case -ENOTSUPP:
			goto out;
		default:
			err = nfs4_handle_exception(server, err, &exception);
		}
	} while (exception.retry);
out:
	return err;
}

static int
nfs41_find_root_sec(struct nfs_server *server, struct nfs_fh *fhandle,
		    struct nfs_fsinfo *info)
{
	int err;
	struct page *page;
	rpc_authflavor_t flavor = RPC_AUTH_MAXFLAVOR;
	struct nfs4_secinfo_flavors *flavors;
	struct nfs4_secinfo4 *secinfo;
	int i;

	page = alloc_page(GFP_KERNEL);
	if (!page) {
		err = -ENOMEM;
		goto out;
	}

	flavors = page_address(page);
	err = nfs41_proc_secinfo_no_name(server, fhandle, info, flavors);

	/*
	 * Fall back on "guess and check" method if
	 * the server doesn't support SECINFO_NO_NAME
	 */
	if (err == -NFS4ERR_WRONGSEC || err == -ENOTSUPP) {
		err = nfs4_find_root_sec(server, fhandle, info);
		goto out_freepage;
	}
	if (err)
		goto out_freepage;

	for (i = 0; i < flavors->num_flavors; i++) {
		secinfo = &flavors->flavors[i];

		switch (secinfo->flavor) {
		case RPC_AUTH_NULL:
		case RPC_AUTH_UNIX:
		case RPC_AUTH_GSS:
			flavor = rpcauth_get_pseudoflavor(secinfo->flavor,
					&secinfo->flavor_info);
			break;
		default:
			flavor = RPC_AUTH_MAXFLAVOR;
			break;
		}

		if (!nfs_auth_info_match(&server->auth_info, flavor))
			flavor = RPC_AUTH_MAXFLAVOR;

		if (flavor != RPC_AUTH_MAXFLAVOR) {
			err = nfs4_lookup_root_sec(server, fhandle,
						   info, flavor);
			if (!err)
				break;
		}
	}

	if (flavor == RPC_AUTH_MAXFLAVOR)
		err = -EPERM;

out_freepage:
	put_page(page);
	if (err == -EACCES)
		return -EPERM;
out:
	return err;
}

static int _nfs41_test_stateid(struct nfs_server *server,
		nfs4_stateid *stateid,
		struct rpc_cred *cred)
{
	int status;
	struct nfs41_test_stateid_args args = {
		.stateid = stateid,
	};
	struct nfs41_test_stateid_res res;
	struct rpc_message msg = {
		.rpc_proc = &nfs4_procedures[NFSPROC4_CLNT_TEST_STATEID],
		.rpc_argp = &args,
		.rpc_resp = &res,
		.rpc_cred = cred,
	};
	struct rpc_clnt *rpc_client = server->client;

	nfs4_state_protect(server->nfs_client, NFS_SP4_MACH_CRED_STATEID,
		&rpc_client, &msg);

	dprintk("NFS call  test_stateid %p\n", stateid);
	nfs4_init_sequence(&args.seq_args, &res.seq_res, 0, 1);
	status = nfs4_call_sync_sequence(rpc_client, server, &msg,
			&args.seq_args, &res.seq_res);
	if (status != NFS_OK) {
		dprintk("NFS reply test_stateid: failed, %d\n", status);
		return status;
	}
	dprintk("NFS reply test_stateid: succeeded, %d\n", -res.status);
	return -res.status;
}

static void nfs4_handle_delay_or_session_error(struct nfs_server *server,
		int err, struct nfs4_exception *exception)
{
	exception->retry = 0;
	switch(err) {
	case -NFS4ERR_DELAY:
	case -NFS4ERR_RETRY_UNCACHED_REP:
		nfs4_handle_exception(server, err, exception);
		break;
	case -NFS4ERR_BADSESSION:
	case -NFS4ERR_BADSLOT:
	case -NFS4ERR_BAD_HIGH_SLOT:
	case -NFS4ERR_CONN_NOT_BOUND_TO_SESSION:
	case -NFS4ERR_DEADSESSION:
		nfs4_do_handle_exception(server, err, exception);
	}
}

/**
 * nfs41_test_stateid - perform a TEST_STATEID operation
 *
 * @server: server / transport on which to perform the operation
 * @stateid: state ID to test
 * @cred: credential
 *
 * Returns NFS_OK if the server recognizes that "stateid" is valid.
 * Otherwise a negative NFS4ERR value is returned if the operation
 * failed or the state ID is not currently valid.
 */
static int nfs41_test_stateid(struct nfs_server *server,
		nfs4_stateid *stateid,
		struct rpc_cred *cred)
{
	struct nfs4_exception exception = { };
	int err;
	do {
		err = _nfs41_test_stateid(server, stateid, cred);
		nfs4_handle_delay_or_session_error(server, err, &exception);
	} while (exception.retry);
	return err;
}

struct nfs_free_stateid_data {
	struct nfs_server *server;
	struct nfs41_free_stateid_args args;
	struct nfs41_free_stateid_res res;
};

static void nfs41_free_stateid_prepare(struct rpc_task *task, void *calldata)
{
	struct nfs_free_stateid_data *data = calldata;
	nfs4_setup_sequence(data->server->nfs_client,
			&data->args.seq_args,
			&data->res.seq_res,
			task);
}

static void nfs41_free_stateid_done(struct rpc_task *task, void *calldata)
{
	struct nfs_free_stateid_data *data = calldata;

	nfs41_sequence_done(task, &data->res.seq_res);

	switch (task->tk_status) {
	case -NFS4ERR_DELAY:
		if (nfs4_async_handle_error(task, data->server, NULL, NULL) == -EAGAIN)
			rpc_restart_call_prepare(task);
	}
}

static void nfs41_free_stateid_release(void *calldata)
{
	kfree(calldata);
}

static const struct rpc_call_ops nfs41_free_stateid_ops = {
	.rpc_call_prepare = nfs41_free_stateid_prepare,
	.rpc_call_done = nfs41_free_stateid_done,
	.rpc_release = nfs41_free_stateid_release,
};

/**
 * nfs41_free_stateid - perform a FREE_STATEID operation
 *
 * @server: server / transport on which to perform the operation
 * @stateid: state ID to release
 * @cred: credential
 * @is_recovery: set to true if this call needs to be privileged
 *
 * Note: this function is always asynchronous.
 */
static int nfs41_free_stateid(struct nfs_server *server,
		const nfs4_stateid *stateid,
		struct rpc_cred *cred,
		bool privileged)
{
	struct rpc_message msg = {
		.rpc_proc = &nfs4_procedures[NFSPROC4_CLNT_FREE_STATEID],
		.rpc_cred = cred,
	};
	struct rpc_task_setup task_setup = {
		.rpc_client = server->client,
		.rpc_message = &msg,
		.callback_ops = &nfs41_free_stateid_ops,
		.flags = RPC_TASK_ASYNC,
	};
	struct nfs_free_stateid_data *data;
	struct rpc_task *task;

	nfs4_state_protect(server->nfs_client, NFS_SP4_MACH_CRED_STATEID,
		&task_setup.rpc_client, &msg);

	dprintk("NFS call  free_stateid %p\n", stateid);
	data = kmalloc(sizeof(*data), GFP_NOFS);
	if (!data)
		return -ENOMEM;
	data->server = server;
	nfs4_stateid_copy(&data->args.stateid, stateid);

	task_setup.callback_data = data;

	msg.rpc_argp = &data->args;
	msg.rpc_resp = &data->res;
	nfs4_init_sequence(&data->args.seq_args, &data->res.seq_res, 1, privileged);
	task = rpc_run_task(&task_setup);
	if (IS_ERR(task))
		return PTR_ERR(task);
	rpc_put_task(task);
	return 0;
}

static void
nfs41_free_lock_state(struct nfs_server *server, struct nfs4_lock_state *lsp)
{
	struct rpc_cred *cred = lsp->ls_state->owner->so_cred;

	nfs41_free_stateid(server, &lsp->ls_stateid, cred, false);
	nfs4_free_lock_state(server, lsp);
}

static bool nfs41_match_stateid(const nfs4_stateid *s1,
		const nfs4_stateid *s2)
{
	if (s1->type != s2->type)
		return false;

	if (memcmp(s1->other, s2->other, sizeof(s1->other)) != 0)
		return false;

	if (s1->seqid == s2->seqid)
		return true;

	return s1->seqid == 0 || s2->seqid == 0;
}

#endif /* CONFIG_NFS_V4_1 */

static bool nfs4_match_stateid(const nfs4_stateid *s1,
		const nfs4_stateid *s2)
{
	return nfs4_stateid_match(s1, s2);
}


static const struct nfs4_state_recovery_ops nfs40_reboot_recovery_ops = {
	.owner_flag_bit = NFS_OWNER_RECLAIM_REBOOT,
	.state_flag_bit	= NFS_STATE_RECLAIM_REBOOT,
	.recover_open	= nfs4_open_reclaim,
	.recover_lock	= nfs4_lock_reclaim,
	.establish_clid = nfs4_init_clientid,
	.detect_trunking = nfs40_discover_server_trunking,
};

#if defined(CONFIG_NFS_V4_1)
static const struct nfs4_state_recovery_ops nfs41_reboot_recovery_ops = {
	.owner_flag_bit = NFS_OWNER_RECLAIM_REBOOT,
	.state_flag_bit	= NFS_STATE_RECLAIM_REBOOT,
	.recover_open	= nfs4_open_reclaim,
	.recover_lock	= nfs4_lock_reclaim,
	.establish_clid = nfs41_init_clientid,
	.reclaim_complete = nfs41_proc_reclaim_complete,
	.detect_trunking = nfs41_discover_server_trunking,
};
#endif /* CONFIG_NFS_V4_1 */

static const struct nfs4_state_recovery_ops nfs40_nograce_recovery_ops = {
	.owner_flag_bit = NFS_OWNER_RECLAIM_NOGRACE,
	.state_flag_bit	= NFS_STATE_RECLAIM_NOGRACE,
	.recover_open	= nfs40_open_expired,
	.recover_lock	= nfs4_lock_expired,
	.establish_clid = nfs4_init_clientid,
};

#if defined(CONFIG_NFS_V4_1)
static const struct nfs4_state_recovery_ops nfs41_nograce_recovery_ops = {
	.owner_flag_bit = NFS_OWNER_RECLAIM_NOGRACE,
	.state_flag_bit	= NFS_STATE_RECLAIM_NOGRACE,
	.recover_open	= nfs41_open_expired,
	.recover_lock	= nfs41_lock_expired,
	.establish_clid = nfs41_init_clientid,
};
#endif /* CONFIG_NFS_V4_1 */

static const struct nfs4_state_maintenance_ops nfs40_state_renewal_ops = {
	.sched_state_renewal = nfs4_proc_async_renew,
	.get_state_renewal_cred_locked = nfs4_get_renew_cred_locked,
	.renew_lease = nfs4_proc_renew,
};

#if defined(CONFIG_NFS_V4_1)
static const struct nfs4_state_maintenance_ops nfs41_state_renewal_ops = {
	.sched_state_renewal = nfs41_proc_async_sequence,
	.get_state_renewal_cred_locked = nfs4_get_machine_cred_locked,
	.renew_lease = nfs4_proc_sequence,
};
#endif

static const struct nfs4_mig_recovery_ops nfs40_mig_recovery_ops = {
	.get_locations = _nfs40_proc_get_locations,
	.fsid_present = _nfs40_proc_fsid_present,
};

#if defined(CONFIG_NFS_V4_1)
static const struct nfs4_mig_recovery_ops nfs41_mig_recovery_ops = {
	.get_locations = _nfs41_proc_get_locations,
	.fsid_present = _nfs41_proc_fsid_present,
};
#endif	/* CONFIG_NFS_V4_1 */

static const struct nfs4_minor_version_ops nfs_v4_0_minor_ops = {
	.minor_version = 0,
	.init_caps = NFS_CAP_READDIRPLUS
		| NFS_CAP_ATOMIC_OPEN
		| NFS_CAP_POSIX_LOCK,
	.init_client = nfs40_init_client,
	.shutdown_client = nfs40_shutdown_client,
	.match_stateid = nfs4_match_stateid,
	.find_root_sec = nfs4_find_root_sec,
	.free_lock_state = nfs4_release_lockowner,
	.test_and_free_expired = nfs40_test_and_free_expired_stateid,
	.alloc_seqid = nfs_alloc_seqid,
	.call_sync_ops = &nfs40_call_sync_ops,
	.reboot_recovery_ops = &nfs40_reboot_recovery_ops,
	.nograce_recovery_ops = &nfs40_nograce_recovery_ops,
	.state_renewal_ops = &nfs40_state_renewal_ops,
	.mig_recovery_ops = &nfs40_mig_recovery_ops,
};

#if defined(CONFIG_NFS_V4_1)
static struct nfs_seqid *
nfs_alloc_no_seqid(struct nfs_seqid_counter *arg1, gfp_t arg2)
{
	return NULL;
}

static const struct nfs4_minor_version_ops nfs_v4_1_minor_ops = {
	.minor_version = 1,
	.init_caps = NFS_CAP_READDIRPLUS
		| NFS_CAP_ATOMIC_OPEN
		| NFS_CAP_POSIX_LOCK
		| NFS_CAP_STATEID_NFSV41
		| NFS_CAP_ATOMIC_OPEN_V1
		| NFS_CAP_LGOPEN,
	.init_client = nfs41_init_client,
	.shutdown_client = nfs41_shutdown_client,
	.match_stateid = nfs41_match_stateid,
	.find_root_sec = nfs41_find_root_sec,
	.free_lock_state = nfs41_free_lock_state,
	.test_and_free_expired = nfs41_test_and_free_expired_stateid,
	.alloc_seqid = nfs_alloc_no_seqid,
	.session_trunk = nfs4_test_session_trunk,
	.call_sync_ops = &nfs41_call_sync_ops,
	.reboot_recovery_ops = &nfs41_reboot_recovery_ops,
	.nograce_recovery_ops = &nfs41_nograce_recovery_ops,
	.state_renewal_ops = &nfs41_state_renewal_ops,
	.mig_recovery_ops = &nfs41_mig_recovery_ops,
};
#endif

#if defined(CONFIG_NFS_V4_2)
static const struct nfs4_minor_version_ops nfs_v4_2_minor_ops = {
	.minor_version = 2,
	.init_caps = NFS_CAP_READDIRPLUS
		| NFS_CAP_ATOMIC_OPEN
		| NFS_CAP_POSIX_LOCK
		| NFS_CAP_STATEID_NFSV41
		| NFS_CAP_ATOMIC_OPEN_V1
		| NFS_CAP_LGOPEN
		| NFS_CAP_ALLOCATE
		| NFS_CAP_COPY
		| NFS_CAP_OFFLOAD_CANCEL
		| NFS_CAP_DEALLOCATE
		| NFS_CAP_SEEK
		| NFS_CAP_LAYOUTSTATS
		| NFS_CAP_CLONE,
	.init_client = nfs41_init_client,
	.shutdown_client = nfs41_shutdown_client,
	.match_stateid = nfs41_match_stateid,
	.find_root_sec = nfs41_find_root_sec,
	.free_lock_state = nfs41_free_lock_state,
	.call_sync_ops = &nfs41_call_sync_ops,
	.test_and_free_expired = nfs41_test_and_free_expired_stateid,
	.alloc_seqid = nfs_alloc_no_seqid,
	.session_trunk = nfs4_test_session_trunk,
	.reboot_recovery_ops = &nfs41_reboot_recovery_ops,
	.nograce_recovery_ops = &nfs41_nograce_recovery_ops,
	.state_renewal_ops = &nfs41_state_renewal_ops,
	.mig_recovery_ops = &nfs41_mig_recovery_ops,
};
#endif

const struct nfs4_minor_version_ops *nfs_v4_minor_ops[] = {
	[0] = &nfs_v4_0_minor_ops,
#if defined(CONFIG_NFS_V4_1)
	[1] = &nfs_v4_1_minor_ops,
#endif
#if defined(CONFIG_NFS_V4_2)
	[2] = &nfs_v4_2_minor_ops,
#endif
};

static ssize_t nfs4_listxattr(struct dentry *dentry, char *list, size_t size)
{
	ssize_t error, error2;

	error = generic_listxattr(dentry, list, size);
	if (error < 0)
		return error;
	if (list) {
		list += error;
		size -= error;
	}

	error2 = nfs4_listxattr_nfs4_label(d_inode(dentry), list, size);
	if (error2 < 0)
		return error2;
	return error + error2;
}

static const struct inode_operations nfs4_dir_inode_operations = {
	.create		= nfs_create,
	.lookup		= nfs_lookup,
	.atomic_open	= nfs_atomic_open,
	.link		= nfs_link,
	.unlink		= nfs_unlink,
	.symlink	= nfs_symlink,
	.mkdir		= nfs_mkdir,
	.rmdir		= nfs_rmdir,
	.mknod		= nfs_mknod,
	.rename		= nfs_rename,
	.permission	= nfs_permission,
	.getattr	= nfs_getattr,
	.setattr	= nfs_setattr,
	.listxattr	= nfs4_listxattr,
};

static const struct inode_operations nfs4_file_inode_operations = {
	.permission	= nfs_permission,
	.getattr	= nfs_getattr,
	.setattr	= nfs_setattr,
	.listxattr	= nfs4_listxattr,
};

const struct nfs_rpc_ops nfs_v4_clientops = {
	.version	= 4,			/* protocol version */
	.dentry_ops	= &nfs4_dentry_operations,
	.dir_inode_ops	= &nfs4_dir_inode_operations,
	.file_inode_ops	= &nfs4_file_inode_operations,
	.file_ops	= &nfs4_file_operations,
	.getroot	= nfs4_proc_get_root,
	.submount	= nfs4_submount,
	.try_mount	= nfs4_try_mount,
	.getattr	= nfs4_proc_getattr,
	.setattr	= nfs4_proc_setattr,
	.lookup		= nfs4_proc_lookup,
	.lookupp	= nfs4_proc_lookupp,
	.access		= nfs4_proc_access,
	.readlink	= nfs4_proc_readlink,
	.create		= nfs4_proc_create,
	.remove		= nfs4_proc_remove,
	.unlink_setup	= nfs4_proc_unlink_setup,
	.unlink_rpc_prepare = nfs4_proc_unlink_rpc_prepare,
	.unlink_done	= nfs4_proc_unlink_done,
	.rename_setup	= nfs4_proc_rename_setup,
	.rename_rpc_prepare = nfs4_proc_rename_rpc_prepare,
	.rename_done	= nfs4_proc_rename_done,
	.link		= nfs4_proc_link,
	.symlink	= nfs4_proc_symlink,
	.mkdir		= nfs4_proc_mkdir,
	.rmdir		= nfs4_proc_rmdir,
	.readdir	= nfs4_proc_readdir,
	.mknod		= nfs4_proc_mknod,
	.statfs		= nfs4_proc_statfs,
	.fsinfo		= nfs4_proc_fsinfo,
	.pathconf	= nfs4_proc_pathconf,
	.set_capabilities = nfs4_server_capabilities,
	.decode_dirent	= nfs4_decode_dirent,
	.pgio_rpc_prepare = nfs4_proc_pgio_rpc_prepare,
	.read_setup	= nfs4_proc_read_setup,
	.read_done	= nfs4_read_done,
	.write_setup	= nfs4_proc_write_setup,
	.write_done	= nfs4_write_done,
	.commit_setup	= nfs4_proc_commit_setup,
	.commit_rpc_prepare = nfs4_proc_commit_rpc_prepare,
	.commit_done	= nfs4_commit_done,
	.lock		= nfs4_proc_lock,
	.clear_acl_cache = nfs4_zap_acl_attr,
	.close_context  = nfs4_close_context,
	.open_context	= nfs4_atomic_open,
	.have_delegation = nfs4_have_delegation,
	.alloc_client	= nfs4_alloc_client,
	.init_client	= nfs4_init_client,
	.free_client	= nfs4_free_client,
	.create_server	= nfs4_create_server,
	.clone_server	= nfs_clone_server,
};

static const struct xattr_handler nfs4_xattr_nfs4_acl_handler = {
	.name	= XATTR_NAME_NFSV4_ACL,
	.list	= nfs4_xattr_list_nfs4_acl,
	.get	= nfs4_xattr_get_nfs4_acl,
	.set	= nfs4_xattr_set_nfs4_acl,
};

const struct xattr_handler *nfs4_xattr_handlers[] = {
	&nfs4_xattr_nfs4_acl_handler,
#ifdef CONFIG_NFS_V4_SECURITY_LABEL
	&nfs4_xattr_nfs4_label_handler,
#endif
	NULL
};

/*
 * Local variables:
 *  c-basic-offset: 8
 * End:
 */<|MERGE_RESOLUTION|>--- conflicted
+++ resolved
@@ -2680,17 +2680,8 @@
 
 	nfs4_stateid_copy(&stateid, &delegation->stateid);
 	if (test_bit(NFS_DELEGATION_REVOKED, &delegation->flags)) {
-<<<<<<< HEAD
-=======
 		rcu_read_unlock();
 		nfs_state_clear_delegation(state);
-		return;
-	}
-
-	if (!test_and_clear_bit(NFS_DELEGATION_TEST_EXPIRED,
-				&delegation->flags)) {
->>>>>>> e021bb4f
-		rcu_read_unlock();
 		return;
 	}
 
@@ -8570,26 +8561,15 @@
 	struct rpc_task *ret;
 
 	ret = ERR_PTR(-EIO);
-<<<<<<< HEAD
-	if (!atomic_inc_not_zero(&clp->cl_count))
-=======
 	if (!refcount_inc_not_zero(&clp->cl_count))
->>>>>>> e021bb4f
 		goto out_err;
 
 	ret = ERR_PTR(-ENOMEM);
 	calldata = kzalloc(sizeof(*calldata), GFP_NOFS);
 	if (calldata == NULL)
 		goto out_put_clp;
-<<<<<<< HEAD
-	nfs4_init_sequence(&calldata->args, &calldata->res, 0);
-	nfs4_sequence_attach_slot(&calldata->args, &calldata->res, slot);
-	if (is_privileged)
-		nfs4_set_sequence_privileged(&calldata->args);
-=======
 	nfs4_init_sequence(&calldata->args, &calldata->res, 0, is_privileged);
 	nfs4_sequence_attach_slot(&calldata->args, &calldata->res, slot);
->>>>>>> e021bb4f
 	msg.rpc_argp = &calldata->args;
 	msg.rpc_resp = &calldata->res;
 	calldata->clp = clp;
