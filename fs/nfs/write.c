--- conflicted
+++ resolved
@@ -243,9 +243,6 @@
 /* A writeback failed: mark the page as bad, and invalidate the page cache */
 static void nfs_set_pageerror(struct address_space *mapping)
 {
-<<<<<<< HEAD
-	nfs_zap_mapping(mapping->host, mapping);
-=======
 	struct inode *inode = mapping->host;
 
 	nfs_zap_mapping(mapping->host, mapping);
@@ -261,7 +258,6 @@
 {
 	SetPageError(page);
 	mapping_set_error(page_file_mapping(page), error);
->>>>>>> fa578e9d
 }
 
 /*
@@ -631,13 +627,8 @@
 	nfs_set_page_writeback(page);
 	WARN_ON_ONCE(test_bit(PG_CLEAN, &req->wb_flags));
 
-<<<<<<< HEAD
-	ret = req->wb_context->error;
-	/* If there is a fatal error that covers this write, just exit */
-=======
 	/* If there is a fatal error that covers this write, just exit */
 	ret = pgio->pg_error;
->>>>>>> fa578e9d
 	if (nfs_error_is_fatal_on_server(ret))
 		goto out_launder;
 
@@ -653,10 +644,7 @@
 		} else
 			ret = -EAGAIN;
 		nfs_redirty_request(req);
-<<<<<<< HEAD
-=======
 		pgio->pg_error = 0;
->>>>>>> fa578e9d
 	} else
 		nfs_add_stats(page_file_mapping(page)->host,
 				NFSIOS_WRITEPAGES, 1);
@@ -1019,11 +1007,7 @@
 		if (test_bit(NFS_IOHDR_ERROR, &hdr->flags) &&
 		    (hdr->good_bytes < bytes)) {
 			nfs_set_pageerror(page_file_mapping(req->wb_page));
-<<<<<<< HEAD
-			nfs_context_set_write_error(req->wb_context, hdr->error);
-=======
 			nfs_mapping_set_error(req->wb_page, hdr->error);
->>>>>>> fa578e9d
 			goto remove_req;
 		}
 		if (nfs_write_need_commit(hdr)) {
