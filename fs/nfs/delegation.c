// SPDX-License-Identifier: GPL-2.0-only
/*
 * linux/fs/nfs/delegation.c
 *
 * Copyright (C) 2004 Trond Myklebust
 *
 * NFS file delegation management
 *
 */
#include <linux/completion.h>
#include <linux/kthread.h>
#include <linux/module.h>
#include <linux/sched.h>
#include <linux/slab.h>
#include <linux/spinlock.h>
#include <linux/iversion.h>

#include <linux/nfs4.h>
#include <linux/nfs_fs.h>
#include <linux/nfs_xdr.h>

#include "nfs4_fs.h"
#include "nfs4session.h"
#include "delegation.h"
#include "internal.h"
#include "nfs4trace.h"

static void nfs_free_delegation(struct nfs_delegation *delegation)
{
	put_cred(delegation->cred);
	delegation->cred = NULL;
	kfree_rcu(delegation, rcu);
}

/**
 * nfs_mark_delegation_referenced - set delegation's REFERENCED flag
 * @delegation: delegation to process
 *
 */
void nfs_mark_delegation_referenced(struct nfs_delegation *delegation)
{
	set_bit(NFS_DELEGATION_REFERENCED, &delegation->flags);
}

static bool
nfs4_is_valid_delegation(const struct nfs_delegation *delegation,
		fmode_t flags)
{
	if (delegation != NULL && (delegation->type & flags) == flags &&
	    !test_bit(NFS_DELEGATION_REVOKED, &delegation->flags) &&
	    !test_bit(NFS_DELEGATION_RETURNING, &delegation->flags))
		return true;
	return false;
}

struct nfs_delegation *nfs4_get_valid_delegation(const struct inode *inode)
{
	struct nfs_delegation *delegation;

	delegation = rcu_dereference(NFS_I(inode)->delegation);
	if (nfs4_is_valid_delegation(delegation, 0))
		return delegation;
	return NULL;
}

static int
nfs4_do_check_delegation(struct inode *inode, fmode_t flags, bool mark)
{
	struct nfs_delegation *delegation;
	int ret = 0;

	flags &= FMODE_READ|FMODE_WRITE;
	rcu_read_lock();
	delegation = rcu_dereference(NFS_I(inode)->delegation);
	if (nfs4_is_valid_delegation(delegation, flags)) {
		if (mark)
			nfs_mark_delegation_referenced(delegation);
		ret = 1;
	}
	rcu_read_unlock();
	return ret;
}
/**
 * nfs_have_delegation - check if inode has a delegation, mark it
 * NFS_DELEGATION_REFERENCED if there is one.
 * @inode: inode to check
 * @flags: delegation types to check for
 *
 * Returns one if inode has the indicated delegation, otherwise zero.
 */
int nfs4_have_delegation(struct inode *inode, fmode_t flags)
{
	return nfs4_do_check_delegation(inode, flags, true);
}

/*
 * nfs4_check_delegation - check if inode has a delegation, do not mark
 * NFS_DELEGATION_REFERENCED if it has one.
 */
int nfs4_check_delegation(struct inode *inode, fmode_t flags)
{
	return nfs4_do_check_delegation(inode, flags, false);
}

static int nfs_delegation_claim_locks(struct nfs4_state *state, const nfs4_stateid *stateid)
{
	struct inode *inode = state->inode;
	struct file_lock *fl;
	struct file_lock_context *flctx = inode->i_flctx;
	struct list_head *list;
	int status = 0;

	if (flctx == NULL)
		goto out;

	list = &flctx->flc_posix;
	spin_lock(&flctx->flc_lock);
restart:
	list_for_each_entry(fl, list, fl_list) {
		if (nfs_file_open_context(fl->fl_file)->state != state)
			continue;
		spin_unlock(&flctx->flc_lock);
		status = nfs4_lock_delegation_recall(fl, state, stateid);
		if (status < 0)
			goto out;
		spin_lock(&flctx->flc_lock);
	}
	if (list == &flctx->flc_posix) {
		list = &flctx->flc_flock;
		goto restart;
	}
	spin_unlock(&flctx->flc_lock);
out:
	return status;
}

static int nfs_delegation_claim_opens(struct inode *inode,
		const nfs4_stateid *stateid, fmode_t type)
{
	struct nfs_inode *nfsi = NFS_I(inode);
	struct nfs_open_context *ctx;
	struct nfs4_state_owner *sp;
	struct nfs4_state *state;
	unsigned int seq;
	int err;

again:
	rcu_read_lock();
	list_for_each_entry_rcu(ctx, &nfsi->open_files, list) {
		state = ctx->state;
		if (state == NULL)
			continue;
		if (!test_bit(NFS_DELEGATED_STATE, &state->flags))
			continue;
		if (!nfs4_valid_open_stateid(state))
			continue;
		if (!nfs4_stateid_match(&state->stateid, stateid))
			continue;
		if (!get_nfs_open_context(ctx))
			continue;
		rcu_read_unlock();
		sp = state->owner;
		/* Block nfs4_proc_unlck */
		mutex_lock(&sp->so_delegreturn_mutex);
		seq = read_seqbegin(&sp->so_reclaim_seqlock);
<<<<<<< HEAD
		err = nfs4_open_delegation_recall(ctx, state, stateid, type);
		if (!err)
			err = nfs_delegation_claim_locks(ctx, state, stateid);
=======
		err = nfs4_open_delegation_recall(ctx, state, stateid);
		if (!err)
			err = nfs_delegation_claim_locks(state, stateid);
>>>>>>> fa578e9d
		if (!err && read_seqretry(&sp->so_reclaim_seqlock, seq))
			err = -EAGAIN;
		mutex_unlock(&sp->so_delegreturn_mutex);
		put_nfs_open_context(ctx);
		if (err != 0)
			return err;
		goto again;
	}
	rcu_read_unlock();
	return 0;
}

/**
 * nfs_inode_reclaim_delegation - process a delegation reclaim request
 * @inode: inode to process
 * @cred: credential to use for request
 * @type: delegation type
 * @stateid: delegation stateid
 * @pagemod_limit: write delegation "space_limit"
 *
 */
void nfs_inode_reclaim_delegation(struct inode *inode, const struct cred *cred,
				  fmode_t type,
				  const nfs4_stateid *stateid,
				  unsigned long pagemod_limit)
{
	struct nfs_delegation *delegation;
	const struct cred *oldcred = NULL;

	rcu_read_lock();
	delegation = rcu_dereference(NFS_I(inode)->delegation);
	if (delegation != NULL) {
		spin_lock(&delegation->lock);
		if (delegation->inode != NULL) {
			nfs4_stateid_copy(&delegation->stateid, stateid);
			delegation->type = type;
			delegation->pagemod_limit = pagemod_limit;
			oldcred = delegation->cred;
			delegation->cred = get_cred(cred);
			clear_bit(NFS_DELEGATION_NEED_RECLAIM,
				  &delegation->flags);
			spin_unlock(&delegation->lock);
			rcu_read_unlock();
			put_cred(oldcred);
			trace_nfs4_reclaim_delegation(inode, type);
			return;
		}
		/* We appear to have raced with a delegation return. */
		spin_unlock(&delegation->lock);
	}
	rcu_read_unlock();
	nfs_inode_set_delegation(inode, cred, type, stateid, pagemod_limit);
}

static int nfs_do_return_delegation(struct inode *inode, struct nfs_delegation *delegation, int issync)
{
	int res = 0;

	if (!test_bit(NFS_DELEGATION_REVOKED, &delegation->flags))
		res = nfs4_proc_delegreturn(inode,
				delegation->cred,
				&delegation->stateid,
				issync);
	nfs_free_delegation(delegation);
	return res;
}

static struct inode *nfs_delegation_grab_inode(struct nfs_delegation *delegation)
{
	struct inode *inode = NULL;

	spin_lock(&delegation->lock);
	if (delegation->inode != NULL)
		inode = igrab(delegation->inode);
	if (!inode)
		set_bit(NFS_DELEGATION_INODE_FREEING, &delegation->flags);
	spin_unlock(&delegation->lock);
	return inode;
}

static struct nfs_delegation *
nfs_start_delegation_return_locked(struct nfs_inode *nfsi)
{
	struct nfs_delegation *ret = NULL;
	struct nfs_delegation *delegation = rcu_dereference(nfsi->delegation);

	if (delegation == NULL)
		goto out;
	spin_lock(&delegation->lock);
	if (!test_and_set_bit(NFS_DELEGATION_RETURNING, &delegation->flags))
		ret = delegation;
	spin_unlock(&delegation->lock);
out:
	return ret;
}

static struct nfs_delegation *
nfs_start_delegation_return(struct nfs_inode *nfsi)
{
	struct nfs_delegation *delegation;

	rcu_read_lock();
	delegation = nfs_start_delegation_return_locked(nfsi);
	rcu_read_unlock();
	return delegation;
}

static void
nfs_abort_delegation_return(struct nfs_delegation *delegation,
		struct nfs_client *clp)
{

	spin_lock(&delegation->lock);
	clear_bit(NFS_DELEGATION_RETURNING, &delegation->flags);
	set_bit(NFS_DELEGATION_RETURN, &delegation->flags);
	spin_unlock(&delegation->lock);
	set_bit(NFS4CLNT_DELEGRETURN, &clp->cl_state);
}

static struct nfs_delegation *
nfs_detach_delegation_locked(struct nfs_inode *nfsi,
		struct nfs_delegation *delegation,
		struct nfs_client *clp)
{
	struct nfs_delegation *deleg_cur =
		rcu_dereference_protected(nfsi->delegation,
				lockdep_is_held(&clp->cl_lock));

	if (deleg_cur == NULL || delegation != deleg_cur)
		return NULL;

	spin_lock(&delegation->lock);
	set_bit(NFS_DELEGATION_RETURNING, &delegation->flags);
	list_del_rcu(&delegation->super_list);
	delegation->inode = NULL;
	rcu_assign_pointer(nfsi->delegation, NULL);
	spin_unlock(&delegation->lock);
	return delegation;
}

static struct nfs_delegation *nfs_detach_delegation(struct nfs_inode *nfsi,
		struct nfs_delegation *delegation,
		struct nfs_server *server)
{
	struct nfs_client *clp = server->nfs_client;

	spin_lock(&clp->cl_lock);
	delegation = nfs_detach_delegation_locked(nfsi, delegation, clp);
	spin_unlock(&clp->cl_lock);
	return delegation;
}

static struct nfs_delegation *
nfs_inode_detach_delegation(struct inode *inode)
{
	struct nfs_inode *nfsi = NFS_I(inode);
	struct nfs_server *server = NFS_SERVER(inode);
	struct nfs_delegation *delegation;

	delegation = nfs_start_delegation_return(nfsi);
	if (delegation == NULL)
		return NULL;
	return nfs_detach_delegation(nfsi, delegation, server);
}

static void
nfs_update_inplace_delegation(struct nfs_delegation *delegation,
		const struct nfs_delegation *update)
{
	if (nfs4_stateid_is_newer(&update->stateid, &delegation->stateid)) {
		delegation->stateid.seqid = update->stateid.seqid;
		smp_wmb();
		delegation->type = update->type;
	}
}

/**
 * nfs_inode_set_delegation - set up a delegation on an inode
 * @inode: inode to which delegation applies
 * @cred: cred to use for subsequent delegation processing
 * @type: delegation type
 * @stateid: delegation stateid
 * @pagemod_limit: write delegation "space_limit"
 *
 * Returns zero on success, or a negative errno value.
 */
int nfs_inode_set_delegation(struct inode *inode, const struct cred *cred,
				  fmode_t type,
				  const nfs4_stateid *stateid,
				  unsigned long pagemod_limit)
{
	struct nfs_server *server = NFS_SERVER(inode);
	struct nfs_client *clp = server->nfs_client;
	struct nfs_inode *nfsi = NFS_I(inode);
	struct nfs_delegation *delegation, *old_delegation;
	struct nfs_delegation *freeme = NULL;
	int status = 0;

	delegation = kmalloc(sizeof(*delegation), GFP_NOFS);
	if (delegation == NULL)
		return -ENOMEM;
	nfs4_stateid_copy(&delegation->stateid, stateid);
	delegation->type = type;
	delegation->pagemod_limit = pagemod_limit;
	delegation->change_attr = inode_peek_iversion_raw(inode);
	delegation->cred = get_cred(cred);
	delegation->inode = inode;
	delegation->flags = 1<<NFS_DELEGATION_REFERENCED;
	spin_lock_init(&delegation->lock);

	spin_lock(&clp->cl_lock);
	old_delegation = rcu_dereference_protected(nfsi->delegation,
					lockdep_is_held(&clp->cl_lock));
	if (old_delegation != NULL) {
		/* Is this an update of the existing delegation? */
		if (nfs4_stateid_match_other(&old_delegation->stateid,
					&delegation->stateid)) {
			nfs_update_inplace_delegation(old_delegation,
					delegation);
			goto out;
		}
		/*
		 * Deal with broken servers that hand out two
		 * delegations for the same file.
		 * Allow for upgrades to a WRITE delegation, but
		 * nothing else.
		 */
		dfprintk(FILE, "%s: server %s handed out "
				"a duplicate delegation!\n",
				__func__, clp->cl_hostname);
		if (delegation->type == old_delegation->type ||
		    !(delegation->type & FMODE_WRITE)) {
			freeme = delegation;
			delegation = NULL;
			goto out;
		}
		if (test_and_set_bit(NFS_DELEGATION_RETURNING,
					&old_delegation->flags))
			goto out;
		freeme = nfs_detach_delegation_locked(nfsi,
				old_delegation, clp);
		if (freeme == NULL)
			goto out;
	}
	list_add_tail_rcu(&delegation->super_list, &server->delegations);
	rcu_assign_pointer(nfsi->delegation, delegation);
	delegation = NULL;

	trace_nfs4_set_delegation(inode, type);

	spin_lock(&inode->i_lock);
	if (NFS_I(inode)->cache_validity & (NFS_INO_INVALID_ATTR|NFS_INO_INVALID_ATIME))
		NFS_I(inode)->cache_validity |= NFS_INO_REVAL_FORCED;
	spin_unlock(&inode->i_lock);
out:
	spin_unlock(&clp->cl_lock);
	if (delegation != NULL)
		nfs_free_delegation(delegation);
	if (freeme != NULL)
		nfs_do_return_delegation(inode, freeme, 0);
	return status;
}

/*
 * Basic procedure for returning a delegation to the server
 */
static int nfs_end_delegation_return(struct inode *inode, struct nfs_delegation *delegation, int issync)
{
	struct nfs_client *clp = NFS_SERVER(inode)->nfs_client;
	struct nfs_inode *nfsi = NFS_I(inode);
	int err = 0;

	if (delegation == NULL)
		return 0;
	do {
		if (test_bit(NFS_DELEGATION_REVOKED, &delegation->flags))
			break;
		err = nfs_delegation_claim_opens(inode, &delegation->stateid,
				delegation->type);
		if (!issync || err != -EAGAIN)
			break;
		/*
		 * Guard against state recovery
		 */
		err = nfs4_wait_clnt_recover(clp);
	} while (err == 0);

	if (err) {
		nfs_abort_delegation_return(delegation, clp);
		goto out;
	}
	if (!nfs_detach_delegation(nfsi, delegation, NFS_SERVER(inode)))
		goto out;

	err = nfs_do_return_delegation(inode, delegation, issync);
out:
	return err;
}

static bool nfs_delegation_need_return(struct nfs_delegation *delegation)
{
	bool ret = false;

	if (test_bit(NFS_DELEGATION_RETURNING, &delegation->flags))
		goto out;
	if (test_and_clear_bit(NFS_DELEGATION_RETURN, &delegation->flags))
		ret = true;
	if (test_and_clear_bit(NFS_DELEGATION_RETURN_IF_CLOSED, &delegation->flags) && !ret) {
		struct inode *inode;

		spin_lock(&delegation->lock);
		inode = delegation->inode;
		if (inode && list_empty(&NFS_I(inode)->open_files))
			ret = true;
		spin_unlock(&delegation->lock);
	}
out:
	return ret;
}

/**
 * nfs_client_return_marked_delegations - return previously marked delegations
 * @clp: nfs_client to process
 *
 * Note that this function is designed to be called by the state
 * manager thread. For this reason, it cannot flush the dirty data,
 * since that could deadlock in case of a state recovery error.
 *
 * Returns zero on success, or a negative errno value.
 */
int nfs_client_return_marked_delegations(struct nfs_client *clp)
{
	struct nfs_delegation *delegation;
	struct nfs_delegation *prev;
	struct nfs_server *server;
	struct inode *inode;
	struct inode *place_holder = NULL;
	struct nfs_delegation *place_holder_deleg = NULL;
	int err = 0;

restart:
	/*
	 * To avoid quadratic looping we hold a reference
	 * to an inode place_holder.  Each time we restart, we
	 * list nfs_servers from the server of that inode, and
	 * delegation in the server from the delegations of that
	 * inode.
	 * prev is an RCU-protected pointer to a delegation which
	 * wasn't marked for return and might be a good choice for
	 * the next place_holder.
	 */
	rcu_read_lock();
	prev = NULL;
	if (place_holder)
		server = NFS_SERVER(place_holder);
	else
		server = list_entry_rcu(clp->cl_superblocks.next,
					struct nfs_server, client_link);
	list_for_each_entry_from_rcu(server, &clp->cl_superblocks, client_link) {
		delegation = NULL;
		if (place_holder && server == NFS_SERVER(place_holder))
			delegation = rcu_dereference(NFS_I(place_holder)->delegation);
		if (!delegation || delegation != place_holder_deleg)
			delegation = list_entry_rcu(server->delegations.next,
						    struct nfs_delegation, super_list);
		list_for_each_entry_from_rcu(delegation, &server->delegations, super_list) {
			struct inode *to_put = NULL;

			if (!nfs_delegation_need_return(delegation)) {
				prev = delegation;
				continue;
			}
			if (!nfs_sb_active(server->super))
				break; /* continue in outer loop */

			if (prev) {
				struct inode *tmp;

				tmp = nfs_delegation_grab_inode(prev);
				if (tmp) {
					to_put = place_holder;
					place_holder = tmp;
					place_holder_deleg = prev;
				}
			}

			inode = nfs_delegation_grab_inode(delegation);
			if (inode == NULL) {
				rcu_read_unlock();
				if (to_put)
					iput(to_put);
				nfs_sb_deactive(server->super);
				goto restart;
			}
			delegation = nfs_start_delegation_return_locked(NFS_I(inode));
			rcu_read_unlock();

			if (to_put)
				iput(to_put);

			err = nfs_end_delegation_return(inode, delegation, 0);
			iput(inode);
			nfs_sb_deactive(server->super);
			cond_resched();
			if (!err)
				goto restart;
			set_bit(NFS4CLNT_DELEGRETURN, &clp->cl_state);
			if (place_holder)
				iput(place_holder);
			return err;
		}
	}
	rcu_read_unlock();
	if (place_holder)
		iput(place_holder);
	return 0;
}

/**
 * nfs_inode_return_delegation_noreclaim - return delegation, don't reclaim opens
 * @inode: inode to process
 *
 * Does not protect against delegation reclaims, therefore really only safe
 * to be called from nfs4_clear_inode().
 */
void nfs_inode_return_delegation_noreclaim(struct inode *inode)
{
	struct nfs_delegation *delegation;

	delegation = nfs_inode_detach_delegation(inode);
	if (delegation != NULL)
		nfs_do_return_delegation(inode, delegation, 1);
}

/**
 * nfs_inode_return_delegation - synchronously return a delegation
 * @inode: inode to process
 *
 * This routine will always flush any dirty data to disk on the
 * assumption that if we need to return the delegation, then
 * we should stop caching.
 *
 * Returns zero on success, or a negative errno value.
 */
int nfs4_inode_return_delegation(struct inode *inode)
{
	struct nfs_inode *nfsi = NFS_I(inode);
	struct nfs_delegation *delegation;
	int err = 0;

	nfs_wb_all(inode);
	delegation = nfs_start_delegation_return(nfsi);
	if (delegation != NULL)
		err = nfs_end_delegation_return(inode, delegation, 1);
	return err;
}

/**
 * nfs4_inode_make_writeable
 * @inode: pointer to inode
 *
 * Make the inode writeable by returning the delegation if necessary
 *
 * Returns zero on success, or a negative errno value.
 */
int nfs4_inode_make_writeable(struct inode *inode)
{
	if (!nfs4_has_session(NFS_SERVER(inode)->nfs_client) ||
	    !nfs4_check_delegation(inode, FMODE_WRITE))
		return nfs4_inode_return_delegation(inode);
	return 0;
}

static void nfs_mark_return_if_closed_delegation(struct nfs_server *server,
		struct nfs_delegation *delegation)
{
	set_bit(NFS_DELEGATION_RETURN_IF_CLOSED, &delegation->flags);
	set_bit(NFS4CLNT_DELEGRETURN, &server->nfs_client->cl_state);
}

static void nfs_mark_return_delegation(struct nfs_server *server,
		struct nfs_delegation *delegation)
{
	set_bit(NFS_DELEGATION_RETURN, &delegation->flags);
	set_bit(NFS4CLNT_DELEGRETURN, &server->nfs_client->cl_state);
}

static bool nfs_server_mark_return_all_delegations(struct nfs_server *server)
{
	struct nfs_delegation *delegation;
	bool ret = false;

	list_for_each_entry_rcu(delegation, &server->delegations, super_list) {
		nfs_mark_return_delegation(server, delegation);
		ret = true;
	}
	return ret;
}

static void nfs_client_mark_return_all_delegations(struct nfs_client *clp)
{
	struct nfs_server *server;

	rcu_read_lock();
	list_for_each_entry_rcu(server, &clp->cl_superblocks, client_link)
		nfs_server_mark_return_all_delegations(server);
	rcu_read_unlock();
}

static void nfs_delegation_run_state_manager(struct nfs_client *clp)
{
	if (test_bit(NFS4CLNT_DELEGRETURN, &clp->cl_state))
		nfs4_schedule_state_manager(clp);
}

/**
 * nfs_expire_all_delegations
 * @clp: client to process
 *
 */
void nfs_expire_all_delegations(struct nfs_client *clp)
{
	nfs_client_mark_return_all_delegations(clp);
	nfs_delegation_run_state_manager(clp);
}

/**
 * nfs_super_return_all_delegations - return delegations for one superblock
 * @server: pointer to nfs_server to process
 *
 */
void nfs_server_return_all_delegations(struct nfs_server *server)
{
	struct nfs_client *clp = server->nfs_client;
	bool need_wait;

	if (clp == NULL)
		return;

	rcu_read_lock();
	need_wait = nfs_server_mark_return_all_delegations(server);
	rcu_read_unlock();

	if (need_wait) {
		nfs4_schedule_state_manager(clp);
		nfs4_wait_clnt_recover(clp);
	}
}

static void nfs_mark_return_unused_delegation_types(struct nfs_server *server,
						 fmode_t flags)
{
	struct nfs_delegation *delegation;

	list_for_each_entry_rcu(delegation, &server->delegations, super_list) {
		if ((delegation->type == (FMODE_READ|FMODE_WRITE)) && !(flags & FMODE_WRITE))
			continue;
		if (delegation->type & flags)
			nfs_mark_return_if_closed_delegation(server, delegation);
	}
}

static void nfs_client_mark_return_unused_delegation_types(struct nfs_client *clp,
							fmode_t flags)
{
	struct nfs_server *server;

	rcu_read_lock();
	list_for_each_entry_rcu(server, &clp->cl_superblocks, client_link)
		nfs_mark_return_unused_delegation_types(server, flags);
	rcu_read_unlock();
}

static void nfs_mark_delegation_revoked(struct nfs_server *server,
		struct nfs_delegation *delegation)
{
	set_bit(NFS_DELEGATION_REVOKED, &delegation->flags);
	delegation->stateid.type = NFS4_INVALID_STATEID_TYPE;
	nfs_mark_return_delegation(server, delegation);
}

static bool nfs_revoke_delegation(struct inode *inode,
		const nfs4_stateid *stateid)
{
	struct nfs_delegation *delegation;
	nfs4_stateid tmp;
	bool ret = false;

	rcu_read_lock();
	delegation = rcu_dereference(NFS_I(inode)->delegation);
	if (delegation == NULL)
		goto out;
	if (stateid == NULL) {
		nfs4_stateid_copy(&tmp, &delegation->stateid);
		stateid = &tmp;
	} else if (!nfs4_stateid_match(stateid, &delegation->stateid))
		goto out;
	nfs_mark_delegation_revoked(NFS_SERVER(inode), delegation);
	ret = true;
out:
	rcu_read_unlock();
	if (ret)
		nfs_inode_find_state_and_recover(inode, stateid);
	return ret;
}

void nfs_remove_bad_delegation(struct inode *inode,
		const nfs4_stateid *stateid)
{
	struct nfs_delegation *delegation;

	if (!nfs_revoke_delegation(inode, stateid))
		return;
	delegation = nfs_inode_detach_delegation(inode);
	if (delegation)
		nfs_free_delegation(delegation);
}
EXPORT_SYMBOL_GPL(nfs_remove_bad_delegation);

/**
 * nfs_expire_unused_delegation_types
 * @clp: client to process
 * @flags: delegation types to expire
 *
 */
void nfs_expire_unused_delegation_types(struct nfs_client *clp, fmode_t flags)
{
	nfs_client_mark_return_unused_delegation_types(clp, flags);
	nfs_delegation_run_state_manager(clp);
}

static void nfs_mark_return_unreferenced_delegations(struct nfs_server *server)
{
	struct nfs_delegation *delegation;

	list_for_each_entry_rcu(delegation, &server->delegations, super_list) {
		if (test_and_clear_bit(NFS_DELEGATION_REFERENCED, &delegation->flags))
			continue;
		nfs_mark_return_if_closed_delegation(server, delegation);
	}
}

/**
 * nfs_expire_unreferenced_delegations - Eliminate unused delegations
 * @clp: nfs_client to process
 *
 */
void nfs_expire_unreferenced_delegations(struct nfs_client *clp)
{
	struct nfs_server *server;

	rcu_read_lock();
	list_for_each_entry_rcu(server, &clp->cl_superblocks, client_link)
		nfs_mark_return_unreferenced_delegations(server);
	rcu_read_unlock();

	nfs_delegation_run_state_manager(clp);
}

/**
 * nfs_async_inode_return_delegation - asynchronously return a delegation
 * @inode: inode to process
 * @stateid: state ID information
 *
 * Returns zero on success, or a negative errno value.
 */
int nfs_async_inode_return_delegation(struct inode *inode,
				      const nfs4_stateid *stateid)
{
	struct nfs_server *server = NFS_SERVER(inode);
	struct nfs_client *clp = server->nfs_client;
	struct nfs_delegation *delegation;

	rcu_read_lock();
	delegation = rcu_dereference(NFS_I(inode)->delegation);
	if (delegation == NULL)
		goto out_enoent;
	if (stateid != NULL &&
	    !clp->cl_mvops->match_stateid(&delegation->stateid, stateid))
		goto out_enoent;
	nfs_mark_return_delegation(server, delegation);
	rcu_read_unlock();

	nfs_delegation_run_state_manager(clp);
	return 0;
out_enoent:
	rcu_read_unlock();
	return -ENOENT;
}

static struct inode *
nfs_delegation_find_inode_server(struct nfs_server *server,
				 const struct nfs_fh *fhandle)
{
	struct nfs_delegation *delegation;
	struct inode *freeme, *res = NULL;

	list_for_each_entry_rcu(delegation, &server->delegations, super_list) {
		spin_lock(&delegation->lock);
		if (delegation->inode != NULL &&
		    nfs_compare_fh(fhandle, &NFS_I(delegation->inode)->fh) == 0) {
			freeme = igrab(delegation->inode);
			if (freeme && nfs_sb_active(freeme->i_sb))
				res = freeme;
			spin_unlock(&delegation->lock);
			if (res != NULL)
				return res;
			if (freeme) {
				rcu_read_unlock();
				iput(freeme);
				rcu_read_lock();
			}
			return ERR_PTR(-EAGAIN);
		}
		spin_unlock(&delegation->lock);
	}
	return ERR_PTR(-ENOENT);
}

/**
 * nfs_delegation_find_inode - retrieve the inode associated with a delegation
 * @clp: client state handle
 * @fhandle: filehandle from a delegation recall
 *
 * Returns pointer to inode matching "fhandle," or NULL if a matching inode
 * cannot be found.
 */
struct inode *nfs_delegation_find_inode(struct nfs_client *clp,
					const struct nfs_fh *fhandle)
{
	struct nfs_server *server;
	struct inode *res;

	rcu_read_lock();
	list_for_each_entry_rcu(server, &clp->cl_superblocks, client_link) {
		res = nfs_delegation_find_inode_server(server, fhandle);
		if (res != ERR_PTR(-ENOENT)) {
			rcu_read_unlock();
			return res;
		}
	}
	rcu_read_unlock();
	return ERR_PTR(-ENOENT);
}

static void nfs_delegation_mark_reclaim_server(struct nfs_server *server)
{
	struct nfs_delegation *delegation;

	list_for_each_entry_rcu(delegation, &server->delegations, super_list) {
		/*
		 * If the delegation may have been admin revoked, then we
		 * cannot reclaim it.
		 */
		if (test_bit(NFS_DELEGATION_TEST_EXPIRED, &delegation->flags))
			continue;
		set_bit(NFS_DELEGATION_NEED_RECLAIM, &delegation->flags);
	}
}

/**
 * nfs_delegation_mark_reclaim - mark all delegations as needing to be reclaimed
 * @clp: nfs_client to process
 *
 */
void nfs_delegation_mark_reclaim(struct nfs_client *clp)
{
	struct nfs_server *server;

	rcu_read_lock();
	list_for_each_entry_rcu(server, &clp->cl_superblocks, client_link)
		nfs_delegation_mark_reclaim_server(server);
	rcu_read_unlock();
}

/**
 * nfs_delegation_reap_unclaimed - reap unclaimed delegations after reboot recovery is done
 * @clp: nfs_client to process
 *
 */
void nfs_delegation_reap_unclaimed(struct nfs_client *clp)
{
	struct nfs_delegation *delegation;
	struct nfs_server *server;
	struct inode *inode;

restart:
	rcu_read_lock();
	list_for_each_entry_rcu(server, &clp->cl_superblocks, client_link) {
		list_for_each_entry_rcu(delegation, &server->delegations,
								super_list) {
			if (test_bit(NFS_DELEGATION_INODE_FREEING,
						&delegation->flags) ||
			    test_bit(NFS_DELEGATION_RETURNING,
						&delegation->flags) ||
			    test_bit(NFS_DELEGATION_NEED_RECLAIM,
						&delegation->flags) == 0)
				continue;
			if (!nfs_sb_active(server->super))
				break; /* continue in outer loop */
			inode = nfs_delegation_grab_inode(delegation);
			if (inode == NULL) {
				rcu_read_unlock();
				nfs_sb_deactive(server->super);
				goto restart;
			}
			delegation = nfs_start_delegation_return_locked(NFS_I(inode));
			rcu_read_unlock();
			if (delegation != NULL) {
				delegation = nfs_detach_delegation(NFS_I(inode),
					delegation, server);
				if (delegation != NULL)
					nfs_free_delegation(delegation);
			}
			iput(inode);
			nfs_sb_deactive(server->super);
			cond_resched();
			goto restart;
		}
	}
	rcu_read_unlock();
}

static inline bool nfs4_server_rebooted(const struct nfs_client *clp)
{
	return (clp->cl_state & (BIT(NFS4CLNT_CHECK_LEASE) |
				BIT(NFS4CLNT_LEASE_EXPIRED) |
				BIT(NFS4CLNT_SESSION_RESET))) != 0;
}

static void nfs_mark_test_expired_delegation(struct nfs_server *server,
	    struct nfs_delegation *delegation)
{
	if (delegation->stateid.type == NFS4_INVALID_STATEID_TYPE)
		return;
	clear_bit(NFS_DELEGATION_NEED_RECLAIM, &delegation->flags);
	set_bit(NFS_DELEGATION_TEST_EXPIRED, &delegation->flags);
	set_bit(NFS4CLNT_DELEGATION_EXPIRED, &server->nfs_client->cl_state);
}

static void nfs_inode_mark_test_expired_delegation(struct nfs_server *server,
		struct inode *inode)
{
	struct nfs_delegation *delegation;

	rcu_read_lock();
	delegation = rcu_dereference(NFS_I(inode)->delegation);
	if (delegation)
		nfs_mark_test_expired_delegation(server, delegation);
	rcu_read_unlock();

}

static void nfs_delegation_mark_test_expired_server(struct nfs_server *server)
{
	struct nfs_delegation *delegation;

	list_for_each_entry_rcu(delegation, &server->delegations, super_list)
		nfs_mark_test_expired_delegation(server, delegation);
}

/**
 * nfs_mark_test_expired_all_delegations - mark all delegations for testing
 * @clp: nfs_client to process
 *
 * Iterates through all the delegations associated with this server and
 * marks them as needing to be checked for validity.
 */
void nfs_mark_test_expired_all_delegations(struct nfs_client *clp)
{
	struct nfs_server *server;

	rcu_read_lock();
	list_for_each_entry_rcu(server, &clp->cl_superblocks, client_link)
		nfs_delegation_mark_test_expired_server(server);
	rcu_read_unlock();
}

/**
 * nfs_test_expired_all_delegations - test all delegations for a client
 * @clp: nfs_client to process
 *
 * Helper for handling "recallable state revoked" status from server.
 */
void nfs_test_expired_all_delegations(struct nfs_client *clp)
{
	nfs_mark_test_expired_all_delegations(clp);
	nfs4_schedule_state_manager(clp);
}

static void
nfs_delegation_test_free_expired(struct inode *inode,
		nfs4_stateid *stateid,
		const struct cred *cred)
{
	struct nfs_server *server = NFS_SERVER(inode);
	const struct nfs4_minor_version_ops *ops = server->nfs_client->cl_mvops;
	int status;

	if (!cred)
		return;
	status = ops->test_and_free_expired(server, stateid, cred);
	if (status == -NFS4ERR_EXPIRED || status == -NFS4ERR_BAD_STATEID)
		nfs_remove_bad_delegation(inode, stateid);
}

/**
 * nfs_reap_expired_delegations - reap expired delegations
 * @clp: nfs_client to process
 *
 * Iterates through all the delegations associated with this server and
 * checks if they have may have been revoked. This function is usually
 * expected to be called in cases where the server may have lost its
 * lease.
 */
void nfs_reap_expired_delegations(struct nfs_client *clp)
{
	struct nfs_delegation *delegation;
	struct nfs_server *server;
	struct inode *inode;
	const struct cred *cred;
	nfs4_stateid stateid;

restart:
	rcu_read_lock();
	list_for_each_entry_rcu(server, &clp->cl_superblocks, client_link) {
		list_for_each_entry_rcu(delegation, &server->delegations,
								super_list) {
			if (test_bit(NFS_DELEGATION_INODE_FREEING,
						&delegation->flags) ||
			    test_bit(NFS_DELEGATION_RETURNING,
						&delegation->flags) ||
			    test_bit(NFS_DELEGATION_TEST_EXPIRED,
						&delegation->flags) == 0)
				continue;
			if (!nfs_sb_active(server->super))
				break; /* continue in outer loop */
			inode = nfs_delegation_grab_inode(delegation);
			if (inode == NULL) {
				rcu_read_unlock();
				nfs_sb_deactive(server->super);
				goto restart;
			}
			cred = get_cred_rcu(delegation->cred);
			nfs4_stateid_copy(&stateid, &delegation->stateid);
			clear_bit(NFS_DELEGATION_TEST_EXPIRED, &delegation->flags);
			rcu_read_unlock();
			nfs_delegation_test_free_expired(inode, &stateid, cred);
			put_cred(cred);
			if (nfs4_server_rebooted(clp)) {
				nfs_inode_mark_test_expired_delegation(server,inode);
				iput(inode);
				nfs_sb_deactive(server->super);
				return;
			}
			iput(inode);
			nfs_sb_deactive(server->super);
			cond_resched();
			goto restart;
		}
	}
	rcu_read_unlock();
}

void nfs_inode_find_delegation_state_and_recover(struct inode *inode,
		const nfs4_stateid *stateid)
{
	struct nfs_client *clp = NFS_SERVER(inode)->nfs_client;
	struct nfs_delegation *delegation;
	bool found = false;

	rcu_read_lock();
	delegation = rcu_dereference(NFS_I(inode)->delegation);
	if (delegation &&
	    nfs4_stateid_match_other(&delegation->stateid, stateid)) {
		nfs_mark_test_expired_delegation(NFS_SERVER(inode), delegation);
		found = true;
	}
	rcu_read_unlock();
	if (found)
		nfs4_schedule_state_manager(clp);
}

/**
 * nfs_delegations_present - check for existence of delegations
 * @clp: client state handle
 *
 * Returns one if there are any nfs_delegation structures attached
 * to this nfs_client.
 */
int nfs_delegations_present(struct nfs_client *clp)
{
	struct nfs_server *server;
	int ret = 0;

	rcu_read_lock();
	list_for_each_entry_rcu(server, &clp->cl_superblocks, client_link)
		if (!list_empty(&server->delegations)) {
			ret = 1;
			break;
		}
	rcu_read_unlock();
	return ret;
}

/**
 * nfs4_refresh_delegation_stateid - Update delegation stateid seqid
 * @dst: stateid to refresh
 * @inode: inode to check
 *
 * Returns "true" and updates "dst->seqid" * if inode had a delegation
 * that matches our delegation stateid. Otherwise "false" is returned.
 */
bool nfs4_refresh_delegation_stateid(nfs4_stateid *dst, struct inode *inode)
{
	struct nfs_delegation *delegation;
	bool ret = false;
	if (!inode)
		goto out;

	rcu_read_lock();
	delegation = rcu_dereference(NFS_I(inode)->delegation);
	if (delegation != NULL &&
	    nfs4_stateid_match_other(dst, &delegation->stateid)) {
		dst->seqid = delegation->stateid.seqid;
		ret = true;
	}
	rcu_read_unlock();
out:
	return ret;
}

/**
 * nfs4_copy_delegation_stateid - Copy inode's state ID information
 * @inode: inode to check
 * @flags: delegation type requirement
 * @dst: stateid data structure to fill in
 * @cred: optional argument to retrieve credential
 *
 * Returns "true" and fills in "dst->data" * if inode had a delegation,
 * otherwise "false" is returned.
 */
bool nfs4_copy_delegation_stateid(struct inode *inode, fmode_t flags,
		nfs4_stateid *dst, const struct cred **cred)
{
	struct nfs_inode *nfsi = NFS_I(inode);
	struct nfs_delegation *delegation;
	bool ret;

	flags &= FMODE_READ|FMODE_WRITE;
	rcu_read_lock();
	delegation = rcu_dereference(nfsi->delegation);
	ret = nfs4_is_valid_delegation(delegation, flags);
	if (ret) {
		nfs4_stateid_copy(dst, &delegation->stateid);
		nfs_mark_delegation_referenced(delegation);
		if (cred)
			*cred = get_cred(delegation->cred);
	}
	rcu_read_unlock();
	return ret;
}

/**
 * nfs4_delegation_flush_on_close - Check if we must flush file on close
 * @inode: inode to check
 *
 * This function checks the number of outstanding writes to the file
 * against the delegation 'space_limit' field to see if
 * the spec requires us to flush the file on close.
 */
bool nfs4_delegation_flush_on_close(const struct inode *inode)
{
	struct nfs_inode *nfsi = NFS_I(inode);
	struct nfs_delegation *delegation;
	bool ret = true;

	rcu_read_lock();
	delegation = rcu_dereference(nfsi->delegation);
	if (delegation == NULL || !(delegation->type & FMODE_WRITE))
		goto out;
	if (atomic_long_read(&nfsi->nrequests) < delegation->pagemod_limit)
		ret = false;
out:
	rcu_read_unlock();
	return ret;
}<|MERGE_RESOLUTION|>--- conflicted
+++ resolved
@@ -163,15 +163,9 @@
 		/* Block nfs4_proc_unlck */
 		mutex_lock(&sp->so_delegreturn_mutex);
 		seq = read_seqbegin(&sp->so_reclaim_seqlock);
-<<<<<<< HEAD
-		err = nfs4_open_delegation_recall(ctx, state, stateid, type);
-		if (!err)
-			err = nfs_delegation_claim_locks(ctx, state, stateid);
-=======
 		err = nfs4_open_delegation_recall(ctx, state, stateid);
 		if (!err)
 			err = nfs_delegation_claim_locks(state, stateid);
->>>>>>> fa578e9d
 		if (!err && read_seqretry(&sp->so_reclaim_seqlock, seq))
 			err = -EAGAIN;
 		mutex_unlock(&sp->so_delegreturn_mutex);
