/*
 *  fs/nfs/nfs4state.c
 *
 *  Client-side XDR for NFSv4.
 *
 *  Copyright (c) 2002 The Regents of the University of Michigan.
 *  All rights reserved.
 *
 *  Kendrick Smith <kmsmith@umich.edu>
 *
 *  Redistribution and use in source and binary forms, with or without
 *  modification, are permitted provided that the following conditions
 *  are met:
 *
 *  1. Redistributions of source code must retain the above copyright
 *     notice, this list of conditions and the following disclaimer.
 *  2. Redistributions in binary form must reproduce the above copyright
 *     notice, this list of conditions and the following disclaimer in the
 *     documentation and/or other materials provided with the distribution.
 *  3. Neither the name of the University nor the names of its
 *     contributors may be used to endorse or promote products derived
 *     from this software without specific prior written permission.
 *
 *  THIS SOFTWARE IS PROVIDED ``AS IS'' AND ANY EXPRESS OR IMPLIED
 *  WARRANTIES, INCLUDING, BUT NOT LIMITED TO, THE IMPLIED WARRANTIES OF
 *  MERCHANTABILITY AND FITNESS FOR A PARTICULAR PURPOSE ARE
 *  DISCLAIMED. IN NO EVENT SHALL THE REGENTS OR CONTRIBUTORS BE LIABLE
 *  FOR ANY DIRECT, INDIRECT, INCIDENTAL, SPECIAL, EXEMPLARY, OR
 *  CONSEQUENTIAL DAMAGES (INCLUDING, BUT NOT LIMITED TO, PROCUREMENT OF
 *  SUBSTITUTE GOODS OR SERVICES; LOSS OF USE, DATA, OR PROFITS; OR
 *  BUSINESS INTERRUPTION) HOWEVER CAUSED AND ON ANY THEORY OF
 *  LIABILITY, WHETHER IN CONTRACT, STRICT LIABILITY, OR TORT (INCLUDING
 *  NEGLIGENCE OR OTHERWISE) ARISING IN ANY WAY OUT OF THE USE OF THIS
 *  SOFTWARE, EVEN IF ADVISED OF THE POSSIBILITY OF SUCH DAMAGE.
 *
 * Implementation of the NFSv4 state model.  For the time being,
 * this is minimal, but will be made much more complex in a
 * subsequent patch.
 */

#include <linux/kernel.h>
#include <linux/slab.h>
#include <linux/fs.h>
#include <linux/nfs_fs.h>
#include <linux/kthread.h>
#include <linux/module.h>
#include <linux/random.h>
#include <linux/ratelimit.h>
#include <linux/workqueue.h>
#include <linux/bitops.h>
#include <linux/jiffies.h>

#include <linux/sunrpc/clnt.h>

#include "nfs4_fs.h"
#include "callback.h"
#include "delegation.h"
#include "internal.h"
#include "nfs4idmap.h"
#include "nfs4session.h"
#include "pnfs.h"
#include "netns.h"

#define NFSDBG_FACILITY		NFSDBG_STATE

#define OPENOWNER_POOL_SIZE	8

const nfs4_stateid zero_stateid = {
	{ .data = { 0 } },
	.type = NFS4_SPECIAL_STATEID_TYPE,
};
const nfs4_stateid invalid_stateid = {
	{
		/* Funky initialiser keeps older gcc versions happy */
		.data = { 0xff, 0xff, 0xff, 0xff, 0 },
	},
	.type = NFS4_INVALID_STATEID_TYPE,
};

const nfs4_stateid current_stateid = {
	{
		/* Funky initialiser keeps older gcc versions happy */
		.data = { 0x0, 0x0, 0x0, 0x1, 0 },
	},
	.type = NFS4_SPECIAL_STATEID_TYPE,
};

static DEFINE_MUTEX(nfs_clid_init_mutex);

static int nfs4_setup_state_renewal(struct nfs_client *clp)
{
	int status;
	struct nfs_fsinfo fsinfo;

	if (!test_bit(NFS_CS_CHECK_LEASE_TIME, &clp->cl_res_state)) {
		nfs4_schedule_state_renewal(clp);
		return 0;
	}

	status = nfs4_proc_get_lease_time(clp, &fsinfo);
	if (status == 0) {
		nfs4_set_lease_period(clp, fsinfo.lease_time * HZ);
		nfs4_schedule_state_renewal(clp);
	}

	return status;
}

int nfs4_init_clientid(struct nfs_client *clp, const struct cred *cred)
{
	struct nfs4_setclientid_res clid = {
		.clientid = clp->cl_clientid,
		.confirm = clp->cl_confirm,
	};
	unsigned short port;
	int status;
	struct nfs_net *nn = net_generic(clp->cl_net, nfs_net_id);

	if (test_bit(NFS4CLNT_LEASE_CONFIRM, &clp->cl_state))
		goto do_confirm;
	port = nn->nfs_callback_tcpport;
	if (clp->cl_addr.ss_family == AF_INET6)
		port = nn->nfs_callback_tcpport6;

	status = nfs4_proc_setclientid(clp, NFS4_CALLBACK, port, cred, &clid);
	if (status != 0)
		goto out;
	clp->cl_clientid = clid.clientid;
	clp->cl_confirm = clid.confirm;
	set_bit(NFS4CLNT_LEASE_CONFIRM, &clp->cl_state);
do_confirm:
	status = nfs4_proc_setclientid_confirm(clp, &clid, cred);
	if (status != 0)
		goto out;
	clear_bit(NFS4CLNT_LEASE_CONFIRM, &clp->cl_state);
	nfs4_setup_state_renewal(clp);
out:
	return status;
}

/**
 * nfs40_discover_server_trunking - Detect server IP address trunking (mv0)
 *
 * @clp: nfs_client under test
 * @result: OUT: found nfs_client, or clp
 * @cred: credential to use for trunking test
 *
 * Returns zero, a negative errno, or a negative NFS4ERR status.
 * If zero is returned, an nfs_client pointer is planted in
 * "result".
 *
 * Note: The returned client may not yet be marked ready.
 */
int nfs40_discover_server_trunking(struct nfs_client *clp,
				   struct nfs_client **result,
				   const struct cred *cred)
{
	struct nfs4_setclientid_res clid = {
		.clientid = clp->cl_clientid,
		.confirm = clp->cl_confirm,
	};
	struct nfs_net *nn = net_generic(clp->cl_net, nfs_net_id);
	unsigned short port;
	int status;

	port = nn->nfs_callback_tcpport;
	if (clp->cl_addr.ss_family == AF_INET6)
		port = nn->nfs_callback_tcpport6;

	status = nfs4_proc_setclientid(clp, NFS4_CALLBACK, port, cred, &clid);
	if (status != 0)
		goto out;
	clp->cl_clientid = clid.clientid;
	clp->cl_confirm = clid.confirm;

	status = nfs40_walk_client_list(clp, result, cred);
	if (status == 0) {
		/* Sustain the lease, even if it's empty.  If the clientid4
		 * goes stale it's of no use for trunking discovery. */
		nfs4_schedule_state_renewal(*result);

		/* If the client state need to recover, do it. */
		if (clp->cl_state)
			nfs4_schedule_state_manager(clp);
	}
out:
	return status;
}

const struct cred *nfs4_get_machine_cred(struct nfs_client *clp)
{
	return get_cred(rpc_machine_cred());
}

static void nfs4_root_machine_cred(struct nfs_client *clp)
{

	/* Force root creds instead of machine */
	clp->cl_principal = NULL;
	clp->cl_rpcclient->cl_principal = NULL;
}

static const struct cred *
nfs4_get_renew_cred_server_locked(struct nfs_server *server)
{
	const struct cred *cred = NULL;
	struct nfs4_state_owner *sp;
	struct rb_node *pos;

	for (pos = rb_first(&server->state_owners);
	     pos != NULL;
	     pos = rb_next(pos)) {
		sp = rb_entry(pos, struct nfs4_state_owner, so_server_node);
		if (list_empty(&sp->so_states))
			continue;
		cred = get_cred(sp->so_cred);
		break;
	}
	return cred;
}

/**
 * nfs4_get_renew_cred - Acquire credential for a renew operation
 * @clp: client state handle
 *
 * Returns an rpc_cred with reference count bumped, or NULL.
 * Caller must hold clp->cl_lock.
 */
const struct cred *nfs4_get_renew_cred(struct nfs_client *clp)
{
	const struct cred *cred = NULL;
	struct nfs_server *server;

	/* Use machine credentials if available */
	cred = nfs4_get_machine_cred(clp);
	if (cred != NULL)
		goto out;

	spin_lock(&clp->cl_lock);
	rcu_read_lock();
	list_for_each_entry_rcu(server, &clp->cl_superblocks, client_link) {
		cred = nfs4_get_renew_cred_server_locked(server);
		if (cred != NULL)
			break;
	}
	rcu_read_unlock();
	spin_unlock(&clp->cl_lock);

out:
	return cred;
}

static void nfs4_end_drain_slot_table(struct nfs4_slot_table *tbl)
{
	if (test_and_clear_bit(NFS4_SLOT_TBL_DRAINING, &tbl->slot_tbl_state)) {
		spin_lock(&tbl->slot_tbl_lock);
		nfs41_wake_slot_table(tbl);
		spin_unlock(&tbl->slot_tbl_lock);
	}
}

static void nfs4_end_drain_session(struct nfs_client *clp)
{
	struct nfs4_session *ses = clp->cl_session;

	if (clp->cl_slot_tbl) {
		nfs4_end_drain_slot_table(clp->cl_slot_tbl);
		return;
	}

	if (ses != NULL) {
		nfs4_end_drain_slot_table(&ses->bc_slot_table);
		nfs4_end_drain_slot_table(&ses->fc_slot_table);
	}
}

static int nfs4_drain_slot_tbl(struct nfs4_slot_table *tbl)
{
	set_bit(NFS4_SLOT_TBL_DRAINING, &tbl->slot_tbl_state);
	spin_lock(&tbl->slot_tbl_lock);
	if (tbl->highest_used_slotid != NFS4_NO_SLOT) {
		reinit_completion(&tbl->complete);
		spin_unlock(&tbl->slot_tbl_lock);
		return wait_for_completion_interruptible(&tbl->complete);
	}
	spin_unlock(&tbl->slot_tbl_lock);
	return 0;
}

static int nfs4_begin_drain_session(struct nfs_client *clp)
{
	struct nfs4_session *ses = clp->cl_session;
	int ret;

	if (clp->cl_slot_tbl)
		return nfs4_drain_slot_tbl(clp->cl_slot_tbl);

	/* back channel */
	ret = nfs4_drain_slot_tbl(&ses->bc_slot_table);
	if (ret)
		return ret;
	/* fore channel */
	return nfs4_drain_slot_tbl(&ses->fc_slot_table);
}

#if defined(CONFIG_NFS_V4_1)

static void nfs41_finish_session_reset(struct nfs_client *clp)
{
	clear_bit(NFS4CLNT_LEASE_CONFIRM, &clp->cl_state);
	clear_bit(NFS4CLNT_SESSION_RESET, &clp->cl_state);
	/* create_session negotiated new slot table */
	clear_bit(NFS4CLNT_BIND_CONN_TO_SESSION, &clp->cl_state);
	nfs4_setup_state_renewal(clp);
}

int nfs41_init_clientid(struct nfs_client *clp, const struct cred *cred)
{
	int status;

	if (test_bit(NFS4CLNT_LEASE_CONFIRM, &clp->cl_state))
		goto do_confirm;
	status = nfs4_proc_exchange_id(clp, cred);
	if (status != 0)
		goto out;
	set_bit(NFS4CLNT_LEASE_CONFIRM, &clp->cl_state);
do_confirm:
	status = nfs4_proc_create_session(clp, cred);
	if (status != 0)
		goto out;
	nfs41_finish_session_reset(clp);
	nfs_mark_client_ready(clp, NFS_CS_READY);
out:
	return status;
}

/**
 * nfs41_discover_server_trunking - Detect server IP address trunking (mv1)
 *
 * @clp: nfs_client under test
 * @result: OUT: found nfs_client, or clp
 * @cred: credential to use for trunking test
 *
 * Returns NFS4_OK, a negative errno, or a negative NFS4ERR status.
 * If NFS4_OK is returned, an nfs_client pointer is planted in
 * "result".
 *
 * Note: The returned client may not yet be marked ready.
 */
int nfs41_discover_server_trunking(struct nfs_client *clp,
				   struct nfs_client **result,
				   const struct cred *cred)
{
	int status;

	status = nfs4_proc_exchange_id(clp, cred);
	if (status != NFS4_OK)
		return status;

	status = nfs41_walk_client_list(clp, result, cred);
	if (status < 0)
		return status;
	if (clp != *result)
		return 0;

	/*
	 * Purge state if the client id was established in a prior
	 * instance and the client id could not have arrived on the
	 * server via Transparent State Migration.
	 */
	if (clp->cl_exchange_flags & EXCHGID4_FLAG_CONFIRMED_R) {
		if (!test_bit(NFS_CS_TSM_POSSIBLE, &clp->cl_flags))
			set_bit(NFS4CLNT_PURGE_STATE, &clp->cl_state);
		else
			set_bit(NFS4CLNT_LEASE_CONFIRM, &clp->cl_state);
	}
	nfs4_schedule_state_manager(clp);
	status = nfs_wait_client_init_complete(clp);
	if (status < 0)
		nfs_put_client(clp);
	return status;
}

#endif /* CONFIG_NFS_V4_1 */

/**
 * nfs4_get_clid_cred - Acquire credential for a setclientid operation
 * @clp: client state handle
 *
 * Returns a cred with reference count bumped, or NULL.
 */
const struct cred *nfs4_get_clid_cred(struct nfs_client *clp)
{
	const struct cred *cred;

	cred = nfs4_get_machine_cred(clp);
	return cred;
}

static struct nfs4_state_owner *
nfs4_find_state_owner_locked(struct nfs_server *server, const struct cred *cred)
{
	struct rb_node **p = &server->state_owners.rb_node,
		       *parent = NULL;
	struct nfs4_state_owner *sp;
	int cmp;

	while (*p != NULL) {
		parent = *p;
		sp = rb_entry(parent, struct nfs4_state_owner, so_server_node);
		cmp = cred_fscmp(cred, sp->so_cred);

		if (cmp < 0)
			p = &parent->rb_left;
		else if (cmp > 0)
			p = &parent->rb_right;
		else {
			if (!list_empty(&sp->so_lru))
				list_del_init(&sp->so_lru);
			atomic_inc(&sp->so_count);
			return sp;
		}
	}
	return NULL;
}

static struct nfs4_state_owner *
nfs4_insert_state_owner_locked(struct nfs4_state_owner *new)
{
	struct nfs_server *server = new->so_server;
	struct rb_node **p = &server->state_owners.rb_node,
		       *parent = NULL;
	struct nfs4_state_owner *sp;
	int cmp;

	while (*p != NULL) {
		parent = *p;
		sp = rb_entry(parent, struct nfs4_state_owner, so_server_node);
		cmp = cred_fscmp(new->so_cred, sp->so_cred);

		if (cmp < 0)
			p = &parent->rb_left;
		else if (cmp > 0)
			p = &parent->rb_right;
		else {
			if (!list_empty(&sp->so_lru))
				list_del_init(&sp->so_lru);
			atomic_inc(&sp->so_count);
			return sp;
		}
	}
	rb_link_node(&new->so_server_node, parent, p);
	rb_insert_color(&new->so_server_node, &server->state_owners);
	return new;
}

static void
nfs4_remove_state_owner_locked(struct nfs4_state_owner *sp)
{
	struct nfs_server *server = sp->so_server;

	if (!RB_EMPTY_NODE(&sp->so_server_node))
		rb_erase(&sp->so_server_node, &server->state_owners);
}

static void
nfs4_init_seqid_counter(struct nfs_seqid_counter *sc)
{
	sc->create_time = ktime_get();
	sc->flags = 0;
	sc->counter = 0;
	spin_lock_init(&sc->lock);
	INIT_LIST_HEAD(&sc->list);
	rpc_init_wait_queue(&sc->wait, "Seqid_waitqueue");
}

static void
nfs4_destroy_seqid_counter(struct nfs_seqid_counter *sc)
{
	rpc_destroy_wait_queue(&sc->wait);
}

/*
 * nfs4_alloc_state_owner(): this is called on the OPEN or CREATE path to
 * create a new state_owner.
 *
 */
static struct nfs4_state_owner *
nfs4_alloc_state_owner(struct nfs_server *server,
		const struct cred *cred,
		gfp_t gfp_flags)
{
	struct nfs4_state_owner *sp;

	sp = kzalloc(sizeof(*sp), gfp_flags);
	if (!sp)
		return NULL;
	sp->so_seqid.owner_id = ida_simple_get(&server->openowner_id, 0, 0,
						gfp_flags);
	if (sp->so_seqid.owner_id < 0) {
		kfree(sp);
		return NULL;
	}
	sp->so_server = server;
	sp->so_cred = get_cred(cred);
	spin_lock_init(&sp->so_lock);
	INIT_LIST_HEAD(&sp->so_states);
	nfs4_init_seqid_counter(&sp->so_seqid);
	atomic_set(&sp->so_count, 1);
	INIT_LIST_HEAD(&sp->so_lru);
	seqlock_init(&sp->so_reclaim_seqlock);
	mutex_init(&sp->so_delegreturn_mutex);
	return sp;
}

static void
nfs4_reset_state_owner(struct nfs4_state_owner *sp)
{
	/* This state_owner is no longer usable, but must
	 * remain in place so that state recovery can find it
	 * and the opens associated with it.
	 * It may also be used for new 'open' request to
	 * return a delegation to the server.
	 * So update the 'create_time' so that it looks like
	 * a new state_owner.  This will cause the server to
	 * request an OPEN_CONFIRM to start a new sequence.
	 */
	sp->so_seqid.create_time = ktime_get();
}

static void nfs4_free_state_owner(struct nfs4_state_owner *sp)
{
	nfs4_destroy_seqid_counter(&sp->so_seqid);
	put_cred(sp->so_cred);
	ida_simple_remove(&sp->so_server->openowner_id, sp->so_seqid.owner_id);
	kfree(sp);
}

static void nfs4_gc_state_owners(struct nfs_server *server)
{
	struct nfs_client *clp = server->nfs_client;
	struct nfs4_state_owner *sp, *tmp;
	unsigned long time_min, time_max;
	LIST_HEAD(doomed);

	spin_lock(&clp->cl_lock);
	time_max = jiffies;
	time_min = (long)time_max - (long)clp->cl_lease_time;
	list_for_each_entry_safe(sp, tmp, &server->state_owners_lru, so_lru) {
		/* NB: LRU is sorted so that oldest is at the head */
		if (time_in_range(sp->so_expires, time_min, time_max))
			break;
		list_move(&sp->so_lru, &doomed);
		nfs4_remove_state_owner_locked(sp);
	}
	spin_unlock(&clp->cl_lock);

	list_for_each_entry_safe(sp, tmp, &doomed, so_lru) {
		list_del(&sp->so_lru);
		nfs4_free_state_owner(sp);
	}
}

/**
 * nfs4_get_state_owner - Look up a state owner given a credential
 * @server: nfs_server to search
 * @cred: RPC credential to match
 * @gfp_flags: allocation mode
 *
 * Returns a pointer to an instantiated nfs4_state_owner struct, or NULL.
 */
struct nfs4_state_owner *nfs4_get_state_owner(struct nfs_server *server,
					      const struct cred *cred,
					      gfp_t gfp_flags)
{
	struct nfs_client *clp = server->nfs_client;
	struct nfs4_state_owner *sp, *new;

	spin_lock(&clp->cl_lock);
	sp = nfs4_find_state_owner_locked(server, cred);
	spin_unlock(&clp->cl_lock);
	if (sp != NULL)
		goto out;
	new = nfs4_alloc_state_owner(server, cred, gfp_flags);
	if (new == NULL)
		goto out;
	spin_lock(&clp->cl_lock);
	sp = nfs4_insert_state_owner_locked(new);
	spin_unlock(&clp->cl_lock);
	if (sp != new)
		nfs4_free_state_owner(new);
out:
	nfs4_gc_state_owners(server);
	return sp;
}

/**
 * nfs4_put_state_owner - Release a nfs4_state_owner
 * @sp: state owner data to release
 *
 * Note that we keep released state owners on an LRU
 * list.
 * This caches valid state owners so that they can be
 * reused, to avoid the OPEN_CONFIRM on minor version 0.
 * It also pins the uniquifier of dropped state owners for
 * a while, to ensure that those state owner names are
 * never reused.
 */
void nfs4_put_state_owner(struct nfs4_state_owner *sp)
{
	struct nfs_server *server = sp->so_server;
	struct nfs_client *clp = server->nfs_client;

	if (!atomic_dec_and_lock(&sp->so_count, &clp->cl_lock))
		return;

	sp->so_expires = jiffies;
	list_add_tail(&sp->so_lru, &server->state_owners_lru);
	spin_unlock(&clp->cl_lock);
}

/**
 * nfs4_purge_state_owners - Release all cached state owners
 * @server: nfs_server with cached state owners to release
 * @head: resulting list of state owners
 *
 * Called at umount time.  Remaining state owners will be on
 * the LRU with ref count of zero.
 * Note that the state owners are not freed, but are added
 * to the list @head, which can later be used as an argument
 * to nfs4_free_state_owners.
 */
void nfs4_purge_state_owners(struct nfs_server *server, struct list_head *head)
{
	struct nfs_client *clp = server->nfs_client;
	struct nfs4_state_owner *sp, *tmp;

	spin_lock(&clp->cl_lock);
	list_for_each_entry_safe(sp, tmp, &server->state_owners_lru, so_lru) {
		list_move(&sp->so_lru, head);
		nfs4_remove_state_owner_locked(sp);
	}
	spin_unlock(&clp->cl_lock);
}

/**
 * nfs4_purge_state_owners - Release all cached state owners
 * @head: resulting list of state owners
 *
 * Frees a list of state owners that was generated by
 * nfs4_purge_state_owners
 */
void nfs4_free_state_owners(struct list_head *head)
{
	struct nfs4_state_owner *sp, *tmp;

	list_for_each_entry_safe(sp, tmp, head, so_lru) {
		list_del(&sp->so_lru);
		nfs4_free_state_owner(sp);
	}
}

static struct nfs4_state *
nfs4_alloc_open_state(void)
{
	struct nfs4_state *state;

	state = kzalloc(sizeof(*state), GFP_NOFS);
	if (!state)
		return NULL;
	refcount_set(&state->count, 1);
	INIT_LIST_HEAD(&state->lock_states);
	spin_lock_init(&state->state_lock);
	seqlock_init(&state->seqlock);
	init_waitqueue_head(&state->waitq);
	return state;
}

void
nfs4_state_set_mode_locked(struct nfs4_state *state, fmode_t fmode)
{
	if (state->state == fmode)
		return;
	/* NB! List reordering - see the reclaim code for why.  */
	if ((fmode & FMODE_WRITE) != (state->state & FMODE_WRITE)) {
		if (fmode & FMODE_WRITE)
			list_move(&state->open_states, &state->owner->so_states);
		else
			list_move_tail(&state->open_states, &state->owner->so_states);
	}
	state->state = fmode;
}

static struct nfs4_state *
__nfs4_find_state_byowner(struct inode *inode, struct nfs4_state_owner *owner)
{
	struct nfs_inode *nfsi = NFS_I(inode);
	struct nfs4_state *state;

	list_for_each_entry_rcu(state, &nfsi->open_states, inode_states) {
		if (state->owner != owner)
			continue;
		if (!nfs4_valid_open_stateid(state))
			continue;
		if (refcount_inc_not_zero(&state->count))
			return state;
	}
	return NULL;
}

static void
nfs4_free_open_state(struct nfs4_state *state)
{
	kfree_rcu(state, rcu_head);
}

struct nfs4_state *
nfs4_get_open_state(struct inode *inode, struct nfs4_state_owner *owner)
{
	struct nfs4_state *state, *new;
	struct nfs_inode *nfsi = NFS_I(inode);

	rcu_read_lock();
	state = __nfs4_find_state_byowner(inode, owner);
	rcu_read_unlock();
	if (state)
		goto out;
	new = nfs4_alloc_open_state();
	spin_lock(&owner->so_lock);
	spin_lock(&inode->i_lock);
	state = __nfs4_find_state_byowner(inode, owner);
	if (state == NULL && new != NULL) {
		state = new;
		state->owner = owner;
		atomic_inc(&owner->so_count);
		list_add_rcu(&state->inode_states, &nfsi->open_states);
		ihold(inode);
		state->inode = inode;
		spin_unlock(&inode->i_lock);
		/* Note: The reclaim code dictates that we add stateless
		 * and read-only stateids to the end of the list */
		list_add_tail(&state->open_states, &owner->so_states);
		spin_unlock(&owner->so_lock);
	} else {
		spin_unlock(&inode->i_lock);
		spin_unlock(&owner->so_lock);
		if (new)
			nfs4_free_open_state(new);
	}
out:
	return state;
}

void nfs4_put_open_state(struct nfs4_state *state)
{
	struct inode *inode = state->inode;
	struct nfs4_state_owner *owner = state->owner;

	if (!refcount_dec_and_lock(&state->count, &owner->so_lock))
		return;
	spin_lock(&inode->i_lock);
	list_del_rcu(&state->inode_states);
	list_del(&state->open_states);
	spin_unlock(&inode->i_lock);
	spin_unlock(&owner->so_lock);
	iput(inode);
	nfs4_free_open_state(state);
	nfs4_put_state_owner(owner);
}

/*
 * Close the current file.
 */
static void __nfs4_close(struct nfs4_state *state,
		fmode_t fmode, gfp_t gfp_mask, int wait)
{
	struct nfs4_state_owner *owner = state->owner;
	int call_close = 0;
	fmode_t newstate;

	atomic_inc(&owner->so_count);
	/* Protect against nfs4_find_state() */
	spin_lock(&owner->so_lock);
	switch (fmode & (FMODE_READ | FMODE_WRITE)) {
		case FMODE_READ:
			state->n_rdonly--;
			break;
		case FMODE_WRITE:
			state->n_wronly--;
			break;
		case FMODE_READ|FMODE_WRITE:
			state->n_rdwr--;
	}
	newstate = FMODE_READ|FMODE_WRITE;
	if (state->n_rdwr == 0) {
		if (state->n_rdonly == 0) {
			newstate &= ~FMODE_READ;
			call_close |= test_bit(NFS_O_RDONLY_STATE, &state->flags);
			call_close |= test_bit(NFS_O_RDWR_STATE, &state->flags);
		}
		if (state->n_wronly == 0) {
			newstate &= ~FMODE_WRITE;
			call_close |= test_bit(NFS_O_WRONLY_STATE, &state->flags);
			call_close |= test_bit(NFS_O_RDWR_STATE, &state->flags);
		}
		if (newstate == 0)
			clear_bit(NFS_DELEGATED_STATE, &state->flags);
	}
	nfs4_state_set_mode_locked(state, newstate);
	spin_unlock(&owner->so_lock);

	if (!call_close) {
		nfs4_put_open_state(state);
		nfs4_put_state_owner(owner);
	} else
		nfs4_do_close(state, gfp_mask, wait);
}

void nfs4_close_state(struct nfs4_state *state, fmode_t fmode)
{
	__nfs4_close(state, fmode, GFP_NOFS, 0);
}

void nfs4_close_sync(struct nfs4_state *state, fmode_t fmode)
{
	__nfs4_close(state, fmode, GFP_KERNEL, 1);
}

/*
 * Search the state->lock_states for an existing lock_owner
 * that is compatible with either of the given owners.
 * If the second is non-zero, then the first refers to a Posix-lock
 * owner (current->files) and the second refers to a flock/OFD
 * owner (struct file*).  In that case, prefer a match for the first
 * owner.
 * If both sorts of locks are held on the one file we cannot know
 * which stateid was intended to be used, so a "correct" choice cannot
 * be made.  Failing that, a "consistent" choice is preferable.  The
 * consistent choice we make is to prefer the first owner, that of a
 * Posix lock.
 */
static struct nfs4_lock_state *
__nfs4_find_lock_state(struct nfs4_state *state,
		       fl_owner_t fl_owner, fl_owner_t fl_owner2)
{
	struct nfs4_lock_state *pos, *ret = NULL;
	list_for_each_entry(pos, &state->lock_states, ls_locks) {
		if (pos->ls_owner == fl_owner) {
			ret = pos;
			break;
		}
		if (pos->ls_owner == fl_owner2)
			ret = pos;
	}
	if (ret)
		refcount_inc(&ret->ls_count);
	return ret;
}

/*
 * Return a compatible lock_state. If no initialized lock_state structure
 * exists, return an uninitialized one.
 *
 */
static struct nfs4_lock_state *nfs4_alloc_lock_state(struct nfs4_state *state, fl_owner_t fl_owner)
{
	struct nfs4_lock_state *lsp;
	struct nfs_server *server = state->owner->so_server;

	lsp = kzalloc(sizeof(*lsp), GFP_NOFS);
	if (lsp == NULL)
		return NULL;
	nfs4_init_seqid_counter(&lsp->ls_seqid);
	refcount_set(&lsp->ls_count, 1);
	lsp->ls_state = state;
	lsp->ls_owner = fl_owner;
	lsp->ls_seqid.owner_id = ida_simple_get(&server->lockowner_id, 0, 0, GFP_NOFS);
	if (lsp->ls_seqid.owner_id < 0)
		goto out_free;
	INIT_LIST_HEAD(&lsp->ls_locks);
	return lsp;
out_free:
	kfree(lsp);
	return NULL;
}

void nfs4_free_lock_state(struct nfs_server *server, struct nfs4_lock_state *lsp)
{
	ida_simple_remove(&server->lockowner_id, lsp->ls_seqid.owner_id);
	nfs4_destroy_seqid_counter(&lsp->ls_seqid);
	kfree(lsp);
}

/*
 * Return a compatible lock_state. If no initialized lock_state structure
 * exists, return an uninitialized one.
 *
 */
static struct nfs4_lock_state *nfs4_get_lock_state(struct nfs4_state *state, fl_owner_t owner)
{
	struct nfs4_lock_state *lsp, *new = NULL;
	
	for(;;) {
		spin_lock(&state->state_lock);
		lsp = __nfs4_find_lock_state(state, owner, NULL);
		if (lsp != NULL)
			break;
		if (new != NULL) {
			list_add(&new->ls_locks, &state->lock_states);
			set_bit(LK_STATE_IN_USE, &state->flags);
			lsp = new;
			new = NULL;
			break;
		}
		spin_unlock(&state->state_lock);
		new = nfs4_alloc_lock_state(state, owner);
		if (new == NULL)
			return NULL;
	}
	spin_unlock(&state->state_lock);
	if (new != NULL)
		nfs4_free_lock_state(state->owner->so_server, new);
	return lsp;
}

/*
 * Release reference to lock_state, and free it if we see that
 * it is no longer in use
 */
void nfs4_put_lock_state(struct nfs4_lock_state *lsp)
{
	struct nfs_server *server;
	struct nfs4_state *state;

	if (lsp == NULL)
		return;
	state = lsp->ls_state;
	if (!refcount_dec_and_lock(&lsp->ls_count, &state->state_lock))
		return;
	list_del(&lsp->ls_locks);
	if (list_empty(&state->lock_states))
		clear_bit(LK_STATE_IN_USE, &state->flags);
	spin_unlock(&state->state_lock);
	server = state->owner->so_server;
	if (test_bit(NFS_LOCK_INITIALIZED, &lsp->ls_flags)) {
		struct nfs_client *clp = server->nfs_client;

		clp->cl_mvops->free_lock_state(server, lsp);
	} else
		nfs4_free_lock_state(server, lsp);
}

static void nfs4_fl_copy_lock(struct file_lock *dst, struct file_lock *src)
{
	struct nfs4_lock_state *lsp = src->fl_u.nfs4_fl.owner;

	dst->fl_u.nfs4_fl.owner = lsp;
	refcount_inc(&lsp->ls_count);
}

static void nfs4_fl_release_lock(struct file_lock *fl)
{
	nfs4_put_lock_state(fl->fl_u.nfs4_fl.owner);
}

static const struct file_lock_operations nfs4_fl_lock_ops = {
	.fl_copy_lock = nfs4_fl_copy_lock,
	.fl_release_private = nfs4_fl_release_lock,
};

int nfs4_set_lock_state(struct nfs4_state *state, struct file_lock *fl)
{
	struct nfs4_lock_state *lsp;

	if (fl->fl_ops != NULL)
		return 0;
	lsp = nfs4_get_lock_state(state, fl->fl_owner);
	if (lsp == NULL)
		return -ENOMEM;
	fl->fl_u.nfs4_fl.owner = lsp;
	fl->fl_ops = &nfs4_fl_lock_ops;
	return 0;
}

static int nfs4_copy_lock_stateid(nfs4_stateid *dst,
		struct nfs4_state *state,
		const struct nfs_lock_context *l_ctx)
{
	struct nfs4_lock_state *lsp;
	fl_owner_t fl_owner, fl_flock_owner;
	int ret = -ENOENT;

	if (l_ctx == NULL)
		goto out;

	if (test_bit(LK_STATE_IN_USE, &state->flags) == 0)
		goto out;

	fl_owner = l_ctx->lockowner;
	fl_flock_owner = l_ctx->open_context->flock_owner;

	spin_lock(&state->state_lock);
	lsp = __nfs4_find_lock_state(state, fl_owner, fl_flock_owner);
	if (lsp && test_bit(NFS_LOCK_LOST, &lsp->ls_flags))
		ret = -EIO;
	else if (lsp != NULL && test_bit(NFS_LOCK_INITIALIZED, &lsp->ls_flags) != 0) {
		nfs4_stateid_copy(dst, &lsp->ls_stateid);
		ret = 0;
	}
	spin_unlock(&state->state_lock);
	nfs4_put_lock_state(lsp);
out:
	return ret;
}

bool nfs4_copy_open_stateid(nfs4_stateid *dst, struct nfs4_state *state)
{
	bool ret;
	const nfs4_stateid *src;
	int seq;

	do {
		ret = false;
		src = &zero_stateid;
		seq = read_seqbegin(&state->seqlock);
		if (test_bit(NFS_OPEN_STATE, &state->flags)) {
			src = &state->open_stateid;
			ret = true;
		}
		nfs4_stateid_copy(dst, src);
	} while (read_seqretry(&state->seqlock, seq));
	return ret;
}

/*
 * Byte-range lock aware utility to initialize the stateid of read/write
 * requests.
 */
int nfs4_select_rw_stateid(struct nfs4_state *state,
		fmode_t fmode, const struct nfs_lock_context *l_ctx,
		nfs4_stateid *dst, const struct cred **cred)
{
	int ret;

	if (!nfs4_valid_open_stateid(state))
		return -EIO;
	if (cred != NULL)
		*cred = NULL;
	ret = nfs4_copy_lock_stateid(dst, state, l_ctx);
	if (ret == -EIO)
		/* A lost lock - don't even consider delegations */
		goto out;
	/* returns true if delegation stateid found and copied */
	if (nfs4_copy_delegation_stateid(state->inode, fmode, dst, cred)) {
		ret = 0;
		goto out;
	}
	if (ret != -ENOENT)
		/* nfs4_copy_delegation_stateid() didn't over-write
		 * dst, so it still has the lock stateid which we now
		 * choose to use.
		 */
		goto out;
	ret = nfs4_copy_open_stateid(dst, state) ? 0 : -EAGAIN;
out:
	if (nfs_server_capable(state->inode, NFS_CAP_STATEID_NFSV41))
		dst->seqid = 0;
	return ret;
}

struct nfs_seqid *nfs_alloc_seqid(struct nfs_seqid_counter *counter, gfp_t gfp_mask)
{
	struct nfs_seqid *new;

	new = kmalloc(sizeof(*new), gfp_mask);
	if (new == NULL)
		return ERR_PTR(-ENOMEM);
	new->sequence = counter;
	INIT_LIST_HEAD(&new->list);
	new->task = NULL;
	return new;
}

void nfs_release_seqid(struct nfs_seqid *seqid)
{
	struct nfs_seqid_counter *sequence;

	if (seqid == NULL || list_empty(&seqid->list))
		return;
	sequence = seqid->sequence;
	spin_lock(&sequence->lock);
	list_del_init(&seqid->list);
	if (!list_empty(&sequence->list)) {
		struct nfs_seqid *next;

		next = list_first_entry(&sequence->list,
				struct nfs_seqid, list);
		rpc_wake_up_queued_task(&sequence->wait, next->task);
	}
	spin_unlock(&sequence->lock);
}

void nfs_free_seqid(struct nfs_seqid *seqid)
{
	nfs_release_seqid(seqid);
	kfree(seqid);
}

/*
 * Increment the seqid if the OPEN/OPEN_DOWNGRADE/CLOSE succeeded, or
 * failed with a seqid incrementing error -
 * see comments nfs4.h:seqid_mutating_error()
 */
static void nfs_increment_seqid(int status, struct nfs_seqid *seqid)
{
	switch (status) {
		case 0:
			break;
		case -NFS4ERR_BAD_SEQID:
			if (seqid->sequence->flags & NFS_SEQID_CONFIRMED)
				return;
			pr_warn_ratelimited("NFS: v4 server returned a bad"
					" sequence-id error on an"
					" unconfirmed sequence %p!\n",
					seqid->sequence);
		case -NFS4ERR_STALE_CLIENTID:
		case -NFS4ERR_STALE_STATEID:
		case -NFS4ERR_BAD_STATEID:
		case -NFS4ERR_BADXDR:
		case -NFS4ERR_RESOURCE:
		case -NFS4ERR_NOFILEHANDLE:
		case -NFS4ERR_MOVED:
			/* Non-seqid mutating errors */
			return;
	};
	/*
	 * Note: no locking needed as we are guaranteed to be first
	 * on the sequence list
	 */
	seqid->sequence->counter++;
}

void nfs_increment_open_seqid(int status, struct nfs_seqid *seqid)
{
	struct nfs4_state_owner *sp;

	if (seqid == NULL)
		return;

	sp = container_of(seqid->sequence, struct nfs4_state_owner, so_seqid);
	if (status == -NFS4ERR_BAD_SEQID)
		nfs4_reset_state_owner(sp);
	if (!nfs4_has_session(sp->so_server->nfs_client))
		nfs_increment_seqid(status, seqid);
}

/*
 * Increment the seqid if the LOCK/LOCKU succeeded, or
 * failed with a seqid incrementing error -
 * see comments nfs4.h:seqid_mutating_error()
 */
void nfs_increment_lock_seqid(int status, struct nfs_seqid *seqid)
{
	if (seqid != NULL)
		nfs_increment_seqid(status, seqid);
}

int nfs_wait_on_sequence(struct nfs_seqid *seqid, struct rpc_task *task)
{
	struct nfs_seqid_counter *sequence;
	int status = 0;

	if (seqid == NULL)
		goto out;
	sequence = seqid->sequence;
	spin_lock(&sequence->lock);
	seqid->task = task;
	if (list_empty(&seqid->list))
		list_add_tail(&seqid->list, &sequence->list);
	if (list_first_entry(&sequence->list, struct nfs_seqid, list) == seqid)
		goto unlock;
	rpc_sleep_on(&sequence->wait, task, NULL);
	status = -EAGAIN;
unlock:
	spin_unlock(&sequence->lock);
out:
	return status;
}

static int nfs4_run_state_manager(void *);

static void nfs4_clear_state_manager_bit(struct nfs_client *clp)
{
	smp_mb__before_atomic();
	clear_bit(NFS4CLNT_MANAGER_RUNNING, &clp->cl_state);
	smp_mb__after_atomic();
	wake_up_bit(&clp->cl_state, NFS4CLNT_MANAGER_RUNNING);
	rpc_wake_up(&clp->cl_rpcwaitq);
}

/*
 * Schedule the nfs_client asynchronous state management routine
 */
void nfs4_schedule_state_manager(struct nfs_client *clp)
{
	struct task_struct *task;
	char buf[INET6_ADDRSTRLEN + sizeof("-manager") + 1];

	set_bit(NFS4CLNT_RUN_MANAGER, &clp->cl_state);
	if (test_and_set_bit(NFS4CLNT_MANAGER_RUNNING, &clp->cl_state) != 0)
		return;
	__module_get(THIS_MODULE);
	refcount_inc(&clp->cl_count);

	/* The rcu_read_lock() is not strictly necessary, as the state
	 * manager is the only thread that ever changes the rpc_xprt
	 * after it's initialized.  At this point, we're single threaded. */
	rcu_read_lock();
	snprintf(buf, sizeof(buf), "%s-manager",
			rpc_peeraddr2str(clp->cl_rpcclient, RPC_DISPLAY_ADDR));
	rcu_read_unlock();
	task = kthread_run(nfs4_run_state_manager, clp, "%s", buf);
	if (IS_ERR(task)) {
		printk(KERN_ERR "%s: kthread_run: %ld\n",
			__func__, PTR_ERR(task));
		nfs4_clear_state_manager_bit(clp);
		nfs_put_client(clp);
		module_put(THIS_MODULE);
	}
}

/*
 * Schedule a lease recovery attempt
 */
void nfs4_schedule_lease_recovery(struct nfs_client *clp)
{
	if (!clp)
		return;
	if (!test_bit(NFS4CLNT_LEASE_EXPIRED, &clp->cl_state))
		set_bit(NFS4CLNT_CHECK_LEASE, &clp->cl_state);
	dprintk("%s: scheduling lease recovery for server %s\n", __func__,
			clp->cl_hostname);
	nfs4_schedule_state_manager(clp);
}
EXPORT_SYMBOL_GPL(nfs4_schedule_lease_recovery);

/**
 * nfs4_schedule_migration_recovery - trigger migration recovery
 *
 * @server: FSID that is migrating
 *
 * Returns zero if recovery has started, otherwise a negative NFS4ERR
 * value is returned.
 */
int nfs4_schedule_migration_recovery(const struct nfs_server *server)
{
	struct nfs_client *clp = server->nfs_client;

	if (server->fh_expire_type != NFS4_FH_PERSISTENT) {
		pr_err("NFS: volatile file handles not supported (server %s)\n",
				clp->cl_hostname);
		return -NFS4ERR_IO;
	}

	if (test_bit(NFS_MIG_FAILED, &server->mig_status))
		return -NFS4ERR_IO;

	dprintk("%s: scheduling migration recovery for (%llx:%llx) on %s\n",
			__func__,
			(unsigned long long)server->fsid.major,
			(unsigned long long)server->fsid.minor,
			clp->cl_hostname);

	set_bit(NFS_MIG_IN_TRANSITION,
			&((struct nfs_server *)server)->mig_status);
	set_bit(NFS4CLNT_MOVED, &clp->cl_state);

	nfs4_schedule_state_manager(clp);
	return 0;
}
EXPORT_SYMBOL_GPL(nfs4_schedule_migration_recovery);

/**
 * nfs4_schedule_lease_moved_recovery - start lease-moved recovery
 *
 * @clp: server to check for moved leases
 *
 */
void nfs4_schedule_lease_moved_recovery(struct nfs_client *clp)
{
	dprintk("%s: scheduling lease-moved recovery for client ID %llx on %s\n",
		__func__, clp->cl_clientid, clp->cl_hostname);

	set_bit(NFS4CLNT_LEASE_MOVED, &clp->cl_state);
	nfs4_schedule_state_manager(clp);
}
EXPORT_SYMBOL_GPL(nfs4_schedule_lease_moved_recovery);

int nfs4_wait_clnt_recover(struct nfs_client *clp)
{
	int res;

	might_sleep();

	refcount_inc(&clp->cl_count);
	res = wait_on_bit_action(&clp->cl_state, NFS4CLNT_MANAGER_RUNNING,
				 nfs_wait_bit_killable, TASK_KILLABLE);
	if (res)
		goto out;
	if (clp->cl_cons_state < 0)
		res = clp->cl_cons_state;
out:
	nfs_put_client(clp);
	return res;
}

int nfs4_client_recover_expired_lease(struct nfs_client *clp)
{
	unsigned int loop;
	int ret;

	for (loop = NFS4_MAX_LOOP_ON_RECOVER; loop != 0; loop--) {
		ret = nfs4_wait_clnt_recover(clp);
		if (ret != 0)
			break;
		if (!test_bit(NFS4CLNT_LEASE_EXPIRED, &clp->cl_state) &&
		    !test_bit(NFS4CLNT_CHECK_LEASE,&clp->cl_state))
			break;
		nfs4_schedule_state_manager(clp);
		ret = -EIO;
	}
	return ret;
}

/*
 * nfs40_handle_cb_pathdown - return all delegations after NFS4ERR_CB_PATH_DOWN
 * @clp: client to process
 *
 * Set the NFS4CLNT_LEASE_EXPIRED state in order to force a
 * resend of the SETCLIENTID and hence re-establish the
 * callback channel. Then return all existing delegations.
 */
static void nfs40_handle_cb_pathdown(struct nfs_client *clp)
{
	set_bit(NFS4CLNT_LEASE_EXPIRED, &clp->cl_state);
	nfs_expire_all_delegations(clp);
	dprintk("%s: handling CB_PATHDOWN recovery for server %s\n", __func__,
			clp->cl_hostname);
}

void nfs4_schedule_path_down_recovery(struct nfs_client *clp)
{
	nfs40_handle_cb_pathdown(clp);
	nfs4_schedule_state_manager(clp);
}

static int nfs4_state_mark_reclaim_reboot(struct nfs_client *clp, struct nfs4_state *state)
{

	if (!nfs4_valid_open_stateid(state))
		return 0;
	set_bit(NFS_STATE_RECLAIM_REBOOT, &state->flags);
	/* Don't recover state that expired before the reboot */
	if (test_bit(NFS_STATE_RECLAIM_NOGRACE, &state->flags)) {
		clear_bit(NFS_STATE_RECLAIM_REBOOT, &state->flags);
		return 0;
	}
	set_bit(NFS_OWNER_RECLAIM_REBOOT, &state->owner->so_flags);
	set_bit(NFS4CLNT_RECLAIM_REBOOT, &clp->cl_state);
	return 1;
}

int nfs4_state_mark_reclaim_nograce(struct nfs_client *clp, struct nfs4_state *state)
{
	if (!nfs4_valid_open_stateid(state))
		return 0;
	set_bit(NFS_STATE_RECLAIM_NOGRACE, &state->flags);
	clear_bit(NFS_STATE_RECLAIM_REBOOT, &state->flags);
	set_bit(NFS_OWNER_RECLAIM_NOGRACE, &state->owner->so_flags);
	set_bit(NFS4CLNT_RECLAIM_NOGRACE, &clp->cl_state);
	return 1;
}

int nfs4_schedule_stateid_recovery(const struct nfs_server *server, struct nfs4_state *state)
{
	struct nfs_client *clp = server->nfs_client;

	if (!nfs4_state_mark_reclaim_nograce(clp, state))
		return -EBADF;
	nfs_inode_find_delegation_state_and_recover(state->inode,
			&state->stateid);
	dprintk("%s: scheduling stateid recovery for server %s\n", __func__,
			clp->cl_hostname);
	nfs4_schedule_state_manager(clp);
	return 0;
}
EXPORT_SYMBOL_GPL(nfs4_schedule_stateid_recovery);

static struct nfs4_lock_state *
nfs_state_find_lock_state_by_stateid(struct nfs4_state *state,
		const nfs4_stateid *stateid)
{
	struct nfs4_lock_state *pos;

	list_for_each_entry(pos, &state->lock_states, ls_locks) {
		if (!test_bit(NFS_LOCK_INITIALIZED, &pos->ls_flags))
			continue;
		if (nfs4_stateid_match_other(&pos->ls_stateid, stateid))
			return pos;
	}
	return NULL;
}

static bool nfs_state_lock_state_matches_stateid(struct nfs4_state *state,
		const nfs4_stateid *stateid)
{
	bool found = false;

	if (test_bit(LK_STATE_IN_USE, &state->flags)) {
		spin_lock(&state->state_lock);
		if (nfs_state_find_lock_state_by_stateid(state, stateid))
			found = true;
		spin_unlock(&state->state_lock);
	}
	return found;
}

void nfs_inode_find_state_and_recover(struct inode *inode,
		const nfs4_stateid *stateid)
{
	struct nfs_client *clp = NFS_SERVER(inode)->nfs_client;
	struct nfs_inode *nfsi = NFS_I(inode);
	struct nfs_open_context *ctx;
	struct nfs4_state *state;
	bool found = false;

	rcu_read_lock();
	list_for_each_entry_rcu(ctx, &nfsi->open_files, list) {
		state = ctx->state;
		if (state == NULL)
			continue;
		if (nfs4_stateid_match_other(&state->stateid, stateid) &&
		    nfs4_state_mark_reclaim_nograce(clp, state)) {
			found = true;
			continue;
		}
		if (nfs4_stateid_match_other(&state->open_stateid, stateid) &&
		    nfs4_state_mark_reclaim_nograce(clp, state)) {
			found = true;
			continue;
		}
		if (nfs_state_lock_state_matches_stateid(state, stateid) &&
		    nfs4_state_mark_reclaim_nograce(clp, state))
			found = true;
	}
	rcu_read_unlock();

	nfs_inode_find_delegation_state_and_recover(inode, stateid);
	if (found)
		nfs4_schedule_state_manager(clp);
}

static void nfs4_state_mark_open_context_bad(struct nfs4_state *state, int err)
{
	struct inode *inode = state->inode;
	struct nfs_inode *nfsi = NFS_I(inode);
	struct nfs_open_context *ctx;

	rcu_read_lock();
	list_for_each_entry_rcu(ctx, &nfsi->open_files, list) {
		if (ctx->state != state)
			continue;
		set_bit(NFS_CONTEXT_BAD, &ctx->flags);
		pr_warn("NFSv4: state recovery failed for open file %pd2, "
				"error = %d\n", ctx->dentry, err);
	}
	rcu_read_unlock();
}

static void nfs4_state_mark_recovery_failed(struct nfs4_state *state, int error)
{
	set_bit(NFS_STATE_RECOVERY_FAILED, &state->flags);
	nfs4_state_mark_open_context_bad(state, error);
}


static int nfs4_reclaim_locks(struct nfs4_state *state, const struct nfs4_state_recovery_ops *ops)
{
	struct inode *inode = state->inode;
	struct nfs_inode *nfsi = NFS_I(inode);
	struct file_lock *fl;
	struct nfs4_lock_state *lsp;
	int status = 0;
	struct file_lock_context *flctx = inode->i_flctx;
	struct list_head *list;

	if (flctx == NULL)
		return 0;

	list = &flctx->flc_posix;

	/* Guard against delegation returns and new lock/unlock calls */
	down_write(&nfsi->rwsem);
	spin_lock(&flctx->flc_lock);
restart:
	list_for_each_entry(fl, list, fl_list) {
		if (nfs_file_open_context(fl->fl_file)->state != state)
			continue;
		spin_unlock(&flctx->flc_lock);
		status = ops->recover_lock(state, fl);
		switch (status) {
		case 0:
			break;
		case -ETIMEDOUT:
		case -ESTALE:
		case -NFS4ERR_ADMIN_REVOKED:
		case -NFS4ERR_STALE_STATEID:
		case -NFS4ERR_BAD_STATEID:
		case -NFS4ERR_EXPIRED:
		case -NFS4ERR_NO_GRACE:
		case -NFS4ERR_STALE_CLIENTID:
		case -NFS4ERR_BADSESSION:
		case -NFS4ERR_BADSLOT:
		case -NFS4ERR_BAD_HIGH_SLOT:
		case -NFS4ERR_CONN_NOT_BOUND_TO_SESSION:
			goto out;
		default:
			pr_err("NFS: %s: unhandled error %d\n",
					__func__, status);
			/* Fall through */
		case -ENOMEM:
		case -NFS4ERR_DENIED:
		case -NFS4ERR_RECLAIM_BAD:
		case -NFS4ERR_RECLAIM_CONFLICT:
			lsp = fl->fl_u.nfs4_fl.owner;
			if (lsp)
				set_bit(NFS_LOCK_LOST, &lsp->ls_flags);
			status = 0;
		}
		spin_lock(&flctx->flc_lock);
	}
	if (list == &flctx->flc_posix) {
		list = &flctx->flc_flock;
		goto restart;
	}
	spin_unlock(&flctx->flc_lock);
out:
	up_write(&nfsi->rwsem);
	return status;
}

#ifdef CONFIG_NFS_V4_2
static void nfs42_complete_copies(struct nfs4_state_owner *sp, struct nfs4_state *state)
{
	struct nfs4_copy_state *copy;

	if (!test_bit(NFS_CLNT_DST_SSC_COPY_STATE, &state->flags))
		return;

	spin_lock(&sp->so_server->nfs_client->cl_lock);
	list_for_each_entry(copy, &sp->so_server->ss_copies, copies) {
		if (!nfs4_stateid_match_other(&state->stateid, &copy->parent_state->stateid))
			continue;
		copy->flags = 1;
		complete(&copy->completion);
		break;
	}
	spin_unlock(&sp->so_server->nfs_client->cl_lock);
}
#else /* !CONFIG_NFS_V4_2 */
static inline void nfs42_complete_copies(struct nfs4_state_owner *sp,
					 struct nfs4_state *state)
{
}
#endif /* CONFIG_NFS_V4_2 */

static int __nfs4_reclaim_open_state(struct nfs4_state_owner *sp, struct nfs4_state *state,
				     const struct nfs4_state_recovery_ops *ops)
{
	struct nfs4_lock_state *lock;
	int status;

	status = ops->recover_open(sp, state);
	if (status < 0)
		return status;

	status = nfs4_reclaim_locks(state, ops);
	if (status < 0)
		return status;

	if (!test_bit(NFS_DELEGATED_STATE, &state->flags)) {
		spin_lock(&state->state_lock);
		list_for_each_entry(lock, &state->lock_states, ls_locks) {
			if (!test_bit(NFS_LOCK_INITIALIZED, &lock->ls_flags))
				pr_warn_ratelimited("NFS: %s: Lock reclaim failed!\n", __func__);
		}
		spin_unlock(&state->state_lock);
	}

	nfs42_complete_copies(sp, state);
	clear_bit(NFS_STATE_RECLAIM_NOGRACE, &state->flags);
	return status;
}

static int nfs4_reclaim_open_state(struct nfs4_state_owner *sp, const struct nfs4_state_recovery_ops *ops)
{
	struct nfs4_state *state;
	unsigned int loop = 0;
	int status = 0;

	/* Note: we rely on the sp->so_states list being ordered 
	 * so that we always reclaim open(O_RDWR) and/or open(O_WRITE)
	 * states first.
	 * This is needed to ensure that the server won't give us any
	 * read delegations that we have to return if, say, we are
	 * recovering after a network partition or a reboot from a
	 * server that doesn't support a grace period.
	 */
<<<<<<< HEAD
#ifdef CONFIG_PREEMPT_RT_FULL
=======
#ifdef CONFIG_PREEMPT_RT
>>>>>>> fa578e9d
	write_seqlock(&sp->so_reclaim_seqlock);
#else
	write_seqcount_begin(&sp->so_reclaim_seqlock.seqcount);
#endif
	spin_lock(&sp->so_lock);
restart:
	list_for_each_entry(state, &sp->so_states, open_states) {
		if (!test_and_clear_bit(ops->state_flag_bit, &state->flags))
			continue;
		if (!nfs4_valid_open_stateid(state))
			continue;
		if (state->state == 0)
			continue;
		refcount_inc(&state->count);
		spin_unlock(&sp->so_lock);
		status = __nfs4_reclaim_open_state(sp, state, ops);

		switch (status) {
		default:
			if (status >= 0) {
				loop = 0;
				break;
			}
			printk(KERN_ERR "NFS: %s: unhandled error %d\n", __func__, status);
			/* Fall through */
		case -ENOENT:
		case -ENOMEM:
		case -EACCES:
		case -EROFS:
		case -EIO:
		case -ESTALE:
			/* Open state on this file cannot be recovered */
			nfs4_state_mark_recovery_failed(state, status);
			break;
		case -EAGAIN:
			ssleep(1);
			if (loop++ < 10) {
				set_bit(ops->state_flag_bit, &state->flags);
				break;
			}
			/* Fall through */
		case -NFS4ERR_ADMIN_REVOKED:
		case -NFS4ERR_STALE_STATEID:
		case -NFS4ERR_OLD_STATEID:
		case -NFS4ERR_BAD_STATEID:
		case -NFS4ERR_RECLAIM_BAD:
		case -NFS4ERR_RECLAIM_CONFLICT:
			nfs4_state_mark_reclaim_nograce(sp->so_server->nfs_client, state);
			break;
		case -NFS4ERR_EXPIRED:
		case -NFS4ERR_NO_GRACE:
			nfs4_state_mark_reclaim_nograce(sp->so_server->nfs_client, state);
			/* Fall through */
		case -NFS4ERR_STALE_CLIENTID:
		case -NFS4ERR_BADSESSION:
		case -NFS4ERR_BADSLOT:
		case -NFS4ERR_BAD_HIGH_SLOT:
		case -NFS4ERR_CONN_NOT_BOUND_TO_SESSION:
		case -ETIMEDOUT:
			goto out_err;
		}
		nfs4_put_open_state(state);
		spin_lock(&sp->so_lock);
		goto restart;
	}
	spin_unlock(&sp->so_lock);
<<<<<<< HEAD
#ifdef CONFIG_PREEMPT_RT_FULL
=======
#ifdef CONFIG_PREEMPT_RT
>>>>>>> fa578e9d
	write_sequnlock(&sp->so_reclaim_seqlock);
#else
	write_seqcount_end(&sp->so_reclaim_seqlock.seqcount);
#endif
	return 0;
out_err:
	nfs4_put_open_state(state);
<<<<<<< HEAD
#ifdef CONFIG_PREEMPT_RT_FULL
=======
#ifdef CONFIG_PREEMPT_RT
>>>>>>> fa578e9d
	write_sequnlock(&sp->so_reclaim_seqlock);
#else
	write_seqcount_end(&sp->so_reclaim_seqlock.seqcount);
#endif
	return status;
}

static void nfs4_clear_open_state(struct nfs4_state *state)
{
	struct nfs4_lock_state *lock;

	clear_bit(NFS_DELEGATED_STATE, &state->flags);
	clear_bit(NFS_O_RDONLY_STATE, &state->flags);
	clear_bit(NFS_O_WRONLY_STATE, &state->flags);
	clear_bit(NFS_O_RDWR_STATE, &state->flags);
	spin_lock(&state->state_lock);
	list_for_each_entry(lock, &state->lock_states, ls_locks) {
		lock->ls_seqid.flags = 0;
		clear_bit(NFS_LOCK_INITIALIZED, &lock->ls_flags);
	}
	spin_unlock(&state->state_lock);
}

static void nfs4_reset_seqids(struct nfs_server *server,
	int (*mark_reclaim)(struct nfs_client *clp, struct nfs4_state *state))
{
	struct nfs_client *clp = server->nfs_client;
	struct nfs4_state_owner *sp;
	struct rb_node *pos;
	struct nfs4_state *state;

	spin_lock(&clp->cl_lock);
	for (pos = rb_first(&server->state_owners);
	     pos != NULL;
	     pos = rb_next(pos)) {
		sp = rb_entry(pos, struct nfs4_state_owner, so_server_node);
		sp->so_seqid.flags = 0;
		spin_lock(&sp->so_lock);
		list_for_each_entry(state, &sp->so_states, open_states) {
			if (mark_reclaim(clp, state))
				nfs4_clear_open_state(state);
		}
		spin_unlock(&sp->so_lock);
	}
	spin_unlock(&clp->cl_lock);
}

static void nfs4_state_mark_reclaim_helper(struct nfs_client *clp,
	int (*mark_reclaim)(struct nfs_client *clp, struct nfs4_state *state))
{
	struct nfs_server *server;

	rcu_read_lock();
	list_for_each_entry_rcu(server, &clp->cl_superblocks, client_link)
		nfs4_reset_seqids(server, mark_reclaim);
	rcu_read_unlock();
}

static void nfs4_state_start_reclaim_reboot(struct nfs_client *clp)
{
	/* Mark all delegations for reclaim */
	nfs_delegation_mark_reclaim(clp);
	nfs4_state_mark_reclaim_helper(clp, nfs4_state_mark_reclaim_reboot);
}

static int nfs4_reclaim_complete(struct nfs_client *clp,
				 const struct nfs4_state_recovery_ops *ops,
				 const struct cred *cred)
{
	/* Notify the server we're done reclaiming our state */
	if (ops->reclaim_complete)
		return ops->reclaim_complete(clp, cred);
	return 0;
}

static void nfs4_clear_reclaim_server(struct nfs_server *server)
{
	struct nfs_client *clp = server->nfs_client;
	struct nfs4_state_owner *sp;
	struct rb_node *pos;
	struct nfs4_state *state;

	spin_lock(&clp->cl_lock);
	for (pos = rb_first(&server->state_owners);
	     pos != NULL;
	     pos = rb_next(pos)) {
		sp = rb_entry(pos, struct nfs4_state_owner, so_server_node);
		spin_lock(&sp->so_lock);
		list_for_each_entry(state, &sp->so_states, open_states) {
			if (!test_and_clear_bit(NFS_STATE_RECLAIM_REBOOT,
						&state->flags))
				continue;
			nfs4_state_mark_reclaim_nograce(clp, state);
		}
		spin_unlock(&sp->so_lock);
	}
	spin_unlock(&clp->cl_lock);
}

static int nfs4_state_clear_reclaim_reboot(struct nfs_client *clp)
{
	struct nfs_server *server;

	if (!test_and_clear_bit(NFS4CLNT_RECLAIM_REBOOT, &clp->cl_state))
		return 0;

	rcu_read_lock();
	list_for_each_entry_rcu(server, &clp->cl_superblocks, client_link)
		nfs4_clear_reclaim_server(server);
	rcu_read_unlock();

	nfs_delegation_reap_unclaimed(clp);
	return 1;
}

static void nfs4_state_end_reclaim_reboot(struct nfs_client *clp)
{
	const struct nfs4_state_recovery_ops *ops;
	const struct cred *cred;
	int err;

	if (!nfs4_state_clear_reclaim_reboot(clp))
		return;
	ops = clp->cl_mvops->reboot_recovery_ops;
	cred = nfs4_get_clid_cred(clp);
	err = nfs4_reclaim_complete(clp, ops, cred);
	put_cred(cred);
	if (err == -NFS4ERR_CONN_NOT_BOUND_TO_SESSION)
		set_bit(NFS4CLNT_RECLAIM_REBOOT, &clp->cl_state);
}

static void nfs4_state_start_reclaim_nograce(struct nfs_client *clp)
{
	nfs_mark_test_expired_all_delegations(clp);
	nfs4_state_mark_reclaim_helper(clp, nfs4_state_mark_reclaim_nograce);
}

static int nfs4_recovery_handle_error(struct nfs_client *clp, int error)
{
	switch (error) {
	case 0:
		break;
	case -NFS4ERR_CB_PATH_DOWN:
		nfs40_handle_cb_pathdown(clp);
		break;
	case -NFS4ERR_NO_GRACE:
		nfs4_state_end_reclaim_reboot(clp);
		break;
	case -NFS4ERR_STALE_CLIENTID:
		set_bit(NFS4CLNT_LEASE_EXPIRED, &clp->cl_state);
		nfs4_state_start_reclaim_reboot(clp);
		break;
	case -NFS4ERR_EXPIRED:
		set_bit(NFS4CLNT_LEASE_EXPIRED, &clp->cl_state);
		nfs4_state_start_reclaim_nograce(clp);
		break;
	case -NFS4ERR_BADSESSION:
	case -NFS4ERR_BADSLOT:
	case -NFS4ERR_BAD_HIGH_SLOT:
	case -NFS4ERR_DEADSESSION:
	case -NFS4ERR_SEQ_FALSE_RETRY:
	case -NFS4ERR_SEQ_MISORDERED:
		set_bit(NFS4CLNT_SESSION_RESET, &clp->cl_state);
		/* Zero session reset errors */
		break;
	case -NFS4ERR_CONN_NOT_BOUND_TO_SESSION:
		set_bit(NFS4CLNT_BIND_CONN_TO_SESSION, &clp->cl_state);
		break;
	default:
		dprintk("%s: failed to handle error %d for server %s\n",
				__func__, error, clp->cl_hostname);
		return error;
	}
	dprintk("%s: handled error %d for server %s\n", __func__, error,
			clp->cl_hostname);
	return 0;
}

static int nfs4_do_reclaim(struct nfs_client *clp, const struct nfs4_state_recovery_ops *ops)
{
	struct nfs4_state_owner *sp;
	struct nfs_server *server;
	struct rb_node *pos;
	LIST_HEAD(freeme);
	int status = 0;

restart:
	rcu_read_lock();
	list_for_each_entry_rcu(server, &clp->cl_superblocks, client_link) {
		nfs4_purge_state_owners(server, &freeme);
		spin_lock(&clp->cl_lock);
		for (pos = rb_first(&server->state_owners);
		     pos != NULL;
		     pos = rb_next(pos)) {
			sp = rb_entry(pos,
				struct nfs4_state_owner, so_server_node);
			if (!test_and_clear_bit(ops->owner_flag_bit,
							&sp->so_flags))
				continue;
			if (!atomic_inc_not_zero(&sp->so_count))
				continue;
			spin_unlock(&clp->cl_lock);
			rcu_read_unlock();

			status = nfs4_reclaim_open_state(sp, ops);
			if (status < 0) {
				set_bit(ops->owner_flag_bit, &sp->so_flags);
				nfs4_put_state_owner(sp);
				status = nfs4_recovery_handle_error(clp, status);
				return (status != 0) ? status : -EAGAIN;
			}

			nfs4_put_state_owner(sp);
			goto restart;
		}
		spin_unlock(&clp->cl_lock);
	}
	rcu_read_unlock();
	nfs4_free_state_owners(&freeme);
	return 0;
}

static int nfs4_check_lease(struct nfs_client *clp)
{
	const struct cred *cred;
	const struct nfs4_state_maintenance_ops *ops =
		clp->cl_mvops->state_renewal_ops;
	int status;

	/* Is the client already known to have an expired lease? */
	if (test_bit(NFS4CLNT_LEASE_EXPIRED, &clp->cl_state))
		return 0;
	cred = ops->get_state_renewal_cred(clp);
	if (cred == NULL) {
		cred = nfs4_get_clid_cred(clp);
		status = -ENOKEY;
		if (cred == NULL)
			goto out;
	}
	status = ops->renew_lease(clp, cred);
	put_cred(cred);
	if (status == -ETIMEDOUT) {
		set_bit(NFS4CLNT_CHECK_LEASE, &clp->cl_state);
		return 0;
	}
out:
	return nfs4_recovery_handle_error(clp, status);
}

/* Set NFS4CLNT_LEASE_EXPIRED and reclaim reboot state for all v4.0 errors
 * and for recoverable errors on EXCHANGE_ID for v4.1
 */
static int nfs4_handle_reclaim_lease_error(struct nfs_client *clp, int status)
{
	switch (status) {
	case -NFS4ERR_SEQ_MISORDERED:
		if (test_and_set_bit(NFS4CLNT_PURGE_STATE, &clp->cl_state))
			return -ESERVERFAULT;
		/* Lease confirmation error: retry after purging the lease */
		ssleep(1);
		clear_bit(NFS4CLNT_LEASE_CONFIRM, &clp->cl_state);
		break;
	case -NFS4ERR_STALE_CLIENTID:
		clear_bit(NFS4CLNT_LEASE_CONFIRM, &clp->cl_state);
		nfs4_state_start_reclaim_reboot(clp);
		break;
	case -NFS4ERR_CLID_INUSE:
		pr_err("NFS: Server %s reports our clientid is in use\n",
			clp->cl_hostname);
		nfs_mark_client_ready(clp, -EPERM);
		clear_bit(NFS4CLNT_LEASE_CONFIRM, &clp->cl_state);
		return -EPERM;
	case -EACCES:
	case -NFS4ERR_DELAY:
	case -EAGAIN:
		ssleep(1);
		break;

	case -NFS4ERR_MINOR_VERS_MISMATCH:
		if (clp->cl_cons_state == NFS_CS_SESSION_INITING)
			nfs_mark_client_ready(clp, -EPROTONOSUPPORT);
		dprintk("%s: exit with error %d for server %s\n",
				__func__, -EPROTONOSUPPORT, clp->cl_hostname);
		return -EPROTONOSUPPORT;
	case -NFS4ERR_NOT_SAME: /* FixMe: implement recovery
				 * in nfs4_exchange_id */
	default:
		dprintk("%s: exit with error %d for server %s\n", __func__,
				status, clp->cl_hostname);
		return status;
	}
	set_bit(NFS4CLNT_LEASE_EXPIRED, &clp->cl_state);
	dprintk("%s: handled error %d for server %s\n", __func__, status,
			clp->cl_hostname);
	return 0;
}

static int nfs4_establish_lease(struct nfs_client *clp)
{
	const struct cred *cred;
	const struct nfs4_state_recovery_ops *ops =
		clp->cl_mvops->reboot_recovery_ops;
	int status;

	status = nfs4_begin_drain_session(clp);
	if (status != 0)
		return status;
	cred = nfs4_get_clid_cred(clp);
	if (cred == NULL)
		return -ENOENT;
	status = ops->establish_clid(clp, cred);
	put_cred(cred);
	if (status != 0)
		return status;
	pnfs_destroy_all_layouts(clp);
	return 0;
}

/*
 * Returns zero or a negative errno.  NFS4ERR values are converted
 * to local errno values.
 */
static int nfs4_reclaim_lease(struct nfs_client *clp)
{
	int status;

	status = nfs4_establish_lease(clp);
	if (status < 0)
		return nfs4_handle_reclaim_lease_error(clp, status);
	if (test_and_clear_bit(NFS4CLNT_SERVER_SCOPE_MISMATCH, &clp->cl_state))
		nfs4_state_start_reclaim_nograce(clp);
	if (!test_bit(NFS4CLNT_RECLAIM_NOGRACE, &clp->cl_state))
		set_bit(NFS4CLNT_RECLAIM_REBOOT, &clp->cl_state);
	clear_bit(NFS4CLNT_CHECK_LEASE, &clp->cl_state);
	clear_bit(NFS4CLNT_LEASE_EXPIRED, &clp->cl_state);
	return 0;
}

static int nfs4_purge_lease(struct nfs_client *clp)
{
	int status;

	status = nfs4_establish_lease(clp);
	if (status < 0)
		return nfs4_handle_reclaim_lease_error(clp, status);
	clear_bit(NFS4CLNT_PURGE_STATE, &clp->cl_state);
	set_bit(NFS4CLNT_LEASE_EXPIRED, &clp->cl_state);
	nfs4_state_start_reclaim_nograce(clp);
	return 0;
}

/*
 * Try remote migration of one FSID from a source server to a
 * destination server.  The source server provides a list of
 * potential destinations.
 *
 * Returns zero or a negative NFS4ERR status code.
 */
static int nfs4_try_migration(struct nfs_server *server, const struct cred *cred)
{
	struct nfs_client *clp = server->nfs_client;
	struct nfs4_fs_locations *locations = NULL;
	struct inode *inode;
	struct page *page;
	int status, result;

	dprintk("--> %s: FSID %llx:%llx on \"%s\"\n", __func__,
			(unsigned long long)server->fsid.major,
			(unsigned long long)server->fsid.minor,
			clp->cl_hostname);

	result = 0;
	page = alloc_page(GFP_KERNEL);
	locations = kmalloc(sizeof(struct nfs4_fs_locations), GFP_KERNEL);
	if (page == NULL || locations == NULL) {
		dprintk("<-- %s: no memory\n", __func__);
		goto out;
	}

	inode = d_inode(server->super->s_root);
	result = nfs4_proc_get_locations(inode, locations, page, cred);
	if (result) {
		dprintk("<-- %s: failed to retrieve fs_locations: %d\n",
			__func__, result);
		goto out;
	}

	result = -NFS4ERR_NXIO;
	if (!(locations->fattr.valid & NFS_ATTR_FATTR_V4_LOCATIONS)) {
		dprintk("<-- %s: No fs_locations data, migration skipped\n",
			__func__);
		goto out;
	}

	status = nfs4_begin_drain_session(clp);
	if (status != 0) {
		result = status;
		goto out;
	}

	status = nfs4_replace_transport(server, locations);
	if (status != 0) {
		dprintk("<-- %s: failed to replace transport: %d\n",
			__func__, status);
		goto out;
	}

	result = 0;
	dprintk("<-- %s: migration succeeded\n", __func__);

out:
	if (page != NULL)
		__free_page(page);
	kfree(locations);
	if (result) {
		pr_err("NFS: migration recovery failed (server %s)\n",
				clp->cl_hostname);
		set_bit(NFS_MIG_FAILED, &server->mig_status);
	}
	return result;
}

/*
 * Returns zero or a negative NFS4ERR status code.
 */
static int nfs4_handle_migration(struct nfs_client *clp)
{
	const struct nfs4_state_maintenance_ops *ops =
				clp->cl_mvops->state_renewal_ops;
	struct nfs_server *server;
	const struct cred *cred;

	dprintk("%s: migration reported on \"%s\"\n", __func__,
			clp->cl_hostname);

	cred = ops->get_state_renewal_cred(clp);
	if (cred == NULL)
		return -NFS4ERR_NOENT;

	clp->cl_mig_gen++;
restart:
	rcu_read_lock();
	list_for_each_entry_rcu(server, &clp->cl_superblocks, client_link) {
		int status;

		if (server->mig_gen == clp->cl_mig_gen)
			continue;
		server->mig_gen = clp->cl_mig_gen;

		if (!test_and_clear_bit(NFS_MIG_IN_TRANSITION,
						&server->mig_status))
			continue;

		rcu_read_unlock();
		status = nfs4_try_migration(server, cred);
		if (status < 0) {
			put_cred(cred);
			return status;
		}
		goto restart;
	}
	rcu_read_unlock();
	put_cred(cred);
	return 0;
}

/*
 * Test each nfs_server on the clp's cl_superblocks list to see
 * if it's moved to another server.  Stop when the server no longer
 * returns NFS4ERR_LEASE_MOVED.
 */
static int nfs4_handle_lease_moved(struct nfs_client *clp)
{
	const struct nfs4_state_maintenance_ops *ops =
				clp->cl_mvops->state_renewal_ops;
	struct nfs_server *server;
	const struct cred *cred;

	dprintk("%s: lease moved reported on \"%s\"\n", __func__,
			clp->cl_hostname);

	cred = ops->get_state_renewal_cred(clp);
	if (cred == NULL)
		return -NFS4ERR_NOENT;

	clp->cl_mig_gen++;
restart:
	rcu_read_lock();
	list_for_each_entry_rcu(server, &clp->cl_superblocks, client_link) {
		struct inode *inode;
		int status;

		if (server->mig_gen == clp->cl_mig_gen)
			continue;
		server->mig_gen = clp->cl_mig_gen;

		rcu_read_unlock();

		inode = d_inode(server->super->s_root);
		status = nfs4_proc_fsid_present(inode, cred);
		if (status != -NFS4ERR_MOVED)
			goto restart;	/* wasn't this one */
		if (nfs4_try_migration(server, cred) == -NFS4ERR_LEASE_MOVED)
			goto restart;	/* there are more */
		goto out;
	}
	rcu_read_unlock();

out:
	put_cred(cred);
	return 0;
}

/**
 * nfs4_discover_server_trunking - Detect server IP address trunking
 *
 * @clp: nfs_client under test
 * @result: OUT: found nfs_client, or clp
 *
 * Returns zero or a negative errno.  If zero is returned,
 * an nfs_client pointer is planted in "result".
 *
 * Note: since we are invoked in process context, and
 * not from inside the state manager, we cannot use
 * nfs4_handle_reclaim_lease_error().
 */
int nfs4_discover_server_trunking(struct nfs_client *clp,
				  struct nfs_client **result)
{
	const struct nfs4_state_recovery_ops *ops =
				clp->cl_mvops->reboot_recovery_ops;
	struct rpc_clnt *clnt;
	const struct cred *cred;
	int i, status;

	dprintk("NFS: %s: testing '%s'\n", __func__, clp->cl_hostname);

	clnt = clp->cl_rpcclient;
	i = 0;

	mutex_lock(&nfs_clid_init_mutex);
again:
	status  = -ENOENT;
	cred = nfs4_get_clid_cred(clp);
	if (cred == NULL)
		goto out_unlock;

	status = ops->detect_trunking(clp, result, cred);
	put_cred(cred);
	switch (status) {
	case 0:
	case -EINTR:
	case -ERESTARTSYS:
		break;
	case -ETIMEDOUT:
		if (clnt->cl_softrtry)
			break;
		/* Fall through */
	case -NFS4ERR_DELAY:
	case -EAGAIN:
		ssleep(1);
		/* Fall through */
	case -NFS4ERR_STALE_CLIENTID:
		dprintk("NFS: %s after status %d, retrying\n",
			__func__, status);
		goto again;
	case -EACCES:
		if (i++ == 0) {
			nfs4_root_machine_cred(clp);
			goto again;
		}
		if (clnt->cl_auth->au_flavor == RPC_AUTH_UNIX)
			break;
		/* Fall through */
	case -NFS4ERR_CLID_INUSE:
	case -NFS4ERR_WRONGSEC:
		/* No point in retrying if we already used RPC_AUTH_UNIX */
		if (clnt->cl_auth->au_flavor == RPC_AUTH_UNIX) {
			status = -EPERM;
			break;
		}
		clnt = rpc_clone_client_set_auth(clnt, RPC_AUTH_UNIX);
		if (IS_ERR(clnt)) {
			status = PTR_ERR(clnt);
			break;
		}
		/* Note: this is safe because we haven't yet marked the
		 * client as ready, so we are the only user of
		 * clp->cl_rpcclient
		 */
		clnt = xchg(&clp->cl_rpcclient, clnt);
		rpc_shutdown_client(clnt);
		clnt = clp->cl_rpcclient;
		goto again;

	case -NFS4ERR_MINOR_VERS_MISMATCH:
		status = -EPROTONOSUPPORT;
		break;

	case -EKEYEXPIRED:
	case -NFS4ERR_NOT_SAME: /* FixMe: implement recovery
				 * in nfs4_exchange_id */
		status = -EKEYEXPIRED;
		break;
	default:
		pr_warn("NFS: %s unhandled error %d. Exiting with error EIO\n",
				__func__, status);
		status = -EIO;
	}

out_unlock:
	mutex_unlock(&nfs_clid_init_mutex);
	dprintk("NFS: %s: status = %d\n", __func__, status);
	return status;
}

#ifdef CONFIG_NFS_V4_1
void nfs4_schedule_session_recovery(struct nfs4_session *session, int err)
{
	struct nfs_client *clp = session->clp;

	switch (err) {
	default:
		set_bit(NFS4CLNT_SESSION_RESET, &clp->cl_state);
		break;
	case -NFS4ERR_CONN_NOT_BOUND_TO_SESSION:
		set_bit(NFS4CLNT_BIND_CONN_TO_SESSION, &clp->cl_state);
	}
	nfs4_schedule_state_manager(clp);
}
EXPORT_SYMBOL_GPL(nfs4_schedule_session_recovery);

void nfs41_notify_server(struct nfs_client *clp)
{
	/* Use CHECK_LEASE to ping the server with a SEQUENCE */
	set_bit(NFS4CLNT_CHECK_LEASE, &clp->cl_state);
	nfs4_schedule_state_manager(clp);
}

static void nfs4_reset_all_state(struct nfs_client *clp)
{
	if (test_and_set_bit(NFS4CLNT_LEASE_EXPIRED, &clp->cl_state) == 0) {
		set_bit(NFS4CLNT_PURGE_STATE, &clp->cl_state);
		clear_bit(NFS4CLNT_LEASE_CONFIRM, &clp->cl_state);
		nfs4_state_start_reclaim_nograce(clp);
		dprintk("%s: scheduling reset of all state for server %s!\n",
				__func__, clp->cl_hostname);
		nfs4_schedule_state_manager(clp);
	}
}

static void nfs41_handle_server_reboot(struct nfs_client *clp)
{
	if (test_and_set_bit(NFS4CLNT_LEASE_EXPIRED, &clp->cl_state) == 0) {
		nfs4_state_start_reclaim_reboot(clp);
		dprintk("%s: server %s rebooted!\n", __func__,
				clp->cl_hostname);
		nfs4_schedule_state_manager(clp);
	}
}

static void nfs41_handle_all_state_revoked(struct nfs_client *clp)
{
	nfs4_reset_all_state(clp);
	dprintk("%s: state revoked on server %s\n", __func__, clp->cl_hostname);
}

static void nfs41_handle_some_state_revoked(struct nfs_client *clp)
{
	nfs4_state_start_reclaim_nograce(clp);
	nfs4_schedule_state_manager(clp);

	dprintk("%s: state revoked on server %s\n", __func__, clp->cl_hostname);
}

static void nfs41_handle_recallable_state_revoked(struct nfs_client *clp)
{
	/* FIXME: For now, we destroy all layouts. */
	pnfs_destroy_all_layouts(clp);
	nfs_test_expired_all_delegations(clp);
	dprintk("%s: Recallable state revoked on server %s!\n", __func__,
			clp->cl_hostname);
}

static void nfs41_handle_backchannel_fault(struct nfs_client *clp)
{
	set_bit(NFS4CLNT_SESSION_RESET, &clp->cl_state);
	nfs4_schedule_state_manager(clp);

	dprintk("%s: server %s declared a backchannel fault\n", __func__,
			clp->cl_hostname);
}

static void nfs41_handle_cb_path_down(struct nfs_client *clp)
{
	if (test_and_set_bit(NFS4CLNT_BIND_CONN_TO_SESSION,
		&clp->cl_state) == 0)
		nfs4_schedule_state_manager(clp);
}

void nfs41_handle_sequence_flag_errors(struct nfs_client *clp, u32 flags,
		bool recovery)
{
	if (!flags)
		return;

	dprintk("%s: \"%s\" (client ID %llx) flags=0x%08x\n",
		__func__, clp->cl_hostname, clp->cl_clientid, flags);
	/*
	 * If we're called from the state manager thread, then assume we're
	 * already handling the RECLAIM_NEEDED and/or STATE_REVOKED.
	 * Those flags are expected to remain set until we're done
	 * recovering (see RFC5661, section 18.46.3).
	 */
	if (recovery)
		goto out_recovery;

	if (flags & SEQ4_STATUS_RESTART_RECLAIM_NEEDED)
		nfs41_handle_server_reboot(clp);
	if (flags & (SEQ4_STATUS_EXPIRED_ALL_STATE_REVOKED))
		nfs41_handle_all_state_revoked(clp);
	if (flags & (SEQ4_STATUS_EXPIRED_SOME_STATE_REVOKED |
			    SEQ4_STATUS_ADMIN_STATE_REVOKED))
		nfs41_handle_some_state_revoked(clp);
	if (flags & SEQ4_STATUS_LEASE_MOVED)
		nfs4_schedule_lease_moved_recovery(clp);
	if (flags & SEQ4_STATUS_RECALLABLE_STATE_REVOKED)
		nfs41_handle_recallable_state_revoked(clp);
out_recovery:
	if (flags & SEQ4_STATUS_BACKCHANNEL_FAULT)
		nfs41_handle_backchannel_fault(clp);
	else if (flags & (SEQ4_STATUS_CB_PATH_DOWN |
				SEQ4_STATUS_CB_PATH_DOWN_SESSION))
		nfs41_handle_cb_path_down(clp);
}

static int nfs4_reset_session(struct nfs_client *clp)
{
	const struct cred *cred;
	int status;

	if (!nfs4_has_session(clp))
		return 0;
	status = nfs4_begin_drain_session(clp);
	if (status != 0)
		return status;
	cred = nfs4_get_clid_cred(clp);
	status = nfs4_proc_destroy_session(clp->cl_session, cred);
	switch (status) {
	case 0:
	case -NFS4ERR_BADSESSION:
	case -NFS4ERR_DEADSESSION:
		break;
	case -NFS4ERR_BACK_CHAN_BUSY:
	case -NFS4ERR_DELAY:
		set_bit(NFS4CLNT_SESSION_RESET, &clp->cl_state);
		status = 0;
		ssleep(1);
		goto out;
	default:
		status = nfs4_recovery_handle_error(clp, status);
		goto out;
	}

	memset(clp->cl_session->sess_id.data, 0, NFS4_MAX_SESSIONID_LEN);
	status = nfs4_proc_create_session(clp, cred);
	if (status) {
		dprintk("%s: session reset failed with status %d for server %s!\n",
			__func__, status, clp->cl_hostname);
		status = nfs4_handle_reclaim_lease_error(clp, status);
		goto out;
	}
	nfs41_finish_session_reset(clp);
	dprintk("%s: session reset was successful for server %s!\n",
			__func__, clp->cl_hostname);
out:
	put_cred(cred);
	return status;
}

static int nfs4_bind_conn_to_session(struct nfs_client *clp)
{
	const struct cred *cred;
	int ret;

	if (!nfs4_has_session(clp))
		return 0;
	ret = nfs4_begin_drain_session(clp);
	if (ret != 0)
		return ret;
	cred = nfs4_get_clid_cred(clp);
	ret = nfs4_proc_bind_conn_to_session(clp, cred);
	put_cred(cred);
	clear_bit(NFS4CLNT_BIND_CONN_TO_SESSION, &clp->cl_state);
	switch (ret) {
	case 0:
		dprintk("%s: bind_conn_to_session was successful for server %s!\n",
			__func__, clp->cl_hostname);
		break;
	case -NFS4ERR_DELAY:
		ssleep(1);
		set_bit(NFS4CLNT_BIND_CONN_TO_SESSION, &clp->cl_state);
		break;
	default:
		return nfs4_recovery_handle_error(clp, ret);
	}
	return 0;
}
#else /* CONFIG_NFS_V4_1 */
static int nfs4_reset_session(struct nfs_client *clp) { return 0; }

static int nfs4_bind_conn_to_session(struct nfs_client *clp)
{
	return 0;
}
#endif /* CONFIG_NFS_V4_1 */

static void nfs4_state_manager(struct nfs_client *clp)
{
	int status = 0;
	const char *section = "", *section_sep = "";

	/* Ensure exclusive access to NFSv4 state */
	do {
		clear_bit(NFS4CLNT_RUN_MANAGER, &clp->cl_state);
		if (test_bit(NFS4CLNT_PURGE_STATE, &clp->cl_state)) {
			section = "purge state";
			status = nfs4_purge_lease(clp);
			if (status < 0)
				goto out_error;
			continue;
		}

		if (test_bit(NFS4CLNT_LEASE_EXPIRED, &clp->cl_state)) {
			section = "lease expired";
			/* We're going to have to re-establish a clientid */
			status = nfs4_reclaim_lease(clp);
			if (status < 0)
				goto out_error;
			continue;
		}

		/* Initialize or reset the session */
		if (test_and_clear_bit(NFS4CLNT_SESSION_RESET, &clp->cl_state)) {
			section = "reset session";
			status = nfs4_reset_session(clp);
			if (test_bit(NFS4CLNT_LEASE_EXPIRED, &clp->cl_state))
				continue;
			if (status < 0)
				goto out_error;
		}

		/* Send BIND_CONN_TO_SESSION */
		if (test_and_clear_bit(NFS4CLNT_BIND_CONN_TO_SESSION,
				&clp->cl_state)) {
			section = "bind conn to session";
			status = nfs4_bind_conn_to_session(clp);
			if (status < 0)
				goto out_error;
			continue;
		}

		if (test_and_clear_bit(NFS4CLNT_CHECK_LEASE, &clp->cl_state)) {
			section = "check lease";
			status = nfs4_check_lease(clp);
			if (status < 0)
				goto out_error;
			continue;
		}

		if (test_and_clear_bit(NFS4CLNT_MOVED, &clp->cl_state)) {
			section = "migration";
			status = nfs4_handle_migration(clp);
			if (status < 0)
				goto out_error;
		}

		if (test_and_clear_bit(NFS4CLNT_LEASE_MOVED, &clp->cl_state)) {
			section = "lease moved";
			status = nfs4_handle_lease_moved(clp);
			if (status < 0)
				goto out_error;
		}

		/* First recover reboot state... */
		if (test_bit(NFS4CLNT_RECLAIM_REBOOT, &clp->cl_state)) {
			section = "reclaim reboot";
			status = nfs4_do_reclaim(clp,
				clp->cl_mvops->reboot_recovery_ops);
			if (status == -EAGAIN)
				continue;
			if (status < 0)
				goto out_error;
			nfs4_state_end_reclaim_reboot(clp);
		}

		/* Detect expired delegations... */
		if (test_and_clear_bit(NFS4CLNT_DELEGATION_EXPIRED, &clp->cl_state)) {
			section = "detect expired delegations";
			nfs_reap_expired_delegations(clp);
			continue;
		}

		/* Now recover expired state... */
		if (test_bit(NFS4CLNT_RECLAIM_NOGRACE, &clp->cl_state)) {
			section = "reclaim nograce";
			status = nfs4_do_reclaim(clp,
				clp->cl_mvops->nograce_recovery_ops);
			if (status == -EAGAIN)
				continue;
			if (status < 0)
				goto out_error;
			clear_bit(NFS4CLNT_RECLAIM_NOGRACE, &clp->cl_state);
		}

		nfs4_end_drain_session(clp);
		nfs4_clear_state_manager_bit(clp);

		if (!test_and_set_bit(NFS4CLNT_DELEGRETURN_RUNNING, &clp->cl_state)) {
			if (test_and_clear_bit(NFS4CLNT_DELEGRETURN, &clp->cl_state)) {
				nfs_client_return_marked_delegations(clp);
				set_bit(NFS4CLNT_RUN_MANAGER, &clp->cl_state);
			}
			clear_bit(NFS4CLNT_DELEGRETURN_RUNNING, &clp->cl_state);
		}

		/* Did we race with an attempt to give us more work? */
		if (!test_bit(NFS4CLNT_RUN_MANAGER, &clp->cl_state))
			return;
		if (test_and_set_bit(NFS4CLNT_MANAGER_RUNNING, &clp->cl_state) != 0)
			return;
<<<<<<< HEAD
	} while (refcount_read(&clp->cl_count) > 1);
=======
	} while (refcount_read(&clp->cl_count) > 1 && !signalled());
>>>>>>> fa578e9d
	goto out_drain;

out_error:
	if (strlen(section))
		section_sep = ": ";
	pr_warn_ratelimited("NFS: state manager%s%s failed on NFSv4 server %s"
			" with error %d\n", section_sep, section,
			clp->cl_hostname, -status);
	ssleep(1);
out_drain:
	nfs4_end_drain_session(clp);
	nfs4_clear_state_manager_bit(clp);
}

static int nfs4_run_state_manager(void *ptr)
{
	struct nfs_client *clp = ptr;

	allow_signal(SIGKILL);
	nfs4_state_manager(clp);
	nfs_put_client(clp);
	module_put_and_exit(0);
	return 0;
}

/*
 * Local variables:
 *  c-basic-offset: 8
 * End:
 */<|MERGE_RESOLUTION|>--- conflicted
+++ resolved
@@ -1616,11 +1616,7 @@
 	 * recovering after a network partition or a reboot from a
 	 * server that doesn't support a grace period.
 	 */
-<<<<<<< HEAD
-#ifdef CONFIG_PREEMPT_RT_FULL
-=======
 #ifdef CONFIG_PREEMPT_RT
->>>>>>> fa578e9d
 	write_seqlock(&sp->so_reclaim_seqlock);
 #else
 	write_seqcount_begin(&sp->so_reclaim_seqlock.seqcount);
@@ -1687,11 +1683,7 @@
 		goto restart;
 	}
 	spin_unlock(&sp->so_lock);
-<<<<<<< HEAD
-#ifdef CONFIG_PREEMPT_RT_FULL
-=======
 #ifdef CONFIG_PREEMPT_RT
->>>>>>> fa578e9d
 	write_sequnlock(&sp->so_reclaim_seqlock);
 #else
 	write_seqcount_end(&sp->so_reclaim_seqlock.seqcount);
@@ -1699,11 +1691,7 @@
 	return 0;
 out_err:
 	nfs4_put_open_state(state);
-<<<<<<< HEAD
-#ifdef CONFIG_PREEMPT_RT_FULL
-=======
 #ifdef CONFIG_PREEMPT_RT
->>>>>>> fa578e9d
 	write_sequnlock(&sp->so_reclaim_seqlock);
 #else
 	write_seqcount_end(&sp->so_reclaim_seqlock.seqcount);
@@ -2635,11 +2623,7 @@
 			return;
 		if (test_and_set_bit(NFS4CLNT_MANAGER_RUNNING, &clp->cl_state) != 0)
 			return;
-<<<<<<< HEAD
-	} while (refcount_read(&clp->cl_count) > 1);
-=======
 	} while (refcount_read(&clp->cl_count) > 1 && !signalled());
->>>>>>> fa578e9d
 	goto out_drain;
 
 out_error:
