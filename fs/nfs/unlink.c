--- conflicted
+++ resolved
@@ -53,11 +53,7 @@
 		rpc_restart_call_prepare(task);
 }
 
-<<<<<<< HEAD
-#ifdef CONFIG_PREEMPT_RT_BASE
-=======
 #ifdef CONFIG_PREEMPT_RT
->>>>>>> fa578e9d
 static void nfs_down_anon(struct semaphore *sema)
 {
 	down(sema);
