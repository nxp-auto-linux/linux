--- conflicted
+++ resolved
@@ -199,19 +199,6 @@
 
 	if (have_delegation) {
 		if (!(flags & NFS_INO_REVAL_FORCED))
-<<<<<<< HEAD
-			flags &= ~NFS_INO_INVALID_OTHER;
-		flags &= ~(NFS_INO_INVALID_CHANGE
-				| NFS_INO_INVALID_SIZE
-				| NFS_INO_REVAL_PAGECACHE
-				| NFS_INO_INVALID_XATTR);
-	} else if (flags & NFS_INO_REVAL_PAGECACHE)
-		flags |= NFS_INO_INVALID_CHANGE | NFS_INO_INVALID_SIZE;
-
-	if (inode->i_mapping->nrpages == 0)
-		flags &= ~(NFS_INO_INVALID_DATA|NFS_INO_DATA_INVAL_DEFER);
-	nfsi->cache_validity |= flags;
-=======
 			flags &= ~(NFS_INO_INVALID_MODE |
 				   NFS_INO_INVALID_OTHER |
 				   NFS_INO_INVALID_XATTR);
@@ -221,7 +208,6 @@
 
 	if (!nfs_has_xattr_cache(nfsi))
 		flags &= ~NFS_INO_INVALID_XATTR;
->>>>>>> 3b17187f
 	if (flags & NFS_INO_INVALID_DATA)
 		nfs_fscache_invalidate(inode);
 	flags &= ~(NFS_INO_REVAL_PAGECACHE | NFS_INO_REVAL_FORCED);
@@ -1744,12 +1730,6 @@
 static int nfs_inode_attrs_cmp_strict_monotonic(const struct nfs_fattr *fattr,
 						const struct inode *inode)
 {
-<<<<<<< HEAD
-	unsigned long attr_gencount = NFS_I(inode)->attr_gencount;
-
-	return (long)(fattr->gencount - attr_gencount) > 0 ||
-	       (long)(attr_gencount - nfs_read_attr_generation_counter()) > 0;
-=======
 	return  nfs_inode_attrs_cmp_monotonic(fattr, inode) > 0 ? 1 : -1;
 }
 
@@ -1781,7 +1761,6 @@
 		return nfs_inode_attrs_cmp_strict_monotonic(fattr, inode);
 	}
 	return 0;
->>>>>>> 3b17187f
 }
 
 /**
