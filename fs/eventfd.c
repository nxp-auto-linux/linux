--- conflicted
+++ resolved
@@ -64,13 +64,8 @@
 		n = ULLONG_MAX - ctx->count;
 	ctx->count += n;
 	if (waitqueue_active(&ctx->wqh))
-<<<<<<< HEAD
-		wake_up_locked_poll(&ctx->wqh, EPOLLIN);
+		wake_up_locked_poll(&ctx->wqh, EPOLLIN | mask);
 	current->in_eventfd_signal = 0;
-=======
-		wake_up_locked_poll(&ctx->wqh, EPOLLIN | mask);
-	this_cpu_dec(eventfd_wake_count);
->>>>>>> 0fe45486
 	spin_unlock_irqrestore(&ctx->wqh.lock, flags);
 
 	return n;
