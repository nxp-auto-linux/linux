--- conflicted
+++ resolved
@@ -861,11 +861,7 @@
 					 struct fuse_req *req);
 
 /* Abort all requests */
-<<<<<<< HEAD
-void fuse_abort_conn(struct fuse_conn *fc);
-=======
 void fuse_abort_conn(struct fuse_conn *fc, bool is_abort);
->>>>>>> e021bb4f
 void fuse_wait_aborted(struct fuse_conn *fc);
 
 /**
