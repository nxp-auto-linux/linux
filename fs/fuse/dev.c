/*
  FUSE: Filesystem in Userspace
  Copyright (C) 2001-2008  Miklos Szeredi <miklos@szeredi.hu>

  This program can be distributed under the terms of the GNU GPL.
  See the file COPYING.
*/

#include "fuse_i.h"

#include <linux/init.h>
#include <linux/module.h>
#include <linux/poll.h>
#include <linux/sched/signal.h>
#include <linux/uio.h>
#include <linux/miscdevice.h>
#include <linux/pagemap.h>
#include <linux/file.h>
#include <linux/slab.h>
#include <linux/pipe_fs_i.h>
#include <linux/swap.h>
#include <linux/splice.h>
#include <linux/sched.h>

MODULE_ALIAS_MISCDEV(FUSE_MINOR);
MODULE_ALIAS("devname:fuse");

/* Ordinary requests have even IDs, while interrupts IDs are odd */
#define FUSE_INT_REQ_BIT (1ULL << 0)
#define FUSE_REQ_ID_STEP (1ULL << 1)

static struct kmem_cache *fuse_req_cachep;

static struct fuse_dev *fuse_get_dev(struct file *file)
{
	/*
	 * Lockless access is OK, because file->private data is set
	 * once during mount and is valid until the file is released.
	 */
	return READ_ONCE(file->private_data);
}

static void fuse_request_init(struct fuse_req *req)
{
	INIT_LIST_HEAD(&req->list);
	INIT_LIST_HEAD(&req->intr_entry);
	init_waitqueue_head(&req->waitq);
	refcount_set(&req->count, 1);
	__set_bit(FR_PENDING, &req->flags);
}

static struct fuse_req *fuse_request_alloc(gfp_t flags)
{
	struct fuse_req *req = kmem_cache_zalloc(fuse_req_cachep, flags);
	if (req)
		fuse_request_init(req);

	return req;
}

static void fuse_request_free(struct fuse_req *req)
{
	kmem_cache_free(fuse_req_cachep, req);
}

static void __fuse_get_request(struct fuse_req *req)
{
	refcount_inc(&req->count);
}

/* Must be called with > 1 refcount */
static void __fuse_put_request(struct fuse_req *req)
{
	refcount_dec(&req->count);
}

void fuse_set_initialized(struct fuse_conn *fc)
{
	/* Make sure stores before this are seen on another CPU */
	smp_wmb();
	fc->initialized = 1;
}

static bool fuse_block_alloc(struct fuse_conn *fc, bool for_background)
{
	return !fc->initialized || (for_background && fc->blocked);
}

static void fuse_drop_waiting(struct fuse_conn *fc)
{
	/*
	 * lockess check of fc->connected is okay, because atomic_dec_and_test()
	 * provides a memory barrier mached with the one in fuse_wait_aborted()
	 * to ensure no wake-up is missed.
	 */
	if (atomic_dec_and_test(&fc->num_waiting) &&
	    !READ_ONCE(fc->connected)) {
		/* wake up aborters */
		wake_up_all(&fc->blocked_waitq);
	}
}

static void fuse_put_request(struct fuse_conn *fc, struct fuse_req *req);

static struct fuse_req *fuse_get_req(struct fuse_conn *fc, bool for_background)
{
	struct fuse_req *req;
	int err;
	atomic_inc(&fc->num_waiting);

	if (fuse_block_alloc(fc, for_background)) {
		err = -EINTR;
		if (wait_event_killable_exclusive(fc->blocked_waitq,
				!fuse_block_alloc(fc, for_background)))
			goto out;
	}
	/* Matches smp_wmb() in fuse_set_initialized() */
	smp_rmb();

	err = -ENOTCONN;
	if (!fc->connected)
		goto out;

	err = -ECONNREFUSED;
	if (fc->conn_error)
		goto out;

	req = fuse_request_alloc(GFP_KERNEL);
	err = -ENOMEM;
	if (!req) {
		if (for_background)
			wake_up(&fc->blocked_waitq);
		goto out;
	}

	req->in.h.uid = from_kuid(fc->user_ns, current_fsuid());
	req->in.h.gid = from_kgid(fc->user_ns, current_fsgid());
	req->in.h.pid = pid_nr_ns(task_pid(current), fc->pid_ns);

	__set_bit(FR_WAITING, &req->flags);
	if (for_background)
		__set_bit(FR_BACKGROUND, &req->flags);

	if (unlikely(req->in.h.uid == ((uid_t)-1) ||
		     req->in.h.gid == ((gid_t)-1))) {
		fuse_put_request(fc, req);
		return ERR_PTR(-EOVERFLOW);
	}
	return req;

 out:
	fuse_drop_waiting(fc);
	return ERR_PTR(err);
}

static void fuse_put_request(struct fuse_conn *fc, struct fuse_req *req)
{
	if (refcount_dec_and_test(&req->count)) {
		if (test_bit(FR_BACKGROUND, &req->flags)) {
			/*
			 * We get here in the unlikely case that a background
			 * request was allocated but not sent
			 */
			spin_lock(&fc->bg_lock);
			if (!fc->blocked)
				wake_up(&fc->blocked_waitq);
			spin_unlock(&fc->bg_lock);
		}

		if (test_bit(FR_WAITING, &req->flags)) {
			__clear_bit(FR_WAITING, &req->flags);
			fuse_drop_waiting(fc);
		}

		fuse_request_free(req);
	}
}

unsigned int fuse_len_args(unsigned int numargs, struct fuse_arg *args)
{
	unsigned nbytes = 0;
	unsigned i;

	for (i = 0; i < numargs; i++)
		nbytes += args[i].size;

	return nbytes;
}
EXPORT_SYMBOL_GPL(fuse_len_args);

u64 fuse_get_unique(struct fuse_iqueue *fiq)
{
	fiq->reqctr += FUSE_REQ_ID_STEP;
	return fiq->reqctr;
}
EXPORT_SYMBOL_GPL(fuse_get_unique);

static unsigned int fuse_req_hash(u64 unique)
{
	return hash_long(unique & ~FUSE_INT_REQ_BIT, FUSE_PQ_HASH_BITS);
}

/**
 * A new request is available, wake fiq->waitq
 */
static void fuse_dev_wake_and_unlock(struct fuse_iqueue *fiq)
__releases(fiq->lock)
{
	wake_up(&fiq->waitq);
	kill_fasync(&fiq->fasync, SIGIO, POLL_IN);
	spin_unlock(&fiq->lock);
}

const struct fuse_iqueue_ops fuse_dev_fiq_ops = {
	.wake_forget_and_unlock		= fuse_dev_wake_and_unlock,
	.wake_interrupt_and_unlock	= fuse_dev_wake_and_unlock,
	.wake_pending_and_unlock	= fuse_dev_wake_and_unlock,
};
EXPORT_SYMBOL_GPL(fuse_dev_fiq_ops);

static void queue_request_and_unlock(struct fuse_iqueue *fiq,
				     struct fuse_req *req)
__releases(fiq->lock)
{
	req->in.h.len = sizeof(struct fuse_in_header) +
		fuse_len_args(req->args->in_numargs,
			      (struct fuse_arg *) req->args->in_args);
	list_add_tail(&req->list, &fiq->pending);
	fiq->ops->wake_pending_and_unlock(fiq);
}

void fuse_queue_forget(struct fuse_conn *fc, struct fuse_forget_link *forget,
		       u64 nodeid, u64 nlookup)
{
	struct fuse_iqueue *fiq = &fc->iq;

	forget->forget_one.nodeid = nodeid;
	forget->forget_one.nlookup = nlookup;

	spin_lock(&fiq->lock);
	if (fiq->connected) {
		fiq->forget_list_tail->next = forget;
		fiq->forget_list_tail = forget;
		fiq->ops->wake_forget_and_unlock(fiq);
	} else {
		kfree(forget);
		spin_unlock(&fiq->lock);
	}
}

static void flush_bg_queue(struct fuse_conn *fc)
{
	struct fuse_iqueue *fiq = &fc->iq;

	while (fc->active_background < fc->max_background &&
	       !list_empty(&fc->bg_queue)) {
		struct fuse_req *req;

		req = list_first_entry(&fc->bg_queue, struct fuse_req, list);
		list_del(&req->list);
		fc->active_background++;
		spin_lock(&fiq->lock);
		req->in.h.unique = fuse_get_unique(fiq);
		queue_request_and_unlock(fiq, req);
	}
}

/*
 * This function is called when a request is finished.  Either a reply
 * has arrived or it was aborted (and not yet sent) or some error
 * occurred during communication with userspace, or the device file
 * was closed.  The requester thread is woken up (if still waiting),
 * the 'end' callback is called if given, else the reference to the
 * request is released
 */
void fuse_request_end(struct fuse_conn *fc, struct fuse_req *req)
{
	struct fuse_iqueue *fiq = &fc->iq;
	bool async;

	if (test_and_set_bit(FR_FINISHED, &req->flags))
		goto put_request;

	async = req->args->end;
	/*
	 * test_and_set_bit() implies smp_mb() between bit
	 * changing and below intr_entry check. Pairs with
	 * smp_mb() from queue_interrupt().
	 */
	if (!list_empty(&req->intr_entry)) {
		spin_lock(&fiq->lock);
		list_del_init(&req->intr_entry);
		spin_unlock(&fiq->lock);
	}
	WARN_ON(test_bit(FR_PENDING, &req->flags));
	WARN_ON(test_bit(FR_SENT, &req->flags));
	if (test_bit(FR_BACKGROUND, &req->flags)) {
		spin_lock(&fc->bg_lock);
		clear_bit(FR_BACKGROUND, &req->flags);
		if (fc->num_background == fc->max_background) {
			fc->blocked = 0;
			wake_up(&fc->blocked_waitq);
		} else if (!fc->blocked) {
			/*
			 * Wake up next waiter, if any.  It's okay to use
			 * waitqueue_active(), as we've already synced up
			 * fc->blocked with waiters with the wake_up() call
			 * above.
			 */
			if (waitqueue_active(&fc->blocked_waitq))
				wake_up(&fc->blocked_waitq);
		}

		if (fc->num_background == fc->congestion_threshold && fc->sb) {
			clear_bdi_congested(fc->sb->s_bdi, BLK_RW_SYNC);
			clear_bdi_congested(fc->sb->s_bdi, BLK_RW_ASYNC);
		}
		fc->num_background--;
		fc->active_background--;
		flush_bg_queue(fc);
		spin_unlock(&fc->bg_lock);
	} else {
		/* Wake up waiter sleeping in request_wait_answer() */
		wake_up(&req->waitq);
	}

	if (async)
		req->args->end(fc, req->args, req->out.h.error);
put_request:
	fuse_put_request(fc, req);
}
EXPORT_SYMBOL_GPL(fuse_request_end);

static int queue_interrupt(struct fuse_iqueue *fiq, struct fuse_req *req)
{
	spin_lock(&fiq->lock);
	/* Check for we've sent request to interrupt this req */
	if (unlikely(!test_bit(FR_INTERRUPTED, &req->flags))) {
		spin_unlock(&fiq->lock);
		return -EINVAL;
	}

	if (list_empty(&req->intr_entry)) {
		list_add_tail(&req->intr_entry, &fiq->interrupts);
		/*
		 * Pairs with smp_mb() implied by test_and_set_bit()
		 * from request_end().
		 */
		smp_mb();
		if (test_bit(FR_FINISHED, &req->flags)) {
			list_del_init(&req->intr_entry);
			spin_unlock(&fiq->lock);
			return 0;
		}
		fiq->ops->wake_interrupt_and_unlock(fiq);
	} else {
		spin_unlock(&fiq->lock);
	}
	return 0;
}

static void request_wait_answer(struct fuse_conn *fc, struct fuse_req *req)
{
	struct fuse_iqueue *fiq = &fc->iq;
	int err;

	if (!fc->no_interrupt) {
		/* Any signal may interrupt this */
		err = wait_event_interruptible(req->waitq,
					test_bit(FR_FINISHED, &req->flags));
		if (!err)
			return;

		set_bit(FR_INTERRUPTED, &req->flags);
		/* matches barrier in fuse_dev_do_read() */
		smp_mb__after_atomic();
		if (test_bit(FR_SENT, &req->flags))
			queue_interrupt(fiq, req);
	}

	if (!test_bit(FR_FORCE, &req->flags)) {
		/* Only fatal signals may interrupt this */
		err = wait_event_killable(req->waitq,
					test_bit(FR_FINISHED, &req->flags));
		if (!err)
			return;

		spin_lock(&fiq->lock);
		/* Request is not yet in userspace, bail out */
		if (test_bit(FR_PENDING, &req->flags)) {
			list_del(&req->list);
			spin_unlock(&fiq->lock);
			__fuse_put_request(req);
			req->out.h.error = -EINTR;
			return;
		}
		spin_unlock(&fiq->lock);
	}

	/*
	 * Either request is already in userspace, or it was forced.
	 * Wait it out.
	 */
	wait_event(req->waitq, test_bit(FR_FINISHED, &req->flags));
}

static void __fuse_request_send(struct fuse_conn *fc, struct fuse_req *req)
{
	struct fuse_iqueue *fiq = &fc->iq;

	BUG_ON(test_bit(FR_BACKGROUND, &req->flags));
	spin_lock(&fiq->lock);
	if (!fiq->connected) {
		spin_unlock(&fiq->lock);
		req->out.h.error = -ENOTCONN;
	} else {
		req->in.h.unique = fuse_get_unique(fiq);
		/* acquire extra reference, since request is still needed
		   after fuse_request_end() */
		__fuse_get_request(req);
		queue_request_and_unlock(fiq, req);

		request_wait_answer(fc, req);
		/* Pairs with smp_wmb() in fuse_request_end() */
		smp_rmb();
	}
}

static void fuse_adjust_compat(struct fuse_conn *fc, struct fuse_args *args)
{
	if (fc->minor < 4 && args->opcode == FUSE_STATFS)
		args->out_args[0].size = FUSE_COMPAT_STATFS_SIZE;

	if (fc->minor < 9) {
		switch (args->opcode) {
		case FUSE_LOOKUP:
		case FUSE_CREATE:
		case FUSE_MKNOD:
		case FUSE_MKDIR:
		case FUSE_SYMLINK:
		case FUSE_LINK:
			args->out_args[0].size = FUSE_COMPAT_ENTRY_OUT_SIZE;
			break;
		case FUSE_GETATTR:
		case FUSE_SETATTR:
			args->out_args[0].size = FUSE_COMPAT_ATTR_OUT_SIZE;
			break;
		}
	}
	if (fc->minor < 12) {
		switch (args->opcode) {
		case FUSE_CREATE:
			args->in_args[0].size = sizeof(struct fuse_open_in);
			break;
		case FUSE_MKNOD:
			args->in_args[0].size = FUSE_COMPAT_MKNOD_IN_SIZE;
			break;
		}
	}
}

static void fuse_force_creds(struct fuse_conn *fc, struct fuse_req *req)
{
	req->in.h.uid = from_kuid_munged(fc->user_ns, current_fsuid());
	req->in.h.gid = from_kgid_munged(fc->user_ns, current_fsgid());
	req->in.h.pid = pid_nr_ns(task_pid(current), fc->pid_ns);
}

static void fuse_args_to_req(struct fuse_req *req, struct fuse_args *args)
{
	req->in.h.opcode = args->opcode;
	req->in.h.nodeid = args->nodeid;
	req->args = args;
}

ssize_t fuse_simple_request(struct fuse_conn *fc, struct fuse_args *args)
{
	struct fuse_req *req;
	ssize_t ret;

	if (args->force) {
		atomic_inc(&fc->num_waiting);
		req = fuse_request_alloc(GFP_KERNEL | __GFP_NOFAIL);

		if (!args->nocreds)
			fuse_force_creds(fc, req);

		__set_bit(FR_WAITING, &req->flags);
		__set_bit(FR_FORCE, &req->flags);
	} else {
		WARN_ON(args->nocreds);
		req = fuse_get_req(fc, false);
		if (IS_ERR(req))
			return PTR_ERR(req);
	}

	/* Needs to be done after fuse_get_req() so that fc->minor is valid */
	fuse_adjust_compat(fc, args);
	fuse_args_to_req(req, args);

	if (!args->noreply)
		__set_bit(FR_ISREPLY, &req->flags);
	__fuse_request_send(fc, req);
	ret = req->out.h.error;
	if (!ret && args->out_argvar) {
		BUG_ON(args->out_numargs == 0);
		ret = args->out_args[args->out_numargs - 1].size;
	}
	fuse_put_request(fc, req);

	return ret;
}

static bool fuse_request_queue_background(struct fuse_conn *fc,
					  struct fuse_req *req)
{
	bool queued = false;

	WARN_ON(!test_bit(FR_BACKGROUND, &req->flags));
	if (!test_bit(FR_WAITING, &req->flags)) {
		__set_bit(FR_WAITING, &req->flags);
		atomic_inc(&fc->num_waiting);
	}
	__set_bit(FR_ISREPLY, &req->flags);
	spin_lock(&fc->bg_lock);
	if (likely(fc->connected)) {
		fc->num_background++;
		if (fc->num_background == fc->max_background)
			fc->blocked = 1;
		if (fc->num_background == fc->congestion_threshold && fc->sb) {
			set_bdi_congested(fc->sb->s_bdi, BLK_RW_SYNC);
			set_bdi_congested(fc->sb->s_bdi, BLK_RW_ASYNC);
		}
		list_add_tail(&req->list, &fc->bg_queue);
		flush_bg_queue(fc);
		queued = true;
	}
	spin_unlock(&fc->bg_lock);

	return queued;
}

int fuse_simple_background(struct fuse_conn *fc, struct fuse_args *args,
			    gfp_t gfp_flags)
{
	struct fuse_req *req;

	if (args->force) {
		WARN_ON(!args->nocreds);
		req = fuse_request_alloc(gfp_flags);
		if (!req)
			return -ENOMEM;
		__set_bit(FR_BACKGROUND, &req->flags);
	} else {
		WARN_ON(args->nocreds);
		req = fuse_get_req(fc, true);
		if (IS_ERR(req))
			return PTR_ERR(req);
	}

	fuse_args_to_req(req, args);

	if (!fuse_request_queue_background(fc, req)) {
		fuse_put_request(fc, req);
		return -ENOTCONN;
	}

	return 0;
}
EXPORT_SYMBOL_GPL(fuse_simple_background);

static int fuse_simple_notify_reply(struct fuse_conn *fc,
				    struct fuse_args *args, u64 unique)
{
	struct fuse_req *req;
	struct fuse_iqueue *fiq = &fc->iq;
	int err = 0;

	req = fuse_get_req(fc, false);
	if (IS_ERR(req))
		return PTR_ERR(req);

	__clear_bit(FR_ISREPLY, &req->flags);
	req->in.h.unique = unique;

	fuse_args_to_req(req, args);

	spin_lock(&fiq->lock);
	if (fiq->connected) {
		queue_request_and_unlock(fiq, req);
	} else {
		err = -ENODEV;
		spin_unlock(&fiq->lock);
		fuse_put_request(fc, req);
	}

	return err;
}

/*
 * Lock the request.  Up to the next unlock_request() there mustn't be
 * anything that could cause a page-fault.  If the request was already
 * aborted bail out.
 */
static int lock_request(struct fuse_req *req)
{
	int err = 0;
	if (req) {
		spin_lock(&req->waitq.lock);
		if (test_bit(FR_ABORTED, &req->flags))
			err = -ENOENT;
		else
			set_bit(FR_LOCKED, &req->flags);
		spin_unlock(&req->waitq.lock);
	}
	return err;
}

/*
 * Unlock request.  If it was aborted while locked, caller is responsible
 * for unlocking and ending the request.
 */
static int unlock_request(struct fuse_req *req)
{
	int err = 0;
	if (req) {
		spin_lock(&req->waitq.lock);
		if (test_bit(FR_ABORTED, &req->flags))
			err = -ENOENT;
		else
			clear_bit(FR_LOCKED, &req->flags);
		spin_unlock(&req->waitq.lock);
	}
	return err;
}

struct fuse_copy_state {
	int write;
	struct fuse_req *req;
	struct iov_iter *iter;
	struct pipe_buffer *pipebufs;
	struct pipe_buffer *currbuf;
	struct pipe_inode_info *pipe;
	unsigned long nr_segs;
	struct page *pg;
	unsigned len;
	unsigned offset;
	unsigned move_pages:1;
};

static void fuse_copy_init(struct fuse_copy_state *cs, int write,
			   struct iov_iter *iter)
{
	memset(cs, 0, sizeof(*cs));
	cs->write = write;
	cs->iter = iter;
}

/* Unmap and put previous page of userspace buffer */
static void fuse_copy_finish(struct fuse_copy_state *cs)
{
	if (cs->currbuf) {
		struct pipe_buffer *buf = cs->currbuf;

		if (cs->write)
			buf->len = PAGE_SIZE - cs->len;
		cs->currbuf = NULL;
	} else if (cs->pg) {
		if (cs->write) {
			flush_dcache_page(cs->pg);
			set_page_dirty_lock(cs->pg);
		}
		put_page(cs->pg);
	}
	cs->pg = NULL;
}

/*
 * Get another pagefull of userspace buffer, and map it to kernel
 * address space, and lock request
 */
static int fuse_copy_fill(struct fuse_copy_state *cs)
{
	struct page *page;
	int err;

	err = unlock_request(cs->req);
	if (err)
		return err;

	fuse_copy_finish(cs);
	if (cs->pipebufs) {
		struct pipe_buffer *buf = cs->pipebufs;

		if (!cs->write) {
			err = pipe_buf_confirm(cs->pipe, buf);
			if (err)
				return err;

			BUG_ON(!cs->nr_segs);
			cs->currbuf = buf;
			cs->pg = buf->page;
			cs->offset = buf->offset;
			cs->len = buf->len;
			cs->pipebufs++;
			cs->nr_segs--;
		} else {
			if (cs->nr_segs == cs->pipe->buffers)
				return -EIO;

			page = alloc_page(GFP_HIGHUSER);
			if (!page)
				return -ENOMEM;

			buf->page = page;
			buf->offset = 0;
			buf->len = 0;

			cs->currbuf = buf;
			cs->pg = page;
			cs->offset = 0;
			cs->len = PAGE_SIZE;
			cs->pipebufs++;
			cs->nr_segs++;
		}
	} else {
		size_t off;
		err = iov_iter_get_pages(cs->iter, &page, PAGE_SIZE, 1, &off);
		if (err < 0)
			return err;
		BUG_ON(!err);
		cs->len = err;
		cs->offset = off;
		cs->pg = page;
		iov_iter_advance(cs->iter, err);
	}

	return lock_request(cs->req);
}

/* Do as much copy to/from userspace buffer as we can */
static int fuse_copy_do(struct fuse_copy_state *cs, void **val, unsigned *size)
{
	unsigned ncpy = min(*size, cs->len);
	if (val) {
		void *pgaddr = kmap_atomic(cs->pg);
		void *buf = pgaddr + cs->offset;

		if (cs->write)
			memcpy(buf, *val, ncpy);
		else
			memcpy(*val, buf, ncpy);

		kunmap_atomic(pgaddr);
		*val += ncpy;
	}
	*size -= ncpy;
	cs->len -= ncpy;
	cs->offset += ncpy;
	return ncpy;
}

static int fuse_check_page(struct page *page)
{
	if (page_mapcount(page) ||
	    page->mapping != NULL ||
	    page_count(page) != 1 ||
	    (page->flags & PAGE_FLAGS_CHECK_AT_PREP &
	     ~(1 << PG_locked |
	       1 << PG_referenced |
	       1 << PG_uptodate |
	       1 << PG_lru |
	       1 << PG_active |
	       1 << PG_reclaim))) {
		pr_warn("trying to steal weird page\n");
		pr_warn("  page=%p index=%li flags=%08lx, count=%i, mapcount=%i, mapping=%p\n", page, page->index, page->flags, page_count(page), page_mapcount(page), page->mapping);
		return 1;
	}
	return 0;
}

static int fuse_try_move_page(struct fuse_copy_state *cs, struct page **pagep)
{
	int err;
	struct page *oldpage = *pagep;
	struct page *newpage;
	struct pipe_buffer *buf = cs->pipebufs;

	err = unlock_request(cs->req);
	if (err)
		return err;

	fuse_copy_finish(cs);

	err = pipe_buf_confirm(cs->pipe, buf);
	if (err)
		return err;

	BUG_ON(!cs->nr_segs);
	cs->currbuf = buf;
	cs->len = buf->len;
	cs->pipebufs++;
	cs->nr_segs--;

	if (cs->len != PAGE_SIZE)
		goto out_fallback;

	if (pipe_buf_steal(cs->pipe, buf) != 0)
		goto out_fallback;

	newpage = buf->page;

	if (!PageUptodate(newpage))
		SetPageUptodate(newpage);

	ClearPageMappedToDisk(newpage);

	if (fuse_check_page(newpage) != 0)
		goto out_fallback_unlock;

	/*
	 * This is a new and locked page, it shouldn't be mapped or
	 * have any special flags on it
	 */
	if (WARN_ON(page_mapped(oldpage)))
		goto out_fallback_unlock;
	if (WARN_ON(page_has_private(oldpage)))
		goto out_fallback_unlock;
	if (WARN_ON(PageDirty(oldpage) || PageWriteback(oldpage)))
		goto out_fallback_unlock;
	if (WARN_ON(PageMlocked(oldpage)))
		goto out_fallback_unlock;

	err = replace_page_cache_page(oldpage, newpage, GFP_KERNEL);
	if (err) {
		unlock_page(newpage);
		return err;
	}

	get_page(newpage);

	if (!(buf->flags & PIPE_BUF_FLAG_LRU))
		lru_cache_add_file(newpage);

	err = 0;
	spin_lock(&cs->req->waitq.lock);
	if (test_bit(FR_ABORTED, &cs->req->flags))
		err = -ENOENT;
	else
		*pagep = newpage;
	spin_unlock(&cs->req->waitq.lock);

	if (err) {
		unlock_page(newpage);
		put_page(newpage);
		return err;
	}

	unlock_page(oldpage);
	put_page(oldpage);
	cs->len = 0;

	return 0;

out_fallback_unlock:
	unlock_page(newpage);
out_fallback:
	cs->pg = buf->page;
	cs->offset = buf->offset;

	err = lock_request(cs->req);
	if (err)
		return err;

	return 1;
}

static int fuse_ref_page(struct fuse_copy_state *cs, struct page *page,
			 unsigned offset, unsigned count)
{
	struct pipe_buffer *buf;
	int err;

	if (cs->nr_segs == cs->pipe->buffers)
		return -EIO;

	err = unlock_request(cs->req);
	if (err)
		return err;

	fuse_copy_finish(cs);

	buf = cs->pipebufs;
	get_page(page);
	buf->page = page;
	buf->offset = offset;
	buf->len = count;

	cs->pipebufs++;
	cs->nr_segs++;
	cs->len = 0;

	return 0;
}

/*
 * Copy a page in the request to/from the userspace buffer.  Must be
 * done atomically
 */
static int fuse_copy_page(struct fuse_copy_state *cs, struct page **pagep,
			  unsigned offset, unsigned count, int zeroing)
{
	int err;
	struct page *page = *pagep;

	if (page && zeroing && count < PAGE_SIZE)
		clear_highpage(page);

	while (count) {
		if (cs->write && cs->pipebufs && page) {
			return fuse_ref_page(cs, page, offset, count);
		} else if (!cs->len) {
			if (cs->move_pages && page &&
			    offset == 0 && count == PAGE_SIZE) {
				err = fuse_try_move_page(cs, pagep);
				if (err <= 0)
					return err;
			} else {
				err = fuse_copy_fill(cs);
				if (err)
					return err;
			}
		}
		if (page) {
			void *mapaddr = kmap_atomic(page);
			void *buf = mapaddr + offset;
			offset += fuse_copy_do(cs, &buf, &count);
			kunmap_atomic(mapaddr);
		} else
			offset += fuse_copy_do(cs, NULL, &count);
	}
	if (page && !cs->write)
		flush_dcache_page(page);
	return 0;
}

/* Copy pages in the request to/from userspace buffer */
static int fuse_copy_pages(struct fuse_copy_state *cs, unsigned nbytes,
			   int zeroing)
{
	unsigned i;
	struct fuse_req *req = cs->req;
	struct fuse_args_pages *ap = container_of(req->args, typeof(*ap), args);


	for (i = 0; i < ap->num_pages && (nbytes || zeroing); i++) {
		int err;
		unsigned int offset = ap->descs[i].offset;
		unsigned int count = min(nbytes, ap->descs[i].length);

		err = fuse_copy_page(cs, &ap->pages[i], offset, count, zeroing);
		if (err)
			return err;

		nbytes -= count;
	}
	return 0;
}

/* Copy a single argument in the request to/from userspace buffer */
static int fuse_copy_one(struct fuse_copy_state *cs, void *val, unsigned size)
{
	while (size) {
		if (!cs->len) {
			int err = fuse_copy_fill(cs);
			if (err)
				return err;
		}
		fuse_copy_do(cs, &val, &size);
	}
	return 0;
}

/* Copy request arguments to/from userspace buffer */
static int fuse_copy_args(struct fuse_copy_state *cs, unsigned numargs,
			  unsigned argpages, struct fuse_arg *args,
			  int zeroing)
{
	int err = 0;
	unsigned i;

	for (i = 0; !err && i < numargs; i++)  {
		struct fuse_arg *arg = &args[i];
		if (i == numargs - 1 && argpages)
			err = fuse_copy_pages(cs, arg->size, zeroing);
		else
			err = fuse_copy_one(cs, arg->value, arg->size);
	}
	return err;
}

static int forget_pending(struct fuse_iqueue *fiq)
{
	return fiq->forget_list_head.next != NULL;
}

static int request_pending(struct fuse_iqueue *fiq)
{
	return !list_empty(&fiq->pending) || !list_empty(&fiq->interrupts) ||
		forget_pending(fiq);
}

/*
 * Transfer an interrupt request to userspace
 *
 * Unlike other requests this is assembled on demand, without a need
 * to allocate a separate fuse_req structure.
 *
 * Called with fiq->lock held, releases it
 */
static int fuse_read_interrupt(struct fuse_iqueue *fiq,
			       struct fuse_copy_state *cs,
			       size_t nbytes, struct fuse_req *req)
__releases(fiq->lock)
{
	struct fuse_in_header ih;
	struct fuse_interrupt_in arg;
	unsigned reqsize = sizeof(ih) + sizeof(arg);
	int err;

	list_del_init(&req->intr_entry);
	memset(&ih, 0, sizeof(ih));
	memset(&arg, 0, sizeof(arg));
	ih.len = reqsize;
	ih.opcode = FUSE_INTERRUPT;
	ih.unique = (req->in.h.unique | FUSE_INT_REQ_BIT);
	arg.unique = req->in.h.unique;

	spin_unlock(&fiq->lock);
	if (nbytes < reqsize)
		return -EINVAL;

	err = fuse_copy_one(cs, &ih, sizeof(ih));
	if (!err)
		err = fuse_copy_one(cs, &arg, sizeof(arg));
	fuse_copy_finish(cs);

	return err ? err : reqsize;
}

struct fuse_forget_link *fuse_dequeue_forget(struct fuse_iqueue *fiq,
					     unsigned int max,
					     unsigned int *countp)
{
	struct fuse_forget_link *head = fiq->forget_list_head.next;
	struct fuse_forget_link **newhead = &head;
	unsigned count;

	for (count = 0; *newhead != NULL && count < max; count++)
		newhead = &(*newhead)->next;

	fiq->forget_list_head.next = *newhead;
	*newhead = NULL;
	if (fiq->forget_list_head.next == NULL)
		fiq->forget_list_tail = &fiq->forget_list_head;

	if (countp != NULL)
		*countp = count;

	return head;
}
EXPORT_SYMBOL(fuse_dequeue_forget);

static int fuse_read_single_forget(struct fuse_iqueue *fiq,
				   struct fuse_copy_state *cs,
				   size_t nbytes)
__releases(fiq->lock)
{
	int err;
	struct fuse_forget_link *forget = fuse_dequeue_forget(fiq, 1, NULL);
	struct fuse_forget_in arg = {
		.nlookup = forget->forget_one.nlookup,
	};
	struct fuse_in_header ih = {
		.opcode = FUSE_FORGET,
		.nodeid = forget->forget_one.nodeid,
		.unique = fuse_get_unique(fiq),
		.len = sizeof(ih) + sizeof(arg),
	};

	spin_unlock(&fiq->lock);
	kfree(forget);
	if (nbytes < ih.len)
		return -EINVAL;

	err = fuse_copy_one(cs, &ih, sizeof(ih));
	if (!err)
		err = fuse_copy_one(cs, &arg, sizeof(arg));
	fuse_copy_finish(cs);

	if (err)
		return err;

	return ih.len;
}

static int fuse_read_batch_forget(struct fuse_iqueue *fiq,
				   struct fuse_copy_state *cs, size_t nbytes)
__releases(fiq->lock)
{
	int err;
	unsigned max_forgets;
	unsigned count;
	struct fuse_forget_link *head;
	struct fuse_batch_forget_in arg = { .count = 0 };
	struct fuse_in_header ih = {
		.opcode = FUSE_BATCH_FORGET,
		.unique = fuse_get_unique(fiq),
		.len = sizeof(ih) + sizeof(arg),
	};

	if (nbytes < ih.len) {
		spin_unlock(&fiq->lock);
		return -EINVAL;
	}

	max_forgets = (nbytes - ih.len) / sizeof(struct fuse_forget_one);
	head = fuse_dequeue_forget(fiq, max_forgets, &count);
	spin_unlock(&fiq->lock);

	arg.count = count;
	ih.len += count * sizeof(struct fuse_forget_one);
	err = fuse_copy_one(cs, &ih, sizeof(ih));
	if (!err)
		err = fuse_copy_one(cs, &arg, sizeof(arg));

	while (head) {
		struct fuse_forget_link *forget = head;

		if (!err) {
			err = fuse_copy_one(cs, &forget->forget_one,
					    sizeof(forget->forget_one));
		}
		head = forget->next;
		kfree(forget);
	}

	fuse_copy_finish(cs);

	if (err)
		return err;

	return ih.len;
}

static int fuse_read_forget(struct fuse_conn *fc, struct fuse_iqueue *fiq,
			    struct fuse_copy_state *cs,
			    size_t nbytes)
__releases(fiq->lock)
{
	if (fc->minor < 16 || fiq->forget_list_head.next->next == NULL)
		return fuse_read_single_forget(fiq, cs, nbytes);
	else
		return fuse_read_batch_forget(fiq, cs, nbytes);
}

/*
 * Read a single request into the userspace filesystem's buffer.  This
 * function waits until a request is available, then removes it from
 * the pending list and copies request data to userspace buffer.  If
 * no reply is needed (FORGET) or request has been aborted or there
 * was an error during the copying then it's finished by calling
 * fuse_request_end().  Otherwise add it to the processing list, and set
 * the 'sent' flag.
 */
static ssize_t fuse_dev_do_read(struct fuse_dev *fud, struct file *file,
				struct fuse_copy_state *cs, size_t nbytes)
{
	ssize_t err;
	struct fuse_conn *fc = fud->fc;
	struct fuse_iqueue *fiq = &fc->iq;
	struct fuse_pqueue *fpq = &fud->pq;
	struct fuse_req *req;
	struct fuse_args *args;
	unsigned reqsize;
	unsigned int hash;

	/*
	 * Require sane minimum read buffer - that has capacity for fixed part
	 * of any request header + negotiated max_write room for data.
	 *
	 * Historically libfuse reserves 4K for fixed header room, but e.g.
	 * GlusterFS reserves only 80 bytes
	 *
	 *	= `sizeof(fuse_in_header) + sizeof(fuse_write_in)`
	 *
	 * which is the absolute minimum any sane filesystem should be using
	 * for header room.
	 */
	if (nbytes < max_t(size_t, FUSE_MIN_READ_BUFFER,
			   sizeof(struct fuse_in_header) +
			   sizeof(struct fuse_write_in) +
			   fc->max_write))
		return -EINVAL;

 restart:
	for (;;) {
		spin_lock(&fiq->lock);
		if (!fiq->connected || request_pending(fiq))
			break;
		spin_unlock(&fiq->lock);

		if (file->f_flags & O_NONBLOCK)
			return -EAGAIN;
		err = wait_event_interruptible_exclusive(fiq->waitq,
				!fiq->connected || request_pending(fiq));
		if (err)
			return err;
	}

	if (!fiq->connected) {
		err = fc->aborted ? -ECONNABORTED : -ENODEV;
		goto err_unlock;
	}

	if (!list_empty(&fiq->interrupts)) {
		req = list_entry(fiq->interrupts.next, struct fuse_req,
				 intr_entry);
		return fuse_read_interrupt(fiq, cs, nbytes, req);
	}

	if (forget_pending(fiq)) {
		if (list_empty(&fiq->pending) || fiq->forget_batch-- > 0)
			return fuse_read_forget(fc, fiq, cs, nbytes);

		if (fiq->forget_batch <= -8)
			fiq->forget_batch = 16;
	}

	req = list_entry(fiq->pending.next, struct fuse_req, list);
	clear_bit(FR_PENDING, &req->flags);
	list_del_init(&req->list);
	spin_unlock(&fiq->lock);

	args = req->args;
	reqsize = req->in.h.len;

	/* If request is too large, reply with an error and restart the read */
	if (nbytes < reqsize) {
		req->out.h.error = -EIO;
		/* SETXATTR is special, since it may contain too large data */
		if (args->opcode == FUSE_SETXATTR)
			req->out.h.error = -E2BIG;
		fuse_request_end(fc, req);
		goto restart;
	}
	spin_lock(&fpq->lock);
	list_add(&req->list, &fpq->io);
	spin_unlock(&fpq->lock);
	cs->req = req;
	err = fuse_copy_one(cs, &req->in.h, sizeof(req->in.h));
	if (!err)
		err = fuse_copy_args(cs, args->in_numargs, args->in_pages,
				     (struct fuse_arg *) args->in_args, 0);
	fuse_copy_finish(cs);
	spin_lock(&fpq->lock);
	clear_bit(FR_LOCKED, &req->flags);
	if (!fpq->connected) {
		err = fc->aborted ? -ECONNABORTED : -ENODEV;
		goto out_end;
	}
	if (err) {
		req->out.h.error = -EIO;
		goto out_end;
	}
	if (!test_bit(FR_ISREPLY, &req->flags)) {
		err = reqsize;
		goto out_end;
	}
<<<<<<< HEAD
	list_move_tail(&req->list, &fpq->processing);
=======
	hash = fuse_req_hash(req->in.h.unique);
	list_move_tail(&req->list, &fpq->processing[hash]);
>>>>>>> fa578e9d
	__fuse_get_request(req);
	set_bit(FR_SENT, &req->flags);
	spin_unlock(&fpq->lock);
	/* matches barrier in request_wait_answer() */
	smp_mb__after_atomic();
	if (test_bit(FR_INTERRUPTED, &req->flags))
		queue_interrupt(fiq, req);
	fuse_put_request(fc, req);

	return reqsize;

out_end:
	if (!test_bit(FR_PRIVATE, &req->flags))
		list_del_init(&req->list);
	spin_unlock(&fpq->lock);
	fuse_request_end(fc, req);
	return err;

 err_unlock:
	spin_unlock(&fiq->lock);
	return err;
}

static int fuse_dev_open(struct inode *inode, struct file *file)
{
	/*
	 * The fuse device's file's private_data is used to hold
	 * the fuse_conn(ection) when it is mounted, and is used to
	 * keep track of whether the file has been mounted already.
	 */
	file->private_data = NULL;
	return 0;
}

static ssize_t fuse_dev_read(struct kiocb *iocb, struct iov_iter *to)
{
	struct fuse_copy_state cs;
	struct file *file = iocb->ki_filp;
	struct fuse_dev *fud = fuse_get_dev(file);

	if (!fud)
		return -EPERM;

	if (!iter_is_iovec(to))
		return -EINVAL;

	fuse_copy_init(&cs, 1, to);

	return fuse_dev_do_read(fud, file, &cs, iov_iter_count(to));
}

static ssize_t fuse_dev_splice_read(struct file *in, loff_t *ppos,
				    struct pipe_inode_info *pipe,
				    size_t len, unsigned int flags)
{
	int total, ret;
	int page_nr = 0;
	struct pipe_buffer *bufs;
	struct fuse_copy_state cs;
	struct fuse_dev *fud = fuse_get_dev(in);

	if (!fud)
		return -EPERM;

	bufs = kvmalloc_array(pipe->buffers, sizeof(struct pipe_buffer),
			      GFP_KERNEL);
	if (!bufs)
		return -ENOMEM;

	fuse_copy_init(&cs, 1, NULL);
	cs.pipebufs = bufs;
	cs.pipe = pipe;
	ret = fuse_dev_do_read(fud, in, &cs, len);
	if (ret < 0)
		goto out;

	if (pipe->nrbufs + cs.nr_segs > pipe->buffers) {
		ret = -EIO;
		goto out;
	}

	for (ret = total = 0; page_nr < cs.nr_segs; total += ret) {
		/*
		 * Need to be careful about this.  Having buf->ops in module
		 * code can Oops if the buffer persists after module unload.
		 */
		bufs[page_nr].ops = &nosteal_pipe_buf_ops;
		bufs[page_nr].flags = 0;
		ret = add_to_pipe(pipe, &bufs[page_nr++]);
		if (unlikely(ret < 0))
			break;
	}
	if (total)
		ret = total;
out:
	for (; page_nr < cs.nr_segs; page_nr++)
		put_page(bufs[page_nr].page);

	kvfree(bufs);
	return ret;
}

static int fuse_notify_poll(struct fuse_conn *fc, unsigned int size,
			    struct fuse_copy_state *cs)
{
	struct fuse_notify_poll_wakeup_out outarg;
	int err = -EINVAL;

	if (size != sizeof(outarg))
		goto err;

	err = fuse_copy_one(cs, &outarg, sizeof(outarg));
	if (err)
		goto err;

	fuse_copy_finish(cs);
	return fuse_notify_poll_wakeup(fc, &outarg);

err:
	fuse_copy_finish(cs);
	return err;
}

static int fuse_notify_inval_inode(struct fuse_conn *fc, unsigned int size,
				   struct fuse_copy_state *cs)
{
	struct fuse_notify_inval_inode_out outarg;
	int err = -EINVAL;

	if (size != sizeof(outarg))
		goto err;

	err = fuse_copy_one(cs, &outarg, sizeof(outarg));
	if (err)
		goto err;
	fuse_copy_finish(cs);

	down_read(&fc->killsb);
	err = -ENOENT;
	if (fc->sb) {
		err = fuse_reverse_inval_inode(fc->sb, outarg.ino,
					       outarg.off, outarg.len);
	}
	up_read(&fc->killsb);
	return err;

err:
	fuse_copy_finish(cs);
	return err;
}

static int fuse_notify_inval_entry(struct fuse_conn *fc, unsigned int size,
				   struct fuse_copy_state *cs)
{
	struct fuse_notify_inval_entry_out outarg;
	int err = -ENOMEM;
	char *buf;
	struct qstr name;

	buf = kzalloc(FUSE_NAME_MAX + 1, GFP_KERNEL);
	if (!buf)
		goto err;

	err = -EINVAL;
	if (size < sizeof(outarg))
		goto err;

	err = fuse_copy_one(cs, &outarg, sizeof(outarg));
	if (err)
		goto err;

	err = -ENAMETOOLONG;
	if (outarg.namelen > FUSE_NAME_MAX)
		goto err;

	err = -EINVAL;
	if (size != sizeof(outarg) + outarg.namelen + 1)
		goto err;

	name.name = buf;
	name.len = outarg.namelen;
	err = fuse_copy_one(cs, buf, outarg.namelen + 1);
	if (err)
		goto err;
	fuse_copy_finish(cs);
	buf[outarg.namelen] = 0;

	down_read(&fc->killsb);
	err = -ENOENT;
	if (fc->sb)
		err = fuse_reverse_inval_entry(fc->sb, outarg.parent, 0, &name);
	up_read(&fc->killsb);
	kfree(buf);
	return err;

err:
	kfree(buf);
	fuse_copy_finish(cs);
	return err;
}

static int fuse_notify_delete(struct fuse_conn *fc, unsigned int size,
			      struct fuse_copy_state *cs)
{
	struct fuse_notify_delete_out outarg;
	int err = -ENOMEM;
	char *buf;
	struct qstr name;

	buf = kzalloc(FUSE_NAME_MAX + 1, GFP_KERNEL);
	if (!buf)
		goto err;

	err = -EINVAL;
	if (size < sizeof(outarg))
		goto err;

	err = fuse_copy_one(cs, &outarg, sizeof(outarg));
	if (err)
		goto err;

	err = -ENAMETOOLONG;
	if (outarg.namelen > FUSE_NAME_MAX)
		goto err;

	err = -EINVAL;
	if (size != sizeof(outarg) + outarg.namelen + 1)
		goto err;

	name.name = buf;
	name.len = outarg.namelen;
	err = fuse_copy_one(cs, buf, outarg.namelen + 1);
	if (err)
		goto err;
	fuse_copy_finish(cs);
	buf[outarg.namelen] = 0;

	down_read(&fc->killsb);
	err = -ENOENT;
	if (fc->sb)
		err = fuse_reverse_inval_entry(fc->sb, outarg.parent,
					       outarg.child, &name);
	up_read(&fc->killsb);
	kfree(buf);
	return err;

err:
	kfree(buf);
	fuse_copy_finish(cs);
	return err;
}

static int fuse_notify_store(struct fuse_conn *fc, unsigned int size,
			     struct fuse_copy_state *cs)
{
	struct fuse_notify_store_out outarg;
	struct inode *inode;
	struct address_space *mapping;
	u64 nodeid;
	int err;
	pgoff_t index;
	unsigned int offset;
	unsigned int num;
	loff_t file_size;
	loff_t end;

	err = -EINVAL;
	if (size < sizeof(outarg))
		goto out_finish;

	err = fuse_copy_one(cs, &outarg, sizeof(outarg));
	if (err)
		goto out_finish;

	err = -EINVAL;
	if (size - sizeof(outarg) != outarg.size)
		goto out_finish;

	nodeid = outarg.nodeid;

	down_read(&fc->killsb);

	err = -ENOENT;
	if (!fc->sb)
		goto out_up_killsb;

	inode = ilookup5(fc->sb, nodeid, fuse_inode_eq, &nodeid);
	if (!inode)
		goto out_up_killsb;

	mapping = inode->i_mapping;
	index = outarg.offset >> PAGE_SHIFT;
	offset = outarg.offset & ~PAGE_MASK;
	file_size = i_size_read(inode);
	end = outarg.offset + outarg.size;
	if (end > file_size) {
		file_size = end;
		fuse_write_update_size(inode, file_size);
	}

	num = outarg.size;
	while (num) {
		struct page *page;
		unsigned int this_num;

		err = -ENOMEM;
		page = find_or_create_page(mapping, index,
					   mapping_gfp_mask(mapping));
		if (!page)
			goto out_iput;

		this_num = min_t(unsigned, num, PAGE_SIZE - offset);
		err = fuse_copy_page(cs, &page, offset, this_num, 0);
		if (!err && offset == 0 &&
		    (this_num == PAGE_SIZE || file_size == end))
			SetPageUptodate(page);
		unlock_page(page);
		put_page(page);

		if (err)
			goto out_iput;

		num -= this_num;
		offset = 0;
		index++;
	}

	err = 0;

out_iput:
	iput(inode);
out_up_killsb:
	up_read(&fc->killsb);
out_finish:
	fuse_copy_finish(cs);
	return err;
}

struct fuse_retrieve_args {
	struct fuse_args_pages ap;
	struct fuse_notify_retrieve_in inarg;
};

static void fuse_retrieve_end(struct fuse_conn *fc, struct fuse_args *args,
			      int error)
{
	struct fuse_retrieve_args *ra =
		container_of(args, typeof(*ra), ap.args);

	release_pages(ra->ap.pages, ra->ap.num_pages);
	kfree(ra);
}

static int fuse_retrieve(struct fuse_conn *fc, struct inode *inode,
			 struct fuse_notify_retrieve_out *outarg)
{
	int err;
	struct address_space *mapping = inode->i_mapping;
	pgoff_t index;
	loff_t file_size;
	unsigned int num;
	unsigned int offset;
	size_t total_len = 0;
	unsigned int num_pages;
	struct fuse_retrieve_args *ra;
	size_t args_size = sizeof(*ra);
	struct fuse_args_pages *ap;
	struct fuse_args *args;

	offset = outarg->offset & ~PAGE_MASK;
	file_size = i_size_read(inode);

	num = min(outarg->size, fc->max_write);
	if (outarg->offset > file_size)
		num = 0;
	else if (outarg->offset + num > file_size)
		num = file_size - outarg->offset;

	num_pages = (num + offset + PAGE_SIZE - 1) >> PAGE_SHIFT;
	num_pages = min(num_pages, fc->max_pages);

	args_size += num_pages * (sizeof(ap->pages[0]) + sizeof(ap->descs[0]));

<<<<<<< HEAD
	req->in.h.opcode = FUSE_NOTIFY_REPLY;
	req->in.h.nodeid = outarg->nodeid;
	req->in.numargs = 2;
	req->in.argpages = 1;
	req->end = fuse_retrieve_end;
=======
	ra = kzalloc(args_size, GFP_KERNEL);
	if (!ra)
		return -ENOMEM;

	ap = &ra->ap;
	ap->pages = (void *) (ra + 1);
	ap->descs = (void *) (ap->pages + num_pages);

	args = &ap->args;
	args->nodeid = outarg->nodeid;
	args->opcode = FUSE_NOTIFY_REPLY;
	args->in_numargs = 2;
	args->in_pages = true;
	args->end = fuse_retrieve_end;
>>>>>>> fa578e9d

	index = outarg->offset >> PAGE_SHIFT;

	while (num && ap->num_pages < num_pages) {
		struct page *page;
		unsigned int this_num;

		page = find_get_page(mapping, index);
		if (!page)
			break;

		this_num = min_t(unsigned, num, PAGE_SIZE - offset);
<<<<<<< HEAD
		req->pages[req->num_pages] = page;
		req->page_descs[req->num_pages].offset = offset;
		req->page_descs[req->num_pages].length = this_num;
		req->num_pages++;
=======
		ap->pages[ap->num_pages] = page;
		ap->descs[ap->num_pages].offset = offset;
		ap->descs[ap->num_pages].length = this_num;
		ap->num_pages++;
>>>>>>> fa578e9d

		offset = 0;
		num -= this_num;
		total_len += this_num;
		index++;
	}
	ra->inarg.offset = outarg->offset;
	ra->inarg.size = total_len;
	args->in_args[0].size = sizeof(ra->inarg);
	args->in_args[0].value = &ra->inarg;
	args->in_args[1].size = total_len;

<<<<<<< HEAD
	err = fuse_request_send_notify_reply(fc, req, outarg->notify_unique);
	if (err) {
		fuse_retrieve_end(fc, req);
		fuse_put_request(fc, req);
	}
=======
	err = fuse_simple_notify_reply(fc, args, outarg->notify_unique);
	if (err)
		fuse_retrieve_end(fc, args, err);
>>>>>>> fa578e9d

	return err;
}

static int fuse_notify_retrieve(struct fuse_conn *fc, unsigned int size,
				struct fuse_copy_state *cs)
{
	struct fuse_notify_retrieve_out outarg;
	struct inode *inode;
	int err;

	err = -EINVAL;
	if (size != sizeof(outarg))
		goto copy_finish;

	err = fuse_copy_one(cs, &outarg, sizeof(outarg));
	if (err)
		goto copy_finish;

	fuse_copy_finish(cs);

	down_read(&fc->killsb);
	err = -ENOENT;
	if (fc->sb) {
		u64 nodeid = outarg.nodeid;

		inode = ilookup5(fc->sb, nodeid, fuse_inode_eq, &nodeid);
		if (inode) {
			err = fuse_retrieve(fc, inode, &outarg);
			iput(inode);
		}
	}
	up_read(&fc->killsb);

	return err;

copy_finish:
	fuse_copy_finish(cs);
	return err;
}

static int fuse_notify(struct fuse_conn *fc, enum fuse_notify_code code,
		       unsigned int size, struct fuse_copy_state *cs)
{
	/* Don't try to move pages (yet) */
	cs->move_pages = 0;

	switch (code) {
	case FUSE_NOTIFY_POLL:
		return fuse_notify_poll(fc, size, cs);

	case FUSE_NOTIFY_INVAL_INODE:
		return fuse_notify_inval_inode(fc, size, cs);

	case FUSE_NOTIFY_INVAL_ENTRY:
		return fuse_notify_inval_entry(fc, size, cs);

	case FUSE_NOTIFY_STORE:
		return fuse_notify_store(fc, size, cs);

	case FUSE_NOTIFY_RETRIEVE:
		return fuse_notify_retrieve(fc, size, cs);

	case FUSE_NOTIFY_DELETE:
		return fuse_notify_delete(fc, size, cs);

	default:
		fuse_copy_finish(cs);
		return -EINVAL;
	}
}

/* Look up request on processing list by unique ID */
static struct fuse_req *request_find(struct fuse_pqueue *fpq, u64 unique)
{
	unsigned int hash = fuse_req_hash(unique);
	struct fuse_req *req;

	list_for_each_entry(req, &fpq->processing[hash], list) {
		if (req->in.h.unique == unique)
			return req;
	}
	return NULL;
}

static int copy_out_args(struct fuse_copy_state *cs, struct fuse_args *args,
			 unsigned nbytes)
{
	unsigned reqsize = sizeof(struct fuse_out_header);

	reqsize += fuse_len_args(args->out_numargs, args->out_args);

	if (reqsize < nbytes || (reqsize > nbytes && !args->out_argvar))
		return -EINVAL;
	else if (reqsize > nbytes) {
		struct fuse_arg *lastarg = &args->out_args[args->out_numargs-1];
		unsigned diffsize = reqsize - nbytes;

		if (diffsize > lastarg->size)
			return -EINVAL;
		lastarg->size -= diffsize;
	}
	return fuse_copy_args(cs, args->out_numargs, args->out_pages,
			      args->out_args, args->page_zeroing);
}

/*
 * Write a single reply to a request.  First the header is copied from
 * the write buffer.  The request is then searched on the processing
 * list by the unique ID found in the header.  If found, then remove
 * it from the list and copy the rest of the buffer to the request.
 * The request is finished by calling fuse_request_end().
 */
static ssize_t fuse_dev_do_write(struct fuse_dev *fud,
				 struct fuse_copy_state *cs, size_t nbytes)
{
	int err;
	struct fuse_conn *fc = fud->fc;
	struct fuse_pqueue *fpq = &fud->pq;
	struct fuse_req *req;
	struct fuse_out_header oh;

	err = -EINVAL;
	if (nbytes < sizeof(struct fuse_out_header))
		goto out;

	err = fuse_copy_one(cs, &oh, sizeof(oh));
	if (err)
		goto copy_finish;

	err = -EINVAL;
	if (oh.len != nbytes)
		goto copy_finish;

	/*
	 * Zero oh.unique indicates unsolicited notification message
	 * and error contains notification code.
	 */
	if (!oh.unique) {
		err = fuse_notify(fc, oh.error, nbytes - sizeof(oh), cs);
		goto out;
	}

	err = -EINVAL;
	if (oh.error <= -1000 || oh.error > 0)
		goto copy_finish;

	spin_lock(&fpq->lock);
	req = NULL;
	if (fpq->connected)
		req = request_find(fpq, oh.unique & ~FUSE_INT_REQ_BIT);

	err = -ENOENT;
	if (!req) {
		spin_unlock(&fpq->lock);
		goto copy_finish;
	}

<<<<<<< HEAD
	/* Is it an interrupt reply? */
	if (req->intr_unique == oh.unique) {
		__fuse_get_request(req);
		spin_unlock(&fpq->lock);

		err = -EINVAL;
		if (nbytes != sizeof(struct fuse_out_header)) {
			fuse_put_request(fc, req);
			goto err_finish;
		}

		if (oh.error == -ENOSYS)
			fc->no_interrupt = 1;
		else if (oh.error == -EAGAIN)
			queue_interrupt(&fc->iq, req);
		fuse_put_request(fc, req);
=======
	/* Is it an interrupt reply ID? */
	if (oh.unique & FUSE_INT_REQ_BIT) {
		__fuse_get_request(req);
		spin_unlock(&fpq->lock);

		err = 0;
		if (nbytes != sizeof(struct fuse_out_header))
			err = -EINVAL;
		else if (oh.error == -ENOSYS)
			fc->no_interrupt = 1;
		else if (oh.error == -EAGAIN)
			err = queue_interrupt(&fc->iq, req);
>>>>>>> fa578e9d

		fuse_put_request(fc, req);

		goto copy_finish;
	}

	clear_bit(FR_SENT, &req->flags);
	list_move(&req->list, &fpq->io);
	req->out.h = oh;
	set_bit(FR_LOCKED, &req->flags);
	spin_unlock(&fpq->lock);
	cs->req = req;
	if (!req->args->page_replace)
		cs->move_pages = 0;

	if (oh.error)
		err = nbytes != sizeof(oh) ? -EINVAL : 0;
	else
		err = copy_out_args(cs, req->args, nbytes);
	fuse_copy_finish(cs);

	spin_lock(&fpq->lock);
	clear_bit(FR_LOCKED, &req->flags);
	if (!fpq->connected)
		err = -ENOENT;
	else if (err)
		req->out.h.error = -EIO;
	if (!test_bit(FR_PRIVATE, &req->flags))
		list_del_init(&req->list);
	spin_unlock(&fpq->lock);

	fuse_request_end(fc, req);
out:
	return err ? err : nbytes;

copy_finish:
	fuse_copy_finish(cs);
	goto out;
}

static ssize_t fuse_dev_write(struct kiocb *iocb, struct iov_iter *from)
{
	struct fuse_copy_state cs;
	struct fuse_dev *fud = fuse_get_dev(iocb->ki_filp);

	if (!fud)
		return -EPERM;

	if (!iter_is_iovec(from))
		return -EINVAL;

	fuse_copy_init(&cs, 0, from);

	return fuse_dev_do_write(fud, &cs, iov_iter_count(from));
}

static ssize_t fuse_dev_splice_write(struct pipe_inode_info *pipe,
				     struct file *out, loff_t *ppos,
				     size_t len, unsigned int flags)
{
	unsigned nbuf;
	unsigned idx;
	struct pipe_buffer *bufs;
	struct fuse_copy_state cs;
	struct fuse_dev *fud;
	size_t rem;
	ssize_t ret;

	fud = fuse_get_dev(out);
	if (!fud)
		return -EPERM;

	pipe_lock(pipe);

	bufs = kvmalloc_array(pipe->nrbufs, sizeof(struct pipe_buffer),
			      GFP_KERNEL);
	if (!bufs) {
		pipe_unlock(pipe);
		return -ENOMEM;
	}

	nbuf = 0;
	rem = 0;
	for (idx = 0; idx < pipe->nrbufs && rem < len; idx++)
		rem += pipe->bufs[(pipe->curbuf + idx) & (pipe->buffers - 1)].len;

	ret = -EINVAL;
	if (rem < len)
		goto out_free;

	rem = len;
	while (rem) {
		struct pipe_buffer *ibuf;
		struct pipe_buffer *obuf;

		BUG_ON(nbuf >= pipe->buffers);
		BUG_ON(!pipe->nrbufs);
		ibuf = &pipe->bufs[pipe->curbuf];
		obuf = &bufs[nbuf];

		if (rem >= ibuf->len) {
			*obuf = *ibuf;
			ibuf->ops = NULL;
			pipe->curbuf = (pipe->curbuf + 1) & (pipe->buffers - 1);
			pipe->nrbufs--;
		} else {
			if (!pipe_buf_get(pipe, ibuf))
				goto out_free;

			*obuf = *ibuf;
			obuf->flags &= ~PIPE_BUF_FLAG_GIFT;
			obuf->len = rem;
			ibuf->offset += obuf->len;
			ibuf->len -= obuf->len;
		}
		nbuf++;
		rem -= obuf->len;
	}
	pipe_unlock(pipe);

	fuse_copy_init(&cs, 0, NULL);
	cs.pipebufs = bufs;
	cs.nr_segs = nbuf;
	cs.pipe = pipe;

	if (flags & SPLICE_F_MOVE)
		cs.move_pages = 1;

	ret = fuse_dev_do_write(fud, &cs, len);

	pipe_lock(pipe);
out_free:
	for (idx = 0; idx < nbuf; idx++)
		pipe_buf_release(pipe, &bufs[idx]);
	pipe_unlock(pipe);

	kvfree(bufs);
	return ret;
}

static __poll_t fuse_dev_poll(struct file *file, poll_table *wait)
{
	__poll_t mask = EPOLLOUT | EPOLLWRNORM;
	struct fuse_iqueue *fiq;
	struct fuse_dev *fud = fuse_get_dev(file);

	if (!fud)
		return EPOLLERR;

	fiq = &fud->fc->iq;
	poll_wait(file, &fiq->waitq, wait);

	spin_lock(&fiq->lock);
	if (!fiq->connected)
		mask = EPOLLERR;
	else if (request_pending(fiq))
		mask |= EPOLLIN | EPOLLRDNORM;
	spin_unlock(&fiq->lock);

	return mask;
}

/* Abort all requests on the given list (pending or processing) */
static void end_requests(struct fuse_conn *fc, struct list_head *head)
{
	while (!list_empty(head)) {
		struct fuse_req *req;
		req = list_entry(head->next, struct fuse_req, list);
		req->out.h.error = -ECONNABORTED;
		clear_bit(FR_SENT, &req->flags);
		list_del_init(&req->list);
		fuse_request_end(fc, req);
	}
}

static void end_polls(struct fuse_conn *fc)
{
	struct rb_node *p;

	p = rb_first(&fc->polled_files);

	while (p) {
		struct fuse_file *ff;
		ff = rb_entry(p, struct fuse_file, polled_node);
		wake_up_interruptible_all(&ff->poll_wait);

		p = rb_next(p);
	}
}

/*
 * Abort all requests.
 *
 * Emergency exit in case of a malicious or accidental deadlock, or just a hung
 * filesystem.
 *
 * The same effect is usually achievable through killing the filesystem daemon
 * and all users of the filesystem.  The exception is the combination of an
 * asynchronous request and the tricky deadlock (see
 * Documentation/filesystems/fuse.txt).
 *
 * Aborting requests under I/O goes as follows: 1: Separate out unlocked
 * requests, they should be finished off immediately.  Locked requests will be
 * finished after unlock; see unlock_request(). 2: Finish off the unlocked
 * requests.  It is possible that some request will finish before we can.  This
 * is OK, the request will in that case be removed from the list before we touch
 * it.
 */
void fuse_abort_conn(struct fuse_conn *fc)
{
	struct fuse_iqueue *fiq = &fc->iq;

	spin_lock(&fc->lock);
	if (fc->connected) {
		struct fuse_dev *fud;
		struct fuse_req *req, *next;
		LIST_HEAD(to_end);
		unsigned int i;

		/* Background queuing checks fc->connected under bg_lock */
		spin_lock(&fc->bg_lock);
		fc->connected = 0;
		spin_unlock(&fc->bg_lock);

		fuse_set_initialized(fc);
		list_for_each_entry(fud, &fc->devices, entry) {
			struct fuse_pqueue *fpq = &fud->pq;

			spin_lock(&fpq->lock);
			fpq->connected = 0;
			list_for_each_entry_safe(req, next, &fpq->io, list) {
				req->out.h.error = -ECONNABORTED;
				spin_lock(&req->waitq.lock);
				set_bit(FR_ABORTED, &req->flags);
				if (!test_bit(FR_LOCKED, &req->flags)) {
					set_bit(FR_PRIVATE, &req->flags);
					__fuse_get_request(req);
					list_move(&req->list, &to_end);
				}
				spin_unlock(&req->waitq.lock);
			}
			for (i = 0; i < FUSE_PQ_HASH_SIZE; i++)
				list_splice_tail_init(&fpq->processing[i],
						      &to_end);
			spin_unlock(&fpq->lock);
		}
		spin_lock(&fc->bg_lock);
		fc->blocked = 0;
		fc->max_background = UINT_MAX;
		flush_bg_queue(fc);
		spin_unlock(&fc->bg_lock);

		spin_lock(&fiq->lock);
		fiq->connected = 0;
		list_for_each_entry(req, &fiq->pending, list)
			clear_bit(FR_PENDING, &req->flags);
		list_splice_tail_init(&fiq->pending, &to_end);
		while (forget_pending(fiq))
			kfree(fuse_dequeue_forget(fiq, 1, NULL));
		wake_up_all(&fiq->waitq);
		spin_unlock(&fiq->lock);
		kill_fasync(&fiq->fasync, SIGIO, POLL_IN);
		end_polls(fc);
		wake_up_all(&fc->blocked_waitq);
		spin_unlock(&fc->lock);

		end_requests(fc, &to_end);
	} else {
		spin_unlock(&fc->lock);
	}
}
EXPORT_SYMBOL_GPL(fuse_abort_conn);

void fuse_wait_aborted(struct fuse_conn *fc)
{
	/* matches implicit memory barrier in fuse_drop_waiting() */
	smp_mb();
	wait_event(fc->blocked_waitq, atomic_read(&fc->num_waiting) == 0);
}

int fuse_dev_release(struct inode *inode, struct file *file)
{
	struct fuse_dev *fud = fuse_get_dev(file);

	if (fud) {
		struct fuse_conn *fc = fud->fc;
		struct fuse_pqueue *fpq = &fud->pq;
		LIST_HEAD(to_end);
		unsigned int i;

		spin_lock(&fpq->lock);
		WARN_ON(!list_empty(&fpq->io));
		for (i = 0; i < FUSE_PQ_HASH_SIZE; i++)
			list_splice_init(&fpq->processing[i], &to_end);
		spin_unlock(&fpq->lock);

		end_requests(fc, &to_end);

		/* Are we the last open device? */
		if (atomic_dec_and_test(&fc->dev_count)) {
			WARN_ON(fc->iq.fasync != NULL);
			fuse_abort_conn(fc);
		}
		fuse_dev_free(fud);
	}
	return 0;
}
EXPORT_SYMBOL_GPL(fuse_dev_release);

static int fuse_dev_fasync(int fd, struct file *file, int on)
{
	struct fuse_dev *fud = fuse_get_dev(file);

	if (!fud)
		return -EPERM;

	/* No locking - fasync_helper does its own locking */
	return fasync_helper(fd, file, on, &fud->fc->iq.fasync);
}

static int fuse_device_clone(struct fuse_conn *fc, struct file *new)
{
	struct fuse_dev *fud;

	if (new->private_data)
		return -EINVAL;

	fud = fuse_dev_alloc_install(fc);
	if (!fud)
		return -ENOMEM;

	new->private_data = fud;
	atomic_inc(&fc->dev_count);

	return 0;
}

static long fuse_dev_ioctl(struct file *file, unsigned int cmd,
			   unsigned long arg)
{
	int err = -ENOTTY;

	if (cmd == FUSE_DEV_IOC_CLONE) {
		int oldfd;

		err = -EFAULT;
		if (!get_user(oldfd, (__u32 __user *) arg)) {
			struct file *old = fget(oldfd);

			err = -EINVAL;
			if (old) {
				struct fuse_dev *fud = NULL;

				/*
				 * Check against file->f_op because CUSE
				 * uses the same ioctl handler.
				 */
				if (old->f_op == file->f_op &&
				    old->f_cred->user_ns == file->f_cred->user_ns)
					fud = fuse_get_dev(old);

				if (fud) {
					mutex_lock(&fuse_mutex);
					err = fuse_device_clone(fud->fc, file);
					mutex_unlock(&fuse_mutex);
				}
				fput(old);
			}
		}
	}
	return err;
}

const struct file_operations fuse_dev_operations = {
	.owner		= THIS_MODULE,
	.open		= fuse_dev_open,
	.llseek		= no_llseek,
	.read_iter	= fuse_dev_read,
	.splice_read	= fuse_dev_splice_read,
	.write_iter	= fuse_dev_write,
	.splice_write	= fuse_dev_splice_write,
	.poll		= fuse_dev_poll,
	.release	= fuse_dev_release,
	.fasync		= fuse_dev_fasync,
	.unlocked_ioctl = fuse_dev_ioctl,
	.compat_ioctl   = fuse_dev_ioctl,
};
EXPORT_SYMBOL_GPL(fuse_dev_operations);

static struct miscdevice fuse_miscdevice = {
	.minor = FUSE_MINOR,
	.name  = "fuse",
	.fops = &fuse_dev_operations,
};

int __init fuse_dev_init(void)
{
	int err = -ENOMEM;
	fuse_req_cachep = kmem_cache_create("fuse_request",
					    sizeof(struct fuse_req),
					    0, 0, NULL);
	if (!fuse_req_cachep)
		goto out;

	err = misc_register(&fuse_miscdevice);
	if (err)
		goto out_cache_clean;

	return 0;

 out_cache_clean:
	kmem_cache_destroy(fuse_req_cachep);
 out:
	return err;
}

void fuse_dev_cleanup(void)
{
	misc_deregister(&fuse_miscdevice);
	kmem_cache_destroy(fuse_req_cachep);
}<|MERGE_RESOLUTION|>--- conflicted
+++ resolved
@@ -1277,12 +1277,8 @@
 		err = reqsize;
 		goto out_end;
 	}
-<<<<<<< HEAD
-	list_move_tail(&req->list, &fpq->processing);
-=======
 	hash = fuse_req_hash(req->in.h.unique);
 	list_move_tail(&req->list, &fpq->processing[hash]);
->>>>>>> fa578e9d
 	__fuse_get_request(req);
 	set_bit(FR_SENT, &req->flags);
 	spin_unlock(&fpq->lock);
@@ -1666,13 +1662,6 @@
 
 	args_size += num_pages * (sizeof(ap->pages[0]) + sizeof(ap->descs[0]));
 
-<<<<<<< HEAD
-	req->in.h.opcode = FUSE_NOTIFY_REPLY;
-	req->in.h.nodeid = outarg->nodeid;
-	req->in.numargs = 2;
-	req->in.argpages = 1;
-	req->end = fuse_retrieve_end;
-=======
 	ra = kzalloc(args_size, GFP_KERNEL);
 	if (!ra)
 		return -ENOMEM;
@@ -1687,7 +1676,6 @@
 	args->in_numargs = 2;
 	args->in_pages = true;
 	args->end = fuse_retrieve_end;
->>>>>>> fa578e9d
 
 	index = outarg->offset >> PAGE_SHIFT;
 
@@ -1700,17 +1688,10 @@
 			break;
 
 		this_num = min_t(unsigned, num, PAGE_SIZE - offset);
-<<<<<<< HEAD
-		req->pages[req->num_pages] = page;
-		req->page_descs[req->num_pages].offset = offset;
-		req->page_descs[req->num_pages].length = this_num;
-		req->num_pages++;
-=======
 		ap->pages[ap->num_pages] = page;
 		ap->descs[ap->num_pages].offset = offset;
 		ap->descs[ap->num_pages].length = this_num;
 		ap->num_pages++;
->>>>>>> fa578e9d
 
 		offset = 0;
 		num -= this_num;
@@ -1723,17 +1704,9 @@
 	args->in_args[0].value = &ra->inarg;
 	args->in_args[1].size = total_len;
 
-<<<<<<< HEAD
-	err = fuse_request_send_notify_reply(fc, req, outarg->notify_unique);
-	if (err) {
-		fuse_retrieve_end(fc, req);
-		fuse_put_request(fc, req);
-	}
-=======
 	err = fuse_simple_notify_reply(fc, args, outarg->notify_unique);
 	if (err)
 		fuse_retrieve_end(fc, args, err);
->>>>>>> fa578e9d
 
 	return err;
 }
@@ -1892,24 +1865,6 @@
 		goto copy_finish;
 	}
 
-<<<<<<< HEAD
-	/* Is it an interrupt reply? */
-	if (req->intr_unique == oh.unique) {
-		__fuse_get_request(req);
-		spin_unlock(&fpq->lock);
-
-		err = -EINVAL;
-		if (nbytes != sizeof(struct fuse_out_header)) {
-			fuse_put_request(fc, req);
-			goto err_finish;
-		}
-
-		if (oh.error == -ENOSYS)
-			fc->no_interrupt = 1;
-		else if (oh.error == -EAGAIN)
-			queue_interrupt(&fc->iq, req);
-		fuse_put_request(fc, req);
-=======
 	/* Is it an interrupt reply ID? */
 	if (oh.unique & FUSE_INT_REQ_BIT) {
 		__fuse_get_request(req);
@@ -1922,7 +1877,6 @@
 			fc->no_interrupt = 1;
 		else if (oh.error == -EAGAIN)
 			err = queue_interrupt(&fc->iq, req);
->>>>>>> fa578e9d
 
 		fuse_put_request(fc, req);
 
