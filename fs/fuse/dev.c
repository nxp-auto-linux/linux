/*
  FUSE: Filesystem in Userspace
  Copyright (C) 2001-2008  Miklos Szeredi <miklos@szeredi.hu>

  This program can be distributed under the terms of the GNU GPL.
  See the file COPYING.
*/

#include "fuse_i.h"

#include <linux/init.h>
#include <linux/module.h>
#include <linux/poll.h>
#include <linux/sched/signal.h>
#include <linux/uio.h>
#include <linux/miscdevice.h>
#include <linux/pagemap.h>
#include <linux/file.h>
#include <linux/slab.h>
#include <linux/pipe_fs_i.h>
#include <linux/swap.h>
#include <linux/splice.h>
#include <linux/sched.h>

MODULE_ALIAS_MISCDEV(FUSE_MINOR);
MODULE_ALIAS("devname:fuse");

static struct kmem_cache *fuse_req_cachep;

static struct fuse_dev *fuse_get_dev(struct file *file)
{
	/*
	 * Lockless access is OK, because file->private data is set
	 * once during mount and is valid until the file is released.
	 */
	return READ_ONCE(file->private_data);
}

static void fuse_request_init(struct fuse_req *req, struct page **pages,
			      struct fuse_page_desc *page_descs,
			      unsigned npages)
{
	memset(req, 0, sizeof(*req));
	memset(pages, 0, sizeof(*pages) * npages);
	memset(page_descs, 0, sizeof(*page_descs) * npages);
	INIT_LIST_HEAD(&req->list);
	INIT_LIST_HEAD(&req->intr_entry);
	init_waitqueue_head(&req->waitq);
	refcount_set(&req->count, 1);
	req->pages = pages;
	req->page_descs = page_descs;
	req->max_pages = npages;
	__set_bit(FR_PENDING, &req->flags);
}

static struct fuse_req *__fuse_request_alloc(unsigned npages, gfp_t flags)
{
	struct fuse_req *req = kmem_cache_alloc(fuse_req_cachep, flags);
	if (req) {
		struct page **pages;
		struct fuse_page_desc *page_descs;

		if (npages <= FUSE_REQ_INLINE_PAGES) {
			pages = req->inline_pages;
			page_descs = req->inline_page_descs;
		} else {
			pages = kmalloc_array(npages, sizeof(struct page *),
					      flags);
			page_descs =
				kmalloc_array(npages,
					      sizeof(struct fuse_page_desc),
					      flags);
		}

		if (!pages || !page_descs) {
			kfree(pages);
			kfree(page_descs);
			kmem_cache_free(fuse_req_cachep, req);
			return NULL;
		}

		fuse_request_init(req, pages, page_descs, npages);
	}
	return req;
}

struct fuse_req *fuse_request_alloc(unsigned npages)
{
	return __fuse_request_alloc(npages, GFP_KERNEL);
}
EXPORT_SYMBOL_GPL(fuse_request_alloc);

struct fuse_req *fuse_request_alloc_nofs(unsigned npages)
{
	return __fuse_request_alloc(npages, GFP_NOFS);
}

void fuse_request_free(struct fuse_req *req)
{
	if (req->pages != req->inline_pages) {
		kfree(req->pages);
		kfree(req->page_descs);
	}
	kmem_cache_free(fuse_req_cachep, req);
}

void __fuse_get_request(struct fuse_req *req)
{
	refcount_inc(&req->count);
}

/* Must be called with > 1 refcount */
static void __fuse_put_request(struct fuse_req *req)
{
	refcount_dec(&req->count);
}

void fuse_set_initialized(struct fuse_conn *fc)
{
	/* Make sure stores before this are seen on another CPU */
	smp_wmb();
	fc->initialized = 1;
}

static bool fuse_block_alloc(struct fuse_conn *fc, bool for_background)
{
	return !fc->initialized || (for_background && fc->blocked);
}

static void fuse_drop_waiting(struct fuse_conn *fc)
{
<<<<<<< HEAD
	if (fc->connected) {
		atomic_dec(&fc->num_waiting);
	} else if (atomic_dec_and_test(&fc->num_waiting)) {
=======
	/*
	 * lockess check of fc->connected is okay, because atomic_dec_and_test()
	 * provides a memory barrier mached with the one in fuse_wait_aborted()
	 * to ensure no wake-up is missed.
	 */
	if (atomic_dec_and_test(&fc->num_waiting) &&
	    !READ_ONCE(fc->connected)) {
>>>>>>> e021bb4f
		/* wake up aborters */
		wake_up_all(&fc->blocked_waitq);
	}
}

static struct fuse_req *__fuse_get_req(struct fuse_conn *fc, unsigned npages,
				       bool for_background)
{
	struct fuse_req *req;
	int err;
	atomic_inc(&fc->num_waiting);

	if (fuse_block_alloc(fc, for_background)) {
		err = -EINTR;
		if (wait_event_killable_exclusive(fc->blocked_waitq,
				!fuse_block_alloc(fc, for_background)))
			goto out;
	}
	/* Matches smp_wmb() in fuse_set_initialized() */
	smp_rmb();

	err = -ENOTCONN;
	if (!fc->connected)
		goto out;

	err = -ECONNREFUSED;
	if (fc->conn_error)
		goto out;

	req = fuse_request_alloc(npages);
	err = -ENOMEM;
	if (!req) {
		if (for_background)
			wake_up(&fc->blocked_waitq);
		goto out;
	}

	req->in.h.uid = from_kuid(fc->user_ns, current_fsuid());
	req->in.h.gid = from_kgid(fc->user_ns, current_fsgid());
	req->in.h.pid = pid_nr_ns(task_pid(current), fc->pid_ns);

	__set_bit(FR_WAITING, &req->flags);
	if (for_background)
		__set_bit(FR_BACKGROUND, &req->flags);

	if (unlikely(req->in.h.uid == ((uid_t)-1) ||
		     req->in.h.gid == ((gid_t)-1))) {
		fuse_put_request(fc, req);
		return ERR_PTR(-EOVERFLOW);
	}
	return req;

 out:
	fuse_drop_waiting(fc);
	return ERR_PTR(err);
}

struct fuse_req *fuse_get_req(struct fuse_conn *fc, unsigned npages)
{
	return __fuse_get_req(fc, npages, false);
}
EXPORT_SYMBOL_GPL(fuse_get_req);

struct fuse_req *fuse_get_req_for_background(struct fuse_conn *fc,
					     unsigned npages)
{
	return __fuse_get_req(fc, npages, true);
}
EXPORT_SYMBOL_GPL(fuse_get_req_for_background);

/*
 * Return request in fuse_file->reserved_req.  However that may
 * currently be in use.  If that is the case, wait for it to become
 * available.
 */
static struct fuse_req *get_reserved_req(struct fuse_conn *fc,
					 struct file *file)
{
	struct fuse_req *req = NULL;
	struct fuse_file *ff = file->private_data;

	do {
		wait_event(fc->reserved_req_waitq, ff->reserved_req);
		spin_lock(&fc->lock);
		if (ff->reserved_req) {
			req = ff->reserved_req;
			ff->reserved_req = NULL;
			req->stolen_file = get_file(file);
		}
		spin_unlock(&fc->lock);
	} while (!req);

	return req;
}

/*
 * Put stolen request back into fuse_file->reserved_req
 */
static void put_reserved_req(struct fuse_conn *fc, struct fuse_req *req)
{
	struct file *file = req->stolen_file;
	struct fuse_file *ff = file->private_data;

	spin_lock(&fc->lock);
	fuse_request_init(req, req->pages, req->page_descs, req->max_pages);
	BUG_ON(ff->reserved_req);
	ff->reserved_req = req;
	wake_up_all(&fc->reserved_req_waitq);
	spin_unlock(&fc->lock);
	fput(file);
}

/*
 * Gets a requests for a file operation, always succeeds
 *
 * This is used for sending the FLUSH request, which must get to
 * userspace, due to POSIX locks which may need to be unlocked.
 *
 * If allocation fails due to OOM, use the reserved request in
 * fuse_file.
 *
 * This is very unlikely to deadlock accidentally, since the
 * filesystem should not have it's own file open.  If deadlock is
 * intentional, it can still be broken by "aborting" the filesystem.
 */
struct fuse_req *fuse_get_req_nofail_nopages(struct fuse_conn *fc,
					     struct file *file)
{
	struct fuse_req *req;

	atomic_inc(&fc->num_waiting);
	wait_event(fc->blocked_waitq, fc->initialized);
	/* Matches smp_wmb() in fuse_set_initialized() */
	smp_rmb();
	req = fuse_request_alloc(0);
	if (!req)
		req = get_reserved_req(fc, file);

	req->in.h.uid = from_kuid_munged(fc->user_ns, current_fsuid());
	req->in.h.gid = from_kgid_munged(fc->user_ns, current_fsgid());
	req->in.h.pid = pid_nr_ns(task_pid(current), fc->pid_ns);

	__set_bit(FR_WAITING, &req->flags);
	__clear_bit(FR_BACKGROUND, &req->flags);
	return req;
}

void fuse_put_request(struct fuse_conn *fc, struct fuse_req *req)
{
	if (refcount_dec_and_test(&req->count)) {
		if (test_bit(FR_BACKGROUND, &req->flags)) {
			/*
			 * We get here in the unlikely case that a background
			 * request was allocated but not sent
			 */
			spin_lock(&fc->lock);
			if (!fc->blocked)
				wake_up(&fc->blocked_waitq);
			spin_unlock(&fc->lock);
		}

		if (test_bit(FR_WAITING, &req->flags)) {
			__clear_bit(FR_WAITING, &req->flags);
			fuse_drop_waiting(fc);
		}

		if (req->stolen_file)
			put_reserved_req(fc, req);
		else
			fuse_request_free(req);
	}
}
EXPORT_SYMBOL_GPL(fuse_put_request);

static unsigned len_args(unsigned numargs, struct fuse_arg *args)
{
	unsigned nbytes = 0;
	unsigned i;

	for (i = 0; i < numargs; i++)
		nbytes += args[i].size;

	return nbytes;
}

static u64 fuse_get_unique(struct fuse_iqueue *fiq)
{
	return ++fiq->reqctr;
}

static void queue_request(struct fuse_iqueue *fiq, struct fuse_req *req)
{
	req->in.h.len = sizeof(struct fuse_in_header) +
		len_args(req->in.numargs, (struct fuse_arg *) req->in.args);
	list_add_tail(&req->list, &fiq->pending);
	wake_up_locked(&fiq->waitq);
	kill_fasync(&fiq->fasync, SIGIO, POLL_IN);
}

void fuse_queue_forget(struct fuse_conn *fc, struct fuse_forget_link *forget,
		       u64 nodeid, u64 nlookup)
{
	struct fuse_iqueue *fiq = &fc->iq;

	forget->forget_one.nodeid = nodeid;
	forget->forget_one.nlookup = nlookup;

	spin_lock(&fiq->waitq.lock);
	if (fiq->connected) {
		fiq->forget_list_tail->next = forget;
		fiq->forget_list_tail = forget;
		wake_up_locked(&fiq->waitq);
		kill_fasync(&fiq->fasync, SIGIO, POLL_IN);
	} else {
		kfree(forget);
	}
	spin_unlock(&fiq->waitq.lock);
}

static void flush_bg_queue(struct fuse_conn *fc)
{
	while (fc->active_background < fc->max_background &&
	       !list_empty(&fc->bg_queue)) {
		struct fuse_req *req;
		struct fuse_iqueue *fiq = &fc->iq;

		req = list_entry(fc->bg_queue.next, struct fuse_req, list);
		list_del(&req->list);
		fc->active_background++;
		spin_lock(&fiq->waitq.lock);
		req->in.h.unique = fuse_get_unique(fiq);
		queue_request(fiq, req);
		spin_unlock(&fiq->waitq.lock);
	}
}

/*
 * This function is called when a request is finished.  Either a reply
 * has arrived or it was aborted (and not yet sent) or some error
 * occurred during communication with userspace, or the device file
 * was closed.  The requester thread is woken up (if still waiting),
 * the 'end' callback is called if given, else the reference to the
 * request is released
 */
static void request_end(struct fuse_conn *fc, struct fuse_req *req)
{
	struct fuse_iqueue *fiq = &fc->iq;

	if (test_and_set_bit(FR_FINISHED, &req->flags))
		goto put_request;

	spin_lock(&fiq->waitq.lock);
	list_del_init(&req->intr_entry);
	spin_unlock(&fiq->waitq.lock);
	WARN_ON(test_bit(FR_PENDING, &req->flags));
	WARN_ON(test_bit(FR_SENT, &req->flags));
	if (test_bit(FR_BACKGROUND, &req->flags)) {
		spin_lock(&fc->lock);
		clear_bit(FR_BACKGROUND, &req->flags);
		if (fc->num_background == fc->max_background) {
			fc->blocked = 0;
			wake_up(&fc->blocked_waitq);
		} else if (!fc->blocked) {
			/*
			 * Wake up next waiter, if any.  It's okay to use
			 * waitqueue_active(), as we've already synced up
			 * fc->blocked with waiters with the wake_up() call
			 * above.
			 */
			if (waitqueue_active(&fc->blocked_waitq))
				wake_up(&fc->blocked_waitq);
		}

		if (fc->num_background == fc->congestion_threshold && fc->sb) {
			clear_bdi_congested(fc->sb->s_bdi, BLK_RW_SYNC);
			clear_bdi_congested(fc->sb->s_bdi, BLK_RW_ASYNC);
		}
		fc->num_background--;
		fc->active_background--;
		flush_bg_queue(fc);
		spin_unlock(&fc->lock);
	}
	wake_up(&req->waitq);
	if (req->end)
		req->end(fc, req);
put_request:
	fuse_put_request(fc, req);
}

static void queue_interrupt(struct fuse_iqueue *fiq, struct fuse_req *req)
{
	spin_lock(&fiq->waitq.lock);
	if (test_bit(FR_FINISHED, &req->flags)) {
		spin_unlock(&fiq->waitq.lock);
		return;
	}
	if (list_empty(&req->intr_entry)) {
		list_add_tail(&req->intr_entry, &fiq->interrupts);
		wake_up_locked(&fiq->waitq);
	}
	spin_unlock(&fiq->waitq.lock);
	kill_fasync(&fiq->fasync, SIGIO, POLL_IN);
}

static void request_wait_answer(struct fuse_conn *fc, struct fuse_req *req)
{
	struct fuse_iqueue *fiq = &fc->iq;
	int err;

	if (!fc->no_interrupt) {
		/* Any signal may interrupt this */
		err = wait_event_interruptible(req->waitq,
					test_bit(FR_FINISHED, &req->flags));
		if (!err)
			return;

		set_bit(FR_INTERRUPTED, &req->flags);
		/* matches barrier in fuse_dev_do_read() */
		smp_mb__after_atomic();
		if (test_bit(FR_SENT, &req->flags))
			queue_interrupt(fiq, req);
	}

	if (!test_bit(FR_FORCE, &req->flags)) {
		/* Only fatal signals may interrupt this */
		err = wait_event_killable(req->waitq,
					test_bit(FR_FINISHED, &req->flags));
		if (!err)
			return;

		spin_lock(&fiq->waitq.lock);
		/* Request is not yet in userspace, bail out */
		if (test_bit(FR_PENDING, &req->flags)) {
			list_del(&req->list);
			spin_unlock(&fiq->waitq.lock);
			__fuse_put_request(req);
			req->out.h.error = -EINTR;
			return;
		}
		spin_unlock(&fiq->waitq.lock);
	}

	/*
	 * Either request is already in userspace, or it was forced.
	 * Wait it out.
	 */
	wait_event(req->waitq, test_bit(FR_FINISHED, &req->flags));
}

static void __fuse_request_send(struct fuse_conn *fc, struct fuse_req *req)
{
	struct fuse_iqueue *fiq = &fc->iq;

	BUG_ON(test_bit(FR_BACKGROUND, &req->flags));
	spin_lock(&fiq->waitq.lock);
	if (!fiq->connected) {
		spin_unlock(&fiq->waitq.lock);
		req->out.h.error = -ENOTCONN;
	} else {
		req->in.h.unique = fuse_get_unique(fiq);
		queue_request(fiq, req);
		/* acquire extra reference, since request is still needed
		   after request_end() */
		__fuse_get_request(req);
		spin_unlock(&fiq->waitq.lock);

		request_wait_answer(fc, req);
		/* Pairs with smp_wmb() in request_end() */
		smp_rmb();
	}
}

void fuse_request_send(struct fuse_conn *fc, struct fuse_req *req)
{
	__set_bit(FR_ISREPLY, &req->flags);
	if (!test_bit(FR_WAITING, &req->flags)) {
		__set_bit(FR_WAITING, &req->flags);
		atomic_inc(&fc->num_waiting);
	}
	__fuse_request_send(fc, req);
}
EXPORT_SYMBOL_GPL(fuse_request_send);

static void fuse_adjust_compat(struct fuse_conn *fc, struct fuse_args *args)
{
	if (fc->minor < 4 && args->in.h.opcode == FUSE_STATFS)
		args->out.args[0].size = FUSE_COMPAT_STATFS_SIZE;

	if (fc->minor < 9) {
		switch (args->in.h.opcode) {
		case FUSE_LOOKUP:
		case FUSE_CREATE:
		case FUSE_MKNOD:
		case FUSE_MKDIR:
		case FUSE_SYMLINK:
		case FUSE_LINK:
			args->out.args[0].size = FUSE_COMPAT_ENTRY_OUT_SIZE;
			break;
		case FUSE_GETATTR:
		case FUSE_SETATTR:
			args->out.args[0].size = FUSE_COMPAT_ATTR_OUT_SIZE;
			break;
		}
	}
	if (fc->minor < 12) {
		switch (args->in.h.opcode) {
		case FUSE_CREATE:
			args->in.args[0].size = sizeof(struct fuse_open_in);
			break;
		case FUSE_MKNOD:
			args->in.args[0].size = FUSE_COMPAT_MKNOD_IN_SIZE;
			break;
		}
	}
}

ssize_t fuse_simple_request(struct fuse_conn *fc, struct fuse_args *args)
{
	struct fuse_req *req;
	ssize_t ret;

	req = fuse_get_req(fc, 0);
	if (IS_ERR(req))
		return PTR_ERR(req);

	/* Needs to be done after fuse_get_req() so that fc->minor is valid */
	fuse_adjust_compat(fc, args);

	req->in.h.opcode = args->in.h.opcode;
	req->in.h.nodeid = args->in.h.nodeid;
	req->in.numargs = args->in.numargs;
	memcpy(req->in.args, args->in.args,
	       args->in.numargs * sizeof(struct fuse_in_arg));
	req->out.argvar = args->out.argvar;
	req->out.numargs = args->out.numargs;
	memcpy(req->out.args, args->out.args,
	       args->out.numargs * sizeof(struct fuse_arg));
	fuse_request_send(fc, req);
	ret = req->out.h.error;
	if (!ret && args->out.argvar) {
		BUG_ON(args->out.numargs != 1);
		ret = req->out.args[0].size;
	}
	fuse_put_request(fc, req);

	return ret;
}

/*
 * Called under fc->lock
 *
 * fc->connected must have been checked previously
 */
void fuse_request_send_background_locked(struct fuse_conn *fc,
					 struct fuse_req *req)
{
	BUG_ON(!test_bit(FR_BACKGROUND, &req->flags));
	if (!test_bit(FR_WAITING, &req->flags)) {
		__set_bit(FR_WAITING, &req->flags);
		atomic_inc(&fc->num_waiting);
	}
	__set_bit(FR_ISREPLY, &req->flags);
	fc->num_background++;
	if (fc->num_background == fc->max_background)
		fc->blocked = 1;
	if (fc->num_background == fc->congestion_threshold && fc->sb) {
		set_bdi_congested(fc->sb->s_bdi, BLK_RW_SYNC);
		set_bdi_congested(fc->sb->s_bdi, BLK_RW_ASYNC);
	}
	list_add_tail(&req->list, &fc->bg_queue);
	flush_bg_queue(fc);
}

void fuse_request_send_background(struct fuse_conn *fc, struct fuse_req *req)
{
	BUG_ON(!req->end);
	spin_lock(&fc->lock);
	if (fc->connected) {
		fuse_request_send_background_locked(fc, req);
		spin_unlock(&fc->lock);
	} else {
		spin_unlock(&fc->lock);
		req->out.h.error = -ENOTCONN;
		req->end(fc, req);
		fuse_put_request(fc, req);
	}
}
EXPORT_SYMBOL_GPL(fuse_request_send_background);

static int fuse_request_send_notify_reply(struct fuse_conn *fc,
					  struct fuse_req *req, u64 unique)
{
	int err = -ENODEV;
	struct fuse_iqueue *fiq = &fc->iq;

	__clear_bit(FR_ISREPLY, &req->flags);
	req->in.h.unique = unique;
	spin_lock(&fiq->waitq.lock);
	if (fiq->connected) {
		queue_request(fiq, req);
		err = 0;
	}
	spin_unlock(&fiq->waitq.lock);

	return err;
}

void fuse_force_forget(struct file *file, u64 nodeid)
{
	struct inode *inode = file_inode(file);
	struct fuse_conn *fc = get_fuse_conn(inode);
	struct fuse_req *req;
	struct fuse_forget_in inarg;

	memset(&inarg, 0, sizeof(inarg));
	inarg.nlookup = 1;
	req = fuse_get_req_nofail_nopages(fc, file);
	req->in.h.opcode = FUSE_FORGET;
	req->in.h.nodeid = nodeid;
	req->in.numargs = 1;
	req->in.args[0].size = sizeof(inarg);
	req->in.args[0].value = &inarg;
	__clear_bit(FR_ISREPLY, &req->flags);
	__fuse_request_send(fc, req);
	/* ignore errors */
	fuse_put_request(fc, req);
}

/*
 * Lock the request.  Up to the next unlock_request() there mustn't be
 * anything that could cause a page-fault.  If the request was already
 * aborted bail out.
 */
static int lock_request(struct fuse_req *req)
{
	int err = 0;
	if (req) {
		spin_lock(&req->waitq.lock);
		if (test_bit(FR_ABORTED, &req->flags))
			err = -ENOENT;
		else
			set_bit(FR_LOCKED, &req->flags);
		spin_unlock(&req->waitq.lock);
	}
	return err;
}

/*
 * Unlock request.  If it was aborted while locked, caller is responsible
 * for unlocking and ending the request.
 */
static int unlock_request(struct fuse_req *req)
{
	int err = 0;
	if (req) {
		spin_lock(&req->waitq.lock);
		if (test_bit(FR_ABORTED, &req->flags))
			err = -ENOENT;
		else
			clear_bit(FR_LOCKED, &req->flags);
		spin_unlock(&req->waitq.lock);
	}
	return err;
}

struct fuse_copy_state {
	int write;
	struct fuse_req *req;
	struct iov_iter *iter;
	struct pipe_buffer *pipebufs;
	struct pipe_buffer *currbuf;
	struct pipe_inode_info *pipe;
	unsigned long nr_segs;
	struct page *pg;
	unsigned len;
	unsigned offset;
	unsigned move_pages:1;
};

static void fuse_copy_init(struct fuse_copy_state *cs, int write,
			   struct iov_iter *iter)
{
	memset(cs, 0, sizeof(*cs));
	cs->write = write;
	cs->iter = iter;
}

/* Unmap and put previous page of userspace buffer */
static void fuse_copy_finish(struct fuse_copy_state *cs)
{
	if (cs->currbuf) {
		struct pipe_buffer *buf = cs->currbuf;

		if (cs->write)
			buf->len = PAGE_SIZE - cs->len;
		cs->currbuf = NULL;
	} else if (cs->pg) {
		if (cs->write) {
			flush_dcache_page(cs->pg);
			set_page_dirty_lock(cs->pg);
		}
		put_page(cs->pg);
	}
	cs->pg = NULL;
}

/*
 * Get another pagefull of userspace buffer, and map it to kernel
 * address space, and lock request
 */
static int fuse_copy_fill(struct fuse_copy_state *cs)
{
	struct page *page;
	int err;

	err = unlock_request(cs->req);
	if (err)
		return err;

	fuse_copy_finish(cs);
	if (cs->pipebufs) {
		struct pipe_buffer *buf = cs->pipebufs;

		if (!cs->write) {
			err = pipe_buf_confirm(cs->pipe, buf);
			if (err)
				return err;

			BUG_ON(!cs->nr_segs);
			cs->currbuf = buf;
			cs->pg = buf->page;
			cs->offset = buf->offset;
			cs->len = buf->len;
			cs->pipebufs++;
			cs->nr_segs--;
		} else {
			if (cs->nr_segs == cs->pipe->buffers)
				return -EIO;

			page = alloc_page(GFP_HIGHUSER);
			if (!page)
				return -ENOMEM;

			buf->page = page;
			buf->offset = 0;
			buf->len = 0;

			cs->currbuf = buf;
			cs->pg = page;
			cs->offset = 0;
			cs->len = PAGE_SIZE;
			cs->pipebufs++;
			cs->nr_segs++;
		}
	} else {
		size_t off;
		err = iov_iter_get_pages(cs->iter, &page, PAGE_SIZE, 1, &off);
		if (err < 0)
			return err;
		BUG_ON(!err);
		cs->len = err;
		cs->offset = off;
		cs->pg = page;
		iov_iter_advance(cs->iter, err);
	}

	return lock_request(cs->req);
}

/* Do as much copy to/from userspace buffer as we can */
static int fuse_copy_do(struct fuse_copy_state *cs, void **val, unsigned *size)
{
	unsigned ncpy = min(*size, cs->len);
	if (val) {
		void *pgaddr = kmap_atomic(cs->pg);
		void *buf = pgaddr + cs->offset;

		if (cs->write)
			memcpy(buf, *val, ncpy);
		else
			memcpy(*val, buf, ncpy);

		kunmap_atomic(pgaddr);
		*val += ncpy;
	}
	*size -= ncpy;
	cs->len -= ncpy;
	cs->offset += ncpy;
	return ncpy;
}

static int fuse_check_page(struct page *page)
{
	if (page_mapcount(page) ||
	    page->mapping != NULL ||
	    page_count(page) != 1 ||
	    (page->flags & PAGE_FLAGS_CHECK_AT_PREP &
	     ~(1 << PG_locked |
	       1 << PG_referenced |
	       1 << PG_uptodate |
	       1 << PG_lru |
	       1 << PG_active |
	       1 << PG_reclaim))) {
		printk(KERN_WARNING "fuse: trying to steal weird page\n");
		printk(KERN_WARNING "  page=%p index=%li flags=%08lx, count=%i, mapcount=%i, mapping=%p\n", page, page->index, page->flags, page_count(page), page_mapcount(page), page->mapping);
		return 1;
	}
	return 0;
}

static int fuse_try_move_page(struct fuse_copy_state *cs, struct page **pagep)
{
	int err;
	struct page *oldpage = *pagep;
	struct page *newpage;
	struct pipe_buffer *buf = cs->pipebufs;

	err = unlock_request(cs->req);
	if (err)
		return err;

	fuse_copy_finish(cs);

	err = pipe_buf_confirm(cs->pipe, buf);
	if (err)
		return err;

	BUG_ON(!cs->nr_segs);
	cs->currbuf = buf;
	cs->len = buf->len;
	cs->pipebufs++;
	cs->nr_segs--;

	if (cs->len != PAGE_SIZE)
		goto out_fallback;

	if (pipe_buf_steal(cs->pipe, buf) != 0)
		goto out_fallback;

	newpage = buf->page;

	if (!PageUptodate(newpage))
		SetPageUptodate(newpage);

	ClearPageMappedToDisk(newpage);

	if (fuse_check_page(newpage) != 0)
		goto out_fallback_unlock;

	/*
	 * This is a new and locked page, it shouldn't be mapped or
	 * have any special flags on it
	 */
	if (WARN_ON(page_mapped(oldpage)))
		goto out_fallback_unlock;
	if (WARN_ON(page_has_private(oldpage)))
		goto out_fallback_unlock;
	if (WARN_ON(PageDirty(oldpage) || PageWriteback(oldpage)))
		goto out_fallback_unlock;
	if (WARN_ON(PageMlocked(oldpage)))
		goto out_fallback_unlock;

	err = replace_page_cache_page(oldpage, newpage, GFP_KERNEL);
	if (err) {
		unlock_page(newpage);
		return err;
	}

	get_page(newpage);

	if (!(buf->flags & PIPE_BUF_FLAG_LRU))
		lru_cache_add_file(newpage);

	err = 0;
	spin_lock(&cs->req->waitq.lock);
	if (test_bit(FR_ABORTED, &cs->req->flags))
		err = -ENOENT;
	else
		*pagep = newpage;
	spin_unlock(&cs->req->waitq.lock);

	if (err) {
		unlock_page(newpage);
		put_page(newpage);
		return err;
	}

	unlock_page(oldpage);
	put_page(oldpage);
	cs->len = 0;

	return 0;

out_fallback_unlock:
	unlock_page(newpage);
out_fallback:
	cs->pg = buf->page;
	cs->offset = buf->offset;

	err = lock_request(cs->req);
	if (err)
		return err;

	return 1;
}

static int fuse_ref_page(struct fuse_copy_state *cs, struct page *page,
			 unsigned offset, unsigned count)
{
	struct pipe_buffer *buf;
	int err;

	if (cs->nr_segs == cs->pipe->buffers)
		return -EIO;

	err = unlock_request(cs->req);
	if (err)
		return err;

	fuse_copy_finish(cs);

	buf = cs->pipebufs;
	get_page(page);
	buf->page = page;
	buf->offset = offset;
	buf->len = count;

	cs->pipebufs++;
	cs->nr_segs++;
	cs->len = 0;

	return 0;
}

/*
 * Copy a page in the request to/from the userspace buffer.  Must be
 * done atomically
 */
static int fuse_copy_page(struct fuse_copy_state *cs, struct page **pagep,
			  unsigned offset, unsigned count, int zeroing)
{
	int err;
	struct page *page = *pagep;

	if (page && zeroing && count < PAGE_SIZE)
		clear_highpage(page);

	while (count) {
		if (cs->write && cs->pipebufs && page) {
			return fuse_ref_page(cs, page, offset, count);
		} else if (!cs->len) {
			if (cs->move_pages && page &&
			    offset == 0 && count == PAGE_SIZE) {
				err = fuse_try_move_page(cs, pagep);
				if (err <= 0)
					return err;
			} else {
				err = fuse_copy_fill(cs);
				if (err)
					return err;
			}
		}
		if (page) {
			void *mapaddr = kmap_atomic(page);
			void *buf = mapaddr + offset;
			offset += fuse_copy_do(cs, &buf, &count);
			kunmap_atomic(mapaddr);
		} else
			offset += fuse_copy_do(cs, NULL, &count);
	}
	if (page && !cs->write)
		flush_dcache_page(page);
	return 0;
}

/* Copy pages in the request to/from userspace buffer */
static int fuse_copy_pages(struct fuse_copy_state *cs, unsigned nbytes,
			   int zeroing)
{
	unsigned i;
	struct fuse_req *req = cs->req;

	for (i = 0; i < req->num_pages && (nbytes || zeroing); i++) {
		int err;
		unsigned offset = req->page_descs[i].offset;
		unsigned count = min(nbytes, req->page_descs[i].length);

		err = fuse_copy_page(cs, &req->pages[i], offset, count,
				     zeroing);
		if (err)
			return err;

		nbytes -= count;
	}
	return 0;
}

/* Copy a single argument in the request to/from userspace buffer */
static int fuse_copy_one(struct fuse_copy_state *cs, void *val, unsigned size)
{
	while (size) {
		if (!cs->len) {
			int err = fuse_copy_fill(cs);
			if (err)
				return err;
		}
		fuse_copy_do(cs, &val, &size);
	}
	return 0;
}

/* Copy request arguments to/from userspace buffer */
static int fuse_copy_args(struct fuse_copy_state *cs, unsigned numargs,
			  unsigned argpages, struct fuse_arg *args,
			  int zeroing)
{
	int err = 0;
	unsigned i;

	for (i = 0; !err && i < numargs; i++)  {
		struct fuse_arg *arg = &args[i];
		if (i == numargs - 1 && argpages)
			err = fuse_copy_pages(cs, arg->size, zeroing);
		else
			err = fuse_copy_one(cs, arg->value, arg->size);
	}
	return err;
}

static int forget_pending(struct fuse_iqueue *fiq)
{
	return fiq->forget_list_head.next != NULL;
}

static int request_pending(struct fuse_iqueue *fiq)
{
	return !list_empty(&fiq->pending) || !list_empty(&fiq->interrupts) ||
		forget_pending(fiq);
}

/*
 * Transfer an interrupt request to userspace
 *
 * Unlike other requests this is assembled on demand, without a need
 * to allocate a separate fuse_req structure.
 *
 * Called with fiq->waitq.lock held, releases it
 */
static int fuse_read_interrupt(struct fuse_iqueue *fiq,
			       struct fuse_copy_state *cs,
			       size_t nbytes, struct fuse_req *req)
__releases(fiq->waitq.lock)
{
	struct fuse_in_header ih;
	struct fuse_interrupt_in arg;
	unsigned reqsize = sizeof(ih) + sizeof(arg);
	int err;

	list_del_init(&req->intr_entry);
	req->intr_unique = fuse_get_unique(fiq);
	memset(&ih, 0, sizeof(ih));
	memset(&arg, 0, sizeof(arg));
	ih.len = reqsize;
	ih.opcode = FUSE_INTERRUPT;
	ih.unique = req->intr_unique;
	arg.unique = req->in.h.unique;

	spin_unlock(&fiq->waitq.lock);
	if (nbytes < reqsize)
		return -EINVAL;

	err = fuse_copy_one(cs, &ih, sizeof(ih));
	if (!err)
		err = fuse_copy_one(cs, &arg, sizeof(arg));
	fuse_copy_finish(cs);

	return err ? err : reqsize;
}

static struct fuse_forget_link *dequeue_forget(struct fuse_iqueue *fiq,
					       unsigned max,
					       unsigned *countp)
{
	struct fuse_forget_link *head = fiq->forget_list_head.next;
	struct fuse_forget_link **newhead = &head;
	unsigned count;

	for (count = 0; *newhead != NULL && count < max; count++)
		newhead = &(*newhead)->next;

	fiq->forget_list_head.next = *newhead;
	*newhead = NULL;
	if (fiq->forget_list_head.next == NULL)
		fiq->forget_list_tail = &fiq->forget_list_head;

	if (countp != NULL)
		*countp = count;

	return head;
}

static int fuse_read_single_forget(struct fuse_iqueue *fiq,
				   struct fuse_copy_state *cs,
				   size_t nbytes)
__releases(fiq->waitq.lock)
{
	int err;
	struct fuse_forget_link *forget = dequeue_forget(fiq, 1, NULL);
	struct fuse_forget_in arg = {
		.nlookup = forget->forget_one.nlookup,
	};
	struct fuse_in_header ih = {
		.opcode = FUSE_FORGET,
		.nodeid = forget->forget_one.nodeid,
		.unique = fuse_get_unique(fiq),
		.len = sizeof(ih) + sizeof(arg),
	};

	spin_unlock(&fiq->waitq.lock);
	kfree(forget);
	if (nbytes < ih.len)
		return -EINVAL;

	err = fuse_copy_one(cs, &ih, sizeof(ih));
	if (!err)
		err = fuse_copy_one(cs, &arg, sizeof(arg));
	fuse_copy_finish(cs);

	if (err)
		return err;

	return ih.len;
}

static int fuse_read_batch_forget(struct fuse_iqueue *fiq,
				   struct fuse_copy_state *cs, size_t nbytes)
__releases(fiq->waitq.lock)
{
	int err;
	unsigned max_forgets;
	unsigned count;
	struct fuse_forget_link *head;
	struct fuse_batch_forget_in arg = { .count = 0 };
	struct fuse_in_header ih = {
		.opcode = FUSE_BATCH_FORGET,
		.unique = fuse_get_unique(fiq),
		.len = sizeof(ih) + sizeof(arg),
	};

	if (nbytes < ih.len) {
		spin_unlock(&fiq->waitq.lock);
		return -EINVAL;
	}

	max_forgets = (nbytes - ih.len) / sizeof(struct fuse_forget_one);
	head = dequeue_forget(fiq, max_forgets, &count);
	spin_unlock(&fiq->waitq.lock);

	arg.count = count;
	ih.len += count * sizeof(struct fuse_forget_one);
	err = fuse_copy_one(cs, &ih, sizeof(ih));
	if (!err)
		err = fuse_copy_one(cs, &arg, sizeof(arg));

	while (head) {
		struct fuse_forget_link *forget = head;

		if (!err) {
			err = fuse_copy_one(cs, &forget->forget_one,
					    sizeof(forget->forget_one));
		}
		head = forget->next;
		kfree(forget);
	}

	fuse_copy_finish(cs);

	if (err)
		return err;

	return ih.len;
}

static int fuse_read_forget(struct fuse_conn *fc, struct fuse_iqueue *fiq,
			    struct fuse_copy_state *cs,
			    size_t nbytes)
__releases(fiq->waitq.lock)
{
	if (fc->minor < 16 || fiq->forget_list_head.next->next == NULL)
		return fuse_read_single_forget(fiq, cs, nbytes);
	else
		return fuse_read_batch_forget(fiq, cs, nbytes);
}

/*
 * Read a single request into the userspace filesystem's buffer.  This
 * function waits until a request is available, then removes it from
 * the pending list and copies request data to userspace buffer.  If
 * no reply is needed (FORGET) or request has been aborted or there
 * was an error during the copying then it's finished by calling
 * request_end().  Otherwise add it to the processing list, and set
 * the 'sent' flag.
 */
static ssize_t fuse_dev_do_read(struct fuse_dev *fud, struct file *file,
				struct fuse_copy_state *cs, size_t nbytes)
{
	ssize_t err;
	struct fuse_conn *fc = fud->fc;
	struct fuse_iqueue *fiq = &fc->iq;
	struct fuse_pqueue *fpq = &fud->pq;
	struct fuse_req *req;
	struct fuse_in *in;
	unsigned reqsize;

 restart:
	spin_lock(&fiq->waitq.lock);
	err = -EAGAIN;
	if ((file->f_flags & O_NONBLOCK) && fiq->connected &&
	    !request_pending(fiq))
		goto err_unlock;

	err = wait_event_interruptible_exclusive_locked(fiq->waitq,
				!fiq->connected || request_pending(fiq));
	if (err)
		goto err_unlock;

	if (!fiq->connected) {
		err = (fc->aborted && fc->abort_err) ? -ECONNABORTED : -ENODEV;
		goto err_unlock;
	}

	if (!list_empty(&fiq->interrupts)) {
		req = list_entry(fiq->interrupts.next, struct fuse_req,
				 intr_entry);
		return fuse_read_interrupt(fiq, cs, nbytes, req);
	}

	if (forget_pending(fiq)) {
		if (list_empty(&fiq->pending) || fiq->forget_batch-- > 0)
			return fuse_read_forget(fc, fiq, cs, nbytes);

		if (fiq->forget_batch <= -8)
			fiq->forget_batch = 16;
	}

	req = list_entry(fiq->pending.next, struct fuse_req, list);
	clear_bit(FR_PENDING, &req->flags);
	list_del_init(&req->list);
	spin_unlock(&fiq->waitq.lock);

	in = &req->in;
	reqsize = in->h.len;

	/* If request is too large, reply with an error and restart the read */
	if (nbytes < reqsize) {
		req->out.h.error = -EIO;
		/* SETXATTR is special, since it may contain too large data */
		if (in->h.opcode == FUSE_SETXATTR)
			req->out.h.error = -E2BIG;
		request_end(fc, req);
		goto restart;
	}
	spin_lock(&fpq->lock);
	list_add(&req->list, &fpq->io);
	spin_unlock(&fpq->lock);
	cs->req = req;
	err = fuse_copy_one(cs, &in->h, sizeof(in->h));
	if (!err)
		err = fuse_copy_args(cs, in->numargs, in->argpages,
				     (struct fuse_arg *) in->args, 0);
	fuse_copy_finish(cs);
	spin_lock(&fpq->lock);
	clear_bit(FR_LOCKED, &req->flags);
	if (!fpq->connected) {
		err = (fc->aborted && fc->abort_err) ? -ECONNABORTED : -ENODEV;
		goto out_end;
	}
	if (err) {
		req->out.h.error = -EIO;
		goto out_end;
	}
	if (!test_bit(FR_ISREPLY, &req->flags)) {
		err = reqsize;
		goto out_end;
	}
	list_move_tail(&req->list, &fpq->processing);
	__fuse_get_request(req);
	set_bit(FR_SENT, &req->flags);
	spin_unlock(&fpq->lock);
	/* matches barrier in request_wait_answer() */
	smp_mb__after_atomic();
	if (test_bit(FR_INTERRUPTED, &req->flags))
		queue_interrupt(fiq, req);
	fuse_put_request(fc, req);

	return reqsize;

out_end:
	if (!test_bit(FR_PRIVATE, &req->flags))
		list_del_init(&req->list);
	spin_unlock(&fpq->lock);
	request_end(fc, req);
	return err;

 err_unlock:
	spin_unlock(&fiq->waitq.lock);
	return err;
}

static int fuse_dev_open(struct inode *inode, struct file *file)
{
	/*
	 * The fuse device's file's private_data is used to hold
	 * the fuse_conn(ection) when it is mounted, and is used to
	 * keep track of whether the file has been mounted already.
	 */
	file->private_data = NULL;
	return 0;
}

static ssize_t fuse_dev_read(struct kiocb *iocb, struct iov_iter *to)
{
	struct fuse_copy_state cs;
	struct file *file = iocb->ki_filp;
	struct fuse_dev *fud = fuse_get_dev(file);

	if (!fud)
		return -EPERM;

	if (!iter_is_iovec(to))
		return -EINVAL;

	fuse_copy_init(&cs, 1, to);

	return fuse_dev_do_read(fud, file, &cs, iov_iter_count(to));
}

static ssize_t fuse_dev_splice_read(struct file *in, loff_t *ppos,
				    struct pipe_inode_info *pipe,
				    size_t len, unsigned int flags)
{
	int total, ret;
	int page_nr = 0;
	struct pipe_buffer *bufs;
	struct fuse_copy_state cs;
	struct fuse_dev *fud = fuse_get_dev(in);

	if (!fud)
		return -EPERM;

	bufs = kvmalloc_array(pipe->buffers, sizeof(struct pipe_buffer),
			      GFP_KERNEL);
	if (!bufs)
		return -ENOMEM;

	fuse_copy_init(&cs, 1, NULL);
	cs.pipebufs = bufs;
	cs.pipe = pipe;
	ret = fuse_dev_do_read(fud, in, &cs, len);
	if (ret < 0)
		goto out;

	if (pipe->nrbufs + cs.nr_segs > pipe->buffers) {
		ret = -EIO;
		goto out;
	}

	for (ret = total = 0; page_nr < cs.nr_segs; total += ret) {
		/*
		 * Need to be careful about this.  Having buf->ops in module
		 * code can Oops if the buffer persists after module unload.
		 */
		bufs[page_nr].ops = &nosteal_pipe_buf_ops;
		bufs[page_nr].flags = 0;
		ret = add_to_pipe(pipe, &bufs[page_nr++]);
		if (unlikely(ret < 0))
			break;
	}
	if (total)
		ret = total;
out:
	for (; page_nr < cs.nr_segs; page_nr++)
		put_page(bufs[page_nr].page);

	kvfree(bufs);
	return ret;
}

static int fuse_notify_poll(struct fuse_conn *fc, unsigned int size,
			    struct fuse_copy_state *cs)
{
	struct fuse_notify_poll_wakeup_out outarg;
	int err = -EINVAL;

	if (size != sizeof(outarg))
		goto err;

	err = fuse_copy_one(cs, &outarg, sizeof(outarg));
	if (err)
		goto err;

	fuse_copy_finish(cs);
	return fuse_notify_poll_wakeup(fc, &outarg);

err:
	fuse_copy_finish(cs);
	return err;
}

static int fuse_notify_inval_inode(struct fuse_conn *fc, unsigned int size,
				   struct fuse_copy_state *cs)
{
	struct fuse_notify_inval_inode_out outarg;
	int err = -EINVAL;

	if (size != sizeof(outarg))
		goto err;

	err = fuse_copy_one(cs, &outarg, sizeof(outarg));
	if (err)
		goto err;
	fuse_copy_finish(cs);

	down_read(&fc->killsb);
	err = -ENOENT;
	if (fc->sb) {
		err = fuse_reverse_inval_inode(fc->sb, outarg.ino,
					       outarg.off, outarg.len);
	}
	up_read(&fc->killsb);
	return err;

err:
	fuse_copy_finish(cs);
	return err;
}

static int fuse_notify_inval_entry(struct fuse_conn *fc, unsigned int size,
				   struct fuse_copy_state *cs)
{
	struct fuse_notify_inval_entry_out outarg;
	int err = -ENOMEM;
	char *buf;
	struct qstr name;

	buf = kzalloc(FUSE_NAME_MAX + 1, GFP_KERNEL);
	if (!buf)
		goto err;

	err = -EINVAL;
	if (size < sizeof(outarg))
		goto err;

	err = fuse_copy_one(cs, &outarg, sizeof(outarg));
	if (err)
		goto err;

	err = -ENAMETOOLONG;
	if (outarg.namelen > FUSE_NAME_MAX)
		goto err;

	err = -EINVAL;
	if (size != sizeof(outarg) + outarg.namelen + 1)
		goto err;

	name.name = buf;
	name.len = outarg.namelen;
	err = fuse_copy_one(cs, buf, outarg.namelen + 1);
	if (err)
		goto err;
	fuse_copy_finish(cs);
	buf[outarg.namelen] = 0;

	down_read(&fc->killsb);
	err = -ENOENT;
	if (fc->sb)
		err = fuse_reverse_inval_entry(fc->sb, outarg.parent, 0, &name);
	up_read(&fc->killsb);
	kfree(buf);
	return err;

err:
	kfree(buf);
	fuse_copy_finish(cs);
	return err;
}

static int fuse_notify_delete(struct fuse_conn *fc, unsigned int size,
			      struct fuse_copy_state *cs)
{
	struct fuse_notify_delete_out outarg;
	int err = -ENOMEM;
	char *buf;
	struct qstr name;

	buf = kzalloc(FUSE_NAME_MAX + 1, GFP_KERNEL);
	if (!buf)
		goto err;

	err = -EINVAL;
	if (size < sizeof(outarg))
		goto err;

	err = fuse_copy_one(cs, &outarg, sizeof(outarg));
	if (err)
		goto err;

	err = -ENAMETOOLONG;
	if (outarg.namelen > FUSE_NAME_MAX)
		goto err;

	err = -EINVAL;
	if (size != sizeof(outarg) + outarg.namelen + 1)
		goto err;

	name.name = buf;
	name.len = outarg.namelen;
	err = fuse_copy_one(cs, buf, outarg.namelen + 1);
	if (err)
		goto err;
	fuse_copy_finish(cs);
	buf[outarg.namelen] = 0;

	down_read(&fc->killsb);
	err = -ENOENT;
	if (fc->sb)
		err = fuse_reverse_inval_entry(fc->sb, outarg.parent,
					       outarg.child, &name);
	up_read(&fc->killsb);
	kfree(buf);
	return err;

err:
	kfree(buf);
	fuse_copy_finish(cs);
	return err;
}

static int fuse_notify_store(struct fuse_conn *fc, unsigned int size,
			     struct fuse_copy_state *cs)
{
	struct fuse_notify_store_out outarg;
	struct inode *inode;
	struct address_space *mapping;
	u64 nodeid;
	int err;
	pgoff_t index;
	unsigned int offset;
	unsigned int num;
	loff_t file_size;
	loff_t end;

	err = -EINVAL;
	if (size < sizeof(outarg))
		goto out_finish;

	err = fuse_copy_one(cs, &outarg, sizeof(outarg));
	if (err)
		goto out_finish;

	err = -EINVAL;
	if (size - sizeof(outarg) != outarg.size)
		goto out_finish;

	nodeid = outarg.nodeid;

	down_read(&fc->killsb);

	err = -ENOENT;
	if (!fc->sb)
		goto out_up_killsb;

	inode = ilookup5(fc->sb, nodeid, fuse_inode_eq, &nodeid);
	if (!inode)
		goto out_up_killsb;

	mapping = inode->i_mapping;
	index = outarg.offset >> PAGE_SHIFT;
	offset = outarg.offset & ~PAGE_MASK;
	file_size = i_size_read(inode);
	end = outarg.offset + outarg.size;
	if (end > file_size) {
		file_size = end;
		fuse_write_update_size(inode, file_size);
	}

	num = outarg.size;
	while (num) {
		struct page *page;
		unsigned int this_num;

		err = -ENOMEM;
		page = find_or_create_page(mapping, index,
					   mapping_gfp_mask(mapping));
		if (!page)
			goto out_iput;

		this_num = min_t(unsigned, num, PAGE_SIZE - offset);
		err = fuse_copy_page(cs, &page, offset, this_num, 0);
		if (!err && offset == 0 &&
		    (this_num == PAGE_SIZE || file_size == end))
			SetPageUptodate(page);
		unlock_page(page);
		put_page(page);

		if (err)
			goto out_iput;

		num -= this_num;
		offset = 0;
		index++;
	}

	err = 0;

out_iput:
	iput(inode);
out_up_killsb:
	up_read(&fc->killsb);
out_finish:
	fuse_copy_finish(cs);
	return err;
}

static void fuse_retrieve_end(struct fuse_conn *fc, struct fuse_req *req)
{
	release_pages(req->pages, req->num_pages);
}

static int fuse_retrieve(struct fuse_conn *fc, struct inode *inode,
			 struct fuse_notify_retrieve_out *outarg)
{
	int err;
	struct address_space *mapping = inode->i_mapping;
	struct fuse_req *req;
	pgoff_t index;
	loff_t file_size;
	unsigned int num;
	unsigned int offset;
	size_t total_len = 0;
	int num_pages;

	offset = outarg->offset & ~PAGE_MASK;
	file_size = i_size_read(inode);

	num = outarg->size;
	if (outarg->offset > file_size)
		num = 0;
	else if (outarg->offset + num > file_size)
		num = file_size - outarg->offset;

	num_pages = (num + offset + PAGE_SIZE - 1) >> PAGE_SHIFT;
	num_pages = min(num_pages, FUSE_MAX_PAGES_PER_REQ);

	req = fuse_get_req(fc, num_pages);
	if (IS_ERR(req))
		return PTR_ERR(req);

	req->in.h.opcode = FUSE_NOTIFY_REPLY;
	req->in.h.nodeid = outarg->nodeid;
	req->in.numargs = 2;
	req->in.argpages = 1;
	req->end = fuse_retrieve_end;

	index = outarg->offset >> PAGE_SHIFT;

	while (num && req->num_pages < num_pages) {
		struct page *page;
		unsigned int this_num;

		page = find_get_page(mapping, index);
		if (!page)
			break;

		this_num = min_t(unsigned, num, PAGE_SIZE - offset);
		req->pages[req->num_pages] = page;
		req->page_descs[req->num_pages].offset = offset;
		req->page_descs[req->num_pages].length = this_num;
		req->num_pages++;

		offset = 0;
		num -= this_num;
		total_len += this_num;
		index++;
	}
	req->misc.retrieve_in.offset = outarg->offset;
	req->misc.retrieve_in.size = total_len;
	req->in.args[0].size = sizeof(req->misc.retrieve_in);
	req->in.args[0].value = &req->misc.retrieve_in;
	req->in.args[1].size = total_len;

	err = fuse_request_send_notify_reply(fc, req, outarg->notify_unique);
	if (err) {
		fuse_retrieve_end(fc, req);
		fuse_put_request(fc, req);
	}

	return err;
}

static int fuse_notify_retrieve(struct fuse_conn *fc, unsigned int size,
				struct fuse_copy_state *cs)
{
	struct fuse_notify_retrieve_out outarg;
	struct inode *inode;
	int err;

	err = -EINVAL;
	if (size != sizeof(outarg))
		goto copy_finish;

	err = fuse_copy_one(cs, &outarg, sizeof(outarg));
	if (err)
		goto copy_finish;

	fuse_copy_finish(cs);

	down_read(&fc->killsb);
	err = -ENOENT;
	if (fc->sb) {
		u64 nodeid = outarg.nodeid;

		inode = ilookup5(fc->sb, nodeid, fuse_inode_eq, &nodeid);
		if (inode) {
			err = fuse_retrieve(fc, inode, &outarg);
			iput(inode);
		}
	}
	up_read(&fc->killsb);

	return err;

copy_finish:
	fuse_copy_finish(cs);
	return err;
}

static int fuse_notify(struct fuse_conn *fc, enum fuse_notify_code code,
		       unsigned int size, struct fuse_copy_state *cs)
{
	/* Don't try to move pages (yet) */
	cs->move_pages = 0;

	switch (code) {
	case FUSE_NOTIFY_POLL:
		return fuse_notify_poll(fc, size, cs);

	case FUSE_NOTIFY_INVAL_INODE:
		return fuse_notify_inval_inode(fc, size, cs);

	case FUSE_NOTIFY_INVAL_ENTRY:
		return fuse_notify_inval_entry(fc, size, cs);

	case FUSE_NOTIFY_STORE:
		return fuse_notify_store(fc, size, cs);

	case FUSE_NOTIFY_RETRIEVE:
		return fuse_notify_retrieve(fc, size, cs);

	case FUSE_NOTIFY_DELETE:
		return fuse_notify_delete(fc, size, cs);

	default:
		fuse_copy_finish(cs);
		return -EINVAL;
	}
}

/* Look up request on processing list by unique ID */
static struct fuse_req *request_find(struct fuse_pqueue *fpq, u64 unique)
{
	struct fuse_req *req;

	list_for_each_entry(req, &fpq->processing, list) {
		if (req->in.h.unique == unique || req->intr_unique == unique)
			return req;
	}
	return NULL;
}

static int copy_out_args(struct fuse_copy_state *cs, struct fuse_out *out,
			 unsigned nbytes)
{
	unsigned reqsize = sizeof(struct fuse_out_header);

	if (out->h.error)
		return nbytes != reqsize ? -EINVAL : 0;

	reqsize += len_args(out->numargs, out->args);

	if (reqsize < nbytes || (reqsize > nbytes && !out->argvar))
		return -EINVAL;
	else if (reqsize > nbytes) {
		struct fuse_arg *lastarg = &out->args[out->numargs-1];
		unsigned diffsize = reqsize - nbytes;
		if (diffsize > lastarg->size)
			return -EINVAL;
		lastarg->size -= diffsize;
	}
	return fuse_copy_args(cs, out->numargs, out->argpages, out->args,
			      out->page_zeroing);
}

/*
 * Write a single reply to a request.  First the header is copied from
 * the write buffer.  The request is then searched on the processing
 * list by the unique ID found in the header.  If found, then remove
 * it from the list and copy the rest of the buffer to the request.
 * The request is finished by calling request_end()
 */
static ssize_t fuse_dev_do_write(struct fuse_dev *fud,
				 struct fuse_copy_state *cs, size_t nbytes)
{
	int err;
	struct fuse_conn *fc = fud->fc;
	struct fuse_pqueue *fpq = &fud->pq;
	struct fuse_req *req;
	struct fuse_out_header oh;

	if (nbytes < sizeof(struct fuse_out_header))
		return -EINVAL;

	err = fuse_copy_one(cs, &oh, sizeof(oh));
	if (err)
		goto err_finish;

	err = -EINVAL;
	if (oh.len != nbytes)
		goto err_finish;

	/*
	 * Zero oh.unique indicates unsolicited notification message
	 * and error contains notification code.
	 */
	if (!oh.unique) {
		err = fuse_notify(fc, oh.error, nbytes - sizeof(oh), cs);
		return err ? err : nbytes;
	}

	err = -EINVAL;
	if (oh.error <= -1000 || oh.error > 0)
		goto err_finish;

	spin_lock(&fpq->lock);
	err = -ENOENT;
	if (!fpq->connected)
		goto err_unlock_pq;

	req = request_find(fpq, oh.unique);
	if (!req)
		goto err_unlock_pq;

	/* Is it an interrupt reply? */
	if (req->intr_unique == oh.unique) {
		__fuse_get_request(req);
		spin_unlock(&fpq->lock);

		err = -EINVAL;
		if (nbytes != sizeof(struct fuse_out_header)) {
			fuse_put_request(fc, req);
			goto err_finish;
		}

		if (oh.error == -ENOSYS)
			fc->no_interrupt = 1;
		else if (oh.error == -EAGAIN)
			queue_interrupt(&fc->iq, req);
		fuse_put_request(fc, req);

		fuse_copy_finish(cs);
		return nbytes;
	}

	clear_bit(FR_SENT, &req->flags);
	list_move(&req->list, &fpq->io);
	req->out.h = oh;
	set_bit(FR_LOCKED, &req->flags);
	spin_unlock(&fpq->lock);
	cs->req = req;
	if (!req->out.page_replace)
		cs->move_pages = 0;

	err = copy_out_args(cs, &req->out, nbytes);
	fuse_copy_finish(cs);

	spin_lock(&fpq->lock);
	clear_bit(FR_LOCKED, &req->flags);
	if (!fpq->connected)
		err = -ENOENT;
	else if (err)
		req->out.h.error = -EIO;
	if (!test_bit(FR_PRIVATE, &req->flags))
		list_del_init(&req->list);
	spin_unlock(&fpq->lock);

	request_end(fc, req);

	return err ? err : nbytes;

 err_unlock_pq:
	spin_unlock(&fpq->lock);
 err_finish:
	fuse_copy_finish(cs);
	return err;
}

static ssize_t fuse_dev_write(struct kiocb *iocb, struct iov_iter *from)
{
	struct fuse_copy_state cs;
	struct fuse_dev *fud = fuse_get_dev(iocb->ki_filp);

	if (!fud)
		return -EPERM;

	if (!iter_is_iovec(from))
		return -EINVAL;

	fuse_copy_init(&cs, 0, from);

	return fuse_dev_do_write(fud, &cs, iov_iter_count(from));
}

static ssize_t fuse_dev_splice_write(struct pipe_inode_info *pipe,
				     struct file *out, loff_t *ppos,
				     size_t len, unsigned int flags)
{
	unsigned nbuf;
	unsigned idx;
	struct pipe_buffer *bufs;
	struct fuse_copy_state cs;
	struct fuse_dev *fud;
	size_t rem;
	ssize_t ret;

	fud = fuse_get_dev(out);
	if (!fud)
		return -EPERM;

	pipe_lock(pipe);

<<<<<<< HEAD
	bufs = kmalloc(pipe->buffers * sizeof(struct pipe_buffer), GFP_KERNEL);
=======
	bufs = kvmalloc_array(pipe->nrbufs, sizeof(struct pipe_buffer),
			      GFP_KERNEL);
>>>>>>> e021bb4f
	if (!bufs) {
		pipe_unlock(pipe);
		return -ENOMEM;
	}

	nbuf = 0;
	rem = 0;
	for (idx = 0; idx < pipe->nrbufs && rem < len; idx++)
		rem += pipe->bufs[(pipe->curbuf + idx) & (pipe->buffers - 1)].len;

	ret = -EINVAL;
	if (rem < len) {
		pipe_unlock(pipe);
		goto out;
	}

	rem = len;
	while (rem) {
		struct pipe_buffer *ibuf;
		struct pipe_buffer *obuf;

		BUG_ON(nbuf >= pipe->buffers);
		BUG_ON(!pipe->nrbufs);
		ibuf = &pipe->bufs[pipe->curbuf];
		obuf = &bufs[nbuf];

		if (rem >= ibuf->len) {
			*obuf = *ibuf;
			ibuf->ops = NULL;
			pipe->curbuf = (pipe->curbuf + 1) & (pipe->buffers - 1);
			pipe->nrbufs--;
		} else {
			pipe_buf_get(pipe, ibuf);
			*obuf = *ibuf;
			obuf->flags &= ~PIPE_BUF_FLAG_GIFT;
			obuf->len = rem;
			ibuf->offset += obuf->len;
			ibuf->len -= obuf->len;
		}
		nbuf++;
		rem -= obuf->len;
	}
	pipe_unlock(pipe);

	fuse_copy_init(&cs, 0, NULL);
	cs.pipebufs = bufs;
	cs.nr_segs = nbuf;
	cs.pipe = pipe;

	if (flags & SPLICE_F_MOVE)
		cs.move_pages = 1;

	ret = fuse_dev_do_write(fud, &cs, len);

	pipe_lock(pipe);
	for (idx = 0; idx < nbuf; idx++)
		pipe_buf_release(pipe, &bufs[idx]);
	pipe_unlock(pipe);

out:
	kvfree(bufs);
	return ret;
}

static __poll_t fuse_dev_poll(struct file *file, poll_table *wait)
{
	__poll_t mask = EPOLLOUT | EPOLLWRNORM;
	struct fuse_iqueue *fiq;
	struct fuse_dev *fud = fuse_get_dev(file);

	if (!fud)
		return EPOLLERR;

	fiq = &fud->fc->iq;
	poll_wait(file, &fiq->waitq, wait);

	spin_lock(&fiq->waitq.lock);
	if (!fiq->connected)
		mask = EPOLLERR;
	else if (request_pending(fiq))
		mask |= EPOLLIN | EPOLLRDNORM;
	spin_unlock(&fiq->waitq.lock);

	return mask;
}

/*
 * Abort all requests on the given list (pending or processing)
 *
 * This function releases and reacquires fc->lock
 */
static void end_requests(struct fuse_conn *fc, struct list_head *head)
{
	while (!list_empty(head)) {
		struct fuse_req *req;
		req = list_entry(head->next, struct fuse_req, list);
		req->out.h.error = -ECONNABORTED;
		clear_bit(FR_SENT, &req->flags);
		list_del_init(&req->list);
		request_end(fc, req);
	}
}

static void end_polls(struct fuse_conn *fc)
{
	struct rb_node *p;

	p = rb_first(&fc->polled_files);

	while (p) {
		struct fuse_file *ff;
		ff = rb_entry(p, struct fuse_file, polled_node);
		wake_up_interruptible_all(&ff->poll_wait);

		p = rb_next(p);
	}
}

/*
 * Abort all requests.
 *
 * Emergency exit in case of a malicious or accidental deadlock, or just a hung
 * filesystem.
 *
 * The same effect is usually achievable through killing the filesystem daemon
 * and all users of the filesystem.  The exception is the combination of an
 * asynchronous request and the tricky deadlock (see
 * Documentation/filesystems/fuse.txt).
 *
 * Aborting requests under I/O goes as follows: 1: Separate out unlocked
 * requests, they should be finished off immediately.  Locked requests will be
 * finished after unlock; see unlock_request(). 2: Finish off the unlocked
 * requests.  It is possible that some request will finish before we can.  This
 * is OK, the request will in that case be removed from the list before we touch
 * it.
 */
void fuse_abort_conn(struct fuse_conn *fc, bool is_abort)
{
	struct fuse_iqueue *fiq = &fc->iq;

	spin_lock(&fc->lock);
	if (fc->connected) {
		struct fuse_dev *fud;
		struct fuse_req *req, *next;
		LIST_HEAD(to_end);

		fc->connected = 0;
		fc->blocked = 0;
		fc->aborted = is_abort;
		fuse_set_initialized(fc);
		list_for_each_entry(fud, &fc->devices, entry) {
			struct fuse_pqueue *fpq = &fud->pq;

			spin_lock(&fpq->lock);
			fpq->connected = 0;
			list_for_each_entry_safe(req, next, &fpq->io, list) {
				req->out.h.error = -ECONNABORTED;
				spin_lock(&req->waitq.lock);
				set_bit(FR_ABORTED, &req->flags);
				if (!test_bit(FR_LOCKED, &req->flags)) {
					set_bit(FR_PRIVATE, &req->flags);
					__fuse_get_request(req);
<<<<<<< HEAD
					list_move(&req->list, &to_end1);
=======
					list_move(&req->list, &to_end);
>>>>>>> e021bb4f
				}
				spin_unlock(&req->waitq.lock);
			}
			list_splice_tail_init(&fpq->processing, &to_end);
			spin_unlock(&fpq->lock);
		}
		fc->max_background = UINT_MAX;
		flush_bg_queue(fc);

		spin_lock(&fiq->waitq.lock);
		fiq->connected = 0;
		list_for_each_entry(req, &fiq->pending, list)
			clear_bit(FR_PENDING, &req->flags);
		list_splice_tail_init(&fiq->pending, &to_end);
		while (forget_pending(fiq))
			kfree(dequeue_forget(fiq, 1, NULL));
		wake_up_all_locked(&fiq->waitq);
		spin_unlock(&fiq->waitq.lock);
		kill_fasync(&fiq->fasync, SIGIO, POLL_IN);
		end_polls(fc);
		wake_up_all(&fc->blocked_waitq);
		spin_unlock(&fc->lock);

<<<<<<< HEAD
		while (!list_empty(&to_end1)) {
			req = list_first_entry(&to_end1, struct fuse_req, list);
			list_del_init(&req->list);
			request_end(fc, req);
		}
		end_requests(fc, &to_end2);
=======
		end_requests(fc, &to_end);
>>>>>>> e021bb4f
	} else {
		spin_unlock(&fc->lock);
	}
}
EXPORT_SYMBOL_GPL(fuse_abort_conn);

void fuse_wait_aborted(struct fuse_conn *fc)
{
<<<<<<< HEAD
=======
	/* matches implicit memory barrier in fuse_drop_waiting() */
	smp_mb();
>>>>>>> e021bb4f
	wait_event(fc->blocked_waitq, atomic_read(&fc->num_waiting) == 0);
}

int fuse_dev_release(struct inode *inode, struct file *file)
{
	struct fuse_dev *fud = fuse_get_dev(file);

	if (fud) {
		struct fuse_conn *fc = fud->fc;
		struct fuse_pqueue *fpq = &fud->pq;
		LIST_HEAD(to_end);

		spin_lock(&fpq->lock);
		WARN_ON(!list_empty(&fpq->io));
		list_splice_init(&fpq->processing, &to_end);
		spin_unlock(&fpq->lock);

		end_requests(fc, &to_end);

		/* Are we the last open device? */
		if (atomic_dec_and_test(&fc->dev_count)) {
			WARN_ON(fc->iq.fasync != NULL);
			fuse_abort_conn(fc, false);
		}
		fuse_dev_free(fud);
	}
	return 0;
}
EXPORT_SYMBOL_GPL(fuse_dev_release);

static int fuse_dev_fasync(int fd, struct file *file, int on)
{
	struct fuse_dev *fud = fuse_get_dev(file);

	if (!fud)
		return -EPERM;

	/* No locking - fasync_helper does its own locking */
	return fasync_helper(fd, file, on, &fud->fc->iq.fasync);
}

static int fuse_device_clone(struct fuse_conn *fc, struct file *new)
{
	struct fuse_dev *fud;

	if (new->private_data)
		return -EINVAL;

	fud = fuse_dev_alloc(fc);
	if (!fud)
		return -ENOMEM;

	new->private_data = fud;
	atomic_inc(&fc->dev_count);

	return 0;
}

static long fuse_dev_ioctl(struct file *file, unsigned int cmd,
			   unsigned long arg)
{
	int err = -ENOTTY;

	if (cmd == FUSE_DEV_IOC_CLONE) {
		int oldfd;

		err = -EFAULT;
		if (!get_user(oldfd, (__u32 __user *) arg)) {
			struct file *old = fget(oldfd);

			err = -EINVAL;
			if (old) {
				struct fuse_dev *fud = NULL;

				/*
				 * Check against file->f_op because CUSE
				 * uses the same ioctl handler.
				 */
				if (old->f_op == file->f_op &&
				    old->f_cred->user_ns == file->f_cred->user_ns)
					fud = fuse_get_dev(old);

				if (fud) {
					mutex_lock(&fuse_mutex);
					err = fuse_device_clone(fud->fc, file);
					mutex_unlock(&fuse_mutex);
				}
				fput(old);
			}
		}
	}
	return err;
}

const struct file_operations fuse_dev_operations = {
	.owner		= THIS_MODULE,
	.open		= fuse_dev_open,
	.llseek		= no_llseek,
	.read_iter	= fuse_dev_read,
	.splice_read	= fuse_dev_splice_read,
	.write_iter	= fuse_dev_write,
	.splice_write	= fuse_dev_splice_write,
	.poll		= fuse_dev_poll,
	.release	= fuse_dev_release,
	.fasync		= fuse_dev_fasync,
	.unlocked_ioctl = fuse_dev_ioctl,
	.compat_ioctl   = fuse_dev_ioctl,
};
EXPORT_SYMBOL_GPL(fuse_dev_operations);

static struct miscdevice fuse_miscdevice = {
	.minor = FUSE_MINOR,
	.name  = "fuse",
	.fops = &fuse_dev_operations,
};

int __init fuse_dev_init(void)
{
	int err = -ENOMEM;
	fuse_req_cachep = kmem_cache_create("fuse_request",
					    sizeof(struct fuse_req),
					    0, 0, NULL);
	if (!fuse_req_cachep)
		goto out;

	err = misc_register(&fuse_miscdevice);
	if (err)
		goto out_cache_clean;

	return 0;

 out_cache_clean:
	kmem_cache_destroy(fuse_req_cachep);
 out:
	return err;
}

void fuse_dev_cleanup(void)
{
	misc_deregister(&fuse_miscdevice);
	kmem_cache_destroy(fuse_req_cachep);
}<|MERGE_RESOLUTION|>--- conflicted
+++ resolved
@@ -129,11 +129,6 @@
 
 static void fuse_drop_waiting(struct fuse_conn *fc)
 {
-<<<<<<< HEAD
-	if (fc->connected) {
-		atomic_dec(&fc->num_waiting);
-	} else if (atomic_dec_and_test(&fc->num_waiting)) {
-=======
 	/*
 	 * lockess check of fc->connected is okay, because atomic_dec_and_test()
 	 * provides a memory barrier mached with the one in fuse_wait_aborted()
@@ -141,7 +136,6 @@
 	 */
 	if (atomic_dec_and_test(&fc->num_waiting) &&
 	    !READ_ONCE(fc->connected)) {
->>>>>>> e021bb4f
 		/* wake up aborters */
 		wake_up_all(&fc->blocked_waitq);
 	}
@@ -1982,12 +1976,8 @@
 
 	pipe_lock(pipe);
 
-<<<<<<< HEAD
-	bufs = kmalloc(pipe->buffers * sizeof(struct pipe_buffer), GFP_KERNEL);
-=======
 	bufs = kvmalloc_array(pipe->nrbufs, sizeof(struct pipe_buffer),
 			      GFP_KERNEL);
->>>>>>> e021bb4f
 	if (!bufs) {
 		pipe_unlock(pipe);
 		return -ENOMEM;
@@ -2150,11 +2140,7 @@
 				if (!test_bit(FR_LOCKED, &req->flags)) {
 					set_bit(FR_PRIVATE, &req->flags);
 					__fuse_get_request(req);
-<<<<<<< HEAD
-					list_move(&req->list, &to_end1);
-=======
 					list_move(&req->list, &to_end);
->>>>>>> e021bb4f
 				}
 				spin_unlock(&req->waitq.lock);
 			}
@@ -2178,16 +2164,7 @@
 		wake_up_all(&fc->blocked_waitq);
 		spin_unlock(&fc->lock);
 
-<<<<<<< HEAD
-		while (!list_empty(&to_end1)) {
-			req = list_first_entry(&to_end1, struct fuse_req, list);
-			list_del_init(&req->list);
-			request_end(fc, req);
-		}
-		end_requests(fc, &to_end2);
-=======
 		end_requests(fc, &to_end);
->>>>>>> e021bb4f
 	} else {
 		spin_unlock(&fc->lock);
 	}
@@ -2196,11 +2173,8 @@
 
 void fuse_wait_aborted(struct fuse_conn *fc)
 {
-<<<<<<< HEAD
-=======
 	/* matches implicit memory barrier in fuse_drop_waiting() */
 	smp_mb();
->>>>>>> e021bb4f
 	wait_event(fc->blocked_waitq, atomic_read(&fc->num_waiting) == 0);
 }
 
