/*
  FUSE: Filesystem in Userspace
  Copyright (C) 2001-2008  Miklos Szeredi <miklos@szeredi.hu>

  This program can be distributed under the terms of the GNU GPL.
  See the file COPYING.
*/

#include "fuse_i.h"

#include <linux/pagemap.h>
#include <linux/slab.h>
#include <linux/file.h>
#include <linux/seq_file.h>
#include <linux/init.h>
#include <linux/module.h>
#include <linux/moduleparam.h>
#include <linux/fs_context.h>
#include <linux/fs_parser.h>
#include <linux/statfs.h>
#include <linux/random.h>
#include <linux/sched.h>
#include <linux/exportfs.h>
#include <linux/posix_acl.h>
#include <linux/pid_namespace.h>

MODULE_AUTHOR("Miklos Szeredi <miklos@szeredi.hu>");
MODULE_DESCRIPTION("Filesystem in Userspace");
MODULE_LICENSE("GPL");

static struct kmem_cache *fuse_inode_cachep;
struct list_head fuse_conn_list;
DEFINE_MUTEX(fuse_mutex);

static int set_global_limit(const char *val, const struct kernel_param *kp);

unsigned max_user_bgreq;
module_param_call(max_user_bgreq, set_global_limit, param_get_uint,
		  &max_user_bgreq, 0644);
__MODULE_PARM_TYPE(max_user_bgreq, "uint");
MODULE_PARM_DESC(max_user_bgreq,
 "Global limit for the maximum number of backgrounded requests an "
 "unprivileged user can set");

unsigned max_user_congthresh;
module_param_call(max_user_congthresh, set_global_limit, param_get_uint,
		  &max_user_congthresh, 0644);
__MODULE_PARM_TYPE(max_user_congthresh, "uint");
MODULE_PARM_DESC(max_user_congthresh,
 "Global limit for the maximum congestion threshold an "
 "unprivileged user can set");

#define FUSE_SUPER_MAGIC 0x65735546

#define FUSE_DEFAULT_BLKSIZE 512

/** Maximum number of outstanding background requests */
#define FUSE_DEFAULT_MAX_BACKGROUND 12

/** Congestion starts at 75% of maximum */
#define FUSE_DEFAULT_CONGESTION_THRESHOLD (FUSE_DEFAULT_MAX_BACKGROUND * 3 / 4)

#ifdef CONFIG_BLOCK
static struct file_system_type fuseblk_fs_type;
#endif

struct fuse_forget_link *fuse_alloc_forget(void)
{
	return kzalloc(sizeof(struct fuse_forget_link), GFP_KERNEL_ACCOUNT);
}

static struct inode *fuse_alloc_inode(struct super_block *sb)
{
	struct fuse_inode *fi;

	fi = kmem_cache_alloc(fuse_inode_cachep, GFP_KERNEL);
	if (!fi)
		return NULL;

	fi->i_time = 0;
	fi->inval_mask = 0;
	fi->nodeid = 0;
	fi->nlookup = 0;
	fi->attr_version = 0;
	fi->orig_ino = 0;
	fi->state = 0;
	mutex_init(&fi->mutex);
	spin_lock_init(&fi->lock);
	fi->forget = fuse_alloc_forget();
	if (!fi->forget) {
		kmem_cache_free(fuse_inode_cachep, fi);
		return NULL;
	}

	return &fi->inode;
}

static void fuse_free_inode(struct inode *inode)
{
	struct fuse_inode *fi = get_fuse_inode(inode);

	mutex_destroy(&fi->mutex);
	kfree(fi->forget);
	kmem_cache_free(fuse_inode_cachep, fi);
}

static void fuse_evict_inode(struct inode *inode)
{
	struct fuse_inode *fi = get_fuse_inode(inode);

	truncate_inode_pages_final(&inode->i_data);
	clear_inode(inode);
	if (inode->i_sb->s_flags & SB_ACTIVE) {
		struct fuse_conn *fc = get_fuse_conn(inode);
		fuse_queue_forget(fc, fi->forget, fi->nodeid, fi->nlookup);
		fi->forget = NULL;
	}
	if (S_ISREG(inode->i_mode) && !is_bad_inode(inode)) {
		WARN_ON(!list_empty(&fi->write_files));
		WARN_ON(!list_empty(&fi->queued_writes));
	}
}

static int fuse_reconfigure(struct fs_context *fc)
{
	struct super_block *sb = fc->root->d_sb;

	sync_filesystem(sb);
	if (fc->sb_flags & SB_MANDLOCK)
		return -EINVAL;

	return 0;
}

/*
 * ino_t is 32-bits on 32-bit arch. We have to squash the 64-bit value down
 * so that it will fit.
 */
static ino_t fuse_squash_ino(u64 ino64)
{
	ino_t ino = (ino_t) ino64;
	if (sizeof(ino_t) < sizeof(u64))
		ino ^= ino64 >> (sizeof(u64) - sizeof(ino_t)) * 8;
	return ino;
}

void fuse_change_attributes_common(struct inode *inode, struct fuse_attr *attr,
				   u64 attr_valid)
{
	struct fuse_conn *fc = get_fuse_conn(inode);
	struct fuse_inode *fi = get_fuse_inode(inode);

	lockdep_assert_held(&fi->lock);

	fi->attr_version = atomic64_inc_return(&fc->attr_version);
	fi->i_time = attr_valid;
	WRITE_ONCE(fi->inval_mask, 0);

	inode->i_ino     = fuse_squash_ino(attr->ino);
	inode->i_mode    = (inode->i_mode & S_IFMT) | (attr->mode & 07777);
	set_nlink(inode, attr->nlink);
	inode->i_uid     = make_kuid(fc->user_ns, attr->uid);
	inode->i_gid     = make_kgid(fc->user_ns, attr->gid);
	inode->i_blocks  = attr->blocks;
	inode->i_atime.tv_sec   = attr->atime;
	inode->i_atime.tv_nsec  = attr->atimensec;
	/* mtime from server may be stale due to local buffered write */
	if (!fc->writeback_cache || !S_ISREG(inode->i_mode)) {
		inode->i_mtime.tv_sec   = attr->mtime;
		inode->i_mtime.tv_nsec  = attr->mtimensec;
		inode->i_ctime.tv_sec   = attr->ctime;
		inode->i_ctime.tv_nsec  = attr->ctimensec;
	}

	if (attr->blksize != 0)
		inode->i_blkbits = ilog2(attr->blksize);
	else
		inode->i_blkbits = inode->i_sb->s_blocksize_bits;

	/*
	 * Don't set the sticky bit in i_mode, unless we want the VFS
	 * to check permissions.  This prevents failures due to the
	 * check in may_delete().
	 */
	fi->orig_i_mode = inode->i_mode;
	if (!fc->default_permissions)
		inode->i_mode &= ~S_ISVTX;

	fi->orig_ino = attr->ino;
}

void fuse_change_attributes(struct inode *inode, struct fuse_attr *attr,
			    u64 attr_valid, u64 attr_version)
{
	struct fuse_conn *fc = get_fuse_conn(inode);
	struct fuse_inode *fi = get_fuse_inode(inode);
	bool is_wb = fc->writeback_cache;
	loff_t oldsize;
	struct timespec64 old_mtime;

	spin_lock(&fi->lock);
	if ((attr_version != 0 && fi->attr_version > attr_version) ||
	    test_bit(FUSE_I_SIZE_UNSTABLE, &fi->state)) {
		spin_unlock(&fi->lock);
		return;
	}

	old_mtime = inode->i_mtime;
	fuse_change_attributes_common(inode, attr, attr_valid);

	oldsize = inode->i_size;
	/*
	 * In case of writeback_cache enabled, the cached writes beyond EOF
	 * extend local i_size without keeping userspace server in sync. So,
	 * attr->size coming from server can be stale. We cannot trust it.
	 */
	if (!is_wb || !S_ISREG(inode->i_mode))
		i_size_write(inode, attr->size);
	spin_unlock(&fi->lock);

	if (!is_wb && S_ISREG(inode->i_mode)) {
		bool inval = false;

		if (oldsize != attr->size) {
			truncate_pagecache(inode, attr->size);
			if (!fc->explicit_inval_data)
				inval = true;
		} else if (fc->auto_inval_data) {
			struct timespec64 new_mtime = {
				.tv_sec = attr->mtime,
				.tv_nsec = attr->mtimensec,
			};

			/*
			 * Auto inval mode also checks and invalidates if mtime
			 * has changed.
			 */
			if (!timespec64_equal(&old_mtime, &new_mtime))
				inval = true;
		}

		if (inval)
			invalidate_inode_pages2(inode->i_mapping);
	}
}

static void fuse_init_inode(struct inode *inode, struct fuse_attr *attr)
{
	inode->i_mode = attr->mode & S_IFMT;
	inode->i_size = attr->size;
	inode->i_mtime.tv_sec  = attr->mtime;
	inode->i_mtime.tv_nsec = attr->mtimensec;
	inode->i_ctime.tv_sec  = attr->ctime;
	inode->i_ctime.tv_nsec = attr->ctimensec;
	if (S_ISREG(inode->i_mode)) {
		fuse_init_common(inode);
		fuse_init_file_inode(inode);
	} else if (S_ISDIR(inode->i_mode))
		fuse_init_dir(inode);
	else if (S_ISLNK(inode->i_mode))
		fuse_init_symlink(inode);
	else if (S_ISCHR(inode->i_mode) || S_ISBLK(inode->i_mode) ||
		 S_ISFIFO(inode->i_mode) || S_ISSOCK(inode->i_mode)) {
		fuse_init_common(inode);
		init_special_inode(inode, inode->i_mode,
				   new_decode_dev(attr->rdev));
	} else
		BUG();
}

int fuse_inode_eq(struct inode *inode, void *_nodeidp)
{
	u64 nodeid = *(u64 *) _nodeidp;
	if (get_node_id(inode) == nodeid)
		return 1;
	else
		return 0;
}

static int fuse_inode_set(struct inode *inode, void *_nodeidp)
{
	u64 nodeid = *(u64 *) _nodeidp;
	get_fuse_inode(inode)->nodeid = nodeid;
	return 0;
}

struct inode *fuse_iget(struct super_block *sb, u64 nodeid,
			int generation, struct fuse_attr *attr,
			u64 attr_valid, u64 attr_version)
{
	struct inode *inode;
	struct fuse_inode *fi;
	struct fuse_conn *fc = get_fuse_conn_super(sb);

 retry:
	inode = iget5_locked(sb, nodeid, fuse_inode_eq, fuse_inode_set, &nodeid);
	if (!inode)
		return NULL;

	if ((inode->i_state & I_NEW)) {
		inode->i_flags |= S_NOATIME;
		if (!fc->writeback_cache || !S_ISREG(attr->mode))
			inode->i_flags |= S_NOCMTIME;
		inode->i_generation = generation;
		fuse_init_inode(inode, attr);
		unlock_new_inode(inode);
	} else if ((inode->i_mode ^ attr->mode) & S_IFMT) {
		/* Inode has changed type, any I/O on the old should fail */
		make_bad_inode(inode);
		iput(inode);
		goto retry;
	}

	fi = get_fuse_inode(inode);
	spin_lock(&fi->lock);
	fi->nlookup++;
	spin_unlock(&fi->lock);
	fuse_change_attributes(inode, attr, attr_valid, attr_version);

	return inode;
}

int fuse_reverse_inval_inode(struct super_block *sb, u64 nodeid,
			     loff_t offset, loff_t len)
{
	struct fuse_conn *fc = get_fuse_conn_super(sb);
	struct fuse_inode *fi;
	struct inode *inode;
	pgoff_t pg_start;
	pgoff_t pg_end;

	inode = ilookup5(sb, nodeid, fuse_inode_eq, &nodeid);
	if (!inode)
		return -ENOENT;

	fi = get_fuse_inode(inode);
	spin_lock(&fi->lock);
	fi->attr_version = atomic64_inc_return(&fc->attr_version);
	spin_unlock(&fi->lock);

	fuse_invalidate_attr(inode);
	forget_all_cached_acls(inode);
	if (offset >= 0) {
		pg_start = offset >> PAGE_SHIFT;
		if (len <= 0)
			pg_end = -1;
		else
			pg_end = (offset + len - 1) >> PAGE_SHIFT;
		invalidate_inode_pages2_range(inode->i_mapping,
					      pg_start, pg_end);
	}
	iput(inode);
	return 0;
}

bool fuse_lock_inode(struct inode *inode)
{
	bool locked = false;

	if (!get_fuse_conn(inode)->parallel_dirops) {
		mutex_lock(&get_fuse_inode(inode)->mutex);
		locked = true;
	}

	return locked;
}

void fuse_unlock_inode(struct inode *inode, bool locked)
{
	if (locked)
		mutex_unlock(&get_fuse_inode(inode)->mutex);
}

static void fuse_umount_begin(struct super_block *sb)
{
	struct fuse_conn *fc = get_fuse_conn_super(sb);

	if (!fc->no_force_umount)
		fuse_abort_conn(fc);
}

static void fuse_send_destroy(struct fuse_conn *fc)
{
	if (fc->conn_init) {
		FUSE_ARGS(args);

		args.opcode = FUSE_DESTROY;
		args.force = true;
		args.nocreds = true;
		fuse_simple_request(fc, &args);
	}
}

static void fuse_put_super(struct super_block *sb)
{
	struct fuse_conn *fc = get_fuse_conn_super(sb);

	mutex_lock(&fuse_mutex);
	list_del(&fc->entry);
	fuse_ctl_remove_conn(fc);
	mutex_unlock(&fuse_mutex);

	fuse_conn_put(fc);
}

static void convert_fuse_statfs(struct kstatfs *stbuf, struct fuse_kstatfs *attr)
{
	stbuf->f_type    = FUSE_SUPER_MAGIC;
	stbuf->f_bsize   = attr->bsize;
	stbuf->f_frsize  = attr->frsize;
	stbuf->f_blocks  = attr->blocks;
	stbuf->f_bfree   = attr->bfree;
	stbuf->f_bavail  = attr->bavail;
	stbuf->f_files   = attr->files;
	stbuf->f_ffree   = attr->ffree;
	stbuf->f_namelen = attr->namelen;
	/* fsid is left zero */
}

static int fuse_statfs(struct dentry *dentry, struct kstatfs *buf)
{
	struct super_block *sb = dentry->d_sb;
	struct fuse_conn *fc = get_fuse_conn_super(sb);
	FUSE_ARGS(args);
	struct fuse_statfs_out outarg;
	int err;

	if (!fuse_allow_current_process(fc)) {
		buf->f_type = FUSE_SUPER_MAGIC;
		return 0;
	}

	memset(&outarg, 0, sizeof(outarg));
	args.in_numargs = 0;
	args.opcode = FUSE_STATFS;
	args.nodeid = get_node_id(d_inode(dentry));
	args.out_numargs = 1;
	args.out_args[0].size = sizeof(outarg);
	args.out_args[0].value = &outarg;
	err = fuse_simple_request(fc, &args);
	if (!err)
		convert_fuse_statfs(buf, &outarg.st);
	return err;
}

enum {
	OPT_SOURCE,
	OPT_SUBTYPE,
	OPT_FD,
	OPT_ROOTMODE,
	OPT_USER_ID,
	OPT_GROUP_ID,
	OPT_DEFAULT_PERMISSIONS,
	OPT_ALLOW_OTHER,
	OPT_MAX_READ,
	OPT_BLKSIZE,
	OPT_ERR
};

static const struct fs_parameter_spec fuse_fs_parameters[] = {
	fsparam_string	("source",		OPT_SOURCE),
	fsparam_u32	("fd",			OPT_FD),
	fsparam_u32oct	("rootmode",		OPT_ROOTMODE),
	fsparam_u32	("user_id",		OPT_USER_ID),
	fsparam_u32	("group_id",		OPT_GROUP_ID),
	fsparam_flag	("default_permissions",	OPT_DEFAULT_PERMISSIONS),
	fsparam_flag	("allow_other",		OPT_ALLOW_OTHER),
	fsparam_u32	("max_read",		OPT_MAX_READ),
	fsparam_u32	("blksize",		OPT_BLKSIZE),
	fsparam_string	("subtype",		OPT_SUBTYPE),
	{}
};

static int fuse_parse_param(struct fs_context *fc, struct fs_parameter *param)
{
	struct fs_parse_result result;
	struct fuse_fs_context *ctx = fc->fs_private;
	int opt;

<<<<<<< HEAD
	/*
	 * Ignore options coming from mount(MS_REMOUNT) for backward
	 * compatibility.
	 */
	if (fc->purpose == FS_CONTEXT_FOR_RECONFIGURE)
		return 0;
=======
	if (fc->purpose == FS_CONTEXT_FOR_RECONFIGURE) {
		/*
		 * Ignore options coming from mount(MS_REMOUNT) for backward
		 * compatibility.
		 */
		if (fc->oldapi)
			return 0;

		return invalfc(fc, "No changes allowed in reconfigure");
	}
>>>>>>> ad8c735b

	opt = fs_parse(fc, fuse_fs_parameters, param, &result);
	if (opt < 0)
		return opt;

	switch (opt) {
	case OPT_SOURCE:
		if (fc->source)
			return invalfc(fc, "Multiple sources specified");
		fc->source = param->string;
		param->string = NULL;
		break;

	case OPT_SUBTYPE:
		if (ctx->subtype)
			return invalfc(fc, "Multiple subtypes specified");
		ctx->subtype = param->string;
		param->string = NULL;
		return 0;

	case OPT_FD:
		ctx->fd = result.uint_32;
		ctx->fd_present = true;
		break;

	case OPT_ROOTMODE:
		if (!fuse_valid_type(result.uint_32))
			return invalfc(fc, "Invalid rootmode");
		ctx->rootmode = result.uint_32;
		ctx->rootmode_present = true;
		break;

	case OPT_USER_ID:
		ctx->user_id = make_kuid(fc->user_ns, result.uint_32);
		if (!uid_valid(ctx->user_id))
			return invalfc(fc, "Invalid user_id");
		ctx->user_id_present = true;
		break;

	case OPT_GROUP_ID:
		ctx->group_id = make_kgid(fc->user_ns, result.uint_32);
		if (!gid_valid(ctx->group_id))
			return invalfc(fc, "Invalid group_id");
		ctx->group_id_present = true;
		break;

	case OPT_DEFAULT_PERMISSIONS:
		ctx->default_permissions = true;
		break;

	case OPT_ALLOW_OTHER:
		ctx->allow_other = true;
		break;

	case OPT_MAX_READ:
		ctx->max_read = result.uint_32;
		break;

	case OPT_BLKSIZE:
		if (!ctx->is_bdev)
			return invalfc(fc, "blksize only supported for fuseblk");
		ctx->blksize = result.uint_32;
		break;

	default:
		return -EINVAL;
	}

	return 0;
}

static void fuse_free_fc(struct fs_context *fc)
{
	struct fuse_fs_context *ctx = fc->fs_private;

	if (ctx) {
		kfree(ctx->subtype);
		kfree(ctx);
	}
}

static int fuse_show_options(struct seq_file *m, struct dentry *root)
{
	struct super_block *sb = root->d_sb;
	struct fuse_conn *fc = get_fuse_conn_super(sb);

	if (fc->no_mount_options)
		return 0;

	seq_printf(m, ",user_id=%u", from_kuid_munged(fc->user_ns, fc->user_id));
	seq_printf(m, ",group_id=%u", from_kgid_munged(fc->user_ns, fc->group_id));
	if (fc->default_permissions)
		seq_puts(m, ",default_permissions");
	if (fc->allow_other)
		seq_puts(m, ",allow_other");
	if (fc->max_read != ~0)
		seq_printf(m, ",max_read=%u", fc->max_read);
	if (sb->s_bdev && sb->s_blocksize != FUSE_DEFAULT_BLKSIZE)
		seq_printf(m, ",blksize=%lu", sb->s_blocksize);
	return 0;
}

static void fuse_iqueue_init(struct fuse_iqueue *fiq,
			     const struct fuse_iqueue_ops *ops,
			     void *priv)
{
	memset(fiq, 0, sizeof(struct fuse_iqueue));
	spin_lock_init(&fiq->lock);
	init_waitqueue_head(&fiq->waitq);
	INIT_LIST_HEAD(&fiq->pending);
	INIT_LIST_HEAD(&fiq->interrupts);
	fiq->forget_list_tail = &fiq->forget_list_head;
	fiq->connected = 1;
	fiq->ops = ops;
	fiq->priv = priv;
}

static void fuse_pqueue_init(struct fuse_pqueue *fpq)
{
	unsigned int i;

	spin_lock_init(&fpq->lock);
	for (i = 0; i < FUSE_PQ_HASH_SIZE; i++)
		INIT_LIST_HEAD(&fpq->processing[i]);
	INIT_LIST_HEAD(&fpq->io);
	fpq->connected = 1;
}

void fuse_conn_init(struct fuse_conn *fc, struct user_namespace *user_ns,
		    const struct fuse_iqueue_ops *fiq_ops, void *fiq_priv)
{
	memset(fc, 0, sizeof(*fc));
	spin_lock_init(&fc->lock);
	spin_lock_init(&fc->bg_lock);
	init_rwsem(&fc->killsb);
	refcount_set(&fc->count, 1);
	atomic_set(&fc->dev_count, 1);
	init_waitqueue_head(&fc->blocked_waitq);
	fuse_iqueue_init(&fc->iq, fiq_ops, fiq_priv);
	INIT_LIST_HEAD(&fc->bg_queue);
	INIT_LIST_HEAD(&fc->entry);
	INIT_LIST_HEAD(&fc->devices);
	atomic_set(&fc->num_waiting, 0);
	fc->max_background = FUSE_DEFAULT_MAX_BACKGROUND;
	fc->congestion_threshold = FUSE_DEFAULT_CONGESTION_THRESHOLD;
	atomic64_set(&fc->khctr, 0);
	fc->polled_files = RB_ROOT;
	fc->blocked = 0;
	fc->initialized = 0;
	fc->connected = 1;
	atomic64_set(&fc->attr_version, 1);
	get_random_bytes(&fc->scramble_key, sizeof(fc->scramble_key));
	fc->pid_ns = get_pid_ns(task_active_pid_ns(current));
	fc->user_ns = get_user_ns(user_ns);
	fc->max_pages = FUSE_DEFAULT_MAX_PAGES_PER_REQ;
}
EXPORT_SYMBOL_GPL(fuse_conn_init);

void fuse_conn_put(struct fuse_conn *fc)
{
	if (refcount_dec_and_test(&fc->count)) {
		struct fuse_iqueue *fiq = &fc->iq;

		if (fiq->ops->release)
			fiq->ops->release(fiq);
		put_pid_ns(fc->pid_ns);
		put_user_ns(fc->user_ns);
		fc->release(fc);
	}
}
EXPORT_SYMBOL_GPL(fuse_conn_put);

struct fuse_conn *fuse_conn_get(struct fuse_conn *fc)
{
	refcount_inc(&fc->count);
	return fc;
}
EXPORT_SYMBOL_GPL(fuse_conn_get);

static struct inode *fuse_get_root_inode(struct super_block *sb, unsigned mode)
{
	struct fuse_attr attr;
	memset(&attr, 0, sizeof(attr));

	attr.mode = mode;
	attr.ino = FUSE_ROOT_ID;
	attr.nlink = 1;
	return fuse_iget(sb, 1, 0, &attr, 0, 0);
}

struct fuse_inode_handle {
	u64 nodeid;
	u32 generation;
};

static struct dentry *fuse_get_dentry(struct super_block *sb,
				      struct fuse_inode_handle *handle)
{
	struct fuse_conn *fc = get_fuse_conn_super(sb);
	struct inode *inode;
	struct dentry *entry;
	int err = -ESTALE;

	if (handle->nodeid == 0)
		goto out_err;

	inode = ilookup5(sb, handle->nodeid, fuse_inode_eq, &handle->nodeid);
	if (!inode) {
		struct fuse_entry_out outarg;
		const struct qstr name = QSTR_INIT(".", 1);

		if (!fc->export_support)
			goto out_err;

		err = fuse_lookup_name(sb, handle->nodeid, &name, &outarg,
				       &inode);
		if (err && err != -ENOENT)
			goto out_err;
		if (err || !inode) {
			err = -ESTALE;
			goto out_err;
		}
		err = -EIO;
		if (get_node_id(inode) != handle->nodeid)
			goto out_iput;
	}
	err = -ESTALE;
	if (inode->i_generation != handle->generation)
		goto out_iput;

	entry = d_obtain_alias(inode);
	if (!IS_ERR(entry) && get_node_id(inode) != FUSE_ROOT_ID)
		fuse_invalidate_entry_cache(entry);

	return entry;

 out_iput:
	iput(inode);
 out_err:
	return ERR_PTR(err);
}

static int fuse_encode_fh(struct inode *inode, u32 *fh, int *max_len,
			   struct inode *parent)
{
	int len = parent ? 6 : 3;
	u64 nodeid;
	u32 generation;

	if (*max_len < len) {
		*max_len = len;
		return  FILEID_INVALID;
	}

	nodeid = get_fuse_inode(inode)->nodeid;
	generation = inode->i_generation;

	fh[0] = (u32)(nodeid >> 32);
	fh[1] = (u32)(nodeid & 0xffffffff);
	fh[2] = generation;

	if (parent) {
		nodeid = get_fuse_inode(parent)->nodeid;
		generation = parent->i_generation;

		fh[3] = (u32)(nodeid >> 32);
		fh[4] = (u32)(nodeid & 0xffffffff);
		fh[5] = generation;
	}

	*max_len = len;
	return parent ? 0x82 : 0x81;
}

static struct dentry *fuse_fh_to_dentry(struct super_block *sb,
		struct fid *fid, int fh_len, int fh_type)
{
	struct fuse_inode_handle handle;

	if ((fh_type != 0x81 && fh_type != 0x82) || fh_len < 3)
		return NULL;

	handle.nodeid = (u64) fid->raw[0] << 32;
	handle.nodeid |= (u64) fid->raw[1];
	handle.generation = fid->raw[2];
	return fuse_get_dentry(sb, &handle);
}

static struct dentry *fuse_fh_to_parent(struct super_block *sb,
		struct fid *fid, int fh_len, int fh_type)
{
	struct fuse_inode_handle parent;

	if (fh_type != 0x82 || fh_len < 6)
		return NULL;

	parent.nodeid = (u64) fid->raw[3] << 32;
	parent.nodeid |= (u64) fid->raw[4];
	parent.generation = fid->raw[5];
	return fuse_get_dentry(sb, &parent);
}

static struct dentry *fuse_get_parent(struct dentry *child)
{
	struct inode *child_inode = d_inode(child);
	struct fuse_conn *fc = get_fuse_conn(child_inode);
	struct inode *inode;
	struct dentry *parent;
	struct fuse_entry_out outarg;
	const struct qstr name = QSTR_INIT("..", 2);
	int err;

	if (!fc->export_support)
		return ERR_PTR(-ESTALE);

	err = fuse_lookup_name(child_inode->i_sb, get_node_id(child_inode),
			       &name, &outarg, &inode);
	if (err) {
		if (err == -ENOENT)
			return ERR_PTR(-ESTALE);
		return ERR_PTR(err);
	}

	parent = d_obtain_alias(inode);
	if (!IS_ERR(parent) && get_node_id(inode) != FUSE_ROOT_ID)
		fuse_invalidate_entry_cache(parent);

	return parent;
}

static const struct export_operations fuse_export_operations = {
	.fh_to_dentry	= fuse_fh_to_dentry,
	.fh_to_parent	= fuse_fh_to_parent,
	.encode_fh	= fuse_encode_fh,
	.get_parent	= fuse_get_parent,
};

static const struct super_operations fuse_super_operations = {
	.alloc_inode    = fuse_alloc_inode,
	.free_inode     = fuse_free_inode,
	.evict_inode	= fuse_evict_inode,
	.write_inode	= fuse_write_inode,
	.drop_inode	= generic_delete_inode,
	.put_super	= fuse_put_super,
	.umount_begin	= fuse_umount_begin,
	.statfs		= fuse_statfs,
	.show_options	= fuse_show_options,
};

static void sanitize_global_limit(unsigned *limit)
{
	/*
	 * The default maximum number of async requests is calculated to consume
	 * 1/2^13 of the total memory, assuming 392 bytes per request.
	 */
	if (*limit == 0)
		*limit = ((totalram_pages() << PAGE_SHIFT) >> 13) / 392;

	if (*limit >= 1 << 16)
		*limit = (1 << 16) - 1;
}

static int set_global_limit(const char *val, const struct kernel_param *kp)
{
	int rv;

	rv = param_set_uint(val, kp);
	if (rv)
		return rv;

	sanitize_global_limit((unsigned *)kp->arg);

	return 0;
}

static void process_init_limits(struct fuse_conn *fc, struct fuse_init_out *arg)
{
	int cap_sys_admin = capable(CAP_SYS_ADMIN);

	if (arg->minor < 13)
		return;

	sanitize_global_limit(&max_user_bgreq);
	sanitize_global_limit(&max_user_congthresh);

	spin_lock(&fc->bg_lock);
	if (arg->max_background) {
		fc->max_background = arg->max_background;

		if (!cap_sys_admin && fc->max_background > max_user_bgreq)
			fc->max_background = max_user_bgreq;
	}
	if (arg->congestion_threshold) {
		fc->congestion_threshold = arg->congestion_threshold;

		if (!cap_sys_admin &&
		    fc->congestion_threshold > max_user_congthresh)
			fc->congestion_threshold = max_user_congthresh;
	}
	spin_unlock(&fc->bg_lock);
}

struct fuse_init_args {
	struct fuse_args args;
	struct fuse_init_in in;
	struct fuse_init_out out;
};

static void process_init_reply(struct fuse_conn *fc, struct fuse_args *args,
			       int error)
{
	struct fuse_init_args *ia = container_of(args, typeof(*ia), args);
	struct fuse_init_out *arg = &ia->out;

	if (error || arg->major != FUSE_KERNEL_VERSION)
		fc->conn_error = 1;
	else {
		unsigned long ra_pages;

		process_init_limits(fc, arg);

		if (arg->minor >= 6) {
			ra_pages = arg->max_readahead / PAGE_SIZE;
			if (arg->flags & FUSE_ASYNC_READ)
				fc->async_read = 1;
			if (!(arg->flags & FUSE_POSIX_LOCKS))
				fc->no_lock = 1;
			if (arg->minor >= 17) {
				if (!(arg->flags & FUSE_FLOCK_LOCKS))
					fc->no_flock = 1;
			} else {
				if (!(arg->flags & FUSE_POSIX_LOCKS))
					fc->no_flock = 1;
			}
			if (arg->flags & FUSE_ATOMIC_O_TRUNC)
				fc->atomic_o_trunc = 1;
			if (arg->minor >= 9) {
				/* LOOKUP has dependency on proto version */
				if (arg->flags & FUSE_EXPORT_SUPPORT)
					fc->export_support = 1;
			}
			if (arg->flags & FUSE_BIG_WRITES)
				fc->big_writes = 1;
			if (arg->flags & FUSE_DONT_MASK)
				fc->dont_mask = 1;
			if (arg->flags & FUSE_AUTO_INVAL_DATA)
				fc->auto_inval_data = 1;
			else if (arg->flags & FUSE_EXPLICIT_INVAL_DATA)
				fc->explicit_inval_data = 1;
			if (arg->flags & FUSE_DO_READDIRPLUS) {
				fc->do_readdirplus = 1;
				if (arg->flags & FUSE_READDIRPLUS_AUTO)
					fc->readdirplus_auto = 1;
			}
			if (arg->flags & FUSE_ASYNC_DIO)
				fc->async_dio = 1;
			if (arg->flags & FUSE_WRITEBACK_CACHE)
				fc->writeback_cache = 1;
			if (arg->flags & FUSE_PARALLEL_DIROPS)
				fc->parallel_dirops = 1;
			if (arg->flags & FUSE_HANDLE_KILLPRIV)
				fc->handle_killpriv = 1;
			if (arg->time_gran && arg->time_gran <= 1000000000)
				fc->sb->s_time_gran = arg->time_gran;
			if ((arg->flags & FUSE_POSIX_ACL)) {
				fc->default_permissions = 1;
				fc->posix_acl = 1;
				fc->sb->s_xattr = fuse_acl_xattr_handlers;
			}
			if (arg->flags & FUSE_CACHE_SYMLINKS)
				fc->cache_symlinks = 1;
			if (arg->flags & FUSE_ABORT_ERROR)
				fc->abort_err = 1;
			if (arg->flags & FUSE_MAX_PAGES) {
				fc->max_pages =
					min_t(unsigned int, FUSE_MAX_MAX_PAGES,
					max_t(unsigned int, arg->max_pages, 1));
			}
		} else {
			ra_pages = fc->max_read / PAGE_SIZE;
			fc->no_lock = 1;
			fc->no_flock = 1;
		}

		fc->sb->s_bdi->ra_pages =
				min(fc->sb->s_bdi->ra_pages, ra_pages);
		fc->minor = arg->minor;
		fc->max_write = arg->minor < 5 ? 4096 : arg->max_write;
		fc->max_write = max_t(unsigned, 4096, fc->max_write);
		fc->conn_init = 1;
	}
	kfree(ia);

	fuse_set_initialized(fc);
	wake_up_all(&fc->blocked_waitq);
}

void fuse_send_init(struct fuse_conn *fc)
{
	struct fuse_init_args *ia;

	ia = kzalloc(sizeof(*ia), GFP_KERNEL | __GFP_NOFAIL);

	ia->in.major = FUSE_KERNEL_VERSION;
	ia->in.minor = FUSE_KERNEL_MINOR_VERSION;
	ia->in.max_readahead = fc->sb->s_bdi->ra_pages * PAGE_SIZE;
	ia->in.flags |=
		FUSE_ASYNC_READ | FUSE_POSIX_LOCKS | FUSE_ATOMIC_O_TRUNC |
		FUSE_EXPORT_SUPPORT | FUSE_BIG_WRITES | FUSE_DONT_MASK |
		FUSE_SPLICE_WRITE | FUSE_SPLICE_MOVE | FUSE_SPLICE_READ |
		FUSE_FLOCK_LOCKS | FUSE_HAS_IOCTL_DIR | FUSE_AUTO_INVAL_DATA |
		FUSE_DO_READDIRPLUS | FUSE_READDIRPLUS_AUTO | FUSE_ASYNC_DIO |
		FUSE_WRITEBACK_CACHE | FUSE_NO_OPEN_SUPPORT |
		FUSE_PARALLEL_DIROPS | FUSE_HANDLE_KILLPRIV | FUSE_POSIX_ACL |
		FUSE_ABORT_ERROR | FUSE_MAX_PAGES | FUSE_CACHE_SYMLINKS |
		FUSE_NO_OPENDIR_SUPPORT | FUSE_EXPLICIT_INVAL_DATA;
	ia->args.opcode = FUSE_INIT;
	ia->args.in_numargs = 1;
	ia->args.in_args[0].size = sizeof(ia->in);
	ia->args.in_args[0].value = &ia->in;
	ia->args.out_numargs = 1;
	/* Variable length argument used for backward compatibility
	   with interface version < 7.5.  Rest of init_out is zeroed
	   by do_get_request(), so a short reply is not a problem */
	ia->args.out_argvar = true;
	ia->args.out_args[0].size = sizeof(ia->out);
	ia->args.out_args[0].value = &ia->out;
	ia->args.force = true;
	ia->args.nocreds = true;
	ia->args.end = process_init_reply;

	if (fuse_simple_background(fc, &ia->args, GFP_KERNEL) != 0)
		process_init_reply(fc, &ia->args, -ENOTCONN);
}
EXPORT_SYMBOL_GPL(fuse_send_init);

void fuse_free_conn(struct fuse_conn *fc)
{
	WARN_ON(!list_empty(&fc->devices));
	kfree_rcu(fc, rcu);
}
EXPORT_SYMBOL_GPL(fuse_free_conn);

static int fuse_bdi_init(struct fuse_conn *fc, struct super_block *sb)
{
	int err;
	char *suffix = "";

	if (sb->s_bdev) {
		suffix = "-fuseblk";
		/*
		 * sb->s_bdi points to blkdev's bdi however we want to redirect
		 * it to our private bdi...
		 */
		bdi_put(sb->s_bdi);
		sb->s_bdi = &noop_backing_dev_info;
	}
	err = super_setup_bdi_name(sb, "%u:%u%s", MAJOR(fc->dev),
				   MINOR(fc->dev), suffix);
	if (err)
		return err;

	sb->s_bdi->ra_pages = VM_READAHEAD_PAGES;
	/* fuse does it's own writeback accounting */
	sb->s_bdi->capabilities = BDI_CAP_NO_ACCT_WB | BDI_CAP_STRICTLIMIT;

	/*
	 * For a single fuse filesystem use max 1% of dirty +
	 * writeback threshold.
	 *
	 * This gives about 1M of write buffer for memory maps on a
	 * machine with 1G and 10% dirty_ratio, which should be more
	 * than enough.
	 *
	 * Privileged users can raise it by writing to
	 *
	 *    /sys/class/bdi/<bdi>/max_ratio
	 */
	bdi_set_max_ratio(sb->s_bdi, 1);

	return 0;
}

struct fuse_dev *fuse_dev_alloc(void)
{
	struct fuse_dev *fud;
	struct list_head *pq;

	fud = kzalloc(sizeof(struct fuse_dev), GFP_KERNEL);
	if (!fud)
		return NULL;

	pq = kcalloc(FUSE_PQ_HASH_SIZE, sizeof(struct list_head), GFP_KERNEL);
	if (!pq) {
		kfree(fud);
		return NULL;
	}

	fud->pq.processing = pq;
	fuse_pqueue_init(&fud->pq);

	return fud;
}
EXPORT_SYMBOL_GPL(fuse_dev_alloc);

void fuse_dev_install(struct fuse_dev *fud, struct fuse_conn *fc)
{
	fud->fc = fuse_conn_get(fc);
	spin_lock(&fc->lock);
	list_add_tail(&fud->entry, &fc->devices);
	spin_unlock(&fc->lock);
}
EXPORT_SYMBOL_GPL(fuse_dev_install);

struct fuse_dev *fuse_dev_alloc_install(struct fuse_conn *fc)
{
	struct fuse_dev *fud;

	fud = fuse_dev_alloc();
	if (!fud)
		return NULL;

	fuse_dev_install(fud, fc);
	return fud;
}
EXPORT_SYMBOL_GPL(fuse_dev_alloc_install);

void fuse_dev_free(struct fuse_dev *fud)
{
	struct fuse_conn *fc = fud->fc;

	if (fc) {
		spin_lock(&fc->lock);
		list_del(&fud->entry);
		spin_unlock(&fc->lock);

		fuse_conn_put(fc);
	}
	kfree(fud->pq.processing);
	kfree(fud);
}
EXPORT_SYMBOL_GPL(fuse_dev_free);

int fuse_fill_super_common(struct super_block *sb, struct fuse_fs_context *ctx)
{
	struct fuse_dev *fud = NULL;
	struct fuse_conn *fc = get_fuse_conn_super(sb);
	struct inode *root;
	struct dentry *root_dentry;
	int err;

	err = -EINVAL;
	if (sb->s_flags & SB_MANDLOCK)
		goto err;

	sb->s_flags &= ~(SB_NOSEC | SB_I_VERSION);

	if (ctx->is_bdev) {
#ifdef CONFIG_BLOCK
		err = -EINVAL;
		if (!sb_set_blocksize(sb, ctx->blksize))
			goto err;
#endif
	} else {
		sb->s_blocksize = PAGE_SIZE;
		sb->s_blocksize_bits = PAGE_SHIFT;
	}

	sb->s_subtype = ctx->subtype;
	ctx->subtype = NULL;
	sb->s_magic = FUSE_SUPER_MAGIC;
	sb->s_op = &fuse_super_operations;
	sb->s_xattr = fuse_xattr_handlers;
	sb->s_maxbytes = MAX_LFS_FILESIZE;
	sb->s_time_gran = 1;
	sb->s_export_op = &fuse_export_operations;
	sb->s_iflags |= SB_I_IMA_UNVERIFIABLE_SIGNATURE;
	if (sb->s_user_ns != &init_user_ns)
		sb->s_iflags |= SB_I_UNTRUSTED_MOUNTER;

	/*
	 * If we are not in the initial user namespace posix
	 * acls must be translated.
	 */
	if (sb->s_user_ns != &init_user_ns)
		sb->s_xattr = fuse_no_acl_xattr_handlers;

	if (ctx->fudptr) {
		err = -ENOMEM;
		fud = fuse_dev_alloc_install(fc);
		if (!fud)
			goto err;
	}

	fc->dev = sb->s_dev;
	fc->sb = sb;
	err = fuse_bdi_init(fc, sb);
	if (err)
		goto err_dev_free;

	/* Handle umasking inside the fuse code */
	if (sb->s_flags & SB_POSIXACL)
		fc->dont_mask = 1;
	sb->s_flags |= SB_POSIXACL;

	fc->default_permissions = ctx->default_permissions;
	fc->allow_other = ctx->allow_other;
	fc->user_id = ctx->user_id;
	fc->group_id = ctx->group_id;
	fc->max_read = max_t(unsigned, 4096, ctx->max_read);
	fc->destroy = ctx->destroy;
	fc->no_control = ctx->no_control;
	fc->no_force_umount = ctx->no_force_umount;
	fc->no_mount_options = ctx->no_mount_options;

	err = -ENOMEM;
	root = fuse_get_root_inode(sb, ctx->rootmode);
	sb->s_d_op = &fuse_root_dentry_operations;
	root_dentry = d_make_root(root);
	if (!root_dentry)
		goto err_dev_free;
	/* Root dentry doesn't have .d_revalidate */
	sb->s_d_op = &fuse_dentry_operations;

	mutex_lock(&fuse_mutex);
	err = -EINVAL;
	if (ctx->fudptr && *ctx->fudptr)
		goto err_unlock;

	err = fuse_ctl_add_conn(fc);
	if (err)
		goto err_unlock;

	list_add_tail(&fc->entry, &fuse_conn_list);
	sb->s_root = root_dentry;
	if (ctx->fudptr)
		*ctx->fudptr = fud;
	mutex_unlock(&fuse_mutex);
	return 0;

 err_unlock:
	mutex_unlock(&fuse_mutex);
	dput(root_dentry);
 err_dev_free:
	if (fud)
		fuse_dev_free(fud);
 err:
	return err;
}
EXPORT_SYMBOL_GPL(fuse_fill_super_common);

static int fuse_fill_super(struct super_block *sb, struct fs_context *fsc)
{
	struct fuse_fs_context *ctx = fsc->fs_private;
	struct file *file;
	int err;
	struct fuse_conn *fc;

	err = -EINVAL;
	file = fget(ctx->fd);
	if (!file)
		goto err;

	/*
	 * Require mount to happen from the same user namespace which
	 * opened /dev/fuse to prevent potential attacks.
	 */
	if ((file->f_op != &fuse_dev_operations) ||
	    (file->f_cred->user_ns != sb->s_user_ns))
		goto err_fput;
	ctx->fudptr = &file->private_data;

	fc = kmalloc(sizeof(*fc), GFP_KERNEL);
	err = -ENOMEM;
	if (!fc)
		goto err_fput;

	fuse_conn_init(fc, sb->s_user_ns, &fuse_dev_fiq_ops, NULL);
	fc->release = fuse_free_conn;
	sb->s_fs_info = fc;

	err = fuse_fill_super_common(sb, ctx);
	if (err)
		goto err_put_conn;
	/*
	 * atomic_dec_and_test() in fput() provides the necessary
	 * memory barrier for file->private_data to be visible on all
	 * CPUs after this
	 */
	fput(file);
	fuse_send_init(get_fuse_conn_super(sb));
	return 0;

 err_put_conn:
	fuse_conn_put(fc);
	sb->s_fs_info = NULL;
 err_fput:
	fput(file);
 err:
	return err;
}

static int fuse_get_tree(struct fs_context *fc)
{
	struct fuse_fs_context *ctx = fc->fs_private;

	if (!ctx->fd_present || !ctx->rootmode_present ||
	    !ctx->user_id_present || !ctx->group_id_present)
		return -EINVAL;

#ifdef CONFIG_BLOCK
	if (ctx->is_bdev)
		return get_tree_bdev(fc, fuse_fill_super);
#endif

	return get_tree_nodev(fc, fuse_fill_super);
}

static const struct fs_context_operations fuse_context_ops = {
	.free		= fuse_free_fc,
	.parse_param	= fuse_parse_param,
	.reconfigure	= fuse_reconfigure,
	.get_tree	= fuse_get_tree,
};

/*
 * Set up the filesystem mount context.
 */
static int fuse_init_fs_context(struct fs_context *fc)
{
	struct fuse_fs_context *ctx;

	ctx = kzalloc(sizeof(struct fuse_fs_context), GFP_KERNEL);
	if (!ctx)
		return -ENOMEM;

	ctx->max_read = ~0;
	ctx->blksize = FUSE_DEFAULT_BLKSIZE;

#ifdef CONFIG_BLOCK
	if (fc->fs_type == &fuseblk_fs_type) {
		ctx->is_bdev = true;
		ctx->destroy = true;
	}
#endif

	fc->fs_private = ctx;
	fc->ops = &fuse_context_ops;
	return 0;
}

static void fuse_sb_destroy(struct super_block *sb)
{
	struct fuse_conn *fc = get_fuse_conn_super(sb);

	if (fc) {
		if (fc->destroy)
			fuse_send_destroy(fc);

		fuse_abort_conn(fc);
		fuse_wait_aborted(fc);

		down_write(&fc->killsb);
		fc->sb = NULL;
		up_write(&fc->killsb);
	}
}

void fuse_kill_sb_anon(struct super_block *sb)
{
	fuse_sb_destroy(sb);
	kill_anon_super(sb);
}
EXPORT_SYMBOL_GPL(fuse_kill_sb_anon);

static struct file_system_type fuse_fs_type = {
	.owner		= THIS_MODULE,
	.name		= "fuse",
	.fs_flags	= FS_HAS_SUBTYPE | FS_USERNS_MOUNT,
	.init_fs_context = fuse_init_fs_context,
	.parameters	= fuse_fs_parameters,
	.kill_sb	= fuse_kill_sb_anon,
};
MODULE_ALIAS_FS("fuse");

#ifdef CONFIG_BLOCK
static void fuse_kill_sb_blk(struct super_block *sb)
{
	fuse_sb_destroy(sb);
	kill_block_super(sb);
}

static struct file_system_type fuseblk_fs_type = {
	.owner		= THIS_MODULE,
	.name		= "fuseblk",
	.init_fs_context = fuse_init_fs_context,
	.parameters	= fuse_fs_parameters,
	.kill_sb	= fuse_kill_sb_blk,
	.fs_flags	= FS_REQUIRES_DEV | FS_HAS_SUBTYPE,
};
MODULE_ALIAS_FS("fuseblk");

static inline int register_fuseblk(void)
{
	return register_filesystem(&fuseblk_fs_type);
}

static inline void unregister_fuseblk(void)
{
	unregister_filesystem(&fuseblk_fs_type);
}
#else
static inline int register_fuseblk(void)
{
	return 0;
}

static inline void unregister_fuseblk(void)
{
}
#endif

static void fuse_inode_init_once(void *foo)
{
	struct inode *inode = foo;

	inode_init_once(inode);
}

static int __init fuse_fs_init(void)
{
	int err;

	fuse_inode_cachep = kmem_cache_create("fuse_inode",
			sizeof(struct fuse_inode), 0,
			SLAB_HWCACHE_ALIGN|SLAB_ACCOUNT|SLAB_RECLAIM_ACCOUNT,
			fuse_inode_init_once);
	err = -ENOMEM;
	if (!fuse_inode_cachep)
		goto out;

	err = register_fuseblk();
	if (err)
		goto out2;

	err = register_filesystem(&fuse_fs_type);
	if (err)
		goto out3;

	return 0;

 out3:
	unregister_fuseblk();
 out2:
	kmem_cache_destroy(fuse_inode_cachep);
 out:
	return err;
}

static void fuse_fs_cleanup(void)
{
	unregister_filesystem(&fuse_fs_type);
	unregister_fuseblk();

	/*
	 * Make sure all delayed rcu free inodes are flushed before we
	 * destroy cache.
	 */
	rcu_barrier();
	kmem_cache_destroy(fuse_inode_cachep);
}

static struct kobject *fuse_kobj;

static int fuse_sysfs_init(void)
{
	int err;

	fuse_kobj = kobject_create_and_add("fuse", fs_kobj);
	if (!fuse_kobj) {
		err = -ENOMEM;
		goto out_err;
	}

	err = sysfs_create_mount_point(fuse_kobj, "connections");
	if (err)
		goto out_fuse_unregister;

	return 0;

 out_fuse_unregister:
	kobject_put(fuse_kobj);
 out_err:
	return err;
}

static void fuse_sysfs_cleanup(void)
{
	sysfs_remove_mount_point(fuse_kobj, "connections");
	kobject_put(fuse_kobj);
}

static int __init fuse_init(void)
{
	int res;

	pr_info("init (API version %i.%i)\n",
		FUSE_KERNEL_VERSION, FUSE_KERNEL_MINOR_VERSION);

	INIT_LIST_HEAD(&fuse_conn_list);
	res = fuse_fs_init();
	if (res)
		goto err;

	res = fuse_dev_init();
	if (res)
		goto err_fs_cleanup;

	res = fuse_sysfs_init();
	if (res)
		goto err_dev_cleanup;

	res = fuse_ctl_init();
	if (res)
		goto err_sysfs_cleanup;

	sanitize_global_limit(&max_user_bgreq);
	sanitize_global_limit(&max_user_congthresh);

	return 0;

 err_sysfs_cleanup:
	fuse_sysfs_cleanup();
 err_dev_cleanup:
	fuse_dev_cleanup();
 err_fs_cleanup:
	fuse_fs_cleanup();
 err:
	return res;
}

static void __exit fuse_exit(void)
{
	pr_debug("exit\n");

	fuse_ctl_cleanup();
	fuse_sysfs_cleanup();
	fuse_fs_cleanup();
	fuse_dev_cleanup();
}

module_init(fuse_init);
module_exit(fuse_exit);<|MERGE_RESOLUTION|>--- conflicted
+++ resolved
@@ -477,14 +477,6 @@
 	struct fuse_fs_context *ctx = fc->fs_private;
 	int opt;
 
-<<<<<<< HEAD
-	/*
-	 * Ignore options coming from mount(MS_REMOUNT) for backward
-	 * compatibility.
-	 */
-	if (fc->purpose == FS_CONTEXT_FOR_RECONFIGURE)
-		return 0;
-=======
 	if (fc->purpose == FS_CONTEXT_FOR_RECONFIGURE) {
 		/*
 		 * Ignore options coming from mount(MS_REMOUNT) for backward
@@ -495,7 +487,6 @@
 
 		return invalfc(fc, "No changes allowed in reconfigure");
 	}
->>>>>>> ad8c735b
 
 	opt = fs_parse(fc, fuse_fs_parameters, param, &result);
 	if (opt < 0)
