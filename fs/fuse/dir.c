--- conflicted
+++ resolved
@@ -1219,22 +1219,6 @@
 	char *link;
 	ssize_t res;
 
-<<<<<<< HEAD
-static int fuse_direntplus_link(struct file *file,
-				struct fuse_direntplus *direntplus,
-				u64 attr_version)
-{
-	struct fuse_entry_out *o = &direntplus->entry_out;
-	struct fuse_dirent *dirent = &direntplus->dirent;
-	struct dentry *parent = file->f_path.dentry;
-	struct qstr name = QSTR_INIT(dirent->name, dirent->namelen);
-	struct dentry *dentry;
-	struct dentry *alias;
-	struct inode *dir = d_inode(parent);
-	struct fuse_conn *fc;
-	struct inode *inode;
-	DECLARE_SWAIT_QUEUE_HEAD_ONSTACK(wq);
-=======
 	ap.args.opcode = FUSE_READLINK;
 	ap.args.nodeid = get_node_id(inode);
 	ap.args.out_pages = true;
@@ -1243,7 +1227,6 @@
 	ap.args.out_numargs = 1;
 	ap.args.out_args[0].size = desc.length;
 	res = fuse_simple_request(fc, &ap.args);
->>>>>>> fa578e9d
 
 	fuse_invalidate_atime(inode);
 
