// SPDX-License-Identifier: GPL-2.0-only
/*
 *
 * Copyright (C) 2011 Novell Inc.
 */

#include <uapi/linux/magic.h>
#include <linux/fs.h>
#include <linux/namei.h>
#include <linux/xattr.h>
#include <linux/mount.h>
#include <linux/parser.h>
#include <linux/module.h>
#include <linux/statfs.h>
#include <linux/seq_file.h>
#include <linux/posix_acl_xattr.h>
#include <linux/exportfs.h>
#include "overlayfs.h"

MODULE_AUTHOR("Miklos Szeredi <miklos@szeredi.hu>");
MODULE_DESCRIPTION("Overlay filesystem");
MODULE_LICENSE("GPL");


struct ovl_dir_cache;

#define OVL_MAX_STACK 500

static bool ovl_redirect_dir_def = IS_ENABLED(CONFIG_OVERLAY_FS_REDIRECT_DIR);
module_param_named(redirect_dir, ovl_redirect_dir_def, bool, 0644);
MODULE_PARM_DESC(redirect_dir,
		 "Default to on or off for the redirect_dir feature");

static bool ovl_redirect_always_follow =
	IS_ENABLED(CONFIG_OVERLAY_FS_REDIRECT_ALWAYS_FOLLOW);
module_param_named(redirect_always_follow, ovl_redirect_always_follow,
		   bool, 0644);
MODULE_PARM_DESC(redirect_always_follow,
		 "Follow redirects even if redirect_dir feature is turned off");

static bool ovl_index_def = IS_ENABLED(CONFIG_OVERLAY_FS_INDEX);
module_param_named(index, ovl_index_def, bool, 0644);
MODULE_PARM_DESC(index,
		 "Default to on or off for the inodes index feature");

static bool ovl_nfs_export_def = IS_ENABLED(CONFIG_OVERLAY_FS_NFS_EXPORT);
module_param_named(nfs_export, ovl_nfs_export_def, bool, 0644);
MODULE_PARM_DESC(nfs_export,
		 "Default to on or off for the NFS export feature");

static bool ovl_xino_auto_def = IS_ENABLED(CONFIG_OVERLAY_FS_XINO_AUTO);
module_param_named(xino_auto, ovl_xino_auto_def, bool, 0644);
MODULE_PARM_DESC(xino_auto,
		 "Auto enable xino feature");

static void ovl_entry_stack_free(struct ovl_entry *oe)
{
	unsigned int i;

	for (i = 0; i < oe->numlower; i++)
		dput(oe->lowerstack[i].dentry);
}

static bool ovl_metacopy_def = IS_ENABLED(CONFIG_OVERLAY_FS_METACOPY);
module_param_named(metacopy, ovl_metacopy_def, bool, 0644);
MODULE_PARM_DESC(metacopy,
		 "Default to on or off for the metadata only copy up feature");

static void ovl_dentry_release(struct dentry *dentry)
{
	struct ovl_entry *oe = dentry->d_fsdata;

	if (oe) {
		ovl_entry_stack_free(oe);
		kfree_rcu(oe, rcu);
	}
}

static struct dentry *ovl_d_real(struct dentry *dentry,
				 const struct inode *inode)
{
	struct dentry *real;

	/* It's an overlay file */
	if (inode && d_inode(dentry) == inode)
		return dentry;

	if (!d_is_reg(dentry)) {
		if (!inode || inode == d_inode(dentry))
			return dentry;
		goto bug;
	}

	real = ovl_dentry_upper(dentry);
	if (real && (inode == d_inode(real)))
		return real;

	if (real && !inode && ovl_has_upperdata(d_inode(dentry)))
		return real;

	real = ovl_dentry_lowerdata(dentry);
	if (!real)
		goto bug;

	/* Handle recursion */
	real = d_real(real, inode);

	if (!inode || inode == d_inode(real))
		return real;
bug:
	WARN(1, "ovl_d_real(%pd4, %s:%lu): real dentry not found\n", dentry,
	     inode ? inode->i_sb->s_id : "NULL", inode ? inode->i_ino : 0);
	return dentry;
}

static int ovl_dentry_revalidate(struct dentry *dentry, unsigned int flags)
{
	struct ovl_entry *oe = dentry->d_fsdata;
	unsigned int i;
	int ret = 1;

	for (i = 0; i < oe->numlower; i++) {
		struct dentry *d = oe->lowerstack[i].dentry;

		if (d->d_flags & DCACHE_OP_REVALIDATE) {
			ret = d->d_op->d_revalidate(d, flags);
			if (ret < 0)
				return ret;
			if (!ret) {
				if (!(flags & LOOKUP_RCU))
					d_invalidate(d);
				return -ESTALE;
			}
		}
	}
	return 1;
}

static int ovl_dentry_weak_revalidate(struct dentry *dentry, unsigned int flags)
{
	struct ovl_entry *oe = dentry->d_fsdata;
	unsigned int i;
	int ret = 1;

	for (i = 0; i < oe->numlower; i++) {
		struct dentry *d = oe->lowerstack[i].dentry;

		if (d->d_flags & DCACHE_OP_WEAK_REVALIDATE) {
			ret = d->d_op->d_weak_revalidate(d, flags);
			if (ret <= 0)
				break;
		}
	}
	return ret;
}

static const struct dentry_operations ovl_dentry_operations = {
	.d_release = ovl_dentry_release,
	.d_real = ovl_d_real,
};

static const struct dentry_operations ovl_reval_dentry_operations = {
	.d_release = ovl_dentry_release,
	.d_real = ovl_d_real,
	.d_revalidate = ovl_dentry_revalidate,
	.d_weak_revalidate = ovl_dentry_weak_revalidate,
};

static struct kmem_cache *ovl_inode_cachep;

static struct inode *ovl_alloc_inode(struct super_block *sb)
{
	struct ovl_inode *oi = kmem_cache_alloc(ovl_inode_cachep, GFP_KERNEL);

	if (!oi)
		return NULL;

	oi->cache = NULL;
	oi->redirect = NULL;
	oi->version = 0;
	oi->flags = 0;
	oi->__upperdentry = NULL;
	oi->lower = NULL;
	oi->lowerdata = NULL;
	mutex_init(&oi->lock);

	return &oi->vfs_inode;
}

static void ovl_free_inode(struct inode *inode)
{
	struct ovl_inode *oi = OVL_I(inode);

	kfree(oi->redirect);
	mutex_destroy(&oi->lock);
	kmem_cache_free(ovl_inode_cachep, oi);
}

static void ovl_destroy_inode(struct inode *inode)
{
	struct ovl_inode *oi = OVL_I(inode);

	dput(oi->__upperdentry);
	iput(oi->lower);
	if (S_ISDIR(inode->i_mode))
		ovl_dir_cache_free(inode);
	else
		iput(oi->lowerdata);
}

static void ovl_free_fs(struct ovl_fs *ofs)
{
	unsigned i;

<<<<<<< HEAD
=======
	iput(ofs->workbasedir_trap);
>>>>>>> fa578e9d
	iput(ofs->indexdir_trap);
	iput(ofs->workdir_trap);
	iput(ofs->upperdir_trap);
	dput(ofs->indexdir);
	dput(ofs->workdir);
	if (ofs->workdir_locked)
		ovl_inuse_unlock(ofs->workbasedir);
	dput(ofs->workbasedir);
	if (ofs->upperdir_locked)
		ovl_inuse_unlock(ofs->upper_mnt->mnt_root);
	mntput(ofs->upper_mnt);
	for (i = 0; i < ofs->numlower; i++) {
		iput(ofs->lower_layers[i].trap);
		mntput(ofs->lower_layers[i].mnt);
	}
	for (i = 0; i < ofs->numlowerfs; i++)
		free_anon_bdev(ofs->lower_fs[i].pseudo_dev);
	kfree(ofs->lower_layers);
	kfree(ofs->lower_fs);

	kfree(ofs->config.lowerdir);
	kfree(ofs->config.upperdir);
	kfree(ofs->config.workdir);
	kfree(ofs->config.redirect_mode);
	if (ofs->creator_cred)
		put_cred(ofs->creator_cred);
	kfree(ofs);
}

static void ovl_put_super(struct super_block *sb)
{
	struct ovl_fs *ofs = sb->s_fs_info;

	ovl_free_fs(ofs);
}

/* Sync real dirty inodes in upper filesystem (if it exists) */
static int ovl_sync_fs(struct super_block *sb, int wait)
{
	struct ovl_fs *ofs = sb->s_fs_info;
	struct super_block *upper_sb;
	int ret;

	if (!ofs->upper_mnt)
		return 0;

	/*
	 * If this is a sync(2) call or an emergency sync, all the super blocks
	 * will be iterated, including upper_sb, so no need to do anything.
	 *
	 * If this is a syncfs(2) call, then we do need to call
	 * sync_filesystem() on upper_sb, but enough if we do it when being
	 * called with wait == 1.
	 */
	if (!wait)
		return 0;

	upper_sb = ofs->upper_mnt->mnt_sb;

	down_read(&upper_sb->s_umount);
	ret = sync_filesystem(upper_sb);
	up_read(&upper_sb->s_umount);

	return ret;
}

/**
 * ovl_statfs
 * @sb: The overlayfs super block
 * @buf: The struct kstatfs to fill in with stats
 *
 * Get the filesystem statistics.  As writes always target the upper layer
 * filesystem pass the statfs to the upper filesystem (if it exists)
 */
static int ovl_statfs(struct dentry *dentry, struct kstatfs *buf)
{
	struct ovl_fs *ofs = dentry->d_sb->s_fs_info;
	struct dentry *root_dentry = dentry->d_sb->s_root;
	struct path path;
	int err;

	ovl_path_real(root_dentry, &path);

	err = vfs_statfs(&path, buf);
	if (!err) {
		buf->f_namelen = ofs->namelen;
		buf->f_type = OVERLAYFS_SUPER_MAGIC;
	}

	return err;
}

/* Will this overlay be forced to mount/remount ro? */
static bool ovl_force_readonly(struct ovl_fs *ofs)
{
	return (!ofs->upper_mnt || !ofs->workdir);
}

static const char *ovl_redirect_mode_def(void)
{
	return ovl_redirect_dir_def ? "on" : "off";
}

enum {
	OVL_XINO_OFF,
	OVL_XINO_AUTO,
	OVL_XINO_ON,
};

static const char * const ovl_xino_str[] = {
	"off",
	"auto",
	"on",
};

static inline int ovl_xino_def(void)
{
	return ovl_xino_auto_def ? OVL_XINO_AUTO : OVL_XINO_OFF;
}

/**
 * ovl_show_options
 *
 * Prints the mount options for a given superblock.
 * Returns zero; does not fail.
 */
static int ovl_show_options(struct seq_file *m, struct dentry *dentry)
{
	struct super_block *sb = dentry->d_sb;
	struct ovl_fs *ofs = sb->s_fs_info;

	seq_show_option(m, "lowerdir", ofs->config.lowerdir);
	if (ofs->config.upperdir) {
		seq_show_option(m, "upperdir", ofs->config.upperdir);
		seq_show_option(m, "workdir", ofs->config.workdir);
	}
	if (ofs->config.default_permissions)
		seq_puts(m, ",default_permissions");
	if (strcmp(ofs->config.redirect_mode, ovl_redirect_mode_def()) != 0)
		seq_printf(m, ",redirect_dir=%s", ofs->config.redirect_mode);
	if (ofs->config.index != ovl_index_def)
		seq_printf(m, ",index=%s", ofs->config.index ? "on" : "off");
	if (ofs->config.nfs_export != ovl_nfs_export_def)
		seq_printf(m, ",nfs_export=%s", ofs->config.nfs_export ?
						"on" : "off");
	if (ofs->config.xino != ovl_xino_def())
		seq_printf(m, ",xino=%s", ovl_xino_str[ofs->config.xino]);
	if (ofs->config.metacopy != ovl_metacopy_def)
		seq_printf(m, ",metacopy=%s",
			   ofs->config.metacopy ? "on" : "off");
	return 0;
}

static int ovl_remount(struct super_block *sb, int *flags, char *data)
{
	struct ovl_fs *ofs = sb->s_fs_info;

	if (!(*flags & SB_RDONLY) && ovl_force_readonly(ofs))
		return -EROFS;

	return 0;
}

static const struct super_operations ovl_super_operations = {
	.alloc_inode	= ovl_alloc_inode,
	.free_inode	= ovl_free_inode,
	.destroy_inode	= ovl_destroy_inode,
	.drop_inode	= generic_delete_inode,
	.put_super	= ovl_put_super,
	.sync_fs	= ovl_sync_fs,
	.statfs		= ovl_statfs,
	.show_options	= ovl_show_options,
	.remount_fs	= ovl_remount,
};

enum {
	OPT_LOWERDIR,
	OPT_UPPERDIR,
	OPT_WORKDIR,
	OPT_DEFAULT_PERMISSIONS,
	OPT_REDIRECT_DIR,
	OPT_INDEX_ON,
	OPT_INDEX_OFF,
	OPT_NFS_EXPORT_ON,
	OPT_NFS_EXPORT_OFF,
	OPT_XINO_ON,
	OPT_XINO_OFF,
	OPT_XINO_AUTO,
	OPT_METACOPY_ON,
	OPT_METACOPY_OFF,
	OPT_ERR,
};

static const match_table_t ovl_tokens = {
	{OPT_LOWERDIR,			"lowerdir=%s"},
	{OPT_UPPERDIR,			"upperdir=%s"},
	{OPT_WORKDIR,			"workdir=%s"},
	{OPT_DEFAULT_PERMISSIONS,	"default_permissions"},
	{OPT_REDIRECT_DIR,		"redirect_dir=%s"},
	{OPT_INDEX_ON,			"index=on"},
	{OPT_INDEX_OFF,			"index=off"},
	{OPT_NFS_EXPORT_ON,		"nfs_export=on"},
	{OPT_NFS_EXPORT_OFF,		"nfs_export=off"},
	{OPT_XINO_ON,			"xino=on"},
	{OPT_XINO_OFF,			"xino=off"},
	{OPT_XINO_AUTO,			"xino=auto"},
	{OPT_METACOPY_ON,		"metacopy=on"},
	{OPT_METACOPY_OFF,		"metacopy=off"},
	{OPT_ERR,			NULL}
};

static char *ovl_next_opt(char **s)
{
	char *sbegin = *s;
	char *p;

	if (sbegin == NULL)
		return NULL;

	for (p = sbegin; *p; p++) {
		if (*p == '\\') {
			p++;
			if (!*p)
				break;
		} else if (*p == ',') {
			*p = '\0';
			*s = p + 1;
			return sbegin;
		}
	}
	*s = NULL;
	return sbegin;
}

static int ovl_parse_redirect_mode(struct ovl_config *config, const char *mode)
{
	if (strcmp(mode, "on") == 0) {
		config->redirect_dir = true;
		/*
		 * Does not make sense to have redirect creation without
		 * redirect following.
		 */
		config->redirect_follow = true;
	} else if (strcmp(mode, "follow") == 0) {
		config->redirect_follow = true;
	} else if (strcmp(mode, "off") == 0) {
		if (ovl_redirect_always_follow)
			config->redirect_follow = true;
	} else if (strcmp(mode, "nofollow") != 0) {
		pr_err("overlayfs: bad mount option \"redirect_dir=%s\"\n",
		       mode);
		return -EINVAL;
	}

	return 0;
}

static int ovl_parse_opt(char *opt, struct ovl_config *config)
{
	char *p;
	int err;
	bool metacopy_opt = false, redirect_opt = false;

	config->redirect_mode = kstrdup(ovl_redirect_mode_def(), GFP_KERNEL);
	if (!config->redirect_mode)
		return -ENOMEM;

	while ((p = ovl_next_opt(&opt)) != NULL) {
		int token;
		substring_t args[MAX_OPT_ARGS];

		if (!*p)
			continue;

		token = match_token(p, ovl_tokens, args);
		switch (token) {
		case OPT_UPPERDIR:
			kfree(config->upperdir);
			config->upperdir = match_strdup(&args[0]);
			if (!config->upperdir)
				return -ENOMEM;
			break;

		case OPT_LOWERDIR:
			kfree(config->lowerdir);
			config->lowerdir = match_strdup(&args[0]);
			if (!config->lowerdir)
				return -ENOMEM;
			break;

		case OPT_WORKDIR:
			kfree(config->workdir);
			config->workdir = match_strdup(&args[0]);
			if (!config->workdir)
				return -ENOMEM;
			break;

		case OPT_DEFAULT_PERMISSIONS:
			config->default_permissions = true;
			break;

		case OPT_REDIRECT_DIR:
			kfree(config->redirect_mode);
			config->redirect_mode = match_strdup(&args[0]);
			if (!config->redirect_mode)
				return -ENOMEM;
			redirect_opt = true;
			break;

		case OPT_INDEX_ON:
			config->index = true;
			break;

		case OPT_INDEX_OFF:
			config->index = false;
			break;

		case OPT_NFS_EXPORT_ON:
			config->nfs_export = true;
			break;

		case OPT_NFS_EXPORT_OFF:
			config->nfs_export = false;
			break;

		case OPT_XINO_ON:
			config->xino = OVL_XINO_ON;
			break;

		case OPT_XINO_OFF:
			config->xino = OVL_XINO_OFF;
			break;

		case OPT_XINO_AUTO:
			config->xino = OVL_XINO_AUTO;
			break;

		case OPT_METACOPY_ON:
			config->metacopy = true;
			metacopy_opt = true;
			break;

		case OPT_METACOPY_OFF:
			config->metacopy = false;
			break;

		default:
			pr_err("overlayfs: unrecognized mount option \"%s\" or missing value\n", p);
			return -EINVAL;
		}
	}

	/* Workdir is useless in non-upper mount */
	if (!config->upperdir && config->workdir) {
		pr_info("overlayfs: option \"workdir=%s\" is useless in a non-upper mount, ignore\n",
			config->workdir);
		kfree(config->workdir);
		config->workdir = NULL;
	}

	err = ovl_parse_redirect_mode(config, config->redirect_mode);
	if (err)
		return err;

	/*
	 * This is to make the logic below simpler.  It doesn't make any other
	 * difference, since config->redirect_dir is only used for upper.
	 */
	if (!config->upperdir && config->redirect_follow)
		config->redirect_dir = true;

	/* Resolve metacopy -> redirect_dir dependency */
	if (config->metacopy && !config->redirect_dir) {
		if (metacopy_opt && redirect_opt) {
			pr_err("overlayfs: conflicting options: metacopy=on,redirect_dir=%s\n",
			       config->redirect_mode);
			return -EINVAL;
		}
		if (redirect_opt) {
			/*
			 * There was an explicit redirect_dir=... that resulted
			 * in this conflict.
			 */
			pr_info("overlayfs: disabling metacopy due to redirect_dir=%s\n",
				config->redirect_mode);
			config->metacopy = false;
		} else {
			/* Automatically enable redirect otherwise. */
			config->redirect_follow = config->redirect_dir = true;
		}
	}

	return 0;
}

#define OVL_WORKDIR_NAME "work"
#define OVL_INDEXDIR_NAME "index"

static struct dentry *ovl_workdir_create(struct ovl_fs *ofs,
					 const char *name, bool persist)
{
	struct inode *dir =  ofs->workbasedir->d_inode;
	struct vfsmount *mnt = ofs->upper_mnt;
	struct dentry *work;
	int err;
	bool retried = false;
	bool locked = false;

	inode_lock_nested(dir, I_MUTEX_PARENT);
	locked = true;

retry:
	work = lookup_one_len(name, ofs->workbasedir, strlen(name));

	if (!IS_ERR(work)) {
		struct iattr attr = {
			.ia_valid = ATTR_MODE,
			.ia_mode = S_IFDIR | 0,
		};

		if (work->d_inode) {
			err = -EEXIST;
			if (retried)
				goto out_dput;

			if (persist)
				goto out_unlock;

			retried = true;
			ovl_workdir_cleanup(dir, mnt, work, 0);
			dput(work);
			goto retry;
		}

		work = ovl_create_real(dir, work, OVL_CATTR(attr.ia_mode));
		err = PTR_ERR(work);
		if (IS_ERR(work))
			goto out_err;

		/*
		 * Try to remove POSIX ACL xattrs from workdir.  We are good if:
		 *
		 * a) success (there was a POSIX ACL xattr and was removed)
		 * b) -ENODATA (there was no POSIX ACL xattr)
		 * c) -EOPNOTSUPP (POSIX ACL xattrs are not supported)
		 *
		 * There are various other error values that could effectively
		 * mean that the xattr doesn't exist (e.g. -ERANGE is returned
		 * if the xattr name is too long), but the set of filesystems
		 * allowed as upper are limited to "normal" ones, where checking
		 * for the above two errors is sufficient.
		 */
		err = vfs_removexattr(work, XATTR_NAME_POSIX_ACL_DEFAULT);
		if (err && err != -ENODATA && err != -EOPNOTSUPP)
			goto out_dput;

		err = vfs_removexattr(work, XATTR_NAME_POSIX_ACL_ACCESS);
		if (err && err != -ENODATA && err != -EOPNOTSUPP)
			goto out_dput;

		/* Clear any inherited mode bits */
		inode_lock(work->d_inode);
		err = notify_change(work, &attr, NULL);
		inode_unlock(work->d_inode);
		if (err)
			goto out_dput;
	} else {
		err = PTR_ERR(work);
		goto out_err;
	}
out_unlock:
	if (locked)
		inode_unlock(dir);

	return work;

out_dput:
	dput(work);
out_err:
	pr_warn("overlayfs: failed to create directory %s/%s (errno: %i); mounting read-only\n",
		ofs->config.workdir, name, -err);
	work = NULL;
	goto out_unlock;
}

static void ovl_unescape(char *s)
{
	char *d = s;

	for (;; s++, d++) {
		if (*s == '\\')
			s++;
		*d = *s;
		if (!*s)
			break;
	}
}

static int ovl_mount_dir_noesc(const char *name, struct path *path)
{
	int err = -EINVAL;

	if (!*name) {
		pr_err("overlayfs: empty lowerdir\n");
		goto out;
	}
	err = kern_path(name, LOOKUP_FOLLOW, path);
	if (err) {
		pr_err("overlayfs: failed to resolve '%s': %i\n", name, err);
		goto out;
	}
	err = -EINVAL;
	if (ovl_dentry_weird(path->dentry)) {
		pr_err("overlayfs: filesystem on '%s' not supported\n", name);
		goto out_put;
	}
	if (!d_is_dir(path->dentry)) {
		pr_err("overlayfs: '%s' not a directory\n", name);
		goto out_put;
	}
	return 0;

out_put:
	path_put_init(path);
out:
	return err;
}

static int ovl_mount_dir(const char *name, struct path *path)
{
	int err = -ENOMEM;
	char *tmp = kstrdup(name, GFP_KERNEL);

	if (tmp) {
		ovl_unescape(tmp);
		err = ovl_mount_dir_noesc(tmp, path);

		if (!err)
			if (ovl_dentry_remote(path->dentry)) {
				pr_err("overlayfs: filesystem on '%s' not supported as upperdir\n",
				       tmp);
				path_put_init(path);
				err = -EINVAL;
			}
		kfree(tmp);
	}
	return err;
}

static int ovl_check_namelen(struct path *path, struct ovl_fs *ofs,
			     const char *name)
{
	struct kstatfs statfs;
	int err = vfs_statfs(path, &statfs);

	if (err)
		pr_err("overlayfs: statfs failed on '%s'\n", name);
	else
		ofs->namelen = max(ofs->namelen, statfs.f_namelen);

	return err;
}

static int ovl_lower_dir(const char *name, struct path *path,
			 struct ovl_fs *ofs, int *stack_depth, bool *remote)
{
	int fh_type;
	int err;

	err = ovl_mount_dir_noesc(name, path);
	if (err)
		goto out;

	err = ovl_check_namelen(path, ofs, name);
	if (err)
		goto out_put;

	*stack_depth = max(*stack_depth, path->mnt->mnt_sb->s_stack_depth);

	if (ovl_dentry_remote(path->dentry))
		*remote = true;

	/*
	 * The inodes index feature and NFS export need to encode and decode
	 * file handles, so they require that all layers support them.
	 */
	fh_type = ovl_can_decode_fh(path->dentry->d_sb);
	if ((ofs->config.nfs_export ||
	     (ofs->config.index && ofs->config.upperdir)) && !fh_type) {
		ofs->config.index = false;
		ofs->config.nfs_export = false;
		pr_warn("overlayfs: fs on '%s' does not support file handles, falling back to index=off,nfs_export=off.\n",
			name);
	}

	/* Check if lower fs has 32bit inode numbers */
	if (fh_type != FILEID_INO32_GEN)
		ofs->xino_bits = 0;

	return 0;

out_put:
	path_put_init(path);
out:
	return err;
}

/* Workdir should not be subdir of upperdir and vice versa */
static bool ovl_workdir_ok(struct dentry *workdir, struct dentry *upperdir)
{
	bool ok = false;

	if (workdir != upperdir) {
		ok = (lock_rename(workdir, upperdir) == NULL);
		unlock_rename(workdir, upperdir);
	}
	return ok;
}

static unsigned int ovl_split_lowerdirs(char *str)
{
	unsigned int ctr = 1;
	char *s, *d;

	for (s = d = str;; s++, d++) {
		if (*s == '\\') {
			s++;
		} else if (*s == ':') {
			*d = '\0';
			ctr++;
			continue;
		}
		*d = *s;
		if (!*s)
			break;
	}
	return ctr;
}

static int __maybe_unused
ovl_posix_acl_xattr_get(const struct xattr_handler *handler,
			struct dentry *dentry, struct inode *inode,
			const char *name, void *buffer, size_t size)
{
	return ovl_xattr_get(dentry, inode, handler->name, buffer, size);
}

static int __maybe_unused
ovl_posix_acl_xattr_set(const struct xattr_handler *handler,
			struct dentry *dentry, struct inode *inode,
			const char *name, const void *value,
			size_t size, int flags)
{
	struct dentry *workdir = ovl_workdir(dentry);
	struct inode *realinode = ovl_inode_real(inode);
	struct posix_acl *acl = NULL;
	int err;

	/* Check that everything is OK before copy-up */
	if (value) {
		acl = posix_acl_from_xattr(&init_user_ns, value, size);
		if (IS_ERR(acl))
			return PTR_ERR(acl);
	}
	err = -EOPNOTSUPP;
	if (!IS_POSIXACL(d_inode(workdir)))
		goto out_acl_release;
	if (!realinode->i_op->set_acl)
		goto out_acl_release;
	if (handler->flags == ACL_TYPE_DEFAULT && !S_ISDIR(inode->i_mode)) {
		err = acl ? -EACCES : 0;
		goto out_acl_release;
	}
	err = -EPERM;
	if (!inode_owner_or_capable(inode))
		goto out_acl_release;

	posix_acl_release(acl);

	/*
	 * Check if sgid bit needs to be cleared (actual setacl operation will
	 * be done with mounter's capabilities and so that won't do it for us).
	 */
	if (unlikely(inode->i_mode & S_ISGID) &&
	    handler->flags == ACL_TYPE_ACCESS &&
	    !in_group_p(inode->i_gid) &&
	    !capable_wrt_inode_uidgid(inode, CAP_FSETID)) {
		struct iattr iattr = { .ia_valid = ATTR_KILL_SGID };

		err = ovl_setattr(dentry, &iattr);
		if (err)
			return err;
	}

	err = ovl_xattr_set(dentry, inode, handler->name, value, size, flags);
	if (!err)
		ovl_copyattr(ovl_inode_real(inode), inode);

	return err;

out_acl_release:
	posix_acl_release(acl);
	return err;
}

static int ovl_own_xattr_get(const struct xattr_handler *handler,
			     struct dentry *dentry, struct inode *inode,
			     const char *name, void *buffer, size_t size)
{
	return -EOPNOTSUPP;
}

static int ovl_own_xattr_set(const struct xattr_handler *handler,
			     struct dentry *dentry, struct inode *inode,
			     const char *name, const void *value,
			     size_t size, int flags)
{
	return -EOPNOTSUPP;
}

static int ovl_other_xattr_get(const struct xattr_handler *handler,
			       struct dentry *dentry, struct inode *inode,
			       const char *name, void *buffer, size_t size)
{
	return ovl_xattr_get(dentry, inode, name, buffer, size);
}

static int ovl_other_xattr_set(const struct xattr_handler *handler,
			       struct dentry *dentry, struct inode *inode,
			       const char *name, const void *value,
			       size_t size, int flags)
{
	return ovl_xattr_set(dentry, inode, name, value, size, flags);
}

static const struct xattr_handler __maybe_unused
ovl_posix_acl_access_xattr_handler = {
	.name = XATTR_NAME_POSIX_ACL_ACCESS,
	.flags = ACL_TYPE_ACCESS,
	.get = ovl_posix_acl_xattr_get,
	.set = ovl_posix_acl_xattr_set,
};

static const struct xattr_handler __maybe_unused
ovl_posix_acl_default_xattr_handler = {
	.name = XATTR_NAME_POSIX_ACL_DEFAULT,
	.flags = ACL_TYPE_DEFAULT,
	.get = ovl_posix_acl_xattr_get,
	.set = ovl_posix_acl_xattr_set,
};

static const struct xattr_handler ovl_own_xattr_handler = {
	.prefix	= OVL_XATTR_PREFIX,
	.get = ovl_own_xattr_get,
	.set = ovl_own_xattr_set,
};

static const struct xattr_handler ovl_other_xattr_handler = {
	.prefix	= "", /* catch all */
	.get = ovl_other_xattr_get,
	.set = ovl_other_xattr_set,
};

static const struct xattr_handler *ovl_xattr_handlers[] = {
#ifdef CONFIG_FS_POSIX_ACL
	&ovl_posix_acl_access_xattr_handler,
	&ovl_posix_acl_default_xattr_handler,
#endif
	&ovl_own_xattr_handler,
	&ovl_other_xattr_handler,
	NULL
};

static int ovl_setup_trap(struct super_block *sb, struct dentry *dir,
			  struct inode **ptrap, const char *name)
{
	struct inode *trap;
	int err;

	trap = ovl_get_trap_inode(sb, dir);
	err = PTR_ERR_OR_ZERO(trap);
	if (err) {
		if (err == -ELOOP)
			pr_err("overlayfs: conflicting %s path\n", name);
		return err;
	}

	*ptrap = trap;
	return 0;
}

<<<<<<< HEAD
=======
/*
 * Determine how we treat concurrent use of upperdir/workdir based on the
 * index feature. This is papering over mount leaks of container runtimes,
 * for example, an old overlay mount is leaked and now its upperdir is
 * attempted to be used as a lower layer in a new overlay mount.
 */
static int ovl_report_in_use(struct ovl_fs *ofs, const char *name)
{
	if (ofs->config.index) {
		pr_err("overlayfs: %s is in-use as upperdir/workdir of another mount, mount with '-o index=off' to override exclusive upperdir protection.\n",
		       name);
		return -EBUSY;
	} else {
		pr_warn("overlayfs: %s is in-use as upperdir/workdir of another mount, accessing files from both mounts will result in undefined behavior.\n",
			name);
		return 0;
	}
}

>>>>>>> fa578e9d
static int ovl_get_upper(struct super_block *sb, struct ovl_fs *ofs,
			 struct path *upperpath)
{
	struct vfsmount *upper_mnt;
	int err;

	err = ovl_mount_dir(ofs->config.upperdir, upperpath);
	if (err)
		goto out;

	/* Upper fs should not be r/o */
	if (sb_rdonly(upperpath->mnt->mnt_sb)) {
		pr_err("overlayfs: upper fs is r/o, try multi-lower layers mount\n");
		err = -EINVAL;
		goto out;
	}

	err = ovl_check_namelen(upperpath, ofs, ofs->config.upperdir);
	if (err)
		goto out;

	err = ovl_setup_trap(sb, upperpath->dentry, &ofs->upperdir_trap,
			     "upperdir");
	if (err)
		goto out;

	upper_mnt = clone_private_mount(upperpath);
	err = PTR_ERR(upper_mnt);
	if (IS_ERR(upper_mnt)) {
		pr_err("overlayfs: failed to clone upperpath\n");
		goto out;
	}

	/* Don't inherit atime flags */
	upper_mnt->mnt_flags &= ~(MNT_NOATIME | MNT_NODIRATIME | MNT_RELATIME);
	ofs->upper_mnt = upper_mnt;

	if (ovl_inuse_trylock(ofs->upper_mnt->mnt_root)) {
		ofs->upperdir_locked = true;
	} else {
		err = ovl_report_in_use(ofs, "upperdir");
		if (err)
			goto out;
	}

	err = 0;
out:
	return err;
}

static int ovl_make_workdir(struct super_block *sb, struct ovl_fs *ofs,
			    struct path *workpath)
{
	struct vfsmount *mnt = ofs->upper_mnt;
	struct dentry *temp;
	int fh_type;
	int err;

	err = mnt_want_write(mnt);
	if (err)
		return err;

	ofs->workdir = ovl_workdir_create(ofs, OVL_WORKDIR_NAME, false);
	if (!ofs->workdir)
		goto out;

	err = ovl_setup_trap(sb, ofs->workdir, &ofs->workdir_trap, "workdir");
	if (err)
		goto out;

	/*
	 * Upper should support d_type, else whiteouts are visible.  Given
	 * workdir and upper are on same fs, we can do iterate_dir() on
	 * workdir. This check requires successful creation of workdir in
	 * previous step.
	 */
	err = ovl_check_d_type_supported(workpath);
	if (err < 0)
		goto out;

	/*
	 * We allowed this configuration and don't want to break users over
	 * kernel upgrade. So warn instead of erroring out.
	 */
	if (!err)
		pr_warn("overlayfs: upper fs needs to support d_type.\n");

	/* Check if upper/work fs supports O_TMPFILE */
	temp = ovl_do_tmpfile(ofs->workdir, S_IFREG | 0);
	ofs->tmpfile = !IS_ERR(temp);
	if (ofs->tmpfile)
		dput(temp);
	else
		pr_warn("overlayfs: upper fs does not support tmpfile.\n");

	/*
	 * Check if upper/work fs supports trusted.overlay.* xattr
	 */
	err = ovl_do_setxattr(ofs->workdir, OVL_XATTR_OPAQUE, "0", 1, 0);
	if (err) {
		ofs->noxattr = true;
		ofs->config.index = false;
		ofs->config.metacopy = false;
		pr_warn("overlayfs: upper fs does not support xattr, falling back to index=off and metacopy=off.\n");
		err = 0;
	} else {
		vfs_removexattr(ofs->workdir, OVL_XATTR_OPAQUE);
	}

	/* Check if upper/work fs supports file handles */
	fh_type = ovl_can_decode_fh(ofs->workdir->d_sb);
	if (ofs->config.index && !fh_type) {
		ofs->config.index = false;
		pr_warn("overlayfs: upper fs does not support file handles, falling back to index=off.\n");
	}

	/* Check if upper fs has 32bit inode numbers */
	if (fh_type != FILEID_INO32_GEN)
		ofs->xino_bits = 0;

	/* NFS export of r/w mount depends on index */
	if (ofs->config.nfs_export && !ofs->config.index) {
		pr_warn("overlayfs: NFS export requires \"index=on\", falling back to nfs_export=off.\n");
		ofs->config.nfs_export = false;
	}
out:
	mnt_drop_write(mnt);
	return err;
}

static int ovl_get_workdir(struct super_block *sb, struct ovl_fs *ofs,
			   struct path *upperpath)
{
	int err;
	struct path workpath = { };

	err = ovl_mount_dir(ofs->config.workdir, &workpath);
	if (err)
		goto out;

	err = -EINVAL;
	if (upperpath->mnt != workpath.mnt) {
		pr_err("overlayfs: workdir and upperdir must reside under the same mount\n");
		goto out;
	}
	if (!ovl_workdir_ok(workpath.dentry, upperpath->dentry)) {
		pr_err("overlayfs: workdir and upperdir must be separate subtrees\n");
		goto out;
	}

	ofs->workbasedir = dget(workpath.dentry);

	if (ovl_inuse_trylock(ofs->workbasedir)) {
		ofs->workdir_locked = true;
	} else {
		err = ovl_report_in_use(ofs, "workdir");
		if (err)
			goto out;
	}

<<<<<<< HEAD
	err = ovl_make_workdir(sb, ofs, &workpath);

=======
	err = ovl_setup_trap(sb, ofs->workbasedir, &ofs->workbasedir_trap,
			     "workdir");
	if (err)
		goto out;

	err = ovl_make_workdir(sb, ofs, &workpath);

>>>>>>> fa578e9d
out:
	path_put(&workpath);

	return err;
}

static int ovl_get_indexdir(struct super_block *sb, struct ovl_fs *ofs,
			    struct ovl_entry *oe, struct path *upperpath)
{
	struct vfsmount *mnt = ofs->upper_mnt;
	int err;

	err = mnt_want_write(mnt);
	if (err)
		return err;

	/* Verify lower root is upper root origin */
	err = ovl_verify_origin(upperpath->dentry, oe->lowerstack[0].dentry,
				true);
	if (err) {
		pr_err("overlayfs: failed to verify upper root origin\n");
		goto out;
	}

	ofs->indexdir = ovl_workdir_create(ofs, OVL_INDEXDIR_NAME, true);
	if (ofs->indexdir) {
		err = ovl_setup_trap(sb, ofs->indexdir, &ofs->indexdir_trap,
				     "indexdir");
		if (err)
			goto out;

		/*
		 * Verify upper root is exclusively associated with index dir.
		 * Older kernels stored upper fh in "trusted.overlay.origin"
		 * xattr. If that xattr exists, verify that it is a match to
		 * upper dir file handle. In any case, verify or set xattr
		 * "trusted.overlay.upper" to indicate that index may have
		 * directory entries.
		 */
		if (ovl_check_origin_xattr(ofs->indexdir)) {
			err = ovl_verify_set_fh(ofs->indexdir, OVL_XATTR_ORIGIN,
						upperpath->dentry, true, false);
			if (err)
				pr_err("overlayfs: failed to verify index dir 'origin' xattr\n");
		}
		err = ovl_verify_upper(ofs->indexdir, upperpath->dentry, true);
		if (err)
			pr_err("overlayfs: failed to verify index dir 'upper' xattr\n");

		/* Cleanup bad/stale/orphan index entries */
		if (!err)
			err = ovl_indexdir_cleanup(ofs);
	}
	if (err || !ofs->indexdir)
		pr_warn("overlayfs: try deleting index dir or mounting with '-o index=off' to disable inodes index.\n");

out:
	mnt_drop_write(mnt);
	return err;
}

static bool ovl_lower_uuid_ok(struct ovl_fs *ofs, const uuid_t *uuid)
{
	unsigned int i;

	if (!ofs->config.nfs_export && !ofs->upper_mnt)
		return true;

	for (i = 0; i < ofs->numlowerfs; i++) {
		/*
		 * We use uuid to associate an overlay lower file handle with a
		 * lower layer, so we can accept lower fs with null uuid as long
		 * as all lower layers with null uuid are on the same fs.
		 * if we detect multiple lower fs with the same uuid, we
		 * disable lower file handle decoding on all of them.
		 */
		if (uuid_equal(&ofs->lower_fs[i].sb->s_uuid, uuid)) {
			ofs->lower_fs[i].bad_uuid = true;
			return false;
		}
	}
	return true;
}

/* Get a unique fsid for the layer */
static int ovl_get_fsid(struct ovl_fs *ofs, const struct path *path)
{
	struct super_block *sb = path->mnt->mnt_sb;
	unsigned int i;
	dev_t dev;
	int err;
	bool bad_uuid = false;

	/* fsid 0 is reserved for upper fs even with non upper overlay */
	if (ofs->upper_mnt && ofs->upper_mnt->mnt_sb == sb)
		return 0;

	for (i = 0; i < ofs->numlowerfs; i++) {
		if (ofs->lower_fs[i].sb == sb)
			return i + 1;
	}

	if (!ovl_lower_uuid_ok(ofs, &sb->s_uuid)) {
		bad_uuid = true;
		if (ofs->config.index || ofs->config.nfs_export) {
			ofs->config.index = false;
			ofs->config.nfs_export = false;
			pr_warn("overlayfs: %s uuid detected in lower fs '%pd2', falling back to index=off,nfs_export=off.\n",
				uuid_is_null(&sb->s_uuid) ? "null" :
							    "conflicting",
				path->dentry);
		}
	}

	err = get_anon_bdev(&dev);
	if (err) {
		pr_err("overlayfs: failed to get anonymous bdev for lowerpath\n");
		return err;
	}

	ofs->lower_fs[ofs->numlowerfs].sb = sb;
	ofs->lower_fs[ofs->numlowerfs].pseudo_dev = dev;
	ofs->lower_fs[ofs->numlowerfs].bad_uuid = bad_uuid;
	ofs->numlowerfs++;

	return ofs->numlowerfs;
}

static int ovl_get_lower_layers(struct super_block *sb, struct ovl_fs *ofs,
				struct path *stack, unsigned int numlower)
{
	int err;
	unsigned int i;

	err = -ENOMEM;
	ofs->lower_layers = kcalloc(numlower, sizeof(struct ovl_layer),
				    GFP_KERNEL);
	if (ofs->lower_layers == NULL)
		goto out;

	ofs->lower_fs = kcalloc(numlower, sizeof(struct ovl_sb),
				GFP_KERNEL);
	if (ofs->lower_fs == NULL)
		goto out;

	for (i = 0; i < numlower; i++) {
		struct vfsmount *mnt;
		struct inode *trap;
		int fsid;

		err = fsid = ovl_get_fsid(ofs, &stack[i]);
		if (err < 0)
			goto out;

<<<<<<< HEAD
		err = -EBUSY;
		if (ovl_is_inuse(stack[i].dentry)) {
			pr_err("overlayfs: lowerdir is in-use as upperdir/workdir\n");
			goto out;
		}

=======
>>>>>>> fa578e9d
		err = ovl_setup_trap(sb, stack[i].dentry, &trap, "lowerdir");
		if (err)
			goto out;

<<<<<<< HEAD
=======
		if (ovl_is_inuse(stack[i].dentry)) {
			err = ovl_report_in_use(ofs, "lowerdir");
			if (err)
				goto out;
		}

>>>>>>> fa578e9d
		mnt = clone_private_mount(&stack[i]);
		err = PTR_ERR(mnt);
		if (IS_ERR(mnt)) {
			pr_err("overlayfs: failed to clone lowerpath\n");
			iput(trap);
			goto out;
		}

		/*
		 * Make lower layers R/O.  That way fchmod/fchown on lower file
		 * will fail instead of modifying lower fs.
		 */
		mnt->mnt_flags |= MNT_READONLY | MNT_NOATIME;

		ofs->lower_layers[ofs->numlower].trap = trap;
		ofs->lower_layers[ofs->numlower].mnt = mnt;
		ofs->lower_layers[ofs->numlower].idx = i + 1;
		ofs->lower_layers[ofs->numlower].fsid = fsid;
		if (fsid) {
			ofs->lower_layers[ofs->numlower].fs =
				&ofs->lower_fs[fsid - 1];
		}
		ofs->numlower++;
	}

	/*
	 * When all layers on same fs, overlay can use real inode numbers.
	 * With mount option "xino=on", mounter declares that there are enough
	 * free high bits in underlying fs to hold the unique fsid.
	 * If overlayfs does encounter underlying inodes using the high xino
	 * bits reserved for fsid, it emits a warning and uses the original
	 * inode number.
	 */
	if (!ofs->numlowerfs || (ofs->numlowerfs == 1 && !ofs->upper_mnt)) {
		ofs->xino_bits = 0;
		ofs->config.xino = OVL_XINO_OFF;
	} else if (ofs->config.xino == OVL_XINO_ON && !ofs->xino_bits) {
		/*
		 * This is a roundup of number of bits needed for numlowerfs+1
		 * (i.e. ilog2(numlowerfs+1 - 1) + 1). fsid 0 is reserved for
		 * upper fs even with non upper overlay.
		 */
		BUILD_BUG_ON(ilog2(OVL_MAX_STACK) > 31);
		ofs->xino_bits = ilog2(ofs->numlowerfs) + 1;
	}

	if (ofs->xino_bits) {
		pr_info("overlayfs: \"xino\" feature enabled using %d upper inode bits.\n",
			ofs->xino_bits);
	}

	err = 0;
out:
	return err;
}

static struct ovl_entry *ovl_get_lowerstack(struct super_block *sb,
					    struct ovl_fs *ofs)
{
	int err;
	char *lowertmp, *lower;
	struct path *stack = NULL;
	unsigned int stacklen, numlower = 0, i;
	bool remote = false;
	struct ovl_entry *oe;

	err = -ENOMEM;
	lowertmp = kstrdup(ofs->config.lowerdir, GFP_KERNEL);
	if (!lowertmp)
		goto out_err;

	err = -EINVAL;
	stacklen = ovl_split_lowerdirs(lowertmp);
	if (stacklen > OVL_MAX_STACK) {
		pr_err("overlayfs: too many lower directories, limit is %d\n",
		       OVL_MAX_STACK);
		goto out_err;
	} else if (!ofs->config.upperdir && stacklen == 1) {
		pr_err("overlayfs: at least 2 lowerdir are needed while upperdir nonexistent\n");
		goto out_err;
	} else if (!ofs->config.upperdir && ofs->config.nfs_export &&
		   ofs->config.redirect_follow) {
		pr_warn("overlayfs: NFS export requires \"redirect_dir=nofollow\" on non-upper mount, falling back to nfs_export=off.\n");
		ofs->config.nfs_export = false;
	}

	err = -ENOMEM;
	stack = kcalloc(stacklen, sizeof(struct path), GFP_KERNEL);
	if (!stack)
		goto out_err;

	err = -EINVAL;
	lower = lowertmp;
	for (numlower = 0; numlower < stacklen; numlower++) {
		err = ovl_lower_dir(lower, &stack[numlower], ofs,
				    &sb->s_stack_depth, &remote);
		if (err)
			goto out_err;

		lower = strchr(lower, '\0') + 1;
	}

	err = -EINVAL;
	sb->s_stack_depth++;
	if (sb->s_stack_depth > FILESYSTEM_MAX_STACK_DEPTH) {
		pr_err("overlayfs: maximum fs stacking depth exceeded\n");
		goto out_err;
	}

	err = ovl_get_lower_layers(sb, ofs, stack, numlower);
	if (err)
		goto out_err;

	err = -ENOMEM;
	oe = ovl_alloc_entry(numlower);
	if (!oe)
		goto out_err;

	for (i = 0; i < numlower; i++) {
		oe->lowerstack[i].dentry = dget(stack[i].dentry);
		oe->lowerstack[i].layer = &ofs->lower_layers[i];
	}

	if (remote)
		sb->s_d_op = &ovl_reval_dentry_operations;
	else
		sb->s_d_op = &ovl_dentry_operations;

out:
	for (i = 0; i < numlower; i++)
		path_put(&stack[i]);
	kfree(stack);
	kfree(lowertmp);

	return oe;

out_err:
	oe = ERR_PTR(err);
	goto out;
}

/*
 * Check if this layer root is a descendant of:
 * - another layer of this overlayfs instance
 * - upper/work dir of any overlayfs instance
 */
<<<<<<< HEAD
static int ovl_check_layer(struct super_block *sb, struct dentry *dentry,
			   const char *name)
=======
static int ovl_check_layer(struct super_block *sb, struct ovl_fs *ofs,
			   struct dentry *dentry, const char *name)
>>>>>>> fa578e9d
{
	struct dentry *next = dentry, *parent;
	int err = 0;

	if (!dentry)
		return 0;

	parent = dget_parent(next);

	/* Walk back ancestors to root (inclusive) looking for traps */
	while (!err && parent != next) {
<<<<<<< HEAD
		if (ovl_is_inuse(parent)) {
			err = -EBUSY;
			pr_err("overlayfs: %s path overlapping in-use upperdir/workdir\n",
			       name);
		} else if (ovl_lookup_trap_inode(sb, parent)) {
			err = -ELOOP;
			pr_err("overlayfs: overlapping %s path\n", name);
=======
		if (ovl_lookup_trap_inode(sb, parent)) {
			err = -ELOOP;
			pr_err("overlayfs: overlapping %s path\n", name);
		} else if (ovl_is_inuse(parent)) {
			err = ovl_report_in_use(ofs, name);
>>>>>>> fa578e9d
		}
		next = parent;
		parent = dget_parent(next);
		dput(next);
	}

	dput(parent);

	return err;
}

/*
 * Check if any of the layers or work dirs overlap.
 */
static int ovl_check_overlapping_layers(struct super_block *sb,
					struct ovl_fs *ofs)
{
	int i, err;

	if (ofs->upper_mnt) {
<<<<<<< HEAD
		err = ovl_check_layer(sb, ofs->upper_mnt->mnt_root, "upperdir");
=======
		err = ovl_check_layer(sb, ofs, ofs->upper_mnt->mnt_root,
				      "upperdir");
>>>>>>> fa578e9d
		if (err)
			return err;

		/*
		 * Checking workbasedir avoids hitting ovl_is_inuse(parent) of
		 * this instance and covers overlapping work and index dirs,
		 * unless work or index dir have been moved since created inside
		 * workbasedir.  In that case, we already have their traps in
		 * inode cache and we will catch that case on lookup.
		 */
<<<<<<< HEAD
		err = ovl_check_layer(sb, ofs->workbasedir, "workdir");
=======
		err = ovl_check_layer(sb, ofs, ofs->workbasedir, "workdir");
>>>>>>> fa578e9d
		if (err)
			return err;
	}

	for (i = 0; i < ofs->numlower; i++) {
<<<<<<< HEAD
		err = ovl_check_layer(sb, ofs->lower_layers[i].mnt->mnt_root,
=======
		err = ovl_check_layer(sb, ofs,
				      ofs->lower_layers[i].mnt->mnt_root,
>>>>>>> fa578e9d
				      "lowerdir");
		if (err)
			return err;
	}

	return 0;
}

static int ovl_fill_super(struct super_block *sb, void *data, int silent)
{
	struct path upperpath = { };
	struct dentry *root_dentry;
	struct ovl_entry *oe;
	struct ovl_fs *ofs;
	struct cred *cred;
	int err;

	err = -ENOMEM;
	ofs = kzalloc(sizeof(struct ovl_fs), GFP_KERNEL);
	if (!ofs)
		goto out;

	ofs->creator_cred = cred = prepare_creds();
	if (!cred)
		goto out_err;

	ofs->config.index = ovl_index_def;
	ofs->config.nfs_export = ovl_nfs_export_def;
	ofs->config.xino = ovl_xino_def();
	ofs->config.metacopy = ovl_metacopy_def;
	err = ovl_parse_opt((char *) data, &ofs->config);
	if (err)
		goto out_err;

	err = -EINVAL;
	if (!ofs->config.lowerdir) {
		if (!silent)
			pr_err("overlayfs: missing 'lowerdir'\n");
		goto out_err;
	}

	sb->s_stack_depth = 0;
	sb->s_maxbytes = MAX_LFS_FILESIZE;
	/* Assume underlaying fs uses 32bit inodes unless proven otherwise */
	if (ofs->config.xino != OVL_XINO_OFF)
		ofs->xino_bits = BITS_PER_LONG - 32;

	/* alloc/destroy_inode needed for setting up traps in inode cache */
	sb->s_op = &ovl_super_operations;

	if (ofs->config.upperdir) {
		if (!ofs->config.workdir) {
			pr_err("overlayfs: missing 'workdir'\n");
			goto out_err;
		}

		err = ovl_get_upper(sb, ofs, &upperpath);
		if (err)
			goto out_err;

		err = ovl_get_workdir(sb, ofs, &upperpath);
		if (err)
			goto out_err;

		if (!ofs->workdir)
			sb->s_flags |= SB_RDONLY;

		sb->s_stack_depth = ofs->upper_mnt->mnt_sb->s_stack_depth;
		sb->s_time_gran = ofs->upper_mnt->mnt_sb->s_time_gran;

	}
	oe = ovl_get_lowerstack(sb, ofs);
	err = PTR_ERR(oe);
	if (IS_ERR(oe))
		goto out_err;

	/* If the upper fs is nonexistent, we mark overlayfs r/o too */
	if (!ofs->upper_mnt)
		sb->s_flags |= SB_RDONLY;

	if (!(ovl_force_readonly(ofs)) && ofs->config.index) {
		err = ovl_get_indexdir(sb, ofs, oe, &upperpath);
		if (err)
			goto out_free_oe;

		/* Force r/o mount with no index dir */
		if (!ofs->indexdir) {
			dput(ofs->workdir);
			ofs->workdir = NULL;
			sb->s_flags |= SB_RDONLY;
		}

	}

	err = ovl_check_overlapping_layers(sb, ofs);
	if (err)
		goto out_free_oe;

	/* Show index=off in /proc/mounts for forced r/o mount */
	if (!ofs->indexdir) {
		ofs->config.index = false;
		if (ofs->upper_mnt && ofs->config.nfs_export) {
			pr_warn("overlayfs: NFS export requires an index dir, falling back to nfs_export=off.\n");
			ofs->config.nfs_export = false;
		}
	}

	if (ofs->config.metacopy && ofs->config.nfs_export) {
		pr_warn("overlayfs: NFS export is not supported with metadata only copy up, falling back to nfs_export=off.\n");
		ofs->config.nfs_export = false;
	}

	if (ofs->config.nfs_export)
		sb->s_export_op = &ovl_export_operations;

	/* Never override disk quota limits or use reserved space */
	cap_lower(cred->cap_effective, CAP_SYS_RESOURCE);

	sb->s_magic = OVERLAYFS_SUPER_MAGIC;
	sb->s_xattr = ovl_xattr_handlers;
	sb->s_fs_info = ofs;
	sb->s_flags |= SB_POSIXACL;

	err = -ENOMEM;
	root_dentry = d_make_root(ovl_new_inode(sb, S_IFDIR, 0));
	if (!root_dentry)
		goto out_free_oe;

	root_dentry->d_fsdata = oe;

	mntput(upperpath.mnt);
	if (upperpath.dentry) {
		ovl_dentry_set_upper_alias(root_dentry);
		if (ovl_is_impuredir(upperpath.dentry))
			ovl_set_flag(OVL_IMPURE, d_inode(root_dentry));
	}

	/* Root is always merge -> can have whiteouts */
	ovl_set_flag(OVL_WHITEOUTS, d_inode(root_dentry));
	ovl_dentry_set_flag(OVL_E_CONNECTED, root_dentry);
	ovl_set_upperdata(d_inode(root_dentry));
	ovl_inode_init(d_inode(root_dentry), upperpath.dentry,
		       ovl_dentry_lower(root_dentry), NULL);

	sb->s_root = root_dentry;

	return 0;

out_free_oe:
	ovl_entry_stack_free(oe);
	kfree(oe);
out_err:
	path_put(&upperpath);
	ovl_free_fs(ofs);
out:
	return err;
}

static struct dentry *ovl_mount(struct file_system_type *fs_type, int flags,
				const char *dev_name, void *raw_data)
{
	return mount_nodev(fs_type, flags, raw_data, ovl_fill_super);
}

static struct file_system_type ovl_fs_type = {
	.owner		= THIS_MODULE,
	.name		= "overlay",
	.mount		= ovl_mount,
	.kill_sb	= kill_anon_super,
};
MODULE_ALIAS_FS("overlay");

static void ovl_inode_init_once(void *foo)
{
	struct ovl_inode *oi = foo;

	inode_init_once(&oi->vfs_inode);
}

static int __init ovl_init(void)
{
	int err;

	ovl_inode_cachep = kmem_cache_create("ovl_inode",
					     sizeof(struct ovl_inode), 0,
					     (SLAB_RECLAIM_ACCOUNT|
					      SLAB_MEM_SPREAD|SLAB_ACCOUNT),
					     ovl_inode_init_once);
	if (ovl_inode_cachep == NULL)
		return -ENOMEM;

	err = register_filesystem(&ovl_fs_type);
	if (err)
		kmem_cache_destroy(ovl_inode_cachep);

	return err;
}

static void __exit ovl_exit(void)
{
	unregister_filesystem(&ovl_fs_type);

	/*
	 * Make sure all delayed rcu free inodes are flushed before we
	 * destroy cache.
	 */
	rcu_barrier();
	kmem_cache_destroy(ovl_inode_cachep);

}

module_init(ovl_init);
module_exit(ovl_exit);<|MERGE_RESOLUTION|>--- conflicted
+++ resolved
@@ -212,10 +212,7 @@
 {
 	unsigned i;
 
-<<<<<<< HEAD
-=======
 	iput(ofs->workbasedir_trap);
->>>>>>> fa578e9d
 	iput(ofs->indexdir_trap);
 	iput(ofs->workdir_trap);
 	iput(ofs->upperdir_trap);
@@ -1007,8 +1004,6 @@
 	return 0;
 }
 
-<<<<<<< HEAD
-=======
 /*
  * Determine how we treat concurrent use of upperdir/workdir based on the
  * index feature. This is papering over mount leaks of container runtimes,
@@ -1028,7 +1023,6 @@
 	}
 }
 
->>>>>>> fa578e9d
 static int ovl_get_upper(struct super_block *sb, struct ovl_fs *ofs,
 			 struct path *upperpath)
 {
@@ -1189,10 +1183,6 @@
 			goto out;
 	}
 
-<<<<<<< HEAD
-	err = ovl_make_workdir(sb, ofs, &workpath);
-
-=======
 	err = ovl_setup_trap(sb, ofs->workbasedir, &ofs->workbasedir_trap,
 			     "workdir");
 	if (err)
@@ -1200,7 +1190,6 @@
 
 	err = ovl_make_workdir(sb, ofs, &workpath);
 
->>>>>>> fa578e9d
 out:
 	path_put(&workpath);
 
@@ -1355,28 +1344,16 @@
 		if (err < 0)
 			goto out;
 
-<<<<<<< HEAD
-		err = -EBUSY;
-		if (ovl_is_inuse(stack[i].dentry)) {
-			pr_err("overlayfs: lowerdir is in-use as upperdir/workdir\n");
-			goto out;
-		}
-
-=======
->>>>>>> fa578e9d
 		err = ovl_setup_trap(sb, stack[i].dentry, &trap, "lowerdir");
 		if (err)
 			goto out;
 
-<<<<<<< HEAD
-=======
 		if (ovl_is_inuse(stack[i].dentry)) {
 			err = ovl_report_in_use(ofs, "lowerdir");
 			if (err)
 				goto out;
 		}
 
->>>>>>> fa578e9d
 		mnt = clone_private_mount(&stack[i]);
 		err = PTR_ERR(mnt);
 		if (IS_ERR(mnt)) {
@@ -1523,13 +1500,8 @@
  * - another layer of this overlayfs instance
  * - upper/work dir of any overlayfs instance
  */
-<<<<<<< HEAD
-static int ovl_check_layer(struct super_block *sb, struct dentry *dentry,
-			   const char *name)
-=======
 static int ovl_check_layer(struct super_block *sb, struct ovl_fs *ofs,
 			   struct dentry *dentry, const char *name)
->>>>>>> fa578e9d
 {
 	struct dentry *next = dentry, *parent;
 	int err = 0;
@@ -1541,21 +1513,11 @@
 
 	/* Walk back ancestors to root (inclusive) looking for traps */
 	while (!err && parent != next) {
-<<<<<<< HEAD
-		if (ovl_is_inuse(parent)) {
-			err = -EBUSY;
-			pr_err("overlayfs: %s path overlapping in-use upperdir/workdir\n",
-			       name);
-		} else if (ovl_lookup_trap_inode(sb, parent)) {
-			err = -ELOOP;
-			pr_err("overlayfs: overlapping %s path\n", name);
-=======
 		if (ovl_lookup_trap_inode(sb, parent)) {
 			err = -ELOOP;
 			pr_err("overlayfs: overlapping %s path\n", name);
 		} else if (ovl_is_inuse(parent)) {
 			err = ovl_report_in_use(ofs, name);
->>>>>>> fa578e9d
 		}
 		next = parent;
 		parent = dget_parent(next);
@@ -1576,12 +1538,8 @@
 	int i, err;
 
 	if (ofs->upper_mnt) {
-<<<<<<< HEAD
-		err = ovl_check_layer(sb, ofs->upper_mnt->mnt_root, "upperdir");
-=======
 		err = ovl_check_layer(sb, ofs, ofs->upper_mnt->mnt_root,
 				      "upperdir");
->>>>>>> fa578e9d
 		if (err)
 			return err;
 
@@ -1592,22 +1550,14 @@
 		 * workbasedir.  In that case, we already have their traps in
 		 * inode cache and we will catch that case on lookup.
 		 */
-<<<<<<< HEAD
-		err = ovl_check_layer(sb, ofs->workbasedir, "workdir");
-=======
 		err = ovl_check_layer(sb, ofs, ofs->workbasedir, "workdir");
->>>>>>> fa578e9d
 		if (err)
 			return err;
 	}
 
 	for (i = 0; i < ofs->numlower; i++) {
-<<<<<<< HEAD
-		err = ovl_check_layer(sb, ofs->lower_layers[i].mnt->mnt_root,
-=======
 		err = ovl_check_layer(sb, ofs,
 				      ofs->lower_layers[i].mnt->mnt_root,
->>>>>>> fa578e9d
 				      "lowerdir");
 		if (err)
 			return err;
