--- conflicted
+++ resolved
@@ -68,10 +68,7 @@
 	bool workdir_locked;
 	/* Traps in ovl inode cache */
 	struct inode *upperdir_trap;
-<<<<<<< HEAD
-=======
 	struct inode *workbasedir_trap;
->>>>>>> fa578e9d
 	struct inode *workdir_trap;
 	struct inode *indexdir_trap;
 	/* Inode numbers in all layers do not use the high xino_bits */
