/*
 *
 * Copyright (C) 2011 Novell Inc.
 *
 * This program is free software; you can redistribute it and/or modify it
 * under the terms of the GNU General Public License version 2 as published by
 * the Free Software Foundation.
 */

#include <linux/fs.h>
#include <linux/slab.h>
#include <linux/namei.h>
#include <linux/file.h>
#include <linux/xattr.h>
#include <linux/rbtree.h>
#include <linux/security.h>
#include <linux/cred.h>
#include <linux/ratelimit.h>
#include "overlayfs.h"

struct ovl_cache_entry {
	unsigned int len;
	unsigned int type;
	u64 real_ino;
	u64 ino;
	struct list_head l_node;
	struct rb_node node;
	struct ovl_cache_entry *next_maybe_whiteout;
	bool is_upper;
	bool is_whiteout;
	char name[];
};

struct ovl_dir_cache {
	long refcount;
	u64 version;
	struct list_head entries;
	struct rb_root root;
};

struct ovl_readdir_data {
	struct dir_context ctx;
	struct dentry *dentry;
	bool is_lowest;
	struct rb_root *root;
	struct list_head *list;
	struct list_head middle;
	struct ovl_cache_entry *first_maybe_whiteout;
	int count;
	int err;
	bool is_upper;
	bool d_type_supported;
};

struct ovl_dir_file {
	bool is_real;
	bool is_upper;
	struct ovl_dir_cache *cache;
	struct list_head *cursor;
	struct file *realfile;
	struct file *upperfile;
};

static struct ovl_cache_entry *ovl_cache_entry_from_node(struct rb_node *n)
{
	return rb_entry(n, struct ovl_cache_entry, node);
}

static bool ovl_cache_entry_find_link(const char *name, int len,
				      struct rb_node ***link,
				      struct rb_node **parent)
{
	bool found = false;
	struct rb_node **newp = *link;

	while (!found && *newp) {
		int cmp;
		struct ovl_cache_entry *tmp;

		*parent = *newp;
		tmp = ovl_cache_entry_from_node(*newp);
		cmp = strncmp(name, tmp->name, len);
		if (cmp > 0)
			newp = &tmp->node.rb_right;
		else if (cmp < 0 || len < tmp->len)
			newp = &tmp->node.rb_left;
		else
			found = true;
	}
	*link = newp;

	return found;
}

static struct ovl_cache_entry *ovl_cache_entry_find(struct rb_root *root,
						    const char *name, int len)
{
	struct rb_node *node = root->rb_node;
	int cmp;

	while (node) {
		struct ovl_cache_entry *p = ovl_cache_entry_from_node(node);

		cmp = strncmp(name, p->name, len);
		if (cmp > 0)
			node = p->node.rb_right;
		else if (cmp < 0 || len < p->len)
			node = p->node.rb_left;
		else
			return p;
	}

	return NULL;
}

static bool ovl_calc_d_ino(struct ovl_readdir_data *rdd,
			   struct ovl_cache_entry *p)
{
	/* Don't care if not doing ovl_iter() */
	if (!rdd->dentry)
		return false;

	/* Always recalc d_ino when remapping lower inode numbers */
	if (ovl_xino_bits(rdd->dentry->d_sb))
		return true;

	/* Always recalc d_ino for parent */
	if (strcmp(p->name, "..") == 0)
		return true;

	/* If this is lower, then native d_ino will do */
	if (!rdd->is_upper)
		return false;

	/*
	 * Recalc d_ino for '.' and for all entries if dir is impure (contains
	 * copied up entries)
	 */
	if ((p->name[0] == '.' && p->len == 1) ||
	    ovl_test_flag(OVL_IMPURE, d_inode(rdd->dentry)))
		return true;

	return false;
}

static struct ovl_cache_entry *ovl_cache_entry_new(struct ovl_readdir_data *rdd,
						   const char *name, int len,
						   u64 ino, unsigned int d_type)
{
	struct ovl_cache_entry *p;
	size_t size = offsetof(struct ovl_cache_entry, name[len + 1]);

	p = kmalloc(size, GFP_KERNEL);
	if (!p)
		return NULL;

	memcpy(p->name, name, len);
	p->name[len] = '\0';
	p->len = len;
	p->type = d_type;
	p->real_ino = ino;
	p->ino = ino;
	/* Defer setting d_ino for upper entry to ovl_iterate() */
	if (ovl_calc_d_ino(rdd, p))
		p->ino = 0;
	p->is_upper = rdd->is_upper;
	p->is_whiteout = false;

	if (d_type == DT_CHR) {
		p->next_maybe_whiteout = rdd->first_maybe_whiteout;
		rdd->first_maybe_whiteout = p;
	}
	return p;
}

static int ovl_cache_entry_add_rb(struct ovl_readdir_data *rdd,
				  const char *name, int len, u64 ino,
				  unsigned int d_type)
{
	struct rb_node **newp = &rdd->root->rb_node;
	struct rb_node *parent = NULL;
	struct ovl_cache_entry *p;

	if (ovl_cache_entry_find_link(name, len, &newp, &parent))
		return 0;

	p = ovl_cache_entry_new(rdd, name, len, ino, d_type);
	if (p == NULL) {
		rdd->err = -ENOMEM;
		return -ENOMEM;
	}

	list_add_tail(&p->l_node, rdd->list);
	rb_link_node(&p->node, parent, newp);
	rb_insert_color(&p->node, rdd->root);

	return 0;
}

static int ovl_fill_lowest(struct ovl_readdir_data *rdd,
			   const char *name, int namelen,
			   loff_t offset, u64 ino, unsigned int d_type)
{
	struct ovl_cache_entry *p;

	p = ovl_cache_entry_find(rdd->root, name, namelen);
	if (p) {
		list_move_tail(&p->l_node, &rdd->middle);
	} else {
		p = ovl_cache_entry_new(rdd, name, namelen, ino, d_type);
		if (p == NULL)
			rdd->err = -ENOMEM;
		else
			list_add_tail(&p->l_node, &rdd->middle);
	}

	return rdd->err;
}

void ovl_cache_free(struct list_head *list)
{
	struct ovl_cache_entry *p;
	struct ovl_cache_entry *n;

	list_for_each_entry_safe(p, n, list, l_node)
		kfree(p);

	INIT_LIST_HEAD(list);
}

void ovl_dir_cache_free(struct inode *inode)
{
	struct ovl_dir_cache *cache = ovl_dir_cache(inode);

	if (cache) {
		ovl_cache_free(&cache->entries);
		kfree(cache);
	}
}

static void ovl_cache_put(struct ovl_dir_file *od, struct dentry *dentry)
{
	struct ovl_dir_cache *cache = od->cache;

	WARN_ON(cache->refcount <= 0);
	cache->refcount--;
	if (!cache->refcount) {
		if (ovl_dir_cache(d_inode(dentry)) == cache)
			ovl_set_dir_cache(d_inode(dentry), NULL);

		ovl_cache_free(&cache->entries);
		kfree(cache);
	}
}

static int ovl_fill_merge(struct dir_context *ctx, const char *name,
			  int namelen, loff_t offset, u64 ino,
			  unsigned int d_type)
{
	struct ovl_readdir_data *rdd =
		container_of(ctx, struct ovl_readdir_data, ctx);

	rdd->count++;
	if (!rdd->is_lowest)
		return ovl_cache_entry_add_rb(rdd, name, namelen, ino, d_type);
	else
		return ovl_fill_lowest(rdd, name, namelen, offset, ino, d_type);
}

static int ovl_check_whiteouts(struct dentry *dir, struct ovl_readdir_data *rdd)
{
	int err;
	struct ovl_cache_entry *p;
	struct dentry *dentry;
	const struct cred *old_cred;

	old_cred = ovl_override_creds(rdd->dentry->d_sb);

	err = down_write_killable(&dir->d_inode->i_rwsem);
	if (!err) {
		while (rdd->first_maybe_whiteout) {
			p = rdd->first_maybe_whiteout;
			rdd->first_maybe_whiteout = p->next_maybe_whiteout;
			dentry = lookup_one_len(p->name, dir, p->len);
			if (!IS_ERR(dentry)) {
				p->is_whiteout = ovl_is_whiteout(dentry);
				dput(dentry);
			}
		}
		inode_unlock(dir->d_inode);
	}
	revert_creds(old_cred);

	return err;
}

static inline int ovl_dir_read(struct path *realpath,
			       struct ovl_readdir_data *rdd)
{
	struct file *realfile;
	int err;

	realfile = ovl_path_open(realpath, O_RDONLY | O_DIRECTORY);
	if (IS_ERR(realfile))
		return PTR_ERR(realfile);

	rdd->first_maybe_whiteout = NULL;
	rdd->ctx.pos = 0;
	do {
		rdd->count = 0;
		rdd->err = 0;
		err = iterate_dir(realfile, &rdd->ctx);
		if (err >= 0)
			err = rdd->err;
	} while (!err && rdd->count);

	if (!err && rdd->first_maybe_whiteout && rdd->dentry)
		err = ovl_check_whiteouts(realpath->dentry, rdd);

	fput(realfile);

	return err;
}

/*
 * Can we iterate real dir directly?
 *
 * Non-merge dir may contain whiteouts from a time it was a merge upper, before
 * lower dir was removed under it and possibly before it was rotated from upper
 * to lower layer.
 */
static bool ovl_dir_is_real(struct dentry *dir)
{
	return !ovl_test_flag(OVL_WHITEOUTS, d_inode(dir));
}

static void ovl_dir_reset(struct file *file)
{
	struct ovl_dir_file *od = file->private_data;
	struct ovl_dir_cache *cache = od->cache;
	struct dentry *dentry = file->f_path.dentry;
	bool is_real;

	if (cache && ovl_dentry_version_get(dentry) != cache->version) {
		ovl_cache_put(od, dentry);
		od->cache = NULL;
		od->cursor = NULL;
	}
	is_real = ovl_dir_is_real(dentry);
	if (od->is_real != is_real) {
		/* is_real can only become false when dir is copied up */
		if (WARN_ON(is_real))
			return;
		od->is_real = false;
	}
}

static int ovl_dir_read_merged(struct dentry *dentry, struct list_head *list,
	struct rb_root *root)
{
	int err;
	struct path realpath;
	struct ovl_readdir_data rdd = {
		.ctx.actor = ovl_fill_merge,
		.dentry = dentry,
		.list = list,
		.root = root,
		.is_lowest = false,
	};
	int idx, next;

	for (idx = 0; idx != -1; idx = next) {
		next = ovl_path_next(idx, dentry, &realpath);
		rdd.is_upper = ovl_dentry_upper(dentry) == realpath.dentry;

		if (next != -1) {
			err = ovl_dir_read(&realpath, &rdd);
			if (err)
				break;
		} else {
			/*
			 * Insert lowest layer entries before upper ones, this
			 * allows offsets to be reasonably constant
			 */
			list_add(&rdd.middle, rdd.list);
			rdd.is_lowest = true;
			err = ovl_dir_read(&realpath, &rdd);
			list_del(&rdd.middle);
		}
	}
	return err;
}

static void ovl_seek_cursor(struct ovl_dir_file *od, loff_t pos)
{
	struct list_head *p;
	loff_t off = 0;

	list_for_each(p, &od->cache->entries) {
		if (off >= pos)
			break;
		off++;
	}
	/* Cursor is safe since the cache is stable */
	od->cursor = p;
}

static struct ovl_dir_cache *ovl_cache_get(struct dentry *dentry)
{
	int res;
	struct ovl_dir_cache *cache;

	cache = ovl_dir_cache(d_inode(dentry));
	if (cache && ovl_dentry_version_get(dentry) == cache->version) {
		WARN_ON(!cache->refcount);
		cache->refcount++;
		return cache;
	}
	ovl_set_dir_cache(d_inode(dentry), NULL);

	cache = kzalloc(sizeof(struct ovl_dir_cache), GFP_KERNEL);
	if (!cache)
		return ERR_PTR(-ENOMEM);

	cache->refcount = 1;
	INIT_LIST_HEAD(&cache->entries);
	cache->root = RB_ROOT;

	res = ovl_dir_read_merged(dentry, &cache->entries, &cache->root);
	if (res) {
		ovl_cache_free(&cache->entries);
		kfree(cache);
		return ERR_PTR(res);
	}

	cache->version = ovl_dentry_version_get(dentry);
	ovl_set_dir_cache(d_inode(dentry), cache);

	return cache;
}

/* Map inode number to lower fs unique range */
static u64 ovl_remap_lower_ino(u64 ino, int xinobits, int fsid,
			       const char *name, int namelen)
{
	if (ino >> (64 - xinobits)) {
		pr_warn_ratelimited("overlayfs: d_ino too big (%.*s, ino=%llu, xinobits=%d)\n",
				    namelen, name, ino, xinobits);
		return ino;
	}

	return ino | ((u64)fsid) << (64 - xinobits);
}

/*
 * Set d_ino for upper entries. Non-upper entries should always report
 * the uppermost real inode ino and should not call this function.
 *
 * When not all layer are on same fs, report real ino also for upper.
 *
 * When all layers are on the same fs, and upper has a reference to
 * copy up origin, call vfs_getattr() on the overlay entry to make
 * sure that d_ino will be consistent with st_ino from stat(2).
 */
static int ovl_cache_update_ino(struct path *path, struct ovl_cache_entry *p)

{
	struct dentry *dir = path->dentry;
	struct dentry *this = NULL;
	enum ovl_path_type type;
	u64 ino = p->real_ino;
	int xinobits = ovl_xino_bits(dir->d_sb);
	int err = 0;

	if (!ovl_same_sb(dir->d_sb) && !xinobits)
		goto out;

	if (p->name[0] == '.') {
		if (p->len == 1) {
			this = dget(dir);
			goto get;
		}
		if (p->len == 2 && p->name[1] == '.') {
			/* we shall not be moved */
			this = dget(dir->d_parent);
			goto get;
		}
	}
	this = lookup_one_len(p->name, dir, p->len);
	if (IS_ERR_OR_NULL(this) || !this->d_inode) {
		if (IS_ERR(this)) {
			err = PTR_ERR(this);
			this = NULL;
			goto fail;
		}
		goto out;
	}

get:
	type = ovl_path_type(this);
	if (OVL_TYPE_ORIGIN(type)) {
		struct kstat stat;
		struct path statpath = *path;

		statpath.dentry = this;
		err = vfs_getattr(&statpath, &stat, STATX_INO, 0);
		if (err)
			goto fail;

		WARN_ON_ONCE(dir->d_sb->s_dev != stat.dev);
		ino = stat.ino;
	} else if (xinobits && !OVL_TYPE_UPPER(type)) {
		ino = ovl_remap_lower_ino(ino, xinobits,
					  ovl_layer_lower(this)->fsid,
					  p->name, p->len);
	}

out:
	p->ino = ino;
	dput(this);
	return err;

fail:
	pr_warn_ratelimited("overlayfs: failed to look up (%s) for ino (%i)\n",
			    p->name, err);
	goto out;
}

static int ovl_fill_plain(struct dir_context *ctx, const char *name,
			  int namelen, loff_t offset, u64 ino,
			  unsigned int d_type)
{
	struct ovl_cache_entry *p;
	struct ovl_readdir_data *rdd =
		container_of(ctx, struct ovl_readdir_data, ctx);

	rdd->count++;
	p = ovl_cache_entry_new(rdd, name, namelen, ino, d_type);
	if (p == NULL) {
		rdd->err = -ENOMEM;
		return -ENOMEM;
	}
	list_add_tail(&p->l_node, rdd->list);

	return 0;
}

static int ovl_dir_read_impure(struct path *path,  struct list_head *list,
			       struct rb_root *root)
{
	int err;
	struct path realpath;
	struct ovl_cache_entry *p, *n;
	struct ovl_readdir_data rdd = {
		.ctx.actor = ovl_fill_plain,
		.list = list,
		.root = root,
	};

	INIT_LIST_HEAD(list);
	*root = RB_ROOT;
	ovl_path_upper(path->dentry, &realpath);

	err = ovl_dir_read(&realpath, &rdd);
	if (err)
		return err;

	list_for_each_entry_safe(p, n, list, l_node) {
		if (strcmp(p->name, ".") != 0 &&
		    strcmp(p->name, "..") != 0) {
			err = ovl_cache_update_ino(path, p);
			if (err)
				return err;
		}
		if (p->ino == p->real_ino) {
			list_del(&p->l_node);
			kfree(p);
		} else {
			struct rb_node **newp = &root->rb_node;
			struct rb_node *parent = NULL;

			if (WARN_ON(ovl_cache_entry_find_link(p->name, p->len,
							      &newp, &parent)))
				return -EIO;

			rb_link_node(&p->node, parent, newp);
			rb_insert_color(&p->node, root);
		}
	}
	return 0;
}

static struct ovl_dir_cache *ovl_cache_get_impure(struct path *path)
{
	int res;
	struct dentry *dentry = path->dentry;
	struct ovl_dir_cache *cache;

	cache = ovl_dir_cache(d_inode(dentry));
	if (cache && ovl_dentry_version_get(dentry) == cache->version)
		return cache;

	/* Impure cache is not refcounted, free it here */
	ovl_dir_cache_free(d_inode(dentry));
	ovl_set_dir_cache(d_inode(dentry), NULL);

	cache = kzalloc(sizeof(struct ovl_dir_cache), GFP_KERNEL);
	if (!cache)
		return ERR_PTR(-ENOMEM);

	res = ovl_dir_read_impure(path, &cache->entries, &cache->root);
	if (res) {
		ovl_cache_free(&cache->entries);
		kfree(cache);
		return ERR_PTR(res);
	}
	if (list_empty(&cache->entries)) {
		/*
		 * A good opportunity to get rid of an unneeded "impure" flag.
		 * Removing the "impure" xattr is best effort.
		 */
		if (!ovl_want_write(dentry)) {
			ovl_do_removexattr(ovl_dentry_upper(dentry),
					   OVL_XATTR_IMPURE);
			ovl_drop_write(dentry);
		}
		ovl_clear_flag(OVL_IMPURE, d_inode(dentry));
		kfree(cache);
		return NULL;
	}

	cache->version = ovl_dentry_version_get(dentry);
	ovl_set_dir_cache(d_inode(dentry), cache);

	return cache;
}

struct ovl_readdir_translate {
	struct dir_context *orig_ctx;
	struct ovl_dir_cache *cache;
	struct dir_context ctx;
	u64 parent_ino;
	int fsid;
	int xinobits;
};

static int ovl_fill_real(struct dir_context *ctx, const char *name,
			   int namelen, loff_t offset, u64 ino,
			   unsigned int d_type)
{
	struct ovl_readdir_translate *rdt =
		container_of(ctx, struct ovl_readdir_translate, ctx);
	struct dir_context *orig_ctx = rdt->orig_ctx;

	if (rdt->parent_ino && strcmp(name, "..") == 0) {
		ino = rdt->parent_ino;
	} else if (rdt->cache) {
		struct ovl_cache_entry *p;

		p = ovl_cache_entry_find(&rdt->cache->root, name, namelen);
		if (p)
			ino = p->ino;
	} else if (rdt->xinobits) {
		ino = ovl_remap_lower_ino(ino, rdt->xinobits, rdt->fsid,
					  name, namelen);
	}

	return orig_ctx->actor(orig_ctx, name, namelen, offset, ino, d_type);
}

static bool ovl_is_impure_dir(struct file *file)
{
	struct ovl_dir_file *od = file->private_data;
	struct inode *dir = d_inode(file->f_path.dentry);

	/*
	 * Only upper dir can be impure, but if we are in the middle of
	 * iterating a lower real dir, dir could be copied up and marked
	 * impure. We only want the impure cache if we started iterating
	 * a real upper dir to begin with.
	 */
	return od->is_upper && ovl_test_flag(OVL_IMPURE, dir);

}

static int ovl_iterate_real(struct file *file, struct dir_context *ctx)
{
	int err;
	struct ovl_dir_file *od = file->private_data;
	struct dentry *dir = file->f_path.dentry;
	struct ovl_layer *lower_layer = ovl_layer_lower(dir);
	struct ovl_readdir_translate rdt = {
		.ctx.actor = ovl_fill_real,
		.orig_ctx = ctx,
		.xinobits = ovl_xino_bits(dir->d_sb),
	};

	if (rdt.xinobits && lower_layer)
		rdt.fsid = lower_layer->fsid;

	if (OVL_TYPE_MERGE(ovl_path_type(dir->d_parent))) {
		struct kstat stat;
		struct path statpath = file->f_path;

		statpath.dentry = dir->d_parent;
		err = vfs_getattr(&statpath, &stat, STATX_INO, 0);
		if (err)
			return err;

		WARN_ON_ONCE(dir->d_sb->s_dev != stat.dev);
		rdt.parent_ino = stat.ino;
	}

	if (ovl_is_impure_dir(file)) {
		rdt.cache = ovl_cache_get_impure(&file->f_path);
		if (IS_ERR(rdt.cache))
			return PTR_ERR(rdt.cache);
	}

	err = iterate_dir(od->realfile, &rdt.ctx);
	ctx->pos = rdt.ctx.pos;

	return err;
}


static int ovl_iterate(struct file *file, struct dir_context *ctx)
{
	struct ovl_dir_file *od = file->private_data;
	struct dentry *dentry = file->f_path.dentry;
	struct ovl_cache_entry *p;
	int err;

	if (!ctx->pos)
		ovl_dir_reset(file);

	if (od->is_real) {
		/*
		 * If parent is merge, then need to adjust d_ino for '..', if
		 * dir is impure then need to adjust d_ino for copied up
		 * entries.
		 */
<<<<<<< HEAD
		if (ovl_same_sb(dentry->d_sb) &&
		    (ovl_is_impure_dir(file) ||
		     OVL_TYPE_MERGE(ovl_path_type(dentry->d_parent)))) {
=======
		if (ovl_xino_bits(dentry->d_sb) ||
		    (ovl_same_sb(dentry->d_sb) &&
		     (ovl_is_impure_dir(file) ||
		      OVL_TYPE_MERGE(ovl_path_type(dentry->d_parent))))) {
>>>>>>> e021bb4f
			return ovl_iterate_real(file, ctx);
		}
		return iterate_dir(od->realfile, ctx);
	}

	if (!od->cache) {
		struct ovl_dir_cache *cache;

		cache = ovl_cache_get(dentry);
		if (IS_ERR(cache))
			return PTR_ERR(cache);

		od->cache = cache;
		ovl_seek_cursor(od, ctx->pos);
	}

	while (od->cursor != &od->cache->entries) {
		p = list_entry(od->cursor, struct ovl_cache_entry, l_node);
		if (!p->is_whiteout) {
			if (!p->ino) {
				err = ovl_cache_update_ino(&file->f_path, p);
				if (err)
					return err;
			}
			if (!dir_emit(ctx, p->name, p->len, p->ino, p->type))
				break;
		}
		od->cursor = p->l_node.next;
		ctx->pos++;
	}
	return 0;
}

static loff_t ovl_dir_llseek(struct file *file, loff_t offset, int origin)
{
	loff_t res;
	struct ovl_dir_file *od = file->private_data;

	inode_lock(file_inode(file));
	if (!file->f_pos)
		ovl_dir_reset(file);

	if (od->is_real) {
		res = vfs_llseek(od->realfile, offset, origin);
		file->f_pos = od->realfile->f_pos;
	} else {
		res = -EINVAL;

		switch (origin) {
		case SEEK_CUR:
			offset += file->f_pos;
			break;
		case SEEK_SET:
			break;
		default:
			goto out_unlock;
		}
		if (offset < 0)
			goto out_unlock;

		if (offset != file->f_pos) {
			file->f_pos = offset;
			if (od->cache)
				ovl_seek_cursor(od, offset);
		}
		res = offset;
	}
out_unlock:
	inode_unlock(file_inode(file));

	return res;
}

static int ovl_dir_fsync(struct file *file, loff_t start, loff_t end,
			 int datasync)
{
	struct ovl_dir_file *od = file->private_data;
	struct dentry *dentry = file->f_path.dentry;
	struct file *realfile = od->realfile;

	/* Nothing to sync for lower */
	if (!OVL_TYPE_UPPER(ovl_path_type(dentry)))
		return 0;

	/*
	 * Need to check if we started out being a lower dir, but got copied up
	 */
	if (!od->is_upper) {
		struct inode *inode = file_inode(file);

		realfile = READ_ONCE(od->upperfile);
		if (!realfile) {
			struct path upperpath;

			ovl_path_upper(dentry, &upperpath);
			realfile = ovl_path_open(&upperpath, O_RDONLY);

			inode_lock(inode);
			if (!od->upperfile) {
				if (IS_ERR(realfile)) {
					inode_unlock(inode);
					return PTR_ERR(realfile);
				}
				smp_store_release(&od->upperfile, realfile);
			} else {
				/* somebody has beaten us to it */
				if (!IS_ERR(realfile))
					fput(realfile);
				realfile = od->upperfile;
			}
			inode_unlock(inode);
		}
	}

	return vfs_fsync_range(realfile, start, end, datasync);
}

static int ovl_dir_release(struct inode *inode, struct file *file)
{
	struct ovl_dir_file *od = file->private_data;

	if (od->cache) {
		inode_lock(inode);
		ovl_cache_put(od, file->f_path.dentry);
		inode_unlock(inode);
	}
	fput(od->realfile);
	if (od->upperfile)
		fput(od->upperfile);
	kfree(od);

	return 0;
}

static int ovl_dir_open(struct inode *inode, struct file *file)
{
	struct path realpath;
	struct file *realfile;
	struct ovl_dir_file *od;
	enum ovl_path_type type;

	od = kzalloc(sizeof(struct ovl_dir_file), GFP_KERNEL);
	if (!od)
		return -ENOMEM;

	type = ovl_path_real(file->f_path.dentry, &realpath);
	realfile = ovl_path_open(&realpath, file->f_flags);
	if (IS_ERR(realfile)) {
		kfree(od);
		return PTR_ERR(realfile);
	}
	od->realfile = realfile;
	od->is_real = ovl_dir_is_real(file->f_path.dentry);
	od->is_upper = OVL_TYPE_UPPER(type);
	file->private_data = od;

	return 0;
}

const struct file_operations ovl_dir_operations = {
	.read		= generic_read_dir,
	.open		= ovl_dir_open,
	.iterate	= ovl_iterate,
	.llseek		= ovl_dir_llseek,
	.fsync		= ovl_dir_fsync,
	.release	= ovl_dir_release,
};

int ovl_check_empty_dir(struct dentry *dentry, struct list_head *list)
{
	int err;
	struct ovl_cache_entry *p, *n;
	struct rb_root root = RB_ROOT;
	const struct cred *old_cred;

	old_cred = ovl_override_creds(dentry->d_sb);
	err = ovl_dir_read_merged(dentry, list, &root);
	revert_creds(old_cred);
	if (err)
		return err;

	err = 0;

	list_for_each_entry_safe(p, n, list, l_node) {
		/*
		 * Select whiteouts in upperdir, they should
		 * be cleared when deleting this directory.
		 */
		if (p->is_whiteout) {
			if (p->is_upper)
				continue;
			goto del_entry;
		}

		if (p->name[0] == '.') {
			if (p->len == 1)
				goto del_entry;
			if (p->len == 2 && p->name[1] == '.')
				goto del_entry;
		}
		err = -ENOTEMPTY;
		break;

del_entry:
		list_del(&p->l_node);
		kfree(p);
	}

	return err;
}

void ovl_cleanup_whiteouts(struct dentry *upper, struct list_head *list)
{
	struct ovl_cache_entry *p;

	inode_lock_nested(upper->d_inode, I_MUTEX_CHILD);
	list_for_each_entry(p, list, l_node) {
		struct dentry *dentry;

		if (WARN_ON(!p->is_whiteout || !p->is_upper))
			continue;

		dentry = lookup_one_len(p->name, upper, p->len);
		if (IS_ERR(dentry)) {
			pr_err("overlayfs: lookup '%s/%.*s' failed (%i)\n",
			       upper->d_name.name, p->len, p->name,
			       (int) PTR_ERR(dentry));
			continue;
		}
		if (dentry->d_inode)
			ovl_cleanup(upper->d_inode, dentry);
		dput(dentry);
	}
	inode_unlock(upper->d_inode);
}

static int ovl_check_d_type(struct dir_context *ctx, const char *name,
			  int namelen, loff_t offset, u64 ino,
			  unsigned int d_type)
{
	struct ovl_readdir_data *rdd =
		container_of(ctx, struct ovl_readdir_data, ctx);

	/* Even if d_type is not supported, DT_DIR is returned for . and .. */
	if (!strncmp(name, ".", namelen) || !strncmp(name, "..", namelen))
		return 0;

	if (d_type != DT_UNKNOWN)
		rdd->d_type_supported = true;

	return 0;
}

/*
 * Returns 1 if d_type is supported, 0 not supported/unknown. Negative values
 * if error is encountered.
 */
int ovl_check_d_type_supported(struct path *realpath)
{
	int err;
	struct ovl_readdir_data rdd = {
		.ctx.actor = ovl_check_d_type,
		.d_type_supported = false,
	};

	err = ovl_dir_read(realpath, &rdd);
	if (err)
		return err;

	return rdd.d_type_supported;
}

static void ovl_workdir_cleanup_recurse(struct path *path, int level)
{
	int err;
	struct inode *dir = path->dentry->d_inode;
	LIST_HEAD(list);
	struct rb_root root = RB_ROOT;
	struct ovl_cache_entry *p;
	struct ovl_readdir_data rdd = {
		.ctx.actor = ovl_fill_merge,
		.dentry = NULL,
		.list = &list,
		.root = &root,
		.is_lowest = false,
	};

	err = ovl_dir_read(path, &rdd);
	if (err)
		goto out;

	inode_lock_nested(dir, I_MUTEX_PARENT);
	list_for_each_entry(p, &list, l_node) {
		struct dentry *dentry;

		if (p->name[0] == '.') {
			if (p->len == 1)
				continue;
			if (p->len == 2 && p->name[1] == '.')
				continue;
		}
		dentry = lookup_one_len(p->name, path->dentry, p->len);
		if (IS_ERR(dentry))
			continue;
		if (dentry->d_inode)
			ovl_workdir_cleanup(dir, path->mnt, dentry, level);
		dput(dentry);
	}
	inode_unlock(dir);
out:
	ovl_cache_free(&list);
}

void ovl_workdir_cleanup(struct inode *dir, struct vfsmount *mnt,
			 struct dentry *dentry, int level)
{
	int err;

	if (!d_is_dir(dentry) || level > 1) {
		ovl_cleanup(dir, dentry);
		return;
	}

	err = ovl_do_rmdir(dir, dentry);
	if (err) {
		struct path path = { .mnt = mnt, .dentry = dentry };

		inode_unlock(dir);
		ovl_workdir_cleanup_recurse(&path, level + 1);
		inode_lock_nested(dir, I_MUTEX_PARENT);
		ovl_cleanup(dir, dentry);
	}
}

int ovl_indexdir_cleanup(struct ovl_fs *ofs)
{
	int err;
	struct dentry *indexdir = ofs->indexdir;
	struct dentry *index = NULL;
	struct inode *dir = indexdir->d_inode;
	struct path path = { .mnt = ofs->upper_mnt, .dentry = indexdir };
	LIST_HEAD(list);
	struct rb_root root = RB_ROOT;
	struct ovl_cache_entry *p;
	struct ovl_readdir_data rdd = {
		.ctx.actor = ovl_fill_merge,
		.dentry = NULL,
		.list = &list,
		.root = &root,
		.is_lowest = false,
	};

	err = ovl_dir_read(&path, &rdd);
	if (err)
		goto out;

	inode_lock_nested(dir, I_MUTEX_PARENT);
	list_for_each_entry(p, &list, l_node) {
		if (p->name[0] == '.') {
			if (p->len == 1)
				continue;
			if (p->len == 2 && p->name[1] == '.')
				continue;
		}
		index = lookup_one_len(p->name, indexdir, p->len);
		if (IS_ERR(index)) {
			err = PTR_ERR(index);
			index = NULL;
			break;
		}
		err = ovl_verify_index(ofs, index);
		if (!err) {
			goto next;
		} else if (err == -ESTALE) {
			/* Cleanup stale index entries */
			err = ovl_cleanup(dir, index);
		} else if (err != -ENOENT) {
			/*
			 * Abort mount to avoid corrupting the index if
			 * an incompatible index entry was found or on out
			 * of memory.
			 */
			break;
		} else if (ofs->config.nfs_export) {
			/*
			 * Whiteout orphan index to block future open by
			 * handle after overlay nlink dropped to zero.
			 */
			err = ovl_cleanup_and_whiteout(indexdir, dir, index);
		} else {
			/* Cleanup orphan index entries */
			err = ovl_cleanup(dir, index);
		}

		if (err)
			break;

next:
		dput(index);
		index = NULL;
	}
	dput(index);
	inode_unlock(dir);
out:
	ovl_cache_free(&list);
	if (err)
		pr_err("overlayfs: failed index dir cleanup (%i)\n", err);
	return err;
}<|MERGE_RESOLUTION|>--- conflicted
+++ resolved
@@ -740,16 +740,10 @@
 		 * dir is impure then need to adjust d_ino for copied up
 		 * entries.
 		 */
-<<<<<<< HEAD
-		if (ovl_same_sb(dentry->d_sb) &&
-		    (ovl_is_impure_dir(file) ||
-		     OVL_TYPE_MERGE(ovl_path_type(dentry->d_parent)))) {
-=======
 		if (ovl_xino_bits(dentry->d_sb) ||
 		    (ovl_same_sb(dentry->d_sb) &&
 		     (ovl_is_impure_dir(file) ||
 		      OVL_TYPE_MERGE(ovl_path_type(dentry->d_parent))))) {
->>>>>>> e021bb4f
 			return ovl_iterate_real(file, ctx);
 		}
 		return iterate_dir(od->realfile, ctx);
