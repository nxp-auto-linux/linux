// SPDX-License-Identifier: GPL-2.0-only
/*
 * fs/fs-writeback.c
 *
 * Copyright (C) 2002, Linus Torvalds.
 *
 * Contains all the functions related to writing back and waiting
 * upon dirty inodes against superblocks, and writing back dirty
 * pages against inodes.  ie: data writeback.  Writeout of the
 * inode itself is not handled here.
 *
 * 10Apr2002	Andrew Morton
 *		Split out of fs/inode.c
 *		Additions for address_space-based writeback
 */

#include <linux/kernel.h>
#include <linux/export.h>
#include <linux/spinlock.h>
#include <linux/slab.h>
#include <linux/sched.h>
#include <linux/fs.h>
#include <linux/mm.h>
#include <linux/pagemap.h>
#include <linux/kthread.h>
#include <linux/writeback.h>
#include <linux/blkdev.h>
#include <linux/backing-dev.h>
#include <linux/tracepoint.h>
#include <linux/device.h>
#include <linux/memcontrol.h>
#include "internal.h"

/*
 * 4MB minimal write chunk size
 */
#define MIN_WRITEBACK_PAGES	(4096UL >> (PAGE_SHIFT - 10))

/*
 * Passed into wb_writeback(), essentially a subset of writeback_control
 */
struct wb_writeback_work {
	long nr_pages;
	struct super_block *sb;
	unsigned long *older_than_this;
	enum writeback_sync_modes sync_mode;
	unsigned int tagged_writepages:1;
	unsigned int for_kupdate:1;
	unsigned int range_cyclic:1;
	unsigned int for_background:1;
	unsigned int for_sync:1;	/* sync(2) WB_SYNC_ALL writeback */
	unsigned int auto_free:1;	/* free on completion */
	enum wb_reason reason;		/* why was writeback initiated? */

	struct list_head list;		/* pending work list */
	struct wb_completion *done;	/* set if the caller waits */
};

/*
 * If an inode is constantly having its pages dirtied, but then the
 * updates stop dirtytime_expire_interval seconds in the past, it's
 * possible for the worst case time between when an inode has its
 * timestamps updated and when they finally get written out to be two
 * dirtytime_expire_intervals.  We set the default to 12 hours (in
 * seconds), which means most of the time inodes will have their
 * timestamps written to disk after 12 hours, but in the worst case a
 * few inodes might not their timestamps updated for 24 hours.
 */
unsigned int dirtytime_expire_interval = 12 * 60 * 60;

static inline struct inode *wb_inode(struct list_head *head)
{
	return list_entry(head, struct inode, i_io_list);
}

/*
 * Include the creation of the trace points after defining the
 * wb_writeback_work structure and inline functions so that the definition
 * remains local to this file.
 */
#define CREATE_TRACE_POINTS
#include <trace/events/writeback.h>

EXPORT_TRACEPOINT_SYMBOL_GPL(wbc_writepage);

static bool wb_io_lists_populated(struct bdi_writeback *wb)
{
	if (wb_has_dirty_io(wb)) {
		return false;
	} else {
		set_bit(WB_has_dirty_io, &wb->state);
		WARN_ON_ONCE(!wb->avg_write_bandwidth);
		atomic_long_add(wb->avg_write_bandwidth,
				&wb->bdi->tot_write_bandwidth);
		return true;
	}
}

static void wb_io_lists_depopulated(struct bdi_writeback *wb)
{
	if (wb_has_dirty_io(wb) && list_empty(&wb->b_dirty) &&
	    list_empty(&wb->b_io) && list_empty(&wb->b_more_io)) {
		clear_bit(WB_has_dirty_io, &wb->state);
		WARN_ON_ONCE(atomic_long_sub_return(wb->avg_write_bandwidth,
					&wb->bdi->tot_write_bandwidth) < 0);
	}
}

/**
 * inode_io_list_move_locked - move an inode onto a bdi_writeback IO list
 * @inode: inode to be moved
 * @wb: target bdi_writeback
 * @head: one of @wb->b_{dirty|io|more_io|dirty_time}
 *
 * Move @inode->i_io_list to @list of @wb and set %WB_has_dirty_io.
 * Returns %true if @inode is the first occupant of the !dirty_time IO
 * lists; otherwise, %false.
 */
static bool inode_io_list_move_locked(struct inode *inode,
				      struct bdi_writeback *wb,
				      struct list_head *head)
{
	assert_spin_locked(&wb->list_lock);

	list_move(&inode->i_io_list, head);

	/* dirty_time doesn't count as dirty_io until expiration */
	if (head != &wb->b_dirty_time)
		return wb_io_lists_populated(wb);

	wb_io_lists_depopulated(wb);
	return false;
}

/**
 * inode_io_list_del_locked - remove an inode from its bdi_writeback IO list
 * @inode: inode to be removed
 * @wb: bdi_writeback @inode is being removed from
 *
 * Remove @inode which may be on one of @wb->b_{dirty|io|more_io} lists and
 * clear %WB_has_dirty_io if all are empty afterwards.
 */
static void inode_io_list_del_locked(struct inode *inode,
				     struct bdi_writeback *wb)
{
	assert_spin_locked(&wb->list_lock);

	list_del_init(&inode->i_io_list);
	wb_io_lists_depopulated(wb);
}

static void wb_wakeup(struct bdi_writeback *wb)
{
	spin_lock_bh(&wb->work_lock);
	if (test_bit(WB_registered, &wb->state))
		mod_delayed_work(bdi_wq, &wb->dwork, 0);
	spin_unlock_bh(&wb->work_lock);
}

static void finish_writeback_work(struct bdi_writeback *wb,
				  struct wb_writeback_work *work)
{
	struct wb_completion *done = work->done;

	if (work->auto_free)
		kfree(work);
	if (done) {
		wait_queue_head_t *waitq = done->waitq;

		/* @done can't be accessed after the following dec */
		if (atomic_dec_and_test(&done->cnt))
			wake_up_all(waitq);
	}
}

static void wb_queue_work(struct bdi_writeback *wb,
			  struct wb_writeback_work *work)
{
	trace_writeback_queue(wb, work);

	if (work->done)
		atomic_inc(&work->done->cnt);

	spin_lock_bh(&wb->work_lock);

	if (test_bit(WB_registered, &wb->state)) {
		list_add_tail(&work->list, &wb->work_list);
		mod_delayed_work(bdi_wq, &wb->dwork, 0);
	} else
		finish_writeback_work(wb, work);

	spin_unlock_bh(&wb->work_lock);
}

/**
 * wb_wait_for_completion - wait for completion of bdi_writeback_works
 * @done: target wb_completion
 *
 * Wait for one or more work items issued to @bdi with their ->done field
 * set to @done, which should have been initialized with
 * DEFINE_WB_COMPLETION().  This function returns after all such work items
 * are completed.  Work items which are waited upon aren't freed
 * automatically on completion.
 */
void wb_wait_for_completion(struct wb_completion *done)
{
	atomic_dec(&done->cnt);		/* put down the initial count */
	wait_event(*done->waitq, !atomic_read(&done->cnt));
}

#ifdef CONFIG_CGROUP_WRITEBACK

/*
 * Parameters for foreign inode detection, see wbc_detach_inode() to see
 * how they're used.
 *
 * These paramters are inherently heuristical as the detection target
 * itself is fuzzy.  All we want to do is detaching an inode from the
 * current owner if it's being written to by some other cgroups too much.
 *
 * The current cgroup writeback is built on the assumption that multiple
 * cgroups writing to the same inode concurrently is very rare and a mode
 * of operation which isn't well supported.  As such, the goal is not
 * taking too long when a different cgroup takes over an inode while
 * avoiding too aggressive flip-flops from occasional foreign writes.
 *
 * We record, very roughly, 2s worth of IO time history and if more than
 * half of that is foreign, trigger the switch.  The recording is quantized
 * to 16 slots.  To avoid tiny writes from swinging the decision too much,
 * writes smaller than 1/8 of avg size are ignored.
 */
#define WB_FRN_TIME_SHIFT	13	/* 1s = 2^13, upto 8 secs w/ 16bit */
#define WB_FRN_TIME_AVG_SHIFT	3	/* avg = avg * 7/8 + new * 1/8 */
#define WB_FRN_TIME_CUT_DIV	8	/* ignore rounds < avg / 8 */
#define WB_FRN_TIME_PERIOD	(2 * (1 << WB_FRN_TIME_SHIFT))	/* 2s */

#define WB_FRN_HIST_SLOTS	16	/* inode->i_wb_frn_history is 16bit */
#define WB_FRN_HIST_UNIT	(WB_FRN_TIME_PERIOD / WB_FRN_HIST_SLOTS)
					/* each slot's duration is 2s / 16 */
#define WB_FRN_HIST_THR_SLOTS	(WB_FRN_HIST_SLOTS / 2)
					/* if foreign slots >= 8, switch */
#define WB_FRN_HIST_MAX_SLOTS	(WB_FRN_HIST_THR_SLOTS / 2 + 1)
					/* one round can affect upto 5 slots */
#define WB_FRN_MAX_IN_FLIGHT	1024	/* don't queue too many concurrently */

static atomic_t isw_nr_in_flight = ATOMIC_INIT(0);
static struct workqueue_struct *isw_wq;

void __inode_attach_wb(struct inode *inode, struct page *page)
{
	struct backing_dev_info *bdi = inode_to_bdi(inode);
	struct bdi_writeback *wb = NULL;

	if (inode_cgwb_enabled(inode)) {
		struct cgroup_subsys_state *memcg_css;

		if (page) {
			memcg_css = mem_cgroup_css_from_page(page);
			wb = wb_get_create(bdi, memcg_css, GFP_ATOMIC);
		} else {
			/* must pin memcg_css, see wb_get_create() */
			memcg_css = task_get_css(current, memory_cgrp_id);
			wb = wb_get_create(bdi, memcg_css, GFP_ATOMIC);
			css_put(memcg_css);
		}
	}

	if (!wb)
		wb = &bdi->wb;

	/*
	 * There may be multiple instances of this function racing to
	 * update the same inode.  Use cmpxchg() to tell the winner.
	 */
	if (unlikely(cmpxchg(&inode->i_wb, NULL, wb)))
		wb_put(wb);
}
EXPORT_SYMBOL_GPL(__inode_attach_wb);

/**
 * locked_inode_to_wb_and_lock_list - determine a locked inode's wb and lock it
 * @inode: inode of interest with i_lock held
 *
 * Returns @inode's wb with its list_lock held.  @inode->i_lock must be
 * held on entry and is released on return.  The returned wb is guaranteed
 * to stay @inode's associated wb until its list_lock is released.
 */
static struct bdi_writeback *
locked_inode_to_wb_and_lock_list(struct inode *inode)
	__releases(&inode->i_lock)
	__acquires(&wb->list_lock)
{
	while (true) {
		struct bdi_writeback *wb = inode_to_wb(inode);

		/*
		 * inode_to_wb() association is protected by both
		 * @inode->i_lock and @wb->list_lock but list_lock nests
		 * outside i_lock.  Drop i_lock and verify that the
		 * association hasn't changed after acquiring list_lock.
		 */
		wb_get(wb);
		spin_unlock(&inode->i_lock);
		spin_lock(&wb->list_lock);

		/* i_wb may have changed inbetween, can't use inode_to_wb() */
		if (likely(wb == inode->i_wb)) {
			wb_put(wb);	/* @inode already has ref */
			return wb;
		}

		spin_unlock(&wb->list_lock);
		wb_put(wb);
		cpu_relax();
		spin_lock(&inode->i_lock);
	}
}

/**
 * inode_to_wb_and_lock_list - determine an inode's wb and lock it
 * @inode: inode of interest
 *
 * Same as locked_inode_to_wb_and_lock_list() but @inode->i_lock isn't held
 * on entry.
 */
static struct bdi_writeback *inode_to_wb_and_lock_list(struct inode *inode)
	__acquires(&wb->list_lock)
{
	spin_lock(&inode->i_lock);
	return locked_inode_to_wb_and_lock_list(inode);
}

struct inode_switch_wbs_context {
	struct inode		*inode;
	struct bdi_writeback	*new_wb;

	struct rcu_head		rcu_head;
	struct work_struct	work;
};

static void bdi_down_write_wb_switch_rwsem(struct backing_dev_info *bdi)
{
	down_write(&bdi->wb_switch_rwsem);
}

static void bdi_up_write_wb_switch_rwsem(struct backing_dev_info *bdi)
{
	up_write(&bdi->wb_switch_rwsem);
}

static void inode_switch_wbs_work_fn(struct work_struct *work)
{
	struct inode_switch_wbs_context *isw =
		container_of(work, struct inode_switch_wbs_context, work);
	struct inode *inode = isw->inode;
	struct backing_dev_info *bdi = inode_to_bdi(inode);
	struct address_space *mapping = inode->i_mapping;
	struct bdi_writeback *old_wb = inode->i_wb;
	struct bdi_writeback *new_wb = isw->new_wb;
	XA_STATE(xas, &mapping->i_pages, 0);
	struct page *page;
	bool switched = false;

	/*
	 * If @inode switches cgwb membership while sync_inodes_sb() is
	 * being issued, sync_inodes_sb() might miss it.  Synchronize.
	 */
	down_read(&bdi->wb_switch_rwsem);

	/*
	 * If @inode switches cgwb membership while sync_inodes_sb() is
	 * being issued, sync_inodes_sb() might miss it.  Synchronize.
	 */
	down_read(&bdi->wb_switch_rwsem);

	/*
	 * By the time control reaches here, RCU grace period has passed
	 * since I_WB_SWITCH assertion and all wb stat update transactions
	 * between unlocked_inode_to_wb_begin/end() are guaranteed to be
	 * synchronizing against the i_pages lock.
	 *
	 * Grabbing old_wb->list_lock, inode->i_lock and the i_pages lock
	 * gives us exclusion against all wb related operations on @inode
	 * including IO list manipulations and stat updates.
	 */
	if (old_wb < new_wb) {
		spin_lock(&old_wb->list_lock);
		spin_lock_nested(&new_wb->list_lock, SINGLE_DEPTH_NESTING);
	} else {
		spin_lock(&new_wb->list_lock);
		spin_lock_nested(&old_wb->list_lock, SINGLE_DEPTH_NESTING);
	}
	spin_lock(&inode->i_lock);
	xa_lock_irq(&mapping->i_pages);

	/*
	 * Once I_FREEING is visible under i_lock, the eviction path owns
	 * the inode and we shouldn't modify ->i_io_list.
	 */
	if (unlikely(inode->i_state & I_FREEING))
		goto skip_switch;

	trace_inode_switch_wbs(inode, old_wb, new_wb);

	/*
	 * Count and transfer stats.  Note that PAGECACHE_TAG_DIRTY points
	 * to possibly dirty pages while PAGECACHE_TAG_WRITEBACK points to
	 * pages actually under writeback.
	 */
	xas_for_each_marked(&xas, page, ULONG_MAX, PAGECACHE_TAG_DIRTY) {
		if (PageDirty(page)) {
			dec_wb_stat(old_wb, WB_RECLAIMABLE);
			inc_wb_stat(new_wb, WB_RECLAIMABLE);
		}
	}

	xas_set(&xas, 0);
	xas_for_each_marked(&xas, page, ULONG_MAX, PAGECACHE_TAG_WRITEBACK) {
		WARN_ON_ONCE(!PageWriteback(page));
		dec_wb_stat(old_wb, WB_WRITEBACK);
		inc_wb_stat(new_wb, WB_WRITEBACK);
	}

	wb_get(new_wb);

	/*
	 * Transfer to @new_wb's IO list if necessary.  The specific list
	 * @inode was on is ignored and the inode is put on ->b_dirty which
	 * is always correct including from ->b_dirty_time.  The transfer
	 * preserves @inode->dirtied_when ordering.
	 */
	if (!list_empty(&inode->i_io_list)) {
		struct inode *pos;

		inode_io_list_del_locked(inode, old_wb);
		inode->i_wb = new_wb;
		list_for_each_entry(pos, &new_wb->b_dirty, i_io_list)
			if (time_after_eq(inode->dirtied_when,
					  pos->dirtied_when))
				break;
		inode_io_list_move_locked(inode, new_wb, pos->i_io_list.prev);
	} else {
		inode->i_wb = new_wb;
	}

	/* ->i_wb_frn updates may race wbc_detach_inode() but doesn't matter */
	inode->i_wb_frn_winner = 0;
	inode->i_wb_frn_avg_time = 0;
	inode->i_wb_frn_history = 0;
	switched = true;
skip_switch:
	/*
	 * Paired with load_acquire in unlocked_inode_to_wb_begin() and
	 * ensures that the new wb is visible if they see !I_WB_SWITCH.
	 */
	smp_store_release(&inode->i_state, inode->i_state & ~I_WB_SWITCH);

	xa_unlock_irq(&mapping->i_pages);
	spin_unlock(&inode->i_lock);
	spin_unlock(&new_wb->list_lock);
	spin_unlock(&old_wb->list_lock);

	up_read(&bdi->wb_switch_rwsem);

	if (switched) {
		wb_wakeup(new_wb);
		wb_put(old_wb);
	}
	wb_put(new_wb);

	iput(inode);
	kfree(isw);

	atomic_dec(&isw_nr_in_flight);
}

static void inode_switch_wbs_rcu_fn(struct rcu_head *rcu_head)
{
	struct inode_switch_wbs_context *isw = container_of(rcu_head,
				struct inode_switch_wbs_context, rcu_head);

	/* needs to grab bh-unsafe locks, bounce to work item */
	INIT_WORK(&isw->work, inode_switch_wbs_work_fn);
	queue_work(isw_wq, &isw->work);
}

/**
 * inode_switch_wbs - change the wb association of an inode
 * @inode: target inode
 * @new_wb_id: ID of the new wb
 *
 * Switch @inode's wb association to the wb identified by @new_wb_id.  The
 * switching is performed asynchronously and may fail silently.
 */
static void inode_switch_wbs(struct inode *inode, int new_wb_id)
{
	struct backing_dev_info *bdi = inode_to_bdi(inode);
	struct cgroup_subsys_state *memcg_css;
	struct inode_switch_wbs_context *isw;

	/* noop if seems to be already in progress */
	if (inode->i_state & I_WB_SWITCH)
		return;

<<<<<<< HEAD
	/*
	 * Avoid starting new switches while sync_inodes_sb() is in
	 * progress.  Otherwise, if the down_write protected issue path
	 * blocks heavily, we might end up starting a large number of
	 * switches which will block on the rwsem.
	 */
	if (!down_read_trylock(&bdi->wb_switch_rwsem))
=======
	/* avoid queueing a new switch if too many are already in flight */
	if (atomic_read(&isw_nr_in_flight) > WB_FRN_MAX_IN_FLIGHT)
>>>>>>> fa578e9d
		return;

	isw = kzalloc(sizeof(*isw), GFP_ATOMIC);
	if (!isw)
		goto out_unlock;

	/* find and pin the new wb */
	rcu_read_lock();
	memcg_css = css_from_id(new_wb_id, &memory_cgrp_subsys);
	if (memcg_css)
		isw->new_wb = wb_get_create(bdi, memcg_css, GFP_ATOMIC);
	rcu_read_unlock();
	if (!isw->new_wb)
		goto out_free;

	/* while holding I_WB_SWITCH, no one else can update the association */
	spin_lock(&inode->i_lock);
	if (!(inode->i_sb->s_flags & SB_ACTIVE) ||
	    inode->i_state & (I_WB_SWITCH | I_FREEING) ||
	    inode_to_wb(inode) == isw->new_wb) {
		spin_unlock(&inode->i_lock);
		goto out_free;
	}
	inode->i_state |= I_WB_SWITCH;
	__iget(inode);
	spin_unlock(&inode->i_lock);

	isw->inode = inode;

	/*
	 * In addition to synchronizing among switchers, I_WB_SWITCH tells
	 * the RCU protected stat update paths to grab the i_page
	 * lock so that stat transfer can synchronize against them.
	 * Let's continue after I_WB_SWITCH is guaranteed to be visible.
	 */
	call_rcu(&isw->rcu_head, inode_switch_wbs_rcu_fn);

	atomic_inc(&isw_nr_in_flight);
<<<<<<< HEAD

	goto out_unlock;
=======
	return;
>>>>>>> fa578e9d

out_free:
	if (isw->new_wb)
		wb_put(isw->new_wb);
	kfree(isw);
out_unlock:
	up_read(&bdi->wb_switch_rwsem);
}

/**
 * wbc_attach_and_unlock_inode - associate wbc with target inode and unlock it
 * @wbc: writeback_control of interest
 * @inode: target inode
 *
 * @inode is locked and about to be written back under the control of @wbc.
 * Record @inode's writeback context into @wbc and unlock the i_lock.  On
 * writeback completion, wbc_detach_inode() should be called.  This is used
 * to track the cgroup writeback context.
 */
void wbc_attach_and_unlock_inode(struct writeback_control *wbc,
				 struct inode *inode)
{
	if (!inode_cgwb_enabled(inode)) {
		spin_unlock(&inode->i_lock);
		return;
	}

	wbc->wb = inode_to_wb(inode);
	wbc->inode = inode;

	wbc->wb_id = wbc->wb->memcg_css->id;
	wbc->wb_lcand_id = inode->i_wb_frn_winner;
	wbc->wb_tcand_id = 0;
	wbc->wb_bytes = 0;
	wbc->wb_lcand_bytes = 0;
	wbc->wb_tcand_bytes = 0;

	wb_get(wbc->wb);
	spin_unlock(&inode->i_lock);

	/*
	 * A dying wb indicates that either the blkcg associated with the
	 * memcg changed or the associated memcg is dying.  In the first
	 * case, a replacement wb should already be available and we should
	 * refresh the wb immediately.  In the second case, trying to
	 * refresh will keep failing.
	 */
	if (unlikely(wb_dying(wbc->wb) && !css_is_dying(wbc->wb->memcg_css)))
		inode_switch_wbs(inode, wbc->wb_id);
}
EXPORT_SYMBOL_GPL(wbc_attach_and_unlock_inode);

/**
 * wbc_detach_inode - disassociate wbc from inode and perform foreign detection
 * @wbc: writeback_control of the just finished writeback
 *
 * To be called after a writeback attempt of an inode finishes and undoes
 * wbc_attach_and_unlock_inode().  Can be called under any context.
 *
 * As concurrent write sharing of an inode is expected to be very rare and
 * memcg only tracks page ownership on first-use basis severely confining
 * the usefulness of such sharing, cgroup writeback tracks ownership
 * per-inode.  While the support for concurrent write sharing of an inode
 * is deemed unnecessary, an inode being written to by different cgroups at
 * different points in time is a lot more common, and, more importantly,
 * charging only by first-use can too readily lead to grossly incorrect
 * behaviors (single foreign page can lead to gigabytes of writeback to be
 * incorrectly attributed).
 *
 * To resolve this issue, cgroup writeback detects the majority dirtier of
 * an inode and transfers the ownership to it.  To avoid unnnecessary
 * oscillation, the detection mechanism keeps track of history and gives
 * out the switch verdict only if the foreign usage pattern is stable over
 * a certain amount of time and/or writeback attempts.
 *
 * On each writeback attempt, @wbc tries to detect the majority writer
 * using Boyer-Moore majority vote algorithm.  In addition to the byte
 * count from the majority voting, it also counts the bytes written for the
 * current wb and the last round's winner wb (max of last round's current
 * wb, the winner from two rounds ago, and the last round's majority
 * candidate).  Keeping track of the historical winner helps the algorithm
 * to semi-reliably detect the most active writer even when it's not the
 * absolute majority.
 *
 * Once the winner of the round is determined, whether the winner is
 * foreign or not and how much IO time the round consumed is recorded in
 * inode->i_wb_frn_history.  If the amount of recorded foreign IO time is
 * over a certain threshold, the switch verdict is given.
 */
void wbc_detach_inode(struct writeback_control *wbc)
{
	struct bdi_writeback *wb = wbc->wb;
	struct inode *inode = wbc->inode;
	unsigned long avg_time, max_bytes, max_time;
	u16 history;
	int max_id;

	if (!wb)
		return;

	history = inode->i_wb_frn_history;
	avg_time = inode->i_wb_frn_avg_time;

	/* pick the winner of this round */
	if (wbc->wb_bytes >= wbc->wb_lcand_bytes &&
	    wbc->wb_bytes >= wbc->wb_tcand_bytes) {
		max_id = wbc->wb_id;
		max_bytes = wbc->wb_bytes;
	} else if (wbc->wb_lcand_bytes >= wbc->wb_tcand_bytes) {
		max_id = wbc->wb_lcand_id;
		max_bytes = wbc->wb_lcand_bytes;
	} else {
		max_id = wbc->wb_tcand_id;
		max_bytes = wbc->wb_tcand_bytes;
	}

	/*
	 * Calculate the amount of IO time the winner consumed and fold it
	 * into the running average kept per inode.  If the consumed IO
	 * time is lower than avag / WB_FRN_TIME_CUT_DIV, ignore it for
	 * deciding whether to switch or not.  This is to prevent one-off
	 * small dirtiers from skewing the verdict.
	 */
	max_time = DIV_ROUND_UP((max_bytes >> PAGE_SHIFT) << WB_FRN_TIME_SHIFT,
				wb->avg_write_bandwidth);
	if (avg_time)
		avg_time += (max_time >> WB_FRN_TIME_AVG_SHIFT) -
			    (avg_time >> WB_FRN_TIME_AVG_SHIFT);
	else
		avg_time = max_time;	/* immediate catch up on first run */

	if (max_time >= avg_time / WB_FRN_TIME_CUT_DIV) {
		int slots;

		/*
		 * The switch verdict is reached if foreign wb's consume
		 * more than a certain proportion of IO time in a
		 * WB_FRN_TIME_PERIOD.  This is loosely tracked by 16 slot
		 * history mask where each bit represents one sixteenth of
		 * the period.  Determine the number of slots to shift into
		 * history from @max_time.
		 */
		slots = min(DIV_ROUND_UP(max_time, WB_FRN_HIST_UNIT),
			    (unsigned long)WB_FRN_HIST_MAX_SLOTS);
		history <<= slots;
		if (wbc->wb_id != max_id)
			history |= (1U << slots) - 1;

		if (history)
			trace_inode_foreign_history(inode, wbc, history);

		/*
		 * Switch if the current wb isn't the consistent winner.
		 * If there are multiple closely competing dirtiers, the
		 * inode may switch across them repeatedly over time, which
		 * is okay.  The main goal is avoiding keeping an inode on
		 * the wrong wb for an extended period of time.
		 */
		if (hweight32(history) > WB_FRN_HIST_THR_SLOTS)
			inode_switch_wbs(inode, max_id);
	}

	/*
	 * Multiple instances of this function may race to update the
	 * following fields but we don't mind occassional inaccuracies.
	 */
	inode->i_wb_frn_winner = max_id;
	inode->i_wb_frn_avg_time = min(avg_time, (unsigned long)U16_MAX);
	inode->i_wb_frn_history = history;

	wb_put(wbc->wb);
	wbc->wb = NULL;
}
EXPORT_SYMBOL_GPL(wbc_detach_inode);

/**
 * wbc_account_cgroup_owner - account writeback to update inode cgroup ownership
 * @wbc: writeback_control of the writeback in progress
 * @page: page being written out
 * @bytes: number of bytes being written out
 *
 * @bytes from @page are about to written out during the writeback
 * controlled by @wbc.  Keep the book for foreign inode detection.  See
 * wbc_detach_inode().
 */
void wbc_account_cgroup_owner(struct writeback_control *wbc, struct page *page,
			      size_t bytes)
{
	struct cgroup_subsys_state *css;
	int id;

	/*
	 * pageout() path doesn't attach @wbc to the inode being written
	 * out.  This is intentional as we don't want the function to block
	 * behind a slow cgroup.  Ultimately, we want pageout() to kick off
	 * regular writeback instead of writing things out itself.
	 */
	if (!wbc->wb || wbc->no_cgroup_owner)
		return;

	css = mem_cgroup_css_from_page(page);
	/* dead cgroups shouldn't contribute to inode ownership arbitration */
	if (!(css->flags & CSS_ONLINE))
		return;

	id = css->id;

	if (id == wbc->wb_id) {
		wbc->wb_bytes += bytes;
		return;
	}

	if (id == wbc->wb_lcand_id)
		wbc->wb_lcand_bytes += bytes;

	/* Boyer-Moore majority vote algorithm */
	if (!wbc->wb_tcand_bytes)
		wbc->wb_tcand_id = id;
	if (id == wbc->wb_tcand_id)
		wbc->wb_tcand_bytes += bytes;
	else
		wbc->wb_tcand_bytes -= min(bytes, wbc->wb_tcand_bytes);
}
EXPORT_SYMBOL_GPL(wbc_account_cgroup_owner);

/**
 * inode_congested - test whether an inode is congested
 * @inode: inode to test for congestion (may be NULL)
 * @cong_bits: mask of WB_[a]sync_congested bits to test
 *
 * Tests whether @inode is congested.  @cong_bits is the mask of congestion
 * bits to test and the return value is the mask of set bits.
 *
 * If cgroup writeback is enabled for @inode, the congestion state is
 * determined by whether the cgwb (cgroup bdi_writeback) for the blkcg
 * associated with @inode is congested; otherwise, the root wb's congestion
 * state is used.
 *
 * @inode is allowed to be NULL as this function is often called on
 * mapping->host which is NULL for the swapper space.
 */
int inode_congested(struct inode *inode, int cong_bits)
{
	/*
	 * Once set, ->i_wb never becomes NULL while the inode is alive.
	 * Start transaction iff ->i_wb is visible.
	 */
	if (inode && inode_to_wb_is_valid(inode)) {
		struct bdi_writeback *wb;
		struct wb_lock_cookie lock_cookie = {};
		bool congested;

		wb = unlocked_inode_to_wb_begin(inode, &lock_cookie);
		congested = wb_congested(wb, cong_bits);
		unlocked_inode_to_wb_end(inode, &lock_cookie);
		return congested;
	}

	return wb_congested(&inode_to_bdi(inode)->wb, cong_bits);
}
EXPORT_SYMBOL_GPL(inode_congested);

/**
 * wb_split_bdi_pages - split nr_pages to write according to bandwidth
 * @wb: target bdi_writeback to split @nr_pages to
 * @nr_pages: number of pages to write for the whole bdi
 *
 * Split @wb's portion of @nr_pages according to @wb's write bandwidth in
 * relation to the total write bandwidth of all wb's w/ dirty inodes on
 * @wb->bdi.
 */
static long wb_split_bdi_pages(struct bdi_writeback *wb, long nr_pages)
{
	unsigned long this_bw = wb->avg_write_bandwidth;
	unsigned long tot_bw = atomic_long_read(&wb->bdi->tot_write_bandwidth);

	if (nr_pages == LONG_MAX)
		return LONG_MAX;

	/*
	 * This may be called on clean wb's and proportional distribution
	 * may not make sense, just use the original @nr_pages in those
	 * cases.  In general, we wanna err on the side of writing more.
	 */
	if (!tot_bw || this_bw >= tot_bw)
		return nr_pages;
	else
		return DIV_ROUND_UP_ULL((u64)nr_pages * this_bw, tot_bw);
}

/**
 * bdi_split_work_to_wbs - split a wb_writeback_work to all wb's of a bdi
 * @bdi: target backing_dev_info
 * @base_work: wb_writeback_work to issue
 * @skip_if_busy: skip wb's which already have writeback in progress
 *
 * Split and issue @base_work to all wb's (bdi_writeback's) of @bdi which
 * have dirty inodes.  If @base_work->nr_page isn't %LONG_MAX, it's
 * distributed to the busy wbs according to each wb's proportion in the
 * total active write bandwidth of @bdi.
 */
static void bdi_split_work_to_wbs(struct backing_dev_info *bdi,
				  struct wb_writeback_work *base_work,
				  bool skip_if_busy)
{
	struct bdi_writeback *last_wb = NULL;
	struct bdi_writeback *wb = list_entry(&bdi->wb_list,
					      struct bdi_writeback, bdi_node);

	might_sleep();
restart:
	rcu_read_lock();
	list_for_each_entry_continue_rcu(wb, &bdi->wb_list, bdi_node) {
		DEFINE_WB_COMPLETION(fallback_work_done, bdi);
		struct wb_writeback_work fallback_work;
		struct wb_writeback_work *work;
		long nr_pages;

		if (last_wb) {
			wb_put(last_wb);
			last_wb = NULL;
		}

		/* SYNC_ALL writes out I_DIRTY_TIME too */
		if (!wb_has_dirty_io(wb) &&
		    (base_work->sync_mode == WB_SYNC_NONE ||
		     list_empty(&wb->b_dirty_time)))
			continue;
		if (skip_if_busy && writeback_in_progress(wb))
			continue;

		nr_pages = wb_split_bdi_pages(wb, base_work->nr_pages);

		work = kmalloc(sizeof(*work), GFP_ATOMIC);
		if (work) {
			*work = *base_work;
			work->nr_pages = nr_pages;
			work->auto_free = 1;
			wb_queue_work(wb, work);
			continue;
		}

		/* alloc failed, execute synchronously using on-stack fallback */
		work = &fallback_work;
		*work = *base_work;
		work->nr_pages = nr_pages;
		work->auto_free = 0;
		work->done = &fallback_work_done;

		wb_queue_work(wb, work);

		/*
		 * Pin @wb so that it stays on @bdi->wb_list.  This allows
		 * continuing iteration from @wb after dropping and
		 * regrabbing rcu read lock.
		 */
		wb_get(wb);
		last_wb = wb;

		rcu_read_unlock();
		wb_wait_for_completion(&fallback_work_done);
		goto restart;
	}
	rcu_read_unlock();

	if (last_wb)
		wb_put(last_wb);
}

/**
 * cgroup_writeback_by_id - initiate cgroup writeback from bdi and memcg IDs
 * @bdi_id: target bdi id
 * @memcg_id: target memcg css id
 * @nr: number of pages to write, 0 for best-effort dirty flushing
 * @reason: reason why some writeback work initiated
 * @done: target wb_completion
 *
 * Initiate flush of the bdi_writeback identified by @bdi_id and @memcg_id
 * with the specified parameters.
 */
int cgroup_writeback_by_id(u64 bdi_id, int memcg_id, unsigned long nr,
			   enum wb_reason reason, struct wb_completion *done)
{
	struct backing_dev_info *bdi;
	struct cgroup_subsys_state *memcg_css;
	struct bdi_writeback *wb;
	struct wb_writeback_work *work;
	int ret;

	/* lookup bdi and memcg */
	bdi = bdi_get_by_id(bdi_id);
	if (!bdi)
		return -ENOENT;

	rcu_read_lock();
	memcg_css = css_from_id(memcg_id, &memory_cgrp_subsys);
	if (memcg_css && !css_tryget(memcg_css))
		memcg_css = NULL;
	rcu_read_unlock();
	if (!memcg_css) {
		ret = -ENOENT;
		goto out_bdi_put;
	}

	/*
	 * And find the associated wb.  If the wb isn't there already
	 * there's nothing to flush, don't create one.
	 */
	wb = wb_get_lookup(bdi, memcg_css);
	if (!wb) {
		ret = -ENOENT;
		goto out_css_put;
	}

	/*
	 * If @nr is zero, the caller is attempting to write out most of
	 * the currently dirty pages.  Let's take the current dirty page
	 * count and inflate it by 25% which should be large enough to
	 * flush out most dirty pages while avoiding getting livelocked by
	 * concurrent dirtiers.
	 */
	if (!nr) {
		unsigned long filepages, headroom, dirty, writeback;

		mem_cgroup_wb_stats(wb, &filepages, &headroom, &dirty,
				      &writeback);
		nr = dirty * 10 / 8;
	}

	/* issue the writeback work */
	work = kzalloc(sizeof(*work), GFP_NOWAIT | __GFP_NOWARN);
	if (work) {
		work->nr_pages = nr;
		work->sync_mode = WB_SYNC_NONE;
		work->range_cyclic = 1;
		work->reason = reason;
		work->done = done;
		work->auto_free = 1;
		wb_queue_work(wb, work);
		ret = 0;
	} else {
		ret = -ENOMEM;
	}

	wb_put(wb);
out_css_put:
	css_put(memcg_css);
out_bdi_put:
	bdi_put(bdi);
	return ret;
}

/**
 * cgroup_writeback_umount - flush inode wb switches for umount
 *
 * This function is called when a super_block is about to be destroyed and
 * flushes in-flight inode wb switches.  An inode wb switch goes through
 * RCU and then workqueue, so the two need to be flushed in order to ensure
 * that all previously scheduled switches are finished.  As wb switches are
 * rare occurrences and synchronize_rcu() can take a while, perform
 * flushing iff wb switches are in flight.
 */
void cgroup_writeback_umount(void)
{
	if (atomic_read(&isw_nr_in_flight)) {
		/*
		 * Use rcu_barrier() to wait for all pending callbacks to
		 * ensure that all in-flight wb switches are in the workqueue.
		 */
		rcu_barrier();
		flush_workqueue(isw_wq);
	}
}

static int __init cgroup_writeback_init(void)
{
	isw_wq = alloc_workqueue("inode_switch_wbs", 0, 0);
	if (!isw_wq)
		return -ENOMEM;
	return 0;
}
fs_initcall(cgroup_writeback_init);

#else	/* CONFIG_CGROUP_WRITEBACK */

static void bdi_down_write_wb_switch_rwsem(struct backing_dev_info *bdi) { }
static void bdi_up_write_wb_switch_rwsem(struct backing_dev_info *bdi) { }

static struct bdi_writeback *
locked_inode_to_wb_and_lock_list(struct inode *inode)
	__releases(&inode->i_lock)
	__acquires(&wb->list_lock)
{
	struct bdi_writeback *wb = inode_to_wb(inode);

	spin_unlock(&inode->i_lock);
	spin_lock(&wb->list_lock);
	return wb;
}

static struct bdi_writeback *inode_to_wb_and_lock_list(struct inode *inode)
	__acquires(&wb->list_lock)
{
	struct bdi_writeback *wb = inode_to_wb(inode);

	spin_lock(&wb->list_lock);
	return wb;
}

static long wb_split_bdi_pages(struct bdi_writeback *wb, long nr_pages)
{
	return nr_pages;
}

static void bdi_split_work_to_wbs(struct backing_dev_info *bdi,
				  struct wb_writeback_work *base_work,
				  bool skip_if_busy)
{
	might_sleep();

	if (!skip_if_busy || !writeback_in_progress(&bdi->wb)) {
		base_work->auto_free = 0;
		wb_queue_work(&bdi->wb, base_work);
	}
}

#endif	/* CONFIG_CGROUP_WRITEBACK */

/*
 * Add in the number of potentially dirty inodes, because each inode
 * write can dirty pagecache in the underlying blockdev.
 */
static unsigned long get_nr_dirty_pages(void)
{
	return global_node_page_state(NR_FILE_DIRTY) +
		global_node_page_state(NR_UNSTABLE_NFS) +
		get_nr_dirty_inodes();
}

static void wb_start_writeback(struct bdi_writeback *wb, enum wb_reason reason)
{
	if (!wb_has_dirty_io(wb))
		return;

	/*
	 * All callers of this function want to start writeback of all
	 * dirty pages. Places like vmscan can call this at a very
	 * high frequency, causing pointless allocations of tons of
	 * work items and keeping the flusher threads busy retrieving
	 * that work. Ensure that we only allow one of them pending and
	 * inflight at the time.
	 */
	if (test_bit(WB_start_all, &wb->state) ||
	    test_and_set_bit(WB_start_all, &wb->state))
		return;

	wb->start_all_reason = reason;
	wb_wakeup(wb);
}

/**
 * wb_start_background_writeback - start background writeback
 * @wb: bdi_writback to write from
 *
 * Description:
 *   This makes sure WB_SYNC_NONE background writeback happens. When
 *   this function returns, it is only guaranteed that for given wb
 *   some IO is happening if we are over background dirty threshold.
 *   Caller need not hold sb s_umount semaphore.
 */
void wb_start_background_writeback(struct bdi_writeback *wb)
{
	/*
	 * We just wake up the flusher thread. It will perform background
	 * writeback as soon as there is no other work to do.
	 */
	trace_writeback_wake_background(wb);
	wb_wakeup(wb);
}

/*
 * Remove the inode from the writeback list it is on.
 */
void inode_io_list_del(struct inode *inode)
{
	struct bdi_writeback *wb;

	wb = inode_to_wb_and_lock_list(inode);
	inode_io_list_del_locked(inode, wb);
	spin_unlock(&wb->list_lock);
}

/*
 * mark an inode as under writeback on the sb
 */
void sb_mark_inode_writeback(struct inode *inode)
{
	struct super_block *sb = inode->i_sb;
	unsigned long flags;

	if (list_empty(&inode->i_wb_list)) {
		spin_lock_irqsave(&sb->s_inode_wblist_lock, flags);
		if (list_empty(&inode->i_wb_list)) {
			list_add_tail(&inode->i_wb_list, &sb->s_inodes_wb);
			trace_sb_mark_inode_writeback(inode);
		}
		spin_unlock_irqrestore(&sb->s_inode_wblist_lock, flags);
	}
}

/*
 * clear an inode as under writeback on the sb
 */
void sb_clear_inode_writeback(struct inode *inode)
{
	struct super_block *sb = inode->i_sb;
	unsigned long flags;

	if (!list_empty(&inode->i_wb_list)) {
		spin_lock_irqsave(&sb->s_inode_wblist_lock, flags);
		if (!list_empty(&inode->i_wb_list)) {
			list_del_init(&inode->i_wb_list);
			trace_sb_clear_inode_writeback(inode);
		}
		spin_unlock_irqrestore(&sb->s_inode_wblist_lock, flags);
	}
}

/*
 * Redirty an inode: set its when-it-was dirtied timestamp and move it to the
 * furthest end of its superblock's dirty-inode list.
 *
 * Before stamping the inode's ->dirtied_when, we check to see whether it is
 * already the most-recently-dirtied inode on the b_dirty list.  If that is
 * the case then the inode must have been redirtied while it was being written
 * out and we don't reset its dirtied_when.
 */
static void redirty_tail(struct inode *inode, struct bdi_writeback *wb)
{
	if (!list_empty(&wb->b_dirty)) {
		struct inode *tail;

		tail = wb_inode(wb->b_dirty.next);
		if (time_before(inode->dirtied_when, tail->dirtied_when))
			inode->dirtied_when = jiffies;
	}
	inode_io_list_move_locked(inode, wb, &wb->b_dirty);
}

/*
 * requeue inode for re-scanning after bdi->b_io list is exhausted.
 */
static void requeue_io(struct inode *inode, struct bdi_writeback *wb)
{
	inode_io_list_move_locked(inode, wb, &wb->b_more_io);
}

static void inode_sync_complete(struct inode *inode)
{
	inode->i_state &= ~I_SYNC;
	/* If inode is clean an unused, put it into LRU now... */
	inode_add_lru(inode);
	/* Waiters must see I_SYNC cleared before being woken up */
	smp_mb();
	wake_up_bit(&inode->i_state, __I_SYNC);
}

static bool inode_dirtied_after(struct inode *inode, unsigned long t)
{
	bool ret = time_after(inode->dirtied_when, t);
#ifndef CONFIG_64BIT
	/*
	 * For inodes being constantly redirtied, dirtied_when can get stuck.
	 * It _appears_ to be in the future, but is actually in distant past.
	 * This test is necessary to prevent such wrapped-around relative times
	 * from permanently stopping the whole bdi writeback.
	 */
	ret = ret && time_before_eq(inode->dirtied_when, jiffies);
#endif
	return ret;
}

#define EXPIRE_DIRTY_ATIME 0x0001

/*
 * Move expired (dirtied before work->older_than_this) dirty inodes from
 * @delaying_queue to @dispatch_queue.
 */
static int move_expired_inodes(struct list_head *delaying_queue,
			       struct list_head *dispatch_queue,
			       int flags,
			       struct wb_writeback_work *work)
{
	unsigned long *older_than_this = NULL;
	unsigned long expire_time;
	LIST_HEAD(tmp);
	struct list_head *pos, *node;
	struct super_block *sb = NULL;
	struct inode *inode;
	int do_sb_sort = 0;
	int moved = 0;

	if ((flags & EXPIRE_DIRTY_ATIME) == 0)
		older_than_this = work->older_than_this;
	else if (!work->for_sync) {
		expire_time = jiffies - (dirtytime_expire_interval * HZ);
		older_than_this = &expire_time;
	}
	while (!list_empty(delaying_queue)) {
		inode = wb_inode(delaying_queue->prev);
		if (older_than_this &&
		    inode_dirtied_after(inode, *older_than_this))
			break;
		list_move(&inode->i_io_list, &tmp);
		moved++;
		if (flags & EXPIRE_DIRTY_ATIME)
			set_bit(__I_DIRTY_TIME_EXPIRED, &inode->i_state);
		if (sb_is_blkdev_sb(inode->i_sb))
			continue;
		if (sb && sb != inode->i_sb)
			do_sb_sort = 1;
		sb = inode->i_sb;
	}

	/* just one sb in list, splice to dispatch_queue and we're done */
	if (!do_sb_sort) {
		list_splice(&tmp, dispatch_queue);
		goto out;
	}

	/* Move inodes from one superblock together */
	while (!list_empty(&tmp)) {
		sb = wb_inode(tmp.prev)->i_sb;
		list_for_each_prev_safe(pos, node, &tmp) {
			inode = wb_inode(pos);
			if (inode->i_sb == sb)
				list_move(&inode->i_io_list, dispatch_queue);
		}
	}
out:
	return moved;
}

/*
 * Queue all expired dirty inodes for io, eldest first.
 * Before
 *         newly dirtied     b_dirty    b_io    b_more_io
 *         =============>    gf         edc     BA
 * After
 *         newly dirtied     b_dirty    b_io    b_more_io
 *         =============>    g          fBAedc
 *                                           |
 *                                           +--> dequeue for IO
 */
static void queue_io(struct bdi_writeback *wb, struct wb_writeback_work *work)
{
	int moved;

	assert_spin_locked(&wb->list_lock);
	list_splice_init(&wb->b_more_io, &wb->b_io);
	moved = move_expired_inodes(&wb->b_dirty, &wb->b_io, 0, work);
	moved += move_expired_inodes(&wb->b_dirty_time, &wb->b_io,
				     EXPIRE_DIRTY_ATIME, work);
	if (moved)
		wb_io_lists_populated(wb);
	trace_writeback_queue_io(wb, work, moved);
}

static int write_inode(struct inode *inode, struct writeback_control *wbc)
{
	int ret;

	if (inode->i_sb->s_op->write_inode && !is_bad_inode(inode)) {
		trace_writeback_write_inode_start(inode, wbc);
		ret = inode->i_sb->s_op->write_inode(inode, wbc);
		trace_writeback_write_inode(inode, wbc);
		return ret;
	}
	return 0;
}

/*
 * Wait for writeback on an inode to complete. Called with i_lock held.
 * Caller must make sure inode cannot go away when we drop i_lock.
 */
static void __inode_wait_for_writeback(struct inode *inode)
	__releases(inode->i_lock)
	__acquires(inode->i_lock)
{
	DEFINE_WAIT_BIT(wq, &inode->i_state, __I_SYNC);
	wait_queue_head_t *wqh;

	wqh = bit_waitqueue(&inode->i_state, __I_SYNC);
	while (inode->i_state & I_SYNC) {
		spin_unlock(&inode->i_lock);
		__wait_on_bit(wqh, &wq, bit_wait,
			      TASK_UNINTERRUPTIBLE);
		spin_lock(&inode->i_lock);
	}
}

/*
 * Wait for writeback on an inode to complete. Caller must have inode pinned.
 */
void inode_wait_for_writeback(struct inode *inode)
{
	spin_lock(&inode->i_lock);
	__inode_wait_for_writeback(inode);
	spin_unlock(&inode->i_lock);
}

/*
 * Sleep until I_SYNC is cleared. This function must be called with i_lock
 * held and drops it. It is aimed for callers not holding any inode reference
 * so once i_lock is dropped, inode can go away.
 */
static void inode_sleep_on_writeback(struct inode *inode)
	__releases(inode->i_lock)
{
	DEFINE_WAIT(wait);
	wait_queue_head_t *wqh = bit_waitqueue(&inode->i_state, __I_SYNC);
	int sleep;

	prepare_to_wait(wqh, &wait, TASK_UNINTERRUPTIBLE);
	sleep = inode->i_state & I_SYNC;
	spin_unlock(&inode->i_lock);
	if (sleep)
		schedule();
	finish_wait(wqh, &wait);
}

/*
 * Find proper writeback list for the inode depending on its current state and
 * possibly also change of its state while we were doing writeback.  Here we
 * handle things such as livelock prevention or fairness of writeback among
 * inodes. This function can be called only by flusher thread - noone else
 * processes all inodes in writeback lists and requeueing inodes behind flusher
 * thread's back can have unexpected consequences.
 */
static void requeue_inode(struct inode *inode, struct bdi_writeback *wb,
			  struct writeback_control *wbc)
{
	if (inode->i_state & I_FREEING)
		return;

	/*
	 * Sync livelock prevention. Each inode is tagged and synced in one
	 * shot. If still dirty, it will be redirty_tail()'ed below.  Update
	 * the dirty time to prevent enqueue and sync it again.
	 */
	if ((inode->i_state & I_DIRTY) &&
	    (wbc->sync_mode == WB_SYNC_ALL || wbc->tagged_writepages))
		inode->dirtied_when = jiffies;

	if (wbc->pages_skipped) {
		/*
		 * writeback is not making progress due to locked
		 * buffers. Skip this inode for now.
		 */
		redirty_tail(inode, wb);
		return;
	}

	if (mapping_tagged(inode->i_mapping, PAGECACHE_TAG_DIRTY)) {
		/*
		 * We didn't write back all the pages.  nfs_writepages()
		 * sometimes bales out without doing anything.
		 */
		if (wbc->nr_to_write <= 0) {
			/* Slice used up. Queue for next turn. */
			requeue_io(inode, wb);
		} else {
			/*
			 * Writeback blocked by something other than
			 * congestion. Delay the inode for some time to
			 * avoid spinning on the CPU (100% iowait)
			 * retrying writeback of the dirty page/inode
			 * that cannot be performed immediately.
			 */
			redirty_tail(inode, wb);
		}
	} else if (inode->i_state & I_DIRTY) {
		/*
		 * Filesystems can dirty the inode during writeback operations,
		 * such as delayed allocation during submission or metadata
		 * updates after data IO completion.
		 */
		redirty_tail(inode, wb);
	} else if (inode->i_state & I_DIRTY_TIME) {
		inode->dirtied_when = jiffies;
		inode_io_list_move_locked(inode, wb, &wb->b_dirty_time);
	} else {
		/* The inode is clean. Remove from writeback lists. */
		inode_io_list_del_locked(inode, wb);
	}
}

/*
 * Write out an inode and its dirty pages. Do not update the writeback list
 * linkage. That is left to the caller. The caller is also responsible for
 * setting I_SYNC flag and calling inode_sync_complete() to clear it.
 */
static int
__writeback_single_inode(struct inode *inode, struct writeback_control *wbc)
{
	struct address_space *mapping = inode->i_mapping;
	long nr_to_write = wbc->nr_to_write;
	unsigned dirty;
	int ret;

	WARN_ON(!(inode->i_state & I_SYNC));

	trace_writeback_single_inode_start(inode, wbc, nr_to_write);

	ret = do_writepages(mapping, wbc);

	/*
	 * Make sure to wait on the data before writing out the metadata.
	 * This is important for filesystems that modify metadata on data
	 * I/O completion. We don't do it for sync(2) writeback because it has a
	 * separate, external IO completion path and ->sync_fs for guaranteeing
	 * inode metadata is written back correctly.
	 */
	if (wbc->sync_mode == WB_SYNC_ALL && !wbc->for_sync) {
		int err = filemap_fdatawait(mapping);
		if (ret == 0)
			ret = err;
	}

	/*
	 * Some filesystems may redirty the inode during the writeback
	 * due to delalloc, clear dirty metadata flags right before
	 * write_inode()
	 */
	spin_lock(&inode->i_lock);

	dirty = inode->i_state & I_DIRTY;
	if (inode->i_state & I_DIRTY_TIME) {
		if ((dirty & I_DIRTY_INODE) ||
		    wbc->sync_mode == WB_SYNC_ALL ||
		    unlikely(inode->i_state & I_DIRTY_TIME_EXPIRED) ||
		    unlikely(time_after(jiffies,
					(inode->dirtied_time_when +
					 dirtytime_expire_interval * HZ)))) {
			dirty |= I_DIRTY_TIME | I_DIRTY_TIME_EXPIRED;
			trace_writeback_lazytime(inode);
		}
	} else
		inode->i_state &= ~I_DIRTY_TIME_EXPIRED;
	inode->i_state &= ~dirty;

	/*
	 * Paired with smp_mb() in __mark_inode_dirty().  This allows
	 * __mark_inode_dirty() to test i_state without grabbing i_lock -
	 * either they see the I_DIRTY bits cleared or we see the dirtied
	 * inode.
	 *
	 * I_DIRTY_PAGES is always cleared together above even if @mapping
	 * still has dirty pages.  The flag is reinstated after smp_mb() if
	 * necessary.  This guarantees that either __mark_inode_dirty()
	 * sees clear I_DIRTY_PAGES or we see PAGECACHE_TAG_DIRTY.
	 */
	smp_mb();

	if (mapping_tagged(mapping, PAGECACHE_TAG_DIRTY))
		inode->i_state |= I_DIRTY_PAGES;

	spin_unlock(&inode->i_lock);

	if (dirty & I_DIRTY_TIME)
		mark_inode_dirty_sync(inode);
	/* Don't write the inode if only I_DIRTY_PAGES was set */
	if (dirty & ~I_DIRTY_PAGES) {
		int err = write_inode(inode, wbc);
		if (ret == 0)
			ret = err;
	}
	trace_writeback_single_inode(inode, wbc, nr_to_write);
	return ret;
}

/*
 * Write out an inode's dirty pages. Either the caller has an active reference
 * on the inode or the inode has I_WILL_FREE set.
 *
 * This function is designed to be called for writing back one inode which
 * we go e.g. from filesystem. Flusher thread uses __writeback_single_inode()
 * and does more profound writeback list handling in writeback_sb_inodes().
 */
static int writeback_single_inode(struct inode *inode,
				  struct writeback_control *wbc)
{
	struct bdi_writeback *wb;
	int ret = 0;

	spin_lock(&inode->i_lock);
	if (!atomic_read(&inode->i_count))
		WARN_ON(!(inode->i_state & (I_WILL_FREE|I_FREEING)));
	else
		WARN_ON(inode->i_state & I_WILL_FREE);

	if (inode->i_state & I_SYNC) {
		if (wbc->sync_mode != WB_SYNC_ALL)
			goto out;
		/*
		 * It's a data-integrity sync. We must wait. Since callers hold
		 * inode reference or inode has I_WILL_FREE set, it cannot go
		 * away under us.
		 */
		__inode_wait_for_writeback(inode);
	}
	WARN_ON(inode->i_state & I_SYNC);
	/*
	 * Skip inode if it is clean and we have no outstanding writeback in
	 * WB_SYNC_ALL mode. We don't want to mess with writeback lists in this
	 * function since flusher thread may be doing for example sync in
	 * parallel and if we move the inode, it could get skipped. So here we
	 * make sure inode is on some writeback list and leave it there unless
	 * we have completely cleaned the inode.
	 */
	if (!(inode->i_state & I_DIRTY_ALL) &&
	    (wbc->sync_mode != WB_SYNC_ALL ||
	     !mapping_tagged(inode->i_mapping, PAGECACHE_TAG_WRITEBACK)))
		goto out;
	inode->i_state |= I_SYNC;
	wbc_attach_and_unlock_inode(wbc, inode);

	ret = __writeback_single_inode(inode, wbc);

	wbc_detach_inode(wbc);

	wb = inode_to_wb_and_lock_list(inode);
	spin_lock(&inode->i_lock);
	/*
	 * If inode is clean, remove it from writeback lists. Otherwise don't
	 * touch it. See comment above for explanation.
	 */
	if (!(inode->i_state & I_DIRTY_ALL))
		inode_io_list_del_locked(inode, wb);
	spin_unlock(&wb->list_lock);
	inode_sync_complete(inode);
out:
	spin_unlock(&inode->i_lock);
	return ret;
}

static long writeback_chunk_size(struct bdi_writeback *wb,
				 struct wb_writeback_work *work)
{
	long pages;

	/*
	 * WB_SYNC_ALL mode does livelock avoidance by syncing dirty
	 * inodes/pages in one big loop. Setting wbc.nr_to_write=LONG_MAX
	 * here avoids calling into writeback_inodes_wb() more than once.
	 *
	 * The intended call sequence for WB_SYNC_ALL writeback is:
	 *
	 *      wb_writeback()
	 *          writeback_sb_inodes()       <== called only once
	 *              write_cache_pages()     <== called once for each inode
	 *                   (quickly) tag currently dirty pages
	 *                   (maybe slowly) sync all tagged pages
	 */
	if (work->sync_mode == WB_SYNC_ALL || work->tagged_writepages)
		pages = LONG_MAX;
	else {
		pages = min(wb->avg_write_bandwidth / 2,
			    global_wb_domain.dirty_limit / DIRTY_SCOPE);
		pages = min(pages, work->nr_pages);
		pages = round_down(pages + MIN_WRITEBACK_PAGES,
				   MIN_WRITEBACK_PAGES);
	}

	return pages;
}

/*
 * Write a portion of b_io inodes which belong to @sb.
 *
 * Return the number of pages and/or inodes written.
 *
 * NOTE! This is called with wb->list_lock held, and will
 * unlock and relock that for each inode it ends up doing
 * IO for.
 */
static long writeback_sb_inodes(struct super_block *sb,
				struct bdi_writeback *wb,
				struct wb_writeback_work *work)
{
	struct writeback_control wbc = {
		.sync_mode		= work->sync_mode,
		.tagged_writepages	= work->tagged_writepages,
		.for_kupdate		= work->for_kupdate,
		.for_background		= work->for_background,
		.for_sync		= work->for_sync,
		.range_cyclic		= work->range_cyclic,
		.range_start		= 0,
		.range_end		= LLONG_MAX,
	};
	unsigned long start_time = jiffies;
	long write_chunk;
	long wrote = 0;  /* count both pages and inodes */

	while (!list_empty(&wb->b_io)) {
		struct inode *inode = wb_inode(wb->b_io.prev);
		struct bdi_writeback *tmp_wb;

		if (inode->i_sb != sb) {
			if (work->sb) {
				/*
				 * We only want to write back data for this
				 * superblock, move all inodes not belonging
				 * to it back onto the dirty list.
				 */
				redirty_tail(inode, wb);
				continue;
			}

			/*
			 * The inode belongs to a different superblock.
			 * Bounce back to the caller to unpin this and
			 * pin the next superblock.
			 */
			break;
		}

		/*
		 * Don't bother with new inodes or inodes being freed, first
		 * kind does not need periodic writeout yet, and for the latter
		 * kind writeout is handled by the freer.
		 */
		spin_lock(&inode->i_lock);
		if (inode->i_state & (I_NEW | I_FREEING | I_WILL_FREE)) {
			spin_unlock(&inode->i_lock);
			redirty_tail(inode, wb);
			continue;
		}
		if ((inode->i_state & I_SYNC) && wbc.sync_mode != WB_SYNC_ALL) {
			/*
			 * If this inode is locked for writeback and we are not
			 * doing writeback-for-data-integrity, move it to
			 * b_more_io so that writeback can proceed with the
			 * other inodes on s_io.
			 *
			 * We'll have another go at writing back this inode
			 * when we completed a full scan of b_io.
			 */
			spin_unlock(&inode->i_lock);
			requeue_io(inode, wb);
			trace_writeback_sb_inodes_requeue(inode);
			continue;
		}
		spin_unlock(&wb->list_lock);

		/*
		 * We already requeued the inode if it had I_SYNC set and we
		 * are doing WB_SYNC_NONE writeback. So this catches only the
		 * WB_SYNC_ALL case.
		 */
		if (inode->i_state & I_SYNC) {
			/* Wait for I_SYNC. This function drops i_lock... */
			inode_sleep_on_writeback(inode);
			/* Inode may be gone, start again */
			spin_lock(&wb->list_lock);
			continue;
		}
		inode->i_state |= I_SYNC;
		wbc_attach_and_unlock_inode(&wbc, inode);

		write_chunk = writeback_chunk_size(wb, work);
		wbc.nr_to_write = write_chunk;
		wbc.pages_skipped = 0;

		/*
		 * We use I_SYNC to pin the inode in memory. While it is set
		 * evict_inode() will wait so the inode cannot be freed.
		 */
		__writeback_single_inode(inode, &wbc);

		wbc_detach_inode(&wbc);
		work->nr_pages -= write_chunk - wbc.nr_to_write;
		wrote += write_chunk - wbc.nr_to_write;

		if (need_resched()) {
			/*
			 * We're trying to balance between building up a nice
			 * long list of IOs to improve our merge rate, and
			 * getting those IOs out quickly for anyone throttling
			 * in balance_dirty_pages().  cond_resched() doesn't
			 * unplug, so get our IOs out the door before we
			 * give up the CPU.
			 */
			blk_flush_plug(current);
			cond_resched();
		}

		/*
		 * Requeue @inode if still dirty.  Be careful as @inode may
		 * have been switched to another wb in the meantime.
		 */
		tmp_wb = inode_to_wb_and_lock_list(inode);
		spin_lock(&inode->i_lock);
		if (!(inode->i_state & I_DIRTY_ALL))
			wrote++;
		requeue_inode(inode, tmp_wb, &wbc);
		inode_sync_complete(inode);
		spin_unlock(&inode->i_lock);

		if (unlikely(tmp_wb != wb)) {
			spin_unlock(&tmp_wb->list_lock);
			spin_lock(&wb->list_lock);
		}

		/*
		 * bail out to wb_writeback() often enough to check
		 * background threshold and other termination conditions.
		 */
		if (wrote) {
			if (time_is_before_jiffies(start_time + HZ / 10UL))
				break;
			if (work->nr_pages <= 0)
				break;
		}
	}
	return wrote;
}

static long __writeback_inodes_wb(struct bdi_writeback *wb,
				  struct wb_writeback_work *work)
{
	unsigned long start_time = jiffies;
	long wrote = 0;

	while (!list_empty(&wb->b_io)) {
		struct inode *inode = wb_inode(wb->b_io.prev);
		struct super_block *sb = inode->i_sb;

		if (!trylock_super(sb)) {
			/*
			 * trylock_super() may fail consistently due to
			 * s_umount being grabbed by someone else. Don't use
			 * requeue_io() to avoid busy retrying the inode/sb.
			 */
			redirty_tail(inode, wb);
			continue;
		}
		wrote += writeback_sb_inodes(sb, wb, work);
		up_read(&sb->s_umount);

		/* refer to the same tests at the end of writeback_sb_inodes */
		if (wrote) {
			if (time_is_before_jiffies(start_time + HZ / 10UL))
				break;
			if (work->nr_pages <= 0)
				break;
		}
	}
	/* Leave any unwritten inodes on b_io */
	return wrote;
}

static long writeback_inodes_wb(struct bdi_writeback *wb, long nr_pages,
				enum wb_reason reason)
{
	struct wb_writeback_work work = {
		.nr_pages	= nr_pages,
		.sync_mode	= WB_SYNC_NONE,
		.range_cyclic	= 1,
		.reason		= reason,
	};
	struct blk_plug plug;

	blk_start_plug(&plug);
	spin_lock(&wb->list_lock);
	if (list_empty(&wb->b_io))
		queue_io(wb, &work);
	__writeback_inodes_wb(wb, &work);
	spin_unlock(&wb->list_lock);
	blk_finish_plug(&plug);

	return nr_pages - work.nr_pages;
}

/*
 * Explicit flushing or periodic writeback of "old" data.
 *
 * Define "old": the first time one of an inode's pages is dirtied, we mark the
 * dirtying-time in the inode's address_space.  So this periodic writeback code
 * just walks the superblock inode list, writing back any inodes which are
 * older than a specific point in time.
 *
 * Try to run once per dirty_writeback_interval.  But if a writeback event
 * takes longer than a dirty_writeback_interval interval, then leave a
 * one-second gap.
 *
 * older_than_this takes precedence over nr_to_write.  So we'll only write back
 * all dirty pages if they are all attached to "old" mappings.
 */
static long wb_writeback(struct bdi_writeback *wb,
			 struct wb_writeback_work *work)
{
	unsigned long wb_start = jiffies;
	long nr_pages = work->nr_pages;
	unsigned long oldest_jif;
	struct inode *inode;
	long progress;
	struct blk_plug plug;

	oldest_jif = jiffies;
	work->older_than_this = &oldest_jif;

	blk_start_plug(&plug);
	spin_lock(&wb->list_lock);
	for (;;) {
		/*
		 * Stop writeback when nr_pages has been consumed
		 */
		if (work->nr_pages <= 0)
			break;

		/*
		 * Background writeout and kupdate-style writeback may
		 * run forever. Stop them if there is other work to do
		 * so that e.g. sync can proceed. They'll be restarted
		 * after the other works are all done.
		 */
		if ((work->for_background || work->for_kupdate) &&
		    !list_empty(&wb->work_list))
			break;

		/*
		 * For background writeout, stop when we are below the
		 * background dirty threshold
		 */
		if (work->for_background && !wb_over_bg_thresh(wb))
			break;

		/*
		 * Kupdate and background works are special and we want to
		 * include all inodes that need writing. Livelock avoidance is
		 * handled by these works yielding to any other work so we are
		 * safe.
		 */
		if (work->for_kupdate) {
			oldest_jif = jiffies -
				msecs_to_jiffies(dirty_expire_interval * 10);
		} else if (work->for_background)
			oldest_jif = jiffies;

		trace_writeback_start(wb, work);
		if (list_empty(&wb->b_io))
			queue_io(wb, work);
		if (work->sb)
			progress = writeback_sb_inodes(work->sb, wb, work);
		else
			progress = __writeback_inodes_wb(wb, work);
		trace_writeback_written(wb, work);

		wb_update_bandwidth(wb, wb_start);

		/*
		 * Did we write something? Try for more
		 *
		 * Dirty inodes are moved to b_io for writeback in batches.
		 * The completion of the current batch does not necessarily
		 * mean the overall work is done. So we keep looping as long
		 * as made some progress on cleaning pages or inodes.
		 */
		if (progress)
			continue;
		/*
		 * No more inodes for IO, bail
		 */
		if (list_empty(&wb->b_more_io))
			break;
		/*
		 * Nothing written. Wait for some inode to
		 * become available for writeback. Otherwise
		 * we'll just busyloop.
		 */
		trace_writeback_wait(wb, work);
		inode = wb_inode(wb->b_more_io.prev);
		spin_lock(&inode->i_lock);
		spin_unlock(&wb->list_lock);
		/* This function drops i_lock... */
		inode_sleep_on_writeback(inode);
		spin_lock(&wb->list_lock);
	}
	spin_unlock(&wb->list_lock);
	blk_finish_plug(&plug);

	return nr_pages - work->nr_pages;
}

/*
 * Return the next wb_writeback_work struct that hasn't been processed yet.
 */
static struct wb_writeback_work *get_next_work_item(struct bdi_writeback *wb)
{
	struct wb_writeback_work *work = NULL;

	spin_lock_bh(&wb->work_lock);
	if (!list_empty(&wb->work_list)) {
		work = list_entry(wb->work_list.next,
				  struct wb_writeback_work, list);
		list_del_init(&work->list);
	}
	spin_unlock_bh(&wb->work_lock);
	return work;
}

static long wb_check_background_flush(struct bdi_writeback *wb)
{
	if (wb_over_bg_thresh(wb)) {

		struct wb_writeback_work work = {
			.nr_pages	= LONG_MAX,
			.sync_mode	= WB_SYNC_NONE,
			.for_background	= 1,
			.range_cyclic	= 1,
			.reason		= WB_REASON_BACKGROUND,
		};

		return wb_writeback(wb, &work);
	}

	return 0;
}

static long wb_check_old_data_flush(struct bdi_writeback *wb)
{
	unsigned long expired;
	long nr_pages;

	/*
	 * When set to zero, disable periodic writeback
	 */
	if (!dirty_writeback_interval)
		return 0;

	expired = wb->last_old_flush +
			msecs_to_jiffies(dirty_writeback_interval * 10);
	if (time_before(jiffies, expired))
		return 0;

	wb->last_old_flush = jiffies;
	nr_pages = get_nr_dirty_pages();

	if (nr_pages) {
		struct wb_writeback_work work = {
			.nr_pages	= nr_pages,
			.sync_mode	= WB_SYNC_NONE,
			.for_kupdate	= 1,
			.range_cyclic	= 1,
			.reason		= WB_REASON_PERIODIC,
		};

		return wb_writeback(wb, &work);
	}

	return 0;
}

static long wb_check_start_all(struct bdi_writeback *wb)
{
	long nr_pages;

	if (!test_bit(WB_start_all, &wb->state))
		return 0;

	nr_pages = get_nr_dirty_pages();
	if (nr_pages) {
		struct wb_writeback_work work = {
			.nr_pages	= wb_split_bdi_pages(wb, nr_pages),
			.sync_mode	= WB_SYNC_NONE,
			.range_cyclic	= 1,
			.reason		= wb->start_all_reason,
		};

		nr_pages = wb_writeback(wb, &work);
	}

	clear_bit(WB_start_all, &wb->state);
	return nr_pages;
}


/*
 * Retrieve work items and do the writeback they describe
 */
static long wb_do_writeback(struct bdi_writeback *wb)
{
	struct wb_writeback_work *work;
	long wrote = 0;

	set_bit(WB_writeback_running, &wb->state);
	while ((work = get_next_work_item(wb)) != NULL) {
		trace_writeback_exec(wb, work);
		wrote += wb_writeback(wb, work);
		finish_writeback_work(wb, work);
	}

	/*
	 * Check for a flush-everything request
	 */
	wrote += wb_check_start_all(wb);

	/*
	 * Check for periodic writeback, kupdated() style
	 */
	wrote += wb_check_old_data_flush(wb);
	wrote += wb_check_background_flush(wb);
	clear_bit(WB_writeback_running, &wb->state);

	return wrote;
}

/*
 * Handle writeback of dirty data for the device backed by this bdi. Also
 * reschedules periodically and does kupdated style flushing.
 */
void wb_workfn(struct work_struct *work)
{
	struct bdi_writeback *wb = container_of(to_delayed_work(work),
						struct bdi_writeback, dwork);
	long pages_written;

	set_worker_desc("flush-%s", bdi_dev_name(wb->bdi));
	current->flags |= PF_SWAPWRITE;

	if (likely(!current_is_workqueue_rescuer() ||
		   !test_bit(WB_registered, &wb->state))) {
		/*
		 * The normal path.  Keep writing back @wb until its
		 * work_list is empty.  Note that this path is also taken
		 * if @wb is shutting down even when we're running off the
		 * rescuer as work_list needs to be drained.
		 */
		do {
			pages_written = wb_do_writeback(wb);
			trace_writeback_pages_written(pages_written);
		} while (!list_empty(&wb->work_list));
	} else {
		/*
		 * bdi_wq can't get enough workers and we're running off
		 * the emergency worker.  Don't hog it.  Hopefully, 1024 is
		 * enough for efficient IO.
		 */
		pages_written = writeback_inodes_wb(wb, 1024,
						    WB_REASON_FORKER_THREAD);
		trace_writeback_pages_written(pages_written);
	}

	if (!list_empty(&wb->work_list))
		wb_wakeup(wb);
	else if (wb_has_dirty_io(wb) && dirty_writeback_interval)
		wb_wakeup_delayed(wb);

	current->flags &= ~PF_SWAPWRITE;
}

/*
 * Start writeback of `nr_pages' pages on this bdi. If `nr_pages' is zero,
 * write back the whole world.
 */
static void __wakeup_flusher_threads_bdi(struct backing_dev_info *bdi,
					 enum wb_reason reason)
{
	struct bdi_writeback *wb;

	if (!bdi_has_dirty_io(bdi))
		return;

	list_for_each_entry_rcu(wb, &bdi->wb_list, bdi_node)
		wb_start_writeback(wb, reason);
}

void wakeup_flusher_threads_bdi(struct backing_dev_info *bdi,
				enum wb_reason reason)
{
	rcu_read_lock();
	__wakeup_flusher_threads_bdi(bdi, reason);
	rcu_read_unlock();
}

/*
 * Wakeup the flusher threads to start writeback of all currently dirty pages
 */
void wakeup_flusher_threads(enum wb_reason reason)
{
	struct backing_dev_info *bdi;

	/*
	 * If we are expecting writeback progress we must submit plugged IO.
	 */
	if (blk_needs_flush_plug(current))
		blk_schedule_flush_plug(current);

	rcu_read_lock();
	list_for_each_entry_rcu(bdi, &bdi_list, bdi_list)
		__wakeup_flusher_threads_bdi(bdi, reason);
	rcu_read_unlock();
}

/*
 * Wake up bdi's periodically to make sure dirtytime inodes gets
 * written back periodically.  We deliberately do *not* check the
 * b_dirtytime list in wb_has_dirty_io(), since this would cause the
 * kernel to be constantly waking up once there are any dirtytime
 * inodes on the system.  So instead we define a separate delayed work
 * function which gets called much more rarely.  (By default, only
 * once every 12 hours.)
 *
 * If there is any other write activity going on in the file system,
 * this function won't be necessary.  But if the only thing that has
 * happened on the file system is a dirtytime inode caused by an atime
 * update, we need this infrastructure below to make sure that inode
 * eventually gets pushed out to disk.
 */
static void wakeup_dirtytime_writeback(struct work_struct *w);
static DECLARE_DELAYED_WORK(dirtytime_work, wakeup_dirtytime_writeback);

static void wakeup_dirtytime_writeback(struct work_struct *w)
{
	struct backing_dev_info *bdi;

	rcu_read_lock();
	list_for_each_entry_rcu(bdi, &bdi_list, bdi_list) {
		struct bdi_writeback *wb;

		list_for_each_entry_rcu(wb, &bdi->wb_list, bdi_node)
			if (!list_empty(&wb->b_dirty_time))
				wb_wakeup(wb);
	}
	rcu_read_unlock();
	schedule_delayed_work(&dirtytime_work, dirtytime_expire_interval * HZ);
}

static int __init start_dirtytime_writeback(void)
{
	schedule_delayed_work(&dirtytime_work, dirtytime_expire_interval * HZ);
	return 0;
}
__initcall(start_dirtytime_writeback);

int dirtytime_interval_handler(struct ctl_table *table, int write,
			       void __user *buffer, size_t *lenp, loff_t *ppos)
{
	int ret;

	ret = proc_dointvec_minmax(table, write, buffer, lenp, ppos);
	if (ret == 0 && write)
		mod_delayed_work(system_wq, &dirtytime_work, 0);
	return ret;
}

static noinline void block_dump___mark_inode_dirty(struct inode *inode)
{
	if (inode->i_ino || strcmp(inode->i_sb->s_id, "bdev")) {
		struct dentry *dentry;
		const char *name = "?";

		dentry = d_find_alias(inode);
		if (dentry) {
			spin_lock(&dentry->d_lock);
			name = (const char *) dentry->d_name.name;
		}
		printk(KERN_DEBUG
		       "%s(%d): dirtied inode %lu (%s) on %s\n",
		       current->comm, task_pid_nr(current), inode->i_ino,
		       name, inode->i_sb->s_id);
		if (dentry) {
			spin_unlock(&dentry->d_lock);
			dput(dentry);
		}
	}
}

/**
 * __mark_inode_dirty -	internal function
 *
 * @inode: inode to mark
 * @flags: what kind of dirty (i.e. I_DIRTY_SYNC)
 *
 * Mark an inode as dirty. Callers should use mark_inode_dirty or
 * mark_inode_dirty_sync.
 *
 * Put the inode on the super block's dirty list.
 *
 * CAREFUL! We mark it dirty unconditionally, but move it onto the
 * dirty list only if it is hashed or if it refers to a blockdev.
 * If it was not hashed, it will never be added to the dirty list
 * even if it is later hashed, as it will have been marked dirty already.
 *
 * In short, make sure you hash any inodes _before_ you start marking
 * them dirty.
 *
 * Note that for blockdevs, inode->dirtied_when represents the dirtying time of
 * the block-special inode (/dev/hda1) itself.  And the ->dirtied_when field of
 * the kernel-internal blockdev inode represents the dirtying time of the
 * blockdev's pages.  This is why for I_DIRTY_PAGES we always use
 * page->mapping->host, so the page-dirtying time is recorded in the internal
 * blockdev inode.
 */
void __mark_inode_dirty(struct inode *inode, int flags)
{
	struct super_block *sb = inode->i_sb;
	int dirtytime;

	trace_writeback_mark_inode_dirty(inode, flags);

	/*
	 * Don't do this for I_DIRTY_PAGES - that doesn't actually
	 * dirty the inode itself
	 */
	if (flags & (I_DIRTY_INODE | I_DIRTY_TIME)) {
		trace_writeback_dirty_inode_start(inode, flags);

		if (sb->s_op->dirty_inode)
			sb->s_op->dirty_inode(inode, flags);

		trace_writeback_dirty_inode(inode, flags);
	}
	if (flags & I_DIRTY_INODE)
		flags &= ~I_DIRTY_TIME;
	dirtytime = flags & I_DIRTY_TIME;

	/*
	 * Paired with smp_mb() in __writeback_single_inode() for the
	 * following lockless i_state test.  See there for details.
	 */
	smp_mb();

	if (((inode->i_state & flags) == flags) ||
	    (dirtytime && (inode->i_state & I_DIRTY_INODE)))
		return;

	if (unlikely(block_dump))
		block_dump___mark_inode_dirty(inode);

	spin_lock(&inode->i_lock);
	if (dirtytime && (inode->i_state & I_DIRTY_INODE))
		goto out_unlock_inode;
	if ((inode->i_state & flags) != flags) {
		const int was_dirty = inode->i_state & I_DIRTY;

		inode_attach_wb(inode, NULL);

		if (flags & I_DIRTY_INODE)
			inode->i_state &= ~I_DIRTY_TIME;
		inode->i_state |= flags;

		/*
		 * If the inode is being synced, just update its dirty state.
		 * The unlocker will place the inode on the appropriate
		 * superblock list, based upon its state.
		 */
		if (inode->i_state & I_SYNC)
			goto out_unlock_inode;

		/*
		 * Only add valid (hashed) inodes to the superblock's
		 * dirty list.  Add blockdev inodes as well.
		 */
		if (!S_ISBLK(inode->i_mode)) {
			if (inode_unhashed(inode))
				goto out_unlock_inode;
		}
		if (inode->i_state & I_FREEING)
			goto out_unlock_inode;

		/*
		 * If the inode was already on b_dirty/b_io/b_more_io, don't
		 * reposition it (that would break b_dirty time-ordering).
		 */
		if (!was_dirty) {
			struct bdi_writeback *wb;
			struct list_head *dirty_list;
			bool wakeup_bdi = false;

			wb = locked_inode_to_wb_and_lock_list(inode);

			WARN(bdi_cap_writeback_dirty(wb->bdi) &&
			     !test_bit(WB_registered, &wb->state),
			     "bdi-%s not registered\n", wb->bdi->name);

			inode->dirtied_when = jiffies;
			if (dirtytime)
				inode->dirtied_time_when = jiffies;

			if (inode->i_state & I_DIRTY)
				dirty_list = &wb->b_dirty;
			else
				dirty_list = &wb->b_dirty_time;

			wakeup_bdi = inode_io_list_move_locked(inode, wb,
							       dirty_list);

			spin_unlock(&wb->list_lock);
			trace_writeback_dirty_inode_enqueue(inode);

			/*
			 * If this is the first dirty inode for this bdi,
			 * we have to wake-up the corresponding bdi thread
			 * to make sure background write-back happens
			 * later.
			 */
			if (bdi_cap_writeback_dirty(wb->bdi) && wakeup_bdi)
				wb_wakeup_delayed(wb);
			return;
		}
	}
out_unlock_inode:
	spin_unlock(&inode->i_lock);
}
EXPORT_SYMBOL(__mark_inode_dirty);

/*
 * The @s_sync_lock is used to serialise concurrent sync operations
 * to avoid lock contention problems with concurrent wait_sb_inodes() calls.
 * Concurrent callers will block on the s_sync_lock rather than doing contending
 * walks. The queueing maintains sync(2) required behaviour as all the IO that
 * has been issued up to the time this function is enter is guaranteed to be
 * completed by the time we have gained the lock and waited for all IO that is
 * in progress regardless of the order callers are granted the lock.
 */
static void wait_sb_inodes(struct super_block *sb)
{
	LIST_HEAD(sync_list);

	/*
	 * We need to be protected against the filesystem going from
	 * r/o to r/w or vice versa.
	 */
	WARN_ON(!rwsem_is_locked(&sb->s_umount));

	mutex_lock(&sb->s_sync_lock);

	/*
	 * Splice the writeback list onto a temporary list to avoid waiting on
	 * inodes that have started writeback after this point.
	 *
	 * Use rcu_read_lock() to keep the inodes around until we have a
	 * reference. s_inode_wblist_lock protects sb->s_inodes_wb as well as
	 * the local list because inodes can be dropped from either by writeback
	 * completion.
	 */
	rcu_read_lock();
	spin_lock_irq(&sb->s_inode_wblist_lock);
	list_splice_init(&sb->s_inodes_wb, &sync_list);

	/*
	 * Data integrity sync. Must wait for all pages under writeback, because
	 * there may have been pages dirtied before our sync call, but which had
	 * writeout started before we write it out.  In which case, the inode
	 * may not be on the dirty list, but we still have to wait for that
	 * writeout.
	 */
	while (!list_empty(&sync_list)) {
		struct inode *inode = list_first_entry(&sync_list, struct inode,
						       i_wb_list);
		struct address_space *mapping = inode->i_mapping;

		/*
		 * Move each inode back to the wb list before we drop the lock
		 * to preserve consistency between i_wb_list and the mapping
		 * writeback tag. Writeback completion is responsible to remove
		 * the inode from either list once the writeback tag is cleared.
		 */
		list_move_tail(&inode->i_wb_list, &sb->s_inodes_wb);

		/*
		 * The mapping can appear untagged while still on-list since we
		 * do not have the mapping lock. Skip it here, wb completion
		 * will remove it.
		 */
		if (!mapping_tagged(mapping, PAGECACHE_TAG_WRITEBACK))
			continue;

		spin_unlock_irq(&sb->s_inode_wblist_lock);

		spin_lock(&inode->i_lock);
		if (inode->i_state & (I_FREEING|I_WILL_FREE|I_NEW)) {
			spin_unlock(&inode->i_lock);

			spin_lock_irq(&sb->s_inode_wblist_lock);
			continue;
		}
		__iget(inode);
		spin_unlock(&inode->i_lock);
		rcu_read_unlock();

		/*
		 * We keep the error status of individual mapping so that
		 * applications can catch the writeback error using fsync(2).
		 * See filemap_fdatawait_keep_errors() for details.
		 */
		filemap_fdatawait_keep_errors(mapping);

		cond_resched();

		iput(inode);

		rcu_read_lock();
		spin_lock_irq(&sb->s_inode_wblist_lock);
	}
	spin_unlock_irq(&sb->s_inode_wblist_lock);
	rcu_read_unlock();
	mutex_unlock(&sb->s_sync_lock);
}

static void __writeback_inodes_sb_nr(struct super_block *sb, unsigned long nr,
				     enum wb_reason reason, bool skip_if_busy)
{
	struct backing_dev_info *bdi = sb->s_bdi;
	DEFINE_WB_COMPLETION(done, bdi);
	struct wb_writeback_work work = {
		.sb			= sb,
		.sync_mode		= WB_SYNC_NONE,
		.tagged_writepages	= 1,
		.done			= &done,
		.nr_pages		= nr,
		.reason			= reason,
	};

	if (!bdi_has_dirty_io(bdi) || bdi == &noop_backing_dev_info)
		return;
	WARN_ON(!rwsem_is_locked(&sb->s_umount));

	bdi_split_work_to_wbs(sb->s_bdi, &work, skip_if_busy);
	wb_wait_for_completion(&done);
}

/**
 * writeback_inodes_sb_nr -	writeback dirty inodes from given super_block
 * @sb: the superblock
 * @nr: the number of pages to write
 * @reason: reason why some writeback work initiated
 *
 * Start writeback on some inodes on this super_block. No guarantees are made
 * on how many (if any) will be written, and this function does not wait
 * for IO completion of submitted IO.
 */
void writeback_inodes_sb_nr(struct super_block *sb,
			    unsigned long nr,
			    enum wb_reason reason)
{
	__writeback_inodes_sb_nr(sb, nr, reason, false);
}
EXPORT_SYMBOL(writeback_inodes_sb_nr);

/**
 * writeback_inodes_sb	-	writeback dirty inodes from given super_block
 * @sb: the superblock
 * @reason: reason why some writeback work was initiated
 *
 * Start writeback on some inodes on this super_block. No guarantees are made
 * on how many (if any) will be written, and this function does not wait
 * for IO completion of submitted IO.
 */
void writeback_inodes_sb(struct super_block *sb, enum wb_reason reason)
{
	return writeback_inodes_sb_nr(sb, get_nr_dirty_pages(), reason);
}
EXPORT_SYMBOL(writeback_inodes_sb);

/**
 * try_to_writeback_inodes_sb - try to start writeback if none underway
 * @sb: the superblock
 * @reason: reason why some writeback work was initiated
 *
 * Invoke __writeback_inodes_sb_nr if no writeback is currently underway.
 */
void try_to_writeback_inodes_sb(struct super_block *sb, enum wb_reason reason)
{
	if (!down_read_trylock(&sb->s_umount))
		return;

	__writeback_inodes_sb_nr(sb, get_nr_dirty_pages(), reason, true);
	up_read(&sb->s_umount);
}
EXPORT_SYMBOL(try_to_writeback_inodes_sb);

/**
 * sync_inodes_sb	-	sync sb inode pages
 * @sb: the superblock
 *
 * This function writes and waits on any dirty inode belonging to this
 * super_block.
 */
void sync_inodes_sb(struct super_block *sb)
{
	struct backing_dev_info *bdi = sb->s_bdi;
	DEFINE_WB_COMPLETION(done, bdi);
	struct wb_writeback_work work = {
		.sb		= sb,
		.sync_mode	= WB_SYNC_ALL,
		.nr_pages	= LONG_MAX,
		.range_cyclic	= 0,
		.done		= &done,
		.reason		= WB_REASON_SYNC,
		.for_sync	= 1,
	};

	/*
	 * Can't skip on !bdi_has_dirty() because we should wait for !dirty
	 * inodes under writeback and I_DIRTY_TIME inodes ignored by
	 * bdi_has_dirty() need to be written out too.
	 */
	if (bdi == &noop_backing_dev_info)
		return;
	WARN_ON(!rwsem_is_locked(&sb->s_umount));

	/* protect against inode wb switch, see inode_switch_wbs_work_fn() */
	bdi_down_write_wb_switch_rwsem(bdi);
	bdi_split_work_to_wbs(bdi, &work, false);
<<<<<<< HEAD
	wb_wait_for_completion(bdi, &done);
=======
	wb_wait_for_completion(&done);
>>>>>>> fa578e9d
	bdi_up_write_wb_switch_rwsem(bdi);

	wait_sb_inodes(sb);
}
EXPORT_SYMBOL(sync_inodes_sb);

/**
 * write_inode_now	-	write an inode to disk
 * @inode: inode to write to disk
 * @sync: whether the write should be synchronous or not
 *
 * This function commits an inode to disk immediately if it is dirty. This is
 * primarily needed by knfsd.
 *
 * The caller must either have a ref on the inode or must have set I_WILL_FREE.
 */
int write_inode_now(struct inode *inode, int sync)
{
	struct writeback_control wbc = {
		.nr_to_write = LONG_MAX,
		.sync_mode = sync ? WB_SYNC_ALL : WB_SYNC_NONE,
		.range_start = 0,
		.range_end = LLONG_MAX,
	};

	if (!mapping_cap_writeback_dirty(inode->i_mapping))
		wbc.nr_to_write = 0;

	might_sleep();
	return writeback_single_inode(inode, &wbc);
}
EXPORT_SYMBOL(write_inode_now);

/**
 * sync_inode - write an inode and its pages to disk.
 * @inode: the inode to sync
 * @wbc: controls the writeback mode
 *
 * sync_inode() will write an inode and its pages to disk.  It will also
 * correctly update the inode on its superblock's dirty inode lists and will
 * update inode->i_state.
 *
 * The caller must have a ref on the inode.
 */
int sync_inode(struct inode *inode, struct writeback_control *wbc)
{
	return writeback_single_inode(inode, wbc);
}
EXPORT_SYMBOL(sync_inode);

/**
 * sync_inode_metadata - write an inode to disk
 * @inode: the inode to sync
 * @wait: wait for I/O to complete.
 *
 * Write an inode to disk and adjust its dirty state after completion.
 *
 * Note: only writes the actual inode, no associated data or other metadata.
 */
int sync_inode_metadata(struct inode *inode, int wait)
{
	struct writeback_control wbc = {
		.sync_mode = wait ? WB_SYNC_ALL : WB_SYNC_NONE,
		.nr_to_write = 0, /* metadata-only */
	};

	return sync_inode(inode, &wbc);
}
EXPORT_SYMBOL(sync_inode_metadata);<|MERGE_RESOLUTION|>--- conflicted
+++ resolved
@@ -502,18 +502,8 @@
 	if (inode->i_state & I_WB_SWITCH)
 		return;
 
-<<<<<<< HEAD
-	/*
-	 * Avoid starting new switches while sync_inodes_sb() is in
-	 * progress.  Otherwise, if the down_write protected issue path
-	 * blocks heavily, we might end up starting a large number of
-	 * switches which will block on the rwsem.
-	 */
-	if (!down_read_trylock(&bdi->wb_switch_rwsem))
-=======
 	/* avoid queueing a new switch if too many are already in flight */
 	if (atomic_read(&isw_nr_in_flight) > WB_FRN_MAX_IN_FLIGHT)
->>>>>>> fa578e9d
 		return;
 
 	isw = kzalloc(sizeof(*isw), GFP_ATOMIC);
@@ -552,12 +542,7 @@
 	call_rcu(&isw->rcu_head, inode_switch_wbs_rcu_fn);
 
 	atomic_inc(&isw_nr_in_flight);
-<<<<<<< HEAD
-
-	goto out_unlock;
-=======
 	return;
->>>>>>> fa578e9d
 
 out_free:
 	if (isw->new_wb)
@@ -2575,11 +2560,7 @@
 	/* protect against inode wb switch, see inode_switch_wbs_work_fn() */
 	bdi_down_write_wb_switch_rwsem(bdi);
 	bdi_split_work_to_wbs(bdi, &work, false);
-<<<<<<< HEAD
-	wb_wait_for_completion(bdi, &done);
-=======
 	wb_wait_for_completion(&done);
->>>>>>> fa578e9d
 	bdi_up_write_wb_switch_rwsem(bdi);
 
 	wait_sb_inodes(sb);
