// SPDX-License-Identifier: GPL-2.0-or-later
/*
 * Copyright (C) 2012-2013 Samsung Electronics Co., Ltd.
 */

#include <linux/slab.h>
#include <linux/cred.h>
#include <linux/buffer_head.h>
#include <linux/blkdev.h>

#include "exfat_raw.h"
#include "exfat_fs.h"

static int exfat_cont_expand(struct inode *inode, loff_t size)
{
	struct address_space *mapping = inode->i_mapping;
	loff_t start = i_size_read(inode), count = size - i_size_read(inode);
	int err, err2;

	err = generic_cont_expand_simple(inode, size);
	if (err)
		return err;

	inode->i_ctime = inode->i_mtime = current_time(inode);
	mark_inode_dirty(inode);

	if (!IS_SYNC(inode))
		return 0;

	err = filemap_fdatawrite_range(mapping, start, start + count - 1);
	err2 = sync_mapping_buffers(mapping);
	if (!err)
		err = err2;
	err2 = write_inode_now(inode, 1);
	if (!err)
		err = err2;
	if (err)
		return err;

	return filemap_fdatawait_range(mapping, start, start + count - 1);
}

static bool exfat_allow_set_time(struct exfat_sb_info *sbi, struct inode *inode)
{
	mode_t allow_utime = sbi->options.allow_utime;

	if (!uid_eq(current_fsuid(), inode->i_uid)) {
		if (in_group_p(inode->i_gid))
			allow_utime >>= 3;
		if (allow_utime & MAY_WRITE)
			return true;
	}

	/* use a default check */
	return false;
}

static int exfat_sanitize_mode(const struct exfat_sb_info *sbi,
		struct inode *inode, umode_t *mode_ptr)
{
	mode_t i_mode, mask, perm;

	i_mode = inode->i_mode;

	mask = (S_ISREG(i_mode) || S_ISLNK(i_mode)) ?
		sbi->options.fs_fmask : sbi->options.fs_dmask;
	perm = *mode_ptr & ~(S_IFMT | mask);

	/* Of the r and x bits, all (subject to umask) must be present.*/
	if ((perm & 0555) != (i_mode & 0555))
		return -EPERM;

	if (exfat_mode_can_hold_ro(inode)) {
		/*
		 * Of the w bits, either all (subject to umask) or none must
		 * be present.
		 */
		if ((perm & 0222) && ((perm & 0222) != (0222 & ~mask)))
			return -EPERM;
	} else {
		/*
		 * If exfat_mode_can_hold_ro(inode) is false, can't change
		 * w bits.
		 */
		if ((perm & 0222) != (0222 & ~mask))
			return -EPERM;
	}

	*mode_ptr &= S_IFMT | perm;

	return 0;
}

/* resize the file length */
int __exfat_truncate(struct inode *inode, loff_t new_size)
{
	unsigned int num_clusters_new, num_clusters_phys;
	unsigned int last_clu = EXFAT_FREE_CLUSTER;
	struct exfat_chain clu;
	struct super_block *sb = inode->i_sb;
	struct exfat_sb_info *sbi = EXFAT_SB(sb);
	struct exfat_inode_info *ei = EXFAT_I(inode);
	int evict = (ei->dir.dir == DIR_DELETED) ? 1 : 0;

	/* check if the given file ID is opened */
	if (ei->type != TYPE_FILE && ei->type != TYPE_DIR)
		return -EPERM;

	exfat_set_vol_flags(sb, VOL_DIRTY);

	num_clusters_new = EXFAT_B_TO_CLU_ROUND_UP(i_size_read(inode), sbi);
	num_clusters_phys =
		EXFAT_B_TO_CLU_ROUND_UP(EXFAT_I(inode)->i_size_ondisk, sbi);

	exfat_chain_set(&clu, ei->start_clu, num_clusters_phys, ei->flags);

	if (new_size > 0) {
		/*
		 * Truncate FAT chain num_clusters after the first cluster
		 * num_clusters = min(new, phys);
		 */
		unsigned int num_clusters =
			min(num_clusters_new, num_clusters_phys);

		/*
		 * Follow FAT chain
		 * (defensive coding - works fine even with corrupted FAT table
		 */
		if (clu.flags == ALLOC_NO_FAT_CHAIN) {
			clu.dir += num_clusters;
			clu.size -= num_clusters;
		} else {
			while (num_clusters > 0) {
				last_clu = clu.dir;
				if (exfat_get_next_cluster(sb, &(clu.dir)))
					return -EIO;

				num_clusters--;
				clu.size--;
			}
		}
	} else {
		ei->flags = ALLOC_NO_FAT_CHAIN;
		ei->start_clu = EXFAT_EOF_CLUSTER;
	}

	i_size_write(inode, new_size);

	if (ei->type == TYPE_FILE)
		ei->attr |= ATTR_ARCHIVE;

	/* update the directory entry */
	if (!evict) {
		struct timespec64 ts;
		struct exfat_dentry *ep, *ep2;
		struct exfat_entry_set_cache *es;

		es = exfat_get_dentry_set(sb, &(ei->dir), ei->entry,
				ES_ALL_ENTRIES);
		if (!es)
			return -EIO;
		ep = exfat_get_dentry_cached(es, 0);
		ep2 = exfat_get_dentry_cached(es, 1);

		ts = current_time(inode);
		exfat_set_entry_time(sbi, &ts,
				&ep->dentry.file.modify_tz,
				&ep->dentry.file.modify_time,
				&ep->dentry.file.modify_date,
				&ep->dentry.file.modify_time_cs);
		ep->dentry.file.attr = cpu_to_le16(ei->attr);

		/* File size should be zero if there is no cluster allocated */
		if (ei->start_clu == EXFAT_EOF_CLUSTER) {
			ep2->dentry.stream.valid_size = 0;
			ep2->dentry.stream.size = 0;
		} else {
			ep2->dentry.stream.valid_size = cpu_to_le64(new_size);
			ep2->dentry.stream.size = ep2->dentry.stream.valid_size;
		}

		if (new_size == 0) {
			/* Any directory can not be truncated to zero */
			WARN_ON(ei->type != TYPE_FILE);

			ep2->dentry.stream.flags = ALLOC_FAT_CHAIN;
			ep2->dentry.stream.start_clu = EXFAT_FREE_CLUSTER;
		}

		exfat_update_dir_chksum_with_entry_set(es);
		exfat_free_dentry_set(es, inode_needs_sync(inode));
	}

	/* cut off from the FAT chain */
	if (ei->flags == ALLOC_FAT_CHAIN && last_clu != EXFAT_FREE_CLUSTER &&
			last_clu != EXFAT_EOF_CLUSTER) {
		if (exfat_ent_set(sb, last_clu, EXFAT_EOF_CLUSTER))
			return -EIO;
	}

	/* invalidate cache and free the clusters */
	/* clear exfat cache */
	exfat_cache_inval_inode(inode);

	/* hint information */
	ei->hint_bmap.off = EXFAT_EOF_CLUSTER;
	ei->hint_bmap.clu = EXFAT_EOF_CLUSTER;
	if (ei->rwoffset > new_size)
		ei->rwoffset = new_size;

	/* hint_stat will be used if this is directory. */
	ei->hint_stat.eidx = 0;
	ei->hint_stat.clu = ei->start_clu;
	ei->hint_femp.eidx = EXFAT_HINT_NONE;

	/* free the clusters */
	if (exfat_free_cluster(inode, &clu))
		return -EIO;

	exfat_set_vol_flags(sb, VOL_CLEAN);

	return 0;
}

void exfat_truncate(struct inode *inode, loff_t size)
{
	struct super_block *sb = inode->i_sb;
	struct exfat_sb_info *sbi = EXFAT_SB(sb);
	unsigned int blocksize = 1 << inode->i_blkbits;
	loff_t aligned_size;
	int err;

	mutex_lock(&sbi->s_lock);
	if (EXFAT_I(inode)->start_clu == 0) {
		/*
		 * Empty start_clu != ~0 (not allocated)
		 */
		exfat_fs_error(sb, "tried to truncate zeroed cluster.");
		goto write_size;
	}

	err = __exfat_truncate(inode, i_size_read(inode));
	if (err)
		goto write_size;

	inode->i_ctime = inode->i_mtime = current_time(inode);
	if (IS_DIRSYNC(inode))
		exfat_sync_inode(inode);
	else
		mark_inode_dirty(inode);

	inode->i_blocks = ((i_size_read(inode) + (sbi->cluster_size - 1)) &
			~(sbi->cluster_size - 1)) >> inode->i_blkbits;
write_size:
	aligned_size = i_size_read(inode);
	if (aligned_size & (blocksize - 1)) {
		aligned_size |= (blocksize - 1);
		aligned_size++;
	}

	if (EXFAT_I(inode)->i_size_ondisk > i_size_read(inode))
		EXFAT_I(inode)->i_size_ondisk = aligned_size;

	if (EXFAT_I(inode)->i_size_aligned > i_size_read(inode))
		EXFAT_I(inode)->i_size_aligned = aligned_size;
	mutex_unlock(&sbi->s_lock);
}

int exfat_getattr(const struct path *path, struct kstat *stat,
		unsigned int request_mask, unsigned int query_flags)
{
	struct inode *inode = d_backing_inode(path->dentry);
	struct exfat_inode_info *ei = EXFAT_I(inode);

	generic_fillattr(inode, stat);
	exfat_truncate_atime(&stat->atime);
	stat->result_mask |= STATX_BTIME;
	stat->btime.tv_sec = ei->i_crtime.tv_sec;
	stat->btime.tv_nsec = ei->i_crtime.tv_nsec;
	stat->blksize = EXFAT_SB(inode->i_sb)->cluster_size;
	return 0;
}

int exfat_setattr(struct dentry *dentry, struct iattr *attr)
{
	struct exfat_sb_info *sbi = EXFAT_SB(dentry->d_sb);
	struct inode *inode = dentry->d_inode;
	unsigned int ia_valid;
	int error;

	if ((attr->ia_valid & ATTR_SIZE) &&
	    attr->ia_size > i_size_read(inode)) {
		error = exfat_cont_expand(inode, attr->ia_size);
		if (error || attr->ia_valid == ATTR_SIZE)
			return error;
		attr->ia_valid &= ~ATTR_SIZE;
	}

	/* Check for setting the inode time. */
	ia_valid = attr->ia_valid;
	if ((ia_valid & (ATTR_MTIME_SET | ATTR_ATIME_SET | ATTR_TIMES_SET)) &&
	    exfat_allow_set_time(sbi, inode)) {
		attr->ia_valid &= ~(ATTR_MTIME_SET | ATTR_ATIME_SET |
				ATTR_TIMES_SET);
	}

	error = setattr_prepare(dentry, attr);
	attr->ia_valid = ia_valid;
	if (error)
		goto out;

	if (((attr->ia_valid & ATTR_UID) &&
	     !uid_eq(attr->ia_uid, sbi->options.fs_uid)) ||
	    ((attr->ia_valid & ATTR_GID) &&
	     !gid_eq(attr->ia_gid, sbi->options.fs_gid)) ||
	    ((attr->ia_valid & ATTR_MODE) &&
	     (attr->ia_mode & ~(S_IFREG | S_IFLNK | S_IFDIR | 0777)))) {
		error = -EPERM;
		goto out;
	}

	/*
	 * We don't return -EPERM here. Yes, strange, but this is too
	 * old behavior.
	 */
	if (attr->ia_valid & ATTR_MODE) {
		if (exfat_sanitize_mode(sbi, inode, &attr->ia_mode) < 0)
			attr->ia_valid &= ~ATTR_MODE;
	}

	if (attr->ia_valid & ATTR_SIZE) {
		error = exfat_block_truncate_page(inode, attr->ia_size);
		if (error)
			goto out;

		down_write(&EXFAT_I(inode)->truncate_lock);
		truncate_setsize(inode, attr->ia_size);
		exfat_truncate(inode, attr->ia_size);
		up_write(&EXFAT_I(inode)->truncate_lock);
	}

	setattr_copy(inode, attr);
	exfat_truncate_atime(&inode->i_atime);
	mark_inode_dirty(inode);

out:
	return error;
}

int exfat_file_fsync(struct file *filp, loff_t start, loff_t end, int datasync)
{
	struct inode *inode = filp->f_mapping->host;
	int err;

	err = __generic_file_fsync(filp, start, end, datasync);
	if (err)
		return err;

	err = sync_blockdev(inode->i_sb->s_bdev);
	if (err)
		return err;

<<<<<<< HEAD
	return blkdev_issue_flush(inode->i_sb->s_bdev, GFP_KERNEL, NULL);
=======
	return blkdev_issue_flush(inode->i_sb->s_bdev, GFP_KERNEL);
>>>>>>> ad8c735b
}

const struct file_operations exfat_file_operations = {
	.llseek		= generic_file_llseek,
	.read_iter	= generic_file_read_iter,
	.write_iter	= generic_file_write_iter,
	.mmap		= generic_file_mmap,
	.fsync		= exfat_file_fsync,
	.splice_read	= generic_file_splice_read,
	.splice_write	= iter_file_splice_write,
};

const struct inode_operations exfat_file_inode_operations = {
	.setattr     = exfat_setattr,
	.getattr     = exfat_getattr,
};<|MERGE_RESOLUTION|>--- conflicted
+++ resolved
@@ -360,11 +360,7 @@
 	if (err)
 		return err;
 
-<<<<<<< HEAD
-	return blkdev_issue_flush(inode->i_sb->s_bdev, GFP_KERNEL, NULL);
-=======
 	return blkdev_issue_flush(inode->i_sb->s_bdev, GFP_KERNEL);
->>>>>>> ad8c735b
 }
 
 const struct file_operations exfat_file_operations = {
