--- conflicted
+++ resolved
@@ -647,16 +647,6 @@
 	 */
 	int r;
 
-<<<<<<< HEAD
-	if (inode->i_state & I_DIRTY_TIME) {
-		spin_lock(&inode->i_lock);
-		inode->i_state &= ~I_DIRTY_TIME;
-		spin_unlock(&inode->i_lock);
-		mark_inode_dirty_sync(inode);
-	}
-
-=======
->>>>>>> d1988041
 	r = filemap_write_and_wait_range(file->f_mapping, 0, LLONG_MAX);
 	if (r > 0)
 		return 0;
