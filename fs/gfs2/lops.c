--- conflicted
+++ resolved
@@ -205,10 +205,6 @@
 	struct gfs2_sbd *sdp = bio->bi_private;
 	struct bio_vec *bvec;
 	struct page *page;
-<<<<<<< HEAD
-	int i;
-=======
->>>>>>> 0ecfebd2
 	struct bvec_iter_all iter_all;
 
 	if (bio->bi_status) {
@@ -217,11 +213,7 @@
 		wake_up(&sdp->sd_logd_waitq);
 	}
 
-<<<<<<< HEAD
-	bio_for_each_segment_all(bvec, bio, i, iter_all) {
-=======
 	bio_for_each_segment_all(bvec, bio, iter_all) {
->>>>>>> 0ecfebd2
 		page = bvec->bv_page;
 		if (page_has_buffers(page))
 			gfs2_end_log_write_bh(sdp, bvec, bio->bi_status);
@@ -237,32 +229,19 @@
 /**
  * gfs2_log_submit_bio - Submit any pending log bio
  * @biop: Address of the bio pointer
-<<<<<<< HEAD
- * @op: REQ_OP
- * @op_flags: req_flag_bits
-=======
  * @opf: REQ_OP | op_flags
->>>>>>> 0ecfebd2
  *
  * Submit any pending part-built or full bio to the block device. If
  * there is no pending bio, then this is a no-op.
  */
 
-<<<<<<< HEAD
-void gfs2_log_submit_bio(struct bio **biop, int op, int op_flags)
-=======
 void gfs2_log_submit_bio(struct bio **biop, int opf)
->>>>>>> 0ecfebd2
 {
 	struct bio *bio = *biop;
 	if (bio) {
 		struct gfs2_sbd *sdp = bio->bi_private;
 		atomic_inc(&sdp->sd_log_in_flight);
-<<<<<<< HEAD
-		bio_set_op_attrs(bio, op, op_flags);
-=======
 		bio->bi_opf = opf;
->>>>>>> 0ecfebd2
 		submit_bio(bio);
 		*biop = NULL;
 	}
@@ -323,11 +302,7 @@
 		nblk >>= sdp->sd_fsb2bb_shift;
 		if (blkno == nblk && !flush)
 			return bio;
-<<<<<<< HEAD
-		gfs2_log_submit_bio(biop, op, 0);
-=======
 		gfs2_log_submit_bio(biop, op);
->>>>>>> 0ecfebd2
 	}
 
 	*biop = gfs2_log_alloc_bio(sdp, blkno, end_io);
