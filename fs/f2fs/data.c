// SPDX-License-Identifier: GPL-2.0
/*
 * fs/f2fs/data.c
 *
 * Copyright (c) 2012 Samsung Electronics Co., Ltd.
 *             http://www.samsung.com/
 */
#include <linux/fs.h>
#include <linux/f2fs_fs.h>
#include <linux/buffer_head.h>
#include <linux/mpage.h>
#include <linux/writeback.h>
#include <linux/backing-dev.h>
#include <linux/pagevec.h>
#include <linux/blkdev.h>
#include <linux/bio.h>
#include <linux/swap.h>
#include <linux/prefetch.h>
#include <linux/uio.h>
#include <linux/cleancache.h>
#include <linux/sched/signal.h>

#include "f2fs.h"
#include "node.h"
#include "segment.h"
#include "trace.h"
#include <trace/events/f2fs.h>

#define NUM_PREALLOC_POST_READ_CTXS	128

static struct kmem_cache *bio_post_read_ctx_cache;
static mempool_t *bio_post_read_ctx_pool;

static bool __is_cp_guaranteed(struct page *page)
{
	struct address_space *mapping = page->mapping;
	struct inode *inode;
	struct f2fs_sb_info *sbi;

	if (!mapping)
		return false;

	inode = mapping->host;
	sbi = F2FS_I_SB(inode);

	if (inode->i_ino == F2FS_META_INO(sbi) ||
			inode->i_ino ==  F2FS_NODE_INO(sbi) ||
			S_ISDIR(inode->i_mode) ||
			(S_ISREG(inode->i_mode) &&
			(f2fs_is_atomic_file(inode) || IS_NOQUOTA(inode))) ||
			is_cold_data(page))
		return true;
	return false;
}

static enum count_type __read_io_type(struct page *page)
{
	struct address_space *mapping = page_file_mapping(page);

	if (mapping) {
		struct inode *inode = mapping->host;
		struct f2fs_sb_info *sbi = F2FS_I_SB(inode);

		if (inode->i_ino == F2FS_META_INO(sbi))
			return F2FS_RD_META;

		if (inode->i_ino == F2FS_NODE_INO(sbi))
			return F2FS_RD_NODE;
	}
	return F2FS_RD_DATA;
}

/* postprocessing steps for read bios */
enum bio_post_read_step {
	STEP_INITIAL = 0,
	STEP_DECRYPT,
	STEP_VERITY,
};

struct bio_post_read_ctx {
	struct bio *bio;
	struct work_struct work;
	unsigned int cur_step;
	unsigned int enabled_steps;
};

static void __read_end_io(struct bio *bio)
{
	struct page *page;
	struct bio_vec *bv;
	struct bvec_iter_all iter_all;

	bio_for_each_segment_all(bv, bio, iter_all) {
		page = bv->bv_page;

		/* PG_error was set if any post_read step failed */
		if (bio->bi_status || PageError(page)) {
			ClearPageUptodate(page);
			/* will re-read again later */
			ClearPageError(page);
		} else {
			SetPageUptodate(page);
		}
		dec_page_count(F2FS_P_SB(page), __read_io_type(page));
		unlock_page(page);
	}
	if (bio->bi_private)
		mempool_free(bio->bi_private, bio_post_read_ctx_pool);
	bio_put(bio);
}

static void bio_post_read_processing(struct bio_post_read_ctx *ctx);

static void decrypt_work(struct work_struct *work)
{
	struct bio_post_read_ctx *ctx =
		container_of(work, struct bio_post_read_ctx, work);

	fscrypt_decrypt_bio(ctx->bio);

	bio_post_read_processing(ctx);
}

static void verity_work(struct work_struct *work)
{
	struct bio_post_read_ctx *ctx =
		container_of(work, struct bio_post_read_ctx, work);

	fsverity_verify_bio(ctx->bio);

	bio_post_read_processing(ctx);
}

static void bio_post_read_processing(struct bio_post_read_ctx *ctx)
{
	/*
	 * We use different work queues for decryption and for verity because
	 * verity may require reading metadata pages that need decryption, and
	 * we shouldn't recurse to the same workqueue.
	 */
	switch (++ctx->cur_step) {
	case STEP_DECRYPT:
		if (ctx->enabled_steps & (1 << STEP_DECRYPT)) {
			INIT_WORK(&ctx->work, decrypt_work);
			fscrypt_enqueue_decrypt_work(&ctx->work);
			return;
		}
		ctx->cur_step++;
		/* fall-through */
	case STEP_VERITY:
		if (ctx->enabled_steps & (1 << STEP_VERITY)) {
			INIT_WORK(&ctx->work, verity_work);
			fsverity_enqueue_verify_work(&ctx->work);
			return;
		}
		ctx->cur_step++;
		/* fall-through */
	default:
		__read_end_io(ctx->bio);
	}
}

static bool f2fs_bio_post_read_required(struct bio *bio)
{
	return bio->bi_private && !bio->bi_status;
}

static void f2fs_read_end_io(struct bio *bio)
{
	if (time_to_inject(F2FS_P_SB(bio_first_page_all(bio)),
						FAULT_READ_IO)) {
		f2fs_show_injection_info(FAULT_READ_IO);
		bio->bi_status = BLK_STS_IOERR;
	}

	if (f2fs_bio_post_read_required(bio)) {
		struct bio_post_read_ctx *ctx = bio->bi_private;

		ctx->cur_step = STEP_INITIAL;
		bio_post_read_processing(ctx);
		return;
	}

	__read_end_io(bio);
}

static void f2fs_write_end_io(struct bio *bio)
{
	struct f2fs_sb_info *sbi = bio->bi_private;
	struct bio_vec *bvec;
	struct bvec_iter_all iter_all;

	if (time_to_inject(sbi, FAULT_WRITE_IO)) {
		f2fs_show_injection_info(FAULT_WRITE_IO);
		bio->bi_status = BLK_STS_IOERR;
	}

	bio_for_each_segment_all(bvec, bio, iter_all) {
		struct page *page = bvec->bv_page;
		enum count_type type = WB_DATA_TYPE(page);

		if (IS_DUMMY_WRITTEN_PAGE(page)) {
			set_page_private(page, (unsigned long)NULL);
			ClearPagePrivate(page);
			unlock_page(page);
			mempool_free(page, sbi->write_io_dummy);

			if (unlikely(bio->bi_status))
				f2fs_stop_checkpoint(sbi, true);
			continue;
		}

		fscrypt_finalize_bounce_page(&page);

		if (unlikely(bio->bi_status)) {
			mapping_set_error(page->mapping, -EIO);
			if (type == F2FS_WB_CP_DATA)
				f2fs_stop_checkpoint(sbi, true);
		}

		f2fs_bug_on(sbi, page->mapping == NODE_MAPPING(sbi) &&
					page->index != nid_of_node(page));

		dec_page_count(sbi, type);
		if (f2fs_in_warm_node_list(sbi, page))
			f2fs_del_fsync_node_entry(sbi, page);
		clear_cold_data(page);
		end_page_writeback(page);
	}
	if (!get_pages(sbi, F2FS_WB_CP_DATA) &&
				wq_has_sleeper(&sbi->cp_wait))
		wake_up(&sbi->cp_wait);

	bio_put(bio);
}

/*
 * Return true, if pre_bio's bdev is same as its target device.
 */
struct block_device *f2fs_target_device(struct f2fs_sb_info *sbi,
				block_t blk_addr, struct bio *bio)
{
	struct block_device *bdev = sbi->sb->s_bdev;
	int i;

	if (f2fs_is_multi_device(sbi)) {
		for (i = 0; i < sbi->s_ndevs; i++) {
			if (FDEV(i).start_blk <= blk_addr &&
			    FDEV(i).end_blk >= blk_addr) {
				blk_addr -= FDEV(i).start_blk;
				bdev = FDEV(i).bdev;
				break;
			}
		}
	}
	if (bio) {
		bio_set_dev(bio, bdev);
		bio->bi_iter.bi_sector = SECTOR_FROM_BLOCK(blk_addr);
	}
	return bdev;
}

int f2fs_target_device_index(struct f2fs_sb_info *sbi, block_t blkaddr)
{
	int i;

	if (!f2fs_is_multi_device(sbi))
		return 0;

	for (i = 0; i < sbi->s_ndevs; i++)
		if (FDEV(i).start_blk <= blkaddr && FDEV(i).end_blk >= blkaddr)
			return i;
	return 0;
}

static bool __same_bdev(struct f2fs_sb_info *sbi,
				block_t blk_addr, struct bio *bio)
{
	struct block_device *b = f2fs_target_device(sbi, blk_addr, NULL);
	return bio->bi_disk == b->bd_disk && bio->bi_partno == b->bd_partno;
}

/*
 * Low-level block read/write IO operations.
 */
static struct bio *__bio_alloc(struct f2fs_io_info *fio, int npages)
{
	struct f2fs_sb_info *sbi = fio->sbi;
	struct bio *bio;

	bio = f2fs_bio_alloc(sbi, npages, true);

	f2fs_target_device(sbi, fio->new_blkaddr, bio);
	if (is_read_io(fio->op)) {
		bio->bi_end_io = f2fs_read_end_io;
		bio->bi_private = NULL;
	} else {
		bio->bi_end_io = f2fs_write_end_io;
		bio->bi_private = sbi;
		bio->bi_write_hint = f2fs_io_type_to_rw_hint(sbi,
						fio->type, fio->temp);
	}
	if (fio->io_wbc)
		wbc_init_bio(fio->io_wbc, bio);

	return bio;
}

static inline void __submit_bio(struct f2fs_sb_info *sbi,
				struct bio *bio, enum page_type type)
{
	if (!is_read_io(bio_op(bio))) {
		unsigned int start;

		if (type != DATA && type != NODE)
			goto submit_io;

		if (test_opt(sbi, LFS) && current->plug)
			blk_finish_plug(current->plug);

		if (F2FS_IO_ALIGNED(sbi))
			goto submit_io;

		start = bio->bi_iter.bi_size >> F2FS_BLKSIZE_BITS;
		start %= F2FS_IO_SIZE(sbi);

		if (start == 0)
			goto submit_io;

		/* fill dummy pages */
		for (; start < F2FS_IO_SIZE(sbi); start++) {
			struct page *page =
				mempool_alloc(sbi->write_io_dummy,
					      GFP_NOIO | __GFP_NOFAIL);
			f2fs_bug_on(sbi, !page);

			zero_user_segment(page, 0, PAGE_SIZE);
			SetPagePrivate(page);
			set_page_private(page, (unsigned long)DUMMY_WRITTEN_PAGE);
			lock_page(page);
			if (bio_add_page(bio, page, PAGE_SIZE, 0) < PAGE_SIZE)
				f2fs_bug_on(sbi, 1);
		}
		/*
		 * In the NODE case, we lose next block address chain. So, we
		 * need to do checkpoint in f2fs_sync_file.
		 */
		if (type == NODE)
			set_sbi_flag(sbi, SBI_NEED_CP);
	}
submit_io:
	if (is_read_io(bio_op(bio)))
		trace_f2fs_submit_read_bio(sbi->sb, type, bio);
	else
		trace_f2fs_submit_write_bio(sbi->sb, type, bio);
	submit_bio(bio);
}

static void __submit_merged_bio(struct f2fs_bio_info *io)
{
	struct f2fs_io_info *fio = &io->fio;

	if (!io->bio)
		return;

	bio_set_op_attrs(io->bio, fio->op, fio->op_flags);

	if (is_read_io(fio->op))
		trace_f2fs_prepare_read_bio(io->sbi->sb, fio->type, io->bio);
	else
		trace_f2fs_prepare_write_bio(io->sbi->sb, fio->type, io->bio);

	__submit_bio(io->sbi, io->bio, fio->type);
	io->bio = NULL;
}

static bool __has_merged_page(struct bio *bio, struct inode *inode,
						struct page *page, nid_t ino)
{
	struct bio_vec *bvec;
	struct page *target;
	struct bvec_iter_all iter_all;

	if (!bio)
		return false;

	if (!inode && !page && !ino)
		return true;

	bio_for_each_segment_all(bvec, bio, iter_all) {

		target = bvec->bv_page;
		if (fscrypt_is_bounce_page(target))
			target = fscrypt_pagecache_page(target);

		if (inode && inode == target->mapping->host)
			return true;
		if (page && page == target)
			return true;
		if (ino && ino == ino_of_node(target))
			return true;
	}

	return false;
}

static void __f2fs_submit_merged_write(struct f2fs_sb_info *sbi,
				enum page_type type, enum temp_type temp)
{
	enum page_type btype = PAGE_TYPE_OF_BIO(type);
	struct f2fs_bio_info *io = sbi->write_io[btype] + temp;

	down_write(&io->io_rwsem);

	/* change META to META_FLUSH in the checkpoint procedure */
	if (type >= META_FLUSH) {
		io->fio.type = META_FLUSH;
		io->fio.op = REQ_OP_WRITE;
		io->fio.op_flags = REQ_META | REQ_PRIO | REQ_SYNC;
		if (!test_opt(sbi, NOBARRIER))
			io->fio.op_flags |= REQ_PREFLUSH | REQ_FUA;
	}
	__submit_merged_bio(io);
	up_write(&io->io_rwsem);
}

static void __submit_merged_write_cond(struct f2fs_sb_info *sbi,
				struct inode *inode, struct page *page,
				nid_t ino, enum page_type type, bool force)
{
	enum temp_type temp;
	bool ret = true;

	for (temp = HOT; temp < NR_TEMP_TYPE; temp++) {
		if (!force)	{
			enum page_type btype = PAGE_TYPE_OF_BIO(type);
			struct f2fs_bio_info *io = sbi->write_io[btype] + temp;

			down_read(&io->io_rwsem);
			ret = __has_merged_page(io->bio, inode, page, ino);
			up_read(&io->io_rwsem);
		}
		if (ret)
			__f2fs_submit_merged_write(sbi, type, temp);

		/* TODO: use HOT temp only for meta pages now. */
		if (type >= META)
			break;
	}
}

void f2fs_submit_merged_write(struct f2fs_sb_info *sbi, enum page_type type)
{
	__submit_merged_write_cond(sbi, NULL, NULL, 0, type, true);
}

void f2fs_submit_merged_write_cond(struct f2fs_sb_info *sbi,
				struct inode *inode, struct page *page,
				nid_t ino, enum page_type type)
{
	__submit_merged_write_cond(sbi, inode, page, ino, type, false);
}

void f2fs_flush_merged_writes(struct f2fs_sb_info *sbi)
{
	f2fs_submit_merged_write(sbi, DATA);
	f2fs_submit_merged_write(sbi, NODE);
	f2fs_submit_merged_write(sbi, META);
}

/*
 * Fill the locked page with data located in the block address.
 * A caller needs to unlock the page on failure.
 */
int f2fs_submit_page_bio(struct f2fs_io_info *fio)
{
	struct bio *bio;
	struct page *page = fio->encrypted_page ?
			fio->encrypted_page : fio->page;

	if (!f2fs_is_valid_blkaddr(fio->sbi, fio->new_blkaddr,
			fio->is_por ? META_POR : (__is_meta_io(fio) ?
			META_GENERIC : DATA_GENERIC_ENHANCE)))
		return -EFSCORRUPTED;

	trace_f2fs_submit_page_bio(page, fio);
	f2fs_trace_ios(fio, 0);

	/* Allocate a new bio */
	bio = __bio_alloc(fio, 1);

	if (bio_add_page(bio, page, PAGE_SIZE, 0) < PAGE_SIZE) {
		bio_put(bio);
		return -EFAULT;
	}
<<<<<<< HEAD

	if (fio->io_wbc && !is_read_io(fio->op))
		wbc_account_io(fio->io_wbc, page, PAGE_SIZE);

	bio_set_op_attrs(bio, fio->op, fio->op_flags);

	if (!is_read_io(fio->op))
		inc_page_count(fio->sbi, WB_DATA_TYPE(fio->page));

	__submit_bio(fio->sbi, bio, fio->type);
=======

	if (fio->io_wbc && !is_read_io(fio->op))
		wbc_account_cgroup_owner(fio->io_wbc, page, PAGE_SIZE);

	bio_set_op_attrs(bio, fio->op, fio->op_flags);

	inc_page_count(fio->sbi, is_read_io(fio->op) ?
			__read_io_type(page): WB_DATA_TYPE(fio->page));

	__submit_bio(fio->sbi, bio, fio->type);
	return 0;
}

static bool page_is_mergeable(struct f2fs_sb_info *sbi, struct bio *bio,
				block_t last_blkaddr, block_t cur_blkaddr)
{
	if (last_blkaddr + 1 != cur_blkaddr)
		return false;
	return __same_bdev(sbi, cur_blkaddr, bio);
}

static bool io_type_is_mergeable(struct f2fs_bio_info *io,
						struct f2fs_io_info *fio)
{
	if (io->fio.op != fio->op)
		return false;
	return io->fio.op_flags == fio->op_flags;
}

static bool io_is_mergeable(struct f2fs_sb_info *sbi, struct bio *bio,
					struct f2fs_bio_info *io,
					struct f2fs_io_info *fio,
					block_t last_blkaddr,
					block_t cur_blkaddr)
{
	if (F2FS_IO_ALIGNED(sbi) && (fio->type == DATA || fio->type == NODE)) {
		unsigned int filled_blocks =
				F2FS_BYTES_TO_BLK(bio->bi_iter.bi_size);
		unsigned int io_size = F2FS_IO_SIZE(sbi);
		unsigned int left_vecs = bio->bi_max_vecs - bio->bi_vcnt;

		/* IOs in bio is aligned and left space of vectors is not enough */
		if (!(filled_blocks % io_size) && left_vecs < io_size)
			return false;
	}
	if (!page_is_mergeable(sbi, bio, last_blkaddr, cur_blkaddr))
		return false;
	return io_type_is_mergeable(io, fio);
}

int f2fs_merge_page_bio(struct f2fs_io_info *fio)
{
	struct bio *bio = *fio->bio;
	struct page *page = fio->encrypted_page ?
			fio->encrypted_page : fio->page;

	if (!f2fs_is_valid_blkaddr(fio->sbi, fio->new_blkaddr,
			__is_meta_io(fio) ? META_GENERIC : DATA_GENERIC))
		return -EFSCORRUPTED;

	trace_f2fs_submit_page_bio(page, fio);
	f2fs_trace_ios(fio, 0);

	if (bio && !page_is_mergeable(fio->sbi, bio, *fio->last_block,
						fio->new_blkaddr)) {
		__submit_bio(fio->sbi, bio, fio->type);
		bio = NULL;
	}
alloc_new:
	if (!bio) {
		bio = __bio_alloc(fio, BIO_MAX_PAGES);
		bio_set_op_attrs(bio, fio->op, fio->op_flags);
	}

	if (bio_add_page(bio, page, PAGE_SIZE, 0) < PAGE_SIZE) {
		__submit_bio(fio->sbi, bio, fio->type);
		bio = NULL;
		goto alloc_new;
	}

	if (fio->io_wbc)
		wbc_account_cgroup_owner(fio->io_wbc, page, PAGE_SIZE);

	inc_page_count(fio->sbi, WB_DATA_TYPE(page));

	*fio->last_block = fio->new_blkaddr;
	*fio->bio = bio;

>>>>>>> fa578e9d
	return 0;
}

static void f2fs_submit_ipu_bio(struct f2fs_sb_info *sbi, struct bio **bio,
							struct page *page)
{
	if (!bio)
		return;

	if (!__has_merged_page(*bio, NULL, page, 0))
		return;

	__submit_bio(sbi, *bio, DATA);
	*bio = NULL;
}

void f2fs_submit_page_write(struct f2fs_io_info *fio)
{
	struct f2fs_sb_info *sbi = fio->sbi;
	enum page_type btype = PAGE_TYPE_OF_BIO(fio->type);
	struct f2fs_bio_info *io = sbi->write_io[btype] + fio->temp;
	struct page *bio_page;

	f2fs_bug_on(sbi, is_read_io(fio->op));

	down_write(&io->io_rwsem);
next:
	if (fio->in_list) {
		spin_lock(&io->io_lock);
		if (list_empty(&io->io_list)) {
			spin_unlock(&io->io_lock);
			goto out;
		}
		fio = list_first_entry(&io->io_list,
						struct f2fs_io_info, list);
		list_del(&fio->list);
		spin_unlock(&io->io_lock);
	}

	verify_fio_blkaddr(fio);

	bio_page = fio->encrypted_page ? fio->encrypted_page : fio->page;

	/* set submitted = true as a return value */
	fio->submitted = true;

	inc_page_count(sbi, WB_DATA_TYPE(bio_page));

	if (io->bio && !io_is_mergeable(sbi, io->bio, io, fio,
			io->last_block_in_bio, fio->new_blkaddr))
		__submit_merged_bio(io);
alloc_new:
	if (io->bio == NULL) {
		if (F2FS_IO_ALIGNED(sbi) &&
				(fio->type == DATA || fio->type == NODE) &&
				fio->new_blkaddr & F2FS_IO_SIZE_MASK(sbi)) {
			dec_page_count(sbi, WB_DATA_TYPE(bio_page));
			fio->retry = true;
			goto skip;
		}
		io->bio = __bio_alloc(fio, BIO_MAX_PAGES);
		io->fio = *fio;
	}

	if (bio_add_page(io->bio, bio_page, PAGE_SIZE, 0) < PAGE_SIZE) {
		__submit_merged_bio(io);
		goto alloc_new;
	}

	if (fio->io_wbc)
		wbc_account_cgroup_owner(fio->io_wbc, bio_page, PAGE_SIZE);

	io->last_block_in_bio = fio->new_blkaddr;
	f2fs_trace_ios(fio, 0);

	trace_f2fs_submit_page_write(fio->page, fio);
skip:
	if (fio->in_list)
		goto next;
out:
	if (is_sbi_flag_set(sbi, SBI_IS_SHUTDOWN) ||
				!f2fs_is_checkpoint_ready(sbi))
		__submit_merged_bio(io);
	up_write(&io->io_rwsem);
}

static inline bool f2fs_need_verity(const struct inode *inode, pgoff_t idx)
{
	return fsverity_active(inode) &&
	       idx < DIV_ROUND_UP(inode->i_size, PAGE_SIZE);
}

static struct bio *f2fs_grab_read_bio(struct inode *inode, block_t blkaddr,
				      unsigned nr_pages, unsigned op_flag,
				      pgoff_t first_idx)
{
	struct f2fs_sb_info *sbi = F2FS_I_SB(inode);
	struct bio *bio;
	struct bio_post_read_ctx *ctx;
	unsigned int post_read_steps = 0;

	bio = f2fs_bio_alloc(sbi, min_t(int, nr_pages, BIO_MAX_PAGES), false);
	if (!bio)
		return ERR_PTR(-ENOMEM);
	f2fs_target_device(sbi, blkaddr, bio);
	bio->bi_end_io = f2fs_read_end_io;
	bio_set_op_attrs(bio, REQ_OP_READ, op_flag);

	if (f2fs_encrypted_file(inode))
		post_read_steps |= 1 << STEP_DECRYPT;

	if (f2fs_need_verity(inode, first_idx))
		post_read_steps |= 1 << STEP_VERITY;

	if (post_read_steps) {
		ctx = mempool_alloc(bio_post_read_ctx_pool, GFP_NOFS);
		if (!ctx) {
			bio_put(bio);
			return ERR_PTR(-ENOMEM);
		}
		ctx->bio = bio;
		ctx->enabled_steps = post_read_steps;
		bio->bi_private = ctx;
	}

	return bio;
}

/* This can handle encryption stuffs */
static int f2fs_submit_page_read(struct inode *inode, struct page *page,
							block_t blkaddr)
{
	struct f2fs_sb_info *sbi = F2FS_I_SB(inode);
	struct bio *bio;

	bio = f2fs_grab_read_bio(inode, blkaddr, 1, 0, page->index);
	if (IS_ERR(bio))
		return PTR_ERR(bio);

	/* wait for GCed page writeback via META_MAPPING */
	f2fs_wait_on_block_writeback(inode, blkaddr);

	if (bio_add_page(bio, page, PAGE_SIZE, 0) < PAGE_SIZE) {
		bio_put(bio);
		return -EFAULT;
	}
	ClearPageError(page);
<<<<<<< HEAD
	__submit_bio(F2FS_I_SB(inode), bio, DATA);
=======
	inc_page_count(sbi, F2FS_RD_DATA);
	__submit_bio(sbi, bio, DATA);
>>>>>>> fa578e9d
	return 0;
}

static void __set_data_blkaddr(struct dnode_of_data *dn)
{
	struct f2fs_node *rn = F2FS_NODE(dn->node_page);
	__le32 *addr_array;
	int base = 0;

	if (IS_INODE(dn->node_page) && f2fs_has_extra_attr(dn->inode))
		base = get_extra_isize(dn->inode);

	/* Get physical address of data block */
	addr_array = blkaddr_in_node(rn);
	addr_array[base + dn->ofs_in_node] = cpu_to_le32(dn->data_blkaddr);
}

/*
 * Lock ordering for the change of data block address:
 * ->data_page
 *  ->node_page
 *    update block addresses in the node page
 */
void f2fs_set_data_blkaddr(struct dnode_of_data *dn)
{
	f2fs_wait_on_page_writeback(dn->node_page, NODE, true, true);
	__set_data_blkaddr(dn);
	if (set_page_dirty(dn->node_page))
		dn->node_changed = true;
}

void f2fs_update_data_blkaddr(struct dnode_of_data *dn, block_t blkaddr)
{
	dn->data_blkaddr = blkaddr;
	f2fs_set_data_blkaddr(dn);
	f2fs_update_extent_cache(dn);
}

/* dn->ofs_in_node will be returned with up-to-date last block pointer */
int f2fs_reserve_new_blocks(struct dnode_of_data *dn, blkcnt_t count)
{
	struct f2fs_sb_info *sbi = F2FS_I_SB(dn->inode);
	int err;

	if (!count)
		return 0;

	if (unlikely(is_inode_flag_set(dn->inode, FI_NO_ALLOC)))
		return -EPERM;
	if (unlikely((err = inc_valid_block_count(sbi, dn->inode, &count))))
		return err;

	trace_f2fs_reserve_new_blocks(dn->inode, dn->nid,
						dn->ofs_in_node, count);

	f2fs_wait_on_page_writeback(dn->node_page, NODE, true, true);

	for (; count > 0; dn->ofs_in_node++) {
		block_t blkaddr = datablock_addr(dn->inode,
					dn->node_page, dn->ofs_in_node);
		if (blkaddr == NULL_ADDR) {
			dn->data_blkaddr = NEW_ADDR;
			__set_data_blkaddr(dn);
			count--;
		}
	}

	if (set_page_dirty(dn->node_page))
		dn->node_changed = true;
	return 0;
}

/* Should keep dn->ofs_in_node unchanged */
int f2fs_reserve_new_block(struct dnode_of_data *dn)
{
	unsigned int ofs_in_node = dn->ofs_in_node;
	int ret;

	ret = f2fs_reserve_new_blocks(dn, 1);
	dn->ofs_in_node = ofs_in_node;
	return ret;
}

int f2fs_reserve_block(struct dnode_of_data *dn, pgoff_t index)
{
	bool need_put = dn->inode_page ? false : true;
	int err;

	err = f2fs_get_dnode_of_data(dn, index, ALLOC_NODE);
	if (err)
		return err;

	if (dn->data_blkaddr == NULL_ADDR)
		err = f2fs_reserve_new_block(dn);
	if (err || need_put)
		f2fs_put_dnode(dn);
	return err;
}

int f2fs_get_block(struct dnode_of_data *dn, pgoff_t index)
{
	struct extent_info ei  = {0,0,0};
	struct inode *inode = dn->inode;

	if (f2fs_lookup_extent_cache(inode, index, &ei)) {
		dn->data_blkaddr = ei.blk + index - ei.fofs;
		return 0;
	}

	return f2fs_reserve_block(dn, index);
}

struct page *f2fs_get_read_data_page(struct inode *inode, pgoff_t index,
						int op_flags, bool for_write)
{
	struct address_space *mapping = inode->i_mapping;
	struct dnode_of_data dn;
	struct page *page;
	struct extent_info ei = {0,0,0};
	int err;

	page = f2fs_grab_cache_page(mapping, index, for_write);
	if (!page)
		return ERR_PTR(-ENOMEM);

	if (f2fs_lookup_extent_cache(inode, index, &ei)) {
		dn.data_blkaddr = ei.blk + index - ei.fofs;
		if (!f2fs_is_valid_blkaddr(F2FS_I_SB(inode), dn.data_blkaddr,
						DATA_GENERIC_ENHANCE_READ)) {
			err = -EFSCORRUPTED;
			goto put_err;
		}
		goto got_it;
	}

	set_new_dnode(&dn, inode, NULL, NULL, 0);
	err = f2fs_get_dnode_of_data(&dn, index, LOOKUP_NODE);
	if (err)
		goto put_err;
	f2fs_put_dnode(&dn);

	if (unlikely(dn.data_blkaddr == NULL_ADDR)) {
		err = -ENOENT;
		goto put_err;
	}
	if (dn.data_blkaddr != NEW_ADDR &&
			!f2fs_is_valid_blkaddr(F2FS_I_SB(inode),
						dn.data_blkaddr,
						DATA_GENERIC_ENHANCE)) {
		err = -EFSCORRUPTED;
		goto put_err;
	}
got_it:
	if (PageUptodate(page)) {
		unlock_page(page);
		return page;
	}

	/*
	 * A new dentry page is allocated but not able to be written, since its
	 * new inode page couldn't be allocated due to -ENOSPC.
	 * In such the case, its blkaddr can be remained as NEW_ADDR.
	 * see, f2fs_add_link -> f2fs_get_new_data_page ->
	 * f2fs_init_inode_metadata.
	 */
	if (dn.data_blkaddr == NEW_ADDR) {
		zero_user_segment(page, 0, PAGE_SIZE);
		if (!PageUptodate(page))
			SetPageUptodate(page);
		unlock_page(page);
		return page;
	}

	err = f2fs_submit_page_read(inode, page, dn.data_blkaddr);
	if (err)
		goto put_err;
	return page;

put_err:
	f2fs_put_page(page, 1);
	return ERR_PTR(err);
}

struct page *f2fs_find_data_page(struct inode *inode, pgoff_t index)
{
	struct address_space *mapping = inode->i_mapping;
	struct page *page;

	page = find_get_page(mapping, index);
	if (page && PageUptodate(page))
		return page;
	f2fs_put_page(page, 0);

	page = f2fs_get_read_data_page(inode, index, 0, false);
	if (IS_ERR(page))
		return page;

	if (PageUptodate(page))
		return page;

	wait_on_page_locked(page);
	if (unlikely(!PageUptodate(page))) {
		f2fs_put_page(page, 0);
		return ERR_PTR(-EIO);
	}
	return page;
}

/*
 * If it tries to access a hole, return an error.
 * Because, the callers, functions in dir.c and GC, should be able to know
 * whether this page exists or not.
 */
struct page *f2fs_get_lock_data_page(struct inode *inode, pgoff_t index,
							bool for_write)
{
	struct address_space *mapping = inode->i_mapping;
	struct page *page;
repeat:
	page = f2fs_get_read_data_page(inode, index, 0, for_write);
	if (IS_ERR(page))
		return page;

	/* wait for read completion */
	lock_page(page);
	if (unlikely(page->mapping != mapping)) {
		f2fs_put_page(page, 1);
		goto repeat;
	}
	if (unlikely(!PageUptodate(page))) {
		f2fs_put_page(page, 1);
		return ERR_PTR(-EIO);
	}
	return page;
}

/*
 * Caller ensures that this data page is never allocated.
 * A new zero-filled data page is allocated in the page cache.
 *
 * Also, caller should grab and release a rwsem by calling f2fs_lock_op() and
 * f2fs_unlock_op().
 * Note that, ipage is set only by make_empty_dir, and if any error occur,
 * ipage should be released by this function.
 */
struct page *f2fs_get_new_data_page(struct inode *inode,
		struct page *ipage, pgoff_t index, bool new_i_size)
{
	struct address_space *mapping = inode->i_mapping;
	struct page *page;
	struct dnode_of_data dn;
	int err;

	page = f2fs_grab_cache_page(mapping, index, true);
	if (!page) {
		/*
		 * before exiting, we should make sure ipage will be released
		 * if any error occur.
		 */
		f2fs_put_page(ipage, 1);
		return ERR_PTR(-ENOMEM);
	}

	set_new_dnode(&dn, inode, ipage, NULL, 0);
	err = f2fs_reserve_block(&dn, index);
	if (err) {
		f2fs_put_page(page, 1);
		return ERR_PTR(err);
	}
	if (!ipage)
		f2fs_put_dnode(&dn);

	if (PageUptodate(page))
		goto got_it;

	if (dn.data_blkaddr == NEW_ADDR) {
		zero_user_segment(page, 0, PAGE_SIZE);
		if (!PageUptodate(page))
			SetPageUptodate(page);
	} else {
		f2fs_put_page(page, 1);

		/* if ipage exists, blkaddr should be NEW_ADDR */
		f2fs_bug_on(F2FS_I_SB(inode), ipage);
		page = f2fs_get_lock_data_page(inode, index, true);
		if (IS_ERR(page))
			return page;
	}
got_it:
	if (new_i_size && i_size_read(inode) <
				((loff_t)(index + 1) << PAGE_SHIFT))
		f2fs_i_size_write(inode, ((loff_t)(index + 1) << PAGE_SHIFT));
	return page;
}

static int __allocate_data_block(struct dnode_of_data *dn, int seg_type)
{
	struct f2fs_sb_info *sbi = F2FS_I_SB(dn->inode);
	struct f2fs_summary sum;
	struct node_info ni;
	block_t old_blkaddr;
	blkcnt_t count = 1;
	int err;

	if (unlikely(is_inode_flag_set(dn->inode, FI_NO_ALLOC)))
		return -EPERM;

	err = f2fs_get_node_info(sbi, dn->nid, &ni);
	if (err)
		return err;

	dn->data_blkaddr = datablock_addr(dn->inode,
				dn->node_page, dn->ofs_in_node);
	if (dn->data_blkaddr != NULL_ADDR)
		goto alloc;

	if (unlikely((err = inc_valid_block_count(sbi, dn->inode, &count))))
		return err;

alloc:
	set_summary(&sum, dn->nid, dn->ofs_in_node, ni.version);
	old_blkaddr = dn->data_blkaddr;
	f2fs_allocate_data_block(sbi, NULL, old_blkaddr, &dn->data_blkaddr,
					&sum, seg_type, NULL, false);
	if (GET_SEGNO(sbi, old_blkaddr) != NULL_SEGNO)
		invalidate_mapping_pages(META_MAPPING(sbi),
					old_blkaddr, old_blkaddr);
	f2fs_update_data_blkaddr(dn, dn->data_blkaddr);

	/*
	 * i_size will be updated by direct_IO. Otherwise, we'll get stale
	 * data from unwritten block via dio_read.
	 */
	return 0;
}

int f2fs_preallocate_blocks(struct kiocb *iocb, struct iov_iter *from)
{
	struct inode *inode = file_inode(iocb->ki_filp);
	struct f2fs_map_blocks map;
	int flag;
	int err = 0;
	bool direct_io = iocb->ki_flags & IOCB_DIRECT;

	map.m_lblk = F2FS_BLK_ALIGN(iocb->ki_pos);
	map.m_len = F2FS_BYTES_TO_BLK(iocb->ki_pos + iov_iter_count(from));
	if (map.m_len > map.m_lblk)
		map.m_len -= map.m_lblk;
	else
		map.m_len = 0;

	map.m_next_pgofs = NULL;
	map.m_next_extent = NULL;
	map.m_seg_type = NO_CHECK_TYPE;
	map.m_may_create = true;

	if (direct_io) {
		map.m_seg_type = f2fs_rw_hint_to_seg_type(iocb->ki_hint);
		flag = f2fs_force_buffered_io(inode, iocb, from) ?
					F2FS_GET_BLOCK_PRE_AIO :
					F2FS_GET_BLOCK_PRE_DIO;
		goto map_blocks;
	}
	if (iocb->ki_pos + iov_iter_count(from) > MAX_INLINE_DATA(inode)) {
		err = f2fs_convert_inline_inode(inode);
		if (err)
			return err;
	}
	if (f2fs_has_inline_data(inode))
		return err;

	flag = F2FS_GET_BLOCK_PRE_AIO;

map_blocks:
	err = f2fs_map_blocks(inode, &map, 1, flag);
	if (map.m_len > 0 && err == -ENOSPC) {
		if (!direct_io)
			set_inode_flag(inode, FI_NO_PREALLOC);
		err = 0;
	}
	return err;
}

void __do_map_lock(struct f2fs_sb_info *sbi, int flag, bool lock)
{
	if (flag == F2FS_GET_BLOCK_PRE_AIO) {
		if (lock)
			down_read(&sbi->node_change);
		else
			up_read(&sbi->node_change);
	} else {
		if (lock)
			f2fs_lock_op(sbi);
		else
			f2fs_unlock_op(sbi);
	}
}

/*
 * f2fs_map_blocks() now supported readahead/bmap/rw direct_IO with
 * f2fs_map_blocks structure.
 * If original data blocks are allocated, then give them to blockdev.
 * Otherwise,
 *     a. preallocate requested block addresses
 *     b. do not use extent cache for better performance
 *     c. give the block addresses to blockdev
 */
int f2fs_map_blocks(struct inode *inode, struct f2fs_map_blocks *map,
						int create, int flag)
{
	unsigned int maxblocks = map->m_len;
	struct dnode_of_data dn;
	struct f2fs_sb_info *sbi = F2FS_I_SB(inode);
	int mode = map->m_may_create ? ALLOC_NODE : LOOKUP_NODE;
	pgoff_t pgofs, end_offset, end;
	int err = 0, ofs = 1;
	unsigned int ofs_in_node, last_ofs_in_node;
	blkcnt_t prealloc;
	struct extent_info ei = {0,0,0};
	block_t blkaddr;
	unsigned int start_pgofs;

	if (!maxblocks)
		return 0;

	map->m_len = 0;
	map->m_flags = 0;

	/* it only supports block size == page size */
	pgofs =	(pgoff_t)map->m_lblk;
	end = pgofs + maxblocks;

	if (!create && f2fs_lookup_extent_cache(inode, pgofs, &ei)) {
		if (test_opt(sbi, LFS) && flag == F2FS_GET_BLOCK_DIO &&
							map->m_may_create)
			goto next_dnode;

		map->m_pblk = ei.blk + pgofs - ei.fofs;
		map->m_len = min((pgoff_t)maxblocks, ei.fofs + ei.len - pgofs);
		map->m_flags = F2FS_MAP_MAPPED;
		if (map->m_next_extent)
			*map->m_next_extent = pgofs + map->m_len;

		/* for hardware encryption, but to avoid potential issue in future */
		if (flag == F2FS_GET_BLOCK_DIO)
			f2fs_wait_on_block_writeback_range(inode,
						map->m_pblk, map->m_len);
		goto out;
	}

next_dnode:
	if (map->m_may_create)
		__do_map_lock(sbi, flag, true);

	/* When reading holes, we need its node page */
	set_new_dnode(&dn, inode, NULL, NULL, 0);
	err = f2fs_get_dnode_of_data(&dn, pgofs, mode);
	if (err) {
		if (flag == F2FS_GET_BLOCK_BMAP)
			map->m_pblk = 0;
		if (err == -ENOENT) {
			err = 0;
			if (map->m_next_pgofs)
				*map->m_next_pgofs =
					f2fs_get_next_page_offset(&dn, pgofs);
			if (map->m_next_extent)
				*map->m_next_extent =
					f2fs_get_next_page_offset(&dn, pgofs);
		}
		goto unlock_out;
	}

	start_pgofs = pgofs;
	prealloc = 0;
	last_ofs_in_node = ofs_in_node = dn.ofs_in_node;
	end_offset = ADDRS_PER_PAGE(dn.node_page, inode);

next_block:
	blkaddr = datablock_addr(dn.inode, dn.node_page, dn.ofs_in_node);

	if (__is_valid_data_blkaddr(blkaddr) &&
		!f2fs_is_valid_blkaddr(sbi, blkaddr, DATA_GENERIC_ENHANCE)) {
		err = -EFSCORRUPTED;
		goto sync_out;
	}

	if (__is_valid_data_blkaddr(blkaddr)) {
		/* use out-place-update for driect IO under LFS mode */
		if (test_opt(sbi, LFS) && flag == F2FS_GET_BLOCK_DIO &&
							map->m_may_create) {
			err = __allocate_data_block(&dn, map->m_seg_type);
			if (err)
				goto sync_out;
			blkaddr = dn.data_blkaddr;
			set_inode_flag(inode, FI_APPEND_WRITE);
		}
	} else {
		if (create) {
			if (unlikely(f2fs_cp_error(sbi))) {
				err = -EIO;
				goto sync_out;
			}
			if (flag == F2FS_GET_BLOCK_PRE_AIO) {
				if (blkaddr == NULL_ADDR) {
					prealloc++;
					last_ofs_in_node = dn.ofs_in_node;
				}
			} else {
				WARN_ON(flag != F2FS_GET_BLOCK_PRE_DIO &&
					flag != F2FS_GET_BLOCK_DIO);
				err = __allocate_data_block(&dn,
							map->m_seg_type);
				if (!err)
					set_inode_flag(inode, FI_APPEND_WRITE);
			}
			if (err)
				goto sync_out;
			map->m_flags |= F2FS_MAP_NEW;
			blkaddr = dn.data_blkaddr;
		} else {
			if (flag == F2FS_GET_BLOCK_BMAP) {
				map->m_pblk = 0;
				goto sync_out;
			}
			if (flag == F2FS_GET_BLOCK_PRECACHE)
				goto sync_out;
			if (flag == F2FS_GET_BLOCK_FIEMAP &&
						blkaddr == NULL_ADDR) {
				if (map->m_next_pgofs)
					*map->m_next_pgofs = pgofs + 1;
				goto sync_out;
			}
			if (flag != F2FS_GET_BLOCK_FIEMAP) {
				/* for defragment case */
				if (map->m_next_pgofs)
					*map->m_next_pgofs = pgofs + 1;
				goto sync_out;
			}
		}
	}

	if (flag == F2FS_GET_BLOCK_PRE_AIO)
		goto skip;

	if (map->m_len == 0) {
		/* preallocated unwritten block should be mapped for fiemap. */
		if (blkaddr == NEW_ADDR)
			map->m_flags |= F2FS_MAP_UNWRITTEN;
		map->m_flags |= F2FS_MAP_MAPPED;

		map->m_pblk = blkaddr;
		map->m_len = 1;
	} else if ((map->m_pblk != NEW_ADDR &&
			blkaddr == (map->m_pblk + ofs)) ||
			(map->m_pblk == NEW_ADDR && blkaddr == NEW_ADDR) ||
			flag == F2FS_GET_BLOCK_PRE_DIO) {
		ofs++;
		map->m_len++;
	} else {
		goto sync_out;
	}

skip:
	dn.ofs_in_node++;
	pgofs++;

	/* preallocate blocks in batch for one dnode page */
	if (flag == F2FS_GET_BLOCK_PRE_AIO &&
			(pgofs == end || dn.ofs_in_node == end_offset)) {

		dn.ofs_in_node = ofs_in_node;
		err = f2fs_reserve_new_blocks(&dn, prealloc);
		if (err)
			goto sync_out;

		map->m_len += dn.ofs_in_node - ofs_in_node;
		if (prealloc && dn.ofs_in_node != last_ofs_in_node + 1) {
			err = -ENOSPC;
			goto sync_out;
		}
		dn.ofs_in_node = end_offset;
	}

	if (pgofs >= end)
		goto sync_out;
	else if (dn.ofs_in_node < end_offset)
		goto next_block;

	if (flag == F2FS_GET_BLOCK_PRECACHE) {
		if (map->m_flags & F2FS_MAP_MAPPED) {
			unsigned int ofs = start_pgofs - map->m_lblk;

			f2fs_update_extent_cache_range(&dn,
				start_pgofs, map->m_pblk + ofs,
				map->m_len - ofs);
		}
	}

	f2fs_put_dnode(&dn);

	if (map->m_may_create) {
		__do_map_lock(sbi, flag, false);
		f2fs_balance_fs(sbi, dn.node_changed);
	}
	goto next_dnode;

sync_out:

	/* for hardware encryption, but to avoid potential issue in future */
	if (flag == F2FS_GET_BLOCK_DIO && map->m_flags & F2FS_MAP_MAPPED)
		f2fs_wait_on_block_writeback_range(inode,
						map->m_pblk, map->m_len);

	if (flag == F2FS_GET_BLOCK_PRECACHE) {
		if (map->m_flags & F2FS_MAP_MAPPED) {
			unsigned int ofs = start_pgofs - map->m_lblk;

			f2fs_update_extent_cache_range(&dn,
				start_pgofs, map->m_pblk + ofs,
				map->m_len - ofs);
		}
		if (map->m_next_extent)
			*map->m_next_extent = pgofs + 1;
	}
	f2fs_put_dnode(&dn);
unlock_out:
	if (map->m_may_create) {
		__do_map_lock(sbi, flag, false);
		f2fs_balance_fs(sbi, dn.node_changed);
	}
out:
	trace_f2fs_map_blocks(inode, map, err);
	return err;
}

bool f2fs_overwrite_io(struct inode *inode, loff_t pos, size_t len)
{
	struct f2fs_map_blocks map;
	block_t last_lblk;
	int err;

	if (pos + len > i_size_read(inode))
		return false;

	map.m_lblk = F2FS_BYTES_TO_BLK(pos);
	map.m_next_pgofs = NULL;
	map.m_next_extent = NULL;
	map.m_seg_type = NO_CHECK_TYPE;
	map.m_may_create = false;
	last_lblk = F2FS_BLK_ALIGN(pos + len);

	while (map.m_lblk < last_lblk) {
		map.m_len = last_lblk - map.m_lblk;
		err = f2fs_map_blocks(inode, &map, 0, F2FS_GET_BLOCK_DEFAULT);
		if (err || map.m_len == 0)
			return false;
		map.m_lblk += map.m_len;
	}
	return true;
}

static int __get_data_block(struct inode *inode, sector_t iblock,
			struct buffer_head *bh, int create, int flag,
			pgoff_t *next_pgofs, int seg_type, bool may_write)
{
	struct f2fs_map_blocks map;
	int err;

	map.m_lblk = iblock;
	map.m_len = bh->b_size >> inode->i_blkbits;
	map.m_next_pgofs = next_pgofs;
	map.m_next_extent = NULL;
	map.m_seg_type = seg_type;
	map.m_may_create = may_write;

	err = f2fs_map_blocks(inode, &map, create, flag);
	if (!err) {
		map_bh(bh, inode->i_sb, map.m_pblk);
		bh->b_state = (bh->b_state & ~F2FS_MAP_FLAGS) | map.m_flags;
		bh->b_size = (u64)map.m_len << inode->i_blkbits;
	}
	return err;
}

static int get_data_block(struct inode *inode, sector_t iblock,
			struct buffer_head *bh_result, int create, int flag,
			pgoff_t *next_pgofs)
{
	return __get_data_block(inode, iblock, bh_result, create,
							flag, next_pgofs,
							NO_CHECK_TYPE, create);
}

static int get_data_block_dio_write(struct inode *inode, sector_t iblock,
			struct buffer_head *bh_result, int create)
{
	return __get_data_block(inode, iblock, bh_result, create,
				F2FS_GET_BLOCK_DIO, NULL,
				f2fs_rw_hint_to_seg_type(inode->i_write_hint),
				IS_SWAPFILE(inode) ? false : true);
}

static int get_data_block_dio(struct inode *inode, sector_t iblock,
			struct buffer_head *bh_result, int create)
{
	return __get_data_block(inode, iblock, bh_result, create,
				F2FS_GET_BLOCK_DIO, NULL,
				f2fs_rw_hint_to_seg_type(inode->i_write_hint),
				false);
}

static int get_data_block_bmap(struct inode *inode, sector_t iblock,
			struct buffer_head *bh_result, int create)
{
	/* Block number less than F2FS MAX BLOCKS */
	if (unlikely(iblock >= F2FS_I_SB(inode)->max_file_blocks))
		return -EFBIG;

	return __get_data_block(inode, iblock, bh_result, create,
						F2FS_GET_BLOCK_BMAP, NULL,
						NO_CHECK_TYPE, create);
}

static inline sector_t logical_to_blk(struct inode *inode, loff_t offset)
{
	return (offset >> inode->i_blkbits);
}

static inline loff_t blk_to_logical(struct inode *inode, sector_t blk)
{
	return (blk << inode->i_blkbits);
}

static int f2fs_xattr_fiemap(struct inode *inode,
				struct fiemap_extent_info *fieinfo)
{
	struct f2fs_sb_info *sbi = F2FS_I_SB(inode);
	struct page *page;
	struct node_info ni;
	__u64 phys = 0, len;
	__u32 flags;
	nid_t xnid = F2FS_I(inode)->i_xattr_nid;
	int err = 0;

	if (f2fs_has_inline_xattr(inode)) {
		int offset;

		page = f2fs_grab_cache_page(NODE_MAPPING(sbi),
						inode->i_ino, false);
		if (!page)
			return -ENOMEM;

		err = f2fs_get_node_info(sbi, inode->i_ino, &ni);
		if (err) {
			f2fs_put_page(page, 1);
			return err;
		}

		phys = (__u64)blk_to_logical(inode, ni.blk_addr);
		offset = offsetof(struct f2fs_inode, i_addr) +
					sizeof(__le32) * (DEF_ADDRS_PER_INODE -
					get_inline_xattr_addrs(inode));

		phys += offset;
		len = inline_xattr_size(inode);

		f2fs_put_page(page, 1);

		flags = FIEMAP_EXTENT_DATA_INLINE | FIEMAP_EXTENT_NOT_ALIGNED;

		if (!xnid)
			flags |= FIEMAP_EXTENT_LAST;

		err = fiemap_fill_next_extent(fieinfo, 0, phys, len, flags);
		if (err || err == 1)
			return err;
	}

	if (xnid) {
		page = f2fs_grab_cache_page(NODE_MAPPING(sbi), xnid, false);
		if (!page)
			return -ENOMEM;

		err = f2fs_get_node_info(sbi, xnid, &ni);
		if (err) {
			f2fs_put_page(page, 1);
			return err;
		}

		phys = (__u64)blk_to_logical(inode, ni.blk_addr);
		len = inode->i_sb->s_blocksize;

		f2fs_put_page(page, 1);

		flags = FIEMAP_EXTENT_LAST;
	}

	if (phys)
		err = fiemap_fill_next_extent(fieinfo, 0, phys, len, flags);

	return (err < 0 ? err : 0);
}

int f2fs_fiemap(struct inode *inode, struct fiemap_extent_info *fieinfo,
		u64 start, u64 len)
{
	struct buffer_head map_bh;
	sector_t start_blk, last_blk;
	pgoff_t next_pgofs;
	u64 logical = 0, phys = 0, size = 0;
	u32 flags = 0;
	int ret = 0;

	if (fieinfo->fi_flags & FIEMAP_FLAG_CACHE) {
		ret = f2fs_precache_extents(inode);
		if (ret)
			return ret;
	}

	ret = fiemap_check_flags(fieinfo, FIEMAP_FLAG_SYNC | FIEMAP_FLAG_XATTR);
	if (ret)
		return ret;

	inode_lock(inode);

	if (fieinfo->fi_flags & FIEMAP_FLAG_XATTR) {
		ret = f2fs_xattr_fiemap(inode, fieinfo);
		goto out;
	}

	if (f2fs_has_inline_data(inode) || f2fs_has_inline_dentry(inode)) {
		ret = f2fs_inline_data_fiemap(inode, fieinfo, start, len);
		if (ret != -EAGAIN)
			goto out;
	}

	if (logical_to_blk(inode, len) == 0)
		len = blk_to_logical(inode, 1);

	start_blk = logical_to_blk(inode, start);
	last_blk = logical_to_blk(inode, start + len - 1);

next:
	memset(&map_bh, 0, sizeof(struct buffer_head));
	map_bh.b_size = len;

	ret = get_data_block(inode, start_blk, &map_bh, 0,
					F2FS_GET_BLOCK_FIEMAP, &next_pgofs);
	if (ret)
		goto out;

	/* HOLE */
	if (!buffer_mapped(&map_bh)) {
		start_blk = next_pgofs;

		if (blk_to_logical(inode, start_blk) < blk_to_logical(inode,
					F2FS_I_SB(inode)->max_file_blocks))
			goto prep_next;

		flags |= FIEMAP_EXTENT_LAST;
	}

	if (size) {
		if (IS_ENCRYPTED(inode))
			flags |= FIEMAP_EXTENT_DATA_ENCRYPTED;

		ret = fiemap_fill_next_extent(fieinfo, logical,
				phys, size, flags);
	}

	if (start_blk > last_blk || ret)
		goto out;

	logical = blk_to_logical(inode, start_blk);
	phys = blk_to_logical(inode, map_bh.b_blocknr);
	size = map_bh.b_size;
	flags = 0;
	if (buffer_unwritten(&map_bh))
		flags = FIEMAP_EXTENT_UNWRITTEN;

	start_blk += logical_to_blk(inode, size);

prep_next:
	cond_resched();
	if (fatal_signal_pending(current))
		ret = -EINTR;
	else
		goto next;
out:
	if (ret == 1)
		ret = 0;

	inode_unlock(inode);
	return ret;
}

static inline loff_t f2fs_readpage_limit(struct inode *inode)
{
	if (IS_ENABLED(CONFIG_FS_VERITY) &&
	    (IS_VERITY(inode) || f2fs_verity_in_progress(inode)))
		return inode->i_sb->s_maxbytes;

	return i_size_read(inode);
}

static int f2fs_read_single_page(struct inode *inode, struct page *page,
					unsigned nr_pages,
					struct f2fs_map_blocks *map,
					struct bio **bio_ret,
					sector_t *last_block_in_bio,
					bool is_readahead)
{
	struct bio *bio = *bio_ret;
	const unsigned blkbits = inode->i_blkbits;
	const unsigned blocksize = 1 << blkbits;
	sector_t block_in_file;
	sector_t last_block;
	sector_t last_block_in_file;
	sector_t block_nr;
	int ret = 0;

	block_in_file = (sector_t)page_index(page);
	last_block = block_in_file + nr_pages;
	last_block_in_file = (f2fs_readpage_limit(inode) + blocksize - 1) >>
							blkbits;
	if (last_block > last_block_in_file)
		last_block = last_block_in_file;

	/* just zeroing out page which is beyond EOF */
	if (block_in_file >= last_block)
		goto zero_out;
	/*
	 * Map blocks using the previous result first.
	 */
	if ((map->m_flags & F2FS_MAP_MAPPED) &&
			block_in_file > map->m_lblk &&
			block_in_file < (map->m_lblk + map->m_len))
		goto got_it;

	/*
	 * Then do more f2fs_map_blocks() calls until we are
	 * done with this page.
	 */
	map->m_lblk = block_in_file;
	map->m_len = last_block - block_in_file;

	ret = f2fs_map_blocks(inode, map, 0, F2FS_GET_BLOCK_DEFAULT);
	if (ret)
		goto out;
got_it:
	if ((map->m_flags & F2FS_MAP_MAPPED)) {
		block_nr = map->m_pblk + block_in_file - map->m_lblk;
		SetPageMappedToDisk(page);

		if (!PageUptodate(page) && (!PageSwapCache(page) &&
					!cleancache_get_page(page))) {
			SetPageUptodate(page);
			goto confused;
		}

		if (!f2fs_is_valid_blkaddr(F2FS_I_SB(inode), block_nr,
						DATA_GENERIC_ENHANCE_READ)) {
			ret = -EFSCORRUPTED;
			goto out;
		}
	} else {
zero_out:
		zero_user_segment(page, 0, PAGE_SIZE);
		if (f2fs_need_verity(inode, page->index) &&
		    !fsverity_verify_page(page)) {
			ret = -EIO;
			goto out;
		}
		if (!PageUptodate(page))
			SetPageUptodate(page);
		unlock_page(page);
		goto out;
	}

	/*
	 * This page will go to BIO.  Do we need to send this
	 * BIO off first?
	 */
	if (bio && !page_is_mergeable(F2FS_I_SB(inode), bio,
				*last_block_in_bio, block_nr)) {
submit_and_realloc:
		__submit_bio(F2FS_I_SB(inode), bio, DATA);
		bio = NULL;
	}
	if (bio == NULL) {
		bio = f2fs_grab_read_bio(inode, block_nr, nr_pages,
				is_readahead ? REQ_RAHEAD : 0, page->index);
		if (IS_ERR(bio)) {
			ret = PTR_ERR(bio);
			bio = NULL;
			goto out;
		}
	}

	/*
	 * If the page is under writeback, we need to wait for
	 * its completion to see the correct decrypted data.
	 */
	f2fs_wait_on_block_writeback(inode, block_nr);

	if (bio_add_page(bio, page, blocksize, 0) < blocksize)
		goto submit_and_realloc;

	inc_page_count(F2FS_I_SB(inode), F2FS_RD_DATA);
	ClearPageError(page);
	*last_block_in_bio = block_nr;
	goto out;
confused:
	if (bio) {
		__submit_bio(F2FS_I_SB(inode), bio, DATA);
		bio = NULL;
	}
	unlock_page(page);
out:
	*bio_ret = bio;
	return ret;
}

/*
 * This function was originally taken from fs/mpage.c, and customized for f2fs.
 * Major change was from block_size == page_size in f2fs by default.
 *
 * Note that the aops->readpages() function is ONLY used for read-ahead. If
 * this function ever deviates from doing just read-ahead, it should either
 * use ->readpage() or do the necessary surgery to decouple ->readpages()
 * from read-ahead.
 */
static int f2fs_mpage_readpages(struct address_space *mapping,
			struct list_head *pages, struct page *page,
			unsigned nr_pages, bool is_readahead)
{
	struct bio *bio = NULL;
	sector_t last_block_in_bio = 0;
	struct inode *inode = mapping->host;
	struct f2fs_map_blocks map;
	int ret = 0;

	map.m_pblk = 0;
	map.m_lblk = 0;
	map.m_len = 0;
	map.m_flags = 0;
	map.m_next_pgofs = NULL;
	map.m_next_extent = NULL;
	map.m_seg_type = NO_CHECK_TYPE;
	map.m_may_create = false;

	for (; nr_pages; nr_pages--) {
		if (pages) {
			page = list_last_entry(pages, struct page, lru);

			prefetchw(&page->flags);
			list_del(&page->lru);
			if (add_to_page_cache_lru(page, mapping,
						  page_index(page),
						  readahead_gfp_mask(mapping)))
				goto next_page;
		}

		ret = f2fs_read_single_page(inode, page, nr_pages, &map, &bio,
					&last_block_in_bio, is_readahead);
		if (ret) {
			SetPageError(page);
			zero_user_segment(page, 0, PAGE_SIZE);
			unlock_page(page);
<<<<<<< HEAD
			goto next_page;
		}

		/*
		 * This page will go to BIO.  Do we need to send this
		 * BIO off first?
		 */
		if (bio && (last_block_in_bio != block_nr - 1 ||
			!__same_bdev(F2FS_I_SB(inode), block_nr, bio))) {
submit_and_realloc:
			__submit_bio(F2FS_I_SB(inode), bio, DATA);
			bio = NULL;
		}
		if (bio == NULL) {
			bio = f2fs_grab_read_bio(inode, block_nr, nr_pages,
					is_readahead ? REQ_RAHEAD : 0);
			if (IS_ERR(bio)) {
				bio = NULL;
				goto set_error_page;
			}
		}

		if (bio_add_page(bio, page, blocksize, 0) < blocksize)
			goto submit_and_realloc;

		ClearPageError(page);
		last_block_in_bio = block_nr;
		goto next_page;
set_error_page:
		SetPageError(page);
		zero_user_segment(page, 0, PAGE_SIZE);
		unlock_page(page);
		goto next_page;
confused:
		if (bio) {
			__submit_bio(F2FS_I_SB(inode), bio, DATA);
			bio = NULL;
=======
>>>>>>> fa578e9d
		}
next_page:
		if (pages)
			put_page(page);
	}
	BUG_ON(pages && !list_empty(pages));
	if (bio)
		__submit_bio(F2FS_I_SB(inode), bio, DATA);
	return pages ? 0 : ret;
}

static int f2fs_read_data_page(struct file *file, struct page *page)
{
	struct inode *inode = page_file_mapping(page)->host;
	int ret = -EAGAIN;

	trace_f2fs_readpage(page, DATA);

	/* If the file has inline data, try to read it directly */
	if (f2fs_has_inline_data(inode))
		ret = f2fs_read_inline_data(inode, page);
	if (ret == -EAGAIN)
		ret = f2fs_mpage_readpages(page_file_mapping(page),
						NULL, page, 1, false);
	return ret;
}

static int f2fs_read_data_pages(struct file *file,
			struct address_space *mapping,
			struct list_head *pages, unsigned nr_pages)
{
	struct inode *inode = mapping->host;
	struct page *page = list_last_entry(pages, struct page, lru);

	trace_f2fs_readpages(inode, page, nr_pages);

	/* If the file has inline data, skip readpages */
	if (f2fs_has_inline_data(inode))
		return 0;

	return f2fs_mpage_readpages(mapping, pages, NULL, nr_pages, true);
}

static int encrypt_one_page(struct f2fs_io_info *fio)
{
	struct inode *inode = fio->page->mapping->host;
	struct page *mpage;
	gfp_t gfp_flags = GFP_NOFS;

	if (!f2fs_encrypted_file(inode))
		return 0;

	/* wait for GCed page writeback via META_MAPPING */
	f2fs_wait_on_block_writeback(inode, fio->old_blkaddr);

retry_encrypt:
	fio->encrypted_page = fscrypt_encrypt_pagecache_blocks(fio->page,
							       PAGE_SIZE, 0,
							       gfp_flags);
	if (IS_ERR(fio->encrypted_page)) {
		/* flush pending IOs and wait for a while in the ENOMEM case */
		if (PTR_ERR(fio->encrypted_page) == -ENOMEM) {
			f2fs_flush_merged_writes(fio->sbi);
			congestion_wait(BLK_RW_ASYNC, HZ/50);
			gfp_flags |= __GFP_NOFAIL;
			goto retry_encrypt;
		}
		return PTR_ERR(fio->encrypted_page);
	}

	mpage = find_lock_page(META_MAPPING(fio->sbi), fio->old_blkaddr);
	if (mpage) {
		if (PageUptodate(mpage))
			memcpy(page_address(mpage),
				page_address(fio->encrypted_page), PAGE_SIZE);
		f2fs_put_page(mpage, 1);
	}
	return 0;
}

static inline bool check_inplace_update_policy(struct inode *inode,
				struct f2fs_io_info *fio)
{
	struct f2fs_sb_info *sbi = F2FS_I_SB(inode);
	unsigned int policy = SM_I(sbi)->ipu_policy;

	if (policy & (0x1 << F2FS_IPU_FORCE))
		return true;
	if (policy & (0x1 << F2FS_IPU_SSR) && f2fs_need_SSR(sbi))
		return true;
	if (policy & (0x1 << F2FS_IPU_UTIL) &&
			utilization(sbi) > SM_I(sbi)->min_ipu_util)
		return true;
	if (policy & (0x1 << F2FS_IPU_SSR_UTIL) && f2fs_need_SSR(sbi) &&
			utilization(sbi) > SM_I(sbi)->min_ipu_util)
		return true;

	/*
	 * IPU for rewrite async pages
	 */
	if (policy & (0x1 << F2FS_IPU_ASYNC) &&
			fio && fio->op == REQ_OP_WRITE &&
			!(fio->op_flags & REQ_SYNC) &&
			!IS_ENCRYPTED(inode))
		return true;

	/* this is only set during fdatasync */
	if (policy & (0x1 << F2FS_IPU_FSYNC) &&
			is_inode_flag_set(inode, FI_NEED_IPU))
		return true;

	if (unlikely(fio && is_sbi_flag_set(sbi, SBI_CP_DISABLED) &&
			!f2fs_is_checkpointed_data(sbi, fio->old_blkaddr)))
		return true;

	return false;
}

bool f2fs_should_update_inplace(struct inode *inode, struct f2fs_io_info *fio)
{
	if (f2fs_is_pinned_file(inode))
		return true;

	/* if this is cold file, we should overwrite to avoid fragmentation */
	if (file_is_cold(inode))
		return true;

	return check_inplace_update_policy(inode, fio);
}

bool f2fs_should_update_outplace(struct inode *inode, struct f2fs_io_info *fio)
{
	struct f2fs_sb_info *sbi = F2FS_I_SB(inode);

	if (test_opt(sbi, LFS))
		return true;
	if (S_ISDIR(inode->i_mode))
		return true;
	if (IS_NOQUOTA(inode))
		return true;
	if (f2fs_is_atomic_file(inode))
		return true;
	if (fio) {
		if (is_cold_data(fio->page))
			return true;
		if (IS_ATOMIC_WRITTEN_PAGE(fio->page))
			return true;
		if (unlikely(is_sbi_flag_set(sbi, SBI_CP_DISABLED) &&
			f2fs_is_checkpointed_data(sbi, fio->old_blkaddr)))
			return true;
	}
	return false;
}

static inline bool need_inplace_update(struct f2fs_io_info *fio)
{
	struct inode *inode = fio->page->mapping->host;

	if (f2fs_should_update_outplace(inode, fio))
		return false;

	return f2fs_should_update_inplace(inode, fio);
}

int f2fs_do_write_data_page(struct f2fs_io_info *fio)
{
	struct page *page = fio->page;
	struct inode *inode = page->mapping->host;
	struct dnode_of_data dn;
	struct extent_info ei = {0,0,0};
	struct node_info ni;
	bool ipu_force = false;
	int err = 0;

	set_new_dnode(&dn, inode, NULL, NULL, 0);
	if (need_inplace_update(fio) &&
			f2fs_lookup_extent_cache(inode, page->index, &ei)) {
		fio->old_blkaddr = ei.blk + page->index - ei.fofs;

		if (!f2fs_is_valid_blkaddr(fio->sbi, fio->old_blkaddr,
						DATA_GENERIC_ENHANCE))
			return -EFSCORRUPTED;

		ipu_force = true;
		fio->need_lock = LOCK_DONE;
		goto got_it;
	}

	/* Deadlock due to between page->lock and f2fs_lock_op */
	if (fio->need_lock == LOCK_REQ && !f2fs_trylock_op(fio->sbi))
		return -EAGAIN;

	err = f2fs_get_dnode_of_data(&dn, page->index, LOOKUP_NODE);
	if (err)
		goto out;

	fio->old_blkaddr = dn.data_blkaddr;

	/* This page is already truncated */
	if (fio->old_blkaddr == NULL_ADDR) {
		ClearPageUptodate(page);
		clear_cold_data(page);
		goto out_writepage;
	}
got_it:
	if (__is_valid_data_blkaddr(fio->old_blkaddr) &&
		!f2fs_is_valid_blkaddr(fio->sbi, fio->old_blkaddr,
						DATA_GENERIC_ENHANCE)) {
		err = -EFSCORRUPTED;
		goto out_writepage;
	}
	/*
	 * If current allocation needs SSR,
	 * it had better in-place writes for updated data.
	 */
	if (ipu_force ||
		(__is_valid_data_blkaddr(fio->old_blkaddr) &&
					need_inplace_update(fio))) {
		err = encrypt_one_page(fio);
		if (err)
			goto out_writepage;

		set_page_writeback(page);
		ClearPageError(page);
		f2fs_put_dnode(&dn);
		if (fio->need_lock == LOCK_REQ)
			f2fs_unlock_op(fio->sbi);
		err = f2fs_inplace_write_data(fio);
		if (err) {
			if (f2fs_encrypted_file(inode))
				fscrypt_finalize_bounce_page(&fio->encrypted_page);
			if (PageWriteback(page))
				end_page_writeback(page);
		} else {
			set_inode_flag(inode, FI_UPDATE_WRITE);
		}
		trace_f2fs_do_write_data_page(fio->page, IPU);
		return err;
	}

	if (fio->need_lock == LOCK_RETRY) {
		if (!f2fs_trylock_op(fio->sbi)) {
			err = -EAGAIN;
			goto out_writepage;
		}
		fio->need_lock = LOCK_REQ;
	}

	err = f2fs_get_node_info(fio->sbi, dn.nid, &ni);
	if (err)
		goto out_writepage;

	fio->version = ni.version;

	err = encrypt_one_page(fio);
	if (err)
		goto out_writepage;

	set_page_writeback(page);
	ClearPageError(page);

	/* LFS mode write path */
	f2fs_outplace_write_data(&dn, fio);
	trace_f2fs_do_write_data_page(page, OPU);
	set_inode_flag(inode, FI_APPEND_WRITE);
	if (page->index == 0)
		set_inode_flag(inode, FI_FIRST_BLOCK_WRITTEN);
out_writepage:
	f2fs_put_dnode(&dn);
out:
	if (fio->need_lock == LOCK_REQ)
		f2fs_unlock_op(fio->sbi);
	return err;
}

static int __write_data_page(struct page *page, bool *submitted,
				struct bio **bio,
				sector_t *last_block,
				struct writeback_control *wbc,
				enum iostat_type io_type)
{
	struct inode *inode = page->mapping->host;
	struct f2fs_sb_info *sbi = F2FS_I_SB(inode);
	loff_t i_size = i_size_read(inode);
	const pgoff_t end_index = ((unsigned long long) i_size)
							>> PAGE_SHIFT;
	loff_t psize = (loff_t)(page->index + 1) << PAGE_SHIFT;
	unsigned offset = 0;
	bool need_balance_fs = false;
	int err = 0;
	struct f2fs_io_info fio = {
		.sbi = sbi,
		.ino = inode->i_ino,
		.type = DATA,
		.op = REQ_OP_WRITE,
		.op_flags = wbc_to_write_flags(wbc),
		.old_blkaddr = NULL_ADDR,
		.page = page,
		.encrypted_page = NULL,
		.submitted = false,
		.need_lock = LOCK_RETRY,
		.io_type = io_type,
		.io_wbc = wbc,
		.bio = bio,
		.last_block = last_block,
	};

	trace_f2fs_writepage(page, DATA);

	/* we should bypass data pages to proceed the kworkder jobs */
	if (unlikely(f2fs_cp_error(sbi))) {
		mapping_set_error(page->mapping, -EIO);
		/*
		 * don't drop any dirty dentry pages for keeping lastest
		 * directory structure.
		 */
		if (S_ISDIR(inode->i_mode))
			goto redirty_out;
		goto out;
	}

	if (unlikely(is_sbi_flag_set(sbi, SBI_POR_DOING)))
		goto redirty_out;

	if (page->index < end_index || f2fs_verity_in_progress(inode))
		goto write;

	/*
	 * If the offset is out-of-range of file size,
	 * this page does not have to be written to disk.
	 */
	offset = i_size & (PAGE_SIZE - 1);
	if ((page->index >= end_index + 1) || !offset)
		goto out;

	zero_user_segment(page, offset, PAGE_SIZE);
write:
	if (f2fs_is_drop_cache(inode))
		goto out;
	/* we should not write 0'th page having journal header */
	if (f2fs_is_volatile_file(inode) && (!page->index ||
			(!wbc->for_reclaim &&
			f2fs_available_free_memory(sbi, BASE_CHECK))))
		goto redirty_out;

	/* Dentry blocks are controlled by checkpoint */
	if (S_ISDIR(inode->i_mode)) {
		fio.need_lock = LOCK_DONE;
		err = f2fs_do_write_data_page(&fio);
		goto done;
	}

	if (!wbc->for_reclaim)
		need_balance_fs = true;
	else if (has_not_enough_free_secs(sbi, 0, 0))
		goto redirty_out;
	else
		set_inode_flag(inode, FI_HOT_DATA);

	err = -EAGAIN;
	if (f2fs_has_inline_data(inode)) {
		err = f2fs_write_inline_data(inode, page);
		if (!err)
			goto out;
	}

	if (err == -EAGAIN) {
		err = f2fs_do_write_data_page(&fio);
		if (err == -EAGAIN) {
			fio.need_lock = LOCK_REQ;
			err = f2fs_do_write_data_page(&fio);
		}
	}

	if (err) {
		file_set_keep_isize(inode);
	} else {
		down_write(&F2FS_I(inode)->i_sem);
		if (F2FS_I(inode)->last_disk_size < psize)
			F2FS_I(inode)->last_disk_size = psize;
		up_write(&F2FS_I(inode)->i_sem);
	}

done:
	if (err && err != -ENOENT)
		goto redirty_out;

out:
	inode_dec_dirty_pages(inode);
	if (err) {
		ClearPageUptodate(page);
		clear_cold_data(page);
	}

	if (wbc->for_reclaim) {
		f2fs_submit_merged_write_cond(sbi, NULL, page, 0, DATA);
		clear_inode_flag(inode, FI_HOT_DATA);
		f2fs_remove_dirty_inode(inode);
		submitted = NULL;
	}

	unlock_page(page);
	if (!S_ISDIR(inode->i_mode) && !IS_NOQUOTA(inode) &&
					!F2FS_I(inode)->cp_task) {
		f2fs_submit_ipu_bio(sbi, bio, page);
		f2fs_balance_fs(sbi, need_balance_fs);
	}

	if (unlikely(f2fs_cp_error(sbi))) {
		f2fs_submit_ipu_bio(sbi, bio, page);
		f2fs_submit_merged_write(sbi, DATA);
		submitted = NULL;
	}

	if (submitted)
		*submitted = fio.submitted;

	return 0;

redirty_out:
	redirty_page_for_writepage(wbc, page);
	/*
	 * pageout() in MM traslates EAGAIN, so calls handle_write_error()
	 * -> mapping_set_error() -> set_bit(AS_EIO, ...).
	 * file_write_and_wait_range() will see EIO error, which is critical
	 * to return value of fsync() followed by atomic_write failure to user.
	 */
	if (!err || wbc->for_reclaim)
		return AOP_WRITEPAGE_ACTIVATE;
	unlock_page(page);
	return err;
}

static int f2fs_write_data_page(struct page *page,
					struct writeback_control *wbc)
{
	return __write_data_page(page, NULL, NULL, NULL, wbc, FS_DATA_IO);
}

/*
 * This function was copied from write_cche_pages from mm/page-writeback.c.
 * The major change is making write step of cold data page separately from
 * warm/hot data page.
 */
static int f2fs_write_cache_pages(struct address_space *mapping,
					struct writeback_control *wbc,
					enum iostat_type io_type)
{
	int ret = 0;
	int done = 0;
	struct pagevec pvec;
	struct f2fs_sb_info *sbi = F2FS_M_SB(mapping);
	struct bio *bio = NULL;
	sector_t last_block;
	int nr_pages;
	pgoff_t uninitialized_var(writeback_index);
	pgoff_t index;
	pgoff_t end;		/* Inclusive */
	pgoff_t done_index;
	int cycled;
	int range_whole = 0;
	xa_mark_t tag;
	int nwritten = 0;

	pagevec_init(&pvec);

	if (get_dirty_pages(mapping->host) <=
				SM_I(F2FS_M_SB(mapping))->min_hot_blocks)
		set_inode_flag(mapping->host, FI_HOT_DATA);
	else
		clear_inode_flag(mapping->host, FI_HOT_DATA);

	if (wbc->range_cyclic) {
		writeback_index = mapping->writeback_index; /* prev offset */
		index = writeback_index;
		if (index == 0)
			cycled = 1;
		else
			cycled = 0;
		end = -1;
	} else {
		index = wbc->range_start >> PAGE_SHIFT;
		end = wbc->range_end >> PAGE_SHIFT;
		if (wbc->range_start == 0 && wbc->range_end == LLONG_MAX)
			range_whole = 1;
		cycled = 1; /* ignore range_cyclic tests */
	}
	if (wbc->sync_mode == WB_SYNC_ALL || wbc->tagged_writepages)
		tag = PAGECACHE_TAG_TOWRITE;
	else
		tag = PAGECACHE_TAG_DIRTY;
retry:
	if (wbc->sync_mode == WB_SYNC_ALL || wbc->tagged_writepages)
		tag_pages_for_writeback(mapping, index, end);
	done_index = index;
	while (!done && (index <= end)) {
		int i;

		nr_pages = pagevec_lookup_range_tag(&pvec, mapping, &index, end,
				tag);
		if (nr_pages == 0)
			break;

		for (i = 0; i < nr_pages; i++) {
			struct page *page = pvec.pages[i];
			bool submitted = false;

			/* give a priority to WB_SYNC threads */
			if (atomic_read(&sbi->wb_sync_req[DATA]) &&
					wbc->sync_mode == WB_SYNC_NONE) {
				done = 1;
				break;
			}

			done_index = page->index;
retry_write:
			lock_page(page);

			if (unlikely(page->mapping != mapping)) {
continue_unlock:
				unlock_page(page);
				continue;
			}

			if (!PageDirty(page)) {
				/* someone wrote it for us */
				goto continue_unlock;
			}

			if (PageWriteback(page)) {
				if (wbc->sync_mode != WB_SYNC_NONE) {
					f2fs_wait_on_page_writeback(page,
							DATA, true, true);
					f2fs_submit_ipu_bio(sbi, &bio, page);
				} else {
					goto continue_unlock;
				}
			}

			if (!clear_page_dirty_for_io(page))
				goto continue_unlock;

			ret = __write_data_page(page, &submitted, &bio,
					&last_block, wbc, io_type);
			if (unlikely(ret)) {
				/*
				 * keep nr_to_write, since vfs uses this to
				 * get # of written pages.
				 */
				if (ret == AOP_WRITEPAGE_ACTIVATE) {
					unlock_page(page);
					ret = 0;
					continue;
				} else if (ret == -EAGAIN) {
					ret = 0;
					if (wbc->sync_mode == WB_SYNC_ALL) {
						cond_resched();
						congestion_wait(BLK_RW_ASYNC,
									HZ/50);
						goto retry_write;
					}
					continue;
				}
				done_index = page->index + 1;
				done = 1;
				break;
			} else if (submitted) {
				nwritten++;
			}

			if (--wbc->nr_to_write <= 0 &&
					wbc->sync_mode == WB_SYNC_NONE) {
				done = 1;
				break;
			}
		}
		pagevec_release(&pvec);
		cond_resched();
	}

	if (!cycled && !done) {
		cycled = 1;
		index = 0;
		end = writeback_index - 1;
		goto retry;
	}
	if (wbc->range_cyclic || (range_whole && wbc->nr_to_write > 0))
		mapping->writeback_index = done_index;

	if (nwritten)
		f2fs_submit_merged_write_cond(F2FS_M_SB(mapping), mapping->host,
								NULL, 0, DATA);
	/* submit cached bio of IPU write */
	if (bio)
		__submit_bio(sbi, bio, DATA);

	return ret;
}

static inline bool __should_serialize_io(struct inode *inode,
					struct writeback_control *wbc)
{
	if (!S_ISREG(inode->i_mode))
		return false;
	if (IS_NOQUOTA(inode))
		return false;
	/* to avoid deadlock in path of data flush */
	if (F2FS_I(inode)->cp_task)
		return false;
	if (wbc->sync_mode != WB_SYNC_ALL)
		return true;
	if (get_dirty_pages(inode) >= SM_I(F2FS_I_SB(inode))->min_seq_blocks)
		return true;
	return false;
}

static int __f2fs_write_data_pages(struct address_space *mapping,
						struct writeback_control *wbc,
						enum iostat_type io_type)
{
	struct inode *inode = mapping->host;
	struct f2fs_sb_info *sbi = F2FS_I_SB(inode);
	struct blk_plug plug;
	int ret;
	bool locked = false;

	/* deal with chardevs and other special file */
	if (!mapping->a_ops->writepage)
		return 0;

	/* skip writing if there is no dirty page in this inode */
	if (!get_dirty_pages(inode) && wbc->sync_mode == WB_SYNC_NONE)
		return 0;

	/* during POR, we don't need to trigger writepage at all. */
	if (unlikely(is_sbi_flag_set(sbi, SBI_POR_DOING)))
		goto skip_write;

	if ((S_ISDIR(inode->i_mode) || IS_NOQUOTA(inode)) &&
			wbc->sync_mode == WB_SYNC_NONE &&
			get_dirty_pages(inode) < nr_pages_to_skip(sbi, DATA) &&
			f2fs_available_free_memory(sbi, DIRTY_DENTS))
		goto skip_write;

	/* skip writing during file defragment */
	if (is_inode_flag_set(inode, FI_DO_DEFRAG))
		goto skip_write;

	trace_f2fs_writepages(mapping->host, wbc, DATA);

	/* to avoid spliting IOs due to mixed WB_SYNC_ALL and WB_SYNC_NONE */
	if (wbc->sync_mode == WB_SYNC_ALL)
		atomic_inc(&sbi->wb_sync_req[DATA]);
	else if (atomic_read(&sbi->wb_sync_req[DATA]))
		goto skip_write;

	if (__should_serialize_io(inode, wbc)) {
		mutex_lock(&sbi->writepages);
		locked = true;
	}

	blk_start_plug(&plug);
	ret = f2fs_write_cache_pages(mapping, wbc, io_type);
	blk_finish_plug(&plug);

	if (locked)
		mutex_unlock(&sbi->writepages);

	if (wbc->sync_mode == WB_SYNC_ALL)
		atomic_dec(&sbi->wb_sync_req[DATA]);
	/*
	 * if some pages were truncated, we cannot guarantee its mapping->host
	 * to detect pending bios.
	 */

	f2fs_remove_dirty_inode(inode);
	return ret;

skip_write:
	wbc->pages_skipped += get_dirty_pages(inode);
	trace_f2fs_writepages(mapping->host, wbc, DATA);
	return 0;
}

static int f2fs_write_data_pages(struct address_space *mapping,
			    struct writeback_control *wbc)
{
	struct inode *inode = mapping->host;

	return __f2fs_write_data_pages(mapping, wbc,
			F2FS_I(inode)->cp_task == current ?
			FS_CP_DATA_IO : FS_DATA_IO);
}

static void f2fs_write_failed(struct address_space *mapping, loff_t to)
{
	struct inode *inode = mapping->host;
	loff_t i_size = i_size_read(inode);

	/* In the fs-verity case, f2fs_end_enable_verity() does the truncate */
	if (to > i_size && !f2fs_verity_in_progress(inode)) {
		down_write(&F2FS_I(inode)->i_gc_rwsem[WRITE]);
		down_write(&F2FS_I(inode)->i_mmap_sem);

		truncate_pagecache(inode, i_size);
		if (!IS_NOQUOTA(inode))
			f2fs_truncate_blocks(inode, i_size, true);

		up_write(&F2FS_I(inode)->i_mmap_sem);
		up_write(&F2FS_I(inode)->i_gc_rwsem[WRITE]);
	}
}

static int prepare_write_begin(struct f2fs_sb_info *sbi,
			struct page *page, loff_t pos, unsigned len,
			block_t *blk_addr, bool *node_changed)
{
	struct inode *inode = page->mapping->host;
	pgoff_t index = page->index;
	struct dnode_of_data dn;
	struct page *ipage;
	bool locked = false;
	struct extent_info ei = {0,0,0};
	int err = 0;
	int flag;

	/*
	 * we already allocated all the blocks, so we don't need to get
	 * the block addresses when there is no need to fill the page.
	 */
	if (!f2fs_has_inline_data(inode) && len == PAGE_SIZE &&
	    !is_inode_flag_set(inode, FI_NO_PREALLOC) &&
	    !f2fs_verity_in_progress(inode))
		return 0;

	/* f2fs_lock_op avoids race between write CP and convert_inline_page */
	if (f2fs_has_inline_data(inode) && pos + len > MAX_INLINE_DATA(inode))
		flag = F2FS_GET_BLOCK_DEFAULT;
	else
		flag = F2FS_GET_BLOCK_PRE_AIO;

	if (f2fs_has_inline_data(inode) ||
			(pos & PAGE_MASK) >= i_size_read(inode)) {
		__do_map_lock(sbi, flag, true);
		locked = true;
	}
restart:
	/* check inline_data */
	ipage = f2fs_get_node_page(sbi, inode->i_ino);
	if (IS_ERR(ipage)) {
		err = PTR_ERR(ipage);
		goto unlock_out;
	}

	set_new_dnode(&dn, inode, ipage, ipage, 0);

	if (f2fs_has_inline_data(inode)) {
		if (pos + len <= MAX_INLINE_DATA(inode)) {
			f2fs_do_read_inline_data(page, ipage);
			set_inode_flag(inode, FI_DATA_EXIST);
			if (inode->i_nlink)
				set_inline_node(ipage);
		} else {
			err = f2fs_convert_inline_page(&dn, page);
			if (err)
				goto out;
			if (dn.data_blkaddr == NULL_ADDR)
				err = f2fs_get_block(&dn, index);
		}
	} else if (locked) {
		err = f2fs_get_block(&dn, index);
	} else {
		if (f2fs_lookup_extent_cache(inode, index, &ei)) {
			dn.data_blkaddr = ei.blk + index - ei.fofs;
		} else {
			/* hole case */
			err = f2fs_get_dnode_of_data(&dn, index, LOOKUP_NODE);
			if (err || dn.data_blkaddr == NULL_ADDR) {
				f2fs_put_dnode(&dn);
				__do_map_lock(sbi, F2FS_GET_BLOCK_PRE_AIO,
								true);
				WARN_ON(flag != F2FS_GET_BLOCK_PRE_AIO);
				locked = true;
				goto restart;
			}
		}
	}

	/* convert_inline_page can make node_changed */
	*blk_addr = dn.data_blkaddr;
	*node_changed = dn.node_changed;
out:
	f2fs_put_dnode(&dn);
unlock_out:
	if (locked)
		__do_map_lock(sbi, flag, false);
	return err;
}

static int f2fs_write_begin(struct file *file, struct address_space *mapping,
		loff_t pos, unsigned len, unsigned flags,
		struct page **pagep, void **fsdata)
{
	struct inode *inode = mapping->host;
	struct f2fs_sb_info *sbi = F2FS_I_SB(inode);
	struct page *page = NULL;
	pgoff_t index = ((unsigned long long) pos) >> PAGE_SHIFT;
	bool need_balance = false, drop_atomic = false;
	block_t blkaddr = NULL_ADDR;
	int err = 0;

	trace_f2fs_write_begin(inode, pos, len, flags);

	if (!f2fs_is_checkpoint_ready(sbi)) {
		err = -ENOSPC;
		goto fail;
	}

	if ((f2fs_is_atomic_file(inode) &&
			!f2fs_available_free_memory(sbi, INMEM_PAGES)) ||
			is_inode_flag_set(inode, FI_ATOMIC_REVOKE_REQUEST)) {
		err = -ENOMEM;
		drop_atomic = true;
		goto fail;
	}

	/*
	 * We should check this at this moment to avoid deadlock on inode page
	 * and #0 page. The locking rule for inline_data conversion should be:
	 * lock_page(page #0) -> lock_page(inode_page)
	 */
	if (index != 0) {
		err = f2fs_convert_inline_inode(inode);
		if (err)
			goto fail;
	}
repeat:
	/*
	 * Do not use grab_cache_page_write_begin() to avoid deadlock due to
	 * wait_for_stable_page. Will wait that below with our IO control.
	 */
	page = f2fs_pagecache_get_page(mapping, index,
				FGP_LOCK | FGP_WRITE | FGP_CREAT, GFP_NOFS);
	if (!page) {
		err = -ENOMEM;
		goto fail;
	}

	*pagep = page;

	err = prepare_write_begin(sbi, page, pos, len,
					&blkaddr, &need_balance);
	if (err)
		goto fail;

	if (need_balance && !IS_NOQUOTA(inode) &&
			has_not_enough_free_secs(sbi, 0, 0)) {
		unlock_page(page);
		f2fs_balance_fs(sbi, true);
		lock_page(page);
		if (page->mapping != mapping) {
			/* The page got truncated from under us */
			f2fs_put_page(page, 1);
			goto repeat;
		}
	}

	f2fs_wait_on_page_writeback(page, DATA, false, true);

	if (len == PAGE_SIZE || PageUptodate(page))
		return 0;

	if (!(pos & (PAGE_SIZE - 1)) && (pos + len) >= i_size_read(inode) &&
	    !f2fs_verity_in_progress(inode)) {
		zero_user_segment(page, len, PAGE_SIZE);
		return 0;
	}

	if (blkaddr == NEW_ADDR) {
		zero_user_segment(page, 0, PAGE_SIZE);
		SetPageUptodate(page);
	} else {
		if (!f2fs_is_valid_blkaddr(sbi, blkaddr,
				DATA_GENERIC_ENHANCE_READ)) {
			err = -EFSCORRUPTED;
			goto fail;
		}
		err = f2fs_submit_page_read(inode, page, blkaddr);
		if (err)
			goto fail;

		lock_page(page);
		if (unlikely(page->mapping != mapping)) {
			f2fs_put_page(page, 1);
			goto repeat;
		}
		if (unlikely(!PageUptodate(page))) {
			err = -EIO;
			goto fail;
		}
	}
	return 0;

fail:
	f2fs_put_page(page, 1);
	f2fs_write_failed(mapping, pos + len);
	if (drop_atomic)
		f2fs_drop_inmem_pages_all(sbi, false);
	return err;
}

static int f2fs_write_end(struct file *file,
			struct address_space *mapping,
			loff_t pos, unsigned len, unsigned copied,
			struct page *page, void *fsdata)
{
	struct inode *inode = page->mapping->host;

	trace_f2fs_write_end(inode, pos, len, copied);

	/*
	 * This should be come from len == PAGE_SIZE, and we expect copied
	 * should be PAGE_SIZE. Otherwise, we treat it with zero copied and
	 * let generic_perform_write() try to copy data again through copied=0.
	 */
	if (!PageUptodate(page)) {
		if (unlikely(copied != len))
			copied = 0;
		else
			SetPageUptodate(page);
	}
	if (!copied)
		goto unlock_out;

	set_page_dirty(page);

	if (pos + copied > i_size_read(inode) &&
	    !f2fs_verity_in_progress(inode))
		f2fs_i_size_write(inode, pos + copied);
unlock_out:
	f2fs_put_page(page, 1);
	f2fs_update_time(F2FS_I_SB(inode), REQ_TIME);
	return copied;
}

static int check_direct_IO(struct inode *inode, struct iov_iter *iter,
			   loff_t offset)
{
	unsigned i_blkbits = READ_ONCE(inode->i_blkbits);
	unsigned blkbits = i_blkbits;
	unsigned blocksize_mask = (1 << blkbits) - 1;
	unsigned long align = offset | iov_iter_alignment(iter);
	struct block_device *bdev = inode->i_sb->s_bdev;

	if (align & blocksize_mask) {
		if (bdev)
			blkbits = blksize_bits(bdev_logical_block_size(bdev));
		blocksize_mask = (1 << blkbits) - 1;
		if (align & blocksize_mask)
			return -EINVAL;
		return 1;
	}
	return 0;
}

static void f2fs_dio_end_io(struct bio *bio)
{
	struct f2fs_private_dio *dio = bio->bi_private;

	dec_page_count(F2FS_I_SB(dio->inode),
			dio->write ? F2FS_DIO_WRITE : F2FS_DIO_READ);

	bio->bi_private = dio->orig_private;
	bio->bi_end_io = dio->orig_end_io;

	kvfree(dio);

	bio_endio(bio);
}

static void f2fs_dio_submit_bio(struct bio *bio, struct inode *inode,
							loff_t file_offset)
{
	struct f2fs_private_dio *dio;
	bool write = (bio_op(bio) == REQ_OP_WRITE);

	dio = f2fs_kzalloc(F2FS_I_SB(inode),
			sizeof(struct f2fs_private_dio), GFP_NOFS);
	if (!dio)
		goto out;

	dio->inode = inode;
	dio->orig_end_io = bio->bi_end_io;
	dio->orig_private = bio->bi_private;
	dio->write = write;

	bio->bi_end_io = f2fs_dio_end_io;
	bio->bi_private = dio;

	inc_page_count(F2FS_I_SB(inode),
			write ? F2FS_DIO_WRITE : F2FS_DIO_READ);

	submit_bio(bio);
	return;
out:
	bio->bi_status = BLK_STS_IOERR;
	bio_endio(bio);
}

static ssize_t f2fs_direct_IO(struct kiocb *iocb, struct iov_iter *iter)
{
	struct address_space *mapping = iocb->ki_filp->f_mapping;
	struct inode *inode = mapping->host;
	struct f2fs_sb_info *sbi = F2FS_I_SB(inode);
	struct f2fs_inode_info *fi = F2FS_I(inode);
	size_t count = iov_iter_count(iter);
	loff_t offset = iocb->ki_pos;
	int rw = iov_iter_rw(iter);
	int err;
	enum rw_hint hint = iocb->ki_hint;
	int whint_mode = F2FS_OPTION(sbi).whint_mode;
	bool do_opu;

	err = check_direct_IO(inode, iter, offset);
	if (err)
		return err < 0 ? err : 0;

	if (f2fs_force_buffered_io(inode, iocb, iter))
		return 0;

	do_opu = allow_outplace_dio(inode, iocb, iter);

	trace_f2fs_direct_IO_enter(inode, offset, count, rw);

	if (rw == WRITE && whint_mode == WHINT_MODE_OFF)
		iocb->ki_hint = WRITE_LIFE_NOT_SET;

	if (iocb->ki_flags & IOCB_NOWAIT) {
		if (!down_read_trylock(&fi->i_gc_rwsem[rw])) {
			iocb->ki_hint = hint;
			err = -EAGAIN;
			goto out;
		}
		if (do_opu && !down_read_trylock(&fi->i_gc_rwsem[READ])) {
			up_read(&fi->i_gc_rwsem[rw]);
			iocb->ki_hint = hint;
			err = -EAGAIN;
			goto out;
		}
	} else {
		down_read(&fi->i_gc_rwsem[rw]);
		if (do_opu)
			down_read(&fi->i_gc_rwsem[READ]);
	}

	err = __blockdev_direct_IO(iocb, inode, inode->i_sb->s_bdev,
			iter, rw == WRITE ? get_data_block_dio_write :
			get_data_block_dio, NULL, f2fs_dio_submit_bio,
			DIO_LOCKING | DIO_SKIP_HOLES);

	if (do_opu)
		up_read(&fi->i_gc_rwsem[READ]);

	up_read(&fi->i_gc_rwsem[rw]);

	if (rw == WRITE) {
		if (whint_mode == WHINT_MODE_OFF)
			iocb->ki_hint = hint;
		if (err > 0) {
			f2fs_update_iostat(F2FS_I_SB(inode), APP_DIRECT_IO,
									err);
			if (!do_opu)
				set_inode_flag(inode, FI_UPDATE_WRITE);
		} else if (err < 0) {
			f2fs_write_failed(mapping, offset + count);
		}
	}

out:
	trace_f2fs_direct_IO_exit(inode, offset, count, rw, err);

	return err;
}

void f2fs_invalidate_page(struct page *page, unsigned int offset,
							unsigned int length)
{
	struct inode *inode = page->mapping->host;
	struct f2fs_sb_info *sbi = F2FS_I_SB(inode);

	if (inode->i_ino >= F2FS_ROOT_INO(sbi) &&
		(offset % PAGE_SIZE || length != PAGE_SIZE))
		return;

	if (PageDirty(page)) {
		if (inode->i_ino == F2FS_META_INO(sbi)) {
			dec_page_count(sbi, F2FS_DIRTY_META);
		} else if (inode->i_ino == F2FS_NODE_INO(sbi)) {
			dec_page_count(sbi, F2FS_DIRTY_NODES);
		} else {
			inode_dec_dirty_pages(inode);
			f2fs_remove_dirty_inode(inode);
		}
	}

	clear_cold_data(page);

	if (IS_ATOMIC_WRITTEN_PAGE(page))
		return f2fs_drop_inmem_page(inode, page);

	f2fs_clear_page_private(page);
}

int f2fs_release_page(struct page *page, gfp_t wait)
{
	/* If this is dirty page, keep PagePrivate */
	if (PageDirty(page))
		return 0;

	/* This is atomic written page, keep Private */
	if (IS_ATOMIC_WRITTEN_PAGE(page))
		return 0;

	clear_cold_data(page);
	f2fs_clear_page_private(page);
	return 1;
}

static int f2fs_set_data_page_dirty(struct page *page)
{
	struct inode *inode = page_file_mapping(page)->host;

	trace_f2fs_set_page_dirty(page, DATA);

	if (!PageUptodate(page))
		SetPageUptodate(page);
	if (PageSwapCache(page))
		return __set_page_dirty_nobuffers(page);

	if (f2fs_is_atomic_file(inode) && !f2fs_is_commit_atomic_write(inode)) {
		if (!IS_ATOMIC_WRITTEN_PAGE(page)) {
			f2fs_register_inmem_page(inode, page);
			return 1;
		}
		/*
		 * Previously, this page has been registered, we just
		 * return here.
		 */
		return 0;
	}

	if (!PageDirty(page)) {
		__set_page_dirty_nobuffers(page);
		f2fs_update_dirty_page(inode, page);
		return 1;
	}
	return 0;
}

static sector_t f2fs_bmap(struct address_space *mapping, sector_t block)
{
	struct inode *inode = mapping->host;

	if (f2fs_has_inline_data(inode))
		return 0;

	/* make sure allocating whole blocks */
	if (mapping_tagged(mapping, PAGECACHE_TAG_DIRTY))
		filemap_write_and_wait(mapping);

	return generic_block_bmap(mapping, block, get_data_block_bmap);
}

#ifdef CONFIG_MIGRATION
#include <linux/migrate.h>

int f2fs_migrate_page(struct address_space *mapping,
		struct page *newpage, struct page *page, enum migrate_mode mode)
{
	int rc, extra_count;
	struct f2fs_inode_info *fi = F2FS_I(mapping->host);
	bool atomic_written = IS_ATOMIC_WRITTEN_PAGE(page);

	BUG_ON(PageWriteback(page));

	/* migrating an atomic written page is safe with the inmem_lock hold */
	if (atomic_written) {
		if (mode != MIGRATE_SYNC)
			return -EBUSY;
		if (!mutex_trylock(&fi->inmem_lock))
			return -EAGAIN;
	}

	/* one extra reference was held for atomic_write page */
	extra_count = atomic_written ? 1 : 0;
	rc = migrate_page_move_mapping(mapping, newpage,
				page, extra_count);
	if (rc != MIGRATEPAGE_SUCCESS) {
		if (atomic_written)
			mutex_unlock(&fi->inmem_lock);
		return rc;
	}

	if (atomic_written) {
		struct inmem_pages *cur;
		list_for_each_entry(cur, &fi->inmem_pages, list)
			if (cur->page == page) {
				cur->page = newpage;
				break;
			}
		mutex_unlock(&fi->inmem_lock);
		put_page(page);
		get_page(newpage);
	}

	if (PagePrivate(page)) {
		f2fs_set_page_private(newpage, page_private(page));
		f2fs_clear_page_private(page);
	}

	if (mode != MIGRATE_SYNC_NO_COPY)
		migrate_page_copy(newpage, page);
	else
		migrate_page_states(newpage, page);

	return MIGRATEPAGE_SUCCESS;
}
#endif

#ifdef CONFIG_SWAP
/* Copied from generic_swapfile_activate() to check any holes */
static int check_swap_activate(struct swap_info_struct *sis,
				struct file *swap_file, sector_t *span)
{
	struct address_space *mapping = swap_file->f_mapping;
	struct inode *inode = mapping->host;
	unsigned blocks_per_page;
	unsigned long page_no;
	unsigned blkbits;
	sector_t probe_block;
	sector_t last_block;
	sector_t lowest_block = -1;
	sector_t highest_block = 0;
	int nr_extents = 0;
	int ret;

	blkbits = inode->i_blkbits;
	blocks_per_page = PAGE_SIZE >> blkbits;

	/*
	 * Map all the blocks into the extent list.  This code doesn't try
	 * to be very smart.
	 */
	probe_block = 0;
	page_no = 0;
	last_block = i_size_read(inode) >> blkbits;
	while ((probe_block + blocks_per_page) <= last_block &&
			page_no < sis->max) {
		unsigned block_in_page;
		sector_t first_block;

		cond_resched();

		first_block = bmap(inode, probe_block);
		if (first_block == 0)
			goto bad_bmap;

		/*
		 * It must be PAGE_SIZE aligned on-disk
		 */
		if (first_block & (blocks_per_page - 1)) {
			probe_block++;
			goto reprobe;
		}

		for (block_in_page = 1; block_in_page < blocks_per_page;
					block_in_page++) {
			sector_t block;

			block = bmap(inode, probe_block + block_in_page);
			if (block == 0)
				goto bad_bmap;
			if (block != first_block + block_in_page) {
				/* Discontiguity */
				probe_block++;
				goto reprobe;
			}
		}

		first_block >>= (PAGE_SHIFT - blkbits);
		if (page_no) {	/* exclude the header page */
			if (first_block < lowest_block)
				lowest_block = first_block;
			if (first_block > highest_block)
				highest_block = first_block;
		}

		/*
		 * We found a PAGE_SIZE-length, PAGE_SIZE-aligned run of blocks
		 */
		ret = add_swap_extent(sis, page_no, 1, first_block);
		if (ret < 0)
			goto out;
		nr_extents += ret;
		page_no++;
		probe_block += blocks_per_page;
reprobe:
		continue;
	}
	ret = nr_extents;
	*span = 1 + highest_block - lowest_block;
	if (page_no == 0)
		page_no = 1;	/* force Empty message */
	sis->max = page_no;
	sis->pages = page_no - 1;
	sis->highest_bit = page_no - 1;
out:
	return ret;
bad_bmap:
	pr_err("swapon: swapfile has holes\n");
	return -EINVAL;
}

static int f2fs_swap_activate(struct swap_info_struct *sis, struct file *file,
				sector_t *span)
{
	struct inode *inode = file_inode(file);
	int ret;

	if (!S_ISREG(inode->i_mode))
		return -EINVAL;

	if (f2fs_readonly(F2FS_I_SB(inode)->sb))
		return -EROFS;

	ret = f2fs_convert_inline_inode(inode);
	if (ret)
		return ret;

	ret = check_swap_activate(sis, file, span);
	if (ret < 0)
		return ret;

	set_inode_flag(inode, FI_PIN_FILE);
	f2fs_precache_extents(inode);
	f2fs_update_time(F2FS_I_SB(inode), REQ_TIME);
	return ret;
}

static void f2fs_swap_deactivate(struct file *file)
{
	struct inode *inode = file_inode(file);

	clear_inode_flag(inode, FI_PIN_FILE);
}
#else
static int f2fs_swap_activate(struct swap_info_struct *sis, struct file *file,
				sector_t *span)
{
	return -EOPNOTSUPP;
}

static void f2fs_swap_deactivate(struct file *file)
{
}
#endif

const struct address_space_operations f2fs_dblock_aops = {
	.readpage	= f2fs_read_data_page,
	.readpages	= f2fs_read_data_pages,
	.writepage	= f2fs_write_data_page,
	.writepages	= f2fs_write_data_pages,
	.write_begin	= f2fs_write_begin,
	.write_end	= f2fs_write_end,
	.set_page_dirty	= f2fs_set_data_page_dirty,
	.invalidatepage	= f2fs_invalidate_page,
	.releasepage	= f2fs_release_page,
	.direct_IO	= f2fs_direct_IO,
	.bmap		= f2fs_bmap,
	.swap_activate  = f2fs_swap_activate,
	.swap_deactivate = f2fs_swap_deactivate,
#ifdef CONFIG_MIGRATION
	.migratepage    = f2fs_migrate_page,
#endif
};

void f2fs_clear_page_cache_dirty_tag(struct page *page)
{
	struct address_space *mapping = page_mapping(page);
	unsigned long flags;

	xa_lock_irqsave(&mapping->i_pages, flags);
	__xa_clear_mark(&mapping->i_pages, page_index(page),
						PAGECACHE_TAG_DIRTY);
	xa_unlock_irqrestore(&mapping->i_pages, flags);
}

int __init f2fs_init_post_read_processing(void)
{
	bio_post_read_ctx_cache =
		kmem_cache_create("f2fs_bio_post_read_ctx",
				  sizeof(struct bio_post_read_ctx), 0, 0, NULL);
	if (!bio_post_read_ctx_cache)
		goto fail;
	bio_post_read_ctx_pool =
		mempool_create_slab_pool(NUM_PREALLOC_POST_READ_CTXS,
					 bio_post_read_ctx_cache);
	if (!bio_post_read_ctx_pool)
		goto fail_free_cache;
	return 0;

fail_free_cache:
	kmem_cache_destroy(bio_post_read_ctx_cache);
fail:
	return -ENOMEM;
}

void __exit f2fs_destroy_post_read_processing(void)
{
	mempool_destroy(bio_post_read_ctx_pool);
	kmem_cache_destroy(bio_post_read_ctx_cache);
}<|MERGE_RESOLUTION|>--- conflicted
+++ resolved
@@ -493,18 +493,6 @@
 		bio_put(bio);
 		return -EFAULT;
 	}
-<<<<<<< HEAD
-
-	if (fio->io_wbc && !is_read_io(fio->op))
-		wbc_account_io(fio->io_wbc, page, PAGE_SIZE);
-
-	bio_set_op_attrs(bio, fio->op, fio->op_flags);
-
-	if (!is_read_io(fio->op))
-		inc_page_count(fio->sbi, WB_DATA_TYPE(fio->page));
-
-	__submit_bio(fio->sbi, bio, fio->type);
-=======
 
 	if (fio->io_wbc && !is_read_io(fio->op))
 		wbc_account_cgroup_owner(fio->io_wbc, page, PAGE_SIZE);
@@ -593,7 +581,6 @@
 	*fio->last_block = fio->new_blkaddr;
 	*fio->bio = bio;
 
->>>>>>> fa578e9d
 	return 0;
 }
 
@@ -741,12 +728,8 @@
 		return -EFAULT;
 	}
 	ClearPageError(page);
-<<<<<<< HEAD
-	__submit_bio(F2FS_I_SB(inode), bio, DATA);
-=======
 	inc_page_count(sbi, F2FS_RD_DATA);
 	__submit_bio(sbi, bio, DATA);
->>>>>>> fa578e9d
 	return 0;
 }
 
@@ -1816,46 +1799,6 @@
 			SetPageError(page);
 			zero_user_segment(page, 0, PAGE_SIZE);
 			unlock_page(page);
-<<<<<<< HEAD
-			goto next_page;
-		}
-
-		/*
-		 * This page will go to BIO.  Do we need to send this
-		 * BIO off first?
-		 */
-		if (bio && (last_block_in_bio != block_nr - 1 ||
-			!__same_bdev(F2FS_I_SB(inode), block_nr, bio))) {
-submit_and_realloc:
-			__submit_bio(F2FS_I_SB(inode), bio, DATA);
-			bio = NULL;
-		}
-		if (bio == NULL) {
-			bio = f2fs_grab_read_bio(inode, block_nr, nr_pages,
-					is_readahead ? REQ_RAHEAD : 0);
-			if (IS_ERR(bio)) {
-				bio = NULL;
-				goto set_error_page;
-			}
-		}
-
-		if (bio_add_page(bio, page, blocksize, 0) < blocksize)
-			goto submit_and_realloc;
-
-		ClearPageError(page);
-		last_block_in_bio = block_nr;
-		goto next_page;
-set_error_page:
-		SetPageError(page);
-		zero_user_segment(page, 0, PAGE_SIZE);
-		unlock_page(page);
-		goto next_page;
-confused:
-		if (bio) {
-			__submit_bio(F2FS_I_SB(inode), bio, DATA);
-			bio = NULL;
-=======
->>>>>>> fa578e9d
 		}
 next_page:
 		if (pages)
