--- conflicted
+++ resolved
@@ -278,12 +278,9 @@
 
 	F2FS_I(inode)->i_advise = raw->i_advise;
 	F2FS_I(inode)->i_flags = le32_to_cpu(raw->i_flags);
-<<<<<<< HEAD
-=======
 	f2fs_set_inode_flags(inode);
 	F2FS_I(inode)->i_gc_failures[GC_FAILURE_PIN] =
 				le16_to_cpu(raw->i_gc_failures);
->>>>>>> fa578e9d
 
 	recover_inline_flags(inode, raw);
 
@@ -553,18 +550,10 @@
 	f2fs_bug_on(sbi, ni.ino != ino_of_node(page));
 
 	if (ofs_of_node(dn.node_page) != ofs_of_node(page)) {
-<<<<<<< HEAD
-		f2fs_msg(sbi->sb, KERN_WARNING,
-			"Inconsistent ofs_of_node, ino:%lu, ofs:%u, %u",
-			inode->i_ino, ofs_of_node(dn.node_page),
-			ofs_of_node(page));
-		err = -EFAULT;
-=======
 		f2fs_warn(sbi, "Inconsistent ofs_of_node, ino:%lu, ofs:%u, %u",
 			  inode->i_ino, ofs_of_node(dn.node_page),
 			  ofs_of_node(page));
 		err = -EFSCORRUPTED;
->>>>>>> fa578e9d
 		goto err;
 	}
 
@@ -802,17 +791,10 @@
 
 	/* let's drop all the directory inodes for clean checkpoint */
 	destroy_fsync_dnodes(&dir_list, err);
-<<<<<<< HEAD
 
 	if (need_writecp) {
 		set_sbi_flag(sbi, SBI_IS_RECOVERED);
 
-=======
-
-	if (need_writecp) {
-		set_sbi_flag(sbi, SBI_IS_RECOVERED);
-
->>>>>>> fa578e9d
 		if (!err) {
 			struct cp_control cpc = {
 				.reason = CP_RECOVERY,
