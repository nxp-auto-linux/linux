--- conflicted
+++ resolved
@@ -273,12 +273,7 @@
 			ClearPageUptodate(page);
 			clear_cold_data(page);
 		}
-<<<<<<< HEAD
-		set_page_private(page, 0);
-		ClearPagePrivate(page);
-=======
 		f2fs_clear_page_private(page);
->>>>>>> f7688b48
 		f2fs_put_page(page, 1);
 
 		list_del(&cur->list);
@@ -329,16 +324,6 @@
 		mutex_lock(&fi->inmem_lock);
 		__revoke_inmem_pages(inode, &fi->inmem_pages,
 						true, false, true);
-<<<<<<< HEAD
-
-		if (list_empty(&fi->inmem_pages)) {
-			spin_lock(&sbi->inode_lock[ATOMIC_FILE]);
-			if (!list_empty(&fi->inmem_ilist))
-				list_del_init(&fi->inmem_ilist);
-			spin_unlock(&sbi->inode_lock[ATOMIC_FILE]);
-		}
-=======
->>>>>>> f7688b48
 		mutex_unlock(&fi->inmem_lock);
 	}
 
@@ -647,24 +632,14 @@
 		return 0;
 
 	if (!test_opt(sbi, FLUSH_MERGE)) {
-<<<<<<< HEAD
-		atomic_inc(&fcc->issing_flush);
-		ret = submit_flush_wait(sbi, ino);
-		atomic_dec(&fcc->issing_flush);
-=======
 		atomic_inc(&fcc->queued_flush);
 		ret = submit_flush_wait(sbi, ino);
 		atomic_dec(&fcc->queued_flush);
->>>>>>> f7688b48
 		atomic_inc(&fcc->issued_flush);
 		return ret;
 	}
 
-<<<<<<< HEAD
-	if (atomic_inc_return(&fcc->issing_flush) == 1 ||
-=======
 	if (atomic_inc_return(&fcc->queued_flush) == 1 ||
->>>>>>> f7688b48
 	    f2fs_is_multi_device(sbi)) {
 		ret = submit_flush_wait(sbi, ino);
 		atomic_dec(&fcc->queued_flush);
@@ -2847,12 +2822,7 @@
 		goto out;
 
 	if (is_sbi_flag_set(sbi, SBI_NEED_FSCK)) {
-<<<<<<< HEAD
-		f2fs_msg(sbi->sb, KERN_WARNING,
-			"Found FS corruption, run fsck to fix.");
-=======
 		f2fs_warn(sbi, "Found FS corruption, run fsck to fix.");
->>>>>>> f7688b48
 		return -EFSCORRUPTED;
 	}
 
@@ -3278,11 +3248,8 @@
 
 	if (!IS_DATASEG(get_seg_entry(sbi, segno)->type)) {
 		set_sbi_flag(sbi, SBI_NEED_FSCK);
-<<<<<<< HEAD
-=======
 		f2fs_warn(sbi, "%s: incorrect segment(%u) type, run fsck to fix.",
 			  __func__, segno);
->>>>>>> f7688b48
 		return -EFSCORRUPTED;
 	}
 
@@ -3430,11 +3397,7 @@
 	if (!f2fs_post_read_required(inode))
 		return;
 
-<<<<<<< HEAD
-	if (!is_valid_data_blkaddr(sbi, blkaddr))
-=======
 	if (!__is_valid_data_blkaddr(blkaddr))
->>>>>>> f7688b48
 		return;
 
 	cpage = find_lock_page(META_MAPPING(sbi), blkaddr);
@@ -4021,16 +3984,8 @@
 		bitmap += SIT_VBLOCK_MAP_SIZE;
 #endif
 
-<<<<<<< HEAD
-		sit_i->sentries[start].discard_map
-			= f2fs_kzalloc(sbi, SIT_VBLOCK_MAP_SIZE,
-							GFP_KERNEL);
-		if (!sit_i->sentries[start].discard_map)
-			return -ENOMEM;
-=======
 		sit_i->sentries[start].discard_map = bitmap;
 		bitmap += SIT_VBLOCK_MAP_SIZE;
->>>>>>> f7688b48
 	}
 
 	sit_i->tmp_map = f2fs_kzalloc(sbi, SIT_VBLOCK_MAP_SIZE, GFP_KERNEL);
@@ -4211,15 +4166,8 @@
 
 		start = le32_to_cpu(segno_in_journal(journal, i));
 		if (start >= MAIN_SEGS(sbi)) {
-<<<<<<< HEAD
-			f2fs_msg(sbi->sb, KERN_ERR,
-					"Wrong journal entry on segno %u",
-					start);
-			set_sbi_flag(sbi, SBI_NEED_FSCK);
-=======
 			f2fs_err(sbi, "Wrong journal entry on segno %u",
 				 start);
->>>>>>> f7688b48
 			err = -EFSCORRUPTED;
 			break;
 		}
@@ -4257,15 +4205,8 @@
 	up_read(&curseg->journal_rwsem);
 
 	if (!err && total_node_blocks != valid_node_count(sbi)) {
-<<<<<<< HEAD
-		f2fs_msg(sbi->sb, KERN_ERR,
-			"SIT is corrupted node# %u vs %u",
-			total_node_blocks, valid_node_count(sbi));
-		set_sbi_flag(sbi, SBI_NEED_FSCK);
-=======
 		f2fs_err(sbi, "SIT is corrupted node# %u vs %u",
 			 total_node_blocks, valid_node_count(sbi));
->>>>>>> f7688b48
 		err = -EFSCORRUPTED;
 	}
 
@@ -4380,19 +4321,10 @@
 			if (!f2fs_test_bit(blkofs, se->cur_valid_map))
 				continue;
 out:
-<<<<<<< HEAD
-			f2fs_msg(sbi->sb, KERN_ERR,
-				"Current segment's next free block offset is "
-				"inconsistent with bitmap, logtype:%u, "
-				"segno:%u, type:%u, next_blkoff:%u, blkofs:%u",
-				i, curseg->segno, curseg->alloc_type,
-				curseg->next_blkoff, blkofs);
-=======
 			f2fs_err(sbi,
 				 "Current segment's next free block offset is inconsistent with bitmap, logtype:%u, segno:%u, type:%u, next_blkoff:%u, blkofs:%u",
 				 i, curseg->segno, curseg->alloc_type,
 				 curseg->next_blkoff, blkofs);
->>>>>>> f7688b48
 			return -EFSCORRUPTED;
 		}
 	}
