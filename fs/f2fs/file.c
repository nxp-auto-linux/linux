--- conflicted
+++ resolved
@@ -1405,12 +1405,6 @@
 		else
 			f2fs_i_size_write(inode, new_size);
 	}
-<<<<<<< HEAD
-out_sem:
-	up_write(&F2FS_I(inode)->i_mmap_sem);
-
-=======
->>>>>>> e021bb4f
 	return ret;
 }
 
@@ -1730,15 +1724,9 @@
 
 	inode_lock(inode);
 
-<<<<<<< HEAD
-	down_write(&F2FS_I(inode)->dio_rwsem[WRITE]);
-
-	if (f2fs_is_atomic_file(inode))
-=======
 	if (f2fs_is_atomic_file(inode)) {
 		if (is_inode_flag_set(inode, FI_ATOMIC_REVOKE_REQUEST))
 			ret = -EINVAL;
->>>>>>> e021bb4f
 		goto out;
 	}
 
@@ -1769,7 +1757,6 @@
 	stat_inc_atomic_write(inode);
 	stat_update_max_atomic_write(inode);
 out:
-	up_write(&F2FS_I(inode)->dio_rwsem[WRITE]);
 	inode_unlock(inode);
 	mnt_drop_write_file(filp);
 	return ret;
@@ -3003,16 +2990,6 @@
 		if (iov_iter_fault_in_readable(from, iov_iter_count(from)))
 			set_inode_flag(inode, FI_NO_PREALLOC);
 
-<<<<<<< HEAD
-		preallocated = true;
-		target_size = iocb->ki_pos + iov_iter_count(from);
-
-		err = f2fs_preallocate_blocks(iocb, from);
-		if (err) {
-			clear_inode_flag(inode, FI_NO_PREALLOC);
-			inode_unlock(inode);
-			return err;
-=======
 		if ((iocb->ki_flags & IOCB_NOWAIT) &&
 			(iocb->ki_flags & IOCB_DIRECT)) {
 				if (!f2fs_overwrite_io(inode, iocb->ki_pos,
@@ -3035,7 +3012,6 @@
 				inode_unlock(inode);
 				return err;
 			}
->>>>>>> e021bb4f
 		}
 		ret = __generic_file_write_iter(iocb, from);
 		clear_inode_flag(inode, FI_NO_PREALLOC);
