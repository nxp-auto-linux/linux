--- conflicted
+++ resolved
@@ -180,14 +180,8 @@
 	calculated = f2fs_inode_chksum(sbi, page);
 
 	if (provided != calculated)
-<<<<<<< HEAD
-		f2fs_msg(sbi->sb, KERN_WARNING,
-			"checksum invalid, nid = %lu, ino_of_node = %x, %x vs. %x",
-			page->index, ino_of_node(page), provided, calculated);
-=======
 		f2fs_warn(sbi, "checksum invalid, nid = %lu, ino_of_node = %x, %x vs. %x",
 			  page->index, ino_of_node(page), provided, calculated);
->>>>>>> fa578e9d
 
 	return provided == calculated;
 }
