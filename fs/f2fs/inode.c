--- conflicted
+++ resolved
@@ -300,11 +300,7 @@
 	int err;
 
 	/* Check if ino is within scope */
-<<<<<<< HEAD
-	if (check_nid_range(sbi, inode->i_ino))
-=======
 	if (f2fs_check_nid_range(sbi, inode->i_ino))
->>>>>>> e021bb4f
 		return -EINVAL;
 
 	node_page = f2fs_get_node_page(sbi, inode->i_ino);
@@ -724,13 +720,8 @@
 	} else {
 		/*
 		 * If xattr nid is corrupted, we can reach out error condition,
-<<<<<<< HEAD
-		 * err & !exist_written_data(sbi, inode->i_ino, ORPHAN_INO)).
-		 * In that case, check_nid_range() is enough to give a clue.
-=======
 		 * err & !f2fs_exist_written_data(sbi, inode->i_ino, ORPHAN_INO)).
 		 * In that case, f2fs_check_nid_range() is enough to give a clue.
->>>>>>> e021bb4f
 		 */
 	}
 out_clear:
