// SPDX-License-Identifier: GPL-2.0
/*
 * fs/f2fs/f2fs.h
 *
 * Copyright (c) 2012 Samsung Electronics Co., Ltd.
 *             http://www.samsung.com/
 */
#ifndef _LINUX_F2FS_H
#define _LINUX_F2FS_H

#include <linux/uio.h>
#include <linux/types.h>
#include <linux/page-flags.h>
#include <linux/buffer_head.h>
#include <linux/slab.h>
#include <linux/crc32.h>
#include <linux/magic.h>
#include <linux/kobject.h>
#include <linux/sched.h>
#include <linux/cred.h>
#include <linux/vmalloc.h>
#include <linux/bio.h>
#include <linux/blkdev.h>
#include <linux/quotaops.h>
#include <crypto/hash.h>

#include <linux/fscrypt.h>
#include <linux/fsverity.h>

#ifdef CONFIG_F2FS_CHECK_FS
#define f2fs_bug_on(sbi, condition)	BUG_ON(condition)
#else
#define f2fs_bug_on(sbi, condition)					\
	do {								\
		if (unlikely(condition)) {				\
			WARN_ON(1);					\
			set_sbi_flag(sbi, SBI_NEED_FSCK);		\
		}							\
	} while (0)
#endif

enum {
	FAULT_KMALLOC,
	FAULT_KVMALLOC,
	FAULT_PAGE_ALLOC,
	FAULT_PAGE_GET,
	FAULT_ALLOC_BIO,
	FAULT_ALLOC_NID,
	FAULT_ORPHAN,
	FAULT_BLOCK,
	FAULT_DIR_DEPTH,
	FAULT_EVICT_INODE,
	FAULT_TRUNCATE,
	FAULT_READ_IO,
	FAULT_CHECKPOINT,
	FAULT_DISCARD,
	FAULT_WRITE_IO,
	FAULT_MAX,
};

#ifdef CONFIG_F2FS_FAULT_INJECTION
#define F2FS_ALL_FAULT_TYPE		((1 << FAULT_MAX) - 1)

struct f2fs_fault_info {
	atomic_t inject_ops;
	unsigned int inject_rate;
	unsigned int inject_type;
};

extern const char *f2fs_fault_name[FAULT_MAX];
#define IS_FAULT_SET(fi, type) ((fi)->inject_type & (1 << (type)))
#endif

/*
 * For mount options
 */
#define F2FS_MOUNT_BG_GC		0x00000001
#define F2FS_MOUNT_DISABLE_ROLL_FORWARD	0x00000002
#define F2FS_MOUNT_DISCARD		0x00000004
#define F2FS_MOUNT_NOHEAP		0x00000008
#define F2FS_MOUNT_XATTR_USER		0x00000010
#define F2FS_MOUNT_POSIX_ACL		0x00000020
#define F2FS_MOUNT_DISABLE_EXT_IDENTIFY	0x00000040
#define F2FS_MOUNT_INLINE_XATTR		0x00000080
#define F2FS_MOUNT_INLINE_DATA		0x00000100
#define F2FS_MOUNT_INLINE_DENTRY	0x00000200
#define F2FS_MOUNT_FLUSH_MERGE		0x00000400
#define F2FS_MOUNT_NOBARRIER		0x00000800
#define F2FS_MOUNT_FASTBOOT		0x00001000
#define F2FS_MOUNT_EXTENT_CACHE		0x00002000
#define F2FS_MOUNT_FORCE_FG_GC		0x00004000
#define F2FS_MOUNT_DATA_FLUSH		0x00008000
#define F2FS_MOUNT_FAULT_INJECTION	0x00010000
#define F2FS_MOUNT_ADAPTIVE		0x00020000
#define F2FS_MOUNT_LFS			0x00040000
#define F2FS_MOUNT_USRQUOTA		0x00080000
#define F2FS_MOUNT_GRPQUOTA		0x00100000
#define F2FS_MOUNT_PRJQUOTA		0x00200000
#define F2FS_MOUNT_QUOTA		0x00400000
#define F2FS_MOUNT_INLINE_XATTR_SIZE	0x00800000
#define F2FS_MOUNT_RESERVE_ROOT		0x01000000
#define F2FS_MOUNT_DISABLE_CHECKPOINT	0x02000000

#define F2FS_OPTION(sbi)	((sbi)->mount_opt)
#define clear_opt(sbi, option)	(F2FS_OPTION(sbi).opt &= ~F2FS_MOUNT_##option)
#define set_opt(sbi, option)	(F2FS_OPTION(sbi).opt |= F2FS_MOUNT_##option)
#define test_opt(sbi, option)	(F2FS_OPTION(sbi).opt & F2FS_MOUNT_##option)

#define ver_after(a, b)	(typecheck(unsigned long long, a) &&		\
		typecheck(unsigned long long, b) &&			\
		((long long)((a) - (b)) > 0))

typedef u32 block_t;	/*
			 * should not change u32, since it is the on-disk block
			 * address format, __le32.
			 */
typedef u32 nid_t;

struct f2fs_mount_info {
	unsigned int opt;
	int write_io_size_bits;		/* Write IO size bits */
	block_t root_reserved_blocks;	/* root reserved blocks */
	kuid_t s_resuid;		/* reserved blocks for uid */
	kgid_t s_resgid;		/* reserved blocks for gid */
	int active_logs;		/* # of active logs */
	int inline_xattr_size;		/* inline xattr size */
#ifdef CONFIG_F2FS_FAULT_INJECTION
	struct f2fs_fault_info fault_info;	/* For fault injection */
#endif
#ifdef CONFIG_QUOTA
	/* Names of quota files with journalled quota */
	char *s_qf_names[MAXQUOTAS];
	int s_jquota_fmt;			/* Format of quota to use */
#endif
	/* For which write hints are passed down to block layer */
	int whint_mode;
	int alloc_mode;			/* segment allocation policy */
	int fsync_mode;			/* fsync policy */
	bool test_dummy_encryption;	/* test dummy encryption */
	block_t unusable_cap;		/* Amount of space allowed to be
					 * unusable when disabling checkpoint
					 */
};

#define F2FS_FEATURE_ENCRYPT		0x0001
#define F2FS_FEATURE_BLKZONED		0x0002
#define F2FS_FEATURE_ATOMIC_WRITE	0x0004
#define F2FS_FEATURE_EXTRA_ATTR		0x0008
#define F2FS_FEATURE_PRJQUOTA		0x0010
#define F2FS_FEATURE_INODE_CHKSUM	0x0020
#define F2FS_FEATURE_FLEXIBLE_INLINE_XATTR	0x0040
#define F2FS_FEATURE_QUOTA_INO		0x0080
#define F2FS_FEATURE_INODE_CRTIME	0x0100
#define F2FS_FEATURE_LOST_FOUND		0x0200
#define F2FS_FEATURE_VERITY		0x0400
#define F2FS_FEATURE_SB_CHKSUM		0x0800
#define F2FS_FEATURE_CASEFOLD		0x1000

#define __F2FS_HAS_FEATURE(raw_super, mask)				\
	((raw_super->feature & cpu_to_le32(mask)) != 0)
#define F2FS_HAS_FEATURE(sbi, mask)	__F2FS_HAS_FEATURE(sbi->raw_super, mask)
#define F2FS_SET_FEATURE(sbi, mask)					\
	(sbi->raw_super->feature |= cpu_to_le32(mask))
#define F2FS_CLEAR_FEATURE(sbi, mask)					\
	(sbi->raw_super->feature &= ~cpu_to_le32(mask))

/*
 * Default values for user and/or group using reserved blocks
 */
#define	F2FS_DEF_RESUID		0
#define	F2FS_DEF_RESGID		0

/*
 * For checkpoint manager
 */
enum {
	NAT_BITMAP,
	SIT_BITMAP
};

#define	CP_UMOUNT	0x00000001
#define	CP_FASTBOOT	0x00000002
#define	CP_SYNC		0x00000004
#define	CP_RECOVERY	0x00000008
#define	CP_DISCARD	0x00000010
#define CP_TRIMMED	0x00000020
#define CP_PAUSE	0x00000040

#define MAX_DISCARD_BLOCKS(sbi)		BLKS_PER_SEC(sbi)
#define DEF_MAX_DISCARD_REQUEST		8	/* issue 8 discards per round */
#define DEF_MIN_DISCARD_ISSUE_TIME	50	/* 50 ms, if exists */
#define DEF_MID_DISCARD_ISSUE_TIME	500	/* 500 ms, if device busy */
#define DEF_MAX_DISCARD_ISSUE_TIME	60000	/* 60 s, if no candidates */
#define DEF_DISCARD_URGENT_UTIL		80	/* do more discard over 80% */
#define DEF_CP_INTERVAL			60	/* 60 secs */
#define DEF_IDLE_INTERVAL		5	/* 5 secs */
#define DEF_DISABLE_INTERVAL		5	/* 5 secs */
#define DEF_DISABLE_QUICK_INTERVAL	1	/* 1 secs */
#define DEF_UMOUNT_DISCARD_TIMEOUT	5	/* 5 secs */

struct cp_control {
	int reason;
	__u64 trim_start;
	__u64 trim_end;
	__u64 trim_minlen;
};

/*
 * indicate meta/data type
 */
enum {
	META_CP,
	META_NAT,
	META_SIT,
	META_SSA,
	META_MAX,
	META_POR,
	DATA_GENERIC,		/* check range only */
	DATA_GENERIC_ENHANCE,	/* strong check on range and segment bitmap */
	DATA_GENERIC_ENHANCE_READ,	/*
					 * strong check on range and segment
					 * bitmap but no warning due to race
					 * condition of read on truncated area
					 * by extent_cache
					 */
	META_GENERIC,
};

/* for the list of ino */
enum {
	ORPHAN_INO,		/* for orphan ino list */
	APPEND_INO,		/* for append ino list */
	UPDATE_INO,		/* for update ino list */
	TRANS_DIR_INO,		/* for trasactions dir ino list */
	FLUSH_INO,		/* for multiple device flushing */
	MAX_INO_ENTRY,		/* max. list */
};

struct ino_entry {
	struct list_head list;		/* list head */
	nid_t ino;			/* inode number */
	unsigned int dirty_device;	/* dirty device bitmap */
};

/* for the list of inodes to be GCed */
struct inode_entry {
	struct list_head list;	/* list head */
	struct inode *inode;	/* vfs inode pointer */
};

struct fsync_node_entry {
	struct list_head list;	/* list head */
	struct page *page;	/* warm node page pointer */
	unsigned int seq_id;	/* sequence id */
};

/* for the bitmap indicate blocks to be discarded */
struct discard_entry {
	struct list_head list;	/* list head */
	block_t start_blkaddr;	/* start blockaddr of current segment */
	unsigned char discard_map[SIT_VBLOCK_MAP_SIZE];	/* segment discard bitmap */
};

/* default discard granularity of inner discard thread, unit: block count */
#define DEFAULT_DISCARD_GRANULARITY		16

/* max discard pend list number */
#define MAX_PLIST_NUM		512
#define plist_idx(blk_num)	((blk_num) >= MAX_PLIST_NUM ?		\
					(MAX_PLIST_NUM - 1) : ((blk_num) - 1))

enum {
	D_PREP,			/* initial */
	D_PARTIAL,		/* partially submitted */
	D_SUBMIT,		/* all submitted */
	D_DONE,			/* finished */
};

struct discard_info {
	block_t lstart;			/* logical start address */
	block_t len;			/* length */
	block_t start;			/* actual start address in dev */
};

struct discard_cmd {
	struct rb_node rb_node;		/* rb node located in rb-tree */
	union {
		struct {
			block_t lstart;	/* logical start address */
			block_t len;	/* length */
			block_t start;	/* actual start address in dev */
		};
		struct discard_info di;	/* discard info */

	};
	struct list_head list;		/* command list */
	struct completion wait;		/* compleation */
	struct block_device *bdev;	/* bdev */
	unsigned short ref;		/* reference count */
	unsigned char state;		/* state */
	unsigned char queued;		/* queued discard */
	int error;			/* bio error */
	spinlock_t lock;		/* for state/bio_ref updating */
	unsigned short bio_ref;		/* bio reference count */
};

enum {
	DPOLICY_BG,
	DPOLICY_FORCE,
	DPOLICY_FSTRIM,
	DPOLICY_UMOUNT,
	MAX_DPOLICY,
};

struct discard_policy {
	int type;			/* type of discard */
	unsigned int min_interval;	/* used for candidates exist */
	unsigned int mid_interval;	/* used for device busy */
	unsigned int max_interval;	/* used for candidates not exist */
	unsigned int max_requests;	/* # of discards issued per round */
	unsigned int io_aware_gran;	/* minimum granularity discard not be aware of I/O */
	bool io_aware;			/* issue discard in idle time */
	bool sync;			/* submit discard with REQ_SYNC flag */
	bool ordered;			/* issue discard by lba order */
	unsigned int granularity;	/* discard granularity */
	int timeout;			/* discard timeout for put_super */
};

struct discard_cmd_control {
	struct task_struct *f2fs_issue_discard;	/* discard thread */
	struct list_head entry_list;		/* 4KB discard entry list */
	struct list_head pend_list[MAX_PLIST_NUM];/* store pending entries */
	struct list_head wait_list;		/* store on-flushing entries */
	struct list_head fstrim_list;		/* in-flight discard from fstrim */
	wait_queue_head_t discard_wait_queue;	/* waiting queue for wake-up */
	unsigned int discard_wake;		/* to wake up discard thread */
	struct mutex cmd_lock;
	unsigned int nr_discards;		/* # of discards in the list */
	unsigned int max_discards;		/* max. discards to be issued */
	unsigned int discard_granularity;	/* discard granularity */
	unsigned int undiscard_blks;		/* # of undiscard blocks */
	unsigned int next_pos;			/* next discard position */
	atomic_t issued_discard;		/* # of issued discard */
	atomic_t queued_discard;		/* # of queued discard */
	atomic_t discard_cmd_cnt;		/* # of cached cmd count */
	struct rb_root_cached root;		/* root of discard rb-tree */
	bool rbtree_check;			/* config for consistence check */
};

/* for the list of fsync inodes, used only during recovery */
struct fsync_inode_entry {
	struct list_head list;	/* list head */
	struct inode *inode;	/* vfs inode pointer */
	block_t blkaddr;	/* block address locating the last fsync */
	block_t last_dentry;	/* block address locating the last dentry */
};

#define nats_in_cursum(jnl)		(le16_to_cpu((jnl)->n_nats))
#define sits_in_cursum(jnl)		(le16_to_cpu((jnl)->n_sits))

#define nat_in_journal(jnl, i)		((jnl)->nat_j.entries[i].ne)
#define nid_in_journal(jnl, i)		((jnl)->nat_j.entries[i].nid)
#define sit_in_journal(jnl, i)		((jnl)->sit_j.entries[i].se)
#define segno_in_journal(jnl, i)	((jnl)->sit_j.entries[i].segno)

#define MAX_NAT_JENTRIES(jnl)	(NAT_JOURNAL_ENTRIES - nats_in_cursum(jnl))
#define MAX_SIT_JENTRIES(jnl)	(SIT_JOURNAL_ENTRIES - sits_in_cursum(jnl))

static inline int update_nats_in_cursum(struct f2fs_journal *journal, int i)
{
	int before = nats_in_cursum(journal);

	journal->n_nats = cpu_to_le16(before + i);
	return before;
}

static inline int update_sits_in_cursum(struct f2fs_journal *journal, int i)
{
	int before = sits_in_cursum(journal);

	journal->n_sits = cpu_to_le16(before + i);
	return before;
}

static inline bool __has_cursum_space(struct f2fs_journal *journal,
							int size, int type)
{
	if (type == NAT_JOURNAL)
		return size <= MAX_NAT_JENTRIES(journal);
	return size <= MAX_SIT_JENTRIES(journal);
}

/*
 * ioctl commands
 */
#define F2FS_IOC_GETFLAGS		FS_IOC_GETFLAGS
#define F2FS_IOC_SETFLAGS		FS_IOC_SETFLAGS
#define F2FS_IOC_GETVERSION		FS_IOC_GETVERSION

#define F2FS_IOCTL_MAGIC		0xf5
#define F2FS_IOC_START_ATOMIC_WRITE	_IO(F2FS_IOCTL_MAGIC, 1)
#define F2FS_IOC_COMMIT_ATOMIC_WRITE	_IO(F2FS_IOCTL_MAGIC, 2)
#define F2FS_IOC_START_VOLATILE_WRITE	_IO(F2FS_IOCTL_MAGIC, 3)
#define F2FS_IOC_RELEASE_VOLATILE_WRITE	_IO(F2FS_IOCTL_MAGIC, 4)
#define F2FS_IOC_ABORT_VOLATILE_WRITE	_IO(F2FS_IOCTL_MAGIC, 5)
#define F2FS_IOC_GARBAGE_COLLECT	_IOW(F2FS_IOCTL_MAGIC, 6, __u32)
#define F2FS_IOC_WRITE_CHECKPOINT	_IO(F2FS_IOCTL_MAGIC, 7)
#define F2FS_IOC_DEFRAGMENT		_IOWR(F2FS_IOCTL_MAGIC, 8,	\
						struct f2fs_defragment)
#define F2FS_IOC_MOVE_RANGE		_IOWR(F2FS_IOCTL_MAGIC, 9,	\
						struct f2fs_move_range)
#define F2FS_IOC_FLUSH_DEVICE		_IOW(F2FS_IOCTL_MAGIC, 10,	\
						struct f2fs_flush_device)
#define F2FS_IOC_GARBAGE_COLLECT_RANGE	_IOW(F2FS_IOCTL_MAGIC, 11,	\
						struct f2fs_gc_range)
#define F2FS_IOC_GET_FEATURES		_IOR(F2FS_IOCTL_MAGIC, 12, __u32)
#define F2FS_IOC_SET_PIN_FILE		_IOW(F2FS_IOCTL_MAGIC, 13, __u32)
#define F2FS_IOC_GET_PIN_FILE		_IOR(F2FS_IOCTL_MAGIC, 14, __u32)
#define F2FS_IOC_PRECACHE_EXTENTS	_IO(F2FS_IOCTL_MAGIC, 15)
#define F2FS_IOC_RESIZE_FS		_IOW(F2FS_IOCTL_MAGIC, 16, __u64)

#define F2FS_IOC_GET_VOLUME_NAME	FS_IOC_GETFSLABEL
#define F2FS_IOC_SET_VOLUME_NAME	FS_IOC_SETFSLABEL

#define F2FS_IOC_SET_ENCRYPTION_POLICY	FS_IOC_SET_ENCRYPTION_POLICY
#define F2FS_IOC_GET_ENCRYPTION_POLICY	FS_IOC_GET_ENCRYPTION_POLICY
#define F2FS_IOC_GET_ENCRYPTION_PWSALT	FS_IOC_GET_ENCRYPTION_PWSALT

/*
 * should be same as XFS_IOC_GOINGDOWN.
 * Flags for going down operation used by FS_IOC_GOINGDOWN
 */
#define F2FS_IOC_SHUTDOWN	_IOR('X', 125, __u32)	/* Shutdown */
#define F2FS_GOING_DOWN_FULLSYNC	0x0	/* going down with full sync */
#define F2FS_GOING_DOWN_METASYNC	0x1	/* going down with metadata */
#define F2FS_GOING_DOWN_NOSYNC		0x2	/* going down */
#define F2FS_GOING_DOWN_METAFLUSH	0x3	/* going down with meta flush */
#define F2FS_GOING_DOWN_NEED_FSCK	0x4	/* going down to trigger fsck */

#if defined(__KERNEL__) && defined(CONFIG_COMPAT)
/*
 * ioctl commands in 32 bit emulation
 */
#define F2FS_IOC32_GETFLAGS		FS_IOC32_GETFLAGS
#define F2FS_IOC32_SETFLAGS		FS_IOC32_SETFLAGS
#define F2FS_IOC32_GETVERSION		FS_IOC32_GETVERSION
#endif

#define F2FS_IOC_FSGETXATTR		FS_IOC_FSGETXATTR
#define F2FS_IOC_FSSETXATTR		FS_IOC_FSSETXATTR

struct f2fs_gc_range {
	u32 sync;
	u64 start;
	u64 len;
};

struct f2fs_defragment {
	u64 start;
	u64 len;
};

struct f2fs_move_range {
	u32 dst_fd;		/* destination fd */
	u64 pos_in;		/* start position in src_fd */
	u64 pos_out;		/* start position in dst_fd */
	u64 len;		/* size to move */
};

struct f2fs_flush_device {
	u32 dev_num;		/* device number to flush */
	u32 segments;		/* # of segments to flush */
};

/* for inline stuff */
#define DEF_INLINE_RESERVED_SIZE	1
static inline int get_extra_isize(struct inode *inode);
static inline int get_inline_xattr_addrs(struct inode *inode);
#define MAX_INLINE_DATA(inode)	(sizeof(__le32) *			\
				(CUR_ADDRS_PER_INODE(inode) -		\
				get_inline_xattr_addrs(inode) -	\
				DEF_INLINE_RESERVED_SIZE))

/* for inline dir */
#define NR_INLINE_DENTRY(inode)	(MAX_INLINE_DATA(inode) * BITS_PER_BYTE / \
				((SIZE_OF_DIR_ENTRY + F2FS_SLOT_LEN) * \
				BITS_PER_BYTE + 1))
#define INLINE_DENTRY_BITMAP_SIZE(inode) \
	DIV_ROUND_UP(NR_INLINE_DENTRY(inode), BITS_PER_BYTE)
#define INLINE_RESERVED_SIZE(inode)	(MAX_INLINE_DATA(inode) - \
				((SIZE_OF_DIR_ENTRY + F2FS_SLOT_LEN) * \
				NR_INLINE_DENTRY(inode) + \
				INLINE_DENTRY_BITMAP_SIZE(inode)))

/*
 * For INODE and NODE manager
 */
/* for directory operations */
struct f2fs_dentry_ptr {
	struct inode *inode;
	void *bitmap;
	struct f2fs_dir_entry *dentry;
	__u8 (*filename)[F2FS_SLOT_LEN];
	int max;
	int nr_bitmap;
};

static inline void make_dentry_ptr_block(struct inode *inode,
		struct f2fs_dentry_ptr *d, struct f2fs_dentry_block *t)
{
	d->inode = inode;
	d->max = NR_DENTRY_IN_BLOCK;
	d->nr_bitmap = SIZE_OF_DENTRY_BITMAP;
	d->bitmap = t->dentry_bitmap;
	d->dentry = t->dentry;
	d->filename = t->filename;
}

static inline void make_dentry_ptr_inline(struct inode *inode,
					struct f2fs_dentry_ptr *d, void *t)
{
	int entry_cnt = NR_INLINE_DENTRY(inode);
	int bitmap_size = INLINE_DENTRY_BITMAP_SIZE(inode);
	int reserved_size = INLINE_RESERVED_SIZE(inode);

	d->inode = inode;
	d->max = entry_cnt;
	d->nr_bitmap = bitmap_size;
	d->bitmap = t;
	d->dentry = t + bitmap_size + reserved_size;
	d->filename = t + bitmap_size + reserved_size +
					SIZE_OF_DIR_ENTRY * entry_cnt;
}

/*
 * XATTR_NODE_OFFSET stores xattrs to one node block per file keeping -1
 * as its node offset to distinguish from index node blocks.
 * But some bits are used to mark the node block.
 */
#define XATTR_NODE_OFFSET	((((unsigned int)-1) << OFFSET_BIT_SHIFT) \
				>> OFFSET_BIT_SHIFT)
enum {
	ALLOC_NODE,			/* allocate a new node page if needed */
	LOOKUP_NODE,			/* look up a node without readahead */
	LOOKUP_NODE_RA,			/*
					 * look up a node with readahead called
					 * by get_data_block.
					 */
};

#define DEFAULT_RETRY_IO_COUNT	8	/* maximum retry read IO count */

/* maximum retry quota flush count */
#define DEFAULT_RETRY_QUOTA_FLUSH_COUNT		8

#define F2FS_LINK_MAX	0xffffffff	/* maximum link count per file */

#define MAX_DIR_RA_PAGES	4	/* maximum ra pages of dir */

/* for in-memory extent cache entry */
#define F2FS_MIN_EXTENT_LEN	64	/* minimum extent length */

/* number of extent info in extent cache we try to shrink */
#define EXTENT_CACHE_SHRINK_NUMBER	128

struct rb_entry {
	struct rb_node rb_node;		/* rb node located in rb-tree */
	unsigned int ofs;		/* start offset of the entry */
	unsigned int len;		/* length of the entry */
};

struct extent_info {
	unsigned int fofs;		/* start offset in a file */
	unsigned int len;		/* length of the extent */
	u32 blk;			/* start block address of the extent */
};

struct extent_node {
	struct rb_node rb_node;		/* rb node located in rb-tree */
	struct extent_info ei;		/* extent info */
	struct list_head list;		/* node in global extent list of sbi */
	struct extent_tree *et;		/* extent tree pointer */
};

struct extent_tree {
	nid_t ino;			/* inode number */
	struct rb_root_cached root;	/* root of extent info rb-tree */
	struct extent_node *cached_en;	/* recently accessed extent node */
	struct extent_info largest;	/* largested extent info */
	struct list_head list;		/* to be used by sbi->zombie_list */
	rwlock_t lock;			/* protect extent info rb-tree */
	atomic_t node_cnt;		/* # of extent node in rb-tree*/
	bool largest_updated;		/* largest extent updated */
};

/*
 * This structure is taken from ext4_map_blocks.
 *
 * Note that, however, f2fs uses NEW and MAPPED flags for f2fs_map_blocks().
 */
#define F2FS_MAP_NEW		(1 << BH_New)
#define F2FS_MAP_MAPPED		(1 << BH_Mapped)
#define F2FS_MAP_UNWRITTEN	(1 << BH_Unwritten)
#define F2FS_MAP_FLAGS		(F2FS_MAP_NEW | F2FS_MAP_MAPPED |\
				F2FS_MAP_UNWRITTEN)

struct f2fs_map_blocks {
	block_t m_pblk;
	block_t m_lblk;
	unsigned int m_len;
	unsigned int m_flags;
	pgoff_t *m_next_pgofs;		/* point next possible non-hole pgofs */
	pgoff_t *m_next_extent;		/* point to next possible extent */
	int m_seg_type;
	bool m_may_create;		/* indicate it is from write path */
};

/* for flag in get_data_block */
enum {
	F2FS_GET_BLOCK_DEFAULT,
	F2FS_GET_BLOCK_FIEMAP,
	F2FS_GET_BLOCK_BMAP,
	F2FS_GET_BLOCK_DIO,
	F2FS_GET_BLOCK_PRE_DIO,
	F2FS_GET_BLOCK_PRE_AIO,
	F2FS_GET_BLOCK_PRECACHE,
};

/*
 * i_advise uses FADVISE_XXX_BIT. We can add additional hints later.
 */
#define FADVISE_COLD_BIT	0x01
#define FADVISE_LOST_PINO_BIT	0x02
#define FADVISE_ENCRYPT_BIT	0x04
#define FADVISE_ENC_NAME_BIT	0x08
#define FADVISE_KEEP_SIZE_BIT	0x10
#define FADVISE_HOT_BIT		0x20
#define FADVISE_VERITY_BIT	0x40

#define FADVISE_MODIFIABLE_BITS	(FADVISE_COLD_BIT | FADVISE_HOT_BIT)

#define file_is_cold(inode)	is_file(inode, FADVISE_COLD_BIT)
#define file_wrong_pino(inode)	is_file(inode, FADVISE_LOST_PINO_BIT)
#define file_set_cold(inode)	set_file(inode, FADVISE_COLD_BIT)
#define file_lost_pino(inode)	set_file(inode, FADVISE_LOST_PINO_BIT)
#define file_clear_cold(inode)	clear_file(inode, FADVISE_COLD_BIT)
#define file_got_pino(inode)	clear_file(inode, FADVISE_LOST_PINO_BIT)
#define file_is_encrypt(inode)	is_file(inode, FADVISE_ENCRYPT_BIT)
#define file_set_encrypt(inode)	set_file(inode, FADVISE_ENCRYPT_BIT)
#define file_clear_encrypt(inode) clear_file(inode, FADVISE_ENCRYPT_BIT)
#define file_enc_name(inode)	is_file(inode, FADVISE_ENC_NAME_BIT)
#define file_set_enc_name(inode) set_file(inode, FADVISE_ENC_NAME_BIT)
#define file_keep_isize(inode)	is_file(inode, FADVISE_KEEP_SIZE_BIT)
#define file_set_keep_isize(inode) set_file(inode, FADVISE_KEEP_SIZE_BIT)
#define file_is_hot(inode)	is_file(inode, FADVISE_HOT_BIT)
#define file_set_hot(inode)	set_file(inode, FADVISE_HOT_BIT)
#define file_clear_hot(inode)	clear_file(inode, FADVISE_HOT_BIT)
#define file_is_verity(inode)	is_file(inode, FADVISE_VERITY_BIT)
#define file_set_verity(inode)	set_file(inode, FADVISE_VERITY_BIT)

#define DEF_DIR_LEVEL		0

enum {
	GC_FAILURE_PIN,
	GC_FAILURE_ATOMIC,
	MAX_GC_FAILURE
};

struct f2fs_inode_info {
	struct inode vfs_inode;		/* serve a vfs inode */
	unsigned long i_flags;		/* keep an inode flags for ioctl */
	unsigned char i_advise;		/* use to give file attribute hints */
	unsigned char i_dir_level;	/* use for dentry level for large dir */
	unsigned int i_current_depth;	/* only for directory depth */
	/* for gc failure statistic */
	unsigned int i_gc_failures[MAX_GC_FAILURE];
	unsigned int i_pino;		/* parent inode number */
	umode_t i_acl_mode;		/* keep file acl mode temporarily */

	/* Use below internally in f2fs*/
	unsigned long flags;		/* use to pass per-file flags */
	struct rw_semaphore i_sem;	/* protect fi info */
	atomic_t dirty_pages;		/* # of dirty pages */
	f2fs_hash_t chash;		/* hash value of given file name */
	unsigned int clevel;		/* maximum level of given file name */
	struct task_struct *task;	/* lookup and create consistency */
	struct task_struct *cp_task;	/* separate cp/wb IO stats*/
	nid_t i_xattr_nid;		/* node id that contains xattrs */
	loff_t	last_disk_size;		/* lastly written file size */

#ifdef CONFIG_QUOTA
	struct dquot *i_dquot[MAXQUOTAS];

	/* quota space reservation, managed internally by quota code */
	qsize_t i_reserved_quota;
#endif
	struct list_head dirty_list;	/* dirty list for dirs and files */
	struct list_head gdirty_list;	/* linked in global dirty list */
	struct list_head inmem_ilist;	/* list for inmem inodes */
	struct list_head inmem_pages;	/* inmemory pages managed by f2fs */
	struct task_struct *inmem_task;	/* store inmemory task */
	struct mutex inmem_lock;	/* lock for inmemory pages */
	struct extent_tree *extent_tree;	/* cached extent_tree entry */

	/* avoid racing between foreground op and gc */
	struct rw_semaphore i_gc_rwsem[2];
	struct rw_semaphore i_mmap_sem;
	struct rw_semaphore i_xattr_sem; /* avoid racing between reading and changing EAs */

	int i_extra_isize;		/* size of extra space located in i_addr */
	kprojid_t i_projid;		/* id for project quota */
	int i_inline_xattr_size;	/* inline xattr size */
	struct timespec64 i_crtime;	/* inode creation time */
	struct timespec64 i_disk_time[4];/* inode disk times */
};

static inline void get_extent_info(struct extent_info *ext,
					struct f2fs_extent *i_ext)
{
	ext->fofs = le32_to_cpu(i_ext->fofs);
	ext->blk = le32_to_cpu(i_ext->blk);
	ext->len = le32_to_cpu(i_ext->len);
}

static inline void set_raw_extent(struct extent_info *ext,
					struct f2fs_extent *i_ext)
{
	i_ext->fofs = cpu_to_le32(ext->fofs);
	i_ext->blk = cpu_to_le32(ext->blk);
	i_ext->len = cpu_to_le32(ext->len);
}

static inline void set_extent_info(struct extent_info *ei, unsigned int fofs,
						u32 blk, unsigned int len)
{
	ei->fofs = fofs;
	ei->blk = blk;
	ei->len = len;
}

static inline bool __is_discard_mergeable(struct discard_info *back,
			struct discard_info *front, unsigned int max_len)
{
	return (back->lstart + back->len == front->lstart) &&
		(back->len + front->len <= max_len);
}

static inline bool __is_discard_back_mergeable(struct discard_info *cur,
			struct discard_info *back, unsigned int max_len)
{
	return __is_discard_mergeable(back, cur, max_len);
}

static inline bool __is_discard_front_mergeable(struct discard_info *cur,
			struct discard_info *front, unsigned int max_len)
{
	return __is_discard_mergeable(cur, front, max_len);
}

static inline bool __is_extent_mergeable(struct extent_info *back,
						struct extent_info *front)
{
	return (back->fofs + back->len == front->fofs &&
			back->blk + back->len == front->blk);
}

static inline bool __is_back_mergeable(struct extent_info *cur,
						struct extent_info *back)
{
	return __is_extent_mergeable(back, cur);
}

static inline bool __is_front_mergeable(struct extent_info *cur,
						struct extent_info *front)
{
	return __is_extent_mergeable(cur, front);
}

extern void f2fs_mark_inode_dirty_sync(struct inode *inode, bool sync);
static inline void __try_update_largest_extent(struct extent_tree *et,
						struct extent_node *en)
{
	if (en->ei.len > et->largest.len) {
		et->largest = en->ei;
		et->largest_updated = true;
	}
}

/*
 * For free nid management
 */
enum nid_state {
	FREE_NID,		/* newly added to free nid list */
	PREALLOC_NID,		/* it is preallocated */
	MAX_NID_STATE,
};

struct f2fs_nm_info {
	block_t nat_blkaddr;		/* base disk address of NAT */
	nid_t max_nid;			/* maximum possible node ids */
	nid_t available_nids;		/* # of available node ids */
	nid_t next_scan_nid;		/* the next nid to be scanned */
	unsigned int ram_thresh;	/* control the memory footprint */
	unsigned int ra_nid_pages;	/* # of nid pages to be readaheaded */
	unsigned int dirty_nats_ratio;	/* control dirty nats ratio threshold */

	/* NAT cache management */
	struct radix_tree_root nat_root;/* root of the nat entry cache */
	struct radix_tree_root nat_set_root;/* root of the nat set cache */
	struct rw_semaphore nat_tree_lock;	/* protect nat_tree_lock */
	struct list_head nat_entries;	/* cached nat entry list (clean) */
	spinlock_t nat_list_lock;	/* protect clean nat entry list */
	unsigned int nat_cnt;		/* the # of cached nat entries */
	unsigned int dirty_nat_cnt;	/* total num of nat entries in set */
	unsigned int nat_blocks;	/* # of nat blocks */

	/* free node ids management */
	struct radix_tree_root free_nid_root;/* root of the free_nid cache */
	struct list_head free_nid_list;		/* list for free nids excluding preallocated nids */
	unsigned int nid_cnt[MAX_NID_STATE];	/* the number of free node id */
	spinlock_t nid_list_lock;	/* protect nid lists ops */
	struct mutex build_lock;	/* lock for build free nids */
	unsigned char **free_nid_bitmap;
	unsigned char *nat_block_bitmap;
	unsigned short *free_nid_count;	/* free nid count of NAT block */

	/* for checkpoint */
	char *nat_bitmap;		/* NAT bitmap pointer */

	unsigned int nat_bits_blocks;	/* # of nat bits blocks */
	unsigned char *nat_bits;	/* NAT bits blocks */
	unsigned char *full_nat_bits;	/* full NAT pages */
	unsigned char *empty_nat_bits;	/* empty NAT pages */
#ifdef CONFIG_F2FS_CHECK_FS
	char *nat_bitmap_mir;		/* NAT bitmap mirror */
#endif
	int bitmap_size;		/* bitmap size */
};

/*
 * this structure is used as one of function parameters.
 * all the information are dedicated to a given direct node block determined
 * by the data offset in a file.
 */
struct dnode_of_data {
	struct inode *inode;		/* vfs inode pointer */
	struct page *inode_page;	/* its inode page, NULL is possible */
	struct page *node_page;		/* cached direct node page */
	nid_t nid;			/* node id of the direct node block */
	unsigned int ofs_in_node;	/* data offset in the node page */
	bool inode_page_locked;		/* inode page is locked or not */
	bool node_changed;		/* is node block changed */
	char cur_level;			/* level of hole node page */
	char max_level;			/* level of current page located */
	block_t	data_blkaddr;		/* block address of the node block */
};

static inline void set_new_dnode(struct dnode_of_data *dn, struct inode *inode,
		struct page *ipage, struct page *npage, nid_t nid)
{
	memset(dn, 0, sizeof(*dn));
	dn->inode = inode;
	dn->inode_page = ipage;
	dn->node_page = npage;
	dn->nid = nid;
}

/*
 * For SIT manager
 *
 * By default, there are 6 active log areas across the whole main area.
 * When considering hot and cold data separation to reduce cleaning overhead,
 * we split 3 for data logs and 3 for node logs as hot, warm, and cold types,
 * respectively.
 * In the current design, you should not change the numbers intentionally.
 * Instead, as a mount option such as active_logs=x, you can use 2, 4, and 6
 * logs individually according to the underlying devices. (default: 6)
 * Just in case, on-disk layout covers maximum 16 logs that consist of 8 for
 * data and 8 for node logs.
 */
#define	NR_CURSEG_DATA_TYPE	(3)
#define NR_CURSEG_NODE_TYPE	(3)
#define NR_CURSEG_TYPE	(NR_CURSEG_DATA_TYPE + NR_CURSEG_NODE_TYPE)

enum {
	CURSEG_HOT_DATA	= 0,	/* directory entry blocks */
	CURSEG_WARM_DATA,	/* data blocks */
	CURSEG_COLD_DATA,	/* multimedia or GCed data blocks */
	CURSEG_HOT_NODE,	/* direct node blocks of directory files */
	CURSEG_WARM_NODE,	/* direct node blocks of normal files */
	CURSEG_COLD_NODE,	/* indirect node blocks */
	NO_CHECK_TYPE,
};

struct flush_cmd {
	struct completion wait;
	struct llist_node llnode;
	nid_t ino;
	int ret;
};

struct flush_cmd_control {
	struct task_struct *f2fs_issue_flush;	/* flush thread */
	wait_queue_head_t flush_wait_queue;	/* waiting queue for wake-up */
	atomic_t issued_flush;			/* # of issued flushes */
	atomic_t queued_flush;			/* # of queued flushes */
	struct llist_head issue_list;		/* list for command issue */
	struct llist_node *dispatch_list;	/* list for command dispatch */
};

struct f2fs_sm_info {
	struct sit_info *sit_info;		/* whole segment information */
	struct free_segmap_info *free_info;	/* free segment information */
	struct dirty_seglist_info *dirty_info;	/* dirty segment information */
	struct curseg_info *curseg_array;	/* active segment information */

	struct rw_semaphore curseg_lock;	/* for preventing curseg change */

	block_t seg0_blkaddr;		/* block address of 0'th segment */
	block_t main_blkaddr;		/* start block address of main area */
	block_t ssa_blkaddr;		/* start block address of SSA area */

	unsigned int segment_count;	/* total # of segments */
	unsigned int main_segments;	/* # of segments in main area */
	unsigned int reserved_segments;	/* # of reserved segments */
	unsigned int ovp_segments;	/* # of overprovision segments */

	/* a threshold to reclaim prefree segments */
	unsigned int rec_prefree_segments;

	/* for batched trimming */
	unsigned int trim_sections;		/* # of sections to trim */

	struct list_head sit_entry_set;	/* sit entry set list */

	unsigned int ipu_policy;	/* in-place-update policy */
	unsigned int min_ipu_util;	/* in-place-update threshold */
	unsigned int min_fsync_blocks;	/* threshold for fsync */
	unsigned int min_seq_blocks;	/* threshold for sequential blocks */
	unsigned int min_hot_blocks;	/* threshold for hot block allocation */
	unsigned int min_ssr_sections;	/* threshold to trigger SSR allocation */

	/* for flush command control */
	struct flush_cmd_control *fcc_info;

	/* for discard command control */
	struct discard_cmd_control *dcc_info;
};

/*
 * For superblock
 */
/*
 * COUNT_TYPE for monitoring
 *
 * f2fs monitors the number of several block types such as on-writeback,
 * dirty dentry blocks, dirty node blocks, and dirty meta blocks.
 */
#define WB_DATA_TYPE(p)	(__is_cp_guaranteed(p) ? F2FS_WB_CP_DATA : F2FS_WB_DATA)
enum count_type {
	F2FS_DIRTY_DENTS,
	F2FS_DIRTY_DATA,
	F2FS_DIRTY_QDATA,
	F2FS_DIRTY_NODES,
	F2FS_DIRTY_META,
	F2FS_INMEM_PAGES,
	F2FS_DIRTY_IMETA,
	F2FS_WB_CP_DATA,
	F2FS_WB_DATA,
	F2FS_RD_DATA,
	F2FS_RD_NODE,
	F2FS_RD_META,
	F2FS_DIO_WRITE,
	F2FS_DIO_READ,
	NR_COUNT_TYPE,
};

/*
 * The below are the page types of bios used in submit_bio().
 * The available types are:
 * DATA			User data pages. It operates as async mode.
 * NODE			Node pages. It operates as async mode.
 * META			FS metadata pages such as SIT, NAT, CP.
 * NR_PAGE_TYPE		The number of page types.
 * META_FLUSH		Make sure the previous pages are written
 *			with waiting the bio's completion
 * ...			Only can be used with META.
 */
#define PAGE_TYPE_OF_BIO(type)	((type) > META ? META : (type))
enum page_type {
	DATA,
	NODE,
	META,
	NR_PAGE_TYPE,
	META_FLUSH,
	INMEM,		/* the below types are used by tracepoints only. */
	INMEM_DROP,
	INMEM_INVALIDATE,
	INMEM_REVOKE,
	IPU,
	OPU,
};

enum temp_type {
	HOT = 0,	/* must be zero for meta bio */
	WARM,
	COLD,
	NR_TEMP_TYPE,
};

enum need_lock_type {
	LOCK_REQ = 0,
	LOCK_DONE,
	LOCK_RETRY,
};

enum cp_reason_type {
	CP_NO_NEEDED,
	CP_NON_REGULAR,
	CP_HARDLINK,
	CP_SB_NEED_CP,
	CP_WRONG_PINO,
	CP_NO_SPC_ROLL,
	CP_NODE_NEED_CP,
	CP_FASTBOOT_MODE,
	CP_SPEC_LOG_NUM,
	CP_RECOVER_DIR,
};

enum iostat_type {
	APP_DIRECT_IO,			/* app direct IOs */
	APP_BUFFERED_IO,		/* app buffered IOs */
	APP_WRITE_IO,			/* app write IOs */
	APP_MAPPED_IO,			/* app mapped IOs */
	FS_DATA_IO,			/* data IOs from kworker/fsync/reclaimer */
	FS_NODE_IO,			/* node IOs from kworker/fsync/reclaimer */
	FS_META_IO,			/* meta IOs from kworker/reclaimer */
	FS_GC_DATA_IO,			/* data IOs from forground gc */
	FS_GC_NODE_IO,			/* node IOs from forground gc */
	FS_CP_DATA_IO,			/* data IOs from checkpoint */
	FS_CP_NODE_IO,			/* node IOs from checkpoint */
	FS_CP_META_IO,			/* meta IOs from checkpoint */
	FS_DISCARD,			/* discard */
	NR_IO_TYPE,
};

struct f2fs_io_info {
	struct f2fs_sb_info *sbi;	/* f2fs_sb_info pointer */
	nid_t ino;		/* inode number */
	enum page_type type;	/* contains DATA/NODE/META/META_FLUSH */
	enum temp_type temp;	/* contains HOT/WARM/COLD */
	int op;			/* contains REQ_OP_ */
	int op_flags;		/* req_flag_bits */
	block_t new_blkaddr;	/* new block address to be written */
	block_t old_blkaddr;	/* old block address before Cow */
	struct page *page;	/* page to be written */
	struct page *encrypted_page;	/* encrypted page */
	struct list_head list;		/* serialize IOs */
	bool submitted;		/* indicate IO submission */
	int need_lock;		/* indicate we need to lock cp_rwsem */
	bool in_list;		/* indicate fio is in io_list */
	bool is_por;		/* indicate IO is from recovery or not */
	bool retry;		/* need to reallocate block address */
	enum iostat_type io_type;	/* io type */
	struct writeback_control *io_wbc; /* writeback control */
	struct bio **bio;		/* bio for ipu */
	sector_t *last_block;		/* last block number in bio */
	unsigned char version;		/* version of the node */
};

#define is_read_io(rw) ((rw) == READ)
struct f2fs_bio_info {
	struct f2fs_sb_info *sbi;	/* f2fs superblock */
	struct bio *bio;		/* bios to merge */
	sector_t last_block_in_bio;	/* last block number */
	struct f2fs_io_info fio;	/* store buffered io info. */
	struct rw_semaphore io_rwsem;	/* blocking op for bio */
	spinlock_t io_lock;		/* serialize DATA/NODE IOs */
	struct list_head io_list;	/* track fios */
};

#define FDEV(i)				(sbi->devs[i])
#define RDEV(i)				(raw_super->devs[i])
struct f2fs_dev_info {
	struct block_device *bdev;
	char path[MAX_PATH_LEN];
	unsigned int total_segments;
	block_t start_blk;
	block_t end_blk;
#ifdef CONFIG_BLK_DEV_ZONED
	unsigned int nr_blkz;		/* Total number of zones */
	unsigned long *blkz_seq;	/* Bitmap indicating sequential zones */
#endif
};

enum inode_type {
	DIR_INODE,			/* for dirty dir inode */
	FILE_INODE,			/* for dirty regular/symlink inode */
	DIRTY_META,			/* for all dirtied inode metadata */
	ATOMIC_FILE,			/* for all atomic files */
	NR_INODE_TYPE,
};

/* for inner inode cache management */
struct inode_management {
	struct radix_tree_root ino_root;	/* ino entry array */
	spinlock_t ino_lock;			/* for ino entry lock */
	struct list_head ino_list;		/* inode list head */
	unsigned long ino_num;			/* number of entries */
};

/* For s_flag in struct f2fs_sb_info */
enum {
	SBI_IS_DIRTY,				/* dirty flag for checkpoint */
	SBI_IS_CLOSE,				/* specify unmounting */
	SBI_NEED_FSCK,				/* need fsck.f2fs to fix */
	SBI_POR_DOING,				/* recovery is doing or not */
	SBI_NEED_SB_WRITE,			/* need to recover superblock */
	SBI_NEED_CP,				/* need to checkpoint */
	SBI_IS_SHUTDOWN,			/* shutdown by ioctl */
	SBI_IS_RECOVERED,			/* recovered orphan/data */
<<<<<<< HEAD
=======
	SBI_CP_DISABLED,			/* CP was disabled last mount */
	SBI_CP_DISABLED_QUICK,			/* CP was disabled quickly */
	SBI_QUOTA_NEED_FLUSH,			/* need to flush quota info in CP */
	SBI_QUOTA_SKIP_FLUSH,			/* skip flushing quota in current CP */
	SBI_QUOTA_NEED_REPAIR,			/* quota file may be corrupted */
	SBI_IS_RESIZEFS,			/* resizefs is in process */
>>>>>>> fa578e9d
};

enum {
	CP_TIME,
	REQ_TIME,
	DISCARD_TIME,
	GC_TIME,
	DISABLE_TIME,
	UMOUNT_DISCARD_TIMEOUT,
	MAX_TIME,
};

enum {
	GC_NORMAL,
	GC_IDLE_CB,
	GC_IDLE_GREEDY,
	GC_URGENT,
};

enum {
	WHINT_MODE_OFF,		/* not pass down write hints */
	WHINT_MODE_USER,	/* try to pass down hints given by users */
	WHINT_MODE_FS,		/* pass down hints with F2FS policy */
};

enum {
	ALLOC_MODE_DEFAULT,	/* stay default */
	ALLOC_MODE_REUSE,	/* reuse segments as much as possible */
};

enum fsync_mode {
	FSYNC_MODE_POSIX,	/* fsync follows posix semantics */
	FSYNC_MODE_STRICT,	/* fsync behaves in line with ext4 */
	FSYNC_MODE_NOBARRIER,	/* fsync behaves nobarrier based on posix */
};

#ifdef CONFIG_FS_ENCRYPTION
#define DUMMY_ENCRYPTION_ENABLED(sbi) \
			(unlikely(F2FS_OPTION(sbi).test_dummy_encryption))
#else
#define DUMMY_ENCRYPTION_ENABLED(sbi) (0)
#endif

struct f2fs_sb_info {
	struct super_block *sb;			/* pointer to VFS super block */
	struct proc_dir_entry *s_proc;		/* proc entry */
	struct f2fs_super_block *raw_super;	/* raw super block pointer */
	struct rw_semaphore sb_lock;		/* lock for raw super block */
	int valid_super_block;			/* valid super block no */
	unsigned long s_flag;				/* flags for sbi */
	struct mutex writepages;		/* mutex for writepages() */
#ifdef CONFIG_UNICODE
	struct unicode_map *s_encoding;
	__u16 s_encoding_flags;
#endif

#ifdef CONFIG_BLK_DEV_ZONED
	unsigned int blocks_per_blkz;		/* F2FS blocks per zone */
	unsigned int log_blocks_per_blkz;	/* log2 F2FS blocks per zone */
#endif

	/* for node-related operations */
	struct f2fs_nm_info *nm_info;		/* node manager */
	struct inode *node_inode;		/* cache node blocks */

	/* for segment-related operations */
	struct f2fs_sm_info *sm_info;		/* segment manager */

	/* for bio operations */
	struct f2fs_bio_info *write_io[NR_PAGE_TYPE];	/* for write bios */
	/* keep migration IO order for LFS mode */
	struct rw_semaphore io_order_lock;
	mempool_t *write_io_dummy;		/* Dummy pages */

	/* for checkpoint */
	struct f2fs_checkpoint *ckpt;		/* raw checkpoint pointer */
	int cur_cp_pack;			/* remain current cp pack */
	spinlock_t cp_lock;			/* for flag in ckpt */
	struct inode *meta_inode;		/* cache meta blocks */
	struct mutex cp_mutex;			/* checkpoint procedure lock */
	struct rw_semaphore cp_rwsem;		/* blocking FS operations */
	struct rw_semaphore node_write;		/* locking node writes */
	struct rw_semaphore node_change;	/* locking node change */
	wait_queue_head_t cp_wait;
	unsigned long last_time[MAX_TIME];	/* to store time in jiffies */
	long interval_time[MAX_TIME];		/* to store thresholds */

	struct inode_management im[MAX_INO_ENTRY];      /* manage inode cache */

	spinlock_t fsync_node_lock;		/* for node entry lock */
	struct list_head fsync_node_list;	/* node list head */
	unsigned int fsync_seg_id;		/* sequence id */
	unsigned int fsync_node_num;		/* number of node entries */

	/* for orphan inode, use 0'th array */
	unsigned int max_orphans;		/* max orphan inodes */

	/* for inode management */
	struct list_head inode_list[NR_INODE_TYPE];	/* dirty inode list */
	spinlock_t inode_lock[NR_INODE_TYPE];	/* for dirty inode list lock */
	struct mutex flush_lock;		/* for flush exclusion */

	/* for extent tree cache */
	struct radix_tree_root extent_tree_root;/* cache extent cache entries */
	struct mutex extent_tree_lock;	/* locking extent radix tree */
	struct list_head extent_list;		/* lru list for shrinker */
	spinlock_t extent_lock;			/* locking extent lru list */
	atomic_t total_ext_tree;		/* extent tree count */
	struct list_head zombie_list;		/* extent zombie tree list */
	atomic_t total_zombie_tree;		/* extent zombie tree count */
	atomic_t total_ext_node;		/* extent info count */

	/* basic filesystem units */
	unsigned int log_sectors_per_block;	/* log2 sectors per block */
	unsigned int log_blocksize;		/* log2 block size */
	unsigned int blocksize;			/* block size */
	unsigned int root_ino_num;		/* root inode number*/
	unsigned int node_ino_num;		/* node inode number*/
	unsigned int meta_ino_num;		/* meta inode number*/
	unsigned int log_blocks_per_seg;	/* log2 blocks per segment */
	unsigned int blocks_per_seg;		/* blocks per segment */
	unsigned int segs_per_sec;		/* segments per section */
	unsigned int secs_per_zone;		/* sections per zone */
	unsigned int total_sections;		/* total section count */
	struct mutex resize_mutex;		/* for resize exclusion */
	unsigned int total_node_count;		/* total node block count */
	unsigned int total_valid_node_count;	/* valid node block count */
	loff_t max_file_blocks;			/* max block index of file */
	int dir_level;				/* directory level */
	int readdir_ra;				/* readahead inode in readdir */

	block_t user_block_count;		/* # of user blocks */
	block_t total_valid_block_count;	/* # of valid blocks */
	block_t discard_blks;			/* discard command candidats */
	block_t last_valid_block_count;		/* for recovery */
	block_t reserved_blocks;		/* configurable reserved blocks */
	block_t current_reserved_blocks;	/* current reserved blocks */

	/* Additional tracking for no checkpoint mode */
	block_t unusable_block_count;		/* # of blocks saved by last cp */

	unsigned int nquota_files;		/* # of quota sysfile */
	struct rw_semaphore quota_sem;		/* blocking cp for flags */

	/* # of pages, see count_type */
	atomic_t nr_pages[NR_COUNT_TYPE];
	/* # of allocated blocks */
	struct percpu_counter alloc_valid_block_count;

	/* writeback control */
	atomic_t wb_sync_req[META];	/* count # of WB_SYNC threads */

	/* valid inode count */
	struct percpu_counter total_valid_inode_count;

	struct f2fs_mount_info mount_opt;	/* mount options */

	/* for cleaning operations */
	struct mutex gc_mutex;			/* mutex for GC */
	struct f2fs_gc_kthread	*gc_thread;	/* GC thread */
	unsigned int cur_victim_sec;		/* current victim section num */
	unsigned int gc_mode;			/* current GC state */
	unsigned int next_victim_seg[2];	/* next segment in victim section */
	/* for skip statistic */
	unsigned int atomic_files;              /* # of opened atomic file */
	unsigned long long skipped_atomic_files[2];	/* FG_GC and BG_GC */
	unsigned long long skipped_gc_rwsem;		/* FG_GC only */

	/* threshold for gc trials on pinned files */
	u64 gc_pin_file_threshold;

	/* maximum # of trials to find a victim segment for SSR and GC */
	unsigned int max_victim_search;
	/* migration granularity of garbage collection, unit: segment */
	unsigned int migration_granularity;

	/*
	 * for stat information.
	 * one is for the LFS mode, and the other is for the SSR mode.
	 */
#ifdef CONFIG_F2FS_STAT_FS
	struct f2fs_stat_info *stat_info;	/* FS status information */
	atomic_t meta_count[META_MAX];		/* # of meta blocks */
	unsigned int segment_count[2];		/* # of allocated segments */
	unsigned int block_count[2];		/* # of allocated blocks */
	atomic_t inplace_count;		/* # of inplace update */
	atomic64_t total_hit_ext;		/* # of lookup extent cache */
	atomic64_t read_hit_rbtree;		/* # of hit rbtree extent node */
	atomic64_t read_hit_largest;		/* # of hit largest extent node */
	atomic64_t read_hit_cached;		/* # of hit cached extent node */
	atomic_t inline_xattr;			/* # of inline_xattr inodes */
	atomic_t inline_inode;			/* # of inline_data inodes */
	atomic_t inline_dir;			/* # of inline_dentry inodes */
	atomic_t aw_cnt;			/* # of atomic writes */
	atomic_t vw_cnt;			/* # of volatile writes */
	atomic_t max_aw_cnt;			/* max # of atomic writes */
	atomic_t max_vw_cnt;			/* max # of volatile writes */
	int bg_gc;				/* background gc calls */
	unsigned int io_skip_bggc;		/* skip background gc for in-flight IO */
	unsigned int other_skip_bggc;		/* skip background gc for other reasons */
	unsigned int ndirty_inode[NR_INODE_TYPE];	/* # of dirty inodes */
#endif
	spinlock_t stat_lock;			/* lock for stat operations */

	/* For app/fs IO statistics */
	spinlock_t iostat_lock;
	unsigned long long write_iostat[NR_IO_TYPE];
	bool iostat_enable;

	/* For sysfs suppport */
	struct kobject s_kobj;
	struct completion s_kobj_unregister;

	/* For shrinker support */
	struct list_head s_list;
	int s_ndevs;				/* number of devices */
	struct f2fs_dev_info *devs;		/* for device list */
	unsigned int dirty_device;		/* for checkpoint data flush */
	spinlock_t dev_lock;			/* protect dirty_device */
	struct mutex umount_mutex;
	unsigned int shrinker_run_no;

	/* For write statistics */
	u64 sectors_written_start;
	u64 kbytes_written;

	/* Reference to checksum algorithm driver via cryptoapi */
	struct crypto_shash *s_chksum_driver;

	/* Precomputed FS UUID checksum for seeding other checksums */
	__u32 s_chksum_seed;
};

struct f2fs_private_dio {
	struct inode *inode;
	void *orig_private;
	bio_end_io_t *orig_end_io;
	bool write;
};

#ifdef CONFIG_F2FS_FAULT_INJECTION
#define f2fs_show_injection_info(type)					\
	printk_ratelimited("%sF2FS-fs : inject %s in %s of %pS\n",	\
		KERN_INFO, f2fs_fault_name[type],			\
		__func__, __builtin_return_address(0))
static inline bool time_to_inject(struct f2fs_sb_info *sbi, int type)
{
	struct f2fs_fault_info *ffi = &F2FS_OPTION(sbi).fault_info;

	if (!ffi->inject_rate)
		return false;

	if (!IS_FAULT_SET(ffi, type))
		return false;

	atomic_inc(&ffi->inject_ops);
	if (atomic_read(&ffi->inject_ops) >= ffi->inject_rate) {
		atomic_set(&ffi->inject_ops, 0);
		return true;
	}
	return false;
}
#else
#define f2fs_show_injection_info(type) do { } while (0)
static inline bool time_to_inject(struct f2fs_sb_info *sbi, int type)
{
	return false;
}
#endif

/*
 * Test if the mounted volume is a multi-device volume.
 *   - For a single regular disk volume, sbi->s_ndevs is 0.
 *   - For a single zoned disk volume, sbi->s_ndevs is 1.
 *   - For a multi-device volume, sbi->s_ndevs is always 2 or more.
 */
static inline bool f2fs_is_multi_device(struct f2fs_sb_info *sbi)
{
	return sbi->s_ndevs > 1;
}

/* For write statistics. Suppose sector size is 512 bytes,
 * and the return value is in kbytes. s is of struct f2fs_sb_info.
 */
#define BD_PART_WRITTEN(s)						 \
(((u64)part_stat_read((s)->sb->s_bdev->bd_part, sectors[STAT_WRITE]) -   \
		(s)->sectors_written_start) >> 1)

static inline void f2fs_update_time(struct f2fs_sb_info *sbi, int type)
{
	unsigned long now = jiffies;

	sbi->last_time[type] = now;

	/* DISCARD_TIME and GC_TIME are based on REQ_TIME */
	if (type == REQ_TIME) {
		sbi->last_time[DISCARD_TIME] = now;
		sbi->last_time[GC_TIME] = now;
	}
}

static inline bool f2fs_time_over(struct f2fs_sb_info *sbi, int type)
{
	unsigned long interval = sbi->interval_time[type] * HZ;

	return time_after(jiffies, sbi->last_time[type] + interval);
}

static inline unsigned int f2fs_time_to_wait(struct f2fs_sb_info *sbi,
						int type)
{
	unsigned long interval = sbi->interval_time[type] * HZ;
	unsigned int wait_ms = 0;
	long delta;

	delta = (sbi->last_time[type] + interval) - jiffies;
	if (delta > 0)
		wait_ms = jiffies_to_msecs(delta);

	return wait_ms;
}

/*
 * Inline functions
 */
static inline u32 __f2fs_crc32(struct f2fs_sb_info *sbi, u32 crc,
			      const void *address, unsigned int length)
{
	struct {
		struct shash_desc shash;
		char ctx[4];
	} desc;
	int err;

	BUG_ON(crypto_shash_descsize(sbi->s_chksum_driver) != sizeof(desc.ctx));

	desc.shash.tfm = sbi->s_chksum_driver;
	*(u32 *)desc.ctx = crc;

	err = crypto_shash_update(&desc.shash, address, length);
	BUG_ON(err);

	return *(u32 *)desc.ctx;
}

static inline u32 f2fs_crc32(struct f2fs_sb_info *sbi, const void *address,
			   unsigned int length)
{
	return __f2fs_crc32(sbi, F2FS_SUPER_MAGIC, address, length);
}

static inline bool f2fs_crc_valid(struct f2fs_sb_info *sbi, __u32 blk_crc,
				  void *buf, size_t buf_size)
{
	return f2fs_crc32(sbi, buf, buf_size) == blk_crc;
}

static inline u32 f2fs_chksum(struct f2fs_sb_info *sbi, u32 crc,
			      const void *address, unsigned int length)
{
	return __f2fs_crc32(sbi, crc, address, length);
}

static inline struct f2fs_inode_info *F2FS_I(struct inode *inode)
{
	return container_of(inode, struct f2fs_inode_info, vfs_inode);
}

static inline struct f2fs_sb_info *F2FS_SB(struct super_block *sb)
{
	return sb->s_fs_info;
}

static inline struct f2fs_sb_info *F2FS_I_SB(struct inode *inode)
{
	return F2FS_SB(inode->i_sb);
}

static inline struct f2fs_sb_info *F2FS_M_SB(struct address_space *mapping)
{
	return F2FS_I_SB(mapping->host);
}

static inline struct f2fs_sb_info *F2FS_P_SB(struct page *page)
{
	return F2FS_M_SB(page_file_mapping(page));
}

static inline struct f2fs_super_block *F2FS_RAW_SUPER(struct f2fs_sb_info *sbi)
{
	return (struct f2fs_super_block *)(sbi->raw_super);
}

static inline struct f2fs_checkpoint *F2FS_CKPT(struct f2fs_sb_info *sbi)
{
	return (struct f2fs_checkpoint *)(sbi->ckpt);
}

static inline struct f2fs_node *F2FS_NODE(struct page *page)
{
	return (struct f2fs_node *)page_address(page);
}

static inline struct f2fs_inode *F2FS_INODE(struct page *page)
{
	return &((struct f2fs_node *)page_address(page))->i;
}

static inline struct f2fs_nm_info *NM_I(struct f2fs_sb_info *sbi)
{
	return (struct f2fs_nm_info *)(sbi->nm_info);
}

static inline struct f2fs_sm_info *SM_I(struct f2fs_sb_info *sbi)
{
	return (struct f2fs_sm_info *)(sbi->sm_info);
}

static inline struct sit_info *SIT_I(struct f2fs_sb_info *sbi)
{
	return (struct sit_info *)(SM_I(sbi)->sit_info);
}

static inline struct free_segmap_info *FREE_I(struct f2fs_sb_info *sbi)
{
	return (struct free_segmap_info *)(SM_I(sbi)->free_info);
}

static inline struct dirty_seglist_info *DIRTY_I(struct f2fs_sb_info *sbi)
{
	return (struct dirty_seglist_info *)(SM_I(sbi)->dirty_info);
}

static inline struct address_space *META_MAPPING(struct f2fs_sb_info *sbi)
{
	return sbi->meta_inode->i_mapping;
}

static inline struct address_space *NODE_MAPPING(struct f2fs_sb_info *sbi)
{
	return sbi->node_inode->i_mapping;
}

static inline bool is_sbi_flag_set(struct f2fs_sb_info *sbi, unsigned int type)
{
	return test_bit(type, &sbi->s_flag);
}

static inline void set_sbi_flag(struct f2fs_sb_info *sbi, unsigned int type)
{
	set_bit(type, &sbi->s_flag);
}

static inline void clear_sbi_flag(struct f2fs_sb_info *sbi, unsigned int type)
{
	clear_bit(type, &sbi->s_flag);
}

static inline unsigned long long cur_cp_version(struct f2fs_checkpoint *cp)
{
	return le64_to_cpu(cp->checkpoint_ver);
}

static inline unsigned long f2fs_qf_ino(struct super_block *sb, int type)
{
	if (type < F2FS_MAX_QUOTAS)
		return le32_to_cpu(F2FS_SB(sb)->raw_super->qf_ino[type]);
	return 0;
}

static inline __u64 cur_cp_crc(struct f2fs_checkpoint *cp)
{
	size_t crc_offset = le32_to_cpu(cp->checksum_offset);
	return le32_to_cpu(*((__le32 *)((unsigned char *)cp + crc_offset)));
}

static inline bool __is_set_ckpt_flags(struct f2fs_checkpoint *cp, unsigned int f)
{
	unsigned int ckpt_flags = le32_to_cpu(cp->ckpt_flags);

	return ckpt_flags & f;
}

static inline bool is_set_ckpt_flags(struct f2fs_sb_info *sbi, unsigned int f)
{
	return __is_set_ckpt_flags(F2FS_CKPT(sbi), f);
}

static inline void __set_ckpt_flags(struct f2fs_checkpoint *cp, unsigned int f)
{
	unsigned int ckpt_flags;

	ckpt_flags = le32_to_cpu(cp->ckpt_flags);
	ckpt_flags |= f;
	cp->ckpt_flags = cpu_to_le32(ckpt_flags);
}

static inline void set_ckpt_flags(struct f2fs_sb_info *sbi, unsigned int f)
{
	unsigned long flags;

	spin_lock_irqsave(&sbi->cp_lock, flags);
	__set_ckpt_flags(F2FS_CKPT(sbi), f);
	spin_unlock_irqrestore(&sbi->cp_lock, flags);
}

static inline void __clear_ckpt_flags(struct f2fs_checkpoint *cp, unsigned int f)
{
	unsigned int ckpt_flags;

	ckpt_flags = le32_to_cpu(cp->ckpt_flags);
	ckpt_flags &= (~f);
	cp->ckpt_flags = cpu_to_le32(ckpt_flags);
}

static inline void clear_ckpt_flags(struct f2fs_sb_info *sbi, unsigned int f)
{
	unsigned long flags;

	spin_lock_irqsave(&sbi->cp_lock, flags);
	__clear_ckpt_flags(F2FS_CKPT(sbi), f);
	spin_unlock_irqrestore(&sbi->cp_lock, flags);
}

static inline void disable_nat_bits(struct f2fs_sb_info *sbi, bool lock)
{
	unsigned long flags;
	unsigned char *nat_bits;

	/*
	 * In order to re-enable nat_bits we need to call fsck.f2fs by
	 * set_sbi_flag(sbi, SBI_NEED_FSCK). But it may give huge cost,
	 * so let's rely on regular fsck or unclean shutdown.
	 */

	if (lock)
		spin_lock_irqsave(&sbi->cp_lock, flags);
	__clear_ckpt_flags(F2FS_CKPT(sbi), CP_NAT_BITS_FLAG);
	nat_bits = NM_I(sbi)->nat_bits;
	NM_I(sbi)->nat_bits = NULL;
	if (lock)
		spin_unlock_irqrestore(&sbi->cp_lock, flags);

	kvfree(nat_bits);
}

static inline bool enabled_nat_bits(struct f2fs_sb_info *sbi,
					struct cp_control *cpc)
{
	bool set = is_set_ckpt_flags(sbi, CP_NAT_BITS_FLAG);

	return (cpc) ? (cpc->reason & CP_UMOUNT) && set : set;
}

static inline void f2fs_lock_op(struct f2fs_sb_info *sbi)
{
	down_read(&sbi->cp_rwsem);
}

static inline int f2fs_trylock_op(struct f2fs_sb_info *sbi)
{
	return down_read_trylock(&sbi->cp_rwsem);
}

static inline void f2fs_unlock_op(struct f2fs_sb_info *sbi)
{
	up_read(&sbi->cp_rwsem);
}

static inline void f2fs_lock_all(struct f2fs_sb_info *sbi)
{
	down_write(&sbi->cp_rwsem);
}

static inline void f2fs_unlock_all(struct f2fs_sb_info *sbi)
{
	up_write(&sbi->cp_rwsem);
}

static inline int __get_cp_reason(struct f2fs_sb_info *sbi)
{
	int reason = CP_SYNC;

	if (test_opt(sbi, FASTBOOT))
		reason = CP_FASTBOOT;
	if (is_sbi_flag_set(sbi, SBI_IS_CLOSE))
		reason = CP_UMOUNT;
	return reason;
}

static inline bool __remain_node_summaries(int reason)
{
	return (reason & (CP_UMOUNT | CP_FASTBOOT));
}

static inline bool __exist_node_summaries(struct f2fs_sb_info *sbi)
{
	return (is_set_ckpt_flags(sbi, CP_UMOUNT_FLAG) ||
			is_set_ckpt_flags(sbi, CP_FASTBOOT_FLAG));
}

/*
 * Check whether the inode has blocks or not
 */
static inline int F2FS_HAS_BLOCKS(struct inode *inode)
{
	block_t xattr_block = F2FS_I(inode)->i_xattr_nid ? 1 : 0;

	return (inode->i_blocks >> F2FS_LOG_SECTORS_PER_BLOCK) > xattr_block;
}

static inline bool f2fs_has_xattr_block(unsigned int ofs)
{
	return ofs == XATTR_NODE_OFFSET;
}

static inline bool __allow_reserved_blocks(struct f2fs_sb_info *sbi,
					struct inode *inode, bool cap)
{
	if (!inode)
		return true;
	if (!test_opt(sbi, RESERVE_ROOT))
		return false;
	if (IS_NOQUOTA(inode))
		return true;
	if (uid_eq(F2FS_OPTION(sbi).s_resuid, current_fsuid()))
		return true;
	if (!gid_eq(F2FS_OPTION(sbi).s_resgid, GLOBAL_ROOT_GID) &&
					in_group_p(F2FS_OPTION(sbi).s_resgid))
		return true;
	if (cap && capable(CAP_SYS_RESOURCE))
		return true;
	return false;
}

static inline void f2fs_i_blocks_write(struct inode *, block_t, bool, bool);
static inline int inc_valid_block_count(struct f2fs_sb_info *sbi,
				 struct inode *inode, blkcnt_t *count)
{
	blkcnt_t diff = 0, release = 0;
	block_t avail_user_block_count;
	int ret;

	ret = dquot_reserve_block(inode, *count);
	if (ret)
		return ret;

	if (time_to_inject(sbi, FAULT_BLOCK)) {
		f2fs_show_injection_info(FAULT_BLOCK);
		release = *count;
		goto release_quota;
	}

	/*
	 * let's increase this in prior to actual block count change in order
	 * for f2fs_sync_file to avoid data races when deciding checkpoint.
	 */
	percpu_counter_add(&sbi->alloc_valid_block_count, (*count));

	spin_lock(&sbi->stat_lock);
	sbi->total_valid_block_count += (block_t)(*count);
	avail_user_block_count = sbi->user_block_count -
					sbi->current_reserved_blocks;

	if (!__allow_reserved_blocks(sbi, inode, true))
		avail_user_block_count -= F2FS_OPTION(sbi).root_reserved_blocks;
	if (unlikely(is_sbi_flag_set(sbi, SBI_CP_DISABLED))) {
		if (avail_user_block_count > sbi->unusable_block_count)
			avail_user_block_count -= sbi->unusable_block_count;
		else
			avail_user_block_count = 0;
	}
	if (unlikely(sbi->total_valid_block_count > avail_user_block_count)) {
		diff = sbi->total_valid_block_count - avail_user_block_count;
		if (diff > *count)
			diff = *count;
		*count -= diff;
		release = diff;
		sbi->total_valid_block_count -= diff;
		if (!*count) {
			spin_unlock(&sbi->stat_lock);
			goto enospc;
		}
	}
	spin_unlock(&sbi->stat_lock);

	if (unlikely(release)) {
		percpu_counter_sub(&sbi->alloc_valid_block_count, release);
		dquot_release_reservation_block(inode, release);
	}
	f2fs_i_blocks_write(inode, *count, true, true);
	return 0;

enospc:
	percpu_counter_sub(&sbi->alloc_valid_block_count, release);
release_quota:
	dquot_release_reservation_block(inode, release);
	return -ENOSPC;
}

<<<<<<< HEAD
void f2fs_msg(struct super_block *sb, const char *level, const char *fmt, ...);
=======
__printf(2, 3)
void f2fs_printk(struct f2fs_sb_info *sbi, const char *fmt, ...);

#define f2fs_err(sbi, fmt, ...)						\
	f2fs_printk(sbi, KERN_ERR fmt, ##__VA_ARGS__)
#define f2fs_warn(sbi, fmt, ...)					\
	f2fs_printk(sbi, KERN_WARNING fmt, ##__VA_ARGS__)
#define f2fs_notice(sbi, fmt, ...)					\
	f2fs_printk(sbi, KERN_NOTICE fmt, ##__VA_ARGS__)
#define f2fs_info(sbi, fmt, ...)					\
	f2fs_printk(sbi, KERN_INFO fmt, ##__VA_ARGS__)
#define f2fs_debug(sbi, fmt, ...)					\
	f2fs_printk(sbi, KERN_DEBUG fmt, ##__VA_ARGS__)

>>>>>>> fa578e9d
static inline void dec_valid_block_count(struct f2fs_sb_info *sbi,
						struct inode *inode,
						block_t count)
{
	blkcnt_t sectors = count << F2FS_LOG_SECTORS_PER_BLOCK;

	spin_lock(&sbi->stat_lock);
	f2fs_bug_on(sbi, sbi->total_valid_block_count < (block_t) count);
	sbi->total_valid_block_count -= (block_t)count;
	if (sbi->reserved_blocks &&
		sbi->current_reserved_blocks < sbi->reserved_blocks)
		sbi->current_reserved_blocks = min(sbi->reserved_blocks,
					sbi->current_reserved_blocks + count);
	spin_unlock(&sbi->stat_lock);
	if (unlikely(inode->i_blocks < sectors)) {
<<<<<<< HEAD
		f2fs_msg(sbi->sb, KERN_WARNING,
			"Inconsistent i_blocks, ino:%lu, iblocks:%llu, sectors:%llu",
			inode->i_ino,
			(unsigned long long)inode->i_blocks,
			(unsigned long long)sectors);
=======
		f2fs_warn(sbi, "Inconsistent i_blocks, ino:%lu, iblocks:%llu, sectors:%llu",
			  inode->i_ino,
			  (unsigned long long)inode->i_blocks,
			  (unsigned long long)sectors);
>>>>>>> fa578e9d
		set_sbi_flag(sbi, SBI_NEED_FSCK);
		return;
	}
	f2fs_i_blocks_write(inode, count, false, true);
}

static inline void inc_page_count(struct f2fs_sb_info *sbi, int count_type)
{
	atomic_inc(&sbi->nr_pages[count_type]);

	if (count_type == F2FS_DIRTY_DENTS ||
			count_type == F2FS_DIRTY_NODES ||
			count_type == F2FS_DIRTY_META ||
			count_type == F2FS_DIRTY_QDATA ||
			count_type == F2FS_DIRTY_IMETA)
		set_sbi_flag(sbi, SBI_IS_DIRTY);
}

static inline void inode_inc_dirty_pages(struct inode *inode)
{
	atomic_inc(&F2FS_I(inode)->dirty_pages);
	inc_page_count(F2FS_I_SB(inode), S_ISDIR(inode->i_mode) ?
				F2FS_DIRTY_DENTS : F2FS_DIRTY_DATA);
	if (IS_NOQUOTA(inode))
		inc_page_count(F2FS_I_SB(inode), F2FS_DIRTY_QDATA);
}

static inline void dec_page_count(struct f2fs_sb_info *sbi, int count_type)
{
	atomic_dec(&sbi->nr_pages[count_type]);
}

static inline void inode_dec_dirty_pages(struct inode *inode)
{
	if (!S_ISDIR(inode->i_mode) && !S_ISREG(inode->i_mode) &&
			!S_ISLNK(inode->i_mode))
		return;

	atomic_dec(&F2FS_I(inode)->dirty_pages);
	dec_page_count(F2FS_I_SB(inode), S_ISDIR(inode->i_mode) ?
				F2FS_DIRTY_DENTS : F2FS_DIRTY_DATA);
	if (IS_NOQUOTA(inode))
		dec_page_count(F2FS_I_SB(inode), F2FS_DIRTY_QDATA);
}

static inline s64 get_pages(struct f2fs_sb_info *sbi, int count_type)
{
	return atomic_read(&sbi->nr_pages[count_type]);
}

static inline int get_dirty_pages(struct inode *inode)
{
	return atomic_read(&F2FS_I(inode)->dirty_pages);
}

static inline int get_blocktype_secs(struct f2fs_sb_info *sbi, int block_type)
{
	unsigned int pages_per_sec = sbi->segs_per_sec * sbi->blocks_per_seg;
	unsigned int segs = (get_pages(sbi, block_type) + pages_per_sec - 1) >>
						sbi->log_blocks_per_seg;

	return segs / sbi->segs_per_sec;
}

static inline block_t valid_user_blocks(struct f2fs_sb_info *sbi)
{
	return sbi->total_valid_block_count;
}

static inline block_t discard_blocks(struct f2fs_sb_info *sbi)
{
	return sbi->discard_blks;
}

static inline unsigned long __bitmap_size(struct f2fs_sb_info *sbi, int flag)
{
	struct f2fs_checkpoint *ckpt = F2FS_CKPT(sbi);

	/* return NAT or SIT bitmap */
	if (flag == NAT_BITMAP)
		return le32_to_cpu(ckpt->nat_ver_bitmap_bytesize);
	else if (flag == SIT_BITMAP)
		return le32_to_cpu(ckpt->sit_ver_bitmap_bytesize);

	return 0;
}

static inline block_t __cp_payload(struct f2fs_sb_info *sbi)
{
	return le32_to_cpu(F2FS_RAW_SUPER(sbi)->cp_payload);
}

static inline void *__bitmap_ptr(struct f2fs_sb_info *sbi, int flag)
{
	struct f2fs_checkpoint *ckpt = F2FS_CKPT(sbi);
	int offset;

	if (is_set_ckpt_flags(sbi, CP_LARGE_NAT_BITMAP_FLAG)) {
		offset = (flag == SIT_BITMAP) ?
			le32_to_cpu(ckpt->nat_ver_bitmap_bytesize) : 0;
		/*
		 * if large_nat_bitmap feature is enabled, leave checksum
		 * protection for all nat/sit bitmaps.
		 */
		return &ckpt->sit_nat_version_bitmap + offset + sizeof(__le32);
	}

	if (__cp_payload(sbi) > 0) {
		if (flag == NAT_BITMAP)
			return &ckpt->sit_nat_version_bitmap;
		else
			return (unsigned char *)ckpt + F2FS_BLKSIZE;
	} else {
		offset = (flag == NAT_BITMAP) ?
			le32_to_cpu(ckpt->sit_ver_bitmap_bytesize) : 0;
		return &ckpt->sit_nat_version_bitmap + offset;
	}
}

static inline block_t __start_cp_addr(struct f2fs_sb_info *sbi)
{
	block_t start_addr = le32_to_cpu(F2FS_RAW_SUPER(sbi)->cp_blkaddr);

	if (sbi->cur_cp_pack == 2)
		start_addr += sbi->blocks_per_seg;
	return start_addr;
}

static inline block_t __start_cp_next_addr(struct f2fs_sb_info *sbi)
{
	block_t start_addr = le32_to_cpu(F2FS_RAW_SUPER(sbi)->cp_blkaddr);

	if (sbi->cur_cp_pack == 1)
		start_addr += sbi->blocks_per_seg;
	return start_addr;
}

static inline void __set_cp_next_pack(struct f2fs_sb_info *sbi)
{
	sbi->cur_cp_pack = (sbi->cur_cp_pack == 1) ? 2 : 1;
}

static inline block_t __start_sum_addr(struct f2fs_sb_info *sbi)
{
	return le32_to_cpu(F2FS_CKPT(sbi)->cp_pack_start_sum);
}

static inline int inc_valid_node_count(struct f2fs_sb_info *sbi,
					struct inode *inode, bool is_inode)
{
	block_t	valid_block_count;
	unsigned int valid_node_count, user_block_count;
	int err;

	if (is_inode) {
		if (inode) {
			err = dquot_alloc_inode(inode);
			if (err)
				return err;
		}
	} else {
		err = dquot_reserve_block(inode, 1);
		if (err)
			return err;
	}

	if (time_to_inject(sbi, FAULT_BLOCK)) {
		f2fs_show_injection_info(FAULT_BLOCK);
		goto enospc;
	}

	spin_lock(&sbi->stat_lock);

	valid_block_count = sbi->total_valid_block_count +
					sbi->current_reserved_blocks + 1;

	if (!__allow_reserved_blocks(sbi, inode, false))
		valid_block_count += F2FS_OPTION(sbi).root_reserved_blocks;
	user_block_count = sbi->user_block_count;
	if (unlikely(is_sbi_flag_set(sbi, SBI_CP_DISABLED)))
		user_block_count -= sbi->unusable_block_count;

	if (unlikely(valid_block_count > user_block_count)) {
		spin_unlock(&sbi->stat_lock);
		goto enospc;
	}

	valid_node_count = sbi->total_valid_node_count + 1;
	if (unlikely(valid_node_count > sbi->total_node_count)) {
		spin_unlock(&sbi->stat_lock);
		goto enospc;
	}

	sbi->total_valid_node_count++;
	sbi->total_valid_block_count++;
	spin_unlock(&sbi->stat_lock);

	if (inode) {
		if (is_inode)
			f2fs_mark_inode_dirty_sync(inode, true);
		else
			f2fs_i_blocks_write(inode, 1, true, true);
	}

	percpu_counter_inc(&sbi->alloc_valid_block_count);
	return 0;

enospc:
	if (is_inode) {
		if (inode)
			dquot_free_inode(inode);
	} else {
		dquot_release_reservation_block(inode, 1);
	}
	return -ENOSPC;
}

static inline void dec_valid_node_count(struct f2fs_sb_info *sbi,
					struct inode *inode, bool is_inode)
{
	spin_lock(&sbi->stat_lock);

	f2fs_bug_on(sbi, !sbi->total_valid_block_count);
	f2fs_bug_on(sbi, !sbi->total_valid_node_count);

	sbi->total_valid_node_count--;
	sbi->total_valid_block_count--;
	if (sbi->reserved_blocks &&
		sbi->current_reserved_blocks < sbi->reserved_blocks)
		sbi->current_reserved_blocks++;

	spin_unlock(&sbi->stat_lock);

	if (is_inode) {
		dquot_free_inode(inode);
	} else {
		if (unlikely(inode->i_blocks == 0)) {
			f2fs_warn(sbi, "Inconsistent i_blocks, ino:%lu, iblocks:%llu",
				  inode->i_ino,
				  (unsigned long long)inode->i_blocks);
			set_sbi_flag(sbi, SBI_NEED_FSCK);
			return;
		}
		f2fs_i_blocks_write(inode, 1, false, true);
	}
}

static inline unsigned int valid_node_count(struct f2fs_sb_info *sbi)
{
	return sbi->total_valid_node_count;
}

static inline void inc_valid_inode_count(struct f2fs_sb_info *sbi)
{
	percpu_counter_inc(&sbi->total_valid_inode_count);
}

static inline void dec_valid_inode_count(struct f2fs_sb_info *sbi)
{
	percpu_counter_dec(&sbi->total_valid_inode_count);
}

static inline s64 valid_inode_count(struct f2fs_sb_info *sbi)
{
	return percpu_counter_sum_positive(&sbi->total_valid_inode_count);
}

static inline struct page *f2fs_grab_cache_page(struct address_space *mapping,
						pgoff_t index, bool for_write)
{
	struct page *page;

	if (IS_ENABLED(CONFIG_F2FS_FAULT_INJECTION)) {
		if (!for_write)
			page = find_get_page_flags(mapping, index,
							FGP_LOCK | FGP_ACCESSED);
		else
			page = find_lock_page(mapping, index);
		if (page)
			return page;

		if (time_to_inject(F2FS_M_SB(mapping), FAULT_PAGE_ALLOC)) {
			f2fs_show_injection_info(FAULT_PAGE_ALLOC);
			return NULL;
		}
	}

	if (!for_write)
		return grab_cache_page(mapping, index);
	return grab_cache_page_write_begin(mapping, index, AOP_FLAG_NOFS);
}

static inline struct page *f2fs_pagecache_get_page(
				struct address_space *mapping, pgoff_t index,
				int fgp_flags, gfp_t gfp_mask)
{
	if (time_to_inject(F2FS_M_SB(mapping), FAULT_PAGE_GET)) {
		f2fs_show_injection_info(FAULT_PAGE_GET);
		return NULL;
	}

	return pagecache_get_page(mapping, index, fgp_flags, gfp_mask);
}

static inline void f2fs_copy_page(struct page *src, struct page *dst)
{
	char *src_kaddr = kmap(src);
	char *dst_kaddr = kmap(dst);

	memcpy(dst_kaddr, src_kaddr, PAGE_SIZE);
	kunmap(dst);
	kunmap(src);
}

static inline void f2fs_put_page(struct page *page, int unlock)
{
	if (!page)
		return;

	if (unlock) {
		f2fs_bug_on(F2FS_P_SB(page), !PageLocked(page));
		unlock_page(page);
	}
	put_page(page);
}

static inline void f2fs_put_dnode(struct dnode_of_data *dn)
{
	if (dn->node_page)
		f2fs_put_page(dn->node_page, 1);
	if (dn->inode_page && dn->node_page != dn->inode_page)
		f2fs_put_page(dn->inode_page, 0);
	dn->node_page = NULL;
	dn->inode_page = NULL;
}

static inline struct kmem_cache *f2fs_kmem_cache_create(const char *name,
					size_t size)
{
	return kmem_cache_create(name, size, 0, SLAB_RECLAIM_ACCOUNT, NULL);
}

static inline void *f2fs_kmem_cache_alloc(struct kmem_cache *cachep,
						gfp_t flags)
{
	void *entry;

	entry = kmem_cache_alloc(cachep, flags);
	if (!entry)
		entry = kmem_cache_alloc(cachep, flags | __GFP_NOFAIL);
	return entry;
}

static inline struct bio *f2fs_bio_alloc(struct f2fs_sb_info *sbi,
						int npages, bool no_fail)
{
	struct bio *bio;

	if (no_fail) {
		/* No failure on bio allocation */
		bio = bio_alloc(GFP_NOIO, npages);
		if (!bio)
			bio = bio_alloc(GFP_NOIO | __GFP_NOFAIL, npages);
		return bio;
	}
	if (time_to_inject(sbi, FAULT_ALLOC_BIO)) {
		f2fs_show_injection_info(FAULT_ALLOC_BIO);
		return NULL;
	}

	return bio_alloc(GFP_KERNEL, npages);
}

static inline bool is_idle(struct f2fs_sb_info *sbi, int type)
{
	if (sbi->gc_mode == GC_URGENT)
		return true;

	if (get_pages(sbi, F2FS_RD_DATA) || get_pages(sbi, F2FS_RD_NODE) ||
		get_pages(sbi, F2FS_RD_META) || get_pages(sbi, F2FS_WB_DATA) ||
		get_pages(sbi, F2FS_WB_CP_DATA) ||
		get_pages(sbi, F2FS_DIO_READ) ||
		get_pages(sbi, F2FS_DIO_WRITE))
		return false;

	if (type != DISCARD_TIME && SM_I(sbi) && SM_I(sbi)->dcc_info &&
			atomic_read(&SM_I(sbi)->dcc_info->queued_discard))
		return false;

	if (SM_I(sbi) && SM_I(sbi)->fcc_info &&
			atomic_read(&SM_I(sbi)->fcc_info->queued_flush))
		return false;

	return f2fs_time_over(sbi, type);
}

static inline void f2fs_radix_tree_insert(struct radix_tree_root *root,
				unsigned long index, void *item)
{
	while (radix_tree_insert(root, index, item))
		cond_resched();
}

#define RAW_IS_INODE(p)	((p)->footer.nid == (p)->footer.ino)

static inline bool IS_INODE(struct page *page)
{
	struct f2fs_node *p = F2FS_NODE(page);

	return RAW_IS_INODE(p);
}

static inline int offset_in_addr(struct f2fs_inode *i)
{
	return (i->i_inline & F2FS_EXTRA_ATTR) ?
			(le16_to_cpu(i->i_extra_isize) / sizeof(__le32)) : 0;
}

static inline __le32 *blkaddr_in_node(struct f2fs_node *node)
{
	return RAW_IS_INODE(node) ? node->i.i_addr : node->dn.addr;
}

static inline int f2fs_has_extra_attr(struct inode *inode);
static inline block_t datablock_addr(struct inode *inode,
			struct page *node_page, unsigned int offset)
{
	struct f2fs_node *raw_node;
	__le32 *addr_array;
	int base = 0;
	bool is_inode = IS_INODE(node_page);

	raw_node = F2FS_NODE(node_page);

	/* from GC path only */
	if (is_inode) {
		if (!inode)
			base = offset_in_addr(&raw_node->i);
		else if (f2fs_has_extra_attr(inode))
			base = get_extra_isize(inode);
	}

	addr_array = blkaddr_in_node(raw_node);
	return le32_to_cpu(addr_array[base + offset]);
}

static inline int f2fs_test_bit(unsigned int nr, char *addr)
{
	int mask;

	addr += (nr >> 3);
	mask = 1 << (7 - (nr & 0x07));
	return mask & *addr;
}

static inline void f2fs_set_bit(unsigned int nr, char *addr)
{
	int mask;

	addr += (nr >> 3);
	mask = 1 << (7 - (nr & 0x07));
	*addr |= mask;
}

static inline void f2fs_clear_bit(unsigned int nr, char *addr)
{
	int mask;

	addr += (nr >> 3);
	mask = 1 << (7 - (nr & 0x07));
	*addr &= ~mask;
}

static inline int f2fs_test_and_set_bit(unsigned int nr, char *addr)
{
	int mask;
	int ret;

	addr += (nr >> 3);
	mask = 1 << (7 - (nr & 0x07));
	ret = mask & *addr;
	*addr |= mask;
	return ret;
}

static inline int f2fs_test_and_clear_bit(unsigned int nr, char *addr)
{
	int mask;
	int ret;

	addr += (nr >> 3);
	mask = 1 << (7 - (nr & 0x07));
	ret = mask & *addr;
	*addr &= ~mask;
	return ret;
}

static inline void f2fs_change_bit(unsigned int nr, char *addr)
{
	int mask;

	addr += (nr >> 3);
	mask = 1 << (7 - (nr & 0x07));
	*addr ^= mask;
}

/*
 * On-disk inode flags (f2fs_inode::i_flags)
 */
#define F2FS_SYNC_FL			0x00000008 /* Synchronous updates */
#define F2FS_IMMUTABLE_FL		0x00000010 /* Immutable file */
#define F2FS_APPEND_FL			0x00000020 /* writes to file may only append */
#define F2FS_NODUMP_FL			0x00000040 /* do not dump file */
#define F2FS_NOATIME_FL			0x00000080 /* do not update atime */
#define F2FS_INDEX_FL			0x00001000 /* hash-indexed directory */
#define F2FS_DIRSYNC_FL			0x00010000 /* dirsync behaviour (directories only) */
#define F2FS_PROJINHERIT_FL		0x20000000 /* Create with parents projid */
#define F2FS_CASEFOLD_FL		0x40000000 /* Casefolded file */

/* Flags that should be inherited by new inodes from their parent. */
#define F2FS_FL_INHERITED (F2FS_SYNC_FL | F2FS_NODUMP_FL | F2FS_NOATIME_FL | \
			   F2FS_DIRSYNC_FL | F2FS_PROJINHERIT_FL | \
			   F2FS_CASEFOLD_FL)

/* Flags that are appropriate for regular files (all but dir-specific ones). */
#define F2FS_REG_FLMASK		(~(F2FS_DIRSYNC_FL | F2FS_PROJINHERIT_FL | \
				F2FS_CASEFOLD_FL))

/* Flags that are appropriate for non-directories/regular files. */
#define F2FS_OTHER_FLMASK	(F2FS_NODUMP_FL | F2FS_NOATIME_FL)

static inline __u32 f2fs_mask_flags(umode_t mode, __u32 flags)
{
	if (S_ISDIR(mode))
		return flags;
	else if (S_ISREG(mode))
		return flags & F2FS_REG_FLMASK;
	else
		return flags & F2FS_OTHER_FLMASK;
}

/* used for f2fs_inode_info->flags */
enum {
	FI_NEW_INODE,		/* indicate newly allocated inode */
	FI_DIRTY_INODE,		/* indicate inode is dirty or not */
	FI_AUTO_RECOVER,	/* indicate inode is recoverable */
	FI_DIRTY_DIR,		/* indicate directory has dirty pages */
	FI_INC_LINK,		/* need to increment i_nlink */
	FI_ACL_MODE,		/* indicate acl mode */
	FI_NO_ALLOC,		/* should not allocate any blocks */
	FI_FREE_NID,		/* free allocated nide */
	FI_NO_EXTENT,		/* not to use the extent cache */
	FI_INLINE_XATTR,	/* used for inline xattr */
	FI_INLINE_DATA,		/* used for inline data*/
	FI_INLINE_DENTRY,	/* used for inline dentry */
	FI_APPEND_WRITE,	/* inode has appended data */
	FI_UPDATE_WRITE,	/* inode has in-place-update data */
	FI_NEED_IPU,		/* used for ipu per file */
	FI_ATOMIC_FILE,		/* indicate atomic file */
	FI_ATOMIC_COMMIT,	/* indicate the state of atomical committing */
	FI_VOLATILE_FILE,	/* indicate volatile file */
	FI_FIRST_BLOCK_WRITTEN,	/* indicate #0 data block was written */
	FI_DROP_CACHE,		/* drop dirty page cache */
	FI_DATA_EXIST,		/* indicate data exists */
	FI_INLINE_DOTS,		/* indicate inline dot dentries */
	FI_DO_DEFRAG,		/* indicate defragment is running */
	FI_DIRTY_FILE,		/* indicate regular/symlink has dirty pages */
	FI_NO_PREALLOC,		/* indicate skipped preallocated blocks */
	FI_HOT_DATA,		/* indicate file is hot */
	FI_EXTRA_ATTR,		/* indicate file has extra attribute */
	FI_PROJ_INHERIT,	/* indicate file inherits projectid */
	FI_PIN_FILE,		/* indicate file should not be gced */
	FI_ATOMIC_REVOKE_REQUEST, /* request to drop atomic data */
	FI_VERITY_IN_PROGRESS,	/* building fs-verity Merkle tree */
};

static inline void __mark_inode_dirty_flag(struct inode *inode,
						int flag, bool set)
{
	switch (flag) {
	case FI_INLINE_XATTR:
	case FI_INLINE_DATA:
	case FI_INLINE_DENTRY:
	case FI_NEW_INODE:
		if (set)
			return;
		/* fall through */
	case FI_DATA_EXIST:
	case FI_INLINE_DOTS:
	case FI_PIN_FILE:
		f2fs_mark_inode_dirty_sync(inode, true);
	}
}

static inline void set_inode_flag(struct inode *inode, int flag)
{
	if (!test_bit(flag, &F2FS_I(inode)->flags))
		set_bit(flag, &F2FS_I(inode)->flags);
	__mark_inode_dirty_flag(inode, flag, true);
}

static inline int is_inode_flag_set(struct inode *inode, int flag)
{
	return test_bit(flag, &F2FS_I(inode)->flags);
}

static inline void clear_inode_flag(struct inode *inode, int flag)
{
	if (test_bit(flag, &F2FS_I(inode)->flags))
		clear_bit(flag, &F2FS_I(inode)->flags);
	__mark_inode_dirty_flag(inode, flag, false);
}

static inline bool f2fs_verity_in_progress(struct inode *inode)
{
	return IS_ENABLED(CONFIG_FS_VERITY) &&
	       is_inode_flag_set(inode, FI_VERITY_IN_PROGRESS);
}

static inline void set_acl_inode(struct inode *inode, umode_t mode)
{
	F2FS_I(inode)->i_acl_mode = mode;
	set_inode_flag(inode, FI_ACL_MODE);
	f2fs_mark_inode_dirty_sync(inode, false);
}

static inline void f2fs_i_links_write(struct inode *inode, bool inc)
{
	if (inc)
		inc_nlink(inode);
	else
		drop_nlink(inode);
	f2fs_mark_inode_dirty_sync(inode, true);
}

static inline void f2fs_i_blocks_write(struct inode *inode,
					block_t diff, bool add, bool claim)
{
	bool clean = !is_inode_flag_set(inode, FI_DIRTY_INODE);
	bool recover = is_inode_flag_set(inode, FI_AUTO_RECOVER);

	/* add = 1, claim = 1 should be dquot_reserve_block in pair */
	if (add) {
		if (claim)
			dquot_claim_block(inode, diff);
		else
			dquot_alloc_block_nofail(inode, diff);
	} else {
		dquot_free_block(inode, diff);
	}

	f2fs_mark_inode_dirty_sync(inode, true);
	if (clean || recover)
		set_inode_flag(inode, FI_AUTO_RECOVER);
}

static inline void f2fs_i_size_write(struct inode *inode, loff_t i_size)
{
	bool clean = !is_inode_flag_set(inode, FI_DIRTY_INODE);
	bool recover = is_inode_flag_set(inode, FI_AUTO_RECOVER);

	if (i_size_read(inode) == i_size)
		return;

	i_size_write(inode, i_size);
	f2fs_mark_inode_dirty_sync(inode, true);
	if (clean || recover)
		set_inode_flag(inode, FI_AUTO_RECOVER);
}

static inline void f2fs_i_depth_write(struct inode *inode, unsigned int depth)
{
	F2FS_I(inode)->i_current_depth = depth;
	f2fs_mark_inode_dirty_sync(inode, true);
}

static inline void f2fs_i_gc_failures_write(struct inode *inode,
					unsigned int count)
{
	F2FS_I(inode)->i_gc_failures[GC_FAILURE_PIN] = count;
	f2fs_mark_inode_dirty_sync(inode, true);
}

static inline void f2fs_i_xnid_write(struct inode *inode, nid_t xnid)
{
	F2FS_I(inode)->i_xattr_nid = xnid;
	f2fs_mark_inode_dirty_sync(inode, true);
}

static inline void f2fs_i_pino_write(struct inode *inode, nid_t pino)
{
	F2FS_I(inode)->i_pino = pino;
	f2fs_mark_inode_dirty_sync(inode, true);
}

static inline void get_inline_info(struct inode *inode, struct f2fs_inode *ri)
{
	struct f2fs_inode_info *fi = F2FS_I(inode);

	if (ri->i_inline & F2FS_INLINE_XATTR)
		set_bit(FI_INLINE_XATTR, &fi->flags);
	if (ri->i_inline & F2FS_INLINE_DATA)
		set_bit(FI_INLINE_DATA, &fi->flags);
	if (ri->i_inline & F2FS_INLINE_DENTRY)
		set_bit(FI_INLINE_DENTRY, &fi->flags);
	if (ri->i_inline & F2FS_DATA_EXIST)
		set_bit(FI_DATA_EXIST, &fi->flags);
	if (ri->i_inline & F2FS_INLINE_DOTS)
		set_bit(FI_INLINE_DOTS, &fi->flags);
	if (ri->i_inline & F2FS_EXTRA_ATTR)
		set_bit(FI_EXTRA_ATTR, &fi->flags);
	if (ri->i_inline & F2FS_PIN_FILE)
		set_bit(FI_PIN_FILE, &fi->flags);
}

static inline void set_raw_inline(struct inode *inode, struct f2fs_inode *ri)
{
	ri->i_inline = 0;

	if (is_inode_flag_set(inode, FI_INLINE_XATTR))
		ri->i_inline |= F2FS_INLINE_XATTR;
	if (is_inode_flag_set(inode, FI_INLINE_DATA))
		ri->i_inline |= F2FS_INLINE_DATA;
	if (is_inode_flag_set(inode, FI_INLINE_DENTRY))
		ri->i_inline |= F2FS_INLINE_DENTRY;
	if (is_inode_flag_set(inode, FI_DATA_EXIST))
		ri->i_inline |= F2FS_DATA_EXIST;
	if (is_inode_flag_set(inode, FI_INLINE_DOTS))
		ri->i_inline |= F2FS_INLINE_DOTS;
	if (is_inode_flag_set(inode, FI_EXTRA_ATTR))
		ri->i_inline |= F2FS_EXTRA_ATTR;
	if (is_inode_flag_set(inode, FI_PIN_FILE))
		ri->i_inline |= F2FS_PIN_FILE;
}

static inline int f2fs_has_extra_attr(struct inode *inode)
{
	return is_inode_flag_set(inode, FI_EXTRA_ATTR);
}

static inline int f2fs_has_inline_xattr(struct inode *inode)
{
	return is_inode_flag_set(inode, FI_INLINE_XATTR);
}

static inline unsigned int addrs_per_inode(struct inode *inode)
{
	unsigned int addrs = CUR_ADDRS_PER_INODE(inode) -
				get_inline_xattr_addrs(inode);
	return ALIGN_DOWN(addrs, 1);
}

static inline unsigned int addrs_per_block(struct inode *inode)
{
	return ALIGN_DOWN(DEF_ADDRS_PER_BLOCK, 1);
}

static inline void *inline_xattr_addr(struct inode *inode, struct page *page)
{
	struct f2fs_inode *ri = F2FS_INODE(page);

	return (void *)&(ri->i_addr[DEF_ADDRS_PER_INODE -
					get_inline_xattr_addrs(inode)]);
}

static inline int inline_xattr_size(struct inode *inode)
{
	if (f2fs_has_inline_xattr(inode))
		return get_inline_xattr_addrs(inode) * sizeof(__le32);
	return 0;
}

static inline int f2fs_has_inline_data(struct inode *inode)
{
	return is_inode_flag_set(inode, FI_INLINE_DATA);
}

static inline int f2fs_exist_data(struct inode *inode)
{
	return is_inode_flag_set(inode, FI_DATA_EXIST);
}

static inline int f2fs_has_inline_dots(struct inode *inode)
{
	return is_inode_flag_set(inode, FI_INLINE_DOTS);
}

static inline bool f2fs_is_pinned_file(struct inode *inode)
{
	return is_inode_flag_set(inode, FI_PIN_FILE);
}

static inline bool f2fs_is_atomic_file(struct inode *inode)
{
	return is_inode_flag_set(inode, FI_ATOMIC_FILE);
}

static inline bool f2fs_is_commit_atomic_write(struct inode *inode)
{
	return is_inode_flag_set(inode, FI_ATOMIC_COMMIT);
}

static inline bool f2fs_is_volatile_file(struct inode *inode)
{
	return is_inode_flag_set(inode, FI_VOLATILE_FILE);
}

static inline bool f2fs_is_first_block_written(struct inode *inode)
{
	return is_inode_flag_set(inode, FI_FIRST_BLOCK_WRITTEN);
}

static inline bool f2fs_is_drop_cache(struct inode *inode)
{
	return is_inode_flag_set(inode, FI_DROP_CACHE);
}

static inline void *inline_data_addr(struct inode *inode, struct page *page)
{
	struct f2fs_inode *ri = F2FS_INODE(page);
	int extra_size = get_extra_isize(inode);

	return (void *)&(ri->i_addr[extra_size + DEF_INLINE_RESERVED_SIZE]);
}

static inline int f2fs_has_inline_dentry(struct inode *inode)
{
	return is_inode_flag_set(inode, FI_INLINE_DENTRY);
}

static inline int is_file(struct inode *inode, int type)
{
	return F2FS_I(inode)->i_advise & type;
}

static inline void set_file(struct inode *inode, int type)
{
	F2FS_I(inode)->i_advise |= type;
	f2fs_mark_inode_dirty_sync(inode, true);
}

static inline void clear_file(struct inode *inode, int type)
{
	F2FS_I(inode)->i_advise &= ~type;
	f2fs_mark_inode_dirty_sync(inode, true);
}

static inline bool f2fs_is_time_consistent(struct inode *inode)
{
	if (!timespec64_equal(F2FS_I(inode)->i_disk_time, &inode->i_atime))
		return false;
	if (!timespec64_equal(F2FS_I(inode)->i_disk_time + 1, &inode->i_ctime))
		return false;
	if (!timespec64_equal(F2FS_I(inode)->i_disk_time + 2, &inode->i_mtime))
		return false;
	if (!timespec64_equal(F2FS_I(inode)->i_disk_time + 3,
						&F2FS_I(inode)->i_crtime))
		return false;
	return true;
}

static inline bool f2fs_skip_inode_update(struct inode *inode, int dsync)
{
	bool ret;

	if (dsync) {
		struct f2fs_sb_info *sbi = F2FS_I_SB(inode);

		spin_lock(&sbi->inode_lock[DIRTY_META]);
		ret = list_empty(&F2FS_I(inode)->gdirty_list);
		spin_unlock(&sbi->inode_lock[DIRTY_META]);
		return ret;
	}
	if (!is_inode_flag_set(inode, FI_AUTO_RECOVER) ||
			file_keep_isize(inode) ||
			i_size_read(inode) & ~PAGE_MASK)
		return false;

	if (!f2fs_is_time_consistent(inode))
		return false;

	down_read(&F2FS_I(inode)->i_sem);
	ret = F2FS_I(inode)->last_disk_size == i_size_read(inode);
	up_read(&F2FS_I(inode)->i_sem);

	return ret;
}

static inline bool f2fs_readonly(struct super_block *sb)
{
	return sb_rdonly(sb);
}

static inline bool f2fs_cp_error(struct f2fs_sb_info *sbi)
{
	return is_set_ckpt_flags(sbi, CP_ERROR_FLAG);
}

static inline bool is_dot_dotdot(const struct qstr *str)
{
	if (str->len == 1 && str->name[0] == '.')
		return true;

	if (str->len == 2 && str->name[0] == '.' && str->name[1] == '.')
		return true;

	return false;
}

static inline bool f2fs_may_extent_tree(struct inode *inode)
{
	struct f2fs_sb_info *sbi = F2FS_I_SB(inode);

	if (!test_opt(sbi, EXTENT_CACHE) ||
			is_inode_flag_set(inode, FI_NO_EXTENT))
		return false;

	/*
	 * for recovered files during mount do not create extents
	 * if shrinker is not registered.
	 */
	if (list_empty(&sbi->s_list))
		return false;

	return S_ISREG(inode->i_mode);
}

static inline void *f2fs_kmalloc(struct f2fs_sb_info *sbi,
					size_t size, gfp_t flags)
{
	void *ret;

	if (time_to_inject(sbi, FAULT_KMALLOC)) {
		f2fs_show_injection_info(FAULT_KMALLOC);
		return NULL;
	}

	ret = kmalloc(size, flags);
	if (ret)
		return ret;

	return kvmalloc(size, flags);
}

static inline void *f2fs_kzalloc(struct f2fs_sb_info *sbi,
					size_t size, gfp_t flags)
{
	return f2fs_kmalloc(sbi, size, flags | __GFP_ZERO);
}

static inline void *f2fs_kvmalloc(struct f2fs_sb_info *sbi,
					size_t size, gfp_t flags)
{
	if (time_to_inject(sbi, FAULT_KVMALLOC)) {
		f2fs_show_injection_info(FAULT_KVMALLOC);
		return NULL;
	}

	return kvmalloc(size, flags);
}

static inline void *f2fs_kvzalloc(struct f2fs_sb_info *sbi,
					size_t size, gfp_t flags)
{
	return f2fs_kvmalloc(sbi, size, flags | __GFP_ZERO);
}

static inline int get_extra_isize(struct inode *inode)
{
	return F2FS_I(inode)->i_extra_isize / sizeof(__le32);
}

static inline int get_inline_xattr_addrs(struct inode *inode)
{
	return F2FS_I(inode)->i_inline_xattr_size;
}

#define f2fs_get_inode_mode(i) \
	((is_inode_flag_set(i, FI_ACL_MODE)) ? \
	 (F2FS_I(i)->i_acl_mode) : ((i)->i_mode))

#define F2FS_TOTAL_EXTRA_ATTR_SIZE			\
	(offsetof(struct f2fs_inode, i_extra_end) -	\
	offsetof(struct f2fs_inode, i_extra_isize))	\

#define F2FS_OLD_ATTRIBUTE_SIZE	(offsetof(struct f2fs_inode, i_addr))
#define F2FS_FITS_IN_INODE(f2fs_inode, extra_isize, field)		\
		((offsetof(typeof(*(f2fs_inode)), field) +	\
		sizeof((f2fs_inode)->field))			\
		<= (F2FS_OLD_ATTRIBUTE_SIZE + (extra_isize)))	\

static inline void f2fs_reset_iostat(struct f2fs_sb_info *sbi)
{
	int i;

	spin_lock(&sbi->iostat_lock);
	for (i = 0; i < NR_IO_TYPE; i++)
		sbi->write_iostat[i] = 0;
	spin_unlock(&sbi->iostat_lock);
}

static inline void f2fs_update_iostat(struct f2fs_sb_info *sbi,
			enum iostat_type type, unsigned long long io_bytes)
{
	if (!sbi->iostat_enable)
		return;
	spin_lock(&sbi->iostat_lock);
	sbi->write_iostat[type] += io_bytes;

	if (type == APP_WRITE_IO || type == APP_DIRECT_IO)
		sbi->write_iostat[APP_BUFFERED_IO] =
			sbi->write_iostat[APP_WRITE_IO] -
			sbi->write_iostat[APP_DIRECT_IO];
	spin_unlock(&sbi->iostat_lock);
}

#define __is_large_section(sbi)		((sbi)->segs_per_sec > 1)

#define __is_meta_io(fio) (PAGE_TYPE_OF_BIO((fio)->type) == META)

bool f2fs_is_valid_blkaddr(struct f2fs_sb_info *sbi,
					block_t blkaddr, int type);
static inline void verify_blkaddr(struct f2fs_sb_info *sbi,
					block_t blkaddr, int type)
{
	if (!f2fs_is_valid_blkaddr(sbi, blkaddr, type)) {
		f2fs_err(sbi, "invalid blkaddr: %u, type: %d, run fsck to fix.",
			 blkaddr, type);
		f2fs_bug_on(sbi, 1);
	}
}

static inline bool __is_valid_data_blkaddr(block_t blkaddr)
{
	if (blkaddr == NEW_ADDR || blkaddr == NULL_ADDR)
		return false;
	return true;
}

static inline void f2fs_set_page_private(struct page *page,
						unsigned long data)
{
	if (PagePrivate(page))
		return;

	get_page(page);
	SetPagePrivate(page);
	set_page_private(page, data);
}

static inline void f2fs_clear_page_private(struct page *page)
{
	if (!PagePrivate(page))
		return;

	set_page_private(page, 0);
	ClearPagePrivate(page);
	f2fs_put_page(page, 0);
}

/*
 * file.c
 */
int f2fs_sync_file(struct file *file, loff_t start, loff_t end, int datasync);
void f2fs_truncate_data_blocks(struct dnode_of_data *dn);
int f2fs_truncate_blocks(struct inode *inode, u64 from, bool lock);
int f2fs_truncate(struct inode *inode);
int f2fs_getattr(const struct path *path, struct kstat *stat,
			u32 request_mask, unsigned int flags);
int f2fs_setattr(struct dentry *dentry, struct iattr *attr);
int f2fs_truncate_hole(struct inode *inode, pgoff_t pg_start, pgoff_t pg_end);
void f2fs_truncate_data_blocks_range(struct dnode_of_data *dn, int count);
int f2fs_precache_extents(struct inode *inode);
long f2fs_ioctl(struct file *filp, unsigned int cmd, unsigned long arg);
long f2fs_compat_ioctl(struct file *file, unsigned int cmd, unsigned long arg);
int f2fs_transfer_project_quota(struct inode *inode, kprojid_t kprojid);
int f2fs_pin_file_control(struct inode *inode, bool inc);

/*
 * inode.c
 */
void f2fs_set_inode_flags(struct inode *inode);
bool f2fs_inode_chksum_verify(struct f2fs_sb_info *sbi, struct page *page);
void f2fs_inode_chksum_set(struct f2fs_sb_info *sbi, struct page *page);
struct inode *f2fs_iget(struct super_block *sb, unsigned long ino);
struct inode *f2fs_iget_retry(struct super_block *sb, unsigned long ino);
int f2fs_try_to_free_nats(struct f2fs_sb_info *sbi, int nr_shrink);
void f2fs_update_inode(struct inode *inode, struct page *node_page);
void f2fs_update_inode_page(struct inode *inode);
int f2fs_write_inode(struct inode *inode, struct writeback_control *wbc);
void f2fs_evict_inode(struct inode *inode);
void f2fs_handle_failed_inode(struct inode *inode);

/*
 * namei.c
 */
int f2fs_update_extension_list(struct f2fs_sb_info *sbi, const char *name,
							bool hot, bool set);
struct dentry *f2fs_get_parent(struct dentry *child);

extern int f2fs_ci_compare(const struct inode *parent,
			   const struct qstr *name,
			   const struct qstr *entry,
			   bool quick);

/*
 * dir.c
 */
unsigned char f2fs_get_de_type(struct f2fs_dir_entry *de);
struct f2fs_dir_entry *f2fs_find_target_dentry(struct fscrypt_name *fname,
			f2fs_hash_t namehash, int *max_slots,
			struct f2fs_dentry_ptr *d);
int f2fs_fill_dentries(struct dir_context *ctx, struct f2fs_dentry_ptr *d,
			unsigned int start_pos, struct fscrypt_str *fstr);
void f2fs_do_make_empty_dir(struct inode *inode, struct inode *parent,
			struct f2fs_dentry_ptr *d);
struct page *f2fs_init_inode_metadata(struct inode *inode, struct inode *dir,
			const struct qstr *new_name,
			const struct qstr *orig_name, struct page *dpage);
void f2fs_update_parent_metadata(struct inode *dir, struct inode *inode,
			unsigned int current_depth);
int f2fs_room_for_filename(const void *bitmap, int slots, int max_slots);
void f2fs_drop_nlink(struct inode *dir, struct inode *inode);
struct f2fs_dir_entry *__f2fs_find_entry(struct inode *dir,
			struct fscrypt_name *fname, struct page **res_page);
struct f2fs_dir_entry *f2fs_find_entry(struct inode *dir,
			const struct qstr *child, struct page **res_page);
struct f2fs_dir_entry *f2fs_parent_dir(struct inode *dir, struct page **p);
ino_t f2fs_inode_by_name(struct inode *dir, const struct qstr *qstr,
			struct page **page);
void f2fs_set_link(struct inode *dir, struct f2fs_dir_entry *de,
			struct page *page, struct inode *inode);
void f2fs_update_dentry(nid_t ino, umode_t mode, struct f2fs_dentry_ptr *d,
			const struct qstr *name, f2fs_hash_t name_hash,
			unsigned int bit_pos);
int f2fs_add_regular_entry(struct inode *dir, const struct qstr *new_name,
			const struct qstr *orig_name,
			struct inode *inode, nid_t ino, umode_t mode);
int f2fs_add_dentry(struct inode *dir, struct fscrypt_name *fname,
			struct inode *inode, nid_t ino, umode_t mode);
int f2fs_do_add_link(struct inode *dir, const struct qstr *name,
			struct inode *inode, nid_t ino, umode_t mode);
void f2fs_delete_entry(struct f2fs_dir_entry *dentry, struct page *page,
			struct inode *dir, struct inode *inode);
int f2fs_do_tmpfile(struct inode *inode, struct inode *dir);
bool f2fs_empty_dir(struct inode *dir);

static inline int f2fs_add_link(struct dentry *dentry, struct inode *inode)
{
	return f2fs_do_add_link(d_inode(dentry->d_parent), &dentry->d_name,
				inode, inode->i_ino, inode->i_mode);
}

/*
 * super.c
 */
int f2fs_inode_dirtied(struct inode *inode, bool sync);
void f2fs_inode_synced(struct inode *inode);
int f2fs_enable_quota_files(struct f2fs_sb_info *sbi, bool rdonly);
int f2fs_quota_sync(struct super_block *sb, int type);
void f2fs_quota_off_umount(struct super_block *sb);
int f2fs_commit_super(struct f2fs_sb_info *sbi, bool recover);
int f2fs_sync_fs(struct super_block *sb, int sync);
int f2fs_sanity_check_ckpt(struct f2fs_sb_info *sbi);

/*
 * hash.c
 */
f2fs_hash_t f2fs_dentry_hash(const struct inode *dir,
		const struct qstr *name_info, struct fscrypt_name *fname);

/*
 * node.c
 */
struct dnode_of_data;
struct node_info;

int f2fs_check_nid_range(struct f2fs_sb_info *sbi, nid_t nid);
bool f2fs_available_free_memory(struct f2fs_sb_info *sbi, int type);
bool f2fs_in_warm_node_list(struct f2fs_sb_info *sbi, struct page *page);
void f2fs_init_fsync_node_info(struct f2fs_sb_info *sbi);
void f2fs_del_fsync_node_entry(struct f2fs_sb_info *sbi, struct page *page);
void f2fs_reset_fsync_node_info(struct f2fs_sb_info *sbi);
int f2fs_need_dentry_mark(struct f2fs_sb_info *sbi, nid_t nid);
bool f2fs_is_checkpointed_node(struct f2fs_sb_info *sbi, nid_t nid);
bool f2fs_need_inode_block_update(struct f2fs_sb_info *sbi, nid_t ino);
int f2fs_get_node_info(struct f2fs_sb_info *sbi, nid_t nid,
						struct node_info *ni);
pgoff_t f2fs_get_next_page_offset(struct dnode_of_data *dn, pgoff_t pgofs);
int f2fs_get_dnode_of_data(struct dnode_of_data *dn, pgoff_t index, int mode);
int f2fs_truncate_inode_blocks(struct inode *inode, pgoff_t from);
int f2fs_truncate_xattr_node(struct inode *inode);
int f2fs_wait_on_node_pages_writeback(struct f2fs_sb_info *sbi,
					unsigned int seq_id);
int f2fs_remove_inode_page(struct inode *inode);
struct page *f2fs_new_inode_page(struct inode *inode);
struct page *f2fs_new_node_page(struct dnode_of_data *dn, unsigned int ofs);
void f2fs_ra_node_page(struct f2fs_sb_info *sbi, nid_t nid);
struct page *f2fs_get_node_page(struct f2fs_sb_info *sbi, pgoff_t nid);
struct page *f2fs_get_node_page_ra(struct page *parent, int start);
int f2fs_move_node_page(struct page *node_page, int gc_type);
int f2fs_fsync_node_pages(struct f2fs_sb_info *sbi, struct inode *inode,
			struct writeback_control *wbc, bool atomic,
			unsigned int *seq_id);
int f2fs_sync_node_pages(struct f2fs_sb_info *sbi,
			struct writeback_control *wbc,
			bool do_balance, enum iostat_type io_type);
int f2fs_build_free_nids(struct f2fs_sb_info *sbi, bool sync, bool mount);
bool f2fs_alloc_nid(struct f2fs_sb_info *sbi, nid_t *nid);
void f2fs_alloc_nid_done(struct f2fs_sb_info *sbi, nid_t nid);
void f2fs_alloc_nid_failed(struct f2fs_sb_info *sbi, nid_t nid);
int f2fs_try_to_free_nids(struct f2fs_sb_info *sbi, int nr_shrink);
void f2fs_recover_inline_xattr(struct inode *inode, struct page *page);
int f2fs_recover_xattr_data(struct inode *inode, struct page *page);
int f2fs_recover_inode_page(struct f2fs_sb_info *sbi, struct page *page);
int f2fs_restore_node_summary(struct f2fs_sb_info *sbi,
			unsigned int segno, struct f2fs_summary_block *sum);
int f2fs_flush_nat_entries(struct f2fs_sb_info *sbi, struct cp_control *cpc);
int f2fs_build_node_manager(struct f2fs_sb_info *sbi);
void f2fs_destroy_node_manager(struct f2fs_sb_info *sbi);
int __init f2fs_create_node_manager_caches(void);
void f2fs_destroy_node_manager_caches(void);

/*
 * segment.c
 */
bool f2fs_need_SSR(struct f2fs_sb_info *sbi);
void f2fs_register_inmem_page(struct inode *inode, struct page *page);
void f2fs_drop_inmem_pages_all(struct f2fs_sb_info *sbi, bool gc_failure);
void f2fs_drop_inmem_pages(struct inode *inode);
void f2fs_drop_inmem_page(struct inode *inode, struct page *page);
int f2fs_commit_inmem_pages(struct inode *inode);
void f2fs_balance_fs(struct f2fs_sb_info *sbi, bool need);
void f2fs_balance_fs_bg(struct f2fs_sb_info *sbi);
int f2fs_issue_flush(struct f2fs_sb_info *sbi, nid_t ino);
int f2fs_create_flush_cmd_control(struct f2fs_sb_info *sbi);
int f2fs_flush_device_cache(struct f2fs_sb_info *sbi);
void f2fs_destroy_flush_cmd_control(struct f2fs_sb_info *sbi, bool free);
void f2fs_invalidate_blocks(struct f2fs_sb_info *sbi, block_t addr);
bool f2fs_is_checkpointed_data(struct f2fs_sb_info *sbi, block_t blkaddr);
void f2fs_drop_discard_cmd(struct f2fs_sb_info *sbi);
void f2fs_stop_discard_thread(struct f2fs_sb_info *sbi);
bool f2fs_issue_discard_timeout(struct f2fs_sb_info *sbi);
void f2fs_clear_prefree_segments(struct f2fs_sb_info *sbi,
					struct cp_control *cpc);
void f2fs_dirty_to_prefree(struct f2fs_sb_info *sbi);
block_t f2fs_get_unusable_blocks(struct f2fs_sb_info *sbi);
int f2fs_disable_cp_again(struct f2fs_sb_info *sbi, block_t unusable);
void f2fs_release_discard_addrs(struct f2fs_sb_info *sbi);
int f2fs_npages_for_summary_flush(struct f2fs_sb_info *sbi, bool for_ra);
void allocate_segment_for_resize(struct f2fs_sb_info *sbi, int type,
					unsigned int start, unsigned int end);
void f2fs_allocate_new_segments(struct f2fs_sb_info *sbi);
int f2fs_trim_fs(struct f2fs_sb_info *sbi, struct fstrim_range *range);
bool f2fs_exist_trim_candidates(struct f2fs_sb_info *sbi,
					struct cp_control *cpc);
struct page *f2fs_get_sum_page(struct f2fs_sb_info *sbi, unsigned int segno);
void f2fs_update_meta_page(struct f2fs_sb_info *sbi, void *src,
					block_t blk_addr);
void f2fs_do_write_meta_page(struct f2fs_sb_info *sbi, struct page *page,
						enum iostat_type io_type);
void f2fs_do_write_node_page(unsigned int nid, struct f2fs_io_info *fio);
void f2fs_outplace_write_data(struct dnode_of_data *dn,
			struct f2fs_io_info *fio);
int f2fs_inplace_write_data(struct f2fs_io_info *fio);
void f2fs_do_replace_block(struct f2fs_sb_info *sbi, struct f2fs_summary *sum,
			block_t old_blkaddr, block_t new_blkaddr,
			bool recover_curseg, bool recover_newaddr);
void f2fs_replace_block(struct f2fs_sb_info *sbi, struct dnode_of_data *dn,
			block_t old_addr, block_t new_addr,
			unsigned char version, bool recover_curseg,
			bool recover_newaddr);
void f2fs_allocate_data_block(struct f2fs_sb_info *sbi, struct page *page,
			block_t old_blkaddr, block_t *new_blkaddr,
			struct f2fs_summary *sum, int type,
			struct f2fs_io_info *fio, bool add_list);
void f2fs_wait_on_page_writeback(struct page *page,
			enum page_type type, bool ordered, bool locked);
void f2fs_wait_on_block_writeback(struct inode *inode, block_t blkaddr);
void f2fs_wait_on_block_writeback_range(struct inode *inode, block_t blkaddr,
								block_t len);
void f2fs_write_data_summaries(struct f2fs_sb_info *sbi, block_t start_blk);
void f2fs_write_node_summaries(struct f2fs_sb_info *sbi, block_t start_blk);
int f2fs_lookup_journal_in_cursum(struct f2fs_journal *journal, int type,
			unsigned int val, int alloc);
void f2fs_flush_sit_entries(struct f2fs_sb_info *sbi, struct cp_control *cpc);
int f2fs_build_segment_manager(struct f2fs_sb_info *sbi);
void f2fs_destroy_segment_manager(struct f2fs_sb_info *sbi);
int __init f2fs_create_segment_manager_caches(void);
void f2fs_destroy_segment_manager_caches(void);
int f2fs_rw_hint_to_seg_type(enum rw_hint hint);
enum rw_hint f2fs_io_type_to_rw_hint(struct f2fs_sb_info *sbi,
			enum page_type type, enum temp_type temp);

/*
 * checkpoint.c
 */
void f2fs_stop_checkpoint(struct f2fs_sb_info *sbi, bool end_io);
struct page *f2fs_grab_meta_page(struct f2fs_sb_info *sbi, pgoff_t index);
struct page *f2fs_get_meta_page(struct f2fs_sb_info *sbi, pgoff_t index);
struct page *f2fs_get_meta_page_nofail(struct f2fs_sb_info *sbi, pgoff_t index);
struct page *f2fs_get_tmp_page(struct f2fs_sb_info *sbi, pgoff_t index);
bool f2fs_is_valid_blkaddr(struct f2fs_sb_info *sbi,
					block_t blkaddr, int type);
int f2fs_ra_meta_pages(struct f2fs_sb_info *sbi, block_t start, int nrpages,
			int type, bool sync);
void f2fs_ra_meta_pages_cond(struct f2fs_sb_info *sbi, pgoff_t index);
long f2fs_sync_meta_pages(struct f2fs_sb_info *sbi, enum page_type type,
			long nr_to_write, enum iostat_type io_type);
void f2fs_add_ino_entry(struct f2fs_sb_info *sbi, nid_t ino, int type);
void f2fs_remove_ino_entry(struct f2fs_sb_info *sbi, nid_t ino, int type);
void f2fs_release_ino_entry(struct f2fs_sb_info *sbi, bool all);
bool f2fs_exist_written_data(struct f2fs_sb_info *sbi, nid_t ino, int mode);
void f2fs_set_dirty_device(struct f2fs_sb_info *sbi, nid_t ino,
					unsigned int devidx, int type);
bool f2fs_is_dirty_device(struct f2fs_sb_info *sbi, nid_t ino,
					unsigned int devidx, int type);
int f2fs_sync_inode_meta(struct f2fs_sb_info *sbi);
int f2fs_acquire_orphan_inode(struct f2fs_sb_info *sbi);
void f2fs_release_orphan_inode(struct f2fs_sb_info *sbi);
void f2fs_add_orphan_inode(struct inode *inode);
void f2fs_remove_orphan_inode(struct f2fs_sb_info *sbi, nid_t ino);
int f2fs_recover_orphan_inodes(struct f2fs_sb_info *sbi);
int f2fs_get_valid_checkpoint(struct f2fs_sb_info *sbi);
void f2fs_update_dirty_page(struct inode *inode, struct page *page);
void f2fs_remove_dirty_inode(struct inode *inode);
int f2fs_sync_dirty_inodes(struct f2fs_sb_info *sbi, enum inode_type type);
void f2fs_wait_on_all_pages_writeback(struct f2fs_sb_info *sbi);
int f2fs_write_checkpoint(struct f2fs_sb_info *sbi, struct cp_control *cpc);
void f2fs_init_ino_entry_info(struct f2fs_sb_info *sbi);
int __init f2fs_create_checkpoint_caches(void);
void f2fs_destroy_checkpoint_caches(void);

/*
 * data.c
 */
int f2fs_init_post_read_processing(void);
void f2fs_destroy_post_read_processing(void);
void f2fs_submit_merged_write(struct f2fs_sb_info *sbi, enum page_type type);
void f2fs_submit_merged_write_cond(struct f2fs_sb_info *sbi,
				struct inode *inode, struct page *page,
				nid_t ino, enum page_type type);
void f2fs_flush_merged_writes(struct f2fs_sb_info *sbi);
int f2fs_submit_page_bio(struct f2fs_io_info *fio);
int f2fs_merge_page_bio(struct f2fs_io_info *fio);
void f2fs_submit_page_write(struct f2fs_io_info *fio);
struct block_device *f2fs_target_device(struct f2fs_sb_info *sbi,
			block_t blk_addr, struct bio *bio);
int f2fs_target_device_index(struct f2fs_sb_info *sbi, block_t blkaddr);
void f2fs_set_data_blkaddr(struct dnode_of_data *dn);
void f2fs_update_data_blkaddr(struct dnode_of_data *dn, block_t blkaddr);
int f2fs_reserve_new_blocks(struct dnode_of_data *dn, blkcnt_t count);
int f2fs_reserve_new_block(struct dnode_of_data *dn);
int f2fs_get_block(struct dnode_of_data *dn, pgoff_t index);
int f2fs_preallocate_blocks(struct kiocb *iocb, struct iov_iter *from);
int f2fs_reserve_block(struct dnode_of_data *dn, pgoff_t index);
struct page *f2fs_get_read_data_page(struct inode *inode, pgoff_t index,
			int op_flags, bool for_write);
struct page *f2fs_find_data_page(struct inode *inode, pgoff_t index);
struct page *f2fs_get_lock_data_page(struct inode *inode, pgoff_t index,
			bool for_write);
struct page *f2fs_get_new_data_page(struct inode *inode,
			struct page *ipage, pgoff_t index, bool new_i_size);
int f2fs_do_write_data_page(struct f2fs_io_info *fio);
void __do_map_lock(struct f2fs_sb_info *sbi, int flag, bool lock);
int f2fs_map_blocks(struct inode *inode, struct f2fs_map_blocks *map,
			int create, int flag);
int f2fs_fiemap(struct inode *inode, struct fiemap_extent_info *fieinfo,
			u64 start, u64 len);
bool f2fs_should_update_inplace(struct inode *inode, struct f2fs_io_info *fio);
bool f2fs_should_update_outplace(struct inode *inode, struct f2fs_io_info *fio);
void f2fs_invalidate_page(struct page *page, unsigned int offset,
			unsigned int length);
int f2fs_release_page(struct page *page, gfp_t wait);
#ifdef CONFIG_MIGRATION
int f2fs_migrate_page(struct address_space *mapping, struct page *newpage,
			struct page *page, enum migrate_mode mode);
#endif
bool f2fs_overwrite_io(struct inode *inode, loff_t pos, size_t len);
void f2fs_clear_page_cache_dirty_tag(struct page *page);

/*
 * gc.c
 */
int f2fs_start_gc_thread(struct f2fs_sb_info *sbi);
void f2fs_stop_gc_thread(struct f2fs_sb_info *sbi);
block_t f2fs_start_bidx_of_node(unsigned int node_ofs, struct inode *inode);
int f2fs_gc(struct f2fs_sb_info *sbi, bool sync, bool background,
			unsigned int segno);
void f2fs_build_gc_manager(struct f2fs_sb_info *sbi);
int f2fs_resize_fs(struct f2fs_sb_info *sbi, __u64 block_count);

/*
 * recovery.c
 */
int f2fs_recover_fsync_data(struct f2fs_sb_info *sbi, bool check_only);
bool f2fs_space_for_roll_forward(struct f2fs_sb_info *sbi);

/*
 * debug.c
 */
#ifdef CONFIG_F2FS_STAT_FS
struct f2fs_stat_info {
	struct list_head stat_list;
	struct f2fs_sb_info *sbi;
	int all_area_segs, sit_area_segs, nat_area_segs, ssa_area_segs;
	int main_area_segs, main_area_sections, main_area_zones;
	unsigned long long hit_largest, hit_cached, hit_rbtree;
	unsigned long long hit_total, total_ext;
	int ext_tree, zombie_tree, ext_node;
	int ndirty_node, ndirty_dent, ndirty_meta, ndirty_imeta;
	int ndirty_data, ndirty_qdata;
	int inmem_pages;
	unsigned int ndirty_dirs, ndirty_files, nquota_files, ndirty_all;
	int nats, dirty_nats, sits, dirty_sits;
	int free_nids, avail_nids, alloc_nids;
	int total_count, utilization;
	int bg_gc, nr_wb_cp_data, nr_wb_data;
	int nr_rd_data, nr_rd_node, nr_rd_meta;
	int nr_dio_read, nr_dio_write;
	unsigned int io_skip_bggc, other_skip_bggc;
	int nr_flushing, nr_flushed, flush_list_empty;
	int nr_discarding, nr_discarded;
	int nr_discard_cmd;
	unsigned int undiscard_blks;
	int inline_xattr, inline_inode, inline_dir, append, update, orphans;
	int aw_cnt, max_aw_cnt, vw_cnt, max_vw_cnt;
	unsigned int valid_count, valid_node_count, valid_inode_count, discard_blks;
	unsigned int bimodal, avg_vblocks;
	int util_free, util_valid, util_invalid;
	int rsvd_segs, overp_segs;
	int dirty_count, node_pages, meta_pages;
	int prefree_count, call_count, cp_count, bg_cp_count;
	int tot_segs, node_segs, data_segs, free_segs, free_secs;
	int bg_node_segs, bg_data_segs;
	int tot_blks, data_blks, node_blks;
	int bg_data_blks, bg_node_blks;
	unsigned long long skipped_atomic_files[2];
	int curseg[NR_CURSEG_TYPE];
	int cursec[NR_CURSEG_TYPE];
	int curzone[NR_CURSEG_TYPE];

	unsigned int meta_count[META_MAX];
	unsigned int segment_count[2];
	unsigned int block_count[2];
	unsigned int inplace_count;
	unsigned long long base_mem, cache_mem, page_mem;
};

static inline struct f2fs_stat_info *F2FS_STAT(struct f2fs_sb_info *sbi)
{
	return (struct f2fs_stat_info *)sbi->stat_info;
}

#define stat_inc_cp_count(si)		((si)->cp_count++)
#define stat_inc_bg_cp_count(si)	((si)->bg_cp_count++)
#define stat_inc_call_count(si)		((si)->call_count++)
#define stat_inc_bggc_count(sbi)	((sbi)->bg_gc++)
#define stat_io_skip_bggc_count(sbi)	((sbi)->io_skip_bggc++)
#define stat_other_skip_bggc_count(sbi)	((sbi)->other_skip_bggc++)
#define stat_inc_dirty_inode(sbi, type)	((sbi)->ndirty_inode[type]++)
#define stat_dec_dirty_inode(sbi, type)	((sbi)->ndirty_inode[type]--)
#define stat_inc_total_hit(sbi)		(atomic64_inc(&(sbi)->total_hit_ext))
#define stat_inc_rbtree_node_hit(sbi)	(atomic64_inc(&(sbi)->read_hit_rbtree))
#define stat_inc_largest_node_hit(sbi)	(atomic64_inc(&(sbi)->read_hit_largest))
#define stat_inc_cached_node_hit(sbi)	(atomic64_inc(&(sbi)->read_hit_cached))
#define stat_inc_inline_xattr(inode)					\
	do {								\
		if (f2fs_has_inline_xattr(inode))			\
			(atomic_inc(&F2FS_I_SB(inode)->inline_xattr));	\
	} while (0)
#define stat_dec_inline_xattr(inode)					\
	do {								\
		if (f2fs_has_inline_xattr(inode))			\
			(atomic_dec(&F2FS_I_SB(inode)->inline_xattr));	\
	} while (0)
#define stat_inc_inline_inode(inode)					\
	do {								\
		if (f2fs_has_inline_data(inode))			\
			(atomic_inc(&F2FS_I_SB(inode)->inline_inode));	\
	} while (0)
#define stat_dec_inline_inode(inode)					\
	do {								\
		if (f2fs_has_inline_data(inode))			\
			(atomic_dec(&F2FS_I_SB(inode)->inline_inode));	\
	} while (0)
#define stat_inc_inline_dir(inode)					\
	do {								\
		if (f2fs_has_inline_dentry(inode))			\
			(atomic_inc(&F2FS_I_SB(inode)->inline_dir));	\
	} while (0)
#define stat_dec_inline_dir(inode)					\
	do {								\
		if (f2fs_has_inline_dentry(inode))			\
			(atomic_dec(&F2FS_I_SB(inode)->inline_dir));	\
	} while (0)
#define stat_inc_meta_count(sbi, blkaddr)				\
	do {								\
		if (blkaddr < SIT_I(sbi)->sit_base_addr)		\
			atomic_inc(&(sbi)->meta_count[META_CP]);	\
		else if (blkaddr < NM_I(sbi)->nat_blkaddr)		\
			atomic_inc(&(sbi)->meta_count[META_SIT]);	\
		else if (blkaddr < SM_I(sbi)->ssa_blkaddr)		\
			atomic_inc(&(sbi)->meta_count[META_NAT]);	\
		else if (blkaddr < SM_I(sbi)->main_blkaddr)		\
			atomic_inc(&(sbi)->meta_count[META_SSA]);	\
	} while (0)
#define stat_inc_seg_type(sbi, curseg)					\
		((sbi)->segment_count[(curseg)->alloc_type]++)
#define stat_inc_block_count(sbi, curseg)				\
		((sbi)->block_count[(curseg)->alloc_type]++)
#define stat_inc_inplace_blocks(sbi)					\
		(atomic_inc(&(sbi)->inplace_count))
#define stat_inc_atomic_write(inode)					\
		(atomic_inc(&F2FS_I_SB(inode)->aw_cnt))
#define stat_dec_atomic_write(inode)					\
		(atomic_dec(&F2FS_I_SB(inode)->aw_cnt))
#define stat_update_max_atomic_write(inode)				\
	do {								\
		int cur = atomic_read(&F2FS_I_SB(inode)->aw_cnt);	\
		int max = atomic_read(&F2FS_I_SB(inode)->max_aw_cnt);	\
		if (cur > max)						\
			atomic_set(&F2FS_I_SB(inode)->max_aw_cnt, cur);	\
	} while (0)
#define stat_inc_volatile_write(inode)					\
		(atomic_inc(&F2FS_I_SB(inode)->vw_cnt))
#define stat_dec_volatile_write(inode)					\
		(atomic_dec(&F2FS_I_SB(inode)->vw_cnt))
#define stat_update_max_volatile_write(inode)				\
	do {								\
		int cur = atomic_read(&F2FS_I_SB(inode)->vw_cnt);	\
		int max = atomic_read(&F2FS_I_SB(inode)->max_vw_cnt);	\
		if (cur > max)						\
			atomic_set(&F2FS_I_SB(inode)->max_vw_cnt, cur);	\
	} while (0)
#define stat_inc_seg_count(sbi, type, gc_type)				\
	do {								\
		struct f2fs_stat_info *si = F2FS_STAT(sbi);		\
		si->tot_segs++;						\
		if ((type) == SUM_TYPE_DATA) {				\
			si->data_segs++;				\
			si->bg_data_segs += (gc_type == BG_GC) ? 1 : 0;	\
		} else {						\
			si->node_segs++;				\
			si->bg_node_segs += (gc_type == BG_GC) ? 1 : 0;	\
		}							\
	} while (0)

#define stat_inc_tot_blk_count(si, blks)				\
	((si)->tot_blks += (blks))

#define stat_inc_data_blk_count(sbi, blks, gc_type)			\
	do {								\
		struct f2fs_stat_info *si = F2FS_STAT(sbi);		\
		stat_inc_tot_blk_count(si, blks);			\
		si->data_blks += (blks);				\
		si->bg_data_blks += ((gc_type) == BG_GC) ? (blks) : 0;	\
	} while (0)

#define stat_inc_node_blk_count(sbi, blks, gc_type)			\
	do {								\
		struct f2fs_stat_info *si = F2FS_STAT(sbi);		\
		stat_inc_tot_blk_count(si, blks);			\
		si->node_blks += (blks);				\
		si->bg_node_blks += ((gc_type) == BG_GC) ? (blks) : 0;	\
	} while (0)

int f2fs_build_stats(struct f2fs_sb_info *sbi);
void f2fs_destroy_stats(struct f2fs_sb_info *sbi);
void __init f2fs_create_root_stats(void);
void f2fs_destroy_root_stats(void);
#else
#define stat_inc_cp_count(si)				do { } while (0)
#define stat_inc_bg_cp_count(si)			do { } while (0)
#define stat_inc_call_count(si)				do { } while (0)
#define stat_inc_bggc_count(si)				do { } while (0)
#define stat_io_skip_bggc_count(sbi)			do { } while (0)
#define stat_other_skip_bggc_count(sbi)			do { } while (0)
#define stat_inc_dirty_inode(sbi, type)			do { } while (0)
#define stat_dec_dirty_inode(sbi, type)			do { } while (0)
#define stat_inc_total_hit(sb)				do { } while (0)
#define stat_inc_rbtree_node_hit(sb)			do { } while (0)
#define stat_inc_largest_node_hit(sbi)			do { } while (0)
#define stat_inc_cached_node_hit(sbi)			do { } while (0)
#define stat_inc_inline_xattr(inode)			do { } while (0)
#define stat_dec_inline_xattr(inode)			do { } while (0)
#define stat_inc_inline_inode(inode)			do { } while (0)
#define stat_dec_inline_inode(inode)			do { } while (0)
#define stat_inc_inline_dir(inode)			do { } while (0)
#define stat_dec_inline_dir(inode)			do { } while (0)
#define stat_inc_atomic_write(inode)			do { } while (0)
#define stat_dec_atomic_write(inode)			do { } while (0)
#define stat_update_max_atomic_write(inode)		do { } while (0)
#define stat_inc_volatile_write(inode)			do { } while (0)
#define stat_dec_volatile_write(inode)			do { } while (0)
#define stat_update_max_volatile_write(inode)		do { } while (0)
#define stat_inc_meta_count(sbi, blkaddr)		do { } while (0)
#define stat_inc_seg_type(sbi, curseg)			do { } while (0)
#define stat_inc_block_count(sbi, curseg)		do { } while (0)
#define stat_inc_inplace_blocks(sbi)			do { } while (0)
#define stat_inc_seg_count(sbi, type, gc_type)		do { } while (0)
#define stat_inc_tot_blk_count(si, blks)		do { } while (0)
#define stat_inc_data_blk_count(sbi, blks, gc_type)	do { } while (0)
#define stat_inc_node_blk_count(sbi, blks, gc_type)	do { } while (0)

static inline int f2fs_build_stats(struct f2fs_sb_info *sbi) { return 0; }
static inline void f2fs_destroy_stats(struct f2fs_sb_info *sbi) { }
static inline void __init f2fs_create_root_stats(void) { }
static inline void f2fs_destroy_root_stats(void) { }
#endif

extern const struct file_operations f2fs_dir_operations;
#ifdef CONFIG_UNICODE
extern const struct dentry_operations f2fs_dentry_ops;
#endif
extern const struct file_operations f2fs_file_operations;
extern const struct inode_operations f2fs_file_inode_operations;
extern const struct address_space_operations f2fs_dblock_aops;
extern const struct address_space_operations f2fs_node_aops;
extern const struct address_space_operations f2fs_meta_aops;
extern const struct inode_operations f2fs_dir_inode_operations;
extern const struct inode_operations f2fs_symlink_inode_operations;
extern const struct inode_operations f2fs_encrypted_symlink_inode_operations;
extern const struct inode_operations f2fs_special_inode_operations;
extern struct kmem_cache *f2fs_inode_entry_slab;

/*
 * inline.c
 */
bool f2fs_may_inline_data(struct inode *inode);
bool f2fs_may_inline_dentry(struct inode *inode);
void f2fs_do_read_inline_data(struct page *page, struct page *ipage);
void f2fs_truncate_inline_inode(struct inode *inode,
						struct page *ipage, u64 from);
int f2fs_read_inline_data(struct inode *inode, struct page *page);
int f2fs_convert_inline_page(struct dnode_of_data *dn, struct page *page);
int f2fs_convert_inline_inode(struct inode *inode);
int f2fs_write_inline_data(struct inode *inode, struct page *page);
bool f2fs_recover_inline_data(struct inode *inode, struct page *npage);
struct f2fs_dir_entry *f2fs_find_in_inline_dir(struct inode *dir,
			struct fscrypt_name *fname, struct page **res_page);
int f2fs_make_empty_inline_dir(struct inode *inode, struct inode *parent,
			struct page *ipage);
int f2fs_add_inline_entry(struct inode *dir, const struct qstr *new_name,
			const struct qstr *orig_name,
			struct inode *inode, nid_t ino, umode_t mode);
void f2fs_delete_inline_entry(struct f2fs_dir_entry *dentry,
				struct page *page, struct inode *dir,
				struct inode *inode);
bool f2fs_empty_inline_dir(struct inode *dir);
int f2fs_read_inline_dir(struct file *file, struct dir_context *ctx,
			struct fscrypt_str *fstr);
int f2fs_inline_data_fiemap(struct inode *inode,
			struct fiemap_extent_info *fieinfo,
			__u64 start, __u64 len);

/*
 * shrinker.c
 */
unsigned long f2fs_shrink_count(struct shrinker *shrink,
			struct shrink_control *sc);
unsigned long f2fs_shrink_scan(struct shrinker *shrink,
			struct shrink_control *sc);
void f2fs_join_shrinker(struct f2fs_sb_info *sbi);
void f2fs_leave_shrinker(struct f2fs_sb_info *sbi);

/*
 * extent_cache.c
 */
struct rb_entry *f2fs_lookup_rb_tree(struct rb_root_cached *root,
				struct rb_entry *cached_re, unsigned int ofs);
struct rb_node **f2fs_lookup_rb_tree_for_insert(struct f2fs_sb_info *sbi,
				struct rb_root_cached *root,
				struct rb_node **parent,
				unsigned int ofs, bool *leftmost);
struct rb_entry *f2fs_lookup_rb_tree_ret(struct rb_root_cached *root,
		struct rb_entry *cached_re, unsigned int ofs,
		struct rb_entry **prev_entry, struct rb_entry **next_entry,
		struct rb_node ***insert_p, struct rb_node **insert_parent,
		bool force, bool *leftmost);
bool f2fs_check_rb_tree_consistence(struct f2fs_sb_info *sbi,
						struct rb_root_cached *root);
unsigned int f2fs_shrink_extent_tree(struct f2fs_sb_info *sbi, int nr_shrink);
bool f2fs_init_extent_tree(struct inode *inode, struct f2fs_extent *i_ext);
void f2fs_drop_extent_tree(struct inode *inode);
unsigned int f2fs_destroy_extent_node(struct inode *inode);
void f2fs_destroy_extent_tree(struct inode *inode);
bool f2fs_lookup_extent_cache(struct inode *inode, pgoff_t pgofs,
			struct extent_info *ei);
void f2fs_update_extent_cache(struct dnode_of_data *dn);
void f2fs_update_extent_cache_range(struct dnode_of_data *dn,
			pgoff_t fofs, block_t blkaddr, unsigned int len);
void f2fs_init_extent_cache_info(struct f2fs_sb_info *sbi);
int __init f2fs_create_extent_cache(void);
void f2fs_destroy_extent_cache(void);

/*
 * sysfs.c
 */
int __init f2fs_init_sysfs(void);
void f2fs_exit_sysfs(void);
int f2fs_register_sysfs(struct f2fs_sb_info *sbi);
void f2fs_unregister_sysfs(struct f2fs_sb_info *sbi);

/* verity.c */
extern const struct fsverity_operations f2fs_verityops;

/*
 * crypto support
 */
static inline bool f2fs_encrypted_file(struct inode *inode)
{
	return IS_ENCRYPTED(inode) && S_ISREG(inode->i_mode);
}

static inline void f2fs_set_encrypted_inode(struct inode *inode)
{
#ifdef CONFIG_FS_ENCRYPTION
	file_set_encrypt(inode);
	f2fs_set_inode_flags(inode);
#endif
}

/*
 * Returns true if the reads of the inode's data need to undergo some
 * postprocessing step, like decryption or authenticity verification.
 */
static inline bool f2fs_post_read_required(struct inode *inode)
{
	return f2fs_encrypted_file(inode) || fsverity_active(inode);
}

#define F2FS_FEATURE_FUNCS(name, flagname) \
static inline int f2fs_sb_has_##name(struct f2fs_sb_info *sbi) \
{ \
	return F2FS_HAS_FEATURE(sbi, F2FS_FEATURE_##flagname); \
}

F2FS_FEATURE_FUNCS(encrypt, ENCRYPT);
F2FS_FEATURE_FUNCS(blkzoned, BLKZONED);
F2FS_FEATURE_FUNCS(extra_attr, EXTRA_ATTR);
F2FS_FEATURE_FUNCS(project_quota, PRJQUOTA);
F2FS_FEATURE_FUNCS(inode_chksum, INODE_CHKSUM);
F2FS_FEATURE_FUNCS(flexible_inline_xattr, FLEXIBLE_INLINE_XATTR);
F2FS_FEATURE_FUNCS(quota_ino, QUOTA_INO);
F2FS_FEATURE_FUNCS(inode_crtime, INODE_CRTIME);
F2FS_FEATURE_FUNCS(lost_found, LOST_FOUND);
F2FS_FEATURE_FUNCS(verity, VERITY);
F2FS_FEATURE_FUNCS(sb_chksum, SB_CHKSUM);
F2FS_FEATURE_FUNCS(casefold, CASEFOLD);

#ifdef CONFIG_BLK_DEV_ZONED
static inline bool f2fs_blkz_is_seq(struct f2fs_sb_info *sbi, int devi,
				    block_t blkaddr)
{
	unsigned int zno = blkaddr >> sbi->log_blocks_per_blkz;

	return test_bit(zno, FDEV(devi).blkz_seq);
}
#endif

static inline bool f2fs_hw_should_discard(struct f2fs_sb_info *sbi)
{
	return f2fs_sb_has_blkzoned(sbi);
}

static inline bool f2fs_bdev_support_discard(struct block_device *bdev)
{
	return blk_queue_discard(bdev_get_queue(bdev)) ||
	       bdev_is_zoned(bdev);
}

static inline bool f2fs_hw_support_discard(struct f2fs_sb_info *sbi)
{
	int i;

	if (!f2fs_is_multi_device(sbi))
		return f2fs_bdev_support_discard(sbi->sb->s_bdev);

	for (i = 0; i < sbi->s_ndevs; i++)
		if (f2fs_bdev_support_discard(FDEV(i).bdev))
			return true;
	return false;
}

static inline bool f2fs_realtime_discard_enable(struct f2fs_sb_info *sbi)
{
	return (test_opt(sbi, DISCARD) && f2fs_hw_support_discard(sbi)) ||
					f2fs_hw_should_discard(sbi);
}

<<<<<<< HEAD
static inline bool f2fs_hw_should_discard(struct f2fs_sb_info *sbi)
{
	return f2fs_sb_has_blkzoned(sbi->sb);
}

static inline bool f2fs_hw_support_discard(struct f2fs_sb_info *sbi)
{
	return blk_queue_discard(bdev_get_queue(sbi->sb->s_bdev));
}

static inline bool f2fs_realtime_discard_enable(struct f2fs_sb_info *sbi)
{
	return (test_opt(sbi, DISCARD) && f2fs_hw_support_discard(sbi)) ||
					f2fs_hw_should_discard(sbi);
=======
static inline bool f2fs_hw_is_readonly(struct f2fs_sb_info *sbi)
{
	int i;

	if (!f2fs_is_multi_device(sbi))
		return bdev_read_only(sbi->sb->s_bdev);

	for (i = 0; i < sbi->s_ndevs; i++)
		if (bdev_read_only(FDEV(i).bdev))
			return true;
	return false;
>>>>>>> fa578e9d
}


static inline void set_opt_mode(struct f2fs_sb_info *sbi, unsigned int mt)
{
	clear_opt(sbi, ADAPTIVE);
	clear_opt(sbi, LFS);

	switch (mt) {
	case F2FS_MOUNT_ADAPTIVE:
		set_opt(sbi, ADAPTIVE);
		break;
	case F2FS_MOUNT_LFS:
		set_opt(sbi, LFS);
		break;
	}
}

static inline bool f2fs_may_encrypt(struct inode *inode)
{
#ifdef CONFIG_FS_ENCRYPTION
	umode_t mode = inode->i_mode;

	return (S_ISREG(mode) || S_ISDIR(mode) || S_ISLNK(mode));
#else
	return false;
#endif
}

static inline int block_unaligned_IO(struct inode *inode,
				struct kiocb *iocb, struct iov_iter *iter)
{
<<<<<<< HEAD
	return (f2fs_post_read_required(inode) ||
			(rw == WRITE && test_opt(F2FS_I_SB(inode), LFS)) ||
			f2fs_is_multi_device(F2FS_I_SB(inode)));
=======
	unsigned int i_blkbits = READ_ONCE(inode->i_blkbits);
	unsigned int blocksize_mask = (1 << i_blkbits) - 1;
	loff_t offset = iocb->ki_pos;
	unsigned long align = offset | iov_iter_alignment(iter);

	return align & blocksize_mask;
}

static inline int allow_outplace_dio(struct inode *inode,
				struct kiocb *iocb, struct iov_iter *iter)
{
	struct f2fs_sb_info *sbi = F2FS_I_SB(inode);
	int rw = iov_iter_rw(iter);

	return (test_opt(sbi, LFS) && (rw == WRITE) &&
				!block_unaligned_IO(inode, iocb, iter));
}

static inline bool f2fs_force_buffered_io(struct inode *inode,
				struct kiocb *iocb, struct iov_iter *iter)
{
	struct f2fs_sb_info *sbi = F2FS_I_SB(inode);
	int rw = iov_iter_rw(iter);

	if (f2fs_post_read_required(inode))
		return true;
	if (f2fs_is_multi_device(sbi))
		return true;
	/*
	 * for blkzoned device, fallback direct IO to buffered IO, so
	 * all IOs can be serialized by log-structured write.
	 */
	if (f2fs_sb_has_blkzoned(sbi))
		return true;
	if (test_opt(sbi, LFS) && (rw == WRITE)) {
		if (block_unaligned_IO(inode, iocb, iter))
			return true;
		if (F2FS_IO_ALIGNED(sbi))
			return true;
	}
	if (is_sbi_flag_set(F2FS_I_SB(inode), SBI_CP_DISABLED) &&
					!IS_SWAPFILE(inode))
		return true;

	return false;
>>>>>>> fa578e9d
}

#ifdef CONFIG_F2FS_FAULT_INJECTION
extern void f2fs_build_fault_attr(struct f2fs_sb_info *sbi, unsigned int rate,
							unsigned int type);
#else
#define f2fs_build_fault_attr(sbi, rate, type)		do { } while (0)
#endif

static inline bool is_journalled_quota(struct f2fs_sb_info *sbi)
{
#ifdef CONFIG_QUOTA
	if (f2fs_sb_has_quota_ino(sbi))
		return true;
	if (F2FS_OPTION(sbi).s_qf_names[USRQUOTA] ||
		F2FS_OPTION(sbi).s_qf_names[GRPQUOTA] ||
		F2FS_OPTION(sbi).s_qf_names[PRJQUOTA])
		return true;
#endif
	return false;
}

#define EFSBADCRC	EBADMSG		/* Bad CRC detected */
#define EFSCORRUPTED	EUCLEAN		/* Filesystem is corrupted */

#endif /* _LINUX_F2FS_H */<|MERGE_RESOLUTION|>--- conflicted
+++ resolved
@@ -1119,15 +1119,12 @@
 	SBI_NEED_CP,				/* need to checkpoint */
 	SBI_IS_SHUTDOWN,			/* shutdown by ioctl */
 	SBI_IS_RECOVERED,			/* recovered orphan/data */
-<<<<<<< HEAD
-=======
 	SBI_CP_DISABLED,			/* CP was disabled last mount */
 	SBI_CP_DISABLED_QUICK,			/* CP was disabled quickly */
 	SBI_QUOTA_NEED_FLUSH,			/* need to flush quota info in CP */
 	SBI_QUOTA_SKIP_FLUSH,			/* skip flushing quota in current CP */
 	SBI_QUOTA_NEED_REPAIR,			/* quota file may be corrupted */
 	SBI_IS_RESIZEFS,			/* resizefs is in process */
->>>>>>> fa578e9d
 };
 
 enum {
@@ -1828,9 +1825,6 @@
 	return -ENOSPC;
 }
 
-<<<<<<< HEAD
-void f2fs_msg(struct super_block *sb, const char *level, const char *fmt, ...);
-=======
 __printf(2, 3)
 void f2fs_printk(struct f2fs_sb_info *sbi, const char *fmt, ...);
 
@@ -1845,7 +1839,6 @@
 #define f2fs_debug(sbi, fmt, ...)					\
 	f2fs_printk(sbi, KERN_DEBUG fmt, ##__VA_ARGS__)
 
->>>>>>> fa578e9d
 static inline void dec_valid_block_count(struct f2fs_sb_info *sbi,
 						struct inode *inode,
 						block_t count)
@@ -1861,18 +1854,10 @@
 					sbi->current_reserved_blocks + count);
 	spin_unlock(&sbi->stat_lock);
 	if (unlikely(inode->i_blocks < sectors)) {
-<<<<<<< HEAD
-		f2fs_msg(sbi->sb, KERN_WARNING,
-			"Inconsistent i_blocks, ino:%lu, iblocks:%llu, sectors:%llu",
-			inode->i_ino,
-			(unsigned long long)inode->i_blocks,
-			(unsigned long long)sectors);
-=======
 		f2fs_warn(sbi, "Inconsistent i_blocks, ino:%lu, iblocks:%llu, sectors:%llu",
 			  inode->i_ino,
 			  (unsigned long long)inode->i_blocks,
 			  (unsigned long long)sectors);
->>>>>>> fa578e9d
 		set_sbi_flag(sbi, SBI_NEED_FSCK);
 		return;
 	}
@@ -3664,22 +3649,6 @@
 					f2fs_hw_should_discard(sbi);
 }
 
-<<<<<<< HEAD
-static inline bool f2fs_hw_should_discard(struct f2fs_sb_info *sbi)
-{
-	return f2fs_sb_has_blkzoned(sbi->sb);
-}
-
-static inline bool f2fs_hw_support_discard(struct f2fs_sb_info *sbi)
-{
-	return blk_queue_discard(bdev_get_queue(sbi->sb->s_bdev));
-}
-
-static inline bool f2fs_realtime_discard_enable(struct f2fs_sb_info *sbi)
-{
-	return (test_opt(sbi, DISCARD) && f2fs_hw_support_discard(sbi)) ||
-					f2fs_hw_should_discard(sbi);
-=======
 static inline bool f2fs_hw_is_readonly(struct f2fs_sb_info *sbi)
 {
 	int i;
@@ -3691,7 +3660,6 @@
 		if (bdev_read_only(FDEV(i).bdev))
 			return true;
 	return false;
->>>>>>> fa578e9d
 }
 
 
@@ -3724,11 +3692,6 @@
 static inline int block_unaligned_IO(struct inode *inode,
 				struct kiocb *iocb, struct iov_iter *iter)
 {
-<<<<<<< HEAD
-	return (f2fs_post_read_required(inode) ||
-			(rw == WRITE && test_opt(F2FS_I_SB(inode), LFS)) ||
-			f2fs_is_multi_device(F2FS_I_SB(inode)));
-=======
 	unsigned int i_blkbits = READ_ONCE(inode->i_blkbits);
 	unsigned int blocksize_mask = (1 << i_blkbits) - 1;
 	loff_t offset = iocb->ki_pos;
@@ -3774,7 +3737,6 @@
 		return true;
 
 	return false;
->>>>>>> fa578e9d
 }
 
 #ifdef CONFIG_F2FS_FAULT_INJECTION
