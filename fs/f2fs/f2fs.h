--- conflicted
+++ resolved
@@ -1989,18 +1989,6 @@
 static inline struct page *f2fs_grab_cache_page(struct address_space *mapping,
 						pgoff_t index, bool for_write)
 {
-<<<<<<< HEAD
-#ifdef CONFIG_F2FS_FAULT_INJECTION
-	struct page *page;
-
-	if (!for_write)
-		page = find_get_page_flags(mapping, index,
-						FGP_LOCK | FGP_ACCESSED);
-	else
-		page = find_lock_page(mapping, index);
-	if (page)
-		return page;
-=======
 	struct page *page;
 
 	if (IS_ENABLED(CONFIG_F2FS_FAULT_INJECTION)) {
@@ -2011,7 +1999,6 @@
 			page = find_lock_page(mapping, index);
 		if (page)
 			return page;
->>>>>>> e021bb4f
 
 		if (time_to_inject(F2FS_M_SB(mapping), FAULT_PAGE_ALLOC)) {
 			f2fs_show_injection_info(FAULT_PAGE_ALLOC);
@@ -2870,29 +2857,6 @@
 struct dnode_of_data;
 struct node_info;
 
-<<<<<<< HEAD
-int check_nid_range(struct f2fs_sb_info *sbi, nid_t nid);
-bool available_free_memory(struct f2fs_sb_info *sbi, int type);
-int need_dentry_mark(struct f2fs_sb_info *sbi, nid_t nid);
-bool is_checkpointed_node(struct f2fs_sb_info *sbi, nid_t nid);
-bool need_inode_block_update(struct f2fs_sb_info *sbi, nid_t ino);
-void get_node_info(struct f2fs_sb_info *sbi, nid_t nid, struct node_info *ni);
-pgoff_t get_next_page_offset(struct dnode_of_data *dn, pgoff_t pgofs);
-int get_dnode_of_data(struct dnode_of_data *dn, pgoff_t index, int mode);
-int truncate_inode_blocks(struct inode *inode, pgoff_t from);
-int truncate_xattr_node(struct inode *inode, struct page *page);
-int wait_on_node_pages_writeback(struct f2fs_sb_info *sbi, nid_t ino);
-int remove_inode_page(struct inode *inode);
-struct page *new_inode_page(struct inode *inode);
-struct page *new_node_page(struct dnode_of_data *dn, unsigned int ofs);
-void ra_node_page(struct f2fs_sb_info *sbi, nid_t nid);
-struct page *get_node_page(struct f2fs_sb_info *sbi, pgoff_t nid);
-struct page *get_node_page_ra(struct page *parent, int start);
-void move_node_page(struct page *node_page, int gc_type);
-int fsync_node_pages(struct f2fs_sb_info *sbi, struct inode *inode,
-			struct writeback_control *wbc, bool atomic);
-int sync_node_pages(struct f2fs_sb_info *sbi, struct writeback_control *wbc,
-=======
 int f2fs_check_nid_range(struct f2fs_sb_info *sbi, nid_t nid);
 bool f2fs_available_free_memory(struct f2fs_sb_info *sbi, int type);
 bool f2fs_in_warm_node_list(struct f2fs_sb_info *sbi, struct page *page);
@@ -2922,7 +2886,6 @@
 			unsigned int *seq_id);
 int f2fs_sync_node_pages(struct f2fs_sb_info *sbi,
 			struct writeback_control *wbc,
->>>>>>> e021bb4f
 			bool do_balance, enum iostat_type io_type);
 int f2fs_build_free_nids(struct f2fs_sb_info *sbi, bool sync, bool mount);
 bool f2fs_alloc_nid(struct f2fs_sb_info *sbi, nid_t *nid);
