--- conflicted
+++ resolved
@@ -855,17 +855,6 @@
 			f2fs_err(sbi, "inline_xattr_size option should be set with inline_xattr option");
 			return -EINVAL;
 		}
-<<<<<<< HEAD
-		if (F2FS_OPTION(sbi).inline_xattr_size <
-			sizeof(struct f2fs_xattr_header) / sizeof(__le32) ||
-			F2FS_OPTION(sbi).inline_xattr_size >
-			DEF_ADDRS_PER_INODE -
-			F2FS_TOTAL_EXTRA_ATTR_SIZE / sizeof(__le32) -
-			DEF_INLINE_RESERVED_SIZE -
-			MIN_INLINE_DENTRY_SIZE / sizeof(__le32)) {
-			f2fs_msg(sb, KERN_ERR,
-					"inline xattr size is out of range");
-=======
 
 		min_size = sizeof(struct f2fs_xattr_header) / sizeof(__le32);
 		max_size = MAX_INLINE_XATTR_SIZE;
@@ -874,7 +863,6 @@
 				F2FS_OPTION(sbi).inline_xattr_size > max_size) {
 			f2fs_err(sbi, "inline xattr size is out of range: %d ~ %d",
 				 min_size, max_size);
->>>>>>> fa578e9d
 			return -EINVAL;
 		}
 	}
@@ -1494,11 +1482,7 @@
 	sbi->sb->s_flags |= SB_LAZYTIME;
 	set_opt(sbi, FLUSH_MERGE);
 	set_opt(sbi, DISCARD);
-<<<<<<< HEAD
-	if (f2fs_sb_has_blkzoned(sbi->sb))
-=======
 	if (f2fs_sb_has_blkzoned(sbi))
->>>>>>> fa578e9d
 		set_opt_mode(sbi, F2FS_MOUNT_LFS);
 	else
 		set_opt_mode(sbi, F2FS_MOUNT_ADAPTIVE);
@@ -2132,21 +2116,6 @@
 {
 	int type;
 	int err;
-<<<<<<< HEAD
-
-	for (type = 0; type < MAXQUOTAS; type++) {
-		err = f2fs_quota_off(sb, type);
-		if (err) {
-			int ret = dquot_quota_off(sb, type);
-
-			f2fs_msg(sb, KERN_ERR,
-				"Fail to turn off disk quota "
-				"(type: %d, err: %d, ret:%d), Please "
-				"run fsck to fix it.", type, err, ret);
-			set_sbi_flag(F2FS_SB(sb), SBI_NEED_FSCK);
-		}
-	}
-=======
 
 	for (type = 0; type < MAXQUOTAS; type++) {
 		err = __f2fs_quota_off(sb, type);
@@ -2245,7 +2214,6 @@
 		set_sbi_flag(sbi, SBI_QUOTA_NEED_REPAIR);
 	up_read(&sbi->quota_sem);
 	return ret;
->>>>>>> fa578e9d
 }
 
 static void f2fs_truncate_quota_inode_pages(struct super_block *sb)
@@ -2646,16 +2614,9 @@
 	}
 
 	if (segment_count > (le64_to_cpu(raw_super->block_count) >> 9)) {
-<<<<<<< HEAD
-		f2fs_msg(sb, KERN_INFO,
-			"Wrong segment_count / block_count (%u > %llu)",
-			segment_count, le64_to_cpu(raw_super->block_count));
-		return 1;
-=======
 		f2fs_info(sbi, "Wrong segment_count / block_count (%u > %llu)",
 			  segment_count, le64_to_cpu(raw_super->block_count));
 		return -EFSCORRUPTED;
->>>>>>> fa578e9d
 	}
 
 	if (secs_per_zone > total_sections || !secs_per_zone) {
@@ -2712,12 +2673,8 @@
 	unsigned int log_blocks_per_seg;
 	unsigned int segment_count_main;
 	unsigned int cp_pack_start_sum, cp_payload;
-<<<<<<< HEAD
-	block_t user_block_count;
-=======
 	block_t user_block_count, valid_user_blocks;
 	block_t avail_node_count, valid_node_count;
->>>>>>> fa578e9d
 	int i, j;
 
 	total = le32_to_cpu(raw_super->segment_count);
@@ -2776,16 +2733,9 @@
 		for (j = i + 1; j < NR_CURSEG_NODE_TYPE; j++) {
 			if (le32_to_cpu(ckpt->cur_node_segno[i]) ==
 				le32_to_cpu(ckpt->cur_node_segno[j])) {
-<<<<<<< HEAD
-				f2fs_msg(sbi->sb, KERN_ERR,
-					"Node segment (%u, %u) has the same "
-					"segno: %u", i, j,
-					le32_to_cpu(ckpt->cur_node_segno[i]));
-=======
 				f2fs_err(sbi, "Node segment (%u, %u) has the same segno: %u",
 					 i, j,
 					 le32_to_cpu(ckpt->cur_node_segno[i]));
->>>>>>> fa578e9d
 				return 1;
 			}
 		}
@@ -2797,37 +2747,20 @@
 		for (j = i + 1; j < NR_CURSEG_DATA_TYPE; j++) {
 			if (le32_to_cpu(ckpt->cur_data_segno[i]) ==
 				le32_to_cpu(ckpt->cur_data_segno[j])) {
-<<<<<<< HEAD
-				f2fs_msg(sbi->sb, KERN_ERR,
-					"Data segment (%u, %u) has the same "
-					"segno: %u", i, j,
-					le32_to_cpu(ckpt->cur_data_segno[i]));
-=======
 				f2fs_err(sbi, "Data segment (%u, %u) has the same segno: %u",
 					 i, j,
 					 le32_to_cpu(ckpt->cur_data_segno[i]));
->>>>>>> fa578e9d
 				return 1;
 			}
 		}
 	}
 	for (i = 0; i < NR_CURSEG_NODE_TYPE; i++) {
-<<<<<<< HEAD
-		for (j = i; j < NR_CURSEG_DATA_TYPE; j++) {
-			if (le32_to_cpu(ckpt->cur_node_segno[i]) ==
-				le32_to_cpu(ckpt->cur_data_segno[j])) {
-				f2fs_msg(sbi->sb, KERN_ERR,
-					"Data segment (%u) and Data segment (%u)"
-					" has the same segno: %u", i, j,
-					le32_to_cpu(ckpt->cur_node_segno[i]));
-=======
 		for (j = 0; j < NR_CURSEG_DATA_TYPE; j++) {
 			if (le32_to_cpu(ckpt->cur_node_segno[i]) ==
 				le32_to_cpu(ckpt->cur_data_segno[j])) {
 				f2fs_err(sbi, "Node segment (%u) and Data segment (%u) has the same segno: %u",
 					 i, j,
 					 le32_to_cpu(ckpt->cur_node_segno[i]));
->>>>>>> fa578e9d
 				return 1;
 			}
 		}
@@ -3657,11 +3590,7 @@
 free_meta:
 #ifdef CONFIG_QUOTA
 	f2fs_truncate_quota_inode_pages(sb);
-<<<<<<< HEAD
-	if (f2fs_sb_has_quota_ino(sb) && !f2fs_readonly(sb))
-=======
 	if (f2fs_sb_has_quota_ino(sbi) && !f2fs_readonly(sb))
->>>>>>> fa578e9d
 		f2fs_quota_off_umount(sbi->sb);
 #endif
 	/*
