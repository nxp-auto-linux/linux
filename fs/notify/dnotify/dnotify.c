/*
 * Directory notifications for Linux.
 *
 * Copyright (C) 2000,2001,2002 Stephen Rothwell
 *
 * Copyright (C) 2009 Eric Paris <Red Hat Inc>
 * dnotify was largly rewritten to use the new fsnotify infrastructure
 *
 * This program is free software; you can redistribute it and/or modify it
 * under the terms of the GNU General Public License as published by the
 * Free Software Foundation; either version 2, or (at your option) any
 * later version.
 *
 * This program is distributed in the hope that it will be useful, but
 * WITHOUT ANY WARRANTY; without even the implied warranty of
 * MERCHANTABILITY or FITNESS FOR A PARTICULAR PURPOSE.  See the GNU
 * General Public License for more details.
 */
#include <linux/fs.h>
#include <linux/module.h>
#include <linux/sched.h>
#include <linux/sched/signal.h>
#include <linux/dnotify.h>
#include <linux/init.h>
#include <linux/spinlock.h>
#include <linux/slab.h>
#include <linux/fdtable.h>
#include <linux/fsnotify_backend.h>

int dir_notify_enable __read_mostly = 1;

static struct kmem_cache *dnotify_struct_cache __read_mostly;
static struct kmem_cache *dnotify_mark_cache __read_mostly;
static struct fsnotify_group *dnotify_group __read_mostly;

/*
 * dnotify will attach one of these to each inode (i_fsnotify_marks) which
 * is being watched by dnotify.  If multiple userspace applications are watching
 * the same directory with dnotify their information is chained in dn
 */
struct dnotify_mark {
	struct fsnotify_mark fsn_mark;
	struct dnotify_struct *dn;
};

/*
 * When a process starts or stops watching an inode the set of events which
 * dnotify cares about for that inode may change.  This function runs the
 * list of everything receiving dnotify events about this directory and calculates
 * the set of all those events.  After it updates what dnotify is interested in
 * it calls the fsnotify function so it can update the set of all events relevant
 * to this inode.
 */
static void dnotify_recalc_inode_mask(struct fsnotify_mark *fsn_mark)
{
	__u32 new_mask = 0;
	struct dnotify_struct *dn;
	struct dnotify_mark *dn_mark  = container_of(fsn_mark,
						     struct dnotify_mark,
						     fsn_mark);

	assert_spin_locked(&fsn_mark->lock);

	for (dn = dn_mark->dn; dn != NULL; dn = dn->dn_next)
		new_mask |= (dn->dn_mask & ~FS_DN_MULTISHOT);
	if (fsn_mark->mask == new_mask)
		return;
	fsn_mark->mask = new_mask;

	fsnotify_recalc_mask(fsn_mark->connector);
}

/*
 * Mains fsnotify call where events are delivered to dnotify.
 * Find the dnotify mark on the relevant inode, run the list of dnotify structs
 * on that mark and determine which of them has expressed interest in receiving
 * events of this type.  When found send the correct process and signal and
 * destroy the dnotify struct if it was not registered to receive multiple
 * events.
 */
static int dnotify_handle_event(struct fsnotify_group *group,
				struct inode *inode,
				u32 mask, const void *data, int data_type,
				const unsigned char *file_name, u32 cookie,
				struct fsnotify_iter_info *iter_info)
{
	struct fsnotify_mark *inode_mark = fsnotify_iter_inode_mark(iter_info);
	struct dnotify_mark *dn_mark;
	struct dnotify_struct *dn;
	struct dnotify_struct **prev;
	struct fown_struct *fown;
	__u32 test_mask = mask & ~FS_EVENT_ON_CHILD;

	/* not a dir, dnotify doesn't care */
	if (!S_ISDIR(inode->i_mode))
		return 0;

	if (WARN_ON(fsnotify_iter_vfsmount_mark(iter_info)))
		return 0;

	dn_mark = container_of(inode_mark, struct dnotify_mark, fsn_mark);

	spin_lock(&inode_mark->lock);
	prev = &dn_mark->dn;
	while ((dn = *prev) != NULL) {
		if ((dn->dn_mask & test_mask) == 0) {
			prev = &dn->dn_next;
			continue;
		}
		fown = &dn->dn_filp->f_owner;
		send_sigio(fown, dn->dn_fd, POLL_MSG);
		if (dn->dn_mask & FS_DN_MULTISHOT)
			prev = &dn->dn_next;
		else {
			*prev = dn->dn_next;
			kmem_cache_free(dnotify_struct_cache, dn);
			dnotify_recalc_inode_mask(inode_mark);
		}
	}

	spin_unlock(&inode_mark->lock);

	return 0;
}

static void dnotify_free_mark(struct fsnotify_mark *fsn_mark)
{
	struct dnotify_mark *dn_mark = container_of(fsn_mark,
						    struct dnotify_mark,
						    fsn_mark);

	BUG_ON(dn_mark->dn);

	kmem_cache_free(dnotify_mark_cache, dn_mark);
}

static const struct fsnotify_ops dnotify_fsnotify_ops = {
	.handle_event = dnotify_handle_event,
	.free_mark = dnotify_free_mark,
};

/*
 * Called every time a file is closed.  Looks first for a dnotify mark on the
 * inode.  If one is found run all of the ->dn structures attached to that
 * mark for one relevant to this process closing the file and remove that
 * dnotify_struct.  If that was the last dnotify_struct also remove the
 * fsnotify_mark.
 */
void dnotify_flush(struct file *filp, fl_owner_t id)
{
	struct fsnotify_mark *fsn_mark;
	struct dnotify_mark *dn_mark;
	struct dnotify_struct *dn;
	struct dnotify_struct **prev;
	struct inode *inode;
	bool free = false;

	inode = file_inode(filp);
	if (!S_ISDIR(inode->i_mode))
		return;

	fsn_mark = fsnotify_find_mark(&inode->i_fsnotify_marks, dnotify_group);
	if (!fsn_mark)
		return;
	dn_mark = container_of(fsn_mark, struct dnotify_mark, fsn_mark);

	mutex_lock(&dnotify_group->mark_mutex);

	spin_lock(&fsn_mark->lock);
	prev = &dn_mark->dn;
	while ((dn = *prev) != NULL) {
		if ((dn->dn_owner == id) && (dn->dn_filp == filp)) {
			*prev = dn->dn_next;
			kmem_cache_free(dnotify_struct_cache, dn);
			dnotify_recalc_inode_mask(fsn_mark);
			break;
		}
		prev = &dn->dn_next;
	}

	spin_unlock(&fsn_mark->lock);

	/* nothing else could have found us thanks to the dnotify_groups
	   mark_mutex */
	if (dn_mark->dn == NULL) {
		fsnotify_detach_mark(fsn_mark);
		free = true;
	}

	mutex_unlock(&dnotify_group->mark_mutex);

	if (free)
		fsnotify_free_mark(fsn_mark);
	fsnotify_put_mark(fsn_mark);
}

/* this conversion is done only at watch creation */
static __u32 convert_arg(unsigned long arg)
{
	__u32 new_mask = FS_EVENT_ON_CHILD;

	if (arg & DN_MULTISHOT)
		new_mask |= FS_DN_MULTISHOT;
	if (arg & DN_DELETE)
		new_mask |= (FS_DELETE | FS_MOVED_FROM);
	if (arg & DN_MODIFY)
		new_mask |= FS_MODIFY;
	if (arg & DN_ACCESS)
		new_mask |= FS_ACCESS;
	if (arg & DN_ATTRIB)
		new_mask |= FS_ATTRIB;
	if (arg & DN_RENAME)
		new_mask |= FS_DN_RENAME;
	if (arg & DN_CREATE)
		new_mask |= (FS_CREATE | FS_MOVED_TO);

	return new_mask;
}

/*
 * If multiple processes watch the same inode with dnotify there is only one
 * dnotify mark in inode->i_fsnotify_marks but we chain a dnotify_struct
 * onto that mark.  This function either attaches the new dnotify_struct onto
 * that list, or it |= the mask onto an existing dnofiy_struct.
 */
static int attach_dn(struct dnotify_struct *dn, struct dnotify_mark *dn_mark,
		     fl_owner_t id, int fd, struct file *filp, __u32 mask)
{
	struct dnotify_struct *odn;

	odn = dn_mark->dn;
	while (odn != NULL) {
		/* adding more events to existing dnofiy_struct? */
		if ((odn->dn_owner == id) && (odn->dn_filp == filp)) {
			odn->dn_fd = fd;
			odn->dn_mask |= mask;
			return -EEXIST;
		}
		odn = odn->dn_next;
	}

	dn->dn_mask = mask;
	dn->dn_fd = fd;
	dn->dn_filp = filp;
	dn->dn_owner = id;
	dn->dn_next = dn_mark->dn;
	dn_mark->dn = dn;

	return 0;
}

/*
 * When a process calls fcntl to attach a dnotify watch to a directory it ends
 * up here.  Allocate both a mark for fsnotify to add and a dnotify_struct to be
 * attached to the fsnotify_mark.
 */
int fcntl_dirnotify(int fd, struct file *filp, unsigned long arg)
{
	struct dnotify_mark *new_dn_mark, *dn_mark;
	struct fsnotify_mark *new_fsn_mark, *fsn_mark;
	struct dnotify_struct *dn;
	struct inode *inode;
	fl_owner_t id = current->files;
	struct file *f;
	int destroy = 0, error = 0;
	__u32 mask;

	/* we use these to tell if we need to kfree */
	new_fsn_mark = NULL;
	dn = NULL;

	if (!dir_notify_enable) {
		error = -EINVAL;
		goto out_err;
	}

	/* a 0 mask means we are explicitly removing the watch */
	if ((arg & ~DN_MULTISHOT) == 0) {
		dnotify_flush(filp, id);
		error = 0;
		goto out_err;
	}

	/* dnotify only works on directories */
	inode = file_inode(filp);
	if (!S_ISDIR(inode->i_mode)) {
		error = -ENOTDIR;
		goto out_err;
	}

	/* expect most fcntl to add new rather than augment old */
	dn = kmem_cache_alloc(dnotify_struct_cache, GFP_KERNEL);
	if (!dn) {
		error = -ENOMEM;
		goto out_err;
	}

	/* new fsnotify mark, we expect most fcntl calls to add a new mark */
	new_dn_mark = kmem_cache_alloc(dnotify_mark_cache, GFP_KERNEL);
	if (!new_dn_mark) {
		error = -ENOMEM;
		goto out_err;
	}

	/* convert the userspace DN_* "arg" to the internal FS_* defines in fsnotify */
	mask = convert_arg(arg);

	/* set up the new_fsn_mark and new_dn_mark */
	new_fsn_mark = &new_dn_mark->fsn_mark;
	fsnotify_init_mark(new_fsn_mark, dnotify_group);
	new_fsn_mark->mask = mask;
	new_dn_mark->dn = NULL;

	/* this is needed to prevent the fcntl/close race described below */
	mutex_lock(&dnotify_group->mark_mutex);

	/* add the new_fsn_mark or find an old one. */
	fsn_mark = fsnotify_find_mark(&inode->i_fsnotify_marks, dnotify_group);
	if (fsn_mark) {
		dn_mark = container_of(fsn_mark, struct dnotify_mark, fsn_mark);
		spin_lock(&fsn_mark->lock);
	} else {
<<<<<<< HEAD
		error = fsnotify_add_mark_locked(new_fsn_mark, inode, NULL, 0);
=======
		error = fsnotify_add_inode_mark_locked(new_fsn_mark, inode, 0);
>>>>>>> e021bb4f
		if (error) {
			mutex_unlock(&dnotify_group->mark_mutex);
			goto out_err;
		}
		spin_lock(&new_fsn_mark->lock);
		fsn_mark = new_fsn_mark;
		dn_mark = new_dn_mark;
		/* we used new_fsn_mark, so don't free it */
		new_fsn_mark = NULL;
	}

	rcu_read_lock();
	f = fcheck(fd);
	rcu_read_unlock();

	/* if (f != filp) means that we lost a race and another task/thread
	 * actually closed the fd we are still playing with before we grabbed
	 * the dnotify_groups mark_mutex and fsn_mark->lock.  Since closing the
	 * fd is the only time we clean up the marks we need to get our mark
	 * off the list. */
	if (f != filp) {
		/* if we added ourselves, shoot ourselves, it's possible that
		 * the flush actually did shoot this fsn_mark.  That's fine too
		 * since multiple calls to destroy_mark is perfectly safe, if
		 * we found a dn_mark already attached to the inode, just sod
		 * off silently as the flush at close time dealt with it.
		 */
		if (dn_mark == new_dn_mark)
			destroy = 1;
		error = 0;
		goto out;
	}

	__f_setown(filp, task_pid(current), PIDTYPE_TGID, 0);

	error = attach_dn(dn, dn_mark, id, fd, filp, mask);
	/* !error means that we attached the dn to the dn_mark, so don't free it */
	if (!error)
		dn = NULL;
	/* -EEXIST means that we didn't add this new dn and used an old one.
	 * that isn't an error (and the unused dn should be freed) */
	else if (error == -EEXIST)
		error = 0;

	dnotify_recalc_inode_mask(fsn_mark);
out:
	spin_unlock(&fsn_mark->lock);

	if (destroy)
		fsnotify_detach_mark(fsn_mark);
	mutex_unlock(&dnotify_group->mark_mutex);
	if (destroy)
		fsnotify_free_mark(fsn_mark);
	fsnotify_put_mark(fsn_mark);
out_err:
	if (new_fsn_mark)
		fsnotify_put_mark(new_fsn_mark);
	if (dn)
		kmem_cache_free(dnotify_struct_cache, dn);
	return error;
}

static int __init dnotify_init(void)
{
	dnotify_struct_cache = KMEM_CACHE(dnotify_struct,
					  SLAB_PANIC|SLAB_ACCOUNT);
	dnotify_mark_cache = KMEM_CACHE(dnotify_mark, SLAB_PANIC|SLAB_ACCOUNT);

	dnotify_group = fsnotify_alloc_group(&dnotify_fsnotify_ops);
	if (IS_ERR(dnotify_group))
		panic("unable to allocate fsnotify group for dnotify\n");
	return 0;
}

module_init(dnotify_init)<|MERGE_RESOLUTION|>--- conflicted
+++ resolved
@@ -320,11 +320,7 @@
 		dn_mark = container_of(fsn_mark, struct dnotify_mark, fsn_mark);
 		spin_lock(&fsn_mark->lock);
 	} else {
-<<<<<<< HEAD
-		error = fsnotify_add_mark_locked(new_fsn_mark, inode, NULL, 0);
-=======
 		error = fsnotify_add_inode_mark_locked(new_fsn_mark, inode, 0);
->>>>>>> e021bb4f
 		if (error) {
 			mutex_unlock(&dnotify_group->mark_mutex);
 			goto out_err;
