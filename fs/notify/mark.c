/*
 *  Copyright (C) 2008 Red Hat, Inc., Eric Paris <eparis@redhat.com>
 *
 *  This program is free software; you can redistribute it and/or modify
 *  it under the terms of the GNU General Public License as published by
 *  the Free Software Foundation; either version 2, or (at your option)
 *  any later version.
 *
 *  This program is distributed in the hope that it will be useful,
 *  but WITHOUT ANY WARRANTY; without even the implied warranty of
 *  MERCHANTABILITY or FITNESS FOR A PARTICULAR PURPOSE.  See the
 *  GNU General Public License for more details.
 *
 *  You should have received a copy of the GNU General Public License
 *  along with this program; see the file COPYING.  If not, write to
 *  the Free Software Foundation, 675 Mass Ave, Cambridge, MA 02139, USA.
 */

/*
 * fsnotify inode mark locking/lifetime/and refcnting
 *
 * REFCNT:
 * The group->recnt and mark->refcnt tell how many "things" in the kernel
 * currently are referencing the objects. Both kind of objects typically will
 * live inside the kernel with a refcnt of 2, one for its creation and one for
 * the reference a group and a mark hold to each other.
 * If you are holding the appropriate locks, you can take a reference and the
 * object itself is guaranteed to survive until the reference is dropped.
 *
 * LOCKING:
 * There are 3 locks involved with fsnotify inode marks and they MUST be taken
 * in order as follows:
 *
 * group->mark_mutex
 * mark->lock
 * mark->connector->lock
 *
 * group->mark_mutex protects the marks_list anchored inside a given group and
 * each mark is hooked via the g_list.  It also protects the groups private
 * data (i.e group limits).

 * mark->lock protects the marks attributes like its masks and flags.
 * Furthermore it protects the access to a reference of the group that the mark
 * is assigned to as well as the access to a reference of the inode/vfsmount
 * that is being watched by the mark.
 *
 * mark->connector->lock protects the list of marks anchored inside an
 * inode / vfsmount and each mark is hooked via the i_list.
 *
 * A list of notification marks relating to inode / mnt is contained in
 * fsnotify_mark_connector. That structure is alive as long as there are any
 * marks in the list and is also protected by fsnotify_mark_srcu. A mark gets
 * detached from fsnotify_mark_connector when last reference to the mark is
 * dropped.  Thus having mark reference is enough to protect mark->connector
 * pointer and to make sure fsnotify_mark_connector cannot disappear. Also
 * because we remove mark from g_list before dropping mark reference associated
 * with that, any mark found through g_list is guaranteed to have
 * mark->connector set until we drop group->mark_mutex.
 *
 * LIFETIME:
 * Inode marks survive between when they are added to an inode and when their
 * refcnt==0. Marks are also protected by fsnotify_mark_srcu.
 *
 * The inode mark can be cleared for a number of different reasons including:
 * - The inode is unlinked for the last time.  (fsnotify_inode_remove)
 * - The inode is being evicted from cache. (fsnotify_inode_delete)
 * - The fs the inode is on is unmounted.  (fsnotify_inode_delete/fsnotify_unmount_inodes)
 * - Something explicitly requests that it be removed.  (fsnotify_destroy_mark)
 * - The fsnotify_group associated with the mark is going away and all such marks
 *   need to be cleaned up. (fsnotify_clear_marks_by_group)
 *
 * This has the very interesting property of being able to run concurrently with
 * any (or all) other directions.
 */

#include <linux/fs.h>
#include <linux/init.h>
#include <linux/kernel.h>
#include <linux/kthread.h>
#include <linux/module.h>
#include <linux/mutex.h>
#include <linux/slab.h>
#include <linux/spinlock.h>
#include <linux/srcu.h>

#include <linux/atomic.h>

#include <linux/fsnotify_backend.h>
#include "fsnotify.h"

#define FSNOTIFY_REAPER_DELAY	(1)	/* 1 jiffy */

struct srcu_struct fsnotify_mark_srcu;
struct kmem_cache *fsnotify_mark_connector_cachep;

static DEFINE_SPINLOCK(destroy_lock);
static LIST_HEAD(destroy_list);
static struct fsnotify_mark_connector *connector_destroy_list;

static void fsnotify_mark_destroy_workfn(struct work_struct *work);
static DECLARE_DELAYED_WORK(reaper_work, fsnotify_mark_destroy_workfn);

static void fsnotify_connector_destroy_workfn(struct work_struct *work);
static DECLARE_WORK(connector_reaper_work, fsnotify_connector_destroy_workfn);

void fsnotify_get_mark(struct fsnotify_mark *mark)
{
	WARN_ON_ONCE(!refcount_read(&mark->refcnt));
	refcount_inc(&mark->refcnt);
}

<<<<<<< HEAD
=======
static __u32 *fsnotify_conn_mask_p(struct fsnotify_mark_connector *conn)
{
	if (conn->type == FSNOTIFY_OBJ_TYPE_INODE)
		return &fsnotify_conn_inode(conn)->i_fsnotify_mask;
	else if (conn->type == FSNOTIFY_OBJ_TYPE_VFSMOUNT)
		return &fsnotify_conn_mount(conn)->mnt_fsnotify_mask;
	return NULL;
}

__u32 fsnotify_conn_mask(struct fsnotify_mark_connector *conn)
{
	if (WARN_ON(!fsnotify_valid_obj_type(conn->type)))
		return 0;

	return *fsnotify_conn_mask_p(conn);
}

>>>>>>> e021bb4f
static void __fsnotify_recalc_mask(struct fsnotify_mark_connector *conn)
{
	u32 new_mask = 0;
	struct fsnotify_mark *mark;

	assert_spin_locked(&conn->lock);
	/* We can get detached connector here when inode is getting unlinked. */
	if (!fsnotify_valid_obj_type(conn->type))
		return;
	hlist_for_each_entry(mark, &conn->list, obj_list) {
		if (mark->flags & FSNOTIFY_MARK_FLAG_ATTACHED)
			new_mask |= mark->mask;
	}
	*fsnotify_conn_mask_p(conn) = new_mask;
}

/*
 * Calculate mask of events for a list of marks. The caller must make sure
 * connector and connector->obj cannot disappear under us.  Callers achieve
 * this by holding a mark->lock or mark->group->mark_mutex for a mark on this
 * list.
 */
void fsnotify_recalc_mask(struct fsnotify_mark_connector *conn)
{
	if (!conn)
		return;

	spin_lock(&conn->lock);
	__fsnotify_recalc_mask(conn);
	spin_unlock(&conn->lock);
	if (conn->type == FSNOTIFY_OBJ_TYPE_INODE)
		__fsnotify_update_child_dentry_flags(
					fsnotify_conn_inode(conn));
}

/* Free all connectors queued for freeing once SRCU period ends */
static void fsnotify_connector_destroy_workfn(struct work_struct *work)
{
	struct fsnotify_mark_connector *conn, *free;

	spin_lock(&destroy_lock);
	conn = connector_destroy_list;
	connector_destroy_list = NULL;
	spin_unlock(&destroy_lock);

	synchronize_srcu(&fsnotify_mark_srcu);
	while (conn) {
		free = conn;
		conn = conn->destroy_next;
		kmem_cache_free(fsnotify_mark_connector_cachep, free);
	}
}

static void *fsnotify_detach_connector_from_object(
					struct fsnotify_mark_connector *conn,
					unsigned int *type)
{
	struct inode *inode = NULL;

	*type = conn->type;
	if (conn->type == FSNOTIFY_OBJ_TYPE_DETACHED)
		return NULL;

	if (conn->type == FSNOTIFY_OBJ_TYPE_INODE) {
		inode = fsnotify_conn_inode(conn);
		inode->i_fsnotify_mask = 0;
		atomic_long_inc(&inode->i_sb->s_fsnotify_inode_refs);
	} else if (conn->type == FSNOTIFY_OBJ_TYPE_VFSMOUNT) {
		fsnotify_conn_mount(conn)->mnt_fsnotify_mask = 0;
	}

	rcu_assign_pointer(*(conn->obj), NULL);
	conn->obj = NULL;
	conn->type = FSNOTIFY_OBJ_TYPE_DETACHED;

	return inode;
}

static void fsnotify_final_mark_destroy(struct fsnotify_mark *mark)
{
	struct fsnotify_group *group = mark->group;

	if (WARN_ON_ONCE(!group))
		return;
	group->ops->free_mark(mark);
	fsnotify_put_group(group);
}

/* Drop object reference originally held by a connector */
static void fsnotify_drop_object(unsigned int type, void *objp)
{
	struct inode *inode;
	struct super_block *sb;

	if (!objp)
		return;
	/* Currently only inode references are passed to be dropped */
	if (WARN_ON_ONCE(type != FSNOTIFY_OBJ_TYPE_INODE))
		return;
	inode = objp;
	sb = inode->i_sb;
	iput(inode);
	if (atomic_long_dec_and_test(&sb->s_fsnotify_inode_refs))
		wake_up_var(&sb->s_fsnotify_inode_refs);
}

void fsnotify_put_mark(struct fsnotify_mark *mark)
{
	struct fsnotify_mark_connector *conn;
	void *objp = NULL;
	unsigned int type = FSNOTIFY_OBJ_TYPE_DETACHED;
	bool free_conn = false;

	/* Catch marks that were actually never attached to object */
	if (!mark->connector) {
		if (refcount_dec_and_test(&mark->refcnt))
			fsnotify_final_mark_destroy(mark);
		return;
	}

	/*
	 * We have to be careful so that traversals of obj_list under lock can
	 * safely grab mark reference.
	 */
	if (!refcount_dec_and_lock(&mark->refcnt, &mark->connector->lock))
		return;

	conn = mark->connector;
	hlist_del_init_rcu(&mark->obj_list);
	if (hlist_empty(&conn->list)) {
		objp = fsnotify_detach_connector_from_object(conn, &type);
		free_conn = true;
	} else {
		__fsnotify_recalc_mask(conn);
	}
	mark->connector = NULL;
	spin_unlock(&conn->lock);

	fsnotify_drop_object(type, objp);

	if (free_conn) {
		spin_lock(&destroy_lock);
		conn->destroy_next = connector_destroy_list;
		connector_destroy_list = conn;
		spin_unlock(&destroy_lock);
		queue_work(system_unbound_wq, &connector_reaper_work);
	}
	/*
	 * Note that we didn't update flags telling whether inode cares about
	 * what's happening with children. We update these flags from
	 * __fsnotify_parent() lazily when next event happens on one of our
	 * children.
	 */
	spin_lock(&destroy_lock);
	list_add(&mark->g_list, &destroy_list);
	spin_unlock(&destroy_lock);
	queue_delayed_work(system_unbound_wq, &reaper_work,
			   FSNOTIFY_REAPER_DELAY);
}

/*
 * Get mark reference when we found the mark via lockless traversal of object
 * list. Mark can be already removed from the list by now and on its way to be
 * destroyed once SRCU period ends.
 *
 * Also pin the group so it doesn't disappear under us.
 */
static bool fsnotify_get_mark_safe(struct fsnotify_mark *mark)
{
	if (!mark)
		return true;

<<<<<<< HEAD
	if (atomic_inc_not_zero(&mark->refcnt)) {
=======
	if (refcount_inc_not_zero(&mark->refcnt)) {
>>>>>>> e021bb4f
		spin_lock(&mark->lock);
		if (mark->flags & FSNOTIFY_MARK_FLAG_ATTACHED) {
			/* mark is attached, group is still alive then */
			atomic_inc(&mark->group->user_waits);
			spin_unlock(&mark->lock);
			return true;
		}
		spin_unlock(&mark->lock);
		fsnotify_put_mark(mark);
	}
	return false;
}
<<<<<<< HEAD

/*
 * Puts marks and wakes up group destruction if necessary.
 *
 * Pairs with fsnotify_get_mark_safe()
 */
static void fsnotify_put_mark_wake(struct fsnotify_mark *mark)
{
	if (mark) {
		struct fsnotify_group *group = mark->group;

		fsnotify_put_mark(mark);
		/*
		 * We abuse notification_waitq on group shutdown for waiting for
		 * all marks pinned when waiting for userspace.
		 */
		if (atomic_dec_and_test(&group->user_waits) && group->shutdown)
			wake_up(&group->notification_waitq);
	}
}

bool fsnotify_prepare_user_wait(struct fsnotify_iter_info *iter_info)
{
	/* This can fail if mark is being removed */
	if (!fsnotify_get_mark_safe(iter_info->inode_mark))
		return false;
	if (!fsnotify_get_mark_safe(iter_info->vfsmount_mark)) {
		fsnotify_put_mark_wake(iter_info->inode_mark);
		return false;
=======

/*
 * Puts marks and wakes up group destruction if necessary.
 *
 * Pairs with fsnotify_get_mark_safe()
 */
static void fsnotify_put_mark_wake(struct fsnotify_mark *mark)
{
	if (mark) {
		struct fsnotify_group *group = mark->group;

		fsnotify_put_mark(mark);
		/*
		 * We abuse notification_waitq on group shutdown for waiting for
		 * all marks pinned when waiting for userspace.
		 */
		if (atomic_dec_and_test(&group->user_waits) && group->shutdown)
			wake_up(&group->notification_waitq);
	}
}

bool fsnotify_prepare_user_wait(struct fsnotify_iter_info *iter_info)
{
	int type;

	fsnotify_foreach_obj_type(type) {
		/* This can fail if mark is being removed */
		if (!fsnotify_get_mark_safe(iter_info->marks[type]))
			goto fail;
>>>>>>> e021bb4f
	}

	/*
	 * Now that both marks are pinned by refcount in the inode / vfsmount
	 * lists, we can drop SRCU lock, and safely resume the list iteration
	 * once userspace returns.
	 */
	srcu_read_unlock(&fsnotify_mark_srcu, iter_info->srcu_idx);

	return true;
<<<<<<< HEAD
=======

fail:
	for (type--; type >= 0; type--)
		fsnotify_put_mark_wake(iter_info->marks[type]);
	return false;
>>>>>>> e021bb4f
}

void fsnotify_finish_user_wait(struct fsnotify_iter_info *iter_info)
{
<<<<<<< HEAD
	iter_info->srcu_idx = srcu_read_lock(&fsnotify_mark_srcu);
	fsnotify_put_mark_wake(iter_info->inode_mark);
	fsnotify_put_mark_wake(iter_info->vfsmount_mark);
=======
	int type;

	iter_info->srcu_idx = srcu_read_lock(&fsnotify_mark_srcu);
	fsnotify_foreach_obj_type(type)
		fsnotify_put_mark_wake(iter_info->marks[type]);
>>>>>>> e021bb4f
}

/*
 * Mark mark as detached, remove it from group list. Mark still stays in object
 * list until its last reference is dropped. Note that we rely on mark being
 * removed from group list before corresponding reference to it is dropped. In
 * particular we rely on mark->connector being valid while we hold
 * group->mark_mutex if we found the mark through g_list.
 *
 * Must be called with group->mark_mutex held. The caller must either hold
 * reference to the mark or be protected by fsnotify_mark_srcu.
 */
void fsnotify_detach_mark(struct fsnotify_mark *mark)
{
	struct fsnotify_group *group = mark->group;

	WARN_ON_ONCE(!mutex_is_locked(&group->mark_mutex));
	WARN_ON_ONCE(!srcu_read_lock_held(&fsnotify_mark_srcu) &&
		     refcount_read(&mark->refcnt) < 1 +
			!!(mark->flags & FSNOTIFY_MARK_FLAG_ATTACHED));

	spin_lock(&mark->lock);
	/* something else already called this function on this mark */
	if (!(mark->flags & FSNOTIFY_MARK_FLAG_ATTACHED)) {
		spin_unlock(&mark->lock);
		return;
	}
	mark->flags &= ~FSNOTIFY_MARK_FLAG_ATTACHED;
	list_del_init(&mark->g_list);
	spin_unlock(&mark->lock);

	atomic_dec(&group->num_marks);

	/* Drop mark reference acquired in fsnotify_add_mark_locked() */
	fsnotify_put_mark(mark);
}

/*
 * Free fsnotify mark. The mark is actually only marked as being freed.  The
 * freeing is actually happening only once last reference to the mark is
 * dropped from a workqueue which first waits for srcu period end.
 *
 * Caller must have a reference to the mark or be protected by
 * fsnotify_mark_srcu.
 */
void fsnotify_free_mark(struct fsnotify_mark *mark)
{
	struct fsnotify_group *group = mark->group;

	spin_lock(&mark->lock);
	/* something else already called this function on this mark */
	if (!(mark->flags & FSNOTIFY_MARK_FLAG_ALIVE)) {
		spin_unlock(&mark->lock);
		return;
	}
	mark->flags &= ~FSNOTIFY_MARK_FLAG_ALIVE;
	spin_unlock(&mark->lock);

	/*
	 * Some groups like to know that marks are being freed.  This is a
	 * callback to the group function to let it know that this mark
	 * is being freed.
	 */
	if (group->ops->freeing_mark)
		group->ops->freeing_mark(mark, group);
}

void fsnotify_destroy_mark(struct fsnotify_mark *mark,
			   struct fsnotify_group *group)
{
	mutex_lock_nested(&group->mark_mutex, SINGLE_DEPTH_NESTING);
	fsnotify_detach_mark(mark);
	mutex_unlock(&group->mark_mutex);
	fsnotify_free_mark(mark);
}

/*
 * Sorting function for lists of fsnotify marks.
 *
 * Fanotify supports different notification classes (reflected as priority of
 * notification group). Events shall be passed to notification groups in
 * decreasing priority order. To achieve this marks in notification lists for
 * inodes and vfsmounts are sorted so that priorities of corresponding groups
 * are descending.
 *
 * Furthermore correct handling of the ignore mask requires processing inode
 * and vfsmount marks of each group together. Using the group address as
 * further sort criterion provides a unique sorting order and thus we can
 * merge inode and vfsmount lists of marks in linear time and find groups
 * present in both lists.
 *
 * A return value of 1 signifies that b has priority over a.
 * A return value of 0 signifies that the two marks have to be handled together.
 * A return value of -1 signifies that a has priority over b.
 */
int fsnotify_compare_groups(struct fsnotify_group *a, struct fsnotify_group *b)
{
	if (a == b)
		return 0;
	if (!a)
		return 1;
	if (!b)
		return -1;
	if (a->priority < b->priority)
		return 1;
	if (a->priority > b->priority)
		return -1;
	if (a < b)
		return 1;
	return -1;
}

static int fsnotify_attach_connector_to_object(fsnotify_connp_t *connp,
					       unsigned int type)
{
	struct inode *inode = NULL;
	struct fsnotify_mark_connector *conn;

	conn = kmem_cache_alloc(fsnotify_mark_connector_cachep, GFP_KERNEL);
	if (!conn)
		return -ENOMEM;
	spin_lock_init(&conn->lock);
	INIT_HLIST_HEAD(&conn->list);
	conn->type = type;
	conn->obj = connp;
	if (conn->type == FSNOTIFY_OBJ_TYPE_INODE)
		inode = igrab(fsnotify_conn_inode(conn));
	/*
	 * cmpxchg() provides the barrier so that readers of *connp can see
	 * only initialized structure
	 */
	if (cmpxchg(connp, NULL, conn)) {
		/* Someone else created list structure for us */
		if (inode)
			iput(inode);
		kmem_cache_free(fsnotify_mark_connector_cachep, conn);
	}

	return 0;
}

/*
 * Get mark connector, make sure it is alive and return with its lock held.
 * This is for users that get connector pointer from inode or mount. Users that
 * hold reference to a mark on the list may directly lock connector->lock as
 * they are sure list cannot go away under them.
 */
static struct fsnotify_mark_connector *fsnotify_grab_connector(
						fsnotify_connp_t *connp)
{
	struct fsnotify_mark_connector *conn;
	int idx;

	idx = srcu_read_lock(&fsnotify_mark_srcu);
	conn = srcu_dereference(*connp, &fsnotify_mark_srcu);
	if (!conn)
		goto out;
	spin_lock(&conn->lock);
	if (conn->type == FSNOTIFY_OBJ_TYPE_DETACHED) {
		spin_unlock(&conn->lock);
		srcu_read_unlock(&fsnotify_mark_srcu, idx);
		return NULL;
	}
out:
	srcu_read_unlock(&fsnotify_mark_srcu, idx);
	return conn;
}

/*
 * Add mark into proper place in given list of marks. These marks may be used
 * for the fsnotify backend to determine which event types should be delivered
 * to which group and for which inodes. These marks are ordered according to
 * priority, highest number first, and then by the group's location in memory.
 */
static int fsnotify_add_mark_list(struct fsnotify_mark *mark,
				  fsnotify_connp_t *connp, unsigned int type,
				  int allow_dups)
{
	struct fsnotify_mark *lmark, *last = NULL;
	struct fsnotify_mark_connector *conn;
	int cmp;
	int err = 0;

	if (WARN_ON(!fsnotify_valid_obj_type(type)))
		return -EINVAL;
restart:
	spin_lock(&mark->lock);
	conn = fsnotify_grab_connector(connp);
	if (!conn) {
		spin_unlock(&mark->lock);
		err = fsnotify_attach_connector_to_object(connp, type);
		if (err)
			return err;
		goto restart;
	}

	/* is mark the first mark? */
	if (hlist_empty(&conn->list)) {
		hlist_add_head_rcu(&mark->obj_list, &conn->list);
		goto added;
	}

	/* should mark be in the middle of the current list? */
	hlist_for_each_entry(lmark, &conn->list, obj_list) {
		last = lmark;

		if ((lmark->group == mark->group) &&
		    (lmark->flags & FSNOTIFY_MARK_FLAG_ATTACHED) &&
		    !allow_dups) {
			err = -EEXIST;
			goto out_err;
		}

		cmp = fsnotify_compare_groups(lmark->group, mark->group);
		if (cmp >= 0) {
			hlist_add_before_rcu(&mark->obj_list, &lmark->obj_list);
			goto added;
		}
	}

	BUG_ON(last == NULL);
	/* mark should be the last entry.  last is the current last entry */
	hlist_add_behind_rcu(&mark->obj_list, &last->obj_list);
added:
	mark->connector = conn;
out_err:
	spin_unlock(&conn->lock);
	spin_unlock(&mark->lock);
	return err;
}

/*
 * Attach an initialized mark to a given group and fs object.
 * These marks may be used for the fsnotify backend to determine which
 * event types should be delivered to which group.
 */
int fsnotify_add_mark_locked(struct fsnotify_mark *mark,
			     fsnotify_connp_t *connp, unsigned int type,
			     int allow_dups)
{
	struct fsnotify_group *group = mark->group;
	int ret = 0;

	BUG_ON(!mutex_is_locked(&group->mark_mutex));

	/*
	 * LOCKING ORDER!!!!
	 * group->mark_mutex
	 * mark->lock
	 * mark->connector->lock
	 */
	spin_lock(&mark->lock);
	mark->flags |= FSNOTIFY_MARK_FLAG_ALIVE | FSNOTIFY_MARK_FLAG_ATTACHED;

	list_add(&mark->g_list, &group->marks_list);
	atomic_inc(&group->num_marks);
	fsnotify_get_mark(mark); /* for g_list */
	spin_unlock(&mark->lock);

	ret = fsnotify_add_mark_list(mark, connp, type, allow_dups);
	if (ret)
		goto err;

	if (mark->mask)
		fsnotify_recalc_mask(mark->connector);

	return ret;
err:
	spin_lock(&mark->lock);
	mark->flags &= ~(FSNOTIFY_MARK_FLAG_ALIVE |
			 FSNOTIFY_MARK_FLAG_ATTACHED);
	list_del_init(&mark->g_list);
	spin_unlock(&mark->lock);
	atomic_dec(&group->num_marks);

	fsnotify_put_mark(mark);
	return ret;
}

int fsnotify_add_mark(struct fsnotify_mark *mark, fsnotify_connp_t *connp,
		      unsigned int type, int allow_dups)
{
	int ret;
	struct fsnotify_group *group = mark->group;

	mutex_lock(&group->mark_mutex);
	ret = fsnotify_add_mark_locked(mark, connp, type, allow_dups);
	mutex_unlock(&group->mark_mutex);
	return ret;
}

/*
 * Given a list of marks, find the mark associated with given group. If found
 * take a reference to that mark and return it, else return NULL.
 */
struct fsnotify_mark *fsnotify_find_mark(fsnotify_connp_t *connp,
					 struct fsnotify_group *group)
{
	struct fsnotify_mark_connector *conn;
	struct fsnotify_mark *mark;

	conn = fsnotify_grab_connector(connp);
	if (!conn)
		return NULL;

	hlist_for_each_entry(mark, &conn->list, obj_list) {
		if (mark->group == group &&
		    (mark->flags & FSNOTIFY_MARK_FLAG_ATTACHED)) {
			fsnotify_get_mark(mark);
			spin_unlock(&conn->lock);
			return mark;
		}
	}
	spin_unlock(&conn->lock);
	return NULL;
}

/* Clear any marks in a group with given type mask */
void fsnotify_clear_marks_by_group(struct fsnotify_group *group,
				   unsigned int type_mask)
{
	struct fsnotify_mark *lmark, *mark;
	LIST_HEAD(to_free);
	struct list_head *head = &to_free;

	/* Skip selection step if we want to clear all marks. */
	if (type_mask == FSNOTIFY_OBJ_ALL_TYPES_MASK) {
		head = &group->marks_list;
		goto clear;
	}
	/*
	 * We have to be really careful here. Anytime we drop mark_mutex, e.g.
	 * fsnotify_clear_marks_by_inode() can come and free marks. Even in our
	 * to_free list so we have to use mark_mutex even when accessing that
	 * list. And freeing mark requires us to drop mark_mutex. So we can
	 * reliably free only the first mark in the list. That's why we first
	 * move marks to free to to_free list in one go and then free marks in
	 * to_free list one by one.
	 */
	mutex_lock_nested(&group->mark_mutex, SINGLE_DEPTH_NESTING);
	list_for_each_entry_safe(mark, lmark, &group->marks_list, g_list) {
		if ((1U << mark->connector->type) & type_mask)
			list_move(&mark->g_list, &to_free);
	}
	mutex_unlock(&group->mark_mutex);

clear:
	while (1) {
		mutex_lock_nested(&group->mark_mutex, SINGLE_DEPTH_NESTING);
		if (list_empty(head)) {
			mutex_unlock(&group->mark_mutex);
			break;
		}
		mark = list_first_entry(head, struct fsnotify_mark, g_list);
		fsnotify_get_mark(mark);
		fsnotify_detach_mark(mark);
		mutex_unlock(&group->mark_mutex);
		fsnotify_free_mark(mark);
		fsnotify_put_mark(mark);
	}
}

/* Destroy all marks attached to an object via connector */
void fsnotify_destroy_marks(fsnotify_connp_t *connp)
{
	struct fsnotify_mark_connector *conn;
	struct fsnotify_mark *mark, *old_mark = NULL;
	void *objp;
	unsigned int type;

	conn = fsnotify_grab_connector(connp);
	if (!conn)
		return;
	/*
	 * We have to be careful since we can race with e.g.
	 * fsnotify_clear_marks_by_group() and once we drop the conn->lock, the
	 * list can get modified. However we are holding mark reference and
	 * thus our mark cannot be removed from obj_list so we can continue
	 * iteration after regaining conn->lock.
	 */
	hlist_for_each_entry(mark, &conn->list, obj_list) {
		fsnotify_get_mark(mark);
		spin_unlock(&conn->lock);
		if (old_mark)
			fsnotify_put_mark(old_mark);
		old_mark = mark;
		fsnotify_destroy_mark(mark, mark->group);
		spin_lock(&conn->lock);
	}
	/*
	 * Detach list from object now so that we don't pin inode until all
	 * mark references get dropped. It would lead to strange results such
	 * as delaying inode deletion or blocking unmount.
	 */
	objp = fsnotify_detach_connector_from_object(conn, &type);
	spin_unlock(&conn->lock);
	if (old_mark)
		fsnotify_put_mark(old_mark);
	fsnotify_drop_object(type, objp);
}

/*
 * Nothing fancy, just initialize lists and locks and counters.
 */
void fsnotify_init_mark(struct fsnotify_mark *mark,
			struct fsnotify_group *group)
{
	memset(mark, 0, sizeof(*mark));
	spin_lock_init(&mark->lock);
	refcount_set(&mark->refcnt, 1);
	fsnotify_get_group(group);
	mark->group = group;
}

/*
 * Destroy all marks in destroy_list, waits for SRCU period to finish before
 * actually freeing marks.
 */
static void fsnotify_mark_destroy_workfn(struct work_struct *work)
{
	struct fsnotify_mark *mark, *next;
	struct list_head private_destroy_list;

	spin_lock(&destroy_lock);
	/* exchange the list head */
	list_replace_init(&destroy_list, &private_destroy_list);
	spin_unlock(&destroy_lock);

	synchronize_srcu(&fsnotify_mark_srcu);

	list_for_each_entry_safe(mark, next, &private_destroy_list, g_list) {
		list_del_init(&mark->g_list);
		fsnotify_final_mark_destroy(mark);
	}
}

/* Wait for all marks queued for destruction to be actually destroyed */
void fsnotify_wait_marks_destroyed(void)
{
	flush_delayed_work(&reaper_work);
}<|MERGE_RESOLUTION|>--- conflicted
+++ resolved
@@ -109,8 +109,6 @@
 	refcount_inc(&mark->refcnt);
 }
 
-<<<<<<< HEAD
-=======
 static __u32 *fsnotify_conn_mask_p(struct fsnotify_mark_connector *conn)
 {
 	if (conn->type == FSNOTIFY_OBJ_TYPE_INODE)
@@ -128,7 +126,6 @@
 	return *fsnotify_conn_mask_p(conn);
 }
 
->>>>>>> e021bb4f
 static void __fsnotify_recalc_mask(struct fsnotify_mark_connector *conn)
 {
 	u32 new_mask = 0;
@@ -301,11 +298,7 @@
 	if (!mark)
 		return true;
 
-<<<<<<< HEAD
-	if (atomic_inc_not_zero(&mark->refcnt)) {
-=======
 	if (refcount_inc_not_zero(&mark->refcnt)) {
->>>>>>> e021bb4f
 		spin_lock(&mark->lock);
 		if (mark->flags & FSNOTIFY_MARK_FLAG_ATTACHED) {
 			/* mark is attached, group is still alive then */
@@ -318,7 +311,6 @@
 	}
 	return false;
 }
-<<<<<<< HEAD
 
 /*
  * Puts marks and wakes up group destruction if necessary.
@@ -342,43 +334,12 @@
 
 bool fsnotify_prepare_user_wait(struct fsnotify_iter_info *iter_info)
 {
-	/* This can fail if mark is being removed */
-	if (!fsnotify_get_mark_safe(iter_info->inode_mark))
-		return false;
-	if (!fsnotify_get_mark_safe(iter_info->vfsmount_mark)) {
-		fsnotify_put_mark_wake(iter_info->inode_mark);
-		return false;
-=======
-
-/*
- * Puts marks and wakes up group destruction if necessary.
- *
- * Pairs with fsnotify_get_mark_safe()
- */
-static void fsnotify_put_mark_wake(struct fsnotify_mark *mark)
-{
-	if (mark) {
-		struct fsnotify_group *group = mark->group;
-
-		fsnotify_put_mark(mark);
-		/*
-		 * We abuse notification_waitq on group shutdown for waiting for
-		 * all marks pinned when waiting for userspace.
-		 */
-		if (atomic_dec_and_test(&group->user_waits) && group->shutdown)
-			wake_up(&group->notification_waitq);
-	}
-}
-
-bool fsnotify_prepare_user_wait(struct fsnotify_iter_info *iter_info)
-{
 	int type;
 
 	fsnotify_foreach_obj_type(type) {
 		/* This can fail if mark is being removed */
 		if (!fsnotify_get_mark_safe(iter_info->marks[type]))
 			goto fail;
->>>>>>> e021bb4f
 	}
 
 	/*
@@ -389,29 +350,20 @@
 	srcu_read_unlock(&fsnotify_mark_srcu, iter_info->srcu_idx);
 
 	return true;
-<<<<<<< HEAD
-=======
 
 fail:
 	for (type--; type >= 0; type--)
 		fsnotify_put_mark_wake(iter_info->marks[type]);
 	return false;
->>>>>>> e021bb4f
 }
 
 void fsnotify_finish_user_wait(struct fsnotify_iter_info *iter_info)
 {
-<<<<<<< HEAD
-	iter_info->srcu_idx = srcu_read_lock(&fsnotify_mark_srcu);
-	fsnotify_put_mark_wake(iter_info->inode_mark);
-	fsnotify_put_mark_wake(iter_info->vfsmount_mark);
-=======
 	int type;
 
 	iter_info->srcu_idx = srcu_read_lock(&fsnotify_mark_srcu);
 	fsnotify_foreach_obj_type(type)
 		fsnotify_put_mark_wake(iter_info->marks[type]);
->>>>>>> e021bb4f
 }
 
 /*
