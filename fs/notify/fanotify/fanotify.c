// SPDX-License-Identifier: GPL-2.0
#include <linux/fanotify.h>
#include <linux/fdtable.h>
#include <linux/fsnotify_backend.h>
#include <linux/init.h>
#include <linux/jiffies.h>
#include <linux/kernel.h> /* UINT_MAX */
#include <linux/mount.h>
#include <linux/sched.h>
#include <linux/sched/user.h>
#include <linux/sched/signal.h>
#include <linux/types.h>
#include <linux/wait.h>
#include <linux/audit.h>
#include <linux/sched/mm.h>

#include "fanotify.h"

static bool should_merge(struct fsnotify_event *old_fsn,
			 struct fsnotify_event *new_fsn)
{
	struct fanotify_event_info *old, *new;

	pr_debug("%s: old=%p new=%p\n", __func__, old_fsn, new_fsn);
	old = FANOTIFY_E(old_fsn);
	new = FANOTIFY_E(new_fsn);

	if (old_fsn->inode == new_fsn->inode && old->tgid == new->tgid &&
	    old->path.mnt == new->path.mnt &&
	    old->path.dentry == new->path.dentry)
		return true;
	return false;
}

/* and the list better be locked by something too! */
static int fanotify_merge(struct list_head *list, struct fsnotify_event *event)
{
	struct fsnotify_event *test_event;

	pr_debug("%s: list=%p event=%p\n", __func__, list, event);

	/*
	 * Don't merge a permission event with any other event so that we know
	 * the event structure we have created in fanotify_handle_event() is the
	 * one we should check for permission response.
	 */
	if (fanotify_is_perm_event(event->mask))
		return 0;

	list_for_each_entry_reverse(test_event, list, list) {
		if (should_merge(test_event, event)) {
			test_event->mask |= event->mask;
			return 1;
		}
	}

	return 0;
}

static int fanotify_get_response(struct fsnotify_group *group,
				 struct fanotify_perm_event_info *event,
				 struct fsnotify_iter_info *iter_info)
{
	int ret;

	pr_debug("%s: group=%p event=%p\n", __func__, group, event);

	wait_event(group->fanotify_data.access_waitq, event->response);

	/* userspace responded, convert to something usable */
	switch (event->response & ~FAN_AUDIT) {
	case FAN_ALLOW:
		ret = 0;
		break;
	case FAN_DENY:
	default:
		ret = -EPERM;
	}

	/* Check if the response should be audited */
	if (event->response & FAN_AUDIT)
		audit_fanotify(event->response & ~FAN_AUDIT);

	event->response = 0;

	pr_debug("%s: group=%p event=%p about to return ret=%d\n", __func__,
		 group, event, ret);
	
	return ret;
}

static bool fanotify_should_send_event(struct fsnotify_iter_info *iter_info,
				       u32 event_mask, const void *data,
				       int data_type)
{
	__u32 marks_mask = 0, marks_ignored_mask = 0;
	const struct path *path = data;
	struct fsnotify_mark *mark;
	int type;

	pr_debug("%s: report_mask=%x mask=%x data=%p data_type=%d\n",
		 __func__, iter_info->report_mask, event_mask, data, data_type);

	/* if we don't have enough info to send an event to userspace say no */
	if (data_type != FSNOTIFY_EVENT_PATH)
		return false;

	/* sorry, fanotify only gives a damn about files and dirs */
	if (!d_is_reg(path->dentry) &&
	    !d_can_lookup(path->dentry))
		return false;

<<<<<<< HEAD
	/*
	 * if the event is for a child and this inode doesn't care about
	 * events on the child, don't send it!
	 */
	if (inode_mark &&
	    (!(event_mask & FS_EVENT_ON_CHILD) ||
	     (inode_mark->mask & FS_EVENT_ON_CHILD))) {
		marks_mask |= inode_mark->mask;
		marks_ignored_mask |= inode_mark->ignored_mask;
	}

	if (vfsmnt_mark) {
		marks_mask |= vfsmnt_mark->mask;
		marks_ignored_mask |= vfsmnt_mark->ignored_mask;
=======
	fsnotify_foreach_obj_type(type) {
		if (!fsnotify_iter_should_report_type(iter_info, type))
			continue;
		mark = iter_info->marks[type];
		/*
		 * If the event is for a child and this mark doesn't care about
		 * events on a child, don't send it!
		 */
		if (event_mask & FS_EVENT_ON_CHILD &&
		    (type != FSNOTIFY_OBJ_TYPE_INODE ||
		     !(mark->mask & FS_EVENT_ON_CHILD)))
			continue;

		marks_mask |= mark->mask;
		marks_ignored_mask |= mark->ignored_mask;
>>>>>>> e021bb4f
	}

	if (d_is_dir(path->dentry) &&
	    !(marks_mask & FS_ISDIR & ~marks_ignored_mask))
		return false;

	if (event_mask & FAN_ALL_OUTGOING_EVENTS & marks_mask &
				 ~marks_ignored_mask)
		return true;

	return false;
}

struct fanotify_event_info *fanotify_alloc_event(struct fsnotify_group *group,
						 struct inode *inode, u32 mask,
						 const struct path *path)
{
	struct fanotify_event_info *event = NULL;
	gfp_t gfp = GFP_KERNEL_ACCOUNT;

	/*
	 * For queues with unlimited length lost events are not expected and
	 * can possibly have security implications. Avoid losing events when
	 * memory is short.
	 */
	if (group->max_events == UINT_MAX)
		gfp |= __GFP_NOFAIL;

	/* Whoever is interested in the event, pays for the allocation. */
	memalloc_use_memcg(group->memcg);

	if (fanotify_is_perm_event(mask)) {
		struct fanotify_perm_event_info *pevent;

		pevent = kmem_cache_alloc(fanotify_perm_event_cachep, gfp);
		if (!pevent)
			goto out;
		event = &pevent->fae;
		pevent->response = 0;
		goto init;
	}
	event = kmem_cache_alloc(fanotify_event_cachep, gfp);
	if (!event)
		goto out;
init: __maybe_unused
	fsnotify_init_event(&event->fse, inode, mask);
	event->tgid = get_pid(task_tgid(current));
	if (path) {
		event->path = *path;
		path_get(&event->path);
	} else {
		event->path.mnt = NULL;
		event->path.dentry = NULL;
	}
out:
	memalloc_unuse_memcg();
	return event;
}

static int fanotify_handle_event(struct fsnotify_group *group,
				 struct inode *inode,
				 u32 mask, const void *data, int data_type,
				 const unsigned char *file_name, u32 cookie,
				 struct fsnotify_iter_info *iter_info)
{
	int ret = 0;
	struct fanotify_event_info *event;
	struct fsnotify_event *fsn_event;

	BUILD_BUG_ON(FAN_ACCESS != FS_ACCESS);
	BUILD_BUG_ON(FAN_MODIFY != FS_MODIFY);
	BUILD_BUG_ON(FAN_CLOSE_NOWRITE != FS_CLOSE_NOWRITE);
	BUILD_BUG_ON(FAN_CLOSE_WRITE != FS_CLOSE_WRITE);
	BUILD_BUG_ON(FAN_OPEN != FS_OPEN);
	BUILD_BUG_ON(FAN_EVENT_ON_CHILD != FS_EVENT_ON_CHILD);
	BUILD_BUG_ON(FAN_Q_OVERFLOW != FS_Q_OVERFLOW);
	BUILD_BUG_ON(FAN_OPEN_PERM != FS_OPEN_PERM);
	BUILD_BUG_ON(FAN_ACCESS_PERM != FS_ACCESS_PERM);
	BUILD_BUG_ON(FAN_ONDIR != FS_ISDIR);

	if (!fanotify_should_send_event(iter_info, mask, data, data_type))
		return 0;

	pr_debug("%s: group=%p inode=%p mask=%x\n", __func__, group, inode,
		 mask);

<<<<<<< HEAD
#ifdef CONFIG_FANOTIFY_ACCESS_PERMISSIONS
	if (mask & FAN_ALL_PERM_EVENTS) {
=======
	if (fanotify_is_perm_event(mask)) {
>>>>>>> e021bb4f
		/*
		 * fsnotify_prepare_user_wait() fails if we race with mark
		 * deletion.  Just let the operation pass in that case.
		 */
		if (!fsnotify_prepare_user_wait(iter_info))
			return 0;
	}
<<<<<<< HEAD
#endif

	event = fanotify_alloc_event(inode, mask, data);
	ret = -ENOMEM;
	if (unlikely(!event))
		goto finish;
=======

	event = fanotify_alloc_event(group, inode, mask, data);
	ret = -ENOMEM;
	if (unlikely(!event)) {
		/*
		 * We don't queue overflow events for permission events as
		 * there the access is denied and so no event is in fact lost.
		 */
		if (!fanotify_is_perm_event(mask))
			fsnotify_queue_overflow(group);
		goto finish;
	}
>>>>>>> e021bb4f

	fsn_event = &event->fse;
	ret = fsnotify_add_event(group, fsn_event, fanotify_merge);
	if (ret) {
		/* Permission events shouldn't be merged */
		BUG_ON(ret == 1 && mask & FAN_ALL_PERM_EVENTS);
		/* Our event wasn't used in the end. Free it. */
		fsnotify_destroy_event(group, fsn_event);

		ret = 0;
<<<<<<< HEAD
		goto finish;
	}

#ifdef CONFIG_FANOTIFY_ACCESS_PERMISSIONS
	if (mask & FAN_ALL_PERM_EVENTS) {
=======
	} else if (fanotify_is_perm_event(mask)) {
>>>>>>> e021bb4f
		ret = fanotify_get_response(group, FANOTIFY_PE(fsn_event),
					    iter_info);
		fsnotify_destroy_event(group, fsn_event);
	}
finish:
<<<<<<< HEAD
	if (mask & FAN_ALL_PERM_EVENTS)
		fsnotify_finish_user_wait(iter_info);
#else
finish:
#endif
=======
	if (fanotify_is_perm_event(mask))
		fsnotify_finish_user_wait(iter_info);

>>>>>>> e021bb4f
	return ret;
}

static void fanotify_free_group_priv(struct fsnotify_group *group)
{
	struct user_struct *user;

	user = group->fanotify_data.user;
	atomic_dec(&user->fanotify_listeners);
	free_uid(user);
}

static void fanotify_free_event(struct fsnotify_event *fsn_event)
{
	struct fanotify_event_info *event;

	event = FANOTIFY_E(fsn_event);
	path_put(&event->path);
	put_pid(event->tgid);
	if (fanotify_is_perm_event(fsn_event->mask)) {
		kmem_cache_free(fanotify_perm_event_cachep,
				FANOTIFY_PE(fsn_event));
		return;
	}
	kmem_cache_free(fanotify_event_cachep, event);
}

static void fanotify_free_mark(struct fsnotify_mark *fsn_mark)
{
	kmem_cache_free(fanotify_mark_cache, fsn_mark);
}

const struct fsnotify_ops fanotify_fsnotify_ops = {
	.handle_event = fanotify_handle_event,
	.free_group_priv = fanotify_free_group_priv,
	.free_event = fanotify_free_event,
	.free_mark = fanotify_free_mark,
};<|MERGE_RESOLUTION|>--- conflicted
+++ resolved
@@ -110,22 +110,6 @@
 	    !d_can_lookup(path->dentry))
 		return false;
 
-<<<<<<< HEAD
-	/*
-	 * if the event is for a child and this inode doesn't care about
-	 * events on the child, don't send it!
-	 */
-	if (inode_mark &&
-	    (!(event_mask & FS_EVENT_ON_CHILD) ||
-	     (inode_mark->mask & FS_EVENT_ON_CHILD))) {
-		marks_mask |= inode_mark->mask;
-		marks_ignored_mask |= inode_mark->ignored_mask;
-	}
-
-	if (vfsmnt_mark) {
-		marks_mask |= vfsmnt_mark->mask;
-		marks_ignored_mask |= vfsmnt_mark->ignored_mask;
-=======
 	fsnotify_foreach_obj_type(type) {
 		if (!fsnotify_iter_should_report_type(iter_info, type))
 			continue;
@@ -141,7 +125,6 @@
 
 		marks_mask |= mark->mask;
 		marks_ignored_mask |= mark->ignored_mask;
->>>>>>> e021bb4f
 	}
 
 	if (d_is_dir(path->dentry) &&
@@ -228,12 +211,7 @@
 	pr_debug("%s: group=%p inode=%p mask=%x\n", __func__, group, inode,
 		 mask);
 
-<<<<<<< HEAD
-#ifdef CONFIG_FANOTIFY_ACCESS_PERMISSIONS
-	if (mask & FAN_ALL_PERM_EVENTS) {
-=======
 	if (fanotify_is_perm_event(mask)) {
->>>>>>> e021bb4f
 		/*
 		 * fsnotify_prepare_user_wait() fails if we race with mark
 		 * deletion.  Just let the operation pass in that case.
@@ -241,14 +219,6 @@
 		if (!fsnotify_prepare_user_wait(iter_info))
 			return 0;
 	}
-<<<<<<< HEAD
-#endif
-
-	event = fanotify_alloc_event(inode, mask, data);
-	ret = -ENOMEM;
-	if (unlikely(!event))
-		goto finish;
-=======
 
 	event = fanotify_alloc_event(group, inode, mask, data);
 	ret = -ENOMEM;
@@ -261,7 +231,6 @@
 			fsnotify_queue_overflow(group);
 		goto finish;
 	}
->>>>>>> e021bb4f
 
 	fsn_event = &event->fse;
 	ret = fsnotify_add_event(group, fsn_event, fanotify_merge);
@@ -272,31 +241,15 @@
 		fsnotify_destroy_event(group, fsn_event);
 
 		ret = 0;
-<<<<<<< HEAD
-		goto finish;
-	}
-
-#ifdef CONFIG_FANOTIFY_ACCESS_PERMISSIONS
-	if (mask & FAN_ALL_PERM_EVENTS) {
-=======
 	} else if (fanotify_is_perm_event(mask)) {
->>>>>>> e021bb4f
 		ret = fanotify_get_response(group, FANOTIFY_PE(fsn_event),
 					    iter_info);
 		fsnotify_destroy_event(group, fsn_event);
 	}
 finish:
-<<<<<<< HEAD
-	if (mask & FAN_ALL_PERM_EVENTS)
-		fsnotify_finish_user_wait(iter_info);
-#else
-finish:
-#endif
-=======
 	if (fanotify_is_perm_event(mask))
 		fsnotify_finish_user_wait(iter_info);
 
->>>>>>> e021bb4f
 	return ret;
 }
 
