/*
 *  Copyright (C) 2008 Red Hat, Inc., Eric Paris <eparis@redhat.com>
 *
 *  This program is free software; you can redistribute it and/or modify
 *  it under the terms of the GNU General Public License as published by
 *  the Free Software Foundation; either version 2, or (at your option)
 *  any later version.
 *
 *  This program is distributed in the hope that it will be useful,
 *  but WITHOUT ANY WARRANTY; without even the implied warranty of
 *  MERCHANTABILITY or FITNESS FOR A PARTICULAR PURPOSE.  See the
 *  GNU General Public License for more details.
 *
 *  You should have received a copy of the GNU General Public License
 *  along with this program; see the file COPYING.  If not, write to
 *  the Free Software Foundation, 675 Mass Ave, Cambridge, MA 02139, USA.
 */

#include <linux/dcache.h>
#include <linux/fs.h>
#include <linux/gfp.h>
#include <linux/init.h>
#include <linux/module.h>
#include <linux/mount.h>
#include <linux/srcu.h>

#include <linux/fsnotify_backend.h>
#include "fsnotify.h"

/*
 * Clear all of the marks on an inode when it is being evicted from core
 */
void __fsnotify_inode_delete(struct inode *inode)
{
	fsnotify_clear_marks_by_inode(inode);
}
EXPORT_SYMBOL_GPL(__fsnotify_inode_delete);

void __fsnotify_vfsmount_delete(struct vfsmount *mnt)
{
	fsnotify_clear_marks_by_mount(mnt);
}

/**
 * fsnotify_unmount_inodes - an sb is unmounting.  handle any watched inodes.
 * @sb: superblock being unmounted.
 *
 * Called during unmount with no locks held, so needs to be safe against
 * concurrent modifiers. We temporarily drop sb->s_inode_list_lock and CAN block.
 */
void fsnotify_unmount_inodes(struct super_block *sb)
{
	struct inode *inode, *iput_inode = NULL;

	spin_lock(&sb->s_inode_list_lock);
	list_for_each_entry(inode, &sb->s_inodes, i_sb_list) {
		/*
		 * We cannot __iget() an inode in state I_FREEING,
		 * I_WILL_FREE, or I_NEW which is fine because by that point
		 * the inode cannot have any associated watches.
		 */
		spin_lock(&inode->i_lock);
		if (inode->i_state & (I_FREEING|I_WILL_FREE|I_NEW)) {
			spin_unlock(&inode->i_lock);
			continue;
		}

		/*
		 * If i_count is zero, the inode cannot have any watches and
		 * doing an __iget/iput with SB_ACTIVE clear would actually
		 * evict all inodes with zero i_count from icache which is
		 * unnecessarily violent and may in fact be illegal to do.
		 */
		if (!atomic_read(&inode->i_count)) {
			spin_unlock(&inode->i_lock);
			continue;
		}

		__iget(inode);
		spin_unlock(&inode->i_lock);
		spin_unlock(&sb->s_inode_list_lock);

		if (iput_inode)
			iput(iput_inode);

		/* for each watch, send FS_UNMOUNT and then remove it */
		fsnotify(inode, FS_UNMOUNT, inode, FSNOTIFY_EVENT_INODE, NULL, 0);

		fsnotify_inode_delete(inode);

		iput_inode = inode;

		spin_lock(&sb->s_inode_list_lock);
	}
	spin_unlock(&sb->s_inode_list_lock);

	if (iput_inode)
		iput(iput_inode);
	/* Wait for outstanding inode references from connectors */
	wait_var_event(&sb->s_fsnotify_inode_refs,
		       !atomic_long_read(&sb->s_fsnotify_inode_refs));
}

/*
 * Given an inode, first check if we care what happens to our children.  Inotify
 * and dnotify both tell their parents about events.  If we care about any event
 * on a child we run all of our children and set a dentry flag saying that the
 * parent cares.  Thus when an event happens on a child it can quickly tell if
 * if there is a need to find a parent and send the event to the parent.
 */
void __fsnotify_update_child_dentry_flags(struct inode *inode)
{
	struct dentry *alias;
	int watched;

	if (!S_ISDIR(inode->i_mode))
		return;

	/* determine if the children should tell inode about their events */
	watched = fsnotify_inode_watches_children(inode);

	spin_lock(&inode->i_lock);
	/* run all of the dentries associated with this inode.  Since this is a
	 * directory, there damn well better only be one item on this list */
	hlist_for_each_entry(alias, &inode->i_dentry, d_u.d_alias) {
		struct dentry *child;

		/* run all of the children of the original inode and fix their
		 * d_flags to indicate parental interest (their parent is the
		 * original inode) */
		spin_lock(&alias->d_lock);
		list_for_each_entry(child, &alias->d_subdirs, d_child) {
			if (!child->d_inode)
				continue;

			spin_lock_nested(&child->d_lock, DENTRY_D_LOCK_NESTED);
			if (watched)
				child->d_flags |= DCACHE_FSNOTIFY_PARENT_WATCHED;
			else
				child->d_flags &= ~DCACHE_FSNOTIFY_PARENT_WATCHED;
			spin_unlock(&child->d_lock);
		}
		spin_unlock(&alias->d_lock);
	}
	spin_unlock(&inode->i_lock);
}

/* Notify this dentry's parent about a child's events. */
int __fsnotify_parent(const struct path *path, struct dentry *dentry, __u32 mask)
{
	struct dentry *parent;
	struct inode *p_inode;
	int ret = 0;

	if (!dentry)
		dentry = path->dentry;

	if (!(dentry->d_flags & DCACHE_FSNOTIFY_PARENT_WATCHED))
		return 0;

	parent = dget_parent(dentry);
	p_inode = parent->d_inode;

	if (unlikely(!fsnotify_inode_watches_children(p_inode))) {
		__fsnotify_update_child_dentry_flags(p_inode);
	} else if (p_inode->i_fsnotify_mask & mask & ALL_FSNOTIFY_EVENTS) {
		struct name_snapshot name;

		/* we are notifying a parent so come up with the new mask which
		 * specifies these are events which came from a child. */
		mask |= FS_EVENT_ON_CHILD;

		take_dentry_name_snapshot(&name, dentry);
		if (path)
			ret = fsnotify(p_inode, mask, path, FSNOTIFY_EVENT_PATH,
				       name.name, 0);
		else
			ret = fsnotify(p_inode, mask, dentry->d_inode, FSNOTIFY_EVENT_INODE,
				       name.name, 0);
		release_dentry_name_snapshot(&name);
	}

	dput(parent);

	return ret;
}
EXPORT_SYMBOL_GPL(__fsnotify_parent);

static int send_to_group(struct inode *to_tell,
			 __u32 mask, const void *data,
			 int data_is, u32 cookie,
			 const unsigned char *file_name,
			 struct fsnotify_iter_info *iter_info)
{
	struct fsnotify_group *group = NULL;
<<<<<<< HEAD
	__u32 test_mask = (mask & ~FS_EVENT_ON_CHILD);
	__u32 marks_mask = 0;
	__u32 marks_ignored_mask = 0;
=======
	__u32 test_mask = (mask & ALL_FSNOTIFY_EVENTS);
	__u32 marks_mask = 0;
	__u32 marks_ignored_mask = 0;
	struct fsnotify_mark *mark;
	int type;
>>>>>>> e021bb4f

	if (WARN_ON(!iter_info->report_mask))
		return 0;

	/* clear ignored on inode modification */
	if (mask & FS_MODIFY) {
<<<<<<< HEAD
		if (inode_mark &&
		    !(inode_mark->flags & FSNOTIFY_MARK_FLAG_IGNORED_SURV_MODIFY))
			inode_mark->ignored_mask = 0;
		if (vfsmount_mark &&
		    !(vfsmount_mark->flags & FSNOTIFY_MARK_FLAG_IGNORED_SURV_MODIFY))
			vfsmount_mark->ignored_mask = 0;
	}

	/* does the inode mark tell us to do something? */
	if (inode_mark) {
		group = inode_mark->group;
		marks_mask |= inode_mark->mask;
		marks_ignored_mask |= inode_mark->ignored_mask;
	}

	/* does the vfsmount_mark tell us to do something? */
	if (vfsmount_mark) {
		group = vfsmount_mark->group;
		marks_mask |= vfsmount_mark->mask;
		marks_ignored_mask |= vfsmount_mark->ignored_mask;
	}

	pr_debug("%s: group=%p to_tell=%p mask=%x inode_mark=%p"
		 " vfsmount_mark=%p marks_mask=%x marks_ignored_mask=%x"
		 " data=%p data_is=%d cookie=%d\n",
		 __func__, group, to_tell, mask, inode_mark, vfsmount_mark,
		 marks_mask, marks_ignored_mask, data,
		 data_is, cookie);
=======
		fsnotify_foreach_obj_type(type) {
			if (!fsnotify_iter_should_report_type(iter_info, type))
				continue;
			mark = iter_info->marks[type];
			if (mark &&
			    !(mark->flags & FSNOTIFY_MARK_FLAG_IGNORED_SURV_MODIFY))
				mark->ignored_mask = 0;
		}
	}

	fsnotify_foreach_obj_type(type) {
		if (!fsnotify_iter_should_report_type(iter_info, type))
			continue;
		mark = iter_info->marks[type];
		/* does the object mark tell us to do something? */
		if (mark) {
			group = mark->group;
			marks_mask |= mark->mask;
			marks_ignored_mask |= mark->ignored_mask;
		}
	}

	pr_debug("%s: group=%p to_tell=%p mask=%x marks_mask=%x marks_ignored_mask=%x"
		 " data=%p data_is=%d cookie=%d\n",
		 __func__, group, to_tell, mask, marks_mask, marks_ignored_mask,
		 data, data_is, cookie);
>>>>>>> e021bb4f

	if (!(test_mask & marks_mask & ~marks_ignored_mask))
		return 0;

	return group->ops->handle_event(group, to_tell, mask, data, data_is,
					file_name, cookie, iter_info);
}

static struct fsnotify_mark *fsnotify_first_mark(struct fsnotify_mark_connector **connp)
{
	struct fsnotify_mark_connector *conn;
	struct hlist_node *node = NULL;

	conn = srcu_dereference(*connp, &fsnotify_mark_srcu);
	if (conn)
		node = srcu_dereference(conn->list.first, &fsnotify_mark_srcu);

	return hlist_entry_safe(node, struct fsnotify_mark, obj_list);
}

static struct fsnotify_mark *fsnotify_next_mark(struct fsnotify_mark *mark)
{
	struct hlist_node *node = NULL;

	if (mark)
		node = srcu_dereference(mark->obj_list.next,
					&fsnotify_mark_srcu);

	return hlist_entry_safe(node, struct fsnotify_mark, obj_list);
}

/*
 * iter_info is a multi head priority queue of marks.
 * Pick a subset of marks from queue heads, all with the
 * same group and set the report_mask for selected subset.
 * Returns the report_mask of the selected subset.
 */
static unsigned int fsnotify_iter_select_report_types(
		struct fsnotify_iter_info *iter_info)
{
	struct fsnotify_group *max_prio_group = NULL;
	struct fsnotify_mark *mark;
	int type;

	/* Choose max prio group among groups of all queue heads */
	fsnotify_foreach_obj_type(type) {
		mark = iter_info->marks[type];
		if (mark &&
		    fsnotify_compare_groups(max_prio_group, mark->group) > 0)
			max_prio_group = mark->group;
	}

	if (!max_prio_group)
		return 0;

	/* Set the report mask for marks from same group as max prio group */
	iter_info->report_mask = 0;
	fsnotify_foreach_obj_type(type) {
		mark = iter_info->marks[type];
		if (mark &&
		    fsnotify_compare_groups(max_prio_group, mark->group) == 0)
			fsnotify_iter_set_report_type(iter_info, type);
	}

	return iter_info->report_mask;
}

/*
 * Pop from iter_info multi head queue, the marks that were iterated in the
 * current iteration step.
 */
static void fsnotify_iter_next(struct fsnotify_iter_info *iter_info)
{
	int type;

	fsnotify_foreach_obj_type(type) {
		if (fsnotify_iter_should_report_type(iter_info, type))
			iter_info->marks[type] =
				fsnotify_next_mark(iter_info->marks[type]);
	}
}

/*
 * This is the main call to fsnotify.  The VFS calls into hook specific functions
 * in linux/fsnotify.h.  Those functions then in turn call here.  Here will call
 * out to all of the registered fsnotify_group.  Those groups can then use the
 * notification event in whatever means they feel necessary.
 */
int fsnotify(struct inode *to_tell, __u32 mask, const void *data, int data_is,
	     const unsigned char *file_name, u32 cookie)
{
	struct fsnotify_iter_info iter_info = {};
	struct mount *mnt;
	int ret = 0;
	__u32 test_mask = (mask & ALL_FSNOTIFY_EVENTS);

	if (data_is == FSNOTIFY_EVENT_PATH)
		mnt = real_mount(((const struct path *)data)->mnt);
	else
		mnt = NULL;

	/* An event "on child" is not intended for a mount mark */
	if (mask & FS_EVENT_ON_CHILD)
		mnt = NULL;

	/*
	 * Optimization: srcu_read_lock() has a memory barrier which can
	 * be expensive.  It protects walking the *_fsnotify_marks lists.
	 * However, if we do not walk the lists, we do not have to do
	 * SRCU because we have no references to any objects and do not
	 * need SRCU to keep them "alive".
	 */
	if (!to_tell->i_fsnotify_marks &&
	    (!mnt || !mnt->mnt_fsnotify_marks))
		return 0;
	/*
	 * if this is a modify event we may need to clear the ignored masks
	 * otherwise return if neither the inode nor the vfsmount care about
	 * this type of event.
	 */
	if (!(mask & FS_MODIFY) &&
	    !(test_mask & to_tell->i_fsnotify_mask) &&
	    !(mnt && test_mask & mnt->mnt_fsnotify_mask))
		return 0;

	iter_info.srcu_idx = srcu_read_lock(&fsnotify_mark_srcu);

	iter_info.marks[FSNOTIFY_OBJ_TYPE_INODE] =
		fsnotify_first_mark(&to_tell->i_fsnotify_marks);
	if (mnt) {
		iter_info.marks[FSNOTIFY_OBJ_TYPE_VFSMOUNT] =
			fsnotify_first_mark(&mnt->mnt_fsnotify_marks);
	}

	/*
	 * We need to merge inode & vfsmount mark lists so that inode mark
	 * ignore masks are properly reflected for mount mark notifications.
	 * That's why this traversal is so complicated...
	 */
<<<<<<< HEAD
	while (inode_node || vfsmount_node) {
		inode_group = NULL;
		inode_mark = NULL;
		vfsmount_group = NULL;
		vfsmount_mark = NULL;

		if (inode_node) {
			inode_mark = hlist_entry(srcu_dereference(inode_node, &fsnotify_mark_srcu),
						 struct fsnotify_mark, obj_list);
			inode_group = inode_mark->group;
		}

		if (vfsmount_node) {
			vfsmount_mark = hlist_entry(srcu_dereference(vfsmount_node, &fsnotify_mark_srcu),
						    struct fsnotify_mark, obj_list);
			vfsmount_group = vfsmount_mark->group;
		}
		/*
		 * Need to protect both marks against freeing so that we can
		 * continue iteration from this place, regardless of which mark
		 * we actually happen to send an event for.
		 */
		iter_info.inode_mark = inode_mark;
		iter_info.vfsmount_mark = vfsmount_mark;

		if (inode_group && vfsmount_group) {
			int cmp = fsnotify_compare_groups(inode_group,
							  vfsmount_group);
			if (cmp > 0) {
				inode_group = NULL;
				inode_mark = NULL;
			} else if (cmp < 0) {
				vfsmount_group = NULL;
				vfsmount_mark = NULL;
			}
		}

		ret = send_to_group(to_tell, inode_mark, vfsmount_mark, mask,
				    data, data_is, cookie, file_name,
				    &iter_info);
=======
	while (fsnotify_iter_select_report_types(&iter_info)) {
		ret = send_to_group(to_tell, mask, data, data_is, cookie,
				    file_name, &iter_info);
>>>>>>> e021bb4f

		if (ret && (mask & ALL_FSNOTIFY_PERM_EVENTS))
			goto out;

		fsnotify_iter_next(&iter_info);
	}
	ret = 0;
out:
	srcu_read_unlock(&fsnotify_mark_srcu, iter_info.srcu_idx);

	return ret;
}
EXPORT_SYMBOL_GPL(fsnotify);

extern struct kmem_cache *fsnotify_mark_connector_cachep;

static __init int fsnotify_init(void)
{
	int ret;

	BUG_ON(hweight32(ALL_FSNOTIFY_BITS) != 23);

	ret = init_srcu_struct(&fsnotify_mark_srcu);
	if (ret)
		panic("initializing fsnotify_mark_srcu");

	fsnotify_mark_connector_cachep = KMEM_CACHE(fsnotify_mark_connector,
						    SLAB_PANIC);

	return 0;
}
core_initcall(fsnotify_init);<|MERGE_RESOLUTION|>--- conflicted
+++ resolved
@@ -193,53 +193,17 @@
 			 struct fsnotify_iter_info *iter_info)
 {
 	struct fsnotify_group *group = NULL;
-<<<<<<< HEAD
-	__u32 test_mask = (mask & ~FS_EVENT_ON_CHILD);
-	__u32 marks_mask = 0;
-	__u32 marks_ignored_mask = 0;
-=======
 	__u32 test_mask = (mask & ALL_FSNOTIFY_EVENTS);
 	__u32 marks_mask = 0;
 	__u32 marks_ignored_mask = 0;
 	struct fsnotify_mark *mark;
 	int type;
->>>>>>> e021bb4f
 
 	if (WARN_ON(!iter_info->report_mask))
 		return 0;
 
 	/* clear ignored on inode modification */
 	if (mask & FS_MODIFY) {
-<<<<<<< HEAD
-		if (inode_mark &&
-		    !(inode_mark->flags & FSNOTIFY_MARK_FLAG_IGNORED_SURV_MODIFY))
-			inode_mark->ignored_mask = 0;
-		if (vfsmount_mark &&
-		    !(vfsmount_mark->flags & FSNOTIFY_MARK_FLAG_IGNORED_SURV_MODIFY))
-			vfsmount_mark->ignored_mask = 0;
-	}
-
-	/* does the inode mark tell us to do something? */
-	if (inode_mark) {
-		group = inode_mark->group;
-		marks_mask |= inode_mark->mask;
-		marks_ignored_mask |= inode_mark->ignored_mask;
-	}
-
-	/* does the vfsmount_mark tell us to do something? */
-	if (vfsmount_mark) {
-		group = vfsmount_mark->group;
-		marks_mask |= vfsmount_mark->mask;
-		marks_ignored_mask |= vfsmount_mark->ignored_mask;
-	}
-
-	pr_debug("%s: group=%p to_tell=%p mask=%x inode_mark=%p"
-		 " vfsmount_mark=%p marks_mask=%x marks_ignored_mask=%x"
-		 " data=%p data_is=%d cookie=%d\n",
-		 __func__, group, to_tell, mask, inode_mark, vfsmount_mark,
-		 marks_mask, marks_ignored_mask, data,
-		 data_is, cookie);
-=======
 		fsnotify_foreach_obj_type(type) {
 			if (!fsnotify_iter_should_report_type(iter_info, type))
 				continue;
@@ -266,7 +230,6 @@
 		 " data=%p data_is=%d cookie=%d\n",
 		 __func__, group, to_tell, mask, marks_mask, marks_ignored_mask,
 		 data, data_is, cookie);
->>>>>>> e021bb4f
 
 	if (!(test_mask & marks_mask & ~marks_ignored_mask))
 		return 0;
@@ -406,52 +369,9 @@
 	 * ignore masks are properly reflected for mount mark notifications.
 	 * That's why this traversal is so complicated...
 	 */
-<<<<<<< HEAD
-	while (inode_node || vfsmount_node) {
-		inode_group = NULL;
-		inode_mark = NULL;
-		vfsmount_group = NULL;
-		vfsmount_mark = NULL;
-
-		if (inode_node) {
-			inode_mark = hlist_entry(srcu_dereference(inode_node, &fsnotify_mark_srcu),
-						 struct fsnotify_mark, obj_list);
-			inode_group = inode_mark->group;
-		}
-
-		if (vfsmount_node) {
-			vfsmount_mark = hlist_entry(srcu_dereference(vfsmount_node, &fsnotify_mark_srcu),
-						    struct fsnotify_mark, obj_list);
-			vfsmount_group = vfsmount_mark->group;
-		}
-		/*
-		 * Need to protect both marks against freeing so that we can
-		 * continue iteration from this place, regardless of which mark
-		 * we actually happen to send an event for.
-		 */
-		iter_info.inode_mark = inode_mark;
-		iter_info.vfsmount_mark = vfsmount_mark;
-
-		if (inode_group && vfsmount_group) {
-			int cmp = fsnotify_compare_groups(inode_group,
-							  vfsmount_group);
-			if (cmp > 0) {
-				inode_group = NULL;
-				inode_mark = NULL;
-			} else if (cmp < 0) {
-				vfsmount_group = NULL;
-				vfsmount_mark = NULL;
-			}
-		}
-
-		ret = send_to_group(to_tell, inode_mark, vfsmount_mark, mask,
-				    data, data_is, cookie, file_name,
-				    &iter_info);
-=======
 	while (fsnotify_iter_select_report_types(&iter_info)) {
 		ret = send_to_group(to_tell, mask, data, data_is, cookie,
 				    file_name, &iter_info);
->>>>>>> e021bb4f
 
 		if (ret && (mask & ALL_FSNOTIFY_PERM_EVENTS))
 			goto out;
