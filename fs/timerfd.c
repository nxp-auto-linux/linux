// SPDX-License-Identifier: GPL-2.0
/*
 *  fs/timerfd.c
 *
 *  Copyright (C) 2007  Davide Libenzi <davidel@xmailserver.org>
 *
 *
 *  Thanks to Thomas Gleixner for code reviews and useful comments.
 *
 */

#include <linux/alarmtimer.h>
#include <linux/file.h>
#include <linux/poll.h>
#include <linux/init.h>
#include <linux/fs.h>
#include <linux/sched.h>
#include <linux/kernel.h>
#include <linux/slab.h>
#include <linux/list.h>
#include <linux/spinlock.h>
#include <linux/time.h>
#include <linux/hrtimer.h>
#include <linux/anon_inodes.h>
#include <linux/timerfd.h>
#include <linux/syscalls.h>
#include <linux/compat.h>
#include <linux/rcupdate.h>

struct timerfd_ctx {
	union {
		struct hrtimer tmr;
		struct alarm alarm;
	} t;
	ktime_t tintv;
	ktime_t moffs;
	wait_queue_head_t wqh;
	u64 ticks;
	int clockid;
	short unsigned expired;
	short unsigned settime_flags;	/* to show in fdinfo */
	struct rcu_head rcu;
	struct list_head clist;
	spinlock_t cancel_lock;
	bool might_cancel;
};

static LIST_HEAD(cancel_list);
static DEFINE_SPINLOCK(cancel_lock);

static inline bool isalarm(struct timerfd_ctx *ctx)
{
	return ctx->clockid == CLOCK_REALTIME_ALARM ||
		ctx->clockid == CLOCK_BOOTTIME_ALARM;
}

/*
 * This gets called when the timer event triggers. We set the "expired"
 * flag, but we do not re-arm the timer (in case it's necessary,
 * tintv != 0) until the timer is accessed.
 */
static void timerfd_triggered(struct timerfd_ctx *ctx)
{
	unsigned long flags;

	spin_lock_irqsave(&ctx->wqh.lock, flags);
	ctx->expired = 1;
	ctx->ticks++;
	wake_up_locked_poll(&ctx->wqh, EPOLLIN);
	spin_unlock_irqrestore(&ctx->wqh.lock, flags);
}

static enum hrtimer_restart timerfd_tmrproc(struct hrtimer *htmr)
{
	struct timerfd_ctx *ctx = container_of(htmr, struct timerfd_ctx,
					       t.tmr);
	timerfd_triggered(ctx);
	return HRTIMER_NORESTART;
}

static enum alarmtimer_restart timerfd_alarmproc(struct alarm *alarm,
	ktime_t now)
{
	struct timerfd_ctx *ctx = container_of(alarm, struct timerfd_ctx,
					       t.alarm);
	timerfd_triggered(ctx);
	return ALARMTIMER_NORESTART;
}

/*
 * Called when the clock was set to cancel the timers in the cancel
 * list. This will wake up processes waiting on these timers. The
 * wake-up requires ctx->ticks to be non zero, therefore we increment
 * it before calling wake_up_locked().
 */
void timerfd_clock_was_set(void)
{
	ktime_t moffs = ktime_mono_to_real(0);
	struct timerfd_ctx *ctx;
	unsigned long flags;

	rcu_read_lock();
	list_for_each_entry_rcu(ctx, &cancel_list, clist) {
		if (!ctx->might_cancel)
			continue;
		spin_lock_irqsave(&ctx->wqh.lock, flags);
		if (ctx->moffs != moffs) {
			ctx->moffs = KTIME_MAX;
			ctx->ticks++;
			wake_up_locked_poll(&ctx->wqh, EPOLLIN);
		}
		spin_unlock_irqrestore(&ctx->wqh.lock, flags);
	}
	rcu_read_unlock();
}

static void __timerfd_remove_cancel(struct timerfd_ctx *ctx)
{
	if (ctx->might_cancel) {
		ctx->might_cancel = false;
		spin_lock(&cancel_lock);
		list_del_rcu(&ctx->clist);
		spin_unlock(&cancel_lock);
	}
}

static void timerfd_remove_cancel(struct timerfd_ctx *ctx)
{
	spin_lock(&ctx->cancel_lock);
	__timerfd_remove_cancel(ctx);
	spin_unlock(&ctx->cancel_lock);
}

static bool timerfd_canceled(struct timerfd_ctx *ctx)
{
	if (!ctx->might_cancel || ctx->moffs != KTIME_MAX)
		return false;
	ctx->moffs = ktime_mono_to_real(0);
	return true;
}

static void timerfd_setup_cancel(struct timerfd_ctx *ctx, int flags)
{
	spin_lock(&ctx->cancel_lock);
	if ((ctx->clockid == CLOCK_REALTIME ||
	     ctx->clockid == CLOCK_REALTIME_ALARM) &&
	    (flags & TFD_TIMER_ABSTIME) && (flags & TFD_TIMER_CANCEL_ON_SET)) {
		if (!ctx->might_cancel) {
			ctx->might_cancel = true;
			spin_lock(&cancel_lock);
			list_add_rcu(&ctx->clist, &cancel_list);
			spin_unlock(&cancel_lock);
		}
	} else {
		__timerfd_remove_cancel(ctx);
	}
	spin_unlock(&ctx->cancel_lock);
}

static ktime_t timerfd_get_remaining(struct timerfd_ctx *ctx)
{
	ktime_t remaining;

	if (isalarm(ctx))
		remaining = alarm_expires_remaining(&ctx->t.alarm);
	else
		remaining = hrtimer_expires_remaining_adjusted(&ctx->t.tmr);

	return remaining < 0 ? 0: remaining;
}

static int timerfd_setup(struct timerfd_ctx *ctx, int flags,
			 const struct itimerspec64 *ktmr)
{
	enum hrtimer_mode htmode;
	ktime_t texp;
	int clockid = ctx->clockid;

	htmode = (flags & TFD_TIMER_ABSTIME) ?
		HRTIMER_MODE_ABS: HRTIMER_MODE_REL;

	texp = timespec64_to_ktime(ktmr->it_value);
	ctx->expired = 0;
	ctx->ticks = 0;
	ctx->tintv = timespec64_to_ktime(ktmr->it_interval);

	if (isalarm(ctx)) {
		alarm_init(&ctx->t.alarm,
			   ctx->clockid == CLOCK_REALTIME_ALARM ?
			   ALARM_REALTIME : ALARM_BOOTTIME,
			   timerfd_alarmproc);
	} else {
		hrtimer_init(&ctx->t.tmr, clockid, htmode);
		hrtimer_set_expires(&ctx->t.tmr, texp);
		ctx->t.tmr.function = timerfd_tmrproc;
	}

	if (texp != 0) {
		if (isalarm(ctx)) {
			if (flags & TFD_TIMER_ABSTIME)
				alarm_start(&ctx->t.alarm, texp);
			else
				alarm_start_relative(&ctx->t.alarm, texp);
		} else {
			hrtimer_start(&ctx->t.tmr, texp, htmode);
		}

		if (timerfd_canceled(ctx))
			return -ECANCELED;
	}

	ctx->settime_flags = flags & TFD_SETTIME_FLAGS;
	return 0;
}

static int timerfd_release(struct inode *inode, struct file *file)
{
	struct timerfd_ctx *ctx = file->private_data;

	timerfd_remove_cancel(ctx);

	if (isalarm(ctx))
		alarm_cancel(&ctx->t.alarm);
	else
		hrtimer_cancel(&ctx->t.tmr);
	kfree_rcu(ctx, rcu);
	return 0;
}

static __poll_t timerfd_poll(struct file *file, poll_table *wait)
{
	struct timerfd_ctx *ctx = file->private_data;
	__poll_t events = 0;
	unsigned long flags;

	poll_wait(file, &ctx->wqh, wait);

	spin_lock_irqsave(&ctx->wqh.lock, flags);
	if (ctx->ticks)
		events |= EPOLLIN;
	spin_unlock_irqrestore(&ctx->wqh.lock, flags);

	return events;
}

static ssize_t timerfd_read(struct file *file, char __user *buf, size_t count,
			    loff_t *ppos)
{
	struct timerfd_ctx *ctx = file->private_data;
	ssize_t res;
	u64 ticks = 0;

	if (count < sizeof(ticks))
		return -EINVAL;
	spin_lock_irq(&ctx->wqh.lock);
	if (file->f_flags & O_NONBLOCK)
		res = -EAGAIN;
	else
		res = wait_event_interruptible_locked_irq(ctx->wqh, ctx->ticks);

	/*
	 * If clock has changed, we do not care about the
	 * ticks and we do not rearm the timer. Userspace must
	 * reevaluate anyway.
	 */
	if (timerfd_canceled(ctx)) {
		ctx->ticks = 0;
		ctx->expired = 0;
		res = -ECANCELED;
	}

	if (ctx->ticks) {
		ticks = ctx->ticks;

		if (ctx->expired && ctx->tintv) {
			/*
			 * If tintv != 0, this is a periodic timer that
			 * needs to be re-armed. We avoid doing it in the timer
			 * callback to avoid DoS attacks specifying a very
			 * short timer period.
			 */
			if (isalarm(ctx)) {
				ticks += alarm_forward_now(
					&ctx->t.alarm, ctx->tintv) - 1;
				alarm_restart(&ctx->t.alarm);
			} else {
				ticks += hrtimer_forward_now(&ctx->t.tmr,
							     ctx->tintv) - 1;
				hrtimer_restart(&ctx->t.tmr);
			}
		}
		ctx->expired = 0;
		ctx->ticks = 0;
	}
	spin_unlock_irq(&ctx->wqh.lock);
	if (ticks)
		res = put_user(ticks, (u64 __user *) buf) ? -EFAULT: sizeof(ticks);
	return res;
}

#ifdef CONFIG_PROC_FS
static void timerfd_show(struct seq_file *m, struct file *file)
{
	struct timerfd_ctx *ctx = file->private_data;
	struct itimerspec t;

	spin_lock_irq(&ctx->wqh.lock);
	t.it_value = ktime_to_timespec(timerfd_get_remaining(ctx));
	t.it_interval = ktime_to_timespec(ctx->tintv);
	spin_unlock_irq(&ctx->wqh.lock);

	seq_printf(m,
		   "clockid: %d\n"
		   "ticks: %llu\n"
		   "settime flags: 0%o\n"
		   "it_value: (%llu, %llu)\n"
		   "it_interval: (%llu, %llu)\n",
		   ctx->clockid,
		   (unsigned long long)ctx->ticks,
		   ctx->settime_flags,
		   (unsigned long long)t.it_value.tv_sec,
		   (unsigned long long)t.it_value.tv_nsec,
		   (unsigned long long)t.it_interval.tv_sec,
		   (unsigned long long)t.it_interval.tv_nsec);
}
#else
#define timerfd_show NULL
#endif

#ifdef CONFIG_CHECKPOINT_RESTORE
static long timerfd_ioctl(struct file *file, unsigned int cmd, unsigned long arg)
{
	struct timerfd_ctx *ctx = file->private_data;
	int ret = 0;

	switch (cmd) {
	case TFD_IOC_SET_TICKS: {
		u64 ticks;

		if (copy_from_user(&ticks, (u64 __user *)arg, sizeof(ticks)))
			return -EFAULT;
		if (!ticks)
			return -EINVAL;

		spin_lock_irq(&ctx->wqh.lock);
		if (!timerfd_canceled(ctx)) {
			ctx->ticks = ticks;
			wake_up_locked_poll(&ctx->wqh, EPOLLIN);
		} else
			ret = -ECANCELED;
		spin_unlock_irq(&ctx->wqh.lock);
		break;
	}
	default:
		ret = -ENOTTY;
		break;
	}

	return ret;
}
#else
#define timerfd_ioctl NULL
#endif

static const struct file_operations timerfd_fops = {
	.release	= timerfd_release,
	.poll		= timerfd_poll,
	.read		= timerfd_read,
	.llseek		= noop_llseek,
	.show_fdinfo	= timerfd_show,
	.unlocked_ioctl	= timerfd_ioctl,
};

static int timerfd_fget(int fd, struct fd *p)
{
	struct fd f = fdget(fd);
	if (!f.file)
		return -EBADF;
	if (f.file->f_op != &timerfd_fops) {
		fdput(f);
		return -EINVAL;
	}
	*p = f;
	return 0;
}

SYSCALL_DEFINE2(timerfd_create, int, clockid, int, flags)
{
	int ufd;
	struct timerfd_ctx *ctx;

	/* Check the TFD_* constants for consistency.  */
	BUILD_BUG_ON(TFD_CLOEXEC != O_CLOEXEC);
	BUILD_BUG_ON(TFD_NONBLOCK != O_NONBLOCK);

	if ((flags & ~TFD_CREATE_FLAGS) ||
	    (clockid != CLOCK_MONOTONIC &&
	     clockid != CLOCK_REALTIME &&
	     clockid != CLOCK_REALTIME_ALARM &&
	     clockid != CLOCK_BOOTTIME &&
	     clockid != CLOCK_BOOTTIME_ALARM))
		return -EINVAL;

	if ((clockid == CLOCK_REALTIME_ALARM ||
	     clockid == CLOCK_BOOTTIME_ALARM) &&
	    !capable(CAP_WAKE_ALARM))
		return -EPERM;

	ctx = kzalloc(sizeof(*ctx), GFP_KERNEL);
	if (!ctx)
		return -ENOMEM;

	init_waitqueue_head(&ctx->wqh);
	spin_lock_init(&ctx->cancel_lock);
	ctx->clockid = clockid;

	if (isalarm(ctx))
		alarm_init(&ctx->t.alarm,
			   ctx->clockid == CLOCK_REALTIME_ALARM ?
			   ALARM_REALTIME : ALARM_BOOTTIME,
			   timerfd_alarmproc);
	else
		hrtimer_init(&ctx->t.tmr, clockid, HRTIMER_MODE_ABS);

	ctx->moffs = ktime_mono_to_real(0);

	ufd = anon_inode_getfd("[timerfd]", &timerfd_fops, ctx,
			       O_RDWR | (flags & TFD_SHARED_FCNTL_FLAGS));
	if (ufd < 0)
		kfree(ctx);

	return ufd;
}

static int do_timerfd_settime(int ufd, int flags, 
		const struct itimerspec64 *new,
		struct itimerspec64 *old)
{
	struct fd f;
	struct timerfd_ctx *ctx;
	int ret;

	if ((flags & ~TFD_SETTIME_FLAGS) ||
		 !itimerspec64_valid(new))
		return -EINVAL;

	ret = timerfd_fget(ufd, &f);
	if (ret)
		return ret;
	ctx = f.file->private_data;

	if (isalarm(ctx) && !capable(CAP_WAKE_ALARM)) {
		fdput(f);
		return -EPERM;
	}

	timerfd_setup_cancel(ctx, flags);

	/*
	 * We need to stop the existing timer before reprogramming
	 * it to the new values.
	 */
	for (;;) {
		spin_lock_irq(&ctx->wqh.lock);

		if (isalarm(ctx)) {
			if (alarm_try_to_cancel(&ctx->t.alarm) >= 0)
				break;
		} else {
			if (hrtimer_try_to_cancel(&ctx->t.tmr) >= 0)
				break;
		}
		spin_unlock_irq(&ctx->wqh.lock);

		if (isalarm(ctx))
<<<<<<< HEAD
			hrtimer_grab_expiry_lock(&ctx->t.alarm.timer);
		else
			hrtimer_grab_expiry_lock(&ctx->t.tmr);
=======
			hrtimer_cancel_wait_running(&ctx->t.alarm.timer);
		else
			hrtimer_cancel_wait_running(&ctx->t.tmr);
>>>>>>> fa578e9d
	}

	/*
	 * If the timer is expired and it's periodic, we need to advance it
	 * because the caller may want to know the previous expiration time.
	 * We do not update "ticks" and "expired" since the timer will be
	 * re-programmed again in the following timerfd_setup() call.
	 */
	if (ctx->expired && ctx->tintv) {
		if (isalarm(ctx))
			alarm_forward_now(&ctx->t.alarm, ctx->tintv);
		else
			hrtimer_forward_now(&ctx->t.tmr, ctx->tintv);
	}

	old->it_value = ktime_to_timespec64(timerfd_get_remaining(ctx));
	old->it_interval = ktime_to_timespec64(ctx->tintv);

	/*
	 * Re-program the timer to the new value ...
	 */
	ret = timerfd_setup(ctx, flags, new);

	spin_unlock_irq(&ctx->wqh.lock);
	fdput(f);
	return ret;
}

static int do_timerfd_gettime(int ufd, struct itimerspec64 *t)
{
	struct fd f;
	struct timerfd_ctx *ctx;
	int ret = timerfd_fget(ufd, &f);
	if (ret)
		return ret;
	ctx = f.file->private_data;

	spin_lock_irq(&ctx->wqh.lock);
	if (ctx->expired && ctx->tintv) {
		ctx->expired = 0;

		if (isalarm(ctx)) {
			ctx->ticks +=
				alarm_forward_now(
					&ctx->t.alarm, ctx->tintv) - 1;
			alarm_restart(&ctx->t.alarm);
		} else {
			ctx->ticks +=
				hrtimer_forward_now(&ctx->t.tmr, ctx->tintv)
				- 1;
			hrtimer_restart(&ctx->t.tmr);
		}
	}
	t->it_value = ktime_to_timespec64(timerfd_get_remaining(ctx));
	t->it_interval = ktime_to_timespec64(ctx->tintv);
	spin_unlock_irq(&ctx->wqh.lock);
	fdput(f);
	return 0;
}

SYSCALL_DEFINE4(timerfd_settime, int, ufd, int, flags,
		const struct __kernel_itimerspec __user *, utmr,
		struct __kernel_itimerspec __user *, otmr)
{
	struct itimerspec64 new, old;
	int ret;

	if (get_itimerspec64(&new, utmr))
		return -EFAULT;
	ret = do_timerfd_settime(ufd, flags, &new, &old);
	if (ret)
		return ret;
	if (otmr && put_itimerspec64(&old, otmr))
		return -EFAULT;

	return ret;
}

SYSCALL_DEFINE2(timerfd_gettime, int, ufd, struct __kernel_itimerspec __user *, otmr)
{
	struct itimerspec64 kotmr;
	int ret = do_timerfd_gettime(ufd, &kotmr);
	if (ret)
		return ret;
	return put_itimerspec64(&kotmr, otmr) ? -EFAULT : 0;
}

#ifdef CONFIG_COMPAT_32BIT_TIME
SYSCALL_DEFINE4(timerfd_settime32, int, ufd, int, flags,
		const struct old_itimerspec32 __user *, utmr,
		struct old_itimerspec32 __user *, otmr)
{
	struct itimerspec64 new, old;
	int ret;

	if (get_old_itimerspec32(&new, utmr))
		return -EFAULT;
	ret = do_timerfd_settime(ufd, flags, &new, &old);
	if (ret)
		return ret;
	if (otmr && put_old_itimerspec32(&old, otmr))
		return -EFAULT;
	return ret;
}

SYSCALL_DEFINE2(timerfd_gettime32, int, ufd,
		struct old_itimerspec32 __user *, otmr)
{
	struct itimerspec64 kotmr;
	int ret = do_timerfd_gettime(ufd, &kotmr);
	if (ret)
		return ret;
	return put_old_itimerspec32(&kotmr, otmr) ? -EFAULT : 0;
}
#endif<|MERGE_RESOLUTION|>--- conflicted
+++ resolved
@@ -473,15 +473,9 @@
 		spin_unlock_irq(&ctx->wqh.lock);
 
 		if (isalarm(ctx))
-<<<<<<< HEAD
-			hrtimer_grab_expiry_lock(&ctx->t.alarm.timer);
-		else
-			hrtimer_grab_expiry_lock(&ctx->t.tmr);
-=======
 			hrtimer_cancel_wait_running(&ctx->t.alarm.timer);
 		else
 			hrtimer_cancel_wait_running(&ctx->t.tmr);
->>>>>>> fa578e9d
 	}
 
 	/*
