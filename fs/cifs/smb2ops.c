--- conflicted
+++ resolved
@@ -59,12 +59,9 @@
 		 const struct cifs_credits *credits, const int optype)
 {
 	int *val, rc = -1;
-<<<<<<< HEAD
-=======
 	unsigned int add = credits->value;
 	unsigned int instance = credits->instance;
 	bool reconnect_detected = false;
->>>>>>> fa578e9d
 
 	spin_lock(&server->req_lock);
 	val = server->ops->get_credits_field(server, optype);
@@ -99,16 +96,12 @@
 	spin_unlock(&server->req_lock);
 	wake_up(&server->request_q);
 
-<<<<<<< HEAD
-	if (server->tcpStatus == CifsNeedReconnect)
-=======
 	if (reconnect_detected)
 		cifs_dbg(FYI, "trying to put %d credits from the old server instance %d\n",
 			 add, instance);
 
 	if (server->tcpStatus == CifsNeedReconnect
 	    || server->tcpStatus == CifsExiting)
->>>>>>> fa578e9d
 		return;
 
 	switch (rc) {
@@ -116,17 +109,10 @@
 		/* change_conf hasn't been executed */
 		break;
 	case 0:
-<<<<<<< HEAD
-		cifs_dbg(VFS, "Possible client or server bug - zero credits\n");
-		break;
-	case 1:
-		cifs_dbg(VFS, "disabling echoes and oplocks\n");
-=======
 		cifs_server_dbg(VFS, "Possible client or server bug - zero credits\n");
 		break;
 	case 1:
 		cifs_server_dbg(VFS, "disabling echoes and oplocks\n");
->>>>>>> fa578e9d
 		break;
 	case 2:
 		cifs_dbg(FYI, "disabling oplocks\n");
@@ -2737,13 +2723,6 @@
 		goto querty_exit;
 	}
 
-<<<<<<< HEAD
-	rc = SMB2_open(xid, &oparms, utf16_path, &oplock, NULL, &err_iov,
-		       &resp_buftype);
-	if (!rc)
-		SMB2_close(xid, tcon, fid.persistent_fid, fid.volatile_fid);
-=======
->>>>>>> fa578e9d
 	if (!rc || !err_iov.iov_base) {
 		rc = -ENOENT;
 		goto querty_exit;
@@ -3386,14 +3365,11 @@
 	if (oplock == SMB2_OPLOCK_LEVEL_NOCHANGE)
 		return;
 
-<<<<<<< HEAD
-=======
 	/* Check if the server granted an oplock rather than a lease */
 	if (oplock & SMB2_OPLOCK_LEVEL_EXCLUSIVE)
 		return smb2_set_oplock_level(cinode, oplock, epoch,
 					     purge_cache);
 
->>>>>>> fa578e9d
 	if (oplock & SMB2_LEASE_READ_CACHING_HE) {
 		new_oplock |= CIFS_CACHE_READ_FLG;
 		strcat(message, "R");
@@ -3999,17 +3975,10 @@
 
 	/* set up first two iov to get credits */
 	rdata->iov[0].iov_base = buf;
-<<<<<<< HEAD
-	rdata->iov[0].iov_len = 4;
-	rdata->iov[1].iov_base = buf + 4;
-	rdata->iov[1].iov_len =
-		min_t(unsigned int, buf_len, server->vals->read_rsp_size) - 4;
-=======
 	rdata->iov[0].iov_len = 0;
 	rdata->iov[1].iov_base = buf;
 	rdata->iov[1].iov_len =
 		min_t(unsigned int, buf_len, server->vals->read_rsp_size);
->>>>>>> fa578e9d
 	cifs_dbg(FYI, "0: iov_base=%p iov_len=%zu\n",
 		 rdata->iov[0].iov_base, rdata->iov[0].iov_len);
 	cifs_dbg(FYI, "1: iov_base=%p iov_len=%zu\n",
@@ -4373,12 +4342,7 @@
 
 	/* TODO: add support for compounds containing READ. */
 	if (pdu_length > CIFSMaxBufSize + MAX_HEADER_SIZE(server)) {
-<<<<<<< HEAD
-		*num_mids = 1;
-		return receive_encrypted_read(server, &mids[0]);
-=======
 		return receive_encrypted_read(server, &mids[0], num_mids);
->>>>>>> fa578e9d
 	}
 
 	return receive_encrypted_standard(server, mids, bufs, num_mids);
