--- conflicted
+++ resolved
@@ -1554,15 +1554,11 @@
 	    shdr->Status != STATUS_USER_SESSION_DELETED)
 		return false;
 
-<<<<<<< HEAD
-	cifs_dbg(FYI, "Session expired or deleted\n");
-=======
 	trace_smb3_ses_expired(shdr->TreeId, shdr->SessionId,
 			       le16_to_cpu(shdr->Command),
 			       le64_to_cpu(shdr->MessageId));
 	cifs_dbg(FYI, "Session expired or deleted\n");
 
->>>>>>> e021bb4f
 	return true;
 }
 
@@ -2530,15 +2526,12 @@
 	sg_set_page(sg, virt_to_page(buf), buflen, offset_in_page(buf));
 }
 
-<<<<<<< HEAD
-=======
 /* Assumes the first rqst has a transform header as the first iov.
  * I.e.
  * rqst[0].rq_iov[0]  is transform header
  * rqst[0].rq_iov[1+] data to be encrypted/decrypted
  * rqst[1+].rq_iov[0+] data to be encrypted/decrypted
  */
->>>>>>> e021bb4f
 static struct scatterlist *
 init_sg(int num_rqst, struct smb_rqst *rqst, u8 *sign)
 {
@@ -2558,29 +2551,6 @@
 		return NULL;
 
 	sg_init_table(sg, sg_len);
-<<<<<<< HEAD
-	smb2_sg_set_buf(&sg[0], rqst->rq_iov[0].iov_base + 24, assoc_data_len);
-	for (i = 1; i < rqst->rq_nvec; i++)
-		smb2_sg_set_buf(&sg[i], rqst->rq_iov[i].iov_base,
-						rqst->rq_iov[i].iov_len);
-	for (j = 0; i < sg_len - 1; i++, j++) {
-		unsigned int len = (j < rqst->rq_npages - 1) ? rqst->rq_pagesz
-							: rqst->rq_tailsz;
-		sg_set_page(&sg[i], rqst->rq_pages[j], len, 0);
-	}
-	smb2_sg_set_buf(&sg[sg_len - 1], sign, SMB2_SIGNATURE_SIZE);
-	return sg;
-}
-
-struct cifs_crypt_result {
-	int err;
-	struct completion completion;
-};
-
-static void cifs_crypt_complete(struct crypto_async_request *req, int err)
-{
-	struct cifs_crypt_result *res = req->data;
-=======
 	for (i = 0; i < num_rqst; i++) {
 		for (j = 0; j < rqst[i].rq_nvec; j++) {
 			/*
@@ -2592,7 +2562,6 @@
 					rqst[i].rq_iov[j].iov_base + skip,
 					rqst[i].rq_iov[j].iov_len - skip);
 		}
->>>>>>> e021bb4f
 
 		for (j = 0; j < rqst[i].rq_npages; j++) {
 			unsigned int len, offset;
