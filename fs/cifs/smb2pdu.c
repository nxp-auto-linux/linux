/*
 *   fs/cifs/smb2pdu.c
 *
 *   Copyright (C) International Business Machines  Corp., 2009, 2013
 *                 Etersoft, 2012
 *   Author(s): Steve French (sfrench@us.ibm.com)
 *              Pavel Shilovsky (pshilovsky@samba.org) 2012
 *
 *   Contains the routines for constructing the SMB2 PDUs themselves
 *
 *   This library is free software; you can redistribute it and/or modify
 *   it under the terms of the GNU Lesser General Public License as published
 *   by the Free Software Foundation; either version 2.1 of the License, or
 *   (at your option) any later version.
 *
 *   This library is distributed in the hope that it will be useful,
 *   but WITHOUT ANY WARRANTY; without even the implied warranty of
 *   MERCHANTABILITY or FITNESS FOR A PARTICULAR PURPOSE.  See
 *   the GNU Lesser General Public License for more details.
 *
 *   You should have received a copy of the GNU Lesser General Public License
 *   along with this library; if not, write to the Free Software
 *   Foundation, Inc., 59 Temple Place, Suite 330, Boston, MA 02111-1307 USA
 */

 /* SMB2 PDU handling routines here - except for leftovers (eg session setup) */
 /* Note that there are handle based routines which must be		      */
 /* treated slightly differently for reconnection purposes since we never     */
 /* want to reuse a stale file handle and only the caller knows the file info */

#include <linux/fs.h>
#include <linux/kernel.h>
#include <linux/vfs.h>
#include <linux/task_io_accounting_ops.h>
#include <linux/uaccess.h>
#include <linux/uuid.h>
#include <linux/pagemap.h>
#include <linux/xattr.h>
#include "smb2pdu.h"
#include "cifsglob.h"
#include "cifsacl.h"
#include "cifsproto.h"
#include "smb2proto.h"
#include "cifs_unicode.h"
#include "cifs_debug.h"
#include "ntlmssp.h"
#include "smb2status.h"
#include "smb2glob.h"
#include "cifspdu.h"
#include "cifs_spnego.h"
#include "smbdirect.h"
#include "trace.h"
#ifdef CONFIG_CIFS_DFS_UPCALL
#include "dfs_cache.h"
#endif

/*
 *  The following table defines the expected "StructureSize" of SMB2 requests
 *  in order by SMB2 command.  This is similar to "wct" in SMB/CIFS requests.
 *
 *  Note that commands are defined in smb2pdu.h in le16 but the array below is
 *  indexed by command in host byte order.
 */
static const int smb2_req_struct_sizes[NUMBER_OF_SMB2_COMMANDS] = {
	/* SMB2_NEGOTIATE */ 36,
	/* SMB2_SESSION_SETUP */ 25,
	/* SMB2_LOGOFF */ 4,
	/* SMB2_TREE_CONNECT */	9,
	/* SMB2_TREE_DISCONNECT */ 4,
	/* SMB2_CREATE */ 57,
	/* SMB2_CLOSE */ 24,
	/* SMB2_FLUSH */ 24,
	/* SMB2_READ */	49,
	/* SMB2_WRITE */ 49,
	/* SMB2_LOCK */	48,
	/* SMB2_IOCTL */ 57,
	/* SMB2_CANCEL */ 4,
	/* SMB2_ECHO */ 4,
	/* SMB2_QUERY_DIRECTORY */ 33,
	/* SMB2_CHANGE_NOTIFY */ 32,
	/* SMB2_QUERY_INFO */ 41,
	/* SMB2_SET_INFO */ 33,
	/* SMB2_OPLOCK_BREAK */ 24 /* BB this is 36 for LEASE_BREAK variant */
};

int smb3_encryption_required(const struct cifs_tcon *tcon)
{
	if (!tcon)
		return 0;
	if ((tcon->ses->session_flags & SMB2_SESSION_FLAG_ENCRYPT_DATA) ||
	    (tcon->share_flags & SHI1005_FLAGS_ENCRYPT_DATA))
		return 1;
	if (tcon->seal &&
	    (tcon->ses->server->capabilities & SMB2_GLOBAL_CAP_ENCRYPTION))
		return 1;
	return 0;
}

static void
smb2_hdr_assemble(struct smb2_sync_hdr *shdr, __le16 smb2_cmd,
		  const struct cifs_tcon *tcon)
{
	shdr->ProtocolId = SMB2_PROTO_NUMBER;
	shdr->StructureSize = cpu_to_le16(64);
	shdr->Command = smb2_cmd;
	if (tcon && tcon->ses && tcon->ses->server) {
		struct TCP_Server_Info *server = tcon->ses->server;

		spin_lock(&server->req_lock);
		/* Request up to 10 credits but don't go over the limit. */
		if (server->credits >= server->max_credits)
			shdr->CreditRequest = cpu_to_le16(0);
		else
			shdr->CreditRequest = cpu_to_le16(
				min_t(int, server->max_credits -
						server->credits, 10));
		spin_unlock(&server->req_lock);
	} else {
		shdr->CreditRequest = cpu_to_le16(2);
	}
	shdr->ProcessId = cpu_to_le32((__u16)current->tgid);

	if (!tcon)
		goto out;

	/* GLOBAL_CAP_LARGE_MTU will only be set if dialect > SMB2.02 */
	/* See sections 2.2.4 and 3.2.4.1.5 of MS-SMB2 */
	if ((tcon->ses) && (tcon->ses->server) &&
	    (tcon->ses->server->capabilities & SMB2_GLOBAL_CAP_LARGE_MTU))
		shdr->CreditCharge = cpu_to_le16(1);
	/* else CreditCharge MBZ */

	shdr->TreeId = tcon->tid;
	/* Uid is not converted */
	if (tcon->ses)
		shdr->SessionId = tcon->ses->Suid;

	/*
	 * If we would set SMB2_FLAGS_DFS_OPERATIONS on open we also would have
	 * to pass the path on the Open SMB prefixed by \\server\share.
	 * Not sure when we would need to do the augmented path (if ever) and
	 * setting this flag breaks the SMB2 open operation since it is
	 * illegal to send an empty path name (without \\server\share prefix)
	 * when the DFS flag is set in the SMB open header. We could
	 * consider setting the flag on all operations other than open
	 * but it is safer to net set it for now.
	 */
/*	if (tcon->share_flags & SHI1005_FLAGS_DFS)
		shdr->Flags |= SMB2_FLAGS_DFS_OPERATIONS; */

	if (tcon->ses && tcon->ses->server && tcon->ses->server->sign &&
	    !smb3_encryption_required(tcon))
		shdr->Flags |= SMB2_FLAGS_SIGNED;
out:
	return;
}

#ifdef CONFIG_CIFS_DFS_UPCALL
static int __smb2_reconnect(const struct nls_table *nlsc,
			    struct cifs_tcon *tcon)
{
	int rc;
	struct dfs_cache_tgt_list tl;
	struct dfs_cache_tgt_iterator *it = NULL;
	char *tree;
	const char *tcp_host;
	size_t tcp_host_len;
	const char *dfs_host;
	size_t dfs_host_len;

	tree = kzalloc(MAX_TREE_SIZE, GFP_KERNEL);
	if (!tree)
		return -ENOMEM;

	if (tcon->ipc) {
		scnprintf(tree, MAX_TREE_SIZE, "\\\\%s\\IPC$",
			  tcon->ses->server->hostname);
		rc = SMB2_tcon(0, tcon->ses, tree, tcon, nlsc);
		goto out;
	}

	if (!tcon->dfs_path) {
		rc = SMB2_tcon(0, tcon->ses, tcon->treeName, tcon, nlsc);
		goto out;
	}

	rc = dfs_cache_noreq_find(tcon->dfs_path + 1, NULL, &tl);
	if (rc)
		goto out;

	extract_unc_hostname(tcon->ses->server->hostname, &tcp_host,
			     &tcp_host_len);

	for (it = dfs_cache_get_tgt_iterator(&tl); it;
	     it = dfs_cache_get_next_tgt(&tl, it)) {
		const char *tgt = dfs_cache_get_tgt_name(it);

		extract_unc_hostname(tgt, &dfs_host, &dfs_host_len);

		if (dfs_host_len != tcp_host_len
		    || strncasecmp(dfs_host, tcp_host, dfs_host_len) != 0) {
			cifs_dbg(FYI, "%s: skipping %.*s, doesn't match %.*s",
				 __func__,
				 (int)dfs_host_len, dfs_host,
				 (int)tcp_host_len, tcp_host);
			continue;
		}

		scnprintf(tree, MAX_TREE_SIZE, "\\%s", tgt);

		rc = SMB2_tcon(0, tcon->ses, tree, tcon, nlsc);
		if (!rc)
			break;
		if (rc == -EREMOTE)
			break;
	}

	if (!rc) {
		if (it)
			rc = dfs_cache_noreq_update_tgthint(tcon->dfs_path + 1,
							    it);
		else
			rc = -ENOENT;
	}
	dfs_cache_free_tgts(&tl);
out:
	kfree(tree);
	return rc;
}
#else
static inline int __smb2_reconnect(const struct nls_table *nlsc,
				   struct cifs_tcon *tcon)
{
	return SMB2_tcon(0, tcon->ses, tcon->treeName, tcon, nlsc);
}
#endif

static int
smb2_reconnect(__le16 smb2_command, struct cifs_tcon *tcon)
{
	int rc;
	struct nls_table *nls_codepage;
	struct cifs_ses *ses;
	struct TCP_Server_Info *server;
	int retries;

	/*
	 * SMB2s NegProt, SessSetup, Logoff do not have tcon yet so
	 * check for tcp and smb session status done differently
	 * for those three - in the calling routine.
	 */
	if (tcon == NULL)
		return 0;

	if (smb2_command == SMB2_TREE_CONNECT || smb2_command == SMB2_IOCTL)
		return 0;

	if (tcon->tidStatus == CifsExiting) {
		/*
		 * only tree disconnect, open, and write,
		 * (and ulogoff which does not have tcon)
		 * are allowed as we start force umount.
		 */
		if ((smb2_command != SMB2_WRITE) &&
		   (smb2_command != SMB2_CREATE) &&
		   (smb2_command != SMB2_TREE_DISCONNECT)) {
			cifs_dbg(FYI, "can not send cmd %d while umounting\n",
				 smb2_command);
			return -ENODEV;
		}
	}
	if ((!tcon->ses) || (tcon->ses->status == CifsExiting) ||
	    (!tcon->ses->server))
		return -EIO;

	ses = tcon->ses;
	server = ses->server;

	retries = server->nr_targets;

	/*
	 * Give demultiplex thread up to 10 seconds to each target available for
	 * reconnect -- should be greater than cifs socket timeout which is 7
	 * seconds.
	 */
	while (server->tcpStatus == CifsNeedReconnect) {
		/*
		 * Return to caller for TREE_DISCONNECT and LOGOFF and CLOSE
		 * here since they are implicitly done when session drops.
		 */
		switch (smb2_command) {
		/*
		 * BB Should we keep oplock break and add flush to exceptions?
		 */
		case SMB2_TREE_DISCONNECT:
		case SMB2_CANCEL:
		case SMB2_CLOSE:
		case SMB2_OPLOCK_BREAK:
			return -EAGAIN;
		}

		rc = wait_event_interruptible_timeout(server->response_q,
						      (server->tcpStatus != CifsNeedReconnect),
						      10 * HZ);
		if (rc < 0) {
			cifs_dbg(FYI, "%s: aborting reconnect due to a received"
				 " signal by the process\n", __func__);
			return -ERESTARTSYS;
		}

		/* are we still trying to reconnect? */
		if (server->tcpStatus != CifsNeedReconnect)
			break;

		if (--retries)
			continue;

		/*
		 * on "soft" mounts we wait once. Hard mounts keep
		 * retrying until process is killed or server comes
		 * back on-line
		 */
		if (!tcon->retry) {
			cifs_dbg(FYI, "gave up waiting on reconnect in smb_init\n");
			return -EHOSTDOWN;
		}
		retries = server->nr_targets;
	}

	if (!tcon->ses->need_reconnect && !tcon->need_reconnect)
		return 0;

	nls_codepage = load_nls_default();

	/*
	 * need to prevent multiple threads trying to simultaneously reconnect
	 * the same SMB session
	 */
	mutex_lock(&tcon->ses->session_mutex);

	/*
	 * Recheck after acquire mutex. If another thread is negotiating
	 * and the server never sends an answer the socket will be closed
	 * and tcpStatus set to reconnect.
	 */
	if (server->tcpStatus == CifsNeedReconnect) {
		rc = -EHOSTDOWN;
		mutex_unlock(&tcon->ses->session_mutex);
		goto out;
	}

	rc = cifs_negotiate_protocol(0, tcon->ses);
	if (!rc && tcon->ses->need_reconnect)
		rc = cifs_setup_session(0, tcon->ses, nls_codepage);

	if (rc || !tcon->need_reconnect) {
		mutex_unlock(&tcon->ses->session_mutex);
		goto out;
	}

	cifs_mark_open_files_invalid(tcon);
	if (tcon->use_persistent)
		tcon->need_reopen_files = true;

	rc = __smb2_reconnect(nls_codepage, tcon);
	mutex_unlock(&tcon->ses->session_mutex);

	cifs_dbg(FYI, "reconnect tcon rc = %d\n", rc);
	if (rc) {
		/* If sess reconnected but tcon didn't, something strange ... */
		printk_once(KERN_WARNING "reconnect tcon failed rc = %d\n", rc);
		goto out;
	}

	if (smb2_command != SMB2_INTERNAL_CMD)
		queue_delayed_work(cifsiod_wq, &server->reconnect, 0);

	atomic_inc(&tconInfoReconnectCount);
out:
	/*
	 * Check if handle based operation so we know whether we can continue
	 * or not without returning to caller to reset file handle.
	 */
	/*
	 * BB Is flush done by server on drop of tcp session? Should we special
	 * case it and skip above?
	 */
	switch (smb2_command) {
	case SMB2_FLUSH:
	case SMB2_READ:
	case SMB2_WRITE:
	case SMB2_LOCK:
	case SMB2_IOCTL:
	case SMB2_QUERY_DIRECTORY:
	case SMB2_CHANGE_NOTIFY:
	case SMB2_QUERY_INFO:
	case SMB2_SET_INFO:
		rc = -EAGAIN;
	}
	unload_nls(nls_codepage);
	return rc;
}

static void
fill_small_buf(__le16 smb2_command, struct cifs_tcon *tcon, void *buf,
	       unsigned int *total_len)
{
	struct smb2_sync_pdu *spdu = (struct smb2_sync_pdu *)buf;
	/* lookup word count ie StructureSize from table */
	__u16 parmsize = smb2_req_struct_sizes[le16_to_cpu(smb2_command)];

	/*
	 * smaller than SMALL_BUFFER_SIZE but bigger than fixed area of
	 * largest operations (Create)
	 */
	memset(buf, 0, 256);

	smb2_hdr_assemble(&spdu->sync_hdr, smb2_command, tcon);
	spdu->StructureSize2 = cpu_to_le16(parmsize);

	*total_len = parmsize + sizeof(struct smb2_sync_hdr);
}

/*
 * Allocate and return pointer to an SMB request hdr, and set basic
 * SMB information in the SMB header. If the return code is zero, this
 * function must have filled in request_buf pointer.
 */
static int
smb2_plain_req_init(__le16 smb2_command, struct cifs_tcon *tcon,
		    void **request_buf, unsigned int *total_len)
{
	int rc;

	rc = smb2_reconnect(smb2_command, tcon);
	if (rc)
		return rc;

	/* BB eventually switch this to SMB2 specific small buf size */
	if (smb2_command == SMB2_SET_INFO)
		*request_buf = cifs_buf_get();
	else
		*request_buf = cifs_small_buf_get();
	if (*request_buf == NULL) {
		/* BB should we add a retry in here if not a writepage? */
		return -ENOMEM;
	}

	fill_small_buf(smb2_command, tcon,
		       (struct smb2_sync_hdr *)(*request_buf),
		       total_len);

	if (tcon != NULL) {
		uint16_t com_code = le16_to_cpu(smb2_command);
		cifs_stats_inc(&tcon->stats.smb2_stats.smb2_com_sent[com_code]);
		cifs_stats_inc(&tcon->num_smbs_sent);
	}

	return rc;
}

/* For explanation of negotiate contexts see MS-SMB2 section 2.2.3.1 */

static void
build_preauth_ctxt(struct smb2_preauth_neg_context *pneg_ctxt)
{
	pneg_ctxt->ContextType = SMB2_PREAUTH_INTEGRITY_CAPABILITIES;
	pneg_ctxt->DataLength = cpu_to_le16(38);
	pneg_ctxt->HashAlgorithmCount = cpu_to_le16(1);
	pneg_ctxt->SaltLength = cpu_to_le16(SMB311_SALT_SIZE);
	get_random_bytes(pneg_ctxt->Salt, SMB311_SALT_SIZE);
	pneg_ctxt->HashAlgorithms = SMB2_PREAUTH_INTEGRITY_SHA512;
}

static void
build_compression_ctxt(struct smb2_compression_capabilities_context *pneg_ctxt)
{
	pneg_ctxt->ContextType = SMB2_COMPRESSION_CAPABILITIES;
	pneg_ctxt->DataLength =
		cpu_to_le16(sizeof(struct smb2_compression_capabilities_context)
			  - sizeof(struct smb2_neg_context));
	pneg_ctxt->CompressionAlgorithmCount = cpu_to_le16(3);
	pneg_ctxt->CompressionAlgorithms[0] = SMB3_COMPRESS_LZ77;
	pneg_ctxt->CompressionAlgorithms[1] = SMB3_COMPRESS_LZ77_HUFF;
	pneg_ctxt->CompressionAlgorithms[2] = SMB3_COMPRESS_LZNT1;
}

static void
build_encrypt_ctxt(struct smb2_encryption_neg_context *pneg_ctxt)
{
	pneg_ctxt->ContextType = SMB2_ENCRYPTION_CAPABILITIES;
	pneg_ctxt->DataLength = cpu_to_le16(6); /* Cipher Count + two ciphers */
	pneg_ctxt->CipherCount = cpu_to_le16(2);
	pneg_ctxt->Ciphers[0] = SMB2_ENCRYPTION_AES128_GCM;
	pneg_ctxt->Ciphers[1] = SMB2_ENCRYPTION_AES128_CCM;
}

static unsigned int
build_netname_ctxt(struct smb2_netname_neg_context *pneg_ctxt, char *hostname)
{
	struct nls_table *cp = load_nls_default();

	pneg_ctxt->ContextType = SMB2_NETNAME_NEGOTIATE_CONTEXT_ID;

	/* copy up to max of first 100 bytes of server name to NetName field */
	pneg_ctxt->DataLength = cpu_to_le16(2 * cifs_strtoUTF16(pneg_ctxt->NetName, hostname, 100, cp));
	/* context size is DataLength + minimal smb2_neg_context */
	return DIV_ROUND_UP(le16_to_cpu(pneg_ctxt->DataLength) +
			sizeof(struct smb2_neg_context), 8) * 8;
}

static void
build_posix_ctxt(struct smb2_posix_neg_context *pneg_ctxt)
{
	pneg_ctxt->ContextType = SMB2_POSIX_EXTENSIONS_AVAILABLE;
	pneg_ctxt->DataLength = cpu_to_le16(POSIX_CTXT_DATA_LEN);
	/* SMB2_CREATE_TAG_POSIX is "0x93AD25509CB411E7B42383DE968BCD7C" */
	pneg_ctxt->Name[0] = 0x93;
	pneg_ctxt->Name[1] = 0xAD;
	pneg_ctxt->Name[2] = 0x25;
	pneg_ctxt->Name[3] = 0x50;
	pneg_ctxt->Name[4] = 0x9C;
	pneg_ctxt->Name[5] = 0xB4;
	pneg_ctxt->Name[6] = 0x11;
	pneg_ctxt->Name[7] = 0xE7;
	pneg_ctxt->Name[8] = 0xB4;
	pneg_ctxt->Name[9] = 0x23;
	pneg_ctxt->Name[10] = 0x83;
	pneg_ctxt->Name[11] = 0xDE;
	pneg_ctxt->Name[12] = 0x96;
	pneg_ctxt->Name[13] = 0x8B;
	pneg_ctxt->Name[14] = 0xCD;
	pneg_ctxt->Name[15] = 0x7C;
}

static void
assemble_neg_contexts(struct smb2_negotiate_req *req,
		      struct TCP_Server_Info *server, unsigned int *total_len)
{
	char *pneg_ctxt = (char *)req;
	unsigned int ctxt_len;

	if (*total_len > 200) {
		/* In case length corrupted don't want to overrun smb buffer */
		cifs_server_dbg(VFS, "Bad frame length assembling neg contexts\n");
		return;
	}

	/*
	 * round up total_len of fixed part of SMB3 negotiate request to 8
	 * byte boundary before adding negotiate contexts
	 */
	*total_len = roundup(*total_len, 8);

	pneg_ctxt = (*total_len) + (char *)req;
	req->NegotiateContextOffset = cpu_to_le32(*total_len);

	build_preauth_ctxt((struct smb2_preauth_neg_context *)pneg_ctxt);
	ctxt_len = DIV_ROUND_UP(sizeof(struct smb2_preauth_neg_context), 8) * 8;
	*total_len += ctxt_len;
	pneg_ctxt += ctxt_len;

	build_encrypt_ctxt((struct smb2_encryption_neg_context *)pneg_ctxt);
	ctxt_len = DIV_ROUND_UP(sizeof(struct smb2_encryption_neg_context), 8) * 8;
	*total_len += ctxt_len;
	pneg_ctxt += ctxt_len;

	if (server->compress_algorithm) {
		build_compression_ctxt((struct smb2_compression_capabilities_context *)
				pneg_ctxt);
		ctxt_len = DIV_ROUND_UP(
			sizeof(struct smb2_compression_capabilities_context),
				8) * 8;
		*total_len += ctxt_len;
		pneg_ctxt += ctxt_len;
		req->NegotiateContextCount = cpu_to_le16(5);
	} else
		req->NegotiateContextCount = cpu_to_le16(4);

	ctxt_len = build_netname_ctxt((struct smb2_netname_neg_context *)pneg_ctxt,
					server->hostname);
	*total_len += ctxt_len;
	pneg_ctxt += ctxt_len;

	build_posix_ctxt((struct smb2_posix_neg_context *)pneg_ctxt);
	*total_len += sizeof(struct smb2_posix_neg_context);
}

static void decode_preauth_context(struct smb2_preauth_neg_context *ctxt)
{
	unsigned int len = le16_to_cpu(ctxt->DataLength);

	/* If invalid preauth context warn but use what we requested, SHA-512 */
	if (len < MIN_PREAUTH_CTXT_DATA_LEN) {
		printk_once(KERN_WARNING "server sent bad preauth context\n");
		return;
	}
	if (le16_to_cpu(ctxt->HashAlgorithmCount) != 1)
		printk_once(KERN_WARNING "illegal SMB3 hash algorithm count\n");
	if (ctxt->HashAlgorithms != SMB2_PREAUTH_INTEGRITY_SHA512)
		printk_once(KERN_WARNING "unknown SMB3 hash algorithm\n");
}

static void decode_compress_ctx(struct TCP_Server_Info *server,
			 struct smb2_compression_capabilities_context *ctxt)
{
	unsigned int len = le16_to_cpu(ctxt->DataLength);

	/* sizeof compress context is a one element compression capbility struct */
	if (len < 10) {
		printk_once(KERN_WARNING "server sent bad compression cntxt\n");
		return;
	}
	if (le16_to_cpu(ctxt->CompressionAlgorithmCount) != 1) {
		printk_once(KERN_WARNING "illegal SMB3 compress algorithm count\n");
		return;
	}
	if (le16_to_cpu(ctxt->CompressionAlgorithms[0]) > 3) {
		printk_once(KERN_WARNING "unknown compression algorithm\n");
		return;
	}
	server->compress_algorithm = ctxt->CompressionAlgorithms[0];
}

static int decode_encrypt_ctx(struct TCP_Server_Info *server,
			      struct smb2_encryption_neg_context *ctxt)
{
	unsigned int len = le16_to_cpu(ctxt->DataLength);

	cifs_dbg(FYI, "decode SMB3.11 encryption neg context of len %d\n", len);
	if (len < MIN_ENCRYPT_CTXT_DATA_LEN) {
		printk_once(KERN_WARNING "server sent bad crypto ctxt len\n");
		return -EINVAL;
	}

	if (le16_to_cpu(ctxt->CipherCount) != 1) {
		printk_once(KERN_WARNING "illegal SMB3.11 cipher count\n");
		return -EINVAL;
	}
	cifs_dbg(FYI, "SMB311 cipher type:%d\n", le16_to_cpu(ctxt->Ciphers[0]));
	if ((ctxt->Ciphers[0] != SMB2_ENCRYPTION_AES128_CCM) &&
	    (ctxt->Ciphers[0] != SMB2_ENCRYPTION_AES128_GCM)) {
		printk_once(KERN_WARNING "invalid SMB3.11 cipher returned\n");
		return -EINVAL;
	}
	server->cipher_type = ctxt->Ciphers[0];
	server->capabilities |= SMB2_GLOBAL_CAP_ENCRYPTION;
	return 0;
}

static int smb311_decode_neg_context(struct smb2_negotiate_rsp *rsp,
				     struct TCP_Server_Info *server,
				     unsigned int len_of_smb)
{
	struct smb2_neg_context *pctx;
	unsigned int offset = le32_to_cpu(rsp->NegotiateContextOffset);
	unsigned int ctxt_cnt = le16_to_cpu(rsp->NegotiateContextCount);
	unsigned int len_of_ctxts, i;
	int rc = 0;

	cifs_dbg(FYI, "decoding %d negotiate contexts\n", ctxt_cnt);
	if (len_of_smb <= offset) {
		cifs_server_dbg(VFS, "Invalid response: negotiate context offset\n");
		return -EINVAL;
	}

	len_of_ctxts = len_of_smb - offset;

	for (i = 0; i < ctxt_cnt; i++) {
		int clen;
		/* check that offset is not beyond end of SMB */
		if (len_of_ctxts == 0)
			break;

		if (len_of_ctxts < sizeof(struct smb2_neg_context))
			break;

		pctx = (struct smb2_neg_context *)(offset + (char *)rsp);
		clen = le16_to_cpu(pctx->DataLength);
		if (clen > len_of_ctxts)
			break;

		if (pctx->ContextType == SMB2_PREAUTH_INTEGRITY_CAPABILITIES)
			decode_preauth_context(
				(struct smb2_preauth_neg_context *)pctx);
		else if (pctx->ContextType == SMB2_ENCRYPTION_CAPABILITIES)
			rc = decode_encrypt_ctx(server,
				(struct smb2_encryption_neg_context *)pctx);
		else if (pctx->ContextType == SMB2_COMPRESSION_CAPABILITIES)
			decode_compress_ctx(server,
				(struct smb2_compression_capabilities_context *)pctx);
		else if (pctx->ContextType == SMB2_POSIX_EXTENSIONS_AVAILABLE)
			server->posix_ext_supported = true;
		else
			cifs_server_dbg(VFS, "unknown negcontext of type %d ignored\n",
				le16_to_cpu(pctx->ContextType));

		if (rc)
			break;
		/* offsets must be 8 byte aligned */
		clen = (clen + 7) & ~0x7;
		offset += clen + sizeof(struct smb2_neg_context);
		len_of_ctxts -= clen;
	}
	return rc;
}

static struct create_posix *
create_posix_buf(umode_t mode)
{
	struct create_posix *buf;

	buf = kzalloc(sizeof(struct create_posix),
			GFP_KERNEL);
	if (!buf)
		return NULL;

	buf->ccontext.DataOffset =
		cpu_to_le16(offsetof(struct create_posix, Mode));
	buf->ccontext.DataLength = cpu_to_le32(4);
	buf->ccontext.NameOffset =
		cpu_to_le16(offsetof(struct create_posix, Name));
	buf->ccontext.NameLength = cpu_to_le16(16);

	/* SMB2_CREATE_TAG_POSIX is "0x93AD25509CB411E7B42383DE968BCD7C" */
	buf->Name[0] = 0x93;
	buf->Name[1] = 0xAD;
	buf->Name[2] = 0x25;
	buf->Name[3] = 0x50;
	buf->Name[4] = 0x9C;
	buf->Name[5] = 0xB4;
	buf->Name[6] = 0x11;
	buf->Name[7] = 0xE7;
	buf->Name[8] = 0xB4;
	buf->Name[9] = 0x23;
	buf->Name[10] = 0x83;
	buf->Name[11] = 0xDE;
	buf->Name[12] = 0x96;
	buf->Name[13] = 0x8B;
	buf->Name[14] = 0xCD;
	buf->Name[15] = 0x7C;
	buf->Mode = cpu_to_le32(mode);
	cifs_dbg(FYI, "mode on posix create 0%o", mode);
	return buf;
}

static int
add_posix_context(struct kvec *iov, unsigned int *num_iovec, umode_t mode)
{
	struct smb2_create_req *req = iov[0].iov_base;
	unsigned int num = *num_iovec;

	iov[num].iov_base = create_posix_buf(mode);
	if (mode == ACL_NO_MODE)
		cifs_dbg(FYI, "illegal mode\n");
	if (iov[num].iov_base == NULL)
		return -ENOMEM;
	iov[num].iov_len = sizeof(struct create_posix);
	if (!req->CreateContextsOffset)
		req->CreateContextsOffset = cpu_to_le32(
				sizeof(struct smb2_create_req) +
				iov[num - 1].iov_len);
	le32_add_cpu(&req->CreateContextsLength, sizeof(struct create_posix));
	*num_iovec = num + 1;
	return 0;
}


/*
 *
 *	SMB2 Worker functions follow:
 *
 *	The general structure of the worker functions is:
 *	1) Call smb2_init (assembles SMB2 header)
 *	2) Initialize SMB2 command specific fields in fixed length area of SMB
 *	3) Call smb_sendrcv2 (sends request on socket and waits for response)
 *	4) Decode SMB2 command specific fields in the fixed length area
 *	5) Decode variable length data area (if any for this SMB2 command type)
 *	6) Call free smb buffer
 *	7) return
 *
 */

int
SMB2_negotiate(const unsigned int xid, struct cifs_ses *ses)
{
	struct smb_rqst rqst;
	struct smb2_negotiate_req *req;
	struct smb2_negotiate_rsp *rsp;
	struct kvec iov[1];
	struct kvec rsp_iov;
	int rc = 0;
	int resp_buftype;
	struct TCP_Server_Info *server = ses->server;
	int blob_offset, blob_length;
	char *security_blob;
	int flags = CIFS_NEG_OP;
	unsigned int total_len;

	cifs_dbg(FYI, "Negotiate protocol\n");

	if (!server) {
		WARN(1, "%s: server is NULL!\n", __func__);
		return -EIO;
	}

	rc = smb2_plain_req_init(SMB2_NEGOTIATE, NULL, (void **) &req, &total_len);
	if (rc)
		return rc;

	req->sync_hdr.SessionId = 0;

	memset(server->preauth_sha_hash, 0, SMB2_PREAUTH_HASH_SIZE);
	memset(ses->preauth_sha_hash, 0, SMB2_PREAUTH_HASH_SIZE);

	if (strcmp(ses->server->vals->version_string,
		   SMB3ANY_VERSION_STRING) == 0) {
		req->Dialects[0] = cpu_to_le16(SMB30_PROT_ID);
		req->Dialects[1] = cpu_to_le16(SMB302_PROT_ID);
		req->DialectCount = cpu_to_le16(2);
		total_len += 4;
	} else if (strcmp(server->vals->version_string,
		   SMBDEFAULT_VERSION_STRING) == 0) {
		req->Dialects[0] = cpu_to_le16(SMB21_PROT_ID);
		req->Dialects[1] = cpu_to_le16(SMB30_PROT_ID);
		req->Dialects[2] = cpu_to_le16(SMB302_PROT_ID);
		req->Dialects[3] = cpu_to_le16(SMB311_PROT_ID);
		req->DialectCount = cpu_to_le16(4);
		total_len += 8;
	} else {
		/* otherwise send specific dialect */
		req->Dialects[0] = cpu_to_le16(ses->server->vals->protocol_id);
		req->DialectCount = cpu_to_le16(1);
		total_len += 2;
	}

	/* only one of SMB2 signing flags may be set in SMB2 request */
	if (ses->sign)
		req->SecurityMode = cpu_to_le16(SMB2_NEGOTIATE_SIGNING_REQUIRED);
	else if (global_secflags & CIFSSEC_MAY_SIGN)
		req->SecurityMode = cpu_to_le16(SMB2_NEGOTIATE_SIGNING_ENABLED);
	else
		req->SecurityMode = 0;

	req->Capabilities = cpu_to_le32(server->vals->req_capabilities);

	/* ClientGUID must be zero for SMB2.02 dialect */
	if (server->vals->protocol_id == SMB20_PROT_ID)
		memset(req->ClientGUID, 0, SMB2_CLIENT_GUID_SIZE);
	else {
		memcpy(req->ClientGUID, server->client_guid,
			SMB2_CLIENT_GUID_SIZE);
		if ((server->vals->protocol_id == SMB311_PROT_ID) ||
		    (strcmp(server->vals->version_string,
		     SMBDEFAULT_VERSION_STRING) == 0))
			assemble_neg_contexts(req, server, &total_len);
	}
	iov[0].iov_base = (char *)req;
	iov[0].iov_len = total_len;

	memset(&rqst, 0, sizeof(struct smb_rqst));
	rqst.rq_iov = iov;
	rqst.rq_nvec = 1;

	rc = cifs_send_recv(xid, ses, &rqst, &resp_buftype, flags, &rsp_iov);
	cifs_small_buf_release(req);
	rsp = (struct smb2_negotiate_rsp *)rsp_iov.iov_base;
	/*
	 * No tcon so can't do
	 * cifs_stats_inc(&tcon->stats.smb2_stats.smb2_com_fail[SMB2...]);
	 */
	if (rc == -EOPNOTSUPP) {
		cifs_server_dbg(VFS, "Dialect not supported by server. Consider "
			"specifying vers=1.0 or vers=2.0 on mount for accessing"
			" older servers\n");
		goto neg_exit;
	} else if (rc != 0)
		goto neg_exit;

	if (strcmp(server->vals->version_string,
		   SMB3ANY_VERSION_STRING) == 0) {
		if (rsp->DialectRevision == cpu_to_le16(SMB20_PROT_ID)) {
			cifs_server_dbg(VFS,
				"SMB2 dialect returned but not requested\n");
			return -EIO;
		} else if (rsp->DialectRevision == cpu_to_le16(SMB21_PROT_ID)) {
			cifs_server_dbg(VFS,
				"SMB2.1 dialect returned but not requested\n");
			return -EIO;
		}
	} else if (strcmp(server->vals->version_string,
		   SMBDEFAULT_VERSION_STRING) == 0) {
		if (rsp->DialectRevision == cpu_to_le16(SMB20_PROT_ID)) {
			cifs_server_dbg(VFS,
				"SMB2 dialect returned but not requested\n");
			return -EIO;
		} else if (rsp->DialectRevision == cpu_to_le16(SMB21_PROT_ID)) {
			/* ops set to 3.0 by default for default so update */
<<<<<<< HEAD
			ses->server->ops = &smb21_operations;
			ses->server->vals = &smb21_values;
=======
			server->ops = &smb21_operations;
			server->vals = &smb21_values;
		} else if (rsp->DialectRevision == cpu_to_le16(SMB311_PROT_ID)) {
			server->ops = &smb311_operations;
			server->vals = &smb311_values;
>>>>>>> f7688b48
		}
	} else if (le16_to_cpu(rsp->DialectRevision) !=
				server->vals->protocol_id) {
		/* if requested single dialect ensure returned dialect matched */
		cifs_server_dbg(VFS, "Illegal 0x%x dialect returned: not requested\n",
			le16_to_cpu(rsp->DialectRevision));
		return -EIO;
	}

	cifs_dbg(FYI, "mode 0x%x\n", rsp->SecurityMode);

	if (rsp->DialectRevision == cpu_to_le16(SMB20_PROT_ID))
		cifs_dbg(FYI, "negotiated smb2.0 dialect\n");
	else if (rsp->DialectRevision == cpu_to_le16(SMB21_PROT_ID))
		cifs_dbg(FYI, "negotiated smb2.1 dialect\n");
	else if (rsp->DialectRevision == cpu_to_le16(SMB30_PROT_ID))
		cifs_dbg(FYI, "negotiated smb3.0 dialect\n");
	else if (rsp->DialectRevision == cpu_to_le16(SMB302_PROT_ID))
		cifs_dbg(FYI, "negotiated smb3.02 dialect\n");
	else if (rsp->DialectRevision == cpu_to_le16(SMB311_PROT_ID))
		cifs_dbg(FYI, "negotiated smb3.1.1 dialect\n");
	else {
		cifs_server_dbg(VFS, "Illegal dialect returned by server 0x%x\n",
			 le16_to_cpu(rsp->DialectRevision));
		rc = -EIO;
		goto neg_exit;
	}
	server->dialect = le16_to_cpu(rsp->DialectRevision);

	/*
	 * Keep a copy of the hash after negprot. This hash will be
	 * the starting hash value for all sessions made from this
	 * server.
	 */
	memcpy(server->preauth_sha_hash, ses->preauth_sha_hash,
	       SMB2_PREAUTH_HASH_SIZE);

	/* SMB2 only has an extended negflavor */
	server->negflavor = CIFS_NEGFLAVOR_EXTENDED;
	/* set it to the maximum buffer size value we can send with 1 credit */
	server->maxBuf = min_t(unsigned int, le32_to_cpu(rsp->MaxTransactSize),
			       SMB2_MAX_BUFFER_SIZE);
	server->max_read = le32_to_cpu(rsp->MaxReadSize);
	server->max_write = le32_to_cpu(rsp->MaxWriteSize);
	server->sec_mode = le16_to_cpu(rsp->SecurityMode);
	if ((server->sec_mode & SMB2_SEC_MODE_FLAGS_ALL) != server->sec_mode)
		cifs_dbg(FYI, "Server returned unexpected security mode 0x%x\n",
				server->sec_mode);
	server->capabilities = le32_to_cpu(rsp->Capabilities);
	/* Internal types */
	server->capabilities |= SMB2_NT_FIND | SMB2_LARGE_FILES;

	security_blob = smb2_get_data_area_len(&blob_offset, &blob_length,
					       (struct smb2_sync_hdr *)rsp);
	/*
	 * See MS-SMB2 section 2.2.4: if no blob, client picks default which
	 * for us will be
	 *	ses->sectype = RawNTLMSSP;
	 * but for time being this is our only auth choice so doesn't matter.
	 * We just found a server which sets blob length to zero expecting raw.
	 */
	if (blob_length == 0) {
		cifs_dbg(FYI, "missing security blob on negprot\n");
		server->sec_ntlmssp = true;
	}

	rc = cifs_enable_signing(server, ses->sign);
	if (rc)
		goto neg_exit;
	if (blob_length) {
		rc = decode_negTokenInit(security_blob, blob_length, server);
		if (rc == 1)
			rc = 0;
		else if (rc == 0)
			rc = -EIO;
	}

	if (rsp->DialectRevision == cpu_to_le16(SMB311_PROT_ID)) {
		if (rsp->NegotiateContextCount)
			rc = smb311_decode_neg_context(rsp, server,
						       rsp_iov.iov_len);
		else
			cifs_server_dbg(VFS, "Missing expected negotiate contexts\n");
	}
neg_exit:
	free_rsp_buf(resp_buftype, rsp);
	return rc;
}

int smb3_validate_negotiate(const unsigned int xid, struct cifs_tcon *tcon)
{
	int rc;
	struct validate_negotiate_info_req *pneg_inbuf;
	struct validate_negotiate_info_rsp *pneg_rsp = NULL;
	u32 rsplen;
	u32 inbuflen; /* max of 4 dialects */
	struct TCP_Server_Info *server = tcon->ses->server;

	cifs_dbg(FYI, "validate negotiate\n");

	/* In SMB3.11 preauth integrity supersedes validate negotiate */
	if (server->dialect == SMB311_PROT_ID)
		return 0;

	/*
	 * validation ioctl must be signed, so no point sending this if we
	 * can not sign it (ie are not known user).  Even if signing is not
	 * required (enabled but not negotiated), in those cases we selectively
	 * sign just this, the first and only signed request on a connection.
	 * Having validation of negotiate info  helps reduce attack vectors.
	 */
	if (tcon->ses->session_flags & SMB2_SESSION_FLAG_IS_GUEST)
		return 0; /* validation requires signing */

	if (tcon->ses->user_name == NULL) {
		cifs_dbg(FYI, "Can't validate negotiate: null user mount\n");
		return 0; /* validation requires signing */
	}

	if (tcon->ses->session_flags & SMB2_SESSION_FLAG_IS_NULL)
		cifs_tcon_dbg(VFS, "Unexpected null user (anonymous) auth flag sent by server\n");

	pneg_inbuf = kmalloc(sizeof(*pneg_inbuf), GFP_NOFS);
	if (!pneg_inbuf)
		return -ENOMEM;

	pneg_inbuf->Capabilities =
			cpu_to_le32(server->vals->req_capabilities);
	memcpy(pneg_inbuf->Guid, server->client_guid,
					SMB2_CLIENT_GUID_SIZE);

	if (tcon->ses->sign)
		pneg_inbuf->SecurityMode =
			cpu_to_le16(SMB2_NEGOTIATE_SIGNING_REQUIRED);
	else if (global_secflags & CIFSSEC_MAY_SIGN)
		pneg_inbuf->SecurityMode =
			cpu_to_le16(SMB2_NEGOTIATE_SIGNING_ENABLED);
	else
		pneg_inbuf->SecurityMode = 0;


	if (strcmp(server->vals->version_string,
		SMB3ANY_VERSION_STRING) == 0) {
		pneg_inbuf->Dialects[0] = cpu_to_le16(SMB30_PROT_ID);
		pneg_inbuf->Dialects[1] = cpu_to_le16(SMB302_PROT_ID);
		pneg_inbuf->DialectCount = cpu_to_le16(2);
		/* structure is big enough for 3 dialects, sending only 2 */
		inbuflen = sizeof(*pneg_inbuf) -
				(2 * sizeof(pneg_inbuf->Dialects[0]));
	} else if (strcmp(server->vals->version_string,
		SMBDEFAULT_VERSION_STRING) == 0) {
		pneg_inbuf->Dialects[0] = cpu_to_le16(SMB21_PROT_ID);
		pneg_inbuf->Dialects[1] = cpu_to_le16(SMB30_PROT_ID);
		pneg_inbuf->Dialects[2] = cpu_to_le16(SMB302_PROT_ID);
		pneg_inbuf->Dialects[3] = cpu_to_le16(SMB311_PROT_ID);
		pneg_inbuf->DialectCount = cpu_to_le16(4);
		/* structure is big enough for 3 dialects */
		inbuflen = sizeof(*pneg_inbuf);
	} else {
		/* otherwise specific dialect was requested */
		pneg_inbuf->Dialects[0] =
			cpu_to_le16(server->vals->protocol_id);
		pneg_inbuf->DialectCount = cpu_to_le16(1);
		/* structure is big enough for 3 dialects, sending only 1 */
		inbuflen = sizeof(*pneg_inbuf) -
				sizeof(pneg_inbuf->Dialects[0]) * 2;
	}

	rc = SMB2_ioctl(xid, tcon, NO_FILE_ID, NO_FILE_ID,
		FSCTL_VALIDATE_NEGOTIATE_INFO, true /* is_fsctl */,
<<<<<<< HEAD
		(char *)pneg_inbuf, inbuflen, (char **)&pneg_rsp, &rsplen);
=======
		(char *)pneg_inbuf, inbuflen, CIFSMaxBufSize,
		(char **)&pneg_rsp, &rsplen);
>>>>>>> f7688b48
	if (rc == -EOPNOTSUPP) {
		/*
		 * Old Windows versions or Netapp SMB server can return
		 * not supported error. Client should accept it.
		 */
<<<<<<< HEAD
		cifs_dbg(VFS, "Server does not support validate negotiate\n");
		rc = 0;
		goto out_free_inbuf;
	} else if (rc != 0) {
		cifs_dbg(VFS, "validate protocol negotiate failed: %d\n", rc);
=======
		cifs_tcon_dbg(VFS, "Server does not support validate negotiate\n");
		rc = 0;
		goto out_free_inbuf;
	} else if (rc != 0) {
		cifs_tcon_dbg(VFS, "validate protocol negotiate failed: %d\n", rc);
>>>>>>> f7688b48
		rc = -EIO;
		goto out_free_inbuf;
	}

	rc = -EIO;
	if (rsplen != sizeof(*pneg_rsp)) {
		cifs_tcon_dbg(VFS, "invalid protocol negotiate response size: %d\n",
			 rsplen);

		/* relax check since Mac returns max bufsize allowed on ioctl */
		if (rsplen > CIFSMaxBufSize || rsplen < sizeof(*pneg_rsp))
			goto out_free_rsp;
	}

	/* check validate negotiate info response matches what we got earlier */
	if (pneg_rsp->Dialect != cpu_to_le16(server->dialect))
		goto vneg_out;

	if (pneg_rsp->SecurityMode != cpu_to_le16(server->sec_mode))
		goto vneg_out;

	/* do not validate server guid because not saved at negprot time yet */

	if ((le32_to_cpu(pneg_rsp->Capabilities) | SMB2_NT_FIND |
	      SMB2_LARGE_FILES) != server->capabilities)
		goto vneg_out;

	/* validate negotiate successful */
	rc = 0;
	cifs_dbg(FYI, "validate negotiate info successful\n");
	goto out_free_rsp;

vneg_out:
	cifs_tcon_dbg(VFS, "protocol revalidation - security settings mismatch\n");
out_free_rsp:
	kfree(pneg_rsp);
out_free_inbuf:
	kfree(pneg_inbuf);
	return rc;
}

enum securityEnum
smb2_select_sectype(struct TCP_Server_Info *server, enum securityEnum requested)
{
	switch (requested) {
	case Kerberos:
	case RawNTLMSSP:
		return requested;
	case NTLMv2:
		return RawNTLMSSP;
	case Unspecified:
		if (server->sec_ntlmssp &&
			(global_secflags & CIFSSEC_MAY_NTLMSSP))
			return RawNTLMSSP;
		if ((server->sec_kerberos || server->sec_mskerberos) &&
			(global_secflags & CIFSSEC_MAY_KRB5))
			return Kerberos;
		/* Fallthrough */
	default:
		return Unspecified;
	}
}

struct SMB2_sess_data {
	unsigned int xid;
	struct cifs_ses *ses;
	struct nls_table *nls_cp;
	void (*func)(struct SMB2_sess_data *);
	int result;
	u64 previous_session;

	/* we will send the SMB in three pieces:
	 * a fixed length beginning part, an optional
	 * SPNEGO blob (which can be zero length), and a
	 * last part which will include the strings
	 * and rest of bcc area. This allows us to avoid
	 * a large buffer 17K allocation
	 */
	int buf0_type;
	struct kvec iov[2];
};

static int
SMB2_sess_alloc_buffer(struct SMB2_sess_data *sess_data)
{
	int rc;
	struct cifs_ses *ses = sess_data->ses;
	struct smb2_sess_setup_req *req;
	struct TCP_Server_Info *server = ses->server;
	unsigned int total_len;

	rc = smb2_plain_req_init(SMB2_SESSION_SETUP, NULL, (void **) &req,
			     &total_len);
	if (rc)
		return rc;

	/* First session, not a reauthenticate */
	req->sync_hdr.SessionId = 0;

	/* if reconnect, we need to send previous sess id, otherwise it is 0 */
	req->PreviousSessionId = sess_data->previous_session;

	req->Flags = 0; /* MBZ */

	/* enough to enable echos and oplocks and one max size write */
	req->sync_hdr.CreditRequest = cpu_to_le16(130);

	/* only one of SMB2 signing flags may be set in SMB2 request */
	if (server->sign)
		req->SecurityMode = SMB2_NEGOTIATE_SIGNING_REQUIRED;
	else if (global_secflags & CIFSSEC_MAY_SIGN) /* one flag unlike MUST_ */
		req->SecurityMode = SMB2_NEGOTIATE_SIGNING_ENABLED;
	else
		req->SecurityMode = 0;

#ifdef CONFIG_CIFS_DFS_UPCALL
	req->Capabilities = cpu_to_le32(SMB2_GLOBAL_CAP_DFS);
#else
	req->Capabilities = 0;
#endif /* DFS_UPCALL */

	req->Channel = 0; /* MBZ */

	sess_data->iov[0].iov_base = (char *)req;
	/* 1 for pad */
	sess_data->iov[0].iov_len = total_len - 1;
	/*
	 * This variable will be used to clear the buffer
	 * allocated above in case of any error in the calling function.
	 */
	sess_data->buf0_type = CIFS_SMALL_BUFFER;

	return 0;
}

static void
SMB2_sess_free_buffer(struct SMB2_sess_data *sess_data)
{
	free_rsp_buf(sess_data->buf0_type, sess_data->iov[0].iov_base);
	sess_data->buf0_type = CIFS_NO_BUFFER;
}

static int
SMB2_sess_sendreceive(struct SMB2_sess_data *sess_data)
{
	int rc;
	struct smb_rqst rqst;
	struct smb2_sess_setup_req *req = sess_data->iov[0].iov_base;
	struct kvec rsp_iov = { NULL, 0 };

	/* Testing shows that buffer offset must be at location of Buffer[0] */
	req->SecurityBufferOffset =
		cpu_to_le16(sizeof(struct smb2_sess_setup_req) - 1 /* pad */);
	req->SecurityBufferLength = cpu_to_le16(sess_data->iov[1].iov_len);

	memset(&rqst, 0, sizeof(struct smb_rqst));
	rqst.rq_iov = sess_data->iov;
	rqst.rq_nvec = 2;

	/* BB add code to build os and lm fields */
	rc = cifs_send_recv(sess_data->xid, sess_data->ses,
			    &rqst,
			    &sess_data->buf0_type,
			    CIFS_LOG_ERROR | CIFS_NEG_OP, &rsp_iov);
	cifs_small_buf_release(sess_data->iov[0].iov_base);
	memcpy(&sess_data->iov[0], &rsp_iov, sizeof(struct kvec));

	return rc;
}

static int
SMB2_sess_establish_session(struct SMB2_sess_data *sess_data)
{
	int rc = 0;
	struct cifs_ses *ses = sess_data->ses;

	mutex_lock(&ses->server->srv_mutex);
	if (ses->server->ops->generate_signingkey) {
		rc = ses->server->ops->generate_signingkey(ses);
		if (rc) {
			cifs_dbg(FYI,
				"SMB3 session key generation failed\n");
			mutex_unlock(&ses->server->srv_mutex);
			return rc;
		}
	}
	if (!ses->server->session_estab) {
		ses->server->sequence_number = 0x2;
		ses->server->session_estab = true;
	}
	mutex_unlock(&ses->server->srv_mutex);

	cifs_dbg(FYI, "SMB2/3 session established successfully\n");
	spin_lock(&GlobalMid_Lock);
	ses->status = CifsGood;
	ses->need_reconnect = false;
	spin_unlock(&GlobalMid_Lock);
	return rc;
}

#ifdef CONFIG_CIFS_UPCALL
static void
SMB2_auth_kerberos(struct SMB2_sess_data *sess_data)
{
	int rc;
	struct cifs_ses *ses = sess_data->ses;
	struct cifs_spnego_msg *msg;
	struct key *spnego_key = NULL;
	struct smb2_sess_setup_rsp *rsp = NULL;

	rc = SMB2_sess_alloc_buffer(sess_data);
	if (rc)
		goto out;

	spnego_key = cifs_get_spnego_key(ses);
	if (IS_ERR(spnego_key)) {
		rc = PTR_ERR(spnego_key);
		spnego_key = NULL;
		goto out;
	}

	msg = spnego_key->payload.data[0];
	/*
	 * check version field to make sure that cifs.upcall is
	 * sending us a response in an expected form
	 */
	if (msg->version != CIFS_SPNEGO_UPCALL_VERSION) {
		cifs_dbg(VFS,
			  "bad cifs.upcall version. Expected %d got %d",
			  CIFS_SPNEGO_UPCALL_VERSION, msg->version);
		rc = -EKEYREJECTED;
		goto out_put_spnego_key;
	}

	ses->auth_key.response = kmemdup(msg->data, msg->sesskey_len,
					 GFP_KERNEL);
	if (!ses->auth_key.response) {
		cifs_dbg(VFS,
			"Kerberos can't allocate (%u bytes) memory",
			msg->sesskey_len);
		rc = -ENOMEM;
		goto out_put_spnego_key;
	}
	ses->auth_key.len = msg->sesskey_len;

	sess_data->iov[1].iov_base = msg->data + msg->sesskey_len;
	sess_data->iov[1].iov_len = msg->secblob_len;

	rc = SMB2_sess_sendreceive(sess_data);
	if (rc)
		goto out_put_spnego_key;

	rsp = (struct smb2_sess_setup_rsp *)sess_data->iov[0].iov_base;
	ses->Suid = rsp->sync_hdr.SessionId;

	ses->session_flags = le16_to_cpu(rsp->SessionFlags);

	rc = SMB2_sess_establish_session(sess_data);
out_put_spnego_key:
	key_invalidate(spnego_key);
	key_put(spnego_key);
out:
	sess_data->result = rc;
	sess_data->func = NULL;
	SMB2_sess_free_buffer(sess_data);
}
#else
static void
SMB2_auth_kerberos(struct SMB2_sess_data *sess_data)
{
	cifs_dbg(VFS, "Kerberos negotiated but upcall support disabled!\n");
	sess_data->result = -EOPNOTSUPP;
	sess_data->func = NULL;
}
#endif

static void
SMB2_sess_auth_rawntlmssp_authenticate(struct SMB2_sess_data *sess_data);

static void
SMB2_sess_auth_rawntlmssp_negotiate(struct SMB2_sess_data *sess_data)
{
	int rc;
	struct cifs_ses *ses = sess_data->ses;
	struct smb2_sess_setup_rsp *rsp = NULL;
	char *ntlmssp_blob = NULL;
	bool use_spnego = false; /* else use raw ntlmssp */
	u16 blob_length = 0;

	/*
	 * If memory allocation is successful, caller of this function
	 * frees it.
	 */
	ses->ntlmssp = kmalloc(sizeof(struct ntlmssp_auth), GFP_KERNEL);
	if (!ses->ntlmssp) {
		rc = -ENOMEM;
		goto out_err;
	}
	ses->ntlmssp->sesskey_per_smbsess = true;

	rc = SMB2_sess_alloc_buffer(sess_data);
	if (rc)
		goto out_err;

	ntlmssp_blob = kmalloc(sizeof(struct _NEGOTIATE_MESSAGE),
			       GFP_KERNEL);
	if (ntlmssp_blob == NULL) {
		rc = -ENOMEM;
		goto out;
	}

	build_ntlmssp_negotiate_blob(ntlmssp_blob, ses);
	if (use_spnego) {
		/* BB eventually need to add this */
		cifs_dbg(VFS, "spnego not supported for SMB2 yet\n");
		rc = -EOPNOTSUPP;
		goto out;
	} else {
		blob_length = sizeof(struct _NEGOTIATE_MESSAGE);
		/* with raw NTLMSSP we don't encapsulate in SPNEGO */
	}
	sess_data->iov[1].iov_base = ntlmssp_blob;
	sess_data->iov[1].iov_len = blob_length;

	rc = SMB2_sess_sendreceive(sess_data);
	rsp = (struct smb2_sess_setup_rsp *)sess_data->iov[0].iov_base;

	/* If true, rc here is expected and not an error */
	if (sess_data->buf0_type != CIFS_NO_BUFFER &&
		rsp->sync_hdr.Status == STATUS_MORE_PROCESSING_REQUIRED)
		rc = 0;

	if (rc)
		goto out;

	if (offsetof(struct smb2_sess_setup_rsp, Buffer) !=
			le16_to_cpu(rsp->SecurityBufferOffset)) {
		cifs_dbg(VFS, "Invalid security buffer offset %d\n",
			le16_to_cpu(rsp->SecurityBufferOffset));
		rc = -EIO;
		goto out;
	}
	rc = decode_ntlmssp_challenge(rsp->Buffer,
			le16_to_cpu(rsp->SecurityBufferLength), ses);
	if (rc)
		goto out;

	cifs_dbg(FYI, "rawntlmssp session setup challenge phase\n");


	ses->Suid = rsp->sync_hdr.SessionId;
	ses->session_flags = le16_to_cpu(rsp->SessionFlags);

out:
	kfree(ntlmssp_blob);
	SMB2_sess_free_buffer(sess_data);
	if (!rc) {
		sess_data->result = 0;
		sess_data->func = SMB2_sess_auth_rawntlmssp_authenticate;
		return;
	}
out_err:
	kfree(ses->ntlmssp);
	ses->ntlmssp = NULL;
	sess_data->result = rc;
	sess_data->func = NULL;
}

static void
SMB2_sess_auth_rawntlmssp_authenticate(struct SMB2_sess_data *sess_data)
{
	int rc;
	struct cifs_ses *ses = sess_data->ses;
	struct smb2_sess_setup_req *req;
	struct smb2_sess_setup_rsp *rsp = NULL;
	unsigned char *ntlmssp_blob = NULL;
	bool use_spnego = false; /* else use raw ntlmssp */
	u16 blob_length = 0;

	rc = SMB2_sess_alloc_buffer(sess_data);
	if (rc)
		goto out;

	req = (struct smb2_sess_setup_req *) sess_data->iov[0].iov_base;
	req->sync_hdr.SessionId = ses->Suid;

	rc = build_ntlmssp_auth_blob(&ntlmssp_blob, &blob_length, ses,
					sess_data->nls_cp);
	if (rc) {
		cifs_dbg(FYI, "build_ntlmssp_auth_blob failed %d\n", rc);
		goto out;
	}

	if (use_spnego) {
		/* BB eventually need to add this */
		cifs_dbg(VFS, "spnego not supported for SMB2 yet\n");
		rc = -EOPNOTSUPP;
		goto out;
	}
	sess_data->iov[1].iov_base = ntlmssp_blob;
	sess_data->iov[1].iov_len = blob_length;

	rc = SMB2_sess_sendreceive(sess_data);
	if (rc)
		goto out;

	rsp = (struct smb2_sess_setup_rsp *)sess_data->iov[0].iov_base;

	ses->Suid = rsp->sync_hdr.SessionId;
	ses->session_flags = le16_to_cpu(rsp->SessionFlags);

	rc = SMB2_sess_establish_session(sess_data);
out:
	kfree(ntlmssp_blob);
	SMB2_sess_free_buffer(sess_data);
	kfree(ses->ntlmssp);
	ses->ntlmssp = NULL;
	sess_data->result = rc;
	sess_data->func = NULL;
}

static int
SMB2_select_sec(struct cifs_ses *ses, struct SMB2_sess_data *sess_data)
{
	int type;

	type = smb2_select_sectype(ses->server, ses->sectype);
	cifs_dbg(FYI, "sess setup type %d\n", type);
	if (type == Unspecified) {
		cifs_dbg(VFS,
			"Unable to select appropriate authentication method!");
		return -EINVAL;
	}

	switch (type) {
	case Kerberos:
		sess_data->func = SMB2_auth_kerberos;
		break;
	case RawNTLMSSP:
		sess_data->func = SMB2_sess_auth_rawntlmssp_negotiate;
		break;
	default:
		cifs_dbg(VFS, "secType %d not supported!\n", type);
		return -EOPNOTSUPP;
	}

	return 0;
}

int
SMB2_sess_setup(const unsigned int xid, struct cifs_ses *ses,
		const struct nls_table *nls_cp)
{
	int rc = 0;
	struct TCP_Server_Info *server = ses->server;
	struct SMB2_sess_data *sess_data;

	cifs_dbg(FYI, "Session Setup\n");

	if (!server) {
		WARN(1, "%s: server is NULL!\n", __func__);
		return -EIO;
	}

	sess_data = kzalloc(sizeof(struct SMB2_sess_data), GFP_KERNEL);
	if (!sess_data)
		return -ENOMEM;

	rc = SMB2_select_sec(ses, sess_data);
	if (rc)
		goto out;
	sess_data->xid = xid;
	sess_data->ses = ses;
	sess_data->buf0_type = CIFS_NO_BUFFER;
	sess_data->nls_cp = (struct nls_table *) nls_cp;
	sess_data->previous_session = ses->Suid;

	/*
	 * Initialize the session hash with the server one.
	 */
	memcpy(ses->preauth_sha_hash, ses->server->preauth_sha_hash,
	       SMB2_PREAUTH_HASH_SIZE);

	while (sess_data->func)
		sess_data->func(sess_data);

	if ((ses->session_flags & SMB2_SESSION_FLAG_IS_GUEST) && (ses->sign))
		cifs_server_dbg(VFS, "signing requested but authenticated as guest\n");
	rc = sess_data->result;
out:
	kfree(sess_data);
	return rc;
}

int
SMB2_logoff(const unsigned int xid, struct cifs_ses *ses)
{
	struct smb_rqst rqst;
	struct smb2_logoff_req *req; /* response is also trivial struct */
	int rc = 0;
	struct TCP_Server_Info *server;
	int flags = 0;
	unsigned int total_len;
	struct kvec iov[1];
	struct kvec rsp_iov;
	int resp_buf_type;

	cifs_dbg(FYI, "disconnect session %p\n", ses);

	if (ses && (ses->server))
		server = ses->server;
	else
		return -EIO;

	/* no need to send SMB logoff if uid already closed due to reconnect */
	if (ses->need_reconnect)
		goto smb2_session_already_dead;

	rc = smb2_plain_req_init(SMB2_LOGOFF, NULL, (void **) &req, &total_len);
	if (rc)
		return rc;

	 /* since no tcon, smb2_init can not do this, so do here */
	req->sync_hdr.SessionId = ses->Suid;

	if (ses->session_flags & SMB2_SESSION_FLAG_ENCRYPT_DATA)
		flags |= CIFS_TRANSFORM_REQ;
	else if (server->sign)
		req->sync_hdr.Flags |= SMB2_FLAGS_SIGNED;

	flags |= CIFS_NO_RSP_BUF;

	iov[0].iov_base = (char *)req;
	iov[0].iov_len = total_len;

	memset(&rqst, 0, sizeof(struct smb_rqst));
	rqst.rq_iov = iov;
	rqst.rq_nvec = 1;

	rc = cifs_send_recv(xid, ses, &rqst, &resp_buf_type, flags, &rsp_iov);
	cifs_small_buf_release(req);
	/*
	 * No tcon so can't do
	 * cifs_stats_inc(&tcon->stats.smb2_stats.smb2_com_fail[SMB2...]);
	 */

smb2_session_already_dead:
	return rc;
}

static inline void cifs_stats_fail_inc(struct cifs_tcon *tcon, uint16_t code)
{
	cifs_stats_inc(&tcon->stats.smb2_stats.smb2_com_failed[code]);
}

#define MAX_SHARENAME_LENGTH (255 /* server */ + 80 /* share */ + 1 /* NULL */)

/* These are similar values to what Windows uses */
static inline void init_copy_chunk_defaults(struct cifs_tcon *tcon)
{
	tcon->max_chunks = 256;
	tcon->max_bytes_chunk = 1048576;
	tcon->max_bytes_copy = 16777216;
}

int
SMB2_tcon(const unsigned int xid, struct cifs_ses *ses, const char *tree,
	  struct cifs_tcon *tcon, const struct nls_table *cp)
{
	struct smb_rqst rqst;
	struct smb2_tree_connect_req *req;
	struct smb2_tree_connect_rsp *rsp = NULL;
	struct kvec iov[2];
	struct kvec rsp_iov = { NULL, 0 };
	int rc = 0;
	int resp_buftype;
	int unc_path_len;
	__le16 *unc_path = NULL;
	int flags = 0;
	unsigned int total_len;
	struct TCP_Server_Info *server = ses->server;

	cifs_dbg(FYI, "TCON\n");

	if (!server || !tree)
		return -EIO;

	unc_path = kmalloc(MAX_SHARENAME_LENGTH * 2, GFP_KERNEL);
	if (unc_path == NULL)
		return -ENOMEM;

	unc_path_len = cifs_strtoUTF16(unc_path, tree, strlen(tree), cp) + 1;
	unc_path_len *= 2;
	if (unc_path_len < 2) {
		kfree(unc_path);
		return -EINVAL;
	}

	/* SMB2 TREE_CONNECT request must be called with TreeId == 0 */
	tcon->tid = 0;
	atomic_set(&tcon->num_remote_opens, 0);
	rc = smb2_plain_req_init(SMB2_TREE_CONNECT, tcon, (void **) &req,
			     &total_len);
	if (rc) {
		kfree(unc_path);
		return rc;
	}

	if (smb3_encryption_required(tcon))
		flags |= CIFS_TRANSFORM_REQ;

	iov[0].iov_base = (char *)req;
	/* 1 for pad */
	iov[0].iov_len = total_len - 1;

	/* Testing shows that buffer offset must be at location of Buffer[0] */
	req->PathOffset = cpu_to_le16(sizeof(struct smb2_tree_connect_req)
			- 1 /* pad */);
	req->PathLength = cpu_to_le16(unc_path_len - 2);
	iov[1].iov_base = unc_path;
	iov[1].iov_len = unc_path_len;

	/*
	 * 3.11 tcon req must be signed if not encrypted. See MS-SMB2 3.2.4.1.1
	 * unless it is guest or anonymous user. See MS-SMB2 3.2.5.3.1
	 * (Samba servers don't always set the flag so also check if null user)
	 */
<<<<<<< HEAD
	if ((ses->server->dialect == SMB311_PROT_ID) &&
=======
	if ((server->dialect == SMB311_PROT_ID) &&
>>>>>>> f7688b48
	    !smb3_encryption_required(tcon) &&
	    !(ses->session_flags &
		    (SMB2_SESSION_FLAG_IS_GUEST|SMB2_SESSION_FLAG_IS_NULL)) &&
	    ((ses->user_name != NULL) || (ses->sectype == Kerberos)))
		req->sync_hdr.Flags |= SMB2_FLAGS_SIGNED;

	memset(&rqst, 0, sizeof(struct smb_rqst));
	rqst.rq_iov = iov;
	rqst.rq_nvec = 2;

	/* Need 64 for max size write so ask for more in case not there yet */
	req->sync_hdr.CreditRequest = cpu_to_le16(64);

	rc = cifs_send_recv(xid, ses, &rqst, &resp_buftype, flags, &rsp_iov);
	cifs_small_buf_release(req);
	rsp = (struct smb2_tree_connect_rsp *)rsp_iov.iov_base;
	trace_smb3_tcon(xid, tcon->tid, ses->Suid, tree, rc);
	if (rc != 0) {
		if (tcon) {
			cifs_stats_fail_inc(tcon, SMB2_TREE_CONNECT_HE);
			tcon->need_reconnect = true;
		}
		goto tcon_error_exit;
	}

	switch (rsp->ShareType) {
	case SMB2_SHARE_TYPE_DISK:
		cifs_dbg(FYI, "connection to disk share\n");
		break;
	case SMB2_SHARE_TYPE_PIPE:
		tcon->pipe = true;
		cifs_dbg(FYI, "connection to pipe share\n");
		break;
	case SMB2_SHARE_TYPE_PRINT:
		tcon->print = true;
		cifs_dbg(FYI, "connection to printer\n");
		break;
	default:
		cifs_server_dbg(VFS, "unknown share type %d\n", rsp->ShareType);
		rc = -EOPNOTSUPP;
		goto tcon_error_exit;
	}

	tcon->share_flags = le32_to_cpu(rsp->ShareFlags);
	tcon->capabilities = rsp->Capabilities; /* we keep caps little endian */
	tcon->maximal_access = le32_to_cpu(rsp->MaximalAccess);
	tcon->tidStatus = CifsGood;
	tcon->need_reconnect = false;
	tcon->tid = rsp->sync_hdr.TreeId;
	strlcpy(tcon->treeName, tree, sizeof(tcon->treeName));

	if ((rsp->Capabilities & SMB2_SHARE_CAP_DFS) &&
	    ((tcon->share_flags & SHI1005_FLAGS_DFS) == 0))
		cifs_tcon_dbg(VFS, "DFS capability contradicts DFS flag\n");

	if (tcon->seal &&
	    !(server->capabilities & SMB2_GLOBAL_CAP_ENCRYPTION))
		cifs_tcon_dbg(VFS, "Encryption is requested but not supported\n");

	init_copy_chunk_defaults(tcon);
	if (server->ops->validate_negotiate)
		rc = server->ops->validate_negotiate(xid, tcon);
tcon_exit:

	free_rsp_buf(resp_buftype, rsp);
	kfree(unc_path);
	return rc;

tcon_error_exit:
	if (rsp && rsp->sync_hdr.Status == STATUS_BAD_NETWORK_NAME) {
		cifs_tcon_dbg(VFS, "BAD_NETWORK_NAME: %s\n", tree);
	}
	goto tcon_exit;
}

int
SMB2_tdis(const unsigned int xid, struct cifs_tcon *tcon)
{
	struct smb_rqst rqst;
	struct smb2_tree_disconnect_req *req; /* response is trivial */
	int rc = 0;
	struct cifs_ses *ses = tcon->ses;
	int flags = 0;
	unsigned int total_len;
	struct kvec iov[1];
	struct kvec rsp_iov;
	int resp_buf_type;

	cifs_dbg(FYI, "Tree Disconnect\n");

	if (!ses || !(ses->server))
		return -EIO;

	if ((tcon->need_reconnect) || (tcon->ses->need_reconnect))
		return 0;

	rc = smb2_plain_req_init(SMB2_TREE_DISCONNECT, tcon, (void **) &req,
			     &total_len);
	if (rc)
		return rc;

	if (smb3_encryption_required(tcon))
		flags |= CIFS_TRANSFORM_REQ;

	flags |= CIFS_NO_RSP_BUF;

	iov[0].iov_base = (char *)req;
	iov[0].iov_len = total_len;

	memset(&rqst, 0, sizeof(struct smb_rqst));
	rqst.rq_iov = iov;
	rqst.rq_nvec = 1;

	rc = cifs_send_recv(xid, ses, &rqst, &resp_buf_type, flags, &rsp_iov);
	cifs_small_buf_release(req);
	if (rc)
		cifs_stats_fail_inc(tcon, SMB2_TREE_DISCONNECT_HE);

	return rc;
}


static struct create_durable *
create_durable_buf(void)
{
	struct create_durable *buf;

	buf = kzalloc(sizeof(struct create_durable), GFP_KERNEL);
	if (!buf)
		return NULL;

	buf->ccontext.DataOffset = cpu_to_le16(offsetof
					(struct create_durable, Data));
	buf->ccontext.DataLength = cpu_to_le32(16);
	buf->ccontext.NameOffset = cpu_to_le16(offsetof
				(struct create_durable, Name));
	buf->ccontext.NameLength = cpu_to_le16(4);
	/* SMB2_CREATE_DURABLE_HANDLE_REQUEST is "DHnQ" */
	buf->Name[0] = 'D';
	buf->Name[1] = 'H';
	buf->Name[2] = 'n';
	buf->Name[3] = 'Q';
	return buf;
}

static struct create_durable *
create_reconnect_durable_buf(struct cifs_fid *fid)
{
	struct create_durable *buf;

	buf = kzalloc(sizeof(struct create_durable), GFP_KERNEL);
	if (!buf)
		return NULL;

	buf->ccontext.DataOffset = cpu_to_le16(offsetof
					(struct create_durable, Data));
	buf->ccontext.DataLength = cpu_to_le32(16);
	buf->ccontext.NameOffset = cpu_to_le16(offsetof
				(struct create_durable, Name));
	buf->ccontext.NameLength = cpu_to_le16(4);
	buf->Data.Fid.PersistentFileId = fid->persistent_fid;
	buf->Data.Fid.VolatileFileId = fid->volatile_fid;
	/* SMB2_CREATE_DURABLE_HANDLE_RECONNECT is "DHnC" */
	buf->Name[0] = 'D';
	buf->Name[1] = 'H';
	buf->Name[2] = 'n';
	buf->Name[3] = 'C';
	return buf;
}

static void
parse_query_id_ctxt(struct create_context *cc, struct smb2_file_all_info *buf)
{
	struct create_on_disk_id *pdisk_id = (struct create_on_disk_id *)cc;

	cifs_dbg(FYI, "parse query id context 0x%llx 0x%llx\n",
		pdisk_id->DiskFileId, pdisk_id->VolumeId);
	buf->IndexNumber = pdisk_id->DiskFileId;
}

void
smb2_parse_contexts(struct TCP_Server_Info *server,
		       struct smb2_create_rsp *rsp,
		       unsigned int *epoch, char *lease_key, __u8 *oplock,
		       struct smb2_file_all_info *buf)
{
	char *data_offset;
	struct create_context *cc;
	unsigned int next;
	unsigned int remaining;
	char *name;

	*oplock = 0;
	data_offset = (char *)rsp + le32_to_cpu(rsp->CreateContextsOffset);
	remaining = le32_to_cpu(rsp->CreateContextsLength);
	cc = (struct create_context *)data_offset;

	/* Initialize inode number to 0 in case no valid data in qfid context */
	if (buf)
		buf->IndexNumber = 0;

	while (remaining >= sizeof(struct create_context)) {
		name = le16_to_cpu(cc->NameOffset) + (char *)cc;
		if (le16_to_cpu(cc->NameLength) == 4 &&
		    strncmp(name, SMB2_CREATE_REQUEST_LEASE, 4) == 0)
			*oplock = server->ops->parse_lease_buf(cc, epoch,
							   lease_key);
		else if (buf && (le16_to_cpu(cc->NameLength) == 4) &&
		    strncmp(name, SMB2_CREATE_QUERY_ON_DISK_ID, 4) == 0)
			parse_query_id_ctxt(cc, buf);

		next = le32_to_cpu(cc->Next);
		if (!next)
			break;
		remaining -= next;
		cc = (struct create_context *)((char *)cc + next);
	}

	if (rsp->OplockLevel != SMB2_OPLOCK_LEVEL_LEASE)
		*oplock = rsp->OplockLevel;

	return;
}

static int
add_lease_context(struct TCP_Server_Info *server, struct kvec *iov,
		  unsigned int *num_iovec, u8 *lease_key, __u8 *oplock)
{
	struct smb2_create_req *req = iov[0].iov_base;
	unsigned int num = *num_iovec;

	iov[num].iov_base = server->ops->create_lease_buf(lease_key, *oplock);
	if (iov[num].iov_base == NULL)
		return -ENOMEM;
	iov[num].iov_len = server->vals->create_lease_size;
	req->RequestedOplockLevel = SMB2_OPLOCK_LEVEL_LEASE;
	if (!req->CreateContextsOffset)
		req->CreateContextsOffset = cpu_to_le32(
				sizeof(struct smb2_create_req) +
				iov[num - 1].iov_len);
	le32_add_cpu(&req->CreateContextsLength,
		     server->vals->create_lease_size);
	*num_iovec = num + 1;
	return 0;
}

static struct create_durable_v2 *
create_durable_v2_buf(struct cifs_open_parms *oparms)
{
	struct cifs_fid *pfid = oparms->fid;
	struct create_durable_v2 *buf;

	buf = kzalloc(sizeof(struct create_durable_v2), GFP_KERNEL);
	if (!buf)
		return NULL;

	buf->ccontext.DataOffset = cpu_to_le16(offsetof
					(struct create_durable_v2, dcontext));
	buf->ccontext.DataLength = cpu_to_le32(sizeof(struct durable_context_v2));
	buf->ccontext.NameOffset = cpu_to_le16(offsetof
				(struct create_durable_v2, Name));
	buf->ccontext.NameLength = cpu_to_le16(4);

	/*
	 * NB: Handle timeout defaults to 0, which allows server to choose
	 * (most servers default to 120 seconds) and most clients default to 0.
	 * This can be overridden at mount ("handletimeout=") if the user wants
	 * a different persistent (or resilient) handle timeout for all opens
	 * opens on a particular SMB3 mount.
	 */
	buf->dcontext.Timeout = cpu_to_le32(oparms->tcon->handle_timeout);
	buf->dcontext.Flags = cpu_to_le32(SMB2_DHANDLE_FLAG_PERSISTENT);
	generate_random_uuid(buf->dcontext.CreateGuid);
	memcpy(pfid->create_guid, buf->dcontext.CreateGuid, 16);

	/* SMB2_CREATE_DURABLE_HANDLE_REQUEST is "DH2Q" */
	buf->Name[0] = 'D';
	buf->Name[1] = 'H';
	buf->Name[2] = '2';
	buf->Name[3] = 'Q';
	return buf;
}

static struct create_durable_handle_reconnect_v2 *
create_reconnect_durable_v2_buf(struct cifs_fid *fid)
{
	struct create_durable_handle_reconnect_v2 *buf;

	buf = kzalloc(sizeof(struct create_durable_handle_reconnect_v2),
			GFP_KERNEL);
	if (!buf)
		return NULL;

	buf->ccontext.DataOffset =
		cpu_to_le16(offsetof(struct create_durable_handle_reconnect_v2,
				     dcontext));
	buf->ccontext.DataLength =
		cpu_to_le32(sizeof(struct durable_reconnect_context_v2));
	buf->ccontext.NameOffset =
		cpu_to_le16(offsetof(struct create_durable_handle_reconnect_v2,
			    Name));
	buf->ccontext.NameLength = cpu_to_le16(4);

	buf->dcontext.Fid.PersistentFileId = fid->persistent_fid;
	buf->dcontext.Fid.VolatileFileId = fid->volatile_fid;
	buf->dcontext.Flags = cpu_to_le32(SMB2_DHANDLE_FLAG_PERSISTENT);
	memcpy(buf->dcontext.CreateGuid, fid->create_guid, 16);

	/* SMB2_CREATE_DURABLE_HANDLE_RECONNECT_V2 is "DH2C" */
	buf->Name[0] = 'D';
	buf->Name[1] = 'H';
	buf->Name[2] = '2';
	buf->Name[3] = 'C';
	return buf;
}

static int
add_durable_v2_context(struct kvec *iov, unsigned int *num_iovec,
		    struct cifs_open_parms *oparms)
{
	struct smb2_create_req *req = iov[0].iov_base;
	unsigned int num = *num_iovec;

	iov[num].iov_base = create_durable_v2_buf(oparms);
	if (iov[num].iov_base == NULL)
		return -ENOMEM;
	iov[num].iov_len = sizeof(struct create_durable_v2);
	if (!req->CreateContextsOffset)
		req->CreateContextsOffset =
			cpu_to_le32(sizeof(struct smb2_create_req) +
								iov[1].iov_len);
	le32_add_cpu(&req->CreateContextsLength, sizeof(struct create_durable_v2));
	*num_iovec = num + 1;
	return 0;
}

static int
add_durable_reconnect_v2_context(struct kvec *iov, unsigned int *num_iovec,
		    struct cifs_open_parms *oparms)
{
	struct smb2_create_req *req = iov[0].iov_base;
	unsigned int num = *num_iovec;

	/* indicate that we don't need to relock the file */
	oparms->reconnect = false;

	iov[num].iov_base = create_reconnect_durable_v2_buf(oparms->fid);
	if (iov[num].iov_base == NULL)
		return -ENOMEM;
	iov[num].iov_len = sizeof(struct create_durable_handle_reconnect_v2);
	if (!req->CreateContextsOffset)
		req->CreateContextsOffset =
			cpu_to_le32(sizeof(struct smb2_create_req) +
								iov[1].iov_len);
	le32_add_cpu(&req->CreateContextsLength,
			sizeof(struct create_durable_handle_reconnect_v2));
	*num_iovec = num + 1;
	return 0;
}

static int
add_durable_context(struct kvec *iov, unsigned int *num_iovec,
		    struct cifs_open_parms *oparms, bool use_persistent)
{
	struct smb2_create_req *req = iov[0].iov_base;
	unsigned int num = *num_iovec;

	if (use_persistent) {
		if (oparms->reconnect)
			return add_durable_reconnect_v2_context(iov, num_iovec,
								oparms);
		else
			return add_durable_v2_context(iov, num_iovec, oparms);
	}

	if (oparms->reconnect) {
		iov[num].iov_base = create_reconnect_durable_buf(oparms->fid);
		/* indicate that we don't need to relock the file */
		oparms->reconnect = false;
	} else
		iov[num].iov_base = create_durable_buf();
	if (iov[num].iov_base == NULL)
		return -ENOMEM;
	iov[num].iov_len = sizeof(struct create_durable);
	if (!req->CreateContextsOffset)
		req->CreateContextsOffset =
			cpu_to_le32(sizeof(struct smb2_create_req) +
								iov[1].iov_len);
	le32_add_cpu(&req->CreateContextsLength, sizeof(struct create_durable));
	*num_iovec = num + 1;
	return 0;
}

/* See MS-SMB2 2.2.13.2.7 */
static struct crt_twarp_ctxt *
create_twarp_buf(__u64 timewarp)
{
	struct crt_twarp_ctxt *buf;

	buf = kzalloc(sizeof(struct crt_twarp_ctxt), GFP_KERNEL);
	if (!buf)
		return NULL;

	buf->ccontext.DataOffset = cpu_to_le16(offsetof
					(struct crt_twarp_ctxt, Timestamp));
	buf->ccontext.DataLength = cpu_to_le32(8);
	buf->ccontext.NameOffset = cpu_to_le16(offsetof
				(struct crt_twarp_ctxt, Name));
	buf->ccontext.NameLength = cpu_to_le16(4);
	/* SMB2_CREATE_TIMEWARP_TOKEN is "TWrp" */
	buf->Name[0] = 'T';
	buf->Name[1] = 'W';
	buf->Name[2] = 'r';
	buf->Name[3] = 'p';
	buf->Timestamp = cpu_to_le64(timewarp);
	return buf;
}

/* See MS-SMB2 2.2.13.2.7 */
static int
add_twarp_context(struct kvec *iov, unsigned int *num_iovec, __u64 timewarp)
{
	struct smb2_create_req *req = iov[0].iov_base;
	unsigned int num = *num_iovec;

	iov[num].iov_base = create_twarp_buf(timewarp);
	if (iov[num].iov_base == NULL)
		return -ENOMEM;
	iov[num].iov_len = sizeof(struct crt_twarp_ctxt);
	if (!req->CreateContextsOffset)
		req->CreateContextsOffset = cpu_to_le32(
				sizeof(struct smb2_create_req) +
				iov[num - 1].iov_len);
	le32_add_cpu(&req->CreateContextsLength, sizeof(struct crt_twarp_ctxt));
	*num_iovec = num + 1;
	return 0;
}

static struct crt_query_id_ctxt *
create_query_id_buf(void)
{
	struct crt_query_id_ctxt *buf;

	buf = kzalloc(sizeof(struct crt_query_id_ctxt), GFP_KERNEL);
	if (!buf)
		return NULL;

	buf->ccontext.DataOffset = cpu_to_le16(0);
	buf->ccontext.DataLength = cpu_to_le32(0);
	buf->ccontext.NameOffset = cpu_to_le16(offsetof
				(struct crt_query_id_ctxt, Name));
	buf->ccontext.NameLength = cpu_to_le16(4);
	/* SMB2_CREATE_QUERY_ON_DISK_ID is "QFid" */
	buf->Name[0] = 'Q';
	buf->Name[1] = 'F';
	buf->Name[2] = 'i';
	buf->Name[3] = 'd';
	return buf;
}

/* See MS-SMB2 2.2.13.2.9 */
static int
add_query_id_context(struct kvec *iov, unsigned int *num_iovec)
{
	struct smb2_create_req *req = iov[0].iov_base;
	unsigned int num = *num_iovec;

	iov[num].iov_base = create_query_id_buf();
	if (iov[num].iov_base == NULL)
		return -ENOMEM;
	iov[num].iov_len = sizeof(struct crt_query_id_ctxt);
	if (!req->CreateContextsOffset)
		req->CreateContextsOffset = cpu_to_le32(
				sizeof(struct smb2_create_req) +
				iov[num - 1].iov_len);
	le32_add_cpu(&req->CreateContextsLength, sizeof(struct crt_query_id_ctxt));
	*num_iovec = num + 1;
	return 0;
}

static int
alloc_path_with_tree_prefix(__le16 **out_path, int *out_size, int *out_len,
			    const char *treename, const __le16 *path)
{
	int treename_len, path_len;
	struct nls_table *cp;
	const __le16 sep[] = {cpu_to_le16('\\'), cpu_to_le16(0x0000)};

	/*
	 * skip leading "\\"
	 */
	treename_len = strlen(treename);
	if (treename_len < 2 || !(treename[0] == '\\' && treename[1] == '\\'))
		return -EINVAL;

	treename += 2;
	treename_len -= 2;

	path_len = UniStrnlen((wchar_t *)path, PATH_MAX);

	/*
	 * make room for one path separator between the treename and
	 * path
	 */
	*out_len = treename_len + 1 + path_len;

	/*
	 * final path needs to be null-terminated UTF16 with a
	 * size aligned to 8
	 */

	*out_size = roundup((*out_len+1)*2, 8);
	*out_path = kzalloc(*out_size, GFP_KERNEL);
	if (!*out_path)
		return -ENOMEM;

	cp = load_nls_default();
	cifs_strtoUTF16(*out_path, treename, treename_len, cp);
	UniStrcat(*out_path, sep);
	UniStrcat(*out_path, path);
	unload_nls(cp);

	return 0;
}

int smb311_posix_mkdir(const unsigned int xid, struct inode *inode,
			       umode_t mode, struct cifs_tcon *tcon,
			       const char *full_path,
			       struct cifs_sb_info *cifs_sb)
{
	struct smb_rqst rqst;
	struct smb2_create_req *req;
	struct smb2_create_rsp *rsp = NULL;
	struct cifs_ses *ses = tcon->ses;
	struct kvec iov[3]; /* make sure at least one for each open context */
	struct kvec rsp_iov = {NULL, 0};
	int resp_buftype;
	int uni_path_len;
	__le16 *copy_path = NULL;
	int copy_size;
	int rc = 0;
	unsigned int n_iov = 2;
	__u32 file_attributes = 0;
	char *pc_buf = NULL;
	int flags = 0;
	unsigned int total_len;
	__le16 *utf16_path = NULL;

	cifs_dbg(FYI, "mkdir\n");

	/* resource #1: path allocation */
	utf16_path = cifs_convert_path_to_utf16(full_path, cifs_sb);
	if (!utf16_path)
		return -ENOMEM;

	if (!ses || !(ses->server)) {
		rc = -EIO;
		goto err_free_path;
	}

	/* resource #2: request */
	rc = smb2_plain_req_init(SMB2_CREATE, tcon, (void **) &req, &total_len);
	if (rc)
		goto err_free_path;


	if (smb3_encryption_required(tcon))
		flags |= CIFS_TRANSFORM_REQ;

	req->ImpersonationLevel = IL_IMPERSONATION;
	req->DesiredAccess = cpu_to_le32(FILE_WRITE_ATTRIBUTES);
	/* File attributes ignored on open (used in create though) */
	req->FileAttributes = cpu_to_le32(file_attributes);
	req->ShareAccess = FILE_SHARE_ALL_LE;
	req->CreateDisposition = cpu_to_le32(FILE_CREATE);
	req->CreateOptions = cpu_to_le32(CREATE_NOT_FILE);

	iov[0].iov_base = (char *)req;
	/* -1 since last byte is buf[0] which is sent below (path) */
	iov[0].iov_len = total_len - 1;

	req->NameOffset = cpu_to_le16(sizeof(struct smb2_create_req));

	/* [MS-SMB2] 2.2.13 NameOffset:
	 * If SMB2_FLAGS_DFS_OPERATIONS is set in the Flags field of
	 * the SMB2 header, the file name includes a prefix that will
	 * be processed during DFS name normalization as specified in
	 * section 3.3.5.9. Otherwise, the file name is relative to
	 * the share that is identified by the TreeId in the SMB2
	 * header.
	 */
	if (tcon->share_flags & SHI1005_FLAGS_DFS) {
		int name_len;

		req->sync_hdr.Flags |= SMB2_FLAGS_DFS_OPERATIONS;
		rc = alloc_path_with_tree_prefix(&copy_path, &copy_size,
						 &name_len,
						 tcon->treeName, utf16_path);
		if (rc)
			goto err_free_req;

		req->NameLength = cpu_to_le16(name_len * 2);
		uni_path_len = copy_size;
		/* free before overwriting resource */
		kfree(utf16_path);
		utf16_path = copy_path;
	} else {
		uni_path_len = (2 * UniStrnlen((wchar_t *)utf16_path, PATH_MAX)) + 2;
		/* MUST set path len (NameLength) to 0 opening root of share */
		req->NameLength = cpu_to_le16(uni_path_len - 2);
		if (uni_path_len % 8 != 0) {
			copy_size = roundup(uni_path_len, 8);
			copy_path = kzalloc(copy_size, GFP_KERNEL);
			if (!copy_path) {
				rc = -ENOMEM;
				goto err_free_req;
			}
			memcpy((char *)copy_path, (const char *)utf16_path,
			       uni_path_len);
			uni_path_len = copy_size;
			/* free before overwriting resource */
			kfree(utf16_path);
			utf16_path = copy_path;
		}
	}

	iov[1].iov_len = uni_path_len;
	iov[1].iov_base = utf16_path;
	req->RequestedOplockLevel = SMB2_OPLOCK_LEVEL_NONE;

	if (tcon->posix_extensions) {
		/* resource #3: posix buf */
		rc = add_posix_context(iov, &n_iov, mode);
		if (rc)
			goto err_free_req;
		pc_buf = iov[n_iov-1].iov_base;
	}


	memset(&rqst, 0, sizeof(struct smb_rqst));
	rqst.rq_iov = iov;
	rqst.rq_nvec = n_iov;

	/* no need to inc num_remote_opens because we close it just below */
	trace_smb3_posix_mkdir_enter(xid, tcon->tid, ses->Suid, CREATE_NOT_FILE,
				    FILE_WRITE_ATTRIBUTES);
	/* resource #4: response buffer */
	rc = cifs_send_recv(xid, ses, &rqst, &resp_buftype, flags, &rsp_iov);
	if (rc) {
		cifs_stats_fail_inc(tcon, SMB2_CREATE_HE);
		trace_smb3_posix_mkdir_err(xid, tcon->tid, ses->Suid,
					   CREATE_NOT_FILE,
					   FILE_WRITE_ATTRIBUTES, rc);
		goto err_free_rsp_buf;
	}

	rsp = (struct smb2_create_rsp *)rsp_iov.iov_base;
	trace_smb3_posix_mkdir_done(xid, rsp->PersistentFileId, tcon->tid,
				    ses->Suid, CREATE_NOT_FILE,
				    FILE_WRITE_ATTRIBUTES);

	SMB2_close(xid, tcon, rsp->PersistentFileId, rsp->VolatileFileId);

	/* Eventually save off posix specific response info and timestaps */

err_free_rsp_buf:
	free_rsp_buf(resp_buftype, rsp);
	kfree(pc_buf);
err_free_req:
	cifs_small_buf_release(req);
err_free_path:
	kfree(utf16_path);
	return rc;
}

int
SMB2_open_init(struct cifs_tcon *tcon, struct smb_rqst *rqst, __u8 *oplock,
	       struct cifs_open_parms *oparms, __le16 *path)
{
	struct TCP_Server_Info *server = tcon->ses->server;
	struct smb2_create_req *req;
	unsigned int n_iov = 2;
	__u32 file_attributes = 0;
	int copy_size;
	int uni_path_len;
	unsigned int total_len;
	struct kvec *iov = rqst->rq_iov;
	__le16 *copy_path;
	int rc;

	rc = smb2_plain_req_init(SMB2_CREATE, tcon, (void **) &req, &total_len);
	if (rc)
		return rc;

	iov[0].iov_base = (char *)req;
	/* -1 since last byte is buf[0] which is sent below (path) */
	iov[0].iov_len = total_len - 1;

	if (oparms->create_options & CREATE_OPTION_READONLY)
		file_attributes |= ATTR_READONLY;
	if (oparms->create_options & CREATE_OPTION_SPECIAL)
		file_attributes |= ATTR_SYSTEM;

	req->ImpersonationLevel = IL_IMPERSONATION;
	req->DesiredAccess = cpu_to_le32(oparms->desired_access);
	/* File attributes ignored on open (used in create though) */
	req->FileAttributes = cpu_to_le32(file_attributes);
	req->ShareAccess = FILE_SHARE_ALL_LE;

	req->CreateDisposition = cpu_to_le32(oparms->disposition);
	req->CreateOptions = cpu_to_le32(oparms->create_options & CREATE_OPTIONS_MASK);
	req->NameOffset = cpu_to_le16(sizeof(struct smb2_create_req));

	/* [MS-SMB2] 2.2.13 NameOffset:
	 * If SMB2_FLAGS_DFS_OPERATIONS is set in the Flags field of
	 * the SMB2 header, the file name includes a prefix that will
	 * be processed during DFS name normalization as specified in
	 * section 3.3.5.9. Otherwise, the file name is relative to
	 * the share that is identified by the TreeId in the SMB2
	 * header.
	 */
	if (tcon->share_flags & SHI1005_FLAGS_DFS) {
		int name_len;

		req->sync_hdr.Flags |= SMB2_FLAGS_DFS_OPERATIONS;
		rc = alloc_path_with_tree_prefix(&copy_path, &copy_size,
						 &name_len,
						 tcon->treeName, path);
		if (rc)
			return rc;
		req->NameLength = cpu_to_le16(name_len * 2);
		uni_path_len = copy_size;
		path = copy_path;
	} else {
		uni_path_len = (2 * UniStrnlen((wchar_t *)path, PATH_MAX)) + 2;
		/* MUST set path len (NameLength) to 0 opening root of share */
		req->NameLength = cpu_to_le16(uni_path_len - 2);
		copy_size = uni_path_len;
		if (copy_size % 8 != 0)
			copy_size = roundup(copy_size, 8);
		copy_path = kzalloc(copy_size, GFP_KERNEL);
		if (!copy_path)
			return -ENOMEM;
		memcpy((char *)copy_path, (const char *)path,
		       uni_path_len);
		uni_path_len = copy_size;
		path = copy_path;
	}

	iov[1].iov_len = uni_path_len;
	iov[1].iov_base = path;

	if ((!server->oplocks) || (tcon->no_lease))
		*oplock = SMB2_OPLOCK_LEVEL_NONE;

	if (!(server->capabilities & SMB2_GLOBAL_CAP_LEASING) ||
	    *oplock == SMB2_OPLOCK_LEVEL_NONE)
		req->RequestedOplockLevel = *oplock;
	else if (!(server->capabilities & SMB2_GLOBAL_CAP_DIRECTORY_LEASING) &&
		  (oparms->create_options & CREATE_NOT_FILE))
		req->RequestedOplockLevel = *oplock; /* no srv lease support */
	else {
		rc = add_lease_context(server, iov, &n_iov,
				       oparms->fid->lease_key, oplock);
		if (rc)
			return rc;
	}

	if (*oplock == SMB2_OPLOCK_LEVEL_BATCH) {
		/* need to set Next field of lease context if we request it */
		if (server->capabilities & SMB2_GLOBAL_CAP_LEASING) {
			struct create_context *ccontext =
			    (struct create_context *)iov[n_iov-1].iov_base;
			ccontext->Next =
				cpu_to_le32(server->vals->create_lease_size);
		}

		rc = add_durable_context(iov, &n_iov, oparms,
					tcon->use_persistent);
		if (rc)
			return rc;
	}

	if (tcon->posix_extensions) {
		if (n_iov > 2) {
			struct create_context *ccontext =
			    (struct create_context *)iov[n_iov-1].iov_base;
			ccontext->Next =
				cpu_to_le32(iov[n_iov-1].iov_len);
		}

		rc = add_posix_context(iov, &n_iov, oparms->mode);
		if (rc)
			return rc;
	}

	if (tcon->snapshot_time) {
		cifs_dbg(FYI, "adding snapshot context\n");
		if (n_iov > 2) {
			struct create_context *ccontext =
			    (struct create_context *)iov[n_iov-1].iov_base;
			ccontext->Next =
				cpu_to_le32(iov[n_iov-1].iov_len);
		}

		rc = add_twarp_context(iov, &n_iov, tcon->snapshot_time);
		if (rc)
			return rc;
	}

	if ((oparms->disposition == FILE_CREATE) &&
	    (oparms->mode != ACL_NO_MODE)) {
		if (n_iov > 2) {
			struct create_context *ccontext =
			    (struct create_context *)iov[n_iov-1].iov_base;
			ccontext->Next =
				cpu_to_le32(iov[n_iov-1].iov_len);
		}

		/* rc = add_sd_context(iov, &n_iov, oparms->mode); */
		if (rc)
			return rc;
	}

	if (n_iov > 2) {
		struct create_context *ccontext =
			(struct create_context *)iov[n_iov-1].iov_base;
		ccontext->Next = cpu_to_le32(iov[n_iov-1].iov_len);
	}
	add_query_id_context(iov, &n_iov);

	rqst->rq_nvec = n_iov;
	return 0;
}

/* rq_iov[0] is the request and is released by cifs_small_buf_release().
 * All other vectors are freed by kfree().
 */
void
SMB2_open_free(struct smb_rqst *rqst)
{
	int i;

	if (rqst && rqst->rq_iov) {
		cifs_small_buf_release(rqst->rq_iov[0].iov_base);
		for (i = 1; i < rqst->rq_nvec; i++)
			if (rqst->rq_iov[i].iov_base != smb2_padding)
				kfree(rqst->rq_iov[i].iov_base);
	}
}

int
SMB2_open(const unsigned int xid, struct cifs_open_parms *oparms, __le16 *path,
	  __u8 *oplock, struct smb2_file_all_info *buf,
	  struct kvec *err_iov, int *buftype)
{
	struct smb_rqst rqst;
	struct smb2_create_rsp *rsp = NULL;
	struct TCP_Server_Info *server;
	struct cifs_tcon *tcon = oparms->tcon;
	struct cifs_ses *ses = tcon->ses;
	struct kvec iov[SMB2_CREATE_IOV_SIZE];
	struct kvec rsp_iov = {NULL, 0};
	int resp_buftype = CIFS_NO_BUFFER;
	int rc = 0;
	int flags = 0;

	cifs_dbg(FYI, "create/open\n");
	if (ses && (ses->server))
		server = ses->server;
	else
		return -EIO;

	if (smb3_encryption_required(tcon))
		flags |= CIFS_TRANSFORM_REQ;

	memset(&rqst, 0, sizeof(struct smb_rqst));
	memset(&iov, 0, sizeof(iov));
	rqst.rq_iov = iov;
	rqst.rq_nvec = SMB2_CREATE_IOV_SIZE;

	rc = SMB2_open_init(tcon, &rqst, oplock, oparms, path);
	if (rc)
		goto creat_exit;

	trace_smb3_open_enter(xid, tcon->tid, tcon->ses->Suid,
		oparms->create_options, oparms->desired_access);

	rc = cifs_send_recv(xid, ses, &rqst, &resp_buftype, flags,
			    &rsp_iov);
	rsp = (struct smb2_create_rsp *)rsp_iov.iov_base;

	if (rc != 0) {
		cifs_stats_fail_inc(tcon, SMB2_CREATE_HE);
		if (err_iov && rsp) {
			*err_iov = rsp_iov;
			*buftype = resp_buftype;
			resp_buftype = CIFS_NO_BUFFER;
			rsp = NULL;
		}
		trace_smb3_open_err(xid, tcon->tid, ses->Suid,
				    oparms->create_options, oparms->desired_access, rc);
		if (rc == -EREMCHG) {
			printk_once(KERN_WARNING "server share %s deleted\n",
				    tcon->treeName);
			tcon->need_reconnect = true;
		}
		goto creat_exit;
	} else
		trace_smb3_open_done(xid, rsp->PersistentFileId, tcon->tid,
				     ses->Suid, oparms->create_options,
				     oparms->desired_access);

	atomic_inc(&tcon->num_remote_opens);
	oparms->fid->persistent_fid = rsp->PersistentFileId;
	oparms->fid->volatile_fid = rsp->VolatileFileId;
#ifdef CONFIG_CIFS_DEBUG2
	oparms->fid->mid = le64_to_cpu(rsp->sync_hdr.MessageId);
#endif /* CIFS_DEBUG2 */

	if (buf) {
		memcpy(buf, &rsp->CreationTime, 32);
		buf->AllocationSize = rsp->AllocationSize;
		buf->EndOfFile = rsp->EndofFile;
		buf->Attributes = rsp->FileAttributes;
		buf->NumberOfLinks = cpu_to_le32(1);
		buf->DeletePending = 0;
	}


	smb2_parse_contexts(server, rsp, &oparms->fid->epoch,
			    oparms->fid->lease_key, oplock, buf);
creat_exit:
	SMB2_open_free(&rqst);
	free_rsp_buf(resp_buftype, rsp);
	return rc;
}

int
SMB2_ioctl_init(struct cifs_tcon *tcon, struct smb_rqst *rqst,
		u64 persistent_fid, u64 volatile_fid, u32 opcode,
		bool is_fsctl, char *in_data, u32 indatalen,
		__u32 max_response_size)
{
	struct smb2_ioctl_req *req;
	struct kvec *iov = rqst->rq_iov;
	unsigned int total_len;
	int rc;
	char *in_data_buf;

	rc = smb2_plain_req_init(SMB2_IOCTL, tcon, (void **) &req, &total_len);
	if (rc)
		return rc;

	if (indatalen) {
		/*
		 * indatalen is usually small at a couple of bytes max, so
		 * just allocate through generic pool
		 */
		in_data_buf = kmemdup(in_data, indatalen, GFP_NOFS);
		if (!in_data_buf) {
			cifs_small_buf_release(req);
			return -ENOMEM;
		}
	}

	req->CtlCode = cpu_to_le32(opcode);
	req->PersistentFileId = persistent_fid;
	req->VolatileFileId = volatile_fid;

	iov[0].iov_base = (char *)req;
	/*
	 * If no input data, the size of ioctl struct in
	 * protocol spec still includes a 1 byte data buffer,
	 * but if input data passed to ioctl, we do not
	 * want to double count this, so we do not send
	 * the dummy one byte of data in iovec[0] if sending
	 * input data (in iovec[1]).
	 */
	if (indatalen) {
		req->InputCount = cpu_to_le32(indatalen);
		/* do not set InputOffset if no input data */
		req->InputOffset =
		       cpu_to_le32(offsetof(struct smb2_ioctl_req, Buffer));
		rqst->rq_nvec = 2;
		iov[0].iov_len = total_len - 1;
		iov[1].iov_base = in_data_buf;
		iov[1].iov_len = indatalen;
	} else {
		rqst->rq_nvec = 1;
		iov[0].iov_len = total_len;
	}

	req->OutputOffset = 0;
	req->OutputCount = 0; /* MBZ */

	/*
	 * In most cases max_response_size is set to 16K (CIFSMaxBufSize)
	 * We Could increase default MaxOutputResponse, but that could require
	 * more credits. Windows typically sets this smaller, but for some
	 * ioctls it may be useful to allow server to send more. No point
	 * limiting what the server can send as long as fits in one credit
	 * We can not handle more than CIFS_MAX_BUF_SIZE yet but may want
	 * to increase this limit up in the future.
	 * Note that for snapshot queries that servers like Azure expect that
	 * the first query be minimal size (and just used to get the number/size
	 * of previous versions) so response size must be specified as EXACTLY
	 * sizeof(struct snapshot_array) which is 16 when rounded up to multiple
	 * of eight bytes.  Currently that is the only case where we set max
	 * response size smaller.
	 */
	req->MaxOutputResponse = cpu_to_le32(max_response_size);

	if (is_fsctl)
		req->Flags = cpu_to_le32(SMB2_0_IOCTL_IS_FSCTL);
	else
		req->Flags = 0;

	/* validate negotiate request must be signed - see MS-SMB2 3.2.5.5 */
	if (opcode == FSCTL_VALIDATE_NEGOTIATE_INFO)
		req->sync_hdr.Flags |= SMB2_FLAGS_SIGNED;

	return 0;
}

void
SMB2_ioctl_free(struct smb_rqst *rqst)
{
	int i;
	if (rqst && rqst->rq_iov) {
		cifs_small_buf_release(rqst->rq_iov[0].iov_base); /* request */
		for (i = 1; i < rqst->rq_nvec; i++)
			if (rqst->rq_iov[i].iov_base != smb2_padding)
				kfree(rqst->rq_iov[i].iov_base);
	}
}


/*
 *	SMB2 IOCTL is used for both IOCTLs and FSCTLs
 */
int
SMB2_ioctl(const unsigned int xid, struct cifs_tcon *tcon, u64 persistent_fid,
	   u64 volatile_fid, u32 opcode, bool is_fsctl,
	   char *in_data, u32 indatalen, u32 max_out_data_len,
	   char **out_data, u32 *plen /* returned data len */)
{
	struct smb_rqst rqst;
	struct smb2_ioctl_rsp *rsp = NULL;
	struct cifs_ses *ses;
	struct kvec iov[SMB2_IOCTL_IOV_SIZE];
	struct kvec rsp_iov = {NULL, 0};
	int resp_buftype = CIFS_NO_BUFFER;
	int rc = 0;
	int flags = 0;
	struct TCP_Server_Info *server;

	cifs_dbg(FYI, "SMB2 IOCTL\n");

	if (out_data != NULL)
		*out_data = NULL;

	/* zero out returned data len, in case of error */
	if (plen)
		*plen = 0;

	if (tcon)
		ses = tcon->ses;
	else
		return -EIO;

	if (!ses)
		return -EIO;
	server = ses->server;
	if (!server)
		return -EIO;

	if (smb3_encryption_required(tcon))
		flags |= CIFS_TRANSFORM_REQ;

	memset(&rqst, 0, sizeof(struct smb_rqst));
	memset(&iov, 0, sizeof(iov));
	rqst.rq_iov = iov;
	rqst.rq_nvec = SMB2_IOCTL_IOV_SIZE;

	rc = SMB2_ioctl_init(tcon, &rqst, persistent_fid, volatile_fid, opcode,
			     is_fsctl, in_data, indatalen, max_out_data_len);
	if (rc)
		goto ioctl_exit;

	rc = cifs_send_recv(xid, ses, &rqst, &resp_buftype, flags,
			    &rsp_iov);
	rsp = (struct smb2_ioctl_rsp *)rsp_iov.iov_base;

	if (rc != 0)
		trace_smb3_fsctl_err(xid, persistent_fid, tcon->tid,
				ses->Suid, 0, opcode, rc);

	if ((rc != 0) && (rc != -EINVAL) && (rc != -E2BIG)) {
		cifs_stats_fail_inc(tcon, SMB2_IOCTL_HE);
		goto ioctl_exit;
	} else if (rc == -EINVAL) {
		if ((opcode != FSCTL_SRV_COPYCHUNK_WRITE) &&
		    (opcode != FSCTL_SRV_COPYCHUNK)) {
			cifs_stats_fail_inc(tcon, SMB2_IOCTL_HE);
			goto ioctl_exit;
		}
	} else if (rc == -E2BIG) {
		if (opcode != FSCTL_QUERY_ALLOCATED_RANGES) {
			cifs_stats_fail_inc(tcon, SMB2_IOCTL_HE);
			goto ioctl_exit;
		}
	}

	/* check if caller wants to look at return data or just return rc */
	if ((plen == NULL) || (out_data == NULL))
		goto ioctl_exit;

	*plen = le32_to_cpu(rsp->OutputCount);

	/* We check for obvious errors in the output buffer length and offset */
	if (*plen == 0)
		goto ioctl_exit; /* server returned no data */
	else if (*plen > rsp_iov.iov_len || *plen > 0xFF00) {
		cifs_tcon_dbg(VFS, "srv returned invalid ioctl length: %d\n", *plen);
		*plen = 0;
		rc = -EIO;
		goto ioctl_exit;
	}

	if (rsp_iov.iov_len - *plen < le32_to_cpu(rsp->OutputOffset)) {
		cifs_tcon_dbg(VFS, "Malformed ioctl resp: len %d offset %d\n", *plen,
			le32_to_cpu(rsp->OutputOffset));
		*plen = 0;
		rc = -EIO;
		goto ioctl_exit;
	}

	*out_data = kmemdup((char *)rsp + le32_to_cpu(rsp->OutputOffset),
			    *plen, GFP_KERNEL);
	if (*out_data == NULL) {
		rc = -ENOMEM;
		goto ioctl_exit;
	}

ioctl_exit:
	SMB2_ioctl_free(&rqst);
	free_rsp_buf(resp_buftype, rsp);
	return rc;
}

/*
 *   Individual callers to ioctl worker function follow
 */

int
SMB2_set_compression(const unsigned int xid, struct cifs_tcon *tcon,
		     u64 persistent_fid, u64 volatile_fid)
{
	int rc;
	struct  compress_ioctl fsctl_input;
	char *ret_data = NULL;

	fsctl_input.CompressionState =
			cpu_to_le16(COMPRESSION_FORMAT_DEFAULT);

	rc = SMB2_ioctl(xid, tcon, persistent_fid, volatile_fid,
			FSCTL_SET_COMPRESSION, true /* is_fsctl */,
			(char *)&fsctl_input /* data input */,
			2 /* in data len */, CIFSMaxBufSize /* max out data */,
			&ret_data /* out data */, NULL);

	cifs_dbg(FYI, "set compression rc %d\n", rc);

	return rc;
}

int
SMB2_close_init(struct cifs_tcon *tcon, struct smb_rqst *rqst,
		u64 persistent_fid, u64 volatile_fid)
{
	struct smb2_close_req *req;
	struct kvec *iov = rqst->rq_iov;
	unsigned int total_len;
	int rc;

	rc = smb2_plain_req_init(SMB2_CLOSE, tcon, (void **) &req, &total_len);
	if (rc)
		return rc;

	req->PersistentFileId = persistent_fid;
	req->VolatileFileId = volatile_fid;
	iov[0].iov_base = (char *)req;
	iov[0].iov_len = total_len;

	return 0;
}

void
SMB2_close_free(struct smb_rqst *rqst)
{
	if (rqst && rqst->rq_iov)
		cifs_small_buf_release(rqst->rq_iov[0].iov_base); /* request */
}

int
SMB2_close_flags(const unsigned int xid, struct cifs_tcon *tcon,
		 u64 persistent_fid, u64 volatile_fid, int flags)
{
	struct smb_rqst rqst;
	struct smb2_close_rsp *rsp = NULL;
	struct cifs_ses *ses = tcon->ses;
	struct kvec iov[1];
	struct kvec rsp_iov;
	int resp_buftype = CIFS_NO_BUFFER;
	int rc = 0;

	cifs_dbg(FYI, "Close\n");

	if (!ses || !(ses->server))
		return -EIO;

	if (smb3_encryption_required(tcon))
		flags |= CIFS_TRANSFORM_REQ;

	memset(&rqst, 0, sizeof(struct smb_rqst));
	memset(&iov, 0, sizeof(iov));
	rqst.rq_iov = iov;
	rqst.rq_nvec = 1;

	trace_smb3_close_enter(xid, persistent_fid, tcon->tid, ses->Suid);
	rc = SMB2_close_init(tcon, &rqst, persistent_fid, volatile_fid);
	if (rc)
		goto close_exit;

	rc = cifs_send_recv(xid, ses, &rqst, &resp_buftype, flags, &rsp_iov);
	rsp = (struct smb2_close_rsp *)rsp_iov.iov_base;

	if (rc != 0) {
		cifs_stats_fail_inc(tcon, SMB2_CLOSE_HE);
		trace_smb3_close_err(xid, persistent_fid, tcon->tid, ses->Suid,
				     rc);
		goto close_exit;
	} else
		trace_smb3_close_done(xid, persistent_fid, tcon->tid,
				      ses->Suid);

	atomic_dec(&tcon->num_remote_opens);

	/* BB FIXME - decode close response, update inode for caching */

close_exit:
	SMB2_close_free(&rqst);
	free_rsp_buf(resp_buftype, rsp);
	return rc;
}

int
SMB2_close(const unsigned int xid, struct cifs_tcon *tcon,
	   u64 persistent_fid, u64 volatile_fid)
{
	return SMB2_close_flags(xid, tcon, persistent_fid, volatile_fid, 0);
}

int
smb2_validate_iov(unsigned int offset, unsigned int buffer_length,
		  struct kvec *iov, unsigned int min_buf_size)
{
	unsigned int smb_len = iov->iov_len;
	char *end_of_smb = smb_len + (char *)iov->iov_base;
	char *begin_of_buf = offset + (char *)iov->iov_base;
	char *end_of_buf = begin_of_buf + buffer_length;


	if (buffer_length < min_buf_size) {
		cifs_dbg(VFS, "buffer length %d smaller than minimum size %d\n",
			 buffer_length, min_buf_size);
		return -EINVAL;
	}

	/* check if beyond RFC1001 maximum length */
	if ((smb_len > 0x7FFFFF) || (buffer_length > 0x7FFFFF)) {
		cifs_dbg(VFS, "buffer length %d or smb length %d too large\n",
			 buffer_length, smb_len);
		return -EINVAL;
	}

	if ((begin_of_buf > end_of_smb) || (end_of_buf > end_of_smb)) {
		cifs_dbg(VFS, "illegal server response, bad offset to data\n");
		return -EINVAL;
	}

	return 0;
}

/*
 * If SMB buffer fields are valid, copy into temporary buffer to hold result.
 * Caller must free buffer.
 */
int
smb2_validate_and_copy_iov(unsigned int offset, unsigned int buffer_length,
			   struct kvec *iov, unsigned int minbufsize,
			   char *data)
{
	char *begin_of_buf = offset + (char *)iov->iov_base;
	int rc;

	if (!data)
		return -EINVAL;

	rc = smb2_validate_iov(offset, buffer_length, iov, minbufsize);
	if (rc)
		return rc;

	memcpy(data, begin_of_buf, buffer_length);

	return 0;
}

int
SMB2_query_info_init(struct cifs_tcon *tcon, struct smb_rqst *rqst,
		     u64 persistent_fid, u64 volatile_fid,
		     u8 info_class, u8 info_type, u32 additional_info,
		     size_t output_len, size_t input_len, void *input)
{
	struct smb2_query_info_req *req;
	struct kvec *iov = rqst->rq_iov;
	unsigned int total_len;
	int rc;

	rc = smb2_plain_req_init(SMB2_QUERY_INFO, tcon, (void **) &req,
			     &total_len);
	if (rc)
		return rc;

	req->InfoType = info_type;
	req->FileInfoClass = info_class;
	req->PersistentFileId = persistent_fid;
	req->VolatileFileId = volatile_fid;
	req->AdditionalInformation = cpu_to_le32(additional_info);

	req->OutputBufferLength = cpu_to_le32(output_len);
	if (input_len) {
		req->InputBufferLength = cpu_to_le32(input_len);
		/* total_len for smb query request never close to le16 max */
		req->InputBufferOffset = cpu_to_le16(total_len - 1);
		memcpy(req->Buffer, input, input_len);
	}

	iov[0].iov_base = (char *)req;
	/* 1 for Buffer */
	iov[0].iov_len = total_len - 1 + input_len;
	return 0;
}

void
SMB2_query_info_free(struct smb_rqst *rqst)
{
	if (rqst && rqst->rq_iov)
		cifs_small_buf_release(rqst->rq_iov[0].iov_base); /* request */
}

static int
query_info(const unsigned int xid, struct cifs_tcon *tcon,
	   u64 persistent_fid, u64 volatile_fid, u8 info_class, u8 info_type,
	   u32 additional_info, size_t output_len, size_t min_len, void **data,
		u32 *dlen)
{
	struct smb_rqst rqst;
	struct smb2_query_info_rsp *rsp = NULL;
	struct kvec iov[1];
	struct kvec rsp_iov;
	int rc = 0;
	int resp_buftype = CIFS_NO_BUFFER;
	struct cifs_ses *ses = tcon->ses;
	struct TCP_Server_Info *server;
	int flags = 0;
	bool allocated = false;

	cifs_dbg(FYI, "Query Info\n");

	if (!ses)
		return -EIO;
	server = ses->server;
	if (!server)
		return -EIO;

	if (smb3_encryption_required(tcon))
		flags |= CIFS_TRANSFORM_REQ;

	memset(&rqst, 0, sizeof(struct smb_rqst));
	memset(&iov, 0, sizeof(iov));
	rqst.rq_iov = iov;
	rqst.rq_nvec = 1;

	rc = SMB2_query_info_init(tcon, &rqst, persistent_fid, volatile_fid,
				  info_class, info_type, additional_info,
				  output_len, 0, NULL);
	if (rc)
		goto qinf_exit;

	trace_smb3_query_info_enter(xid, persistent_fid, tcon->tid,
				    ses->Suid, info_class, (__u32)info_type);

	rc = cifs_send_recv(xid, ses, &rqst, &resp_buftype, flags, &rsp_iov);
	rsp = (struct smb2_query_info_rsp *)rsp_iov.iov_base;

	if (rc) {
		cifs_stats_fail_inc(tcon, SMB2_QUERY_INFO_HE);
		trace_smb3_query_info_err(xid, persistent_fid, tcon->tid,
				ses->Suid, info_class, (__u32)info_type, rc);
		goto qinf_exit;
	}

	trace_smb3_query_info_done(xid, persistent_fid, tcon->tid,
				ses->Suid, info_class, (__u32)info_type);

	if (dlen) {
		*dlen = le32_to_cpu(rsp->OutputBufferLength);
		if (!*data) {
			*data = kmalloc(*dlen, GFP_KERNEL);
			if (!*data) {
				cifs_tcon_dbg(VFS,
					"Error %d allocating memory for acl\n",
					rc);
				*dlen = 0;
				rc = -ENOMEM;
				goto qinf_exit;
			}
			allocated = true;
		}
	}

	rc = smb2_validate_and_copy_iov(le16_to_cpu(rsp->OutputBufferOffset),
					le32_to_cpu(rsp->OutputBufferLength),
					&rsp_iov, min_len, *data);
	if (rc && allocated) {
		kfree(*data);
		*data = NULL;
		*dlen = 0;
	}

qinf_exit:
	SMB2_query_info_free(&rqst);
	free_rsp_buf(resp_buftype, rsp);
	return rc;
}

int SMB2_query_info(const unsigned int xid, struct cifs_tcon *tcon,
	u64 persistent_fid, u64 volatile_fid, struct smb2_file_all_info *data)
{
	return query_info(xid, tcon, persistent_fid, volatile_fid,
			  FILE_ALL_INFORMATION, SMB2_O_INFO_FILE, 0,
			  sizeof(struct smb2_file_all_info) + PATH_MAX * 2,
			  sizeof(struct smb2_file_all_info), (void **)&data,
			  NULL);
}

int
SMB2_query_acl(const unsigned int xid, struct cifs_tcon *tcon,
		u64 persistent_fid, u64 volatile_fid,
		void **data, u32 *plen)
{
	__u32 additional_info = OWNER_SECINFO | GROUP_SECINFO | DACL_SECINFO;
	*plen = 0;

	return query_info(xid, tcon, persistent_fid, volatile_fid,
			  0, SMB2_O_INFO_SECURITY, additional_info,
			  SMB2_MAX_BUFFER_SIZE, MIN_SEC_DESC_LEN, data, plen);
}

int
SMB2_get_srv_num(const unsigned int xid, struct cifs_tcon *tcon,
		 u64 persistent_fid, u64 volatile_fid, __le64 *uniqueid)
{
	return query_info(xid, tcon, persistent_fid, volatile_fid,
			  FILE_INTERNAL_INFORMATION, SMB2_O_INFO_FILE, 0,
			  sizeof(struct smb2_file_internal_info),
			  sizeof(struct smb2_file_internal_info),
			  (void **)&uniqueid, NULL);
}

/*
 * CHANGE_NOTIFY Request is sent to get notifications on changes to a directory
 * See MS-SMB2 2.2.35 and 2.2.36
 */

static int
SMB2_notify_init(const unsigned int xid, struct smb_rqst *rqst,
		struct cifs_tcon *tcon, u64 persistent_fid, u64 volatile_fid,
		u32 completion_filter, bool watch_tree)
{
	struct smb2_change_notify_req *req;
	struct kvec *iov = rqst->rq_iov;
	unsigned int total_len;
	int rc;

	rc = smb2_plain_req_init(SMB2_CHANGE_NOTIFY, tcon, (void **) &req, &total_len);
	if (rc)
		return rc;

	req->PersistentFileId = persistent_fid;
	req->VolatileFileId = volatile_fid;
	req->OutputBufferLength =
		cpu_to_le32(SMB2_MAX_BUFFER_SIZE - MAX_SMB2_HDR_SIZE);
	req->CompletionFilter = cpu_to_le32(completion_filter);
	if (watch_tree)
		req->Flags = cpu_to_le16(SMB2_WATCH_TREE);
	else
		req->Flags = 0;

	iov[0].iov_base = (char *)req;
	iov[0].iov_len = total_len;

	return 0;
}

int
SMB2_change_notify(const unsigned int xid, struct cifs_tcon *tcon,
		u64 persistent_fid, u64 volatile_fid, bool watch_tree,
		u32 completion_filter)
{
	struct cifs_ses *ses = tcon->ses;
	struct smb_rqst rqst;
	struct kvec iov[1];
	struct kvec rsp_iov = {NULL, 0};
	int resp_buftype = CIFS_NO_BUFFER;
	int flags = 0;
	int rc = 0;

	cifs_dbg(FYI, "change notify\n");
	if (!ses || !(ses->server))
		return -EIO;

	if (smb3_encryption_required(tcon))
		flags |= CIFS_TRANSFORM_REQ;

	memset(&rqst, 0, sizeof(struct smb_rqst));
	memset(&iov, 0, sizeof(iov));
	rqst.rq_iov = iov;
	rqst.rq_nvec = 1;

	rc = SMB2_notify_init(xid, &rqst, tcon, persistent_fid, volatile_fid,
			      completion_filter, watch_tree);
	if (rc)
		goto cnotify_exit;

	trace_smb3_notify_enter(xid, persistent_fid, tcon->tid, ses->Suid,
				(u8)watch_tree, completion_filter);
	rc = cifs_send_recv(xid, ses, &rqst, &resp_buftype, flags, &rsp_iov);

	if (rc != 0) {
		cifs_stats_fail_inc(tcon, SMB2_CHANGE_NOTIFY_HE);
		trace_smb3_notify_err(xid, persistent_fid, tcon->tid, ses->Suid,
				(u8)watch_tree, completion_filter, rc);
	} else
		trace_smb3_notify_done(xid, persistent_fid, tcon->tid,
				ses->Suid, (u8)watch_tree, completion_filter);

 cnotify_exit:
	if (rqst.rq_iov)
		cifs_small_buf_release(rqst.rq_iov[0].iov_base); /* request */
	free_rsp_buf(resp_buftype, rsp_iov.iov_base);
	return rc;
}



/*
 * This is a no-op for now. We're not really interested in the reply, but
 * rather in the fact that the server sent one and that server->lstrp
 * gets updated.
 *
 * FIXME: maybe we should consider checking that the reply matches request?
 */
static void
smb2_echo_callback(struct mid_q_entry *mid)
{
	struct TCP_Server_Info *server = mid->callback_data;
	struct smb2_echo_rsp *rsp = (struct smb2_echo_rsp *)mid->resp_buf;
<<<<<<< HEAD
	unsigned int credits_received = 0;

	if (mid->mid_state == MID_RESPONSE_RECEIVED
	    || mid->mid_state == MID_RESPONSE_MALFORMED)
		credits_received = le16_to_cpu(rsp->sync_hdr.CreditRequest);
=======
	struct cifs_credits credits = { .value = 0, .instance = 0 };

	if (mid->mid_state == MID_RESPONSE_RECEIVED
	    || mid->mid_state == MID_RESPONSE_MALFORMED) {
		credits.value = le16_to_cpu(rsp->sync_hdr.CreditRequest);
		credits.instance = server->reconnect_instance;
	}
>>>>>>> f7688b48

	DeleteMidQEntry(mid);
	add_credits(server, &credits, CIFS_ECHO_OP);
}

void smb2_reconnect_server(struct work_struct *work)
{
	struct TCP_Server_Info *server = container_of(work,
					struct TCP_Server_Info, reconnect.work);
	struct cifs_ses *ses;
	struct cifs_tcon *tcon, *tcon2;
	struct list_head tmp_list;
	int tcon_exist = false;
	int rc;
	int resched = false;


	/* Prevent simultaneous reconnects that can corrupt tcon->rlist list */
	mutex_lock(&server->reconnect_mutex);

	INIT_LIST_HEAD(&tmp_list);
	cifs_dbg(FYI, "Need negotiate, reconnecting tcons\n");

	spin_lock(&cifs_tcp_ses_lock);
	list_for_each_entry(ses, &server->smb_ses_list, smb_ses_list) {
		list_for_each_entry(tcon, &ses->tcon_list, tcon_list) {
			if (tcon->need_reconnect || tcon->need_reopen_files) {
				tcon->tc_count++;
				list_add_tail(&tcon->rlist, &tmp_list);
				tcon_exist = true;
			}
		}
		/*
		 * IPC has the same lifetime as its session and uses its
		 * refcount.
		 */
		if (ses->tcon_ipc && ses->tcon_ipc->need_reconnect) {
			list_add_tail(&ses->tcon_ipc->rlist, &tmp_list);
			tcon_exist = true;
			ses->ses_count++;
		}
	}
	/*
	 * Get the reference to server struct to be sure that the last call of
	 * cifs_put_tcon() in the loop below won't release the server pointer.
	 */
	if (tcon_exist)
		server->srv_count++;

	spin_unlock(&cifs_tcp_ses_lock);

	list_for_each_entry_safe(tcon, tcon2, &tmp_list, rlist) {
		rc = smb2_reconnect(SMB2_INTERNAL_CMD, tcon);
		if (!rc)
			cifs_reopen_persistent_handles(tcon);
		else
			resched = true;
		list_del_init(&tcon->rlist);
		if (tcon->ipc)
			cifs_put_smb_ses(tcon->ses);
		else
			cifs_put_tcon(tcon);
	}

	cifs_dbg(FYI, "Reconnecting tcons finished\n");
	if (resched)
		queue_delayed_work(cifsiod_wq, &server->reconnect, 2 * HZ);
	mutex_unlock(&server->reconnect_mutex);

	/* now we can safely release srv struct */
	if (tcon_exist)
		cifs_put_tcp_session(server, 1);
}

int
SMB2_echo(struct TCP_Server_Info *server)
{
	struct smb2_echo_req *req;
	int rc = 0;
	struct kvec iov[1];
	struct smb_rqst rqst = { .rq_iov = iov,
				 .rq_nvec = 1 };
	unsigned int total_len;

	cifs_dbg(FYI, "In echo request\n");

	if (server->tcpStatus == CifsNeedNegotiate) {
		/* No need to send echo on newly established connections */
		queue_delayed_work(cifsiod_wq, &server->reconnect, 0);
		return rc;
	}

	rc = smb2_plain_req_init(SMB2_ECHO, NULL, (void **)&req, &total_len);
	if (rc)
		return rc;

	req->sync_hdr.CreditRequest = cpu_to_le16(1);

	iov[0].iov_len = total_len;
	iov[0].iov_base = (char *)req;

	rc = cifs_call_async(server, &rqst, NULL, smb2_echo_callback, NULL,
			     server, CIFS_ECHO_OP, NULL);
	if (rc)
		cifs_dbg(FYI, "Echo request failed: %d\n", rc);

	cifs_small_buf_release(req);
	return rc;
}

void
SMB2_flush_free(struct smb_rqst *rqst)
{
	if (rqst && rqst->rq_iov)
		cifs_small_buf_release(rqst->rq_iov[0].iov_base); /* request */
}

int
SMB2_flush_init(const unsigned int xid, struct smb_rqst *rqst,
		struct cifs_tcon *tcon, u64 persistent_fid, u64 volatile_fid)
{
	struct smb2_flush_req *req;
	struct kvec *iov = rqst->rq_iov;
	unsigned int total_len;
	int rc;

	rc = smb2_plain_req_init(SMB2_FLUSH, tcon, (void **) &req, &total_len);
	if (rc)
		return rc;

	req->PersistentFileId = persistent_fid;
	req->VolatileFileId = volatile_fid;

	iov[0].iov_base = (char *)req;
	iov[0].iov_len = total_len;

	return 0;
}

int
SMB2_flush(const unsigned int xid, struct cifs_tcon *tcon, u64 persistent_fid,
	   u64 volatile_fid)
{
	struct cifs_ses *ses = tcon->ses;
	struct smb_rqst rqst;
	struct kvec iov[1];
	struct kvec rsp_iov = {NULL, 0};
	int resp_buftype = CIFS_NO_BUFFER;
	int flags = 0;
	int rc = 0;

	cifs_dbg(FYI, "flush\n");
	if (!ses || !(ses->server))
		return -EIO;

	if (smb3_encryption_required(tcon))
		flags |= CIFS_TRANSFORM_REQ;

	memset(&rqst, 0, sizeof(struct smb_rqst));
	memset(&iov, 0, sizeof(iov));
	rqst.rq_iov = iov;
	rqst.rq_nvec = 1;

	rc = SMB2_flush_init(xid, &rqst, tcon, persistent_fid, volatile_fid);
	if (rc)
		goto flush_exit;

	trace_smb3_flush_enter(xid, persistent_fid, tcon->tid, ses->Suid);
	rc = cifs_send_recv(xid, ses, &rqst, &resp_buftype, flags, &rsp_iov);

	if (rc != 0) {
		cifs_stats_fail_inc(tcon, SMB2_FLUSH_HE);
		trace_smb3_flush_err(xid, persistent_fid, tcon->tid, ses->Suid,
				     rc);
	} else
		trace_smb3_flush_done(xid, persistent_fid, tcon->tid,
				      ses->Suid);

 flush_exit:
	SMB2_flush_free(&rqst);
	free_rsp_buf(resp_buftype, rsp_iov.iov_base);
	return rc;
}

/*
 * To form a chain of read requests, any read requests after the first should
 * have the end_of_chain boolean set to true.
 */
static int
smb2_new_read_req(void **buf, unsigned int *total_len,
	struct cifs_io_parms *io_parms, struct cifs_readdata *rdata,
	unsigned int remaining_bytes, int request_type)
{
	int rc = -EACCES;
	struct smb2_read_plain_req *req = NULL;
	struct smb2_sync_hdr *shdr;
	struct TCP_Server_Info *server;

	rc = smb2_plain_req_init(SMB2_READ, io_parms->tcon, (void **) &req,
				 total_len);
	if (rc)
		return rc;

	server = io_parms->tcon->ses->server;
	if (server == NULL)
		return -ECONNABORTED;

	shdr = &req->sync_hdr;
	shdr->ProcessId = cpu_to_le32(io_parms->pid);

	req->PersistentFileId = io_parms->persistent_fid;
	req->VolatileFileId = io_parms->volatile_fid;
	req->ReadChannelInfoOffset = 0; /* reserved */
	req->ReadChannelInfoLength = 0; /* reserved */
	req->Channel = 0; /* reserved */
	req->MinimumCount = 0;
	req->Length = cpu_to_le32(io_parms->length);
	req->Offset = cpu_to_le64(io_parms->offset);

	trace_smb3_read_enter(0 /* xid */,
			io_parms->persistent_fid,
			io_parms->tcon->tid, io_parms->tcon->ses->Suid,
			io_parms->offset, io_parms->length);
#ifdef CONFIG_CIFS_SMB_DIRECT
	/*
	 * If we want to do a RDMA write, fill in and append
	 * smbd_buffer_descriptor_v1 to the end of read request
	 */
	if (server->rdma && rdata && !server->sign &&
		rdata->bytes >= server->smbd_conn->rdma_readwrite_threshold) {

		struct smbd_buffer_descriptor_v1 *v1;
		bool need_invalidate =
			io_parms->tcon->ses->server->dialect == SMB30_PROT_ID;

		rdata->mr = smbd_register_mr(
				server->smbd_conn, rdata->pages,
				rdata->nr_pages, rdata->page_offset,
				rdata->tailsz, true, need_invalidate);
		if (!rdata->mr)
			return -EAGAIN;

		req->Channel = SMB2_CHANNEL_RDMA_V1_INVALIDATE;
		if (need_invalidate)
			req->Channel = SMB2_CHANNEL_RDMA_V1;
		req->ReadChannelInfoOffset =
			cpu_to_le16(offsetof(struct smb2_read_plain_req, Buffer));
		req->ReadChannelInfoLength =
			cpu_to_le16(sizeof(struct smbd_buffer_descriptor_v1));
		v1 = (struct smbd_buffer_descriptor_v1 *) &req->Buffer[0];
		v1->offset = cpu_to_le64(rdata->mr->mr->iova);
		v1->token = cpu_to_le32(rdata->mr->mr->rkey);
		v1->length = cpu_to_le32(rdata->mr->mr->length);

		*total_len += sizeof(*v1) - 1;
	}
#endif
	if (request_type & CHAINED_REQUEST) {
		if (!(request_type & END_OF_CHAIN)) {
			/* next 8-byte aligned request */
			*total_len = DIV_ROUND_UP(*total_len, 8) * 8;
			shdr->NextCommand = cpu_to_le32(*total_len);
		} else /* END_OF_CHAIN */
			shdr->NextCommand = 0;
		if (request_type & RELATED_REQUEST) {
			shdr->Flags |= SMB2_FLAGS_RELATED_OPERATIONS;
			/*
			 * Related requests use info from previous read request
			 * in chain.
			 */
			shdr->SessionId = 0xFFFFFFFF;
			shdr->TreeId = 0xFFFFFFFF;
			req->PersistentFileId = 0xFFFFFFFF;
			req->VolatileFileId = 0xFFFFFFFF;
		}
	}
	if (remaining_bytes > io_parms->length)
		req->RemainingBytes = cpu_to_le32(remaining_bytes);
	else
		req->RemainingBytes = 0;

	*buf = req;
	return rc;
}

static void
smb2_readv_callback(struct mid_q_entry *mid)
{
	struct cifs_readdata *rdata = mid->callback_data;
	struct cifs_tcon *tcon = tlink_tcon(rdata->cfile->tlink);
	struct TCP_Server_Info *server = tcon->ses->server;
	struct smb2_sync_hdr *shdr =
				(struct smb2_sync_hdr *)rdata->iov[0].iov_base;
<<<<<<< HEAD
	unsigned int credits_received = 0;
	struct smb_rqst rqst = { .rq_iov = rdata->iov,
				 .rq_nvec = 2,
=======
	struct cifs_credits credits = { .value = 0, .instance = 0 };
	struct smb_rqst rqst = { .rq_iov = &rdata->iov[1],
				 .rq_nvec = 1,
>>>>>>> f7688b48
				 .rq_pages = rdata->pages,
				 .rq_offset = rdata->page_offset,
				 .rq_npages = rdata->nr_pages,
				 .rq_pagesz = rdata->pagesz,
				 .rq_tailsz = rdata->tailsz };

	cifs_dbg(FYI, "%s: mid=%llu state=%d result=%d bytes=%u\n",
		 __func__, mid->mid, mid->mid_state, rdata->result,
		 rdata->bytes);

	switch (mid->mid_state) {
	case MID_RESPONSE_RECEIVED:
		credits.value = le16_to_cpu(shdr->CreditRequest);
		credits.instance = server->reconnect_instance;
		/* result already set, check signature */
		if (server->sign && !mid->decrypted) {
			int rc;

			rc = smb2_verify_signature(&rqst, server);
			if (rc)
				cifs_tcon_dbg(VFS, "SMB signature verification returned error = %d\n",
					 rc);
		}
		/* FIXME: should this be counted toward the initiating task? */
		task_io_account_read(rdata->got_bytes);
		cifs_stats_bytes_read(tcon, rdata->got_bytes);
		break;
	case MID_REQUEST_SUBMITTED:
	case MID_RETRY_NEEDED:
		rdata->result = -EAGAIN;
		if (server->sign && rdata->got_bytes)
			/* reset bytes number since we can not check a sign */
			rdata->got_bytes = 0;
		/* FIXME: should this be counted toward the initiating task? */
		task_io_account_read(rdata->got_bytes);
		cifs_stats_bytes_read(tcon, rdata->got_bytes);
		break;
	case MID_RESPONSE_MALFORMED:
<<<<<<< HEAD
		credits_received = le16_to_cpu(shdr->CreditRequest);
=======
		credits.value = le16_to_cpu(shdr->CreditRequest);
		credits.instance = server->reconnect_instance;
>>>>>>> f7688b48
		/* fall through */
	default:
		rdata->result = -EIO;
	}
#ifdef CONFIG_CIFS_SMB_DIRECT
	/*
	 * If this rdata has a memmory registered, the MR can be freed
	 * MR needs to be freed as soon as I/O finishes to prevent deadlock
	 * because they have limited number and are used for future I/Os
	 */
	if (rdata->mr) {
		smbd_deregister_mr(rdata->mr);
		rdata->mr = NULL;
	}
#endif
	if (rdata->result && rdata->result != -ENODATA) {
		cifs_stats_fail_inc(tcon, SMB2_READ_HE);
		trace_smb3_read_err(0 /* xid */,
				    rdata->cfile->fid.persistent_fid,
				    tcon->tid, tcon->ses->Suid, rdata->offset,
				    rdata->bytes, rdata->result);
	} else
		trace_smb3_read_done(0 /* xid */,
				     rdata->cfile->fid.persistent_fid,
				     tcon->tid, tcon->ses->Suid,
				     rdata->offset, rdata->got_bytes);

	queue_work(cifsiod_wq, &rdata->work);
	DeleteMidQEntry(mid);
	add_credits(server, &credits, 0);
}

/* smb2_async_readv - send an async read, and set up mid to handle result */
int
smb2_async_readv(struct cifs_readdata *rdata)
{
	int rc, flags = 0;
	char *buf;
	struct smb2_sync_hdr *shdr;
	struct cifs_io_parms io_parms;
	struct smb_rqst rqst = { .rq_iov = rdata->iov,
				 .rq_nvec = 1 };
	struct TCP_Server_Info *server;
	unsigned int total_len;

	cifs_dbg(FYI, "%s: offset=%llu bytes=%u\n",
		 __func__, rdata->offset, rdata->bytes);

	io_parms.tcon = tlink_tcon(rdata->cfile->tlink);
	io_parms.offset = rdata->offset;
	io_parms.length = rdata->bytes;
	io_parms.persistent_fid = rdata->cfile->fid.persistent_fid;
	io_parms.volatile_fid = rdata->cfile->fid.volatile_fid;
	io_parms.pid = rdata->pid;

	server = io_parms.tcon->ses->server;

	rc = smb2_new_read_req(
		(void **) &buf, &total_len, &io_parms, rdata, 0, 0);
	if (rc)
		return rc;

	if (smb3_encryption_required(io_parms.tcon))
		flags |= CIFS_TRANSFORM_REQ;

	rdata->iov[0].iov_base = buf;
	rdata->iov[0].iov_len = total_len;

	shdr = (struct smb2_sync_hdr *)buf;

	if (rdata->credits.value > 0) {
		shdr->CreditCharge = cpu_to_le16(DIV_ROUND_UP(rdata->bytes,
						SMB2_MAX_BUFFER_SIZE));
		shdr->CreditRequest =
			cpu_to_le16(le16_to_cpu(shdr->CreditCharge) + 1);
<<<<<<< HEAD
		spin_lock(&server->req_lock);
		server->credits += rdata->credits -
						le16_to_cpu(shdr->CreditCharge);
		spin_unlock(&server->req_lock);
		wake_up(&server->request_q);
		rdata->credits = le16_to_cpu(shdr->CreditCharge);
=======

		rc = adjust_credits(server, &rdata->credits, rdata->bytes);
		if (rc)
			goto async_readv_out;

>>>>>>> f7688b48
		flags |= CIFS_HAS_CREDITS;
	}

	kref_get(&rdata->refcount);
	rc = cifs_call_async(io_parms.tcon->ses->server, &rqst,
			     cifs_readv_receive, smb2_readv_callback,
			     smb3_handle_read_data, rdata, flags,
			     &rdata->credits);
	if (rc) {
		kref_put(&rdata->refcount, cifs_readdata_release);
		cifs_stats_fail_inc(io_parms.tcon, SMB2_READ_HE);
		trace_smb3_read_err(0 /* xid */, io_parms.persistent_fid,
				    io_parms.tcon->tid,
				    io_parms.tcon->ses->Suid,
				    io_parms.offset, io_parms.length, rc);
	}

async_readv_out:
	cifs_small_buf_release(buf);
	return rc;
}

int
SMB2_read(const unsigned int xid, struct cifs_io_parms *io_parms,
	  unsigned int *nbytes, char **buf, int *buf_type)
{
	struct smb_rqst rqst;
	int resp_buftype, rc;
	struct smb2_read_plain_req *req = NULL;
	struct smb2_read_rsp *rsp = NULL;
	struct kvec iov[1];
	struct kvec rsp_iov;
	unsigned int total_len;
	int flags = CIFS_LOG_ERROR;
	struct cifs_ses *ses = io_parms->tcon->ses;

	*nbytes = 0;
	rc = smb2_new_read_req((void **)&req, &total_len, io_parms, NULL, 0, 0);
	if (rc)
		return rc;

	if (smb3_encryption_required(io_parms->tcon))
		flags |= CIFS_TRANSFORM_REQ;

	iov[0].iov_base = (char *)req;
	iov[0].iov_len = total_len;

	memset(&rqst, 0, sizeof(struct smb_rqst));
	rqst.rq_iov = iov;
	rqst.rq_nvec = 1;

	rc = cifs_send_recv(xid, ses, &rqst, &resp_buftype, flags, &rsp_iov);
	rsp = (struct smb2_read_rsp *)rsp_iov.iov_base;

	if (rc) {
		if (rc != -ENODATA) {
			cifs_stats_fail_inc(io_parms->tcon, SMB2_READ_HE);
			cifs_dbg(VFS, "Send error in read = %d\n", rc);
			trace_smb3_read_err(xid, req->PersistentFileId,
					    io_parms->tcon->tid, ses->Suid,
					    io_parms->offset, io_parms->length,
					    rc);
<<<<<<< HEAD
		}
=======
		} else
			trace_smb3_read_done(xid, req->PersistentFileId,
				    io_parms->tcon->tid, ses->Suid,
				    io_parms->offset, 0);
>>>>>>> f7688b48
		free_rsp_buf(resp_buftype, rsp_iov.iov_base);
		cifs_small_buf_release(req);
		return rc == -ENODATA ? 0 : rc;
	} else
		trace_smb3_read_done(xid, req->PersistentFileId,
				    io_parms->tcon->tid, ses->Suid,
				    io_parms->offset, io_parms->length);

	cifs_small_buf_release(req);

	*nbytes = le32_to_cpu(rsp->DataLength);
	if ((*nbytes > CIFS_MAX_MSGSIZE) ||
	    (*nbytes > io_parms->length)) {
		cifs_dbg(FYI, "bad length %d for count %d\n",
			 *nbytes, io_parms->length);
		rc = -EIO;
		*nbytes = 0;
	}

	if (*buf) {
		memcpy(*buf, (char *)rsp + rsp->DataOffset, *nbytes);
		free_rsp_buf(resp_buftype, rsp_iov.iov_base);
	} else if (resp_buftype != CIFS_NO_BUFFER) {
		*buf = rsp_iov.iov_base;
		if (resp_buftype == CIFS_SMALL_BUFFER)
			*buf_type = CIFS_SMALL_BUFFER;
		else if (resp_buftype == CIFS_LARGE_BUFFER)
			*buf_type = CIFS_LARGE_BUFFER;
	}
	return rc;
}

/*
 * Check the mid_state and signature on received buffer (if any), and queue the
 * workqueue completion task.
 */
static void
smb2_writev_callback(struct mid_q_entry *mid)
{
	struct cifs_writedata *wdata = mid->callback_data;
	struct cifs_tcon *tcon = tlink_tcon(wdata->cfile->tlink);
	struct TCP_Server_Info *server = tcon->ses->server;
	unsigned int written;
	struct smb2_write_rsp *rsp = (struct smb2_write_rsp *)mid->resp_buf;
<<<<<<< HEAD
	unsigned int credits_received = 0;
=======
	struct cifs_credits credits = { .value = 0, .instance = 0 };
>>>>>>> f7688b48

	switch (mid->mid_state) {
	case MID_RESPONSE_RECEIVED:
		credits.value = le16_to_cpu(rsp->sync_hdr.CreditRequest);
		credits.instance = server->reconnect_instance;
		wdata->result = smb2_check_receive(mid, server, 0);
		if (wdata->result != 0)
			break;

		written = le32_to_cpu(rsp->DataLength);
		/*
		 * Mask off high 16 bits when bytes written as returned
		 * by the server is greater than bytes requested by the
		 * client. OS/2 servers are known to set incorrect
		 * CountHigh values.
		 */
		if (written > wdata->bytes)
			written &= 0xFFFF;

		if (written < wdata->bytes)
			wdata->result = -ENOSPC;
		else
			wdata->bytes = written;
		break;
	case MID_REQUEST_SUBMITTED:
	case MID_RETRY_NEEDED:
		wdata->result = -EAGAIN;
		break;
	case MID_RESPONSE_MALFORMED:
<<<<<<< HEAD
		credits_received = le16_to_cpu(rsp->sync_hdr.CreditRequest);
=======
		credits.value = le16_to_cpu(rsp->sync_hdr.CreditRequest);
		credits.instance = server->reconnect_instance;
>>>>>>> f7688b48
		/* fall through */
	default:
		wdata->result = -EIO;
		break;
	}
#ifdef CONFIG_CIFS_SMB_DIRECT
	/*
	 * If this wdata has a memory registered, the MR can be freed
	 * The number of MRs available is limited, it's important to recover
	 * used MR as soon as I/O is finished. Hold MR longer in the later
	 * I/O process can possibly result in I/O deadlock due to lack of MR
	 * to send request on I/O retry
	 */
	if (wdata->mr) {
		smbd_deregister_mr(wdata->mr);
		wdata->mr = NULL;
	}
#endif
	if (wdata->result) {
		cifs_stats_fail_inc(tcon, SMB2_WRITE_HE);
		trace_smb3_write_err(0 /* no xid */,
				     wdata->cfile->fid.persistent_fid,
				     tcon->tid, tcon->ses->Suid, wdata->offset,
				     wdata->bytes, wdata->result);
	} else
		trace_smb3_write_done(0 /* no xid */,
				      wdata->cfile->fid.persistent_fid,
				      tcon->tid, tcon->ses->Suid,
				      wdata->offset, wdata->bytes);

	queue_work(cifsiod_wq, &wdata->work);
	DeleteMidQEntry(mid);
	add_credits(server, &credits, 0);
}

/* smb2_async_writev - send an async write, and set up mid to handle result */
int
smb2_async_writev(struct cifs_writedata *wdata,
		  void (*release)(struct kref *kref))
{
	int rc = -EACCES, flags = 0;
	struct smb2_write_req *req = NULL;
	struct smb2_sync_hdr *shdr;
	struct cifs_tcon *tcon = tlink_tcon(wdata->cfile->tlink);
	struct TCP_Server_Info *server = tcon->ses->server;
	struct kvec iov[1];
	struct smb_rqst rqst = { };
	unsigned int total_len;

	rc = smb2_plain_req_init(SMB2_WRITE, tcon, (void **) &req, &total_len);
	if (rc)
		return rc;

	if (smb3_encryption_required(tcon))
		flags |= CIFS_TRANSFORM_REQ;

	shdr = (struct smb2_sync_hdr *)req;
	shdr->ProcessId = cpu_to_le32(wdata->cfile->pid);

	req->PersistentFileId = wdata->cfile->fid.persistent_fid;
	req->VolatileFileId = wdata->cfile->fid.volatile_fid;
	req->WriteChannelInfoOffset = 0;
	req->WriteChannelInfoLength = 0;
	req->Channel = 0;
	req->Offset = cpu_to_le64(wdata->offset);
	req->DataOffset = cpu_to_le16(
				offsetof(struct smb2_write_req, Buffer));
	req->RemainingBytes = 0;

	trace_smb3_write_enter(0 /* xid */, wdata->cfile->fid.persistent_fid,
		tcon->tid, tcon->ses->Suid, wdata->offset, wdata->bytes);
#ifdef CONFIG_CIFS_SMB_DIRECT
	/*
	 * If we want to do a server RDMA read, fill in and append
	 * smbd_buffer_descriptor_v1 to the end of write request
	 */
	if (server->rdma && !server->sign && wdata->bytes >=
		server->smbd_conn->rdma_readwrite_threshold) {

		struct smbd_buffer_descriptor_v1 *v1;
		bool need_invalidate = server->dialect == SMB30_PROT_ID;

		wdata->mr = smbd_register_mr(
				server->smbd_conn, wdata->pages,
				wdata->nr_pages, wdata->page_offset,
				wdata->tailsz, false, need_invalidate);
		if (!wdata->mr) {
			rc = -EAGAIN;
			goto async_writev_out;
		}
		req->Length = 0;
		req->DataOffset = 0;
		if (wdata->nr_pages > 1)
			req->RemainingBytes =
				cpu_to_le32(
					(wdata->nr_pages - 1) * wdata->pagesz -
					wdata->page_offset + wdata->tailsz
				);
		else
			req->RemainingBytes = cpu_to_le32(wdata->tailsz);
		req->Channel = SMB2_CHANNEL_RDMA_V1_INVALIDATE;
		if (need_invalidate)
			req->Channel = SMB2_CHANNEL_RDMA_V1;
		req->WriteChannelInfoOffset =
			cpu_to_le16(offsetof(struct smb2_write_req, Buffer));
		req->WriteChannelInfoLength =
			cpu_to_le16(sizeof(struct smbd_buffer_descriptor_v1));
		v1 = (struct smbd_buffer_descriptor_v1 *) &req->Buffer[0];
		v1->offset = cpu_to_le64(wdata->mr->mr->iova);
		v1->token = cpu_to_le32(wdata->mr->mr->rkey);
		v1->length = cpu_to_le32(wdata->mr->mr->length);
	}
#endif
	iov[0].iov_len = total_len - 1;
	iov[0].iov_base = (char *)req;

	rqst.rq_iov = iov;
	rqst.rq_nvec = 1;
	rqst.rq_pages = wdata->pages;
	rqst.rq_offset = wdata->page_offset;
	rqst.rq_npages = wdata->nr_pages;
	rqst.rq_pagesz = wdata->pagesz;
	rqst.rq_tailsz = wdata->tailsz;
#ifdef CONFIG_CIFS_SMB_DIRECT
	if (wdata->mr) {
		iov[0].iov_len += sizeof(struct smbd_buffer_descriptor_v1);
		rqst.rq_npages = 0;
	}
#endif
	cifs_dbg(FYI, "async write at %llu %u bytes\n",
		 wdata->offset, wdata->bytes);

#ifdef CONFIG_CIFS_SMB_DIRECT
	/* For RDMA read, I/O size is in RemainingBytes not in Length */
	if (!wdata->mr)
		req->Length = cpu_to_le32(wdata->bytes);
#else
	req->Length = cpu_to_le32(wdata->bytes);
#endif

	if (wdata->credits.value > 0) {
		shdr->CreditCharge = cpu_to_le16(DIV_ROUND_UP(wdata->bytes,
						    SMB2_MAX_BUFFER_SIZE));
		shdr->CreditRequest =
			cpu_to_le16(le16_to_cpu(shdr->CreditCharge) + 1);
<<<<<<< HEAD
		spin_lock(&server->req_lock);
		server->credits += wdata->credits -
						le16_to_cpu(shdr->CreditCharge);
		spin_unlock(&server->req_lock);
		wake_up(&server->request_q);
		wdata->credits = le16_to_cpu(shdr->CreditCharge);
=======

		rc = adjust_credits(server, &wdata->credits, wdata->bytes);
		if (rc)
			goto async_writev_out;

>>>>>>> f7688b48
		flags |= CIFS_HAS_CREDITS;
	}

	kref_get(&wdata->refcount);
	rc = cifs_call_async(server, &rqst, NULL, smb2_writev_callback, NULL,
			     wdata, flags, &wdata->credits);

	if (rc) {
		trace_smb3_write_err(0 /* no xid */, req->PersistentFileId,
				     tcon->tid, tcon->ses->Suid, wdata->offset,
				     wdata->bytes, rc);
		kref_put(&wdata->refcount, release);
		cifs_stats_fail_inc(tcon, SMB2_WRITE_HE);
	}

async_writev_out:
	cifs_small_buf_release(req);
	return rc;
}

/*
 * SMB2_write function gets iov pointer to kvec array with n_vec as a length.
 * The length field from io_parms must be at least 1 and indicates a number of
 * elements with data to write that begins with position 1 in iov array. All
 * data length is specified by count.
 */
int
SMB2_write(const unsigned int xid, struct cifs_io_parms *io_parms,
	   unsigned int *nbytes, struct kvec *iov, int n_vec)
{
	struct smb_rqst rqst;
	int rc = 0;
	struct smb2_write_req *req = NULL;
	struct smb2_write_rsp *rsp = NULL;
	int resp_buftype;
	struct kvec rsp_iov;
	int flags = 0;
	unsigned int total_len;

	*nbytes = 0;

	if (n_vec < 1)
		return rc;

	rc = smb2_plain_req_init(SMB2_WRITE, io_parms->tcon, (void **) &req,
			     &total_len);
	if (rc)
		return rc;

	if (io_parms->tcon->ses->server == NULL)
		return -ECONNABORTED;

	if (smb3_encryption_required(io_parms->tcon))
		flags |= CIFS_TRANSFORM_REQ;

	req->sync_hdr.ProcessId = cpu_to_le32(io_parms->pid);

	req->PersistentFileId = io_parms->persistent_fid;
	req->VolatileFileId = io_parms->volatile_fid;
	req->WriteChannelInfoOffset = 0;
	req->WriteChannelInfoLength = 0;
	req->Channel = 0;
	req->Length = cpu_to_le32(io_parms->length);
	req->Offset = cpu_to_le64(io_parms->offset);
	req->DataOffset = cpu_to_le16(
				offsetof(struct smb2_write_req, Buffer));
	req->RemainingBytes = 0;

	trace_smb3_write_enter(xid, io_parms->persistent_fid,
		io_parms->tcon->tid, io_parms->tcon->ses->Suid,
		io_parms->offset, io_parms->length);

	iov[0].iov_base = (char *)req;
	/* 1 for Buffer */
	iov[0].iov_len = total_len - 1;

	memset(&rqst, 0, sizeof(struct smb_rqst));
	rqst.rq_iov = iov;
	rqst.rq_nvec = n_vec + 1;

	rc = cifs_send_recv(xid, io_parms->tcon->ses, &rqst,
			    &resp_buftype, flags, &rsp_iov);
	rsp = (struct smb2_write_rsp *)rsp_iov.iov_base;

	if (rc) {
		trace_smb3_write_err(xid, req->PersistentFileId,
				     io_parms->tcon->tid,
				     io_parms->tcon->ses->Suid,
				     io_parms->offset, io_parms->length, rc);
		cifs_stats_fail_inc(io_parms->tcon, SMB2_WRITE_HE);
		cifs_dbg(VFS, "Send error in write = %d\n", rc);
	} else {
		*nbytes = le32_to_cpu(rsp->DataLength);
		trace_smb3_write_done(xid, req->PersistentFileId,
				     io_parms->tcon->tid,
				     io_parms->tcon->ses->Suid,
				     io_parms->offset, *nbytes);
	}

	cifs_small_buf_release(req);
	free_rsp_buf(resp_buftype, rsp);
	return rc;
}

static unsigned int
num_entries(char *bufstart, char *end_of_buf, char **lastentry, size_t size)
{
	int len;
	unsigned int entrycount = 0;
	unsigned int next_offset = 0;
	char *entryptr;
	FILE_DIRECTORY_INFO *dir_info;

	if (bufstart == NULL)
		return 0;

	entryptr = bufstart;

	while (1) {
		if (entryptr + next_offset < entryptr ||
		    entryptr + next_offset > end_of_buf ||
		    entryptr + next_offset + size > end_of_buf) {
			cifs_dbg(VFS, "malformed search entry would overflow\n");
			break;
		}

		entryptr = entryptr + next_offset;
		dir_info = (FILE_DIRECTORY_INFO *)entryptr;

		len = le32_to_cpu(dir_info->FileNameLength);
		if (entryptr + len < entryptr ||
		    entryptr + len > end_of_buf ||
		    entryptr + len + size > end_of_buf) {
			cifs_dbg(VFS, "directory entry name would overflow frame end of buf %p\n",
				 end_of_buf);
			break;
		}

		*lastentry = entryptr;
		entrycount++;

		next_offset = le32_to_cpu(dir_info->NextEntryOffset);
		if (!next_offset)
			break;
	}

	return entrycount;
}

/*
 * Readdir/FindFirst
 */
int
SMB2_query_directory(const unsigned int xid, struct cifs_tcon *tcon,
		     u64 persistent_fid, u64 volatile_fid, int index,
		     struct cifs_search_info *srch_inf)
{
	struct smb_rqst rqst;
	struct smb2_query_directory_req *req;
	struct smb2_query_directory_rsp *rsp = NULL;
	struct kvec iov[2];
	struct kvec rsp_iov;
	int rc = 0;
	int len;
	int resp_buftype = CIFS_NO_BUFFER;
	unsigned char *bufptr;
	struct TCP_Server_Info *server;
	struct cifs_ses *ses = tcon->ses;
	__le16 asteriks = cpu_to_le16('*');
	char *end_of_smb;
	unsigned int output_size = CIFSMaxBufSize;
	size_t info_buf_size;
	int flags = 0;
	unsigned int total_len;

	if (ses && (ses->server))
		server = ses->server;
	else
		return -EIO;

	rc = smb2_plain_req_init(SMB2_QUERY_DIRECTORY, tcon, (void **) &req,
			     &total_len);
	if (rc)
		return rc;

	if (smb3_encryption_required(tcon))
		flags |= CIFS_TRANSFORM_REQ;

	switch (srch_inf->info_level) {
	case SMB_FIND_FILE_DIRECTORY_INFO:
		req->FileInformationClass = FILE_DIRECTORY_INFORMATION;
		info_buf_size = sizeof(FILE_DIRECTORY_INFO) - 1;
		break;
	case SMB_FIND_FILE_ID_FULL_DIR_INFO:
		req->FileInformationClass = FILEID_FULL_DIRECTORY_INFORMATION;
		info_buf_size = sizeof(SEARCH_ID_FULL_DIR_INFO) - 1;
		break;
	default:
		cifs_tcon_dbg(VFS, "info level %u isn't supported\n",
			 srch_inf->info_level);
		rc = -EINVAL;
		goto qdir_exit;
	}

	req->FileIndex = cpu_to_le32(index);
	req->PersistentFileId = persistent_fid;
	req->VolatileFileId = volatile_fid;

	len = 0x2;
	bufptr = req->Buffer;
	memcpy(bufptr, &asteriks, len);

	req->FileNameOffset =
		cpu_to_le16(sizeof(struct smb2_query_directory_req) - 1);
	req->FileNameLength = cpu_to_le16(len);
	/*
	 * BB could be 30 bytes or so longer if we used SMB2 specific
	 * buffer lengths, but this is safe and close enough.
	 */
	output_size = min_t(unsigned int, output_size, server->maxBuf);
	output_size = min_t(unsigned int, output_size, 2 << 15);
	req->OutputBufferLength = cpu_to_le32(output_size);

	iov[0].iov_base = (char *)req;
	/* 1 for Buffer */
	iov[0].iov_len = total_len - 1;

	iov[1].iov_base = (char *)(req->Buffer);
	iov[1].iov_len = len;

	memset(&rqst, 0, sizeof(struct smb_rqst));
	rqst.rq_iov = iov;
	rqst.rq_nvec = 2;

	trace_smb3_query_dir_enter(xid, persistent_fid, tcon->tid,
			tcon->ses->Suid, index, output_size);

	rc = cifs_send_recv(xid, ses, &rqst, &resp_buftype, flags, &rsp_iov);
	cifs_small_buf_release(req);
	rsp = (struct smb2_query_directory_rsp *)rsp_iov.iov_base;

	if (rc) {
		if (rc == -ENODATA &&
		    rsp->sync_hdr.Status == STATUS_NO_MORE_FILES) {
			trace_smb3_query_dir_done(xid, persistent_fid,
				tcon->tid, tcon->ses->Suid, index, 0);
			srch_inf->endOfSearch = true;
			rc = 0;
<<<<<<< HEAD
		} else
			cifs_stats_fail_inc(tcon, SMB2_QUERY_DIRECTORY_HE);
=======
		} else {
			trace_smb3_query_dir_err(xid, persistent_fid, tcon->tid,
				tcon->ses->Suid, index, 0, rc);
			cifs_stats_fail_inc(tcon, SMB2_QUERY_DIRECTORY_HE);
		}
>>>>>>> f7688b48
		goto qdir_exit;
	}

	rc = smb2_validate_iov(le16_to_cpu(rsp->OutputBufferOffset),
			       le32_to_cpu(rsp->OutputBufferLength), &rsp_iov,
			       info_buf_size);
	if (rc) {
		trace_smb3_query_dir_err(xid, persistent_fid, tcon->tid,
			tcon->ses->Suid, index, 0, rc);
		goto qdir_exit;
	}

	srch_inf->unicode = true;

	if (srch_inf->ntwrk_buf_start) {
		if (srch_inf->smallBuf)
			cifs_small_buf_release(srch_inf->ntwrk_buf_start);
		else
			cifs_buf_release(srch_inf->ntwrk_buf_start);
	}
	srch_inf->ntwrk_buf_start = (char *)rsp;
	srch_inf->srch_entries_start = srch_inf->last_entry =
		(char *)rsp + le16_to_cpu(rsp->OutputBufferOffset);
	end_of_smb = rsp_iov.iov_len + (char *)rsp;
	srch_inf->entries_in_buffer =
			num_entries(srch_inf->srch_entries_start, end_of_smb,
				    &srch_inf->last_entry, info_buf_size);
	srch_inf->index_of_last_entry += srch_inf->entries_in_buffer;
	cifs_dbg(FYI, "num entries %d last_index %lld srch start %p srch end %p\n",
		 srch_inf->entries_in_buffer, srch_inf->index_of_last_entry,
		 srch_inf->srch_entries_start, srch_inf->last_entry);
	if (resp_buftype == CIFS_LARGE_BUFFER)
		srch_inf->smallBuf = false;
	else if (resp_buftype == CIFS_SMALL_BUFFER)
		srch_inf->smallBuf = true;
	else
		cifs_tcon_dbg(VFS, "illegal search buffer type\n");

	trace_smb3_query_dir_done(xid, persistent_fid, tcon->tid,
			tcon->ses->Suid, index, srch_inf->entries_in_buffer);
	return rc;

qdir_exit:
	free_rsp_buf(resp_buftype, rsp);
	return rc;
}

int
SMB2_set_info_init(struct cifs_tcon *tcon, struct smb_rqst *rqst,
	       u64 persistent_fid, u64 volatile_fid, u32 pid, u8 info_class,
	       u8 info_type, u32 additional_info,
		void **data, unsigned int *size)
{
	struct smb2_set_info_req *req;
	struct kvec *iov = rqst->rq_iov;
	unsigned int i, total_len;
	int rc;

	rc = smb2_plain_req_init(SMB2_SET_INFO, tcon, (void **) &req, &total_len);
	if (rc)
		return rc;

	req->sync_hdr.ProcessId = cpu_to_le32(pid);
	req->InfoType = info_type;
	req->FileInfoClass = info_class;
	req->PersistentFileId = persistent_fid;
	req->VolatileFileId = volatile_fid;
	req->AdditionalInformation = cpu_to_le32(additional_info);

	req->BufferOffset =
			cpu_to_le16(sizeof(struct smb2_set_info_req) - 1);
	req->BufferLength = cpu_to_le32(*size);

	memcpy(req->Buffer, *data, *size);
	total_len += *size;

	iov[0].iov_base = (char *)req;
	/* 1 for Buffer */
	iov[0].iov_len = total_len - 1;

	for (i = 1; i < rqst->rq_nvec; i++) {
		le32_add_cpu(&req->BufferLength, size[i]);
		iov[i].iov_base = (char *)data[i];
		iov[i].iov_len = size[i];
	}

	return 0;
}

void
SMB2_set_info_free(struct smb_rqst *rqst)
{
	if (rqst && rqst->rq_iov)
		cifs_buf_release(rqst->rq_iov[0].iov_base); /* request */
}

static int
send_set_info(const unsigned int xid, struct cifs_tcon *tcon,
	       u64 persistent_fid, u64 volatile_fid, u32 pid, u8 info_class,
	       u8 info_type, u32 additional_info, unsigned int num,
		void **data, unsigned int *size)
{
	struct smb_rqst rqst;
	struct smb2_set_info_rsp *rsp = NULL;
	struct kvec *iov;
	struct kvec rsp_iov;
	int rc = 0;
	int resp_buftype;
	struct cifs_ses *ses = tcon->ses;
	int flags = 0;

	if (!ses || !(ses->server))
		return -EIO;

	if (!num)
		return -EINVAL;

	if (smb3_encryption_required(tcon))
		flags |= CIFS_TRANSFORM_REQ;

	iov = kmalloc_array(num, sizeof(struct kvec), GFP_KERNEL);
	if (!iov)
		return -ENOMEM;

	memset(&rqst, 0, sizeof(struct smb_rqst));
	rqst.rq_iov = iov;
	rqst.rq_nvec = num;

	rc = SMB2_set_info_init(tcon, &rqst, persistent_fid, volatile_fid, pid,
				info_class, info_type, additional_info,
				data, size);
	if (rc) {
		kfree(iov);
		return rc;
	}


	rc = cifs_send_recv(xid, ses, &rqst, &resp_buftype, flags,
			    &rsp_iov);
	SMB2_set_info_free(&rqst);
	rsp = (struct smb2_set_info_rsp *)rsp_iov.iov_base;

	if (rc != 0) {
		cifs_stats_fail_inc(tcon, SMB2_SET_INFO_HE);
		trace_smb3_set_info_err(xid, persistent_fid, tcon->tid,
				ses->Suid, info_class, (__u32)info_type, rc);
	}

	free_rsp_buf(resp_buftype, rsp);
	kfree(iov);
	return rc;
}

int
SMB2_set_eof(const unsigned int xid, struct cifs_tcon *tcon, u64 persistent_fid,
	     u64 volatile_fid, u32 pid, __le64 *eof)
{
	struct smb2_file_eof_info info;
	void *data;
	unsigned int size;

	info.EndOfFile = *eof;

	data = &info;
	size = sizeof(struct smb2_file_eof_info);

	return send_set_info(xid, tcon, persistent_fid, volatile_fid,
			pid, FILE_END_OF_FILE_INFORMATION, SMB2_O_INFO_FILE,
			0, 1, &data, &size);
}

int
SMB2_set_acl(const unsigned int xid, struct cifs_tcon *tcon,
		u64 persistent_fid, u64 volatile_fid,
		struct cifs_ntsd *pnntsd, int pacllen, int aclflag)
{
	return send_set_info(xid, tcon, persistent_fid, volatile_fid,
			current->tgid, 0, SMB2_O_INFO_SECURITY, aclflag,
			1, (void **)&pnntsd, &pacllen);
}

int
SMB2_set_ea(const unsigned int xid, struct cifs_tcon *tcon,
	    u64 persistent_fid, u64 volatile_fid,
	    struct smb2_file_full_ea_info *buf, int len)
{
	return send_set_info(xid, tcon, persistent_fid, volatile_fid,
		current->tgid, FILE_FULL_EA_INFORMATION, SMB2_O_INFO_FILE,
		0, 1, (void **)&buf, &len);
}

int
SMB2_oplock_break(const unsigned int xid, struct cifs_tcon *tcon,
		  const u64 persistent_fid, const u64 volatile_fid,
		  __u8 oplock_level)
{
	struct smb_rqst rqst;
	int rc;
	struct smb2_oplock_break *req = NULL;
	struct cifs_ses *ses = tcon->ses;
	int flags = CIFS_OBREAK_OP;
	unsigned int total_len;
	struct kvec iov[1];
	struct kvec rsp_iov;
	int resp_buf_type;

	cifs_dbg(FYI, "SMB2_oplock_break\n");
	rc = smb2_plain_req_init(SMB2_OPLOCK_BREAK, tcon, (void **) &req,
			     &total_len);
	if (rc)
		return rc;

	if (smb3_encryption_required(tcon))
		flags |= CIFS_TRANSFORM_REQ;

	req->VolatileFid = volatile_fid;
	req->PersistentFid = persistent_fid;
	req->OplockLevel = oplock_level;
	req->sync_hdr.CreditRequest = cpu_to_le16(1);

	flags |= CIFS_NO_RSP_BUF;

	iov[0].iov_base = (char *)req;
	iov[0].iov_len = total_len;

	memset(&rqst, 0, sizeof(struct smb_rqst));
	rqst.rq_iov = iov;
	rqst.rq_nvec = 1;

	rc = cifs_send_recv(xid, ses, &rqst, &resp_buf_type, flags, &rsp_iov);
	cifs_small_buf_release(req);

	if (rc) {
		cifs_stats_fail_inc(tcon, SMB2_OPLOCK_BREAK_HE);
		cifs_dbg(FYI, "Send error in Oplock Break = %d\n", rc);
	}

	return rc;
}

void
smb2_copy_fs_info_to_kstatfs(struct smb2_fs_full_size_info *pfs_inf,
			     struct kstatfs *kst)
{
	kst->f_bsize = le32_to_cpu(pfs_inf->BytesPerSector) *
			  le32_to_cpu(pfs_inf->SectorsPerAllocationUnit);
	kst->f_blocks = le64_to_cpu(pfs_inf->TotalAllocationUnits);
	kst->f_bfree  = kst->f_bavail =
			le64_to_cpu(pfs_inf->CallerAvailableAllocationUnits);
	return;
}

static void
copy_posix_fs_info_to_kstatfs(FILE_SYSTEM_POSIX_INFO *response_data,
			struct kstatfs *kst)
{
	kst->f_bsize = le32_to_cpu(response_data->BlockSize);
	kst->f_blocks = le64_to_cpu(response_data->TotalBlocks);
	kst->f_bfree =  le64_to_cpu(response_data->BlocksAvail);
	if (response_data->UserBlocksAvail == cpu_to_le64(-1))
		kst->f_bavail = kst->f_bfree;
	else
		kst->f_bavail = le64_to_cpu(response_data->UserBlocksAvail);
	if (response_data->TotalFileNodes != cpu_to_le64(-1))
		kst->f_files = le64_to_cpu(response_data->TotalFileNodes);
	if (response_data->FreeFileNodes != cpu_to_le64(-1))
		kst->f_ffree = le64_to_cpu(response_data->FreeFileNodes);

	return;
}

static int
build_qfs_info_req(struct kvec *iov, struct cifs_tcon *tcon, int level,
		   int outbuf_len, u64 persistent_fid, u64 volatile_fid)
{
	int rc;
	struct smb2_query_info_req *req;
	unsigned int total_len;

	cifs_dbg(FYI, "Query FSInfo level %d\n", level);

	if ((tcon->ses == NULL) || (tcon->ses->server == NULL))
		return -EIO;

	rc = smb2_plain_req_init(SMB2_QUERY_INFO, tcon, (void **) &req,
			     &total_len);
	if (rc)
		return rc;

	req->InfoType = SMB2_O_INFO_FILESYSTEM;
	req->FileInfoClass = level;
	req->PersistentFileId = persistent_fid;
	req->VolatileFileId = volatile_fid;
	/* 1 for pad */
	req->InputBufferOffset =
			cpu_to_le16(sizeof(struct smb2_query_info_req) - 1);
	req->OutputBufferLength = cpu_to_le32(
		outbuf_len + sizeof(struct smb2_query_info_rsp) - 1);

	iov->iov_base = (char *)req;
	iov->iov_len = total_len;
	return 0;
}

int
SMB311_posix_qfs_info(const unsigned int xid, struct cifs_tcon *tcon,
	      u64 persistent_fid, u64 volatile_fid, struct kstatfs *fsdata)
{
	struct smb_rqst rqst;
	struct smb2_query_info_rsp *rsp = NULL;
	struct kvec iov;
	struct kvec rsp_iov;
	int rc = 0;
	int resp_buftype;
	struct cifs_ses *ses = tcon->ses;
	FILE_SYSTEM_POSIX_INFO *info = NULL;
	int flags = 0;

	rc = build_qfs_info_req(&iov, tcon, FS_POSIX_INFORMATION,
				sizeof(FILE_SYSTEM_POSIX_INFO),
				persistent_fid, volatile_fid);
	if (rc)
		return rc;

	if (smb3_encryption_required(tcon))
		flags |= CIFS_TRANSFORM_REQ;

	memset(&rqst, 0, sizeof(struct smb_rqst));
	rqst.rq_iov = &iov;
	rqst.rq_nvec = 1;

	rc = cifs_send_recv(xid, ses, &rqst, &resp_buftype, flags, &rsp_iov);
	cifs_small_buf_release(iov.iov_base);
	if (rc) {
		cifs_stats_fail_inc(tcon, SMB2_QUERY_INFO_HE);
		goto posix_qfsinf_exit;
	}
	rsp = (struct smb2_query_info_rsp *)rsp_iov.iov_base;

	info = (FILE_SYSTEM_POSIX_INFO *)(
		le16_to_cpu(rsp->OutputBufferOffset) + (char *)rsp);
	rc = smb2_validate_iov(le16_to_cpu(rsp->OutputBufferOffset),
			       le32_to_cpu(rsp->OutputBufferLength), &rsp_iov,
			       sizeof(FILE_SYSTEM_POSIX_INFO));
	if (!rc)
		copy_posix_fs_info_to_kstatfs(info, fsdata);

posix_qfsinf_exit:
	free_rsp_buf(resp_buftype, rsp_iov.iov_base);
	return rc;
}

int
SMB2_QFS_info(const unsigned int xid, struct cifs_tcon *tcon,
	      u64 persistent_fid, u64 volatile_fid, struct kstatfs *fsdata)
{
	struct smb_rqst rqst;
	struct smb2_query_info_rsp *rsp = NULL;
	struct kvec iov;
	struct kvec rsp_iov;
	int rc = 0;
	int resp_buftype;
	struct cifs_ses *ses = tcon->ses;
	struct smb2_fs_full_size_info *info = NULL;
	int flags = 0;

	rc = build_qfs_info_req(&iov, tcon, FS_FULL_SIZE_INFORMATION,
				sizeof(struct smb2_fs_full_size_info),
				persistent_fid, volatile_fid);
	if (rc)
		return rc;

	if (smb3_encryption_required(tcon))
		flags |= CIFS_TRANSFORM_REQ;

	memset(&rqst, 0, sizeof(struct smb_rqst));
	rqst.rq_iov = &iov;
	rqst.rq_nvec = 1;

	rc = cifs_send_recv(xid, ses, &rqst, &resp_buftype, flags, &rsp_iov);
	cifs_small_buf_release(iov.iov_base);
	if (rc) {
		cifs_stats_fail_inc(tcon, SMB2_QUERY_INFO_HE);
		goto qfsinf_exit;
	}
	rsp = (struct smb2_query_info_rsp *)rsp_iov.iov_base;

	info = (struct smb2_fs_full_size_info *)(
		le16_to_cpu(rsp->OutputBufferOffset) + (char *)rsp);
	rc = smb2_validate_iov(le16_to_cpu(rsp->OutputBufferOffset),
			       le32_to_cpu(rsp->OutputBufferLength), &rsp_iov,
			       sizeof(struct smb2_fs_full_size_info));
	if (!rc)
		smb2_copy_fs_info_to_kstatfs(info, fsdata);

qfsinf_exit:
	free_rsp_buf(resp_buftype, rsp_iov.iov_base);
	return rc;
}

int
SMB2_QFS_attr(const unsigned int xid, struct cifs_tcon *tcon,
	      u64 persistent_fid, u64 volatile_fid, int level)
{
	struct smb_rqst rqst;
	struct smb2_query_info_rsp *rsp = NULL;
	struct kvec iov;
	struct kvec rsp_iov;
	int rc = 0;
	int resp_buftype, max_len, min_len;
	struct cifs_ses *ses = tcon->ses;
	unsigned int rsp_len, offset;
	int flags = 0;

	if (level == FS_DEVICE_INFORMATION) {
		max_len = sizeof(FILE_SYSTEM_DEVICE_INFO);
		min_len = sizeof(FILE_SYSTEM_DEVICE_INFO);
	} else if (level == FS_ATTRIBUTE_INFORMATION) {
		max_len = sizeof(FILE_SYSTEM_ATTRIBUTE_INFO);
		min_len = MIN_FS_ATTR_INFO_SIZE;
	} else if (level == FS_SECTOR_SIZE_INFORMATION) {
		max_len = sizeof(struct smb3_fs_ss_info);
		min_len = sizeof(struct smb3_fs_ss_info);
	} else if (level == FS_VOLUME_INFORMATION) {
		max_len = sizeof(struct smb3_fs_vol_info) + MAX_VOL_LABEL_LEN;
		min_len = sizeof(struct smb3_fs_vol_info);
	} else {
		cifs_dbg(FYI, "Invalid qfsinfo level %d\n", level);
		return -EINVAL;
	}

	rc = build_qfs_info_req(&iov, tcon, level, max_len,
				persistent_fid, volatile_fid);
	if (rc)
		return rc;

	if (smb3_encryption_required(tcon))
		flags |= CIFS_TRANSFORM_REQ;

	memset(&rqst, 0, sizeof(struct smb_rqst));
	rqst.rq_iov = &iov;
	rqst.rq_nvec = 1;

	rc = cifs_send_recv(xid, ses, &rqst, &resp_buftype, flags, &rsp_iov);
	cifs_small_buf_release(iov.iov_base);
	if (rc) {
		cifs_stats_fail_inc(tcon, SMB2_QUERY_INFO_HE);
		goto qfsattr_exit;
	}
	rsp = (struct smb2_query_info_rsp *)rsp_iov.iov_base;

	rsp_len = le32_to_cpu(rsp->OutputBufferLength);
	offset = le16_to_cpu(rsp->OutputBufferOffset);
	rc = smb2_validate_iov(offset, rsp_len, &rsp_iov, min_len);
	if (rc)
		goto qfsattr_exit;

	if (level == FS_ATTRIBUTE_INFORMATION)
		memcpy(&tcon->fsAttrInfo, offset
			+ (char *)rsp, min_t(unsigned int,
			rsp_len, max_len));
	else if (level == FS_DEVICE_INFORMATION)
		memcpy(&tcon->fsDevInfo, offset
			+ (char *)rsp, sizeof(FILE_SYSTEM_DEVICE_INFO));
	else if (level == FS_SECTOR_SIZE_INFORMATION) {
		struct smb3_fs_ss_info *ss_info = (struct smb3_fs_ss_info *)
			(offset + (char *)rsp);
		tcon->ss_flags = le32_to_cpu(ss_info->Flags);
		tcon->perf_sector_size =
			le32_to_cpu(ss_info->PhysicalBytesPerSectorForPerf);
	} else if (level == FS_VOLUME_INFORMATION) {
		struct smb3_fs_vol_info *vol_info = (struct smb3_fs_vol_info *)
			(offset + (char *)rsp);
		tcon->vol_serial_number = vol_info->VolumeSerialNumber;
		tcon->vol_create_time = vol_info->VolumeCreationTime;
	}

qfsattr_exit:
	free_rsp_buf(resp_buftype, rsp_iov.iov_base);
	return rc;
}

int
smb2_lockv(const unsigned int xid, struct cifs_tcon *tcon,
	   const __u64 persist_fid, const __u64 volatile_fid, const __u32 pid,
	   const __u32 num_lock, struct smb2_lock_element *buf)
{
	struct smb_rqst rqst;
	int rc = 0;
	struct smb2_lock_req *req = NULL;
	struct kvec iov[2];
	struct kvec rsp_iov;
	int resp_buf_type;
	unsigned int count;
	int flags = CIFS_NO_RSP_BUF;
	unsigned int total_len;

	cifs_dbg(FYI, "smb2_lockv num lock %d\n", num_lock);

	rc = smb2_plain_req_init(SMB2_LOCK, tcon, (void **) &req, &total_len);
	if (rc)
		return rc;

	if (smb3_encryption_required(tcon))
		flags |= CIFS_TRANSFORM_REQ;

	req->sync_hdr.ProcessId = cpu_to_le32(pid);
	req->LockCount = cpu_to_le16(num_lock);

	req->PersistentFileId = persist_fid;
	req->VolatileFileId = volatile_fid;

	count = num_lock * sizeof(struct smb2_lock_element);

	iov[0].iov_base = (char *)req;
	iov[0].iov_len = total_len - sizeof(struct smb2_lock_element);
	iov[1].iov_base = (char *)buf;
	iov[1].iov_len = count;

	cifs_stats_inc(&tcon->stats.cifs_stats.num_locks);

	memset(&rqst, 0, sizeof(struct smb_rqst));
	rqst.rq_iov = iov;
	rqst.rq_nvec = 2;

	rc = cifs_send_recv(xid, tcon->ses, &rqst, &resp_buf_type, flags,
			    &rsp_iov);
	cifs_small_buf_release(req);
	if (rc) {
		cifs_dbg(FYI, "Send error in smb2_lockv = %d\n", rc);
		cifs_stats_fail_inc(tcon, SMB2_LOCK_HE);
		trace_smb3_lock_err(xid, persist_fid, tcon->tid,
				    tcon->ses->Suid, rc);
	}

	return rc;
}

int
SMB2_lock(const unsigned int xid, struct cifs_tcon *tcon,
	  const __u64 persist_fid, const __u64 volatile_fid, const __u32 pid,
	  const __u64 length, const __u64 offset, const __u32 lock_flags,
	  const bool wait)
{
	struct smb2_lock_element lock;

	lock.Offset = cpu_to_le64(offset);
	lock.Length = cpu_to_le64(length);
	lock.Flags = cpu_to_le32(lock_flags);
	if (!wait && lock_flags != SMB2_LOCKFLAG_UNLOCK)
		lock.Flags |= cpu_to_le32(SMB2_LOCKFLAG_FAIL_IMMEDIATELY);

	return smb2_lockv(xid, tcon, persist_fid, volatile_fid, pid, 1, &lock);
}

int
SMB2_lease_break(const unsigned int xid, struct cifs_tcon *tcon,
		 __u8 *lease_key, const __le32 lease_state)
{
	struct smb_rqst rqst;
	int rc;
	struct smb2_lease_ack *req = NULL;
	struct cifs_ses *ses = tcon->ses;
	int flags = CIFS_OBREAK_OP;
	unsigned int total_len;
	struct kvec iov[1];
	struct kvec rsp_iov;
	int resp_buf_type;
	__u64 *please_key_high;
	__u64 *please_key_low;

	cifs_dbg(FYI, "SMB2_lease_break\n");
	rc = smb2_plain_req_init(SMB2_OPLOCK_BREAK, tcon, (void **) &req,
			     &total_len);
	if (rc)
		return rc;

	if (smb3_encryption_required(tcon))
		flags |= CIFS_TRANSFORM_REQ;

	req->sync_hdr.CreditRequest = cpu_to_le16(1);
	req->StructureSize = cpu_to_le16(36);
	total_len += 12;

	memcpy(req->LeaseKey, lease_key, 16);
	req->LeaseState = lease_state;

	flags |= CIFS_NO_RSP_BUF;

	iov[0].iov_base = (char *)req;
	iov[0].iov_len = total_len;

	memset(&rqst, 0, sizeof(struct smb_rqst));
	rqst.rq_iov = iov;
	rqst.rq_nvec = 1;

	rc = cifs_send_recv(xid, ses, &rqst, &resp_buf_type, flags, &rsp_iov);
	cifs_small_buf_release(req);

	please_key_low = (__u64 *)lease_key;
	please_key_high = (__u64 *)(lease_key+8);
	if (rc) {
		cifs_stats_fail_inc(tcon, SMB2_OPLOCK_BREAK_HE);
		trace_smb3_lease_err(le32_to_cpu(lease_state), tcon->tid,
			ses->Suid, *please_key_low, *please_key_high, rc);
		cifs_dbg(FYI, "Send error in Lease Break = %d\n", rc);
	} else
		trace_smb3_lease_done(le32_to_cpu(lease_state), tcon->tid,
			ses->Suid, *please_key_low, *please_key_high);

	return rc;
}<|MERGE_RESOLUTION|>--- conflicted
+++ resolved
@@ -896,16 +896,11 @@
 			return -EIO;
 		} else if (rsp->DialectRevision == cpu_to_le16(SMB21_PROT_ID)) {
 			/* ops set to 3.0 by default for default so update */
-<<<<<<< HEAD
-			ses->server->ops = &smb21_operations;
-			ses->server->vals = &smb21_values;
-=======
 			server->ops = &smb21_operations;
 			server->vals = &smb21_values;
 		} else if (rsp->DialectRevision == cpu_to_le16(SMB311_PROT_ID)) {
 			server->ops = &smb311_operations;
 			server->vals = &smb311_values;
->>>>>>> f7688b48
 		}
 	} else if (le16_to_cpu(rsp->DialectRevision) !=
 				server->vals->protocol_id) {
@@ -1076,30 +1071,18 @@
 
 	rc = SMB2_ioctl(xid, tcon, NO_FILE_ID, NO_FILE_ID,
 		FSCTL_VALIDATE_NEGOTIATE_INFO, true /* is_fsctl */,
-<<<<<<< HEAD
-		(char *)pneg_inbuf, inbuflen, (char **)&pneg_rsp, &rsplen);
-=======
 		(char *)pneg_inbuf, inbuflen, CIFSMaxBufSize,
 		(char **)&pneg_rsp, &rsplen);
->>>>>>> f7688b48
 	if (rc == -EOPNOTSUPP) {
 		/*
 		 * Old Windows versions or Netapp SMB server can return
 		 * not supported error. Client should accept it.
 		 */
-<<<<<<< HEAD
-		cifs_dbg(VFS, "Server does not support validate negotiate\n");
-		rc = 0;
-		goto out_free_inbuf;
-	} else if (rc != 0) {
-		cifs_dbg(VFS, "validate protocol negotiate failed: %d\n", rc);
-=======
 		cifs_tcon_dbg(VFS, "Server does not support validate negotiate\n");
 		rc = 0;
 		goto out_free_inbuf;
 	} else if (rc != 0) {
 		cifs_tcon_dbg(VFS, "validate protocol negotiate failed: %d\n", rc);
->>>>>>> f7688b48
 		rc = -EIO;
 		goto out_free_inbuf;
 	}
@@ -1727,11 +1710,7 @@
 	 * unless it is guest or anonymous user. See MS-SMB2 3.2.5.3.1
 	 * (Samba servers don't always set the flag so also check if null user)
 	 */
-<<<<<<< HEAD
-	if ((ses->server->dialect == SMB311_PROT_ID) &&
-=======
 	if ((server->dialect == SMB311_PROT_ID) &&
->>>>>>> f7688b48
 	    !smb3_encryption_required(tcon) &&
 	    !(ses->session_flags &
 		    (SMB2_SESSION_FLAG_IS_GUEST|SMB2_SESSION_FLAG_IS_NULL)) &&
@@ -3312,13 +3291,6 @@
 {
 	struct TCP_Server_Info *server = mid->callback_data;
 	struct smb2_echo_rsp *rsp = (struct smb2_echo_rsp *)mid->resp_buf;
-<<<<<<< HEAD
-	unsigned int credits_received = 0;
-
-	if (mid->mid_state == MID_RESPONSE_RECEIVED
-	    || mid->mid_state == MID_RESPONSE_MALFORMED)
-		credits_received = le16_to_cpu(rsp->sync_hdr.CreditRequest);
-=======
 	struct cifs_credits credits = { .value = 0, .instance = 0 };
 
 	if (mid->mid_state == MID_RESPONSE_RECEIVED
@@ -3326,7 +3298,6 @@
 		credits.value = le16_to_cpu(rsp->sync_hdr.CreditRequest);
 		credits.instance = server->reconnect_instance;
 	}
->>>>>>> f7688b48
 
 	DeleteMidQEntry(mid);
 	add_credits(server, &credits, CIFS_ECHO_OP);
@@ -3620,15 +3591,9 @@
 	struct TCP_Server_Info *server = tcon->ses->server;
 	struct smb2_sync_hdr *shdr =
 				(struct smb2_sync_hdr *)rdata->iov[0].iov_base;
-<<<<<<< HEAD
-	unsigned int credits_received = 0;
-	struct smb_rqst rqst = { .rq_iov = rdata->iov,
-				 .rq_nvec = 2,
-=======
 	struct cifs_credits credits = { .value = 0, .instance = 0 };
 	struct smb_rqst rqst = { .rq_iov = &rdata->iov[1],
 				 .rq_nvec = 1,
->>>>>>> f7688b48
 				 .rq_pages = rdata->pages,
 				 .rq_offset = rdata->page_offset,
 				 .rq_npages = rdata->nr_pages,
@@ -3667,12 +3632,8 @@
 		cifs_stats_bytes_read(tcon, rdata->got_bytes);
 		break;
 	case MID_RESPONSE_MALFORMED:
-<<<<<<< HEAD
-		credits_received = le16_to_cpu(shdr->CreditRequest);
-=======
 		credits.value = le16_to_cpu(shdr->CreditRequest);
 		credits.instance = server->reconnect_instance;
->>>>>>> f7688b48
 		/* fall through */
 	default:
 		rdata->result = -EIO;
@@ -3748,20 +3709,11 @@
 						SMB2_MAX_BUFFER_SIZE));
 		shdr->CreditRequest =
 			cpu_to_le16(le16_to_cpu(shdr->CreditCharge) + 1);
-<<<<<<< HEAD
-		spin_lock(&server->req_lock);
-		server->credits += rdata->credits -
-						le16_to_cpu(shdr->CreditCharge);
-		spin_unlock(&server->req_lock);
-		wake_up(&server->request_q);
-		rdata->credits = le16_to_cpu(shdr->CreditCharge);
-=======
 
 		rc = adjust_credits(server, &rdata->credits, rdata->bytes);
 		if (rc)
 			goto async_readv_out;
 
->>>>>>> f7688b48
 		flags |= CIFS_HAS_CREDITS;
 	}
 
@@ -3824,14 +3776,10 @@
 					    io_parms->tcon->tid, ses->Suid,
 					    io_parms->offset, io_parms->length,
 					    rc);
-<<<<<<< HEAD
-		}
-=======
 		} else
 			trace_smb3_read_done(xid, req->PersistentFileId,
 				    io_parms->tcon->tid, ses->Suid,
 				    io_parms->offset, 0);
->>>>>>> f7688b48
 		free_rsp_buf(resp_buftype, rsp_iov.iov_base);
 		cifs_small_buf_release(req);
 		return rc == -ENODATA ? 0 : rc;
@@ -3876,11 +3824,7 @@
 	struct TCP_Server_Info *server = tcon->ses->server;
 	unsigned int written;
 	struct smb2_write_rsp *rsp = (struct smb2_write_rsp *)mid->resp_buf;
-<<<<<<< HEAD
-	unsigned int credits_received = 0;
-=======
 	struct cifs_credits credits = { .value = 0, .instance = 0 };
->>>>>>> f7688b48
 
 	switch (mid->mid_state) {
 	case MID_RESPONSE_RECEIVED:
@@ -3910,12 +3854,8 @@
 		wdata->result = -EAGAIN;
 		break;
 	case MID_RESPONSE_MALFORMED:
-<<<<<<< HEAD
-		credits_received = le16_to_cpu(rsp->sync_hdr.CreditRequest);
-=======
 		credits.value = le16_to_cpu(rsp->sync_hdr.CreditRequest);
 		credits.instance = server->reconnect_instance;
->>>>>>> f7688b48
 		/* fall through */
 	default:
 		wdata->result = -EIO;
@@ -4061,20 +4001,11 @@
 						    SMB2_MAX_BUFFER_SIZE));
 		shdr->CreditRequest =
 			cpu_to_le16(le16_to_cpu(shdr->CreditCharge) + 1);
-<<<<<<< HEAD
-		spin_lock(&server->req_lock);
-		server->credits += wdata->credits -
-						le16_to_cpu(shdr->CreditCharge);
-		spin_unlock(&server->req_lock);
-		wake_up(&server->request_q);
-		wdata->credits = le16_to_cpu(shdr->CreditCharge);
-=======
 
 		rc = adjust_credits(server, &wdata->credits, wdata->bytes);
 		if (rc)
 			goto async_writev_out;
 
->>>>>>> f7688b48
 		flags |= CIFS_HAS_CREDITS;
 	}
 
@@ -4323,16 +4254,11 @@
 				tcon->tid, tcon->ses->Suid, index, 0);
 			srch_inf->endOfSearch = true;
 			rc = 0;
-<<<<<<< HEAD
-		} else
-			cifs_stats_fail_inc(tcon, SMB2_QUERY_DIRECTORY_HE);
-=======
 		} else {
 			trace_smb3_query_dir_err(xid, persistent_fid, tcon->tid,
 				tcon->ses->Suid, index, 0, rc);
 			cifs_stats_fail_inc(tcon, SMB2_QUERY_DIRECTORY_HE);
 		}
->>>>>>> f7688b48
 		goto qdir_exit;
 	}
 
