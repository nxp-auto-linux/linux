--- conflicted
+++ resolved
@@ -379,8 +379,6 @@
 	return cifs_file;
 }
 
-<<<<<<< HEAD
-=======
 static void cifsFileInfo_put_final(struct cifsFileInfo *cifs_file)
 {
 	struct inode *inode = d_inode(cifs_file->dentry);
@@ -416,7 +414,6 @@
 	cifsFileInfo_put_final(cifs_file);
 }
 
->>>>>>> fa578e9d
 /**
  * cifsFileInfo_put - release a reference of file priv data
  *
@@ -424,24 +421,15 @@
  */
 void cifsFileInfo_put(struct cifsFileInfo *cifs_file)
 {
-<<<<<<< HEAD
-	_cifsFileInfo_put(cifs_file, true);
-=======
 	_cifsFileInfo_put(cifs_file, true, true);
->>>>>>> fa578e9d
 }
 
 /**
  * _cifsFileInfo_put - release a reference of file priv data
  *
  * This may involve closing the filehandle @cifs_file out on the
-<<<<<<< HEAD
- * server. Must be called without holding tcon->open_file_lock and
- * cifs_file->file_info_lock.
-=======
  * server. Must be called without holding tcon->open_file_lock,
  * cinode->open_file_lock and cifs_file->file_info_lock.
->>>>>>> fa578e9d
  *
  * If @wait_for_oplock_handler is true and we are releasing the last
  * reference, wait for any running oplock break handler of the file
@@ -449,12 +437,8 @@
  * oplock break handler, you need to pass false.
  *
  */
-<<<<<<< HEAD
-void _cifsFileInfo_put(struct cifsFileInfo *cifs_file, bool wait_oplock_handler)
-=======
 void _cifsFileInfo_put(struct cifsFileInfo *cifs_file,
 		       bool wait_oplock_handler, bool offload)
->>>>>>> fa578e9d
 {
 	struct inode *inode = d_inode(cifs_file->dentry);
 	struct cifs_tcon *tcon = tlink_tcon(cifs_file->tlink);
@@ -4728,11 +4712,7 @@
 							     cinode);
 		cifs_dbg(FYI, "Oplock release rc = %d\n", rc);
 	}
-<<<<<<< HEAD
-	_cifsFileInfo_put(cfile, false /* do not wait for ourself */);
-=======
 	_cifsFileInfo_put(cfile, false /* do not wait for ourself */, false);
->>>>>>> fa578e9d
 	cifs_done_oplock_break(cinode);
 }
 
