/*
 *   fs/cifs/smb2proto.h
 *
 *   Copyright (c) International Business Machines  Corp., 2002, 2011
 *                 Etersoft, 2012
 *   Author(s): Steve French (sfrench@us.ibm.com)
 *              Pavel Shilovsky (pshilovsky@samba.org) 2012
 *
 *   This library is free software; you can redistribute it and/or modify
 *   it under the terms of the GNU Lesser General Public License as published
 *   by the Free Software Foundation; either version 2.1 of the License, or
 *   (at your option) any later version.
 *
 *   This library is distributed in the hope that it will be useful,
 *   but WITHOUT ANY WARRANTY; without even the implied warranty of
 *   MERCHANTABILITY or FITNESS FOR A PARTICULAR PURPOSE.  See
 *   the GNU Lesser General Public License for more details.
 *
 *   You should have received a copy of the GNU Lesser General Public License
 *   along with this library; if not, write to the Free Software
 *   Foundation, Inc., 59 Temple Place, Suite 330, Boston, MA 02111-1307 USA
 */
#ifndef _SMB2PROTO_H
#define _SMB2PROTO_H
#include <linux/nls.h>
#include <linux/key-type.h>

struct statfs;
struct smb_rqst;

/*
 *****************************************************************
 * All Prototypes
 *****************************************************************
 */
extern int map_smb2_to_linux_error(char *buf, bool log_err);
extern int smb2_check_message(char *buf, unsigned int length,
			      struct TCP_Server_Info *server);
extern unsigned int smb2_calc_size(void *buf, struct TCP_Server_Info *server);
extern char *smb2_get_data_area_len(int *off, int *len,
				    struct smb2_sync_hdr *shdr);
extern __le16 *cifs_convert_path_to_utf16(const char *from,
					  struct cifs_sb_info *cifs_sb);

extern int smb2_verify_signature(struct smb_rqst *, struct TCP_Server_Info *);
extern int smb2_check_receive(struct mid_q_entry *mid,
			      struct TCP_Server_Info *server, bool log_error);
extern struct mid_q_entry *smb2_setup_request(struct cifs_ses *ses,
			      struct smb_rqst *rqst);
extern struct mid_q_entry *smb2_setup_async_request(
			struct TCP_Server_Info *server, struct smb_rqst *rqst);
extern struct cifs_ses *smb2_find_smb_ses(struct TCP_Server_Info *server,
					   __u64 ses_id);
extern struct cifs_tcon *smb2_find_smb_tcon(struct TCP_Server_Info *server,
						__u64 ses_id, __u32  tid);
extern int smb2_calc_signature(struct smb_rqst *rqst,
				struct TCP_Server_Info *server);
extern int smb3_calc_signature(struct smb_rqst *rqst,
				struct TCP_Server_Info *server);
extern void smb2_echo_request(struct work_struct *work);
extern __le32 smb2_get_lease_state(struct cifsInodeInfo *cinode);
extern bool smb2_is_valid_oplock_break(char *buffer,
				       struct TCP_Server_Info *srv);
extern struct cifs_ses *smb2_find_smb_ses(struct TCP_Server_Info *server,
					  __u64 ses_id);
extern int smb3_handle_read_data(struct TCP_Server_Info *server,
				 struct mid_q_entry *mid);

extern int open_shroot(unsigned int xid, struct cifs_tcon *tcon,
			struct cifs_fid *pfid);
extern void close_shroot(struct cached_fid *cfid);
extern void move_smb2_info_to_cifs(FILE_ALL_INFO *dst,
				   struct smb2_file_all_info *src);
extern int smb2_query_path_info(const unsigned int xid, struct cifs_tcon *tcon,
				struct cifs_sb_info *cifs_sb,
				const char *full_path, FILE_ALL_INFO *data,
				bool *adjust_tz, bool *symlink);
extern int smb2_set_path_size(const unsigned int xid, struct cifs_tcon *tcon,
			      const char *full_path, __u64 size,
			      struct cifs_sb_info *cifs_sb, bool set_alloc);
extern int smb2_set_file_info(struct inode *inode, const char *full_path,
			      FILE_BASIC_INFO *buf, const unsigned int xid);
extern int smb311_posix_mkdir(const unsigned int xid, struct inode *inode,
			       umode_t mode, struct cifs_tcon *tcon,
			       const char *full_path,
			       struct cifs_sb_info *cifs_sb);
extern int smb2_mkdir(const unsigned int xid, struct cifs_tcon *tcon,
		      const char *name, struct cifs_sb_info *cifs_sb);
extern void smb2_mkdir_setinfo(struct inode *inode, const char *full_path,
			       struct cifs_sb_info *cifs_sb,
			       struct cifs_tcon *tcon, const unsigned int xid);
extern int smb2_rmdir(const unsigned int xid, struct cifs_tcon *tcon,
		      const char *name, struct cifs_sb_info *cifs_sb);
extern int smb2_unlink(const unsigned int xid, struct cifs_tcon *tcon,
		       const char *name, struct cifs_sb_info *cifs_sb);
extern int smb2_rename_path(const unsigned int xid, struct cifs_tcon *tcon,
			    const char *from_name, const char *to_name,
			    struct cifs_sb_info *cifs_sb);
extern int smb2_create_hardlink(const unsigned int xid, struct cifs_tcon *tcon,
				const char *from_name, const char *to_name,
				struct cifs_sb_info *cifs_sb);
extern int smb3_create_mf_symlink(unsigned int xid, struct cifs_tcon *tcon,
			struct cifs_sb_info *cifs_sb, const unsigned char *path,
			char *pbuf, unsigned int *pbytes_written);
extern int smb3_query_mf_symlink(unsigned int xid, struct cifs_tcon *tcon,
			  struct cifs_sb_info *cifs_sb,
			  const unsigned char *path, char *pbuf,
			  unsigned int *pbytes_read);
extern int smb2_open_file(const unsigned int xid,
			  struct cifs_open_parms *oparms,
			  __u32 *oplock, FILE_ALL_INFO *buf);
extern int smb2_unlock_range(struct cifsFileInfo *cfile,
			     struct file_lock *flock, const unsigned int xid);
extern int smb2_push_mandatory_locks(struct cifsFileInfo *cfile);
extern void smb2_reconnect_server(struct work_struct *work);
extern int smb3_crypto_aead_allocate(struct TCP_Server_Info *server);
extern unsigned long smb_rqst_len(struct TCP_Server_Info *server,
				  struct smb_rqst *rqst);

/*
 * SMB2 Worker functions - most of protocol specific implementation details
 * are contained within these calls.
 */
extern int SMB2_negotiate(const unsigned int xid, struct cifs_ses *ses);
extern int SMB2_sess_setup(const unsigned int xid, struct cifs_ses *ses,
			   const struct nls_table *nls_cp);
extern int SMB2_logoff(const unsigned int xid, struct cifs_ses *ses);
extern int SMB2_tcon(const unsigned int xid, struct cifs_ses *ses,
		     const char *tree, struct cifs_tcon *tcon,
		     const struct nls_table *);
extern int SMB2_tdis(const unsigned int xid, struct cifs_tcon *tcon);
extern int SMB2_open(const unsigned int xid, struct cifs_open_parms *oparms,
		     __le16 *path, __u8 *oplock,
		     struct smb2_file_all_info *buf,
		     struct kvec *err_iov, int *resp_buftype);
extern int SMB2_open_init(struct cifs_tcon *tcon, struct smb_rqst *rqst,
			  __u8 *oplock, struct cifs_open_parms *oparms,
			  __le16 *path);
extern void SMB2_open_free(struct smb_rqst *rqst);
extern int SMB2_ioctl(const unsigned int xid, struct cifs_tcon *tcon,
		     u64 persistent_fid, u64 volatile_fid, u32 opcode,
		     bool is_fsctl, char *in_data, u32 indatalen,
		     char **out_data, u32 *plen /* returned data len */);
extern int SMB2_close(const unsigned int xid, struct cifs_tcon *tcon,
		      u64 persistent_file_id, u64 volatile_file_id);
extern int SMB2_close_flags(const unsigned int xid, struct cifs_tcon *tcon,
			    u64 persistent_fid, u64 volatile_fid, int flags);
extern int SMB2_close_init(struct cifs_tcon *tcon, struct smb_rqst *rqst,
		      u64 persistent_file_id, u64 volatile_file_id);
extern void SMB2_close_free(struct smb_rqst *rqst);
extern int SMB2_flush(const unsigned int xid, struct cifs_tcon *tcon,
		      u64 persistent_file_id, u64 volatile_file_id);
extern int SMB2_query_eas(const unsigned int xid, struct cifs_tcon *tcon,
			  u64 persistent_file_id, u64 volatile_file_id,
			  int ea_buf_size,
			  struct smb2_file_full_ea_info *data);
extern int SMB2_query_info(const unsigned int xid, struct cifs_tcon *tcon,
			   u64 persistent_file_id, u64 volatile_file_id,
			   struct smb2_file_all_info *data);
extern int SMB2_query_info_init(struct cifs_tcon *tcon, struct smb_rqst *rqst,
				u64 persistent_fid, u64 volatile_fid,
				u8 info_class, u8 info_type,
				u32 additional_info, size_t output_len);
extern void SMB2_query_info_free(struct smb_rqst *rqst);
extern int SMB2_query_acl(const unsigned int xid, struct cifs_tcon *tcon,
			   u64 persistent_file_id, u64 volatile_file_id,
			   void **data, unsigned int *plen);
extern int SMB2_get_srv_num(const unsigned int xid, struct cifs_tcon *tcon,
			    u64 persistent_fid, u64 volatile_fid,
			    __le64 *uniqueid);
extern int smb2_async_readv(struct cifs_readdata *rdata);
extern int SMB2_read(const unsigned int xid, struct cifs_io_parms *io_parms,
		     unsigned int *nbytes, char **buf, int *buf_type);
extern int smb2_async_writev(struct cifs_writedata *wdata,
			     void (*release)(struct kref *kref));
extern int SMB2_write(const unsigned int xid, struct cifs_io_parms *io_parms,
		      unsigned int *nbytes, struct kvec *iov, int n_vec);
extern int SMB2_echo(struct TCP_Server_Info *server);
extern int SMB2_query_directory(const unsigned int xid, struct cifs_tcon *tcon,
				u64 persistent_fid, u64 volatile_fid, int index,
				struct cifs_search_info *srch_inf);
extern int SMB2_rename(const unsigned int xid, struct cifs_tcon *tcon,
		       u64 persistent_fid, u64 volatile_fid,
		       __le16 *target_file);
extern int SMB2_rmdir(const unsigned int xid, struct cifs_tcon *tcon,
		      u64 persistent_fid, u64 volatile_fid);
extern int SMB2_set_hardlink(const unsigned int xid, struct cifs_tcon *tcon,
			     u64 persistent_fid, u64 volatile_fid,
			     __le16 *target_file);
extern int SMB2_set_eof(const unsigned int xid, struct cifs_tcon *tcon,
			u64 persistent_fid, u64 volatile_fid, u32 pid,
			__le64 *eof, bool is_fallocate);
extern int SMB2_set_info(const unsigned int xid, struct cifs_tcon *tcon,
			 u64 persistent_fid, u64 volatile_fid,
			 FILE_BASIC_INFO *buf);
extern int SMB2_set_acl(const unsigned int xid, struct cifs_tcon *tcon,
			u64 persistent_fid, u64 volatile_fid,
			struct cifs_ntsd *pnntsd, int pacllen, int aclflag);
extern int SMB2_set_ea(const unsigned int xid, struct cifs_tcon *tcon,
		       u64 persistent_fid, u64 volatile_fid,
		       struct smb2_file_full_ea_info *buf, int len);
extern int SMB2_set_compression(const unsigned int xid, struct cifs_tcon *tcon,
				u64 persistent_fid, u64 volatile_fid);
extern int SMB2_oplock_break(const unsigned int xid, struct cifs_tcon *tcon,
			     const u64 persistent_fid, const u64 volatile_fid,
			     const __u8 oplock_level);
extern int smb2_handle_cancelled_mid(char *buffer,
					struct TCP_Server_Info *server);
void smb2_cancelled_close_fid(struct work_struct *work);
extern int SMB2_QFS_info(const unsigned int xid, struct cifs_tcon *tcon,
			 u64 persistent_file_id, u64 volatile_file_id,
			 struct kstatfs *FSData);
extern int SMB311_posix_qfs_info(const unsigned int xid, struct cifs_tcon *tcon,
			 u64 persistent_file_id, u64 volatile_file_id,
			 struct kstatfs *FSData);
extern int SMB2_QFS_attr(const unsigned int xid, struct cifs_tcon *tcon,
			 u64 persistent_file_id, u64 volatile_file_id, int lvl);
extern int SMB2_lock(const unsigned int xid, struct cifs_tcon *tcon,
		     const __u64 persist_fid, const __u64 volatile_fid,
		     const __u32 pid, const __u64 length, const __u64 offset,
		     const __u32 lockFlags, const bool wait);
extern int smb2_lockv(const unsigned int xid, struct cifs_tcon *tcon,
		      const __u64 persist_fid, const __u64 volatile_fid,
		      const __u32 pid, const __u32 num_lock,
		      struct smb2_lock_element *buf);
extern int SMB2_lease_break(const unsigned int xid, struct cifs_tcon *tcon,
			    __u8 *lease_key, const __le32 lease_state);
extern int smb3_validate_negotiate(const unsigned int, struct cifs_tcon *);

extern enum securityEnum smb2_select_sectype(struct TCP_Server_Info *,
					enum securityEnum);
<<<<<<< HEAD
#ifdef CONFIG_CIFS_SMB311
extern int smb311_crypto_shash_allocate(struct TCP_Server_Info *server);
#endif
=======
extern int smb3_encryption_required(const struct cifs_tcon *tcon);
extern int smb2_validate_iov(unsigned int offset, unsigned int buffer_length,
			     struct kvec *iov, unsigned int min_buf_size);
extern void smb2_copy_fs_info_to_kstatfs(
	 struct smb2_fs_full_size_info *pfs_inf,
	 struct kstatfs *kst);
extern int smb311_crypto_shash_allocate(struct TCP_Server_Info *server);
extern int smb311_update_preauth_hash(struct cifs_ses *ses,
				      struct kvec *iov, int nvec);
>>>>>>> e021bb4f
#endif			/* _SMB2PROTO_H */<|MERGE_RESOLUTION|>--- conflicted
+++ resolved
@@ -229,11 +229,6 @@
 
 extern enum securityEnum smb2_select_sectype(struct TCP_Server_Info *,
 					enum securityEnum);
-<<<<<<< HEAD
-#ifdef CONFIG_CIFS_SMB311
-extern int smb311_crypto_shash_allocate(struct TCP_Server_Info *server);
-#endif
-=======
 extern int smb3_encryption_required(const struct cifs_tcon *tcon);
 extern int smb2_validate_iov(unsigned int offset, unsigned int buffer_length,
 			     struct kvec *iov, unsigned int min_buf_size);
@@ -243,5 +238,4 @@
 extern int smb311_crypto_shash_allocate(struct TCP_Server_Info *server);
 extern int smb311_update_preauth_hash(struct cifs_ses *ses,
 				      struct kvec *iov, int nvec);
->>>>>>> e021bb4f
 #endif			/* _SMB2PROTO_H */