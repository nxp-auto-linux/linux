--- conflicted
+++ resolved
@@ -671,13 +671,10 @@
 			rc = generic_ip_connect(server);
 		if (rc) {
 			cifs_dbg(FYI, "reconnect error %d\n", rc);
-<<<<<<< HEAD
-=======
 #ifdef CONFIG_CIFS_DFS_UPCALL
 			reconn_inval_dfs_target(server, cifs_sb, &tgt_list,
 						&tgt_it);
 #endif
->>>>>>> fa578e9d
 			rc = reconn_set_ipaddr(server);
 			if (rc) {
 				cifs_dbg(FYI, "%s: failed to resolve hostname: %d\n",
