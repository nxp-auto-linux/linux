--- conflicted
+++ resolved
@@ -170,11 +170,7 @@
 #endif
 #ifdef CONFIG_CIFS_STATS2
 	seq_printf(m, ",STATS2");
-<<<<<<< HEAD
-#elif defined(CONFIG_CIFS_STATS)
-=======
 #else
->>>>>>> e021bb4f
 	seq_printf(m, ",STATS");
 #endif
 #ifdef CONFIG_CIFS_DEBUG2
@@ -387,12 +383,9 @@
 		atomic_set(&totBufAllocCount, 0);
 		atomic_set(&totSmBufAllocCount, 0);
 #endif /* CONFIG_CIFS_STATS2 */
-<<<<<<< HEAD
-=======
 		atomic_set(&tcpSesReconnectCount, 0);
 		atomic_set(&tconInfoReconnectCount, 0);
 
->>>>>>> e021bb4f
 		spin_lock(&GlobalMid_Lock);
 		GlobalMaxActiveXid = 0;
 		GlobalCurrentXid = 0;
