--- conflicted
+++ resolved
@@ -103,10 +103,7 @@
 	kfree(buf_to_free->user_name);
 	kfree(buf_to_free->domainName);
 	kzfree(buf_to_free->auth_key.response);
-<<<<<<< HEAD
-=======
 	kfree(buf_to_free->iface_list);
->>>>>>> e021bb4f
 	kzfree(buf_to_free);
 }
 
@@ -140,10 +137,7 @@
 	atomic_dec(&tconInfoAllocCount);
 	kfree(buf_to_free->nativeFileSystem);
 	kzfree(buf_to_free->password);
-<<<<<<< HEAD
-=======
 	kfree(buf_to_free->crfid.fid);
->>>>>>> e021bb4f
 	kfree(buf_to_free);
 }
 
@@ -919,8 +913,6 @@
 	if (*shash)
 		crypto_free_shash(*shash);
 	*shash = NULL;
-<<<<<<< HEAD
-=======
 }
 
 /**
@@ -938,5 +930,4 @@
 		*len = rqst->rq_tailsz;
 	else if (page == 0)
 		*len = rqst->rq_pagesz - rqst->rq_offset;
->>>>>>> e021bb4f
 }