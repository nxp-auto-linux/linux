--- conflicted
+++ resolved
@@ -199,17 +199,9 @@
 	  help
 	   Allows NFS server to export a CIFS mounted share (nfsd over cifs)
 
-<<<<<<< HEAD
-config CIFS_SMB311
-	bool "SMB3.1.1 network file system support (Experimental)"
-	depends on CIFS
-	select CRYPTO_SHA512
-
-=======
 config CIFS_SMB_DIRECT
 	bool "SMB Direct support (Experimental)"
 	depends on CIFS=m && INFINIBAND && INFINIBAND_ADDR_TRANS || CIFS=y && INFINIBAND=y && INFINIBAND_ADDR_TRANS=y
->>>>>>> e021bb4f
 	help
 	  Enables SMB Direct experimental support for SMB 3.0, 3.02 and 3.1.1.
 	  SMB Direct allows transferring SMB packets over RDMA. If unsure,
