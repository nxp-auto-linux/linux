--- conflicted
+++ resolved
@@ -287,20 +287,6 @@
 	kfree(mountdata);
 	kfree(devname);
 	return mnt;
-<<<<<<< HEAD
-
-}
-
-static void dump_referral(const struct dfs_info3_param *ref)
-{
-	cifs_dbg(FYI, "DFS: ref path: %s\n", ref->path_name);
-	cifs_dbg(FYI, "DFS: node path: %s\n", ref->node_name);
-	cifs_dbg(FYI, "DFS: fl: %d, srv_type: %d\n",
-		 ref->flags, ref->server_type);
-	cifs_dbg(FYI, "DFS: ref_flags: %d, path_consumed: %d\n",
-		 ref->ref_flag, ref->path_consumed);
-=======
->>>>>>> fa578e9d
 }
 
 /*
