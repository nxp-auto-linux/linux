--- conflicted
+++ resolved
@@ -92,11 +92,7 @@
 				"0x%llx.", (unsigned long long)bh->b_blocknr);
 	}
 	first = page_buffers(page);
-<<<<<<< HEAD
-	flags = bh_uptodate_lock_irqsave(first);
-=======
 	spin_lock_irqsave(&first->b_uptodate_lock, flags);
->>>>>>> fa578e9d
 	clear_buffer_async_read(bh);
 	unlock_buffer(bh);
 	tmp = bh;
@@ -111,11 +107,7 @@
 		}
 		tmp = tmp->b_this_page;
 	} while (tmp != bh);
-<<<<<<< HEAD
-	bh_uptodate_unlock_irqrestore(first, flags);
-=======
 	spin_unlock_irqrestore(&first->b_uptodate_lock, flags);
->>>>>>> fa578e9d
 	/*
 	 * If none of the buffers had errors then we can set the page uptodate,
 	 * but we first have to perform the post read mst fixups, if the
@@ -148,12 +140,8 @@
 	unlock_page(page);
 	return;
 still_busy:
-<<<<<<< HEAD
-	bh_uptodate_unlock_irqrestore(first, flags);
-=======
 	spin_unlock_irqrestore(&first->b_uptodate_lock, flags);
 	return;
->>>>>>> fa578e9d
 }
 
 /**
