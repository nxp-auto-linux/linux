--- conflicted
+++ resolved
@@ -42,11 +42,7 @@
 #include <linux/ramfs.h>
 #include <linux/percpu-refcount.h>
 #include <linux/mount.h>
-<<<<<<< HEAD
-#include <linux/swork.h>
-=======
 #include <linux/pseudo_fs.h>
->>>>>>> fa578e9d
 
 #include <asm/kmap_types.h>
 #include <linux/uaccess.h>
@@ -1044,14 +1040,11 @@
 	req = kmem_cache_alloc(kiocb_cachep, GFP_KERNEL);
 	if (unlikely(!req))
 		return NULL;
-<<<<<<< HEAD
-=======
 
 	if (unlikely(!get_reqs_available(ctx))) {
 		kmem_cache_free(kiocb_cachep, req);
 		return NULL;
 	}
->>>>>>> fa578e9d
 
 	percpu_ref_get(&ctx->reqs);
 	req->ki_ctx = ctx;
@@ -1091,11 +1084,8 @@
 
 static inline void iocb_destroy(struct aio_kiocb *iocb)
 {
-<<<<<<< HEAD
-=======
 	if (iocb->ki_eventfd)
 		eventfd_ctx_put(iocb->ki_eventfd);
->>>>>>> fa578e9d
 	if (iocb->ki_filp)
 		fput(iocb->ki_filp);
 	percpu_ref_put(&iocb->ki_ctx->reqs);
@@ -1497,14 +1487,9 @@
 	return 0;
 }
 
-<<<<<<< HEAD
-static int aio_setup_rw(int rw, const struct iocb *iocb, struct iovec **iovec,
-		bool vectored, bool compat, struct iov_iter *iter)
-=======
 static ssize_t aio_setup_rw(int rw, const struct iocb *iocb,
 		struct iovec **iovec, bool vectored, bool compat,
 		struct iov_iter *iter)
->>>>>>> fa578e9d
 {
 	void __user *buf = (void __user *)(uintptr_t)iocb->aio_buf;
 	size_t len = iocb->aio_nbytes;
@@ -1542,11 +1527,7 @@
 	}
 }
 
-<<<<<<< HEAD
-static ssize_t aio_read(struct kiocb *req, const struct iocb *iocb,
-=======
 static int aio_read(struct kiocb *req, const struct iocb *iocb,
->>>>>>> fa578e9d
 			bool vectored, bool compat)
 {
 	struct iovec inline_vecs[UIO_FASTIOV], *iovec = inline_vecs;
@@ -1565,11 +1546,7 @@
 		return -EINVAL;
 
 	ret = aio_setup_rw(READ, iocb, &iovec, vectored, compat, &iter);
-<<<<<<< HEAD
-	if (ret)
-=======
 	if (ret < 0)
->>>>>>> fa578e9d
 		return ret;
 	ret = rw_verify_area(READ, file, &req->ki_pos, iov_iter_count(&iter));
 	if (!ret)
@@ -1578,11 +1555,7 @@
 	return ret;
 }
 
-<<<<<<< HEAD
-static ssize_t aio_write(struct kiocb *req, const struct iocb *iocb,
-=======
 static int aio_write(struct kiocb *req, const struct iocb *iocb,
->>>>>>> fa578e9d
 			 bool vectored, bool compat)
 {
 	struct iovec inline_vecs[UIO_FASTIOV], *iovec = inline_vecs;
@@ -1601,11 +1574,7 @@
 		return -EINVAL;
 
 	ret = aio_setup_rw(WRITE, iocb, &iovec, vectored, compat, &iter);
-<<<<<<< HEAD
-	if (ret)
-=======
 	if (ret < 0)
->>>>>>> fa578e9d
 		return ret;
 	ret = rw_verify_area(WRITE, file, &req->ki_pos, iov_iter_count(&iter));
 	if (!ret) {
@@ -1651,8 +1620,6 @@
 	return 0;
 }
 
-<<<<<<< HEAD
-=======
 static void aio_poll_put_work(struct work_struct *work)
 {
 	struct poll_iocb *req = container_of(work, struct poll_iocb, work);
@@ -1661,7 +1628,6 @@
 	iocb_put(iocb);
 }
 
->>>>>>> fa578e9d
 static void aio_poll_complete_work(struct work_struct *work)
 {
 	struct poll_iocb *req = container_of(work, struct poll_iocb, work);
@@ -1726,11 +1692,8 @@
 	list_del_init(&req->wait.entry);
 
 	if (mask && spin_trylock_irqsave(&iocb->ki_ctx->ctx_lock, flags)) {
-<<<<<<< HEAD
-=======
 		struct kioctx *ctx = iocb->ki_ctx;
 
->>>>>>> fa578e9d
 		/*
 		 * Try to complete the iocb inline if we can. Use
 		 * irqsave/irqrestore because not all filesystems (e.g. fuse)
@@ -1740,10 +1703,6 @@
 		list_del(&iocb->ki_list);
 		iocb->ki_res.res = mangle_poll(mask);
 		req->done = true;
-<<<<<<< HEAD
-		spin_unlock_irqrestore(&iocb->ki_ctx->ctx_lock, flags);
-		iocb_put(iocb);
-=======
 		if (iocb->ki_eventfd && eventfd_signal_count()) {
 			iocb = NULL;
 			INIT_WORK(&req->work, aio_poll_put_work);
@@ -1752,7 +1711,6 @@
 		spin_unlock_irqrestore(&ctx->ctx_lock, flags);
 		if (iocb)
 			iocb_put(iocb);
->>>>>>> fa578e9d
 	} else {
 		schedule_work(&req->work);
 	}
@@ -1782,11 +1740,7 @@
 	add_wait_queue(head, &pt->iocb->poll.wait);
 }
 
-<<<<<<< HEAD
-static ssize_t aio_poll(struct aio_kiocb *aiocb, const struct iocb *iocb)
-=======
 static int aio_poll(struct aio_kiocb *aiocb, const struct iocb *iocb)
->>>>>>> fa578e9d
 {
 	struct kioctx *ctx = aiocb->ki_ctx;
 	struct poll_iocb *req = &aiocb->poll;
@@ -1845,8 +1799,6 @@
 	if (mask)
 		iocb_put(aiocb);
 	return apt.error;
-<<<<<<< HEAD
-=======
 }
 
 static int __io_submit_one(struct kioctx *ctx, const struct iocb *iocb,
@@ -1901,19 +1853,14 @@
 		pr_debug("invalid aio operation %d\n", iocb->aio_lio_opcode);
 		return -EINVAL;
 	}
->>>>>>> fa578e9d
 }
 
 static int __io_submit_one(struct kioctx *ctx, const struct iocb *iocb,
 			   struct iocb __user *user_iocb, bool compat)
 {
 	struct aio_kiocb *req;
-<<<<<<< HEAD
-	ssize_t ret;
-=======
 	struct iocb iocb;
 	int err;
->>>>>>> fa578e9d
 
 	/* enforce forwards compatibility on users */
 	if (unlikely(iocb->aio_reserved2)) {
@@ -1944,66 +1891,10 @@
 	if (unlikely(!req->ki_filp))
 		goto out_put_req;
 
-<<<<<<< HEAD
-	if (iocb->aio_flags & IOCB_FLAG_RESFD) {
-		/*
-		 * If the IOCB_FLAG_RESFD flag of aio_flags is set, get an
-		 * instance of the file* now. The file descriptor must be
-		 * an eventfd() fd, and will be signaled for each completed
-		 * event using the eventfd_signal() function.
-		 */
-		req->ki_eventfd = eventfd_ctx_fdget((int) iocb->aio_resfd);
-		if (IS_ERR(req->ki_eventfd)) {
-			ret = PTR_ERR(req->ki_eventfd);
-			req->ki_eventfd = NULL;
-			goto out_put_req;
-		}
-	}
-
-	ret = put_user(KIOCB_KEY, &user_iocb->aio_key);
-	if (unlikely(ret)) {
-		pr_debug("EFAULT: aio_key\n");
-		goto out_put_req;
-	}
-
-	req->ki_res.obj = (u64)(unsigned long)user_iocb;
-	req->ki_res.data = iocb->aio_data;
-	req->ki_res.res = 0;
-	req->ki_res.res2 = 0;
-
-	switch (iocb->aio_lio_opcode) {
-	case IOCB_CMD_PREAD:
-		ret = aio_read(&req->rw, iocb, false, compat);
-		break;
-	case IOCB_CMD_PWRITE:
-		ret = aio_write(&req->rw, iocb, false, compat);
-		break;
-	case IOCB_CMD_PREADV:
-		ret = aio_read(&req->rw, iocb, true, compat);
-		break;
-	case IOCB_CMD_PWRITEV:
-		ret = aio_write(&req->rw, iocb, true, compat);
-		break;
-	case IOCB_CMD_FSYNC:
-		ret = aio_fsync(&req->fsync, iocb, false);
-		break;
-	case IOCB_CMD_FDSYNC:
-		ret = aio_fsync(&req->fsync, iocb, true);
-		break;
-	case IOCB_CMD_POLL:
-		ret = aio_poll(req, iocb);
-		break;
-	default:
-		pr_debug("invalid aio operation %d\n", iocb->aio_lio_opcode);
-		ret = -EINVAL;
-		break;
-	}
-=======
 	err = __io_submit_one(ctx, &iocb, user_iocb, req, compat);
 
 	/* Done with the synchronous reference */
 	iocb_put(req);
->>>>>>> fa578e9d
 
 	/* Done with the synchronous reference */
 	iocb_put(req);
@@ -2013,24 +1904,11 @@
 	 * arranged for that to be done asynchronously.  Anything non-zero
 	 * means that we need to destroy req ourselves.
 	 */
-<<<<<<< HEAD
-	if (!ret)
-		return 0;
-
-out_put_req:
-	if (req->ki_eventfd)
-		eventfd_ctx_put(req->ki_eventfd);
-	iocb_destroy(req);
-out_put_reqs_available:
-	put_reqs_available(ctx, 1);
-	return ret;
-=======
 	if (unlikely(err)) {
 		iocb_destroy(req);
 		put_reqs_available(ctx, 1);
 	}
 	return err;
->>>>>>> fa578e9d
 }
 
 static int io_submit_one(struct kioctx *ctx, struct iocb __user *user_iocb,
