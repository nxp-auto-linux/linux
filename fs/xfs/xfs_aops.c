--- conflicted
+++ resolved
@@ -65,41 +65,6 @@
 	struct bio_vec		*bvec,
 	int			error)
 {
-<<<<<<< HEAD
-	struct buffer_head	*head = page_buffers(bvec->bv_page), *bh = head;
-	bool			busy = false;
-	unsigned int		off = 0;
-	unsigned long		flags;
-
-	ASSERT(bvec->bv_offset < PAGE_SIZE);
-	ASSERT((bvec->bv_offset & (i_blocksize(inode) - 1)) == 0);
-	ASSERT(bvec->bv_offset + bvec->bv_len <= PAGE_SIZE);
-	ASSERT((bvec->bv_len & (i_blocksize(inode) - 1)) == 0);
-
-	flags = bh_uptodate_lock_irqsave(head);
-	do {
-		if (off >= bvec->bv_offset &&
-		    off < bvec->bv_offset + bvec->bv_len) {
-			ASSERT(buffer_async_write(bh));
-			ASSERT(bh->b_end_io == NULL);
-
-			if (error) {
-				mark_buffer_write_io_error(bh);
-				clear_buffer_uptodate(bh);
-				SetPageError(bvec->bv_page);
-			} else {
-				set_buffer_uptodate(bh);
-			}
-			clear_buffer_async_write(bh);
-			unlock_buffer(bh);
-		} else if (buffer_async_write(bh)) {
-			ASSERT(buffer_locked(bh));
-			busy = true;
-		}
-		off += bh->b_size;
-	} while ((bh = bh->b_this_page) != head);
-	bh_uptodate_unlock_irqrestore(head, flags);
-=======
 	struct iomap_page	*iop = to_iomap_page(bvec->bv_page);
 
 	if (error) {
@@ -109,7 +74,6 @@
 
 	ASSERT(iop || i_blocksize(inode) == PAGE_SIZE);
 	ASSERT(!iop || atomic_read(&iop->write_count) > 0);
->>>>>>> e021bb4f
 
 	if (!iop || atomic_dec_and_test(&iop->write_count))
 		end_page_writeback(bvec->bv_page);
@@ -404,11 +368,7 @@
 	       (ip->i_df.if_flags & XFS_IFEXTENTS));
 	ASSERT(offset <= mp->m_super->s_maxbytes);
 
-<<<<<<< HEAD
-	if ((xfs_ufsize_t)offset + count > mp->m_super->s_maxbytes)
-=======
 	if (offset > mp->m_super->s_maxbytes - count)
->>>>>>> e021bb4f
 		count = mp->m_super->s_maxbytes - offset;
 	end_fsb = XFS_B_TO_FSB(mp, (xfs_ufsize_t)offset + count);
 
@@ -1002,167 +962,7 @@
 	gfp_t			gfp_mask)
 {
 	trace_xfs_releasepage(page->mapping->host, page, 0, 0);
-<<<<<<< HEAD
-
-	/*
-	 * mm accommodates an old ext3 case where clean pages might not have had
-	 * the dirty bit cleared. Thus, it can send actual dirty pages to
-	 * ->releasepage() via shrink_active_list(). Conversely,
-	 * block_invalidatepage() can send pages that are still marked dirty but
-	 * otherwise have invalidated buffers.
-	 *
-	 * We want to release the latter to avoid unnecessary buildup of the
-	 * LRU, so xfs_vm_invalidatepage() clears the page dirty flag on pages
-	 * that are entirely invalidated and need to be released.  Hence the
-	 * only time we should get dirty pages here is through
-	 * shrink_active_list() and so we can simply skip those now.
-	 *
-	 * warn if we've left any lingering delalloc/unwritten buffers on clean
-	 * or invalidated pages we are about to release.
-	 */
-	if (PageDirty(page))
-		return 0;
-
-	xfs_count_page_state(page, &delalloc, &unwritten);
-
-	if (WARN_ON_ONCE(delalloc))
-		return 0;
-	if (WARN_ON_ONCE(unwritten))
-		return 0;
-
-	return try_to_free_buffers(page);
-}
-
-/*
- * If this is O_DIRECT or the mpage code calling tell them how large the mapping
- * is, so that we can avoid repeated get_blocks calls.
- *
- * If the mapping spans EOF, then we have to break the mapping up as the mapping
- * for blocks beyond EOF must be marked new so that sub block regions can be
- * correctly zeroed. We can't do this for mappings within EOF unless the mapping
- * was just allocated or is unwritten, otherwise the callers would overwrite
- * existing data with zeros. Hence we have to split the mapping into a range up
- * to and including EOF, and a second mapping for beyond EOF.
- */
-static void
-xfs_map_trim_size(
-	struct inode		*inode,
-	sector_t		iblock,
-	struct buffer_head	*bh_result,
-	struct xfs_bmbt_irec	*imap,
-	xfs_off_t		offset,
-	ssize_t			size)
-{
-	xfs_off_t		mapping_size;
-
-	mapping_size = imap->br_startoff + imap->br_blockcount - iblock;
-	mapping_size <<= inode->i_blkbits;
-
-	ASSERT(mapping_size > 0);
-	if (mapping_size > size)
-		mapping_size = size;
-	if (offset < i_size_read(inode) &&
-	    (xfs_ufsize_t)offset + mapping_size >= i_size_read(inode)) {
-		/* limit mapping to block that spans EOF */
-		mapping_size = roundup_64(i_size_read(inode) - offset,
-					  i_blocksize(inode));
-	}
-	if (mapping_size > LONG_MAX)
-		mapping_size = LONG_MAX;
-
-	bh_result->b_size = mapping_size;
-}
-
-static int
-xfs_get_blocks(
-	struct inode		*inode,
-	sector_t		iblock,
-	struct buffer_head	*bh_result,
-	int			create)
-{
-	struct xfs_inode	*ip = XFS_I(inode);
-	struct xfs_mount	*mp = ip->i_mount;
-	xfs_fileoff_t		offset_fsb, end_fsb;
-	int			error = 0;
-	int			lockmode = 0;
-	struct xfs_bmbt_irec	imap;
-	int			nimaps = 1;
-	xfs_off_t		offset;
-	ssize_t			size;
-
-	BUG_ON(create);
-
-	if (XFS_FORCED_SHUTDOWN(mp))
-		return -EIO;
-
-	offset = (xfs_off_t)iblock << inode->i_blkbits;
-	ASSERT(bh_result->b_size >= i_blocksize(inode));
-	size = bh_result->b_size;
-
-	if (offset >= i_size_read(inode))
-		return 0;
-
-	/*
-	 * Direct I/O is usually done on preallocated files, so try getting
-	 * a block mapping without an exclusive lock first.
-	 */
-	lockmode = xfs_ilock_data_map_shared(ip);
-
-	ASSERT(offset <= mp->m_super->s_maxbytes);
-	if ((xfs_ufsize_t)offset + size > mp->m_super->s_maxbytes)
-		size = mp->m_super->s_maxbytes - offset;
-	end_fsb = XFS_B_TO_FSB(mp, (xfs_ufsize_t)offset + size);
-	offset_fsb = XFS_B_TO_FSBT(mp, offset);
-
-	error = xfs_bmapi_read(ip, offset_fsb, end_fsb - offset_fsb,
-				&imap, &nimaps, XFS_BMAPI_ENTIRE);
-	if (error)
-		goto out_unlock;
-
-	if (nimaps) {
-		trace_xfs_get_blocks_found(ip, offset, size,
-			imap.br_state == XFS_EXT_UNWRITTEN ?
-				XFS_IO_UNWRITTEN : XFS_IO_OVERWRITE, &imap);
-		xfs_iunlock(ip, lockmode);
-	} else {
-		trace_xfs_get_blocks_notfound(ip, offset, size);
-		goto out_unlock;
-	}
-
-	/* trim mapping down to size requested */
-	xfs_map_trim_size(inode, iblock, bh_result, &imap, offset, size);
-
-	/*
-	 * For unwritten extents do not report a disk address in the buffered
-	 * read case (treat as if we're reading into a hole).
-	 */
-	if (xfs_bmap_is_real_extent(&imap))
-		xfs_map_buffer(inode, bh_result, &imap, offset);
-
-	/*
-	 * If this is a realtime file, data may be on a different device.
-	 * to that pointed to from the buffer_head b_bdev currently.
-	 */
-	bh_result->b_bdev = xfs_find_bdev_for_inode(inode);
-	return 0;
-
-out_unlock:
-	xfs_iunlock(ip, lockmode);
-	return error;
-}
-
-STATIC ssize_t
-xfs_vm_direct_IO(
-	struct kiocb		*iocb,
-	struct iov_iter		*iter)
-{
-	/*
-	 * We just need the method present so that open/fcntl allow direct I/O.
-	 */
-	return -EINVAL;
-=======
 	return iomap_releasepage(page, gfp_mask);
->>>>>>> e021bb4f
 }
 
 STATIC sector_t
