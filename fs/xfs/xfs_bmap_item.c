--- conflicted
+++ resolved
@@ -375,14 +375,8 @@
  */
 int
 xfs_bui_recover(
-<<<<<<< HEAD
-	struct xfs_mount		*mp,
-	struct xfs_bui_log_item		*buip,
-	struct xfs_defer_ops		*dfops)
-=======
 	struct xfs_trans		*parent_tp,
 	struct xfs_bui_log_item		*buip)
->>>>>>> e021bb4f
 {
 	int				error = 0;
 	unsigned int			bui_type;
@@ -398,10 +392,7 @@
 	struct xfs_trans		*tp;
 	struct xfs_inode		*ip = NULL;
 	struct xfs_bmbt_irec		irec;
-<<<<<<< HEAD
-=======
 	struct xfs_mount		*mp = parent_tp->t_mountp;
->>>>>>> e021bb4f
 
 	ASSERT(!test_bit(XFS_BUI_RECOVERED, &buip->bui_flags));
 
@@ -484,14 +475,8 @@
 	xfs_trans_ijoin(tp, ip, 0);
 
 	count = bmap->me_len;
-<<<<<<< HEAD
-	error = xfs_trans_log_finish_bmap_update(tp, budp, dfops, type,
-			ip, whichfork, bmap->me_startoff,
-			bmap->me_startblock, &count, state);
-=======
 	error = xfs_trans_log_finish_bmap_update(tp, budp, type, ip, whichfork,
 			bmap->me_startoff, bmap->me_startblock, &count, state);
->>>>>>> e021bb4f
 	if (error)
 		goto err_inode;
 
@@ -501,11 +486,7 @@
 		irec.br_blockcount = count;
 		irec.br_startoff = bmap->me_startoff;
 		irec.br_state = state;
-<<<<<<< HEAD
-		error = xfs_bmap_unmap_extent(tp->t_mountp, dfops, ip, &irec);
-=======
 		error = xfs_bmap_unmap_extent(tp, ip, &irec);
->>>>>>> e021bb4f
 		if (error)
 			goto err_inode;
 	}
