--- conflicted
+++ resolved
@@ -1033,21 +1033,12 @@
 	 * since it's cheaper, and then we recheck while
 	 * holding the lock before removing the dquot from the AIL.
 	 */
-<<<<<<< HEAD
-	if ((lip->li_flags & XFS_LI_IN_AIL) &&
-	    ((lip->li_lsn == qip->qli_flush_lsn) ||
-	     (lip->li_flags & XFS_LI_FAILED))) {
-
-		/* xfs_trans_ail_delete() drops the AIL lock. */
-		spin_lock(&ailp->xa_lock);
-=======
 	if (test_bit(XFS_LI_IN_AIL, &lip->li_flags) &&
 	    ((lip->li_lsn == qip->qli_flush_lsn) ||
 	     test_bit(XFS_LI_FAILED, &lip->li_flags))) {
 
 		/* xfs_trans_ail_delete() drops the AIL lock. */
 		spin_lock(&ailp->ail_lock);
->>>>>>> e021bb4f
 		if (lip->li_lsn == qip->qli_flush_lsn) {
 			xfs_trans_ail_delete(ailp, lip, SHUTDOWN_CORRUPT_INCORE);
 		} else {
@@ -1055,14 +1046,8 @@
 			 * Clear the failed state since we are about to drop the
 			 * flush lock
 			 */
-<<<<<<< HEAD
-			if (lip->li_flags & XFS_LI_FAILED)
-				xfs_clear_li_failed(lip);
-			spin_unlock(&ailp->xa_lock);
-=======
 			xfs_clear_li_failed(lip);
 			spin_unlock(&ailp->ail_lock);
->>>>>>> e021bb4f
 		}
 	}
 
