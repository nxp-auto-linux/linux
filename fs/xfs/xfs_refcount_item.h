// SPDX-License-Identifier: GPL-2.0+
/*
 * Copyright (C) 2016 Oracle.  All Rights Reserved.
 * Author: Darrick J. Wong <darrick.wong@oracle.com>
 */
#ifndef	__XFS_REFCOUNT_ITEM_H__
#define	__XFS_REFCOUNT_ITEM_H__

/*
 * There are (currently) two pairs of refcount btree redo item types:
 * increase and decrease.  The log items for these are CUI (refcount
 * update intent) and CUD (refcount update done).  The redo item type
 * is encoded in the flags field of each xfs_map_extent.
 *
 * *I items should be recorded in the *first* of a series of rolled
 * transactions, and the *D items should be recorded in the same
 * transaction that records the associated refcountbt updates.
 *
 * Should the system crash after the commit of the first transaction
 * but before the commit of the final transaction in a series, log
 * recovery will use the redo information recorded by the intent items
 * to replay the refcountbt metadata updates.
 */

/* kernel only CUI/CUD definitions */

struct xfs_mount;
struct kmem_zone;

/*
 * Max number of extents in fast allocation path.
 */
#define	XFS_CUI_MAX_FAST_EXTENTS	16

/*
 * Define CUI flag bits. Manipulated by set/clear/test_bit operators.
 */
#define	XFS_CUI_RECOVERED		1

/*
 * This is the "refcount update intent" log item.  It is used to log
 * the fact that some reverse mappings need to change.  It is used in
 * conjunction with the "refcount update done" log item described
 * below.
 *
 * These log items follow the same rules as struct xfs_efi_log_item;
 * see the comments about that structure (in xfs_extfree_item.h) for
 * more details.
 */
struct xfs_cui_log_item {
	struct xfs_log_item		cui_item;
	atomic_t			cui_refcount;
	atomic_t			cui_next_extent;
	unsigned long			cui_flags;	/* misc flags */
	struct xfs_cui_log_format	cui_format;
};

static inline size_t
xfs_cui_log_item_sizeof(
	unsigned int		nr)
{
	return offsetof(struct xfs_cui_log_item, cui_format) +
			xfs_cui_log_format_sizeof(nr);
}

/*
 * This is the "refcount update done" log item.  It is used to log the
 * fact that some refcountbt updates mentioned in an earlier cui item
 * have been performed.
 */
struct xfs_cud_log_item {
	struct xfs_log_item		cud_item;
	struct xfs_cui_log_item		*cud_cuip;
	struct xfs_cud_log_format	cud_format;
};

extern struct kmem_zone	*xfs_cui_zone;
extern struct kmem_zone	*xfs_cud_zone;

struct xfs_cui_log_item *xfs_cui_init(struct xfs_mount *, uint);
struct xfs_cud_log_item *xfs_cud_init(struct xfs_mount *,
		struct xfs_cui_log_item *);
void xfs_cui_item_free(struct xfs_cui_log_item *);
void xfs_cui_release(struct xfs_cui_log_item *);
<<<<<<< HEAD
int xfs_cui_recover(struct xfs_mount *mp, struct xfs_cui_log_item *cuip,
		struct xfs_defer_ops *dfops);
=======
int xfs_cui_recover(struct xfs_trans *parent_tp, struct xfs_cui_log_item *cuip);
>>>>>>> e021bb4f

#endif	/* __XFS_REFCOUNT_ITEM_H__ */<|MERGE_RESOLUTION|>--- conflicted
+++ resolved
@@ -82,11 +82,6 @@
 		struct xfs_cui_log_item *);
 void xfs_cui_item_free(struct xfs_cui_log_item *);
 void xfs_cui_release(struct xfs_cui_log_item *);
-<<<<<<< HEAD
-int xfs_cui_recover(struct xfs_mount *mp, struct xfs_cui_log_item *cuip,
-		struct xfs_defer_ops *dfops);
-=======
 int xfs_cui_recover(struct xfs_trans *parent_tp, struct xfs_cui_log_item *cuip);
->>>>>>> e021bb4f
 
 #endif	/* __XFS_REFCOUNT_ITEM_H__ */