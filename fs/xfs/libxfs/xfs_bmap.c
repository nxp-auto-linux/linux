--- conflicted
+++ resolved
@@ -2381,10 +2381,6 @@
 			if (error)
 				goto done;
 			XFS_WANT_CORRUPTED_GOTO(mp, i == 0, done);
-<<<<<<< HEAD
-			cur->bc_rec.b.br_state = new->br_state;
-=======
->>>>>>> e021bb4f
 			if ((error = xfs_btree_insert(cur, &i)))
 				goto done;
 			XFS_WANT_CORRUPTED_GOTO(mp, i == 1, done);
