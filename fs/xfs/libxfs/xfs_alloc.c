// SPDX-License-Identifier: GPL-2.0
/*
 * Copyright (c) 2000-2002,2005 Silicon Graphics, Inc.
 * All Rights Reserved.
 */
#include "xfs.h"
#include "xfs_fs.h"
#include "xfs_format.h"
#include "xfs_log_format.h"
#include "xfs_shared.h"
#include "xfs_trans_resv.h"
#include "xfs_bit.h"
#include "xfs_sb.h"
#include "xfs_mount.h"
#include "xfs_defer.h"
#include "xfs_inode.h"
#include "xfs_btree.h"
#include "xfs_rmap.h"
#include "xfs_alloc_btree.h"
#include "xfs_alloc.h"
#include "xfs_extent_busy.h"
#include "xfs_errortag.h"
#include "xfs_error.h"
#include "xfs_cksum.h"
#include "xfs_trace.h"
#include "xfs_trans.h"
#include "xfs_buf_item.h"
#include "xfs_log.h"
#include "xfs_ag_resv.h"
#include "xfs_bmap.h"

extern kmem_zone_t	*xfs_bmap_free_item_zone;

struct workqueue_struct *xfs_alloc_wq;

#define XFS_ABSDIFF(a,b)	(((a) <= (b)) ? ((b) - (a)) : ((a) - (b)))

#define	XFSA_FIXUP_BNO_OK	1
#define	XFSA_FIXUP_CNT_OK	2

STATIC int xfs_alloc_ag_vextent_exact(xfs_alloc_arg_t *);
STATIC int xfs_alloc_ag_vextent_near(xfs_alloc_arg_t *);
STATIC int xfs_alloc_ag_vextent_size(xfs_alloc_arg_t *);
STATIC int xfs_alloc_ag_vextent_small(xfs_alloc_arg_t *,
		xfs_btree_cur_t *, xfs_agblock_t *, xfs_extlen_t *, int *);

/*
 * Size of the AGFL.  For CRC-enabled filesystes we steal a couple of slots in
 * the beginning of the block for a proper header with the location information
 * and CRC.
 */
unsigned int
xfs_agfl_size(
	struct xfs_mount	*mp)
{
	unsigned int		size = mp->m_sb.sb_sectsize;

	if (xfs_sb_version_hascrc(&mp->m_sb))
		size -= sizeof(struct xfs_agfl);

	return size / sizeof(xfs_agblock_t);
}

unsigned int
xfs_refc_block(
	struct xfs_mount	*mp)
{
	if (xfs_sb_version_hasrmapbt(&mp->m_sb))
		return XFS_RMAP_BLOCK(mp) + 1;
	if (xfs_sb_version_hasfinobt(&mp->m_sb))
		return XFS_FIBT_BLOCK(mp) + 1;
	return XFS_IBT_BLOCK(mp) + 1;
}

xfs_extlen_t
xfs_prealloc_blocks(
	struct xfs_mount	*mp)
{
	if (xfs_sb_version_hasreflink(&mp->m_sb))
		return xfs_refc_block(mp) + 1;
	if (xfs_sb_version_hasrmapbt(&mp->m_sb))
		return XFS_RMAP_BLOCK(mp) + 1;
	if (xfs_sb_version_hasfinobt(&mp->m_sb))
		return XFS_FIBT_BLOCK(mp) + 1;
	return XFS_IBT_BLOCK(mp) + 1;
}

/*
 * In order to avoid ENOSPC-related deadlock caused by out-of-order locking of
 * AGF buffer (PV 947395), we place constraints on the relationship among
 * actual allocations for data blocks, freelist blocks, and potential file data
 * bmap btree blocks. However, these restrictions may result in no actual space
 * allocated for a delayed extent, for example, a data block in a certain AG is
 * allocated but there is no additional block for the additional bmap btree
 * block due to a split of the bmap btree of the file. The result of this may
 * lead to an infinite loop when the file gets flushed to disk and all delayed
 * extents need to be actually allocated. To get around this, we explicitly set
 * aside a few blocks which will not be reserved in delayed allocation.
 *
 * We need to reserve 4 fsbs _per AG_ for the freelist and 4 more to handle a
 * potential split of the file's bmap btree.
 */
unsigned int
xfs_alloc_set_aside(
	struct xfs_mount	*mp)
{
	return mp->m_sb.sb_agcount * (XFS_ALLOC_AGFL_RESERVE + 4);
}

/*
 * When deciding how much space to allocate out of an AG, we limit the
 * allocation maximum size to the size the AG. However, we cannot use all the
 * blocks in the AG - some are permanently used by metadata. These
 * blocks are generally:
 *	- the AG superblock, AGF, AGI and AGFL
 *	- the AGF (bno and cnt) and AGI btree root blocks, and optionally
 *	  the AGI free inode and rmap btree root blocks.
 *	- blocks on the AGFL according to xfs_alloc_set_aside() limits
 *	- the rmapbt root block
 *
 * The AG headers are sector sized, so the amount of space they take up is
 * dependent on filesystem geometry. The others are all single blocks.
 */
unsigned int
xfs_alloc_ag_max_usable(
	struct xfs_mount	*mp)
{
	unsigned int		blocks;

	blocks = XFS_BB_TO_FSB(mp, XFS_FSS_TO_BB(mp, 4)); /* ag headers */
	blocks += XFS_ALLOC_AGFL_RESERVE;
	blocks += 3;			/* AGF, AGI btree root blocks */
	if (xfs_sb_version_hasfinobt(&mp->m_sb))
		blocks++;		/* finobt root block */
	if (xfs_sb_version_hasrmapbt(&mp->m_sb))
		blocks++; 		/* rmap root block */
	if (xfs_sb_version_hasreflink(&mp->m_sb))
		blocks++;		/* refcount root block */

	return mp->m_sb.sb_agblocks - blocks;
}

/*
 * Lookup the record equal to [bno, len] in the btree given by cur.
 */
STATIC int				/* error */
xfs_alloc_lookup_eq(
	struct xfs_btree_cur	*cur,	/* btree cursor */
	xfs_agblock_t		bno,	/* starting block of extent */
	xfs_extlen_t		len,	/* length of extent */
	int			*stat)	/* success/failure */
{
	cur->bc_rec.a.ar_startblock = bno;
	cur->bc_rec.a.ar_blockcount = len;
	return xfs_btree_lookup(cur, XFS_LOOKUP_EQ, stat);
}

/*
 * Lookup the first record greater than or equal to [bno, len]
 * in the btree given by cur.
 */
int				/* error */
xfs_alloc_lookup_ge(
	struct xfs_btree_cur	*cur,	/* btree cursor */
	xfs_agblock_t		bno,	/* starting block of extent */
	xfs_extlen_t		len,	/* length of extent */
	int			*stat)	/* success/failure */
{
	cur->bc_rec.a.ar_startblock = bno;
	cur->bc_rec.a.ar_blockcount = len;
	return xfs_btree_lookup(cur, XFS_LOOKUP_GE, stat);
}

/*
 * Lookup the first record less than or equal to [bno, len]
 * in the btree given by cur.
 */
int					/* error */
xfs_alloc_lookup_le(
	struct xfs_btree_cur	*cur,	/* btree cursor */
	xfs_agblock_t		bno,	/* starting block of extent */
	xfs_extlen_t		len,	/* length of extent */
	int			*stat)	/* success/failure */
{
	cur->bc_rec.a.ar_startblock = bno;
	cur->bc_rec.a.ar_blockcount = len;
	return xfs_btree_lookup(cur, XFS_LOOKUP_LE, stat);
}

/*
 * Update the record referred to by cur to the value given
 * by [bno, len].
 * This either works (return 0) or gets an EFSCORRUPTED error.
 */
STATIC int				/* error */
xfs_alloc_update(
	struct xfs_btree_cur	*cur,	/* btree cursor */
	xfs_agblock_t		bno,	/* starting block of extent */
	xfs_extlen_t		len)	/* length of extent */
{
	union xfs_btree_rec	rec;

	rec.alloc.ar_startblock = cpu_to_be32(bno);
	rec.alloc.ar_blockcount = cpu_to_be32(len);
	return xfs_btree_update(cur, &rec);
}

/*
 * Get the data from the pointed-to record.
 */
int					/* error */
xfs_alloc_get_rec(
	struct xfs_btree_cur	*cur,	/* btree cursor */
	xfs_agblock_t		*bno,	/* output: starting block of extent */
	xfs_extlen_t		*len,	/* output: length of extent */
	int			*stat)	/* output: success/failure */
{
	struct xfs_mount	*mp = cur->bc_mp;
	xfs_agnumber_t		agno = cur->bc_private.a.agno;
	union xfs_btree_rec	*rec;
	int			error;

	error = xfs_btree_get_rec(cur, &rec, stat);
	if (error || !(*stat))
		return error;

	*bno = be32_to_cpu(rec->alloc.ar_startblock);
	*len = be32_to_cpu(rec->alloc.ar_blockcount);

	if (*len == 0)
		goto out_bad_rec;

	/* check for valid extent range, including overflow */
	if (!xfs_verify_agbno(mp, agno, *bno))
		goto out_bad_rec;
	if (*bno > *bno + *len)
		goto out_bad_rec;
	if (!xfs_verify_agbno(mp, agno, *bno + *len - 1))
		goto out_bad_rec;

	return 0;

out_bad_rec:
	xfs_warn(mp,
		"%s Freespace BTree record corruption in AG %d detected!",
		cur->bc_btnum == XFS_BTNUM_BNO ? "Block" : "Size", agno);
	xfs_warn(mp,
		"start block 0x%x block count 0x%x", *bno, *len);
	return -EFSCORRUPTED;
}

/*
 * Compute aligned version of the found extent.
 * Takes alignment and min length into account.
 */
STATIC bool
xfs_alloc_compute_aligned(
	xfs_alloc_arg_t	*args,		/* allocation argument structure */
	xfs_agblock_t	foundbno,	/* starting block in found extent */
	xfs_extlen_t	foundlen,	/* length in found extent */
	xfs_agblock_t	*resbno,	/* result block number */
	xfs_extlen_t	*reslen,	/* result length */
	unsigned	*busy_gen)
{
	xfs_agblock_t	bno = foundbno;
	xfs_extlen_t	len = foundlen;
	xfs_extlen_t	diff;
	bool		busy;

	/* Trim busy sections out of found extent */
	busy = xfs_extent_busy_trim(args, &bno, &len, busy_gen);

	/*
	 * If we have a largish extent that happens to start before min_agbno,
	 * see if we can shift it into range...
	 */
	if (bno < args->min_agbno && bno + len > args->min_agbno) {
		diff = args->min_agbno - bno;
		if (len > diff) {
			bno += diff;
			len -= diff;
		}
	}

	if (args->alignment > 1 && len >= args->minlen) {
		xfs_agblock_t	aligned_bno = roundup(bno, args->alignment);

		diff = aligned_bno - bno;

		*resbno = aligned_bno;
		*reslen = diff >= len ? 0 : len - diff;
	} else {
		*resbno = bno;
		*reslen = len;
	}

	return busy;
}

/*
 * Compute best start block and diff for "near" allocations.
 * freelen >= wantlen already checked by caller.
 */
STATIC xfs_extlen_t			/* difference value (absolute) */
xfs_alloc_compute_diff(
	xfs_agblock_t	wantbno,	/* target starting block */
	xfs_extlen_t	wantlen,	/* target length */
	xfs_extlen_t	alignment,	/* target alignment */
	int		datatype,	/* are we allocating data? */
	xfs_agblock_t	freebno,	/* freespace's starting block */
	xfs_extlen_t	freelen,	/* freespace's length */
	xfs_agblock_t	*newbnop)	/* result: best start block from free */
{
	xfs_agblock_t	freeend;	/* end of freespace extent */
	xfs_agblock_t	newbno1;	/* return block number */
	xfs_agblock_t	newbno2;	/* other new block number */
	xfs_extlen_t	newlen1=0;	/* length with newbno1 */
	xfs_extlen_t	newlen2=0;	/* length with newbno2 */
	xfs_agblock_t	wantend;	/* end of target extent */
	bool		userdata = xfs_alloc_is_userdata(datatype);

	ASSERT(freelen >= wantlen);
	freeend = freebno + freelen;
	wantend = wantbno + wantlen;
	/*
	 * We want to allocate from the start of a free extent if it is past
	 * the desired block or if we are allocating user data and the free
	 * extent is before desired block. The second case is there to allow
	 * for contiguous allocation from the remaining free space if the file
	 * grows in the short term.
	 */
	if (freebno >= wantbno || (userdata && freeend < wantend)) {
		if ((newbno1 = roundup(freebno, alignment)) >= freeend)
			newbno1 = NULLAGBLOCK;
	} else if (freeend >= wantend && alignment > 1) {
		newbno1 = roundup(wantbno, alignment);
		newbno2 = newbno1 - alignment;
		if (newbno1 >= freeend)
			newbno1 = NULLAGBLOCK;
		else
			newlen1 = XFS_EXTLEN_MIN(wantlen, freeend - newbno1);
		if (newbno2 < freebno)
			newbno2 = NULLAGBLOCK;
		else
			newlen2 = XFS_EXTLEN_MIN(wantlen, freeend - newbno2);
		if (newbno1 != NULLAGBLOCK && newbno2 != NULLAGBLOCK) {
			if (newlen1 < newlen2 ||
			    (newlen1 == newlen2 &&
			     XFS_ABSDIFF(newbno1, wantbno) >
			     XFS_ABSDIFF(newbno2, wantbno)))
				newbno1 = newbno2;
		} else if (newbno2 != NULLAGBLOCK)
			newbno1 = newbno2;
	} else if (freeend >= wantend) {
		newbno1 = wantbno;
	} else if (alignment > 1) {
		newbno1 = roundup(freeend - wantlen, alignment);
		if (newbno1 > freeend - wantlen &&
		    newbno1 - alignment >= freebno)
			newbno1 -= alignment;
		else if (newbno1 >= freeend)
			newbno1 = NULLAGBLOCK;
	} else
		newbno1 = freeend - wantlen;
	*newbnop = newbno1;
	return newbno1 == NULLAGBLOCK ? 0 : XFS_ABSDIFF(newbno1, wantbno);
}

/*
 * Fix up the length, based on mod and prod.
 * len should be k * prod + mod for some k.
 * If len is too small it is returned unchanged.
 * If len hits maxlen it is left alone.
 */
STATIC void
xfs_alloc_fix_len(
	xfs_alloc_arg_t	*args)		/* allocation argument structure */
{
	xfs_extlen_t	k;
	xfs_extlen_t	rlen;

	ASSERT(args->mod < args->prod);
	rlen = args->len;
	ASSERT(rlen >= args->minlen);
	ASSERT(rlen <= args->maxlen);
	if (args->prod <= 1 || rlen < args->mod || rlen == args->maxlen ||
	    (args->mod == 0 && rlen < args->prod))
		return;
	k = rlen % args->prod;
	if (k == args->mod)
		return;
	if (k > args->mod)
		rlen = rlen - (k - args->mod);
	else
		rlen = rlen - args->prod + (args->mod - k);
	/* casts to (int) catch length underflows */
	if ((int)rlen < (int)args->minlen)
		return;
	ASSERT(rlen >= args->minlen && rlen <= args->maxlen);
	ASSERT(rlen % args->prod == args->mod);
	ASSERT(args->pag->pagf_freeblks + args->pag->pagf_flcount >=
		rlen + args->minleft);
	args->len = rlen;
}

/*
 * Update the two btrees, logically removing from freespace the extent
 * starting at rbno, rlen blocks.  The extent is contained within the
 * actual (current) free extent fbno for flen blocks.
 * Flags are passed in indicating whether the cursors are set to the
 * relevant records.
 */
STATIC int				/* error code */
xfs_alloc_fixup_trees(
	xfs_btree_cur_t	*cnt_cur,	/* cursor for by-size btree */
	xfs_btree_cur_t	*bno_cur,	/* cursor for by-block btree */
	xfs_agblock_t	fbno,		/* starting block of free extent */
	xfs_extlen_t	flen,		/* length of free extent */
	xfs_agblock_t	rbno,		/* starting block of returned extent */
	xfs_extlen_t	rlen,		/* length of returned extent */
	int		flags)		/* flags, XFSA_FIXUP_... */
{
	int		error;		/* error code */
	int		i;		/* operation results */
	xfs_agblock_t	nfbno1;		/* first new free startblock */
	xfs_agblock_t	nfbno2;		/* second new free startblock */
	xfs_extlen_t	nflen1=0;	/* first new free length */
	xfs_extlen_t	nflen2=0;	/* second new free length */
	struct xfs_mount *mp;

	mp = cnt_cur->bc_mp;

	/*
	 * Look up the record in the by-size tree if necessary.
	 */
	if (flags & XFSA_FIXUP_CNT_OK) {
#ifdef DEBUG
		if ((error = xfs_alloc_get_rec(cnt_cur, &nfbno1, &nflen1, &i)))
			return error;
		XFS_WANT_CORRUPTED_RETURN(mp,
			i == 1 && nfbno1 == fbno && nflen1 == flen);
#endif
	} else {
		if ((error = xfs_alloc_lookup_eq(cnt_cur, fbno, flen, &i)))
			return error;
		XFS_WANT_CORRUPTED_RETURN(mp, i == 1);
	}
	/*
	 * Look up the record in the by-block tree if necessary.
	 */
	if (flags & XFSA_FIXUP_BNO_OK) {
#ifdef DEBUG
		if ((error = xfs_alloc_get_rec(bno_cur, &nfbno1, &nflen1, &i)))
			return error;
		XFS_WANT_CORRUPTED_RETURN(mp,
			i == 1 && nfbno1 == fbno && nflen1 == flen);
#endif
	} else {
		if ((error = xfs_alloc_lookup_eq(bno_cur, fbno, flen, &i)))
			return error;
		XFS_WANT_CORRUPTED_RETURN(mp, i == 1);
	}

#ifdef DEBUG
	if (bno_cur->bc_nlevels == 1 && cnt_cur->bc_nlevels == 1) {
		struct xfs_btree_block	*bnoblock;
		struct xfs_btree_block	*cntblock;

		bnoblock = XFS_BUF_TO_BLOCK(bno_cur->bc_bufs[0]);
		cntblock = XFS_BUF_TO_BLOCK(cnt_cur->bc_bufs[0]);

		XFS_WANT_CORRUPTED_RETURN(mp,
			bnoblock->bb_numrecs == cntblock->bb_numrecs);
	}
#endif

	/*
	 * Deal with all four cases: the allocated record is contained
	 * within the freespace record, so we can have new freespace
	 * at either (or both) end, or no freespace remaining.
	 */
	if (rbno == fbno && rlen == flen)
		nfbno1 = nfbno2 = NULLAGBLOCK;
	else if (rbno == fbno) {
		nfbno1 = rbno + rlen;
		nflen1 = flen - rlen;
		nfbno2 = NULLAGBLOCK;
	} else if (rbno + rlen == fbno + flen) {
		nfbno1 = fbno;
		nflen1 = flen - rlen;
		nfbno2 = NULLAGBLOCK;
	} else {
		nfbno1 = fbno;
		nflen1 = rbno - fbno;
		nfbno2 = rbno + rlen;
		nflen2 = (fbno + flen) - nfbno2;
	}
	/*
	 * Delete the entry from the by-size btree.
	 */
	if ((error = xfs_btree_delete(cnt_cur, &i)))
		return error;
	XFS_WANT_CORRUPTED_RETURN(mp, i == 1);
	/*
	 * Add new by-size btree entry(s).
	 */
	if (nfbno1 != NULLAGBLOCK) {
		if ((error = xfs_alloc_lookup_eq(cnt_cur, nfbno1, nflen1, &i)))
			return error;
		XFS_WANT_CORRUPTED_RETURN(mp, i == 0);
		if ((error = xfs_btree_insert(cnt_cur, &i)))
			return error;
		XFS_WANT_CORRUPTED_RETURN(mp, i == 1);
	}
	if (nfbno2 != NULLAGBLOCK) {
		if ((error = xfs_alloc_lookup_eq(cnt_cur, nfbno2, nflen2, &i)))
			return error;
		XFS_WANT_CORRUPTED_RETURN(mp, i == 0);
		if ((error = xfs_btree_insert(cnt_cur, &i)))
			return error;
		XFS_WANT_CORRUPTED_RETURN(mp, i == 1);
	}
	/*
	 * Fix up the by-block btree entry(s).
	 */
	if (nfbno1 == NULLAGBLOCK) {
		/*
		 * No remaining freespace, just delete the by-block tree entry.
		 */
		if ((error = xfs_btree_delete(bno_cur, &i)))
			return error;
		XFS_WANT_CORRUPTED_RETURN(mp, i == 1);
	} else {
		/*
		 * Update the by-block entry to start later|be shorter.
		 */
		if ((error = xfs_alloc_update(bno_cur, nfbno1, nflen1)))
			return error;
	}
	if (nfbno2 != NULLAGBLOCK) {
		/*
		 * 2 resulting free entries, need to add one.
		 */
		if ((error = xfs_alloc_lookup_eq(bno_cur, nfbno2, nflen2, &i)))
			return error;
		XFS_WANT_CORRUPTED_RETURN(mp, i == 0);
		if ((error = xfs_btree_insert(bno_cur, &i)))
			return error;
		XFS_WANT_CORRUPTED_RETURN(mp, i == 1);
	}
	return 0;
}

static xfs_failaddr_t
xfs_agfl_verify(
	struct xfs_buf	*bp)
{
	struct xfs_mount *mp = bp->b_target->bt_mount;
	struct xfs_agfl	*agfl = XFS_BUF_TO_AGFL(bp);
	int		i;

	/*
	 * There is no verification of non-crc AGFLs because mkfs does not
	 * initialise the AGFL to zero or NULL. Hence the only valid part of the
	 * AGFL is what the AGF says is active. We can't get to the AGF, so we
	 * can't verify just those entries are valid.
	 */
	if (!xfs_sb_version_hascrc(&mp->m_sb))
		return NULL;

	if (!uuid_equal(&agfl->agfl_uuid, &mp->m_sb.sb_meta_uuid))
		return __this_address;
	if (be32_to_cpu(agfl->agfl_magicnum) != XFS_AGFL_MAGIC)
		return __this_address;
	/*
	 * during growfs operations, the perag is not fully initialised,
	 * so we can't use it for any useful checking. growfs ensures we can't
	 * use it by using uncached buffers that don't have the perag attached
	 * so we can detect and avoid this problem.
	 */
	if (bp->b_pag && be32_to_cpu(agfl->agfl_seqno) != bp->b_pag->pag_agno)
		return __this_address;

	for (i = 0; i < xfs_agfl_size(mp); i++) {
		if (be32_to_cpu(agfl->agfl_bno[i]) != NULLAGBLOCK &&
		    be32_to_cpu(agfl->agfl_bno[i]) >= mp->m_sb.sb_agblocks)
			return __this_address;
	}

	if (!xfs_log_check_lsn(mp, be64_to_cpu(XFS_BUF_TO_AGFL(bp)->agfl_lsn)))
		return __this_address;
	return NULL;
}

static void
xfs_agfl_read_verify(
	struct xfs_buf	*bp)
{
	struct xfs_mount *mp = bp->b_target->bt_mount;
	xfs_failaddr_t	fa;

	/*
	 * There is no verification of non-crc AGFLs because mkfs does not
	 * initialise the AGFL to zero or NULL. Hence the only valid part of the
	 * AGFL is what the AGF says is active. We can't get to the AGF, so we
	 * can't verify just those entries are valid.
	 */
	if (!xfs_sb_version_hascrc(&mp->m_sb))
		return;

	if (!xfs_buf_verify_cksum(bp, XFS_AGFL_CRC_OFF))
		xfs_verifier_error(bp, -EFSBADCRC, __this_address);
	else {
		fa = xfs_agfl_verify(bp);
		if (fa)
			xfs_verifier_error(bp, -EFSCORRUPTED, fa);
	}
}

static void
xfs_agfl_write_verify(
	struct xfs_buf	*bp)
{
	struct xfs_mount	*mp = bp->b_target->bt_mount;
	struct xfs_buf_log_item	*bip = bp->b_log_item;
	xfs_failaddr_t		fa;

	/* no verification of non-crc AGFLs */
	if (!xfs_sb_version_hascrc(&mp->m_sb))
		return;

	fa = xfs_agfl_verify(bp);
	if (fa) {
		xfs_verifier_error(bp, -EFSCORRUPTED, fa);
		return;
	}

	if (bip)
		XFS_BUF_TO_AGFL(bp)->agfl_lsn = cpu_to_be64(bip->bli_item.li_lsn);

	xfs_buf_update_cksum(bp, XFS_AGFL_CRC_OFF);
}

const struct xfs_buf_ops xfs_agfl_buf_ops = {
	.name = "xfs_agfl",
	.verify_read = xfs_agfl_read_verify,
	.verify_write = xfs_agfl_write_verify,
	.verify_struct = xfs_agfl_verify,
};

/*
 * Read in the allocation group free block array.
 */
int					/* error */
xfs_alloc_read_agfl(
	xfs_mount_t	*mp,		/* mount point structure */
	xfs_trans_t	*tp,		/* transaction pointer */
	xfs_agnumber_t	agno,		/* allocation group number */
	xfs_buf_t	**bpp)		/* buffer for the ag free block array */
{
	xfs_buf_t	*bp;		/* return value */
	int		error;

	ASSERT(agno != NULLAGNUMBER);
	error = xfs_trans_read_buf(
			mp, tp, mp->m_ddev_targp,
			XFS_AG_DADDR(mp, agno, XFS_AGFL_DADDR(mp)),
			XFS_FSS_TO_BB(mp, 1), 0, &bp, &xfs_agfl_buf_ops);
	if (error)
		return error;
	xfs_buf_set_ref(bp, XFS_AGFL_REF);
	*bpp = bp;
	return 0;
}

STATIC int
xfs_alloc_update_counters(
	struct xfs_trans	*tp,
	struct xfs_perag	*pag,
	struct xfs_buf		*agbp,
	long			len)
{
	struct xfs_agf		*agf = XFS_BUF_TO_AGF(agbp);

	pag->pagf_freeblks += len;
	be32_add_cpu(&agf->agf_freeblks, len);

	xfs_trans_agblocks_delta(tp, len);
	if (unlikely(be32_to_cpu(agf->agf_freeblks) >
		     be32_to_cpu(agf->agf_length)))
		return -EFSCORRUPTED;

	xfs_alloc_log_agf(tp, agbp, XFS_AGF_FREEBLKS);
	return 0;
}

/*
 * Allocation group level functions.
 */

/*
 * Allocate a variable extent in the allocation group agno.
 * Type and bno are used to determine where in the allocation group the
 * extent will start.
 * Extent's length (returned in *len) will be between minlen and maxlen,
 * and of the form k * prod + mod unless there's nothing that large.
 * Return the starting a.g. block, or NULLAGBLOCK if we can't do it.
 */
STATIC int			/* error */
xfs_alloc_ag_vextent(
	xfs_alloc_arg_t	*args)	/* argument structure for allocation */
{
	int		error=0;

	ASSERT(args->minlen > 0);
	ASSERT(args->maxlen > 0);
	ASSERT(args->minlen <= args->maxlen);
	ASSERT(args->mod < args->prod);
	ASSERT(args->alignment > 0);

	/*
	 * Branch to correct routine based on the type.
	 */
	args->wasfromfl = 0;
	switch (args->type) {
	case XFS_ALLOCTYPE_THIS_AG:
		error = xfs_alloc_ag_vextent_size(args);
		break;
	case XFS_ALLOCTYPE_NEAR_BNO:
		error = xfs_alloc_ag_vextent_near(args);
		break;
	case XFS_ALLOCTYPE_THIS_BNO:
		error = xfs_alloc_ag_vextent_exact(args);
		break;
	default:
		ASSERT(0);
		/* NOTREACHED */
	}

	if (error || args->agbno == NULLAGBLOCK)
		return error;

	ASSERT(args->len >= args->minlen);
	ASSERT(args->len <= args->maxlen);
	ASSERT(!args->wasfromfl || args->resv != XFS_AG_RESV_AGFL);
	ASSERT(args->agbno % args->alignment == 0);

	/* if not file data, insert new block into the reverse map btree */
	if (!xfs_rmap_should_skip_owner_update(&args->oinfo)) {
		error = xfs_rmap_alloc(args->tp, args->agbp, args->agno,
				       args->agbno, args->len, &args->oinfo);
		if (error)
			return error;
	}

	if (!args->wasfromfl) {
		error = xfs_alloc_update_counters(args->tp, args->pag,
						  args->agbp,
						  -((long)(args->len)));
		if (error)
			return error;

		ASSERT(!xfs_extent_busy_search(args->mp, args->agno,
					      args->agbno, args->len));
	}

	xfs_ag_resv_alloc_extent(args->pag, args->resv, args);

	XFS_STATS_INC(args->mp, xs_allocx);
	XFS_STATS_ADD(args->mp, xs_allocb, args->len);
	return error;
}

/*
 * Allocate a variable extent at exactly agno/bno.
 * Extent's length (returned in *len) will be between minlen and maxlen,
 * and of the form k * prod + mod unless there's nothing that large.
 * Return the starting a.g. block (bno), or NULLAGBLOCK if we can't do it.
 */
STATIC int			/* error */
xfs_alloc_ag_vextent_exact(
	xfs_alloc_arg_t	*args)	/* allocation argument structure */
{
	xfs_btree_cur_t	*bno_cur;/* by block-number btree cursor */
	xfs_btree_cur_t	*cnt_cur;/* by count btree cursor */
	int		error;
	xfs_agblock_t	fbno;	/* start block of found extent */
	xfs_extlen_t	flen;	/* length of found extent */
	xfs_agblock_t	tbno;	/* start block of busy extent */
	xfs_extlen_t	tlen;	/* length of busy extent */
	xfs_agblock_t	tend;	/* end block of busy extent */
	int		i;	/* success/failure of operation */
	unsigned	busy_gen;

	ASSERT(args->alignment == 1);

	/*
	 * Allocate/initialize a cursor for the by-number freespace btree.
	 */
	bno_cur = xfs_allocbt_init_cursor(args->mp, args->tp, args->agbp,
					  args->agno, XFS_BTNUM_BNO);

	/*
	 * Lookup bno and minlen in the btree (minlen is irrelevant, really).
	 * Look for the closest free block <= bno, it must contain bno
	 * if any free block does.
	 */
	error = xfs_alloc_lookup_le(bno_cur, args->agbno, args->minlen, &i);
	if (error)
		goto error0;
	if (!i)
		goto not_found;

	/*
	 * Grab the freespace record.
	 */
	error = xfs_alloc_get_rec(bno_cur, &fbno, &flen, &i);
	if (error)
		goto error0;
	XFS_WANT_CORRUPTED_GOTO(args->mp, i == 1, error0);
	ASSERT(fbno <= args->agbno);

	/*
	 * Check for overlapping busy extents.
	 */
	tbno = fbno;
	tlen = flen;
	xfs_extent_busy_trim(args, &tbno, &tlen, &busy_gen);

	/*
	 * Give up if the start of the extent is busy, or the freespace isn't
	 * long enough for the minimum request.
	 */
	if (tbno > args->agbno)
		goto not_found;
	if (tlen < args->minlen)
		goto not_found;
	tend = tbno + tlen;
	if (tend < args->agbno + args->minlen)
		goto not_found;

	/*
	 * End of extent will be smaller of the freespace end and the
	 * maximal requested end.
	 *
	 * Fix the length according to mod and prod if given.
	 */
	args->len = XFS_AGBLOCK_MIN(tend, args->agbno + args->maxlen)
						- args->agbno;
	xfs_alloc_fix_len(args);
	ASSERT(args->agbno + args->len <= tend);

	/*
	 * We are allocating agbno for args->len
	 * Allocate/initialize a cursor for the by-size btree.
	 */
	cnt_cur = xfs_allocbt_init_cursor(args->mp, args->tp, args->agbp,
		args->agno, XFS_BTNUM_CNT);
	ASSERT(args->agbno + args->len <=
		be32_to_cpu(XFS_BUF_TO_AGF(args->agbp)->agf_length));
	error = xfs_alloc_fixup_trees(cnt_cur, bno_cur, fbno, flen, args->agbno,
				      args->len, XFSA_FIXUP_BNO_OK);
	if (error) {
		xfs_btree_del_cursor(cnt_cur, XFS_BTREE_ERROR);
		goto error0;
	}

	xfs_btree_del_cursor(bno_cur, XFS_BTREE_NOERROR);
	xfs_btree_del_cursor(cnt_cur, XFS_BTREE_NOERROR);

	args->wasfromfl = 0;
	trace_xfs_alloc_exact_done(args);
	return 0;

not_found:
	/* Didn't find it, return null. */
	xfs_btree_del_cursor(bno_cur, XFS_BTREE_NOERROR);
	args->agbno = NULLAGBLOCK;
	trace_xfs_alloc_exact_notfound(args);
	return 0;

error0:
	xfs_btree_del_cursor(bno_cur, XFS_BTREE_ERROR);
	trace_xfs_alloc_exact_error(args);
	return error;
}

/*
 * Search the btree in a given direction via the search cursor and compare
 * the records found against the good extent we've already found.
 */
STATIC int
xfs_alloc_find_best_extent(
	struct xfs_alloc_arg	*args,	/* allocation argument structure */
	struct xfs_btree_cur	**gcur,	/* good cursor */
	struct xfs_btree_cur	**scur,	/* searching cursor */
	xfs_agblock_t		gdiff,	/* difference for search comparison */
	xfs_agblock_t		*sbno,	/* extent found by search */
	xfs_extlen_t		*slen,	/* extent length */
	xfs_agblock_t		*sbnoa,	/* aligned extent found by search */
	xfs_extlen_t		*slena,	/* aligned extent length */
	int			dir)	/* 0 = search right, 1 = search left */
{
	xfs_agblock_t		new;
	xfs_agblock_t		sdiff;
	int			error;
	int			i;
	unsigned		busy_gen;

	/* The good extent is perfect, no need to  search. */
	if (!gdiff)
		goto out_use_good;

	/*
	 * Look until we find a better one, run out of space or run off the end.
	 */
	do {
		error = xfs_alloc_get_rec(*scur, sbno, slen, &i);
		if (error)
			goto error0;
		XFS_WANT_CORRUPTED_GOTO(args->mp, i == 1, error0);
		xfs_alloc_compute_aligned(args, *sbno, *slen,
				sbnoa, slena, &busy_gen);

		/*
		 * The good extent is closer than this one.
		 */
		if (!dir) {
			if (*sbnoa > args->max_agbno)
				goto out_use_good;
			if (*sbnoa >= args->agbno + gdiff)
				goto out_use_good;
		} else {
			if (*sbnoa < args->min_agbno)
				goto out_use_good;
			if (*sbnoa <= args->agbno - gdiff)
				goto out_use_good;
		}

		/*
		 * Same distance, compare length and pick the best.
		 */
		if (*slena >= args->minlen) {
			args->len = XFS_EXTLEN_MIN(*slena, args->maxlen);
			xfs_alloc_fix_len(args);

			sdiff = xfs_alloc_compute_diff(args->agbno, args->len,
						       args->alignment,
						       args->datatype, *sbnoa,
						       *slena, &new);

			/*
			 * Choose closer size and invalidate other cursor.
			 */
			if (sdiff < gdiff)
				goto out_use_search;
			goto out_use_good;
		}

		if (!dir)
			error = xfs_btree_increment(*scur, 0, &i);
		else
			error = xfs_btree_decrement(*scur, 0, &i);
		if (error)
			goto error0;
	} while (i);

out_use_good:
	xfs_btree_del_cursor(*scur, XFS_BTREE_NOERROR);
	*scur = NULL;
	return 0;

out_use_search:
	xfs_btree_del_cursor(*gcur, XFS_BTREE_NOERROR);
	*gcur = NULL;
	return 0;

error0:
	/* caller invalidates cursors */
	return error;
}

/*
 * Allocate a variable extent near bno in the allocation group agno.
 * Extent's length (returned in len) will be between minlen and maxlen,
 * and of the form k * prod + mod unless there's nothing that large.
 * Return the starting a.g. block, or NULLAGBLOCK if we can't do it.
 */
STATIC int				/* error */
xfs_alloc_ag_vextent_near(
	xfs_alloc_arg_t	*args)		/* allocation argument structure */
{
	xfs_btree_cur_t	*bno_cur_gt;	/* cursor for bno btree, right side */
	xfs_btree_cur_t	*bno_cur_lt;	/* cursor for bno btree, left side */
	xfs_btree_cur_t	*cnt_cur;	/* cursor for count btree */
	xfs_agblock_t	gtbno;		/* start bno of right side entry */
	xfs_agblock_t	gtbnoa;		/* aligned ... */
	xfs_extlen_t	gtdiff;		/* difference to right side entry */
	xfs_extlen_t	gtlen;		/* length of right side entry */
	xfs_extlen_t	gtlena;		/* aligned ... */
	xfs_agblock_t	gtnew;		/* useful start bno of right side */
	int		error;		/* error code */
	int		i;		/* result code, temporary */
	int		j;		/* result code, temporary */
	xfs_agblock_t	ltbno;		/* start bno of left side entry */
	xfs_agblock_t	ltbnoa;		/* aligned ... */
	xfs_extlen_t	ltdiff;		/* difference to left side entry */
	xfs_extlen_t	ltlen;		/* length of left side entry */
	xfs_extlen_t	ltlena;		/* aligned ... */
	xfs_agblock_t	ltnew;		/* useful start bno of left side */
	xfs_extlen_t	rlen;		/* length of returned extent */
	bool		busy;
	unsigned	busy_gen;
#ifdef DEBUG
	/*
	 * Randomly don't execute the first algorithm.
	 */
	int		dofirst;	/* set to do first algorithm */

	dofirst = prandom_u32() & 1;
#endif

	/* handle unitialized agbno range so caller doesn't have to */
	if (!args->min_agbno && !args->max_agbno)
		args->max_agbno = args->mp->m_sb.sb_agblocks - 1;
	ASSERT(args->min_agbno <= args->max_agbno);

	/* clamp agbno to the range if it's outside */
	if (args->agbno < args->min_agbno)
		args->agbno = args->min_agbno;
	if (args->agbno > args->max_agbno)
		args->agbno = args->max_agbno;

restart:
	bno_cur_lt = NULL;
	bno_cur_gt = NULL;
	ltlen = 0;
	gtlena = 0;
	ltlena = 0;
	busy = false;

	/*
	 * Get a cursor for the by-size btree.
	 */
	cnt_cur = xfs_allocbt_init_cursor(args->mp, args->tp, args->agbp,
		args->agno, XFS_BTNUM_CNT);

	/*
	 * See if there are any free extents as big as maxlen.
	 */
	if ((error = xfs_alloc_lookup_ge(cnt_cur, 0, args->maxlen, &i)))
		goto error0;
	/*
	 * If none, then pick up the last entry in the tree unless the
	 * tree is empty.
	 */
	if (!i) {
		if ((error = xfs_alloc_ag_vextent_small(args, cnt_cur, &ltbno,
				&ltlen, &i)))
			goto error0;
		if (i == 0 || ltlen == 0) {
			xfs_btree_del_cursor(cnt_cur, XFS_BTREE_NOERROR);
			trace_xfs_alloc_near_noentry(args);
			return 0;
		}
		ASSERT(i == 1);
	}
	args->wasfromfl = 0;

	/*
	 * First algorithm.
	 * If the requested extent is large wrt the freespaces available
	 * in this a.g., then the cursor will be pointing to a btree entry
	 * near the right edge of the tree.  If it's in the last btree leaf
	 * block, then we just examine all the entries in that block
	 * that are big enough, and pick the best one.
	 * This is written as a while loop so we can break out of it,
	 * but we never loop back to the top.
	 */
	while (xfs_btree_islastblock(cnt_cur, 0)) {
		xfs_extlen_t	bdiff;
		int		besti=0;
		xfs_extlen_t	blen=0;
		xfs_agblock_t	bnew=0;

#ifdef DEBUG
		if (dofirst)
			break;
#endif
		/*
		 * Start from the entry that lookup found, sequence through
		 * all larger free blocks.  If we're actually pointing at a
		 * record smaller than maxlen, go to the start of this block,
		 * and skip all those smaller than minlen.
		 */
		if (ltlen || args->alignment > 1) {
			cnt_cur->bc_ptrs[0] = 1;
			do {
				if ((error = xfs_alloc_get_rec(cnt_cur, &ltbno,
						&ltlen, &i)))
					goto error0;
				XFS_WANT_CORRUPTED_GOTO(args->mp, i == 1, error0);
				if (ltlen >= args->minlen)
					break;
				if ((error = xfs_btree_increment(cnt_cur, 0, &i)))
					goto error0;
			} while (i);
			ASSERT(ltlen >= args->minlen);
			if (!i)
				break;
		}
		i = cnt_cur->bc_ptrs[0];
		for (j = 1, blen = 0, bdiff = 0;
		     !error && j && (blen < args->maxlen || bdiff > 0);
		     error = xfs_btree_increment(cnt_cur, 0, &j)) {
			/*
			 * For each entry, decide if it's better than
			 * the previous best entry.
			 */
			if ((error = xfs_alloc_get_rec(cnt_cur, &ltbno, &ltlen, &i)))
				goto error0;
			XFS_WANT_CORRUPTED_GOTO(args->mp, i == 1, error0);
			busy = xfs_alloc_compute_aligned(args, ltbno, ltlen,
					&ltbnoa, &ltlena, &busy_gen);
			if (ltlena < args->minlen)
				continue;
			if (ltbnoa < args->min_agbno || ltbnoa > args->max_agbno)
				continue;
			args->len = XFS_EXTLEN_MIN(ltlena, args->maxlen);
			xfs_alloc_fix_len(args);
			ASSERT(args->len >= args->minlen);
			if (args->len < blen)
				continue;
			ltdiff = xfs_alloc_compute_diff(args->agbno, args->len,
				args->alignment, args->datatype, ltbnoa,
				ltlena, &ltnew);
			if (ltnew != NULLAGBLOCK &&
			    (args->len > blen || ltdiff < bdiff)) {
				bdiff = ltdiff;
				bnew = ltnew;
				blen = args->len;
				besti = cnt_cur->bc_ptrs[0];
			}
		}
		/*
		 * It didn't work.  We COULD be in a case where
		 * there's a good record somewhere, so try again.
		 */
		if (blen == 0)
			break;
		/*
		 * Point at the best entry, and retrieve it again.
		 */
		cnt_cur->bc_ptrs[0] = besti;
		if ((error = xfs_alloc_get_rec(cnt_cur, &ltbno, &ltlen, &i)))
			goto error0;
		XFS_WANT_CORRUPTED_GOTO(args->mp, i == 1, error0);
		ASSERT(ltbno + ltlen <= be32_to_cpu(XFS_BUF_TO_AGF(args->agbp)->agf_length));
		args->len = blen;

		/*
		 * We are allocating starting at bnew for blen blocks.
		 */
		args->agbno = bnew;
		ASSERT(bnew >= ltbno);
		ASSERT(bnew + blen <= ltbno + ltlen);
		/*
		 * Set up a cursor for the by-bno tree.
		 */
		bno_cur_lt = xfs_allocbt_init_cursor(args->mp, args->tp,
			args->agbp, args->agno, XFS_BTNUM_BNO);
		/*
		 * Fix up the btree entries.
		 */
		if ((error = xfs_alloc_fixup_trees(cnt_cur, bno_cur_lt, ltbno,
				ltlen, bnew, blen, XFSA_FIXUP_CNT_OK)))
			goto error0;
		xfs_btree_del_cursor(cnt_cur, XFS_BTREE_NOERROR);
		xfs_btree_del_cursor(bno_cur_lt, XFS_BTREE_NOERROR);

		trace_xfs_alloc_near_first(args);
		return 0;
	}
	/*
	 * Second algorithm.
	 * Search in the by-bno tree to the left and to the right
	 * simultaneously, until in each case we find a space big enough,
	 * or run into the edge of the tree.  When we run into the edge,
	 * we deallocate that cursor.
	 * If both searches succeed, we compare the two spaces and pick
	 * the better one.
	 * With alignment, it's possible for both to fail; the upper
	 * level algorithm that picks allocation groups for allocations
	 * is not supposed to do this.
	 */
	/*
	 * Allocate and initialize the cursor for the leftward search.
	 */
	bno_cur_lt = xfs_allocbt_init_cursor(args->mp, args->tp, args->agbp,
		args->agno, XFS_BTNUM_BNO);
	/*
	 * Lookup <= bno to find the leftward search's starting point.
	 */
	if ((error = xfs_alloc_lookup_le(bno_cur_lt, args->agbno, args->maxlen, &i)))
		goto error0;
	if (!i) {
		/*
		 * Didn't find anything; use this cursor for the rightward
		 * search.
		 */
		bno_cur_gt = bno_cur_lt;
		bno_cur_lt = NULL;
	}
	/*
	 * Found something.  Duplicate the cursor for the rightward search.
	 */
	else if ((error = xfs_btree_dup_cursor(bno_cur_lt, &bno_cur_gt)))
		goto error0;
	/*
	 * Increment the cursor, so we will point at the entry just right
	 * of the leftward entry if any, or to the leftmost entry.
	 */
	if ((error = xfs_btree_increment(bno_cur_gt, 0, &i)))
		goto error0;
	if (!i) {
		/*
		 * It failed, there are no rightward entries.
		 */
		xfs_btree_del_cursor(bno_cur_gt, XFS_BTREE_NOERROR);
		bno_cur_gt = NULL;
	}
	/*
	 * Loop going left with the leftward cursor, right with the
	 * rightward cursor, until either both directions give up or
	 * we find an entry at least as big as minlen.
	 */
	do {
		if (bno_cur_lt) {
			if ((error = xfs_alloc_get_rec(bno_cur_lt, &ltbno, &ltlen, &i)))
				goto error0;
			XFS_WANT_CORRUPTED_GOTO(args->mp, i == 1, error0);
			busy |= xfs_alloc_compute_aligned(args, ltbno, ltlen,
					&ltbnoa, &ltlena, &busy_gen);
			if (ltlena >= args->minlen && ltbnoa >= args->min_agbno)
				break;
			if ((error = xfs_btree_decrement(bno_cur_lt, 0, &i)))
				goto error0;
			if (!i || ltbnoa < args->min_agbno) {
				xfs_btree_del_cursor(bno_cur_lt,
						     XFS_BTREE_NOERROR);
				bno_cur_lt = NULL;
			}
		}
		if (bno_cur_gt) {
			if ((error = xfs_alloc_get_rec(bno_cur_gt, &gtbno, &gtlen, &i)))
				goto error0;
			XFS_WANT_CORRUPTED_GOTO(args->mp, i == 1, error0);
			busy |= xfs_alloc_compute_aligned(args, gtbno, gtlen,
					&gtbnoa, &gtlena, &busy_gen);
			if (gtlena >= args->minlen && gtbnoa <= args->max_agbno)
				break;
			if ((error = xfs_btree_increment(bno_cur_gt, 0, &i)))
				goto error0;
			if (!i || gtbnoa > args->max_agbno) {
				xfs_btree_del_cursor(bno_cur_gt,
						     XFS_BTREE_NOERROR);
				bno_cur_gt = NULL;
			}
		}
	} while (bno_cur_lt || bno_cur_gt);

	/*
	 * Got both cursors still active, need to find better entry.
	 */
	if (bno_cur_lt && bno_cur_gt) {
		if (ltlena >= args->minlen) {
			/*
			 * Left side is good, look for a right side entry.
			 */
			args->len = XFS_EXTLEN_MIN(ltlena, args->maxlen);
			xfs_alloc_fix_len(args);
			ltdiff = xfs_alloc_compute_diff(args->agbno, args->len,
				args->alignment, args->datatype, ltbnoa,
				ltlena, &ltnew);

			error = xfs_alloc_find_best_extent(args,
						&bno_cur_lt, &bno_cur_gt,
						ltdiff, &gtbno, &gtlen,
						&gtbnoa, &gtlena,
						0 /* search right */);
		} else {
			ASSERT(gtlena >= args->minlen);

			/*
			 * Right side is good, look for a left side entry.
			 */
			args->len = XFS_EXTLEN_MIN(gtlena, args->maxlen);
			xfs_alloc_fix_len(args);
			gtdiff = xfs_alloc_compute_diff(args->agbno, args->len,
				args->alignment, args->datatype, gtbnoa,
				gtlena, &gtnew);

			error = xfs_alloc_find_best_extent(args,
						&bno_cur_gt, &bno_cur_lt,
						gtdiff, &ltbno, &ltlen,
						&ltbnoa, &ltlena,
						1 /* search left */);
		}

		if (error)
			goto error0;
	}

	/*
	 * If we couldn't get anything, give up.
	 */
	if (bno_cur_lt == NULL && bno_cur_gt == NULL) {
		xfs_btree_del_cursor(cnt_cur, XFS_BTREE_NOERROR);

		if (busy) {
			trace_xfs_alloc_near_busy(args);
			xfs_extent_busy_flush(args->mp, args->pag, busy_gen);
			goto restart;
		}
		trace_xfs_alloc_size_neither(args);
		args->agbno = NULLAGBLOCK;
		return 0;
	}

	/*
	 * At this point we have selected a freespace entry, either to the
	 * left or to the right.  If it's on the right, copy all the
	 * useful variables to the "left" set so we only have one
	 * copy of this code.
	 */
	if (bno_cur_gt) {
		bno_cur_lt = bno_cur_gt;
		bno_cur_gt = NULL;
		ltbno = gtbno;
		ltbnoa = gtbnoa;
		ltlen = gtlen;
		ltlena = gtlena;
		j = 1;
	} else
		j = 0;

	/*
	 * Fix up the length and compute the useful address.
	 */
	args->len = XFS_EXTLEN_MIN(ltlena, args->maxlen);
	xfs_alloc_fix_len(args);
	rlen = args->len;
	(void)xfs_alloc_compute_diff(args->agbno, rlen, args->alignment,
				     args->datatype, ltbnoa, ltlena, &ltnew);
	ASSERT(ltnew >= ltbno);
	ASSERT(ltnew + rlen <= ltbnoa + ltlena);
	ASSERT(ltnew + rlen <= be32_to_cpu(XFS_BUF_TO_AGF(args->agbp)->agf_length));
	ASSERT(ltnew >= args->min_agbno && ltnew <= args->max_agbno);
	args->agbno = ltnew;

	if ((error = xfs_alloc_fixup_trees(cnt_cur, bno_cur_lt, ltbno, ltlen,
			ltnew, rlen, XFSA_FIXUP_BNO_OK)))
		goto error0;

	if (j)
		trace_xfs_alloc_near_greater(args);
	else
		trace_xfs_alloc_near_lesser(args);

	xfs_btree_del_cursor(cnt_cur, XFS_BTREE_NOERROR);
	xfs_btree_del_cursor(bno_cur_lt, XFS_BTREE_NOERROR);
	return 0;

 error0:
	trace_xfs_alloc_near_error(args);
	if (cnt_cur != NULL)
		xfs_btree_del_cursor(cnt_cur, XFS_BTREE_ERROR);
	if (bno_cur_lt != NULL)
		xfs_btree_del_cursor(bno_cur_lt, XFS_BTREE_ERROR);
	if (bno_cur_gt != NULL)
		xfs_btree_del_cursor(bno_cur_gt, XFS_BTREE_ERROR);
	return error;
}

/*
 * Allocate a variable extent anywhere in the allocation group agno.
 * Extent's length (returned in len) will be between minlen and maxlen,
 * and of the form k * prod + mod unless there's nothing that large.
 * Return the starting a.g. block, or NULLAGBLOCK if we can't do it.
 */
STATIC int				/* error */
xfs_alloc_ag_vextent_size(
	xfs_alloc_arg_t	*args)		/* allocation argument structure */
{
	xfs_btree_cur_t	*bno_cur;	/* cursor for bno btree */
	xfs_btree_cur_t	*cnt_cur;	/* cursor for cnt btree */
	int		error;		/* error result */
	xfs_agblock_t	fbno;		/* start of found freespace */
	xfs_extlen_t	flen;		/* length of found freespace */
	int		i;		/* temp status variable */
	xfs_agblock_t	rbno;		/* returned block number */
	xfs_extlen_t	rlen;		/* length of returned extent */
	bool		busy;
	unsigned	busy_gen;

restart:
	/*
	 * Allocate and initialize a cursor for the by-size btree.
	 */
	cnt_cur = xfs_allocbt_init_cursor(args->mp, args->tp, args->agbp,
		args->agno, XFS_BTNUM_CNT);
	bno_cur = NULL;
	busy = false;

	/*
	 * Look for an entry >= maxlen+alignment-1 blocks.
	 */
	if ((error = xfs_alloc_lookup_ge(cnt_cur, 0,
			args->maxlen + args->alignment - 1, &i)))
		goto error0;

	/*
	 * If none then we have to settle for a smaller extent. In the case that
	 * there are no large extents, this will return the last entry in the
	 * tree unless the tree is empty. In the case that there are only busy
	 * large extents, this will return the largest small extent unless there
	 * are no smaller extents available.
	 */
	if (!i) {
		error = xfs_alloc_ag_vextent_small(args, cnt_cur,
						   &fbno, &flen, &i);
		if (error)
			goto error0;
		if (i == 0 || flen == 0) {
			xfs_btree_del_cursor(cnt_cur, XFS_BTREE_NOERROR);
			trace_xfs_alloc_size_noentry(args);
			return 0;
		}
		ASSERT(i == 1);
		busy = xfs_alloc_compute_aligned(args, fbno, flen, &rbno,
				&rlen, &busy_gen);
	} else {
		/*
		 * Search for a non-busy extent that is large enough.
		 */
		for (;;) {
			error = xfs_alloc_get_rec(cnt_cur, &fbno, &flen, &i);
			if (error)
				goto error0;
			XFS_WANT_CORRUPTED_GOTO(args->mp, i == 1, error0);

			busy = xfs_alloc_compute_aligned(args, fbno, flen,
					&rbno, &rlen, &busy_gen);

			if (rlen >= args->maxlen)
				break;

			error = xfs_btree_increment(cnt_cur, 0, &i);
			if (error)
				goto error0;
			if (i == 0) {
				/*
				 * Our only valid extents must have been busy.
				 * Make it unbusy by forcing the log out and
				 * retrying.
				 */
				xfs_btree_del_cursor(cnt_cur,
						     XFS_BTREE_NOERROR);
				trace_xfs_alloc_size_busy(args);
				xfs_extent_busy_flush(args->mp,
							args->pag, busy_gen);
				goto restart;
			}
		}
	}

	/*
	 * In the first case above, we got the last entry in the
	 * by-size btree.  Now we check to see if the space hits maxlen
	 * once aligned; if not, we search left for something better.
	 * This can't happen in the second case above.
	 */
	rlen = XFS_EXTLEN_MIN(args->maxlen, rlen);
	XFS_WANT_CORRUPTED_GOTO(args->mp, rlen == 0 ||
			(rlen <= flen && rbno + rlen <= fbno + flen), error0);
	if (rlen < args->maxlen) {
		xfs_agblock_t	bestfbno;
		xfs_extlen_t	bestflen;
		xfs_agblock_t	bestrbno;
		xfs_extlen_t	bestrlen;

		bestrlen = rlen;
		bestrbno = rbno;
		bestflen = flen;
		bestfbno = fbno;
		for (;;) {
			if ((error = xfs_btree_decrement(cnt_cur, 0, &i)))
				goto error0;
			if (i == 0)
				break;
			if ((error = xfs_alloc_get_rec(cnt_cur, &fbno, &flen,
					&i)))
				goto error0;
			XFS_WANT_CORRUPTED_GOTO(args->mp, i == 1, error0);
			if (flen < bestrlen)
				break;
			busy = xfs_alloc_compute_aligned(args, fbno, flen,
					&rbno, &rlen, &busy_gen);
			rlen = XFS_EXTLEN_MIN(args->maxlen, rlen);
			XFS_WANT_CORRUPTED_GOTO(args->mp, rlen == 0 ||
				(rlen <= flen && rbno + rlen <= fbno + flen),
				error0);
			if (rlen > bestrlen) {
				bestrlen = rlen;
				bestrbno = rbno;
				bestflen = flen;
				bestfbno = fbno;
				if (rlen == args->maxlen)
					break;
			}
		}
		if ((error = xfs_alloc_lookup_eq(cnt_cur, bestfbno, bestflen,
				&i)))
			goto error0;
		XFS_WANT_CORRUPTED_GOTO(args->mp, i == 1, error0);
		rlen = bestrlen;
		rbno = bestrbno;
		flen = bestflen;
		fbno = bestfbno;
	}
	args->wasfromfl = 0;
	/*
	 * Fix up the length.
	 */
	args->len = rlen;
	if (rlen < args->minlen) {
		if (busy) {
			xfs_btree_del_cursor(cnt_cur, XFS_BTREE_NOERROR);
			trace_xfs_alloc_size_busy(args);
			xfs_extent_busy_flush(args->mp, args->pag, busy_gen);
			goto restart;
		}
		goto out_nominleft;
	}
	xfs_alloc_fix_len(args);

	rlen = args->len;
	XFS_WANT_CORRUPTED_GOTO(args->mp, rlen <= flen, error0);
	/*
	 * Allocate and initialize a cursor for the by-block tree.
	 */
	bno_cur = xfs_allocbt_init_cursor(args->mp, args->tp, args->agbp,
		args->agno, XFS_BTNUM_BNO);
	if ((error = xfs_alloc_fixup_trees(cnt_cur, bno_cur, fbno, flen,
			rbno, rlen, XFSA_FIXUP_CNT_OK)))
		goto error0;
	xfs_btree_del_cursor(cnt_cur, XFS_BTREE_NOERROR);
	xfs_btree_del_cursor(bno_cur, XFS_BTREE_NOERROR);
	cnt_cur = bno_cur = NULL;
	args->len = rlen;
	args->agbno = rbno;
	XFS_WANT_CORRUPTED_GOTO(args->mp,
		args->agbno + args->len <=
			be32_to_cpu(XFS_BUF_TO_AGF(args->agbp)->agf_length),
		error0);
	trace_xfs_alloc_size_done(args);
	return 0;

error0:
	trace_xfs_alloc_size_error(args);
	if (cnt_cur)
		xfs_btree_del_cursor(cnt_cur, XFS_BTREE_ERROR);
	if (bno_cur)
		xfs_btree_del_cursor(bno_cur, XFS_BTREE_ERROR);
	return error;

out_nominleft:
	xfs_btree_del_cursor(cnt_cur, XFS_BTREE_NOERROR);
	trace_xfs_alloc_size_nominleft(args);
	args->agbno = NULLAGBLOCK;
	return 0;
}

/*
 * Deal with the case where only small freespaces remain.
 * Either return the contents of the last freespace record,
 * or allocate space from the freelist if there is nothing in the tree.
 */
STATIC int			/* error */
xfs_alloc_ag_vextent_small(
	xfs_alloc_arg_t	*args,	/* allocation argument structure */
	xfs_btree_cur_t	*ccur,	/* by-size cursor */
	xfs_agblock_t	*fbnop,	/* result block number */
	xfs_extlen_t	*flenp,	/* result length */
	int		*stat)	/* status: 0-freelist, 1-normal/none */
{
	struct xfs_owner_info	oinfo;
	int		error;
	xfs_agblock_t	fbno;
	xfs_extlen_t	flen;
	int		i;

	if ((error = xfs_btree_decrement(ccur, 0, &i)))
		goto error0;
	if (i) {
		if ((error = xfs_alloc_get_rec(ccur, &fbno, &flen, &i)))
			goto error0;
		XFS_WANT_CORRUPTED_GOTO(args->mp, i == 1, error0);
	}
	/*
	 * Nothing in the btree, try the freelist.  Make sure
	 * to respect minleft even when pulling from the
	 * freelist.
	 */
	else if (args->minlen == 1 && args->alignment == 1 &&
		 args->resv != XFS_AG_RESV_AGFL &&
		 (be32_to_cpu(XFS_BUF_TO_AGF(args->agbp)->agf_flcount)
		  > args->minleft)) {
		error = xfs_alloc_get_freelist(args->tp, args->agbp, &fbno, 0);
		if (error)
			goto error0;
		if (fbno != NULLAGBLOCK) {
			xfs_extent_busy_reuse(args->mp, args->agno, fbno, 1,
			      xfs_alloc_allow_busy_reuse(args->datatype));

			if (xfs_alloc_is_userdata(args->datatype)) {
				xfs_buf_t	*bp;

				bp = xfs_btree_get_bufs(args->mp, args->tp,
					args->agno, fbno, 0);
				if (!bp) {
					error = -EFSCORRUPTED;
					goto error0;
				}
				xfs_trans_binval(args->tp, bp);
			}
			args->len = 1;
			args->agbno = fbno;
			XFS_WANT_CORRUPTED_GOTO(args->mp,
				args->agbno + args->len <=
				be32_to_cpu(XFS_BUF_TO_AGF(args->agbp)->agf_length),
				error0);
			args->wasfromfl = 1;
			trace_xfs_alloc_small_freelist(args);

			/*
			 * If we're feeding an AGFL block to something that
			 * doesn't live in the free space, we need to clear
			 * out the OWN_AG rmap.
			 */
			xfs_rmap_ag_owner(&oinfo, XFS_RMAP_OWN_AG);
			error = xfs_rmap_free(args->tp, args->agbp, args->agno,
					fbno, 1, &oinfo);
			if (error)
				goto error0;

			*stat = 0;
			return 0;
		}
		/*
		 * Nothing in the freelist.
		 */
		else
			flen = 0;
	}
	/*
	 * Can't allocate from the freelist for some reason.
	 */
	else {
		fbno = NULLAGBLOCK;
		flen = 0;
	}
	/*
	 * Can't do the allocation, give up.
	 */
	if (flen < args->minlen) {
		args->agbno = NULLAGBLOCK;
		trace_xfs_alloc_small_notenough(args);
		flen = 0;
	}
	*fbnop = fbno;
	*flenp = flen;
	*stat = 1;
	trace_xfs_alloc_small_done(args);
	return 0;

error0:
	trace_xfs_alloc_small_error(args);
	return error;
}

/*
 * Free the extent starting at agno/bno for length.
 */
STATIC int
xfs_free_ag_extent(
	xfs_trans_t		*tp,
	xfs_buf_t		*agbp,
	xfs_agnumber_t		agno,
	xfs_agblock_t		bno,
	xfs_extlen_t		len,
	struct xfs_owner_info	*oinfo,
	enum xfs_ag_resv_type	type)
{
	xfs_btree_cur_t	*bno_cur;	/* cursor for by-block btree */
	xfs_btree_cur_t	*cnt_cur;	/* cursor for by-size btree */
	int		error;		/* error return value */
	xfs_agblock_t	gtbno;		/* start of right neighbor block */
	xfs_extlen_t	gtlen;		/* length of right neighbor block */
	int		haveleft;	/* have a left neighbor block */
	int		haveright;	/* have a right neighbor block */
	int		i;		/* temp, result code */
	xfs_agblock_t	ltbno;		/* start of left neighbor block */
	xfs_extlen_t	ltlen;		/* length of left neighbor block */
	xfs_mount_t	*mp;		/* mount point struct for filesystem */
	xfs_agblock_t	nbno;		/* new starting block of freespace */
	xfs_extlen_t	nlen;		/* new length of freespace */
	xfs_perag_t	*pag;		/* per allocation group data */

	bno_cur = cnt_cur = NULL;
	mp = tp->t_mountp;

	if (!xfs_rmap_should_skip_owner_update(oinfo)) {
		error = xfs_rmap_free(tp, agbp, agno, bno, len, oinfo);
		if (error)
			goto error0;
	}

	/*
	 * Allocate and initialize a cursor for the by-block btree.
	 */
	bno_cur = xfs_allocbt_init_cursor(mp, tp, agbp, agno, XFS_BTNUM_BNO);
	/*
	 * Look for a neighboring block on the left (lower block numbers)
	 * that is contiguous with this space.
	 */
	if ((error = xfs_alloc_lookup_le(bno_cur, bno, len, &haveleft)))
		goto error0;
	if (haveleft) {
		/*
		 * There is a block to our left.
		 */
		if ((error = xfs_alloc_get_rec(bno_cur, &ltbno, &ltlen, &i)))
			goto error0;
		XFS_WANT_CORRUPTED_GOTO(mp, i == 1, error0);
		/*
		 * It's not contiguous, though.
		 */
		if (ltbno + ltlen < bno)
			haveleft = 0;
		else {
			/*
			 * If this failure happens the request to free this
			 * space was invalid, it's (partly) already free.
			 * Very bad.
			 */
			XFS_WANT_CORRUPTED_GOTO(mp,
						ltbno + ltlen <= bno, error0);
		}
	}
	/*
	 * Look for a neighboring block on the right (higher block numbers)
	 * that is contiguous with this space.
	 */
	if ((error = xfs_btree_increment(bno_cur, 0, &haveright)))
		goto error0;
	if (haveright) {
		/*
		 * There is a block to our right.
		 */
		if ((error = xfs_alloc_get_rec(bno_cur, &gtbno, &gtlen, &i)))
			goto error0;
		XFS_WANT_CORRUPTED_GOTO(mp, i == 1, error0);
		/*
		 * It's not contiguous, though.
		 */
		if (bno + len < gtbno)
			haveright = 0;
		else {
			/*
			 * If this failure happens the request to free this
			 * space was invalid, it's (partly) already free.
			 * Very bad.
			 */
			XFS_WANT_CORRUPTED_GOTO(mp, gtbno >= bno + len, error0);
		}
	}
	/*
	 * Now allocate and initialize a cursor for the by-size tree.
	 */
	cnt_cur = xfs_allocbt_init_cursor(mp, tp, agbp, agno, XFS_BTNUM_CNT);
	/*
	 * Have both left and right contiguous neighbors.
	 * Merge all three into a single free block.
	 */
	if (haveleft && haveright) {
		/*
		 * Delete the old by-size entry on the left.
		 */
		if ((error = xfs_alloc_lookup_eq(cnt_cur, ltbno, ltlen, &i)))
			goto error0;
		XFS_WANT_CORRUPTED_GOTO(mp, i == 1, error0);
		if ((error = xfs_btree_delete(cnt_cur, &i)))
			goto error0;
		XFS_WANT_CORRUPTED_GOTO(mp, i == 1, error0);
		/*
		 * Delete the old by-size entry on the right.
		 */
		if ((error = xfs_alloc_lookup_eq(cnt_cur, gtbno, gtlen, &i)))
			goto error0;
		XFS_WANT_CORRUPTED_GOTO(mp, i == 1, error0);
		if ((error = xfs_btree_delete(cnt_cur, &i)))
			goto error0;
		XFS_WANT_CORRUPTED_GOTO(mp, i == 1, error0);
		/*
		 * Delete the old by-block entry for the right block.
		 */
		if ((error = xfs_btree_delete(bno_cur, &i)))
			goto error0;
		XFS_WANT_CORRUPTED_GOTO(mp, i == 1, error0);
		/*
		 * Move the by-block cursor back to the left neighbor.
		 */
		if ((error = xfs_btree_decrement(bno_cur, 0, &i)))
			goto error0;
		XFS_WANT_CORRUPTED_GOTO(mp, i == 1, error0);
#ifdef DEBUG
		/*
		 * Check that this is the right record: delete didn't
		 * mangle the cursor.
		 */
		{
			xfs_agblock_t	xxbno;
			xfs_extlen_t	xxlen;

			if ((error = xfs_alloc_get_rec(bno_cur, &xxbno, &xxlen,
					&i)))
				goto error0;
			XFS_WANT_CORRUPTED_GOTO(mp,
				i == 1 && xxbno == ltbno && xxlen == ltlen,
				error0);
		}
#endif
		/*
		 * Update remaining by-block entry to the new, joined block.
		 */
		nbno = ltbno;
		nlen = len + ltlen + gtlen;
		if ((error = xfs_alloc_update(bno_cur, nbno, nlen)))
			goto error0;
	}
	/*
	 * Have only a left contiguous neighbor.
	 * Merge it together with the new freespace.
	 */
	else if (haveleft) {
		/*
		 * Delete the old by-size entry on the left.
		 */
		if ((error = xfs_alloc_lookup_eq(cnt_cur, ltbno, ltlen, &i)))
			goto error0;
		XFS_WANT_CORRUPTED_GOTO(mp, i == 1, error0);
		if ((error = xfs_btree_delete(cnt_cur, &i)))
			goto error0;
		XFS_WANT_CORRUPTED_GOTO(mp, i == 1, error0);
		/*
		 * Back up the by-block cursor to the left neighbor, and
		 * update its length.
		 */
		if ((error = xfs_btree_decrement(bno_cur, 0, &i)))
			goto error0;
		XFS_WANT_CORRUPTED_GOTO(mp, i == 1, error0);
		nbno = ltbno;
		nlen = len + ltlen;
		if ((error = xfs_alloc_update(bno_cur, nbno, nlen)))
			goto error0;
	}
	/*
	 * Have only a right contiguous neighbor.
	 * Merge it together with the new freespace.
	 */
	else if (haveright) {
		/*
		 * Delete the old by-size entry on the right.
		 */
		if ((error = xfs_alloc_lookup_eq(cnt_cur, gtbno, gtlen, &i)))
			goto error0;
		XFS_WANT_CORRUPTED_GOTO(mp, i == 1, error0);
		if ((error = xfs_btree_delete(cnt_cur, &i)))
			goto error0;
		XFS_WANT_CORRUPTED_GOTO(mp, i == 1, error0);
		/*
		 * Update the starting block and length of the right
		 * neighbor in the by-block tree.
		 */
		nbno = bno;
		nlen = len + gtlen;
		if ((error = xfs_alloc_update(bno_cur, nbno, nlen)))
			goto error0;
	}
	/*
	 * No contiguous neighbors.
	 * Insert the new freespace into the by-block tree.
	 */
	else {
		nbno = bno;
		nlen = len;
		if ((error = xfs_btree_insert(bno_cur, &i)))
			goto error0;
		XFS_WANT_CORRUPTED_GOTO(mp, i == 1, error0);
	}
	xfs_btree_del_cursor(bno_cur, XFS_BTREE_NOERROR);
	bno_cur = NULL;
	/*
	 * In all cases we need to insert the new freespace in the by-size tree.
	 */
	if ((error = xfs_alloc_lookup_eq(cnt_cur, nbno, nlen, &i)))
		goto error0;
	XFS_WANT_CORRUPTED_GOTO(mp, i == 0, error0);
	if ((error = xfs_btree_insert(cnt_cur, &i)))
		goto error0;
	XFS_WANT_CORRUPTED_GOTO(mp, i == 1, error0);
	xfs_btree_del_cursor(cnt_cur, XFS_BTREE_NOERROR);
	cnt_cur = NULL;

	/*
	 * Update the freespace totals in the ag and superblock.
	 */
	pag = xfs_perag_get(mp, agno);
	error = xfs_alloc_update_counters(tp, pag, agbp, len);
	xfs_ag_resv_free_extent(pag, type, tp, len);
	xfs_perag_put(pag);
	if (error)
		goto error0;

	XFS_STATS_INC(mp, xs_freex);
	XFS_STATS_ADD(mp, xs_freeb, len);

	trace_xfs_free_extent(mp, agno, bno, len, type, haveleft, haveright);

	return 0;

 error0:
	trace_xfs_free_extent(mp, agno, bno, len, type, -1, -1);
	if (bno_cur)
		xfs_btree_del_cursor(bno_cur, XFS_BTREE_ERROR);
	if (cnt_cur)
		xfs_btree_del_cursor(cnt_cur, XFS_BTREE_ERROR);
	return error;
}

/*
 * Visible (exported) allocation/free functions.
 * Some of these are used just by xfs_alloc_btree.c and this file.
 */

/*
 * Compute and fill in value of m_ag_maxlevels.
 */
void
xfs_alloc_compute_maxlevels(
	xfs_mount_t	*mp)	/* file system mount structure */
{
	mp->m_ag_maxlevels = xfs_btree_compute_maxlevels(mp->m_alloc_mnr,
			(mp->m_sb.sb_agblocks + 1) / 2);
}

/*
 * Find the length of the longest extent in an AG.  The 'need' parameter
 * specifies how much space we're going to need for the AGFL and the
 * 'reserved' parameter tells us how many blocks in this AG are reserved for
 * other callers.
 */
xfs_extlen_t
xfs_alloc_longest_free_extent(
	struct xfs_perag	*pag,
	xfs_extlen_t		need,
	xfs_extlen_t		reserved)
{
	xfs_extlen_t		delta = 0;

	/*
	 * If the AGFL needs a recharge, we'll have to subtract that from the
	 * longest extent.
	 */
	if (need > pag->pagf_flcount)
		delta = need - pag->pagf_flcount;

	/*
	 * If we cannot maintain others' reservations with space from the
	 * not-longest freesp extents, we'll have to subtract /that/ from
	 * the longest extent too.
	 */
	if (pag->pagf_freeblks - pag->pagf_longest < reserved)
		delta += reserved - (pag->pagf_freeblks - pag->pagf_longest);

	/*
	 * If the longest extent is long enough to satisfy all the
	 * reservations and AGFL rules in place, we can return this extent.
	 */
	if (pag->pagf_longest > delta)
		return pag->pagf_longest - delta;

	/* Otherwise, let the caller try for 1 block if there's space. */
	return pag->pagf_flcount > 0 || pag->pagf_longest > 0;
}

unsigned int
xfs_alloc_min_freelist(
	struct xfs_mount	*mp,
	struct xfs_perag	*pag)
{
	unsigned int		min_free;

	/* space needed by-bno freespace btree */
	min_free = min_t(unsigned int, pag->pagf_levels[XFS_BTNUM_BNOi] + 1,
				       mp->m_ag_maxlevels);
	/* space needed by-size freespace btree */
	min_free += min_t(unsigned int, pag->pagf_levels[XFS_BTNUM_CNTi] + 1,
				       mp->m_ag_maxlevels);
	/* space needed reverse mapping used space btree */
	if (xfs_sb_version_hasrmapbt(&mp->m_sb))
		min_free += min_t(unsigned int,
				  pag->pagf_levels[XFS_BTNUM_RMAPi] + 1,
				  mp->m_rmap_maxlevels);

	return min_free;
}

/*
 * Check if the operation we are fixing up the freelist for should go ahead or
 * not. If we are freeing blocks, we always allow it, otherwise the allocation
 * is dependent on whether the size and shape of free space available will
 * permit the requested allocation to take place.
 */
static bool
xfs_alloc_space_available(
	struct xfs_alloc_arg	*args,
	xfs_extlen_t		min_free,
	int			flags)
{
	struct xfs_perag	*pag = args->pag;
	xfs_extlen_t		alloc_len, longest;
	xfs_extlen_t		reservation; /* blocks that are still reserved */
	int			available;

	if (flags & XFS_ALLOC_FLAG_FREEING)
		return true;

	reservation = xfs_ag_resv_needed(pag, args->resv);

	/* do we have enough contiguous free space for the allocation? */
	alloc_len = args->minlen + (args->alignment - 1) + args->minalignslop;
	longest = xfs_alloc_longest_free_extent(pag, min_free, reservation);
	if (longest < alloc_len)
		return false;

	/* do we have enough free space remaining for the allocation? */
	available = (int)(pag->pagf_freeblks + pag->pagf_flcount -
			  reservation - min_free - args->minleft);
	if (available < (int)max(args->total, alloc_len))
		return false;

	/*
	 * Clamp maxlen to the amount of free space available for the actual
	 * extent allocation.
	 */
	if (available < (int)args->maxlen && !(flags & XFS_ALLOC_FLAG_CHECK)) {
		args->maxlen = available;
		ASSERT(args->maxlen > 0);
		ASSERT(args->maxlen >= args->minlen);
	}

	return true;
}

int
xfs_free_agfl_block(
	struct xfs_trans	*tp,
	xfs_agnumber_t		agno,
	xfs_agblock_t		agbno,
	struct xfs_buf		*agbp,
	struct xfs_owner_info	*oinfo)
{
	int			error;
	struct xfs_buf		*bp;

	error = xfs_free_ag_extent(tp, agbp, agno, agbno, 1, oinfo,
				   XFS_AG_RESV_AGFL);
	if (error)
		return error;

	bp = xfs_btree_get_bufs(tp->t_mountp, tp, agno, agbno, 0);
	if (!bp)
		return -EFSCORRUPTED;
	xfs_trans_binval(tp, bp);

	return 0;
}

/*
 * Check the agfl fields of the agf for inconsistency or corruption. The purpose
 * is to detect an agfl header padding mismatch between current and early v5
 * kernels. This problem manifests as a 1-slot size difference between the
 * on-disk flcount and the active [first, last] range of a wrapped agfl. This
 * may also catch variants of agfl count corruption unrelated to padding. Either
 * way, we'll reset the agfl and warn the user.
 *
 * Return true if a reset is required before the agfl can be used, false
 * otherwise.
 */
static bool
xfs_agfl_needs_reset(
	struct xfs_mount	*mp,
	struct xfs_agf		*agf)
{
	uint32_t		f = be32_to_cpu(agf->agf_flfirst);
	uint32_t		l = be32_to_cpu(agf->agf_fllast);
	uint32_t		c = be32_to_cpu(agf->agf_flcount);
	int			agfl_size = xfs_agfl_size(mp);
	int			active;

	/* no agfl header on v4 supers */
	if (!xfs_sb_version_hascrc(&mp->m_sb))
		return false;

	/*
	 * The agf read verifier catches severe corruption of these fields.
	 * Repeat some sanity checks to cover a packed -> unpacked mismatch if
	 * the verifier allows it.
	 */
	if (f >= agfl_size || l >= agfl_size)
		return true;
	if (c > agfl_size)
		return true;

	/*
	 * Check consistency between the on-disk count and the active range. An
	 * agfl padding mismatch manifests as an inconsistent flcount.
	 */
	if (c && l >= f)
		active = l - f + 1;
	else if (c)
		active = agfl_size - f + l + 1;
	else
		active = 0;

	return active != c;
}

/*
 * Reset the agfl to an empty state. Ignore/drop any existing blocks since the
 * agfl content cannot be trusted. Warn the user that a repair is required to
 * recover leaked blocks.
 *
 * The purpose of this mechanism is to handle filesystems affected by the agfl
 * header padding mismatch problem. A reset keeps the filesystem online with a
 * relatively minor free space accounting inconsistency rather than suffer the
 * inevitable crash from use of an invalid agfl block.
 */
static void
xfs_agfl_reset(
	struct xfs_trans	*tp,
	struct xfs_buf		*agbp,
	struct xfs_perag	*pag)
{
	struct xfs_mount	*mp = tp->t_mountp;
	struct xfs_agf		*agf = XFS_BUF_TO_AGF(agbp);

	ASSERT(pag->pagf_agflreset);
	trace_xfs_agfl_reset(mp, agf, 0, _RET_IP_);

	xfs_warn(mp,
	       "WARNING: Reset corrupted AGFL on AG %u. %d blocks leaked. "
	       "Please unmount and run xfs_repair.",
	         pag->pag_agno, pag->pagf_flcount);

	agf->agf_flfirst = 0;
	agf->agf_fllast = cpu_to_be32(xfs_agfl_size(mp) - 1);
	agf->agf_flcount = 0;
	xfs_alloc_log_agf(tp, agbp, XFS_AGF_FLFIRST | XFS_AGF_FLLAST |
				    XFS_AGF_FLCOUNT);

	pag->pagf_flcount = 0;
	pag->pagf_agflreset = false;
}

/*
 * Defer an AGFL block free. This is effectively equivalent to
 * xfs_bmap_add_free() with some special handling particular to AGFL blocks.
 *
 * Deferring AGFL frees helps prevent log reservation overruns due to too many
 * allocation operations in a transaction. AGFL frees are prone to this problem
 * because for one they are always freed one at a time. Further, an immediate
 * AGFL block free can cause a btree join and require another block free before
 * the real allocation can proceed. Deferring the free disconnects freeing up
 * the AGFL slot from freeing the block.
 */
STATIC void
xfs_defer_agfl_block(
	struct xfs_trans		*tp,
	xfs_agnumber_t			agno,
	xfs_fsblock_t			agbno,
	struct xfs_owner_info		*oinfo)
{
	struct xfs_mount		*mp = tp->t_mountp;
	struct xfs_extent_free_item	*new;		/* new element */

	ASSERT(xfs_bmap_free_item_zone != NULL);
	ASSERT(oinfo != NULL);

	new = kmem_zone_alloc(xfs_bmap_free_item_zone, KM_SLEEP);
	new->xefi_startblock = XFS_AGB_TO_FSB(mp, agno, agbno);
	new->xefi_blockcount = 1;
	new->xefi_oinfo = *oinfo;

	trace_xfs_agfl_free_defer(mp, agno, 0, agbno, 1);

	xfs_defer_add(tp, XFS_DEFER_OPS_TYPE_AGFL_FREE, &new->xefi_list);
}

/*
 * Check the agfl fields of the agf for inconsistency or corruption. The purpose
 * is to detect an agfl header padding mismatch between current and early v5
 * kernels. This problem manifests as a 1-slot size difference between the
 * on-disk flcount and the active [first, last] range of a wrapped agfl. This
 * may also catch variants of agfl count corruption unrelated to padding. Either
 * way, we'll reset the agfl and warn the user.
 *
 * Return true if a reset is required before the agfl can be used, false
 * otherwise.
 */
static bool
xfs_agfl_needs_reset(
	struct xfs_mount	*mp,
	struct xfs_agf		*agf)
{
	uint32_t		f = be32_to_cpu(agf->agf_flfirst);
	uint32_t		l = be32_to_cpu(agf->agf_fllast);
	uint32_t		c = be32_to_cpu(agf->agf_flcount);
	int			agfl_size = xfs_agfl_size(mp);
	int			active;

	/* no agfl header on v4 supers */
	if (!xfs_sb_version_hascrc(&mp->m_sb))
		return false;

	/*
	 * The agf read verifier catches severe corruption of these fields.
	 * Repeat some sanity checks to cover a packed -> unpacked mismatch if
	 * the verifier allows it.
	 */
	if (f >= agfl_size || l >= agfl_size)
		return true;
	if (c > agfl_size)
		return true;

	/*
	 * Check consistency between the on-disk count and the active range. An
	 * agfl padding mismatch manifests as an inconsistent flcount.
	 */
	if (c && l >= f)
		active = l - f + 1;
	else if (c)
		active = agfl_size - f + l + 1;
	else
		active = 0;

	return active != c;
}

/*
 * Reset the agfl to an empty state. Ignore/drop any existing blocks since the
 * agfl content cannot be trusted. Warn the user that a repair is required to
 * recover leaked blocks.
 *
 * The purpose of this mechanism is to handle filesystems affected by the agfl
 * header padding mismatch problem. A reset keeps the filesystem online with a
 * relatively minor free space accounting inconsistency rather than suffer the
 * inevitable crash from use of an invalid agfl block.
 */
static void
xfs_agfl_reset(
	struct xfs_trans	*tp,
	struct xfs_buf		*agbp,
	struct xfs_perag	*pag)
{
	struct xfs_mount	*mp = tp->t_mountp;
	struct xfs_agf		*agf = XFS_BUF_TO_AGF(agbp);

	ASSERT(pag->pagf_agflreset);
	trace_xfs_agfl_reset(mp, agf, 0, _RET_IP_);

	xfs_warn(mp,
	       "WARNING: Reset corrupted AGFL on AG %u. %d blocks leaked. "
	       "Please unmount and run xfs_repair.",
	         pag->pag_agno, pag->pagf_flcount);

	agf->agf_flfirst = 0;
	agf->agf_fllast = cpu_to_be32(xfs_agfl_size(mp) - 1);
	agf->agf_flcount = 0;
	xfs_alloc_log_agf(tp, agbp, XFS_AGF_FLFIRST | XFS_AGF_FLLAST |
				    XFS_AGF_FLCOUNT);

	pag->pagf_flcount = 0;
	pag->pagf_agflreset = false;
}

/*
 * Decide whether to use this allocation group for this allocation.
 * If so, fix up the btree freelist's size.
 */
int			/* error */
xfs_alloc_fix_freelist(
	struct xfs_alloc_arg	*args,	/* allocation argument structure */
	int			flags)	/* XFS_ALLOC_FLAG_... */
{
	struct xfs_mount	*mp = args->mp;
	struct xfs_perag	*pag = args->pag;
	struct xfs_trans	*tp = args->tp;
	struct xfs_buf		*agbp = NULL;
	struct xfs_buf		*agflbp = NULL;
	struct xfs_alloc_arg	targs;	/* local allocation arguments */
	xfs_agblock_t		bno;	/* freelist block */
	xfs_extlen_t		need;	/* total blocks needed in freelist */
	int			error = 0;

	if (!pag->pagf_init) {
		error = xfs_alloc_read_agf(mp, tp, args->agno, flags, &agbp);
		if (error)
			goto out_no_agbp;
		if (!pag->pagf_init) {
			ASSERT(flags & XFS_ALLOC_FLAG_TRYLOCK);
			ASSERT(!(flags & XFS_ALLOC_FLAG_FREEING));
			goto out_agbp_relse;
		}
	}

	/*
	 * If this is a metadata preferred pag and we are user data then try
	 * somewhere else if we are not being asked to try harder at this
	 * point
	 */
	if (pag->pagf_metadata && xfs_alloc_is_userdata(args->datatype) &&
	    (flags & XFS_ALLOC_FLAG_TRYLOCK)) {
		ASSERT(!(flags & XFS_ALLOC_FLAG_FREEING));
		goto out_agbp_relse;
	}

	need = xfs_alloc_min_freelist(mp, pag);
	if (!xfs_alloc_space_available(args, need, flags |
			XFS_ALLOC_FLAG_CHECK))
		goto out_agbp_relse;

	/*
	 * Get the a.g. freespace buffer.
	 * Can fail if we're not blocking on locks, and it's held.
	 */
	if (!agbp) {
		error = xfs_alloc_read_agf(mp, tp, args->agno, flags, &agbp);
		if (error)
			goto out_no_agbp;
		if (!agbp) {
			ASSERT(flags & XFS_ALLOC_FLAG_TRYLOCK);
			ASSERT(!(flags & XFS_ALLOC_FLAG_FREEING));
			goto out_no_agbp;
		}
	}

	/* reset a padding mismatched agfl before final free space check */
	if (pag->pagf_agflreset)
		xfs_agfl_reset(tp, agbp, pag);

	/* If there isn't enough total space or single-extent, reject it. */
	need = xfs_alloc_min_freelist(mp, pag);
	if (!xfs_alloc_space_available(args, need, flags))
		goto out_agbp_relse;

	/*
	 * Make the freelist shorter if it's too long.
	 *
	 * Note that from this point onwards, we will always release the agf and
	 * agfl buffers on error. This handles the case where we error out and
	 * the buffers are clean or may not have been joined to the transaction
	 * and hence need to be released manually. If they have been joined to
	 * the transaction, then xfs_trans_brelse() will handle them
	 * appropriately based on the recursion count and dirty state of the
	 * buffer.
	 *
	 * XXX (dgc): When we have lots of free space, does this buy us
	 * anything other than extra overhead when we need to put more blocks
	 * back on the free list? Maybe we should only do this when space is
	 * getting low or the AGFL is more than half full?
	 *
	 * The NOSHRINK flag prevents the AGFL from being shrunk if it's too
	 * big; the NORMAP flag prevents AGFL expand/shrink operations from
	 * updating the rmapbt.  Both flags are used in xfs_repair while we're
	 * rebuilding the rmapbt, and neither are used by the kernel.  They're
	 * both required to ensure that rmaps are correctly recorded for the
	 * regenerated AGFL, bnobt, and cntbt.  See repair/phase5.c and
	 * repair/rmap.c in xfsprogs for details.
	 */
	memset(&targs, 0, sizeof(targs));
	if (flags & XFS_ALLOC_FLAG_NORMAP)
		xfs_rmap_skip_owner_update(&targs.oinfo);
	else
		xfs_rmap_ag_owner(&targs.oinfo, XFS_RMAP_OWN_AG);
	while (!(flags & XFS_ALLOC_FLAG_NOSHRINK) && pag->pagf_flcount > need) {
		error = xfs_alloc_get_freelist(tp, agbp, &bno, 0);
		if (error)
			goto out_agbp_relse;

		/* defer agfl frees */
		xfs_defer_agfl_block(tp, args->agno, bno, &targs.oinfo);
	}

	targs.tp = tp;
	targs.mp = mp;
	targs.agbp = agbp;
	targs.agno = args->agno;
	targs.alignment = targs.minlen = targs.prod = 1;
	targs.type = XFS_ALLOCTYPE_THIS_AG;
	targs.pag = pag;
	error = xfs_alloc_read_agfl(mp, tp, targs.agno, &agflbp);
	if (error)
		goto out_agbp_relse;

	/* Make the freelist longer if it's too short. */
	while (pag->pagf_flcount < need) {
		targs.agbno = 0;
		targs.maxlen = need - pag->pagf_flcount;
		targs.resv = XFS_AG_RESV_AGFL;

		/* Allocate as many blocks as possible at once. */
		error = xfs_alloc_ag_vextent(&targs);
		if (error)
			goto out_agflbp_relse;

		/*
		 * Stop if we run out.  Won't happen if callers are obeying
		 * the restrictions correctly.  Can happen for free calls
		 * on a completely full ag.
		 */
		if (targs.agbno == NULLAGBLOCK) {
			if (flags & XFS_ALLOC_FLAG_FREEING)
				break;
			goto out_agflbp_relse;
		}
		/*
		 * Put each allocated block on the list.
		 */
		for (bno = targs.agbno; bno < targs.agbno + targs.len; bno++) {
			error = xfs_alloc_put_freelist(tp, agbp,
							agflbp, bno, 0);
			if (error)
				goto out_agflbp_relse;
		}
	}
	xfs_trans_brelse(tp, agflbp);
	args->agbp = agbp;
	return 0;

out_agflbp_relse:
	xfs_trans_brelse(tp, agflbp);
out_agbp_relse:
	if (agbp)
		xfs_trans_brelse(tp, agbp);
out_no_agbp:
	args->agbp = NULL;
	return error;
}

/*
 * Get a block from the freelist.
 * Returns with the buffer for the block gotten.
 */
int				/* error */
xfs_alloc_get_freelist(
	xfs_trans_t	*tp,	/* transaction pointer */
	xfs_buf_t	*agbp,	/* buffer containing the agf structure */
	xfs_agblock_t	*bnop,	/* block address retrieved from freelist */
	int		btreeblk) /* destination is a AGF btree */
{
	xfs_agf_t	*agf;	/* a.g. freespace structure */
	xfs_buf_t	*agflbp;/* buffer for a.g. freelist structure */
	xfs_agblock_t	bno;	/* block number returned */
	__be32		*agfl_bno;
	int		error;
	int		logflags;
	xfs_mount_t	*mp = tp->t_mountp;
	xfs_perag_t	*pag;	/* per allocation group data */

	/*
	 * Freelist is empty, give up.
	 */
	agf = XFS_BUF_TO_AGF(agbp);
	if (!agf->agf_flcount) {
		*bnop = NULLAGBLOCK;
		return 0;
	}
	/*
	 * Read the array of free blocks.
	 */
	error = xfs_alloc_read_agfl(mp, tp, be32_to_cpu(agf->agf_seqno),
				    &agflbp);
	if (error)
		return error;


	/*
	 * Get the block number and update the data structures.
	 */
	agfl_bno = XFS_BUF_TO_AGFL_BNO(mp, agflbp);
	bno = be32_to_cpu(agfl_bno[be32_to_cpu(agf->agf_flfirst)]);
	be32_add_cpu(&agf->agf_flfirst, 1);
	xfs_trans_brelse(tp, agflbp);
	if (be32_to_cpu(agf->agf_flfirst) == xfs_agfl_size(mp))
		agf->agf_flfirst = 0;

	pag = xfs_perag_get(mp, be32_to_cpu(agf->agf_seqno));
	ASSERT(!pag->pagf_agflreset);
	be32_add_cpu(&agf->agf_flcount, -1);
	xfs_trans_agflist_delta(tp, -1);
	pag->pagf_flcount--;
	xfs_perag_put(pag);

	logflags = XFS_AGF_FLFIRST | XFS_AGF_FLCOUNT;
	if (btreeblk) {
		be32_add_cpu(&agf->agf_btreeblks, 1);
		pag->pagf_btreeblks++;
		logflags |= XFS_AGF_BTREEBLKS;
	}

	xfs_alloc_log_agf(tp, agbp, logflags);
	*bnop = bno;

	return 0;
}

/*
 * Log the given fields from the agf structure.
 */
void
xfs_alloc_log_agf(
	xfs_trans_t	*tp,	/* transaction pointer */
	xfs_buf_t	*bp,	/* buffer for a.g. freelist header */
	int		fields)	/* mask of fields to be logged (XFS_AGF_...) */
{
	int	first;		/* first byte offset */
	int	last;		/* last byte offset */
	static const short	offsets[] = {
		offsetof(xfs_agf_t, agf_magicnum),
		offsetof(xfs_agf_t, agf_versionnum),
		offsetof(xfs_agf_t, agf_seqno),
		offsetof(xfs_agf_t, agf_length),
		offsetof(xfs_agf_t, agf_roots[0]),
		offsetof(xfs_agf_t, agf_levels[0]),
		offsetof(xfs_agf_t, agf_flfirst),
		offsetof(xfs_agf_t, agf_fllast),
		offsetof(xfs_agf_t, agf_flcount),
		offsetof(xfs_agf_t, agf_freeblks),
		offsetof(xfs_agf_t, agf_longest),
		offsetof(xfs_agf_t, agf_btreeblks),
		offsetof(xfs_agf_t, agf_uuid),
		offsetof(xfs_agf_t, agf_rmap_blocks),
		offsetof(xfs_agf_t, agf_refcount_blocks),
		offsetof(xfs_agf_t, agf_refcount_root),
		offsetof(xfs_agf_t, agf_refcount_level),
		/* needed so that we don't log the whole rest of the structure: */
		offsetof(xfs_agf_t, agf_spare64),
		sizeof(xfs_agf_t)
	};

	trace_xfs_agf(tp->t_mountp, XFS_BUF_TO_AGF(bp), fields, _RET_IP_);

	xfs_trans_buf_set_type(tp, bp, XFS_BLFT_AGF_BUF);

	xfs_btree_offsets(fields, offsets, XFS_AGF_NUM_BITS, &first, &last);
	xfs_trans_log_buf(tp, bp, (uint)first, (uint)last);
}

/*
 * Interface for inode allocation to force the pag data to be initialized.
 */
int					/* error */
xfs_alloc_pagf_init(
	xfs_mount_t		*mp,	/* file system mount structure */
	xfs_trans_t		*tp,	/* transaction pointer */
	xfs_agnumber_t		agno,	/* allocation group number */
	int			flags)	/* XFS_ALLOC_FLAGS_... */
{
	xfs_buf_t		*bp;
	int			error;

	if ((error = xfs_alloc_read_agf(mp, tp, agno, flags, &bp)))
		return error;
	if (bp)
		xfs_trans_brelse(tp, bp);
	return 0;
}

/*
 * Put the block on the freelist for the allocation group.
 */
int					/* error */
xfs_alloc_put_freelist(
	xfs_trans_t		*tp,	/* transaction pointer */
	xfs_buf_t		*agbp,	/* buffer for a.g. freelist header */
	xfs_buf_t		*agflbp,/* buffer for a.g. free block array */
	xfs_agblock_t		bno,	/* block being freed */
	int			btreeblk) /* block came from a AGF btree */
{
	xfs_agf_t		*agf;	/* a.g. freespace structure */
	__be32			*blockp;/* pointer to array entry */
	int			error;
	int			logflags;
	xfs_mount_t		*mp;	/* mount structure */
	xfs_perag_t		*pag;	/* per allocation group data */
	__be32			*agfl_bno;
	int			startoff;

	agf = XFS_BUF_TO_AGF(agbp);
	mp = tp->t_mountp;

	if (!agflbp && (error = xfs_alloc_read_agfl(mp, tp,
			be32_to_cpu(agf->agf_seqno), &agflbp)))
		return error;
	be32_add_cpu(&agf->agf_fllast, 1);
	if (be32_to_cpu(agf->agf_fllast) == xfs_agfl_size(mp))
		agf->agf_fllast = 0;

	pag = xfs_perag_get(mp, be32_to_cpu(agf->agf_seqno));
	ASSERT(!pag->pagf_agflreset);
	be32_add_cpu(&agf->agf_flcount, 1);
	xfs_trans_agflist_delta(tp, 1);
	pag->pagf_flcount++;

	logflags = XFS_AGF_FLLAST | XFS_AGF_FLCOUNT;
	if (btreeblk) {
		be32_add_cpu(&agf->agf_btreeblks, -1);
		pag->pagf_btreeblks--;
		logflags |= XFS_AGF_BTREEBLKS;
	}
	xfs_perag_put(pag);

	xfs_alloc_log_agf(tp, agbp, logflags);

	ASSERT(be32_to_cpu(agf->agf_flcount) <= xfs_agfl_size(mp));

	agfl_bno = XFS_BUF_TO_AGFL_BNO(mp, agflbp);
	blockp = &agfl_bno[be32_to_cpu(agf->agf_fllast)];
	*blockp = cpu_to_be32(bno);
	startoff = (char *)blockp - (char *)agflbp->b_addr;

	xfs_alloc_log_agf(tp, agbp, logflags);

	xfs_trans_buf_set_type(tp, agflbp, XFS_BLFT_AGFL_BUF);
	xfs_trans_log_buf(tp, agflbp, startoff,
			  startoff + sizeof(xfs_agblock_t) - 1);
	return 0;
}

static xfs_failaddr_t
xfs_agf_verify(
	struct xfs_buf		*bp)
{
	struct xfs_mount	*mp = bp->b_target->bt_mount;
	struct xfs_agf		*agf = XFS_BUF_TO_AGF(bp);

	if (xfs_sb_version_hascrc(&mp->m_sb)) {
		if (!uuid_equal(&agf->agf_uuid, &mp->m_sb.sb_meta_uuid))
			return __this_address;
		if (!xfs_log_check_lsn(mp,
				be64_to_cpu(XFS_BUF_TO_AGF(bp)->agf_lsn)))
			return __this_address;
	}

	if (!(agf->agf_magicnum == cpu_to_be32(XFS_AGF_MAGIC) &&
	      XFS_AGF_GOOD_VERSION(be32_to_cpu(agf->agf_versionnum)) &&
	      be32_to_cpu(agf->agf_freeblks) <= be32_to_cpu(agf->agf_length) &&
	      be32_to_cpu(agf->agf_flfirst) < xfs_agfl_size(mp) &&
	      be32_to_cpu(agf->agf_fllast) < xfs_agfl_size(mp) &&
	      be32_to_cpu(agf->agf_flcount) <= xfs_agfl_size(mp)))
<<<<<<< HEAD
		return false;
=======
		return __this_address;
>>>>>>> e021bb4f

	if (be32_to_cpu(agf->agf_levels[XFS_BTNUM_BNO]) < 1 ||
	    be32_to_cpu(agf->agf_levels[XFS_BTNUM_CNT]) < 1 ||
	    be32_to_cpu(agf->agf_levels[XFS_BTNUM_BNO]) > XFS_BTREE_MAXLEVELS ||
	    be32_to_cpu(agf->agf_levels[XFS_BTNUM_CNT]) > XFS_BTREE_MAXLEVELS)
		return __this_address;

	if (xfs_sb_version_hasrmapbt(&mp->m_sb) &&
	    (be32_to_cpu(agf->agf_levels[XFS_BTNUM_RMAP]) < 1 ||
	     be32_to_cpu(agf->agf_levels[XFS_BTNUM_RMAP]) > XFS_BTREE_MAXLEVELS))
		return __this_address;

	/*
	 * during growfs operations, the perag is not fully initialised,
	 * so we can't use it for any useful checking. growfs ensures we can't
	 * use it by using uncached buffers that don't have the perag attached
	 * so we can detect and avoid this problem.
	 */
	if (bp->b_pag && be32_to_cpu(agf->agf_seqno) != bp->b_pag->pag_agno)
		return __this_address;

	if (xfs_sb_version_haslazysbcount(&mp->m_sb) &&
	    be32_to_cpu(agf->agf_btreeblks) > be32_to_cpu(agf->agf_length))
		return __this_address;

	if (xfs_sb_version_hasreflink(&mp->m_sb) &&
	    (be32_to_cpu(agf->agf_refcount_level) < 1 ||
	     be32_to_cpu(agf->agf_refcount_level) > XFS_BTREE_MAXLEVELS))
		return __this_address;

	return NULL;

}

static void
xfs_agf_read_verify(
	struct xfs_buf	*bp)
{
	struct xfs_mount *mp = bp->b_target->bt_mount;
	xfs_failaddr_t	fa;

	if (xfs_sb_version_hascrc(&mp->m_sb) &&
	    !xfs_buf_verify_cksum(bp, XFS_AGF_CRC_OFF))
		xfs_verifier_error(bp, -EFSBADCRC, __this_address);
	else {
		fa = xfs_agf_verify(bp);
		if (XFS_TEST_ERROR(fa, mp, XFS_ERRTAG_ALLOC_READ_AGF))
			xfs_verifier_error(bp, -EFSCORRUPTED, fa);
	}
}

static void
xfs_agf_write_verify(
	struct xfs_buf	*bp)
{
	struct xfs_mount	*mp = bp->b_target->bt_mount;
	struct xfs_buf_log_item	*bip = bp->b_log_item;
	xfs_failaddr_t		fa;

	fa = xfs_agf_verify(bp);
	if (fa) {
		xfs_verifier_error(bp, -EFSCORRUPTED, fa);
		return;
	}

	if (!xfs_sb_version_hascrc(&mp->m_sb))
		return;

	if (bip)
		XFS_BUF_TO_AGF(bp)->agf_lsn = cpu_to_be64(bip->bli_item.li_lsn);

	xfs_buf_update_cksum(bp, XFS_AGF_CRC_OFF);
}

const struct xfs_buf_ops xfs_agf_buf_ops = {
	.name = "xfs_agf",
	.verify_read = xfs_agf_read_verify,
	.verify_write = xfs_agf_write_verify,
	.verify_struct = xfs_agf_verify,
};

/*
 * Read in the allocation group header (free/alloc section).
 */
int					/* error */
xfs_read_agf(
	struct xfs_mount	*mp,	/* mount point structure */
	struct xfs_trans	*tp,	/* transaction pointer */
	xfs_agnumber_t		agno,	/* allocation group number */
	int			flags,	/* XFS_BUF_ */
	struct xfs_buf		**bpp)	/* buffer for the ag freelist header */
{
	int		error;

	trace_xfs_read_agf(mp, agno);

	ASSERT(agno != NULLAGNUMBER);
	error = xfs_trans_read_buf(
			mp, tp, mp->m_ddev_targp,
			XFS_AG_DADDR(mp, agno, XFS_AGF_DADDR(mp)),
			XFS_FSS_TO_BB(mp, 1), flags, bpp, &xfs_agf_buf_ops);
	if (error)
		return error;
	if (!*bpp)
		return 0;

	ASSERT(!(*bpp)->b_error);
	xfs_buf_set_ref(*bpp, XFS_AGF_REF);
	return 0;
}

/*
 * Read in the allocation group header (free/alloc section).
 */
int					/* error */
xfs_alloc_read_agf(
	struct xfs_mount	*mp,	/* mount point structure */
	struct xfs_trans	*tp,	/* transaction pointer */
	xfs_agnumber_t		agno,	/* allocation group number */
	int			flags,	/* XFS_ALLOC_FLAG_... */
	struct xfs_buf		**bpp)	/* buffer for the ag freelist header */
{
	struct xfs_agf		*agf;		/* ag freelist header */
	struct xfs_perag	*pag;		/* per allocation group data */
	int			error;

	trace_xfs_alloc_read_agf(mp, agno);

	ASSERT(agno != NULLAGNUMBER);
	error = xfs_read_agf(mp, tp, agno,
			(flags & XFS_ALLOC_FLAG_TRYLOCK) ? XBF_TRYLOCK : 0,
			bpp);
	if (error)
		return error;
	if (!*bpp)
		return 0;
	ASSERT(!(*bpp)->b_error);

	agf = XFS_BUF_TO_AGF(*bpp);
	pag = xfs_perag_get(mp, agno);
	if (!pag->pagf_init) {
		pag->pagf_freeblks = be32_to_cpu(agf->agf_freeblks);
		pag->pagf_btreeblks = be32_to_cpu(agf->agf_btreeblks);
		pag->pagf_flcount = be32_to_cpu(agf->agf_flcount);
		pag->pagf_longest = be32_to_cpu(agf->agf_longest);
		pag->pagf_levels[XFS_BTNUM_BNOi] =
			be32_to_cpu(agf->agf_levels[XFS_BTNUM_BNOi]);
		pag->pagf_levels[XFS_BTNUM_CNTi] =
			be32_to_cpu(agf->agf_levels[XFS_BTNUM_CNTi]);
		pag->pagf_levels[XFS_BTNUM_RMAPi] =
			be32_to_cpu(agf->agf_levels[XFS_BTNUM_RMAPi]);
		pag->pagf_refcount_level = be32_to_cpu(agf->agf_refcount_level);
		pag->pagf_init = 1;
		pag->pagf_agflreset = xfs_agfl_needs_reset(mp, agf);
	}
#ifdef DEBUG
	else if (!XFS_FORCED_SHUTDOWN(mp)) {
		ASSERT(pag->pagf_freeblks == be32_to_cpu(agf->agf_freeblks));
		ASSERT(pag->pagf_btreeblks == be32_to_cpu(agf->agf_btreeblks));
		ASSERT(pag->pagf_flcount == be32_to_cpu(agf->agf_flcount));
		ASSERT(pag->pagf_longest == be32_to_cpu(agf->agf_longest));
		ASSERT(pag->pagf_levels[XFS_BTNUM_BNOi] ==
		       be32_to_cpu(agf->agf_levels[XFS_BTNUM_BNOi]));
		ASSERT(pag->pagf_levels[XFS_BTNUM_CNTi] ==
		       be32_to_cpu(agf->agf_levels[XFS_BTNUM_CNTi]));
	}
#endif
	xfs_perag_put(pag);
	return 0;
}

/*
 * Allocate an extent (variable-size).
 * Depending on the allocation type, we either look in a single allocation
 * group or loop over the allocation groups to find the result.
 */
int				/* error */
xfs_alloc_vextent(
	struct xfs_alloc_arg	*args)	/* allocation argument structure */
{
	xfs_agblock_t		agsize;	/* allocation group size */
	int			error;
	int			flags;	/* XFS_ALLOC_FLAG_... locking flags */
	struct xfs_mount	*mp;	/* mount structure pointer */
	xfs_agnumber_t		sagno;	/* starting allocation group number */
	xfs_alloctype_t		type;	/* input allocation type */
	int			bump_rotor = 0;
	xfs_agnumber_t		rotorstep = xfs_rotorstep; /* inode32 agf stepper */

	mp = args->mp;
	type = args->otype = args->type;
	args->agbno = NULLAGBLOCK;
	/*
	 * Just fix this up, for the case where the last a.g. is shorter
	 * (or there's only one a.g.) and the caller couldn't easily figure
	 * that out (xfs_bmap_alloc).
	 */
	agsize = mp->m_sb.sb_agblocks;
	if (args->maxlen > agsize)
		args->maxlen = agsize;
	if (args->alignment == 0)
		args->alignment = 1;
	ASSERT(XFS_FSB_TO_AGNO(mp, args->fsbno) < mp->m_sb.sb_agcount);
	ASSERT(XFS_FSB_TO_AGBNO(mp, args->fsbno) < agsize);
	ASSERT(args->minlen <= args->maxlen);
	ASSERT(args->minlen <= agsize);
	ASSERT(args->mod < args->prod);
	if (XFS_FSB_TO_AGNO(mp, args->fsbno) >= mp->m_sb.sb_agcount ||
	    XFS_FSB_TO_AGBNO(mp, args->fsbno) >= agsize ||
	    args->minlen > args->maxlen || args->minlen > agsize ||
	    args->mod >= args->prod) {
		args->fsbno = NULLFSBLOCK;
		trace_xfs_alloc_vextent_badargs(args);
		return 0;
	}

	switch (type) {
	case XFS_ALLOCTYPE_THIS_AG:
	case XFS_ALLOCTYPE_NEAR_BNO:
	case XFS_ALLOCTYPE_THIS_BNO:
		/*
		 * These three force us into a single a.g.
		 */
		args->agno = XFS_FSB_TO_AGNO(mp, args->fsbno);
		args->pag = xfs_perag_get(mp, args->agno);
		error = xfs_alloc_fix_freelist(args, 0);
		if (error) {
			trace_xfs_alloc_vextent_nofix(args);
			goto error0;
		}
		if (!args->agbp) {
			trace_xfs_alloc_vextent_noagbp(args);
			break;
		}
		args->agbno = XFS_FSB_TO_AGBNO(mp, args->fsbno);
		if ((error = xfs_alloc_ag_vextent(args)))
			goto error0;
		break;
	case XFS_ALLOCTYPE_START_BNO:
		/*
		 * Try near allocation first, then anywhere-in-ag after
		 * the first a.g. fails.
		 */
		if ((args->datatype & XFS_ALLOC_INITIAL_USER_DATA) &&
		    (mp->m_flags & XFS_MOUNT_32BITINODES)) {
			args->fsbno = XFS_AGB_TO_FSB(mp,
					((mp->m_agfrotor / rotorstep) %
					mp->m_sb.sb_agcount), 0);
			bump_rotor = 1;
		}
		args->agbno = XFS_FSB_TO_AGBNO(mp, args->fsbno);
		args->type = XFS_ALLOCTYPE_NEAR_BNO;
		/* FALLTHROUGH */
	case XFS_ALLOCTYPE_FIRST_AG:
		/*
		 * Rotate through the allocation groups looking for a winner.
		 */
		if (type == XFS_ALLOCTYPE_FIRST_AG) {
			/*
			 * Start with allocation group given by bno.
			 */
			args->agno = XFS_FSB_TO_AGNO(mp, args->fsbno);
			args->type = XFS_ALLOCTYPE_THIS_AG;
			sagno = 0;
			flags = 0;
		} else {
			/*
			 * Start with the given allocation group.
			 */
			args->agno = sagno = XFS_FSB_TO_AGNO(mp, args->fsbno);
			flags = XFS_ALLOC_FLAG_TRYLOCK;
		}
		/*
		 * Loop over allocation groups twice; first time with
		 * trylock set, second time without.
		 */
		for (;;) {
			args->pag = xfs_perag_get(mp, args->agno);
			error = xfs_alloc_fix_freelist(args, flags);
			if (error) {
				trace_xfs_alloc_vextent_nofix(args);
				goto error0;
			}
			/*
			 * If we get a buffer back then the allocation will fly.
			 */
			if (args->agbp) {
				if ((error = xfs_alloc_ag_vextent(args)))
					goto error0;
				break;
			}

			trace_xfs_alloc_vextent_loopfailed(args);

			/*
			 * Didn't work, figure out the next iteration.
			 */
			if (args->agno == sagno &&
			    type == XFS_ALLOCTYPE_START_BNO)
				args->type = XFS_ALLOCTYPE_THIS_AG;
			/*
			* For the first allocation, we can try any AG to get
			* space.  However, if we already have allocated a
			* block, we don't want to try AGs whose number is below
			* sagno. Otherwise, we may end up with out-of-order
			* locking of AGF, which might cause deadlock.
			*/
			if (++(args->agno) == mp->m_sb.sb_agcount) {
				if (args->tp->t_firstblock != NULLFSBLOCK)
					args->agno = sagno;
				else
					args->agno = 0;
			}
			/*
			 * Reached the starting a.g., must either be done
			 * or switch to non-trylock mode.
			 */
			if (args->agno == sagno) {
				if (flags == 0) {
					args->agbno = NULLAGBLOCK;
					trace_xfs_alloc_vextent_allfailed(args);
					break;
				}

				flags = 0;
				if (type == XFS_ALLOCTYPE_START_BNO) {
					args->agbno = XFS_FSB_TO_AGBNO(mp,
						args->fsbno);
					args->type = XFS_ALLOCTYPE_NEAR_BNO;
				}
			}
			xfs_perag_put(args->pag);
		}
		if (bump_rotor) {
			if (args->agno == sagno)
				mp->m_agfrotor = (mp->m_agfrotor + 1) %
					(mp->m_sb.sb_agcount * rotorstep);
			else
				mp->m_agfrotor = (args->agno * rotorstep + 1) %
					(mp->m_sb.sb_agcount * rotorstep);
		}
		break;
	default:
		ASSERT(0);
		/* NOTREACHED */
	}
	if (args->agbno == NULLAGBLOCK)
		args->fsbno = NULLFSBLOCK;
	else {
		args->fsbno = XFS_AGB_TO_FSB(mp, args->agno, args->agbno);
#ifdef DEBUG
		ASSERT(args->len >= args->minlen);
		ASSERT(args->len <= args->maxlen);
		ASSERT(args->agbno % args->alignment == 0);
		XFS_AG_CHECK_DADDR(mp, XFS_FSB_TO_DADDR(mp, args->fsbno),
			args->len);
#endif

		/* Zero the extent if we were asked to do so */
		if (args->datatype & XFS_ALLOC_USERDATA_ZERO) {
			error = xfs_zero_extent(args->ip, args->fsbno, args->len);
			if (error)
				goto error0;
		}

	}
	xfs_perag_put(args->pag);
	return 0;
error0:
	xfs_perag_put(args->pag);
	return error;
}

/* Ensure that the freelist is at full capacity. */
int
xfs_free_extent_fix_freelist(
	struct xfs_trans	*tp,
	xfs_agnumber_t		agno,
	struct xfs_buf		**agbp)
{
	struct xfs_alloc_arg	args;
	int			error;

	memset(&args, 0, sizeof(struct xfs_alloc_arg));
	args.tp = tp;
	args.mp = tp->t_mountp;
	args.agno = agno;

	/*
	 * validate that the block number is legal - the enables us to detect
	 * and handle a silent filesystem corruption rather than crashing.
	 */
	if (args.agno >= args.mp->m_sb.sb_agcount)
		return -EFSCORRUPTED;

	args.pag = xfs_perag_get(args.mp, args.agno);
	ASSERT(args.pag);

	error = xfs_alloc_fix_freelist(&args, XFS_ALLOC_FLAG_FREEING);
	if (error)
		goto out;

	*agbp = args.agbp;
out:
	xfs_perag_put(args.pag);
	return error;
}

/*
 * Free an extent.
 * Just break up the extent address and hand off to xfs_free_ag_extent
 * after fixing up the freelist.
 */
int				/* error */
__xfs_free_extent(
	struct xfs_trans	*tp,	/* transaction pointer */
	xfs_fsblock_t		bno,	/* starting block number of extent */
	xfs_extlen_t		len,	/* length of extent */
	struct xfs_owner_info	*oinfo,	/* extent owner */
	enum xfs_ag_resv_type	type,	/* block reservation type */
	bool			skip_discard)
{
	struct xfs_mount	*mp = tp->t_mountp;
	struct xfs_buf		*agbp;
	xfs_agnumber_t		agno = XFS_FSB_TO_AGNO(mp, bno);
	xfs_agblock_t		agbno = XFS_FSB_TO_AGBNO(mp, bno);
	int			error;
	unsigned int		busy_flags = 0;

	ASSERT(len != 0);
	ASSERT(type != XFS_AG_RESV_AGFL);

	if (XFS_TEST_ERROR(false, mp,
			XFS_ERRTAG_FREE_EXTENT))
		return -EIO;

	error = xfs_free_extent_fix_freelist(tp, agno, &agbp);
	if (error)
		return error;

	XFS_WANT_CORRUPTED_GOTO(mp, agbno < mp->m_sb.sb_agblocks, err);

	/* validate the extent size is legal now we have the agf locked */
	XFS_WANT_CORRUPTED_GOTO(mp,
		agbno + len <= be32_to_cpu(XFS_BUF_TO_AGF(agbp)->agf_length),
				err);

	error = xfs_free_ag_extent(tp, agbp, agno, agbno, len, oinfo, type);
	if (error)
		goto err;

	if (skip_discard)
		busy_flags |= XFS_EXTENT_BUSY_SKIP_DISCARD;
	xfs_extent_busy_insert(tp, agno, agbno, len, busy_flags);
	return 0;

err:
	xfs_trans_brelse(tp, agbp);
	return error;
}

struct xfs_alloc_query_range_info {
	xfs_alloc_query_range_fn	fn;
	void				*priv;
};

/* Format btree record and pass to our callback. */
STATIC int
xfs_alloc_query_range_helper(
	struct xfs_btree_cur		*cur,
	union xfs_btree_rec		*rec,
	void				*priv)
{
	struct xfs_alloc_query_range_info	*query = priv;
	struct xfs_alloc_rec_incore		irec;

	irec.ar_startblock = be32_to_cpu(rec->alloc.ar_startblock);
	irec.ar_blockcount = be32_to_cpu(rec->alloc.ar_blockcount);
	return query->fn(cur, &irec, query->priv);
}

/* Find all free space within a given range of blocks. */
int
xfs_alloc_query_range(
	struct xfs_btree_cur			*cur,
	struct xfs_alloc_rec_incore		*low_rec,
	struct xfs_alloc_rec_incore		*high_rec,
	xfs_alloc_query_range_fn		fn,
	void					*priv)
{
	union xfs_btree_irec			low_brec;
	union xfs_btree_irec			high_brec;
	struct xfs_alloc_query_range_info	query;

	ASSERT(cur->bc_btnum == XFS_BTNUM_BNO);
	low_brec.a = *low_rec;
	high_brec.a = *high_rec;
	query.priv = priv;
	query.fn = fn;
	return xfs_btree_query_range(cur, &low_brec, &high_brec,
			xfs_alloc_query_range_helper, &query);
}

/* Find all free space records. */
int
xfs_alloc_query_all(
	struct xfs_btree_cur			*cur,
	xfs_alloc_query_range_fn		fn,
	void					*priv)
{
	struct xfs_alloc_query_range_info	query;

	ASSERT(cur->bc_btnum == XFS_BTNUM_BNO);
	query.priv = priv;
	query.fn = fn;
	return xfs_btree_query_all(cur, xfs_alloc_query_range_helper, &query);
}

/* Is there a record covering a given extent? */
int
xfs_alloc_has_record(
	struct xfs_btree_cur	*cur,
	xfs_agblock_t		bno,
	xfs_extlen_t		len,
	bool			*exists)
{
	union xfs_btree_irec	low;
	union xfs_btree_irec	high;

	memset(&low, 0, sizeof(low));
	low.a.ar_startblock = bno;
	memset(&high, 0xFF, sizeof(high));
	high.a.ar_startblock = bno + len - 1;

	return xfs_btree_has_record(cur, &low, &high, exists);
}

/*
 * Walk all the blocks in the AGFL.  The @walk_fn can return any negative
 * error code or XFS_BTREE_QUERY_RANGE_ABORT.
 */
int
xfs_agfl_walk(
	struct xfs_mount	*mp,
	struct xfs_agf		*agf,
	struct xfs_buf		*agflbp,
	xfs_agfl_walk_fn	walk_fn,
	void			*priv)
{
	__be32			*agfl_bno;
	unsigned int		i;
	int			error;

	agfl_bno = XFS_BUF_TO_AGFL_BNO(mp, agflbp);
	i = be32_to_cpu(agf->agf_flfirst);

	/* Nothing to walk in an empty AGFL. */
	if (agf->agf_flcount == cpu_to_be32(0))
		return 0;

	/* Otherwise, walk from first to last, wrapping as needed. */
	for (;;) {
		error = walk_fn(mp, be32_to_cpu(agfl_bno[i]), priv);
		if (error)
			return error;
		if (i == be32_to_cpu(agf->agf_fllast))
			break;
		if (++i == xfs_agfl_size(mp))
			i = 0;
	}

	return 0;
}<|MERGE_RESOLUTION|>--- conflicted
+++ resolved
@@ -2220,93 +2220,6 @@
 }
 
 /*
- * Check the agfl fields of the agf for inconsistency or corruption. The purpose
- * is to detect an agfl header padding mismatch between current and early v5
- * kernels. This problem manifests as a 1-slot size difference between the
- * on-disk flcount and the active [first, last] range of a wrapped agfl. This
- * may also catch variants of agfl count corruption unrelated to padding. Either
- * way, we'll reset the agfl and warn the user.
- *
- * Return true if a reset is required before the agfl can be used, false
- * otherwise.
- */
-static bool
-xfs_agfl_needs_reset(
-	struct xfs_mount	*mp,
-	struct xfs_agf		*agf)
-{
-	uint32_t		f = be32_to_cpu(agf->agf_flfirst);
-	uint32_t		l = be32_to_cpu(agf->agf_fllast);
-	uint32_t		c = be32_to_cpu(agf->agf_flcount);
-	int			agfl_size = xfs_agfl_size(mp);
-	int			active;
-
-	/* no agfl header on v4 supers */
-	if (!xfs_sb_version_hascrc(&mp->m_sb))
-		return false;
-
-	/*
-	 * The agf read verifier catches severe corruption of these fields.
-	 * Repeat some sanity checks to cover a packed -> unpacked mismatch if
-	 * the verifier allows it.
-	 */
-	if (f >= agfl_size || l >= agfl_size)
-		return true;
-	if (c > agfl_size)
-		return true;
-
-	/*
-	 * Check consistency between the on-disk count and the active range. An
-	 * agfl padding mismatch manifests as an inconsistent flcount.
-	 */
-	if (c && l >= f)
-		active = l - f + 1;
-	else if (c)
-		active = agfl_size - f + l + 1;
-	else
-		active = 0;
-
-	return active != c;
-}
-
-/*
- * Reset the agfl to an empty state. Ignore/drop any existing blocks since the
- * agfl content cannot be trusted. Warn the user that a repair is required to
- * recover leaked blocks.
- *
- * The purpose of this mechanism is to handle filesystems affected by the agfl
- * header padding mismatch problem. A reset keeps the filesystem online with a
- * relatively minor free space accounting inconsistency rather than suffer the
- * inevitable crash from use of an invalid agfl block.
- */
-static void
-xfs_agfl_reset(
-	struct xfs_trans	*tp,
-	struct xfs_buf		*agbp,
-	struct xfs_perag	*pag)
-{
-	struct xfs_mount	*mp = tp->t_mountp;
-	struct xfs_agf		*agf = XFS_BUF_TO_AGF(agbp);
-
-	ASSERT(pag->pagf_agflreset);
-	trace_xfs_agfl_reset(mp, agf, 0, _RET_IP_);
-
-	xfs_warn(mp,
-	       "WARNING: Reset corrupted AGFL on AG %u. %d blocks leaked. "
-	       "Please unmount and run xfs_repair.",
-	         pag->pag_agno, pag->pagf_flcount);
-
-	agf->agf_flfirst = 0;
-	agf->agf_fllast = cpu_to_be32(xfs_agfl_size(mp) - 1);
-	agf->agf_flcount = 0;
-	xfs_alloc_log_agf(tp, agbp, XFS_AGF_FLFIRST | XFS_AGF_FLLAST |
-				    XFS_AGF_FLCOUNT);
-
-	pag->pagf_flcount = 0;
-	pag->pagf_agflreset = false;
-}
-
-/*
  * Decide whether to use this allocation group for this allocation.
  * If so, fix up the btree freelist's size.
  */
@@ -2681,11 +2594,7 @@
 	      be32_to_cpu(agf->agf_flfirst) < xfs_agfl_size(mp) &&
 	      be32_to_cpu(agf->agf_fllast) < xfs_agfl_size(mp) &&
 	      be32_to_cpu(agf->agf_flcount) <= xfs_agfl_size(mp)))
-<<<<<<< HEAD
-		return false;
-=======
 		return __this_address;
->>>>>>> e021bb4f
 
 	if (be32_to_cpu(agf->agf_levels[XFS_BTNUM_BNO]) < 1 ||
 	    be32_to_cpu(agf->agf_levels[XFS_BTNUM_CNT]) < 1 ||
