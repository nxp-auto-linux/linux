--- conflicted
+++ resolved
@@ -4725,8 +4725,7 @@
 xlog_recover_process_cui(
 	struct xfs_trans		*parent_tp,
 	struct xfs_ail			*ailp,
-	struct xfs_log_item		*lip,
-	struct xfs_defer_ops		*dfops)
+	struct xfs_log_item		*lip)
 {
 	struct xfs_cui_log_item		*cuip;
 	int				error;
@@ -4738,15 +4737,9 @@
 	if (test_bit(XFS_CUI_RECOVERED, &cuip->cui_flags))
 		return 0;
 
-<<<<<<< HEAD
-	spin_unlock(&ailp->xa_lock);
-	error = xfs_cui_recover(mp, cuip, dfops);
-	spin_lock(&ailp->xa_lock);
-=======
 	spin_unlock(&ailp->ail_lock);
 	error = xfs_cui_recover(parent_tp, cuip);
 	spin_lock(&ailp->ail_lock);
->>>>>>> e021bb4f
 
 	return error;
 }
@@ -4772,8 +4765,7 @@
 xlog_recover_process_bui(
 	struct xfs_trans		*parent_tp,
 	struct xfs_ail			*ailp,
-	struct xfs_log_item		*lip,
-	struct xfs_defer_ops		*dfops)
+	struct xfs_log_item		*lip)
 {
 	struct xfs_bui_log_item		*buip;
 	int				error;
@@ -4785,15 +4777,9 @@
 	if (test_bit(XFS_BUI_RECOVERED, &buip->bui_flags))
 		return 0;
 
-<<<<<<< HEAD
-	spin_unlock(&ailp->xa_lock);
-	error = xfs_bui_recover(mp, buip, dfops);
-	spin_lock(&ailp->xa_lock);
-=======
 	spin_unlock(&ailp->ail_lock);
 	error = xfs_bui_recover(parent_tp, buip);
 	spin_lock(&ailp->ail_lock);
->>>>>>> e021bb4f
 
 	return error;
 }
@@ -4831,15 +4817,9 @@
 /* Take all the collected deferred ops and finish them in order. */
 static int
 xlog_finish_defer_ops(
-<<<<<<< HEAD
-	struct xfs_mount	*mp,
-	struct xfs_defer_ops	*dfops)
-{
-=======
 	struct xfs_trans	*parent_tp)
 {
 	struct xfs_mount	*mp = parent_tp->t_mountp;
->>>>>>> e021bb4f
 	struct xfs_trans	*tp;
 	int64_t			freeblks;
 	uint			resblks;
@@ -4862,23 +4842,10 @@
 			0, XFS_TRANS_RESERVE, &tp);
 	if (error)
 		return error;
-<<<<<<< HEAD
-
-	error = xfs_defer_finish(&tp, dfops);
-	if (error)
-		goto out_cancel;
-
-	return xfs_trans_commit(tp);
-
-out_cancel:
-	xfs_trans_cancel(tp);
-	return error;
-=======
 	/* transfer all collected dfops to this transaction */
 	xfs_defer_move(tp, parent_tp);
 
 	return xfs_trans_commit(tp);
->>>>>>> e021bb4f
 }
 
 /*
@@ -4901,20 +4868,11 @@
 xlog_recover_process_intents(
 	struct xlog		*log)
 {
-<<<<<<< HEAD
-	struct xfs_defer_ops	dfops;
-	struct xfs_ail_cursor	cur;
-	struct xfs_log_item	*lip;
-	struct xfs_ail		*ailp;
-	xfs_fsblock_t		firstfsb;
-	int			error = 0;
-=======
 	struct xfs_trans	*parent_tp;
 	struct xfs_ail_cursor	cur;
 	struct xfs_log_item	*lip;
 	struct xfs_ail		*ailp;
 	int			error;
->>>>>>> e021bb4f
 #if defined(DEBUG) || defined(XFS_WARN)
 	xfs_lsn_t		last_lsn;
 #endif
@@ -4938,7 +4896,6 @@
 #if defined(DEBUG) || defined(XFS_WARN)
 	last_lsn = xlog_assign_lsn(log->l_curr_cycle, log->l_curr_block);
 #endif
-	xfs_defer_init(&dfops, &firstfsb);
 	while (lip != NULL) {
 		/*
 		 * We're done when we see something other than an intent.
@@ -4973,19 +4930,10 @@
 			error = xlog_recover_process_rui(log->l_mp, ailp, lip);
 			break;
 		case XFS_LI_CUI:
-<<<<<<< HEAD
-			error = xlog_recover_process_cui(log->l_mp, ailp, lip,
-					&dfops);
-			break;
-		case XFS_LI_BUI:
-			error = xlog_recover_process_bui(log->l_mp, ailp, lip,
-					&dfops);
-=======
 			error = xlog_recover_process_cui(parent_tp, ailp, lip);
 			break;
 		case XFS_LI_BUI:
 			error = xlog_recover_process_bui(parent_tp, ailp, lip);
->>>>>>> e021bb4f
 			break;
 		}
 		if (error)
@@ -4994,18 +4942,10 @@
 	}
 out:
 	xfs_trans_ail_cursor_done(&cur);
-<<<<<<< HEAD
-	spin_unlock(&ailp->xa_lock);
-	if (error)
-		xfs_defer_cancel(&dfops);
-	else
-		error = xlog_finish_defer_ops(log->l_mp, &dfops);
-=======
 	spin_unlock(&ailp->ail_lock);
 	if (!error)
 		error = xlog_finish_defer_ops(parent_tp);
 	xfs_trans_cancel(parent_tp);
->>>>>>> e021bb4f
 
 	return error;
 }
