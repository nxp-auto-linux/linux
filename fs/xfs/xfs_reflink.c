--- conflicted
+++ resolved
@@ -237,36 +237,7 @@
 	}
 
 	/* Trim the mapping to the nearest shared extent boundary. */
-<<<<<<< HEAD
-	error = xfs_reflink_trim_around_shared(ip, imap, shared, &trimmed);
-	if (error)
-		return error;
-
-	/* Not shared?  Just report the (potentially capped) extent. */
-	if (!*shared)
-		return 0;
-
-	/*
-	 * Fork all the shared blocks from our write offset until the end of
-	 * the extent.
-	 */
-	error = xfs_qm_dqattach_locked(ip, false);
-	if (error)
-		return error;
-
-	error = xfs_bmapi_reserve_delalloc(ip, XFS_COW_FORK, imap->br_startoff,
-			imap->br_blockcount, 0, &got, &icur, eof);
-	if (error == -ENOSPC || error == -EDQUOT)
-		trace_xfs_reflink_cow_enospc(ip, imap);
-	if (error)
-		return error;
-
-	xfs_trim_extent(imap, got.br_startoff, got.br_blockcount);
-	trace_xfs_reflink_cow_alloc(ip, &got);
-	return 0;
-=======
 	return xfs_reflink_trim_around_shared(ip, imap, shared);
->>>>>>> fa578e9d
 }
 
 static int
