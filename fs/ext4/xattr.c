// SPDX-License-Identifier: GPL-2.0
/*
 * linux/fs/ext4/xattr.c
 *
 * Copyright (C) 2001-2003 Andreas Gruenbacher, <agruen@suse.de>
 *
 * Fix by Harrison Xing <harrison@mountainviewdata.com>.
 * Ext4 code with a lot of help from Eric Jarman <ejarman@acm.org>.
 * Extended attributes for symlinks and special files added per
 *  suggestion of Luka Renko <luka.renko@hermes.si>.
 * xattr consolidation Copyright (c) 2004 James Morris <jmorris@redhat.com>,
 *  Red Hat Inc.
 * ea-in-inode support by Alex Tomas <alex@clusterfs.com> aka bzzz
 *  and Andreas Gruenbacher <agruen@suse.de>.
 */

/*
 * Extended attributes are stored directly in inodes (on file systems with
 * inodes bigger than 128 bytes) and on additional disk blocks. The i_file_acl
 * field contains the block number if an inode uses an additional block. All
 * attributes must fit in the inode and one additional block. Blocks that
 * contain the identical set of attributes may be shared among several inodes.
 * Identical blocks are detected by keeping a cache of blocks that have
 * recently been accessed.
 *
 * The attributes in inodes and on blocks have a different header; the entries
 * are stored in the same format:
 *
 *   +------------------+
 *   | header           |
 *   | entry 1          | |
 *   | entry 2          | | growing downwards
 *   | entry 3          | v
 *   | four null bytes  |
 *   | . . .            |
 *   | value 1          | ^
 *   | value 3          | | growing upwards
 *   | value 2          | |
 *   +------------------+
 *
 * The header is followed by multiple entry descriptors. In disk blocks, the
 * entry descriptors are kept sorted. In inodes, they are unsorted. The
 * attribute values are aligned to the end of the block in no specific order.
 *
 * Locking strategy
 * ----------------
 * EXT4_I(inode)->i_file_acl is protected by EXT4_I(inode)->xattr_sem.
 * EA blocks are only changed if they are exclusive to an inode, so
 * holding xattr_sem also means that nothing but the EA block's reference
 * count can change. Multiple writers to the same block are synchronized
 * by the buffer lock.
 */

#include <linux/init.h>
#include <linux/fs.h>
#include <linux/slab.h>
#include <linux/mbcache.h>
#include <linux/quotaops.h>
#include <linux/iversion.h>
#include "ext4_jbd2.h"
#include "ext4.h"
#include "xattr.h"
#include "acl.h"

#ifdef EXT4_XATTR_DEBUG
# define ea_idebug(inode, fmt, ...)					\
	printk(KERN_DEBUG "inode %s:%lu: " fmt "\n",			\
	       inode->i_sb->s_id, inode->i_ino, ##__VA_ARGS__)
# define ea_bdebug(bh, fmt, ...)					\
	printk(KERN_DEBUG "block %pg:%lu: " fmt "\n",			\
	       bh->b_bdev, (unsigned long)bh->b_blocknr, ##__VA_ARGS__)
#else
# define ea_idebug(inode, fmt, ...)	no_printk(fmt, ##__VA_ARGS__)
# define ea_bdebug(bh, fmt, ...)	no_printk(fmt, ##__VA_ARGS__)
#endif

static void ext4_xattr_block_cache_insert(struct mb_cache *,
					  struct buffer_head *);
static struct buffer_head *
ext4_xattr_block_cache_find(struct inode *, struct ext4_xattr_header *,
			    struct mb_cache_entry **);
static __le32 ext4_xattr_hash_entry(char *name, size_t name_len, __le32 *value,
				    size_t value_count);
static void ext4_xattr_rehash(struct ext4_xattr_header *);

static const struct xattr_handler * const ext4_xattr_handler_map[] = {
	[EXT4_XATTR_INDEX_USER]		     = &ext4_xattr_user_handler,
#ifdef CONFIG_EXT4_FS_POSIX_ACL
	[EXT4_XATTR_INDEX_POSIX_ACL_ACCESS]  = &posix_acl_access_xattr_handler,
	[EXT4_XATTR_INDEX_POSIX_ACL_DEFAULT] = &posix_acl_default_xattr_handler,
#endif
	[EXT4_XATTR_INDEX_TRUSTED]	     = &ext4_xattr_trusted_handler,
#ifdef CONFIG_EXT4_FS_SECURITY
	[EXT4_XATTR_INDEX_SECURITY]	     = &ext4_xattr_security_handler,
#endif
};

const struct xattr_handler *ext4_xattr_handlers[] = {
	&ext4_xattr_user_handler,
	&ext4_xattr_trusted_handler,
#ifdef CONFIG_EXT4_FS_POSIX_ACL
	&posix_acl_access_xattr_handler,
	&posix_acl_default_xattr_handler,
#endif
#ifdef CONFIG_EXT4_FS_SECURITY
	&ext4_xattr_security_handler,
#endif
	NULL
};

#define EA_BLOCK_CACHE(inode)	(((struct ext4_sb_info *) \
				inode->i_sb->s_fs_info)->s_ea_block_cache)

#define EA_INODE_CACHE(inode)	(((struct ext4_sb_info *) \
				inode->i_sb->s_fs_info)->s_ea_inode_cache)

static int
ext4_expand_inode_array(struct ext4_xattr_inode_array **ea_inode_array,
			struct inode *inode);

#ifdef CONFIG_LOCKDEP
void ext4_xattr_inode_set_class(struct inode *ea_inode)
{
	lockdep_set_subclass(&ea_inode->i_rwsem, 1);
}
#endif

static __le32 ext4_xattr_block_csum(struct inode *inode,
				    sector_t block_nr,
				    struct ext4_xattr_header *hdr)
{
	struct ext4_sb_info *sbi = EXT4_SB(inode->i_sb);
	__u32 csum;
	__le64 dsk_block_nr = cpu_to_le64(block_nr);
	__u32 dummy_csum = 0;
	int offset = offsetof(struct ext4_xattr_header, h_checksum);

	csum = ext4_chksum(sbi, sbi->s_csum_seed, (__u8 *)&dsk_block_nr,
			   sizeof(dsk_block_nr));
	csum = ext4_chksum(sbi, csum, (__u8 *)hdr, offset);
	csum = ext4_chksum(sbi, csum, (__u8 *)&dummy_csum, sizeof(dummy_csum));
	offset += sizeof(dummy_csum);
	csum = ext4_chksum(sbi, csum, (__u8 *)hdr + offset,
			   EXT4_BLOCK_SIZE(inode->i_sb) - offset);

	return cpu_to_le32(csum);
}

static int ext4_xattr_block_csum_verify(struct inode *inode,
					struct buffer_head *bh)
{
	struct ext4_xattr_header *hdr = BHDR(bh);
	int ret = 1;

	if (ext4_has_metadata_csum(inode->i_sb)) {
		lock_buffer(bh);
		ret = (hdr->h_checksum == ext4_xattr_block_csum(inode,
							bh->b_blocknr, hdr));
		unlock_buffer(bh);
	}
	return ret;
}

static void ext4_xattr_block_csum_set(struct inode *inode,
				      struct buffer_head *bh)
{
	if (ext4_has_metadata_csum(inode->i_sb))
		BHDR(bh)->h_checksum = ext4_xattr_block_csum(inode,
						bh->b_blocknr, BHDR(bh));
}

static inline const struct xattr_handler *
ext4_xattr_handler(int name_index)
{
	const struct xattr_handler *handler = NULL;

	if (name_index > 0 && name_index < ARRAY_SIZE(ext4_xattr_handler_map))
		handler = ext4_xattr_handler_map[name_index];
	return handler;
}

static int
ext4_xattr_check_entries(struct ext4_xattr_entry *entry, void *end,
			 void *value_start)
{
	struct ext4_xattr_entry *e = entry;

	/* Find the end of the names list */
	while (!IS_LAST_ENTRY(e)) {
		struct ext4_xattr_entry *next = EXT4_XATTR_NEXT(e);
		if ((void *)next >= end)
			return -EFSCORRUPTED;
		if (strnlen(e->e_name, e->e_name_len) != e->e_name_len)
			return -EFSCORRUPTED;
		e = next;
	}

	/* Check the values */
	while (!IS_LAST_ENTRY(entry)) {
		u32 size = le32_to_cpu(entry->e_value_size);

		if (size > EXT4_XATTR_SIZE_MAX)
			return -EFSCORRUPTED;

		if (size != 0 && entry->e_value_inum == 0) {
			u16 offs = le16_to_cpu(entry->e_value_offs);
			void *value;

			/*
			 * The value cannot overlap the names, and the value
			 * with padding cannot extend beyond 'end'.  Check both
			 * the padded and unpadded sizes, since the size may
			 * overflow to 0 when adding padding.
			 */
			if (offs > end - value_start)
				return -EFSCORRUPTED;
			value = value_start + offs;
			if (value < (void *)e + sizeof(u32) ||
			    size > end - value ||
			    EXT4_XATTR_SIZE(size) > end - value)
				return -EFSCORRUPTED;
		}
		entry = EXT4_XATTR_NEXT(entry);
	}

	return 0;
}

static inline int
__ext4_xattr_check_block(struct inode *inode, struct buffer_head *bh,
			 const char *function, unsigned int line)
{
	int error = -EFSCORRUPTED;

	if (BHDR(bh)->h_magic != cpu_to_le32(EXT4_XATTR_MAGIC) ||
	    BHDR(bh)->h_blocks != cpu_to_le32(1))
		goto errout;
	if (buffer_verified(bh))
		return 0;

	error = -EFSBADCRC;
	if (!ext4_xattr_block_csum_verify(inode, bh))
		goto errout;
	error = ext4_xattr_check_entries(BFIRST(bh), bh->b_data + bh->b_size,
					 bh->b_data);
errout:
	if (error)
		__ext4_error_inode(inode, function, line, 0,
				   "corrupted xattr block %llu",
				   (unsigned long long) bh->b_blocknr);
	else
		set_buffer_verified(bh);
	return error;
}

#define ext4_xattr_check_block(inode, bh) \
	__ext4_xattr_check_block((inode), (bh),  __func__, __LINE__)


static int
__xattr_check_inode(struct inode *inode, struct ext4_xattr_ibody_header *header,
			 void *end, const char *function, unsigned int line)
{
	int error = -EFSCORRUPTED;

	if (end - (void *)header < sizeof(*header) + sizeof(u32) ||
	    (header->h_magic != cpu_to_le32(EXT4_XATTR_MAGIC)))
		goto errout;
	error = ext4_xattr_check_entries(IFIRST(header), end, IFIRST(header));
errout:
	if (error)
		__ext4_error_inode(inode, function, line, 0,
				   "corrupted in-inode xattr");
	return error;
}

#define xattr_check_inode(inode, header, end) \
	__xattr_check_inode((inode), (header), (end), __func__, __LINE__)

static int
xattr_find_entry(struct inode *inode, struct ext4_xattr_entry **pentry,
		 void *end, int name_index, const char *name, int sorted)
{
	struct ext4_xattr_entry *entry, *next;
	size_t name_len;
	int cmp = 1;

	if (name == NULL)
		return -EINVAL;
	name_len = strlen(name);
	for (entry = *pentry; !IS_LAST_ENTRY(entry); entry = next) {
		next = EXT4_XATTR_NEXT(entry);
		if ((void *) next >= end) {
			EXT4_ERROR_INODE(inode, "corrupted xattr entries");
			return -EFSCORRUPTED;
		}
		cmp = name_index - entry->e_name_index;
		if (!cmp)
			cmp = name_len - entry->e_name_len;
		if (!cmp)
			cmp = memcmp(name, entry->e_name, name_len);
		if (cmp <= 0 && (sorted || cmp == 0))
			break;
	}
	*pentry = entry;
	return cmp ? -ENODATA : 0;
}

static u32
ext4_xattr_inode_hash(struct ext4_sb_info *sbi, const void *buffer, size_t size)
{
	return ext4_chksum(sbi, sbi->s_csum_seed, buffer, size);
}

static u64 ext4_xattr_inode_get_ref(struct inode *ea_inode)
{
	return ((u64)ea_inode->i_ctime.tv_sec << 32) |
		(u32) inode_peek_iversion_raw(ea_inode);
}

static void ext4_xattr_inode_set_ref(struct inode *ea_inode, u64 ref_count)
{
	ea_inode->i_ctime.tv_sec = (u32)(ref_count >> 32);
	inode_set_iversion_raw(ea_inode, ref_count & 0xffffffff);
}

static u32 ext4_xattr_inode_get_hash(struct inode *ea_inode)
{
	return (u32)ea_inode->i_atime.tv_sec;
}

static void ext4_xattr_inode_set_hash(struct inode *ea_inode, u32 hash)
{
	ea_inode->i_atime.tv_sec = hash;
}

/*
 * Read the EA value from an inode.
 */
static int ext4_xattr_inode_read(struct inode *ea_inode, void *buf, size_t size)
{
	int blocksize = 1 << ea_inode->i_blkbits;
	int bh_count = (size + blocksize - 1) >> ea_inode->i_blkbits;
	int tail_size = (size % blocksize) ?: blocksize;
	struct buffer_head *bhs_inline[8];
	struct buffer_head **bhs = bhs_inline;
	int i, ret;

	if (bh_count > ARRAY_SIZE(bhs_inline)) {
		bhs = kmalloc_array(bh_count, sizeof(*bhs), GFP_NOFS);
		if (!bhs)
			return -ENOMEM;
	}

	ret = ext4_bread_batch(ea_inode, 0 /* block */, bh_count,
			       true /* wait */, bhs);
	if (ret)
		goto free_bhs;

	for (i = 0; i < bh_count; i++) {
		/* There shouldn't be any holes in ea_inode. */
		if (!bhs[i]) {
			ret = -EFSCORRUPTED;
			goto put_bhs;
		}
		memcpy((char *)buf + blocksize * i, bhs[i]->b_data,
		       i < bh_count - 1 ? blocksize : tail_size);
	}
	ret = 0;
put_bhs:
	for (i = 0; i < bh_count; i++)
		brelse(bhs[i]);
free_bhs:
	if (bhs != bhs_inline)
		kfree(bhs);
	return ret;
}

#define EXT4_XATTR_INODE_GET_PARENT(inode) ((__u32)(inode)->i_mtime.tv_sec)

static int ext4_xattr_inode_iget(struct inode *parent, unsigned long ea_ino,
				 u32 ea_inode_hash, struct inode **ea_inode)
{
	struct inode *inode;
	int err;

	inode = ext4_iget(parent->i_sb, ea_ino, EXT4_IGET_NORMAL);
	if (IS_ERR(inode)) {
		err = PTR_ERR(inode);
		ext4_error(parent->i_sb,
			   "error while reading EA inode %lu err=%d", ea_ino,
			   err);
		return err;
	}

	if (is_bad_inode(inode)) {
		ext4_error(parent->i_sb,
			   "error while reading EA inode %lu is_bad_inode",
			   ea_ino);
		err = -EIO;
		goto error;
	}

	if (!(EXT4_I(inode)->i_flags & EXT4_EA_INODE_FL)) {
		ext4_error(parent->i_sb,
			   "EA inode %lu does not have EXT4_EA_INODE_FL flag",
			    ea_ino);
		err = -EINVAL;
		goto error;
	}

	ext4_xattr_inode_set_class(inode);

	/*
	 * Check whether this is an old Lustre-style xattr inode. Lustre
	 * implementation does not have hash validation, rather it has a
	 * backpointer from ea_inode to the parent inode.
	 */
	if (ea_inode_hash != ext4_xattr_inode_get_hash(inode) &&
	    EXT4_XATTR_INODE_GET_PARENT(inode) == parent->i_ino &&
	    inode->i_generation == parent->i_generation) {
		ext4_set_inode_state(inode, EXT4_STATE_LUSTRE_EA_INODE);
		ext4_xattr_inode_set_ref(inode, 1);
	} else {
		inode_lock(inode);
		inode->i_flags |= S_NOQUOTA;
		inode_unlock(inode);
	}

	*ea_inode = inode;
	return 0;
error:
	iput(inode);
	return err;
}

static int
ext4_xattr_inode_verify_hashes(struct inode *ea_inode,
			       struct ext4_xattr_entry *entry, void *buffer,
			       size_t size)
{
	u32 hash;

	/* Verify stored hash matches calculated hash. */
	hash = ext4_xattr_inode_hash(EXT4_SB(ea_inode->i_sb), buffer, size);
	if (hash != ext4_xattr_inode_get_hash(ea_inode))
		return -EFSCORRUPTED;

	if (entry) {
		__le32 e_hash, tmp_data;

		/* Verify entry hash. */
		tmp_data = cpu_to_le32(hash);
		e_hash = ext4_xattr_hash_entry(entry->e_name, entry->e_name_len,
					       &tmp_data, 1);
		if (e_hash != entry->e_hash)
			return -EFSCORRUPTED;
	}
	return 0;
}

/*
 * Read xattr value from the EA inode.
 */
static int
ext4_xattr_inode_get(struct inode *inode, struct ext4_xattr_entry *entry,
		     void *buffer, size_t size)
{
	struct mb_cache *ea_inode_cache = EA_INODE_CACHE(inode);
	struct inode *ea_inode;
	int err;

	err = ext4_xattr_inode_iget(inode, le32_to_cpu(entry->e_value_inum),
				    le32_to_cpu(entry->e_hash), &ea_inode);
	if (err) {
		ea_inode = NULL;
		goto out;
	}

	if (i_size_read(ea_inode) != size) {
		ext4_warning_inode(ea_inode,
				   "ea_inode file size=%llu entry size=%zu",
				   i_size_read(ea_inode), size);
		err = -EFSCORRUPTED;
		goto out;
	}

	err = ext4_xattr_inode_read(ea_inode, buffer, size);
	if (err)
		goto out;

	if (!ext4_test_inode_state(ea_inode, EXT4_STATE_LUSTRE_EA_INODE)) {
		err = ext4_xattr_inode_verify_hashes(ea_inode, entry, buffer,
						     size);
		if (err) {
			ext4_warning_inode(ea_inode,
					   "EA inode hash validation failed");
			goto out;
		}

		if (ea_inode_cache)
			mb_cache_entry_create(ea_inode_cache, GFP_NOFS,
					ext4_xattr_inode_get_hash(ea_inode),
					ea_inode->i_ino, true /* reusable */);
	}
out:
	iput(ea_inode);
	return err;
}

static int
ext4_xattr_block_get(struct inode *inode, int name_index, const char *name,
		     void *buffer, size_t buffer_size)
{
	struct buffer_head *bh = NULL;
	struct ext4_xattr_entry *entry;
	size_t size;
	void *end;
	int error;
	struct mb_cache *ea_block_cache = EA_BLOCK_CACHE(inode);

	ea_idebug(inode, "name=%d.%s, buffer=%p, buffer_size=%ld",
		  name_index, name, buffer, (long)buffer_size);

	if (!EXT4_I(inode)->i_file_acl)
		return -ENODATA;
	ea_idebug(inode, "reading block %llu",
		  (unsigned long long)EXT4_I(inode)->i_file_acl);
	bh = ext4_sb_bread(inode->i_sb, EXT4_I(inode)->i_file_acl, REQ_PRIO);
	if (IS_ERR(bh))
		return PTR_ERR(bh);
	ea_bdebug(bh, "b_count=%d, refcount=%d",
		atomic_read(&(bh->b_count)), le32_to_cpu(BHDR(bh)->h_refcount));
	error = ext4_xattr_check_block(inode, bh);
	if (error)
		goto cleanup;
	ext4_xattr_block_cache_insert(ea_block_cache, bh);
	entry = BFIRST(bh);
	end = bh->b_data + bh->b_size;
	error = xattr_find_entry(inode, &entry, end, name_index, name, 1);
	if (error)
		goto cleanup;
	size = le32_to_cpu(entry->e_value_size);
	error = -ERANGE;
	if (unlikely(size > EXT4_XATTR_SIZE_MAX))
		goto cleanup;
	if (buffer) {
		if (size > buffer_size)
			goto cleanup;
		if (entry->e_value_inum) {
			error = ext4_xattr_inode_get(inode, entry, buffer,
						     size);
			if (error)
				goto cleanup;
		} else {
			u16 offset = le16_to_cpu(entry->e_value_offs);
			void *p = bh->b_data + offset;

			if (unlikely(p + size > end))
				goto cleanup;
			memcpy(buffer, p, size);
		}
	}
	error = size;

cleanup:
	brelse(bh);
	return error;
}

int
ext4_xattr_ibody_get(struct inode *inode, int name_index, const char *name,
		     void *buffer, size_t buffer_size)
{
	struct ext4_xattr_ibody_header *header;
	struct ext4_xattr_entry *entry;
	struct ext4_inode *raw_inode;
	struct ext4_iloc iloc;
	size_t size;
	void *end;
	int error;

	if (!ext4_test_inode_state(inode, EXT4_STATE_XATTR))
		return -ENODATA;
	error = ext4_get_inode_loc(inode, &iloc);
	if (error)
		return error;
	raw_inode = ext4_raw_inode(&iloc);
	header = IHDR(inode, raw_inode);
	end = (void *)raw_inode + EXT4_SB(inode->i_sb)->s_inode_size;
	error = xattr_check_inode(inode, header, end);
	if (error)
		goto cleanup;
	entry = IFIRST(header);
	error = xattr_find_entry(inode, &entry, end, name_index, name, 0);
	if (error)
		goto cleanup;
	size = le32_to_cpu(entry->e_value_size);
	error = -ERANGE;
	if (unlikely(size > EXT4_XATTR_SIZE_MAX))
		goto cleanup;
	if (buffer) {
		if (size > buffer_size)
			goto cleanup;
		if (entry->e_value_inum) {
			error = ext4_xattr_inode_get(inode, entry, buffer,
						     size);
			if (error)
				goto cleanup;
		} else {
			u16 offset = le16_to_cpu(entry->e_value_offs);
			void *p = (void *)IFIRST(header) + offset;

			if (unlikely(p + size > end))
				goto cleanup;
			memcpy(buffer, p, size);
		}
	}
	error = size;

cleanup:
	brelse(iloc.bh);
	return error;
}

/*
 * ext4_xattr_get()
 *
 * Copy an extended attribute into the buffer
 * provided, or compute the buffer size required.
 * Buffer is NULL to compute the size of the buffer required.
 *
 * Returns a negative error number on failure, or the number of bytes
 * used / required on success.
 */
int
ext4_xattr_get(struct inode *inode, int name_index, const char *name,
	       void *buffer, size_t buffer_size)
{
	int error;

	if (unlikely(ext4_forced_shutdown(EXT4_SB(inode->i_sb))))
		return -EIO;

	if (strlen(name) > 255)
		return -ERANGE;

	down_read(&EXT4_I(inode)->xattr_sem);
	error = ext4_xattr_ibody_get(inode, name_index, name, buffer,
				     buffer_size);
	if (error == -ENODATA)
		error = ext4_xattr_block_get(inode, name_index, name, buffer,
					     buffer_size);
	up_read(&EXT4_I(inode)->xattr_sem);
	return error;
}

static int
ext4_xattr_list_entries(struct dentry *dentry, struct ext4_xattr_entry *entry,
			char *buffer, size_t buffer_size)
{
	size_t rest = buffer_size;

	for (; !IS_LAST_ENTRY(entry); entry = EXT4_XATTR_NEXT(entry)) {
		const struct xattr_handler *handler =
			ext4_xattr_handler(entry->e_name_index);

		if (handler && (!handler->list || handler->list(dentry))) {
			const char *prefix = handler->prefix ?: handler->name;
			size_t prefix_len = strlen(prefix);
			size_t size = prefix_len + entry->e_name_len + 1;

			if (buffer) {
				if (size > rest)
					return -ERANGE;
				memcpy(buffer, prefix, prefix_len);
				buffer += prefix_len;
				memcpy(buffer, entry->e_name, entry->e_name_len);
				buffer += entry->e_name_len;
				*buffer++ = 0;
			}
			rest -= size;
		}
	}
	return buffer_size - rest;  /* total size */
}

static int
ext4_xattr_block_list(struct dentry *dentry, char *buffer, size_t buffer_size)
{
	struct inode *inode = d_inode(dentry);
	struct buffer_head *bh = NULL;
	int error;

	ea_idebug(inode, "buffer=%p, buffer_size=%ld",
		  buffer, (long)buffer_size);

	if (!EXT4_I(inode)->i_file_acl)
		return 0;
	ea_idebug(inode, "reading block %llu",
		  (unsigned long long)EXT4_I(inode)->i_file_acl);
	bh = ext4_sb_bread(inode->i_sb, EXT4_I(inode)->i_file_acl, REQ_PRIO);
	if (IS_ERR(bh))
		return PTR_ERR(bh);
	ea_bdebug(bh, "b_count=%d, refcount=%d",
		atomic_read(&(bh->b_count)), le32_to_cpu(BHDR(bh)->h_refcount));
	error = ext4_xattr_check_block(inode, bh);
	if (error)
		goto cleanup;
	ext4_xattr_block_cache_insert(EA_BLOCK_CACHE(inode), bh);
	error = ext4_xattr_list_entries(dentry, BFIRST(bh), buffer,
					buffer_size);
cleanup:
	brelse(bh);
	return error;
}

static int
ext4_xattr_ibody_list(struct dentry *dentry, char *buffer, size_t buffer_size)
{
	struct inode *inode = d_inode(dentry);
	struct ext4_xattr_ibody_header *header;
	struct ext4_inode *raw_inode;
	struct ext4_iloc iloc;
	void *end;
	int error;

	if (!ext4_test_inode_state(inode, EXT4_STATE_XATTR))
		return 0;
	error = ext4_get_inode_loc(inode, &iloc);
	if (error)
		return error;
	raw_inode = ext4_raw_inode(&iloc);
	header = IHDR(inode, raw_inode);
	end = (void *)raw_inode + EXT4_SB(inode->i_sb)->s_inode_size;
	error = xattr_check_inode(inode, header, end);
	if (error)
		goto cleanup;
	error = ext4_xattr_list_entries(dentry, IFIRST(header),
					buffer, buffer_size);

cleanup:
	brelse(iloc.bh);
	return error;
}

/*
 * Inode operation listxattr()
 *
 * d_inode(dentry)->i_rwsem: don't care
 *
 * Copy a list of attribute names into the buffer
 * provided, or compute the buffer size required.
 * Buffer is NULL to compute the size of the buffer required.
 *
 * Returns a negative error number on failure, or the number of bytes
 * used / required on success.
 */
ssize_t
ext4_listxattr(struct dentry *dentry, char *buffer, size_t buffer_size)
{
	int ret, ret2;

	down_read(&EXT4_I(d_inode(dentry))->xattr_sem);
	ret = ret2 = ext4_xattr_ibody_list(dentry, buffer, buffer_size);
	if (ret < 0)
		goto errout;
	if (buffer) {
		buffer += ret;
		buffer_size -= ret;
	}
	ret = ext4_xattr_block_list(dentry, buffer, buffer_size);
	if (ret < 0)
		goto errout;
	ret += ret2;
errout:
	up_read(&EXT4_I(d_inode(dentry))->xattr_sem);
	return ret;
}

/*
 * If the EXT4_FEATURE_COMPAT_EXT_ATTR feature of this file system is
 * not set, set it.
 */
static void ext4_xattr_update_super_block(handle_t *handle,
					  struct super_block *sb)
{
	if (ext4_has_feature_xattr(sb))
		return;

	BUFFER_TRACE(EXT4_SB(sb)->s_sbh, "get_write_access");
	if (ext4_journal_get_write_access(handle, EXT4_SB(sb)->s_sbh) == 0) {
		ext4_set_feature_xattr(sb);
		ext4_handle_dirty_super(handle, sb);
	}
}

int ext4_get_inode_usage(struct inode *inode, qsize_t *usage)
{
	struct ext4_iloc iloc = { .bh = NULL };
	struct buffer_head *bh = NULL;
	struct ext4_inode *raw_inode;
	struct ext4_xattr_ibody_header *header;
	struct ext4_xattr_entry *entry;
	qsize_t ea_inode_refs = 0;
	void *end;
	int ret;

	lockdep_assert_held_read(&EXT4_I(inode)->xattr_sem);

	if (ext4_test_inode_state(inode, EXT4_STATE_XATTR)) {
		ret = ext4_get_inode_loc(inode, &iloc);
		if (ret)
			goto out;
		raw_inode = ext4_raw_inode(&iloc);
		header = IHDR(inode, raw_inode);
		end = (void *)raw_inode + EXT4_SB(inode->i_sb)->s_inode_size;
		ret = xattr_check_inode(inode, header, end);
		if (ret)
			goto out;

		for (entry = IFIRST(header); !IS_LAST_ENTRY(entry);
		     entry = EXT4_XATTR_NEXT(entry))
			if (entry->e_value_inum)
				ea_inode_refs++;
	}

	if (EXT4_I(inode)->i_file_acl) {
		bh = ext4_sb_bread(inode->i_sb, EXT4_I(inode)->i_file_acl, REQ_PRIO);
		if (IS_ERR(bh)) {
			ret = PTR_ERR(bh);
			goto out;
		}

		ret = ext4_xattr_check_block(inode, bh);
		if (ret)
			goto out;

		for (entry = BFIRST(bh); !IS_LAST_ENTRY(entry);
		     entry = EXT4_XATTR_NEXT(entry))
			if (entry->e_value_inum)
				ea_inode_refs++;
	}
	*usage = ea_inode_refs + 1;
	ret = 0;
out:
	brelse(iloc.bh);
	brelse(bh);
	return ret;
}

static inline size_t round_up_cluster(struct inode *inode, size_t length)
{
	struct super_block *sb = inode->i_sb;
	size_t cluster_size = 1 << (EXT4_SB(sb)->s_cluster_bits +
				    inode->i_blkbits);
	size_t mask = ~(cluster_size - 1);

	return (length + cluster_size - 1) & mask;
}

static int ext4_xattr_inode_alloc_quota(struct inode *inode, size_t len)
{
	int err;

	err = dquot_alloc_inode(inode);
	if (err)
		return err;
	err = dquot_alloc_space_nodirty(inode, round_up_cluster(inode, len));
	if (err)
		dquot_free_inode(inode);
	return err;
}

static void ext4_xattr_inode_free_quota(struct inode *parent,
					struct inode *ea_inode,
					size_t len)
{
	if (ea_inode &&
	    ext4_test_inode_state(ea_inode, EXT4_STATE_LUSTRE_EA_INODE))
		return;
	dquot_free_space_nodirty(parent, round_up_cluster(parent, len));
	dquot_free_inode(parent);
}

int __ext4_xattr_set_credits(struct super_block *sb, struct inode *inode,
			     struct buffer_head *block_bh, size_t value_len,
			     bool is_create)
{
	int credits;
	int blocks;

	/*
	 * 1) Owner inode update
	 * 2) Ref count update on old xattr block
	 * 3) new xattr block
	 * 4) block bitmap update for new xattr block
	 * 5) group descriptor for new xattr block
	 * 6) block bitmap update for old xattr block
	 * 7) group descriptor for old block
	 *
	 * 6 & 7 can happen if we have two racing threads T_a and T_b
	 * which are each trying to set an xattr on inodes I_a and I_b
	 * which were both initially sharing an xattr block.
	 */
	credits = 7;

	/* Quota updates. */
	credits += EXT4_MAXQUOTAS_TRANS_BLOCKS(sb);

	/*
	 * In case of inline data, we may push out the data to a block,
	 * so we need to reserve credits for this eventuality
	 */
	if (inode && ext4_has_inline_data(inode))
		credits += ext4_writepage_trans_blocks(inode) + 1;

	/* We are done if ea_inode feature is not enabled. */
	if (!ext4_has_feature_ea_inode(sb))
		return credits;

	/* New ea_inode, inode map, block bitmap, group descriptor. */
	credits += 4;

	/* Data blocks. */
	blocks = (value_len + sb->s_blocksize - 1) >> sb->s_blocksize_bits;

	/* Indirection block or one level of extent tree. */
	blocks += 1;

	/* Block bitmap and group descriptor updates for each block. */
	credits += blocks * 2;

	/* Blocks themselves. */
	credits += blocks;

	if (!is_create) {
		/* Dereference ea_inode holding old xattr value.
		 * Old ea_inode, inode map, block bitmap, group descriptor.
		 */
		credits += 4;

		/* Data blocks for old ea_inode. */
		blocks = XATTR_SIZE_MAX >> sb->s_blocksize_bits;

		/* Indirection block or one level of extent tree for old
		 * ea_inode.
		 */
		blocks += 1;

		/* Block bitmap and group descriptor updates for each block. */
		credits += blocks * 2;
	}

	/* We may need to clone the existing xattr block in which case we need
	 * to increment ref counts for existing ea_inodes referenced by it.
	 */
	if (block_bh) {
		struct ext4_xattr_entry *entry = BFIRST(block_bh);

		for (; !IS_LAST_ENTRY(entry); entry = EXT4_XATTR_NEXT(entry))
			if (entry->e_value_inum)
				/* Ref count update on ea_inode. */
				credits += 1;
	}
	return credits;
}

static int ext4_xattr_ensure_credits(handle_t *handle, struct inode *inode,
				     int credits, struct buffer_head *bh,
				     bool dirty, bool block_csum)
{
	int error;

	if (!ext4_handle_valid(handle))
		return 0;

	if (handle->h_buffer_credits >= credits)
		return 0;

	error = ext4_journal_extend(handle, credits - handle->h_buffer_credits);
	if (!error)
		return 0;
	if (error < 0) {
		ext4_warning(inode->i_sb, "Extend journal (error %d)", error);
		return error;
	}

	if (bh && dirty) {
		if (block_csum)
			ext4_xattr_block_csum_set(inode, bh);
		error = ext4_handle_dirty_metadata(handle, NULL, bh);
		if (error) {
			ext4_warning(inode->i_sb, "Handle metadata (error %d)",
				     error);
			return error;
		}
	}

	error = ext4_journal_restart(handle, credits);
	if (error) {
		ext4_warning(inode->i_sb, "Restart journal (error %d)", error);
		return error;
	}

	if (bh) {
		error = ext4_journal_get_write_access(handle, bh);
		if (error) {
			ext4_warning(inode->i_sb,
				     "Get write access failed (error %d)",
				     error);
			return error;
		}
	}
	return 0;
}

static int ext4_xattr_inode_update_ref(handle_t *handle, struct inode *ea_inode,
				       int ref_change)
{
	struct mb_cache *ea_inode_cache = EA_INODE_CACHE(ea_inode);
	struct ext4_iloc iloc;
	s64 ref_count;
	u32 hash;
	int ret;

	inode_lock(ea_inode);

	ret = ext4_reserve_inode_write(handle, ea_inode, &iloc);
	if (ret) {
		iloc.bh = NULL;
		goto out;
	}

	ref_count = ext4_xattr_inode_get_ref(ea_inode);
	ref_count += ref_change;
	ext4_xattr_inode_set_ref(ea_inode, ref_count);

	if (ref_change > 0) {
		WARN_ONCE(ref_count <= 0, "EA inode %lu ref_count=%lld",
			  ea_inode->i_ino, ref_count);

		if (ref_count == 1) {
			WARN_ONCE(ea_inode->i_nlink, "EA inode %lu i_nlink=%u",
				  ea_inode->i_ino, ea_inode->i_nlink);

			set_nlink(ea_inode, 1);
			ext4_orphan_del(handle, ea_inode);

			if (ea_inode_cache) {
				hash = ext4_xattr_inode_get_hash(ea_inode);
				mb_cache_entry_create(ea_inode_cache,
						      GFP_NOFS, hash,
						      ea_inode->i_ino,
						      true /* reusable */);
			}
		}
	} else {
		WARN_ONCE(ref_count < 0, "EA inode %lu ref_count=%lld",
			  ea_inode->i_ino, ref_count);

		if (ref_count == 0) {
			WARN_ONCE(ea_inode->i_nlink != 1,
				  "EA inode %lu i_nlink=%u",
				  ea_inode->i_ino, ea_inode->i_nlink);

			clear_nlink(ea_inode);
			ext4_orphan_add(handle, ea_inode);

			if (ea_inode_cache) {
				hash = ext4_xattr_inode_get_hash(ea_inode);
				mb_cache_entry_delete(ea_inode_cache, hash,
						      ea_inode->i_ino);
			}
		}
	}

	ret = ext4_mark_iloc_dirty(handle, ea_inode, &iloc);
	iloc.bh = NULL;
	if (ret)
		ext4_warning_inode(ea_inode,
				   "ext4_mark_iloc_dirty() failed ret=%d", ret);
out:
	brelse(iloc.bh);
	inode_unlock(ea_inode);
	return ret;
}

static int ext4_xattr_inode_inc_ref(handle_t *handle, struct inode *ea_inode)
{
	return ext4_xattr_inode_update_ref(handle, ea_inode, 1);
}

static int ext4_xattr_inode_dec_ref(handle_t *handle, struct inode *ea_inode)
{
	return ext4_xattr_inode_update_ref(handle, ea_inode, -1);
}

static int ext4_xattr_inode_inc_ref_all(handle_t *handle, struct inode *parent,
					struct ext4_xattr_entry *first)
{
	struct inode *ea_inode;
	struct ext4_xattr_entry *entry;
	struct ext4_xattr_entry *failed_entry;
	unsigned int ea_ino;
	int err, saved_err;

	for (entry = first; !IS_LAST_ENTRY(entry);
	     entry = EXT4_XATTR_NEXT(entry)) {
		if (!entry->e_value_inum)
			continue;
		ea_ino = le32_to_cpu(entry->e_value_inum);
		err = ext4_xattr_inode_iget(parent, ea_ino,
					    le32_to_cpu(entry->e_hash),
					    &ea_inode);
		if (err)
			goto cleanup;
		err = ext4_xattr_inode_inc_ref(handle, ea_inode);
		if (err) {
			ext4_warning_inode(ea_inode, "inc ref error %d", err);
			iput(ea_inode);
			goto cleanup;
		}
		iput(ea_inode);
	}
	return 0;

cleanup:
	saved_err = err;
	failed_entry = entry;

	for (entry = first; entry != failed_entry;
	     entry = EXT4_XATTR_NEXT(entry)) {
		if (!entry->e_value_inum)
			continue;
		ea_ino = le32_to_cpu(entry->e_value_inum);
		err = ext4_xattr_inode_iget(parent, ea_ino,
					    le32_to_cpu(entry->e_hash),
					    &ea_inode);
		if (err) {
			ext4_warning(parent->i_sb,
				     "cleanup ea_ino %u iget error %d", ea_ino,
				     err);
			continue;
		}
		err = ext4_xattr_inode_dec_ref(handle, ea_inode);
		if (err)
			ext4_warning_inode(ea_inode, "cleanup dec ref error %d",
					   err);
		iput(ea_inode);
	}
	return saved_err;
}

static void
ext4_xattr_inode_dec_ref_all(handle_t *handle, struct inode *parent,
			     struct buffer_head *bh,
			     struct ext4_xattr_entry *first, bool block_csum,
			     struct ext4_xattr_inode_array **ea_inode_array,
			     int extra_credits, bool skip_quota)
{
	struct inode *ea_inode;
	struct ext4_xattr_entry *entry;
	bool dirty = false;
	unsigned int ea_ino;
	int err;
	int credits;

	/* One credit for dec ref on ea_inode, one for orphan list addition, */
	credits = 2 + extra_credits;

	for (entry = first; !IS_LAST_ENTRY(entry);
	     entry = EXT4_XATTR_NEXT(entry)) {
		if (!entry->e_value_inum)
			continue;
		ea_ino = le32_to_cpu(entry->e_value_inum);
		err = ext4_xattr_inode_iget(parent, ea_ino,
					    le32_to_cpu(entry->e_hash),
					    &ea_inode);
		if (err)
			continue;

		err = ext4_expand_inode_array(ea_inode_array, ea_inode);
		if (err) {
			ext4_warning_inode(ea_inode,
					   "Expand inode array err=%d", err);
			iput(ea_inode);
			continue;
		}

		err = ext4_xattr_ensure_credits(handle, parent, credits, bh,
						dirty, block_csum);
		if (err) {
			ext4_warning_inode(ea_inode, "Ensure credits err=%d",
					   err);
			continue;
		}

		err = ext4_xattr_inode_dec_ref(handle, ea_inode);
		if (err) {
			ext4_warning_inode(ea_inode, "ea_inode dec ref err=%d",
					   err);
			continue;
		}

		if (!skip_quota)
			ext4_xattr_inode_free_quota(parent, ea_inode,
					      le32_to_cpu(entry->e_value_size));

		/*
		 * Forget about ea_inode within the same transaction that
		 * decrements the ref count. This avoids duplicate decrements in
		 * case the rest of the work spills over to subsequent
		 * transactions.
		 */
		entry->e_value_inum = 0;
		entry->e_value_size = 0;

		dirty = true;
	}

	if (dirty) {
		/*
		 * Note that we are deliberately skipping csum calculation for
		 * the final update because we do not expect any journal
		 * restarts until xattr block is freed.
		 */

		err = ext4_handle_dirty_metadata(handle, NULL, bh);
		if (err)
			ext4_warning_inode(parent,
					   "handle dirty metadata err=%d", err);
	}
}

/*
 * Release the xattr block BH: If the reference count is > 1, decrement it;
 * otherwise free the block.
 */
static void
ext4_xattr_release_block(handle_t *handle, struct inode *inode,
			 struct buffer_head *bh,
			 struct ext4_xattr_inode_array **ea_inode_array,
			 int extra_credits)
{
	struct mb_cache *ea_block_cache = EA_BLOCK_CACHE(inode);
	u32 hash, ref;
	int error = 0;

	BUFFER_TRACE(bh, "get_write_access");
	error = ext4_journal_get_write_access(handle, bh);
	if (error)
		goto out;

	lock_buffer(bh);
	hash = le32_to_cpu(BHDR(bh)->h_hash);
	ref = le32_to_cpu(BHDR(bh)->h_refcount);
	if (ref == 1) {
		ea_bdebug(bh, "refcount now=0; freeing");
		/*
		 * This must happen under buffer lock for
		 * ext4_xattr_block_set() to reliably detect freed block
		 */
		if (ea_block_cache)
			mb_cache_entry_delete(ea_block_cache, hash,
					      bh->b_blocknr);
		get_bh(bh);
		unlock_buffer(bh);

		if (ext4_has_feature_ea_inode(inode->i_sb))
			ext4_xattr_inode_dec_ref_all(handle, inode, bh,
						     BFIRST(bh),
						     true /* block_csum */,
						     ea_inode_array,
						     extra_credits,
						     true /* skip_quota */);
		ext4_free_blocks(handle, inode, bh, 0, 1,
				 EXT4_FREE_BLOCKS_METADATA |
				 EXT4_FREE_BLOCKS_FORGET);
	} else {
		ref--;
		BHDR(bh)->h_refcount = cpu_to_le32(ref);
		if (ref == EXT4_XATTR_REFCOUNT_MAX - 1) {
			struct mb_cache_entry *ce;

			if (ea_block_cache) {
				ce = mb_cache_entry_get(ea_block_cache, hash,
							bh->b_blocknr);
				if (ce) {
					ce->e_reusable = 1;
					mb_cache_entry_put(ea_block_cache, ce);
				}
			}
		}

		ext4_xattr_block_csum_set(inode, bh);
		/*
		 * Beware of this ugliness: Releasing of xattr block references
		 * from different inodes can race and so we have to protect
		 * from a race where someone else frees the block (and releases
		 * its journal_head) before we are done dirtying the buffer. In
		 * nojournal mode this race is harmless and we actually cannot
		 * call ext4_handle_dirty_metadata() with locked buffer as
		 * that function can call sync_dirty_buffer() so for that case
		 * we handle the dirtying after unlocking the buffer.
		 */
		if (ext4_handle_valid(handle))
			error = ext4_handle_dirty_metadata(handle, inode, bh);
		unlock_buffer(bh);
		if (!ext4_handle_valid(handle))
			error = ext4_handle_dirty_metadata(handle, inode, bh);
		if (IS_SYNC(inode))
			ext4_handle_sync(handle);
		dquot_free_block(inode, EXT4_C2B(EXT4_SB(inode->i_sb), 1));
		ea_bdebug(bh, "refcount now=%d; releasing",
			  le32_to_cpu(BHDR(bh)->h_refcount));
	}
out:
	ext4_std_error(inode->i_sb, error);
	return;
}

/*
 * Find the available free space for EAs. This also returns the total number of
 * bytes used by EA entries.
 */
static size_t ext4_xattr_free_space(struct ext4_xattr_entry *last,
				    size_t *min_offs, void *base, int *total)
{
	for (; !IS_LAST_ENTRY(last); last = EXT4_XATTR_NEXT(last)) {
		if (!last->e_value_inum && last->e_value_size) {
			size_t offs = le16_to_cpu(last->e_value_offs);
			if (offs < *min_offs)
				*min_offs = offs;
		}
		if (total)
			*total += EXT4_XATTR_LEN(last->e_name_len);
	}
	return (*min_offs - ((void *)last - base) - sizeof(__u32));
}

/*
 * Write the value of the EA in an inode.
 */
static int ext4_xattr_inode_write(handle_t *handle, struct inode *ea_inode,
				  const void *buf, int bufsize)
{
	struct buffer_head *bh = NULL;
	unsigned long block = 0;
	int blocksize = ea_inode->i_sb->s_blocksize;
	int max_blocks = (bufsize + blocksize - 1) >> ea_inode->i_blkbits;
	int csize, wsize = 0;
	int ret = 0;
	int retries = 0;

retry:
	while (ret >= 0 && ret < max_blocks) {
		struct ext4_map_blocks map;
		map.m_lblk = block += ret;
		map.m_len = max_blocks -= ret;

		ret = ext4_map_blocks(handle, ea_inode, &map,
				      EXT4_GET_BLOCKS_CREATE);
		if (ret <= 0) {
			ext4_mark_inode_dirty(handle, ea_inode);
			if (ret == -ENOSPC &&
			    ext4_should_retry_alloc(ea_inode->i_sb, &retries)) {
				ret = 0;
				goto retry;
			}
			break;
		}
	}

	if (ret < 0)
		return ret;

	block = 0;
	while (wsize < bufsize) {
		if (bh != NULL)
			brelse(bh);
		csize = (bufsize - wsize) > blocksize ? blocksize :
								bufsize - wsize;
		bh = ext4_getblk(handle, ea_inode, block, 0);
		if (IS_ERR(bh))
			return PTR_ERR(bh);
		if (!bh) {
			WARN_ON_ONCE(1);
			EXT4_ERROR_INODE(ea_inode,
					 "ext4_getblk() return bh = NULL");
			return -EFSCORRUPTED;
		}
		ret = ext4_journal_get_write_access(handle, bh);
		if (ret)
			goto out;

		memcpy(bh->b_data, buf, csize);
		set_buffer_uptodate(bh);
		ext4_handle_dirty_metadata(handle, ea_inode, bh);

		buf += csize;
		wsize += csize;
		block += 1;
	}

	inode_lock(ea_inode);
	i_size_write(ea_inode, wsize);
	ext4_update_i_disksize(ea_inode, wsize);
	inode_unlock(ea_inode);

	ext4_mark_inode_dirty(handle, ea_inode);

out:
	brelse(bh);

	return ret;
}

/*
 * Create an inode to store the value of a large EA.
 */
static struct inode *ext4_xattr_inode_create(handle_t *handle,
					     struct inode *inode, u32 hash)
{
	struct inode *ea_inode = NULL;
	uid_t owner[2] = { i_uid_read(inode), i_gid_read(inode) };
	int err;

	/*
	 * Let the next inode be the goal, so we try and allocate the EA inode
	 * in the same group, or nearby one.
	 */
	ea_inode = ext4_new_inode(handle, inode->i_sb->s_root->d_inode,
				  S_IFREG | 0600, NULL, inode->i_ino + 1, owner,
				  EXT4_EA_INODE_FL);
	if (!IS_ERR(ea_inode)) {
		ea_inode->i_op = &ext4_file_inode_operations;
		ea_inode->i_fop = &ext4_file_operations;
		ext4_set_aops(ea_inode);
		ext4_xattr_inode_set_class(ea_inode);
		unlock_new_inode(ea_inode);
		ext4_xattr_inode_set_ref(ea_inode, 1);
		ext4_xattr_inode_set_hash(ea_inode, hash);
		err = ext4_mark_inode_dirty(handle, ea_inode);
		if (!err)
			err = ext4_inode_attach_jinode(ea_inode);
		if (err) {
			iput(ea_inode);
			return ERR_PTR(err);
		}

		/*
		 * Xattr inodes are shared therefore quota charging is performed
		 * at a higher level.
		 */
		dquot_free_inode(ea_inode);
		dquot_drop(ea_inode);
		inode_lock(ea_inode);
		ea_inode->i_flags |= S_NOQUOTA;
		inode_unlock(ea_inode);
	}

	return ea_inode;
}

static struct inode *
ext4_xattr_inode_cache_find(struct inode *inode, const void *value,
			    size_t value_len, u32 hash)
{
	struct inode *ea_inode;
	struct mb_cache_entry *ce;
	struct mb_cache *ea_inode_cache = EA_INODE_CACHE(inode);
	void *ea_data;

	if (!ea_inode_cache)
		return NULL;

	ce = mb_cache_entry_find_first(ea_inode_cache, hash);
	if (!ce)
		return NULL;

	ea_data = ext4_kvmalloc(value_len, GFP_NOFS);
	if (!ea_data) {
		mb_cache_entry_put(ea_inode_cache, ce);
		return NULL;
	}

	while (ce) {
		ea_inode = ext4_iget(inode->i_sb, ce->e_value,
				     EXT4_IGET_NORMAL);
		if (!IS_ERR(ea_inode) &&
		    !is_bad_inode(ea_inode) &&
		    (EXT4_I(ea_inode)->i_flags & EXT4_EA_INODE_FL) &&
		    i_size_read(ea_inode) == value_len &&
		    !ext4_xattr_inode_read(ea_inode, ea_data, value_len) &&
		    !ext4_xattr_inode_verify_hashes(ea_inode, NULL, ea_data,
						    value_len) &&
		    !memcmp(value, ea_data, value_len)) {
			mb_cache_entry_touch(ea_inode_cache, ce);
			mb_cache_entry_put(ea_inode_cache, ce);
			kvfree(ea_data);
			return ea_inode;
		}

		if (!IS_ERR(ea_inode))
			iput(ea_inode);
		ce = mb_cache_entry_find_next(ea_inode_cache, ce);
	}
	kvfree(ea_data);
	return NULL;
}

/*
 * Add value of the EA in an inode.
 */
static int ext4_xattr_inode_lookup_create(handle_t *handle, struct inode *inode,
					  const void *value, size_t value_len,
					  struct inode **ret_inode)
{
	struct inode *ea_inode;
	u32 hash;
	int err;

	hash = ext4_xattr_inode_hash(EXT4_SB(inode->i_sb), value, value_len);
	ea_inode = ext4_xattr_inode_cache_find(inode, value, value_len, hash);
	if (ea_inode) {
		err = ext4_xattr_inode_inc_ref(handle, ea_inode);
		if (err) {
			iput(ea_inode);
			return err;
		}

		*ret_inode = ea_inode;
		return 0;
	}

	/* Create an inode for the EA value */
	ea_inode = ext4_xattr_inode_create(handle, inode, hash);
	if (IS_ERR(ea_inode))
		return PTR_ERR(ea_inode);

	err = ext4_xattr_inode_write(handle, ea_inode, value, value_len);
	if (err) {
		ext4_xattr_inode_dec_ref(handle, ea_inode);
		iput(ea_inode);
		return err;
	}

	if (EA_INODE_CACHE(inode))
		mb_cache_entry_create(EA_INODE_CACHE(inode), GFP_NOFS, hash,
				      ea_inode->i_ino, true /* reusable */);

	*ret_inode = ea_inode;
	return 0;
}

/*
 * Reserve min(block_size/8, 1024) bytes for xattr entries/names if ea_inode
 * feature is enabled.
 */
#define EXT4_XATTR_BLOCK_RESERVE(inode)	min(i_blocksize(inode)/8, 1024U)

static int ext4_xattr_set_entry(struct ext4_xattr_info *i,
				struct ext4_xattr_search *s,
				handle_t *handle, struct inode *inode,
				bool is_block)
{
	struct ext4_xattr_entry *last, *next;
	struct ext4_xattr_entry *here = s->here;
	size_t min_offs = s->end - s->base, name_len = strlen(i->name);
	int in_inode = i->in_inode;
	struct inode *old_ea_inode = NULL;
	struct inode *new_ea_inode = NULL;
	size_t old_size, new_size;
	int ret;

	/* Space used by old and new values. */
	old_size = (!s->not_found && !here->e_value_inum) ?
			EXT4_XATTR_SIZE(le32_to_cpu(here->e_value_size)) : 0;
	new_size = (i->value && !in_inode) ? EXT4_XATTR_SIZE(i->value_len) : 0;

	/*
	 * Optimization for the simple case when old and new values have the
	 * same padded sizes. Not applicable if external inodes are involved.
	 */
	if (new_size && new_size == old_size) {
		size_t offs = le16_to_cpu(here->e_value_offs);
		void *val = s->base + offs;

		here->e_value_size = cpu_to_le32(i->value_len);
		if (i->value == EXT4_ZERO_XATTR_VALUE) {
			memset(val, 0, new_size);
		} else {
			memcpy(val, i->value, i->value_len);
			/* Clear padding bytes. */
			memset(val + i->value_len, 0, new_size - i->value_len);
		}
		goto update_hash;
	}

	/* Compute min_offs and last. */
	last = s->first;
	for (; !IS_LAST_ENTRY(last); last = next) {
		next = EXT4_XATTR_NEXT(last);
		if ((void *)next >= s->end) {
			EXT4_ERROR_INODE(inode, "corrupted xattr entries");
			ret = -EFSCORRUPTED;
			goto out;
		}
		if (!last->e_value_inum && last->e_value_size) {
			size_t offs = le16_to_cpu(last->e_value_offs);
			if (offs < min_offs)
				min_offs = offs;
		}
	}

	/* Check whether we have enough space. */
	if (i->value) {
		size_t free;

		free = min_offs - ((void *)last - s->base) - sizeof(__u32);
		if (!s->not_found)
			free += EXT4_XATTR_LEN(name_len) + old_size;

		if (free < EXT4_XATTR_LEN(name_len) + new_size) {
			ret = -ENOSPC;
			goto out;
		}

		/*
		 * If storing the value in an external inode is an option,
		 * reserve space for xattr entries/names in the external
		 * attribute block so that a long value does not occupy the
		 * whole space and prevent futher entries being added.
		 */
		if (ext4_has_feature_ea_inode(inode->i_sb) &&
		    new_size && is_block &&
		    (min_offs + old_size - new_size) <
					EXT4_XATTR_BLOCK_RESERVE(inode)) {
			ret = -ENOSPC;
			goto out;
		}
	}

	/*
	 * Getting access to old and new ea inodes is subject to failures.
	 * Finish that work before doing any modifications to the xattr data.
	 */
	if (!s->not_found && here->e_value_inum) {
		ret = ext4_xattr_inode_iget(inode,
					    le32_to_cpu(here->e_value_inum),
					    le32_to_cpu(here->e_hash),
					    &old_ea_inode);
		if (ret) {
			old_ea_inode = NULL;
			goto out;
		}
	}
	if (i->value && in_inode) {
		WARN_ON_ONCE(!i->value_len);

		ret = ext4_xattr_inode_alloc_quota(inode, i->value_len);
		if (ret)
			goto out;

		ret = ext4_xattr_inode_lookup_create(handle, inode, i->value,
						     i->value_len,
						     &new_ea_inode);
		if (ret) {
			new_ea_inode = NULL;
			ext4_xattr_inode_free_quota(inode, NULL, i->value_len);
			goto out;
		}
	}

	if (old_ea_inode) {
		/* We are ready to release ref count on the old_ea_inode. */
		ret = ext4_xattr_inode_dec_ref(handle, old_ea_inode);
		if (ret) {
			/* Release newly required ref count on new_ea_inode. */
			if (new_ea_inode) {
				int err;

				err = ext4_xattr_inode_dec_ref(handle,
							       new_ea_inode);
				if (err)
					ext4_warning_inode(new_ea_inode,
						  "dec ref new_ea_inode err=%d",
						  err);
				ext4_xattr_inode_free_quota(inode, new_ea_inode,
							    i->value_len);
			}
			goto out;
		}

		ext4_xattr_inode_free_quota(inode, old_ea_inode,
					    le32_to_cpu(here->e_value_size));
	}

	/* No failures allowed past this point. */

	if (!s->not_found && here->e_value_size && here->e_value_offs) {
		/* Remove the old value. */
		void *first_val = s->base + min_offs;
		size_t offs = le16_to_cpu(here->e_value_offs);
		void *val = s->base + offs;

		memmove(first_val + old_size, first_val, val - first_val);
		memset(first_val, 0, old_size);
		min_offs += old_size;

		/* Adjust all value offsets. */
		last = s->first;
		while (!IS_LAST_ENTRY(last)) {
			size_t o = le16_to_cpu(last->e_value_offs);

			if (!last->e_value_inum &&
			    last->e_value_size && o < offs)
				last->e_value_offs = cpu_to_le16(o + old_size);
			last = EXT4_XATTR_NEXT(last);
		}
	}

	if (!i->value) {
		/* Remove old name. */
		size_t size = EXT4_XATTR_LEN(name_len);

		last = ENTRY((void *)last - size);
		memmove(here, (void *)here + size,
			(void *)last - (void *)here + sizeof(__u32));
		memset(last, 0, size);
	} else if (s->not_found) {
		/* Insert new name. */
		size_t size = EXT4_XATTR_LEN(name_len);
		size_t rest = (void *)last - (void *)here + sizeof(__u32);

		memmove((void *)here + size, here, rest);
		memset(here, 0, size);
		here->e_name_index = i->name_index;
		here->e_name_len = name_len;
		memcpy(here->e_name, i->name, name_len);
	} else {
		/* This is an update, reset value info. */
		here->e_value_inum = 0;
		here->e_value_offs = 0;
		here->e_value_size = 0;
	}

	if (i->value) {
		/* Insert new value. */
		if (in_inode) {
			here->e_value_inum = cpu_to_le32(new_ea_inode->i_ino);
		} else if (i->value_len) {
			void *val = s->base + min_offs - new_size;

			here->e_value_offs = cpu_to_le16(min_offs - new_size);
			if (i->value == EXT4_ZERO_XATTR_VALUE) {
				memset(val, 0, new_size);
			} else {
				memcpy(val, i->value, i->value_len);
				/* Clear padding bytes. */
				memset(val + i->value_len, 0,
				       new_size - i->value_len);
			}
		}
		here->e_value_size = cpu_to_le32(i->value_len);
	}

update_hash:
	if (i->value) {
		__le32 hash = 0;

		/* Entry hash calculation. */
		if (in_inode) {
			__le32 crc32c_hash;

			/*
			 * Feed crc32c hash instead of the raw value for entry
			 * hash calculation. This is to avoid walking
			 * potentially long value buffer again.
			 */
			crc32c_hash = cpu_to_le32(
				       ext4_xattr_inode_get_hash(new_ea_inode));
			hash = ext4_xattr_hash_entry(here->e_name,
						     here->e_name_len,
						     &crc32c_hash, 1);
		} else if (is_block) {
			__le32 *value = s->base + le16_to_cpu(
							here->e_value_offs);

			hash = ext4_xattr_hash_entry(here->e_name,
						     here->e_name_len, value,
						     new_size >> 2);
		}
		here->e_hash = hash;
	}

	if (is_block)
		ext4_xattr_rehash((struct ext4_xattr_header *)s->base);

	ret = 0;
out:
	iput(old_ea_inode);
	iput(new_ea_inode);
	return ret;
}

struct ext4_xattr_block_find {
	struct ext4_xattr_search s;
	struct buffer_head *bh;
};

static int
ext4_xattr_block_find(struct inode *inode, struct ext4_xattr_info *i,
		      struct ext4_xattr_block_find *bs)
{
	struct super_block *sb = inode->i_sb;
	int error;

	ea_idebug(inode, "name=%d.%s, value=%p, value_len=%ld",
		  i->name_index, i->name, i->value, (long)i->value_len);

	if (EXT4_I(inode)->i_file_acl) {
		/* The inode already has an extended attribute block. */
		bs->bh = ext4_sb_bread(sb, EXT4_I(inode)->i_file_acl, REQ_PRIO);
		if (IS_ERR(bs->bh))
			return PTR_ERR(bs->bh);
		ea_bdebug(bs->bh, "b_count=%d, refcount=%d",
			atomic_read(&(bs->bh->b_count)),
			le32_to_cpu(BHDR(bs->bh)->h_refcount));
		error = ext4_xattr_check_block(inode, bs->bh);
		if (error)
<<<<<<< HEAD
			goto cleanup;
=======
			return error;
>>>>>>> e021bb4f
		/* Find the named attribute. */
		bs->s.base = BHDR(bs->bh);
		bs->s.first = BFIRST(bs->bh);
		bs->s.end = bs->bh->b_data + bs->bh->b_size;
		bs->s.here = bs->s.first;
		error = xattr_find_entry(inode, &bs->s.here, bs->s.end,
					 i->name_index, i->name, 1);
		if (error && error != -ENODATA)
			return error;
		bs->s.not_found = error;
	}
	return 0;
}

static int
ext4_xattr_block_set(handle_t *handle, struct inode *inode,
		     struct ext4_xattr_info *i,
		     struct ext4_xattr_block_find *bs)
{
	struct super_block *sb = inode->i_sb;
	struct buffer_head *new_bh = NULL;
	struct ext4_xattr_search s_copy = bs->s;
	struct ext4_xattr_search *s = &s_copy;
	struct mb_cache_entry *ce = NULL;
	int error = 0;
	struct mb_cache *ea_block_cache = EA_BLOCK_CACHE(inode);
	struct inode *ea_inode = NULL, *tmp_inode;
	size_t old_ea_inode_quota = 0;
	unsigned int ea_ino;


#define header(x) ((struct ext4_xattr_header *)(x))

	if (s->base) {
		BUFFER_TRACE(bs->bh, "get_write_access");
		error = ext4_journal_get_write_access(handle, bs->bh);
		if (error)
			goto cleanup;
		lock_buffer(bs->bh);

		if (header(s->base)->h_refcount == cpu_to_le32(1)) {
			__u32 hash = le32_to_cpu(BHDR(bs->bh)->h_hash);

			/*
			 * This must happen under buffer lock for
			 * ext4_xattr_block_set() to reliably detect modified
			 * block
			 */
			if (ea_block_cache)
				mb_cache_entry_delete(ea_block_cache, hash,
						      bs->bh->b_blocknr);
			ea_bdebug(bs->bh, "modifying in-place");
			error = ext4_xattr_set_entry(i, s, handle, inode,
						     true /* is_block */);
			ext4_xattr_block_csum_set(inode, bs->bh);
			unlock_buffer(bs->bh);
			if (error == -EFSCORRUPTED)
				goto bad_block;
			if (!error)
				error = ext4_handle_dirty_metadata(handle,
								   inode,
								   bs->bh);
			if (error)
				goto cleanup;
			goto inserted;
		} else {
			int offset = (char *)s->here - bs->bh->b_data;

			unlock_buffer(bs->bh);
			ea_bdebug(bs->bh, "cloning");
			s->base = kmalloc(bs->bh->b_size, GFP_NOFS);
			error = -ENOMEM;
			if (s->base == NULL)
				goto cleanup;
			memcpy(s->base, BHDR(bs->bh), bs->bh->b_size);
			s->first = ENTRY(header(s->base)+1);
			header(s->base)->h_refcount = cpu_to_le32(1);
			s->here = ENTRY(s->base + offset);
			s->end = s->base + bs->bh->b_size;

			/*
			 * If existing entry points to an xattr inode, we need
			 * to prevent ext4_xattr_set_entry() from decrementing
			 * ref count on it because the reference belongs to the
			 * original block. In this case, make the entry look
			 * like it has an empty value.
			 */
			if (!s->not_found && s->here->e_value_inum) {
				ea_ino = le32_to_cpu(s->here->e_value_inum);
				error = ext4_xattr_inode_iget(inode, ea_ino,
					      le32_to_cpu(s->here->e_hash),
					      &tmp_inode);
				if (error)
					goto cleanup;

				if (!ext4_test_inode_state(tmp_inode,
						EXT4_STATE_LUSTRE_EA_INODE)) {
					/*
					 * Defer quota free call for previous
					 * inode until success is guaranteed.
					 */
					old_ea_inode_quota = le32_to_cpu(
							s->here->e_value_size);
				}
				iput(tmp_inode);

				s->here->e_value_inum = 0;
				s->here->e_value_size = 0;
			}
		}
	} else {
		/* Allocate a buffer where we construct the new block. */
		s->base = kzalloc(sb->s_blocksize, GFP_NOFS);
		/* assert(header == s->base) */
		error = -ENOMEM;
		if (s->base == NULL)
			goto cleanup;
		header(s->base)->h_magic = cpu_to_le32(EXT4_XATTR_MAGIC);
		header(s->base)->h_blocks = cpu_to_le32(1);
		header(s->base)->h_refcount = cpu_to_le32(1);
		s->first = ENTRY(header(s->base)+1);
		s->here = ENTRY(header(s->base)+1);
		s->end = s->base + sb->s_blocksize;
	}

	error = ext4_xattr_set_entry(i, s, handle, inode, true /* is_block */);
	if (error == -EFSCORRUPTED)
		goto bad_block;
	if (error)
		goto cleanup;

	if (i->value && s->here->e_value_inum) {
		/*
		 * A ref count on ea_inode has been taken as part of the call to
		 * ext4_xattr_set_entry() above. We would like to drop this
		 * extra ref but we have to wait until the xattr block is
		 * initialized and has its own ref count on the ea_inode.
		 */
		ea_ino = le32_to_cpu(s->here->e_value_inum);
		error = ext4_xattr_inode_iget(inode, ea_ino,
					      le32_to_cpu(s->here->e_hash),
					      &ea_inode);
		if (error) {
			ea_inode = NULL;
			goto cleanup;
		}
	}

inserted:
	if (!IS_LAST_ENTRY(s->first)) {
		new_bh = ext4_xattr_block_cache_find(inode, header(s->base),
						     &ce);
		if (new_bh) {
			/* We found an identical block in the cache. */
			if (new_bh == bs->bh)
				ea_bdebug(new_bh, "keeping");
			else {
				u32 ref;

				WARN_ON_ONCE(dquot_initialize_needed(inode));

				/* The old block is released after updating
				   the inode. */
				error = dquot_alloc_block(inode,
						EXT4_C2B(EXT4_SB(sb), 1));
				if (error)
					goto cleanup;
				BUFFER_TRACE(new_bh, "get_write_access");
				error = ext4_journal_get_write_access(handle,
								      new_bh);
				if (error)
					goto cleanup_dquot;
				lock_buffer(new_bh);
				/*
				 * We have to be careful about races with
				 * freeing, rehashing or adding references to
				 * xattr block. Once we hold buffer lock xattr
				 * block's state is stable so we can check
				 * whether the block got freed / rehashed or
				 * not.  Since we unhash mbcache entry under
				 * buffer lock when freeing / rehashing xattr
				 * block, checking whether entry is still
				 * hashed is reliable. Same rules hold for
				 * e_reusable handling.
				 */
				if (hlist_bl_unhashed(&ce->e_hash_list) ||
				    !ce->e_reusable) {
					/*
					 * Undo everything and check mbcache
					 * again.
					 */
					unlock_buffer(new_bh);
					dquot_free_block(inode,
							 EXT4_C2B(EXT4_SB(sb),
								  1));
					brelse(new_bh);
					mb_cache_entry_put(ea_block_cache, ce);
					ce = NULL;
					new_bh = NULL;
					goto inserted;
				}
				ref = le32_to_cpu(BHDR(new_bh)->h_refcount) + 1;
				BHDR(new_bh)->h_refcount = cpu_to_le32(ref);
				if (ref >= EXT4_XATTR_REFCOUNT_MAX)
					ce->e_reusable = 0;
				ea_bdebug(new_bh, "reusing; refcount now=%d",
					  ref);
				ext4_xattr_block_csum_set(inode, new_bh);
				unlock_buffer(new_bh);
				error = ext4_handle_dirty_metadata(handle,
								   inode,
								   new_bh);
				if (error)
					goto cleanup_dquot;
			}
			mb_cache_entry_touch(ea_block_cache, ce);
			mb_cache_entry_put(ea_block_cache, ce);
			ce = NULL;
		} else if (bs->bh && s->base == bs->bh->b_data) {
			/* We were modifying this block in-place. */
			ea_bdebug(bs->bh, "keeping this block");
			ext4_xattr_block_cache_insert(ea_block_cache, bs->bh);
			new_bh = bs->bh;
			get_bh(new_bh);
		} else {
			/* We need to allocate a new block */
			ext4_fsblk_t goal, block;

			WARN_ON_ONCE(dquot_initialize_needed(inode));

			goal = ext4_group_first_block_no(sb,
						EXT4_I(inode)->i_block_group);

			/* non-extent files can't have physical blocks past 2^32 */
			if (!(ext4_test_inode_flag(inode, EXT4_INODE_EXTENTS)))
				goal = goal & EXT4_MAX_BLOCK_FILE_PHYS;

			block = ext4_new_meta_blocks(handle, inode, goal, 0,
						     NULL, &error);
			if (error)
				goto cleanup;

			if (!(ext4_test_inode_flag(inode, EXT4_INODE_EXTENTS)))
				BUG_ON(block > EXT4_MAX_BLOCK_FILE_PHYS);

			ea_idebug(inode, "creating block %llu",
				  (unsigned long long)block);

			new_bh = sb_getblk(sb, block);
			if (unlikely(!new_bh)) {
				error = -ENOMEM;
getblk_failed:
				ext4_free_blocks(handle, inode, NULL, block, 1,
						 EXT4_FREE_BLOCKS_METADATA);
				goto cleanup;
			}
			error = ext4_xattr_inode_inc_ref_all(handle, inode,
						      ENTRY(header(s->base)+1));
			if (error)
				goto getblk_failed;
			if (ea_inode) {
				/* Drop the extra ref on ea_inode. */
				error = ext4_xattr_inode_dec_ref(handle,
								 ea_inode);
				if (error)
					ext4_warning_inode(ea_inode,
							   "dec ref error=%d",
							   error);
				iput(ea_inode);
				ea_inode = NULL;
			}

			lock_buffer(new_bh);
			error = ext4_journal_get_create_access(handle, new_bh);
			if (error) {
				unlock_buffer(new_bh);
				error = -EIO;
				goto getblk_failed;
			}
			memcpy(new_bh->b_data, s->base, new_bh->b_size);
			ext4_xattr_block_csum_set(inode, new_bh);
			set_buffer_uptodate(new_bh);
			unlock_buffer(new_bh);
			ext4_xattr_block_cache_insert(ea_block_cache, new_bh);
			error = ext4_handle_dirty_metadata(handle, inode,
							   new_bh);
			if (error)
				goto cleanup;
		}
	}

	if (old_ea_inode_quota)
		ext4_xattr_inode_free_quota(inode, NULL, old_ea_inode_quota);

	/* Update the inode. */
	EXT4_I(inode)->i_file_acl = new_bh ? new_bh->b_blocknr : 0;

	/* Drop the previous xattr block. */
	if (bs->bh && bs->bh != new_bh) {
		struct ext4_xattr_inode_array *ea_inode_array = NULL;

		ext4_xattr_release_block(handle, inode, bs->bh,
					 &ea_inode_array,
					 0 /* extra_credits */);
		ext4_xattr_inode_array_free(ea_inode_array);
	}
	error = 0;

cleanup:
	if (ea_inode) {
		int error2;

		error2 = ext4_xattr_inode_dec_ref(handle, ea_inode);
		if (error2)
			ext4_warning_inode(ea_inode, "dec ref error=%d",
					   error2);

		/* If there was an error, revert the quota charge. */
		if (error)
			ext4_xattr_inode_free_quota(inode, ea_inode,
						    i_size_read(ea_inode));
		iput(ea_inode);
	}
	if (ce)
		mb_cache_entry_put(ea_block_cache, ce);
	brelse(new_bh);
	if (!(bs->bh && s->base == bs->bh->b_data))
		kfree(s->base);

	return error;

cleanup_dquot:
	dquot_free_block(inode, EXT4_C2B(EXT4_SB(sb), 1));
	goto cleanup;

bad_block:
	EXT4_ERROR_INODE(inode, "bad block %llu",
			 EXT4_I(inode)->i_file_acl);
	goto cleanup;

#undef header
}

int ext4_xattr_ibody_find(struct inode *inode, struct ext4_xattr_info *i,
			  struct ext4_xattr_ibody_find *is)
{
	struct ext4_xattr_ibody_header *header;
	struct ext4_inode *raw_inode;
	int error;

	if (EXT4_I(inode)->i_extra_isize == 0)
		return 0;
	raw_inode = ext4_raw_inode(&is->iloc);
	header = IHDR(inode, raw_inode);
	is->s.base = is->s.first = IFIRST(header);
	is->s.here = is->s.first;
	is->s.end = (void *)raw_inode + EXT4_SB(inode->i_sb)->s_inode_size;
	if (ext4_test_inode_state(inode, EXT4_STATE_XATTR)) {
		error = xattr_check_inode(inode, header, is->s.end);
		if (error)
			return error;
		/* Find the named attribute. */
		error = xattr_find_entry(inode, &is->s.here, is->s.end,
					 i->name_index, i->name, 0);
		if (error && error != -ENODATA)
			return error;
		is->s.not_found = error;
	}
	return 0;
}

int ext4_xattr_ibody_inline_set(handle_t *handle, struct inode *inode,
				struct ext4_xattr_info *i,
				struct ext4_xattr_ibody_find *is)
{
	struct ext4_xattr_ibody_header *header;
	struct ext4_xattr_search *s = &is->s;
	int error;

	if (EXT4_I(inode)->i_extra_isize == 0)
		return -ENOSPC;
	error = ext4_xattr_set_entry(i, s, handle, inode, false /* is_block */);
	if (error)
		return error;
	header = IHDR(inode, ext4_raw_inode(&is->iloc));
	if (!IS_LAST_ENTRY(s->first)) {
		header->h_magic = cpu_to_le32(EXT4_XATTR_MAGIC);
		ext4_set_inode_state(inode, EXT4_STATE_XATTR);
	} else {
		header->h_magic = cpu_to_le32(0);
		ext4_clear_inode_state(inode, EXT4_STATE_XATTR);
	}
	return 0;
}

static int ext4_xattr_ibody_set(handle_t *handle, struct inode *inode,
				struct ext4_xattr_info *i,
				struct ext4_xattr_ibody_find *is)
{
	struct ext4_xattr_ibody_header *header;
	struct ext4_xattr_search *s = &is->s;
	int error;

	if (EXT4_I(inode)->i_extra_isize == 0)
		return -ENOSPC;
	error = ext4_xattr_set_entry(i, s, handle, inode, false /* is_block */);
	if (error)
		return error;
	header = IHDR(inode, ext4_raw_inode(&is->iloc));
	if (!IS_LAST_ENTRY(s->first)) {
		header->h_magic = cpu_to_le32(EXT4_XATTR_MAGIC);
		ext4_set_inode_state(inode, EXT4_STATE_XATTR);
	} else {
		header->h_magic = cpu_to_le32(0);
		ext4_clear_inode_state(inode, EXT4_STATE_XATTR);
	}
	return 0;
}

static int ext4_xattr_value_same(struct ext4_xattr_search *s,
				 struct ext4_xattr_info *i)
{
	void *value;

	/* When e_value_inum is set the value is stored externally. */
	if (s->here->e_value_inum)
		return 0;
	if (le32_to_cpu(s->here->e_value_size) != i->value_len)
		return 0;
	value = ((void *)s->base) + le16_to_cpu(s->here->e_value_offs);
	return !memcmp(value, i->value, i->value_len);
}

static struct buffer_head *ext4_xattr_get_block(struct inode *inode)
{
	struct buffer_head *bh;
	int error;

	if (!EXT4_I(inode)->i_file_acl)
		return NULL;
	bh = ext4_sb_bread(inode->i_sb, EXT4_I(inode)->i_file_acl, REQ_PRIO);
	if (IS_ERR(bh))
		return bh;
	error = ext4_xattr_check_block(inode, bh);
	if (error) {
		brelse(bh);
		return ERR_PTR(error);
	}
	return bh;
}

/*
 * ext4_xattr_set_handle()
 *
 * Create, replace or remove an extended attribute for this inode.  Value
 * is NULL to remove an existing extended attribute, and non-NULL to
 * either replace an existing extended attribute, or create a new extended
 * attribute. The flags XATTR_REPLACE and XATTR_CREATE
 * specify that an extended attribute must exist and must not exist
 * previous to the call, respectively.
 *
 * Returns 0, or a negative error number on failure.
 */
int
ext4_xattr_set_handle(handle_t *handle, struct inode *inode, int name_index,
		      const char *name, const void *value, size_t value_len,
		      int flags)
{
	struct ext4_xattr_info i = {
		.name_index = name_index,
		.name = name,
		.value = value,
		.value_len = value_len,
		.in_inode = 0,
	};
	struct ext4_xattr_ibody_find is = {
		.s = { .not_found = -ENODATA, },
	};
	struct ext4_xattr_block_find bs = {
		.s = { .not_found = -ENODATA, },
	};
	int no_expand;
	int error;

	if (!name)
		return -EINVAL;
	if (strlen(name) > 255)
		return -ERANGE;

	ext4_write_lock_xattr(inode, &no_expand);

	/* Check journal credits under write lock. */
	if (ext4_handle_valid(handle)) {
		struct buffer_head *bh;
		int credits;

		bh = ext4_xattr_get_block(inode);
		if (IS_ERR(bh)) {
			error = PTR_ERR(bh);
			goto cleanup;
		}

		credits = __ext4_xattr_set_credits(inode->i_sb, inode, bh,
						   value_len,
						   flags & XATTR_CREATE);
		brelse(bh);

		if (!ext4_handle_has_enough_credits(handle, credits)) {
			error = -ENOSPC;
			goto cleanup;
		}
	}

	error = ext4_reserve_inode_write(handle, inode, &is.iloc);
	if (error)
		goto cleanup;

	if (ext4_test_inode_state(inode, EXT4_STATE_NEW)) {
		struct ext4_inode *raw_inode = ext4_raw_inode(&is.iloc);
		memset(raw_inode, 0, EXT4_SB(inode->i_sb)->s_inode_size);
		ext4_clear_inode_state(inode, EXT4_STATE_NEW);
	}

	error = ext4_xattr_ibody_find(inode, &i, &is);
	if (error)
		goto cleanup;
	if (is.s.not_found)
		error = ext4_xattr_block_find(inode, &i, &bs);
	if (error)
		goto cleanup;
	if (is.s.not_found && bs.s.not_found) {
		error = -ENODATA;
		if (flags & XATTR_REPLACE)
			goto cleanup;
		error = 0;
		if (!value)
			goto cleanup;
	} else {
		error = -EEXIST;
		if (flags & XATTR_CREATE)
			goto cleanup;
	}

	if (!value) {
		if (!is.s.not_found)
			error = ext4_xattr_ibody_set(handle, inode, &i, &is);
		else if (!bs.s.not_found)
			error = ext4_xattr_block_set(handle, inode, &i, &bs);
	} else {
		error = 0;
		/* Xattr value did not change? Save us some work and bail out */
		if (!is.s.not_found && ext4_xattr_value_same(&is.s, &i))
			goto cleanup;
		if (!bs.s.not_found && ext4_xattr_value_same(&bs.s, &i))
			goto cleanup;

		if (ext4_has_feature_ea_inode(inode->i_sb) &&
		    (EXT4_XATTR_SIZE(i.value_len) >
			EXT4_XATTR_MIN_LARGE_EA_SIZE(inode->i_sb->s_blocksize)))
			i.in_inode = 1;
retry_inode:
		error = ext4_xattr_ibody_set(handle, inode, &i, &is);
		if (!error && !bs.s.not_found) {
			i.value = NULL;
			error = ext4_xattr_block_set(handle, inode, &i, &bs);
		} else if (error == -ENOSPC) {
			if (EXT4_I(inode)->i_file_acl && !bs.s.base) {
				brelse(bs.bh);
				bs.bh = NULL;
				error = ext4_xattr_block_find(inode, &i, &bs);
				if (error)
					goto cleanup;
			}
			error = ext4_xattr_block_set(handle, inode, &i, &bs);
			if (!error && !is.s.not_found) {
				i.value = NULL;
				error = ext4_xattr_ibody_set(handle, inode, &i,
							     &is);
			} else if (error == -ENOSPC) {
				/*
				 * Xattr does not fit in the block, store at
				 * external inode if possible.
				 */
				if (ext4_has_feature_ea_inode(inode->i_sb) &&
				    !i.in_inode) {
					i.in_inode = 1;
					goto retry_inode;
				}
			}
		}
	}
	if (!error) {
		ext4_xattr_update_super_block(handle, inode->i_sb);
		inode->i_ctime = current_time(inode);
		if (!value)
			no_expand = 0;
		error = ext4_mark_iloc_dirty(handle, inode, &is.iloc);
		/*
		 * The bh is consumed by ext4_mark_iloc_dirty, even with
		 * error != 0.
		 */
		is.iloc.bh = NULL;
		if (IS_SYNC(inode))
			ext4_handle_sync(handle);
	}

cleanup:
	brelse(is.iloc.bh);
	brelse(bs.bh);
	ext4_write_unlock_xattr(inode, &no_expand);
	return error;
}

int ext4_xattr_set_credits(struct inode *inode, size_t value_len,
			   bool is_create, int *credits)
{
	struct buffer_head *bh;
	int err;

	*credits = 0;

	if (!EXT4_SB(inode->i_sb)->s_journal)
		return 0;

	down_read(&EXT4_I(inode)->xattr_sem);

	bh = ext4_xattr_get_block(inode);
	if (IS_ERR(bh)) {
		err = PTR_ERR(bh);
	} else {
		*credits = __ext4_xattr_set_credits(inode->i_sb, inode, bh,
						    value_len, is_create);
		brelse(bh);
		err = 0;
	}

	up_read(&EXT4_I(inode)->xattr_sem);
	return err;
}

/*
 * ext4_xattr_set()
 *
 * Like ext4_xattr_set_handle, but start from an inode. This extended
 * attribute modification is a filesystem transaction by itself.
 *
 * Returns 0, or a negative error number on failure.
 */
int
ext4_xattr_set(struct inode *inode, int name_index, const char *name,
	       const void *value, size_t value_len, int flags)
{
	handle_t *handle;
	struct super_block *sb = inode->i_sb;
	int error, retries = 0;
	int credits;

	error = dquot_initialize(inode);
	if (error)
		return error;

retry:
	error = ext4_xattr_set_credits(inode, value_len, flags & XATTR_CREATE,
				       &credits);
	if (error)
		return error;

	handle = ext4_journal_start(inode, EXT4_HT_XATTR, credits);
	if (IS_ERR(handle)) {
		error = PTR_ERR(handle);
	} else {
		int error2;

		error = ext4_xattr_set_handle(handle, inode, name_index, name,
					      value, value_len, flags);
		error2 = ext4_journal_stop(handle);
		if (error == -ENOSPC &&
		    ext4_should_retry_alloc(sb, &retries))
			goto retry;
		if (error == 0)
			error = error2;
	}

	return error;
}

/*
 * Shift the EA entries in the inode to create space for the increased
 * i_extra_isize.
 */
static void ext4_xattr_shift_entries(struct ext4_xattr_entry *entry,
				     int value_offs_shift, void *to,
				     void *from, size_t n)
{
	struct ext4_xattr_entry *last = entry;
	int new_offs;

	/* We always shift xattr headers further thus offsets get lower */
	BUG_ON(value_offs_shift > 0);

	/* Adjust the value offsets of the entries */
	for (; !IS_LAST_ENTRY(last); last = EXT4_XATTR_NEXT(last)) {
		if (!last->e_value_inum && last->e_value_size) {
			new_offs = le16_to_cpu(last->e_value_offs) +
							value_offs_shift;
			last->e_value_offs = cpu_to_le16(new_offs);
		}
	}
	/* Shift the entries by n bytes */
	memmove(to, from, n);
}

/*
 * Move xattr pointed to by 'entry' from inode into external xattr block
 */
static int ext4_xattr_move_to_block(handle_t *handle, struct inode *inode,
				    struct ext4_inode *raw_inode,
				    struct ext4_xattr_entry *entry)
{
	struct ext4_xattr_ibody_find *is = NULL;
	struct ext4_xattr_block_find *bs = NULL;
	char *buffer = NULL, *b_entry_name = NULL;
	size_t value_size = le32_to_cpu(entry->e_value_size);
	struct ext4_xattr_info i = {
		.value = NULL,
		.value_len = 0,
		.name_index = entry->e_name_index,
		.in_inode = !!entry->e_value_inum,
	};
	struct ext4_xattr_ibody_header *header = IHDR(inode, raw_inode);
	int error;

	is = kzalloc(sizeof(struct ext4_xattr_ibody_find), GFP_NOFS);
	bs = kzalloc(sizeof(struct ext4_xattr_block_find), GFP_NOFS);
	buffer = kmalloc(value_size, GFP_NOFS);
	b_entry_name = kmalloc(entry->e_name_len + 1, GFP_NOFS);
	if (!is || !bs || !buffer || !b_entry_name) {
		error = -ENOMEM;
		goto out;
	}

	is->s.not_found = -ENODATA;
	bs->s.not_found = -ENODATA;
	is->iloc.bh = NULL;
	bs->bh = NULL;

	/* Save the entry name and the entry value */
	if (entry->e_value_inum) {
		error = ext4_xattr_inode_get(inode, entry, buffer, value_size);
		if (error)
			goto out;
	} else {
		size_t value_offs = le16_to_cpu(entry->e_value_offs);
		memcpy(buffer, (void *)IFIRST(header) + value_offs, value_size);
	}

	memcpy(b_entry_name, entry->e_name, entry->e_name_len);
	b_entry_name[entry->e_name_len] = '\0';
	i.name = b_entry_name;

	error = ext4_get_inode_loc(inode, &is->iloc);
	if (error)
		goto out;

	error = ext4_xattr_ibody_find(inode, &i, is);
	if (error)
		goto out;

	/* Remove the chosen entry from the inode */
	error = ext4_xattr_ibody_set(handle, inode, &i, is);
	if (error)
		goto out;

	i.value = buffer;
	i.value_len = value_size;
	error = ext4_xattr_block_find(inode, &i, bs);
	if (error)
		goto out;

	/* Add entry which was removed from the inode into the block */
	error = ext4_xattr_block_set(handle, inode, &i, bs);
	if (error)
		goto out;
	error = 0;
out:
	kfree(b_entry_name);
	kfree(buffer);
	if (is)
		brelse(is->iloc.bh);
	if (bs)
		brelse(bs->bh);
	kfree(is);
	kfree(bs);

	return error;
}

static int ext4_xattr_make_inode_space(handle_t *handle, struct inode *inode,
				       struct ext4_inode *raw_inode,
				       int isize_diff, size_t ifree,
				       size_t bfree, int *total_ino)
{
	struct ext4_xattr_ibody_header *header = IHDR(inode, raw_inode);
	struct ext4_xattr_entry *small_entry;
	struct ext4_xattr_entry *entry;
	struct ext4_xattr_entry *last;
	unsigned int entry_size;	/* EA entry size */
	unsigned int total_size;	/* EA entry size + value size */
	unsigned int min_total_size;
	int error;

	while (isize_diff > ifree) {
		entry = NULL;
		small_entry = NULL;
		min_total_size = ~0U;
		last = IFIRST(header);
		/* Find the entry best suited to be pushed into EA block */
		for (; !IS_LAST_ENTRY(last); last = EXT4_XATTR_NEXT(last)) {
			/* never move system.data out of the inode */
			if ((last->e_name_len == 4) &&
			    (last->e_name_index == EXT4_XATTR_INDEX_SYSTEM) &&
			    !memcmp(last->e_name, "data", 4))
				continue;
			total_size = EXT4_XATTR_LEN(last->e_name_len);
			if (!last->e_value_inum)
				total_size += EXT4_XATTR_SIZE(
					       le32_to_cpu(last->e_value_size));
			if (total_size <= bfree &&
			    total_size < min_total_size) {
				if (total_size + ifree < isize_diff) {
					small_entry = last;
				} else {
					entry = last;
					min_total_size = total_size;
				}
			}
		}

		if (entry == NULL) {
			if (small_entry == NULL)
				return -ENOSPC;
			entry = small_entry;
		}

		entry_size = EXT4_XATTR_LEN(entry->e_name_len);
		total_size = entry_size;
		if (!entry->e_value_inum)
			total_size += EXT4_XATTR_SIZE(
					      le32_to_cpu(entry->e_value_size));
		error = ext4_xattr_move_to_block(handle, inode, raw_inode,
						 entry);
		if (error)
			return error;

		*total_ino -= entry_size;
		ifree += total_size;
		bfree -= total_size;
	}

	return 0;
}

/*
 * Expand an inode by new_extra_isize bytes when EAs are present.
 * Returns 0 on success or negative error number on failure.
 */
int ext4_expand_extra_isize_ea(struct inode *inode, int new_extra_isize,
			       struct ext4_inode *raw_inode, handle_t *handle)
{
	struct ext4_xattr_ibody_header *header;
	struct ext4_sb_info *sbi = EXT4_SB(inode->i_sb);
	static unsigned int mnt_count;
	size_t min_offs;
	size_t ifree, bfree;
	int total_ino;
	void *base, *end;
	int error = 0, tried_min_extra_isize = 0;
	int s_min_extra_isize = le16_to_cpu(sbi->s_es->s_min_extra_isize);
	int isize_diff;	/* How much do we need to grow i_extra_isize */

retry:
	isize_diff = new_extra_isize - EXT4_I(inode)->i_extra_isize;
	if (EXT4_I(inode)->i_extra_isize >= new_extra_isize)
		return 0;

	header = IHDR(inode, raw_inode);

	/*
	 * Check if enough free space is available in the inode to shift the
	 * entries ahead by new_extra_isize.
	 */

	base = IFIRST(header);
	end = (void *)raw_inode + EXT4_SB(inode->i_sb)->s_inode_size;
	min_offs = end - base;
	total_ino = sizeof(struct ext4_xattr_ibody_header) + sizeof(u32);

	error = xattr_check_inode(inode, header, end);
	if (error)
		goto cleanup;

	ifree = ext4_xattr_free_space(base, &min_offs, base, &total_ino);
	if (ifree >= isize_diff)
		goto shift;

	/*
	 * Enough free space isn't available in the inode, check if
	 * EA block can hold new_extra_isize bytes.
	 */
	if (EXT4_I(inode)->i_file_acl) {
		struct buffer_head *bh;

		bh = ext4_sb_bread(inode->i_sb, EXT4_I(inode)->i_file_acl, REQ_PRIO);
		if (IS_ERR(bh)) {
			error = PTR_ERR(bh);
			goto cleanup;
<<<<<<< HEAD
		error = ext4_xattr_check_block(inode, bh);
		if (error)
=======
		}
		error = ext4_xattr_check_block(inode, bh);
		if (error) {
			brelse(bh);
>>>>>>> e021bb4f
			goto cleanup;
		base = BHDR(bh);
		end = bh->b_data + bh->b_size;
		min_offs = end - base;
		bfree = ext4_xattr_free_space(BFIRST(bh), &min_offs, base,
					      NULL);
		brelse(bh);
		if (bfree + ifree < isize_diff) {
			if (!tried_min_extra_isize && s_min_extra_isize) {
				tried_min_extra_isize++;
				new_extra_isize = s_min_extra_isize;
				goto retry;
			}
			error = -ENOSPC;
			goto cleanup;
		}
	} else {
		bfree = inode->i_sb->s_blocksize;
	}

	error = ext4_xattr_make_inode_space(handle, inode, raw_inode,
					    isize_diff, ifree, bfree,
					    &total_ino);
	if (error) {
		if (error == -ENOSPC && !tried_min_extra_isize &&
		    s_min_extra_isize) {
			tried_min_extra_isize++;
			new_extra_isize = s_min_extra_isize;
			goto retry;
		}
		goto cleanup;
	}
shift:
	/* Adjust the offsets and shift the remaining entries ahead */
	ext4_xattr_shift_entries(IFIRST(header), EXT4_I(inode)->i_extra_isize
			- new_extra_isize, (void *)raw_inode +
			EXT4_GOOD_OLD_INODE_SIZE + new_extra_isize,
			(void *)header, total_ino);
	EXT4_I(inode)->i_extra_isize = new_extra_isize;

cleanup:
	if (error && (mnt_count != le16_to_cpu(sbi->s_es->s_mnt_count))) {
		ext4_warning(inode->i_sb, "Unable to expand inode %lu. Delete some EAs or run e2fsck.",
			     inode->i_ino);
		mnt_count = le16_to_cpu(sbi->s_es->s_mnt_count);
	}
	return error;
}

#define EIA_INCR 16 /* must be 2^n */
#define EIA_MASK (EIA_INCR - 1)

/* Add the large xattr @inode into @ea_inode_array for deferred iput().
 * If @ea_inode_array is new or full it will be grown and the old
 * contents copied over.
 */
static int
ext4_expand_inode_array(struct ext4_xattr_inode_array **ea_inode_array,
			struct inode *inode)
{
	if (*ea_inode_array == NULL) {
		/*
		 * Start with 15 inodes, so it fits into a power-of-two size.
		 * If *ea_inode_array is NULL, this is essentially offsetof()
		 */
		(*ea_inode_array) =
			kmalloc(offsetof(struct ext4_xattr_inode_array,
					 inodes[EIA_MASK]),
				GFP_NOFS);
		if (*ea_inode_array == NULL)
			return -ENOMEM;
		(*ea_inode_array)->count = 0;
	} else if (((*ea_inode_array)->count & EIA_MASK) == EIA_MASK) {
		/* expand the array once all 15 + n * 16 slots are full */
		struct ext4_xattr_inode_array *new_array = NULL;
		int count = (*ea_inode_array)->count;

		/* if new_array is NULL, this is essentially offsetof() */
		new_array = kmalloc(
				offsetof(struct ext4_xattr_inode_array,
					 inodes[count + EIA_INCR]),
				GFP_NOFS);
		if (new_array == NULL)
			return -ENOMEM;
		memcpy(new_array, *ea_inode_array,
		       offsetof(struct ext4_xattr_inode_array, inodes[count]));
		kfree(*ea_inode_array);
		*ea_inode_array = new_array;
	}
	(*ea_inode_array)->inodes[(*ea_inode_array)->count++] = inode;
	return 0;
}

/*
 * ext4_xattr_delete_inode()
 *
 * Free extended attribute resources associated with this inode. Traverse
 * all entries and decrement reference on any xattr inodes associated with this
 * inode. This is called immediately before an inode is freed. We have exclusive
 * access to the inode. If an orphan inode is deleted it will also release its
 * references on xattr block and xattr inodes.
 */
int ext4_xattr_delete_inode(handle_t *handle, struct inode *inode,
			    struct ext4_xattr_inode_array **ea_inode_array,
			    int extra_credits)
{
	struct buffer_head *bh = NULL;
	struct ext4_xattr_ibody_header *header;
	struct ext4_iloc iloc = { .bh = NULL };
	struct ext4_xattr_entry *entry;
	struct inode *ea_inode;
	int error;

	error = ext4_xattr_ensure_credits(handle, inode, extra_credits,
					  NULL /* bh */,
					  false /* dirty */,
					  false /* block_csum */);
	if (error) {
		EXT4_ERROR_INODE(inode, "ensure credits (error %d)", error);
		goto cleanup;
	}

	if (ext4_has_feature_ea_inode(inode->i_sb) &&
	    ext4_test_inode_state(inode, EXT4_STATE_XATTR)) {

		error = ext4_get_inode_loc(inode, &iloc);
		if (error) {
			EXT4_ERROR_INODE(inode, "inode loc (error %d)", error);
			goto cleanup;
		}

		error = ext4_journal_get_write_access(handle, iloc.bh);
		if (error) {
			EXT4_ERROR_INODE(inode, "write access (error %d)",
					 error);
			goto cleanup;
		}

		header = IHDR(inode, ext4_raw_inode(&iloc));
		if (header->h_magic == cpu_to_le32(EXT4_XATTR_MAGIC))
			ext4_xattr_inode_dec_ref_all(handle, inode, iloc.bh,
						     IFIRST(header),
						     false /* block_csum */,
						     ea_inode_array,
						     extra_credits,
						     false /* skip_quota */);
	}

	if (EXT4_I(inode)->i_file_acl) {
		bh = ext4_sb_bread(inode->i_sb, EXT4_I(inode)->i_file_acl, REQ_PRIO);
		if (IS_ERR(bh)) {
			error = PTR_ERR(bh);
			if (error == -EIO)
				EXT4_ERROR_INODE(inode, "block %llu read error",
						 EXT4_I(inode)->i_file_acl);
			goto cleanup;
		}
		error = ext4_xattr_check_block(inode, bh);
		if (error)
			goto cleanup;

		if (ext4_has_feature_ea_inode(inode->i_sb)) {
			for (entry = BFIRST(bh); !IS_LAST_ENTRY(entry);
			     entry = EXT4_XATTR_NEXT(entry)) {
				if (!entry->e_value_inum)
					continue;
				error = ext4_xattr_inode_iget(inode,
					      le32_to_cpu(entry->e_value_inum),
					      le32_to_cpu(entry->e_hash),
					      &ea_inode);
				if (error)
					continue;
				ext4_xattr_inode_free_quota(inode, ea_inode,
					      le32_to_cpu(entry->e_value_size));
				iput(ea_inode);
			}

		}

		ext4_xattr_release_block(handle, inode, bh, ea_inode_array,
					 extra_credits);
		/*
		 * Update i_file_acl value in the same transaction that releases
		 * block.
		 */
		EXT4_I(inode)->i_file_acl = 0;
		error = ext4_mark_inode_dirty(handle, inode);
		if (error) {
			EXT4_ERROR_INODE(inode, "mark inode dirty (error %d)",
					 error);
			goto cleanup;
		}
	}
	error = 0;
cleanup:
	brelse(iloc.bh);
	brelse(bh);
	return error;
}

void ext4_xattr_inode_array_free(struct ext4_xattr_inode_array *ea_inode_array)
{
	int idx;

	if (ea_inode_array == NULL)
		return;

	for (idx = 0; idx < ea_inode_array->count; ++idx)
		iput(ea_inode_array->inodes[idx]);
	kfree(ea_inode_array);
}

/*
 * ext4_xattr_block_cache_insert()
 *
 * Create a new entry in the extended attribute block cache, and insert
 * it unless such an entry is already in the cache.
 *
 * Returns 0, or a negative error number on failure.
 */
static void
ext4_xattr_block_cache_insert(struct mb_cache *ea_block_cache,
			      struct buffer_head *bh)
{
	struct ext4_xattr_header *header = BHDR(bh);
	__u32 hash = le32_to_cpu(header->h_hash);
	int reusable = le32_to_cpu(header->h_refcount) <
		       EXT4_XATTR_REFCOUNT_MAX;
	int error;

	if (!ea_block_cache)
		return;
	error = mb_cache_entry_create(ea_block_cache, GFP_NOFS, hash,
				      bh->b_blocknr, reusable);
	if (error) {
		if (error == -EBUSY)
			ea_bdebug(bh, "already in cache");
	} else
		ea_bdebug(bh, "inserting [%x]", (int)hash);
}

/*
 * ext4_xattr_cmp()
 *
 * Compare two extended attribute blocks for equality.
 *
 * Returns 0 if the blocks are equal, 1 if they differ, and
 * a negative error number on errors.
 */
static int
ext4_xattr_cmp(struct ext4_xattr_header *header1,
	       struct ext4_xattr_header *header2)
{
	struct ext4_xattr_entry *entry1, *entry2;

	entry1 = ENTRY(header1+1);
	entry2 = ENTRY(header2+1);
	while (!IS_LAST_ENTRY(entry1)) {
		if (IS_LAST_ENTRY(entry2))
			return 1;
		if (entry1->e_hash != entry2->e_hash ||
		    entry1->e_name_index != entry2->e_name_index ||
		    entry1->e_name_len != entry2->e_name_len ||
		    entry1->e_value_size != entry2->e_value_size ||
		    entry1->e_value_inum != entry2->e_value_inum ||
		    memcmp(entry1->e_name, entry2->e_name, entry1->e_name_len))
			return 1;
		if (!entry1->e_value_inum &&
		    memcmp((char *)header1 + le16_to_cpu(entry1->e_value_offs),
			   (char *)header2 + le16_to_cpu(entry2->e_value_offs),
			   le32_to_cpu(entry1->e_value_size)))
			return 1;

		entry1 = EXT4_XATTR_NEXT(entry1);
		entry2 = EXT4_XATTR_NEXT(entry2);
	}
	if (!IS_LAST_ENTRY(entry2))
		return 1;
	return 0;
}

/*
 * ext4_xattr_block_cache_find()
 *
 * Find an identical extended attribute block.
 *
 * Returns a pointer to the block found, or NULL if such a block was
 * not found or an error occurred.
 */
static struct buffer_head *
ext4_xattr_block_cache_find(struct inode *inode,
			    struct ext4_xattr_header *header,
			    struct mb_cache_entry **pce)
{
	__u32 hash = le32_to_cpu(header->h_hash);
	struct mb_cache_entry *ce;
	struct mb_cache *ea_block_cache = EA_BLOCK_CACHE(inode);

	if (!ea_block_cache)
		return NULL;
	if (!header->h_hash)
		return NULL;  /* never share */
	ea_idebug(inode, "looking for cached blocks [%x]", (int)hash);
	ce = mb_cache_entry_find_first(ea_block_cache, hash);
	while (ce) {
		struct buffer_head *bh;

		bh = ext4_sb_bread(inode->i_sb, ce->e_value, REQ_PRIO);
		if (IS_ERR(bh)) {
			if (PTR_ERR(bh) == -ENOMEM)
				return NULL;
			EXT4_ERROR_INODE(inode, "block %lu read error",
					 (unsigned long)ce->e_value);
		} else if (ext4_xattr_cmp(header, BHDR(bh)) == 0) {
			*pce = ce;
			return bh;
		}
		brelse(bh);
		ce = mb_cache_entry_find_next(ea_block_cache, ce);
	}
	return NULL;
}

#define NAME_HASH_SHIFT 5
#define VALUE_HASH_SHIFT 16

/*
 * ext4_xattr_hash_entry()
 *
 * Compute the hash of an extended attribute.
 */
static __le32 ext4_xattr_hash_entry(char *name, size_t name_len, __le32 *value,
				    size_t value_count)
{
	__u32 hash = 0;

	while (name_len--) {
		hash = (hash << NAME_HASH_SHIFT) ^
		       (hash >> (8*sizeof(hash) - NAME_HASH_SHIFT)) ^
		       *name++;
	}
	while (value_count--) {
		hash = (hash << VALUE_HASH_SHIFT) ^
		       (hash >> (8*sizeof(hash) - VALUE_HASH_SHIFT)) ^
		       le32_to_cpu(*value++);
	}
	return cpu_to_le32(hash);
}

#undef NAME_HASH_SHIFT
#undef VALUE_HASH_SHIFT

#define BLOCK_HASH_SHIFT 16

/*
 * ext4_xattr_rehash()
 *
 * Re-compute the extended attribute hash value after an entry has changed.
 */
static void ext4_xattr_rehash(struct ext4_xattr_header *header)
{
	struct ext4_xattr_entry *here;
	__u32 hash = 0;

	here = ENTRY(header+1);
	while (!IS_LAST_ENTRY(here)) {
		if (!here->e_hash) {
			/* Block is not shared if an entry's hash value == 0 */
			hash = 0;
			break;
		}
		hash = (hash << BLOCK_HASH_SHIFT) ^
		       (hash >> (8*sizeof(hash) - BLOCK_HASH_SHIFT)) ^
		       le32_to_cpu(here->e_hash);
		here = EXT4_XATTR_NEXT(here);
	}
	header->h_hash = cpu_to_le32(hash);
}

#undef BLOCK_HASH_SHIFT

#define	HASH_BUCKET_BITS	10

struct mb_cache *
ext4_xattr_create_cache(void)
{
	return mb_cache_create(HASH_BUCKET_BITS);
}

void ext4_xattr_destroy_cache(struct mb_cache *cache)
{
	if (cache)
		mb_cache_destroy(cache);
}
<|MERGE_RESOLUTION|>--- conflicted
+++ resolved
@@ -1830,11 +1830,7 @@
 			le32_to_cpu(BHDR(bs->bh)->h_refcount));
 		error = ext4_xattr_check_block(inode, bs->bh);
 		if (error)
-<<<<<<< HEAD
-			goto cleanup;
-=======
 			return error;
->>>>>>> e021bb4f
 		/* Find the named attribute. */
 		bs->s.base = BHDR(bs->bh);
 		bs->s.first = BFIRST(bs->bh);
@@ -2751,16 +2747,12 @@
 		if (IS_ERR(bh)) {
 			error = PTR_ERR(bh);
 			goto cleanup;
-<<<<<<< HEAD
-		error = ext4_xattr_check_block(inode, bh);
-		if (error)
-=======
 		}
 		error = ext4_xattr_check_block(inode, bh);
 		if (error) {
 			brelse(bh);
->>>>>>> e021bb4f
 			goto cleanup;
+		}
 		base = BHDR(bh);
 		end = bh->b_data + bh->b_size;
 		min_offs = end - base;
