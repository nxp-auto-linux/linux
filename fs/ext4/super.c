--- conflicted
+++ resolved
@@ -3866,12 +3866,6 @@
 		if (ext4_has_feature_inline_data(sb)) {
 			ext4_msg(sb, KERN_ERR, "Cannot use DAX on a filesystem"
 					" that may contain inline data");
-<<<<<<< HEAD
-			goto failed_mount;
-		}
-		if (!bdev_dax_supported(sb->s_bdev, blocksize))
-			goto failed_mount;
-=======
 			sbi->s_mount_opt &= ~EXT4_MOUNT_DAX;
 		}
 		if (!bdev_dax_supported(sb->s_bdev, blocksize)) {
@@ -3879,7 +3873,6 @@
 				"DAX unsupported by block device. Turning off DAX.");
 			sbi->s_mount_opt &= ~EXT4_MOUNT_DAX;
 		}
->>>>>>> e021bb4f
 	}
 
 	if (ext4_has_feature_encrypt(sb) && es->s_encryption_level) {
@@ -4133,14 +4126,6 @@
 		ret = -ENOMEM;
 		goto failed_mount;
 	}
-	if (((u64)sbi->s_groups_count * sbi->s_inodes_per_group) !=
-	    le32_to_cpu(es->s_inodes_count)) {
-		ext4_msg(sb, KERN_ERR, "inodes count not valid: %u vs %llu",
-			 le32_to_cpu(es->s_inodes_count),
-			 ((u64)sbi->s_groups_count * sbi->s_inodes_per_group));
-		ret = -EINVAL;
-		goto failed_mount;
-	}
 
 	bgl_lock_init(sbi->s_blockgroup_lock);
 
@@ -4167,15 +4152,7 @@
 		goto failed_mount2;
 	}
 
-<<<<<<< HEAD
-	get_random_bytes(&sbi->s_next_generation, sizeof(u32));
-	spin_lock_init(&sbi->s_next_gen_lock);
-
-	setup_timer(&sbi->s_err_report, print_daily_error_info,
-		(unsigned long) sb);
-=======
 	timer_setup(&sbi->s_err_report, print_daily_error_info, 0);
->>>>>>> e021bb4f
 
 	/* Register extent status tree shrinker */
 	if (ext4_es_register_shrinker(sbi))
