// SPDX-License-Identifier: GPL-2.0
/*
 * linux/fs/ext4/page-io.c
 *
 * This contains the new page_io functions for ext4
 *
 * Written by Theodore Ts'o, 2010.
 */

#include <linux/fs.h>
#include <linux/time.h>
#include <linux/highuid.h>
#include <linux/pagemap.h>
#include <linux/quotaops.h>
#include <linux/string.h>
#include <linux/buffer_head.h>
#include <linux/writeback.h>
#include <linux/pagevec.h>
#include <linux/mpage.h>
#include <linux/namei.h>
#include <linux/uio.h>
#include <linux/bio.h>
#include <linux/workqueue.h>
#include <linux/kernel.h>
#include <linux/slab.h>
#include <linux/mm.h>
#include <linux/backing-dev.h>

#include "ext4_jbd2.h"
#include "xattr.h"
#include "acl.h"

static struct kmem_cache *io_end_cachep;

int __init ext4_init_pageio(void)
{
	io_end_cachep = KMEM_CACHE(ext4_io_end, SLAB_RECLAIM_ACCOUNT);
	if (io_end_cachep == NULL)
		return -ENOMEM;
	return 0;
}

void ext4_exit_pageio(void)
{
	kmem_cache_destroy(io_end_cachep);
}

/*
 * Print an buffer I/O error compatible with the fs/buffer.c.  This
 * provides compatibility with dmesg scrapers that look for a specific
 * buffer I/O error message.  We really need a unified error reporting
 * structure to userspace ala Digital Unix's uerf system, but it's
 * probably not going to happen in my lifetime, due to LKML politics...
 */
static void buffer_io_error(struct buffer_head *bh)
{
	printk_ratelimited(KERN_ERR "Buffer I/O error on device %pg, logical block %llu\n",
		       bh->b_bdev,
			(unsigned long long)bh->b_blocknr);
}

static void ext4_finish_bio(struct bio *bio)
{
	struct bio_vec *bvec;
	struct bvec_iter_all iter_all;

	bio_for_each_segment_all(bvec, bio, iter_all) {
		struct page *page = bvec->bv_page;
		struct page *bounce_page = NULL;
		struct buffer_head *bh, *head;
		unsigned bio_start = bvec->bv_offset;
		unsigned bio_end = bio_start + bvec->bv_len;
		unsigned under_io = 0;
		unsigned long flags;

		if (!page)
			continue;

		if (fscrypt_is_bounce_page(page)) {
			bounce_page = page;
			page = fscrypt_pagecache_page(bounce_page);
		}

		if (bio->bi_status) {
			SetPageError(page);
			mapping_set_error(page->mapping, -EIO);
		}
		bh = head = page_buffers(page);
		/*
		 * We check all buffers in the page under b_uptodate_lock
		 * to avoid races with other end io clearing async_write flags
		 */
<<<<<<< HEAD
		flags = bh_uptodate_lock_irqsave(head);
=======
		spin_lock_irqsave(&head->b_uptodate_lock, flags);
>>>>>>> fa578e9d
		do {
			if (bh_offset(bh) < bio_start ||
			    bh_offset(bh) + bh->b_size > bio_end) {
				if (buffer_async_write(bh))
					under_io++;
				continue;
			}
			clear_buffer_async_write(bh);
			if (bio->bi_status)
				buffer_io_error(bh);
		} while ((bh = bh->b_this_page) != head);
<<<<<<< HEAD
		bh_uptodate_unlock_irqrestore(head, flags);
=======
		spin_unlock_irqrestore(&head->b_uptodate_lock, flags);
>>>>>>> fa578e9d
		if (!under_io) {
			fscrypt_free_bounce_page(bounce_page);
			end_page_writeback(page);
		}
	}
}

static void ext4_release_io_end(ext4_io_end_t *io_end)
{
	struct bio *bio, *next_bio;

	BUG_ON(!list_empty(&io_end->list));
	BUG_ON(io_end->flag & EXT4_IO_END_UNWRITTEN);
	WARN_ON(io_end->handle);

	for (bio = io_end->bio; bio; bio = next_bio) {
		next_bio = bio->bi_private;
		ext4_finish_bio(bio);
		bio_put(bio);
	}
	kmem_cache_free(io_end_cachep, io_end);
}

/*
 * Check a range of space and convert unwritten extents to written. Note that
 * we are protected from truncate touching same part of extent tree by the
 * fact that truncate code waits for all DIO to finish (thus exclusion from
 * direct IO is achieved) and also waits for PageWriteback bits. Thus we
 * cannot get to ext4_ext_truncate() before all IOs overlapping that range are
 * completed (happens from ext4_free_ioend()).
 */
static int ext4_end_io(ext4_io_end_t *io)
{
	struct inode *inode = io->inode;
	loff_t offset = io->offset;
	ssize_t size = io->size;
	handle_t *handle = io->handle;
	int ret = 0;

	ext4_debug("ext4_end_io_nolock: io 0x%p from inode %lu,list->next 0x%p,"
		   "list->prev 0x%p\n",
		   io, inode->i_ino, io->list.next, io->list.prev);

	io->handle = NULL;	/* Following call will use up the handle */
	ret = ext4_convert_unwritten_extents(handle, inode, offset, size);
	if (ret < 0 && !ext4_forced_shutdown(EXT4_SB(inode->i_sb))) {
		ext4_msg(inode->i_sb, KERN_EMERG,
			 "failed to convert unwritten extents to written "
			 "extents -- potential data loss!  "
			 "(inode %lu, offset %llu, size %zd, error %d)",
			 inode->i_ino, offset, size, ret);
	}
	ext4_clear_io_unwritten_flag(io);
	ext4_release_io_end(io);
	return ret;
}

static void dump_completed_IO(struct inode *inode, struct list_head *head)
{
#ifdef	EXT4FS_DEBUG
	struct list_head *cur, *before, *after;
	ext4_io_end_t *io, *io0, *io1;

	if (list_empty(head))
		return;

	ext4_debug("Dump inode %lu completed io list\n", inode->i_ino);
	list_for_each_entry(io, head, list) {
		cur = &io->list;
		before = cur->prev;
		io0 = container_of(before, ext4_io_end_t, list);
		after = cur->next;
		io1 = container_of(after, ext4_io_end_t, list);

		ext4_debug("io 0x%p from inode %lu,prev 0x%p,next 0x%p\n",
			    io, inode->i_ino, io0, io1);
	}
#endif
}

/* Add the io_end to per-inode completed end_io list. */
static void ext4_add_complete_io(ext4_io_end_t *io_end)
{
	struct ext4_inode_info *ei = EXT4_I(io_end->inode);
	struct ext4_sb_info *sbi = EXT4_SB(io_end->inode->i_sb);
	struct workqueue_struct *wq;
	unsigned long flags;

	/* Only reserved conversions from writeback should enter here */
	WARN_ON(!(io_end->flag & EXT4_IO_END_UNWRITTEN));
	WARN_ON(!io_end->handle && sbi->s_journal);
	spin_lock_irqsave(&ei->i_completed_io_lock, flags);
	wq = sbi->rsv_conversion_wq;
	if (list_empty(&ei->i_rsv_conversion_list))
		queue_work(wq, &ei->i_rsv_conversion_work);
	list_add_tail(&io_end->list, &ei->i_rsv_conversion_list);
	spin_unlock_irqrestore(&ei->i_completed_io_lock, flags);
}

static int ext4_do_flush_completed_IO(struct inode *inode,
				      struct list_head *head)
{
	ext4_io_end_t *io;
	struct list_head unwritten;
	unsigned long flags;
	struct ext4_inode_info *ei = EXT4_I(inode);
	int err, ret = 0;

	spin_lock_irqsave(&ei->i_completed_io_lock, flags);
	dump_completed_IO(inode, head);
	list_replace_init(head, &unwritten);
	spin_unlock_irqrestore(&ei->i_completed_io_lock, flags);

	while (!list_empty(&unwritten)) {
		io = list_entry(unwritten.next, ext4_io_end_t, list);
		BUG_ON(!(io->flag & EXT4_IO_END_UNWRITTEN));
		list_del_init(&io->list);

		err = ext4_end_io(io);
		if (unlikely(!ret && err))
			ret = err;
	}
	return ret;
}

/*
 * work on completed IO, to convert unwritten extents to extents
 */
void ext4_end_io_rsv_work(struct work_struct *work)
{
	struct ext4_inode_info *ei = container_of(work, struct ext4_inode_info,
						  i_rsv_conversion_work);
	ext4_do_flush_completed_IO(&ei->vfs_inode, &ei->i_rsv_conversion_list);
}

ext4_io_end_t *ext4_init_io_end(struct inode *inode, gfp_t flags)
{
	ext4_io_end_t *io = kmem_cache_zalloc(io_end_cachep, flags);
	if (io) {
		io->inode = inode;
		INIT_LIST_HEAD(&io->list);
		atomic_set(&io->count, 1);
	}
	return io;
}

void ext4_put_io_end_defer(ext4_io_end_t *io_end)
{
	if (atomic_dec_and_test(&io_end->count)) {
		if (!(io_end->flag & EXT4_IO_END_UNWRITTEN) || !io_end->size) {
			ext4_release_io_end(io_end);
			return;
		}
		ext4_add_complete_io(io_end);
	}
}

int ext4_put_io_end(ext4_io_end_t *io_end)
{
	int err = 0;

	if (atomic_dec_and_test(&io_end->count)) {
		if (io_end->flag & EXT4_IO_END_UNWRITTEN) {
			err = ext4_convert_unwritten_extents(io_end->handle,
						io_end->inode, io_end->offset,
						io_end->size);
			io_end->handle = NULL;
			ext4_clear_io_unwritten_flag(io_end);
		}
		ext4_release_io_end(io_end);
	}
	return err;
}

ext4_io_end_t *ext4_get_io_end(ext4_io_end_t *io_end)
{
	atomic_inc(&io_end->count);
	return io_end;
}

/* BIO completion function for page writeback */
static void ext4_end_bio(struct bio *bio)
{
	ext4_io_end_t *io_end = bio->bi_private;
	sector_t bi_sector = bio->bi_iter.bi_sector;
	char b[BDEVNAME_SIZE];

	if (WARN_ONCE(!io_end, "io_end is NULL: %s: sector %Lu len %u err %d\n",
		      bio_devname(bio, b),
		      (long long) bio->bi_iter.bi_sector,
		      (unsigned) bio_sectors(bio),
		      bio->bi_status)) {
		ext4_finish_bio(bio);
		bio_put(bio);
		return;
	}
	bio->bi_end_io = NULL;

	if (bio->bi_status) {
		struct inode *inode = io_end->inode;

		ext4_warning(inode->i_sb, "I/O error %d writing to inode %lu "
			     "(offset %llu size %ld starting block %llu)",
			     bio->bi_status, inode->i_ino,
			     (unsigned long long) io_end->offset,
			     (long) io_end->size,
			     (unsigned long long)
			     bi_sector >> (inode->i_blkbits - 9));
		mapping_set_error(inode->i_mapping,
				blk_status_to_errno(bio->bi_status));
	}

	if (io_end->flag & EXT4_IO_END_UNWRITTEN) {
		/*
		 * Link bio into list hanging from io_end. We have to do it
		 * atomically as bio completions can be racing against each
		 * other.
		 */
		bio->bi_private = xchg(&io_end->bio, bio);
		ext4_put_io_end_defer(io_end);
	} else {
		/*
		 * Drop io_end reference early. Inode can get freed once
		 * we finish the bio.
		 */
		ext4_put_io_end_defer(io_end);
		ext4_finish_bio(bio);
		bio_put(bio);
	}
}

void ext4_io_submit(struct ext4_io_submit *io)
{
	struct bio *bio = io->io_bio;

	if (bio) {
		int io_op_flags = io->io_wbc->sync_mode == WB_SYNC_ALL ?
				  REQ_SYNC : 0;
		io->io_bio->bi_write_hint = io->io_end->inode->i_write_hint;
		bio_set_op_attrs(io->io_bio, REQ_OP_WRITE, io_op_flags);
		submit_bio(io->io_bio);
	}
	io->io_bio = NULL;
}

void ext4_io_submit_init(struct ext4_io_submit *io,
			 struct writeback_control *wbc)
{
	io->io_wbc = wbc;
	io->io_bio = NULL;
	io->io_end = NULL;
}

static int io_submit_init_bio(struct ext4_io_submit *io,
			      struct buffer_head *bh)
{
	struct bio *bio;

	bio = bio_alloc(GFP_NOIO, BIO_MAX_PAGES);
	if (!bio)
		return -ENOMEM;
	bio->bi_iter.bi_sector = bh->b_blocknr * (bh->b_size >> 9);
	bio_set_dev(bio, bh->b_bdev);
	bio->bi_end_io = ext4_end_bio;
	bio->bi_private = ext4_get_io_end(io->io_end);
	io->io_bio = bio;
	io->io_next_block = bh->b_blocknr;
	wbc_init_bio(io->io_wbc, bio);
	return 0;
}

static int io_submit_add_bh(struct ext4_io_submit *io,
			    struct inode *inode,
			    struct page *page,
			    struct buffer_head *bh)
{
	int ret;

	if (io->io_bio && bh->b_blocknr != io->io_next_block) {
submit_and_retry:
		ext4_io_submit(io);
	}
	if (io->io_bio == NULL) {
		ret = io_submit_init_bio(io, bh);
		if (ret)
			return ret;
		io->io_bio->bi_write_hint = inode->i_write_hint;
	}
	ret = bio_add_page(io->io_bio, page, bh->b_size, bh_offset(bh));
	if (ret != bh->b_size)
		goto submit_and_retry;
	wbc_account_cgroup_owner(io->io_wbc, page, bh->b_size);
	io->io_next_block++;
	return 0;
}

int ext4_bio_write_page(struct ext4_io_submit *io,
			struct page *page,
			int len,
			struct writeback_control *wbc,
			bool keep_towrite)
{
	struct page *bounce_page = NULL;
	struct inode *inode = page->mapping->host;
	unsigned block_start;
	struct buffer_head *bh, *head;
	int ret = 0;
	int nr_submitted = 0;
	int nr_to_submit = 0;

	BUG_ON(!PageLocked(page));
	BUG_ON(PageWriteback(page));

	if (keep_towrite)
		set_page_writeback_keepwrite(page);
	else
		set_page_writeback(page);
	ClearPageError(page);

	/*
	 * Comments copied from block_write_full_page:
	 *
	 * The page straddles i_size.  It must be zeroed out on each and every
	 * writepage invocation because it may be mmapped.  "A file is mapped
	 * in multiples of the page size.  For a file that is not a multiple of
	 * the page size, the remaining memory is zeroed when mapped, and
	 * writes to that region are not written out to the file."
	 */
	if (len < PAGE_SIZE)
		zero_user_segment(page, len, PAGE_SIZE);
	/*
	 * In the first loop we prepare and mark buffers to submit. We have to
	 * mark all buffers in the page before submitting so that
	 * end_page_writeback() cannot be called from ext4_bio_end_io() when IO
	 * on the first buffer finishes and we are still working on submitting
	 * the second buffer.
	 */
	bh = head = page_buffers(page);
	do {
		block_start = bh_offset(bh);
		if (block_start >= len) {
			clear_buffer_dirty(bh);
			set_buffer_uptodate(bh);
			continue;
		}
		if (!buffer_dirty(bh) || buffer_delay(bh) ||
		    !buffer_mapped(bh) || buffer_unwritten(bh)) {
			/* A hole? We can safely clear the dirty bit */
			if (!buffer_mapped(bh))
				clear_buffer_dirty(bh);
			if (io->io_bio)
				ext4_io_submit(io);
			continue;
		}
		if (buffer_new(bh))
			clear_buffer_new(bh);
		set_buffer_async_write(bh);
		nr_to_submit++;
	} while ((bh = bh->b_this_page) != head);

	bh = head = page_buffers(page);

	/*
	 * If any blocks are being written to an encrypted file, encrypt them
	 * into a bounce page.  For simplicity, just encrypt until the last
	 * block which might be needed.  This may cause some unneeded blocks
	 * (e.g. holes) to be unnecessarily encrypted, but this is rare and
	 * can't happen in the common case of blocksize == PAGE_SIZE.
	 */
	if (IS_ENCRYPTED(inode) && S_ISREG(inode->i_mode) && nr_to_submit) {
		gfp_t gfp_flags = GFP_NOFS;
		unsigned int enc_bytes = round_up(len, i_blocksize(inode));

		/*
		 * Since bounce page allocation uses a mempool, we can only use
		 * a waiting mask (i.e. request guaranteed allocation) on the
		 * first page of the bio.  Otherwise it can deadlock.
		 */
		if (io->io_bio)
			gfp_flags = GFP_NOWAIT | __GFP_NOWARN;
	retry_encrypt:
		bounce_page = fscrypt_encrypt_pagecache_blocks(page, enc_bytes,
							       0, gfp_flags);
		if (IS_ERR(bounce_page)) {
			ret = PTR_ERR(bounce_page);
			if (ret == -ENOMEM &&
			    (io->io_bio || wbc->sync_mode == WB_SYNC_ALL)) {
				gfp_flags = GFP_NOFS;
				if (io->io_bio)
					ext4_io_submit(io);
				else
					gfp_flags |= __GFP_NOFAIL;
				congestion_wait(BLK_RW_ASYNC, HZ/50);
				goto retry_encrypt;
			}
			bounce_page = NULL;
			goto out;
		}
	}

	/* Now submit buffers to write */
	do {
		if (!buffer_async_write(bh))
			continue;
		ret = io_submit_add_bh(io, inode, bounce_page ?: page, bh);
		if (ret) {
			/*
			 * We only get here on ENOMEM.  Not much else
			 * we can do but mark the page as dirty, and
			 * better luck next time.
			 */
			break;
		}
		nr_submitted++;
		clear_buffer_dirty(bh);
	} while ((bh = bh->b_this_page) != head);

	/* Error stopped previous loop? Clean up buffers... */
	if (ret) {
	out:
		fscrypt_free_bounce_page(bounce_page);
		printk_ratelimited(KERN_ERR "%s: ret = %d\n", __func__, ret);
		redirty_page_for_writepage(wbc, page);
		do {
			clear_buffer_async_write(bh);
			bh = bh->b_this_page;
		} while (bh != head);
	}
	unlock_page(page);
	/* Nothing submitted - we have to end page writeback */
	if (!nr_submitted)
		end_page_writeback(page);
	return ret;
}<|MERGE_RESOLUTION|>--- conflicted
+++ resolved
@@ -90,11 +90,7 @@
 		 * We check all buffers in the page under b_uptodate_lock
 		 * to avoid races with other end io clearing async_write flags
 		 */
-<<<<<<< HEAD
-		flags = bh_uptodate_lock_irqsave(head);
-=======
 		spin_lock_irqsave(&head->b_uptodate_lock, flags);
->>>>>>> fa578e9d
 		do {
 			if (bh_offset(bh) < bio_start ||
 			    bh_offset(bh) + bh->b_size > bio_end) {
@@ -106,11 +102,7 @@
 			if (bio->bi_status)
 				buffer_io_error(bh);
 		} while ((bh = bh->b_this_page) != head);
-<<<<<<< HEAD
-		bh_uptodate_unlock_irqrestore(head, flags);
-=======
 		spin_unlock_irqrestore(&head->b_uptodate_lock, flags);
->>>>>>> fa578e9d
 		if (!under_io) {
 			fscrypt_free_bounce_page(bounce_page);
 			end_page_writeback(page);
