--- conflicted
+++ resolved
@@ -743,16 +743,6 @@
 	if (unlikely(copied < len) && !PageUptodate(page))
 		copied = 0;
 
-<<<<<<< HEAD
-	if (unlikely(copied < len) && !PageUptodate(page))
-		return 0;
-
-	ret = ext4_get_inode_loc(inode, &iloc);
-	if (ret) {
-		ext4_std_error(inode->i_sb, ret);
-		return ret;
-	}
-=======
 	if (likely(copied)) {
 		ret = ext4_get_inode_loc(inode, &iloc);
 		if (ret) {
@@ -770,7 +760,6 @@
 		 * ext4_try_to_write_inline_data()
 		 */
 		(void) ext4_find_inline_data_nolock(inode);
->>>>>>> 3b17187f
 
 		kaddr = kmap_atomic(page);
 		ext4_write_inline_data(inode, &iloc, kaddr, pos, copied);
@@ -779,26 +768,6 @@
 		/* clear page dirty so that writepages wouldn't work for us. */
 		ClearPageDirty(page);
 
-<<<<<<< HEAD
-	/*
-	 * ei->i_inline_off may have changed since ext4_write_begin()
-	 * called ext4_try_to_write_inline_data()
-	 */
-	(void) ext4_find_inline_data_nolock(inode);
-
-	kaddr = kmap_atomic(page);
-	ext4_write_inline_data(inode, &iloc, kaddr, pos, copied);
-	kunmap_atomic(kaddr);
-	SetPageUptodate(page);
-	/* clear page dirty so that writepages wouldn't work for us. */
-	ClearPageDirty(page);
-
-	ext4_write_unlock_xattr(inode, &no_expand);
-	brelse(iloc.bh);
-	mark_inode_dirty(inode);
-
-	return copied;
-=======
 		ext4_write_unlock_xattr(inode, &no_expand);
 		brelse(iloc.bh);
 
@@ -842,7 +811,6 @@
 			ext4_orphan_del(NULL, inode);
 	}
 	return ret ? ret : copied;
->>>>>>> 3b17187f
 }
 
 struct buffer_head *
