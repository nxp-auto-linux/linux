--- conflicted
+++ resolved
@@ -1182,21 +1182,10 @@
 	if (IS_ERR(realdn)) {
 		pr_err("splice_dentry error %ld %p inode %p ino %llx.%llx\n",
 		       PTR_ERR(realdn), dn, in, ceph_vinop(in));
-<<<<<<< HEAD
-		dn = realdn;
-		/*
-		 * Caller should release 'dn' in the case of error.
-		 * If 'req->r_dentry' is passed to this function,
-		 * caller should leave 'req->r_dentry' untouched.
-		 */
-		goto out;
-	} else if (realdn) {
-=======
 		return PTR_ERR(realdn);
 	}
 
 	if (realdn) {
->>>>>>> fa578e9d
 		dout("dn %p (%d) spliced with %p (%d) "
 		     "inode %p ino %llx.%llx\n",
 		     dn, d_count(dn),
