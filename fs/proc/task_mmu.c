--- conflicted
+++ resolved
@@ -489,49 +489,17 @@
 	 * page_count().
 	 */
 	if (page_count(page) == 1) {
-<<<<<<< HEAD
-		if (dirty || PageDirty(page))
-			mss->private_dirty += size;
-		else
-			mss->private_clean += size;
-		mss->pss += (u64)size << PSS_SHIFT;
-		if (locked)
-			mss->pss_locked += (u64)size << PSS_SHIFT;
-=======
 		smaps_page_accumulate(mss, page, size, size << PSS_SHIFT, dirty,
 			locked, true);
->>>>>>> fa578e9d
 		return;
 	}
 	for (i = 0; i < nr; i++, page++) {
 		int mapcount = page_mapcount(page);
-<<<<<<< HEAD
-		unsigned long pss = (PAGE_SIZE << PSS_SHIFT);
-
-		if (mapcount >= 2) {
-			if (dirty || PageDirty(page))
-				mss->shared_dirty += PAGE_SIZE;
-			else
-				mss->shared_clean += PAGE_SIZE;
-			mss->pss += pss / mapcount;
-			if (locked)
-				mss->pss_locked += pss / mapcount;
-		} else {
-			if (dirty || PageDirty(page))
-				mss->private_dirty += PAGE_SIZE;
-			else
-				mss->private_clean += PAGE_SIZE;
-			mss->pss += pss;
-			if (locked)
-				mss->pss_locked += pss;
-		}
-=======
 		unsigned long pss = PAGE_SIZE << PSS_SHIFT;
 		if (mapcount >= 2)
 			pss /= mapcount;
 		smaps_page_accumulate(mss, page, PAGE_SIZE, pss, dirty, locked,
 				      mapcount < 2);
->>>>>>> fa578e9d
 	}
 }
 
@@ -621,11 +589,7 @@
 	else if (is_zone_device_page(page))
 		/* pass */;
 	else
-<<<<<<< HEAD
-		VM_BUG_ON_PAGE(1, page);
-=======
 		mss->file_thp += HPAGE_PMD_SIZE;
->>>>>>> fa578e9d
 	smaps_account(mss, page, true, pmd_young(*pmd), pmd_dirty(*pmd), locked);
 }
 #else
@@ -813,11 +777,7 @@
 	}
 #endif
 	/* mmap_sem is held in m_start */
-<<<<<<< HEAD
-	walk_page_vma(vma, &smaps_walk);
-=======
 	walk_page_vma(vma, &smaps_walk_ops, mss);
->>>>>>> fa578e9d
 }
 
 #define SEQ_PUT_DEC(str, val) \
