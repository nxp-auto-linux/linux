--- conflicted
+++ resolved
@@ -384,15 +384,12 @@
 		   cpumask_pr_args(task->cpus_ptr));
 	seq_printf(m, "Cpus_allowed_list:\t%*pbl\n",
 		   cpumask_pr_args(task->cpus_ptr));
-<<<<<<< HEAD
-=======
 }
 
 static inline void task_core_dumping(struct seq_file *m, struct mm_struct *mm)
 {
 	seq_put_decimal_ull(m, "CoreDumping:\t", !!mm->core_state);
 	seq_putc(m, '\n');
->>>>>>> e021bb4f
 }
 
 int proc_pid_status(struct seq_file *m, struct pid_namespace *ns,
