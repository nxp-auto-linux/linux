--- conflicted
+++ resolved
@@ -245,70 +245,12 @@
 	if (!xchg(&kcore_need_update, 0))
 		goto out;
 
-<<<<<<< HEAD
-	/* setup ELF header */
-	elf = (struct elfhdr *) bufp;
-	bufp += sizeof(struct elfhdr);
-	offset += sizeof(struct elfhdr);
-	memcpy(elf->e_ident, ELFMAG, SELFMAG);
-	elf->e_ident[EI_CLASS]	= ELF_CLASS;
-	elf->e_ident[EI_DATA]	= ELF_DATA;
-	elf->e_ident[EI_VERSION]= EV_CURRENT;
-	elf->e_ident[EI_OSABI] = ELF_OSABI;
-	memset(elf->e_ident+EI_PAD, 0, EI_NIDENT-EI_PAD);
-	elf->e_type	= ET_CORE;
-	elf->e_machine	= ELF_ARCH;
-	elf->e_version	= EV_CURRENT;
-	elf->e_entry	= 0;
-	elf->e_phoff	= sizeof(struct elfhdr);
-	elf->e_shoff	= 0;
-	elf->e_flags	= ELF_CORE_EFLAGS;
-	elf->e_ehsize	= sizeof(struct elfhdr);
-	elf->e_phentsize= sizeof(struct elf_phdr);
-	elf->e_phnum	= nphdr;
-	elf->e_shentsize= 0;
-	elf->e_shnum	= 0;
-	elf->e_shstrndx	= 0;
-
-	/* setup ELF PT_NOTE program header */
-	nhdr = (struct elf_phdr *) bufp;
-	bufp += sizeof(struct elf_phdr);
-	offset += sizeof(struct elf_phdr);
-	nhdr->p_type	= PT_NOTE;
-	nhdr->p_offset	= 0;
-	nhdr->p_vaddr	= 0;
-	nhdr->p_paddr	= 0;
-	nhdr->p_filesz	= 0;
-	nhdr->p_memsz	= 0;
-	nhdr->p_flags	= 0;
-	nhdr->p_align	= 0;
-
-	/* setup ELF PT_LOAD program header for every area */
-	list_for_each_entry(m, &kclist_head, list) {
-		phdr = (struct elf_phdr *) bufp;
-		bufp += sizeof(struct elf_phdr);
-		offset += sizeof(struct elf_phdr);
-
-		phdr->p_type	= PT_LOAD;
-		phdr->p_flags	= PF_R|PF_W|PF_X;
-		phdr->p_offset	= kc_vaddr_to_offset(m->addr) + dataoff;
-		phdr->p_vaddr	= (size_t)m->addr;
-		if (m->type == KCORE_RAM)
-			phdr->p_paddr	= __pa(m->addr);
-		else if (m->type == KCORE_TEXT)
-			phdr->p_paddr	= __pa_symbol(m->addr);
-		else
-			phdr->p_paddr	= (elf_addr_t)-1;
-		phdr->p_filesz	= phdr->p_memsz	= m->size;
-		phdr->p_align	= PAGE_SIZE;
-=======
 	ret = kcore_ram_list(&list);
 	if (ret) {
 		/* Couldn't get the RAM list, try again next time. */
 		WRITE_ONCE(kcore_need_update, 1);
 		list_splice_tail(&list, &garbage);
 		goto out;
->>>>>>> e021bb4f
 	}
 
 	list_for_each_entry_safe(pos, tmp, &kclist_head, list) {
@@ -526,14 +468,6 @@
 		} else if (m->type == KCORE_VMALLOC) {
 			vread(buf, (char *)start, tsz);
 			/* we have to zero-fill user buffer even if no read */
-<<<<<<< HEAD
-			if (copy_to_user(buffer, buf, tsz))
-				return -EFAULT;
-		} else if (m->type == KCORE_USER) {
-			/* User page is handled prior to normal kernel page: */
-			if (copy_to_user(buffer, (char *)start, tsz))
-				return -EFAULT;
-=======
 			if (copy_to_user(buffer, buf, tsz)) {
 				ret = -EFAULT;
 				goto out;
@@ -544,7 +478,6 @@
 				ret = -EFAULT;
 				goto out;
 			}
->>>>>>> e021bb4f
 		} else {
 			if (kern_addr_valid(start)) {
 				/*
@@ -552,13 +485,6 @@
 				 * hardened user copy kernel text checks.
 				 */
 				if (probe_kernel_read(buf, (void *) start, tsz)) {
-<<<<<<< HEAD
-					if (clear_user(buffer, tsz))
-						return -EFAULT;
-				} else {
-					if (copy_to_user(buffer, buf, tsz))
-						return -EFAULT;
-=======
 					if (clear_user(buffer, tsz)) {
 						ret = -EFAULT;
 						goto out;
@@ -568,7 +494,6 @@
 						ret = -EFAULT;
 						goto out;
 					}
->>>>>>> e021bb4f
 				}
 			} else {
 				if (clear_user(buffer, tsz)) {
