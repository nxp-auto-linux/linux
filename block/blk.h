--- conflicted
+++ resolved
@@ -425,13 +425,10 @@
 
 extern void blk_drain_queue(struct request_queue *q);
 
-<<<<<<< HEAD
-=======
 #ifdef CONFIG_BLK_CGROUP_IOLATENCY
 extern int blk_iolatency_init(struct request_queue *q);
 #else
 static inline int blk_iolatency_init(struct request_queue *q) { return 0; }
 #endif
 
->>>>>>> e021bb4f
 #endif /* BLK_INTERNAL_H */