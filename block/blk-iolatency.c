// SPDX-License-Identifier: GPL-2.0
/*
 * Block rq-qos base io controller
 *
 * This works similar to wbt with a few exceptions
 *
 * - It's bio based, so the latency covers the whole block layer in addition to
 *   the actual io.
 * - We will throttle all IO that comes in here if we need to.
 * - We use the mean latency over the 100ms window.  This is because writes can
 *   be particularly fast, which could give us a false sense of the impact of
 *   other workloads on our protected workload.
 * - By default there's no throttling, we set the queue_depth to UINT_MAX so
 *   that we can have as many outstanding bio's as we're allowed to.  Only at
 *   throttle time do we pay attention to the actual queue depth.
 *
 * The hierarchy works like the cpu controller does, we track the latency at
 * every configured node, and each configured node has it's own independent
 * queue depth.  This means that we only care about our latency targets at the
 * peer level.  Some group at the bottom of the hierarchy isn't going to affect
 * a group at the end of some other path if we're only configred at leaf level.
 *
 * Consider the following
 *
 *                   root blkg
 *             /                     \
 *        fast (target=5ms)     slow (target=10ms)
 *         /     \                  /        \
 *       a        b          normal(15ms)   unloved
 *
 * "a" and "b" have no target, but their combined io under "fast" cannot exceed
 * an average latency of 5ms.  If it does then we will throttle the "slow"
 * group.  In the case of "normal", if it exceeds its 15ms target, we will
 * throttle "unloved", but nobody else.
 *
 * In this example "fast", "slow", and "normal" will be the only groups actually
 * accounting their io latencies.  We have to walk up the heirarchy to the root
 * on every submit and complete so we can do the appropriate stat recording and
 * adjust the queue depth of ourselves if needed.
 *
 * There are 2 ways we throttle IO.
 *
 * 1) Queue depth throttling.  As we throttle down we will adjust the maximum
 * number of IO's we're allowed to have in flight.  This starts at (u64)-1 down
 * to 1.  If the group is only ever submitting IO for itself then this is the
 * only way we throttle.
 *
 * 2) Induced delay throttling.  This is for the case that a group is generating
 * IO that has to be issued by the root cg to avoid priority inversion. So think
 * REQ_META or REQ_SWAP.  If we are already at qd == 1 and we're getting a lot
 * of work done for us on behalf of the root cg and are being asked to scale
 * down more then we induce a latency at userspace return.  We accumulate the
 * total amount of time we need to be punished by doing
 *
 * total_time += min_lat_nsec - actual_io_completion
 *
 * and then at throttle time will do
 *
 * throttle_time = min(total_time, NSEC_PER_SEC)
 *
 * This induced delay will throttle back the activity that is generating the
 * root cg issued io's, wethere that's some metadata intensive operation or the
 * group is using so much memory that it is pushing us into swap.
 *
 * Copyright (C) 2018 Josef Bacik
 */
#include <linux/kernel.h>
#include <linux/blk_types.h>
#include <linux/backing-dev.h>
#include <linux/module.h>
#include <linux/timer.h>
#include <linux/memcontrol.h>
#include <linux/sched/loadavg.h>
#include <linux/sched/signal.h>
#include <trace/events/block.h>
#include <linux/blk-mq.h>
#include "blk-rq-qos.h"
#include "blk-stat.h"
#include "blk.h"

#define DEFAULT_SCALE_COOKIE 1000000U

static struct blkcg_policy blkcg_policy_iolatency;
struct iolatency_grp;

struct blk_iolatency {
	struct rq_qos rqos;
	struct timer_list timer;
	atomic_t enabled;
};

static inline struct blk_iolatency *BLKIOLATENCY(struct rq_qos *rqos)
{
	return container_of(rqos, struct blk_iolatency, rqos);
}

static inline bool blk_iolatency_enabled(struct blk_iolatency *blkiolat)
{
	return atomic_read(&blkiolat->enabled) > 0;
}

struct child_latency_info {
	spinlock_t lock;

	/* Last time we adjusted the scale of everybody. */
	u64 last_scale_event;

	/* The latency that we missed. */
	u64 scale_lat;

	/* Total io's from all of our children for the last summation. */
	u64 nr_samples;

	/* The guy who actually changed the latency numbers. */
	struct iolatency_grp *scale_grp;

	/* Cookie to tell if we need to scale up or down. */
	atomic_t scale_cookie;
};

struct percentile_stats {
	u64 total;
	u64 missed;
};

struct latency_stat {
	union {
		struct percentile_stats ps;
		struct blk_rq_stat rqs;
	};
};

struct iolatency_grp {
	struct blkg_policy_data pd;
	struct latency_stat __percpu *stats;
	struct latency_stat cur_stat;
	struct blk_iolatency *blkiolat;
	struct rq_depth rq_depth;
	struct rq_wait rq_wait;
	atomic64_t window_start;
	atomic_t scale_cookie;
	u64 min_lat_nsec;
	u64 cur_win_nsec;

	/* total running average of our io latency. */
	u64 lat_avg;

	/* Our current number of IO's for the last summation. */
	u64 nr_samples;

	bool ssd;
	struct child_latency_info child_lat;
};

#define BLKIOLATENCY_MIN_WIN_SIZE (100 * NSEC_PER_MSEC)
#define BLKIOLATENCY_MAX_WIN_SIZE NSEC_PER_SEC
/*
 * These are the constants used to fake the fixed-point moving average
 * calculation just like load average.  The call to calc_load() folds
 * (FIXED_1 (2048) - exp_factor) * new_sample into lat_avg.  The sampling
 * window size is bucketed to try to approximately calculate average
 * latency such that 1/exp (decay rate) is [1 min, 2.5 min) when windows
 * elapse immediately.  Note, windows only elapse with IO activity.  Idle
 * periods extend the most recent window.
 */
#define BLKIOLATENCY_NR_EXP_FACTORS 5
#define BLKIOLATENCY_EXP_BUCKET_SIZE (BLKIOLATENCY_MAX_WIN_SIZE / \
				      (BLKIOLATENCY_NR_EXP_FACTORS - 1))
static const u64 iolatency_exp_factors[BLKIOLATENCY_NR_EXP_FACTORS] = {
	2045, // exp(1/600) - 600 samples
	2039, // exp(1/240) - 240 samples
	2031, // exp(1/120) - 120 samples
	2023, // exp(1/80)  - 80 samples
	2014, // exp(1/60)  - 60 samples
};

static inline struct iolatency_grp *pd_to_lat(struct blkg_policy_data *pd)
{
	return pd ? container_of(pd, struct iolatency_grp, pd) : NULL;
}

static inline struct iolatency_grp *blkg_to_lat(struct blkcg_gq *blkg)
{
	return pd_to_lat(blkg_to_pd(blkg, &blkcg_policy_iolatency));
}

static inline struct blkcg_gq *lat_to_blkg(struct iolatency_grp *iolat)
{
	return pd_to_blkg(&iolat->pd);
}

static inline void latency_stat_init(struct iolatency_grp *iolat,
				     struct latency_stat *stat)
{
	if (iolat->ssd) {
		stat->ps.total = 0;
		stat->ps.missed = 0;
	} else
		blk_rq_stat_init(&stat->rqs);
}

static inline void latency_stat_sum(struct iolatency_grp *iolat,
				    struct latency_stat *sum,
				    struct latency_stat *stat)
{
	if (iolat->ssd) {
		sum->ps.total += stat->ps.total;
		sum->ps.missed += stat->ps.missed;
	} else
		blk_rq_stat_sum(&sum->rqs, &stat->rqs);
}

static inline void latency_stat_record_time(struct iolatency_grp *iolat,
					    u64 req_time)
{
	struct latency_stat *stat = get_cpu_ptr(iolat->stats);
	if (iolat->ssd) {
		if (req_time >= iolat->min_lat_nsec)
			stat->ps.missed++;
		stat->ps.total++;
	} else
		blk_rq_stat_add(&stat->rqs, req_time);
	put_cpu_ptr(stat);
}

static inline bool latency_sum_ok(struct iolatency_grp *iolat,
				  struct latency_stat *stat)
{
	if (iolat->ssd) {
		u64 thresh = div64_u64(stat->ps.total, 10);
		thresh = max(thresh, 1ULL);
		return stat->ps.missed < thresh;
	}
	return stat->rqs.mean <= iolat->min_lat_nsec;
}

static inline u64 latency_stat_samples(struct iolatency_grp *iolat,
				       struct latency_stat *stat)
{
	if (iolat->ssd)
		return stat->ps.total;
	return stat->rqs.nr_samples;
}

static inline void iolat_update_total_lat_avg(struct iolatency_grp *iolat,
					      struct latency_stat *stat)
{
	int exp_idx;

	if (iolat->ssd)
		return;

	/*
	 * calc_load() takes in a number stored in fixed point representation.
	 * Because we are using this for IO time in ns, the values stored
	 * are significantly larger than the FIXED_1 denominator (2048).
	 * Therefore, rounding errors in the calculation are negligible and
	 * can be ignored.
	 */
	exp_idx = min_t(int, BLKIOLATENCY_NR_EXP_FACTORS - 1,
			div64_u64(iolat->cur_win_nsec,
				  BLKIOLATENCY_EXP_BUCKET_SIZE));
	iolat->lat_avg = calc_load(iolat->lat_avg,
				   iolatency_exp_factors[exp_idx],
				   stat->rqs.mean);
}

static void iolat_cleanup_cb(struct rq_wait *rqw, void *private_data)
{
	atomic_dec(&rqw->inflight);
	wake_up(&rqw->wait);
}

static bool iolat_acquire_inflight(struct rq_wait *rqw, void *private_data)
{
	struct iolatency_grp *iolat = private_data;
	return rq_wait_inc_below(rqw, iolat->rq_depth.max_depth);
}

static void __blkcg_iolatency_throttle(struct rq_qos *rqos,
				       struct iolatency_grp *iolat,
				       bool issue_as_root,
				       bool use_memdelay)
{
	struct rq_wait *rqw = &iolat->rq_wait;
	unsigned use_delay = atomic_read(&lat_to_blkg(iolat)->use_delay);

	if (use_delay)
		blkcg_schedule_throttle(rqos->q, use_memdelay);

	/*
	 * To avoid priority inversions we want to just take a slot if we are
	 * issuing as root.  If we're being killed off there's no point in
	 * delaying things, we may have been killed by OOM so throttling may
	 * make recovery take even longer, so just let the IO's through so the
	 * task can go away.
	 */
	if (issue_as_root || fatal_signal_pending(current)) {
		atomic_inc(&rqw->inflight);
		return;
	}

	rq_qos_wait(rqw, iolat, iolat_acquire_inflight, iolat_cleanup_cb);
}

#define SCALE_DOWN_FACTOR 2
#define SCALE_UP_FACTOR 4

static inline unsigned long scale_amount(unsigned long qd, bool up)
{
	return max(up ? qd >> SCALE_UP_FACTOR : qd >> SCALE_DOWN_FACTOR, 1UL);
}

/*
 * We scale the qd down faster than we scale up, so we need to use this helper
 * to adjust the scale_cookie accordingly so we don't prematurely get
 * scale_cookie at DEFAULT_SCALE_COOKIE and unthrottle too much.
 *
 * Each group has their own local copy of the last scale cookie they saw, so if
 * the global scale cookie goes up or down they know which way they need to go
 * based on their last knowledge of it.
 */
static void scale_cookie_change(struct blk_iolatency *blkiolat,
				struct child_latency_info *lat_info,
				bool up)
{
	unsigned long qd = blkiolat->rqos.q->nr_requests;
	unsigned long scale = scale_amount(qd, up);
	unsigned long old = atomic_read(&lat_info->scale_cookie);
	unsigned long max_scale = qd << 1;
	unsigned long diff = 0;

	if (old < DEFAULT_SCALE_COOKIE)
		diff = DEFAULT_SCALE_COOKIE - old;

	if (up) {
		if (scale + old > DEFAULT_SCALE_COOKIE)
			atomic_set(&lat_info->scale_cookie,
				   DEFAULT_SCALE_COOKIE);
		else if (diff > qd)
			atomic_inc(&lat_info->scale_cookie);
		else
			atomic_add(scale, &lat_info->scale_cookie);
	} else {
		/*
		 * We don't want to dig a hole so deep that it takes us hours to
		 * dig out of it.  Just enough that we don't throttle/unthrottle
		 * with jagged workloads but can still unthrottle once pressure
		 * has sufficiently dissipated.
		 */
		if (diff > qd) {
			if (diff < max_scale)
				atomic_dec(&lat_info->scale_cookie);
		} else {
			atomic_sub(scale, &lat_info->scale_cookie);
		}
	}
}

/*
 * Change the queue depth of the iolatency_grp.  We add/subtract 1/16th of the
 * queue depth at a time so we don't get wild swings and hopefully dial in to
 * fairer distribution of the overall queue depth.
 */
static void scale_change(struct iolatency_grp *iolat, bool up)
{
	unsigned long qd = iolat->blkiolat->rqos.q->nr_requests;
	unsigned long scale = scale_amount(qd, up);
	unsigned long old = iolat->rq_depth.max_depth;

	if (old > qd)
		old = qd;

	if (up) {
		if (old == 1 && blkcg_unuse_delay(lat_to_blkg(iolat)))
			return;

		if (old < qd) {
			old += scale;
			old = min(old, qd);
			iolat->rq_depth.max_depth = old;
			wake_up_all(&iolat->rq_wait.wait);
		}
	} else {
		old >>= 1;
		iolat->rq_depth.max_depth = max(old, 1UL);
	}
}

/* Check our parent and see if the scale cookie has changed. */
static void check_scale_change(struct iolatency_grp *iolat)
{
	struct iolatency_grp *parent;
	struct child_latency_info *lat_info;
	unsigned int cur_cookie;
	unsigned int our_cookie = atomic_read(&iolat->scale_cookie);
	u64 scale_lat;
	unsigned int old;
	int direction = 0;

	if (lat_to_blkg(iolat)->parent == NULL)
		return;

	parent = blkg_to_lat(lat_to_blkg(iolat)->parent);
	if (!parent)
		return;

	lat_info = &parent->child_lat;
	cur_cookie = atomic_read(&lat_info->scale_cookie);
	scale_lat = READ_ONCE(lat_info->scale_lat);

	if (cur_cookie < our_cookie)
		direction = -1;
	else if (cur_cookie > our_cookie)
		direction = 1;
	else
		return;

	old = atomic_cmpxchg(&iolat->scale_cookie, our_cookie, cur_cookie);

	/* Somebody beat us to the punch, just bail. */
	if (old != our_cookie)
		return;

	if (direction < 0 && iolat->min_lat_nsec) {
		u64 samples_thresh;

		if (!scale_lat || iolat->min_lat_nsec <= scale_lat)
			return;

		/*
		 * Sometimes high priority groups are their own worst enemy, so
		 * instead of taking it out on some poor other group that did 5%
		 * or less of the IO's for the last summation just skip this
		 * scale down event.
		 */
		samples_thresh = lat_info->nr_samples * 5;
		samples_thresh = max(1ULL, div64_u64(samples_thresh, 100));
		if (iolat->nr_samples <= samples_thresh)
			return;
	}

	/* We're as low as we can go. */
	if (iolat->rq_depth.max_depth == 1 && direction < 0) {
		blkcg_use_delay(lat_to_blkg(iolat));
		return;
	}

	/* We're back to the default cookie, unthrottle all the things. */
	if (cur_cookie == DEFAULT_SCALE_COOKIE) {
		blkcg_clear_delay(lat_to_blkg(iolat));
		iolat->rq_depth.max_depth = UINT_MAX;
		wake_up_all(&iolat->rq_wait.wait);
		return;
	}

	scale_change(iolat, direction > 0);
}

static void blkcg_iolatency_throttle(struct rq_qos *rqos, struct bio *bio)
{
	struct blk_iolatency *blkiolat = BLKIOLATENCY(rqos);
	struct blkcg_gq *blkg = bio->bi_blkg;
	bool issue_as_root = bio_issue_as_root_blkg(bio);

	if (!blk_iolatency_enabled(blkiolat))
		return;

	while (blkg && blkg->parent) {
		struct iolatency_grp *iolat = blkg_to_lat(blkg);
		if (!iolat) {
			blkg = blkg->parent;
			continue;
		}

		check_scale_change(iolat);
		__blkcg_iolatency_throttle(rqos, iolat, issue_as_root,
				     (bio->bi_opf & REQ_SWAP) == REQ_SWAP);
		blkg = blkg->parent;
	}
	if (!timer_pending(&blkiolat->timer))
		mod_timer(&blkiolat->timer, jiffies + HZ);
}

static void iolatency_record_time(struct iolatency_grp *iolat,
				  struct bio_issue *issue, u64 now,
				  bool issue_as_root)
{
	u64 start = bio_issue_time(issue);
	u64 req_time;

	/*
	 * Have to do this so we are truncated to the correct time that our
	 * issue is truncated to.
	 */
	now = __bio_issue_time(now);

	if (now <= start)
		return;

	req_time = now - start;

	/*
	 * We don't want to count issue_as_root bio's in the cgroups latency
	 * statistics as it could skew the numbers downwards.
	 */
	if (unlikely(issue_as_root && iolat->rq_depth.max_depth != UINT_MAX)) {
		u64 sub = iolat->min_lat_nsec;
		if (req_time < sub)
			blkcg_add_delay(lat_to_blkg(iolat), now, sub - req_time);
		return;
	}

	latency_stat_record_time(iolat, req_time);
}

#define BLKIOLATENCY_MIN_ADJUST_TIME (500 * NSEC_PER_MSEC)
#define BLKIOLATENCY_MIN_GOOD_SAMPLES 5

static void iolatency_check_latencies(struct iolatency_grp *iolat, u64 now)
{
	struct blkcg_gq *blkg = lat_to_blkg(iolat);
	struct iolatency_grp *parent;
	struct child_latency_info *lat_info;
	struct latency_stat stat;
	unsigned long flags;
	int cpu;

	latency_stat_init(iolat, &stat);
	preempt_disable();
	for_each_online_cpu(cpu) {
		struct latency_stat *s;
		s = per_cpu_ptr(iolat->stats, cpu);
		latency_stat_sum(iolat, &stat, s);
		latency_stat_init(iolat, s);
	}
	preempt_enable();

	parent = blkg_to_lat(blkg->parent);
	if (!parent)
		return;

	lat_info = &parent->child_lat;

	iolat_update_total_lat_avg(iolat, &stat);

	/* Everything is ok and we don't need to adjust the scale. */
	if (latency_sum_ok(iolat, &stat) &&
	    atomic_read(&lat_info->scale_cookie) == DEFAULT_SCALE_COOKIE)
		return;

	/* Somebody beat us to the punch, just bail. */
	spin_lock_irqsave(&lat_info->lock, flags);

	latency_stat_sum(iolat, &iolat->cur_stat, &stat);
	lat_info->nr_samples -= iolat->nr_samples;
	lat_info->nr_samples += latency_stat_samples(iolat, &iolat->cur_stat);
	iolat->nr_samples = latency_stat_samples(iolat, &iolat->cur_stat);

	if ((lat_info->last_scale_event >= now ||
	    now - lat_info->last_scale_event < BLKIOLATENCY_MIN_ADJUST_TIME))
		goto out;

	if (latency_sum_ok(iolat, &iolat->cur_stat) &&
	    latency_sum_ok(iolat, &stat)) {
		if (latency_stat_samples(iolat, &iolat->cur_stat) <
		    BLKIOLATENCY_MIN_GOOD_SAMPLES)
			goto out;
		if (lat_info->scale_grp == iolat) {
			lat_info->last_scale_event = now;
			scale_cookie_change(iolat->blkiolat, lat_info, true);
		}
	} else if (lat_info->scale_lat == 0 ||
		   lat_info->scale_lat >= iolat->min_lat_nsec) {
		lat_info->last_scale_event = now;
		if (!lat_info->scale_grp ||
		    lat_info->scale_lat > iolat->min_lat_nsec) {
			WRITE_ONCE(lat_info->scale_lat, iolat->min_lat_nsec);
			lat_info->scale_grp = iolat;
		}
		scale_cookie_change(iolat->blkiolat, lat_info, false);
	}
	latency_stat_init(iolat, &iolat->cur_stat);
out:
	spin_unlock_irqrestore(&lat_info->lock, flags);
}

static void blkcg_iolatency_done_bio(struct rq_qos *rqos, struct bio *bio)
{
	struct blkcg_gq *blkg;
	struct rq_wait *rqw;
	struct iolatency_grp *iolat;
	u64 window_start;
	u64 now = ktime_to_ns(ktime_get());
	bool issue_as_root = bio_issue_as_root_blkg(bio);
	bool enabled = false;
	int inflight = 0;

	blkg = bio->bi_blkg;
	if (!blkg || !bio_flagged(bio, BIO_TRACKED))
		return;

	iolat = blkg_to_lat(bio->bi_blkg);
	if (!iolat)
		return;

	enabled = blk_iolatency_enabled(iolat->blkiolat);
	if (!enabled)
		return;

	while (blkg && blkg->parent) {
		iolat = blkg_to_lat(blkg);
		if (!iolat) {
			blkg = blkg->parent;
			continue;
		}
		rqw = &iolat->rq_wait;

<<<<<<< HEAD
		atomic_dec(&rqw->inflight);
		if (iolat->min_lat_nsec == 0)
			goto next;
		iolatency_record_time(iolat, &bio->bi_issue, now,
				      issue_as_root);
		window_start = atomic64_read(&iolat->window_start);
		if (now > window_start &&
		    (now - window_start) >= iolat->cur_win_nsec) {
			if (atomic64_cmpxchg(&iolat->window_start,
					window_start, now) == window_start)
				iolatency_check_latencies(iolat, now);
=======
		inflight = atomic_dec_return(&rqw->inflight);
		WARN_ON_ONCE(inflight < 0);
		/*
		 * If bi_status is BLK_STS_AGAIN, the bio wasn't actually
		 * submitted, so do not account for it.
		 */
		if (iolat->min_lat_nsec && bio->bi_status != BLK_STS_AGAIN) {
			iolatency_record_time(iolat, &bio->bi_issue, now,
					      issue_as_root);
			window_start = atomic64_read(&iolat->window_start);
			if (now > window_start &&
			    (now - window_start) >= iolat->cur_win_nsec) {
				if (atomic64_cmpxchg(&iolat->window_start,
					     window_start, now) == window_start)
					iolatency_check_latencies(iolat, now);
			}
>>>>>>> fa578e9d
		}
		wake_up(&rqw->wait);
		blkg = blkg->parent;
	}
}

static void blkcg_iolatency_exit(struct rq_qos *rqos)
{
	struct blk_iolatency *blkiolat = BLKIOLATENCY(rqos);

	del_timer_sync(&blkiolat->timer);
	blkcg_deactivate_policy(rqos->q, &blkcg_policy_iolatency);
	kfree(blkiolat);
}

static struct rq_qos_ops blkcg_iolatency_ops = {
	.throttle = blkcg_iolatency_throttle,
	.done_bio = blkcg_iolatency_done_bio,
	.exit = blkcg_iolatency_exit,
};

static void blkiolatency_timer_fn(struct timer_list *t)
{
	struct blk_iolatency *blkiolat = from_timer(blkiolat, t, timer);
	struct blkcg_gq *blkg;
	struct cgroup_subsys_state *pos_css;
	u64 now = ktime_to_ns(ktime_get());

	rcu_read_lock();
	blkg_for_each_descendant_pre(blkg, pos_css,
				     blkiolat->rqos.q->root_blkg) {
		struct iolatency_grp *iolat;
		struct child_latency_info *lat_info;
		unsigned long flags;
		u64 cookie;

		/*
		 * We could be exiting, don't access the pd unless we have a
		 * ref on the blkg.
		 */
		if (!blkg_tryget(blkg))
			continue;

		iolat = blkg_to_lat(blkg);
		if (!iolat)
			goto next;

		lat_info = &iolat->child_lat;
		cookie = atomic_read(&lat_info->scale_cookie);

		if (cookie >= DEFAULT_SCALE_COOKIE)
			goto next;

		spin_lock_irqsave(&lat_info->lock, flags);
		if (lat_info->last_scale_event >= now)
			goto next_lock;

		/*
		 * We scaled down but don't have a scale_grp, scale up and carry
		 * on.
		 */
		if (lat_info->scale_grp == NULL) {
			scale_cookie_change(iolat->blkiolat, lat_info, true);
			goto next_lock;
		}

		/*
		 * It's been 5 seconds since our last scale event, clear the
		 * scale grp in case the group that needed the scale down isn't
		 * doing any IO currently.
		 */
		if (now - lat_info->last_scale_event >=
		    ((u64)NSEC_PER_SEC * 5))
			lat_info->scale_grp = NULL;
next_lock:
		spin_unlock_irqrestore(&lat_info->lock, flags);
next:
		blkg_put(blkg);
	}
	rcu_read_unlock();
}

int blk_iolatency_init(struct request_queue *q)
{
	struct blk_iolatency *blkiolat;
	struct rq_qos *rqos;
	int ret;

	blkiolat = kzalloc(sizeof(*blkiolat), GFP_KERNEL);
	if (!blkiolat)
		return -ENOMEM;

	rqos = &blkiolat->rqos;
	rqos->id = RQ_QOS_LATENCY;
	rqos->ops = &blkcg_iolatency_ops;
	rqos->q = q;

	rq_qos_add(q, rqos);

	ret = blkcg_activate_policy(q, &blkcg_policy_iolatency);
	if (ret) {
		rq_qos_del(q, rqos);
		kfree(blkiolat);
		return ret;
	}

	timer_setup(&blkiolat->timer, blkiolatency_timer_fn, 0);

	return 0;
}

/*
 * return 1 for enabling iolatency, return -1 for disabling iolatency, otherwise
 * return 0.
 */
static int iolatency_set_min_lat_nsec(struct blkcg_gq *blkg, u64 val)
{
	struct iolatency_grp *iolat = blkg_to_lat(blkg);
	u64 oldval = iolat->min_lat_nsec;

	iolat->min_lat_nsec = val;
	iolat->cur_win_nsec = max_t(u64, val << 4, BLKIOLATENCY_MIN_WIN_SIZE);
	iolat->cur_win_nsec = min_t(u64, iolat->cur_win_nsec,
				    BLKIOLATENCY_MAX_WIN_SIZE);

	if (!oldval && val)
		return 1;
<<<<<<< HEAD
	if (oldval && !val)
		return -1;
=======
	if (oldval && !val) {
		blkcg_clear_delay(blkg);
		return -1;
	}
>>>>>>> fa578e9d
	return 0;
}

static void iolatency_clear_scaling(struct blkcg_gq *blkg)
{
	if (blkg->parent) {
		struct iolatency_grp *iolat = blkg_to_lat(blkg->parent);
		struct child_latency_info *lat_info;
		if (!iolat)
			return;

		lat_info = &iolat->child_lat;
		spin_lock(&lat_info->lock);
		atomic_set(&lat_info->scale_cookie, DEFAULT_SCALE_COOKIE);
		lat_info->last_scale_event = 0;
		lat_info->scale_grp = NULL;
		lat_info->scale_lat = 0;
		spin_unlock(&lat_info->lock);
	}
}

static ssize_t iolatency_set_limit(struct kernfs_open_file *of, char *buf,
			     size_t nbytes, loff_t off)
{
	struct blkcg *blkcg = css_to_blkcg(of_css(of));
	struct blkcg_gq *blkg;
	struct blkg_conf_ctx ctx;
	struct iolatency_grp *iolat;
	char *p, *tok;
	u64 lat_val = 0;
	u64 oldval;
	int ret;
	int enable = 0;

	ret = blkg_conf_prep(blkcg, &blkcg_policy_iolatency, buf, &ctx);
	if (ret)
		return ret;

	iolat = blkg_to_lat(ctx.blkg);
	p = ctx.body;

	ret = -EINVAL;
	while ((tok = strsep(&p, " "))) {
		char key[16];
		char val[21];	/* 18446744073709551616 */

		if (sscanf(tok, "%15[^=]=%20s", key, val) != 2)
			goto out;

		if (!strcmp(key, "target")) {
			u64 v;

			if (!strcmp(val, "max"))
				lat_val = 0;
			else if (sscanf(val, "%llu", &v) == 1)
				lat_val = v * NSEC_PER_USEC;
			else
				goto out;
		} else {
			goto out;
		}
	}

	/* Walk up the tree to see if our new val is lower than it should be. */
	blkg = ctx.blkg;
	oldval = iolat->min_lat_nsec;

	enable = iolatency_set_min_lat_nsec(blkg, lat_val);
	if (enable) {
		WARN_ON_ONCE(!blk_get_queue(blkg->q));
		blkg_get(blkg);
	}

	if (oldval != iolat->min_lat_nsec) {
		iolatency_clear_scaling(blkg);
	}

	ret = 0;
out:
	blkg_conf_finish(&ctx);
	if (ret == 0 && enable) {
		struct iolatency_grp *tmp = blkg_to_lat(blkg);
		struct blk_iolatency *blkiolat = tmp->blkiolat;

		blk_mq_freeze_queue(blkg->q);

		if (enable == 1)
			atomic_inc(&blkiolat->enabled);
		else if (enable == -1)
			atomic_dec(&blkiolat->enabled);
		else
			WARN_ON_ONCE(1);

		blk_mq_unfreeze_queue(blkg->q);

		blkg_put(blkg);
		blk_put_queue(blkg->q);
	}
	return ret ?: nbytes;
}

static u64 iolatency_prfill_limit(struct seq_file *sf,
				  struct blkg_policy_data *pd, int off)
{
	struct iolatency_grp *iolat = pd_to_lat(pd);
	const char *dname = blkg_dev_name(pd->blkg);

	if (!dname || !iolat->min_lat_nsec)
		return 0;
	seq_printf(sf, "%s target=%llu\n",
		   dname, div_u64(iolat->min_lat_nsec, NSEC_PER_USEC));
	return 0;
}

static int iolatency_print_limit(struct seq_file *sf, void *v)
{
	blkcg_print_blkgs(sf, css_to_blkcg(seq_css(sf)),
			  iolatency_prfill_limit,
			  &blkcg_policy_iolatency, seq_cft(sf)->private, false);
	return 0;
}

static size_t iolatency_ssd_stat(struct iolatency_grp *iolat, char *buf,
				 size_t size)
{
	struct latency_stat stat;
	int cpu;

	latency_stat_init(iolat, &stat);
	preempt_disable();
	for_each_online_cpu(cpu) {
		struct latency_stat *s;
		s = per_cpu_ptr(iolat->stats, cpu);
		latency_stat_sum(iolat, &stat, s);
	}
	preempt_enable();

	if (iolat->rq_depth.max_depth == UINT_MAX)
		return scnprintf(buf, size, " missed=%llu total=%llu depth=max",
				 (unsigned long long)stat.ps.missed,
				 (unsigned long long)stat.ps.total);
	return scnprintf(buf, size, " missed=%llu total=%llu depth=%u",
			 (unsigned long long)stat.ps.missed,
			 (unsigned long long)stat.ps.total,
			 iolat->rq_depth.max_depth);
}

static size_t iolatency_pd_stat(struct blkg_policy_data *pd, char *buf,
				size_t size)
{
	struct iolatency_grp *iolat = pd_to_lat(pd);
	unsigned long long avg_lat;
	unsigned long long cur_win;

	if (!blkcg_debug_stats)
		return 0;

	if (iolat->ssd)
		return iolatency_ssd_stat(iolat, buf, size);

	avg_lat = div64_u64(iolat->lat_avg, NSEC_PER_USEC);
	cur_win = div64_u64(iolat->cur_win_nsec, NSEC_PER_MSEC);
	if (iolat->rq_depth.max_depth == UINT_MAX)
		return scnprintf(buf, size, " depth=max avg_lat=%llu win=%llu",
				 avg_lat, cur_win);

	return scnprintf(buf, size, " depth=%u avg_lat=%llu win=%llu",
			 iolat->rq_depth.max_depth, avg_lat, cur_win);
}


static struct blkg_policy_data *iolatency_pd_alloc(gfp_t gfp,
						   struct request_queue *q,
						   struct blkcg *blkcg)
{
	struct iolatency_grp *iolat;

	iolat = kzalloc_node(sizeof(*iolat), gfp, q->node);
	if (!iolat)
		return NULL;
	iolat->stats = __alloc_percpu_gfp(sizeof(struct latency_stat),
				       __alignof__(struct latency_stat), gfp);
	if (!iolat->stats) {
		kfree(iolat);
		return NULL;
	}
	return &iolat->pd;
}

static void iolatency_pd_init(struct blkg_policy_data *pd)
{
	struct iolatency_grp *iolat = pd_to_lat(pd);
	struct blkcg_gq *blkg = lat_to_blkg(iolat);
	struct rq_qos *rqos = blkcg_rq_qos(blkg->q);
	struct blk_iolatency *blkiolat = BLKIOLATENCY(rqos);
	u64 now = ktime_to_ns(ktime_get());
	int cpu;

	if (blk_queue_nonrot(blkg->q))
		iolat->ssd = true;
	else
		iolat->ssd = false;

	for_each_possible_cpu(cpu) {
		struct latency_stat *stat;
		stat = per_cpu_ptr(iolat->stats, cpu);
		latency_stat_init(iolat, stat);
	}

	latency_stat_init(iolat, &iolat->cur_stat);
	rq_wait_init(&iolat->rq_wait);
	spin_lock_init(&iolat->child_lat.lock);
	iolat->rq_depth.queue_depth = blkg->q->nr_requests;
	iolat->rq_depth.max_depth = UINT_MAX;
	iolat->rq_depth.default_depth = iolat->rq_depth.queue_depth;
	iolat->blkiolat = blkiolat;
	iolat->cur_win_nsec = 100 * NSEC_PER_MSEC;
	atomic64_set(&iolat->window_start, now);

	/*
	 * We init things in list order, so the pd for the parent may not be
	 * init'ed yet for whatever reason.
	 */
	if (blkg->parent && blkg_to_pd(blkg->parent, &blkcg_policy_iolatency)) {
		struct iolatency_grp *parent = blkg_to_lat(blkg->parent);
		atomic_set(&iolat->scale_cookie,
			   atomic_read(&parent->child_lat.scale_cookie));
	} else {
		atomic_set(&iolat->scale_cookie, DEFAULT_SCALE_COOKIE);
	}

	atomic_set(&iolat->child_lat.scale_cookie, DEFAULT_SCALE_COOKIE);
}

static void iolatency_pd_offline(struct blkg_policy_data *pd)
{
	struct iolatency_grp *iolat = pd_to_lat(pd);
	struct blkcg_gq *blkg = lat_to_blkg(iolat);
	struct blk_iolatency *blkiolat = iolat->blkiolat;
	int ret;

	ret = iolatency_set_min_lat_nsec(blkg, 0);
	if (ret == 1)
		atomic_inc(&blkiolat->enabled);
	if (ret == -1)
		atomic_dec(&blkiolat->enabled);
	iolatency_clear_scaling(blkg);
}

static void iolatency_pd_free(struct blkg_policy_data *pd)
{
	struct iolatency_grp *iolat = pd_to_lat(pd);
	free_percpu(iolat->stats);
	kfree(iolat);
}

static struct cftype iolatency_files[] = {
	{
		.name = "latency",
		.flags = CFTYPE_NOT_ON_ROOT,
		.seq_show = iolatency_print_limit,
		.write = iolatency_set_limit,
	},
	{}
};

static struct blkcg_policy blkcg_policy_iolatency = {
	.dfl_cftypes	= iolatency_files,
	.pd_alloc_fn	= iolatency_pd_alloc,
	.pd_init_fn	= iolatency_pd_init,
	.pd_offline_fn	= iolatency_pd_offline,
	.pd_free_fn	= iolatency_pd_free,
	.pd_stat_fn	= iolatency_pd_stat,
};

static int __init iolatency_init(void)
{
	return blkcg_policy_register(&blkcg_policy_iolatency);
}

static void __exit iolatency_exit(void)
{
	return blkcg_policy_unregister(&blkcg_policy_iolatency);
}

module_init(iolatency_init);
module_exit(iolatency_exit);<|MERGE_RESOLUTION|>--- conflicted
+++ resolved
@@ -616,19 +616,6 @@
 		}
 		rqw = &iolat->rq_wait;
 
-<<<<<<< HEAD
-		atomic_dec(&rqw->inflight);
-		if (iolat->min_lat_nsec == 0)
-			goto next;
-		iolatency_record_time(iolat, &bio->bi_issue, now,
-				      issue_as_root);
-		window_start = atomic64_read(&iolat->window_start);
-		if (now > window_start &&
-		    (now - window_start) >= iolat->cur_win_nsec) {
-			if (atomic64_cmpxchg(&iolat->window_start,
-					window_start, now) == window_start)
-				iolatency_check_latencies(iolat, now);
-=======
 		inflight = atomic_dec_return(&rqw->inflight);
 		WARN_ON_ONCE(inflight < 0);
 		/*
@@ -645,7 +632,6 @@
 					     window_start, now) == window_start)
 					iolatency_check_latencies(iolat, now);
 			}
->>>>>>> fa578e9d
 		}
 		wake_up(&rqw->wait);
 		blkg = blkg->parent;
@@ -773,15 +759,10 @@
 
 	if (!oldval && val)
 		return 1;
-<<<<<<< HEAD
-	if (oldval && !val)
-		return -1;
-=======
 	if (oldval && !val) {
 		blkcg_clear_delay(blkg);
 		return -1;
 	}
->>>>>>> fa578e9d
 	return 0;
 }
 
