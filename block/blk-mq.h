--- conflicted
+++ resolved
@@ -154,8 +154,6 @@
 		      unsigned int inflight[2]);
 void blk_mq_in_flight_rw(struct request_queue *q, struct hd_struct *part,
 			 unsigned int inflight[2]);
-<<<<<<< HEAD
-=======
 
 static inline void blk_mq_put_dispatch_budget(struct blk_mq_hw_ctx *hctx)
 {
@@ -213,6 +211,5 @@
 	for_each_possible_cpu(cpu)
 		set->mq_map[cpu] = 0;
 }
->>>>>>> e021bb4f
 
 #endif