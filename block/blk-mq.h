--- conflicted
+++ resolved
@@ -151,16 +151,7 @@
  */
 static inline struct blk_mq_ctx *blk_mq_get_ctx(struct request_queue *q)
 {
-<<<<<<< HEAD
-	return __blk_mq_get_ctx(q, get_cpu_light());
-}
-
-static inline void blk_mq_put_ctx(struct blk_mq_ctx *ctx)
-{
-	put_cpu_light();
-=======
 	return __blk_mq_get_ctx(q, raw_smp_processor_id());
->>>>>>> fa578e9d
 }
 
 struct blk_mq_alloc_data {
