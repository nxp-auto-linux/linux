--- conflicted
+++ resolved
@@ -606,8 +606,6 @@
 		rq->q->softirq_done_fn(rq);
 	}
 	put_cpu_light();
-<<<<<<< HEAD
-=======
 }
 
 static void hctx_unlock(struct blk_mq_hw_ctx *hctx, int srcu_idx)
@@ -628,7 +626,6 @@
 		rcu_read_lock();
 	} else
 		*srcu_idx = srcu_read_lock(hctx->srcu);
->>>>>>> e021bb4f
 }
 
 /**
@@ -693,11 +690,7 @@
 	blk_mq_put_driver_tag(rq);
 
 	trace_block_rq_requeue(q, rq);
-<<<<<<< HEAD
-	wbt_requeue(q->rq_wb, &rq->issue_stat);
-=======
 	rq_qos_requeue(q, rq);
->>>>>>> e021bb4f
 
 	if (blk_mq_request_started(rq)) {
 		WRITE_ONCE(rq->state, MQ_RQ_IDLE);
@@ -2450,10 +2443,6 @@
 		blk_mq_update_tag_set_depth(set, false);
 	}
 	mutex_unlock(&set->tag_list_lock);
-<<<<<<< HEAD
-	synchronize_rcu();
-=======
->>>>>>> e021bb4f
 	INIT_LIST_HEAD(&q->tag_set_list);
 }
 
@@ -2768,10 +2757,6 @@
 static int blk_mq_update_queue_map(struct blk_mq_tag_set *set)
 {
 	if (set->ops->map_queues) {
-<<<<<<< HEAD
-		int cpu;
-=======
->>>>>>> e021bb4f
 		/*
 		 * transport .map_queues is usually done in the following
 		 * way:
@@ -2786,12 +2771,7 @@
 		 * killing stale mapping since one CPU may not be mapped
 		 * to any hw queue.
 		 */
-<<<<<<< HEAD
-		for_each_possible_cpu(cpu)
-			set->mq_map[cpu] = 0;
-=======
 		blk_mq_clear_mq_map(set);
->>>>>>> e021bb4f
 
 		return set->ops->map_queues(set);
 	} else
