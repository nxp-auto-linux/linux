/*
 * cgroups support for the BFQ I/O scheduler.
 *
 *  This program is free software; you can redistribute it and/or
 *  modify it under the terms of the GNU General Public License as
 *  published by the Free Software Foundation; either version 2 of the
 *  License, or (at your option) any later version.
 *
 *  This program is distributed in the hope that it will be useful,
 *  but WITHOUT ANY WARRANTY; without even the implied warranty of
 *  MERCHANTABILITY or FITNESS FOR A PARTICULAR PURPOSE.  See the GNU
 *  General Public License for more details.
 */
#include <linux/module.h>
#include <linux/slab.h>
#include <linux/blkdev.h>
#include <linux/cgroup.h>
#include <linux/elevator.h>
#include <linux/ktime.h>
#include <linux/rbtree.h>
#include <linux/ioprio.h>
#include <linux/sbitmap.h>
#include <linux/delay.h>

#include "bfq-iosched.h"

#if defined(CONFIG_BFQ_GROUP_IOSCHED) &&  defined(CONFIG_DEBUG_BLK_CGROUP)

/* bfqg stats flags */
enum bfqg_stats_flags {
	BFQG_stats_waiting = 0,
	BFQG_stats_idling,
	BFQG_stats_empty,
};

#define BFQG_FLAG_FNS(name)						\
static void bfqg_stats_mark_##name(struct bfqg_stats *stats)	\
{									\
	stats->flags |= (1 << BFQG_stats_##name);			\
}									\
static void bfqg_stats_clear_##name(struct bfqg_stats *stats)	\
{									\
	stats->flags &= ~(1 << BFQG_stats_##name);			\
}									\
static int bfqg_stats_##name(struct bfqg_stats *stats)		\
{									\
	return (stats->flags & (1 << BFQG_stats_##name)) != 0;		\
}									\

BFQG_FLAG_FNS(waiting)
BFQG_FLAG_FNS(idling)
BFQG_FLAG_FNS(empty)
#undef BFQG_FLAG_FNS

/* This should be called with the scheduler lock held. */
static void bfqg_stats_update_group_wait_time(struct bfqg_stats *stats)
{
	u64 now;

	if (!bfqg_stats_waiting(stats))
		return;

	now = ktime_get_ns();
	if (now > stats->start_group_wait_time)
		blkg_stat_add(&stats->group_wait_time,
			      now - stats->start_group_wait_time);
	bfqg_stats_clear_waiting(stats);
}

/* This should be called with the scheduler lock held. */
static void bfqg_stats_set_start_group_wait_time(struct bfq_group *bfqg,
						 struct bfq_group *curr_bfqg)
{
	struct bfqg_stats *stats = &bfqg->stats;

	if (bfqg_stats_waiting(stats))
		return;
	if (bfqg == curr_bfqg)
		return;
	stats->start_group_wait_time = ktime_get_ns();
	bfqg_stats_mark_waiting(stats);
}

/* This should be called with the scheduler lock held. */
static void bfqg_stats_end_empty_time(struct bfqg_stats *stats)
{
	u64 now;

	if (!bfqg_stats_empty(stats))
		return;

	now = ktime_get_ns();
	if (now > stats->start_empty_time)
		blkg_stat_add(&stats->empty_time,
			      now - stats->start_empty_time);
	bfqg_stats_clear_empty(stats);
}

void bfqg_stats_update_dequeue(struct bfq_group *bfqg)
{
	blkg_stat_add(&bfqg->stats.dequeue, 1);
}

void bfqg_stats_set_start_empty_time(struct bfq_group *bfqg)
{
	struct bfqg_stats *stats = &bfqg->stats;

	if (blkg_rwstat_total(&stats->queued))
		return;

	/*
	 * group is already marked empty. This can happen if bfqq got new
	 * request in parent group and moved to this group while being added
	 * to service tree. Just ignore the event and move on.
	 */
	if (bfqg_stats_empty(stats))
		return;

	stats->start_empty_time = ktime_get_ns();
	bfqg_stats_mark_empty(stats);
}

void bfqg_stats_update_idle_time(struct bfq_group *bfqg)
{
	struct bfqg_stats *stats = &bfqg->stats;

	if (bfqg_stats_idling(stats)) {
		u64 now = ktime_get_ns();

		if (now > stats->start_idle_time)
			blkg_stat_add(&stats->idle_time,
				      now - stats->start_idle_time);
		bfqg_stats_clear_idling(stats);
	}
}

void bfqg_stats_set_start_idle_time(struct bfq_group *bfqg)
{
	struct bfqg_stats *stats = &bfqg->stats;

	stats->start_idle_time = ktime_get_ns();
	bfqg_stats_mark_idling(stats);
}

void bfqg_stats_update_avg_queue_size(struct bfq_group *bfqg)
{
	struct bfqg_stats *stats = &bfqg->stats;

	blkg_stat_add(&stats->avg_queue_size_sum,
		      blkg_rwstat_total(&stats->queued));
	blkg_stat_add(&stats->avg_queue_size_samples, 1);
	bfqg_stats_update_group_wait_time(stats);
}

void bfqg_stats_update_io_add(struct bfq_group *bfqg, struct bfq_queue *bfqq,
			      unsigned int op)
{
	blkg_rwstat_add(&bfqg->stats.queued, op, 1);
	bfqg_stats_end_empty_time(&bfqg->stats);
	if (!(bfqq == ((struct bfq_data *)bfqg->bfqd)->in_service_queue))
		bfqg_stats_set_start_group_wait_time(bfqg, bfqq_group(bfqq));
}

void bfqg_stats_update_io_remove(struct bfq_group *bfqg, unsigned int op)
{
	blkg_rwstat_add(&bfqg->stats.queued, op, -1);
}

void bfqg_stats_update_io_merged(struct bfq_group *bfqg, unsigned int op)
{
	blkg_rwstat_add(&bfqg->stats.merged, op, 1);
}

void bfqg_stats_update_completion(struct bfq_group *bfqg, u64 start_time_ns,
				  u64 io_start_time_ns, unsigned int op)
{
	struct bfqg_stats *stats = &bfqg->stats;
	u64 now = ktime_get_ns();

	if (now > io_start_time_ns)
		blkg_rwstat_add(&stats->service_time, op,
				now - io_start_time_ns);
	if (io_start_time_ns > start_time_ns)
		blkg_rwstat_add(&stats->wait_time, op,
				io_start_time_ns - start_time_ns);
}

#else /* CONFIG_BFQ_GROUP_IOSCHED && CONFIG_DEBUG_BLK_CGROUP */

void bfqg_stats_update_io_add(struct bfq_group *bfqg, struct bfq_queue *bfqq,
			      unsigned int op) { }
void bfqg_stats_update_io_remove(struct bfq_group *bfqg, unsigned int op) { }
void bfqg_stats_update_io_merged(struct bfq_group *bfqg, unsigned int op) { }
void bfqg_stats_update_completion(struct bfq_group *bfqg, u64 start_time_ns,
				  u64 io_start_time_ns, unsigned int op) { }
void bfqg_stats_update_dequeue(struct bfq_group *bfqg) { }
void bfqg_stats_set_start_empty_time(struct bfq_group *bfqg) { }
void bfqg_stats_update_idle_time(struct bfq_group *bfqg) { }
void bfqg_stats_set_start_idle_time(struct bfq_group *bfqg) { }
void bfqg_stats_update_avg_queue_size(struct bfq_group *bfqg) { }

#endif /* CONFIG_BFQ_GROUP_IOSCHED && CONFIG_DEBUG_BLK_CGROUP */

#ifdef CONFIG_BFQ_GROUP_IOSCHED

/*
 * blk-cgroup policy-related handlers
 * The following functions help in converting between blk-cgroup
 * internal structures and BFQ-specific structures.
 */

static struct bfq_group *pd_to_bfqg(struct blkg_policy_data *pd)
{
	return pd ? container_of(pd, struct bfq_group, pd) : NULL;
}

struct blkcg_gq *bfqg_to_blkg(struct bfq_group *bfqg)
{
	return pd_to_blkg(&bfqg->pd);
}

static struct bfq_group *blkg_to_bfqg(struct blkcg_gq *blkg)
{
	return pd_to_bfqg(blkg_to_pd(blkg, &blkcg_policy_bfq));
}

/*
 * bfq_group handlers
 * The following functions help in navigating the bfq_group hierarchy
 * by allowing to find the parent of a bfq_group or the bfq_group
 * associated to a bfq_queue.
 */

static struct bfq_group *bfqg_parent(struct bfq_group *bfqg)
{
	struct blkcg_gq *pblkg = bfqg_to_blkg(bfqg)->parent;

	return pblkg ? blkg_to_bfqg(pblkg) : NULL;
}

struct bfq_group *bfqq_group(struct bfq_queue *bfqq)
{
	struct bfq_entity *group_entity = bfqq->entity.parent;

	return group_entity ? container_of(group_entity, struct bfq_group,
					   entity) :
			      bfqq->bfqd->root_group;
}

/*
 * The following two functions handle get and put of a bfq_group by
 * wrapping the related blk-cgroup hooks.
 */

static void bfqg_get(struct bfq_group *bfqg)
{
	bfqg->ref++;
}

static void bfqg_put(struct bfq_group *bfqg)
{
	bfqg->ref--;

	if (bfqg->ref == 0)
		kfree(bfqg);
}

static void bfqg_and_blkg_get(struct bfq_group *bfqg)
{
	/* see comments in bfq_bic_update_cgroup for why refcounting bfqg */
	bfqg_get(bfqg);

	blkg_get(bfqg_to_blkg(bfqg));
}

void bfqg_and_blkg_put(struct bfq_group *bfqg)
{
	blkg_put(bfqg_to_blkg(bfqg));
<<<<<<< HEAD

	bfqg_put(bfqg);
}

void bfqg_stats_update_io_add(struct bfq_group *bfqg, struct bfq_queue *bfqq,
			      unsigned int op)
{
	blkg_rwstat_add(&bfqg->stats.queued, op, 1);
	bfqg_stats_end_empty_time(&bfqg->stats);
	if (!(bfqq == ((struct bfq_data *)bfqg->bfqd)->in_service_queue))
		bfqg_stats_set_start_group_wait_time(bfqg, bfqq_group(bfqq));
}

void bfqg_stats_update_io_remove(struct bfq_group *bfqg, unsigned int op)
{
	blkg_rwstat_add(&bfqg->stats.queued, op, -1);
}

void bfqg_stats_update_io_merged(struct bfq_group *bfqg, unsigned int op)
{
	blkg_rwstat_add(&bfqg->stats.merged, op, 1);
}

void bfqg_stats_update_completion(struct bfq_group *bfqg, uint64_t start_time,
				  uint64_t io_start_time, unsigned int op)
{
	struct bfqg_stats *stats = &bfqg->stats;
	unsigned long long now = sched_clock();
=======
>>>>>>> e021bb4f

	bfqg_put(bfqg);
}

/* @stats = 0 */
static void bfqg_stats_reset(struct bfqg_stats *stats)
{
#ifdef CONFIG_DEBUG_BLK_CGROUP
	/* queued stats shouldn't be cleared */
	blkg_rwstat_reset(&stats->merged);
	blkg_rwstat_reset(&stats->service_time);
	blkg_rwstat_reset(&stats->wait_time);
	blkg_stat_reset(&stats->time);
	blkg_stat_reset(&stats->avg_queue_size_sum);
	blkg_stat_reset(&stats->avg_queue_size_samples);
	blkg_stat_reset(&stats->dequeue);
	blkg_stat_reset(&stats->group_wait_time);
	blkg_stat_reset(&stats->idle_time);
	blkg_stat_reset(&stats->empty_time);
#endif
}

/* @to += @from */
static void bfqg_stats_add_aux(struct bfqg_stats *to, struct bfqg_stats *from)
{
	if (!to || !from)
		return;

#ifdef CONFIG_DEBUG_BLK_CGROUP
	/* queued stats shouldn't be cleared */
	blkg_rwstat_add_aux(&to->merged, &from->merged);
	blkg_rwstat_add_aux(&to->service_time, &from->service_time);
	blkg_rwstat_add_aux(&to->wait_time, &from->wait_time);
	blkg_stat_add_aux(&from->time, &from->time);
	blkg_stat_add_aux(&to->avg_queue_size_sum, &from->avg_queue_size_sum);
	blkg_stat_add_aux(&to->avg_queue_size_samples,
			  &from->avg_queue_size_samples);
	blkg_stat_add_aux(&to->dequeue, &from->dequeue);
	blkg_stat_add_aux(&to->group_wait_time, &from->group_wait_time);
	blkg_stat_add_aux(&to->idle_time, &from->idle_time);
	blkg_stat_add_aux(&to->empty_time, &from->empty_time);
#endif
}

/*
 * Transfer @bfqg's stats to its parent's aux counts so that the ancestors'
 * recursive stats can still account for the amount used by this bfqg after
 * it's gone.
 */
static void bfqg_stats_xfer_dead(struct bfq_group *bfqg)
{
	struct bfq_group *parent;

	if (!bfqg) /* root_group */
		return;

	parent = bfqg_parent(bfqg);

	lockdep_assert_held(bfqg_to_blkg(bfqg)->q->queue_lock);

	if (unlikely(!parent))
		return;

	bfqg_stats_add_aux(&parent->stats, &bfqg->stats);
	bfqg_stats_reset(&bfqg->stats);
}

void bfq_init_entity(struct bfq_entity *entity, struct bfq_group *bfqg)
{
	struct bfq_queue *bfqq = bfq_entity_to_bfqq(entity);

	entity->weight = entity->new_weight;
	entity->orig_weight = entity->new_weight;
	if (bfqq) {
		bfqq->ioprio = bfqq->new_ioprio;
		bfqq->ioprio_class = bfqq->new_ioprio_class;
		/*
		 * Make sure that bfqg and its associated blkg do not
		 * disappear before entity.
		 */
		bfqg_and_blkg_get(bfqg);
	}
	entity->parent = bfqg->my_entity; /* NULL for root group */
	entity->sched_data = &bfqg->sched_data;
}

static void bfqg_stats_exit(struct bfqg_stats *stats)
{
#ifdef CONFIG_DEBUG_BLK_CGROUP
	blkg_rwstat_exit(&stats->merged);
	blkg_rwstat_exit(&stats->service_time);
	blkg_rwstat_exit(&stats->wait_time);
	blkg_rwstat_exit(&stats->queued);
	blkg_stat_exit(&stats->time);
	blkg_stat_exit(&stats->avg_queue_size_sum);
	blkg_stat_exit(&stats->avg_queue_size_samples);
	blkg_stat_exit(&stats->dequeue);
	blkg_stat_exit(&stats->group_wait_time);
	blkg_stat_exit(&stats->idle_time);
	blkg_stat_exit(&stats->empty_time);
#endif
}

static int bfqg_stats_init(struct bfqg_stats *stats, gfp_t gfp)
{
#ifdef CONFIG_DEBUG_BLK_CGROUP
	if (blkg_rwstat_init(&stats->merged, gfp) ||
	    blkg_rwstat_init(&stats->service_time, gfp) ||
	    blkg_rwstat_init(&stats->wait_time, gfp) ||
	    blkg_rwstat_init(&stats->queued, gfp) ||
	    blkg_stat_init(&stats->time, gfp) ||
	    blkg_stat_init(&stats->avg_queue_size_sum, gfp) ||
	    blkg_stat_init(&stats->avg_queue_size_samples, gfp) ||
	    blkg_stat_init(&stats->dequeue, gfp) ||
	    blkg_stat_init(&stats->group_wait_time, gfp) ||
	    blkg_stat_init(&stats->idle_time, gfp) ||
	    blkg_stat_init(&stats->empty_time, gfp)) {
		bfqg_stats_exit(stats);
		return -ENOMEM;
	}
#endif

	return 0;
}

static struct bfq_group_data *cpd_to_bfqgd(struct blkcg_policy_data *cpd)
{
	return cpd ? container_of(cpd, struct bfq_group_data, pd) : NULL;
}

static struct bfq_group_data *blkcg_to_bfqgd(struct blkcg *blkcg)
{
	return cpd_to_bfqgd(blkcg_to_cpd(blkcg, &blkcg_policy_bfq));
}

static struct blkcg_policy_data *bfq_cpd_alloc(gfp_t gfp)
{
	struct bfq_group_data *bgd;

	bgd = kzalloc(sizeof(*bgd), gfp);
	if (!bgd)
		return NULL;
	return &bgd->pd;
}

static void bfq_cpd_init(struct blkcg_policy_data *cpd)
{
	struct bfq_group_data *d = cpd_to_bfqgd(cpd);

	d->weight = cgroup_subsys_on_dfl(io_cgrp_subsys) ?
		CGROUP_WEIGHT_DFL : BFQ_WEIGHT_LEGACY_DFL;
}

static void bfq_cpd_free(struct blkcg_policy_data *cpd)
{
	kfree(cpd_to_bfqgd(cpd));
}

static struct blkg_policy_data *bfq_pd_alloc(gfp_t gfp, int node)
{
	struct bfq_group *bfqg;

	bfqg = kzalloc_node(sizeof(*bfqg), gfp, node);
	if (!bfqg)
		return NULL;

	if (bfqg_stats_init(&bfqg->stats, gfp)) {
		kfree(bfqg);
		return NULL;
	}

	/* see comments in bfq_bic_update_cgroup for why refcounting */
	bfqg_get(bfqg);
	return &bfqg->pd;
}

static void bfq_pd_init(struct blkg_policy_data *pd)
{
	struct blkcg_gq *blkg = pd_to_blkg(pd);
	struct bfq_group *bfqg = blkg_to_bfqg(blkg);
	struct bfq_data *bfqd = blkg->q->elevator->elevator_data;
	struct bfq_entity *entity = &bfqg->entity;
	struct bfq_group_data *d = blkcg_to_bfqgd(blkg->blkcg);

	entity->orig_weight = entity->weight = entity->new_weight = d->weight;
	entity->my_sched_data = &bfqg->sched_data;
	bfqg->my_entity = entity; /*
				   * the root_group's will be set to NULL
				   * in bfq_init_queue()
				   */
	bfqg->bfqd = bfqd;
	bfqg->active_entities = 0;
	bfqg->rq_pos_tree = RB_ROOT;
}

static void bfq_pd_free(struct blkg_policy_data *pd)
{
	struct bfq_group *bfqg = pd_to_bfqg(pd);

	bfqg_stats_exit(&bfqg->stats);
	bfqg_put(bfqg);
}

static void bfq_pd_reset_stats(struct blkg_policy_data *pd)
{
	struct bfq_group *bfqg = pd_to_bfqg(pd);

	bfqg_stats_reset(&bfqg->stats);
}

static void bfq_group_set_parent(struct bfq_group *bfqg,
					struct bfq_group *parent)
{
	struct bfq_entity *entity;

	entity = &bfqg->entity;
	entity->parent = parent->my_entity;
	entity->sched_data = &parent->sched_data;
}

static struct bfq_group *bfq_lookup_bfqg(struct bfq_data *bfqd,
					 struct blkcg *blkcg)
{
	struct blkcg_gq *blkg;

	blkg = blkg_lookup(blkcg, bfqd->queue);
	if (likely(blkg))
		return blkg_to_bfqg(blkg);
	return NULL;
}

struct bfq_group *bfq_find_set_group(struct bfq_data *bfqd,
				     struct blkcg *blkcg)
{
	struct bfq_group *bfqg, *parent;
	struct bfq_entity *entity;

	bfqg = bfq_lookup_bfqg(bfqd, blkcg);

	if (unlikely(!bfqg))
		return NULL;

	/*
	 * Update chain of bfq_groups as we might be handling a leaf group
	 * which, along with some of its relatives, has not been hooked yet
	 * to the private hierarchy of BFQ.
	 */
	entity = &bfqg->entity;
	for_each_entity(entity) {
		bfqg = container_of(entity, struct bfq_group, entity);
		if (bfqg != bfqd->root_group) {
			parent = bfqg_parent(bfqg);
			if (!parent)
				parent = bfqd->root_group;
			bfq_group_set_parent(bfqg, parent);
		}
	}

	return bfqg;
}

/**
 * bfq_bfqq_move - migrate @bfqq to @bfqg.
 * @bfqd: queue descriptor.
 * @bfqq: the queue to move.
 * @bfqg: the group to move to.
 *
 * Move @bfqq to @bfqg, deactivating it from its old group and reactivating
 * it on the new one.  Avoid putting the entity on the old group idle tree.
 *
 * Must be called under the scheduler lock, to make sure that the blkg
 * owning @bfqg does not disappear (see comments in
 * bfq_bic_update_cgroup on guaranteeing the consistency of blkg
 * objects).
 */
void bfq_bfqq_move(struct bfq_data *bfqd, struct bfq_queue *bfqq,
		   struct bfq_group *bfqg)
{
	struct bfq_entity *entity = &bfqq->entity;

	/* If bfqq is empty, then bfq_bfqq_expire also invokes
	 * bfq_del_bfqq_busy, thereby removing bfqq and its entity
	 * from data structures related to current group. Otherwise we
	 * need to remove bfqq explicitly with bfq_deactivate_bfqq, as
	 * we do below.
	 */
	if (bfqq == bfqd->in_service_queue)
		bfq_bfqq_expire(bfqd, bfqd->in_service_queue,
				false, BFQQE_PREEMPTED);

	if (bfq_bfqq_busy(bfqq))
		bfq_deactivate_bfqq(bfqd, bfqq, false, false);
	else if (entity->on_st)
		bfq_put_idle_entity(bfq_entity_service_tree(entity), entity);
	bfqg_and_blkg_put(bfqq_group(bfqq));

	entity->parent = bfqg->my_entity;
	entity->sched_data = &bfqg->sched_data;
	/* pin down bfqg and its associated blkg  */
	bfqg_and_blkg_get(bfqg);

	if (bfq_bfqq_busy(bfqq)) {
		bfq_pos_tree_add_move(bfqd, bfqq);
		bfq_activate_bfqq(bfqd, bfqq);
	}

	if (!bfqd->in_service_queue && !bfqd->rq_in_driver)
		bfq_schedule_dispatch(bfqd);
}

/**
 * __bfq_bic_change_cgroup - move @bic to @cgroup.
 * @bfqd: the queue descriptor.
 * @bic: the bic to move.
 * @blkcg: the blk-cgroup to move to.
 *
 * Move bic to blkcg, assuming that bfqd->lock is held; which makes
 * sure that the reference to cgroup is valid across the call (see
 * comments in bfq_bic_update_cgroup on this issue)
 *
 * NOTE: an alternative approach might have been to store the current
 * cgroup in bfqq and getting a reference to it, reducing the lookup
 * time here, at the price of slightly more complex code.
 */
static struct bfq_group *__bfq_bic_change_cgroup(struct bfq_data *bfqd,
						struct bfq_io_cq *bic,
						struct blkcg *blkcg)
{
	struct bfq_queue *async_bfqq = bic_to_bfqq(bic, 0);
	struct bfq_queue *sync_bfqq = bic_to_bfqq(bic, 1);
	struct bfq_group *bfqg;
	struct bfq_entity *entity;

	bfqg = bfq_find_set_group(bfqd, blkcg);

	if (unlikely(!bfqg))
		bfqg = bfqd->root_group;

	if (async_bfqq) {
		entity = &async_bfqq->entity;

		if (entity->sched_data != &bfqg->sched_data) {
			bic_set_bfqq(bic, NULL, 0);
			bfq_log_bfqq(bfqd, async_bfqq,
				     "bic_change_group: %p %d",
				     async_bfqq, async_bfqq->ref);
			bfq_put_queue(async_bfqq);
		}
	}

	if (sync_bfqq) {
		entity = &sync_bfqq->entity;
		if (entity->sched_data != &bfqg->sched_data)
			bfq_bfqq_move(bfqd, sync_bfqq, bfqg);
	}

	return bfqg;
}

void bfq_bic_update_cgroup(struct bfq_io_cq *bic, struct bio *bio)
{
	struct bfq_data *bfqd = bic_to_bfqd(bic);
	struct bfq_group *bfqg = NULL;
	uint64_t serial_nr;

	rcu_read_lock();
	serial_nr = bio_blkcg(bio)->css.serial_nr;

	/*
	 * Check whether blkcg has changed.  The condition may trigger
	 * spuriously on a newly created cic but there's no harm.
	 */
	if (unlikely(!bfqd) || likely(bic->blkcg_serial_nr == serial_nr))
		goto out;

	bfqg = __bfq_bic_change_cgroup(bfqd, bic, bio_blkcg(bio));
	/*
	 * Update blkg_path for bfq_log_* functions. We cache this
	 * path, and update it here, for the following
	 * reasons. Operations on blkg objects in blk-cgroup are
	 * protected with the request_queue lock, and not with the
	 * lock that protects the instances of this scheduler
	 * (bfqd->lock). This exposes BFQ to the following sort of
	 * race.
	 *
	 * The blkg_lookup performed in bfq_get_queue, protected
	 * through rcu, may happen to return the address of a copy of
	 * the original blkg. If this is the case, then the
	 * bfqg_and_blkg_get performed in bfq_get_queue, to pin down
	 * the blkg, is useless: it does not prevent blk-cgroup code
	 * from destroying both the original blkg and all objects
	 * directly or indirectly referred by the copy of the
	 * blkg.
	 *
	 * On the bright side, destroy operations on a blkg invoke, as
	 * a first step, hooks of the scheduler associated with the
	 * blkg. And these hooks are executed with bfqd->lock held for
	 * BFQ. As a consequence, for any blkg associated with the
	 * request queue this instance of the scheduler is attached
	 * to, we are guaranteed that such a blkg is not destroyed, and
	 * that all the pointers it contains are consistent, while we
	 * are holding bfqd->lock. A blkg_lookup performed with
	 * bfqd->lock held then returns a fully consistent blkg, which
	 * remains consistent until this lock is held.
	 *
	 * Thanks to the last fact, and to the fact that: (1) bfqg has
	 * been obtained through a blkg_lookup in the above
	 * assignment, and (2) bfqd->lock is being held, here we can
	 * safely use the policy data for the involved blkg (i.e., the
	 * field bfqg->pd) to get to the blkg associated with bfqg,
	 * and then we can safely use any field of blkg. After we
	 * release bfqd->lock, even just getting blkg through this
	 * bfqg may cause dangling references to be traversed, as
	 * bfqg->pd may not exist any more.
	 *
	 * In view of the above facts, here we cache, in the bfqg, any
	 * blkg data we may need for this bic, and for its associated
	 * bfq_queue. As of now, we need to cache only the path of the
	 * blkg, which is used in the bfq_log_* functions.
	 *
	 * Finally, note that bfqg itself needs to be protected from
	 * destruction on the blkg_free of the original blkg (which
	 * invokes bfq_pd_free). We use an additional private
	 * refcounter for bfqg, to let it disappear only after no
	 * bfq_queue refers to it any longer.
	 */
	blkg_path(bfqg_to_blkg(bfqg), bfqg->blkg_path, sizeof(bfqg->blkg_path));
	bic->blkcg_serial_nr = serial_nr;
out:
	rcu_read_unlock();
}

/**
 * bfq_flush_idle_tree - deactivate any entity on the idle tree of @st.
 * @st: the service tree being flushed.
 */
static void bfq_flush_idle_tree(struct bfq_service_tree *st)
{
	struct bfq_entity *entity = st->first_idle;

	for (; entity ; entity = st->first_idle)
		__bfq_deactivate_entity(entity, false);
}

/**
 * bfq_reparent_leaf_entity - move leaf entity to the root_group.
 * @bfqd: the device data structure with the root group.
 * @entity: the entity to move.
 */
static void bfq_reparent_leaf_entity(struct bfq_data *bfqd,
				     struct bfq_entity *entity)
{
	struct bfq_queue *bfqq = bfq_entity_to_bfqq(entity);

	bfq_bfqq_move(bfqd, bfqq, bfqd->root_group);
}

/**
 * bfq_reparent_active_entities - move to the root group all active
 *                                entities.
 * @bfqd: the device data structure with the root group.
 * @bfqg: the group to move from.
 * @st: the service tree with the entities.
 */
static void bfq_reparent_active_entities(struct bfq_data *bfqd,
					 struct bfq_group *bfqg,
					 struct bfq_service_tree *st)
{
	struct rb_root *active = &st->active;
	struct bfq_entity *entity = NULL;

	if (!RB_EMPTY_ROOT(&st->active))
		entity = bfq_entity_of(rb_first(active));

	for (; entity ; entity = bfq_entity_of(rb_first(active)))
		bfq_reparent_leaf_entity(bfqd, entity);

	if (bfqg->sched_data.in_service_entity)
		bfq_reparent_leaf_entity(bfqd,
			bfqg->sched_data.in_service_entity);
}

/**
 * bfq_pd_offline - deactivate the entity associated with @pd,
 *		    and reparent its children entities.
 * @pd: descriptor of the policy going offline.
 *
 * blkio already grabs the queue_lock for us, so no need to use
 * RCU-based magic
 */
static void bfq_pd_offline(struct blkg_policy_data *pd)
{
	struct bfq_service_tree *st;
	struct bfq_group *bfqg = pd_to_bfqg(pd);
	struct bfq_data *bfqd = bfqg->bfqd;
	struct bfq_entity *entity = bfqg->my_entity;
	unsigned long flags;
	int i;

	spin_lock_irqsave(&bfqd->lock, flags);

	if (!entity) /* root group */
		goto put_async_queues;

	/*
	 * Empty all service_trees belonging to this group before
	 * deactivating the group itself.
	 */
	for (i = 0; i < BFQ_IOPRIO_CLASSES; i++) {
		st = bfqg->sched_data.service_tree + i;

		/*
		 * The idle tree may still contain bfq_queues belonging
		 * to exited task because they never migrated to a different
		 * cgroup from the one being destroyed now.
		 */
		bfq_flush_idle_tree(st);

		/*
		 * It may happen that some queues are still active
		 * (busy) upon group destruction (if the corresponding
		 * processes have been forced to terminate). We move
		 * all the leaf entities corresponding to these queues
		 * to the root_group.
		 * Also, it may happen that the group has an entity
		 * in service, which is disconnected from the active
		 * tree: it must be moved, too.
		 * There is no need to put the sync queues, as the
		 * scheduler has taken no reference.
		 */
		bfq_reparent_active_entities(bfqd, bfqg, st);
	}

	__bfq_deactivate_entity(entity, false);

put_async_queues:
	bfq_put_async_queues(bfqd, bfqg);

	spin_unlock_irqrestore(&bfqd->lock, flags);
	/*
	 * @blkg is going offline and will be ignored by
	 * blkg_[rw]stat_recursive_sum().  Transfer stats to the parent so
	 * that they don't get lost.  If IOs complete after this point, the
	 * stats for them will be lost.  Oh well...
	 */
	bfqg_stats_xfer_dead(bfqg);
}

void bfq_end_wr_async(struct bfq_data *bfqd)
{
	struct blkcg_gq *blkg;

	list_for_each_entry(blkg, &bfqd->queue->blkg_list, q_node) {
		struct bfq_group *bfqg = blkg_to_bfqg(blkg);

		bfq_end_wr_async_queues(bfqd, bfqg);
	}
	bfq_end_wr_async_queues(bfqd, bfqd->root_group);
}

static int bfq_io_show_weight(struct seq_file *sf, void *v)
{
	struct blkcg *blkcg = css_to_blkcg(seq_css(sf));
	struct bfq_group_data *bfqgd = blkcg_to_bfqgd(blkcg);
	unsigned int val = 0;

	if (bfqgd)
		val = bfqgd->weight;

	seq_printf(sf, "%u\n", val);

	return 0;
}

static int bfq_io_set_weight_legacy(struct cgroup_subsys_state *css,
				    struct cftype *cftype,
				    u64 val)
{
	struct blkcg *blkcg = css_to_blkcg(css);
	struct bfq_group_data *bfqgd = blkcg_to_bfqgd(blkcg);
	struct blkcg_gq *blkg;
	int ret = -ERANGE;

	if (val < BFQ_MIN_WEIGHT || val > BFQ_MAX_WEIGHT)
		return ret;

	ret = 0;
	spin_lock_irq(&blkcg->lock);
	bfqgd->weight = (unsigned short)val;
	hlist_for_each_entry(blkg, &blkcg->blkg_list, blkcg_node) {
		struct bfq_group *bfqg = blkg_to_bfqg(blkg);

		if (!bfqg)
			continue;
		/*
		 * Setting the prio_changed flag of the entity
		 * to 1 with new_weight == weight would re-set
		 * the value of the weight to its ioprio mapping.
		 * Set the flag only if necessary.
		 */
		if ((unsigned short)val != bfqg->entity.new_weight) {
			bfqg->entity.new_weight = (unsigned short)val;
			/*
			 * Make sure that the above new value has been
			 * stored in bfqg->entity.new_weight before
			 * setting the prio_changed flag. In fact,
			 * this flag may be read asynchronously (in
			 * critical sections protected by a different
			 * lock than that held here), and finding this
			 * flag set may cause the execution of the code
			 * for updating parameters whose value may
			 * depend also on bfqg->entity.new_weight (in
			 * __bfq_entity_update_weight_prio).
			 * This barrier makes sure that the new value
			 * of bfqg->entity.new_weight is correctly
			 * seen in that code.
			 */
			smp_wmb();
			bfqg->entity.prio_changed = 1;
		}
	}
	spin_unlock_irq(&blkcg->lock);

	return ret;
}

static ssize_t bfq_io_set_weight(struct kernfs_open_file *of,
				 char *buf, size_t nbytes,
				 loff_t off)
{
	u64 weight;
	/* First unsigned long found in the file is used */
	int ret = kstrtoull(strim(buf), 0, &weight);

	if (ret)
		return ret;

	ret = bfq_io_set_weight_legacy(of_css(of), NULL, weight);
	return ret ?: nbytes;
}

#ifdef CONFIG_DEBUG_BLK_CGROUP
static int bfqg_print_stat(struct seq_file *sf, void *v)
{
	blkcg_print_blkgs(sf, css_to_blkcg(seq_css(sf)), blkg_prfill_stat,
			  &blkcg_policy_bfq, seq_cft(sf)->private, false);
	return 0;
}

static int bfqg_print_rwstat(struct seq_file *sf, void *v)
{
	blkcg_print_blkgs(sf, css_to_blkcg(seq_css(sf)), blkg_prfill_rwstat,
			  &blkcg_policy_bfq, seq_cft(sf)->private, true);
	return 0;
}

static u64 bfqg_prfill_stat_recursive(struct seq_file *sf,
				      struct blkg_policy_data *pd, int off)
{
	u64 sum = blkg_stat_recursive_sum(pd_to_blkg(pd),
					  &blkcg_policy_bfq, off);
	return __blkg_prfill_u64(sf, pd, sum);
}

static u64 bfqg_prfill_rwstat_recursive(struct seq_file *sf,
					struct blkg_policy_data *pd, int off)
{
	struct blkg_rwstat sum = blkg_rwstat_recursive_sum(pd_to_blkg(pd),
							   &blkcg_policy_bfq,
							   off);
	return __blkg_prfill_rwstat(sf, pd, &sum);
}

static int bfqg_print_stat_recursive(struct seq_file *sf, void *v)
{
	blkcg_print_blkgs(sf, css_to_blkcg(seq_css(sf)),
			  bfqg_prfill_stat_recursive, &blkcg_policy_bfq,
			  seq_cft(sf)->private, false);
	return 0;
}

static int bfqg_print_rwstat_recursive(struct seq_file *sf, void *v)
{
	blkcg_print_blkgs(sf, css_to_blkcg(seq_css(sf)),
			  bfqg_prfill_rwstat_recursive, &blkcg_policy_bfq,
			  seq_cft(sf)->private, true);
	return 0;
}

static u64 bfqg_prfill_sectors(struct seq_file *sf, struct blkg_policy_data *pd,
			       int off)
{
	u64 sum = blkg_rwstat_total(&pd->blkg->stat_bytes);

	return __blkg_prfill_u64(sf, pd, sum >> 9);
}

static int bfqg_print_stat_sectors(struct seq_file *sf, void *v)
{
	blkcg_print_blkgs(sf, css_to_blkcg(seq_css(sf)),
			  bfqg_prfill_sectors, &blkcg_policy_bfq, 0, false);
	return 0;
}

static u64 bfqg_prfill_sectors_recursive(struct seq_file *sf,
					 struct blkg_policy_data *pd, int off)
{
	struct blkg_rwstat tmp = blkg_rwstat_recursive_sum(pd->blkg, NULL,
					offsetof(struct blkcg_gq, stat_bytes));
	u64 sum = atomic64_read(&tmp.aux_cnt[BLKG_RWSTAT_READ]) +
		atomic64_read(&tmp.aux_cnt[BLKG_RWSTAT_WRITE]);

	return __blkg_prfill_u64(sf, pd, sum >> 9);
}

static int bfqg_print_stat_sectors_recursive(struct seq_file *sf, void *v)
{
	blkcg_print_blkgs(sf, css_to_blkcg(seq_css(sf)),
			  bfqg_prfill_sectors_recursive, &blkcg_policy_bfq, 0,
			  false);
	return 0;
}

static u64 bfqg_prfill_avg_queue_size(struct seq_file *sf,
				      struct blkg_policy_data *pd, int off)
{
	struct bfq_group *bfqg = pd_to_bfqg(pd);
	u64 samples = blkg_stat_read(&bfqg->stats.avg_queue_size_samples);
	u64 v = 0;

	if (samples) {
		v = blkg_stat_read(&bfqg->stats.avg_queue_size_sum);
		v = div64_u64(v, samples);
	}
	__blkg_prfill_u64(sf, pd, v);
	return 0;
}

/* print avg_queue_size */
static int bfqg_print_avg_queue_size(struct seq_file *sf, void *v)
{
	blkcg_print_blkgs(sf, css_to_blkcg(seq_css(sf)),
			  bfqg_prfill_avg_queue_size, &blkcg_policy_bfq,
			  0, false);
	return 0;
}
#endif /* CONFIG_DEBUG_BLK_CGROUP */

struct bfq_group *bfq_create_group_hierarchy(struct bfq_data *bfqd, int node)
{
	int ret;

	ret = blkcg_activate_policy(bfqd->queue, &blkcg_policy_bfq);
	if (ret)
		return NULL;

	return blkg_to_bfqg(bfqd->queue->root_blkg);
}

struct blkcg_policy blkcg_policy_bfq = {
	.dfl_cftypes		= bfq_blkg_files,
	.legacy_cftypes		= bfq_blkcg_legacy_files,

	.cpd_alloc_fn		= bfq_cpd_alloc,
	.cpd_init_fn		= bfq_cpd_init,
	.cpd_bind_fn	        = bfq_cpd_init,
	.cpd_free_fn		= bfq_cpd_free,

	.pd_alloc_fn		= bfq_pd_alloc,
	.pd_init_fn		= bfq_pd_init,
	.pd_offline_fn		= bfq_pd_offline,
	.pd_free_fn		= bfq_pd_free,
	.pd_reset_stats_fn	= bfq_pd_reset_stats,
};

struct cftype bfq_blkcg_legacy_files[] = {
	{
		.name = "bfq.weight",
		.flags = CFTYPE_NOT_ON_ROOT,
		.seq_show = bfq_io_show_weight,
		.write_u64 = bfq_io_set_weight_legacy,
	},

	/* statistics, covers only the tasks in the bfqg */
	{
		.name = "bfq.io_service_bytes",
		.private = (unsigned long)&blkcg_policy_bfq,
		.seq_show = blkg_print_stat_bytes,
	},
	{
		.name = "bfq.io_serviced",
		.private = (unsigned long)&blkcg_policy_bfq,
		.seq_show = blkg_print_stat_ios,
	},
#ifdef CONFIG_DEBUG_BLK_CGROUP
	{
		.name = "bfq.time",
		.private = offsetof(struct bfq_group, stats.time),
		.seq_show = bfqg_print_stat,
	},
	{
		.name = "bfq.sectors",
		.seq_show = bfqg_print_stat_sectors,
	},
	{
		.name = "bfq.io_service_time",
		.private = offsetof(struct bfq_group, stats.service_time),
		.seq_show = bfqg_print_rwstat,
	},
	{
		.name = "bfq.io_wait_time",
		.private = offsetof(struct bfq_group, stats.wait_time),
		.seq_show = bfqg_print_rwstat,
	},
	{
		.name = "bfq.io_merged",
		.private = offsetof(struct bfq_group, stats.merged),
		.seq_show = bfqg_print_rwstat,
	},
	{
		.name = "bfq.io_queued",
		.private = offsetof(struct bfq_group, stats.queued),
		.seq_show = bfqg_print_rwstat,
	},
#endif /* CONFIG_DEBUG_BLK_CGROUP */

	/* the same statictics which cover the bfqg and its descendants */
	{
		.name = "bfq.io_service_bytes_recursive",
		.private = (unsigned long)&blkcg_policy_bfq,
		.seq_show = blkg_print_stat_bytes_recursive,
	},
	{
		.name = "bfq.io_serviced_recursive",
		.private = (unsigned long)&blkcg_policy_bfq,
		.seq_show = blkg_print_stat_ios_recursive,
	},
#ifdef CONFIG_DEBUG_BLK_CGROUP
	{
		.name = "bfq.time_recursive",
		.private = offsetof(struct bfq_group, stats.time),
		.seq_show = bfqg_print_stat_recursive,
	},
	{
		.name = "bfq.sectors_recursive",
		.seq_show = bfqg_print_stat_sectors_recursive,
	},
	{
		.name = "bfq.io_service_time_recursive",
		.private = offsetof(struct bfq_group, stats.service_time),
		.seq_show = bfqg_print_rwstat_recursive,
	},
	{
		.name = "bfq.io_wait_time_recursive",
		.private = offsetof(struct bfq_group, stats.wait_time),
		.seq_show = bfqg_print_rwstat_recursive,
	},
	{
		.name = "bfq.io_merged_recursive",
		.private = offsetof(struct bfq_group, stats.merged),
		.seq_show = bfqg_print_rwstat_recursive,
	},
	{
		.name = "bfq.io_queued_recursive",
		.private = offsetof(struct bfq_group, stats.queued),
		.seq_show = bfqg_print_rwstat_recursive,
	},
	{
		.name = "bfq.avg_queue_size",
		.seq_show = bfqg_print_avg_queue_size,
	},
	{
		.name = "bfq.group_wait_time",
		.private = offsetof(struct bfq_group, stats.group_wait_time),
		.seq_show = bfqg_print_stat,
	},
	{
		.name = "bfq.idle_time",
		.private = offsetof(struct bfq_group, stats.idle_time),
		.seq_show = bfqg_print_stat,
	},
	{
		.name = "bfq.empty_time",
		.private = offsetof(struct bfq_group, stats.empty_time),
		.seq_show = bfqg_print_stat,
	},
	{
		.name = "bfq.dequeue",
		.private = offsetof(struct bfq_group, stats.dequeue),
		.seq_show = bfqg_print_stat,
	},
#endif	/* CONFIG_DEBUG_BLK_CGROUP */
	{ }	/* terminate */
};

struct cftype bfq_blkg_files[] = {
	{
		.name = "bfq.weight",
		.flags = CFTYPE_NOT_ON_ROOT,
		.seq_show = bfq_io_show_weight,
		.write = bfq_io_set_weight,
	},
	{} /* terminate */
};

#else	/* CONFIG_BFQ_GROUP_IOSCHED */

void bfq_bfqq_move(struct bfq_data *bfqd, struct bfq_queue *bfqq,
		   struct bfq_group *bfqg) {}

void bfq_init_entity(struct bfq_entity *entity, struct bfq_group *bfqg)
{
	struct bfq_queue *bfqq = bfq_entity_to_bfqq(entity);

	entity->weight = entity->new_weight;
	entity->orig_weight = entity->new_weight;
	if (bfqq) {
		bfqq->ioprio = bfqq->new_ioprio;
		bfqq->ioprio_class = bfqq->new_ioprio_class;
	}
	entity->sched_data = &bfqg->sched_data;
}

void bfq_bic_update_cgroup(struct bfq_io_cq *bic, struct bio *bio) {}

void bfq_end_wr_async(struct bfq_data *bfqd)
{
	bfq_end_wr_async_queues(bfqd, bfqd->root_group);
}

struct bfq_group *bfq_find_set_group(struct bfq_data *bfqd, struct blkcg *blkcg)
{
	return bfqd->root_group;
}

struct bfq_group *bfqq_group(struct bfq_queue *bfqq)
{
	return bfqq->bfqd->root_group;
}

struct bfq_group *bfq_create_group_hierarchy(struct bfq_data *bfqd, int node)
{
	struct bfq_group *bfqg;
	int i;

	bfqg = kmalloc_node(sizeof(*bfqg), GFP_KERNEL | __GFP_ZERO, node);
	if (!bfqg)
		return NULL;

	for (i = 0; i < BFQ_IOPRIO_CLASSES; i++)
		bfqg->sched_data.service_tree[i] = BFQ_SERVICE_TREE_INIT;

	return bfqg;
}
#endif	/* CONFIG_BFQ_GROUP_IOSCHED */<|MERGE_RESOLUTION|>--- conflicted
+++ resolved
@@ -276,37 +276,6 @@
 void bfqg_and_blkg_put(struct bfq_group *bfqg)
 {
 	blkg_put(bfqg_to_blkg(bfqg));
-<<<<<<< HEAD
-
-	bfqg_put(bfqg);
-}
-
-void bfqg_stats_update_io_add(struct bfq_group *bfqg, struct bfq_queue *bfqq,
-			      unsigned int op)
-{
-	blkg_rwstat_add(&bfqg->stats.queued, op, 1);
-	bfqg_stats_end_empty_time(&bfqg->stats);
-	if (!(bfqq == ((struct bfq_data *)bfqg->bfqd)->in_service_queue))
-		bfqg_stats_set_start_group_wait_time(bfqg, bfqq_group(bfqq));
-}
-
-void bfqg_stats_update_io_remove(struct bfq_group *bfqg, unsigned int op)
-{
-	blkg_rwstat_add(&bfqg->stats.queued, op, -1);
-}
-
-void bfqg_stats_update_io_merged(struct bfq_group *bfqg, unsigned int op)
-{
-	blkg_rwstat_add(&bfqg->stats.merged, op, 1);
-}
-
-void bfqg_stats_update_completion(struct bfq_group *bfqg, uint64_t start_time,
-				  uint64_t io_start_time, unsigned int op)
-{
-	struct bfqg_stats *stats = &bfqg->stats;
-	unsigned long long now = sched_clock();
-=======
->>>>>>> e021bb4f
 
 	bfqg_put(bfqg);
 }
