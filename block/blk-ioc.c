--- conflicted
+++ resolved
@@ -188,23 +188,7 @@
 		if (icq->flags & ICQ_EXITED)
 			continue;
 
-<<<<<<< HEAD
-		et = icq->q->elevator->type;
-		if (et->uses_mq) {
-			ioc_exit_icq(icq);
-		} else {
-			if (spin_trylock(icq->q->queue_lock)) {
-				ioc_exit_icq(icq);
-				spin_unlock(icq->q->queue_lock);
-			} else {
-				spin_unlock_irqrestore(&ioc->lock, flags);
-				cpu_chill();
-				goto retry;
-			}
-		}
-=======
 		ioc_exit_icq(icq);
->>>>>>> fa578e9d
 	}
 	spin_unlock_irqrestore(&ioc->lock, flags);
 
