--- conflicted
+++ resolved
@@ -287,12 +287,9 @@
 	if (!q)
 		return -ENXIO;
 
-<<<<<<< HEAD
-=======
 	if (bdev_read_only(bdev))
 		return -EPERM;
 
->>>>>>> e021bb4f
 	while (nr_sects != 0) {
 		bio = next_bio(bio, __blkdev_sectors_to_bio_pages(nr_sects),
 			       gfp_mask);
@@ -376,19 +373,11 @@
 	struct bio *bio;
 	struct blk_plug plug;
 	bool try_write_zeroes = !!bdev_write_zeroes_sectors(bdev);
-<<<<<<< HEAD
 
 	bs_mask = (bdev_logical_block_size(bdev) >> 9) - 1;
 	if ((sector | nr_sects) & bs_mask)
 		return -EINVAL;
 
-=======
-
-	bs_mask = (bdev_logical_block_size(bdev) >> 9) - 1;
-	if ((sector | nr_sects) & bs_mask)
-		return -EINVAL;
-
->>>>>>> e021bb4f
 retry:
 	bio = NULL;
 	blk_start_plug(&plug);
