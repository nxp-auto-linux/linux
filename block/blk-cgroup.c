--- conflicted
+++ resolved
@@ -1237,8 +1237,6 @@
 	if (preloaded)
 		radix_tree_preload_end();
 
-<<<<<<< HEAD
-=======
 	ret = blk_iolatency_init(q);
 	if (ret) {
 		spin_lock_irq(q->queue_lock);
@@ -1247,7 +1245,6 @@
 		return ret;
 	}
 
->>>>>>> e021bb4f
 	ret = blk_throtl_init(q);
 	if (ret) {
 		spin_lock_irq(q->queue_lock);
