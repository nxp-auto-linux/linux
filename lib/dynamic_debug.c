/*
 * lib/dynamic_debug.c
 *
 * make pr_debug()/dev_dbg() calls runtime configurable based upon their
 * source module.
 *
 * Copyright (C) 2008 Jason Baron <jbaron@redhat.com>
 * By Greg Banks <gnb@melbourne.sgi.com>
 * Copyright (c) 2008 Silicon Graphics Inc.  All Rights Reserved.
 * Copyright (C) 2011 Bart Van Assche.  All Rights Reserved.
 * Copyright (C) 2013 Du, Changbin <changbin.du@gmail.com>
 */

#define pr_fmt(fmt) "dyndbg: " fmt

#include <linux/kernel.h>
#include <linux/module.h>
#include <linux/moduleparam.h>
#include <linux/kallsyms.h>
#include <linux/types.h>
#include <linux/mutex.h>
#include <linux/proc_fs.h>
#include <linux/seq_file.h>
#include <linux/list.h>
#include <linux/sysctl.h>
#include <linux/ctype.h>
#include <linux/string.h>
#include <linux/parser.h>
#include <linux/string_helpers.h>
#include <linux/uaccess.h>
#include <linux/dynamic_debug.h>
#include <linux/debugfs.h>
#include <linux/slab.h>
#include <linux/jump_label.h>
#include <linux/hardirq.h>
#include <linux/sched.h>
#include <linux/device.h>
#include <linux/netdevice.h>

#include <rdma/ib_verbs.h>

extern struct _ddebug __start___dyndbg[];
extern struct _ddebug __stop___dyndbg[];

struct ddebug_table {
	struct list_head link;
	const char *mod_name;
	unsigned int num_ddebugs;
	struct _ddebug *ddebugs;
};

struct ddebug_query {
	const char *filename;
	const char *module;
	const char *function;
	const char *format;
	unsigned int first_lineno, last_lineno;
};

struct ddebug_iter {
	struct ddebug_table *table;
	unsigned int idx;
};

struct flag_settings {
	unsigned int flags;
	unsigned int mask;
};

static DEFINE_MUTEX(ddebug_lock);
static LIST_HEAD(ddebug_tables);
static int verbose;
module_param(verbose, int, 0644);

/* Return the path relative to source root */
static inline const char *trim_prefix(const char *path)
{
	int skip = strlen(__FILE__) - strlen("lib/dynamic_debug.c");

	if (strncmp(path, __FILE__, skip))
		skip = 0; /* prefix mismatch, don't skip */

	return path + skip;
}

static struct { unsigned flag:8; char opt_char; } opt_array[] = {
	{ _DPRINTK_FLAGS_PRINT, 'p' },
	{ _DPRINTK_FLAGS_INCL_MODNAME, 'm' },
	{ _DPRINTK_FLAGS_INCL_FUNCNAME, 'f' },
	{ _DPRINTK_FLAGS_INCL_LINENO, 'l' },
	{ _DPRINTK_FLAGS_INCL_TID, 't' },
	{ _DPRINTK_FLAGS_NONE, '_' },
};

struct flagsbuf { char buf[ARRAY_SIZE(opt_array)+1]; };

/* format a string into buf[] which describes the _ddebug's flags */
static char *ddebug_describe_flags(unsigned int flags, struct flagsbuf *fb)
{
	char *p = fb->buf;
	int i;

	for (i = 0; i < ARRAY_SIZE(opt_array); ++i)
		if (flags & opt_array[i].flag)
			*p++ = opt_array[i].opt_char;
	if (p == fb->buf)
		*p++ = '_';
	*p = '\0';

	return fb->buf;
}

#define vnpr_info(lvl, fmt, ...)				\
do {								\
	if (verbose >= lvl)					\
		pr_info(fmt, ##__VA_ARGS__);			\
} while (0)

#define vpr_info(fmt, ...)	vnpr_info(1, fmt, ##__VA_ARGS__)
#define v2pr_info(fmt, ...)	vnpr_info(2, fmt, ##__VA_ARGS__)

static void vpr_info_dq(const struct ddebug_query *query, const char *msg)
{
	/* trim any trailing newlines */
	int fmtlen = 0;

	if (query->format) {
		fmtlen = strlen(query->format);
		while (fmtlen && query->format[fmtlen - 1] == '\n')
			fmtlen--;
	}

	vpr_info("%s: func=\"%s\" file=\"%s\" module=\"%s\" format=\"%.*s\" lineno=%u-%u\n",
		 msg,
		 query->function ?: "",
		 query->filename ?: "",
		 query->module ?: "",
		 fmtlen, query->format ?: "",
		 query->first_lineno, query->last_lineno);
}

/*
 * Search the tables for _ddebug's which match the given `query' and
 * apply the `flags' and `mask' to them.  Returns number of matching
 * callsites, normally the same as number of changes.  If verbose,
 * logs the changes.  Takes ddebug_lock.
 */
static int ddebug_change(const struct ddebug_query *query,
			 struct flag_settings *modifiers)
{
	int i;
	struct ddebug_table *dt;
	unsigned int newflags;
	unsigned int nfound = 0;
	struct flagsbuf fbuf;

	/* search for matching ddebugs */
	mutex_lock(&ddebug_lock);
	list_for_each_entry(dt, &ddebug_tables, link) {

		/* match against the module name */
		if (query->module &&
		    !match_wildcard(query->module, dt->mod_name))
			continue;

		for (i = 0; i < dt->num_ddebugs; i++) {
			struct _ddebug *dp = &dt->ddebugs[i];

			/* match against the source filename */
			if (query->filename &&
			    !match_wildcard(query->filename, dp->filename) &&
			    !match_wildcard(query->filename,
					   kbasename(dp->filename)) &&
			    !match_wildcard(query->filename,
					   trim_prefix(dp->filename)))
				continue;

			/* match against the function */
			if (query->function &&
			    !match_wildcard(query->function, dp->function))
				continue;

			/* match against the format */
			if (query->format) {
				if (*query->format == '^') {
					char *p;
					/* anchored search. match must be at beginning */
					p = strstr(dp->format, query->format+1);
					if (p != dp->format)
						continue;
				} else if (!strstr(dp->format, query->format))
					continue;
			}

			/* match against the line number range */
			if (query->first_lineno &&
			    dp->lineno < query->first_lineno)
				continue;
			if (query->last_lineno &&
			    dp->lineno > query->last_lineno)
				continue;

			nfound++;

			newflags = (dp->flags & modifiers->mask) | modifiers->flags;
			if (newflags == dp->flags)
				continue;
#ifdef CONFIG_JUMP_LABEL
			if (dp->flags & _DPRINTK_FLAGS_PRINT) {
				if (!(modifiers->flags & _DPRINTK_FLAGS_PRINT))
					static_branch_disable(&dp->key.dd_key_true);
			} else if (modifiers->flags & _DPRINTK_FLAGS_PRINT)
				static_branch_enable(&dp->key.dd_key_true);
#endif
			dp->flags = newflags;
			v2pr_info("changed %s:%d [%s]%s =%s\n",
				 trim_prefix(dp->filename), dp->lineno,
				 dt->mod_name, dp->function,
				 ddebug_describe_flags(dp->flags, &fbuf));
		}
	}
	mutex_unlock(&ddebug_lock);

	if (!nfound && verbose)
		pr_info("no matches for query\n");

	return nfound;
}

/*
 * Split the buffer `buf' into space-separated words.
 * Handles simple " and ' quoting, i.e. without nested,
 * embedded or escaped \".  Return the number of words
 * or <0 on error.
 */
static int ddebug_tokenize(char *buf, char *words[], int maxwords)
{
	int nwords = 0;

	while (*buf) {
		char *end;

		/* Skip leading whitespace */
		buf = skip_spaces(buf);
		if (!*buf)
			break;	/* oh, it was trailing whitespace */
		if (*buf == '#')
			break;	/* token starts comment, skip rest of line */

		/* find `end' of word, whitespace separated or quoted */
		if (*buf == '"' || *buf == '\'') {
			int quote = *buf++;
			for (end = buf; *end && *end != quote; end++)
				;
			if (!*end) {
				pr_err("unclosed quote: %s\n", buf);
				return -EINVAL;	/* unclosed quote */
			}
		} else {
			for (end = buf; *end && !isspace(*end); end++)
				;
			BUG_ON(end == buf);
		}

		/* `buf' is start of word, `end' is one past its end */
		if (nwords == maxwords) {
			pr_err("too many words, legal max <=%d\n", maxwords);
			return -EINVAL;	/* ran out of words[] before bytes */
		}
		if (*end)
			*end++ = '\0';	/* terminate the word */
		words[nwords++] = buf;
		buf = end;
	}

	if (verbose) {
		int i;
		pr_info("split into words:");
		for (i = 0; i < nwords; i++)
			pr_cont(" \"%s\"", words[i]);
		pr_cont("\n");
	}

	return nwords;
}

/*
 * Parse a single line number.  Note that the empty string ""
 * is treated as a special case and converted to zero, which
 * is later treated as a "don't care" value.
 */
static inline int parse_lineno(const char *str, unsigned int *val)
{
	BUG_ON(str == NULL);
	if (*str == '\0') {
		*val = 0;
		return 0;
	}
	if (kstrtouint(str, 10, val) < 0) {
		pr_err("bad line-number: %s\n", str);
		return -EINVAL;
	}
	return 0;
}

static int parse_linerange(struct ddebug_query *query, const char *first)
{
	char *last = strchr(first, '-');

	if (query->first_lineno || query->last_lineno) {
		pr_err("match-spec: line used 2x\n");
		return -EINVAL;
	}
	if (last)
		*last++ = '\0';
	if (parse_lineno(first, &query->first_lineno) < 0)
		return -EINVAL;
	if (last) {
		/* range <first>-<last> */
		if (parse_lineno(last, &query->last_lineno) < 0)
			return -EINVAL;

		/* special case for last lineno not specified */
		if (query->last_lineno == 0)
			query->last_lineno = UINT_MAX;

		if (query->last_lineno < query->first_lineno) {
			pr_err("last-line:%d < 1st-line:%d\n",
			       query->last_lineno,
			       query->first_lineno);
			return -EINVAL;
		}
	} else {
		query->last_lineno = query->first_lineno;
	}
	vpr_info("parsed line %d-%d\n", query->first_lineno,
		 query->last_lineno);
	return 0;
}

static int check_set(const char **dest, char *src, char *name)
{
	int rc = 0;

	if (*dest) {
		rc = -EINVAL;
		pr_err("match-spec:%s val:%s overridden by %s\n",
		       name, *dest, src);
	}
	*dest = src;
	return rc;
}

/*
 * Parse words[] as a ddebug query specification, which is a series
 * of (keyword, value) pairs chosen from these possibilities:
 *
 * func <function-name>
 * file <full-pathname>
 * file <base-filename>
 * module <module-name>
 * format <escaped-string-to-find-in-format>
 * line <lineno>
 * line <first-lineno>-<last-lineno> // where either may be empty
 *
 * Only 1 of each type is allowed.
 * Returns 0 on success, <0 on error.
 */
static int ddebug_parse_query(char *words[], int nwords,
			struct ddebug_query *query, const char *modname)
{
	unsigned int i;
	int rc = 0;
	char *fline;

	/* check we have an even number of words */
	if (nwords % 2 != 0) {
		pr_err("expecting pairs of match-spec <value>\n");
		return -EINVAL;
	}

	if (modname)
		/* support $modname.dyndbg=<multiple queries> */
		query->module = modname;

	for (i = 0; i < nwords; i += 2) {
		if (!strcmp(words[i], "func")) {
			rc = check_set(&query->function, words[i+1], "func");
		} else if (!strcmp(words[i], "file")) {
			if (check_set(&query->filename, words[i+1], "file"))
				return -EINVAL;

			/* tail :$info is function or line-range */
			fline = strchr(query->filename, ':');
			if (!fline)
				break;
			*fline++ = '\0';
			if (isalpha(*fline) || *fline == '*' || *fline == '?') {
				/* take as function name */
				if (check_set(&query->function, fline, "func"))
					return -EINVAL;
			} else {
				if (parse_linerange(query, fline))
					return -EINVAL;
			}
		} else if (!strcmp(words[i], "module")) {
			rc = check_set(&query->module, words[i+1], "module");
		} else if (!strcmp(words[i], "format")) {
			string_unescape_inplace(words[i+1], UNESCAPE_SPACE |
							    UNESCAPE_OCTAL |
							    UNESCAPE_SPECIAL);
			rc = check_set(&query->format, words[i+1], "format");
		} else if (!strcmp(words[i], "line")) {
			if (parse_linerange(query, words[i+1]))
				return -EINVAL;
		} else {
			pr_err("unknown keyword \"%s\"\n", words[i]);
			return -EINVAL;
		}
		if (rc)
			return rc;
	}
	vpr_info_dq(query, "parsed");
	return 0;
}

/*
 * Parse `str' as a flags specification, format [-+=][p]+.
 * Sets up *maskp and *flagsp to be used when changing the
 * flags fields of matched _ddebug's.  Returns 0 on success
 * or <0 on error.
 */
static int ddebug_parse_flags(const char *str, struct flag_settings *modifiers)
{
	int op, i;

	switch (*str) {
	case '+':
	case '-':
	case '=':
		op = *str++;
		break;
	default:
		pr_err("bad flag-op %c, at start of %s\n", *str, str);
		return -EINVAL;
	}
	vpr_info("op='%c'\n", op);

	for (; *str ; ++str) {
		for (i = ARRAY_SIZE(opt_array) - 1; i >= 0; i--) {
			if (*str == opt_array[i].opt_char) {
				modifiers->flags |= opt_array[i].flag;
				break;
			}
		}
		if (i < 0) {
			pr_err("unknown flag '%c'\n", *str);
			return -EINVAL;
		}
	}
	vpr_info("flags=0x%x\n", modifiers->flags);

	/* calculate final flags, mask based upon op */
	switch (op) {
	case '=':
		/* modifiers->flags already set */
		modifiers->mask = 0;
		break;
	case '+':
		modifiers->mask = ~0U;
		break;
	case '-':
		modifiers->mask = ~modifiers->flags;
		modifiers->flags = 0;
		break;
	}
	vpr_info("*flagsp=0x%x *maskp=0x%x\n", modifiers->flags, modifiers->mask);

	return 0;
}

static int ddebug_exec_query(char *query_string, const char *modname)
{
	struct flag_settings modifiers = {};
	struct ddebug_query query = {};
#define MAXWORDS 9
	int nwords, nfound;
	char *words[MAXWORDS];

	nwords = ddebug_tokenize(query_string, words, MAXWORDS);
	if (nwords <= 0) {
		pr_err("tokenize failed\n");
		return -EINVAL;
	}
	/* check flags 1st (last arg) so query is pairs of spec,val */
	if (ddebug_parse_flags(words[nwords-1], &modifiers)) {
		pr_err("flags parse failed\n");
		return -EINVAL;
	}
	if (ddebug_parse_query(words, nwords-1, &query, modname)) {
		pr_err("query parse failed\n");
		return -EINVAL;
	}
	/* actually go and implement the change */
	nfound = ddebug_change(&query, &modifiers);
	vpr_info_dq(&query, nfound ? "applied" : "no-match");

	return nfound;
}

/* handle multiple queries in query string, continue on error, return
   last error or number of matching callsites.  Module name is either
   in param (for boot arg) or perhaps in query string.
*/
static int ddebug_exec_queries(char *query, const char *modname)
{
	char *split;
	int i, errs = 0, exitcode = 0, rc, nfound = 0;

	for (i = 0; query; query = split) {
		split = strpbrk(query, ";\n");
		if (split)
			*split++ = '\0';

		query = skip_spaces(query);
		if (!query || !*query || *query == '#')
			continue;

		vpr_info("query %d: \"%s\"\n", i, query);

		rc = ddebug_exec_query(query, modname);
		if (rc < 0) {
			errs++;
			exitcode = rc;
		} else {
			nfound += rc;
		}
		i++;
	}
	vpr_info("processed %d queries, with %d matches, %d errs\n",
		 i, nfound, errs);

	if (exitcode)
		return exitcode;
	return nfound;
}

/**
 * dynamic_debug_exec_queries - select and change dynamic-debug prints
 * @query: query-string described in admin-guide/dynamic-debug-howto
 * @modname: string containing module name, usually &module.mod_name
 *
 * This uses the >/proc/dynamic_debug/control reader, allowing module
 * authors to modify their dynamic-debug callsites. The modname is
 * canonically struct module.mod_name, but can also be null or a
 * module-wildcard, for example: "drm*".
 */
int dynamic_debug_exec_queries(const char *query, const char *modname)
{
	int rc;
	char *qry = kstrndup(query, PAGE_SIZE, GFP_KERNEL);

	if (!query)
		return -ENOMEM;

	rc = ddebug_exec_queries(qry, modname);
	kfree(qry);
	return rc;
}
EXPORT_SYMBOL_GPL(dynamic_debug_exec_queries);

#define PREFIX_SIZE 64

static int remaining(int wrote)
{
	if (PREFIX_SIZE - wrote > 0)
		return PREFIX_SIZE - wrote;
	return 0;
}

static char *dynamic_emit_prefix(const struct _ddebug *desc, char *buf)
{
	int pos_after_tid;
	int pos = 0;

	*buf = '\0';

	if (desc->flags & _DPRINTK_FLAGS_INCL_TID) {
		if (in_interrupt())
			pos += snprintf(buf + pos, remaining(pos), "<intr> ");
		else
			pos += snprintf(buf + pos, remaining(pos), "[%d] ",
					task_pid_vnr(current));
	}
	pos_after_tid = pos;
	if (desc->flags & _DPRINTK_FLAGS_INCL_MODNAME)
		pos += snprintf(buf + pos, remaining(pos), "%s:",
				desc->modname);
	if (desc->flags & _DPRINTK_FLAGS_INCL_FUNCNAME)
		pos += snprintf(buf + pos, remaining(pos), "%s:",
				desc->function);
	if (desc->flags & _DPRINTK_FLAGS_INCL_LINENO)
		pos += snprintf(buf + pos, remaining(pos), "%d:",
				desc->lineno);
	if (pos - pos_after_tid)
		pos += snprintf(buf + pos, remaining(pos), " ");
	if (pos >= PREFIX_SIZE)
		buf[PREFIX_SIZE - 1] = '\0';

	return buf;
}

void __dynamic_pr_debug(struct _ddebug *descriptor, const char *fmt, ...)
{
	va_list args;
	struct va_format vaf;
	char buf[PREFIX_SIZE];

	BUG_ON(!descriptor);
	BUG_ON(!fmt);

	va_start(args, fmt);

	vaf.fmt = fmt;
	vaf.va = &args;

	printk(KERN_DEBUG "%s%pV", dynamic_emit_prefix(descriptor, buf), &vaf);

	va_end(args);
}
EXPORT_SYMBOL(__dynamic_pr_debug);

void __dynamic_dev_dbg(struct _ddebug *descriptor,
		      const struct device *dev, const char *fmt, ...)
{
	struct va_format vaf;
	va_list args;

	BUG_ON(!descriptor);
	BUG_ON(!fmt);

	va_start(args, fmt);

	vaf.fmt = fmt;
	vaf.va = &args;

	if (!dev) {
		printk(KERN_DEBUG "(NULL device *): %pV", &vaf);
	} else {
		char buf[PREFIX_SIZE];

		dev_printk_emit(LOGLEVEL_DEBUG, dev, "%s%s %s: %pV",
				dynamic_emit_prefix(descriptor, buf),
				dev_driver_string(dev), dev_name(dev),
				&vaf);
	}

	va_end(args);
}
EXPORT_SYMBOL(__dynamic_dev_dbg);

#ifdef CONFIG_NET

void __dynamic_netdev_dbg(struct _ddebug *descriptor,
			  const struct net_device *dev, const char *fmt, ...)
{
	struct va_format vaf;
	va_list args;

	BUG_ON(!descriptor);
	BUG_ON(!fmt);

	va_start(args, fmt);

	vaf.fmt = fmt;
	vaf.va = &args;

	if (dev && dev->dev.parent) {
		char buf[PREFIX_SIZE];

		dev_printk_emit(LOGLEVEL_DEBUG, dev->dev.parent,
				"%s%s %s %s%s: %pV",
				dynamic_emit_prefix(descriptor, buf),
				dev_driver_string(dev->dev.parent),
				dev_name(dev->dev.parent),
				netdev_name(dev), netdev_reg_state(dev),
				&vaf);
	} else if (dev) {
		printk(KERN_DEBUG "%s%s: %pV", netdev_name(dev),
		       netdev_reg_state(dev), &vaf);
	} else {
		printk(KERN_DEBUG "(NULL net_device): %pV", &vaf);
	}

	va_end(args);
}
EXPORT_SYMBOL(__dynamic_netdev_dbg);

#endif

#if IS_ENABLED(CONFIG_INFINIBAND)

void __dynamic_ibdev_dbg(struct _ddebug *descriptor,
			 const struct ib_device *ibdev, const char *fmt, ...)
{
	struct va_format vaf;
	va_list args;

	va_start(args, fmt);

	vaf.fmt = fmt;
	vaf.va = &args;

	if (ibdev && ibdev->dev.parent) {
		char buf[PREFIX_SIZE];

		dev_printk_emit(LOGLEVEL_DEBUG, ibdev->dev.parent,
				"%s%s %s %s: %pV",
				dynamic_emit_prefix(descriptor, buf),
				dev_driver_string(ibdev->dev.parent),
				dev_name(ibdev->dev.parent),
				dev_name(&ibdev->dev),
				&vaf);
	} else if (ibdev) {
		printk(KERN_DEBUG "%s: %pV", dev_name(&ibdev->dev), &vaf);
	} else {
		printk(KERN_DEBUG "(NULL ib_device): %pV", &vaf);
	}

	va_end(args);
}
EXPORT_SYMBOL(__dynamic_ibdev_dbg);

#endif

#define DDEBUG_STRING_SIZE 1024
static __initdata char ddebug_setup_string[DDEBUG_STRING_SIZE];

static __init int ddebug_setup_query(char *str)
{
	if (strlen(str) >= DDEBUG_STRING_SIZE) {
		pr_warn("ddebug boot param string too large\n");
		return 0;
	}
	strlcpy(ddebug_setup_string, str, DDEBUG_STRING_SIZE);
	return 1;
}

__setup("ddebug_query=", ddebug_setup_query);

/*
 * File_ops->write method for <debugfs>/dynamic_debug/control.  Gathers the
 * command text from userspace, parses and executes it.
 */
#define USER_BUF_PAGE 4096
static ssize_t ddebug_proc_write(struct file *file, const char __user *ubuf,
				  size_t len, loff_t *offp)
{
	char *tmpbuf;
	int ret;

	if (len == 0)
		return 0;
	if (len > USER_BUF_PAGE - 1) {
		pr_warn("expected <%d bytes into control\n", USER_BUF_PAGE);
		return -E2BIG;
	}
	tmpbuf = memdup_user_nul(ubuf, len);
	if (IS_ERR(tmpbuf))
		return PTR_ERR(tmpbuf);
	vpr_info("read %d bytes from userspace\n", (int)len);

	ret = ddebug_exec_queries(tmpbuf, NULL);
	kfree(tmpbuf);
	if (ret < 0)
		return ret;

	*offp += len;
	return len;
}

/*
 * Set the iterator to point to the first _ddebug object
 * and return a pointer to that first object.  Returns
 * NULL if there are no _ddebugs at all.
 */
static struct _ddebug *ddebug_iter_first(struct ddebug_iter *iter)
{
	if (list_empty(&ddebug_tables)) {
		iter->table = NULL;
		iter->idx = 0;
		return NULL;
	}
	iter->table = list_entry(ddebug_tables.next,
				 struct ddebug_table, link);
	iter->idx = 0;
	return &iter->table->ddebugs[iter->idx];
}

/*
 * Advance the iterator to point to the next _ddebug
 * object from the one the iterator currently points at,
 * and returns a pointer to the new _ddebug.  Returns
 * NULL if the iterator has seen all the _ddebugs.
 */
static struct _ddebug *ddebug_iter_next(struct ddebug_iter *iter)
{
	if (iter->table == NULL)
		return NULL;
	if (++iter->idx == iter->table->num_ddebugs) {
		/* iterate to next table */
		iter->idx = 0;
		if (list_is_last(&iter->table->link, &ddebug_tables)) {
			iter->table = NULL;
			return NULL;
		}
		iter->table = list_entry(iter->table->link.next,
					 struct ddebug_table, link);
	}
	return &iter->table->ddebugs[iter->idx];
}

/*
 * Seq_ops start method.  Called at the start of every
 * read() call from userspace.  Takes the ddebug_lock and
 * seeks the seq_file's iterator to the given position.
 */
static void *ddebug_proc_start(struct seq_file *m, loff_t *pos)
{
	struct ddebug_iter *iter = m->private;
	struct _ddebug *dp;
	int n = *pos;

	mutex_lock(&ddebug_lock);

	if (!n)
		return SEQ_START_TOKEN;
	if (n < 0)
		return NULL;
	dp = ddebug_iter_first(iter);
	while (dp != NULL && --n > 0)
		dp = ddebug_iter_next(iter);
	return dp;
}

/*
 * Seq_ops next method.  Called several times within a read()
 * call from userspace, with ddebug_lock held.  Walks to the
 * next _ddebug object with a special case for the header line.
 */
static void *ddebug_proc_next(struct seq_file *m, void *p, loff_t *pos)
{
	struct ddebug_iter *iter = m->private;
	struct _ddebug *dp;

	if (p == SEQ_START_TOKEN)
		dp = ddebug_iter_first(iter);
	else
		dp = ddebug_iter_next(iter);
	++*pos;
	return dp;
}

/*
 * Seq_ops show method.  Called several times within a read()
 * call from userspace, with ddebug_lock held.  Formats the
 * current _ddebug as a single human-readable line, with a
 * special case for the header line.
 */
static int ddebug_proc_show(struct seq_file *m, void *p)
{
	struct ddebug_iter *iter = m->private;
	struct _ddebug *dp = p;
	struct flagsbuf flags;
<<<<<<< HEAD

	vpr_info("called m=%p p=%p\n", m, p);
=======
>>>>>>> 85b047c6

	if (p == SEQ_START_TOKEN) {
		seq_puts(m,
			 "# filename:lineno [module]function flags format\n");
		return 0;
	}

	seq_printf(m, "%s:%u [%s]%s =%s \"",
		   trim_prefix(dp->filename), dp->lineno,
		   iter->table->mod_name, dp->function,
		   ddebug_describe_flags(dp->flags, &flags));
	seq_escape(m, dp->format, "\t\r\n\"");
	seq_puts(m, "\"\n");

	return 0;
}

/*
 * Seq_ops stop method.  Called at the end of each read()
 * call from userspace.  Drops ddebug_lock.
 */
static void ddebug_proc_stop(struct seq_file *m, void *p)
{
	mutex_unlock(&ddebug_lock);
}

static const struct seq_operations ddebug_proc_seqops = {
	.start = ddebug_proc_start,
	.next = ddebug_proc_next,
	.show = ddebug_proc_show,
	.stop = ddebug_proc_stop
};

static int ddebug_proc_open(struct inode *inode, struct file *file)
{
	vpr_info("called\n");
	return seq_open_private(file, &ddebug_proc_seqops,
				sizeof(struct ddebug_iter));
}

static const struct file_operations ddebug_proc_fops = {
	.owner = THIS_MODULE,
	.open = ddebug_proc_open,
	.read = seq_read,
	.llseek = seq_lseek,
	.release = seq_release_private,
	.write = ddebug_proc_write
};

static const struct proc_ops proc_fops = {
	.proc_open = ddebug_proc_open,
	.proc_read = seq_read,
	.proc_lseek = seq_lseek,
	.proc_release = seq_release_private,
	.proc_write = ddebug_proc_write
};

/*
 * Allocate a new ddebug_table for the given module
 * and add it to the global list.
 */
int ddebug_add_module(struct _ddebug *tab, unsigned int n,
			     const char *name)
{
	struct ddebug_table *dt;

	dt = kzalloc(sizeof(*dt), GFP_KERNEL);
	if (dt == NULL) {
		pr_err("error adding module: %s\n", name);
		return -ENOMEM;
	}
	/*
	 * For built-in modules, name lives in .rodata and is
	 * immortal. For loaded modules, name points at the name[]
	 * member of struct module, which lives at least as long as
	 * this struct ddebug_table.
	 */
	dt->mod_name = name;
	dt->num_ddebugs = n;
	dt->ddebugs = tab;

	mutex_lock(&ddebug_lock);
	list_add(&dt->link, &ddebug_tables);
	mutex_unlock(&ddebug_lock);

	v2pr_info("%3u debug prints in module %s\n", n, dt->mod_name);
	return 0;
}

/* helper for ddebug_dyndbg_(boot|module)_param_cb */
static int ddebug_dyndbg_param_cb(char *param, char *val,
				const char *modname, int on_err)
{
	char *sep;

	sep = strchr(param, '.');
	if (sep) {
		/* needed only for ddebug_dyndbg_boot_param_cb */
		*sep = '\0';
		modname = param;
		param = sep + 1;
	}
	if (strcmp(param, "dyndbg"))
		return on_err; /* determined by caller */

	ddebug_exec_queries((val ? val : "+p"), modname);

	return 0; /* query failure shouldnt stop module load */
}

/* handle both dyndbg and $module.dyndbg params at boot */
static int ddebug_dyndbg_boot_param_cb(char *param, char *val,
				const char *unused, void *arg)
{
	vpr_info("%s=\"%s\"\n", param, val);
	return ddebug_dyndbg_param_cb(param, val, NULL, 0);
}

/*
 * modprobe foo finds foo.params in boot-args, strips "foo.", and
 * passes them to load_module().  This callback gets unknown params,
 * processes dyndbg params, rejects others.
 */
int ddebug_dyndbg_module_param_cb(char *param, char *val, const char *module)
{
	vpr_info("module: %s %s=\"%s\"\n", module, param, val);
	return ddebug_dyndbg_param_cb(param, val, module, -ENOENT);
}

static void ddebug_table_free(struct ddebug_table *dt)
{
	list_del_init(&dt->link);
	kfree(dt);
}

/*
 * Called in response to a module being unloaded.  Removes
 * any ddebug_table's which point at the module.
 */
int ddebug_remove_module(const char *mod_name)
{
	struct ddebug_table *dt, *nextdt;
	int ret = -ENOENT;

	v2pr_info("removing module \"%s\"\n", mod_name);

	mutex_lock(&ddebug_lock);
	list_for_each_entry_safe(dt, nextdt, &ddebug_tables, link) {
		if (dt->mod_name == mod_name) {
			ddebug_table_free(dt);
			ret = 0;
			break;
		}
	}
	mutex_unlock(&ddebug_lock);
	return ret;
}

static void ddebug_remove_all_tables(void)
{
	mutex_lock(&ddebug_lock);
	while (!list_empty(&ddebug_tables)) {
		struct ddebug_table *dt = list_entry(ddebug_tables.next,
						      struct ddebug_table,
						      link);
		ddebug_table_free(dt);
	}
	mutex_unlock(&ddebug_lock);
}

static __initdata int ddebug_init_success;

static int __init dynamic_debug_init_control(void)
{
	struct proc_dir_entry *procfs_dir;
	struct dentry *debugfs_dir;

	if (!ddebug_init_success)
		return -ENODEV;

	/* Create the control file in debugfs if it is enabled */
	if (debugfs_initialized()) {
		debugfs_dir = debugfs_create_dir("dynamic_debug", NULL);
		debugfs_create_file("control", 0644, debugfs_dir, NULL,
				    &ddebug_proc_fops);
	}

	/* Also create the control file in procfs */
	procfs_dir = proc_mkdir("dynamic_debug", NULL);
	if (procfs_dir)
		proc_create("control", 0644, procfs_dir, &proc_fops);

	return 0;
}

static int __init dynamic_debug_init(void)
{
	struct _ddebug *iter, *iter_start;
	const char *modname = NULL;
	char *cmdline;
	int ret = 0;
	int n = 0, entries = 0, modct = 0;

	if (&__start___dyndbg == &__stop___dyndbg) {
		if (IS_ENABLED(CONFIG_DYNAMIC_DEBUG)) {
			pr_warn("_ddebug table is empty in a CONFIG_DYNAMIC_DEBUG build\n");
			return 1;
		}
		pr_info("Ignore empty _ddebug table in a CONFIG_DYNAMIC_DEBUG_CORE build\n");
		ddebug_init_success = 1;
		return 0;
	}
	iter = __start___dyndbg;
	modname = iter->modname;
	iter_start = iter;
	for (; iter < __stop___dyndbg; iter++) {
		entries++;
		if (strcmp(modname, iter->modname)) {
			modct++;
			ret = ddebug_add_module(iter_start, n, modname);
			if (ret)
				goto out_err;
			n = 0;
			modname = iter->modname;
			iter_start = iter;
		}
		n++;
	}
	ret = ddebug_add_module(iter_start, n, modname);
	if (ret)
		goto out_err;

	ddebug_init_success = 1;
	vpr_info("%d modules, %d entries and %d bytes in ddebug tables, %d bytes in __dyndbg section\n",
		 modct, entries, (int)(modct * sizeof(struct ddebug_table)),
		 (int)(entries * sizeof(struct _ddebug)));

	/* apply ddebug_query boot param, dont unload tables on err */
	if (ddebug_setup_string[0] != '\0') {
		pr_warn("ddebug_query param name is deprecated, change it to dyndbg\n");
		ret = ddebug_exec_queries(ddebug_setup_string, NULL);
		if (ret < 0)
			pr_warn("Invalid ddebug boot param %s\n",
				ddebug_setup_string);
		else
			pr_info("%d changes by ddebug_query\n", ret);
	}
	/* now that ddebug tables are loaded, process all boot args
	 * again to find and activate queries given in dyndbg params.
	 * While this has already been done for known boot params, it
	 * ignored the unknown ones (dyndbg in particular).  Reusing
	 * parse_args avoids ad-hoc parsing.  This will also attempt
	 * to activate queries for not-yet-loaded modules, which is
	 * slightly noisy if verbose, but harmless.
	 */
	cmdline = kstrdup(saved_command_line, GFP_KERNEL);
	parse_args("dyndbg params", cmdline, NULL,
		   0, 0, 0, NULL, &ddebug_dyndbg_boot_param_cb);
	kfree(cmdline);
	return 0;

out_err:
	ddebug_remove_all_tables();
	return 0;
}
/* Allow early initialization for boot messages via boot param */
early_initcall(dynamic_debug_init);

/* Debugfs setup must be done later */
fs_initcall(dynamic_debug_init_control);<|MERGE_RESOLUTION|>--- conflicted
+++ resolved
@@ -872,11 +872,6 @@
 	struct ddebug_iter *iter = m->private;
 	struct _ddebug *dp = p;
 	struct flagsbuf flags;
-<<<<<<< HEAD
-
-	vpr_info("called m=%p p=%p\n", m, p);
-=======
->>>>>>> 85b047c6
 
 	if (p == SEQ_START_TOKEN) {
 		seq_puts(m,
