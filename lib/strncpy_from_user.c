--- conflicted
+++ resolved
@@ -29,16 +29,6 @@
 {
 	const struct word_at_a_time constants = WORD_AT_A_TIME_CONSTANTS;
 	unsigned long res = 0;
-<<<<<<< HEAD
-
-	/*
-	 * Truncate 'max' to the user-specified limit, so that
-	 * we only have one limit we need to check in the loop
-	 */
-	if (max > count)
-		max = count;
-=======
->>>>>>> fa578e9d
 
 	if (IS_UNALIGNED(src, dst))
 		goto byte_at_a_time;
