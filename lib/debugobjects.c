--- conflicted
+++ resolved
@@ -537,11 +537,7 @@
 	struct debug_obj *obj;
 	unsigned long flags;
 
-<<<<<<< HEAD
-#ifdef CONFIG_PREEMPT_RT_FULL
-=======
 #ifdef CONFIG_PREEMPT_RT
->>>>>>> fa578e9d
 	if (preempt_count() == 0 && !irqs_disabled())
 #endif
 		fill_pool();
