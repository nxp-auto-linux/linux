# SPDX-License-Identifier: GPL-2.0-only
# Kconfig helper macros

# Convenient variables
comma       := ,
quote       := "
squote      := '
empty       :=
space       := $(empty) $(empty)
dollar      := $
right_paren := )
left_paren  := (

# $(if-success,<command>,<then>,<else>)
# Return <then> if <command> exits with 0, <else> otherwise.
if-success = $(shell,{ $(1); } >/dev/null 2>&1 && echo "$(2)" || echo "$(3)")

# $(success,<command>)
# Return y if <command> exits with 0, n otherwise
success = $(if-success,$(1),y,n)

# $(failure,<command>)
# Return n if <command> exits with 0, y otherwise
failure = $(if-success,$(1),n,y)

# $(cc-option,<flag>)
# Return y if the compiler supports <flag>, n otherwise
<<<<<<< HEAD
cc-option = $(success,$(CC) -Werror $(CLANG_FLAGS) $(1) -S -x c /dev/null -o /dev/null)
=======
cc-option = $(success,mkdir .tmp_$$$$; trap "rm -rf .tmp_$$$$" EXIT; $(CC) -Werror $(CLANG_FLAGS) $(1) -c -x c /dev/null -o .tmp_$$$$/tmp.o)
>>>>>>> d1988041

# $(ld-option,<flag>)
# Return y if the linker supports <flag>, n otherwise
ld-option = $(success,$(LD) -v $(1))

# $(as-instr,<instr>)
# Return y if the assembler supports <instr>, n otherwise
as-instr = $(success,printf "%b\n" "$(1)" | $(CC) $(CLANG_FLAGS) -c -x assembler -o /dev/null -)

# check if $(CC) and $(LD) exist
$(error-if,$(failure,command -v $(CC)),compiler '$(CC)' not found)
$(error-if,$(failure,command -v $(LD)),linker '$(LD)' not found)

# Fail if the linker is gold as it's not capable of linking the kernel proper
$(error-if,$(success, $(LD) -v | grep -q gold), gold linker '$(LD)' not supported)

<<<<<<< HEAD
# gcc version including patch level
gcc-version := $(shell,$(srctree)/scripts/gcc-version.sh $(CC))

=======
>>>>>>> d1988041
# machine bit flags
#  $(m32-flag): -m32 if the compiler supports it, or an empty string otherwise.
#  $(m64-flag): -m64 if the compiler supports it, or an empty string otherwise.
cc-option-bit = $(if-success,$(CC) -Werror $(1) -E -x c /dev/null -o /dev/null,$(1))
m32-flag := $(cc-option-bit,-m32)
m64-flag := $(cc-option-bit,-m64)<|MERGE_RESOLUTION|>--- conflicted
+++ resolved
@@ -25,11 +25,7 @@
 
 # $(cc-option,<flag>)
 # Return y if the compiler supports <flag>, n otherwise
-<<<<<<< HEAD
-cc-option = $(success,$(CC) -Werror $(CLANG_FLAGS) $(1) -S -x c /dev/null -o /dev/null)
-=======
 cc-option = $(success,mkdir .tmp_$$$$; trap "rm -rf .tmp_$$$$" EXIT; $(CC) -Werror $(CLANG_FLAGS) $(1) -c -x c /dev/null -o .tmp_$$$$/tmp.o)
->>>>>>> d1988041
 
 # $(ld-option,<flag>)
 # Return y if the linker supports <flag>, n otherwise
@@ -46,12 +42,6 @@
 # Fail if the linker is gold as it's not capable of linking the kernel proper
 $(error-if,$(success, $(LD) -v | grep -q gold), gold linker '$(LD)' not supported)
 
-<<<<<<< HEAD
-# gcc version including patch level
-gcc-version := $(shell,$(srctree)/scripts/gcc-version.sh $(CC))
-
-=======
->>>>>>> d1988041
 # machine bit flags
 #  $(m32-flag): -m32 if the compiler supports it, or an empty string otherwise.
 #  $(m64-flag): -m64 if the compiler supports it, or an empty string otherwise.
