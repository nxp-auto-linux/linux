--- conflicted
+++ resolved
@@ -5,11 +5,7 @@
 ARCH=$2
 SMP=$3
 PREEMPT=$4
-<<<<<<< HEAD
-RT=$5
-=======
 PREEMPT_RT=$5
->>>>>>> fa578e9d
 CC=$6
 
 vecho() { [ "${quiet}" = "silent_" ] || echo "$@" ; }
@@ -58,11 +54,7 @@
 CONFIG_FLAGS=""
 if [ -n "$SMP" ] ; then CONFIG_FLAGS="SMP"; fi
 if [ -n "$PREEMPT" ] ; then CONFIG_FLAGS="$CONFIG_FLAGS PREEMPT"; fi
-<<<<<<< HEAD
-if [ -n "$RT" ] ; then CONFIG_FLAGS="$CONFIG_FLAGS RT"; fi
-=======
 if [ -n "$PREEMPT_RT" ] ; then CONFIG_FLAGS="$CONFIG_FLAGS PREEMPT_RT"; fi
->>>>>>> fa578e9d
 UTS_VERSION="$UTS_VERSION $CONFIG_FLAGS $TIMESTAMP"
 
 # Truncate to maximum length
