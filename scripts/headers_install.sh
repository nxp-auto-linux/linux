--- conflicted
+++ resolved
@@ -31,15 +31,9 @@
 for i in "$@"
 do
 	FILE="$(basename "$i")"
-<<<<<<< HEAD
-	sed -r \
-		-e 's/([ \t(])(__user|__force|__iomem)[ \t]/\1/g' \
-		-e 's/__attribute_const__([ \t]|$)/\1/g' \
-=======
 	sed -E \
 		-e 's/([[:space:](])(__user|__force|__iomem)[[:space:]]/\1/g' \
 		-e 's/__attribute_const__([[:space:]]|$)/\1/g' \
->>>>>>> e021bb4f
 		-e 's@^#include <linux/compiler(|_types).h>@@' \
 		-e 's/(^|[^a-zA-Z0-9])__packed([^a-zA-Z0-9_]|$)/\1__attribute__((packed))\2/g' \
 		-e 's/(^|[[:space:](])(inline|asm|volatile)([[:space:](]|$)/\1__\2__\3/g' \
