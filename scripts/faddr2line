#!/bin/bash
# SPDX-License-Identifier: GPL-2.0
#
# Translate stack dump function offsets.
#
# addr2line doesn't work with KASLR addresses.  This works similarly to
# addr2line, but instead takes the 'func+0x123' format as input:
#
#   $ ./scripts/faddr2line ~/k/vmlinux meminfo_proc_show+0x5/0x568
#   meminfo_proc_show+0x5/0x568:
#   meminfo_proc_show at fs/proc/meminfo.c:27
#
# If the address is part of an inlined function, the full inline call chain is
# printed:
#
#   $ ./scripts/faddr2line ~/k/vmlinux native_write_msr+0x6/0x27
#   native_write_msr+0x6/0x27:
#   arch_static_branch at arch/x86/include/asm/msr.h:121
#    (inlined by) static_key_false at include/linux/jump_label.h:125
#    (inlined by) native_write_msr at arch/x86/include/asm/msr.h:125
#
# The function size after the '/' in the input is optional, but recommended.
# It's used to help disambiguate any duplicate symbol names, which can occur
# rarely.  If the size is omitted for a duplicate symbol then it's possible for
# multiple code sites to be printed:
#
#   $ ./scripts/faddr2line ~/k/vmlinux raw_ioctl+0x5
#   raw_ioctl+0x5/0x20:
#   raw_ioctl at drivers/char/raw.c:122
#
#   raw_ioctl+0x5/0xb1:
#   raw_ioctl at net/ipv4/raw.c:876
#
# Multiple addresses can be specified on a single command line:
#
#   $ ./scripts/faddr2line ~/k/vmlinux type_show+0x10/45 free_reserved_area+0x90
#   type_show+0x10/0x2d:
#   type_show at drivers/video/backlight/backlight.c:213
#
#   free_reserved_area+0x90/0x123:
#   free_reserved_area at mm/page_alloc.c:6429 (discriminator 2)


set -o errexit
set -o nounset

READELF="${CROSS_COMPILE:-}readelf"
ADDR2LINE="${CROSS_COMPILE:-}addr2line"
SIZE="${CROSS_COMPILE:-}size"
NM="${CROSS_COMPILE:-}nm"

command -v awk >/dev/null 2>&1 || die "awk isn't installed"
command -v ${READELF} >/dev/null 2>&1 || die "readelf isn't installed"
command -v ${ADDR2LINE} >/dev/null 2>&1 || die "addr2line isn't installed"
command -v ${SIZE} >/dev/null 2>&1 || die "size isn't installed"
command -v ${NM} >/dev/null 2>&1 || die "nm isn't installed"

usage() {
	echo "usage: faddr2line [--list] <object file> <func+offset> <func+offset>..." >&2
	exit 1
}

warn() {
	echo "$1" >&2
}

die() {
	echo "ERROR: $1" >&2
	exit 1
}

# Try to figure out the source directory prefix so we can remove it from the
# addr2line output.  HACK ALERT: This assumes that start_kernel() is in
# kernel/init.c!  This only works for vmlinux.  Otherwise it falls back to
# printing the absolute path.
find_dir_prefix() {
	local objfile=$1

	local start_kernel_addr=$(${READELF} -sW $objfile | awk '$8 == "start_kernel" {printf "0x%s", $2}')
	[[ -z $start_kernel_addr ]] && return

	local file_line=$(${ADDR2LINE} -e $objfile $start_kernel_addr)
	[[ -z $file_line ]] && return

	local prefix=${file_line%init/main.c:*}
	if [[ -z $prefix ]] || [[ $prefix = $file_line ]]; then
		return
	fi

	DIR_PREFIX=$prefix
	return 0
}

__faddr2line() {
	local objfile=$1
	local func_addr=$2
	local dir_prefix=$3
	local print_warnings=$4

	local func=${func_addr%+*}
	local offset=${func_addr#*+}
	offset=${offset%/*}
	local size=
	[[ $func_addr =~ "/" ]] && size=${func_addr#*/}

	if [[ -z $func ]] || [[ -z $offset ]] || [[ $func = $func_addr ]]; then
		warn "bad func+offset $func_addr"
		DONE=1
		return
	fi

	# Go through each of the object's symbols which match the func name.
	# In rare cases there might be duplicates.
	file_end=$(${SIZE} -Ax $objfile | awk '$1 == ".text" {print $2}')
	while read symbol; do
		local fields=($symbol)
		local sym_base=0x${fields[0]}
		local sym_type=${fields[1]}
		local sym_end=${fields[3]}

		# calculate the size
		local sym_size=$(($sym_end - $sym_base))
		if [[ -z $sym_size ]] || [[ $sym_size -le 0 ]]; then
			warn "bad symbol size: base: $sym_base end: $sym_end"
			DONE=1
			return
		fi
		sym_size=0x$(printf %x $sym_size)

		# calculate the address
		local addr=$(($sym_base + $offset))
		if [[ -z $addr ]] || [[ $addr = 0 ]]; then
			warn "bad address: $sym_base + $offset"
			DONE=1
			return
		fi
		addr=0x$(printf %x $addr)

		# weed out non-function symbols
		if [[ $sym_type != t ]] && [[ $sym_type != T ]]; then
			[[ $print_warnings = 1 ]] &&
				echo "skipping $func address at $addr due to non-function symbol of type '$sym_type'"
			continue
		fi

		# if the user provided a size, make sure it matches the symbol's size
		if [[ -n $size ]] && [[ $size -ne $sym_size ]]; then
			[[ $print_warnings = 1 ]] &&
				echo "skipping $func address at $addr due to size mismatch ($size != $sym_size)"
			continue;
		fi

		# make sure the provided offset is within the symbol's range
		if [[ $offset -gt $sym_size ]]; then
			[[ $print_warnings = 1 ]] &&
				echo "skipping $func address at $addr due to size mismatch ($offset > $sym_size)"
			continue
		fi

		# separate multiple entries with a blank line
		[[ $FIRST = 0 ]] && echo
		FIRST=0

		# pass real address to addr2line
		echo "$func+$offset/$sym_size:"
<<<<<<< HEAD
		${ADDR2LINE} -fpie $objfile $addr | sed "s; $dir_prefix\(\./\)*; ;"
=======
		local file_lines=$(${ADDR2LINE} -fpie $objfile $addr | sed "s; $dir_prefix\(\./\)*; ;")
		[[ -z $file_lines ]] && return

		if [[ $LIST = 0 ]]; then
			echo "$file_lines" | while read -r line
			do
				echo $line
			done
			DONE=1;
			return
		fi

		# show each line with context
		echo "$file_lines" | while read -r line
		do
			echo
			echo $line
			n=$(echo $line | sed 's/.*:\([0-9]\+\).*/\1/g')
			n1=$[$n-5]
			n2=$[$n+5]
			f=$(echo $line | sed 's/.*at \(.\+\):.*/\1/g')
			awk 'NR>=strtonum("'$n1'") && NR<=strtonum("'$n2'") { if (NR=='$n') printf(">%d<", NR); else printf(" %d ", NR); printf("\t%s\n", $0)}' $f
		done

>>>>>>> e021bb4f
		DONE=1

	done < <(${NM} -n $objfile | awk -v fn=$func -v end=$file_end '$3 == fn { found=1; line=$0; start=$1; next } found == 1 { found=0; print line, "0x"$1 } END {if (found == 1) print line, end; }')
}

[[ $# -lt 2 ]] && usage

objfile=$1

LIST=0
[[ "$objfile" == "--list" ]] && LIST=1 && shift && objfile=$1

[[ ! -f $objfile ]] && die "can't find objfile $objfile"
shift

DIR_PREFIX=supercalifragilisticexpialidocious
find_dir_prefix $objfile

FIRST=1
while [[ $# -gt 0 ]]; do
	func_addr=$1
	shift

	# print any matches found
	DONE=0
	__faddr2line $objfile $func_addr $DIR_PREFIX 0

	# if no match was found, print warnings
	if [[ $DONE = 0 ]]; then
		__faddr2line $objfile $func_addr $DIR_PREFIX 1
		warn "no match for $func_addr"
	fi
done<|MERGE_RESOLUTION|>--- conflicted
+++ resolved
@@ -163,9 +163,6 @@
 
 		# pass real address to addr2line
 		echo "$func+$offset/$sym_size:"
-<<<<<<< HEAD
-		${ADDR2LINE} -fpie $objfile $addr | sed "s; $dir_prefix\(\./\)*; ;"
-=======
 		local file_lines=$(${ADDR2LINE} -fpie $objfile $addr | sed "s; $dir_prefix\(\./\)*; ;")
 		[[ -z $file_lines ]] && return
 
@@ -190,7 +187,6 @@
 			awk 'NR>=strtonum("'$n1'") && NR<=strtonum("'$n2'") { if (NR=='$n') printf(">%d<", NR); else printf(" %d ", NR); printf("\t%s\n", $0)}' $f
 		done
 
->>>>>>> e021bb4f
 		DONE=1
 
 	done < <(${NM} -n $objfile | awk -v fn=$func -v end=$file_end '$3 == fn { found=1; line=$0; start=$1; next } found == 1 { found=0; print line, "0x"$1 } END {if (found == 1) print line, end; }')
