--- conflicted
+++ resolved
@@ -1421,8 +1421,6 @@
     }
 
     if ($members) {
-<<<<<<< HEAD
-=======
 	if ($identifier ne $declaration_name) {
 	    if ($identifier eq "") {
 		print STDERR "${file}:$.: warning: wrong kernel-doc identifier on line:\n";
@@ -1433,7 +1431,6 @@
 	}
 	$declaration_name = "(anonymous)" if ($declaration_name eq "");
 
->>>>>>> 3b17187f
 	my %_members;
 
 	$members =~ s/\s+$//;
