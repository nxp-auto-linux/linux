#!/usr/bin/env perl
# SPDX-License-Identifier: GPL-2.0

use warnings;
use strict;

## Copyright (c) 1998 Michael Zucchi, All Rights Reserved        ##
## Copyright (C) 2000, 1  Tim Waugh <twaugh@redhat.com>          ##
## Copyright (C) 2001  Simon Huggins                             ##
## Copyright (C) 2005-2012  Randy Dunlap                         ##
## Copyright (C) 2012  Dan Luedtke                               ##
## 								 ##
## #define enhancements by Armin Kuster <akuster@mvista.com>	 ##
## Copyright (c) 2000 MontaVista Software, Inc.			 ##
## 								 ##
## This software falls under the GNU General Public License.     ##
## Please read the COPYING file for more information             ##

# 18/01/2001 - 	Cleanups
# 		Functions prototyped as foo(void) same as foo()
# 		Stop eval'ing where we don't need to.
# -- huggie@earth.li

# 27/06/2001 -  Allowed whitespace after initial "/**" and
#               allowed comments before function declarations.
# -- Christian Kreibich <ck@whoop.org>

# Still to do:
# 	- add perldoc documentation
# 	- Look more closely at some of the scarier bits :)

# 26/05/2001 - 	Support for separate source and object trees.
#		Return error code.
# 		Keith Owens <kaos@ocs.com.au>

# 23/09/2001 - Added support for typedefs, structs, enums and unions
#              Support for Context section; can be terminated using empty line
#              Small fixes (like spaces vs. \s in regex)
# -- Tim Jansen <tim@tjansen.de>

# 25/07/2012 - Added support for HTML5
# -- Dan Luedtke <mail@danrl.de>

sub usage {
    my $message = <<"EOF";
Usage: $0 [OPTION ...] FILE ...

Read C language source or header FILEs, extract embedded documentation comments,
and print formatted documentation to standard output.

The documentation comments are identified by "/**" opening comment mark. See
Documentation/doc-guide/kernel-doc.rst for the documentation comment syntax.

Output format selection (mutually exclusive):
  -man			Output troff manual page format. This is the default.
  -rst			Output reStructuredText format.
  -none			Do not output documentation, only warnings.

Output selection (mutually exclusive):
  -export		Only output documentation for symbols that have been
			exported using EXPORT_SYMBOL() or EXPORT_SYMBOL_GPL()
                        in any input FILE or -export-file FILE.
  -internal		Only output documentation for symbols that have NOT been
			exported using EXPORT_SYMBOL() or EXPORT_SYMBOL_GPL()
                        in any input FILE or -export-file FILE.
  -function NAME	Only output documentation for the given function(s)
			or DOC: section title(s). All other functions and DOC:
			sections are ignored. May be specified multiple times.
  -nofunction NAME	Do NOT output documentation for the given function(s);
			only output documentation for the other functions and
			DOC: sections. May be specified multiple times.

Output selection modifiers:
  -no-doc-sections	Do not output DOC: sections.
  -enable-lineno        Enable output of #define LINENO lines. Only works with
                        reStructuredText format.
  -export-file FILE     Specify an additional FILE in which to look for
                        EXPORT_SYMBOL() and EXPORT_SYMBOL_GPL(). To be used with
                        -export or -internal. May be specified multiple times.

Other parameters:
  -v			Verbose output, more warnings and other information.
  -h			Print this help.

EOF
    print $message;
    exit 1;
}

#
# format of comments.
# In the following table, (...)? signifies optional structure.
#                         (...)* signifies 0 or more structure elements
# /**
#  * function_name(:)? (- short description)?
# (* @parameterx: (description of parameter x)?)*
# (* a blank line)?
#  * (Description:)? (Description of function)?
#  * (section header: (section description)? )*
#  (*)?*/
#
# So .. the trivial example would be:
#
# /**
#  * my_function
#  */
#
# If the Description: header tag is omitted, then there must be a blank line
# after the last parameter specification.
# e.g.
# /**
#  * my_function - does my stuff
#  * @my_arg: its mine damnit
#  *
#  * Does my stuff explained.
#  */
#
#  or, could also use:
# /**
#  * my_function - does my stuff
#  * @my_arg: its mine damnit
#  * Description: Does my stuff explained.
#  */
# etc.
#
# Besides functions you can also write documentation for structs, unions,
# enums and typedefs. Instead of the function name you must write the name
# of the declaration;  the struct/union/enum/typedef must always precede
# the name. Nesting of declarations is not supported.
# Use the argument mechanism to document members or constants.
# e.g.
# /**
#  * struct my_struct - short description
#  * @a: first member
#  * @b: second member
#  *
#  * Longer description
#  */
# struct my_struct {
#     int a;
#     int b;
# /* private: */
#     int c;
# };
#
# All descriptions can be multiline, except the short function description.
#
# For really longs structs, you can also describe arguments inside the
# body of the struct.
# eg.
# /**
#  * struct my_struct - short description
#  * @a: first member
#  * @b: second member
#  *
#  * Longer description
#  */
# struct my_struct {
#     int a;
#     int b;
#     /**
#      * @c: This is longer description of C
#      *
#      * You can use paragraphs to describe arguments
#      * using this method.
#      */
#     int c;
# };
#
# This should be use only for struct/enum members.
#
# You can also add additional sections. When documenting kernel functions you
# should document the "Context:" of the function, e.g. whether the functions
# can be called form interrupts. Unlike other sections you can end it with an
# empty line.
# A non-void function should have a "Return:" section describing the return
# value(s).
# Example-sections should contain the string EXAMPLE so that they are marked
# appropriately in DocBook.
#
# Example:
# /**
#  * user_function - function that can only be called in user context
#  * @a: some argument
#  * Context: !in_interrupt()
#  *
#  * Some description
#  * Example:
#  *    user_function(22);
#  */
# ...
#
#
# All descriptive text is further processed, scanning for the following special
# patterns, which are highlighted appropriately.
#
# 'funcname()' - function
# '$ENVVAR' - environmental variable
# '&struct_name' - name of a structure (up to two words including 'struct')
# '&struct_name.member' - name of a structure member
# '@parameter' - name of a parameter
# '%CONST' - name of a constant.
# '``LITERAL``' - literal string without any spaces on it.

## init lots of data

my $errors = 0;
my $warnings = 0;
my $anon_struct_union = 0;

# match expressions used to find embedded type information
my $type_constant = '\b``([^\`]+)``\b';
my $type_constant2 = '\%([-_\w]+)';
my $type_func = '(\w+)\(\)';
my $type_param = '\@(\w*(\.\w+)*(\.\.\.)?)';
my $type_fp_param = '\@(\w+)\(\)';  # Special RST handling for func ptr params
my $type_env = '(\$\w+)';
my $type_enum = '\&(enum\s*([_\w]+))';
my $type_struct = '\&(struct\s*([_\w]+))';
my $type_typedef = '\&(typedef\s*([_\w]+))';
my $type_union = '\&(union\s*([_\w]+))';
my $type_member = '\&([_\w]+)(\.|->)([_\w]+)';
my $type_fallback = '\&([_\w]+)';
my $type_member_func = $type_member . '\(\)';

# Output conversion substitutions.
#  One for each output format

# these are pretty rough
my @highlights_man = (
                      [$type_constant, "\$1"],
                      [$type_constant2, "\$1"],
                      [$type_func, "\\\\fB\$1\\\\fP"],
                      [$type_enum, "\\\\fI\$1\\\\fP"],
                      [$type_struct, "\\\\fI\$1\\\\fP"],
                      [$type_typedef, "\\\\fI\$1\\\\fP"],
                      [$type_union, "\\\\fI\$1\\\\fP"],
                      [$type_param, "\\\\fI\$1\\\\fP"],
                      [$type_member, "\\\\fI\$1\$2\$3\\\\fP"],
                      [$type_fallback, "\\\\fI\$1\\\\fP"]
		     );
my $blankline_man = "";

# rst-mode
my @highlights_rst = (
                       [$type_constant, "``\$1``"],
                       [$type_constant2, "``\$1``"],
                       # Note: need to escape () to avoid func matching later
                       [$type_member_func, "\\:c\\:type\\:`\$1\$2\$3\\\\(\\\\) <\$1>`"],
                       [$type_member, "\\:c\\:type\\:`\$1\$2\$3 <\$1>`"],
		       [$type_fp_param, "**\$1\\\\(\\\\)**"],
                       [$type_func, "\\:c\\:func\\:`\$1()`"],
                       [$type_enum, "\\:c\\:type\\:`\$1 <\$2>`"],
                       [$type_struct, "\\:c\\:type\\:`\$1 <\$2>`"],
                       [$type_typedef, "\\:c\\:type\\:`\$1 <\$2>`"],
                       [$type_union, "\\:c\\:type\\:`\$1 <\$2>`"],
                       # in rst this can refer to any type
                       [$type_fallback, "\\:c\\:type\\:`\$1`"],
                       [$type_param, "**\$1**"]
		      );
my $blankline_rst = "\n";

# read arguments
if ($#ARGV == -1) {
    usage();
}

my $kernelversion;
my $dohighlight = "";

my $verbose = 0;
my $output_mode = "rst";
my $output_preformatted = 0;
my $no_doc_sections = 0;
my $enable_lineno = 0;
my @highlights = @highlights_rst;
my $blankline = $blankline_rst;
my $modulename = "Kernel API";

use constant {
    OUTPUT_ALL          => 0, # output all symbols and doc sections
    OUTPUT_INCLUDE      => 1, # output only specified symbols
    OUTPUT_EXCLUDE      => 2, # output everything except specified symbols
    OUTPUT_EXPORTED     => 3, # output exported symbols
    OUTPUT_INTERNAL     => 4, # output non-exported symbols
};
my $output_selection = OUTPUT_ALL;
my $show_not_found = 0;

my @export_file_list;

my @build_time;
if (defined($ENV{'KBUILD_BUILD_TIMESTAMP'}) &&
    (my $seconds = `date -d"${ENV{'KBUILD_BUILD_TIMESTAMP'}}" +%s`) ne '') {
    @build_time = gmtime($seconds);
} else {
    @build_time = localtime;
}

my $man_date = ('January', 'February', 'March', 'April', 'May', 'June',
		'July', 'August', 'September', 'October',
		'November', 'December')[$build_time[4]] .
  " " . ($build_time[5]+1900);

# Essentially these are globals.
# They probably want to be tidied up, made more localised or something.
# CAVEAT EMPTOR!  Some of the others I localised may not want to be, which
# could cause "use of undefined value" or other bugs.
my ($function, %function_table, %parametertypes, $declaration_purpose);
my $declaration_start_line;
my ($type, $declaration_name, $return_type);
my ($newsection, $newcontents, $prototype, $brcount, %source_map);

if (defined($ENV{'KBUILD_VERBOSE'})) {
	$verbose = "$ENV{'KBUILD_VERBOSE'}";
}

# Generated docbook code is inserted in a template at a point where
# docbook v3.1 requires a non-zero sequence of RefEntry's; see:
# http://www.oasis-open.org/docbook/documentation/reference/html/refentry.html
# We keep track of number of generated entries and generate a dummy
# if needs be to ensure the expanded template can be postprocessed
# into html.
my $section_counter = 0;

my $lineprefix="";

# Parser states
use constant {
    STATE_NORMAL        => 0, # normal code
    STATE_NAME          => 1, # looking for function name
    STATE_BODY_MAYBE    => 2, # body - or maybe more description
    STATE_BODY          => 3, # the body of the comment
    STATE_PROTO         => 4, # scanning prototype
    STATE_DOCBLOCK      => 5, # documentation block
    STATE_INLINE        => 6, # gathering documentation outside main block
};
my $state;
my $in_doc_sect;
my $leading_space;

# Inline documentation state
use constant {
    STATE_INLINE_NA     => 0, # not applicable ($state != STATE_INLINE)
    STATE_INLINE_NAME   => 1, # looking for member name (@foo:)
    STATE_INLINE_TEXT   => 2, # looking for member documentation
    STATE_INLINE_END    => 3, # done
    STATE_INLINE_ERROR  => 4, # error - Comment without header was found.
                              # Spit a warning as it's not
                              # proper kernel-doc and ignore the rest.
};
my $inline_doc_state;

#declaration types: can be
# 'function', 'struct', 'union', 'enum', 'typedef'
my $decl_type;

my $doc_start = '^/\*\*\s*$'; # Allow whitespace at end of comment start.
my $doc_end = '\*/';
my $doc_com = '\s*\*\s*';
my $doc_com_body = '\s*\* ?';
my $doc_decl = $doc_com . '(\w+)';
# @params and a strictly limited set of supported section names
my $doc_sect = $doc_com . 
    '\s*(\@[.\w]+|\@\.\.\.|description|context|returns?|notes?|examples?)\s*:(.*)';
my $doc_content = $doc_com_body . '(.*)';
my $doc_block = $doc_com . 'DOC:\s*(.*)?';
my $doc_inline_start = '^\s*/\*\*\s*$';
my $doc_inline_sect = '\s*\*\s*(@\s*[\w][\w\.]*\s*):(.*)';
my $doc_inline_end = '^\s*\*/\s*$';
my $doc_inline_oneline = '^\s*/\*\*\s*(@[\w\s]+):\s*(.*)\s*\*/\s*$';
my $export_symbol = '^\s*EXPORT_SYMBOL(_GPL)?\s*\(\s*(\w+)\s*\)\s*;';

my %parameterdescs;
my %parameterdesc_start_lines;
my @parameterlist;
my %sections;
my @sectionlist;
my %section_start_lines;
my $sectcheck;
my $struct_actual;

my $contents = "";
my $new_start_line = 0;

# the canonical section names. see also $doc_sect above.
my $section_default = "Description";	# default section
my $section_intro = "Introduction";
my $section = $section_default;
my $section_context = "Context";
my $section_return = "Return";

my $undescribed = "-- undescribed --";

reset_state();

while ($ARGV[0] =~ m/^--?(.*)/) {
    my $cmd = $1;
    shift @ARGV;
    if ($cmd eq "man") {
	$output_mode = "man";
	@highlights = @highlights_man;
	$blankline = $blankline_man;
    } elsif ($cmd eq "rst") {
	$output_mode = "rst";
	@highlights = @highlights_rst;
	$blankline = $blankline_rst;
    } elsif ($cmd eq "none") {
	$output_mode = "none";
    } elsif ($cmd eq "module") { # not needed for XML, inherits from calling document
	$modulename = shift @ARGV;
    } elsif ($cmd eq "function") { # to only output specific functions
	$output_selection = OUTPUT_INCLUDE;
	$function = shift @ARGV;
	$function_table{$function} = 1;
    } elsif ($cmd eq "nofunction") { # output all except specific functions
	$output_selection = OUTPUT_EXCLUDE;
	$function = shift @ARGV;
	$function_table{$function} = 1;
    } elsif ($cmd eq "export") { # only exported symbols
	$output_selection = OUTPUT_EXPORTED;
	%function_table = ();
    } elsif ($cmd eq "internal") { # only non-exported symbols
	$output_selection = OUTPUT_INTERNAL;
	%function_table = ();
    } elsif ($cmd eq "export-file") {
	my $file = shift @ARGV;
	push(@export_file_list, $file);
    } elsif ($cmd eq "v") {
	$verbose = 1;
    } elsif (($cmd eq "h") || ($cmd eq "help")) {
	usage();
    } elsif ($cmd eq 'no-doc-sections') {
	    $no_doc_sections = 1;
    } elsif ($cmd eq 'enable-lineno') {
	    $enable_lineno = 1;
    } elsif ($cmd eq 'show-not-found') {
	$show_not_found = 1;
    } else {
	# Unknown argument
        usage();
    }
}

# continue execution near EOF;

# get kernel version from env
sub get_kernel_version() {
    my $version = 'unknown kernel version';

    if (defined($ENV{'KERNELVERSION'})) {
	$version = $ENV{'KERNELVERSION'};
    }
    return $version;
}

#
sub print_lineno {
    my $lineno = shift;
    if ($enable_lineno && defined($lineno)) {
        print "#define LINENO " . $lineno . "\n";
    }
}
##
# dumps section contents to arrays/hashes intended for that purpose.
#
sub dump_section {
    my $file = shift;
    my $name = shift;
    my $contents = join "\n", @_;

    if ($name =~ m/$type_param/) {
	$name = $1;
	$parameterdescs{$name} = $contents;
	$sectcheck = $sectcheck . $name . " ";
        $parameterdesc_start_lines{$name} = $new_start_line;
        $new_start_line = 0;
    } elsif ($name eq "@\.\.\.") {
	$name = "...";
	$parameterdescs{$name} = $contents;
	$sectcheck = $sectcheck . $name . " ";
        $parameterdesc_start_lines{$name} = $new_start_line;
        $new_start_line = 0;
    } else {
	if (defined($sections{$name}) && ($sections{$name} ne "")) {
	    # Only warn on user specified duplicate section names.
	    if ($name ne $section_default) {
		print STDERR "${file}:$.: warning: duplicate section name '$name'\n";
		++$warnings;
	    }
	    $sections{$name} .= $contents;
	} else {
	    $sections{$name} = $contents;
	    push @sectionlist, $name;
            $section_start_lines{$name} = $new_start_line;
            $new_start_line = 0;
	}
    }
}

##
# dump DOC: section after checking that it should go out
#
sub dump_doc_section {
    my $file = shift;
    my $name = shift;
    my $contents = join "\n", @_;

    if ($no_doc_sections) {
        return;
    }

    if (($output_selection == OUTPUT_ALL) ||
	($output_selection == OUTPUT_INCLUDE &&
	 defined($function_table{$name})) ||
	($output_selection == OUTPUT_EXCLUDE &&
	 !defined($function_table{$name})))
    {
	dump_section($file, $name, $contents);
	output_blockhead({'sectionlist' => \@sectionlist,
			  'sections' => \%sections,
			  'module' => $modulename,
			  'content-only' => ($output_selection != OUTPUT_ALL), });
    }
}

##
# output function
#
# parameterdescs, a hash.
#  function => "function name"
#  parameterlist => @list of parameters
#  parameterdescs => %parameter descriptions
#  sectionlist => @list of sections
#  sections => %section descriptions
#

sub output_highlight {
    my $contents = join "\n",@_;
    my $line;

#   DEBUG
#   if (!defined $contents) {
#	use Carp;
#	confess "output_highlight got called with no args?\n";
#   }

#   print STDERR "contents b4:$contents\n";
    eval $dohighlight;
    die $@ if $@;
#   print STDERR "contents af:$contents\n";

    foreach $line (split "\n", $contents) {
	if (! $output_preformatted) {
	    $line =~ s/^\s*//;
	}
	if ($line eq ""){
	    if (! $output_preformatted) {
		print $lineprefix, $blankline;
	    }
	} else {
	    if ($output_mode eq "man" && substr($line, 0, 1) eq ".") {
		print "\\&$line";
	    } else {
		print $lineprefix, $line;
	    }
	}
	print "\n";
    }
}

##
# output function in man
sub output_function_man(%) {
    my %args = %{$_[0]};
    my ($parameter, $section);
    my $count;

    print ".TH \"$args{'function'}\" 9 \"$args{'function'}\" \"$man_date\" \"Kernel Hacker's Manual\" LINUX\n";

    print ".SH NAME\n";
    print $args{'function'} . " \\- " . $args{'purpose'} . "\n";

    print ".SH SYNOPSIS\n";
    if ($args{'functiontype'} ne "") {
	print ".B \"" . $args{'functiontype'} . "\" " . $args{'function'} . "\n";
    } else {
	print ".B \"" . $args{'function'} . "\n";
    }
    $count = 0;
    my $parenth = "(";
    my $post = ",";
    foreach my $parameter (@{$args{'parameterlist'}}) {
	if ($count == $#{$args{'parameterlist'}}) {
	    $post = ");";
	}
	$type = $args{'parametertypes'}{$parameter};
	if ($type =~ m/([^\(]*\(\*)\s*\)\s*\(([^\)]*)\)/) {
	    # pointer-to-function
	    print ".BI \"" . $parenth . $1 . "\" " . $parameter . " \") (" . $2 . ")" . $post . "\"\n";
	} else {
	    $type =~ s/([^\*])$/$1 /;
	    print ".BI \"" . $parenth . $type . "\" " . $parameter . " \"" . $post . "\"\n";
	}
	$count++;
	$parenth = "";
    }

    print ".SH ARGUMENTS\n";
    foreach $parameter (@{$args{'parameterlist'}}) {
	my $parameter_name = $parameter;
	$parameter_name =~ s/\[.*//;

	print ".IP \"" . $parameter . "\" 12\n";
	output_highlight($args{'parameterdescs'}{$parameter_name});
    }
    foreach $section (@{$args{'sectionlist'}}) {
	print ".SH \"", uc $section, "\"\n";
	output_highlight($args{'sections'}{$section});
    }
}

##
# output enum in man
sub output_enum_man(%) {
    my %args = %{$_[0]};
    my ($parameter, $section);
    my $count;

    print ".TH \"$args{'module'}\" 9 \"enum $args{'enum'}\" \"$man_date\" \"API Manual\" LINUX\n";

    print ".SH NAME\n";
    print "enum " . $args{'enum'} . " \\- " . $args{'purpose'} . "\n";

    print ".SH SYNOPSIS\n";
    print "enum " . $args{'enum'} . " {\n";
    $count = 0;
    foreach my $parameter (@{$args{'parameterlist'}}) {
	print ".br\n.BI \"    $parameter\"\n";
	if ($count == $#{$args{'parameterlist'}}) {
	    print "\n};\n";
	    last;
	}
	else {
	    print ", \n.br\n";
	}
	$count++;
    }

    print ".SH Constants\n";
    foreach $parameter (@{$args{'parameterlist'}}) {
	my $parameter_name = $parameter;
	$parameter_name =~ s/\[.*//;

	print ".IP \"" . $parameter . "\" 12\n";
	output_highlight($args{'parameterdescs'}{$parameter_name});
    }
    foreach $section (@{$args{'sectionlist'}}) {
	print ".SH \"$section\"\n";
	output_highlight($args{'sections'}{$section});
    }
}

##
# output struct in man
sub output_struct_man(%) {
    my %args = %{$_[0]};
    my ($parameter, $section);

    print ".TH \"$args{'module'}\" 9 \"" . $args{'type'} . " " . $args{'struct'} . "\" \"$man_date\" \"API Manual\" LINUX\n";

    print ".SH NAME\n";
    print $args{'type'} . " " . $args{'struct'} . " \\- " . $args{'purpose'} . "\n";

    my $declaration = $args{'definition'};
    $declaration =~ s/\t/  /g;
    $declaration =~ s/\n/"\n.br\n.BI \"/g;
    print ".SH SYNOPSIS\n";
    print $args{'type'} . " " . $args{'struct'} . " {\n.br\n";
    print ".BI \"$declaration\n};\n.br\n\n";

    print ".SH Members\n";
    foreach $parameter (@{$args{'parameterlist'}}) {
	($parameter =~ /^#/) && next;

	my $parameter_name = $parameter;
	$parameter_name =~ s/\[.*//;

	($args{'parameterdescs'}{$parameter_name} ne $undescribed) || next;
	print ".IP \"" . $parameter . "\" 12\n";
	output_highlight($args{'parameterdescs'}{$parameter_name});
    }
    foreach $section (@{$args{'sectionlist'}}) {
	print ".SH \"$section\"\n";
	output_highlight($args{'sections'}{$section});
    }
}

##
# output typedef in man
sub output_typedef_man(%) {
    my %args = %{$_[0]};
    my ($parameter, $section);

    print ".TH \"$args{'module'}\" 9 \"$args{'typedef'}\" \"$man_date\" \"API Manual\" LINUX\n";

    print ".SH NAME\n";
    print "typedef " . $args{'typedef'} . " \\- " . $args{'purpose'} . "\n";

    foreach $section (@{$args{'sectionlist'}}) {
	print ".SH \"$section\"\n";
	output_highlight($args{'sections'}{$section});
    }
}

sub output_blockhead_man(%) {
    my %args = %{$_[0]};
    my ($parameter, $section);
    my $count;

    print ".TH \"$args{'module'}\" 9 \"$args{'module'}\" \"$man_date\" \"API Manual\" LINUX\n";

    foreach $section (@{$args{'sectionlist'}}) {
	print ".SH \"$section\"\n";
	output_highlight($args{'sections'}{$section});
    }
}

##
# output in restructured text
#

#
# This could use some work; it's used to output the DOC: sections, and
# starts by putting out the name of the doc section itself, but that tends
# to duplicate a header already in the template file.
#
sub output_blockhead_rst(%) {
    my %args = %{$_[0]};
    my ($parameter, $section);

    foreach $section (@{$args{'sectionlist'}}) {
	if ($output_selection != OUTPUT_INCLUDE) {
	    print "**$section**\n\n";
	}
        print_lineno($section_start_lines{$section});
	output_highlight_rst($args{'sections'}{$section});
	print "\n";
    }
}

#
# Apply the RST highlights to a sub-block of text.
#   
sub highlight_block($) {
    # The dohighlight kludge requires the text be called $contents
    my $contents = shift;
    eval $dohighlight;
    die $@ if $@;
    return $contents;
}

#
# Regexes used only here.
#
my $sphinx_literal = '^[^.].*::$';
my $sphinx_cblock = '^\.\.\ +code-block::';

sub output_highlight_rst {
    my $input = join "\n",@_;
    my $output = "";
    my $line;
    my $in_literal = 0;
    my $litprefix;
    my $block = "";

    foreach $line (split "\n",$input) {
	#
	# If we're in a literal block, see if we should drop out
	# of it.  Otherwise pass the line straight through unmunged.
	#
	if ($in_literal) {
	    if (! ($line =~ /^\s*$/)) {
		#
		# If this is the first non-blank line in a literal
		# block we need to figure out what the proper indent is.
		#
		if ($litprefix eq "") {
		    $line =~ /^(\s*)/;
		    $litprefix = '^' . $1;
		    $output .= $line . "\n";
		} elsif (! ($line =~ /$litprefix/)) {
		    $in_literal = 0;
		} else {
		    $output .= $line . "\n";
		}
	    } else {
		$output .= $line . "\n";
	    }
	}
	#
	# Not in a literal block (or just dropped out)
	#
	if (! $in_literal) {
	    $block .= $line . "\n";
	    if (($line =~ /$sphinx_literal/) || ($line =~ /$sphinx_cblock/)) {
		$in_literal = 1;
		$litprefix = "";
		$output .= highlight_block($block);
		$block = ""
	    }
	}
    }

    if ($block) {
	$output .= highlight_block($block);
    }
    foreach $line (split "\n", $output) {
	print $lineprefix . $line . "\n";
    }
}

sub output_function_rst(%) {
    my %args = %{$_[0]};
    my ($parameter, $section);
    my $oldprefix = $lineprefix;
    my $start = "";

    if ($args{'typedef'}) {
	print ".. c:type:: ". $args{'function'} . "\n\n";
	print_lineno($declaration_start_line);
	print "   **Typedef**: ";
	$lineprefix = "";
	output_highlight_rst($args{'purpose'});
	$start = "\n\n**Syntax**\n\n  ``";
    } else {
	print ".. c:function:: ";
    }
    if ($args{'functiontype'} ne "") {
	$start .= $args{'functiontype'} . " " . $args{'function'} . " (";
    } else {
	$start .= $args{'function'} . " (";
    }
    print $start;

    my $count = 0;
    foreach my $parameter (@{$args{'parameterlist'}}) {
	if ($count ne 0) {
	    print ", ";
	}
	$count++;
	$type = $args{'parametertypes'}{$parameter};

	if ($type =~ m/([^\(]*\(\*)\s*\)\s*\(([^\)]*)\)/) {
	    # pointer-to-function
	    print $1 . $parameter . ") (" . $2;
	} else {
	    print $type . " " . $parameter;
	}
    }
    if ($args{'typedef'}) {
	print ");``\n\n";
    } else {
	print ")\n\n";
	print_lineno($declaration_start_line);
	$lineprefix = "   ";
	output_highlight_rst($args{'purpose'});
	print "\n";
    }

    print "**Parameters**\n\n";
    $lineprefix = "  ";
    foreach $parameter (@{$args{'parameterlist'}}) {
	my $parameter_name = $parameter;
	$parameter_name =~ s/\[.*//;
	$type = $args{'parametertypes'}{$parameter};

	if ($type ne "") {
	    print "``$type $parameter``\n";
	} else {
	    print "``$parameter``\n";
	}

        print_lineno($parameterdesc_start_lines{$parameter_name});

	if (defined($args{'parameterdescs'}{$parameter_name}) &&
	    $args{'parameterdescs'}{$parameter_name} ne $undescribed) {
	    output_highlight_rst($args{'parameterdescs'}{$parameter_name});
	} else {
	    print "  *undescribed*\n";
	}
	print "\n";
    }

    $lineprefix = $oldprefix;
    output_section_rst(@_);
}

sub output_section_rst(%) {
    my %args = %{$_[0]};
    my $section;
    my $oldprefix = $lineprefix;
    $lineprefix = "";

    foreach $section (@{$args{'sectionlist'}}) {
	print "**$section**\n\n";
        print_lineno($section_start_lines{$section});
	output_highlight_rst($args{'sections'}{$section});
	print "\n";
    }
    print "\n";
    $lineprefix = $oldprefix;
}

sub output_enum_rst(%) {
    my %args = %{$_[0]};
    my ($parameter);
    my $oldprefix = $lineprefix;
    my $count;
    my $name = "enum " . $args{'enum'};

    print "\n\n.. c:type:: " . $name . "\n\n";
    print_lineno($declaration_start_line);
    $lineprefix = "   ";
    output_highlight_rst($args{'purpose'});
    print "\n";

    print "**Constants**\n\n";
    $lineprefix = "  ";
    foreach $parameter (@{$args{'parameterlist'}}) {
	print "``$parameter``\n";
	if ($args{'parameterdescs'}{$parameter} ne $undescribed) {
	    output_highlight_rst($args{'parameterdescs'}{$parameter});
	} else {
	    print "  *undescribed*\n";
	}
	print "\n";
    }

    $lineprefix = $oldprefix;
    output_section_rst(@_);
}

sub output_typedef_rst(%) {
    my %args = %{$_[0]};
    my ($parameter);
    my $oldprefix = $lineprefix;
    my $name = "typedef " . $args{'typedef'};

    print "\n\n.. c:type:: " . $name . "\n\n";
    print_lineno($declaration_start_line);
    $lineprefix = "   ";
    output_highlight_rst($args{'purpose'});
    print "\n";

    $lineprefix = $oldprefix;
    output_section_rst(@_);
}

sub output_struct_rst(%) {
    my %args = %{$_[0]};
    my ($parameter);
    my $oldprefix = $lineprefix;
    my $name = $args{'type'} . " " . $args{'struct'};

    print "\n\n.. c:type:: " . $name . "\n\n";
    print_lineno($declaration_start_line);
    $lineprefix = "   ";
    output_highlight_rst($args{'purpose'});
    print "\n";

    print "**Definition**\n\n";
    print "::\n\n";
    my $declaration = $args{'definition'};
    $declaration =~ s/\t/  /g;
    print "  " . $args{'type'} . " " . $args{'struct'} . " {\n$declaration  };\n\n";

    print "**Members**\n\n";
    $lineprefix = "  ";
    foreach $parameter (@{$args{'parameterlist'}}) {
	($parameter =~ /^#/) && next;

	my $parameter_name = $parameter;
	$parameter_name =~ s/\[.*//;

	($args{'parameterdescs'}{$parameter_name} ne $undescribed) || next;
	$type = $args{'parametertypes'}{$parameter};
        print_lineno($parameterdesc_start_lines{$parameter_name});
	print "``" . $parameter . "``\n";
	output_highlight_rst($args{'parameterdescs'}{$parameter_name});
	print "\n";
    }
    print "\n";

    $lineprefix = $oldprefix;
    output_section_rst(@_);
}

## none mode output functions

sub output_function_none(%) {
}

sub output_enum_none(%) {
}

sub output_typedef_none(%) {
}

sub output_struct_none(%) {
}

sub output_blockhead_none(%) {
}

##
# generic output function for all types (function, struct/union, typedef, enum);
# calls the generated, variable output_ function name based on
# functype and output_mode
sub output_declaration {
    no strict 'refs';
    my $name = shift;
    my $functype = shift;
    my $func = "output_${functype}_$output_mode";
    if (($output_selection == OUTPUT_ALL) ||
	(($output_selection == OUTPUT_INCLUDE ||
	  $output_selection == OUTPUT_EXPORTED) &&
	 defined($function_table{$name})) ||
	(($output_selection == OUTPUT_EXCLUDE ||
	  $output_selection == OUTPUT_INTERNAL) &&
	 !($functype eq "function" && defined($function_table{$name}))))
    {
	&$func(@_);
	$section_counter++;
    }
}

##
# generic output function - calls the right one based on current output mode.
sub output_blockhead {
    no strict 'refs';
    my $func = "output_blockhead_" . $output_mode;
    &$func(@_);
    $section_counter++;
}

##
# takes a declaration (struct, union, enum, typedef) and
# invokes the right handler. NOT called for functions.
sub dump_declaration($$) {
    no strict 'refs';
    my ($prototype, $file) = @_;
    my $func = "dump_" . $decl_type;
    &$func(@_);
}

sub dump_union($$) {
    dump_struct(@_);
}

sub dump_struct($$) {
    my $x = shift;
    my $file = shift;

    if ($x =~ /(struct|union)\s+(\w+)\s*\{(.*)\}/) {
	my $decl_type = $1;
	$declaration_name = $2;
	my $members = $3;

	# ignore members marked private:
	$members =~ s/\/\*\s*private:.*?\/\*\s*public:.*?\*\///gosi;
	$members =~ s/\/\*\s*private:.*//gosi;
	# strip comments:
	$members =~ s/\/\*.*?\*\///gos;
<<<<<<< HEAD
	$nested =~ s/\/\*.*?\*\///gos;
=======
>>>>>>> e021bb4f
	# strip attributes
	$members =~ s/__attribute__\s*\(\([a-z,_\*\s\(\)]*\)\)//i;
	$members =~ s/__aligned\s*\([^;]*\)//gos;
	$members =~ s/\s*CRYPTO_MINALIGN_ATTR//gos;
	# replace DECLARE_BITMAP
	$members =~ s/DECLARE_BITMAP\s*\(([^,)]+),\s*([^,)]+)\)/unsigned long $1\[BITS_TO_LONGS($2)\]/gos;
	# replace DECLARE_HASHTABLE
	$members =~ s/DECLARE_HASHTABLE\s*\(([^,)]+),\s*([^,)]+)\)/unsigned long $1\[1 << (($2) - 1)\]/gos;
	# replace DECLARE_KFIFO
	$members =~ s/DECLARE_KFIFO\s*\(([^,)]+),\s*([^,)]+),\s*([^,)]+)\)/$2 \*$1/gos;
	# replace DECLARE_KFIFO_PTR
	$members =~ s/DECLARE_KFIFO_PTR\s*\(([^,)]+),\s*([^,)]+)\)/$2 \*$1/gos;

	my $declaration = $members;

	# Split nested struct/union elements as newer ones
	while ($members =~ m/(struct|union)([^\{\};]+)\{([^\{\}]*)\}([^\{\}\;]*)\;/) {
		my $newmember;
		my $maintype = $1;
		my $ids = $4;
		my $content = $3;
		foreach my $id(split /,/, $ids) {
			$newmember .= "$maintype $id; ";

			$id =~ s/[:\[].*//;
			$id =~ s/^\s*\**(\S+)\s*/$1/;
			foreach my $arg (split /;/, $content) {
				next if ($arg =~ m/^\s*$/);
				if ($arg =~ m/^([^\(]+\(\*?\s*)([\w\.]*)(\s*\).*)/) {
					# pointer-to-function
					my $type = $1;
					my $name = $2;
					my $extra = $3;
					next if (!$name);
					if ($id =~ m/^\s*$/) {
						# anonymous struct/union
						$newmember .= "$type$name$extra; ";
					} else {
						$newmember .= "$type$id.$name$extra; ";
					}
				} else {
					my $type;
					my $names;
					$arg =~ s/^\s+//;
					$arg =~ s/\s+$//;
					# Handle bitmaps
					$arg =~ s/:\s*\d+\s*//g;
					# Handle arrays
					$arg =~ s/\[.*\]//g;
					# The type may have multiple words,
					# and multiple IDs can be defined, like:
					#	const struct foo, *bar, foobar
					# So, we remove spaces when parsing the
					# names, in order to match just names
					# and commas for the names
					$arg =~ s/\s*,\s*/,/g;
					if ($arg =~ m/(.*)\s+([\S+,]+)/) {
						$type = $1;
						$names = $2;
					} else {
						$newmember .= "$arg; ";
						next;
					}
					foreach my $name (split /,/, $names) {
						$name =~ s/^\s*\**(\S+)\s*/$1/;
						next if (($name =~ m/^\s*$/));
						if ($id =~ m/^\s*$/) {
							# anonymous struct/union
							$newmember .= "$type $name; ";
						} else {
							$newmember .= "$type $id.$name; ";
						}
					}
				}
			}
		}
		$members =~ s/(struct|union)([^\{\};]+)\{([^\{\}]*)\}([^\{\}\;]*)\;/$newmember/;
	}

	# Ignore other nested elements, like enums
	$members =~ s/(\{[^\{\}]*\})//g;

	create_parameterlist($members, ';', $file, $declaration_name);
	check_sections($file, $declaration_name, $decl_type, $sectcheck, $struct_actual);

	# Adjust declaration for better display
	$declaration =~ s/([\{;])/$1\n/g;
	$declaration =~ s/\}\s+;/};/g;
	# Better handle inlined enums
	do {} while ($declaration =~ s/(enum\s+\{[^\}]+),([^\n])/$1,\n$2/);

	my @def_args = split /\n/, $declaration;
	my $level = 1;
	$declaration = "";
	foreach my $clause (@def_args) {
		$clause =~ s/^\s+//;
		$clause =~ s/\s+$//;
		$clause =~ s/\s+/ /;
		next if (!$clause);
		$level-- if ($clause =~ m/(\})/ && $level > 1);
		if (!($clause =~ m/^\s*#/)) {
			$declaration .= "\t" x $level;
		}
		$declaration .= "\t" . $clause . "\n";
		$level++ if ($clause =~ m/(\{)/ && !($clause =~m/\}/));
	}
	output_declaration($declaration_name,
			   'struct',
			   {'struct' => $declaration_name,
			    'module' => $modulename,
			    'definition' => $declaration,
			    'parameterlist' => \@parameterlist,
			    'parameterdescs' => \%parameterdescs,
			    'parametertypes' => \%parametertypes,
			    'sectionlist' => \@sectionlist,
			    'sections' => \%sections,
			    'purpose' => $declaration_purpose,
			    'type' => $decl_type
			   });
    }
    else {
	print STDERR "${file}:$.: error: Cannot parse struct or union!\n";
	++$errors;
    }
}


sub show_warnings($$) {
	my $functype = shift;
	my $name = shift;

	return 1 if ($output_selection == OUTPUT_ALL);

	if ($output_selection == OUTPUT_EXPORTED) {
		if (defined($function_table{$name})) {
			return 1;
		} else {
			return 0;
		}
	}
        if ($output_selection == OUTPUT_INTERNAL) {
		if (!($functype eq "function" && defined($function_table{$name}))) {
			return 1;
		} else {
			return 0;
		}
	}
	if ($output_selection == OUTPUT_INCLUDE) {
		if (defined($function_table{$name})) {
			return 1;
		} else {
			return 0;
		}
	}
	if ($output_selection == OUTPUT_EXCLUDE) {
		if (!defined($function_table{$name})) {
			return 1;
		} else {
			return 0;
		}
	}
	die("Please add the new output type at show_warnings()");
}

sub dump_enum($$) {
    my $x = shift;
    my $file = shift;

    $x =~ s@/\*.*?\*/@@gos;	# strip comments.
    # strip #define macros inside enums
    $x =~ s@#\s*((define|ifdef)\s+|endif)[^;]*;@@gos;

    if ($x =~ /enum\s+(\w+)\s*\{(.*)\}/) {
	$declaration_name = $1;
	my $members = $2;
	my %_members;

	$members =~ s/\s+$//;

	foreach my $arg (split ',', $members) {
	    $arg =~ s/^\s*(\w+).*/$1/;
	    push @parameterlist, $arg;
	    if (!$parameterdescs{$arg}) {
		$parameterdescs{$arg} = $undescribed;
	        if (show_warnings("enum", $declaration_name)) {
			print STDERR "${file}:$.: warning: Enum value '$arg' not described in enum '$declaration_name'\n";
		}
	    }
	    $_members{$arg} = 1;
	}

	while (my ($k, $v) = each %parameterdescs) {
	    if (!exists($_members{$k})) {
	        if (show_warnings("enum", $declaration_name)) {
		     print STDERR "${file}:$.: warning: Excess enum value '$k' description in '$declaration_name'\n";
		}
	    }
        }

	output_declaration($declaration_name,
			   'enum',
			   {'enum' => $declaration_name,
			    'module' => $modulename,
			    'parameterlist' => \@parameterlist,
			    'parameterdescs' => \%parameterdescs,
			    'sectionlist' => \@sectionlist,
			    'sections' => \%sections,
			    'purpose' => $declaration_purpose
			   });
    }
    else {
	print STDERR "${file}:$.: error: Cannot parse enum!\n";
	++$errors;
    }
}

sub dump_typedef($$) {
    my $x = shift;
    my $file = shift;

    $x =~ s@/\*.*?\*/@@gos;	# strip comments.

    # Parse function prototypes
    if ($x =~ /typedef\s+(\w+)\s*\(\*\s*(\w\S+)\s*\)\s*\((.*)\);/ ||
	$x =~ /typedef\s+(\w+)\s*(\w\S+)\s*\s*\((.*)\);/) {

	# Function typedefs
	$return_type = $1;
	$declaration_name = $2;
	my $args = $3;

	create_parameterlist($args, ',', $file, $declaration_name);

	output_declaration($declaration_name,
			   'function',
			   {'function' => $declaration_name,
			    'typedef' => 1,
			    'module' => $modulename,
			    'functiontype' => $return_type,
			    'parameterlist' => \@parameterlist,
			    'parameterdescs' => \%parameterdescs,
			    'parametertypes' => \%parametertypes,
			    'sectionlist' => \@sectionlist,
			    'sections' => \%sections,
			    'purpose' => $declaration_purpose
			   });
	return;
    }

    while (($x =~ /\(*.\)\s*;$/) || ($x =~ /\[*.\]\s*;$/)) {
	$x =~ s/\(*.\)\s*;$/;/;
	$x =~ s/\[*.\]\s*;$/;/;
    }

    if ($x =~ /typedef.*\s+(\w+)\s*;/) {
	$declaration_name = $1;

	output_declaration($declaration_name,
			   'typedef',
			   {'typedef' => $declaration_name,
			    'module' => $modulename,
			    'sectionlist' => \@sectionlist,
			    'sections' => \%sections,
			    'purpose' => $declaration_purpose
			   });
    }
    else {
	print STDERR "${file}:$.: error: Cannot parse typedef!\n";
	++$errors;
    }
}

sub save_struct_actual($) {
    my $actual = shift;

    # strip all spaces from the actual param so that it looks like one string item
    $actual =~ s/\s*//g;
    $struct_actual = $struct_actual . $actual . " ";
}

sub create_parameterlist($$$$) {
    my $args = shift;
    my $splitter = shift;
    my $file = shift;
    my $declaration_name = shift;
    my $type;
    my $param;

    # temporarily replace commas inside function pointer definition
    while ($args =~ /(\([^\),]+),/) {
	$args =~ s/(\([^\),]+),/$1#/g;
    }

    foreach my $arg (split($splitter, $args)) {
	# strip comments
	$arg =~ s/\/\*.*\*\///;
	# strip leading/trailing spaces
	$arg =~ s/^\s*//;
	$arg =~ s/\s*$//;
	$arg =~ s/\s+/ /;

	if ($arg =~ /^#/) {
	    # Treat preprocessor directive as a typeless variable just to fill
	    # corresponding data structures "correctly". Catch it later in
	    # output_* subs.
	    push_parameter($arg, "", $file);
	} elsif ($arg =~ m/\(.+\)\s*\(/) {
	    # pointer-to-function
	    $arg =~ tr/#/,/;
	    $arg =~ m/[^\(]+\(\*?\s*([\w\.]*)\s*\)/;
	    $param = $1;
	    $type = $arg;
	    $type =~ s/([^\(]+\(\*?)\s*$param/$1/;
	    save_struct_actual($param);
	    push_parameter($param, $type, $file, $declaration_name);
	} elsif ($arg) {
	    $arg =~ s/\s*:\s*/:/g;
	    $arg =~ s/\s*\[/\[/g;

	    my @args = split('\s*,\s*', $arg);
	    if ($args[0] =~ m/\*/) {
		$args[0] =~ s/(\*+)\s*/ $1/;
	    }

	    my @first_arg;
	    if ($args[0] =~ /^(.*\s+)(.*?\[.*\].*)$/) {
		    shift @args;
		    push(@first_arg, split('\s+', $1));
		    push(@first_arg, $2);
	    } else {
		    @first_arg = split('\s+', shift @args);
	    }

	    unshift(@args, pop @first_arg);
	    $type = join " ", @first_arg;

	    foreach $param (@args) {
		if ($param =~ m/^(\*+)\s*(.*)/) {
		    save_struct_actual($2);
		    push_parameter($2, "$type $1", $file, $declaration_name);
		}
		elsif ($param =~ m/(.*?):(\d+)/) {
		    if ($type ne "") { # skip unnamed bit-fields
			save_struct_actual($1);
			push_parameter($1, "$type:$2", $file, $declaration_name)
		    }
		}
		else {
		    save_struct_actual($param);
		    push_parameter($param, $type, $file, $declaration_name);
		}
	    }
	}
    }
}

sub push_parameter($$$$) {
	my $param = shift;
	my $type = shift;
	my $file = shift;
	my $declaration_name = shift;

	if (($anon_struct_union == 1) && ($type eq "") &&
	    ($param eq "}")) {
		return;		# ignore the ending }; from anon. struct/union
	}

	$anon_struct_union = 0;
	$param =~ s/[\[\)].*//;

	if ($type eq "" && $param =~ /\.\.\.$/)
	{
	    if (!$param =~ /\w\.\.\.$/) {
	      # handles unnamed variable parameters
	      $param = "...";
	    }
	    if (!defined $parameterdescs{$param} || $parameterdescs{$param} eq "") {
		$parameterdescs{$param} = "variable arguments";
	    }
	}
	elsif ($type eq "" && ($param eq "" or $param eq "void"))
	{
	    $param="void";
	    $parameterdescs{void} = "no arguments";
	}
	elsif ($type eq "" && ($param eq "struct" or $param eq "union"))
	# handle unnamed (anonymous) union or struct:
	{
		$type = $param;
		$param = "{unnamed_" . $param . "}";
		$parameterdescs{$param} = "anonymous\n";
		$anon_struct_union = 1;
	}

	# warn if parameter has no description
	# (but ignore ones starting with # as these are not parameters
	# but inline preprocessor statements);
	# Note: It will also ignore void params and unnamed structs/unions
	if (!defined $parameterdescs{$param} && $param !~ /^#/) {
		$parameterdescs{$param} = $undescribed;

	        if (show_warnings($type, $declaration_name)) {
			print STDERR
			      "${file}:$.: warning: Function parameter or member '$param' not described in '$declaration_name'\n";
			++$warnings;
		}
	}

	# strip spaces from $param so that it is one continuous string
	# on @parameterlist;
	# this fixes a problem where check_sections() cannot find
	# a parameter like "addr[6 + 2]" because it actually appears
	# as "addr[6", "+", "2]" on the parameter list;
	# but it's better to maintain the param string unchanged for output,
	# so just weaken the string compare in check_sections() to ignore
	# "[blah" in a parameter string;
	###$param =~ s/\s*//g;
	push @parameterlist, $param;
	$type =~ s/\s\s+/ /g;
	$parametertypes{$param} = $type;
}

sub check_sections($$$$$) {
	my ($file, $decl_name, $decl_type, $sectcheck, $prmscheck) = @_;
	my @sects = split ' ', $sectcheck;
	my @prms = split ' ', $prmscheck;
	my $err;
	my ($px, $sx);
	my $prm_clean;		# strip trailing "[array size]" and/or beginning "*"

	foreach $sx (0 .. $#sects) {
		$err = 1;
		foreach $px (0 .. $#prms) {
			$prm_clean = $prms[$px];
			$prm_clean =~ s/\[.*\]//;
			$prm_clean =~ s/__attribute__\s*\(\([a-z,_\*\s\(\)]*\)\)//i;
			# ignore array size in a parameter string;
			# however, the original param string may contain
			# spaces, e.g.:  addr[6 + 2]
			# and this appears in @prms as "addr[6" since the
			# parameter list is split at spaces;
			# hence just ignore "[..." for the sections check;
			$prm_clean =~ s/\[.*//;

			##$prm_clean =~ s/^\**//;
			if ($prm_clean eq $sects[$sx]) {
				$err = 0;
				last;
			}
		}
		if ($err) {
			if ($decl_type eq "function") {
				print STDERR "${file}:$.: warning: " .
					"Excess function parameter " .
					"'$sects[$sx]' " .
					"description in '$decl_name'\n";
				++$warnings;
			}
		}
	}
}

##
# Checks the section describing the return value of a function.
sub check_return_section {
        my $file = shift;
        my $declaration_name = shift;
        my $return_type = shift;

        # Ignore an empty return type (It's a macro)
        # Ignore functions with a "void" return type. (But don't ignore "void *")
        if (($return_type eq "") || ($return_type =~ /void\s*\w*\s*$/)) {
                return;
        }

        if (!defined($sections{$section_return}) ||
            $sections{$section_return} eq "") {
                print STDERR "${file}:$.: warning: " .
                        "No description found for return value of " .
                        "'$declaration_name'\n";
                ++$warnings;
        }
}

##
# takes a function prototype and the name of the current file being
# processed and spits out all the details stored in the global
# arrays/hashes.
sub dump_function($$) {
    my $prototype = shift;
    my $file = shift;
    my $noret = 0;

    $prototype =~ s/^static +//;
    $prototype =~ s/^extern +//;
    $prototype =~ s/^asmlinkage +//;
    $prototype =~ s/^inline +//;
    $prototype =~ s/^__inline__ +//;
    $prototype =~ s/^__inline +//;
    $prototype =~ s/^__always_inline +//;
    $prototype =~ s/^noinline +//;
    $prototype =~ s/__init +//;
    $prototype =~ s/__init_or_module +//;
    $prototype =~ s/__meminit +//;
    $prototype =~ s/__must_check +//;
    $prototype =~ s/__weak +//;
    $prototype =~ s/__sched +//;
    my $define = $prototype =~ s/^#\s*define\s+//; #ak added
    $prototype =~ s/__attribute__\s*\(\(
            (?:
                 [\w\s]++          # attribute name
                 (?:\([^)]*+\))?   # attribute arguments
                 \s*+,?            # optional comma at the end
            )+
          \)\)\s+//x;

    # Yes, this truly is vile.  We are looking for:
    # 1. Return type (may be nothing if we're looking at a macro)
    # 2. Function name
    # 3. Function parameters.
    #
    # All the while we have to watch out for function pointer parameters
    # (which IIRC is what the two sections are for), C types (these
    # regexps don't even start to express all the possibilities), and
    # so on.
    #
    # If you mess with these regexps, it's a good idea to check that
    # the following functions' documentation still comes out right:
    # - parport_register_device (function pointer parameters)
    # - atomic_set (macro)
    # - pci_match_device, __copy_to_user (long return type)

    if ($define && $prototype =~ m/^()([a-zA-Z0-9_~:]+)\s+/) {
        # This is an object-like macro, it has no return type and no parameter
        # list.
        # Function-like macros are not allowed to have spaces between
        # declaration_name and opening parenthesis (notice the \s+).
        $return_type = $1;
        $declaration_name = $2;
        $noret = 1;
    } elsif ($prototype =~ m/^()([a-zA-Z0-9_~:]+)\s*\(([^\(]*)\)/ ||
	$prototype =~ m/^(\w+)\s+([a-zA-Z0-9_~:]+)\s*\(([^\(]*)\)/ ||
	$prototype =~ m/^(\w+\s*\*+)\s*([a-zA-Z0-9_~:]+)\s*\(([^\(]*)\)/ ||
	$prototype =~ m/^(\w+\s+\w+)\s+([a-zA-Z0-9_~:]+)\s*\(([^\(]*)\)/ ||
	$prototype =~ m/^(\w+\s+\w+\s*\*+)\s*([a-zA-Z0-9_~:]+)\s*\(([^\(]*)\)/ ||
	$prototype =~ m/^(\w+\s+\w+\s+\w+)\s+([a-zA-Z0-9_~:]+)\s*\(([^\(]*)\)/ ||
	$prototype =~ m/^(\w+\s+\w+\s+\w+\s*\*+)\s*([a-zA-Z0-9_~:]+)\s*\(([^\(]*)\)/ ||
	$prototype =~ m/^()([a-zA-Z0-9_~:]+)\s*\(([^\{]*)\)/ ||
	$prototype =~ m/^(\w+)\s+([a-zA-Z0-9_~:]+)\s*\(([^\{]*)\)/ ||
	$prototype =~ m/^(\w+\s*\*+)\s*([a-zA-Z0-9_~:]+)\s*\(([^\{]*)\)/ ||
	$prototype =~ m/^(\w+\s+\w+)\s+([a-zA-Z0-9_~:]+)\s*\(([^\{]*)\)/ ||
	$prototype =~ m/^(\w+\s+\w+\s*\*+)\s*([a-zA-Z0-9_~:]+)\s*\(([^\{]*)\)/ ||
	$prototype =~ m/^(\w+\s+\w+\s+\w+)\s+([a-zA-Z0-9_~:]+)\s*\(([^\{]*)\)/ ||
	$prototype =~ m/^(\w+\s+\w+\s+\w+\s*\*+)\s*([a-zA-Z0-9_~:]+)\s*\(([^\{]*)\)/ ||
	$prototype =~ m/^(\w+\s+\w+\s+\w+\s+\w+)\s+([a-zA-Z0-9_~:]+)\s*\(([^\{]*)\)/ ||
	$prototype =~ m/^(\w+\s+\w+\s+\w+\s+\w+\s*\*+)\s*([a-zA-Z0-9_~:]+)\s*\(([^\{]*)\)/ ||
	$prototype =~ m/^(\w+\s+\w+\s*\*+\s*\w+\s*\*+\s*)\s*([a-zA-Z0-9_~:]+)\s*\(([^\{]*)\)/)  {
	$return_type = $1;
	$declaration_name = $2;
	my $args = $3;

	create_parameterlist($args, ',', $file, $declaration_name);
    } else {
	print STDERR "${file}:$.: warning: cannot understand function prototype: '$prototype'\n";
	return;
    }

	my $prms = join " ", @parameterlist;
	check_sections($file, $declaration_name, "function", $sectcheck, $prms);

        # This check emits a lot of warnings at the moment, because many
        # functions don't have a 'Return' doc section. So until the number
        # of warnings goes sufficiently down, the check is only performed in
        # verbose mode.
        # TODO: always perform the check.
        if ($verbose && !$noret) {
                check_return_section($file, $declaration_name, $return_type);
        }

    output_declaration($declaration_name,
		       'function',
		       {'function' => $declaration_name,
			'module' => $modulename,
			'functiontype' => $return_type,
			'parameterlist' => \@parameterlist,
			'parameterdescs' => \%parameterdescs,
			'parametertypes' => \%parametertypes,
			'sectionlist' => \@sectionlist,
			'sections' => \%sections,
			'purpose' => $declaration_purpose
		       });
}

sub reset_state {
    $function = "";
    %parameterdescs = ();
    %parametertypes = ();
    @parameterlist = ();
    %sections = ();
    @sectionlist = ();
    $sectcheck = "";
    $struct_actual = "";
    $prototype = "";

    $state = STATE_NORMAL;
    $inline_doc_state = STATE_INLINE_NA;
}

sub tracepoint_munge($) {
	my $file = shift;
	my $tracepointname = 0;
	my $tracepointargs = 0;

	if ($prototype =~ m/TRACE_EVENT\((.*?),/) {
		$tracepointname = $1;
	}
	if ($prototype =~ m/DEFINE_SINGLE_EVENT\((.*?),/) {
		$tracepointname = $1;
	}
	if ($prototype =~ m/DEFINE_EVENT\((.*?),(.*?),/) {
		$tracepointname = $2;
	}
	$tracepointname =~ s/^\s+//; #strip leading whitespace
	if ($prototype =~ m/TP_PROTO\((.*?)\)/) {
		$tracepointargs = $1;
	}
	if (($tracepointname eq 0) || ($tracepointargs eq 0)) {
		print STDERR "${file}:$.: warning: Unrecognized tracepoint format: \n".
			     "$prototype\n";
	} else {
		$prototype = "static inline void trace_$tracepointname($tracepointargs)";
	}
}

sub syscall_munge() {
	my $void = 0;

	$prototype =~ s@[\r\n]+@ @gos; # strip newlines/CR's
##	if ($prototype =~ m/SYSCALL_DEFINE0\s*\(\s*(a-zA-Z0-9_)*\s*\)/) {
	if ($prototype =~ m/SYSCALL_DEFINE0/) {
		$void = 1;
##		$prototype = "long sys_$1(void)";
	}

	$prototype =~ s/SYSCALL_DEFINE.*\(/long sys_/; # fix return type & func name
	if ($prototype =~ m/long (sys_.*?),/) {
		$prototype =~ s/,/\(/;
	} elsif ($void) {
		$prototype =~ s/\)/\(void\)/;
	}

	# now delete all of the odd-number commas in $prototype
	# so that arg types & arg names don't have a comma between them
	my $count = 0;
	my $len = length($prototype);
	if ($void) {
		$len = 0;	# skip the for-loop
	}
	for (my $ix = 0; $ix < $len; $ix++) {
		if (substr($prototype, $ix, 1) eq ',') {
			$count++;
			if ($count % 2 == 1) {
				substr($prototype, $ix, 1) = ' ';
			}
		}
	}
}

sub process_proto_function($$) {
    my $x = shift;
    my $file = shift;

    $x =~ s@\/\/.*$@@gos; # strip C99-style comments to end of line

    if ($x =~ m#\s*/\*\s+MACDOC\s*#io || ($x =~ /^#/ && $x !~ /^#\s*define/)) {
	# do nothing
    }
    elsif ($x =~ /([^\{]*)/) {
	$prototype .= $1;
    }

    if (($x =~ /\{/) || ($x =~ /\#\s*define/) || ($x =~ /;/)) {
	$prototype =~ s@/\*.*?\*/@@gos;	# strip comments.
	$prototype =~ s@[\r\n]+@ @gos; # strip newlines/cr's.
	$prototype =~ s@^\s+@@gos; # strip leading spaces
	if ($prototype =~ /SYSCALL_DEFINE/) {
		syscall_munge();
	}
	if ($prototype =~ /TRACE_EVENT/ || $prototype =~ /DEFINE_EVENT/ ||
	    $prototype =~ /DEFINE_SINGLE_EVENT/)
	{
		tracepoint_munge($file);
	}
	dump_function($prototype, $file);
	reset_state();
    }
}

sub process_proto_type($$) {
    my $x = shift;
    my $file = shift;

    $x =~ s@[\r\n]+@ @gos; # strip newlines/cr's.
    $x =~ s@^\s+@@gos; # strip leading spaces
    $x =~ s@\s+$@@gos; # strip trailing spaces
    $x =~ s@\/\/.*$@@gos; # strip C99-style comments to end of line

    if ($x =~ /^#/) {
	# To distinguish preprocessor directive from regular declaration later.
	$x .= ";";
    }

    while (1) {
	if ( $x =~ /([^\{\};]*)([\{\};])(.*)/ ) {
            if( length $prototype ) {
                $prototype .= " "
            }
	    $prototype .= $1 . $2;
	    ($2 eq '{') && $brcount++;
	    ($2 eq '}') && $brcount--;
	    if (($2 eq ';') && ($brcount == 0)) {
		dump_declaration($prototype, $file);
		reset_state();
		last;
	    }
	    $x = $3;
	} else {
	    $prototype .= $x;
	    last;
	}
    }
}


sub map_filename($) {
    my $file;
    my ($orig_file) = @_;

    if (defined($ENV{'SRCTREE'})) {
	$file = "$ENV{'SRCTREE'}" . "/" . $orig_file;
    } else {
	$file = $orig_file;
    }

    if (defined($source_map{$file})) {
	$file = $source_map{$file};
    }

    return $file;
}

sub process_export_file($) {
    my ($orig_file) = @_;
    my $file = map_filename($orig_file);

    if (!open(IN,"<$file")) {
	print STDERR "Error: Cannot open file $file\n";
	++$errors;
	return;
    }

    while (<IN>) {
	if (/$export_symbol/) {
	    $function_table{$2} = 1;
	}
    }

    close(IN);
}

#
# Parsers for the various processing states.
#
# STATE_NORMAL: looking for the /** to begin everything.
#
sub process_normal() {
    if (/$doc_start/o) {
	$state = STATE_NAME;	# next line is always the function name
	$in_doc_sect = 0;
	$declaration_start_line = $. + 1;
    }
}

#
# STATE_NAME: Looking for the "name - description" line
#
sub process_name($$) {
    my $file = shift;
    my $identifier;
    my $descr;

    if (/$doc_block/o) {
	$state = STATE_DOCBLOCK;
	$contents = "";
	$new_start_line = $. + 1;

	if ( $1 eq "" ) {
	    $section = $section_intro;
	} else {
	    $section = $1;
	}
    }
    elsif (/$doc_decl/o) {
	$identifier = $1;
	if (/\s*([\w\s]+?)(\(\))?\s*-/) {
	    $identifier = $1;
	}

	$state = STATE_BODY;
	# if there's no @param blocks need to set up default section
	# here
	$contents = "";
	$section = $section_default;
	$new_start_line = $. + 1;
	if (/-(.*)/) {
	    # strip leading/trailing/multiple spaces
	    $descr= $1;
	    $descr =~ s/^\s*//;
	    $descr =~ s/\s*$//;
	    $descr =~ s/\s+/ /g;
	    $declaration_purpose = $descr;
	    $state = STATE_BODY_MAYBE;
	} else {
	    $declaration_purpose = "";
	}

	if (($declaration_purpose eq "") && $verbose) {
	    print STDERR "${file}:$.: warning: missing initial short description on line:\n";
	    print STDERR $_;
	    ++$warnings;
	}

	if ($identifier =~ m/^struct/) {
	    $decl_type = 'struct';
	} elsif ($identifier =~ m/^union/) {
	    $decl_type = 'union';
	} elsif ($identifier =~ m/^enum/) {
	    $decl_type = 'enum';
	} elsif ($identifier =~ m/^typedef/) {
	    $decl_type = 'typedef';
	} else {
	    $decl_type = 'function';
	}

	if ($verbose) {
	    print STDERR "${file}:$.: info: Scanning doc for $identifier\n";
	}
    } else {
	print STDERR "${file}:$.: warning: Cannot understand $_ on line $.",
	    " - I thought it was a doc line\n";
	++$warnings;
	$state = STATE_NORMAL;
    }
}


#
# STATE_BODY and STATE_BODY_MAYBE: the bulk of a kerneldoc comment.
#
sub process_body($$) {
    my $file = shift;

    if (/$doc_sect/i) { # case insensitive for supported section names
	$newsection = $1;
	$newcontents = $2;

	# map the supported section names to the canonical names
	if ($newsection =~ m/^description$/i) {
	    $newsection = $section_default;
	} elsif ($newsection =~ m/^context$/i) {
	    $newsection = $section_context;
	} elsif ($newsection =~ m/^returns?$/i) {
	    $newsection = $section_return;
	} elsif ($newsection =~ m/^\@return$/) {
	    # special: @return is a section, not a param description
	    $newsection = $section_return;
	}

	if (($contents ne "") && ($contents ne "\n")) {
	    if (!$in_doc_sect && $verbose) {
		print STDERR "${file}:$.: warning: contents before sections\n";
		++$warnings;
	    }
	    dump_section($file, $section, $contents);
	    $section = $section_default;
	}

	$in_doc_sect = 1;
	$state = STATE_BODY;
	$contents = $newcontents;
	$new_start_line = $.;
	while (substr($contents, 0, 1) eq " ") {
	    $contents = substr($contents, 1);
	}
	if ($contents ne "") {
	    $contents .= "\n";
	}
	$section = $newsection;
	$leading_space = undef;
    } elsif (/$doc_end/) {
	if (($contents ne "") && ($contents ne "\n")) {
	    dump_section($file, $section, $contents);
	    $section = $section_default;
	    $contents = "";
	}
	# look for doc_com + <text> + doc_end:
	if ($_ =~ m'\s*\*\s*[a-zA-Z_0-9:\.]+\*/') {
	    print STDERR "${file}:$.: warning: suspicious ending line: $_";
	    ++$warnings;
	}

	$prototype = "";
	$state = STATE_PROTO;
	$brcount = 0;
    } elsif (/$doc_content/) {
	# miguel-style comment kludge, look for blank lines after
	# @parameter line to signify start of description
	if ($1 eq "") {
	    if ($section =~ m/^@/ || $section eq $section_context) {
		dump_section($file, $section, $contents);
		$section = $section_default;
		$contents = "";
		$new_start_line = $.;
	    } else {
		$contents .= "\n";
	    }
	    $state = STATE_BODY;
	} elsif ($state == STATE_BODY_MAYBE) {
	    # Continued declaration purpose
	    chomp($declaration_purpose);
	    $declaration_purpose .= " " . $1;
	    $declaration_purpose =~ s/\s+/ /g;
	} else {
	    my $cont = $1;
	    if ($section =~ m/^@/ || $section eq $section_context) {
		if (!defined $leading_space) {
		    if ($cont =~ m/^(\s+)/) {
			$leading_space = $1;
		    } else {
			$leading_space = "";
		    }
		}
		$cont =~ s/^$leading_space//;
	    }
	    $contents .= $cont . "\n";
	}
    } else {
	# i dont know - bad line?  ignore.
	print STDERR "${file}:$.: warning: bad line: $_";
	++$warnings;
    }
}


#
# STATE_PROTO: reading a function/whatever prototype.
#
sub process_proto($$) {
    my $file = shift;

    if (/$doc_inline_oneline/) {
	$section = $1;
	$contents = $2;
	if ($contents ne "") {
	    $contents .= "\n";
	    dump_section($file, $section, $contents);
	    $section = $section_default;
	    $contents = "";
	}
    } elsif (/$doc_inline_start/) {
	$state = STATE_INLINE;
	$inline_doc_state = STATE_INLINE_NAME;
    } elsif ($decl_type eq 'function') {
	process_proto_function($_, $file);
    } else {
	process_proto_type($_, $file);
    }
}

#
# STATE_DOCBLOCK: within a DOC: block.
#
sub process_docblock($$) {
    my $file = shift;

    if (/$doc_end/) {
	dump_doc_section($file, $section, $contents);
	$section = $section_default;
	$contents = "";
	$function = "";
	%parameterdescs = ();
	%parametertypes = ();
	@parameterlist = ();
	%sections = ();
	@sectionlist = ();
	$prototype = "";
	$state = STATE_NORMAL;
    } elsif (/$doc_content/) {
	if ( $1 eq "" )	{
	    $contents .= $blankline;
	} else {
	    $contents .= $1 . "\n";
	}
    }
}

#
# STATE_INLINE: docbook comments within a prototype.
#
sub process_inline($$) {
    my $file = shift;

    # First line (state 1) needs to be a @parameter
    if ($inline_doc_state == STATE_INLINE_NAME && /$doc_inline_sect/o) {
	$section = $1;
	$contents = $2;
	$new_start_line = $.;
	if ($contents ne "") {
	    while (substr($contents, 0, 1) eq " ") {
		$contents = substr($contents, 1);
	    }
	    $contents .= "\n";
	}
	$inline_doc_state = STATE_INLINE_TEXT;
	# Documentation block end */
    } elsif (/$doc_inline_end/) {
	if (($contents ne "") && ($contents ne "\n")) {
	    dump_section($file, $section, $contents);
	    $section = $section_default;
	    $contents = "";
	}
	$state = STATE_PROTO;
	$inline_doc_state = STATE_INLINE_NA;
	# Regular text
    } elsif (/$doc_content/) {
	if ($inline_doc_state == STATE_INLINE_TEXT) {
	    $contents .= $1 . "\n";
	    # nuke leading blank lines
	    if ($contents =~ /^\s*$/) {
		$contents = "";
	    }
	} elsif ($inline_doc_state == STATE_INLINE_NAME) {
	    $inline_doc_state = STATE_INLINE_ERROR;
	    print STDERR "${file}:$.: warning: ";
	    print STDERR "Incorrect use of kernel-doc format: $_";
	    ++$warnings;
	}
    }
}


sub process_file($) {
    my $file;
    my $initial_section_counter = $section_counter;
    my ($orig_file) = @_;

    $file = map_filename($orig_file);

    if (!open(IN,"<$file")) {
	print STDERR "Error: Cannot open file $file\n";
	++$errors;
	return;
    }

    $. = 1;

    $section_counter = 0;
    while (<IN>) {
	while (s/\\\s*$//) {
	    $_ .= <IN>;
	}
	# Replace tabs by spaces
        while ($_ =~ s/\t+/' ' x (length($&) * 8 - length($`) % 8)/e) {};
	# Hand this line to the appropriate state handler
	if ($state == STATE_NORMAL) {
	    process_normal();
	} elsif ($state == STATE_NAME) {
	    process_name($file, $_);
	} elsif ($state == STATE_BODY || $state == STATE_BODY_MAYBE) {
	    process_body($file, $_);
	} elsif ($state == STATE_INLINE) { # scanning for inline parameters
	    process_inline($file, $_);
	} elsif ($state == STATE_PROTO) {
	    process_proto($file, $_);
	} elsif ($state == STATE_DOCBLOCK) {
	    process_docblock($file, $_);
	}
    }

    # Make sure we got something interesting.
    if ($initial_section_counter == $section_counter) {
	if ($output_mode ne "none") {
	    print STDERR "${file}:1: warning: no structured comments found\n";
	}
	if (($output_selection == OUTPUT_INCLUDE) && ($show_not_found == 1)) {
	    print STDERR "    Was looking for '$_'.\n" for keys %function_table;
	}
    }
}


$kernelversion = get_kernel_version();

# generate a sequence of code that will splice in highlighting information
# using the s// operator.
for (my $k = 0; $k < @highlights; $k++) {
    my $pattern = $highlights[$k][0];
    my $result = $highlights[$k][1];
#   print STDERR "scanning pattern:$pattern, highlight:($result)\n";
    $dohighlight .=  "\$contents =~ s:$pattern:$result:gs;\n";
}

# Read the file that maps relative names to absolute names for
# separate source and object directories and for shadow trees.
if (open(SOURCE_MAP, "<.tmp_filelist.txt")) {
	my ($relname, $absname);
	while(<SOURCE_MAP>) {
		chop();
		($relname, $absname) = (split())[0..1];
		$relname =~ s:^/+::;
		$source_map{$relname} = $absname;
	}
	close(SOURCE_MAP);
}

if ($output_selection == OUTPUT_EXPORTED ||
    $output_selection == OUTPUT_INTERNAL) {

    push(@export_file_list, @ARGV);

    foreach (@export_file_list) {
	chomp;
	process_export_file($_);
    }
}

foreach (@ARGV) {
    chomp;
    process_file($_);
}
if ($verbose && $errors) {
  print STDERR "$errors errors\n";
}
if ($verbose && $warnings) {
  print STDERR "$warnings warnings\n";
}

exit($output_mode eq "none" ? 0 : $errors);<|MERGE_RESOLUTION|>--- conflicted
+++ resolved
@@ -1072,10 +1072,6 @@
 	$members =~ s/\/\*\s*private:.*//gosi;
 	# strip comments:
 	$members =~ s/\/\*.*?\*\///gos;
-<<<<<<< HEAD
-	$nested =~ s/\/\*.*?\*\///gos;
-=======
->>>>>>> e021bb4f
 	# strip attributes
 	$members =~ s/__attribute__\s*\(\([a-z,_\*\s\(\)]*\)\)//i;
 	$members =~ s/__aligned\s*\([^;]*\)//gos;
