--- conflicted
+++ resolved
@@ -6,10 +6,7 @@
 #include "machine.h"
 #include "api/fs/fs.h"
 #include "debug.h"
-<<<<<<< HEAD
-=======
 #include "symbol.h"
->>>>>>> fa578e9d
 
 int arch__fix_module_text_start(u64 *start, u64 *size, const char *name)
 {
@@ -21,8 +18,6 @@
 	if (sysfs__read_ull(path, (unsigned long long *)start) < 0) {
 		pr_debug2("Using module %s start:%#lx\n", path, m_start);
 		*start = m_start;
-<<<<<<< HEAD
-=======
 	} else {
 		/* Successful read of the modules segment text start address.
 		 * Calculate difference between module start address
@@ -35,7 +30,6 @@
 		 * size located at the beginning of the module.
 		 */
 		*size -= (*start - m_start);
->>>>>>> fa578e9d
 	}
 
 	return 0;
