/*
 * jvmti_agent.c: JVMTI agent interface
 *
 * Adapted from the Oprofile code in opagent.c:
 * This library is free software; you can redistribute it and/or
 * modify it under the terms of the GNU Lesser General Public
 * License as published by the Free Software Foundation; either
 * version 2.1 of the License, or (at your option) any later version.
 *
 * This library is distributed in the hope that it will be useful,
 * but WITHOUT ANY WARRANTY; without even the implied warranty of
 * MERCHANTABILITY or FITNESS FOR A PARTICULAR PURPOSE.  See the GNU
 * Lesser General Public License for more details.
 *
 * You should have received a copy of the GNU Lesser General Public
 * License along with this library; if not, write to the Free Software
 * Foundation, Inc., 59 Temple Place, Suite 330, Boston, MA  02111-1307  USA
 *
 * Copyright 2007 OProfile authors
 * Jens Wilke
 * Daniel Hansel
 * Copyright IBM Corporation 2007
 */
#include <sys/types.h>
#include <sys/stat.h> /* for mkdir() */
#include <stdio.h>
#include <errno.h>
#include <string.h>
#include <stdlib.h>
#include <stdint.h>
#include <limits.h>
#include <fcntl.h>
#include <unistd.h>
#include <time.h>
#include <sys/mman.h>
#include <syscall.h> /* for gettid() */
#include <err.h>
#include <linux/kernel.h>

#include "jvmti_agent.h"
#include "../util/jitdump.h"

#define JIT_LANG "java"

static char jit_path[PATH_MAX];
static void *marker_addr;

static inline pid_t gettid(void)
{
	return (pid_t)syscall(__NR_gettid);
}

static int get_e_machine(struct jitheader *hdr)
{
	ssize_t sret;
	char id[16];
	int fd, ret = -1;
	struct {
		uint16_t e_type;
		uint16_t e_machine;
	} info;

	fd = open("/proc/self/exe", O_RDONLY);
	if (fd == -1)
		return -1;

	sret = read(fd, id, sizeof(id));
	if (sret != sizeof(id))
		goto error;

	/* check ELF signature */
	if (id[0] != 0x7f || id[1] != 'E' || id[2] != 'L' || id[3] != 'F')
		goto error;

	sret = read(fd, &info, sizeof(info));
	if (sret != sizeof(info))
		goto error;

	hdr->elf_mach = info.e_machine;
	ret = 0;
error:
	close(fd);
	return ret;
}

static int use_arch_timestamp;

static inline uint64_t
get_arch_timestamp(void)
{
#if defined(__i386__) || defined(__x86_64__)
	unsigned int low, high;

	asm volatile("rdtsc" : "=a" (low), "=d" (high));

	return low | ((uint64_t)high) << 32;
#else
	return 0;
#endif
}

#define NSEC_PER_SEC	1000000000
static int perf_clk_id = CLOCK_MONOTONIC;

static inline uint64_t
timespec_to_ns(const struct timespec *ts)
{
        return ((uint64_t) ts->tv_sec * NSEC_PER_SEC) + ts->tv_nsec;
}

static inline uint64_t
perf_get_timestamp(void)
{
	struct timespec ts;
	int ret;

	if (use_arch_timestamp)
		return get_arch_timestamp();

	ret = clock_gettime(perf_clk_id, &ts);
	if (ret)
		return 0;

	return timespec_to_ns(&ts);
}

static int
create_jit_cache_dir(void)
{
	char str[32];
	char *base, *p;
	struct tm tm;
	time_t t;
	int ret;

	time(&t);
	localtime_r(&t, &tm);

	base = getenv("JITDUMPDIR");
	if (!base)
		base = getenv("HOME");
	if (!base)
		base = ".";

	strftime(str, sizeof(str), JIT_LANG"-jit-%Y%m%d", &tm);

	ret = snprintf(jit_path, PATH_MAX, "%s/.debug/", base);
	if (ret >= PATH_MAX) {
		warnx("jvmti: cannot generate jit cache dir because %s/.debug/"
			" is too long, please check the cwd, JITDUMPDIR, and"
			" HOME variables", base);
		return -1;
	}
	ret = mkdir(jit_path, 0755);
	if (ret == -1) {
		if (errno != EEXIST) {
			warn("jvmti: cannot create jit cache dir %s", jit_path);
			return -1;
		}
	}

	ret = snprintf(jit_path, PATH_MAX, "%s/.debug/jit", base);
	if (ret >= PATH_MAX) {
		warnx("jvmti: cannot generate jit cache dir because"
			" %s/.debug/jit is too long, please check the cwd,"
			" JITDUMPDIR, and HOME variables", base);
		return -1;
	}
	ret = mkdir(jit_path, 0755);
	if (ret == -1) {
		if (errno != EEXIST) {
			warn("jvmti: cannot create jit cache dir %s", jit_path);
			return -1;
		}
	}

	ret = snprintf(jit_path, PATH_MAX, "%s/.debug/jit/%s.XXXXXXXX", base, str);
	if (ret >= PATH_MAX) {
		warnx("jvmti: cannot generate jit cache dir because"
			" %s/.debug/jit/%s.XXXXXXXX is too long, please check"
			" the cwd, JITDUMPDIR, and HOME variables",
			base, str);
		return -1;
	}
	p = mkdtemp(jit_path);
	if (p != jit_path) {
		warn("jvmti: cannot create jit cache dir %s", jit_path);
		return -1;
	}

	return 0;
}

static int
perf_open_marker_file(int fd)
{
	long pgsz;

	pgsz = sysconf(_SC_PAGESIZE);
	if (pgsz == -1)
		return -1;

	/*
	 * we mmap the jitdump to create an MMAP RECORD in perf.data file.
	 * The mmap is captured either live (perf record running when we mmap)
	 * or  in deferred mode, via /proc/PID/maps
	 * the MMAP record is used as a marker of a jitdump file for more meta
	 * data info about the jitted code. Perf report/annotate detect this
	 * special filename and process the jitdump file.
	 *
	 * mapping must be PROT_EXEC to ensure it is captured by perf record
	 * even when not using -d option
	 */
	marker_addr = mmap(NULL, pgsz, PROT_READ|PROT_EXEC, MAP_PRIVATE, fd, 0);
	return (marker_addr == MAP_FAILED) ? -1 : 0;
}

static void
perf_close_marker_file(void)
{
	long pgsz;

	if (!marker_addr)
		return;

	pgsz = sysconf(_SC_PAGESIZE);
	if (pgsz == -1)
		return;

	munmap(marker_addr, pgsz);
}

static void
init_arch_timestamp(void)
{
	char *str = getenv("JITDUMP_USE_ARCH_TIMESTAMP");

	if (!str || !*str || !strcmp(str, "0"))
		return;

	use_arch_timestamp = 1;
}

void *jvmti_open(void)
{
	char dump_path[PATH_MAX];
	struct jitheader header;
	int fd, ret;
	FILE *fp;

	init_arch_timestamp();

	/*
	 * check if clockid is supported
	 */
	if (!perf_get_timestamp()) {
		if (use_arch_timestamp)
			warnx("jvmti: arch timestamp not supported");
		else
			warnx("jvmti: kernel does not support %d clock id", perf_clk_id);
	}

	memset(&header, 0, sizeof(header));

	/*
	 * jitdump file dir
	 */
	if (create_jit_cache_dir() < 0)
		return NULL;

	/*
	 * jitdump file name
	 */
<<<<<<< HEAD
	scnprintf(dump_path, PATH_MAX, "%s/jit-%i.dump", jit_path, getpid());
=======
	ret = snprintf(dump_path, PATH_MAX, "%s/jit-%i.dump", jit_path, getpid());
	if (ret >= PATH_MAX) {
		warnx("jvmti: cannot generate jitdump file full path because"
			" %s/jit-%i.dump is too long, please check the cwd,"
			" JITDUMPDIR, and HOME variables", jit_path, getpid());
		return NULL;
	}
>>>>>>> e021bb4f

	fd = open(dump_path, O_CREAT|O_TRUNC|O_RDWR, 0666);
	if (fd == -1)
		return NULL;

	/*
	 * create perf.data maker for the jitdump file
	 */
	if (perf_open_marker_file(fd)) {
		warnx("jvmti: failed to create marker file");
		return NULL;
	}

	fp = fdopen(fd, "w+");
	if (!fp) {
		warn("jvmti: cannot create %s", dump_path);
		close(fd);
		goto error;
	}

	warnx("jvmti: jitdump in %s", dump_path);

	if (get_e_machine(&header)) {
		warn("get_e_machine failed\n");
		goto error;
	}

	header.magic      = JITHEADER_MAGIC;
	header.version    = JITHEADER_VERSION;
	header.total_size = sizeof(header);
	header.pid        = getpid();

	header.timestamp = perf_get_timestamp();

	if (use_arch_timestamp)
		header.flags |= JITDUMP_FLAGS_ARCH_TIMESTAMP;

	if (!fwrite(&header, sizeof(header), 1, fp)) {
		warn("jvmti: cannot write dumpfile header");
		goto error;
	}
	return fp;
error:
	fclose(fp);
	return NULL;
}

int
jvmti_close(void *agent)
{
	struct jr_code_close rec;
	FILE *fp = agent;

	if (!fp) {
		warnx("jvmti: invalid fd in close_agent");
		return -1;
	}

	rec.p.id = JIT_CODE_CLOSE;
	rec.p.total_size = sizeof(rec);

	rec.p.timestamp = perf_get_timestamp();

	if (!fwrite(&rec, sizeof(rec), 1, fp))
		return -1;

	fclose(fp);

	fp = NULL;

	perf_close_marker_file();

	return 0;
}

int
jvmti_write_code(void *agent, char const *sym,
	uint64_t vma, void const *code, unsigned int const size)
{
	static int code_generation = 1;
	struct jr_code_load rec;
	size_t sym_len;
	FILE *fp = agent;
	int ret = -1;

	/* don't care about 0 length function, no samples */
	if (size == 0)
		return 0;

	if (!fp) {
		warnx("jvmti: invalid fd in write_native_code");
		return -1;
	}

	sym_len = strlen(sym) + 1;

	rec.p.id           = JIT_CODE_LOAD;
	rec.p.total_size   = sizeof(rec) + sym_len;
	rec.p.timestamp    = perf_get_timestamp();

	rec.code_size  = size;
	rec.vma        = vma;
	rec.code_addr  = vma;
	rec.pid	       = getpid();
	rec.tid	       = gettid();

	if (code)
		rec.p.total_size += size;

	/*
	 * If JVM is multi-threaded, nultiple concurrent calls to agent
	 * may be possible, so protect file writes
	 */
	flockfile(fp);

	/*
	 * get code index inside lock to avoid race condition
	 */
	rec.code_index = code_generation++;

	ret = fwrite_unlocked(&rec, sizeof(rec), 1, fp);
	fwrite_unlocked(sym, sym_len, 1, fp);

	if (code)
		fwrite_unlocked(code, size, 1, fp);

	funlockfile(fp);

	ret = 0;

	return ret;
}

int
jvmti_write_debug_info(void *agent, uint64_t code,
    int nr_lines, jvmti_line_info_t *li,
    const char * const * file_names)
{
	struct jr_code_debug_info rec;
	size_t sret, len, size, flen = 0;
	uint64_t addr;
	FILE *fp = agent;
	int i;

	/*
	 * no entry to write
	 */
	if (!nr_lines)
		return 0;

	if (!fp) {
		warnx("jvmti: invalid fd in write_debug_info");
		return -1;
	}

	for (i = 0; i < nr_lines; ++i) {
	    flen += strlen(file_names[i]) + 1;
	}

	rec.p.id        = JIT_CODE_DEBUG_INFO;
	size            = sizeof(rec);
	rec.p.timestamp = perf_get_timestamp();
	rec.code_addr   = (uint64_t)(uintptr_t)code;
	rec.nr_entry    = nr_lines;

	/*
	 * on disk source line info layout:
	 * uint64_t : addr
	 * int      : line number
	 * int      : column discriminator
	 * file[]   : source file name
	 */
	size += nr_lines * sizeof(struct debug_entry);
	size += flen;
	rec.p.total_size = size;

	/*
	 * If JVM is multi-threaded, nultiple concurrent calls to agent
	 * may be possible, so protect file writes
	 */
	flockfile(fp);

	sret = fwrite_unlocked(&rec, sizeof(rec), 1, fp);
	if (sret != 1)
		goto error;

	for (i = 0; i < nr_lines; i++) {

		addr = (uint64_t)li[i].pc;
		len  = sizeof(addr);
		sret = fwrite_unlocked(&addr, len, 1, fp);
		if (sret != 1)
			goto error;

		len  = sizeof(li[0].line_number);
		sret = fwrite_unlocked(&li[i].line_number, len, 1, fp);
		if (sret != 1)
			goto error;

		len  = sizeof(li[0].discrim);
		sret = fwrite_unlocked(&li[i].discrim, len, 1, fp);
		if (sret != 1)
			goto error;

		sret = fwrite_unlocked(file_names[i], strlen(file_names[i]) + 1, 1, fp);
		if (sret != 1)
			goto error;
	}
	funlockfile(fp);
	return 0;
error:
	funlockfile(fp);
	return -1;
}<|MERGE_RESOLUTION|>--- conflicted
+++ resolved
@@ -271,9 +271,6 @@
 	/*
 	 * jitdump file name
 	 */
-<<<<<<< HEAD
-	scnprintf(dump_path, PATH_MAX, "%s/jit-%i.dump", jit_path, getpid());
-=======
 	ret = snprintf(dump_path, PATH_MAX, "%s/jit-%i.dump", jit_path, getpid());
 	if (ret >= PATH_MAX) {
 		warnx("jvmti: cannot generate jitdump file full path because"
@@ -281,7 +278,6 @@
 			" JITDUMPDIR, and HOME variables", jit_path, getpid());
 		return NULL;
 	}
->>>>>>> e021bb4f
 
 	fd = open(dump_path, O_CREAT|O_TRUNC|O_RDWR, 0666);
 	if (fd == -1)
