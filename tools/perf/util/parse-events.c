--- conflicted
+++ resolved
@@ -369,25 +369,11 @@
 		INIT_LIST_HEAD(list);
 	}
 
-<<<<<<< HEAD
-	close(fd);
-	id = atoll(id_buf);
-
-	memset(&attr, 0, sizeof(attr));
-	attr.config = id;
-	attr.type = PERF_TYPE_TRACEPOINT;
-	attr.sample_type |= PERF_SAMPLE_RAW;
-	attr.sample_type |= PERF_SAMPLE_TIME;
-	attr.sample_type |= PERF_SAMPLE_CPU;
-	attr.sample_type |= PERF_SAMPLE_PERIOD;
-	attr.sample_period = 1;
-=======
 	evsel = perf_evsel__newtp(sys_name, evt_name, (*idx)++);
 	if (!evsel) {
 		free(list);
 		return -ENOMEM;
 	}
->>>>>>> 4a8e43fe
 
 	list_add_tail(&evsel->node, list);
 	*listp = list;
