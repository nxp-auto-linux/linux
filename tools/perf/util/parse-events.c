--- conflicted
+++ resolved
@@ -2359,11 +2359,7 @@
 		evsel__delete(evsel);
 	}
 
-<<<<<<< HEAD
-	thread_map__put(tmap);
-=======
 	perf_thread_map__put(tmap);
->>>>>>> fa578e9d
 	return ret;
 }
 
