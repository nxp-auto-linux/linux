--- conflicted
+++ resolved
@@ -35,11 +35,7 @@
 
 cflags = getenv('CFLAGS', '').split()
 # switch off several checks (need to be at the end of cflags list)
-<<<<<<< HEAD
-cflags += ['-fno-strict-aliasing', '-Wno-write-strings', '-Wno-unused-parameter' ]
-=======
 cflags += ['-fno-strict-aliasing', '-Wno-write-strings', '-Wno-unused-parameter', '-Wno-redundant-decls' ]
->>>>>>> e021bb4f
 if cc != "clang":
     cflags += ['-Wno-cast-function-type' ]
 
