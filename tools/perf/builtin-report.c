--- conflicted
+++ resolved
@@ -181,27 +181,17 @@
 			     rep->nonany_branch_mode);
 
 	bi = he->branch_info;
-<<<<<<< HEAD
-	err = addr_map_symbol__inc_samples(&bi->from, sample, evsel->idx);
-	if (err)
-		goto out;
-
-	err = addr_map_symbol__inc_samples(&bi->to, sample, evsel->idx);
-=======
 	err = addr_map_symbol__inc_samples(&bi->from, sample, evsel);
 	if (err)
 		goto out;
 
 	err = addr_map_symbol__inc_samples(&bi->to, sample, evsel);
->>>>>>> e021bb4f
 
 	branch_type_count(&rep->brtype_stat, &bi->flags,
 			  bi->from.addr, bi->to.addr);
 
 out:
 	return err;
-<<<<<<< HEAD
-=======
 }
 
 static void setup_forced_leader(struct report *report,
@@ -233,7 +223,6 @@
 	 */
 	setup_forced_leader(rep, session->evlist);
 	return 0;
->>>>>>> e021bb4f
 }
 
 static int process_sample_event(struct perf_tool *tool,
