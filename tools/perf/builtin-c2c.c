// SPDX-License-Identifier: GPL-2.0
/*
 * This is rewrite of original c2c tool introduced in here:
 *   http://lwn.net/Articles/588866/
 *
 * The original tool was changed to fit in current perf state.
 *
 * Original authors:
 *   Don Zickus <dzickus@redhat.com>
 *   Dick Fowles <fowles@inreach.com>
 *   Joe Mario <jmario@redhat.com>
 */
#include <errno.h>
#include <inttypes.h>
#include <linux/compiler.h>
#include <linux/err.h>
#include <linux/kernel.h>
#include <linux/stringify.h>
#include <linux/zalloc.h>
#include <asm/bug.h>
#include <sys/param.h>
#include "debug.h"
#include "builtin.h"
#include <perf/cpumap.h>
#include <subcmd/pager.h>
#include <subcmd/parse-options.h>
#include "map_symbol.h"
#include "mem-events.h"
#include "session.h"
#include "hist.h"
#include "sort.h"
#include "tool.h"
#include "cacheline.h"
#include "data.h"
#include "event.h"
#include "evlist.h"
#include "evsel.h"
#include "ui/browsers/hists.h"
#include "thread.h"
#include "mem2node.h"
#include "symbol.h"
#include "ui/ui.h"
#include "ui/progress.h"
#include "../perf.h"

struct c2c_hists {
	struct hists		hists;
	struct perf_hpp_list	list;
	struct c2c_stats	stats;
};

struct compute_stats {
	struct stats		 lcl_hitm;
	struct stats		 rmt_hitm;
	struct stats		 load;
};

struct c2c_hist_entry {
	struct c2c_hists	*hists;
	struct c2c_stats	 stats;
	unsigned long		*cpuset;
	unsigned long		*nodeset;
	struct c2c_stats	*node_stats;
	unsigned int		 cacheline_idx;

	struct compute_stats	 cstats;

	unsigned long		 paddr;
	unsigned long		 paddr_cnt;
	bool			 paddr_zero;
	char			*nodestr;

	/*
	 * must be at the end,
	 * because of its callchain dynamic entry
	 */
	struct hist_entry	he;
};

static char const *coalesce_default = "iaddr";

struct perf_c2c {
	struct perf_tool	tool;
	struct c2c_hists	hists;
	struct mem2node		mem2node;

	unsigned long		**nodes;
	int			 nodes_cnt;
	int			 cpus_cnt;
	int			*cpu2node;
	int			 node_info;

	bool			 show_src;
	bool			 show_all;
	bool			 use_stdio;
	bool			 stats_only;
	bool			 symbol_full;

	/* HITM shared clines stats */
	struct c2c_stats	hitm_stats;
	int			shared_clines;

	int			 display;

	const char		*coalesce;
	char			*cl_sort;
	char			*cl_resort;
	char			*cl_output;
};

enum {
	DISPLAY_LCL,
	DISPLAY_RMT,
	DISPLAY_TOT,
	DISPLAY_MAX,
};

static const char *display_str[DISPLAY_MAX] = {
	[DISPLAY_LCL] = "Local",
	[DISPLAY_RMT] = "Remote",
	[DISPLAY_TOT] = "Total",
};

static const struct option c2c_options[] = {
	OPT_INCR('v', "verbose", &verbose, "be more verbose (show counter open errors, etc)"),
	OPT_END()
};

static struct perf_c2c c2c;

static void *c2c_he_zalloc(size_t size)
{
	struct c2c_hist_entry *c2c_he;

	c2c_he = zalloc(size + sizeof(*c2c_he));
	if (!c2c_he)
		return NULL;

	c2c_he->cpuset = bitmap_alloc(c2c.cpus_cnt);
	if (!c2c_he->cpuset)
		return NULL;

	c2c_he->nodeset = bitmap_alloc(c2c.nodes_cnt);
	if (!c2c_he->nodeset)
		return NULL;

	c2c_he->node_stats = zalloc(c2c.nodes_cnt * sizeof(*c2c_he->node_stats));
	if (!c2c_he->node_stats)
		return NULL;

	init_stats(&c2c_he->cstats.lcl_hitm);
	init_stats(&c2c_he->cstats.rmt_hitm);
	init_stats(&c2c_he->cstats.load);

	return &c2c_he->he;
}

static void c2c_he_free(void *he)
{
	struct c2c_hist_entry *c2c_he;

	c2c_he = container_of(he, struct c2c_hist_entry, he);
	if (c2c_he->hists) {
		hists__delete_entries(&c2c_he->hists->hists);
		free(c2c_he->hists);
	}

	free(c2c_he->cpuset);
	free(c2c_he->nodeset);
	free(c2c_he->nodestr);
	free(c2c_he->node_stats);
	free(c2c_he);
}

static struct hist_entry_ops c2c_entry_ops = {
	.new	= c2c_he_zalloc,
	.free	= c2c_he_free,
};

static int c2c_hists__init(struct c2c_hists *hists,
			   const char *sort,
			   int nr_header_lines);

static struct c2c_hists*
he__get_c2c_hists(struct hist_entry *he,
		  const char *sort,
		  int nr_header_lines)
{
	struct c2c_hist_entry *c2c_he;
	struct c2c_hists *hists;
	int ret;

	c2c_he = container_of(he, struct c2c_hist_entry, he);
	if (c2c_he->hists)
		return c2c_he->hists;

	hists = c2c_he->hists = zalloc(sizeof(*hists));
	if (!hists)
		return NULL;

	ret = c2c_hists__init(hists, sort, nr_header_lines);
	if (ret) {
		free(hists);
		return NULL;
	}

	return hists;
}

static void c2c_he__set_cpu(struct c2c_hist_entry *c2c_he,
			    struct perf_sample *sample)
{
	if (WARN_ONCE(sample->cpu == (unsigned int) -1,
		      "WARNING: no sample cpu value"))
		return;

	set_bit(sample->cpu, c2c_he->cpuset);
}

static void c2c_he__set_node(struct c2c_hist_entry *c2c_he,
			     struct perf_sample *sample)
{
	int node;

	if (!sample->phys_addr) {
		c2c_he->paddr_zero = true;
		return;
	}

	node = mem2node__node(&c2c.mem2node, sample->phys_addr);
	if (WARN_ONCE(node < 0, "WARNING: failed to find node\n"))
		return;

	set_bit(node, c2c_he->nodeset);

	if (c2c_he->paddr != sample->phys_addr) {
		c2c_he->paddr_cnt++;
		c2c_he->paddr = sample->phys_addr;
	}
}

static void compute_stats(struct c2c_hist_entry *c2c_he,
			  struct c2c_stats *stats,
			  u64 weight)
{
	struct compute_stats *cstats = &c2c_he->cstats;

	if (stats->rmt_hitm)
		update_stats(&cstats->rmt_hitm, weight);
	else if (stats->lcl_hitm)
		update_stats(&cstats->lcl_hitm, weight);
	else if (stats->load)
		update_stats(&cstats->load, weight);
}

static int process_sample_event(struct perf_tool *tool __maybe_unused,
				union perf_event *event,
				struct perf_sample *sample,
				struct evsel *evsel,
				struct machine *machine)
{
	struct c2c_hists *c2c_hists = &c2c.hists;
	struct c2c_hist_entry *c2c_he;
	struct c2c_stats stats = { .nr_entries = 0, };
	struct hist_entry *he;
	struct addr_location al;
	struct mem_info *mi, *mi_dup;
	int ret;

	if (machine__resolve(machine, &al, sample) < 0) {
		pr_debug("problem processing %d event, skipping it.\n",
			 event->header.type);
		return -1;
	}

	ret = sample__resolve_callchain(sample, &callchain_cursor, NULL,
					evsel, &al, sysctl_perf_event_max_stack);
	if (ret)
		goto out;

	mi = sample__resolve_mem(sample, &al);
	if (mi == NULL)
		return -ENOMEM;

	/*
	 * The mi object is released in hists__add_entry_ops,
	 * if it gets sorted out into existing data, so we need
	 * to take the copy now.
	 */
	mi_dup = mem_info__get(mi);

	c2c_decode_stats(&stats, mi);

	he = hists__add_entry_ops(&c2c_hists->hists, &c2c_entry_ops,
				  &al, NULL, NULL, mi,
				  sample, true);
	if (he == NULL)
		goto free_mi;

	c2c_he = container_of(he, struct c2c_hist_entry, he);
	c2c_add_stats(&c2c_he->stats, &stats);
	c2c_add_stats(&c2c_hists->stats, &stats);

	c2c_he__set_cpu(c2c_he, sample);
	c2c_he__set_node(c2c_he, sample);

	hists__inc_nr_samples(&c2c_hists->hists, he->filtered);
	ret = hist_entry__append_callchain(he, sample);

	if (!ret) {
		/*
		 * There's already been warning about missing
		 * sample's cpu value. Let's account all to
		 * node 0 in this case, without any further
		 * warning.
		 *
		 * Doing node stats only for single callchain data.
		 */
		int cpu = sample->cpu == (unsigned int) -1 ? 0 : sample->cpu;
		int node = c2c.cpu2node[cpu];

		mi = mi_dup;

		c2c_hists = he__get_c2c_hists(he, c2c.cl_sort, 2);
		if (!c2c_hists)
			goto free_mi;

		he = hists__add_entry_ops(&c2c_hists->hists, &c2c_entry_ops,
					  &al, NULL, NULL, mi,
					  sample, true);
		if (he == NULL)
			goto free_mi;

		c2c_he = container_of(he, struct c2c_hist_entry, he);
		c2c_add_stats(&c2c_he->stats, &stats);
		c2c_add_stats(&c2c_hists->stats, &stats);
		c2c_add_stats(&c2c_he->node_stats[node], &stats);

		compute_stats(c2c_he, &stats, sample->weight);

		c2c_he__set_cpu(c2c_he, sample);
		c2c_he__set_node(c2c_he, sample);

		hists__inc_nr_samples(&c2c_hists->hists, he->filtered);
		ret = hist_entry__append_callchain(he, sample);
	}

out:
	addr_location__put(&al);
	return ret;

free_mi:
	mem_info__put(mi_dup);
	mem_info__put(mi);
	ret = -ENOMEM;
	goto out;
}

static struct perf_c2c c2c = {
	.tool = {
		.sample		= process_sample_event,
		.mmap		= perf_event__process_mmap,
		.mmap2		= perf_event__process_mmap2,
		.comm		= perf_event__process_comm,
		.exit		= perf_event__process_exit,
		.fork		= perf_event__process_fork,
		.lost		= perf_event__process_lost,
		.ordered_events	= true,
		.ordering_requires_timestamps = true,
	},
};

static const char * const c2c_usage[] = {
	"perf c2c {record|report}",
	NULL
};

static const char * const __usage_report[] = {
	"perf c2c report",
	NULL
};

static const char * const *report_c2c_usage = __usage_report;

#define C2C_HEADER_MAX 2

struct c2c_header {
	struct {
		const char *text;
		int	    span;
	} line[C2C_HEADER_MAX];
};

struct c2c_dimension {
	struct c2c_header	 header;
	const char		*name;
	int			 width;
	struct sort_entry	*se;

	int64_t (*cmp)(struct perf_hpp_fmt *fmt,
		       struct hist_entry *, struct hist_entry *);
	int   (*entry)(struct perf_hpp_fmt *fmt, struct perf_hpp *hpp,
		       struct hist_entry *he);
	int   (*color)(struct perf_hpp_fmt *fmt, struct perf_hpp *hpp,
		       struct hist_entry *he);
};

struct c2c_fmt {
	struct perf_hpp_fmt	 fmt;
	struct c2c_dimension	*dim;
};

#define SYMBOL_WIDTH 30

static struct c2c_dimension dim_symbol;
static struct c2c_dimension dim_srcline;

static int symbol_width(struct hists *hists, struct sort_entry *se)
{
	int width = hists__col_len(hists, se->se_width_idx);

	if (!c2c.symbol_full)
		width = MIN(width, SYMBOL_WIDTH);

	return width;
}

static int c2c_width(struct perf_hpp_fmt *fmt,
		     struct perf_hpp *hpp __maybe_unused,
		     struct hists *hists)
{
	struct c2c_fmt *c2c_fmt;
	struct c2c_dimension *dim;

	c2c_fmt = container_of(fmt, struct c2c_fmt, fmt);
	dim = c2c_fmt->dim;

	if (dim == &dim_symbol || dim == &dim_srcline)
		return symbol_width(hists, dim->se);

	return dim->se ? hists__col_len(hists, dim->se->se_width_idx) :
			 c2c_fmt->dim->width;
}

static int c2c_header(struct perf_hpp_fmt *fmt, struct perf_hpp *hpp,
		      struct hists *hists, int line, int *span)
{
	struct perf_hpp_list *hpp_list = hists->hpp_list;
	struct c2c_fmt *c2c_fmt;
	struct c2c_dimension *dim;
	const char *text = NULL;
	int width = c2c_width(fmt, hpp, hists);

	c2c_fmt = container_of(fmt, struct c2c_fmt, fmt);
	dim = c2c_fmt->dim;

	if (dim->se) {
		text = dim->header.line[line].text;
		/* Use the last line from sort_entry if not defined. */
		if (!text && (line == hpp_list->nr_header_lines - 1))
			text = dim->se->se_header;
	} else {
		text = dim->header.line[line].text;

		if (*span) {
			(*span)--;
			return 0;
		} else {
			*span = dim->header.line[line].span;
		}
	}

	if (text == NULL)
		text = "";

	return scnprintf(hpp->buf, hpp->size, "%*s", width, text);
}

#define HEX_STR(__s, __v)				\
({							\
	scnprintf(__s, sizeof(__s), "0x%" PRIx64, __v);	\
	__s;						\
})

static int64_t
dcacheline_cmp(struct perf_hpp_fmt *fmt __maybe_unused,
	       struct hist_entry *left, struct hist_entry *right)
{
	return sort__dcacheline_cmp(left, right);
}

static int dcacheline_entry(struct perf_hpp_fmt *fmt, struct perf_hpp *hpp,
			    struct hist_entry *he)
{
	uint64_t addr = 0;
	int width = c2c_width(fmt, hpp, he->hists);
	char buf[20];

	if (he->mem_info)
		addr = cl_address(he->mem_info->daddr.addr);

	return scnprintf(hpp->buf, hpp->size, "%*s", width, HEX_STR(buf, addr));
}

static int
dcacheline_node_entry(struct perf_hpp_fmt *fmt, struct perf_hpp *hpp,
		      struct hist_entry *he)
{
	struct c2c_hist_entry *c2c_he;
	int width = c2c_width(fmt, hpp, he->hists);

	c2c_he = container_of(he, struct c2c_hist_entry, he);
	if (WARN_ON_ONCE(!c2c_he->nodestr))
		return 0;

	return scnprintf(hpp->buf, hpp->size, "%*s", width, c2c_he->nodestr);
}

static int
dcacheline_node_count(struct perf_hpp_fmt *fmt, struct perf_hpp *hpp,
		      struct hist_entry *he)
{
	struct c2c_hist_entry *c2c_he;
	int width = c2c_width(fmt, hpp, he->hists);

	c2c_he = container_of(he, struct c2c_hist_entry, he);
	return scnprintf(hpp->buf, hpp->size, "%*lu", width, c2c_he->paddr_cnt);
}

static int offset_entry(struct perf_hpp_fmt *fmt, struct perf_hpp *hpp,
			struct hist_entry *he)
{
	uint64_t addr = 0;
	int width = c2c_width(fmt, hpp, he->hists);
	char buf[20];

	if (he->mem_info)
		addr = cl_offset(he->mem_info->daddr.al_addr);

	return scnprintf(hpp->buf, hpp->size, "%*s", width, HEX_STR(buf, addr));
}

static int64_t
offset_cmp(struct perf_hpp_fmt *fmt __maybe_unused,
	   struct hist_entry *left, struct hist_entry *right)
{
	uint64_t l = 0, r = 0;

	if (left->mem_info)
		l = cl_offset(left->mem_info->daddr.addr);
	if (right->mem_info)
		r = cl_offset(right->mem_info->daddr.addr);

	return (int64_t)(r - l);
}

static int
iaddr_entry(struct perf_hpp_fmt *fmt, struct perf_hpp *hpp,
	    struct hist_entry *he)
{
	uint64_t addr = 0;
	int width = c2c_width(fmt, hpp, he->hists);
	char buf[20];

	if (he->mem_info)
		addr = he->mem_info->iaddr.addr;

	return scnprintf(hpp->buf, hpp->size, "%*s", width, HEX_STR(buf, addr));
}

static int64_t
iaddr_cmp(struct perf_hpp_fmt *fmt __maybe_unused,
	  struct hist_entry *left, struct hist_entry *right)
{
	return sort__iaddr_cmp(left, right);
}

static int
tot_hitm_entry(struct perf_hpp_fmt *fmt, struct perf_hpp *hpp,
	       struct hist_entry *he)
{
	struct c2c_hist_entry *c2c_he;
	int width = c2c_width(fmt, hpp, he->hists);
	unsigned int tot_hitm;

	c2c_he = container_of(he, struct c2c_hist_entry, he);
	tot_hitm = c2c_he->stats.lcl_hitm + c2c_he->stats.rmt_hitm;

	return scnprintf(hpp->buf, hpp->size, "%*u", width, tot_hitm);
}

static int64_t
tot_hitm_cmp(struct perf_hpp_fmt *fmt __maybe_unused,
	     struct hist_entry *left, struct hist_entry *right)
{
	struct c2c_hist_entry *c2c_left;
	struct c2c_hist_entry *c2c_right;
	uint64_t tot_hitm_left;
	uint64_t tot_hitm_right;

	c2c_left  = container_of(left, struct c2c_hist_entry, he);
	c2c_right = container_of(right, struct c2c_hist_entry, he);

	tot_hitm_left  = c2c_left->stats.lcl_hitm + c2c_left->stats.rmt_hitm;
	tot_hitm_right = c2c_right->stats.lcl_hitm + c2c_right->stats.rmt_hitm;

	return tot_hitm_left - tot_hitm_right;
}

#define STAT_FN_ENTRY(__f)					\
static int							\
__f ## _entry(struct perf_hpp_fmt *fmt, struct perf_hpp *hpp,	\
	      struct hist_entry *he)				\
{								\
	struct c2c_hist_entry *c2c_he;				\
	int width = c2c_width(fmt, hpp, he->hists);		\
								\
	c2c_he = container_of(he, struct c2c_hist_entry, he);	\
	return scnprintf(hpp->buf, hpp->size, "%*u", width,	\
			 c2c_he->stats.__f);			\
}

#define STAT_FN_CMP(__f)						\
static int64_t								\
__f ## _cmp(struct perf_hpp_fmt *fmt __maybe_unused,			\
	    struct hist_entry *left, struct hist_entry *right)		\
{									\
	struct c2c_hist_entry *c2c_left, *c2c_right;			\
									\
	c2c_left  = container_of(left, struct c2c_hist_entry, he);	\
	c2c_right = container_of(right, struct c2c_hist_entry, he);	\
	return (uint64_t) c2c_left->stats.__f -				\
	       (uint64_t) c2c_right->stats.__f;				\
}

#define STAT_FN(__f)		\
	STAT_FN_ENTRY(__f)	\
	STAT_FN_CMP(__f)

STAT_FN(rmt_hitm)
STAT_FN(lcl_hitm)
STAT_FN(store)
STAT_FN(st_l1hit)
STAT_FN(st_l1miss)
STAT_FN(ld_fbhit)
STAT_FN(ld_l1hit)
STAT_FN(ld_l2hit)
STAT_FN(ld_llchit)
STAT_FN(rmt_hit)

static uint64_t llc_miss(struct c2c_stats *stats)
{
	uint64_t llcmiss;

	llcmiss = stats->lcl_dram +
		  stats->rmt_dram +
		  stats->rmt_hitm +
		  stats->rmt_hit;

	return llcmiss;
}

static int
ld_llcmiss_entry(struct perf_hpp_fmt *fmt, struct perf_hpp *hpp,
		 struct hist_entry *he)
{
	struct c2c_hist_entry *c2c_he;
	int width = c2c_width(fmt, hpp, he->hists);

	c2c_he = container_of(he, struct c2c_hist_entry, he);

	return scnprintf(hpp->buf, hpp->size, "%*lu", width,
			 llc_miss(&c2c_he->stats));
}

static int64_t
ld_llcmiss_cmp(struct perf_hpp_fmt *fmt __maybe_unused,
	       struct hist_entry *left, struct hist_entry *right)
{
	struct c2c_hist_entry *c2c_left;
	struct c2c_hist_entry *c2c_right;

	c2c_left  = container_of(left, struct c2c_hist_entry, he);
	c2c_right = container_of(right, struct c2c_hist_entry, he);

	return (uint64_t) llc_miss(&c2c_left->stats) -
	       (uint64_t) llc_miss(&c2c_right->stats);
}

static uint64_t total_records(struct c2c_stats *stats)
{
	uint64_t lclmiss, ldcnt, total;

	lclmiss  = stats->lcl_dram +
		   stats->rmt_dram +
		   stats->rmt_hitm +
		   stats->rmt_hit;

	ldcnt    = lclmiss +
		   stats->ld_fbhit +
		   stats->ld_l1hit +
		   stats->ld_l2hit +
		   stats->ld_llchit +
		   stats->lcl_hitm;

	total    = ldcnt +
		   stats->st_l1hit +
		   stats->st_l1miss;

	return total;
}

static int
tot_recs_entry(struct perf_hpp_fmt *fmt, struct perf_hpp *hpp,
		struct hist_entry *he)
{
	struct c2c_hist_entry *c2c_he;
	int width = c2c_width(fmt, hpp, he->hists);
	uint64_t tot_recs;

	c2c_he = container_of(he, struct c2c_hist_entry, he);
	tot_recs = total_records(&c2c_he->stats);

	return scnprintf(hpp->buf, hpp->size, "%*" PRIu64, width, tot_recs);
}

static int64_t
tot_recs_cmp(struct perf_hpp_fmt *fmt __maybe_unused,
	     struct hist_entry *left, struct hist_entry *right)
{
	struct c2c_hist_entry *c2c_left;
	struct c2c_hist_entry *c2c_right;
	uint64_t tot_recs_left;
	uint64_t tot_recs_right;

	c2c_left  = container_of(left, struct c2c_hist_entry, he);
	c2c_right = container_of(right, struct c2c_hist_entry, he);

	tot_recs_left  = total_records(&c2c_left->stats);
	tot_recs_right = total_records(&c2c_right->stats);

	return tot_recs_left - tot_recs_right;
}

static uint64_t total_loads(struct c2c_stats *stats)
{
	uint64_t lclmiss, ldcnt;

	lclmiss  = stats->lcl_dram +
		   stats->rmt_dram +
		   stats->rmt_hitm +
		   stats->rmt_hit;

	ldcnt    = lclmiss +
		   stats->ld_fbhit +
		   stats->ld_l1hit +
		   stats->ld_l2hit +
		   stats->ld_llchit +
		   stats->lcl_hitm;

	return ldcnt;
}

static int
tot_loads_entry(struct perf_hpp_fmt *fmt, struct perf_hpp *hpp,
		struct hist_entry *he)
{
	struct c2c_hist_entry *c2c_he;
	int width = c2c_width(fmt, hpp, he->hists);
	uint64_t tot_recs;

	c2c_he = container_of(he, struct c2c_hist_entry, he);
	tot_recs = total_loads(&c2c_he->stats);

	return scnprintf(hpp->buf, hpp->size, "%*" PRIu64, width, tot_recs);
}

static int64_t
tot_loads_cmp(struct perf_hpp_fmt *fmt __maybe_unused,
	      struct hist_entry *left, struct hist_entry *right)
{
	struct c2c_hist_entry *c2c_left;
	struct c2c_hist_entry *c2c_right;
	uint64_t tot_recs_left;
	uint64_t tot_recs_right;

	c2c_left  = container_of(left, struct c2c_hist_entry, he);
	c2c_right = container_of(right, struct c2c_hist_entry, he);

	tot_recs_left  = total_loads(&c2c_left->stats);
	tot_recs_right = total_loads(&c2c_right->stats);

	return tot_recs_left - tot_recs_right;
}

typedef double (get_percent_cb)(struct c2c_hist_entry *);

static int
percent_color(struct perf_hpp_fmt *fmt, struct perf_hpp *hpp,
	      struct hist_entry *he, get_percent_cb get_percent)
{
	struct c2c_hist_entry *c2c_he;
	int width = c2c_width(fmt, hpp, he->hists);
	double per;

	c2c_he = container_of(he, struct c2c_hist_entry, he);
	per = get_percent(c2c_he);

#ifdef HAVE_SLANG_SUPPORT
	if (use_browser)
		return __hpp__slsmg_color_printf(hpp, "%*.2f%%", width - 1, per);
#endif
	return hpp_color_scnprintf(hpp, "%*.2f%%", width - 1, per);
}

static double percent_hitm(struct c2c_hist_entry *c2c_he)
{
	struct c2c_hists *hists;
	struct c2c_stats *stats;
	struct c2c_stats *total;
	int tot = 0, st = 0;
	double p;

	hists = container_of(c2c_he->he.hists, struct c2c_hists, hists);
	stats = &c2c_he->stats;
	total = &hists->stats;

	switch (c2c.display) {
	case DISPLAY_RMT:
		st  = stats->rmt_hitm;
		tot = total->rmt_hitm;
		break;
	case DISPLAY_LCL:
		st  = stats->lcl_hitm;
		tot = total->lcl_hitm;
		break;
	case DISPLAY_TOT:
		st  = stats->tot_hitm;
		tot = total->tot_hitm;
	default:
		break;
	}

	p = tot ? (double) st / tot : 0;

	return 100 * p;
}

#define PERC_STR(__s, __v)				\
({							\
	scnprintf(__s, sizeof(__s), "%.2F%%", __v);	\
	__s;						\
})

static int
percent_hitm_entry(struct perf_hpp_fmt *fmt, struct perf_hpp *hpp,
		   struct hist_entry *he)
{
	struct c2c_hist_entry *c2c_he;
	int width = c2c_width(fmt, hpp, he->hists);
	char buf[10];
	double per;

	c2c_he = container_of(he, struct c2c_hist_entry, he);
	per = percent_hitm(c2c_he);
	return scnprintf(hpp->buf, hpp->size, "%*s", width, PERC_STR(buf, per));
}

static int
percent_hitm_color(struct perf_hpp_fmt *fmt, struct perf_hpp *hpp,
		   struct hist_entry *he)
{
	return percent_color(fmt, hpp, he, percent_hitm);
}

static int64_t
percent_hitm_cmp(struct perf_hpp_fmt *fmt __maybe_unused,
		 struct hist_entry *left, struct hist_entry *right)
{
	struct c2c_hist_entry *c2c_left;
	struct c2c_hist_entry *c2c_right;
	double per_left;
	double per_right;

	c2c_left  = container_of(left, struct c2c_hist_entry, he);
	c2c_right = container_of(right, struct c2c_hist_entry, he);

	per_left  = percent_hitm(c2c_left);
	per_right = percent_hitm(c2c_right);

	return per_left - per_right;
}

static struct c2c_stats *he_stats(struct hist_entry *he)
{
	struct c2c_hist_entry *c2c_he;

	c2c_he = container_of(he, struct c2c_hist_entry, he);
	return &c2c_he->stats;
}

static struct c2c_stats *total_stats(struct hist_entry *he)
{
	struct c2c_hists *hists;

	hists = container_of(he->hists, struct c2c_hists, hists);
	return &hists->stats;
}

static double percent(int st, int tot)
{
	return tot ? 100. * (double) st / (double) tot : 0;
}

#define PERCENT(__h, __f) percent(he_stats(__h)->__f, total_stats(__h)->__f)

#define PERCENT_FN(__f)								\
static double percent_ ## __f(struct c2c_hist_entry *c2c_he)			\
{										\
	struct c2c_hists *hists;						\
										\
	hists = container_of(c2c_he->he.hists, struct c2c_hists, hists);	\
	return percent(c2c_he->stats.__f, hists->stats.__f);			\
}

PERCENT_FN(rmt_hitm)
PERCENT_FN(lcl_hitm)
PERCENT_FN(st_l1hit)
PERCENT_FN(st_l1miss)

static int
percent_rmt_hitm_entry(struct perf_hpp_fmt *fmt, struct perf_hpp *hpp,
		       struct hist_entry *he)
{
	int width = c2c_width(fmt, hpp, he->hists);
	double per = PERCENT(he, rmt_hitm);
	char buf[10];

	return scnprintf(hpp->buf, hpp->size, "%*s", width, PERC_STR(buf, per));
}

static int
percent_rmt_hitm_color(struct perf_hpp_fmt *fmt, struct perf_hpp *hpp,
		       struct hist_entry *he)
{
	return percent_color(fmt, hpp, he, percent_rmt_hitm);
}

static int64_t
percent_rmt_hitm_cmp(struct perf_hpp_fmt *fmt __maybe_unused,
		     struct hist_entry *left, struct hist_entry *right)
{
	double per_left;
	double per_right;

	per_left  = PERCENT(left, lcl_hitm);
	per_right = PERCENT(right, lcl_hitm);

	return per_left - per_right;
}

static int
percent_lcl_hitm_entry(struct perf_hpp_fmt *fmt, struct perf_hpp *hpp,
		       struct hist_entry *he)
{
	int width = c2c_width(fmt, hpp, he->hists);
	double per = PERCENT(he, lcl_hitm);
	char buf[10];

	return scnprintf(hpp->buf, hpp->size, "%*s", width, PERC_STR(buf, per));
}

static int
percent_lcl_hitm_color(struct perf_hpp_fmt *fmt, struct perf_hpp *hpp,
		       struct hist_entry *he)
{
	return percent_color(fmt, hpp, he, percent_lcl_hitm);
}

static int64_t
percent_lcl_hitm_cmp(struct perf_hpp_fmt *fmt __maybe_unused,
		     struct hist_entry *left, struct hist_entry *right)
{
	double per_left;
	double per_right;

	per_left  = PERCENT(left, lcl_hitm);
	per_right = PERCENT(right, lcl_hitm);

	return per_left - per_right;
}

static int
percent_stores_l1hit_entry(struct perf_hpp_fmt *fmt, struct perf_hpp *hpp,
			   struct hist_entry *he)
{
	int width = c2c_width(fmt, hpp, he->hists);
	double per = PERCENT(he, st_l1hit);
	char buf[10];

	return scnprintf(hpp->buf, hpp->size, "%*s", width, PERC_STR(buf, per));
}

static int
percent_stores_l1hit_color(struct perf_hpp_fmt *fmt, struct perf_hpp *hpp,
			   struct hist_entry *he)
{
	return percent_color(fmt, hpp, he, percent_st_l1hit);
}

static int64_t
percent_stores_l1hit_cmp(struct perf_hpp_fmt *fmt __maybe_unused,
			struct hist_entry *left, struct hist_entry *right)
{
	double per_left;
	double per_right;

	per_left  = PERCENT(left, st_l1hit);
	per_right = PERCENT(right, st_l1hit);

	return per_left - per_right;
}

static int
percent_stores_l1miss_entry(struct perf_hpp_fmt *fmt, struct perf_hpp *hpp,
			   struct hist_entry *he)
{
	int width = c2c_width(fmt, hpp, he->hists);
	double per = PERCENT(he, st_l1miss);
	char buf[10];

	return scnprintf(hpp->buf, hpp->size, "%*s", width, PERC_STR(buf, per));
}

static int
percent_stores_l1miss_color(struct perf_hpp_fmt *fmt, struct perf_hpp *hpp,
			    struct hist_entry *he)
{
	return percent_color(fmt, hpp, he, percent_st_l1miss);
}

static int64_t
percent_stores_l1miss_cmp(struct perf_hpp_fmt *fmt __maybe_unused,
			  struct hist_entry *left, struct hist_entry *right)
{
	double per_left;
	double per_right;

	per_left  = PERCENT(left, st_l1miss);
	per_right = PERCENT(right, st_l1miss);

	return per_left - per_right;
}

STAT_FN(lcl_dram)
STAT_FN(rmt_dram)

static int
pid_entry(struct perf_hpp_fmt *fmt, struct perf_hpp *hpp,
	  struct hist_entry *he)
{
	int width = c2c_width(fmt, hpp, he->hists);

	return scnprintf(hpp->buf, hpp->size, "%*d", width, he->thread->pid_);
}

static int64_t
pid_cmp(struct perf_hpp_fmt *fmt __maybe_unused,
	struct hist_entry *left, struct hist_entry *right)
{
	return left->thread->pid_ - right->thread->pid_;
}

static int64_t
empty_cmp(struct perf_hpp_fmt *fmt __maybe_unused,
	  struct hist_entry *left __maybe_unused,
	  struct hist_entry *right __maybe_unused)
{
	return 0;
}

static int
node_entry(struct perf_hpp_fmt *fmt __maybe_unused, struct perf_hpp *hpp,
	   struct hist_entry *he)
{
	struct c2c_hist_entry *c2c_he;
	bool first = true;
	int node;
	int ret = 0;

	c2c_he = container_of(he, struct c2c_hist_entry, he);

	for (node = 0; node < c2c.nodes_cnt; node++) {
		DECLARE_BITMAP(set, c2c.cpus_cnt);

		bitmap_zero(set, c2c.cpus_cnt);
		bitmap_and(set, c2c_he->cpuset, c2c.nodes[node], c2c.cpus_cnt);

		if (!bitmap_weight(set, c2c.cpus_cnt)) {
			if (c2c.node_info == 1) {
				ret = scnprintf(hpp->buf, hpp->size, "%21s", " ");
				advance_hpp(hpp, ret);
			}
			continue;
		}

		if (!first) {
			ret = scnprintf(hpp->buf, hpp->size, " ");
			advance_hpp(hpp, ret);
		}

		switch (c2c.node_info) {
		case 0:
			ret = scnprintf(hpp->buf, hpp->size, "%2d", node);
			advance_hpp(hpp, ret);
			break;
		case 1:
		{
			int num = bitmap_weight(set, c2c.cpus_cnt);
			struct c2c_stats *stats = &c2c_he->node_stats[node];

			ret = scnprintf(hpp->buf, hpp->size, "%2d{%2d ", node, num);
			advance_hpp(hpp, ret);

		#define DISPLAY_HITM(__h)						\
			if (c2c_he->stats.__h> 0) {					\
				ret = scnprintf(hpp->buf, hpp->size, "%5.1f%% ",	\
						percent(stats->__h, c2c_he->stats.__h));\
			} else {							\
				ret = scnprintf(hpp->buf, hpp->size, "%6s ", "n/a");	\
			}

			switch (c2c.display) {
			case DISPLAY_RMT:
				DISPLAY_HITM(rmt_hitm);
				break;
			case DISPLAY_LCL:
				DISPLAY_HITM(lcl_hitm);
				break;
			case DISPLAY_TOT:
				DISPLAY_HITM(tot_hitm);
			default:
				break;
			}

		#undef DISPLAY_HITM

			advance_hpp(hpp, ret);

			if (c2c_he->stats.store > 0) {
				ret = scnprintf(hpp->buf, hpp->size, "%5.1f%%}",
						percent(stats->store, c2c_he->stats.store));
			} else {
				ret = scnprintf(hpp->buf, hpp->size, "%6s}", "n/a");
			}

			advance_hpp(hpp, ret);
			break;
		}
		case 2:
			ret = scnprintf(hpp->buf, hpp->size, "%2d{", node);
			advance_hpp(hpp, ret);

			ret = bitmap_scnprintf(set, c2c.cpus_cnt, hpp->buf, hpp->size);
			advance_hpp(hpp, ret);

			ret = scnprintf(hpp->buf, hpp->size, "}");
			advance_hpp(hpp, ret);
			break;
		default:
			break;
		}

		first = false;
	}

	return 0;
}

static int
mean_entry(struct perf_hpp_fmt *fmt, struct perf_hpp *hpp,
	   struct hist_entry *he, double mean)
{
	int width = c2c_width(fmt, hpp, he->hists);
	char buf[10];

	scnprintf(buf, 10, "%6.0f", mean);
	return scnprintf(hpp->buf, hpp->size, "%*s", width, buf);
}

#define MEAN_ENTRY(__func, __val)						\
static int									\
__func(struct perf_hpp_fmt *fmt, struct perf_hpp *hpp, struct hist_entry *he)	\
{										\
	struct c2c_hist_entry *c2c_he;						\
	c2c_he = container_of(he, struct c2c_hist_entry, he);			\
	return mean_entry(fmt, hpp, he, avg_stats(&c2c_he->cstats.__val));	\
}

MEAN_ENTRY(mean_rmt_entry,  rmt_hitm);
MEAN_ENTRY(mean_lcl_entry,  lcl_hitm);
MEAN_ENTRY(mean_load_entry, load);

static int
cpucnt_entry(struct perf_hpp_fmt *fmt, struct perf_hpp *hpp,
	     struct hist_entry *he)
{
	struct c2c_hist_entry *c2c_he;
	int width = c2c_width(fmt, hpp, he->hists);
	char buf[10];

	c2c_he = container_of(he, struct c2c_hist_entry, he);

	scnprintf(buf, 10, "%d", bitmap_weight(c2c_he->cpuset, c2c.cpus_cnt));
	return scnprintf(hpp->buf, hpp->size, "%*s", width, buf);
}

static int
cl_idx_entry(struct perf_hpp_fmt *fmt, struct perf_hpp *hpp,
	     struct hist_entry *he)
{
	struct c2c_hist_entry *c2c_he;
	int width = c2c_width(fmt, hpp, he->hists);
	char buf[10];

	c2c_he = container_of(he, struct c2c_hist_entry, he);

	scnprintf(buf, 10, "%u", c2c_he->cacheline_idx);
	return scnprintf(hpp->buf, hpp->size, "%*s", width, buf);
}

static int
cl_idx_empty_entry(struct perf_hpp_fmt *fmt, struct perf_hpp *hpp,
		   struct hist_entry *he)
{
	int width = c2c_width(fmt, hpp, he->hists);

	return scnprintf(hpp->buf, hpp->size, "%*s", width, "");
}

#define HEADER_LOW(__h)			\
	{				\
		.line[1] = {		\
			.text = __h,	\
		},			\
	}

#define HEADER_BOTH(__h0, __h1)		\
	{				\
		.line[0] = {		\
			.text = __h0,	\
		},			\
		.line[1] = {		\
			.text = __h1,	\
		},			\
	}

#define HEADER_SPAN(__h0, __h1, __s)	\
	{				\
		.line[0] = {		\
			.text = __h0,	\
			.span = __s,	\
		},			\
		.line[1] = {		\
			.text = __h1,	\
		},			\
	}

#define HEADER_SPAN_LOW(__h)		\
	{				\
		.line[1] = {		\
			.text = __h,	\
		},			\
	}

static struct c2c_dimension dim_dcacheline = {
	.header		= HEADER_SPAN("--- Cacheline ----", "Address", 2),
	.name		= "dcacheline",
	.cmp		= dcacheline_cmp,
	.entry		= dcacheline_entry,
	.width		= 18,
};

static struct c2c_dimension dim_dcacheline_node = {
	.header		= HEADER_LOW("Node"),
	.name		= "dcacheline_node",
	.cmp		= empty_cmp,
	.entry		= dcacheline_node_entry,
	.width		= 4,
};

static struct c2c_dimension dim_dcacheline_count = {
	.header		= HEADER_LOW("PA cnt"),
	.name		= "dcacheline_count",
	.cmp		= empty_cmp,
	.entry		= dcacheline_node_count,
	.width		= 6,
};

static struct c2c_header header_offset_tui = HEADER_SPAN("-----", "Off", 2);

static struct c2c_dimension dim_offset = {
	.header		= HEADER_SPAN("--- Data address -", "Offset", 2),
	.name		= "offset",
	.cmp		= offset_cmp,
	.entry		= offset_entry,
	.width		= 18,
};

static struct c2c_dimension dim_offset_node = {
	.header		= HEADER_LOW("Node"),
	.name		= "offset_node",
	.cmp		= empty_cmp,
	.entry		= dcacheline_node_entry,
	.width		= 4,
};

static struct c2c_dimension dim_iaddr = {
	.header		= HEADER_LOW("Code address"),
	.name		= "iaddr",
	.cmp		= iaddr_cmp,
	.entry		= iaddr_entry,
	.width		= 18,
};

static struct c2c_dimension dim_tot_hitm = {
	.header		= HEADER_SPAN("----- LLC Load Hitm -----", "Total", 2),
	.name		= "tot_hitm",
	.cmp		= tot_hitm_cmp,
	.entry		= tot_hitm_entry,
	.width		= 7,
};

static struct c2c_dimension dim_lcl_hitm = {
	.header		= HEADER_SPAN_LOW("Lcl"),
	.name		= "lcl_hitm",
	.cmp		= lcl_hitm_cmp,
	.entry		= lcl_hitm_entry,
	.width		= 7,
};

static struct c2c_dimension dim_rmt_hitm = {
	.header		= HEADER_SPAN_LOW("Rmt"),
	.name		= "rmt_hitm",
	.cmp		= rmt_hitm_cmp,
	.entry		= rmt_hitm_entry,
	.width		= 7,
};

static struct c2c_dimension dim_cl_rmt_hitm = {
	.header		= HEADER_SPAN("----- HITM -----", "Rmt", 1),
	.name		= "cl_rmt_hitm",
	.cmp		= rmt_hitm_cmp,
	.entry		= rmt_hitm_entry,
	.width		= 7,
};

static struct c2c_dimension dim_cl_lcl_hitm = {
	.header		= HEADER_SPAN_LOW("Lcl"),
	.name		= "cl_lcl_hitm",
	.cmp		= lcl_hitm_cmp,
	.entry		= lcl_hitm_entry,
	.width		= 7,
};

static struct c2c_dimension dim_stores = {
	.header		= HEADER_SPAN("---- Store Reference ----", "Total", 2),
	.name		= "stores",
	.cmp		= store_cmp,
	.entry		= store_entry,
	.width		= 7,
};

static struct c2c_dimension dim_stores_l1hit = {
	.header		= HEADER_SPAN_LOW("L1Hit"),
	.name		= "stores_l1hit",
	.cmp		= st_l1hit_cmp,
	.entry		= st_l1hit_entry,
	.width		= 7,
};

static struct c2c_dimension dim_stores_l1miss = {
	.header		= HEADER_SPAN_LOW("L1Miss"),
	.name		= "stores_l1miss",
	.cmp		= st_l1miss_cmp,
	.entry		= st_l1miss_entry,
	.width		= 7,
};

static struct c2c_dimension dim_cl_stores_l1hit = {
	.header		= HEADER_SPAN("-- Store Refs --", "L1 Hit", 1),
	.name		= "cl_stores_l1hit",
	.cmp		= st_l1hit_cmp,
	.entry		= st_l1hit_entry,
	.width		= 7,
};

static struct c2c_dimension dim_cl_stores_l1miss = {
	.header		= HEADER_SPAN_LOW("L1 Miss"),
	.name		= "cl_stores_l1miss",
	.cmp		= st_l1miss_cmp,
	.entry		= st_l1miss_entry,
	.width		= 7,
};

static struct c2c_dimension dim_ld_fbhit = {
	.header		= HEADER_SPAN("----- Core Load Hit -----", "FB", 2),
	.name		= "ld_fbhit",
	.cmp		= ld_fbhit_cmp,
	.entry		= ld_fbhit_entry,
	.width		= 7,
};

static struct c2c_dimension dim_ld_l1hit = {
	.header		= HEADER_SPAN_LOW("L1"),
	.name		= "ld_l1hit",
	.cmp		= ld_l1hit_cmp,
	.entry		= ld_l1hit_entry,
	.width		= 7,
};

static struct c2c_dimension dim_ld_l2hit = {
	.header		= HEADER_SPAN_LOW("L2"),
	.name		= "ld_l2hit",
	.cmp		= ld_l2hit_cmp,
	.entry		= ld_l2hit_entry,
	.width		= 7,
};

static struct c2c_dimension dim_ld_llchit = {
	.header		= HEADER_SPAN("-- LLC Load Hit --", "Llc", 1),
	.name		= "ld_lclhit",
	.cmp		= ld_llchit_cmp,
	.entry		= ld_llchit_entry,
	.width		= 8,
};

static struct c2c_dimension dim_ld_rmthit = {
	.header		= HEADER_SPAN_LOW("Rmt"),
	.name		= "ld_rmthit",
	.cmp		= rmt_hit_cmp,
	.entry		= rmt_hit_entry,
	.width		= 8,
};

static struct c2c_dimension dim_ld_llcmiss = {
	.header		= HEADER_BOTH("LLC", "Ld Miss"),
	.name		= "ld_llcmiss",
	.cmp		= ld_llcmiss_cmp,
	.entry		= ld_llcmiss_entry,
	.width		= 7,
};

static struct c2c_dimension dim_tot_recs = {
	.header		= HEADER_BOTH("Total", "records"),
	.name		= "tot_recs",
	.cmp		= tot_recs_cmp,
	.entry		= tot_recs_entry,
	.width		= 7,
};

static struct c2c_dimension dim_tot_loads = {
	.header		= HEADER_BOTH("Total", "Loads"),
	.name		= "tot_loads",
	.cmp		= tot_loads_cmp,
	.entry		= tot_loads_entry,
	.width		= 7,
};

static struct c2c_header percent_hitm_header[] = {
	[DISPLAY_LCL] = HEADER_BOTH("Lcl", "Hitm"),
	[DISPLAY_RMT] = HEADER_BOTH("Rmt", "Hitm"),
	[DISPLAY_TOT] = HEADER_BOTH("Tot", "Hitm"),
};

static struct c2c_dimension dim_percent_hitm = {
	.name		= "percent_hitm",
	.cmp		= percent_hitm_cmp,
	.entry		= percent_hitm_entry,
	.color		= percent_hitm_color,
	.width		= 7,
};

static struct c2c_dimension dim_percent_rmt_hitm = {
	.header		= HEADER_SPAN("----- HITM -----", "Rmt", 1),
	.name		= "percent_rmt_hitm",
	.cmp		= percent_rmt_hitm_cmp,
	.entry		= percent_rmt_hitm_entry,
	.color		= percent_rmt_hitm_color,
	.width		= 7,
};

static struct c2c_dimension dim_percent_lcl_hitm = {
	.header		= HEADER_SPAN_LOW("Lcl"),
	.name		= "percent_lcl_hitm",
	.cmp		= percent_lcl_hitm_cmp,
	.entry		= percent_lcl_hitm_entry,
	.color		= percent_lcl_hitm_color,
	.width		= 7,
};

static struct c2c_dimension dim_percent_stores_l1hit = {
	.header		= HEADER_SPAN("-- Store Refs --", "L1 Hit", 1),
	.name		= "percent_stores_l1hit",
	.cmp		= percent_stores_l1hit_cmp,
	.entry		= percent_stores_l1hit_entry,
	.color		= percent_stores_l1hit_color,
	.width		= 7,
};

static struct c2c_dimension dim_percent_stores_l1miss = {
	.header		= HEADER_SPAN_LOW("L1 Miss"),
	.name		= "percent_stores_l1miss",
	.cmp		= percent_stores_l1miss_cmp,
	.entry		= percent_stores_l1miss_entry,
	.color		= percent_stores_l1miss_color,
	.width		= 7,
};

static struct c2c_dimension dim_dram_lcl = {
	.header		= HEADER_SPAN("--- Load Dram ----", "Lcl", 1),
	.name		= "dram_lcl",
	.cmp		= lcl_dram_cmp,
	.entry		= lcl_dram_entry,
	.width		= 8,
};

static struct c2c_dimension dim_dram_rmt = {
	.header		= HEADER_SPAN_LOW("Rmt"),
	.name		= "dram_rmt",
	.cmp		= rmt_dram_cmp,
	.entry		= rmt_dram_entry,
	.width		= 8,
};

static struct c2c_dimension dim_pid = {
	.header		= HEADER_LOW("Pid"),
	.name		= "pid",
	.cmp		= pid_cmp,
	.entry		= pid_entry,
	.width		= 7,
};

static struct c2c_dimension dim_tid = {
	.header		= HEADER_LOW("Tid"),
	.name		= "tid",
	.se		= &sort_thread,
};

static struct c2c_dimension dim_symbol = {
	.name		= "symbol",
	.se		= &sort_sym,
};

static struct c2c_dimension dim_dso = {
	.header		= HEADER_BOTH("Shared", "Object"),
	.name		= "dso",
	.se		= &sort_dso,
};

static struct c2c_header header_node[3] = {
	HEADER_LOW("Node"),
	HEADER_LOW("Node{cpus %hitms %stores}"),
	HEADER_LOW("Node{cpu list}"),
};

static struct c2c_dimension dim_node = {
	.name		= "node",
	.cmp		= empty_cmp,
	.entry		= node_entry,
	.width		= 4,
};

static struct c2c_dimension dim_mean_rmt = {
	.header		= HEADER_SPAN("---------- cycles ----------", "rmt hitm", 2),
	.name		= "mean_rmt",
	.cmp		= empty_cmp,
	.entry		= mean_rmt_entry,
	.width		= 8,
};

static struct c2c_dimension dim_mean_lcl = {
	.header		= HEADER_SPAN_LOW("lcl hitm"),
	.name		= "mean_lcl",
	.cmp		= empty_cmp,
	.entry		= mean_lcl_entry,
	.width		= 8,
};

static struct c2c_dimension dim_mean_load = {
	.header		= HEADER_SPAN_LOW("load"),
	.name		= "mean_load",
	.cmp		= empty_cmp,
	.entry		= mean_load_entry,
	.width		= 8,
};

static struct c2c_dimension dim_cpucnt = {
	.header		= HEADER_BOTH("cpu", "cnt"),
	.name		= "cpucnt",
	.cmp		= empty_cmp,
	.entry		= cpucnt_entry,
	.width		= 8,
};

static struct c2c_dimension dim_srcline = {
	.name		= "cl_srcline",
	.se		= &sort_srcline,
};

static struct c2c_dimension dim_dcacheline_idx = {
	.header		= HEADER_LOW("Index"),
	.name		= "cl_idx",
	.cmp		= empty_cmp,
	.entry		= cl_idx_entry,
	.width		= 5,
};

static struct c2c_dimension dim_dcacheline_num = {
	.header		= HEADER_LOW("Num"),
	.name		= "cl_num",
	.cmp		= empty_cmp,
	.entry		= cl_idx_entry,
	.width		= 5,
};

static struct c2c_dimension dim_dcacheline_num_empty = {
	.header		= HEADER_LOW("Num"),
	.name		= "cl_num_empty",
	.cmp		= empty_cmp,
	.entry		= cl_idx_empty_entry,
	.width		= 5,
};

static struct c2c_dimension *dimensions[] = {
	&dim_dcacheline,
	&dim_dcacheline_node,
	&dim_dcacheline_count,
	&dim_offset,
	&dim_offset_node,
	&dim_iaddr,
	&dim_tot_hitm,
	&dim_lcl_hitm,
	&dim_rmt_hitm,
	&dim_cl_lcl_hitm,
	&dim_cl_rmt_hitm,
	&dim_stores,
	&dim_stores_l1hit,
	&dim_stores_l1miss,
	&dim_cl_stores_l1hit,
	&dim_cl_stores_l1miss,
	&dim_ld_fbhit,
	&dim_ld_l1hit,
	&dim_ld_l2hit,
	&dim_ld_llchit,
	&dim_ld_rmthit,
	&dim_ld_llcmiss,
	&dim_tot_recs,
	&dim_tot_loads,
	&dim_percent_hitm,
	&dim_percent_rmt_hitm,
	&dim_percent_lcl_hitm,
	&dim_percent_stores_l1hit,
	&dim_percent_stores_l1miss,
	&dim_dram_lcl,
	&dim_dram_rmt,
	&dim_pid,
	&dim_tid,
	&dim_symbol,
	&dim_dso,
	&dim_node,
	&dim_mean_rmt,
	&dim_mean_lcl,
	&dim_mean_load,
	&dim_cpucnt,
	&dim_srcline,
	&dim_dcacheline_idx,
	&dim_dcacheline_num,
	&dim_dcacheline_num_empty,
	NULL,
};

static void fmt_free(struct perf_hpp_fmt *fmt)
{
	struct c2c_fmt *c2c_fmt;

	c2c_fmt = container_of(fmt, struct c2c_fmt, fmt);
	free(c2c_fmt);
}

static bool fmt_equal(struct perf_hpp_fmt *a, struct perf_hpp_fmt *b)
{
	struct c2c_fmt *c2c_a = container_of(a, struct c2c_fmt, fmt);
	struct c2c_fmt *c2c_b = container_of(b, struct c2c_fmt, fmt);

	return c2c_a->dim == c2c_b->dim;
}

static struct c2c_dimension *get_dimension(const char *name)
{
	unsigned int i;

	for (i = 0; dimensions[i]; i++) {
		struct c2c_dimension *dim = dimensions[i];

		if (!strcmp(dim->name, name))
			return dim;
	};

	return NULL;
}

static int c2c_se_entry(struct perf_hpp_fmt *fmt, struct perf_hpp *hpp,
			struct hist_entry *he)
{
	struct c2c_fmt *c2c_fmt = container_of(fmt, struct c2c_fmt, fmt);
	struct c2c_dimension *dim = c2c_fmt->dim;
	size_t len = fmt->user_len;

	if (!len) {
		len = hists__col_len(he->hists, dim->se->se_width_idx);

		if (dim == &dim_symbol || dim == &dim_srcline)
			len = symbol_width(he->hists, dim->se);
	}

	return dim->se->se_snprintf(he, hpp->buf, hpp->size, len);
}

static int64_t c2c_se_cmp(struct perf_hpp_fmt *fmt,
			  struct hist_entry *a, struct hist_entry *b)
{
	struct c2c_fmt *c2c_fmt = container_of(fmt, struct c2c_fmt, fmt);
	struct c2c_dimension *dim = c2c_fmt->dim;

	return dim->se->se_cmp(a, b);
}

static int64_t c2c_se_collapse(struct perf_hpp_fmt *fmt,
			       struct hist_entry *a, struct hist_entry *b)
{
	struct c2c_fmt *c2c_fmt = container_of(fmt, struct c2c_fmt, fmt);
	struct c2c_dimension *dim = c2c_fmt->dim;
	int64_t (*collapse_fn)(struct hist_entry *, struct hist_entry *);

	collapse_fn = dim->se->se_collapse ?: dim->se->se_cmp;
	return collapse_fn(a, b);
}

static struct c2c_fmt *get_format(const char *name)
{
	struct c2c_dimension *dim = get_dimension(name);
	struct c2c_fmt *c2c_fmt;
	struct perf_hpp_fmt *fmt;

	if (!dim)
		return NULL;

	c2c_fmt = zalloc(sizeof(*c2c_fmt));
	if (!c2c_fmt)
		return NULL;

	c2c_fmt->dim = dim;

	fmt = &c2c_fmt->fmt;
	INIT_LIST_HEAD(&fmt->list);
	INIT_LIST_HEAD(&fmt->sort_list);

	fmt->cmp	= dim->se ? c2c_se_cmp   : dim->cmp;
	fmt->sort	= dim->se ? c2c_se_cmp   : dim->cmp;
	fmt->color	= dim->se ? NULL	 : dim->color;
	fmt->entry	= dim->se ? c2c_se_entry : dim->entry;
	fmt->header	= c2c_header;
	fmt->width	= c2c_width;
	fmt->collapse	= dim->se ? c2c_se_collapse : dim->cmp;
	fmt->equal	= fmt_equal;
	fmt->free	= fmt_free;

	return c2c_fmt;
}

static int c2c_hists__init_output(struct perf_hpp_list *hpp_list, char *name)
{
	struct c2c_fmt *c2c_fmt = get_format(name);

	if (!c2c_fmt) {
		reset_dimensions();
		return output_field_add(hpp_list, name);
	}

	perf_hpp_list__column_register(hpp_list, &c2c_fmt->fmt);
	return 0;
}

static int c2c_hists__init_sort(struct perf_hpp_list *hpp_list, char *name)
{
	struct c2c_fmt *c2c_fmt = get_format(name);
	struct c2c_dimension *dim;

	if (!c2c_fmt) {
		reset_dimensions();
		return sort_dimension__add(hpp_list, name, NULL, 0);
	}

	dim = c2c_fmt->dim;
	if (dim == &dim_dso)
		hpp_list->dso = 1;

	perf_hpp_list__register_sort_field(hpp_list, &c2c_fmt->fmt);
	return 0;
}

#define PARSE_LIST(_list, _fn)							\
	do {									\
		char *tmp, *tok;						\
		ret = 0;							\
										\
		if (!_list)							\
			break;							\
										\
		for (tok = strtok_r((char *)_list, ", ", &tmp);			\
				tok; tok = strtok_r(NULL, ", ", &tmp)) {	\
			ret = _fn(hpp_list, tok);				\
			if (ret == -EINVAL) {					\
				pr_err("Invalid --fields key: `%s'", tok);	\
				break;						\
			} else if (ret == -ESRCH) {				\
				pr_err("Unknown --fields key: `%s'", tok);	\
				break;						\
			}							\
		}								\
	} while (0)

static int hpp_list__parse(struct perf_hpp_list *hpp_list,
			   const char *output_,
			   const char *sort_)
{
	char *output = output_ ? strdup(output_) : NULL;
	char *sort   = sort_   ? strdup(sort_) : NULL;
	int ret;

	PARSE_LIST(output, c2c_hists__init_output);
	PARSE_LIST(sort,   c2c_hists__init_sort);

	/* copy sort keys to output fields */
	perf_hpp__setup_output_field(hpp_list);

	/*
	 * We dont need other sorting keys other than those
	 * we already specified. It also really slows down
	 * the processing a lot with big number of output
	 * fields, so switching this off for c2c.
	 */

#if 0
	/* and then copy output fields to sort keys */
	perf_hpp__append_sort_keys(&hists->list);
#endif

	free(output);
	free(sort);
	return ret;
}

static int c2c_hists__init(struct c2c_hists *hists,
			   const char *sort,
			   int nr_header_lines)
{
	__hists__init(&hists->hists, &hists->list);

	/*
	 * Initialize only with sort fields, we need to resort
	 * later anyway, and that's where we add output fields
	 * as well.
	 */
	perf_hpp_list__init(&hists->list);

	/* Overload number of header lines.*/
	hists->list.nr_header_lines = nr_header_lines;

	return hpp_list__parse(&hists->list, NULL, sort);
}

static int c2c_hists__reinit(struct c2c_hists *c2c_hists,
			     const char *output,
			     const char *sort)
{
	perf_hpp__reset_output_field(&c2c_hists->list);
	return hpp_list__parse(&c2c_hists->list, output, sort);
}

#define DISPLAY_LINE_LIMIT  0.001

static bool he__display(struct hist_entry *he, struct c2c_stats *stats)
{
	struct c2c_hist_entry *c2c_he;
	double ld_dist;

	if (c2c.show_all)
		return true;

	c2c_he = container_of(he, struct c2c_hist_entry, he);

#define FILTER_HITM(__h)						\
	if (stats->__h) {						\
		ld_dist = ((double)c2c_he->stats.__h / stats->__h);	\
		if (ld_dist < DISPLAY_LINE_LIMIT)			\
			he->filtered = HIST_FILTER__C2C;		\
	} else {							\
		he->filtered = HIST_FILTER__C2C;			\
	}

	switch (c2c.display) {
	case DISPLAY_LCL:
		FILTER_HITM(lcl_hitm);
		break;
	case DISPLAY_RMT:
		FILTER_HITM(rmt_hitm);
		break;
	case DISPLAY_TOT:
		FILTER_HITM(tot_hitm);
	default:
		break;
	};

#undef FILTER_HITM

	return he->filtered == 0;
}

static inline int valid_hitm_or_store(struct hist_entry *he)
{
	struct c2c_hist_entry *c2c_he;
	bool has_hitm;

	c2c_he = container_of(he, struct c2c_hist_entry, he);
	has_hitm = c2c.display == DISPLAY_TOT ? c2c_he->stats.tot_hitm :
		   c2c.display == DISPLAY_LCL ? c2c_he->stats.lcl_hitm :
						c2c_he->stats.rmt_hitm;
	return has_hitm || c2c_he->stats.store;
}

static void set_node_width(struct c2c_hist_entry *c2c_he, int len)
{
	struct c2c_dimension *dim;

	dim = &c2c.hists == c2c_he->hists ?
	      &dim_dcacheline_node : &dim_offset_node;

	if (len > dim->width)
		dim->width = len;
}

static int set_nodestr(struct c2c_hist_entry *c2c_he)
{
	char buf[30];
	int len;

	if (c2c_he->nodestr)
		return 0;

	if (bitmap_weight(c2c_he->nodeset, c2c.nodes_cnt)) {
		len = bitmap_scnprintf(c2c_he->nodeset, c2c.nodes_cnt,
				      buf, sizeof(buf));
	} else {
		len = scnprintf(buf, sizeof(buf), "N/A");
	}

	set_node_width(c2c_he, len);
	c2c_he->nodestr = strdup(buf);
	return c2c_he->nodestr ? 0 : -ENOMEM;
}

static void calc_width(struct c2c_hist_entry *c2c_he)
{
	struct c2c_hists *c2c_hists;

	c2c_hists = container_of(c2c_he->he.hists, struct c2c_hists, hists);
	hists__calc_col_len(&c2c_hists->hists, &c2c_he->he);
	set_nodestr(c2c_he);
}

static int filter_cb(struct hist_entry *he, void *arg __maybe_unused)
{
	struct c2c_hist_entry *c2c_he;

	c2c_he = container_of(he, struct c2c_hist_entry, he);

	if (c2c.show_src && !he->srcline)
		he->srcline = hist_entry__srcline(he);

	calc_width(c2c_he);

	if (!valid_hitm_or_store(he))
		he->filtered = HIST_FILTER__C2C;

	return 0;
}

static int resort_cl_cb(struct hist_entry *he, void *arg __maybe_unused)
{
	struct c2c_hist_entry *c2c_he;
	struct c2c_hists *c2c_hists;
	bool display = he__display(he, &c2c.hitm_stats);

	c2c_he = container_of(he, struct c2c_hist_entry, he);
	c2c_hists = c2c_he->hists;

	if (display && c2c_hists) {
		static unsigned int idx;

		c2c_he->cacheline_idx = idx++;
		calc_width(c2c_he);

		c2c_hists__reinit(c2c_hists, c2c.cl_output, c2c.cl_resort);

		hists__collapse_resort(&c2c_hists->hists, NULL);
		hists__output_resort_cb(&c2c_hists->hists, NULL, filter_cb);
	}

	return 0;
}

static void setup_nodes_header(void)
{
	dim_node.header = header_node[c2c.node_info];
}

static int setup_nodes(struct perf_session *session)
{
	struct numa_node *n;
	unsigned long **nodes;
	int node, cpu;
	int *cpu2node;

	if (c2c.node_info > 2)
		c2c.node_info = 2;

	c2c.nodes_cnt = session->header.env.nr_numa_nodes;
	c2c.cpus_cnt  = session->header.env.nr_cpus_avail;

	n = session->header.env.numa_nodes;
	if (!n)
		return -EINVAL;

	nodes = zalloc(sizeof(unsigned long *) * c2c.nodes_cnt);
	if (!nodes)
		return -ENOMEM;

	c2c.nodes = nodes;

	cpu2node = zalloc(sizeof(int) * c2c.cpus_cnt);
	if (!cpu2node)
		return -ENOMEM;

	for (cpu = 0; cpu < c2c.cpus_cnt; cpu++)
		cpu2node[cpu] = -1;

	c2c.cpu2node = cpu2node;

	for (node = 0; node < c2c.nodes_cnt; node++) {
		struct perf_cpu_map *map = n[node].map;
		unsigned long *set;

		set = bitmap_alloc(c2c.cpus_cnt);
		if (!set)
			return -ENOMEM;

		nodes[node] = set;

		/* empty node, skip */
<<<<<<< HEAD
		if (cpu_map__empty(map))
=======
		if (perf_cpu_map__empty(map))
>>>>>>> fa578e9d
			continue;

		for (cpu = 0; cpu < map->nr; cpu++) {
			set_bit(map->map[cpu], set);

			if (WARN_ONCE(cpu2node[map->map[cpu]] != -1, "node/cpu topology bug"))
				return -EINVAL;

			cpu2node[map->map[cpu]] = node;
		}
	}

	setup_nodes_header();
	return 0;
}

#define HAS_HITMS(__h) ((__h)->stats.lcl_hitm || (__h)->stats.rmt_hitm)

static int resort_hitm_cb(struct hist_entry *he, void *arg __maybe_unused)
{
	struct c2c_hist_entry *c2c_he;
	c2c_he = container_of(he, struct c2c_hist_entry, he);

	if (HAS_HITMS(c2c_he)) {
		c2c.shared_clines++;
		c2c_add_stats(&c2c.hitm_stats, &c2c_he->stats);
	}

	return 0;
}

static int hists__iterate_cb(struct hists *hists, hists__resort_cb_t cb)
{
	struct rb_node *next = rb_first_cached(&hists->entries);
	int ret = 0;

	while (next) {
		struct hist_entry *he;

		he = rb_entry(next, struct hist_entry, rb_node);
		ret = cb(he, NULL);
		if (ret)
			break;
		next = rb_next(&he->rb_node);
	}

	return ret;
}

static void print_c2c__display_stats(FILE *out)
{
	int llc_misses;
	struct c2c_stats *stats = &c2c.hists.stats;

	llc_misses = stats->lcl_dram +
		     stats->rmt_dram +
		     stats->rmt_hit +
		     stats->rmt_hitm;

	fprintf(out, "=================================================\n");
	fprintf(out, "            Trace Event Information              \n");
	fprintf(out, "=================================================\n");
	fprintf(out, "  Total records                     : %10d\n", stats->nr_entries);
	fprintf(out, "  Locked Load/Store Operations      : %10d\n", stats->locks);
	fprintf(out, "  Load Operations                   : %10d\n", stats->load);
	fprintf(out, "  Loads - uncacheable               : %10d\n", stats->ld_uncache);
	fprintf(out, "  Loads - IO                        : %10d\n", stats->ld_io);
	fprintf(out, "  Loads - Miss                      : %10d\n", stats->ld_miss);
	fprintf(out, "  Loads - no mapping                : %10d\n", stats->ld_noadrs);
	fprintf(out, "  Load Fill Buffer Hit              : %10d\n", stats->ld_fbhit);
	fprintf(out, "  Load L1D hit                      : %10d\n", stats->ld_l1hit);
	fprintf(out, "  Load L2D hit                      : %10d\n", stats->ld_l2hit);
	fprintf(out, "  Load LLC hit                      : %10d\n", stats->ld_llchit + stats->lcl_hitm);
	fprintf(out, "  Load Local HITM                   : %10d\n", stats->lcl_hitm);
	fprintf(out, "  Load Remote HITM                  : %10d\n", stats->rmt_hitm);
	fprintf(out, "  Load Remote HIT                   : %10d\n", stats->rmt_hit);
	fprintf(out, "  Load Local DRAM                   : %10d\n", stats->lcl_dram);
	fprintf(out, "  Load Remote DRAM                  : %10d\n", stats->rmt_dram);
	fprintf(out, "  Load MESI State Exclusive         : %10d\n", stats->ld_excl);
	fprintf(out, "  Load MESI State Shared            : %10d\n", stats->ld_shared);
	fprintf(out, "  Load LLC Misses                   : %10d\n", llc_misses);
	fprintf(out, "  LLC Misses to Local DRAM          : %10.1f%%\n", ((double)stats->lcl_dram/(double)llc_misses) * 100.);
	fprintf(out, "  LLC Misses to Remote DRAM         : %10.1f%%\n", ((double)stats->rmt_dram/(double)llc_misses) * 100.);
	fprintf(out, "  LLC Misses to Remote cache (HIT)  : %10.1f%%\n", ((double)stats->rmt_hit /(double)llc_misses) * 100.);
	fprintf(out, "  LLC Misses to Remote cache (HITM) : %10.1f%%\n", ((double)stats->rmt_hitm/(double)llc_misses) * 100.);
	fprintf(out, "  Store Operations                  : %10d\n", stats->store);
	fprintf(out, "  Store - uncacheable               : %10d\n", stats->st_uncache);
	fprintf(out, "  Store - no mapping                : %10d\n", stats->st_noadrs);
	fprintf(out, "  Store L1D Hit                     : %10d\n", stats->st_l1hit);
	fprintf(out, "  Store L1D Miss                    : %10d\n", stats->st_l1miss);
	fprintf(out, "  No Page Map Rejects               : %10d\n", stats->nomap);
	fprintf(out, "  Unable to parse data source       : %10d\n", stats->noparse);
}

static void print_shared_cacheline_info(FILE *out)
{
	struct c2c_stats *stats = &c2c.hitm_stats;
	int hitm_cnt = stats->lcl_hitm + stats->rmt_hitm;

	fprintf(out, "=================================================\n");
	fprintf(out, "    Global Shared Cache Line Event Information   \n");
	fprintf(out, "=================================================\n");
	fprintf(out, "  Total Shared Cache Lines          : %10d\n", c2c.shared_clines);
	fprintf(out, "  Load HITs on shared lines         : %10d\n", stats->load);
	fprintf(out, "  Fill Buffer Hits on shared lines  : %10d\n", stats->ld_fbhit);
	fprintf(out, "  L1D hits on shared lines          : %10d\n", stats->ld_l1hit);
	fprintf(out, "  L2D hits on shared lines          : %10d\n", stats->ld_l2hit);
	fprintf(out, "  LLC hits on shared lines          : %10d\n", stats->ld_llchit + stats->lcl_hitm);
	fprintf(out, "  Locked Access on shared lines     : %10d\n", stats->locks);
	fprintf(out, "  Store HITs on shared lines        : %10d\n", stats->store);
	fprintf(out, "  Store L1D hits on shared lines    : %10d\n", stats->st_l1hit);
	fprintf(out, "  Total Merged records              : %10d\n", hitm_cnt + stats->store);
}

static void print_cacheline(struct c2c_hists *c2c_hists,
			    struct hist_entry *he_cl,
			    struct perf_hpp_list *hpp_list,
			    FILE *out)
{
	char bf[1000];
	struct perf_hpp hpp = {
		.buf            = bf,
		.size           = 1000,
	};
	static bool once;

	if (!once) {
		hists__fprintf_headers(&c2c_hists->hists, out);
		once = true;
	} else {
		fprintf(out, "\n");
	}

	fprintf(out, "  -------------------------------------------------------------\n");
	__hist_entry__snprintf(he_cl, &hpp, hpp_list);
	fprintf(out, "%s\n", bf);
	fprintf(out, "  -------------------------------------------------------------\n");

	hists__fprintf(&c2c_hists->hists, false, 0, 0, 0, out, false);
}

static void print_pareto(FILE *out)
{
	struct perf_hpp_list hpp_list;
	struct rb_node *nd;
	int ret;

	perf_hpp_list__init(&hpp_list);
	ret = hpp_list__parse(&hpp_list,
				"cl_num,"
				"cl_rmt_hitm,"
				"cl_lcl_hitm,"
				"cl_stores_l1hit,"
				"cl_stores_l1miss,"
				"dcacheline",
				NULL);

	if (WARN_ONCE(ret, "failed to setup sort entries\n"))
		return;

	nd = rb_first_cached(&c2c.hists.hists.entries);

	for (; nd; nd = rb_next(nd)) {
		struct hist_entry *he = rb_entry(nd, struct hist_entry, rb_node);
		struct c2c_hist_entry *c2c_he;

		if (he->filtered)
			continue;

		c2c_he = container_of(he, struct c2c_hist_entry, he);
		print_cacheline(c2c_he->hists, he, &hpp_list, out);
	}
}

static void print_c2c_info(FILE *out, struct perf_session *session)
{
	struct evlist *evlist = session->evlist;
	struct evsel *evsel;
	bool first = true;

	fprintf(out, "=================================================\n");
	fprintf(out, "                 c2c details                     \n");
	fprintf(out, "=================================================\n");

	evlist__for_each_entry(evlist, evsel) {
		fprintf(out, "%-36s: %s\n", first ? "  Events" : "",
			perf_evsel__name(evsel));
		first = false;
	}
	fprintf(out, "  Cachelines sort on                : %s HITMs\n",
		display_str[c2c.display]);
	fprintf(out, "  Cacheline data grouping           : %s\n", c2c.cl_sort);
}

static void perf_c2c__hists_fprintf(FILE *out, struct perf_session *session)
{
	setup_pager();

	print_c2c__display_stats(out);
	fprintf(out, "\n");
	print_shared_cacheline_info(out);
	fprintf(out, "\n");
	print_c2c_info(out, session);

	if (c2c.stats_only)
		return;

	fprintf(out, "\n");
	fprintf(out, "=================================================\n");
	fprintf(out, "           Shared Data Cache Line Table          \n");
	fprintf(out, "=================================================\n");
	fprintf(out, "#\n");

	hists__fprintf(&c2c.hists.hists, true, 0, 0, 0, stdout, true);

	fprintf(out, "\n");
	fprintf(out, "=================================================\n");
	fprintf(out, "      Shared Cache Line Distribution Pareto      \n");
	fprintf(out, "=================================================\n");
	fprintf(out, "#\n");

	print_pareto(out);
}

#ifdef HAVE_SLANG_SUPPORT
static void c2c_browser__update_nr_entries(struct hist_browser *hb)
{
	u64 nr_entries = 0;
	struct rb_node *nd = rb_first_cached(&hb->hists->entries);

	while (nd) {
		struct hist_entry *he = rb_entry(nd, struct hist_entry, rb_node);

		if (!he->filtered)
			nr_entries++;

		nd = rb_next(nd);
	}

	hb->nr_non_filtered_entries = nr_entries;
}

struct c2c_cacheline_browser {
	struct hist_browser	 hb;
	struct hist_entry	*he;
};

static int
perf_c2c_cacheline_browser__title(struct hist_browser *browser,
				  char *bf, size_t size)
{
	struct c2c_cacheline_browser *cl_browser;
	struct hist_entry *he;
	uint64_t addr = 0;

	cl_browser = container_of(browser, struct c2c_cacheline_browser, hb);
	he = cl_browser->he;

	if (he->mem_info)
		addr = cl_address(he->mem_info->daddr.addr);

	scnprintf(bf, size, "Cacheline 0x%lx", addr);
	return 0;
}

static struct c2c_cacheline_browser*
c2c_cacheline_browser__new(struct hists *hists, struct hist_entry *he)
{
	struct c2c_cacheline_browser *browser;

	browser = zalloc(sizeof(*browser));
	if (browser) {
		hist_browser__init(&browser->hb, hists);
		browser->hb.c2c_filter	= true;
		browser->hb.title	= perf_c2c_cacheline_browser__title;
		browser->he		= he;
	}

	return browser;
}

static int perf_c2c__browse_cacheline(struct hist_entry *he)
{
	struct c2c_hist_entry *c2c_he;
	struct c2c_hists *c2c_hists;
	struct c2c_cacheline_browser *cl_browser;
	struct hist_browser *browser;
	int key = -1;
	static const char help[] =
	" ENTER         Toggle callchains (if present) \n"
	" n             Toggle Node details info \n"
	" s             Toggle full length of symbol and source line columns \n"
	" q             Return back to cacheline list \n";

	if (!he)
		return 0;

	/* Display compact version first. */
	c2c.symbol_full = false;

	c2c_he = container_of(he, struct c2c_hist_entry, he);
	c2c_hists = c2c_he->hists;

	cl_browser = c2c_cacheline_browser__new(&c2c_hists->hists, he);
	if (cl_browser == NULL)
		return -1;

	browser = &cl_browser->hb;

	/* reset abort key so that it can get Ctrl-C as a key */
	SLang_reset_tty();
	SLang_init_tty(0, 0, 0);

	c2c_browser__update_nr_entries(browser);

	while (1) {
		key = hist_browser__run(browser, "? - help", true);

		switch (key) {
		case 's':
			c2c.symbol_full = !c2c.symbol_full;
			break;
		case 'n':
			c2c.node_info = (c2c.node_info + 1) % 3;
			setup_nodes_header();
			break;
		case 'q':
			goto out;
		case '?':
			ui_browser__help_window(&browser->b, help);
			break;
		default:
			break;
		}
	}

out:
	free(cl_browser);
	return 0;
}

static int perf_c2c_browser__title(struct hist_browser *browser,
				   char *bf, size_t size)
{
	scnprintf(bf, size,
		  "Shared Data Cache Line Table     "
		  "(%lu entries, sorted on %s HITMs)",
		  browser->nr_non_filtered_entries,
		  display_str[c2c.display]);
	return 0;
}

static struct hist_browser*
perf_c2c_browser__new(struct hists *hists)
{
	struct hist_browser *browser = hist_browser__new(hists);

	if (browser) {
		browser->title = perf_c2c_browser__title;
		browser->c2c_filter = true;
	}

	return browser;
}

static int perf_c2c__hists_browse(struct hists *hists)
{
	struct hist_browser *browser;
	int key = -1;
	static const char help[] =
	" d             Display cacheline details \n"
	" ENTER         Toggle callchains (if present) \n"
	" q             Quit \n";

	browser = perf_c2c_browser__new(hists);
	if (browser == NULL)
		return -1;

	/* reset abort key so that it can get Ctrl-C as a key */
	SLang_reset_tty();
	SLang_init_tty(0, 0, 0);

	c2c_browser__update_nr_entries(browser);

	while (1) {
		key = hist_browser__run(browser, "? - help", true);

		switch (key) {
		case 'q':
			goto out;
		case 'd':
			perf_c2c__browse_cacheline(browser->he_selection);
			break;
		case '?':
			ui_browser__help_window(&browser->b, help);
			break;
		default:
			break;
		}
	}

out:
	hist_browser__delete(browser);
	return 0;
}

static void perf_c2c_display(struct perf_session *session)
{
	if (use_browser == 0)
		perf_c2c__hists_fprintf(stdout, session);
	else
		perf_c2c__hists_browse(&c2c.hists.hists);
}
#else
static void perf_c2c_display(struct perf_session *session)
{
	use_browser = 0;
	perf_c2c__hists_fprintf(stdout, session);
}
#endif /* HAVE_SLANG_SUPPORT */

static char *fill_line(const char *orig, int len)
{
	int i, j, olen = strlen(orig);
	char *buf;

	buf = zalloc(len + 1);
	if (!buf)
		return NULL;

	j = len / 2 - olen / 2;

	for (i = 0; i < j - 1; i++)
		buf[i] = '-';

	buf[i++] = ' ';

	strcpy(buf + i, orig);

	i += olen;

	buf[i++] = ' ';

	for (; i < len; i++)
		buf[i] = '-';

	return buf;
}

static int ui_quirks(void)
{
	const char *nodestr = "Data address";
	char *buf;

	if (!c2c.use_stdio) {
		dim_offset.width  = 5;
		dim_offset.header = header_offset_tui;
		nodestr = "CL";
	}

	dim_percent_hitm.header = percent_hitm_header[c2c.display];

	/* Fix the zero line for dcacheline column. */
	buf = fill_line("Cacheline", dim_dcacheline.width +
				     dim_dcacheline_node.width +
				     dim_dcacheline_count.width + 4);
	if (!buf)
		return -ENOMEM;

	dim_dcacheline.header.line[0].text = buf;

	/* Fix the zero line for offset column. */
	buf = fill_line(nodestr, dim_offset.width +
			         dim_offset_node.width +
				 dim_dcacheline_count.width + 4);
	if (!buf)
		return -ENOMEM;

	dim_offset.header.line[0].text = buf;

	return 0;
}

#define CALLCHAIN_DEFAULT_OPT  "graph,0.5,caller,function,percent"

const char callchain_help[] = "Display call graph (stack chain/backtrace):\n\n"
				CALLCHAIN_REPORT_HELP
				"\n\t\t\t\tDefault: " CALLCHAIN_DEFAULT_OPT;

static int
parse_callchain_opt(const struct option *opt, const char *arg, int unset)
{
	struct callchain_param *callchain = opt->value;

	callchain->enabled = !unset;
	/*
	 * --no-call-graph
	 */
	if (unset) {
		symbol_conf.use_callchain = false;
		callchain->mode = CHAIN_NONE;
		return 0;
	}

	return parse_callchain_report_opt(arg);
}

static int setup_callchain(struct evlist *evlist)
{
	u64 sample_type = perf_evlist__combined_sample_type(evlist);
	enum perf_call_graph_mode mode = CALLCHAIN_NONE;

	if ((sample_type & PERF_SAMPLE_REGS_USER) &&
	    (sample_type & PERF_SAMPLE_STACK_USER)) {
		mode = CALLCHAIN_DWARF;
		dwarf_callchain_users = true;
	} else if (sample_type & PERF_SAMPLE_BRANCH_STACK)
		mode = CALLCHAIN_LBR;
	else if (sample_type & PERF_SAMPLE_CALLCHAIN)
		mode = CALLCHAIN_FP;

	if (!callchain_param.enabled &&
	    callchain_param.mode != CHAIN_NONE &&
	    mode != CALLCHAIN_NONE) {
		symbol_conf.use_callchain = true;
		if (callchain_register_param(&callchain_param) < 0) {
			ui__error("Can't register callchain params.\n");
			return -EINVAL;
		}
	}

	callchain_param.record_mode = mode;
	callchain_param.min_percent = 0;
	return 0;
}

static int setup_display(const char *str)
{
	const char *display = str ?: "tot";

	if (!strcmp(display, "tot"))
		c2c.display = DISPLAY_TOT;
	else if (!strcmp(display, "rmt"))
		c2c.display = DISPLAY_RMT;
	else if (!strcmp(display, "lcl"))
		c2c.display = DISPLAY_LCL;
	else {
		pr_err("failed: unknown display type: %s\n", str);
		return -1;
	}

	return 0;
}

#define for_each_token(__tok, __buf, __sep, __tmp)		\
	for (__tok = strtok_r(__buf, __sep, &__tmp); __tok;	\
	     __tok = strtok_r(NULL,  __sep, &__tmp))

static int build_cl_output(char *cl_sort, bool no_source)
{
	char *tok, *tmp, *buf = strdup(cl_sort);
	bool add_pid   = false;
	bool add_tid   = false;
	bool add_iaddr = false;
	bool add_sym   = false;
	bool add_dso   = false;
	bool add_src   = false;
	int ret = 0;

	if (!buf)
		return -ENOMEM;

	for_each_token(tok, buf, ",", tmp) {
		if (!strcmp(tok, "tid")) {
			add_tid = true;
		} else if (!strcmp(tok, "pid")) {
			add_pid = true;
		} else if (!strcmp(tok, "iaddr")) {
			add_iaddr = true;
			add_sym   = true;
			add_dso   = true;
			add_src   = no_source ? false : true;
		} else if (!strcmp(tok, "dso")) {
			add_dso = true;
		} else if (strcmp(tok, "offset")) {
			pr_err("unrecognized sort token: %s\n", tok);
			ret = -EINVAL;
			goto err;
		}
	}

	if (asprintf(&c2c.cl_output,
		"%s%s%s%s%s%s%s%s%s%s",
		c2c.use_stdio ? "cl_num_empty," : "",
		"percent_rmt_hitm,"
		"percent_lcl_hitm,"
		"percent_stores_l1hit,"
		"percent_stores_l1miss,"
		"offset,offset_node,dcacheline_count,",
		add_pid   ? "pid," : "",
		add_tid   ? "tid," : "",
		add_iaddr ? "iaddr," : "",
		"mean_rmt,"
		"mean_lcl,"
		"mean_load,"
		"tot_recs,"
		"cpucnt,",
		add_sym ? "symbol," : "",
		add_dso ? "dso," : "",
		add_src ? "cl_srcline," : "",
		"node") < 0) {
		ret = -ENOMEM;
		goto err;
	}

	c2c.show_src = add_src;
err:
	free(buf);
	return ret;
}

static int setup_coalesce(const char *coalesce, bool no_source)
{
	const char *c = coalesce ?: coalesce_default;

	if (asprintf(&c2c.cl_sort, "offset,%s", c) < 0)
		return -ENOMEM;

	if (build_cl_output(c2c.cl_sort, no_source))
		return -1;

	if (asprintf(&c2c.cl_resort, "offset,%s",
		     c2c.display == DISPLAY_TOT ?
		     "tot_hitm" :
		     c2c.display == DISPLAY_RMT ?
		     "rmt_hitm,lcl_hitm" :
		     "lcl_hitm,rmt_hitm") < 0)
		return -ENOMEM;

	pr_debug("coalesce sort   fields: %s\n", c2c.cl_sort);
	pr_debug("coalesce resort fields: %s\n", c2c.cl_resort);
	pr_debug("coalesce output fields: %s\n", c2c.cl_output);
	return 0;
}

static int perf_c2c__report(int argc, const char **argv)
{
	struct perf_session *session;
	struct ui_progress prog;
	struct perf_data data = {
		.mode = PERF_DATA_MODE_READ,
	};
	char callchain_default_opt[] = CALLCHAIN_DEFAULT_OPT;
	const char *display = NULL;
	const char *coalesce = NULL;
	bool no_source = false;
	const struct option options[] = {
	OPT_STRING('k', "vmlinux", &symbol_conf.vmlinux_name,
		   "file", "vmlinux pathname"),
	OPT_STRING('i', "input", &input_name, "file",
		   "the input file to process"),
	OPT_INCR('N', "node-info", &c2c.node_info,
		 "show extra node info in report (repeat for more info)"),
#ifdef HAVE_SLANG_SUPPORT
	OPT_BOOLEAN(0, "stdio", &c2c.use_stdio, "Use the stdio interface"),
#endif
	OPT_BOOLEAN(0, "stats", &c2c.stats_only,
		    "Display only statistic tables (implies --stdio)"),
	OPT_BOOLEAN(0, "full-symbols", &c2c.symbol_full,
		    "Display full length of symbols"),
	OPT_BOOLEAN(0, "no-source", &no_source,
		    "Do not display Source Line column"),
	OPT_BOOLEAN(0, "show-all", &c2c.show_all,
		    "Show all captured HITM lines."),
	OPT_CALLBACK_DEFAULT('g', "call-graph", &callchain_param,
			     "print_type,threshold[,print_limit],order,sort_key[,branch],value",
			     callchain_help, &parse_callchain_opt,
			     callchain_default_opt),
	OPT_STRING('d', "display", &display, "Switch HITM output type", "lcl,rmt"),
	OPT_STRING('c', "coalesce", &coalesce, "coalesce fields",
		   "coalesce fields: pid,tid,iaddr,dso"),
	OPT_BOOLEAN('f', "force", &symbol_conf.force, "don't complain, do it"),
	OPT_PARENT(c2c_options),
	OPT_END()
	};
	int err = 0;

	argc = parse_options(argc, argv, options, report_c2c_usage,
			     PARSE_OPT_STOP_AT_NON_OPTION);
	if (argc)
		usage_with_options(report_c2c_usage, options);

	if (c2c.stats_only)
		c2c.use_stdio = true;

	if (!input_name || !strlen(input_name))
		input_name = "perf.data";

	data.path  = input_name;
	data.force = symbol_conf.force;

	err = setup_display(display);
	if (err)
		goto out;

	err = setup_coalesce(coalesce, no_source);
	if (err) {
		pr_debug("Failed to initialize hists\n");
		goto out;
	}

	err = c2c_hists__init(&c2c.hists, "dcacheline", 2);
	if (err) {
		pr_debug("Failed to initialize hists\n");
		goto out;
	}

	session = perf_session__new(&data, 0, &c2c.tool);
	if (IS_ERR(session)) {
		err = PTR_ERR(session);
		pr_debug("Error creating perf session\n");
		goto out;
	}

	err = setup_nodes(session);
	if (err) {
		pr_err("Failed setup nodes\n");
		goto out;
	}

	err = mem2node__init(&c2c.mem2node, &session->header.env);
	if (err)
		goto out_session;

	err = setup_callchain(session->evlist);
	if (err)
		goto out_mem2node;

	if (symbol__init(&session->header.env) < 0)
		goto out_mem2node;

	/* No pipe support at the moment. */
	if (perf_data__is_pipe(session->data)) {
		pr_debug("No pipe support at the moment.\n");
		goto out_mem2node;
	}

	if (c2c.use_stdio)
		use_browser = 0;
	else
		use_browser = 1;

	setup_browser(false);

	err = perf_session__process_events(session);
	if (err) {
		pr_err("failed to process sample\n");
		goto out_mem2node;
	}

	c2c_hists__reinit(&c2c.hists,
			"cl_idx,"
			"dcacheline,"
			"dcacheline_node,"
			"dcacheline_count,"
			"tot_recs,"
			"percent_hitm,"
			"tot_hitm,lcl_hitm,rmt_hitm,"
			"stores,stores_l1hit,stores_l1miss,"
			"dram_lcl,dram_rmt,"
			"ld_llcmiss,"
			"tot_loads,"
			"ld_fbhit,ld_l1hit,ld_l2hit,"
			"ld_lclhit,ld_rmthit",
			c2c.display == DISPLAY_TOT ? "tot_hitm" :
			c2c.display == DISPLAY_LCL ? "lcl_hitm" : "rmt_hitm"
			);

	ui_progress__init(&prog, c2c.hists.hists.nr_entries, "Sorting...");

	hists__collapse_resort(&c2c.hists.hists, NULL);
	hists__output_resort_cb(&c2c.hists.hists, &prog, resort_hitm_cb);
	hists__iterate_cb(&c2c.hists.hists, resort_cl_cb);

	ui_progress__finish();

	if (ui_quirks()) {
		pr_err("failed to setup UI\n");
		goto out_mem2node;
	}

	perf_c2c_display(session);

out_mem2node:
	mem2node__exit(&c2c.mem2node);
out_session:
	perf_session__delete(session);
out:
	return err;
}

static int parse_record_events(const struct option *opt,
			       const char *str, int unset __maybe_unused)
{
	bool *event_set = (bool *) opt->value;

	*event_set = true;
	return perf_mem_events__parse(str);
}


static const char * const __usage_record[] = {
	"perf c2c record [<options>] [<command>]",
	"perf c2c record [<options>] -- <command> [<options>]",
	NULL
};

static const char * const *record_mem_usage = __usage_record;

static int perf_c2c__record(int argc, const char **argv)
{
	int rec_argc, i = 0, j;
	const char **rec_argv;
	int ret;
	bool all_user = false, all_kernel = false;
	bool event_set = false;
	struct option options[] = {
	OPT_CALLBACK('e', "event", &event_set, "event",
		     "event selector. Use 'perf mem record -e list' to list available events",
		     parse_record_events),
	OPT_BOOLEAN('u', "all-user", &all_user, "collect only user level data"),
	OPT_BOOLEAN('k', "all-kernel", &all_kernel, "collect only kernel level data"),
	OPT_UINTEGER('l', "ldlat", &perf_mem_events__loads_ldlat, "setup mem-loads latency"),
	OPT_PARENT(c2c_options),
	OPT_END()
	};

	if (perf_mem_events__init()) {
		pr_err("failed: memory events not supported\n");
		return -1;
	}

	argc = parse_options(argc, argv, options, record_mem_usage,
			     PARSE_OPT_KEEP_UNKNOWN);

	rec_argc = argc + 11; /* max number of arguments */
	rec_argv = calloc(rec_argc + 1, sizeof(char *));
	if (!rec_argv)
		return -1;

	rec_argv[i++] = "record";

	if (!event_set) {
		perf_mem_events[PERF_MEM_EVENTS__LOAD].record  = true;
		perf_mem_events[PERF_MEM_EVENTS__STORE].record = true;
	}

	if (perf_mem_events[PERF_MEM_EVENTS__LOAD].record)
		rec_argv[i++] = "-W";

	rec_argv[i++] = "-d";
	rec_argv[i++] = "--phys-data";
	rec_argv[i++] = "--sample-cpu";

	for (j = 0; j < PERF_MEM_EVENTS__MAX; j++) {
		if (!perf_mem_events[j].record)
			continue;

		if (!perf_mem_events[j].supported) {
			pr_err("failed: event '%s' not supported\n",
			       perf_mem_events[j].name);
			free(rec_argv);
			return -1;
		}

		rec_argv[i++] = "-e";
		rec_argv[i++] = perf_mem_events__name(j);
	};

	if (all_user)
		rec_argv[i++] = "--all-user";

	if (all_kernel)
		rec_argv[i++] = "--all-kernel";

	for (j = 0; j < argc; j++, i++)
		rec_argv[i] = argv[j];

	if (verbose > 0) {
		pr_debug("calling: ");

		j = 0;

		while (rec_argv[j]) {
			pr_debug("%s ", rec_argv[j]);
			j++;
		}
		pr_debug("\n");
	}

	ret = cmd_record(i, rec_argv);
	free(rec_argv);
	return ret;
}

int cmd_c2c(int argc, const char **argv)
{
	argc = parse_options(argc, argv, c2c_options, c2c_usage,
			     PARSE_OPT_STOP_AT_NON_OPTION);

	if (!argc)
		usage_with_options(c2c_usage, c2c_options);

	if (!strncmp(argv[0], "rec", 3)) {
		return perf_c2c__record(argc, argv);
	} else if (!strncmp(argv[0], "rep", 3)) {
		return perf_c2c__report(argc, argv);
	} else {
		usage_with_options(c2c_usage, c2c_options);
	}

	return 0;
}<|MERGE_RESOLUTION|>--- conflicted
+++ resolved
@@ -2069,11 +2069,7 @@
 		nodes[node] = set;
 
 		/* empty node, skip */
-<<<<<<< HEAD
-		if (cpu_map__empty(map))
-=======
 		if (perf_cpu_map__empty(map))
->>>>>>> fa578e9d
 			continue;
 
 		for (cpu = 0; cpu < map->nr; cpu++) {
