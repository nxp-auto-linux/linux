--- conflicted
+++ resolved
@@ -300,11 +300,8 @@
 	/* Create parent/child links for any cold subfunctions */
 	list_for_each_entry(sec, &elf->sections, list) {
 		list_for_each_entry(sym, &sec->symbol_list, list) {
-<<<<<<< HEAD
-=======
 			char pname[MAX_NAME_LEN + 1];
 			size_t pnamelen;
->>>>>>> e021bb4f
 			if (sym->type != STT_FUNC)
 				continue;
 			sym->pfunc = sym->cfunc = sym;
@@ -312,11 +309,6 @@
 			if (!coldstr)
 				continue;
 
-<<<<<<< HEAD
-			coldstr[0] = '\0';
-			pfunc = find_symbol_by_name(elf, sym->name);
-			coldstr[0] = '.';
-=======
 			pnamelen = coldstr - sym->name;
 			if (pnamelen > MAX_NAME_LEN) {
 				WARN("%s(): parent function name exceeds maximum length of %d characters",
@@ -327,16 +319,11 @@
 			strncpy(pname, sym->name, pnamelen);
 			pname[pnamelen] = '\0';
 			pfunc = find_symbol_by_name(elf, pname);
->>>>>>> e021bb4f
 
 			if (!pfunc) {
 				WARN("%s(): can't find parent function",
 				     sym->name);
-<<<<<<< HEAD
-				goto err;
-=======
-				return -1;
->>>>>>> e021bb4f
+				return -1;
 			}
 
 			sym->pfunc = pfunc;
