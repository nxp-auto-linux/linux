// SPDX-License-Identifier: GPL-2.0-or-later
/*
 * Copyright (C) 2017 Josh Poimboeuf <jpoimboe@redhat.com>
 */

#include <stdlib.h>
#include <string.h>

#include <linux/objtool.h>
#include <asm/orc_types.h>

#include "check.h"
#include "warn.h"

int create_orc(struct objtool_file *file)
{
	struct instruction *insn;

	for_each_insn(file, insn) {
		struct orc_entry *orc = &insn->orc;
		struct cfi_reg *cfa = &insn->cfi.cfa;
		struct cfi_reg *bp = &insn->cfi.regs[CFI_BP];

		if (!insn->sec->text)
			continue;

		orc->end = insn->cfi.end;

		if (cfa->base == CFI_UNDEFINED) {
			orc->sp_reg = ORC_REG_UNDEFINED;
			continue;
		}

		switch (cfa->base) {
		case CFI_SP:
			orc->sp_reg = ORC_REG_SP;
			break;
		case CFI_SP_INDIRECT:
			orc->sp_reg = ORC_REG_SP_INDIRECT;
			break;
		case CFI_BP:
			orc->sp_reg = ORC_REG_BP;
			break;
		case CFI_BP_INDIRECT:
			orc->sp_reg = ORC_REG_BP_INDIRECT;
			break;
		case CFI_R10:
			orc->sp_reg = ORC_REG_R10;
			break;
		case CFI_R13:
			orc->sp_reg = ORC_REG_R13;
			break;
		case CFI_DI:
			orc->sp_reg = ORC_REG_DI;
			break;
		case CFI_DX:
			orc->sp_reg = ORC_REG_DX;
			break;
		default:
			WARN_FUNC("unknown CFA base reg %d",
				  insn->sec, insn->offset, cfa->base);
			return -1;
		}

		switch(bp->base) {
		case CFI_UNDEFINED:
			orc->bp_reg = ORC_REG_UNDEFINED;
			break;
		case CFI_CFA:
			orc->bp_reg = ORC_REG_PREV_SP;
			break;
		case CFI_BP:
			orc->bp_reg = ORC_REG_BP;
			break;
		default:
			WARN_FUNC("unknown BP base reg %d",
				  insn->sec, insn->offset, bp->base);
			return -1;
		}

		orc->sp_offset = cfa->offset;
		orc->bp_offset = bp->offset;
		orc->type = insn->cfi.type;
	}

	return 0;
}

static int create_orc_entry(struct elf *elf, struct section *u_sec, struct section *ip_relocsec,
				unsigned int idx, struct section *insn_sec,
				unsigned long insn_off, struct orc_entry *o)
{
	struct orc_entry *orc;
<<<<<<< HEAD
	struct rela *rela;
=======
	struct reloc *reloc;
>>>>>>> d1988041

	/* populate ORC data */
	orc = (struct orc_entry *)u_sec->data->d_buf + idx;
	memcpy(orc, o, sizeof(*orc));

	/* populate reloc for ip */
	reloc = malloc(sizeof(*reloc));
	if (!reloc) {
		perror("malloc");
		return -1;
	}
	memset(reloc, 0, sizeof(*reloc));

	if (insn_sec->sym) {
		reloc->sym = insn_sec->sym;
		reloc->addend = insn_off;
	} else {
		/*
		 * The Clang assembler doesn't produce section symbols, so we
		 * have to reference the function symbol instead:
		 */
		reloc->sym = find_symbol_containing(insn_sec, insn_off);
		if (!reloc->sym) {
			/*
			 * Hack alert.  This happens when we need to reference
			 * the NOP pad insn immediately after the function.
			 */
			reloc->sym = find_symbol_containing(insn_sec,
							   insn_off - 1);
		}
		if (!reloc->sym) {
			WARN("missing symbol for insn at offset 0x%lx\n",
			     insn_off);
			return -1;
		}

		reloc->addend = insn_off - reloc->sym->offset;
	}

<<<<<<< HEAD
	if (insn_sec->sym) {
		rela->sym = insn_sec->sym;
		rela->addend = insn_off;
	} else {
		/*
		 * The Clang assembler doesn't produce section symbols, so we
		 * have to reference the function symbol instead:
		 */
		rela->sym = find_symbol_containing(insn_sec, insn_off);
		if (!rela->sym) {
			/*
			 * Hack alert.  This happens when we need to reference
			 * the NOP pad insn immediately after the function.
			 */
			rela->sym = find_symbol_containing(insn_sec,
							   insn_off - 1);
		}
		if (!rela->sym) {
			WARN("missing symbol for insn at offset 0x%lx\n",
			     insn_off);
			return -1;
		}

		rela->addend = insn_off - rela->sym->offset;
	}

	rela->type = R_X86_64_PC32;
	rela->offset = idx * sizeof(int);
=======
	reloc->type = R_X86_64_PC32;
	reloc->offset = idx * sizeof(int);
	reloc->sec = ip_relocsec;
>>>>>>> d1988041

	elf_add_reloc(elf, reloc);

	return 0;
}

int create_orc_sections(struct objtool_file *file)
{
	struct instruction *insn, *prev_insn;
	struct section *sec, *u_sec, *ip_relocsec;
	unsigned int idx;

	struct orc_entry empty = {
		.sp_reg = ORC_REG_UNDEFINED,
		.bp_reg  = ORC_REG_UNDEFINED,
		.type    = UNWIND_HINT_TYPE_CALL,
	};

	sec = find_section_by_name(file->elf, ".orc_unwind");
	if (sec) {
		WARN("file already has .orc_unwind section, skipping");
		return -1;
	}

	/* count the number of needed orcs */
	idx = 0;
	for_each_sec(file, sec) {
		if (!sec->text)
			continue;

		prev_insn = NULL;
		sec_for_each_insn(file, sec, insn) {
			if (!prev_insn ||
			    memcmp(&insn->orc, &prev_insn->orc,
				   sizeof(struct orc_entry))) {
				idx++;
			}
			prev_insn = insn;
		}

		/* section terminator */
		if (prev_insn)
			idx++;
	}
	if (!idx)
		return -1;


	/* create .orc_unwind_ip and .rela.orc_unwind_ip sections */
	sec = elf_create_section(file->elf, ".orc_unwind_ip", 0, sizeof(int), idx);
	if (!sec)
		return -1;

	ip_relocsec = elf_create_reloc_section(file->elf, sec, SHT_RELA);
	if (!ip_relocsec)
		return -1;

	/* create .orc_unwind section */
	u_sec = elf_create_section(file->elf, ".orc_unwind", 0,
				   sizeof(struct orc_entry), idx);

	/* populate sections */
	idx = 0;
	for_each_sec(file, sec) {
		if (!sec->text)
			continue;

		prev_insn = NULL;
		sec_for_each_insn(file, sec, insn) {
			if (!prev_insn || memcmp(&insn->orc, &prev_insn->orc,
						 sizeof(struct orc_entry))) {

				if (create_orc_entry(file->elf, u_sec, ip_relocsec, idx,
						     insn->sec, insn->offset,
						     &insn->orc))
					return -1;

				idx++;
			}
			prev_insn = insn;
		}

		/* section terminator */
		if (prev_insn) {
			if (create_orc_entry(file->elf, u_sec, ip_relocsec, idx,
					     prev_insn->sec,
					     prev_insn->offset + prev_insn->len,
					     &empty))
				return -1;

			idx++;
		}
	}

	if (elf_rebuild_reloc_section(file->elf, ip_relocsec))
		return -1;

	return 0;
}<|MERGE_RESOLUTION|>--- conflicted
+++ resolved
@@ -91,11 +91,7 @@
 				unsigned long insn_off, struct orc_entry *o)
 {
 	struct orc_entry *orc;
-<<<<<<< HEAD
-	struct rela *rela;
-=======
 	struct reloc *reloc;
->>>>>>> d1988041
 
 	/* populate ORC data */
 	orc = (struct orc_entry *)u_sec->data->d_buf + idx;
@@ -135,40 +131,9 @@
 		reloc->addend = insn_off - reloc->sym->offset;
 	}
 
-<<<<<<< HEAD
-	if (insn_sec->sym) {
-		rela->sym = insn_sec->sym;
-		rela->addend = insn_off;
-	} else {
-		/*
-		 * The Clang assembler doesn't produce section symbols, so we
-		 * have to reference the function symbol instead:
-		 */
-		rela->sym = find_symbol_containing(insn_sec, insn_off);
-		if (!rela->sym) {
-			/*
-			 * Hack alert.  This happens when we need to reference
-			 * the NOP pad insn immediately after the function.
-			 */
-			rela->sym = find_symbol_containing(insn_sec,
-							   insn_off - 1);
-		}
-		if (!rela->sym) {
-			WARN("missing symbol for insn at offset 0x%lx\n",
-			     insn_off);
-			return -1;
-		}
-
-		rela->addend = insn_off - rela->sym->offset;
-	}
-
-	rela->type = R_X86_64_PC32;
-	rela->offset = idx * sizeof(int);
-=======
 	reloc->type = R_X86_64_PC32;
 	reloc->offset = idx * sizeof(int);
 	reloc->sec = ip_relocsec;
->>>>>>> d1988041
 
 	elf_add_reloc(elf, reloc);
 
