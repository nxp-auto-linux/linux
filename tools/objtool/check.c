/*
 * Copyright (C) 2015-2017 Josh Poimboeuf <jpoimboe@redhat.com>
 *
 * This program is free software; you can redistribute it and/or
 * modify it under the terms of the GNU General Public License
 * as published by the Free Software Foundation; either version 2
 * of the License, or (at your option) any later version.
 *
 * This program is distributed in the hope that it will be useful,
 * but WITHOUT ANY WARRANTY; without even the implied warranty of
 * MERCHANTABILITY or FITNESS FOR A PARTICULAR PURPOSE.  See the
 * GNU General Public License for more details.
 *
 * You should have received a copy of the GNU General Public License
 * along with this program; if not, see <http://www.gnu.org/licenses/>.
 */

#include <string.h>
#include <stdlib.h>

#include "builtin.h"
#include "check.h"
#include "elf.h"
#include "special.h"
#include "arch.h"
#include "warn.h"

#include <linux/hashtable.h>
#include <linux/kernel.h>

struct alternative {
	struct list_head list;
	struct instruction *insn;
};

const char *objname;
struct cfi_state initial_func_cfi;

struct instruction *find_insn(struct objtool_file *file,
			      struct section *sec, unsigned long offset)
{
	struct instruction *insn;

	hash_for_each_possible(file->insn_hash, insn, hash, offset)
		if (insn->sec == sec && insn->offset == offset)
			return insn;

	return NULL;
}

static struct instruction *next_insn_same_sec(struct objtool_file *file,
					      struct instruction *insn)
{
	struct instruction *next = list_next_entry(insn, list);

	if (!next || &next->list == &file->insn_list || next->sec != insn->sec)
		return NULL;

	return next;
}

static struct instruction *next_insn_same_func(struct objtool_file *file,
					       struct instruction *insn)
{
	struct instruction *next = list_next_entry(insn, list);
	struct symbol *func = insn->func;

	if (!func)
		return NULL;

	if (&next->list != &file->insn_list && next->func == func)
		return next;

	/* Check if we're already in the subfunction: */
	if (func == func->cfunc)
		return NULL;

	/* Move to the subfunction: */
	return find_insn(file, func->cfunc->sec, func->cfunc->offset);
}

#define func_for_each_insn_all(file, func, insn)			\
	for (insn = find_insn(file, func->sec, func->offset);		\
	     insn;							\
	     insn = next_insn_same_func(file, insn))

#define func_for_each_insn(file, func, insn)				\
	for (insn = find_insn(file, func->sec, func->offset);		\
	     insn && &insn->list != &file->insn_list &&			\
		insn->sec == func->sec &&				\
		insn->offset < func->offset + func->len;		\
	     insn = list_next_entry(insn, list))

#define func_for_each_insn_continue_reverse(file, func, insn)		\
	for (insn = list_prev_entry(insn, list);			\
	     &insn->list != &file->insn_list &&				\
		insn->sec == func->sec && insn->offset >= func->offset;	\
	     insn = list_prev_entry(insn, list))

#define sec_for_each_insn_from(file, insn)				\
	for (; insn; insn = next_insn_same_sec(file, insn))

#define sec_for_each_insn_continue(file, insn)				\
	for (insn = next_insn_same_sec(file, insn); insn;		\
	     insn = next_insn_same_sec(file, insn))

/*
 * Check if the function has been manually whitelisted with the
 * STACK_FRAME_NON_STANDARD macro, or if it should be automatically whitelisted
 * due to its use of a context switching instruction.
 */
static bool ignore_func(struct objtool_file *file, struct symbol *func)
{
	struct rela *rela;

	/* check for STACK_FRAME_NON_STANDARD */
	if (file->whitelist && file->whitelist->rela)
		list_for_each_entry(rela, &file->whitelist->rela->rela_list, list) {
			if (rela->sym->type == STT_SECTION &&
			    rela->sym->sec == func->sec &&
			    rela->addend == func->offset)
				return true;
			if (rela->sym->type == STT_FUNC && rela->sym == func)
				return true;
		}

	return false;
}

/*
 * This checks to see if the given function is a "noreturn" function.
 *
 * For global functions which are outside the scope of this object file, we
 * have to keep a manual list of them.
 *
 * For local functions, we have to detect them manually by simply looking for
 * the lack of a return instruction.
 *
 * Returns:
 *  -1: error
 *   0: no dead end
 *   1: dead end
 */
static int __dead_end_function(struct objtool_file *file, struct symbol *func,
			       int recursion)
{
	int i;
	struct instruction *insn;
	bool empty = true;

	/*
	 * Unfortunately these have to be hard coded because the noreturn
	 * attribute isn't provided in ELF data.
	 */
	static const char * const global_noreturns[] = {
		"__stack_chk_fail",
		"panic",
		"do_exit",
		"do_task_dead",
		"__module_put_and_exit",
		"complete_and_exit",
		"kvm_spurious_fault",
		"__reiserfs_panic",
		"lbug_with_loc",
		"fortify_panic",
		"usercopy_abort",
		"machine_real_restart",
	};

	if (func->bind == STB_WEAK)
		return 0;

	if (func->bind == STB_GLOBAL)
		for (i = 0; i < ARRAY_SIZE(global_noreturns); i++)
			if (!strcmp(func->name, global_noreturns[i]))
				return 1;

	if (!func->len)
<<<<<<< HEAD
		return 0;

	insn = find_insn(file, func->sec, func->offset);
	if (!insn->func)
		return 0;

=======
		return 0;

	insn = find_insn(file, func->sec, func->offset);
	if (!insn->func)
		return 0;

>>>>>>> e021bb4f
	func_for_each_insn_all(file, func, insn) {
		empty = false;

		if (insn->type == INSN_RETURN)
			return 0;
	}

	if (empty)
		return 0;

	/*
	 * A function can have a sibling call instead of a return.  In that
	 * case, the function's dead-end status depends on whether the target
	 * of the sibling call returns.
	 */
	func_for_each_insn_all(file, func, insn) {
		if (insn->type == INSN_JUMP_UNCONDITIONAL) {
			struct instruction *dest = insn->jump_dest;

			if (!dest)
				/* sibling call to another file */
				return 0;

			if (dest->func && dest->func->pfunc != insn->func->pfunc) {

				/* local sibling call */
				if (recursion == 5) {
					/*
					 * Infinite recursion: two functions
					 * have sibling calls to each other.
					 * This is a very rare case.  It means
					 * they aren't dead ends.
					 */
					return 0;
				}

				return __dead_end_function(file, dest->func,
							   recursion + 1);
			}
		}

		if (insn->type == INSN_JUMP_DYNAMIC && list_empty(&insn->alts))
			/* sibling call */
			return 0;
	}

	return 1;
}

static int dead_end_function(struct objtool_file *file, struct symbol *func)
{
	return __dead_end_function(file, func, 0);
}

static void clear_insn_state(struct insn_state *state)
{
	int i;

	memset(state, 0, sizeof(*state));
	state->cfa.base = CFI_UNDEFINED;
	for (i = 0; i < CFI_NUM_REGS; i++) {
		state->regs[i].base = CFI_UNDEFINED;
		state->vals[i].base = CFI_UNDEFINED;
	}
	state->drap_reg = CFI_UNDEFINED;
	state->drap_offset = -1;
}

/*
 * Call the arch-specific instruction decoder for all the instructions and add
 * them to the global instruction list.
 */
static int decode_instructions(struct objtool_file *file)
{
	struct section *sec;
	struct symbol *func;
	unsigned long offset;
	struct instruction *insn;
	int ret;

	for_each_sec(file, sec) {

		if (!(sec->sh.sh_flags & SHF_EXECINSTR))
			continue;

		if (strcmp(sec->name, ".altinstr_replacement") &&
		    strcmp(sec->name, ".altinstr_aux") &&
		    strncmp(sec->name, ".discard.", 9))
			sec->text = true;

		for (offset = 0; offset < sec->len; offset += insn->len) {
			insn = malloc(sizeof(*insn));
			if (!insn) {
				WARN("malloc failed");
				return -1;
			}
			memset(insn, 0, sizeof(*insn));
			INIT_LIST_HEAD(&insn->alts);
			clear_insn_state(&insn->state);

			insn->sec = sec;
			insn->offset = offset;

			ret = arch_decode_instruction(file->elf, sec, offset,
						      sec->len - offset,
						      &insn->len, &insn->type,
						      &insn->immediate,
						      &insn->stack_op);
			if (ret)
				goto err;

			if (!insn->type || insn->type > INSN_LAST) {
				WARN_FUNC("invalid instruction type %d",
					  insn->sec, insn->offset, insn->type);
				ret = -1;
				goto err;
			}

			hash_add(file->insn_hash, &insn->hash, insn->offset);
			list_add_tail(&insn->list, &file->insn_list);
		}

		list_for_each_entry(func, &sec->symbol_list, list) {
			if (func->type != STT_FUNC)
				continue;

			if (!find_insn(file, sec, func->offset)) {
				WARN("%s(): can't find starting instruction",
				     func->name);
				return -1;
			}

			func_for_each_insn(file, func, insn)
				if (!insn->func)
					insn->func = func;
		}
	}

	return 0;

err:
	free(insn);
	return ret;
}

/*
 * Mark "ud2" instructions and manually annotated dead ends.
 */
static int add_dead_ends(struct objtool_file *file)
{
	struct section *sec;
	struct rela *rela;
	struct instruction *insn;
	bool found;

	/*
	 * By default, "ud2" is a dead end unless otherwise annotated, because
	 * GCC 7 inserts it for certain divide-by-zero cases.
	 */
	for_each_insn(file, insn)
		if (insn->type == INSN_BUG)
			insn->dead_end = true;

	/*
	 * Check for manually annotated dead ends.
	 */
	sec = find_section_by_name(file->elf, ".rela.discard.unreachable");
	if (!sec)
		goto reachable;

	list_for_each_entry(rela, &sec->rela_list, list) {
		if (rela->sym->type != STT_SECTION) {
			WARN("unexpected relocation symbol type in %s", sec->name);
			return -1;
		}
		insn = find_insn(file, rela->sym->sec, rela->addend);
		if (insn)
			insn = list_prev_entry(insn, list);
		else if (rela->addend == rela->sym->sec->len) {
			found = false;
			list_for_each_entry_reverse(insn, &file->insn_list, list) {
				if (insn->sec == rela->sym->sec) {
					found = true;
					break;
				}
			}

			if (!found) {
				WARN("can't find unreachable insn at %s+0x%x",
				     rela->sym->sec->name, rela->addend);
				return -1;
			}
		} else {
			WARN("can't find unreachable insn at %s+0x%x",
			     rela->sym->sec->name, rela->addend);
			return -1;
		}

		insn->dead_end = true;
	}

reachable:
	/*
	 * These manually annotated reachable checks are needed for GCC 4.4,
	 * where the Linux unreachable() macro isn't supported.  In that case
	 * GCC doesn't know the "ud2" is fatal, so it generates code as if it's
	 * not a dead end.
	 */
	sec = find_section_by_name(file->elf, ".rela.discard.reachable");
	if (!sec)
		return 0;

	list_for_each_entry(rela, &sec->rela_list, list) {
		if (rela->sym->type != STT_SECTION) {
			WARN("unexpected relocation symbol type in %s", sec->name);
			return -1;
		}
		insn = find_insn(file, rela->sym->sec, rela->addend);
		if (insn)
			insn = list_prev_entry(insn, list);
		else if (rela->addend == rela->sym->sec->len) {
			found = false;
			list_for_each_entry_reverse(insn, &file->insn_list, list) {
				if (insn->sec == rela->sym->sec) {
					found = true;
					break;
				}
			}

			if (!found) {
				WARN("can't find reachable insn at %s+0x%x",
				     rela->sym->sec->name, rela->addend);
				return -1;
			}
		} else {
			WARN("can't find reachable insn at %s+0x%x",
			     rela->sym->sec->name, rela->addend);
			return -1;
		}

		insn->dead_end = false;
	}

	return 0;
}

/*
 * Warnings shouldn't be reported for ignored functions.
 */
static void add_ignores(struct objtool_file *file)
{
	struct instruction *insn;
	struct section *sec;
	struct symbol *func;

	for_each_sec(file, sec) {
		list_for_each_entry(func, &sec->symbol_list, list) {
			if (func->type != STT_FUNC)
				continue;

			if (!ignore_func(file, func))
				continue;

			func_for_each_insn_all(file, func, insn)
				insn->ignore = true;
		}
	}
}

/*
 * FIXME: For now, just ignore any alternatives which add retpolines.  This is
 * a temporary hack, as it doesn't allow ORC to unwind from inside a retpoline.
 * But it at least allows objtool to understand the control flow *around* the
 * retpoline.
 */
static int add_nospec_ignores(struct objtool_file *file)
{
	struct section *sec;
	struct rela *rela;
	struct instruction *insn;

	sec = find_section_by_name(file->elf, ".rela.discard.nospec");
	if (!sec)
		return 0;

	list_for_each_entry(rela, &sec->rela_list, list) {
		if (rela->sym->type != STT_SECTION) {
			WARN("unexpected relocation symbol type in %s", sec->name);
			return -1;
		}

		insn = find_insn(file, rela->sym->sec, rela->addend);
		if (!insn) {
			WARN("bad .discard.nospec entry");
			return -1;
		}

		insn->ignore_alts = true;
	}

	return 0;
}

/*
 * Find the destination instructions for all jumps.
 */
static int add_jump_destinations(struct objtool_file *file)
{
	struct instruction *insn;
	struct rela *rela;
	struct section *dest_sec;
	unsigned long dest_off;

	for_each_insn(file, insn) {
		if (insn->type != INSN_JUMP_CONDITIONAL &&
		    insn->type != INSN_JUMP_UNCONDITIONAL)
			continue;

		if (insn->ignore)
			continue;

		rela = find_rela_by_dest_range(insn->sec, insn->offset,
					       insn->len);
		if (!rela) {
			dest_sec = insn->sec;
			dest_off = insn->offset + insn->len + insn->immediate;
		} else if (rela->sym->type == STT_SECTION) {
			dest_sec = rela->sym->sec;
			dest_off = rela->addend + 4;
		} else if (rela->sym->sec->idx) {
			dest_sec = rela->sym->sec;
			dest_off = rela->sym->sym.st_value + rela->addend + 4;
		} else if (strstr(rela->sym->name, "_indirect_thunk_")) {
			/*
			 * Retpoline jumps are really dynamic jumps in
			 * disguise, so convert them accordingly.
			 */
			insn->type = INSN_JUMP_DYNAMIC;
			insn->retpoline_safe = true;
			continue;
		} else {
			/* sibling call */
			insn->jump_dest = 0;
			continue;
		}

		insn->jump_dest = find_insn(file, dest_sec, dest_off);
		if (!insn->jump_dest) {

			/*
			 * This is a special case where an alt instruction
			 * jumps past the end of the section.  These are
			 * handled later in handle_group_alt().
			 */
			if (!strcmp(insn->sec->name, ".altinstr_replacement"))
				continue;

			WARN_FUNC("can't find jump dest instruction at %s+0x%lx",
				  insn->sec, insn->offset, dest_sec->name,
				  dest_off);
			return -1;
		}

		/*
		 * For GCC 8+, create parent/child links for any cold
		 * subfunctions.  This is _mostly_ redundant with a similar
		 * initialization in read_symbols().
		 *
		 * If a function has aliases, we want the *first* such function
		 * in the symbol table to be the subfunction's parent.  In that
		 * case we overwrite the initialization done in read_symbols().
		 *
		 * However this code can't completely replace the
		 * read_symbols() code because this doesn't detect the case
		 * where the parent function's only reference to a subfunction
		 * is through a switch table.
		 */
		if (insn->func && insn->jump_dest->func &&
		    insn->func != insn->jump_dest->func &&
		    !strstr(insn->func->name, ".cold.") &&
		    strstr(insn->jump_dest->func->name, ".cold.")) {
			insn->func->cfunc = insn->jump_dest->func;
			insn->jump_dest->func->pfunc = insn->func;
		}
	}

	return 0;
}

/*
 * Find the destination instructions for all calls.
 */
static int add_call_destinations(struct objtool_file *file)
{
	struct instruction *insn;
	unsigned long dest_off;
	struct rela *rela;

	for_each_insn(file, insn) {
		if (insn->type != INSN_CALL)
			continue;

		rela = find_rela_by_dest_range(insn->sec, insn->offset,
					       insn->len);
		if (!rela) {
			dest_off = insn->offset + insn->len + insn->immediate;
			insn->call_dest = find_symbol_by_offset(insn->sec,
								dest_off);

			if (!insn->call_dest && !insn->ignore) {
				WARN_FUNC("unsupported intra-function call",
					  insn->sec, insn->offset);
				if (retpoline)
					WARN("If this is a retpoline, please patch it in with alternatives and annotate it with ANNOTATE_NOSPEC_ALTERNATIVE.");
				return -1;
			}

		} else if (rela->sym->type == STT_SECTION) {
			insn->call_dest = find_symbol_by_offset(rela->sym->sec,
								rela->addend+4);
			if (!insn->call_dest ||
			    insn->call_dest->type != STT_FUNC) {
				WARN_FUNC("can't find call dest symbol at %s+0x%x",
					  insn->sec, insn->offset,
					  rela->sym->sec->name,
					  rela->addend + 4);
				return -1;
			}
		} else
			insn->call_dest = rela->sym;
	}

	return 0;
}

/*
 * The .alternatives section requires some extra special care, over and above
 * what other special sections require:
 *
 * 1. Because alternatives are patched in-place, we need to insert a fake jump
 *    instruction at the end so that validate_branch() skips all the original
 *    replaced instructions when validating the new instruction path.
 *
 * 2. An added wrinkle is that the new instruction length might be zero.  In
 *    that case the old instructions are replaced with noops.  We simulate that
 *    by creating a fake jump as the only new instruction.
 *
 * 3. In some cases, the alternative section includes an instruction which
 *    conditionally jumps to the _end_ of the entry.  We have to modify these
 *    jumps' destinations to point back to .text rather than the end of the
 *    entry in .altinstr_replacement.
 *
 * 4. It has been requested that we don't validate the !POPCNT feature path
 *    which is a "very very small percentage of machines".
 */
static int handle_group_alt(struct objtool_file *file,
			    struct special_alt *special_alt,
			    struct instruction *orig_insn,
			    struct instruction **new_insn)
{
	struct instruction *last_orig_insn, *last_new_insn, *insn, *fake_jump = NULL;
	unsigned long dest_off;

	last_orig_insn = NULL;
	insn = orig_insn;
	sec_for_each_insn_from(file, insn) {
		if (insn->offset >= special_alt->orig_off + special_alt->orig_len)
			break;

		if (special_alt->skip_orig)
			insn->type = INSN_NOP;

		insn->alt_group = true;
		last_orig_insn = insn;
	}

	if (next_insn_same_sec(file, last_orig_insn)) {
		fake_jump = malloc(sizeof(*fake_jump));
		if (!fake_jump) {
			WARN("malloc failed");
			return -1;
		}
		memset(fake_jump, 0, sizeof(*fake_jump));
		INIT_LIST_HEAD(&fake_jump->alts);
		clear_insn_state(&fake_jump->state);

		fake_jump->sec = special_alt->new_sec;
		fake_jump->offset = -1;
		fake_jump->type = INSN_JUMP_UNCONDITIONAL;
		fake_jump->jump_dest = list_next_entry(last_orig_insn, list);
		fake_jump->ignore = true;
	}

	if (!special_alt->new_len) {
		if (!fake_jump) {
			WARN("%s: empty alternative at end of section",
			     special_alt->orig_sec->name);
			return -1;
		}

		*new_insn = fake_jump;
		return 0;
	}

	last_new_insn = NULL;
	insn = *new_insn;
	sec_for_each_insn_from(file, insn) {
		if (insn->offset >= special_alt->new_off + special_alt->new_len)
			break;

		last_new_insn = insn;

		insn->ignore = orig_insn->ignore_alts;

		if (insn->type != INSN_JUMP_CONDITIONAL &&
		    insn->type != INSN_JUMP_UNCONDITIONAL)
			continue;

		if (!insn->immediate)
			continue;

		dest_off = insn->offset + insn->len + insn->immediate;
		if (dest_off == special_alt->new_off + special_alt->new_len) {
			if (!fake_jump) {
				WARN("%s: alternative jump to end of section",
				     special_alt->orig_sec->name);
				return -1;
			}
			insn->jump_dest = fake_jump;
		}

		if (!insn->jump_dest) {
			WARN_FUNC("can't find alternative jump destination",
				  insn->sec, insn->offset);
			return -1;
		}
	}

	if (!last_new_insn) {
		WARN_FUNC("can't find last new alternative instruction",
			  special_alt->new_sec, special_alt->new_off);
		return -1;
	}

	if (fake_jump)
		list_add(&fake_jump->list, &last_new_insn->list);

	return 0;
}

/*
 * A jump table entry can either convert a nop to a jump or a jump to a nop.
 * If the original instruction is a jump, make the alt entry an effective nop
 * by just skipping the original instruction.
 */
static int handle_jump_alt(struct objtool_file *file,
			   struct special_alt *special_alt,
			   struct instruction *orig_insn,
			   struct instruction **new_insn)
{
	if (orig_insn->type == INSN_NOP)
		return 0;

	if (orig_insn->type != INSN_JUMP_UNCONDITIONAL) {
		WARN_FUNC("unsupported instruction at jump label",
			  orig_insn->sec, orig_insn->offset);
		return -1;
	}

	*new_insn = list_next_entry(orig_insn, list);
	return 0;
}

/*
 * Read all the special sections which have alternate instructions which can be
 * patched in or redirected to at runtime.  Each instruction having alternate
 * instruction(s) has them added to its insn->alts list, which will be
 * traversed in validate_branch().
 */
static int add_special_section_alts(struct objtool_file *file)
{
	struct list_head special_alts;
	struct instruction *orig_insn, *new_insn;
	struct special_alt *special_alt, *tmp;
	struct alternative *alt;
	int ret;

	ret = special_get_alts(file->elf, &special_alts);
	if (ret)
		return ret;

	list_for_each_entry_safe(special_alt, tmp, &special_alts, list) {

		orig_insn = find_insn(file, special_alt->orig_sec,
				      special_alt->orig_off);
		if (!orig_insn) {
			WARN_FUNC("special: can't find orig instruction",
				  special_alt->orig_sec, special_alt->orig_off);
			ret = -1;
			goto out;
		}

		new_insn = NULL;
		if (!special_alt->group || special_alt->new_len) {
			new_insn = find_insn(file, special_alt->new_sec,
					     special_alt->new_off);
			if (!new_insn) {
				WARN_FUNC("special: can't find new instruction",
					  special_alt->new_sec,
					  special_alt->new_off);
				ret = -1;
				goto out;
			}
		}

		if (special_alt->group) {
			ret = handle_group_alt(file, special_alt, orig_insn,
					       &new_insn);
			if (ret)
				goto out;
		} else if (special_alt->jump_or_nop) {
			ret = handle_jump_alt(file, special_alt, orig_insn,
					      &new_insn);
			if (ret)
				goto out;
		}

		alt = malloc(sizeof(*alt));
		if (!alt) {
			WARN("malloc failed");
			ret = -1;
			goto out;
		}

		alt->insn = new_insn;
		list_add_tail(&alt->list, &orig_insn->alts);

		list_del(&special_alt->list);
		free(special_alt);
	}

out:
	return ret;
}

static int add_switch_table(struct objtool_file *file, struct instruction *insn,
			    struct rela *table, struct rela *next_table)
{
	struct rela *rela = table;
	struct instruction *alt_insn;
	struct alternative *alt;
	struct symbol *pfunc = insn->func->pfunc;
	unsigned int prev_offset = 0;

	list_for_each_entry_from(rela, &file->rodata->rela->rela_list, list) {
		if (rela == next_table)
			break;

		/* Make sure the switch table entries are consecutive: */
		if (prev_offset && rela->offset != prev_offset + 8)
			break;

		/* Detect function pointers from contiguous objects: */
		if (rela->sym->sec == pfunc->sec &&
		    rela->addend == pfunc->offset)
			break;

		alt_insn = find_insn(file, rela->sym->sec, rela->addend);
		if (!alt_insn)
			break;

		/* Make sure the jmp dest is in the function or subfunction: */
		if (alt_insn->func->pfunc != pfunc)
			break;

		alt = malloc(sizeof(*alt));
		if (!alt) {
			WARN("malloc failed");
			return -1;
		}

		alt->insn = alt_insn;
		list_add_tail(&alt->list, &insn->alts);
		prev_offset = rela->offset;
	}

	if (!prev_offset) {
		WARN_FUNC("can't find switch jump table",
			  insn->sec, insn->offset);
		return -1;
	}

	return 0;
}

/*
 * find_switch_table() - Given a dynamic jump, find the switch jump table in
 * .rodata associated with it.
 *
 * There are 3 basic patterns:
 *
 * 1. jmpq *[rodata addr](,%reg,8)
 *
 *    This is the most common case by far.  It jumps to an address in a simple
 *    jump table which is stored in .rodata.
 *
 * 2. jmpq *[rodata addr](%rip)
 *
 *    This is caused by a rare GCC quirk, currently only seen in three driver
 *    functions in the kernel, only with certain obscure non-distro configs.
 *
 *    As part of an optimization, GCC makes a copy of an existing switch jump
 *    table, modifies it, and then hard-codes the jump (albeit with an indirect
 *    jump) to use a single entry in the table.  The rest of the jump table and
 *    some of its jump targets remain as dead code.
 *
 *    In such a case we can just crudely ignore all unreachable instruction
 *    warnings for the entire object file.  Ideally we would just ignore them
 *    for the function, but that would require redesigning the code quite a
 *    bit.  And honestly that's just not worth doing: unreachable instruction
 *    warnings are of questionable value anyway, and this is such a rare issue.
 *
 * 3. mov [rodata addr],%reg1
 *    ... some instructions ...
 *    jmpq *(%reg1,%reg2,8)
 *
 *    This is a fairly uncommon pattern which is new for GCC 6.  As of this
 *    writing, there are 11 occurrences of it in the allmodconfig kernel.
 *
 *    As of GCC 7 there are quite a few more of these and the 'in between' code
 *    is significant. Esp. with KASAN enabled some of the code between the mov
 *    and jmpq uses .rodata itself, which can confuse things.
 *
 *    TODO: Once we have DWARF CFI and smarter instruction decoding logic,
 *    ensure the same register is used in the mov and jump instructions.
 *
 *    NOTE: RETPOLINE made it harder still to decode dynamic jumps.
 */
static struct rela *find_switch_table(struct objtool_file *file,
				      struct symbol *func,
				      struct instruction *insn)
{
	struct rela *text_rela, *rodata_rela;
	struct instruction *orig_insn = insn;
	unsigned long table_offset;

	/*
	 * Backward search using the @first_jump_src links, these help avoid
	 * much of the 'in between' code. Which avoids us getting confused by
	 * it.
	 */
	for (;
	     &insn->list != &file->insn_list &&
	     insn->sec == func->sec &&
	     insn->offset >= func->offset;

	     insn = insn->first_jump_src ?: list_prev_entry(insn, list)) {

		if (insn != orig_insn && insn->type == INSN_JUMP_DYNAMIC)
			break;

		/* allow small jumps within the range */
		if (insn->type == INSN_JUMP_UNCONDITIONAL &&
		    insn->jump_dest &&
		    (insn->jump_dest->offset <= insn->offset ||
		     insn->jump_dest->offset > orig_insn->offset))
		    break;

		/* look for a relocation which references .rodata */
		text_rela = find_rela_by_dest_range(insn->sec, insn->offset,
						    insn->len);
		if (!text_rela || text_rela->sym != file->rodata->sym)
			continue;

		table_offset = text_rela->addend;
		if (text_rela->type == R_X86_64_PC32)
			table_offset += 4;

		/*
		 * Make sure the .rodata address isn't associated with a
		 * symbol.  gcc jump tables are anonymous data.
		 */
		if (find_symbol_containing(file->rodata, table_offset))
			continue;

		rodata_rela = find_rela_by_dest(file->rodata, table_offset);
		if (rodata_rela) {
			/*
			 * Use of RIP-relative switch jumps is quite rare, and
			 * indicates a rare GCC quirk/bug which can leave dead
			 * code behind.
			 */
			if (text_rela->type == R_X86_64_PC32)
				file->ignore_unreachables = true;

			return rodata_rela;
		}
	}

	return NULL;
}


static int add_func_switch_tables(struct objtool_file *file,
				  struct symbol *func)
{
	struct instruction *insn, *last = NULL, *prev_jump = NULL;
	struct rela *rela, *prev_rela = NULL;
	int ret;

	func_for_each_insn_all(file, func, insn) {
		if (!last)
			last = insn;

		/*
		 * Store back-pointers for unconditional forward jumps such
		 * that find_switch_table() can back-track using those and
		 * avoid some potentially confusing code.
		 */
		if (insn->type == INSN_JUMP_UNCONDITIONAL && insn->jump_dest &&
		    insn->offset > last->offset &&
		    insn->jump_dest->offset > insn->offset &&
		    !insn->jump_dest->first_jump_src) {

			insn->jump_dest->first_jump_src = insn;
			last = insn->jump_dest;
		}

		if (insn->type != INSN_JUMP_DYNAMIC)
			continue;

		rela = find_switch_table(file, func, insn);
		if (!rela)
			continue;

		/*
		 * We found a switch table, but we don't know yet how big it
		 * is.  Don't add it until we reach the end of the function or
		 * the beginning of another switch table in the same function.
		 */
		if (prev_jump) {
			ret = add_switch_table(file, prev_jump, prev_rela, rela);
			if (ret)
				return ret;
		}

		prev_jump = insn;
		prev_rela = rela;
	}

	if (prev_jump) {
		ret = add_switch_table(file, prev_jump, prev_rela, NULL);
		if (ret)
			return ret;
	}

	return 0;
}

/*
 * For some switch statements, gcc generates a jump table in the .rodata
 * section which contains a list of addresses within the function to jump to.
 * This finds these jump tables and adds them to the insn->alts lists.
 */
static int add_switch_table_alts(struct objtool_file *file)
{
	struct section *sec;
	struct symbol *func;
	int ret;

	if (!file->rodata || !file->rodata->rela)
		return 0;

	for_each_sec(file, sec) {
		list_for_each_entry(func, &sec->symbol_list, list) {
			if (func->type != STT_FUNC)
				continue;

			ret = add_func_switch_tables(file, func);
			if (ret)
				return ret;
		}
	}

	return 0;
}

static int read_unwind_hints(struct objtool_file *file)
{
	struct section *sec, *relasec;
	struct rela *rela;
	struct unwind_hint *hint;
	struct instruction *insn;
	struct cfi_reg *cfa;
	int i;

	sec = find_section_by_name(file->elf, ".discard.unwind_hints");
	if (!sec)
		return 0;

	relasec = sec->rela;
	if (!relasec) {
		WARN("missing .rela.discard.unwind_hints section");
		return -1;
	}

	if (sec->len % sizeof(struct unwind_hint)) {
		WARN("struct unwind_hint size mismatch");
		return -1;
	}

	file->hints = true;

	for (i = 0; i < sec->len / sizeof(struct unwind_hint); i++) {
		hint = (struct unwind_hint *)sec->data->d_buf + i;

		rela = find_rela_by_dest(sec, i * sizeof(*hint));
		if (!rela) {
			WARN("can't find rela for unwind_hints[%d]", i);
			return -1;
		}

		insn = find_insn(file, rela->sym->sec, rela->addend);
		if (!insn) {
			WARN("can't find insn for unwind_hints[%d]", i);
			return -1;
		}

		cfa = &insn->state.cfa;

		if (hint->type == UNWIND_HINT_TYPE_SAVE) {
			insn->save = true;
			continue;

		} else if (hint->type == UNWIND_HINT_TYPE_RESTORE) {
			insn->restore = true;
			insn->hint = true;
			continue;
		}

		insn->hint = true;

		switch (hint->sp_reg) {
		case ORC_REG_UNDEFINED:
			cfa->base = CFI_UNDEFINED;
			break;
		case ORC_REG_SP:
			cfa->base = CFI_SP;
			break;
		case ORC_REG_BP:
			cfa->base = CFI_BP;
			break;
		case ORC_REG_SP_INDIRECT:
			cfa->base = CFI_SP_INDIRECT;
			break;
		case ORC_REG_R10:
			cfa->base = CFI_R10;
			break;
		case ORC_REG_R13:
			cfa->base = CFI_R13;
			break;
		case ORC_REG_DI:
			cfa->base = CFI_DI;
			break;
		case ORC_REG_DX:
			cfa->base = CFI_DX;
			break;
		default:
			WARN_FUNC("unsupported unwind_hint sp base reg %d",
				  insn->sec, insn->offset, hint->sp_reg);
			return -1;
		}

		cfa->offset = hint->sp_offset;
		insn->state.type = hint->type;
		insn->state.end = hint->end;
	}

	return 0;
}

static int read_retpoline_hints(struct objtool_file *file)
{
	struct section *sec;
	struct instruction *insn;
	struct rela *rela;

	sec = find_section_by_name(file->elf, ".rela.discard.retpoline_safe");
	if (!sec)
		return 0;

	list_for_each_entry(rela, &sec->rela_list, list) {
		if (rela->sym->type != STT_SECTION) {
			WARN("unexpected relocation symbol type in %s", sec->name);
			return -1;
		}

		insn = find_insn(file, rela->sym->sec, rela->addend);
		if (!insn) {
			WARN("bad .discard.retpoline_safe entry");
			return -1;
		}

		if (insn->type != INSN_JUMP_DYNAMIC &&
		    insn->type != INSN_CALL_DYNAMIC) {
			WARN_FUNC("retpoline_safe hint not an indirect jump/call",
				  insn->sec, insn->offset);
			return -1;
		}

		insn->retpoline_safe = true;
	}

	return 0;
}

static int read_retpoline_hints(struct objtool_file *file)
{
	struct section *sec;
	struct instruction *insn;
	struct rela *rela;

	sec = find_section_by_name(file->elf, ".rela.discard.retpoline_safe");
	if (!sec)
		return 0;

	list_for_each_entry(rela, &sec->rela_list, list) {
		if (rela->sym->type != STT_SECTION) {
			WARN("unexpected relocation symbol type in %s", sec->name);
			return -1;
		}

		insn = find_insn(file, rela->sym->sec, rela->addend);
		if (!insn) {
			WARN("bad .discard.retpoline_safe entry");
			return -1;
		}

		if (insn->type != INSN_JUMP_DYNAMIC &&
		    insn->type != INSN_CALL_DYNAMIC) {
			WARN_FUNC("retpoline_safe hint not an indirect jump/call",
				  insn->sec, insn->offset);
			return -1;
		}

		insn->retpoline_safe = true;
	}

	return 0;
}

static int decode_sections(struct objtool_file *file)
{
	int ret;

	ret = decode_instructions(file);
	if (ret)
		return ret;

	ret = add_dead_ends(file);
	if (ret)
		return ret;

	add_ignores(file);

	ret = add_nospec_ignores(file);
	if (ret)
		return ret;

	ret = add_jump_destinations(file);
	if (ret)
		return ret;

	ret = add_special_section_alts(file);
	if (ret)
		return ret;

	ret = add_call_destinations(file);
	if (ret)
		return ret;

	ret = add_switch_table_alts(file);
	if (ret)
		return ret;

	ret = read_unwind_hints(file);
	if (ret)
		return ret;

	ret = read_retpoline_hints(file);
	if (ret)
		return ret;

	return 0;
}

static bool is_fentry_call(struct instruction *insn)
{
	if (insn->type == INSN_CALL &&
	    insn->call_dest->type == STT_NOTYPE &&
	    !strcmp(insn->call_dest->name, "__fentry__"))
		return true;

	return false;
}

static bool has_modified_stack_frame(struct insn_state *state)
{
	int i;

	if (state->cfa.base != initial_func_cfi.cfa.base ||
	    state->cfa.offset != initial_func_cfi.cfa.offset ||
	    state->stack_size != initial_func_cfi.cfa.offset ||
	    state->drap)
		return true;

	for (i = 0; i < CFI_NUM_REGS; i++)
		if (state->regs[i].base != initial_func_cfi.regs[i].base ||
		    state->regs[i].offset != initial_func_cfi.regs[i].offset)
			return true;

	return false;
}

static bool has_valid_stack_frame(struct insn_state *state)
{
	if (state->cfa.base == CFI_BP && state->regs[CFI_BP].base == CFI_CFA &&
	    state->regs[CFI_BP].offset == -16)
		return true;

	if (state->drap && state->regs[CFI_BP].base == CFI_BP)
		return true;

	return false;
}

static int update_insn_state_regs(struct instruction *insn, struct insn_state *state)
{
	struct cfi_reg *cfa = &state->cfa;
	struct stack_op *op = &insn->stack_op;

	if (cfa->base != CFI_SP)
		return 0;

	/* push */
	if (op->dest.type == OP_DEST_PUSH)
		cfa->offset += 8;

	/* pop */
	if (op->src.type == OP_SRC_POP)
		cfa->offset -= 8;

	/* add immediate to sp */
	if (op->dest.type == OP_DEST_REG && op->src.type == OP_SRC_ADD &&
	    op->dest.reg == CFI_SP && op->src.reg == CFI_SP)
		cfa->offset -= op->src.offset;

	return 0;
}

static void save_reg(struct insn_state *state, unsigned char reg, int base,
		     int offset)
{
	if (arch_callee_saved_reg(reg) &&
	    state->regs[reg].base == CFI_UNDEFINED) {
		state->regs[reg].base = base;
		state->regs[reg].offset = offset;
	}
}

static void restore_reg(struct insn_state *state, unsigned char reg)
{
	state->regs[reg].base = CFI_UNDEFINED;
	state->regs[reg].offset = 0;
}

/*
 * A note about DRAP stack alignment:
 *
 * GCC has the concept of a DRAP register, which is used to help keep track of
 * the stack pointer when aligning the stack.  r10 or r13 is used as the DRAP
 * register.  The typical DRAP pattern is:
 *
 *   4c 8d 54 24 08		lea    0x8(%rsp),%r10
 *   48 83 e4 c0		and    $0xffffffffffffffc0,%rsp
 *   41 ff 72 f8		pushq  -0x8(%r10)
 *   55				push   %rbp
 *   48 89 e5			mov    %rsp,%rbp
 *				(more pushes)
 *   41 52			push   %r10
 *				...
 *   41 5a			pop    %r10
 *				(more pops)
 *   5d				pop    %rbp
 *   49 8d 62 f8		lea    -0x8(%r10),%rsp
 *   c3				retq
 *
 * There are some variations in the epilogues, like:
 *
 *   5b				pop    %rbx
 *   41 5a			pop    %r10
 *   41 5c			pop    %r12
 *   41 5d			pop    %r13
 *   41 5e			pop    %r14
 *   c9				leaveq
 *   49 8d 62 f8		lea    -0x8(%r10),%rsp
 *   c3				retq
 *
 * and:
 *
 *   4c 8b 55 e8		mov    -0x18(%rbp),%r10
 *   48 8b 5d e0		mov    -0x20(%rbp),%rbx
 *   4c 8b 65 f0		mov    -0x10(%rbp),%r12
 *   4c 8b 6d f8		mov    -0x8(%rbp),%r13
 *   c9				leaveq
 *   49 8d 62 f8		lea    -0x8(%r10),%rsp
 *   c3				retq
 *
 * Sometimes r13 is used as the DRAP register, in which case it's saved and
 * restored beforehand:
 *
 *   41 55			push   %r13
 *   4c 8d 6c 24 10		lea    0x10(%rsp),%r13
 *   48 83 e4 f0		and    $0xfffffffffffffff0,%rsp
 *				...
 *   49 8d 65 f0		lea    -0x10(%r13),%rsp
 *   41 5d			pop    %r13
 *   c3				retq
 */
static int update_insn_state(struct instruction *insn, struct insn_state *state)
{
	struct stack_op *op = &insn->stack_op;
	struct cfi_reg *cfa = &state->cfa;
	struct cfi_reg *regs = state->regs;

	/* stack operations don't make sense with an undefined CFA */
	if (cfa->base == CFI_UNDEFINED) {
		if (insn->func) {
			WARN_FUNC("undefined stack state", insn->sec, insn->offset);
			return -1;
		}
		return 0;
	}

	if (state->type == ORC_TYPE_REGS || state->type == ORC_TYPE_REGS_IRET)
		return update_insn_state_regs(insn, state);

	switch (op->dest.type) {

	case OP_DEST_REG:
		switch (op->src.type) {

		case OP_SRC_REG:
			if (op->src.reg == CFI_SP && op->dest.reg == CFI_BP &&
			    cfa->base == CFI_SP &&
			    regs[CFI_BP].base == CFI_CFA &&
			    regs[CFI_BP].offset == -cfa->offset) {

				/* mov %rsp, %rbp */
				cfa->base = op->dest.reg;
				state->bp_scratch = false;
			}

			else if (op->src.reg == CFI_SP &&
				 op->dest.reg == CFI_BP && state->drap) {

				/* drap: mov %rsp, %rbp */
				regs[CFI_BP].base = CFI_BP;
				regs[CFI_BP].offset = -state->stack_size;
				state->bp_scratch = false;
			}

			else if (op->src.reg == CFI_SP && cfa->base == CFI_SP) {

				/*
				 * mov %rsp, %reg
				 *
				 * This is needed for the rare case where GCC
				 * does:
				 *
				 *   mov    %rsp, %rax
				 *   ...
				 *   mov    %rax, %rsp
				 */
				state->vals[op->dest.reg].base = CFI_CFA;
				state->vals[op->dest.reg].offset = -state->stack_size;
			}

			else if (op->src.reg == CFI_BP && op->dest.reg == CFI_SP &&
				 cfa->base == CFI_BP) {

				/*
				 * mov %rbp, %rsp
				 *
				 * Restore the original stack pointer (Clang).
				 */
				state->stack_size = -state->regs[CFI_BP].offset;
			}

			else if (op->dest.reg == cfa->base) {

				/* mov %reg, %rsp */
				if (cfa->base == CFI_SP &&
				    state->vals[op->src.reg].base == CFI_CFA) {

					/*
					 * This is needed for the rare case
					 * where GCC does something dumb like:
					 *
					 *   lea    0x8(%rsp), %rcx
					 *   ...
					 *   mov    %rcx, %rsp
					 */
					cfa->offset = -state->vals[op->src.reg].offset;
					state->stack_size = cfa->offset;

				} else {
					cfa->base = CFI_UNDEFINED;
					cfa->offset = 0;
				}
			}

			break;

		case OP_SRC_ADD:
			if (op->dest.reg == CFI_SP && op->src.reg == CFI_SP) {

				/* add imm, %rsp */
				state->stack_size -= op->src.offset;
				if (cfa->base == CFI_SP)
					cfa->offset -= op->src.offset;
				break;
			}

			if (op->dest.reg == CFI_SP && op->src.reg == CFI_BP) {

				/* lea disp(%rbp), %rsp */
				state->stack_size = -(op->src.offset + regs[CFI_BP].offset);
				break;
			}

			if (op->src.reg == CFI_SP && cfa->base == CFI_SP) {

				/* drap: lea disp(%rsp), %drap */
				state->drap_reg = op->dest.reg;

				/*
				 * lea disp(%rsp), %reg
				 *
				 * This is needed for the rare case where GCC
				 * does something dumb like:
				 *
				 *   lea    0x8(%rsp), %rcx
				 *   ...
				 *   mov    %rcx, %rsp
				 */
				state->vals[op->dest.reg].base = CFI_CFA;
				state->vals[op->dest.reg].offset = \
					-state->stack_size + op->src.offset;

				break;
			}

			if (state->drap && op->dest.reg == CFI_SP &&
			    op->src.reg == state->drap_reg) {

				 /* drap: lea disp(%drap), %rsp */
				cfa->base = CFI_SP;
				cfa->offset = state->stack_size = -op->src.offset;
				state->drap_reg = CFI_UNDEFINED;
				state->drap = false;
				break;
			}

			if (op->dest.reg == state->cfa.base) {
				WARN_FUNC("unsupported stack register modification",
					  insn->sec, insn->offset);
				return -1;
			}

			break;

		case OP_SRC_AND:
			if (op->dest.reg != CFI_SP ||
			    (state->drap_reg != CFI_UNDEFINED && cfa->base != CFI_SP) ||
			    (state->drap_reg == CFI_UNDEFINED && cfa->base != CFI_BP)) {
				WARN_FUNC("unsupported stack pointer realignment",
					  insn->sec, insn->offset);
				return -1;
			}

			if (state->drap_reg != CFI_UNDEFINED) {
				/* drap: and imm, %rsp */
				cfa->base = state->drap_reg;
				cfa->offset = state->stack_size = 0;
				state->drap = true;
			}

			/*
			 * Older versions of GCC (4.8ish) realign the stack
			 * without DRAP, with a frame pointer.
			 */

			break;

		case OP_SRC_POP:
			if (!state->drap && op->dest.type == OP_DEST_REG &&
			    op->dest.reg == cfa->base) {

				/* pop %rbp */
				cfa->base = CFI_SP;
			}

			if (state->drap && cfa->base == CFI_BP_INDIRECT &&
			    op->dest.type == OP_DEST_REG &&
			    op->dest.reg == state->drap_reg &&
			    state->drap_offset == -state->stack_size) {

				/* drap: pop %drap */
				cfa->base = state->drap_reg;
				cfa->offset = 0;
				state->drap_offset = -1;

			} else if (regs[op->dest.reg].offset == -state->stack_size) {

				/* pop %reg */
				restore_reg(state, op->dest.reg);
			}

			state->stack_size -= 8;
			if (cfa->base == CFI_SP)
				cfa->offset -= 8;

			break;

		case OP_SRC_REG_INDIRECT:
			if (state->drap && op->src.reg == CFI_BP &&
			    op->src.offset == state->drap_offset) {

				/* drap: mov disp(%rbp), %drap */
				cfa->base = state->drap_reg;
				cfa->offset = 0;
				state->drap_offset = -1;
			}

			if (state->drap && op->src.reg == CFI_BP &&
			    op->src.offset == regs[op->dest.reg].offset) {

				/* drap: mov disp(%rbp), %reg */
				restore_reg(state, op->dest.reg);

			} else if (op->src.reg == cfa->base &&
			    op->src.offset == regs[op->dest.reg].offset + cfa->offset) {

				/* mov disp(%rbp), %reg */
				/* mov disp(%rsp), %reg */
				restore_reg(state, op->dest.reg);
			}

			break;

		default:
			WARN_FUNC("unknown stack-related instruction",
				  insn->sec, insn->offset);
			return -1;
		}

		break;

	case OP_DEST_PUSH:
		state->stack_size += 8;
		if (cfa->base == CFI_SP)
			cfa->offset += 8;

		if (op->src.type != OP_SRC_REG)
			break;

		if (state->drap) {
			if (op->src.reg == cfa->base && op->src.reg == state->drap_reg) {

				/* drap: push %drap */
				cfa->base = CFI_BP_INDIRECT;
				cfa->offset = -state->stack_size;

				/* save drap so we know when to restore it */
				state->drap_offset = -state->stack_size;

			} else if (op->src.reg == CFI_BP && cfa->base == state->drap_reg) {

				/* drap: push %rbp */
				state->stack_size = 0;

			} else if (regs[op->src.reg].base == CFI_UNDEFINED) {

				/* drap: push %reg */
				save_reg(state, op->src.reg, CFI_BP, -state->stack_size);
			}

		} else {

			/* push %reg */
			save_reg(state, op->src.reg, CFI_CFA, -state->stack_size);
		}

		/* detect when asm code uses rbp as a scratch register */
		if (!no_fp && insn->func && op->src.reg == CFI_BP &&
		    cfa->base != CFI_BP)
			state->bp_scratch = true;
		break;

	case OP_DEST_REG_INDIRECT:

		if (state->drap) {
			if (op->src.reg == cfa->base && op->src.reg == state->drap_reg) {

				/* drap: mov %drap, disp(%rbp) */
				cfa->base = CFI_BP_INDIRECT;
				cfa->offset = op->dest.offset;

				/* save drap offset so we know when to restore it */
				state->drap_offset = op->dest.offset;
			}

			else if (regs[op->src.reg].base == CFI_UNDEFINED) {

				/* drap: mov reg, disp(%rbp) */
				save_reg(state, op->src.reg, CFI_BP, op->dest.offset);
			}

		} else if (op->dest.reg == cfa->base) {

			/* mov reg, disp(%rbp) */
			/* mov reg, disp(%rsp) */
			save_reg(state, op->src.reg, CFI_CFA,
				 op->dest.offset - state->cfa.offset);
		}

		break;

	case OP_DEST_LEAVE:
		if ((!state->drap && cfa->base != CFI_BP) ||
		    (state->drap && cfa->base != state->drap_reg)) {
			WARN_FUNC("leave instruction with modified stack frame",
				  insn->sec, insn->offset);
			return -1;
		}

		/* leave (mov %rbp, %rsp; pop %rbp) */

		state->stack_size = -state->regs[CFI_BP].offset - 8;
		restore_reg(state, CFI_BP);

		if (!state->drap) {
			cfa->base = CFI_SP;
			cfa->offset -= 8;
		}

		break;

	case OP_DEST_MEM:
		if (op->src.type != OP_SRC_POP) {
			WARN_FUNC("unknown stack-related memory operation",
				  insn->sec, insn->offset);
			return -1;
		}

		/* pop mem */
		state->stack_size -= 8;
		if (cfa->base == CFI_SP)
			cfa->offset -= 8;

		break;

	default:
		WARN_FUNC("unknown stack-related instruction",
			  insn->sec, insn->offset);
		return -1;
	}

	return 0;
}

static bool insn_state_match(struct instruction *insn, struct insn_state *state)
{
	struct insn_state *state1 = &insn->state, *state2 = state;
	int i;

	if (memcmp(&state1->cfa, &state2->cfa, sizeof(state1->cfa))) {
		WARN_FUNC("stack state mismatch: cfa1=%d%+d cfa2=%d%+d",
			  insn->sec, insn->offset,
			  state1->cfa.base, state1->cfa.offset,
			  state2->cfa.base, state2->cfa.offset);

	} else if (memcmp(&state1->regs, &state2->regs, sizeof(state1->regs))) {
		for (i = 0; i < CFI_NUM_REGS; i++) {
			if (!memcmp(&state1->regs[i], &state2->regs[i],
				    sizeof(struct cfi_reg)))
				continue;

			WARN_FUNC("stack state mismatch: reg1[%d]=%d%+d reg2[%d]=%d%+d",
				  insn->sec, insn->offset,
				  i, state1->regs[i].base, state1->regs[i].offset,
				  i, state2->regs[i].base, state2->regs[i].offset);
			break;
		}

	} else if (state1->type != state2->type) {
		WARN_FUNC("stack state mismatch: type1=%d type2=%d",
			  insn->sec, insn->offset, state1->type, state2->type);

	} else if (state1->drap != state2->drap ||
		 (state1->drap && state1->drap_reg != state2->drap_reg) ||
		 (state1->drap && state1->drap_offset != state2->drap_offset)) {
		WARN_FUNC("stack state mismatch: drap1=%d(%d,%d) drap2=%d(%d,%d)",
			  insn->sec, insn->offset,
			  state1->drap, state1->drap_reg, state1->drap_offset,
			  state2->drap, state2->drap_reg, state2->drap_offset);

	} else
		return true;

	return false;
}

/*
 * Follow the branch starting at the given instruction, and recursively follow
 * any other branches (jumps).  Meanwhile, track the frame pointer state at
 * each instruction and validate all the rules described in
 * tools/objtool/Documentation/stack-validation.txt.
 */
static int validate_branch(struct objtool_file *file, struct instruction *first,
			   struct insn_state state)
{
	struct alternative *alt;
	struct instruction *insn, *next_insn;
	struct section *sec;
	struct symbol *func = NULL;
	int ret;

	insn = first;
	sec = insn->sec;

	if (insn->alt_group && list_empty(&insn->alts)) {
		WARN_FUNC("don't know how to handle branch to middle of alternative instruction group",
			  sec, insn->offset);
		return 1;
	}

	while (1) {
		next_insn = next_insn_same_sec(file, insn);

		if (file->c_file && func && insn->func && func != insn->func->pfunc) {
			WARN("%s() falls through to next function %s()",
			     func->name, insn->func->name);
			return 1;
		}

		func = insn->func ? insn->func->pfunc : NULL;

		if (func && insn->ignore) {
			WARN_FUNC("BUG: why am I validating an ignored function?",
				  sec, insn->offset);
			return 1;
		}

		if (insn->visited) {
			if (!insn->hint && !insn_state_match(insn, &state))
				return 1;

			return 0;
		}

		if (insn->hint) {
			if (insn->restore) {
				struct instruction *save_insn, *i;

				i = insn;
				save_insn = NULL;
				func_for_each_insn_continue_reverse(file, insn->func, i) {
					if (i->save) {
						save_insn = i;
						break;
					}
				}

				if (!save_insn) {
					WARN_FUNC("no corresponding CFI save for CFI restore",
						  sec, insn->offset);
					return 1;
				}

				if (!save_insn->visited) {
					/*
					 * Oops, no state to copy yet.
					 * Hopefully we can reach this
					 * instruction from another branch
					 * after the save insn has been
					 * visited.
					 */
					if (insn == first)
						return 0;

					WARN_FUNC("objtool isn't smart enough to handle this CFI save/restore combo",
						  sec, insn->offset);
					return 1;
				}

				insn->state = save_insn->state;
			}

			state = insn->state;

		} else
			insn->state = state;

		insn->visited = true;

		if (!insn->ignore_alts) {
			list_for_each_entry(alt, &insn->alts, list) {
				ret = validate_branch(file, alt->insn, state);
				if (ret)
					return 1;
			}
		}

		switch (insn->type) {

		case INSN_RETURN:
			if (func && has_modified_stack_frame(&state)) {
				WARN_FUNC("return with modified stack frame",
					  sec, insn->offset);
				return 1;
			}

			if (state.bp_scratch) {
				WARN("%s uses BP as a scratch register",
				     insn->func->name);
				return 1;
			}

			return 0;

		case INSN_CALL:
			if (is_fentry_call(insn))
				break;

			ret = dead_end_function(file, insn->call_dest);
			if (ret == 1)
				return 0;
			if (ret == -1)
				return 1;

			/* fallthrough */
		case INSN_CALL_DYNAMIC:
			if (!no_fp && func && !has_valid_stack_frame(&state)) {
				WARN_FUNC("call without frame pointer save/setup",
					  sec, insn->offset);
				return 1;
			}
			break;

		case INSN_JUMP_CONDITIONAL:
		case INSN_JUMP_UNCONDITIONAL:
			if (insn->jump_dest &&
			    (!func || !insn->jump_dest->func ||
			     insn->jump_dest->func->pfunc == func)) {
				ret = validate_branch(file, insn->jump_dest,
						      state);
				if (ret)
					return 1;

			} else if (func && has_modified_stack_frame(&state)) {
				WARN_FUNC("sibling call from callable instruction with modified stack frame",
					  sec, insn->offset);
				return 1;
			}

			if (insn->type == INSN_JUMP_UNCONDITIONAL)
				return 0;

			break;

		case INSN_JUMP_DYNAMIC:
			if (func && list_empty(&insn->alts) &&
			    has_modified_stack_frame(&state)) {
				WARN_FUNC("sibling call from callable instruction with modified stack frame",
					  sec, insn->offset);
				return 1;
			}

			return 0;

		case INSN_CONTEXT_SWITCH:
			if (func && (!next_insn || !next_insn->hint)) {
				WARN_FUNC("unsupported instruction in callable function",
					  sec, insn->offset);
				return 1;
			}
			return 0;

		case INSN_STACK:
			if (update_insn_state(insn, &state))
				return 1;

			break;

		default:
			break;
		}

		if (insn->dead_end)
			return 0;

		if (!next_insn) {
			if (state.cfa.base == CFI_UNDEFINED)
				return 0;
			WARN("%s: unexpected end of section", sec->name);
			return 1;
		}

		insn = next_insn;
	}

	return 0;
}

static int validate_unwind_hints(struct objtool_file *file)
{
	struct instruction *insn;
	int ret, warnings = 0;
	struct insn_state state;

	if (!file->hints)
		return 0;

	clear_insn_state(&state);

	for_each_insn(file, insn) {
		if (insn->hint && !insn->visited) {
			ret = validate_branch(file, insn, state);
			warnings += ret;
		}
	}

	return warnings;
}

static int validate_retpoline(struct objtool_file *file)
{
	struct instruction *insn;
	int warnings = 0;

	for_each_insn(file, insn) {
		if (insn->type != INSN_JUMP_DYNAMIC &&
		    insn->type != INSN_CALL_DYNAMIC)
			continue;

		if (insn->retpoline_safe)
			continue;

		/*
		 * .init.text code is ran before userspace and thus doesn't
		 * strictly need retpolines, except for modules which are
		 * loaded late, they very much do need retpoline in their
		 * .init.text
		 */
		if (!strcmp(insn->sec->name, ".init.text") && !module)
			continue;

		WARN_FUNC("indirect %s found in RETPOLINE build",
			  insn->sec, insn->offset,
			  insn->type == INSN_JUMP_DYNAMIC ? "jump" : "call");

		warnings++;
	}

	return warnings;
}

static bool is_kasan_insn(struct instruction *insn)
{
	return (insn->type == INSN_CALL &&
		!strcmp(insn->call_dest->name, "__asan_handle_no_return"));
}

static bool is_ubsan_insn(struct instruction *insn)
{
	return (insn->type == INSN_CALL &&
		!strcmp(insn->call_dest->name,
			"__ubsan_handle_builtin_unreachable"));
}

static bool ignore_unreachable_insn(struct instruction *insn)
{
	int i;

	if (insn->ignore || insn->type == INSN_NOP)
		return true;

	/*
	 * Ignore any unused exceptions.  This can happen when a whitelisted
	 * function has an exception table entry.
	 *
	 * Also ignore alternative replacement instructions.  This can happen
	 * when a whitelisted function uses one of the ALTERNATIVE macros.
	 */
	if (!strcmp(insn->sec->name, ".fixup") ||
	    !strcmp(insn->sec->name, ".altinstr_replacement") ||
	    !strcmp(insn->sec->name, ".altinstr_aux"))
		return true;

	/*
	 * Check if this (or a subsequent) instruction is related to
	 * CONFIG_UBSAN or CONFIG_KASAN.
	 *
	 * End the search at 5 instructions to avoid going into the weeds.
	 */
	if (!insn->func)
		return false;
	for (i = 0; i < 5; i++) {

		if (is_kasan_insn(insn) || is_ubsan_insn(insn))
			return true;

		if (insn->type == INSN_JUMP_UNCONDITIONAL) {
			if (insn->jump_dest &&
			    insn->jump_dest->func == insn->func) {
				insn = insn->jump_dest;
				continue;
			}

			break;
		}

		if (insn->offset + insn->len >= insn->func->offset + insn->func->len)
			break;

		insn = list_next_entry(insn, list);
	}

	return false;
}

static int validate_functions(struct objtool_file *file)
{
	struct section *sec;
	struct symbol *func;
	struct instruction *insn;
	struct insn_state state;
	int ret, warnings = 0;

	clear_insn_state(&state);

	state.cfa = initial_func_cfi.cfa;
	memcpy(&state.regs, &initial_func_cfi.regs,
	       CFI_NUM_REGS * sizeof(struct cfi_reg));
	state.stack_size = initial_func_cfi.cfa.offset;

	for_each_sec(file, sec) {
		list_for_each_entry(func, &sec->symbol_list, list) {
			if (func->type != STT_FUNC || func->pfunc != func)
				continue;

			insn = find_insn(file, sec, func->offset);
			if (!insn || insn->ignore)
				continue;

			ret = validate_branch(file, insn, state);
			warnings += ret;
		}
	}

	return warnings;
}

static int validate_reachable_instructions(struct objtool_file *file)
{
	struct instruction *insn;

	if (file->ignore_unreachables)
		return 0;

	for_each_insn(file, insn) {
		if (insn->visited || ignore_unreachable_insn(insn))
			continue;

		WARN_FUNC("unreachable instruction", insn->sec, insn->offset);
		return 1;
	}

	return 0;
}

static void cleanup(struct objtool_file *file)
{
	struct instruction *insn, *tmpinsn;
	struct alternative *alt, *tmpalt;

	list_for_each_entry_safe(insn, tmpinsn, &file->insn_list, list) {
		list_for_each_entry_safe(alt, tmpalt, &insn->alts, list) {
			list_del(&alt->list);
			free(alt);
		}
		list_del(&insn->list);
		hash_del(&insn->hash);
		free(insn);
	}
	elf_close(file->elf);
}

int check(const char *_objname, bool orc)
{
	struct objtool_file file;
	int ret, warnings = 0;

	objname = _objname;

	file.elf = elf_open(objname, orc ? O_RDWR : O_RDONLY);
	if (!file.elf)
		return 1;

	INIT_LIST_HEAD(&file.insn_list);
	hash_init(file.insn_hash);
	file.whitelist = find_section_by_name(file.elf, ".discard.func_stack_frame_non_standard");
	file.rodata = find_section_by_name(file.elf, ".rodata");
	file.c_file = find_section_by_name(file.elf, ".comment");
	file.ignore_unreachables = no_unreachable;
	file.hints = false;

	arch_initial_func_cfi_state(&initial_func_cfi);

	ret = decode_sections(&file);
	if (ret < 0)
		goto out;
	warnings += ret;

	if (list_empty(&file.insn_list))
		goto out;

	if (retpoline) {
		ret = validate_retpoline(&file);
		if (ret < 0)
			return ret;
		warnings += ret;
	}

	ret = validate_functions(&file);
	if (ret < 0)
		goto out;
	warnings += ret;

	ret = validate_unwind_hints(&file);
	if (ret < 0)
		goto out;
	warnings += ret;

	if (!warnings) {
		ret = validate_reachable_instructions(&file);
		if (ret < 0)
			goto out;
		warnings += ret;
	}

	if (orc) {
		ret = create_orc(&file);
		if (ret < 0)
			goto out;

		ret = create_orc_sections(&file);
		if (ret < 0)
			goto out;

		ret = elf_write(file.elf);
		if (ret < 0)
			goto out;
	}

out:
	cleanup(&file);

	/* ignore warnings for now until we get all the code cleaned up */
	if (ret || warnings)
		return 0;
	return 0;
}<|MERGE_RESOLUTION|>--- conflicted
+++ resolved
@@ -176,21 +176,12 @@
 				return 1;
 
 	if (!func->len)
-<<<<<<< HEAD
 		return 0;
 
 	insn = find_insn(file, func->sec, func->offset);
 	if (!insn->func)
 		return 0;
 
-=======
-		return 0;
-
-	insn = find_insn(file, func->sec, func->offset);
-	if (!insn->func)
-		return 0;
-
->>>>>>> e021bb4f
 	func_for_each_insn_all(file, func, insn) {
 		empty = false;
 
@@ -1207,41 +1198,6 @@
 	return 0;
 }
 
-static int read_retpoline_hints(struct objtool_file *file)
-{
-	struct section *sec;
-	struct instruction *insn;
-	struct rela *rela;
-
-	sec = find_section_by_name(file->elf, ".rela.discard.retpoline_safe");
-	if (!sec)
-		return 0;
-
-	list_for_each_entry(rela, &sec->rela_list, list) {
-		if (rela->sym->type != STT_SECTION) {
-			WARN("unexpected relocation symbol type in %s", sec->name);
-			return -1;
-		}
-
-		insn = find_insn(file, rela->sym->sec, rela->addend);
-		if (!insn) {
-			WARN("bad .discard.retpoline_safe entry");
-			return -1;
-		}
-
-		if (insn->type != INSN_JUMP_DYNAMIC &&
-		    insn->type != INSN_CALL_DYNAMIC) {
-			WARN_FUNC("retpoline_safe hint not an indirect jump/call",
-				  insn->sec, insn->offset);
-			return -1;
-		}
-
-		insn->retpoline_safe = true;
-	}
-
-	return 0;
-}
-
 static int decode_sections(struct objtool_file *file)
 {
 	int ret;
