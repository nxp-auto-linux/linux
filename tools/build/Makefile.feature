# SPDX-License-Identifier: GPL-2.0-only
feature_dir := $(srctree)/tools/build/feature

ifneq ($(OUTPUT),)
  OUTPUT_FEATURES = $(OUTPUT)feature/
  $(shell mkdir -p $(OUTPUT_FEATURES))
endif

feature_check = $(eval $(feature_check_code))
define feature_check_code
  feature-$(1) := $(shell $(MAKE) OUTPUT=$(OUTPUT_FEATURES) CFLAGS="$(EXTRA_CFLAGS) $(FEATURE_CHECK_CFLAGS-$(1))" CXXFLAGS="$(EXTRA_CXXFLAGS) $(FEATURE_CHECK_CXXFLAGS-$(1))" LDFLAGS="$(LDFLAGS) $(FEATURE_CHECK_LDFLAGS-$(1))" -C $(feature_dir) $(OUTPUT_FEATURES)test-$1.bin >/dev/null 2>/dev/null && echo 1 || echo 0)
endef

feature_set = $(eval $(feature_set_code))
define feature_set_code
  feature-$(1) := 1
endef

#
# Build the feature check binaries in parallel, ignore errors, ignore return value and suppress output:
#

#
# Note that this is not a complete list of all feature tests, just
# those that are typically built on a fully configured system.
#
# [ Feature tests not mentioned here have to be built explicitly in
#   the rule that uses them - an example for that is the 'bionic'
#   feature check. ]
#
FEATURE_TESTS_BASIC :=                  \
        backtrace                       \
        dwarf                           \
        dwarf_getlocations              \
        eventfd                         \
        fortify-source                  \
        sync-compare-and-swap           \
        get_current_dir_name            \
        gettid				\
        glibc                           \
        gtk2                            \
        gtk2-infobar                    \
        libaudit                        \
        libbfd                          \
        libcap                          \
        libelf                          \
        libelf-getphdrnum               \
        libelf-gelf_getnote             \
        libelf-getshdrstrndx            \
        libelf-mmap                     \
        libnuma                         \
        numa_num_possible_cpus          \
        libperl                         \
        libpython                       \
        libpython-version               \
        libslang                        \
        libslang-include-subdir         \
        libcrypto                       \
        libunwind                       \
        pthread-attr-setaffinity-np     \
        pthread-barrier     		\
        reallocarray                    \
        stackprotector-all              \
        timerfd                         \
        libdw-dwarf-unwind              \
        zlib                            \
        lzma                            \
        get_cpuid                       \
        bpf                             \
        sched_getcpu			\
        sdt				\
        setns				\
        libaio				\
        libzstd				\
        disassembler-four-args

# FEATURE_TESTS_BASIC + FEATURE_TESTS_EXTRA is the complete list
# of all feature tests
FEATURE_TESTS_EXTRA :=                  \
         bionic                         \
         compile-32                     \
         compile-x32                    \
         cplus-demangle                 \
         hello                          \
         libbabeltrace                  \
         libbfd-liberty                 \
         libbfd-liberty-z               \
<<<<<<< HEAD
=======
         libopencsd                     \
         libunwind-x86                  \
         libunwind-x86_64               \
         libunwind-arm                  \
         libunwind-aarch64              \
>>>>>>> fa578e9d
         libunwind-debug-frame          \
         libunwind-debug-frame-arm      \
         libunwind-debug-frame-aarch64  \
         cxx                            \
         llvm                           \
         llvm-version                   \
         clang

FEATURE_TESTS ?= $(FEATURE_TESTS_BASIC)

ifeq ($(FEATURE_TESTS),all)
  FEATURE_TESTS := $(FEATURE_TESTS_BASIC) $(FEATURE_TESTS_EXTRA)
endif

FEATURE_DISPLAY ?=              \
         dwarf                  \
         dwarf_getlocations     \
         glibc                  \
         gtk2                   \
         libaudit               \
         libbfd                 \
         libcap                 \
         libelf                 \
         libnuma                \
         numa_num_possible_cpus \
         libperl                \
         libpython              \
         libcrypto              \
         libunwind              \
         libdw-dwarf-unwind     \
         zlib                   \
         lzma                   \
         get_cpuid              \
         bpf			\
         libaio			\
         libzstd		\
         disassembler-four-args

# Set FEATURE_CHECK_(C|LD)FLAGS-all for all FEATURE_TESTS features.
# If in the future we need per-feature checks/flags for features not
# mentioned in this list we need to refactor this ;-).
set_test_all_flags = $(eval $(set_test_all_flags_code))
define set_test_all_flags_code
  FEATURE_CHECK_CFLAGS-all  += $(FEATURE_CHECK_CFLAGS-$(1))
  FEATURE_CHECK_LDFLAGS-all += $(FEATURE_CHECK_LDFLAGS-$(1))
endef

$(foreach feat,$(FEATURE_TESTS),$(call set_test_all_flags,$(feat)))

#
# Special fast-path for the 'all features are available' case:
#
$(call feature_check,all,$(MSG))

#
# Just in case the build freshly failed, make sure we print the
# feature matrix:
#
ifeq ($(feature-all), 1)
  #
  # test-all.c passed - just set all the core feature flags to 1:
  #
  $(foreach feat,$(FEATURE_TESTS),$(call feature_set,$(feat)))
  #
  # test-all.c does not comprise these tests, so we need to
  # for this case to get features proper values
  #
  $(call feature_check,compile-32)
  $(call feature_check,compile-x32)
  $(call feature_check,bionic)
  $(call feature_check,libbabeltrace)
else
  $(foreach feat,$(FEATURE_TESTS),$(call feature_check,$(feat)))
endif

#
# Print the result of the feature test:
#
feature_print_status = $(eval $(feature_print_status_code)) $(info $(MSG))

define feature_print_status_code
  ifeq ($(feature-$(1)), 1)
    MSG = $(shell printf '...%30s: [ \033[32mon\033[m  ]' $(1))
  else
    MSG = $(shell printf '...%30s: [ \033[31mOFF\033[m ]' $(1))
  endif
endef

feature_print_text = $(eval $(feature_print_text_code)) $(info $(MSG))
define feature_print_text_code
    MSG = $(shell printf '...%30s: %s' $(1) $(2))
endef

#
# generates feature value assignment for name, like:
#   $(call feature_assign,dwarf) == feature-dwarf=1
#
feature_assign = feature-$(1)=$(feature-$(1))

FEATURE_DUMP_FILENAME = $(OUTPUT)FEATURE-DUMP$(FEATURE_USER)
FEATURE_DUMP := $(shell touch $(FEATURE_DUMP_FILENAME); cat $(FEATURE_DUMP_FILENAME))

feature_dump_check = $(eval $(feature_dump_check_code))
define feature_dump_check_code
  ifeq ($(findstring $(1),$(FEATURE_DUMP)),)
    $(2) := 1
  endif
endef

#
# First check if any test from FEATURE_DISPLAY
# and set feature_display := 1 if it does
$(foreach feat,$(FEATURE_DISPLAY),$(call feature_dump_check,$(call feature_assign,$(feat)),feature_display))

#
# Now also check if any other test changed,
# so we force FEATURE-DUMP generation
$(foreach feat,$(FEATURE_TESTS),$(call feature_dump_check,$(call feature_assign,$(feat)),feature_dump_changed))

# The $(feature_display) controls the default detection message
# output. It's set if:
# - detected features differes from stored features from
#   last build (in $(FEATURE_DUMP_FILENAME) file)
# - one of the $(FEATURE_DISPLAY) is not detected
# - VF is enabled

ifeq ($(feature_dump_changed),1)
  $(shell rm -f $(FEATURE_DUMP_FILENAME))
  $(foreach feat,$(FEATURE_TESTS),$(shell echo "$(call feature_assign,$(feat))" >> $(FEATURE_DUMP_FILENAME)))
endif

feature_display_check = $(eval $(feature_check_display_code))
define feature_check_display_code
  ifneq ($(feature-$(1)), 1)
    feature_display := 1
  endif
endef

$(foreach feat,$(FEATURE_DISPLAY),$(call feature_display_check,$(feat)))

ifeq ($(VF),1)
  feature_display := 1
  feature_verbose := 1
endif

ifeq ($(feature_display),1)
  $(info )
  $(info Auto-detecting system features:)
  $(foreach feat,$(FEATURE_DISPLAY),$(call feature_print_status,$(feat),))
  ifneq ($(feature_verbose),1)
    $(info )
  endif
endif

ifeq ($(feature_verbose),1)
  TMP := $(filter-out $(FEATURE_DISPLAY),$(FEATURE_TESTS))
  $(foreach feat,$(TMP),$(call feature_print_status,$(feat),))
  $(info )
endif<|MERGE_RESOLUTION|>--- conflicted
+++ resolved
@@ -85,14 +85,11 @@
          libbabeltrace                  \
          libbfd-liberty                 \
          libbfd-liberty-z               \
-<<<<<<< HEAD
-=======
          libopencsd                     \
          libunwind-x86                  \
          libunwind-x86_64               \
          libunwind-arm                  \
          libunwind-aarch64              \
->>>>>>> fa578e9d
          libunwind-debug-frame          \
          libunwind-debug-frame-arm      \
          libunwind-debug-frame-aarch64  \
