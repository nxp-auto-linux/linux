--- conflicted
+++ resolved
@@ -225,10 +225,7 @@
 #define KVM_SYNC_FPRS   (1UL << 8)
 #define KVM_SYNC_GSCB   (1UL << 9)
 #define KVM_SYNC_BPBC   (1UL << 10)
-<<<<<<< HEAD
-=======
 #define KVM_SYNC_ETOKEN (1UL << 11)
->>>>>>> e021bb4f
 /* length and alignment of the sdnx as a power of two */
 #define SDNXC 8
 #define SDNXL (1UL << SDNXC)
