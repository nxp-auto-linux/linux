/* SPDX-License-Identifier: GPL-2.0 */
#ifndef _ASM_X86_CPUFEATURES_H
#define _ASM_X86_CPUFEATURES_H

#ifndef _ASM_X86_REQUIRED_FEATURES_H
#include <asm/required-features.h>
#endif

#ifndef _ASM_X86_DISABLED_FEATURES_H
#include <asm/disabled-features.h>
#endif

/*
 * Defines x86 CPU feature bits
 */
#define NCAPINTS			19	   /* N 32-bit words worth of info */
#define NBUGINTS			1	   /* N 32-bit bug flags */

/*
 * Note: If the comment begins with a quoted string, that string is used
 * in /proc/cpuinfo instead of the macro name.  If the string is "",
 * this feature bit is not displayed in /proc/cpuinfo at all.
 *
 * When adding new features here that depend on other features,
 * please update the table in kernel/cpu/cpuid-deps.c as well.
 */

/* Intel-defined CPU features, CPUID level 0x00000001 (EDX), word 0 */
#define X86_FEATURE_FPU			( 0*32+ 0) /* Onboard FPU */
#define X86_FEATURE_VME			( 0*32+ 1) /* Virtual Mode Extensions */
#define X86_FEATURE_DE			( 0*32+ 2) /* Debugging Extensions */
#define X86_FEATURE_PSE			( 0*32+ 3) /* Page Size Extensions */
#define X86_FEATURE_TSC			( 0*32+ 4) /* Time Stamp Counter */
#define X86_FEATURE_MSR			( 0*32+ 5) /* Model-Specific Registers */
#define X86_FEATURE_PAE			( 0*32+ 6) /* Physical Address Extensions */
#define X86_FEATURE_MCE			( 0*32+ 7) /* Machine Check Exception */
#define X86_FEATURE_CX8			( 0*32+ 8) /* CMPXCHG8 instruction */
#define X86_FEATURE_APIC		( 0*32+ 9) /* Onboard APIC */
#define X86_FEATURE_SEP			( 0*32+11) /* SYSENTER/SYSEXIT */
#define X86_FEATURE_MTRR		( 0*32+12) /* Memory Type Range Registers */
#define X86_FEATURE_PGE			( 0*32+13) /* Page Global Enable */
#define X86_FEATURE_MCA			( 0*32+14) /* Machine Check Architecture */
#define X86_FEATURE_CMOV		( 0*32+15) /* CMOV instructions (plus FCMOVcc, FCOMI with FPU) */
#define X86_FEATURE_PAT			( 0*32+16) /* Page Attribute Table */
#define X86_FEATURE_PSE36		( 0*32+17) /* 36-bit PSEs */
#define X86_FEATURE_PN			( 0*32+18) /* Processor serial number */
#define X86_FEATURE_CLFLUSH		( 0*32+19) /* CLFLUSH instruction */
#define X86_FEATURE_DS			( 0*32+21) /* "dts" Debug Store */
#define X86_FEATURE_ACPI		( 0*32+22) /* ACPI via MSR */
#define X86_FEATURE_MMX			( 0*32+23) /* Multimedia Extensions */
#define X86_FEATURE_FXSR		( 0*32+24) /* FXSAVE/FXRSTOR, CR4.OSFXSR */
#define X86_FEATURE_XMM			( 0*32+25) /* "sse" */
#define X86_FEATURE_XMM2		( 0*32+26) /* "sse2" */
#define X86_FEATURE_SELFSNOOP		( 0*32+27) /* "ss" CPU self snoop */
#define X86_FEATURE_HT			( 0*32+28) /* Hyper-Threading */
#define X86_FEATURE_ACC			( 0*32+29) /* "tm" Automatic clock control */
#define X86_FEATURE_IA64		( 0*32+30) /* IA-64 processor */
#define X86_FEATURE_PBE			( 0*32+31) /* Pending Break Enable */

/* AMD-defined CPU features, CPUID level 0x80000001, word 1 */
/* Don't duplicate feature flags which are redundant with Intel! */
#define X86_FEATURE_SYSCALL		( 1*32+11) /* SYSCALL/SYSRET */
#define X86_FEATURE_MP			( 1*32+19) /* MP Capable */
#define X86_FEATURE_NX			( 1*32+20) /* Execute Disable */
#define X86_FEATURE_MMXEXT		( 1*32+22) /* AMD MMX extensions */
#define X86_FEATURE_FXSR_OPT		( 1*32+25) /* FXSAVE/FXRSTOR optimizations */
#define X86_FEATURE_GBPAGES		( 1*32+26) /* "pdpe1gb" GB pages */
#define X86_FEATURE_RDTSCP		( 1*32+27) /* RDTSCP */
#define X86_FEATURE_LM			( 1*32+29) /* Long Mode (x86-64, 64-bit support) */
#define X86_FEATURE_3DNOWEXT		( 1*32+30) /* AMD 3DNow extensions */
#define X86_FEATURE_3DNOW		( 1*32+31) /* 3DNow */

/* Transmeta-defined CPU features, CPUID level 0x80860001, word 2 */
#define X86_FEATURE_RECOVERY		( 2*32+ 0) /* CPU in recovery mode */
#define X86_FEATURE_LONGRUN		( 2*32+ 1) /* Longrun power control */
#define X86_FEATURE_LRTI		( 2*32+ 3) /* LongRun table interface */

/* Other features, Linux-defined mapping, word 3 */
/* This range is used for feature bits which conflict or are synthesized */
#define X86_FEATURE_CXMMX		( 3*32+ 0) /* Cyrix MMX extensions */
#define X86_FEATURE_K6_MTRR		( 3*32+ 1) /* AMD K6 nonstandard MTRRs */
#define X86_FEATURE_CYRIX_ARR		( 3*32+ 2) /* Cyrix ARRs (= MTRRs) */
#define X86_FEATURE_CENTAUR_MCR		( 3*32+ 3) /* Centaur MCRs (= MTRRs) */

/* CPU types for specific tunings: */
#define X86_FEATURE_K8			( 3*32+ 4) /* "" Opteron, Athlon64 */
#define X86_FEATURE_K7			( 3*32+ 5) /* "" Athlon */
#define X86_FEATURE_P3			( 3*32+ 6) /* "" P3 */
#define X86_FEATURE_P4			( 3*32+ 7) /* "" P4 */
#define X86_FEATURE_CONSTANT_TSC	( 3*32+ 8) /* TSC ticks at a constant rate */
#define X86_FEATURE_UP			( 3*32+ 9) /* SMP kernel running on UP */
#define X86_FEATURE_ART			( 3*32+10) /* Always running timer (ART) */
#define X86_FEATURE_ARCH_PERFMON	( 3*32+11) /* Intel Architectural PerfMon */
#define X86_FEATURE_PEBS		( 3*32+12) /* Precise-Event Based Sampling */
#define X86_FEATURE_BTS			( 3*32+13) /* Branch Trace Store */
#define X86_FEATURE_SYSCALL32		( 3*32+14) /* "" syscall in IA32 userspace */
#define X86_FEATURE_SYSENTER32		( 3*32+15) /* "" sysenter in IA32 userspace */
#define X86_FEATURE_REP_GOOD		( 3*32+16) /* REP microcode works well */
#define X86_FEATURE_MFENCE_RDTSC	( 3*32+17) /* "" MFENCE synchronizes RDTSC */
#define X86_FEATURE_LFENCE_RDTSC	( 3*32+18) /* "" LFENCE synchronizes RDTSC */
#define X86_FEATURE_ACC_POWER		( 3*32+19) /* AMD Accumulated Power Mechanism */
#define X86_FEATURE_NOPL		( 3*32+20) /* The NOPL (0F 1F) instructions */
#define X86_FEATURE_ALWAYS		( 3*32+21) /* "" Always-present feature */
#define X86_FEATURE_XTOPOLOGY		( 3*32+22) /* CPU topology enum extensions */
#define X86_FEATURE_TSC_RELIABLE	( 3*32+23) /* TSC is known to be reliable */
#define X86_FEATURE_NONSTOP_TSC		( 3*32+24) /* TSC does not stop in C states */
#define X86_FEATURE_CPUID		( 3*32+25) /* CPU has CPUID instruction itself */
#define X86_FEATURE_EXTD_APICID		( 3*32+26) /* Extended APICID (8 bits) */
#define X86_FEATURE_AMD_DCM		( 3*32+27) /* AMD multi-node processor */
#define X86_FEATURE_APERFMPERF		( 3*32+28) /* P-State hardware coordination feedback capability (APERF/MPERF MSRs) */
#define X86_FEATURE_NONSTOP_TSC_S3	( 3*32+30) /* TSC doesn't stop in S3 state */
#define X86_FEATURE_TSC_KNOWN_FREQ	( 3*32+31) /* TSC has known frequency */

/* Intel-defined CPU features, CPUID level 0x00000001 (ECX), word 4 */
#define X86_FEATURE_XMM3		( 4*32+ 0) /* "pni" SSE-3 */
#define X86_FEATURE_PCLMULQDQ		( 4*32+ 1) /* PCLMULQDQ instruction */
#define X86_FEATURE_DTES64		( 4*32+ 2) /* 64-bit Debug Store */
#define X86_FEATURE_MWAIT		( 4*32+ 3) /* "monitor" MONITOR/MWAIT support */
#define X86_FEATURE_DSCPL		( 4*32+ 4) /* "ds_cpl" CPL-qualified (filtered) Debug Store */
#define X86_FEATURE_VMX			( 4*32+ 5) /* Hardware virtualization */
#define X86_FEATURE_SMX			( 4*32+ 6) /* Safer Mode eXtensions */
#define X86_FEATURE_EST			( 4*32+ 7) /* Enhanced SpeedStep */
#define X86_FEATURE_TM2			( 4*32+ 8) /* Thermal Monitor 2 */
#define X86_FEATURE_SSSE3		( 4*32+ 9) /* Supplemental SSE-3 */
#define X86_FEATURE_CID			( 4*32+10) /* Context ID */
#define X86_FEATURE_SDBG		( 4*32+11) /* Silicon Debug */
#define X86_FEATURE_FMA			( 4*32+12) /* Fused multiply-add */
#define X86_FEATURE_CX16		( 4*32+13) /* CMPXCHG16B instruction */
#define X86_FEATURE_XTPR		( 4*32+14) /* Send Task Priority Messages */
#define X86_FEATURE_PDCM		( 4*32+15) /* Perf/Debug Capabilities MSR */
#define X86_FEATURE_PCID		( 4*32+17) /* Process Context Identifiers */
#define X86_FEATURE_DCA			( 4*32+18) /* Direct Cache Access */
#define X86_FEATURE_XMM4_1		( 4*32+19) /* "sse4_1" SSE-4.1 */
#define X86_FEATURE_XMM4_2		( 4*32+20) /* "sse4_2" SSE-4.2 */
#define X86_FEATURE_X2APIC		( 4*32+21) /* X2APIC */
#define X86_FEATURE_MOVBE		( 4*32+22) /* MOVBE instruction */
#define X86_FEATURE_POPCNT		( 4*32+23) /* POPCNT instruction */
#define X86_FEATURE_TSC_DEADLINE_TIMER	( 4*32+24) /* TSC deadline timer */
#define X86_FEATURE_AES			( 4*32+25) /* AES instructions */
#define X86_FEATURE_XSAVE		( 4*32+26) /* XSAVE/XRSTOR/XSETBV/XGETBV instructions */
#define X86_FEATURE_OSXSAVE		( 4*32+27) /* "" XSAVE instruction enabled in the OS */
#define X86_FEATURE_AVX			( 4*32+28) /* Advanced Vector Extensions */
#define X86_FEATURE_F16C		( 4*32+29) /* 16-bit FP conversions */
#define X86_FEATURE_RDRAND		( 4*32+30) /* RDRAND instruction */
#define X86_FEATURE_HYPERVISOR		( 4*32+31) /* Running on a hypervisor */

/* VIA/Cyrix/Centaur-defined CPU features, CPUID level 0xC0000001, word 5 */
#define X86_FEATURE_XSTORE		( 5*32+ 2) /* "rng" RNG present (xstore) */
#define X86_FEATURE_XSTORE_EN		( 5*32+ 3) /* "rng_en" RNG enabled */
#define X86_FEATURE_XCRYPT		( 5*32+ 6) /* "ace" on-CPU crypto (xcrypt) */
#define X86_FEATURE_XCRYPT_EN		( 5*32+ 7) /* "ace_en" on-CPU crypto enabled */
#define X86_FEATURE_ACE2		( 5*32+ 8) /* Advanced Cryptography Engine v2 */
#define X86_FEATURE_ACE2_EN		( 5*32+ 9) /* ACE v2 enabled */
#define X86_FEATURE_PHE			( 5*32+10) /* PadLock Hash Engine */
#define X86_FEATURE_PHE_EN		( 5*32+11) /* PHE enabled */
#define X86_FEATURE_PMM			( 5*32+12) /* PadLock Montgomery Multiplier */
#define X86_FEATURE_PMM_EN		( 5*32+13) /* PMM enabled */

/* More extended AMD flags: CPUID level 0x80000001, ECX, word 6 */
#define X86_FEATURE_LAHF_LM		( 6*32+ 0) /* LAHF/SAHF in long mode */
#define X86_FEATURE_CMP_LEGACY		( 6*32+ 1) /* If yes HyperThreading not valid */
#define X86_FEATURE_SVM			( 6*32+ 2) /* Secure Virtual Machine */
#define X86_FEATURE_EXTAPIC		( 6*32+ 3) /* Extended APIC space */
#define X86_FEATURE_CR8_LEGACY		( 6*32+ 4) /* CR8 in 32-bit mode */
#define X86_FEATURE_ABM			( 6*32+ 5) /* Advanced bit manipulation */
#define X86_FEATURE_SSE4A		( 6*32+ 6) /* SSE-4A */
#define X86_FEATURE_MISALIGNSSE		( 6*32+ 7) /* Misaligned SSE mode */
#define X86_FEATURE_3DNOWPREFETCH	( 6*32+ 8) /* 3DNow prefetch instructions */
#define X86_FEATURE_OSVW		( 6*32+ 9) /* OS Visible Workaround */
#define X86_FEATURE_IBS			( 6*32+10) /* Instruction Based Sampling */
#define X86_FEATURE_XOP			( 6*32+11) /* extended AVX instructions */
#define X86_FEATURE_SKINIT		( 6*32+12) /* SKINIT/STGI instructions */
#define X86_FEATURE_WDT			( 6*32+13) /* Watchdog timer */
#define X86_FEATURE_LWP			( 6*32+15) /* Light Weight Profiling */
#define X86_FEATURE_FMA4		( 6*32+16) /* 4 operands MAC instructions */
#define X86_FEATURE_TCE			( 6*32+17) /* Translation Cache Extension */
#define X86_FEATURE_NODEID_MSR		( 6*32+19) /* NodeId MSR */
#define X86_FEATURE_TBM			( 6*32+21) /* Trailing Bit Manipulations */
#define X86_FEATURE_TOPOEXT		( 6*32+22) /* Topology extensions CPUID leafs */
#define X86_FEATURE_PERFCTR_CORE	( 6*32+23) /* Core performance counter extensions */
#define X86_FEATURE_PERFCTR_NB		( 6*32+24) /* NB performance counter extensions */
#define X86_FEATURE_BPEXT		( 6*32+26) /* Data breakpoint extension */
#define X86_FEATURE_PTSC		( 6*32+27) /* Performance time-stamp counter */
#define X86_FEATURE_PERFCTR_LLC		( 6*32+28) /* Last Level Cache performance counter extensions */
#define X86_FEATURE_MWAITX		( 6*32+29) /* MWAIT extension (MONITORX/MWAITX instructions) */

/*
 * Auxiliary flags: Linux defined - For features scattered in various
 * CPUID levels like 0x6, 0xA etc, word 7.
 *
 * Reuse free bits when adding new feature flags!
 */
#define X86_FEATURE_RING3MWAIT		( 7*32+ 0) /* Ring 3 MONITOR/MWAIT instructions */
#define X86_FEATURE_CPUID_FAULT		( 7*32+ 1) /* Intel CPUID faulting */
#define X86_FEATURE_CPB			( 7*32+ 2) /* AMD Core Performance Boost */
#define X86_FEATURE_EPB			( 7*32+ 3) /* IA32_ENERGY_PERF_BIAS support */
#define X86_FEATURE_CAT_L3		( 7*32+ 4) /* Cache Allocation Technology L3 */
#define X86_FEATURE_CAT_L2		( 7*32+ 5) /* Cache Allocation Technology L2 */
#define X86_FEATURE_CDP_L3		( 7*32+ 6) /* Code and Data Prioritization L3 */
#define X86_FEATURE_INVPCID_SINGLE	( 7*32+ 7) /* Effectively INVPCID && CR4.PCIDE=1 */
#define X86_FEATURE_HW_PSTATE		( 7*32+ 8) /* AMD HW-PState */
#define X86_FEATURE_PROC_FEEDBACK	( 7*32+ 9) /* AMD ProcFeedbackInterface */
#define X86_FEATURE_SME			( 7*32+10) /* AMD Secure Memory Encryption */
#define X86_FEATURE_PTI			( 7*32+11) /* Kernel Page Table Isolation enabled */
#define X86_FEATURE_RETPOLINE		( 7*32+12) /* "" Generic Retpoline mitigation for Spectre variant 2 */
#define X86_FEATURE_RETPOLINE_AMD	( 7*32+13) /* "" AMD Retpoline mitigation for Spectre variant 2 */
#define X86_FEATURE_INTEL_PPIN		( 7*32+14) /* Intel Processor Inventory Number */
<<<<<<< HEAD

=======
#define X86_FEATURE_CDP_L2		( 7*32+15) /* Code and Data Prioritization L2 */
>>>>>>> e021bb4f
#define X86_FEATURE_MSR_SPEC_CTRL	( 7*32+16) /* "" MSR SPEC_CTRL is implemented */
#define X86_FEATURE_SSBD		( 7*32+17) /* Speculative Store Bypass Disable */
#define X86_FEATURE_MBA			( 7*32+18) /* Memory Bandwidth Allocation */
#define X86_FEATURE_RSB_CTXSW		( 7*32+19) /* "" Fill RSB on context switches */
<<<<<<< HEAD

=======
#define X86_FEATURE_SEV			( 7*32+20) /* AMD Secure Encrypted Virtualization */
>>>>>>> e021bb4f
#define X86_FEATURE_USE_IBPB		( 7*32+21) /* "" Indirect Branch Prediction Barrier enabled */
#define X86_FEATURE_USE_IBRS_FW		( 7*32+22) /* "" Use IBRS during runtime firmware calls */
#define X86_FEATURE_SPEC_STORE_BYPASS_DISABLE	( 7*32+23) /* "" Disable Speculative Store Bypass. */
#define X86_FEATURE_LS_CFG_SSBD		( 7*32+24)  /* "" AMD SSBD implementation via LS_CFG MSR */
#define X86_FEATURE_IBRS		( 7*32+25) /* Indirect Branch Restricted Speculation */
#define X86_FEATURE_IBPB		( 7*32+26) /* Indirect Branch Prediction Barrier */
#define X86_FEATURE_STIBP		( 7*32+27) /* Single Thread Indirect Branch Predictors */
#define X86_FEATURE_ZEN			( 7*32+28) /* "" CPU is AMD family 0x17 (Zen) */
#define X86_FEATURE_L1TF_PTEINV		( 7*32+29) /* "" L1TF workaround PTE inversion */
<<<<<<< HEAD
=======
#define X86_FEATURE_IBRS_ENHANCED	( 7*32+30) /* Enhanced IBRS */
>>>>>>> e021bb4f

/* Virtualization flags: Linux defined, word 8 */
#define X86_FEATURE_TPR_SHADOW		( 8*32+ 0) /* Intel TPR Shadow */
#define X86_FEATURE_VNMI		( 8*32+ 1) /* Intel Virtual NMI */
#define X86_FEATURE_FLEXPRIORITY	( 8*32+ 2) /* Intel FlexPriority */
#define X86_FEATURE_EPT			( 8*32+ 3) /* Intel Extended Page Table */
#define X86_FEATURE_VPID		( 8*32+ 4) /* Intel Virtual Processor ID */

#define X86_FEATURE_VMMCALL		( 8*32+15) /* Prefer VMMCALL to VMCALL */
#define X86_FEATURE_XENPV		( 8*32+16) /* "" Xen paravirtual guest */
<<<<<<< HEAD
=======
#define X86_FEATURE_EPT_AD		( 8*32+17) /* Intel Extended Page Table access-dirty bit */
>>>>>>> e021bb4f

/* Intel-defined CPU features, CPUID level 0x00000007:0 (EBX), word 9 */
#define X86_FEATURE_FSGSBASE		( 9*32+ 0) /* RDFSBASE, WRFSBASE, RDGSBASE, WRGSBASE instructions*/
#define X86_FEATURE_TSC_ADJUST		( 9*32+ 1) /* TSC adjustment MSR 0x3B */
#define X86_FEATURE_BMI1		( 9*32+ 3) /* 1st group bit manipulation extensions */
#define X86_FEATURE_HLE			( 9*32+ 4) /* Hardware Lock Elision */
#define X86_FEATURE_AVX2		( 9*32+ 5) /* AVX2 instructions */
#define X86_FEATURE_SMEP		( 9*32+ 7) /* Supervisor Mode Execution Protection */
#define X86_FEATURE_BMI2		( 9*32+ 8) /* 2nd group bit manipulation extensions */
#define X86_FEATURE_ERMS		( 9*32+ 9) /* Enhanced REP MOVSB/STOSB instructions */
#define X86_FEATURE_INVPCID		( 9*32+10) /* Invalidate Processor Context ID */
#define X86_FEATURE_RTM			( 9*32+11) /* Restricted Transactional Memory */
#define X86_FEATURE_CQM			( 9*32+12) /* Cache QoS Monitoring */
#define X86_FEATURE_MPX			( 9*32+14) /* Memory Protection Extension */
#define X86_FEATURE_RDT_A		( 9*32+15) /* Resource Director Technology Allocation */
#define X86_FEATURE_AVX512F		( 9*32+16) /* AVX-512 Foundation */
#define X86_FEATURE_AVX512DQ		( 9*32+17) /* AVX-512 DQ (Double/Quad granular) Instructions */
#define X86_FEATURE_RDSEED		( 9*32+18) /* RDSEED instruction */
#define X86_FEATURE_ADX			( 9*32+19) /* ADCX and ADOX instructions */
#define X86_FEATURE_SMAP		( 9*32+20) /* Supervisor Mode Access Prevention */
#define X86_FEATURE_AVX512IFMA		( 9*32+21) /* AVX-512 Integer Fused Multiply-Add instructions */
#define X86_FEATURE_CLFLUSHOPT		( 9*32+23) /* CLFLUSHOPT instruction */
#define X86_FEATURE_CLWB		( 9*32+24) /* CLWB instruction */
#define X86_FEATURE_INTEL_PT		( 9*32+25) /* Intel Processor Trace */
#define X86_FEATURE_AVX512PF		( 9*32+26) /* AVX-512 Prefetch */
#define X86_FEATURE_AVX512ER		( 9*32+27) /* AVX-512 Exponential and Reciprocal */
#define X86_FEATURE_AVX512CD		( 9*32+28) /* AVX-512 Conflict Detection */
#define X86_FEATURE_SHA_NI		( 9*32+29) /* SHA1/SHA256 Instruction Extensions */
#define X86_FEATURE_AVX512BW		( 9*32+30) /* AVX-512 BW (Byte/Word granular) Instructions */
#define X86_FEATURE_AVX512VL		( 9*32+31) /* AVX-512 VL (128/256 Vector Length) Extensions */

<<<<<<< HEAD
/* Intel-defined CPU features, CPUID level 0x00000007:0 (EBX), word 9 */
#define X86_FEATURE_FSGSBASE		( 9*32+ 0) /* RDFSBASE, WRFSBASE, RDGSBASE, WRGSBASE instructions*/
#define X86_FEATURE_TSC_ADJUST		( 9*32+ 1) /* TSC adjustment MSR 0x3B */
#define X86_FEATURE_BMI1		( 9*32+ 3) /* 1st group bit manipulation extensions */
#define X86_FEATURE_HLE			( 9*32+ 4) /* Hardware Lock Elision */
#define X86_FEATURE_AVX2		( 9*32+ 5) /* AVX2 instructions */
#define X86_FEATURE_SMEP		( 9*32+ 7) /* Supervisor Mode Execution Protection */
#define X86_FEATURE_BMI2		( 9*32+ 8) /* 2nd group bit manipulation extensions */
#define X86_FEATURE_ERMS		( 9*32+ 9) /* Enhanced REP MOVSB/STOSB instructions */
#define X86_FEATURE_INVPCID		( 9*32+10) /* Invalidate Processor Context ID */
#define X86_FEATURE_RTM			( 9*32+11) /* Restricted Transactional Memory */
#define X86_FEATURE_CQM			( 9*32+12) /* Cache QoS Monitoring */
#define X86_FEATURE_MPX			( 9*32+14) /* Memory Protection Extension */
#define X86_FEATURE_RDT_A		( 9*32+15) /* Resource Director Technology Allocation */
#define X86_FEATURE_AVX512F		( 9*32+16) /* AVX-512 Foundation */
#define X86_FEATURE_AVX512DQ		( 9*32+17) /* AVX-512 DQ (Double/Quad granular) Instructions */
#define X86_FEATURE_RDSEED		( 9*32+18) /* RDSEED instruction */
#define X86_FEATURE_ADX			( 9*32+19) /* ADCX and ADOX instructions */
#define X86_FEATURE_SMAP		( 9*32+20) /* Supervisor Mode Access Prevention */
#define X86_FEATURE_AVX512IFMA		( 9*32+21) /* AVX-512 Integer Fused Multiply-Add instructions */
#define X86_FEATURE_CLFLUSHOPT		( 9*32+23) /* CLFLUSHOPT instruction */
#define X86_FEATURE_CLWB		( 9*32+24) /* CLWB instruction */
#define X86_FEATURE_INTEL_PT		( 9*32+25) /* Intel Processor Trace */
#define X86_FEATURE_AVX512PF		( 9*32+26) /* AVX-512 Prefetch */
#define X86_FEATURE_AVX512ER		( 9*32+27) /* AVX-512 Exponential and Reciprocal */
#define X86_FEATURE_AVX512CD		( 9*32+28) /* AVX-512 Conflict Detection */
#define X86_FEATURE_SHA_NI		( 9*32+29) /* SHA1/SHA256 Instruction Extensions */
#define X86_FEATURE_AVX512BW		( 9*32+30) /* AVX-512 BW (Byte/Word granular) Instructions */
#define X86_FEATURE_AVX512VL		( 9*32+31) /* AVX-512 VL (128/256 Vector Length) Extensions */

/* Extended state features, CPUID level 0x0000000d:1 (EAX), word 10 */
#define X86_FEATURE_XSAVEOPT		(10*32+ 0) /* XSAVEOPT instruction */
#define X86_FEATURE_XSAVEC		(10*32+ 1) /* XSAVEC instruction */
#define X86_FEATURE_XGETBV1		(10*32+ 2) /* XGETBV with ECX = 1 instruction */
#define X86_FEATURE_XSAVES		(10*32+ 3) /* XSAVES/XRSTORS instructions */

/* Intel-defined CPU QoS Sub-leaf, CPUID level 0x0000000F:0 (EDX), word 11 */
#define X86_FEATURE_CQM_LLC		(11*32+ 1) /* LLC QoS if 1 */

/* Intel-defined CPU QoS Sub-leaf, CPUID level 0x0000000F:1 (EDX), word 12 */
#define X86_FEATURE_CQM_OCCUP_LLC	(12*32+ 0) /* LLC occupancy monitoring */
#define X86_FEATURE_CQM_MBM_TOTAL	(12*32+ 1) /* LLC Total MBM monitoring */
#define X86_FEATURE_CQM_MBM_LOCAL	(12*32+ 2) /* LLC Local MBM monitoring */

/* AMD-defined CPU features, CPUID level 0x80000008 (EBX), word 13 */
#define X86_FEATURE_CLZERO		(13*32+ 0) /* CLZERO instruction */
#define X86_FEATURE_IRPERF		(13*32+ 1) /* Instructions Retired Count */
#define X86_FEATURE_XSAVEERPTR		(13*32+ 2) /* Always save/restore FP error pointers */
#define X86_FEATURE_AMD_IBPB		(13*32+12) /* "" Indirect Branch Prediction Barrier */
#define X86_FEATURE_AMD_IBRS		(13*32+14) /* "" Indirect Branch Restricted Speculation */
#define X86_FEATURE_AMD_STIBP		(13*32+15) /* "" Single Thread Indirect Branch Predictors */
#define X86_FEATURE_VIRT_SSBD		(13*32+25) /* Virtualized Speculative Store Bypass Disable */

/* Thermal and Power Management Leaf, CPUID level 0x00000006 (EAX), word 14 */
#define X86_FEATURE_DTHERM		(14*32+ 0) /* Digital Thermal Sensor */
#define X86_FEATURE_IDA			(14*32+ 1) /* Intel Dynamic Acceleration */
#define X86_FEATURE_ARAT		(14*32+ 2) /* Always Running APIC Timer */
#define X86_FEATURE_PLN			(14*32+ 4) /* Intel Power Limit Notification */
#define X86_FEATURE_PTS			(14*32+ 6) /* Intel Package Thermal Status */
#define X86_FEATURE_HWP			(14*32+ 7) /* Intel Hardware P-states */
#define X86_FEATURE_HWP_NOTIFY		(14*32+ 8) /* HWP Notification */
#define X86_FEATURE_HWP_ACT_WINDOW	(14*32+ 9) /* HWP Activity Window */
#define X86_FEATURE_HWP_EPP		(14*32+10) /* HWP Energy Perf. Preference */
#define X86_FEATURE_HWP_PKG_REQ		(14*32+11) /* HWP Package Level Request */

/* AMD SVM Feature Identification, CPUID level 0x8000000a (EDX), word 15 */
#define X86_FEATURE_NPT			(15*32+ 0) /* Nested Page Table support */
#define X86_FEATURE_LBRV		(15*32+ 1) /* LBR Virtualization support */
#define X86_FEATURE_SVML		(15*32+ 2) /* "svm_lock" SVM locking MSR */
#define X86_FEATURE_NRIPS		(15*32+ 3) /* "nrip_save" SVM next_rip save */
#define X86_FEATURE_TSCRATEMSR		(15*32+ 4) /* "tsc_scale" TSC scaling support */
#define X86_FEATURE_VMCBCLEAN		(15*32+ 5) /* "vmcb_clean" VMCB clean bits support */
#define X86_FEATURE_FLUSHBYASID		(15*32+ 6) /* flush-by-ASID support */
#define X86_FEATURE_DECODEASSISTS	(15*32+ 7) /* Decode Assists support */
#define X86_FEATURE_PAUSEFILTER		(15*32+10) /* filtered pause intercept */
#define X86_FEATURE_PFTHRESHOLD		(15*32+12) /* pause filter threshold */
#define X86_FEATURE_AVIC		(15*32+13) /* Virtual Interrupt Controller */
#define X86_FEATURE_V_VMSAVE_VMLOAD	(15*32+15) /* Virtual VMSAVE VMLOAD */
#define X86_FEATURE_VGIF		(15*32+16) /* Virtual GIF */

/* Intel-defined CPU features, CPUID level 0x00000007:0 (ECX), word 16 */
#define X86_FEATURE_AVX512VBMI		(16*32+ 1) /* AVX512 Vector Bit Manipulation instructions*/
#define X86_FEATURE_UMIP		(16*32+ 2) /* User Mode Instruction Protection */
#define X86_FEATURE_PKU			(16*32+ 3) /* Protection Keys for Userspace */
#define X86_FEATURE_OSPKE		(16*32+ 4) /* OS Protection Keys Enable */
#define X86_FEATURE_AVX512_VBMI2	(16*32+ 6) /* Additional AVX512 Vector Bit Manipulation Instructions */
#define X86_FEATURE_GFNI		(16*32+ 8) /* Galois Field New Instructions */
#define X86_FEATURE_VAES		(16*32+ 9) /* Vector AES */
#define X86_FEATURE_VPCLMULQDQ		(16*32+10) /* Carry-Less Multiplication Double Quadword */
#define X86_FEATURE_AVX512_VNNI		(16*32+11) /* Vector Neural Network Instructions */
#define X86_FEATURE_AVX512_BITALG	(16*32+12) /* Support for VPOPCNT[B,W] and VPSHUF-BITQMB instructions */
#define X86_FEATURE_TME			(16*32+13) /* Intel Total Memory Encryption */
#define X86_FEATURE_AVX512_VPOPCNTDQ	(16*32+14) /* POPCNT for vectors of DW/QW */
#define X86_FEATURE_LA57		(16*32+16) /* 5-level page tables */
#define X86_FEATURE_RDPID		(16*32+22) /* RDPID instruction */

/* AMD-defined CPU features, CPUID level 0x80000007 (EBX), word 17 */
#define X86_FEATURE_OVERFLOW_RECOV	(17*32+ 0) /* MCA overflow recovery support */
#define X86_FEATURE_SUCCOR		(17*32+ 1) /* Uncorrectable error containment and recovery */
#define X86_FEATURE_SMCA		(17*32+ 3) /* Scalable MCA */

=======
/* Extended state features, CPUID level 0x0000000d:1 (EAX), word 10 */
#define X86_FEATURE_XSAVEOPT		(10*32+ 0) /* XSAVEOPT instruction */
#define X86_FEATURE_XSAVEC		(10*32+ 1) /* XSAVEC instruction */
#define X86_FEATURE_XGETBV1		(10*32+ 2) /* XGETBV with ECX = 1 instruction */
#define X86_FEATURE_XSAVES		(10*32+ 3) /* XSAVES/XRSTORS instructions */

/* Intel-defined CPU QoS Sub-leaf, CPUID level 0x0000000F:0 (EDX), word 11 */
#define X86_FEATURE_CQM_LLC		(11*32+ 1) /* LLC QoS if 1 */

/* Intel-defined CPU QoS Sub-leaf, CPUID level 0x0000000F:1 (EDX), word 12 */
#define X86_FEATURE_CQM_OCCUP_LLC	(12*32+ 0) /* LLC occupancy monitoring */
#define X86_FEATURE_CQM_MBM_TOTAL	(12*32+ 1) /* LLC Total MBM monitoring */
#define X86_FEATURE_CQM_MBM_LOCAL	(12*32+ 2) /* LLC Local MBM monitoring */

/* AMD-defined CPU features, CPUID level 0x80000008 (EBX), word 13 */
#define X86_FEATURE_CLZERO		(13*32+ 0) /* CLZERO instruction */
#define X86_FEATURE_IRPERF		(13*32+ 1) /* Instructions Retired Count */
#define X86_FEATURE_XSAVEERPTR		(13*32+ 2) /* Always save/restore FP error pointers */
#define X86_FEATURE_AMD_IBPB		(13*32+12) /* "" Indirect Branch Prediction Barrier */
#define X86_FEATURE_AMD_IBRS		(13*32+14) /* "" Indirect Branch Restricted Speculation */
#define X86_FEATURE_AMD_STIBP		(13*32+15) /* "" Single Thread Indirect Branch Predictors */
#define X86_FEATURE_AMD_SSBD		(13*32+24) /* "" Speculative Store Bypass Disable */
#define X86_FEATURE_VIRT_SSBD		(13*32+25) /* Virtualized Speculative Store Bypass Disable */
#define X86_FEATURE_AMD_SSB_NO		(13*32+26) /* "" Speculative Store Bypass is fixed in hardware. */

/* Thermal and Power Management Leaf, CPUID level 0x00000006 (EAX), word 14 */
#define X86_FEATURE_DTHERM		(14*32+ 0) /* Digital Thermal Sensor */
#define X86_FEATURE_IDA			(14*32+ 1) /* Intel Dynamic Acceleration */
#define X86_FEATURE_ARAT		(14*32+ 2) /* Always Running APIC Timer */
#define X86_FEATURE_PLN			(14*32+ 4) /* Intel Power Limit Notification */
#define X86_FEATURE_PTS			(14*32+ 6) /* Intel Package Thermal Status */
#define X86_FEATURE_HWP			(14*32+ 7) /* Intel Hardware P-states */
#define X86_FEATURE_HWP_NOTIFY		(14*32+ 8) /* HWP Notification */
#define X86_FEATURE_HWP_ACT_WINDOW	(14*32+ 9) /* HWP Activity Window */
#define X86_FEATURE_HWP_EPP		(14*32+10) /* HWP Energy Perf. Preference */
#define X86_FEATURE_HWP_PKG_REQ		(14*32+11) /* HWP Package Level Request */

/* AMD SVM Feature Identification, CPUID level 0x8000000a (EDX), word 15 */
#define X86_FEATURE_NPT			(15*32+ 0) /* Nested Page Table support */
#define X86_FEATURE_LBRV		(15*32+ 1) /* LBR Virtualization support */
#define X86_FEATURE_SVML		(15*32+ 2) /* "svm_lock" SVM locking MSR */
#define X86_FEATURE_NRIPS		(15*32+ 3) /* "nrip_save" SVM next_rip save */
#define X86_FEATURE_TSCRATEMSR		(15*32+ 4) /* "tsc_scale" TSC scaling support */
#define X86_FEATURE_VMCBCLEAN		(15*32+ 5) /* "vmcb_clean" VMCB clean bits support */
#define X86_FEATURE_FLUSHBYASID		(15*32+ 6) /* flush-by-ASID support */
#define X86_FEATURE_DECODEASSISTS	(15*32+ 7) /* Decode Assists support */
#define X86_FEATURE_PAUSEFILTER		(15*32+10) /* filtered pause intercept */
#define X86_FEATURE_PFTHRESHOLD		(15*32+12) /* pause filter threshold */
#define X86_FEATURE_AVIC		(15*32+13) /* Virtual Interrupt Controller */
#define X86_FEATURE_V_VMSAVE_VMLOAD	(15*32+15) /* Virtual VMSAVE VMLOAD */
#define X86_FEATURE_VGIF		(15*32+16) /* Virtual GIF */

/* Intel-defined CPU features, CPUID level 0x00000007:0 (ECX), word 16 */
#define X86_FEATURE_AVX512VBMI		(16*32+ 1) /* AVX512 Vector Bit Manipulation instructions*/
#define X86_FEATURE_UMIP		(16*32+ 2) /* User Mode Instruction Protection */
#define X86_FEATURE_PKU			(16*32+ 3) /* Protection Keys for Userspace */
#define X86_FEATURE_OSPKE		(16*32+ 4) /* OS Protection Keys Enable */
#define X86_FEATURE_AVX512_VBMI2	(16*32+ 6) /* Additional AVX512 Vector Bit Manipulation Instructions */
#define X86_FEATURE_GFNI		(16*32+ 8) /* Galois Field New Instructions */
#define X86_FEATURE_VAES		(16*32+ 9) /* Vector AES */
#define X86_FEATURE_VPCLMULQDQ		(16*32+10) /* Carry-Less Multiplication Double Quadword */
#define X86_FEATURE_AVX512_VNNI		(16*32+11) /* Vector Neural Network Instructions */
#define X86_FEATURE_AVX512_BITALG	(16*32+12) /* Support for VPOPCNT[B,W] and VPSHUF-BITQMB instructions */
#define X86_FEATURE_TME			(16*32+13) /* Intel Total Memory Encryption */
#define X86_FEATURE_AVX512_VPOPCNTDQ	(16*32+14) /* POPCNT for vectors of DW/QW */
#define X86_FEATURE_LA57		(16*32+16) /* 5-level page tables */
#define X86_FEATURE_RDPID		(16*32+22) /* RDPID instruction */
#define X86_FEATURE_CLDEMOTE		(16*32+25) /* CLDEMOTE instruction */

/* AMD-defined CPU features, CPUID level 0x80000007 (EBX), word 17 */
#define X86_FEATURE_OVERFLOW_RECOV	(17*32+ 0) /* MCA overflow recovery support */
#define X86_FEATURE_SUCCOR		(17*32+ 1) /* Uncorrectable error containment and recovery */
#define X86_FEATURE_SMCA		(17*32+ 3) /* Scalable MCA */

>>>>>>> e021bb4f
/* Intel-defined CPU features, CPUID level 0x00000007:0 (EDX), word 18 */
#define X86_FEATURE_AVX512_4VNNIW	(18*32+ 2) /* AVX-512 Neural Network Instructions */
#define X86_FEATURE_AVX512_4FMAPS	(18*32+ 3) /* AVX-512 Multiply Accumulation Single precision */
#define X86_FEATURE_PCONFIG		(18*32+18) /* Intel PCONFIG */
#define X86_FEATURE_SPEC_CTRL		(18*32+26) /* "" Speculation Control (IBRS + IBPB) */
#define X86_FEATURE_INTEL_STIBP		(18*32+27) /* "" Single Thread Indirect Branch Predictors */
#define X86_FEATURE_FLUSH_L1D		(18*32+28) /* Flush L1D cache */
#define X86_FEATURE_ARCH_CAPABILITIES	(18*32+29) /* IA32_ARCH_CAPABILITIES MSR (Intel) */
#define X86_FEATURE_SPEC_CTRL_SSBD	(18*32+31) /* "" Speculative Store Bypass Disable */

/*
 * BUG word(s)
 */
#define X86_BUG(x)			(NCAPINTS*32 + (x))

#define X86_BUG_F00F			X86_BUG(0) /* Intel F00F */
#define X86_BUG_FDIV			X86_BUG(1) /* FPU FDIV */
#define X86_BUG_COMA			X86_BUG(2) /* Cyrix 6x86 coma */
#define X86_BUG_AMD_TLB_MMATCH		X86_BUG(3) /* "tlb_mmatch" AMD Erratum 383 */
#define X86_BUG_AMD_APIC_C1E		X86_BUG(4) /* "apic_c1e" AMD Erratum 400 */
#define X86_BUG_11AP			X86_BUG(5) /* Bad local APIC aka 11AP */
#define X86_BUG_FXSAVE_LEAK		X86_BUG(6) /* FXSAVE leaks FOP/FIP/FOP */
#define X86_BUG_CLFLUSH_MONITOR		X86_BUG(7) /* AAI65, CLFLUSH required before MONITOR */
#define X86_BUG_SYSRET_SS_ATTRS		X86_BUG(8) /* SYSRET doesn't fix up SS attrs */
#ifdef CONFIG_X86_32
/*
 * 64-bit kernels don't use X86_BUG_ESPFIX.  Make the define conditional
 * to avoid confusion.
 */
#define X86_BUG_ESPFIX			X86_BUG(9) /* "" IRET to 16-bit SS corrupts ESP/RSP high bits */
#endif
#define X86_BUG_NULL_SEG		X86_BUG(10) /* Nulling a selector preserves the base */
#define X86_BUG_SWAPGS_FENCE		X86_BUG(11) /* SWAPGS without input dep on GS */
#define X86_BUG_MONITOR			X86_BUG(12) /* IPI required to wake up remote CPU */
#define X86_BUG_AMD_E400		X86_BUG(13) /* CPU is among the affected by Erratum 400 */
#define X86_BUG_CPU_MELTDOWN		X86_BUG(14) /* CPU is affected by meltdown attack and needs kernel page table isolation */
#define X86_BUG_SPECTRE_V1		X86_BUG(15) /* CPU is affected by Spectre variant 1 attack with conditional branches */
#define X86_BUG_SPECTRE_V2		X86_BUG(16) /* CPU is affected by Spectre variant 2 attack with indirect branches */
#define X86_BUG_SPEC_STORE_BYPASS	X86_BUG(17) /* CPU is affected by speculative store bypass attack */
#define X86_BUG_L1TF			X86_BUG(18) /* CPU is affected by L1 Terminal Fault */

#endif /* _ASM_X86_CPUFEATURES_H */<|MERGE_RESOLUTION|>--- conflicted
+++ resolved
@@ -205,20 +205,12 @@
 #define X86_FEATURE_RETPOLINE		( 7*32+12) /* "" Generic Retpoline mitigation for Spectre variant 2 */
 #define X86_FEATURE_RETPOLINE_AMD	( 7*32+13) /* "" AMD Retpoline mitigation for Spectre variant 2 */
 #define X86_FEATURE_INTEL_PPIN		( 7*32+14) /* Intel Processor Inventory Number */
-<<<<<<< HEAD
-
-=======
 #define X86_FEATURE_CDP_L2		( 7*32+15) /* Code and Data Prioritization L2 */
->>>>>>> e021bb4f
 #define X86_FEATURE_MSR_SPEC_CTRL	( 7*32+16) /* "" MSR SPEC_CTRL is implemented */
 #define X86_FEATURE_SSBD		( 7*32+17) /* Speculative Store Bypass Disable */
 #define X86_FEATURE_MBA			( 7*32+18) /* Memory Bandwidth Allocation */
 #define X86_FEATURE_RSB_CTXSW		( 7*32+19) /* "" Fill RSB on context switches */
-<<<<<<< HEAD
-
-=======
 #define X86_FEATURE_SEV			( 7*32+20) /* AMD Secure Encrypted Virtualization */
->>>>>>> e021bb4f
 #define X86_FEATURE_USE_IBPB		( 7*32+21) /* "" Indirect Branch Prediction Barrier enabled */
 #define X86_FEATURE_USE_IBRS_FW		( 7*32+22) /* "" Use IBRS during runtime firmware calls */
 #define X86_FEATURE_SPEC_STORE_BYPASS_DISABLE	( 7*32+23) /* "" Disable Speculative Store Bypass. */
@@ -228,10 +220,7 @@
 #define X86_FEATURE_STIBP		( 7*32+27) /* Single Thread Indirect Branch Predictors */
 #define X86_FEATURE_ZEN			( 7*32+28) /* "" CPU is AMD family 0x17 (Zen) */
 #define X86_FEATURE_L1TF_PTEINV		( 7*32+29) /* "" L1TF workaround PTE inversion */
-<<<<<<< HEAD
-=======
 #define X86_FEATURE_IBRS_ENHANCED	( 7*32+30) /* Enhanced IBRS */
->>>>>>> e021bb4f
 
 /* Virtualization flags: Linux defined, word 8 */
 #define X86_FEATURE_TPR_SHADOW		( 8*32+ 0) /* Intel TPR Shadow */
@@ -242,10 +231,7 @@
 
 #define X86_FEATURE_VMMCALL		( 8*32+15) /* Prefer VMMCALL to VMCALL */
 #define X86_FEATURE_XENPV		( 8*32+16) /* "" Xen paravirtual guest */
-<<<<<<< HEAD
-=======
 #define X86_FEATURE_EPT_AD		( 8*32+17) /* Intel Extended Page Table access-dirty bit */
->>>>>>> e021bb4f
 
 /* Intel-defined CPU features, CPUID level 0x00000007:0 (EBX), word 9 */
 #define X86_FEATURE_FSGSBASE		( 9*32+ 0) /* RDFSBASE, WRFSBASE, RDGSBASE, WRGSBASE instructions*/
@@ -277,109 +263,6 @@
 #define X86_FEATURE_AVX512BW		( 9*32+30) /* AVX-512 BW (Byte/Word granular) Instructions */
 #define X86_FEATURE_AVX512VL		( 9*32+31) /* AVX-512 VL (128/256 Vector Length) Extensions */
 
-<<<<<<< HEAD
-/* Intel-defined CPU features, CPUID level 0x00000007:0 (EBX), word 9 */
-#define X86_FEATURE_FSGSBASE		( 9*32+ 0) /* RDFSBASE, WRFSBASE, RDGSBASE, WRGSBASE instructions*/
-#define X86_FEATURE_TSC_ADJUST		( 9*32+ 1) /* TSC adjustment MSR 0x3B */
-#define X86_FEATURE_BMI1		( 9*32+ 3) /* 1st group bit manipulation extensions */
-#define X86_FEATURE_HLE			( 9*32+ 4) /* Hardware Lock Elision */
-#define X86_FEATURE_AVX2		( 9*32+ 5) /* AVX2 instructions */
-#define X86_FEATURE_SMEP		( 9*32+ 7) /* Supervisor Mode Execution Protection */
-#define X86_FEATURE_BMI2		( 9*32+ 8) /* 2nd group bit manipulation extensions */
-#define X86_FEATURE_ERMS		( 9*32+ 9) /* Enhanced REP MOVSB/STOSB instructions */
-#define X86_FEATURE_INVPCID		( 9*32+10) /* Invalidate Processor Context ID */
-#define X86_FEATURE_RTM			( 9*32+11) /* Restricted Transactional Memory */
-#define X86_FEATURE_CQM			( 9*32+12) /* Cache QoS Monitoring */
-#define X86_FEATURE_MPX			( 9*32+14) /* Memory Protection Extension */
-#define X86_FEATURE_RDT_A		( 9*32+15) /* Resource Director Technology Allocation */
-#define X86_FEATURE_AVX512F		( 9*32+16) /* AVX-512 Foundation */
-#define X86_FEATURE_AVX512DQ		( 9*32+17) /* AVX-512 DQ (Double/Quad granular) Instructions */
-#define X86_FEATURE_RDSEED		( 9*32+18) /* RDSEED instruction */
-#define X86_FEATURE_ADX			( 9*32+19) /* ADCX and ADOX instructions */
-#define X86_FEATURE_SMAP		( 9*32+20) /* Supervisor Mode Access Prevention */
-#define X86_FEATURE_AVX512IFMA		( 9*32+21) /* AVX-512 Integer Fused Multiply-Add instructions */
-#define X86_FEATURE_CLFLUSHOPT		( 9*32+23) /* CLFLUSHOPT instruction */
-#define X86_FEATURE_CLWB		( 9*32+24) /* CLWB instruction */
-#define X86_FEATURE_INTEL_PT		( 9*32+25) /* Intel Processor Trace */
-#define X86_FEATURE_AVX512PF		( 9*32+26) /* AVX-512 Prefetch */
-#define X86_FEATURE_AVX512ER		( 9*32+27) /* AVX-512 Exponential and Reciprocal */
-#define X86_FEATURE_AVX512CD		( 9*32+28) /* AVX-512 Conflict Detection */
-#define X86_FEATURE_SHA_NI		( 9*32+29) /* SHA1/SHA256 Instruction Extensions */
-#define X86_FEATURE_AVX512BW		( 9*32+30) /* AVX-512 BW (Byte/Word granular) Instructions */
-#define X86_FEATURE_AVX512VL		( 9*32+31) /* AVX-512 VL (128/256 Vector Length) Extensions */
-
-/* Extended state features, CPUID level 0x0000000d:1 (EAX), word 10 */
-#define X86_FEATURE_XSAVEOPT		(10*32+ 0) /* XSAVEOPT instruction */
-#define X86_FEATURE_XSAVEC		(10*32+ 1) /* XSAVEC instruction */
-#define X86_FEATURE_XGETBV1		(10*32+ 2) /* XGETBV with ECX = 1 instruction */
-#define X86_FEATURE_XSAVES		(10*32+ 3) /* XSAVES/XRSTORS instructions */
-
-/* Intel-defined CPU QoS Sub-leaf, CPUID level 0x0000000F:0 (EDX), word 11 */
-#define X86_FEATURE_CQM_LLC		(11*32+ 1) /* LLC QoS if 1 */
-
-/* Intel-defined CPU QoS Sub-leaf, CPUID level 0x0000000F:1 (EDX), word 12 */
-#define X86_FEATURE_CQM_OCCUP_LLC	(12*32+ 0) /* LLC occupancy monitoring */
-#define X86_FEATURE_CQM_MBM_TOTAL	(12*32+ 1) /* LLC Total MBM monitoring */
-#define X86_FEATURE_CQM_MBM_LOCAL	(12*32+ 2) /* LLC Local MBM monitoring */
-
-/* AMD-defined CPU features, CPUID level 0x80000008 (EBX), word 13 */
-#define X86_FEATURE_CLZERO		(13*32+ 0) /* CLZERO instruction */
-#define X86_FEATURE_IRPERF		(13*32+ 1) /* Instructions Retired Count */
-#define X86_FEATURE_XSAVEERPTR		(13*32+ 2) /* Always save/restore FP error pointers */
-#define X86_FEATURE_AMD_IBPB		(13*32+12) /* "" Indirect Branch Prediction Barrier */
-#define X86_FEATURE_AMD_IBRS		(13*32+14) /* "" Indirect Branch Restricted Speculation */
-#define X86_FEATURE_AMD_STIBP		(13*32+15) /* "" Single Thread Indirect Branch Predictors */
-#define X86_FEATURE_VIRT_SSBD		(13*32+25) /* Virtualized Speculative Store Bypass Disable */
-
-/* Thermal and Power Management Leaf, CPUID level 0x00000006 (EAX), word 14 */
-#define X86_FEATURE_DTHERM		(14*32+ 0) /* Digital Thermal Sensor */
-#define X86_FEATURE_IDA			(14*32+ 1) /* Intel Dynamic Acceleration */
-#define X86_FEATURE_ARAT		(14*32+ 2) /* Always Running APIC Timer */
-#define X86_FEATURE_PLN			(14*32+ 4) /* Intel Power Limit Notification */
-#define X86_FEATURE_PTS			(14*32+ 6) /* Intel Package Thermal Status */
-#define X86_FEATURE_HWP			(14*32+ 7) /* Intel Hardware P-states */
-#define X86_FEATURE_HWP_NOTIFY		(14*32+ 8) /* HWP Notification */
-#define X86_FEATURE_HWP_ACT_WINDOW	(14*32+ 9) /* HWP Activity Window */
-#define X86_FEATURE_HWP_EPP		(14*32+10) /* HWP Energy Perf. Preference */
-#define X86_FEATURE_HWP_PKG_REQ		(14*32+11) /* HWP Package Level Request */
-
-/* AMD SVM Feature Identification, CPUID level 0x8000000a (EDX), word 15 */
-#define X86_FEATURE_NPT			(15*32+ 0) /* Nested Page Table support */
-#define X86_FEATURE_LBRV		(15*32+ 1) /* LBR Virtualization support */
-#define X86_FEATURE_SVML		(15*32+ 2) /* "svm_lock" SVM locking MSR */
-#define X86_FEATURE_NRIPS		(15*32+ 3) /* "nrip_save" SVM next_rip save */
-#define X86_FEATURE_TSCRATEMSR		(15*32+ 4) /* "tsc_scale" TSC scaling support */
-#define X86_FEATURE_VMCBCLEAN		(15*32+ 5) /* "vmcb_clean" VMCB clean bits support */
-#define X86_FEATURE_FLUSHBYASID		(15*32+ 6) /* flush-by-ASID support */
-#define X86_FEATURE_DECODEASSISTS	(15*32+ 7) /* Decode Assists support */
-#define X86_FEATURE_PAUSEFILTER		(15*32+10) /* filtered pause intercept */
-#define X86_FEATURE_PFTHRESHOLD		(15*32+12) /* pause filter threshold */
-#define X86_FEATURE_AVIC		(15*32+13) /* Virtual Interrupt Controller */
-#define X86_FEATURE_V_VMSAVE_VMLOAD	(15*32+15) /* Virtual VMSAVE VMLOAD */
-#define X86_FEATURE_VGIF		(15*32+16) /* Virtual GIF */
-
-/* Intel-defined CPU features, CPUID level 0x00000007:0 (ECX), word 16 */
-#define X86_FEATURE_AVX512VBMI		(16*32+ 1) /* AVX512 Vector Bit Manipulation instructions*/
-#define X86_FEATURE_UMIP		(16*32+ 2) /* User Mode Instruction Protection */
-#define X86_FEATURE_PKU			(16*32+ 3) /* Protection Keys for Userspace */
-#define X86_FEATURE_OSPKE		(16*32+ 4) /* OS Protection Keys Enable */
-#define X86_FEATURE_AVX512_VBMI2	(16*32+ 6) /* Additional AVX512 Vector Bit Manipulation Instructions */
-#define X86_FEATURE_GFNI		(16*32+ 8) /* Galois Field New Instructions */
-#define X86_FEATURE_VAES		(16*32+ 9) /* Vector AES */
-#define X86_FEATURE_VPCLMULQDQ		(16*32+10) /* Carry-Less Multiplication Double Quadword */
-#define X86_FEATURE_AVX512_VNNI		(16*32+11) /* Vector Neural Network Instructions */
-#define X86_FEATURE_AVX512_BITALG	(16*32+12) /* Support for VPOPCNT[B,W] and VPSHUF-BITQMB instructions */
-#define X86_FEATURE_TME			(16*32+13) /* Intel Total Memory Encryption */
-#define X86_FEATURE_AVX512_VPOPCNTDQ	(16*32+14) /* POPCNT for vectors of DW/QW */
-#define X86_FEATURE_LA57		(16*32+16) /* 5-level page tables */
-#define X86_FEATURE_RDPID		(16*32+22) /* RDPID instruction */
-
-/* AMD-defined CPU features, CPUID level 0x80000007 (EBX), word 17 */
-#define X86_FEATURE_OVERFLOW_RECOV	(17*32+ 0) /* MCA overflow recovery support */
-#define X86_FEATURE_SUCCOR		(17*32+ 1) /* Uncorrectable error containment and recovery */
-#define X86_FEATURE_SMCA		(17*32+ 3) /* Scalable MCA */
-
-=======
 /* Extended state features, CPUID level 0x0000000d:1 (EAX), word 10 */
 #define X86_FEATURE_XSAVEOPT		(10*32+ 0) /* XSAVEOPT instruction */
 #define X86_FEATURE_XSAVEC		(10*32+ 1) /* XSAVEC instruction */
@@ -454,7 +337,6 @@
 #define X86_FEATURE_SUCCOR		(17*32+ 1) /* Uncorrectable error containment and recovery */
 #define X86_FEATURE_SMCA		(17*32+ 3) /* Scalable MCA */
 
->>>>>>> e021bb4f
 /* Intel-defined CPU features, CPUID level 0x00000007:0 (EDX), word 18 */
 #define X86_FEATURE_AVX512_4VNNIW	(18*32+ 2) /* AVX-512 Neural Network Instructions */
 #define X86_FEATURE_AVX512_4FMAPS	(18*32+ 3) /* AVX-512 Multiply Accumulation Single precision */
