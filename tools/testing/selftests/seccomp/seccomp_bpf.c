/*
 * Copyright (c) 2012 The Chromium OS Authors. All rights reserved.
 * Use of this source code is governed by the GPLv2 license.
 *
 * Test code for seccomp bpf.
 */

#include <sys/types.h>

/*
 * glibc 2.26 and later have SIGSYS in siginfo_t. Before that,
 * we need to use the kernel's siginfo.h file and trick glibc
 * into accepting it.
 */
#if !__GLIBC_PREREQ(2, 26)
# include <asm/siginfo.h>
# define __have_siginfo_t 1
# define __have_sigval_t 1
# define __have_sigevent_t 1
#endif

#include <errno.h>
#include <linux/filter.h>
#include <sys/prctl.h>
#include <sys/ptrace.h>
#include <sys/user.h>
#include <linux/prctl.h>
#include <linux/ptrace.h>
#include <linux/seccomp.h>
#include <pthread.h>
#include <semaphore.h>
#include <signal.h>
#include <stddef.h>
#include <stdbool.h>
#include <string.h>
#include <time.h>
#include <linux/elf.h>
#include <sys/uio.h>
#include <sys/utsname.h>
#include <sys/fcntl.h>
#include <sys/mman.h>
#include <sys/times.h>

#define _GNU_SOURCE
#include <unistd.h>
#include <sys/syscall.h>

#include "../kselftest_harness.h"

#ifndef PR_SET_PTRACER
# define PR_SET_PTRACER 0x59616d61
#endif

#ifndef PR_SET_NO_NEW_PRIVS
#define PR_SET_NO_NEW_PRIVS 38
#define PR_GET_NO_NEW_PRIVS 39
#endif

#ifndef PR_SECCOMP_EXT
#define PR_SECCOMP_EXT 43
#endif

#ifndef SECCOMP_EXT_ACT
#define SECCOMP_EXT_ACT 1
#endif

#ifndef SECCOMP_EXT_ACT_TSYNC
#define SECCOMP_EXT_ACT_TSYNC 1
#endif

#ifndef SECCOMP_MODE_STRICT
#define SECCOMP_MODE_STRICT 1
#endif

#ifndef SECCOMP_MODE_FILTER
#define SECCOMP_MODE_FILTER 2
#endif

#ifndef SECCOMP_RET_ALLOW
struct seccomp_data {
	int nr;
	__u32 arch;
	__u64 instruction_pointer;
	__u64 args[6];
};
#endif

#ifndef SECCOMP_RET_KILL_PROCESS
#define SECCOMP_RET_KILL_PROCESS 0x80000000U /* kill the process */
#define SECCOMP_RET_KILL_THREAD	 0x00000000U /* kill the thread */
#endif
#ifndef SECCOMP_RET_KILL
#define SECCOMP_RET_KILL	 SECCOMP_RET_KILL_THREAD
#define SECCOMP_RET_TRAP	 0x00030000U /* disallow and force a SIGSYS */
#define SECCOMP_RET_ERRNO	 0x00050000U /* returns an errno */
#define SECCOMP_RET_TRACE	 0x7ff00000U /* pass to a tracer or disallow */
#define SECCOMP_RET_ALLOW	 0x7fff0000U /* allow */
#endif
#ifndef SECCOMP_RET_LOG
#define SECCOMP_RET_LOG		 0x7ffc0000U /* allow after logging */
#endif

#ifndef __NR_seccomp
# if defined(__i386__)
#  define __NR_seccomp 354
# elif defined(__x86_64__)
#  define __NR_seccomp 317
# elif defined(__arm__)
#  define __NR_seccomp 383
# elif defined(__aarch64__)
#  define __NR_seccomp 277
# elif defined(__hppa__)
#  define __NR_seccomp 338
# elif defined(__powerpc__)
#  define __NR_seccomp 358
# elif defined(__s390__)
#  define __NR_seccomp 348
# else
#  warning "seccomp syscall number unknown for this architecture"
#  define __NR_seccomp 0xffff
# endif
#endif

#ifndef SECCOMP_SET_MODE_STRICT
#define SECCOMP_SET_MODE_STRICT 0
#endif

#ifndef SECCOMP_SET_MODE_FILTER
#define SECCOMP_SET_MODE_FILTER 1
#endif

#ifndef SECCOMP_GET_ACTION_AVAIL
#define SECCOMP_GET_ACTION_AVAIL 2
#endif

#ifndef SECCOMP_FILTER_FLAG_TSYNC
#define SECCOMP_FILTER_FLAG_TSYNC (1UL << 0)
#endif

#ifndef SECCOMP_FILTER_FLAG_LOG
#define SECCOMP_FILTER_FLAG_LOG (1UL << 1)
#endif

#ifndef SECCOMP_FILTER_FLAG_SPEC_ALLOW
#define SECCOMP_FILTER_FLAG_SPEC_ALLOW (1UL << 2)
#endif

#ifndef PTRACE_SECCOMP_GET_METADATA
#define PTRACE_SECCOMP_GET_METADATA	0x420d

struct seccomp_metadata {
	__u64 filter_off;       /* Input: which filter */
	__u64 flags;             /* Output: filter's flags */
};
#endif

#ifndef seccomp
int seccomp(unsigned int op, unsigned int flags, void *args)
{
	errno = 0;
	return syscall(__NR_seccomp, op, flags, args);
}
#endif

#if __BYTE_ORDER == __LITTLE_ENDIAN
#define syscall_arg(_n) (offsetof(struct seccomp_data, args[_n]))
#elif __BYTE_ORDER == __BIG_ENDIAN
#define syscall_arg(_n) (offsetof(struct seccomp_data, args[_n]) + sizeof(__u32))
#else
#error "wut? Unknown __BYTE_ORDER?!"
#endif

#define SIBLING_EXIT_UNKILLED	0xbadbeef
#define SIBLING_EXIT_FAILURE	0xbadface
#define SIBLING_EXIT_NEWPRIVS	0xbadfeed

TEST(mode_strict_support)
{
	long ret;

	ret = prctl(PR_SET_SECCOMP, SECCOMP_MODE_STRICT, NULL, NULL, NULL);
	ASSERT_EQ(0, ret) {
		TH_LOG("Kernel does not support CONFIG_SECCOMP");
	}
	syscall(__NR_exit, 0);
}

TEST_SIGNAL(mode_strict_cannot_call_prctl, SIGKILL)
{
	long ret;

	ret = prctl(PR_SET_SECCOMP, SECCOMP_MODE_STRICT, NULL, NULL, NULL);
	ASSERT_EQ(0, ret) {
		TH_LOG("Kernel does not support CONFIG_SECCOMP");
	}
	syscall(__NR_prctl, PR_SET_SECCOMP, SECCOMP_MODE_FILTER,
		NULL, NULL, NULL);
	EXPECT_FALSE(true) {
		TH_LOG("Unreachable!");
	}
}

/* Note! This doesn't test no new privs behavior */
TEST(no_new_privs_support)
{
	long ret;

	ret = prctl(PR_SET_NO_NEW_PRIVS, 1, 0, 0, 0);
	EXPECT_EQ(0, ret) {
		TH_LOG("Kernel does not support PR_SET_NO_NEW_PRIVS!");
	}
}

/* Tests kernel support by checking for a copy_from_user() fault on NULL. */
TEST(mode_filter_support)
{
	long ret;

	ret = prctl(PR_SET_NO_NEW_PRIVS, 1, NULL, 0, 0);
	ASSERT_EQ(0, ret) {
		TH_LOG("Kernel does not support PR_SET_NO_NEW_PRIVS!");
	}
	ret = prctl(PR_SET_SECCOMP, SECCOMP_MODE_FILTER, NULL, NULL, NULL);
	EXPECT_EQ(-1, ret);
	EXPECT_EQ(EFAULT, errno) {
		TH_LOG("Kernel does not support CONFIG_SECCOMP_FILTER!");
	}
}

TEST(mode_filter_without_nnp)
{
	struct sock_filter filter[] = {
		BPF_STMT(BPF_RET|BPF_K, SECCOMP_RET_ALLOW),
	};
	struct sock_fprog prog = {
		.len = (unsigned short)ARRAY_SIZE(filter),
		.filter = filter,
	};
	long ret;

	ret = prctl(PR_GET_NO_NEW_PRIVS, 0, NULL, 0, 0);
	ASSERT_LE(0, ret) {
		TH_LOG("Expected 0 or unsupported for NO_NEW_PRIVS");
	}
	errno = 0;
	ret = prctl(PR_SET_SECCOMP, SECCOMP_MODE_FILTER, &prog, 0, 0);
	/* Succeeds with CAP_SYS_ADMIN, fails without */
	/* TODO(wad) check caps not euid */
	if (geteuid()) {
		EXPECT_EQ(-1, ret);
		EXPECT_EQ(EACCES, errno);
	} else {
		EXPECT_EQ(0, ret);
	}
}

#define MAX_INSNS_PER_PATH 32768

TEST(filter_size_limits)
{
	int i;
	int count = BPF_MAXINSNS + 1;
	struct sock_filter allow[] = {
		BPF_STMT(BPF_RET|BPF_K, SECCOMP_RET_ALLOW),
	};
	struct sock_filter *filter;
	struct sock_fprog prog = { };
	long ret;

	filter = calloc(count, sizeof(*filter));
	ASSERT_NE(NULL, filter);

	for (i = 0; i < count; i++)
		filter[i] = allow[0];

	ret = prctl(PR_SET_NO_NEW_PRIVS, 1, 0, 0, 0);
	ASSERT_EQ(0, ret);

	prog.filter = filter;
	prog.len = count;

	/* Too many filter instructions in a single filter. */
	ret = prctl(PR_SET_SECCOMP, SECCOMP_MODE_FILTER, &prog, 0, 0);
	ASSERT_NE(0, ret) {
		TH_LOG("Installing %d insn filter was allowed", prog.len);
	}

	/* One less is okay, though. */
	prog.len -= 1;
	ret = prctl(PR_SET_SECCOMP, SECCOMP_MODE_FILTER, &prog, 0, 0);
	ASSERT_EQ(0, ret) {
		TH_LOG("Installing %d insn filter wasn't allowed", prog.len);
	}
}

TEST(filter_chain_limits)
{
	int i;
	int count = BPF_MAXINSNS;
	struct sock_filter allow[] = {
		BPF_STMT(BPF_RET|BPF_K, SECCOMP_RET_ALLOW),
	};
	struct sock_filter *filter;
	struct sock_fprog prog = { };
	long ret;

	filter = calloc(count, sizeof(*filter));
	ASSERT_NE(NULL, filter);

	for (i = 0; i < count; i++)
		filter[i] = allow[0];

	ret = prctl(PR_SET_NO_NEW_PRIVS, 1, 0, 0, 0);
	ASSERT_EQ(0, ret);

	prog.filter = filter;
	prog.len = 1;

	ret = prctl(PR_SET_SECCOMP, SECCOMP_MODE_FILTER, &prog, 0, 0);
	ASSERT_EQ(0, ret);

	prog.len = count;

	/* Too many total filter instructions. */
	for (i = 0; i < MAX_INSNS_PER_PATH; i++) {
		ret = prctl(PR_SET_SECCOMP, SECCOMP_MODE_FILTER, &prog, 0, 0);
		if (ret != 0)
			break;
	}
	ASSERT_NE(0, ret) {
		TH_LOG("Allowed %d %d-insn filters (total with penalties:%d)",
		       i, count, i * (count + 4));
	}
}

TEST(mode_filter_cannot_move_to_strict)
{
	struct sock_filter filter[] = {
		BPF_STMT(BPF_RET|BPF_K, SECCOMP_RET_ALLOW),
	};
	struct sock_fprog prog = {
		.len = (unsigned short)ARRAY_SIZE(filter),
		.filter = filter,
	};
	long ret;

	ret = prctl(PR_SET_NO_NEW_PRIVS, 1, 0, 0, 0);
	ASSERT_EQ(0, ret);

	ret = prctl(PR_SET_SECCOMP, SECCOMP_MODE_FILTER, &prog, 0, 0);
	ASSERT_EQ(0, ret);

	ret = prctl(PR_SET_SECCOMP, SECCOMP_MODE_STRICT, NULL, 0, 0);
	EXPECT_EQ(-1, ret);
	EXPECT_EQ(EINVAL, errno);
}


TEST(mode_filter_get_seccomp)
{
	struct sock_filter filter[] = {
		BPF_STMT(BPF_RET|BPF_K, SECCOMP_RET_ALLOW),
	};
	struct sock_fprog prog = {
		.len = (unsigned short)ARRAY_SIZE(filter),
		.filter = filter,
	};
	long ret;

	ret = prctl(PR_SET_NO_NEW_PRIVS, 1, 0, 0, 0);
	ASSERT_EQ(0, ret);

	ret = prctl(PR_GET_SECCOMP, 0, 0, 0, 0);
	EXPECT_EQ(0, ret);

	ret = prctl(PR_SET_SECCOMP, SECCOMP_MODE_FILTER, &prog, 0, 0);
	ASSERT_EQ(0, ret);

	ret = prctl(PR_GET_SECCOMP, 0, 0, 0, 0);
	EXPECT_EQ(2, ret);
}


TEST(ALLOW_all)
{
	struct sock_filter filter[] = {
		BPF_STMT(BPF_RET|BPF_K, SECCOMP_RET_ALLOW),
	};
	struct sock_fprog prog = {
		.len = (unsigned short)ARRAY_SIZE(filter),
		.filter = filter,
	};
	long ret;

	ret = prctl(PR_SET_NO_NEW_PRIVS, 1, 0, 0, 0);
	ASSERT_EQ(0, ret);

	ret = prctl(PR_SET_SECCOMP, SECCOMP_MODE_FILTER, &prog);
	ASSERT_EQ(0, ret);
}

TEST(empty_prog)
{
	struct sock_filter filter[] = {
	};
	struct sock_fprog prog = {
		.len = (unsigned short)ARRAY_SIZE(filter),
		.filter = filter,
	};
	long ret;

	ret = prctl(PR_SET_NO_NEW_PRIVS, 1, 0, 0, 0);
	ASSERT_EQ(0, ret);

	ret = prctl(PR_SET_SECCOMP, SECCOMP_MODE_FILTER, &prog);
	EXPECT_EQ(-1, ret);
	EXPECT_EQ(EINVAL, errno);
}

TEST(log_all)
{
	struct sock_filter filter[] = {
		BPF_STMT(BPF_RET|BPF_K, SECCOMP_RET_LOG),
	};
	struct sock_fprog prog = {
		.len = (unsigned short)ARRAY_SIZE(filter),
		.filter = filter,
	};
	long ret;
	pid_t parent = getppid();

	ret = prctl(PR_SET_NO_NEW_PRIVS, 1, 0, 0, 0);
	ASSERT_EQ(0, ret);

	ret = prctl(PR_SET_SECCOMP, SECCOMP_MODE_FILTER, &prog);
	ASSERT_EQ(0, ret);

	/* getppid() should succeed and be logged (no check for logging) */
	EXPECT_EQ(parent, syscall(__NR_getppid));
}

TEST_SIGNAL(unknown_ret_is_kill_inside, SIGSYS)
{
	struct sock_filter filter[] = {
		BPF_STMT(BPF_RET|BPF_K, 0x10000000U),
	};
	struct sock_fprog prog = {
		.len = (unsigned short)ARRAY_SIZE(filter),
		.filter = filter,
	};
	long ret;

	ret = prctl(PR_SET_NO_NEW_PRIVS, 1, 0, 0, 0);
	ASSERT_EQ(0, ret);

	ret = prctl(PR_SET_SECCOMP, SECCOMP_MODE_FILTER, &prog);
	ASSERT_EQ(0, ret);
	EXPECT_EQ(0, syscall(__NR_getpid)) {
		TH_LOG("getpid() shouldn't ever return");
	}
}

/* return code >= 0x80000000 is unused. */
TEST_SIGNAL(unknown_ret_is_kill_above_allow, SIGSYS)
{
	struct sock_filter filter[] = {
		BPF_STMT(BPF_RET|BPF_K, 0x90000000U),
	};
	struct sock_fprog prog = {
		.len = (unsigned short)ARRAY_SIZE(filter),
		.filter = filter,
	};
	long ret;

	ret = prctl(PR_SET_NO_NEW_PRIVS, 1, 0, 0, 0);
	ASSERT_EQ(0, ret);

	ret = prctl(PR_SET_SECCOMP, SECCOMP_MODE_FILTER, &prog);
	ASSERT_EQ(0, ret);
	EXPECT_EQ(0, syscall(__NR_getpid)) {
		TH_LOG("getpid() shouldn't ever return");
	}
}

TEST_SIGNAL(KILL_all, SIGSYS)
{
	struct sock_filter filter[] = {
		BPF_STMT(BPF_RET|BPF_K, SECCOMP_RET_KILL),
	};
	struct sock_fprog prog = {
		.len = (unsigned short)ARRAY_SIZE(filter),
		.filter = filter,
	};
	long ret;

	ret = prctl(PR_SET_NO_NEW_PRIVS, 1, 0, 0, 0);
	ASSERT_EQ(0, ret);

	ret = prctl(PR_SET_SECCOMP, SECCOMP_MODE_FILTER, &prog);
	ASSERT_EQ(0, ret);
}

TEST_SIGNAL(KILL_one, SIGSYS)
{
	struct sock_filter filter[] = {
		BPF_STMT(BPF_LD|BPF_W|BPF_ABS,
			offsetof(struct seccomp_data, nr)),
		BPF_JUMP(BPF_JMP|BPF_JEQ|BPF_K, __NR_getpid, 0, 1),
		BPF_STMT(BPF_RET|BPF_K, SECCOMP_RET_KILL),
		BPF_STMT(BPF_RET|BPF_K, SECCOMP_RET_ALLOW),
	};
	struct sock_fprog prog = {
		.len = (unsigned short)ARRAY_SIZE(filter),
		.filter = filter,
	};
	long ret;
	pid_t parent = getppid();

	ret = prctl(PR_SET_NO_NEW_PRIVS, 1, 0, 0, 0);
	ASSERT_EQ(0, ret);

	ret = prctl(PR_SET_SECCOMP, SECCOMP_MODE_FILTER, &prog);
	ASSERT_EQ(0, ret);

	EXPECT_EQ(parent, syscall(__NR_getppid));
	/* getpid() should never return. */
	EXPECT_EQ(0, syscall(__NR_getpid));
}

TEST_SIGNAL(KILL_one_arg_one, SIGSYS)
{
	void *fatal_address;
	struct sock_filter filter[] = {
		BPF_STMT(BPF_LD|BPF_W|BPF_ABS,
			offsetof(struct seccomp_data, nr)),
		BPF_JUMP(BPF_JMP|BPF_JEQ|BPF_K, __NR_times, 1, 0),
		BPF_STMT(BPF_RET|BPF_K, SECCOMP_RET_ALLOW),
		/* Only both with lower 32-bit for now. */
		BPF_STMT(BPF_LD|BPF_W|BPF_ABS, syscall_arg(0)),
		BPF_JUMP(BPF_JMP|BPF_JEQ|BPF_K,
			(unsigned long)&fatal_address, 0, 1),
		BPF_STMT(BPF_RET|BPF_K, SECCOMP_RET_KILL),
		BPF_STMT(BPF_RET|BPF_K, SECCOMP_RET_ALLOW),
	};
	struct sock_fprog prog = {
		.len = (unsigned short)ARRAY_SIZE(filter),
		.filter = filter,
	};
	long ret;
	pid_t parent = getppid();
	struct tms timebuf;
	clock_t clock = times(&timebuf);

	ret = prctl(PR_SET_NO_NEW_PRIVS, 1, 0, 0, 0);
	ASSERT_EQ(0, ret);

	ret = prctl(PR_SET_SECCOMP, SECCOMP_MODE_FILTER, &prog);
	ASSERT_EQ(0, ret);

	EXPECT_EQ(parent, syscall(__NR_getppid));
	EXPECT_LE(clock, syscall(__NR_times, &timebuf));
	/* times() should never return. */
	EXPECT_EQ(0, syscall(__NR_times, &fatal_address));
}

TEST_SIGNAL(KILL_one_arg_six, SIGSYS)
{
#ifndef __NR_mmap2
	int sysno = __NR_mmap;
#else
	int sysno = __NR_mmap2;
#endif
	struct sock_filter filter[] = {
		BPF_STMT(BPF_LD|BPF_W|BPF_ABS,
			offsetof(struct seccomp_data, nr)),
		BPF_JUMP(BPF_JMP|BPF_JEQ|BPF_K, sysno, 1, 0),
		BPF_STMT(BPF_RET|BPF_K, SECCOMP_RET_ALLOW),
		/* Only both with lower 32-bit for now. */
		BPF_STMT(BPF_LD|BPF_W|BPF_ABS, syscall_arg(5)),
		BPF_JUMP(BPF_JMP|BPF_JEQ|BPF_K, 0x0C0FFEE, 0, 1),
		BPF_STMT(BPF_RET|BPF_K, SECCOMP_RET_KILL),
		BPF_STMT(BPF_RET|BPF_K, SECCOMP_RET_ALLOW),
	};
	struct sock_fprog prog = {
		.len = (unsigned short)ARRAY_SIZE(filter),
		.filter = filter,
	};
	long ret;
	pid_t parent = getppid();
	int fd;
	void *map1, *map2;
	int page_size = sysconf(_SC_PAGESIZE);

	ASSERT_LT(0, page_size);

	ret = prctl(PR_SET_NO_NEW_PRIVS, 1, 0, 0, 0);
	ASSERT_EQ(0, ret);

	ret = prctl(PR_SET_SECCOMP, SECCOMP_MODE_FILTER, &prog);
	ASSERT_EQ(0, ret);

	fd = open("/dev/zero", O_RDONLY);
	ASSERT_NE(-1, fd);

	EXPECT_EQ(parent, syscall(__NR_getppid));
	map1 = (void *)syscall(sysno,
		NULL, page_size, PROT_READ, MAP_PRIVATE, fd, page_size);
	EXPECT_NE(MAP_FAILED, map1);
	/* mmap2() should never return. */
	map2 = (void *)syscall(sysno,
		 NULL, page_size, PROT_READ, MAP_PRIVATE, fd, 0x0C0FFEE);
	EXPECT_EQ(MAP_FAILED, map2);

	/* The test failed, so clean up the resources. */
	munmap(map1, page_size);
	munmap(map2, page_size);
	close(fd);
}

/* This is a thread task to die via seccomp filter violation. */
void *kill_thread(void *data)
{
	bool die = (bool)data;

	if (die) {
		prctl(PR_GET_SECCOMP, 0, 0, 0, 0);
		return (void *)SIBLING_EXIT_FAILURE;
	}

	return (void *)SIBLING_EXIT_UNKILLED;
}

/* Prepare a thread that will kill itself or both of us. */
void kill_thread_or_group(struct __test_metadata *_metadata, bool kill_process)
{
	pthread_t thread;
	void *status;
	/* Kill only when calling __NR_prctl. */
	struct sock_filter filter_thread[] = {
		BPF_STMT(BPF_LD|BPF_W|BPF_ABS,
			offsetof(struct seccomp_data, nr)),
		BPF_JUMP(BPF_JMP|BPF_JEQ|BPF_K, __NR_prctl, 0, 1),
		BPF_STMT(BPF_RET|BPF_K, SECCOMP_RET_KILL_THREAD),
		BPF_STMT(BPF_RET|BPF_K, SECCOMP_RET_ALLOW),
	};
	struct sock_fprog prog_thread = {
		.len = (unsigned short)ARRAY_SIZE(filter_thread),
		.filter = filter_thread,
	};
	struct sock_filter filter_process[] = {
		BPF_STMT(BPF_LD|BPF_W|BPF_ABS,
			offsetof(struct seccomp_data, nr)),
		BPF_JUMP(BPF_JMP|BPF_JEQ|BPF_K, __NR_prctl, 0, 1),
		BPF_STMT(BPF_RET|BPF_K, SECCOMP_RET_KILL_PROCESS),
		BPF_STMT(BPF_RET|BPF_K, SECCOMP_RET_ALLOW),
	};
	struct sock_fprog prog_process = {
		.len = (unsigned short)ARRAY_SIZE(filter_process),
		.filter = filter_process,
	};

	ASSERT_EQ(0, prctl(PR_SET_NO_NEW_PRIVS, 1, 0, 0, 0)) {
		TH_LOG("Kernel does not support PR_SET_NO_NEW_PRIVS!");
	}

	ASSERT_EQ(0, seccomp(SECCOMP_SET_MODE_FILTER, 0,
			     kill_process ? &prog_process : &prog_thread));

	/*
	 * Add the KILL_THREAD rule again to make sure that the KILL_PROCESS
	 * flag cannot be downgraded by a new filter.
	 */
	ASSERT_EQ(0, seccomp(SECCOMP_SET_MODE_FILTER, 0, &prog_thread));

	/* Start a thread that will exit immediately. */
	ASSERT_EQ(0, pthread_create(&thread, NULL, kill_thread, (void *)false));
	ASSERT_EQ(0, pthread_join(thread, &status));
	ASSERT_EQ(SIBLING_EXIT_UNKILLED, (unsigned long)status);

	/* Start a thread that will die immediately. */
	ASSERT_EQ(0, pthread_create(&thread, NULL, kill_thread, (void *)true));
	ASSERT_EQ(0, pthread_join(thread, &status));
	ASSERT_NE(SIBLING_EXIT_FAILURE, (unsigned long)status);

	/*
	 * If we get here, only the spawned thread died. Let the parent know
	 * the whole process didn't die (i.e. this thread, the spawner,
	 * stayed running).
	 */
	exit(42);
}

TEST(KILL_thread)
{
	int status;
	pid_t child_pid;

	child_pid = fork();
	ASSERT_LE(0, child_pid);
	if (child_pid == 0) {
		kill_thread_or_group(_metadata, false);
		_exit(38);
	}

	ASSERT_EQ(child_pid, waitpid(child_pid, &status, 0));

	/* If only the thread was killed, we'll see exit 42. */
	ASSERT_TRUE(WIFEXITED(status));
	ASSERT_EQ(42, WEXITSTATUS(status));
}

TEST(KILL_process)
{
	int status;
	pid_t child_pid;

	child_pid = fork();
	ASSERT_LE(0, child_pid);
	if (child_pid == 0) {
		kill_thread_or_group(_metadata, true);
		_exit(38);
	}

	ASSERT_EQ(child_pid, waitpid(child_pid, &status, 0));

	/* If the entire process was killed, we'll see SIGSYS. */
	ASSERT_TRUE(WIFSIGNALED(status));
	ASSERT_EQ(SIGSYS, WTERMSIG(status));
}

/* TODO(wad) add 64-bit versus 32-bit arg tests. */
TEST(arg_out_of_range)
{
	struct sock_filter filter[] = {
		BPF_STMT(BPF_LD|BPF_W|BPF_ABS, syscall_arg(6)),
		BPF_STMT(BPF_RET|BPF_K, SECCOMP_RET_ALLOW),
	};
	struct sock_fprog prog = {
		.len = (unsigned short)ARRAY_SIZE(filter),
		.filter = filter,
	};
	long ret;

	ret = prctl(PR_SET_NO_NEW_PRIVS, 1, 0, 0, 0);
	ASSERT_EQ(0, ret);

	ret = prctl(PR_SET_SECCOMP, SECCOMP_MODE_FILTER, &prog);
	EXPECT_EQ(-1, ret);
	EXPECT_EQ(EINVAL, errno);
}

#define ERRNO_FILTER(name, errno)					\
	struct sock_filter _read_filter_##name[] = {			\
		BPF_STMT(BPF_LD|BPF_W|BPF_ABS,				\
			offsetof(struct seccomp_data, nr)),		\
		BPF_JUMP(BPF_JMP|BPF_JEQ|BPF_K, __NR_read, 0, 1),	\
		BPF_STMT(BPF_RET|BPF_K, SECCOMP_RET_ERRNO | errno),	\
		BPF_STMT(BPF_RET|BPF_K, SECCOMP_RET_ALLOW),		\
	};								\
	struct sock_fprog prog_##name = {				\
		.len = (unsigned short)ARRAY_SIZE(_read_filter_##name),	\
		.filter = _read_filter_##name,				\
	}

/* Make sure basic errno values are correctly passed through a filter. */
TEST(ERRNO_valid)
{
	ERRNO_FILTER(valid, E2BIG);
	long ret;
	pid_t parent = getppid();

	ret = prctl(PR_SET_NO_NEW_PRIVS, 1, 0, 0, 0);
	ASSERT_EQ(0, ret);

	ret = prctl(PR_SET_SECCOMP, SECCOMP_MODE_FILTER, &prog_valid);
	ASSERT_EQ(0, ret);

	EXPECT_EQ(parent, syscall(__NR_getppid));
	EXPECT_EQ(-1, read(0, NULL, 0));
	EXPECT_EQ(E2BIG, errno);
}

/* Make sure an errno of zero is correctly handled by the arch code. */
TEST(ERRNO_zero)
{
	ERRNO_FILTER(zero, 0);
	long ret;
	pid_t parent = getppid();

	ret = prctl(PR_SET_NO_NEW_PRIVS, 1, 0, 0, 0);
	ASSERT_EQ(0, ret);

	ret = prctl(PR_SET_SECCOMP, SECCOMP_MODE_FILTER, &prog_zero);
	ASSERT_EQ(0, ret);

	EXPECT_EQ(parent, syscall(__NR_getppid));
	/* "errno" of 0 is ok. */
	EXPECT_EQ(0, read(0, NULL, 0));
}

/*
 * The SECCOMP_RET_DATA mask is 16 bits wide, but errno is smaller.
 * This tests that the errno value gets capped correctly, fixed by
 * 580c57f10768 ("seccomp: cap SECCOMP_RET_ERRNO data to MAX_ERRNO").
 */
TEST(ERRNO_capped)
{
	ERRNO_FILTER(capped, 4096);
	long ret;
	pid_t parent = getppid();

	ret = prctl(PR_SET_NO_NEW_PRIVS, 1, 0, 0, 0);
	ASSERT_EQ(0, ret);

	ret = prctl(PR_SET_SECCOMP, SECCOMP_MODE_FILTER, &prog_capped);
	ASSERT_EQ(0, ret);

	EXPECT_EQ(parent, syscall(__NR_getppid));
	EXPECT_EQ(-1, read(0, NULL, 0));
	EXPECT_EQ(4095, errno);
}

/*
 * Filters are processed in reverse order: last applied is executed first.
 * Since only the SECCOMP_RET_ACTION mask is tested for return values, the
 * SECCOMP_RET_DATA mask results will follow the most recently applied
 * matching filter return (and not the lowest or highest value).
 */
TEST(ERRNO_order)
{
	ERRNO_FILTER(first,  11);
	ERRNO_FILTER(second, 13);
	ERRNO_FILTER(third,  12);
	long ret;
	pid_t parent = getppid();

	ret = prctl(PR_SET_NO_NEW_PRIVS, 1, 0, 0, 0);
	ASSERT_EQ(0, ret);

	ret = prctl(PR_SET_SECCOMP, SECCOMP_MODE_FILTER, &prog_first);
	ASSERT_EQ(0, ret);

	ret = prctl(PR_SET_SECCOMP, SECCOMP_MODE_FILTER, &prog_second);
	ASSERT_EQ(0, ret);

	ret = prctl(PR_SET_SECCOMP, SECCOMP_MODE_FILTER, &prog_third);
	ASSERT_EQ(0, ret);

	EXPECT_EQ(parent, syscall(__NR_getppid));
	EXPECT_EQ(-1, read(0, NULL, 0));
	EXPECT_EQ(12, errno);
}

FIXTURE_DATA(TRAP) {
	struct sock_fprog prog;
};

FIXTURE_SETUP(TRAP)
{
	struct sock_filter filter[] = {
		BPF_STMT(BPF_LD|BPF_W|BPF_ABS,
			offsetof(struct seccomp_data, nr)),
		BPF_JUMP(BPF_JMP|BPF_JEQ|BPF_K, __NR_getpid, 0, 1),
		BPF_STMT(BPF_RET|BPF_K, SECCOMP_RET_TRAP),
		BPF_STMT(BPF_RET|BPF_K, SECCOMP_RET_ALLOW),
	};

	memset(&self->prog, 0, sizeof(self->prog));
	self->prog.filter = malloc(sizeof(filter));
	ASSERT_NE(NULL, self->prog.filter);
	memcpy(self->prog.filter, filter, sizeof(filter));
	self->prog.len = (unsigned short)ARRAY_SIZE(filter);
}

FIXTURE_TEARDOWN(TRAP)
{
	if (self->prog.filter)
		free(self->prog.filter);
}

TEST_F_SIGNAL(TRAP, dfl, SIGSYS)
{
	long ret;

	ret = prctl(PR_SET_NO_NEW_PRIVS, 1, 0, 0, 0);
	ASSERT_EQ(0, ret);

	ret = prctl(PR_SET_SECCOMP, SECCOMP_MODE_FILTER, &self->prog);
	ASSERT_EQ(0, ret);
	syscall(__NR_getpid);
}

/* Ensure that SIGSYS overrides SIG_IGN */
TEST_F_SIGNAL(TRAP, ign, SIGSYS)
{
	long ret;

	ret = prctl(PR_SET_NO_NEW_PRIVS, 1, 0, 0, 0);
	ASSERT_EQ(0, ret);

	signal(SIGSYS, SIG_IGN);

	ret = prctl(PR_SET_SECCOMP, SECCOMP_MODE_FILTER, &self->prog);
	ASSERT_EQ(0, ret);
	syscall(__NR_getpid);
}

static siginfo_t TRAP_info;
static volatile int TRAP_nr;
static void TRAP_action(int nr, siginfo_t *info, void *void_context)
{
	memcpy(&TRAP_info, info, sizeof(TRAP_info));
	TRAP_nr = nr;
}

TEST_F(TRAP, handler)
{
	int ret, test;
	struct sigaction act;
	sigset_t mask;

	memset(&act, 0, sizeof(act));
	sigemptyset(&mask);
	sigaddset(&mask, SIGSYS);

	act.sa_sigaction = &TRAP_action;
	act.sa_flags = SA_SIGINFO;
	ret = sigaction(SIGSYS, &act, NULL);
	ASSERT_EQ(0, ret) {
		TH_LOG("sigaction failed");
	}
	ret = sigprocmask(SIG_UNBLOCK, &mask, NULL);
	ASSERT_EQ(0, ret) {
		TH_LOG("sigprocmask failed");
	}

	ret = prctl(PR_SET_NO_NEW_PRIVS, 1, 0, 0, 0);
	ASSERT_EQ(0, ret);
	ret = prctl(PR_SET_SECCOMP, SECCOMP_MODE_FILTER, &self->prog);
	ASSERT_EQ(0, ret);
	TRAP_nr = 0;
	memset(&TRAP_info, 0, sizeof(TRAP_info));
	/* Expect the registers to be rolled back. (nr = error) may vary
	 * based on arch. */
	ret = syscall(__NR_getpid);
	/* Silence gcc warning about volatile. */
	test = TRAP_nr;
	EXPECT_EQ(SIGSYS, test);
	struct local_sigsys {
		void *_call_addr;	/* calling user insn */
		int _syscall;		/* triggering system call number */
		unsigned int _arch;	/* AUDIT_ARCH_* of syscall */
	} *sigsys = (struct local_sigsys *)
#ifdef si_syscall
		&(TRAP_info.si_call_addr);
#else
		&TRAP_info.si_pid;
#endif
	EXPECT_EQ(__NR_getpid, sigsys->_syscall);
	/* Make sure arch is non-zero. */
	EXPECT_NE(0, sigsys->_arch);
	EXPECT_NE(0, (unsigned long)sigsys->_call_addr);
}

FIXTURE_DATA(precedence) {
	struct sock_fprog allow;
	struct sock_fprog log;
	struct sock_fprog trace;
	struct sock_fprog error;
	struct sock_fprog trap;
	struct sock_fprog kill;
};

FIXTURE_SETUP(precedence)
{
	struct sock_filter allow_insns[] = {
		BPF_STMT(BPF_RET|BPF_K, SECCOMP_RET_ALLOW),
	};
	struct sock_filter log_insns[] = {
		BPF_STMT(BPF_LD|BPF_W|BPF_ABS,
			offsetof(struct seccomp_data, nr)),
		BPF_JUMP(BPF_JMP|BPF_JEQ|BPF_K, __NR_getpid, 1, 0),
		BPF_STMT(BPF_RET|BPF_K, SECCOMP_RET_ALLOW),
		BPF_STMT(BPF_RET|BPF_K, SECCOMP_RET_LOG),
	};
	struct sock_filter trace_insns[] = {
		BPF_STMT(BPF_LD|BPF_W|BPF_ABS,
			offsetof(struct seccomp_data, nr)),
		BPF_JUMP(BPF_JMP|BPF_JEQ|BPF_K, __NR_getpid, 1, 0),
		BPF_STMT(BPF_RET|BPF_K, SECCOMP_RET_ALLOW),
		BPF_STMT(BPF_RET|BPF_K, SECCOMP_RET_TRACE),
	};
	struct sock_filter error_insns[] = {
		BPF_STMT(BPF_LD|BPF_W|BPF_ABS,
			offsetof(struct seccomp_data, nr)),
		BPF_JUMP(BPF_JMP|BPF_JEQ|BPF_K, __NR_getpid, 1, 0),
		BPF_STMT(BPF_RET|BPF_K, SECCOMP_RET_ALLOW),
		BPF_STMT(BPF_RET|BPF_K, SECCOMP_RET_ERRNO),
	};
	struct sock_filter trap_insns[] = {
		BPF_STMT(BPF_LD|BPF_W|BPF_ABS,
			offsetof(struct seccomp_data, nr)),
		BPF_JUMP(BPF_JMP|BPF_JEQ|BPF_K, __NR_getpid, 1, 0),
		BPF_STMT(BPF_RET|BPF_K, SECCOMP_RET_ALLOW),
		BPF_STMT(BPF_RET|BPF_K, SECCOMP_RET_TRAP),
	};
	struct sock_filter kill_insns[] = {
		BPF_STMT(BPF_LD|BPF_W|BPF_ABS,
			offsetof(struct seccomp_data, nr)),
		BPF_JUMP(BPF_JMP|BPF_JEQ|BPF_K, __NR_getpid, 1, 0),
		BPF_STMT(BPF_RET|BPF_K, SECCOMP_RET_ALLOW),
		BPF_STMT(BPF_RET|BPF_K, SECCOMP_RET_KILL),
	};

	memset(self, 0, sizeof(*self));
#define FILTER_ALLOC(_x) \
	self->_x.filter = malloc(sizeof(_x##_insns)); \
	ASSERT_NE(NULL, self->_x.filter); \
	memcpy(self->_x.filter, &_x##_insns, sizeof(_x##_insns)); \
	self->_x.len = (unsigned short)ARRAY_SIZE(_x##_insns)
	FILTER_ALLOC(allow);
	FILTER_ALLOC(log);
	FILTER_ALLOC(trace);
	FILTER_ALLOC(error);
	FILTER_ALLOC(trap);
	FILTER_ALLOC(kill);
}

FIXTURE_TEARDOWN(precedence)
{
#define FILTER_FREE(_x) if (self->_x.filter) free(self->_x.filter)
	FILTER_FREE(allow);
	FILTER_FREE(log);
	FILTER_FREE(trace);
	FILTER_FREE(error);
	FILTER_FREE(trap);
	FILTER_FREE(kill);
}

TEST_F(precedence, allow_ok)
{
	pid_t parent, res = 0;
	long ret;

	parent = getppid();
	ret = prctl(PR_SET_NO_NEW_PRIVS, 1, 0, 0, 0);
	ASSERT_EQ(0, ret);

	ret = prctl(PR_SET_SECCOMP, SECCOMP_MODE_FILTER, &self->allow);
	ASSERT_EQ(0, ret);
	ret = prctl(PR_SET_SECCOMP, SECCOMP_MODE_FILTER, &self->log);
	ASSERT_EQ(0, ret);
	ret = prctl(PR_SET_SECCOMP, SECCOMP_MODE_FILTER, &self->trace);
	ASSERT_EQ(0, ret);
	ret = prctl(PR_SET_SECCOMP, SECCOMP_MODE_FILTER, &self->error);
	ASSERT_EQ(0, ret);
	ret = prctl(PR_SET_SECCOMP, SECCOMP_MODE_FILTER, &self->trap);
	ASSERT_EQ(0, ret);
	ret = prctl(PR_SET_SECCOMP, SECCOMP_MODE_FILTER, &self->kill);
	ASSERT_EQ(0, ret);
	/* Should work just fine. */
	res = syscall(__NR_getppid);
	EXPECT_EQ(parent, res);
}

TEST_F_SIGNAL(precedence, kill_is_highest, SIGSYS)
{
	pid_t parent, res = 0;
	long ret;

	parent = getppid();
	ret = prctl(PR_SET_NO_NEW_PRIVS, 1, 0, 0, 0);
	ASSERT_EQ(0, ret);

	ret = prctl(PR_SET_SECCOMP, SECCOMP_MODE_FILTER, &self->allow);
	ASSERT_EQ(0, ret);
	ret = prctl(PR_SET_SECCOMP, SECCOMP_MODE_FILTER, &self->log);
	ASSERT_EQ(0, ret);
	ret = prctl(PR_SET_SECCOMP, SECCOMP_MODE_FILTER, &self->trace);
	ASSERT_EQ(0, ret);
	ret = prctl(PR_SET_SECCOMP, SECCOMP_MODE_FILTER, &self->error);
	ASSERT_EQ(0, ret);
	ret = prctl(PR_SET_SECCOMP, SECCOMP_MODE_FILTER, &self->trap);
	ASSERT_EQ(0, ret);
	ret = prctl(PR_SET_SECCOMP, SECCOMP_MODE_FILTER, &self->kill);
	ASSERT_EQ(0, ret);
	/* Should work just fine. */
	res = syscall(__NR_getppid);
	EXPECT_EQ(parent, res);
	/* getpid() should never return. */
	res = syscall(__NR_getpid);
	EXPECT_EQ(0, res);
}

TEST_F_SIGNAL(precedence, kill_is_highest_in_any_order, SIGSYS)
{
	pid_t parent;
	long ret;

	parent = getppid();
	ret = prctl(PR_SET_NO_NEW_PRIVS, 1, 0, 0, 0);
	ASSERT_EQ(0, ret);

	ret = prctl(PR_SET_SECCOMP, SECCOMP_MODE_FILTER, &self->allow);
	ASSERT_EQ(0, ret);
	ret = prctl(PR_SET_SECCOMP, SECCOMP_MODE_FILTER, &self->kill);
	ASSERT_EQ(0, ret);
	ret = prctl(PR_SET_SECCOMP, SECCOMP_MODE_FILTER, &self->error);
	ASSERT_EQ(0, ret);
	ret = prctl(PR_SET_SECCOMP, SECCOMP_MODE_FILTER, &self->log);
	ASSERT_EQ(0, ret);
	ret = prctl(PR_SET_SECCOMP, SECCOMP_MODE_FILTER, &self->trace);
	ASSERT_EQ(0, ret);
	ret = prctl(PR_SET_SECCOMP, SECCOMP_MODE_FILTER, &self->trap);
	ASSERT_EQ(0, ret);
	/* Should work just fine. */
	EXPECT_EQ(parent, syscall(__NR_getppid));
	/* getpid() should never return. */
	EXPECT_EQ(0, syscall(__NR_getpid));
}

TEST_F_SIGNAL(precedence, trap_is_second, SIGSYS)
{
	pid_t parent;
	long ret;

	parent = getppid();
	ret = prctl(PR_SET_NO_NEW_PRIVS, 1, 0, 0, 0);
	ASSERT_EQ(0, ret);

	ret = prctl(PR_SET_SECCOMP, SECCOMP_MODE_FILTER, &self->allow);
	ASSERT_EQ(0, ret);
	ret = prctl(PR_SET_SECCOMP, SECCOMP_MODE_FILTER, &self->log);
	ASSERT_EQ(0, ret);
	ret = prctl(PR_SET_SECCOMP, SECCOMP_MODE_FILTER, &self->trace);
	ASSERT_EQ(0, ret);
	ret = prctl(PR_SET_SECCOMP, SECCOMP_MODE_FILTER, &self->error);
	ASSERT_EQ(0, ret);
	ret = prctl(PR_SET_SECCOMP, SECCOMP_MODE_FILTER, &self->trap);
	ASSERT_EQ(0, ret);
	/* Should work just fine. */
	EXPECT_EQ(parent, syscall(__NR_getppid));
	/* getpid() should never return. */
	EXPECT_EQ(0, syscall(__NR_getpid));
}

TEST_F_SIGNAL(precedence, trap_is_second_in_any_order, SIGSYS)
{
	pid_t parent;
	long ret;

	parent = getppid();
	ret = prctl(PR_SET_NO_NEW_PRIVS, 1, 0, 0, 0);
	ASSERT_EQ(0, ret);

	ret = prctl(PR_SET_SECCOMP, SECCOMP_MODE_FILTER, &self->allow);
	ASSERT_EQ(0, ret);
	ret = prctl(PR_SET_SECCOMP, SECCOMP_MODE_FILTER, &self->trap);
	ASSERT_EQ(0, ret);
	ret = prctl(PR_SET_SECCOMP, SECCOMP_MODE_FILTER, &self->log);
	ASSERT_EQ(0, ret);
	ret = prctl(PR_SET_SECCOMP, SECCOMP_MODE_FILTER, &self->trace);
	ASSERT_EQ(0, ret);
	ret = prctl(PR_SET_SECCOMP, SECCOMP_MODE_FILTER, &self->error);
	ASSERT_EQ(0, ret);
	/* Should work just fine. */
	EXPECT_EQ(parent, syscall(__NR_getppid));
	/* getpid() should never return. */
	EXPECT_EQ(0, syscall(__NR_getpid));
}

TEST_F(precedence, errno_is_third)
{
	pid_t parent;
	long ret;

	parent = getppid();
	ret = prctl(PR_SET_NO_NEW_PRIVS, 1, 0, 0, 0);
	ASSERT_EQ(0, ret);

	ret = prctl(PR_SET_SECCOMP, SECCOMP_MODE_FILTER, &self->allow);
	ASSERT_EQ(0, ret);
	ret = prctl(PR_SET_SECCOMP, SECCOMP_MODE_FILTER, &self->log);
	ASSERT_EQ(0, ret);
	ret = prctl(PR_SET_SECCOMP, SECCOMP_MODE_FILTER, &self->trace);
	ASSERT_EQ(0, ret);
	ret = prctl(PR_SET_SECCOMP, SECCOMP_MODE_FILTER, &self->error);
	ASSERT_EQ(0, ret);
	/* Should work just fine. */
	EXPECT_EQ(parent, syscall(__NR_getppid));
	EXPECT_EQ(0, syscall(__NR_getpid));
}

TEST_F(precedence, errno_is_third_in_any_order)
{
	pid_t parent;
	long ret;

	parent = getppid();
	ret = prctl(PR_SET_NO_NEW_PRIVS, 1, 0, 0, 0);
	ASSERT_EQ(0, ret);

	ret = prctl(PR_SET_SECCOMP, SECCOMP_MODE_FILTER, &self->log);
	ASSERT_EQ(0, ret);
	ret = prctl(PR_SET_SECCOMP, SECCOMP_MODE_FILTER, &self->error);
	ASSERT_EQ(0, ret);
	ret = prctl(PR_SET_SECCOMP, SECCOMP_MODE_FILTER, &self->trace);
	ASSERT_EQ(0, ret);
	ret = prctl(PR_SET_SECCOMP, SECCOMP_MODE_FILTER, &self->allow);
	ASSERT_EQ(0, ret);
	/* Should work just fine. */
	EXPECT_EQ(parent, syscall(__NR_getppid));
	EXPECT_EQ(0, syscall(__NR_getpid));
}

TEST_F(precedence, trace_is_fourth)
{
	pid_t parent;
	long ret;

	parent = getppid();
	ret = prctl(PR_SET_NO_NEW_PRIVS, 1, 0, 0, 0);
	ASSERT_EQ(0, ret);

	ret = prctl(PR_SET_SECCOMP, SECCOMP_MODE_FILTER, &self->allow);
	ASSERT_EQ(0, ret);
	ret = prctl(PR_SET_SECCOMP, SECCOMP_MODE_FILTER, &self->log);
	ASSERT_EQ(0, ret);
	ret = prctl(PR_SET_SECCOMP, SECCOMP_MODE_FILTER, &self->trace);
	ASSERT_EQ(0, ret);
	/* Should work just fine. */
	EXPECT_EQ(parent, syscall(__NR_getppid));
	/* No ptracer */
	EXPECT_EQ(-1, syscall(__NR_getpid));
}

TEST_F(precedence, trace_is_fourth_in_any_order)
{
	pid_t parent;
	long ret;

	parent = getppid();
	ret = prctl(PR_SET_NO_NEW_PRIVS, 1, 0, 0, 0);
	ASSERT_EQ(0, ret);

	ret = prctl(PR_SET_SECCOMP, SECCOMP_MODE_FILTER, &self->trace);
	ASSERT_EQ(0, ret);
	ret = prctl(PR_SET_SECCOMP, SECCOMP_MODE_FILTER, &self->allow);
	ASSERT_EQ(0, ret);
	ret = prctl(PR_SET_SECCOMP, SECCOMP_MODE_FILTER, &self->log);
	ASSERT_EQ(0, ret);
	/* Should work just fine. */
	EXPECT_EQ(parent, syscall(__NR_getppid));
	/* No ptracer */
	EXPECT_EQ(-1, syscall(__NR_getpid));
}

TEST_F(precedence, log_is_fifth)
{
	pid_t mypid, parent;
	long ret;

	mypid = getpid();
	parent = getppid();
	ret = prctl(PR_SET_NO_NEW_PRIVS, 1, 0, 0, 0);
	ASSERT_EQ(0, ret);

	ret = prctl(PR_SET_SECCOMP, SECCOMP_MODE_FILTER, &self->allow);
	ASSERT_EQ(0, ret);
	ret = prctl(PR_SET_SECCOMP, SECCOMP_MODE_FILTER, &self->log);
	ASSERT_EQ(0, ret);
	/* Should work just fine. */
	EXPECT_EQ(parent, syscall(__NR_getppid));
	/* Should also work just fine */
	EXPECT_EQ(mypid, syscall(__NR_getpid));
}

TEST_F(precedence, log_is_fifth_in_any_order)
{
	pid_t mypid, parent;
	long ret;

	mypid = getpid();
	parent = getppid();
	ret = prctl(PR_SET_NO_NEW_PRIVS, 1, 0, 0, 0);
	ASSERT_EQ(0, ret);

	ret = prctl(PR_SET_SECCOMP, SECCOMP_MODE_FILTER, &self->log);
	ASSERT_EQ(0, ret);
	ret = prctl(PR_SET_SECCOMP, SECCOMP_MODE_FILTER, &self->allow);
	ASSERT_EQ(0, ret);
	/* Should work just fine. */
	EXPECT_EQ(parent, syscall(__NR_getppid));
	/* Should also work just fine */
	EXPECT_EQ(mypid, syscall(__NR_getpid));
}

#ifndef PTRACE_O_TRACESECCOMP
#define PTRACE_O_TRACESECCOMP	0x00000080
#endif

/* Catch the Ubuntu 12.04 value error. */
#if PTRACE_EVENT_SECCOMP != 7
#undef PTRACE_EVENT_SECCOMP
#endif

#ifndef PTRACE_EVENT_SECCOMP
#define PTRACE_EVENT_SECCOMP 7
#endif

#define IS_SECCOMP_EVENT(status) ((status >> 16) == PTRACE_EVENT_SECCOMP)
bool tracer_running;
void tracer_stop(int sig)
{
	tracer_running = false;
}

typedef void tracer_func_t(struct __test_metadata *_metadata,
			   pid_t tracee, int status, void *args);

void start_tracer(struct __test_metadata *_metadata, int fd, pid_t tracee,
	    tracer_func_t tracer_func, void *args, bool ptrace_syscall)
{
	int ret = -1;
	struct sigaction action = {
		.sa_handler = tracer_stop,
	};

	/* Allow external shutdown. */
	tracer_running = true;
	ASSERT_EQ(0, sigaction(SIGUSR1, &action, NULL));

	errno = 0;
	while (ret == -1 && errno != EINVAL)
		ret = ptrace(PTRACE_ATTACH, tracee, NULL, 0);
	ASSERT_EQ(0, ret) {
		kill(tracee, SIGKILL);
	}
	/* Wait for attach stop */
	wait(NULL);

	ret = ptrace(PTRACE_SETOPTIONS, tracee, NULL, ptrace_syscall ?
						      PTRACE_O_TRACESYSGOOD :
						      PTRACE_O_TRACESECCOMP);
	ASSERT_EQ(0, ret) {
		TH_LOG("Failed to set PTRACE_O_TRACESECCOMP");
		kill(tracee, SIGKILL);
	}
	ret = ptrace(ptrace_syscall ? PTRACE_SYSCALL : PTRACE_CONT,
		     tracee, NULL, 0);
	ASSERT_EQ(0, ret);

	/* Unblock the tracee */
	ASSERT_EQ(1, write(fd, "A", 1));
	ASSERT_EQ(0, close(fd));

	/* Run until we're shut down. Must assert to stop execution. */
	while (tracer_running) {
		int status;

		if (wait(&status) != tracee)
			continue;
		if (WIFSIGNALED(status) || WIFEXITED(status))
			/* Child is dead. Time to go. */
			return;

		/* Check if this is a seccomp event. */
		ASSERT_EQ(!ptrace_syscall, IS_SECCOMP_EVENT(status));

		tracer_func(_metadata, tracee, status, args);

		ret = ptrace(ptrace_syscall ? PTRACE_SYSCALL : PTRACE_CONT,
			     tracee, NULL, 0);
		ASSERT_EQ(0, ret);
	}
	/* Directly report the status of our test harness results. */
	syscall(__NR_exit, _metadata->passed ? EXIT_SUCCESS : EXIT_FAILURE);
}

/* Common tracer setup/teardown functions. */
void cont_handler(int num)
{ }
pid_t setup_trace_fixture(struct __test_metadata *_metadata,
			  tracer_func_t func, void *args, bool ptrace_syscall)
{
	char sync;
	int pipefd[2];
	pid_t tracer_pid;
	pid_t tracee = getpid();

	/* Setup a pipe for clean synchronization. */
	ASSERT_EQ(0, pipe(pipefd));

	/* Fork a child which we'll promote to tracer */
	tracer_pid = fork();
	ASSERT_LE(0, tracer_pid);
	signal(SIGALRM, cont_handler);
	if (tracer_pid == 0) {
		close(pipefd[0]);
		start_tracer(_metadata, pipefd[1], tracee, func, args,
			     ptrace_syscall);
		syscall(__NR_exit, 0);
	}
	close(pipefd[1]);
	prctl(PR_SET_PTRACER, tracer_pid, 0, 0, 0);
	read(pipefd[0], &sync, 1);
	close(pipefd[0]);

	return tracer_pid;
}
void teardown_trace_fixture(struct __test_metadata *_metadata,
			    pid_t tracer)
{
	if (tracer) {
		int status;
		/*
		 * Extract the exit code from the other process and
		 * adopt it for ourselves in case its asserts failed.
		 */
		ASSERT_EQ(0, kill(tracer, SIGUSR1));
		ASSERT_EQ(tracer, waitpid(tracer, &status, 0));
		if (WEXITSTATUS(status))
			_metadata->passed = 0;
	}
}

/* "poke" tracer arguments and function. */
struct tracer_args_poke_t {
	unsigned long poke_addr;
};

void tracer_poke(struct __test_metadata *_metadata, pid_t tracee, int status,
		 void *args)
{
	int ret;
	unsigned long msg;
	struct tracer_args_poke_t *info = (struct tracer_args_poke_t *)args;

	ret = ptrace(PTRACE_GETEVENTMSG, tracee, NULL, &msg);
	EXPECT_EQ(0, ret);
	/* If this fails, don't try to recover. */
	ASSERT_EQ(0x1001, msg) {
		kill(tracee, SIGKILL);
	}
	/*
	 * Poke in the message.
	 * Registers are not touched to try to keep this relatively arch
	 * agnostic.
	 */
	ret = ptrace(PTRACE_POKEDATA, tracee, info->poke_addr, 0x1001);
	EXPECT_EQ(0, ret);
}

FIXTURE_DATA(TRACE_poke) {
	struct sock_fprog prog;
	pid_t tracer;
	long poked;
	struct tracer_args_poke_t tracer_args;
};

FIXTURE_SETUP(TRACE_poke)
{
	struct sock_filter filter[] = {
		BPF_STMT(BPF_LD|BPF_W|BPF_ABS,
			offsetof(struct seccomp_data, nr)),
		BPF_JUMP(BPF_JMP|BPF_JEQ|BPF_K, __NR_read, 0, 1),
		BPF_STMT(BPF_RET|BPF_K, SECCOMP_RET_TRACE | 0x1001),
		BPF_STMT(BPF_RET|BPF_K, SECCOMP_RET_ALLOW),
	};

	self->poked = 0;
	memset(&self->prog, 0, sizeof(self->prog));
	self->prog.filter = malloc(sizeof(filter));
	ASSERT_NE(NULL, self->prog.filter);
	memcpy(self->prog.filter, filter, sizeof(filter));
	self->prog.len = (unsigned short)ARRAY_SIZE(filter);

	/* Set up tracer args. */
	self->tracer_args.poke_addr = (unsigned long)&self->poked;

	/* Launch tracer. */
	self->tracer = setup_trace_fixture(_metadata, tracer_poke,
					   &self->tracer_args, false);
}

FIXTURE_TEARDOWN(TRACE_poke)
{
	teardown_trace_fixture(_metadata, self->tracer);
	if (self->prog.filter)
		free(self->prog.filter);
}

TEST_F(TRACE_poke, read_has_side_effects)
{
	ssize_t ret;

	ret = prctl(PR_SET_NO_NEW_PRIVS, 1, 0, 0, 0);
	ASSERT_EQ(0, ret);

	ret = prctl(PR_SET_SECCOMP, SECCOMP_MODE_FILTER, &self->prog, 0, 0);
	ASSERT_EQ(0, ret);

	EXPECT_EQ(0, self->poked);
	ret = read(-1, NULL, 0);
	EXPECT_EQ(-1, ret);
	EXPECT_EQ(0x1001, self->poked);
}

TEST_F(TRACE_poke, getpid_runs_normally)
{
	long ret;

	ret = prctl(PR_SET_NO_NEW_PRIVS, 1, 0, 0, 0);
	ASSERT_EQ(0, ret);

	ret = prctl(PR_SET_SECCOMP, SECCOMP_MODE_FILTER, &self->prog, 0, 0);
	ASSERT_EQ(0, ret);

	EXPECT_EQ(0, self->poked);
	EXPECT_NE(0, syscall(__NR_getpid));
	EXPECT_EQ(0, self->poked);
}

#if defined(__x86_64__)
# define ARCH_REGS	struct user_regs_struct
# define SYSCALL_NUM	orig_rax
# define SYSCALL_RET	rax
#elif defined(__i386__)
# define ARCH_REGS	struct user_regs_struct
# define SYSCALL_NUM	orig_eax
# define SYSCALL_RET	eax
#elif defined(__arm__)
# define ARCH_REGS	struct pt_regs
# define SYSCALL_NUM	ARM_r7
# define SYSCALL_RET	ARM_r0
#elif defined(__aarch64__)
# define ARCH_REGS	struct user_pt_regs
# define SYSCALL_NUM	regs[8]
# define SYSCALL_RET	regs[0]
#elif defined(__hppa__)
# define ARCH_REGS	struct user_regs_struct
# define SYSCALL_NUM	gr[20]
# define SYSCALL_RET	gr[28]
#elif defined(__powerpc__)
# define ARCH_REGS	struct pt_regs
# define SYSCALL_NUM	gpr[0]
# define SYSCALL_RET	gpr[3]
#elif defined(__s390__)
# define ARCH_REGS     s390_regs
# define SYSCALL_NUM   gprs[2]
# define SYSCALL_RET   gprs[2]
#elif defined(__mips__)
# define ARCH_REGS	struct pt_regs
# define SYSCALL_NUM	regs[2]
# define SYSCALL_SYSCALL_NUM regs[4]
# define SYSCALL_RET	regs[2]
# define SYSCALL_NUM_RET_SHARE_REG
#else
# error "Do not know how to find your architecture's registers and syscalls"
#endif

/* When the syscall return can't be changed, stub out the tests for it. */
#ifdef SYSCALL_NUM_RET_SHARE_REG
# define EXPECT_SYSCALL_RETURN(val, action)	EXPECT_EQ(-1, action)
#else
# define EXPECT_SYSCALL_RETURN(val, action)		\
	do {						\
		errno = 0;				\
		if (val < 0) {				\
			EXPECT_EQ(-1, action);		\
			EXPECT_EQ(-(val), errno);	\
		} else {				\
			EXPECT_EQ(val, action);		\
		}					\
	} while (0)
#endif

/* Use PTRACE_GETREGS and PTRACE_SETREGS when available. This is useful for
 * architectures without HAVE_ARCH_TRACEHOOK (e.g. User-mode Linux).
 */
#if defined(__x86_64__) || defined(__i386__) || defined(__mips__)
#define HAVE_GETREGS
#endif

/* Architecture-specific syscall fetching routine. */
int get_syscall(struct __test_metadata *_metadata, pid_t tracee)
{
	ARCH_REGS regs;
#ifdef HAVE_GETREGS
	EXPECT_EQ(0, ptrace(PTRACE_GETREGS, tracee, 0, &regs)) {
		TH_LOG("PTRACE_GETREGS failed");
		return -1;
	}
#else
	struct iovec iov;

	iov.iov_base = &regs;
	iov.iov_len = sizeof(regs);
	EXPECT_EQ(0, ptrace(PTRACE_GETREGSET, tracee, NT_PRSTATUS, &iov)) {
		TH_LOG("PTRACE_GETREGSET failed");
		return -1;
	}
#endif

#if defined(__mips__)
	if (regs.SYSCALL_NUM == __NR_O32_Linux)
		return regs.SYSCALL_SYSCALL_NUM;
#endif
	return regs.SYSCALL_NUM;
}

/* Architecture-specific syscall changing routine. */
void change_syscall(struct __test_metadata *_metadata,
		    pid_t tracee, int syscall, int result)
{
	int ret;
	ARCH_REGS regs;
#ifdef HAVE_GETREGS
	ret = ptrace(PTRACE_GETREGS, tracee, 0, &regs);
#else
	struct iovec iov;
	iov.iov_base = &regs;
	iov.iov_len = sizeof(regs);
	ret = ptrace(PTRACE_GETREGSET, tracee, NT_PRSTATUS, &iov);
#endif
	EXPECT_EQ(0, ret) {}

#if defined(__x86_64__) || defined(__i386__) || defined(__powerpc__) || \
    defined(__s390__) || defined(__hppa__)
	{
		regs.SYSCALL_NUM = syscall;
	}
#elif defined(__mips__)
	{
		if (regs.SYSCALL_NUM == __NR_O32_Linux)
			regs.SYSCALL_SYSCALL_NUM = syscall;
		else
			regs.SYSCALL_NUM = syscall;
	}

#elif defined(__arm__)
# ifndef PTRACE_SET_SYSCALL
#  define PTRACE_SET_SYSCALL   23
# endif
	{
		ret = ptrace(PTRACE_SET_SYSCALL, tracee, NULL, syscall);
		EXPECT_EQ(0, ret);
	}

#elif defined(__aarch64__)
# ifndef NT_ARM_SYSTEM_CALL
#  define NT_ARM_SYSTEM_CALL 0x404
# endif
	{
		iov.iov_base = &syscall;
		iov.iov_len = sizeof(syscall);
		ret = ptrace(PTRACE_SETREGSET, tracee, NT_ARM_SYSTEM_CALL,
			     &iov);
		EXPECT_EQ(0, ret);
	}

#else
	ASSERT_EQ(1, 0) {
		TH_LOG("How is the syscall changed on this architecture?");
	}
#endif

	/* If syscall is skipped, change return value. */
	if (syscall == -1)
#ifdef SYSCALL_NUM_RET_SHARE_REG
		TH_LOG("Can't modify syscall return on this architecture");
#else
		regs.SYSCALL_RET = result;
#endif

#ifdef HAVE_GETREGS
	ret = ptrace(PTRACE_SETREGS, tracee, 0, &regs);
#else
	iov.iov_base = &regs;
	iov.iov_len = sizeof(regs);
	ret = ptrace(PTRACE_SETREGSET, tracee, NT_PRSTATUS, &iov);
#endif
	EXPECT_EQ(0, ret);
}

void tracer_syscall(struct __test_metadata *_metadata, pid_t tracee,
		    int status, void *args)
{
	int ret;
	unsigned long msg;

	/* Make sure we got the right message. */
	ret = ptrace(PTRACE_GETEVENTMSG, tracee, NULL, &msg);
	EXPECT_EQ(0, ret);

	/* Validate and take action on expected syscalls. */
	switch (msg) {
	case 0x1002:
		/* change getpid to getppid. */
		EXPECT_EQ(__NR_getpid, get_syscall(_metadata, tracee));
		change_syscall(_metadata, tracee, __NR_getppid, 0);
		break;
	case 0x1003:
		/* skip gettid with valid return code. */
		EXPECT_EQ(__NR_gettid, get_syscall(_metadata, tracee));
		change_syscall(_metadata, tracee, -1, 45000);
		break;
	case 0x1004:
		/* skip openat with error. */
		EXPECT_EQ(__NR_openat, get_syscall(_metadata, tracee));
		change_syscall(_metadata, tracee, -1, -ESRCH);
		break;
	case 0x1005:
		/* do nothing (allow getppid) */
		EXPECT_EQ(__NR_getppid, get_syscall(_metadata, tracee));
		break;
	default:
		EXPECT_EQ(0, msg) {
			TH_LOG("Unknown PTRACE_GETEVENTMSG: 0x%lx", msg);
			kill(tracee, SIGKILL);
		}
	}

}

void tracer_ptrace(struct __test_metadata *_metadata, pid_t tracee,
		   int status, void *args)
{
	int ret, nr;
	unsigned long msg;
	static bool entry;

	/* Make sure we got an empty message. */
	ret = ptrace(PTRACE_GETEVENTMSG, tracee, NULL, &msg);
	EXPECT_EQ(0, ret);
	EXPECT_EQ(0, msg);

	/* The only way to tell PTRACE_SYSCALL entry/exit is by counting. */
	entry = !entry;
	if (!entry)
		return;

	nr = get_syscall(_metadata, tracee);

	if (nr == __NR_getpid)
<<<<<<< HEAD
		change_syscall(_metadata, tracee, __NR_getppid);
	if (nr == __NR_openat)
		change_syscall(_metadata, tracee, -1);
=======
		change_syscall(_metadata, tracee, __NR_getppid, 0);
	if (nr == __NR_gettid)
		change_syscall(_metadata, tracee, -1, 45000);
	if (nr == __NR_openat)
		change_syscall(_metadata, tracee, -1, -ESRCH);
>>>>>>> e021bb4f
}

FIXTURE_DATA(TRACE_syscall) {
	struct sock_fprog prog;
	pid_t tracer, mytid, mypid, parent;
};

FIXTURE_SETUP(TRACE_syscall)
{
	struct sock_filter filter[] = {
		BPF_STMT(BPF_LD|BPF_W|BPF_ABS,
			offsetof(struct seccomp_data, nr)),
		BPF_JUMP(BPF_JMP|BPF_JEQ|BPF_K, __NR_getpid, 0, 1),
		BPF_STMT(BPF_RET|BPF_K, SECCOMP_RET_TRACE | 0x1002),
		BPF_JUMP(BPF_JMP|BPF_JEQ|BPF_K, __NR_gettid, 0, 1),
		BPF_STMT(BPF_RET|BPF_K, SECCOMP_RET_TRACE | 0x1003),
		BPF_JUMP(BPF_JMP|BPF_JEQ|BPF_K, __NR_openat, 0, 1),
		BPF_STMT(BPF_RET|BPF_K, SECCOMP_RET_TRACE | 0x1004),
		BPF_JUMP(BPF_JMP|BPF_JEQ|BPF_K, __NR_getppid, 0, 1),
		BPF_STMT(BPF_RET|BPF_K, SECCOMP_RET_TRACE | 0x1005),
		BPF_STMT(BPF_RET|BPF_K, SECCOMP_RET_ALLOW),
	};

	memset(&self->prog, 0, sizeof(self->prog));
	self->prog.filter = malloc(sizeof(filter));
	ASSERT_NE(NULL, self->prog.filter);
	memcpy(self->prog.filter, filter, sizeof(filter));
	self->prog.len = (unsigned short)ARRAY_SIZE(filter);

	/* Prepare some testable syscall results. */
	self->mytid = syscall(__NR_gettid);
	ASSERT_GT(self->mytid, 0);
	ASSERT_NE(self->mytid, 1) {
		TH_LOG("Running this test as init is not supported. :)");
	}

	self->mypid = getpid();
	ASSERT_GT(self->mypid, 0);
	ASSERT_EQ(self->mytid, self->mypid);

	self->parent = getppid();
	ASSERT_GT(self->parent, 0);
	ASSERT_NE(self->parent, self->mypid);

	/* Launch tracer. */
	self->tracer = setup_trace_fixture(_metadata, tracer_syscall, NULL,
					   false);
}

FIXTURE_TEARDOWN(TRACE_syscall)
{
	teardown_trace_fixture(_metadata, self->tracer);
	if (self->prog.filter)
		free(self->prog.filter);
}

TEST_F(TRACE_syscall, ptrace_syscall_redirected)
{
	/* Swap SECCOMP_RET_TRACE tracer for PTRACE_SYSCALL tracer. */
	teardown_trace_fixture(_metadata, self->tracer);
	self->tracer = setup_trace_fixture(_metadata, tracer_ptrace, NULL,
					   true);

	/* Tracer will redirect getpid to getppid. */
	EXPECT_NE(self->mypid, syscall(__NR_getpid));
}

TEST_F(TRACE_syscall, ptrace_syscall_errno)
{
	/* Swap SECCOMP_RET_TRACE tracer for PTRACE_SYSCALL tracer. */
	teardown_trace_fixture(_metadata, self->tracer);
	self->tracer = setup_trace_fixture(_metadata, tracer_ptrace, NULL,
					   true);

<<<<<<< HEAD
	/* Tracer should skip the open syscall, resulting in EPERM. */
	EXPECT_SYSCALL_RETURN(EPERM, syscall(__NR_openat));
=======
	/* Tracer should skip the open syscall, resulting in ESRCH. */
	EXPECT_SYSCALL_RETURN(-ESRCH, syscall(__NR_openat));
}

TEST_F(TRACE_syscall, ptrace_syscall_faked)
{
	/* Swap SECCOMP_RET_TRACE tracer for PTRACE_SYSCALL tracer. */
	teardown_trace_fixture(_metadata, self->tracer);
	self->tracer = setup_trace_fixture(_metadata, tracer_ptrace, NULL,
					   true);

	/* Tracer should skip the gettid syscall, resulting fake pid. */
	EXPECT_SYSCALL_RETURN(45000, syscall(__NR_gettid));
>>>>>>> e021bb4f
}

TEST_F(TRACE_syscall, syscall_allowed)
{
	long ret;

	ret = prctl(PR_SET_NO_NEW_PRIVS, 1, 0, 0, 0);
	ASSERT_EQ(0, ret);

	ret = prctl(PR_SET_SECCOMP, SECCOMP_MODE_FILTER, &self->prog, 0, 0);
	ASSERT_EQ(0, ret);

	/* getppid works as expected (no changes). */
	EXPECT_EQ(self->parent, syscall(__NR_getppid));
	EXPECT_NE(self->mypid, syscall(__NR_getppid));
}

TEST_F(TRACE_syscall, syscall_redirected)
{
	long ret;

	ret = prctl(PR_SET_NO_NEW_PRIVS, 1, 0, 0, 0);
	ASSERT_EQ(0, ret);

	ret = prctl(PR_SET_SECCOMP, SECCOMP_MODE_FILTER, &self->prog, 0, 0);
	ASSERT_EQ(0, ret);

	/* getpid has been redirected to getppid as expected. */
	EXPECT_EQ(self->parent, syscall(__NR_getpid));
	EXPECT_NE(self->mypid, syscall(__NR_getpid));
}

TEST_F(TRACE_syscall, syscall_errno)
{
	long ret;

	ret = prctl(PR_SET_NO_NEW_PRIVS, 1, 0, 0, 0);
	ASSERT_EQ(0, ret);

	ret = prctl(PR_SET_SECCOMP, SECCOMP_MODE_FILTER, &self->prog, 0, 0);
	ASSERT_EQ(0, ret);

	/* openat has been skipped and an errno return. */
	EXPECT_SYSCALL_RETURN(-ESRCH, syscall(__NR_openat));
}

TEST_F(TRACE_syscall, syscall_faked)
{
	long ret;

	ret = prctl(PR_SET_NO_NEW_PRIVS, 1, 0, 0, 0);
	ASSERT_EQ(0, ret);

	ret = prctl(PR_SET_SECCOMP, SECCOMP_MODE_FILTER, &self->prog, 0, 0);
	ASSERT_EQ(0, ret);

	/* gettid has been skipped and an altered return value stored. */
	EXPECT_SYSCALL_RETURN(45000, syscall(__NR_gettid));
}

TEST_F(TRACE_syscall, skip_after_RET_TRACE)
{
	struct sock_filter filter[] = {
		BPF_STMT(BPF_LD|BPF_W|BPF_ABS,
			offsetof(struct seccomp_data, nr)),
		BPF_JUMP(BPF_JMP|BPF_JEQ|BPF_K, __NR_getppid, 0, 1),
		BPF_STMT(BPF_RET|BPF_K, SECCOMP_RET_ERRNO | EPERM),
		BPF_STMT(BPF_RET|BPF_K, SECCOMP_RET_ALLOW),
	};
	struct sock_fprog prog = {
		.len = (unsigned short)ARRAY_SIZE(filter),
		.filter = filter,
	};
	long ret;

	ret = prctl(PR_SET_NO_NEW_PRIVS, 1, 0, 0, 0);
	ASSERT_EQ(0, ret);

	/* Install fixture filter. */
	ret = prctl(PR_SET_SECCOMP, SECCOMP_MODE_FILTER, &self->prog, 0, 0);
	ASSERT_EQ(0, ret);

	/* Install "errno on getppid" filter. */
	ret = prctl(PR_SET_SECCOMP, SECCOMP_MODE_FILTER, &prog, 0, 0);
	ASSERT_EQ(0, ret);

	/* Tracer will redirect getpid to getppid, and we should see EPERM. */
	errno = 0;
	EXPECT_EQ(-1, syscall(__NR_getpid));
	EXPECT_EQ(EPERM, errno);
}

TEST_F_SIGNAL(TRACE_syscall, kill_after_RET_TRACE, SIGSYS)
{
	struct sock_filter filter[] = {
		BPF_STMT(BPF_LD|BPF_W|BPF_ABS,
			offsetof(struct seccomp_data, nr)),
		BPF_JUMP(BPF_JMP|BPF_JEQ|BPF_K, __NR_getppid, 0, 1),
		BPF_STMT(BPF_RET|BPF_K, SECCOMP_RET_KILL),
		BPF_STMT(BPF_RET|BPF_K, SECCOMP_RET_ALLOW),
	};
	struct sock_fprog prog = {
		.len = (unsigned short)ARRAY_SIZE(filter),
		.filter = filter,
	};
	long ret;

	ret = prctl(PR_SET_NO_NEW_PRIVS, 1, 0, 0, 0);
	ASSERT_EQ(0, ret);

	/* Install fixture filter. */
	ret = prctl(PR_SET_SECCOMP, SECCOMP_MODE_FILTER, &self->prog, 0, 0);
	ASSERT_EQ(0, ret);

	/* Install "death on getppid" filter. */
	ret = prctl(PR_SET_SECCOMP, SECCOMP_MODE_FILTER, &prog, 0, 0);
	ASSERT_EQ(0, ret);

	/* Tracer will redirect getpid to getppid, and we should die. */
	EXPECT_NE(self->mypid, syscall(__NR_getpid));
}

TEST_F(TRACE_syscall, skip_after_ptrace)
{
	struct sock_filter filter[] = {
		BPF_STMT(BPF_LD|BPF_W|BPF_ABS,
			offsetof(struct seccomp_data, nr)),
		BPF_JUMP(BPF_JMP|BPF_JEQ|BPF_K, __NR_getppid, 0, 1),
		BPF_STMT(BPF_RET|BPF_K, SECCOMP_RET_ERRNO | EPERM),
		BPF_STMT(BPF_RET|BPF_K, SECCOMP_RET_ALLOW),
	};
	struct sock_fprog prog = {
		.len = (unsigned short)ARRAY_SIZE(filter),
		.filter = filter,
	};
	long ret;

	/* Swap SECCOMP_RET_TRACE tracer for PTRACE_SYSCALL tracer. */
	teardown_trace_fixture(_metadata, self->tracer);
	self->tracer = setup_trace_fixture(_metadata, tracer_ptrace, NULL,
					   true);

	ret = prctl(PR_SET_NO_NEW_PRIVS, 1, 0, 0, 0);
	ASSERT_EQ(0, ret);

	/* Install "errno on getppid" filter. */
	ret = prctl(PR_SET_SECCOMP, SECCOMP_MODE_FILTER, &prog, 0, 0);
	ASSERT_EQ(0, ret);

	/* Tracer will redirect getpid to getppid, and we should see EPERM. */
	EXPECT_EQ(-1, syscall(__NR_getpid));
	EXPECT_EQ(EPERM, errno);
}

TEST_F_SIGNAL(TRACE_syscall, kill_after_ptrace, SIGSYS)
{
	struct sock_filter filter[] = {
		BPF_STMT(BPF_LD|BPF_W|BPF_ABS,
			offsetof(struct seccomp_data, nr)),
		BPF_JUMP(BPF_JMP|BPF_JEQ|BPF_K, __NR_getppid, 0, 1),
		BPF_STMT(BPF_RET|BPF_K, SECCOMP_RET_KILL),
		BPF_STMT(BPF_RET|BPF_K, SECCOMP_RET_ALLOW),
	};
	struct sock_fprog prog = {
		.len = (unsigned short)ARRAY_SIZE(filter),
		.filter = filter,
	};
	long ret;

	/* Swap SECCOMP_RET_TRACE tracer for PTRACE_SYSCALL tracer. */
	teardown_trace_fixture(_metadata, self->tracer);
	self->tracer = setup_trace_fixture(_metadata, tracer_ptrace, NULL,
					   true);

	ret = prctl(PR_SET_NO_NEW_PRIVS, 1, 0, 0, 0);
	ASSERT_EQ(0, ret);

	/* Install "death on getppid" filter. */
	ret = prctl(PR_SET_SECCOMP, SECCOMP_MODE_FILTER, &prog, 0, 0);
	ASSERT_EQ(0, ret);

	/* Tracer will redirect getpid to getppid, and we should die. */
	EXPECT_NE(self->mypid, syscall(__NR_getpid));
}

TEST(seccomp_syscall)
{
	struct sock_filter filter[] = {
		BPF_STMT(BPF_RET|BPF_K, SECCOMP_RET_ALLOW),
	};
	struct sock_fprog prog = {
		.len = (unsigned short)ARRAY_SIZE(filter),
		.filter = filter,
	};
	long ret;

	ret = prctl(PR_SET_NO_NEW_PRIVS, 1, 0, 0, 0);
	ASSERT_EQ(0, ret) {
		TH_LOG("Kernel does not support PR_SET_NO_NEW_PRIVS!");
	}

	/* Reject insane operation. */
	ret = seccomp(-1, 0, &prog);
	ASSERT_NE(ENOSYS, errno) {
		TH_LOG("Kernel does not support seccomp syscall!");
	}
	EXPECT_EQ(EINVAL, errno) {
		TH_LOG("Did not reject crazy op value!");
	}

	/* Reject strict with flags or pointer. */
	ret = seccomp(SECCOMP_SET_MODE_STRICT, -1, NULL);
	EXPECT_EQ(EINVAL, errno) {
		TH_LOG("Did not reject mode strict with flags!");
	}
	ret = seccomp(SECCOMP_SET_MODE_STRICT, 0, &prog);
	EXPECT_EQ(EINVAL, errno) {
		TH_LOG("Did not reject mode strict with uargs!");
	}

	/* Reject insane args for filter. */
	ret = seccomp(SECCOMP_SET_MODE_FILTER, -1, &prog);
	EXPECT_EQ(EINVAL, errno) {
		TH_LOG("Did not reject crazy filter flags!");
	}
	ret = seccomp(SECCOMP_SET_MODE_FILTER, 0, NULL);
	EXPECT_EQ(EFAULT, errno) {
		TH_LOG("Did not reject NULL filter!");
	}

	ret = seccomp(SECCOMP_SET_MODE_FILTER, 0, &prog);
	EXPECT_EQ(0, errno) {
		TH_LOG("Kernel does not support SECCOMP_SET_MODE_FILTER: %s",
			strerror(errno));
	}
}

TEST(seccomp_syscall_mode_lock)
{
	struct sock_filter filter[] = {
		BPF_STMT(BPF_RET|BPF_K, SECCOMP_RET_ALLOW),
	};
	struct sock_fprog prog = {
		.len = (unsigned short)ARRAY_SIZE(filter),
		.filter = filter,
	};
	long ret;

	ret = prctl(PR_SET_NO_NEW_PRIVS, 1, NULL, 0, 0);
	ASSERT_EQ(0, ret) {
		TH_LOG("Kernel does not support PR_SET_NO_NEW_PRIVS!");
	}

	ret = seccomp(SECCOMP_SET_MODE_FILTER, 0, &prog);
	ASSERT_NE(ENOSYS, errno) {
		TH_LOG("Kernel does not support seccomp syscall!");
	}
	EXPECT_EQ(0, ret) {
		TH_LOG("Could not install filter!");
	}

	/* Make sure neither entry point will switch to strict. */
	ret = prctl(PR_SET_SECCOMP, SECCOMP_MODE_STRICT, 0, 0, 0);
	EXPECT_EQ(EINVAL, errno) {
		TH_LOG("Switched to mode strict!");
	}

	ret = seccomp(SECCOMP_SET_MODE_STRICT, 0, NULL);
	EXPECT_EQ(EINVAL, errno) {
		TH_LOG("Switched to mode strict!");
	}
}

/*
 * Test detection of known and unknown filter flags. Userspace needs to be able
 * to check if a filter flag is supported by the current kernel and a good way
 * of doing that is by attempting to enter filter mode, with the flag bit in
 * question set, and a NULL pointer for the _args_ parameter. EFAULT indicates
 * that the flag is valid and EINVAL indicates that the flag is invalid.
 */
TEST(detect_seccomp_filter_flags)
{
	unsigned int flags[] = { SECCOMP_FILTER_FLAG_TSYNC,
				 SECCOMP_FILTER_FLAG_LOG,
				 SECCOMP_FILTER_FLAG_SPEC_ALLOW };
	unsigned int flag, all_flags;
	int i;
	long ret;

	/* Test detection of known-good filter flags */
	for (i = 0, all_flags = 0; i < ARRAY_SIZE(flags); i++) {
		int bits = 0;

		flag = flags[i];
		/* Make sure the flag is a single bit! */
		while (flag) {
			if (flag & 0x1)
				bits ++;
			flag >>= 1;
		}
		ASSERT_EQ(1, bits);
		flag = flags[i];

		ret = seccomp(SECCOMP_SET_MODE_FILTER, flag, NULL);
		ASSERT_NE(ENOSYS, errno) {
			TH_LOG("Kernel does not support seccomp syscall!");
		}
		EXPECT_EQ(-1, ret);
		EXPECT_EQ(EFAULT, errno) {
			TH_LOG("Failed to detect that a known-good filter flag (0x%X) is supported!",
			       flag);
		}

		all_flags |= flag;
	}

	/* Test detection of all known-good filter flags */
	ret = seccomp(SECCOMP_SET_MODE_FILTER, all_flags, NULL);
	EXPECT_EQ(-1, ret);
	EXPECT_EQ(EFAULT, errno) {
		TH_LOG("Failed to detect that all known-good filter flags (0x%X) are supported!",
		       all_flags);
	}

	/* Test detection of an unknown filter flag */
	flag = -1;
	ret = seccomp(SECCOMP_SET_MODE_FILTER, flag, NULL);
	EXPECT_EQ(-1, ret);
	EXPECT_EQ(EINVAL, errno) {
		TH_LOG("Failed to detect that an unknown filter flag (0x%X) is unsupported!",
		       flag);
	}

	/*
	 * Test detection of an unknown filter flag that may simply need to be
	 * added to this test
	 */
	flag = flags[ARRAY_SIZE(flags) - 1] << 1;
	ret = seccomp(SECCOMP_SET_MODE_FILTER, flag, NULL);
	EXPECT_EQ(-1, ret);
	EXPECT_EQ(EINVAL, errno) {
		TH_LOG("Failed to detect that an unknown filter flag (0x%X) is unsupported! Does a new flag need to be added to this test?",
		       flag);
	}
}

TEST(TSYNC_first)
{
	struct sock_filter filter[] = {
		BPF_STMT(BPF_RET|BPF_K, SECCOMP_RET_ALLOW),
	};
	struct sock_fprog prog = {
		.len = (unsigned short)ARRAY_SIZE(filter),
		.filter = filter,
	};
	long ret;

	ret = prctl(PR_SET_NO_NEW_PRIVS, 1, NULL, 0, 0);
	ASSERT_EQ(0, ret) {
		TH_LOG("Kernel does not support PR_SET_NO_NEW_PRIVS!");
	}

	ret = seccomp(SECCOMP_SET_MODE_FILTER, SECCOMP_FILTER_FLAG_TSYNC,
		      &prog);
	ASSERT_NE(ENOSYS, errno) {
		TH_LOG("Kernel does not support seccomp syscall!");
	}
	EXPECT_EQ(0, ret) {
		TH_LOG("Could not install initial filter with TSYNC!");
	}
}

#define TSYNC_SIBLINGS 2
struct tsync_sibling {
	pthread_t tid;
	pid_t system_tid;
	sem_t *started;
	pthread_cond_t *cond;
	pthread_mutex_t *mutex;
	int diverge;
	int num_waits;
	struct sock_fprog *prog;
	struct __test_metadata *metadata;
};

/*
 * To avoid joining joined threads (which is not allowed by Bionic),
 * make sure we both successfully join and clear the tid to skip a
 * later join attempt during fixture teardown. Any remaining threads
 * will be directly killed during teardown.
 */
#define PTHREAD_JOIN(tid, status)					\
	do {								\
		int _rc = pthread_join(tid, status);			\
		if (_rc) {						\
			TH_LOG("pthread_join of tid %u failed: %d\n",	\
				(unsigned int)tid, _rc);		\
		} else {						\
			tid = 0;					\
		}							\
	} while (0)

FIXTURE_DATA(TSYNC) {
	struct sock_fprog root_prog, apply_prog;
	struct tsync_sibling sibling[TSYNC_SIBLINGS];
	sem_t started;
	pthread_cond_t cond;
	pthread_mutex_t mutex;
	int sibling_count;
};

FIXTURE_SETUP(TSYNC)
{
	struct sock_filter root_filter[] = {
		BPF_STMT(BPF_RET|BPF_K, SECCOMP_RET_ALLOW),
	};
	struct sock_filter apply_filter[] = {
		BPF_STMT(BPF_LD|BPF_W|BPF_ABS,
			offsetof(struct seccomp_data, nr)),
		BPF_JUMP(BPF_JMP|BPF_JEQ|BPF_K, __NR_read, 0, 1),
		BPF_STMT(BPF_RET|BPF_K, SECCOMP_RET_KILL),
		BPF_STMT(BPF_RET|BPF_K, SECCOMP_RET_ALLOW),
	};

	memset(&self->root_prog, 0, sizeof(self->root_prog));
	memset(&self->apply_prog, 0, sizeof(self->apply_prog));
	memset(&self->sibling, 0, sizeof(self->sibling));
	self->root_prog.filter = malloc(sizeof(root_filter));
	ASSERT_NE(NULL, self->root_prog.filter);
	memcpy(self->root_prog.filter, &root_filter, sizeof(root_filter));
	self->root_prog.len = (unsigned short)ARRAY_SIZE(root_filter);

	self->apply_prog.filter = malloc(sizeof(apply_filter));
	ASSERT_NE(NULL, self->apply_prog.filter);
	memcpy(self->apply_prog.filter, &apply_filter, sizeof(apply_filter));
	self->apply_prog.len = (unsigned short)ARRAY_SIZE(apply_filter);

	self->sibling_count = 0;
	pthread_mutex_init(&self->mutex, NULL);
	pthread_cond_init(&self->cond, NULL);
	sem_init(&self->started, 0, 0);
	self->sibling[0].tid = 0;
	self->sibling[0].cond = &self->cond;
	self->sibling[0].started = &self->started;
	self->sibling[0].mutex = &self->mutex;
	self->sibling[0].diverge = 0;
	self->sibling[0].num_waits = 1;
	self->sibling[0].prog = &self->root_prog;
	self->sibling[0].metadata = _metadata;
	self->sibling[1].tid = 0;
	self->sibling[1].cond = &self->cond;
	self->sibling[1].started = &self->started;
	self->sibling[1].mutex = &self->mutex;
	self->sibling[1].diverge = 0;
	self->sibling[1].prog = &self->root_prog;
	self->sibling[1].num_waits = 1;
	self->sibling[1].metadata = _metadata;
}

FIXTURE_TEARDOWN(TSYNC)
{
	int sib = 0;

	if (self->root_prog.filter)
		free(self->root_prog.filter);
	if (self->apply_prog.filter)
		free(self->apply_prog.filter);

	for ( ; sib < self->sibling_count; ++sib) {
		struct tsync_sibling *s = &self->sibling[sib];

		if (!s->tid)
			continue;
		/*
		 * If a thread is still running, it may be stuck, so hit
		 * it over the head really hard.
		 */
		pthread_kill(s->tid, 9);
	}
	pthread_mutex_destroy(&self->mutex);
	pthread_cond_destroy(&self->cond);
	sem_destroy(&self->started);
}

void *tsync_sibling(void *data)
{
	long ret = 0;
	struct tsync_sibling *me = data;

	me->system_tid = syscall(__NR_gettid);

	pthread_mutex_lock(me->mutex);
	if (me->diverge) {
		/* Just re-apply the root prog to fork the tree */
		ret = prctl(PR_SET_SECCOMP, SECCOMP_MODE_FILTER,
				me->prog, 0, 0);
	}
	sem_post(me->started);
	/* Return outside of started so parent notices failures. */
	if (ret) {
		pthread_mutex_unlock(me->mutex);
		return (void *)SIBLING_EXIT_FAILURE;
	}
	do {
		pthread_cond_wait(me->cond, me->mutex);
		me->num_waits = me->num_waits - 1;
	} while (me->num_waits);
	pthread_mutex_unlock(me->mutex);

	ret = prctl(PR_GET_NO_NEW_PRIVS, 0, 0, 0, 0);
	if (!ret)
		return (void *)SIBLING_EXIT_NEWPRIVS;
	read(0, NULL, 0);
	return (void *)SIBLING_EXIT_UNKILLED;
}

void tsync_start_sibling(struct tsync_sibling *sibling)
{
	pthread_create(&sibling->tid, NULL, tsync_sibling, (void *)sibling);
}

TEST_F(TSYNC, siblings_fail_prctl)
{
	long ret;
	void *status;
	struct sock_filter filter[] = {
		BPF_STMT(BPF_LD|BPF_W|BPF_ABS,
			offsetof(struct seccomp_data, nr)),
		BPF_JUMP(BPF_JMP|BPF_JEQ|BPF_K, __NR_prctl, 0, 1),
		BPF_STMT(BPF_RET|BPF_K, SECCOMP_RET_ERRNO | EINVAL),
		BPF_STMT(BPF_RET|BPF_K, SECCOMP_RET_ALLOW),
	};
	struct sock_fprog prog = {
		.len = (unsigned short)ARRAY_SIZE(filter),
		.filter = filter,
	};

	ASSERT_EQ(0, prctl(PR_SET_NO_NEW_PRIVS, 1, 0, 0, 0)) {
		TH_LOG("Kernel does not support PR_SET_NO_NEW_PRIVS!");
	}

	/* Check prctl failure detection by requesting sib 0 diverge. */
	ret = seccomp(SECCOMP_SET_MODE_FILTER, 0, &prog);
	ASSERT_NE(ENOSYS, errno) {
		TH_LOG("Kernel does not support seccomp syscall!");
	}
	ASSERT_EQ(0, ret) {
		TH_LOG("setting filter failed");
	}

	self->sibling[0].diverge = 1;
	tsync_start_sibling(&self->sibling[0]);
	tsync_start_sibling(&self->sibling[1]);

	while (self->sibling_count < TSYNC_SIBLINGS) {
		sem_wait(&self->started);
		self->sibling_count++;
	}

	/* Signal the threads to clean up*/
	pthread_mutex_lock(&self->mutex);
	ASSERT_EQ(0, pthread_cond_broadcast(&self->cond)) {
		TH_LOG("cond broadcast non-zero");
	}
	pthread_mutex_unlock(&self->mutex);

	/* Ensure diverging sibling failed to call prctl. */
	PTHREAD_JOIN(self->sibling[0].tid, &status);
	EXPECT_EQ(SIBLING_EXIT_FAILURE, (long)status);
	PTHREAD_JOIN(self->sibling[1].tid, &status);
	EXPECT_EQ(SIBLING_EXIT_UNKILLED, (long)status);
}

TEST_F(TSYNC, two_siblings_with_ancestor)
{
	long ret;
	void *status;

	ASSERT_EQ(0, prctl(PR_SET_NO_NEW_PRIVS, 1, 0, 0, 0)) {
		TH_LOG("Kernel does not support PR_SET_NO_NEW_PRIVS!");
	}

	ret = seccomp(SECCOMP_SET_MODE_FILTER, 0, &self->root_prog);
	ASSERT_NE(ENOSYS, errno) {
		TH_LOG("Kernel does not support seccomp syscall!");
	}
	ASSERT_EQ(0, ret) {
		TH_LOG("Kernel does not support SECCOMP_SET_MODE_FILTER!");
	}
	tsync_start_sibling(&self->sibling[0]);
	tsync_start_sibling(&self->sibling[1]);

	while (self->sibling_count < TSYNC_SIBLINGS) {
		sem_wait(&self->started);
		self->sibling_count++;
	}

	ret = seccomp(SECCOMP_SET_MODE_FILTER, SECCOMP_FILTER_FLAG_TSYNC,
		      &self->apply_prog);
	ASSERT_EQ(0, ret) {
		TH_LOG("Could install filter on all threads!");
	}
	/* Tell the siblings to test the policy */
	pthread_mutex_lock(&self->mutex);
	ASSERT_EQ(0, pthread_cond_broadcast(&self->cond)) {
		TH_LOG("cond broadcast non-zero");
	}
	pthread_mutex_unlock(&self->mutex);
	/* Ensure they are both killed and don't exit cleanly. */
	PTHREAD_JOIN(self->sibling[0].tid, &status);
	EXPECT_EQ(0x0, (long)status);
	PTHREAD_JOIN(self->sibling[1].tid, &status);
	EXPECT_EQ(0x0, (long)status);
}

TEST_F(TSYNC, two_sibling_want_nnp)
{
	void *status;

	/* start siblings before any prctl() operations */
	tsync_start_sibling(&self->sibling[0]);
	tsync_start_sibling(&self->sibling[1]);
	while (self->sibling_count < TSYNC_SIBLINGS) {
		sem_wait(&self->started);
		self->sibling_count++;
	}

	/* Tell the siblings to test no policy */
	pthread_mutex_lock(&self->mutex);
	ASSERT_EQ(0, pthread_cond_broadcast(&self->cond)) {
		TH_LOG("cond broadcast non-zero");
	}
	pthread_mutex_unlock(&self->mutex);

	/* Ensure they are both upset about lacking nnp. */
	PTHREAD_JOIN(self->sibling[0].tid, &status);
	EXPECT_EQ(SIBLING_EXIT_NEWPRIVS, (long)status);
	PTHREAD_JOIN(self->sibling[1].tid, &status);
	EXPECT_EQ(SIBLING_EXIT_NEWPRIVS, (long)status);
}

TEST_F(TSYNC, two_siblings_with_no_filter)
{
	long ret;
	void *status;

	/* start siblings before any prctl() operations */
	tsync_start_sibling(&self->sibling[0]);
	tsync_start_sibling(&self->sibling[1]);
	while (self->sibling_count < TSYNC_SIBLINGS) {
		sem_wait(&self->started);
		self->sibling_count++;
	}

	ASSERT_EQ(0, prctl(PR_SET_NO_NEW_PRIVS, 1, 0, 0, 0)) {
		TH_LOG("Kernel does not support PR_SET_NO_NEW_PRIVS!");
	}

	ret = seccomp(SECCOMP_SET_MODE_FILTER, SECCOMP_FILTER_FLAG_TSYNC,
		      &self->apply_prog);
	ASSERT_NE(ENOSYS, errno) {
		TH_LOG("Kernel does not support seccomp syscall!");
	}
	ASSERT_EQ(0, ret) {
		TH_LOG("Could install filter on all threads!");
	}

	/* Tell the siblings to test the policy */
	pthread_mutex_lock(&self->mutex);
	ASSERT_EQ(0, pthread_cond_broadcast(&self->cond)) {
		TH_LOG("cond broadcast non-zero");
	}
	pthread_mutex_unlock(&self->mutex);

	/* Ensure they are both killed and don't exit cleanly. */
	PTHREAD_JOIN(self->sibling[0].tid, &status);
	EXPECT_EQ(0x0, (long)status);
	PTHREAD_JOIN(self->sibling[1].tid, &status);
	EXPECT_EQ(0x0, (long)status);
}

TEST_F(TSYNC, two_siblings_with_one_divergence)
{
	long ret;
	void *status;

	ASSERT_EQ(0, prctl(PR_SET_NO_NEW_PRIVS, 1, 0, 0, 0)) {
		TH_LOG("Kernel does not support PR_SET_NO_NEW_PRIVS!");
	}

	ret = seccomp(SECCOMP_SET_MODE_FILTER, 0, &self->root_prog);
	ASSERT_NE(ENOSYS, errno) {
		TH_LOG("Kernel does not support seccomp syscall!");
	}
	ASSERT_EQ(0, ret) {
		TH_LOG("Kernel does not support SECCOMP_SET_MODE_FILTER!");
	}
	self->sibling[0].diverge = 1;
	tsync_start_sibling(&self->sibling[0]);
	tsync_start_sibling(&self->sibling[1]);

	while (self->sibling_count < TSYNC_SIBLINGS) {
		sem_wait(&self->started);
		self->sibling_count++;
	}

	ret = seccomp(SECCOMP_SET_MODE_FILTER, SECCOMP_FILTER_FLAG_TSYNC,
		      &self->apply_prog);
	ASSERT_EQ(self->sibling[0].system_tid, ret) {
		TH_LOG("Did not fail on diverged sibling.");
	}

	/* Wake the threads */
	pthread_mutex_lock(&self->mutex);
	ASSERT_EQ(0, pthread_cond_broadcast(&self->cond)) {
		TH_LOG("cond broadcast non-zero");
	}
	pthread_mutex_unlock(&self->mutex);

	/* Ensure they are both unkilled. */
	PTHREAD_JOIN(self->sibling[0].tid, &status);
	EXPECT_EQ(SIBLING_EXIT_UNKILLED, (long)status);
	PTHREAD_JOIN(self->sibling[1].tid, &status);
	EXPECT_EQ(SIBLING_EXIT_UNKILLED, (long)status);
}

TEST_F(TSYNC, two_siblings_not_under_filter)
{
	long ret, sib;
	void *status;

	ASSERT_EQ(0, prctl(PR_SET_NO_NEW_PRIVS, 1, 0, 0, 0)) {
		TH_LOG("Kernel does not support PR_SET_NO_NEW_PRIVS!");
	}

	/*
	 * Sibling 0 will have its own seccomp policy
	 * and Sibling 1 will not be under seccomp at
	 * all. Sibling 1 will enter seccomp and 0
	 * will cause failure.
	 */
	self->sibling[0].diverge = 1;
	tsync_start_sibling(&self->sibling[0]);
	tsync_start_sibling(&self->sibling[1]);

	while (self->sibling_count < TSYNC_SIBLINGS) {
		sem_wait(&self->started);
		self->sibling_count++;
	}

	ret = seccomp(SECCOMP_SET_MODE_FILTER, 0, &self->root_prog);
	ASSERT_NE(ENOSYS, errno) {
		TH_LOG("Kernel does not support seccomp syscall!");
	}
	ASSERT_EQ(0, ret) {
		TH_LOG("Kernel does not support SECCOMP_SET_MODE_FILTER!");
	}

	ret = seccomp(SECCOMP_SET_MODE_FILTER, SECCOMP_FILTER_FLAG_TSYNC,
		      &self->apply_prog);
	ASSERT_EQ(ret, self->sibling[0].system_tid) {
		TH_LOG("Did not fail on diverged sibling.");
	}
	sib = 1;
	if (ret == self->sibling[0].system_tid)
		sib = 0;

	pthread_mutex_lock(&self->mutex);

	/* Increment the other siblings num_waits so we can clean up
	 * the one we just saw.
	 */
	self->sibling[!sib].num_waits += 1;

	/* Signal the thread to clean up*/
	ASSERT_EQ(0, pthread_cond_broadcast(&self->cond)) {
		TH_LOG("cond broadcast non-zero");
	}
	pthread_mutex_unlock(&self->mutex);
	PTHREAD_JOIN(self->sibling[sib].tid, &status);
	EXPECT_EQ(SIBLING_EXIT_UNKILLED, (long)status);
	/* Poll for actual task death. pthread_join doesn't guarantee it. */
	while (!kill(self->sibling[sib].system_tid, 0))
		sleep(0.1);
	/* Switch to the remaining sibling */
	sib = !sib;

	ret = seccomp(SECCOMP_SET_MODE_FILTER, SECCOMP_FILTER_FLAG_TSYNC,
		      &self->apply_prog);
	ASSERT_EQ(0, ret) {
		TH_LOG("Expected the remaining sibling to sync");
	};

	pthread_mutex_lock(&self->mutex);

	/* If remaining sibling didn't have a chance to wake up during
	 * the first broadcast, manually reduce the num_waits now.
	 */
	if (self->sibling[sib].num_waits > 1)
		self->sibling[sib].num_waits = 1;
	ASSERT_EQ(0, pthread_cond_broadcast(&self->cond)) {
		TH_LOG("cond broadcast non-zero");
	}
	pthread_mutex_unlock(&self->mutex);
	PTHREAD_JOIN(self->sibling[sib].tid, &status);
	EXPECT_EQ(0, (long)status);
	/* Poll for actual task death. pthread_join doesn't guarantee it. */
	while (!kill(self->sibling[sib].system_tid, 0))
		sleep(0.1);

	ret = seccomp(SECCOMP_SET_MODE_FILTER, SECCOMP_FILTER_FLAG_TSYNC,
		      &self->apply_prog);
	ASSERT_EQ(0, ret);  /* just us chickens */
}

/* Make sure restarted syscalls are seen directly as "restart_syscall". */
TEST(syscall_restart)
{
	long ret;
	unsigned long msg;
	pid_t child_pid;
	int pipefd[2];
	int status;
	siginfo_t info = { };
	struct sock_filter filter[] = {
		BPF_STMT(BPF_LD|BPF_W|BPF_ABS,
			 offsetof(struct seccomp_data, nr)),

#ifdef __NR_sigreturn
		BPF_JUMP(BPF_JMP|BPF_JEQ|BPF_K, __NR_sigreturn, 6, 0),
#endif
		BPF_JUMP(BPF_JMP|BPF_JEQ|BPF_K, __NR_read, 5, 0),
		BPF_JUMP(BPF_JMP|BPF_JEQ|BPF_K, __NR_exit, 4, 0),
		BPF_JUMP(BPF_JMP|BPF_JEQ|BPF_K, __NR_rt_sigreturn, 3, 0),
		BPF_JUMP(BPF_JMP|BPF_JEQ|BPF_K, __NR_nanosleep, 4, 0),
		BPF_JUMP(BPF_JMP|BPF_JEQ|BPF_K, __NR_restart_syscall, 4, 0),

		/* Allow __NR_write for easy logging. */
		BPF_JUMP(BPF_JMP|BPF_JEQ|BPF_K, __NR_write, 0, 1),
		BPF_STMT(BPF_RET|BPF_K, SECCOMP_RET_ALLOW),
		BPF_STMT(BPF_RET|BPF_K, SECCOMP_RET_KILL),
		/* The nanosleep jump target. */
		BPF_STMT(BPF_RET|BPF_K, SECCOMP_RET_TRACE|0x100),
		/* The restart_syscall jump target. */
		BPF_STMT(BPF_RET|BPF_K, SECCOMP_RET_TRACE|0x200),
	};
	struct sock_fprog prog = {
		.len = (unsigned short)ARRAY_SIZE(filter),
		.filter = filter,
	};
#if defined(__arm__)
	struct utsname utsbuf;
#endif

	ASSERT_EQ(0, pipe(pipefd));

	child_pid = fork();
	ASSERT_LE(0, child_pid);
	if (child_pid == 0) {
		/* Child uses EXPECT not ASSERT to deliver status correctly. */
		char buf = ' ';
		struct timespec timeout = { };

		/* Attach parent as tracer and stop. */
		EXPECT_EQ(0, ptrace(PTRACE_TRACEME));
		EXPECT_EQ(0, raise(SIGSTOP));

		EXPECT_EQ(0, close(pipefd[1]));

		EXPECT_EQ(0, prctl(PR_SET_NO_NEW_PRIVS, 1, 0, 0, 0)) {
			TH_LOG("Kernel does not support PR_SET_NO_NEW_PRIVS!");
		}

		ret = prctl(PR_SET_SECCOMP, SECCOMP_MODE_FILTER, &prog, 0, 0);
		EXPECT_EQ(0, ret) {
			TH_LOG("Failed to install filter!");
		}

		EXPECT_EQ(1, read(pipefd[0], &buf, 1)) {
			TH_LOG("Failed to read() sync from parent");
		}
		EXPECT_EQ('.', buf) {
			TH_LOG("Failed to get sync data from read()");
		}

		/* Start nanosleep to be interrupted. */
		timeout.tv_sec = 1;
		errno = 0;
		EXPECT_EQ(0, nanosleep(&timeout, NULL)) {
			TH_LOG("Call to nanosleep() failed (errno %d)", errno);
		}

		/* Read final sync from parent. */
		EXPECT_EQ(1, read(pipefd[0], &buf, 1)) {
			TH_LOG("Failed final read() from parent");
		}
		EXPECT_EQ('!', buf) {
			TH_LOG("Failed to get final data from read()");
		}

		/* Directly report the status of our test harness results. */
		syscall(__NR_exit, _metadata->passed ? EXIT_SUCCESS
						     : EXIT_FAILURE);
	}
	EXPECT_EQ(0, close(pipefd[0]));

	/* Attach to child, setup options, and release. */
	ASSERT_EQ(child_pid, waitpid(child_pid, &status, 0));
	ASSERT_EQ(true, WIFSTOPPED(status));
	ASSERT_EQ(0, ptrace(PTRACE_SETOPTIONS, child_pid, NULL,
			    PTRACE_O_TRACESECCOMP));
	ASSERT_EQ(0, ptrace(PTRACE_CONT, child_pid, NULL, 0));
	ASSERT_EQ(1, write(pipefd[1], ".", 1));

	/* Wait for nanosleep() to start. */
	ASSERT_EQ(child_pid, waitpid(child_pid, &status, 0));
	ASSERT_EQ(true, WIFSTOPPED(status));
	ASSERT_EQ(SIGTRAP, WSTOPSIG(status));
	ASSERT_EQ(PTRACE_EVENT_SECCOMP, (status >> 16));
	ASSERT_EQ(0, ptrace(PTRACE_GETEVENTMSG, child_pid, NULL, &msg));
	ASSERT_EQ(0x100, msg);
	EXPECT_EQ(__NR_nanosleep, get_syscall(_metadata, child_pid));

	/* Might as well check siginfo for sanity while we're here. */
	ASSERT_EQ(0, ptrace(PTRACE_GETSIGINFO, child_pid, NULL, &info));
	ASSERT_EQ(SIGTRAP, info.si_signo);
	ASSERT_EQ(SIGTRAP | (PTRACE_EVENT_SECCOMP << 8), info.si_code);
	EXPECT_EQ(0, info.si_errno);
	EXPECT_EQ(getuid(), info.si_uid);
	/* Verify signal delivery came from child (seccomp-triggered). */
	EXPECT_EQ(child_pid, info.si_pid);

	/* Interrupt nanosleep with SIGSTOP (which we'll need to handle). */
	ASSERT_EQ(0, kill(child_pid, SIGSTOP));
	ASSERT_EQ(0, ptrace(PTRACE_CONT, child_pid, NULL, 0));
	ASSERT_EQ(child_pid, waitpid(child_pid, &status, 0));
	ASSERT_EQ(true, WIFSTOPPED(status));
	ASSERT_EQ(SIGSTOP, WSTOPSIG(status));
	/* Verify signal delivery came from parent now. */
	ASSERT_EQ(0, ptrace(PTRACE_GETSIGINFO, child_pid, NULL, &info));
	EXPECT_EQ(getpid(), info.si_pid);

	/* Restart nanosleep with SIGCONT, which triggers restart_syscall. */
	ASSERT_EQ(0, kill(child_pid, SIGCONT));
	ASSERT_EQ(0, ptrace(PTRACE_CONT, child_pid, NULL, 0));
	ASSERT_EQ(child_pid, waitpid(child_pid, &status, 0));
	ASSERT_EQ(true, WIFSTOPPED(status));
	ASSERT_EQ(SIGCONT, WSTOPSIG(status));
	ASSERT_EQ(0, ptrace(PTRACE_CONT, child_pid, NULL, 0));

	/* Wait for restart_syscall() to start. */
	ASSERT_EQ(child_pid, waitpid(child_pid, &status, 0));
	ASSERT_EQ(true, WIFSTOPPED(status));
	ASSERT_EQ(SIGTRAP, WSTOPSIG(status));
	ASSERT_EQ(PTRACE_EVENT_SECCOMP, (status >> 16));
	ASSERT_EQ(0, ptrace(PTRACE_GETEVENTMSG, child_pid, NULL, &msg));

	ASSERT_EQ(0x200, msg);
	ret = get_syscall(_metadata, child_pid);
#if defined(__arm__)
	/*
	 * FIXME:
	 * - native ARM registers do NOT expose true syscall.
	 * - compat ARM registers on ARM64 DO expose true syscall.
	 */
	ASSERT_EQ(0, uname(&utsbuf));
	if (strncmp(utsbuf.machine, "arm", 3) == 0) {
		EXPECT_EQ(__NR_nanosleep, ret);
	} else
#endif
	{
		EXPECT_EQ(__NR_restart_syscall, ret);
	}

	/* Write again to end test. */
	ASSERT_EQ(0, ptrace(PTRACE_CONT, child_pid, NULL, 0));
	ASSERT_EQ(1, write(pipefd[1], "!", 1));
	EXPECT_EQ(0, close(pipefd[1]));

	ASSERT_EQ(child_pid, waitpid(child_pid, &status, 0));
	if (WIFSIGNALED(status) || WEXITSTATUS(status))
		_metadata->passed = 0;
}

TEST_SIGNAL(filter_flag_log, SIGSYS)
{
	struct sock_filter allow_filter[] = {
		BPF_STMT(BPF_RET|BPF_K, SECCOMP_RET_ALLOW),
	};
	struct sock_filter kill_filter[] = {
		BPF_STMT(BPF_LD|BPF_W|BPF_ABS,
			offsetof(struct seccomp_data, nr)),
		BPF_JUMP(BPF_JMP|BPF_JEQ|BPF_K, __NR_getpid, 0, 1),
		BPF_STMT(BPF_RET|BPF_K, SECCOMP_RET_KILL),
		BPF_STMT(BPF_RET|BPF_K, SECCOMP_RET_ALLOW),
	};
	struct sock_fprog allow_prog = {
		.len = (unsigned short)ARRAY_SIZE(allow_filter),
		.filter = allow_filter,
	};
	struct sock_fprog kill_prog = {
		.len = (unsigned short)ARRAY_SIZE(kill_filter),
		.filter = kill_filter,
	};
	long ret;
	pid_t parent = getppid();

	ret = prctl(PR_SET_NO_NEW_PRIVS, 1, 0, 0, 0);
	ASSERT_EQ(0, ret);

	/* Verify that the FILTER_FLAG_LOG flag isn't accepted in strict mode */
	ret = seccomp(SECCOMP_SET_MODE_STRICT, SECCOMP_FILTER_FLAG_LOG,
		      &allow_prog);
	ASSERT_NE(ENOSYS, errno) {
		TH_LOG("Kernel does not support seccomp syscall!");
	}
	EXPECT_NE(0, ret) {
		TH_LOG("Kernel accepted FILTER_FLAG_LOG flag in strict mode!");
	}
	EXPECT_EQ(EINVAL, errno) {
		TH_LOG("Kernel returned unexpected errno for FILTER_FLAG_LOG flag in strict mode!");
	}

	/* Verify that a simple, permissive filter can be added with no flags */
	ret = seccomp(SECCOMP_SET_MODE_FILTER, 0, &allow_prog);
	EXPECT_EQ(0, ret);

	/* See if the same filter can be added with the FILTER_FLAG_LOG flag */
	ret = seccomp(SECCOMP_SET_MODE_FILTER, SECCOMP_FILTER_FLAG_LOG,
		      &allow_prog);
	ASSERT_NE(EINVAL, errno) {
		TH_LOG("Kernel does not support the FILTER_FLAG_LOG flag!");
	}
	EXPECT_EQ(0, ret);

	/* Ensure that the kill filter works with the FILTER_FLAG_LOG flag */
	ret = seccomp(SECCOMP_SET_MODE_FILTER, SECCOMP_FILTER_FLAG_LOG,
		      &kill_prog);
	EXPECT_EQ(0, ret);

	EXPECT_EQ(parent, syscall(__NR_getppid));
	/* getpid() should never return. */
	EXPECT_EQ(0, syscall(__NR_getpid));
}

TEST(get_action_avail)
{
	__u32 actions[] = { SECCOMP_RET_KILL_THREAD, SECCOMP_RET_TRAP,
			    SECCOMP_RET_ERRNO, SECCOMP_RET_TRACE,
			    SECCOMP_RET_LOG,   SECCOMP_RET_ALLOW };
	__u32 unknown_action = 0x10000000U;
	int i;
	long ret;

	ret = seccomp(SECCOMP_GET_ACTION_AVAIL, 0, &actions[0]);
	ASSERT_NE(ENOSYS, errno) {
		TH_LOG("Kernel does not support seccomp syscall!");
	}
	ASSERT_NE(EINVAL, errno) {
		TH_LOG("Kernel does not support SECCOMP_GET_ACTION_AVAIL operation!");
	}
	EXPECT_EQ(ret, 0);

	for (i = 0; i < ARRAY_SIZE(actions); i++) {
		ret = seccomp(SECCOMP_GET_ACTION_AVAIL, 0, &actions[i]);
		EXPECT_EQ(ret, 0) {
			TH_LOG("Expected action (0x%X) not available!",
			       actions[i]);
		}
	}

	/* Check that an unknown action is handled properly (EOPNOTSUPP) */
	ret = seccomp(SECCOMP_GET_ACTION_AVAIL, 0, &unknown_action);
	EXPECT_EQ(ret, -1);
	EXPECT_EQ(errno, EOPNOTSUPP);
}

TEST(get_metadata)
{
	pid_t pid;
	int pipefd[2];
	char buf;
	struct seccomp_metadata md;
<<<<<<< HEAD
=======
	long ret;
>>>>>>> e021bb4f

	ASSERT_EQ(0, pipe(pipefd));

	pid = fork();
	ASSERT_GE(pid, 0);
	if (pid == 0) {
		struct sock_filter filter[] = {
			BPF_STMT(BPF_RET|BPF_K, SECCOMP_RET_ALLOW),
		};
		struct sock_fprog prog = {
			.len = (unsigned short)ARRAY_SIZE(filter),
			.filter = filter,
		};

		/* one with log, one without */
		ASSERT_EQ(0, seccomp(SECCOMP_SET_MODE_FILTER,
				     SECCOMP_FILTER_FLAG_LOG, &prog));
		ASSERT_EQ(0, seccomp(SECCOMP_SET_MODE_FILTER, 0, &prog));

		ASSERT_EQ(0, close(pipefd[0]));
		ASSERT_EQ(1, write(pipefd[1], "1", 1));
		ASSERT_EQ(0, close(pipefd[1]));

		while (1)
			sleep(100);
	}

	ASSERT_EQ(0, close(pipefd[1]));
	ASSERT_EQ(1, read(pipefd[0], &buf, 1));

	ASSERT_EQ(0, ptrace(PTRACE_ATTACH, pid));
	ASSERT_EQ(pid, waitpid(pid, NULL, 0));

<<<<<<< HEAD
	md.filter_off = 0;
	ASSERT_EQ(sizeof(md), ptrace(PTRACE_SECCOMP_GET_METADATA, pid, sizeof(md), &md));
=======
	/* Past here must not use ASSERT or child process is never killed. */

	md.filter_off = 0;
	errno = 0;
	ret = ptrace(PTRACE_SECCOMP_GET_METADATA, pid, sizeof(md), &md);
	EXPECT_EQ(sizeof(md), ret) {
		if (errno == EINVAL)
			XFAIL(goto skip, "Kernel does not support PTRACE_SECCOMP_GET_METADATA (missing CONFIG_CHECKPOINT_RESTORE?)");
	}

>>>>>>> e021bb4f
	EXPECT_EQ(md.flags, SECCOMP_FILTER_FLAG_LOG);
	EXPECT_EQ(md.filter_off, 0);

	md.filter_off = 1;
<<<<<<< HEAD
	ASSERT_EQ(sizeof(md), ptrace(PTRACE_SECCOMP_GET_METADATA, pid, sizeof(md), &md));
	EXPECT_EQ(md.flags, 0);
	EXPECT_EQ(md.filter_off, 1);

=======
	ret = ptrace(PTRACE_SECCOMP_GET_METADATA, pid, sizeof(md), &md);
	EXPECT_EQ(sizeof(md), ret);
	EXPECT_EQ(md.flags, 0);
	EXPECT_EQ(md.filter_off, 1);

skip:
>>>>>>> e021bb4f
	ASSERT_EQ(0, kill(pid, SIGKILL));
}

/*
 * TODO:
 * - add microbenchmarks
 * - expand NNP testing
 * - better arch-specific TRACE and TRAP handlers.
 * - endianness checking when appropriate
 * - 64-bit arg prodding
 * - arch value testing (x86 modes especially)
 * - verify that FILTER_FLAG_LOG filters generate log messages
 * - verify that RET_LOG generates log messages
 * - ...
 */

TEST_HARNESS_MAIN<|MERGE_RESOLUTION|>--- conflicted
+++ resolved
@@ -1743,17 +1743,11 @@
 	nr = get_syscall(_metadata, tracee);
 
 	if (nr == __NR_getpid)
-<<<<<<< HEAD
-		change_syscall(_metadata, tracee, __NR_getppid);
-	if (nr == __NR_openat)
-		change_syscall(_metadata, tracee, -1);
-=======
 		change_syscall(_metadata, tracee, __NR_getppid, 0);
 	if (nr == __NR_gettid)
 		change_syscall(_metadata, tracee, -1, 45000);
 	if (nr == __NR_openat)
 		change_syscall(_metadata, tracee, -1, -ESRCH);
->>>>>>> e021bb4f
 }
 
 FIXTURE_DATA(TRACE_syscall) {
@@ -1828,10 +1822,6 @@
 	self->tracer = setup_trace_fixture(_metadata, tracer_ptrace, NULL,
 					   true);
 
-<<<<<<< HEAD
-	/* Tracer should skip the open syscall, resulting in EPERM. */
-	EXPECT_SYSCALL_RETURN(EPERM, syscall(__NR_openat));
-=======
 	/* Tracer should skip the open syscall, resulting in ESRCH. */
 	EXPECT_SYSCALL_RETURN(-ESRCH, syscall(__NR_openat));
 }
@@ -1845,7 +1835,6 @@
 
 	/* Tracer should skip the gettid syscall, resulting fake pid. */
 	EXPECT_SYSCALL_RETURN(45000, syscall(__NR_gettid));
->>>>>>> e021bb4f
 }
 
 TEST_F(TRACE_syscall, syscall_allowed)
@@ -2929,10 +2918,7 @@
 	int pipefd[2];
 	char buf;
 	struct seccomp_metadata md;
-<<<<<<< HEAD
-=======
-	long ret;
->>>>>>> e021bb4f
+	long ret;
 
 	ASSERT_EQ(0, pipe(pipefd));
 
@@ -2966,10 +2952,6 @@
 	ASSERT_EQ(0, ptrace(PTRACE_ATTACH, pid));
 	ASSERT_EQ(pid, waitpid(pid, NULL, 0));
 
-<<<<<<< HEAD
-	md.filter_off = 0;
-	ASSERT_EQ(sizeof(md), ptrace(PTRACE_SECCOMP_GET_METADATA, pid, sizeof(md), &md));
-=======
 	/* Past here must not use ASSERT or child process is never killed. */
 
 	md.filter_off = 0;
@@ -2980,24 +2962,16 @@
 			XFAIL(goto skip, "Kernel does not support PTRACE_SECCOMP_GET_METADATA (missing CONFIG_CHECKPOINT_RESTORE?)");
 	}
 
->>>>>>> e021bb4f
 	EXPECT_EQ(md.flags, SECCOMP_FILTER_FLAG_LOG);
 	EXPECT_EQ(md.filter_off, 0);
 
 	md.filter_off = 1;
-<<<<<<< HEAD
-	ASSERT_EQ(sizeof(md), ptrace(PTRACE_SECCOMP_GET_METADATA, pid, sizeof(md), &md));
-	EXPECT_EQ(md.flags, 0);
-	EXPECT_EQ(md.filter_off, 1);
-
-=======
 	ret = ptrace(PTRACE_SECCOMP_GET_METADATA, pid, sizeof(md), &md);
 	EXPECT_EQ(sizeof(md), ret);
 	EXPECT_EQ(md.flags, 0);
 	EXPECT_EQ(md.filter_off, 1);
 
 skip:
->>>>>>> e021bb4f
 	ASSERT_EQ(0, kill(pid, SIGKILL));
 }
 
