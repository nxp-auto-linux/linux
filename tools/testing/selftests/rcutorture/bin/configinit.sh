#!/bin/bash
#
# Usage: configinit.sh config-spec-file build-output-dir results-dir
#
# Create a .config file from the spec file.  Run from the kernel source tree.
# Exits with 0 if all went well, with 1 if all went well but the config
# did not match, and some other number for other failures.
#
# The first argument is the .config specification file, which contains
# desired settings, for example, "CONFIG_NO_HZ=y".  For best results,
# this should be a full pathname.
#
# The second argument is a optional path to a build output directory,
# for example, "O=/tmp/foo".  If this argument is omitted, the .config
# file will be generated directly in the current directory.
#
# This program is free software; you can redistribute it and/or modify
# it under the terms of the GNU General Public License as published by
# the Free Software Foundation; either version 2 of the License, or
# (at your option) any later version.
#
# This program is distributed in the hope that it will be useful,
# but WITHOUT ANY WARRANTY; without even the implied warranty of
# MERCHANTABILITY or FITNESS FOR A PARTICULAR PURPOSE.  See the
# GNU General Public License for more details.
#
# You should have received a copy of the GNU General Public License
# along with this program; if not, you can access it online at
# http://www.gnu.org/licenses/gpl-2.0.html.
#
# Copyright (C) IBM Corporation, 2013
#
# Authors: Paul E. McKenney <paulmck@linux.vnet.ibm.com>

T=${TMPDIR-/tmp}/configinit.sh.$$
trap 'rm -rf $T' 0
mkdir $T

# Capture config spec file.

c=$1
buildloc=$2
resdir=$3
builddir=
if echo $buildloc | grep -q '^O='
then
	builddir=`echo $buildloc | sed -e 's/^O=//'`
	if test ! -d $builddir
	then
<<<<<<< HEAD
		builddir=`echo $buildloc | sed -e 's/^O=//'`
		if test ! -d $builddir
		then
			mkdir $builddir
		fi
	else
		echo Bad build directory: \"$buildloc\"
		exit 2
=======
		mkdir $builddir
>>>>>>> e021bb4f
	fi
else
	echo Bad build directory: \"$buildloc\"
	exit 2
fi

sed -e 's/^\(CONFIG[0-9A-Z_]*\)=.*$/grep -v "^# \1" |/' < $c > $T/u.sh
sed -e 's/^\(CONFIG[0-9A-Z_]*=\).*$/grep -v \1 |/' < $c >> $T/u.sh
grep '^grep' < $T/u.sh > $T/upd.sh
echo "cat - $c" >> $T/upd.sh
make mrproper
make $buildloc distclean > $resdir/Make.distclean 2>&1
make $buildloc $TORTURE_DEFCONFIG > $resdir/Make.defconfig.out 2>&1
mv $builddir/.config $builddir/.config.sav
sh $T/upd.sh < $builddir/.config.sav > $builddir/.config
cp $builddir/.config $builddir/.config.new
yes '' | make $buildloc oldconfig > $resdir/Make.oldconfig.out 2> $resdir/Make.oldconfig.err

# verify new config matches specification.
configcheck.sh $builddir/.config $c

exit 0<|MERGE_RESOLUTION|>--- conflicted
+++ resolved
@@ -47,18 +47,7 @@
 	builddir=`echo $buildloc | sed -e 's/^O=//'`
 	if test ! -d $builddir
 	then
-<<<<<<< HEAD
-		builddir=`echo $buildloc | sed -e 's/^O=//'`
-		if test ! -d $builddir
-		then
-			mkdir $builddir
-		fi
-	else
-		echo Bad build directory: \"$buildloc\"
-		exit 2
-=======
 		mkdir $builddir
->>>>>>> e021bb4f
 	fi
 else
 	echo Bad build directory: \"$buildloc\"
