#!/bin/bash
# SPDX-License-Identifier: GPL-2.0
#
# This test runs on Intel x86 based hardware which support the intel_pstate
# driver.  The test checks the frequency settings from the maximum turbo
# state to the minimum supported frequency, in decrements of 100MHz.  The
# test runs the aperf.c program to put load on each processor.
#
# The results are displayed in a table which indicate the "Target" state,
# or the requested frequency in MHz, the Actual frequency, as read from
# /proc/cpuinfo, the difference between the Target and Actual frequencies,
# and the value of MSR 0x199 (MSR_IA32_PERF_CTL) which indicates what
# pstate the cpu is in, and the value of
# /sys/devices/system/cpu/intel_pstate/max_perf_pct X maximum turbo state
#
# Notes: In some cases several frequency values may be placed in the
# /tmp/result.X files.  This is done on purpose in order to catch cases
# where the pstate driver may not be working at all.  There is the case
# where, for example, several "similar" frequencies are in the file:
#
#
#/tmp/result.3100:1:cpu MHz              : 2899.980
#/tmp/result.3100:2:cpu MHz              : 2900.000
#/tmp/result.3100:3:msr 0x199: 0x1e00
#/tmp/result.3100:4:max_perf_pct 94
#
# and the test will error out in those cases.  The result.X file can be checked
# for consistency and modified to remove the extra MHz values.  The result.X
# files can be re-evaluated by setting EVALUATE_ONLY to 1 below.

EVALUATE_ONLY=0

# Kselftest framework requirement - SKIP code is 4.
ksft_skip=4

if ! uname -m | sed -e s/i.86/x86/ -e s/x86_64/x86/ | grep -q x86; then
	echo "$0 # Skipped: Test can only run on x86 architectures."
	exit $ksft_skip
<<<<<<< HEAD
=======
fi

msg="skip all tests:"
if [ $UID != 0 ] && [ $EVALUATE_ONLY == 0 ]; then
    echo $msg please run this as root >&2
    exit $ksft_skip
>>>>>>> e021bb4f
fi

max_cpus=$(($(nproc)-1))

function run_test () {

	file_ext=$1
	for cpu in `seq 0 $max_cpus`
	do
		echo "launching aperf load on $cpu"
		./aperf $cpu &
	done

	echo "sleeping for 5 seconds"
	sleep 5
	grep MHz /proc/cpuinfo | sort -u > /tmp/result.freqs
	num_freqs=$(wc -l /tmp/result.freqs | awk ' { print $1 } ')
	if [ $num_freqs -ge 2 ]; then
		tail -n 1 /tmp/result.freqs > /tmp/result.$1
	else
		cp /tmp/result.freqs /tmp/result.$1
	fi
	./msr 0 >> /tmp/result.$1

	max_perf_pct=$(cat /sys/devices/system/cpu/intel_pstate/max_perf_pct)
	echo "max_perf_pct $max_perf_pct" >> /tmp/result.$1

	for job in `jobs -p`
	do
		echo "waiting for job id $job"
		wait $job
	done
}

#
# MAIN (ALL UNITS IN MHZ)
#

# Get the marketing frequency
_mkt_freq=$(cat /proc/cpuinfo | grep -m 1 "model name" | awk '{print $NF}')
_mkt_freq=$(echo $_mkt_freq | tr -d [:alpha:][:punct:])
mkt_freq=${_mkt_freq}0

# Get the ranges from cpupower
_min_freq=$(cpupower frequency-info -l | tail -1 | awk ' { print $1 } ')
min_freq=$(($_min_freq / 1000))
_max_freq=$(cpupower frequency-info -l | tail -1 | awk ' { print $2 } ')
max_freq=$(($_max_freq / 1000))


[ $EVALUATE_ONLY -eq 0 ] && for freq in `seq $max_freq -100 $min_freq`
do
	echo "Setting maximum frequency to $freq"
	cpupower frequency-set -g powersave --max=${freq}MHz >& /dev/null
	run_test $freq
done

[ $EVALUATE_ONLY -eq 0 ] && cpupower frequency-set -g powersave --max=${max_freq}MHz >& /dev/null

<<<<<<< HEAD
echo "=============================================================================="
=======
echo "========================================================================"
>>>>>>> e021bb4f
echo "The marketing frequency of the cpu is $mkt_freq MHz"
echo "The maximum frequency of the cpu is $max_freq MHz"
echo "The minimum frequency of the cpu is $min_freq MHz"

# make a pretty table
echo "Target Actual Difference MSR(0x199) max_perf_pct" | tr " " "\n" > /tmp/result.tab
for freq in `seq $max_freq -100 $min_freq`
do
	result_freq=$(cat /tmp/result.${freq} | grep "cpu MHz" | awk ' { print $4 } ' | awk -F "." ' { print $1 } ')
	msr=$(cat /tmp/result.${freq} | grep "msr" | awk ' { print $3 } ')
	max_perf_pct=$(cat /tmp/result.${freq} | grep "max_perf_pct" | awk ' { print $2 } ' )
<<<<<<< HEAD
	echo " $freq        $result_freq          $(($result_freq-$freq))          $msr          $(($max_perf_pct*$max_freq))"
=======
	cat >> /tmp/result.tab << EOF
$freq
$result_freq
$((result_freq - freq))
$msr
$((max_perf_pct * max_freq))
EOF
>>>>>>> e021bb4f
done

# print the table
pr -aTt -5 < /tmp/result.tab

exit 0<|MERGE_RESOLUTION|>--- conflicted
+++ resolved
@@ -36,15 +36,12 @@
 if ! uname -m | sed -e s/i.86/x86/ -e s/x86_64/x86/ | grep -q x86; then
 	echo "$0 # Skipped: Test can only run on x86 architectures."
 	exit $ksft_skip
-<<<<<<< HEAD
-=======
 fi
 
 msg="skip all tests:"
 if [ $UID != 0 ] && [ $EVALUATE_ONLY == 0 ]; then
     echo $msg please run this as root >&2
     exit $ksft_skip
->>>>>>> e021bb4f
 fi
 
 max_cpus=$(($(nproc)-1))
@@ -104,11 +101,7 @@
 
 [ $EVALUATE_ONLY -eq 0 ] && cpupower frequency-set -g powersave --max=${max_freq}MHz >& /dev/null
 
-<<<<<<< HEAD
-echo "=============================================================================="
-=======
 echo "========================================================================"
->>>>>>> e021bb4f
 echo "The marketing frequency of the cpu is $mkt_freq MHz"
 echo "The maximum frequency of the cpu is $max_freq MHz"
 echo "The minimum frequency of the cpu is $min_freq MHz"
@@ -120,9 +113,6 @@
 	result_freq=$(cat /tmp/result.${freq} | grep "cpu MHz" | awk ' { print $4 } ' | awk -F "." ' { print $1 } ')
 	msr=$(cat /tmp/result.${freq} | grep "msr" | awk ' { print $3 } ')
 	max_perf_pct=$(cat /tmp/result.${freq} | grep "max_perf_pct" | awk ' { print $2 } ' )
-<<<<<<< HEAD
-	echo " $freq        $result_freq          $(($result_freq-$freq))          $msr          $(($max_perf_pct*$max_freq))"
-=======
 	cat >> /tmp/result.tab << EOF
 $freq
 $result_freq
@@ -130,7 +120,6 @@
 $msr
 $((max_perf_pct * max_freq))
 EOF
->>>>>>> e021bb4f
 done
 
 # print the table
