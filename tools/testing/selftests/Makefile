--- conflicted
+++ resolved
@@ -30,10 +30,7 @@
 TARGETS += mqueue
 TARGETS += net
 TARGETS += netfilter
-<<<<<<< HEAD
-=======
 TARGETS += networking/timestamping
->>>>>>> fa578e9d
 TARGETS += nsfs
 TARGETS += pidfd
 TARGETS += powerpc
