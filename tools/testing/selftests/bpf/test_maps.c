/*
 * Testsuite for eBPF maps
 *
 * Copyright (c) 2014 PLUMgrid, http://plumgrid.com
 * Copyright (c) 2016 Facebook
 *
 * This program is free software; you can redistribute it and/or
 * modify it under the terms of version 2 of the GNU General Public
 * License as published by the Free Software Foundation.
 */

#include <stdio.h>
#include <unistd.h>
#include <errno.h>
#include <string.h>
#include <assert.h>
#include <stdlib.h>

#include <sys/wait.h>
#include <sys/socket.h>
#include <netinet/in.h>
#include <linux/bpf.h>

#include <bpf/bpf.h>
#include <bpf/libbpf.h>

#include "bpf_util.h"
#include "bpf_rlimit.h"

#ifndef ENOTSUPP
#define ENOTSUPP 524
#endif

static int map_flags;

#define CHECK(condition, tag, format...) ({				\
	int __ret = !!(condition);					\
	if (__ret) {							\
		printf("%s(%d):FAIL:%s ", __func__, __LINE__, tag);	\
		printf(format);						\
		exit(-1);						\
	}								\
})

static void test_hashmap(int task, void *data)
{
	long long key, next_key, first_key, value;
	int fd;

	fd = bpf_create_map(BPF_MAP_TYPE_HASH, sizeof(key), sizeof(value),
			    2, map_flags);
	if (fd < 0) {
		printf("Failed to create hashmap '%s'!\n", strerror(errno));
		exit(1);
	}

	key = 1;
	value = 1234;
	/* Insert key=1 element. */
	assert(bpf_map_update_elem(fd, &key, &value, BPF_ANY) == 0);

	value = 0;
	/* BPF_NOEXIST means add new element if it doesn't exist. */
	assert(bpf_map_update_elem(fd, &key, &value, BPF_NOEXIST) == -1 &&
	       /* key=1 already exists. */
	       errno == EEXIST);

	/* -1 is an invalid flag. */
	assert(bpf_map_update_elem(fd, &key, &value, -1) == -1 &&
	       errno == EINVAL);

	/* Check that key=1 can be found. */
	assert(bpf_map_lookup_elem(fd, &key, &value) == 0 && value == 1234);

	key = 2;
	/* Check that key=2 is not found. */
	assert(bpf_map_lookup_elem(fd, &key, &value) == -1 && errno == ENOENT);

	/* BPF_EXIST means update existing element. */
	assert(bpf_map_update_elem(fd, &key, &value, BPF_EXIST) == -1 &&
	       /* key=2 is not there. */
	       errno == ENOENT);

	/* Insert key=2 element. */
	assert(bpf_map_update_elem(fd, &key, &value, BPF_NOEXIST) == 0);

	/* key=1 and key=2 were inserted, check that key=0 cannot be
	 * inserted due to max_entries limit.
	 */
	key = 0;
	assert(bpf_map_update_elem(fd, &key, &value, BPF_NOEXIST) == -1 &&
	       errno == E2BIG);

	/* Update existing element, though the map is full. */
	key = 1;
	assert(bpf_map_update_elem(fd, &key, &value, BPF_EXIST) == 0);
	key = 2;
	assert(bpf_map_update_elem(fd, &key, &value, BPF_ANY) == 0);
	key = 3;
	assert(bpf_map_update_elem(fd, &key, &value, BPF_NOEXIST) == -1 &&
	       errno == E2BIG);

	/* Check that key = 0 doesn't exist. */
	key = 0;
	assert(bpf_map_delete_elem(fd, &key) == -1 && errno == ENOENT);

	/* Iterate over two elements. */
	assert(bpf_map_get_next_key(fd, NULL, &first_key) == 0 &&
	       (first_key == 1 || first_key == 2));
	assert(bpf_map_get_next_key(fd, &key, &next_key) == 0 &&
	       (next_key == first_key));
	assert(bpf_map_get_next_key(fd, &next_key, &next_key) == 0 &&
	       (next_key == 1 || next_key == 2) &&
	       (next_key != first_key));
	assert(bpf_map_get_next_key(fd, &next_key, &next_key) == -1 &&
	       errno == ENOENT);

	/* Delete both elements. */
	key = 1;
	assert(bpf_map_delete_elem(fd, &key) == 0);
	key = 2;
	assert(bpf_map_delete_elem(fd, &key) == 0);
	assert(bpf_map_delete_elem(fd, &key) == -1 && errno == ENOENT);

	key = 0;
	/* Check that map is empty. */
	assert(bpf_map_get_next_key(fd, NULL, &next_key) == -1 &&
	       errno == ENOENT);
	assert(bpf_map_get_next_key(fd, &key, &next_key) == -1 &&
	       errno == ENOENT);

	close(fd);
}

static void test_hashmap_sizes(int task, void *data)
{
	int fd, i, j;

	for (i = 1; i <= 512; i <<= 1)
		for (j = 1; j <= 1 << 18; j <<= 1) {
			fd = bpf_create_map(BPF_MAP_TYPE_HASH, i, j,
					    2, map_flags);
			if (fd < 0) {
				if (errno == ENOMEM)
					return;
				printf("Failed to create hashmap key=%d value=%d '%s'\n",
				       i, j, strerror(errno));
				exit(1);
			}
			close(fd);
			usleep(10); /* give kernel time to destroy */
		}
}

static void test_hashmap_percpu(int task, void *data)
{
	unsigned int nr_cpus = bpf_num_possible_cpus();
	BPF_DECLARE_PERCPU(long, value);
	long long key, next_key, first_key;
	int expected_key_mask = 0;
	int fd, i;

	fd = bpf_create_map(BPF_MAP_TYPE_PERCPU_HASH, sizeof(key),
			    sizeof(bpf_percpu(value, 0)), 2, map_flags);
	if (fd < 0) {
		printf("Failed to create hashmap '%s'!\n", strerror(errno));
		exit(1);
	}

	for (i = 0; i < nr_cpus; i++)
		bpf_percpu(value, i) = i + 100;

	key = 1;
	/* Insert key=1 element. */
	assert(!(expected_key_mask & key));
	assert(bpf_map_update_elem(fd, &key, value, BPF_ANY) == 0);
	expected_key_mask |= key;

	/* BPF_NOEXIST means add new element if it doesn't exist. */
	assert(bpf_map_update_elem(fd, &key, value, BPF_NOEXIST) == -1 &&
	       /* key=1 already exists. */
	       errno == EEXIST);

	/* -1 is an invalid flag. */
	assert(bpf_map_update_elem(fd, &key, value, -1) == -1 &&
	       errno == EINVAL);

	/* Check that key=1 can be found. Value could be 0 if the lookup
	 * was run from a different CPU.
	 */
	bpf_percpu(value, 0) = 1;
	assert(bpf_map_lookup_elem(fd, &key, value) == 0 &&
	       bpf_percpu(value, 0) == 100);

	key = 2;
	/* Check that key=2 is not found. */
	assert(bpf_map_lookup_elem(fd, &key, value) == -1 && errno == ENOENT);

	/* BPF_EXIST means update existing element. */
	assert(bpf_map_update_elem(fd, &key, value, BPF_EXIST) == -1 &&
	       /* key=2 is not there. */
	       errno == ENOENT);

	/* Insert key=2 element. */
	assert(!(expected_key_mask & key));
	assert(bpf_map_update_elem(fd, &key, value, BPF_NOEXIST) == 0);
	expected_key_mask |= key;

	/* key=1 and key=2 were inserted, check that key=0 cannot be
	 * inserted due to max_entries limit.
	 */
	key = 0;
	assert(bpf_map_update_elem(fd, &key, value, BPF_NOEXIST) == -1 &&
	       errno == E2BIG);

	/* Check that key = 0 doesn't exist. */
	assert(bpf_map_delete_elem(fd, &key) == -1 && errno == ENOENT);

	/* Iterate over two elements. */
	assert(bpf_map_get_next_key(fd, NULL, &first_key) == 0 &&
	       ((expected_key_mask & first_key) == first_key));
	while (!bpf_map_get_next_key(fd, &key, &next_key)) {
		if (first_key) {
			assert(next_key == first_key);
			first_key = 0;
		}
		assert((expected_key_mask & next_key) == next_key);
		expected_key_mask &= ~next_key;

		assert(bpf_map_lookup_elem(fd, &next_key, value) == 0);

		for (i = 0; i < nr_cpus; i++)
			assert(bpf_percpu(value, i) == i + 100);

		key = next_key;
	}
	assert(errno == ENOENT);

	/* Update with BPF_EXIST. */
	key = 1;
	assert(bpf_map_update_elem(fd, &key, value, BPF_EXIST) == 0);

	/* Delete both elements. */
	key = 1;
	assert(bpf_map_delete_elem(fd, &key) == 0);
	key = 2;
	assert(bpf_map_delete_elem(fd, &key) == 0);
	assert(bpf_map_delete_elem(fd, &key) == -1 && errno == ENOENT);

	key = 0;
	/* Check that map is empty. */
	assert(bpf_map_get_next_key(fd, NULL, &next_key) == -1 &&
	       errno == ENOENT);
	assert(bpf_map_get_next_key(fd, &key, &next_key) == -1 &&
	       errno == ENOENT);

	close(fd);
}

static void test_hashmap_walk(int task, void *data)
{
	int fd, i, max_entries = 1000;
	long long key, value, next_key;
	bool next_key_valid = true;

	fd = bpf_create_map(BPF_MAP_TYPE_HASH, sizeof(key), sizeof(value),
			    max_entries, map_flags);
	if (fd < 0) {
		printf("Failed to create hashmap '%s'!\n", strerror(errno));
		exit(1);
	}

	for (i = 0; i < max_entries; i++) {
		key = i; value = key;
		assert(bpf_map_update_elem(fd, &key, &value, BPF_NOEXIST) == 0);
	}

	for (i = 0; bpf_map_get_next_key(fd, !i ? NULL : &key,
					 &next_key) == 0; i++) {
		key = next_key;
		assert(bpf_map_lookup_elem(fd, &key, &value) == 0);
	}

	assert(i == max_entries);

	assert(bpf_map_get_next_key(fd, NULL, &key) == 0);
	for (i = 0; next_key_valid; i++) {
		next_key_valid = bpf_map_get_next_key(fd, &key, &next_key) == 0;
		assert(bpf_map_lookup_elem(fd, &key, &value) == 0);
		value++;
		assert(bpf_map_update_elem(fd, &key, &value, BPF_EXIST) == 0);
		key = next_key;
	}

	assert(i == max_entries);

	for (i = 0; bpf_map_get_next_key(fd, !i ? NULL : &key,
					 &next_key) == 0; i++) {
		key = next_key;
		assert(bpf_map_lookup_elem(fd, &key, &value) == 0);
		assert(value - 1 == key);
	}

	assert(i == max_entries);
	close(fd);
}

static void test_arraymap(int task, void *data)
{
	int key, next_key, fd;
	long long value;

	fd = bpf_create_map(BPF_MAP_TYPE_ARRAY, sizeof(key), sizeof(value),
			    2, 0);
	if (fd < 0) {
		printf("Failed to create arraymap '%s'!\n", strerror(errno));
		exit(1);
	}

	key = 1;
	value = 1234;
	/* Insert key=1 element. */
	assert(bpf_map_update_elem(fd, &key, &value, BPF_ANY) == 0);

	value = 0;
	assert(bpf_map_update_elem(fd, &key, &value, BPF_NOEXIST) == -1 &&
	       errno == EEXIST);

	/* Check that key=1 can be found. */
	assert(bpf_map_lookup_elem(fd, &key, &value) == 0 && value == 1234);

	key = 0;
	/* Check that key=0 is also found and zero initialized. */
	assert(bpf_map_lookup_elem(fd, &key, &value) == 0 && value == 0);

	/* key=0 and key=1 were inserted, check that key=2 cannot be inserted
	 * due to max_entries limit.
	 */
	key = 2;
	assert(bpf_map_update_elem(fd, &key, &value, BPF_EXIST) == -1 &&
	       errno == E2BIG);

	/* Check that key = 2 doesn't exist. */
	assert(bpf_map_lookup_elem(fd, &key, &value) == -1 && errno == ENOENT);

	/* Iterate over two elements. */
	assert(bpf_map_get_next_key(fd, NULL, &next_key) == 0 &&
	       next_key == 0);
	assert(bpf_map_get_next_key(fd, &key, &next_key) == 0 &&
	       next_key == 0);
	assert(bpf_map_get_next_key(fd, &next_key, &next_key) == 0 &&
	       next_key == 1);
	assert(bpf_map_get_next_key(fd, &next_key, &next_key) == -1 &&
	       errno == ENOENT);

	/* Delete shouldn't succeed. */
	key = 1;
	assert(bpf_map_delete_elem(fd, &key) == -1 && errno == EINVAL);

	close(fd);
}

static void test_arraymap_percpu(int task, void *data)
{
	unsigned int nr_cpus = bpf_num_possible_cpus();
	BPF_DECLARE_PERCPU(long, values);
	int key, next_key, fd, i;

	fd = bpf_create_map(BPF_MAP_TYPE_PERCPU_ARRAY, sizeof(key),
			    sizeof(bpf_percpu(values, 0)), 2, 0);
	if (fd < 0) {
		printf("Failed to create arraymap '%s'!\n", strerror(errno));
		exit(1);
	}

	for (i = 0; i < nr_cpus; i++)
		bpf_percpu(values, i) = i + 100;

	key = 1;
	/* Insert key=1 element. */
	assert(bpf_map_update_elem(fd, &key, values, BPF_ANY) == 0);

	bpf_percpu(values, 0) = 0;
	assert(bpf_map_update_elem(fd, &key, values, BPF_NOEXIST) == -1 &&
	       errno == EEXIST);

	/* Check that key=1 can be found. */
	assert(bpf_map_lookup_elem(fd, &key, values) == 0 &&
	       bpf_percpu(values, 0) == 100);

	key = 0;
	/* Check that key=0 is also found and zero initialized. */
	assert(bpf_map_lookup_elem(fd, &key, values) == 0 &&
	       bpf_percpu(values, 0) == 0 &&
	       bpf_percpu(values, nr_cpus - 1) == 0);

	/* Check that key=2 cannot be inserted due to max_entries limit. */
	key = 2;
	assert(bpf_map_update_elem(fd, &key, values, BPF_EXIST) == -1 &&
	       errno == E2BIG);

	/* Check that key = 2 doesn't exist. */
	assert(bpf_map_lookup_elem(fd, &key, values) == -1 && errno == ENOENT);

	/* Iterate over two elements. */
	assert(bpf_map_get_next_key(fd, NULL, &next_key) == 0 &&
	       next_key == 0);
	assert(bpf_map_get_next_key(fd, &key, &next_key) == 0 &&
	       next_key == 0);
	assert(bpf_map_get_next_key(fd, &next_key, &next_key) == 0 &&
	       next_key == 1);
	assert(bpf_map_get_next_key(fd, &next_key, &next_key) == -1 &&
	       errno == ENOENT);

	/* Delete shouldn't succeed. */
	key = 1;
	assert(bpf_map_delete_elem(fd, &key) == -1 && errno == EINVAL);

	close(fd);
}

static void test_arraymap_percpu_many_keys(void)
{
	unsigned int nr_cpus = bpf_num_possible_cpus();
	BPF_DECLARE_PERCPU(long, values);
	/* nr_keys is not too large otherwise the test stresses percpu
	 * allocator more than anything else
	 */
	unsigned int nr_keys = 2000;
	int key, fd, i;

	fd = bpf_create_map(BPF_MAP_TYPE_PERCPU_ARRAY, sizeof(key),
			    sizeof(bpf_percpu(values, 0)), nr_keys, 0);
	if (fd < 0) {
		printf("Failed to create per-cpu arraymap '%s'!\n",
		       strerror(errno));
		exit(1);
	}

	for (i = 0; i < nr_cpus; i++)
		bpf_percpu(values, i) = i + 10;

	for (key = 0; key < nr_keys; key++)
		assert(bpf_map_update_elem(fd, &key, values, BPF_ANY) == 0);

	for (key = 0; key < nr_keys; key++) {
		for (i = 0; i < nr_cpus; i++)
			bpf_percpu(values, i) = 0;

		assert(bpf_map_lookup_elem(fd, &key, values) == 0);

		for (i = 0; i < nr_cpus; i++)
			assert(bpf_percpu(values, i) == i + 10);
	}

	close(fd);
}

static void test_devmap(int task, void *data)
{
	int fd;
	__u32 key, value;

	fd = bpf_create_map(BPF_MAP_TYPE_DEVMAP, sizeof(key), sizeof(value),
			    2, 0);
	if (fd < 0) {
		printf("Failed to create arraymap '%s'!\n", strerror(errno));
		exit(1);
	}

	close(fd);
}

#include <sys/socket.h>
#include <sys/ioctl.h>
#include <arpa/inet.h>
#include <sys/select.h>
#include <linux/err.h>
#define SOCKMAP_PARSE_PROG "./sockmap_parse_prog.o"
#define SOCKMAP_VERDICT_PROG "./sockmap_verdict_prog.o"
#define SOCKMAP_TCP_MSG_PROG "./sockmap_tcp_msg_prog.o"
static void test_sockmap(int tasks, void *data)
{
<<<<<<< HEAD
	int one = 1, map_fd_rx = 0, map_fd_tx = 0, map_fd_break, s, sc, rc;
	struct bpf_map *bpf_map_rx, *bpf_map_tx, *bpf_map_break;
=======
	struct bpf_map *bpf_map_rx, *bpf_map_tx, *bpf_map_msg, *bpf_map_break;
	int map_fd_msg = 0, map_fd_rx = 0, map_fd_tx = 0, map_fd_break;
>>>>>>> e021bb4f
	int ports[] = {50200, 50201, 50202, 50204};
	int err, i, fd, udp, sfd[6] = {0xdeadbeef};
	u8 buf[20] = {0x0, 0x5, 0x3, 0x2, 0x1, 0x0};
	int parse_prog, verdict_prog, msg_prog;
	struct sockaddr_in addr;
	int one = 1, s, sc, rc;
	struct bpf_object *obj;
	struct timeval to;
	__u32 key, value;
	pid_t pid[tasks];
	fd_set w;

	/* Create some sockets to use with sockmap */
	for (i = 0; i < 2; i++) {
		sfd[i] = socket(AF_INET, SOCK_STREAM, 0);
		if (sfd[i] < 0)
			goto out;
		err = setsockopt(sfd[i], SOL_SOCKET, SO_REUSEADDR,
				 (char *)&one, sizeof(one));
		if (err) {
			printf("failed to setsockopt\n");
			goto out;
		}
		err = ioctl(sfd[i], FIONBIO, (char *)&one);
		if (err < 0) {
			printf("failed to ioctl\n");
			goto out;
		}
		memset(&addr, 0, sizeof(struct sockaddr_in));
		addr.sin_family = AF_INET;
		addr.sin_addr.s_addr = inet_addr("127.0.0.1");
		addr.sin_port = htons(ports[i]);
		err = bind(sfd[i], (struct sockaddr *)&addr, sizeof(addr));
		if (err < 0) {
			printf("failed to bind: err %i: %i:%i\n",
			       err, i, sfd[i]);
			goto out;
		}
		err = listen(sfd[i], 32);
		if (err < 0) {
			printf("failed to listen\n");
			goto out;
		}
	}

	for (i = 2; i < 4; i++) {
		sfd[i] = socket(AF_INET, SOCK_STREAM, 0);
		if (sfd[i] < 0)
			goto out;
		err = setsockopt(sfd[i], SOL_SOCKET, SO_REUSEADDR,
				 (char *)&one, sizeof(one));
		if (err) {
			printf("set sock opt\n");
			goto out;
		}
		memset(&addr, 0, sizeof(struct sockaddr_in));
		addr.sin_family = AF_INET;
		addr.sin_addr.s_addr = inet_addr("127.0.0.1");
		addr.sin_port = htons(ports[i - 2]);
		err = connect(sfd[i], (struct sockaddr *)&addr, sizeof(addr));
		if (err) {
			printf("failed to connect\n");
			goto out;
		}
	}


	for (i = 4; i < 6; i++) {
		sfd[i] = accept(sfd[i - 4], NULL, NULL);
		if (sfd[i] < 0) {
			printf("accept failed\n");
			goto out;
		}
	}

	/* Test sockmap with connected sockets */
	fd = bpf_create_map(BPF_MAP_TYPE_SOCKMAP,
			    sizeof(key), sizeof(value),
			    6, 0);
	if (fd < 0) {
		printf("Failed to create sockmap %i\n", fd);
		goto out_sockmap;
	}

	/* Test update with unsupported UDP socket */
	udp = socket(AF_INET, SOCK_DGRAM, 0);
	i = 0;
	err = bpf_map_update_elem(fd, &i, &udp, BPF_ANY);
	if (!err) {
		printf("Failed socket SOCK_DGRAM allowed '%i:%i'\n",
		       i, udp);
		goto out_sockmap;
	}

	/* Test update without programs */
	for (i = 0; i < 6; i++) {
		err = bpf_map_update_elem(fd, &i, &sfd[i], BPF_ANY);
		if (i < 2 && !err) {
			printf("Allowed update sockmap '%i:%i' not in ESTABLISHED\n",
			       i, sfd[i]);
			goto out_sockmap;
		} else if (i >= 2 && err) {
			printf("Failed noprog update sockmap '%i:%i'\n",
			       i, sfd[i]);
			goto out_sockmap;
		}
	}

	/* Test attaching/detaching bad fds */
	err = bpf_prog_attach(-1, fd, BPF_SK_SKB_STREAM_PARSER, 0);
	if (!err) {
		printf("Failed invalid parser prog attach\n");
		goto out_sockmap;
	}

	err = bpf_prog_attach(-1, fd, BPF_SK_SKB_STREAM_VERDICT, 0);
	if (!err) {
		printf("Failed invalid verdict prog attach\n");
		goto out_sockmap;
	}

	err = bpf_prog_attach(-1, fd, BPF_SK_MSG_VERDICT, 0);
	if (!err) {
		printf("Failed invalid msg verdict prog attach\n");
		goto out_sockmap;
	}

	err = bpf_prog_attach(-1, fd, __MAX_BPF_ATTACH_TYPE, 0);
	if (!err) {
		printf("Failed unknown prog attach\n");
		goto out_sockmap;
	}

	err = bpf_prog_detach(fd, BPF_SK_SKB_STREAM_PARSER);
	if (err) {
		printf("Failed empty parser prog detach\n");
		goto out_sockmap;
	}

	err = bpf_prog_detach(fd, BPF_SK_SKB_STREAM_VERDICT);
	if (err) {
		printf("Failed empty verdict prog detach\n");
		goto out_sockmap;
	}

	err = bpf_prog_detach(fd, BPF_SK_MSG_VERDICT);
	if (err) {
		printf("Failed empty msg verdict prog detach\n");
		goto out_sockmap;
	}

	err = bpf_prog_detach(fd, __MAX_BPF_ATTACH_TYPE);
	if (!err) {
		printf("Detach invalid prog successful\n");
		goto out_sockmap;
	}

	/* Load SK_SKB program and Attach */
	err = bpf_prog_load(SOCKMAP_PARSE_PROG,
			    BPF_PROG_TYPE_SK_SKB, &obj, &parse_prog);
	if (err) {
		printf("Failed to load SK_SKB parse prog\n");
		goto out_sockmap;
	}

	err = bpf_prog_load(SOCKMAP_TCP_MSG_PROG,
			    BPF_PROG_TYPE_SK_MSG, &obj, &msg_prog);
	if (err) {
		printf("Failed to load SK_SKB msg prog\n");
		goto out_sockmap;
	}

	err = bpf_prog_load(SOCKMAP_VERDICT_PROG,
			    BPF_PROG_TYPE_SK_SKB, &obj, &verdict_prog);
	if (err) {
		printf("Failed to load SK_SKB verdict prog\n");
		goto out_sockmap;
	}

	bpf_map_rx = bpf_object__find_map_by_name(obj, "sock_map_rx");
	if (IS_ERR(bpf_map_rx)) {
		printf("Failed to load map rx from verdict prog\n");
		goto out_sockmap;
	}

	map_fd_rx = bpf_map__fd(bpf_map_rx);
	if (map_fd_rx < 0) {
		printf("Failed to get map rx fd\n");
		goto out_sockmap;
	}

	bpf_map_tx = bpf_object__find_map_by_name(obj, "sock_map_tx");
	if (IS_ERR(bpf_map_tx)) {
		printf("Failed to load map tx from verdict prog\n");
		goto out_sockmap;
	}

	map_fd_tx = bpf_map__fd(bpf_map_tx);
	if (map_fd_tx < 0) {
		printf("Failed to get map tx fd\n");
		goto out_sockmap;
	}

	bpf_map_msg = bpf_object__find_map_by_name(obj, "sock_map_msg");
	if (IS_ERR(bpf_map_msg)) {
		printf("Failed to load map msg from msg_verdict prog\n");
		goto out_sockmap;
	}

	map_fd_msg = bpf_map__fd(bpf_map_msg);
	if (map_fd_msg < 0) {
		printf("Failed to get map msg fd\n");
		goto out_sockmap;
	}

	bpf_map_break = bpf_object__find_map_by_name(obj, "sock_map_break");
	if (IS_ERR(bpf_map_break)) {
		printf("Failed to load map tx from verdict prog\n");
		goto out_sockmap;
	}

	map_fd_break = bpf_map__fd(bpf_map_break);
	if (map_fd_break < 0) {
		printf("Failed to get map tx fd\n");
		goto out_sockmap;
	}

	err = bpf_prog_attach(parse_prog, map_fd_break,
			      BPF_SK_SKB_STREAM_PARSER, 0);
	if (!err) {
		printf("Allowed attaching SK_SKB program to invalid map\n");
		goto out_sockmap;
	}

	err = bpf_prog_attach(parse_prog, map_fd_rx,
		      BPF_SK_SKB_STREAM_PARSER, 0);
	if (err) {
		printf("Failed stream parser bpf prog attach\n");
		goto out_sockmap;
	}

	err = bpf_prog_attach(verdict_prog, map_fd_rx,
			      BPF_SK_SKB_STREAM_VERDICT, 0);
	if (err) {
		printf("Failed stream verdict bpf prog attach\n");
		goto out_sockmap;
	}

	err = bpf_prog_attach(msg_prog, map_fd_msg, BPF_SK_MSG_VERDICT, 0);
	if (err) {
		printf("Failed msg verdict bpf prog attach\n");
		goto out_sockmap;
	}

	err = bpf_prog_attach(verdict_prog, map_fd_rx,
			      __MAX_BPF_ATTACH_TYPE, 0);
	if (!err) {
		printf("Attached unknown bpf prog\n");
		goto out_sockmap;
	}

	/* Test map update elem afterwards fd lives in fd and map_fd */
	for (i = 2; i < 6; i++) {
		err = bpf_map_update_elem(map_fd_rx, &i, &sfd[i], BPF_ANY);
		if (err) {
			printf("Failed map_fd_rx update sockmap %i '%i:%i'\n",
			       err, i, sfd[i]);
			goto out_sockmap;
		}
		err = bpf_map_update_elem(map_fd_tx, &i, &sfd[i], BPF_ANY);
		if (err) {
			printf("Failed map_fd_tx update sockmap %i '%i:%i'\n",
			       err, i, sfd[i]);
			goto out_sockmap;
		}
	}

	/* Test map delete elem and remove send/recv sockets */
	for (i = 2; i < 4; i++) {
		err = bpf_map_delete_elem(map_fd_rx, &i);
		if (err) {
			printf("Failed delete sockmap rx %i '%i:%i'\n",
			       err, i, sfd[i]);
			goto out_sockmap;
		}
		err = bpf_map_delete_elem(map_fd_tx, &i);
		if (err) {
			printf("Failed delete sockmap tx %i '%i:%i'\n",
			       err, i, sfd[i]);
			goto out_sockmap;
		}
	}

	/* Put sfd[2] (sending fd below) into msg map to test sendmsg bpf */
	i = 0;
	err = bpf_map_update_elem(map_fd_msg, &i, &sfd[2], BPF_ANY);
	if (err) {
		printf("Failed map_fd_msg update sockmap %i\n", err);
		goto out_sockmap;
	}

	/* Test map send/recv */
	for (i = 0; i < 2; i++) {
		buf[0] = i;
		buf[1] = 0x5;
		sc = send(sfd[2], buf, 20, 0);
		if (sc < 0) {
			printf("Failed sockmap send\n");
			goto out_sockmap;
		}

		FD_ZERO(&w);
		FD_SET(sfd[3], &w);
		to.tv_sec = 1;
		to.tv_usec = 0;
		s = select(sfd[3] + 1, &w, NULL, NULL, &to);
		if (s == -1) {
			perror("Failed sockmap select()");
			goto out_sockmap;
		} else if (!s) {
			printf("Failed sockmap unexpected timeout\n");
			goto out_sockmap;
		}

		if (!FD_ISSET(sfd[3], &w)) {
			printf("Failed sockmap select/recv\n");
			goto out_sockmap;
		}

		rc = recv(sfd[3], buf, sizeof(buf), 0);
		if (rc < 0) {
			printf("Failed sockmap recv\n");
			goto out_sockmap;
		}
	}

	/* Negative null entry lookup from datapath should be dropped */
	buf[0] = 1;
	buf[1] = 12;
	sc = send(sfd[2], buf, 20, 0);
	if (sc < 0) {
		printf("Failed sockmap send\n");
		goto out_sockmap;
	}

	/* Push fd into same slot */
	i = 2;
	err = bpf_map_update_elem(fd, &i, &sfd[i], BPF_NOEXIST);
	if (!err) {
		printf("Failed allowed sockmap dup slot BPF_NOEXIST\n");
		goto out_sockmap;
	}

	err = bpf_map_update_elem(fd, &i, &sfd[i], BPF_ANY);
	if (err) {
		printf("Failed sockmap update new slot BPF_ANY\n");
		goto out_sockmap;
	}

	err = bpf_map_update_elem(fd, &i, &sfd[i], BPF_EXIST);
	if (err) {
		printf("Failed sockmap update new slot BPF_EXIST\n");
		goto out_sockmap;
	}

	/* Delete the elems without programs */
	for (i = 2; i < 6; i++) {
		err = bpf_map_delete_elem(fd, &i);
		if (err) {
			printf("Failed delete sockmap %i '%i:%i'\n",
			       err, i, sfd[i]);
		}
	}

	/* Test having multiple maps open and set with programs on same fds */
	err = bpf_prog_attach(parse_prog, fd,
			      BPF_SK_SKB_STREAM_PARSER, 0);
	if (err) {
		printf("Failed fd bpf parse prog attach\n");
		goto out_sockmap;
	}
	err = bpf_prog_attach(verdict_prog, fd,
			      BPF_SK_SKB_STREAM_VERDICT, 0);
	if (err) {
		printf("Failed fd bpf verdict prog attach\n");
		goto out_sockmap;
	}

	for (i = 4; i < 6; i++) {
		err = bpf_map_update_elem(fd, &i, &sfd[i], BPF_ANY);
		if (!err) {
			printf("Failed allowed duplicate programs in update ANY sockmap %i '%i:%i'\n",
			       err, i, sfd[i]);
			goto out_sockmap;
		}
		err = bpf_map_update_elem(fd, &i, &sfd[i], BPF_NOEXIST);
		if (!err) {
			printf("Failed allowed duplicate program in update NOEXIST sockmap  %i '%i:%i'\n",
			       err, i, sfd[i]);
			goto out_sockmap;
		}
		err = bpf_map_update_elem(fd, &i, &sfd[i], BPF_EXIST);
		if (!err) {
			printf("Failed allowed duplicate program in update EXIST sockmap  %i '%i:%i'\n",
			       err, i, sfd[i]);
			goto out_sockmap;
		}
	}

	/* Test tasks number of forked operations */
	for (i = 0; i < tasks; i++) {
		pid[i] = fork();
		if (pid[i] == 0) {
			for (i = 0; i < 6; i++) {
				bpf_map_delete_elem(map_fd_tx, &i);
				bpf_map_delete_elem(map_fd_rx, &i);
				bpf_map_update_elem(map_fd_tx, &i,
						    &sfd[i], BPF_ANY);
				bpf_map_update_elem(map_fd_rx, &i,
						    &sfd[i], BPF_ANY);
			}
			exit(0);
		} else if (pid[i] == -1) {
			printf("Couldn't spawn #%d process!\n", i);
			exit(1);
		}
	}

	for (i = 0; i < tasks; i++) {
		int status;

		assert(waitpid(pid[i], &status, 0) == pid[i]);
		assert(status == 0);
	}

	err = bpf_prog_detach(map_fd_rx, __MAX_BPF_ATTACH_TYPE);
	if (!err) {
		printf("Detached an invalid prog type.\n");
		goto out_sockmap;
	}

	err = bpf_prog_detach(map_fd_rx, BPF_SK_SKB_STREAM_PARSER);
	if (err) {
		printf("Failed parser prog detach\n");
		goto out_sockmap;
	}

	err = bpf_prog_detach(map_fd_rx, BPF_SK_SKB_STREAM_VERDICT);
	if (err) {
		printf("Failed parser prog detach\n");
		goto out_sockmap;
	}

	/* Test map close sockets and empty maps */
	for (i = 0; i < 6; i++) {
		bpf_map_delete_elem(map_fd_tx, &i);
		bpf_map_delete_elem(map_fd_rx, &i);
		close(sfd[i]);
	}
	close(fd);
	close(map_fd_rx);
	bpf_object__close(obj);
	return;
out:
	for (i = 0; i < 6; i++)
		close(sfd[i]);
	printf("Failed to create sockmap '%i:%s'!\n", i, strerror(errno));
	exit(1);
out_sockmap:
	for (i = 0; i < 6; i++) {
		if (map_fd_tx)
			bpf_map_delete_elem(map_fd_tx, &i);
		if (map_fd_rx)
			bpf_map_delete_elem(map_fd_rx, &i);
		close(sfd[i]);
	}
	close(fd);
	exit(1);
}

#define MAP_SIZE (32 * 1024)

static void test_map_large(void)
{
	struct bigkey {
		int a;
		char b[116];
		long long c;
	} key;
	int fd, i, value;

	fd = bpf_create_map(BPF_MAP_TYPE_HASH, sizeof(key), sizeof(value),
			    MAP_SIZE, map_flags);
	if (fd < 0) {
		printf("Failed to create large map '%s'!\n", strerror(errno));
		exit(1);
	}

	for (i = 0; i < MAP_SIZE; i++) {
		key = (struct bigkey) { .c = i };
		value = i;

		assert(bpf_map_update_elem(fd, &key, &value, BPF_NOEXIST) == 0);
	}

	key.c = -1;
	assert(bpf_map_update_elem(fd, &key, &value, BPF_NOEXIST) == -1 &&
	       errno == E2BIG);

	/* Iterate through all elements. */
	assert(bpf_map_get_next_key(fd, NULL, &key) == 0);
	key.c = -1;
	for (i = 0; i < MAP_SIZE; i++)
		assert(bpf_map_get_next_key(fd, &key, &key) == 0);
	assert(bpf_map_get_next_key(fd, &key, &key) == -1 && errno == ENOENT);

	key.c = 0;
	assert(bpf_map_lookup_elem(fd, &key, &value) == 0 && value == 0);
	key.a = 1;
	assert(bpf_map_lookup_elem(fd, &key, &value) == -1 && errno == ENOENT);

	close(fd);
}

#define run_parallel(N, FN, DATA) \
	printf("Fork %d tasks to '" #FN "'\n", N); \
	__run_parallel(N, FN, DATA)

static void __run_parallel(int tasks, void (*fn)(int task, void *data),
			   void *data)
{
	pid_t pid[tasks];
	int i;

	for (i = 0; i < tasks; i++) {
		pid[i] = fork();
		if (pid[i] == 0) {
			fn(i, data);
			exit(0);
		} else if (pid[i] == -1) {
			printf("Couldn't spawn #%d process!\n", i);
			exit(1);
		}
	}

	for (i = 0; i < tasks; i++) {
		int status;

		assert(waitpid(pid[i], &status, 0) == pid[i]);
		assert(status == 0);
	}
}

static void test_map_stress(void)
{
	run_parallel(100, test_hashmap, NULL);
	run_parallel(100, test_hashmap_percpu, NULL);
	run_parallel(100, test_hashmap_sizes, NULL);
	run_parallel(100, test_hashmap_walk, NULL);

	run_parallel(100, test_arraymap, NULL);
	run_parallel(100, test_arraymap_percpu, NULL);
}

#define TASKS 1024

#define DO_UPDATE 1
#define DO_DELETE 0

static void test_update_delete(int fn, void *data)
{
	int do_update = ((int *)data)[1];
	int fd = ((int *)data)[0];
	int i, key, value;

	for (i = fn; i < MAP_SIZE; i += TASKS) {
		key = value = i;

		if (do_update) {
			assert(bpf_map_update_elem(fd, &key, &value,
						   BPF_NOEXIST) == 0);
			assert(bpf_map_update_elem(fd, &key, &value,
						   BPF_EXIST) == 0);
		} else {
			assert(bpf_map_delete_elem(fd, &key) == 0);
		}
	}
}

static void test_map_parallel(void)
{
	int i, fd, key = 0, value = 0;
	int data[2];

	fd = bpf_create_map(BPF_MAP_TYPE_HASH, sizeof(key), sizeof(value),
			    MAP_SIZE, map_flags);
	if (fd < 0) {
		printf("Failed to create map for parallel test '%s'!\n",
		       strerror(errno));
		exit(1);
	}

	/* Use the same fd in children to add elements to this map:
	 * child_0 adds key=0, key=1024, key=2048, ...
	 * child_1 adds key=1, key=1025, key=2049, ...
	 * child_1023 adds key=1023, ...
	 */
	data[0] = fd;
	data[1] = DO_UPDATE;
	run_parallel(TASKS, test_update_delete, data);

	/* Check that key=0 is already there. */
	assert(bpf_map_update_elem(fd, &key, &value, BPF_NOEXIST) == -1 &&
	       errno == EEXIST);

	/* Check that all elements were inserted. */
	assert(bpf_map_get_next_key(fd, NULL, &key) == 0);
	key = -1;
	for (i = 0; i < MAP_SIZE; i++)
		assert(bpf_map_get_next_key(fd, &key, &key) == 0);
	assert(bpf_map_get_next_key(fd, &key, &key) == -1 && errno == ENOENT);

	/* Another check for all elements */
	for (i = 0; i < MAP_SIZE; i++) {
		key = MAP_SIZE - i - 1;

		assert(bpf_map_lookup_elem(fd, &key, &value) == 0 &&
		       value == key);
	}

	/* Now let's delete all elemenets in parallel. */
	data[1] = DO_DELETE;
	run_parallel(TASKS, test_update_delete, data);

	/* Nothing should be left. */
	key = -1;
	assert(bpf_map_get_next_key(fd, NULL, &key) == -1 && errno == ENOENT);
	assert(bpf_map_get_next_key(fd, &key, &key) == -1 && errno == ENOENT);
}

static void test_map_rdonly(void)
{
	int fd, key = 0, value = 0;

	fd = bpf_create_map(BPF_MAP_TYPE_HASH, sizeof(key), sizeof(value),
			    MAP_SIZE, map_flags | BPF_F_RDONLY);
	if (fd < 0) {
		printf("Failed to create map for read only test '%s'!\n",
		       strerror(errno));
		exit(1);
	}

	key = 1;
	value = 1234;
	/* Insert key=1 element. */
	assert(bpf_map_update_elem(fd, &key, &value, BPF_ANY) == -1 &&
	       errno == EPERM);

	/* Check that key=2 is not found. */
	assert(bpf_map_lookup_elem(fd, &key, &value) == -1 && errno == ENOENT);
	assert(bpf_map_get_next_key(fd, &key, &value) == -1 && errno == ENOENT);
}

static void test_map_wronly(void)
{
	int fd, key = 0, value = 0;

	fd = bpf_create_map(BPF_MAP_TYPE_HASH, sizeof(key), sizeof(value),
			    MAP_SIZE, map_flags | BPF_F_WRONLY);
	if (fd < 0) {
		printf("Failed to create map for read only test '%s'!\n",
		       strerror(errno));
		exit(1);
	}

	key = 1;
	value = 1234;
	/* Insert key=1 element. */
	assert(bpf_map_update_elem(fd, &key, &value, BPF_ANY) == 0);

	/* Check that key=2 is not found. */
	assert(bpf_map_lookup_elem(fd, &key, &value) == -1 && errno == EPERM);
	assert(bpf_map_get_next_key(fd, &key, &value) == -1 && errno == EPERM);
}

static void prepare_reuseport_grp(int type, int map_fd,
				  __s64 *fds64, __u64 *sk_cookies,
				  unsigned int n)
{
	socklen_t optlen, addrlen;
	struct sockaddr_in6 s6;
	const __u32 index0 = 0;
	const int optval = 1;
	unsigned int i;
	u64 sk_cookie;
	__s64 fd64;
	int err;

	s6.sin6_family = AF_INET6;
	s6.sin6_addr = in6addr_any;
	s6.sin6_port = 0;
	addrlen = sizeof(s6);
	optlen = sizeof(sk_cookie);

	for (i = 0; i < n; i++) {
		fd64 = socket(AF_INET6, type, 0);
		CHECK(fd64 == -1, "socket()",
		      "sock_type:%d fd64:%lld errno:%d\n",
		      type, fd64, errno);

		err = setsockopt(fd64, SOL_SOCKET, SO_REUSEPORT,
				 &optval, sizeof(optval));
		CHECK(err == -1, "setsockopt(SO_REUSEPORT)",
		      "err:%d errno:%d\n", err, errno);

		/* reuseport_array does not allow unbound sk */
		err = bpf_map_update_elem(map_fd, &index0, &fd64,
					  BPF_ANY);
		CHECK(err != -1 || errno != EINVAL,
		      "reuseport array update unbound sk",
		      "sock_type:%d err:%d errno:%d\n",
		      type, err, errno);

		err = bind(fd64, (struct sockaddr *)&s6, sizeof(s6));
		CHECK(err == -1, "bind()",
		      "sock_type:%d err:%d errno:%d\n", type, err, errno);

		if (i == 0) {
			err = getsockname(fd64, (struct sockaddr *)&s6,
					  &addrlen);
			CHECK(err == -1, "getsockname()",
			      "sock_type:%d err:%d errno:%d\n",
			      type, err, errno);
		}

		err = getsockopt(fd64, SOL_SOCKET, SO_COOKIE, &sk_cookie,
				 &optlen);
		CHECK(err == -1, "getsockopt(SO_COOKIE)",
		      "sock_type:%d err:%d errno:%d\n", type, err, errno);

		if (type == SOCK_STREAM) {
			/*
			 * reuseport_array does not allow
			 * non-listening tcp sk.
			 */
			err = bpf_map_update_elem(map_fd, &index0, &fd64,
						  BPF_ANY);
			CHECK(err != -1 || errno != EINVAL,
			      "reuseport array update non-listening sk",
			      "sock_type:%d err:%d errno:%d\n",
			      type, err, errno);
			err = listen(fd64, 0);
			CHECK(err == -1, "listen()",
			      "sock_type:%d, err:%d errno:%d\n",
			      type, err, errno);
		}

		fds64[i] = fd64;
		sk_cookies[i] = sk_cookie;
	}
}

static void test_reuseport_array(void)
{
#define REUSEPORT_FD_IDX(err, last) ({ (err) ? last : !last; })

	const __u32 array_size = 4, index0 = 0, index3 = 3;
	int types[2] = { SOCK_STREAM, SOCK_DGRAM }, type;
	__u64 grpa_cookies[2], sk_cookie, map_cookie;
	__s64 grpa_fds64[2] = { -1, -1 }, fd64 = -1;
	const __u32 bad_index = array_size;
	int map_fd, err, t, f;
	__u32 fds_idx = 0;
	int fd;

	map_fd = bpf_create_map(BPF_MAP_TYPE_REUSEPORT_SOCKARRAY,
				sizeof(__u32), sizeof(__u64), array_size, 0);
	CHECK(map_fd == -1, "reuseport array create",
	      "map_fd:%d, errno:%d\n", map_fd, errno);

	/* Test lookup/update/delete with invalid index */
	err = bpf_map_delete_elem(map_fd, &bad_index);
	CHECK(err != -1 || errno != E2BIG, "reuseport array del >=max_entries",
	      "err:%d errno:%d\n", err, errno);

	err = bpf_map_update_elem(map_fd, &bad_index, &fd64, BPF_ANY);
	CHECK(err != -1 || errno != E2BIG,
	      "reuseport array update >=max_entries",
	      "err:%d errno:%d\n", err, errno);

	err = bpf_map_lookup_elem(map_fd, &bad_index, &map_cookie);
	CHECK(err != -1 || errno != ENOENT,
	      "reuseport array update >=max_entries",
	      "err:%d errno:%d\n", err, errno);

	/* Test lookup/delete non existence elem */
	err = bpf_map_lookup_elem(map_fd, &index3, &map_cookie);
	CHECK(err != -1 || errno != ENOENT,
	      "reuseport array lookup not-exist elem",
	      "err:%d errno:%d\n", err, errno);
	err = bpf_map_delete_elem(map_fd, &index3);
	CHECK(err != -1 || errno != ENOENT,
	      "reuseport array del not-exist elem",
	      "err:%d errno:%d\n", err, errno);

	for (t = 0; t < ARRAY_SIZE(types); t++) {
		type = types[t];

		prepare_reuseport_grp(type, map_fd, grpa_fds64,
				      grpa_cookies, ARRAY_SIZE(grpa_fds64));

		/* Test BPF_* update flags */
		/* BPF_EXIST failure case */
		err = bpf_map_update_elem(map_fd, &index3, &grpa_fds64[fds_idx],
					  BPF_EXIST);
		CHECK(err != -1 || errno != ENOENT,
		      "reuseport array update empty elem BPF_EXIST",
		      "sock_type:%d err:%d errno:%d\n",
		      type, err, errno);
		fds_idx = REUSEPORT_FD_IDX(err, fds_idx);

		/* BPF_NOEXIST success case */
		err = bpf_map_update_elem(map_fd, &index3, &grpa_fds64[fds_idx],
					  BPF_NOEXIST);
		CHECK(err == -1,
		      "reuseport array update empty elem BPF_NOEXIST",
		      "sock_type:%d err:%d errno:%d\n",
		      type, err, errno);
		fds_idx = REUSEPORT_FD_IDX(err, fds_idx);

		/* BPF_EXIST success case. */
		err = bpf_map_update_elem(map_fd, &index3, &grpa_fds64[fds_idx],
					  BPF_EXIST);
		CHECK(err == -1,
		      "reuseport array update same elem BPF_EXIST",
		      "sock_type:%d err:%d errno:%d\n", type, err, errno);
		fds_idx = REUSEPORT_FD_IDX(err, fds_idx);

		/* BPF_NOEXIST failure case */
		err = bpf_map_update_elem(map_fd, &index3, &grpa_fds64[fds_idx],
					  BPF_NOEXIST);
		CHECK(err != -1 || errno != EEXIST,
		      "reuseport array update non-empty elem BPF_NOEXIST",
		      "sock_type:%d err:%d errno:%d\n",
		      type, err, errno);
		fds_idx = REUSEPORT_FD_IDX(err, fds_idx);

		/* BPF_ANY case (always succeed) */
		err = bpf_map_update_elem(map_fd, &index3, &grpa_fds64[fds_idx],
					  BPF_ANY);
		CHECK(err == -1,
		      "reuseport array update same sk with BPF_ANY",
		      "sock_type:%d err:%d errno:%d\n", type, err, errno);

		fd64 = grpa_fds64[fds_idx];
		sk_cookie = grpa_cookies[fds_idx];

		/* The same sk cannot be added to reuseport_array twice */
		err = bpf_map_update_elem(map_fd, &index3, &fd64, BPF_ANY);
		CHECK(err != -1 || errno != EBUSY,
		      "reuseport array update same sk with same index",
		      "sock_type:%d err:%d errno:%d\n",
		      type, err, errno);

		err = bpf_map_update_elem(map_fd, &index0, &fd64, BPF_ANY);
		CHECK(err != -1 || errno != EBUSY,
		      "reuseport array update same sk with different index",
		      "sock_type:%d err:%d errno:%d\n",
		      type, err, errno);

		/* Test delete elem */
		err = bpf_map_delete_elem(map_fd, &index3);
		CHECK(err == -1, "reuseport array delete sk",
		      "sock_type:%d err:%d errno:%d\n",
		      type, err, errno);

		/* Add it back with BPF_NOEXIST */
		err = bpf_map_update_elem(map_fd, &index3, &fd64, BPF_NOEXIST);
		CHECK(err == -1,
		      "reuseport array re-add with BPF_NOEXIST after del",
		      "sock_type:%d err:%d errno:%d\n", type, err, errno);

		/* Test cookie */
		err = bpf_map_lookup_elem(map_fd, &index3, &map_cookie);
		CHECK(err == -1 || sk_cookie != map_cookie,
		      "reuseport array lookup re-added sk",
		      "sock_type:%d err:%d errno:%d sk_cookie:0x%llx map_cookie:0x%llxn",
		      type, err, errno, sk_cookie, map_cookie);

		/* Test elem removed by close() */
		for (f = 0; f < ARRAY_SIZE(grpa_fds64); f++)
			close(grpa_fds64[f]);
		err = bpf_map_lookup_elem(map_fd, &index3, &map_cookie);
		CHECK(err != -1 || errno != ENOENT,
		      "reuseport array lookup after close()",
		      "sock_type:%d err:%d errno:%d\n",
		      type, err, errno);
	}

	/* Test SOCK_RAW */
	fd64 = socket(AF_INET6, SOCK_RAW, IPPROTO_UDP);
	CHECK(fd64 == -1, "socket(SOCK_RAW)", "err:%d errno:%d\n",
	      err, errno);
	err = bpf_map_update_elem(map_fd, &index3, &fd64, BPF_NOEXIST);
	CHECK(err != -1 || errno != ENOTSUPP, "reuseport array update SOCK_RAW",
	      "err:%d errno:%d\n", err, errno);
	close(fd64);

	/* Close the 64 bit value map */
	close(map_fd);

	/* Test 32 bit fd */
	map_fd = bpf_create_map(BPF_MAP_TYPE_REUSEPORT_SOCKARRAY,
				sizeof(__u32), sizeof(__u32), array_size, 0);
	CHECK(map_fd == -1, "reuseport array create",
	      "map_fd:%d, errno:%d\n", map_fd, errno);
	prepare_reuseport_grp(SOCK_STREAM, map_fd, &fd64, &sk_cookie, 1);
	fd = fd64;
	err = bpf_map_update_elem(map_fd, &index3, &fd, BPF_NOEXIST);
	CHECK(err == -1, "reuseport array update 32 bit fd",
	      "err:%d errno:%d\n", err, errno);
	err = bpf_map_lookup_elem(map_fd, &index3, &map_cookie);
	CHECK(err != -1 || errno != ENOSPC,
	      "reuseport array lookup 32 bit fd",
	      "err:%d errno:%d\n", err, errno);
	close(fd);
	close(map_fd);
}

static void run_all_tests(void)
{
	test_hashmap(0, NULL);
	test_hashmap_percpu(0, NULL);
	test_hashmap_walk(0, NULL);

	test_arraymap(0, NULL);
	test_arraymap_percpu(0, NULL);

	test_arraymap_percpu_many_keys();

	test_devmap(0, NULL);
	test_sockmap(0, NULL);

	test_map_large();
	test_map_parallel();
	test_map_stress();

	test_map_rdonly();
	test_map_wronly();

	test_reuseport_array();
}

int main(void)
{
	map_flags = 0;
	run_all_tests();

	map_flags = BPF_F_NO_PREALLOC;
	run_all_tests();

	printf("test_maps: OK\n");
	return 0;
}<|MERGE_RESOLUTION|>--- conflicted
+++ resolved
@@ -481,13 +481,8 @@
 #define SOCKMAP_TCP_MSG_PROG "./sockmap_tcp_msg_prog.o"
 static void test_sockmap(int tasks, void *data)
 {
-<<<<<<< HEAD
-	int one = 1, map_fd_rx = 0, map_fd_tx = 0, map_fd_break, s, sc, rc;
-	struct bpf_map *bpf_map_rx, *bpf_map_tx, *bpf_map_break;
-=======
 	struct bpf_map *bpf_map_rx, *bpf_map_tx, *bpf_map_msg, *bpf_map_break;
 	int map_fd_msg = 0, map_fd_rx = 0, map_fd_tx = 0, map_fd_break;
->>>>>>> e021bb4f
 	int ports[] = {50200, 50201, 50202, 50204};
 	int err, i, fd, udp, sfd[6] = {0xdeadbeef};
 	u8 buf[20] = {0x0, 0x5, 0x3, 0x2, 0x1, 0x0};
