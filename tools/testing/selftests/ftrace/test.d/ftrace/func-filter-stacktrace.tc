#!/bin/sh
# SPDX-License-Identifier: GPL-2.0
# description: ftrace - stacktrace filter command
# requires: set_ftrace_filter
# flags: instance

<<<<<<< HEAD
[ ! -f set_ftrace_filter ] && exit_unsupported

echo _do_fork:stacktrace >> set_ftrace_filter
=======
echo $FUNCTION_FORK:stacktrace >> set_ftrace_filter
>>>>>>> d1988041

grep -q "$FUNCTION_FORK:stacktrace:unlimited" set_ftrace_filter

(echo "forked"; sleep 1)

grep -q "<stack trace>" trace<|MERGE_RESOLUTION|>--- conflicted
+++ resolved
@@ -4,13 +4,7 @@
 # requires: set_ftrace_filter
 # flags: instance
 
-<<<<<<< HEAD
-[ ! -f set_ftrace_filter ] && exit_unsupported
-
-echo _do_fork:stacktrace >> set_ftrace_filter
-=======
 echo $FUNCTION_FORK:stacktrace >> set_ftrace_filter
->>>>>>> d1988041
 
 grep -q "$FUNCTION_FORK:stacktrace:unlimited" set_ftrace_filter
 
