--- conflicted
+++ resolved
@@ -12,11 +12,6 @@
   *) OFFS=0;;
 esac
 
-<<<<<<< HEAD
-echo "Setup up kprobes on first 256 text symbols"
-grep -i " t " /proc/kallsyms | cut -f3 -d" " | grep -v .*\\..* | \
-head -n 256 | while read i; do echo p ${i}+${OFFS} ; done > kprobe_events ||:
-=======
 if [ -d events/kprobes ]; then
   echo 0 > events/kprobes/enable
   echo > kprobe_events
@@ -35,7 +30,6 @@
   echo "The number of kprobes events ($L) is not $N"
   exit_fail
 fi
->>>>>>> e021bb4f
 
 echo 1 > events/kprobes/enable
 echo 0 > events/kprobes/enable
