# SPDX-License-Identifier: GPL-2.0
CFLAGS += -D_FILE_OFFSET_BITS=64
CFLAGS += -I../../../../include/uapi/
CFLAGS += -I../../../../include/
CFLAGS += -I../../../../usr/include/

<<<<<<< HEAD
TEST_PROGS := run_tests.sh
TEST_FILES := run_fuse_test.sh
TEST_GEN_FILES := memfd_test fuse_mnt fuse_test
=======
TEST_GEN_PROGS := memfd_test
TEST_PROGS := run_fuse_test.sh run_hugetlbfs_test.sh
TEST_GEN_FILES := fuse_mnt fuse_test
>>>>>>> e021bb4f

fuse_mnt.o: CFLAGS += $(shell pkg-config fuse --cflags)

include ../lib.mk

$(OUTPUT)/fuse_mnt: LDLIBS += $(shell pkg-config fuse --libs)

$(OUTPUT)/memfd_test: memfd_test.c common.o
$(OUTPUT)/fuse_test: fuse_test.c common.o

EXTRA_CLEAN = common.o<|MERGE_RESOLUTION|>--- conflicted
+++ resolved
@@ -4,15 +4,9 @@
 CFLAGS += -I../../../../include/
 CFLAGS += -I../../../../usr/include/
 
-<<<<<<< HEAD
-TEST_PROGS := run_tests.sh
-TEST_FILES := run_fuse_test.sh
-TEST_GEN_FILES := memfd_test fuse_mnt fuse_test
-=======
 TEST_GEN_PROGS := memfd_test
 TEST_PROGS := run_fuse_test.sh run_hugetlbfs_test.sh
 TEST_GEN_FILES := fuse_mnt fuse_test
->>>>>>> e021bb4f
 
 fuse_mnt.o: CFLAGS += $(shell pkg-config fuse --cflags)
 
