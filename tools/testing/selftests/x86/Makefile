--- conflicted
+++ resolved
@@ -8,10 +8,7 @@
 UNAME_M := $(shell uname -m)
 CAN_BUILD_I386 := $(shell ./check_cc.sh $(CC) trivial_32bit_program.c -m32)
 CAN_BUILD_X86_64 := $(shell ./check_cc.sh $(CC) trivial_64bit_program.c)
-<<<<<<< HEAD
-=======
 CAN_BUILD_WITH_NOPIE := $(shell ./check_cc.sh $(CC) trivial_program.c -no-pie)
->>>>>>> e021bb4f
 
 TARGETS_C_BOTHBITS := single_step_syscall sysret_ss_attrs syscall_nt test_mremap_vdso \
 			check_initial_reg_state sigreturn iopl mpx-mini-test ioperm \
@@ -37,8 +34,6 @@
 
 CFLAGS := -O2 -g -std=gnu99 -pthread -Wall
 
-<<<<<<< HEAD
-=======
 # call32_from_64 in thunks.S uses absolute addresses.
 ifeq ($(CAN_BUILD_WITH_NOPIE),1)
 CFLAGS += -no-pie
@@ -54,25 +49,18 @@
 .PHONY: $(1) $(1)_64
 endef
 
->>>>>>> e021bb4f
 ifeq ($(CAN_BUILD_I386),1)
 all: all_32
 TEST_PROGS += $(BINARIES_32)
 EXTRA_CFLAGS += -DCAN_BUILD_32
-<<<<<<< HEAD
-=======
 $(foreach t,$(TARGETS_C_32BIT_ALL),$(eval $(call gen-target-rule-32,$(t))))
->>>>>>> e021bb4f
 endif
 
 ifeq ($(CAN_BUILD_X86_64),1)
 all: all_64
 TEST_PROGS += $(BINARIES_64)
 EXTRA_CFLAGS += -DCAN_BUILD_64
-<<<<<<< HEAD
-=======
 $(foreach t,$(TARGETS_C_64BIT_ALL),$(eval $(call gen-target-rule-64,$(t))))
->>>>>>> e021bb4f
 endif
 
 all_32: $(BINARIES_32)
