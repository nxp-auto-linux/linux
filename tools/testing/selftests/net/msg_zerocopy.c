--- conflicted
+++ resolved
@@ -704,10 +704,7 @@
 				    40 /* max tcp options */;
 	int c;
 	char *daddr = NULL, *saddr = NULL;
-<<<<<<< HEAD
-=======
 	char *cfg_test;
->>>>>>> e021bb4f
 
 	cfg_payload_len = max_payload_len;
 
@@ -765,8 +762,6 @@
 			break;
 		}
 	}
-	setup_sockaddr(cfg_family, daddr, &cfg_dst_addr);
-	setup_sockaddr(cfg_family, saddr, &cfg_src_addr);
 
 	cfg_test = argv[argc - 1];
 	if (strcmp(cfg_test, "rds") == 0) {
