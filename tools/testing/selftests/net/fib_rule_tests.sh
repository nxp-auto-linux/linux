#!/bin/bash
# SPDX-License-Identifier: GPL-2.0

# This test is for checking IPv4 and IPv6 FIB rules API

ret=0

PAUSE_ON_FAIL=${PAUSE_ON_FAIL:=no}
IP="ip -netns testns"

RTABLE=100
GW_IP4=192.51.100.2
SRC_IP=192.51.100.3
GW_IP6=2001:db8:1::2
SRC_IP6=2001:db8:1::3

DEV_ADDR=192.51.100.1
DEV_ADDR6=2001:db8:1::1
DEV=dummy0

log_test()
{
	local rc=$1
	local expected=$2
	local msg="$3"

	if [ ${rc} -eq ${expected} ]; then
		nsuccess=$((nsuccess+1))
		printf "\n    TEST: %-50s  [ OK ]\n" "${msg}"
	else
		ret=1
		nfail=$((nfail+1))
		printf "\n    TEST: %-50s  [FAIL]\n" "${msg}"
		if [ "${PAUSE_ON_FAIL}" = "yes" ]; then
			echo
			echo "hit enter to continue, 'q' to quit"
			read a
			[ "$a" = "q" ] && exit 1
		fi
	fi
}

log_section()
{
	echo
	echo "######################################################################"
	echo "TEST SECTION: $*"
	echo "######################################################################"
}

setup()
{
	set -e
	ip netns add testns
	$IP link set dev lo up

	$IP link add dummy0 type dummy
	$IP link set dev dummy0 up
<<<<<<< HEAD
	$IP address add 192.51.100.1/24 dev dummy0
	$IP -6 address add 2001:db8:1::1/64 dev dummy0
=======
	$IP address add $DEV_ADDR/24 dev dummy0
	$IP -6 address add $DEV_ADDR6/64 dev dummy0
>>>>>>> fa578e9d

	set +e
}

cleanup()
{
	$IP link del dev dummy0 &> /dev/null
	ip netns del testns
}

fib_check_iproute_support()
{
	ip rule help 2>&1 | grep -q $1
	if [ $? -ne 0 ]; then
		echo "SKIP: iproute2 iprule too old, missing $1 match"
		return 1
	fi

	ip route get help 2>&1 | grep -q $2
	if [ $? -ne 0 ]; then
		echo "SKIP: iproute2 get route too old, missing $2 match"
		return 1
	fi

	return 0
}

fib_rule6_del()
{
	$IP -6 rule del $1
	log_test $? 0 "rule6 del $1"
}

fib_rule6_del_by_pref()
{
	pref=$($IP -6 rule show | grep "$1 lookup $TABLE" | cut -d ":" -f 1)
	$IP -6 rule del pref $pref
}

fib_rule6_test_match_n_redirect()
{
	local match="$1"
	local getmatch="$2"

	$IP -6 rule add $match table $RTABLE
	$IP -6 route get $GW_IP6 $getmatch | grep -q "table $RTABLE"
	log_test $? 0 "rule6 check: $1"

	fib_rule6_del_by_pref "$match"
	log_test $? 0 "rule6 del by pref: $match"
}

fib_rule6_test()
{
	# setup the fib rule redirect route
	$IP -6 route add table $RTABLE default via $GW_IP6 dev $DEV onlink

	match="oif $DEV"
	fib_rule6_test_match_n_redirect "$match" "$match" "oif redirect to table"

	match="from $SRC_IP6 iif $DEV"
	fib_rule6_test_match_n_redirect "$match" "$match" "iif redirect to table"

	match="tos 0x10"
	fib_rule6_test_match_n_redirect "$match" "$match" "tos redirect to table"

	match="fwmark 0x64"
	getmatch="mark 0x64"
	fib_rule6_test_match_n_redirect "$match" "$getmatch" "fwmark redirect to table"

	fib_check_iproute_support "uidrange" "uid"
	if [ $? -eq 0 ]; then
		match="uidrange 100-100"
		getmatch="uid 100"
		fib_rule6_test_match_n_redirect "$match" "$getmatch" "uid redirect to table"
	fi

	fib_check_iproute_support "sport" "sport"
	if [ $? -eq 0 ]; then
		match="sport 666 dport 777"
		fib_rule6_test_match_n_redirect "$match" "$match" "sport and dport redirect to table"
	fi

	fib_check_iproute_support "ipproto" "ipproto"
	if [ $? -eq 0 ]; then
		match="ipproto tcp"
		fib_rule6_test_match_n_redirect "$match" "$match" "ipproto match"
	fi

	fib_check_iproute_support "ipproto" "ipproto"
	if [ $? -eq 0 ]; then
		match="ipproto ipv6-icmp"
		fib_rule6_test_match_n_redirect "$match" "$match" "ipproto ipv6-icmp match"
	fi
}

fib_rule4_del()
{
	$IP rule del $1
	log_test $? 0 "del $1"
}

fib_rule4_del_by_pref()
{
	pref=$($IP rule show | grep "$1 lookup $TABLE" | cut -d ":" -f 1)
	$IP rule del pref $pref
}

fib_rule4_test_match_n_redirect()
{
	local match="$1"
	local getmatch="$2"

	$IP rule add $match table $RTABLE
	$IP route get $GW_IP4 $getmatch | grep -q "table $RTABLE"
	log_test $? 0 "rule4 check: $1"

	fib_rule4_del_by_pref "$match"
	log_test $? 0 "rule4 del by pref: $match"
}

fib_rule4_test()
{
	# setup the fib rule redirect route
	$IP route add table $RTABLE default via $GW_IP4 dev $DEV onlink

	match="oif $DEV"
	fib_rule4_test_match_n_redirect "$match" "$match" "oif redirect to table"

	# need enable forwarding and disable rp_filter temporarily as all the
	# addresses are in the same subnet and egress device == ingress device.
	ip netns exec testns sysctl -w net.ipv4.ip_forward=1
	ip netns exec testns sysctl -w net.ipv4.conf.$DEV.rp_filter=0
	match="from $SRC_IP iif $DEV"
	fib_rule4_test_match_n_redirect "$match" "$match" "iif redirect to table"
	ip netns exec testns sysctl -w net.ipv4.ip_forward=0

	match="tos 0x10"
	fib_rule4_test_match_n_redirect "$match" "$match" "tos redirect to table"

	match="fwmark 0x64"
	getmatch="mark 0x64"
	fib_rule4_test_match_n_redirect "$match" "$getmatch" "fwmark redirect to table"

	fib_check_iproute_support "uidrange" "uid"
	if [ $? -eq 0 ]; then
		match="uidrange 100-100"
		getmatch="uid 100"
		fib_rule4_test_match_n_redirect "$match" "$getmatch" "uid redirect to table"
	fi

	fib_check_iproute_support "sport" "sport"
	if [ $? -eq 0 ]; then
		match="sport 666 dport 777"
		fib_rule4_test_match_n_redirect "$match" "$match" "sport and dport redirect to table"
	fi

	fib_check_iproute_support "ipproto" "ipproto"
	if [ $? -eq 0 ]; then
		match="ipproto tcp"
		fib_rule4_test_match_n_redirect "$match" "$match" "ipproto tcp match"
	fi

	fib_check_iproute_support "ipproto" "ipproto"
	if [ $? -eq 0 ]; then
		match="ipproto icmp"
		fib_rule4_test_match_n_redirect "$match" "$match" "ipproto icmp match"
	fi
}

run_fibrule_tests()
{
	log_section "IPv4 fib rule"
	fib_rule4_test
	log_section "IPv6 fib rule"
	fib_rule6_test
}

if [ "$(id -u)" -ne 0 ];then
	echo "SKIP: Need root privileges"
	exit 0
fi

if [ ! -x "$(command -v ip)" ]; then
	echo "SKIP: Could not run test without ip tool"
	exit 0
fi

# start clean
cleanup &> /dev/null
setup
run_fibrule_tests
cleanup

if [ "$TESTS" != "none" ]; then
	printf "\nTests passed: %3d\n" ${nsuccess}
	printf "Tests failed: %3d\n"   ${nfail}
fi

exit $ret<|MERGE_RESOLUTION|>--- conflicted
+++ resolved
@@ -56,13 +56,8 @@
 
 	$IP link add dummy0 type dummy
 	$IP link set dev dummy0 up
-<<<<<<< HEAD
-	$IP address add 192.51.100.1/24 dev dummy0
-	$IP -6 address add 2001:db8:1::1/64 dev dummy0
-=======
 	$IP address add $DEV_ADDR/24 dev dummy0
 	$IP -6 address add $DEV_ADDR6/64 dev dummy0
->>>>>>> fa578e9d
 
 	set +e
 }
