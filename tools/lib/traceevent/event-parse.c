// SPDX-License-Identifier: LGPL-2.1
/*
 * Copyright (C) 2009, 2010 Red Hat Inc, Steven Rostedt <srostedt@redhat.com>
 *
 *
 *  The parts for function graph printing was taken and modified from the
 *  Linux Kernel that were written by
 *    - Copyright (C) 2009  Frederic Weisbecker,
 *  Frederic Weisbecker gave his permission to relicense the code to
 *  the Lesser General Public License.
 */
#include <inttypes.h>
#include <stdio.h>
#include <stdlib.h>
#include <string.h>
#include <stdarg.h>
#include <ctype.h>
#include <errno.h>
#include <stdint.h>
#include <limits.h>
#include <linux/string.h>
#include <linux/time64.h>

#include <netinet/in.h>
#include "event-parse.h"
#include "event-utils.h"

static const char *input_buf;
static unsigned long long input_buf_ptr;
static unsigned long long input_buf_siz;

static int is_flag_field;
static int is_symbolic_field;

static int show_warning = 1;

#define do_warning(fmt, ...)				\
	do {						\
		if (show_warning)			\
			warning(fmt, ##__VA_ARGS__);	\
	} while (0)

#define do_warning_event(event, fmt, ...)			\
	do {							\
		if (!show_warning)				\
			continue;				\
								\
		if (event)					\
			warning("[%s:%s] " fmt, event->system,	\
				event->name, ##__VA_ARGS__);	\
		else						\
			warning(fmt, ##__VA_ARGS__);		\
	} while (0)

static void init_input_buf(const char *buf, unsigned long long size)
{
	input_buf = buf;
	input_buf_siz = size;
	input_buf_ptr = 0;
}

const char *tep_get_input_buf(void)
{
	return input_buf;
}

unsigned long long tep_get_input_buf_ptr(void)
{
	return input_buf_ptr;
}

struct event_handler {
	struct event_handler		*next;
	int				id;
	const char			*sys_name;
	const char			*event_name;
	tep_event_handler_func		func;
	void				*context;
};

struct func_params {
	struct func_params	*next;
	enum tep_func_arg_type	type;
};

struct tep_function_handler {
	struct tep_function_handler	*next;
	enum tep_func_arg_type		ret_type;
	char				*name;
	tep_func_handler		func;
	struct func_params		*params;
	int				nr_args;
};

static unsigned long long
process_defined_func(struct trace_seq *s, void *data, int size,
		     struct event_format *event, struct print_arg *arg);

static void free_func_handle(struct tep_function_handler *func);

/**
 * tep_buffer_init - init buffer for parsing
 * @buf: buffer to parse
 * @size: the size of the buffer
 *
 * For use with tep_read_token(), this initializes the internal
 * buffer that tep_read_token() will parse.
 */
void tep_buffer_init(const char *buf, unsigned long long size)
{
	init_input_buf(buf, size);
}

void breakpoint(void)
{
	static int x;
	x++;
}

struct print_arg *alloc_arg(void)
{
	return calloc(1, sizeof(struct print_arg));
}

struct cmdline {
	char *comm;
	int pid;
};

static int cmdline_cmp(const void *a, const void *b)
{
	const struct cmdline *ca = a;
	const struct cmdline *cb = b;

	if (ca->pid < cb->pid)
		return -1;
	if (ca->pid > cb->pid)
		return 1;

	return 0;
}

struct cmdline_list {
	struct cmdline_list	*next;
	char			*comm;
	int			pid;
};

static int cmdline_init(struct tep_handle *pevent)
{
	struct cmdline_list *cmdlist = pevent->cmdlist;
	struct cmdline_list *item;
	struct cmdline *cmdlines;
	int i;

	cmdlines = malloc(sizeof(*cmdlines) * pevent->cmdline_count);
	if (!cmdlines)
		return -1;

	i = 0;
	while (cmdlist) {
		cmdlines[i].pid = cmdlist->pid;
		cmdlines[i].comm = cmdlist->comm;
		i++;
		item = cmdlist;
		cmdlist = cmdlist->next;
		free(item);
	}

	qsort(cmdlines, pevent->cmdline_count, sizeof(*cmdlines), cmdline_cmp);

	pevent->cmdlines = cmdlines;
	pevent->cmdlist = NULL;

	return 0;
}

static const char *find_cmdline(struct tep_handle *pevent, int pid)
{
	const struct cmdline *comm;
	struct cmdline key;

	if (!pid)
		return "<idle>";

	if (!pevent->cmdlines && cmdline_init(pevent))
		return "<not enough memory for cmdlines!>";

	key.pid = pid;

	comm = bsearch(&key, pevent->cmdlines, pevent->cmdline_count,
		       sizeof(*pevent->cmdlines), cmdline_cmp);

	if (comm)
		return comm->comm;
	return "<...>";
}

/**
 * tep_pid_is_registered - return if a pid has a cmdline registered
 * @pevent: handle for the pevent
 * @pid: The pid to check if it has a cmdline registered with.
 *
 * Returns 1 if the pid has a cmdline mapped to it
 * 0 otherwise.
 */
int tep_pid_is_registered(struct tep_handle *pevent, int pid)
{
	const struct cmdline *comm;
	struct cmdline key;

	if (!pid)
		return 1;

	if (!pevent->cmdlines && cmdline_init(pevent))
		return 0;

	key.pid = pid;

	comm = bsearch(&key, pevent->cmdlines, pevent->cmdline_count,
		       sizeof(*pevent->cmdlines), cmdline_cmp);

	if (comm)
		return 1;
	return 0;
}

/*
 * If the command lines have been converted to an array, then
 * we must add this pid. This is much slower than when cmdlines
 * are added before the array is initialized.
 */
static int add_new_comm(struct tep_handle *pevent, const char *comm, int pid)
{
	struct cmdline *cmdlines = pevent->cmdlines;
	const struct cmdline *cmdline;
	struct cmdline key;

	if (!pid)
		return 0;

	/* avoid duplicates */
	key.pid = pid;

	cmdline = bsearch(&key, pevent->cmdlines, pevent->cmdline_count,
		       sizeof(*pevent->cmdlines), cmdline_cmp);
	if (cmdline) {
		errno = EEXIST;
		return -1;
	}

	cmdlines = realloc(cmdlines, sizeof(*cmdlines) * (pevent->cmdline_count + 1));
	if (!cmdlines) {
		errno = ENOMEM;
		return -1;
	}

	cmdlines[pevent->cmdline_count].comm = strdup(comm);
	if (!cmdlines[pevent->cmdline_count].comm) {
		free(cmdlines);
		errno = ENOMEM;
		return -1;
	}

	cmdlines[pevent->cmdline_count].pid = pid;
		
	if (cmdlines[pevent->cmdline_count].comm)
		pevent->cmdline_count++;

	qsort(cmdlines, pevent->cmdline_count, sizeof(*cmdlines), cmdline_cmp);
	pevent->cmdlines = cmdlines;

	return 0;
}

/**
 * tep_register_comm - register a pid / comm mapping
 * @pevent: handle for the pevent
 * @comm: the command line to register
 * @pid: the pid to map the command line to
 *
 * This adds a mapping to search for command line names with
 * a given pid. The comm is duplicated.
 */
int tep_register_comm(struct tep_handle *pevent, const char *comm, int pid)
{
	struct cmdline_list *item;

	if (pevent->cmdlines)
		return add_new_comm(pevent, comm, pid);

	item = malloc(sizeof(*item));
	if (!item)
		return -1;

	if (comm)
		item->comm = strdup(comm);
	else
		item->comm = strdup("<...>");
	if (!item->comm) {
		free(item);
		return -1;
	}
	item->pid = pid;
	item->next = pevent->cmdlist;

	pevent->cmdlist = item;
	pevent->cmdline_count++;

	return 0;
}

int tep_register_trace_clock(struct tep_handle *pevent, const char *trace_clock)
{
	pevent->trace_clock = strdup(trace_clock);
	if (!pevent->trace_clock) {
		errno = ENOMEM;
		return -1;
	}
	return 0;
}

struct func_map {
	unsigned long long		addr;
	char				*func;
	char				*mod;
};

struct func_list {
	struct func_list	*next;
	unsigned long long	addr;
	char			*func;
	char			*mod;
};

static int func_cmp(const void *a, const void *b)
{
	const struct func_map *fa = a;
	const struct func_map *fb = b;

	if (fa->addr < fb->addr)
		return -1;
	if (fa->addr > fb->addr)
		return 1;

	return 0;
}

/*
 * We are searching for a record in between, not an exact
 * match.
 */
static int func_bcmp(const void *a, const void *b)
{
	const struct func_map *fa = a;
	const struct func_map *fb = b;

	if ((fa->addr == fb->addr) ||

	    (fa->addr > fb->addr &&
	     fa->addr < (fb+1)->addr))
		return 0;

	if (fa->addr < fb->addr)
		return -1;

	return 1;
}

static int func_map_init(struct tep_handle *pevent)
{
	struct func_list *funclist;
	struct func_list *item;
	struct func_map *func_map;
	int i;

	func_map = malloc(sizeof(*func_map) * (pevent->func_count + 1));
	if (!func_map)
		return -1;

	funclist = pevent->funclist;

	i = 0;
	while (funclist) {
		func_map[i].func = funclist->func;
		func_map[i].addr = funclist->addr;
		func_map[i].mod = funclist->mod;
		i++;
		item = funclist;
		funclist = funclist->next;
		free(item);
	}

	qsort(func_map, pevent->func_count, sizeof(*func_map), func_cmp);

	/*
	 * Add a special record at the end.
	 */
	func_map[pevent->func_count].func = NULL;
	func_map[pevent->func_count].addr = 0;
	func_map[pevent->func_count].mod = NULL;

	pevent->func_map = func_map;
	pevent->funclist = NULL;

	return 0;
}

static struct func_map *
__find_func(struct tep_handle *pevent, unsigned long long addr)
{
	struct func_map *func;
	struct func_map key;

	if (!pevent->func_map)
		func_map_init(pevent);

	key.addr = addr;

	func = bsearch(&key, pevent->func_map, pevent->func_count,
		       sizeof(*pevent->func_map), func_bcmp);

	return func;
}

struct func_resolver {
	tep_func_resolver_t	*func;
	void			*priv;
	struct func_map		map;
};

/**
 * tep_set_function_resolver - set an alternative function resolver
 * @pevent: handle for the pevent
 * @resolver: function to be used
 * @priv: resolver function private state.
 *
 * Some tools may have already a way to resolve kernel functions, allow them to
 * keep using it instead of duplicating all the entries inside
 * pevent->funclist.
 */
int tep_set_function_resolver(struct tep_handle *pevent,
			      tep_func_resolver_t *func, void *priv)
{
	struct func_resolver *resolver = malloc(sizeof(*resolver));

	if (resolver == NULL)
		return -1;

	resolver->func = func;
	resolver->priv = priv;

	free(pevent->func_resolver);
	pevent->func_resolver = resolver;

	return 0;
}

/**
 * tep_reset_function_resolver - reset alternative function resolver
 * @pevent: handle for the pevent
 *
 * Stop using whatever alternative resolver was set, use the default
 * one instead.
 */
void tep_reset_function_resolver(struct tep_handle *pevent)
{
	free(pevent->func_resolver);
	pevent->func_resolver = NULL;
}

static struct func_map *
find_func(struct tep_handle *pevent, unsigned long long addr)
{
	struct func_map *map;

	if (!pevent->func_resolver)
		return __find_func(pevent, addr);

	map = &pevent->func_resolver->map;
	map->mod  = NULL;
	map->addr = addr;
	map->func = pevent->func_resolver->func(pevent->func_resolver->priv,
						&map->addr, &map->mod);
	if (map->func == NULL)
		return NULL;

	return map;
}

/**
 * tep_find_function - find a function by a given address
 * @pevent: handle for the pevent
 * @addr: the address to find the function with
 *
 * Returns a pointer to the function stored that has the given
 * address. Note, the address does not have to be exact, it
 * will select the function that would contain the address.
 */
const char *tep_find_function(struct tep_handle *pevent, unsigned long long addr)
{
	struct func_map *map;

	map = find_func(pevent, addr);
	if (!map)
		return NULL;

	return map->func;
}

/**
 * tep_find_function_address - find a function address by a given address
 * @pevent: handle for the pevent
 * @addr: the address to find the function with
 *
 * Returns the address the function starts at. This can be used in
 * conjunction with tep_find_function to print both the function
 * name and the function offset.
 */
unsigned long long
tep_find_function_address(struct tep_handle *pevent, unsigned long long addr)
{
	struct func_map *map;

	map = find_func(pevent, addr);
	if (!map)
		return 0;

	return map->addr;
}

/**
 * tep_register_function - register a function with a given address
 * @pevent: handle for the pevent
 * @function: the function name to register
 * @addr: the address the function starts at
 * @mod: the kernel module the function may be in (NULL for none)
 *
 * This registers a function name with an address and module.
 * The @func passed in is duplicated.
 */
int tep_register_function(struct tep_handle *pevent, char *func,
			  unsigned long long addr, char *mod)
{
	struct func_list *item = malloc(sizeof(*item));

	if (!item)
		return -1;

	item->next = pevent->funclist;
	item->func = strdup(func);
	if (!item->func)
		goto out_free;

	if (mod) {
		item->mod = strdup(mod);
		if (!item->mod)
			goto out_free_func;
	} else
		item->mod = NULL;
	item->addr = addr;

	pevent->funclist = item;
	pevent->func_count++;

	return 0;

out_free_func:
	free(item->func);
	item->func = NULL;
out_free:
	free(item);
	errno = ENOMEM;
	return -1;
}

/**
 * tep_print_funcs - print out the stored functions
 * @pevent: handle for the pevent
 *
 * This prints out the stored functions.
 */
void tep_print_funcs(struct tep_handle *pevent)
{
	int i;

	if (!pevent->func_map)
		func_map_init(pevent);

	for (i = 0; i < (int)pevent->func_count; i++) {
		printf("%016llx %s",
		       pevent->func_map[i].addr,
		       pevent->func_map[i].func);
		if (pevent->func_map[i].mod)
			printf(" [%s]\n", pevent->func_map[i].mod);
		else
			printf("\n");
	}
}

struct printk_map {
	unsigned long long		addr;
	char				*printk;
};

struct printk_list {
	struct printk_list	*next;
	unsigned long long	addr;
	char			*printk;
};

static int printk_cmp(const void *a, const void *b)
{
	const struct printk_map *pa = a;
	const struct printk_map *pb = b;

	if (pa->addr < pb->addr)
		return -1;
	if (pa->addr > pb->addr)
		return 1;

	return 0;
}

static int printk_map_init(struct tep_handle *pevent)
{
	struct printk_list *printklist;
	struct printk_list *item;
	struct printk_map *printk_map;
	int i;

	printk_map = malloc(sizeof(*printk_map) * (pevent->printk_count + 1));
	if (!printk_map)
		return -1;

	printklist = pevent->printklist;

	i = 0;
	while (printklist) {
		printk_map[i].printk = printklist->printk;
		printk_map[i].addr = printklist->addr;
		i++;
		item = printklist;
		printklist = printklist->next;
		free(item);
	}

	qsort(printk_map, pevent->printk_count, sizeof(*printk_map), printk_cmp);

	pevent->printk_map = printk_map;
	pevent->printklist = NULL;

	return 0;
}

static struct printk_map *
find_printk(struct tep_handle *pevent, unsigned long long addr)
{
	struct printk_map *printk;
	struct printk_map key;

	if (!pevent->printk_map && printk_map_init(pevent))
		return NULL;

	key.addr = addr;

	printk = bsearch(&key, pevent->printk_map, pevent->printk_count,
			 sizeof(*pevent->printk_map), printk_cmp);

	return printk;
}

/**
 * tep_register_print_string - register a string by its address
 * @pevent: handle for the pevent
 * @fmt: the string format to register
 * @addr: the address the string was located at
 *
 * This registers a string by the address it was stored in the kernel.
 * The @fmt passed in is duplicated.
 */
int tep_register_print_string(struct tep_handle *pevent, const char *fmt,
			      unsigned long long addr)
{
	struct printk_list *item = malloc(sizeof(*item));
	char *p;

	if (!item)
		return -1;

	item->next = pevent->printklist;
	item->addr = addr;

	/* Strip off quotes and '\n' from the end */
	if (fmt[0] == '"')
		fmt++;
	item->printk = strdup(fmt);
	if (!item->printk)
		goto out_free;

	p = item->printk + strlen(item->printk) - 1;
	if (*p == '"')
		*p = 0;

	p -= 2;
	if (strcmp(p, "\\n") == 0)
		*p = 0;

	pevent->printklist = item;
	pevent->printk_count++;

	return 0;

out_free:
	free(item);
	errno = ENOMEM;
	return -1;
}

/**
 * tep_print_printk - print out the stored strings
 * @pevent: handle for the pevent
 *
 * This prints the string formats that were stored.
 */
void tep_print_printk(struct tep_handle *pevent)
{
	int i;

	if (!pevent->printk_map)
		printk_map_init(pevent);

	for (i = 0; i < (int)pevent->printk_count; i++) {
		printf("%016llx %s\n",
		       pevent->printk_map[i].addr,
		       pevent->printk_map[i].printk);
	}
}

static struct event_format *alloc_event(void)
{
	return calloc(1, sizeof(struct event_format));
}

static int add_event(struct tep_handle *pevent, struct event_format *event)
{
	int i;
	struct event_format **events = realloc(pevent->events, sizeof(event) *
					       (pevent->nr_events + 1));
	if (!events)
		return -1;

	pevent->events = events;

	for (i = 0; i < pevent->nr_events; i++) {
		if (pevent->events[i]->id > event->id)
			break;
	}
	if (i < pevent->nr_events)
		memmove(&pevent->events[i + 1],
			&pevent->events[i],
			sizeof(event) * (pevent->nr_events - i));

	pevent->events[i] = event;
	pevent->nr_events++;

	event->pevent = pevent;

	return 0;
}

static int event_item_type(enum event_type type)
{
	switch (type) {
	case EVENT_ITEM ... EVENT_SQUOTE:
		return 1;
	case EVENT_ERROR ... EVENT_DELIM:
	default:
		return 0;
	}
}

static void free_flag_sym(struct print_flag_sym *fsym)
{
	struct print_flag_sym *next;

	while (fsym) {
		next = fsym->next;
		free(fsym->value);
		free(fsym->str);
		free(fsym);
		fsym = next;
	}
}

static void free_arg(struct print_arg *arg)
{
	struct print_arg *farg;

	if (!arg)
		return;

	switch (arg->type) {
	case PRINT_ATOM:
		free(arg->atom.atom);
		break;
	case PRINT_FIELD:
		free(arg->field.name);
		break;
	case PRINT_FLAGS:
		free_arg(arg->flags.field);
		free(arg->flags.delim);
		free_flag_sym(arg->flags.flags);
		break;
	case PRINT_SYMBOL:
		free_arg(arg->symbol.field);
		free_flag_sym(arg->symbol.symbols);
		break;
	case PRINT_HEX:
	case PRINT_HEX_STR:
		free_arg(arg->hex.field);
		free_arg(arg->hex.size);
		break;
	case PRINT_INT_ARRAY:
		free_arg(arg->int_array.field);
		free_arg(arg->int_array.count);
		free_arg(arg->int_array.el_size);
		break;
	case PRINT_TYPE:
		free(arg->typecast.type);
		free_arg(arg->typecast.item);
		break;
	case PRINT_STRING:
	case PRINT_BSTRING:
		free(arg->string.string);
		break;
	case PRINT_BITMASK:
		free(arg->bitmask.bitmask);
		break;
	case PRINT_DYNAMIC_ARRAY:
	case PRINT_DYNAMIC_ARRAY_LEN:
		free(arg->dynarray.index);
		break;
	case PRINT_OP:
		free(arg->op.op);
		free_arg(arg->op.left);
		free_arg(arg->op.right);
		break;
	case PRINT_FUNC:
		while (arg->func.args) {
			farg = arg->func.args;
			arg->func.args = farg->next;
			free_arg(farg);
		}
		break;

	case PRINT_NULL:
	default:
		break;
	}

	free(arg);
}

static enum event_type get_type(int ch)
{
	if (ch == '\n')
		return EVENT_NEWLINE;
	if (isspace(ch))
		return EVENT_SPACE;
	if (isalnum(ch) || ch == '_')
		return EVENT_ITEM;
	if (ch == '\'')
		return EVENT_SQUOTE;
	if (ch == '"')
		return EVENT_DQUOTE;
	if (!isprint(ch))
		return EVENT_NONE;
	if (ch == '(' || ch == ')' || ch == ',')
		return EVENT_DELIM;

	return EVENT_OP;
}

static int __read_char(void)
{
	if (input_buf_ptr >= input_buf_siz)
		return -1;

	return input_buf[input_buf_ptr++];
}

static int __peek_char(void)
{
	if (input_buf_ptr >= input_buf_siz)
		return -1;

	return input_buf[input_buf_ptr];
}

/**
 * tep_peek_char - peek at the next character that will be read
 *
 * Returns the next character read, or -1 if end of buffer.
 */
int tep_peek_char(void)
{
	return __peek_char();
}

static int extend_token(char **tok, char *buf, int size)
{
	char *newtok = realloc(*tok, size);

	if (!newtok) {
		free(*tok);
		*tok = NULL;
		return -1;
	}

	if (!*tok)
		strcpy(newtok, buf);
	else
		strcat(newtok, buf);
	*tok = newtok;

	return 0;
}

static enum event_type force_token(const char *str, char **tok);

static enum event_type __read_token(char **tok)
{
	char buf[BUFSIZ];
	int ch, last_ch, quote_ch, next_ch;
	int i = 0;
	int tok_size = 0;
	enum event_type type;

	*tok = NULL;


	ch = __read_char();
	if (ch < 0)
		return EVENT_NONE;

	type = get_type(ch);
	if (type == EVENT_NONE)
		return type;

	buf[i++] = ch;

	switch (type) {
	case EVENT_NEWLINE:
	case EVENT_DELIM:
		if (asprintf(tok, "%c", ch) < 0)
			return EVENT_ERROR;

		return type;

	case EVENT_OP:
		switch (ch) {
		case '-':
			next_ch = __peek_char();
			if (next_ch == '>') {
				buf[i++] = __read_char();
				break;
			}
			/* fall through */
		case '+':
		case '|':
		case '&':
		case '>':
		case '<':
			last_ch = ch;
			ch = __peek_char();
			if (ch != last_ch)
				goto test_equal;
			buf[i++] = __read_char();
			switch (last_ch) {
			case '>':
			case '<':
				goto test_equal;
			default:
				break;
			}
			break;
		case '!':
		case '=':
			goto test_equal;
		default: /* what should we do instead? */
			break;
		}
		buf[i] = 0;
		*tok = strdup(buf);
		return type;

 test_equal:
		ch = __peek_char();
		if (ch == '=')
			buf[i++] = __read_char();
		goto out;

	case EVENT_DQUOTE:
	case EVENT_SQUOTE:
		/* don't keep quotes */
		i--;
		quote_ch = ch;
		last_ch = 0;
 concat:
		do {
			if (i == (BUFSIZ - 1)) {
				buf[i] = 0;
				tok_size += BUFSIZ;

				if (extend_token(tok, buf, tok_size) < 0)
					return EVENT_NONE;
				i = 0;
			}
			last_ch = ch;
			ch = __read_char();
			buf[i++] = ch;
			/* the '\' '\' will cancel itself */
			if (ch == '\\' && last_ch == '\\')
				last_ch = 0;
		} while (ch != quote_ch || last_ch == '\\');
		/* remove the last quote */
		i--;

		/*
		 * For strings (double quotes) check the next token.
		 * If it is another string, concatinate the two.
		 */
		if (type == EVENT_DQUOTE) {
			unsigned long long save_input_buf_ptr = input_buf_ptr;

			do {
				ch = __read_char();
			} while (isspace(ch));
			if (ch == '"')
				goto concat;
			input_buf_ptr = save_input_buf_ptr;
		}

		goto out;

	case EVENT_ERROR ... EVENT_SPACE:
	case EVENT_ITEM:
	default:
		break;
	}

	while (get_type(__peek_char()) == type) {
		if (i == (BUFSIZ - 1)) {
			buf[i] = 0;
			tok_size += BUFSIZ;

			if (extend_token(tok, buf, tok_size) < 0)
				return EVENT_NONE;
			i = 0;
		}
		ch = __read_char();
		buf[i++] = ch;
	}

 out:
	buf[i] = 0;
	if (extend_token(tok, buf, tok_size + i + 1) < 0)
		return EVENT_NONE;

	if (type == EVENT_ITEM) {
		/*
		 * Older versions of the kernel has a bug that
		 * creates invalid symbols and will break the mac80211
		 * parsing. This is a work around to that bug.
		 *
		 * See Linux kernel commit:
		 *  811cb50baf63461ce0bdb234927046131fc7fa8b
		 */
		if (strcmp(*tok, "LOCAL_PR_FMT") == 0) {
			free(*tok);
			*tok = NULL;
			return force_token("\"%s\" ", tok);
		} else if (strcmp(*tok, "STA_PR_FMT") == 0) {
			free(*tok);
			*tok = NULL;
			return force_token("\" sta:%pM\" ", tok);
		} else if (strcmp(*tok, "VIF_PR_FMT") == 0) {
			free(*tok);
			*tok = NULL;
			return force_token("\" vif:%p(%d)\" ", tok);
		}
	}

	return type;
}

static enum event_type force_token(const char *str, char **tok)
{
	const char *save_input_buf;
	unsigned long long save_input_buf_ptr;
	unsigned long long save_input_buf_siz;
	enum event_type type;
	
	/* save off the current input pointers */
	save_input_buf = input_buf;
	save_input_buf_ptr = input_buf_ptr;
	save_input_buf_siz = input_buf_siz;

	init_input_buf(str, strlen(str));

	type = __read_token(tok);

	/* reset back to original token */
	input_buf = save_input_buf;
	input_buf_ptr = save_input_buf_ptr;
	input_buf_siz = save_input_buf_siz;

	return type;
}

static void free_token(char *tok)
{
	if (tok)
		free(tok);
}

static enum event_type read_token(char **tok)
{
	enum event_type type;

	for (;;) {
		type = __read_token(tok);
		if (type != EVENT_SPACE)
			return type;

		free_token(*tok);
	}

	/* not reached */
	*tok = NULL;
	return EVENT_NONE;
}

/**
 * tep_read_token - access to utilites to use the pevent parser
 * @tok: The token to return
 *
 * This will parse tokens from the string given by
 * tep_init_data().
 *
 * Returns the token type.
 */
enum event_type tep_read_token(char **tok)
{
	return read_token(tok);
}

/**
 * tep_free_token - free a token returned by tep_read_token
 * @token: the token to free
 */
void tep_free_token(char *token)
{
	free_token(token);
}

/* no newline */
static enum event_type read_token_item(char **tok)
{
	enum event_type type;

	for (;;) {
		type = __read_token(tok);
		if (type != EVENT_SPACE && type != EVENT_NEWLINE)
			return type;
		free_token(*tok);
		*tok = NULL;
	}

	/* not reached */
	*tok = NULL;
	return EVENT_NONE;
}

static int test_type(enum event_type type, enum event_type expect)
{
	if (type != expect) {
		do_warning("Error: expected type %d but read %d",
		    expect, type);
		return -1;
	}
	return 0;
}

static int test_type_token(enum event_type type, const char *token,
		    enum event_type expect, const char *expect_tok)
{
	if (type != expect) {
		do_warning("Error: expected type %d but read %d",
		    expect, type);
		return -1;
	}

	if (strcmp(token, expect_tok) != 0) {
		do_warning("Error: expected '%s' but read '%s'",
		    expect_tok, token);
		return -1;
	}
	return 0;
}

static int __read_expect_type(enum event_type expect, char **tok, int newline_ok)
{
	enum event_type type;

	if (newline_ok)
		type = read_token(tok);
	else
		type = read_token_item(tok);
	return test_type(type, expect);
}

static int read_expect_type(enum event_type expect, char **tok)
{
	return __read_expect_type(expect, tok, 1);
}

static int __read_expected(enum event_type expect, const char *str,
			   int newline_ok)
{
	enum event_type type;
	char *token;
	int ret;

	if (newline_ok)
		type = read_token(&token);
	else
		type = read_token_item(&token);

	ret = test_type_token(type, token, expect, str);

	free_token(token);

	return ret;
}

static int read_expected(enum event_type expect, const char *str)
{
	return __read_expected(expect, str, 1);
}

static int read_expected_item(enum event_type expect, const char *str)
{
	return __read_expected(expect, str, 0);
}

static char *event_read_name(void)
{
	char *token;

	if (read_expected(EVENT_ITEM, "name") < 0)
		return NULL;

	if (read_expected(EVENT_OP, ":") < 0)
		return NULL;

	if (read_expect_type(EVENT_ITEM, &token) < 0)
		goto fail;

	return token;

 fail:
	free_token(token);
	return NULL;
}

static int event_read_id(void)
{
	char *token;
	int id;

	if (read_expected_item(EVENT_ITEM, "ID") < 0)
		return -1;

	if (read_expected(EVENT_OP, ":") < 0)
		return -1;

	if (read_expect_type(EVENT_ITEM, &token) < 0)
		goto fail;

	id = strtoul(token, NULL, 0);
	free_token(token);
	return id;

 fail:
	free_token(token);
	return -1;
}

static int field_is_string(struct format_field *field)
{
	if ((field->flags & FIELD_IS_ARRAY) &&
	    (strstr(field->type, "char") || strstr(field->type, "u8") ||
	     strstr(field->type, "s8")))
		return 1;

	return 0;
}

static int field_is_dynamic(struct format_field *field)
{
	if (strncmp(field->type, "__data_loc", 10) == 0)
		return 1;

	return 0;
}

static int field_is_long(struct format_field *field)
{
	/* includes long long */
	if (strstr(field->type, "long"))
		return 1;

	return 0;
}

static unsigned int type_size(const char *name)
{
	/* This covers all FIELD_IS_STRING types. */
	static struct {
		const char *type;
		unsigned int size;
	} table[] = {
		{ "u8",   1 },
		{ "u16",  2 },
		{ "u32",  4 },
		{ "u64",  8 },
		{ "s8",   1 },
		{ "s16",  2 },
		{ "s32",  4 },
		{ "s64",  8 },
		{ "char", 1 },
		{ },
	};
	int i;

	for (i = 0; table[i].type; i++) {
		if (!strcmp(table[i].type, name))
			return table[i].size;
	}

	return 0;
}

static int event_read_fields(struct event_format *event, struct format_field **fields)
{
	struct format_field *field = NULL;
	enum event_type type;
	char *token;
	char *last_token;
	int count = 0;

	do {
		unsigned int size_dynamic = 0;

		type = read_token(&token);
		if (type == EVENT_NEWLINE) {
			free_token(token);
			return count;
		}

		count++;

		if (test_type_token(type, token, EVENT_ITEM, "field"))
			goto fail;
		free_token(token);

		type = read_token(&token);
		/*
		 * The ftrace fields may still use the "special" name.
		 * Just ignore it.
		 */
		if (event->flags & EVENT_FL_ISFTRACE &&
		    type == EVENT_ITEM && strcmp(token, "special") == 0) {
			free_token(token);
			type = read_token(&token);
		}

		if (test_type_token(type, token, EVENT_OP, ":") < 0)
			goto fail;

		free_token(token);
		if (read_expect_type(EVENT_ITEM, &token) < 0)
			goto fail;

		last_token = token;

		field = calloc(1, sizeof(*field));
		if (!field)
			goto fail;

		field->event = event;

		/* read the rest of the type */
		for (;;) {
			type = read_token(&token);
			if (type == EVENT_ITEM ||
			    (type == EVENT_OP && strcmp(token, "*") == 0) ||
			    /*
			     * Some of the ftrace fields are broken and have
			     * an illegal "." in them.
			     */
			    (event->flags & EVENT_FL_ISFTRACE &&
			     type == EVENT_OP && strcmp(token, ".") == 0)) {

				if (strcmp(token, "*") == 0)
					field->flags |= FIELD_IS_POINTER;

				if (field->type) {
					char *new_type;
					new_type = realloc(field->type,
							   strlen(field->type) +
							   strlen(last_token) + 2);
					if (!new_type) {
						free(last_token);
						goto fail;
					}
					field->type = new_type;
					strcat(field->type, " ");
					strcat(field->type, last_token);
					free(last_token);
				} else
					field->type = last_token;
				last_token = token;
				continue;
			}

			break;
		}

		if (!field->type) {
			do_warning_event(event, "%s: no type found", __func__);
			goto fail;
		}
		field->name = field->alias = last_token;

		if (test_type(type, EVENT_OP))
			goto fail;

		if (strcmp(token, "[") == 0) {
			enum event_type last_type = type;
			char *brackets = token;
			char *new_brackets;
			int len;

			field->flags |= FIELD_IS_ARRAY;

			type = read_token(&token);

			if (type == EVENT_ITEM)
				field->arraylen = strtoul(token, NULL, 0);
			else
				field->arraylen = 0;

		        while (strcmp(token, "]") != 0) {
				if (last_type == EVENT_ITEM &&
				    type == EVENT_ITEM)
					len = 2;
				else
					len = 1;
				last_type = type;

				new_brackets = realloc(brackets,
						       strlen(brackets) +
						       strlen(token) + len);
				if (!new_brackets) {
					free(brackets);
					goto fail;
				}
				brackets = new_brackets;
				if (len == 2)
					strcat(brackets, " ");
				strcat(brackets, token);
				/* We only care about the last token */
				field->arraylen = strtoul(token, NULL, 0);
				free_token(token);
				type = read_token(&token);
				if (type == EVENT_NONE) {
					do_warning_event(event, "failed to find token");
					goto fail;
				}
			}

			free_token(token);

			new_brackets = realloc(brackets, strlen(brackets) + 2);
			if (!new_brackets) {
				free(brackets);
				goto fail;
			}
			brackets = new_brackets;
			strcat(brackets, "]");

			/* add brackets to type */

			type = read_token(&token);
			/*
			 * If the next token is not an OP, then it is of
			 * the format: type [] item;
			 */
			if (type == EVENT_ITEM) {
				char *new_type;
				new_type = realloc(field->type,
						   strlen(field->type) +
						   strlen(field->name) +
						   strlen(brackets) + 2);
				if (!new_type) {
					free(brackets);
					goto fail;
				}
				field->type = new_type;
				strcat(field->type, " ");
				strcat(field->type, field->name);
				size_dynamic = type_size(field->name);
				free_token(field->name);
				strcat(field->type, brackets);
				field->name = field->alias = token;
				type = read_token(&token);
			} else {
				char *new_type;
				new_type = realloc(field->type,
						   strlen(field->type) +
						   strlen(brackets) + 1);
				if (!new_type) {
					free(brackets);
					goto fail;
				}
				field->type = new_type;
				strcat(field->type, brackets);
			}
			free(brackets);
		}

		if (field_is_string(field))
			field->flags |= FIELD_IS_STRING;
		if (field_is_dynamic(field))
			field->flags |= FIELD_IS_DYNAMIC;
		if (field_is_long(field))
			field->flags |= FIELD_IS_LONG;

		if (test_type_token(type, token,  EVENT_OP, ";"))
			goto fail;
		free_token(token);

		if (read_expected(EVENT_ITEM, "offset") < 0)
			goto fail_expect;

		if (read_expected(EVENT_OP, ":") < 0)
			goto fail_expect;

		if (read_expect_type(EVENT_ITEM, &token))
			goto fail;
		field->offset = strtoul(token, NULL, 0);
		free_token(token);

		if (read_expected(EVENT_OP, ";") < 0)
			goto fail_expect;

		if (read_expected(EVENT_ITEM, "size") < 0)
			goto fail_expect;

		if (read_expected(EVENT_OP, ":") < 0)
			goto fail_expect;

		if (read_expect_type(EVENT_ITEM, &token))
			goto fail;
		field->size = strtoul(token, NULL, 0);
		free_token(token);

		if (read_expected(EVENT_OP, ";") < 0)
			goto fail_expect;

		type = read_token(&token);
		if (type != EVENT_NEWLINE) {
			/* newer versions of the kernel have a "signed" type */
			if (test_type_token(type, token, EVENT_ITEM, "signed"))
				goto fail;

			free_token(token);

			if (read_expected(EVENT_OP, ":") < 0)
				goto fail_expect;

			if (read_expect_type(EVENT_ITEM, &token))
				goto fail;

			if (strtoul(token, NULL, 0))
				field->flags |= FIELD_IS_SIGNED;

			free_token(token);
			if (read_expected(EVENT_OP, ";") < 0)
				goto fail_expect;

			if (read_expect_type(EVENT_NEWLINE, &token))
				goto fail;
		}

		free_token(token);

		if (field->flags & FIELD_IS_ARRAY) {
			if (field->arraylen)
				field->elementsize = field->size / field->arraylen;
			else if (field->flags & FIELD_IS_DYNAMIC)
				field->elementsize = size_dynamic;
			else if (field->flags & FIELD_IS_STRING)
				field->elementsize = 1;
			else if (field->flags & FIELD_IS_LONG)
				field->elementsize = event->pevent ?
						     event->pevent->long_size :
						     sizeof(long);
		} else
			field->elementsize = field->size;

		*fields = field;
		fields = &field->next;

	} while (1);

	return 0;

fail:
	free_token(token);
fail_expect:
	if (field) {
		free(field->type);
		free(field->name);
		free(field);
	}
	return -1;
}

static int event_read_format(struct event_format *event)
{
	char *token;
	int ret;

	if (read_expected_item(EVENT_ITEM, "format") < 0)
		return -1;

	if (read_expected(EVENT_OP, ":") < 0)
		return -1;

	if (read_expect_type(EVENT_NEWLINE, &token))
		goto fail;
	free_token(token);

	ret = event_read_fields(event, &event->format.common_fields);
	if (ret < 0)
		return ret;
	event->format.nr_common = ret;

	ret = event_read_fields(event, &event->format.fields);
	if (ret < 0)
		return ret;
	event->format.nr_fields = ret;

	return 0;

 fail:
	free_token(token);
	return -1;
}

static enum event_type
process_arg_token(struct event_format *event, struct print_arg *arg,
		  char **tok, enum event_type type);

static enum event_type
process_arg(struct event_format *event, struct print_arg *arg, char **tok)
{
	enum event_type type;
	char *token;

	type = read_token(&token);
	*tok = token;

	return process_arg_token(event, arg, tok, type);
}

static enum event_type
process_op(struct event_format *event, struct print_arg *arg, char **tok);

/*
 * For __print_symbolic() and __print_flags, we need to completely
 * evaluate the first argument, which defines what to print next.
 */
static enum event_type
process_field_arg(struct event_format *event, struct print_arg *arg, char **tok)
{
	enum event_type type;

	type = process_arg(event, arg, tok);

	while (type == EVENT_OP) {
		type = process_op(event, arg, tok);
	}

	return type;
}

static enum event_type
process_cond(struct event_format *event, struct print_arg *top, char **tok)
{
	struct print_arg *arg, *left, *right;
	enum event_type type;
	char *token = NULL;

	arg = alloc_arg();
	left = alloc_arg();
	right = alloc_arg();

	if (!arg || !left || !right) {
		do_warning_event(event, "%s: not enough memory!", __func__);
		/* arg will be freed at out_free */
		free_arg(left);
		free_arg(right);
		goto out_free;
	}

	arg->type = PRINT_OP;
	arg->op.left = left;
	arg->op.right = right;

	*tok = NULL;
	type = process_arg(event, left, &token);

 again:
	if (type == EVENT_ERROR)
		goto out_free;

	/* Handle other operations in the arguments */
	if (type == EVENT_OP && strcmp(token, ":") != 0) {
		type = process_op(event, left, &token);
		goto again;
	}

	if (test_type_token(type, token, EVENT_OP, ":"))
		goto out_free;

	arg->op.op = token;

	type = process_arg(event, right, &token);

	top->op.right = arg;

	*tok = token;
	return type;

out_free:
	/* Top may point to itself */
	top->op.right = NULL;
	free_token(token);
	free_arg(arg);
	return EVENT_ERROR;
}

static enum event_type
process_array(struct event_format *event, struct print_arg *top, char **tok)
{
	struct print_arg *arg;
	enum event_type type;
	char *token = NULL;

	arg = alloc_arg();
	if (!arg) {
		do_warning_event(event, "%s: not enough memory!", __func__);
		/* '*tok' is set to top->op.op.  No need to free. */
		*tok = NULL;
		return EVENT_ERROR;
	}

	*tok = NULL;
	type = process_arg(event, arg, &token);
	if (test_type_token(type, token, EVENT_OP, "]"))
		goto out_free;

	top->op.right = arg;

	free_token(token);
	type = read_token_item(&token);
	*tok = token;

	return type;

out_free:
	free_token(token);
	free_arg(arg);
	return EVENT_ERROR;
}

static int get_op_prio(char *op)
{
	if (!op[1]) {
		switch (op[0]) {
		case '~':
		case '!':
			return 4;
		case '*':
		case '/':
		case '%':
			return 6;
		case '+':
		case '-':
			return 7;
			/* '>>' and '<<' are 8 */
		case '<':
		case '>':
			return 9;
			/* '==' and '!=' are 10 */
		case '&':
			return 11;
		case '^':
			return 12;
		case '|':
			return 13;
		case '?':
			return 16;
		default:
			do_warning("unknown op '%c'", op[0]);
			return -1;
		}
	} else {
		if (strcmp(op, "++") == 0 ||
		    strcmp(op, "--") == 0) {
			return 3;
		} else if (strcmp(op, ">>") == 0 ||
			   strcmp(op, "<<") == 0) {
			return 8;
		} else if (strcmp(op, ">=") == 0 ||
			   strcmp(op, "<=") == 0) {
			return 9;
		} else if (strcmp(op, "==") == 0 ||
			   strcmp(op, "!=") == 0) {
			return 10;
		} else if (strcmp(op, "&&") == 0) {
			return 14;
		} else if (strcmp(op, "||") == 0) {
			return 15;
		} else {
			do_warning("unknown op '%s'", op);
			return -1;
		}
	}
}

static int set_op_prio(struct print_arg *arg)
{

	/* single ops are the greatest */
	if (!arg->op.left || arg->op.left->type == PRINT_NULL)
		arg->op.prio = 0;
	else
		arg->op.prio = get_op_prio(arg->op.op);

	return arg->op.prio;
}

/* Note, *tok does not get freed, but will most likely be saved */
static enum event_type
process_op(struct event_format *event, struct print_arg *arg, char **tok)
{
	struct print_arg *left, *right = NULL;
	enum event_type type;
	char *token;

	/* the op is passed in via tok */
	token = *tok;

	if (arg->type == PRINT_OP && !arg->op.left) {
		/* handle single op */
		if (token[1]) {
			do_warning_event(event, "bad op token %s", token);
			goto out_free;
		}
		switch (token[0]) {
		case '~':
		case '!':
		case '+':
		case '-':
			break;
		default:
			do_warning_event(event, "bad op token %s", token);
			goto out_free;

		}

		/* make an empty left */
		left = alloc_arg();
		if (!left)
			goto out_warn_free;

		left->type = PRINT_NULL;
		arg->op.left = left;

		right = alloc_arg();
		if (!right)
			goto out_warn_free;

		arg->op.right = right;

		/* do not free the token, it belongs to an op */
		*tok = NULL;
		type = process_arg(event, right, tok);

	} else if (strcmp(token, "?") == 0) {

		left = alloc_arg();
		if (!left)
			goto out_warn_free;

		/* copy the top arg to the left */
		*left = *arg;

		arg->type = PRINT_OP;
		arg->op.op = token;
		arg->op.left = left;
		arg->op.prio = 0;

		/* it will set arg->op.right */
		type = process_cond(event, arg, tok);

	} else if (strcmp(token, ">>") == 0 ||
		   strcmp(token, "<<") == 0 ||
		   strcmp(token, "&") == 0 ||
		   strcmp(token, "|") == 0 ||
		   strcmp(token, "&&") == 0 ||
		   strcmp(token, "||") == 0 ||
		   strcmp(token, "-") == 0 ||
		   strcmp(token, "+") == 0 ||
		   strcmp(token, "*") == 0 ||
		   strcmp(token, "^") == 0 ||
		   strcmp(token, "/") == 0 ||
		   strcmp(token, "%") == 0 ||
		   strcmp(token, "<") == 0 ||
		   strcmp(token, ">") == 0 ||
		   strcmp(token, "<=") == 0 ||
		   strcmp(token, ">=") == 0 ||
		   strcmp(token, "==") == 0 ||
		   strcmp(token, "!=") == 0) {

		left = alloc_arg();
		if (!left)
			goto out_warn_free;

		/* copy the top arg to the left */
		*left = *arg;

		arg->type = PRINT_OP;
		arg->op.op = token;
		arg->op.left = left;
		arg->op.right = NULL;

		if (set_op_prio(arg) == -1) {
			event->flags |= EVENT_FL_FAILED;
			/* arg->op.op (= token) will be freed at out_free */
			arg->op.op = NULL;
			goto out_free;
		}

		type = read_token_item(&token);
		*tok = token;

		/* could just be a type pointer */
		if ((strcmp(arg->op.op, "*") == 0) &&
		    type == EVENT_DELIM && (strcmp(token, ")") == 0)) {
			char *new_atom;

			if (left->type != PRINT_ATOM) {
				do_warning_event(event, "bad pointer type");
				goto out_free;
			}
			new_atom = realloc(left->atom.atom,
					    strlen(left->atom.atom) + 3);
			if (!new_atom)
				goto out_warn_free;

			left->atom.atom = new_atom;
			strcat(left->atom.atom, " *");
			free(arg->op.op);
			*arg = *left;
			free(left);

			return type;
		}

		right = alloc_arg();
		if (!right)
			goto out_warn_free;

		type = process_arg_token(event, right, tok, type);
		if (type == EVENT_ERROR) {
			free_arg(right);
			/* token was freed in process_arg_token() via *tok */
			token = NULL;
			goto out_free;
		}

		if (right->type == PRINT_OP &&
		    get_op_prio(arg->op.op) < get_op_prio(right->op.op)) {
			struct print_arg tmp;

			/* rotate ops according to the priority */
			arg->op.right = right->op.left;

			tmp = *arg;
			*arg = *right;
			*right = tmp;

			arg->op.left = right;
		} else {
			arg->op.right = right;
		}

	} else if (strcmp(token, "[") == 0) {

		left = alloc_arg();
		if (!left)
			goto out_warn_free;

		*left = *arg;

		arg->type = PRINT_OP;
		arg->op.op = token;
		arg->op.left = left;

		arg->op.prio = 0;

		/* it will set arg->op.right */
		type = process_array(event, arg, tok);

	} else {
		do_warning_event(event, "unknown op '%s'", token);
		event->flags |= EVENT_FL_FAILED;
		/* the arg is now the left side */
		goto out_free;
	}

	if (type == EVENT_OP && strcmp(*tok, ":") != 0) {
		int prio;

		/* higher prios need to be closer to the root */
		prio = get_op_prio(*tok);

		if (prio > arg->op.prio)
			return process_op(event, arg, tok);

		return process_op(event, right, tok);
	}

	return type;

out_warn_free:
	do_warning_event(event, "%s: not enough memory!", __func__);
out_free:
	free_token(token);
	*tok = NULL;
	return EVENT_ERROR;
}

static enum event_type
process_entry(struct event_format *event __maybe_unused, struct print_arg *arg,
	      char **tok)
{
	enum event_type type;
	char *field;
	char *token;

	if (read_expected(EVENT_OP, "->") < 0)
		goto out_err;

	if (read_expect_type(EVENT_ITEM, &token) < 0)
		goto out_free;
	field = token;

	arg->type = PRINT_FIELD;
	arg->field.name = field;

	if (is_flag_field) {
		arg->field.field = tep_find_any_field(event, arg->field.name);
		arg->field.field->flags |= FIELD_IS_FLAG;
		is_flag_field = 0;
	} else if (is_symbolic_field) {
		arg->field.field = tep_find_any_field(event, arg->field.name);
		arg->field.field->flags |= FIELD_IS_SYMBOLIC;
		is_symbolic_field = 0;
	}

	type = read_token(&token);
	*tok = token;

	return type;

 out_free:
	free_token(token);
 out_err:
	*tok = NULL;
	return EVENT_ERROR;
}

static int alloc_and_process_delim(struct event_format *event, char *next_token,
				   struct print_arg **print_arg)
{
	struct print_arg *field;
	enum event_type type;
	char *token;
	int ret = 0;

	field = alloc_arg();
	if (!field) {
		do_warning_event(event, "%s: not enough memory!", __func__);
		errno = ENOMEM;
		return -1;
	}

	type = process_arg(event, field, &token);

	if (test_type_token(type, token, EVENT_DELIM, next_token)) {
		errno = EINVAL;
		ret = -1;
		free_arg(field);
		goto out_free_token;
	}

	*print_arg = field;

out_free_token:
	free_token(token);

	return ret;
}

static char *arg_eval (struct print_arg *arg);

static unsigned long long
eval_type_str(unsigned long long val, const char *type, int pointer)
{
	int sign = 0;
	char *ref;
	int len;

	len = strlen(type);

	if (pointer) {

		if (type[len-1] != '*') {
			do_warning("pointer expected with non pointer type");
			return val;
		}

		ref = malloc(len);
		if (!ref) {
			do_warning("%s: not enough memory!", __func__);
			return val;
		}
		memcpy(ref, type, len);

		/* chop off the " *" */
		ref[len - 2] = 0;

		val = eval_type_str(val, ref, 0);
		free(ref);
		return val;
	}

	/* check if this is a pointer */
	if (type[len - 1] == '*')
		return val;

	/* Try to figure out the arg size*/
	if (strncmp(type, "struct", 6) == 0)
		/* all bets off */
		return val;

	if (strcmp(type, "u8") == 0)
		return val & 0xff;

	if (strcmp(type, "u16") == 0)
		return val & 0xffff;

	if (strcmp(type, "u32") == 0)
		return val & 0xffffffff;

	if (strcmp(type, "u64") == 0 ||
	    strcmp(type, "s64"))
		return val;

	if (strcmp(type, "s8") == 0)
		return (unsigned long long)(char)val & 0xff;

	if (strcmp(type, "s16") == 0)
		return (unsigned long long)(short)val & 0xffff;

	if (strcmp(type, "s32") == 0)
		return (unsigned long long)(int)val & 0xffffffff;

	if (strncmp(type, "unsigned ", 9) == 0) {
		sign = 0;
		type += 9;
	}

	if (strcmp(type, "char") == 0) {
		if (sign)
			return (unsigned long long)(char)val & 0xff;
		else
			return val & 0xff;
	}

	if (strcmp(type, "short") == 0) {
		if (sign)
			return (unsigned long long)(short)val & 0xffff;
		else
			return val & 0xffff;
	}

	if (strcmp(type, "int") == 0) {
		if (sign)
			return (unsigned long long)(int)val & 0xffffffff;
		else
			return val & 0xffffffff;
	}

	return val;
}

/*
 * Try to figure out the type.
 */
static unsigned long long
eval_type(unsigned long long val, struct print_arg *arg, int pointer)
{
	if (arg->type != PRINT_TYPE) {
		do_warning("expected type argument");
		return 0;
	}

	return eval_type_str(val, arg->typecast.type, pointer);
}

static int arg_num_eval(struct print_arg *arg, long long *val)
{
	long long left, right;
	int ret = 1;

	switch (arg->type) {
	case PRINT_ATOM:
		*val = strtoll(arg->atom.atom, NULL, 0);
		break;
	case PRINT_TYPE:
		ret = arg_num_eval(arg->typecast.item, val);
		if (!ret)
			break;
		*val = eval_type(*val, arg, 0);
		break;
	case PRINT_OP:
		switch (arg->op.op[0]) {
		case '|':
			ret = arg_num_eval(arg->op.left, &left);
			if (!ret)
				break;
			ret = arg_num_eval(arg->op.right, &right);
			if (!ret)
				break;
			if (arg->op.op[1])
				*val = left || right;
			else
				*val = left | right;
			break;
		case '&':
			ret = arg_num_eval(arg->op.left, &left);
			if (!ret)
				break;
			ret = arg_num_eval(arg->op.right, &right);
			if (!ret)
				break;
			if (arg->op.op[1])
				*val = left && right;
			else
				*val = left & right;
			break;
		case '<':
			ret = arg_num_eval(arg->op.left, &left);
			if (!ret)
				break;
			ret = arg_num_eval(arg->op.right, &right);
			if (!ret)
				break;
			switch (arg->op.op[1]) {
			case 0:
				*val = left < right;
				break;
			case '<':
				*val = left << right;
				break;
			case '=':
				*val = left <= right;
				break;
			default:
				do_warning("unknown op '%s'", arg->op.op);
				ret = 0;
			}
			break;
		case '>':
			ret = arg_num_eval(arg->op.left, &left);
			if (!ret)
				break;
			ret = arg_num_eval(arg->op.right, &right);
			if (!ret)
				break;
			switch (arg->op.op[1]) {
			case 0:
				*val = left > right;
				break;
			case '>':
				*val = left >> right;
				break;
			case '=':
				*val = left >= right;
				break;
			default:
				do_warning("unknown op '%s'", arg->op.op);
				ret = 0;
			}
			break;
		case '=':
			ret = arg_num_eval(arg->op.left, &left);
			if (!ret)
				break;
			ret = arg_num_eval(arg->op.right, &right);
			if (!ret)
				break;

			if (arg->op.op[1] != '=') {
				do_warning("unknown op '%s'", arg->op.op);
				ret = 0;
			} else
				*val = left == right;
			break;
		case '!':
			ret = arg_num_eval(arg->op.left, &left);
			if (!ret)
				break;
			ret = arg_num_eval(arg->op.right, &right);
			if (!ret)
				break;

			switch (arg->op.op[1]) {
			case '=':
				*val = left != right;
				break;
			default:
				do_warning("unknown op '%s'", arg->op.op);
				ret = 0;
			}
			break;
		case '-':
			/* check for negative */
			if (arg->op.left->type == PRINT_NULL)
				left = 0;
			else
				ret = arg_num_eval(arg->op.left, &left);
			if (!ret)
				break;
			ret = arg_num_eval(arg->op.right, &right);
			if (!ret)
				break;
			*val = left - right;
			break;
		case '+':
			if (arg->op.left->type == PRINT_NULL)
				left = 0;
			else
				ret = arg_num_eval(arg->op.left, &left);
			if (!ret)
				break;
			ret = arg_num_eval(arg->op.right, &right);
			if (!ret)
				break;
			*val = left + right;
			break;
		case '~':
			ret = arg_num_eval(arg->op.right, &right);
			if (!ret)
				break;
			*val = ~right;
			break;
		default:
			do_warning("unknown op '%s'", arg->op.op);
			ret = 0;
		}
		break;

	case PRINT_NULL:
	case PRINT_FIELD ... PRINT_SYMBOL:
	case PRINT_STRING:
	case PRINT_BSTRING:
	case PRINT_BITMASK:
	default:
		do_warning("invalid eval type %d", arg->type);
		ret = 0;

	}
	return ret;
}

static char *arg_eval (struct print_arg *arg)
{
	long long val;
	static char buf[20];

	switch (arg->type) {
	case PRINT_ATOM:
		return arg->atom.atom;
	case PRINT_TYPE:
		return arg_eval(arg->typecast.item);
	case PRINT_OP:
		if (!arg_num_eval(arg, &val))
			break;
		sprintf(buf, "%lld", val);
		return buf;

	case PRINT_NULL:
	case PRINT_FIELD ... PRINT_SYMBOL:
	case PRINT_STRING:
	case PRINT_BSTRING:
	case PRINT_BITMASK:
	default:
		do_warning("invalid eval type %d", arg->type);
		break;
	}

	return NULL;
}

static enum event_type
process_fields(struct event_format *event, struct print_flag_sym **list, char **tok)
{
	enum event_type type;
	struct print_arg *arg = NULL;
	struct print_flag_sym *field;
	char *token = *tok;
	char *value;

	do {
		free_token(token);
		type = read_token_item(&token);
		if (test_type_token(type, token, EVENT_OP, "{"))
			break;

		arg = alloc_arg();
		if (!arg)
			goto out_free;

		free_token(token);
		type = process_arg(event, arg, &token);

		if (type == EVENT_OP)
			type = process_op(event, arg, &token);

		if (type == EVENT_ERROR)
			goto out_free;

		if (test_type_token(type, token, EVENT_DELIM, ","))
			goto out_free;

		field = calloc(1, sizeof(*field));
		if (!field)
			goto out_free;

		value = arg_eval(arg);
		if (value == NULL)
			goto out_free_field;
		field->value = strdup(value);
		if (field->value == NULL)
			goto out_free_field;

		free_arg(arg);
		arg = alloc_arg();
		if (!arg)
			goto out_free;

		free_token(token);
		type = process_arg(event, arg, &token);
		if (test_type_token(type, token, EVENT_OP, "}"))
			goto out_free_field;

		value = arg_eval(arg);
		if (value == NULL)
			goto out_free_field;
		field->str = strdup(value);
		if (field->str == NULL)
			goto out_free_field;
		free_arg(arg);
		arg = NULL;

		*list = field;
		list = &field->next;

		free_token(token);
		type = read_token_item(&token);
	} while (type == EVENT_DELIM && strcmp(token, ",") == 0);

	*tok = token;
	return type;

out_free_field:
	free_flag_sym(field);
out_free:
	free_arg(arg);
	free_token(token);
	*tok = NULL;

	return EVENT_ERROR;
}

static enum event_type
process_flags(struct event_format *event, struct print_arg *arg, char **tok)
{
	struct print_arg *field;
	enum event_type type;
	char *token = NULL;

	memset(arg, 0, sizeof(*arg));
	arg->type = PRINT_FLAGS;

	field = alloc_arg();
	if (!field) {
		do_warning_event(event, "%s: not enough memory!", __func__);
		goto out_free;
	}

	type = process_field_arg(event, field, &token);

	/* Handle operations in the first argument */
	while (type == EVENT_OP)
		type = process_op(event, field, &token);

	if (test_type_token(type, token, EVENT_DELIM, ","))
		goto out_free_field;
	free_token(token);

	arg->flags.field = field;

	type = read_token_item(&token);
	if (event_item_type(type)) {
		arg->flags.delim = token;
		type = read_token_item(&token);
	}

	if (test_type_token(type, token, EVENT_DELIM, ","))
		goto out_free;

	type = process_fields(event, &arg->flags.flags, &token);
	if (test_type_token(type, token, EVENT_DELIM, ")"))
		goto out_free;

	free_token(token);
	type = read_token_item(tok);
	return type;

out_free_field:
	free_arg(field);
out_free:
	free_token(token);
	*tok = NULL;
	return EVENT_ERROR;
}

static enum event_type
process_symbols(struct event_format *event, struct print_arg *arg, char **tok)
{
	struct print_arg *field;
	enum event_type type;
	char *token = NULL;

	memset(arg, 0, sizeof(*arg));
	arg->type = PRINT_SYMBOL;

	field = alloc_arg();
	if (!field) {
		do_warning_event(event, "%s: not enough memory!", __func__);
		goto out_free;
	}

	type = process_field_arg(event, field, &token);

	if (test_type_token(type, token, EVENT_DELIM, ","))
		goto out_free_field;

	arg->symbol.field = field;

	type = process_fields(event, &arg->symbol.symbols, &token);
	if (test_type_token(type, token, EVENT_DELIM, ")"))
		goto out_free;

	free_token(token);
	type = read_token_item(tok);
	return type;

out_free_field:
	free_arg(field);
out_free:
	free_token(token);
	*tok = NULL;
	return EVENT_ERROR;
}

static enum event_type
process_hex_common(struct event_format *event, struct print_arg *arg,
		   char **tok, enum print_arg_type type)
{
	memset(arg, 0, sizeof(*arg));
	arg->type = type;

	if (alloc_and_process_delim(event, ",", &arg->hex.field))
		goto out;

	if (alloc_and_process_delim(event, ")", &arg->hex.size))
		goto free_field;

	return read_token_item(tok);

free_field:
	free_arg(arg->hex.field);
	arg->hex.field = NULL;
out:
	*tok = NULL;
	return EVENT_ERROR;
}

static enum event_type
process_hex(struct event_format *event, struct print_arg *arg, char **tok)
{
	return process_hex_common(event, arg, tok, PRINT_HEX);
}

static enum event_type
process_hex_str(struct event_format *event, struct print_arg *arg,
		char **tok)
{
	return process_hex_common(event, arg, tok, PRINT_HEX_STR);
}

static enum event_type
process_int_array(struct event_format *event, struct print_arg *arg, char **tok)
{
	memset(arg, 0, sizeof(*arg));
	arg->type = PRINT_INT_ARRAY;

	if (alloc_and_process_delim(event, ",", &arg->int_array.field))
		goto out;

	if (alloc_and_process_delim(event, ",", &arg->int_array.count))
		goto free_field;

	if (alloc_and_process_delim(event, ")", &arg->int_array.el_size))
		goto free_size;

	return read_token_item(tok);

free_size:
	free_arg(arg->int_array.count);
	arg->int_array.count = NULL;
free_field:
	free_arg(arg->int_array.field);
	arg->int_array.field = NULL;
out:
	*tok = NULL;
	return EVENT_ERROR;
}

static enum event_type
process_dynamic_array(struct event_format *event, struct print_arg *arg, char **tok)
{
	struct format_field *field;
	enum event_type type;
	char *token;

	memset(arg, 0, sizeof(*arg));
	arg->type = PRINT_DYNAMIC_ARRAY;

	/*
	 * The item within the parenthesis is another field that holds
	 * the index into where the array starts.
	 */
	type = read_token(&token);
	*tok = token;
	if (type != EVENT_ITEM)
		goto out_free;

	/* Find the field */

	field = tep_find_field(event, token);
	if (!field)
		goto out_free;

	arg->dynarray.field = field;
	arg->dynarray.index = 0;

	if (read_expected(EVENT_DELIM, ")") < 0)
		goto out_free;

	free_token(token);
	type = read_token_item(&token);
	*tok = token;
	if (type != EVENT_OP || strcmp(token, "[") != 0)
		return type;

	free_token(token);
	arg = alloc_arg();
	if (!arg) {
		do_warning_event(event, "%s: not enough memory!", __func__);
		*tok = NULL;
		return EVENT_ERROR;
	}

	type = process_arg(event, arg, &token);
	if (type == EVENT_ERROR)
		goto out_free_arg;

	if (!test_type_token(type, token, EVENT_OP, "]"))
		goto out_free_arg;

	free_token(token);
	type = read_token_item(tok);
	return type;

 out_free_arg:
	free_arg(arg);
 out_free:
	free_token(token);
	*tok = NULL;
	return EVENT_ERROR;
}

static enum event_type
process_dynamic_array_len(struct event_format *event, struct print_arg *arg,
			  char **tok)
{
	struct format_field *field;
	enum event_type type;
	char *token;

	if (read_expect_type(EVENT_ITEM, &token) < 0)
		goto out_free;

	arg->type = PRINT_DYNAMIC_ARRAY_LEN;

	/* Find the field */
	field = tep_find_field(event, token);
	if (!field)
		goto out_free;

	arg->dynarray.field = field;
	arg->dynarray.index = 0;

	if (read_expected(EVENT_DELIM, ")") < 0)
		goto out_err;

	type = read_token(&token);
	*tok = token;

	return type;

 out_free:
	free_token(token);
 out_err:
	*tok = NULL;
	return EVENT_ERROR;
}

static enum event_type
process_paren(struct event_format *event, struct print_arg *arg, char **tok)
{
	struct print_arg *item_arg;
	enum event_type type;
	char *token;

	type = process_arg(event, arg, &token);

	if (type == EVENT_ERROR)
		goto out_free;

	if (type == EVENT_OP)
		type = process_op(event, arg, &token);

	if (type == EVENT_ERROR)
		goto out_free;

	if (test_type_token(type, token, EVENT_DELIM, ")"))
		goto out_free;

	free_token(token);
	type = read_token_item(&token);

	/*
	 * If the next token is an item or another open paren, then
	 * this was a typecast.
	 */
	if (event_item_type(type) ||
	    (type == EVENT_DELIM && strcmp(token, "(") == 0)) {

		/* make this a typecast and contine */

		/* prevous must be an atom */
		if (arg->type != PRINT_ATOM) {
			do_warning_event(event, "previous needed to be PRINT_ATOM");
			goto out_free;
		}

		item_arg = alloc_arg();
		if (!item_arg) {
			do_warning_event(event, "%s: not enough memory!",
					 __func__);
			goto out_free;
		}

		arg->type = PRINT_TYPE;
		arg->typecast.type = arg->atom.atom;
		arg->typecast.item = item_arg;
		type = process_arg_token(event, item_arg, &token, type);

	}

	*tok = token;
	return type;

 out_free:
	free_token(token);
	*tok = NULL;
	return EVENT_ERROR;
}


static enum event_type
process_str(struct event_format *event __maybe_unused, struct print_arg *arg,
	    char **tok)
{
	enum event_type type;
	char *token;

	if (read_expect_type(EVENT_ITEM, &token) < 0)
		goto out_free;

	arg->type = PRINT_STRING;
	arg->string.string = token;
	arg->string.offset = -1;

	if (read_expected(EVENT_DELIM, ")") < 0)
		goto out_err;

	type = read_token(&token);
	*tok = token;

	return type;

 out_free:
	free_token(token);
 out_err:
	*tok = NULL;
	return EVENT_ERROR;
}

static enum event_type
process_bitmask(struct event_format *event __maybe_unused, struct print_arg *arg,
	    char **tok)
{
	enum event_type type;
	char *token;

	if (read_expect_type(EVENT_ITEM, &token) < 0)
		goto out_free;

	arg->type = PRINT_BITMASK;
	arg->bitmask.bitmask = token;
	arg->bitmask.offset = -1;

	if (read_expected(EVENT_DELIM, ")") < 0)
		goto out_err;

	type = read_token(&token);
	*tok = token;

	return type;

 out_free:
	free_token(token);
 out_err:
	*tok = NULL;
	return EVENT_ERROR;
}

static struct tep_function_handler *
find_func_handler(struct tep_handle *pevent, char *func_name)
{
	struct tep_function_handler *func;

	if (!pevent)
		return NULL;

	for (func = pevent->func_handlers; func; func = func->next) {
		if (strcmp(func->name, func_name) == 0)
			break;
	}

	return func;
}

static void remove_func_handler(struct tep_handle *pevent, char *func_name)
{
	struct tep_function_handler *func;
	struct tep_function_handler **next;

	next = &pevent->func_handlers;
	while ((func = *next)) {
		if (strcmp(func->name, func_name) == 0) {
			*next = func->next;
			free_func_handle(func);
			break;
		}
		next = &func->next;
	}
}

static enum event_type
process_func_handler(struct event_format *event, struct tep_function_handler *func,
		     struct print_arg *arg, char **tok)
{
	struct print_arg **next_arg;
	struct print_arg *farg;
	enum event_type type;
	char *token;
	int i;

	arg->type = PRINT_FUNC;
	arg->func.func = func;

	*tok = NULL;

	next_arg = &(arg->func.args);
	for (i = 0; i < func->nr_args; i++) {
		farg = alloc_arg();
		if (!farg) {
			do_warning_event(event, "%s: not enough memory!",
					 __func__);
			return EVENT_ERROR;
		}

		type = process_arg(event, farg, &token);
		if (i < (func->nr_args - 1)) {
			if (type != EVENT_DELIM || strcmp(token, ",") != 0) {
				do_warning_event(event,
					"Error: function '%s()' expects %d arguments but event %s only uses %d",
					func->name, func->nr_args,
					event->name, i + 1);
				goto err;
			}
		} else {
			if (type != EVENT_DELIM || strcmp(token, ")") != 0) {
				do_warning_event(event,
					"Error: function '%s()' only expects %d arguments but event %s has more",
					func->name, func->nr_args, event->name);
				goto err;
			}
		}

		*next_arg = farg;
		next_arg = &(farg->next);
		free_token(token);
	}

	type = read_token(&token);
	*tok = token;

	return type;

err:
	free_arg(farg);
	free_token(token);
	return EVENT_ERROR;
}

static enum event_type
process_function(struct event_format *event, struct print_arg *arg,
		 char *token, char **tok)
{
	struct tep_function_handler *func;

	if (strcmp(token, "__print_flags") == 0) {
		free_token(token);
		is_flag_field = 1;
		return process_flags(event, arg, tok);
	}
	if (strcmp(token, "__print_symbolic") == 0) {
		free_token(token);
		is_symbolic_field = 1;
		return process_symbols(event, arg, tok);
	}
	if (strcmp(token, "__print_hex") == 0) {
		free_token(token);
		return process_hex(event, arg, tok);
	}
	if (strcmp(token, "__print_hex_str") == 0) {
		free_token(token);
		return process_hex_str(event, arg, tok);
	}
	if (strcmp(token, "__print_array") == 0) {
		free_token(token);
		return process_int_array(event, arg, tok);
	}
	if (strcmp(token, "__get_str") == 0) {
		free_token(token);
		return process_str(event, arg, tok);
	}
	if (strcmp(token, "__get_bitmask") == 0) {
		free_token(token);
		return process_bitmask(event, arg, tok);
	}
	if (strcmp(token, "__get_dynamic_array") == 0) {
		free_token(token);
		return process_dynamic_array(event, arg, tok);
	}
	if (strcmp(token, "__get_dynamic_array_len") == 0) {
		free_token(token);
		return process_dynamic_array_len(event, arg, tok);
	}

	func = find_func_handler(event->pevent, token);
	if (func) {
		free_token(token);
		return process_func_handler(event, func, arg, tok);
	}

	do_warning_event(event, "function %s not defined", token);
	free_token(token);
	return EVENT_ERROR;
}

static enum event_type
process_arg_token(struct event_format *event, struct print_arg *arg,
		  char **tok, enum event_type type)
{
	char *token;
	char *atom;

	token = *tok;

	switch (type) {
	case EVENT_ITEM:
		if (strcmp(token, "REC") == 0) {
			free_token(token);
			type = process_entry(event, arg, &token);
			break;
		}
		atom = token;
		/* test the next token */
		type = read_token_item(&token);

		/*
		 * If the next token is a parenthesis, then this
		 * is a function.
		 */
		if (type == EVENT_DELIM && strcmp(token, "(") == 0) {
			free_token(token);
			token = NULL;
			/* this will free atom. */
			type = process_function(event, arg, atom, &token);
			break;
		}
		/* atoms can be more than one token long */
		while (type == EVENT_ITEM) {
			char *new_atom;
			new_atom = realloc(atom,
					   strlen(atom) + strlen(token) + 2);
			if (!new_atom) {
				free(atom);
				*tok = NULL;
				free_token(token);
				return EVENT_ERROR;
			}
			atom = new_atom;
			strcat(atom, " ");
			strcat(atom, token);
			free_token(token);
			type = read_token_item(&token);
		}

		arg->type = PRINT_ATOM;
		arg->atom.atom = atom;
		break;

	case EVENT_DQUOTE:
	case EVENT_SQUOTE:
		arg->type = PRINT_ATOM;
		arg->atom.atom = token;
		type = read_token_item(&token);
		break;
	case EVENT_DELIM:
		if (strcmp(token, "(") == 0) {
			free_token(token);
			type = process_paren(event, arg, &token);
			break;
		}
	case EVENT_OP:
		/* handle single ops */
		arg->type = PRINT_OP;
		arg->op.op = token;
		arg->op.left = NULL;
		type = process_op(event, arg, &token);

		/* On error, the op is freed */
		if (type == EVENT_ERROR)
			arg->op.op = NULL;

		/* return error type if errored */
		break;

	case EVENT_ERROR ... EVENT_NEWLINE:
	default:
		do_warning_event(event, "unexpected type %d", type);
		return EVENT_ERROR;
	}
	*tok = token;

	return type;
}

static int event_read_print_args(struct event_format *event, struct print_arg **list)
{
	enum event_type type = EVENT_ERROR;
	struct print_arg *arg;
	char *token;
	int args = 0;

	do {
		if (type == EVENT_NEWLINE) {
			type = read_token_item(&token);
			continue;
		}

		arg = alloc_arg();
		if (!arg) {
			do_warning_event(event, "%s: not enough memory!",
					 __func__);
			return -1;
		}

		type = process_arg(event, arg, &token);

		if (type == EVENT_ERROR) {
			free_token(token);
			free_arg(arg);
			return -1;
		}

		*list = arg;
		args++;

		if (type == EVENT_OP) {
			type = process_op(event, arg, &token);
			free_token(token);
			if (type == EVENT_ERROR) {
				*list = NULL;
				free_arg(arg);
				return -1;
			}
			list = &arg->next;
			continue;
		}

		if (type == EVENT_DELIM && strcmp(token, ",") == 0) {
			free_token(token);
			*list = arg;
			list = &arg->next;
			continue;
		}
		break;
	} while (type != EVENT_NONE);

	if (type != EVENT_NONE && type != EVENT_ERROR)
		free_token(token);

	return args;
}

static int event_read_print(struct event_format *event)
{
	enum event_type type;
	char *token;
	int ret;

	if (read_expected_item(EVENT_ITEM, "print") < 0)
		return -1;

	if (read_expected(EVENT_ITEM, "fmt") < 0)
		return -1;

	if (read_expected(EVENT_OP, ":") < 0)
		return -1;

	if (read_expect_type(EVENT_DQUOTE, &token) < 0)
		goto fail;

 concat:
	event->print_fmt.format = token;
	event->print_fmt.args = NULL;

	/* ok to have no arg */
	type = read_token_item(&token);

	if (type == EVENT_NONE)
		return 0;

	/* Handle concatenation of print lines */
	if (type == EVENT_DQUOTE) {
		char *cat;

		if (asprintf(&cat, "%s%s", event->print_fmt.format, token) < 0)
			goto fail;
		free_token(token);
		free_token(event->print_fmt.format);
		event->print_fmt.format = NULL;
		token = cat;
		goto concat;
	}
			     
	if (test_type_token(type, token, EVENT_DELIM, ","))
		goto fail;

	free_token(token);

	ret = event_read_print_args(event, &event->print_fmt.args);
	if (ret < 0)
		return -1;

	return ret;

 fail:
	free_token(token);
	return -1;
}

/**
 * tep_find_common_field - return a common field by event
 * @event: handle for the event
 * @name: the name of the common field to return
 *
 * Returns a common field from the event by the given @name.
 * This only searchs the common fields and not all field.
 */
struct format_field *
tep_find_common_field(struct event_format *event, const char *name)
{
	struct format_field *format;

	for (format = event->format.common_fields;
	     format; format = format->next) {
		if (strcmp(format->name, name) == 0)
			break;
	}

	return format;
}

/**
 * tep_find_field - find a non-common field
 * @event: handle for the event
 * @name: the name of the non-common field
 *
 * Returns a non-common field by the given @name.
 * This does not search common fields.
 */
struct format_field *
tep_find_field(struct event_format *event, const char *name)
{
	struct format_field *format;

	for (format = event->format.fields;
	     format; format = format->next) {
		if (strcmp(format->name, name) == 0)
			break;
	}

	return format;
}

/**
 * tep_find_any_field - find any field by name
 * @event: handle for the event
 * @name: the name of the field
 *
 * Returns a field by the given @name.
 * This searchs the common field names first, then
 * the non-common ones if a common one was not found.
 */
struct format_field *
tep_find_any_field(struct event_format *event, const char *name)
{
	struct format_field *format;

	format = tep_find_common_field(event, name);
	if (format)
		return format;
	return tep_find_field(event, name);
}

/**
 * tep_read_number - read a number from data
 * @pevent: handle for the pevent
 * @ptr: the raw data
 * @size: the size of the data that holds the number
 *
 * Returns the number (converted to host) from the
 * raw data.
 */
unsigned long long tep_read_number(struct tep_handle *pevent,
				   const void *ptr, int size)
{
	switch (size) {
	case 1:
		return *(unsigned char *)ptr;
	case 2:
		return data2host2(pevent, ptr);
	case 4:
		return data2host4(pevent, ptr);
	case 8:
		return data2host8(pevent, ptr);
	default:
		/* BUG! */
		return 0;
	}
}

/**
 * tep_read_number_field - read a number from data
 * @field: a handle to the field
 * @data: the raw data to read
 * @value: the value to place the number in
 *
 * Reads raw data according to a field offset and size,
 * and translates it into @value.
 *
 * Returns 0 on success, -1 otherwise.
 */
int tep_read_number_field(struct format_field *field, const void *data,
			  unsigned long long *value)
{
	if (!field)
		return -1;
	switch (field->size) {
	case 1:
	case 2:
	case 4:
	case 8:
		*value = tep_read_number(field->event->pevent,
					 data + field->offset, field->size);
		return 0;
	default:
		return -1;
	}
}

static int get_common_info(struct tep_handle *pevent,
			   const char *type, int *offset, int *size)
{
	struct event_format *event;
	struct format_field *field;

	/*
	 * All events should have the same common elements.
	 * Pick any event to find where the type is;
	 */
	if (!pevent->events) {
		do_warning("no event_list!");
		return -1;
	}

	event = pevent->events[0];
	field = tep_find_common_field(event, type);
	if (!field)
		return -1;

	*offset = field->offset;
	*size = field->size;

	return 0;
}

static int __parse_common(struct tep_handle *pevent, void *data,
			  int *size, int *offset, const char *name)
{
	int ret;

	if (!*size) {
		ret = get_common_info(pevent, name, offset, size);
		if (ret < 0)
			return ret;
	}
	return tep_read_number(pevent, data + *offset, *size);
}

static int trace_parse_common_type(struct tep_handle *pevent, void *data)
{
	return __parse_common(pevent, data,
			      &pevent->type_size, &pevent->type_offset,
			      "common_type");
}

static int parse_common_pid(struct tep_handle *pevent, void *data)
{
	return __parse_common(pevent, data,
			      &pevent->pid_size, &pevent->pid_offset,
			      "common_pid");
}

static int parse_common_pc(struct tep_handle *pevent, void *data)
{
	return __parse_common(pevent, data,
			      &pevent->pc_size, &pevent->pc_offset,
			      "common_preempt_count");
}

static int parse_common_flags(struct tep_handle *pevent, void *data)
{
	return __parse_common(pevent, data,
			      &pevent->flags_size, &pevent->flags_offset,
			      "common_flags");
}

static int parse_common_lock_depth(struct tep_handle *pevent, void *data)
{
	return __parse_common(pevent, data,
			      &pevent->ld_size, &pevent->ld_offset,
			      "common_lock_depth");
}

static int parse_common_migrate_disable(struct tep_handle *pevent, void *data)
{
	return __parse_common(pevent, data,
			      &pevent->ld_size, &pevent->ld_offset,
			      "common_migrate_disable");
}

static int events_id_cmp(const void *a, const void *b);

/**
 * tep_find_event - find an event by given id
 * @pevent: a handle to the pevent
 * @id: the id of the event
 *
 * Returns an event that has a given @id.
 */
struct event_format *tep_find_event(struct tep_handle *pevent, int id)
{
	struct event_format **eventptr;
	struct event_format key;
	struct event_format *pkey = &key;

	/* Check cache first */
	if (pevent->last_event && pevent->last_event->id == id)
		return pevent->last_event;

	key.id = id;

	eventptr = bsearch(&pkey, pevent->events, pevent->nr_events,
			   sizeof(*pevent->events), events_id_cmp);

	if (eventptr) {
		pevent->last_event = *eventptr;
		return *eventptr;
	}

	return NULL;
}

/**
 * tep_find_event_by_name - find an event by given name
 * @pevent: a handle to the pevent
 * @sys: the system name to search for
 * @name: the name of the event to search for
 *
 * This returns an event with a given @name and under the system
 * @sys. If @sys is NULL the first event with @name is returned.
 */
struct event_format *
tep_find_event_by_name(struct tep_handle *pevent,
		       const char *sys, const char *name)
{
	struct event_format *event;
	int i;

	if (pevent->last_event &&
	    strcmp(pevent->last_event->name, name) == 0 &&
	    (!sys || strcmp(pevent->last_event->system, sys) == 0))
		return pevent->last_event;

	for (i = 0; i < pevent->nr_events; i++) {
		event = pevent->events[i];
		if (strcmp(event->name, name) == 0) {
			if (!sys)
				break;
			if (strcmp(event->system, sys) == 0)
				break;
		}
	}
	if (i == pevent->nr_events)
		event = NULL;

	pevent->last_event = event;
	return event;
}

static unsigned long long
eval_num_arg(void *data, int size, struct event_format *event, struct print_arg *arg)
{
	struct tep_handle *pevent = event->pevent;
	unsigned long long val = 0;
	unsigned long long left, right;
	struct print_arg *typearg = NULL;
	struct print_arg *larg;
	unsigned long offset;
	unsigned int field_size;

	switch (arg->type) {
	case PRINT_NULL:
		/* ?? */
		return 0;
	case PRINT_ATOM:
		return strtoull(arg->atom.atom, NULL, 0);
	case PRINT_FIELD:
		if (!arg->field.field) {
			arg->field.field = tep_find_any_field(event, arg->field.name);
			if (!arg->field.field)
				goto out_warning_field;
			
		}
		/* must be a number */
		val = tep_read_number(pevent, data + arg->field.field->offset,
				      arg->field.field->size);
		break;
	case PRINT_FLAGS:
	case PRINT_SYMBOL:
	case PRINT_INT_ARRAY:
	case PRINT_HEX:
	case PRINT_HEX_STR:
		break;
	case PRINT_TYPE:
		val = eval_num_arg(data, size, event, arg->typecast.item);
		return eval_type(val, arg, 0);
	case PRINT_STRING:
	case PRINT_BSTRING:
	case PRINT_BITMASK:
		return 0;
	case PRINT_FUNC: {
		struct trace_seq s;
		trace_seq_init(&s);
		val = process_defined_func(&s, data, size, event, arg);
		trace_seq_destroy(&s);
		return val;
	}
	case PRINT_OP:
		if (strcmp(arg->op.op, "[") == 0) {
			/*
			 * Arrays are special, since we don't want
			 * to read the arg as is.
			 */
			right = eval_num_arg(data, size, event, arg->op.right);

			/* handle typecasts */
			larg = arg->op.left;
			while (larg->type == PRINT_TYPE) {
				if (!typearg)
					typearg = larg;
				larg = larg->typecast.item;
			}

			/* Default to long size */
			field_size = pevent->long_size;

			switch (larg->type) {
			case PRINT_DYNAMIC_ARRAY:
				offset = tep_read_number(pevent,
						   data + larg->dynarray.field->offset,
						   larg->dynarray.field->size);
				if (larg->dynarray.field->elementsize)
					field_size = larg->dynarray.field->elementsize;
				/*
				 * The actual length of the dynamic array is stored
				 * in the top half of the field, and the offset
				 * is in the bottom half of the 32 bit field.
				 */
				offset &= 0xffff;
				offset += right;
				break;
			case PRINT_FIELD:
				if (!larg->field.field) {
					larg->field.field =
						tep_find_any_field(event, larg->field.name);
					if (!larg->field.field) {
						arg = larg;
						goto out_warning_field;
					}
				}
				field_size = larg->field.field->elementsize;
				offset = larg->field.field->offset +
					right * larg->field.field->elementsize;
				break;
			default:
				goto default_op; /* oops, all bets off */
			}
			val = tep_read_number(pevent,
					      data + offset, field_size);
			if (typearg)
				val = eval_type(val, typearg, 1);
			break;
		} else if (strcmp(arg->op.op, "?") == 0) {
			left = eval_num_arg(data, size, event, arg->op.left);
			arg = arg->op.right;
			if (left)
				val = eval_num_arg(data, size, event, arg->op.left);
			else
				val = eval_num_arg(data, size, event, arg->op.right);
			break;
		}
 default_op:
		left = eval_num_arg(data, size, event, arg->op.left);
		right = eval_num_arg(data, size, event, arg->op.right);
		switch (arg->op.op[0]) {
		case '!':
			switch (arg->op.op[1]) {
			case 0:
				val = !right;
				break;
			case '=':
				val = left != right;
				break;
			default:
				goto out_warning_op;
			}
			break;
		case '~':
			val = ~right;
			break;
		case '|':
			if (arg->op.op[1])
				val = left || right;
			else
				val = left | right;
			break;
		case '&':
			if (arg->op.op[1])
				val = left && right;
			else
				val = left & right;
			break;
		case '<':
			switch (arg->op.op[1]) {
			case 0:
				val = left < right;
				break;
			case '<':
				val = left << right;
				break;
			case '=':
				val = left <= right;
				break;
			default:
				goto out_warning_op;
			}
			break;
		case '>':
			switch (arg->op.op[1]) {
			case 0:
				val = left > right;
				break;
			case '>':
				val = left >> right;
				break;
			case '=':
				val = left >= right;
				break;
			default:
				goto out_warning_op;
			}
			break;
		case '=':
			if (arg->op.op[1] != '=')
				goto out_warning_op;

			val = left == right;
			break;
		case '-':
			val = left - right;
			break;
		case '+':
			val = left + right;
			break;
		case '/':
			val = left / right;
			break;
		case '%':
			val = left % right;
			break;
		case '*':
			val = left * right;
			break;
		default:
			goto out_warning_op;
		}
		break;
	case PRINT_DYNAMIC_ARRAY_LEN:
		offset = tep_read_number(pevent,
					 data + arg->dynarray.field->offset,
					 arg->dynarray.field->size);
		/*
		 * The total allocated length of the dynamic array is
		 * stored in the top half of the field, and the offset
		 * is in the bottom half of the 32 bit field.
		 */
		val = (unsigned long long)(offset >> 16);
		break;
	case PRINT_DYNAMIC_ARRAY:
		/* Without [], we pass the address to the dynamic data */
		offset = tep_read_number(pevent,
					 data + arg->dynarray.field->offset,
					 arg->dynarray.field->size);
		/*
		 * The total allocated length of the dynamic array is
		 * stored in the top half of the field, and the offset
		 * is in the bottom half of the 32 bit field.
		 */
		offset &= 0xffff;
		val = (unsigned long long)((unsigned long)data + offset);
		break;
	default: /* not sure what to do there */
		return 0;
	}
	return val;

out_warning_op:
	do_warning_event(event, "%s: unknown op '%s'", __func__, arg->op.op);
	return 0;

out_warning_field:
	do_warning_event(event, "%s: field %s not found",
			 __func__, arg->field.name);
	return 0;
}

struct flag {
	const char *name;
	unsigned long long value;
};

static const struct flag flags[] = {
	{ "HI_SOFTIRQ", 0 },
	{ "TIMER_SOFTIRQ", 1 },
	{ "NET_TX_SOFTIRQ", 2 },
	{ "NET_RX_SOFTIRQ", 3 },
	{ "BLOCK_SOFTIRQ", 4 },
	{ "IRQ_POLL_SOFTIRQ", 5 },
	{ "TASKLET_SOFTIRQ", 6 },
	{ "SCHED_SOFTIRQ", 7 },
	{ "HRTIMER_SOFTIRQ", 8 },
	{ "RCU_SOFTIRQ", 9 },

	{ "HRTIMER_NORESTART", 0 },
	{ "HRTIMER_RESTART", 1 },
};

static long long eval_flag(const char *flag)
{
	int i;

	/*
	 * Some flags in the format files do not get converted.
	 * If the flag is not numeric, see if it is something that
	 * we already know about.
	 */
	if (isdigit(flag[0]))
		return strtoull(flag, NULL, 0);

	for (i = 0; i < (int)(sizeof(flags)/sizeof(flags[0])); i++)
		if (strcmp(flags[i].name, flag) == 0)
			return flags[i].value;

	return -1LL;
}

static void print_str_to_seq(struct trace_seq *s, const char *format,
			     int len_arg, const char *str)
{
	if (len_arg >= 0)
		trace_seq_printf(s, format, len_arg, str);
	else
		trace_seq_printf(s, format, str);
}

static void print_bitmask_to_seq(struct tep_handle *pevent,
				 struct trace_seq *s, const char *format,
				 int len_arg, const void *data, int size)
{
	int nr_bits = size * 8;
	int str_size = (nr_bits + 3) / 4;
	int len = 0;
	char buf[3];
	char *str;
	int index;
	int i;

	/*
	 * The kernel likes to put in commas every 32 bits, we
	 * can do the same.
	 */
	str_size += (nr_bits - 1) / 32;

	str = malloc(str_size + 1);
	if (!str) {
		do_warning("%s: not enough memory!", __func__);
		return;
	}
	str[str_size] = 0;

	/* Start out with -2 for the two chars per byte */
	for (i = str_size - 2; i >= 0; i -= 2) {
		/*
		 * data points to a bit mask of size bytes.
		 * In the kernel, this is an array of long words, thus
		 * endianess is very important.
		 */
		if (pevent->file_bigendian)
			index = size - (len + 1);
		else
			index = len;

		snprintf(buf, 3, "%02x", *((unsigned char *)data + index));
		memcpy(str + i, buf, 2);
		len++;
		if (!(len & 3) && i > 0) {
			i--;
			str[i] = ',';
		}
	}

	if (len_arg >= 0)
		trace_seq_printf(s, format, len_arg, str);
	else
		trace_seq_printf(s, format, str);

	free(str);
}

static void print_str_arg(struct trace_seq *s, void *data, int size,
			  struct event_format *event, const char *format,
			  int len_arg, struct print_arg *arg)
{
	struct tep_handle *pevent = event->pevent;
	struct print_flag_sym *flag;
	struct format_field *field;
	struct printk_map *printk;
	long long val, fval;
	unsigned long long addr;
	char *str;
	unsigned char *hex;
	int print;
	int i, len;

	switch (arg->type) {
	case PRINT_NULL:
		/* ?? */
		return;
	case PRINT_ATOM:
		print_str_to_seq(s, format, len_arg, arg->atom.atom);
		return;
	case PRINT_FIELD:
		field = arg->field.field;
		if (!field) {
			field = tep_find_any_field(event, arg->field.name);
			if (!field) {
				str = arg->field.name;
				goto out_warning_field;
			}
			arg->field.field = field;
		}
		/* Zero sized fields, mean the rest of the data */
		len = field->size ? : size - field->offset;

		/*
		 * Some events pass in pointers. If this is not an array
		 * and the size is the same as long_size, assume that it
		 * is a pointer.
		 */
		if (!(field->flags & FIELD_IS_ARRAY) &&
		    field->size == pevent->long_size) {

			/* Handle heterogeneous recording and processing
			 * architectures
			 *
			 * CASE I:
			 * Traces recorded on 32-bit devices (32-bit
			 * addressing) and processed on 64-bit devices:
			 * In this case, only 32 bits should be read.
			 *
			 * CASE II:
			 * Traces recorded on 64 bit devices and processed
			 * on 32-bit devices:
			 * In this case, 64 bits must be read.
			 */
			addr = (pevent->long_size == 8) ?
				*(unsigned long long *)(data + field->offset) :
				(unsigned long long)*(unsigned int *)(data + field->offset);

			/* Check if it matches a print format */
			printk = find_printk(pevent, addr);
			if (printk)
				trace_seq_puts(s, printk->printk);
			else
				trace_seq_printf(s, "%llx", addr);
			break;
		}
		str = malloc(len + 1);
		if (!str) {
			do_warning_event(event, "%s: not enough memory!",
					 __func__);
			return;
		}
		memcpy(str, data + field->offset, len);
		str[len] = 0;
		print_str_to_seq(s, format, len_arg, str);
		free(str);
		break;
	case PRINT_FLAGS:
		val = eval_num_arg(data, size, event, arg->flags.field);
		print = 0;
		for (flag = arg->flags.flags; flag; flag = flag->next) {
			fval = eval_flag(flag->value);
			if (!val && fval < 0) {
				print_str_to_seq(s, format, len_arg, flag->str);
				break;
			}
			if (fval > 0 && (val & fval) == fval) {
				if (print && arg->flags.delim)
					trace_seq_puts(s, arg->flags.delim);
				print_str_to_seq(s, format, len_arg, flag->str);
				print = 1;
				val &= ~fval;
			}
		}
		if (val) {
			if (print && arg->flags.delim)
				trace_seq_puts(s, arg->flags.delim);
			trace_seq_printf(s, "0x%llx", val);
		}
		break;
	case PRINT_SYMBOL:
		val = eval_num_arg(data, size, event, arg->symbol.field);
		for (flag = arg->symbol.symbols; flag; flag = flag->next) {
			fval = eval_flag(flag->value);
			if (val == fval) {
				print_str_to_seq(s, format, len_arg, flag->str);
				break;
			}
		}
		if (!flag)
			trace_seq_printf(s, "0x%llx", val);
		break;
	case PRINT_HEX:
	case PRINT_HEX_STR:
		if (arg->hex.field->type == PRINT_DYNAMIC_ARRAY) {
			unsigned long offset;
			offset = tep_read_number(pevent,
				data + arg->hex.field->dynarray.field->offset,
				arg->hex.field->dynarray.field->size);
			hex = data + (offset & 0xffff);
		} else {
			field = arg->hex.field->field.field;
			if (!field) {
				str = arg->hex.field->field.name;
				field = tep_find_any_field(event, str);
				if (!field)
					goto out_warning_field;
				arg->hex.field->field.field = field;
			}
			hex = data + field->offset;
		}
		len = eval_num_arg(data, size, event, arg->hex.size);
		for (i = 0; i < len; i++) {
			if (i && arg->type == PRINT_HEX)
				trace_seq_putc(s, ' ');
			trace_seq_printf(s, "%02x", hex[i]);
		}
		break;

	case PRINT_INT_ARRAY: {
		void *num;
		int el_size;

		if (arg->int_array.field->type == PRINT_DYNAMIC_ARRAY) {
			unsigned long offset;
			struct format_field *field =
				arg->int_array.field->dynarray.field;
			offset = tep_read_number(pevent,
						 data + field->offset,
						 field->size);
			num = data + (offset & 0xffff);
		} else {
			field = arg->int_array.field->field.field;
			if (!field) {
				str = arg->int_array.field->field.name;
				field = tep_find_any_field(event, str);
				if (!field)
					goto out_warning_field;
				arg->int_array.field->field.field = field;
			}
			num = data + field->offset;
		}
		len = eval_num_arg(data, size, event, arg->int_array.count);
		el_size = eval_num_arg(data, size, event,
				       arg->int_array.el_size);
		for (i = 0; i < len; i++) {
			if (i)
				trace_seq_putc(s, ' ');

			if (el_size == 1) {
				trace_seq_printf(s, "%u", *(uint8_t *)num);
			} else if (el_size == 2) {
				trace_seq_printf(s, "%u", *(uint16_t *)num);
			} else if (el_size == 4) {
				trace_seq_printf(s, "%u", *(uint32_t *)num);
			} else if (el_size == 8) {
				trace_seq_printf(s, "%"PRIu64, *(uint64_t *)num);
			} else {
				trace_seq_printf(s, "BAD SIZE:%d 0x%x",
						 el_size, *(uint8_t *)num);
				el_size = 1;
			}

			num += el_size;
		}
		break;
	}
	case PRINT_TYPE:
		break;
	case PRINT_STRING: {
		int str_offset;

		if (arg->string.offset == -1) {
			struct format_field *f;

			f = tep_find_any_field(event, arg->string.string);
			arg->string.offset = f->offset;
		}
		str_offset = data2host4(pevent, data + arg->string.offset);
		str_offset &= 0xffff;
		print_str_to_seq(s, format, len_arg, ((char *)data) + str_offset);
		break;
	}
	case PRINT_BSTRING:
		print_str_to_seq(s, format, len_arg, arg->string.string);
		break;
	case PRINT_BITMASK: {
		int bitmask_offset;
		int bitmask_size;

		if (arg->bitmask.offset == -1) {
			struct format_field *f;

			f = tep_find_any_field(event, arg->bitmask.bitmask);
			arg->bitmask.offset = f->offset;
		}
		bitmask_offset = data2host4(pevent, data + arg->bitmask.offset);
		bitmask_size = bitmask_offset >> 16;
		bitmask_offset &= 0xffff;
		print_bitmask_to_seq(pevent, s, format, len_arg,
				     data + bitmask_offset, bitmask_size);
		break;
	}
	case PRINT_OP:
		/*
		 * The only op for string should be ? :
		 */
		if (arg->op.op[0] != '?')
			return;
		val = eval_num_arg(data, size, event, arg->op.left);
		if (val)
			print_str_arg(s, data, size, event,
				      format, len_arg, arg->op.right->op.left);
		else
			print_str_arg(s, data, size, event,
				      format, len_arg, arg->op.right->op.right);
		break;
	case PRINT_FUNC:
		process_defined_func(s, data, size, event, arg);
		break;
	default:
		/* well... */
		break;
	}

	return;

out_warning_field:
	do_warning_event(event, "%s: field %s not found",
			 __func__, arg->field.name);
}

static unsigned long long
process_defined_func(struct trace_seq *s, void *data, int size,
		     struct event_format *event, struct print_arg *arg)
{
	struct tep_function_handler *func_handle = arg->func.func;
	struct func_params *param;
	unsigned long long *args;
	unsigned long long ret;
	struct print_arg *farg;
	struct trace_seq str;
	struct save_str {
		struct save_str *next;
		char *str;
	} *strings = NULL, *string;
	int i;

	if (!func_handle->nr_args) {
		ret = (*func_handle->func)(s, NULL);
		goto out;
	}

	farg = arg->func.args;
	param = func_handle->params;

	ret = ULLONG_MAX;
	args = malloc(sizeof(*args) * func_handle->nr_args);
	if (!args)
		goto out;

	for (i = 0; i < func_handle->nr_args; i++) {
		switch (param->type) {
		case TEP_FUNC_ARG_INT:
		case TEP_FUNC_ARG_LONG:
		case TEP_FUNC_ARG_PTR:
			args[i] = eval_num_arg(data, size, event, farg);
			break;
		case TEP_FUNC_ARG_STRING:
			trace_seq_init(&str);
			print_str_arg(&str, data, size, event, "%s", -1, farg);
			trace_seq_terminate(&str);
			string = malloc(sizeof(*string));
			if (!string) {
				do_warning_event(event, "%s(%d): malloc str",
						 __func__, __LINE__);
				goto out_free;
			}
			string->next = strings;
			string->str = strdup(str.buffer);
			if (!string->str) {
				free(string);
				do_warning_event(event, "%s(%d): malloc str",
						 __func__, __LINE__);
				goto out_free;
			}
			args[i] = (uintptr_t)string->str;
			strings = string;
			trace_seq_destroy(&str);
			break;
		default:
			/*
			 * Something went totally wrong, this is not
			 * an input error, something in this code broke.
			 */
			do_warning_event(event, "Unexpected end of arguments\n");
			goto out_free;
		}
		farg = farg->next;
		param = param->next;
	}

	ret = (*func_handle->func)(s, args);
out_free:
	free(args);
	while (strings) {
		string = strings;
		strings = string->next;
		free(string->str);
		free(string);
	}

 out:
	/* TBD : handle return type here */
	return ret;
}

static void free_args(struct print_arg *args)
{
	struct print_arg *next;

	while (args) {
		next = args->next;

		free_arg(args);
		args = next;
	}
}

static struct print_arg *make_bprint_args(char *fmt, void *data, int size, struct event_format *event)
{
	struct tep_handle *pevent = event->pevent;
	struct format_field *field, *ip_field;
	struct print_arg *args, *arg, **next;
	unsigned long long ip, val;
	char *ptr;
	void *bptr;
	int vsize;

	field = pevent->bprint_buf_field;
	ip_field = pevent->bprint_ip_field;

	if (!field) {
		field = tep_find_field(event, "buf");
		if (!field) {
			do_warning_event(event, "can't find buffer field for binary printk");
			return NULL;
		}
		ip_field = tep_find_field(event, "ip");
		if (!ip_field) {
			do_warning_event(event, "can't find ip field for binary printk");
			return NULL;
		}
		pevent->bprint_buf_field = field;
		pevent->bprint_ip_field = ip_field;
	}

	ip = tep_read_number(pevent, data + ip_field->offset, ip_field->size);

	/*
	 * The first arg is the IP pointer.
	 */
	args = alloc_arg();
	if (!args) {
		do_warning_event(event, "%s(%d): not enough memory!",
				 __func__, __LINE__);
		return NULL;
	}
	arg = args;
	arg->next = NULL;
	next = &arg->next;

	arg->type = PRINT_ATOM;
		
	if (asprintf(&arg->atom.atom, "%lld", ip) < 0)
		goto out_free;

	/* skip the first "%ps: " */
	for (ptr = fmt + 5, bptr = data + field->offset;
	     bptr < data + size && *ptr; ptr++) {
		int ls = 0;

		if (*ptr == '%') {
 process_again:
			ptr++;
			switch (*ptr) {
			case '%':
				break;
			case 'l':
				ls++;
				goto process_again;
			case 'L':
				ls = 2;
				goto process_again;
			case '0' ... '9':
				goto process_again;
			case '.':
				goto process_again;
			case 'z':
			case 'Z':
				ls = 1;
				goto process_again;
			case 'p':
				ls = 1;
				if (isalnum(ptr[1])) {
					ptr++;
					/* Check for special pointers */
					switch (*ptr) {
					case 's':
					case 'S':
					case 'f':
					case 'F':
						break;
					default:
						/*
						 * Older kernels do not process
						 * dereferenced pointers.
						 * Only process if the pointer
						 * value is a printable.
						 */
						if (isprint(*(char *)bptr))
							goto process_string;
					}
				}
				/* fall through */
			case 'd':
			case 'u':
			case 'x':
			case 'i':
				switch (ls) {
				case 0:
					vsize = 4;
					break;
				case 1:
					vsize = pevent->long_size;
					break;
				case 2:
					vsize = 8;
					break;
				default:
					vsize = ls; /* ? */
					break;
				}
			/* fall through */
			case '*':
				if (*ptr == '*')
					vsize = 4;

				/* the pointers are always 4 bytes aligned */
				bptr = (void *)(((unsigned long)bptr + 3) &
						~3);
				val = tep_read_number(pevent, bptr, vsize);
				bptr += vsize;
				arg = alloc_arg();
				if (!arg) {
					do_warning_event(event, "%s(%d): not enough memory!",
						   __func__, __LINE__);
					goto out_free;
				}
				arg->next = NULL;
				arg->type = PRINT_ATOM;
				if (asprintf(&arg->atom.atom, "%lld", val) < 0) {
					free(arg);
					goto out_free;
				}
				*next = arg;
				next = &arg->next;
				/*
				 * The '*' case means that an arg is used as the length.
				 * We need to continue to figure out for what.
				 */
				if (*ptr == '*')
					goto process_again;

				break;
			case 's':
 process_string:
				arg = alloc_arg();
				if (!arg) {
					do_warning_event(event, "%s(%d): not enough memory!",
						   __func__, __LINE__);
					goto out_free;
				}
				arg->next = NULL;
				arg->type = PRINT_BSTRING;
				arg->string.string = strdup(bptr);
				if (!arg->string.string)
					goto out_free;
				bptr += strlen(bptr) + 1;
				*next = arg;
				next = &arg->next;
			default:
				break;
			}
		}
	}

	return args;

out_free:
	free_args(args);
	return NULL;
}

static char *
get_bprint_format(void *data, int size __maybe_unused,
		  struct event_format *event)
{
	struct tep_handle *pevent = event->pevent;
	unsigned long long addr;
	struct format_field *field;
	struct printk_map *printk;
	char *format;

	field = pevent->bprint_fmt_field;

	if (!field) {
		field = tep_find_field(event, "fmt");
		if (!field) {
			do_warning_event(event, "can't find format field for binary printk");
			return NULL;
		}
		pevent->bprint_fmt_field = field;
	}

	addr = tep_read_number(pevent, data + field->offset, field->size);

	printk = find_printk(pevent, addr);
	if (!printk) {
		if (asprintf(&format, "%%pf: (NO FORMAT FOUND at %llx)\n", addr) < 0)
			return NULL;
		return format;
	}

	if (asprintf(&format, "%s: %s", "%pf", printk->printk) < 0)
		return NULL;

	return format;
}

static void print_mac_arg(struct trace_seq *s, int mac, void *data, int size,
			  struct event_format *event, struct print_arg *arg)
{
	unsigned char *buf;
	const char *fmt = "%.2x:%.2x:%.2x:%.2x:%.2x:%.2x";

	if (arg->type == PRINT_FUNC) {
		process_defined_func(s, data, size, event, arg);
		return;
	}

	if (arg->type != PRINT_FIELD) {
		trace_seq_printf(s, "ARG TYPE NOT FIELD BUT %d",
				 arg->type);
		return;
	}

	if (mac == 'm')
		fmt = "%.2x%.2x%.2x%.2x%.2x%.2x";
	if (!arg->field.field) {
		arg->field.field =
			tep_find_any_field(event, arg->field.name);
		if (!arg->field.field) {
			do_warning_event(event, "%s: field %s not found",
					 __func__, arg->field.name);
			return;
		}
	}
	if (arg->field.field->size != 6) {
		trace_seq_printf(s, "INVALIDMAC");
		return;
	}
	buf = data + arg->field.field->offset;
	trace_seq_printf(s, fmt, buf[0], buf[1], buf[2], buf[3], buf[4], buf[5]);
}

static void print_ip4_addr(struct trace_seq *s, char i, unsigned char *buf)
{
	const char *fmt;

	if (i == 'i')
		fmt = "%03d.%03d.%03d.%03d";
	else
		fmt = "%d.%d.%d.%d";

	trace_seq_printf(s, fmt, buf[0], buf[1], buf[2], buf[3]);
}

static inline bool ipv6_addr_v4mapped(const struct in6_addr *a)
{
	return ((unsigned long)(a->s6_addr32[0] | a->s6_addr32[1]) |
		(unsigned long)(a->s6_addr32[2] ^ htonl(0x0000ffff))) == 0UL;
}

static inline bool ipv6_addr_is_isatap(const struct in6_addr *addr)
{
	return (addr->s6_addr32[2] | htonl(0x02000000)) == htonl(0x02005EFE);
}

static void print_ip6c_addr(struct trace_seq *s, unsigned char *addr)
{
	int i, j, range;
	unsigned char zerolength[8];
	int longest = 1;
	int colonpos = -1;
	uint16_t word;
	uint8_t hi, lo;
	bool needcolon = false;
	bool useIPv4;
	struct in6_addr in6;

	memcpy(&in6, addr, sizeof(struct in6_addr));

	useIPv4 = ipv6_addr_v4mapped(&in6) || ipv6_addr_is_isatap(&in6);

	memset(zerolength, 0, sizeof(zerolength));

	if (useIPv4)
		range = 6;
	else
		range = 8;

	/* find position of longest 0 run */
	for (i = 0; i < range; i++) {
		for (j = i; j < range; j++) {
			if (in6.s6_addr16[j] != 0)
				break;
			zerolength[i]++;
		}
	}
	for (i = 0; i < range; i++) {
		if (zerolength[i] > longest) {
			longest = zerolength[i];
			colonpos = i;
		}
	}
	if (longest == 1)		/* don't compress a single 0 */
		colonpos = -1;

	/* emit address */
	for (i = 0; i < range; i++) {
		if (i == colonpos) {
			if (needcolon || i == 0)
				trace_seq_printf(s, ":");
			trace_seq_printf(s, ":");
			needcolon = false;
			i += longest - 1;
			continue;
		}
		if (needcolon) {
			trace_seq_printf(s, ":");
			needcolon = false;
		}
		/* hex u16 without leading 0s */
		word = ntohs(in6.s6_addr16[i]);
		hi = word >> 8;
		lo = word & 0xff;
		if (hi)
			trace_seq_printf(s, "%x%02x", hi, lo);
		else
			trace_seq_printf(s, "%x", lo);

		needcolon = true;
	}

	if (useIPv4) {
		if (needcolon)
			trace_seq_printf(s, ":");
		print_ip4_addr(s, 'I', &in6.s6_addr[12]);
	}

	return;
}

static void print_ip6_addr(struct trace_seq *s, char i, unsigned char *buf)
{
	int j;

	for (j = 0; j < 16; j += 2) {
		trace_seq_printf(s, "%02x%02x", buf[j], buf[j+1]);
		if (i == 'I' && j < 14)
			trace_seq_printf(s, ":");
	}
}

/*
 * %pi4   print an IPv4 address with leading zeros
 * %pI4   print an IPv4 address without leading zeros
 * %pi6   print an IPv6 address without colons
 * %pI6   print an IPv6 address with colons
 * %pI6c  print an IPv6 address in compressed form with colons
 * %pISpc print an IP address based on sockaddr; p adds port.
 */
static int print_ipv4_arg(struct trace_seq *s, const char *ptr, char i,
			  void *data, int size, struct event_format *event,
			  struct print_arg *arg)
{
	unsigned char *buf;

	if (arg->type == PRINT_FUNC) {
		process_defined_func(s, data, size, event, arg);
		return 0;
	}

	if (arg->type != PRINT_FIELD) {
		trace_seq_printf(s, "ARG TYPE NOT FIELD BUT %d", arg->type);
		return 0;
	}

	if (!arg->field.field) {
		arg->field.field =
			tep_find_any_field(event, arg->field.name);
		if (!arg->field.field) {
			do_warning("%s: field %s not found",
				   __func__, arg->field.name);
			return 0;
		}
	}

	buf = data + arg->field.field->offset;

	if (arg->field.field->size != 4) {
		trace_seq_printf(s, "INVALIDIPv4");
		return 0;
	}
	print_ip4_addr(s, i, buf);

	return 0;
}

static int print_ipv6_arg(struct trace_seq *s, const char *ptr, char i,
			  void *data, int size, struct event_format *event,
			  struct print_arg *arg)
{
	char have_c = 0;
	unsigned char *buf;
	int rc = 0;

	/* pI6c */
	if (i == 'I' && *ptr == 'c') {
		have_c = 1;
		ptr++;
		rc++;
	}

	if (arg->type == PRINT_FUNC) {
		process_defined_func(s, data, size, event, arg);
		return rc;
	}

	if (arg->type != PRINT_FIELD) {
		trace_seq_printf(s, "ARG TYPE NOT FIELD BUT %d", arg->type);
		return rc;
	}

	if (!arg->field.field) {
		arg->field.field =
			tep_find_any_field(event, arg->field.name);
		if (!arg->field.field) {
			do_warning("%s: field %s not found",
				   __func__, arg->field.name);
			return rc;
		}
	}

	buf = data + arg->field.field->offset;

	if (arg->field.field->size != 16) {
		trace_seq_printf(s, "INVALIDIPv6");
		return rc;
	}

	if (have_c)
		print_ip6c_addr(s, buf);
	else
		print_ip6_addr(s, i, buf);

	return rc;
}

static int print_ipsa_arg(struct trace_seq *s, const char *ptr, char i,
			  void *data, int size, struct event_format *event,
			  struct print_arg *arg)
{
	char have_c = 0, have_p = 0;
	unsigned char *buf;
	struct sockaddr_storage *sa;
	int rc = 0;

	/* pISpc */
	if (i == 'I') {
		if (*ptr == 'p') {
			have_p = 1;
			ptr++;
			rc++;
		}
		if (*ptr == 'c') {
			have_c = 1;
			ptr++;
			rc++;
		}
	}

	if (arg->type == PRINT_FUNC) {
		process_defined_func(s, data, size, event, arg);
		return rc;
	}

	if (arg->type != PRINT_FIELD) {
		trace_seq_printf(s, "ARG TYPE NOT FIELD BUT %d", arg->type);
		return rc;
	}

	if (!arg->field.field) {
		arg->field.field =
			tep_find_any_field(event, arg->field.name);
		if (!arg->field.field) {
			do_warning("%s: field %s not found",
				   __func__, arg->field.name);
			return rc;
		}
	}

	sa = (struct sockaddr_storage *) (data + arg->field.field->offset);

	if (sa->ss_family == AF_INET) {
		struct sockaddr_in *sa4 = (struct sockaddr_in *) sa;

		if (arg->field.field->size < sizeof(struct sockaddr_in)) {
			trace_seq_printf(s, "INVALIDIPv4");
			return rc;
		}

		print_ip4_addr(s, i, (unsigned char *) &sa4->sin_addr);
		if (have_p)
			trace_seq_printf(s, ":%d", ntohs(sa4->sin_port));


	} else if (sa->ss_family == AF_INET6) {
		struct sockaddr_in6 *sa6 = (struct sockaddr_in6 *) sa;

		if (arg->field.field->size < sizeof(struct sockaddr_in6)) {
			trace_seq_printf(s, "INVALIDIPv6");
			return rc;
		}

		if (have_p)
			trace_seq_printf(s, "[");

		buf = (unsigned char *) &sa6->sin6_addr;
		if (have_c)
			print_ip6c_addr(s, buf);
		else
			print_ip6_addr(s, i, buf);

		if (have_p)
			trace_seq_printf(s, "]:%d", ntohs(sa6->sin6_port));
	}

	return rc;
}

static int print_ip_arg(struct trace_seq *s, const char *ptr,
			void *data, int size, struct event_format *event,
			struct print_arg *arg)
{
	char i = *ptr;  /* 'i' or 'I' */
	char ver;
	int rc = 0;

	ptr++;
	rc++;

	ver = *ptr;
	ptr++;
	rc++;

	switch (ver) {
	case '4':
		rc += print_ipv4_arg(s, ptr, i, data, size, event, arg);
		break;
	case '6':
		rc += print_ipv6_arg(s, ptr, i, data, size, event, arg);
		break;
	case 'S':
		rc += print_ipsa_arg(s, ptr, i, data, size, event, arg);
		break;
	default:
		return 0;
	}

	return rc;
}

static int is_printable_array(char *p, unsigned int len)
{
	unsigned int i;

	for (i = 0; i < len && p[i]; i++)
		if (!isprint(p[i]) && !isspace(p[i]))
		    return 0;
	return 1;
}

void tep_print_field(struct trace_seq *s, void *data,
		     struct format_field *field)
{
	unsigned long long val;
	unsigned int offset, len, i;
	struct tep_handle *pevent = field->event->pevent;

	if (field->flags & FIELD_IS_ARRAY) {
		offset = field->offset;
		len = field->size;
		if (field->flags & FIELD_IS_DYNAMIC) {
			val = tep_read_number(pevent, data + offset, len);
			offset = val;
			len = offset >> 16;
			offset &= 0xffff;
		}
		if (field->flags & FIELD_IS_STRING &&
		    is_printable_array(data + offset, len)) {
			trace_seq_printf(s, "%s", (char *)data + offset);
		} else {
			trace_seq_puts(s, "ARRAY[");
			for (i = 0; i < len; i++) {
				if (i)
					trace_seq_puts(s, ", ");
				trace_seq_printf(s, "%02x",
						 *((unsigned char *)data + offset + i));
			}
			trace_seq_putc(s, ']');
			field->flags &= ~FIELD_IS_STRING;
		}
	} else {
		val = tep_read_number(pevent, data + field->offset,
				      field->size);
		if (field->flags & FIELD_IS_POINTER) {
			trace_seq_printf(s, "0x%llx", val);
		} else if (field->flags & FIELD_IS_SIGNED) {
			switch (field->size) {
			case 4:
				/*
				 * If field is long then print it in hex.
				 * A long usually stores pointers.
				 */
				if (field->flags & FIELD_IS_LONG)
					trace_seq_printf(s, "0x%x", (int)val);
				else
					trace_seq_printf(s, "%d", (int)val);
				break;
			case 2:
				trace_seq_printf(s, "%2d", (short)val);
				break;
			case 1:
				trace_seq_printf(s, "%1d", (char)val);
				break;
			default:
				trace_seq_printf(s, "%lld", val);
			}
		} else {
			if (field->flags & FIELD_IS_LONG)
				trace_seq_printf(s, "0x%llx", val);
			else
				trace_seq_printf(s, "%llu", val);
		}
	}
}

void tep_print_fields(struct trace_seq *s, void *data,
		      int size __maybe_unused, struct event_format *event)
{
	struct format_field *field;

	field = event->format.fields;
	while (field) {
		trace_seq_printf(s, " %s=", field->name);
		tep_print_field(s, data, field);
		field = field->next;
	}
}

static void pretty_print(struct trace_seq *s, void *data, int size, struct event_format *event)
{
	struct tep_handle *pevent = event->pevent;
	struct print_fmt *print_fmt = &event->print_fmt;
	struct print_arg *arg = print_fmt->args;
	struct print_arg *args = NULL;
	const char *ptr = print_fmt->format;
	unsigned long long val;
	struct func_map *func;
	const char *saveptr;
	struct trace_seq p;
	char *bprint_fmt = NULL;
	char format[32];
	int show_func;
	int len_as_arg;
	int len_arg;
	int len;
	int ls;

	if (event->flags & EVENT_FL_FAILED) {
		trace_seq_printf(s, "[FAILED TO PARSE]");
		tep_print_fields(s, data, size, event);
		return;
	}

	if (event->flags & EVENT_FL_ISBPRINT) {
		bprint_fmt = get_bprint_format(data, size, event);
		args = make_bprint_args(bprint_fmt, data, size, event);
		arg = args;
		ptr = bprint_fmt;
	}

	for (; *ptr; ptr++) {
		ls = 0;
		if (*ptr == '\\') {
			ptr++;
			switch (*ptr) {
			case 'n':
				trace_seq_putc(s, '\n');
				break;
			case 't':
				trace_seq_putc(s, '\t');
				break;
			case 'r':
				trace_seq_putc(s, '\r');
				break;
			case '\\':
				trace_seq_putc(s, '\\');
				break;
			default:
				trace_seq_putc(s, *ptr);
				break;
			}

		} else if (*ptr == '%') {
			saveptr = ptr;
			show_func = 0;
			len_as_arg = 0;
 cont_process:
			ptr++;
			switch (*ptr) {
			case '%':
				trace_seq_putc(s, '%');
				break;
			case '#':
				/* FIXME: need to handle properly */
				goto cont_process;
			case 'h':
				ls--;
				goto cont_process;
			case 'l':
				ls++;
				goto cont_process;
			case 'L':
				ls = 2;
				goto cont_process;
			case '*':
				/* The argument is the length. */
				if (!arg) {
					do_warning_event(event, "no argument match");
					event->flags |= EVENT_FL_FAILED;
					goto out_failed;
				}
				len_arg = eval_num_arg(data, size, event, arg);
				len_as_arg = 1;
				arg = arg->next;
				goto cont_process;
			case '.':
			case 'z':
			case 'Z':
			case '0' ... '9':
			case '-':
				goto cont_process;
			case 'p':
				if (pevent->long_size == 4)
					ls = 1;
				else
					ls = 2;

				if (isalnum(ptr[1]))
					ptr++;

<<<<<<< HEAD
=======
				if (arg->type == PRINT_BSTRING) {
					trace_seq_puts(s, arg->string.string);
					arg = arg->next;
					break;
				}

>>>>>>> e021bb4f
				if (*ptr == 'F' || *ptr == 'f' ||
				    *ptr == 'S' || *ptr == 's') {
					show_func = *ptr;
				} else if (*ptr == 'M' || *ptr == 'm') {
					print_mac_arg(s, *ptr, data, size, event, arg);
					arg = arg->next;
					break;
				} else if (*ptr == 'I' || *ptr == 'i') {
					int n;

					n = print_ip_arg(s, ptr, data, size, event, arg);
					if (n > 0) {
						ptr += n - 1;
						arg = arg->next;
						break;
					}
				}

				/* fall through */
			case 'd':
			case 'i':
			case 'x':
			case 'X':
			case 'u':
				if (!arg) {
					do_warning_event(event, "no argument match");
					event->flags |= EVENT_FL_FAILED;
					goto out_failed;
				}

				len = ((unsigned long)ptr + 1) -
					(unsigned long)saveptr;

				/* should never happen */
				if (len > 31) {
					do_warning_event(event, "bad format!");
					event->flags |= EVENT_FL_FAILED;
					len = 31;
				}

				memcpy(format, saveptr, len);
				format[len] = 0;

				val = eval_num_arg(data, size, event, arg);
				arg = arg->next;

				if (show_func) {
					func = find_func(pevent, val);
					if (func) {
						trace_seq_puts(s, func->func);
						if (show_func == 'F')
							trace_seq_printf(s,
							       "+0x%llx",
							       val - func->addr);
						break;
					}
				}
				if (pevent->long_size == 8 && ls == 1 &&
				    sizeof(long) != 8) {
					char *p;

					/* make %l into %ll */
					if (ls == 1 && (p = strchr(format, 'l')))
						memmove(p+1, p, strlen(p)+1);
					else if (strcmp(format, "%p") == 0)
						strcpy(format, "0x%llx");
					ls = 2;
				}
				switch (ls) {
				case -2:
					if (len_as_arg)
						trace_seq_printf(s, format, len_arg, (char)val);
					else
						trace_seq_printf(s, format, (char)val);
					break;
				case -1:
					if (len_as_arg)
						trace_seq_printf(s, format, len_arg, (short)val);
					else
						trace_seq_printf(s, format, (short)val);
					break;
				case 0:
					if (len_as_arg)
						trace_seq_printf(s, format, len_arg, (int)val);
					else
						trace_seq_printf(s, format, (int)val);
					break;
				case 1:
					if (len_as_arg)
						trace_seq_printf(s, format, len_arg, (long)val);
					else
						trace_seq_printf(s, format, (long)val);
					break;
				case 2:
					if (len_as_arg)
						trace_seq_printf(s, format, len_arg,
								 (long long)val);
					else
						trace_seq_printf(s, format, (long long)val);
					break;
				default:
					do_warning_event(event, "bad count (%d)", ls);
					event->flags |= EVENT_FL_FAILED;
				}
				break;
			case 's':
				if (!arg) {
					do_warning_event(event, "no matching argument");
					event->flags |= EVENT_FL_FAILED;
					goto out_failed;
				}

				len = ((unsigned long)ptr + 1) -
					(unsigned long)saveptr;

				/* should never happen */
				if (len > 31) {
					do_warning_event(event, "bad format!");
					event->flags |= EVENT_FL_FAILED;
					len = 31;
				}

				memcpy(format, saveptr, len);
				format[len] = 0;
				if (!len_as_arg)
					len_arg = -1;
				/* Use helper trace_seq */
				trace_seq_init(&p);
				print_str_arg(&p, data, size, event,
					      format, len_arg, arg);
				trace_seq_terminate(&p);
				trace_seq_puts(s, p.buffer);
				trace_seq_destroy(&p);
				arg = arg->next;
				break;
			default:
				trace_seq_printf(s, ">%c<", *ptr);

			}
		} else
			trace_seq_putc(s, *ptr);
	}

	if (event->flags & EVENT_FL_FAILED) {
out_failed:
		trace_seq_printf(s, "[FAILED TO PARSE]");
	}

	if (args) {
		free_args(args);
		free(bprint_fmt);
	}
}

/**
 * tep_data_lat_fmt - parse the data for the latency format
 * @pevent: a handle to the pevent
 * @s: the trace_seq to write to
 * @record: the record to read from
 *
 * This parses out the Latency format (interrupts disabled,
 * need rescheduling, in hard/soft interrupt, preempt count
 * and lock depth) and places it into the trace_seq.
 */
void tep_data_lat_fmt(struct tep_handle *pevent,
		      struct trace_seq *s, struct tep_record *record)
{
	static int check_lock_depth = 1;
	static int check_migrate_disable = 1;
	static int lock_depth_exists;
	static int migrate_disable_exists;
	unsigned int lat_flags;
	unsigned int pc;
	int lock_depth;
	int migrate_disable;
	int hardirq;
	int softirq;
	void *data = record->data;

	lat_flags = parse_common_flags(pevent, data);
	pc = parse_common_pc(pevent, data);
	/* lock_depth may not always exist */
	if (lock_depth_exists)
		lock_depth = parse_common_lock_depth(pevent, data);
	else if (check_lock_depth) {
		lock_depth = parse_common_lock_depth(pevent, data);
		if (lock_depth < 0)
			check_lock_depth = 0;
		else
			lock_depth_exists = 1;
	}

	/* migrate_disable may not always exist */
	if (migrate_disable_exists)
		migrate_disable = parse_common_migrate_disable(pevent, data);
	else if (check_migrate_disable) {
		migrate_disable = parse_common_migrate_disable(pevent, data);
		if (migrate_disable < 0)
			check_migrate_disable = 0;
		else
			migrate_disable_exists = 1;
	}

	hardirq = lat_flags & TRACE_FLAG_HARDIRQ;
	softirq = lat_flags & TRACE_FLAG_SOFTIRQ;

	trace_seq_printf(s, "%c%c%c",
	       (lat_flags & TRACE_FLAG_IRQS_OFF) ? 'd' :
	       (lat_flags & TRACE_FLAG_IRQS_NOSUPPORT) ?
	       'X' : '.',
	       (lat_flags & TRACE_FLAG_NEED_RESCHED) ?
	       'N' : '.',
	       (hardirq && softirq) ? 'H' :
	       hardirq ? 'h' : softirq ? 's' : '.');

	if (pc)
		trace_seq_printf(s, "%x", pc);
	else
		trace_seq_putc(s, '.');

	if (migrate_disable_exists) {
		if (migrate_disable < 0)
			trace_seq_putc(s, '.');
		else
			trace_seq_printf(s, "%d", migrate_disable);
	}

	if (lock_depth_exists) {
		if (lock_depth < 0)
			trace_seq_putc(s, '.');
		else
			trace_seq_printf(s, "%d", lock_depth);
	}

	trace_seq_terminate(s);
}

/**
 * tep_data_type - parse out the given event type
 * @pevent: a handle to the pevent
 * @rec: the record to read from
 *
 * This returns the event id from the @rec.
 */
int tep_data_type(struct tep_handle *pevent, struct tep_record *rec)
{
	return trace_parse_common_type(pevent, rec->data);
}

/**
 * tep_data_event_from_type - find the event by a given type
 * @pevent: a handle to the pevent
 * @type: the type of the event.
 *
 * This returns the event form a given @type;
 */
struct event_format *tep_data_event_from_type(struct tep_handle *pevent, int type)
{
	return tep_find_event(pevent, type);
}

/**
 * tep_data_pid - parse the PID from record
 * @pevent: a handle to the pevent
 * @rec: the record to parse
 *
 * This returns the PID from a record.
 */
int tep_data_pid(struct tep_handle *pevent, struct tep_record *rec)
{
	return parse_common_pid(pevent, rec->data);
}

/**
 * tep_data_preempt_count - parse the preempt count from the record
 * @pevent: a handle to the pevent
 * @rec: the record to parse
 *
 * This returns the preempt count from a record.
 */
int tep_data_preempt_count(struct tep_handle *pevent, struct tep_record *rec)
{
	return parse_common_pc(pevent, rec->data);
}

/**
 * tep_data_flags - parse the latency flags from the record
 * @pevent: a handle to the pevent
 * @rec: the record to parse
 *
 * This returns the latency flags from a record.
 *
 *  Use trace_flag_type enum for the flags (see event-parse.h).
 */
int tep_data_flags(struct tep_handle *pevent, struct tep_record *rec)
{
	return parse_common_flags(pevent, rec->data);
}

/**
 * tep_data_comm_from_pid - return the command line from PID
 * @pevent: a handle to the pevent
 * @pid: the PID of the task to search for
 *
 * This returns a pointer to the command line that has the given
 * @pid.
 */
const char *tep_data_comm_from_pid(struct tep_handle *pevent, int pid)
{
	const char *comm;

	comm = find_cmdline(pevent, pid);
	return comm;
}

static struct cmdline *
pid_from_cmdlist(struct tep_handle *pevent, const char *comm, struct cmdline *next)
{
	struct cmdline_list *cmdlist = (struct cmdline_list *)next;

	if (cmdlist)
		cmdlist = cmdlist->next;
	else
		cmdlist = pevent->cmdlist;

	while (cmdlist && strcmp(cmdlist->comm, comm) != 0)
		cmdlist = cmdlist->next;

	return (struct cmdline *)cmdlist;
}

/**
 * tep_data_pid_from_comm - return the pid from a given comm
 * @pevent: a handle to the pevent
 * @comm: the cmdline to find the pid from
 * @next: the cmdline structure to find the next comm
 *
 * This returns the cmdline structure that holds a pid for a given
 * comm, or NULL if none found. As there may be more than one pid for
 * a given comm, the result of this call can be passed back into
 * a recurring call in the @next paramater, and then it will find the
 * next pid.
 * Also, it does a linear seach, so it may be slow.
 */
struct cmdline *tep_data_pid_from_comm(struct tep_handle *pevent, const char *comm,
				       struct cmdline *next)
{
	struct cmdline *cmdline;

	/*
	 * If the cmdlines have not been converted yet, then use
	 * the list.
	 */
	if (!pevent->cmdlines)
		return pid_from_cmdlist(pevent, comm, next);

	if (next) {
		/*
		 * The next pointer could have been still from
		 * a previous call before cmdlines were created
		 */
		if (next < pevent->cmdlines ||
		    next >= pevent->cmdlines + pevent->cmdline_count)
			next = NULL;
		else
			cmdline  = next++;
	}

	if (!next)
		cmdline = pevent->cmdlines;

	while (cmdline < pevent->cmdlines + pevent->cmdline_count) {
		if (strcmp(cmdline->comm, comm) == 0)
			return cmdline;
		cmdline++;
	}
	return NULL;
}

/**
 * tep_cmdline_pid - return the pid associated to a given cmdline
 * @cmdline: The cmdline structure to get the pid from
 *
 * Returns the pid for a give cmdline. If @cmdline is NULL, then
 * -1 is returned.
 */
int tep_cmdline_pid(struct tep_handle *pevent, struct cmdline *cmdline)
{
	struct cmdline_list *cmdlist = (struct cmdline_list *)cmdline;

	if (!cmdline)
		return -1;

	/*
	 * If cmdlines have not been created yet, or cmdline is
	 * not part of the array, then treat it as a cmdlist instead.
	 */
	if (!pevent->cmdlines ||
	    cmdline < pevent->cmdlines ||
	    cmdline >= pevent->cmdlines + pevent->cmdline_count)
		return cmdlist->pid;

	return cmdline->pid;
}

/**
 * tep_event_info - parse the data into the print format
 * @s: the trace_seq to write to
 * @event: the handle to the event
 * @record: the record to read from
 *
 * This parses the raw @data using the given @event information and
 * writes the print format into the trace_seq.
 */
void tep_event_info(struct trace_seq *s, struct event_format *event,
		    struct tep_record *record)
{
	int print_pretty = 1;

	if (event->pevent->print_raw || (event->flags & EVENT_FL_PRINTRAW))
		tep_print_fields(s, record->data, record->size, event);
	else {

		if (event->handler && !(event->flags & EVENT_FL_NOHANDLE))
			print_pretty = event->handler(s, record, event,
						      event->context);

		if (print_pretty)
			pretty_print(s, record->data, record->size, event);
	}

	trace_seq_terminate(s);
}

static bool is_timestamp_in_us(char *trace_clock, bool use_trace_clock)
{
	if (!use_trace_clock)
		return true;

	if (!strcmp(trace_clock, "local") || !strcmp(trace_clock, "global")
	    || !strcmp(trace_clock, "uptime") || !strcmp(trace_clock, "perf"))
		return true;

	/* trace_clock is setting in tsc or counter mode */
	return false;
}

/**
 * tep_find_event_by_record - return the event from a given record
 * @pevent: a handle to the pevent
 * @record: The record to get the event from
 *
 * Returns the associated event for a given record, or NULL if non is
 * is found.
 */
struct event_format *
tep_find_event_by_record(struct tep_handle *pevent, struct tep_record *record)
{
	int type;

	if (record->size < 0) {
		do_warning("ug! negative record size %d", record->size);
		return NULL;
	}

	type = trace_parse_common_type(pevent, record->data);

	return tep_find_event(pevent, type);
}

/**
 * tep_print_event_task - Write the event task comm, pid and CPU
 * @pevent: a handle to the pevent
 * @s: the trace_seq to write to
 * @event: the handle to the record's event
 * @record: The record to get the event from
 *
 * Writes the tasks comm, pid and CPU to @s.
 */
void tep_print_event_task(struct tep_handle *pevent, struct trace_seq *s,
			  struct event_format *event,
			  struct tep_record *record)
{
	void *data = record->data;
	const char *comm;
	int pid;

	pid = parse_common_pid(pevent, data);
	comm = find_cmdline(pevent, pid);

	if (pevent->latency_format) {
		trace_seq_printf(s, "%8.8s-%-5d %3d",
		       comm, pid, record->cpu);
	} else
		trace_seq_printf(s, "%16s-%-5d [%03d]", comm, pid, record->cpu);
}

/**
 * tep_print_event_time - Write the event timestamp
 * @pevent: a handle to the pevent
 * @s: the trace_seq to write to
 * @event: the handle to the record's event
 * @record: The record to get the event from
 * @use_trace_clock: Set to parse according to the @pevent->trace_clock
 *
 * Writes the timestamp of the record into @s.
 */
void tep_print_event_time(struct tep_handle *pevent, struct trace_seq *s,
			  struct event_format *event,
			  struct tep_record *record,
			  bool use_trace_clock)
{
	unsigned long secs;
	unsigned long usecs;
	unsigned long nsecs;
	int p;
	bool use_usec_format;

	use_usec_format = is_timestamp_in_us(pevent->trace_clock,
							use_trace_clock);
	if (use_usec_format) {
		secs = record->ts / NSEC_PER_SEC;
		nsecs = record->ts - secs * NSEC_PER_SEC;
	}

	if (pevent->latency_format) {
		tep_data_lat_fmt(pevent, s, record);
	}

	if (use_usec_format) {
		if (pevent->flags & TEP_NSEC_OUTPUT) {
			usecs = nsecs;
			p = 9;
		} else {
			usecs = (nsecs + 500) / NSEC_PER_USEC;
			/* To avoid usecs larger than 1 sec */
			if (usecs >= USEC_PER_SEC) {
				usecs -= USEC_PER_SEC;
				secs++;
			}
			p = 6;
		}

		trace_seq_printf(s, " %5lu.%0*lu:", secs, p, usecs);
	} else
		trace_seq_printf(s, " %12llu:", record->ts);
}

/**
 * tep_print_event_data - Write the event data section
 * @pevent: a handle to the pevent
 * @s: the trace_seq to write to
 * @event: the handle to the record's event
 * @record: The record to get the event from
 *
 * Writes the parsing of the record's data to @s.
 */
void tep_print_event_data(struct tep_handle *pevent, struct trace_seq *s,
			  struct event_format *event,
			  struct tep_record *record)
{
	static const char *spaces = "                    "; /* 20 spaces */
	int len;

	trace_seq_printf(s, " %s: ", event->name);

	/* Space out the event names evenly. */
	len = strlen(event->name);
	if (len < 20)
		trace_seq_printf(s, "%.*s", 20 - len, spaces);

	tep_event_info(s, event, record);
}

void tep_print_event(struct tep_handle *pevent, struct trace_seq *s,
		     struct tep_record *record, bool use_trace_clock)
{
	struct event_format *event;

	event = tep_find_event_by_record(pevent, record);
	if (!event) {
		int i;
		int type = trace_parse_common_type(pevent, record->data);

		do_warning("ug! no event found for type %d", type);
		trace_seq_printf(s, "[UNKNOWN TYPE %d]", type);
		for (i = 0; i < record->size; i++)
			trace_seq_printf(s, " %02x",
					 ((unsigned char *)record->data)[i]);
		return;
	}

	tep_print_event_task(pevent, s, event, record);
	tep_print_event_time(pevent, s, event, record, use_trace_clock);
	tep_print_event_data(pevent, s, event, record);
}

static int events_id_cmp(const void *a, const void *b)
{
	struct event_format * const * ea = a;
	struct event_format * const * eb = b;

	if ((*ea)->id < (*eb)->id)
		return -1;

	if ((*ea)->id > (*eb)->id)
		return 1;

	return 0;
}

static int events_name_cmp(const void *a, const void *b)
{
	struct event_format * const * ea = a;
	struct event_format * const * eb = b;
	int res;

	res = strcmp((*ea)->name, (*eb)->name);
	if (res)
		return res;

	res = strcmp((*ea)->system, (*eb)->system);
	if (res)
		return res;

	return events_id_cmp(a, b);
}

static int events_system_cmp(const void *a, const void *b)
{
	struct event_format * const * ea = a;
	struct event_format * const * eb = b;
	int res;

	res = strcmp((*ea)->system, (*eb)->system);
	if (res)
		return res;

	res = strcmp((*ea)->name, (*eb)->name);
	if (res)
		return res;

	return events_id_cmp(a, b);
}

struct event_format **tep_list_events(struct tep_handle *pevent, enum event_sort_type sort_type)
{
	struct event_format **events;
	int (*sort)(const void *a, const void *b);

	events = pevent->sort_events;

	if (events && pevent->last_type == sort_type)
		return events;

	if (!events) {
		events = malloc(sizeof(*events) * (pevent->nr_events + 1));
		if (!events)
			return NULL;

		memcpy(events, pevent->events, sizeof(*events) * pevent->nr_events);
		events[pevent->nr_events] = NULL;

		pevent->sort_events = events;

		/* the internal events are sorted by id */
		if (sort_type == EVENT_SORT_ID) {
			pevent->last_type = sort_type;
			return events;
		}
	}

	switch (sort_type) {
	case EVENT_SORT_ID:
		sort = events_id_cmp;
		break;
	case EVENT_SORT_NAME:
		sort = events_name_cmp;
		break;
	case EVENT_SORT_SYSTEM:
		sort = events_system_cmp;
		break;
	default:
		return events;
	}

	qsort(events, pevent->nr_events, sizeof(*events), sort);
	pevent->last_type = sort_type;

	return events;
}

static struct format_field **
get_event_fields(const char *type, const char *name,
		 int count, struct format_field *list)
{
	struct format_field **fields;
	struct format_field *field;
	int i = 0;

	fields = malloc(sizeof(*fields) * (count + 1));
	if (!fields)
		return NULL;

	for (field = list; field; field = field->next) {
		fields[i++] = field;
		if (i == count + 1) {
			do_warning("event %s has more %s fields than specified",
				name, type);
			i--;
			break;
		}
	}

	if (i != count)
		do_warning("event %s has less %s fields than specified",
			name, type);

	fields[i] = NULL;

	return fields;
}

/**
 * tep_event_common_fields - return a list of common fields for an event
 * @event: the event to return the common fields of.
 *
 * Returns an allocated array of fields. The last item in the array is NULL.
 * The array must be freed with free().
 */
struct format_field **tep_event_common_fields(struct event_format *event)
{
	return get_event_fields("common", event->name,
				event->format.nr_common,
				event->format.common_fields);
}

/**
 * tep_event_fields - return a list of event specific fields for an event
 * @event: the event to return the fields of.
 *
 * Returns an allocated array of fields. The last item in the array is NULL.
 * The array must be freed with free().
 */
struct format_field **tep_event_fields(struct event_format *event)
{
	return get_event_fields("event", event->name,
				event->format.nr_fields,
				event->format.fields);
}

static void print_fields(struct trace_seq *s, struct print_flag_sym *field)
{
	trace_seq_printf(s, "{ %s, %s }", field->value, field->str);
	if (field->next) {
		trace_seq_puts(s, ", ");
		print_fields(s, field->next);
	}
}

/* for debugging */
static void print_args(struct print_arg *args)
{
	int print_paren = 1;
	struct trace_seq s;

	switch (args->type) {
	case PRINT_NULL:
		printf("null");
		break;
	case PRINT_ATOM:
		printf("%s", args->atom.atom);
		break;
	case PRINT_FIELD:
		printf("REC->%s", args->field.name);
		break;
	case PRINT_FLAGS:
		printf("__print_flags(");
		print_args(args->flags.field);
		printf(", %s, ", args->flags.delim);
		trace_seq_init(&s);
		print_fields(&s, args->flags.flags);
		trace_seq_do_printf(&s);
		trace_seq_destroy(&s);
		printf(")");
		break;
	case PRINT_SYMBOL:
		printf("__print_symbolic(");
		print_args(args->symbol.field);
		printf(", ");
		trace_seq_init(&s);
		print_fields(&s, args->symbol.symbols);
		trace_seq_do_printf(&s);
		trace_seq_destroy(&s);
		printf(")");
		break;
	case PRINT_HEX:
		printf("__print_hex(");
		print_args(args->hex.field);
		printf(", ");
		print_args(args->hex.size);
		printf(")");
		break;
	case PRINT_HEX_STR:
		printf("__print_hex_str(");
		print_args(args->hex.field);
		printf(", ");
		print_args(args->hex.size);
		printf(")");
		break;
	case PRINT_INT_ARRAY:
		printf("__print_array(");
		print_args(args->int_array.field);
		printf(", ");
		print_args(args->int_array.count);
		printf(", ");
		print_args(args->int_array.el_size);
		printf(")");
		break;
	case PRINT_STRING:
	case PRINT_BSTRING:
		printf("__get_str(%s)", args->string.string);
		break;
	case PRINT_BITMASK:
		printf("__get_bitmask(%s)", args->bitmask.bitmask);
		break;
	case PRINT_TYPE:
		printf("(%s)", args->typecast.type);
		print_args(args->typecast.item);
		break;
	case PRINT_OP:
		if (strcmp(args->op.op, ":") == 0)
			print_paren = 0;
		if (print_paren)
			printf("(");
		print_args(args->op.left);
		printf(" %s ", args->op.op);
		print_args(args->op.right);
		if (print_paren)
			printf(")");
		break;
	default:
		/* we should warn... */
		return;
	}
	if (args->next) {
		printf("\n");
		print_args(args->next);
	}
}

static void parse_header_field(const char *field,
			       int *offset, int *size, int mandatory)
{
	unsigned long long save_input_buf_ptr;
	unsigned long long save_input_buf_siz;
	char *token;
	int type;

	save_input_buf_ptr = input_buf_ptr;
	save_input_buf_siz = input_buf_siz;

	if (read_expected(EVENT_ITEM, "field") < 0)
		return;
	if (read_expected(EVENT_OP, ":") < 0)
		return;

	/* type */
	if (read_expect_type(EVENT_ITEM, &token) < 0)
		goto fail;
	free_token(token);

	/*
	 * If this is not a mandatory field, then test it first.
	 */
	if (mandatory) {
		if (read_expected(EVENT_ITEM, field) < 0)
			return;
	} else {
		if (read_expect_type(EVENT_ITEM, &token) < 0)
			goto fail;
		if (strcmp(token, field) != 0)
			goto discard;
		free_token(token);
	}

	if (read_expected(EVENT_OP, ";") < 0)
		return;
	if (read_expected(EVENT_ITEM, "offset") < 0)
		return;
	if (read_expected(EVENT_OP, ":") < 0)
		return;
	if (read_expect_type(EVENT_ITEM, &token) < 0)
		goto fail;
	*offset = atoi(token);
	free_token(token);
	if (read_expected(EVENT_OP, ";") < 0)
		return;
	if (read_expected(EVENT_ITEM, "size") < 0)
		return;
	if (read_expected(EVENT_OP, ":") < 0)
		return;
	if (read_expect_type(EVENT_ITEM, &token) < 0)
		goto fail;
	*size = atoi(token);
	free_token(token);
	if (read_expected(EVENT_OP, ";") < 0)
		return;
	type = read_token(&token);
	if (type != EVENT_NEWLINE) {
		/* newer versions of the kernel have a "signed" type */
		if (type != EVENT_ITEM)
			goto fail;

		if (strcmp(token, "signed") != 0)
			goto fail;

		free_token(token);

		if (read_expected(EVENT_OP, ":") < 0)
			return;

		if (read_expect_type(EVENT_ITEM, &token))
			goto fail;

		free_token(token);
		if (read_expected(EVENT_OP, ";") < 0)
			return;

		if (read_expect_type(EVENT_NEWLINE, &token))
			goto fail;
	}
 fail:
	free_token(token);
	return;

 discard:
	input_buf_ptr = save_input_buf_ptr;
	input_buf_siz = save_input_buf_siz;
	*offset = 0;
	*size = 0;
	free_token(token);
}

/**
 * tep_parse_header_page - parse the data stored in the header page
 * @pevent: the handle to the pevent
 * @buf: the buffer storing the header page format string
 * @size: the size of @buf
 * @long_size: the long size to use if there is no header
 *
 * This parses the header page format for information on the
 * ring buffer used. The @buf should be copied from
 *
 * /sys/kernel/debug/tracing/events/header_page
 */
int tep_parse_header_page(struct tep_handle *pevent, char *buf, unsigned long size,
			  int long_size)
{
	int ignore;

	if (!size) {
		/*
		 * Old kernels did not have header page info.
		 * Sorry but we just use what we find here in user space.
		 */
		pevent->header_page_ts_size = sizeof(long long);
		pevent->header_page_size_size = long_size;
		pevent->header_page_data_offset = sizeof(long long) + long_size;
		pevent->old_format = 1;
		return -1;
	}
	init_input_buf(buf, size);

	parse_header_field("timestamp", &pevent->header_page_ts_offset,
			   &pevent->header_page_ts_size, 1);
	parse_header_field("commit", &pevent->header_page_size_offset,
			   &pevent->header_page_size_size, 1);
	parse_header_field("overwrite", &pevent->header_page_overwrite,
			   &ignore, 0);
	parse_header_field("data", &pevent->header_page_data_offset,
			   &pevent->header_page_data_size, 1);

	return 0;
}

static int event_matches(struct event_format *event,
			 int id, const char *sys_name,
			 const char *event_name)
{
	if (id >= 0 && id != event->id)
		return 0;

	if (event_name && (strcmp(event_name, event->name) != 0))
		return 0;

	if (sys_name && (strcmp(sys_name, event->system) != 0))
		return 0;

	return 1;
}

static void free_handler(struct event_handler *handle)
{
	free((void *)handle->sys_name);
	free((void *)handle->event_name);
	free(handle);
}

static int find_event_handle(struct tep_handle *pevent, struct event_format *event)
{
	struct event_handler *handle, **next;

	for (next = &pevent->handlers; *next;
	     next = &(*next)->next) {
		handle = *next;
		if (event_matches(event, handle->id,
				  handle->sys_name,
				  handle->event_name))
			break;
	}

	if (!(*next))
		return 0;

	pr_stat("overriding event (%d) %s:%s with new print handler",
		event->id, event->system, event->name);

	event->handler = handle->func;
	event->context = handle->context;

	*next = handle->next;
	free_handler(handle);

	return 1;
}

/**
 * __tep_parse_format - parse the event format
 * @buf: the buffer storing the event format string
 * @size: the size of @buf
 * @sys: the system the event belongs to
 *
 * This parses the event format and creates an event structure
 * to quickly parse raw data for a given event.
 *
 * These files currently come from:
 *
 * /sys/kernel/debug/tracing/events/.../.../format
 */
enum tep_errno __tep_parse_format(struct event_format **eventp,
				  struct tep_handle *pevent, const char *buf,
				  unsigned long size, const char *sys)
{
	struct event_format *event;
	int ret;

	init_input_buf(buf, size);

	*eventp = event = alloc_event();
	if (!event)
		return TEP_ERRNO__MEM_ALLOC_FAILED;

	event->name = event_read_name();
	if (!event->name) {
		/* Bad event? */
		ret = TEP_ERRNO__MEM_ALLOC_FAILED;
		goto event_alloc_failed;
	}

	if (strcmp(sys, "ftrace") == 0) {
		event->flags |= EVENT_FL_ISFTRACE;

		if (strcmp(event->name, "bprint") == 0)
			event->flags |= EVENT_FL_ISBPRINT;
	}
		
	event->id = event_read_id();
	if (event->id < 0) {
		ret = TEP_ERRNO__READ_ID_FAILED;
		/*
		 * This isn't an allocation error actually.
		 * But as the ID is critical, just bail out.
		 */
		goto event_alloc_failed;
	}

	event->system = strdup(sys);
	if (!event->system) {
		ret = TEP_ERRNO__MEM_ALLOC_FAILED;
		goto event_alloc_failed;
	}

	/* Add pevent to event so that it can be referenced */
	event->pevent = pevent;

	ret = event_read_format(event);
	if (ret < 0) {
		ret = TEP_ERRNO__READ_FORMAT_FAILED;
		goto event_parse_failed;
	}

	/*
	 * If the event has an override, don't print warnings if the event
	 * print format fails to parse.
	 */
	if (pevent && find_event_handle(pevent, event))
		show_warning = 0;

	ret = event_read_print(event);
	show_warning = 1;

	if (ret < 0) {
		ret = TEP_ERRNO__READ_PRINT_FAILED;
		goto event_parse_failed;
	}

	if (!ret && (event->flags & EVENT_FL_ISFTRACE)) {
		struct format_field *field;
		struct print_arg *arg, **list;

		/* old ftrace had no args */
		list = &event->print_fmt.args;
		for (field = event->format.fields; field; field = field->next) {
			arg = alloc_arg();
			if (!arg) {
				event->flags |= EVENT_FL_FAILED;
				return TEP_ERRNO__OLD_FTRACE_ARG_FAILED;
			}
			arg->type = PRINT_FIELD;
			arg->field.name = strdup(field->name);
			if (!arg->field.name) {
				event->flags |= EVENT_FL_FAILED;
				free_arg(arg);
				return TEP_ERRNO__OLD_FTRACE_ARG_FAILED;
			}
			arg->field.field = field;
			*list = arg;
			list = &arg->next;
		}
		return 0;
	}

	return 0;

 event_parse_failed:
	event->flags |= EVENT_FL_FAILED;
	return ret;

 event_alloc_failed:
	free(event->system);
	free(event->name);
	free(event);
	*eventp = NULL;
	return ret;
}

static enum tep_errno
__parse_event(struct tep_handle *pevent,
	      struct event_format **eventp,
	      const char *buf, unsigned long size,
	      const char *sys)
{
	int ret = __tep_parse_format(eventp, pevent, buf, size, sys);
	struct event_format *event = *eventp;

	if (event == NULL)
		return ret;

	if (pevent && add_event(pevent, event)) {
		ret = TEP_ERRNO__MEM_ALLOC_FAILED;
		goto event_add_failed;
	}

#define PRINT_ARGS 0
	if (PRINT_ARGS && event->print_fmt.args)
		print_args(event->print_fmt.args);

	return 0;

event_add_failed:
	tep_free_format(event);
	return ret;
}

/**
 * tep_parse_format - parse the event format
 * @pevent: the handle to the pevent
 * @eventp: returned format
 * @buf: the buffer storing the event format string
 * @size: the size of @buf
 * @sys: the system the event belongs to
 *
 * This parses the event format and creates an event structure
 * to quickly parse raw data for a given event.
 *
 * These files currently come from:
 *
 * /sys/kernel/debug/tracing/events/.../.../format
 */
enum tep_errno tep_parse_format(struct tep_handle *pevent,
				struct event_format **eventp,
				const char *buf,
				unsigned long size, const char *sys)
{
	return __parse_event(pevent, eventp, buf, size, sys);
}

/**
 * tep_parse_event - parse the event format
 * @pevent: the handle to the pevent
 * @buf: the buffer storing the event format string
 * @size: the size of @buf
 * @sys: the system the event belongs to
 *
 * This parses the event format and creates an event structure
 * to quickly parse raw data for a given event.
 *
 * These files currently come from:
 *
 * /sys/kernel/debug/tracing/events/.../.../format
 */
enum tep_errno tep_parse_event(struct tep_handle *pevent, const char *buf,
			       unsigned long size, const char *sys)
{
	struct event_format *event = NULL;
	return __parse_event(pevent, &event, buf, size, sys);
}

#undef _PE
#define _PE(code, str) str
static const char * const tep_error_str[] = {
	TEP_ERRORS
};
#undef _PE

int tep_strerror(struct tep_handle *pevent __maybe_unused,
		 enum tep_errno errnum, char *buf, size_t buflen)
{
	int idx;
	const char *msg;

	if (errnum >= 0) {
		str_error_r(errnum, buf, buflen);
		return 0;
	}

	if (errnum <= __TEP_ERRNO__START ||
	    errnum >= __TEP_ERRNO__END)
		return -1;

	idx = errnum - __TEP_ERRNO__START - 1;
	msg = tep_error_str[idx];
	snprintf(buf, buflen, "%s", msg);

	return 0;
}

int get_field_val(struct trace_seq *s, struct format_field *field,
		  const char *name, struct tep_record *record,
		  unsigned long long *val, int err)
{
	if (!field) {
		if (err)
			trace_seq_printf(s, "<CANT FIND FIELD %s>", name);
		return -1;
	}

	if (tep_read_number_field(field, record->data, val)) {
		if (err)
			trace_seq_printf(s, " %s=INVALID", name);
		return -1;
	}

	return 0;
}

/**
 * tep_get_field_raw - return the raw pointer into the data field
 * @s: The seq to print to on error
 * @event: the event that the field is for
 * @name: The name of the field
 * @record: The record with the field name.
 * @len: place to store the field length.
 * @err: print default error if failed.
 *
 * Returns a pointer into record->data of the field and places
 * the length of the field in @len.
 *
 * On failure, it returns NULL.
 */
void *tep_get_field_raw(struct trace_seq *s, struct event_format *event,
			const char *name, struct tep_record *record,
			int *len, int err)
{
	struct format_field *field;
	void *data = record->data;
	unsigned offset;
	int dummy;

	if (!event)
		return NULL;

	field = tep_find_field(event, name);

	if (!field) {
		if (err)
			trace_seq_printf(s, "<CANT FIND FIELD %s>", name);
		return NULL;
	}

	/* Allow @len to be NULL */
	if (!len)
		len = &dummy;

	offset = field->offset;
	if (field->flags & FIELD_IS_DYNAMIC) {
		offset = tep_read_number(event->pevent,
					    data + offset, field->size);
		*len = offset >> 16;
		offset &= 0xffff;
	} else
		*len = field->size;

	return data + offset;
}

/**
 * tep_get_field_val - find a field and return its value
 * @s: The seq to print to on error
 * @event: the event that the field is for
 * @name: The name of the field
 * @record: The record with the field name.
 * @val: place to store the value of the field.
 * @err: print default error if failed.
 *
 * Returns 0 on success -1 on field not found.
 */
int tep_get_field_val(struct trace_seq *s, struct event_format *event,
		      const char *name, struct tep_record *record,
		      unsigned long long *val, int err)
{
	struct format_field *field;

	if (!event)
		return -1;

	field = tep_find_field(event, name);

	return get_field_val(s, field, name, record, val, err);
}

/**
 * tep_get_common_field_val - find a common field and return its value
 * @s: The seq to print to on error
 * @event: the event that the field is for
 * @name: The name of the field
 * @record: The record with the field name.
 * @val: place to store the value of the field.
 * @err: print default error if failed.
 *
 * Returns 0 on success -1 on field not found.
 */
int tep_get_common_field_val(struct trace_seq *s, struct event_format *event,
			     const char *name, struct tep_record *record,
			     unsigned long long *val, int err)
{
	struct format_field *field;

	if (!event)
		return -1;

	field = tep_find_common_field(event, name);

	return get_field_val(s, field, name, record, val, err);
}

/**
 * tep_get_any_field_val - find a any field and return its value
 * @s: The seq to print to on error
 * @event: the event that the field is for
 * @name: The name of the field
 * @record: The record with the field name.
 * @val: place to store the value of the field.
 * @err: print default error if failed.
 *
 * Returns 0 on success -1 on field not found.
 */
int tep_get_any_field_val(struct trace_seq *s, struct event_format *event,
			  const char *name, struct tep_record *record,
			  unsigned long long *val, int err)
{
	struct format_field *field;

	if (!event)
		return -1;

	field = tep_find_any_field(event, name);

	return get_field_val(s, field, name, record, val, err);
}

/**
 * tep_print_num_field - print a field and a format
 * @s: The seq to print to
 * @fmt: The printf format to print the field with.
 * @event: the event that the field is for
 * @name: The name of the field
 * @record: The record with the field name.
 * @err: print default error if failed.
 *
 * Returns: 0 on success, -1 field not found, or 1 if buffer is full.
 */
int tep_print_num_field(struct trace_seq *s, const char *fmt,
			struct event_format *event, const char *name,
			struct tep_record *record, int err)
{
	struct format_field *field = tep_find_field(event, name);
	unsigned long long val;

	if (!field)
		goto failed;

	if (tep_read_number_field(field, record->data, &val))
		goto failed;

	return trace_seq_printf(s, fmt, val);

 failed:
	if (err)
		trace_seq_printf(s, "CAN'T FIND FIELD \"%s\"", name);
	return -1;
}

/**
 * tep_print_func_field - print a field and a format for function pointers
 * @s: The seq to print to
 * @fmt: The printf format to print the field with.
 * @event: the event that the field is for
 * @name: The name of the field
 * @record: The record with the field name.
 * @err: print default error if failed.
 *
 * Returns: 0 on success, -1 field not found, or 1 if buffer is full.
 */
int tep_print_func_field(struct trace_seq *s, const char *fmt,
			 struct event_format *event, const char *name,
			 struct tep_record *record, int err)
{
	struct format_field *field = tep_find_field(event, name);
	struct tep_handle *pevent = event->pevent;
	unsigned long long val;
	struct func_map *func;
	char tmp[128];

	if (!field)
		goto failed;

	if (tep_read_number_field(field, record->data, &val))
		goto failed;

	func = find_func(pevent, val);

	if (func)
		snprintf(tmp, 128, "%s/0x%llx", func->func, func->addr - val);
	else
		sprintf(tmp, "0x%08llx", val);

	return trace_seq_printf(s, fmt, tmp);

 failed:
	if (err)
		trace_seq_printf(s, "CAN'T FIND FIELD \"%s\"", name);
	return -1;
}

static void free_func_handle(struct tep_function_handler *func)
{
	struct func_params *params;

	free(func->name);

	while (func->params) {
		params = func->params;
		func->params = params->next;
		free(params);
	}

	free(func);
}

/**
 * tep_register_print_function - register a helper function
 * @pevent: the handle to the pevent
 * @func: the function to process the helper function
 * @ret_type: the return type of the helper function
 * @name: the name of the helper function
 * @parameters: A list of enum tep_func_arg_type
 *
 * Some events may have helper functions in the print format arguments.
 * This allows a plugin to dynamically create a way to process one
 * of these functions.
 *
 * The @parameters is a variable list of tep_func_arg_type enums that
 * must end with TEP_FUNC_ARG_VOID.
 */
int tep_register_print_function(struct tep_handle *pevent,
				tep_func_handler func,
				enum tep_func_arg_type ret_type,
				char *name, ...)
{
	struct tep_function_handler *func_handle;
	struct func_params **next_param;
	struct func_params *param;
	enum tep_func_arg_type type;
	va_list ap;
	int ret;

	func_handle = find_func_handler(pevent, name);
	if (func_handle) {
		/*
		 * This is most like caused by the users own
		 * plugins updating the function. This overrides the
		 * system defaults.
		 */
		pr_stat("override of function helper '%s'", name);
		remove_func_handler(pevent, name);
	}

	func_handle = calloc(1, sizeof(*func_handle));
	if (!func_handle) {
		do_warning("Failed to allocate function handler");
		return TEP_ERRNO__MEM_ALLOC_FAILED;
	}

	func_handle->ret_type = ret_type;
	func_handle->name = strdup(name);
	func_handle->func = func;
	if (!func_handle->name) {
		do_warning("Failed to allocate function name");
		free(func_handle);
		return TEP_ERRNO__MEM_ALLOC_FAILED;
	}

	next_param = &(func_handle->params);
	va_start(ap, name);
	for (;;) {
		type = va_arg(ap, enum tep_func_arg_type);
		if (type == TEP_FUNC_ARG_VOID)
			break;

		if (type >= TEP_FUNC_ARG_MAX_TYPES) {
			do_warning("Invalid argument type %d", type);
			ret = TEP_ERRNO__INVALID_ARG_TYPE;
			goto out_free;
		}

		param = malloc(sizeof(*param));
		if (!param) {
			do_warning("Failed to allocate function param");
			ret = TEP_ERRNO__MEM_ALLOC_FAILED;
			goto out_free;
		}
		param->type = type;
		param->next = NULL;

		*next_param = param;
		next_param = &(param->next);

		func_handle->nr_args++;
	}
	va_end(ap);

	func_handle->next = pevent->func_handlers;
	pevent->func_handlers = func_handle;

	return 0;
 out_free:
	va_end(ap);
	free_func_handle(func_handle);
	return ret;
}

/**
 * tep_unregister_print_function - unregister a helper function
 * @pevent: the handle to the pevent
 * @func: the function to process the helper function
 * @name: the name of the helper function
 *
 * This function removes existing print handler for function @name.
 *
 * Returns 0 if the handler was removed successully, -1 otherwise.
 */
int tep_unregister_print_function(struct tep_handle *pevent,
				  tep_func_handler func, char *name)
{
	struct tep_function_handler *func_handle;

	func_handle = find_func_handler(pevent, name);
	if (func_handle && func_handle->func == func) {
		remove_func_handler(pevent, name);
		return 0;
	}
	return -1;
}

static struct event_format *search_event(struct tep_handle *pevent, int id,
					 const char *sys_name,
					 const char *event_name)
{
	struct event_format *event;

	if (id >= 0) {
		/* search by id */
		event = tep_find_event(pevent, id);
		if (!event)
			return NULL;
		if (event_name && (strcmp(event_name, event->name) != 0))
			return NULL;
		if (sys_name && (strcmp(sys_name, event->system) != 0))
			return NULL;
	} else {
		event = tep_find_event_by_name(pevent, sys_name, event_name);
		if (!event)
			return NULL;
	}
	return event;
}

/**
 * tep_register_event_handler - register a way to parse an event
 * @pevent: the handle to the pevent
 * @id: the id of the event to register
 * @sys_name: the system name the event belongs to
 * @event_name: the name of the event
 * @func: the function to call to parse the event information
 * @context: the data to be passed to @func
 *
 * This function allows a developer to override the parsing of
 * a given event. If for some reason the default print format
 * is not sufficient, this function will register a function
 * for an event to be used to parse the data instead.
 *
 * If @id is >= 0, then it is used to find the event.
 * else @sys_name and @event_name are used.
 */
int tep_register_event_handler(struct tep_handle *pevent, int id,
			       const char *sys_name, const char *event_name,
			       tep_event_handler_func func, void *context)
{
	struct event_format *event;
	struct event_handler *handle;

	event = search_event(pevent, id, sys_name, event_name);
	if (event == NULL)
		goto not_found;

	pr_stat("overriding event (%d) %s:%s with new print handler",
		event->id, event->system, event->name);

	event->handler = func;
	event->context = context;
	return 0;

 not_found:
	/* Save for later use. */
	handle = calloc(1, sizeof(*handle));
	if (!handle) {
		do_warning("Failed to allocate event handler");
		return TEP_ERRNO__MEM_ALLOC_FAILED;
	}

	handle->id = id;
	if (event_name)
		handle->event_name = strdup(event_name);
	if (sys_name)
		handle->sys_name = strdup(sys_name);

	if ((event_name && !handle->event_name) ||
	    (sys_name && !handle->sys_name)) {
		do_warning("Failed to allocate event/sys name");
		free((void *)handle->event_name);
		free((void *)handle->sys_name);
		free(handle);
		return TEP_ERRNO__MEM_ALLOC_FAILED;
	}

	handle->func = func;
	handle->next = pevent->handlers;
	pevent->handlers = handle;
	handle->context = context;

	return -1;
}

static int handle_matches(struct event_handler *handler, int id,
			  const char *sys_name, const char *event_name,
			  tep_event_handler_func func, void *context)
{
	if (id >= 0 && id != handler->id)
		return 0;

	if (event_name && (strcmp(event_name, handler->event_name) != 0))
		return 0;

	if (sys_name && (strcmp(sys_name, handler->sys_name) != 0))
		return 0;

	if (func != handler->func || context != handler->context)
		return 0;

	return 1;
}

/**
 * tep_unregister_event_handler - unregister an existing event handler
 * @pevent: the handle to the pevent
 * @id: the id of the event to unregister
 * @sys_name: the system name the handler belongs to
 * @event_name: the name of the event handler
 * @func: the function to call to parse the event information
 * @context: the data to be passed to @func
 *
 * This function removes existing event handler (parser).
 *
 * If @id is >= 0, then it is used to find the event.
 * else @sys_name and @event_name are used.
 *
 * Returns 0 if handler was removed successfully, -1 if event was not found.
 */
int tep_unregister_event_handler(struct tep_handle *pevent, int id,
				 const char *sys_name, const char *event_name,
				 tep_event_handler_func func, void *context)
{
	struct event_format *event;
	struct event_handler *handle;
	struct event_handler **next;

	event = search_event(pevent, id, sys_name, event_name);
	if (event == NULL)
		goto not_found;

	if (event->handler == func && event->context == context) {
		pr_stat("removing override handler for event (%d) %s:%s. Going back to default handler.",
			event->id, event->system, event->name);

		event->handler = NULL;
		event->context = NULL;
		return 0;
	}

not_found:
	for (next = &pevent->handlers; *next; next = &(*next)->next) {
		handle = *next;
		if (handle_matches(handle, id, sys_name, event_name,
				   func, context))
			break;
	}

	if (!(*next))
		return -1;

	*next = handle->next;
	free_handler(handle);

	return 0;
}

/**
 * tep_alloc - create a pevent handle
 */
struct tep_handle *tep_alloc(void)
{
	struct tep_handle *pevent = calloc(1, sizeof(*pevent));

	if (pevent)
		pevent->ref_count = 1;

	return pevent;
}

void tep_ref(struct tep_handle *pevent)
{
	pevent->ref_count++;
}

void tep_free_format_field(struct format_field *field)
{
	free(field->type);
	if (field->alias != field->name)
		free(field->alias);
	free(field->name);
	free(field);
}

static void free_format_fields(struct format_field *field)
{
	struct format_field *next;

	while (field) {
		next = field->next;
		tep_free_format_field(field);
		field = next;
	}
}

static void free_formats(struct format *format)
{
	free_format_fields(format->common_fields);
	free_format_fields(format->fields);
}

void tep_free_format(struct event_format *event)
{
	free(event->name);
	free(event->system);

	free_formats(&event->format);

	free(event->print_fmt.format);
	free_args(event->print_fmt.args);

	free(event);
}

/**
 * tep_free - free a pevent handle
 * @pevent: the pevent handle to free
 */
void tep_free(struct tep_handle *pevent)
{
	struct cmdline_list *cmdlist, *cmdnext;
	struct func_list *funclist, *funcnext;
	struct printk_list *printklist, *printknext;
	struct tep_function_handler *func_handler;
	struct event_handler *handle;
	int i;

	if (!pevent)
		return;

	cmdlist = pevent->cmdlist;
	funclist = pevent->funclist;
	printklist = pevent->printklist;

	pevent->ref_count--;
	if (pevent->ref_count)
		return;

	if (pevent->cmdlines) {
		for (i = 0; i < pevent->cmdline_count; i++)
			free(pevent->cmdlines[i].comm);
		free(pevent->cmdlines);
	}

	while (cmdlist) {
		cmdnext = cmdlist->next;
		free(cmdlist->comm);
		free(cmdlist);
		cmdlist = cmdnext;
	}

	if (pevent->func_map) {
		for (i = 0; i < (int)pevent->func_count; i++) {
			free(pevent->func_map[i].func);
			free(pevent->func_map[i].mod);
		}
		free(pevent->func_map);
	}

	while (funclist) {
		funcnext = funclist->next;
		free(funclist->func);
		free(funclist->mod);
		free(funclist);
		funclist = funcnext;
	}

	while (pevent->func_handlers) {
		func_handler = pevent->func_handlers;
		pevent->func_handlers = func_handler->next;
		free_func_handle(func_handler);
	}

	if (pevent->printk_map) {
		for (i = 0; i < (int)pevent->printk_count; i++)
			free(pevent->printk_map[i].printk);
		free(pevent->printk_map);
	}

	while (printklist) {
		printknext = printklist->next;
		free(printklist->printk);
		free(printklist);
		printklist = printknext;
	}

	for (i = 0; i < pevent->nr_events; i++)
		tep_free_format(pevent->events[i]);

	while (pevent->handlers) {
		handle = pevent->handlers;
		pevent->handlers = handle->next;
		free_handler(handle);
	}

	free(pevent->trace_clock);
	free(pevent->events);
	free(pevent->sort_events);
	free(pevent->func_resolver);

	free(pevent);
}

void tep_unref(struct tep_handle *pevent)
{
	tep_free(pevent);
}<|MERGE_RESOLUTION|>--- conflicted
+++ resolved
@@ -4966,15 +4966,12 @@
 				if (isalnum(ptr[1]))
 					ptr++;
 
-<<<<<<< HEAD
-=======
 				if (arg->type == PRINT_BSTRING) {
 					trace_seq_puts(s, arg->string.string);
 					arg = arg->next;
 					break;
 				}
 
->>>>>>> e021bb4f
 				if (*ptr == 'F' || *ptr == 'f' ||
 				    *ptr == 'S' || *ptr == 's') {
 					show_func = *ptr;
