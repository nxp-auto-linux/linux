--- conflicted
+++ resolved
@@ -592,19 +592,11 @@
 		/* No harm done if a racing interrupt already did this */
 #ifdef CONFIG_PREEMPT_RT_BASE
 		local_lock_irqsave_on(rotate_lock, flags, cpu);
-<<<<<<< HEAD
 		pagevec_move_tail(pvec);
 		local_unlock_irqrestore_on(rotate_lock, flags, cpu);
 #else
 		local_lock_irqsave(rotate_lock, flags);
 		pagevec_move_tail(pvec);
-=======
-		pagevec_move_tail(pvec);
-		local_unlock_irqrestore_on(rotate_lock, flags, cpu);
-#else
-		local_lock_irqsave(rotate_lock, flags);
-		pagevec_move_tail(pvec);
->>>>>>> e021bb4f
 		local_unlock_irqrestore(rotate_lock, flags);
 #endif
 	}
@@ -701,9 +693,6 @@
 }
 #endif
 
-<<<<<<< HEAD
-void lru_add_drain_all_cpuslocked(void)
-=======
 /*
  * Doesn't need any cpu hotplug locking because we do rely on per-cpu
  * kworkers being shut down before our page_alloc_cpu_dead callback is
@@ -712,7 +701,6 @@
  * to obscure indirect dependencies via WQ context.
  */
 void lru_add_drain_all(void)
->>>>>>> e021bb4f
 {
 	static DEFINE_MUTEX(lock);
 	static struct cpumask has_work;
