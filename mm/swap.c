--- conflicted
+++ resolved
@@ -355,20 +355,12 @@
 		unsigned long flags;
 
 		get_page(page);
-<<<<<<< HEAD
-		local_lock_irqsave(rotate_lock, flags);
-		pvec = this_cpu_ptr(&lru_rotate_pvecs);
-		if (!pagevec_add(pvec, page) || PageCompound(page))
-			pagevec_move_tail(pvec);
-		local_unlock_irqrestore(rotate_lock, flags);
-=======
 
 		swpvec = lock_swap_pvec_irqsave(&lru_rotate_pvecs, &flags);
 		pvec = &swpvec->pvec;
 		if (!pagevec_add(pvec, page) || PageCompound(page))
 			pagevec_move_tail(pvec);
 		unlock_swap_pvec_irqrestore(swpvec, flags);
->>>>>>> fa578e9d
 	}
 }
 
@@ -420,24 +412,15 @@
 {
 	page = compound_head(page);
 	if (PageLRU(page) && !PageActive(page) && !PageUnevictable(page)) {
-<<<<<<< HEAD
-		struct pagevec *pvec = &get_locked_var(swapvec_lock,
-						       activate_page_pvecs);
-=======
 		struct swap_pagevec *swpvec;
 		struct pagevec *pvec;
->>>>>>> fa578e9d
 
 		get_page(page);
 		swpvec = lock_swap_pvec(&activate_page_pvecs);
 		pvec = &swpvec->pvec;
 		if (!pagevec_add(pvec, page) || PageCompound(page))
 			pagevec_lru_move_fn(pvec, __activate_page, NULL);
-<<<<<<< HEAD
-		put_locked_var(swapvec_lock, activate_page_pvecs);
-=======
 		unlock_swap_pvec(swpvec, &activate_page_pvecs);
->>>>>>> fa578e9d
 	}
 }
 
@@ -459,12 +442,8 @@
 
 static void __lru_cache_activate_page(struct page *page)
 {
-<<<<<<< HEAD
-	struct pagevec *pvec = &get_locked_var(swapvec_lock, lru_add_pvec);
-=======
 	struct swap_pagevec *swpvec = lock_swap_pvec(&lru_add_pvec);
 	struct pagevec *pvec = &swpvec->pvec;
->>>>>>> fa578e9d
 	int i;
 
 	/*
@@ -486,11 +465,7 @@
 		}
 	}
 
-<<<<<<< HEAD
-	put_locked_var(swapvec_lock, lru_add_pvec);
-=======
 	unlock_swap_pvec(swpvec, &lru_add_pvec);
->>>>>>> fa578e9d
 }
 
 /*
@@ -532,21 +507,13 @@
 
 static void __lru_cache_add(struct page *page)
 {
-<<<<<<< HEAD
-	struct pagevec *pvec = &get_locked_var(swapvec_lock, lru_add_pvec);
-=======
 	struct swap_pagevec *swpvec = lock_swap_pvec(&lru_add_pvec);
 	struct pagevec *pvec = &swpvec->pvec;
->>>>>>> fa578e9d
 
 	get_page(page);
 	if (!pagevec_add(pvec, page) || PageCompound(page))
 		__pagevec_lru_add(pvec);
-<<<<<<< HEAD
-	put_locked_var(swapvec_lock, lru_add_pvec);
-=======
 	unlock_swap_pvec(swpvec, &lru_add_pvec);
->>>>>>> fa578e9d
 }
 
 /**
@@ -743,19 +710,7 @@
 	if (pagevec_count(pvec)) {
 
 		/* No harm done if a racing interrupt already did this */
-<<<<<<< HEAD
-#ifdef CONFIG_PREEMPT_RT_BASE
-		local_lock_irqsave_on(rotate_lock, flags, cpu);
 		pagevec_move_tail(pvec);
-		local_unlock_irqrestore_on(rotate_lock, flags, cpu);
-#else
-		local_lock_irqsave(rotate_lock, flags);
-		pagevec_move_tail(pvec);
-		local_unlock_irqrestore(rotate_lock, flags);
-#endif
-=======
-		pagevec_move_tail(pvec);
->>>>>>> fa578e9d
 	}
 	unlock_swap_pvec_irqrestore(swpvec, flags);
 
@@ -801,14 +756,6 @@
 		return;
 
 	if (likely(get_page_unless_zero(page))) {
-<<<<<<< HEAD
-		struct pagevec *pvec = &get_locked_var(swapvec_lock,
-						       lru_deactivate_file_pvecs);
-
-		if (!pagevec_add(pvec, page) || PageCompound(page))
-			pagevec_lru_move_fn(pvec, lru_deactivate_file_fn, NULL);
-		put_locked_var(swapvec_lock, lru_deactivate_file_pvecs);
-=======
 		swpvec = lock_swap_pvec(&lru_deactivate_file_pvecs);
 		pvec = &swpvec->pvec;
 
@@ -839,7 +786,6 @@
 		if (!pagevec_add(pvec, page) || PageCompound(page))
 			pagevec_lru_move_fn(pvec, lru_deactivate_fn, NULL);
 		unlock_swap_pvec(swpvec, &lru_deactivate_pvecs);
->>>>>>> fa578e9d
 	}
 }
 
@@ -857,55 +803,28 @@
 
 	if (PageLRU(page) && PageAnon(page) && PageSwapBacked(page) &&
 	    !PageSwapCache(page) && !PageUnevictable(page)) {
-<<<<<<< HEAD
-		struct pagevec *pvec = &get_locked_var(swapvec_lock,
-						       lru_lazyfree_pvecs);
-=======
 		swpvec = lock_swap_pvec(&lru_lazyfree_pvecs);
 		pvec = &swpvec->pvec;
->>>>>>> fa578e9d
 
 		get_page(page);
 		if (!pagevec_add(pvec, page) || PageCompound(page))
 			pagevec_lru_move_fn(pvec, lru_lazyfree_fn, NULL);
-<<<<<<< HEAD
-		put_locked_var(swapvec_lock, lru_lazyfree_pvecs);
-=======
 		unlock_swap_pvec(swpvec, &lru_lazyfree_pvecs);
->>>>>>> fa578e9d
 	}
 }
 
 void lru_add_drain(void)
 {
-<<<<<<< HEAD
-	lru_add_drain_cpu(local_lock_cpu(swapvec_lock));
-	local_unlock_cpu(swapvec_lock);
-=======
 	if (static_branch_likely(&use_pvec_lock)) {
 		lru_add_drain_cpu(raw_smp_processor_id());
 	} else {
 		lru_add_drain_cpu(get_cpu());
 		put_cpu();
 	}
->>>>>>> fa578e9d
 }
 
 #ifdef CONFIG_SMP
 
-<<<<<<< HEAD
-#ifdef CONFIG_PREEMPT_RT_BASE
-static inline void remote_lru_add_drain(int cpu, struct cpumask *has_work)
-{
-	local_lock_on(swapvec_lock, cpu);
-	lru_add_drain_cpu(cpu);
-	local_unlock_on(swapvec_lock, cpu);
-}
-
-#else
-
-=======
->>>>>>> fa578e9d
 static DEFINE_PER_CPU(struct work_struct, lru_add_drain_work);
 
 static void lru_add_drain_per_cpu(struct work_struct *dummy)
@@ -913,19 +832,6 @@
 	lru_add_drain();
 }
 
-<<<<<<< HEAD
-static inline void remote_lru_add_drain(int cpu, struct cpumask *has_work)
-{
-	struct work_struct *work = &per_cpu(lru_add_drain_work, cpu);
-
-	INIT_WORK(work, lru_add_drain_per_cpu);
-	queue_work_on(cpu, mm_percpu_wq, work);
-	cpumask_set_cpu(cpu, has_work);
-}
-#endif
-
-=======
->>>>>>> fa578e9d
 /*
  * Doesn't need any cpu hotplug locking because we do rely on per-cpu
  * kworkers being shut down before our page_alloc_cpu_dead callback is
@@ -935,36 +841,6 @@
  */
 void lru_add_drain_all(void)
 {
-<<<<<<< HEAD
-	static DEFINE_MUTEX(lock);
-	static struct cpumask has_work;
-	int cpu;
-
-	/*
-	 * Make sure nobody triggers this path before mm_percpu_wq is fully
-	 * initialized.
-	 */
-	if (WARN_ON(!mm_percpu_wq))
-		return;
-
-	mutex_lock(&lock);
-	cpumask_clear(&has_work);
-
-	for_each_online_cpu(cpu) {
-
-		if (pagevec_count(&per_cpu(lru_add_pvec, cpu)) ||
-		    pagevec_count(&per_cpu(lru_rotate_pvecs, cpu)) ||
-		    pagevec_count(&per_cpu(lru_deactivate_file_pvecs, cpu)) ||
-		    pagevec_count(&per_cpu(lru_lazyfree_pvecs, cpu)) ||
-		    need_activate_page_drain(cpu))
-			remote_lru_add_drain(cpu, &has_work);
-	}
-
-#ifndef CONFIG_PREEMPT_RT_BASE
-	for_each_cpu(cpu, &has_work)
-		flush_work(&per_cpu(lru_add_drain_work, cpu));
-#endif
-=======
 	if (static_branch_likely(&use_pvec_lock)) {
 		int cpu;
 
@@ -1010,7 +886,6 @@
 
 		for_each_cpu(cpu, &has_work)
 			flush_work(&per_cpu(lru_add_drain_work, cpu));
->>>>>>> fa578e9d
 
 		mutex_unlock(&lock);
 	}
