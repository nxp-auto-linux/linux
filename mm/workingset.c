// SPDX-License-Identifier: GPL-2.0
/*
 * Workingset detection
 *
 * Copyright (C) 2013 Red Hat, Inc., Johannes Weiner
 */

#include <linux/memcontrol.h>
#include <linux/writeback.h>
#include <linux/shmem_fs.h>
#include <linux/pagemap.h>
#include <linux/atomic.h>
#include <linux/module.h>
#include <linux/swap.h>
#include <linux/dax.h>
#include <linux/fs.h>
#include <linux/mm.h>

/*
 *		Double CLOCK lists
 *
 * Per node, two clock lists are maintained for file pages: the
 * inactive and the active list.  Freshly faulted pages start out at
 * the head of the inactive list and page reclaim scans pages from the
 * tail.  Pages that are accessed multiple times on the inactive list
 * are promoted to the active list, to protect them from reclaim,
 * whereas active pages are demoted to the inactive list when the
 * active list grows too big.
 *
 *   fault ------------------------+
 *                                 |
 *              +--------------+   |            +-------------+
 *   reclaim <- |   inactive   | <-+-- demotion |    active   | <--+
 *              +--------------+                +-------------+    |
 *                     |                                           |
 *                     +-------------- promotion ------------------+
 *
 *
 *		Access frequency and refault distance
 *
 * A workload is thrashing when its pages are frequently used but they
 * are evicted from the inactive list every time before another access
 * would have promoted them to the active list.
 *
 * In cases where the average access distance between thrashing pages
 * is bigger than the size of memory there is nothing that can be
 * done - the thrashing set could never fit into memory under any
 * circumstance.
 *
 * However, the average access distance could be bigger than the
 * inactive list, yet smaller than the size of memory.  In this case,
 * the set could fit into memory if it weren't for the currently
 * active pages - which may be used more, hopefully less frequently:
 *
 *      +-memory available to cache-+
 *      |                           |
 *      +-inactive------+-active----+
 *  a b | c d e f g h i | J K L M N |
 *      +---------------+-----------+
 *
 * It is prohibitively expensive to accurately track access frequency
 * of pages.  But a reasonable approximation can be made to measure
 * thrashing on the inactive list, after which refaulting pages can be
 * activated optimistically to compete with the existing active pages.
 *
 * Approximating inactive page access frequency - Observations:
 *
 * 1. When a page is accessed for the first time, it is added to the
 *    head of the inactive list, slides every existing inactive page
 *    towards the tail by one slot, and pushes the current tail page
 *    out of memory.
 *
 * 2. When a page is accessed for the second time, it is promoted to
 *    the active list, shrinking the inactive list by one slot.  This
 *    also slides all inactive pages that were faulted into the cache
 *    more recently than the activated page towards the tail of the
 *    inactive list.
 *
 * Thus:
 *
 * 1. The sum of evictions and activations between any two points in
 *    time indicate the minimum number of inactive pages accessed in
 *    between.
 *
 * 2. Moving one inactive page N page slots towards the tail of the
 *    list requires at least N inactive page accesses.
 *
 * Combining these:
 *
 * 1. When a page is finally evicted from memory, the number of
 *    inactive pages accessed while the page was in cache is at least
 *    the number of page slots on the inactive list.
 *
 * 2. In addition, measuring the sum of evictions and activations (E)
 *    at the time of a page's eviction, and comparing it to another
 *    reading (R) at the time the page faults back into memory tells
 *    the minimum number of accesses while the page was not cached.
 *    This is called the refault distance.
 *
 * Because the first access of the page was the fault and the second
 * access the refault, we combine the in-cache distance with the
 * out-of-cache distance to get the complete minimum access distance
 * of this page:
 *
 *      NR_inactive + (R - E)
 *
 * And knowing the minimum access distance of a page, we can easily
 * tell if the page would be able to stay in cache assuming all page
 * slots in the cache were available:
 *
 *   NR_inactive + (R - E) <= NR_inactive + NR_active
 *
 * which can be further simplified to
 *
 *   (R - E) <= NR_active
 *
 * Put into words, the refault distance (out-of-cache) can be seen as
 * a deficit in inactive list space (in-cache).  If the inactive list
 * had (R - E) more page slots, the page would not have been evicted
 * in between accesses, but activated instead.  And on a full system,
 * the only thing eating into inactive list space is active pages.
 *
 *
 *		Activating refaulting pages
 *
 * All that is known about the active list is that the pages have been
 * accessed more than once in the past.  This means that at any given
 * time there is actually a good chance that pages on the active list
 * are no longer in active use.
 *
 * So when a refault distance of (R - E) is observed and there are at
 * least (R - E) active pages, the refaulting page is activated
 * optimistically in the hope that (R - E) active pages are actually
 * used less frequently than the refaulting page - or even not used at
 * all anymore.
 *
 * If this is wrong and demotion kicks in, the pages which are truly
 * used more frequently will be reactivated while the less frequently
 * used once will be evicted from memory.
 *
 * But if this is right, the stale pages will be pushed out of memory
 * and the used pages get to stay in cache.
 *
 *
 *		Implementation
 *
 * For each node's file LRU lists, a counter for inactive evictions
 * and activations is maintained (node->inactive_age).
 *
 * On eviction, a snapshot of this counter (along with some bits to
 * identify the node) is stored in the now empty page cache radix tree
 * slot of the evicted page.  This is called a shadow entry.
 *
 * On cache misses for which there are shadow entries, an eligible
 * refault distance will immediately activate the refaulting page.
 */

#define EVICTION_SHIFT	(RADIX_TREE_EXCEPTIONAL_ENTRY + \
			 NODES_SHIFT +	\
			 MEM_CGROUP_ID_SHIFT)
#define EVICTION_MASK	(~0UL >> EVICTION_SHIFT)

/*
 * Eviction timestamps need to be able to cover the full range of
 * actionable refaults. However, bits are tight in the radix tree
 * entry, and after storing the identifier for the lruvec there might
 * not be enough left to represent every single actionable refault. In
 * that case, we have to sacrifice granularity for distance, and group
 * evictions into coarser buckets by shaving off lower timestamp bits.
 */
static unsigned int bucket_order __read_mostly;

static void *pack_shadow(int memcgid, pg_data_t *pgdat, unsigned long eviction)
{
	eviction >>= bucket_order;
	eviction = (eviction << MEM_CGROUP_ID_SHIFT) | memcgid;
	eviction = (eviction << NODES_SHIFT) | pgdat->node_id;
	eviction = (eviction << RADIX_TREE_EXCEPTIONAL_SHIFT);

	return (void *)(eviction | RADIX_TREE_EXCEPTIONAL_ENTRY);
}

static void unpack_shadow(void *shadow, int *memcgidp, pg_data_t **pgdat,
			  unsigned long *evictionp)
{
	unsigned long entry = (unsigned long)shadow;
	int memcgid, nid;

	entry >>= RADIX_TREE_EXCEPTIONAL_SHIFT;
	nid = entry & ((1UL << NODES_SHIFT) - 1);
	entry >>= NODES_SHIFT;
	memcgid = entry & ((1UL << MEM_CGROUP_ID_SHIFT) - 1);
	entry >>= MEM_CGROUP_ID_SHIFT;

	*memcgidp = memcgid;
	*pgdat = NODE_DATA(nid);
	*evictionp = entry << bucket_order;
}

/**
 * workingset_eviction - note the eviction of a page from memory
 * @mapping: address space the page was backing
 * @page: the page being evicted
 *
 * Returns a shadow entry to be stored in @mapping->i_pages in place
 * of the evicted @page so that a later refault can be detected.
 */
void *workingset_eviction(struct address_space *mapping, struct page *page)
{
	struct mem_cgroup *memcg = page_memcg(page);
	struct pglist_data *pgdat = page_pgdat(page);
	int memcgid = mem_cgroup_id(memcg);
	unsigned long eviction;
	struct lruvec *lruvec;

	/* Page is fully exclusive and pins page->mem_cgroup */
	VM_BUG_ON_PAGE(PageLRU(page), page);
	VM_BUG_ON_PAGE(page_count(page), page);
	VM_BUG_ON_PAGE(!PageLocked(page), page);

	lruvec = mem_cgroup_lruvec(pgdat, memcg);
	eviction = atomic_long_inc_return(&lruvec->inactive_age);
	return pack_shadow(memcgid, pgdat, eviction);
}

/**
 * workingset_refault - evaluate the refault of a previously evicted page
 * @shadow: shadow entry of the evicted page
 *
 * Calculates and evaluates the refault distance of the previously
 * evicted page in the context of the node it was allocated in.
 *
 * Returns %true if the page should be activated, %false otherwise.
 */
bool workingset_refault(void *shadow)
{
	unsigned long refault_distance;
	unsigned long active_file;
	struct mem_cgroup *memcg;
	unsigned long eviction;
	struct lruvec *lruvec;
	unsigned long refault;
	struct pglist_data *pgdat;
	int memcgid;

	unpack_shadow(shadow, &memcgid, &pgdat, &eviction);

	rcu_read_lock();
	/*
	 * Look up the memcg associated with the stored ID. It might
	 * have been deleted since the page's eviction.
	 *
	 * Note that in rare events the ID could have been recycled
	 * for a new cgroup that refaults a shared page. This is
	 * impossible to tell from the available data. However, this
	 * should be a rare and limited disturbance, and activations
	 * are always speculative anyway. Ultimately, it's the aging
	 * algorithm's job to shake out the minimum access frequency
	 * for the active cache.
	 *
	 * XXX: On !CONFIG_MEMCG, this will always return NULL; it
	 * would be better if the root_mem_cgroup existed in all
	 * configurations instead.
	 */
	memcg = mem_cgroup_from_id(memcgid);
	if (!mem_cgroup_disabled() && !memcg) {
		rcu_read_unlock();
		return false;
	}
	lruvec = mem_cgroup_lruvec(pgdat, memcg);
	refault = atomic_long_read(&lruvec->inactive_age);
	active_file = lruvec_lru_size(lruvec, LRU_ACTIVE_FILE, MAX_NR_ZONES);

	/*
	 * The unsigned subtraction here gives an accurate distance
	 * across inactive_age overflows in most cases.
	 *
	 * There is a special case: usually, shadow entries have a
	 * short lifetime and are either refaulted or reclaimed along
	 * with the inode before they get too old.  But it is not
	 * impossible for the inactive_age to lap a shadow entry in
	 * the field, which can then can result in a false small
	 * refault distance, leading to a false activation should this
	 * old entry actually refault again.  However, earlier kernels
	 * used to deactivate unconditionally with *every* reclaim
	 * invocation for the longest time, so the occasional
	 * inappropriate activation leading to pressure on the active
	 * list is not a problem.
	 */
	refault_distance = (refault - eviction) & EVICTION_MASK;

	inc_lruvec_state(lruvec, WORKINGSET_REFAULT);

	if (refault_distance <= active_file) {
		inc_lruvec_state(lruvec, WORKINGSET_ACTIVATE);
		rcu_read_unlock();
		return true;
	}
	rcu_read_unlock();
	return false;
}

/**
 * workingset_activation - note a page activation
 * @page: page that is being activated
 */
void workingset_activation(struct page *page)
{
	struct mem_cgroup *memcg;
	struct lruvec *lruvec;

	rcu_read_lock();
	/*
	 * Filter non-memcg pages here, e.g. unmap can call
	 * mark_page_accessed() on VDSO pages.
	 *
	 * XXX: See workingset_refault() - this should return
	 * root_mem_cgroup even for !CONFIG_MEMCG.
	 */
	memcg = page_memcg_rcu(page);
	if (!mem_cgroup_disabled() && !memcg)
		goto out;
	lruvec = mem_cgroup_lruvec(page_pgdat(page), memcg);
	atomic_long_inc(&lruvec->inactive_age);
out:
	rcu_read_unlock();
}

/*
 * Shadow entries reflect the share of the working set that does not
 * fit into memory, so their number depends on the access pattern of
 * the workload.  In most cases, they will refault or get reclaimed
 * along with the inode, but a (malicious) workload that streams
 * through files with a total size several times that of available
 * memory, while preventing the inodes from being reclaimed, can
 * create excessive amounts of shadow nodes.  To keep a lid on this,
 * track shadow nodes and reclaim them when they grow way past the
 * point where they would still be useful.
 */

static struct list_lru __shadow_nodes;
DEFINE_LOCAL_IRQ_LOCK(shadow_nodes_lock);

<<<<<<< HEAD
void __workingset_update_node(struct radix_tree_node *node, void *private)
=======
void workingset_update_node(struct radix_tree_node *node)
>>>>>>> e021bb4f
{
	/*
	 * Track non-empty nodes that contain only shadow entries;
	 * unlink those that contain pages or are being freed.
	 *
	 * Avoid acquiring the list_lru lock when the nodes are
	 * already where they should be. The list_empty() test is safe
	 * as node->private_list is protected by the i_pages lock.
	 */
	if (node->count && node->count == node->exceptional) {
		if (list_empty(&node->private_list))
			list_lru_add(&__shadow_nodes, &node->private_list);
	} else {
		if (!list_empty(&node->private_list))
			list_lru_del(&__shadow_nodes, &node->private_list);
	}
}

static unsigned long count_shadow_nodes(struct shrinker *shrinker,
					struct shrink_control *sc)
{
	unsigned long max_nodes;
	unsigned long nodes;
	unsigned long cache;

<<<<<<< HEAD
	/* list_lru lock nests inside IRQ-safe mapping->tree_lock */
	local_lock_irq(shadow_nodes_lock);
	nodes = list_lru_shrink_count(&__shadow_nodes, sc);
	local_unlock_irq(shadow_nodes_lock);
=======
	nodes = list_lru_shrink_count(&shadow_nodes, sc);
>>>>>>> e021bb4f

	/*
	 * Approximate a reasonable limit for the radix tree nodes
	 * containing shadow entries. We don't need to keep more
	 * shadow entries than possible pages on the active list,
	 * since refault distances bigger than that are dismissed.
	 *
	 * The size of the active list converges toward 100% of
	 * overall page cache as memory grows, with only a tiny
	 * inactive list. Assume the total cache size for that.
	 *
	 * Nodes might be sparsely populated, with only one shadow
	 * entry in the extreme case. Obviously, we cannot keep one
	 * node for every eligible shadow entry, so compromise on a
	 * worst-case density of 1/8th. Below that, not all eligible
	 * refaults can be detected anymore.
	 *
	 * On 64-bit with 7 radix_tree_nodes per page and 64 slots
	 * each, this will reclaim shadow entries when they consume
	 * ~1.8% of available memory:
	 *
	 * PAGE_SIZE / radix_tree_nodes / node_entries * 8 / PAGE_SIZE
	 */
	if (sc->memcg) {
		cache = mem_cgroup_node_nr_lru_pages(sc->memcg, sc->nid,
						     LRU_ALL_FILE);
	} else {
		cache = node_page_state(NODE_DATA(sc->nid), NR_ACTIVE_FILE) +
			node_page_state(NODE_DATA(sc->nid), NR_INACTIVE_FILE);
	}
	max_nodes = cache >> (RADIX_TREE_MAP_SHIFT - 3);

	if (!nodes)
		return SHRINK_EMPTY;

	if (nodes <= max_nodes)
		return 0;
	return nodes - max_nodes;
}

static enum lru_status shadow_lru_isolate(struct list_head *item,
					  struct list_lru_one *lru,
					  spinlock_t *lru_lock,
					  void *arg)
{
	struct address_space *mapping;
	struct radix_tree_node *node;
	unsigned int i;
	int ret;

	/*
	 * Page cache insertions and deletions synchroneously maintain
	 * the shadow node LRU under the i_pages lock and the
	 * lru_lock.  Because the page cache tree is emptied before
	 * the inode can be destroyed, holding the lru_lock pins any
	 * address_space that has radix tree nodes on the LRU.
	 *
	 * We can then safely transition to the i_pages lock to
	 * pin only the address_space of the particular node we want
	 * to reclaim, take the node off-LRU, and drop the lru_lock.
	 */

	node = container_of(item, struct radix_tree_node, private_list);
	mapping = container_of(node->root, struct address_space, i_pages);

	/* Coming from the list, invert the lock order */
	if (!xa_trylock(&mapping->i_pages)) {
		spin_unlock_irq(lru_lock);
		ret = LRU_RETRY;
		goto out;
	}

	list_lru_isolate(lru, item);
	spin_unlock(lru_lock);

	/*
	 * The nodes should only contain one or more shadow entries,
	 * no pages, so we expect to be able to remove them all and
	 * delete and free the empty node afterwards.
	 */
	if (WARN_ON_ONCE(!node->exceptional))
		goto out_invalid;
	if (WARN_ON_ONCE(node->count != node->exceptional))
		goto out_invalid;
	for (i = 0; i < RADIX_TREE_MAP_SIZE; i++) {
		if (node->slots[i]) {
			if (WARN_ON_ONCE(!radix_tree_exceptional_entry(node->slots[i])))
				goto out_invalid;
			if (WARN_ON_ONCE(!node->exceptional))
				goto out_invalid;
			if (WARN_ON_ONCE(!mapping->nrexceptional))
				goto out_invalid;
			node->slots[i] = NULL;
			node->exceptional--;
			node->count--;
			mapping->nrexceptional--;
		}
	}
	if (WARN_ON_ONCE(node->exceptional))
		goto out_invalid;
	inc_lruvec_page_state(virt_to_page(node), WORKINGSET_NODERECLAIM);
<<<<<<< HEAD
	__radix_tree_delete_node(&mapping->page_tree, node,
				 __workingset_update_node, mapping);
=======
	__radix_tree_delete_node(&mapping->i_pages, node,
				 workingset_lookup_update(mapping));
>>>>>>> e021bb4f

out_invalid:
	xa_unlock_irq(&mapping->i_pages);
	ret = LRU_REMOVED_RETRY;
out:
<<<<<<< HEAD
	local_unlock_irq(shadow_nodes_lock);
	cond_resched();
	local_lock_irq(shadow_nodes_lock);
	spin_lock(lru_lock);
=======
	cond_resched();
	spin_lock_irq(lru_lock);
>>>>>>> e021bb4f
	return ret;
}

static unsigned long scan_shadow_nodes(struct shrinker *shrinker,
				       struct shrink_control *sc)
{
<<<<<<< HEAD
	unsigned long ret;

	/* list_lru lock nests inside IRQ-safe mapping->tree_lock */
	local_lock_irq(shadow_nodes_lock);
	ret = list_lru_shrink_walk(&__shadow_nodes, sc, shadow_lru_isolate, NULL);
	local_unlock_irq(shadow_nodes_lock);
	return ret;
=======
	/* list_lru lock nests inside the IRQ-safe i_pages lock */
	return list_lru_shrink_walk_irq(&shadow_nodes, sc, shadow_lru_isolate,
					NULL);
>>>>>>> e021bb4f
}

static struct shrinker workingset_shadow_shrinker = {
	.count_objects = count_shadow_nodes,
	.scan_objects = scan_shadow_nodes,
	.seeks = DEFAULT_SEEKS,
	.flags = SHRINKER_NUMA_AWARE | SHRINKER_MEMCG_AWARE,
};

/*
 * Our list_lru->lock is IRQ-safe as it nests inside the IRQ-safe
 * i_pages lock.
 */
static struct lock_class_key shadow_nodes_key;

static int __init workingset_init(void)
{
	unsigned int timestamp_bits;
	unsigned int max_order;
	int ret;

	BUILD_BUG_ON(BITS_PER_LONG < EVICTION_SHIFT);
	/*
	 * Calculate the eviction bucket size to cover the longest
	 * actionable refault distance, which is currently half of
	 * memory (totalram_pages/2). However, memory hotplug may add
	 * some more pages at runtime, so keep working with up to
	 * double the initial memory by using totalram_pages as-is.
	 */
	timestamp_bits = BITS_PER_LONG - EVICTION_SHIFT;
	max_order = fls_long(totalram_pages - 1);
	if (max_order > timestamp_bits)
		bucket_order = max_order - timestamp_bits;
	pr_info("workingset: timestamp_bits=%d max_order=%d bucket_order=%u\n",
	       timestamp_bits, max_order, bucket_order);

<<<<<<< HEAD
	ret = __list_lru_init(&__shadow_nodes, true, &shadow_nodes_key);
=======
	ret = prealloc_shrinker(&workingset_shadow_shrinker);
>>>>>>> e021bb4f
	if (ret)
		goto err;
	ret = __list_lru_init(&shadow_nodes, true, &shadow_nodes_key,
			      &workingset_shadow_shrinker);
	if (ret)
		goto err_list_lru;
	register_shrinker_prepared(&workingset_shadow_shrinker);
	return 0;
err_list_lru:
<<<<<<< HEAD
	list_lru_destroy(&__shadow_nodes);
=======
	free_prealloced_shrinker(&workingset_shadow_shrinker);
>>>>>>> e021bb4f
err:
	return ret;
}
module_init(workingset_init);<|MERGE_RESOLUTION|>--- conflicted
+++ resolved
@@ -338,14 +338,9 @@
  * point where they would still be useful.
  */
 
-static struct list_lru __shadow_nodes;
-DEFINE_LOCAL_IRQ_LOCK(shadow_nodes_lock);
-
-<<<<<<< HEAD
-void __workingset_update_node(struct radix_tree_node *node, void *private)
-=======
+static struct list_lru shadow_nodes;
+
 void workingset_update_node(struct radix_tree_node *node)
->>>>>>> e021bb4f
 {
 	/*
 	 * Track non-empty nodes that contain only shadow entries;
@@ -357,10 +352,10 @@
 	 */
 	if (node->count && node->count == node->exceptional) {
 		if (list_empty(&node->private_list))
-			list_lru_add(&__shadow_nodes, &node->private_list);
+			list_lru_add(&shadow_nodes, &node->private_list);
 	} else {
 		if (!list_empty(&node->private_list))
-			list_lru_del(&__shadow_nodes, &node->private_list);
+			list_lru_del(&shadow_nodes, &node->private_list);
 	}
 }
 
@@ -371,14 +366,7 @@
 	unsigned long nodes;
 	unsigned long cache;
 
-<<<<<<< HEAD
-	/* list_lru lock nests inside IRQ-safe mapping->tree_lock */
-	local_lock_irq(shadow_nodes_lock);
-	nodes = list_lru_shrink_count(&__shadow_nodes, sc);
-	local_unlock_irq(shadow_nodes_lock);
-=======
 	nodes = list_lru_shrink_count(&shadow_nodes, sc);
->>>>>>> e021bb4f
 
 	/*
 	 * Approximate a reasonable limit for the radix tree nodes
@@ -480,46 +468,24 @@
 	if (WARN_ON_ONCE(node->exceptional))
 		goto out_invalid;
 	inc_lruvec_page_state(virt_to_page(node), WORKINGSET_NODERECLAIM);
-<<<<<<< HEAD
-	__radix_tree_delete_node(&mapping->page_tree, node,
-				 __workingset_update_node, mapping);
-=======
 	__radix_tree_delete_node(&mapping->i_pages, node,
 				 workingset_lookup_update(mapping));
->>>>>>> e021bb4f
 
 out_invalid:
 	xa_unlock_irq(&mapping->i_pages);
 	ret = LRU_REMOVED_RETRY;
 out:
-<<<<<<< HEAD
-	local_unlock_irq(shadow_nodes_lock);
-	cond_resched();
-	local_lock_irq(shadow_nodes_lock);
-	spin_lock(lru_lock);
-=======
 	cond_resched();
 	spin_lock_irq(lru_lock);
->>>>>>> e021bb4f
 	return ret;
 }
 
 static unsigned long scan_shadow_nodes(struct shrinker *shrinker,
 				       struct shrink_control *sc)
 {
-<<<<<<< HEAD
-	unsigned long ret;
-
-	/* list_lru lock nests inside IRQ-safe mapping->tree_lock */
-	local_lock_irq(shadow_nodes_lock);
-	ret = list_lru_shrink_walk(&__shadow_nodes, sc, shadow_lru_isolate, NULL);
-	local_unlock_irq(shadow_nodes_lock);
-	return ret;
-=======
 	/* list_lru lock nests inside the IRQ-safe i_pages lock */
 	return list_lru_shrink_walk_irq(&shadow_nodes, sc, shadow_lru_isolate,
 					NULL);
->>>>>>> e021bb4f
 }
 
 static struct shrinker workingset_shadow_shrinker = {
@@ -556,11 +522,7 @@
 	pr_info("workingset: timestamp_bits=%d max_order=%d bucket_order=%u\n",
 	       timestamp_bits, max_order, bucket_order);
 
-<<<<<<< HEAD
-	ret = __list_lru_init(&__shadow_nodes, true, &shadow_nodes_key);
-=======
 	ret = prealloc_shrinker(&workingset_shadow_shrinker);
->>>>>>> e021bb4f
 	if (ret)
 		goto err;
 	ret = __list_lru_init(&shadow_nodes, true, &shadow_nodes_key,
@@ -570,11 +532,7 @@
 	register_shrinker_prepared(&workingset_shadow_shrinker);
 	return 0;
 err_list_lru:
-<<<<<<< HEAD
-	list_lru_destroy(&__shadow_nodes);
-=======
 	free_prealloced_shrinker(&workingset_shadow_shrinker);
->>>>>>> e021bb4f
 err:
 	return ret;
 }
