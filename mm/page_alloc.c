--- conflicted
+++ resolved
@@ -360,11 +360,7 @@
 
 static DEFINE_LOCAL_IRQ_LOCK(pa_lock);
 
-<<<<<<< HEAD
-#ifdef CONFIG_PREEMPT_RT_BASE
-=======
 #ifdef CONFIG_PREEMPT_RT
->>>>>>> fa578e9d
 # define cpu_lock_irqsave(cpu, flags)		\
 	local_lock_irqsave_on(pa_lock, flags, cpu)
 # define cpu_unlock_irqrestore(cpu, flags)	\
@@ -1189,9 +1185,6 @@
 		kernel_init_free_pages(page, 1 << order);
 
 	kernel_poison_pages(page, 1 << order, 0);
-<<<<<<< HEAD
-	kernel_map_pages(page, 1 << order, 0);
-=======
 	/*
 	 * arch_free_page() can make the page's contents inaccessible.  s390
 	 * does this.  So nothing which can access the page's contents should
@@ -1202,7 +1195,6 @@
 	if (debug_pagealloc_enabled_static())
 		kernel_map_pages(page, 1 << order, 0);
 
->>>>>>> fa578e9d
 	kasan_free_nondeferred_pages(page, order);
 
 	return true;
@@ -2187,12 +2179,8 @@
 	set_page_refcounted(page);
 
 	arch_alloc_page(page, order);
-<<<<<<< HEAD
-	kernel_map_pages(page, 1 << order, 1);
-=======
 	if (debug_pagealloc_enabled_static())
 		kernel_map_pages(page, 1 << order, 1);
->>>>>>> fa578e9d
 	kasan_alloc_pages(page, order);
 	kernel_poison_pages(page, 1 << order, 1);
 	set_page_owner(page, order, gfp_flags);
@@ -3001,24 +2989,6 @@
 		else
 			cpumask_clear_cpu(cpu, &cpus_with_pcps);
 	}
-<<<<<<< HEAD
-#ifdef CONFIG_PREEMPT_RT_BASE
-	for_each_cpu(cpu, &cpus_with_pcps) {
-		if (zone)
-			drain_pages_zone(cpu, zone);
-		else
-			drain_pages(cpu);
-	}
-#else
-	for_each_cpu(cpu, &cpus_with_pcps) {
-		struct work_struct *work = per_cpu_ptr(&pcpu_drain, cpu);
-		INIT_WORK(work, drain_local_pages_wq);
-		queue_work_on(cpu, mm_percpu_wq, work);
-	}
-	for_each_cpu(cpu, &cpus_with_pcps)
-		flush_work(per_cpu_ptr(&pcpu_drain, cpu));
-#endif
-=======
 
 	if (static_branch_likely(&use_pvec_lock)) {
 		for_each_cpu(cpu, &cpus_with_pcps)
@@ -3034,7 +3004,6 @@
 		for_each_cpu(cpu, &cpus_with_pcps)
 			flush_work(&per_cpu_ptr(&pcpu_drain, cpu)->work);
 	}
->>>>>>> fa578e9d
 
 	mutex_unlock(&pcpu_drain_mutex);
 }
@@ -5003,19 +4972,11 @@
 		/* Even if we own the page, we do not use atomic_set().
 		 * This would break get_page_unless_zero() users.
 		 */
-<<<<<<< HEAD
-		page_ref_add(page, size);
-
-		/* reset page count bias and offset to start of new frag */
-		nc->pfmemalloc = page_is_pfmemalloc(page);
-		nc->pagecnt_bias = size + 1;
-=======
 		page_ref_add(page, PAGE_FRAG_CACHE_MAX_SIZE);
 
 		/* reset page count bias and offset to start of new frag */
 		nc->pfmemalloc = page_is_pfmemalloc(page);
 		nc->pagecnt_bias = PAGE_FRAG_CACHE_MAX_SIZE + 1;
->>>>>>> fa578e9d
 		nc->offset = size;
 	}
 
@@ -5031,17 +4992,10 @@
 		size = nc->size;
 #endif
 		/* OK, page count is 0, we can safely set it */
-<<<<<<< HEAD
-		set_page_count(page, size + 1);
-
-		/* reset page count bias and offset to start of new frag */
-		nc->pagecnt_bias = size + 1;
-=======
 		set_page_count(page, PAGE_FRAG_CACHE_MAX_SIZE + 1);
 
 		/* reset page count bias and offset to start of new frag */
 		nc->pagecnt_bias = PAGE_FRAG_CACHE_MAX_SIZE + 1;
->>>>>>> fa578e9d
 		offset = size - fragsz;
 	}
 
@@ -8373,11 +8327,7 @@
 			if (!hugepage_migration_supported(page_hstate(head)))
 				goto unmovable;
 
-<<<<<<< HEAD
-			skip_pages = (1 << compound_order(head)) - (page - head);
-=======
 			skip_pages = compound_nr(head) - (page - head);
->>>>>>> fa578e9d
 			iter += skip_pages - 1;
 			continue;
 		}
