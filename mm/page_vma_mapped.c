--- conflicted
+++ resolved
@@ -52,8 +52,6 @@
 	return true;
 }
 
-<<<<<<< HEAD
-=======
 static inline bool pfn_in_hpage(struct page *hpage, unsigned long pfn)
 {
 	unsigned long hpage_pfn = page_to_pfn(hpage);
@@ -62,7 +60,6 @@
 	return pfn >= hpage_pfn && pfn - hpage_pfn < hpage_nr_pages(hpage);
 }
 
->>>>>>> e021bb4f
 /**
  * check_pte - check if @pvmw->page is mapped at the @pvmw->pte
  *
@@ -111,18 +108,7 @@
 		pfn = pte_pfn(*pvmw->pte);
 	}
 
-<<<<<<< HEAD
-	if (pfn < page_to_pfn(pvmw->page))
-		return false;
-
-	/* THP can be referenced by any subpage */
-	if (pfn - page_to_pfn(pvmw->page) >= hpage_nr_pages(pvmw->page))
-		return false;
-
-	return true;
-=======
 	return pfn_in_hpage(pvmw->page, pfn);
->>>>>>> e021bb4f
 }
 
 /**
