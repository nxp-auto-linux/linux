--- conflicted
+++ resolved
@@ -236,11 +236,7 @@
 					return not_found(pvmw);
 				entry = pmd_to_swp_entry(pmde);
 				if (!is_migration_entry(entry) ||
-<<<<<<< HEAD
-				    migration_entry_to_page(entry) != page)
-=======
 				    pfn_swap_entry_to_page(entry) != page)
->>>>>>> 3b17187f
 					return not_found(pvmw);
 				return true;
 			}
