// SPDX-License-Identifier: GPL-2.0
/*
 * SLUB: A slab allocator that limits cache line use instead of queuing
 * objects in per cpu and per node lists.
 *
 * The allocator synchronizes using per slab locks or atomic operatios
 * and only uses a centralized lock to manage a pool of partial slabs.
 *
 * (C) 2007 SGI, Christoph Lameter
 * (C) 2011 Linux Foundation, Christoph Lameter
 */

#include <linux/mm.h>
#include <linux/swap.h> /* struct reclaim_state */
#include <linux/module.h>
#include <linux/bit_spinlock.h>
#include <linux/interrupt.h>
#include <linux/bitops.h>
#include <linux/slab.h>
#include "slab.h"
#include <linux/proc_fs.h>
#include <linux/seq_file.h>
#include <linux/kasan.h>
#include <linux/cpu.h>
#include <linux/cpuset.h>
#include <linux/mempolicy.h>
#include <linux/ctype.h>
#include <linux/debugobjects.h>
#include <linux/kallsyms.h>
#include <linux/memory.h>
#include <linux/math64.h>
#include <linux/fault-inject.h>
#include <linux/stacktrace.h>
#include <linux/prefetch.h>
#include <linux/memcontrol.h>
#include <linux/random.h>

#include <trace/events/kmem.h>

#include "internal.h"

/*
 * Lock order:
 *   1. slab_mutex (Global Mutex)
 *   2. node->list_lock
 *   3. slab_lock(page) (Only on some arches and for debugging)
 *
 *   slab_mutex
 *
 *   The role of the slab_mutex is to protect the list of all the slabs
 *   and to synchronize major metadata changes to slab cache structures.
 *
 *   The slab_lock is only used for debugging and on arches that do not
 *   have the ability to do a cmpxchg_double. It only protects:
 *	A. page->freelist	-> List of object free in a page
 *	B. page->inuse		-> Number of objects in use
 *	C. page->objects	-> Number of objects in page
 *	D. page->frozen		-> frozen state
 *
 *   If a slab is frozen then it is exempt from list management. It is not
 *   on any list except per cpu partial list. The processor that froze the
 *   slab is the one who can perform list operations on the page. Other
 *   processors may put objects onto the freelist but the processor that
 *   froze the slab is the only one that can retrieve the objects from the
 *   page's freelist.
 *
 *   The list_lock protects the partial and full list on each node and
 *   the partial slab counter. If taken then no new slabs may be added or
 *   removed from the lists nor make the number of partial slabs be modified.
 *   (Note that the total number of slabs is an atomic value that may be
 *   modified without taking the list lock).
 *
 *   The list_lock is a centralized lock and thus we avoid taking it as
 *   much as possible. As long as SLUB does not have to handle partial
 *   slabs, operations can continue without any centralized lock. F.e.
 *   allocating a long series of objects that fill up slabs does not require
 *   the list lock.
 *   Interrupts are disabled during allocation and deallocation in order to
 *   make the slab allocator safe to use in the context of an irq. In addition
 *   interrupts are disabled to ensure that the processor does not change
 *   while handling per_cpu slabs, due to kernel preemption.
 *
 * SLUB assigns one slab for allocation to each processor.
 * Allocations only occur from these slabs called cpu slabs.
 *
 * Slabs with free elements are kept on a partial list and during regular
 * operations no list for full slabs is used. If an object in a full slab is
 * freed then the slab will show up again on the partial lists.
 * We track full slabs for debugging purposes though because otherwise we
 * cannot scan all objects.
 *
 * Slabs are freed when they become empty. Teardown and setup is
 * minimal so we rely on the page allocators per cpu caches for
 * fast frees and allocs.
 *
 * Overloading of page flags that are otherwise used for LRU management.
 *
 * PageActive 		The slab is frozen and exempt from list processing.
 * 			This means that the slab is dedicated to a purpose
 * 			such as satisfying allocations for a specific
 * 			processor. Objects may be freed in the slab while
 * 			it is frozen but slab_free will then skip the usual
 * 			list operations. It is up to the processor holding
 * 			the slab to integrate the slab into the slab lists
 * 			when the slab is no longer needed.
 *
 * 			One use of this flag is to mark slabs that are
 * 			used for allocations. Then such a slab becomes a cpu
 * 			slab. The cpu slab may be equipped with an additional
 * 			freelist that allows lockless access to
 * 			free objects in addition to the regular freelist
 * 			that requires the slab lock.
 *
 * PageError		Slab requires special handling due to debug
 * 			options set. This moves	slab handling out of
 * 			the fast path and disables lockless freelists.
 */

static inline int kmem_cache_debug(struct kmem_cache *s)
{
#ifdef CONFIG_SLUB_DEBUG
	return unlikely(s->flags & SLAB_DEBUG_FLAGS);
#else
	return 0;
#endif
}

void *fixup_red_left(struct kmem_cache *s, void *p)
{
	if (kmem_cache_debug(s) && s->flags & SLAB_RED_ZONE)
		p += s->red_left_pad;

	return p;
}

static inline bool kmem_cache_has_cpu_partial(struct kmem_cache *s)
{
#ifdef CONFIG_SLUB_CPU_PARTIAL
	return !kmem_cache_debug(s);
#else
	return false;
#endif
}

/*
 * Issues still to be resolved:
 *
 * - Support PAGE_ALLOC_DEBUG. Should be easy to do.
 *
 * - Variable sizing of the per node arrays
 */

/* Enable to test recovery from slab corruption on boot */
#undef SLUB_RESILIENCY_TEST

/* Enable to log cmpxchg failures */
#undef SLUB_DEBUG_CMPXCHG

/*
 * Mininum number of partial slabs. These will be left on the partial
 * lists even if they are empty. kmem_cache_shrink may reclaim them.
 */
#define MIN_PARTIAL 5

/*
 * Maximum number of desirable partial slabs.
 * The existence of more partial slabs makes kmem_cache_shrink
 * sort the partial list by the number of objects in use.
 */
#define MAX_PARTIAL 10

#define DEBUG_DEFAULT_FLAGS (SLAB_CONSISTENCY_CHECKS | SLAB_RED_ZONE | \
				SLAB_POISON | SLAB_STORE_USER)

/*
 * These debug flags cannot use CMPXCHG because there might be consistency
 * issues when checking or reading debug information
 */
#define SLAB_NO_CMPXCHG (SLAB_CONSISTENCY_CHECKS | SLAB_STORE_USER | \
				SLAB_TRACE)


/*
 * Debugging flags that require metadata to be stored in the slab.  These get
 * disabled when slub_debug=O is used and a cache's min order increases with
 * metadata.
 */
#define DEBUG_METADATA_FLAGS (SLAB_RED_ZONE | SLAB_POISON | SLAB_STORE_USER)

#define OO_SHIFT	16
#define OO_MASK		((1 << OO_SHIFT) - 1)
#define MAX_OBJS_PER_PAGE	32767 /* since page.objects is u15 */

/* Internal SLUB flags */
/* Poison object */
#define __OBJECT_POISON		((slab_flags_t __force)0x80000000U)
/* Use cmpxchg_double */
#define __CMPXCHG_DOUBLE	((slab_flags_t __force)0x40000000U)

/*
 * Tracking user of a slab.
 */
#define TRACK_ADDRS_COUNT 16
struct track {
	unsigned long addr;	/* Called from address */
#ifdef CONFIG_STACKTRACE
	unsigned long addrs[TRACK_ADDRS_COUNT];	/* Called from address */
#endif
	int cpu;		/* Was running on cpu */
	int pid;		/* Pid context */
	unsigned long when;	/* When did the operation occur */
};

enum track_item { TRACK_ALLOC, TRACK_FREE };

#ifdef CONFIG_SYSFS
static int sysfs_slab_add(struct kmem_cache *);
static int sysfs_slab_alias(struct kmem_cache *, const char *);
static void memcg_propagate_slab_attrs(struct kmem_cache *s);
static void sysfs_slab_remove(struct kmem_cache *s);
#else
static inline int sysfs_slab_add(struct kmem_cache *s) { return 0; }
static inline int sysfs_slab_alias(struct kmem_cache *s, const char *p)
							{ return 0; }
static inline void memcg_propagate_slab_attrs(struct kmem_cache *s) { }
static inline void sysfs_slab_remove(struct kmem_cache *s) { }
#endif

static inline void stat(const struct kmem_cache *s, enum stat_item si)
{
#ifdef CONFIG_SLUB_STATS
	/*
	 * The rmw is racy on a preemptible kernel but this is acceptable, so
	 * avoid this_cpu_add()'s irq-disable overhead.
	 */
	raw_cpu_inc(s->cpu_slab->stat[si]);
#endif
}

/********************************************************************
 * 			Core slab cache functions
 *******************************************************************/

/*
 * Returns freelist pointer (ptr). With hardening, this is obfuscated
 * with an XOR of the address where the pointer is held and a per-cache
 * random number.
 */
static inline void *freelist_ptr(const struct kmem_cache *s, void *ptr,
				 unsigned long ptr_addr)
{
#ifdef CONFIG_SLAB_FREELIST_HARDENED
	/*
	 * When CONFIG_KASAN_SW_TAGS is enabled, ptr_addr might be tagged.
	 * Normally, this doesn't cause any issues, as both set_freepointer()
	 * and get_freepointer() are called with a pointer with the same tag.
	 * However, there are some issues with CONFIG_SLUB_DEBUG code. For
	 * example, when __free_slub() iterates over objects in a cache, it
	 * passes untagged pointers to check_object(). check_object() in turns
	 * calls get_freepointer() with an untagged pointer, which causes the
	 * freepointer to be restored incorrectly.
	 */
	return (void *)((unsigned long)ptr ^ s->random ^
			(unsigned long)kasan_reset_tag((void *)ptr_addr));
#else
	return ptr;
#endif
}

/* Returns the freelist pointer recorded at location ptr_addr. */
static inline void *freelist_dereference(const struct kmem_cache *s,
					 void *ptr_addr)
{
	return freelist_ptr(s, (void *)*(unsigned long *)(ptr_addr),
			    (unsigned long)ptr_addr);
}

static inline void *get_freepointer(struct kmem_cache *s, void *object)
{
	return freelist_dereference(s, object + s->offset);
}

static void prefetch_freepointer(const struct kmem_cache *s, void *object)
{
	prefetch(object + s->offset);
}

static inline void *get_freepointer_safe(struct kmem_cache *s, void *object)
{
	unsigned long freepointer_addr;
	void *p;

	if (!debug_pagealloc_enabled_static())
		return get_freepointer(s, object);

	freepointer_addr = (unsigned long)object + s->offset;
	probe_kernel_read(&p, (void **)freepointer_addr, sizeof(p));
	return freelist_ptr(s, p, freepointer_addr);
}

static inline void set_freepointer(struct kmem_cache *s, void *object, void *fp)
{
	unsigned long freeptr_addr = (unsigned long)object + s->offset;

#ifdef CONFIG_SLAB_FREELIST_HARDENED
	BUG_ON(object == fp); /* naive detection of double free or corruption */
#endif

	*(void **)freeptr_addr = freelist_ptr(s, fp, freeptr_addr);
}

/* Loop over all objects in a slab */
#define for_each_object(__p, __s, __addr, __objects) \
	for (__p = fixup_red_left(__s, __addr); \
		__p < (__addr) + (__objects) * (__s)->size; \
		__p += (__s)->size)

/* Determine object index from a given position */
static inline unsigned int slab_index(void *p, struct kmem_cache *s, void *addr)
{
	return (kasan_reset_tag(p) - addr) / s->size;
}

static inline unsigned int order_objects(unsigned int order, unsigned int size)
{
	return ((unsigned int)PAGE_SIZE << order) / size;
}

static inline struct kmem_cache_order_objects oo_make(unsigned int order,
		unsigned int size)
{
	struct kmem_cache_order_objects x = {
		(order << OO_SHIFT) + order_objects(order, size)
	};

	return x;
}

static inline unsigned int oo_order(struct kmem_cache_order_objects x)
{
	return x.x >> OO_SHIFT;
}

static inline unsigned int oo_objects(struct kmem_cache_order_objects x)
{
	return x.x & OO_MASK;
}

/*
 * Per slab locking using the pagelock
 */
static __always_inline void slab_lock(struct page *page)
{
	VM_BUG_ON_PAGE(PageTail(page), page);
	bit_spin_lock(PG_locked, &page->flags);
}

static __always_inline void slab_unlock(struct page *page)
{
	VM_BUG_ON_PAGE(PageTail(page), page);
	__bit_spin_unlock(PG_locked, &page->flags);
}

/* Interrupts must be disabled (for the fallback code to work right) */
static inline bool __cmpxchg_double_slab(struct kmem_cache *s, struct page *page,
		void *freelist_old, unsigned long counters_old,
		void *freelist_new, unsigned long counters_new,
		const char *n)
{
	VM_BUG_ON(!irqs_disabled());
#if defined(CONFIG_HAVE_CMPXCHG_DOUBLE) && \
    defined(CONFIG_HAVE_ALIGNED_STRUCT_PAGE)
	if (s->flags & __CMPXCHG_DOUBLE) {
		if (cmpxchg_double(&page->freelist, &page->counters,
				   freelist_old, counters_old,
				   freelist_new, counters_new))
			return true;
	} else
#endif
	{
		slab_lock(page);
		if (page->freelist == freelist_old &&
					page->counters == counters_old) {
			page->freelist = freelist_new;
			page->counters = counters_new;
			slab_unlock(page);
			return true;
		}
		slab_unlock(page);
	}

	cpu_relax();
	stat(s, CMPXCHG_DOUBLE_FAIL);

#ifdef SLUB_DEBUG_CMPXCHG
	pr_info("%s %s: cmpxchg double redo ", n, s->name);
#endif

	return false;
}

static inline bool cmpxchg_double_slab(struct kmem_cache *s, struct page *page,
		void *freelist_old, unsigned long counters_old,
		void *freelist_new, unsigned long counters_new,
		const char *n)
{
#if defined(CONFIG_HAVE_CMPXCHG_DOUBLE) && \
    defined(CONFIG_HAVE_ALIGNED_STRUCT_PAGE)
	if (s->flags & __CMPXCHG_DOUBLE) {
		if (cmpxchg_double(&page->freelist, &page->counters,
				   freelist_old, counters_old,
				   freelist_new, counters_new))
			return true;
	} else
#endif
	{
		unsigned long flags;

		local_irq_save(flags);
		slab_lock(page);
		if (page->freelist == freelist_old &&
					page->counters == counters_old) {
			page->freelist = freelist_new;
			page->counters = counters_new;
			slab_unlock(page);
			local_irq_restore(flags);
			return true;
		}
		slab_unlock(page);
		local_irq_restore(flags);
	}

	cpu_relax();
	stat(s, CMPXCHG_DOUBLE_FAIL);

#ifdef SLUB_DEBUG_CMPXCHG
	pr_info("%s %s: cmpxchg double redo ", n, s->name);
#endif

	return false;
}

#ifdef CONFIG_SLUB_DEBUG
/*
 * Determine a map of object in use on a page.
 *
 * Node listlock must be held to guarantee that the page does
 * not vanish from under us.
 */
static void get_map(struct kmem_cache *s, struct page *page, unsigned long *map)
{
	void *p;
	void *addr = page_address(page);

	for (p = page->freelist; p; p = get_freepointer(s, p))
		set_bit(slab_index(p, s, addr), map);
}

static inline unsigned int size_from_object(struct kmem_cache *s)
{
	if (s->flags & SLAB_RED_ZONE)
		return s->size - s->red_left_pad;

	return s->size;
}

static inline void *restore_red_left(struct kmem_cache *s, void *p)
{
	if (s->flags & SLAB_RED_ZONE)
		p -= s->red_left_pad;

	return p;
}

/*
 * Debug settings:
 */
#if defined(CONFIG_SLUB_DEBUG_ON)
static slab_flags_t slub_debug = DEBUG_DEFAULT_FLAGS;
#else
static slab_flags_t slub_debug;
#endif

static char *slub_debug_slabs;
static int disable_higher_order_debug;

/*
 * slub is about to manipulate internal object metadata.  This memory lies
 * outside the range of the allocated object, so accessing it would normally
 * be reported by kasan as a bounds error.  metadata_access_enable() is used
 * to tell kasan that these accesses are OK.
 */
static inline void metadata_access_enable(void)
{
	kasan_disable_current();
}

static inline void metadata_access_disable(void)
{
	kasan_enable_current();
}

/*
 * Object debugging
 */

/* Verify that a pointer has an address that is valid within a slab page */
static inline int check_valid_pointer(struct kmem_cache *s,
				struct page *page, void *object)
{
	void *base;

	if (!object)
		return 1;

	base = page_address(page);
	object = kasan_reset_tag(object);
	object = restore_red_left(s, object);
	if (object < base || object >= base + page->objects * s->size ||
		(object - base) % s->size) {
		return 0;
	}

	return 1;
}

static void print_section(char *level, char *text, u8 *addr,
			  unsigned int length)
{
	metadata_access_enable();
	print_hex_dump(level, text, DUMP_PREFIX_ADDRESS, 16, 1, addr,
			length, 1);
	metadata_access_disable();
}

static struct track *get_track(struct kmem_cache *s, void *object,
	enum track_item alloc)
{
	struct track *p;

	if (s->offset)
		p = object + s->offset + sizeof(void *);
	else
		p = object + s->inuse;

	return p + alloc;
}

static void set_track(struct kmem_cache *s, void *object,
			enum track_item alloc, unsigned long addr)
{
	struct track *p = get_track(s, object, alloc);

	if (addr) {
#ifdef CONFIG_STACKTRACE
		unsigned int nr_entries;

		metadata_access_enable();
		nr_entries = stack_trace_save(p->addrs, TRACK_ADDRS_COUNT, 3);
		metadata_access_disable();

		if (nr_entries < TRACK_ADDRS_COUNT)
			p->addrs[nr_entries] = 0;
#endif
		p->addr = addr;
		p->cpu = smp_processor_id();
		p->pid = current->pid;
		p->when = jiffies;
	} else {
		memset(p, 0, sizeof(struct track));
	}
}

static void init_tracking(struct kmem_cache *s, void *object)
{
	if (!(s->flags & SLAB_STORE_USER))
		return;

	set_track(s, object, TRACK_FREE, 0UL);
	set_track(s, object, TRACK_ALLOC, 0UL);
}

static void print_track(const char *s, struct track *t, unsigned long pr_time)
{
	if (!t->addr)
		return;

	pr_err("INFO: %s in %pS age=%lu cpu=%u pid=%d\n",
	       s, (void *)t->addr, pr_time - t->when, t->cpu, t->pid);
#ifdef CONFIG_STACKTRACE
	{
		int i;
		for (i = 0; i < TRACK_ADDRS_COUNT; i++)
			if (t->addrs[i])
				pr_err("\t%pS\n", (void *)t->addrs[i]);
			else
				break;
	}
#endif
}

static void print_tracking(struct kmem_cache *s, void *object)
{
	unsigned long pr_time = jiffies;
	if (!(s->flags & SLAB_STORE_USER))
		return;

	print_track("Allocated", get_track(s, object, TRACK_ALLOC), pr_time);
	print_track("Freed", get_track(s, object, TRACK_FREE), pr_time);
}

static void print_page_info(struct page *page)
{
	pr_err("INFO: Slab 0x%p objects=%u used=%u fp=0x%p flags=0x%04lx\n",
	       page, page->objects, page->inuse, page->freelist, page->flags);

}

static void slab_bug(struct kmem_cache *s, char *fmt, ...)
{
	struct va_format vaf;
	va_list args;

	va_start(args, fmt);
	vaf.fmt = fmt;
	vaf.va = &args;
	pr_err("=============================================================================\n");
	pr_err("BUG %s (%s): %pV\n", s->name, print_tainted(), &vaf);
	pr_err("-----------------------------------------------------------------------------\n\n");

	add_taint(TAINT_BAD_PAGE, LOCKDEP_NOW_UNRELIABLE);
	va_end(args);
}

static void slab_fix(struct kmem_cache *s, char *fmt, ...)
{
	struct va_format vaf;
	va_list args;

	va_start(args, fmt);
	vaf.fmt = fmt;
	vaf.va = &args;
	pr_err("FIX %s: %pV\n", s->name, &vaf);
	va_end(args);
}

static void print_trailer(struct kmem_cache *s, struct page *page, u8 *p)
{
	unsigned int off;	/* Offset of last byte */
	u8 *addr = page_address(page);

	print_tracking(s, p);

	print_page_info(page);

	pr_err("INFO: Object 0x%p @offset=%tu fp=0x%p\n\n",
	       p, p - addr, get_freepointer(s, p));

	if (s->flags & SLAB_RED_ZONE)
		print_section(KERN_ERR, "Redzone ", p - s->red_left_pad,
			      s->red_left_pad);
	else if (p > addr + 16)
		print_section(KERN_ERR, "Bytes b4 ", p - 16, 16);

	print_section(KERN_ERR, "Object ", p,
		      min_t(unsigned int, s->object_size, PAGE_SIZE));
	if (s->flags & SLAB_RED_ZONE)
		print_section(KERN_ERR, "Redzone ", p + s->object_size,
			s->inuse - s->object_size);

	if (s->offset)
		off = s->offset + sizeof(void *);
	else
		off = s->inuse;

	if (s->flags & SLAB_STORE_USER)
		off += 2 * sizeof(struct track);

	off += kasan_metadata_size(s);

	if (off != size_from_object(s))
		/* Beginning of the filler is the free pointer */
		print_section(KERN_ERR, "Padding ", p + off,
			      size_from_object(s) - off);

	dump_stack();
}

void object_err(struct kmem_cache *s, struct page *page,
			u8 *object, char *reason)
{
	slab_bug(s, "%s", reason);
	print_trailer(s, page, object);
}

static __printf(3, 4) void slab_err(struct kmem_cache *s, struct page *page,
			const char *fmt, ...)
{
	va_list args;
	char buf[100];

	va_start(args, fmt);
	vsnprintf(buf, sizeof(buf), fmt, args);
	va_end(args);
	slab_bug(s, "%s", buf);
	print_page_info(page);
	dump_stack();
}

static void init_object(struct kmem_cache *s, void *object, u8 val)
{
	u8 *p = object;

	if (s->flags & SLAB_RED_ZONE)
		memset(p - s->red_left_pad, val, s->red_left_pad);

	if (s->flags & __OBJECT_POISON) {
		memset(p, POISON_FREE, s->object_size - 1);
		p[s->object_size - 1] = POISON_END;
	}

	if (s->flags & SLAB_RED_ZONE)
		memset(p + s->object_size, val, s->inuse - s->object_size);
}

static void restore_bytes(struct kmem_cache *s, char *message, u8 data,
						void *from, void *to)
{
	slab_fix(s, "Restoring 0x%p-0x%p=0x%x\n", from, to - 1, data);
	memset(from, data, to - from);
}

static int check_bytes_and_report(struct kmem_cache *s, struct page *page,
			u8 *object, char *what,
			u8 *start, unsigned int value, unsigned int bytes)
{
	u8 *fault;
	u8 *end;

	metadata_access_enable();
	fault = memchr_inv(start, value, bytes);
	metadata_access_disable();
	if (!fault)
		return 1;

	end = start + bytes;
	while (end > fault && end[-1] == value)
		end--;

	slab_bug(s, "%s overwritten", what);
	pr_err("INFO: 0x%p-0x%p. First byte 0x%x instead of 0x%x\n",
					fault, end - 1, fault[0], value);
	print_trailer(s, page, object);

	restore_bytes(s, what, value, fault, end);
	return 0;
}

/*
 * Object layout:
 *
 * object address
 * 	Bytes of the object to be managed.
 * 	If the freepointer may overlay the object then the free
 * 	pointer is the first word of the object.
 *
 * 	Poisoning uses 0x6b (POISON_FREE) and the last byte is
 * 	0xa5 (POISON_END)
 *
 * object + s->object_size
 * 	Padding to reach word boundary. This is also used for Redzoning.
 * 	Padding is extended by another word if Redzoning is enabled and
 * 	object_size == inuse.
 *
 * 	We fill with 0xbb (RED_INACTIVE) for inactive objects and with
 * 	0xcc (RED_ACTIVE) for objects in use.
 *
 * object + s->inuse
 * 	Meta data starts here.
 *
 * 	A. Free pointer (if we cannot overwrite object on free)
 * 	B. Tracking data for SLAB_STORE_USER
 * 	C. Padding to reach required alignment boundary or at mininum
 * 		one word if debugging is on to be able to detect writes
 * 		before the word boundary.
 *
 *	Padding is done using 0x5a (POISON_INUSE)
 *
 * object + s->size
 * 	Nothing is used beyond s->size.
 *
 * If slabcaches are merged then the object_size and inuse boundaries are mostly
 * ignored. And therefore no slab options that rely on these boundaries
 * may be used with merged slabcaches.
 */

static int check_pad_bytes(struct kmem_cache *s, struct page *page, u8 *p)
{
	unsigned long off = s->inuse;	/* The end of info */

	if (s->offset)
		/* Freepointer is placed after the object. */
		off += sizeof(void *);

	if (s->flags & SLAB_STORE_USER)
		/* We also have user information there */
		off += 2 * sizeof(struct track);

	off += kasan_metadata_size(s);

	if (size_from_object(s) == off)
		return 1;

	return check_bytes_and_report(s, page, p, "Object padding",
			p + off, POISON_INUSE, size_from_object(s) - off);
}

/* Check the pad bytes at the end of a slab page */
static int slab_pad_check(struct kmem_cache *s, struct page *page)
{
	u8 *start;
	u8 *fault;
	u8 *end;
	u8 *pad;
	int length;
	int remainder;

	if (!(s->flags & SLAB_POISON))
		return 1;

	start = page_address(page);
	length = page_size(page);
	end = start + length;
	remainder = length % s->size;
	if (!remainder)
		return 1;

	pad = end - remainder;
	metadata_access_enable();
	fault = memchr_inv(pad, POISON_INUSE, remainder);
	metadata_access_disable();
	if (!fault)
		return 1;
	while (end > fault && end[-1] == POISON_INUSE)
		end--;

	slab_err(s, page, "Padding overwritten. 0x%p-0x%p", fault, end - 1);
	print_section(KERN_ERR, "Padding ", pad, remainder);

	restore_bytes(s, "slab padding", POISON_INUSE, fault, end);
	return 0;
}

static int check_object(struct kmem_cache *s, struct page *page,
					void *object, u8 val)
{
	u8 *p = object;
	u8 *endobject = object + s->object_size;

	if (s->flags & SLAB_RED_ZONE) {
		if (!check_bytes_and_report(s, page, object, "Redzone",
			object - s->red_left_pad, val, s->red_left_pad))
			return 0;

		if (!check_bytes_and_report(s, page, object, "Redzone",
			endobject, val, s->inuse - s->object_size))
			return 0;
	} else {
		if ((s->flags & SLAB_POISON) && s->object_size < s->inuse) {
			check_bytes_and_report(s, page, p, "Alignment padding",
				endobject, POISON_INUSE,
				s->inuse - s->object_size);
		}
	}

	if (s->flags & SLAB_POISON) {
		if (val != SLUB_RED_ACTIVE && (s->flags & __OBJECT_POISON) &&
			(!check_bytes_and_report(s, page, p, "Poison", p,
					POISON_FREE, s->object_size - 1) ||
			 !check_bytes_and_report(s, page, p, "Poison",
				p + s->object_size - 1, POISON_END, 1)))
			return 0;
		/*
		 * check_pad_bytes cleans up on its own.
		 */
		check_pad_bytes(s, page, p);
	}

	if (!s->offset && val == SLUB_RED_ACTIVE)
		/*
		 * Object and freepointer overlap. Cannot check
		 * freepointer while object is allocated.
		 */
		return 1;

	/* Check free pointer validity */
	if (!check_valid_pointer(s, page, get_freepointer(s, p))) {
		object_err(s, page, p, "Freepointer corrupt");
		/*
		 * No choice but to zap it and thus lose the remainder
		 * of the free objects in this slab. May cause
		 * another error because the object count is now wrong.
		 */
		set_freepointer(s, p, NULL);
		return 0;
	}
	return 1;
}

static int check_slab(struct kmem_cache *s, struct page *page)
{
	int maxobj;

	VM_BUG_ON(!irqs_disabled());

	if (!PageSlab(page)) {
		slab_err(s, page, "Not a valid slab page");
		return 0;
	}

	maxobj = order_objects(compound_order(page), s->size);
	if (page->objects > maxobj) {
		slab_err(s, page, "objects %u > max %u",
			page->objects, maxobj);
		return 0;
	}
	if (page->inuse > page->objects) {
		slab_err(s, page, "inuse %u > max %u",
			page->inuse, page->objects);
		return 0;
	}
	/* Slab_pad_check fixes things up after itself */
	slab_pad_check(s, page);
	return 1;
}

/*
 * Determine if a certain object on a page is on the freelist. Must hold the
 * slab lock to guarantee that the chains are in a consistent state.
 */
static int on_freelist(struct kmem_cache *s, struct page *page, void *search)
{
	int nr = 0;
	void *fp;
	void *object = NULL;
	int max_objects;

	fp = page->freelist;
	while (fp && nr <= page->objects) {
		if (fp == search)
			return 1;
		if (!check_valid_pointer(s, page, fp)) {
			if (object) {
				object_err(s, page, object,
					"Freechain corrupt");
				set_freepointer(s, object, NULL);
			} else {
				slab_err(s, page, "Freepointer corrupt");
				page->freelist = NULL;
				page->inuse = page->objects;
				slab_fix(s, "Freelist cleared");
				return 0;
			}
			break;
		}
		object = fp;
		fp = get_freepointer(s, object);
		nr++;
	}

	max_objects = order_objects(compound_order(page), s->size);
	if (max_objects > MAX_OBJS_PER_PAGE)
		max_objects = MAX_OBJS_PER_PAGE;

	if (page->objects != max_objects) {
		slab_err(s, page, "Wrong number of objects. Found %d but should be %d",
			 page->objects, max_objects);
		page->objects = max_objects;
		slab_fix(s, "Number of objects adjusted.");
	}
	if (page->inuse != page->objects - nr) {
		slab_err(s, page, "Wrong object count. Counter is %d but counted were %d",
			 page->inuse, page->objects - nr);
		page->inuse = page->objects - nr;
		slab_fix(s, "Object count adjusted.");
	}
	return search == NULL;
}

static void trace(struct kmem_cache *s, struct page *page, void *object,
								int alloc)
{
	if (s->flags & SLAB_TRACE) {
		pr_info("TRACE %s %s 0x%p inuse=%d fp=0x%p\n",
			s->name,
			alloc ? "alloc" : "free",
			object, page->inuse,
			page->freelist);

		if (!alloc)
			print_section(KERN_INFO, "Object ", (void *)object,
					s->object_size);

		dump_stack();
	}
}

/*
 * Tracking of fully allocated slabs for debugging purposes.
 */
static void add_full(struct kmem_cache *s,
	struct kmem_cache_node *n, struct page *page)
{
	if (!(s->flags & SLAB_STORE_USER))
		return;

	lockdep_assert_held(&n->list_lock);
	list_add(&page->slab_list, &n->full);
}

static void remove_full(struct kmem_cache *s, struct kmem_cache_node *n, struct page *page)
{
	if (!(s->flags & SLAB_STORE_USER))
		return;

	lockdep_assert_held(&n->list_lock);
	list_del(&page->slab_list);
}

/* Tracking of the number of slabs for debugging purposes */
static inline unsigned long slabs_node(struct kmem_cache *s, int node)
{
	struct kmem_cache_node *n = get_node(s, node);

	return atomic_long_read(&n->nr_slabs);
}

static inline unsigned long node_nr_slabs(struct kmem_cache_node *n)
{
	return atomic_long_read(&n->nr_slabs);
}

static inline void inc_slabs_node(struct kmem_cache *s, int node, int objects)
{
	struct kmem_cache_node *n = get_node(s, node);

	/*
	 * May be called early in order to allocate a slab for the
	 * kmem_cache_node structure. Solve the chicken-egg
	 * dilemma by deferring the increment of the count during
	 * bootstrap (see early_kmem_cache_node_alloc).
	 */
	if (likely(n)) {
		atomic_long_inc(&n->nr_slabs);
		atomic_long_add(objects, &n->total_objects);
	}
}
static inline void dec_slabs_node(struct kmem_cache *s, int node, int objects)
{
	struct kmem_cache_node *n = get_node(s, node);

	atomic_long_dec(&n->nr_slabs);
	atomic_long_sub(objects, &n->total_objects);
}

/* Object debug checks for alloc/free paths */
static void setup_object_debug(struct kmem_cache *s, struct page *page,
								void *object)
{
	if (!(s->flags & (SLAB_STORE_USER|SLAB_RED_ZONE|__OBJECT_POISON)))
		return;

	init_object(s, object, SLUB_RED_INACTIVE);
	init_tracking(s, object);
}

static
void setup_page_debug(struct kmem_cache *s, struct page *page, void *addr)
{
	if (!(s->flags & SLAB_POISON))
		return;

	metadata_access_enable();
	memset(addr, POISON_INUSE, page_size(page));
	metadata_access_disable();
}

static inline int alloc_consistency_checks(struct kmem_cache *s,
					struct page *page, void *object)
{
	if (!check_slab(s, page))
		return 0;

	if (!check_valid_pointer(s, page, object)) {
		object_err(s, page, object, "Freelist Pointer check fails");
		return 0;
	}

	if (!check_object(s, page, object, SLUB_RED_INACTIVE))
		return 0;

	return 1;
}

static noinline int alloc_debug_processing(struct kmem_cache *s,
					struct page *page,
					void *object, unsigned long addr)
{
	if (s->flags & SLAB_CONSISTENCY_CHECKS) {
		if (!alloc_consistency_checks(s, page, object))
			goto bad;
	}

	/* Success perform special debug activities for allocs */
	if (s->flags & SLAB_STORE_USER)
		set_track(s, object, TRACK_ALLOC, addr);
	trace(s, page, object, 1);
	init_object(s, object, SLUB_RED_ACTIVE);
	return 1;

bad:
	if (PageSlab(page)) {
		/*
		 * If this is a slab page then lets do the best we can
		 * to avoid issues in the future. Marking all objects
		 * as used avoids touching the remaining objects.
		 */
		slab_fix(s, "Marking all objects used");
		page->inuse = page->objects;
		page->freelist = NULL;
	}
	return 0;
}

static inline int free_consistency_checks(struct kmem_cache *s,
		struct page *page, void *object, unsigned long addr)
{
	if (!check_valid_pointer(s, page, object)) {
		slab_err(s, page, "Invalid object pointer 0x%p", object);
		return 0;
	}

	if (on_freelist(s, page, object)) {
		object_err(s, page, object, "Object already free");
		return 0;
	}

	if (!check_object(s, page, object, SLUB_RED_ACTIVE))
		return 0;

	if (unlikely(s != page->slab_cache)) {
		if (!PageSlab(page)) {
			slab_err(s, page, "Attempt to free object(0x%p) outside of slab",
				 object);
		} else if (!page->slab_cache) {
			pr_err("SLUB <none>: no slab for object 0x%p.\n",
			       object);
			dump_stack();
		} else
			object_err(s, page, object,
					"page slab pointer corrupt.");
		return 0;
	}
	return 1;
}

/* Supports checking bulk free of a constructed freelist */
static noinline int free_debug_processing(
	struct kmem_cache *s, struct page *page,
	void *head, void *tail, int bulk_cnt,
	unsigned long addr)
{
	struct kmem_cache_node *n = get_node(s, page_to_nid(page));
	void *object = head;
	int cnt = 0;
	unsigned long uninitialized_var(flags);
	int ret = 0;

	raw_spin_lock_irqsave(&n->list_lock, flags);
	slab_lock(page);

	if (s->flags & SLAB_CONSISTENCY_CHECKS) {
		if (!check_slab(s, page))
			goto out;
	}

next_object:
	cnt++;

	if (s->flags & SLAB_CONSISTENCY_CHECKS) {
		if (!free_consistency_checks(s, page, object, addr))
			goto out;
	}

	if (s->flags & SLAB_STORE_USER)
		set_track(s, object, TRACK_FREE, addr);
	trace(s, page, object, 0);
	/* Freepointer not overwritten by init_object(), SLAB_POISON moved it */
	init_object(s, object, SLUB_RED_INACTIVE);

	/* Reached end of constructed freelist yet? */
	if (object != tail) {
		object = get_freepointer(s, object);
		goto next_object;
	}
	ret = 1;

out:
	if (cnt != bulk_cnt)
		slab_err(s, page, "Bulk freelist count(%d) invalid(%d)\n",
			 bulk_cnt, cnt);

	slab_unlock(page);
	raw_spin_unlock_irqrestore(&n->list_lock, flags);
	if (!ret)
		slab_fix(s, "Object at 0x%p not freed", object);
	return ret;
}

static int __init setup_slub_debug(char *str)
{
	slub_debug = DEBUG_DEFAULT_FLAGS;
	if (*str++ != '=' || !*str)
		/*
		 * No options specified. Switch on full debugging.
		 */
		goto out;

	if (*str == ',')
		/*
		 * No options but restriction on slabs. This means full
		 * debugging for slabs matching a pattern.
		 */
		goto check_slabs;

	slub_debug = 0;
	if (*str == '-')
		/*
		 * Switch off all debugging measures.
		 */
		goto out;

	/*
	 * Determine which debug features should be switched on
	 */
	for (; *str && *str != ','; str++) {
		switch (tolower(*str)) {
		case 'f':
			slub_debug |= SLAB_CONSISTENCY_CHECKS;
			break;
		case 'z':
			slub_debug |= SLAB_RED_ZONE;
			break;
		case 'p':
			slub_debug |= SLAB_POISON;
			break;
		case 'u':
			slub_debug |= SLAB_STORE_USER;
			break;
		case 't':
			slub_debug |= SLAB_TRACE;
			break;
		case 'a':
			slub_debug |= SLAB_FAILSLAB;
			break;
		case 'o':
			/*
			 * Avoid enabling debugging on caches if its minimum
			 * order would increase as a result.
			 */
			disable_higher_order_debug = 1;
			break;
		default:
			pr_err("slub_debug option '%c' unknown. skipped\n",
			       *str);
		}
	}

check_slabs:
	if (*str == ',')
		slub_debug_slabs = str + 1;
out:
	if ((static_branch_unlikely(&init_on_alloc) ||
	     static_branch_unlikely(&init_on_free)) &&
	    (slub_debug & SLAB_POISON))
		pr_info("mem auto-init: SLAB_POISON will take precedence over init_on_alloc/init_on_free\n");
	return 1;
}

__setup("slub_debug", setup_slub_debug);

/*
 * kmem_cache_flags - apply debugging options to the cache
 * @object_size:	the size of an object without meta data
 * @flags:		flags to set
 * @name:		name of the cache
 * @ctor:		constructor function
 *
 * Debug option(s) are applied to @flags. In addition to the debug
 * option(s), if a slab name (or multiple) is specified i.e.
 * slub_debug=<Debug-Options>,<slab name1>,<slab name2> ...
 * then only the select slabs will receive the debug option(s).
 */
slab_flags_t kmem_cache_flags(unsigned int object_size,
	slab_flags_t flags, const char *name,
	void (*ctor)(void *))
{
	char *iter;
	size_t len;

	/* If slub_debug = 0, it folds into the if conditional. */
	if (!slub_debug_slabs)
		return flags | slub_debug;

	len = strlen(name);
	iter = slub_debug_slabs;
	while (*iter) {
		char *end, *glob;
		size_t cmplen;

		end = strchrnul(iter, ',');

		glob = strnchr(iter, end - iter, '*');
		if (glob)
			cmplen = glob - iter;
		else
			cmplen = max_t(size_t, len, (end - iter));

		if (!strncmp(name, iter, cmplen)) {
			flags |= slub_debug;
			break;
		}

		if (!*end)
			break;
		iter = end + 1;
	}

	return flags;
}
#else /* !CONFIG_SLUB_DEBUG */
static inline void setup_object_debug(struct kmem_cache *s,
			struct page *page, void *object) {}
static inline
void setup_page_debug(struct kmem_cache *s, struct page *page, void *addr) {}

static inline int alloc_debug_processing(struct kmem_cache *s,
	struct page *page, void *object, unsigned long addr) { return 0; }

static inline int free_debug_processing(
	struct kmem_cache *s, struct page *page,
	void *head, void *tail, int bulk_cnt,
	unsigned long addr) { return 0; }

static inline int slab_pad_check(struct kmem_cache *s, struct page *page)
			{ return 1; }
static inline int check_object(struct kmem_cache *s, struct page *page,
			void *object, u8 val) { return 1; }
static inline void add_full(struct kmem_cache *s, struct kmem_cache_node *n,
					struct page *page) {}
static inline void remove_full(struct kmem_cache *s, struct kmem_cache_node *n,
					struct page *page) {}
slab_flags_t kmem_cache_flags(unsigned int object_size,
	slab_flags_t flags, const char *name,
	void (*ctor)(void *))
{
	return flags;
}
#define slub_debug 0

#define disable_higher_order_debug 0

static inline unsigned long slabs_node(struct kmem_cache *s, int node)
							{ return 0; }
static inline unsigned long node_nr_slabs(struct kmem_cache_node *n)
							{ return 0; }
static inline void inc_slabs_node(struct kmem_cache *s, int node,
							int objects) {}
static inline void dec_slabs_node(struct kmem_cache *s, int node,
							int objects) {}

#endif /* CONFIG_SLUB_DEBUG */

struct slub_free_list {
	raw_spinlock_t		lock;
	struct list_head	list;
};
static DEFINE_PER_CPU(struct slub_free_list, slub_free_list);

/*
 * Hooks for other subsystems that check memory allocations. In a typical
 * production configuration these hooks all should produce no code at all.
 */
static inline void *kmalloc_large_node_hook(void *ptr, size_t size, gfp_t flags)
{
	ptr = kasan_kmalloc_large(ptr, size, flags);
	/* As ptr might get tagged, call kmemleak hook after KASAN. */
	kmemleak_alloc(ptr, size, 1, flags);
	return ptr;
}

static __always_inline void kfree_hook(void *x)
{
	kmemleak_free(x);
	kasan_kfree_large(x, _RET_IP_);
}

static __always_inline bool slab_free_hook(struct kmem_cache *s, void *x)
{
	kmemleak_free_recursive(x, s->flags);

	/*
	 * Trouble is that we may no longer disable interrupts in the fast path
	 * So in order to make the debug calls that expect irqs to be
	 * disabled we need to disable interrupts temporarily.
	 */
#ifdef CONFIG_LOCKDEP
	{
		unsigned long flags;

		local_irq_save(flags);
		debug_check_no_locks_freed(x, s->object_size);
		local_irq_restore(flags);
	}
#endif
	if (!(s->flags & SLAB_DEBUG_OBJECTS))
		debug_check_no_obj_freed(x, s->object_size);

	/* KASAN might put x into memory quarantine, delaying its reuse */
	return kasan_slab_free(s, x, _RET_IP_);
}

static inline bool slab_free_freelist_hook(struct kmem_cache *s,
					   void **head, void **tail)
{

	void *object;
	void *next = *head;
	void *old_tail = *tail ? *tail : *head;
	int rsize;

	/* Head and tail of the reconstructed freelist */
	*head = NULL;
	*tail = NULL;

	do {
		object = next;
		next = get_freepointer(s, object);

		if (slab_want_init_on_free(s)) {
			/*
			 * Clear the object and the metadata, but don't touch
			 * the redzone.
			 */
			memset(object, 0, s->object_size);
			rsize = (s->flags & SLAB_RED_ZONE) ? s->red_left_pad
							   : 0;
			memset((char *)object + s->inuse, 0,
			       s->size - s->inuse - rsize);

		}
		/* If object's reuse doesn't have to be delayed */
		if (!slab_free_hook(s, object)) {
			/* Move object to the new freelist */
			set_freepointer(s, object, *head);
			*head = object;
			if (!*tail)
				*tail = object;
		}
	} while (object != old_tail);

	if (*head == *tail)
		*tail = NULL;

	return *head != NULL;
}

static void *setup_object(struct kmem_cache *s, struct page *page,
				void *object)
{
	setup_object_debug(s, page, object);
	object = kasan_init_slab_obj(s, object);
	if (unlikely(s->ctor)) {
		kasan_unpoison_object_data(s, object);
		s->ctor(object);
		kasan_poison_object_data(s, object);
	}
	return object;
}

/*
 * Slab allocation and freeing
 */
static inline struct page *alloc_slab_page(struct kmem_cache *s,
		gfp_t flags, int node, struct kmem_cache_order_objects oo)
{
	struct page *page;
	unsigned int order = oo_order(oo);

	if (node == NUMA_NO_NODE)
		page = alloc_pages(flags, order);
	else
		page = __alloc_pages_node(node, flags, order);

	if (page && charge_slab_page(page, flags, order, s)) {
		__free_pages(page, order);
		page = NULL;
	}

	return page;
}

#ifdef CONFIG_SLAB_FREELIST_RANDOM
/* Pre-initialize the random sequence cache */
static int init_cache_random_seq(struct kmem_cache *s)
{
	unsigned int count = oo_objects(s->oo);
	int err;

	/* Bailout if already initialised */
	if (s->random_seq)
		return 0;

	err = cache_random_seq_create(s, count, GFP_KERNEL);
	if (err) {
		pr_err("SLUB: Unable to initialize free list for %s\n",
			s->name);
		return err;
	}

	/* Transform to an offset on the set of pages */
	if (s->random_seq) {
		unsigned int i;

		for (i = 0; i < count; i++)
			s->random_seq[i] *= s->size;
	}
	return 0;
}

/* Initialize each random sequence freelist per cache */
static void __init init_freelist_randomization(void)
{
	struct kmem_cache *s;

	mutex_lock(&slab_mutex);

	list_for_each_entry(s, &slab_caches, list)
		init_cache_random_seq(s);

	mutex_unlock(&slab_mutex);
}

/* Get the next entry on the pre-computed freelist randomized */
static void *next_freelist_entry(struct kmem_cache *s, struct page *page,
				unsigned long *pos, void *start,
				unsigned long page_limit,
				unsigned long freelist_count)
{
	unsigned int idx;

	/*
	 * If the target page allocation failed, the number of objects on the
	 * page might be smaller than the usual size defined by the cache.
	 */
	do {
		idx = s->random_seq[*pos];
		*pos += 1;
		if (*pos >= freelist_count)
			*pos = 0;
	} while (unlikely(idx >= page_limit));

	return (char *)start + idx;
}

/* Shuffle the single linked freelist based on a random pre-computed sequence */
static bool shuffle_freelist(struct kmem_cache *s, struct page *page)
{
	void *start;
	void *cur;
	void *next;
	unsigned long idx, pos, page_limit, freelist_count;

	if (page->objects < 2 || !s->random_seq)
		return false;

	freelist_count = oo_objects(s->oo);
	pos = get_random_int() % freelist_count;

	page_limit = page->objects * s->size;
	start = fixup_red_left(s, page_address(page));

	/* First entry is used as the base of the freelist */
	cur = next_freelist_entry(s, page, &pos, start, page_limit,
				freelist_count);
	cur = setup_object(s, page, cur);
	page->freelist = cur;

	for (idx = 1; idx < page->objects; idx++) {
		next = next_freelist_entry(s, page, &pos, start, page_limit,
			freelist_count);
		next = setup_object(s, page, next);
		set_freepointer(s, cur, next);
		cur = next;
	}
	set_freepointer(s, cur, NULL);

	return true;
}
#else
static inline int init_cache_random_seq(struct kmem_cache *s)
{
	return 0;
}
static inline void init_freelist_randomization(void) { }
static inline bool shuffle_freelist(struct kmem_cache *s, struct page *page)
{
	return false;
}
#endif /* CONFIG_SLAB_FREELIST_RANDOM */

static struct page *allocate_slab(struct kmem_cache *s, gfp_t flags, int node)
{
	struct page *page;
	struct kmem_cache_order_objects oo = s->oo;
	gfp_t alloc_gfp;
	void *start, *p, *next;
	int idx;
	bool shuffle;
	bool enableirqs = false;

	flags &= gfp_allowed_mask;

	if (gfpflags_allow_blocking(flags))
		enableirqs = true;
<<<<<<< HEAD
#ifdef CONFIG_PREEMPT_RT_FULL
=======

#ifdef CONFIG_PREEMPT_RT
>>>>>>> fa578e9d
	if (system_state > SYSTEM_BOOTING)
		enableirqs = true;
#endif
	if (enableirqs)
		local_irq_enable();

	flags |= s->allocflags;

	/*
	 * Let the initial higher-order allocation fail under memory pressure
	 * so we fall-back to the minimum order allocation.
	 */
	alloc_gfp = (flags | __GFP_NOWARN | __GFP_NORETRY) & ~__GFP_NOFAIL;
	if ((alloc_gfp & __GFP_DIRECT_RECLAIM) && oo_order(oo) > oo_order(s->min))
		alloc_gfp = (alloc_gfp | __GFP_NOMEMALLOC) & ~(__GFP_RECLAIM|__GFP_NOFAIL);

	page = alloc_slab_page(s, alloc_gfp, node, oo);
	if (unlikely(!page)) {
		oo = s->min;
		alloc_gfp = flags;
		/*
		 * Allocation may have failed due to fragmentation.
		 * Try a lower order alloc if possible
		 */
		page = alloc_slab_page(s, alloc_gfp, node, oo);
		if (unlikely(!page))
			goto out;
		stat(s, ORDER_FALLBACK);
	}

	page->objects = oo_objects(oo);

	page->slab_cache = s;
	__SetPageSlab(page);
	if (page_is_pfmemalloc(page))
		SetPageSlabPfmemalloc(page);

	kasan_poison_slab(page);

	start = page_address(page);

	setup_page_debug(s, page, start);

	shuffle = shuffle_freelist(s, page);

	if (!shuffle) {
		start = fixup_red_left(s, start);
		start = setup_object(s, page, start);
		page->freelist = start;
		for (idx = 0, p = start; idx < page->objects - 1; idx++) {
			next = p + s->size;
			next = setup_object(s, page, next);
			set_freepointer(s, p, next);
			p = next;
		}
		set_freepointer(s, p, NULL);
	}

	page->inuse = page->objects;
	page->frozen = 1;

out:
	if (enableirqs)
		local_irq_disable();
	if (!page)
		return NULL;

	inc_slabs_node(s, page_to_nid(page), page->objects);

	return page;
}

static struct page *new_slab(struct kmem_cache *s, gfp_t flags, int node)
{
	if (unlikely(flags & GFP_SLAB_BUG_MASK)) {
		gfp_t invalid_mask = flags & GFP_SLAB_BUG_MASK;
		flags &= ~GFP_SLAB_BUG_MASK;
		pr_warn("Unexpected gfp: %#x (%pGg). Fixing up to gfp: %#x (%pGg). Fix your code!\n",
				invalid_mask, &invalid_mask, flags, &flags);
		dump_stack();
	}

	return allocate_slab(s,
		flags & (GFP_RECLAIM_MASK | GFP_CONSTRAINT_MASK), node);
}

static void __free_slab(struct kmem_cache *s, struct page *page)
{
	int order = compound_order(page);
	int pages = 1 << order;

	if (s->flags & SLAB_CONSISTENCY_CHECKS) {
		void *p;

		slab_pad_check(s, page);
		for_each_object(p, s, page_address(page),
						page->objects)
			check_object(s, page, p, SLUB_RED_INACTIVE);
	}

	__ClearPageSlabPfmemalloc(page);
	__ClearPageSlab(page);

	page->mapping = NULL;
	if (current->reclaim_state)
		current->reclaim_state->reclaimed_slab += pages;
	uncharge_slab_page(page, order, s);
	__free_pages(page, order);
}

static void free_delayed(struct list_head *h)
{
	while (!list_empty(h)) {
		struct page *page = list_first_entry(h, struct page, lru);

		list_del(&page->lru);
		__free_slab(page->slab_cache, page);
	}
}

static void rcu_free_slab(struct rcu_head *h)
{
	struct page *page = container_of(h, struct page, rcu_head);

	__free_slab(page->slab_cache, page);
}

static void free_slab(struct kmem_cache *s, struct page *page)
{
	if (unlikely(s->flags & SLAB_TYPESAFE_BY_RCU)) {
		call_rcu(&page->rcu_head, rcu_free_slab);
	} else if (irqs_disabled()) {
		struct slub_free_list *f = this_cpu_ptr(&slub_free_list);

		raw_spin_lock(&f->lock);
		list_add(&page->lru, &f->list);
		raw_spin_unlock(&f->lock);
	} else
		__free_slab(s, page);
}

static void discard_slab(struct kmem_cache *s, struct page *page)
{
	dec_slabs_node(s, page_to_nid(page), page->objects);
	free_slab(s, page);
}

/*
 * Management of partially allocated slabs.
 */
static inline void
__add_partial(struct kmem_cache_node *n, struct page *page, int tail)
{
	n->nr_partial++;
	if (tail == DEACTIVATE_TO_TAIL)
		list_add_tail(&page->slab_list, &n->partial);
	else
		list_add(&page->slab_list, &n->partial);
}

static inline void add_partial(struct kmem_cache_node *n,
				struct page *page, int tail)
{
	lockdep_assert_held(&n->list_lock);
	__add_partial(n, page, tail);
}

static inline void remove_partial(struct kmem_cache_node *n,
					struct page *page)
{
	lockdep_assert_held(&n->list_lock);
	list_del(&page->slab_list);
	n->nr_partial--;
}

/*
 * Remove slab from the partial list, freeze it and
 * return the pointer to the freelist.
 *
 * Returns a list of objects or NULL if it fails.
 */
static inline void *acquire_slab(struct kmem_cache *s,
		struct kmem_cache_node *n, struct page *page,
		int mode, int *objects)
{
	void *freelist;
	unsigned long counters;
	struct page new;

	lockdep_assert_held(&n->list_lock);

	/*
	 * Zap the freelist and set the frozen bit.
	 * The old freelist is the list of objects for the
	 * per cpu allocation list.
	 */
	freelist = page->freelist;
	counters = page->counters;
	new.counters = counters;
	*objects = new.objects - new.inuse;
	if (mode) {
		new.inuse = page->objects;
		new.freelist = NULL;
	} else {
		new.freelist = freelist;
	}

	VM_BUG_ON(new.frozen);
	new.frozen = 1;

	if (!__cmpxchg_double_slab(s, page,
			freelist, counters,
			new.freelist, new.counters,
			"acquire_slab"))
		return NULL;

	remove_partial(n, page);
	WARN_ON(!freelist);
	return freelist;
}

static void put_cpu_partial(struct kmem_cache *s, struct page *page, int drain);
static inline bool pfmemalloc_match(struct page *page, gfp_t gfpflags);

/*
 * Try to allocate a partial slab from a specific node.
 */
static void *get_partial_node(struct kmem_cache *s, struct kmem_cache_node *n,
				struct kmem_cache_cpu *c, gfp_t flags)
{
	struct page *page, *page2;
	void *object = NULL;
	unsigned int available = 0;
	int objects;

	/*
	 * Racy check. If we mistakenly see no partial slabs then we
	 * just allocate an empty slab. If we mistakenly try to get a
	 * partial slab and there is none available then get_partials()
	 * will return NULL.
	 */
	if (!n || !n->nr_partial)
		return NULL;

	raw_spin_lock(&n->list_lock);
<<<<<<< HEAD
	list_for_each_entry_safe(page, page2, &n->partial, lru) {
=======
	list_for_each_entry_safe(page, page2, &n->partial, slab_list) {
>>>>>>> fa578e9d
		void *t;

		if (!pfmemalloc_match(page, flags))
			continue;

		t = acquire_slab(s, n, page, object == NULL, &objects);
		if (!t)
			break;

		available += objects;
		if (!object) {
			c->page = page;
			stat(s, ALLOC_FROM_PARTIAL);
			object = t;
		} else {
			put_cpu_partial(s, page, 0);
			stat(s, CPU_PARTIAL_NODE);
		}
		if (!kmem_cache_has_cpu_partial(s)
			|| available > slub_cpu_partial(s) / 2)
			break;

	}
	raw_spin_unlock(&n->list_lock);
	return object;
}

/*
 * Get a page from somewhere. Search in increasing NUMA distances.
 */
static void *get_any_partial(struct kmem_cache *s, gfp_t flags,
		struct kmem_cache_cpu *c)
{
#ifdef CONFIG_NUMA
	struct zonelist *zonelist;
	struct zoneref *z;
	struct zone *zone;
	enum zone_type high_zoneidx = gfp_zone(flags);
	void *object;
	unsigned int cpuset_mems_cookie;

	/*
	 * The defrag ratio allows a configuration of the tradeoffs between
	 * inter node defragmentation and node local allocations. A lower
	 * defrag_ratio increases the tendency to do local allocations
	 * instead of attempting to obtain partial slabs from other nodes.
	 *
	 * If the defrag_ratio is set to 0 then kmalloc() always
	 * returns node local objects. If the ratio is higher then kmalloc()
	 * may return off node objects because partial slabs are obtained
	 * from other nodes and filled up.
	 *
	 * If /sys/kernel/slab/xx/remote_node_defrag_ratio is set to 100
	 * (which makes defrag_ratio = 1000) then every (well almost)
	 * allocation will first attempt to defrag slab caches on other nodes.
	 * This means scanning over all nodes to look for partial slabs which
	 * may be expensive if we do it every time we are trying to find a slab
	 * with available objects.
	 */
	if (!s->remote_node_defrag_ratio ||
			get_cycles() % 1024 > s->remote_node_defrag_ratio)
		return NULL;

	do {
		cpuset_mems_cookie = read_mems_allowed_begin();
		zonelist = node_zonelist(mempolicy_slab_node(), flags);
		for_each_zone_zonelist(zone, z, zonelist, high_zoneidx) {
			struct kmem_cache_node *n;

			n = get_node(s, zone_to_nid(zone));

			if (n && cpuset_zone_allowed(zone, flags) &&
					n->nr_partial > s->min_partial) {
				object = get_partial_node(s, n, c, flags);
				if (object) {
					/*
					 * Don't check read_mems_allowed_retry()
					 * here - if mems_allowed was updated in
					 * parallel, that was a harmless race
					 * between allocation and the cpuset
					 * update
					 */
					return object;
				}
			}
		}
	} while (read_mems_allowed_retry(cpuset_mems_cookie));
#endif	/* CONFIG_NUMA */
	return NULL;
}

/*
 * Get a partial page, lock it and return it.
 */
static void *get_partial(struct kmem_cache *s, gfp_t flags, int node,
		struct kmem_cache_cpu *c)
{
	void *object;
	int searchnode = node;

	if (node == NUMA_NO_NODE)
		searchnode = numa_mem_id();
	else if (!node_present_pages(node))
		searchnode = node_to_mem_node(node);

	object = get_partial_node(s, get_node(s, searchnode), c, flags);
	if (object || node != NUMA_NO_NODE)
		return object;

	return get_any_partial(s, flags, c);
}

#ifdef CONFIG_PREEMPTION
/*
 * Calculate the next globally unique transaction for disambiguiation
 * during cmpxchg. The transactions start with the cpu number and are then
 * incremented by CONFIG_NR_CPUS.
 */
#define TID_STEP  roundup_pow_of_two(CONFIG_NR_CPUS)
#else
/*
 * No preemption supported therefore also no need to check for
 * different cpus.
 */
#define TID_STEP 1
#endif

static inline unsigned long next_tid(unsigned long tid)
{
	return tid + TID_STEP;
}

#ifdef SLUB_DEBUG_CMPXCHG
static inline unsigned int tid_to_cpu(unsigned long tid)
{
	return tid % TID_STEP;
}

static inline unsigned long tid_to_event(unsigned long tid)
{
	return tid / TID_STEP;
}
#endif

static inline unsigned int init_tid(int cpu)
{
	return cpu;
}

static inline void note_cmpxchg_failure(const char *n,
		const struct kmem_cache *s, unsigned long tid)
{
#ifdef SLUB_DEBUG_CMPXCHG
	unsigned long actual_tid = __this_cpu_read(s->cpu_slab->tid);

	pr_info("%s %s: cmpxchg redo ", n, s->name);

#ifdef CONFIG_PREEMPTION
	if (tid_to_cpu(tid) != tid_to_cpu(actual_tid))
		pr_warn("due to cpu change %d -> %d\n",
			tid_to_cpu(tid), tid_to_cpu(actual_tid));
	else
#endif
	if (tid_to_event(tid) != tid_to_event(actual_tid))
		pr_warn("due to cpu running other code. Event %ld->%ld\n",
			tid_to_event(tid), tid_to_event(actual_tid));
	else
		pr_warn("for unknown reason: actual=%lx was=%lx target=%lx\n",
			actual_tid, tid, next_tid(tid));
#endif
	stat(s, CMPXCHG_DOUBLE_CPU_FAIL);
}

static void init_kmem_cache_cpus(struct kmem_cache *s)
{
	int cpu;

	for_each_possible_cpu(cpu)
		per_cpu_ptr(s->cpu_slab, cpu)->tid = init_tid(cpu);
}

/*
 * Remove the cpu slab
 */
static void deactivate_slab(struct kmem_cache *s, struct page *page,
				void *freelist, struct kmem_cache_cpu *c)
{
	enum slab_modes { M_NONE, M_PARTIAL, M_FULL, M_FREE };
	struct kmem_cache_node *n = get_node(s, page_to_nid(page));
	int lock = 0;
	enum slab_modes l = M_NONE, m = M_NONE;
	void *nextfree;
	int tail = DEACTIVATE_TO_HEAD;
	struct page new;
	struct page old;

	if (page->freelist) {
		stat(s, DEACTIVATE_REMOTE_FREES);
		tail = DEACTIVATE_TO_TAIL;
	}

	/*
	 * Stage one: Free all available per cpu objects back
	 * to the page freelist while it is still frozen. Leave the
	 * last one.
	 *
	 * There is no need to take the list->lock because the page
	 * is still frozen.
	 */
	while (freelist && (nextfree = get_freepointer(s, freelist))) {
		void *prior;
		unsigned long counters;

		do {
			prior = page->freelist;
			counters = page->counters;
			set_freepointer(s, freelist, prior);
			new.counters = counters;
			new.inuse--;
			VM_BUG_ON(!new.frozen);

		} while (!__cmpxchg_double_slab(s, page,
			prior, counters,
			freelist, new.counters,
			"drain percpu freelist"));

		freelist = nextfree;
	}

	/*
	 * Stage two: Ensure that the page is unfrozen while the
	 * list presence reflects the actual number of objects
	 * during unfreeze.
	 *
	 * We setup the list membership and then perform a cmpxchg
	 * with the count. If there is a mismatch then the page
	 * is not unfrozen but the page is on the wrong list.
	 *
	 * Then we restart the process which may have to remove
	 * the page from the list that we just put it on again
	 * because the number of objects in the slab may have
	 * changed.
	 */
redo:

	old.freelist = page->freelist;
	old.counters = page->counters;
	VM_BUG_ON(!old.frozen);

	/* Determine target state of the slab */
	new.counters = old.counters;
	if (freelist) {
		new.inuse--;
		set_freepointer(s, freelist, old.freelist);
		new.freelist = freelist;
	} else
		new.freelist = old.freelist;

	new.frozen = 0;

	if (!new.inuse && n->nr_partial >= s->min_partial)
		m = M_FREE;
	else if (new.freelist) {
		m = M_PARTIAL;
		if (!lock) {
			lock = 1;
			/*
			 * Taking the spinlock removes the possibility
			 * that acquire_slab() will see a slab page that
			 * is frozen
			 */
			raw_spin_lock(&n->list_lock);
		}
	} else {
		m = M_FULL;
		if (kmem_cache_debug(s) && !lock) {
			lock = 1;
			/*
			 * This also ensures that the scanning of full
			 * slabs from diagnostic functions will not see
			 * any frozen slabs.
			 */
			raw_spin_lock(&n->list_lock);
		}
	}

	if (l != m) {
		if (l == M_PARTIAL)
			remove_partial(n, page);
		else if (l == M_FULL)
			remove_full(s, n, page);

		if (m == M_PARTIAL)
			add_partial(n, page, tail);
		else if (m == M_FULL)
			add_full(s, n, page);
	}

	l = m;
	if (!__cmpxchg_double_slab(s, page,
				old.freelist, old.counters,
				new.freelist, new.counters,
				"unfreezing slab"))
		goto redo;

	if (lock)
		raw_spin_unlock(&n->list_lock);

	if (m == M_PARTIAL)
		stat(s, tail);
	else if (m == M_FULL)
		stat(s, DEACTIVATE_FULL);
	else if (m == M_FREE) {
		stat(s, DEACTIVATE_EMPTY);
		discard_slab(s, page);
		stat(s, FREE_SLAB);
	}

	c->page = NULL;
	c->freelist = NULL;
}

/*
 * Unfreeze all the cpu partial slabs.
 *
 * This function must be called with interrupts disabled
 * for the cpu using c (or some other guarantee must be there
 * to guarantee no concurrent accesses).
 */
static void unfreeze_partials(struct kmem_cache *s,
		struct kmem_cache_cpu *c)
{
#ifdef CONFIG_SLUB_CPU_PARTIAL
	struct kmem_cache_node *n = NULL, *n2 = NULL;
	struct page *page, *discard_page = NULL;

	while ((page = c->partial)) {
		struct page new;
		struct page old;

		c->partial = page->next;

		n2 = get_node(s, page_to_nid(page));
		if (n != n2) {
			if (n)
				raw_spin_unlock(&n->list_lock);

			n = n2;
			raw_spin_lock(&n->list_lock);
		}

		do {

			old.freelist = page->freelist;
			old.counters = page->counters;
			VM_BUG_ON(!old.frozen);

			new.counters = old.counters;
			new.freelist = old.freelist;

			new.frozen = 0;

		} while (!__cmpxchg_double_slab(s, page,
				old.freelist, old.counters,
				new.freelist, new.counters,
				"unfreezing slab"));

		if (unlikely(!new.inuse && n->nr_partial >= s->min_partial)) {
			page->next = discard_page;
			discard_page = page;
		} else {
			add_partial(n, page, DEACTIVATE_TO_TAIL);
			stat(s, FREE_ADD_PARTIAL);
		}
	}

	if (n)
		raw_spin_unlock(&n->list_lock);

	while (discard_page) {
		page = discard_page;
		discard_page = discard_page->next;

		stat(s, DEACTIVATE_EMPTY);
		discard_slab(s, page);
		stat(s, FREE_SLAB);
	}
#endif	/* CONFIG_SLUB_CPU_PARTIAL */
}

/*
 * Put a page that was just frozen (in __slab_free|get_partial_node) into a
 * partial page slot if available.
 *
 * If we did not find a slot then simply move all the partials to the
 * per node partial list.
 */
static void put_cpu_partial(struct kmem_cache *s, struct page *page, int drain)
{
#ifdef CONFIG_SLUB_CPU_PARTIAL
	struct page *oldpage;
	int pages;
	int pobjects;

	preempt_disable();
	do {
		pages = 0;
		pobjects = 0;
		oldpage = this_cpu_read(s->cpu_slab->partial);

		if (oldpage) {
			pobjects = oldpage->pobjects;
			pages = oldpage->pages;
			if (drain && pobjects > s->cpu_partial) {
				struct slub_free_list *f;
				unsigned long flags;
				LIST_HEAD(tofree);
				/*
				 * partial array is full. Move the existing
				 * set to the per node partial list.
				 */
				local_irq_save(flags);
				unfreeze_partials(s, this_cpu_ptr(s->cpu_slab));
				f = this_cpu_ptr(&slub_free_list);
				raw_spin_lock(&f->lock);
				list_splice_init(&f->list, &tofree);
				raw_spin_unlock(&f->lock);
				local_irq_restore(flags);
				free_delayed(&tofree);
				oldpage = NULL;
				pobjects = 0;
				pages = 0;
				stat(s, CPU_PARTIAL_DRAIN);
			}
		}

		pages++;
		pobjects += page->objects - page->inuse;

		page->pages = pages;
		page->pobjects = pobjects;
		page->next = oldpage;

	} while (this_cpu_cmpxchg(s->cpu_slab->partial, oldpage, page)
								!= oldpage);
	if (unlikely(!s->cpu_partial)) {
		unsigned long flags;

		local_irq_save(flags);
		unfreeze_partials(s, this_cpu_ptr(s->cpu_slab));
		local_irq_restore(flags);
	}
	preempt_enable();
#endif	/* CONFIG_SLUB_CPU_PARTIAL */
}

static inline void flush_slab(struct kmem_cache *s, struct kmem_cache_cpu *c)
{
	stat(s, CPUSLAB_FLUSH);
	deactivate_slab(s, c->page, c->freelist, c);

	c->tid = next_tid(c->tid);
}

/*
 * Flush cpu slab.
 *
 * Called from IPI handler with interrupts disabled.
 */
static inline void __flush_cpu_slab(struct kmem_cache *s, int cpu)
{
	struct kmem_cache_cpu *c = per_cpu_ptr(s->cpu_slab, cpu);

	if (c->page)
		flush_slab(s, c);

	unfreeze_partials(s, c);
}

static void flush_cpu_slab(void *d)
{
	struct kmem_cache *s = d;

	__flush_cpu_slab(s, smp_processor_id());
}

static bool has_cpu_slab(int cpu, void *info)
{
	struct kmem_cache *s = info;
	struct kmem_cache_cpu *c = per_cpu_ptr(s->cpu_slab, cpu);

	return c->page || slub_percpu_partial(c);
}

static void flush_all(struct kmem_cache *s)
{
	LIST_HEAD(tofree);
	int cpu;

<<<<<<< HEAD
	on_each_cpu_cond(has_cpu_slab, flush_cpu_slab, s, 1, GFP_ATOMIC);
=======
	on_each_cpu_cond(has_cpu_slab, flush_cpu_slab, s, 1);
>>>>>>> fa578e9d
	for_each_online_cpu(cpu) {
		struct slub_free_list *f;

		if (!has_cpu_slab(cpu, s))
			continue;

		f = &per_cpu(slub_free_list, cpu);
		raw_spin_lock_irq(&f->lock);
		list_splice_init(&f->list, &tofree);
		raw_spin_unlock_irq(&f->lock);
		free_delayed(&tofree);
	}
}

/*
 * Use the cpu notifier to insure that the cpu slabs are flushed when
 * necessary.
 */
static int slub_cpu_dead(unsigned int cpu)
{
	struct kmem_cache *s;
	unsigned long flags;

	mutex_lock(&slab_mutex);
	list_for_each_entry(s, &slab_caches, list) {
		local_irq_save(flags);
		__flush_cpu_slab(s, cpu);
		local_irq_restore(flags);
	}
	mutex_unlock(&slab_mutex);
	return 0;
}

/*
 * Check if the objects in a per cpu structure fit numa
 * locality expectations.
 */
static inline int node_match(struct page *page, int node)
{
#ifdef CONFIG_NUMA
	if (node != NUMA_NO_NODE && page_to_nid(page) != node)
		return 0;
#endif
	return 1;
}

#ifdef CONFIG_SLUB_DEBUG
static int count_free(struct page *page)
{
	return page->objects - page->inuse;
}

static inline unsigned long node_nr_objs(struct kmem_cache_node *n)
{
	return atomic_long_read(&n->total_objects);
}
#endif /* CONFIG_SLUB_DEBUG */

#if defined(CONFIG_SLUB_DEBUG) || defined(CONFIG_SYSFS)
static unsigned long count_partial(struct kmem_cache_node *n,
					int (*get_count)(struct page *))
{
	unsigned long flags;
	unsigned long x = 0;
	struct page *page;

	raw_spin_lock_irqsave(&n->list_lock, flags);
<<<<<<< HEAD
	list_for_each_entry(page, &n->partial, lru)
=======
	list_for_each_entry(page, &n->partial, slab_list)
>>>>>>> fa578e9d
		x += get_count(page);
	raw_spin_unlock_irqrestore(&n->list_lock, flags);
	return x;
}
#endif /* CONFIG_SLUB_DEBUG || CONFIG_SYSFS */

static noinline void
slab_out_of_memory(struct kmem_cache *s, gfp_t gfpflags, int nid)
{
#ifdef CONFIG_SLUB_DEBUG
	static DEFINE_RATELIMIT_STATE(slub_oom_rs, DEFAULT_RATELIMIT_INTERVAL,
				      DEFAULT_RATELIMIT_BURST);
	int node;
	struct kmem_cache_node *n;

	if ((gfpflags & __GFP_NOWARN) || !__ratelimit(&slub_oom_rs))
		return;

	pr_warn("SLUB: Unable to allocate memory on node %d, gfp=%#x(%pGg)\n",
		nid, gfpflags, &gfpflags);
	pr_warn("  cache: %s, object size: %u, buffer size: %u, default order: %u, min order: %u\n",
		s->name, s->object_size, s->size, oo_order(s->oo),
		oo_order(s->min));

	if (oo_order(s->min) > get_order(s->object_size))
		pr_warn("  %s debugging increased min order, use slub_debug=O to disable.\n",
			s->name);

	for_each_kmem_cache_node(s, node, n) {
		unsigned long nr_slabs;
		unsigned long nr_objs;
		unsigned long nr_free;

		nr_free  = count_partial(n, count_free);
		nr_slabs = node_nr_slabs(n);
		nr_objs  = node_nr_objs(n);

		pr_warn("  node %d: slabs: %ld, objs: %ld, free: %ld\n",
			node, nr_slabs, nr_objs, nr_free);
	}
#endif
}

static inline void *new_slab_objects(struct kmem_cache *s, gfp_t flags,
			int node, struct kmem_cache_cpu **pc)
{
	void *freelist;
	struct kmem_cache_cpu *c = *pc;
	struct page *page;

	WARN_ON_ONCE(s->ctor && (flags & __GFP_ZERO));

	freelist = get_partial(s, flags, node, c);

	if (freelist)
		return freelist;

	page = new_slab(s, flags, node);
	if (page) {
		c = raw_cpu_ptr(s->cpu_slab);
		if (c->page)
			flush_slab(s, c);

		/*
		 * No other reference to the page yet so we can
		 * muck around with it freely without cmpxchg
		 */
		freelist = page->freelist;
		page->freelist = NULL;

		stat(s, ALLOC_SLAB);
		c->page = page;
		*pc = c;
	}

	return freelist;
}

static inline bool pfmemalloc_match(struct page *page, gfp_t gfpflags)
{
	if (unlikely(PageSlabPfmemalloc(page)))
		return gfp_pfmemalloc_allowed(gfpflags);

	return true;
}

/*
 * Check the page->freelist of a page and either transfer the freelist to the
 * per cpu freelist or deactivate the page.
 *
 * The page is still frozen if the return value is not NULL.
 *
 * If this function returns NULL then the page has been unfrozen.
 *
 * This function must be called with interrupt disabled.
 */
static inline void *get_freelist(struct kmem_cache *s, struct page *page)
{
	struct page new;
	unsigned long counters;
	void *freelist;

	do {
		freelist = page->freelist;
		counters = page->counters;

		new.counters = counters;
		VM_BUG_ON(!new.frozen);

		new.inuse = page->objects;
		new.frozen = freelist != NULL;

	} while (!__cmpxchg_double_slab(s, page,
		freelist, counters,
		NULL, new.counters,
		"get_freelist"));

	return freelist;
}

/*
 * Slow path. The lockless freelist is empty or we need to perform
 * debugging duties.
 *
 * Processing is still very fast if new objects have been freed to the
 * regular freelist. In that case we simply take over the regular freelist
 * as the lockless freelist and zap the regular freelist.
 *
 * If that is not working then we fall back to the partial lists. We take the
 * first element of the freelist as the object to allocate now and move the
 * rest of the freelist to the lockless freelist.
 *
 * And if we were unable to get a new slab from the partial slab lists then
 * we need to allocate a new slab. This is the slowest path since it involves
 * a call to the page allocator and the setup of a new slab.
 *
 * Version of __slab_alloc to use when we know that interrupts are
 * already disabled (which is the case for bulk allocation).
 */
static void *___slab_alloc(struct kmem_cache *s, gfp_t gfpflags, int node,
			  unsigned long addr, struct kmem_cache_cpu *c,
			  struct list_head *to_free)
{
	struct slub_free_list *f;
	void *freelist;
	struct page *page;

	page = c->page;
	if (!page)
		goto new_slab;
redo:

	if (unlikely(!node_match(page, node))) {
		int searchnode = node;

		if (node != NUMA_NO_NODE && !node_present_pages(node))
			searchnode = node_to_mem_node(node);

		if (unlikely(!node_match(page, searchnode))) {
			stat(s, ALLOC_NODE_MISMATCH);
			deactivate_slab(s, page, c->freelist, c);
			goto new_slab;
		}
	}

	/*
	 * By rights, we should be searching for a slab page that was
	 * PFMEMALLOC but right now, we are losing the pfmemalloc
	 * information when the page leaves the per-cpu allocator
	 */
	if (unlikely(!pfmemalloc_match(page, gfpflags))) {
		deactivate_slab(s, page, c->freelist, c);
		goto new_slab;
	}

	/* must check again c->freelist in case of cpu migration or IRQ */
	freelist = c->freelist;
	if (freelist)
		goto load_freelist;

	freelist = get_freelist(s, page);

	if (!freelist) {
		c->page = NULL;
		stat(s, DEACTIVATE_BYPASS);
		goto new_slab;
	}

	stat(s, ALLOC_REFILL);

load_freelist:
	/*
	 * freelist is pointing to the list of objects to be used.
	 * page is pointing to the page from which the objects are obtained.
	 * That page must be frozen for per cpu allocations to work.
	 */
	VM_BUG_ON(!c->page->frozen);
	c->freelist = get_freepointer(s, freelist);
	c->tid = next_tid(c->tid);

out:
	f = this_cpu_ptr(&slub_free_list);
	raw_spin_lock(&f->lock);
	list_splice_init(&f->list, to_free);
	raw_spin_unlock(&f->lock);

	return freelist;

new_slab:

	if (slub_percpu_partial(c)) {
		page = c->page = slub_percpu_partial(c);
		slub_set_percpu_partial(c, page);
		stat(s, CPU_PARTIAL_ALLOC);
		goto redo;
	}

	freelist = new_slab_objects(s, gfpflags, node, &c);

	if (unlikely(!freelist)) {
		slab_out_of_memory(s, gfpflags, node);
		goto out;
	}

	page = c->page;
	if (likely(!kmem_cache_debug(s) && pfmemalloc_match(page, gfpflags)))
		goto load_freelist;

	/* Only entered in the debug case */
	if (kmem_cache_debug(s) &&
			!alloc_debug_processing(s, page, freelist, addr))
		goto new_slab;	/* Slab failed checks. Next slab needed */

	deactivate_slab(s, page, get_freepointer(s, freelist), c);
	goto out;
}

/*
 * Another one that disabled interrupt and compensates for possible
 * cpu changes by refetching the per cpu area pointer.
 */
static void *__slab_alloc(struct kmem_cache *s, gfp_t gfpflags, int node,
			  unsigned long addr, struct kmem_cache_cpu *c)
{
	void *p;
	unsigned long flags;
	LIST_HEAD(tofree);

	local_irq_save(flags);
#ifdef CONFIG_PREEMPTION
	/*
	 * We may have been preempted and rescheduled on a different
	 * cpu before disabling interrupts. Need to reload cpu area
	 * pointer.
	 */
	c = this_cpu_ptr(s->cpu_slab);
#endif

	p = ___slab_alloc(s, gfpflags, node, addr, c, &tofree);
	local_irq_restore(flags);
	free_delayed(&tofree);
	return p;
}

/*
 * If the object has been wiped upon free, make sure it's fully initialized by
 * zeroing out freelist pointer.
 */
static __always_inline void maybe_wipe_obj_freeptr(struct kmem_cache *s,
						   void *obj)
{
	if (unlikely(slab_want_init_on_free(s)) && obj)
		memset((void *)((char *)obj + s->offset), 0, sizeof(void *));
}

/*
 * Inlined fastpath so that allocation functions (kmalloc, kmem_cache_alloc)
 * have the fastpath folded into their functions. So no function call
 * overhead for requests that can be satisfied on the fastpath.
 *
 * The fastpath works by first checking if the lockless freelist can be used.
 * If not then __slab_alloc is called for slow processing.
 *
 * Otherwise we can simply pick the next object from the lockless free list.
 */
static __always_inline void *slab_alloc_node(struct kmem_cache *s,
		gfp_t gfpflags, int node, unsigned long addr)
{
	void *object;
	struct kmem_cache_cpu *c;
	struct page *page;
	unsigned long tid;

	if (IS_ENABLED(CONFIG_PREEMPT_RT) && IS_ENABLED(CONFIG_DEBUG_ATOMIC_SLEEP))
		WARN_ON_ONCE(!preemptible() && system_state >= SYSTEM_SCHEDULING);

	s = slab_pre_alloc_hook(s, gfpflags);
	if (!s)
		return NULL;
redo:
	/*
	 * Must read kmem_cache cpu data via this cpu ptr. Preemption is
	 * enabled. We may switch back and forth between cpus while
	 * reading from one cpu area. That does not matter as long
	 * as we end up on the original cpu again when doing the cmpxchg.
	 *
	 * We should guarantee that tid and kmem_cache are retrieved on
	 * the same cpu. It could be different if CONFIG_PREEMPTION so we need
	 * to check if it is matched or not.
	 */
	do {
		tid = this_cpu_read(s->cpu_slab->tid);
		c = raw_cpu_ptr(s->cpu_slab);
	} while (IS_ENABLED(CONFIG_PREEMPTION) &&
		 unlikely(tid != READ_ONCE(c->tid)));

	/*
	 * Irqless object alloc/free algorithm used here depends on sequence
	 * of fetching cpu_slab's data. tid should be fetched before anything
	 * on c to guarantee that object and page associated with previous tid
	 * won't be used with current tid. If we fetch tid first, object and
	 * page could be one associated with next tid and our alloc/free
	 * request will be failed. In this case, we will retry. So, no problem.
	 */
	barrier();

	/*
	 * The transaction ids are globally unique per cpu and per operation on
	 * a per cpu queue. Thus they can be guarantee that the cmpxchg_double
	 * occurs on the right processor and that there was no operation on the
	 * linked list in between.
	 */

	object = c->freelist;
	page = c->page;
	if (unlikely(!object || !node_match(page, node))) {
		object = __slab_alloc(s, gfpflags, node, addr, c);
		stat(s, ALLOC_SLOWPATH);
	} else {
		void *next_object = get_freepointer_safe(s, object);

		/*
		 * The cmpxchg will only match if there was no additional
		 * operation and if we are on the right processor.
		 *
		 * The cmpxchg does the following atomically (without lock
		 * semantics!)
		 * 1. Relocate first pointer to the current per cpu area.
		 * 2. Verify that tid and freelist have not been changed
		 * 3. If they were not changed replace tid and freelist
		 *
		 * Since this is without lock semantics the protection is only
		 * against code executing on this cpu *not* from access by
		 * other cpus.
		 */
		if (unlikely(!this_cpu_cmpxchg_double(
				s->cpu_slab->freelist, s->cpu_slab->tid,
				object, tid,
				next_object, next_tid(tid)))) {

			note_cmpxchg_failure("slab_alloc", s, tid);
			goto redo;
		}
		prefetch_freepointer(s, next_object);
		stat(s, ALLOC_FASTPATH);
	}

	maybe_wipe_obj_freeptr(s, object);

	if (unlikely(slab_want_init_on_alloc(gfpflags, s)) && object)
		memset(object, 0, s->object_size);

	slab_post_alloc_hook(s, gfpflags, 1, &object);

	return object;
}

static __always_inline void *slab_alloc(struct kmem_cache *s,
		gfp_t gfpflags, unsigned long addr)
{
	return slab_alloc_node(s, gfpflags, NUMA_NO_NODE, addr);
}

void *kmem_cache_alloc(struct kmem_cache *s, gfp_t gfpflags)
{
	void *ret = slab_alloc(s, gfpflags, _RET_IP_);

	trace_kmem_cache_alloc(_RET_IP_, ret, s->object_size,
				s->size, gfpflags);

	return ret;
}
EXPORT_SYMBOL(kmem_cache_alloc);

#ifdef CONFIG_TRACING
void *kmem_cache_alloc_trace(struct kmem_cache *s, gfp_t gfpflags, size_t size)
{
	void *ret = slab_alloc(s, gfpflags, _RET_IP_);
	trace_kmalloc(_RET_IP_, ret, size, s->size, gfpflags);
	ret = kasan_kmalloc(s, ret, size, gfpflags);
	return ret;
}
EXPORT_SYMBOL(kmem_cache_alloc_trace);
#endif

#ifdef CONFIG_NUMA
void *kmem_cache_alloc_node(struct kmem_cache *s, gfp_t gfpflags, int node)
{
	void *ret = slab_alloc_node(s, gfpflags, node, _RET_IP_);

	trace_kmem_cache_alloc_node(_RET_IP_, ret,
				    s->object_size, s->size, gfpflags, node);

	return ret;
}
EXPORT_SYMBOL(kmem_cache_alloc_node);

#ifdef CONFIG_TRACING
void *kmem_cache_alloc_node_trace(struct kmem_cache *s,
				    gfp_t gfpflags,
				    int node, size_t size)
{
	void *ret = slab_alloc_node(s, gfpflags, node, _RET_IP_);

	trace_kmalloc_node(_RET_IP_, ret,
			   size, s->size, gfpflags, node);

	ret = kasan_kmalloc(s, ret, size, gfpflags);
	return ret;
}
EXPORT_SYMBOL(kmem_cache_alloc_node_trace);
#endif
#endif	/* CONFIG_NUMA */

/*
 * Slow path handling. This may still be called frequently since objects
 * have a longer lifetime than the cpu slabs in most processing loads.
 *
 * So we still attempt to reduce cache line usage. Just take the slab
 * lock and free the item. If there is no additional partial page
 * handling required then we can return immediately.
 */
static void __slab_free(struct kmem_cache *s, struct page *page,
			void *head, void *tail, int cnt,
			unsigned long addr)

{
	void *prior;
	int was_frozen;
	struct page new;
	unsigned long counters;
	struct kmem_cache_node *n = NULL;
	unsigned long uninitialized_var(flags);

	stat(s, FREE_SLOWPATH);

	if (kmem_cache_debug(s) &&
	    !free_debug_processing(s, page, head, tail, cnt, addr))
		return;

	do {
		if (unlikely(n)) {
			raw_spin_unlock_irqrestore(&n->list_lock, flags);
			n = NULL;
		}
		prior = page->freelist;
		counters = page->counters;
		set_freepointer(s, tail, prior);
		new.counters = counters;
		was_frozen = new.frozen;
		new.inuse -= cnt;
		if ((!new.inuse || !prior) && !was_frozen) {

			if (kmem_cache_has_cpu_partial(s) && !prior) {

				/*
				 * Slab was on no list before and will be
				 * partially empty
				 * We can defer the list move and instead
				 * freeze it.
				 */
				new.frozen = 1;

			} else { /* Needs to be taken off a list */

				n = get_node(s, page_to_nid(page));
				/*
				 * Speculatively acquire the list_lock.
				 * If the cmpxchg does not succeed then we may
				 * drop the list_lock without any processing.
				 *
				 * Otherwise the list_lock will synchronize with
				 * other processors updating the list of slabs.
				 */
				raw_spin_lock_irqsave(&n->list_lock, flags);

			}
		}

	} while (!cmpxchg_double_slab(s, page,
		prior, counters,
		head, new.counters,
		"__slab_free"));

	if (likely(!n)) {

		/*
		 * If we just froze the page then put it onto the
		 * per cpu partial list.
		 */
		if (new.frozen && !was_frozen) {
			put_cpu_partial(s, page, 1);
			stat(s, CPU_PARTIAL_FREE);
		}
		/*
		 * The list lock was not taken therefore no list
		 * activity can be necessary.
		 */
		if (was_frozen)
			stat(s, FREE_FROZEN);
		return;
	}

	if (unlikely(!new.inuse && n->nr_partial >= s->min_partial))
		goto slab_empty;

	/*
	 * Objects left in the slab. If it was not on the partial list before
	 * then add it.
	 */
	if (!kmem_cache_has_cpu_partial(s) && unlikely(!prior)) {
		remove_full(s, n, page);
		add_partial(n, page, DEACTIVATE_TO_TAIL);
		stat(s, FREE_ADD_PARTIAL);
	}
	raw_spin_unlock_irqrestore(&n->list_lock, flags);
	return;

slab_empty:
	if (prior) {
		/*
		 * Slab on the partial list.
		 */
		remove_partial(n, page);
		stat(s, FREE_REMOVE_PARTIAL);
	} else {
		/* Slab must be on the full list */
		remove_full(s, n, page);
	}

	raw_spin_unlock_irqrestore(&n->list_lock, flags);
	stat(s, FREE_SLAB);
	discard_slab(s, page);
}

/*
 * Fastpath with forced inlining to produce a kfree and kmem_cache_free that
 * can perform fastpath freeing without additional function calls.
 *
 * The fastpath is only possible if we are freeing to the current cpu slab
 * of this processor. This typically the case if we have just allocated
 * the item before.
 *
 * If fastpath is not possible then fall back to __slab_free where we deal
 * with all sorts of special processing.
 *
 * Bulk free of a freelist with several objects (all pointing to the
 * same page) possible by specifying head and tail ptr, plus objects
 * count (cnt). Bulk free indicated by tail pointer being set.
 */
static __always_inline void do_slab_free(struct kmem_cache *s,
				struct page *page, void *head, void *tail,
				int cnt, unsigned long addr)
{
	void *tail_obj = tail ? : head;
	struct kmem_cache_cpu *c;
	unsigned long tid;
redo:
	/*
	 * Determine the currently cpus per cpu slab.
	 * The cpu may change afterward. However that does not matter since
	 * data is retrieved via this pointer. If we are on the same cpu
	 * during the cmpxchg then the free will succeed.
	 */
	do {
		tid = this_cpu_read(s->cpu_slab->tid);
		c = raw_cpu_ptr(s->cpu_slab);
	} while (IS_ENABLED(CONFIG_PREEMPTION) &&
		 unlikely(tid != READ_ONCE(c->tid)));

	/* Same with comment on barrier() in slab_alloc_node() */
	barrier();

	if (likely(page == c->page)) {
		set_freepointer(s, tail_obj, c->freelist);

		if (unlikely(!this_cpu_cmpxchg_double(
				s->cpu_slab->freelist, s->cpu_slab->tid,
				c->freelist, tid,
				head, next_tid(tid)))) {

			note_cmpxchg_failure("slab_free", s, tid);
			goto redo;
		}
		stat(s, FREE_FASTPATH);
	} else
		__slab_free(s, page, head, tail_obj, cnt, addr);

}

static __always_inline void slab_free(struct kmem_cache *s, struct page *page,
				      void *head, void *tail, int cnt,
				      unsigned long addr)
{
	/*
	 * With KASAN enabled slab_free_freelist_hook modifies the freelist
	 * to remove objects, whose reuse must be delayed.
	 */
	if (slab_free_freelist_hook(s, &head, &tail))
		do_slab_free(s, page, head, tail, cnt, addr);
}

#ifdef CONFIG_KASAN_GENERIC
void ___cache_free(struct kmem_cache *cache, void *x, unsigned long addr)
{
	do_slab_free(cache, virt_to_head_page(x), x, NULL, 1, addr);
}
#endif

void kmem_cache_free(struct kmem_cache *s, void *x)
{
	s = cache_from_obj(s, x);
	if (!s)
		return;
	slab_free(s, virt_to_head_page(x), x, NULL, 1, _RET_IP_);
	trace_kmem_cache_free(_RET_IP_, x);
}
EXPORT_SYMBOL(kmem_cache_free);

struct detached_freelist {
	struct page *page;
	void *tail;
	void *freelist;
	int cnt;
	struct kmem_cache *s;
};

/*
 * This function progressively scans the array with free objects (with
 * a limited look ahead) and extract objects belonging to the same
 * page.  It builds a detached freelist directly within the given
 * page/objects.  This can happen without any need for
 * synchronization, because the objects are owned by running process.
 * The freelist is build up as a single linked list in the objects.
 * The idea is, that this detached freelist can then be bulk
 * transferred to the real freelist(s), but only requiring a single
 * synchronization primitive.  Look ahead in the array is limited due
 * to performance reasons.
 */
static inline
int build_detached_freelist(struct kmem_cache *s, size_t size,
			    void **p, struct detached_freelist *df)
{
	size_t first_skipped_index = 0;
	int lookahead = 3;
	void *object;
	struct page *page;

	/* Always re-init detached_freelist */
	df->page = NULL;

	do {
		object = p[--size];
		/* Do we need !ZERO_OR_NULL_PTR(object) here? (for kfree) */
	} while (!object && size);

	if (!object)
		return 0;

	page = virt_to_head_page(object);
	if (!s) {
		/* Handle kalloc'ed objects */
		if (unlikely(!PageSlab(page))) {
			BUG_ON(!PageCompound(page));
			kfree_hook(object);
			__free_pages(page, compound_order(page));
			p[size] = NULL; /* mark object processed */
			return size;
		}
		/* Derive kmem_cache from object */
		df->s = page->slab_cache;
	} else {
		df->s = cache_from_obj(s, object); /* Support for memcg */
	}

	/* Start new detached freelist */
	df->page = page;
	set_freepointer(df->s, object, NULL);
	df->tail = object;
	df->freelist = object;
	p[size] = NULL; /* mark object processed */
	df->cnt = 1;

	while (size) {
		object = p[--size];
		if (!object)
			continue; /* Skip processed objects */

		/* df->page is always set at this point */
		if (df->page == virt_to_head_page(object)) {
			/* Opportunity build freelist */
			set_freepointer(df->s, object, df->freelist);
			df->freelist = object;
			df->cnt++;
			p[size] = NULL; /* mark object processed */

			continue;
		}

		/* Limit look ahead search */
		if (!--lookahead)
			break;

		if (!first_skipped_index)
			first_skipped_index = size + 1;
	}

	return first_skipped_index;
}

/* Note that interrupts must be enabled when calling this function. */
void kmem_cache_free_bulk(struct kmem_cache *s, size_t size, void **p)
{
	if (WARN_ON(!size))
		return;

	do {
		struct detached_freelist df;

		size = build_detached_freelist(s, size, p, &df);
		if (!df.page)
			continue;

		slab_free(df.s, df.page, df.freelist, df.tail, df.cnt,_RET_IP_);
	} while (likely(size));
}
EXPORT_SYMBOL(kmem_cache_free_bulk);

/* Note that interrupts must be enabled when calling this function. */
int kmem_cache_alloc_bulk(struct kmem_cache *s, gfp_t flags, size_t size,
			  void **p)
{
	struct kmem_cache_cpu *c;
	LIST_HEAD(to_free);
	int i;

	if (IS_ENABLED(CONFIG_PREEMPT_RT) && IS_ENABLED(CONFIG_DEBUG_ATOMIC_SLEEP))
		WARN_ON_ONCE(!preemptible() && system_state >= SYSTEM_SCHEDULING);

	/* memcg and kmem_cache debug support */
	s = slab_pre_alloc_hook(s, flags);
	if (unlikely(!s))
		return false;
	/*
	 * Drain objects in the per cpu slab, while disabling local
	 * IRQs, which protects against PREEMPT and interrupts
	 * handlers invoking normal fastpath.
	 */
	local_irq_disable();
	c = this_cpu_ptr(s->cpu_slab);

	for (i = 0; i < size; i++) {
		void *object = c->freelist;

		if (unlikely(!object)) {
			/*
			 * Invoking slow path likely have side-effect
			 * of re-populating per CPU c->freelist
			 */
			p[i] = ___slab_alloc(s, flags, NUMA_NO_NODE,
					    _RET_IP_, c, &to_free);
			if (unlikely(!p[i]))
				goto error;

			c = this_cpu_ptr(s->cpu_slab);
			maybe_wipe_obj_freeptr(s, p[i]);

			continue; /* goto for-loop */
		}
		c->freelist = get_freepointer(s, object);
		p[i] = object;
		maybe_wipe_obj_freeptr(s, p[i]);
	}
	c->tid = next_tid(c->tid);
	local_irq_enable();
	free_delayed(&to_free);

	/* Clear memory outside IRQ disabled fastpath loop */
	if (unlikely(slab_want_init_on_alloc(flags, s))) {
		int j;

		for (j = 0; j < i; j++)
			memset(p[j], 0, s->object_size);
	}

	/* memcg and kmem_cache debug support */
	slab_post_alloc_hook(s, flags, size, p);
	return i;
error:
	local_irq_enable();
	free_delayed(&to_free);
	slab_post_alloc_hook(s, flags, i, p);
	__kmem_cache_free_bulk(s, i, p);
	return 0;
}
EXPORT_SYMBOL(kmem_cache_alloc_bulk);


/*
 * Object placement in a slab is made very easy because we always start at
 * offset 0. If we tune the size of the object to the alignment then we can
 * get the required alignment by putting one properly sized object after
 * another.
 *
 * Notice that the allocation order determines the sizes of the per cpu
 * caches. Each processor has always one slab available for allocations.
 * Increasing the allocation order reduces the number of times that slabs
 * must be moved on and off the partial lists and is therefore a factor in
 * locking overhead.
 */

/*
 * Mininum / Maximum order of slab pages. This influences locking overhead
 * and slab fragmentation. A higher order reduces the number of partial slabs
 * and increases the number of allocations possible without having to
 * take the list_lock.
 */
static unsigned int slub_min_order;
static unsigned int slub_max_order = PAGE_ALLOC_COSTLY_ORDER;
static unsigned int slub_min_objects;

/*
 * Calculate the order of allocation given an slab object size.
 *
 * The order of allocation has significant impact on performance and other
 * system components. Generally order 0 allocations should be preferred since
 * order 0 does not cause fragmentation in the page allocator. Larger objects
 * be problematic to put into order 0 slabs because there may be too much
 * unused space left. We go to a higher order if more than 1/16th of the slab
 * would be wasted.
 *
 * In order to reach satisfactory performance we must ensure that a minimum
 * number of objects is in one slab. Otherwise we may generate too much
 * activity on the partial lists which requires taking the list_lock. This is
 * less a concern for large slabs though which are rarely used.
 *
 * slub_max_order specifies the order where we begin to stop considering the
 * number of objects in a slab as critical. If we reach slub_max_order then
 * we try to keep the page order as low as possible. So we accept more waste
 * of space in favor of a small page order.
 *
 * Higher order allocations also allow the placement of more objects in a
 * slab and thereby reduce object handling overhead. If the user has
 * requested a higher mininum order then we start with that one instead of
 * the smallest order which will fit the object.
 */
static inline unsigned int slab_order(unsigned int size,
		unsigned int min_objects, unsigned int max_order,
		unsigned int fract_leftover)
{
	unsigned int min_order = slub_min_order;
	unsigned int order;

	if (order_objects(min_order, size) > MAX_OBJS_PER_PAGE)
		return get_order(size * MAX_OBJS_PER_PAGE) - 1;

	for (order = max(min_order, (unsigned int)get_order(min_objects * size));
			order <= max_order; order++) {

		unsigned int slab_size = (unsigned int)PAGE_SIZE << order;
		unsigned int rem;

		rem = slab_size % size;

		if (rem <= slab_size / fract_leftover)
			break;
	}

	return order;
}

static inline int calculate_order(unsigned int size)
{
	unsigned int order;
	unsigned int min_objects;
	unsigned int max_objects;

	/*
	 * Attempt to find best configuration for a slab. This
	 * works by first attempting to generate a layout with
	 * the best configuration and backing off gradually.
	 *
	 * First we increase the acceptable waste in a slab. Then
	 * we reduce the minimum objects required in a slab.
	 */
	min_objects = slub_min_objects;
	if (!min_objects)
		min_objects = 4 * (fls(nr_cpu_ids) + 1);
	max_objects = order_objects(slub_max_order, size);
	min_objects = min(min_objects, max_objects);

	while (min_objects > 1) {
		unsigned int fraction;

		fraction = 16;
		while (fraction >= 4) {
			order = slab_order(size, min_objects,
					slub_max_order, fraction);
			if (order <= slub_max_order)
				return order;
			fraction /= 2;
		}
		min_objects--;
	}

	/*
	 * We were unable to place multiple objects in a slab. Now
	 * lets see if we can place a single object there.
	 */
	order = slab_order(size, 1, slub_max_order, 1);
	if (order <= slub_max_order)
		return order;

	/*
	 * Doh this slab cannot be placed using slub_max_order.
	 */
	order = slab_order(size, 1, MAX_ORDER, 1);
	if (order < MAX_ORDER)
		return order;
	return -ENOSYS;
}

static void
init_kmem_cache_node(struct kmem_cache_node *n)
{
	n->nr_partial = 0;
	raw_spin_lock_init(&n->list_lock);
	INIT_LIST_HEAD(&n->partial);
#ifdef CONFIG_SLUB_DEBUG
	atomic_long_set(&n->nr_slabs, 0);
	atomic_long_set(&n->total_objects, 0);
	INIT_LIST_HEAD(&n->full);
#endif
}

static inline int alloc_kmem_cache_cpus(struct kmem_cache *s)
{
	BUILD_BUG_ON(PERCPU_DYNAMIC_EARLY_SIZE <
			KMALLOC_SHIFT_HIGH * sizeof(struct kmem_cache_cpu));

	/*
	 * Must align to double word boundary for the double cmpxchg
	 * instructions to work; see __pcpu_double_call_return_bool().
	 */
	s->cpu_slab = __alloc_percpu(sizeof(struct kmem_cache_cpu),
				     2 * sizeof(void *));

	if (!s->cpu_slab)
		return 0;

	init_kmem_cache_cpus(s);

	return 1;
}

static struct kmem_cache *kmem_cache_node;

/*
 * No kmalloc_node yet so do it by hand. We know that this is the first
 * slab on the node for this slabcache. There are no concurrent accesses
 * possible.
 *
 * Note that this function only works on the kmem_cache_node
 * when allocating for the kmem_cache_node. This is used for bootstrapping
 * memory on a fresh node that has no slab structures yet.
 */
static void early_kmem_cache_node_alloc(int node)
{
	struct page *page;
	struct kmem_cache_node *n;

	BUG_ON(kmem_cache_node->size < sizeof(struct kmem_cache_node));

	page = new_slab(kmem_cache_node, GFP_NOWAIT, node);

	BUG_ON(!page);
	if (page_to_nid(page) != node) {
		pr_err("SLUB: Unable to allocate memory from node %d\n", node);
		pr_err("SLUB: Allocating a useless per node structure in order to be able to continue\n");
	}

	n = page->freelist;
	BUG_ON(!n);
#ifdef CONFIG_SLUB_DEBUG
	init_object(kmem_cache_node, n, SLUB_RED_ACTIVE);
	init_tracking(kmem_cache_node, n);
#endif
	n = kasan_kmalloc(kmem_cache_node, n, sizeof(struct kmem_cache_node),
		      GFP_KERNEL);
	page->freelist = get_freepointer(kmem_cache_node, n);
	page->inuse = 1;
	page->frozen = 0;
	kmem_cache_node->node[node] = n;
	init_kmem_cache_node(n);
	inc_slabs_node(kmem_cache_node, node, page->objects);

	/*
	 * No locks need to be taken here as it has just been
	 * initialized and there is no concurrent access.
	 */
	__add_partial(n, page, DEACTIVATE_TO_HEAD);
}

static void free_kmem_cache_nodes(struct kmem_cache *s)
{
	int node;
	struct kmem_cache_node *n;

	for_each_kmem_cache_node(s, node, n) {
		s->node[node] = NULL;
		kmem_cache_free(kmem_cache_node, n);
	}
}

void __kmem_cache_release(struct kmem_cache *s)
{
	cache_random_seq_destroy(s);
	free_percpu(s->cpu_slab);
	free_kmem_cache_nodes(s);
}

static int init_kmem_cache_nodes(struct kmem_cache *s)
{
	int node;

	for_each_node_state(node, N_NORMAL_MEMORY) {
		struct kmem_cache_node *n;

		if (slab_state == DOWN) {
			early_kmem_cache_node_alloc(node);
			continue;
		}
		n = kmem_cache_alloc_node(kmem_cache_node,
						GFP_KERNEL, node);

		if (!n) {
			free_kmem_cache_nodes(s);
			return 0;
		}

		init_kmem_cache_node(n);
		s->node[node] = n;
	}
	return 1;
}

static void set_min_partial(struct kmem_cache *s, unsigned long min)
{
	if (min < MIN_PARTIAL)
		min = MIN_PARTIAL;
	else if (min > MAX_PARTIAL)
		min = MAX_PARTIAL;
	s->min_partial = min;
}

static void set_cpu_partial(struct kmem_cache *s)
{
#ifdef CONFIG_SLUB_CPU_PARTIAL
	/*
	 * cpu_partial determined the maximum number of objects kept in the
	 * per cpu partial lists of a processor.
	 *
	 * Per cpu partial lists mainly contain slabs that just have one
	 * object freed. If they are used for allocation then they can be
	 * filled up again with minimal effort. The slab will never hit the
	 * per node partial lists and therefore no locking will be required.
	 *
	 * This setting also determines
	 *
	 * A) The number of objects from per cpu partial slabs dumped to the
	 *    per node list when we reach the limit.
	 * B) The number of objects in cpu partial slabs to extract from the
	 *    per node list when we run out of per cpu objects. We only fetch
	 *    50% to keep some capacity around for frees.
	 */
	if (!kmem_cache_has_cpu_partial(s))
		s->cpu_partial = 0;
	else if (s->size >= PAGE_SIZE)
		s->cpu_partial = 2;
	else if (s->size >= 1024)
		s->cpu_partial = 6;
	else if (s->size >= 256)
		s->cpu_partial = 13;
	else
		s->cpu_partial = 30;
#endif
}

/*
 * calculate_sizes() determines the order and the distribution of data within
 * a slab object.
 */
static int calculate_sizes(struct kmem_cache *s, int forced_order)
{
	slab_flags_t flags = s->flags;
	unsigned int size = s->object_size;
	unsigned int order;

	/*
	 * Round up object size to the next word boundary. We can only
	 * place the free pointer at word boundaries and this determines
	 * the possible location of the free pointer.
	 */
	size = ALIGN(size, sizeof(void *));

#ifdef CONFIG_SLUB_DEBUG
	/*
	 * Determine if we can poison the object itself. If the user of
	 * the slab may touch the object after free or before allocation
	 * then we should never poison the object itself.
	 */
	if ((flags & SLAB_POISON) && !(flags & SLAB_TYPESAFE_BY_RCU) &&
			!s->ctor)
		s->flags |= __OBJECT_POISON;
	else
		s->flags &= ~__OBJECT_POISON;


	/*
	 * If we are Redzoning then check if there is some space between the
	 * end of the object and the free pointer. If not then add an
	 * additional word to have some bytes to store Redzone information.
	 */
	if ((flags & SLAB_RED_ZONE) && size == s->object_size)
		size += sizeof(void *);
#endif

	/*
	 * With that we have determined the number of bytes in actual use
	 * by the object. This is the potential offset to the free pointer.
	 */
	s->inuse = size;

	if (((flags & (SLAB_TYPESAFE_BY_RCU | SLAB_POISON)) ||
		s->ctor)) {
		/*
		 * Relocate free pointer after the object if it is not
		 * permitted to overwrite the first word of the object on
		 * kmem_cache_free.
		 *
		 * This is the case if we do RCU, have a constructor or
		 * destructor or are poisoning the objects.
		 */
		s->offset = size;
		size += sizeof(void *);
	}

#ifdef CONFIG_SLUB_DEBUG
	if (flags & SLAB_STORE_USER)
		/*
		 * Need to store information about allocs and frees after
		 * the object.
		 */
		size += 2 * sizeof(struct track);
#endif

	kasan_cache_create(s, &size, &s->flags);
#ifdef CONFIG_SLUB_DEBUG
	if (flags & SLAB_RED_ZONE) {
		/*
		 * Add some empty padding so that we can catch
		 * overwrites from earlier objects rather than let
		 * tracking information or the free pointer be
		 * corrupted if a user writes before the start
		 * of the object.
		 */
		size += sizeof(void *);

		s->red_left_pad = sizeof(void *);
		s->red_left_pad = ALIGN(s->red_left_pad, s->align);
		size += s->red_left_pad;
	}
#endif

	/*
	 * SLUB stores one object immediately after another beginning from
	 * offset 0. In order to align the objects we have to simply size
	 * each object to conform to the alignment.
	 */
	size = ALIGN(size, s->align);
	s->size = size;
	if (forced_order >= 0)
		order = forced_order;
	else
		order = calculate_order(size);

	if ((int)order < 0)
		return 0;

	s->allocflags = 0;
	if (order)
		s->allocflags |= __GFP_COMP;

	if (s->flags & SLAB_CACHE_DMA)
		s->allocflags |= GFP_DMA;

	if (s->flags & SLAB_CACHE_DMA32)
		s->allocflags |= GFP_DMA32;

	if (s->flags & SLAB_RECLAIM_ACCOUNT)
		s->allocflags |= __GFP_RECLAIMABLE;

	/*
	 * Determine the number of objects per slab
	 */
	s->oo = oo_make(order, size);
	s->min = oo_make(get_order(size), size);
	if (oo_objects(s->oo) > oo_objects(s->max))
		s->max = s->oo;

	return !!oo_objects(s->oo);
}

static int kmem_cache_open(struct kmem_cache *s, slab_flags_t flags)
{
	s->flags = kmem_cache_flags(s->size, flags, s->name, s->ctor);
#ifdef CONFIG_SLAB_FREELIST_HARDENED
	s->random = get_random_long();
#endif

	if (!calculate_sizes(s, -1))
		goto error;
	if (disable_higher_order_debug) {
		/*
		 * Disable debugging flags that store metadata if the min slab
		 * order increased.
		 */
		if (get_order(s->size) > get_order(s->object_size)) {
			s->flags &= ~DEBUG_METADATA_FLAGS;
			s->offset = 0;
			if (!calculate_sizes(s, -1))
				goto error;
		}
	}

#if defined(CONFIG_HAVE_CMPXCHG_DOUBLE) && \
    defined(CONFIG_HAVE_ALIGNED_STRUCT_PAGE)
	if (system_has_cmpxchg_double() && (s->flags & SLAB_NO_CMPXCHG) == 0)
		/* Enable fast mode */
		s->flags |= __CMPXCHG_DOUBLE;
#endif

	/*
	 * The larger the object size is, the more pages we want on the partial
	 * list to avoid pounding the page allocator excessively.
	 */
	set_min_partial(s, ilog2(s->size) / 2);

	set_cpu_partial(s);

#ifdef CONFIG_NUMA
	s->remote_node_defrag_ratio = 1000;
#endif

	/* Initialize the pre-computed randomized freelist if slab is up */
	if (slab_state >= UP) {
		if (init_cache_random_seq(s))
			goto error;
	}

	if (!init_kmem_cache_nodes(s))
		goto error;

	if (alloc_kmem_cache_cpus(s))
		return 0;

	free_kmem_cache_nodes(s);
error:
	return -EINVAL;
}

static void list_slab_objects(struct kmem_cache *s, struct page *page,
							const char *text)
{
#ifdef CONFIG_SLUB_DEBUG
<<<<<<< HEAD
#ifdef CONFIG_PREEMPT_RT_BASE
=======
#ifdef CONFIG_PREEMPT_RT
>>>>>>> fa578e9d
	/* XXX move out of irq-off section */
	slab_err(s, page, text, s->name);
#else

	void *addr = page_address(page);
	void *p;
	unsigned long *map = bitmap_zalloc(page->objects, GFP_ATOMIC);
	if (!map)
		return;
	slab_err(s, page, text, s->name);
	slab_lock(page);

	get_map(s, page, map);
	for_each_object(p, s, addr, page->objects) {

		if (!test_bit(slab_index(p, s, addr), map)) {
			pr_err("INFO: Object 0x%p @offset=%tu\n", p, p - addr);
			print_tracking(s, p);
		}
	}
	slab_unlock(page);
	bitmap_free(map);
#endif
#endif
#endif
}


/*
 * Attempt to free all partial slabs on a node.
 * This is called from __kmem_cache_shutdown(). We must take list_lock
 * because sysfs file might still access partial list after the shutdowning.
 */
static void free_partial(struct kmem_cache *s, struct kmem_cache_node *n)
{
	LIST_HEAD(discard);
	struct page *page, *h;

	BUG_ON(irqs_disabled());
	raw_spin_lock_irq(&n->list_lock);
<<<<<<< HEAD
	list_for_each_entry_safe(page, h, &n->partial, lru) {
=======
	list_for_each_entry_safe(page, h, &n->partial, slab_list) {
>>>>>>> fa578e9d
		if (!page->inuse) {
			remove_partial(n, page);
			list_add(&page->slab_list, &discard);
		} else {
			list_slab_objects(s, page,
			"Objects remaining in %s on __kmem_cache_shutdown()");
		}
	}
	raw_spin_unlock_irq(&n->list_lock);

	list_for_each_entry_safe(page, h, &discard, slab_list)
		discard_slab(s, page);
}

bool __kmem_cache_empty(struct kmem_cache *s)
{
	int node;
	struct kmem_cache_node *n;

	for_each_kmem_cache_node(s, node, n)
		if (n->nr_partial || slabs_node(s, node))
			return false;
	return true;
}

/*
 * Release all resources used by a slab cache.
 */
int __kmem_cache_shutdown(struct kmem_cache *s)
{
	int node;
	struct kmem_cache_node *n;

	flush_all(s);
	/* Attempt to free all objects */
	for_each_kmem_cache_node(s, node, n) {
		free_partial(s, n);
		if (n->nr_partial || slabs_node(s, node))
			return 1;
	}
	sysfs_slab_remove(s);
	return 0;
}

/********************************************************************
 *		Kmalloc subsystem
 *******************************************************************/

static int __init setup_slub_min_order(char *str)
{
	get_option(&str, (int *)&slub_min_order);

	return 1;
}

__setup("slub_min_order=", setup_slub_min_order);

static int __init setup_slub_max_order(char *str)
{
	get_option(&str, (int *)&slub_max_order);
	slub_max_order = min(slub_max_order, (unsigned int)MAX_ORDER - 1);

	return 1;
}

__setup("slub_max_order=", setup_slub_max_order);

static int __init setup_slub_min_objects(char *str)
{
	get_option(&str, (int *)&slub_min_objects);

	return 1;
}

__setup("slub_min_objects=", setup_slub_min_objects);

void *__kmalloc(size_t size, gfp_t flags)
{
	struct kmem_cache *s;
	void *ret;

	if (unlikely(size > KMALLOC_MAX_CACHE_SIZE))
		return kmalloc_large(size, flags);

	s = kmalloc_slab(size, flags);

	if (unlikely(ZERO_OR_NULL_PTR(s)))
		return s;

	ret = slab_alloc(s, flags, _RET_IP_);

	trace_kmalloc(_RET_IP_, ret, size, s->size, flags);

	ret = kasan_kmalloc(s, ret, size, flags);

	return ret;
}
EXPORT_SYMBOL(__kmalloc);

#ifdef CONFIG_NUMA
static void *kmalloc_large_node(size_t size, gfp_t flags, int node)
{
	struct page *page;
	void *ptr = NULL;
	unsigned int order = get_order(size);

	flags |= __GFP_COMP;
	page = alloc_pages_node(node, flags, order);
	if (page) {
		ptr = page_address(page);
		mod_node_page_state(page_pgdat(page), NR_SLAB_UNRECLAIMABLE,
				    1 << order);
	}

	return kmalloc_large_node_hook(ptr, size, flags);
}

void *__kmalloc_node(size_t size, gfp_t flags, int node)
{
	struct kmem_cache *s;
	void *ret;

	if (unlikely(size > KMALLOC_MAX_CACHE_SIZE)) {
		ret = kmalloc_large_node(size, flags, node);

		trace_kmalloc_node(_RET_IP_, ret,
				   size, PAGE_SIZE << get_order(size),
				   flags, node);

		return ret;
	}

	s = kmalloc_slab(size, flags);

	if (unlikely(ZERO_OR_NULL_PTR(s)))
		return s;

	ret = slab_alloc_node(s, flags, node, _RET_IP_);

	trace_kmalloc_node(_RET_IP_, ret, size, s->size, flags, node);

	ret = kasan_kmalloc(s, ret, size, flags);

	return ret;
}
EXPORT_SYMBOL(__kmalloc_node);
#endif	/* CONFIG_NUMA */

#ifdef CONFIG_HARDENED_USERCOPY
/*
 * Rejects incorrectly sized objects and objects that are to be copied
 * to/from userspace but do not fall entirely within the containing slab
 * cache's usercopy region.
 *
 * Returns NULL if check passes, otherwise const char * to name of cache
 * to indicate an error.
 */
void __check_heap_object(const void *ptr, unsigned long n, struct page *page,
			 bool to_user)
{
	struct kmem_cache *s;
	unsigned int offset;
	size_t object_size;

	ptr = kasan_reset_tag(ptr);

	/* Find object and usable object size. */
	s = page->slab_cache;

	/* Reject impossible pointers. */
	if (ptr < page_address(page))
		usercopy_abort("SLUB object not in SLUB page?!", NULL,
			       to_user, 0, n);

	/* Find offset within object. */
	offset = (ptr - page_address(page)) % s->size;

	/* Adjust for redzone and reject if within the redzone. */
	if (kmem_cache_debug(s) && s->flags & SLAB_RED_ZONE) {
		if (offset < s->red_left_pad)
			usercopy_abort("SLUB object in left red zone",
				       s->name, to_user, offset, n);
		offset -= s->red_left_pad;
	}

	/* Allow address range falling entirely within usercopy region. */
	if (offset >= s->useroffset &&
	    offset - s->useroffset <= s->usersize &&
	    n <= s->useroffset - offset + s->usersize)
		return;

	/*
	 * If the copy is still within the allocated object, produce
	 * a warning instead of rejecting the copy. This is intended
	 * to be a temporary method to find any missing usercopy
	 * whitelists.
	 */
	object_size = slab_ksize(s);
	if (usercopy_fallback &&
	    offset <= object_size && n <= object_size - offset) {
		usercopy_warn("SLUB object", s->name, to_user, offset, n);
		return;
	}

	usercopy_abort("SLUB object", s->name, to_user, offset, n);
}
#endif /* CONFIG_HARDENED_USERCOPY */

size_t __ksize(const void *object)
{
	struct page *page;

	if (unlikely(object == ZERO_SIZE_PTR))
		return 0;

	page = virt_to_head_page(object);

	if (unlikely(!PageSlab(page))) {
		WARN_ON(!PageCompound(page));
		return page_size(page);
	}

	return slab_ksize(page->slab_cache);
}
EXPORT_SYMBOL(__ksize);

void kfree(const void *x)
{
	struct page *page;
	void *object = (void *)x;

	trace_kfree(_RET_IP_, x);

	if (unlikely(ZERO_OR_NULL_PTR(x)))
		return;

	page = virt_to_head_page(x);
	if (unlikely(!PageSlab(page))) {
		unsigned int order = compound_order(page);

		BUG_ON(!PageCompound(page));
		kfree_hook(object);
		mod_node_page_state(page_pgdat(page), NR_SLAB_UNRECLAIMABLE,
				    -(1 << order));
		__free_pages(page, order);
		return;
	}
	slab_free(page->slab_cache, page, object, NULL, 1, _RET_IP_);
}
EXPORT_SYMBOL(kfree);

#define SHRINK_PROMOTE_MAX 32

/*
 * kmem_cache_shrink discards empty slabs and promotes the slabs filled
 * up most to the head of the partial lists. New allocations will then
 * fill those up and thus they can be removed from the partial lists.
 *
 * The slabs with the least items are placed last. This results in them
 * being allocated from last increasing the chance that the last objects
 * are freed in them.
 */
int __kmem_cache_shrink(struct kmem_cache *s)
{
	int node;
	int i;
	struct kmem_cache_node *n;
	struct page *page;
	struct page *t;
	struct list_head discard;
	struct list_head promote[SHRINK_PROMOTE_MAX];
	unsigned long flags;
	int ret = 0;

	flush_all(s);
	for_each_kmem_cache_node(s, node, n) {
		INIT_LIST_HEAD(&discard);
		for (i = 0; i < SHRINK_PROMOTE_MAX; i++)
			INIT_LIST_HEAD(promote + i);

		raw_spin_lock_irqsave(&n->list_lock, flags);

		/*
		 * Build lists of slabs to discard or promote.
		 *
		 * Note that concurrent frees may occur while we hold the
		 * list_lock. page->inuse here is the upper limit.
		 */
		list_for_each_entry_safe(page, t, &n->partial, slab_list) {
			int free = page->objects - page->inuse;

			/* Do not reread page->inuse */
			barrier();

			/* We do not keep full slabs on the list */
			BUG_ON(free <= 0);

			if (free == page->objects) {
				list_move(&page->slab_list, &discard);
				n->nr_partial--;
			} else if (free <= SHRINK_PROMOTE_MAX)
				list_move(&page->slab_list, promote + free - 1);
		}

		/*
		 * Promote the slabs filled up most to the head of the
		 * partial list.
		 */
		for (i = SHRINK_PROMOTE_MAX - 1; i >= 0; i--)
			list_splice(promote + i, &n->partial);

		raw_spin_unlock_irqrestore(&n->list_lock, flags);

		/* Release empty slabs */
		list_for_each_entry_safe(page, t, &discard, slab_list)
			discard_slab(s, page);

		if (slabs_node(s, node))
			ret = 1;
	}

	return ret;
}

#ifdef CONFIG_MEMCG
void __kmemcg_cache_deactivate_after_rcu(struct kmem_cache *s)
{
	/*
	 * Called with all the locks held after a sched RCU grace period.
	 * Even if @s becomes empty after shrinking, we can't know that @s
	 * doesn't have allocations already in-flight and thus can't
	 * destroy @s until the associated memcg is released.
	 *
	 * However, let's remove the sysfs files for empty caches here.
	 * Each cache has a lot of interface files which aren't
	 * particularly useful for empty draining caches; otherwise, we can
	 * easily end up with millions of unnecessary sysfs files on
	 * systems which have a lot of memory and transient cgroups.
	 */
	if (!__kmem_cache_shrink(s))
		sysfs_slab_remove(s);
}

void __kmemcg_cache_deactivate(struct kmem_cache *s)
{
	/*
	 * Disable empty slabs caching. Used to avoid pinning offline
	 * memory cgroups by kmem pages that can be freed.
	 */
	slub_set_cpu_partial(s, 0);
	s->min_partial = 0;
}
#endif	/* CONFIG_MEMCG */

static int slab_mem_going_offline_callback(void *arg)
{
	struct kmem_cache *s;

	mutex_lock(&slab_mutex);
	list_for_each_entry(s, &slab_caches, list)
		__kmem_cache_shrink(s);
	mutex_unlock(&slab_mutex);

	return 0;
}

static void slab_mem_offline_callback(void *arg)
{
	struct kmem_cache_node *n;
	struct kmem_cache *s;
	struct memory_notify *marg = arg;
	int offline_node;

	offline_node = marg->status_change_nid_normal;

	/*
	 * If the node still has available memory. we need kmem_cache_node
	 * for it yet.
	 */
	if (offline_node < 0)
		return;

	mutex_lock(&slab_mutex);
	list_for_each_entry(s, &slab_caches, list) {
		n = get_node(s, offline_node);
		if (n) {
			/*
			 * if n->nr_slabs > 0, slabs still exist on the node
			 * that is going down. We were unable to free them,
			 * and offline_pages() function shouldn't call this
			 * callback. So, we must fail.
			 */
			BUG_ON(slabs_node(s, offline_node));

			s->node[offline_node] = NULL;
			kmem_cache_free(kmem_cache_node, n);
		}
	}
	mutex_unlock(&slab_mutex);
}

static int slab_mem_going_online_callback(void *arg)
{
	struct kmem_cache_node *n;
	struct kmem_cache *s;
	struct memory_notify *marg = arg;
	int nid = marg->status_change_nid_normal;
	int ret = 0;

	/*
	 * If the node's memory is already available, then kmem_cache_node is
	 * already created. Nothing to do.
	 */
	if (nid < 0)
		return 0;

	/*
	 * We are bringing a node online. No memory is available yet. We must
	 * allocate a kmem_cache_node structure in order to bring the node
	 * online.
	 */
	mutex_lock(&slab_mutex);
	list_for_each_entry(s, &slab_caches, list) {
		/*
		 * XXX: kmem_cache_alloc_node will fallback to other nodes
		 *      since memory is not yet available from the node that
		 *      is brought up.
		 */
		n = kmem_cache_alloc(kmem_cache_node, GFP_KERNEL);
		if (!n) {
			ret = -ENOMEM;
			goto out;
		}
		init_kmem_cache_node(n);
		s->node[nid] = n;
	}
out:
	mutex_unlock(&slab_mutex);
	return ret;
}

static int slab_memory_callback(struct notifier_block *self,
				unsigned long action, void *arg)
{
	int ret = 0;

	switch (action) {
	case MEM_GOING_ONLINE:
		ret = slab_mem_going_online_callback(arg);
		break;
	case MEM_GOING_OFFLINE:
		ret = slab_mem_going_offline_callback(arg);
		break;
	case MEM_OFFLINE:
	case MEM_CANCEL_ONLINE:
		slab_mem_offline_callback(arg);
		break;
	case MEM_ONLINE:
	case MEM_CANCEL_OFFLINE:
		break;
	}
	if (ret)
		ret = notifier_from_errno(ret);
	else
		ret = NOTIFY_OK;
	return ret;
}

static struct notifier_block slab_memory_callback_nb = {
	.notifier_call = slab_memory_callback,
	.priority = SLAB_CALLBACK_PRI,
};

/********************************************************************
 *			Basic setup of slabs
 *******************************************************************/

/*
 * Used for early kmem_cache structures that were allocated using
 * the page allocator. Allocate them properly then fix up the pointers
 * that may be pointing to the wrong kmem_cache structure.
 */

static struct kmem_cache * __init bootstrap(struct kmem_cache *static_cache)
{
	int node;
	struct kmem_cache *s = kmem_cache_zalloc(kmem_cache, GFP_NOWAIT);
	struct kmem_cache_node *n;

	memcpy(s, static_cache, kmem_cache->object_size);

	/*
	 * This runs very early, and only the boot processor is supposed to be
	 * up.  Even if it weren't true, IRQs are not up so we couldn't fire
	 * IPIs around.
	 */
	__flush_cpu_slab(s, smp_processor_id());
	for_each_kmem_cache_node(s, node, n) {
		struct page *p;

		list_for_each_entry(p, &n->partial, slab_list)
			p->slab_cache = s;

#ifdef CONFIG_SLUB_DEBUG
		list_for_each_entry(p, &n->full, slab_list)
			p->slab_cache = s;
#endif
	}
	slab_init_memcg_params(s);
	list_add(&s->list, &slab_caches);
	memcg_link_cache(s, NULL);
	return s;
}

void __init kmem_cache_init(void)
{
	static __initdata struct kmem_cache boot_kmem_cache,
		boot_kmem_cache_node;
	int cpu;

	for_each_possible_cpu(cpu) {
		raw_spin_lock_init(&per_cpu(slub_free_list, cpu).lock);
		INIT_LIST_HEAD(&per_cpu(slub_free_list, cpu).list);
	}

	if (debug_guardpage_minorder())
		slub_max_order = 0;

	kmem_cache_node = &boot_kmem_cache_node;
	kmem_cache = &boot_kmem_cache;

	create_boot_cache(kmem_cache_node, "kmem_cache_node",
		sizeof(struct kmem_cache_node), SLAB_HWCACHE_ALIGN, 0, 0);

	register_hotmemory_notifier(&slab_memory_callback_nb);

	/* Able to allocate the per node structures */
	slab_state = PARTIAL;

	create_boot_cache(kmem_cache, "kmem_cache",
			offsetof(struct kmem_cache, node) +
				nr_node_ids * sizeof(struct kmem_cache_node *),
		       SLAB_HWCACHE_ALIGN, 0, 0);

	kmem_cache = bootstrap(&boot_kmem_cache);
	kmem_cache_node = bootstrap(&boot_kmem_cache_node);

	/* Now we can use the kmem_cache to allocate kmalloc slabs */
	setup_kmalloc_cache_index_table();
	create_kmalloc_caches(0);

	/* Setup random freelists for each cache */
	init_freelist_randomization();

	cpuhp_setup_state_nocalls(CPUHP_SLUB_DEAD, "slub:dead", NULL,
				  slub_cpu_dead);

	pr_info("SLUB: HWalign=%d, Order=%u-%u, MinObjects=%u, CPUs=%u, Nodes=%u\n",
		cache_line_size(),
		slub_min_order, slub_max_order, slub_min_objects,
		nr_cpu_ids, nr_node_ids);
}

void __init kmem_cache_init_late(void)
{
}

struct kmem_cache *
__kmem_cache_alias(const char *name, unsigned int size, unsigned int align,
		   slab_flags_t flags, void (*ctor)(void *))
{
	struct kmem_cache *s, *c;

	s = find_mergeable(size, align, flags, name, ctor);
	if (s) {
		s->refcount++;

		/*
		 * Adjust the object sizes so that we clear
		 * the complete object on kzalloc.
		 */
		s->object_size = max(s->object_size, size);
		s->inuse = max(s->inuse, ALIGN(size, sizeof(void *)));

		for_each_memcg_cache(c, s) {
			c->object_size = s->object_size;
			c->inuse = max(c->inuse, ALIGN(size, sizeof(void *)));
		}

		if (sysfs_slab_alias(s, name)) {
			s->refcount--;
			s = NULL;
		}
	}

	return s;
}

int __kmem_cache_create(struct kmem_cache *s, slab_flags_t flags)
{
	int err;

	err = kmem_cache_open(s, flags);
	if (err)
		return err;

	/* Mutex is not taken during early boot */
	if (slab_state <= UP)
		return 0;

	memcg_propagate_slab_attrs(s);
	err = sysfs_slab_add(s);
	if (err)
		__kmem_cache_release(s);

	return err;
}

void *__kmalloc_track_caller(size_t size, gfp_t gfpflags, unsigned long caller)
{
	struct kmem_cache *s;
	void *ret;

	if (unlikely(size > KMALLOC_MAX_CACHE_SIZE))
		return kmalloc_large(size, gfpflags);

	s = kmalloc_slab(size, gfpflags);

	if (unlikely(ZERO_OR_NULL_PTR(s)))
		return s;

	ret = slab_alloc(s, gfpflags, caller);

	/* Honor the call site pointer we received. */
	trace_kmalloc(caller, ret, size, s->size, gfpflags);

	return ret;
}

#ifdef CONFIG_NUMA
void *__kmalloc_node_track_caller(size_t size, gfp_t gfpflags,
					int node, unsigned long caller)
{
	struct kmem_cache *s;
	void *ret;

	if (unlikely(size > KMALLOC_MAX_CACHE_SIZE)) {
		ret = kmalloc_large_node(size, gfpflags, node);

		trace_kmalloc_node(caller, ret,
				   size, PAGE_SIZE << get_order(size),
				   gfpflags, node);

		return ret;
	}

	s = kmalloc_slab(size, gfpflags);

	if (unlikely(ZERO_OR_NULL_PTR(s)))
		return s;

	ret = slab_alloc_node(s, gfpflags, node, caller);

	/* Honor the call site pointer we received. */
	trace_kmalloc_node(caller, ret, size, s->size, gfpflags, node);

	return ret;
}
#endif

#ifdef CONFIG_SYSFS
static int count_inuse(struct page *page)
{
	return page->inuse;
}

static int count_total(struct page *page)
{
	return page->objects;
}
#endif

#ifdef CONFIG_SLUB_DEBUG
static int validate_slab(struct kmem_cache *s, struct page *page,
						unsigned long *map)
{
	void *p;
	void *addr = page_address(page);

	if (!check_slab(s, page) ||
			!on_freelist(s, page, NULL))
		return 0;

	/* Now we know that a valid freelist exists */
	bitmap_zero(map, page->objects);

	get_map(s, page, map);
	for_each_object(p, s, addr, page->objects) {
		if (test_bit(slab_index(p, s, addr), map))
			if (!check_object(s, page, p, SLUB_RED_INACTIVE))
				return 0;
	}

	for_each_object(p, s, addr, page->objects)
		if (!test_bit(slab_index(p, s, addr), map))
			if (!check_object(s, page, p, SLUB_RED_ACTIVE))
				return 0;
	return 1;
}

static void validate_slab_slab(struct kmem_cache *s, struct page *page,
						unsigned long *map)
{
	slab_lock(page);
	validate_slab(s, page, map);
	slab_unlock(page);
}

static int validate_slab_node(struct kmem_cache *s,
		struct kmem_cache_node *n, unsigned long *map)
{
	unsigned long count = 0;
	struct page *page;
	unsigned long flags;

	raw_spin_lock_irqsave(&n->list_lock, flags);

	list_for_each_entry(page, &n->partial, slab_list) {
		validate_slab_slab(s, page, map);
		count++;
	}
	if (count != n->nr_partial)
		pr_err("SLUB %s: %ld partial slabs counted but counter=%ld\n",
		       s->name, count, n->nr_partial);

	if (!(s->flags & SLAB_STORE_USER))
		goto out;

	list_for_each_entry(page, &n->full, slab_list) {
		validate_slab_slab(s, page, map);
		count++;
	}
	if (count != atomic_long_read(&n->nr_slabs))
		pr_err("SLUB: %s %ld slabs counted but counter=%ld\n",
		       s->name, count, atomic_long_read(&n->nr_slabs));

out:
	raw_spin_unlock_irqrestore(&n->list_lock, flags);
	return count;
}

static long validate_slab_cache(struct kmem_cache *s)
{
	int node;
	unsigned long count = 0;
	struct kmem_cache_node *n;
	unsigned long *map = bitmap_alloc(oo_objects(s->max), GFP_KERNEL);

	if (!map)
		return -ENOMEM;

	flush_all(s);
	for_each_kmem_cache_node(s, node, n)
		count += validate_slab_node(s, n, map);
	bitmap_free(map);
	return count;
}
/*
 * Generate lists of code addresses where slabcache objects are allocated
 * and freed.
 */

struct location {
	unsigned long count;
	unsigned long addr;
	long long sum_time;
	long min_time;
	long max_time;
	long min_pid;
	long max_pid;
	DECLARE_BITMAP(cpus, NR_CPUS);
	nodemask_t nodes;
};

struct loc_track {
	unsigned long max;
	unsigned long count;
	struct location *loc;
};

static void free_loc_track(struct loc_track *t)
{
	if (t->max)
		free_pages((unsigned long)t->loc,
			get_order(sizeof(struct location) * t->max));
}

static int alloc_loc_track(struct loc_track *t, unsigned long max, gfp_t flags)
{
	struct location *l;
	int order;

	order = get_order(sizeof(struct location) * max);

	l = (void *)__get_free_pages(flags, order);
	if (!l)
		return 0;

	if (t->count) {
		memcpy(l, t->loc, sizeof(struct location) * t->count);
		free_loc_track(t);
	}
	t->max = max;
	t->loc = l;
	return 1;
}

static int add_location(struct loc_track *t, struct kmem_cache *s,
				const struct track *track)
{
	long start, end, pos;
	struct location *l;
	unsigned long caddr;
	unsigned long age = jiffies - track->when;

	start = -1;
	end = t->count;

	for ( ; ; ) {
		pos = start + (end - start + 1) / 2;

		/*
		 * There is nothing at "end". If we end up there
		 * we need to add something to before end.
		 */
		if (pos == end)
			break;

		caddr = t->loc[pos].addr;
		if (track->addr == caddr) {

			l = &t->loc[pos];
			l->count++;
			if (track->when) {
				l->sum_time += age;
				if (age < l->min_time)
					l->min_time = age;
				if (age > l->max_time)
					l->max_time = age;

				if (track->pid < l->min_pid)
					l->min_pid = track->pid;
				if (track->pid > l->max_pid)
					l->max_pid = track->pid;

				cpumask_set_cpu(track->cpu,
						to_cpumask(l->cpus));
			}
			node_set(page_to_nid(virt_to_page(track)), l->nodes);
			return 1;
		}

		if (track->addr < caddr)
			end = pos;
		else
			start = pos;
	}

	/*
	 * Not found. Insert new tracking element.
	 */
	if (t->count >= t->max && !alloc_loc_track(t, 2 * t->max, GFP_ATOMIC))
		return 0;

	l = t->loc + pos;
	if (pos < t->count)
		memmove(l + 1, l,
			(t->count - pos) * sizeof(struct location));
	t->count++;
	l->count = 1;
	l->addr = track->addr;
	l->sum_time = age;
	l->min_time = age;
	l->max_time = age;
	l->min_pid = track->pid;
	l->max_pid = track->pid;
	cpumask_clear(to_cpumask(l->cpus));
	cpumask_set_cpu(track->cpu, to_cpumask(l->cpus));
	nodes_clear(l->nodes);
	node_set(page_to_nid(virt_to_page(track)), l->nodes);
	return 1;
}

static void process_slab(struct loc_track *t, struct kmem_cache *s,
		struct page *page, enum track_item alloc,
		unsigned long *map)
{
	void *addr = page_address(page);
	void *p;

	bitmap_zero(map, page->objects);
	get_map(s, page, map);

	for_each_object(p, s, addr, page->objects)
		if (!test_bit(slab_index(p, s, addr), map))
			add_location(t, s, get_track(s, p, alloc));
}

static int list_locations(struct kmem_cache *s, char *buf,
					enum track_item alloc)
{
	int len = 0;
	unsigned long i;
	struct loc_track t = { 0, 0, NULL };
	int node;
	struct kmem_cache_node *n;
	unsigned long *map = bitmap_alloc(oo_objects(s->max), GFP_KERNEL);

	if (!map || !alloc_loc_track(&t, PAGE_SIZE / sizeof(struct location),
				     GFP_KERNEL)) {
		bitmap_free(map);
		return sprintf(buf, "Out of memory\n");
	}
	/* Push back cpu slabs */
	flush_all(s);

	for_each_kmem_cache_node(s, node, n) {
		unsigned long flags;
		struct page *page;

		if (!atomic_long_read(&n->nr_slabs))
			continue;

		raw_spin_lock_irqsave(&n->list_lock, flags);
<<<<<<< HEAD
		list_for_each_entry(page, &n->partial, lru)
=======
		list_for_each_entry(page, &n->partial, slab_list)
>>>>>>> fa578e9d
			process_slab(&t, s, page, alloc, map);
		list_for_each_entry(page, &n->full, slab_list)
			process_slab(&t, s, page, alloc, map);
		raw_spin_unlock_irqrestore(&n->list_lock, flags);
	}

	for (i = 0; i < t.count; i++) {
		struct location *l = &t.loc[i];

		if (len > PAGE_SIZE - KSYM_SYMBOL_LEN - 100)
			break;
		len += sprintf(buf + len, "%7ld ", l->count);

		if (l->addr)
			len += sprintf(buf + len, "%pS", (void *)l->addr);
		else
			len += sprintf(buf + len, "<not-available>");

		if (l->sum_time != l->min_time) {
			len += sprintf(buf + len, " age=%ld/%ld/%ld",
				l->min_time,
				(long)div_u64(l->sum_time, l->count),
				l->max_time);
		} else
			len += sprintf(buf + len, " age=%ld",
				l->min_time);

		if (l->min_pid != l->max_pid)
			len += sprintf(buf + len, " pid=%ld-%ld",
				l->min_pid, l->max_pid);
		else
			len += sprintf(buf + len, " pid=%ld",
				l->min_pid);

		if (num_online_cpus() > 1 &&
				!cpumask_empty(to_cpumask(l->cpus)) &&
				len < PAGE_SIZE - 60)
			len += scnprintf(buf + len, PAGE_SIZE - len - 50,
					 " cpus=%*pbl",
					 cpumask_pr_args(to_cpumask(l->cpus)));

		if (nr_online_nodes > 1 && !nodes_empty(l->nodes) &&
				len < PAGE_SIZE - 60)
			len += scnprintf(buf + len, PAGE_SIZE - len - 50,
					 " nodes=%*pbl",
					 nodemask_pr_args(&l->nodes));

		len += sprintf(buf + len, "\n");
	}

	free_loc_track(&t);
	bitmap_free(map);
	if (!t.count)
		len += sprintf(buf, "No data\n");
	return len;
}
#endif	/* CONFIG_SLUB_DEBUG */

#ifdef SLUB_RESILIENCY_TEST
static void __init resiliency_test(void)
{
	u8 *p;
	int type = KMALLOC_NORMAL;

	BUILD_BUG_ON(KMALLOC_MIN_SIZE > 16 || KMALLOC_SHIFT_HIGH < 10);

	pr_err("SLUB resiliency testing\n");
	pr_err("-----------------------\n");
	pr_err("A. Corruption after allocation\n");

	p = kzalloc(16, GFP_KERNEL);
	p[16] = 0x12;
	pr_err("\n1. kmalloc-16: Clobber Redzone/next pointer 0x12->0x%p\n\n",
	       p + 16);

	validate_slab_cache(kmalloc_caches[type][4]);

	/* Hmmm... The next two are dangerous */
	p = kzalloc(32, GFP_KERNEL);
	p[32 + sizeof(void *)] = 0x34;
	pr_err("\n2. kmalloc-32: Clobber next pointer/next slab 0x34 -> -0x%p\n",
	       p);
	pr_err("If allocated object is overwritten then not detectable\n\n");

	validate_slab_cache(kmalloc_caches[type][5]);
	p = kzalloc(64, GFP_KERNEL);
	p += 64 + (get_cycles() & 0xff) * sizeof(void *);
	*p = 0x56;
	pr_err("\n3. kmalloc-64: corrupting random byte 0x56->0x%p\n",
	       p);
	pr_err("If allocated object is overwritten then not detectable\n\n");
	validate_slab_cache(kmalloc_caches[type][6]);

	pr_err("\nB. Corruption after free\n");
	p = kzalloc(128, GFP_KERNEL);
	kfree(p);
	*p = 0x78;
	pr_err("1. kmalloc-128: Clobber first word 0x78->0x%p\n\n", p);
	validate_slab_cache(kmalloc_caches[type][7]);

	p = kzalloc(256, GFP_KERNEL);
	kfree(p);
	p[50] = 0x9a;
	pr_err("\n2. kmalloc-256: Clobber 50th byte 0x9a->0x%p\n\n", p);
	validate_slab_cache(kmalloc_caches[type][8]);

	p = kzalloc(512, GFP_KERNEL);
	kfree(p);
	p[512] = 0xab;
	pr_err("\n3. kmalloc-512: Clobber redzone 0xab->0x%p\n\n", p);
	validate_slab_cache(kmalloc_caches[type][9]);
}
#else
#ifdef CONFIG_SYSFS
static void resiliency_test(void) {};
#endif
#endif	/* SLUB_RESILIENCY_TEST */

#ifdef CONFIG_SYSFS
enum slab_stat_type {
	SL_ALL,			/* All slabs */
	SL_PARTIAL,		/* Only partially allocated slabs */
	SL_CPU,			/* Only slabs used for cpu caches */
	SL_OBJECTS,		/* Determine allocated objects not slabs */
	SL_TOTAL		/* Determine object capacity not slabs */
};

#define SO_ALL		(1 << SL_ALL)
#define SO_PARTIAL	(1 << SL_PARTIAL)
#define SO_CPU		(1 << SL_CPU)
#define SO_OBJECTS	(1 << SL_OBJECTS)
#define SO_TOTAL	(1 << SL_TOTAL)

#ifdef CONFIG_MEMCG
static bool memcg_sysfs_enabled = IS_ENABLED(CONFIG_SLUB_MEMCG_SYSFS_ON);

static int __init setup_slub_memcg_sysfs(char *str)
{
	int v;

	if (get_option(&str, &v) > 0)
		memcg_sysfs_enabled = v;

	return 1;
}

__setup("slub_memcg_sysfs=", setup_slub_memcg_sysfs);
#endif

static ssize_t show_slab_objects(struct kmem_cache *s,
			    char *buf, unsigned long flags)
{
	unsigned long total = 0;
	int node;
	int x;
	unsigned long *nodes;

	nodes = kcalloc(nr_node_ids, sizeof(unsigned long), GFP_KERNEL);
	if (!nodes)
		return -ENOMEM;

	if (flags & SO_CPU) {
		int cpu;

		for_each_possible_cpu(cpu) {
			struct kmem_cache_cpu *c = per_cpu_ptr(s->cpu_slab,
							       cpu);
			int node;
			struct page *page;

			page = READ_ONCE(c->page);
			if (!page)
				continue;

			node = page_to_nid(page);
			if (flags & SO_TOTAL)
				x = page->objects;
			else if (flags & SO_OBJECTS)
				x = page->inuse;
			else
				x = 1;

			total += x;
			nodes[node] += x;

			page = slub_percpu_partial_read_once(c);
			if (page) {
				node = page_to_nid(page);
				if (flags & SO_TOTAL)
					WARN_ON_ONCE(1);
				else if (flags & SO_OBJECTS)
					WARN_ON_ONCE(1);
				else
					x = page->pages;
				total += x;
				nodes[node] += x;
			}
		}
	}

	/*
	 * It is impossible to take "mem_hotplug_lock" here with "kernfs_mutex"
	 * already held which will conflict with an existing lock order:
	 *
	 * mem_hotplug_lock->slab_mutex->kernfs_mutex
	 *
	 * We don't really need mem_hotplug_lock (to hold off
	 * slab_mem_going_offline_callback) here because slab's memory hot
	 * unplug code doesn't destroy the kmem_cache->node[] data.
	 */

#ifdef CONFIG_SLUB_DEBUG
	if (flags & SO_ALL) {
		struct kmem_cache_node *n;

		for_each_kmem_cache_node(s, node, n) {

			if (flags & SO_TOTAL)
				x = atomic_long_read(&n->total_objects);
			else if (flags & SO_OBJECTS)
				x = atomic_long_read(&n->total_objects) -
					count_partial(n, count_free);
			else
				x = atomic_long_read(&n->nr_slabs);
			total += x;
			nodes[node] += x;
		}

	} else
#endif
	if (flags & SO_PARTIAL) {
		struct kmem_cache_node *n;

		for_each_kmem_cache_node(s, node, n) {
			if (flags & SO_TOTAL)
				x = count_partial(n, count_total);
			else if (flags & SO_OBJECTS)
				x = count_partial(n, count_inuse);
			else
				x = n->nr_partial;
			total += x;
			nodes[node] += x;
		}
	}
	x = sprintf(buf, "%lu", total);
#ifdef CONFIG_NUMA
	for (node = 0; node < nr_node_ids; node++)
		if (nodes[node])
			x += sprintf(buf + x, " N%d=%lu",
					node, nodes[node]);
#endif
	kfree(nodes);
	return x + sprintf(buf + x, "\n");
}

#ifdef CONFIG_SLUB_DEBUG
static int any_slab_objects(struct kmem_cache *s)
{
	int node;
	struct kmem_cache_node *n;

	for_each_kmem_cache_node(s, node, n)
		if (atomic_long_read(&n->total_objects))
			return 1;

	return 0;
}
#endif

#define to_slab_attr(n) container_of(n, struct slab_attribute, attr)
#define to_slab(n) container_of(n, struct kmem_cache, kobj)

struct slab_attribute {
	struct attribute attr;
	ssize_t (*show)(struct kmem_cache *s, char *buf);
	ssize_t (*store)(struct kmem_cache *s, const char *x, size_t count);
};

#define SLAB_ATTR_RO(_name) \
	static struct slab_attribute _name##_attr = \
	__ATTR(_name, 0400, _name##_show, NULL)

#define SLAB_ATTR(_name) \
	static struct slab_attribute _name##_attr =  \
	__ATTR(_name, 0600, _name##_show, _name##_store)

static ssize_t slab_size_show(struct kmem_cache *s, char *buf)
{
	return sprintf(buf, "%u\n", s->size);
}
SLAB_ATTR_RO(slab_size);

static ssize_t align_show(struct kmem_cache *s, char *buf)
{
	return sprintf(buf, "%u\n", s->align);
}
SLAB_ATTR_RO(align);

static ssize_t object_size_show(struct kmem_cache *s, char *buf)
{
	return sprintf(buf, "%u\n", s->object_size);
}
SLAB_ATTR_RO(object_size);

static ssize_t objs_per_slab_show(struct kmem_cache *s, char *buf)
{
	return sprintf(buf, "%u\n", oo_objects(s->oo));
}
SLAB_ATTR_RO(objs_per_slab);

static ssize_t order_store(struct kmem_cache *s,
				const char *buf, size_t length)
{
	unsigned int order;
	int err;

	err = kstrtouint(buf, 10, &order);
	if (err)
		return err;

	if (order > slub_max_order || order < slub_min_order)
		return -EINVAL;

	calculate_sizes(s, order);
	return length;
}

static ssize_t order_show(struct kmem_cache *s, char *buf)
{
	return sprintf(buf, "%u\n", oo_order(s->oo));
}
SLAB_ATTR(order);

static ssize_t min_partial_show(struct kmem_cache *s, char *buf)
{
	return sprintf(buf, "%lu\n", s->min_partial);
}

static ssize_t min_partial_store(struct kmem_cache *s, const char *buf,
				 size_t length)
{
	unsigned long min;
	int err;

	err = kstrtoul(buf, 10, &min);
	if (err)
		return err;

	set_min_partial(s, min);
	return length;
}
SLAB_ATTR(min_partial);

static ssize_t cpu_partial_show(struct kmem_cache *s, char *buf)
{
	return sprintf(buf, "%u\n", slub_cpu_partial(s));
}

static ssize_t cpu_partial_store(struct kmem_cache *s, const char *buf,
				 size_t length)
{
	unsigned int objects;
	int err;

	err = kstrtouint(buf, 10, &objects);
	if (err)
		return err;
	if (objects && !kmem_cache_has_cpu_partial(s))
		return -EINVAL;

	slub_set_cpu_partial(s, objects);
	flush_all(s);
	return length;
}
SLAB_ATTR(cpu_partial);

static ssize_t ctor_show(struct kmem_cache *s, char *buf)
{
	if (!s->ctor)
		return 0;
	return sprintf(buf, "%pS\n", s->ctor);
}
SLAB_ATTR_RO(ctor);

static ssize_t aliases_show(struct kmem_cache *s, char *buf)
{
	return sprintf(buf, "%d\n", s->refcount < 0 ? 0 : s->refcount - 1);
}
SLAB_ATTR_RO(aliases);

static ssize_t partial_show(struct kmem_cache *s, char *buf)
{
	return show_slab_objects(s, buf, SO_PARTIAL);
}
SLAB_ATTR_RO(partial);

static ssize_t cpu_slabs_show(struct kmem_cache *s, char *buf)
{
	return show_slab_objects(s, buf, SO_CPU);
}
SLAB_ATTR_RO(cpu_slabs);

static ssize_t objects_show(struct kmem_cache *s, char *buf)
{
	return show_slab_objects(s, buf, SO_ALL|SO_OBJECTS);
}
SLAB_ATTR_RO(objects);

static ssize_t objects_partial_show(struct kmem_cache *s, char *buf)
{
	return show_slab_objects(s, buf, SO_PARTIAL|SO_OBJECTS);
}
SLAB_ATTR_RO(objects_partial);

static ssize_t slabs_cpu_partial_show(struct kmem_cache *s, char *buf)
{
	int objects = 0;
	int pages = 0;
	int cpu;
	int len;

	for_each_online_cpu(cpu) {
		struct page *page;

		page = slub_percpu_partial(per_cpu_ptr(s->cpu_slab, cpu));

		if (page) {
			pages += page->pages;
			objects += page->pobjects;
		}
	}

	len = sprintf(buf, "%d(%d)", objects, pages);

#ifdef CONFIG_SMP
	for_each_online_cpu(cpu) {
		struct page *page;

		page = slub_percpu_partial(per_cpu_ptr(s->cpu_slab, cpu));

		if (page && len < PAGE_SIZE - 20)
			len += sprintf(buf + len, " C%d=%d(%d)", cpu,
				page->pobjects, page->pages);
	}
#endif
	return len + sprintf(buf + len, "\n");
}
SLAB_ATTR_RO(slabs_cpu_partial);

static ssize_t reclaim_account_show(struct kmem_cache *s, char *buf)
{
	return sprintf(buf, "%d\n", !!(s->flags & SLAB_RECLAIM_ACCOUNT));
}

static ssize_t reclaim_account_store(struct kmem_cache *s,
				const char *buf, size_t length)
{
	s->flags &= ~SLAB_RECLAIM_ACCOUNT;
	if (buf[0] == '1')
		s->flags |= SLAB_RECLAIM_ACCOUNT;
	return length;
}
SLAB_ATTR(reclaim_account);

static ssize_t hwcache_align_show(struct kmem_cache *s, char *buf)
{
	return sprintf(buf, "%d\n", !!(s->flags & SLAB_HWCACHE_ALIGN));
}
SLAB_ATTR_RO(hwcache_align);

#ifdef CONFIG_ZONE_DMA
static ssize_t cache_dma_show(struct kmem_cache *s, char *buf)
{
	return sprintf(buf, "%d\n", !!(s->flags & SLAB_CACHE_DMA));
}
SLAB_ATTR_RO(cache_dma);
#endif

static ssize_t usersize_show(struct kmem_cache *s, char *buf)
{
	return sprintf(buf, "%u\n", s->usersize);
}
SLAB_ATTR_RO(usersize);

static ssize_t destroy_by_rcu_show(struct kmem_cache *s, char *buf)
{
	return sprintf(buf, "%d\n", !!(s->flags & SLAB_TYPESAFE_BY_RCU));
}
SLAB_ATTR_RO(destroy_by_rcu);

#ifdef CONFIG_SLUB_DEBUG
static ssize_t slabs_show(struct kmem_cache *s, char *buf)
{
	return show_slab_objects(s, buf, SO_ALL);
}
SLAB_ATTR_RO(slabs);

static ssize_t total_objects_show(struct kmem_cache *s, char *buf)
{
	return show_slab_objects(s, buf, SO_ALL|SO_TOTAL);
}
SLAB_ATTR_RO(total_objects);

static ssize_t sanity_checks_show(struct kmem_cache *s, char *buf)
{
	return sprintf(buf, "%d\n", !!(s->flags & SLAB_CONSISTENCY_CHECKS));
}

static ssize_t sanity_checks_store(struct kmem_cache *s,
				const char *buf, size_t length)
{
	s->flags &= ~SLAB_CONSISTENCY_CHECKS;
	if (buf[0] == '1') {
		s->flags &= ~__CMPXCHG_DOUBLE;
		s->flags |= SLAB_CONSISTENCY_CHECKS;
	}
	return length;
}
SLAB_ATTR(sanity_checks);

static ssize_t trace_show(struct kmem_cache *s, char *buf)
{
	return sprintf(buf, "%d\n", !!(s->flags & SLAB_TRACE));
}

static ssize_t trace_store(struct kmem_cache *s, const char *buf,
							size_t length)
{
	/*
	 * Tracing a merged cache is going to give confusing results
	 * as well as cause other issues like converting a mergeable
	 * cache into an umergeable one.
	 */
	if (s->refcount > 1)
		return -EINVAL;

	s->flags &= ~SLAB_TRACE;
	if (buf[0] == '1') {
		s->flags &= ~__CMPXCHG_DOUBLE;
		s->flags |= SLAB_TRACE;
	}
	return length;
}
SLAB_ATTR(trace);

static ssize_t red_zone_show(struct kmem_cache *s, char *buf)
{
	return sprintf(buf, "%d\n", !!(s->flags & SLAB_RED_ZONE));
}

static ssize_t red_zone_store(struct kmem_cache *s,
				const char *buf, size_t length)
{
	if (any_slab_objects(s))
		return -EBUSY;

	s->flags &= ~SLAB_RED_ZONE;
	if (buf[0] == '1') {
		s->flags |= SLAB_RED_ZONE;
	}
	calculate_sizes(s, -1);
	return length;
}
SLAB_ATTR(red_zone);

static ssize_t poison_show(struct kmem_cache *s, char *buf)
{
	return sprintf(buf, "%d\n", !!(s->flags & SLAB_POISON));
}

static ssize_t poison_store(struct kmem_cache *s,
				const char *buf, size_t length)
{
	if (any_slab_objects(s))
		return -EBUSY;

	s->flags &= ~SLAB_POISON;
	if (buf[0] == '1') {
		s->flags |= SLAB_POISON;
	}
	calculate_sizes(s, -1);
	return length;
}
SLAB_ATTR(poison);

static ssize_t store_user_show(struct kmem_cache *s, char *buf)
{
	return sprintf(buf, "%d\n", !!(s->flags & SLAB_STORE_USER));
}

static ssize_t store_user_store(struct kmem_cache *s,
				const char *buf, size_t length)
{
	if (any_slab_objects(s))
		return -EBUSY;

	s->flags &= ~SLAB_STORE_USER;
	if (buf[0] == '1') {
		s->flags &= ~__CMPXCHG_DOUBLE;
		s->flags |= SLAB_STORE_USER;
	}
	calculate_sizes(s, -1);
	return length;
}
SLAB_ATTR(store_user);

static ssize_t validate_show(struct kmem_cache *s, char *buf)
{
	return 0;
}

static ssize_t validate_store(struct kmem_cache *s,
			const char *buf, size_t length)
{
	int ret = -EINVAL;

	if (buf[0] == '1') {
		ret = validate_slab_cache(s);
		if (ret >= 0)
			ret = length;
	}
	return ret;
}
SLAB_ATTR(validate);

static ssize_t alloc_calls_show(struct kmem_cache *s, char *buf)
{
	if (!(s->flags & SLAB_STORE_USER))
		return -ENOSYS;
	return list_locations(s, buf, TRACK_ALLOC);
}
SLAB_ATTR_RO(alloc_calls);

static ssize_t free_calls_show(struct kmem_cache *s, char *buf)
{
	if (!(s->flags & SLAB_STORE_USER))
		return -ENOSYS;
	return list_locations(s, buf, TRACK_FREE);
}
SLAB_ATTR_RO(free_calls);
#endif /* CONFIG_SLUB_DEBUG */

#ifdef CONFIG_FAILSLAB
static ssize_t failslab_show(struct kmem_cache *s, char *buf)
{
	return sprintf(buf, "%d\n", !!(s->flags & SLAB_FAILSLAB));
}

static ssize_t failslab_store(struct kmem_cache *s, const char *buf,
							size_t length)
{
	if (s->refcount > 1)
		return -EINVAL;

	s->flags &= ~SLAB_FAILSLAB;
	if (buf[0] == '1')
		s->flags |= SLAB_FAILSLAB;
	return length;
}
SLAB_ATTR(failslab);
#endif

static ssize_t shrink_show(struct kmem_cache *s, char *buf)
{
	return 0;
}

static ssize_t shrink_store(struct kmem_cache *s,
			const char *buf, size_t length)
{
	if (buf[0] == '1')
		kmem_cache_shrink_all(s);
	else
		return -EINVAL;
	return length;
}
SLAB_ATTR(shrink);

#ifdef CONFIG_NUMA
static ssize_t remote_node_defrag_ratio_show(struct kmem_cache *s, char *buf)
{
	return sprintf(buf, "%u\n", s->remote_node_defrag_ratio / 10);
}

static ssize_t remote_node_defrag_ratio_store(struct kmem_cache *s,
				const char *buf, size_t length)
{
	unsigned int ratio;
	int err;

	err = kstrtouint(buf, 10, &ratio);
	if (err)
		return err;
	if (ratio > 100)
		return -ERANGE;

	s->remote_node_defrag_ratio = ratio * 10;

	return length;
}
SLAB_ATTR(remote_node_defrag_ratio);
#endif

#ifdef CONFIG_SLUB_STATS
static int show_stat(struct kmem_cache *s, char *buf, enum stat_item si)
{
	unsigned long sum  = 0;
	int cpu;
	int len;
	int *data = kmalloc_array(nr_cpu_ids, sizeof(int), GFP_KERNEL);

	if (!data)
		return -ENOMEM;

	for_each_online_cpu(cpu) {
		unsigned x = per_cpu_ptr(s->cpu_slab, cpu)->stat[si];

		data[cpu] = x;
		sum += x;
	}

	len = sprintf(buf, "%lu", sum);

#ifdef CONFIG_SMP
	for_each_online_cpu(cpu) {
		if (data[cpu] && len < PAGE_SIZE - 20)
			len += sprintf(buf + len, " C%d=%u", cpu, data[cpu]);
	}
#endif
	kfree(data);
	return len + sprintf(buf + len, "\n");
}

static void clear_stat(struct kmem_cache *s, enum stat_item si)
{
	int cpu;

	for_each_online_cpu(cpu)
		per_cpu_ptr(s->cpu_slab, cpu)->stat[si] = 0;
}

#define STAT_ATTR(si, text) 					\
static ssize_t text##_show(struct kmem_cache *s, char *buf)	\
{								\
	return show_stat(s, buf, si);				\
}								\
static ssize_t text##_store(struct kmem_cache *s,		\
				const char *buf, size_t length)	\
{								\
	if (buf[0] != '0')					\
		return -EINVAL;					\
	clear_stat(s, si);					\
	return length;						\
}								\
SLAB_ATTR(text);						\

STAT_ATTR(ALLOC_FASTPATH, alloc_fastpath);
STAT_ATTR(ALLOC_SLOWPATH, alloc_slowpath);
STAT_ATTR(FREE_FASTPATH, free_fastpath);
STAT_ATTR(FREE_SLOWPATH, free_slowpath);
STAT_ATTR(FREE_FROZEN, free_frozen);
STAT_ATTR(FREE_ADD_PARTIAL, free_add_partial);
STAT_ATTR(FREE_REMOVE_PARTIAL, free_remove_partial);
STAT_ATTR(ALLOC_FROM_PARTIAL, alloc_from_partial);
STAT_ATTR(ALLOC_SLAB, alloc_slab);
STAT_ATTR(ALLOC_REFILL, alloc_refill);
STAT_ATTR(ALLOC_NODE_MISMATCH, alloc_node_mismatch);
STAT_ATTR(FREE_SLAB, free_slab);
STAT_ATTR(CPUSLAB_FLUSH, cpuslab_flush);
STAT_ATTR(DEACTIVATE_FULL, deactivate_full);
STAT_ATTR(DEACTIVATE_EMPTY, deactivate_empty);
STAT_ATTR(DEACTIVATE_TO_HEAD, deactivate_to_head);
STAT_ATTR(DEACTIVATE_TO_TAIL, deactivate_to_tail);
STAT_ATTR(DEACTIVATE_REMOTE_FREES, deactivate_remote_frees);
STAT_ATTR(DEACTIVATE_BYPASS, deactivate_bypass);
STAT_ATTR(ORDER_FALLBACK, order_fallback);
STAT_ATTR(CMPXCHG_DOUBLE_CPU_FAIL, cmpxchg_double_cpu_fail);
STAT_ATTR(CMPXCHG_DOUBLE_FAIL, cmpxchg_double_fail);
STAT_ATTR(CPU_PARTIAL_ALLOC, cpu_partial_alloc);
STAT_ATTR(CPU_PARTIAL_FREE, cpu_partial_free);
STAT_ATTR(CPU_PARTIAL_NODE, cpu_partial_node);
STAT_ATTR(CPU_PARTIAL_DRAIN, cpu_partial_drain);
#endif	/* CONFIG_SLUB_STATS */

static struct attribute *slab_attrs[] = {
	&slab_size_attr.attr,
	&object_size_attr.attr,
	&objs_per_slab_attr.attr,
	&order_attr.attr,
	&min_partial_attr.attr,
	&cpu_partial_attr.attr,
	&objects_attr.attr,
	&objects_partial_attr.attr,
	&partial_attr.attr,
	&cpu_slabs_attr.attr,
	&ctor_attr.attr,
	&aliases_attr.attr,
	&align_attr.attr,
	&hwcache_align_attr.attr,
	&reclaim_account_attr.attr,
	&destroy_by_rcu_attr.attr,
	&shrink_attr.attr,
	&slabs_cpu_partial_attr.attr,
#ifdef CONFIG_SLUB_DEBUG
	&total_objects_attr.attr,
	&slabs_attr.attr,
	&sanity_checks_attr.attr,
	&trace_attr.attr,
	&red_zone_attr.attr,
	&poison_attr.attr,
	&store_user_attr.attr,
	&validate_attr.attr,
	&alloc_calls_attr.attr,
	&free_calls_attr.attr,
#endif
#ifdef CONFIG_ZONE_DMA
	&cache_dma_attr.attr,
#endif
#ifdef CONFIG_NUMA
	&remote_node_defrag_ratio_attr.attr,
#endif
#ifdef CONFIG_SLUB_STATS
	&alloc_fastpath_attr.attr,
	&alloc_slowpath_attr.attr,
	&free_fastpath_attr.attr,
	&free_slowpath_attr.attr,
	&free_frozen_attr.attr,
	&free_add_partial_attr.attr,
	&free_remove_partial_attr.attr,
	&alloc_from_partial_attr.attr,
	&alloc_slab_attr.attr,
	&alloc_refill_attr.attr,
	&alloc_node_mismatch_attr.attr,
	&free_slab_attr.attr,
	&cpuslab_flush_attr.attr,
	&deactivate_full_attr.attr,
	&deactivate_empty_attr.attr,
	&deactivate_to_head_attr.attr,
	&deactivate_to_tail_attr.attr,
	&deactivate_remote_frees_attr.attr,
	&deactivate_bypass_attr.attr,
	&order_fallback_attr.attr,
	&cmpxchg_double_fail_attr.attr,
	&cmpxchg_double_cpu_fail_attr.attr,
	&cpu_partial_alloc_attr.attr,
	&cpu_partial_free_attr.attr,
	&cpu_partial_node_attr.attr,
	&cpu_partial_drain_attr.attr,
#endif
#ifdef CONFIG_FAILSLAB
	&failslab_attr.attr,
#endif
	&usersize_attr.attr,

	NULL
};

static const struct attribute_group slab_attr_group = {
	.attrs = slab_attrs,
};

static ssize_t slab_attr_show(struct kobject *kobj,
				struct attribute *attr,
				char *buf)
{
	struct slab_attribute *attribute;
	struct kmem_cache *s;
	int err;

	attribute = to_slab_attr(attr);
	s = to_slab(kobj);

	if (!attribute->show)
		return -EIO;

	err = attribute->show(s, buf);

	return err;
}

static ssize_t slab_attr_store(struct kobject *kobj,
				struct attribute *attr,
				const char *buf, size_t len)
{
	struct slab_attribute *attribute;
	struct kmem_cache *s;
	int err;

	attribute = to_slab_attr(attr);
	s = to_slab(kobj);

	if (!attribute->store)
		return -EIO;

	err = attribute->store(s, buf, len);
#ifdef CONFIG_MEMCG
	if (slab_state >= FULL && err >= 0 && is_root_cache(s)) {
		struct kmem_cache *c;

		mutex_lock(&slab_mutex);
		if (s->max_attr_size < len)
			s->max_attr_size = len;

		/*
		 * This is a best effort propagation, so this function's return
		 * value will be determined by the parent cache only. This is
		 * basically because not all attributes will have a well
		 * defined semantics for rollbacks - most of the actions will
		 * have permanent effects.
		 *
		 * Returning the error value of any of the children that fail
		 * is not 100 % defined, in the sense that users seeing the
		 * error code won't be able to know anything about the state of
		 * the cache.
		 *
		 * Only returning the error code for the parent cache at least
		 * has well defined semantics. The cache being written to
		 * directly either failed or succeeded, in which case we loop
		 * through the descendants with best-effort propagation.
		 */
		for_each_memcg_cache(c, s)
			attribute->store(c, buf, len);
		mutex_unlock(&slab_mutex);
	}
#endif
	return err;
}

static void memcg_propagate_slab_attrs(struct kmem_cache *s)
{
#ifdef CONFIG_MEMCG
	int i;
	char *buffer = NULL;
	struct kmem_cache *root_cache;

	if (is_root_cache(s))
		return;

	root_cache = s->memcg_params.root_cache;

	/*
	 * This mean this cache had no attribute written. Therefore, no point
	 * in copying default values around
	 */
	if (!root_cache->max_attr_size)
		return;

	for (i = 0; i < ARRAY_SIZE(slab_attrs); i++) {
		char mbuf[64];
		char *buf;
		struct slab_attribute *attr = to_slab_attr(slab_attrs[i]);
		ssize_t len;

		if (!attr || !attr->store || !attr->show)
			continue;

		/*
		 * It is really bad that we have to allocate here, so we will
		 * do it only as a fallback. If we actually allocate, though,
		 * we can just use the allocated buffer until the end.
		 *
		 * Most of the slub attributes will tend to be very small in
		 * size, but sysfs allows buffers up to a page, so they can
		 * theoretically happen.
		 */
		if (buffer)
			buf = buffer;
		else if (root_cache->max_attr_size < ARRAY_SIZE(mbuf))
			buf = mbuf;
		else {
			buffer = (char *) get_zeroed_page(GFP_KERNEL);
			if (WARN_ON(!buffer))
				continue;
			buf = buffer;
		}

		len = attr->show(root_cache, buf);
		if (len > 0)
			attr->store(s, buf, len);
	}

	if (buffer)
		free_page((unsigned long)buffer);
#endif	/* CONFIG_MEMCG */
}

static void kmem_cache_release(struct kobject *k)
{
	slab_kmem_cache_release(to_slab(k));
}

static const struct sysfs_ops slab_sysfs_ops = {
	.show = slab_attr_show,
	.store = slab_attr_store,
};

static struct kobj_type slab_ktype = {
	.sysfs_ops = &slab_sysfs_ops,
	.release = kmem_cache_release,
};

static int uevent_filter(struct kset *kset, struct kobject *kobj)
{
	struct kobj_type *ktype = get_ktype(kobj);

	if (ktype == &slab_ktype)
		return 1;
	return 0;
}

static const struct kset_uevent_ops slab_uevent_ops = {
	.filter = uevent_filter,
};

static struct kset *slab_kset;

static inline struct kset *cache_kset(struct kmem_cache *s)
{
#ifdef CONFIG_MEMCG
	if (!is_root_cache(s))
		return s->memcg_params.root_cache->memcg_kset;
#endif
	return slab_kset;
}

#define ID_STR_LENGTH 64

/* Create a unique string id for a slab cache:
 *
 * Format	:[flags-]size
 */
static char *create_unique_id(struct kmem_cache *s)
{
	char *name = kmalloc(ID_STR_LENGTH, GFP_KERNEL);
	char *p = name;

	BUG_ON(!name);

	*p++ = ':';
	/*
	 * First flags affecting slabcache operations. We will only
	 * get here for aliasable slabs so we do not need to support
	 * too many flags. The flags here must cover all flags that
	 * are matched during merging to guarantee that the id is
	 * unique.
	 */
	if (s->flags & SLAB_CACHE_DMA)
		*p++ = 'd';
	if (s->flags & SLAB_CACHE_DMA32)
		*p++ = 'D';
	if (s->flags & SLAB_RECLAIM_ACCOUNT)
		*p++ = 'a';
	if (s->flags & SLAB_CONSISTENCY_CHECKS)
		*p++ = 'F';
	if (s->flags & SLAB_ACCOUNT)
		*p++ = 'A';
	if (p != name + 1)
		*p++ = '-';
	p += sprintf(p, "%07u", s->size);

	BUG_ON(p > name + ID_STR_LENGTH - 1);
	return name;
}

static void sysfs_slab_remove_workfn(struct work_struct *work)
{
	struct kmem_cache *s =
		container_of(work, struct kmem_cache, kobj_remove_work);

	if (!s->kobj.state_in_sysfs)
		/*
		 * For a memcg cache, this may be called during
		 * deactivation and again on shutdown.  Remove only once.
		 * A cache is never shut down before deactivation is
		 * complete, so no need to worry about synchronization.
		 */
		goto out;

#ifdef CONFIG_MEMCG
	kset_unregister(s->memcg_kset);
#endif
	kobject_uevent(&s->kobj, KOBJ_REMOVE);
out:
	kobject_put(&s->kobj);
}

static int sysfs_slab_add(struct kmem_cache *s)
{
	int err;
	const char *name;
	struct kset *kset = cache_kset(s);
	int unmergeable = slab_unmergeable(s);

	INIT_WORK(&s->kobj_remove_work, sysfs_slab_remove_workfn);

	if (!kset) {
		kobject_init(&s->kobj, &slab_ktype);
		return 0;
	}

	if (!unmergeable && disable_higher_order_debug &&
			(slub_debug & DEBUG_METADATA_FLAGS))
		unmergeable = 1;

	if (unmergeable) {
		/*
		 * Slabcache can never be merged so we can use the name proper.
		 * This is typically the case for debug situations. In that
		 * case we can catch duplicate names easily.
		 */
		sysfs_remove_link(&slab_kset->kobj, s->name);
		name = s->name;
	} else {
		/*
		 * Create a unique name for the slab as a target
		 * for the symlinks.
		 */
		name = create_unique_id(s);
	}

	s->kobj.kset = kset;
	err = kobject_init_and_add(&s->kobj, &slab_ktype, NULL, "%s", name);
	if (err)
		goto out;

	err = sysfs_create_group(&s->kobj, &slab_attr_group);
	if (err)
		goto out_del_kobj;

#ifdef CONFIG_MEMCG
	if (is_root_cache(s) && memcg_sysfs_enabled) {
		s->memcg_kset = kset_create_and_add("cgroup", NULL, &s->kobj);
		if (!s->memcg_kset) {
			err = -ENOMEM;
			goto out_del_kobj;
		}
	}
#endif

	kobject_uevent(&s->kobj, KOBJ_ADD);
	if (!unmergeable) {
		/* Setup first alias */
		sysfs_slab_alias(s, s->name);
	}
out:
	if (!unmergeable)
		kfree(name);
	return err;
out_del_kobj:
	kobject_del(&s->kobj);
	goto out;
}

static void sysfs_slab_remove(struct kmem_cache *s)
{
	if (slab_state < FULL)
		/*
		 * Sysfs has not been setup yet so no need to remove the
		 * cache from sysfs.
		 */
		return;

	kobject_get(&s->kobj);
	schedule_work(&s->kobj_remove_work);
}

void sysfs_slab_unlink(struct kmem_cache *s)
{
	if (slab_state >= FULL)
		kobject_del(&s->kobj);
}

void sysfs_slab_release(struct kmem_cache *s)
{
	if (slab_state >= FULL)
		kobject_put(&s->kobj);
}

/*
 * Need to buffer aliases during bootup until sysfs becomes
 * available lest we lose that information.
 */
struct saved_alias {
	struct kmem_cache *s;
	const char *name;
	struct saved_alias *next;
};

static struct saved_alias *alias_list;

static int sysfs_slab_alias(struct kmem_cache *s, const char *name)
{
	struct saved_alias *al;

	if (slab_state == FULL) {
		/*
		 * If we have a leftover link then remove it.
		 */
		sysfs_remove_link(&slab_kset->kobj, name);
		return sysfs_create_link(&slab_kset->kobj, &s->kobj, name);
	}

	al = kmalloc(sizeof(struct saved_alias), GFP_KERNEL);
	if (!al)
		return -ENOMEM;

	al->s = s;
	al->name = name;
	al->next = alias_list;
	alias_list = al;
	return 0;
}

static int __init slab_sysfs_init(void)
{
	struct kmem_cache *s;
	int err;

	mutex_lock(&slab_mutex);

	slab_kset = kset_create_and_add("slab", &slab_uevent_ops, kernel_kobj);
	if (!slab_kset) {
		mutex_unlock(&slab_mutex);
		pr_err("Cannot register slab subsystem.\n");
		return -ENOSYS;
	}

	slab_state = FULL;

	list_for_each_entry(s, &slab_caches, list) {
		err = sysfs_slab_add(s);
		if (err)
			pr_err("SLUB: Unable to add boot slab %s to sysfs\n",
			       s->name);
	}

	while (alias_list) {
		struct saved_alias *al = alias_list;

		alias_list = alias_list->next;
		err = sysfs_slab_alias(al->s, al->name);
		if (err)
			pr_err("SLUB: Unable to add boot slab alias %s to sysfs\n",
			       al->name);
		kfree(al);
	}

	mutex_unlock(&slab_mutex);
	resiliency_test();
	return 0;
}

__initcall(slab_sysfs_init);
#endif /* CONFIG_SYSFS */

/*
 * The /proc/slabinfo ABI
 */
#ifdef CONFIG_SLUB_DEBUG
void get_slabinfo(struct kmem_cache *s, struct slabinfo *sinfo)
{
	unsigned long nr_slabs = 0;
	unsigned long nr_objs = 0;
	unsigned long nr_free = 0;
	int node;
	struct kmem_cache_node *n;

	for_each_kmem_cache_node(s, node, n) {
		nr_slabs += node_nr_slabs(n);
		nr_objs += node_nr_objs(n);
		nr_free += count_partial(n, count_free);
	}

	sinfo->active_objs = nr_objs - nr_free;
	sinfo->num_objs = nr_objs;
	sinfo->active_slabs = nr_slabs;
	sinfo->num_slabs = nr_slabs;
	sinfo->objects_per_slab = oo_objects(s->oo);
	sinfo->cache_order = oo_order(s->oo);
}

void slabinfo_show_stats(struct seq_file *m, struct kmem_cache *s)
{
}

ssize_t slabinfo_write(struct file *file, const char __user *buffer,
		       size_t count, loff_t *ppos)
{
	return -EIO;
}
#endif /* CONFIG_SLUB_DEBUG */<|MERGE_RESOLUTION|>--- conflicted
+++ resolved
@@ -1633,12 +1633,8 @@
 
 	if (gfpflags_allow_blocking(flags))
 		enableirqs = true;
-<<<<<<< HEAD
-#ifdef CONFIG_PREEMPT_RT_FULL
-=======
 
 #ifdef CONFIG_PREEMPT_RT
->>>>>>> fa578e9d
 	if (system_state > SYSTEM_BOOTING)
 		enableirqs = true;
 #endif
@@ -1884,11 +1880,7 @@
 		return NULL;
 
 	raw_spin_lock(&n->list_lock);
-<<<<<<< HEAD
-	list_for_each_entry_safe(page, page2, &n->partial, lru) {
-=======
 	list_for_each_entry_safe(page, page2, &n->partial, slab_list) {
->>>>>>> fa578e9d
 		void *t;
 
 		if (!pfmemalloc_match(page, flags))
@@ -2388,11 +2380,7 @@
 	LIST_HEAD(tofree);
 	int cpu;
 
-<<<<<<< HEAD
-	on_each_cpu_cond(has_cpu_slab, flush_cpu_slab, s, 1, GFP_ATOMIC);
-=======
 	on_each_cpu_cond(has_cpu_slab, flush_cpu_slab, s, 1);
->>>>>>> fa578e9d
 	for_each_online_cpu(cpu) {
 		struct slub_free_list *f;
 
@@ -2460,11 +2448,7 @@
 	struct page *page;
 
 	raw_spin_lock_irqsave(&n->list_lock, flags);
-<<<<<<< HEAD
-	list_for_each_entry(page, &n->partial, lru)
-=======
 	list_for_each_entry(page, &n->partial, slab_list)
->>>>>>> fa578e9d
 		x += get_count(page);
 	raw_spin_unlock_irqrestore(&n->list_lock, flags);
 	return x;
@@ -3760,11 +3744,7 @@
 							const char *text)
 {
 #ifdef CONFIG_SLUB_DEBUG
-<<<<<<< HEAD
-#ifdef CONFIG_PREEMPT_RT_BASE
-=======
 #ifdef CONFIG_PREEMPT_RT
->>>>>>> fa578e9d
 	/* XXX move out of irq-off section */
 	slab_err(s, page, text, s->name);
 #else
@@ -3805,11 +3785,7 @@
 
 	BUG_ON(irqs_disabled());
 	raw_spin_lock_irq(&n->list_lock);
-<<<<<<< HEAD
-	list_for_each_entry_safe(page, h, &n->partial, lru) {
-=======
 	list_for_each_entry_safe(page, h, &n->partial, slab_list) {
->>>>>>> fa578e9d
 		if (!page->inuse) {
 			remove_partial(n, page);
 			list_add(&page->slab_list, &discard);
@@ -4744,11 +4720,7 @@
 			continue;
 
 		raw_spin_lock_irqsave(&n->list_lock, flags);
-<<<<<<< HEAD
-		list_for_each_entry(page, &n->partial, lru)
-=======
 		list_for_each_entry(page, &n->partial, slab_list)
->>>>>>> fa578e9d
 			process_slab(&t, s, page, alloc, map);
 		list_for_each_entry(page, &n->full, slab_list)
 			process_slab(&t, s, page, alloc, map);
