// SPDX-License-Identifier: GPL-2.0-only
/*
 *  linux/mm/vmalloc.c
 *
 *  Copyright (C) 1993  Linus Torvalds
 *  Support of BIGMEM added by Gerhard Wichert, Siemens AG, July 1999
 *  SMP-safe vmalloc/vfree/ioremap, Tigran Aivazian <tigran@veritas.com>, May 2000
 *  Major rework to support vmap/vunmap, Christoph Hellwig, SGI, August 2002
 *  Numa awareness, Christoph Lameter, SGI, June 2005
 */

#include <linux/vmalloc.h>
#include <linux/mm.h>
#include <linux/module.h>
#include <linux/highmem.h>
#include <linux/sched/signal.h>
#include <linux/slab.h>
#include <linux/spinlock.h>
#include <linux/interrupt.h>
#include <linux/proc_fs.h>
#include <linux/seq_file.h>
#include <linux/set_memory.h>
#include <linux/debugobjects.h>
#include <linux/kallsyms.h>
#include <linux/list.h>
#include <linux/notifier.h>
#include <linux/rbtree.h>
#include <linux/radix-tree.h>
#include <linux/rcupdate.h>
#include <linux/pfn.h>
#include <linux/kmemleak.h>
#include <linux/atomic.h>
#include <linux/compiler.h>
#include <linux/llist.h>
#include <linux/bitops.h>
#include <linux/rbtree_augmented.h>

#include <linux/uaccess.h>
#include <asm/tlbflush.h>
#include <asm/shmparam.h>

#include "internal.h"

struct vfree_deferred {
	struct llist_head list;
	struct work_struct wq;
};
static DEFINE_PER_CPU(struct vfree_deferred, vfree_deferred);

static void __vunmap(const void *, int);

static void free_work(struct work_struct *w)
{
	struct vfree_deferred *p = container_of(w, struct vfree_deferred, wq);
	struct llist_node *t, *llnode;

	llist_for_each_safe(llnode, t, llist_del_all(&p->list))
		__vunmap((void *)llnode, 1);
}

/*** Page table manipulation functions ***/

static void vunmap_pte_range(pmd_t *pmd, unsigned long addr, unsigned long end)
{
	pte_t *pte;

	pte = pte_offset_kernel(pmd, addr);
	do {
		pte_t ptent = ptep_get_and_clear(&init_mm, addr, pte);
		WARN_ON(!pte_none(ptent) && !pte_present(ptent));
	} while (pte++, addr += PAGE_SIZE, addr != end);
}

static void vunmap_pmd_range(pud_t *pud, unsigned long addr, unsigned long end)
{
	pmd_t *pmd;
	unsigned long next;

	pmd = pmd_offset(pud, addr);
	do {
		next = pmd_addr_end(addr, end);
		if (pmd_clear_huge(pmd))
			continue;
		if (pmd_none_or_clear_bad(pmd))
			continue;
		vunmap_pte_range(pmd, addr, next);
	} while (pmd++, addr = next, addr != end);
}

static void vunmap_pud_range(p4d_t *p4d, unsigned long addr, unsigned long end)
{
	pud_t *pud;
	unsigned long next;

	pud = pud_offset(p4d, addr);
	do {
		next = pud_addr_end(addr, end);
		if (pud_clear_huge(pud))
			continue;
		if (pud_none_or_clear_bad(pud))
			continue;
		vunmap_pmd_range(pud, addr, next);
	} while (pud++, addr = next, addr != end);
}

static void vunmap_p4d_range(pgd_t *pgd, unsigned long addr, unsigned long end)
{
	p4d_t *p4d;
	unsigned long next;

	p4d = p4d_offset(pgd, addr);
	do {
		next = p4d_addr_end(addr, end);
		if (p4d_clear_huge(p4d))
			continue;
		if (p4d_none_or_clear_bad(p4d))
			continue;
		vunmap_pud_range(p4d, addr, next);
	} while (p4d++, addr = next, addr != end);
}

static void vunmap_page_range(unsigned long addr, unsigned long end)
{
	pgd_t *pgd;
	unsigned long next;

	BUG_ON(addr >= end);
	pgd = pgd_offset_k(addr);
	do {
		next = pgd_addr_end(addr, end);
		if (pgd_none_or_clear_bad(pgd))
			continue;
		vunmap_p4d_range(pgd, addr, next);
	} while (pgd++, addr = next, addr != end);
}

static int vmap_pte_range(pmd_t *pmd, unsigned long addr,
		unsigned long end, pgprot_t prot, struct page **pages, int *nr)
{
	pte_t *pte;

	/*
	 * nr is a running index into the array which helps higher level
	 * callers keep track of where we're up to.
	 */

	pte = pte_alloc_kernel(pmd, addr);
	if (!pte)
		return -ENOMEM;
	do {
		struct page *page = pages[*nr];

		if (WARN_ON(!pte_none(*pte)))
			return -EBUSY;
		if (WARN_ON(!page))
			return -ENOMEM;
		set_pte_at(&init_mm, addr, pte, mk_pte(page, prot));
		(*nr)++;
	} while (pte++, addr += PAGE_SIZE, addr != end);
	return 0;
}

static int vmap_pmd_range(pud_t *pud, unsigned long addr,
		unsigned long end, pgprot_t prot, struct page **pages, int *nr)
{
	pmd_t *pmd;
	unsigned long next;

	pmd = pmd_alloc(&init_mm, pud, addr);
	if (!pmd)
		return -ENOMEM;
	do {
		next = pmd_addr_end(addr, end);
		if (vmap_pte_range(pmd, addr, next, prot, pages, nr))
			return -ENOMEM;
	} while (pmd++, addr = next, addr != end);
	return 0;
}

static int vmap_pud_range(p4d_t *p4d, unsigned long addr,
		unsigned long end, pgprot_t prot, struct page **pages, int *nr)
{
	pud_t *pud;
	unsigned long next;

	pud = pud_alloc(&init_mm, p4d, addr);
	if (!pud)
		return -ENOMEM;
	do {
		next = pud_addr_end(addr, end);
		if (vmap_pmd_range(pud, addr, next, prot, pages, nr))
			return -ENOMEM;
	} while (pud++, addr = next, addr != end);
	return 0;
}

static int vmap_p4d_range(pgd_t *pgd, unsigned long addr,
		unsigned long end, pgprot_t prot, struct page **pages, int *nr)
{
	p4d_t *p4d;
	unsigned long next;

	p4d = p4d_alloc(&init_mm, pgd, addr);
	if (!p4d)
		return -ENOMEM;
	do {
		next = p4d_addr_end(addr, end);
		if (vmap_pud_range(p4d, addr, next, prot, pages, nr))
			return -ENOMEM;
	} while (p4d++, addr = next, addr != end);
	return 0;
}

/*
 * Set up page tables in kva (addr, end). The ptes shall have prot "prot", and
 * will have pfns corresponding to the "pages" array.
 *
 * Ie. pte at addr+N*PAGE_SIZE shall point to pfn corresponding to pages[N]
 */
static int vmap_page_range_noflush(unsigned long start, unsigned long end,
				   pgprot_t prot, struct page **pages)
{
	pgd_t *pgd;
	unsigned long next;
	unsigned long addr = start;
	int err = 0;
	int nr = 0;

	BUG_ON(addr >= end);
	pgd = pgd_offset_k(addr);
	do {
		next = pgd_addr_end(addr, end);
		err = vmap_p4d_range(pgd, addr, next, prot, pages, &nr);
		if (err)
			return err;
	} while (pgd++, addr = next, addr != end);

	return nr;
}

static int vmap_page_range(unsigned long start, unsigned long end,
			   pgprot_t prot, struct page **pages)
{
	int ret;

	ret = vmap_page_range_noflush(start, end, prot, pages);
	flush_cache_vmap(start, end);
	return ret;
}

int is_vmalloc_or_module_addr(const void *x)
{
	/*
	 * ARM, x86-64 and sparc64 put modules in a special place,
	 * and fall back on vmalloc() if that fails. Others
	 * just put it in the vmalloc space.
	 */
#if defined(CONFIG_MODULES) && defined(MODULES_VADDR)
	unsigned long addr = (unsigned long)x;
	if (addr >= MODULES_VADDR && addr < MODULES_END)
		return 1;
#endif
	return is_vmalloc_addr(x);
}

/*
 * Walk a vmap address to the struct page it maps.
 */
struct page *vmalloc_to_page(const void *vmalloc_addr)
{
	unsigned long addr = (unsigned long) vmalloc_addr;
	struct page *page = NULL;
	pgd_t *pgd = pgd_offset_k(addr);
	p4d_t *p4d;
	pud_t *pud;
	pmd_t *pmd;
	pte_t *ptep, pte;

	/*
	 * XXX we might need to change this if we add VIRTUAL_BUG_ON for
	 * architectures that do not vmalloc module space
	 */
	VIRTUAL_BUG_ON(!is_vmalloc_or_module_addr(vmalloc_addr));

	if (pgd_none(*pgd))
		return NULL;
	p4d = p4d_offset(pgd, addr);
	if (p4d_none(*p4d))
		return NULL;
	pud = pud_offset(p4d, addr);

	/*
	 * Don't dereference bad PUD or PMD (below) entries. This will also
	 * identify huge mappings, which we may encounter on architectures
	 * that define CONFIG_HAVE_ARCH_HUGE_VMAP=y. Such regions will be
	 * identified as vmalloc addresses by is_vmalloc_addr(), but are
	 * not [unambiguously] associated with a struct page, so there is
	 * no correct value to return for them.
	 */
	WARN_ON_ONCE(pud_bad(*pud));
	if (pud_none(*pud) || pud_bad(*pud))
		return NULL;
	pmd = pmd_offset(pud, addr);
	WARN_ON_ONCE(pmd_bad(*pmd));
	if (pmd_none(*pmd) || pmd_bad(*pmd))
		return NULL;

	ptep = pte_offset_map(pmd, addr);
	pte = *ptep;
	if (pte_present(pte))
		page = pte_page(pte);
	pte_unmap(ptep);
	return page;
}
EXPORT_SYMBOL(vmalloc_to_page);

/*
 * Map a vmalloc()-space virtual address to the physical page frame number.
 */
unsigned long vmalloc_to_pfn(const void *vmalloc_addr)
{
	return page_to_pfn(vmalloc_to_page(vmalloc_addr));
}
EXPORT_SYMBOL(vmalloc_to_pfn);


/*** Global kva allocator ***/

#define DEBUG_AUGMENT_PROPAGATE_CHECK 0
#define DEBUG_AUGMENT_LOWEST_MATCH_CHECK 0


static DEFINE_SPINLOCK(vmap_area_lock);
/* Export for kexec only */
LIST_HEAD(vmap_area_list);
static LLIST_HEAD(vmap_purge_list);
static struct rb_root vmap_area_root = RB_ROOT;
static bool vmap_initialized __read_mostly;

/*
 * This kmem_cache is used for vmap_area objects. Instead of
 * allocating from slab we reuse an object from this cache to
 * make things faster. Especially in "no edge" splitting of
 * free block.
 */
static struct kmem_cache *vmap_area_cachep;

/*
 * This linked list is used in pair with free_vmap_area_root.
 * It gives O(1) access to prev/next to perform fast coalescing.
 */
static LIST_HEAD(free_vmap_area_list);

/*
 * This augment red-black tree represents the free vmap space.
 * All vmap_area objects in this tree are sorted by va->va_start
 * address. It is used for allocation and merging when a vmap
 * object is released.
 *
 * Each vmap_area node contains a maximum available free block
 * of its sub-tree, right or left. Therefore it is possible to
 * find a lowest match of free area.
 */
static struct rb_root free_vmap_area_root = RB_ROOT;

/*
 * Preload a CPU with one object for "no edge" split case. The
 * aim is to get rid of allocations from the atomic context, thus
 * to use more permissive allocation masks.
 */
static DEFINE_PER_CPU(struct vmap_area *, ne_fit_preload_node);

static __always_inline unsigned long
va_size(struct vmap_area *va)
{
	return (va->va_end - va->va_start);
}

static __always_inline unsigned long
get_subtree_max_size(struct rb_node *node)
{
	struct vmap_area *va;

	va = rb_entry_safe(node, struct vmap_area, rb_node);
	return va ? va->subtree_max_size : 0;
}

/*
 * Gets called when remove the node and rotate.
 */
static __always_inline unsigned long
compute_subtree_max_size(struct vmap_area *va)
{
	return max3(va_size(va),
		get_subtree_max_size(va->rb_node.rb_left),
		get_subtree_max_size(va->rb_node.rb_right));
}

RB_DECLARE_CALLBACKS_MAX(static, free_vmap_area_rb_augment_cb,
	struct vmap_area, rb_node, unsigned long, subtree_max_size, va_size)

static void purge_vmap_area_lazy(void);
static BLOCKING_NOTIFIER_HEAD(vmap_notify_list);
static unsigned long lazy_max_pages(void);

static atomic_long_t nr_vmalloc_pages;

unsigned long vmalloc_nr_pages(void)
{
	return atomic_long_read(&nr_vmalloc_pages);
}

static struct vmap_area *__find_vmap_area(unsigned long addr)
{
	struct rb_node *n = vmap_area_root.rb_node;

	while (n) {
		struct vmap_area *va;

		va = rb_entry(n, struct vmap_area, rb_node);
		if (addr < va->va_start)
			n = n->rb_left;
		else if (addr >= va->va_end)
			n = n->rb_right;
		else
			return va;
	}

	return NULL;
}

/*
 * This function returns back addresses of parent node
 * and its left or right link for further processing.
 */
static __always_inline struct rb_node **
find_va_links(struct vmap_area *va,
	struct rb_root *root, struct rb_node *from,
	struct rb_node **parent)
{
	struct vmap_area *tmp_va;
	struct rb_node **link;

	if (root) {
		link = &root->rb_node;
		if (unlikely(!*link)) {
			*parent = NULL;
			return link;
		}
	} else {
		link = &from;
	}

	/*
	 * Go to the bottom of the tree. When we hit the last point
	 * we end up with parent rb_node and correct direction, i name
	 * it link, where the new va->rb_node will be attached to.
	 */
	do {
		tmp_va = rb_entry(*link, struct vmap_area, rb_node);

		/*
		 * During the traversal we also do some sanity check.
		 * Trigger the BUG() if there are sides(left/right)
		 * or full overlaps.
		 */
		if (va->va_start < tmp_va->va_end &&
				va->va_end <= tmp_va->va_start)
			link = &(*link)->rb_left;
		else if (va->va_end > tmp_va->va_start &&
				va->va_start >= tmp_va->va_end)
			link = &(*link)->rb_right;
		else
			BUG();
	} while (*link);

	*parent = &tmp_va->rb_node;
	return link;
}

static __always_inline struct list_head *
get_va_next_sibling(struct rb_node *parent, struct rb_node **link)
{
	struct list_head *list;

	if (unlikely(!parent))
		/*
		 * The red-black tree where we try to find VA neighbors
		 * before merging or inserting is empty, i.e. it means
		 * there is no free vmap space. Normally it does not
		 * happen but we handle this case anyway.
		 */
		return NULL;

	list = &rb_entry(parent, struct vmap_area, rb_node)->list;
	return (&parent->rb_right == link ? list->next : list);
}

static __always_inline void
link_va(struct vmap_area *va, struct rb_root *root,
	struct rb_node *parent, struct rb_node **link, struct list_head *head)
{
	/*
	 * VA is still not in the list, but we can
	 * identify its future previous list_head node.
	 */
	if (likely(parent)) {
		head = &rb_entry(parent, struct vmap_area, rb_node)->list;
		if (&parent->rb_right != link)
			head = head->prev;
	}

	/* Insert to the rb-tree */
	rb_link_node(&va->rb_node, parent, link);
	if (root == &free_vmap_area_root) {
		/*
		 * Some explanation here. Just perform simple insertion
		 * to the tree. We do not set va->subtree_max_size to
		 * its current size before calling rb_insert_augmented().
		 * It is because of we populate the tree from the bottom
		 * to parent levels when the node _is_ in the tree.
		 *
		 * Therefore we set subtree_max_size to zero after insertion,
		 * to let __augment_tree_propagate_from() puts everything to
		 * the correct order later on.
		 */
		rb_insert_augmented(&va->rb_node,
			root, &free_vmap_area_rb_augment_cb);
		va->subtree_max_size = 0;
	} else {
		rb_insert_color(&va->rb_node, root);
	}

	/* Address-sort this list */
	list_add(&va->list, head);
}

static __always_inline void
unlink_va(struct vmap_area *va, struct rb_root *root)
{
	if (WARN_ON(RB_EMPTY_NODE(&va->rb_node)))
		return;

	if (root == &free_vmap_area_root)
		rb_erase_augmented(&va->rb_node,
			root, &free_vmap_area_rb_augment_cb);
	else
		rb_erase(&va->rb_node, root);

	list_del(&va->list);
	RB_CLEAR_NODE(&va->rb_node);
}

#if DEBUG_AUGMENT_PROPAGATE_CHECK
static void
augment_tree_propagate_check(struct rb_node *n)
{
	struct vmap_area *va;
	struct rb_node *node;
	unsigned long size;
	bool found = false;

	if (n == NULL)
		return;

	va = rb_entry(n, struct vmap_area, rb_node);
	size = va->subtree_max_size;
	node = n;

	while (node) {
		va = rb_entry(node, struct vmap_area, rb_node);

		if (get_subtree_max_size(node->rb_left) == size) {
			node = node->rb_left;
		} else {
			if (va_size(va) == size) {
				found = true;
				break;
			}

			node = node->rb_right;
		}
	}

	if (!found) {
		va = rb_entry(n, struct vmap_area, rb_node);
		pr_emerg("tree is corrupted: %lu, %lu\n",
			va_size(va), va->subtree_max_size);
	}

	augment_tree_propagate_check(n->rb_left);
	augment_tree_propagate_check(n->rb_right);
}
#endif

/*
 * This function populates subtree_max_size from bottom to upper
 * levels starting from VA point. The propagation must be done
 * when VA size is modified by changing its va_start/va_end. Or
 * in case of newly inserting of VA to the tree.
 *
 * It means that __augment_tree_propagate_from() must be called:
 * - After VA has been inserted to the tree(free path);
 * - After VA has been shrunk(allocation path);
 * - After VA has been increased(merging path).
 *
 * Please note that, it does not mean that upper parent nodes
 * and their subtree_max_size are recalculated all the time up
 * to the root node.
 *
 *       4--8
 *        /\
 *       /  \
 *      /    \
 *    2--2  8--8
 *
 * For example if we modify the node 4, shrinking it to 2, then
 * no any modification is required. If we shrink the node 2 to 1
 * its subtree_max_size is updated only, and set to 1. If we shrink
 * the node 8 to 6, then its subtree_max_size is set to 6 and parent
 * node becomes 4--6.
 */
static __always_inline void
augment_tree_propagate_from(struct vmap_area *va)
{
	struct rb_node *node = &va->rb_node;
	unsigned long new_va_sub_max_size;

	while (node) {
		va = rb_entry(node, struct vmap_area, rb_node);
		new_va_sub_max_size = compute_subtree_max_size(va);

		/*
		 * If the newly calculated maximum available size of the
		 * subtree is equal to the current one, then it means that
		 * the tree is propagated correctly. So we have to stop at
		 * this point to save cycles.
		 */
		if (va->subtree_max_size == new_va_sub_max_size)
			break;

		va->subtree_max_size = new_va_sub_max_size;
		node = rb_parent(&va->rb_node);
	}

#if DEBUG_AUGMENT_PROPAGATE_CHECK
	augment_tree_propagate_check(free_vmap_area_root.rb_node);
#endif
}

static void
insert_vmap_area(struct vmap_area *va,
	struct rb_root *root, struct list_head *head)
{
	struct rb_node **link;
	struct rb_node *parent;

	link = find_va_links(va, root, NULL, &parent);
	link_va(va, root, parent, link, head);
}

static void
insert_vmap_area_augment(struct vmap_area *va,
	struct rb_node *from, struct rb_root *root,
	struct list_head *head)
{
	struct rb_node **link;
	struct rb_node *parent;

	if (from)
		link = find_va_links(va, NULL, from, &parent);
	else
		link = find_va_links(va, root, NULL, &parent);

	link_va(va, root, parent, link, head);
	augment_tree_propagate_from(va);
}

/*
 * Merge de-allocated chunk of VA memory with previous
 * and next free blocks. If coalesce is not done a new
 * free area is inserted. If VA has been merged, it is
 * freed.
 */
static __always_inline void
merge_or_add_vmap_area(struct vmap_area *va,
	struct rb_root *root, struct list_head *head)
{
	struct vmap_area *sibling;
	struct list_head *next;
	struct rb_node **link;
	struct rb_node *parent;
	bool merged = false;

	/*
	 * Find a place in the tree where VA potentially will be
	 * inserted, unless it is merged with its sibling/siblings.
	 */
	link = find_va_links(va, root, NULL, &parent);

	/*
	 * Get next node of VA to check if merging can be done.
	 */
	next = get_va_next_sibling(parent, link);
	if (unlikely(next == NULL))
		goto insert;

	/*
	 * start            end
	 * |                |
	 * |<------VA------>|<-----Next----->|
	 *                  |                |
	 *                  start            end
	 */
	if (next != head) {
		sibling = list_entry(next, struct vmap_area, list);
		if (sibling->va_start == va->va_end) {
			sibling->va_start = va->va_start;

			/* Check and update the tree if needed. */
			augment_tree_propagate_from(sibling);

			/* Free vmap_area object. */
			kmem_cache_free(vmap_area_cachep, va);

			/* Point to the new merged area. */
			va = sibling;
			merged = true;
		}
	}

	/*
	 * start            end
	 * |                |
	 * |<-----Prev----->|<------VA------>|
	 *                  |                |
	 *                  start            end
	 */
	if (next->prev != head) {
		sibling = list_entry(next->prev, struct vmap_area, list);
		if (sibling->va_end == va->va_start) {
			sibling->va_end = va->va_end;

			/* Check and update the tree if needed. */
			augment_tree_propagate_from(sibling);

			if (merged)
				unlink_va(va, root);

			/* Free vmap_area object. */
			kmem_cache_free(vmap_area_cachep, va);
			return;
		}
	}

insert:
	if (!merged) {
		link_va(va, root, parent, link, head);
		augment_tree_propagate_from(va);
	}
}

static __always_inline bool
is_within_this_va(struct vmap_area *va, unsigned long size,
	unsigned long align, unsigned long vstart)
{
	unsigned long nva_start_addr;

	if (va->va_start > vstart)
		nva_start_addr = ALIGN(va->va_start, align);
	else
		nva_start_addr = ALIGN(vstart, align);

	/* Can be overflowed due to big size or alignment. */
	if (nva_start_addr + size < nva_start_addr ||
			nva_start_addr < vstart)
		return false;

	return (nva_start_addr + size <= va->va_end);
}

/*
 * Find the first free block(lowest start address) in the tree,
 * that will accomplish the request corresponding to passing
 * parameters.
 */
static __always_inline struct vmap_area *
find_vmap_lowest_match(unsigned long size,
	unsigned long align, unsigned long vstart)
{
	struct vmap_area *va;
	struct rb_node *node;
	unsigned long length;

	/* Start from the root. */
	node = free_vmap_area_root.rb_node;

	/* Adjust the search size for alignment overhead. */
	length = size + align - 1;

	while (node) {
		va = rb_entry(node, struct vmap_area, rb_node);

		if (get_subtree_max_size(node->rb_left) >= length &&
				vstart < va->va_start) {
			node = node->rb_left;
		} else {
			if (is_within_this_va(va, size, align, vstart))
				return va;

			/*
			 * Does not make sense to go deeper towards the right
			 * sub-tree if it does not have a free block that is
			 * equal or bigger to the requested search length.
			 */
			if (get_subtree_max_size(node->rb_right) >= length) {
				node = node->rb_right;
				continue;
			}

			/*
			 * OK. We roll back and find the first right sub-tree,
			 * that will satisfy the search criteria. It can happen
			 * only once due to "vstart" restriction.
			 */
			while ((node = rb_parent(node))) {
				va = rb_entry(node, struct vmap_area, rb_node);
				if (is_within_this_va(va, size, align, vstart))
					return va;

				if (get_subtree_max_size(node->rb_right) >= length &&
						vstart <= va->va_start) {
					node = node->rb_right;
					break;
				}
			}
		}
	}

	return NULL;
}

#if DEBUG_AUGMENT_LOWEST_MATCH_CHECK
#include <linux/random.h>

static struct vmap_area *
find_vmap_lowest_linear_match(unsigned long size,
	unsigned long align, unsigned long vstart)
{
	struct vmap_area *va;

	list_for_each_entry(va, &free_vmap_area_list, list) {
		if (!is_within_this_va(va, size, align, vstart))
			continue;

		return va;
	}

	return NULL;
}

static void
find_vmap_lowest_match_check(unsigned long size)
{
	struct vmap_area *va_1, *va_2;
	unsigned long vstart;
	unsigned int rnd;

	get_random_bytes(&rnd, sizeof(rnd));
	vstart = VMALLOC_START + rnd;

	va_1 = find_vmap_lowest_match(size, 1, vstart);
	va_2 = find_vmap_lowest_linear_match(size, 1, vstart);

	if (va_1 != va_2)
		pr_emerg("not lowest: t: 0x%p, l: 0x%p, v: 0x%lx\n",
			va_1, va_2, vstart);
}
#endif

enum fit_type {
	NOTHING_FIT = 0,
	FL_FIT_TYPE = 1,	/* full fit */
	LE_FIT_TYPE = 2,	/* left edge fit */
	RE_FIT_TYPE = 3,	/* right edge fit */
	NE_FIT_TYPE = 4		/* no edge fit */
};

static __always_inline enum fit_type
classify_va_fit_type(struct vmap_area *va,
	unsigned long nva_start_addr, unsigned long size)
{
	enum fit_type type;

	/* Check if it is within VA. */
	if (nva_start_addr < va->va_start ||
			nva_start_addr + size > va->va_end)
		return NOTHING_FIT;

	/* Now classify. */
	if (va->va_start == nva_start_addr) {
		if (va->va_end == nva_start_addr + size)
			type = FL_FIT_TYPE;
		else
			type = LE_FIT_TYPE;
	} else if (va->va_end == nva_start_addr + size) {
		type = RE_FIT_TYPE;
	} else {
		type = NE_FIT_TYPE;
	}

	return type;
}

static __always_inline int
adjust_va_to_fit_type(struct vmap_area *va,
	unsigned long nva_start_addr, unsigned long size,
	enum fit_type type)
{
	struct vmap_area *lva = NULL;

	if (type == FL_FIT_TYPE) {
		/*
		 * No need to split VA, it fully fits.
		 *
		 * |               |
		 * V      NVA      V
		 * |---------------|
		 */
		unlink_va(va, &free_vmap_area_root);
		kmem_cache_free(vmap_area_cachep, va);
	} else if (type == LE_FIT_TYPE) {
		/*
		 * Split left edge of fit VA.
		 *
		 * |       |
		 * V  NVA  V   R
		 * |-------|-------|
		 */
		va->va_start += size;
	} else if (type == RE_FIT_TYPE) {
		/*
		 * Split right edge of fit VA.
		 *
		 *         |       |
		 *     L   V  NVA  V
		 * |-------|-------|
		 */
		va->va_end = nva_start_addr;
	} else if (type == NE_FIT_TYPE) {
		/*
		 * Split no edge of fit VA.
		 *
		 *     |       |
		 *   L V  NVA  V R
		 * |---|-------|---|
		 */
		lva = __this_cpu_xchg(ne_fit_preload_node, NULL);
		if (unlikely(!lva)) {
			/*
			 * For percpu allocator we do not do any pre-allocation
			 * and leave it as it is. The reason is it most likely
			 * never ends up with NE_FIT_TYPE splitting. In case of
			 * percpu allocations offsets and sizes are aligned to
			 * fixed align request, i.e. RE_FIT_TYPE and FL_FIT_TYPE
			 * are its main fitting cases.
			 *
			 * There are a few exceptions though, as an example it is
			 * a first allocation (early boot up) when we have "one"
			 * big free space that has to be split.
			 */
			lva = kmem_cache_alloc(vmap_area_cachep, GFP_NOWAIT);
			if (!lva)
				return -1;
		}

		/*
		 * Build the remainder.
		 */
		lva->va_start = va->va_start;
		lva->va_end = nva_start_addr;

		/*
		 * Shrink this VA to remaining size.
		 */
		va->va_start = nva_start_addr + size;
	} else {
		return -1;
	}

	if (type != FL_FIT_TYPE) {
		augment_tree_propagate_from(va);

		if (lva)	/* type == NE_FIT_TYPE */
			insert_vmap_area_augment(lva, &va->rb_node,
				&free_vmap_area_root, &free_vmap_area_list);
	}

	return 0;
}

/*
 * Returns a start address of the newly allocated area, if success.
 * Otherwise a vend is returned that indicates failure.
 */
static __always_inline unsigned long
__alloc_vmap_area(unsigned long size, unsigned long align,
	unsigned long vstart, unsigned long vend)
{
	unsigned long nva_start_addr;
	struct vmap_area *va;
	enum fit_type type;
	int ret;

	va = find_vmap_lowest_match(size, align, vstart);
	if (unlikely(!va))
		return vend;

	if (va->va_start > vstart)
		nva_start_addr = ALIGN(va->va_start, align);
	else
		nva_start_addr = ALIGN(vstart, align);

	/* Check the "vend" restriction. */
	if (nva_start_addr + size > vend)
		return vend;

	/* Classify what we have found. */
	type = classify_va_fit_type(va, nva_start_addr, size);
	if (WARN_ON_ONCE(type == NOTHING_FIT))
		return vend;

	/* Update the free vmap_area. */
	ret = adjust_va_to_fit_type(va, nva_start_addr, size, type);
	if (ret)
		return vend;

#if DEBUG_AUGMENT_LOWEST_MATCH_CHECK
	find_vmap_lowest_match_check(size);
#endif

	return nva_start_addr;
}

/*
 * Allocate a region of KVA of the specified size and alignment, within the
 * vstart and vend.
 */
static struct vmap_area *alloc_vmap_area(unsigned long size,
				unsigned long align,
				unsigned long vstart, unsigned long vend,
				int node, gfp_t gfp_mask)
{
	struct vmap_area *va, *pva;
	unsigned long addr;
	int purged = 0;

	BUG_ON(!size);
	BUG_ON(offset_in_page(size));
	BUG_ON(!is_power_of_2(align));

	if (unlikely(!vmap_initialized))
		return ERR_PTR(-EBUSY);

	might_sleep();

	va = kmem_cache_alloc_node(vmap_area_cachep,
			gfp_mask & GFP_RECLAIM_MASK, node);
	if (unlikely(!va))
		return ERR_PTR(-ENOMEM);

	/*
	 * Only scan the relevant parts containing pointers to other objects
	 * to avoid false negatives.
	 */
	kmemleak_scan_area(&va->rb_node, SIZE_MAX, gfp_mask & GFP_RECLAIM_MASK);

retry:
	/*
	 * Preload this CPU with one extra vmap_area object. It is used
	 * when fit type of free area is NE_FIT_TYPE. Please note, it
	 * does not guarantee that an allocation occurs on a CPU that
	 * is preloaded, instead we minimize the case when it is not.
	 * It can happen because of cpu migration, because there is a
	 * race until the below spinlock is taken.
	 *
	 * The preload is done in non-atomic context, thus it allows us
	 * to use more permissive allocation masks to be more stable under
	 * low memory condition and high memory pressure. In rare case,
	 * if not preloaded, GFP_NOWAIT is used.
	 *
	 * Set "pva" to NULL here, because of "retry" path.
	 */
	pva = NULL;

	if (!this_cpu_read(ne_fit_preload_node))
		/*
		 * Even if it fails we do not really care about that.
		 * Just proceed as it is. If needed "overflow" path
		 * will refill the cache we allocate from.
		 */
		pva = kmem_cache_alloc_node(vmap_area_cachep, GFP_KERNEL, node);

	spin_lock(&vmap_area_lock);

	if (pva && __this_cpu_cmpxchg(ne_fit_preload_node, NULL, pva))
		kmem_cache_free(vmap_area_cachep, pva);

<<<<<<< HEAD
found:
	/*
	 * Check also calculated address against the vstart,
	 * because it can be 0 because of big align request.
	 */
	if (addr + size > vend || addr < vstart)
=======
	/*
	 * If an allocation fails, the "vend" address is
	 * returned. Therefore trigger the overflow path.
	 */
	addr = __alloc_vmap_area(size, align, vstart, vend);
	if (unlikely(addr == vend))
>>>>>>> fa578e9d
		goto overflow;

	va->va_start = addr;
	va->va_end = addr + size;
	va->vm = NULL;
	insert_vmap_area(va, &vmap_area_root, &vmap_area_list);

	spin_unlock(&vmap_area_lock);

	BUG_ON(!IS_ALIGNED(va->va_start, align));
	BUG_ON(va->va_start < vstart);
	BUG_ON(va->va_end > vend);

	return va;

overflow:
	spin_unlock(&vmap_area_lock);
	if (!purged) {
		purge_vmap_area_lazy();
		purged = 1;
		goto retry;
	}

	if (gfpflags_allow_blocking(gfp_mask)) {
		unsigned long freed = 0;
		blocking_notifier_call_chain(&vmap_notify_list, 0, &freed);
		if (freed > 0) {
			purged = 0;
			goto retry;
		}
	}

	if (!(gfp_mask & __GFP_NOWARN) && printk_ratelimit())
		pr_warn("vmap allocation for size %lu failed: use vmalloc=<size> to increase size\n",
			size);

	kmem_cache_free(vmap_area_cachep, va);
	return ERR_PTR(-EBUSY);
}

int register_vmap_purge_notifier(struct notifier_block *nb)
{
	return blocking_notifier_chain_register(&vmap_notify_list, nb);
}
EXPORT_SYMBOL_GPL(register_vmap_purge_notifier);

int unregister_vmap_purge_notifier(struct notifier_block *nb)
{
	return blocking_notifier_chain_unregister(&vmap_notify_list, nb);
}
EXPORT_SYMBOL_GPL(unregister_vmap_purge_notifier);

static void __free_vmap_area(struct vmap_area *va)
{
	/*
	 * Remove from the busy tree/list.
	 */
	unlink_va(va, &vmap_area_root);

	/*
	 * Merge VA with its neighbors, otherwise just add it.
	 */
	merge_or_add_vmap_area(va,
		&free_vmap_area_root, &free_vmap_area_list);
}

/*
 * Free a region of KVA allocated by alloc_vmap_area
 */
static void free_vmap_area(struct vmap_area *va)
{
	spin_lock(&vmap_area_lock);
	__free_vmap_area(va);
	spin_unlock(&vmap_area_lock);
}

/*
 * Clear the pagetable entries of a given vmap_area
 */
static void unmap_vmap_area(struct vmap_area *va)
{
	vunmap_page_range(va->va_start, va->va_end);
}

/*
 * lazy_max_pages is the maximum amount of virtual address space we gather up
 * before attempting to purge with a TLB flush.
 *
 * There is a tradeoff here: a larger number will cover more kernel page tables
 * and take slightly longer to purge, but it will linearly reduce the number of
 * global TLB flushes that must be performed. It would seem natural to scale
 * this number up linearly with the number of CPUs (because vmapping activity
 * could also scale linearly with the number of CPUs), however it is likely
 * that in practice, workloads might be constrained in other ways that mean
 * vmap activity will not scale linearly with CPUs. Also, I want to be
 * conservative and not introduce a big latency on huge systems, so go with
 * a less aggressive log scale. It will still be an improvement over the old
 * code, and it will be simple to change the scale factor if we find that it
 * becomes a problem on bigger systems.
 */
static unsigned long lazy_max_pages(void)
{
	unsigned int log;

	log = fls(num_online_cpus());

	return log * (32UL * 1024 * 1024 / PAGE_SIZE);
}

static atomic_long_t vmap_lazy_nr = ATOMIC_LONG_INIT(0);

/*
 * Serialize vmap purging.  There is no actual criticial section protected
 * by this look, but we want to avoid concurrent calls for performance
 * reasons and to make the pcpu_get_vm_areas more deterministic.
 */
static DEFINE_MUTEX(vmap_purge_lock);

/* for per-CPU blocks */
static void purge_fragmented_blocks_allcpus(void);

/*
 * called before a call to iounmap() if the caller wants vm_area_struct's
 * immediately freed.
 */
void set_iounmap_nonlazy(void)
{
	atomic_long_set(&vmap_lazy_nr, lazy_max_pages()+1);
}

/*
 * Purges all lazily-freed vmap areas.
 */
static bool __purge_vmap_area_lazy(unsigned long start, unsigned long end)
{
	unsigned long resched_threshold;
	struct llist_node *valist;
	struct vmap_area *va;
	struct vmap_area *n_va;

	lockdep_assert_held(&vmap_purge_lock);

	valist = llist_del_all(&vmap_purge_list);
	if (unlikely(valist == NULL))
		return false;

	/*
	 * First make sure the mappings are removed from all page-tables
	 * before they are freed.
	 */
	vmalloc_sync_all();

	/*
	 * TODO: to calculate a flush range without looping.
	 * The list can be up to lazy_max_pages() elements.
	 */
	llist_for_each_entry(va, valist, purge_list) {
		if (va->va_start < start)
			start = va->va_start;
		if (va->va_end > end)
			end = va->va_end;
	}

	flush_tlb_kernel_range(start, end);
	resched_threshold = lazy_max_pages() << 1;

	spin_lock(&vmap_area_lock);
	llist_for_each_entry_safe(va, n_va, valist, purge_list) {
		unsigned long nr = (va->va_end - va->va_start) >> PAGE_SHIFT;

		/*
		 * Finally insert or merge lazily-freed area. It is
		 * detached and there is no need to "unlink" it from
		 * anything.
		 */
		merge_or_add_vmap_area(va,
			&free_vmap_area_root, &free_vmap_area_list);

		atomic_long_sub(nr, &vmap_lazy_nr);

		if (atomic_long_read(&vmap_lazy_nr) < resched_threshold)
			cond_resched_lock(&vmap_area_lock);
	}
	spin_unlock(&vmap_area_lock);
	return true;
}

/*
 * Kick off a purge of the outstanding lazy areas. Don't bother if somebody
 * is already purging.
 */
static void try_purge_vmap_area_lazy(void)
{
	if (mutex_trylock(&vmap_purge_lock)) {
		__purge_vmap_area_lazy(ULONG_MAX, 0);
		mutex_unlock(&vmap_purge_lock);
	}
}

/*
 * Kick off a purge of the outstanding lazy areas.
 */
static void purge_vmap_area_lazy(void)
{
	mutex_lock(&vmap_purge_lock);
	purge_fragmented_blocks_allcpus();
	__purge_vmap_area_lazy(ULONG_MAX, 0);
	mutex_unlock(&vmap_purge_lock);
}

/*
 * Free a vmap area, caller ensuring that the area has been unmapped
 * and flush_cache_vunmap had been called for the correct range
 * previously.
 */
static void free_vmap_area_noflush(struct vmap_area *va)
{
	unsigned long nr_lazy;

	spin_lock(&vmap_area_lock);
	unlink_va(va, &vmap_area_root);
	spin_unlock(&vmap_area_lock);

	nr_lazy = atomic_long_add_return((va->va_end - va->va_start) >>
				PAGE_SHIFT, &vmap_lazy_nr);

	/* After this point, we may free va at any time */
	llist_add(&va->purge_list, &vmap_purge_list);

	if (unlikely(nr_lazy > lazy_max_pages()))
		try_purge_vmap_area_lazy();
}

/*
 * Free and unmap a vmap area
 */
static void free_unmap_vmap_area(struct vmap_area *va)
{
	flush_cache_vunmap(va->va_start, va->va_end);
	unmap_vmap_area(va);
	if (debug_pagealloc_enabled_static())
		flush_tlb_kernel_range(va->va_start, va->va_end);

	free_vmap_area_noflush(va);
}

static struct vmap_area *find_vmap_area(unsigned long addr)
{
	struct vmap_area *va;

	spin_lock(&vmap_area_lock);
	va = __find_vmap_area(addr);
	spin_unlock(&vmap_area_lock);

	return va;
}

/*** Per cpu kva allocator ***/

/*
 * vmap space is limited especially on 32 bit architectures. Ensure there is
 * room for at least 16 percpu vmap blocks per CPU.
 */
/*
 * If we had a constant VMALLOC_START and VMALLOC_END, we'd like to be able
 * to #define VMALLOC_SPACE		(VMALLOC_END-VMALLOC_START). Guess
 * instead (we just need a rough idea)
 */
#if BITS_PER_LONG == 32
#define VMALLOC_SPACE		(128UL*1024*1024)
#else
#define VMALLOC_SPACE		(128UL*1024*1024*1024)
#endif

#define VMALLOC_PAGES		(VMALLOC_SPACE / PAGE_SIZE)
#define VMAP_MAX_ALLOC		BITS_PER_LONG	/* 256K with 4K pages */
#define VMAP_BBMAP_BITS_MAX	1024	/* 4MB with 4K pages */
#define VMAP_BBMAP_BITS_MIN	(VMAP_MAX_ALLOC*2)
#define VMAP_MIN(x, y)		((x) < (y) ? (x) : (y)) /* can't use min() */
#define VMAP_MAX(x, y)		((x) > (y) ? (x) : (y)) /* can't use max() */
#define VMAP_BBMAP_BITS		\
		VMAP_MIN(VMAP_BBMAP_BITS_MAX,	\
		VMAP_MAX(VMAP_BBMAP_BITS_MIN,	\
			VMALLOC_PAGES / roundup_pow_of_two(NR_CPUS) / 16))

#define VMAP_BLOCK_SIZE		(VMAP_BBMAP_BITS * PAGE_SIZE)

struct vmap_block_queue {
	spinlock_t lock;
	struct list_head free;
};

struct vmap_block {
	spinlock_t lock;
	struct vmap_area *va;
	unsigned long free, dirty;
	unsigned long dirty_min, dirty_max; /*< dirty range */
	struct list_head free_list;
	struct rcu_head rcu_head;
	struct list_head purge;
};

/* Queue of free and dirty vmap blocks, for allocation and flushing purposes */
static DEFINE_PER_CPU(struct vmap_block_queue, vmap_block_queue);

/*
 * Radix tree of vmap blocks, indexed by address, to quickly find a vmap block
 * in the free path. Could get rid of this if we change the API to return a
 * "cookie" from alloc, to be passed to free. But no big deal yet.
 */
static DEFINE_SPINLOCK(vmap_block_tree_lock);
static RADIX_TREE(vmap_block_tree, GFP_ATOMIC);

/*
 * We should probably have a fallback mechanism to allocate virtual memory
 * out of partially filled vmap blocks. However vmap block sizing should be
 * fairly reasonable according to the vmalloc size, so it shouldn't be a
 * big problem.
 */

static unsigned long addr_to_vb_idx(unsigned long addr)
{
	addr -= VMALLOC_START & ~(VMAP_BLOCK_SIZE-1);
	addr /= VMAP_BLOCK_SIZE;
	return addr;
}

static void *vmap_block_vaddr(unsigned long va_start, unsigned long pages_off)
{
	unsigned long addr;

	addr = va_start + (pages_off << PAGE_SHIFT);
	BUG_ON(addr_to_vb_idx(addr) != addr_to_vb_idx(va_start));
	return (void *)addr;
}

/**
 * new_vmap_block - allocates new vmap_block and occupies 2^order pages in this
 *                  block. Of course pages number can't exceed VMAP_BBMAP_BITS
 * @order:    how many 2^order pages should be occupied in newly allocated block
 * @gfp_mask: flags for the page level allocator
 *
 * Return: virtual address in a newly allocated block or ERR_PTR(-errno)
 */
static void *new_vmap_block(unsigned int order, gfp_t gfp_mask)
{
	struct vmap_block_queue *vbq;
	struct vmap_block *vb;
	struct vmap_area *va;
	unsigned long vb_idx;
	int node, err, cpu;
	void *vaddr;

	node = numa_node_id();

	vb = kmalloc_node(sizeof(struct vmap_block),
			gfp_mask & GFP_RECLAIM_MASK, node);
	if (unlikely(!vb))
		return ERR_PTR(-ENOMEM);

	va = alloc_vmap_area(VMAP_BLOCK_SIZE, VMAP_BLOCK_SIZE,
					VMALLOC_START, VMALLOC_END,
					node, gfp_mask);
	if (IS_ERR(va)) {
		kfree(vb);
		return ERR_CAST(va);
	}

	err = radix_tree_preload(gfp_mask);
	if (unlikely(err)) {
		kfree(vb);
		free_vmap_area(va);
		return ERR_PTR(err);
	}

	vaddr = vmap_block_vaddr(va->va_start, 0);
	spin_lock_init(&vb->lock);
	vb->va = va;
	/* At least something should be left free */
	BUG_ON(VMAP_BBMAP_BITS <= (1UL << order));
	vb->free = VMAP_BBMAP_BITS - (1UL << order);
	vb->dirty = 0;
	vb->dirty_min = VMAP_BBMAP_BITS;
	vb->dirty_max = 0;
	INIT_LIST_HEAD(&vb->free_list);

	vb_idx = addr_to_vb_idx(va->va_start);
	spin_lock(&vmap_block_tree_lock);
	err = radix_tree_insert(&vmap_block_tree, vb_idx, vb);
	spin_unlock(&vmap_block_tree_lock);
	BUG_ON(err);
	radix_tree_preload_end();

	cpu = get_cpu_light();
	vbq = this_cpu_ptr(&vmap_block_queue);
	spin_lock(&vbq->lock);
	list_add_tail_rcu(&vb->free_list, &vbq->free);
	spin_unlock(&vbq->lock);
	put_cpu_light();

	return vaddr;
}

static void free_vmap_block(struct vmap_block *vb)
{
	struct vmap_block *tmp;
	unsigned long vb_idx;

	vb_idx = addr_to_vb_idx(vb->va->va_start);
	spin_lock(&vmap_block_tree_lock);
	tmp = radix_tree_delete(&vmap_block_tree, vb_idx);
	spin_unlock(&vmap_block_tree_lock);
	BUG_ON(tmp != vb);

	free_vmap_area_noflush(vb->va);
	kfree_rcu(vb, rcu_head);
}

static void purge_fragmented_blocks(int cpu)
{
	LIST_HEAD(purge);
	struct vmap_block *vb;
	struct vmap_block *n_vb;
	struct vmap_block_queue *vbq = &per_cpu(vmap_block_queue, cpu);

	rcu_read_lock();
	list_for_each_entry_rcu(vb, &vbq->free, free_list) {

		if (!(vb->free + vb->dirty == VMAP_BBMAP_BITS && vb->dirty != VMAP_BBMAP_BITS))
			continue;

		spin_lock(&vb->lock);
		if (vb->free + vb->dirty == VMAP_BBMAP_BITS && vb->dirty != VMAP_BBMAP_BITS) {
			vb->free = 0; /* prevent further allocs after releasing lock */
			vb->dirty = VMAP_BBMAP_BITS; /* prevent purging it again */
			vb->dirty_min = 0;
			vb->dirty_max = VMAP_BBMAP_BITS;
			spin_lock(&vbq->lock);
			list_del_rcu(&vb->free_list);
			spin_unlock(&vbq->lock);
			spin_unlock(&vb->lock);
			list_add_tail(&vb->purge, &purge);
		} else
			spin_unlock(&vb->lock);
	}
	rcu_read_unlock();

	list_for_each_entry_safe(vb, n_vb, &purge, purge) {
		list_del(&vb->purge);
		free_vmap_block(vb);
	}
}

static void purge_fragmented_blocks_allcpus(void)
{
	int cpu;

	for_each_possible_cpu(cpu)
		purge_fragmented_blocks(cpu);
}

static void *vb_alloc(unsigned long size, gfp_t gfp_mask)
{
	struct vmap_block_queue *vbq;
	struct vmap_block *vb;
	void *vaddr = NULL;
	unsigned int order;
	int cpu;

	BUG_ON(offset_in_page(size));
	BUG_ON(size > PAGE_SIZE*VMAP_MAX_ALLOC);
	if (WARN_ON(size == 0)) {
		/*
		 * Allocating 0 bytes isn't what caller wants since
		 * get_order(0) returns funny result. Just warn and terminate
		 * early.
		 */
		return NULL;
	}
	order = get_order(size);

	rcu_read_lock();
	cpu = get_cpu_light();
	vbq = this_cpu_ptr(&vmap_block_queue);
	list_for_each_entry_rcu(vb, &vbq->free, free_list) {
		unsigned long pages_off;

		spin_lock(&vb->lock);
		if (vb->free < (1UL << order)) {
			spin_unlock(&vb->lock);
			continue;
		}

		pages_off = VMAP_BBMAP_BITS - vb->free;
		vaddr = vmap_block_vaddr(vb->va->va_start, pages_off);
		vb->free -= 1UL << order;
		if (vb->free == 0) {
			spin_lock(&vbq->lock);
			list_del_rcu(&vb->free_list);
			spin_unlock(&vbq->lock);
		}

		spin_unlock(&vb->lock);
		break;
	}

	put_cpu_light();
	rcu_read_unlock();

	/* Allocate new block if nothing was found */
	if (!vaddr)
		vaddr = new_vmap_block(order, gfp_mask);

	return vaddr;
}

static void vb_free(const void *addr, unsigned long size)
{
	unsigned long offset;
	unsigned long vb_idx;
	unsigned int order;
	struct vmap_block *vb;

	BUG_ON(offset_in_page(size));
	BUG_ON(size > PAGE_SIZE*VMAP_MAX_ALLOC);

	flush_cache_vunmap((unsigned long)addr, (unsigned long)addr + size);

	order = get_order(size);

	offset = (unsigned long)addr & (VMAP_BLOCK_SIZE - 1);
	offset >>= PAGE_SHIFT;

	vb_idx = addr_to_vb_idx((unsigned long)addr);
	rcu_read_lock();
	vb = radix_tree_lookup(&vmap_block_tree, vb_idx);
	rcu_read_unlock();
	BUG_ON(!vb);

	vunmap_page_range((unsigned long)addr, (unsigned long)addr + size);

	if (debug_pagealloc_enabled_static())
		flush_tlb_kernel_range((unsigned long)addr,
					(unsigned long)addr + size);

	spin_lock(&vb->lock);

	/* Expand dirty range */
	vb->dirty_min = min(vb->dirty_min, offset);
	vb->dirty_max = max(vb->dirty_max, offset + (1UL << order));

	vb->dirty += 1UL << order;
	if (vb->dirty == VMAP_BBMAP_BITS) {
		BUG_ON(vb->free);
		spin_unlock(&vb->lock);
		free_vmap_block(vb);
	} else
		spin_unlock(&vb->lock);
}

static void _vm_unmap_aliases(unsigned long start, unsigned long end, int flush)
{
	int cpu;

	if (unlikely(!vmap_initialized))
		return;

	might_sleep();

	for_each_possible_cpu(cpu) {
		struct vmap_block_queue *vbq = &per_cpu(vmap_block_queue, cpu);
		struct vmap_block *vb;

		rcu_read_lock();
		list_for_each_entry_rcu(vb, &vbq->free, free_list) {
			spin_lock(&vb->lock);
			if (vb->dirty) {
				unsigned long va_start = vb->va->va_start;
				unsigned long s, e;

				s = va_start + (vb->dirty_min << PAGE_SHIFT);
				e = va_start + (vb->dirty_max << PAGE_SHIFT);

				start = min(s, start);
				end   = max(e, end);

				flush = 1;
			}
			spin_unlock(&vb->lock);
		}
		rcu_read_unlock();
	}

	mutex_lock(&vmap_purge_lock);
	purge_fragmented_blocks_allcpus();
	if (!__purge_vmap_area_lazy(start, end) && flush)
		flush_tlb_kernel_range(start, end);
	mutex_unlock(&vmap_purge_lock);
}

/**
 * vm_unmap_aliases - unmap outstanding lazy aliases in the vmap layer
 *
 * The vmap/vmalloc layer lazily flushes kernel virtual mappings primarily
 * to amortize TLB flushing overheads. What this means is that any page you
 * have now, may, in a former life, have been mapped into kernel virtual
 * address by the vmap layer and so there might be some CPUs with TLB entries
 * still referencing that page (additional to the regular 1:1 kernel mapping).
 *
 * vm_unmap_aliases flushes all such lazy mappings. After it returns, we can
 * be sure that none of the pages we have control over will have any aliases
 * from the vmap layer.
 */
void vm_unmap_aliases(void)
{
	unsigned long start = ULONG_MAX, end = 0;
	int flush = 0;

	_vm_unmap_aliases(start, end, flush);
}
EXPORT_SYMBOL_GPL(vm_unmap_aliases);

/**
 * vm_unmap_ram - unmap linear kernel address space set up by vm_map_ram
 * @mem: the pointer returned by vm_map_ram
 * @count: the count passed to that vm_map_ram call (cannot unmap partial)
 */
void vm_unmap_ram(const void *mem, unsigned int count)
{
	unsigned long size = (unsigned long)count << PAGE_SHIFT;
	unsigned long addr = (unsigned long)mem;
	struct vmap_area *va;

	might_sleep();
	BUG_ON(!addr);
	BUG_ON(addr < VMALLOC_START);
	BUG_ON(addr > VMALLOC_END);
	BUG_ON(!PAGE_ALIGNED(addr));

	if (likely(count <= VMAP_MAX_ALLOC)) {
		debug_check_no_locks_freed(mem, size);
		vb_free(mem, size);
		return;
	}

	va = find_vmap_area(addr);
	BUG_ON(!va);
	debug_check_no_locks_freed((void *)va->va_start,
				    (va->va_end - va->va_start));
	free_unmap_vmap_area(va);
}
EXPORT_SYMBOL(vm_unmap_ram);

/**
 * vm_map_ram - map pages linearly into kernel virtual address (vmalloc space)
 * @pages: an array of pointers to the pages to be mapped
 * @count: number of pages
 * @node: prefer to allocate data structures on this node
 * @prot: memory protection to use. PAGE_KERNEL for regular RAM
 *
 * If you use this function for less than VMAP_MAX_ALLOC pages, it could be
 * faster than vmap so it's good.  But if you mix long-life and short-life
 * objects with vm_map_ram(), it could consume lots of address space through
 * fragmentation (especially on a 32bit machine).  You could see failures in
 * the end.  Please use this function for short-lived objects.
 *
 * Returns: a pointer to the address that has been mapped, or %NULL on failure
 */
void *vm_map_ram(struct page **pages, unsigned int count, int node, pgprot_t prot)
{
	unsigned long size = (unsigned long)count << PAGE_SHIFT;
	unsigned long addr;
	void *mem;

	if (likely(count <= VMAP_MAX_ALLOC)) {
		mem = vb_alloc(size, GFP_KERNEL);
		if (IS_ERR(mem))
			return NULL;
		addr = (unsigned long)mem;
	} else {
		struct vmap_area *va;
		va = alloc_vmap_area(size, PAGE_SIZE,
				VMALLOC_START, VMALLOC_END, node, GFP_KERNEL);
		if (IS_ERR(va))
			return NULL;

		addr = va->va_start;
		mem = (void *)addr;
	}
	if (vmap_page_range(addr, addr + size, prot, pages) < 0) {
		vm_unmap_ram(mem, count);
		return NULL;
	}
	return mem;
}
EXPORT_SYMBOL(vm_map_ram);

static struct vm_struct *vmlist __initdata;

/**
 * vm_area_add_early - add vmap area early during boot
 * @vm: vm_struct to add
 *
 * This function is used to add fixed kernel vm area to vmlist before
 * vmalloc_init() is called.  @vm->addr, @vm->size, and @vm->flags
 * should contain proper values and the other fields should be zero.
 *
 * DO NOT USE THIS FUNCTION UNLESS YOU KNOW WHAT YOU'RE DOING.
 */
void __init vm_area_add_early(struct vm_struct *vm)
{
	struct vm_struct *tmp, **p;

	BUG_ON(vmap_initialized);
	for (p = &vmlist; (tmp = *p) != NULL; p = &tmp->next) {
		if (tmp->addr >= vm->addr) {
			BUG_ON(tmp->addr < vm->addr + vm->size);
			break;
		} else
			BUG_ON(tmp->addr + tmp->size > vm->addr);
	}
	vm->next = *p;
	*p = vm;
}

/**
 * vm_area_register_early - register vmap area early during boot
 * @vm: vm_struct to register
 * @align: requested alignment
 *
 * This function is used to register kernel vm area before
 * vmalloc_init() is called.  @vm->size and @vm->flags should contain
 * proper values on entry and other fields should be zero.  On return,
 * vm->addr contains the allocated address.
 *
 * DO NOT USE THIS FUNCTION UNLESS YOU KNOW WHAT YOU'RE DOING.
 */
void __init vm_area_register_early(struct vm_struct *vm, size_t align)
{
	static size_t vm_init_off __initdata;
	unsigned long addr;

	addr = ALIGN(VMALLOC_START + vm_init_off, align);
	vm_init_off = PFN_ALIGN(addr + vm->size) - VMALLOC_START;

	vm->addr = (void *)addr;

	vm_area_add_early(vm);
}

static void vmap_init_free_space(void)
{
	unsigned long vmap_start = 1;
	const unsigned long vmap_end = ULONG_MAX;
	struct vmap_area *busy, *free;

	/*
	 *     B     F     B     B     B     F
	 * -|-----|.....|-----|-----|-----|.....|-
	 *  |           The KVA space           |
	 *  |<--------------------------------->|
	 */
	list_for_each_entry(busy, &vmap_area_list, list) {
		if (busy->va_start - vmap_start > 0) {
			free = kmem_cache_zalloc(vmap_area_cachep, GFP_NOWAIT);
			if (!WARN_ON_ONCE(!free)) {
				free->va_start = vmap_start;
				free->va_end = busy->va_start;

				insert_vmap_area_augment(free, NULL,
					&free_vmap_area_root,
						&free_vmap_area_list);
			}
		}

		vmap_start = busy->va_end;
	}

	if (vmap_end - vmap_start > 0) {
		free = kmem_cache_zalloc(vmap_area_cachep, GFP_NOWAIT);
		if (!WARN_ON_ONCE(!free)) {
			free->va_start = vmap_start;
			free->va_end = vmap_end;

			insert_vmap_area_augment(free, NULL,
				&free_vmap_area_root,
					&free_vmap_area_list);
		}
	}
}

void __init vmalloc_init(void)
{
	struct vmap_area *va;
	struct vm_struct *tmp;
	int i;

	/*
	 * Create the cache for vmap_area objects.
	 */
	vmap_area_cachep = KMEM_CACHE(vmap_area, SLAB_PANIC);

	for_each_possible_cpu(i) {
		struct vmap_block_queue *vbq;
		struct vfree_deferred *p;

		vbq = &per_cpu(vmap_block_queue, i);
		spin_lock_init(&vbq->lock);
		INIT_LIST_HEAD(&vbq->free);
		p = &per_cpu(vfree_deferred, i);
		init_llist_head(&p->list);
		INIT_WORK(&p->wq, free_work);
	}

	/* Import existing vmlist entries. */
	for (tmp = vmlist; tmp; tmp = tmp->next) {
		va = kmem_cache_zalloc(vmap_area_cachep, GFP_NOWAIT);
		if (WARN_ON_ONCE(!va))
			continue;

		va->va_start = (unsigned long)tmp->addr;
		va->va_end = va->va_start + tmp->size;
		va->vm = tmp;
		insert_vmap_area(va, &vmap_area_root, &vmap_area_list);
	}

	/*
	 * Now we can initialize a free vmap space.
	 */
	vmap_init_free_space();
	vmap_initialized = true;
}

/**
 * map_kernel_range_noflush - map kernel VM area with the specified pages
 * @addr: start of the VM area to map
 * @size: size of the VM area to map
 * @prot: page protection flags to use
 * @pages: pages to map
 *
 * Map PFN_UP(@size) pages at @addr.  The VM area @addr and @size
 * specify should have been allocated using get_vm_area() and its
 * friends.
 *
 * NOTE:
 * This function does NOT do any cache flushing.  The caller is
 * responsible for calling flush_cache_vmap() on to-be-mapped areas
 * before calling this function.
 *
 * RETURNS:
 * The number of pages mapped on success, -errno on failure.
 */
int map_kernel_range_noflush(unsigned long addr, unsigned long size,
			     pgprot_t prot, struct page **pages)
{
	return vmap_page_range_noflush(addr, addr + size, prot, pages);
}

/**
 * unmap_kernel_range_noflush - unmap kernel VM area
 * @addr: start of the VM area to unmap
 * @size: size of the VM area to unmap
 *
 * Unmap PFN_UP(@size) pages at @addr.  The VM area @addr and @size
 * specify should have been allocated using get_vm_area() and its
 * friends.
 *
 * NOTE:
 * This function does NOT do any cache flushing.  The caller is
 * responsible for calling flush_cache_vunmap() on to-be-mapped areas
 * before calling this function and flush_tlb_kernel_range() after.
 */
void unmap_kernel_range_noflush(unsigned long addr, unsigned long size)
{
	vunmap_page_range(addr, addr + size);
}
EXPORT_SYMBOL_GPL(unmap_kernel_range_noflush);

/**
 * unmap_kernel_range - unmap kernel VM area and flush cache and TLB
 * @addr: start of the VM area to unmap
 * @size: size of the VM area to unmap
 *
 * Similar to unmap_kernel_range_noflush() but flushes vcache before
 * the unmapping and tlb after.
 */
void unmap_kernel_range(unsigned long addr, unsigned long size)
{
	unsigned long end = addr + size;

	flush_cache_vunmap(addr, end);
	vunmap_page_range(addr, end);
	flush_tlb_kernel_range(addr, end);
}
EXPORT_SYMBOL_GPL(unmap_kernel_range);

int map_vm_area(struct vm_struct *area, pgprot_t prot, struct page **pages)
{
	unsigned long addr = (unsigned long)area->addr;
	unsigned long end = addr + get_vm_area_size(area);
	int err;

	err = vmap_page_range(addr, end, prot, pages);

	return err > 0 ? 0 : err;
}
EXPORT_SYMBOL_GPL(map_vm_area);

static void setup_vmalloc_vm(struct vm_struct *vm, struct vmap_area *va,
			      unsigned long flags, const void *caller)
{
	spin_lock(&vmap_area_lock);
	vm->flags = flags;
	vm->addr = (void *)va->va_start;
	vm->size = va->va_end - va->va_start;
	vm->caller = caller;
	va->vm = vm;
	spin_unlock(&vmap_area_lock);
}

static void clear_vm_uninitialized_flag(struct vm_struct *vm)
{
	/*
	 * Before removing VM_UNINITIALIZED,
	 * we should make sure that vm has proper values.
	 * Pair with smp_rmb() in show_numa_info().
	 */
	smp_wmb();
	vm->flags &= ~VM_UNINITIALIZED;
}

static struct vm_struct *__get_vm_area_node(unsigned long size,
		unsigned long align, unsigned long flags, unsigned long start,
		unsigned long end, int node, gfp_t gfp_mask, const void *caller)
{
	struct vmap_area *va;
	struct vm_struct *area;

	BUG_ON(in_interrupt());
	size = PAGE_ALIGN(size);
	if (unlikely(!size))
		return NULL;

	if (flags & VM_IOREMAP)
		align = 1ul << clamp_t(int, get_count_order_long(size),
				       PAGE_SHIFT, IOREMAP_MAX_ORDER);

	area = kzalloc_node(sizeof(*area), gfp_mask & GFP_RECLAIM_MASK, node);
	if (unlikely(!area))
		return NULL;

	if (!(flags & VM_NO_GUARD))
		size += PAGE_SIZE;

	va = alloc_vmap_area(size, align, start, end, node, gfp_mask);
	if (IS_ERR(va)) {
		kfree(area);
		return NULL;
	}

	setup_vmalloc_vm(area, va, flags, caller);

	return area;
}

struct vm_struct *__get_vm_area(unsigned long size, unsigned long flags,
				unsigned long start, unsigned long end)
{
	return __get_vm_area_node(size, 1, flags, start, end, NUMA_NO_NODE,
				  GFP_KERNEL, __builtin_return_address(0));
}
EXPORT_SYMBOL_GPL(__get_vm_area);

struct vm_struct *__get_vm_area_caller(unsigned long size, unsigned long flags,
				       unsigned long start, unsigned long end,
				       const void *caller)
{
	return __get_vm_area_node(size, 1, flags, start, end, NUMA_NO_NODE,
				  GFP_KERNEL, caller);
}

/**
 * get_vm_area - reserve a contiguous kernel virtual area
 * @size:	 size of the area
 * @flags:	 %VM_IOREMAP for I/O mappings or VM_ALLOC
 *
 * Search an area of @size in the kernel virtual mapping area,
 * and reserved it for out purposes.  Returns the area descriptor
 * on success or %NULL on failure.
 *
 * Return: the area descriptor on success or %NULL on failure.
 */
struct vm_struct *get_vm_area(unsigned long size, unsigned long flags)
{
	return __get_vm_area_node(size, 1, flags, VMALLOC_START, VMALLOC_END,
				  NUMA_NO_NODE, GFP_KERNEL,
				  __builtin_return_address(0));
}

struct vm_struct *get_vm_area_caller(unsigned long size, unsigned long flags,
				const void *caller)
{
	return __get_vm_area_node(size, 1, flags, VMALLOC_START, VMALLOC_END,
				  NUMA_NO_NODE, GFP_KERNEL, caller);
}

/**
 * find_vm_area - find a continuous kernel virtual area
 * @addr:	  base address
 *
 * Search for the kernel VM area starting at @addr, and return it.
 * It is up to the caller to do all required locking to keep the returned
 * pointer valid.
 *
 * Return: pointer to the found area or %NULL on faulure
 */
struct vm_struct *find_vm_area(const void *addr)
{
	struct vmap_area *va;

	va = find_vmap_area((unsigned long)addr);
	if (!va)
		return NULL;

	return va->vm;
}

/**
 * remove_vm_area - find and remove a continuous kernel virtual area
 * @addr:	    base address
 *
 * Search for the kernel VM area starting at @addr, and remove it.
 * This function returns the found VM area, but using it is NOT safe
 * on SMP machines, except for its size or flags.
 *
 * Return: pointer to the found area or %NULL on faulure
 */
struct vm_struct *remove_vm_area(const void *addr)
{
	struct vmap_area *va;

	might_sleep();

	spin_lock(&vmap_area_lock);
	va = __find_vmap_area((unsigned long)addr);
	if (va && va->vm) {
		struct vm_struct *vm = va->vm;

		va->vm = NULL;
		spin_unlock(&vmap_area_lock);

		kasan_free_shadow(vm);
		free_unmap_vmap_area(va);

		return vm;
	}

	spin_unlock(&vmap_area_lock);
	return NULL;
}

static inline void set_area_direct_map(const struct vm_struct *area,
				       int (*set_direct_map)(struct page *page))
{
	int i;

	for (i = 0; i < area->nr_pages; i++)
		if (page_address(area->pages[i]))
			set_direct_map(area->pages[i]);
}

/* Handle removing and resetting vm mappings related to the vm_struct. */
static void vm_remove_mappings(struct vm_struct *area, int deallocate_pages)
{
	unsigned long start = ULONG_MAX, end = 0;
	int flush_reset = area->flags & VM_FLUSH_RESET_PERMS;
	int flush_dmap = 0;
	int i;

	remove_vm_area(area->addr);

	/* If this is not VM_FLUSH_RESET_PERMS memory, no need for the below. */
	if (!flush_reset)
		return;

	/*
	 * If not deallocating pages, just do the flush of the VM area and
	 * return.
	 */
	if (!deallocate_pages) {
		vm_unmap_aliases();
		return;
	}

	/*
	 * If execution gets here, flush the vm mapping and reset the direct
	 * map. Find the start and end range of the direct mappings to make sure
	 * the vm_unmap_aliases() flush includes the direct map.
	 */
	for (i = 0; i < area->nr_pages; i++) {
		unsigned long addr = (unsigned long)page_address(area->pages[i]);
		if (addr) {
			start = min(addr, start);
			end = max(addr + PAGE_SIZE, end);
			flush_dmap = 1;
		}
	}

	/*
	 * Set direct map to something invalid so that it won't be cached if
	 * there are any accesses after the TLB flush, then flush the TLB and
	 * reset the direct map permissions to the default.
	 */
	set_area_direct_map(area, set_direct_map_invalid_noflush);
	_vm_unmap_aliases(start, end, flush_dmap);
	set_area_direct_map(area, set_direct_map_default_noflush);
}

static void __vunmap(const void *addr, int deallocate_pages)
{
	struct vm_struct *area;

	if (!addr)
		return;

	if (WARN(!PAGE_ALIGNED(addr), "Trying to vfree() bad address (%p)\n",
			addr))
		return;

	area = find_vm_area(addr);
	if (unlikely(!area)) {
		WARN(1, KERN_ERR "Trying to vfree() nonexistent vm area (%p)\n",
				addr);
		return;
	}

	debug_check_no_locks_freed(area->addr, get_vm_area_size(area));
	debug_check_no_obj_freed(area->addr, get_vm_area_size(area));

	vm_remove_mappings(area, deallocate_pages);

	if (deallocate_pages) {
		int i;

		for (i = 0; i < area->nr_pages; i++) {
			struct page *page = area->pages[i];

			BUG_ON(!page);
			__free_pages(page, 0);
		}
		atomic_long_sub(area->nr_pages, &nr_vmalloc_pages);

		kvfree(area->pages);
	}

	kfree(area);
	return;
}

static inline void __vfree_deferred(const void *addr)
{
	/*
	 * Use raw_cpu_ptr() because this can be called from preemptible
	 * context. Preemption is absolutely fine here, because the llist_add()
	 * implementation is lockless, so it works even if we are adding to
	 * nother cpu's list.  schedule_work() should be fine with this too.
	 */
	struct vfree_deferred *p = raw_cpu_ptr(&vfree_deferred);

	if (llist_add((struct llist_node *)addr, &p->list))
		schedule_work(&p->wq);
}

/**
 * vfree_atomic - release memory allocated by vmalloc()
 * @addr:	  memory base address
 *
 * This one is just like vfree() but can be called in any atomic context
 * except NMIs.
 */
void vfree_atomic(const void *addr)
{
	BUG_ON(in_nmi());

	kmemleak_free(addr);

	if (!addr)
		return;
	__vfree_deferred(addr);
}

static void __vfree(const void *addr)
{
	if (unlikely(in_interrupt()))
		__vfree_deferred(addr);
	else
		__vunmap(addr, 1);
}

/**
 * vfree - release memory allocated by vmalloc()
 * @addr:  memory base address
 *
 * Free the virtually continuous memory area starting at @addr, as
 * obtained from vmalloc(), vmalloc_32() or __vmalloc(). If @addr is
 * NULL, no operation is performed.
 *
 * Must not be called in NMI context (strictly speaking, only if we don't
 * have CONFIG_ARCH_HAVE_NMI_SAFE_CMPXCHG, but making the calling
 * conventions for vfree() arch-depenedent would be a really bad idea)
 *
 * May sleep if called *not* from interrupt context.
 *
 * NOTE: assumes that the object at @addr has a size >= sizeof(llist_node)
 */
void vfree(const void *addr)
{
	BUG_ON(in_nmi());

	kmemleak_free(addr);

	might_sleep_if(!in_interrupt());

	if (!addr)
		return;

	__vfree(addr);
}
EXPORT_SYMBOL(vfree);

/**
 * vunmap - release virtual mapping obtained by vmap()
 * @addr:   memory base address
 *
 * Free the virtually contiguous memory area starting at @addr,
 * which was created from the page array passed to vmap().
 *
 * Must not be called in interrupt context.
 */
void vunmap(const void *addr)
{
	BUG_ON(in_interrupt());
	might_sleep();
	if (addr)
		__vunmap(addr, 0);
}
EXPORT_SYMBOL(vunmap);

/**
 * vmap - map an array of pages into virtually contiguous space
 * @pages: array of page pointers
 * @count: number of pages to map
 * @flags: vm_area->flags
 * @prot: page protection for the mapping
 *
 * Maps @count pages from @pages into contiguous kernel virtual
 * space.
 *
 * Return: the address of the area or %NULL on failure
 */
void *vmap(struct page **pages, unsigned int count,
	   unsigned long flags, pgprot_t prot)
{
	struct vm_struct *area;
	unsigned long size;		/* In bytes */

	might_sleep();

	if (count > totalram_pages())
		return NULL;

	size = (unsigned long)count << PAGE_SHIFT;
	area = get_vm_area_caller(size, flags, __builtin_return_address(0));
	if (!area)
		return NULL;

	if (map_vm_area(area, prot, pages)) {
		vunmap(area->addr);
		return NULL;
	}

	return area->addr;
}
EXPORT_SYMBOL(vmap);

static void *__vmalloc_node(unsigned long size, unsigned long align,
			    gfp_t gfp_mask, pgprot_t prot,
			    int node, const void *caller);
static void *__vmalloc_area_node(struct vm_struct *area, gfp_t gfp_mask,
				 pgprot_t prot, int node)
{
	struct page **pages;
	unsigned int nr_pages, array_size, i;
	const gfp_t nested_gfp = (gfp_mask & GFP_RECLAIM_MASK) | __GFP_ZERO;
	const gfp_t alloc_mask = gfp_mask | __GFP_NOWARN;
	const gfp_t highmem_mask = (gfp_mask & (GFP_DMA | GFP_DMA32)) ?
					0 :
					__GFP_HIGHMEM;

	nr_pages = get_vm_area_size(area) >> PAGE_SHIFT;
	array_size = (nr_pages * sizeof(struct page *));

	/* Please note that the recursion is strictly bounded. */
	if (array_size > PAGE_SIZE) {
		pages = __vmalloc_node(array_size, 1, nested_gfp|highmem_mask,
				PAGE_KERNEL, node, area->caller);
	} else {
		pages = kmalloc_node(array_size, nested_gfp, node);
	}

	if (!pages) {
		remove_vm_area(area->addr);
		kfree(area);
		return NULL;
	}

	area->pages = pages;
	area->nr_pages = nr_pages;

	for (i = 0; i < area->nr_pages; i++) {
		struct page *page;

		if (node == NUMA_NO_NODE)
			page = alloc_page(alloc_mask|highmem_mask);
		else
			page = alloc_pages_node(node, alloc_mask|highmem_mask, 0);

		if (unlikely(!page)) {
			/* Successfully allocated i pages, free them in __vunmap() */
			area->nr_pages = i;
			atomic_long_add(area->nr_pages, &nr_vmalloc_pages);
			goto fail;
		}
		area->pages[i] = page;
		if (gfpflags_allow_blocking(gfp_mask|highmem_mask))
			cond_resched();
	}
	atomic_long_add(area->nr_pages, &nr_vmalloc_pages);

	if (map_vm_area(area, prot, pages))
		goto fail;
	return area->addr;

fail:
	warn_alloc(gfp_mask, NULL,
			  "vmalloc: allocation failure, allocated %ld of %ld bytes",
			  (area->nr_pages*PAGE_SIZE), area->size);
	__vfree(area->addr);
	return NULL;
}

/**
 * __vmalloc_node_range - allocate virtually contiguous memory
 * @size:		  allocation size
 * @align:		  desired alignment
 * @start:		  vm area range start
 * @end:		  vm area range end
 * @gfp_mask:		  flags for the page level allocator
 * @prot:		  protection mask for the allocated pages
 * @vm_flags:		  additional vm area flags (e.g. %VM_NO_GUARD)
 * @node:		  node to use for allocation or NUMA_NO_NODE
 * @caller:		  caller's return address
 *
 * Allocate enough pages to cover @size from the page level
 * allocator with @gfp_mask flags.  Map them into contiguous
 * kernel virtual space, using a pagetable protection of @prot.
 *
 * Return: the address of the area or %NULL on failure
 */
void *__vmalloc_node_range(unsigned long size, unsigned long align,
			unsigned long start, unsigned long end, gfp_t gfp_mask,
			pgprot_t prot, unsigned long vm_flags, int node,
			const void *caller)
{
	struct vm_struct *area;
	void *addr;
	unsigned long real_size = size;

	size = PAGE_ALIGN(size);
	if (!size || (size >> PAGE_SHIFT) > totalram_pages())
		goto fail;

	area = __get_vm_area_node(size, align, VM_ALLOC | VM_UNINITIALIZED |
				vm_flags, start, end, node, gfp_mask, caller);
	if (!area)
		goto fail;

	addr = __vmalloc_area_node(area, gfp_mask, prot, node);
	if (!addr)
		return NULL;

	/*
	 * In this function, newly allocated vm_struct has VM_UNINITIALIZED
	 * flag. It means that vm_struct is not fully initialized.
	 * Now, it is fully initialized, so remove this flag here.
	 */
	clear_vm_uninitialized_flag(area);

	kmemleak_vmalloc(area, size, gfp_mask);

	return addr;

fail:
	warn_alloc(gfp_mask, NULL,
			  "vmalloc: allocation failure: %lu bytes", real_size);
	return NULL;
}

/*
 * This is only for performance analysis of vmalloc and stress purpose.
 * It is required by vmalloc test module, therefore do not use it other
 * than that.
 */
#ifdef CONFIG_TEST_VMALLOC_MODULE
EXPORT_SYMBOL_GPL(__vmalloc_node_range);
#endif

/**
 * __vmalloc_node - allocate virtually contiguous memory
 * @size:	    allocation size
 * @align:	    desired alignment
 * @gfp_mask:	    flags for the page level allocator
 * @prot:	    protection mask for the allocated pages
 * @node:	    node to use for allocation or NUMA_NO_NODE
 * @caller:	    caller's return address
 *
 * Allocate enough pages to cover @size from the page level
 * allocator with @gfp_mask flags.  Map them into contiguous
 * kernel virtual space, using a pagetable protection of @prot.
 *
 * Reclaim modifiers in @gfp_mask - __GFP_NORETRY, __GFP_RETRY_MAYFAIL
 * and __GFP_NOFAIL are not supported
 *
 * Any use of gfp flags outside of GFP_KERNEL should be consulted
 * with mm people.
 *
 * Return: pointer to the allocated memory or %NULL on error
 */
static void *__vmalloc_node(unsigned long size, unsigned long align,
			    gfp_t gfp_mask, pgprot_t prot,
			    int node, const void *caller)
{
	return __vmalloc_node_range(size, align, VMALLOC_START, VMALLOC_END,
				gfp_mask, prot, 0, node, caller);
}

void *__vmalloc(unsigned long size, gfp_t gfp_mask, pgprot_t prot)
{
	return __vmalloc_node(size, 1, gfp_mask, prot, NUMA_NO_NODE,
				__builtin_return_address(0));
}
EXPORT_SYMBOL(__vmalloc);

static inline void *__vmalloc_node_flags(unsigned long size,
					int node, gfp_t flags)
{
	return __vmalloc_node(size, 1, flags, PAGE_KERNEL,
					node, __builtin_return_address(0));
}


void *__vmalloc_node_flags_caller(unsigned long size, int node, gfp_t flags,
				  void *caller)
{
	return __vmalloc_node(size, 1, flags, PAGE_KERNEL, node, caller);
}

/**
 * vmalloc - allocate virtually contiguous memory
 * @size:    allocation size
 *
 * Allocate enough pages to cover @size from the page level
 * allocator and map them into contiguous kernel virtual space.
 *
 * For tight control over page level allocator and protection flags
 * use __vmalloc() instead.
 *
 * Return: pointer to the allocated memory or %NULL on error
 */
void *vmalloc(unsigned long size)
{
	return __vmalloc_node_flags(size, NUMA_NO_NODE,
				    GFP_KERNEL);
}
EXPORT_SYMBOL(vmalloc);

/**
 * vzalloc - allocate virtually contiguous memory with zero fill
 * @size:    allocation size
 *
 * Allocate enough pages to cover @size from the page level
 * allocator and map them into contiguous kernel virtual space.
 * The memory allocated is set to zero.
 *
 * For tight control over page level allocator and protection flags
 * use __vmalloc() instead.
 *
 * Return: pointer to the allocated memory or %NULL on error
 */
void *vzalloc(unsigned long size)
{
	return __vmalloc_node_flags(size, NUMA_NO_NODE,
				GFP_KERNEL | __GFP_ZERO);
}
EXPORT_SYMBOL(vzalloc);

/**
 * vmalloc_user - allocate zeroed virtually contiguous memory for userspace
 * @size: allocation size
 *
 * The resulting memory area is zeroed so it can be mapped to userspace
 * without leaking data.
 *
 * Return: pointer to the allocated memory or %NULL on error
 */
void *vmalloc_user(unsigned long size)
{
	return __vmalloc_node_range(size, SHMLBA,  VMALLOC_START, VMALLOC_END,
				    GFP_KERNEL | __GFP_ZERO, PAGE_KERNEL,
				    VM_USERMAP, NUMA_NO_NODE,
				    __builtin_return_address(0));
}
EXPORT_SYMBOL(vmalloc_user);

/**
 * vmalloc_node - allocate memory on a specific node
 * @size:	  allocation size
 * @node:	  numa node
 *
 * Allocate enough pages to cover @size from the page level
 * allocator and map them into contiguous kernel virtual space.
 *
 * For tight control over page level allocator and protection flags
 * use __vmalloc() instead.
 *
 * Return: pointer to the allocated memory or %NULL on error
 */
void *vmalloc_node(unsigned long size, int node)
{
	return __vmalloc_node(size, 1, GFP_KERNEL, PAGE_KERNEL,
					node, __builtin_return_address(0));
}
EXPORT_SYMBOL(vmalloc_node);

/**
 * vzalloc_node - allocate memory on a specific node with zero fill
 * @size:	allocation size
 * @node:	numa node
 *
 * Allocate enough pages to cover @size from the page level
 * allocator and map them into contiguous kernel virtual space.
 * The memory allocated is set to zero.
 *
 * For tight control over page level allocator and protection flags
 * use __vmalloc_node() instead.
 *
 * Return: pointer to the allocated memory or %NULL on error
 */
void *vzalloc_node(unsigned long size, int node)
{
	return __vmalloc_node_flags(size, node,
			 GFP_KERNEL | __GFP_ZERO);
}
EXPORT_SYMBOL(vzalloc_node);

/**
 * vmalloc_exec - allocate virtually contiguous, executable memory
 * @size:	  allocation size
 *
 * Kernel-internal function to allocate enough pages to cover @size
 * the page level allocator and map them into contiguous and
 * executable kernel virtual space.
 *
 * For tight control over page level allocator and protection flags
 * use __vmalloc() instead.
 *
 * Return: pointer to the allocated memory or %NULL on error
 */
void *vmalloc_exec(unsigned long size)
{
	return __vmalloc_node_range(size, 1, VMALLOC_START, VMALLOC_END,
			GFP_KERNEL, PAGE_KERNEL_EXEC, VM_FLUSH_RESET_PERMS,
			NUMA_NO_NODE, __builtin_return_address(0));
}

#if defined(CONFIG_64BIT) && defined(CONFIG_ZONE_DMA32)
#define GFP_VMALLOC32 (GFP_DMA32 | GFP_KERNEL)
#elif defined(CONFIG_64BIT) && defined(CONFIG_ZONE_DMA)
#define GFP_VMALLOC32 (GFP_DMA | GFP_KERNEL)
#else
/*
 * 64b systems should always have either DMA or DMA32 zones. For others
 * GFP_DMA32 should do the right thing and use the normal zone.
 */
#define GFP_VMALLOC32 GFP_DMA32 | GFP_KERNEL
#endif

/**
 * vmalloc_32 - allocate virtually contiguous memory (32bit addressable)
 * @size:	allocation size
 *
 * Allocate enough 32bit PA addressable pages to cover @size from the
 * page level allocator and map them into contiguous kernel virtual space.
 *
 * Return: pointer to the allocated memory or %NULL on error
 */
void *vmalloc_32(unsigned long size)
{
	return __vmalloc_node(size, 1, GFP_VMALLOC32, PAGE_KERNEL,
			      NUMA_NO_NODE, __builtin_return_address(0));
}
EXPORT_SYMBOL(vmalloc_32);

/**
 * vmalloc_32_user - allocate zeroed virtually contiguous 32bit memory
 * @size:	     allocation size
 *
 * The resulting memory area is 32bit addressable and zeroed so it can be
 * mapped to userspace without leaking data.
 *
 * Return: pointer to the allocated memory or %NULL on error
 */
void *vmalloc_32_user(unsigned long size)
{
	return __vmalloc_node_range(size, SHMLBA,  VMALLOC_START, VMALLOC_END,
				    GFP_VMALLOC32 | __GFP_ZERO, PAGE_KERNEL,
				    VM_USERMAP, NUMA_NO_NODE,
				    __builtin_return_address(0));
}
EXPORT_SYMBOL(vmalloc_32_user);

/*
 * small helper routine , copy contents to buf from addr.
 * If the page is not present, fill zero.
 */

static int aligned_vread(char *buf, char *addr, unsigned long count)
{
	struct page *p;
	int copied = 0;

	while (count) {
		unsigned long offset, length;

		offset = offset_in_page(addr);
		length = PAGE_SIZE - offset;
		if (length > count)
			length = count;
		p = vmalloc_to_page(addr);
		/*
		 * To do safe access to this _mapped_ area, we need
		 * lock. But adding lock here means that we need to add
		 * overhead of vmalloc()/vfree() calles for this _debug_
		 * interface, rarely used. Instead of that, we'll use
		 * kmap() and get small overhead in this access function.
		 */
		if (p) {
			/*
			 * we can expect USER0 is not used (see vread/vwrite's
			 * function description)
			 */
			void *map = kmap_atomic(p);
			memcpy(buf, map + offset, length);
			kunmap_atomic(map);
		} else
			memset(buf, 0, length);

		addr += length;
		buf += length;
		copied += length;
		count -= length;
	}
	return copied;
}

static int aligned_vwrite(char *buf, char *addr, unsigned long count)
{
	struct page *p;
	int copied = 0;

	while (count) {
		unsigned long offset, length;

		offset = offset_in_page(addr);
		length = PAGE_SIZE - offset;
		if (length > count)
			length = count;
		p = vmalloc_to_page(addr);
		/*
		 * To do safe access to this _mapped_ area, we need
		 * lock. But adding lock here means that we need to add
		 * overhead of vmalloc()/vfree() calles for this _debug_
		 * interface, rarely used. Instead of that, we'll use
		 * kmap() and get small overhead in this access function.
		 */
		if (p) {
			/*
			 * we can expect USER0 is not used (see vread/vwrite's
			 * function description)
			 */
			void *map = kmap_atomic(p);
			memcpy(map + offset, buf, length);
			kunmap_atomic(map);
		}
		addr += length;
		buf += length;
		copied += length;
		count -= length;
	}
	return copied;
}

/**
 * vread() - read vmalloc area in a safe way.
 * @buf:     buffer for reading data
 * @addr:    vm address.
 * @count:   number of bytes to be read.
 *
 * This function checks that addr is a valid vmalloc'ed area, and
 * copy data from that area to a given buffer. If the given memory range
 * of [addr...addr+count) includes some valid address, data is copied to
 * proper area of @buf. If there are memory holes, they'll be zero-filled.
 * IOREMAP area is treated as memory hole and no copy is done.
 *
 * If [addr...addr+count) doesn't includes any intersects with alive
 * vm_struct area, returns 0. @buf should be kernel's buffer.
 *
 * Note: In usual ops, vread() is never necessary because the caller
 * should know vmalloc() area is valid and can use memcpy().
 * This is for routines which have to access vmalloc area without
 * any information, as /dev/kmem.
 *
 * Return: number of bytes for which addr and buf should be increased
 * (same number as @count) or %0 if [addr...addr+count) doesn't
 * include any intersection with valid vmalloc area
 */
long vread(char *buf, char *addr, unsigned long count)
{
	struct vmap_area *va;
	struct vm_struct *vm;
	char *vaddr, *buf_start = buf;
	unsigned long buflen = count;
	unsigned long n;

	/* Don't allow overflow */
	if ((unsigned long) addr + count < count)
		count = -(unsigned long) addr;

	spin_lock(&vmap_area_lock);
	list_for_each_entry(va, &vmap_area_list, list) {
		if (!count)
			break;

		if (!va->vm)
			continue;

		vm = va->vm;
		vaddr = (char *) vm->addr;
		if (addr >= vaddr + get_vm_area_size(vm))
			continue;
		while (addr < vaddr) {
			if (count == 0)
				goto finished;
			*buf = '\0';
			buf++;
			addr++;
			count--;
		}
		n = vaddr + get_vm_area_size(vm) - addr;
		if (n > count)
			n = count;
		if (!(vm->flags & VM_IOREMAP))
			aligned_vread(buf, addr, n);
		else /* IOREMAP area is treated as memory hole */
			memset(buf, 0, n);
		buf += n;
		addr += n;
		count -= n;
	}
finished:
	spin_unlock(&vmap_area_lock);

	if (buf == buf_start)
		return 0;
	/* zero-fill memory holes */
	if (buf != buf_start + buflen)
		memset(buf, 0, buflen - (buf - buf_start));

	return buflen;
}

/**
 * vwrite() - write vmalloc area in a safe way.
 * @buf:      buffer for source data
 * @addr:     vm address.
 * @count:    number of bytes to be read.
 *
 * This function checks that addr is a valid vmalloc'ed area, and
 * copy data from a buffer to the given addr. If specified range of
 * [addr...addr+count) includes some valid address, data is copied from
 * proper area of @buf. If there are memory holes, no copy to hole.
 * IOREMAP area is treated as memory hole and no copy is done.
 *
 * If [addr...addr+count) doesn't includes any intersects with alive
 * vm_struct area, returns 0. @buf should be kernel's buffer.
 *
 * Note: In usual ops, vwrite() is never necessary because the caller
 * should know vmalloc() area is valid and can use memcpy().
 * This is for routines which have to access vmalloc area without
 * any information, as /dev/kmem.
 *
 * Return: number of bytes for which addr and buf should be
 * increased (same number as @count) or %0 if [addr...addr+count)
 * doesn't include any intersection with valid vmalloc area
 */
long vwrite(char *buf, char *addr, unsigned long count)
{
	struct vmap_area *va;
	struct vm_struct *vm;
	char *vaddr;
	unsigned long n, buflen;
	int copied = 0;

	/* Don't allow overflow */
	if ((unsigned long) addr + count < count)
		count = -(unsigned long) addr;
	buflen = count;

	spin_lock(&vmap_area_lock);
	list_for_each_entry(va, &vmap_area_list, list) {
		if (!count)
			break;

		if (!va->vm)
			continue;

		vm = va->vm;
		vaddr = (char *) vm->addr;
		if (addr >= vaddr + get_vm_area_size(vm))
			continue;
		while (addr < vaddr) {
			if (count == 0)
				goto finished;
			buf++;
			addr++;
			count--;
		}
		n = vaddr + get_vm_area_size(vm) - addr;
		if (n > count)
			n = count;
		if (!(vm->flags & VM_IOREMAP)) {
			aligned_vwrite(buf, addr, n);
			copied++;
		}
		buf += n;
		addr += n;
		count -= n;
	}
finished:
	spin_unlock(&vmap_area_lock);
	if (!copied)
		return 0;
	return buflen;
}

/**
 * remap_vmalloc_range_partial - map vmalloc pages to userspace
 * @vma:		vma to cover
 * @uaddr:		target user address to start at
 * @kaddr:		virtual address of vmalloc kernel memory
 * @size:		size of map area
 *
 * Returns:	0 for success, -Exxx on failure
 *
 * This function checks that @kaddr is a valid vmalloc'ed area,
 * and that it is big enough to cover the range starting at
 * @uaddr in @vma. Will return failure if that criteria isn't
 * met.
 *
 * Similar to remap_pfn_range() (see mm/memory.c)
 */
int remap_vmalloc_range_partial(struct vm_area_struct *vma, unsigned long uaddr,
				void *kaddr, unsigned long size)
{
	struct vm_struct *area;

	size = PAGE_ALIGN(size);

	if (!PAGE_ALIGNED(uaddr) || !PAGE_ALIGNED(kaddr))
		return -EINVAL;

	area = find_vm_area(kaddr);
	if (!area)
		return -EINVAL;

	if (!(area->flags & (VM_USERMAP | VM_DMA_COHERENT)))
		return -EINVAL;

	if (kaddr + size > area->addr + get_vm_area_size(area))
		return -EINVAL;

	do {
		struct page *page = vmalloc_to_page(kaddr);
		int ret;

		ret = vm_insert_page(vma, uaddr, page);
		if (ret)
			return ret;

		uaddr += PAGE_SIZE;
		kaddr += PAGE_SIZE;
		size -= PAGE_SIZE;
	} while (size > 0);

	vma->vm_flags |= VM_DONTEXPAND | VM_DONTDUMP;

	return 0;
}
EXPORT_SYMBOL(remap_vmalloc_range_partial);

/**
 * remap_vmalloc_range - map vmalloc pages to userspace
 * @vma:		vma to cover (map full range of vma)
 * @addr:		vmalloc memory
 * @pgoff:		number of pages into addr before first page to map
 *
 * Returns:	0 for success, -Exxx on failure
 *
 * This function checks that addr is a valid vmalloc'ed area, and
 * that it is big enough to cover the vma. Will return failure if
 * that criteria isn't met.
 *
 * Similar to remap_pfn_range() (see mm/memory.c)
 */
int remap_vmalloc_range(struct vm_area_struct *vma, void *addr,
						unsigned long pgoff)
{
	return remap_vmalloc_range_partial(vma, vma->vm_start,
					   addr + (pgoff << PAGE_SHIFT),
					   vma->vm_end - vma->vm_start);
}
EXPORT_SYMBOL(remap_vmalloc_range);

/*
 * Implement a stub for vmalloc_sync_all() if the architecture chose not to
 * have one.
 *
 * The purpose of this function is to make sure the vmalloc area
 * mappings are identical in all page-tables in the system.
 */
void __weak vmalloc_sync_all(void)
{
}


static int f(pte_t *pte, unsigned long addr, void *data)
{
	pte_t ***p = data;

	if (p) {
		*(*p) = pte;
		(*p)++;
	}
	return 0;
}

/**
 * alloc_vm_area - allocate a range of kernel address space
 * @size:	   size of the area
 * @ptes:	   returns the PTEs for the address space
 *
 * Returns:	NULL on failure, vm_struct on success
 *
 * This function reserves a range of kernel address space, and
 * allocates pagetables to map that range.  No actual mappings
 * are created.
 *
 * If @ptes is non-NULL, pointers to the PTEs (in init_mm)
 * allocated for the VM area are returned.
 */
struct vm_struct *alloc_vm_area(size_t size, pte_t **ptes)
{
	struct vm_struct *area;

	area = get_vm_area_caller(size, VM_IOREMAP,
				__builtin_return_address(0));
	if (area == NULL)
		return NULL;

	/*
	 * This ensures that page tables are constructed for this region
	 * of kernel virtual address space and mapped into init_mm.
	 */
	if (apply_to_page_range(&init_mm, (unsigned long)area->addr,
				size, f, ptes ? &ptes : NULL)) {
		free_vm_area(area);
		return NULL;
	}

	return area;
}
EXPORT_SYMBOL_GPL(alloc_vm_area);

void free_vm_area(struct vm_struct *area)
{
	struct vm_struct *ret;
	ret = remove_vm_area(area->addr);
	BUG_ON(ret != area);
	kfree(area);
}
EXPORT_SYMBOL_GPL(free_vm_area);

#ifdef CONFIG_SMP
static struct vmap_area *node_to_va(struct rb_node *n)
{
	return rb_entry_safe(n, struct vmap_area, rb_node);
}

/**
 * pvm_find_va_enclose_addr - find the vmap_area @addr belongs to
 * @addr: target address
 *
 * Returns: vmap_area if it is found. If there is no such area
 *   the first highest(reverse order) vmap_area is returned
 *   i.e. va->va_start < addr && va->va_end < addr or NULL
 *   if there are no any areas before @addr.
 */
static struct vmap_area *
pvm_find_va_enclose_addr(unsigned long addr)
{
	struct vmap_area *va, *tmp;
	struct rb_node *n;

	n = free_vmap_area_root.rb_node;
	va = NULL;

	while (n) {
		tmp = rb_entry(n, struct vmap_area, rb_node);
		if (tmp->va_start <= addr) {
			va = tmp;
			if (tmp->va_end >= addr)
				break;

			n = n->rb_right;
		} else {
			n = n->rb_left;
		}
	}

	return va;
}

/**
 * pvm_determine_end_from_reverse - find the highest aligned address
 * of free block below VMALLOC_END
 * @va:
 *   in - the VA we start the search(reverse order);
 *   out - the VA with the highest aligned end address.
 *
 * Returns: determined end address within vmap_area
 */
static unsigned long
pvm_determine_end_from_reverse(struct vmap_area **va, unsigned long align)
{
	unsigned long vmalloc_end = VMALLOC_END & ~(align - 1);
	unsigned long addr;

	if (likely(*va)) {
		list_for_each_entry_from_reverse((*va),
				&free_vmap_area_list, list) {
			addr = min((*va)->va_end & ~(align - 1), vmalloc_end);
			if ((*va)->va_start < addr)
				return addr;
		}
	}

	return 0;
}

/**
 * pcpu_get_vm_areas - allocate vmalloc areas for percpu allocator
 * @offsets: array containing offset of each area
 * @sizes: array containing size of each area
 * @nr_vms: the number of areas to allocate
 * @align: alignment, all entries in @offsets and @sizes must be aligned to this
 *
 * Returns: kmalloc'd vm_struct pointer array pointing to allocated
 *	    vm_structs on success, %NULL on failure
 *
 * Percpu allocator wants to use congruent vm areas so that it can
 * maintain the offsets among percpu areas.  This function allocates
 * congruent vmalloc areas for it with GFP_KERNEL.  These areas tend to
 * be scattered pretty far, distance between two areas easily going up
 * to gigabytes.  To avoid interacting with regular vmallocs, these
 * areas are allocated from top.
 *
 * Despite its complicated look, this allocator is rather simple. It
 * does everything top-down and scans free blocks from the end looking
 * for matching base. While scanning, if any of the areas do not fit the
 * base address is pulled down to fit the area. Scanning is repeated till
 * all the areas fit and then all necessary data structures are inserted
 * and the result is returned.
 */
struct vm_struct **pcpu_get_vm_areas(const unsigned long *offsets,
				     const size_t *sizes, int nr_vms,
				     size_t align)
{
	const unsigned long vmalloc_start = ALIGN(VMALLOC_START, align);
	const unsigned long vmalloc_end = VMALLOC_END & ~(align - 1);
	struct vmap_area **vas, *va;
	struct vm_struct **vms;
	int area, area2, last_area, term_area;
	unsigned long base, start, size, end, last_end;
	bool purged = false;
	enum fit_type type;

	/* verify parameters and allocate data structures */
	BUG_ON(offset_in_page(align) || !is_power_of_2(align));
	for (last_area = 0, area = 0; area < nr_vms; area++) {
		start = offsets[area];
		end = start + sizes[area];

		/* is everything aligned properly? */
		BUG_ON(!IS_ALIGNED(offsets[area], align));
		BUG_ON(!IS_ALIGNED(sizes[area], align));

		/* detect the area with the highest address */
		if (start > offsets[last_area])
			last_area = area;

		for (area2 = area + 1; area2 < nr_vms; area2++) {
			unsigned long start2 = offsets[area2];
			unsigned long end2 = start2 + sizes[area2];

			BUG_ON(start2 < end && start < end2);
		}
	}
	last_end = offsets[last_area] + sizes[last_area];

	if (vmalloc_end - vmalloc_start < last_end) {
		WARN_ON(true);
		return NULL;
	}

	vms = kcalloc(nr_vms, sizeof(vms[0]), GFP_KERNEL);
	vas = kcalloc(nr_vms, sizeof(vas[0]), GFP_KERNEL);
	if (!vas || !vms)
		goto err_free2;

	for (area = 0; area < nr_vms; area++) {
		vas[area] = kmem_cache_zalloc(vmap_area_cachep, GFP_KERNEL);
		vms[area] = kzalloc(sizeof(struct vm_struct), GFP_KERNEL);
		if (!vas[area] || !vms[area])
			goto err_free;
	}
retry:
	spin_lock(&vmap_area_lock);

	/* start scanning - we scan from the top, begin with the last area */
	area = term_area = last_area;
	start = offsets[area];
	end = start + sizes[area];

	va = pvm_find_va_enclose_addr(vmalloc_end);
	base = pvm_determine_end_from_reverse(&va, align) - end;

	while (true) {
		/*
		 * base might have underflowed, add last_end before
		 * comparing.
		 */
		if (base + last_end < vmalloc_start + last_end)
			goto overflow;

		/*
		 * Fitting base has not been found.
		 */
		if (va == NULL)
			goto overflow;

		/*
		 * If required width exeeds current VA block, move
		 * base downwards and then recheck.
		 */
		if (base + end > va->va_end) {
			base = pvm_determine_end_from_reverse(&va, align) - end;
			term_area = area;
			continue;
		}

		/*
		 * If this VA does not fit, move base downwards and recheck.
		 */
		if (base + start < va->va_start) {
			va = node_to_va(rb_prev(&va->rb_node));
			base = pvm_determine_end_from_reverse(&va, align) - end;
			term_area = area;
			continue;
		}

		/*
		 * This area fits, move on to the previous one.  If
		 * the previous one is the terminal one, we're done.
		 */
		area = (area + nr_vms - 1) % nr_vms;
		if (area == term_area)
			break;

		start = offsets[area];
		end = start + sizes[area];
		va = pvm_find_va_enclose_addr(base + end);
	}

	/* we've found a fitting base, insert all va's */
	for (area = 0; area < nr_vms; area++) {
		int ret;

		start = base + offsets[area];
		size = sizes[area];

		va = pvm_find_va_enclose_addr(start);
		if (WARN_ON_ONCE(va == NULL))
			/* It is a BUG(), but trigger recovery instead. */
			goto recovery;

		type = classify_va_fit_type(va, start, size);
		if (WARN_ON_ONCE(type == NOTHING_FIT))
			/* It is a BUG(), but trigger recovery instead. */
			goto recovery;

		ret = adjust_va_to_fit_type(va, start, size, type);
		if (unlikely(ret))
			goto recovery;

		/* Allocated area. */
		va = vas[area];
		va->va_start = start;
		va->va_end = start + size;

		insert_vmap_area(va, &vmap_area_root, &vmap_area_list);
	}

	spin_unlock(&vmap_area_lock);

	/* insert all vm's */
	for (area = 0; area < nr_vms; area++)
		setup_vmalloc_vm(vms[area], vas[area], VM_ALLOC,
				 pcpu_get_vm_areas);

	kfree(vas);
	return vms;

recovery:
	/* Remove previously inserted areas. */
	while (area--) {
		__free_vmap_area(vas[area]);
		vas[area] = NULL;
	}

overflow:
	spin_unlock(&vmap_area_lock);
	if (!purged) {
		purge_vmap_area_lazy();
		purged = true;

		/* Before "retry", check if we recover. */
		for (area = 0; area < nr_vms; area++) {
			if (vas[area])
				continue;

			vas[area] = kmem_cache_zalloc(
				vmap_area_cachep, GFP_KERNEL);
			if (!vas[area])
				goto err_free;
		}

		goto retry;
	}

err_free:
	for (area = 0; area < nr_vms; area++) {
		if (vas[area])
			kmem_cache_free(vmap_area_cachep, vas[area]);

		kfree(vms[area]);
	}
err_free2:
	kfree(vas);
	kfree(vms);
	return NULL;
}

/**
 * pcpu_free_vm_areas - free vmalloc areas for percpu allocator
 * @vms: vm_struct pointer array returned by pcpu_get_vm_areas()
 * @nr_vms: the number of allocated areas
 *
 * Free vm_structs and the array allocated by pcpu_get_vm_areas().
 */
void pcpu_free_vm_areas(struct vm_struct **vms, int nr_vms)
{
	int i;

	for (i = 0; i < nr_vms; i++)
		free_vm_area(vms[i]);
	kfree(vms);
}
#endif	/* CONFIG_SMP */

#ifdef CONFIG_PROC_FS
static void *s_start(struct seq_file *m, loff_t *pos)
	__acquires(&vmap_area_lock)
{
	spin_lock(&vmap_area_lock);
	return seq_list_start(&vmap_area_list, *pos);
}

static void *s_next(struct seq_file *m, void *p, loff_t *pos)
{
	return seq_list_next(p, &vmap_area_list, pos);
}

static void s_stop(struct seq_file *m, void *p)
	__releases(&vmap_area_lock)
{
	spin_unlock(&vmap_area_lock);
}

static void show_numa_info(struct seq_file *m, struct vm_struct *v)
{
	if (IS_ENABLED(CONFIG_NUMA)) {
		unsigned int nr, *counters = m->private;

		if (!counters)
			return;

		if (v->flags & VM_UNINITIALIZED)
			return;
		/* Pair with smp_wmb() in clear_vm_uninitialized_flag() */
		smp_rmb();

		memset(counters, 0, nr_node_ids * sizeof(unsigned int));

		for (nr = 0; nr < v->nr_pages; nr++)
			counters[page_to_nid(v->pages[nr])]++;

		for_each_node_state(nr, N_HIGH_MEMORY)
			if (counters[nr])
				seq_printf(m, " N%u=%u", nr, counters[nr]);
	}
}

static void show_purge_info(struct seq_file *m)
{
	struct llist_node *head;
	struct vmap_area *va;

	head = READ_ONCE(vmap_purge_list.first);
	if (head == NULL)
		return;

	llist_for_each_entry(va, head, purge_list) {
		seq_printf(m, "0x%pK-0x%pK %7ld unpurged vm_area\n",
			(void *)va->va_start, (void *)va->va_end,
			va->va_end - va->va_start);
	}
}

static int s_show(struct seq_file *m, void *p)
{
	struct vmap_area *va;
	struct vm_struct *v;

	va = list_entry(p, struct vmap_area, list);

	/*
	 * s_show can encounter race with remove_vm_area, !vm on behalf
	 * of vmap area is being tear down or vm_map_ram allocation.
	 */
	if (!va->vm) {
		seq_printf(m, "0x%pK-0x%pK %7ld vm_map_ram\n",
			(void *)va->va_start, (void *)va->va_end,
			va->va_end - va->va_start);

		return 0;
	}

	v = va->vm;

	seq_printf(m, "0x%pK-0x%pK %7ld",
		v->addr, v->addr + v->size, v->size);

	if (v->caller)
		seq_printf(m, " %pS", v->caller);

	if (v->nr_pages)
		seq_printf(m, " pages=%d", v->nr_pages);

	if (v->phys_addr)
		seq_printf(m, " phys=%pa", &v->phys_addr);

	if (v->flags & VM_IOREMAP)
		seq_puts(m, " ioremap");

	if (v->flags & VM_ALLOC)
		seq_puts(m, " vmalloc");

	if (v->flags & VM_MAP)
		seq_puts(m, " vmap");

	if (v->flags & VM_USERMAP)
		seq_puts(m, " user");

	if (v->flags & VM_DMA_COHERENT)
		seq_puts(m, " dma-coherent");

	if (is_vmalloc_addr(v->pages))
		seq_puts(m, " vpages");

	show_numa_info(m, v);
	seq_putc(m, '\n');

	/*
	 * As a final step, dump "unpurged" areas. Note,
	 * that entire "/proc/vmallocinfo" output will not
	 * be address sorted, because the purge list is not
	 * sorted.
	 */
	if (list_is_last(&va->list, &vmap_area_list))
		show_purge_info(m);

	return 0;
}

static const struct seq_operations vmalloc_op = {
	.start = s_start,
	.next = s_next,
	.stop = s_stop,
	.show = s_show,
};

static int __init proc_vmalloc_init(void)
{
	if (IS_ENABLED(CONFIG_NUMA))
		proc_create_seq_private("vmallocinfo", 0400, NULL,
				&vmalloc_op,
				nr_node_ids * sizeof(unsigned int), NULL);
	else
		proc_create_seq("vmallocinfo", 0400, NULL, &vmalloc_op);
	return 0;
}
module_init(proc_vmalloc_init);

#endif<|MERGE_RESOLUTION|>--- conflicted
+++ resolved
@@ -1106,21 +1106,12 @@
 	if (pva && __this_cpu_cmpxchg(ne_fit_preload_node, NULL, pva))
 		kmem_cache_free(vmap_area_cachep, pva);
 
-<<<<<<< HEAD
-found:
-	/*
-	 * Check also calculated address against the vstart,
-	 * because it can be 0 because of big align request.
-	 */
-	if (addr + size > vend || addr < vstart)
-=======
 	/*
 	 * If an allocation fails, the "vend" address is
 	 * returned. Therefore trigger the overflow path.
 	 */
 	addr = __alloc_vmap_area(size, align, vstart, vend);
 	if (unlikely(addr == vend))
->>>>>>> fa578e9d
 		goto overflow;
 
 	va->va_start = addr;
