--- conflicted
+++ resolved
@@ -1140,11 +1140,7 @@
 		goto out;
 	}
 
-<<<<<<< HEAD
-	if (!hwpoison_user_mappings(p, pfn, trapno, flags, &head)) {
-=======
 	if (!hwpoison_user_mappings(p, pfn, flags, &head)) {
->>>>>>> e021bb4f
 		action_result(pfn, MF_MSG_UNMAP_FAILED, MF_IGNORED);
 		res = -EBUSY;
 		goto out;
