--- conflicted
+++ resolved
@@ -77,11 +77,7 @@
 #define ZS_MAX_PAGES_PER_ZSPAGE (_AC(1, UL) << ZS_MAX_ZSPAGE_ORDER)
 #define ZS_HANDLE_SIZE (sizeof(unsigned long))
 
-<<<<<<< HEAD
-#ifdef CONFIG_PREEMPT_RT_FULL
-=======
 #ifdef CONFIG_PREEMPT_RT
->>>>>>> fa578e9d
 
 struct zsmalloc_handle {
 	unsigned long addr;
@@ -372,11 +368,7 @@
 
 	p = kmem_cache_alloc(pool->handle_cachep,
 			     gfp & ~(__GFP_HIGHMEM|__GFP_MOVABLE));
-<<<<<<< HEAD
-#ifdef CONFIG_PREEMPT_RT_FULL
-=======
 #ifdef CONFIG_PREEMPT_RT
->>>>>>> fa578e9d
 	if (p) {
 		struct zsmalloc_handle *zh = p;
 
@@ -386,11 +378,7 @@
 	return (unsigned long)p;
 }
 
-<<<<<<< HEAD
-#ifdef CONFIG_PREEMPT_RT_FULL
-=======
 #ifdef CONFIG_PREEMPT_RT
->>>>>>> fa578e9d
 static struct zsmalloc_handle *zs_get_pure_handle(unsigned long handle)
 {
 	return (void *)(handle &~((1 << OBJ_TAG_BITS) - 1));
@@ -415,11 +403,7 @@
 
 static void record_obj(unsigned long handle, unsigned long obj)
 {
-<<<<<<< HEAD
-#ifdef CONFIG_PREEMPT_RT_FULL
-=======
 #ifdef CONFIG_PREEMPT_RT
->>>>>>> fa578e9d
 	struct zsmalloc_handle *zh = zs_get_pure_handle(handle);
 
 	WRITE_ONCE(zh->addr, obj);
@@ -923,11 +907,7 @@
 
 static unsigned long handle_to_obj(unsigned long handle)
 {
-<<<<<<< HEAD
-#ifdef CONFIG_PREEMPT_RT_FULL
-=======
 #ifdef CONFIG_PREEMPT_RT
->>>>>>> fa578e9d
 	struct zsmalloc_handle *zh = zs_get_pure_handle(handle);
 
 	return zh->addr;
@@ -947,11 +927,7 @@
 
 static inline int testpin_tag(unsigned long handle)
 {
-<<<<<<< HEAD
-#ifdef CONFIG_PREEMPT_RT_FULL
-=======
 #ifdef CONFIG_PREEMPT_RT
->>>>>>> fa578e9d
 	struct zsmalloc_handle *zh = zs_get_pure_handle(handle);
 
 	return mutex_is_locked(&zh->lock);
@@ -962,11 +938,7 @@
 
 static inline int trypin_tag(unsigned long handle)
 {
-<<<<<<< HEAD
-#ifdef CONFIG_PREEMPT_RT_FULL
-=======
 #ifdef CONFIG_PREEMPT_RT
->>>>>>> fa578e9d
 	struct zsmalloc_handle *zh = zs_get_pure_handle(handle);
 
 	return mutex_trylock(&zh->lock);
@@ -977,11 +949,7 @@
 
 static void pin_tag(unsigned long handle)
 {
-<<<<<<< HEAD
-#ifdef CONFIG_PREEMPT_RT_FULL
-=======
 #ifdef CONFIG_PREEMPT_RT
->>>>>>> fa578e9d
 	struct zsmalloc_handle *zh = zs_get_pure_handle(handle);
 
 	return mutex_lock(&zh->lock);
@@ -992,11 +960,7 @@
 
 static void unpin_tag(unsigned long handle)
 {
-<<<<<<< HEAD
-#ifdef CONFIG_PREEMPT_RT_FULL
-=======
 #ifdef CONFIG_PREEMPT_RT
->>>>>>> fa578e9d
 	struct zsmalloc_handle *zh = zs_get_pure_handle(handle);
 
 	return mutex_unlock(&zh->lock);
