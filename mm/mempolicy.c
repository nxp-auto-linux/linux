// SPDX-License-Identifier: GPL-2.0-only
/*
 * Simple NUMA memory policy for the Linux kernel.
 *
 * Copyright 2003,2004 Andi Kleen, SuSE Labs.
 * (C) Copyright 2005 Christoph Lameter, Silicon Graphics, Inc.
 *
 * NUMA policy allows the user to give hints in which node(s) memory should
 * be allocated.
 *
 * Support four policies per VMA and per process:
 *
 * The VMA policy has priority over the process policy for a page fault.
 *
 * interleave     Allocate memory interleaved over a set of nodes,
 *                with normal fallback if it fails.
 *                For VMA based allocations this interleaves based on the
 *                offset into the backing object or offset into the mapping
 *                for anonymous memory. For process policy an process counter
 *                is used.
 *
 * bind           Only allocate memory on a specific set of nodes,
 *                no fallback.
 *                FIXME: memory is allocated starting with the first node
 *                to the last. It would be better if bind would truly restrict
 *                the allocation to memory nodes instead
 *
 * preferred       Try a specific node first before normal fallback.
 *                As a special case NUMA_NO_NODE here means do the allocation
 *                on the local CPU. This is normally identical to default,
 *                but useful to set in a VMA when you have a non default
 *                process policy.
 *
 * default        Allocate on the local node first, or when on a VMA
 *                use the process policy. This is what Linux always did
 *		  in a NUMA aware kernel and still does by, ahem, default.
 *
 * The process policy is applied for most non interrupt memory allocations
 * in that process' context. Interrupts ignore the policies and always
 * try to allocate on the local CPU. The VMA policy is only applied for memory
 * allocations for a VMA in the VM.
 *
 * Currently there are a few corner cases in swapping where the policy
 * is not applied, but the majority should be handled. When process policy
 * is used it is not remembered over swap outs/swap ins.
 *
 * Only the highest zone in the zone hierarchy gets policied. Allocations
 * requesting a lower zone just use default policy. This implies that
 * on systems with highmem kernel lowmem allocation don't get policied.
 * Same with GFP_DMA allocations.
 *
 * For shmfs/tmpfs/hugetlbfs shared memory the policy is shared between
 * all users and remembered even when nobody has memory mapped.
 */

/* Notebook:
   fix mmap readahead to honour policy and enable policy for any page cache
   object
   statistics for bigpages
   global policy for page cache? currently it uses process policy. Requires
   first item above.
   handle mremap for shared memory (currently ignored for the policy)
   grows down?
   make bind policy root only? It can trigger oom much faster and the
   kernel is not always grateful with that.
*/

#define pr_fmt(fmt) KBUILD_MODNAME ": " fmt

#include <linux/mempolicy.h>
#include <linux/pagewalk.h>
#include <linux/highmem.h>
#include <linux/hugetlb.h>
#include <linux/kernel.h>
#include <linux/sched.h>
#include <linux/sched/mm.h>
#include <linux/sched/numa_balancing.h>
#include <linux/sched/task.h>
#include <linux/nodemask.h>
#include <linux/cpuset.h>
#include <linux/slab.h>
#include <linux/string.h>
#include <linux/export.h>
#include <linux/nsproxy.h>
#include <linux/interrupt.h>
#include <linux/init.h>
#include <linux/compat.h>
#include <linux/ptrace.h>
#include <linux/swap.h>
#include <linux/seq_file.h>
#include <linux/proc_fs.h>
#include <linux/migrate.h>
#include <linux/ksm.h>
#include <linux/rmap.h>
#include <linux/security.h>
#include <linux/syscalls.h>
#include <linux/ctype.h>
#include <linux/mm_inline.h>
#include <linux/mmu_notifier.h>
#include <linux/printk.h>
#include <linux/swapops.h>

#include <asm/tlbflush.h>
#include <linux/uaccess.h>

#include "internal.h"

/* Internal flags */
#define MPOL_MF_DISCONTIG_OK (MPOL_MF_INTERNAL << 0)	/* Skip checks for continuous vmas */
#define MPOL_MF_INVERT (MPOL_MF_INTERNAL << 1)		/* Invert check for nodemask */

static struct kmem_cache *policy_cache;
static struct kmem_cache *sn_cache;

/* Highest zone. An specific allocation for a zone below that is not
   policied. */
enum zone_type policy_zone = 0;

/*
 * run-time system-wide default policy => local allocation
 */
static struct mempolicy default_policy = {
	.refcnt = ATOMIC_INIT(1), /* never free it */
	.mode = MPOL_PREFERRED,
	.flags = MPOL_F_LOCAL,
};

static struct mempolicy preferred_node_policy[MAX_NUMNODES];

struct mempolicy *get_task_policy(struct task_struct *p)
{
	struct mempolicy *pol = p->mempolicy;
	int node;

	if (pol)
		return pol;

	node = numa_node_id();
	if (node != NUMA_NO_NODE) {
		pol = &preferred_node_policy[node];
		/* preferred_node_policy is not initialised early in boot */
		if (pol->mode)
			return pol;
	}

	return &default_policy;
}

static const struct mempolicy_operations {
	int (*create)(struct mempolicy *pol, const nodemask_t *nodes);
	void (*rebind)(struct mempolicy *pol, const nodemask_t *nodes);
} mpol_ops[MPOL_MAX];

static inline int mpol_store_user_nodemask(const struct mempolicy *pol)
{
	return pol->flags & MPOL_MODE_FLAGS;
}

static void mpol_relative_nodemask(nodemask_t *ret, const nodemask_t *orig,
				   const nodemask_t *rel)
{
	nodemask_t tmp;
	nodes_fold(tmp, *orig, nodes_weight(*rel));
	nodes_onto(*ret, tmp, *rel);
}

static int mpol_new_interleave(struct mempolicy *pol, const nodemask_t *nodes)
{
	if (nodes_empty(*nodes))
		return -EINVAL;
	pol->v.nodes = *nodes;
	return 0;
}

static int mpol_new_preferred(struct mempolicy *pol, const nodemask_t *nodes)
{
	if (!nodes)
		pol->flags |= MPOL_F_LOCAL;	/* local allocation */
	else if (nodes_empty(*nodes))
		return -EINVAL;			/*  no allowed nodes */
	else
		pol->v.preferred_node = first_node(*nodes);
	return 0;
}

static int mpol_new_bind(struct mempolicy *pol, const nodemask_t *nodes)
{
	if (nodes_empty(*nodes))
		return -EINVAL;
	pol->v.nodes = *nodes;
	return 0;
}

/*
 * mpol_set_nodemask is called after mpol_new() to set up the nodemask, if
 * any, for the new policy.  mpol_new() has already validated the nodes
 * parameter with respect to the policy mode and flags.  But, we need to
 * handle an empty nodemask with MPOL_PREFERRED here.
 *
 * Must be called holding task's alloc_lock to protect task's mems_allowed
 * and mempolicy.  May also be called holding the mmap_semaphore for write.
 */
static int mpol_set_nodemask(struct mempolicy *pol,
		     const nodemask_t *nodes, struct nodemask_scratch *nsc)
{
	int ret;

	/* if mode is MPOL_DEFAULT, pol is NULL. This is right. */
	if (pol == NULL)
		return 0;
	/* Check N_MEMORY */
	nodes_and(nsc->mask1,
		  cpuset_current_mems_allowed, node_states[N_MEMORY]);

	VM_BUG_ON(!nodes);
	if (pol->mode == MPOL_PREFERRED && nodes_empty(*nodes))
		nodes = NULL;	/* explicit local allocation */
	else {
		if (pol->flags & MPOL_F_RELATIVE_NODES)
			mpol_relative_nodemask(&nsc->mask2, nodes, &nsc->mask1);
		else
			nodes_and(nsc->mask2, *nodes, nsc->mask1);

		if (mpol_store_user_nodemask(pol))
			pol->w.user_nodemask = *nodes;
		else
			pol->w.cpuset_mems_allowed =
						cpuset_current_mems_allowed;
	}

	if (nodes)
		ret = mpol_ops[pol->mode].create(pol, &nsc->mask2);
	else
		ret = mpol_ops[pol->mode].create(pol, NULL);
	return ret;
}

/*
 * This function just creates a new policy, does some check and simple
 * initialization. You must invoke mpol_set_nodemask() to set nodes.
 */
static struct mempolicy *mpol_new(unsigned short mode, unsigned short flags,
				  nodemask_t *nodes)
{
	struct mempolicy *policy;

	pr_debug("setting mode %d flags %d nodes[0] %lx\n",
		 mode, flags, nodes ? nodes_addr(*nodes)[0] : NUMA_NO_NODE);

	if (mode == MPOL_DEFAULT) {
		if (nodes && !nodes_empty(*nodes))
			return ERR_PTR(-EINVAL);
		return NULL;
	}
	VM_BUG_ON(!nodes);

	/*
	 * MPOL_PREFERRED cannot be used with MPOL_F_STATIC_NODES or
	 * MPOL_F_RELATIVE_NODES if the nodemask is empty (local allocation).
	 * All other modes require a valid pointer to a non-empty nodemask.
	 */
	if (mode == MPOL_PREFERRED) {
		if (nodes_empty(*nodes)) {
			if (((flags & MPOL_F_STATIC_NODES) ||
			     (flags & MPOL_F_RELATIVE_NODES)))
				return ERR_PTR(-EINVAL);
		}
	} else if (mode == MPOL_LOCAL) {
		if (!nodes_empty(*nodes) ||
		    (flags & MPOL_F_STATIC_NODES) ||
		    (flags & MPOL_F_RELATIVE_NODES))
			return ERR_PTR(-EINVAL);
		mode = MPOL_PREFERRED;
	} else if (nodes_empty(*nodes))
		return ERR_PTR(-EINVAL);
	policy = kmem_cache_alloc(policy_cache, GFP_KERNEL);
	if (!policy)
		return ERR_PTR(-ENOMEM);
	atomic_set(&policy->refcnt, 1);
	policy->mode = mode;
	policy->flags = flags;

	return policy;
}

/* Slow path of a mpol destructor. */
void __mpol_put(struct mempolicy *p)
{
	if (!atomic_dec_and_test(&p->refcnt))
		return;
	kmem_cache_free(policy_cache, p);
}

static void mpol_rebind_default(struct mempolicy *pol, const nodemask_t *nodes)
{
}

static void mpol_rebind_nodemask(struct mempolicy *pol, const nodemask_t *nodes)
{
	nodemask_t tmp;

	if (pol->flags & MPOL_F_STATIC_NODES)
		nodes_and(tmp, pol->w.user_nodemask, *nodes);
	else if (pol->flags & MPOL_F_RELATIVE_NODES)
		mpol_relative_nodemask(&tmp, &pol->w.user_nodemask, nodes);
	else {
		nodes_remap(tmp, pol->v.nodes,pol->w.cpuset_mems_allowed,
								*nodes);
		pol->w.cpuset_mems_allowed = *nodes;
	}

	if (nodes_empty(tmp))
		tmp = *nodes;

	pol->v.nodes = tmp;
}

static void mpol_rebind_preferred(struct mempolicy *pol,
						const nodemask_t *nodes)
{
	nodemask_t tmp;

	if (pol->flags & MPOL_F_STATIC_NODES) {
		int node = first_node(pol->w.user_nodemask);

		if (node_isset(node, *nodes)) {
			pol->v.preferred_node = node;
			pol->flags &= ~MPOL_F_LOCAL;
		} else
			pol->flags |= MPOL_F_LOCAL;
	} else if (pol->flags & MPOL_F_RELATIVE_NODES) {
		mpol_relative_nodemask(&tmp, &pol->w.user_nodemask, nodes);
		pol->v.preferred_node = first_node(tmp);
	} else if (!(pol->flags & MPOL_F_LOCAL)) {
		pol->v.preferred_node = node_remap(pol->v.preferred_node,
						   pol->w.cpuset_mems_allowed,
						   *nodes);
		pol->w.cpuset_mems_allowed = *nodes;
	}
}

/*
 * mpol_rebind_policy - Migrate a policy to a different set of nodes
 *
 * Per-vma policies are protected by mmap_sem. Allocations using per-task
 * policies are protected by task->mems_allowed_seq to prevent a premature
 * OOM/allocation failure due to parallel nodemask modification.
 */
static void mpol_rebind_policy(struct mempolicy *pol, const nodemask_t *newmask)
{
	if (!pol)
		return;
	if (!mpol_store_user_nodemask(pol) && !(pol->flags & MPOL_F_LOCAL) &&
	    nodes_equal(pol->w.cpuset_mems_allowed, *newmask))
		return;

	mpol_ops[pol->mode].rebind(pol, newmask);
}

/*
 * Wrapper for mpol_rebind_policy() that just requires task
 * pointer, and updates task mempolicy.
 *
 * Called with task's alloc_lock held.
 */

void mpol_rebind_task(struct task_struct *tsk, const nodemask_t *new)
{
	mpol_rebind_policy(tsk->mempolicy, new);
}

/*
 * Rebind each vma in mm to new nodemask.
 *
 * Call holding a reference to mm.  Takes mm->mmap_sem during call.
 */

void mpol_rebind_mm(struct mm_struct *mm, nodemask_t *new)
{
	struct vm_area_struct *vma;

	down_write(&mm->mmap_sem);
	for (vma = mm->mmap; vma; vma = vma->vm_next)
		mpol_rebind_policy(vma->vm_policy, new);
	up_write(&mm->mmap_sem);
}

static const struct mempolicy_operations mpol_ops[MPOL_MAX] = {
	[MPOL_DEFAULT] = {
		.rebind = mpol_rebind_default,
	},
	[MPOL_INTERLEAVE] = {
		.create = mpol_new_interleave,
		.rebind = mpol_rebind_nodemask,
	},
	[MPOL_PREFERRED] = {
		.create = mpol_new_preferred,
		.rebind = mpol_rebind_preferred,
	},
	[MPOL_BIND] = {
		.create = mpol_new_bind,
		.rebind = mpol_rebind_nodemask,
	},
};

static int migrate_page_add(struct page *page, struct list_head *pagelist,
				unsigned long flags);

struct queue_pages {
	struct list_head *pagelist;
	unsigned long flags;
	nodemask_t *nmask;
	struct vm_area_struct *prev;
};

/*
 * Check if the page's nid is in qp->nmask.
 *
 * If MPOL_MF_INVERT is set in qp->flags, check if the nid is
 * in the invert of qp->nmask.
 */
static inline bool queue_pages_required(struct page *page,
					struct queue_pages *qp)
{
	int nid = page_to_nid(page);
	unsigned long flags = qp->flags;

	return node_isset(nid, *qp->nmask) == !(flags & MPOL_MF_INVERT);
}

/*
 * queue_pages_pmd() has four possible return values:
 * 0 - pages are placed on the right node or queued successfully.
 * 1 - there is unmovable page, and MPOL_MF_MOVE* & MPOL_MF_STRICT were
 *     specified.
 * 2 - THP was split.
 * -EIO - is migration entry or only MPOL_MF_STRICT was specified and an
 *        existing page was already on a node that does not follow the
 *        policy.
 */
static int queue_pages_pmd(pmd_t *pmd, spinlock_t *ptl, unsigned long addr,
				unsigned long end, struct mm_walk *walk)
{
	int ret = 0;
	struct page *page;
	struct queue_pages *qp = walk->private;
	unsigned long flags;

	if (unlikely(is_pmd_migration_entry(*pmd))) {
		ret = -EIO;
		goto unlock;
	}
	page = pmd_page(*pmd);
	if (is_huge_zero_page(page)) {
		spin_unlock(ptl);
		__split_huge_pmd(walk->vma, pmd, addr, false, NULL);
		ret = 2;
		goto out;
	}
	if (!queue_pages_required(page, qp))
		goto unlock;

	flags = qp->flags;
	/* go to thp migration */
	if (flags & (MPOL_MF_MOVE | MPOL_MF_MOVE_ALL)) {
		if (!vma_migratable(walk->vma) ||
		    migrate_page_add(page, qp->pagelist, flags)) {
			ret = 1;
			goto unlock;
		}
	} else
		ret = -EIO;
unlock:
	spin_unlock(ptl);
out:
	return ret;
}

/*
 * Scan through pages checking if pages follow certain conditions,
 * and move them to the pagelist if they do.
 *
 * queue_pages_pte_range() has three possible return values:
 * 0 - pages are placed on the right node or queued successfully.
 * 1 - there is unmovable page, and MPOL_MF_MOVE* & MPOL_MF_STRICT were
 *     specified.
 * -EIO - only MPOL_MF_STRICT was specified and an existing page was already
 *        on a node that does not follow the policy.
 */
static int queue_pages_pte_range(pmd_t *pmd, unsigned long addr,
			unsigned long end, struct mm_walk *walk)
{
	struct vm_area_struct *vma = walk->vma;
	struct page *page;
	struct queue_pages *qp = walk->private;
	unsigned long flags = qp->flags;
	int ret;
	bool has_unmovable = false;
	pte_t *pte;
	spinlock_t *ptl;

	ptl = pmd_trans_huge_lock(pmd, vma);
	if (ptl) {
		ret = queue_pages_pmd(pmd, ptl, addr, end, walk);
		if (ret != 2)
			return ret;
	}
	/* THP was split, fall through to pte walk */

	if (pmd_trans_unstable(pmd))
		return 0;

	pte = pte_offset_map_lock(walk->mm, pmd, addr, &ptl);
	for (; addr != end; pte++, addr += PAGE_SIZE) {
		if (!pte_present(*pte))
			continue;
		page = vm_normal_page(vma, addr, *pte);
		if (!page)
			continue;
		/*
		 * vm_normal_page() filters out zero pages, but there might
		 * still be PageReserved pages to skip, perhaps in a VDSO.
		 */
		if (PageReserved(page))
			continue;
		if (!queue_pages_required(page, qp))
			continue;
		if (flags & (MPOL_MF_MOVE | MPOL_MF_MOVE_ALL)) {
			/* MPOL_MF_STRICT must be specified if we get here */
			if (!vma_migratable(vma)) {
				has_unmovable = true;
				break;
			}

			/*
			 * Do not abort immediately since there may be
			 * temporary off LRU pages in the range.  Still
			 * need migrate other LRU pages.
			 */
			if (migrate_page_add(page, qp->pagelist, flags))
				has_unmovable = true;
		} else
			break;
	}
	pte_unmap_unlock(pte - 1, ptl);
	cond_resched();

	if (has_unmovable)
		return 1;

	return addr != end ? -EIO : 0;
}

static int queue_pages_hugetlb(pte_t *pte, unsigned long hmask,
			       unsigned long addr, unsigned long end,
			       struct mm_walk *walk)
{
#ifdef CONFIG_HUGETLB_PAGE
	struct queue_pages *qp = walk->private;
	unsigned long flags = qp->flags;
	struct page *page;
	spinlock_t *ptl;
	pte_t entry;

	ptl = huge_pte_lock(hstate_vma(walk->vma), walk->mm, pte);
	entry = huge_ptep_get(pte);
	if (!pte_present(entry))
		goto unlock;
	page = pte_page(entry);
	if (!queue_pages_required(page, qp))
		goto unlock;
	/* With MPOL_MF_MOVE, we migrate only unshared hugepage. */
	if (flags & (MPOL_MF_MOVE_ALL) ||
	    (flags & MPOL_MF_MOVE && page_mapcount(page) == 1))
		isolate_huge_page(page, qp->pagelist);
unlock:
	spin_unlock(ptl);
#else
	BUG();
#endif
	return 0;
}

#ifdef CONFIG_NUMA_BALANCING
/*
 * This is used to mark a range of virtual addresses to be inaccessible.
 * These are later cleared by a NUMA hinting fault. Depending on these
 * faults, pages may be migrated for better NUMA placement.
 *
 * This is assuming that NUMA faults are handled using PROT_NONE. If
 * an architecture makes a different choice, it will need further
 * changes to the core.
 */
unsigned long change_prot_numa(struct vm_area_struct *vma,
			unsigned long addr, unsigned long end)
{
	int nr_updated;

	nr_updated = change_protection(vma, addr, end, PAGE_NONE, 0, 1);
	if (nr_updated)
		count_vm_numa_events(NUMA_PTE_UPDATES, nr_updated);

	return nr_updated;
}
#else
static unsigned long change_prot_numa(struct vm_area_struct *vma,
			unsigned long addr, unsigned long end)
{
	return 0;
}
#endif /* CONFIG_NUMA_BALANCING */

static int queue_pages_test_walk(unsigned long start, unsigned long end,
				struct mm_walk *walk)
{
	struct vm_area_struct *vma = walk->vma;
	struct queue_pages *qp = walk->private;
	unsigned long endvma = vma->vm_end;
	unsigned long flags = qp->flags;

	/*
	 * Need check MPOL_MF_STRICT to return -EIO if possible
	 * regardless of vma_migratable
	 */
	if (!vma_migratable(vma) &&
	    !(flags & MPOL_MF_STRICT))
		return 1;

	if (endvma > end)
		endvma = end;
	if (vma->vm_start > start)
		start = vma->vm_start;

	if (!(flags & MPOL_MF_DISCONTIG_OK)) {
		if (!vma->vm_next && vma->vm_end < end)
			return -EFAULT;
		if (qp->prev && qp->prev->vm_end < vma->vm_start)
			return -EFAULT;
	}

	qp->prev = vma;

	if (flags & MPOL_MF_LAZY) {
		/* Similar to task_numa_work, skip inaccessible VMAs */
		if (!is_vm_hugetlb_page(vma) &&
			(vma->vm_flags & (VM_READ | VM_EXEC | VM_WRITE)) &&
			!(vma->vm_flags & VM_MIXEDMAP))
			change_prot_numa(vma, start, endvma);
		return 1;
	}

	/* queue pages from current vma */
	if (flags & MPOL_MF_VALID)
		return 0;
	return 1;
}

static const struct mm_walk_ops queue_pages_walk_ops = {
	.hugetlb_entry		= queue_pages_hugetlb,
	.pmd_entry		= queue_pages_pte_range,
	.test_walk		= queue_pages_test_walk,
};

/*
 * Walk through page tables and collect pages to be migrated.
 *
 * If pages found in a given range are on a set of nodes (determined by
 * @nodes and @flags,) it's isolated and queued to the pagelist which is
 * passed via @private.
 *
 * queue_pages_range() has three possible return values:
 * 1 - there is unmovable page, but MPOL_MF_MOVE* & MPOL_MF_STRICT were
 *     specified.
 * 0 - queue pages successfully or no misplaced page.
 * errno - i.e. misplaced pages with MPOL_MF_STRICT specified (-EIO) or
 *         memory range specified by nodemask and maxnode points outside
 *         your accessible address space (-EFAULT)
 */
static int
queue_pages_range(struct mm_struct *mm, unsigned long start, unsigned long end,
		nodemask_t *nodes, unsigned long flags,
		struct list_head *pagelist)
{
	struct queue_pages qp = {
		.pagelist = pagelist,
		.flags = flags,
		.nmask = nodes,
		.prev = NULL,
	};

	return walk_page_range(mm, start, end, &queue_pages_walk_ops, &qp);
}

/*
 * Apply policy to a single VMA
 * This must be called with the mmap_sem held for writing.
 */
static int vma_replace_policy(struct vm_area_struct *vma,
						struct mempolicy *pol)
{
	int err;
	struct mempolicy *old;
	struct mempolicy *new;

	pr_debug("vma %lx-%lx/%lx vm_ops %p vm_file %p set_policy %p\n",
		 vma->vm_start, vma->vm_end, vma->vm_pgoff,
		 vma->vm_ops, vma->vm_file,
		 vma->vm_ops ? vma->vm_ops->set_policy : NULL);

	new = mpol_dup(pol);
	if (IS_ERR(new))
		return PTR_ERR(new);

	if (vma->vm_ops && vma->vm_ops->set_policy) {
		err = vma->vm_ops->set_policy(vma, new);
		if (err)
			goto err_out;
	}

	old = vma->vm_policy;
	vma->vm_policy = new; /* protected by mmap_sem */
	mpol_put(old);

	return 0;
 err_out:
	mpol_put(new);
	return err;
}

/* Step 2: apply policy to a range and do splits. */
static int mbind_range(struct mm_struct *mm, unsigned long start,
		       unsigned long end, struct mempolicy *new_pol)
{
	struct vm_area_struct *next;
	struct vm_area_struct *prev;
	struct vm_area_struct *vma;
	int err = 0;
	pgoff_t pgoff;
	unsigned long vmstart;
	unsigned long vmend;

	vma = find_vma(mm, start);
	if (!vma || vma->vm_start > start)
		return -EFAULT;

	prev = vma->vm_prev;
	if (start > vma->vm_start)
		prev = vma;

	for (; vma && vma->vm_start < end; prev = vma, vma = next) {
		next = vma->vm_next;
		vmstart = max(start, vma->vm_start);
		vmend   = min(end, vma->vm_end);

		if (mpol_equal(vma_policy(vma), new_pol))
			continue;

		pgoff = vma->vm_pgoff +
			((vmstart - vma->vm_start) >> PAGE_SHIFT);
		prev = vma_merge(mm, prev, vmstart, vmend, vma->vm_flags,
				 vma->anon_vma, vma->vm_file, pgoff,
				 new_pol, vma->vm_userfaultfd_ctx);
		if (prev) {
			vma = prev;
			next = vma->vm_next;
			if (mpol_equal(vma_policy(vma), new_pol))
				continue;
			/* vma_merge() joined vma && vma->next, case 8 */
			goto replace;
		}
		if (vma->vm_start != vmstart) {
			err = split_vma(vma->vm_mm, vma, vmstart, 1);
			if (err)
				goto out;
		}
		if (vma->vm_end != vmend) {
			err = split_vma(vma->vm_mm, vma, vmend, 0);
			if (err)
				goto out;
		}
 replace:
		err = vma_replace_policy(vma, new_pol);
		if (err)
			goto out;
	}

 out:
	return err;
}

/* Set the process memory policy */
static long do_set_mempolicy(unsigned short mode, unsigned short flags,
			     nodemask_t *nodes)
{
	struct mempolicy *new, *old;
	NODEMASK_SCRATCH(scratch);
	int ret;

	if (!scratch)
		return -ENOMEM;

	new = mpol_new(mode, flags, nodes);
	if (IS_ERR(new)) {
		ret = PTR_ERR(new);
		goto out;
	}

	task_lock(current);
	ret = mpol_set_nodemask(new, nodes, scratch);
	if (ret) {
		task_unlock(current);
		mpol_put(new);
		goto out;
	}
	old = current->mempolicy;
	current->mempolicy = new;
	if (new && new->mode == MPOL_INTERLEAVE)
		current->il_prev = MAX_NUMNODES-1;
	task_unlock(current);
	mpol_put(old);
	ret = 0;
out:
	NODEMASK_SCRATCH_FREE(scratch);
	return ret;
}

/*
 * Return nodemask for policy for get_mempolicy() query
 *
 * Called with task's alloc_lock held
 */
static void get_policy_nodemask(struct mempolicy *p, nodemask_t *nodes)
{
	nodes_clear(*nodes);
	if (p == &default_policy)
		return;

	switch (p->mode) {
	case MPOL_BIND:
		/* Fall through */
	case MPOL_INTERLEAVE:
		*nodes = p->v.nodes;
		break;
	case MPOL_PREFERRED:
		if (!(p->flags & MPOL_F_LOCAL))
			node_set(p->v.preferred_node, *nodes);
		/* else return empty node mask for local allocation */
		break;
	default:
		BUG();
	}
}

static int lookup_node(struct mm_struct *mm, unsigned long addr)
{
	struct page *p;
	int err;

	int locked = 1;
	err = get_user_pages_locked(addr & PAGE_MASK, 1, 0, &p, &locked);
	if (err >= 0) {
		err = page_to_nid(p);
		put_page(p);
	}
	if (locked)
		up_read(&mm->mmap_sem);
	return err;
}

/* Retrieve NUMA policy */
static long do_get_mempolicy(int *policy, nodemask_t *nmask,
			     unsigned long addr, unsigned long flags)
{
	int err;
	struct mm_struct *mm = current->mm;
	struct vm_area_struct *vma = NULL;
	struct mempolicy *pol = current->mempolicy, *pol_refcount = NULL;

	if (flags &
		~(unsigned long)(MPOL_F_NODE|MPOL_F_ADDR|MPOL_F_MEMS_ALLOWED))
		return -EINVAL;

	if (flags & MPOL_F_MEMS_ALLOWED) {
		if (flags & (MPOL_F_NODE|MPOL_F_ADDR))
			return -EINVAL;
		*policy = 0;	/* just so it's initialized */
		task_lock(current);
		*nmask  = cpuset_current_mems_allowed;
		task_unlock(current);
		return 0;
	}

	if (flags & MPOL_F_ADDR) {
		/*
		 * Do NOT fall back to task policy if the
		 * vma/shared policy at addr is NULL.  We
		 * want to return MPOL_DEFAULT in this case.
		 */
		down_read(&mm->mmap_sem);
		vma = find_vma_intersection(mm, addr, addr+1);
		if (!vma) {
			up_read(&mm->mmap_sem);
			return -EFAULT;
		}
		if (vma->vm_ops && vma->vm_ops->get_policy)
			pol = vma->vm_ops->get_policy(vma, addr);
		else
			pol = vma->vm_policy;
	} else if (addr)
		return -EINVAL;

	if (!pol)
		pol = &default_policy;	/* indicates default behavior */

	if (flags & MPOL_F_NODE) {
		if (flags & MPOL_F_ADDR) {
			/*
			 * Take a refcount on the mpol, lookup_node()
			 * wil drop the mmap_sem, so after calling
			 * lookup_node() only "pol" remains valid, "vma"
			 * is stale.
			 */
			pol_refcount = pol;
			vma = NULL;
			mpol_get(pol);
			err = lookup_node(mm, addr);
			if (err < 0)
				goto out;
			*policy = err;
		} else if (pol == current->mempolicy &&
				pol->mode == MPOL_INTERLEAVE) {
			*policy = next_node_in(current->il_prev, pol->v.nodes);
		} else {
			err = -EINVAL;
			goto out;
		}
	} else {
		*policy = pol == &default_policy ? MPOL_DEFAULT :
						pol->mode;
		/*
		 * Internal mempolicy flags must be masked off before exposing
		 * the policy to userspace.
		 */
		*policy |= (pol->flags & MPOL_MODE_FLAGS);
	}

	err = 0;
	if (nmask) {
		if (mpol_store_user_nodemask(pol)) {
			*nmask = pol->w.user_nodemask;
		} else {
			task_lock(current);
			get_policy_nodemask(pol, nmask);
			task_unlock(current);
		}
	}

 out:
	mpol_cond_put(pol);
	if (vma)
		up_read(&mm->mmap_sem);
	if (pol_refcount)
		mpol_put(pol_refcount);
	return err;
}

#ifdef CONFIG_MIGRATION
/*
 * page migration, thp tail pages can be passed.
 */
static int migrate_page_add(struct page *page, struct list_head *pagelist,
				unsigned long flags)
{
	struct page *head = compound_head(page);
	/*
	 * Avoid migrating a page that is shared with others.
	 */
	if ((flags & MPOL_MF_MOVE_ALL) || page_mapcount(head) == 1) {
		if (!isolate_lru_page(head)) {
			list_add_tail(&head->lru, pagelist);
			mod_node_page_state(page_pgdat(head),
				NR_ISOLATED_ANON + page_is_file_cache(head),
				hpage_nr_pages(head));
		} else if (flags & MPOL_MF_STRICT) {
			/*
			 * Non-movable page may reach here.  And, there may be
			 * temporary off LRU pages or non-LRU movable pages.
			 * Treat them as unmovable pages since they can't be
			 * isolated, so they can't be moved at the moment.  It
			 * should return -EIO for this case too.
			 */
			return -EIO;
		}
	}

	return 0;
}

/* page allocation callback for NUMA node migration */
struct page *alloc_new_node_page(struct page *page, unsigned long node)
{
	if (PageHuge(page))
		return alloc_huge_page_node(page_hstate(compound_head(page)),
					node);
	else if (PageTransHuge(page)) {
		struct page *thp;

		thp = alloc_pages_node(node,
			(GFP_TRANSHUGE | __GFP_THISNODE),
			HPAGE_PMD_ORDER);
		if (!thp)
			return NULL;
		prep_transhuge_page(thp);
		return thp;
	} else
		return __alloc_pages_node(node, GFP_HIGHUSER_MOVABLE |
						    __GFP_THISNODE, 0);
}

/*
 * Migrate pages from one node to a target node.
 * Returns error or the number of pages not migrated.
 */
static int migrate_to_node(struct mm_struct *mm, int source, int dest,
			   int flags)
{
	nodemask_t nmask;
	LIST_HEAD(pagelist);
	int err = 0;

	nodes_clear(nmask);
	node_set(source, nmask);

	/*
	 * This does not "check" the range but isolates all pages that
	 * need migration.  Between passing in the full user address
	 * space range and MPOL_MF_DISCONTIG_OK, this call can not fail.
	 */
	VM_BUG_ON(!(flags & (MPOL_MF_MOVE | MPOL_MF_MOVE_ALL)));
	queue_pages_range(mm, mm->mmap->vm_start, mm->task_size, &nmask,
			flags | MPOL_MF_DISCONTIG_OK, &pagelist);

	if (!list_empty(&pagelist)) {
		err = migrate_pages(&pagelist, alloc_new_node_page, NULL, dest,
					MIGRATE_SYNC, MR_SYSCALL);
		if (err)
			putback_movable_pages(&pagelist);
	}

	return err;
}

/*
 * Move pages between the two nodesets so as to preserve the physical
 * layout as much as possible.
 *
 * Returns the number of page that could not be moved.
 */
int do_migrate_pages(struct mm_struct *mm, const nodemask_t *from,
		     const nodemask_t *to, int flags)
{
	int busy = 0;
	int err;
	nodemask_t tmp;

	err = migrate_prep();
	if (err)
		return err;

	down_read(&mm->mmap_sem);

	/*
	 * Find a 'source' bit set in 'tmp' whose corresponding 'dest'
	 * bit in 'to' is not also set in 'tmp'.  Clear the found 'source'
	 * bit in 'tmp', and return that <source, dest> pair for migration.
	 * The pair of nodemasks 'to' and 'from' define the map.
	 *
	 * If no pair of bits is found that way, fallback to picking some
	 * pair of 'source' and 'dest' bits that are not the same.  If the
	 * 'source' and 'dest' bits are the same, this represents a node
	 * that will be migrating to itself, so no pages need move.
	 *
	 * If no bits are left in 'tmp', or if all remaining bits left
	 * in 'tmp' correspond to the same bit in 'to', return false
	 * (nothing left to migrate).
	 *
	 * This lets us pick a pair of nodes to migrate between, such that
	 * if possible the dest node is not already occupied by some other
	 * source node, minimizing the risk of overloading the memory on a
	 * node that would happen if we migrated incoming memory to a node
	 * before migrating outgoing memory source that same node.
	 *
	 * A single scan of tmp is sufficient.  As we go, we remember the
	 * most recent <s, d> pair that moved (s != d).  If we find a pair
	 * that not only moved, but what's better, moved to an empty slot
	 * (d is not set in tmp), then we break out then, with that pair.
	 * Otherwise when we finish scanning from_tmp, we at least have the
	 * most recent <s, d> pair that moved.  If we get all the way through
	 * the scan of tmp without finding any node that moved, much less
	 * moved to an empty node, then there is nothing left worth migrating.
	 */

	tmp = *from;
	while (!nodes_empty(tmp)) {
		int s,d;
		int source = NUMA_NO_NODE;
		int dest = 0;

		for_each_node_mask(s, tmp) {

			/*
			 * do_migrate_pages() tries to maintain the relative
			 * node relationship of the pages established between
			 * threads and memory areas.
                         *
			 * However if the number of source nodes is not equal to
			 * the number of destination nodes we can not preserve
			 * this node relative relationship.  In that case, skip
			 * copying memory from a node that is in the destination
			 * mask.
			 *
			 * Example: [2,3,4] -> [3,4,5] moves everything.
			 *          [0-7] - > [3,4,5] moves only 0,1,2,6,7.
			 */

			if ((nodes_weight(*from) != nodes_weight(*to)) &&
						(node_isset(s, *to)))
				continue;

			d = node_remap(s, *from, *to);
			if (s == d)
				continue;

			source = s;	/* Node moved. Memorize */
			dest = d;

			/* dest not in remaining from nodes? */
			if (!node_isset(dest, tmp))
				break;
		}
		if (source == NUMA_NO_NODE)
			break;

		node_clear(source, tmp);
		err = migrate_to_node(mm, source, dest, flags);
		if (err > 0)
			busy += err;
		if (err < 0)
			break;
	}
	up_read(&mm->mmap_sem);
	if (err < 0)
		return err;
	return busy;

}

/*
 * Allocate a new page for page migration based on vma policy.
 * Start by assuming the page is mapped by the same vma as contains @start.
 * Search forward from there, if not.  N.B., this assumes that the
 * list of pages handed to migrate_pages()--which is how we get here--
 * is in virtual address order.
 */
static struct page *new_page(struct page *page, unsigned long start)
{
	struct vm_area_struct *vma;
	unsigned long uninitialized_var(address);

	vma = find_vma(current->mm, start);
	while (vma) {
		address = page_address_in_vma(page, vma);
		if (address != -EFAULT)
			break;
		vma = vma->vm_next;
	}

	if (PageHuge(page)) {
		return alloc_huge_page_vma(page_hstate(compound_head(page)),
				vma, address);
	} else if (PageTransHuge(page)) {
		struct page *thp;

		thp = alloc_hugepage_vma(GFP_TRANSHUGE, vma, address,
					 HPAGE_PMD_ORDER);
		if (!thp)
			return NULL;
		prep_transhuge_page(thp);
		return thp;
	}
	/*
	 * if !vma, alloc_page_vma() will use task or system default policy
	 */
	return alloc_page_vma(GFP_HIGHUSER_MOVABLE | __GFP_RETRY_MAYFAIL,
			vma, address);
}
#else

static int migrate_page_add(struct page *page, struct list_head *pagelist,
				unsigned long flags)
{
	return -EIO;
}

int do_migrate_pages(struct mm_struct *mm, const nodemask_t *from,
		     const nodemask_t *to, int flags)
{
	return -ENOSYS;
}

static struct page *new_page(struct page *page, unsigned long start)
{
	return NULL;
}
#endif

static long do_mbind(unsigned long start, unsigned long len,
		     unsigned short mode, unsigned short mode_flags,
		     nodemask_t *nmask, unsigned long flags)
{
	struct mm_struct *mm = current->mm;
	struct mempolicy *new;
	unsigned long end;
	int err;
	int ret;
	LIST_HEAD(pagelist);

	if (flags & ~(unsigned long)MPOL_MF_VALID)
		return -EINVAL;
	if ((flags & MPOL_MF_MOVE_ALL) && !capable(CAP_SYS_NICE))
		return -EPERM;

	if (start & ~PAGE_MASK)
		return -EINVAL;

	if (mode == MPOL_DEFAULT)
		flags &= ~MPOL_MF_STRICT;

	len = (len + PAGE_SIZE - 1) & PAGE_MASK;
	end = start + len;

	if (end < start)
		return -EINVAL;
	if (end == start)
		return 0;

	new = mpol_new(mode, mode_flags, nmask);
	if (IS_ERR(new))
		return PTR_ERR(new);

	if (flags & MPOL_MF_LAZY)
		new->flags |= MPOL_F_MOF;

	/*
	 * If we are using the default policy then operation
	 * on discontinuous address spaces is okay after all
	 */
	if (!new)
		flags |= MPOL_MF_DISCONTIG_OK;

	pr_debug("mbind %lx-%lx mode:%d flags:%d nodes:%lx\n",
		 start, start + len, mode, mode_flags,
		 nmask ? nodes_addr(*nmask)[0] : NUMA_NO_NODE);

	if (flags & (MPOL_MF_MOVE | MPOL_MF_MOVE_ALL)) {

		err = migrate_prep();
		if (err)
			goto mpol_out;
	}
	{
		NODEMASK_SCRATCH(scratch);
		if (scratch) {
			down_write(&mm->mmap_sem);
			task_lock(current);
			err = mpol_set_nodemask(new, nmask, scratch);
			task_unlock(current);
			if (err)
				up_write(&mm->mmap_sem);
		} else
			err = -ENOMEM;
		NODEMASK_SCRATCH_FREE(scratch);
	}
	if (err)
		goto mpol_out;

	ret = queue_pages_range(mm, start, end, nmask,
			  flags | MPOL_MF_INVERT, &pagelist);

	if (ret < 0) {
		err = ret;
		goto up_out;
	}

	err = mbind_range(mm, start, end, new);

	if (!err) {
		int nr_failed = 0;

		if (!list_empty(&pagelist)) {
			WARN_ON_ONCE(flags & MPOL_MF_LAZY);
			nr_failed = migrate_pages(&pagelist, new_page, NULL,
				start, MIGRATE_SYNC, MR_MEMPOLICY_MBIND);
			if (nr_failed)
				putback_movable_pages(&pagelist);
		}

		if ((ret > 0) || (nr_failed && (flags & MPOL_MF_STRICT)))
			err = -EIO;
	} else {
up_out:
		if (!list_empty(&pagelist))
			putback_movable_pages(&pagelist);
	}

	up_write(&mm->mmap_sem);
mpol_out:
	mpol_put(new);
	return err;
}

/*
 * User space interface with variable sized bitmaps for nodelists.
 */

/* Copy a node mask from user space. */
static int get_nodes(nodemask_t *nodes, const unsigned long __user *nmask,
		     unsigned long maxnode)
{
	unsigned long k;
	unsigned long t;
	unsigned long nlongs;
	unsigned long endmask;

	--maxnode;
	nodes_clear(*nodes);
	if (maxnode == 0 || !nmask)
		return 0;
	if (maxnode > PAGE_SIZE*BITS_PER_BYTE)
		return -EINVAL;

	nlongs = BITS_TO_LONGS(maxnode);
	if ((maxnode % BITS_PER_LONG) == 0)
		endmask = ~0UL;
	else
		endmask = (1UL << (maxnode % BITS_PER_LONG)) - 1;

	/*
	 * When the user specified more nodes than supported just check
	 * if the non supported part is all zero.
	 *
	 * If maxnode have more longs than MAX_NUMNODES, check
	 * the bits in that area first. And then go through to
	 * check the rest bits which equal or bigger than MAX_NUMNODES.
	 * Otherwise, just check bits [MAX_NUMNODES, maxnode).
	 */
	if (nlongs > BITS_TO_LONGS(MAX_NUMNODES)) {
		for (k = BITS_TO_LONGS(MAX_NUMNODES); k < nlongs; k++) {
			if (get_user(t, nmask + k))
				return -EFAULT;
			if (k == nlongs - 1) {
				if (t & endmask)
					return -EINVAL;
			} else if (t)
				return -EINVAL;
		}
		nlongs = BITS_TO_LONGS(MAX_NUMNODES);
		endmask = ~0UL;
	}

	if (maxnode > MAX_NUMNODES && MAX_NUMNODES % BITS_PER_LONG != 0) {
		unsigned long valid_mask = endmask;

		valid_mask &= ~((1UL << (MAX_NUMNODES % BITS_PER_LONG)) - 1);
		if (get_user(t, nmask + nlongs - 1))
			return -EFAULT;
		if (t & valid_mask)
			return -EINVAL;
	}

	if (copy_from_user(nodes_addr(*nodes), nmask, nlongs*sizeof(unsigned long)))
		return -EFAULT;
	nodes_addr(*nodes)[nlongs-1] &= endmask;
	return 0;
}

/* Copy a kernel node mask to user space */
static int copy_nodes_to_user(unsigned long __user *mask, unsigned long maxnode,
			      nodemask_t *nodes)
{
	unsigned long copy = ALIGN(maxnode-1, 64) / 8;
	unsigned int nbytes = BITS_TO_LONGS(nr_node_ids) * sizeof(long);

	if (copy > nbytes) {
		if (copy > PAGE_SIZE)
			return -EINVAL;
		if (clear_user((char __user *)mask + nbytes, copy - nbytes))
			return -EFAULT;
		copy = nbytes;
	}
	return copy_to_user(mask, nodes_addr(*nodes), copy) ? -EFAULT : 0;
}

static long kernel_mbind(unsigned long start, unsigned long len,
			 unsigned long mode, const unsigned long __user *nmask,
			 unsigned long maxnode, unsigned int flags)
{
	nodemask_t nodes;
	int err;
	unsigned short mode_flags;

	start = untagged_addr(start);
	mode_flags = mode & MPOL_MODE_FLAGS;
	mode &= ~MPOL_MODE_FLAGS;
	if (mode >= MPOL_MAX)
		return -EINVAL;
	if ((mode_flags & MPOL_F_STATIC_NODES) &&
	    (mode_flags & MPOL_F_RELATIVE_NODES))
		return -EINVAL;
	err = get_nodes(&nodes, nmask, maxnode);
	if (err)
		return err;
	return do_mbind(start, len, mode, mode_flags, &nodes, flags);
}

SYSCALL_DEFINE6(mbind, unsigned long, start, unsigned long, len,
		unsigned long, mode, const unsigned long __user *, nmask,
		unsigned long, maxnode, unsigned int, flags)
{
	return kernel_mbind(start, len, mode, nmask, maxnode, flags);
}

/* Set the process memory policy */
static long kernel_set_mempolicy(int mode, const unsigned long __user *nmask,
				 unsigned long maxnode)
{
	int err;
	nodemask_t nodes;
	unsigned short flags;

	flags = mode & MPOL_MODE_FLAGS;
	mode &= ~MPOL_MODE_FLAGS;
	if ((unsigned int)mode >= MPOL_MAX)
		return -EINVAL;
	if ((flags & MPOL_F_STATIC_NODES) && (flags & MPOL_F_RELATIVE_NODES))
		return -EINVAL;
	err = get_nodes(&nodes, nmask, maxnode);
	if (err)
		return err;
	return do_set_mempolicy(mode, flags, &nodes);
}

SYSCALL_DEFINE3(set_mempolicy, int, mode, const unsigned long __user *, nmask,
		unsigned long, maxnode)
{
	return kernel_set_mempolicy(mode, nmask, maxnode);
}

static int kernel_migrate_pages(pid_t pid, unsigned long maxnode,
				const unsigned long __user *old_nodes,
				const unsigned long __user *new_nodes)
{
	struct mm_struct *mm = NULL;
	struct task_struct *task;
	nodemask_t task_nodes;
	int err;
	nodemask_t *old;
	nodemask_t *new;
	NODEMASK_SCRATCH(scratch);

	if (!scratch)
		return -ENOMEM;

	old = &scratch->mask1;
	new = &scratch->mask2;

	err = get_nodes(old, old_nodes, maxnode);
	if (err)
		goto out;

	err = get_nodes(new, new_nodes, maxnode);
	if (err)
		goto out;

	/* Find the mm_struct */
	rcu_read_lock();
	task = pid ? find_task_by_vpid(pid) : current;
	if (!task) {
		rcu_read_unlock();
		err = -ESRCH;
		goto out;
	}
	get_task_struct(task);

	err = -EINVAL;

	/*
	 * Check if this process has the right to modify the specified process.
	 * Use the regular "ptrace_may_access()" checks.
	 */
	if (!ptrace_may_access(task, PTRACE_MODE_READ_REALCREDS)) {
		rcu_read_unlock();
		err = -EPERM;
		goto out_put;
	}
	rcu_read_unlock();

	task_nodes = cpuset_mems_allowed(task);
	/* Is the user allowed to access the target nodes? */
	if (!nodes_subset(*new, task_nodes) && !capable(CAP_SYS_NICE)) {
		err = -EPERM;
		goto out_put;
	}

	task_nodes = cpuset_mems_allowed(current);
	nodes_and(*new, *new, task_nodes);
	if (nodes_empty(*new))
		goto out_put;

	err = security_task_movememory(task);
	if (err)
		goto out_put;

	mm = get_task_mm(task);
	put_task_struct(task);

	if (!mm) {
		err = -EINVAL;
		goto out;
	}

	err = do_migrate_pages(mm, old, new,
		capable(CAP_SYS_NICE) ? MPOL_MF_MOVE_ALL : MPOL_MF_MOVE);

	mmput(mm);
out:
	NODEMASK_SCRATCH_FREE(scratch);

	return err;

out_put:
	put_task_struct(task);
	goto out;

}

SYSCALL_DEFINE4(migrate_pages, pid_t, pid, unsigned long, maxnode,
		const unsigned long __user *, old_nodes,
		const unsigned long __user *, new_nodes)
{
	return kernel_migrate_pages(pid, maxnode, old_nodes, new_nodes);
}


/* Retrieve NUMA policy */
static int kernel_get_mempolicy(int __user *policy,
				unsigned long __user *nmask,
				unsigned long maxnode,
				unsigned long addr,
				unsigned long flags)
{
	int err;
	int uninitialized_var(pval);
	nodemask_t nodes;

<<<<<<< HEAD
=======
	addr = untagged_addr(addr);

>>>>>>> f7688b48
	if (nmask != NULL && maxnode < nr_node_ids)
		return -EINVAL;

	err = do_get_mempolicy(&pval, &nodes, addr, flags);

	if (err)
		return err;

	if (policy && put_user(pval, policy))
		return -EFAULT;

	if (nmask)
		err = copy_nodes_to_user(nmask, maxnode, &nodes);

	return err;
}

SYSCALL_DEFINE5(get_mempolicy, int __user *, policy,
		unsigned long __user *, nmask, unsigned long, maxnode,
		unsigned long, addr, unsigned long, flags)
{
	return kernel_get_mempolicy(policy, nmask, maxnode, addr, flags);
}

#ifdef CONFIG_COMPAT

COMPAT_SYSCALL_DEFINE5(get_mempolicy, int __user *, policy,
		       compat_ulong_t __user *, nmask,
		       compat_ulong_t, maxnode,
		       compat_ulong_t, addr, compat_ulong_t, flags)
{
	long err;
	unsigned long __user *nm = NULL;
	unsigned long nr_bits, alloc_size;
	DECLARE_BITMAP(bm, MAX_NUMNODES);

	nr_bits = min_t(unsigned long, maxnode-1, nr_node_ids);
	alloc_size = ALIGN(nr_bits, BITS_PER_LONG) / 8;

	if (nmask)
		nm = compat_alloc_user_space(alloc_size);

	err = kernel_get_mempolicy(policy, nm, nr_bits+1, addr, flags);

	if (!err && nmask) {
		unsigned long copy_size;
		copy_size = min_t(unsigned long, sizeof(bm), alloc_size);
		err = copy_from_user(bm, nm, copy_size);
		/* ensure entire bitmap is zeroed */
		err |= clear_user(nmask, ALIGN(maxnode-1, 8) / 8);
		err |= compat_put_bitmap(nmask, bm, nr_bits);
	}

	return err;
}

COMPAT_SYSCALL_DEFINE3(set_mempolicy, int, mode, compat_ulong_t __user *, nmask,
		       compat_ulong_t, maxnode)
{
	unsigned long __user *nm = NULL;
	unsigned long nr_bits, alloc_size;
	DECLARE_BITMAP(bm, MAX_NUMNODES);

	nr_bits = min_t(unsigned long, maxnode-1, MAX_NUMNODES);
	alloc_size = ALIGN(nr_bits, BITS_PER_LONG) / 8;

	if (nmask) {
		if (compat_get_bitmap(bm, nmask, nr_bits))
			return -EFAULT;
		nm = compat_alloc_user_space(alloc_size);
		if (copy_to_user(nm, bm, alloc_size))
			return -EFAULT;
	}

	return kernel_set_mempolicy(mode, nm, nr_bits+1);
}

COMPAT_SYSCALL_DEFINE6(mbind, compat_ulong_t, start, compat_ulong_t, len,
		       compat_ulong_t, mode, compat_ulong_t __user *, nmask,
		       compat_ulong_t, maxnode, compat_ulong_t, flags)
{
	unsigned long __user *nm = NULL;
	unsigned long nr_bits, alloc_size;
	nodemask_t bm;

	nr_bits = min_t(unsigned long, maxnode-1, MAX_NUMNODES);
	alloc_size = ALIGN(nr_bits, BITS_PER_LONG) / 8;

	if (nmask) {
		if (compat_get_bitmap(nodes_addr(bm), nmask, nr_bits))
			return -EFAULT;
		nm = compat_alloc_user_space(alloc_size);
		if (copy_to_user(nm, nodes_addr(bm), alloc_size))
			return -EFAULT;
	}

	return kernel_mbind(start, len, mode, nm, nr_bits+1, flags);
}

COMPAT_SYSCALL_DEFINE4(migrate_pages, compat_pid_t, pid,
		       compat_ulong_t, maxnode,
		       const compat_ulong_t __user *, old_nodes,
		       const compat_ulong_t __user *, new_nodes)
{
	unsigned long __user *old = NULL;
	unsigned long __user *new = NULL;
	nodemask_t tmp_mask;
	unsigned long nr_bits;
	unsigned long size;

	nr_bits = min_t(unsigned long, maxnode - 1, MAX_NUMNODES);
	size = ALIGN(nr_bits, BITS_PER_LONG) / 8;
	if (old_nodes) {
		if (compat_get_bitmap(nodes_addr(tmp_mask), old_nodes, nr_bits))
			return -EFAULT;
		old = compat_alloc_user_space(new_nodes ? size * 2 : size);
		if (new_nodes)
			new = old + size / sizeof(unsigned long);
		if (copy_to_user(old, nodes_addr(tmp_mask), size))
			return -EFAULT;
	}
	if (new_nodes) {
		if (compat_get_bitmap(nodes_addr(tmp_mask), new_nodes, nr_bits))
			return -EFAULT;
		if (new == NULL)
			new = compat_alloc_user_space(size);
		if (copy_to_user(new, nodes_addr(tmp_mask), size))
			return -EFAULT;
	}
	return kernel_migrate_pages(pid, nr_bits + 1, old, new);
}

#endif /* CONFIG_COMPAT */

struct mempolicy *__get_vma_policy(struct vm_area_struct *vma,
						unsigned long addr)
{
	struct mempolicy *pol = NULL;

	if (vma) {
		if (vma->vm_ops && vma->vm_ops->get_policy) {
			pol = vma->vm_ops->get_policy(vma, addr);
		} else if (vma->vm_policy) {
			pol = vma->vm_policy;

			/*
			 * shmem_alloc_page() passes MPOL_F_SHARED policy with
			 * a pseudo vma whose vma->vm_ops=NULL. Take a reference
			 * count on these policies which will be dropped by
			 * mpol_cond_put() later
			 */
			if (mpol_needs_cond_ref(pol))
				mpol_get(pol);
		}
	}

	return pol;
}

/*
 * get_vma_policy(@vma, @addr)
 * @vma: virtual memory area whose policy is sought
 * @addr: address in @vma for shared policy lookup
 *
 * Returns effective policy for a VMA at specified address.
 * Falls back to current->mempolicy or system default policy, as necessary.
 * Shared policies [those marked as MPOL_F_SHARED] require an extra reference
 * count--added by the get_policy() vm_op, as appropriate--to protect against
 * freeing by another task.  It is the caller's responsibility to free the
 * extra reference for shared policies.
 */
static struct mempolicy *get_vma_policy(struct vm_area_struct *vma,
						unsigned long addr)
{
	struct mempolicy *pol = __get_vma_policy(vma, addr);

	if (!pol)
		pol = get_task_policy(current);

	return pol;
}

bool vma_policy_mof(struct vm_area_struct *vma)
{
	struct mempolicy *pol;

	if (vma->vm_ops && vma->vm_ops->get_policy) {
		bool ret = false;

		pol = vma->vm_ops->get_policy(vma, vma->vm_start);
		if (pol && (pol->flags & MPOL_F_MOF))
			ret = true;
		mpol_cond_put(pol);

		return ret;
	}

	pol = vma->vm_policy;
	if (!pol)
		pol = get_task_policy(current);

	return pol->flags & MPOL_F_MOF;
}

static int apply_policy_zone(struct mempolicy *policy, enum zone_type zone)
{
	enum zone_type dynamic_policy_zone = policy_zone;

	BUG_ON(dynamic_policy_zone == ZONE_MOVABLE);

	/*
	 * if policy->v.nodes has movable memory only,
	 * we apply policy when gfp_zone(gfp) = ZONE_MOVABLE only.
	 *
	 * policy->v.nodes is intersect with node_states[N_MEMORY].
	 * so if the following test faile, it implies
	 * policy->v.nodes has movable memory only.
	 */
	if (!nodes_intersects(policy->v.nodes, node_states[N_HIGH_MEMORY]))
		dynamic_policy_zone = ZONE_MOVABLE;

	return zone >= dynamic_policy_zone;
}

/*
 * Return a nodemask representing a mempolicy for filtering nodes for
 * page allocation
 */
static nodemask_t *policy_nodemask(gfp_t gfp, struct mempolicy *policy)
{
	/* Lower zones don't get a nodemask applied for MPOL_BIND */
	if (unlikely(policy->mode == MPOL_BIND) &&
			apply_policy_zone(policy, gfp_zone(gfp)) &&
			cpuset_nodemask_valid_mems_allowed(&policy->v.nodes))
		return &policy->v.nodes;

	return NULL;
}

/* Return the node id preferred by the given mempolicy, or the given id */
static int policy_node(gfp_t gfp, struct mempolicy *policy,
								int nd)
{
	if (policy->mode == MPOL_PREFERRED && !(policy->flags & MPOL_F_LOCAL))
		nd = policy->v.preferred_node;
	else {
		/*
		 * __GFP_THISNODE shouldn't even be used with the bind policy
		 * because we might easily break the expectation to stay on the
		 * requested node and not break the policy.
		 */
		WARN_ON_ONCE(policy->mode == MPOL_BIND && (gfp & __GFP_THISNODE));
	}

	return nd;
}

/* Do dynamic interleaving for a process */
static unsigned interleave_nodes(struct mempolicy *policy)
{
	unsigned next;
	struct task_struct *me = current;

	next = next_node_in(me->il_prev, policy->v.nodes);
	if (next < MAX_NUMNODES)
		me->il_prev = next;
	return next;
}

/*
 * Depending on the memory policy provide a node from which to allocate the
 * next slab entry.
 */
unsigned int mempolicy_slab_node(void)
{
	struct mempolicy *policy;
	int node = numa_mem_id();

	if (in_interrupt())
		return node;

	policy = current->mempolicy;
	if (!policy || policy->flags & MPOL_F_LOCAL)
		return node;

	switch (policy->mode) {
	case MPOL_PREFERRED:
		/*
		 * handled MPOL_F_LOCAL above
		 */
		return policy->v.preferred_node;

	case MPOL_INTERLEAVE:
		return interleave_nodes(policy);

	case MPOL_BIND: {
		struct zoneref *z;

		/*
		 * Follow bind policy behavior and start allocation at the
		 * first node.
		 */
		struct zonelist *zonelist;
		enum zone_type highest_zoneidx = gfp_zone(GFP_KERNEL);
		zonelist = &NODE_DATA(node)->node_zonelists[ZONELIST_FALLBACK];
		z = first_zones_zonelist(zonelist, highest_zoneidx,
							&policy->v.nodes);
		return z->zone ? zone_to_nid(z->zone) : node;
	}

	default:
		BUG();
	}
}

/*
 * Do static interleaving for a VMA with known offset @n.  Returns the n'th
 * node in pol->v.nodes (starting from n=0), wrapping around if n exceeds the
 * number of present nodes.
 */
static unsigned offset_il_node(struct mempolicy *pol, unsigned long n)
{
	unsigned nnodes = nodes_weight(pol->v.nodes);
	unsigned target;
	int i;
	int nid;

	if (!nnodes)
		return numa_node_id();
	target = (unsigned int)n % nnodes;
	nid = first_node(pol->v.nodes);
	for (i = 0; i < target; i++)
		nid = next_node(nid, pol->v.nodes);
	return nid;
}

/* Determine a node number for interleave */
static inline unsigned interleave_nid(struct mempolicy *pol,
		 struct vm_area_struct *vma, unsigned long addr, int shift)
{
	if (vma) {
		unsigned long off;

		/*
		 * for small pages, there is no difference between
		 * shift and PAGE_SHIFT, so the bit-shift is safe.
		 * for huge pages, since vm_pgoff is in units of small
		 * pages, we need to shift off the always 0 bits to get
		 * a useful offset.
		 */
		BUG_ON(shift < PAGE_SHIFT);
		off = vma->vm_pgoff >> (shift - PAGE_SHIFT);
		off += (addr - vma->vm_start) >> shift;
		return offset_il_node(pol, off);
	} else
		return interleave_nodes(pol);
}

#ifdef CONFIG_HUGETLBFS
/*
 * huge_node(@vma, @addr, @gfp_flags, @mpol)
 * @vma: virtual memory area whose policy is sought
 * @addr: address in @vma for shared policy lookup and interleave policy
 * @gfp_flags: for requested zone
 * @mpol: pointer to mempolicy pointer for reference counted mempolicy
 * @nodemask: pointer to nodemask pointer for MPOL_BIND nodemask
 *
 * Returns a nid suitable for a huge page allocation and a pointer
 * to the struct mempolicy for conditional unref after allocation.
 * If the effective policy is 'BIND, returns a pointer to the mempolicy's
 * @nodemask for filtering the zonelist.
 *
 * Must be protected by read_mems_allowed_begin()
 */
int huge_node(struct vm_area_struct *vma, unsigned long addr, gfp_t gfp_flags,
				struct mempolicy **mpol, nodemask_t **nodemask)
{
	int nid;

	*mpol = get_vma_policy(vma, addr);
	*nodemask = NULL;	/* assume !MPOL_BIND */

	if (unlikely((*mpol)->mode == MPOL_INTERLEAVE)) {
		nid = interleave_nid(*mpol, vma, addr,
					huge_page_shift(hstate_vma(vma)));
	} else {
		nid = policy_node(gfp_flags, *mpol, numa_node_id());
		if ((*mpol)->mode == MPOL_BIND)
			*nodemask = &(*mpol)->v.nodes;
	}
	return nid;
}

/*
 * init_nodemask_of_mempolicy
 *
 * If the current task's mempolicy is "default" [NULL], return 'false'
 * to indicate default policy.  Otherwise, extract the policy nodemask
 * for 'bind' or 'interleave' policy into the argument nodemask, or
 * initialize the argument nodemask to contain the single node for
 * 'preferred' or 'local' policy and return 'true' to indicate presence
 * of non-default mempolicy.
 *
 * We don't bother with reference counting the mempolicy [mpol_get/put]
 * because the current task is examining it's own mempolicy and a task's
 * mempolicy is only ever changed by the task itself.
 *
 * N.B., it is the caller's responsibility to free a returned nodemask.
 */
bool init_nodemask_of_mempolicy(nodemask_t *mask)
{
	struct mempolicy *mempolicy;
	int nid;

	if (!(mask && current->mempolicy))
		return false;

	task_lock(current);
	mempolicy = current->mempolicy;
	switch (mempolicy->mode) {
	case MPOL_PREFERRED:
		if (mempolicy->flags & MPOL_F_LOCAL)
			nid = numa_node_id();
		else
			nid = mempolicy->v.preferred_node;
		init_nodemask_of_node(mask, nid);
		break;

	case MPOL_BIND:
		/* Fall through */
	case MPOL_INTERLEAVE:
		*mask =  mempolicy->v.nodes;
		break;

	default:
		BUG();
	}
	task_unlock(current);

	return true;
}
#endif

/*
 * mempolicy_nodemask_intersects
 *
 * If tsk's mempolicy is "default" [NULL], return 'true' to indicate default
 * policy.  Otherwise, check for intersection between mask and the policy
 * nodemask for 'bind' or 'interleave' policy.  For 'perferred' or 'local'
 * policy, always return true since it may allocate elsewhere on fallback.
 *
 * Takes task_lock(tsk) to prevent freeing of its mempolicy.
 */
bool mempolicy_nodemask_intersects(struct task_struct *tsk,
					const nodemask_t *mask)
{
	struct mempolicy *mempolicy;
	bool ret = true;

	if (!mask)
		return ret;
	task_lock(tsk);
	mempolicy = tsk->mempolicy;
	if (!mempolicy)
		goto out;

	switch (mempolicy->mode) {
	case MPOL_PREFERRED:
		/*
		 * MPOL_PREFERRED and MPOL_F_LOCAL are only preferred nodes to
		 * allocate from, they may fallback to other nodes when oom.
		 * Thus, it's possible for tsk to have allocated memory from
		 * nodes in mask.
		 */
		break;
	case MPOL_BIND:
	case MPOL_INTERLEAVE:
		ret = nodes_intersects(mempolicy->v.nodes, *mask);
		break;
	default:
		BUG();
	}
out:
	task_unlock(tsk);
	return ret;
}

/* Allocate a page in interleaved policy.
   Own path because it needs to do special accounting. */
static struct page *alloc_page_interleave(gfp_t gfp, unsigned order,
					unsigned nid)
{
	struct page *page;

	page = __alloc_pages(gfp, order, nid);
	/* skip NUMA_INTERLEAVE_HIT counter update if numa stats is disabled */
	if (!static_branch_likely(&vm_numa_stat_key))
		return page;
	if (page && page_to_nid(page) == nid) {
		preempt_disable();
		__inc_numa_state(page_zone(page), NUMA_INTERLEAVE_HIT);
		preempt_enable();
	}
	return page;
}

/**
 * 	alloc_pages_vma	- Allocate a page for a VMA.
 *
 * 	@gfp:
 *      %GFP_USER    user allocation.
 *      %GFP_KERNEL  kernel allocations,
 *      %GFP_HIGHMEM highmem/user allocations,
 *      %GFP_FS      allocation should not call back into a file system.
 *      %GFP_ATOMIC  don't sleep.
 *
 *	@order:Order of the GFP allocation.
 * 	@vma:  Pointer to VMA or NULL if not available.
 *	@addr: Virtual Address of the allocation. Must be inside the VMA.
 *	@node: Which node to prefer for allocation (modulo policy).
 *	@hugepage: for hugepages try only the preferred node if possible
 *
 * 	This function allocates a page from the kernel page pool and applies
 *	a NUMA policy associated with the VMA or the current process.
 *	When VMA is not NULL caller must hold down_read on the mmap_sem of the
 *	mm_struct of the VMA to prevent it from going away. Should be used for
 *	all allocations for pages that will be mapped into user space. Returns
 *	NULL when no page can be allocated.
 */
struct page *
alloc_pages_vma(gfp_t gfp, int order, struct vm_area_struct *vma,
		unsigned long addr, int node, bool hugepage)
{
	struct mempolicy *pol;
	struct page *page;
	int preferred_nid;
	nodemask_t *nmask;

	pol = get_vma_policy(vma, addr);

	if (pol->mode == MPOL_INTERLEAVE) {
		unsigned nid;

		nid = interleave_nid(pol, vma, addr, PAGE_SHIFT + order);
		mpol_cond_put(pol);
		page = alloc_page_interleave(gfp, order, nid);
		goto out;
	}

	if (unlikely(IS_ENABLED(CONFIG_TRANSPARENT_HUGEPAGE) && hugepage)) {
		int hpage_node = node;

		/*
		 * For hugepage allocation and non-interleave policy which
		 * allows the current node (or other explicitly preferred
		 * node) we only try to allocate from the current/preferred
		 * node and don't fall back to other nodes, as the cost of
		 * remote accesses would likely offset THP benefits.
		 *
		 * If the policy is interleave, or does not allow the current
		 * node in its nodemask, we allocate the standard way.
		 */
		if (pol->mode == MPOL_PREFERRED && !(pol->flags & MPOL_F_LOCAL))
			hpage_node = pol->v.preferred_node;

		nmask = policy_nodemask(gfp, pol);
		if (!nmask || node_isset(hpage_node, *nmask)) {
			mpol_cond_put(pol);
<<<<<<< HEAD
			/*
			 * We cannot invoke reclaim if __GFP_THISNODE
			 * is set. Invoking reclaim with
			 * __GFP_THISNODE set, would cause THP
			 * allocations to trigger heavy swapping
			 * despite there may be tons of free memory
			 * (including potentially plenty of THP
			 * already available in the buddy) on all the
			 * other NUMA nodes.
			 *
			 * At most we could invoke compaction when
			 * __GFP_THISNODE is set (but we would need to
			 * refrain from invoking reclaim even if
			 * compaction returned COMPACT_SKIPPED because
			 * there wasn't not enough memory to succeed
			 * compaction). For now just avoid
			 * __GFP_THISNODE instead of limiting the
			 * allocation path to a strict and single
			 * compaction invocation.
			 *
			 * Supposedly if direct reclaim was enabled by
			 * the caller, the app prefers THP regardless
			 * of the node it comes from so this would be
			 * more desiderable behavior than only
			 * providing THP originated from the local
			 * node in such case.
			 */
			if (!(gfp & __GFP_DIRECT_RECLAIM))
				gfp |= __GFP_THISNODE;
			page = __alloc_pages_node(hpage_node, gfp, order);
=======
			page = __alloc_pages_node(hpage_node,
						gfp | __GFP_THISNODE, order);

			/*
			 * If hugepage allocations are configured to always
			 * synchronous compact or the vma has been madvised
			 * to prefer hugepage backing, retry allowing remote
			 * memory as well.
			 */
			if (!page && (gfp & __GFP_DIRECT_RECLAIM))
				page = __alloc_pages_node(hpage_node,
						gfp | __GFP_NORETRY, order);

>>>>>>> f7688b48
			goto out;
		}
	}

	nmask = policy_nodemask(gfp, pol);
	preferred_nid = policy_node(gfp, pol, node);
	page = __alloc_pages_nodemask(gfp, order, preferred_nid, nmask);
	mpol_cond_put(pol);
out:
	return page;
}
EXPORT_SYMBOL(alloc_pages_vma);

/**
 * 	alloc_pages_current - Allocate pages.
 *
 *	@gfp:
 *		%GFP_USER   user allocation,
 *      	%GFP_KERNEL kernel allocation,
 *      	%GFP_HIGHMEM highmem allocation,
 *      	%GFP_FS     don't call back into a file system.
 *      	%GFP_ATOMIC don't sleep.
 *	@order: Power of two of allocation size in pages. 0 is a single page.
 *
 *	Allocate a page from the kernel page pool.  When not in
 *	interrupt context and apply the current process NUMA policy.
 *	Returns NULL when no page can be allocated.
 */
struct page *alloc_pages_current(gfp_t gfp, unsigned order)
{
	struct mempolicy *pol = &default_policy;
	struct page *page;

	if (!in_interrupt() && !(gfp & __GFP_THISNODE))
		pol = get_task_policy(current);

	/*
	 * No reference counting needed for current->mempolicy
	 * nor system default_policy
	 */
	if (pol->mode == MPOL_INTERLEAVE)
		page = alloc_page_interleave(gfp, order, interleave_nodes(pol));
	else
		page = __alloc_pages_nodemask(gfp, order,
				policy_node(gfp, pol, numa_node_id()),
				policy_nodemask(gfp, pol));

	return page;
}
EXPORT_SYMBOL(alloc_pages_current);

int vma_dup_policy(struct vm_area_struct *src, struct vm_area_struct *dst)
{
	struct mempolicy *pol = mpol_dup(vma_policy(src));

	if (IS_ERR(pol))
		return PTR_ERR(pol);
	dst->vm_policy = pol;
	return 0;
}

/*
 * If mpol_dup() sees current->cpuset == cpuset_being_rebound, then it
 * rebinds the mempolicy its copying by calling mpol_rebind_policy()
 * with the mems_allowed returned by cpuset_mems_allowed().  This
 * keeps mempolicies cpuset relative after its cpuset moves.  See
 * further kernel/cpuset.c update_nodemask().
 *
 * current's mempolicy may be rebinded by the other task(the task that changes
 * cpuset's mems), so we needn't do rebind work for current task.
 */

/* Slow path of a mempolicy duplicate */
struct mempolicy *__mpol_dup(struct mempolicy *old)
{
	struct mempolicy *new = kmem_cache_alloc(policy_cache, GFP_KERNEL);

	if (!new)
		return ERR_PTR(-ENOMEM);

	/* task's mempolicy is protected by alloc_lock */
	if (old == current->mempolicy) {
		task_lock(current);
		*new = *old;
		task_unlock(current);
	} else
		*new = *old;

	if (current_cpuset_is_being_rebound()) {
		nodemask_t mems = cpuset_mems_allowed(current);
		mpol_rebind_policy(new, &mems);
	}
	atomic_set(&new->refcnt, 1);
	return new;
}

/* Slow path of a mempolicy comparison */
bool __mpol_equal(struct mempolicy *a, struct mempolicy *b)
{
	if (!a || !b)
		return false;
	if (a->mode != b->mode)
		return false;
	if (a->flags != b->flags)
		return false;
	if (mpol_store_user_nodemask(a))
		if (!nodes_equal(a->w.user_nodemask, b->w.user_nodemask))
			return false;

	switch (a->mode) {
	case MPOL_BIND:
		/* Fall through */
	case MPOL_INTERLEAVE:
		return !!nodes_equal(a->v.nodes, b->v.nodes);
	case MPOL_PREFERRED:
		/* a's ->flags is the same as b's */
		if (a->flags & MPOL_F_LOCAL)
			return true;
		return a->v.preferred_node == b->v.preferred_node;
	default:
		BUG();
		return false;
	}
}

/*
 * Shared memory backing store policy support.
 *
 * Remember policies even when nobody has shared memory mapped.
 * The policies are kept in Red-Black tree linked from the inode.
 * They are protected by the sp->lock rwlock, which should be held
 * for any accesses to the tree.
 */

/*
 * lookup first element intersecting start-end.  Caller holds sp->lock for
 * reading or for writing
 */
static struct sp_node *
sp_lookup(struct shared_policy *sp, unsigned long start, unsigned long end)
{
	struct rb_node *n = sp->root.rb_node;

	while (n) {
		struct sp_node *p = rb_entry(n, struct sp_node, nd);

		if (start >= p->end)
			n = n->rb_right;
		else if (end <= p->start)
			n = n->rb_left;
		else
			break;
	}
	if (!n)
		return NULL;
	for (;;) {
		struct sp_node *w = NULL;
		struct rb_node *prev = rb_prev(n);
		if (!prev)
			break;
		w = rb_entry(prev, struct sp_node, nd);
		if (w->end <= start)
			break;
		n = prev;
	}
	return rb_entry(n, struct sp_node, nd);
}

/*
 * Insert a new shared policy into the list.  Caller holds sp->lock for
 * writing.
 */
static void sp_insert(struct shared_policy *sp, struct sp_node *new)
{
	struct rb_node **p = &sp->root.rb_node;
	struct rb_node *parent = NULL;
	struct sp_node *nd;

	while (*p) {
		parent = *p;
		nd = rb_entry(parent, struct sp_node, nd);
		if (new->start < nd->start)
			p = &(*p)->rb_left;
		else if (new->end > nd->end)
			p = &(*p)->rb_right;
		else
			BUG();
	}
	rb_link_node(&new->nd, parent, p);
	rb_insert_color(&new->nd, &sp->root);
	pr_debug("inserting %lx-%lx: %d\n", new->start, new->end,
		 new->policy ? new->policy->mode : 0);
}

/* Find shared policy intersecting idx */
struct mempolicy *
mpol_shared_policy_lookup(struct shared_policy *sp, unsigned long idx)
{
	struct mempolicy *pol = NULL;
	struct sp_node *sn;

	if (!sp->root.rb_node)
		return NULL;
	read_lock(&sp->lock);
	sn = sp_lookup(sp, idx, idx+1);
	if (sn) {
		mpol_get(sn->policy);
		pol = sn->policy;
	}
	read_unlock(&sp->lock);
	return pol;
}

static void sp_free(struct sp_node *n)
{
	mpol_put(n->policy);
	kmem_cache_free(sn_cache, n);
}

/**
 * mpol_misplaced - check whether current page node is valid in policy
 *
 * @page: page to be checked
 * @vma: vm area where page mapped
 * @addr: virtual address where page mapped
 *
 * Lookup current policy node id for vma,addr and "compare to" page's
 * node id.
 *
 * Returns:
 *	-1	- not misplaced, page is in the right node
 *	node	- node id where the page should be
 *
 * Policy determination "mimics" alloc_page_vma().
 * Called from fault path where we know the vma and faulting address.
 */
int mpol_misplaced(struct page *page, struct vm_area_struct *vma, unsigned long addr)
{
	struct mempolicy *pol;
	struct zoneref *z;
	int curnid = page_to_nid(page);
	unsigned long pgoff;
	int thiscpu = raw_smp_processor_id();
	int thisnid = cpu_to_node(thiscpu);
	int polnid = NUMA_NO_NODE;
	int ret = -1;

	pol = get_vma_policy(vma, addr);
	if (!(pol->flags & MPOL_F_MOF))
		goto out;

	switch (pol->mode) {
	case MPOL_INTERLEAVE:
		pgoff = vma->vm_pgoff;
		pgoff += (addr - vma->vm_start) >> PAGE_SHIFT;
		polnid = offset_il_node(pol, pgoff);
		break;

	case MPOL_PREFERRED:
		if (pol->flags & MPOL_F_LOCAL)
			polnid = numa_node_id();
		else
			polnid = pol->v.preferred_node;
		break;

	case MPOL_BIND:

		/*
		 * allows binding to multiple nodes.
		 * use current page if in policy nodemask,
		 * else select nearest allowed node, if any.
		 * If no allowed nodes, use current [!misplaced].
		 */
		if (node_isset(curnid, pol->v.nodes))
			goto out;
		z = first_zones_zonelist(
				node_zonelist(numa_node_id(), GFP_HIGHUSER),
				gfp_zone(GFP_HIGHUSER),
				&pol->v.nodes);
		polnid = zone_to_nid(z->zone);
		break;

	default:
		BUG();
	}

	/* Migrate the page towards the node whose CPU is referencing it */
	if (pol->flags & MPOL_F_MORON) {
		polnid = thisnid;

		if (!should_numa_migrate_memory(current, page, curnid, thiscpu))
			goto out;
	}

	if (curnid != polnid)
		ret = polnid;
out:
	mpol_cond_put(pol);

	return ret;
}

/*
 * Drop the (possibly final) reference to task->mempolicy.  It needs to be
 * dropped after task->mempolicy is set to NULL so that any allocation done as
 * part of its kmem_cache_free(), such as by KASAN, doesn't reference a freed
 * policy.
 */
void mpol_put_task_policy(struct task_struct *task)
{
	struct mempolicy *pol;

	task_lock(task);
	pol = task->mempolicy;
	task->mempolicy = NULL;
	task_unlock(task);
	mpol_put(pol);
}

static void sp_delete(struct shared_policy *sp, struct sp_node *n)
{
	pr_debug("deleting %lx-l%lx\n", n->start, n->end);
	rb_erase(&n->nd, &sp->root);
	sp_free(n);
}

static void sp_node_init(struct sp_node *node, unsigned long start,
			unsigned long end, struct mempolicy *pol)
{
	node->start = start;
	node->end = end;
	node->policy = pol;
}

static struct sp_node *sp_alloc(unsigned long start, unsigned long end,
				struct mempolicy *pol)
{
	struct sp_node *n;
	struct mempolicy *newpol;

	n = kmem_cache_alloc(sn_cache, GFP_KERNEL);
	if (!n)
		return NULL;

	newpol = mpol_dup(pol);
	if (IS_ERR(newpol)) {
		kmem_cache_free(sn_cache, n);
		return NULL;
	}
	newpol->flags |= MPOL_F_SHARED;
	sp_node_init(n, start, end, newpol);

	return n;
}

/* Replace a policy range. */
static int shared_policy_replace(struct shared_policy *sp, unsigned long start,
				 unsigned long end, struct sp_node *new)
{
	struct sp_node *n;
	struct sp_node *n_new = NULL;
	struct mempolicy *mpol_new = NULL;
	int ret = 0;

restart:
	write_lock(&sp->lock);
	n = sp_lookup(sp, start, end);
	/* Take care of old policies in the same range. */
	while (n && n->start < end) {
		struct rb_node *next = rb_next(&n->nd);
		if (n->start >= start) {
			if (n->end <= end)
				sp_delete(sp, n);
			else
				n->start = end;
		} else {
			/* Old policy spanning whole new range. */
			if (n->end > end) {
				if (!n_new)
					goto alloc_new;

				*mpol_new = *n->policy;
				atomic_set(&mpol_new->refcnt, 1);
				sp_node_init(n_new, end, n->end, mpol_new);
				n->end = start;
				sp_insert(sp, n_new);
				n_new = NULL;
				mpol_new = NULL;
				break;
			} else
				n->end = start;
		}
		if (!next)
			break;
		n = rb_entry(next, struct sp_node, nd);
	}
	if (new)
		sp_insert(sp, new);
	write_unlock(&sp->lock);
	ret = 0;

err_out:
	if (mpol_new)
		mpol_put(mpol_new);
	if (n_new)
		kmem_cache_free(sn_cache, n_new);

	return ret;

alloc_new:
	write_unlock(&sp->lock);
	ret = -ENOMEM;
	n_new = kmem_cache_alloc(sn_cache, GFP_KERNEL);
	if (!n_new)
		goto err_out;
	mpol_new = kmem_cache_alloc(policy_cache, GFP_KERNEL);
	if (!mpol_new)
		goto err_out;
	goto restart;
}

/**
 * mpol_shared_policy_init - initialize shared policy for inode
 * @sp: pointer to inode shared policy
 * @mpol:  struct mempolicy to install
 *
 * Install non-NULL @mpol in inode's shared policy rb-tree.
 * On entry, the current task has a reference on a non-NULL @mpol.
 * This must be released on exit.
 * This is called at get_inode() calls and we can use GFP_KERNEL.
 */
void mpol_shared_policy_init(struct shared_policy *sp, struct mempolicy *mpol)
{
	int ret;

	sp->root = RB_ROOT;		/* empty tree == default mempolicy */
	rwlock_init(&sp->lock);

	if (mpol) {
		struct vm_area_struct pvma;
		struct mempolicy *new;
		NODEMASK_SCRATCH(scratch);

		if (!scratch)
			goto put_mpol;
		/* contextualize the tmpfs mount point mempolicy */
		new = mpol_new(mpol->mode, mpol->flags, &mpol->w.user_nodemask);
		if (IS_ERR(new))
			goto free_scratch; /* no valid nodemask intersection */

		task_lock(current);
		ret = mpol_set_nodemask(new, &mpol->w.user_nodemask, scratch);
		task_unlock(current);
		if (ret)
			goto put_new;

		/* Create pseudo-vma that contains just the policy */
		vma_init(&pvma, NULL);
		pvma.vm_end = TASK_SIZE;	/* policy covers entire file */
		mpol_set_shared_policy(sp, &pvma, new); /* adds ref */

put_new:
		mpol_put(new);			/* drop initial ref */
free_scratch:
		NODEMASK_SCRATCH_FREE(scratch);
put_mpol:
		mpol_put(mpol);	/* drop our incoming ref on sb mpol */
	}
}

int mpol_set_shared_policy(struct shared_policy *info,
			struct vm_area_struct *vma, struct mempolicy *npol)
{
	int err;
	struct sp_node *new = NULL;
	unsigned long sz = vma_pages(vma);

	pr_debug("set_shared_policy %lx sz %lu %d %d %lx\n",
		 vma->vm_pgoff,
		 sz, npol ? npol->mode : -1,
		 npol ? npol->flags : -1,
		 npol ? nodes_addr(npol->v.nodes)[0] : NUMA_NO_NODE);

	if (npol) {
		new = sp_alloc(vma->vm_pgoff, vma->vm_pgoff + sz, npol);
		if (!new)
			return -ENOMEM;
	}
	err = shared_policy_replace(info, vma->vm_pgoff, vma->vm_pgoff+sz, new);
	if (err && new)
		sp_free(new);
	return err;
}

/* Free a backing policy store on inode delete. */
void mpol_free_shared_policy(struct shared_policy *p)
{
	struct sp_node *n;
	struct rb_node *next;

	if (!p->root.rb_node)
		return;
	write_lock(&p->lock);
	next = rb_first(&p->root);
	while (next) {
		n = rb_entry(next, struct sp_node, nd);
		next = rb_next(&n->nd);
		sp_delete(p, n);
	}
	write_unlock(&p->lock);
}

#ifdef CONFIG_NUMA_BALANCING
static int __initdata numabalancing_override;

static void __init check_numabalancing_enable(void)
{
	bool numabalancing_default = false;

	if (IS_ENABLED(CONFIG_NUMA_BALANCING_DEFAULT_ENABLED))
		numabalancing_default = true;

	/* Parsed by setup_numabalancing. override == 1 enables, -1 disables */
	if (numabalancing_override)
		set_numabalancing_state(numabalancing_override == 1);

	if (num_online_nodes() > 1 && !numabalancing_override) {
		pr_info("%s automatic NUMA balancing. Configure with numa_balancing= or the kernel.numa_balancing sysctl\n",
			numabalancing_default ? "Enabling" : "Disabling");
		set_numabalancing_state(numabalancing_default);
	}
}

static int __init setup_numabalancing(char *str)
{
	int ret = 0;
	if (!str)
		goto out;

	if (!strcmp(str, "enable")) {
		numabalancing_override = 1;
		ret = 1;
	} else if (!strcmp(str, "disable")) {
		numabalancing_override = -1;
		ret = 1;
	}
out:
	if (!ret)
		pr_warn("Unable to parse numa_balancing=\n");

	return ret;
}
__setup("numa_balancing=", setup_numabalancing);
#else
static inline void __init check_numabalancing_enable(void)
{
}
#endif /* CONFIG_NUMA_BALANCING */

/* assumes fs == KERNEL_DS */
void __init numa_policy_init(void)
{
	nodemask_t interleave_nodes;
	unsigned long largest = 0;
	int nid, prefer = 0;

	policy_cache = kmem_cache_create("numa_policy",
					 sizeof(struct mempolicy),
					 0, SLAB_PANIC, NULL);

	sn_cache = kmem_cache_create("shared_policy_node",
				     sizeof(struct sp_node),
				     0, SLAB_PANIC, NULL);

	for_each_node(nid) {
		preferred_node_policy[nid] = (struct mempolicy) {
			.refcnt = ATOMIC_INIT(1),
			.mode = MPOL_PREFERRED,
			.flags = MPOL_F_MOF | MPOL_F_MORON,
			.v = { .preferred_node = nid, },
		};
	}

	/*
	 * Set interleaving policy for system init. Interleaving is only
	 * enabled across suitably sized nodes (default is >= 16MB), or
	 * fall back to the largest node if they're all smaller.
	 */
	nodes_clear(interleave_nodes);
	for_each_node_state(nid, N_MEMORY) {
		unsigned long total_pages = node_present_pages(nid);

		/* Preserve the largest node */
		if (largest < total_pages) {
			largest = total_pages;
			prefer = nid;
		}

		/* Interleave this node? */
		if ((total_pages << PAGE_SHIFT) >= (16 << 20))
			node_set(nid, interleave_nodes);
	}

	/* All too small, use the largest */
	if (unlikely(nodes_empty(interleave_nodes)))
		node_set(prefer, interleave_nodes);

	if (do_set_mempolicy(MPOL_INTERLEAVE, 0, &interleave_nodes))
		pr_err("%s: interleaving failed\n", __func__);

	check_numabalancing_enable();
}

/* Reset policy of current process to default */
void numa_default_policy(void)
{
	do_set_mempolicy(MPOL_DEFAULT, 0, NULL);
}

/*
 * Parse and format mempolicy from/to strings
 */

/*
 * "local" is implemented internally by MPOL_PREFERRED with MPOL_F_LOCAL flag.
 */
static const char * const policy_modes[] =
{
	[MPOL_DEFAULT]    = "default",
	[MPOL_PREFERRED]  = "prefer",
	[MPOL_BIND]       = "bind",
	[MPOL_INTERLEAVE] = "interleave",
	[MPOL_LOCAL]      = "local",
};


#ifdef CONFIG_TMPFS
/**
 * mpol_parse_str - parse string to mempolicy, for tmpfs mpol mount option.
 * @str:  string containing mempolicy to parse
 * @mpol:  pointer to struct mempolicy pointer, returned on success.
 *
 * Format of input:
 *	<mode>[=<flags>][:<nodelist>]
 *
 * On success, returns 0, else 1
 */
int mpol_parse_str(char *str, struct mempolicy **mpol)
{
	struct mempolicy *new = NULL;
	unsigned short mode_flags;
	nodemask_t nodes;
	char *nodelist = strchr(str, ':');
	char *flags = strchr(str, '=');
	int err = 1, mode;

	if (nodelist) {
		/* NUL-terminate mode or flags string */
		*nodelist++ = '\0';
		if (nodelist_parse(nodelist, nodes))
			goto out;
		if (!nodes_subset(nodes, node_states[N_MEMORY]))
			goto out;
	} else
		nodes_clear(nodes);

	if (flags)
		*flags++ = '\0';	/* terminate mode string */

	mode = match_string(policy_modes, MPOL_MAX, str);
	if (mode < 0)
		goto out;

	switch (mode) {
	case MPOL_PREFERRED:
		/*
		 * Insist on a nodelist of one node only
		 */
		if (nodelist) {
			char *rest = nodelist;
			while (isdigit(*rest))
				rest++;
			if (*rest)
				goto out;
		}
		break;
	case MPOL_INTERLEAVE:
		/*
		 * Default to online nodes with memory if no nodelist
		 */
		if (!nodelist)
			nodes = node_states[N_MEMORY];
		break;
	case MPOL_LOCAL:
		/*
		 * Don't allow a nodelist;  mpol_new() checks flags
		 */
		if (nodelist)
			goto out;
		mode = MPOL_PREFERRED;
		break;
	case MPOL_DEFAULT:
		/*
		 * Insist on a empty nodelist
		 */
		if (!nodelist)
			err = 0;
		goto out;
	case MPOL_BIND:
		/*
		 * Insist on a nodelist
		 */
		if (!nodelist)
			goto out;
	}

	mode_flags = 0;
	if (flags) {
		/*
		 * Currently, we only support two mutually exclusive
		 * mode flags.
		 */
		if (!strcmp(flags, "static"))
			mode_flags |= MPOL_F_STATIC_NODES;
		else if (!strcmp(flags, "relative"))
			mode_flags |= MPOL_F_RELATIVE_NODES;
		else
			goto out;
	}

	new = mpol_new(mode, mode_flags, &nodes);
	if (IS_ERR(new))
		goto out;

	/*
	 * Save nodes for mpol_to_str() to show the tmpfs mount options
	 * for /proc/mounts, /proc/pid/mounts and /proc/pid/mountinfo.
	 */
	if (mode != MPOL_PREFERRED)
		new->v.nodes = nodes;
	else if (nodelist)
		new->v.preferred_node = first_node(nodes);
	else
		new->flags |= MPOL_F_LOCAL;

	/*
	 * Save nodes for contextualization: this will be used to "clone"
	 * the mempolicy in a specific context [cpuset] at a later time.
	 */
	new->w.user_nodemask = nodes;

	err = 0;

out:
	/* Restore string for error message */
	if (nodelist)
		*--nodelist = ':';
	if (flags)
		*--flags = '=';
	if (!err)
		*mpol = new;
	return err;
}
#endif /* CONFIG_TMPFS */

/**
 * mpol_to_str - format a mempolicy structure for printing
 * @buffer:  to contain formatted mempolicy string
 * @maxlen:  length of @buffer
 * @pol:  pointer to mempolicy to be formatted
 *
 * Convert @pol into a string.  If @buffer is too short, truncate the string.
 * Recommend a @maxlen of at least 32 for the longest mode, "interleave", the
 * longest flag, "relative", and to display at least a few node ids.
 */
void mpol_to_str(char *buffer, int maxlen, struct mempolicy *pol)
{
	char *p = buffer;
	nodemask_t nodes = NODE_MASK_NONE;
	unsigned short mode = MPOL_DEFAULT;
	unsigned short flags = 0;

	if (pol && pol != &default_policy && !(pol->flags & MPOL_F_MORON)) {
		mode = pol->mode;
		flags = pol->flags;
	}

	switch (mode) {
	case MPOL_DEFAULT:
		break;
	case MPOL_PREFERRED:
		if (flags & MPOL_F_LOCAL)
			mode = MPOL_LOCAL;
		else
			node_set(pol->v.preferred_node, nodes);
		break;
	case MPOL_BIND:
	case MPOL_INTERLEAVE:
		nodes = pol->v.nodes;
		break;
	default:
		WARN_ON_ONCE(1);
		snprintf(p, maxlen, "unknown");
		return;
	}

	p += snprintf(p, maxlen, "%s", policy_modes[mode]);

	if (flags & MPOL_MODE_FLAGS) {
		p += snprintf(p, buffer + maxlen - p, "=");

		/*
		 * Currently, the only defined flags are mutually exclusive
		 */
		if (flags & MPOL_F_STATIC_NODES)
			p += snprintf(p, buffer + maxlen - p, "static");
		else if (flags & MPOL_F_RELATIVE_NODES)
			p += snprintf(p, buffer + maxlen - p, "relative");
	}

	if (!nodes_empty(nodes))
		p += scnprintf(p, buffer + maxlen - p, ":%*pbl",
			       nodemask_pr_args(&nodes));
}<|MERGE_RESOLUTION|>--- conflicted
+++ resolved
@@ -1563,11 +1563,8 @@
 	int uninitialized_var(pval);
 	nodemask_t nodes;
 
-<<<<<<< HEAD
-=======
 	addr = untagged_addr(addr);
 
->>>>>>> f7688b48
 	if (nmask != NULL && maxnode < nr_node_ids)
 		return -EINVAL;
 
@@ -2136,38 +2133,6 @@
 		nmask = policy_nodemask(gfp, pol);
 		if (!nmask || node_isset(hpage_node, *nmask)) {
 			mpol_cond_put(pol);
-<<<<<<< HEAD
-			/*
-			 * We cannot invoke reclaim if __GFP_THISNODE
-			 * is set. Invoking reclaim with
-			 * __GFP_THISNODE set, would cause THP
-			 * allocations to trigger heavy swapping
-			 * despite there may be tons of free memory
-			 * (including potentially plenty of THP
-			 * already available in the buddy) on all the
-			 * other NUMA nodes.
-			 *
-			 * At most we could invoke compaction when
-			 * __GFP_THISNODE is set (but we would need to
-			 * refrain from invoking reclaim even if
-			 * compaction returned COMPACT_SKIPPED because
-			 * there wasn't not enough memory to succeed
-			 * compaction). For now just avoid
-			 * __GFP_THISNODE instead of limiting the
-			 * allocation path to a strict and single
-			 * compaction invocation.
-			 *
-			 * Supposedly if direct reclaim was enabled by
-			 * the caller, the app prefers THP regardless
-			 * of the node it comes from so this would be
-			 * more desiderable behavior than only
-			 * providing THP originated from the local
-			 * node in such case.
-			 */
-			if (!(gfp & __GFP_DIRECT_RECLAIM))
-				gfp |= __GFP_THISNODE;
-			page = __alloc_pages_node(hpage_node, gfp, order);
-=======
 			page = __alloc_pages_node(hpage_node,
 						gfp | __GFP_THISNODE, order);
 
@@ -2181,7 +2146,6 @@
 				page = __alloc_pages_node(hpage_node,
 						gfp | __GFP_NORETRY, order);
 
->>>>>>> f7688b48
 			goto out;
 		}
 	}
