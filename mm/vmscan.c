// SPDX-License-Identifier: GPL-2.0
/*
 *  linux/mm/vmscan.c
 *
 *  Copyright (C) 1991, 1992, 1993, 1994  Linus Torvalds
 *
 *  Swap reorganised 29.12.95, Stephen Tweedie.
 *  kswapd added: 7.1.96  sct
 *  Removed kswapd_ctl limits, and swap out as many pages as needed
 *  to bring the system back to freepages.high: 2.4.97, Rik van Riel.
 *  Zone aware kswapd started 02/00, Kanoj Sarcar (kanoj@sgi.com).
 *  Multiqueue VM started 5.8.00, Rik van Riel.
 */

#define pr_fmt(fmt) KBUILD_MODNAME ": " fmt

#include <linux/mm.h>
#include <linux/sched/mm.h>
#include <linux/module.h>
#include <linux/gfp.h>
#include <linux/kernel_stat.h>
#include <linux/swap.h>
#include <linux/pagemap.h>
#include <linux/init.h>
#include <linux/highmem.h>
#include <linux/vmpressure.h>
#include <linux/vmstat.h>
#include <linux/file.h>
#include <linux/writeback.h>
#include <linux/blkdev.h>
#include <linux/buffer_head.h>	/* for try_to_release_page(),
					buffer_heads_over_limit */
#include <linux/mm_inline.h>
#include <linux/backing-dev.h>
#include <linux/rmap.h>
#include <linux/topology.h>
#include <linux/cpu.h>
#include <linux/cpuset.h>
#include <linux/compaction.h>
#include <linux/notifier.h>
#include <linux/rwsem.h>
#include <linux/delay.h>
#include <linux/kthread.h>
#include <linux/freezer.h>
#include <linux/memcontrol.h>
#include <linux/delayacct.h>
#include <linux/sysctl.h>
#include <linux/oom.h>
#include <linux/pagevec.h>
#include <linux/prefetch.h>
#include <linux/printk.h>
#include <linux/dax.h>
#include <linux/psi.h>

#include <asm/tlbflush.h>
#include <asm/div64.h>

#include <linux/swapops.h>
#include <linux/balloon_compaction.h>

#include "internal.h"

#define CREATE_TRACE_POINTS
#include <trace/events/vmscan.h>

struct scan_control {
	/* How many pages shrink_list() should reclaim */
	unsigned long nr_to_reclaim;

	/*
	 * Nodemask of nodes allowed by the caller. If NULL, all nodes
	 * are scanned.
	 */
	nodemask_t	*nodemask;

	/*
	 * The memory cgroup that hit its limit and as a result is the
	 * primary target of this reclaim invocation.
	 */
	struct mem_cgroup *target_mem_cgroup;

	/* Writepage batching in laptop mode; RECLAIM_WRITE */
	unsigned int may_writepage:1;

	/* Can mapped pages be reclaimed? */
	unsigned int may_unmap:1;

	/* Can pages be swapped as part of reclaim? */
	unsigned int may_swap:1;

	/*
	 * Cgroups are not reclaimed below their configured memory.low,
	 * unless we threaten to OOM. If any cgroups are skipped due to
	 * memory.low and nothing was reclaimed, go back for memory.low.
	 */
	unsigned int memcg_low_reclaim:1;
	unsigned int memcg_low_skipped:1;

	unsigned int hibernation_mode:1;

	/* One of the zones is ready for compaction */
	unsigned int compaction_ready:1;

	/* Allocation order */
	s8 order;

	/* Scan (total_size >> priority) pages at once */
	s8 priority;

	/* The highest zone to isolate pages for reclaim from */
	s8 reclaim_idx;

	/* This context's GFP mask */
	gfp_t gfp_mask;

	/* Incremented by the number of inactive pages that were scanned */
	unsigned long nr_scanned;

	/* Number of pages freed so far during a call to shrink_zones() */
	unsigned long nr_reclaimed;

	struct {
		unsigned int dirty;
		unsigned int unqueued_dirty;
		unsigned int congested;
		unsigned int writeback;
		unsigned int immediate;
		unsigned int file_taken;
		unsigned int taken;
	} nr;

	/* for recording the reclaimed slab by now */
	struct reclaim_state reclaim_state;
};

#ifdef ARCH_HAS_PREFETCH
#define prefetch_prev_lru_page(_page, _base, _field)			\
	do {								\
		if ((_page)->lru.prev != _base) {			\
			struct page *prev;				\
									\
			prev = lru_to_page(&(_page->lru));		\
			prefetch(&prev->_field);			\
		}							\
	} while (0)
#else
#define prefetch_prev_lru_page(_page, _base, _field) do { } while (0)
#endif

#ifdef ARCH_HAS_PREFETCHW
#define prefetchw_prev_lru_page(_page, _base, _field)			\
	do {								\
		if ((_page)->lru.prev != _base) {			\
			struct page *prev;				\
									\
			prev = lru_to_page(&(_page->lru));		\
			prefetchw(&prev->_field);			\
		}							\
	} while (0)
#else
#define prefetchw_prev_lru_page(_page, _base, _field) do { } while (0)
#endif

/*
 * From 0 .. 100.  Higher means more swappy.
 */
int vm_swappiness = 60;
/*
 * The total number of pages which are beyond the high watermark within all
 * zones.
 */
unsigned long vm_total_pages;

static void set_task_reclaim_state(struct task_struct *task,
				   struct reclaim_state *rs)
{
	/* Check for an overwrite */
	WARN_ON_ONCE(rs && task->reclaim_state);

	/* Check for the nulling of an already-nulled member */
	WARN_ON_ONCE(!rs && !task->reclaim_state);

	task->reclaim_state = rs;
}

static LIST_HEAD(shrinker_list);
static DECLARE_RWSEM(shrinker_rwsem);

#ifdef CONFIG_MEMCG
/*
 * We allow subsystems to populate their shrinker-related
 * LRU lists before register_shrinker_prepared() is called
 * for the shrinker, since we don't want to impose
 * restrictions on their internal registration order.
 * In this case shrink_slab_memcg() may find corresponding
 * bit is set in the shrinkers map.
 *
 * This value is used by the function to detect registering
 * shrinkers and to skip do_shrink_slab() calls for them.
 */
#define SHRINKER_REGISTERING ((struct shrinker *)~0UL)

static DEFINE_IDR(shrinker_idr);
static int shrinker_nr_max;

static int prealloc_memcg_shrinker(struct shrinker *shrinker)
{
	int id, ret = -ENOMEM;

	down_write(&shrinker_rwsem);
	/* This may call shrinker, so it must use down_read_trylock() */
	id = idr_alloc(&shrinker_idr, SHRINKER_REGISTERING, 0, 0, GFP_KERNEL);
	if (id < 0)
		goto unlock;

	if (id >= shrinker_nr_max) {
		if (memcg_expand_shrinker_maps(id)) {
			idr_remove(&shrinker_idr, id);
			goto unlock;
		}

		shrinker_nr_max = id + 1;
	}
	shrinker->id = id;
	ret = 0;
unlock:
	up_write(&shrinker_rwsem);
	return ret;
}

static void unregister_memcg_shrinker(struct shrinker *shrinker)
{
	int id = shrinker->id;

	BUG_ON(id < 0);

	down_write(&shrinker_rwsem);
	idr_remove(&shrinker_idr, id);
	up_write(&shrinker_rwsem);
}

static bool global_reclaim(struct scan_control *sc)
{
	return !sc->target_mem_cgroup;
}

/**
 * sane_reclaim - is the usual dirty throttling mechanism operational?
 * @sc: scan_control in question
 *
 * The normal page dirty throttling mechanism in balance_dirty_pages() is
 * completely broken with the legacy memcg and direct stalling in
 * shrink_page_list() is used for throttling instead, which lacks all the
 * niceties such as fairness, adaptive pausing, bandwidth proportional
 * allocation and configurability.
 *
 * This function tests whether the vmscan currently in progress can assume
 * that the normal dirty throttling mechanism is operational.
 */
static bool sane_reclaim(struct scan_control *sc)
{
	struct mem_cgroup *memcg = sc->target_mem_cgroup;

	if (!memcg)
		return true;
#ifdef CONFIG_CGROUP_WRITEBACK
	if (cgroup_subsys_on_dfl(memory_cgrp_subsys))
		return true;
#endif
	return false;
}

static void set_memcg_congestion(pg_data_t *pgdat,
				struct mem_cgroup *memcg,
				bool congested)
{
	struct mem_cgroup_per_node *mn;

	if (!memcg)
		return;

	mn = mem_cgroup_nodeinfo(memcg, pgdat->node_id);
	WRITE_ONCE(mn->congested, congested);
}

static bool memcg_congested(pg_data_t *pgdat,
			struct mem_cgroup *memcg)
{
	struct mem_cgroup_per_node *mn;

	mn = mem_cgroup_nodeinfo(memcg, pgdat->node_id);
	return READ_ONCE(mn->congested);

}
#else
static int prealloc_memcg_shrinker(struct shrinker *shrinker)
{
	return 0;
}

static void unregister_memcg_shrinker(struct shrinker *shrinker)
{
}

static bool global_reclaim(struct scan_control *sc)
{
	return true;
}

static bool sane_reclaim(struct scan_control *sc)
{
	return true;
}

static inline void set_memcg_congestion(struct pglist_data *pgdat,
				struct mem_cgroup *memcg, bool congested)
{
}

static inline bool memcg_congested(struct pglist_data *pgdat,
			struct mem_cgroup *memcg)
{
	return false;

}
#endif

/*
 * This misses isolated pages which are not accounted for to save counters.
 * As the data only determines if reclaim or compaction continues, it is
 * not expected that isolated pages will be a dominating factor.
 */
unsigned long zone_reclaimable_pages(struct zone *zone)
{
	unsigned long nr;

	nr = zone_page_state_snapshot(zone, NR_ZONE_INACTIVE_FILE) +
		zone_page_state_snapshot(zone, NR_ZONE_ACTIVE_FILE);
	if (get_nr_swap_pages() > 0)
		nr += zone_page_state_snapshot(zone, NR_ZONE_INACTIVE_ANON) +
			zone_page_state_snapshot(zone, NR_ZONE_ACTIVE_ANON);

	return nr;
}

/**
 * lruvec_lru_size -  Returns the number of pages on the given LRU list.
 * @lruvec: lru vector
 * @lru: lru to use
 * @zone_idx: zones to consider (use MAX_NR_ZONES for the whole LRU list)
 */
unsigned long lruvec_lru_size(struct lruvec *lruvec, enum lru_list lru, int zone_idx)
{
	unsigned long lru_size = 0;
	int zid;

	if (!mem_cgroup_disabled()) {
		for (zid = 0; zid < MAX_NR_ZONES; zid++)
			lru_size += mem_cgroup_get_zone_lru_size(lruvec, lru, zid);
	} else
		lru_size = node_page_state(lruvec_pgdat(lruvec), NR_LRU_BASE + lru);

	for (zid = zone_idx + 1; zid < MAX_NR_ZONES; zid++) {
		struct zone *zone = &lruvec_pgdat(lruvec)->node_zones[zid];
		unsigned long size;

		if (!managed_zone(zone))
			continue;

		if (!mem_cgroup_disabled())
			size = mem_cgroup_get_zone_lru_size(lruvec, lru, zid);
		else
			size = zone_page_state(&lruvec_pgdat(lruvec)->node_zones[zid],
				       NR_ZONE_LRU_BASE + lru);
		lru_size -= min(size, lru_size);
	}

	return lru_size;

}

/*
 * Add a shrinker callback to be called from the vm.
 */
int prealloc_shrinker(struct shrinker *shrinker)
{
	unsigned int size = sizeof(*shrinker->nr_deferred);

	if (shrinker->flags & SHRINKER_NUMA_AWARE)
		size *= nr_node_ids;

	shrinker->nr_deferred = kzalloc(size, GFP_KERNEL);
	if (!shrinker->nr_deferred)
		return -ENOMEM;

	if (shrinker->flags & SHRINKER_MEMCG_AWARE) {
		if (prealloc_memcg_shrinker(shrinker))
			goto free_deferred;
	}

	return 0;

free_deferred:
	kfree(shrinker->nr_deferred);
	shrinker->nr_deferred = NULL;
	return -ENOMEM;
}

void free_prealloced_shrinker(struct shrinker *shrinker)
{
	if (!shrinker->nr_deferred)
		return;

	if (shrinker->flags & SHRINKER_MEMCG_AWARE)
		unregister_memcg_shrinker(shrinker);

	kfree(shrinker->nr_deferred);
	shrinker->nr_deferred = NULL;
}

void register_shrinker_prepared(struct shrinker *shrinker)
{
	down_write(&shrinker_rwsem);
	list_add_tail(&shrinker->list, &shrinker_list);
#ifdef CONFIG_MEMCG
	if (shrinker->flags & SHRINKER_MEMCG_AWARE)
		idr_replace(&shrinker_idr, shrinker, shrinker->id);
#endif
	up_write(&shrinker_rwsem);
}

int register_shrinker(struct shrinker *shrinker)
{
	int err = prealloc_shrinker(shrinker);

	if (err)
		return err;
	register_shrinker_prepared(shrinker);
	return 0;
}
EXPORT_SYMBOL(register_shrinker);

/*
 * Remove one
 */
void unregister_shrinker(struct shrinker *shrinker)
{
	if (!shrinker->nr_deferred)
		return;
	if (shrinker->flags & SHRINKER_MEMCG_AWARE)
		unregister_memcg_shrinker(shrinker);
	down_write(&shrinker_rwsem);
	list_del(&shrinker->list);
	up_write(&shrinker_rwsem);
	kfree(shrinker->nr_deferred);
	shrinker->nr_deferred = NULL;
}
EXPORT_SYMBOL(unregister_shrinker);

#define SHRINK_BATCH 128

static unsigned long do_shrink_slab(struct shrink_control *shrinkctl,
				    struct shrinker *shrinker, int priority)
{
	unsigned long freed = 0;
	unsigned long long delta;
	long total_scan;
	long freeable;
	long nr;
	long new_nr;
	int nid = shrinkctl->nid;
	long batch_size = shrinker->batch ? shrinker->batch
					  : SHRINK_BATCH;
	long scanned = 0, next_deferred;

	if (!(shrinker->flags & SHRINKER_NUMA_AWARE))
		nid = 0;

	freeable = shrinker->count_objects(shrinker, shrinkctl);
	if (freeable == 0 || freeable == SHRINK_EMPTY)
		return freeable;

	/*
	 * copy the current shrinker scan count into a local variable
	 * and zero it so that other concurrent shrinker invocations
	 * don't also do this scanning work.
	 */
	nr = atomic_long_xchg(&shrinker->nr_deferred[nid], 0);

	total_scan = nr;
<<<<<<< HEAD
	delta = freeable >> priority;
	delta *= 4;
	do_div(delta, shrinker->seeks);
=======
	if (shrinker->seeks) {
		delta = freeable >> priority;
		delta *= 4;
		do_div(delta, shrinker->seeks);
	} else {
		/*
		 * These objects don't require any IO to create. Trim
		 * them aggressively under memory pressure to keep
		 * them from causing refetches in the IO caches.
		 */
		delta = freeable / 2;
	}
>>>>>>> fa578e9d

	total_scan += delta;
	if (total_scan < 0) {
		pr_err("shrink_slab: %pS negative objects to delete nr=%ld\n",
		       shrinker->scan_objects, total_scan);
		total_scan = freeable;
		next_deferred = nr;
	} else
		next_deferred = total_scan;

	/*
	 * We need to avoid excessive windup on filesystem shrinkers
	 * due to large numbers of GFP_NOFS allocations causing the
	 * shrinkers to return -1 all the time. This results in a large
	 * nr being built up so when a shrink that can do some work
	 * comes along it empties the entire cache due to nr >>>
	 * freeable. This is bad for sustaining a working set in
	 * memory.
	 *
	 * Hence only allow the shrinker to scan the entire cache when
	 * a large delta change is calculated directly.
	 */
	if (delta < freeable / 4)
		total_scan = min(total_scan, freeable / 2);

	/*
	 * Avoid risking looping forever due to too large nr value:
	 * never try to free more than twice the estimate number of
	 * freeable entries.
	 */
	if (total_scan > freeable * 2)
		total_scan = freeable * 2;

	trace_mm_shrink_slab_start(shrinker, shrinkctl, nr,
				   freeable, delta, total_scan, priority);

	/*
	 * Normally, we should not scan less than batch_size objects in one
	 * pass to avoid too frequent shrinker calls, but if the slab has less
	 * than batch_size objects in total and we are really tight on memory,
	 * we will try to reclaim all available objects, otherwise we can end
	 * up failing allocations although there are plenty of reclaimable
	 * objects spread over several slabs with usage less than the
	 * batch_size.
	 *
	 * We detect the "tight on memory" situations by looking at the total
	 * number of objects we want to scan (total_scan). If it is greater
	 * than the total number of objects on slab (freeable), we must be
	 * scanning at high prio and therefore should try to reclaim as much as
	 * possible.
	 */
	while (total_scan >= batch_size ||
	       total_scan >= freeable) {
		unsigned long ret;
		unsigned long nr_to_scan = min(batch_size, total_scan);

		shrinkctl->nr_to_scan = nr_to_scan;
		shrinkctl->nr_scanned = nr_to_scan;
		ret = shrinker->scan_objects(shrinker, shrinkctl);
		if (ret == SHRINK_STOP)
			break;
		freed += ret;

		count_vm_events(SLABS_SCANNED, shrinkctl->nr_scanned);
		total_scan -= shrinkctl->nr_scanned;
		scanned += shrinkctl->nr_scanned;

		cond_resched();
	}

	if (next_deferred >= scanned)
		next_deferred -= scanned;
	else
		next_deferred = 0;
	/*
	 * move the unused scan count back into the shrinker in a
	 * manner that handles concurrent updates. If we exhausted the
	 * scan, there is no need to do an update.
	 */
	if (next_deferred > 0)
		new_nr = atomic_long_add_return(next_deferred,
						&shrinker->nr_deferred[nid]);
	else
		new_nr = atomic_long_read(&shrinker->nr_deferred[nid]);

	trace_mm_shrink_slab_end(shrinker, nid, freed, nr, new_nr, total_scan);
	return freed;
}

#ifdef CONFIG_MEMCG
static unsigned long shrink_slab_memcg(gfp_t gfp_mask, int nid,
			struct mem_cgroup *memcg, int priority)
{
	struct memcg_shrinker_map *map;
	unsigned long ret, freed = 0;
	int i;

	if (!mem_cgroup_online(memcg))
		return 0;

	if (!down_read_trylock(&shrinker_rwsem))
		return 0;

	map = rcu_dereference_protected(memcg->nodeinfo[nid]->shrinker_map,
					true);
	if (unlikely(!map))
		goto unlock;

	for_each_set_bit(i, map->map, shrinker_nr_max) {
		struct shrink_control sc = {
			.gfp_mask = gfp_mask,
			.nid = nid,
			.memcg = memcg,
		};
		struct shrinker *shrinker;

		shrinker = idr_find(&shrinker_idr, i);
		if (unlikely(!shrinker || shrinker == SHRINKER_REGISTERING)) {
			if (!shrinker)
				clear_bit(i, map->map);
			continue;
		}

		/* Call non-slab shrinkers even though kmem is disabled */
		if (!memcg_kmem_enabled() &&
		    !(shrinker->flags & SHRINKER_NONSLAB))
			continue;

		ret = do_shrink_slab(&sc, shrinker, priority);
		if (ret == SHRINK_EMPTY) {
			clear_bit(i, map->map);
			/*
			 * After the shrinker reported that it had no objects to
			 * free, but before we cleared the corresponding bit in
			 * the memcg shrinker map, a new object might have been
			 * added. To make sure, we have the bit set in this
			 * case, we invoke the shrinker one more time and reset
			 * the bit if it reports that it is not empty anymore.
			 * The memory barrier here pairs with the barrier in
			 * memcg_set_shrinker_bit():
			 *
			 * list_lru_add()     shrink_slab_memcg()
			 *   list_add_tail()    clear_bit()
			 *   <MB>               <MB>
			 *   set_bit()          do_shrink_slab()
			 */
			smp_mb__after_atomic();
			ret = do_shrink_slab(&sc, shrinker, priority);
			if (ret == SHRINK_EMPTY)
				ret = 0;
			else
				memcg_set_shrinker_bit(memcg, nid, i);
		}
		freed += ret;

		if (rwsem_is_contended(&shrinker_rwsem)) {
			freed = freed ? : 1;
			break;
		}
	}
unlock:
	up_read(&shrinker_rwsem);
	return freed;
}
#else /* CONFIG_MEMCG */
static unsigned long shrink_slab_memcg(gfp_t gfp_mask, int nid,
			struct mem_cgroup *memcg, int priority)
{
	return 0;
}
#endif /* CONFIG_MEMCG */

/**
 * shrink_slab - shrink slab caches
 * @gfp_mask: allocation context
 * @nid: node whose slab caches to target
 * @memcg: memory cgroup whose slab caches to target
 * @priority: the reclaim priority
 *
 * Call the shrink functions to age shrinkable caches.
 *
 * @nid is passed along to shrinkers with SHRINKER_NUMA_AWARE set,
 * unaware shrinkers will receive a node id of 0 instead.
 *
 * @memcg specifies the memory cgroup to target. Unaware shrinkers
 * are called only if it is the root cgroup.
 *
 * @priority is sc->priority, we take the number of objects and >> by priority
 * in order to get the scan target.
 *
 * Returns the number of reclaimed slab objects.
 */
static unsigned long shrink_slab(gfp_t gfp_mask, int nid,
				 struct mem_cgroup *memcg,
				 int priority)
{
	unsigned long ret, freed = 0;
	struct shrinker *shrinker;

	/*
	 * The root memcg might be allocated even though memcg is disabled
	 * via "cgroup_disable=memory" boot parameter.  This could make
	 * mem_cgroup_is_root() return false, then just run memcg slab
	 * shrink, but skip global shrink.  This may result in premature
	 * oom.
	 */
	if (!mem_cgroup_disabled() && !mem_cgroup_is_root(memcg))
		return shrink_slab_memcg(gfp_mask, nid, memcg, priority);

	if (!down_read_trylock(&shrinker_rwsem))
		goto out;

	list_for_each_entry(shrinker, &shrinker_list, list) {
		struct shrink_control sc = {
			.gfp_mask = gfp_mask,
			.nid = nid,
			.memcg = memcg,
		};

		ret = do_shrink_slab(&sc, shrinker, priority);
		if (ret == SHRINK_EMPTY)
			ret = 0;
		freed += ret;
		/*
		 * Bail out if someone want to register a new shrinker to
		 * prevent the regsitration from being stalled for long periods
		 * by parallel ongoing shrinking.
		 */
		if (rwsem_is_contended(&shrinker_rwsem)) {
			freed = freed ? : 1;
			break;
		}
	}

	up_read(&shrinker_rwsem);
out:
	cond_resched();
	return freed;
}

void drop_slab_node(int nid)
{
	unsigned long freed;

	do {
		struct mem_cgroup *memcg = NULL;

		freed = 0;
		memcg = mem_cgroup_iter(NULL, NULL, NULL);
		do {
			freed += shrink_slab(GFP_KERNEL, nid, memcg, 0);
		} while ((memcg = mem_cgroup_iter(NULL, memcg, NULL)) != NULL);
	} while (freed > 10);
}

void drop_slab(void)
{
	int nid;

	for_each_online_node(nid)
		drop_slab_node(nid);
}

static inline int is_page_cache_freeable(struct page *page)
{
	/*
	 * A freeable page cache page is referenced only by the caller
	 * that isolated the page, the page cache and optional buffer
	 * heads at page->private.
	 */
	int page_cache_pins = PageTransHuge(page) && PageSwapCache(page) ?
		HPAGE_PMD_NR : 1;
	return page_count(page) - page_has_private(page) == 1 + page_cache_pins;
}

static int may_write_to_inode(struct inode *inode, struct scan_control *sc)
{
	if (current->flags & PF_SWAPWRITE)
		return 1;
	if (!inode_write_congested(inode))
		return 1;
	if (inode_to_bdi(inode) == current->backing_dev_info)
		return 1;
	return 0;
}

/*
 * We detected a synchronous write error writing a page out.  Probably
 * -ENOSPC.  We need to propagate that into the address_space for a subsequent
 * fsync(), msync() or close().
 *
 * The tricky part is that after writepage we cannot touch the mapping: nothing
 * prevents it from being freed up.  But we have a ref on the page and once
 * that page is locked, the mapping is pinned.
 *
 * We're allowed to run sleeping lock_page() here because we know the caller has
 * __GFP_FS.
 */
static void handle_write_error(struct address_space *mapping,
				struct page *page, int error)
{
	lock_page(page);
	if (page_mapping(page) == mapping)
		mapping_set_error(mapping, error);
	unlock_page(page);
}

/* possible outcome of pageout() */
typedef enum {
	/* failed to write page out, page is locked */
	PAGE_KEEP,
	/* move page to the active list, page is locked */
	PAGE_ACTIVATE,
	/* page has been sent to the disk successfully, page is unlocked */
	PAGE_SUCCESS,
	/* page is clean and locked */
	PAGE_CLEAN,
} pageout_t;

/*
 * pageout is called by shrink_page_list() for each dirty page.
 * Calls ->writepage().
 */
static pageout_t pageout(struct page *page, struct address_space *mapping,
			 struct scan_control *sc)
{
	/*
	 * If the page is dirty, only perform writeback if that write
	 * will be non-blocking.  To prevent this allocation from being
	 * stalled by pagecache activity.  But note that there may be
	 * stalls if we need to run get_block().  We could test
	 * PagePrivate for that.
	 *
	 * If this process is currently in __generic_file_write_iter() against
	 * this page's queue, we can perform writeback even if that
	 * will block.
	 *
	 * If the page is swapcache, write it back even if that would
	 * block, for some throttling. This happens by accident, because
	 * swap_backing_dev_info is bust: it doesn't reflect the
	 * congestion state of the swapdevs.  Easy to fix, if needed.
	 */
	if (!is_page_cache_freeable(page))
		return PAGE_KEEP;
	if (!mapping) {
		/*
		 * Some data journaling orphaned pages can have
		 * page->mapping == NULL while being dirty with clean buffers.
		 */
		if (page_has_private(page)) {
			if (try_to_free_buffers(page)) {
				ClearPageDirty(page);
				pr_info("%s: orphaned page\n", __func__);
				return PAGE_CLEAN;
			}
		}
		return PAGE_KEEP;
	}
	if (mapping->a_ops->writepage == NULL)
		return PAGE_ACTIVATE;
	if (!may_write_to_inode(mapping->host, sc))
		return PAGE_KEEP;

	if (clear_page_dirty_for_io(page)) {
		int res;
		struct writeback_control wbc = {
			.sync_mode = WB_SYNC_NONE,
			.nr_to_write = SWAP_CLUSTER_MAX,
			.range_start = 0,
			.range_end = LLONG_MAX,
			.for_reclaim = 1,
		};

		SetPageReclaim(page);
		res = mapping->a_ops->writepage(page, &wbc);
		if (res < 0)
			handle_write_error(mapping, page, res);
		if (res == AOP_WRITEPAGE_ACTIVATE) {
			ClearPageReclaim(page);
			return PAGE_ACTIVATE;
		}

		if (!PageWriteback(page)) {
			/* synchronous write or broken a_ops? */
			ClearPageReclaim(page);
		}
		trace_mm_vmscan_writepage(page);
		inc_node_page_state(page, NR_VMSCAN_WRITE);
		return PAGE_SUCCESS;
	}

	return PAGE_CLEAN;
}

/*
 * Same as remove_mapping, but if the page is removed from the mapping, it
 * gets returned with a refcount of 0.
 */
static int __remove_mapping(struct address_space *mapping, struct page *page,
			    bool reclaimed)
{
	unsigned long flags;
	int refcount;

	BUG_ON(!PageLocked(page));
	BUG_ON(mapping != page_mapping(page));

	xa_lock_irqsave(&mapping->i_pages, flags);
	/*
	 * The non racy check for a busy page.
	 *
	 * Must be careful with the order of the tests. When someone has
	 * a ref to the page, it may be possible that they dirty it then
	 * drop the reference. So if PageDirty is tested before page_count
	 * here, then the following race may occur:
	 *
	 * get_user_pages(&page);
	 * [user mapping goes away]
	 * write_to(page);
	 *				!PageDirty(page)    [good]
	 * SetPageDirty(page);
	 * put_page(page);
	 *				!page_count(page)   [good, discard it]
	 *
	 * [oops, our write_to data is lost]
	 *
	 * Reversing the order of the tests ensures such a situation cannot
	 * escape unnoticed. The smp_rmb is needed to ensure the page->flags
	 * load is not satisfied before that of page->_refcount.
	 *
	 * Note that if SetPageDirty is always performed via set_page_dirty,
	 * and thus under the i_pages lock, then this ordering is not required.
	 */
	refcount = 1 + compound_nr(page);
	if (!page_ref_freeze(page, refcount))
		goto cannot_free;
	/* note: atomic_cmpxchg in page_ref_freeze provides the smp_rmb */
	if (unlikely(PageDirty(page))) {
		page_ref_unfreeze(page, refcount);
		goto cannot_free;
	}

	if (PageSwapCache(page)) {
		swp_entry_t swap = { .val = page_private(page) };
		mem_cgroup_swapout(page, swap);
		__delete_from_swap_cache(page, swap);
		xa_unlock_irqrestore(&mapping->i_pages, flags);
		put_swap_page(page, swap);
	} else {
		void (*freepage)(struct page *);
		void *shadow = NULL;

		freepage = mapping->a_ops->freepage;
		/*
		 * Remember a shadow entry for reclaimed file cache in
		 * order to detect refaults, thus thrashing, later on.
		 *
		 * But don't store shadows in an address space that is
		 * already exiting.  This is not just an optizimation,
		 * inode reclaim needs to empty out the radix tree or
		 * the nodes are lost.  Don't plant shadows behind its
		 * back.
		 *
		 * We also don't store shadows for DAX mappings because the
		 * only page cache pages found in these are zero pages
		 * covering holes, and because we don't want to mix DAX
		 * exceptional entries and shadow exceptional entries in the
		 * same address_space.
		 */
		if (reclaimed && page_is_file_cache(page) &&
		    !mapping_exiting(mapping) && !dax_mapping(mapping))
			shadow = workingset_eviction(page);
		__delete_from_page_cache(page, shadow);
		xa_unlock_irqrestore(&mapping->i_pages, flags);

		if (freepage != NULL)
			freepage(page);
	}

	return 1;

cannot_free:
	xa_unlock_irqrestore(&mapping->i_pages, flags);
	return 0;
}

/*
 * Attempt to detach a locked page from its ->mapping.  If it is dirty or if
 * someone else has a ref on the page, abort and return 0.  If it was
 * successfully detached, return 1.  Assumes the caller has a single ref on
 * this page.
 */
int remove_mapping(struct address_space *mapping, struct page *page)
{
	if (__remove_mapping(mapping, page, false)) {
		/*
		 * Unfreezing the refcount with 1 rather than 2 effectively
		 * drops the pagecache ref for us without requiring another
		 * atomic operation.
		 */
		page_ref_unfreeze(page, 1);
		return 1;
	}
	return 0;
}

/**
 * putback_lru_page - put previously isolated page onto appropriate LRU list
 * @page: page to be put back to appropriate lru list
 *
 * Add previously isolated @page to appropriate LRU list.
 * Page may still be unevictable for other reasons.
 *
 * lru_lock must not be held, interrupts must be enabled.
 */
void putback_lru_page(struct page *page)
{
	lru_cache_add(page);
	put_page(page);		/* drop ref from isolate */
}

enum page_references {
	PAGEREF_RECLAIM,
	PAGEREF_RECLAIM_CLEAN,
	PAGEREF_KEEP,
	PAGEREF_ACTIVATE,
};

static enum page_references page_check_references(struct page *page,
						  struct scan_control *sc)
{
	int referenced_ptes, referenced_page;
	unsigned long vm_flags;

	referenced_ptes = page_referenced(page, 1, sc->target_mem_cgroup,
					  &vm_flags);
	referenced_page = TestClearPageReferenced(page);

	/*
	 * Mlock lost the isolation race with us.  Let try_to_unmap()
	 * move the page to the unevictable list.
	 */
	if (vm_flags & VM_LOCKED)
		return PAGEREF_RECLAIM;

	if (referenced_ptes) {
		if (PageSwapBacked(page))
			return PAGEREF_ACTIVATE;
		/*
		 * All mapped pages start out with page table
		 * references from the instantiating fault, so we need
		 * to look twice if a mapped file page is used more
		 * than once.
		 *
		 * Mark it and spare it for another trip around the
		 * inactive list.  Another page table reference will
		 * lead to its activation.
		 *
		 * Note: the mark is set for activated pages as well
		 * so that recently deactivated but used pages are
		 * quickly recovered.
		 */
		SetPageReferenced(page);

		if (referenced_page || referenced_ptes > 1)
			return PAGEREF_ACTIVATE;

		/*
		 * Activate file-backed executable pages after first usage.
		 */
		if (vm_flags & VM_EXEC)
			return PAGEREF_ACTIVATE;

		return PAGEREF_KEEP;
	}

	/* Reclaim if clean, defer dirty pages to writeback */
	if (referenced_page && !PageSwapBacked(page))
		return PAGEREF_RECLAIM_CLEAN;

	return PAGEREF_RECLAIM;
}

/* Check if a page is dirty or under writeback */
static void page_check_dirty_writeback(struct page *page,
				       bool *dirty, bool *writeback)
{
	struct address_space *mapping;

	/*
	 * Anonymous pages are not handled by flushers and must be written
	 * from reclaim context. Do not stall reclaim based on them
	 */
	if (!page_is_file_cache(page) ||
	    (PageAnon(page) && !PageSwapBacked(page))) {
		*dirty = false;
		*writeback = false;
		return;
	}

	/* By default assume that the page flags are accurate */
	*dirty = PageDirty(page);
	*writeback = PageWriteback(page);

	/* Verify dirty/writeback state if the filesystem supports it */
	if (!page_has_private(page))
		return;

	mapping = page_mapping(page);
	if (mapping && mapping->a_ops->is_dirty_writeback)
		mapping->a_ops->is_dirty_writeback(page, dirty, writeback);
}

/*
 * shrink_page_list() returns the number of reclaimed pages
 */
static unsigned long shrink_page_list(struct list_head *page_list,
				      struct pglist_data *pgdat,
				      struct scan_control *sc,
				      enum ttu_flags ttu_flags,
				      struct reclaim_stat *stat,
				      bool ignore_references)
{
	LIST_HEAD(ret_pages);
	LIST_HEAD(free_pages);
	unsigned nr_reclaimed = 0;
	unsigned pgactivate = 0;

	memset(stat, 0, sizeof(*stat));
	cond_resched();

	while (!list_empty(page_list)) {
		struct address_space *mapping;
		struct page *page;
		int may_enter_fs;
		enum page_references references = PAGEREF_RECLAIM;
		bool dirty, writeback;
		unsigned int nr_pages;

		cond_resched();

		page = lru_to_page(page_list);
		list_del(&page->lru);

		if (!trylock_page(page))
			goto keep;

		VM_BUG_ON_PAGE(PageActive(page), page);

		nr_pages = compound_nr(page);

		/* Account the number of base pages even though THP */
		sc->nr_scanned += nr_pages;

		if (unlikely(!page_evictable(page)))
			goto activate_locked;

		if (!sc->may_unmap && page_mapped(page))
			goto keep_locked;

		may_enter_fs = (sc->gfp_mask & __GFP_FS) ||
			(PageSwapCache(page) && (sc->gfp_mask & __GFP_IO));

		/*
		 * The number of dirty pages determines if a node is marked
		 * reclaim_congested which affects wait_iff_congested. kswapd
		 * will stall and start writing pages if the tail of the LRU
		 * is all dirty unqueued pages.
		 */
		page_check_dirty_writeback(page, &dirty, &writeback);
		if (dirty || writeback)
			stat->nr_dirty++;

		if (dirty && !writeback)
			stat->nr_unqueued_dirty++;

		/*
		 * Treat this page as congested if the underlying BDI is or if
		 * pages are cycling through the LRU so quickly that the
		 * pages marked for immediate reclaim are making it to the
		 * end of the LRU a second time.
		 */
		mapping = page_mapping(page);
		if (((dirty || writeback) && mapping &&
		     inode_write_congested(mapping->host)) ||
		    (writeback && PageReclaim(page)))
			stat->nr_congested++;

		/*
		 * If a page at the tail of the LRU is under writeback, there
		 * are three cases to consider.
		 *
		 * 1) If reclaim is encountering an excessive number of pages
		 *    under writeback and this page is both under writeback and
		 *    PageReclaim then it indicates that pages are being queued
		 *    for IO but are being recycled through the LRU before the
		 *    IO can complete. Waiting on the page itself risks an
		 *    indefinite stall if it is impossible to writeback the
		 *    page due to IO error or disconnected storage so instead
		 *    note that the LRU is being scanned too quickly and the
		 *    caller can stall after page list has been processed.
		 *
		 * 2) Global or new memcg reclaim encounters a page that is
		 *    not marked for immediate reclaim, or the caller does not
		 *    have __GFP_FS (or __GFP_IO if it's simply going to swap,
		 *    not to fs). In this case mark the page for immediate
		 *    reclaim and continue scanning.
		 *
		 *    Require may_enter_fs because we would wait on fs, which
		 *    may not have submitted IO yet. And the loop driver might
		 *    enter reclaim, and deadlock if it waits on a page for
		 *    which it is needed to do the write (loop masks off
		 *    __GFP_IO|__GFP_FS for this reason); but more thought
		 *    would probably show more reasons.
		 *
		 * 3) Legacy memcg encounters a page that is already marked
		 *    PageReclaim. memcg does not have any dirty pages
		 *    throttling so we could easily OOM just because too many
		 *    pages are in writeback and there is nothing else to
		 *    reclaim. Wait for the writeback to complete.
		 *
		 * In cases 1) and 2) we activate the pages to get them out of
		 * the way while we continue scanning for clean pages on the
		 * inactive list and refilling from the active list. The
		 * observation here is that waiting for disk writes is more
		 * expensive than potentially causing reloads down the line.
		 * Since they're marked for immediate reclaim, they won't put
		 * memory pressure on the cache working set any longer than it
		 * takes to write them to disk.
		 */
		if (PageWriteback(page)) {
			/* Case 1 above */
			if (current_is_kswapd() &&
			    PageReclaim(page) &&
			    test_bit(PGDAT_WRITEBACK, &pgdat->flags)) {
				stat->nr_immediate++;
				goto activate_locked;

			/* Case 2 above */
			} else if (sane_reclaim(sc) ||
			    !PageReclaim(page) || !may_enter_fs) {
				/*
				 * This is slightly racy - end_page_writeback()
				 * might have just cleared PageReclaim, then
				 * setting PageReclaim here end up interpreted
				 * as PageReadahead - but that does not matter
				 * enough to care.  What we do want is for this
				 * page to have PageReclaim set next time memcg
				 * reclaim reaches the tests above, so it will
				 * then wait_on_page_writeback() to avoid OOM;
				 * and it's also appropriate in global reclaim.
				 */
				SetPageReclaim(page);
				stat->nr_writeback++;
				goto activate_locked;

			/* Case 3 above */
			} else {
				unlock_page(page);
				wait_on_page_writeback(page);
				/* then go back and try same page again */
				list_add_tail(&page->lru, page_list);
				continue;
			}
		}

		if (!ignore_references)
			references = page_check_references(page, sc);

		switch (references) {
		case PAGEREF_ACTIVATE:
			goto activate_locked;
		case PAGEREF_KEEP:
			stat->nr_ref_keep += nr_pages;
			goto keep_locked;
		case PAGEREF_RECLAIM:
		case PAGEREF_RECLAIM_CLEAN:
			; /* try to reclaim the page below */
		}

		/*
		 * Anonymous process memory has backing store?
		 * Try to allocate it some swap space here.
		 * Lazyfree page could be freed directly
		 */
		if (PageAnon(page) && PageSwapBacked(page)) {
			if (!PageSwapCache(page)) {
				if (!(sc->gfp_mask & __GFP_IO))
					goto keep_locked;
				if (PageTransHuge(page)) {
					/* cannot split THP, skip it */
					if (!can_split_huge_page(page, NULL))
						goto activate_locked;
					/*
					 * Split pages without a PMD map right
					 * away. Chances are some or all of the
					 * tail pages can be freed without IO.
					 */
					if (!compound_mapcount(page) &&
					    split_huge_page_to_list(page,
								    page_list))
						goto activate_locked;
				}
				if (!add_to_swap(page)) {
					if (!PageTransHuge(page))
						goto activate_locked_split;
					/* Fallback to swap normal pages */
					if (split_huge_page_to_list(page,
								    page_list))
						goto activate_locked;
#ifdef CONFIG_TRANSPARENT_HUGEPAGE
					count_vm_event(THP_SWPOUT_FALLBACK);
#endif
					if (!add_to_swap(page))
						goto activate_locked_split;
				}

				may_enter_fs = 1;

				/* Adding to swap updated mapping */
				mapping = page_mapping(page);
			}
		} else if (unlikely(PageTransHuge(page))) {
			/* Split file THP */
			if (split_huge_page_to_list(page, page_list))
				goto keep_locked;
		}

		/*
		 * THP may get split above, need minus tail pages and update
		 * nr_pages to avoid accounting tail pages twice.
		 *
		 * The tail pages that are added into swap cache successfully
		 * reach here.
		 */
		if ((nr_pages > 1) && !PageTransHuge(page)) {
			sc->nr_scanned -= (nr_pages - 1);
			nr_pages = 1;
		}

		/*
		 * The page is mapped into the page tables of one or more
		 * processes. Try to unmap it here.
		 */
		if (page_mapped(page)) {
			enum ttu_flags flags = ttu_flags | TTU_BATCH_FLUSH;

			if (unlikely(PageTransHuge(page)))
				flags |= TTU_SPLIT_HUGE_PMD;
			if (!try_to_unmap(page, flags)) {
				stat->nr_unmap_fail += nr_pages;
				goto activate_locked;
			}
		}

		if (PageDirty(page)) {
			/*
			 * Only kswapd can writeback filesystem pages
			 * to avoid risk of stack overflow. But avoid
			 * injecting inefficient single-page IO into
			 * flusher writeback as much as possible: only
			 * write pages when we've encountered many
			 * dirty pages, and when we've already scanned
			 * the rest of the LRU for clean pages and see
			 * the same dirty pages again (PageReclaim).
			 */
			if (page_is_file_cache(page) &&
			    (!current_is_kswapd() || !PageReclaim(page) ||
			     !test_bit(PGDAT_DIRTY, &pgdat->flags))) {
				/*
				 * Immediately reclaim when written back.
				 * Similar in principal to deactivate_page()
				 * except we already have the page isolated
				 * and know it's dirty
				 */
				inc_node_page_state(page, NR_VMSCAN_IMMEDIATE);
				SetPageReclaim(page);

				goto activate_locked;
			}

			if (references == PAGEREF_RECLAIM_CLEAN)
				goto keep_locked;
			if (!may_enter_fs)
				goto keep_locked;
			if (!sc->may_writepage)
				goto keep_locked;

			/*
			 * Page is dirty. Flush the TLB if a writable entry
			 * potentially exists to avoid CPU writes after IO
			 * starts and then write it out here.
			 */
			try_to_unmap_flush_dirty();
			switch (pageout(page, mapping, sc)) {
			case PAGE_KEEP:
				goto keep_locked;
			case PAGE_ACTIVATE:
				goto activate_locked;
			case PAGE_SUCCESS:
				if (PageWriteback(page))
					goto keep;
				if (PageDirty(page))
					goto keep;

				/*
				 * A synchronous write - probably a ramdisk.  Go
				 * ahead and try to reclaim the page.
				 */
				if (!trylock_page(page))
					goto keep;
				if (PageDirty(page) || PageWriteback(page))
					goto keep_locked;
				mapping = page_mapping(page);
			case PAGE_CLEAN:
				; /* try to free the page below */
			}
		}

		/*
		 * If the page has buffers, try to free the buffer mappings
		 * associated with this page. If we succeed we try to free
		 * the page as well.
		 *
		 * We do this even if the page is PageDirty().
		 * try_to_release_page() does not perform I/O, but it is
		 * possible for a page to have PageDirty set, but it is actually
		 * clean (all its buffers are clean).  This happens if the
		 * buffers were written out directly, with submit_bh(). ext3
		 * will do this, as well as the blockdev mapping.
		 * try_to_release_page() will discover that cleanness and will
		 * drop the buffers and mark the page clean - it can be freed.
		 *
		 * Rarely, pages can have buffers and no ->mapping.  These are
		 * the pages which were not successfully invalidated in
		 * truncate_complete_page().  We try to drop those buffers here
		 * and if that worked, and the page is no longer mapped into
		 * process address space (page_count == 1) it can be freed.
		 * Otherwise, leave the page on the LRU so it is swappable.
		 */
		if (page_has_private(page)) {
			if (!try_to_release_page(page, sc->gfp_mask))
				goto activate_locked;
			if (!mapping && page_count(page) == 1) {
				unlock_page(page);
				if (put_page_testzero(page))
					goto free_it;
				else {
					/*
					 * rare race with speculative reference.
					 * the speculative reference will free
					 * this page shortly, so we may
					 * increment nr_reclaimed here (and
					 * leave it off the LRU).
					 */
					nr_reclaimed++;
					continue;
				}
			}
		}

		if (PageAnon(page) && !PageSwapBacked(page)) {
			/* follow __remove_mapping for reference */
			if (!page_ref_freeze(page, 1))
				goto keep_locked;
			if (PageDirty(page)) {
				page_ref_unfreeze(page, 1);
				goto keep_locked;
			}

			count_vm_event(PGLAZYFREED);
			count_memcg_page_event(page, PGLAZYFREED);
		} else if (!mapping || !__remove_mapping(mapping, page, true))
			goto keep_locked;

		unlock_page(page);
free_it:
		/*
		 * THP may get swapped out in a whole, need account
		 * all base pages.
		 */
		nr_reclaimed += nr_pages;

		/*
		 * Is there need to periodically free_page_list? It would
		 * appear not as the counts should be low
		 */
		if (unlikely(PageTransHuge(page)))
			(*get_compound_page_dtor(page))(page);
		else
			list_add(&page->lru, &free_pages);
		continue;

activate_locked_split:
		/*
		 * The tail pages that are failed to add into swap cache
		 * reach here.  Fixup nr_scanned and nr_pages.
		 */
		if (nr_pages > 1) {
			sc->nr_scanned -= (nr_pages - 1);
			nr_pages = 1;
		}
activate_locked:
		/* Not a candidate for swapping, so reclaim swap space. */
		if (PageSwapCache(page) && (mem_cgroup_swap_full(page) ||
						PageMlocked(page)))
			try_to_free_swap(page);
		VM_BUG_ON_PAGE(PageActive(page), page);
		if (!PageMlocked(page)) {
			int type = page_is_file_cache(page);
			SetPageActive(page);
			stat->nr_activate[type] += nr_pages;
			count_memcg_page_event(page, PGACTIVATE);
		}
keep_locked:
		unlock_page(page);
keep:
		list_add(&page->lru, &ret_pages);
		VM_BUG_ON_PAGE(PageLRU(page) || PageUnevictable(page), page);
	}

	pgactivate = stat->nr_activate[0] + stat->nr_activate[1];

	mem_cgroup_uncharge_list(&free_pages);
	try_to_unmap_flush();
	free_unref_page_list(&free_pages);

	list_splice(&ret_pages, page_list);
	count_vm_events(PGACTIVATE, pgactivate);

	return nr_reclaimed;
}

unsigned long reclaim_clean_pages_from_list(struct zone *zone,
					    struct list_head *page_list)
{
	struct scan_control sc = {
		.gfp_mask = GFP_KERNEL,
		.priority = DEF_PRIORITY,
		.may_unmap = 1,
	};
	struct reclaim_stat dummy_stat;
	unsigned long ret;
	struct page *page, *next;
	LIST_HEAD(clean_pages);

	list_for_each_entry_safe(page, next, page_list, lru) {
		if (page_is_file_cache(page) && !PageDirty(page) &&
		    !__PageMovable(page) && !PageUnevictable(page)) {
			ClearPageActive(page);
			list_move(&page->lru, &clean_pages);
		}
	}

	ret = shrink_page_list(&clean_pages, zone->zone_pgdat, &sc,
			TTU_IGNORE_ACCESS, &dummy_stat, true);
	list_splice(&clean_pages, page_list);
	mod_node_page_state(zone->zone_pgdat, NR_ISOLATED_FILE, -ret);
	return ret;
}

/*
 * Attempt to remove the specified page from its LRU.  Only take this page
 * if it is of the appropriate PageActive status.  Pages which are being
 * freed elsewhere are also ignored.
 *
 * page:	page to consider
 * mode:	one of the LRU isolation modes defined above
 *
 * returns 0 on success, -ve errno on failure.
 */
int __isolate_lru_page(struct page *page, isolate_mode_t mode)
{
	int ret = -EINVAL;

	/* Only take pages on the LRU. */
	if (!PageLRU(page))
		return ret;

	/* Compaction should not handle unevictable pages but CMA can do so */
	if (PageUnevictable(page) && !(mode & ISOLATE_UNEVICTABLE))
		return ret;

	ret = -EBUSY;

	/*
	 * To minimise LRU disruption, the caller can indicate that it only
	 * wants to isolate pages it will be able to operate on without
	 * blocking - clean pages for the most part.
	 *
	 * ISOLATE_ASYNC_MIGRATE is used to indicate that it only wants to pages
	 * that it is possible to migrate without blocking
	 */
	if (mode & ISOLATE_ASYNC_MIGRATE) {
		/* All the caller can do on PageWriteback is block */
		if (PageWriteback(page))
			return ret;

		if (PageDirty(page)) {
			struct address_space *mapping;
			bool migrate_dirty;

			/*
			 * Only pages without mappings or that have a
			 * ->migratepage callback are possible to migrate
			 * without blocking. However, we can be racing with
			 * truncation so it's necessary to lock the page
			 * to stabilise the mapping as truncation holds
			 * the page lock until after the page is removed
			 * from the page cache.
			 */
			if (!trylock_page(page))
				return ret;

			mapping = page_mapping(page);
			migrate_dirty = !mapping || mapping->a_ops->migratepage;
			unlock_page(page);
			if (!migrate_dirty)
				return ret;
		}
	}

	if ((mode & ISOLATE_UNMAPPED) && page_mapped(page))
		return ret;

	if (likely(get_page_unless_zero(page))) {
		/*
		 * Be careful not to clear PageLRU until after we're
		 * sure the page is not being freed elsewhere -- the
		 * page release code relies on it.
		 */
		ClearPageLRU(page);
		ret = 0;
	}

	return ret;
}


/*
 * Update LRU sizes after isolating pages. The LRU size updates must
 * be complete before mem_cgroup_update_lru_size due to a santity check.
 */
static __always_inline void update_lru_sizes(struct lruvec *lruvec,
			enum lru_list lru, unsigned long *nr_zone_taken)
{
	int zid;

	for (zid = 0; zid < MAX_NR_ZONES; zid++) {
		if (!nr_zone_taken[zid])
			continue;

		__update_lru_size(lruvec, lru, zid, -nr_zone_taken[zid]);
#ifdef CONFIG_MEMCG
		mem_cgroup_update_lru_size(lruvec, lru, zid, -nr_zone_taken[zid]);
#endif
	}

}

/**
 * pgdat->lru_lock is heavily contended.  Some of the functions that
 * shrink the lists perform better by taking out a batch of pages
 * and working on them outside the LRU lock.
 *
 * For pagecache intensive workloads, this function is the hottest
 * spot in the kernel (apart from copy_*_user functions).
 *
 * Appropriate locks must be held before calling this function.
 *
 * @nr_to_scan:	The number of eligible pages to look through on the list.
 * @lruvec:	The LRU vector to pull pages from.
 * @dst:	The temp list to put pages on to.
 * @nr_scanned:	The number of pages that were scanned.
 * @sc:		The scan_control struct for this reclaim session
 * @mode:	One of the LRU isolation modes
 * @lru:	LRU list id for isolating
 *
 * returns how many pages were moved onto *@dst.
 */
static unsigned long isolate_lru_pages(unsigned long nr_to_scan,
		struct lruvec *lruvec, struct list_head *dst,
		unsigned long *nr_scanned, struct scan_control *sc,
		enum lru_list lru)
{
	struct list_head *src = &lruvec->lists[lru];
	unsigned long nr_taken = 0;
	unsigned long nr_zone_taken[MAX_NR_ZONES] = { 0 };
	unsigned long nr_skipped[MAX_NR_ZONES] = { 0, };
	unsigned long skipped = 0;
	unsigned long scan, total_scan, nr_pages;
	LIST_HEAD(pages_skipped);
	isolate_mode_t mode = (sc->may_unmap ? 0 : ISOLATE_UNMAPPED);

	total_scan = 0;
	scan = 0;
	while (scan < nr_to_scan && !list_empty(src)) {
		struct page *page;

		page = lru_to_page(src);
		prefetchw_prev_lru_page(page, src, flags);

		VM_BUG_ON_PAGE(!PageLRU(page), page);

		nr_pages = compound_nr(page);
		total_scan += nr_pages;

		if (page_zonenum(page) > sc->reclaim_idx) {
			list_move(&page->lru, &pages_skipped);
			nr_skipped[page_zonenum(page)] += nr_pages;
			continue;
		}

		/*
		 * Do not count skipped pages because that makes the function
		 * return with no isolated pages if the LRU mostly contains
		 * ineligible pages.  This causes the VM to not reclaim any
		 * pages, triggering a premature OOM.
		 *
		 * Account all tail pages of THP.  This would not cause
		 * premature OOM since __isolate_lru_page() returns -EBUSY
		 * only when the page is being freed somewhere else.
		 */
		scan += nr_pages;
		switch (__isolate_lru_page(page, mode)) {
		case 0:
			nr_taken += nr_pages;
			nr_zone_taken[page_zonenum(page)] += nr_pages;
			list_move(&page->lru, dst);
			break;

		case -EBUSY:
			/* else it is being freed elsewhere */
			list_move(&page->lru, src);
			continue;

		default:
			BUG();
		}
	}

	/*
	 * Splice any skipped pages to the start of the LRU list. Note that
	 * this disrupts the LRU order when reclaiming for lower zones but
	 * we cannot splice to the tail. If we did then the SWAP_CLUSTER_MAX
	 * scanning would soon rescan the same pages to skip and put the
	 * system at risk of premature OOM.
	 */
	if (!list_empty(&pages_skipped)) {
		int zid;

		list_splice(&pages_skipped, src);
		for (zid = 0; zid < MAX_NR_ZONES; zid++) {
			if (!nr_skipped[zid])
				continue;

			__count_zid_vm_events(PGSCAN_SKIP, zid, nr_skipped[zid]);
			skipped += nr_skipped[zid];
		}
	}
	*nr_scanned = total_scan;
	trace_mm_vmscan_lru_isolate(sc->reclaim_idx, sc->order, nr_to_scan,
				    total_scan, skipped, nr_taken, mode, lru);
	update_lru_sizes(lruvec, lru, nr_zone_taken);
	return nr_taken;
}

/**
 * isolate_lru_page - tries to isolate a page from its LRU list
 * @page: page to isolate from its LRU list
 *
 * Isolates a @page from an LRU list, clears PageLRU and adjusts the
 * vmstat statistic corresponding to whatever LRU list the page was on.
 *
 * Returns 0 if the page was removed from an LRU list.
 * Returns -EBUSY if the page was not on an LRU list.
 *
 * The returned page will have PageLRU() cleared.  If it was found on
 * the active list, it will have PageActive set.  If it was found on
 * the unevictable list, it will have the PageUnevictable bit set. That flag
 * may need to be cleared by the caller before letting the page go.
 *
 * The vmstat statistic corresponding to the list on which the page was
 * found will be decremented.
 *
 * Restrictions:
 *
 * (1) Must be called with an elevated refcount on the page. This is a
 *     fundamentnal difference from isolate_lru_pages (which is called
 *     without a stable reference).
 * (2) the lru_lock must not be held.
 * (3) interrupts must be enabled.
 */
int isolate_lru_page(struct page *page)
{
	int ret = -EBUSY;

	VM_BUG_ON_PAGE(!page_count(page), page);
	WARN_RATELIMIT(PageTail(page), "trying to isolate tail page");

	if (PageLRU(page)) {
		pg_data_t *pgdat = page_pgdat(page);
		struct lruvec *lruvec;

		spin_lock_irq(&pgdat->lru_lock);
		lruvec = mem_cgroup_page_lruvec(page, pgdat);
		if (PageLRU(page)) {
			int lru = page_lru(page);
			get_page(page);
			ClearPageLRU(page);
			del_page_from_lru_list(page, lruvec, lru);
			ret = 0;
		}
		spin_unlock_irq(&pgdat->lru_lock);
	}
	return ret;
}

/*
 * A direct reclaimer may isolate SWAP_CLUSTER_MAX pages from the LRU list and
 * then get resheduled. When there are massive number of tasks doing page
 * allocation, such sleeping direct reclaimers may keep piling up on each CPU,
 * the LRU list will go small and be scanned faster than necessary, leading to
 * unnecessary swapping, thrashing and OOM.
 */
static int too_many_isolated(struct pglist_data *pgdat, int file,
		struct scan_control *sc)
{
	unsigned long inactive, isolated;

	if (current_is_kswapd())
		return 0;

	if (!sane_reclaim(sc))
		return 0;

	if (file) {
		inactive = node_page_state(pgdat, NR_INACTIVE_FILE);
		isolated = node_page_state(pgdat, NR_ISOLATED_FILE);
	} else {
		inactive = node_page_state(pgdat, NR_INACTIVE_ANON);
		isolated = node_page_state(pgdat, NR_ISOLATED_ANON);
	}

	/*
	 * GFP_NOIO/GFP_NOFS callers are allowed to isolate more pages, so they
	 * won't get blocked by normal direct-reclaimers, forming a circular
	 * deadlock.
	 */
	if ((sc->gfp_mask & (__GFP_IO | __GFP_FS)) == (__GFP_IO | __GFP_FS))
		inactive >>= 3;

	return isolated > inactive;
}

/*
 * This moves pages from @list to corresponding LRU list.
 *
 * We move them the other way if the page is referenced by one or more
 * processes, from rmap.
 *
 * If the pages are mostly unmapped, the processing is fast and it is
 * appropriate to hold zone_lru_lock across the whole operation.  But if
 * the pages are mapped, the processing is slow (page_referenced()) so we
 * should drop zone_lru_lock around each page.  It's impossible to balance
 * this, so instead we remove the pages from the LRU while processing them.
 * It is safe to rely on PG_active against the non-LRU pages in here because
 * nobody will play with that bit on a non-LRU page.
 *
 * The downside is that we have to touch page->_refcount against each page.
 * But we had to alter page->flags anyway.
 *
 * Returns the number of pages moved to the given lruvec.
 */

static unsigned noinline_for_stack move_pages_to_lru(struct lruvec *lruvec,
						     struct list_head *list)
{
	struct pglist_data *pgdat = lruvec_pgdat(lruvec);
	int nr_pages, nr_moved = 0;
	LIST_HEAD(pages_to_free);
	struct page *page;
	enum lru_list lru;

	while (!list_empty(list)) {
		page = lru_to_page(list);
		VM_BUG_ON_PAGE(PageLRU(page), page);
		if (unlikely(!page_evictable(page))) {
			list_del(&page->lru);
			spin_unlock_irq(&pgdat->lru_lock);
			putback_lru_page(page);
			spin_lock_irq(&pgdat->lru_lock);
			continue;
		}
		lruvec = mem_cgroup_page_lruvec(page, pgdat);

		SetPageLRU(page);
		lru = page_lru(page);

		nr_pages = hpage_nr_pages(page);
		update_lru_size(lruvec, lru, page_zonenum(page), nr_pages);
		list_move(&page->lru, &lruvec->lists[lru]);

		if (put_page_testzero(page)) {
			__ClearPageLRU(page);
			__ClearPageActive(page);
			del_page_from_lru_list(page, lruvec, lru);

			if (unlikely(PageCompound(page))) {
				spin_unlock_irq(&pgdat->lru_lock);
				(*get_compound_page_dtor(page))(page);
				spin_lock_irq(&pgdat->lru_lock);
			} else
				list_add(&page->lru, &pages_to_free);
		} else {
			nr_moved += nr_pages;
		}
	}

	/*
	 * To save our caller's stack, now use input list for pages to free.
	 */
	list_splice(&pages_to_free, list);

	return nr_moved;
}

/*
 * If a kernel thread (such as nfsd for loop-back mounts) services
 * a backing device by writing to the page cache it sets PF_LESS_THROTTLE.
 * In that case we should only throttle if the backing device it is
 * writing to is congested.  In other cases it is safe to throttle.
 */
static int current_may_throttle(void)
{
	return !(current->flags & PF_LESS_THROTTLE) ||
		current->backing_dev_info == NULL ||
		bdi_write_congested(current->backing_dev_info);
}

/*
 * shrink_inactive_list() is a helper for shrink_node().  It returns the number
 * of reclaimed pages
 */
static noinline_for_stack unsigned long
shrink_inactive_list(unsigned long nr_to_scan, struct lruvec *lruvec,
		     struct scan_control *sc, enum lru_list lru)
{
	LIST_HEAD(page_list);
	unsigned long nr_scanned;
	unsigned long nr_reclaimed = 0;
	unsigned long nr_taken;
	struct reclaim_stat stat;
	int file = is_file_lru(lru);
	enum vm_event_item item;
	struct pglist_data *pgdat = lruvec_pgdat(lruvec);
	struct zone_reclaim_stat *reclaim_stat = &lruvec->reclaim_stat;
	bool stalled = false;

	while (unlikely(too_many_isolated(pgdat, file, sc))) {
		if (stalled)
			return 0;

		/* wait a bit for the reclaimer. */
		msleep(100);
		stalled = true;

		/* We are about to die and free our memory. Return now. */
		if (fatal_signal_pending(current))
			return SWAP_CLUSTER_MAX;
	}

	lru_add_drain();

	spin_lock_irq(&pgdat->lru_lock);

	nr_taken = isolate_lru_pages(nr_to_scan, lruvec, &page_list,
				     &nr_scanned, sc, lru);

	__mod_node_page_state(pgdat, NR_ISOLATED_ANON + file, nr_taken);
	reclaim_stat->recent_scanned[file] += nr_taken;

	item = current_is_kswapd() ? PGSCAN_KSWAPD : PGSCAN_DIRECT;
	if (global_reclaim(sc))
		__count_vm_events(item, nr_scanned);
	__count_memcg_events(lruvec_memcg(lruvec), item, nr_scanned);
	spin_unlock_irq(&pgdat->lru_lock);

	if (nr_taken == 0)
		return 0;

	nr_reclaimed = shrink_page_list(&page_list, pgdat, sc, 0,
				&stat, false);

	spin_lock_irq(&pgdat->lru_lock);

	item = current_is_kswapd() ? PGSTEAL_KSWAPD : PGSTEAL_DIRECT;
	if (global_reclaim(sc))
		__count_vm_events(item, nr_reclaimed);
	__count_memcg_events(lruvec_memcg(lruvec), item, nr_reclaimed);
	reclaim_stat->recent_rotated[0] += stat.nr_activate[0];
	reclaim_stat->recent_rotated[1] += stat.nr_activate[1];

	move_pages_to_lru(lruvec, &page_list);

	__mod_node_page_state(pgdat, NR_ISOLATED_ANON + file, -nr_taken);

	spin_unlock_irq(&pgdat->lru_lock);

	mem_cgroup_uncharge_list(&page_list);
	free_unref_page_list(&page_list);

	/*
	 * If dirty pages are scanned that are not queued for IO, it
	 * implies that flushers are not doing their job. This can
	 * happen when memory pressure pushes dirty pages to the end of
	 * the LRU before the dirty limits are breached and the dirty
	 * data has expired. It can also happen when the proportion of
	 * dirty pages grows not through writes but through memory
	 * pressure reclaiming all the clean cache. And in some cases,
	 * the flushers simply cannot keep up with the allocation
	 * rate. Nudge the flusher threads in case they are asleep.
	 */
	if (stat.nr_unqueued_dirty == nr_taken)
		wakeup_flusher_threads(WB_REASON_VMSCAN);

	sc->nr.dirty += stat.nr_dirty;
	sc->nr.congested += stat.nr_congested;
	sc->nr.unqueued_dirty += stat.nr_unqueued_dirty;
	sc->nr.writeback += stat.nr_writeback;
	sc->nr.immediate += stat.nr_immediate;
	sc->nr.taken += nr_taken;
	if (file)
		sc->nr.file_taken += nr_taken;

	trace_mm_vmscan_lru_shrink_inactive(pgdat->node_id,
			nr_scanned, nr_reclaimed, &stat, sc->priority, file);
	return nr_reclaimed;
}

static void shrink_active_list(unsigned long nr_to_scan,
			       struct lruvec *lruvec,
			       struct scan_control *sc,
			       enum lru_list lru)
{
	unsigned long nr_taken;
	unsigned long nr_scanned;
	unsigned long vm_flags;
	LIST_HEAD(l_hold);	/* The pages which were snipped off */
	LIST_HEAD(l_active);
	LIST_HEAD(l_inactive);
	struct page *page;
	struct zone_reclaim_stat *reclaim_stat = &lruvec->reclaim_stat;
	unsigned nr_deactivate, nr_activate;
	unsigned nr_rotated = 0;
	int file = is_file_lru(lru);
	struct pglist_data *pgdat = lruvec_pgdat(lruvec);

	lru_add_drain();

	spin_lock_irq(&pgdat->lru_lock);

	nr_taken = isolate_lru_pages(nr_to_scan, lruvec, &l_hold,
				     &nr_scanned, sc, lru);

	__mod_node_page_state(pgdat, NR_ISOLATED_ANON + file, nr_taken);
	reclaim_stat->recent_scanned[file] += nr_taken;

	__count_vm_events(PGREFILL, nr_scanned);
	__count_memcg_events(lruvec_memcg(lruvec), PGREFILL, nr_scanned);

	spin_unlock_irq(&pgdat->lru_lock);

	while (!list_empty(&l_hold)) {
		cond_resched();
		page = lru_to_page(&l_hold);
		list_del(&page->lru);

		if (unlikely(!page_evictable(page))) {
			putback_lru_page(page);
			continue;
		}

		if (unlikely(buffer_heads_over_limit)) {
			if (page_has_private(page) && trylock_page(page)) {
				if (page_has_private(page))
					try_to_release_page(page, 0);
				unlock_page(page);
			}
		}

		if (page_referenced(page, 0, sc->target_mem_cgroup,
				    &vm_flags)) {
			nr_rotated += hpage_nr_pages(page);
			/*
			 * Identify referenced, file-backed active pages and
			 * give them one more trip around the active list. So
			 * that executable code get better chances to stay in
			 * memory under moderate memory pressure.  Anon pages
			 * are not likely to be evicted by use-once streaming
			 * IO, plus JVM can create lots of anon VM_EXEC pages,
			 * so we ignore them here.
			 */
			if ((vm_flags & VM_EXEC) && page_is_file_cache(page)) {
				list_add(&page->lru, &l_active);
				continue;
			}
		}

		ClearPageActive(page);	/* we are de-activating */
		SetPageWorkingset(page);
		list_add(&page->lru, &l_inactive);
	}

	/*
	 * Move pages back to the lru list.
	 */
	spin_lock_irq(&pgdat->lru_lock);
	/*
	 * Count referenced pages from currently used mappings as rotated,
	 * even though only some of them are actually re-activated.  This
	 * helps balance scan pressure between file and anonymous pages in
	 * get_scan_count.
	 */
	reclaim_stat->recent_rotated[file] += nr_rotated;

	nr_activate = move_pages_to_lru(lruvec, &l_active);
	nr_deactivate = move_pages_to_lru(lruvec, &l_inactive);
	/* Keep all free pages in l_active list */
	list_splice(&l_inactive, &l_active);

	__count_vm_events(PGDEACTIVATE, nr_deactivate);
	__count_memcg_events(lruvec_memcg(lruvec), PGDEACTIVATE, nr_deactivate);

	__mod_node_page_state(pgdat, NR_ISOLATED_ANON + file, -nr_taken);
	spin_unlock_irq(&pgdat->lru_lock);

	mem_cgroup_uncharge_list(&l_active);
	free_unref_page_list(&l_active);
	trace_mm_vmscan_lru_shrink_active(pgdat->node_id, nr_taken, nr_activate,
			nr_deactivate, nr_rotated, sc->priority, file);
}

unsigned long reclaim_pages(struct list_head *page_list)
{
	int nid = -1;
	unsigned long nr_reclaimed = 0;
	LIST_HEAD(node_page_list);
	struct reclaim_stat dummy_stat;
	struct page *page;
	struct scan_control sc = {
		.gfp_mask = GFP_KERNEL,
		.priority = DEF_PRIORITY,
		.may_writepage = 1,
		.may_unmap = 1,
		.may_swap = 1,
	};

	while (!list_empty(page_list)) {
		page = lru_to_page(page_list);
		if (nid == -1) {
			nid = page_to_nid(page);
			INIT_LIST_HEAD(&node_page_list);
		}

		if (nid == page_to_nid(page)) {
			ClearPageActive(page);
			list_move(&page->lru, &node_page_list);
			continue;
		}

		nr_reclaimed += shrink_page_list(&node_page_list,
						NODE_DATA(nid),
						&sc, 0,
						&dummy_stat, false);
		while (!list_empty(&node_page_list)) {
			page = lru_to_page(&node_page_list);
			list_del(&page->lru);
			putback_lru_page(page);
		}

		nid = -1;
	}

	if (!list_empty(&node_page_list)) {
		nr_reclaimed += shrink_page_list(&node_page_list,
						NODE_DATA(nid),
						&sc, 0,
						&dummy_stat, false);
		while (!list_empty(&node_page_list)) {
			page = lru_to_page(&node_page_list);
			list_del(&page->lru);
			putback_lru_page(page);
		}
	}

	return nr_reclaimed;
}

/*
 * The inactive anon list should be small enough that the VM never has
 * to do too much work.
 *
 * The inactive file list should be small enough to leave most memory
 * to the established workingset on the scan-resistant active list,
 * but large enough to avoid thrashing the aggregate readahead window.
 *
 * Both inactive lists should also be large enough that each inactive
 * page has a chance to be referenced again before it is reclaimed.
 *
 * If that fails and refaulting is observed, the inactive list grows.
 *
 * The inactive_ratio is the target ratio of ACTIVE to INACTIVE pages
 * on this LRU, maintained by the pageout code. An inactive_ratio
 * of 3 means 3:1 or 25% of the pages are kept on the inactive list.
 *
 * total     target    max
 * memory    ratio     inactive
 * -------------------------------------
 *   10MB       1         5MB
 *  100MB       1        50MB
 *    1GB       3       250MB
 *   10GB      10       0.9GB
 *  100GB      31         3GB
 *    1TB     101        10GB
 *   10TB     320        32GB
 */
static bool inactive_list_is_low(struct lruvec *lruvec, bool file,
<<<<<<< HEAD
				 struct scan_control *sc, bool actual_reclaim)
=======
				 struct scan_control *sc, bool trace)
>>>>>>> fa578e9d
{
	enum lru_list active_lru = file * LRU_FILE + LRU_ACTIVE;
	struct pglist_data *pgdat = lruvec_pgdat(lruvec);
	enum lru_list inactive_lru = file * LRU_FILE;
	unsigned long inactive, active;
	unsigned long inactive_ratio;
	unsigned long refaults;
	unsigned long gb;

	/*
	 * If we don't have swap space, anonymous page deactivation
	 * is pointless.
	 */
	if (!file && !total_swap_pages)
		return false;

	inactive = lruvec_lru_size(lruvec, inactive_lru, sc->reclaim_idx);
	active = lruvec_lru_size(lruvec, active_lru, sc->reclaim_idx);

	/*
	 * When refaults are being observed, it means a new workingset
	 * is being established. Disable active list protection to get
	 * rid of the stale workingset quickly.
	 */
<<<<<<< HEAD
	refaults = lruvec_page_state(lruvec, WORKINGSET_ACTIVATE);
	if (file && actual_reclaim && lruvec->refaults != refaults) {
=======
	refaults = lruvec_page_state_local(lruvec, WORKINGSET_ACTIVATE);
	if (file && lruvec->refaults != refaults) {
>>>>>>> fa578e9d
		inactive_ratio = 0;
	} else {
		gb = (inactive + active) >> (30 - PAGE_SHIFT);
		if (gb)
			inactive_ratio = int_sqrt(10 * gb);
		else
			inactive_ratio = 1;
	}

	if (trace)
		trace_mm_vmscan_inactive_list_is_low(pgdat->node_id, sc->reclaim_idx,
			lruvec_lru_size(lruvec, inactive_lru, MAX_NR_ZONES), inactive,
			lruvec_lru_size(lruvec, active_lru, MAX_NR_ZONES), active,
			inactive_ratio, file);

	return inactive * inactive_ratio < active;
}

static unsigned long shrink_list(enum lru_list lru, unsigned long nr_to_scan,
				 struct lruvec *lruvec, struct scan_control *sc)
{
	if (is_active_lru(lru)) {
		if (inactive_list_is_low(lruvec, is_file_lru(lru), sc, true))
			shrink_active_list(nr_to_scan, lruvec, sc, lru);
		return 0;
	}

	return shrink_inactive_list(nr_to_scan, lruvec, sc, lru);
}

enum scan_balance {
	SCAN_EQUAL,
	SCAN_FRACT,
	SCAN_ANON,
	SCAN_FILE,
};

/*
 * Determine how aggressively the anon and file LRU lists should be
 * scanned.  The relative value of each set of LRU lists is determined
 * by looking at the fraction of the pages scanned we did rotate back
 * onto the active list instead of evict.
 *
 * nr[0] = anon inactive pages to scan; nr[1] = anon active pages to scan
 * nr[2] = file inactive pages to scan; nr[3] = file active pages to scan
 */
static void get_scan_count(struct lruvec *lruvec, struct mem_cgroup *memcg,
			   struct scan_control *sc, unsigned long *nr,
			   unsigned long *lru_pages)
{
	int swappiness = mem_cgroup_swappiness(memcg);
	struct zone_reclaim_stat *reclaim_stat = &lruvec->reclaim_stat;
	u64 fraction[2];
	u64 denominator = 0;	/* gcc */
	struct pglist_data *pgdat = lruvec_pgdat(lruvec);
	unsigned long anon_prio, file_prio;
	enum scan_balance scan_balance;
	unsigned long anon, file;
	unsigned long ap, fp;
	enum lru_list lru;

	/* If we have no swap space, do not bother scanning anon pages. */
	if (!sc->may_swap || mem_cgroup_get_nr_swap_pages(memcg) <= 0) {
		scan_balance = SCAN_FILE;
		goto out;
	}

	/*
	 * Global reclaim will swap to prevent OOM even with no
	 * swappiness, but memcg users want to use this knob to
	 * disable swapping for individual groups completely when
	 * using the memory controller's swap limit feature would be
	 * too expensive.
	 */
	if (!global_reclaim(sc) && !swappiness) {
		scan_balance = SCAN_FILE;
		goto out;
	}

	/*
	 * Do not apply any pressure balancing cleverness when the
	 * system is close to OOM, scan both anon and file equally
	 * (unless the swappiness setting disagrees with swapping).
	 */
	if (!sc->priority && swappiness) {
		scan_balance = SCAN_EQUAL;
		goto out;
	}

	/*
	 * Prevent the reclaimer from falling into the cache trap: as
	 * cache pages start out inactive, every cache fault will tip
	 * the scan balance towards the file LRU.  And as the file LRU
	 * shrinks, so does the window for rotation from references.
	 * This means we have a runaway feedback loop where a tiny
	 * thrashing file LRU becomes infinitely more attractive than
	 * anon pages.  Try to detect this based on file LRU size.
	 */
	if (global_reclaim(sc)) {
		unsigned long pgdatfile;
		unsigned long pgdatfree;
		int z;
		unsigned long total_high_wmark = 0;

		pgdatfree = sum_zone_node_page_state(pgdat->node_id, NR_FREE_PAGES);
		pgdatfile = node_page_state(pgdat, NR_ACTIVE_FILE) +
			   node_page_state(pgdat, NR_INACTIVE_FILE);

		for (z = 0; z < MAX_NR_ZONES; z++) {
			struct zone *zone = &pgdat->node_zones[z];
			if (!managed_zone(zone))
				continue;

			total_high_wmark += high_wmark_pages(zone);
		}

		if (unlikely(pgdatfile + pgdatfree <= total_high_wmark)) {
			/*
			 * Force SCAN_ANON if there are enough inactive
			 * anonymous pages on the LRU in eligible zones.
			 * Otherwise, the small LRU gets thrashed.
			 */
			if (!inactive_list_is_low(lruvec, false, sc, false) &&
			    lruvec_lru_size(lruvec, LRU_INACTIVE_ANON, sc->reclaim_idx)
					>> sc->priority) {
				scan_balance = SCAN_ANON;
				goto out;
			}
		}
	}

	/*
	 * If there is enough inactive page cache, i.e. if the size of the
	 * inactive list is greater than that of the active list *and* the
	 * inactive list actually has some pages to scan on this priority, we
	 * do not reclaim anything from the anonymous working set right now.
	 * Without the second condition we could end up never scanning an
	 * lruvec even if it has plenty of old anonymous pages unless the
	 * system is under heavy pressure.
	 */
	if (!inactive_list_is_low(lruvec, true, sc, false) &&
	    lruvec_lru_size(lruvec, LRU_INACTIVE_FILE, sc->reclaim_idx) >> sc->priority) {
		scan_balance = SCAN_FILE;
		goto out;
	}

	scan_balance = SCAN_FRACT;

	/*
	 * With swappiness at 100, anonymous and file have the same priority.
	 * This scanning priority is essentially the inverse of IO cost.
	 */
	anon_prio = swappiness;
	file_prio = 200 - anon_prio;

	/*
	 * OK, so we have swap space and a fair amount of page cache
	 * pages.  We use the recently rotated / recently scanned
	 * ratios to determine how valuable each cache is.
	 *
	 * Because workloads change over time (and to avoid overflow)
	 * we keep these statistics as a floating average, which ends
	 * up weighing recent references more than old ones.
	 *
	 * anon in [0], file in [1]
	 */

	anon  = lruvec_lru_size(lruvec, LRU_ACTIVE_ANON, MAX_NR_ZONES) +
		lruvec_lru_size(lruvec, LRU_INACTIVE_ANON, MAX_NR_ZONES);
	file  = lruvec_lru_size(lruvec, LRU_ACTIVE_FILE, MAX_NR_ZONES) +
		lruvec_lru_size(lruvec, LRU_INACTIVE_FILE, MAX_NR_ZONES);

	spin_lock_irq(&pgdat->lru_lock);
	if (unlikely(reclaim_stat->recent_scanned[0] > anon / 4)) {
		reclaim_stat->recent_scanned[0] /= 2;
		reclaim_stat->recent_rotated[0] /= 2;
	}

	if (unlikely(reclaim_stat->recent_scanned[1] > file / 4)) {
		reclaim_stat->recent_scanned[1] /= 2;
		reclaim_stat->recent_rotated[1] /= 2;
	}

	/*
	 * The amount of pressure on anon vs file pages is inversely
	 * proportional to the fraction of recently scanned pages on
	 * each list that were recently referenced and in active use.
	 */
	ap = anon_prio * (reclaim_stat->recent_scanned[0] + 1);
	ap /= reclaim_stat->recent_rotated[0] + 1;

	fp = file_prio * (reclaim_stat->recent_scanned[1] + 1);
	fp /= reclaim_stat->recent_rotated[1] + 1;
	spin_unlock_irq(&pgdat->lru_lock);

	fraction[0] = ap;
	fraction[1] = fp;
	denominator = ap + fp + 1;
out:
	*lru_pages = 0;
	for_each_evictable_lru(lru) {
		int file = is_file_lru(lru);
		unsigned long lruvec_size;
		unsigned long scan;
		unsigned long protection;

		lruvec_size = lruvec_lru_size(lruvec, lru, sc->reclaim_idx);
		protection = mem_cgroup_protection(memcg,
						   sc->memcg_low_reclaim);

		if (protection) {
			/*
			 * Scale a cgroup's reclaim pressure by proportioning
			 * its current usage to its memory.low or memory.min
			 * setting.
			 *
			 * This is important, as otherwise scanning aggression
			 * becomes extremely binary -- from nothing as we
			 * approach the memory protection threshold, to totally
			 * nominal as we exceed it.  This results in requiring
			 * setting extremely liberal protection thresholds. It
			 * also means we simply get no protection at all if we
			 * set it too low, which is not ideal.
			 *
			 * If there is any protection in place, we reduce scan
			 * pressure by how much of the total memory used is
			 * within protection thresholds.
			 *
			 * There is one special case: in the first reclaim pass,
			 * we skip over all groups that are within their low
			 * protection. If that fails to reclaim enough pages to
			 * satisfy the reclaim goal, we come back and override
			 * the best-effort low protection. However, we still
			 * ideally want to honor how well-behaved groups are in
			 * that case instead of simply punishing them all
			 * equally. As such, we reclaim them based on how much
			 * memory they are using, reducing the scan pressure
			 * again by how much of the total memory used is under
			 * hard protection.
			 */
			unsigned long cgroup_size = mem_cgroup_size(memcg);

			/* Avoid TOCTOU with earlier protection check */
			cgroup_size = max(cgroup_size, protection);

			scan = lruvec_size - lruvec_size * protection /
				cgroup_size;

			/*
			 * Minimally target SWAP_CLUSTER_MAX pages to keep
			 * reclaim moving forwards, avoiding decremeting
			 * sc->priority further than desirable.
			 */
			scan = max(scan, SWAP_CLUSTER_MAX);
		} else {
			scan = lruvec_size;
		}

		scan >>= sc->priority;

		/*
		 * If the cgroup's already been deleted, make sure to
		 * scrape out the remaining cache.
		 */
		if (!scan && !mem_cgroup_online(memcg))
			scan = min(lruvec_size, SWAP_CLUSTER_MAX);

		switch (scan_balance) {
		case SCAN_EQUAL:
			/* Scan lists relative to size */
			break;
		case SCAN_FRACT:
			/*
			 * Scan types proportional to swappiness and
			 * their relative recent reclaim efficiency.
<<<<<<< HEAD
			 * Make sure we don't miss the last page
			 * because of a round-off error.
			 */
			scan = DIV64_U64_ROUND_UP(scan * fraction[file],
=======
			 * Make sure we don't miss the last page on
			 * the offlined memory cgroups because of a
			 * round-off error.
			 */
			scan = mem_cgroup_online(memcg) ?
			       div64_u64(scan * fraction[file], denominator) :
			       DIV64_U64_ROUND_UP(scan * fraction[file],
>>>>>>> fa578e9d
						  denominator);
			break;
		case SCAN_FILE:
		case SCAN_ANON:
			/* Scan one type exclusively */
			if ((scan_balance == SCAN_FILE) != file) {
				lruvec_size = 0;
				scan = 0;
			}
			break;
		default:
			/* Look ma, no brain */
			BUG();
		}

		*lru_pages += lruvec_size;
		nr[lru] = scan;
	}
}

/*
 * This is a basic per-node page freer.  Used by both kswapd and direct reclaim.
 */
static void shrink_node_memcg(struct pglist_data *pgdat, struct mem_cgroup *memcg,
			      struct scan_control *sc, unsigned long *lru_pages)
{
	struct lruvec *lruvec = mem_cgroup_lruvec(pgdat, memcg);
	unsigned long nr[NR_LRU_LISTS];
	unsigned long targets[NR_LRU_LISTS];
	unsigned long nr_to_scan;
	enum lru_list lru;
	unsigned long nr_reclaimed = 0;
	unsigned long nr_to_reclaim = sc->nr_to_reclaim;
	struct blk_plug plug;
	bool scan_adjusted;

	get_scan_count(lruvec, memcg, sc, nr, lru_pages);

	/* Record the original scan target for proportional adjustments later */
	memcpy(targets, nr, sizeof(nr));

	/*
	 * Global reclaiming within direct reclaim at DEF_PRIORITY is a normal
	 * event that can occur when there is little memory pressure e.g.
	 * multiple streaming readers/writers. Hence, we do not abort scanning
	 * when the requested number of pages are reclaimed when scanning at
	 * DEF_PRIORITY on the assumption that the fact we are direct
	 * reclaiming implies that kswapd is not keeping up and it is best to
	 * do a batch of work at once. For memcg reclaim one check is made to
	 * abort proportional reclaim if either the file or anon lru has already
	 * dropped to zero at the first pass.
	 */
	scan_adjusted = (global_reclaim(sc) && !current_is_kswapd() &&
			 sc->priority == DEF_PRIORITY);

	blk_start_plug(&plug);
	while (nr[LRU_INACTIVE_ANON] || nr[LRU_ACTIVE_FILE] ||
					nr[LRU_INACTIVE_FILE]) {
		unsigned long nr_anon, nr_file, percentage;
		unsigned long nr_scanned;

		for_each_evictable_lru(lru) {
			if (nr[lru]) {
				nr_to_scan = min(nr[lru], SWAP_CLUSTER_MAX);
				nr[lru] -= nr_to_scan;

				nr_reclaimed += shrink_list(lru, nr_to_scan,
							    lruvec, sc);
			}
		}

		cond_resched();

		if (nr_reclaimed < nr_to_reclaim || scan_adjusted)
			continue;

		/*
		 * For kswapd and memcg, reclaim at least the number of pages
		 * requested. Ensure that the anon and file LRUs are scanned
		 * proportionally what was requested by get_scan_count(). We
		 * stop reclaiming one LRU and reduce the amount scanning
		 * proportional to the original scan target.
		 */
		nr_file = nr[LRU_INACTIVE_FILE] + nr[LRU_ACTIVE_FILE];
		nr_anon = nr[LRU_INACTIVE_ANON] + nr[LRU_ACTIVE_ANON];

		/*
		 * It's just vindictive to attack the larger once the smaller
		 * has gone to zero.  And given the way we stop scanning the
		 * smaller below, this makes sure that we only make one nudge
		 * towards proportionality once we've got nr_to_reclaim.
		 */
		if (!nr_file || !nr_anon)
			break;

		if (nr_file > nr_anon) {
			unsigned long scan_target = targets[LRU_INACTIVE_ANON] +
						targets[LRU_ACTIVE_ANON] + 1;
			lru = LRU_BASE;
			percentage = nr_anon * 100 / scan_target;
		} else {
			unsigned long scan_target = targets[LRU_INACTIVE_FILE] +
						targets[LRU_ACTIVE_FILE] + 1;
			lru = LRU_FILE;
			percentage = nr_file * 100 / scan_target;
		}

		/* Stop scanning the smaller of the LRU */
		nr[lru] = 0;
		nr[lru + LRU_ACTIVE] = 0;

		/*
		 * Recalculate the other LRU scan count based on its original
		 * scan target and the percentage scanning already complete
		 */
		lru = (lru == LRU_FILE) ? LRU_BASE : LRU_FILE;
		nr_scanned = targets[lru] - nr[lru];
		nr[lru] = targets[lru] * (100 - percentage) / 100;
		nr[lru] -= min(nr[lru], nr_scanned);

		lru += LRU_ACTIVE;
		nr_scanned = targets[lru] - nr[lru];
		nr[lru] = targets[lru] * (100 - percentage) / 100;
		nr[lru] -= min(nr[lru], nr_scanned);

		scan_adjusted = true;
	}
	blk_finish_plug(&plug);
	sc->nr_reclaimed += nr_reclaimed;

	/*
	 * Even if we did not try to evict anon pages at all, we want to
	 * rebalance the anon lru active/inactive ratio.
	 */
	if (inactive_list_is_low(lruvec, false, sc, true))
		shrink_active_list(SWAP_CLUSTER_MAX, lruvec,
				   sc, LRU_ACTIVE_ANON);
}

/* Use reclaim/compaction for costly allocs or under memory pressure */
static bool in_reclaim_compaction(struct scan_control *sc)
{
	if (IS_ENABLED(CONFIG_COMPACTION) && sc->order &&
			(sc->order > PAGE_ALLOC_COSTLY_ORDER ||
			 sc->priority < DEF_PRIORITY - 2))
		return true;

	return false;
}

/*
 * Reclaim/compaction is used for high-order allocation requests. It reclaims
 * order-0 pages before compacting the zone. should_continue_reclaim() returns
 * true if more pages should be reclaimed such that when the page allocator
 * calls try_to_compact_zone() that it will have enough free pages to succeed.
 * It will give up earlier than that if there is difficulty reclaiming pages.
 */
static inline bool should_continue_reclaim(struct pglist_data *pgdat,
					unsigned long nr_reclaimed,
					struct scan_control *sc)
{
	unsigned long pages_for_compaction;
	unsigned long inactive_lru_pages;
	int z;

	/* If not in reclaim/compaction mode, stop */
	if (!in_reclaim_compaction(sc))
		return false;

	/*
	 * Stop if we failed to reclaim any pages from the last SWAP_CLUSTER_MAX
	 * number of pages that were scanned. This will return to the caller
	 * with the risk reclaim/compaction and the resulting allocation attempt
	 * fails. In the past we have tried harder for __GFP_RETRY_MAYFAIL
	 * allocations through requiring that the full LRU list has been scanned
	 * first, by assuming that zero delta of sc->nr_scanned means full LRU
	 * scan, but that approximation was wrong, and there were corner cases
	 * where always a non-zero amount of pages were scanned.
	 */
	if (!nr_reclaimed)
		return false;

	/* If compaction would go ahead or the allocation would succeed, stop */
	for (z = 0; z <= sc->reclaim_idx; z++) {
		struct zone *zone = &pgdat->node_zones[z];
		if (!managed_zone(zone))
			continue;

		switch (compaction_suitable(zone, sc->order, 0, sc->reclaim_idx)) {
		case COMPACT_SUCCESS:
		case COMPACT_CONTINUE:
			return false;
		default:
			/* check next zone */
			;
		}
	}

	/*
	 * If we have not reclaimed enough pages for compaction and the
	 * inactive lists are large enough, continue reclaiming
	 */
	pages_for_compaction = compact_gap(sc->order);
	inactive_lru_pages = node_page_state(pgdat, NR_INACTIVE_FILE);
	if (get_nr_swap_pages() > 0)
		inactive_lru_pages += node_page_state(pgdat, NR_INACTIVE_ANON);

	return inactive_lru_pages > pages_for_compaction;
}

static bool pgdat_memcg_congested(pg_data_t *pgdat, struct mem_cgroup *memcg)
{
	return test_bit(PGDAT_CONGESTED, &pgdat->flags) ||
		(memcg && memcg_congested(pgdat, memcg));
}

static bool shrink_node(pg_data_t *pgdat, struct scan_control *sc)
{
	struct reclaim_state *reclaim_state = current->reclaim_state;
	unsigned long nr_reclaimed, nr_scanned;
	bool reclaimable = false;

	do {
		struct mem_cgroup *root = sc->target_mem_cgroup;
		unsigned long node_lru_pages = 0;
		struct mem_cgroup *memcg;

		memset(&sc->nr, 0, sizeof(sc->nr));

		nr_reclaimed = sc->nr_reclaimed;
		nr_scanned = sc->nr_scanned;

		memcg = mem_cgroup_iter(root, NULL, NULL);
		do {
			unsigned long lru_pages;
			unsigned long reclaimed;
			unsigned long scanned;

			switch (mem_cgroup_protected(root, memcg)) {
			case MEMCG_PROT_MIN:
				/*
				 * Hard protection.
				 * If there is no reclaimable memory, OOM.
				 */
				continue;
			case MEMCG_PROT_LOW:
				/*
				 * Soft protection.
				 * Respect the protection only as long as
				 * there is an unprotected supply
				 * of reclaimable memory from other cgroups.
				 */
				if (!sc->memcg_low_reclaim) {
					sc->memcg_low_skipped = 1;
					continue;
				}
				memcg_memory_event(memcg, MEMCG_LOW);
				break;
			case MEMCG_PROT_NONE:
				/*
				 * All protection thresholds breached. We may
				 * still choose to vary the scan pressure
				 * applied based on by how much the cgroup in
				 * question has exceeded its protection
				 * thresholds (see get_scan_count).
				 */
				break;
			}

			reclaimed = sc->nr_reclaimed;
			scanned = sc->nr_scanned;
			shrink_node_memcg(pgdat, memcg, sc, &lru_pages);
			node_lru_pages += lru_pages;

			shrink_slab(sc->gfp_mask, pgdat->node_id, memcg,
					sc->priority);

			/* Record the group's reclaim efficiency */
			vmpressure(sc->gfp_mask, memcg, false,
				   sc->nr_scanned - scanned,
				   sc->nr_reclaimed - reclaimed);

		} while ((memcg = mem_cgroup_iter(root, memcg, NULL)));

		if (reclaim_state) {
			sc->nr_reclaimed += reclaim_state->reclaimed_slab;
			reclaim_state->reclaimed_slab = 0;
		}

		/* Record the subtree's reclaim efficiency */
		vmpressure(sc->gfp_mask, sc->target_mem_cgroup, true,
			   sc->nr_scanned - nr_scanned,
			   sc->nr_reclaimed - nr_reclaimed);

		if (sc->nr_reclaimed - nr_reclaimed)
			reclaimable = true;

		if (current_is_kswapd()) {
			/*
			 * If reclaim is isolating dirty pages under writeback,
			 * it implies that the long-lived page allocation rate
			 * is exceeding the page laundering rate. Either the
			 * global limits are not being effective at throttling
			 * processes due to the page distribution throughout
			 * zones or there is heavy usage of a slow backing
			 * device. The only option is to throttle from reclaim
			 * context which is not ideal as there is no guarantee
			 * the dirtying process is throttled in the same way
			 * balance_dirty_pages() manages.
			 *
			 * Once a node is flagged PGDAT_WRITEBACK, kswapd will
			 * count the number of pages under pages flagged for
			 * immediate reclaim and stall if any are encountered
			 * in the nr_immediate check below.
			 */
			if (sc->nr.writeback && sc->nr.writeback == sc->nr.taken)
				set_bit(PGDAT_WRITEBACK, &pgdat->flags);

			/*
			 * Tag a node as congested if all the dirty pages
			 * scanned were backed by a congested BDI and
			 * wait_iff_congested will stall.
			 */
			if (sc->nr.dirty && sc->nr.dirty == sc->nr.congested)
				set_bit(PGDAT_CONGESTED, &pgdat->flags);

			/* Allow kswapd to start writing pages during reclaim.*/
			if (sc->nr.unqueued_dirty == sc->nr.file_taken)
				set_bit(PGDAT_DIRTY, &pgdat->flags);

			/*
			 * If kswapd scans pages marked marked for immediate
			 * reclaim and under writeback (nr_immediate), it
			 * implies that pages are cycling through the LRU
			 * faster than they are written so also forcibly stall.
			 */
			if (sc->nr.immediate)
				congestion_wait(BLK_RW_ASYNC, HZ/10);
		}

		/*
		 * Legacy memcg will stall in page writeback so avoid forcibly
		 * stalling in wait_iff_congested().
		 */
		if (!global_reclaim(sc) && sane_reclaim(sc) &&
		    sc->nr.dirty && sc->nr.dirty == sc->nr.congested)
			set_memcg_congestion(pgdat, root, true);

		/*
		 * Stall direct reclaim for IO completions if underlying BDIs
		 * and node is congested. Allow kswapd to continue until it
		 * starts encountering unqueued dirty pages or cycling through
		 * the LRU too quickly.
		 */
		if (!sc->hibernation_mode && !current_is_kswapd() &&
		   current_may_throttle() && pgdat_memcg_congested(pgdat, root))
			wait_iff_congested(BLK_RW_ASYNC, HZ/10);

	} while (should_continue_reclaim(pgdat, sc->nr_reclaimed - nr_reclaimed,
					 sc));

	/*
	 * Kswapd gives up on balancing particular nodes after too
	 * many failures to reclaim anything from them and goes to
	 * sleep. On reclaim progress, reset the failure counter. A
	 * successful direct reclaim run will revive a dormant kswapd.
	 */
	if (reclaimable)
		pgdat->kswapd_failures = 0;

	return reclaimable;
}

/*
 * Returns true if compaction should go ahead for a costly-order request, or
 * the allocation would already succeed without compaction. Return false if we
 * should reclaim first.
 */
static inline bool compaction_ready(struct zone *zone, struct scan_control *sc)
{
	unsigned long watermark;
	enum compact_result suitable;

	suitable = compaction_suitable(zone, sc->order, 0, sc->reclaim_idx);
	if (suitable == COMPACT_SUCCESS)
		/* Allocation should succeed already. Don't reclaim. */
		return true;
	if (suitable == COMPACT_SKIPPED)
		/* Compaction cannot yet proceed. Do reclaim. */
		return false;

	/*
	 * Compaction is already possible, but it takes time to run and there
	 * are potentially other callers using the pages just freed. So proceed
	 * with reclaim to make a buffer of free pages available to give
	 * compaction a reasonable chance of completing and allocating the page.
	 * Note that we won't actually reclaim the whole buffer in one attempt
	 * as the target watermark in should_continue_reclaim() is lower. But if
	 * we are already above the high+gap watermark, don't reclaim at all.
	 */
	watermark = high_wmark_pages(zone) + compact_gap(sc->order);

	return zone_watermark_ok_safe(zone, 0, watermark, sc->reclaim_idx);
}

/*
 * This is the direct reclaim path, for page-allocating processes.  We only
 * try to reclaim pages from zones which will satisfy the caller's allocation
 * request.
 *
 * If a zone is deemed to be full of pinned pages then just give it a light
 * scan then give up on it.
 */
static void shrink_zones(struct zonelist *zonelist, struct scan_control *sc)
{
	struct zoneref *z;
	struct zone *zone;
	unsigned long nr_soft_reclaimed;
	unsigned long nr_soft_scanned;
	gfp_t orig_mask;
	pg_data_t *last_pgdat = NULL;

	/*
	 * If the number of buffer_heads in the machine exceeds the maximum
	 * allowed level, force direct reclaim to scan the highmem zone as
	 * highmem pages could be pinning lowmem pages storing buffer_heads
	 */
	orig_mask = sc->gfp_mask;
	if (buffer_heads_over_limit) {
		sc->gfp_mask |= __GFP_HIGHMEM;
		sc->reclaim_idx = gfp_zone(sc->gfp_mask);
	}

	for_each_zone_zonelist_nodemask(zone, z, zonelist,
					sc->reclaim_idx, sc->nodemask) {
		/*
		 * Take care memory controller reclaiming has small influence
		 * to global LRU.
		 */
		if (global_reclaim(sc)) {
			if (!cpuset_zone_allowed(zone,
						 GFP_KERNEL | __GFP_HARDWALL))
				continue;

			/*
			 * If we already have plenty of memory free for
			 * compaction in this zone, don't free any more.
			 * Even though compaction is invoked for any
			 * non-zero order, only frequent costly order
			 * reclamation is disruptive enough to become a
			 * noticeable problem, like transparent huge
			 * page allocations.
			 */
			if (IS_ENABLED(CONFIG_COMPACTION) &&
			    sc->order > PAGE_ALLOC_COSTLY_ORDER &&
			    compaction_ready(zone, sc)) {
				sc->compaction_ready = true;
				continue;
			}

			/*
			 * Shrink each node in the zonelist once. If the
			 * zonelist is ordered by zone (not the default) then a
			 * node may be shrunk multiple times but in that case
			 * the user prefers lower zones being preserved.
			 */
			if (zone->zone_pgdat == last_pgdat)
				continue;

			/*
			 * This steals pages from memory cgroups over softlimit
			 * and returns the number of reclaimed pages and
			 * scanned pages. This works for global memory pressure
			 * and balancing, not for a memcg's limit.
			 */
			nr_soft_scanned = 0;
			nr_soft_reclaimed = mem_cgroup_soft_limit_reclaim(zone->zone_pgdat,
						sc->order, sc->gfp_mask,
						&nr_soft_scanned);
			sc->nr_reclaimed += nr_soft_reclaimed;
			sc->nr_scanned += nr_soft_scanned;
			/* need some check for avoid more shrink_zone() */
		}

		/* See comment about same check for global reclaim above */
		if (zone->zone_pgdat == last_pgdat)
			continue;
		last_pgdat = zone->zone_pgdat;
		shrink_node(zone->zone_pgdat, sc);
	}

	/*
	 * Restore to original mask to avoid the impact on the caller if we
	 * promoted it to __GFP_HIGHMEM.
	 */
	sc->gfp_mask = orig_mask;
}

static void snapshot_refaults(struct mem_cgroup *root_memcg, pg_data_t *pgdat)
{
	struct mem_cgroup *memcg;

	memcg = mem_cgroup_iter(root_memcg, NULL, NULL);
	do {
		unsigned long refaults;
		struct lruvec *lruvec;

		lruvec = mem_cgroup_lruvec(pgdat, memcg);
<<<<<<< HEAD
		refaults = lruvec_page_state(lruvec, WORKINGSET_ACTIVATE);
=======
		refaults = lruvec_page_state_local(lruvec, WORKINGSET_ACTIVATE);
>>>>>>> fa578e9d
		lruvec->refaults = refaults;
	} while ((memcg = mem_cgroup_iter(root_memcg, memcg, NULL)));
}

/*
 * This is the main entry point to direct page reclaim.
 *
 * If a full scan of the inactive list fails to free enough memory then we
 * are "out of memory" and something needs to be killed.
 *
 * If the caller is !__GFP_FS then the probability of a failure is reasonably
 * high - the zone may be full of dirty or under-writeback pages, which this
 * caller can't do much about.  We kick the writeback threads and take explicit
 * naps in the hope that some of these pages can be written.  But if the
 * allocating task holds filesystem locks which prevent writeout this might not
 * work, and the allocation attempt will fail.
 *
 * returns:	0, if no pages reclaimed
 * 		else, the number of pages reclaimed
 */
static unsigned long do_try_to_free_pages(struct zonelist *zonelist,
					  struct scan_control *sc)
{
	int initial_priority = sc->priority;
	pg_data_t *last_pgdat;
	struct zoneref *z;
	struct zone *zone;
retry:
	delayacct_freepages_start();

	if (global_reclaim(sc))
		__count_zid_vm_events(ALLOCSTALL, sc->reclaim_idx, 1);

	do {
		vmpressure_prio(sc->gfp_mask, sc->target_mem_cgroup,
				sc->priority);
		sc->nr_scanned = 0;
		shrink_zones(zonelist, sc);

		if (sc->nr_reclaimed >= sc->nr_to_reclaim)
			break;

		if (sc->compaction_ready)
			break;

		/*
		 * If we're getting trouble reclaiming, start doing
		 * writepage even in laptop mode.
		 */
		if (sc->priority < DEF_PRIORITY - 2)
			sc->may_writepage = 1;
	} while (--sc->priority >= 0);

	last_pgdat = NULL;
	for_each_zone_zonelist_nodemask(zone, z, zonelist, sc->reclaim_idx,
					sc->nodemask) {
		if (zone->zone_pgdat == last_pgdat)
			continue;
		last_pgdat = zone->zone_pgdat;
		snapshot_refaults(sc->target_mem_cgroup, zone->zone_pgdat);
		set_memcg_congestion(last_pgdat, sc->target_mem_cgroup, false);
	}

	delayacct_freepages_end();

	if (sc->nr_reclaimed)
		return sc->nr_reclaimed;

	/* Aborted reclaim to try compaction? don't OOM, then */
	if (sc->compaction_ready)
		return 1;

	/* Untapped cgroup reserves?  Don't OOM, retry. */
	if (sc->memcg_low_skipped) {
		sc->priority = initial_priority;
		sc->memcg_low_reclaim = 1;
		sc->memcg_low_skipped = 0;
		goto retry;
	}

	return 0;
}

static bool allow_direct_reclaim(pg_data_t *pgdat)
{
	struct zone *zone;
	unsigned long pfmemalloc_reserve = 0;
	unsigned long free_pages = 0;
	int i;
	bool wmark_ok;

	if (pgdat->kswapd_failures >= MAX_RECLAIM_RETRIES)
		return true;

	for (i = 0; i <= ZONE_NORMAL; i++) {
		zone = &pgdat->node_zones[i];
		if (!managed_zone(zone))
			continue;

		if (!zone_reclaimable_pages(zone))
			continue;

		pfmemalloc_reserve += min_wmark_pages(zone);
		free_pages += zone_page_state(zone, NR_FREE_PAGES);
	}

	/* If there are no reserves (unexpected config) then do not throttle */
	if (!pfmemalloc_reserve)
		return true;

	wmark_ok = free_pages > pfmemalloc_reserve / 2;

	/* kswapd must be awake if processes are being throttled */
	if (!wmark_ok && waitqueue_active(&pgdat->kswapd_wait)) {
		pgdat->kswapd_classzone_idx = min(pgdat->kswapd_classzone_idx,
						(enum zone_type)ZONE_NORMAL);
		wake_up_interruptible(&pgdat->kswapd_wait);
	}

	return wmark_ok;
}

/*
 * Throttle direct reclaimers if backing storage is backed by the network
 * and the PFMEMALLOC reserve for the preferred node is getting dangerously
 * depleted. kswapd will continue to make progress and wake the processes
 * when the low watermark is reached.
 *
 * Returns true if a fatal signal was delivered during throttling. If this
 * happens, the page allocator should not consider triggering the OOM killer.
 */
static bool throttle_direct_reclaim(gfp_t gfp_mask, struct zonelist *zonelist,
					nodemask_t *nodemask)
{
	struct zoneref *z;
	struct zone *zone;
	pg_data_t *pgdat = NULL;

	/*
	 * Kernel threads should not be throttled as they may be indirectly
	 * responsible for cleaning pages necessary for reclaim to make forward
	 * progress. kjournald for example may enter direct reclaim while
	 * committing a transaction where throttling it could forcing other
	 * processes to block on log_wait_commit().
	 */
	if (current->flags & PF_KTHREAD)
		goto out;

	/*
	 * If a fatal signal is pending, this process should not throttle.
	 * It should return quickly so it can exit and free its memory
	 */
	if (fatal_signal_pending(current))
		goto out;

	/*
	 * Check if the pfmemalloc reserves are ok by finding the first node
	 * with a usable ZONE_NORMAL or lower zone. The expectation is that
	 * GFP_KERNEL will be required for allocating network buffers when
	 * swapping over the network so ZONE_HIGHMEM is unusable.
	 *
	 * Throttling is based on the first usable node and throttled processes
	 * wait on a queue until kswapd makes progress and wakes them. There
	 * is an affinity then between processes waking up and where reclaim
	 * progress has been made assuming the process wakes on the same node.
	 * More importantly, processes running on remote nodes will not compete
	 * for remote pfmemalloc reserves and processes on different nodes
	 * should make reasonable progress.
	 */
	for_each_zone_zonelist_nodemask(zone, z, zonelist,
					gfp_zone(gfp_mask), nodemask) {
		if (zone_idx(zone) > ZONE_NORMAL)
			continue;

		/* Throttle based on the first usable node */
		pgdat = zone->zone_pgdat;
		if (allow_direct_reclaim(pgdat))
			goto out;
		break;
	}

	/* If no zone was usable by the allocation flags then do not throttle */
	if (!pgdat)
		goto out;

	/* Account for the throttling */
	count_vm_event(PGSCAN_DIRECT_THROTTLE);

	/*
	 * If the caller cannot enter the filesystem, it's possible that it
	 * is due to the caller holding an FS lock or performing a journal
	 * transaction in the case of a filesystem like ext[3|4]. In this case,
	 * it is not safe to block on pfmemalloc_wait as kswapd could be
	 * blocked waiting on the same lock. Instead, throttle for up to a
	 * second before continuing.
	 */
	if (!(gfp_mask & __GFP_FS)) {
		wait_event_interruptible_timeout(pgdat->pfmemalloc_wait,
			allow_direct_reclaim(pgdat), HZ);

		goto check_pending;
	}

	/* Throttle until kswapd wakes the process */
	wait_event_killable(zone->zone_pgdat->pfmemalloc_wait,
		allow_direct_reclaim(pgdat));

check_pending:
	if (fatal_signal_pending(current))
		return true;

out:
	return false;
}

unsigned long try_to_free_pages(struct zonelist *zonelist, int order,
				gfp_t gfp_mask, nodemask_t *nodemask)
{
	unsigned long nr_reclaimed;
	struct scan_control sc = {
		.nr_to_reclaim = SWAP_CLUSTER_MAX,
		.gfp_mask = current_gfp_context(gfp_mask),
		.reclaim_idx = gfp_zone(gfp_mask),
		.order = order,
		.nodemask = nodemask,
		.priority = DEF_PRIORITY,
		.may_writepage = !laptop_mode,
		.may_unmap = 1,
		.may_swap = 1,
	};

	/*
	 * scan_control uses s8 fields for order, priority, and reclaim_idx.
	 * Confirm they are large enough for max values.
	 */
	BUILD_BUG_ON(MAX_ORDER > S8_MAX);
	BUILD_BUG_ON(DEF_PRIORITY > S8_MAX);
	BUILD_BUG_ON(MAX_NR_ZONES > S8_MAX);

	/*
	 * Do not enter reclaim if fatal signal was delivered while throttled.
	 * 1 is returned so that the page allocator does not OOM kill at this
	 * point.
	 */
	if (throttle_direct_reclaim(sc.gfp_mask, zonelist, nodemask))
		return 1;

	set_task_reclaim_state(current, &sc.reclaim_state);
	trace_mm_vmscan_direct_reclaim_begin(order, sc.gfp_mask);

	nr_reclaimed = do_try_to_free_pages(zonelist, &sc);

	trace_mm_vmscan_direct_reclaim_end(nr_reclaimed);
	set_task_reclaim_state(current, NULL);

	return nr_reclaimed;
}

#ifdef CONFIG_MEMCG

/* Only used by soft limit reclaim. Do not reuse for anything else. */
unsigned long mem_cgroup_shrink_node(struct mem_cgroup *memcg,
						gfp_t gfp_mask, bool noswap,
						pg_data_t *pgdat,
						unsigned long *nr_scanned)
{
	struct scan_control sc = {
		.nr_to_reclaim = SWAP_CLUSTER_MAX,
		.target_mem_cgroup = memcg,
		.may_writepage = !laptop_mode,
		.may_unmap = 1,
		.reclaim_idx = MAX_NR_ZONES - 1,
		.may_swap = !noswap,
	};
	unsigned long lru_pages;

	WARN_ON_ONCE(!current->reclaim_state);

	sc.gfp_mask = (gfp_mask & GFP_RECLAIM_MASK) |
			(GFP_HIGHUSER_MOVABLE & ~GFP_RECLAIM_MASK);

	trace_mm_vmscan_memcg_softlimit_reclaim_begin(sc.order,
						      sc.gfp_mask);

	/*
	 * NOTE: Although we can get the priority field, using it
	 * here is not a good idea, since it limits the pages we can scan.
	 * if we don't reclaim here, the shrink_node from balance_pgdat
	 * will pick up pages from other mem cgroup's as well. We hack
	 * the priority and make it zero.
	 */
	shrink_node_memcg(pgdat, memcg, &sc, &lru_pages);

	trace_mm_vmscan_memcg_softlimit_reclaim_end(sc.nr_reclaimed);

	*nr_scanned = sc.nr_scanned;

	return sc.nr_reclaimed;
}

unsigned long try_to_free_mem_cgroup_pages(struct mem_cgroup *memcg,
					   unsigned long nr_pages,
					   gfp_t gfp_mask,
					   bool may_swap)
{
	struct zonelist *zonelist;
	unsigned long nr_reclaimed;
	unsigned long pflags;
	int nid;
	unsigned int noreclaim_flag;
	struct scan_control sc = {
		.nr_to_reclaim = max(nr_pages, SWAP_CLUSTER_MAX),
		.gfp_mask = (current_gfp_context(gfp_mask) & GFP_RECLAIM_MASK) |
				(GFP_HIGHUSER_MOVABLE & ~GFP_RECLAIM_MASK),
		.reclaim_idx = MAX_NR_ZONES - 1,
		.target_mem_cgroup = memcg,
		.priority = DEF_PRIORITY,
		.may_writepage = !laptop_mode,
		.may_unmap = 1,
		.may_swap = may_swap,
	};

	set_task_reclaim_state(current, &sc.reclaim_state);
	/*
	 * Unlike direct reclaim via alloc_pages(), memcg's reclaim doesn't
	 * take care of from where we get pages. So the node where we start the
	 * scan does not need to be the current node.
	 */
	nid = mem_cgroup_select_victim_node(memcg);

	zonelist = &NODE_DATA(nid)->node_zonelists[ZONELIST_FALLBACK];

	trace_mm_vmscan_memcg_reclaim_begin(0, sc.gfp_mask);

	psi_memstall_enter(&pflags);
	noreclaim_flag = memalloc_noreclaim_save();

	nr_reclaimed = do_try_to_free_pages(zonelist, &sc);

	memalloc_noreclaim_restore(noreclaim_flag);
	psi_memstall_leave(&pflags);

	trace_mm_vmscan_memcg_reclaim_end(nr_reclaimed);
	set_task_reclaim_state(current, NULL);

	return nr_reclaimed;
}
#endif

static void age_active_anon(struct pglist_data *pgdat,
				struct scan_control *sc)
{
	struct mem_cgroup *memcg;

	if (!total_swap_pages)
		return;

	memcg = mem_cgroup_iter(NULL, NULL, NULL);
	do {
		struct lruvec *lruvec = mem_cgroup_lruvec(pgdat, memcg);

		if (inactive_list_is_low(lruvec, false, sc, true))
			shrink_active_list(SWAP_CLUSTER_MAX, lruvec,
					   sc, LRU_ACTIVE_ANON);

		memcg = mem_cgroup_iter(NULL, memcg, NULL);
	} while (memcg);
}

static bool pgdat_watermark_boosted(pg_data_t *pgdat, int classzone_idx)
{
	int i;
	struct zone *zone;

	/*
	 * Check for watermark boosts top-down as the higher zones
	 * are more likely to be boosted. Both watermarks and boosts
	 * should not be checked at the time time as reclaim would
	 * start prematurely when there is no boosting and a lower
	 * zone is balanced.
	 */
	for (i = classzone_idx; i >= 0; i--) {
		zone = pgdat->node_zones + i;
		if (!managed_zone(zone))
			continue;

		if (zone->watermark_boost)
			return true;
	}

	return false;
}

/*
 * Returns true if there is an eligible zone balanced for the request order
 * and classzone_idx
 */
static bool pgdat_balanced(pg_data_t *pgdat, int order, int classzone_idx)
{
	int i;
	unsigned long mark = -1;
	struct zone *zone;

	/*
	 * Check watermarks bottom-up as lower zones are more likely to
	 * meet watermarks.
	 */
	for (i = 0; i <= classzone_idx; i++) {
		zone = pgdat->node_zones + i;

		if (!managed_zone(zone))
			continue;

		mark = high_wmark_pages(zone);
		if (zone_watermark_ok_safe(zone, order, mark, classzone_idx))
			return true;
	}

	/*
	 * If a node has no populated zone within classzone_idx, it does not
	 * need balancing by definition. This can happen if a zone-restricted
	 * allocation tries to wake a remote kswapd.
	 */
	if (mark == -1)
		return true;

	return false;
}

/* Clear pgdat state for congested, dirty or under writeback. */
static void clear_pgdat_congested(pg_data_t *pgdat)
{
	clear_bit(PGDAT_CONGESTED, &pgdat->flags);
	clear_bit(PGDAT_DIRTY, &pgdat->flags);
	clear_bit(PGDAT_WRITEBACK, &pgdat->flags);
}

/*
 * Prepare kswapd for sleeping. This verifies that there are no processes
 * waiting in throttle_direct_reclaim() and that watermarks have been met.
 *
 * Returns true if kswapd is ready to sleep
 */
static bool prepare_kswapd_sleep(pg_data_t *pgdat, int order, int classzone_idx)
{
	/*
	 * The throttled processes are normally woken up in balance_pgdat() as
	 * soon as allow_direct_reclaim() is true. But there is a potential
	 * race between when kswapd checks the watermarks and a process gets
	 * throttled. There is also a potential race if processes get
	 * throttled, kswapd wakes, a large process exits thereby balancing the
	 * zones, which causes kswapd to exit balance_pgdat() before reaching
	 * the wake up checks. If kswapd is going to sleep, no process should
	 * be sleeping on pfmemalloc_wait, so wake them now if necessary. If
	 * the wake up is premature, processes will wake kswapd and get
	 * throttled again. The difference from wake ups in balance_pgdat() is
	 * that here we are under prepare_to_wait().
	 */
	if (waitqueue_active(&pgdat->pfmemalloc_wait))
		wake_up_all(&pgdat->pfmemalloc_wait);

	/* Hopeless node, leave it to direct reclaim */
	if (pgdat->kswapd_failures >= MAX_RECLAIM_RETRIES)
		return true;

	if (pgdat_balanced(pgdat, order, classzone_idx)) {
		clear_pgdat_congested(pgdat);
		return true;
	}

	return false;
}

/*
 * kswapd shrinks a node of pages that are at or below the highest usable
 * zone that is currently unbalanced.
 *
 * Returns true if kswapd scanned at least the requested number of pages to
 * reclaim or if the lack of progress was due to pages under writeback.
 * This is used to determine if the scanning priority needs to be raised.
 */
static bool kswapd_shrink_node(pg_data_t *pgdat,
			       struct scan_control *sc)
{
	struct zone *zone;
	int z;

	/* Reclaim a number of pages proportional to the number of zones */
	sc->nr_to_reclaim = 0;
	for (z = 0; z <= sc->reclaim_idx; z++) {
		zone = pgdat->node_zones + z;
		if (!managed_zone(zone))
			continue;

		sc->nr_to_reclaim += max(high_wmark_pages(zone), SWAP_CLUSTER_MAX);
	}

	/*
	 * Historically care was taken to put equal pressure on all zones but
	 * now pressure is applied based on node LRU order.
	 */
	shrink_node(pgdat, sc);

	/*
	 * Fragmentation may mean that the system cannot be rebalanced for
	 * high-order allocations. If twice the allocation size has been
	 * reclaimed then recheck watermarks only at order-0 to prevent
	 * excessive reclaim. Assume that a process requested a high-order
	 * can direct reclaim/compact.
	 */
	if (sc->order && sc->nr_reclaimed >= compact_gap(sc->order))
		sc->order = 0;

	return sc->nr_scanned >= sc->nr_to_reclaim;
}

/*
 * For kswapd, balance_pgdat() will reclaim pages across a node from zones
 * that are eligible for use by the caller until at least one zone is
 * balanced.
 *
 * Returns the order kswapd finished reclaiming at.
 *
 * kswapd scans the zones in the highmem->normal->dma direction.  It skips
 * zones which have free_pages > high_wmark_pages(zone), but once a zone is
 * found to have free_pages <= high_wmark_pages(zone), any page in that zone
 * or lower is eligible for reclaim until at least one usable zone is
 * balanced.
 */
static int balance_pgdat(pg_data_t *pgdat, int order, int classzone_idx)
{
	int i;
	unsigned long nr_soft_reclaimed;
	unsigned long nr_soft_scanned;
	unsigned long pflags;
	unsigned long nr_boost_reclaim;
	unsigned long zone_boosts[MAX_NR_ZONES] = { 0, };
	bool boosted;
	struct zone *zone;
	struct scan_control sc = {
		.gfp_mask = GFP_KERNEL,
		.order = order,
		.may_unmap = 1,
	};

	set_task_reclaim_state(current, &sc.reclaim_state);
	psi_memstall_enter(&pflags);
	__fs_reclaim_acquire();

	count_vm_event(PAGEOUTRUN);

	/*
	 * Account for the reclaim boost. Note that the zone boost is left in
	 * place so that parallel allocations that are near the watermark will
	 * stall or direct reclaim until kswapd is finished.
	 */
	nr_boost_reclaim = 0;
	for (i = 0; i <= classzone_idx; i++) {
		zone = pgdat->node_zones + i;
		if (!managed_zone(zone))
			continue;

		nr_boost_reclaim += zone->watermark_boost;
		zone_boosts[i] = zone->watermark_boost;
	}
	boosted = nr_boost_reclaim;

restart:
	sc.priority = DEF_PRIORITY;
	do {
		unsigned long nr_reclaimed = sc.nr_reclaimed;
		bool raise_priority = true;
		bool balanced;
		bool ret;

		sc.reclaim_idx = classzone_idx;

		/*
		 * If the number of buffer_heads exceeds the maximum allowed
		 * then consider reclaiming from all zones. This has a dual
		 * purpose -- on 64-bit systems it is expected that
		 * buffer_heads are stripped during active rotation. On 32-bit
		 * systems, highmem pages can pin lowmem memory and shrinking
		 * buffers can relieve lowmem pressure. Reclaim may still not
		 * go ahead if all eligible zones for the original allocation
		 * request are balanced to avoid excessive reclaim from kswapd.
		 */
		if (buffer_heads_over_limit) {
			for (i = MAX_NR_ZONES - 1; i >= 0; i--) {
				zone = pgdat->node_zones + i;
				if (!managed_zone(zone))
					continue;

				sc.reclaim_idx = i;
				break;
			}
		}

		/*
		 * If the pgdat is imbalanced then ignore boosting and preserve
		 * the watermarks for a later time and restart. Note that the
		 * zone watermarks will be still reset at the end of balancing
		 * on the grounds that the normal reclaim should be enough to
		 * re-evaluate if boosting is required when kswapd next wakes.
		 */
		balanced = pgdat_balanced(pgdat, sc.order, classzone_idx);
		if (!balanced && nr_boost_reclaim) {
			nr_boost_reclaim = 0;
			goto restart;
		}

		/*
		 * If boosting is not active then only reclaim if there are no
		 * eligible zones. Note that sc.reclaim_idx is not used as
		 * buffer_heads_over_limit may have adjusted it.
		 */
		if (!nr_boost_reclaim && balanced)
			goto out;

		/* Limit the priority of boosting to avoid reclaim writeback */
		if (nr_boost_reclaim && sc.priority == DEF_PRIORITY - 2)
			raise_priority = false;

		/*
		 * Do not writeback or swap pages for boosted reclaim. The
		 * intent is to relieve pressure not issue sub-optimal IO
		 * from reclaim context. If no pages are reclaimed, the
		 * reclaim will be aborted.
		 */
		sc.may_writepage = !laptop_mode && !nr_boost_reclaim;
		sc.may_swap = !nr_boost_reclaim;

		/*
		 * Do some background aging of the anon list, to give
		 * pages a chance to be referenced before reclaiming. All
		 * pages are rotated regardless of classzone as this is
		 * about consistent aging.
		 */
		age_active_anon(pgdat, &sc);

		/*
		 * If we're getting trouble reclaiming, start doing writepage
		 * even in laptop mode.
		 */
		if (sc.priority < DEF_PRIORITY - 2)
			sc.may_writepage = 1;

		/* Call soft limit reclaim before calling shrink_node. */
		sc.nr_scanned = 0;
		nr_soft_scanned = 0;
		nr_soft_reclaimed = mem_cgroup_soft_limit_reclaim(pgdat, sc.order,
						sc.gfp_mask, &nr_soft_scanned);
		sc.nr_reclaimed += nr_soft_reclaimed;

		/*
		 * There should be no need to raise the scanning priority if
		 * enough pages are already being scanned that that high
		 * watermark would be met at 100% efficiency.
		 */
		if (kswapd_shrink_node(pgdat, &sc))
			raise_priority = false;

		/*
		 * If the low watermark is met there is no need for processes
		 * to be throttled on pfmemalloc_wait as they should not be
		 * able to safely make forward progress. Wake them
		 */
		if (waitqueue_active(&pgdat->pfmemalloc_wait) &&
				allow_direct_reclaim(pgdat))
			wake_up_all(&pgdat->pfmemalloc_wait);

		/* Check if kswapd should be suspending */
		__fs_reclaim_release();
		ret = try_to_freeze();
		__fs_reclaim_acquire();
		if (ret || kthread_should_stop())
			break;

		/*
		 * Raise priority if scanning rate is too low or there was no
		 * progress in reclaiming pages
		 */
		nr_reclaimed = sc.nr_reclaimed - nr_reclaimed;
		nr_boost_reclaim -= min(nr_boost_reclaim, nr_reclaimed);

		/*
		 * If reclaim made no progress for a boost, stop reclaim as
		 * IO cannot be queued and it could be an infinite loop in
		 * extreme circumstances.
		 */
		if (nr_boost_reclaim && !nr_reclaimed)
			break;

		if (raise_priority || !nr_reclaimed)
			sc.priority--;
	} while (sc.priority >= 1);

	if (!sc.nr_reclaimed)
		pgdat->kswapd_failures++;

out:
	/* If reclaim was boosted, account for the reclaim done in this pass */
	if (boosted) {
		unsigned long flags;

		for (i = 0; i <= classzone_idx; i++) {
			if (!zone_boosts[i])
				continue;

			/* Increments are under the zone lock */
			zone = pgdat->node_zones + i;
			spin_lock_irqsave(&zone->lock, flags);
			zone->watermark_boost -= min(zone->watermark_boost, zone_boosts[i]);
			spin_unlock_irqrestore(&zone->lock, flags);
		}

		/*
		 * As there is now likely space, wakeup kcompact to defragment
		 * pageblocks.
		 */
		wakeup_kcompactd(pgdat, pageblock_order, classzone_idx);
	}

	snapshot_refaults(NULL, pgdat);
	__fs_reclaim_release();
	psi_memstall_leave(&pflags);
	set_task_reclaim_state(current, NULL);

	/*
	 * Return the order kswapd stopped reclaiming at as
	 * prepare_kswapd_sleep() takes it into account. If another caller
	 * entered the allocator slow path while kswapd was awake, order will
	 * remain at the higher level.
	 */
	return sc.order;
}

/*
 * The pgdat->kswapd_classzone_idx is used to pass the highest zone index to be
 * reclaimed by kswapd from the waker. If the value is MAX_NR_ZONES which is not
 * a valid index then either kswapd runs for first time or kswapd couldn't sleep
 * after previous reclaim attempt (node is still unbalanced). In that case
 * return the zone index of the previous kswapd reclaim cycle.
 */
static enum zone_type kswapd_classzone_idx(pg_data_t *pgdat,
					   enum zone_type prev_classzone_idx)
{
	if (pgdat->kswapd_classzone_idx == MAX_NR_ZONES)
		return prev_classzone_idx;
	return pgdat->kswapd_classzone_idx;
}

static void kswapd_try_to_sleep(pg_data_t *pgdat, int alloc_order, int reclaim_order,
				unsigned int classzone_idx)
{
	long remaining = 0;
	DEFINE_WAIT(wait);

	if (freezing(current) || kthread_should_stop())
		return;

	prepare_to_wait(&pgdat->kswapd_wait, &wait, TASK_INTERRUPTIBLE);

	/*
	 * Try to sleep for a short interval. Note that kcompactd will only be
	 * woken if it is possible to sleep for a short interval. This is
	 * deliberate on the assumption that if reclaim cannot keep an
	 * eligible zone balanced that it's also unlikely that compaction will
	 * succeed.
	 */
	if (prepare_kswapd_sleep(pgdat, reclaim_order, classzone_idx)) {
		/*
		 * Compaction records what page blocks it recently failed to
		 * isolate pages from and skips them in the future scanning.
		 * When kswapd is going to sleep, it is reasonable to assume
		 * that pages and compaction may succeed so reset the cache.
		 */
		reset_isolation_suitable(pgdat);

		/*
		 * We have freed the memory, now we should compact it to make
		 * allocation of the requested order possible.
		 */
		wakeup_kcompactd(pgdat, alloc_order, classzone_idx);

		remaining = schedule_timeout(HZ/10);

		/*
		 * If woken prematurely then reset kswapd_classzone_idx and
		 * order. The values will either be from a wakeup request or
		 * the previous request that slept prematurely.
		 */
		if (remaining) {
			pgdat->kswapd_classzone_idx = kswapd_classzone_idx(pgdat, classzone_idx);
			pgdat->kswapd_order = max(pgdat->kswapd_order, reclaim_order);
		}

		finish_wait(&pgdat->kswapd_wait, &wait);
		prepare_to_wait(&pgdat->kswapd_wait, &wait, TASK_INTERRUPTIBLE);
	}

	/*
	 * After a short sleep, check if it was a premature sleep. If not, then
	 * go fully to sleep until explicitly woken up.
	 */
	if (!remaining &&
	    prepare_kswapd_sleep(pgdat, reclaim_order, classzone_idx)) {
		trace_mm_vmscan_kswapd_sleep(pgdat->node_id);

		/*
		 * vmstat counters are not perfectly accurate and the estimated
		 * value for counters such as NR_FREE_PAGES can deviate from the
		 * true value by nr_online_cpus * threshold. To avoid the zone
		 * watermarks being breached while under pressure, we reduce the
		 * per-cpu vmstat threshold while kswapd is awake and restore
		 * them before going back to sleep.
		 */
		set_pgdat_percpu_threshold(pgdat, calculate_normal_threshold);

		if (!kthread_should_stop())
			schedule();

		set_pgdat_percpu_threshold(pgdat, calculate_pressure_threshold);
	} else {
		if (remaining)
			count_vm_event(KSWAPD_LOW_WMARK_HIT_QUICKLY);
		else
			count_vm_event(KSWAPD_HIGH_WMARK_HIT_QUICKLY);
	}
	finish_wait(&pgdat->kswapd_wait, &wait);
}

/*
 * The background pageout daemon, started as a kernel thread
 * from the init process.
 *
 * This basically trickles out pages so that we have _some_
 * free memory available even if there is no other activity
 * that frees anything up. This is needed for things like routing
 * etc, where we otherwise might have all activity going on in
 * asynchronous contexts that cannot page things out.
 *
 * If there are applications that are active memory-allocators
 * (most normal use), this basically shouldn't matter.
 */
static int kswapd(void *p)
{
	unsigned int alloc_order, reclaim_order;
	unsigned int classzone_idx = MAX_NR_ZONES - 1;
	pg_data_t *pgdat = (pg_data_t*)p;
	struct task_struct *tsk = current;
	const struct cpumask *cpumask = cpumask_of_node(pgdat->node_id);

	if (!cpumask_empty(cpumask))
		set_cpus_allowed_ptr(tsk, cpumask);

	/*
	 * Tell the memory management that we're a "memory allocator",
	 * and that if we need more memory we should get access to it
	 * regardless (see "__alloc_pages()"). "kswapd" should
	 * never get caught in the normal page freeing logic.
	 *
	 * (Kswapd normally doesn't need memory anyway, but sometimes
	 * you need a small amount of memory in order to be able to
	 * page out something else, and this flag essentially protects
	 * us from recursively trying to free more memory as we're
	 * trying to free the first piece of memory in the first place).
	 */
	tsk->flags |= PF_MEMALLOC | PF_SWAPWRITE | PF_KSWAPD;
	set_freezable();

	pgdat->kswapd_order = 0;
	pgdat->kswapd_classzone_idx = MAX_NR_ZONES;
	for ( ; ; ) {
		bool ret;

		alloc_order = reclaim_order = pgdat->kswapd_order;
		classzone_idx = kswapd_classzone_idx(pgdat, classzone_idx);

kswapd_try_sleep:
		kswapd_try_to_sleep(pgdat, alloc_order, reclaim_order,
					classzone_idx);

		/* Read the new order and classzone_idx */
		alloc_order = reclaim_order = pgdat->kswapd_order;
		classzone_idx = kswapd_classzone_idx(pgdat, classzone_idx);
		pgdat->kswapd_order = 0;
		pgdat->kswapd_classzone_idx = MAX_NR_ZONES;

		ret = try_to_freeze();
		if (kthread_should_stop())
			break;

		/*
		 * We can speed up thawing tasks if we don't call balance_pgdat
		 * after returning from the refrigerator
		 */
		if (ret)
			continue;

		/*
		 * Reclaim begins at the requested order but if a high-order
		 * reclaim fails then kswapd falls back to reclaiming for
		 * order-0. If that happens, kswapd will consider sleeping
		 * for the order it finished reclaiming at (reclaim_order)
		 * but kcompactd is woken to compact for the original
		 * request (alloc_order).
		 */
		trace_mm_vmscan_kswapd_wake(pgdat->node_id, classzone_idx,
						alloc_order);
		reclaim_order = balance_pgdat(pgdat, alloc_order, classzone_idx);
		if (reclaim_order < alloc_order)
			goto kswapd_try_sleep;
	}

	tsk->flags &= ~(PF_MEMALLOC | PF_SWAPWRITE | PF_KSWAPD);

	return 0;
}

/*
 * A zone is low on free memory or too fragmented for high-order memory.  If
 * kswapd should reclaim (direct reclaim is deferred), wake it up for the zone's
 * pgdat.  It will wake up kcompactd after reclaiming memory.  If kswapd reclaim
 * has failed or is not needed, still wake up kcompactd if only compaction is
 * needed.
 */
void wakeup_kswapd(struct zone *zone, gfp_t gfp_flags, int order,
		   enum zone_type classzone_idx)
{
	pg_data_t *pgdat;

	if (!managed_zone(zone))
		return;

	if (!cpuset_zone_allowed(zone, gfp_flags))
		return;
	pgdat = zone->zone_pgdat;

	if (pgdat->kswapd_classzone_idx == MAX_NR_ZONES)
		pgdat->kswapd_classzone_idx = classzone_idx;
	else
		pgdat->kswapd_classzone_idx = max(pgdat->kswapd_classzone_idx,
						  classzone_idx);
	pgdat->kswapd_order = max(pgdat->kswapd_order, order);
	if (!waitqueue_active(&pgdat->kswapd_wait))
		return;

	/* Hopeless node, leave it to direct reclaim if possible */
	if (pgdat->kswapd_failures >= MAX_RECLAIM_RETRIES ||
	    (pgdat_balanced(pgdat, order, classzone_idx) &&
	     !pgdat_watermark_boosted(pgdat, classzone_idx))) {
		/*
		 * There may be plenty of free memory available, but it's too
		 * fragmented for high-order allocations.  Wake up kcompactd
		 * and rely on compaction_suitable() to determine if it's
		 * needed.  If it fails, it will defer subsequent attempts to
		 * ratelimit its work.
		 */
		if (!(gfp_flags & __GFP_DIRECT_RECLAIM))
			wakeup_kcompactd(pgdat, order, classzone_idx);
		return;
	}

	trace_mm_vmscan_wakeup_kswapd(pgdat->node_id, classzone_idx, order,
				      gfp_flags);
	wake_up_interruptible(&pgdat->kswapd_wait);
}

#ifdef CONFIG_HIBERNATION
/*
 * Try to free `nr_to_reclaim' of memory, system-wide, and return the number of
 * freed pages.
 *
 * Rather than trying to age LRUs the aim is to preserve the overall
 * LRU order by reclaiming preferentially
 * inactive > active > active referenced > active mapped
 */
unsigned long shrink_all_memory(unsigned long nr_to_reclaim)
{
	struct scan_control sc = {
		.nr_to_reclaim = nr_to_reclaim,
		.gfp_mask = GFP_HIGHUSER_MOVABLE,
		.reclaim_idx = MAX_NR_ZONES - 1,
		.priority = DEF_PRIORITY,
		.may_writepage = 1,
		.may_unmap = 1,
		.may_swap = 1,
		.hibernation_mode = 1,
	};
	struct zonelist *zonelist = node_zonelist(numa_node_id(), sc.gfp_mask);
	unsigned long nr_reclaimed;
	unsigned int noreclaim_flag;

	fs_reclaim_acquire(sc.gfp_mask);
	noreclaim_flag = memalloc_noreclaim_save();
	set_task_reclaim_state(current, &sc.reclaim_state);

	nr_reclaimed = do_try_to_free_pages(zonelist, &sc);

	set_task_reclaim_state(current, NULL);
	memalloc_noreclaim_restore(noreclaim_flag);
	fs_reclaim_release(sc.gfp_mask);

	return nr_reclaimed;
}
#endif /* CONFIG_HIBERNATION */

/* It's optimal to keep kswapds on the same CPUs as their memory, but
   not required for correctness.  So if the last cpu in a node goes
   away, we get changed to run anywhere: as the first one comes back,
   restore their cpu bindings. */
static int kswapd_cpu_online(unsigned int cpu)
{
	int nid;

	for_each_node_state(nid, N_MEMORY) {
		pg_data_t *pgdat = NODE_DATA(nid);
		const struct cpumask *mask;

		mask = cpumask_of_node(pgdat->node_id);

		if (cpumask_any_and(cpu_online_mask, mask) < nr_cpu_ids)
			/* One of our CPUs online: restore mask */
			set_cpus_allowed_ptr(pgdat->kswapd, mask);
	}
	return 0;
}

/*
 * This kswapd start function will be called by init and node-hot-add.
 * On node-hot-add, kswapd will moved to proper cpus if cpus are hot-added.
 */
int kswapd_run(int nid)
{
	pg_data_t *pgdat = NODE_DATA(nid);
	int ret = 0;

	if (pgdat->kswapd)
		return 0;

	pgdat->kswapd = kthread_run(kswapd, pgdat, "kswapd%d", nid);
	if (IS_ERR(pgdat->kswapd)) {
		/* failure at boot is fatal */
		BUG_ON(system_state < SYSTEM_RUNNING);
		pr_err("Failed to start kswapd on node %d\n", nid);
		ret = PTR_ERR(pgdat->kswapd);
		pgdat->kswapd = NULL;
	}
	return ret;
}

/*
 * Called by memory hotplug when all memory in a node is offlined.  Caller must
 * hold mem_hotplug_begin/end().
 */
void kswapd_stop(int nid)
{
	struct task_struct *kswapd = NODE_DATA(nid)->kswapd;

	if (kswapd) {
		kthread_stop(kswapd);
		NODE_DATA(nid)->kswapd = NULL;
	}
}

static int __init kswapd_init(void)
{
	int nid, ret;

	swap_setup();
	for_each_node_state(nid, N_MEMORY)
 		kswapd_run(nid);
	ret = cpuhp_setup_state_nocalls(CPUHP_AP_ONLINE_DYN,
					"mm/vmscan:online", kswapd_cpu_online,
					NULL);
	WARN_ON(ret < 0);
	return 0;
}

module_init(kswapd_init)

#ifdef CONFIG_NUMA
/*
 * Node reclaim mode
 *
 * If non-zero call node_reclaim when the number of free pages falls below
 * the watermarks.
 */
int node_reclaim_mode __read_mostly;

#define RECLAIM_OFF 0
#define RECLAIM_ZONE (1<<0)	/* Run shrink_inactive_list on the zone */
#define RECLAIM_WRITE (1<<1)	/* Writeout pages during reclaim */
#define RECLAIM_UNMAP (1<<2)	/* Unmap pages during reclaim */

/*
 * Priority for NODE_RECLAIM. This determines the fraction of pages
 * of a node considered for each zone_reclaim. 4 scans 1/16th of
 * a zone.
 */
#define NODE_RECLAIM_PRIORITY 4

/*
 * Percentage of pages in a zone that must be unmapped for node_reclaim to
 * occur.
 */
int sysctl_min_unmapped_ratio = 1;

/*
 * If the number of slab pages in a zone grows beyond this percentage then
 * slab reclaim needs to occur.
 */
int sysctl_min_slab_ratio = 5;

static inline unsigned long node_unmapped_file_pages(struct pglist_data *pgdat)
{
	unsigned long file_mapped = node_page_state(pgdat, NR_FILE_MAPPED);
	unsigned long file_lru = node_page_state(pgdat, NR_INACTIVE_FILE) +
		node_page_state(pgdat, NR_ACTIVE_FILE);

	/*
	 * It's possible for there to be more file mapped pages than
	 * accounted for by the pages on the file LRU lists because
	 * tmpfs pages accounted for as ANON can also be FILE_MAPPED
	 */
	return (file_lru > file_mapped) ? (file_lru - file_mapped) : 0;
}

/* Work out how many page cache pages we can reclaim in this reclaim_mode */
static unsigned long node_pagecache_reclaimable(struct pglist_data *pgdat)
{
	unsigned long nr_pagecache_reclaimable;
	unsigned long delta = 0;

	/*
	 * If RECLAIM_UNMAP is set, then all file pages are considered
	 * potentially reclaimable. Otherwise, we have to worry about
	 * pages like swapcache and node_unmapped_file_pages() provides
	 * a better estimate
	 */
	if (node_reclaim_mode & RECLAIM_UNMAP)
		nr_pagecache_reclaimable = node_page_state(pgdat, NR_FILE_PAGES);
	else
		nr_pagecache_reclaimable = node_unmapped_file_pages(pgdat);

	/* If we can't clean pages, remove dirty pages from consideration */
	if (!(node_reclaim_mode & RECLAIM_WRITE))
		delta += node_page_state(pgdat, NR_FILE_DIRTY);

	/* Watch for any possible underflows due to delta */
	if (unlikely(delta > nr_pagecache_reclaimable))
		delta = nr_pagecache_reclaimable;

	return nr_pagecache_reclaimable - delta;
}

/*
 * Try to free up some pages from this node through reclaim.
 */
static int __node_reclaim(struct pglist_data *pgdat, gfp_t gfp_mask, unsigned int order)
{
	/* Minimum pages needed in order to stay on node */
	const unsigned long nr_pages = 1 << order;
	struct task_struct *p = current;
	unsigned int noreclaim_flag;
	struct scan_control sc = {
		.nr_to_reclaim = max(nr_pages, SWAP_CLUSTER_MAX),
		.gfp_mask = current_gfp_context(gfp_mask),
		.order = order,
		.priority = NODE_RECLAIM_PRIORITY,
		.may_writepage = !!(node_reclaim_mode & RECLAIM_WRITE),
		.may_unmap = !!(node_reclaim_mode & RECLAIM_UNMAP),
		.may_swap = 1,
		.reclaim_idx = gfp_zone(gfp_mask),
	};

	trace_mm_vmscan_node_reclaim_begin(pgdat->node_id, order,
					   sc.gfp_mask);

	cond_resched();
	fs_reclaim_acquire(sc.gfp_mask);
	/*
	 * We need to be able to allocate from the reserves for RECLAIM_UNMAP
	 * and we also need to be able to write out pages for RECLAIM_WRITE
	 * and RECLAIM_UNMAP.
	 */
	noreclaim_flag = memalloc_noreclaim_save();
	p->flags |= PF_SWAPWRITE;
	set_task_reclaim_state(p, &sc.reclaim_state);

	if (node_pagecache_reclaimable(pgdat) > pgdat->min_unmapped_pages) {
		/*
		 * Free memory by calling shrink node with increasing
		 * priorities until we have enough memory freed.
		 */
		do {
			shrink_node(pgdat, &sc);
		} while (sc.nr_reclaimed < nr_pages && --sc.priority >= 0);
	}

	set_task_reclaim_state(p, NULL);
	current->flags &= ~PF_SWAPWRITE;
	memalloc_noreclaim_restore(noreclaim_flag);
	fs_reclaim_release(sc.gfp_mask);

	trace_mm_vmscan_node_reclaim_end(sc.nr_reclaimed);

	return sc.nr_reclaimed >= nr_pages;
}

int node_reclaim(struct pglist_data *pgdat, gfp_t gfp_mask, unsigned int order)
{
	int ret;

	/*
	 * Node reclaim reclaims unmapped file backed pages and
	 * slab pages if we are over the defined limits.
	 *
	 * A small portion of unmapped file backed pages is needed for
	 * file I/O otherwise pages read by file I/O will be immediately
	 * thrown out if the node is overallocated. So we do not reclaim
	 * if less than a specified percentage of the node is used by
	 * unmapped file backed pages.
	 */
	if (node_pagecache_reclaimable(pgdat) <= pgdat->min_unmapped_pages &&
	    node_page_state(pgdat, NR_SLAB_RECLAIMABLE) <= pgdat->min_slab_pages)
		return NODE_RECLAIM_FULL;

	/*
	 * Do not scan if the allocation should not be delayed.
	 */
	if (!gfpflags_allow_blocking(gfp_mask) || (current->flags & PF_MEMALLOC))
		return NODE_RECLAIM_NOSCAN;

	/*
	 * Only run node reclaim on the local node or on nodes that do not
	 * have associated processors. This will favor the local processor
	 * over remote processors and spread off node memory allocations
	 * as wide as possible.
	 */
	if (node_state(pgdat->node_id, N_CPU) && pgdat->node_id != numa_node_id())
		return NODE_RECLAIM_NOSCAN;

	if (test_and_set_bit(PGDAT_RECLAIM_LOCKED, &pgdat->flags))
		return NODE_RECLAIM_NOSCAN;

	ret = __node_reclaim(pgdat, gfp_mask, order);
	clear_bit(PGDAT_RECLAIM_LOCKED, &pgdat->flags);

	if (!ret)
		count_vm_event(PGSCAN_ZONE_RECLAIM_FAILED);

	return ret;
}
#endif

/*
 * page_evictable - test whether a page is evictable
 * @page: the page to test
 *
 * Test whether page is evictable--i.e., should be placed on active/inactive
 * lists vs unevictable list.
 *
 * Reasons page might not be evictable:
 * (1) page's mapping marked unevictable
 * (2) page is part of an mlocked VMA
 *
 */
int page_evictable(struct page *page)
{
	int ret;

	/* Prevent address_space of inode and swap cache from being freed */
	rcu_read_lock();
	ret = !mapping_unevictable(page_mapping(page)) && !PageMlocked(page);
	rcu_read_unlock();
	return ret;
}

/**
 * check_move_unevictable_pages - check pages for evictability and move to
 * appropriate zone lru list
 * @pvec: pagevec with lru pages to check
 *
 * Checks pages for evictability, if an evictable page is in the unevictable
 * lru list, moves it to the appropriate evictable lru list. This function
 * should be only used for lru pages.
 */
void check_move_unevictable_pages(struct pagevec *pvec)
{
	struct lruvec *lruvec;
	struct pglist_data *pgdat = NULL;
	int pgscanned = 0;
	int pgrescued = 0;
	int i;

	for (i = 0; i < pvec->nr; i++) {
		struct page *page = pvec->pages[i];
		struct pglist_data *pagepgdat = page_pgdat(page);

		pgscanned++;
		if (pagepgdat != pgdat) {
			if (pgdat)
				spin_unlock_irq(&pgdat->lru_lock);
			pgdat = pagepgdat;
			spin_lock_irq(&pgdat->lru_lock);
		}
		lruvec = mem_cgroup_page_lruvec(page, pgdat);

		if (!PageLRU(page) || !PageUnevictable(page))
			continue;

		if (page_evictable(page)) {
			enum lru_list lru = page_lru_base_type(page);

			VM_BUG_ON_PAGE(PageActive(page), page);
			ClearPageUnevictable(page);
			del_page_from_lru_list(page, lruvec, LRU_UNEVICTABLE);
			add_page_to_lru_list(page, lruvec, lru);
			pgrescued++;
		}
	}

	if (pgdat) {
		__count_vm_events(UNEVICTABLE_PGRESCUED, pgrescued);
		__count_vm_events(UNEVICTABLE_PGSCANNED, pgscanned);
		spin_unlock_irq(&pgdat->lru_lock);
	}
}
EXPORT_SYMBOL_GPL(check_move_unevictable_pages);<|MERGE_RESOLUTION|>--- conflicted
+++ resolved
@@ -488,11 +488,6 @@
 	nr = atomic_long_xchg(&shrinker->nr_deferred[nid], 0);
 
 	total_scan = nr;
-<<<<<<< HEAD
-	delta = freeable >> priority;
-	delta *= 4;
-	do_div(delta, shrinker->seeks);
-=======
 	if (shrinker->seeks) {
 		delta = freeable >> priority;
 		delta *= 4;
@@ -505,7 +500,6 @@
 		 */
 		delta = freeable / 2;
 	}
->>>>>>> fa578e9d
 
 	total_scan += delta;
 	if (total_scan < 0) {
@@ -2234,11 +2228,7 @@
  *   10TB     320        32GB
  */
 static bool inactive_list_is_low(struct lruvec *lruvec, bool file,
-<<<<<<< HEAD
-				 struct scan_control *sc, bool actual_reclaim)
-=======
 				 struct scan_control *sc, bool trace)
->>>>>>> fa578e9d
 {
 	enum lru_list active_lru = file * LRU_FILE + LRU_ACTIVE;
 	struct pglist_data *pgdat = lruvec_pgdat(lruvec);
@@ -2263,13 +2253,8 @@
 	 * is being established. Disable active list protection to get
 	 * rid of the stale workingset quickly.
 	 */
-<<<<<<< HEAD
-	refaults = lruvec_page_state(lruvec, WORKINGSET_ACTIVATE);
-	if (file && actual_reclaim && lruvec->refaults != refaults) {
-=======
 	refaults = lruvec_page_state_local(lruvec, WORKINGSET_ACTIVATE);
 	if (file && lruvec->refaults != refaults) {
->>>>>>> fa578e9d
 		inactive_ratio = 0;
 	} else {
 		gb = (inactive + active) >> (30 - PAGE_SHIFT);
@@ -2545,12 +2530,6 @@
 			/*
 			 * Scan types proportional to swappiness and
 			 * their relative recent reclaim efficiency.
-<<<<<<< HEAD
-			 * Make sure we don't miss the last page
-			 * because of a round-off error.
-			 */
-			scan = DIV64_U64_ROUND_UP(scan * fraction[file],
-=======
 			 * Make sure we don't miss the last page on
 			 * the offlined memory cgroups because of a
 			 * round-off error.
@@ -2558,7 +2537,6 @@
 			scan = mem_cgroup_online(memcg) ?
 			       div64_u64(scan * fraction[file], denominator) :
 			       DIV64_U64_ROUND_UP(scan * fraction[file],
->>>>>>> fa578e9d
 						  denominator);
 			break;
 		case SCAN_FILE:
@@ -3067,11 +3045,7 @@
 		struct lruvec *lruvec;
 
 		lruvec = mem_cgroup_lruvec(pgdat, memcg);
-<<<<<<< HEAD
-		refaults = lruvec_page_state(lruvec, WORKINGSET_ACTIVATE);
-=======
 		refaults = lruvec_page_state_local(lruvec, WORKINGSET_ACTIVATE);
->>>>>>> fa578e9d
 		lruvec->refaults = refaults;
 	} while ((memcg = mem_cgroup_iter(root_memcg, memcg, NULL)));
 }
