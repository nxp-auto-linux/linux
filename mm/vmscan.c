// SPDX-License-Identifier: GPL-2.0
/*
 *  linux/mm/vmscan.c
 *
 *  Copyright (C) 1991, 1992, 1993, 1994  Linus Torvalds
 *
 *  Swap reorganised 29.12.95, Stephen Tweedie.
 *  kswapd added: 7.1.96  sct
 *  Removed kswapd_ctl limits, and swap out as many pages as needed
 *  to bring the system back to freepages.high: 2.4.97, Rik van Riel.
 *  Zone aware kswapd started 02/00, Kanoj Sarcar (kanoj@sgi.com).
 *  Multiqueue VM started 5.8.00, Rik van Riel.
 */

#define pr_fmt(fmt) KBUILD_MODNAME ": " fmt

#include <linux/mm.h>
#include <linux/sched/mm.h>
#include <linux/module.h>
#include <linux/gfp.h>
#include <linux/kernel_stat.h>
#include <linux/swap.h>
#include <linux/pagemap.h>
#include <linux/init.h>
#include <linux/highmem.h>
#include <linux/vmpressure.h>
#include <linux/vmstat.h>
#include <linux/file.h>
#include <linux/writeback.h>
#include <linux/blkdev.h>
#include <linux/buffer_head.h>	/* for try_to_release_page(),
					buffer_heads_over_limit */
#include <linux/mm_inline.h>
#include <linux/backing-dev.h>
#include <linux/rmap.h>
#include <linux/topology.h>
#include <linux/cpu.h>
#include <linux/cpuset.h>
#include <linux/compaction.h>
#include <linux/notifier.h>
#include <linux/rwsem.h>
#include <linux/delay.h>
#include <linux/kthread.h>
#include <linux/freezer.h>
#include <linux/memcontrol.h>
#include <linux/delayacct.h>
#include <linux/sysctl.h>
#include <linux/oom.h>
#include <linux/prefetch.h>
#include <linux/printk.h>
#include <linux/dax.h>

#include <asm/tlbflush.h>
#include <asm/div64.h>

#include <linux/swapops.h>
#include <linux/balloon_compaction.h>

#include "internal.h"

#define CREATE_TRACE_POINTS
#include <trace/events/vmscan.h>

struct scan_control {
	/* How many pages shrink_list() should reclaim */
	unsigned long nr_to_reclaim;

	/*
	 * Nodemask of nodes allowed by the caller. If NULL, all nodes
	 * are scanned.
	 */
	nodemask_t	*nodemask;

	/*
	 * The memory cgroup that hit its limit and as a result is the
	 * primary target of this reclaim invocation.
	 */
	struct mem_cgroup *target_mem_cgroup;

	/* Writepage batching in laptop mode; RECLAIM_WRITE */
	unsigned int may_writepage:1;

	/* Can mapped pages be reclaimed? */
	unsigned int may_unmap:1;

	/* Can pages be swapped as part of reclaim? */
	unsigned int may_swap:1;

	/*
	 * Cgroups are not reclaimed below their configured memory.low,
	 * unless we threaten to OOM. If any cgroups are skipped due to
	 * memory.low and nothing was reclaimed, go back for memory.low.
	 */
	unsigned int memcg_low_reclaim:1;
	unsigned int memcg_low_skipped:1;

	unsigned int hibernation_mode:1;

	/* One of the zones is ready for compaction */
	unsigned int compaction_ready:1;

	/* Allocation order */
	s8 order;

	/* Scan (total_size >> priority) pages at once */
	s8 priority;

	/* The highest zone to isolate pages for reclaim from */
	s8 reclaim_idx;

	/* This context's GFP mask */
	gfp_t gfp_mask;

	/* Incremented by the number of inactive pages that were scanned */
	unsigned long nr_scanned;

	/* Number of pages freed so far during a call to shrink_zones() */
	unsigned long nr_reclaimed;

	struct {
		unsigned int dirty;
		unsigned int unqueued_dirty;
		unsigned int congested;
		unsigned int writeback;
		unsigned int immediate;
		unsigned int file_taken;
		unsigned int taken;
	} nr;
};

#ifdef ARCH_HAS_PREFETCH
#define prefetch_prev_lru_page(_page, _base, _field)			\
	do {								\
		if ((_page)->lru.prev != _base) {			\
			struct page *prev;				\
									\
			prev = lru_to_page(&(_page->lru));		\
			prefetch(&prev->_field);			\
		}							\
	} while (0)
#else
#define prefetch_prev_lru_page(_page, _base, _field) do { } while (0)
#endif

#ifdef ARCH_HAS_PREFETCHW
#define prefetchw_prev_lru_page(_page, _base, _field)			\
	do {								\
		if ((_page)->lru.prev != _base) {			\
			struct page *prev;				\
									\
			prev = lru_to_page(&(_page->lru));		\
			prefetchw(&prev->_field);			\
		}							\
	} while (0)
#else
#define prefetchw_prev_lru_page(_page, _base, _field) do { } while (0)
#endif

/*
 * From 0 .. 100.  Higher means more swappy.
 */
int vm_swappiness = 60;
/*
 * The total number of pages which are beyond the high watermark within all
 * zones.
 */
unsigned long vm_total_pages;

static LIST_HEAD(shrinker_list);
static DECLARE_RWSEM(shrinker_rwsem);

#ifdef CONFIG_MEMCG_KMEM

/*
 * We allow subsystems to populate their shrinker-related
 * LRU lists before register_shrinker_prepared() is called
 * for the shrinker, since we don't want to impose
 * restrictions on their internal registration order.
 * In this case shrink_slab_memcg() may find corresponding
 * bit is set in the shrinkers map.
 *
 * This value is used by the function to detect registering
 * shrinkers and to skip do_shrink_slab() calls for them.
 */
#define SHRINKER_REGISTERING ((struct shrinker *)~0UL)

static DEFINE_IDR(shrinker_idr);
static int shrinker_nr_max;

static int prealloc_memcg_shrinker(struct shrinker *shrinker)
{
	int id, ret = -ENOMEM;

	down_write(&shrinker_rwsem);
	/* This may call shrinker, so it must use down_read_trylock() */
	id = idr_alloc(&shrinker_idr, SHRINKER_REGISTERING, 0, 0, GFP_KERNEL);
	if (id < 0)
		goto unlock;

	if (id >= shrinker_nr_max) {
		if (memcg_expand_shrinker_maps(id)) {
			idr_remove(&shrinker_idr, id);
			goto unlock;
		}

		shrinker_nr_max = id + 1;
	}
	shrinker->id = id;
	ret = 0;
unlock:
	up_write(&shrinker_rwsem);
	return ret;
}

static void unregister_memcg_shrinker(struct shrinker *shrinker)
{
	int id = shrinker->id;

	BUG_ON(id < 0);

	down_write(&shrinker_rwsem);
	idr_remove(&shrinker_idr, id);
	up_write(&shrinker_rwsem);
}
#else /* CONFIG_MEMCG_KMEM */
static int prealloc_memcg_shrinker(struct shrinker *shrinker)
{
	return 0;
}

static void unregister_memcg_shrinker(struct shrinker *shrinker)
{
}
#endif /* CONFIG_MEMCG_KMEM */

#ifdef CONFIG_MEMCG
static bool global_reclaim(struct scan_control *sc)
{
	return !sc->target_mem_cgroup;
}

/**
 * sane_reclaim - is the usual dirty throttling mechanism operational?
 * @sc: scan_control in question
 *
 * The normal page dirty throttling mechanism in balance_dirty_pages() is
 * completely broken with the legacy memcg and direct stalling in
 * shrink_page_list() is used for throttling instead, which lacks all the
 * niceties such as fairness, adaptive pausing, bandwidth proportional
 * allocation and configurability.
 *
 * This function tests whether the vmscan currently in progress can assume
 * that the normal dirty throttling mechanism is operational.
 */
static bool sane_reclaim(struct scan_control *sc)
{
	struct mem_cgroup *memcg = sc->target_mem_cgroup;

	if (!memcg)
		return true;
#ifdef CONFIG_CGROUP_WRITEBACK
	if (cgroup_subsys_on_dfl(memory_cgrp_subsys))
		return true;
#endif
	return false;
}

static void set_memcg_congestion(pg_data_t *pgdat,
				struct mem_cgroup *memcg,
				bool congested)
{
	struct mem_cgroup_per_node *mn;

	if (!memcg)
		return;

	mn = mem_cgroup_nodeinfo(memcg, pgdat->node_id);
	WRITE_ONCE(mn->congested, congested);
}

static bool memcg_congested(pg_data_t *pgdat,
			struct mem_cgroup *memcg)
{
	struct mem_cgroup_per_node *mn;

	mn = mem_cgroup_nodeinfo(memcg, pgdat->node_id);
	return READ_ONCE(mn->congested);

}
#else
static bool global_reclaim(struct scan_control *sc)
{
	return true;
}

static bool sane_reclaim(struct scan_control *sc)
{
	return true;
}

static inline void set_memcg_congestion(struct pglist_data *pgdat,
				struct mem_cgroup *memcg, bool congested)
{
}

static inline bool memcg_congested(struct pglist_data *pgdat,
			struct mem_cgroup *memcg)
{
	return false;

}
#endif

/*
 * This misses isolated pages which are not accounted for to save counters.
 * As the data only determines if reclaim or compaction continues, it is
 * not expected that isolated pages will be a dominating factor.
 */
unsigned long zone_reclaimable_pages(struct zone *zone)
{
	unsigned long nr;

	nr = zone_page_state_snapshot(zone, NR_ZONE_INACTIVE_FILE) +
		zone_page_state_snapshot(zone, NR_ZONE_ACTIVE_FILE);
	if (get_nr_swap_pages() > 0)
		nr += zone_page_state_snapshot(zone, NR_ZONE_INACTIVE_ANON) +
			zone_page_state_snapshot(zone, NR_ZONE_ACTIVE_ANON);

	return nr;
}

/**
 * lruvec_lru_size -  Returns the number of pages on the given LRU list.
 * @lruvec: lru vector
 * @lru: lru to use
 * @zone_idx: zones to consider (use MAX_NR_ZONES for the whole LRU list)
 */
unsigned long lruvec_lru_size(struct lruvec *lruvec, enum lru_list lru, int zone_idx)
{
	unsigned long lru_size;
	int zid;

	if (!mem_cgroup_disabled())
		lru_size = mem_cgroup_get_lru_size(lruvec, lru);
	else
		lru_size = node_page_state(lruvec_pgdat(lruvec), NR_LRU_BASE + lru);

	for (zid = zone_idx + 1; zid < MAX_NR_ZONES; zid++) {
		struct zone *zone = &lruvec_pgdat(lruvec)->node_zones[zid];
		unsigned long size;

		if (!managed_zone(zone))
			continue;

		if (!mem_cgroup_disabled())
			size = mem_cgroup_get_zone_lru_size(lruvec, lru, zid);
		else
			size = zone_page_state(&lruvec_pgdat(lruvec)->node_zones[zid],
				       NR_ZONE_LRU_BASE + lru);
		lru_size -= min(size, lru_size);
	}

	return lru_size;

}

/*
 * Add a shrinker callback to be called from the vm.
 */
int prealloc_shrinker(struct shrinker *shrinker)
{
	size_t size = sizeof(*shrinker->nr_deferred);

	if (shrinker->flags & SHRINKER_NUMA_AWARE)
		size *= nr_node_ids;

	shrinker->nr_deferred = kzalloc(size, GFP_KERNEL);
	if (!shrinker->nr_deferred)
		return -ENOMEM;

	if (shrinker->flags & SHRINKER_MEMCG_AWARE) {
		if (prealloc_memcg_shrinker(shrinker))
			goto free_deferred;
	}

	return 0;

free_deferred:
	kfree(shrinker->nr_deferred);
	shrinker->nr_deferred = NULL;
	return -ENOMEM;
}

void free_prealloced_shrinker(struct shrinker *shrinker)
{
	if (!shrinker->nr_deferred)
		return;

	if (shrinker->flags & SHRINKER_MEMCG_AWARE)
		unregister_memcg_shrinker(shrinker);

	kfree(shrinker->nr_deferred);
	shrinker->nr_deferred = NULL;
}

void register_shrinker_prepared(struct shrinker *shrinker)
{
	down_write(&shrinker_rwsem);
	list_add_tail(&shrinker->list, &shrinker_list);
#ifdef CONFIG_MEMCG_KMEM
	if (shrinker->flags & SHRINKER_MEMCG_AWARE)
		idr_replace(&shrinker_idr, shrinker, shrinker->id);
#endif
	up_write(&shrinker_rwsem);
}

int register_shrinker(struct shrinker *shrinker)
{
	int err = prealloc_shrinker(shrinker);

	if (err)
		return err;
	register_shrinker_prepared(shrinker);
	return 0;
}
EXPORT_SYMBOL(register_shrinker);

/*
 * Remove one
 */
void unregister_shrinker(struct shrinker *shrinker)
{
	if (!shrinker->nr_deferred)
		return;
<<<<<<< HEAD
=======
	if (shrinker->flags & SHRINKER_MEMCG_AWARE)
		unregister_memcg_shrinker(shrinker);
>>>>>>> e021bb4f
	down_write(&shrinker_rwsem);
	list_del(&shrinker->list);
	up_write(&shrinker_rwsem);
	kfree(shrinker->nr_deferred);
	shrinker->nr_deferred = NULL;
}
EXPORT_SYMBOL(unregister_shrinker);

#define SHRINK_BATCH 128

static unsigned long do_shrink_slab(struct shrink_control *shrinkctl,
				    struct shrinker *shrinker, int priority)
{
	unsigned long freed = 0;
	unsigned long long delta;
	long total_scan;
	long freeable;
	long nr;
	long new_nr;
	int nid = shrinkctl->nid;
	long batch_size = shrinker->batch ? shrinker->batch
					  : SHRINK_BATCH;
	long scanned = 0, next_deferred;

	if (!(shrinker->flags & SHRINKER_NUMA_AWARE))
		nid = 0;

	freeable = shrinker->count_objects(shrinker, shrinkctl);
	if (freeable == 0 || freeable == SHRINK_EMPTY)
		return freeable;

	/*
	 * copy the current shrinker scan count into a local variable
	 * and zero it so that other concurrent shrinker invocations
	 * don't also do this scanning work.
	 */
	nr = atomic_long_xchg(&shrinker->nr_deferred[nid], 0);

	total_scan = nr;
	delta = freeable >> priority;
	delta *= 4;
	do_div(delta, shrinker->seeks);

	total_scan += delta;
	if (total_scan < 0) {
		pr_err("shrink_slab: %pF negative objects to delete nr=%ld\n",
		       shrinker->scan_objects, total_scan);
		total_scan = freeable;
		next_deferred = nr;
	} else
		next_deferred = total_scan;

	/*
	 * We need to avoid excessive windup on filesystem shrinkers
	 * due to large numbers of GFP_NOFS allocations causing the
	 * shrinkers to return -1 all the time. This results in a large
	 * nr being built up so when a shrink that can do some work
	 * comes along it empties the entire cache due to nr >>>
	 * freeable. This is bad for sustaining a working set in
	 * memory.
	 *
	 * Hence only allow the shrinker to scan the entire cache when
	 * a large delta change is calculated directly.
	 */
	if (delta < freeable / 4)
		total_scan = min(total_scan, freeable / 2);

	/*
	 * Avoid risking looping forever due to too large nr value:
	 * never try to free more than twice the estimate number of
	 * freeable entries.
	 */
	if (total_scan > freeable * 2)
		total_scan = freeable * 2;

	trace_mm_shrink_slab_start(shrinker, shrinkctl, nr,
				   freeable, delta, total_scan, priority);

	/*
	 * Normally, we should not scan less than batch_size objects in one
	 * pass to avoid too frequent shrinker calls, but if the slab has less
	 * than batch_size objects in total and we are really tight on memory,
	 * we will try to reclaim all available objects, otherwise we can end
	 * up failing allocations although there are plenty of reclaimable
	 * objects spread over several slabs with usage less than the
	 * batch_size.
	 *
	 * We detect the "tight on memory" situations by looking at the total
	 * number of objects we want to scan (total_scan). If it is greater
	 * than the total number of objects on slab (freeable), we must be
	 * scanning at high prio and therefore should try to reclaim as much as
	 * possible.
	 */
	while (total_scan >= batch_size ||
	       total_scan >= freeable) {
		unsigned long ret;
		unsigned long nr_to_scan = min(batch_size, total_scan);

		shrinkctl->nr_to_scan = nr_to_scan;
		shrinkctl->nr_scanned = nr_to_scan;
		ret = shrinker->scan_objects(shrinker, shrinkctl);
		if (ret == SHRINK_STOP)
			break;
		freed += ret;

		count_vm_events(SLABS_SCANNED, shrinkctl->nr_scanned);
		total_scan -= shrinkctl->nr_scanned;
		scanned += shrinkctl->nr_scanned;

		cond_resched();
	}

	if (next_deferred >= scanned)
		next_deferred -= scanned;
	else
		next_deferred = 0;
	/*
	 * move the unused scan count back into the shrinker in a
	 * manner that handles concurrent updates. If we exhausted the
	 * scan, there is no need to do an update.
	 */
	if (next_deferred > 0)
		new_nr = atomic_long_add_return(next_deferred,
						&shrinker->nr_deferred[nid]);
	else
		new_nr = atomic_long_read(&shrinker->nr_deferred[nid]);

	trace_mm_shrink_slab_end(shrinker, nid, freed, nr, new_nr, total_scan);
	return freed;
}

#ifdef CONFIG_MEMCG_KMEM
static unsigned long shrink_slab_memcg(gfp_t gfp_mask, int nid,
			struct mem_cgroup *memcg, int priority)
{
	struct memcg_shrinker_map *map;
	unsigned long ret, freed = 0;
	int i;

	if (!memcg_kmem_enabled() || !mem_cgroup_online(memcg))
		return 0;

	if (!down_read_trylock(&shrinker_rwsem))
		return 0;

	map = rcu_dereference_protected(memcg->nodeinfo[nid]->shrinker_map,
					true);
	if (unlikely(!map))
		goto unlock;

	for_each_set_bit(i, map->map, shrinker_nr_max) {
		struct shrink_control sc = {
			.gfp_mask = gfp_mask,
			.nid = nid,
			.memcg = memcg,
		};
		struct shrinker *shrinker;

		shrinker = idr_find(&shrinker_idr, i);
		if (unlikely(!shrinker || shrinker == SHRINKER_REGISTERING)) {
			if (!shrinker)
				clear_bit(i, map->map);
			continue;
		}

		ret = do_shrink_slab(&sc, shrinker, priority);
		if (ret == SHRINK_EMPTY) {
			clear_bit(i, map->map);
			/*
			 * After the shrinker reported that it had no objects to
			 * free, but before we cleared the corresponding bit in
			 * the memcg shrinker map, a new object might have been
			 * added. To make sure, we have the bit set in this
			 * case, we invoke the shrinker one more time and reset
			 * the bit if it reports that it is not empty anymore.
			 * The memory barrier here pairs with the barrier in
			 * memcg_set_shrinker_bit():
			 *
			 * list_lru_add()     shrink_slab_memcg()
			 *   list_add_tail()    clear_bit()
			 *   <MB>               <MB>
			 *   set_bit()          do_shrink_slab()
			 */
			smp_mb__after_atomic();
			ret = do_shrink_slab(&sc, shrinker, priority);
			if (ret == SHRINK_EMPTY)
				ret = 0;
			else
				memcg_set_shrinker_bit(memcg, nid, i);
		}
		freed += ret;

		if (rwsem_is_contended(&shrinker_rwsem)) {
			freed = freed ? : 1;
			break;
		}
	}
unlock:
	up_read(&shrinker_rwsem);
	return freed;
}
#else /* CONFIG_MEMCG_KMEM */
static unsigned long shrink_slab_memcg(gfp_t gfp_mask, int nid,
			struct mem_cgroup *memcg, int priority)
{
	return 0;
}
#endif /* CONFIG_MEMCG_KMEM */

/**
 * shrink_slab - shrink slab caches
 * @gfp_mask: allocation context
 * @nid: node whose slab caches to target
 * @memcg: memory cgroup whose slab caches to target
 * @priority: the reclaim priority
 *
 * Call the shrink functions to age shrinkable caches.
 *
 * @nid is passed along to shrinkers with SHRINKER_NUMA_AWARE set,
 * unaware shrinkers will receive a node id of 0 instead.
 *
 * @memcg specifies the memory cgroup to target. Unaware shrinkers
 * are called only if it is the root cgroup.
 *
 * @priority is sc->priority, we take the number of objects and >> by priority
 * in order to get the scan target.
 *
 * Returns the number of reclaimed slab objects.
 */
static unsigned long shrink_slab(gfp_t gfp_mask, int nid,
				 struct mem_cgroup *memcg,
				 int priority)
{
	unsigned long ret, freed = 0;
	struct shrinker *shrinker;

	if (!mem_cgroup_is_root(memcg))
		return shrink_slab_memcg(gfp_mask, nid, memcg, priority);

	if (!down_read_trylock(&shrinker_rwsem))
		goto out;

	list_for_each_entry(shrinker, &shrinker_list, list) {
		struct shrink_control sc = {
			.gfp_mask = gfp_mask,
			.nid = nid,
			.memcg = memcg,
		};

		ret = do_shrink_slab(&sc, shrinker, priority);
		if (ret == SHRINK_EMPTY)
			ret = 0;
		freed += ret;
		/*
		 * Bail out if someone want to register a new shrinker to
		 * prevent the regsitration from being stalled for long periods
		 * by parallel ongoing shrinking.
		 */
		if (rwsem_is_contended(&shrinker_rwsem)) {
			freed = freed ? : 1;
			break;
		}
	}

	up_read(&shrinker_rwsem);
out:
	cond_resched();
	return freed;
}

void drop_slab_node(int nid)
{
	unsigned long freed;

	do {
		struct mem_cgroup *memcg = NULL;

		freed = 0;
		memcg = mem_cgroup_iter(NULL, NULL, NULL);
		do {
			freed += shrink_slab(GFP_KERNEL, nid, memcg, 0);
		} while ((memcg = mem_cgroup_iter(NULL, memcg, NULL)) != NULL);
	} while (freed > 10);
}

void drop_slab(void)
{
	int nid;

	for_each_online_node(nid)
		drop_slab_node(nid);
}

static inline int is_page_cache_freeable(struct page *page)
{
	/*
	 * A freeable page cache page is referenced only by the caller
	 * that isolated the page, the page cache radix tree and
	 * optional buffer heads at page->private.
	 */
	int radix_pins = PageTransHuge(page) && PageSwapCache(page) ?
		HPAGE_PMD_NR : 1;
	return page_count(page) - page_has_private(page) == 1 + radix_pins;
}

static int may_write_to_inode(struct inode *inode, struct scan_control *sc)
{
	if (current->flags & PF_SWAPWRITE)
		return 1;
	if (!inode_write_congested(inode))
		return 1;
	if (inode_to_bdi(inode) == current->backing_dev_info)
		return 1;
	return 0;
}

/*
 * We detected a synchronous write error writing a page out.  Probably
 * -ENOSPC.  We need to propagate that into the address_space for a subsequent
 * fsync(), msync() or close().
 *
 * The tricky part is that after writepage we cannot touch the mapping: nothing
 * prevents it from being freed up.  But we have a ref on the page and once
 * that page is locked, the mapping is pinned.
 *
 * We're allowed to run sleeping lock_page() here because we know the caller has
 * __GFP_FS.
 */
static void handle_write_error(struct address_space *mapping,
				struct page *page, int error)
{
	lock_page(page);
	if (page_mapping(page) == mapping)
		mapping_set_error(mapping, error);
	unlock_page(page);
}

/* possible outcome of pageout() */
typedef enum {
	/* failed to write page out, page is locked */
	PAGE_KEEP,
	/* move page to the active list, page is locked */
	PAGE_ACTIVATE,
	/* page has been sent to the disk successfully, page is unlocked */
	PAGE_SUCCESS,
	/* page is clean and locked */
	PAGE_CLEAN,
} pageout_t;

/*
 * pageout is called by shrink_page_list() for each dirty page.
 * Calls ->writepage().
 */
static pageout_t pageout(struct page *page, struct address_space *mapping,
			 struct scan_control *sc)
{
	/*
	 * If the page is dirty, only perform writeback if that write
	 * will be non-blocking.  To prevent this allocation from being
	 * stalled by pagecache activity.  But note that there may be
	 * stalls if we need to run get_block().  We could test
	 * PagePrivate for that.
	 *
	 * If this process is currently in __generic_file_write_iter() against
	 * this page's queue, we can perform writeback even if that
	 * will block.
	 *
	 * If the page is swapcache, write it back even if that would
	 * block, for some throttling. This happens by accident, because
	 * swap_backing_dev_info is bust: it doesn't reflect the
	 * congestion state of the swapdevs.  Easy to fix, if needed.
	 */
	if (!is_page_cache_freeable(page))
		return PAGE_KEEP;
	if (!mapping) {
		/*
		 * Some data journaling orphaned pages can have
		 * page->mapping == NULL while being dirty with clean buffers.
		 */
		if (page_has_private(page)) {
			if (try_to_free_buffers(page)) {
				ClearPageDirty(page);
				pr_info("%s: orphaned page\n", __func__);
				return PAGE_CLEAN;
			}
		}
		return PAGE_KEEP;
	}
	if (mapping->a_ops->writepage == NULL)
		return PAGE_ACTIVATE;
	if (!may_write_to_inode(mapping->host, sc))
		return PAGE_KEEP;

	if (clear_page_dirty_for_io(page)) {
		int res;
		struct writeback_control wbc = {
			.sync_mode = WB_SYNC_NONE,
			.nr_to_write = SWAP_CLUSTER_MAX,
			.range_start = 0,
			.range_end = LLONG_MAX,
			.for_reclaim = 1,
		};

		SetPageReclaim(page);
		res = mapping->a_ops->writepage(page, &wbc);
		if (res < 0)
			handle_write_error(mapping, page, res);
		if (res == AOP_WRITEPAGE_ACTIVATE) {
			ClearPageReclaim(page);
			return PAGE_ACTIVATE;
		}

		if (!PageWriteback(page)) {
			/* synchronous write or broken a_ops? */
			ClearPageReclaim(page);
		}
		trace_mm_vmscan_writepage(page);
		inc_node_page_state(page, NR_VMSCAN_WRITE);
		return PAGE_SUCCESS;
	}

	return PAGE_CLEAN;
}

/*
 * Same as remove_mapping, but if the page is removed from the mapping, it
 * gets returned with a refcount of 0.
 */
static int __remove_mapping(struct address_space *mapping, struct page *page,
			    bool reclaimed)
{
	unsigned long flags;
	int refcount;

	BUG_ON(!PageLocked(page));
	BUG_ON(mapping != page_mapping(page));

	xa_lock_irqsave(&mapping->i_pages, flags);
	/*
	 * The non racy check for a busy page.
	 *
	 * Must be careful with the order of the tests. When someone has
	 * a ref to the page, it may be possible that they dirty it then
	 * drop the reference. So if PageDirty is tested before page_count
	 * here, then the following race may occur:
	 *
	 * get_user_pages(&page);
	 * [user mapping goes away]
	 * write_to(page);
	 *				!PageDirty(page)    [good]
	 * SetPageDirty(page);
	 * put_page(page);
	 *				!page_count(page)   [good, discard it]
	 *
	 * [oops, our write_to data is lost]
	 *
	 * Reversing the order of the tests ensures such a situation cannot
	 * escape unnoticed. The smp_rmb is needed to ensure the page->flags
	 * load is not satisfied before that of page->_refcount.
	 *
	 * Note that if SetPageDirty is always performed via set_page_dirty,
	 * and thus under the i_pages lock, then this ordering is not required.
	 */
	if (unlikely(PageTransHuge(page)) && PageSwapCache(page))
		refcount = 1 + HPAGE_PMD_NR;
	else
		refcount = 2;
	if (!page_ref_freeze(page, refcount))
		goto cannot_free;
	/* note: atomic_cmpxchg in page_ref_freeze provides the smp_rmb */
	if (unlikely(PageDirty(page))) {
		page_ref_unfreeze(page, refcount);
		goto cannot_free;
	}

	if (PageSwapCache(page)) {
		swp_entry_t swap = { .val = page_private(page) };
		mem_cgroup_swapout(page, swap);
		__delete_from_swap_cache(page);
		xa_unlock_irqrestore(&mapping->i_pages, flags);
		put_swap_page(page, swap);
	} else {
		void (*freepage)(struct page *);
		void *shadow = NULL;

		freepage = mapping->a_ops->freepage;
		/*
		 * Remember a shadow entry for reclaimed file cache in
		 * order to detect refaults, thus thrashing, later on.
		 *
		 * But don't store shadows in an address space that is
		 * already exiting.  This is not just an optizimation,
		 * inode reclaim needs to empty out the radix tree or
		 * the nodes are lost.  Don't plant shadows behind its
		 * back.
		 *
		 * We also don't store shadows for DAX mappings because the
		 * only page cache pages found in these are zero pages
		 * covering holes, and because we don't want to mix DAX
		 * exceptional entries and shadow exceptional entries in the
		 * same address_space.
		 */
		if (reclaimed && page_is_file_cache(page) &&
		    !mapping_exiting(mapping) && !dax_mapping(mapping))
			shadow = workingset_eviction(mapping, page);
		__delete_from_page_cache(page, shadow);
		xa_unlock_irqrestore(&mapping->i_pages, flags);

		if (freepage != NULL)
			freepage(page);
	}

	return 1;

cannot_free:
	xa_unlock_irqrestore(&mapping->i_pages, flags);
	return 0;
}

/*
 * Attempt to detach a locked page from its ->mapping.  If it is dirty or if
 * someone else has a ref on the page, abort and return 0.  If it was
 * successfully detached, return 1.  Assumes the caller has a single ref on
 * this page.
 */
int remove_mapping(struct address_space *mapping, struct page *page)
{
	if (__remove_mapping(mapping, page, false)) {
		/*
		 * Unfreezing the refcount with 1 rather than 2 effectively
		 * drops the pagecache ref for us without requiring another
		 * atomic operation.
		 */
		page_ref_unfreeze(page, 1);
		return 1;
	}
	return 0;
}

/**
 * putback_lru_page - put previously isolated page onto appropriate LRU list
 * @page: page to be put back to appropriate lru list
 *
 * Add previously isolated @page to appropriate LRU list.
 * Page may still be unevictable for other reasons.
 *
 * lru_lock must not be held, interrupts must be enabled.
 */
void putback_lru_page(struct page *page)
{
	lru_cache_add(page);
	put_page(page);		/* drop ref from isolate */
}

enum page_references {
	PAGEREF_RECLAIM,
	PAGEREF_RECLAIM_CLEAN,
	PAGEREF_KEEP,
	PAGEREF_ACTIVATE,
};

static enum page_references page_check_references(struct page *page,
						  struct scan_control *sc)
{
	int referenced_ptes, referenced_page;
	unsigned long vm_flags;

	referenced_ptes = page_referenced(page, 1, sc->target_mem_cgroup,
					  &vm_flags);
	referenced_page = TestClearPageReferenced(page);

	/*
	 * Mlock lost the isolation race with us.  Let try_to_unmap()
	 * move the page to the unevictable list.
	 */
	if (vm_flags & VM_LOCKED)
		return PAGEREF_RECLAIM;

	if (referenced_ptes) {
		if (PageSwapBacked(page))
			return PAGEREF_ACTIVATE;
		/*
		 * All mapped pages start out with page table
		 * references from the instantiating fault, so we need
		 * to look twice if a mapped file page is used more
		 * than once.
		 *
		 * Mark it and spare it for another trip around the
		 * inactive list.  Another page table reference will
		 * lead to its activation.
		 *
		 * Note: the mark is set for activated pages as well
		 * so that recently deactivated but used pages are
		 * quickly recovered.
		 */
		SetPageReferenced(page);

		if (referenced_page || referenced_ptes > 1)
			return PAGEREF_ACTIVATE;

		/*
		 * Activate file-backed executable pages after first usage.
		 */
		if (vm_flags & VM_EXEC)
			return PAGEREF_ACTIVATE;

		return PAGEREF_KEEP;
	}

	/* Reclaim if clean, defer dirty pages to writeback */
	if (referenced_page && !PageSwapBacked(page))
		return PAGEREF_RECLAIM_CLEAN;

	return PAGEREF_RECLAIM;
}

/* Check if a page is dirty or under writeback */
static void page_check_dirty_writeback(struct page *page,
				       bool *dirty, bool *writeback)
{
	struct address_space *mapping;

	/*
	 * Anonymous pages are not handled by flushers and must be written
	 * from reclaim context. Do not stall reclaim based on them
	 */
	if (!page_is_file_cache(page) ||
	    (PageAnon(page) && !PageSwapBacked(page))) {
		*dirty = false;
		*writeback = false;
		return;
	}

	/* By default assume that the page flags are accurate */
	*dirty = PageDirty(page);
	*writeback = PageWriteback(page);

	/* Verify dirty/writeback state if the filesystem supports it */
	if (!page_has_private(page))
		return;

	mapping = page_mapping(page);
	if (mapping && mapping->a_ops->is_dirty_writeback)
		mapping->a_ops->is_dirty_writeback(page, dirty, writeback);
}

/*
 * shrink_page_list() returns the number of reclaimed pages
 */
static unsigned long shrink_page_list(struct list_head *page_list,
				      struct pglist_data *pgdat,
				      struct scan_control *sc,
				      enum ttu_flags ttu_flags,
				      struct reclaim_stat *stat,
				      bool force_reclaim)
{
	LIST_HEAD(ret_pages);
	LIST_HEAD(free_pages);
	int pgactivate = 0;
	unsigned nr_unqueued_dirty = 0;
	unsigned nr_dirty = 0;
	unsigned nr_congested = 0;
	unsigned nr_reclaimed = 0;
	unsigned nr_writeback = 0;
	unsigned nr_immediate = 0;
	unsigned nr_ref_keep = 0;
	unsigned nr_unmap_fail = 0;

	cond_resched();

	while (!list_empty(page_list)) {
		struct address_space *mapping;
		struct page *page;
		int may_enter_fs;
		enum page_references references = PAGEREF_RECLAIM_CLEAN;
		bool dirty, writeback;

		cond_resched();

		page = lru_to_page(page_list);
		list_del(&page->lru);

		if (!trylock_page(page))
			goto keep;

		VM_BUG_ON_PAGE(PageActive(page), page);

		sc->nr_scanned++;

		if (unlikely(!page_evictable(page)))
			goto activate_locked;

		if (!sc->may_unmap && page_mapped(page))
			goto keep_locked;

		/* Double the slab pressure for mapped and swapcache pages */
		if ((page_mapped(page) || PageSwapCache(page)) &&
		    !(PageAnon(page) && !PageSwapBacked(page)))
			sc->nr_scanned++;

		may_enter_fs = (sc->gfp_mask & __GFP_FS) ||
			(PageSwapCache(page) && (sc->gfp_mask & __GFP_IO));

		/*
		 * The number of dirty pages determines if a node is marked
		 * reclaim_congested which affects wait_iff_congested. kswapd
		 * will stall and start writing pages if the tail of the LRU
		 * is all dirty unqueued pages.
		 */
		page_check_dirty_writeback(page, &dirty, &writeback);
		if (dirty || writeback)
			nr_dirty++;

		if (dirty && !writeback)
			nr_unqueued_dirty++;

		/*
		 * Treat this page as congested if the underlying BDI is or if
		 * pages are cycling through the LRU so quickly that the
		 * pages marked for immediate reclaim are making it to the
		 * end of the LRU a second time.
		 */
		mapping = page_mapping(page);
		if (((dirty || writeback) && mapping &&
		     inode_write_congested(mapping->host)) ||
		    (writeback && PageReclaim(page)))
			nr_congested++;

		/*
		 * If a page at the tail of the LRU is under writeback, there
		 * are three cases to consider.
		 *
		 * 1) If reclaim is encountering an excessive number of pages
		 *    under writeback and this page is both under writeback and
		 *    PageReclaim then it indicates that pages are being queued
		 *    for IO but are being recycled through the LRU before the
		 *    IO can complete. Waiting on the page itself risks an
		 *    indefinite stall if it is impossible to writeback the
		 *    page due to IO error or disconnected storage so instead
		 *    note that the LRU is being scanned too quickly and the
		 *    caller can stall after page list has been processed.
		 *
		 * 2) Global or new memcg reclaim encounters a page that is
		 *    not marked for immediate reclaim, or the caller does not
		 *    have __GFP_FS (or __GFP_IO if it's simply going to swap,
		 *    not to fs). In this case mark the page for immediate
		 *    reclaim and continue scanning.
		 *
		 *    Require may_enter_fs because we would wait on fs, which
		 *    may not have submitted IO yet. And the loop driver might
		 *    enter reclaim, and deadlock if it waits on a page for
		 *    which it is needed to do the write (loop masks off
		 *    __GFP_IO|__GFP_FS for this reason); but more thought
		 *    would probably show more reasons.
		 *
		 * 3) Legacy memcg encounters a page that is already marked
		 *    PageReclaim. memcg does not have any dirty pages
		 *    throttling so we could easily OOM just because too many
		 *    pages are in writeback and there is nothing else to
		 *    reclaim. Wait for the writeback to complete.
		 *
		 * In cases 1) and 2) we activate the pages to get them out of
		 * the way while we continue scanning for clean pages on the
		 * inactive list and refilling from the active list. The
		 * observation here is that waiting for disk writes is more
		 * expensive than potentially causing reloads down the line.
		 * Since they're marked for immediate reclaim, they won't put
		 * memory pressure on the cache working set any longer than it
		 * takes to write them to disk.
		 */
		if (PageWriteback(page)) {
			/* Case 1 above */
			if (current_is_kswapd() &&
			    PageReclaim(page) &&
			    test_bit(PGDAT_WRITEBACK, &pgdat->flags)) {
				nr_immediate++;
				goto activate_locked;

			/* Case 2 above */
			} else if (sane_reclaim(sc) ||
			    !PageReclaim(page) || !may_enter_fs) {
				/*
				 * This is slightly racy - end_page_writeback()
				 * might have just cleared PageReclaim, then
				 * setting PageReclaim here end up interpreted
				 * as PageReadahead - but that does not matter
				 * enough to care.  What we do want is for this
				 * page to have PageReclaim set next time memcg
				 * reclaim reaches the tests above, so it will
				 * then wait_on_page_writeback() to avoid OOM;
				 * and it's also appropriate in global reclaim.
				 */
				SetPageReclaim(page);
				nr_writeback++;
				goto activate_locked;

			/* Case 3 above */
			} else {
				unlock_page(page);
				wait_on_page_writeback(page);
				/* then go back and try same page again */
				list_add_tail(&page->lru, page_list);
				continue;
			}
		}

		if (!force_reclaim)
			references = page_check_references(page, sc);

		switch (references) {
		case PAGEREF_ACTIVATE:
			goto activate_locked;
		case PAGEREF_KEEP:
			nr_ref_keep++;
			goto keep_locked;
		case PAGEREF_RECLAIM:
		case PAGEREF_RECLAIM_CLEAN:
			; /* try to reclaim the page below */
		}

		/*
		 * Anonymous process memory has backing store?
		 * Try to allocate it some swap space here.
		 * Lazyfree page could be freed directly
		 */
		if (PageAnon(page) && PageSwapBacked(page)) {
			if (!PageSwapCache(page)) {
				if (!(sc->gfp_mask & __GFP_IO))
					goto keep_locked;
				if (PageTransHuge(page)) {
					/* cannot split THP, skip it */
					if (!can_split_huge_page(page, NULL))
						goto activate_locked;
					/*
					 * Split pages without a PMD map right
					 * away. Chances are some or all of the
					 * tail pages can be freed without IO.
					 */
					if (!compound_mapcount(page) &&
					    split_huge_page_to_list(page,
								    page_list))
						goto activate_locked;
				}
				if (!add_to_swap(page)) {
					if (!PageTransHuge(page))
						goto activate_locked;
					/* Fallback to swap normal pages */
					if (split_huge_page_to_list(page,
								    page_list))
						goto activate_locked;
#ifdef CONFIG_TRANSPARENT_HUGEPAGE
					count_vm_event(THP_SWPOUT_FALLBACK);
#endif
					if (!add_to_swap(page))
						goto activate_locked;
				}

				may_enter_fs = 1;

				/* Adding to swap updated mapping */
				mapping = page_mapping(page);
			}
		} else if (unlikely(PageTransHuge(page))) {
			/* Split file THP */
			if (split_huge_page_to_list(page, page_list))
				goto keep_locked;
		}

		/*
		 * The page is mapped into the page tables of one or more
		 * processes. Try to unmap it here.
		 */
		if (page_mapped(page)) {
			enum ttu_flags flags = ttu_flags | TTU_BATCH_FLUSH;

			if (unlikely(PageTransHuge(page)))
				flags |= TTU_SPLIT_HUGE_PMD;
			if (!try_to_unmap(page, flags)) {
				nr_unmap_fail++;
				goto activate_locked;
			}
		}

		if (PageDirty(page)) {
			/*
			 * Only kswapd can writeback filesystem pages
			 * to avoid risk of stack overflow. But avoid
			 * injecting inefficient single-page IO into
			 * flusher writeback as much as possible: only
			 * write pages when we've encountered many
			 * dirty pages, and when we've already scanned
			 * the rest of the LRU for clean pages and see
			 * the same dirty pages again (PageReclaim).
			 */
			if (page_is_file_cache(page) &&
			    (!current_is_kswapd() || !PageReclaim(page) ||
			     !test_bit(PGDAT_DIRTY, &pgdat->flags))) {
				/*
				 * Immediately reclaim when written back.
				 * Similar in principal to deactivate_page()
				 * except we already have the page isolated
				 * and know it's dirty
				 */
				inc_node_page_state(page, NR_VMSCAN_IMMEDIATE);
				SetPageReclaim(page);

				goto activate_locked;
			}

			if (references == PAGEREF_RECLAIM_CLEAN)
				goto keep_locked;
			if (!may_enter_fs)
				goto keep_locked;
			if (!sc->may_writepage)
				goto keep_locked;

			/*
			 * Page is dirty. Flush the TLB if a writable entry
			 * potentially exists to avoid CPU writes after IO
			 * starts and then write it out here.
			 */
			try_to_unmap_flush_dirty();
			switch (pageout(page, mapping, sc)) {
			case PAGE_KEEP:
				goto keep_locked;
			case PAGE_ACTIVATE:
				goto activate_locked;
			case PAGE_SUCCESS:
				if (PageWriteback(page))
					goto keep;
				if (PageDirty(page))
					goto keep;

				/*
				 * A synchronous write - probably a ramdisk.  Go
				 * ahead and try to reclaim the page.
				 */
				if (!trylock_page(page))
					goto keep;
				if (PageDirty(page) || PageWriteback(page))
					goto keep_locked;
				mapping = page_mapping(page);
			case PAGE_CLEAN:
				; /* try to free the page below */
			}
		}

		/*
		 * If the page has buffers, try to free the buffer mappings
		 * associated with this page. If we succeed we try to free
		 * the page as well.
		 *
		 * We do this even if the page is PageDirty().
		 * try_to_release_page() does not perform I/O, but it is
		 * possible for a page to have PageDirty set, but it is actually
		 * clean (all its buffers are clean).  This happens if the
		 * buffers were written out directly, with submit_bh(). ext3
		 * will do this, as well as the blockdev mapping.
		 * try_to_release_page() will discover that cleanness and will
		 * drop the buffers and mark the page clean - it can be freed.
		 *
		 * Rarely, pages can have buffers and no ->mapping.  These are
		 * the pages which were not successfully invalidated in
		 * truncate_complete_page().  We try to drop those buffers here
		 * and if that worked, and the page is no longer mapped into
		 * process address space (page_count == 1) it can be freed.
		 * Otherwise, leave the page on the LRU so it is swappable.
		 */
		if (page_has_private(page)) {
			if (!try_to_release_page(page, sc->gfp_mask))
				goto activate_locked;
			if (!mapping && page_count(page) == 1) {
				unlock_page(page);
				if (put_page_testzero(page))
					goto free_it;
				else {
					/*
					 * rare race with speculative reference.
					 * the speculative reference will free
					 * this page shortly, so we may
					 * increment nr_reclaimed here (and
					 * leave it off the LRU).
					 */
					nr_reclaimed++;
					continue;
				}
			}
		}

		if (PageAnon(page) && !PageSwapBacked(page)) {
			/* follow __remove_mapping for reference */
			if (!page_ref_freeze(page, 1))
				goto keep_locked;
			if (PageDirty(page)) {
				page_ref_unfreeze(page, 1);
				goto keep_locked;
			}

			count_vm_event(PGLAZYFREED);
			count_memcg_page_event(page, PGLAZYFREED);
		} else if (!mapping || !__remove_mapping(mapping, page, true))
			goto keep_locked;
		/*
		 * At this point, we have no other references and there is
		 * no way to pick any more up (removed from LRU, removed
		 * from pagecache). Can use non-atomic bitops now (and
		 * we obviously don't have to worry about waking up a process
		 * waiting on the page lock, because there are no references.
		 */
		__ClearPageLocked(page);
free_it:
		nr_reclaimed++;

		/*
		 * Is there need to periodically free_page_list? It would
		 * appear not as the counts should be low
		 */
		if (unlikely(PageTransHuge(page))) {
			mem_cgroup_uncharge(page);
			(*get_compound_page_dtor(page))(page);
		} else
			list_add(&page->lru, &free_pages);
		continue;

activate_locked:
		/* Not a candidate for swapping, so reclaim swap space. */
		if (PageSwapCache(page) && (mem_cgroup_swap_full(page) ||
						PageMlocked(page)))
			try_to_free_swap(page);
		VM_BUG_ON_PAGE(PageActive(page), page);
		if (!PageMlocked(page)) {
			SetPageActive(page);
			pgactivate++;
			count_memcg_page_event(page, PGACTIVATE);
		}
keep_locked:
		unlock_page(page);
keep:
		list_add(&page->lru, &ret_pages);
		VM_BUG_ON_PAGE(PageLRU(page) || PageUnevictable(page), page);
	}

	mem_cgroup_uncharge_list(&free_pages);
	try_to_unmap_flush();
	free_unref_page_list(&free_pages);

	list_splice(&ret_pages, page_list);
	count_vm_events(PGACTIVATE, pgactivate);

	if (stat) {
		stat->nr_dirty = nr_dirty;
		stat->nr_congested = nr_congested;
		stat->nr_unqueued_dirty = nr_unqueued_dirty;
		stat->nr_writeback = nr_writeback;
		stat->nr_immediate = nr_immediate;
		stat->nr_activate = pgactivate;
		stat->nr_ref_keep = nr_ref_keep;
		stat->nr_unmap_fail = nr_unmap_fail;
	}
	return nr_reclaimed;
}

unsigned long reclaim_clean_pages_from_list(struct zone *zone,
					    struct list_head *page_list)
{
	struct scan_control sc = {
		.gfp_mask = GFP_KERNEL,
		.priority = DEF_PRIORITY,
		.may_unmap = 1,
	};
	unsigned long ret;
	struct page *page, *next;
	LIST_HEAD(clean_pages);

	list_for_each_entry_safe(page, next, page_list, lru) {
		if (page_is_file_cache(page) && !PageDirty(page) &&
		    !__PageMovable(page)) {
			ClearPageActive(page);
			list_move(&page->lru, &clean_pages);
		}
	}

	ret = shrink_page_list(&clean_pages, zone->zone_pgdat, &sc,
			TTU_IGNORE_ACCESS, NULL, true);
	list_splice(&clean_pages, page_list);
	mod_node_page_state(zone->zone_pgdat, NR_ISOLATED_FILE, -ret);
	return ret;
}

/*
 * Attempt to remove the specified page from its LRU.  Only take this page
 * if it is of the appropriate PageActive status.  Pages which are being
 * freed elsewhere are also ignored.
 *
 * page:	page to consider
 * mode:	one of the LRU isolation modes defined above
 *
 * returns 0 on success, -ve errno on failure.
 */
int __isolate_lru_page(struct page *page, isolate_mode_t mode)
{
	int ret = -EINVAL;

	/* Only take pages on the LRU. */
	if (!PageLRU(page))
		return ret;

	/* Compaction should not handle unevictable pages but CMA can do so */
	if (PageUnevictable(page) && !(mode & ISOLATE_UNEVICTABLE))
		return ret;

	ret = -EBUSY;

	/*
	 * To minimise LRU disruption, the caller can indicate that it only
	 * wants to isolate pages it will be able to operate on without
	 * blocking - clean pages for the most part.
	 *
	 * ISOLATE_ASYNC_MIGRATE is used to indicate that it only wants to pages
	 * that it is possible to migrate without blocking
	 */
	if (mode & ISOLATE_ASYNC_MIGRATE) {
		/* All the caller can do on PageWriteback is block */
		if (PageWriteback(page))
			return ret;

		if (PageDirty(page)) {
			struct address_space *mapping;
			bool migrate_dirty;

			/*
			 * Only pages without mappings or that have a
			 * ->migratepage callback are possible to migrate
			 * without blocking. However, we can be racing with
			 * truncation so it's necessary to lock the page
			 * to stabilise the mapping as truncation holds
			 * the page lock until after the page is removed
			 * from the page cache.
			 */
			if (!trylock_page(page))
				return ret;

			mapping = page_mapping(page);
			migrate_dirty = !mapping || mapping->a_ops->migratepage;
			unlock_page(page);
			if (!migrate_dirty)
				return ret;
		}
	}

	if ((mode & ISOLATE_UNMAPPED) && page_mapped(page))
		return ret;

	if (likely(get_page_unless_zero(page))) {
		/*
		 * Be careful not to clear PageLRU until after we're
		 * sure the page is not being freed elsewhere -- the
		 * page release code relies on it.
		 */
		ClearPageLRU(page);
		ret = 0;
	}

	return ret;
}


/*
 * Update LRU sizes after isolating pages. The LRU size updates must
 * be complete before mem_cgroup_update_lru_size due to a santity check.
 */
static __always_inline void update_lru_sizes(struct lruvec *lruvec,
			enum lru_list lru, unsigned long *nr_zone_taken)
{
	int zid;

	for (zid = 0; zid < MAX_NR_ZONES; zid++) {
		if (!nr_zone_taken[zid])
			continue;

		__update_lru_size(lruvec, lru, zid, -nr_zone_taken[zid]);
#ifdef CONFIG_MEMCG
		mem_cgroup_update_lru_size(lruvec, lru, zid, -nr_zone_taken[zid]);
#endif
	}

}

/*
 * zone_lru_lock is heavily contended.  Some of the functions that
 * shrink the lists perform better by taking out a batch of pages
 * and working on them outside the LRU lock.
 *
 * For pagecache intensive workloads, this function is the hottest
 * spot in the kernel (apart from copy_*_user functions).
 *
 * Appropriate locks must be held before calling this function.
 *
 * @nr_to_scan:	The number of eligible pages to look through on the list.
 * @lruvec:	The LRU vector to pull pages from.
 * @dst:	The temp list to put pages on to.
 * @nr_scanned:	The number of pages that were scanned.
 * @sc:		The scan_control struct for this reclaim session
 * @mode:	One of the LRU isolation modes
 * @lru:	LRU list id for isolating
 *
 * returns how many pages were moved onto *@dst.
 */
static unsigned long isolate_lru_pages(unsigned long nr_to_scan,
		struct lruvec *lruvec, struct list_head *dst,
		unsigned long *nr_scanned, struct scan_control *sc,
		isolate_mode_t mode, enum lru_list lru)
{
	struct list_head *src = &lruvec->lists[lru];
	unsigned long nr_taken = 0;
	unsigned long nr_zone_taken[MAX_NR_ZONES] = { 0 };
	unsigned long nr_skipped[MAX_NR_ZONES] = { 0, };
	unsigned long skipped = 0;
	unsigned long scan, total_scan, nr_pages;
	LIST_HEAD(pages_skipped);

	scan = 0;
	for (total_scan = 0;
	     scan < nr_to_scan && nr_taken < nr_to_scan && !list_empty(src);
	     total_scan++) {
		struct page *page;

		page = lru_to_page(src);
		prefetchw_prev_lru_page(page, src, flags);

		VM_BUG_ON_PAGE(!PageLRU(page), page);

		if (page_zonenum(page) > sc->reclaim_idx) {
			list_move(&page->lru, &pages_skipped);
			nr_skipped[page_zonenum(page)]++;
			continue;
		}

		/*
		 * Do not count skipped pages because that makes the function
		 * return with no isolated pages if the LRU mostly contains
		 * ineligible pages.  This causes the VM to not reclaim any
		 * pages, triggering a premature OOM.
		 */
		scan++;
		switch (__isolate_lru_page(page, mode)) {
		case 0:
			nr_pages = hpage_nr_pages(page);
			nr_taken += nr_pages;
			nr_zone_taken[page_zonenum(page)] += nr_pages;
			list_move(&page->lru, dst);
			break;

		case -EBUSY:
			/* else it is being freed elsewhere */
			list_move(&page->lru, src);
			continue;

		default:
			BUG();
		}
	}

	/*
	 * Splice any skipped pages to the start of the LRU list. Note that
	 * this disrupts the LRU order when reclaiming for lower zones but
	 * we cannot splice to the tail. If we did then the SWAP_CLUSTER_MAX
	 * scanning would soon rescan the same pages to skip and put the
	 * system at risk of premature OOM.
	 */
	if (!list_empty(&pages_skipped)) {
		int zid;

		list_splice(&pages_skipped, src);
		for (zid = 0; zid < MAX_NR_ZONES; zid++) {
			if (!nr_skipped[zid])
				continue;

			__count_zid_vm_events(PGSCAN_SKIP, zid, nr_skipped[zid]);
			skipped += nr_skipped[zid];
		}
	}
	*nr_scanned = total_scan;
	trace_mm_vmscan_lru_isolate(sc->reclaim_idx, sc->order, nr_to_scan,
				    total_scan, skipped, nr_taken, mode, lru);
	update_lru_sizes(lruvec, lru, nr_zone_taken);
	return nr_taken;
}

/**
 * isolate_lru_page - tries to isolate a page from its LRU list
 * @page: page to isolate from its LRU list
 *
 * Isolates a @page from an LRU list, clears PageLRU and adjusts the
 * vmstat statistic corresponding to whatever LRU list the page was on.
 *
 * Returns 0 if the page was removed from an LRU list.
 * Returns -EBUSY if the page was not on an LRU list.
 *
 * The returned page will have PageLRU() cleared.  If it was found on
 * the active list, it will have PageActive set.  If it was found on
 * the unevictable list, it will have the PageUnevictable bit set. That flag
 * may need to be cleared by the caller before letting the page go.
 *
 * The vmstat statistic corresponding to the list on which the page was
 * found will be decremented.
 *
 * Restrictions:
 *
 * (1) Must be called with an elevated refcount on the page. This is a
 *     fundamentnal difference from isolate_lru_pages (which is called
 *     without a stable reference).
 * (2) the lru_lock must not be held.
 * (3) interrupts must be enabled.
 */
int isolate_lru_page(struct page *page)
{
	int ret = -EBUSY;

	VM_BUG_ON_PAGE(!page_count(page), page);
	WARN_RATELIMIT(PageTail(page), "trying to isolate tail page");

	if (PageLRU(page)) {
		struct zone *zone = page_zone(page);
		struct lruvec *lruvec;

		spin_lock_irq(zone_lru_lock(zone));
		lruvec = mem_cgroup_page_lruvec(page, zone->zone_pgdat);
		if (PageLRU(page)) {
			int lru = page_lru(page);
			get_page(page);
			ClearPageLRU(page);
			del_page_from_lru_list(page, lruvec, lru);
			ret = 0;
		}
		spin_unlock_irq(zone_lru_lock(zone));
	}
	return ret;
}

/*
 * A direct reclaimer may isolate SWAP_CLUSTER_MAX pages from the LRU list and
 * then get resheduled. When there are massive number of tasks doing page
 * allocation, such sleeping direct reclaimers may keep piling up on each CPU,
 * the LRU list will go small and be scanned faster than necessary, leading to
 * unnecessary swapping, thrashing and OOM.
 */
static int too_many_isolated(struct pglist_data *pgdat, int file,
		struct scan_control *sc)
{
	unsigned long inactive, isolated;

	if (current_is_kswapd())
		return 0;

	if (!sane_reclaim(sc))
		return 0;

	if (file) {
		inactive = node_page_state(pgdat, NR_INACTIVE_FILE);
		isolated = node_page_state(pgdat, NR_ISOLATED_FILE);
	} else {
		inactive = node_page_state(pgdat, NR_INACTIVE_ANON);
		isolated = node_page_state(pgdat, NR_ISOLATED_ANON);
	}

	/*
	 * GFP_NOIO/GFP_NOFS callers are allowed to isolate more pages, so they
	 * won't get blocked by normal direct-reclaimers, forming a circular
	 * deadlock.
	 */
	if ((sc->gfp_mask & (__GFP_IO | __GFP_FS)) == (__GFP_IO | __GFP_FS))
		inactive >>= 3;

	return isolated > inactive;
}

static noinline_for_stack void
putback_inactive_pages(struct lruvec *lruvec, struct list_head *page_list)
{
	struct zone_reclaim_stat *reclaim_stat = &lruvec->reclaim_stat;
	struct pglist_data *pgdat = lruvec_pgdat(lruvec);
	LIST_HEAD(pages_to_free);

	/*
	 * Put back any unfreeable pages.
	 */
	while (!list_empty(page_list)) {
		struct page *page = lru_to_page(page_list);
		int lru;

		VM_BUG_ON_PAGE(PageLRU(page), page);
		list_del(&page->lru);
		if (unlikely(!page_evictable(page))) {
			spin_unlock_irq(&pgdat->lru_lock);
			putback_lru_page(page);
			spin_lock_irq(&pgdat->lru_lock);
			continue;
		}

		lruvec = mem_cgroup_page_lruvec(page, pgdat);

		SetPageLRU(page);
		lru = page_lru(page);
		add_page_to_lru_list(page, lruvec, lru);

		if (is_active_lru(lru)) {
			int file = is_file_lru(lru);
			int numpages = hpage_nr_pages(page);
			reclaim_stat->recent_rotated[file] += numpages;
		}
		if (put_page_testzero(page)) {
			__ClearPageLRU(page);
			__ClearPageActive(page);
			del_page_from_lru_list(page, lruvec, lru);

			if (unlikely(PageCompound(page))) {
				spin_unlock_irq(&pgdat->lru_lock);
				mem_cgroup_uncharge(page);
				(*get_compound_page_dtor(page))(page);
				spin_lock_irq(&pgdat->lru_lock);
			} else
				list_add(&page->lru, &pages_to_free);
		}
	}

	/*
	 * To save our caller's stack, now use input list for pages to free.
	 */
	list_splice(&pages_to_free, page_list);
}

/*
 * If a kernel thread (such as nfsd for loop-back mounts) services
 * a backing device by writing to the page cache it sets PF_LESS_THROTTLE.
 * In that case we should only throttle if the backing device it is
 * writing to is congested.  In other cases it is safe to throttle.
 */
static int current_may_throttle(void)
{
	return !(current->flags & PF_LESS_THROTTLE) ||
		current->backing_dev_info == NULL ||
		bdi_write_congested(current->backing_dev_info);
}

/*
 * shrink_inactive_list() is a helper for shrink_node().  It returns the number
 * of reclaimed pages
 */
static noinline_for_stack unsigned long
shrink_inactive_list(unsigned long nr_to_scan, struct lruvec *lruvec,
		     struct scan_control *sc, enum lru_list lru)
{
	LIST_HEAD(page_list);
	unsigned long nr_scanned;
	unsigned long nr_reclaimed = 0;
	unsigned long nr_taken;
	struct reclaim_stat stat = {};
	isolate_mode_t isolate_mode = 0;
	int file = is_file_lru(lru);
	struct pglist_data *pgdat = lruvec_pgdat(lruvec);
	struct zone_reclaim_stat *reclaim_stat = &lruvec->reclaim_stat;
	bool stalled = false;

	while (unlikely(too_many_isolated(pgdat, file, sc))) {
		if (stalled)
			return 0;

		/* wait a bit for the reclaimer. */
		msleep(100);
		stalled = true;

		/* We are about to die and free our memory. Return now. */
		if (fatal_signal_pending(current))
			return SWAP_CLUSTER_MAX;
	}

	lru_add_drain();

	if (!sc->may_unmap)
		isolate_mode |= ISOLATE_UNMAPPED;

	spin_lock_irq(&pgdat->lru_lock);

	nr_taken = isolate_lru_pages(nr_to_scan, lruvec, &page_list,
				     &nr_scanned, sc, isolate_mode, lru);

	__mod_node_page_state(pgdat, NR_ISOLATED_ANON + file, nr_taken);
	reclaim_stat->recent_scanned[file] += nr_taken;

	if (current_is_kswapd()) {
		if (global_reclaim(sc))
			__count_vm_events(PGSCAN_KSWAPD, nr_scanned);
		count_memcg_events(lruvec_memcg(lruvec), PGSCAN_KSWAPD,
				   nr_scanned);
	} else {
		if (global_reclaim(sc))
			__count_vm_events(PGSCAN_DIRECT, nr_scanned);
		count_memcg_events(lruvec_memcg(lruvec), PGSCAN_DIRECT,
				   nr_scanned);
	}
	spin_unlock_irq(&pgdat->lru_lock);

	if (nr_taken == 0)
		return 0;

	nr_reclaimed = shrink_page_list(&page_list, pgdat, sc, 0,
				&stat, false);

	spin_lock_irq(&pgdat->lru_lock);

	if (current_is_kswapd()) {
		if (global_reclaim(sc))
			__count_vm_events(PGSTEAL_KSWAPD, nr_reclaimed);
		count_memcg_events(lruvec_memcg(lruvec), PGSTEAL_KSWAPD,
				   nr_reclaimed);
	} else {
		if (global_reclaim(sc))
			__count_vm_events(PGSTEAL_DIRECT, nr_reclaimed);
		count_memcg_events(lruvec_memcg(lruvec), PGSTEAL_DIRECT,
				   nr_reclaimed);
	}

	putback_inactive_pages(lruvec, &page_list);

	__mod_node_page_state(pgdat, NR_ISOLATED_ANON + file, -nr_taken);

	spin_unlock_irq(&pgdat->lru_lock);

	mem_cgroup_uncharge_list(&page_list);
	free_unref_page_list(&page_list);

	/*
	 * If dirty pages are scanned that are not queued for IO, it
	 * implies that flushers are not doing their job. This can
	 * happen when memory pressure pushes dirty pages to the end of
	 * the LRU before the dirty limits are breached and the dirty
	 * data has expired. It can also happen when the proportion of
	 * dirty pages grows not through writes but through memory
	 * pressure reclaiming all the clean cache. And in some cases,
	 * the flushers simply cannot keep up with the allocation
	 * rate. Nudge the flusher threads in case they are asleep.
<<<<<<< HEAD
	 */
	if (stat.nr_unqueued_dirty == nr_taken)
		wakeup_flusher_threads(0, WB_REASON_VMSCAN);

	/*
	 * Legacy memcg will stall in page writeback so avoid forcibly
	 * stalling here.
	 */
	if (sane_reclaim(sc)) {
		/*
		 * Tag a zone as congested if all the dirty pages scanned were
		 * backed by a congested BDI and wait_iff_congested will stall.
		 */
		if (stat.nr_dirty && stat.nr_dirty == stat.nr_congested)
			set_bit(PGDAT_CONGESTED, &pgdat->flags);

		/* Allow kswapd to start writing pages during reclaim. */
		if (stat.nr_unqueued_dirty == nr_taken)
			set_bit(PGDAT_DIRTY, &pgdat->flags);

		/*
		 * If kswapd scans pages marked marked for immediate
		 * reclaim and under writeback (nr_immediate), it implies
		 * that pages are cycling through the LRU faster than
		 * they are written so also forcibly stall.
		 */
		if (stat.nr_immediate && current_may_throttle())
			congestion_wait(BLK_RW_ASYNC, HZ/10);
	}

	/*
	 * Stall direct reclaim for IO completions if underlying BDIs or zone
	 * is congested. Allow kswapd to continue until it starts encountering
	 * unqueued dirty pages or cycling through the LRU too quickly.
	 */
	if (!sc->hibernation_mode && !current_is_kswapd() &&
	    current_may_throttle())
		wait_iff_congested(pgdat, BLK_RW_ASYNC, HZ/10);
=======
	 */
	if (stat.nr_unqueued_dirty == nr_taken)
		wakeup_flusher_threads(WB_REASON_VMSCAN);

	sc->nr.dirty += stat.nr_dirty;
	sc->nr.congested += stat.nr_congested;
	sc->nr.unqueued_dirty += stat.nr_unqueued_dirty;
	sc->nr.writeback += stat.nr_writeback;
	sc->nr.immediate += stat.nr_immediate;
	sc->nr.taken += nr_taken;
	if (file)
		sc->nr.file_taken += nr_taken;
>>>>>>> e021bb4f

	trace_mm_vmscan_lru_shrink_inactive(pgdat->node_id,
			nr_scanned, nr_reclaimed, &stat, sc->priority, file);
	return nr_reclaimed;
}

/*
 * This moves pages from the active list to the inactive list.
 *
 * We move them the other way if the page is referenced by one or more
 * processes, from rmap.
 *
 * If the pages are mostly unmapped, the processing is fast and it is
 * appropriate to hold zone_lru_lock across the whole operation.  But if
 * the pages are mapped, the processing is slow (page_referenced()) so we
 * should drop zone_lru_lock around each page.  It's impossible to balance
 * this, so instead we remove the pages from the LRU while processing them.
 * It is safe to rely on PG_active against the non-LRU pages in here because
 * nobody will play with that bit on a non-LRU page.
 *
 * The downside is that we have to touch page->_refcount against each page.
 * But we had to alter page->flags anyway.
 *
 * Returns the number of pages moved to the given lru.
 */

static unsigned move_active_pages_to_lru(struct lruvec *lruvec,
				     struct list_head *list,
				     struct list_head *pages_to_free,
				     enum lru_list lru)
{
	struct pglist_data *pgdat = lruvec_pgdat(lruvec);
	struct page *page;
	int nr_pages;
	int nr_moved = 0;

	while (!list_empty(list)) {
		page = lru_to_page(list);
		lruvec = mem_cgroup_page_lruvec(page, pgdat);

		VM_BUG_ON_PAGE(PageLRU(page), page);
		SetPageLRU(page);

		nr_pages = hpage_nr_pages(page);
		update_lru_size(lruvec, lru, page_zonenum(page), nr_pages);
		list_move(&page->lru, &lruvec->lists[lru]);

		if (put_page_testzero(page)) {
			__ClearPageLRU(page);
			__ClearPageActive(page);
			del_page_from_lru_list(page, lruvec, lru);

			if (unlikely(PageCompound(page))) {
				spin_unlock_irq(&pgdat->lru_lock);
				mem_cgroup_uncharge(page);
				(*get_compound_page_dtor(page))(page);
				spin_lock_irq(&pgdat->lru_lock);
			} else
				list_add(&page->lru, pages_to_free);
		} else {
			nr_moved += nr_pages;
		}
	}

	if (!is_active_lru(lru)) {
		__count_vm_events(PGDEACTIVATE, nr_moved);
		count_memcg_events(lruvec_memcg(lruvec), PGDEACTIVATE,
				   nr_moved);
	}

	return nr_moved;
}

static void shrink_active_list(unsigned long nr_to_scan,
			       struct lruvec *lruvec,
			       struct scan_control *sc,
			       enum lru_list lru)
{
	unsigned long nr_taken;
	unsigned long nr_scanned;
	unsigned long vm_flags;
	LIST_HEAD(l_hold);	/* The pages which were snipped off */
	LIST_HEAD(l_active);
	LIST_HEAD(l_inactive);
	struct page *page;
	struct zone_reclaim_stat *reclaim_stat = &lruvec->reclaim_stat;
	unsigned nr_deactivate, nr_activate;
	unsigned nr_rotated = 0;
	isolate_mode_t isolate_mode = 0;
	int file = is_file_lru(lru);
	struct pglist_data *pgdat = lruvec_pgdat(lruvec);

	lru_add_drain();

	if (!sc->may_unmap)
		isolate_mode |= ISOLATE_UNMAPPED;

	spin_lock_irq(&pgdat->lru_lock);

	nr_taken = isolate_lru_pages(nr_to_scan, lruvec, &l_hold,
				     &nr_scanned, sc, isolate_mode, lru);

	__mod_node_page_state(pgdat, NR_ISOLATED_ANON + file, nr_taken);
	reclaim_stat->recent_scanned[file] += nr_taken;

	__count_vm_events(PGREFILL, nr_scanned);
	count_memcg_events(lruvec_memcg(lruvec), PGREFILL, nr_scanned);

	spin_unlock_irq(&pgdat->lru_lock);

	while (!list_empty(&l_hold)) {
		cond_resched();
		page = lru_to_page(&l_hold);
		list_del(&page->lru);

		if (unlikely(!page_evictable(page))) {
			putback_lru_page(page);
			continue;
		}

		if (unlikely(buffer_heads_over_limit)) {
			if (page_has_private(page) && trylock_page(page)) {
				if (page_has_private(page))
					try_to_release_page(page, 0);
				unlock_page(page);
			}
		}

		if (page_referenced(page, 0, sc->target_mem_cgroup,
				    &vm_flags)) {
			nr_rotated += hpage_nr_pages(page);
			/*
			 * Identify referenced, file-backed active pages and
			 * give them one more trip around the active list. So
			 * that executable code get better chances to stay in
			 * memory under moderate memory pressure.  Anon pages
			 * are not likely to be evicted by use-once streaming
			 * IO, plus JVM can create lots of anon VM_EXEC pages,
			 * so we ignore them here.
			 */
			if ((vm_flags & VM_EXEC) && page_is_file_cache(page)) {
				list_add(&page->lru, &l_active);
				continue;
			}
		}

		ClearPageActive(page);	/* we are de-activating */
		list_add(&page->lru, &l_inactive);
	}

	/*
	 * Move pages back to the lru list.
	 */
	spin_lock_irq(&pgdat->lru_lock);
	/*
	 * Count referenced pages from currently used mappings as rotated,
	 * even though only some of them are actually re-activated.  This
	 * helps balance scan pressure between file and anonymous pages in
	 * get_scan_count.
	 */
	reclaim_stat->recent_rotated[file] += nr_rotated;

	nr_activate = move_active_pages_to_lru(lruvec, &l_active, &l_hold, lru);
	nr_deactivate = move_active_pages_to_lru(lruvec, &l_inactive, &l_hold, lru - LRU_ACTIVE);
	__mod_node_page_state(pgdat, NR_ISOLATED_ANON + file, -nr_taken);
	spin_unlock_irq(&pgdat->lru_lock);

	mem_cgroup_uncharge_list(&l_hold);
	free_unref_page_list(&l_hold);
	trace_mm_vmscan_lru_shrink_active(pgdat->node_id, nr_taken, nr_activate,
			nr_deactivate, nr_rotated, sc->priority, file);
}

/*
 * The inactive anon list should be small enough that the VM never has
 * to do too much work.
 *
 * The inactive file list should be small enough to leave most memory
 * to the established workingset on the scan-resistant active list,
 * but large enough to avoid thrashing the aggregate readahead window.
 *
 * Both inactive lists should also be large enough that each inactive
 * page has a chance to be referenced again before it is reclaimed.
 *
 * If that fails and refaulting is observed, the inactive list grows.
 *
 * The inactive_ratio is the target ratio of ACTIVE to INACTIVE pages
 * on this LRU, maintained by the pageout code. An inactive_ratio
 * of 3 means 3:1 or 25% of the pages are kept on the inactive list.
 *
 * total     target    max
 * memory    ratio     inactive
 * -------------------------------------
 *   10MB       1         5MB
 *  100MB       1        50MB
 *    1GB       3       250MB
 *   10GB      10       0.9GB
 *  100GB      31         3GB
 *    1TB     101        10GB
 *   10TB     320        32GB
 */
static bool inactive_list_is_low(struct lruvec *lruvec, bool file,
				 struct mem_cgroup *memcg,
				 struct scan_control *sc, bool actual_reclaim)
{
	enum lru_list active_lru = file * LRU_FILE + LRU_ACTIVE;
	struct pglist_data *pgdat = lruvec_pgdat(lruvec);
	enum lru_list inactive_lru = file * LRU_FILE;
	unsigned long inactive, active;
	unsigned long inactive_ratio;
	unsigned long refaults;
	unsigned long gb;

	/*
	 * If we don't have swap space, anonymous page deactivation
	 * is pointless.
	 */
	if (!file && !total_swap_pages)
		return false;

	inactive = lruvec_lru_size(lruvec, inactive_lru, sc->reclaim_idx);
	active = lruvec_lru_size(lruvec, active_lru, sc->reclaim_idx);

	if (memcg)
		refaults = memcg_page_state(memcg, WORKINGSET_ACTIVATE);
	else
		refaults = node_page_state(pgdat, WORKINGSET_ACTIVATE);

	/*
	 * When refaults are being observed, it means a new workingset
	 * is being established. Disable active list protection to get
	 * rid of the stale workingset quickly.
	 */
	if (file && actual_reclaim && lruvec->refaults != refaults) {
		inactive_ratio = 0;
	} else {
		gb = (inactive + active) >> (30 - PAGE_SHIFT);
		if (gb)
			inactive_ratio = int_sqrt(10 * gb);
		else
			inactive_ratio = 1;
	}

	if (actual_reclaim)
		trace_mm_vmscan_inactive_list_is_low(pgdat->node_id, sc->reclaim_idx,
			lruvec_lru_size(lruvec, inactive_lru, MAX_NR_ZONES), inactive,
			lruvec_lru_size(lruvec, active_lru, MAX_NR_ZONES), active,
			inactive_ratio, file);

	return inactive * inactive_ratio < active;
}

static unsigned long shrink_list(enum lru_list lru, unsigned long nr_to_scan,
				 struct lruvec *lruvec, struct mem_cgroup *memcg,
				 struct scan_control *sc)
{
	if (is_active_lru(lru)) {
		if (inactive_list_is_low(lruvec, is_file_lru(lru),
					 memcg, sc, true))
			shrink_active_list(nr_to_scan, lruvec, sc, lru);
		return 0;
	}

	return shrink_inactive_list(nr_to_scan, lruvec, sc, lru);
}

enum scan_balance {
	SCAN_EQUAL,
	SCAN_FRACT,
	SCAN_ANON,
	SCAN_FILE,
};

/*
 * Determine how aggressively the anon and file LRU lists should be
 * scanned.  The relative value of each set of LRU lists is determined
 * by looking at the fraction of the pages scanned we did rotate back
 * onto the active list instead of evict.
 *
 * nr[0] = anon inactive pages to scan; nr[1] = anon active pages to scan
 * nr[2] = file inactive pages to scan; nr[3] = file active pages to scan
 */
static void get_scan_count(struct lruvec *lruvec, struct mem_cgroup *memcg,
			   struct scan_control *sc, unsigned long *nr,
			   unsigned long *lru_pages)
{
	int swappiness = mem_cgroup_swappiness(memcg);
	struct zone_reclaim_stat *reclaim_stat = &lruvec->reclaim_stat;
	u64 fraction[2];
	u64 denominator = 0;	/* gcc */
	struct pglist_data *pgdat = lruvec_pgdat(lruvec);
	unsigned long anon_prio, file_prio;
	enum scan_balance scan_balance;
	unsigned long anon, file;
	unsigned long ap, fp;
	enum lru_list lru;

	/* If we have no swap space, do not bother scanning anon pages. */
	if (!sc->may_swap || mem_cgroup_get_nr_swap_pages(memcg) <= 0) {
		scan_balance = SCAN_FILE;
		goto out;
	}

	/*
	 * Global reclaim will swap to prevent OOM even with no
	 * swappiness, but memcg users want to use this knob to
	 * disable swapping for individual groups completely when
	 * using the memory controller's swap limit feature would be
	 * too expensive.
	 */
	if (!global_reclaim(sc) && !swappiness) {
		scan_balance = SCAN_FILE;
		goto out;
	}

	/*
	 * Do not apply any pressure balancing cleverness when the
	 * system is close to OOM, scan both anon and file equally
	 * (unless the swappiness setting disagrees with swapping).
	 */
	if (!sc->priority && swappiness) {
		scan_balance = SCAN_EQUAL;
		goto out;
	}

	/*
	 * Prevent the reclaimer from falling into the cache trap: as
	 * cache pages start out inactive, every cache fault will tip
	 * the scan balance towards the file LRU.  And as the file LRU
	 * shrinks, so does the window for rotation from references.
	 * This means we have a runaway feedback loop where a tiny
	 * thrashing file LRU becomes infinitely more attractive than
	 * anon pages.  Try to detect this based on file LRU size.
	 */
	if (global_reclaim(sc)) {
		unsigned long pgdatfile;
		unsigned long pgdatfree;
		int z;
		unsigned long total_high_wmark = 0;

		pgdatfree = sum_zone_node_page_state(pgdat->node_id, NR_FREE_PAGES);
		pgdatfile = node_page_state(pgdat, NR_ACTIVE_FILE) +
			   node_page_state(pgdat, NR_INACTIVE_FILE);

		for (z = 0; z < MAX_NR_ZONES; z++) {
			struct zone *zone = &pgdat->node_zones[z];
			if (!managed_zone(zone))
				continue;

			total_high_wmark += high_wmark_pages(zone);
		}

		if (unlikely(pgdatfile + pgdatfree <= total_high_wmark)) {
			/*
			 * Force SCAN_ANON if there are enough inactive
			 * anonymous pages on the LRU in eligible zones.
			 * Otherwise, the small LRU gets thrashed.
			 */
			if (!inactive_list_is_low(lruvec, false, memcg, sc, false) &&
			    lruvec_lru_size(lruvec, LRU_INACTIVE_ANON, sc->reclaim_idx)
					>> sc->priority) {
				scan_balance = SCAN_ANON;
				goto out;
			}
		}
	}

	/*
	 * If there is enough inactive page cache, i.e. if the size of the
	 * inactive list is greater than that of the active list *and* the
	 * inactive list actually has some pages to scan on this priority, we
	 * do not reclaim anything from the anonymous working set right now.
	 * Without the second condition we could end up never scanning an
	 * lruvec even if it has plenty of old anonymous pages unless the
	 * system is under heavy pressure.
	 */
	if (!inactive_list_is_low(lruvec, true, memcg, sc, false) &&
	    lruvec_lru_size(lruvec, LRU_INACTIVE_FILE, sc->reclaim_idx) >> sc->priority) {
		scan_balance = SCAN_FILE;
		goto out;
	}

	scan_balance = SCAN_FRACT;

	/*
	 * With swappiness at 100, anonymous and file have the same priority.
	 * This scanning priority is essentially the inverse of IO cost.
	 */
	anon_prio = swappiness;
	file_prio = 200 - anon_prio;

	/*
	 * OK, so we have swap space and a fair amount of page cache
	 * pages.  We use the recently rotated / recently scanned
	 * ratios to determine how valuable each cache is.
	 *
	 * Because workloads change over time (and to avoid overflow)
	 * we keep these statistics as a floating average, which ends
	 * up weighing recent references more than old ones.
	 *
	 * anon in [0], file in [1]
	 */

	anon  = lruvec_lru_size(lruvec, LRU_ACTIVE_ANON, MAX_NR_ZONES) +
		lruvec_lru_size(lruvec, LRU_INACTIVE_ANON, MAX_NR_ZONES);
	file  = lruvec_lru_size(lruvec, LRU_ACTIVE_FILE, MAX_NR_ZONES) +
		lruvec_lru_size(lruvec, LRU_INACTIVE_FILE, MAX_NR_ZONES);

	spin_lock_irq(&pgdat->lru_lock);
	if (unlikely(reclaim_stat->recent_scanned[0] > anon / 4)) {
		reclaim_stat->recent_scanned[0] /= 2;
		reclaim_stat->recent_rotated[0] /= 2;
	}

	if (unlikely(reclaim_stat->recent_scanned[1] > file / 4)) {
		reclaim_stat->recent_scanned[1] /= 2;
		reclaim_stat->recent_rotated[1] /= 2;
	}

	/*
	 * The amount of pressure on anon vs file pages is inversely
	 * proportional to the fraction of recently scanned pages on
	 * each list that were recently referenced and in active use.
	 */
	ap = anon_prio * (reclaim_stat->recent_scanned[0] + 1);
	ap /= reclaim_stat->recent_rotated[0] + 1;

	fp = file_prio * (reclaim_stat->recent_scanned[1] + 1);
	fp /= reclaim_stat->recent_rotated[1] + 1;
	spin_unlock_irq(&pgdat->lru_lock);

	fraction[0] = ap;
	fraction[1] = fp;
	denominator = ap + fp + 1;
out:
	*lru_pages = 0;
	for_each_evictable_lru(lru) {
		int file = is_file_lru(lru);
		unsigned long size;
		unsigned long scan;

		size = lruvec_lru_size(lruvec, lru, sc->reclaim_idx);
		scan = size >> sc->priority;
		/*
		 * If the cgroup's already been deleted, make sure to
		 * scrape out the remaining cache.
		 */
		if (!scan && !mem_cgroup_online(memcg))
			scan = min(size, SWAP_CLUSTER_MAX);

		switch (scan_balance) {
		case SCAN_EQUAL:
			/* Scan lists relative to size */
			break;
		case SCAN_FRACT:
			/*
			 * Scan types proportional to swappiness and
			 * their relative recent reclaim efficiency.
			 * Make sure we don't miss the last page
			 * because of a round-off error.
			 */
			scan = DIV64_U64_ROUND_UP(scan * fraction[file],
						  denominator);
			break;
		case SCAN_FILE:
		case SCAN_ANON:
			/* Scan one type exclusively */
			if ((scan_balance == SCAN_FILE) != file) {
				size = 0;
				scan = 0;
			}
			break;
		default:
			/* Look ma, no brain */
			BUG();
		}

		*lru_pages += size;
		nr[lru] = scan;
	}
}

/*
 * This is a basic per-node page freer.  Used by both kswapd and direct reclaim.
 */
static void shrink_node_memcg(struct pglist_data *pgdat, struct mem_cgroup *memcg,
			      struct scan_control *sc, unsigned long *lru_pages)
{
	struct lruvec *lruvec = mem_cgroup_lruvec(pgdat, memcg);
	unsigned long nr[NR_LRU_LISTS];
	unsigned long targets[NR_LRU_LISTS];
	unsigned long nr_to_scan;
	enum lru_list lru;
	unsigned long nr_reclaimed = 0;
	unsigned long nr_to_reclaim = sc->nr_to_reclaim;
	struct blk_plug plug;
	bool scan_adjusted;

	get_scan_count(lruvec, memcg, sc, nr, lru_pages);

	/* Record the original scan target for proportional adjustments later */
	memcpy(targets, nr, sizeof(nr));

	/*
	 * Global reclaiming within direct reclaim at DEF_PRIORITY is a normal
	 * event that can occur when there is little memory pressure e.g.
	 * multiple streaming readers/writers. Hence, we do not abort scanning
	 * when the requested number of pages are reclaimed when scanning at
	 * DEF_PRIORITY on the assumption that the fact we are direct
	 * reclaiming implies that kswapd is not keeping up and it is best to
	 * do a batch of work at once. For memcg reclaim one check is made to
	 * abort proportional reclaim if either the file or anon lru has already
	 * dropped to zero at the first pass.
	 */
	scan_adjusted = (global_reclaim(sc) && !current_is_kswapd() &&
			 sc->priority == DEF_PRIORITY);

	blk_start_plug(&plug);
	while (nr[LRU_INACTIVE_ANON] || nr[LRU_ACTIVE_FILE] ||
					nr[LRU_INACTIVE_FILE]) {
		unsigned long nr_anon, nr_file, percentage;
		unsigned long nr_scanned;

		for_each_evictable_lru(lru) {
			if (nr[lru]) {
				nr_to_scan = min(nr[lru], SWAP_CLUSTER_MAX);
				nr[lru] -= nr_to_scan;

				nr_reclaimed += shrink_list(lru, nr_to_scan,
							    lruvec, memcg, sc);
			}
		}

		cond_resched();

		if (nr_reclaimed < nr_to_reclaim || scan_adjusted)
			continue;

		/*
		 * For kswapd and memcg, reclaim at least the number of pages
		 * requested. Ensure that the anon and file LRUs are scanned
		 * proportionally what was requested by get_scan_count(). We
		 * stop reclaiming one LRU and reduce the amount scanning
		 * proportional to the original scan target.
		 */
		nr_file = nr[LRU_INACTIVE_FILE] + nr[LRU_ACTIVE_FILE];
		nr_anon = nr[LRU_INACTIVE_ANON] + nr[LRU_ACTIVE_ANON];

		/*
		 * It's just vindictive to attack the larger once the smaller
		 * has gone to zero.  And given the way we stop scanning the
		 * smaller below, this makes sure that we only make one nudge
		 * towards proportionality once we've got nr_to_reclaim.
		 */
		if (!nr_file || !nr_anon)
			break;

		if (nr_file > nr_anon) {
			unsigned long scan_target = targets[LRU_INACTIVE_ANON] +
						targets[LRU_ACTIVE_ANON] + 1;
			lru = LRU_BASE;
			percentage = nr_anon * 100 / scan_target;
		} else {
			unsigned long scan_target = targets[LRU_INACTIVE_FILE] +
						targets[LRU_ACTIVE_FILE] + 1;
			lru = LRU_FILE;
			percentage = nr_file * 100 / scan_target;
		}

		/* Stop scanning the smaller of the LRU */
		nr[lru] = 0;
		nr[lru + LRU_ACTIVE] = 0;

		/*
		 * Recalculate the other LRU scan count based on its original
		 * scan target and the percentage scanning already complete
		 */
		lru = (lru == LRU_FILE) ? LRU_BASE : LRU_FILE;
		nr_scanned = targets[lru] - nr[lru];
		nr[lru] = targets[lru] * (100 - percentage) / 100;
		nr[lru] -= min(nr[lru], nr_scanned);

		lru += LRU_ACTIVE;
		nr_scanned = targets[lru] - nr[lru];
		nr[lru] = targets[lru] * (100 - percentage) / 100;
		nr[lru] -= min(nr[lru], nr_scanned);

		scan_adjusted = true;
	}
	blk_finish_plug(&plug);
	sc->nr_reclaimed += nr_reclaimed;

	/*
	 * Even if we did not try to evict anon pages at all, we want to
	 * rebalance the anon lru active/inactive ratio.
	 */
	if (inactive_list_is_low(lruvec, false, memcg, sc, true))
		shrink_active_list(SWAP_CLUSTER_MAX, lruvec,
				   sc, LRU_ACTIVE_ANON);
}

/* Use reclaim/compaction for costly allocs or under memory pressure */
static bool in_reclaim_compaction(struct scan_control *sc)
{
	if (IS_ENABLED(CONFIG_COMPACTION) && sc->order &&
			(sc->order > PAGE_ALLOC_COSTLY_ORDER ||
			 sc->priority < DEF_PRIORITY - 2))
		return true;

	return false;
}

/*
 * Reclaim/compaction is used for high-order allocation requests. It reclaims
 * order-0 pages before compacting the zone. should_continue_reclaim() returns
 * true if more pages should be reclaimed such that when the page allocator
 * calls try_to_compact_zone() that it will have enough free pages to succeed.
 * It will give up earlier than that if there is difficulty reclaiming pages.
 */
static inline bool should_continue_reclaim(struct pglist_data *pgdat,
					unsigned long nr_reclaimed,
					unsigned long nr_scanned,
					struct scan_control *sc)
{
	unsigned long pages_for_compaction;
	unsigned long inactive_lru_pages;
	int z;

	/* If not in reclaim/compaction mode, stop */
	if (!in_reclaim_compaction(sc))
		return false;

	/* Consider stopping depending on scan and reclaim activity */
	if (sc->gfp_mask & __GFP_RETRY_MAYFAIL) {
		/*
		 * For __GFP_RETRY_MAYFAIL allocations, stop reclaiming if the
		 * full LRU list has been scanned and we are still failing
		 * to reclaim pages. This full LRU scan is potentially
		 * expensive but a __GFP_RETRY_MAYFAIL caller really wants to succeed
		 */
		if (!nr_reclaimed && !nr_scanned)
			return false;
	} else {
		/*
		 * For non-__GFP_RETRY_MAYFAIL allocations which can presumably
		 * fail without consequence, stop if we failed to reclaim
		 * any pages from the last SWAP_CLUSTER_MAX number of
		 * pages that were scanned. This will return to the
		 * caller faster at the risk reclaim/compaction and
		 * the resulting allocation attempt fails
		 */
		if (!nr_reclaimed)
			return false;
	}

	/*
	 * If we have not reclaimed enough pages for compaction and the
	 * inactive lists are large enough, continue reclaiming
	 */
	pages_for_compaction = compact_gap(sc->order);
	inactive_lru_pages = node_page_state(pgdat, NR_INACTIVE_FILE);
	if (get_nr_swap_pages() > 0)
		inactive_lru_pages += node_page_state(pgdat, NR_INACTIVE_ANON);
	if (sc->nr_reclaimed < pages_for_compaction &&
			inactive_lru_pages > pages_for_compaction)
		return true;

	/* If compaction would go ahead or the allocation would succeed, stop */
	for (z = 0; z <= sc->reclaim_idx; z++) {
		struct zone *zone = &pgdat->node_zones[z];
		if (!managed_zone(zone))
			continue;

		switch (compaction_suitable(zone, sc->order, 0, sc->reclaim_idx)) {
		case COMPACT_SUCCESS:
		case COMPACT_CONTINUE:
			return false;
		default:
			/* check next zone */
			;
		}
	}
	return true;
}

static bool pgdat_memcg_congested(pg_data_t *pgdat, struct mem_cgroup *memcg)
{
	return test_bit(PGDAT_CONGESTED, &pgdat->flags) ||
		(memcg && memcg_congested(pgdat, memcg));
}

static bool shrink_node(pg_data_t *pgdat, struct scan_control *sc)
{
	struct reclaim_state *reclaim_state = current->reclaim_state;
	unsigned long nr_reclaimed, nr_scanned;
	bool reclaimable = false;

	do {
		struct mem_cgroup *root = sc->target_mem_cgroup;
		struct mem_cgroup_reclaim_cookie reclaim = {
			.pgdat = pgdat,
			.priority = sc->priority,
		};
		unsigned long node_lru_pages = 0;
		struct mem_cgroup *memcg;

		memset(&sc->nr, 0, sizeof(sc->nr));

		nr_reclaimed = sc->nr_reclaimed;
		nr_scanned = sc->nr_scanned;

		memcg = mem_cgroup_iter(root, NULL, &reclaim);
		do {
			unsigned long lru_pages;
			unsigned long reclaimed;
			unsigned long scanned;

			switch (mem_cgroup_protected(root, memcg)) {
			case MEMCG_PROT_MIN:
				/*
				 * Hard protection.
				 * If there is no reclaimable memory, OOM.
				 */
				continue;
			case MEMCG_PROT_LOW:
				/*
				 * Soft protection.
				 * Respect the protection only as long as
				 * there is an unprotected supply
				 * of reclaimable memory from other cgroups.
				 */
				if (!sc->memcg_low_reclaim) {
					sc->memcg_low_skipped = 1;
					continue;
				}
				memcg_memory_event(memcg, MEMCG_LOW);
				break;
			case MEMCG_PROT_NONE:
				break;
			}

			reclaimed = sc->nr_reclaimed;
			scanned = sc->nr_scanned;
			shrink_node_memcg(pgdat, memcg, sc, &lru_pages);
			node_lru_pages += lru_pages;

			shrink_slab(sc->gfp_mask, pgdat->node_id,
				    memcg, sc->priority);

			/* Record the group's reclaim efficiency */
			vmpressure(sc->gfp_mask, memcg, false,
				   sc->nr_scanned - scanned,
				   sc->nr_reclaimed - reclaimed);

			/*
			 * Direct reclaim and kswapd have to scan all memory
			 * cgroups to fulfill the overall scan target for the
			 * node.
			 *
			 * Limit reclaim, on the other hand, only cares about
			 * nr_to_reclaim pages to be reclaimed and it will
			 * retry with decreasing priority if one round over the
			 * whole hierarchy is not sufficient.
			 */
			if (!global_reclaim(sc) &&
					sc->nr_reclaimed >= sc->nr_to_reclaim) {
				mem_cgroup_iter_break(root, memcg);
				break;
			}
		} while ((memcg = mem_cgroup_iter(root, memcg, &reclaim)));

		if (reclaim_state) {
			sc->nr_reclaimed += reclaim_state->reclaimed_slab;
			reclaim_state->reclaimed_slab = 0;
		}

		/* Record the subtree's reclaim efficiency */
		vmpressure(sc->gfp_mask, sc->target_mem_cgroup, true,
			   sc->nr_scanned - nr_scanned,
			   sc->nr_reclaimed - nr_reclaimed);

		if (sc->nr_reclaimed - nr_reclaimed)
			reclaimable = true;

		if (current_is_kswapd()) {
			/*
			 * If reclaim is isolating dirty pages under writeback,
			 * it implies that the long-lived page allocation rate
			 * is exceeding the page laundering rate. Either the
			 * global limits are not being effective at throttling
			 * processes due to the page distribution throughout
			 * zones or there is heavy usage of a slow backing
			 * device. The only option is to throttle from reclaim
			 * context which is not ideal as there is no guarantee
			 * the dirtying process is throttled in the same way
			 * balance_dirty_pages() manages.
			 *
			 * Once a node is flagged PGDAT_WRITEBACK, kswapd will
			 * count the number of pages under pages flagged for
			 * immediate reclaim and stall if any are encountered
			 * in the nr_immediate check below.
			 */
			if (sc->nr.writeback && sc->nr.writeback == sc->nr.taken)
				set_bit(PGDAT_WRITEBACK, &pgdat->flags);

			/*
			 * Tag a node as congested if all the dirty pages
			 * scanned were backed by a congested BDI and
			 * wait_iff_congested will stall.
			 */
			if (sc->nr.dirty && sc->nr.dirty == sc->nr.congested)
				set_bit(PGDAT_CONGESTED, &pgdat->flags);

			/* Allow kswapd to start writing pages during reclaim.*/
			if (sc->nr.unqueued_dirty == sc->nr.file_taken)
				set_bit(PGDAT_DIRTY, &pgdat->flags);

			/*
			 * If kswapd scans pages marked marked for immediate
			 * reclaim and under writeback (nr_immediate), it
			 * implies that pages are cycling through the LRU
			 * faster than they are written so also forcibly stall.
			 */
			if (sc->nr.immediate)
				congestion_wait(BLK_RW_ASYNC, HZ/10);
		}

		/*
		 * Legacy memcg will stall in page writeback so avoid forcibly
		 * stalling in wait_iff_congested().
		 */
		if (!global_reclaim(sc) && sane_reclaim(sc) &&
		    sc->nr.dirty && sc->nr.dirty == sc->nr.congested)
			set_memcg_congestion(pgdat, root, true);

		/*
		 * Stall direct reclaim for IO completions if underlying BDIs
		 * and node is congested. Allow kswapd to continue until it
		 * starts encountering unqueued dirty pages or cycling through
		 * the LRU too quickly.
		 */
		if (!sc->hibernation_mode && !current_is_kswapd() &&
		   current_may_throttle() && pgdat_memcg_congested(pgdat, root))
			wait_iff_congested(BLK_RW_ASYNC, HZ/10);

	} while (should_continue_reclaim(pgdat, sc->nr_reclaimed - nr_reclaimed,
					 sc->nr_scanned - nr_scanned, sc));

	/*
	 * Kswapd gives up on balancing particular nodes after too
	 * many failures to reclaim anything from them and goes to
	 * sleep. On reclaim progress, reset the failure counter. A
	 * successful direct reclaim run will revive a dormant kswapd.
	 */
	if (reclaimable)
		pgdat->kswapd_failures = 0;

	return reclaimable;
}

/*
 * Returns true if compaction should go ahead for a costly-order request, or
 * the allocation would already succeed without compaction. Return false if we
 * should reclaim first.
 */
static inline bool compaction_ready(struct zone *zone, struct scan_control *sc)
{
	unsigned long watermark;
	enum compact_result suitable;

	suitable = compaction_suitable(zone, sc->order, 0, sc->reclaim_idx);
	if (suitable == COMPACT_SUCCESS)
		/* Allocation should succeed already. Don't reclaim. */
		return true;
	if (suitable == COMPACT_SKIPPED)
		/* Compaction cannot yet proceed. Do reclaim. */
		return false;

	/*
	 * Compaction is already possible, but it takes time to run and there
	 * are potentially other callers using the pages just freed. So proceed
	 * with reclaim to make a buffer of free pages available to give
	 * compaction a reasonable chance of completing and allocating the page.
	 * Note that we won't actually reclaim the whole buffer in one attempt
	 * as the target watermark in should_continue_reclaim() is lower. But if
	 * we are already above the high+gap watermark, don't reclaim at all.
	 */
	watermark = high_wmark_pages(zone) + compact_gap(sc->order);

	return zone_watermark_ok_safe(zone, 0, watermark, sc->reclaim_idx);
}

/*
 * This is the direct reclaim path, for page-allocating processes.  We only
 * try to reclaim pages from zones which will satisfy the caller's allocation
 * request.
 *
 * If a zone is deemed to be full of pinned pages then just give it a light
 * scan then give up on it.
 */
static void shrink_zones(struct zonelist *zonelist, struct scan_control *sc)
{
	struct zoneref *z;
	struct zone *zone;
	unsigned long nr_soft_reclaimed;
	unsigned long nr_soft_scanned;
	gfp_t orig_mask;
	pg_data_t *last_pgdat = NULL;

	/*
	 * If the number of buffer_heads in the machine exceeds the maximum
	 * allowed level, force direct reclaim to scan the highmem zone as
	 * highmem pages could be pinning lowmem pages storing buffer_heads
	 */
	orig_mask = sc->gfp_mask;
	if (buffer_heads_over_limit) {
		sc->gfp_mask |= __GFP_HIGHMEM;
		sc->reclaim_idx = gfp_zone(sc->gfp_mask);
	}

	for_each_zone_zonelist_nodemask(zone, z, zonelist,
					sc->reclaim_idx, sc->nodemask) {
		/*
		 * Take care memory controller reclaiming has small influence
		 * to global LRU.
		 */
		if (global_reclaim(sc)) {
			if (!cpuset_zone_allowed(zone,
						 GFP_KERNEL | __GFP_HARDWALL))
				continue;

			/*
			 * If we already have plenty of memory free for
			 * compaction in this zone, don't free any more.
			 * Even though compaction is invoked for any
			 * non-zero order, only frequent costly order
			 * reclamation is disruptive enough to become a
			 * noticeable problem, like transparent huge
			 * page allocations.
			 */
			if (IS_ENABLED(CONFIG_COMPACTION) &&
			    sc->order > PAGE_ALLOC_COSTLY_ORDER &&
			    compaction_ready(zone, sc)) {
				sc->compaction_ready = true;
				continue;
			}

			/*
			 * Shrink each node in the zonelist once. If the
			 * zonelist is ordered by zone (not the default) then a
			 * node may be shrunk multiple times but in that case
			 * the user prefers lower zones being preserved.
			 */
			if (zone->zone_pgdat == last_pgdat)
				continue;

			/*
			 * This steals pages from memory cgroups over softlimit
			 * and returns the number of reclaimed pages and
			 * scanned pages. This works for global memory pressure
			 * and balancing, not for a memcg's limit.
			 */
			nr_soft_scanned = 0;
			nr_soft_reclaimed = mem_cgroup_soft_limit_reclaim(zone->zone_pgdat,
						sc->order, sc->gfp_mask,
						&nr_soft_scanned);
			sc->nr_reclaimed += nr_soft_reclaimed;
			sc->nr_scanned += nr_soft_scanned;
			/* need some check for avoid more shrink_zone() */
		}

		/* See comment about same check for global reclaim above */
		if (zone->zone_pgdat == last_pgdat)
			continue;
		last_pgdat = zone->zone_pgdat;
		shrink_node(zone->zone_pgdat, sc);
	}

	/*
	 * Restore to original mask to avoid the impact on the caller if we
	 * promoted it to __GFP_HIGHMEM.
	 */
	sc->gfp_mask = orig_mask;
}

static void snapshot_refaults(struct mem_cgroup *root_memcg, pg_data_t *pgdat)
{
	struct mem_cgroup *memcg;

	memcg = mem_cgroup_iter(root_memcg, NULL, NULL);
	do {
		unsigned long refaults;
		struct lruvec *lruvec;

		if (memcg)
			refaults = memcg_page_state(memcg, WORKINGSET_ACTIVATE);
		else
			refaults = node_page_state(pgdat, WORKINGSET_ACTIVATE);

		lruvec = mem_cgroup_lruvec(pgdat, memcg);
		lruvec->refaults = refaults;
	} while ((memcg = mem_cgroup_iter(root_memcg, memcg, NULL)));
}

/*
 * This is the main entry point to direct page reclaim.
 *
 * If a full scan of the inactive list fails to free enough memory then we
 * are "out of memory" and something needs to be killed.
 *
 * If the caller is !__GFP_FS then the probability of a failure is reasonably
 * high - the zone may be full of dirty or under-writeback pages, which this
 * caller can't do much about.  We kick the writeback threads and take explicit
 * naps in the hope that some of these pages can be written.  But if the
 * allocating task holds filesystem locks which prevent writeout this might not
 * work, and the allocation attempt will fail.
 *
 * returns:	0, if no pages reclaimed
 * 		else, the number of pages reclaimed
 */
static unsigned long do_try_to_free_pages(struct zonelist *zonelist,
					  struct scan_control *sc)
{
	int initial_priority = sc->priority;
	pg_data_t *last_pgdat;
	struct zoneref *z;
	struct zone *zone;
retry:
	delayacct_freepages_start();

	if (global_reclaim(sc))
		__count_zid_vm_events(ALLOCSTALL, sc->reclaim_idx, 1);

	do {
		vmpressure_prio(sc->gfp_mask, sc->target_mem_cgroup,
				sc->priority);
		sc->nr_scanned = 0;
		shrink_zones(zonelist, sc);

		if (sc->nr_reclaimed >= sc->nr_to_reclaim)
			break;

		if (sc->compaction_ready)
			break;

		/*
		 * If we're getting trouble reclaiming, start doing
		 * writepage even in laptop mode.
		 */
		if (sc->priority < DEF_PRIORITY - 2)
			sc->may_writepage = 1;
	} while (--sc->priority >= 0);

	last_pgdat = NULL;
	for_each_zone_zonelist_nodemask(zone, z, zonelist, sc->reclaim_idx,
					sc->nodemask) {
		if (zone->zone_pgdat == last_pgdat)
			continue;
		last_pgdat = zone->zone_pgdat;
		snapshot_refaults(sc->target_mem_cgroup, zone->zone_pgdat);
		set_memcg_congestion(last_pgdat, sc->target_mem_cgroup, false);
	}

	delayacct_freepages_end();

	if (sc->nr_reclaimed)
		return sc->nr_reclaimed;

	/* Aborted reclaim to try compaction? don't OOM, then */
	if (sc->compaction_ready)
		return 1;

	/* Untapped cgroup reserves?  Don't OOM, retry. */
	if (sc->memcg_low_skipped) {
		sc->priority = initial_priority;
		sc->memcg_low_reclaim = 1;
		sc->memcg_low_skipped = 0;
		goto retry;
	}

	return 0;
}

static bool allow_direct_reclaim(pg_data_t *pgdat)
{
	struct zone *zone;
	unsigned long pfmemalloc_reserve = 0;
	unsigned long free_pages = 0;
	int i;
	bool wmark_ok;

	if (pgdat->kswapd_failures >= MAX_RECLAIM_RETRIES)
		return true;

	for (i = 0; i <= ZONE_NORMAL; i++) {
		zone = &pgdat->node_zones[i];
		if (!managed_zone(zone))
			continue;

		if (!zone_reclaimable_pages(zone))
			continue;

		pfmemalloc_reserve += min_wmark_pages(zone);
		free_pages += zone_page_state(zone, NR_FREE_PAGES);
	}

	/* If there are no reserves (unexpected config) then do not throttle */
	if (!pfmemalloc_reserve)
		return true;

	wmark_ok = free_pages > pfmemalloc_reserve / 2;

	/* kswapd must be awake if processes are being throttled */
	if (!wmark_ok && waitqueue_active(&pgdat->kswapd_wait)) {
		pgdat->kswapd_classzone_idx = min(pgdat->kswapd_classzone_idx,
						(enum zone_type)ZONE_NORMAL);
		wake_up_interruptible(&pgdat->kswapd_wait);
	}

	return wmark_ok;
}

/*
 * Throttle direct reclaimers if backing storage is backed by the network
 * and the PFMEMALLOC reserve for the preferred node is getting dangerously
 * depleted. kswapd will continue to make progress and wake the processes
 * when the low watermark is reached.
 *
 * Returns true if a fatal signal was delivered during throttling. If this
 * happens, the page allocator should not consider triggering the OOM killer.
 */
static bool throttle_direct_reclaim(gfp_t gfp_mask, struct zonelist *zonelist,
					nodemask_t *nodemask)
{
	struct zoneref *z;
	struct zone *zone;
	pg_data_t *pgdat = NULL;

	/*
	 * Kernel threads should not be throttled as they may be indirectly
	 * responsible for cleaning pages necessary for reclaim to make forward
	 * progress. kjournald for example may enter direct reclaim while
	 * committing a transaction where throttling it could forcing other
	 * processes to block on log_wait_commit().
	 */
	if (current->flags & PF_KTHREAD)
		goto out;

	/*
	 * If a fatal signal is pending, this process should not throttle.
	 * It should return quickly so it can exit and free its memory
	 */
	if (fatal_signal_pending(current))
		goto out;

	/*
	 * Check if the pfmemalloc reserves are ok by finding the first node
	 * with a usable ZONE_NORMAL or lower zone. The expectation is that
	 * GFP_KERNEL will be required for allocating network buffers when
	 * swapping over the network so ZONE_HIGHMEM is unusable.
	 *
	 * Throttling is based on the first usable node and throttled processes
	 * wait on a queue until kswapd makes progress and wakes them. There
	 * is an affinity then between processes waking up and where reclaim
	 * progress has been made assuming the process wakes on the same node.
	 * More importantly, processes running on remote nodes will not compete
	 * for remote pfmemalloc reserves and processes on different nodes
	 * should make reasonable progress.
	 */
	for_each_zone_zonelist_nodemask(zone, z, zonelist,
					gfp_zone(gfp_mask), nodemask) {
		if (zone_idx(zone) > ZONE_NORMAL)
			continue;

		/* Throttle based on the first usable node */
		pgdat = zone->zone_pgdat;
		if (allow_direct_reclaim(pgdat))
			goto out;
		break;
	}

	/* If no zone was usable by the allocation flags then do not throttle */
	if (!pgdat)
		goto out;

	/* Account for the throttling */
	count_vm_event(PGSCAN_DIRECT_THROTTLE);

	/*
	 * If the caller cannot enter the filesystem, it's possible that it
	 * is due to the caller holding an FS lock or performing a journal
	 * transaction in the case of a filesystem like ext[3|4]. In this case,
	 * it is not safe to block on pfmemalloc_wait as kswapd could be
	 * blocked waiting on the same lock. Instead, throttle for up to a
	 * second before continuing.
	 */
	if (!(gfp_mask & __GFP_FS)) {
		wait_event_interruptible_timeout(pgdat->pfmemalloc_wait,
			allow_direct_reclaim(pgdat), HZ);

		goto check_pending;
	}

	/* Throttle until kswapd wakes the process */
	wait_event_killable(zone->zone_pgdat->pfmemalloc_wait,
		allow_direct_reclaim(pgdat));

check_pending:
	if (fatal_signal_pending(current))
		return true;

out:
	return false;
}

unsigned long try_to_free_pages(struct zonelist *zonelist, int order,
				gfp_t gfp_mask, nodemask_t *nodemask)
{
	unsigned long nr_reclaimed;
	struct scan_control sc = {
		.nr_to_reclaim = SWAP_CLUSTER_MAX,
		.gfp_mask = current_gfp_context(gfp_mask),
		.reclaim_idx = gfp_zone(gfp_mask),
		.order = order,
		.nodemask = nodemask,
		.priority = DEF_PRIORITY,
		.may_writepage = !laptop_mode,
		.may_unmap = 1,
		.may_swap = 1,
	};

	/*
	 * scan_control uses s8 fields for order, priority, and reclaim_idx.
	 * Confirm they are large enough for max values.
	 */
	BUILD_BUG_ON(MAX_ORDER > S8_MAX);
	BUILD_BUG_ON(DEF_PRIORITY > S8_MAX);
	BUILD_BUG_ON(MAX_NR_ZONES > S8_MAX);

	/*
	 * Do not enter reclaim if fatal signal was delivered while throttled.
	 * 1 is returned so that the page allocator does not OOM kill at this
	 * point.
	 */
	if (throttle_direct_reclaim(sc.gfp_mask, zonelist, nodemask))
		return 1;

	trace_mm_vmscan_direct_reclaim_begin(order,
				sc.may_writepage,
				sc.gfp_mask,
				sc.reclaim_idx);

	nr_reclaimed = do_try_to_free_pages(zonelist, &sc);

	trace_mm_vmscan_direct_reclaim_end(nr_reclaimed);

	return nr_reclaimed;
}

#ifdef CONFIG_MEMCG

unsigned long mem_cgroup_shrink_node(struct mem_cgroup *memcg,
						gfp_t gfp_mask, bool noswap,
						pg_data_t *pgdat,
						unsigned long *nr_scanned)
{
	struct scan_control sc = {
		.nr_to_reclaim = SWAP_CLUSTER_MAX,
		.target_mem_cgroup = memcg,
		.may_writepage = !laptop_mode,
		.may_unmap = 1,
		.reclaim_idx = MAX_NR_ZONES - 1,
		.may_swap = !noswap,
	};
	unsigned long lru_pages;

	sc.gfp_mask = (gfp_mask & GFP_RECLAIM_MASK) |
			(GFP_HIGHUSER_MOVABLE & ~GFP_RECLAIM_MASK);

	trace_mm_vmscan_memcg_softlimit_reclaim_begin(sc.order,
						      sc.may_writepage,
						      sc.gfp_mask,
						      sc.reclaim_idx);

	/*
	 * NOTE: Although we can get the priority field, using it
	 * here is not a good idea, since it limits the pages we can scan.
	 * if we don't reclaim here, the shrink_node from balance_pgdat
	 * will pick up pages from other mem cgroup's as well. We hack
	 * the priority and make it zero.
	 */
	shrink_node_memcg(pgdat, memcg, &sc, &lru_pages);

	trace_mm_vmscan_memcg_softlimit_reclaim_end(sc.nr_reclaimed);

	*nr_scanned = sc.nr_scanned;
	return sc.nr_reclaimed;
}

unsigned long try_to_free_mem_cgroup_pages(struct mem_cgroup *memcg,
					   unsigned long nr_pages,
					   gfp_t gfp_mask,
					   bool may_swap)
{
	struct zonelist *zonelist;
	unsigned long nr_reclaimed;
	int nid;
	unsigned int noreclaim_flag;
	struct scan_control sc = {
		.nr_to_reclaim = max(nr_pages, SWAP_CLUSTER_MAX),
		.gfp_mask = (current_gfp_context(gfp_mask) & GFP_RECLAIM_MASK) |
				(GFP_HIGHUSER_MOVABLE & ~GFP_RECLAIM_MASK),
		.reclaim_idx = MAX_NR_ZONES - 1,
		.target_mem_cgroup = memcg,
		.priority = DEF_PRIORITY,
		.may_writepage = !laptop_mode,
		.may_unmap = 1,
		.may_swap = may_swap,
	};

	/*
	 * Unlike direct reclaim via alloc_pages(), memcg's reclaim doesn't
	 * take care of from where we get pages. So the node where we start the
	 * scan does not need to be the current node.
	 */
	nid = mem_cgroup_select_victim_node(memcg);

	zonelist = &NODE_DATA(nid)->node_zonelists[ZONELIST_FALLBACK];

	trace_mm_vmscan_memcg_reclaim_begin(0,
					    sc.may_writepage,
					    sc.gfp_mask,
					    sc.reclaim_idx);

	noreclaim_flag = memalloc_noreclaim_save();
	nr_reclaimed = do_try_to_free_pages(zonelist, &sc);
	memalloc_noreclaim_restore(noreclaim_flag);

	trace_mm_vmscan_memcg_reclaim_end(nr_reclaimed);

	return nr_reclaimed;
}
#endif

static void age_active_anon(struct pglist_data *pgdat,
				struct scan_control *sc)
{
	struct mem_cgroup *memcg;

	if (!total_swap_pages)
		return;

	memcg = mem_cgroup_iter(NULL, NULL, NULL);
	do {
		struct lruvec *lruvec = mem_cgroup_lruvec(pgdat, memcg);

		if (inactive_list_is_low(lruvec, false, memcg, sc, true))
			shrink_active_list(SWAP_CLUSTER_MAX, lruvec,
					   sc, LRU_ACTIVE_ANON);

		memcg = mem_cgroup_iter(NULL, memcg, NULL);
	} while (memcg);
}

/*
 * Returns true if there is an eligible zone balanced for the request order
 * and classzone_idx
 */
static bool pgdat_balanced(pg_data_t *pgdat, int order, int classzone_idx)
{
	int i;
	unsigned long mark = -1;
	struct zone *zone;

	for (i = 0; i <= classzone_idx; i++) {
		zone = pgdat->node_zones + i;

		if (!managed_zone(zone))
			continue;

		mark = high_wmark_pages(zone);
		if (zone_watermark_ok_safe(zone, order, mark, classzone_idx))
			return true;
	}

	/*
	 * If a node has no populated zone within classzone_idx, it does not
	 * need balancing by definition. This can happen if a zone-restricted
	 * allocation tries to wake a remote kswapd.
	 */
	if (mark == -1)
		return true;

	return false;
}

/* Clear pgdat state for congested, dirty or under writeback. */
static void clear_pgdat_congested(pg_data_t *pgdat)
{
	clear_bit(PGDAT_CONGESTED, &pgdat->flags);
	clear_bit(PGDAT_DIRTY, &pgdat->flags);
	clear_bit(PGDAT_WRITEBACK, &pgdat->flags);
}

/*
 * Prepare kswapd for sleeping. This verifies that there are no processes
 * waiting in throttle_direct_reclaim() and that watermarks have been met.
 *
 * Returns true if kswapd is ready to sleep
 */
static bool prepare_kswapd_sleep(pg_data_t *pgdat, int order, int classzone_idx)
{
	/*
	 * The throttled processes are normally woken up in balance_pgdat() as
	 * soon as allow_direct_reclaim() is true. But there is a potential
	 * race between when kswapd checks the watermarks and a process gets
	 * throttled. There is also a potential race if processes get
	 * throttled, kswapd wakes, a large process exits thereby balancing the
	 * zones, which causes kswapd to exit balance_pgdat() before reaching
	 * the wake up checks. If kswapd is going to sleep, no process should
	 * be sleeping on pfmemalloc_wait, so wake them now if necessary. If
	 * the wake up is premature, processes will wake kswapd and get
	 * throttled again. The difference from wake ups in balance_pgdat() is
	 * that here we are under prepare_to_wait().
	 */
	if (waitqueue_active(&pgdat->pfmemalloc_wait))
		wake_up_all(&pgdat->pfmemalloc_wait);

	/* Hopeless node, leave it to direct reclaim */
	if (pgdat->kswapd_failures >= MAX_RECLAIM_RETRIES)
		return true;

	if (pgdat_balanced(pgdat, order, classzone_idx)) {
		clear_pgdat_congested(pgdat);
		return true;
	}

	return false;
}

/*
 * kswapd shrinks a node of pages that are at or below the highest usable
 * zone that is currently unbalanced.
 *
 * Returns true if kswapd scanned at least the requested number of pages to
 * reclaim or if the lack of progress was due to pages under writeback.
 * This is used to determine if the scanning priority needs to be raised.
 */
static bool kswapd_shrink_node(pg_data_t *pgdat,
			       struct scan_control *sc)
{
	struct zone *zone;
	int z;

	/* Reclaim a number of pages proportional to the number of zones */
	sc->nr_to_reclaim = 0;
	for (z = 0; z <= sc->reclaim_idx; z++) {
		zone = pgdat->node_zones + z;
		if (!managed_zone(zone))
			continue;

		sc->nr_to_reclaim += max(high_wmark_pages(zone), SWAP_CLUSTER_MAX);
	}

	/*
	 * Historically care was taken to put equal pressure on all zones but
	 * now pressure is applied based on node LRU order.
	 */
	shrink_node(pgdat, sc);

	/*
	 * Fragmentation may mean that the system cannot be rebalanced for
	 * high-order allocations. If twice the allocation size has been
	 * reclaimed then recheck watermarks only at order-0 to prevent
	 * excessive reclaim. Assume that a process requested a high-order
	 * can direct reclaim/compact.
	 */
	if (sc->order && sc->nr_reclaimed >= compact_gap(sc->order))
		sc->order = 0;

	return sc->nr_scanned >= sc->nr_to_reclaim;
}

/*
 * For kswapd, balance_pgdat() will reclaim pages across a node from zones
 * that are eligible for use by the caller until at least one zone is
 * balanced.
 *
 * Returns the order kswapd finished reclaiming at.
 *
 * kswapd scans the zones in the highmem->normal->dma direction.  It skips
 * zones which have free_pages > high_wmark_pages(zone), but once a zone is
 * found to have free_pages <= high_wmark_pages(zone), any page is that zone
 * or lower is eligible for reclaim until at least one usable zone is
 * balanced.
 */
static int balance_pgdat(pg_data_t *pgdat, int order, int classzone_idx)
{
	int i;
	unsigned long nr_soft_reclaimed;
	unsigned long nr_soft_scanned;
	struct zone *zone;
	struct scan_control sc = {
		.gfp_mask = GFP_KERNEL,
		.order = order,
		.priority = DEF_PRIORITY,
		.may_writepage = !laptop_mode,
		.may_unmap = 1,
		.may_swap = 1,
	};

	__fs_reclaim_acquire();

	count_vm_event(PAGEOUTRUN);

	do {
		unsigned long nr_reclaimed = sc.nr_reclaimed;
		bool raise_priority = true;
		bool ret;

		sc.reclaim_idx = classzone_idx;

		/*
		 * If the number of buffer_heads exceeds the maximum allowed
		 * then consider reclaiming from all zones. This has a dual
		 * purpose -- on 64-bit systems it is expected that
		 * buffer_heads are stripped during active rotation. On 32-bit
		 * systems, highmem pages can pin lowmem memory and shrinking
		 * buffers can relieve lowmem pressure. Reclaim may still not
		 * go ahead if all eligible zones for the original allocation
		 * request are balanced to avoid excessive reclaim from kswapd.
		 */
		if (buffer_heads_over_limit) {
			for (i = MAX_NR_ZONES - 1; i >= 0; i--) {
				zone = pgdat->node_zones + i;
				if (!managed_zone(zone))
					continue;

				sc.reclaim_idx = i;
				break;
			}
		}

		/*
		 * Only reclaim if there are no eligible zones. Note that
		 * sc.reclaim_idx is not used as buffer_heads_over_limit may
		 * have adjusted it.
		 */
		if (pgdat_balanced(pgdat, sc.order, classzone_idx))
			goto out;

		/*
		 * Do some background aging of the anon list, to give
		 * pages a chance to be referenced before reclaiming. All
		 * pages are rotated regardless of classzone as this is
		 * about consistent aging.
		 */
		age_active_anon(pgdat, &sc);

		/*
		 * If we're getting trouble reclaiming, start doing writepage
		 * even in laptop mode.
		 */
		if (sc.priority < DEF_PRIORITY - 2)
			sc.may_writepage = 1;

		/* Call soft limit reclaim before calling shrink_node. */
		sc.nr_scanned = 0;
		nr_soft_scanned = 0;
		nr_soft_reclaimed = mem_cgroup_soft_limit_reclaim(pgdat, sc.order,
						sc.gfp_mask, &nr_soft_scanned);
		sc.nr_reclaimed += nr_soft_reclaimed;

		/*
		 * There should be no need to raise the scanning priority if
		 * enough pages are already being scanned that that high
		 * watermark would be met at 100% efficiency.
		 */
		if (kswapd_shrink_node(pgdat, &sc))
			raise_priority = false;

		/*
		 * If the low watermark is met there is no need for processes
		 * to be throttled on pfmemalloc_wait as they should not be
		 * able to safely make forward progress. Wake them
		 */
		if (waitqueue_active(&pgdat->pfmemalloc_wait) &&
				allow_direct_reclaim(pgdat))
			wake_up_all(&pgdat->pfmemalloc_wait);

		/* Check if kswapd should be suspending */
		__fs_reclaim_release();
		ret = try_to_freeze();
		__fs_reclaim_acquire();
		if (ret || kthread_should_stop())
			break;

		/*
		 * Raise priority if scanning rate is too low or there was no
		 * progress in reclaiming pages
		 */
		nr_reclaimed = sc.nr_reclaimed - nr_reclaimed;
		if (raise_priority || !nr_reclaimed)
			sc.priority--;
	} while (sc.priority >= 1);

	if (!sc.nr_reclaimed)
		pgdat->kswapd_failures++;

out:
	snapshot_refaults(NULL, pgdat);
	__fs_reclaim_release();
	/*
	 * Return the order kswapd stopped reclaiming at as
	 * prepare_kswapd_sleep() takes it into account. If another caller
	 * entered the allocator slow path while kswapd was awake, order will
	 * remain at the higher level.
	 */
	return sc.order;
}

/*
 * pgdat->kswapd_classzone_idx is the highest zone index that a recent
 * allocation request woke kswapd for. When kswapd has not woken recently,
 * the value is MAX_NR_ZONES which is not a valid index. This compares a
 * given classzone and returns it or the highest classzone index kswapd
 * was recently woke for.
 */
static enum zone_type kswapd_classzone_idx(pg_data_t *pgdat,
					   enum zone_type classzone_idx)
{
	if (pgdat->kswapd_classzone_idx == MAX_NR_ZONES)
		return classzone_idx;

	return max(pgdat->kswapd_classzone_idx, classzone_idx);
}

static void kswapd_try_to_sleep(pg_data_t *pgdat, int alloc_order, int reclaim_order,
				unsigned int classzone_idx)
{
	long remaining = 0;
	DEFINE_WAIT(wait);

	if (freezing(current) || kthread_should_stop())
		return;

	prepare_to_wait(&pgdat->kswapd_wait, &wait, TASK_INTERRUPTIBLE);

	/*
	 * Try to sleep for a short interval. Note that kcompactd will only be
	 * woken if it is possible to sleep for a short interval. This is
	 * deliberate on the assumption that if reclaim cannot keep an
	 * eligible zone balanced that it's also unlikely that compaction will
	 * succeed.
	 */
	if (prepare_kswapd_sleep(pgdat, reclaim_order, classzone_idx)) {
		/*
		 * Compaction records what page blocks it recently failed to
		 * isolate pages from and skips them in the future scanning.
		 * When kswapd is going to sleep, it is reasonable to assume
		 * that pages and compaction may succeed so reset the cache.
		 */
		reset_isolation_suitable(pgdat);

		/*
		 * We have freed the memory, now we should compact it to make
		 * allocation of the requested order possible.
		 */
		wakeup_kcompactd(pgdat, alloc_order, classzone_idx);

		remaining = schedule_timeout(HZ/10);

		/*
		 * If woken prematurely then reset kswapd_classzone_idx and
		 * order. The values will either be from a wakeup request or
		 * the previous request that slept prematurely.
		 */
		if (remaining) {
			pgdat->kswapd_classzone_idx = kswapd_classzone_idx(pgdat, classzone_idx);
			pgdat->kswapd_order = max(pgdat->kswapd_order, reclaim_order);
		}

		finish_wait(&pgdat->kswapd_wait, &wait);
		prepare_to_wait(&pgdat->kswapd_wait, &wait, TASK_INTERRUPTIBLE);
	}

	/*
	 * After a short sleep, check if it was a premature sleep. If not, then
	 * go fully to sleep until explicitly woken up.
	 */
	if (!remaining &&
	    prepare_kswapd_sleep(pgdat, reclaim_order, classzone_idx)) {
		trace_mm_vmscan_kswapd_sleep(pgdat->node_id);

		/*
		 * vmstat counters are not perfectly accurate and the estimated
		 * value for counters such as NR_FREE_PAGES can deviate from the
		 * true value by nr_online_cpus * threshold. To avoid the zone
		 * watermarks being breached while under pressure, we reduce the
		 * per-cpu vmstat threshold while kswapd is awake and restore
		 * them before going back to sleep.
		 */
		set_pgdat_percpu_threshold(pgdat, calculate_normal_threshold);

		if (!kthread_should_stop())
			schedule();

		set_pgdat_percpu_threshold(pgdat, calculate_pressure_threshold);
	} else {
		if (remaining)
			count_vm_event(KSWAPD_LOW_WMARK_HIT_QUICKLY);
		else
			count_vm_event(KSWAPD_HIGH_WMARK_HIT_QUICKLY);
	}
	finish_wait(&pgdat->kswapd_wait, &wait);
}

/*
 * The background pageout daemon, started as a kernel thread
 * from the init process.
 *
 * This basically trickles out pages so that we have _some_
 * free memory available even if there is no other activity
 * that frees anything up. This is needed for things like routing
 * etc, where we otherwise might have all activity going on in
 * asynchronous contexts that cannot page things out.
 *
 * If there are applications that are active memory-allocators
 * (most normal use), this basically shouldn't matter.
 */
static int kswapd(void *p)
{
	unsigned int alloc_order, reclaim_order;
	unsigned int classzone_idx = MAX_NR_ZONES - 1;
	pg_data_t *pgdat = (pg_data_t*)p;
	struct task_struct *tsk = current;

	struct reclaim_state reclaim_state = {
		.reclaimed_slab = 0,
	};
	const struct cpumask *cpumask = cpumask_of_node(pgdat->node_id);

	if (!cpumask_empty(cpumask))
		set_cpus_allowed_ptr(tsk, cpumask);
	current->reclaim_state = &reclaim_state;

	/*
	 * Tell the memory management that we're a "memory allocator",
	 * and that if we need more memory we should get access to it
	 * regardless (see "__alloc_pages()"). "kswapd" should
	 * never get caught in the normal page freeing logic.
	 *
	 * (Kswapd normally doesn't need memory anyway, but sometimes
	 * you need a small amount of memory in order to be able to
	 * page out something else, and this flag essentially protects
	 * us from recursively trying to free more memory as we're
	 * trying to free the first piece of memory in the first place).
	 */
	tsk->flags |= PF_MEMALLOC | PF_SWAPWRITE | PF_KSWAPD;
	set_freezable();

	pgdat->kswapd_order = 0;
	pgdat->kswapd_classzone_idx = MAX_NR_ZONES;
	for ( ; ; ) {
		bool ret;

		alloc_order = reclaim_order = pgdat->kswapd_order;
		classzone_idx = kswapd_classzone_idx(pgdat, classzone_idx);

kswapd_try_sleep:
		kswapd_try_to_sleep(pgdat, alloc_order, reclaim_order,
					classzone_idx);

		/* Read the new order and classzone_idx */
		alloc_order = reclaim_order = pgdat->kswapd_order;
		classzone_idx = kswapd_classzone_idx(pgdat, 0);
		pgdat->kswapd_order = 0;
		pgdat->kswapd_classzone_idx = MAX_NR_ZONES;

		ret = try_to_freeze();
		if (kthread_should_stop())
			break;

		/*
		 * We can speed up thawing tasks if we don't call balance_pgdat
		 * after returning from the refrigerator
		 */
		if (ret)
			continue;

		/*
		 * Reclaim begins at the requested order but if a high-order
		 * reclaim fails then kswapd falls back to reclaiming for
		 * order-0. If that happens, kswapd will consider sleeping
		 * for the order it finished reclaiming at (reclaim_order)
		 * but kcompactd is woken to compact for the original
		 * request (alloc_order).
		 */
		trace_mm_vmscan_kswapd_wake(pgdat->node_id, classzone_idx,
						alloc_order);
		reclaim_order = balance_pgdat(pgdat, alloc_order, classzone_idx);
		if (reclaim_order < alloc_order)
			goto kswapd_try_sleep;
	}

	tsk->flags &= ~(PF_MEMALLOC | PF_SWAPWRITE | PF_KSWAPD);
	current->reclaim_state = NULL;

	return 0;
}

/*
 * A zone is low on free memory or too fragmented for high-order memory.  If
 * kswapd should reclaim (direct reclaim is deferred), wake it up for the zone's
 * pgdat.  It will wake up kcompactd after reclaiming memory.  If kswapd reclaim
 * has failed or is not needed, still wake up kcompactd if only compaction is
 * needed.
 */
void wakeup_kswapd(struct zone *zone, gfp_t gfp_flags, int order,
		   enum zone_type classzone_idx)
{
	pg_data_t *pgdat;

	if (!managed_zone(zone))
		return;

	if (!cpuset_zone_allowed(zone, gfp_flags))
		return;
	pgdat = zone->zone_pgdat;
	pgdat->kswapd_classzone_idx = kswapd_classzone_idx(pgdat,
							   classzone_idx);
	pgdat->kswapd_order = max(pgdat->kswapd_order, order);
	if (!waitqueue_active(&pgdat->kswapd_wait))
		return;

	/* Hopeless node, leave it to direct reclaim if possible */
	if (pgdat->kswapd_failures >= MAX_RECLAIM_RETRIES ||
	    pgdat_balanced(pgdat, order, classzone_idx)) {
		/*
		 * There may be plenty of free memory available, but it's too
		 * fragmented for high-order allocations.  Wake up kcompactd
		 * and rely on compaction_suitable() to determine if it's
		 * needed.  If it fails, it will defer subsequent attempts to
		 * ratelimit its work.
		 */
		if (!(gfp_flags & __GFP_DIRECT_RECLAIM))
			wakeup_kcompactd(pgdat, order, classzone_idx);
		return;
	}

	trace_mm_vmscan_wakeup_kswapd(pgdat->node_id, classzone_idx, order,
				      gfp_flags);
	wake_up_interruptible(&pgdat->kswapd_wait);
}

#ifdef CONFIG_HIBERNATION
/*
 * Try to free `nr_to_reclaim' of memory, system-wide, and return the number of
 * freed pages.
 *
 * Rather than trying to age LRUs the aim is to preserve the overall
 * LRU order by reclaiming preferentially
 * inactive > active > active referenced > active mapped
 */
unsigned long shrink_all_memory(unsigned long nr_to_reclaim)
{
	struct reclaim_state reclaim_state;
	struct scan_control sc = {
		.nr_to_reclaim = nr_to_reclaim,
		.gfp_mask = GFP_HIGHUSER_MOVABLE,
		.reclaim_idx = MAX_NR_ZONES - 1,
		.priority = DEF_PRIORITY,
		.may_writepage = 1,
		.may_unmap = 1,
		.may_swap = 1,
		.hibernation_mode = 1,
	};
	struct zonelist *zonelist = node_zonelist(numa_node_id(), sc.gfp_mask);
	struct task_struct *p = current;
	unsigned long nr_reclaimed;
	unsigned int noreclaim_flag;

	fs_reclaim_acquire(sc.gfp_mask);
	noreclaim_flag = memalloc_noreclaim_save();
	reclaim_state.reclaimed_slab = 0;
	p->reclaim_state = &reclaim_state;

	nr_reclaimed = do_try_to_free_pages(zonelist, &sc);

	p->reclaim_state = NULL;
	memalloc_noreclaim_restore(noreclaim_flag);
	fs_reclaim_release(sc.gfp_mask);

	return nr_reclaimed;
}
#endif /* CONFIG_HIBERNATION */

/* It's optimal to keep kswapds on the same CPUs as their memory, but
   not required for correctness.  So if the last cpu in a node goes
   away, we get changed to run anywhere: as the first one comes back,
   restore their cpu bindings. */
static int kswapd_cpu_online(unsigned int cpu)
{
	int nid;

	for_each_node_state(nid, N_MEMORY) {
		pg_data_t *pgdat = NODE_DATA(nid);
		const struct cpumask *mask;

		mask = cpumask_of_node(pgdat->node_id);

		if (cpumask_any_and(cpu_online_mask, mask) < nr_cpu_ids)
			/* One of our CPUs online: restore mask */
			set_cpus_allowed_ptr(pgdat->kswapd, mask);
	}
	return 0;
}

/*
 * This kswapd start function will be called by init and node-hot-add.
 * On node-hot-add, kswapd will moved to proper cpus if cpus are hot-added.
 */
int kswapd_run(int nid)
{
	pg_data_t *pgdat = NODE_DATA(nid);
	int ret = 0;

	if (pgdat->kswapd)
		return 0;

	pgdat->kswapd = kthread_run(kswapd, pgdat, "kswapd%d", nid);
	if (IS_ERR(pgdat->kswapd)) {
		/* failure at boot is fatal */
		BUG_ON(system_state < SYSTEM_RUNNING);
		pr_err("Failed to start kswapd on node %d\n", nid);
		ret = PTR_ERR(pgdat->kswapd);
		pgdat->kswapd = NULL;
	}
	return ret;
}

/*
 * Called by memory hotplug when all memory in a node is offlined.  Caller must
 * hold mem_hotplug_begin/end().
 */
void kswapd_stop(int nid)
{
	struct task_struct *kswapd = NODE_DATA(nid)->kswapd;

	if (kswapd) {
		kthread_stop(kswapd);
		NODE_DATA(nid)->kswapd = NULL;
	}
}

static int __init kswapd_init(void)
{
	int nid, ret;

	swap_setup();
	for_each_node_state(nid, N_MEMORY)
 		kswapd_run(nid);
	ret = cpuhp_setup_state_nocalls(CPUHP_AP_ONLINE_DYN,
					"mm/vmscan:online", kswapd_cpu_online,
					NULL);
	WARN_ON(ret < 0);
	return 0;
}

module_init(kswapd_init)

#ifdef CONFIG_NUMA
/*
 * Node reclaim mode
 *
 * If non-zero call node_reclaim when the number of free pages falls below
 * the watermarks.
 */
int node_reclaim_mode __read_mostly;

#define RECLAIM_OFF 0
#define RECLAIM_ZONE (1<<0)	/* Run shrink_inactive_list on the zone */
#define RECLAIM_WRITE (1<<1)	/* Writeout pages during reclaim */
#define RECLAIM_UNMAP (1<<2)	/* Unmap pages during reclaim */

/*
 * Priority for NODE_RECLAIM. This determines the fraction of pages
 * of a node considered for each zone_reclaim. 4 scans 1/16th of
 * a zone.
 */
#define NODE_RECLAIM_PRIORITY 4

/*
 * Percentage of pages in a zone that must be unmapped for node_reclaim to
 * occur.
 */
int sysctl_min_unmapped_ratio = 1;

/*
 * If the number of slab pages in a zone grows beyond this percentage then
 * slab reclaim needs to occur.
 */
int sysctl_min_slab_ratio = 5;

static inline unsigned long node_unmapped_file_pages(struct pglist_data *pgdat)
{
	unsigned long file_mapped = node_page_state(pgdat, NR_FILE_MAPPED);
	unsigned long file_lru = node_page_state(pgdat, NR_INACTIVE_FILE) +
		node_page_state(pgdat, NR_ACTIVE_FILE);

	/*
	 * It's possible for there to be more file mapped pages than
	 * accounted for by the pages on the file LRU lists because
	 * tmpfs pages accounted for as ANON can also be FILE_MAPPED
	 */
	return (file_lru > file_mapped) ? (file_lru - file_mapped) : 0;
}

/* Work out how many page cache pages we can reclaim in this reclaim_mode */
static unsigned long node_pagecache_reclaimable(struct pglist_data *pgdat)
{
	unsigned long nr_pagecache_reclaimable;
	unsigned long delta = 0;

	/*
	 * If RECLAIM_UNMAP is set, then all file pages are considered
	 * potentially reclaimable. Otherwise, we have to worry about
	 * pages like swapcache and node_unmapped_file_pages() provides
	 * a better estimate
	 */
	if (node_reclaim_mode & RECLAIM_UNMAP)
		nr_pagecache_reclaimable = node_page_state(pgdat, NR_FILE_PAGES);
	else
		nr_pagecache_reclaimable = node_unmapped_file_pages(pgdat);

	/* If we can't clean pages, remove dirty pages from consideration */
	if (!(node_reclaim_mode & RECLAIM_WRITE))
		delta += node_page_state(pgdat, NR_FILE_DIRTY);

	/* Watch for any possible underflows due to delta */
	if (unlikely(delta > nr_pagecache_reclaimable))
		delta = nr_pagecache_reclaimable;

	return nr_pagecache_reclaimable - delta;
}

/*
 * Try to free up some pages from this node through reclaim.
 */
static int __node_reclaim(struct pglist_data *pgdat, gfp_t gfp_mask, unsigned int order)
{
	/* Minimum pages needed in order to stay on node */
	const unsigned long nr_pages = 1 << order;
	struct task_struct *p = current;
	struct reclaim_state reclaim_state;
	unsigned int noreclaim_flag;
	struct scan_control sc = {
		.nr_to_reclaim = max(nr_pages, SWAP_CLUSTER_MAX),
		.gfp_mask = current_gfp_context(gfp_mask),
		.order = order,
		.priority = NODE_RECLAIM_PRIORITY,
		.may_writepage = !!(node_reclaim_mode & RECLAIM_WRITE),
		.may_unmap = !!(node_reclaim_mode & RECLAIM_UNMAP),
		.may_swap = 1,
		.reclaim_idx = gfp_zone(gfp_mask),
	};

	cond_resched();
	fs_reclaim_acquire(sc.gfp_mask);
	/*
	 * We need to be able to allocate from the reserves for RECLAIM_UNMAP
	 * and we also need to be able to write out pages for RECLAIM_WRITE
	 * and RECLAIM_UNMAP.
	 */
	noreclaim_flag = memalloc_noreclaim_save();
	p->flags |= PF_SWAPWRITE;
	reclaim_state.reclaimed_slab = 0;
	p->reclaim_state = &reclaim_state;

	if (node_pagecache_reclaimable(pgdat) > pgdat->min_unmapped_pages) {
		/*
		 * Free memory by calling shrink node with increasing
		 * priorities until we have enough memory freed.
		 */
		do {
			shrink_node(pgdat, &sc);
		} while (sc.nr_reclaimed < nr_pages && --sc.priority >= 0);
	}

	p->reclaim_state = NULL;
	current->flags &= ~PF_SWAPWRITE;
	memalloc_noreclaim_restore(noreclaim_flag);
	fs_reclaim_release(sc.gfp_mask);
	return sc.nr_reclaimed >= nr_pages;
}

int node_reclaim(struct pglist_data *pgdat, gfp_t gfp_mask, unsigned int order)
{
	int ret;

	/*
	 * Node reclaim reclaims unmapped file backed pages and
	 * slab pages if we are over the defined limits.
	 *
	 * A small portion of unmapped file backed pages is needed for
	 * file I/O otherwise pages read by file I/O will be immediately
	 * thrown out if the node is overallocated. So we do not reclaim
	 * if less than a specified percentage of the node is used by
	 * unmapped file backed pages.
	 */
	if (node_pagecache_reclaimable(pgdat) <= pgdat->min_unmapped_pages &&
	    node_page_state(pgdat, NR_SLAB_RECLAIMABLE) <= pgdat->min_slab_pages)
		return NODE_RECLAIM_FULL;

	/*
	 * Do not scan if the allocation should not be delayed.
	 */
	if (!gfpflags_allow_blocking(gfp_mask) || (current->flags & PF_MEMALLOC))
		return NODE_RECLAIM_NOSCAN;

	/*
	 * Only run node reclaim on the local node or on nodes that do not
	 * have associated processors. This will favor the local processor
	 * over remote processors and spread off node memory allocations
	 * as wide as possible.
	 */
	if (node_state(pgdat->node_id, N_CPU) && pgdat->node_id != numa_node_id())
		return NODE_RECLAIM_NOSCAN;

	if (test_and_set_bit(PGDAT_RECLAIM_LOCKED, &pgdat->flags))
		return NODE_RECLAIM_NOSCAN;

	ret = __node_reclaim(pgdat, gfp_mask, order);
	clear_bit(PGDAT_RECLAIM_LOCKED, &pgdat->flags);

	if (!ret)
		count_vm_event(PGSCAN_ZONE_RECLAIM_FAILED);

	return ret;
}
#endif

/*
 * page_evictable - test whether a page is evictable
 * @page: the page to test
 *
 * Test whether page is evictable--i.e., should be placed on active/inactive
 * lists vs unevictable list.
 *
 * Reasons page might not be evictable:
 * (1) page's mapping marked unevictable
 * (2) page is part of an mlocked VMA
 *
 */
int page_evictable(struct page *page)
{
	int ret;

	/* Prevent address_space of inode and swap cache from being freed */
	rcu_read_lock();
	ret = !mapping_unevictable(page_mapping(page)) && !PageMlocked(page);
	rcu_read_unlock();
	return ret;
}

#ifdef CONFIG_SHMEM
/**
 * check_move_unevictable_pages - check pages for evictability and move to appropriate zone lru list
 * @pages:	array of pages to check
 * @nr_pages:	number of pages to check
 *
 * Checks pages for evictability and moves them to the appropriate lru list.
 *
 * This function is only used for SysV IPC SHM_UNLOCK.
 */
void check_move_unevictable_pages(struct page **pages, int nr_pages)
{
	struct lruvec *lruvec;
	struct pglist_data *pgdat = NULL;
	int pgscanned = 0;
	int pgrescued = 0;
	int i;

	for (i = 0; i < nr_pages; i++) {
		struct page *page = pages[i];
		struct pglist_data *pagepgdat = page_pgdat(page);

		pgscanned++;
		if (pagepgdat != pgdat) {
			if (pgdat)
				spin_unlock_irq(&pgdat->lru_lock);
			pgdat = pagepgdat;
			spin_lock_irq(&pgdat->lru_lock);
		}
		lruvec = mem_cgroup_page_lruvec(page, pgdat);

		if (!PageLRU(page) || !PageUnevictable(page))
			continue;

		if (page_evictable(page)) {
			enum lru_list lru = page_lru_base_type(page);

			VM_BUG_ON_PAGE(PageActive(page), page);
			ClearPageUnevictable(page);
			del_page_from_lru_list(page, lruvec, LRU_UNEVICTABLE);
			add_page_to_lru_list(page, lruvec, lru);
			pgrescued++;
		}
	}

	if (pgdat) {
		__count_vm_events(UNEVICTABLE_PGRESCUED, pgrescued);
		__count_vm_events(UNEVICTABLE_PGSCANNED, pgscanned);
		spin_unlock_irq(&pgdat->lru_lock);
	}
}
#endif /* CONFIG_SHMEM */<|MERGE_RESOLUTION|>--- conflicted
+++ resolved
@@ -432,11 +432,8 @@
 {
 	if (!shrinker->nr_deferred)
 		return;
-<<<<<<< HEAD
-=======
 	if (shrinker->flags & SHRINKER_MEMCG_AWARE)
 		unregister_memcg_shrinker(shrinker);
->>>>>>> e021bb4f
 	down_write(&shrinker_rwsem);
 	list_del(&shrinker->list);
 	up_write(&shrinker_rwsem);
@@ -1979,46 +1976,6 @@
 	 * pressure reclaiming all the clean cache. And in some cases,
 	 * the flushers simply cannot keep up with the allocation
 	 * rate. Nudge the flusher threads in case they are asleep.
-<<<<<<< HEAD
-	 */
-	if (stat.nr_unqueued_dirty == nr_taken)
-		wakeup_flusher_threads(0, WB_REASON_VMSCAN);
-
-	/*
-	 * Legacy memcg will stall in page writeback so avoid forcibly
-	 * stalling here.
-	 */
-	if (sane_reclaim(sc)) {
-		/*
-		 * Tag a zone as congested if all the dirty pages scanned were
-		 * backed by a congested BDI and wait_iff_congested will stall.
-		 */
-		if (stat.nr_dirty && stat.nr_dirty == stat.nr_congested)
-			set_bit(PGDAT_CONGESTED, &pgdat->flags);
-
-		/* Allow kswapd to start writing pages during reclaim. */
-		if (stat.nr_unqueued_dirty == nr_taken)
-			set_bit(PGDAT_DIRTY, &pgdat->flags);
-
-		/*
-		 * If kswapd scans pages marked marked for immediate
-		 * reclaim and under writeback (nr_immediate), it implies
-		 * that pages are cycling through the LRU faster than
-		 * they are written so also forcibly stall.
-		 */
-		if (stat.nr_immediate && current_may_throttle())
-			congestion_wait(BLK_RW_ASYNC, HZ/10);
-	}
-
-	/*
-	 * Stall direct reclaim for IO completions if underlying BDIs or zone
-	 * is congested. Allow kswapd to continue until it starts encountering
-	 * unqueued dirty pages or cycling through the LRU too quickly.
-	 */
-	if (!sc->hibernation_mode && !current_is_kswapd() &&
-	    current_may_throttle())
-		wait_iff_congested(pgdat, BLK_RW_ASYNC, HZ/10);
-=======
 	 */
 	if (stat.nr_unqueued_dirty == nr_taken)
 		wakeup_flusher_threads(WB_REASON_VMSCAN);
@@ -2031,7 +1988,6 @@
 	sc->nr.taken += nr_taken;
 	if (file)
 		sc->nr.file_taken += nr_taken;
->>>>>>> e021bb4f
 
 	trace_mm_vmscan_lru_shrink_inactive(pgdat->node_id,
 			nr_scanned, nr_reclaimed, &stat, sc->priority, file);
