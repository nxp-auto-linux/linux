/* SPDX-License-Identifier: GPL-2.0 */
#ifndef MM_SLAB_H
#define MM_SLAB_H
/*
 * Internal slab definitions
 */

#ifdef CONFIG_SLOB
/*
 * Common fields provided in kmem_cache by all slab allocators
 * This struct is either used directly by the allocator (SLOB)
 * or the allocator must include definitions for all fields
 * provided in kmem_cache_common in their definition of kmem_cache.
 *
 * Once we can do anonymous structs (C11 standard) we could put a
 * anonymous struct definition in these allocators so that the
 * separate allocations in the kmem_cache structure of SLAB and
 * SLUB is no longer needed.
 */
struct kmem_cache {
	unsigned int object_size;/* The original size of the object */
	unsigned int size;	/* The aligned/padded/added on size  */
	unsigned int align;	/* Alignment as calculated */
	slab_flags_t flags;	/* Active flags on the slab */
	unsigned int useroffset;/* Usercopy region offset */
	unsigned int usersize;	/* Usercopy region size */
	const char *name;	/* Slab name for sysfs */
	int refcount;		/* Use counter */
	void (*ctor)(void *);	/* Called on object slot creation */
	struct list_head list;	/* List of all slab caches on the system */
};

#endif /* CONFIG_SLOB */

#ifdef CONFIG_SLAB
#include <linux/slab_def.h>
#endif

#ifdef CONFIG_SLUB
#include <linux/slub_def.h>
#endif

#include <linux/memcontrol.h>
#include <linux/fault-inject.h>
#include <linux/kasan.h>
#include <linux/kmemleak.h>
#include <linux/random.h>
#include <linux/sched/mm.h>

/*
 * State of the slab allocator.
 *
 * This is used to describe the states of the allocator during bootup.
 * Allocators use this to gradually bootstrap themselves. Most allocators
 * have the problem that the structures used for managing slab caches are
 * allocated from slab caches themselves.
 */
enum slab_state {
	DOWN,			/* No slab functionality yet */
	PARTIAL,		/* SLUB: kmem_cache_node available */
	PARTIAL_NODE,		/* SLAB: kmalloc size for node struct available */
	UP,			/* Slab caches usable but not all extras yet */
	FULL			/* Everything is working */
};

extern enum slab_state slab_state;

/* The slab cache mutex protects the management structures during changes */
extern struct mutex slab_mutex;

/* The list of all slab caches on the system */
extern struct list_head slab_caches;

/* The slab cache that manages slab cache information */
extern struct kmem_cache *kmem_cache;

/* A table of kmalloc cache names and sizes */
extern const struct kmalloc_info_struct {
	const char *name;
	unsigned int size;
} kmalloc_info[];

#ifndef CONFIG_SLOB
/* Kmalloc array related functions */
void setup_kmalloc_cache_index_table(void);
void create_kmalloc_caches(slab_flags_t);

/* Find the kmalloc slab corresponding for a certain size */
struct kmem_cache *kmalloc_slab(size_t, gfp_t);
#endif


/* Functions provided by the slab allocators */
int __kmem_cache_create(struct kmem_cache *, slab_flags_t flags);

struct kmem_cache *create_kmalloc_cache(const char *name, unsigned int size,
			slab_flags_t flags, unsigned int useroffset,
			unsigned int usersize);
extern void create_boot_cache(struct kmem_cache *, const char *name,
			unsigned int size, slab_flags_t flags,
			unsigned int useroffset, unsigned int usersize);

int slab_unmergeable(struct kmem_cache *s);
struct kmem_cache *find_mergeable(unsigned size, unsigned align,
		slab_flags_t flags, const char *name, void (*ctor)(void *));
#ifndef CONFIG_SLOB
struct kmem_cache *
__kmem_cache_alias(const char *name, unsigned int size, unsigned int align,
		   slab_flags_t flags, void (*ctor)(void *));

slab_flags_t kmem_cache_flags(unsigned int object_size,
	slab_flags_t flags, const char *name,
	void (*ctor)(void *));
#else
static inline struct kmem_cache *
__kmem_cache_alias(const char *name, unsigned int size, unsigned int align,
		   slab_flags_t flags, void (*ctor)(void *))
{ return NULL; }

static inline slab_flags_t kmem_cache_flags(unsigned int object_size,
	slab_flags_t flags, const char *name,
	void (*ctor)(void *))
{
	return flags;
}
#endif


/* Legal flag mask for kmem_cache_create(), for various configurations */
#define SLAB_CORE_FLAGS (SLAB_HWCACHE_ALIGN | SLAB_CACHE_DMA | SLAB_PANIC | \
			 SLAB_TYPESAFE_BY_RCU | SLAB_DEBUG_OBJECTS )

#if defined(CONFIG_DEBUG_SLAB)
#define SLAB_DEBUG_FLAGS (SLAB_RED_ZONE | SLAB_POISON | SLAB_STORE_USER)
#elif defined(CONFIG_SLUB_DEBUG)
#define SLAB_DEBUG_FLAGS (SLAB_RED_ZONE | SLAB_POISON | SLAB_STORE_USER | \
			  SLAB_TRACE | SLAB_CONSISTENCY_CHECKS)
#else
#define SLAB_DEBUG_FLAGS (0)
#endif

#if defined(CONFIG_SLAB)
#define SLAB_CACHE_FLAGS (SLAB_MEM_SPREAD | SLAB_NOLEAKTRACE | \
			  SLAB_RECLAIM_ACCOUNT | SLAB_TEMPORARY | \
			  SLAB_ACCOUNT)
#elif defined(CONFIG_SLUB)
#define SLAB_CACHE_FLAGS (SLAB_NOLEAKTRACE | SLAB_RECLAIM_ACCOUNT | \
			  SLAB_TEMPORARY | SLAB_ACCOUNT)
#else
#define SLAB_CACHE_FLAGS (0)
#endif

/* Common flags available with current configuration */
#define CACHE_CREATE_MASK (SLAB_CORE_FLAGS | SLAB_DEBUG_FLAGS | SLAB_CACHE_FLAGS)

/* Common flags permitted for kmem_cache_create */
#define SLAB_FLAGS_PERMITTED (SLAB_CORE_FLAGS | \
			      SLAB_RED_ZONE | \
			      SLAB_POISON | \
			      SLAB_STORE_USER | \
			      SLAB_TRACE | \
			      SLAB_CONSISTENCY_CHECKS | \
			      SLAB_MEM_SPREAD | \
			      SLAB_NOLEAKTRACE | \
			      SLAB_RECLAIM_ACCOUNT | \
			      SLAB_TEMPORARY | \
			      SLAB_ACCOUNT)

bool __kmem_cache_empty(struct kmem_cache *);
int __kmem_cache_shutdown(struct kmem_cache *);
void __kmem_cache_release(struct kmem_cache *);
int __kmem_cache_shrink(struct kmem_cache *);
void __kmemcg_cache_deactivate(struct kmem_cache *s);
void slab_kmem_cache_release(struct kmem_cache *);

struct seq_file;
struct file;

struct slabinfo {
	unsigned long active_objs;
	unsigned long num_objs;
	unsigned long active_slabs;
	unsigned long num_slabs;
	unsigned long shared_avail;
	unsigned int limit;
	unsigned int batchcount;
	unsigned int shared;
	unsigned int objects_per_slab;
	unsigned int cache_order;
};

void get_slabinfo(struct kmem_cache *s, struct slabinfo *sinfo);
void slabinfo_show_stats(struct seq_file *m, struct kmem_cache *s);
ssize_t slabinfo_write(struct file *file, const char __user *buffer,
		       size_t count, loff_t *ppos);

/*
 * Generic implementation of bulk operations
 * These are useful for situations in which the allocator cannot
 * perform optimizations. In that case segments of the object listed
 * may be allocated or freed using these operations.
 */
void __kmem_cache_free_bulk(struct kmem_cache *, size_t, void **);
int __kmem_cache_alloc_bulk(struct kmem_cache *, gfp_t, size_t, void **);

#ifdef CONFIG_MEMCG_KMEM

/* List of all root caches. */
extern struct list_head		slab_root_caches;
#define root_caches_node	memcg_params.__root_caches_node

/*
 * Iterate over all memcg caches of the given root cache. The caller must hold
 * slab_mutex.
 */
#define for_each_memcg_cache(iter, root) \
	list_for_each_entry(iter, &(root)->memcg_params.children, \
			    memcg_params.children_node)

static inline bool is_root_cache(struct kmem_cache *s)
{
	return !s->memcg_params.root_cache;
}

static inline bool slab_equal_or_root(struct kmem_cache *s,
				      struct kmem_cache *p)
{
	return p == s || p == s->memcg_params.root_cache;
}

/*
 * We use suffixes to the name in memcg because we can't have caches
 * created in the system with the same name. But when we print them
 * locally, better refer to them with the base name
 */
static inline const char *cache_name(struct kmem_cache *s)
{
	if (!is_root_cache(s))
		s = s->memcg_params.root_cache;
	return s->name;
}

/*
 * Note, we protect with RCU only the memcg_caches array, not per-memcg caches.
 * That said the caller must assure the memcg's cache won't go away by either
 * taking a css reference to the owner cgroup, or holding the slab_mutex.
 */
static inline struct kmem_cache *
cache_from_memcg_idx(struct kmem_cache *s, int idx)
{
	struct kmem_cache *cachep;
	struct memcg_cache_array *arr;

	rcu_read_lock();
	arr = rcu_dereference(s->memcg_params.memcg_caches);

	/*
	 * Make sure we will access the up-to-date value. The code updating
	 * memcg_caches issues a write barrier to match this (see
	 * memcg_create_kmem_cache()).
	 */
	cachep = READ_ONCE(arr->entries[idx]);
	rcu_read_unlock();

	return cachep;
}

static inline struct kmem_cache *memcg_root_cache(struct kmem_cache *s)
{
	if (is_root_cache(s))
		return s;
	return s->memcg_params.root_cache;
}

static __always_inline int memcg_charge_slab(struct page *page,
					     gfp_t gfp, int order,
					     struct kmem_cache *s)
{
	if (!memcg_kmem_enabled())
		return 0;
	if (is_root_cache(s))
		return 0;
	return memcg_kmem_charge_memcg(page, gfp, order, s->memcg_params.memcg);
}

static __always_inline void memcg_uncharge_slab(struct page *page, int order,
						struct kmem_cache *s)
{
	if (!memcg_kmem_enabled())
		return;
	memcg_kmem_uncharge(page, order);
}

extern void slab_init_memcg_params(struct kmem_cache *);
extern void memcg_link_cache(struct kmem_cache *s);
extern void slab_deactivate_memcg_cache_rcu_sched(struct kmem_cache *s,
				void (*deact_fn)(struct kmem_cache *));

#else /* CONFIG_MEMCG_KMEM */

/* If !memcg, all caches are root. */
#define slab_root_caches	slab_caches
#define root_caches_node	list

#define for_each_memcg_cache(iter, root) \
	for ((void)(iter), (void)(root); 0; )

static inline bool is_root_cache(struct kmem_cache *s)
{
	return true;
}

static inline bool slab_equal_or_root(struct kmem_cache *s,
				      struct kmem_cache *p)
{
	return true;
}

static inline const char *cache_name(struct kmem_cache *s)
{
	return s->name;
}

static inline struct kmem_cache *
cache_from_memcg_idx(struct kmem_cache *s, int idx)
{
	return NULL;
}

static inline struct kmem_cache *memcg_root_cache(struct kmem_cache *s)
{
	return s;
}

static inline int memcg_charge_slab(struct page *page, gfp_t gfp, int order,
				    struct kmem_cache *s)
{
	return 0;
}

static inline void memcg_uncharge_slab(struct page *page, int order,
				       struct kmem_cache *s)
{
}

static inline void slab_init_memcg_params(struct kmem_cache *s)
{
}

static inline void memcg_link_cache(struct kmem_cache *s)
{
}

#endif /* CONFIG_MEMCG_KMEM */

static inline struct kmem_cache *cache_from_obj(struct kmem_cache *s, void *x)
{
	struct kmem_cache *cachep;
	struct page *page;

	/*
	 * When kmemcg is not being used, both assignments should return the
	 * same value. but we don't want to pay the assignment price in that
	 * case. If it is not compiled in, the compiler should be smart enough
	 * to not do even the assignment. In that case, slab_equal_or_root
	 * will also be a constant.
	 */
	if (!memcg_kmem_enabled() &&
	    !unlikely(s->flags & SLAB_CONSISTENCY_CHECKS))
		return s;

	page = virt_to_head_page(x);
	cachep = page->slab_cache;
	if (slab_equal_or_root(cachep, s))
		return cachep;

	pr_err("%s: Wrong slab cache. %s but object is from %s\n",
	       __func__, s->name, cachep->name);
	WARN_ON_ONCE(1);
	return s;
}

static inline size_t slab_ksize(const struct kmem_cache *s)
{
#ifndef CONFIG_SLUB
	return s->object_size;

#else /* CONFIG_SLUB */
# ifdef CONFIG_SLUB_DEBUG
	/*
	 * Debugging requires use of the padding between object
	 * and whatever may come after it.
	 */
	if (s->flags & (SLAB_RED_ZONE | SLAB_POISON))
		return s->object_size;
# endif
	if (s->flags & SLAB_KASAN)
		return s->object_size;
	/*
	 * If we have the need to store the freelist pointer
	 * back there or track user information then we can
	 * only use the space before that information.
	 */
	if (s->flags & (SLAB_TYPESAFE_BY_RCU | SLAB_STORE_USER))
		return s->inuse;
	/*
	 * Else we can use all the padding etc for the allocation
	 */
	return s->size;
#endif
}

static inline struct kmem_cache *slab_pre_alloc_hook(struct kmem_cache *s,
						     gfp_t flags)
{
	flags &= gfp_allowed_mask;

	fs_reclaim_acquire(flags);
	fs_reclaim_release(flags);

	might_sleep_if(gfpflags_allow_blocking(flags));

	if (should_failslab(s, flags))
		return NULL;

	if (memcg_kmem_enabled() &&
	    ((flags & __GFP_ACCOUNT) || (s->flags & SLAB_ACCOUNT)))
		return memcg_kmem_get_cache(s);

	return s;
}

static inline void slab_post_alloc_hook(struct kmem_cache *s, gfp_t flags,
					size_t size, void **p)
{
	size_t i;

	flags &= gfp_allowed_mask;
	for (i = 0; i < size; i++) {
		void *object = p[i];

		kmemleak_alloc_recursive(object, s->object_size, 1,
					 s->flags, flags);
		kasan_slab_alloc(s, object, flags);
	}

	if (memcg_kmem_enabled())
		memcg_kmem_put_cache(s);
}

#ifndef CONFIG_SLOB
/*
 * The slab lists for all objects.
 */
struct kmem_cache_node {
<<<<<<< HEAD
#ifdef CONFIG_SLUB
	raw_spinlock_t list_lock;
#else
	spinlock_t list_lock;
#endif
=======
	raw_spinlock_t list_lock;
>>>>>>> e021bb4f

#ifdef CONFIG_SLAB
	struct list_head slabs_partial;	/* partial list first, better asm code */
	struct list_head slabs_full;
	struct list_head slabs_free;
	unsigned long total_slabs;	/* length of all slab lists */
	unsigned long free_slabs;	/* length of free slab list only */
	unsigned long free_objects;
	unsigned int free_limit;
	unsigned int colour_next;	/* Per-node cache coloring */
	struct array_cache *shared;	/* shared per node */
	struct alien_cache **alien;	/* on other nodes */
	unsigned long next_reap;	/* updated without locking */
	int free_touched;		/* updated without locking */
#endif

#ifdef CONFIG_SLUB
	unsigned long nr_partial;
	struct list_head partial;
#ifdef CONFIG_SLUB_DEBUG
	atomic_long_t nr_slabs;
	atomic_long_t total_objects;
	struct list_head full;
#endif
#endif

};

static inline struct kmem_cache_node *get_node(struct kmem_cache *s, int node)
{
	return s->node[node];
}

/*
 * Iterator over all nodes. The body will be executed for each node that has
 * a kmem_cache_node structure allocated (which is true for all online nodes)
 */
#define for_each_kmem_cache_node(__s, __node, __n) \
	for (__node = 0; __node < nr_node_ids; __node++) \
		 if ((__n = get_node(__s, __node)))

#endif

void *slab_start(struct seq_file *m, loff_t *pos);
void *slab_next(struct seq_file *m, void *p, loff_t *pos);
void slab_stop(struct seq_file *m, void *p);
void *memcg_slab_start(struct seq_file *m, loff_t *pos);
void *memcg_slab_next(struct seq_file *m, void *p, loff_t *pos);
void memcg_slab_stop(struct seq_file *m, void *p);
int memcg_slab_show(struct seq_file *m, void *p);

#if defined(CONFIG_SLAB) || defined(CONFIG_SLUB_DEBUG)
void dump_unreclaimable_slab(void);
#else
static inline void dump_unreclaimable_slab(void)
{
}
#endif

void ___cache_free(struct kmem_cache *cache, void *x, unsigned long addr);

#ifdef CONFIG_SLAB_FREELIST_RANDOM
int cache_random_seq_create(struct kmem_cache *cachep, unsigned int count,
			gfp_t gfp);
void cache_random_seq_destroy(struct kmem_cache *cachep);
#else
static inline int cache_random_seq_create(struct kmem_cache *cachep,
					unsigned int count, gfp_t gfp)
{
	return 0;
}
static inline void cache_random_seq_destroy(struct kmem_cache *cachep) { }
#endif /* CONFIG_SLAB_FREELIST_RANDOM */

#endif /* MM_SLAB_H */<|MERGE_RESOLUTION|>--- conflicted
+++ resolved
@@ -453,15 +453,7 @@
  * The slab lists for all objects.
  */
 struct kmem_cache_node {
-<<<<<<< HEAD
-#ifdef CONFIG_SLUB
 	raw_spinlock_t list_lock;
-#else
-	spinlock_t list_lock;
-#endif
-=======
-	raw_spinlock_t list_lock;
->>>>>>> e021bb4f
 
 #ifdef CONFIG_SLAB
 	struct list_head slabs_partial;	/* partial list first, better asm code */
