--- conflicted
+++ resolved
@@ -39,17 +39,9 @@
 	if (!__radix_tree_lookup(&mapping->i_pages, index, &node, &slot))
 		return;
 	if (*slot != entry)
-<<<<<<< HEAD
-		goto unlock;
-	local_lock(shadow_nodes_lock);
-	__radix_tree_replace(&mapping->page_tree, node, slot, NULL,
-			     __workingset_update_node, mapping);
-	local_unlock(shadow_nodes_lock);
-=======
 		return;
 	__radix_tree_replace(&mapping->i_pages, node, slot, NULL,
 			     workingset_update_node);
->>>>>>> e021bb4f
 	mapping->nrexceptional--;
 }
 
