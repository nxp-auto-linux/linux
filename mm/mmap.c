/*
 * mm/mmap.c
 *
 * Written by obz.
 *
 * Address space accounting code	<alan@lxorguk.ukuu.org.uk>
 */

#define pr_fmt(fmt) KBUILD_MODNAME ": " fmt

#include <linux/kernel.h>
#include <linux/slab.h>
#include <linux/backing-dev.h>
#include <linux/mm.h>
#include <linux/vmacache.h>
#include <linux/shm.h>
#include <linux/mman.h>
#include <linux/pagemap.h>
#include <linux/swap.h>
#include <linux/syscalls.h>
#include <linux/capability.h>
#include <linux/init.h>
#include <linux/file.h>
#include <linux/fs.h>
#include <linux/personality.h>
#include <linux/security.h>
#include <linux/hugetlb.h>
#include <linux/shmem_fs.h>
#include <linux/profile.h>
#include <linux/export.h>
#include <linux/mount.h>
#include <linux/mempolicy.h>
#include <linux/rmap.h>
#include <linux/mmu_notifier.h>
#include <linux/mmdebug.h>
#include <linux/perf_event.h>
#include <linux/audit.h>
#include <linux/khugepaged.h>
#include <linux/uprobes.h>
#include <linux/rbtree_augmented.h>
#include <linux/notifier.h>
#include <linux/memory.h>
#include <linux/printk.h>
#include <linux/userfaultfd_k.h>
#include <linux/moduleparam.h>
#include <linux/pkeys.h>
#include <linux/oom.h>

#include <linux/uaccess.h>
#include <asm/cacheflush.h>
#include <asm/tlb.h>
#include <asm/mmu_context.h>

#include "internal.h"

#ifndef arch_mmap_check
#define arch_mmap_check(addr, len, flags)	(0)
#endif

#ifdef CONFIG_HAVE_ARCH_MMAP_RND_BITS
const int mmap_rnd_bits_min = CONFIG_ARCH_MMAP_RND_BITS_MIN;
const int mmap_rnd_bits_max = CONFIG_ARCH_MMAP_RND_BITS_MAX;
int mmap_rnd_bits __read_mostly = CONFIG_ARCH_MMAP_RND_BITS;
#endif
#ifdef CONFIG_HAVE_ARCH_MMAP_RND_COMPAT_BITS
const int mmap_rnd_compat_bits_min = CONFIG_ARCH_MMAP_RND_COMPAT_BITS_MIN;
const int mmap_rnd_compat_bits_max = CONFIG_ARCH_MMAP_RND_COMPAT_BITS_MAX;
int mmap_rnd_compat_bits __read_mostly = CONFIG_ARCH_MMAP_RND_COMPAT_BITS;
#endif

static bool ignore_rlimit_data;
core_param(ignore_rlimit_data, ignore_rlimit_data, bool, 0644);

static void unmap_region(struct mm_struct *mm,
		struct vm_area_struct *vma, struct vm_area_struct *prev,
		unsigned long start, unsigned long end);

/* description of effects of mapping type and prot in current implementation.
 * this is due to the limited x86 page protection hardware.  The expected
 * behavior is in parens:
 *
 * map_type	prot
 *		PROT_NONE	PROT_READ	PROT_WRITE	PROT_EXEC
 * MAP_SHARED	r: (no) no	r: (yes) yes	r: (no) yes	r: (no) yes
 *		w: (no) no	w: (no) no	w: (yes) yes	w: (no) no
 *		x: (no) no	x: (no) yes	x: (no) yes	x: (yes) yes
 *
 * MAP_PRIVATE	r: (no) no	r: (yes) yes	r: (no) yes	r: (no) yes
 *		w: (no) no	w: (no) no	w: (copy) copy	w: (no) no
 *		x: (no) no	x: (no) yes	x: (no) yes	x: (yes) yes
 *
 * On arm64, PROT_EXEC has the following behaviour for both MAP_SHARED and
 * MAP_PRIVATE:
 *								r: (no) no
 *								w: (no) no
 *								x: (yes) yes
 */
pgprot_t protection_map[16] __ro_after_init = {
	__P000, __P001, __P010, __P011, __P100, __P101, __P110, __P111,
	__S000, __S001, __S010, __S011, __S100, __S101, __S110, __S111
};

#ifndef CONFIG_ARCH_HAS_FILTER_PGPROT
static inline pgprot_t arch_filter_pgprot(pgprot_t prot)
{
	return prot;
}
#endif

pgprot_t vm_get_page_prot(unsigned long vm_flags)
{
	pgprot_t ret = __pgprot(pgprot_val(protection_map[vm_flags &
				(VM_READ|VM_WRITE|VM_EXEC|VM_SHARED)]) |
			pgprot_val(arch_vm_get_page_prot(vm_flags)));

	return arch_filter_pgprot(ret);
}
EXPORT_SYMBOL(vm_get_page_prot);

static pgprot_t vm_pgprot_modify(pgprot_t oldprot, unsigned long vm_flags)
{
	return pgprot_modify(oldprot, vm_get_page_prot(vm_flags));
}

/* Update vma->vm_page_prot to reflect vma->vm_flags. */
void vma_set_page_prot(struct vm_area_struct *vma)
{
	unsigned long vm_flags = vma->vm_flags;
	pgprot_t vm_page_prot;

	vm_page_prot = vm_pgprot_modify(vma->vm_page_prot, vm_flags);
	if (vma_wants_writenotify(vma, vm_page_prot)) {
		vm_flags &= ~VM_SHARED;
		vm_page_prot = vm_pgprot_modify(vm_page_prot, vm_flags);
	}
	/* remove_protection_ptes reads vma->vm_page_prot without mmap_sem */
	WRITE_ONCE(vma->vm_page_prot, vm_page_prot);
}

/*
 * Requires inode->i_mapping->i_mmap_rwsem
 */
static void __remove_shared_vm_struct(struct vm_area_struct *vma,
		struct file *file, struct address_space *mapping)
{
	if (vma->vm_flags & VM_DENYWRITE)
		atomic_inc(&file_inode(file)->i_writecount);
	if (vma->vm_flags & VM_SHARED)
		mapping_unmap_writable(mapping);

	flush_dcache_mmap_lock(mapping);
	vma_interval_tree_remove(vma, &mapping->i_mmap);
	flush_dcache_mmap_unlock(mapping);
}

/*
 * Unlink a file-based vm structure from its interval tree, to hide
 * vma from rmap and vmtruncate before freeing its page tables.
 */
void unlink_file_vma(struct vm_area_struct *vma)
{
	struct file *file = vma->vm_file;

	if (file) {
		struct address_space *mapping = file->f_mapping;
		i_mmap_lock_write(mapping);
		__remove_shared_vm_struct(vma, file, mapping);
		i_mmap_unlock_write(mapping);
	}
}

/*
 * Close a vm structure and free it, returning the next.
 */
static struct vm_area_struct *remove_vma(struct vm_area_struct *vma)
{
	struct vm_area_struct *next = vma->vm_next;

	might_sleep();
	if (vma->vm_ops && vma->vm_ops->close)
		vma->vm_ops->close(vma);
	if (vma->vm_file)
		fput(vma->vm_file);
	mpol_put(vma_policy(vma));
	vm_area_free(vma);
	return next;
}

static int do_brk_flags(unsigned long addr, unsigned long request, unsigned long flags,
		struct list_head *uf);
SYSCALL_DEFINE1(brk, unsigned long, brk)
{
	unsigned long retval;
	unsigned long newbrk, oldbrk;
	struct mm_struct *mm = current->mm;
	struct vm_area_struct *next;
	unsigned long min_brk;
	bool populate;
	LIST_HEAD(uf);

	if (down_write_killable(&mm->mmap_sem))
		return -EINTR;

#ifdef CONFIG_COMPAT_BRK
	/*
	 * CONFIG_COMPAT_BRK can still be overridden by setting
	 * randomize_va_space to 2, which will still cause mm->start_brk
	 * to be arbitrarily shifted
	 */
	if (current->brk_randomized)
		min_brk = mm->start_brk;
	else
		min_brk = mm->end_data;
#else
	min_brk = mm->start_brk;
#endif
	if (brk < min_brk)
		goto out;

	/*
	 * Check against rlimit here. If this check is done later after the test
	 * of oldbrk with newbrk then it can escape the test and let the data
	 * segment grow beyond its set limit the in case where the limit is
	 * not page aligned -Ram Gupta
	 */
	if (check_data_rlimit(rlimit(RLIMIT_DATA), brk, mm->start_brk,
			      mm->end_data, mm->start_data))
		goto out;

	newbrk = PAGE_ALIGN(brk);
	oldbrk = PAGE_ALIGN(mm->brk);
	if (oldbrk == newbrk)
		goto set_brk;

	/* Always allow shrinking brk. */
	if (brk <= mm->brk) {
		if (!do_munmap(mm, newbrk, oldbrk-newbrk, &uf))
			goto set_brk;
		goto out;
	}

	/* Check against existing mmap mappings. */
	next = find_vma(mm, oldbrk);
	if (next && newbrk + PAGE_SIZE > vm_start_gap(next))
		goto out;

	/* Ok, looks good - let it rip. */
	if (do_brk_flags(oldbrk, newbrk-oldbrk, 0, &uf) < 0)
		goto out;

set_brk:
	mm->brk = brk;
	populate = newbrk > oldbrk && (mm->def_flags & VM_LOCKED) != 0;
	up_write(&mm->mmap_sem);
	userfaultfd_unmap_complete(mm, &uf);
	if (populate)
		mm_populate(oldbrk, newbrk - oldbrk);
	return brk;

out:
	retval = mm->brk;
	up_write(&mm->mmap_sem);
	return retval;
}

static long vma_compute_subtree_gap(struct vm_area_struct *vma)
{
	unsigned long max, prev_end, subtree_gap;

	/*
	 * Note: in the rare case of a VM_GROWSDOWN above a VM_GROWSUP, we
	 * allow two stack_guard_gaps between them here, and when choosing
	 * an unmapped area; whereas when expanding we only require one.
	 * That's a little inconsistent, but keeps the code here simpler.
	 */
	max = vm_start_gap(vma);
	if (vma->vm_prev) {
		prev_end = vm_end_gap(vma->vm_prev);
		if (max > prev_end)
			max -= prev_end;
		else
			max = 0;
	}
	if (vma->vm_rb.rb_left) {
		subtree_gap = rb_entry(vma->vm_rb.rb_left,
				struct vm_area_struct, vm_rb)->rb_subtree_gap;
		if (subtree_gap > max)
			max = subtree_gap;
	}
	if (vma->vm_rb.rb_right) {
		subtree_gap = rb_entry(vma->vm_rb.rb_right,
				struct vm_area_struct, vm_rb)->rb_subtree_gap;
		if (subtree_gap > max)
			max = subtree_gap;
	}
	return max;
}

#ifdef CONFIG_DEBUG_VM_RB
static int browse_rb(struct mm_struct *mm)
{
	struct rb_root *root = &mm->mm_rb;
	int i = 0, j, bug = 0;
	struct rb_node *nd, *pn = NULL;
	unsigned long prev = 0, pend = 0;

	for (nd = rb_first(root); nd; nd = rb_next(nd)) {
		struct vm_area_struct *vma;
		vma = rb_entry(nd, struct vm_area_struct, vm_rb);
		if (vma->vm_start < prev) {
			pr_emerg("vm_start %lx < prev %lx\n",
				  vma->vm_start, prev);
			bug = 1;
		}
		if (vma->vm_start < pend) {
			pr_emerg("vm_start %lx < pend %lx\n",
				  vma->vm_start, pend);
			bug = 1;
		}
		if (vma->vm_start > vma->vm_end) {
			pr_emerg("vm_start %lx > vm_end %lx\n",
				  vma->vm_start, vma->vm_end);
			bug = 1;
		}
		spin_lock(&mm->page_table_lock);
		if (vma->rb_subtree_gap != vma_compute_subtree_gap(vma)) {
			pr_emerg("free gap %lx, correct %lx\n",
			       vma->rb_subtree_gap,
			       vma_compute_subtree_gap(vma));
			bug = 1;
		}
		spin_unlock(&mm->page_table_lock);
		i++;
		pn = nd;
		prev = vma->vm_start;
		pend = vma->vm_end;
	}
	j = 0;
	for (nd = pn; nd; nd = rb_prev(nd))
		j++;
	if (i != j) {
		pr_emerg("backwards %d, forwards %d\n", j, i);
		bug = 1;
	}
	return bug ? -1 : i;
}

static void validate_mm_rb(struct rb_root *root, struct vm_area_struct *ignore)
{
	struct rb_node *nd;

	for (nd = rb_first(root); nd; nd = rb_next(nd)) {
		struct vm_area_struct *vma;
		vma = rb_entry(nd, struct vm_area_struct, vm_rb);
		VM_BUG_ON_VMA(vma != ignore &&
			vma->rb_subtree_gap != vma_compute_subtree_gap(vma),
			vma);
	}
}

static void validate_mm(struct mm_struct *mm)
{
	int bug = 0;
	int i = 0;
	unsigned long highest_address = 0;
	struct vm_area_struct *vma = mm->mmap;

	while (vma) {
		struct anon_vma *anon_vma = vma->anon_vma;
		struct anon_vma_chain *avc;

		if (anon_vma) {
			anon_vma_lock_read(anon_vma);
			list_for_each_entry(avc, &vma->anon_vma_chain, same_vma)
				anon_vma_interval_tree_verify(avc);
			anon_vma_unlock_read(anon_vma);
		}

		highest_address = vm_end_gap(vma);
		vma = vma->vm_next;
		i++;
	}
	if (i != mm->map_count) {
		pr_emerg("map_count %d vm_next %d\n", mm->map_count, i);
		bug = 1;
	}
	if (highest_address != mm->highest_vm_end) {
		pr_emerg("mm->highest_vm_end %lx, found %lx\n",
			  mm->highest_vm_end, highest_address);
		bug = 1;
	}
	i = browse_rb(mm);
	if (i != mm->map_count) {
		if (i != -1)
			pr_emerg("map_count %d rb %d\n", mm->map_count, i);
		bug = 1;
	}
	VM_BUG_ON_MM(bug, mm);
}
#else
#define validate_mm_rb(root, ignore) do { } while (0)
#define validate_mm(mm) do { } while (0)
#endif

RB_DECLARE_CALLBACKS(static, vma_gap_callbacks, struct vm_area_struct, vm_rb,
		     unsigned long, rb_subtree_gap, vma_compute_subtree_gap)

/*
 * Update augmented rbtree rb_subtree_gap values after vma->vm_start or
 * vma->vm_prev->vm_end values changed, without modifying the vma's position
 * in the rbtree.
 */
static void vma_gap_update(struct vm_area_struct *vma)
{
	/*
	 * As it turns out, RB_DECLARE_CALLBACKS() already created a callback
	 * function that does exacltly what we want.
	 */
	vma_gap_callbacks_propagate(&vma->vm_rb, NULL);
}

static inline void vma_rb_insert(struct vm_area_struct *vma,
				 struct rb_root *root)
{
	/* All rb_subtree_gap values must be consistent prior to insertion */
	validate_mm_rb(root, NULL);

	rb_insert_augmented(&vma->vm_rb, root, &vma_gap_callbacks);
}

static void __vma_rb_erase(struct vm_area_struct *vma, struct rb_root *root)
{
	/*
	 * Note rb_erase_augmented is a fairly large inline function,
	 * so make sure we instantiate it only once with our desired
	 * augmented rbtree callbacks.
	 */
	rb_erase_augmented(&vma->vm_rb, root, &vma_gap_callbacks);
}

static __always_inline void vma_rb_erase_ignore(struct vm_area_struct *vma,
						struct rb_root *root,
						struct vm_area_struct *ignore)
{
	/*
	 * All rb_subtree_gap values must be consistent prior to erase,
	 * with the possible exception of the "next" vma being erased if
	 * next->vm_start was reduced.
	 */
	validate_mm_rb(root, ignore);

	__vma_rb_erase(vma, root);
}

static __always_inline void vma_rb_erase(struct vm_area_struct *vma,
					 struct rb_root *root)
{
	/*
	 * All rb_subtree_gap values must be consistent prior to erase,
	 * with the possible exception of the vma being erased.
	 */
	validate_mm_rb(root, vma);

	__vma_rb_erase(vma, root);
}

/*
 * vma has some anon_vma assigned, and is already inserted on that
 * anon_vma's interval trees.
 *
 * Before updating the vma's vm_start / vm_end / vm_pgoff fields, the
 * vma must be removed from the anon_vma's interval trees using
 * anon_vma_interval_tree_pre_update_vma().
 *
 * After the update, the vma will be reinserted using
 * anon_vma_interval_tree_post_update_vma().
 *
 * The entire update must be protected by exclusive mmap_sem and by
 * the root anon_vma's mutex.
 */
static inline void
anon_vma_interval_tree_pre_update_vma(struct vm_area_struct *vma)
{
	struct anon_vma_chain *avc;

	list_for_each_entry(avc, &vma->anon_vma_chain, same_vma)
		anon_vma_interval_tree_remove(avc, &avc->anon_vma->rb_root);
}

static inline void
anon_vma_interval_tree_post_update_vma(struct vm_area_struct *vma)
{
	struct anon_vma_chain *avc;

	list_for_each_entry(avc, &vma->anon_vma_chain, same_vma)
		anon_vma_interval_tree_insert(avc, &avc->anon_vma->rb_root);
}

static int find_vma_links(struct mm_struct *mm, unsigned long addr,
		unsigned long end, struct vm_area_struct **pprev,
		struct rb_node ***rb_link, struct rb_node **rb_parent)
{
	struct rb_node **__rb_link, *__rb_parent, *rb_prev;

	__rb_link = &mm->mm_rb.rb_node;
	rb_prev = __rb_parent = NULL;

	while (*__rb_link) {
		struct vm_area_struct *vma_tmp;

		__rb_parent = *__rb_link;
		vma_tmp = rb_entry(__rb_parent, struct vm_area_struct, vm_rb);

		if (vma_tmp->vm_end > addr) {
			/* Fail if an existing vma overlaps the area */
			if (vma_tmp->vm_start < end)
				return -ENOMEM;
			__rb_link = &__rb_parent->rb_left;
		} else {
			rb_prev = __rb_parent;
			__rb_link = &__rb_parent->rb_right;
		}
	}

	*pprev = NULL;
	if (rb_prev)
		*pprev = rb_entry(rb_prev, struct vm_area_struct, vm_rb);
	*rb_link = __rb_link;
	*rb_parent = __rb_parent;
	return 0;
}

static unsigned long count_vma_pages_range(struct mm_struct *mm,
		unsigned long addr, unsigned long end)
{
	unsigned long nr_pages = 0;
	struct vm_area_struct *vma;

	/* Find first overlaping mapping */
	vma = find_vma_intersection(mm, addr, end);
	if (!vma)
		return 0;

	nr_pages = (min(end, vma->vm_end) -
		max(addr, vma->vm_start)) >> PAGE_SHIFT;

	/* Iterate over the rest of the overlaps */
	for (vma = vma->vm_next; vma; vma = vma->vm_next) {
		unsigned long overlap_len;

		if (vma->vm_start > end)
			break;

		overlap_len = min(end, vma->vm_end) - vma->vm_start;
		nr_pages += overlap_len >> PAGE_SHIFT;
	}

	return nr_pages;
}

void __vma_link_rb(struct mm_struct *mm, struct vm_area_struct *vma,
		struct rb_node **rb_link, struct rb_node *rb_parent)
{
	/* Update tracking information for the gap following the new vma. */
	if (vma->vm_next)
		vma_gap_update(vma->vm_next);
	else
		mm->highest_vm_end = vm_end_gap(vma);

	/*
	 * vma->vm_prev wasn't known when we followed the rbtree to find the
	 * correct insertion point for that vma. As a result, we could not
	 * update the vma vm_rb parents rb_subtree_gap values on the way down.
	 * So, we first insert the vma with a zero rb_subtree_gap value
	 * (to be consistent with what we did on the way down), and then
	 * immediately update the gap to the correct value. Finally we
	 * rebalance the rbtree after all augmented values have been set.
	 */
	rb_link_node(&vma->vm_rb, rb_parent, rb_link);
	vma->rb_subtree_gap = 0;
	vma_gap_update(vma);
	vma_rb_insert(vma, &mm->mm_rb);
}

static void __vma_link_file(struct vm_area_struct *vma)
{
	struct file *file;

	file = vma->vm_file;
	if (file) {
		struct address_space *mapping = file->f_mapping;

		if (vma->vm_flags & VM_DENYWRITE)
			atomic_dec(&file_inode(file)->i_writecount);
		if (vma->vm_flags & VM_SHARED)
			atomic_inc(&mapping->i_mmap_writable);

		flush_dcache_mmap_lock(mapping);
		vma_interval_tree_insert(vma, &mapping->i_mmap);
		flush_dcache_mmap_unlock(mapping);
	}
}

static void
__vma_link(struct mm_struct *mm, struct vm_area_struct *vma,
	struct vm_area_struct *prev, struct rb_node **rb_link,
	struct rb_node *rb_parent)
{
	__vma_link_list(mm, vma, prev, rb_parent);
	__vma_link_rb(mm, vma, rb_link, rb_parent);
}

static void vma_link(struct mm_struct *mm, struct vm_area_struct *vma,
			struct vm_area_struct *prev, struct rb_node **rb_link,
			struct rb_node *rb_parent)
{
	struct address_space *mapping = NULL;

	if (vma->vm_file) {
		mapping = vma->vm_file->f_mapping;
		i_mmap_lock_write(mapping);
	}

	__vma_link(mm, vma, prev, rb_link, rb_parent);
	__vma_link_file(vma);

	if (mapping)
		i_mmap_unlock_write(mapping);

	mm->map_count++;
	validate_mm(mm);
}

/*
 * Helper for vma_adjust() in the split_vma insert case: insert a vma into the
 * mm's list and rbtree.  It has already been inserted into the interval tree.
 */
static void __insert_vm_struct(struct mm_struct *mm, struct vm_area_struct *vma)
{
	struct vm_area_struct *prev;
	struct rb_node **rb_link, *rb_parent;

	if (find_vma_links(mm, vma->vm_start, vma->vm_end,
			   &prev, &rb_link, &rb_parent))
		BUG();
	__vma_link(mm, vma, prev, rb_link, rb_parent);
	mm->map_count++;
}

static __always_inline void __vma_unlink_common(struct mm_struct *mm,
						struct vm_area_struct *vma,
						struct vm_area_struct *prev,
						bool has_prev,
						struct vm_area_struct *ignore)
{
	struct vm_area_struct *next;

	vma_rb_erase_ignore(vma, &mm->mm_rb, ignore);
	next = vma->vm_next;
	if (has_prev)
		prev->vm_next = next;
	else {
		prev = vma->vm_prev;
		if (prev)
			prev->vm_next = next;
		else
			mm->mmap = next;
	}
	if (next)
		next->vm_prev = prev;

	/* Kill the cache */
	vmacache_invalidate(mm);
}

static inline void __vma_unlink_prev(struct mm_struct *mm,
				     struct vm_area_struct *vma,
				     struct vm_area_struct *prev)
{
	__vma_unlink_common(mm, vma, prev, true, vma);
}

/*
 * We cannot adjust vm_start, vm_end, vm_pgoff fields of a vma that
 * is already present in an i_mmap tree without adjusting the tree.
 * The following helper function should be used when such adjustments
 * are necessary.  The "insert" vma (if any) is to be inserted
 * before we drop the necessary locks.
 */
int __vma_adjust(struct vm_area_struct *vma, unsigned long start,
	unsigned long end, pgoff_t pgoff, struct vm_area_struct *insert,
	struct vm_area_struct *expand)
{
	struct mm_struct *mm = vma->vm_mm;
	struct vm_area_struct *next = vma->vm_next, *orig_vma = vma;
	struct address_space *mapping = NULL;
	struct rb_root_cached *root = NULL;
	struct anon_vma *anon_vma = NULL;
	struct file *file = vma->vm_file;
	bool start_changed = false, end_changed = false;
	long adjust_next = 0;
	int remove_next = 0;

	if (next && !insert) {
		struct vm_area_struct *exporter = NULL, *importer = NULL;

		if (end >= next->vm_end) {
			/*
			 * vma expands, overlapping all the next, and
			 * perhaps the one after too (mprotect case 6).
			 * The only other cases that gets here are
			 * case 1, case 7 and case 8.
			 */
			if (next == expand) {
				/*
				 * The only case where we don't expand "vma"
				 * and we expand "next" instead is case 8.
				 */
				VM_WARN_ON(end != next->vm_end);
				/*
				 * remove_next == 3 means we're
				 * removing "vma" and that to do so we
				 * swapped "vma" and "next".
				 */
				remove_next = 3;
				VM_WARN_ON(file != next->vm_file);
				swap(vma, next);
			} else {
				VM_WARN_ON(expand != vma);
				/*
				 * case 1, 6, 7, remove_next == 2 is case 6,
				 * remove_next == 1 is case 1 or 7.
				 */
				remove_next = 1 + (end > next->vm_end);
				VM_WARN_ON(remove_next == 2 &&
					   end != next->vm_next->vm_end);
				VM_WARN_ON(remove_next == 1 &&
					   end != next->vm_end);
				/* trim end to next, for case 6 first pass */
				end = next->vm_end;
			}

			exporter = next;
			importer = vma;

			/*
			 * If next doesn't have anon_vma, import from vma after
			 * next, if the vma overlaps with it.
			 */
			if (remove_next == 2 && !next->anon_vma)
				exporter = next->vm_next;

		} else if (end > next->vm_start) {
			/*
			 * vma expands, overlapping part of the next:
			 * mprotect case 5 shifting the boundary up.
			 */
			adjust_next = (end - next->vm_start) >> PAGE_SHIFT;
			exporter = next;
			importer = vma;
			VM_WARN_ON(expand != importer);
		} else if (end < vma->vm_end) {
			/*
			 * vma shrinks, and !insert tells it's not
			 * split_vma inserting another: so it must be
			 * mprotect case 4 shifting the boundary down.
			 */
			adjust_next = -((vma->vm_end - end) >> PAGE_SHIFT);
			exporter = vma;
			importer = next;
			VM_WARN_ON(expand != importer);
		}

		/*
		 * Easily overlooked: when mprotect shifts the boundary,
		 * make sure the expanding vma has anon_vma set if the
		 * shrinking vma had, to cover any anon pages imported.
		 */
		if (exporter && exporter->anon_vma && !importer->anon_vma) {
			int error;

			importer->anon_vma = exporter->anon_vma;
			error = anon_vma_clone(importer, exporter);
			if (error)
				return error;
		}
	}
again:
	vma_adjust_trans_huge(orig_vma, start, end, adjust_next);

	if (file) {
		mapping = file->f_mapping;
		root = &mapping->i_mmap;
		uprobe_munmap(vma, vma->vm_start, vma->vm_end);

		if (adjust_next)
			uprobe_munmap(next, next->vm_start, next->vm_end);

		i_mmap_lock_write(mapping);
		if (insert) {
			/*
			 * Put into interval tree now, so instantiated pages
			 * are visible to arm/parisc __flush_dcache_page
			 * throughout; but we cannot insert into address
			 * space until vma start or end is updated.
			 */
			__vma_link_file(insert);
		}
	}

	anon_vma = vma->anon_vma;
	if (!anon_vma && adjust_next)
		anon_vma = next->anon_vma;
	if (anon_vma) {
		VM_WARN_ON(adjust_next && next->anon_vma &&
			   anon_vma != next->anon_vma);
		anon_vma_lock_write(anon_vma);
		anon_vma_interval_tree_pre_update_vma(vma);
		if (adjust_next)
			anon_vma_interval_tree_pre_update_vma(next);
	}

	if (root) {
		flush_dcache_mmap_lock(mapping);
		vma_interval_tree_remove(vma, root);
		if (adjust_next)
			vma_interval_tree_remove(next, root);
	}

	if (start != vma->vm_start) {
		vma->vm_start = start;
		start_changed = true;
	}
	if (end != vma->vm_end) {
		vma->vm_end = end;
		end_changed = true;
	}
	vma->vm_pgoff = pgoff;
	if (adjust_next) {
		next->vm_start += adjust_next << PAGE_SHIFT;
		next->vm_pgoff += adjust_next;
	}

	if (root) {
		if (adjust_next)
			vma_interval_tree_insert(next, root);
		vma_interval_tree_insert(vma, root);
		flush_dcache_mmap_unlock(mapping);
	}

	if (remove_next) {
		/*
		 * vma_merge has merged next into vma, and needs
		 * us to remove next before dropping the locks.
		 */
		if (remove_next != 3)
			__vma_unlink_prev(mm, next, vma);
		else
			/*
			 * vma is not before next if they've been
			 * swapped.
			 *
			 * pre-swap() next->vm_start was reduced so
			 * tell validate_mm_rb to ignore pre-swap()
			 * "next" (which is stored in post-swap()
			 * "vma").
			 */
			__vma_unlink_common(mm, next, NULL, false, vma);
		if (file)
			__remove_shared_vm_struct(next, file, mapping);
	} else if (insert) {
		/*
		 * split_vma has split insert from vma, and needs
		 * us to insert it before dropping the locks
		 * (it may either follow vma or precede it).
		 */
		__insert_vm_struct(mm, insert);
	} else {
		if (start_changed)
			vma_gap_update(vma);
		if (end_changed) {
			if (!next)
				mm->highest_vm_end = vm_end_gap(vma);
			else if (!adjust_next)
				vma_gap_update(next);
		}
	}

	if (anon_vma) {
		anon_vma_interval_tree_post_update_vma(vma);
		if (adjust_next)
			anon_vma_interval_tree_post_update_vma(next);
		anon_vma_unlock_write(anon_vma);
	}
	if (mapping)
		i_mmap_unlock_write(mapping);

	if (root) {
		uprobe_mmap(vma);

		if (adjust_next)
			uprobe_mmap(next);
	}

	if (remove_next) {
		if (file) {
			uprobe_munmap(next, next->vm_start, next->vm_end);
			fput(file);
		}
		if (next->anon_vma)
			anon_vma_merge(vma, next);
		mm->map_count--;
		mpol_put(vma_policy(next));
		vm_area_free(next);
		/*
		 * In mprotect's case 6 (see comments on vma_merge),
		 * we must remove another next too. It would clutter
		 * up the code too much to do both in one go.
		 */
		if (remove_next != 3) {
			/*
			 * If "next" was removed and vma->vm_end was
			 * expanded (up) over it, in turn
			 * "next->vm_prev->vm_end" changed and the
			 * "vma->vm_next" gap must be updated.
			 */
			next = vma->vm_next;
		} else {
			/*
			 * For the scope of the comment "next" and
			 * "vma" considered pre-swap(): if "vma" was
			 * removed, next->vm_start was expanded (down)
			 * over it and the "next" gap must be updated.
			 * Because of the swap() the post-swap() "vma"
			 * actually points to pre-swap() "next"
			 * (post-swap() "next" as opposed is now a
			 * dangling pointer).
			 */
			next = vma;
		}
		if (remove_next == 2) {
			remove_next = 1;
			end = next->vm_end;
			goto again;
		}
		else if (next)
			vma_gap_update(next);
		else {
			/*
			 * If remove_next == 2 we obviously can't
			 * reach this path.
			 *
			 * If remove_next == 3 we can't reach this
			 * path because pre-swap() next is always not
			 * NULL. pre-swap() "next" is not being
			 * removed and its next->vm_end is not altered
			 * (and furthermore "end" already matches
			 * next->vm_end in remove_next == 3).
			 *
			 * We reach this only in the remove_next == 1
			 * case if the "next" vma that was removed was
			 * the highest vma of the mm. However in such
			 * case next->vm_end == "end" and the extended
			 * "vma" has vma->vm_end == next->vm_end so
			 * mm->highest_vm_end doesn't need any update
			 * in remove_next == 1 case.
			 */
			VM_WARN_ON(mm->highest_vm_end != vm_end_gap(vma));
		}
	}
	if (insert && file)
		uprobe_mmap(insert);

	validate_mm(mm);

	return 0;
}

/*
 * If the vma has a ->close operation then the driver probably needs to release
 * per-vma resources, so we don't attempt to merge those.
 */
static inline int is_mergeable_vma(struct vm_area_struct *vma,
				struct file *file, unsigned long vm_flags,
				struct vm_userfaultfd_ctx vm_userfaultfd_ctx)
{
	/*
	 * VM_SOFTDIRTY should not prevent from VMA merging, if we
	 * match the flags but dirty bit -- the caller should mark
	 * merged VMA as dirty. If dirty bit won't be excluded from
	 * comparison, we increase pressue on the memory system forcing
	 * the kernel to generate new VMAs when old one could be
	 * extended instead.
	 */
	if ((vma->vm_flags ^ vm_flags) & ~VM_SOFTDIRTY)
		return 0;
	if (vma->vm_file != file)
		return 0;
	if (vma->vm_ops && vma->vm_ops->close)
		return 0;
	if (!is_mergeable_vm_userfaultfd_ctx(vma, vm_userfaultfd_ctx))
		return 0;
	return 1;
}

static inline int is_mergeable_anon_vma(struct anon_vma *anon_vma1,
					struct anon_vma *anon_vma2,
					struct vm_area_struct *vma)
{
	/*
	 * The list_is_singular() test is to avoid merging VMA cloned from
	 * parents. This can improve scalability caused by anon_vma lock.
	 */
	if ((!anon_vma1 || !anon_vma2) && (!vma ||
		list_is_singular(&vma->anon_vma_chain)))
		return 1;
	return anon_vma1 == anon_vma2;
}

/*
 * Return true if we can merge this (vm_flags,anon_vma,file,vm_pgoff)
 * in front of (at a lower virtual address and file offset than) the vma.
 *
 * We cannot merge two vmas if they have differently assigned (non-NULL)
 * anon_vmas, nor if same anon_vma is assigned but offsets incompatible.
 *
 * We don't check here for the merged mmap wrapping around the end of pagecache
 * indices (16TB on ia32) because do_mmap_pgoff() does not permit mmap's which
 * wrap, nor mmaps which cover the final page at index -1UL.
 */
static int
can_vma_merge_before(struct vm_area_struct *vma, unsigned long vm_flags,
		     struct anon_vma *anon_vma, struct file *file,
		     pgoff_t vm_pgoff,
		     struct vm_userfaultfd_ctx vm_userfaultfd_ctx)
{
	if (is_mergeable_vma(vma, file, vm_flags, vm_userfaultfd_ctx) &&
	    is_mergeable_anon_vma(anon_vma, vma->anon_vma, vma)) {
		if (vma->vm_pgoff == vm_pgoff)
			return 1;
	}
	return 0;
}

/*
 * Return true if we can merge this (vm_flags,anon_vma,file,vm_pgoff)
 * beyond (at a higher virtual address and file offset than) the vma.
 *
 * We cannot merge two vmas if they have differently assigned (non-NULL)
 * anon_vmas, nor if same anon_vma is assigned but offsets incompatible.
 */
static int
can_vma_merge_after(struct vm_area_struct *vma, unsigned long vm_flags,
		    struct anon_vma *anon_vma, struct file *file,
		    pgoff_t vm_pgoff,
		    struct vm_userfaultfd_ctx vm_userfaultfd_ctx)
{
	if (is_mergeable_vma(vma, file, vm_flags, vm_userfaultfd_ctx) &&
	    is_mergeable_anon_vma(anon_vma, vma->anon_vma, vma)) {
		pgoff_t vm_pglen;
		vm_pglen = vma_pages(vma);
		if (vma->vm_pgoff + vm_pglen == vm_pgoff)
			return 1;
	}
	return 0;
}

/*
 * Given a mapping request (addr,end,vm_flags,file,pgoff), figure out
 * whether that can be merged with its predecessor or its successor.
 * Or both (it neatly fills a hole).
 *
 * In most cases - when called for mmap, brk or mremap - [addr,end) is
 * certain not to be mapped by the time vma_merge is called; but when
 * called for mprotect, it is certain to be already mapped (either at
 * an offset within prev, or at the start of next), and the flags of
 * this area are about to be changed to vm_flags - and the no-change
 * case has already been eliminated.
 *
 * The following mprotect cases have to be considered, where AAAA is
 * the area passed down from mprotect_fixup, never extending beyond one
 * vma, PPPPPP is the prev vma specified, and NNNNNN the next vma after:
 *
 *     AAAA             AAAA                AAAA          AAAA
 *    PPPPPPNNNNNN    PPPPPPNNNNNN    PPPPPPNNNNNN    PPPPNNNNXXXX
 *    cannot merge    might become    might become    might become
 *                    PPNNNNNNNNNN    PPPPPPPPPPNN    PPPPPPPPPPPP 6 or
 *    mmap, brk or    case 4 below    case 5 below    PPPPPPPPXXXX 7 or
 *    mremap move:                                    PPPPXXXXXXXX 8
 *        AAAA
 *    PPPP    NNNN    PPPPPPPPPPPP    PPPPPPPPNNNN    PPPPNNNNNNNN
 *    might become    case 1 below    case 2 below    case 3 below
 *
 * It is important for case 8 that the the vma NNNN overlapping the
 * region AAAA is never going to extended over XXXX. Instead XXXX must
 * be extended in region AAAA and NNNN must be removed. This way in
 * all cases where vma_merge succeeds, the moment vma_adjust drops the
 * rmap_locks, the properties of the merged vma will be already
 * correct for the whole merged range. Some of those properties like
 * vm_page_prot/vm_flags may be accessed by rmap_walks and they must
 * be correct for the whole merged range immediately after the
 * rmap_locks are released. Otherwise if XXXX would be removed and
 * NNNN would be extended over the XXXX range, remove_migration_ptes
 * or other rmap walkers (if working on addresses beyond the "end"
 * parameter) may establish ptes with the wrong permissions of NNNN
 * instead of the right permissions of XXXX.
 */
struct vm_area_struct *vma_merge(struct mm_struct *mm,
			struct vm_area_struct *prev, unsigned long addr,
			unsigned long end, unsigned long vm_flags,
			struct anon_vma *anon_vma, struct file *file,
			pgoff_t pgoff, struct mempolicy *policy,
			struct vm_userfaultfd_ctx vm_userfaultfd_ctx)
{
	pgoff_t pglen = (end - addr) >> PAGE_SHIFT;
	struct vm_area_struct *area, *next;
	int err;

	/*
	 * We later require that vma->vm_flags == vm_flags,
	 * so this tests vma->vm_flags & VM_SPECIAL, too.
	 */
	if (vm_flags & VM_SPECIAL)
		return NULL;

	if (prev)
		next = prev->vm_next;
	else
		next = mm->mmap;
	area = next;
	if (area && area->vm_end == end)		/* cases 6, 7, 8 */
		next = next->vm_next;

	/* verify some invariant that must be enforced by the caller */
	VM_WARN_ON(prev && addr <= prev->vm_start);
	VM_WARN_ON(area && end > area->vm_end);
	VM_WARN_ON(addr >= end);

	/*
	 * Can it merge with the predecessor?
	 */
	if (prev && prev->vm_end == addr &&
			mpol_equal(vma_policy(prev), policy) &&
			can_vma_merge_after(prev, vm_flags,
					    anon_vma, file, pgoff,
					    vm_userfaultfd_ctx)) {
		/*
		 * OK, it can.  Can we now merge in the successor as well?
		 */
		if (next && end == next->vm_start &&
				mpol_equal(policy, vma_policy(next)) &&
				can_vma_merge_before(next, vm_flags,
						     anon_vma, file,
						     pgoff+pglen,
						     vm_userfaultfd_ctx) &&
				is_mergeable_anon_vma(prev->anon_vma,
						      next->anon_vma, NULL)) {
							/* cases 1, 6 */
			err = __vma_adjust(prev, prev->vm_start,
					 next->vm_end, prev->vm_pgoff, NULL,
					 prev);
		} else					/* cases 2, 5, 7 */
			err = __vma_adjust(prev, prev->vm_start,
					 end, prev->vm_pgoff, NULL, prev);
		if (err)
			return NULL;
		khugepaged_enter_vma_merge(prev, vm_flags);
		return prev;
	}

	/*
	 * Can this new request be merged in front of next?
	 */
	if (next && end == next->vm_start &&
			mpol_equal(policy, vma_policy(next)) &&
			can_vma_merge_before(next, vm_flags,
					     anon_vma, file, pgoff+pglen,
					     vm_userfaultfd_ctx)) {
		if (prev && addr < prev->vm_end)	/* case 4 */
			err = __vma_adjust(prev, prev->vm_start,
					 addr, prev->vm_pgoff, NULL, next);
		else {					/* cases 3, 8 */
			err = __vma_adjust(area, addr, next->vm_end,
					 next->vm_pgoff - pglen, NULL, next);
			/*
			 * In case 3 area is already equal to next and
			 * this is a noop, but in case 8 "area" has
			 * been removed and next was expanded over it.
			 */
			area = next;
		}
		if (err)
			return NULL;
		khugepaged_enter_vma_merge(area, vm_flags);
		return area;
	}

	return NULL;
}

/*
 * Rough compatbility check to quickly see if it's even worth looking
 * at sharing an anon_vma.
 *
 * They need to have the same vm_file, and the flags can only differ
 * in things that mprotect may change.
 *
 * NOTE! The fact that we share an anon_vma doesn't _have_ to mean that
 * we can merge the two vma's. For example, we refuse to merge a vma if
 * there is a vm_ops->close() function, because that indicates that the
 * driver is doing some kind of reference counting. But that doesn't
 * really matter for the anon_vma sharing case.
 */
static int anon_vma_compatible(struct vm_area_struct *a, struct vm_area_struct *b)
{
	return a->vm_end == b->vm_start &&
		mpol_equal(vma_policy(a), vma_policy(b)) &&
		a->vm_file == b->vm_file &&
		!((a->vm_flags ^ b->vm_flags) & ~(VM_READ|VM_WRITE|VM_EXEC|VM_SOFTDIRTY)) &&
		b->vm_pgoff == a->vm_pgoff + ((b->vm_start - a->vm_start) >> PAGE_SHIFT);
}

/*
 * Do some basic sanity checking to see if we can re-use the anon_vma
 * from 'old'. The 'a'/'b' vma's are in VM order - one of them will be
 * the same as 'old', the other will be the new one that is trying
 * to share the anon_vma.
 *
 * NOTE! This runs with mm_sem held for reading, so it is possible that
 * the anon_vma of 'old' is concurrently in the process of being set up
 * by another page fault trying to merge _that_. But that's ok: if it
 * is being set up, that automatically means that it will be a singleton
 * acceptable for merging, so we can do all of this optimistically. But
 * we do that READ_ONCE() to make sure that we never re-load the pointer.
 *
 * IOW: that the "list_is_singular()" test on the anon_vma_chain only
 * matters for the 'stable anon_vma' case (ie the thing we want to avoid
 * is to return an anon_vma that is "complex" due to having gone through
 * a fork).
 *
 * We also make sure that the two vma's are compatible (adjacent,
 * and with the same memory policies). That's all stable, even with just
 * a read lock on the mm_sem.
 */
static struct anon_vma *reusable_anon_vma(struct vm_area_struct *old, struct vm_area_struct *a, struct vm_area_struct *b)
{
	if (anon_vma_compatible(a, b)) {
		struct anon_vma *anon_vma = READ_ONCE(old->anon_vma);

		if (anon_vma && list_is_singular(&old->anon_vma_chain))
			return anon_vma;
	}
	return NULL;
}

/*
 * find_mergeable_anon_vma is used by anon_vma_prepare, to check
 * neighbouring vmas for a suitable anon_vma, before it goes off
 * to allocate a new anon_vma.  It checks because a repetitive
 * sequence of mprotects and faults may otherwise lead to distinct
 * anon_vmas being allocated, preventing vma merge in subsequent
 * mprotect.
 */
struct anon_vma *find_mergeable_anon_vma(struct vm_area_struct *vma)
{
	struct anon_vma *anon_vma;
	struct vm_area_struct *near;

	near = vma->vm_next;
	if (!near)
		goto try_prev;

	anon_vma = reusable_anon_vma(near, vma, near);
	if (anon_vma)
		return anon_vma;
try_prev:
	near = vma->vm_prev;
	if (!near)
		goto none;

	anon_vma = reusable_anon_vma(near, near, vma);
	if (anon_vma)
		return anon_vma;
none:
	/*
	 * There's no absolute need to look only at touching neighbours:
	 * we could search further afield for "compatible" anon_vmas.
	 * But it would probably just be a waste of time searching,
	 * or lead to too many vmas hanging off the same anon_vma.
	 * We're trying to allow mprotect remerging later on,
	 * not trying to minimize memory used for anon_vmas.
	 */
	return NULL;
}

/*
 * If a hint addr is less than mmap_min_addr change hint to be as
 * low as possible but still greater than mmap_min_addr
 */
static inline unsigned long round_hint_to_min(unsigned long hint)
{
	hint &= PAGE_MASK;
	if (((void *)hint != NULL) &&
	    (hint < mmap_min_addr))
		return PAGE_ALIGN(mmap_min_addr);
	return hint;
}

static inline int mlock_future_check(struct mm_struct *mm,
				     unsigned long flags,
				     unsigned long len)
{
	unsigned long locked, lock_limit;

	/*  mlock MCL_FUTURE? */
	if (flags & VM_LOCKED) {
		locked = len >> PAGE_SHIFT;
		locked += mm->locked_vm;
		lock_limit = rlimit(RLIMIT_MEMLOCK);
		lock_limit >>= PAGE_SHIFT;
		if (locked > lock_limit && !capable(CAP_IPC_LOCK))
			return -EAGAIN;
	}
	return 0;
}

static inline u64 file_mmap_size_max(struct file *file, struct inode *inode)
{
	if (S_ISREG(inode->i_mode))
		return MAX_LFS_FILESIZE;

	if (S_ISBLK(inode->i_mode))
		return MAX_LFS_FILESIZE;

	/* Special "we do even unsigned file positions" case */
	if (file->f_mode & FMODE_UNSIGNED_OFFSET)
		return 0;

	/* Yes, random drivers might want more. But I'm tired of buggy drivers */
	return ULONG_MAX;
}

static inline bool file_mmap_ok(struct file *file, struct inode *inode,
				unsigned long pgoff, unsigned long len)
{
	u64 maxsize = file_mmap_size_max(file, inode);

	if (maxsize && len > maxsize)
		return false;
	maxsize -= len;
	if (pgoff > maxsize >> PAGE_SHIFT)
		return false;
	return true;
}

/*
 * The caller must hold down_write(&current->mm->mmap_sem).
 */
unsigned long do_mmap(struct file *file, unsigned long addr,
			unsigned long len, unsigned long prot,
			unsigned long flags, vm_flags_t vm_flags,
			unsigned long pgoff, unsigned long *populate,
			struct list_head *uf)
{
	struct mm_struct *mm = current->mm;
	int pkey = 0;

	*populate = 0;

	if (!len)
		return -EINVAL;

	/*
	 * Does the application expect PROT_READ to imply PROT_EXEC?
	 *
	 * (the exception is when the underlying filesystem is noexec
	 *  mounted, in which case we dont add PROT_EXEC.)
	 */
	if ((prot & PROT_READ) && (current->personality & READ_IMPLIES_EXEC))
		if (!(file && path_noexec(&file->f_path)))
			prot |= PROT_EXEC;

	/* force arch specific MAP_FIXED handling in get_unmapped_area */
	if (flags & MAP_FIXED_NOREPLACE)
		flags |= MAP_FIXED;

	if (!(flags & MAP_FIXED))
		addr = round_hint_to_min(addr);

	/* Careful about overflows.. */
	len = PAGE_ALIGN(len);
	if (!len)
		return -ENOMEM;

	/* offset overflow? */
	if ((pgoff + (len >> PAGE_SHIFT)) < pgoff)
		return -EOVERFLOW;

	/* Too many mappings? */
	if (mm->map_count > sysctl_max_map_count)
		return -ENOMEM;

	/* Obtain the address to map to. we verify (or select) it and ensure
	 * that it represents a valid section of the address space.
	 */
	addr = get_unmapped_area(file, addr, len, pgoff, flags);
	if (offset_in_page(addr))
		return addr;

	if (flags & MAP_FIXED_NOREPLACE) {
		struct vm_area_struct *vma = find_vma(mm, addr);

		if (vma && vma->vm_start < addr + len)
			return -EEXIST;
	}

	if (prot == PROT_EXEC) {
		pkey = execute_only_pkey(mm);
		if (pkey < 0)
			pkey = 0;
	}

	/* Do simple checking here so the lower-level routines won't have
	 * to. we assume access permissions have been handled by the open
	 * of the memory object, so we don't do any here.
	 */
	vm_flags |= calc_vm_prot_bits(prot, pkey) | calc_vm_flag_bits(flags) |
			mm->def_flags | VM_MAYREAD | VM_MAYWRITE | VM_MAYEXEC;

	if (flags & MAP_LOCKED)
		if (!can_do_mlock())
			return -EPERM;

	if (mlock_future_check(mm, vm_flags, len))
		return -EAGAIN;

	if (file) {
		struct inode *inode = file_inode(file);
		unsigned long flags_mask;

		if (!file_mmap_ok(file, inode, pgoff, len))
			return -EOVERFLOW;

		flags_mask = LEGACY_MAP_MASK | file->f_op->mmap_supported_flags;

		if (!file_mmap_ok(file, inode, pgoff, len))
			return -EOVERFLOW;

		switch (flags & MAP_TYPE) {
		case MAP_SHARED:
			/*
			 * Force use of MAP_SHARED_VALIDATE with non-legacy
			 * flags. E.g. MAP_SYNC is dangerous to use with
			 * MAP_SHARED as you don't know which consistency model
			 * you will get. We silently ignore unsupported flags
			 * with MAP_SHARED to preserve backward compatibility.
			 */
			flags &= LEGACY_MAP_MASK;
			/* fall through */
		case MAP_SHARED_VALIDATE:
			if (flags & ~flags_mask)
				return -EOPNOTSUPP;
			if ((prot&PROT_WRITE) && !(file->f_mode&FMODE_WRITE))
				return -EACCES;

			/*
			 * Make sure we don't allow writing to an append-only
			 * file..
			 */
			if (IS_APPEND(inode) && (file->f_mode & FMODE_WRITE))
				return -EACCES;

			/*
			 * Make sure there are no mandatory locks on the file.
			 */
			if (locks_verify_locked(file))
				return -EAGAIN;

			vm_flags |= VM_SHARED | VM_MAYSHARE;
			if (!(file->f_mode & FMODE_WRITE))
				vm_flags &= ~(VM_MAYWRITE | VM_SHARED);

			/* fall through */
		case MAP_PRIVATE:
			if (!(file->f_mode & FMODE_READ))
				return -EACCES;
			if (path_noexec(&file->f_path)) {
				if (vm_flags & VM_EXEC)
					return -EPERM;
				vm_flags &= ~VM_MAYEXEC;
			}

			if (!file->f_op->mmap)
				return -ENODEV;
			if (vm_flags & (VM_GROWSDOWN|VM_GROWSUP))
				return -EINVAL;
			break;

		default:
			return -EINVAL;
		}
	} else {
		switch (flags & MAP_TYPE) {
		case MAP_SHARED:
			if (vm_flags & (VM_GROWSDOWN|VM_GROWSUP))
				return -EINVAL;
			/*
			 * Ignore pgoff.
			 */
			pgoff = 0;
			vm_flags |= VM_SHARED | VM_MAYSHARE;
			break;
		case MAP_PRIVATE:
			/*
			 * Set pgoff according to addr for anon_vma.
			 */
			pgoff = addr >> PAGE_SHIFT;
			break;
		default:
			return -EINVAL;
		}
	}

	/*
	 * Set 'VM_NORESERVE' if we should not account for the
	 * memory use of this mapping.
	 */
	if (flags & MAP_NORESERVE) {
		/* We honor MAP_NORESERVE if allowed to overcommit */
		if (sysctl_overcommit_memory != OVERCOMMIT_NEVER)
			vm_flags |= VM_NORESERVE;

		/* hugetlb applies strict overcommit unless MAP_NORESERVE */
		if (file && is_file_hugepages(file))
			vm_flags |= VM_NORESERVE;
	}

	addr = mmap_region(file, addr, len, vm_flags, pgoff, uf);
	if (!IS_ERR_VALUE(addr) &&
	    ((vm_flags & VM_LOCKED) ||
	     (flags & (MAP_POPULATE | MAP_NONBLOCK)) == MAP_POPULATE))
		*populate = len;
	return addr;
}

unsigned long ksys_mmap_pgoff(unsigned long addr, unsigned long len,
			      unsigned long prot, unsigned long flags,
			      unsigned long fd, unsigned long pgoff)
{
	struct file *file = NULL;
	unsigned long retval;

	if (!(flags & MAP_ANONYMOUS)) {
		audit_mmap_fd(fd, flags);
		file = fget(fd);
		if (!file)
			return -EBADF;
		if (is_file_hugepages(file))
			len = ALIGN(len, huge_page_size(hstate_file(file)));
		retval = -EINVAL;
		if (unlikely(flags & MAP_HUGETLB && !is_file_hugepages(file)))
			goto out_fput;
	} else if (flags & MAP_HUGETLB) {
		struct user_struct *user = NULL;
		struct hstate *hs;

		hs = hstate_sizelog((flags >> MAP_HUGE_SHIFT) & MAP_HUGE_MASK);
		if (!hs)
			return -EINVAL;

		len = ALIGN(len, huge_page_size(hs));
		/*
		 * VM_NORESERVE is used because the reservations will be
		 * taken when vm_ops->mmap() is called
		 * A dummy user value is used because we are not locking
		 * memory so no accounting is necessary
		 */
		file = hugetlb_file_setup(HUGETLB_ANON_FILE, len,
				VM_NORESERVE,
				&user, HUGETLB_ANONHUGE_INODE,
				(flags >> MAP_HUGE_SHIFT) & MAP_HUGE_MASK);
		if (IS_ERR(file))
			return PTR_ERR(file);
	}

	flags &= ~(MAP_EXECUTABLE | MAP_DENYWRITE);

	retval = vm_mmap_pgoff(file, addr, len, prot, flags, pgoff);
out_fput:
	if (file)
		fput(file);
	return retval;
}

SYSCALL_DEFINE6(mmap_pgoff, unsigned long, addr, unsigned long, len,
		unsigned long, prot, unsigned long, flags,
		unsigned long, fd, unsigned long, pgoff)
{
	return ksys_mmap_pgoff(addr, len, prot, flags, fd, pgoff);
}

#ifdef __ARCH_WANT_SYS_OLD_MMAP
struct mmap_arg_struct {
	unsigned long addr;
	unsigned long len;
	unsigned long prot;
	unsigned long flags;
	unsigned long fd;
	unsigned long offset;
};

SYSCALL_DEFINE1(old_mmap, struct mmap_arg_struct __user *, arg)
{
	struct mmap_arg_struct a;

	if (copy_from_user(&a, arg, sizeof(a)))
		return -EFAULT;
	if (offset_in_page(a.offset))
		return -EINVAL;

	return ksys_mmap_pgoff(a.addr, a.len, a.prot, a.flags, a.fd,
			       a.offset >> PAGE_SHIFT);
}
#endif /* __ARCH_WANT_SYS_OLD_MMAP */

/*
 * Some shared mappigns will want the pages marked read-only
 * to track write events. If so, we'll downgrade vm_page_prot
 * to the private version (using protection_map[] without the
 * VM_SHARED bit).
 */
int vma_wants_writenotify(struct vm_area_struct *vma, pgprot_t vm_page_prot)
{
	vm_flags_t vm_flags = vma->vm_flags;
	const struct vm_operations_struct *vm_ops = vma->vm_ops;

	/* If it was private or non-writable, the write bit is already clear */
	if ((vm_flags & (VM_WRITE|VM_SHARED)) != ((VM_WRITE|VM_SHARED)))
		return 0;

	/* The backer wishes to know when pages are first written to? */
	if (vm_ops && (vm_ops->page_mkwrite || vm_ops->pfn_mkwrite))
		return 1;

	/* The open routine did something to the protections that pgprot_modify
	 * won't preserve? */
	if (pgprot_val(vm_page_prot) !=
	    pgprot_val(vm_pgprot_modify(vm_page_prot, vm_flags)))
		return 0;

	/* Do we need to track softdirty? */
	if (IS_ENABLED(CONFIG_MEM_SOFT_DIRTY) && !(vm_flags & VM_SOFTDIRTY))
		return 1;

	/* Specialty mapping? */
	if (vm_flags & VM_PFNMAP)
		return 0;

	/* Can the mapping track the dirty pages? */
	return vma->vm_file && vma->vm_file->f_mapping &&
		mapping_cap_account_dirty(vma->vm_file->f_mapping);
}

/*
 * We account for memory if it's a private writeable mapping,
 * not hugepages and VM_NORESERVE wasn't set.
 */
static inline int accountable_mapping(struct file *file, vm_flags_t vm_flags)
{
	/*
	 * hugetlb has its own accounting separate from the core VM
	 * VM_HUGETLB may not be set yet so we cannot check for that flag.
	 */
	if (file && is_file_hugepages(file))
		return 0;

	return (vm_flags & (VM_NORESERVE | VM_SHARED | VM_WRITE)) == VM_WRITE;
}

unsigned long mmap_region(struct file *file, unsigned long addr,
		unsigned long len, vm_flags_t vm_flags, unsigned long pgoff,
		struct list_head *uf)
{
	struct mm_struct *mm = current->mm;
	struct vm_area_struct *vma, *prev;
	int error;
	struct rb_node **rb_link, *rb_parent;
	unsigned long charged = 0;

	/* Check against address space limit. */
	if (!may_expand_vm(mm, vm_flags, len >> PAGE_SHIFT)) {
		unsigned long nr_pages;

		/*
		 * MAP_FIXED may remove pages of mappings that intersects with
		 * requested mapping. Account for the pages it would unmap.
		 */
		nr_pages = count_vma_pages_range(mm, addr, addr + len);

		if (!may_expand_vm(mm, vm_flags,
					(len >> PAGE_SHIFT) - nr_pages))
			return -ENOMEM;
	}

	/* Clear old maps */
	while (find_vma_links(mm, addr, addr + len, &prev, &rb_link,
			      &rb_parent)) {
		if (do_munmap(mm, addr, len, uf))
			return -ENOMEM;
	}

	/*
	 * Private writable mapping: check memory availability
	 */
	if (accountable_mapping(file, vm_flags)) {
		charged = len >> PAGE_SHIFT;
		if (security_vm_enough_memory_mm(mm, charged))
			return -ENOMEM;
		vm_flags |= VM_ACCOUNT;
	}

	/*
	 * Can we just expand an old mapping?
	 */
	vma = vma_merge(mm, prev, addr, addr + len, vm_flags,
			NULL, file, pgoff, NULL, NULL_VM_UFFD_CTX);
	if (vma)
		goto out;

	/*
	 * Determine the object being mapped and call the appropriate
	 * specific mapper. the address has already been validated, but
	 * not unmapped, but the maps are removed from the list.
	 */
	vma = vm_area_alloc(mm);
	if (!vma) {
		error = -ENOMEM;
		goto unacct_error;
	}

	vma->vm_start = addr;
	vma->vm_end = addr + len;
	vma->vm_flags = vm_flags;
	vma->vm_page_prot = vm_get_page_prot(vm_flags);
	vma->vm_pgoff = pgoff;

	if (file) {
		if (vm_flags & VM_DENYWRITE) {
			error = deny_write_access(file);
			if (error)
				goto free_vma;
		}
		if (vm_flags & VM_SHARED) {
			error = mapping_map_writable(file->f_mapping);
			if (error)
				goto allow_write_and_free_vma;
		}

		/* ->mmap() can change vma->vm_file, but must guarantee that
		 * vma_link() below can deny write-access if VM_DENYWRITE is set
		 * and map writably if VM_SHARED is set. This usually means the
		 * new file must not have been exposed to user-space, yet.
		 */
		vma->vm_file = get_file(file);
		error = call_mmap(file, vma);
		if (error)
			goto unmap_and_free_vma;

		/* Can addr have changed??
		 *
		 * Answer: Yes, several device drivers can do it in their
		 *         f_op->mmap method. -DaveM
		 * Bug: If addr is changed, prev, rb_link, rb_parent should
		 *      be updated for vma_link()
		 */
		WARN_ON_ONCE(addr != vma->vm_start);

		addr = vma->vm_start;
		vm_flags = vma->vm_flags;
	} else if (vm_flags & VM_SHARED) {
		error = shmem_zero_setup(vma);
		if (error)
			goto free_vma;
	} else {
		vma_set_anonymous(vma);
	}

	vma_link(mm, vma, prev, rb_link, rb_parent);
	/* Once vma denies write, undo our temporary denial count */
	if (file) {
		if (vm_flags & VM_SHARED)
			mapping_unmap_writable(file->f_mapping);
		if (vm_flags & VM_DENYWRITE)
			allow_write_access(file);
	}
	file = vma->vm_file;
out:
	perf_event_mmap(vma);

	vm_stat_account(mm, vm_flags, len >> PAGE_SHIFT);
	if (vm_flags & VM_LOCKED) {
		if ((vm_flags & VM_SPECIAL) || vma_is_dax(vma) ||
					is_vm_hugetlb_page(vma) ||
					vma == get_gate_vma(current->mm))
			vma->vm_flags &= VM_LOCKED_CLEAR_MASK;
		else
			mm->locked_vm += (len >> PAGE_SHIFT);
	}

	if (file)
		uprobe_mmap(vma);

	/*
	 * New (or expanded) vma always get soft dirty status.
	 * Otherwise user-space soft-dirty page tracker won't
	 * be able to distinguish situation when vma area unmapped,
	 * then new mapped in-place (which must be aimed as
	 * a completely new data area).
	 */
	vma->vm_flags |= VM_SOFTDIRTY;

	vma_set_page_prot(vma);

	return addr;

unmap_and_free_vma:
	vma->vm_file = NULL;
	fput(file);

	/* Undo any partial mapping done by a device driver. */
	unmap_region(mm, vma, prev, vma->vm_start, vma->vm_end);
	charged = 0;
	if (vm_flags & VM_SHARED)
		mapping_unmap_writable(file->f_mapping);
allow_write_and_free_vma:
	if (vm_flags & VM_DENYWRITE)
		allow_write_access(file);
free_vma:
	vm_area_free(vma);
unacct_error:
	if (charged)
		vm_unacct_memory(charged);
	return error;
}

unsigned long unmapped_area(struct vm_unmapped_area_info *info)
{
	/*
	 * We implement the search by looking for an rbtree node that
	 * immediately follows a suitable gap. That is,
	 * - gap_start = vma->vm_prev->vm_end <= info->high_limit - length;
	 * - gap_end   = vma->vm_start        >= info->low_limit  + length;
	 * - gap_end - gap_start >= length
	 */

	struct mm_struct *mm = current->mm;
	struct vm_area_struct *vma;
	unsigned long length, low_limit, high_limit, gap_start, gap_end;

	/* Adjust search length to account for worst case alignment overhead */
	length = info->length + info->align_mask;
	if (length < info->length)
		return -ENOMEM;

	/* Adjust search limits by the desired length */
	if (info->high_limit < length)
		return -ENOMEM;
	high_limit = info->high_limit - length;

	if (info->low_limit > high_limit)
		return -ENOMEM;
	low_limit = info->low_limit + length;

	/* Check if rbtree root looks promising */
	if (RB_EMPTY_ROOT(&mm->mm_rb))
		goto check_highest;
	vma = rb_entry(mm->mm_rb.rb_node, struct vm_area_struct, vm_rb);
	if (vma->rb_subtree_gap < length)
		goto check_highest;

	while (true) {
		/* Visit left subtree if it looks promising */
		gap_end = vm_start_gap(vma);
		if (gap_end >= low_limit && vma->vm_rb.rb_left) {
			struct vm_area_struct *left =
				rb_entry(vma->vm_rb.rb_left,
					 struct vm_area_struct, vm_rb);
			if (left->rb_subtree_gap >= length) {
				vma = left;
				continue;
			}
		}

		gap_start = vma->vm_prev ? vm_end_gap(vma->vm_prev) : 0;
check_current:
		/* Check if current node has a suitable gap */
		if (gap_start > high_limit)
			return -ENOMEM;
		if (gap_end >= low_limit &&
		    gap_end > gap_start && gap_end - gap_start >= length)
			goto found;

		/* Visit right subtree if it looks promising */
		if (vma->vm_rb.rb_right) {
			struct vm_area_struct *right =
				rb_entry(vma->vm_rb.rb_right,
					 struct vm_area_struct, vm_rb);
			if (right->rb_subtree_gap >= length) {
				vma = right;
				continue;
			}
		}

		/* Go back up the rbtree to find next candidate node */
		while (true) {
			struct rb_node *prev = &vma->vm_rb;
			if (!rb_parent(prev))
				goto check_highest;
			vma = rb_entry(rb_parent(prev),
				       struct vm_area_struct, vm_rb);
			if (prev == vma->vm_rb.rb_left) {
				gap_start = vm_end_gap(vma->vm_prev);
				gap_end = vm_start_gap(vma);
				goto check_current;
			}
		}
	}

check_highest:
	/* Check highest gap, which does not precede any rbtree node */
	gap_start = mm->highest_vm_end;
	gap_end = ULONG_MAX;  /* Only for VM_BUG_ON below */
	if (gap_start > high_limit)
		return -ENOMEM;

found:
	/* We found a suitable gap. Clip it with the original low_limit. */
	if (gap_start < info->low_limit)
		gap_start = info->low_limit;

	/* Adjust gap address to the desired alignment */
	gap_start += (info->align_offset - gap_start) & info->align_mask;

	VM_BUG_ON(gap_start + info->length > info->high_limit);
	VM_BUG_ON(gap_start + info->length > gap_end);
	return gap_start;
}

unsigned long unmapped_area_topdown(struct vm_unmapped_area_info *info)
{
	struct mm_struct *mm = current->mm;
	struct vm_area_struct *vma;
	unsigned long length, low_limit, high_limit, gap_start, gap_end;

	/* Adjust search length to account for worst case alignment overhead */
	length = info->length + info->align_mask;
	if (length < info->length)
		return -ENOMEM;

	/*
	 * Adjust search limits by the desired length.
	 * See implementation comment at top of unmapped_area().
	 */
	gap_end = info->high_limit;
	if (gap_end < length)
		return -ENOMEM;
	high_limit = gap_end - length;

	if (info->low_limit > high_limit)
		return -ENOMEM;
	low_limit = info->low_limit + length;

	/* Check highest gap, which does not precede any rbtree node */
	gap_start = mm->highest_vm_end;
	if (gap_start <= high_limit)
		goto found_highest;

	/* Check if rbtree root looks promising */
	if (RB_EMPTY_ROOT(&mm->mm_rb))
		return -ENOMEM;
	vma = rb_entry(mm->mm_rb.rb_node, struct vm_area_struct, vm_rb);
	if (vma->rb_subtree_gap < length)
		return -ENOMEM;

	while (true) {
		/* Visit right subtree if it looks promising */
		gap_start = vma->vm_prev ? vm_end_gap(vma->vm_prev) : 0;
		if (gap_start <= high_limit && vma->vm_rb.rb_right) {
			struct vm_area_struct *right =
				rb_entry(vma->vm_rb.rb_right,
					 struct vm_area_struct, vm_rb);
			if (right->rb_subtree_gap >= length) {
				vma = right;
				continue;
			}
		}

check_current:
		/* Check if current node has a suitable gap */
		gap_end = vm_start_gap(vma);
		if (gap_end < low_limit)
			return -ENOMEM;
		if (gap_start <= high_limit &&
		    gap_end > gap_start && gap_end - gap_start >= length)
			goto found;

		/* Visit left subtree if it looks promising */
		if (vma->vm_rb.rb_left) {
			struct vm_area_struct *left =
				rb_entry(vma->vm_rb.rb_left,
					 struct vm_area_struct, vm_rb);
			if (left->rb_subtree_gap >= length) {
				vma = left;
				continue;
			}
		}

		/* Go back up the rbtree to find next candidate node */
		while (true) {
			struct rb_node *prev = &vma->vm_rb;
			if (!rb_parent(prev))
				return -ENOMEM;
			vma = rb_entry(rb_parent(prev),
				       struct vm_area_struct, vm_rb);
			if (prev == vma->vm_rb.rb_right) {
				gap_start = vma->vm_prev ?
					vm_end_gap(vma->vm_prev) : 0;
				goto check_current;
			}
		}
	}

found:
	/* We found a suitable gap. Clip it with the original high_limit. */
	if (gap_end > info->high_limit)
		gap_end = info->high_limit;

found_highest:
	/* Compute highest gap address at the desired alignment */
	gap_end -= info->length;
	gap_end -= (gap_end - info->align_offset) & info->align_mask;

	VM_BUG_ON(gap_end < info->low_limit);
	VM_BUG_ON(gap_end < gap_start);
	return gap_end;
}

/* Get an address range which is currently unmapped.
 * For shmat() with addr=0.
 *
 * Ugly calling convention alert:
 * Return value with the low bits set means error value,
 * ie
 *	if (ret & ~PAGE_MASK)
 *		error = ret;
 *
 * This function "knows" that -ENOMEM has the bits set.
 */
#ifndef HAVE_ARCH_UNMAPPED_AREA
unsigned long
arch_get_unmapped_area(struct file *filp, unsigned long addr,
		unsigned long len, unsigned long pgoff, unsigned long flags)
{
	struct mm_struct *mm = current->mm;
	struct vm_area_struct *vma, *prev;
	struct vm_unmapped_area_info info;

	if (len > TASK_SIZE - mmap_min_addr)
		return -ENOMEM;

	if (flags & MAP_FIXED)
		return addr;

	if (addr) {
		addr = PAGE_ALIGN(addr);
		vma = find_vma_prev(mm, addr, &prev);
		if (TASK_SIZE - len >= addr && addr >= mmap_min_addr &&
		    (!vma || addr + len <= vm_start_gap(vma)) &&
		    (!prev || addr >= vm_end_gap(prev)))
			return addr;
	}

	info.flags = 0;
	info.length = len;
	info.low_limit = mm->mmap_base;
	info.high_limit = TASK_SIZE;
	info.align_mask = 0;
	return vm_unmapped_area(&info);
}
#endif

/*
 * This mmap-allocator allocates new areas top-down from below the
 * stack's low limit (the base):
 */
#ifndef HAVE_ARCH_UNMAPPED_AREA_TOPDOWN
unsigned long
arch_get_unmapped_area_topdown(struct file *filp, const unsigned long addr0,
			  const unsigned long len, const unsigned long pgoff,
			  const unsigned long flags)
{
	struct vm_area_struct *vma, *prev;
	struct mm_struct *mm = current->mm;
	unsigned long addr = addr0;
	struct vm_unmapped_area_info info;

	/* requested length too big for entire address space */
	if (len > TASK_SIZE - mmap_min_addr)
		return -ENOMEM;

	if (flags & MAP_FIXED)
		return addr;

	/* requesting a specific address */
	if (addr) {
		addr = PAGE_ALIGN(addr);
		vma = find_vma_prev(mm, addr, &prev);
		if (TASK_SIZE - len >= addr && addr >= mmap_min_addr &&
				(!vma || addr + len <= vm_start_gap(vma)) &&
				(!prev || addr >= vm_end_gap(prev)))
			return addr;
	}

	info.flags = VM_UNMAPPED_AREA_TOPDOWN;
	info.length = len;
	info.low_limit = max(PAGE_SIZE, mmap_min_addr);
	info.high_limit = mm->mmap_base;
	info.align_mask = 0;
	addr = vm_unmapped_area(&info);

	/*
	 * A failed mmap() very likely causes application failure,
	 * so fall back to the bottom-up function here. This scenario
	 * can happen with large stack limits and large mmap()
	 * allocations.
	 */
	if (offset_in_page(addr)) {
		VM_BUG_ON(addr != -ENOMEM);
		info.flags = 0;
		info.low_limit = TASK_UNMAPPED_BASE;
		info.high_limit = TASK_SIZE;
		addr = vm_unmapped_area(&info);
	}

	return addr;
}
#endif

unsigned long
get_unmapped_area(struct file *file, unsigned long addr, unsigned long len,
		unsigned long pgoff, unsigned long flags)
{
	unsigned long (*get_area)(struct file *, unsigned long,
				  unsigned long, unsigned long, unsigned long);

	unsigned long error = arch_mmap_check(addr, len, flags);
	if (error)
		return error;

	/* Careful about overflows.. */
	if (len > TASK_SIZE)
		return -ENOMEM;

	get_area = current->mm->get_unmapped_area;
	if (file) {
		if (file->f_op->get_unmapped_area)
			get_area = file->f_op->get_unmapped_area;
	} else if (flags & MAP_SHARED) {
		/*
		 * mmap_region() will call shmem_zero_setup() to create a file,
		 * so use shmem's get_unmapped_area in case it can be huge.
		 * do_mmap_pgoff() will clear pgoff, so match alignment.
		 */
		pgoff = 0;
		get_area = shmem_get_unmapped_area;
	}

	addr = get_area(file, addr, len, pgoff, flags);
	if (IS_ERR_VALUE(addr))
		return addr;

	if (addr > TASK_SIZE - len)
		return -ENOMEM;
	if (offset_in_page(addr))
		return -EINVAL;

	error = security_mmap_addr(addr);
	return error ? error : addr;
}

EXPORT_SYMBOL(get_unmapped_area);

/* Look up the first VMA which satisfies  addr < vm_end,  NULL if none. */
struct vm_area_struct *find_vma(struct mm_struct *mm, unsigned long addr)
{
	struct rb_node *rb_node;
	struct vm_area_struct *vma;

	/* Check the cache first. */
	vma = vmacache_find(mm, addr);
	if (likely(vma))
		return vma;

	rb_node = mm->mm_rb.rb_node;

	while (rb_node) {
		struct vm_area_struct *tmp;

		tmp = rb_entry(rb_node, struct vm_area_struct, vm_rb);

		if (tmp->vm_end > addr) {
			vma = tmp;
			if (tmp->vm_start <= addr)
				break;
			rb_node = rb_node->rb_left;
		} else
			rb_node = rb_node->rb_right;
	}

	if (vma)
		vmacache_update(addr, vma);
	return vma;
}

EXPORT_SYMBOL(find_vma);

/*
 * Same as find_vma, but also return a pointer to the previous VMA in *pprev.
 */
struct vm_area_struct *
find_vma_prev(struct mm_struct *mm, unsigned long addr,
			struct vm_area_struct **pprev)
{
	struct vm_area_struct *vma;

	vma = find_vma(mm, addr);
	if (vma) {
		*pprev = vma->vm_prev;
	} else {
		struct rb_node *rb_node = mm->mm_rb.rb_node;
		*pprev = NULL;
		while (rb_node) {
			*pprev = rb_entry(rb_node, struct vm_area_struct, vm_rb);
			rb_node = rb_node->rb_right;
		}
	}
	return vma;
}

/*
 * Verify that the stack growth is acceptable and
 * update accounting. This is shared with both the
 * grow-up and grow-down cases.
 */
static int acct_stack_growth(struct vm_area_struct *vma,
			     unsigned long size, unsigned long grow)
{
	struct mm_struct *mm = vma->vm_mm;
	unsigned long new_start;

	/* address space limit tests */
	if (!may_expand_vm(mm, vma->vm_flags, grow))
		return -ENOMEM;

	/* Stack limit test */
	if (size > rlimit(RLIMIT_STACK))
		return -ENOMEM;

	/* mlock limit tests */
	if (vma->vm_flags & VM_LOCKED) {
		unsigned long locked;
		unsigned long limit;
		locked = mm->locked_vm + grow;
		limit = rlimit(RLIMIT_MEMLOCK);
		limit >>= PAGE_SHIFT;
		if (locked > limit && !capable(CAP_IPC_LOCK))
			return -ENOMEM;
	}

	/* Check to ensure the stack will not grow into a hugetlb-only region */
	new_start = (vma->vm_flags & VM_GROWSUP) ? vma->vm_start :
			vma->vm_end - size;
	if (is_hugepage_only_range(vma->vm_mm, new_start, size))
		return -EFAULT;

	/*
	 * Overcommit..  This must be the final test, as it will
	 * update security statistics.
	 */
	if (security_vm_enough_memory_mm(mm, grow))
		return -ENOMEM;

	return 0;
}

#if defined(CONFIG_STACK_GROWSUP) || defined(CONFIG_IA64)
/*
 * PA-RISC uses this for its stack; IA64 for its Register Backing Store.
 * vma is the last one with address > vma->vm_end.  Have to extend vma.
 */
int expand_upwards(struct vm_area_struct *vma, unsigned long address)
{
	struct mm_struct *mm = vma->vm_mm;
	struct vm_area_struct *next;
	unsigned long gap_addr;
	int error = 0;

	if (!(vma->vm_flags & VM_GROWSUP))
		return -EFAULT;

	/* Guard against exceeding limits of the address space. */
	address &= PAGE_MASK;
	if (address >= (TASK_SIZE & PAGE_MASK))
		return -ENOMEM;
	address += PAGE_SIZE;

	/* Enforce stack_guard_gap */
	gap_addr = address + stack_guard_gap;

	/* Guard against overflow */
	if (gap_addr < address || gap_addr > TASK_SIZE)
		gap_addr = TASK_SIZE;

	next = vma->vm_next;
	if (next && next->vm_start < gap_addr &&
			(next->vm_flags & (VM_WRITE|VM_READ|VM_EXEC))) {
		if (!(next->vm_flags & VM_GROWSUP))
			return -ENOMEM;
		/* Check that both stack segments have the same anon_vma? */
	}

	/* We must make sure the anon_vma is allocated. */
	if (unlikely(anon_vma_prepare(vma)))
		return -ENOMEM;

	/*
	 * vma->vm_start/vm_end cannot change under us because the caller
	 * is required to hold the mmap_sem in read mode.  We need the
	 * anon_vma lock to serialize against concurrent expand_stacks.
	 */
	anon_vma_lock_write(vma->anon_vma);

	/* Somebody else might have raced and expanded it already */
	if (address > vma->vm_end) {
		unsigned long size, grow;

		size = address - vma->vm_start;
		grow = (address - vma->vm_end) >> PAGE_SHIFT;

		error = -ENOMEM;
		if (vma->vm_pgoff + (size >> PAGE_SHIFT) >= vma->vm_pgoff) {
			error = acct_stack_growth(vma, size, grow);
			if (!error) {
				/*
				 * vma_gap_update() doesn't support concurrent
				 * updates, but we only hold a shared mmap_sem
				 * lock here, so we need to protect against
				 * concurrent vma expansions.
				 * anon_vma_lock_write() doesn't help here, as
				 * we don't guarantee that all growable vmas
				 * in a mm share the same root anon vma.
				 * So, we reuse mm->page_table_lock to guard
				 * against concurrent vma expansions.
				 */
				spin_lock(&mm->page_table_lock);
				if (vma->vm_flags & VM_LOCKED)
					mm->locked_vm += grow;
				vm_stat_account(mm, vma->vm_flags, grow);
				anon_vma_interval_tree_pre_update_vma(vma);
				vma->vm_end = address;
				anon_vma_interval_tree_post_update_vma(vma);
				if (vma->vm_next)
					vma_gap_update(vma->vm_next);
				else
					mm->highest_vm_end = vm_end_gap(vma);
				spin_unlock(&mm->page_table_lock);

				perf_event_mmap(vma);
			}
		}
	}
	anon_vma_unlock_write(vma->anon_vma);
	khugepaged_enter_vma_merge(vma, vma->vm_flags);
	validate_mm(mm);
	return error;
}
#endif /* CONFIG_STACK_GROWSUP || CONFIG_IA64 */

/*
 * vma is the first one with address < vma->vm_start.  Have to extend vma.
 */
int expand_downwards(struct vm_area_struct *vma,
				   unsigned long address)
{
	struct mm_struct *mm = vma->vm_mm;
	struct vm_area_struct *prev;
	int error;

	address &= PAGE_MASK;
	error = security_mmap_addr(address);
	if (error)
		return error;

	/* Enforce stack_guard_gap */
	prev = vma->vm_prev;
	/* Check that both stack segments have the same anon_vma? */
	if (prev && !(prev->vm_flags & VM_GROWSDOWN) &&
			(prev->vm_flags & (VM_WRITE|VM_READ|VM_EXEC))) {
		if (address - prev->vm_end < stack_guard_gap)
			return -ENOMEM;
	}

	/* We must make sure the anon_vma is allocated. */
	if (unlikely(anon_vma_prepare(vma)))
		return -ENOMEM;

	/*
	 * vma->vm_start/vm_end cannot change under us because the caller
	 * is required to hold the mmap_sem in read mode.  We need the
	 * anon_vma lock to serialize against concurrent expand_stacks.
	 */
	anon_vma_lock_write(vma->anon_vma);

	/* Somebody else might have raced and expanded it already */
	if (address < vma->vm_start) {
		unsigned long size, grow;

		size = vma->vm_end - address;
		grow = (vma->vm_start - address) >> PAGE_SHIFT;

		error = -ENOMEM;
		if (grow <= vma->vm_pgoff) {
			error = acct_stack_growth(vma, size, grow);
			if (!error) {
				/*
				 * vma_gap_update() doesn't support concurrent
				 * updates, but we only hold a shared mmap_sem
				 * lock here, so we need to protect against
				 * concurrent vma expansions.
				 * anon_vma_lock_write() doesn't help here, as
				 * we don't guarantee that all growable vmas
				 * in a mm share the same root anon vma.
				 * So, we reuse mm->page_table_lock to guard
				 * against concurrent vma expansions.
				 */
				spin_lock(&mm->page_table_lock);
				if (vma->vm_flags & VM_LOCKED)
					mm->locked_vm += grow;
				vm_stat_account(mm, vma->vm_flags, grow);
				anon_vma_interval_tree_pre_update_vma(vma);
				vma->vm_start = address;
				vma->vm_pgoff -= grow;
				anon_vma_interval_tree_post_update_vma(vma);
				vma_gap_update(vma);
				spin_unlock(&mm->page_table_lock);

				perf_event_mmap(vma);
			}
		}
	}
	anon_vma_unlock_write(vma->anon_vma);
	khugepaged_enter_vma_merge(vma, vma->vm_flags);
	validate_mm(mm);
	return error;
}

/* enforced gap between the expanding stack and other mappings. */
unsigned long stack_guard_gap = 256UL<<PAGE_SHIFT;

static int __init cmdline_parse_stack_guard_gap(char *p)
{
	unsigned long val;
	char *endptr;

	val = simple_strtoul(p, &endptr, 10);
	if (!*endptr)
		stack_guard_gap = val << PAGE_SHIFT;

	return 0;
}
__setup("stack_guard_gap=", cmdline_parse_stack_guard_gap);

#ifdef CONFIG_STACK_GROWSUP
int expand_stack(struct vm_area_struct *vma, unsigned long address)
{
	return expand_upwards(vma, address);
}

struct vm_area_struct *
find_extend_vma(struct mm_struct *mm, unsigned long addr)
{
	struct vm_area_struct *vma, *prev;

	addr &= PAGE_MASK;
	vma = find_vma_prev(mm, addr, &prev);
	if (vma && (vma->vm_start <= addr))
		return vma;
	if (!prev || expand_stack(prev, addr))
		return NULL;
	if (prev->vm_flags & VM_LOCKED)
		populate_vma_page_range(prev, addr, prev->vm_end, NULL);
	return prev;
}
#else
int expand_stack(struct vm_area_struct *vma, unsigned long address)
{
	return expand_downwards(vma, address);
}

struct vm_area_struct *
find_extend_vma(struct mm_struct *mm, unsigned long addr)
{
	struct vm_area_struct *vma;
	unsigned long start;

	addr &= PAGE_MASK;
	vma = find_vma(mm, addr);
	if (!vma)
		return NULL;
	if (vma->vm_start <= addr)
		return vma;
	if (!(vma->vm_flags & VM_GROWSDOWN))
		return NULL;
	start = vma->vm_start;
	if (expand_stack(vma, addr))
		return NULL;
	if (vma->vm_flags & VM_LOCKED)
		populate_vma_page_range(vma, addr, start, NULL);
	return vma;
}
#endif

EXPORT_SYMBOL_GPL(find_extend_vma);

/*
 * Ok - we have the memory areas we should free on the vma list,
 * so release them, and do the vma updates.
 *
 * Called with the mm semaphore held.
 */
static void remove_vma_list(struct mm_struct *mm, struct vm_area_struct *vma)
{
	unsigned long nr_accounted = 0;

	/* Update high watermark before we lower total_vm */
	update_hiwater_vm(mm);
	do {
		long nrpages = vma_pages(vma);

		if (vma->vm_flags & VM_ACCOUNT)
			nr_accounted += nrpages;
		vm_stat_account(mm, vma->vm_flags, -nrpages);
		vma = remove_vma(vma);
	} while (vma);
	vm_unacct_memory(nr_accounted);
	validate_mm(mm);
}

/*
 * Get rid of page table information in the indicated region.
 *
 * Called with the mm semaphore held.
 */
static void unmap_region(struct mm_struct *mm,
		struct vm_area_struct *vma, struct vm_area_struct *prev,
		unsigned long start, unsigned long end)
{
	struct vm_area_struct *next = prev ? prev->vm_next : mm->mmap;
	struct mmu_gather tlb;

	lru_add_drain();
	tlb_gather_mmu(&tlb, mm, start, end);
	update_hiwater_rss(mm);
	unmap_vmas(&tlb, vma, start, end);
	free_pgtables(&tlb, vma, prev ? prev->vm_end : FIRST_USER_ADDRESS,
				 next ? next->vm_start : USER_PGTABLES_CEILING);
	tlb_finish_mmu(&tlb, start, end);
}

/*
 * Create a list of vma's touched by the unmap, removing them from the mm's
 * vma list as we go..
 */
static void
detach_vmas_to_be_unmapped(struct mm_struct *mm, struct vm_area_struct *vma,
	struct vm_area_struct *prev, unsigned long end)
{
	struct vm_area_struct **insertion_point;
	struct vm_area_struct *tail_vma = NULL;

	insertion_point = (prev ? &prev->vm_next : &mm->mmap);
	vma->vm_prev = NULL;
	do {
		vma_rb_erase(vma, &mm->mm_rb);
		mm->map_count--;
		tail_vma = vma;
		vma = vma->vm_next;
	} while (vma && vma->vm_start < end);
	*insertion_point = vma;
	if (vma) {
		vma->vm_prev = prev;
		vma_gap_update(vma);
	} else
		mm->highest_vm_end = prev ? vm_end_gap(prev) : 0;
	tail_vma->vm_next = NULL;

	/* Kill the cache */
	vmacache_invalidate(mm);
}

/*
 * __split_vma() bypasses sysctl_max_map_count checking.  We use this where it
 * has already been checked or doesn't make sense to fail.
 */
int __split_vma(struct mm_struct *mm, struct vm_area_struct *vma,
		unsigned long addr, int new_below)
{
	struct vm_area_struct *new;
	int err;

	if (vma->vm_ops && vma->vm_ops->split) {
		err = vma->vm_ops->split(vma, addr);
		if (err)
			return err;
	}

	new = vm_area_dup(vma);
	if (!new)
		return -ENOMEM;

	if (new_below)
		new->vm_end = addr;
	else {
		new->vm_start = addr;
		new->vm_pgoff += ((addr - vma->vm_start) >> PAGE_SHIFT);
	}

	err = vma_dup_policy(vma, new);
	if (err)
		goto out_free_vma;

	err = anon_vma_clone(new, vma);
	if (err)
		goto out_free_mpol;

	if (new->vm_file)
		get_file(new->vm_file);

	if (new->vm_ops && new->vm_ops->open)
		new->vm_ops->open(new);

	if (new_below)
		err = vma_adjust(vma, addr, vma->vm_end, vma->vm_pgoff +
			((addr - new->vm_start) >> PAGE_SHIFT), new);
	else
		err = vma_adjust(vma, vma->vm_start, addr, vma->vm_pgoff, new);

	/* Success. */
	if (!err)
		return 0;

	/* Clean everything up if vma_adjust failed. */
	if (new->vm_ops && new->vm_ops->close)
		new->vm_ops->close(new);
	if (new->vm_file)
		fput(new->vm_file);
	unlink_anon_vmas(new);
 out_free_mpol:
	mpol_put(vma_policy(new));
 out_free_vma:
	vm_area_free(new);
	return err;
}

/*
 * Split a vma into two pieces at address 'addr', a new vma is allocated
 * either for the first part or the tail.
 */
int split_vma(struct mm_struct *mm, struct vm_area_struct *vma,
	      unsigned long addr, int new_below)
{
	if (mm->map_count >= sysctl_max_map_count)
		return -ENOMEM;

	return __split_vma(mm, vma, addr, new_below);
}

/* Munmap is split into 2 main parts -- this part which finds
 * what needs doing, and the areas themselves, which do the
 * work.  This now handles partial unmappings.
 * Jeremy Fitzhardinge <jeremy@goop.org>
 */
int do_munmap(struct mm_struct *mm, unsigned long start, size_t len,
	      struct list_head *uf)
{
	unsigned long end;
	struct vm_area_struct *vma, *prev, *last;

	if ((offset_in_page(start)) || start > TASK_SIZE || len > TASK_SIZE-start)
		return -EINVAL;

	len = PAGE_ALIGN(len);
	if (len == 0)
		return -EINVAL;

	/* Find the first overlapping VMA */
	vma = find_vma(mm, start);
	if (!vma)
		return 0;
	prev = vma->vm_prev;
	/* we have  start < vma->vm_end  */

	/* if it doesn't overlap, we have nothing.. */
	end = start + len;
	if (vma->vm_start >= end)
		return 0;

	/*
	 * If we need to split any vma, do it now to save pain later.
	 *
	 * Note: mremap's move_vma VM_ACCOUNT handling assumes a partially
	 * unmapped vm_area_struct will remain in use: so lower split_vma
	 * places tmp vma above, and higher split_vma places tmp vma below.
	 */
	if (start > vma->vm_start) {
		int error;

		/*
		 * Make sure that map_count on return from munmap() will
		 * not exceed its limit; but let map_count go just above
		 * its limit temporarily, to help free resources as expected.
		 */
		if (end < vma->vm_end && mm->map_count >= sysctl_max_map_count)
			return -ENOMEM;

		error = __split_vma(mm, vma, start, 0);
		if (error)
			return error;
		prev = vma;
	}

	/* Does it split the last one? */
	last = find_vma(mm, end);
	if (last && end > last->vm_start) {
		int error = __split_vma(mm, last, end, 1);
		if (error)
			return error;
	}
	vma = prev ? prev->vm_next : mm->mmap;

	if (unlikely(uf)) {
		/*
		 * If userfaultfd_unmap_prep returns an error the vmas
		 * will remain splitted, but userland will get a
		 * highly unexpected error anyway. This is no
		 * different than the case where the first of the two
		 * __split_vma fails, but we don't undo the first
		 * split, despite we could. This is unlikely enough
		 * failure that it's not worth optimizing it for.
		 */
		int error = userfaultfd_unmap_prep(vma, start, end, uf);
		if (error)
			return error;
	}

	/*
	 * unlock any mlock()ed ranges before detaching vmas
	 */
	if (mm->locked_vm) {
		struct vm_area_struct *tmp = vma;
		while (tmp && tmp->vm_start < end) {
			if (tmp->vm_flags & VM_LOCKED) {
				mm->locked_vm -= vma_pages(tmp);
				munlock_vma_pages_all(tmp);
			}
			tmp = tmp->vm_next;
		}
	}

	/*
	 * Remove the vma's, and unmap the actual pages
	 */
	detach_vmas_to_be_unmapped(mm, vma, prev, end);
	unmap_region(mm, vma, prev, start, end);

	arch_unmap(mm, vma, start, end);

	/* Fix up all other VM information */
	remove_vma_list(mm, vma);

	return 0;
}

int vm_munmap(unsigned long start, size_t len)
{
	int ret;
	struct mm_struct *mm = current->mm;
	LIST_HEAD(uf);

	if (down_write_killable(&mm->mmap_sem))
		return -EINTR;

	ret = do_munmap(mm, start, len, &uf);
	up_write(&mm->mmap_sem);
	userfaultfd_unmap_complete(mm, &uf);
	return ret;
}
EXPORT_SYMBOL(vm_munmap);

SYSCALL_DEFINE2(munmap, unsigned long, addr, size_t, len)
{
	profile_munmap(addr);
	return vm_munmap(addr, len);
}


/*
 * Emulation of deprecated remap_file_pages() syscall.
 */
SYSCALL_DEFINE5(remap_file_pages, unsigned long, start, unsigned long, size,
		unsigned long, prot, unsigned long, pgoff, unsigned long, flags)
{

	struct mm_struct *mm = current->mm;
	struct vm_area_struct *vma;
	unsigned long populate = 0;
	unsigned long ret = -EINVAL;
	struct file *file;

	pr_warn_once("%s (%d) uses deprecated remap_file_pages() syscall. See Documentation/vm/remap_file_pages.rst.\n",
		     current->comm, current->pid);

	if (prot)
		return ret;
	start = start & PAGE_MASK;
	size = size & PAGE_MASK;

	if (start + size <= start)
		return ret;

	/* Does pgoff wrap? */
	if (pgoff + (size >> PAGE_SHIFT) < pgoff)
		return ret;

	if (down_write_killable(&mm->mmap_sem))
		return -EINTR;

	vma = find_vma(mm, start);

	if (!vma || !(vma->vm_flags & VM_SHARED))
		goto out;

	if (start < vma->vm_start)
		goto out;

	if (start + size > vma->vm_end) {
		struct vm_area_struct *next;

		for (next = vma->vm_next; next; next = next->vm_next) {
			/* hole between vmas ? */
			if (next->vm_start != next->vm_prev->vm_end)
				goto out;

			if (next->vm_file != vma->vm_file)
				goto out;

			if (next->vm_flags != vma->vm_flags)
				goto out;

			if (start + size <= next->vm_end)
				break;
		}

		if (!next)
			goto out;
	}

	prot |= vma->vm_flags & VM_READ ? PROT_READ : 0;
	prot |= vma->vm_flags & VM_WRITE ? PROT_WRITE : 0;
	prot |= vma->vm_flags & VM_EXEC ? PROT_EXEC : 0;

	flags &= MAP_NONBLOCK;
	flags |= MAP_SHARED | MAP_FIXED | MAP_POPULATE;
	if (vma->vm_flags & VM_LOCKED) {
		struct vm_area_struct *tmp;
		flags |= MAP_LOCKED;

		/* drop PG_Mlocked flag for over-mapped range */
		for (tmp = vma; tmp->vm_start >= start + size;
				tmp = tmp->vm_next) {
			/*
			 * Split pmd and munlock page on the border
			 * of the range.
			 */
			vma_adjust_trans_huge(tmp, start, start + size, 0);

			munlock_vma_pages_range(tmp,
					max(tmp->vm_start, start),
					min(tmp->vm_end, start + size));
		}
	}

	file = get_file(vma->vm_file);
	ret = do_mmap_pgoff(vma->vm_file, start, size,
			prot, flags, pgoff, &populate, NULL);
	fput(file);
out:
	up_write(&mm->mmap_sem);
	if (populate)
		mm_populate(ret, populate);
	if (!IS_ERR_VALUE(ret))
		ret = 0;
	return ret;
}

static inline void verify_mm_writelocked(struct mm_struct *mm)
{
#ifdef CONFIG_DEBUG_VM
	if (unlikely(down_read_trylock(&mm->mmap_sem))) {
		WARN_ON(1);
		up_read(&mm->mmap_sem);
	}
#endif
}

/*
 *  this is really a simplified "do_mmap".  it only handles
 *  anonymous maps.  eventually we may be able to do some
 *  brk-specific accounting here.
 */
static int do_brk_flags(unsigned long addr, unsigned long len, unsigned long flags, struct list_head *uf)
{
	struct mm_struct *mm = current->mm;
	struct vm_area_struct *vma, *prev;
	struct rb_node **rb_link, *rb_parent;
	pgoff_t pgoff = addr >> PAGE_SHIFT;
	int error;

	/* Until we need other flags, refuse anything except VM_EXEC. */
	if ((flags & (~VM_EXEC)) != 0)
		return -EINVAL;
	flags |= VM_DATA_DEFAULT_FLAGS | VM_ACCOUNT | mm->def_flags;

	error = get_unmapped_area(NULL, addr, len, 0, MAP_FIXED);
	if (offset_in_page(error))
		return error;

	error = mlock_future_check(mm, mm->def_flags, len);
	if (error)
		return error;

	/*
	 * mm->mmap_sem is required to protect against another thread
	 * changing the mappings in case we sleep.
	 */
	verify_mm_writelocked(mm);

	/*
	 * Clear old maps.  this also does some error checking for us
	 */
	while (find_vma_links(mm, addr, addr + len, &prev, &rb_link,
			      &rb_parent)) {
		if (do_munmap(mm, addr, len, uf))
			return -ENOMEM;
	}

	/* Check against address space limits *after* clearing old maps... */
	if (!may_expand_vm(mm, flags, len >> PAGE_SHIFT))
		return -ENOMEM;

	if (mm->map_count > sysctl_max_map_count)
		return -ENOMEM;

	if (security_vm_enough_memory_mm(mm, len >> PAGE_SHIFT))
		return -ENOMEM;

	/* Can we just expand an old private anonymous mapping? */
	vma = vma_merge(mm, prev, addr, addr + len, flags,
			NULL, NULL, pgoff, NULL, NULL_VM_UFFD_CTX);
	if (vma)
		goto out;

	/*
	 * create a vma struct for an anonymous mapping
	 */
	vma = vm_area_alloc(mm);
	if (!vma) {
		vm_unacct_memory(len >> PAGE_SHIFT);
		return -ENOMEM;
	}

	vma_set_anonymous(vma);
	vma->vm_start = addr;
	vma->vm_end = addr + len;
	vma->vm_pgoff = pgoff;
	vma->vm_flags = flags;
	vma->vm_page_prot = vm_get_page_prot(flags);
	vma_link(mm, vma, prev, rb_link, rb_parent);
out:
	perf_event_mmap(vma);
	mm->total_vm += len >> PAGE_SHIFT;
	mm->data_vm += len >> PAGE_SHIFT;
	if (flags & VM_LOCKED)
		mm->locked_vm += (len >> PAGE_SHIFT);
	vma->vm_flags |= VM_SOFTDIRTY;
	return 0;
}

int vm_brk_flags(unsigned long addr, unsigned long request, unsigned long flags)
{
	struct mm_struct *mm = current->mm;
	unsigned long len;
	int ret;
	bool populate;
	LIST_HEAD(uf);

	len = PAGE_ALIGN(request);
	if (len < request)
		return -ENOMEM;
	if (!len)
		return 0;

	if (down_write_killable(&mm->mmap_sem))
		return -EINTR;

	ret = do_brk_flags(addr, len, flags, &uf);
	populate = ((mm->def_flags & VM_LOCKED) != 0);
	up_write(&mm->mmap_sem);
	userfaultfd_unmap_complete(mm, &uf);
	if (populate && !ret)
		mm_populate(addr, len);
	return ret;
}
EXPORT_SYMBOL(vm_brk_flags);

int vm_brk(unsigned long addr, unsigned long len)
{
	return vm_brk_flags(addr, len, 0);
}
EXPORT_SYMBOL(vm_brk);

/* Release all mmaps. */
void exit_mmap(struct mm_struct *mm)
{
	struct mmu_gather tlb;
	struct vm_area_struct *vma;
	unsigned long nr_accounted = 0;

	/* mm's last user has gone, and its about to be pulled down */
	mmu_notifier_release(mm);

	if (unlikely(mm_is_oom_victim(mm))) {
		/*
		 * Manually reap the mm to free as much memory as possible.
		 * Then, as the oom reaper does, set MMF_OOM_SKIP to disregard
		 * this mm from further consideration.  Taking mm->mmap_sem for
		 * write after setting MMF_OOM_SKIP will guarantee that the oom
		 * reaper will not run on this mm again after mmap_sem is
		 * dropped.
		 *
		 * Nothing can be holding mm->mmap_sem here and the above call
		 * to mmu_notifier_release(mm) ensures mmu notifier callbacks in
		 * __oom_reap_task_mm() will not block.
		 *
		 * This needs to be done before calling munlock_vma_pages_all(),
		 * which clears VM_LOCKED, otherwise the oom reaper cannot
		 * reliably test it.
		 */
<<<<<<< HEAD
		mutex_lock(&oom_lock);
		__oom_reap_task_mm(mm);
		mutex_unlock(&oom_lock);
=======
		(void)__oom_reap_task_mm(mm);
>>>>>>> e021bb4f

		set_bit(MMF_OOM_SKIP, &mm->flags);
		down_write(&mm->mmap_sem);
		up_write(&mm->mmap_sem);
	}

	if (mm->locked_vm) {
		vma = mm->mmap;
		while (vma) {
			if (vma->vm_flags & VM_LOCKED)
				munlock_vma_pages_all(vma);
			vma = vma->vm_next;
		}
	}

	arch_exit_mmap(mm);

	vma = mm->mmap;
	if (!vma)	/* Can happen if dup_mmap() received an OOM */
		return;

	lru_add_drain();
	flush_cache_mm(mm);
	tlb_gather_mmu(&tlb, mm, 0, -1);
	/* update_hiwater_rss(mm) here? but nobody should be looking */
	/* Use -1 here to ensure all VMAs in the mm are unmapped */
	unmap_vmas(&tlb, vma, 0, -1);
	free_pgtables(&tlb, vma, FIRST_USER_ADDRESS, USER_PGTABLES_CEILING);
	tlb_finish_mmu(&tlb, 0, -1);

	/*
	 * Walk the list again, actually closing and freeing it,
	 * with preemption enabled, without holding any MM locks.
	 */
	while (vma) {
		if (vma->vm_flags & VM_ACCOUNT)
			nr_accounted += vma_pages(vma);
		vma = remove_vma(vma);
	}
	vm_unacct_memory(nr_accounted);
}

/* Insert vm structure into process list sorted by address
 * and into the inode's i_mmap tree.  If vm_file is non-NULL
 * then i_mmap_rwsem is taken here.
 */
int insert_vm_struct(struct mm_struct *mm, struct vm_area_struct *vma)
{
	struct vm_area_struct *prev;
	struct rb_node **rb_link, *rb_parent;

	if (find_vma_links(mm, vma->vm_start, vma->vm_end,
			   &prev, &rb_link, &rb_parent))
		return -ENOMEM;
	if ((vma->vm_flags & VM_ACCOUNT) &&
	     security_vm_enough_memory_mm(mm, vma_pages(vma)))
		return -ENOMEM;

	/*
	 * The vm_pgoff of a purely anonymous vma should be irrelevant
	 * until its first write fault, when page's anon_vma and index
	 * are set.  But now set the vm_pgoff it will almost certainly
	 * end up with (unless mremap moves it elsewhere before that
	 * first wfault), so /proc/pid/maps tells a consistent story.
	 *
	 * By setting it to reflect the virtual start address of the
	 * vma, merges and splits can happen in a seamless way, just
	 * using the existing file pgoff checks and manipulations.
	 * Similarly in do_mmap_pgoff and in do_brk.
	 */
	if (vma_is_anonymous(vma)) {
		BUG_ON(vma->anon_vma);
		vma->vm_pgoff = vma->vm_start >> PAGE_SHIFT;
	}

	vma_link(mm, vma, prev, rb_link, rb_parent);
	return 0;
}

/*
 * Copy the vma structure to a new location in the same mm,
 * prior to moving page table entries, to effect an mremap move.
 */
struct vm_area_struct *copy_vma(struct vm_area_struct **vmap,
	unsigned long addr, unsigned long len, pgoff_t pgoff,
	bool *need_rmap_locks)
{
	struct vm_area_struct *vma = *vmap;
	unsigned long vma_start = vma->vm_start;
	struct mm_struct *mm = vma->vm_mm;
	struct vm_area_struct *new_vma, *prev;
	struct rb_node **rb_link, *rb_parent;
	bool faulted_in_anon_vma = true;

	/*
	 * If anonymous vma has not yet been faulted, update new pgoff
	 * to match new location, to increase its chance of merging.
	 */
	if (unlikely(vma_is_anonymous(vma) && !vma->anon_vma)) {
		pgoff = addr >> PAGE_SHIFT;
		faulted_in_anon_vma = false;
	}

	if (find_vma_links(mm, addr, addr + len, &prev, &rb_link, &rb_parent))
		return NULL;	/* should never get here */
	new_vma = vma_merge(mm, prev, addr, addr + len, vma->vm_flags,
			    vma->anon_vma, vma->vm_file, pgoff, vma_policy(vma),
			    vma->vm_userfaultfd_ctx);
	if (new_vma) {
		/*
		 * Source vma may have been merged into new_vma
		 */
		if (unlikely(vma_start >= new_vma->vm_start &&
			     vma_start < new_vma->vm_end)) {
			/*
			 * The only way we can get a vma_merge with
			 * self during an mremap is if the vma hasn't
			 * been faulted in yet and we were allowed to
			 * reset the dst vma->vm_pgoff to the
			 * destination address of the mremap to allow
			 * the merge to happen. mremap must change the
			 * vm_pgoff linearity between src and dst vmas
			 * (in turn preventing a vma_merge) to be
			 * safe. It is only safe to keep the vm_pgoff
			 * linear if there are no pages mapped yet.
			 */
			VM_BUG_ON_VMA(faulted_in_anon_vma, new_vma);
			*vmap = vma = new_vma;
		}
		*need_rmap_locks = (new_vma->vm_pgoff <= vma->vm_pgoff);
	} else {
		new_vma = vm_area_dup(vma);
		if (!new_vma)
			goto out;
		new_vma->vm_start = addr;
		new_vma->vm_end = addr + len;
		new_vma->vm_pgoff = pgoff;
		if (vma_dup_policy(vma, new_vma))
			goto out_free_vma;
		if (anon_vma_clone(new_vma, vma))
			goto out_free_mempol;
		if (new_vma->vm_file)
			get_file(new_vma->vm_file);
		if (new_vma->vm_ops && new_vma->vm_ops->open)
			new_vma->vm_ops->open(new_vma);
		vma_link(mm, new_vma, prev, rb_link, rb_parent);
		*need_rmap_locks = false;
	}
	return new_vma;

out_free_mempol:
	mpol_put(vma_policy(new_vma));
out_free_vma:
	vm_area_free(new_vma);
out:
	return NULL;
}

/*
 * Return true if the calling process may expand its vm space by the passed
 * number of pages
 */
bool may_expand_vm(struct mm_struct *mm, vm_flags_t flags, unsigned long npages)
{
	if (mm->total_vm + npages > rlimit(RLIMIT_AS) >> PAGE_SHIFT)
		return false;

	if (is_data_mapping(flags) &&
	    mm->data_vm + npages > rlimit(RLIMIT_DATA) >> PAGE_SHIFT) {
		/* Workaround for Valgrind */
		if (rlimit(RLIMIT_DATA) == 0 &&
		    mm->data_vm + npages <= rlimit_max(RLIMIT_DATA) >> PAGE_SHIFT)
			return true;

		pr_warn_once("%s (%d): VmData %lu exceed data ulimit %lu. Update limits%s.\n",
			     current->comm, current->pid,
			     (mm->data_vm + npages) << PAGE_SHIFT,
			     rlimit(RLIMIT_DATA),
			     ignore_rlimit_data ? "" : " or use boot option ignore_rlimit_data");

		if (!ignore_rlimit_data)
			return false;
	}

	return true;
}

void vm_stat_account(struct mm_struct *mm, vm_flags_t flags, long npages)
{
	mm->total_vm += npages;

	if (is_exec_mapping(flags))
		mm->exec_vm += npages;
	else if (is_stack_mapping(flags))
		mm->stack_vm += npages;
	else if (is_data_mapping(flags))
		mm->data_vm += npages;
}

static vm_fault_t special_mapping_fault(struct vm_fault *vmf);

/*
 * Having a close hook prevents vma merging regardless of flags.
 */
static void special_mapping_close(struct vm_area_struct *vma)
{
}

static const char *special_mapping_name(struct vm_area_struct *vma)
{
	return ((struct vm_special_mapping *)vma->vm_private_data)->name;
}

static int special_mapping_mremap(struct vm_area_struct *new_vma)
{
	struct vm_special_mapping *sm = new_vma->vm_private_data;

	if (WARN_ON_ONCE(current->mm != new_vma->vm_mm))
		return -EFAULT;

	if (sm->mremap)
		return sm->mremap(sm, new_vma);

	return 0;
}

static const struct vm_operations_struct special_mapping_vmops = {
	.close = special_mapping_close,
	.fault = special_mapping_fault,
	.mremap = special_mapping_mremap,
	.name = special_mapping_name,
};

static const struct vm_operations_struct legacy_special_mapping_vmops = {
	.close = special_mapping_close,
	.fault = special_mapping_fault,
};

static vm_fault_t special_mapping_fault(struct vm_fault *vmf)
{
	struct vm_area_struct *vma = vmf->vma;
	pgoff_t pgoff;
	struct page **pages;

	if (vma->vm_ops == &legacy_special_mapping_vmops) {
		pages = vma->vm_private_data;
	} else {
		struct vm_special_mapping *sm = vma->vm_private_data;

		if (sm->fault)
			return sm->fault(sm, vmf->vma, vmf);

		pages = sm->pages;
	}

	for (pgoff = vmf->pgoff; pgoff && *pages; ++pages)
		pgoff--;

	if (*pages) {
		struct page *page = *pages;
		get_page(page);
		vmf->page = page;
		return 0;
	}

	return VM_FAULT_SIGBUS;
}

static struct vm_area_struct *__install_special_mapping(
	struct mm_struct *mm,
	unsigned long addr, unsigned long len,
	unsigned long vm_flags, void *priv,
	const struct vm_operations_struct *ops)
{
	int ret;
	struct vm_area_struct *vma;

	vma = vm_area_alloc(mm);
	if (unlikely(vma == NULL))
		return ERR_PTR(-ENOMEM);

	vma->vm_start = addr;
	vma->vm_end = addr + len;

	vma->vm_flags = vm_flags | mm->def_flags | VM_DONTEXPAND | VM_SOFTDIRTY;
	vma->vm_page_prot = vm_get_page_prot(vma->vm_flags);

	vma->vm_ops = ops;
	vma->vm_private_data = priv;

	ret = insert_vm_struct(mm, vma);
	if (ret)
		goto out;

	vm_stat_account(mm, vma->vm_flags, len >> PAGE_SHIFT);

	perf_event_mmap(vma);

	return vma;

out:
	vm_area_free(vma);
	return ERR_PTR(ret);
}

bool vma_is_special_mapping(const struct vm_area_struct *vma,
	const struct vm_special_mapping *sm)
{
	return vma->vm_private_data == sm &&
		(vma->vm_ops == &special_mapping_vmops ||
		 vma->vm_ops == &legacy_special_mapping_vmops);
}

/*
 * Called with mm->mmap_sem held for writing.
 * Insert a new vma covering the given region, with the given flags.
 * Its pages are supplied by the given array of struct page *.
 * The array can be shorter than len >> PAGE_SHIFT if it's null-terminated.
 * The region past the last page supplied will always produce SIGBUS.
 * The array pointer and the pages it points to are assumed to stay alive
 * for as long as this mapping might exist.
 */
struct vm_area_struct *_install_special_mapping(
	struct mm_struct *mm,
	unsigned long addr, unsigned long len,
	unsigned long vm_flags, const struct vm_special_mapping *spec)
{
	return __install_special_mapping(mm, addr, len, vm_flags, (void *)spec,
					&special_mapping_vmops);
}

int install_special_mapping(struct mm_struct *mm,
			    unsigned long addr, unsigned long len,
			    unsigned long vm_flags, struct page **pages)
{
	struct vm_area_struct *vma = __install_special_mapping(
		mm, addr, len, vm_flags, (void *)pages,
		&legacy_special_mapping_vmops);

	return PTR_ERR_OR_ZERO(vma);
}

static DEFINE_MUTEX(mm_all_locks_mutex);

static void vm_lock_anon_vma(struct mm_struct *mm, struct anon_vma *anon_vma)
{
	if (!test_bit(0, (unsigned long *) &anon_vma->root->rb_root.rb_root.rb_node)) {
		/*
		 * The LSB of head.next can't change from under us
		 * because we hold the mm_all_locks_mutex.
		 */
		down_write_nest_lock(&anon_vma->root->rwsem, &mm->mmap_sem);
		/*
		 * We can safely modify head.next after taking the
		 * anon_vma->root->rwsem. If some other vma in this mm shares
		 * the same anon_vma we won't take it again.
		 *
		 * No need of atomic instructions here, head.next
		 * can't change from under us thanks to the
		 * anon_vma->root->rwsem.
		 */
		if (__test_and_set_bit(0, (unsigned long *)
				       &anon_vma->root->rb_root.rb_root.rb_node))
			BUG();
	}
}

static void vm_lock_mapping(struct mm_struct *mm, struct address_space *mapping)
{
	if (!test_bit(AS_MM_ALL_LOCKS, &mapping->flags)) {
		/*
		 * AS_MM_ALL_LOCKS can't change from under us because
		 * we hold the mm_all_locks_mutex.
		 *
		 * Operations on ->flags have to be atomic because
		 * even if AS_MM_ALL_LOCKS is stable thanks to the
		 * mm_all_locks_mutex, there may be other cpus
		 * changing other bitflags in parallel to us.
		 */
		if (test_and_set_bit(AS_MM_ALL_LOCKS, &mapping->flags))
			BUG();
		down_write_nest_lock(&mapping->i_mmap_rwsem, &mm->mmap_sem);
	}
}

/*
 * This operation locks against the VM for all pte/vma/mm related
 * operations that could ever happen on a certain mm. This includes
 * vmtruncate, try_to_unmap, and all page faults.
 *
 * The caller must take the mmap_sem in write mode before calling
 * mm_take_all_locks(). The caller isn't allowed to release the
 * mmap_sem until mm_drop_all_locks() returns.
 *
 * mmap_sem in write mode is required in order to block all operations
 * that could modify pagetables and free pages without need of
 * altering the vma layout. It's also needed in write mode to avoid new
 * anon_vmas to be associated with existing vmas.
 *
 * A single task can't take more than one mm_take_all_locks() in a row
 * or it would deadlock.
 *
 * The LSB in anon_vma->rb_root.rb_node and the AS_MM_ALL_LOCKS bitflag in
 * mapping->flags avoid to take the same lock twice, if more than one
 * vma in this mm is backed by the same anon_vma or address_space.
 *
 * We take locks in following order, accordingly to comment at beginning
 * of mm/rmap.c:
 *   - all hugetlbfs_i_mmap_rwsem_key locks (aka mapping->i_mmap_rwsem for
 *     hugetlb mapping);
 *   - all i_mmap_rwsem locks;
 *   - all anon_vma->rwseml
 *
 * We can take all locks within these types randomly because the VM code
 * doesn't nest them and we protected from parallel mm_take_all_locks() by
 * mm_all_locks_mutex.
 *
 * mm_take_all_locks() and mm_drop_all_locks are expensive operations
 * that may have to take thousand of locks.
 *
 * mm_take_all_locks() can fail if it's interrupted by signals.
 */
int mm_take_all_locks(struct mm_struct *mm)
{
	struct vm_area_struct *vma;
	struct anon_vma_chain *avc;

	BUG_ON(down_read_trylock(&mm->mmap_sem));

	mutex_lock(&mm_all_locks_mutex);

	for (vma = mm->mmap; vma; vma = vma->vm_next) {
		if (signal_pending(current))
			goto out_unlock;
		if (vma->vm_file && vma->vm_file->f_mapping &&
				is_vm_hugetlb_page(vma))
			vm_lock_mapping(mm, vma->vm_file->f_mapping);
	}

	for (vma = mm->mmap; vma; vma = vma->vm_next) {
		if (signal_pending(current))
			goto out_unlock;
		if (vma->vm_file && vma->vm_file->f_mapping &&
				!is_vm_hugetlb_page(vma))
			vm_lock_mapping(mm, vma->vm_file->f_mapping);
	}

	for (vma = mm->mmap; vma; vma = vma->vm_next) {
		if (signal_pending(current))
			goto out_unlock;
		if (vma->anon_vma)
			list_for_each_entry(avc, &vma->anon_vma_chain, same_vma)
				vm_lock_anon_vma(mm, avc->anon_vma);
	}

	return 0;

out_unlock:
	mm_drop_all_locks(mm);
	return -EINTR;
}

static void vm_unlock_anon_vma(struct anon_vma *anon_vma)
{
	if (test_bit(0, (unsigned long *) &anon_vma->root->rb_root.rb_root.rb_node)) {
		/*
		 * The LSB of head.next can't change to 0 from under
		 * us because we hold the mm_all_locks_mutex.
		 *
		 * We must however clear the bitflag before unlocking
		 * the vma so the users using the anon_vma->rb_root will
		 * never see our bitflag.
		 *
		 * No need of atomic instructions here, head.next
		 * can't change from under us until we release the
		 * anon_vma->root->rwsem.
		 */
		if (!__test_and_clear_bit(0, (unsigned long *)
					  &anon_vma->root->rb_root.rb_root.rb_node))
			BUG();
		anon_vma_unlock_write(anon_vma);
	}
}

static void vm_unlock_mapping(struct address_space *mapping)
{
	if (test_bit(AS_MM_ALL_LOCKS, &mapping->flags)) {
		/*
		 * AS_MM_ALL_LOCKS can't change to 0 from under us
		 * because we hold the mm_all_locks_mutex.
		 */
		i_mmap_unlock_write(mapping);
		if (!test_and_clear_bit(AS_MM_ALL_LOCKS,
					&mapping->flags))
			BUG();
	}
}

/*
 * The mmap_sem cannot be released by the caller until
 * mm_drop_all_locks() returns.
 */
void mm_drop_all_locks(struct mm_struct *mm)
{
	struct vm_area_struct *vma;
	struct anon_vma_chain *avc;

	BUG_ON(down_read_trylock(&mm->mmap_sem));
	BUG_ON(!mutex_is_locked(&mm_all_locks_mutex));

	for (vma = mm->mmap; vma; vma = vma->vm_next) {
		if (vma->anon_vma)
			list_for_each_entry(avc, &vma->anon_vma_chain, same_vma)
				vm_unlock_anon_vma(avc->anon_vma);
		if (vma->vm_file && vma->vm_file->f_mapping)
			vm_unlock_mapping(vma->vm_file->f_mapping);
	}

	mutex_unlock(&mm_all_locks_mutex);
}

/*
 * initialise the percpu counter for VM
 */
void __init mmap_init(void)
{
	int ret;

	ret = percpu_counter_init(&vm_committed_as, 0, GFP_KERNEL);
	VM_BUG_ON(ret);
}

/*
 * Initialise sysctl_user_reserve_kbytes.
 *
 * This is intended to prevent a user from starting a single memory hogging
 * process, such that they cannot recover (kill the hog) in OVERCOMMIT_NEVER
 * mode.
 *
 * The default value is min(3% of free memory, 128MB)
 * 128MB is enough to recover with sshd/login, bash, and top/kill.
 */
static int init_user_reserve(void)
{
	unsigned long free_kbytes;

	free_kbytes = global_zone_page_state(NR_FREE_PAGES) << (PAGE_SHIFT - 10);

	sysctl_user_reserve_kbytes = min(free_kbytes / 32, 1UL << 17);
	return 0;
}
subsys_initcall(init_user_reserve);

/*
 * Initialise sysctl_admin_reserve_kbytes.
 *
 * The purpose of sysctl_admin_reserve_kbytes is to allow the sys admin
 * to log in and kill a memory hogging process.
 *
 * Systems with more than 256MB will reserve 8MB, enough to recover
 * with sshd, bash, and top in OVERCOMMIT_GUESS. Smaller systems will
 * only reserve 3% of free pages by default.
 */
static int init_admin_reserve(void)
{
	unsigned long free_kbytes;

	free_kbytes = global_zone_page_state(NR_FREE_PAGES) << (PAGE_SHIFT - 10);

	sysctl_admin_reserve_kbytes = min(free_kbytes / 32, 1UL << 13);
	return 0;
}
subsys_initcall(init_admin_reserve);

/*
 * Reinititalise user and admin reserves if memory is added or removed.
 *
 * The default user reserve max is 128MB, and the default max for the
 * admin reserve is 8MB. These are usually, but not always, enough to
 * enable recovery from a memory hogging process using login/sshd, a shell,
 * and tools like top. It may make sense to increase or even disable the
 * reserve depending on the existence of swap or variations in the recovery
 * tools. So, the admin may have changed them.
 *
 * If memory is added and the reserves have been eliminated or increased above
 * the default max, then we'll trust the admin.
 *
 * If memory is removed and there isn't enough free memory, then we
 * need to reset the reserves.
 *
 * Otherwise keep the reserve set by the admin.
 */
static int reserve_mem_notifier(struct notifier_block *nb,
			     unsigned long action, void *data)
{
	unsigned long tmp, free_kbytes;

	switch (action) {
	case MEM_ONLINE:
		/* Default max is 128MB. Leave alone if modified by operator. */
		tmp = sysctl_user_reserve_kbytes;
		if (0 < tmp && tmp < (1UL << 17))
			init_user_reserve();

		/* Default max is 8MB.  Leave alone if modified by operator. */
		tmp = sysctl_admin_reserve_kbytes;
		if (0 < tmp && tmp < (1UL << 13))
			init_admin_reserve();

		break;
	case MEM_OFFLINE:
		free_kbytes = global_zone_page_state(NR_FREE_PAGES) << (PAGE_SHIFT - 10);

		if (sysctl_user_reserve_kbytes > free_kbytes) {
			init_user_reserve();
			pr_info("vm.user_reserve_kbytes reset to %lu\n",
				sysctl_user_reserve_kbytes);
		}

		if (sysctl_admin_reserve_kbytes > free_kbytes) {
			init_admin_reserve();
			pr_info("vm.admin_reserve_kbytes reset to %lu\n",
				sysctl_admin_reserve_kbytes);
		}
		break;
	default:
		break;
	}
	return NOTIFY_OK;
}

static struct notifier_block reserve_mem_nb = {
	.notifier_call = reserve_mem_notifier,
};

static int __meminit init_reserve_notifier(void)
{
	if (register_hotmemory_notifier(&reserve_mem_nb))
		pr_err("Failed registering memory add/remove notifier for admin reserve\n");

	return 0;
}
subsys_initcall(init_reserve_notifier);<|MERGE_RESOLUTION|>--- conflicted
+++ resolved
@@ -1443,9 +1443,6 @@
 
 		flags_mask = LEGACY_MAP_MASK | file->f_op->mmap_supported_flags;
 
-		if (!file_mmap_ok(file, inode, pgoff, len))
-			return -EOVERFLOW;
-
 		switch (flags & MAP_TYPE) {
 		case MAP_SHARED:
 			/*
@@ -3066,13 +3063,7 @@
 		 * which clears VM_LOCKED, otherwise the oom reaper cannot
 		 * reliably test it.
 		 */
-<<<<<<< HEAD
-		mutex_lock(&oom_lock);
-		__oom_reap_task_mm(mm);
-		mutex_unlock(&oom_lock);
-=======
 		(void)__oom_reap_task_mm(mm);
->>>>>>> e021bb4f
 
 		set_bit(MMF_OOM_SKIP, &mm->flags);
 		down_write(&mm->mmap_sem);
