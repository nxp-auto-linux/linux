/*
 *  linux/mm/oom_kill.c
 * 
 *  Copyright (C)  1998,2000  Rik van Riel
 *	Thanks go out to Claus Fischer for some serious inspiration and
 *	for goading me into coding this file...
 *  Copyright (C)  2010  Google, Inc.
 *	Rewritten by David Rientjes
 *
 *  The routines in this file are used to kill a process when
 *  we're seriously out of memory. This gets called from __alloc_pages()
 *  in mm/page_alloc.c when we really run out of memory.
 *
 *  Since we won't call these routines often (on a well-configured
 *  machine) this file will double as a 'coding guide' and a signpost
 *  for newbie kernel hackers. It features several pointers to major
 *  kernel subsystems and hints as to where to find out what things do.
 */

#include <linux/oom.h>
#include <linux/mm.h>
#include <linux/err.h>
#include <linux/gfp.h>
#include <linux/sched.h>
#include <linux/sched/mm.h>
#include <linux/sched/coredump.h>
#include <linux/sched/task.h>
#include <linux/swap.h>
#include <linux/timex.h>
#include <linux/jiffies.h>
#include <linux/cpuset.h>
#include <linux/export.h>
#include <linux/notifier.h>
#include <linux/memcontrol.h>
#include <linux/mempolicy.h>
#include <linux/security.h>
#include <linux/ptrace.h>
#include <linux/freezer.h>
#include <linux/ftrace.h>
#include <linux/ratelimit.h>
#include <linux/kthread.h>
#include <linux/init.h>
#include <linux/mmu_notifier.h>

#include <asm/tlb.h>
#include "internal.h"
#include "slab.h"

#define CREATE_TRACE_POINTS
#include <trace/events/oom.h>

int sysctl_panic_on_oom;
int sysctl_oom_kill_allocating_task;
int sysctl_oom_dump_tasks = 1;

/*
 * Serializes oom killer invocations (out_of_memory()) from all contexts to
 * prevent from over eager oom killing (e.g. when the oom killer is invoked
 * from different domains).
 *
 * oom_killer_disable() relies on this lock to stabilize oom_killer_disabled
 * and mark_oom_victim
 */
DEFINE_MUTEX(oom_lock);

#ifdef CONFIG_NUMA
/**
 * has_intersects_mems_allowed() - check task eligiblity for kill
 * @start: task struct of which task to consider
 * @mask: nodemask passed to page allocator for mempolicy ooms
 *
 * Task eligibility is determined by whether or not a candidate task, @tsk,
 * shares the same mempolicy nodes as current if it is bound by such a policy
 * and whether or not it has the same set of allowed cpuset nodes.
 */
static bool has_intersects_mems_allowed(struct task_struct *start,
					const nodemask_t *mask)
{
	struct task_struct *tsk;
	bool ret = false;

	rcu_read_lock();
	for_each_thread(start, tsk) {
		if (mask) {
			/*
			 * If this is a mempolicy constrained oom, tsk's
			 * cpuset is irrelevant.  Only return true if its
			 * mempolicy intersects current, otherwise it may be
			 * needlessly killed.
			 */
			ret = mempolicy_nodemask_intersects(tsk, mask);
		} else {
			/*
			 * This is not a mempolicy constrained oom, so only
			 * check the mems of tsk's cpuset.
			 */
			ret = cpuset_mems_allowed_intersects(current, tsk);
		}
		if (ret)
			break;
	}
	rcu_read_unlock();

	return ret;
}
#else
static bool has_intersects_mems_allowed(struct task_struct *tsk,
					const nodemask_t *mask)
{
	return true;
}
#endif /* CONFIG_NUMA */

/*
 * The process p may have detached its own ->mm while exiting or through
 * use_mm(), but one or more of its subthreads may still have a valid
 * pointer.  Return p, or any of its subthreads with a valid ->mm, with
 * task_lock() held.
 */
struct task_struct *find_lock_task_mm(struct task_struct *p)
{
	struct task_struct *t;

	rcu_read_lock();

	for_each_thread(p, t) {
		task_lock(t);
		if (likely(t->mm))
			goto found;
		task_unlock(t);
	}
	t = NULL;
found:
	rcu_read_unlock();

	return t;
}

/*
 * order == -1 means the oom kill is required by sysrq, otherwise only
 * for display purposes.
 */
static inline bool is_sysrq_oom(struct oom_control *oc)
{
	return oc->order == -1;
}

static inline bool is_memcg_oom(struct oom_control *oc)
{
	return oc->memcg != NULL;
}

/* return true if the task is not adequate as candidate victim task. */
static bool oom_unkillable_task(struct task_struct *p,
		struct mem_cgroup *memcg, const nodemask_t *nodemask)
{
	if (is_global_init(p))
		return true;
	if (p->flags & PF_KTHREAD)
		return true;

	/* When mem_cgroup_out_of_memory() and p is not member of the group */
	if (memcg && !task_in_mem_cgroup(p, memcg))
		return true;

	/* p may not have freeable memory in nodemask */
	if (!has_intersects_mems_allowed(p, nodemask))
		return true;

	return false;
}

/*
 * Print out unreclaimble slabs info when unreclaimable slabs amount is greater
 * than all user memory (LRU pages)
 */
static bool is_dump_unreclaim_slabs(void)
{
	unsigned long nr_lru;

	nr_lru = global_node_page_state(NR_ACTIVE_ANON) +
		 global_node_page_state(NR_INACTIVE_ANON) +
		 global_node_page_state(NR_ACTIVE_FILE) +
		 global_node_page_state(NR_INACTIVE_FILE) +
		 global_node_page_state(NR_ISOLATED_ANON) +
		 global_node_page_state(NR_ISOLATED_FILE) +
		 global_node_page_state(NR_UNEVICTABLE);

	return (global_node_page_state(NR_SLAB_UNRECLAIMABLE) > nr_lru);
}

/**
 * oom_badness - heuristic function to determine which candidate task to kill
 * @p: task struct of which task we should calculate
 * @totalpages: total present RAM allowed for page allocation
 * @memcg: task's memory controller, if constrained
 * @nodemask: nodemask passed to page allocator for mempolicy ooms
 *
 * The heuristic for determining which task to kill is made to be as simple and
 * predictable as possible.  The goal is to return the highest value for the
 * task consuming the most memory to avoid subsequent oom failures.
 */
unsigned long oom_badness(struct task_struct *p, struct mem_cgroup *memcg,
			  const nodemask_t *nodemask, unsigned long totalpages)
{
	long points;
	long adj;

	if (oom_unkillable_task(p, memcg, nodemask))
		return 0;

	p = find_lock_task_mm(p);
	if (!p)
		return 0;

	/*
	 * Do not even consider tasks which are explicitly marked oom
	 * unkillable or have been already oom reaped or the are in
	 * the middle of vfork
	 */
	adj = (long)p->signal->oom_score_adj;
	if (adj == OOM_SCORE_ADJ_MIN ||
			test_bit(MMF_OOM_SKIP, &p->mm->flags) ||
			in_vfork(p)) {
		task_unlock(p);
		return 0;
	}

	/*
	 * The baseline for the badness score is the proportion of RAM that each
	 * task's rss, pagetable and swap space use.
	 */
	points = get_mm_rss(p->mm) + get_mm_counter(p->mm, MM_SWAPENTS) +
		mm_pgtables_bytes(p->mm) / PAGE_SIZE;
	task_unlock(p);

	/* Normalize to oom_score_adj units */
	adj *= totalpages / 1000;
	points += adj;

	/*
	 * Never return 0 for an eligible task regardless of the root bonus and
	 * oom_score_adj (oom_score_adj can't be OOM_SCORE_ADJ_MIN here).
	 */
	return points > 0 ? points : 1;
}

enum oom_constraint {
	CONSTRAINT_NONE,
	CONSTRAINT_CPUSET,
	CONSTRAINT_MEMORY_POLICY,
	CONSTRAINT_MEMCG,
};

/*
 * Determine the type of allocation constraint.
 */
static enum oom_constraint constrained_alloc(struct oom_control *oc)
{
	struct zone *zone;
	struct zoneref *z;
	enum zone_type high_zoneidx = gfp_zone(oc->gfp_mask);
	bool cpuset_limited = false;
	int nid;

	if (is_memcg_oom(oc)) {
		oc->totalpages = mem_cgroup_get_max(oc->memcg) ?: 1;
		return CONSTRAINT_MEMCG;
	}

	/* Default to all available memory */
	oc->totalpages = totalram_pages + total_swap_pages;

	if (!IS_ENABLED(CONFIG_NUMA))
		return CONSTRAINT_NONE;

	if (!oc->zonelist)
		return CONSTRAINT_NONE;
	/*
	 * Reach here only when __GFP_NOFAIL is used. So, we should avoid
	 * to kill current.We have to random task kill in this case.
	 * Hopefully, CONSTRAINT_THISNODE...but no way to handle it, now.
	 */
	if (oc->gfp_mask & __GFP_THISNODE)
		return CONSTRAINT_NONE;

	/*
	 * This is not a __GFP_THISNODE allocation, so a truncated nodemask in
	 * the page allocator means a mempolicy is in effect.  Cpuset policy
	 * is enforced in get_page_from_freelist().
	 */
	if (oc->nodemask &&
	    !nodes_subset(node_states[N_MEMORY], *oc->nodemask)) {
		oc->totalpages = total_swap_pages;
		for_each_node_mask(nid, *oc->nodemask)
			oc->totalpages += node_spanned_pages(nid);
		return CONSTRAINT_MEMORY_POLICY;
	}

	/* Check this allocation failure is caused by cpuset's wall function */
	for_each_zone_zonelist_nodemask(zone, z, oc->zonelist,
			high_zoneidx, oc->nodemask)
		if (!cpuset_zone_allowed(zone, oc->gfp_mask))
			cpuset_limited = true;

	if (cpuset_limited) {
		oc->totalpages = total_swap_pages;
		for_each_node_mask(nid, cpuset_current_mems_allowed)
			oc->totalpages += node_spanned_pages(nid);
		return CONSTRAINT_CPUSET;
	}
	return CONSTRAINT_NONE;
}

static int oom_evaluate_task(struct task_struct *task, void *arg)
{
	struct oom_control *oc = arg;
	unsigned long points;

	if (oom_unkillable_task(task, NULL, oc->nodemask))
		goto next;

	/*
	 * This task already has access to memory reserves and is being killed.
	 * Don't allow any other task to have access to the reserves unless
	 * the task has MMF_OOM_SKIP because chances that it would release
	 * any memory is quite low.
	 */
	if (!is_sysrq_oom(oc) && tsk_is_oom_victim(task)) {
		if (test_bit(MMF_OOM_SKIP, &task->signal->oom_mm->flags))
			goto next;
		goto abort;
	}

	/*
	 * If task is allocating a lot of memory and has been marked to be
	 * killed first if it triggers an oom, then select it.
	 */
	if (oom_task_origin(task)) {
		points = ULONG_MAX;
		goto select;
	}

	points = oom_badness(task, NULL, oc->nodemask, oc->totalpages);
	if (!points || points < oc->chosen_points)
		goto next;

	/* Prefer thread group leaders for display purposes */
	if (points == oc->chosen_points && thread_group_leader(oc->chosen))
		goto next;
select:
	if (oc->chosen)
		put_task_struct(oc->chosen);
	get_task_struct(task);
	oc->chosen = task;
	oc->chosen_points = points;
next:
	return 0;
abort:
	if (oc->chosen)
		put_task_struct(oc->chosen);
	oc->chosen = (void *)-1UL;
	return 1;
}

/*
 * Simple selection loop. We choose the process with the highest number of
 * 'points'. In case scan was aborted, oc->chosen is set to -1.
 */
static void select_bad_process(struct oom_control *oc)
{
	if (is_memcg_oom(oc))
		mem_cgroup_scan_tasks(oc->memcg, oom_evaluate_task, oc);
	else {
		struct task_struct *p;

		rcu_read_lock();
		for_each_process(p)
			if (oom_evaluate_task(p, oc))
				break;
		rcu_read_unlock();
	}

	oc->chosen_points = oc->chosen_points * 1000 / oc->totalpages;
}

/**
 * dump_tasks - dump current memory state of all system tasks
 * @memcg: current's memory controller, if constrained
 * @nodemask: nodemask passed to page allocator for mempolicy ooms
 *
 * Dumps the current memory state of all eligible tasks.  Tasks not in the same
 * memcg, not in the same cpuset, or bound to a disjoint set of mempolicy nodes
 * are not shown.
 * State information includes task's pid, uid, tgid, vm size, rss,
 * pgtables_bytes, swapents, oom_score_adj value, and name.
 */
static void dump_tasks(struct mem_cgroup *memcg, const nodemask_t *nodemask)
{
	struct task_struct *p;
	struct task_struct *task;

	pr_info("Tasks state (memory values in pages):\n");
	pr_info("[  pid  ]   uid  tgid total_vm      rss pgtables_bytes swapents oom_score_adj name\n");
	rcu_read_lock();
	for_each_process(p) {
		if (oom_unkillable_task(p, memcg, nodemask))
			continue;

		task = find_lock_task_mm(p);
		if (!task) {
			/*
			 * This is a kthread or all of p's threads have already
			 * detached their mm's.  There's no need to report
			 * them; they can't be oom killed anyway.
			 */
			continue;
		}

		pr_info("[%7d] %5d %5d %8lu %8lu %8ld %8lu         %5hd %s\n",
			task->pid, from_kuid(&init_user_ns, task_uid(task)),
			task->tgid, task->mm->total_vm, get_mm_rss(task->mm),
			mm_pgtables_bytes(task->mm),
			get_mm_counter(task->mm, MM_SWAPENTS),
			task->signal->oom_score_adj, task->comm);
		task_unlock(task);
	}
	rcu_read_unlock();
}

static void dump_header(struct oom_control *oc, struct task_struct *p)
{
	pr_warn("%s invoked oom-killer: gfp_mask=%#x(%pGg), nodemask=%*pbl, order=%d, oom_score_adj=%hd\n",
		current->comm, oc->gfp_mask, &oc->gfp_mask,
		nodemask_pr_args(oc->nodemask), oc->order,
			current->signal->oom_score_adj);
	if (!IS_ENABLED(CONFIG_COMPACTION) && oc->order)
		pr_warn("COMPACTION is disabled!!!\n");

	cpuset_print_current_mems_allowed();
	dump_stack();
	if (is_memcg_oom(oc))
		mem_cgroup_print_oom_info(oc->memcg, p);
	else {
		show_mem(SHOW_MEM_FILTER_NODES, oc->nodemask);
		if (is_dump_unreclaim_slabs())
			dump_unreclaimable_slab();
	}
	if (sysctl_oom_dump_tasks)
		dump_tasks(oc->memcg, oc->nodemask);
}

/*
 * Number of OOM victims in flight
 */
static atomic_t oom_victims = ATOMIC_INIT(0);
static DECLARE_WAIT_QUEUE_HEAD(oom_victims_wait);

static bool oom_killer_disabled __read_mostly;

#define K(x) ((x) << (PAGE_SHIFT-10))

/*
 * task->mm can be NULL if the task is the exited group leader.  So to
 * determine whether the task is using a particular mm, we examine all the
 * task's threads: if one of those is using this mm then this task was also
 * using it.
 */
bool process_shares_mm(struct task_struct *p, struct mm_struct *mm)
{
	struct task_struct *t;

	for_each_thread(p, t) {
		struct mm_struct *t_mm = READ_ONCE(t->mm);
		if (t_mm)
			return t_mm == mm;
	}
	return false;
}

#ifdef CONFIG_MMU
/*
 * OOM Reaper kernel thread which tries to reap the memory used by the OOM
 * victim (if that is possible) to help the OOM killer to move on.
 */
static struct task_struct *oom_reaper_th;
static DECLARE_WAIT_QUEUE_HEAD(oom_reaper_wait);
static struct task_struct *oom_reaper_list;
static DEFINE_SPINLOCK(oom_reaper_lock);

<<<<<<< HEAD
void __oom_reap_task_mm(struct mm_struct *mm)
=======
bool __oom_reap_task_mm(struct mm_struct *mm)
>>>>>>> e021bb4f
{
	struct vm_area_struct *vma;

	/*
	 * Tell all users of get_user/copy_from_user etc... that the content
	 * is no longer stable. No barriers really needed because unmapping
	 * should imply barriers already and the reader would hit a page fault
	 * if it stumbled over a reaped memory.
	 */
	set_bit(MMF_UNSTABLE, &mm->flags);

	for (vma = mm->mmap ; vma; vma = vma->vm_next) {
		if (!can_madv_dontneed_vma(vma))
			continue;

		/*
		 * Only anonymous pages have a good chance to be dropped
		 * without additional steps which we cannot afford as we
		 * are OOM already.
		 *
		 * We do not even care about fs backed pages because all
		 * which are reclaimable have already been reclaimed and
		 * we do not want to block exit_mmap by keeping mm ref
		 * count elevated without a good reason.
		 */
		if (vma_is_anonymous(vma) || !(vma->vm_flags & VM_SHARED)) {
			struct mmu_gather tlb;

			tlb_gather_mmu(&tlb, mm, vma->vm_start, vma->vm_end);
			unmap_page_range(&tlb, vma, vma->vm_start, vma->vm_end,
					 NULL);
			tlb_finish_mmu(&tlb, vma->vm_start, vma->vm_end);
		}
	}
}

static bool oom_reap_task_mm(struct task_struct *tsk, struct mm_struct *mm)
{
	bool ret = true;

	/*
<<<<<<< HEAD
	 * We have to make sure to not race with the victim exit path
	 * and cause premature new oom victim selection:
	 * oom_reap_task_mm		exit_mm
	 *   mmget_not_zero
	 *				  mmput
	 *				    atomic_dec_and_test
	 *				  exit_oom_victim
	 *				[...]
	 *				out_of_memory
	 *				  select_bad_process
	 *				    # no TIF_MEMDIE task selects new victim
	 *  unmap_page_range # frees some memory
	 */
	mutex_lock(&oom_lock);

	if (!down_read_trylock(&mm->mmap_sem)) {
		ret = false;
		trace_skip_task_reaping(tsk->pid);
		goto unlock_oom;
	}

	/*
	 * If the mm has notifiers then we would need to invalidate them around
	 * unmap_page_range and that is risky because notifiers can sleep and
	 * what they do is basically undeterministic.  So let's have a short
	 * sleep to give the oom victim some more time.
	 * TODO: we really want to get rid of this ugly hack and make sure that
	 * notifiers cannot block for unbounded amount of time and add
	 * mmu_notifier_invalidate_range_{start,end} around unmap_page_range
	 */
	if (mm_has_notifiers(mm)) {
		up_read(&mm->mmap_sem);
		schedule_timeout_idle(HZ);
		goto unlock_oom;
	}

	/*
	 * MMF_OOM_SKIP is set by exit_mmap when the OOM reaper can't
	 * work on the mm anymore. The check for MMF_OOM_SKIP must run
	 * under mmap_sem for reading because it serializes against the
	 * down_write();up_write() cycle in exit_mmap().
	 */
	if (test_bit(MMF_OOM_SKIP, &mm->flags)) {
		up_read(&mm->mmap_sem);
		trace_skip_task_reaping(tsk->pid);
		goto unlock_oom;
	}

	trace_start_task_reaping(tsk->pid);

	__oom_reap_task_mm(mm);

=======
	 * Tell all users of get_user/copy_from_user etc... that the content
	 * is no longer stable. No barriers really needed because unmapping
	 * should imply barriers already and the reader would hit a page fault
	 * if it stumbled over a reaped memory.
	 */
	set_bit(MMF_UNSTABLE, &mm->flags);

	for (vma = mm->mmap ; vma; vma = vma->vm_next) {
		if (!can_madv_dontneed_vma(vma))
			continue;

		/*
		 * Only anonymous pages have a good chance to be dropped
		 * without additional steps which we cannot afford as we
		 * are OOM already.
		 *
		 * We do not even care about fs backed pages because all
		 * which are reclaimable have already been reclaimed and
		 * we do not want to block exit_mmap by keeping mm ref
		 * count elevated without a good reason.
		 */
		if (vma_is_anonymous(vma) || !(vma->vm_flags & VM_SHARED)) {
			const unsigned long start = vma->vm_start;
			const unsigned long end = vma->vm_end;
			struct mmu_gather tlb;

			tlb_gather_mmu(&tlb, mm, start, end);
			if (mmu_notifier_invalidate_range_start_nonblock(mm, start, end)) {
				tlb_finish_mmu(&tlb, start, end);
				ret = false;
				continue;
			}
			unmap_page_range(&tlb, vma, start, end, NULL);
			mmu_notifier_invalidate_range_end(mm, start, end);
			tlb_finish_mmu(&tlb, start, end);
		}
	}

	return ret;
}

/*
 * Reaps the address space of the give task.
 *
 * Returns true on success and false if none or part of the address space
 * has been reclaimed and the caller should retry later.
 */
static bool oom_reap_task_mm(struct task_struct *tsk, struct mm_struct *mm)
{
	bool ret = true;

	if (!down_read_trylock(&mm->mmap_sem)) {
		trace_skip_task_reaping(tsk->pid);
		return false;
	}

	/*
	 * MMF_OOM_SKIP is set by exit_mmap when the OOM reaper can't
	 * work on the mm anymore. The check for MMF_OOM_SKIP must run
	 * under mmap_sem for reading because it serializes against the
	 * down_write();up_write() cycle in exit_mmap().
	 */
	if (test_bit(MMF_OOM_SKIP, &mm->flags)) {
		trace_skip_task_reaping(tsk->pid);
		goto out_unlock;
	}

	trace_start_task_reaping(tsk->pid);

	/* failed to reap part of the address space. Try again later */
	ret = __oom_reap_task_mm(mm);
	if (!ret)
		goto out_finish;

>>>>>>> e021bb4f
	pr_info("oom_reaper: reaped process %d (%s), now anon-rss:%lukB, file-rss:%lukB, shmem-rss:%lukB\n",
			task_pid_nr(tsk), tsk->comm,
			K(get_mm_counter(mm, MM_ANONPAGES)),
			K(get_mm_counter(mm, MM_FILEPAGES)),
			K(get_mm_counter(mm, MM_SHMEMPAGES)));
out_finish:
	trace_finish_task_reaping(tsk->pid);
out_unlock:
	up_read(&mm->mmap_sem);

	return ret;
}

#define MAX_OOM_REAP_RETRIES 10
static void oom_reap_task(struct task_struct *tsk)
{
	int attempts = 0;
	struct mm_struct *mm = tsk->signal->oom_mm;

	/* Retry the down_read_trylock(mmap_sem) a few times */
	while (attempts++ < MAX_OOM_REAP_RETRIES && !oom_reap_task_mm(tsk, mm))
		schedule_timeout_idle(HZ/10);

	if (attempts <= MAX_OOM_REAP_RETRIES ||
	    test_bit(MMF_OOM_SKIP, &mm->flags))
		goto done;

	pr_info("oom_reaper: unable to reap pid:%d (%s)\n",
		task_pid_nr(tsk), tsk->comm);
	debug_show_all_locks();

done:
	tsk->oom_reaper_list = NULL;

	/*
	 * Hide this mm from OOM killer because it has been either reaped or
	 * somebody can't call up_write(mmap_sem).
	 */
	set_bit(MMF_OOM_SKIP, &mm->flags);

	/* Drop a reference taken by wake_oom_reaper */
	put_task_struct(tsk);
}

static int oom_reaper(void *unused)
{
	while (true) {
		struct task_struct *tsk = NULL;

		wait_event_freezable(oom_reaper_wait, oom_reaper_list != NULL);
		spin_lock(&oom_reaper_lock);
		if (oom_reaper_list != NULL) {
			tsk = oom_reaper_list;
			oom_reaper_list = tsk->oom_reaper_list;
		}
		spin_unlock(&oom_reaper_lock);

		if (tsk)
			oom_reap_task(tsk);
	}

	return 0;
}

static void wake_oom_reaper(struct task_struct *tsk)
{
	/* mm is already queued? */
	if (test_and_set_bit(MMF_OOM_REAP_QUEUED, &tsk->signal->oom_mm->flags))
		return;

	get_task_struct(tsk);

	spin_lock(&oom_reaper_lock);
	tsk->oom_reaper_list = oom_reaper_list;
	oom_reaper_list = tsk;
	spin_unlock(&oom_reaper_lock);
	trace_wake_reaper(tsk->pid);
	wake_up(&oom_reaper_wait);
}

static int __init oom_init(void)
{
	oom_reaper_th = kthread_run(oom_reaper, NULL, "oom_reaper");
	return 0;
}
subsys_initcall(oom_init)
#else
static inline void wake_oom_reaper(struct task_struct *tsk)
{
}
#endif /* CONFIG_MMU */

/**
 * mark_oom_victim - mark the given task as OOM victim
 * @tsk: task to mark
 *
 * Has to be called with oom_lock held and never after
 * oom has been disabled already.
 *
 * tsk->mm has to be non NULL and caller has to guarantee it is stable (either
 * under task_lock or operate on the current).
 */
static void mark_oom_victim(struct task_struct *tsk)
{
	struct mm_struct *mm = tsk->mm;

	WARN_ON(oom_killer_disabled);
	/* OOM killer might race with memcg OOM */
	if (test_and_set_tsk_thread_flag(tsk, TIF_MEMDIE))
		return;

	/* oom_mm is bound to the signal struct life time. */
	if (!cmpxchg(&tsk->signal->oom_mm, NULL, mm)) {
		mmgrab(tsk->signal->oom_mm);
		set_bit(MMF_OOM_VICTIM, &mm->flags);
	}

	/*
	 * Make sure that the task is woken up from uninterruptible sleep
	 * if it is frozen because OOM killer wouldn't be able to free
	 * any memory and livelock. freezing_slow_path will tell the freezer
	 * that TIF_MEMDIE tasks should be ignored.
	 */
	__thaw_task(tsk);
	atomic_inc(&oom_victims);
	trace_mark_victim(tsk->pid);
}

/**
 * exit_oom_victim - note the exit of an OOM victim
 */
void exit_oom_victim(void)
{
	clear_thread_flag(TIF_MEMDIE);

	if (!atomic_dec_return(&oom_victims))
		wake_up_all(&oom_victims_wait);
}

/**
 * oom_killer_enable - enable OOM killer
 */
void oom_killer_enable(void)
{
	oom_killer_disabled = false;
	pr_info("OOM killer enabled.\n");
}

/**
 * oom_killer_disable - disable OOM killer
 * @timeout: maximum timeout to wait for oom victims in jiffies
 *
 * Forces all page allocations to fail rather than trigger OOM killer.
 * Will block and wait until all OOM victims are killed or the given
 * timeout expires.
 *
 * The function cannot be called when there are runnable user tasks because
 * the userspace would see unexpected allocation failures as a result. Any
 * new usage of this function should be consulted with MM people.
 *
 * Returns true if successful and false if the OOM killer cannot be
 * disabled.
 */
bool oom_killer_disable(signed long timeout)
{
	signed long ret;

	/*
	 * Make sure to not race with an ongoing OOM killer. Check that the
	 * current is not killed (possibly due to sharing the victim's memory).
	 */
	if (mutex_lock_killable(&oom_lock))
		return false;
	oom_killer_disabled = true;
	mutex_unlock(&oom_lock);

	ret = wait_event_interruptible_timeout(oom_victims_wait,
			!atomic_read(&oom_victims), timeout);
	if (ret <= 0) {
		oom_killer_enable();
		return false;
	}
	pr_info("OOM killer disabled.\n");

	return true;
}

static inline bool __task_will_free_mem(struct task_struct *task)
{
	struct signal_struct *sig = task->signal;

	/*
	 * A coredumping process may sleep for an extended period in exit_mm(),
	 * so the oom killer cannot assume that the process will promptly exit
	 * and release memory.
	 */
	if (sig->flags & SIGNAL_GROUP_COREDUMP)
		return false;

	if (sig->flags & SIGNAL_GROUP_EXIT)
		return true;

	if (thread_group_empty(task) && (task->flags & PF_EXITING))
		return true;

	return false;
}

/*
 * Checks whether the given task is dying or exiting and likely to
 * release its address space. This means that all threads and processes
 * sharing the same mm have to be killed or exiting.
 * Caller has to make sure that task->mm is stable (hold task_lock or
 * it operates on the current).
 */
static bool task_will_free_mem(struct task_struct *task)
{
	struct mm_struct *mm = task->mm;
	struct task_struct *p;
	bool ret = true;

	/*
	 * Skip tasks without mm because it might have passed its exit_mm and
	 * exit_oom_victim. oom_reaper could have rescued that but do not rely
	 * on that for now. We can consider find_lock_task_mm in future.
	 */
	if (!mm)
		return false;

	if (!__task_will_free_mem(task))
		return false;

	/*
	 * This task has already been drained by the oom reaper so there are
	 * only small chances it will free some more
	 */
	if (test_bit(MMF_OOM_SKIP, &mm->flags))
		return false;

	if (atomic_read(&mm->mm_users) <= 1)
		return true;

	/*
	 * Make sure that all tasks which share the mm with the given tasks
	 * are dying as well to make sure that a) nobody pins its mm and
	 * b) the task is also reapable by the oom reaper.
	 */
	rcu_read_lock();
	for_each_process(p) {
		if (!process_shares_mm(p, mm))
			continue;
		if (same_thread_group(task, p))
			continue;
		ret = __task_will_free_mem(p);
		if (!ret)
			break;
	}
	rcu_read_unlock();

	return ret;
}

static void __oom_kill_process(struct task_struct *victim)
{
	struct task_struct *p;
	struct mm_struct *mm;
	bool can_oom_reap = true;

	p = find_lock_task_mm(victim);
	if (!p) {
		put_task_struct(victim);
		return;
	} else if (victim != p) {
		get_task_struct(p);
		put_task_struct(victim);
		victim = p;
	}

	/* Get a reference to safely compare mm after task_unlock(victim) */
	mm = victim->mm;
	mmgrab(mm);

	/* Raise event before sending signal: task reaper must see this */
	count_vm_event(OOM_KILL);
	memcg_memory_event_mm(mm, MEMCG_OOM_KILL);

	/*
	 * We should send SIGKILL before granting access to memory reserves
	 * in order to prevent the OOM victim from depleting the memory
	 * reserves from the user space under its control.
	 */
	do_send_sig_info(SIGKILL, SEND_SIG_FORCED, victim, PIDTYPE_TGID);
	mark_oom_victim(victim);
	pr_err("Killed process %d (%s) total-vm:%lukB, anon-rss:%lukB, file-rss:%lukB, shmem-rss:%lukB\n",
		task_pid_nr(victim), victim->comm, K(victim->mm->total_vm),
		K(get_mm_counter(victim->mm, MM_ANONPAGES)),
		K(get_mm_counter(victim->mm, MM_FILEPAGES)),
		K(get_mm_counter(victim->mm, MM_SHMEMPAGES)));
	task_unlock(victim);

	/*
	 * Kill all user processes sharing victim->mm in other thread groups, if
	 * any.  They don't get access to memory reserves, though, to avoid
	 * depletion of all memory.  This prevents mm->mmap_sem livelock when an
	 * oom killed thread cannot exit because it requires the semaphore and
	 * its contended by another thread trying to allocate memory itself.
	 * That thread will now get access to memory reserves since it has a
	 * pending fatal signal.
	 */
	rcu_read_lock();
	for_each_process(p) {
		if (!process_shares_mm(p, mm))
			continue;
		if (same_thread_group(p, victim))
			continue;
		if (is_global_init(p)) {
			can_oom_reap = false;
			set_bit(MMF_OOM_SKIP, &mm->flags);
			pr_info("oom killer %d (%s) has mm pinned by %d (%s)\n",
					task_pid_nr(victim), victim->comm,
					task_pid_nr(p), p->comm);
			continue;
		}
		/*
		 * No use_mm() user needs to read from the userspace so we are
		 * ok to reap it.
		 */
		if (unlikely(p->flags & PF_KTHREAD))
			continue;
		do_send_sig_info(SIGKILL, SEND_SIG_FORCED, p, PIDTYPE_TGID);
	}
	rcu_read_unlock();

	if (can_oom_reap)
		wake_oom_reaper(victim);

	mmdrop(mm);
	put_task_struct(victim);
}
#undef K

/*
 * Kill provided task unless it's secured by setting
 * oom_score_adj to OOM_SCORE_ADJ_MIN.
 */
static int oom_kill_memcg_member(struct task_struct *task, void *unused)
{
	if (task->signal->oom_score_adj != OOM_SCORE_ADJ_MIN) {
		get_task_struct(task);
		__oom_kill_process(task);
	}
	return 0;
}

static void oom_kill_process(struct oom_control *oc, const char *message)
{
	struct task_struct *p = oc->chosen;
	unsigned int points = oc->chosen_points;
	struct task_struct *victim = p;
	struct task_struct *child;
	struct task_struct *t;
	struct mem_cgroup *oom_group;
	unsigned int victim_points = 0;
	static DEFINE_RATELIMIT_STATE(oom_rs, DEFAULT_RATELIMIT_INTERVAL,
					      DEFAULT_RATELIMIT_BURST);

	/*
	 * If the task is already exiting, don't alarm the sysadmin or kill
	 * its children or threads, just give it access to memory reserves
	 * so it can die quickly
	 */
	task_lock(p);
	if (task_will_free_mem(p)) {
		mark_oom_victim(p);
		wake_oom_reaper(p);
		task_unlock(p);
		put_task_struct(p);
		return;
	}
	task_unlock(p);

	if (__ratelimit(&oom_rs))
		dump_header(oc, p);

	pr_err("%s: Kill process %d (%s) score %u or sacrifice child\n",
		message, task_pid_nr(p), p->comm, points);

	/*
	 * If any of p's children has a different mm and is eligible for kill,
	 * the one with the highest oom_badness() score is sacrificed for its
	 * parent.  This attempts to lose the minimal amount of work done while
	 * still freeing memory.
	 */
	read_lock(&tasklist_lock);

	/*
	 * The task 'p' might have already exited before reaching here. The
	 * put_task_struct() will free task_struct 'p' while the loop still try
	 * to access the field of 'p', so, get an extra reference.
	 */
	get_task_struct(p);
	for_each_thread(p, t) {
		list_for_each_entry(child, &t->children, sibling) {
			unsigned int child_points;

			if (process_shares_mm(child, p->mm))
				continue;
			/*
			 * oom_badness() returns 0 if the thread is unkillable
			 */
			child_points = oom_badness(child,
				oc->memcg, oc->nodemask, oc->totalpages);
			if (child_points > victim_points) {
				put_task_struct(victim);
				victim = child;
				victim_points = child_points;
				get_task_struct(victim);
			}
		}
	}
	put_task_struct(p);
	read_unlock(&tasklist_lock);

	/*
	 * Do we need to kill the entire memory cgroup?
	 * Or even one of the ancestor memory cgroups?
	 * Check this out before killing the victim task.
	 */
	oom_group = mem_cgroup_get_oom_group(victim, oc->memcg);

	__oom_kill_process(victim);

	/*
	 * If necessary, kill all tasks in the selected memory cgroup.
	 */
	if (oom_group) {
		mem_cgroup_print_oom_group(oom_group);
		mem_cgroup_scan_tasks(oom_group, oom_kill_memcg_member, NULL);
		mem_cgroup_put(oom_group);
	}
}

/*
 * Determines whether the kernel must panic because of the panic_on_oom sysctl.
 */
static void check_panic_on_oom(struct oom_control *oc,
			       enum oom_constraint constraint)
{
	if (likely(!sysctl_panic_on_oom))
		return;
	if (sysctl_panic_on_oom != 2) {
		/*
		 * panic_on_oom == 1 only affects CONSTRAINT_NONE, the kernel
		 * does not panic for cpuset, mempolicy, or memcg allocation
		 * failures.
		 */
		if (constraint != CONSTRAINT_NONE)
			return;
	}
	/* Do not panic for oom kills triggered by sysrq */
	if (is_sysrq_oom(oc))
		return;
	dump_header(oc, NULL);
	panic("Out of memory: %s panic_on_oom is enabled\n",
		sysctl_panic_on_oom == 2 ? "compulsory" : "system-wide");
}

static BLOCKING_NOTIFIER_HEAD(oom_notify_list);

int register_oom_notifier(struct notifier_block *nb)
{
	return blocking_notifier_chain_register(&oom_notify_list, nb);
}
EXPORT_SYMBOL_GPL(register_oom_notifier);

int unregister_oom_notifier(struct notifier_block *nb)
{
	return blocking_notifier_chain_unregister(&oom_notify_list, nb);
}
EXPORT_SYMBOL_GPL(unregister_oom_notifier);

/**
 * out_of_memory - kill the "best" process when we run out of memory
 * @oc: pointer to struct oom_control
 *
 * If we run out of memory, we have the choice between either
 * killing a random task (bad), letting the system crash (worse)
 * OR try to be smart about which process to kill. Note that we
 * don't have to be perfect here, we just have to be good.
 */
bool out_of_memory(struct oom_control *oc)
{
	unsigned long freed = 0;
	enum oom_constraint constraint = CONSTRAINT_NONE;

	if (oom_killer_disabled)
		return false;

	if (!is_memcg_oom(oc)) {
		blocking_notifier_call_chain(&oom_notify_list, 0, &freed);
		if (freed > 0)
			/* Got some memory back in the last second. */
			return true;
	}

	/*
	 * If current has a pending SIGKILL or is exiting, then automatically
	 * select it.  The goal is to allow it to allocate so that it may
	 * quickly exit and free its memory.
	 */
	if (task_will_free_mem(current)) {
		mark_oom_victim(current);
		wake_oom_reaper(current);
		return true;
	}

	/*
	 * The OOM killer does not compensate for IO-less reclaim.
	 * pagefault_out_of_memory lost its gfp context so we have to
	 * make sure exclude 0 mask - all other users should have at least
	 * ___GFP_DIRECT_RECLAIM to get here.
	 */
	if (oc->gfp_mask && !(oc->gfp_mask & __GFP_FS))
		return true;

	/*
	 * Check if there were limitations on the allocation (only relevant for
	 * NUMA and memcg) that may require different handling.
	 */
	constraint = constrained_alloc(oc);
	if (constraint != CONSTRAINT_MEMORY_POLICY)
		oc->nodemask = NULL;
	check_panic_on_oom(oc, constraint);

	if (!is_memcg_oom(oc) && sysctl_oom_kill_allocating_task &&
	    current->mm && !oom_unkillable_task(current, NULL, oc->nodemask) &&
	    current->signal->oom_score_adj != OOM_SCORE_ADJ_MIN) {
		get_task_struct(current);
		oc->chosen = current;
		oom_kill_process(oc, "Out of memory (oom_kill_allocating_task)");
		return true;
	}

	select_bad_process(oc);
	/* Found nothing?!?! */
	if (!oc->chosen) {
		dump_header(oc, NULL);
		pr_warn("Out of memory and no killable processes...\n");
		/*
		 * If we got here due to an actual allocation at the
		 * system level, we cannot survive this and will enter
		 * an endless loop in the allocator. Bail out now.
		 */
		if (!is_sysrq_oom(oc) && !is_memcg_oom(oc))
			panic("System is deadlocked on memory\n");
	}
	if (oc->chosen && oc->chosen != (void *)-1UL)
		oom_kill_process(oc, !is_memcg_oom(oc) ? "Out of memory" :
				 "Memory cgroup out of memory");
	return !!oc->chosen;
}

/*
 * The pagefault handler calls here because it is out of memory, so kill a
 * memory-hogging task. If oom_lock is held by somebody else, a parallel oom
 * killing is already in progress so do nothing.
 */
void pagefault_out_of_memory(void)
{
	struct oom_control oc = {
		.zonelist = NULL,
		.nodemask = NULL,
		.memcg = NULL,
		.gfp_mask = 0,
		.order = 0,
	};

	if (mem_cgroup_oom_synchronize(true))
		return;

	if (!mutex_trylock(&oom_lock))
		return;
	out_of_memory(&oc);
	mutex_unlock(&oom_lock);
}<|MERGE_RESOLUTION|>--- conflicted
+++ resolved
@@ -488,106 +488,12 @@
 static struct task_struct *oom_reaper_list;
 static DEFINE_SPINLOCK(oom_reaper_lock);
 
-<<<<<<< HEAD
-void __oom_reap_task_mm(struct mm_struct *mm)
-=======
 bool __oom_reap_task_mm(struct mm_struct *mm)
->>>>>>> e021bb4f
 {
 	struct vm_area_struct *vma;
-
-	/*
-	 * Tell all users of get_user/copy_from_user etc... that the content
-	 * is no longer stable. No barriers really needed because unmapping
-	 * should imply barriers already and the reader would hit a page fault
-	 * if it stumbled over a reaped memory.
-	 */
-	set_bit(MMF_UNSTABLE, &mm->flags);
-
-	for (vma = mm->mmap ; vma; vma = vma->vm_next) {
-		if (!can_madv_dontneed_vma(vma))
-			continue;
-
-		/*
-		 * Only anonymous pages have a good chance to be dropped
-		 * without additional steps which we cannot afford as we
-		 * are OOM already.
-		 *
-		 * We do not even care about fs backed pages because all
-		 * which are reclaimable have already been reclaimed and
-		 * we do not want to block exit_mmap by keeping mm ref
-		 * count elevated without a good reason.
-		 */
-		if (vma_is_anonymous(vma) || !(vma->vm_flags & VM_SHARED)) {
-			struct mmu_gather tlb;
-
-			tlb_gather_mmu(&tlb, mm, vma->vm_start, vma->vm_end);
-			unmap_page_range(&tlb, vma, vma->vm_start, vma->vm_end,
-					 NULL);
-			tlb_finish_mmu(&tlb, vma->vm_start, vma->vm_end);
-		}
-	}
-}
-
-static bool oom_reap_task_mm(struct task_struct *tsk, struct mm_struct *mm)
-{
 	bool ret = true;
 
 	/*
-<<<<<<< HEAD
-	 * We have to make sure to not race with the victim exit path
-	 * and cause premature new oom victim selection:
-	 * oom_reap_task_mm		exit_mm
-	 *   mmget_not_zero
-	 *				  mmput
-	 *				    atomic_dec_and_test
-	 *				  exit_oom_victim
-	 *				[...]
-	 *				out_of_memory
-	 *				  select_bad_process
-	 *				    # no TIF_MEMDIE task selects new victim
-	 *  unmap_page_range # frees some memory
-	 */
-	mutex_lock(&oom_lock);
-
-	if (!down_read_trylock(&mm->mmap_sem)) {
-		ret = false;
-		trace_skip_task_reaping(tsk->pid);
-		goto unlock_oom;
-	}
-
-	/*
-	 * If the mm has notifiers then we would need to invalidate them around
-	 * unmap_page_range and that is risky because notifiers can sleep and
-	 * what they do is basically undeterministic.  So let's have a short
-	 * sleep to give the oom victim some more time.
-	 * TODO: we really want to get rid of this ugly hack and make sure that
-	 * notifiers cannot block for unbounded amount of time and add
-	 * mmu_notifier_invalidate_range_{start,end} around unmap_page_range
-	 */
-	if (mm_has_notifiers(mm)) {
-		up_read(&mm->mmap_sem);
-		schedule_timeout_idle(HZ);
-		goto unlock_oom;
-	}
-
-	/*
-	 * MMF_OOM_SKIP is set by exit_mmap when the OOM reaper can't
-	 * work on the mm anymore. The check for MMF_OOM_SKIP must run
-	 * under mmap_sem for reading because it serializes against the
-	 * down_write();up_write() cycle in exit_mmap().
-	 */
-	if (test_bit(MMF_OOM_SKIP, &mm->flags)) {
-		up_read(&mm->mmap_sem);
-		trace_skip_task_reaping(tsk->pid);
-		goto unlock_oom;
-	}
-
-	trace_start_task_reaping(tsk->pid);
-
-	__oom_reap_task_mm(mm);
-
-=======
 	 * Tell all users of get_user/copy_from_user etc... that the content
 	 * is no longer stable. No barriers really needed because unmapping
 	 * should imply barriers already and the reader would hit a page fault
@@ -662,7 +568,6 @@
 	if (!ret)
 		goto out_finish;
 
->>>>>>> e021bb4f
 	pr_info("oom_reaper: reaped process %d (%s), now anon-rss:%lukB, file-rss:%lukB, shmem-rss:%lukB\n",
 			task_pid_nr(tsk), tsk->comm,
 			K(get_mm_counter(mm, MM_ANONPAGES)),
