--- conflicted
+++ resolved
@@ -2680,11 +2680,8 @@
 			.driver_info = EM28178_BOARD_PCTV_461E },
 	{ USB_DEVICE(0x2013, 0x025f),
 			.driver_info = EM28178_BOARD_PCTV_292E },
-<<<<<<< HEAD
-=======
 	{ USB_DEVICE(0x2013, 0x0264), /* Hauppauge WinTV-soloHD 292e SE */
 			.driver_info = EM28178_BOARD_PCTV_292E },
->>>>>>> e021bb4f
 	{ USB_DEVICE(0x2040, 0x0264), /* Hauppauge WinTV-soloHD Isoc */
 			.driver_info = EM28178_BOARD_PCTV_292E },
 	{ USB_DEVICE(0x2040, 0x8264), /* Hauppauge OEM Generic WinTV-soloHD Bulk */
