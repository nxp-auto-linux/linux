--- conflicted
+++ resolved
@@ -147,10 +147,7 @@
 static const struct usb_device_id usbtv_id_table[] = {
 	{ USB_DEVICE(0x1b71, 0x3002) },
 	{ USB_DEVICE(0x1f71, 0x3301) },
-<<<<<<< HEAD
-=======
 	{ USB_DEVICE(0x1f71, 0x3306) },
->>>>>>> e021bb4f
 	{}
 };
 MODULE_DEVICE_TABLE(usb, usbtv_id_table);
