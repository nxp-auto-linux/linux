// SPDX-License-Identifier: GPL-2.0
/*
 * Driver for STM32 Digital Camera Memory Interface
 *
 * Copyright (C) STMicroelectronics SA 2017
 * Authors: Yannick Fertre <yannick.fertre@st.com>
 *          Hugues Fruchet <hugues.fruchet@st.com>
 *          for STMicroelectronics.
 *
 * This driver is based on atmel_isi.c
 *
 */

#include <linux/clk.h>
#include <linux/completion.h>
#include <linux/delay.h>
#include <linux/dmaengine.h>
#include <linux/init.h>
#include <linux/interrupt.h>
#include <linux/kernel.h>
#include <linux/module.h>
#include <linux/of.h>
#include <linux/of_device.h>
#include <linux/of_graph.h>
#include <linux/pinctrl/consumer.h>
#include <linux/platform_device.h>
#include <linux/pm_runtime.h>
#include <linux/reset.h>
#include <linux/videodev2.h>

#include <media/v4l2-ctrls.h>
#include <media/v4l2-dev.h>
#include <media/v4l2-device.h>
#include <media/v4l2-event.h>
#include <media/v4l2-fwnode.h>
#include <media/v4l2-image-sizes.h>
#include <media/v4l2-ioctl.h>
#include <media/v4l2-rect.h>
#include <media/videobuf2-dma-contig.h>

#define DRV_NAME "stm32-dcmi"

/* Registers offset for DCMI */
#define DCMI_CR		0x00 /* Control Register */
#define DCMI_SR		0x04 /* Status Register */
#define DCMI_RIS	0x08 /* Raw Interrupt Status register */
#define DCMI_IER	0x0C /* Interrupt Enable Register */
#define DCMI_MIS	0x10 /* Masked Interrupt Status register */
#define DCMI_ICR	0x14 /* Interrupt Clear Register */
#define DCMI_ESCR	0x18 /* Embedded Synchronization Code Register */
#define DCMI_ESUR	0x1C /* Embedded Synchronization Unmask Register */
#define DCMI_CWSTRT	0x20 /* Crop Window STaRT */
#define DCMI_CWSIZE	0x24 /* Crop Window SIZE */
#define DCMI_DR		0x28 /* Data Register */
#define DCMI_IDR	0x2C /* IDentifier Register */

/* Bits definition for control register (DCMI_CR) */
#define CR_CAPTURE	BIT(0)
#define CR_CM		BIT(1)
#define CR_CROP		BIT(2)
#define CR_JPEG		BIT(3)
#define CR_ESS		BIT(4)
#define CR_PCKPOL	BIT(5)
#define CR_HSPOL	BIT(6)
#define CR_VSPOL	BIT(7)
#define CR_FCRC_0	BIT(8)
#define CR_FCRC_1	BIT(9)
#define CR_EDM_0	BIT(10)
#define CR_EDM_1	BIT(11)
#define CR_ENABLE	BIT(14)

/* Bits definition for status register (DCMI_SR) */
#define SR_HSYNC	BIT(0)
#define SR_VSYNC	BIT(1)
#define SR_FNE		BIT(2)

/*
 * Bits definition for interrupt registers
 * (DCMI_RIS, DCMI_IER, DCMI_MIS, DCMI_ICR)
 */
#define IT_FRAME	BIT(0)
#define IT_OVR		BIT(1)
#define IT_ERR		BIT(2)
#define IT_VSYNC	BIT(3)
#define IT_LINE		BIT(4)

enum state {
	STOPPED = 0,
	WAIT_FOR_BUFFER,
	RUNNING,
};

#define MIN_WIDTH	16U
#define MAX_WIDTH	2592U
#define MIN_HEIGHT	16U
#define MAX_HEIGHT	2592U

#define TIMEOUT_MS	1000

#define OVERRUN_ERROR_THRESHOLD	3

struct dcmi_graph_entity {
	struct v4l2_async_subdev asd;

	struct device_node *remote_node;
	struct v4l2_subdev *source;
};

struct dcmi_format {
	u32	fourcc;
	u32	mbus_code;
	u8	bpp;
};

struct dcmi_framesize {
	u32	width;
	u32	height;
};

struct dcmi_buf {
	struct vb2_v4l2_buffer	vb;
	bool			prepared;
	dma_addr_t		paddr;
	size_t			size;
	struct list_head	list;
};

struct stm32_dcmi {
	/* Protects the access of variables shared within the interrupt */
	spinlock_t			irqlock;
	struct device			*dev;
	void __iomem			*regs;
	struct resource			*res;
	struct reset_control		*rstc;
	int				sequence;
	struct list_head		buffers;
	struct dcmi_buf			*active;

	struct v4l2_device		v4l2_dev;
	struct video_device		*vdev;
	struct v4l2_async_notifier	notifier;
	struct dcmi_graph_entity	entity;
	struct v4l2_format		fmt;
	struct v4l2_rect		crop;
	bool				do_crop;

	const struct dcmi_format	**sd_formats;
	unsigned int			num_of_sd_formats;
	const struct dcmi_format	*sd_format;
	struct dcmi_framesize		*sd_framesizes;
	unsigned int			num_of_sd_framesizes;
	struct dcmi_framesize		sd_framesize;
	struct v4l2_rect		sd_bounds;

	/* Protect this data structure */
	struct mutex			lock;
	struct vb2_queue		queue;

	struct v4l2_fwnode_bus_parallel	bus;
	struct completion		complete;
	struct clk			*mclk;
	enum state			state;
	struct dma_chan			*dma_chan;
	dma_cookie_t			dma_cookie;
	u32				misr;
	int				errors_count;
	int				overrun_count;
	int				buffers_count;

	/* Ensure DMA operations atomicity */
	struct mutex			dma_lock;

	struct media_device		mdev;
	struct media_pad		vid_cap_pad;
	struct media_pipeline		pipeline;
};

static inline struct stm32_dcmi *notifier_to_dcmi(struct v4l2_async_notifier *n)
{
	return container_of(n, struct stm32_dcmi, notifier);
}

static inline u32 reg_read(void __iomem *base, u32 reg)
{
	return readl_relaxed(base + reg);
}

static inline void reg_write(void __iomem *base, u32 reg, u32 val)
{
	writel_relaxed(val, base + reg);
}

static inline void reg_set(void __iomem *base, u32 reg, u32 mask)
{
	reg_write(base, reg, reg_read(base, reg) | mask);
}

static inline void reg_clear(void __iomem *base, u32 reg, u32 mask)
{
	reg_write(base, reg, reg_read(base, reg) & ~mask);
}

static int dcmi_start_capture(struct stm32_dcmi *dcmi, struct dcmi_buf *buf);

static void dcmi_buffer_done(struct stm32_dcmi *dcmi,
			     struct dcmi_buf *buf,
			     size_t bytesused,
			     int err)
{
	struct vb2_v4l2_buffer *vbuf;

	if (!buf)
		return;

	list_del_init(&buf->list);

	vbuf = &buf->vb;

	vbuf->sequence = dcmi->sequence++;
	vbuf->field = V4L2_FIELD_NONE;
	vbuf->vb2_buf.timestamp = ktime_get_ns();
	vb2_set_plane_payload(&vbuf->vb2_buf, 0, bytesused);
	vb2_buffer_done(&vbuf->vb2_buf,
			err ? VB2_BUF_STATE_ERROR : VB2_BUF_STATE_DONE);
	dev_dbg(dcmi->dev, "buffer[%d] done seq=%d, bytesused=%zu\n",
		vbuf->vb2_buf.index, vbuf->sequence, bytesused);

	dcmi->buffers_count++;
	dcmi->active = NULL;
}

static int dcmi_restart_capture(struct stm32_dcmi *dcmi)
{
	struct dcmi_buf *buf;

	spin_lock_irq(&dcmi->irqlock);

	if (dcmi->state != RUNNING) {
		spin_unlock_irq(&dcmi->irqlock);
		return -EINVAL;
	}

	/* Restart a new DMA transfer with next buffer */
	if (list_empty(&dcmi->buffers)) {
		dev_dbg(dcmi->dev, "Capture restart is deferred to next buffer queueing\n");
		dcmi->state = WAIT_FOR_BUFFER;
		spin_unlock_irq(&dcmi->irqlock);
		return 0;
	}
	buf = list_entry(dcmi->buffers.next, struct dcmi_buf, list);
	dcmi->active = buf;

	spin_unlock_irq(&dcmi->irqlock);

	return dcmi_start_capture(dcmi, buf);
}

static void dcmi_dma_callback(void *param)
{
	struct stm32_dcmi *dcmi = (struct stm32_dcmi *)param;
	struct dma_tx_state state;
	enum dma_status status;
	struct dcmi_buf *buf = dcmi->active;

	spin_lock_irq(&dcmi->irqlock);

	/* Check DMA status */
	status = dmaengine_tx_status(dcmi->dma_chan, dcmi->dma_cookie, &state);

	switch (status) {
	case DMA_IN_PROGRESS:
		dev_dbg(dcmi->dev, "%s: Received DMA_IN_PROGRESS\n", __func__);
		break;
	case DMA_PAUSED:
		dev_err(dcmi->dev, "%s: Received DMA_PAUSED\n", __func__);
		break;
	case DMA_ERROR:
		dev_err(dcmi->dev, "%s: Received DMA_ERROR\n", __func__);

		/* Return buffer to V4L2 in error state */
		dcmi_buffer_done(dcmi, buf, 0, -EIO);
		break;
	case DMA_COMPLETE:
		dev_dbg(dcmi->dev, "%s: Received DMA_COMPLETE\n", __func__);

		/* Return buffer to V4L2 */
		dcmi_buffer_done(dcmi, buf, buf->size, 0);

		spin_unlock_irq(&dcmi->irqlock);

		/* Restart capture */
		if (dcmi_restart_capture(dcmi))
			dev_err(dcmi->dev, "%s: Cannot restart capture on DMA complete\n",
				__func__);
		return;
	default:
		dev_err(dcmi->dev, "%s: Received unknown status\n", __func__);
		break;
	}

	spin_unlock_irq(&dcmi->irqlock);
}

static int dcmi_start_dma(struct stm32_dcmi *dcmi,
			  struct dcmi_buf *buf)
{
	struct dma_async_tx_descriptor *desc = NULL;
	struct dma_slave_config config;
	int ret;

	memset(&config, 0, sizeof(config));

	config.src_addr = (dma_addr_t)dcmi->res->start + DCMI_DR;
	config.src_addr_width = DMA_SLAVE_BUSWIDTH_4_BYTES;
	config.dst_addr_width = DMA_SLAVE_BUSWIDTH_4_BYTES;
	config.dst_maxburst = 4;

	/* Configure DMA channel */
	ret = dmaengine_slave_config(dcmi->dma_chan, &config);
	if (ret < 0) {
		dev_err(dcmi->dev, "%s: DMA channel config failed (%d)\n",
			__func__, ret);
		return ret;
	}

	/*
	 * Avoid call of dmaengine_terminate_all() between
	 * dmaengine_prep_slave_single() and dmaengine_submit()
	 * by locking the whole DMA submission sequence
	 */
	mutex_lock(&dcmi->dma_lock);

	/* Prepare a DMA transaction */
	desc = dmaengine_prep_slave_single(dcmi->dma_chan, buf->paddr,
					   buf->size,
					   DMA_DEV_TO_MEM,
					   DMA_PREP_INTERRUPT);
	if (!desc) {
		dev_err(dcmi->dev, "%s: DMA dmaengine_prep_slave_single failed for buffer phy=%pad size=%zu\n",
			__func__, &buf->paddr, buf->size);
		mutex_unlock(&dcmi->dma_lock);
		return -EINVAL;
	}

	/* Set completion callback routine for notification */
	desc->callback = dcmi_dma_callback;
	desc->callback_param = dcmi;

	/* Push current DMA transaction in the pending queue */
	dcmi->dma_cookie = dmaengine_submit(desc);
	if (dma_submit_error(dcmi->dma_cookie)) {
		dev_err(dcmi->dev, "%s: DMA submission failed\n", __func__);
		mutex_unlock(&dcmi->dma_lock);
		return -ENXIO;
	}

	mutex_unlock(&dcmi->dma_lock);

	dma_async_issue_pending(dcmi->dma_chan);

	return 0;
}

static int dcmi_start_capture(struct stm32_dcmi *dcmi, struct dcmi_buf *buf)
{
	int ret;

	if (!buf)
		return -EINVAL;

	ret = dcmi_start_dma(dcmi, buf);
	if (ret) {
		dcmi->errors_count++;
		return ret;
	}

	/* Enable capture */
	reg_set(dcmi->regs, DCMI_CR, CR_CAPTURE);

	return 0;
}

static void dcmi_set_crop(struct stm32_dcmi *dcmi)
{
	u32 size, start;

	/* Crop resolution */
	size = ((dcmi->crop.height - 1) << 16) |
		((dcmi->crop.width << 1) - 1);
	reg_write(dcmi->regs, DCMI_CWSIZE, size);

	/* Crop start point */
	start = ((dcmi->crop.top) << 16) |
		 ((dcmi->crop.left << 1));
	reg_write(dcmi->regs, DCMI_CWSTRT, start);

	dev_dbg(dcmi->dev, "Cropping to %ux%u@%u:%u\n",
		dcmi->crop.width, dcmi->crop.height,
		dcmi->crop.left, dcmi->crop.top);

	/* Enable crop */
	reg_set(dcmi->regs, DCMI_CR, CR_CROP);
}

static void dcmi_process_jpeg(struct stm32_dcmi *dcmi)
{
	struct dma_tx_state state;
	enum dma_status status;
	struct dcmi_buf *buf = dcmi->active;

	if (!buf)
		return;

	/*
	 * Because of variable JPEG buffer size sent by sensor,
	 * DMA transfer never completes due to transfer size never reached.
	 * In order to ensure that all the JPEG data are transferred
	 * in active buffer memory, DMA is drained.
	 * Then DMA tx status gives the amount of data transferred
	 * to memory, which is then returned to V4L2 through the active
	 * buffer payload.
	 */

	/* Drain DMA */
	dmaengine_synchronize(dcmi->dma_chan);

	/* Get DMA residue to get JPEG size */
	status = dmaengine_tx_status(dcmi->dma_chan, dcmi->dma_cookie, &state);
	if (status != DMA_ERROR && state.residue < buf->size) {
		/* Return JPEG buffer to V4L2 with received JPEG buffer size */
		dcmi_buffer_done(dcmi, buf, buf->size - state.residue, 0);
	} else {
		dcmi->errors_count++;
		dev_err(dcmi->dev, "%s: Cannot get JPEG size from DMA\n",
			__func__);
		/* Return JPEG buffer to V4L2 in ERROR state */
		dcmi_buffer_done(dcmi, buf, 0, -EIO);
	}

	/* Abort DMA operation */
	dmaengine_terminate_all(dcmi->dma_chan);

	/* Restart capture */
	if (dcmi_restart_capture(dcmi))
		dev_err(dcmi->dev, "%s: Cannot restart capture on JPEG received\n",
			__func__);
}

static irqreturn_t dcmi_irq_thread(int irq, void *arg)
{
	struct stm32_dcmi *dcmi = arg;

	spin_lock_irq(&dcmi->irqlock);

	if (dcmi->misr & IT_OVR) {
		dcmi->overrun_count++;
		if (dcmi->overrun_count > OVERRUN_ERROR_THRESHOLD)
			dcmi->errors_count++;
	}
	if (dcmi->misr & IT_ERR)
		dcmi->errors_count++;

	if (dcmi->sd_format->fourcc == V4L2_PIX_FMT_JPEG &&
	    dcmi->misr & IT_FRAME) {
		/* JPEG received */
		spin_unlock_irq(&dcmi->irqlock);
		dcmi_process_jpeg(dcmi);
		return IRQ_HANDLED;
	}

	spin_unlock_irq(&dcmi->irqlock);
	return IRQ_HANDLED;
}

static irqreturn_t dcmi_irq_callback(int irq, void *arg)
{
	struct stm32_dcmi *dcmi = arg;
	unsigned long flags;

	spin_lock_irqsave(&dcmi->irqlock, flags);

	dcmi->misr = reg_read(dcmi->regs, DCMI_MIS);

	/* Clear interrupt */
	reg_set(dcmi->regs, DCMI_ICR, IT_FRAME | IT_OVR | IT_ERR);

	spin_unlock_irqrestore(&dcmi->irqlock, flags);

	return IRQ_WAKE_THREAD;
}

static int dcmi_queue_setup(struct vb2_queue *vq,
			    unsigned int *nbuffers,
			    unsigned int *nplanes,
			    unsigned int sizes[],
			    struct device *alloc_devs[])
{
	struct stm32_dcmi *dcmi = vb2_get_drv_priv(vq);
	unsigned int size;

	size = dcmi->fmt.fmt.pix.sizeimage;

	/* Make sure the image size is large enough */
	if (*nplanes)
		return sizes[0] < size ? -EINVAL : 0;

	*nplanes = 1;
	sizes[0] = size;

	dev_dbg(dcmi->dev, "Setup queue, count=%d, size=%d\n",
		*nbuffers, size);

	return 0;
}

static int dcmi_buf_init(struct vb2_buffer *vb)
{
	struct vb2_v4l2_buffer *vbuf = to_vb2_v4l2_buffer(vb);
	struct dcmi_buf *buf = container_of(vbuf, struct dcmi_buf, vb);

	INIT_LIST_HEAD(&buf->list);

	return 0;
}

static int dcmi_buf_prepare(struct vb2_buffer *vb)
{
	struct stm32_dcmi *dcmi =  vb2_get_drv_priv(vb->vb2_queue);
	struct vb2_v4l2_buffer *vbuf = to_vb2_v4l2_buffer(vb);
	struct dcmi_buf *buf = container_of(vbuf, struct dcmi_buf, vb);
	unsigned long size;

	size = dcmi->fmt.fmt.pix.sizeimage;

	if (vb2_plane_size(vb, 0) < size) {
		dev_err(dcmi->dev, "%s data will not fit into plane (%lu < %lu)\n",
			__func__, vb2_plane_size(vb, 0), size);
		return -EINVAL;
	}

	vb2_set_plane_payload(vb, 0, size);

	if (!buf->prepared) {
		/* Get memory addresses */
		buf->paddr =
			vb2_dma_contig_plane_dma_addr(&buf->vb.vb2_buf, 0);
		buf->size = vb2_plane_size(&buf->vb.vb2_buf, 0);
		buf->prepared = true;

		vb2_set_plane_payload(&buf->vb.vb2_buf, 0, buf->size);

		dev_dbg(dcmi->dev, "buffer[%d] phy=%pad size=%zu\n",
			vb->index, &buf->paddr, buf->size);
	}

	return 0;
}

static void dcmi_buf_queue(struct vb2_buffer *vb)
{
	struct stm32_dcmi *dcmi =  vb2_get_drv_priv(vb->vb2_queue);
	struct vb2_v4l2_buffer *vbuf = to_vb2_v4l2_buffer(vb);
	struct dcmi_buf *buf = container_of(vbuf, struct dcmi_buf, vb);

	spin_lock_irq(&dcmi->irqlock);

	/* Enqueue to video buffers list */
	list_add_tail(&buf->list, &dcmi->buffers);

	if (dcmi->state == WAIT_FOR_BUFFER) {
		dcmi->state = RUNNING;
		dcmi->active = buf;

		dev_dbg(dcmi->dev, "Starting capture on buffer[%d] queued\n",
			buf->vb.vb2_buf.index);

		spin_unlock_irq(&dcmi->irqlock);
		if (dcmi_start_capture(dcmi, buf))
			dev_err(dcmi->dev, "%s: Cannot restart capture on overflow or error\n",
				__func__);
		return;
	}

	spin_unlock_irq(&dcmi->irqlock);
}

static struct media_entity *dcmi_find_source(struct stm32_dcmi *dcmi)
{
	struct media_entity *entity = &dcmi->vdev->entity;
	struct media_pad *pad;

	/* Walk searching for entity having no sink */
	while (1) {
		pad = &entity->pads[0];
		if (!(pad->flags & MEDIA_PAD_FL_SINK))
			break;

		pad = media_entity_remote_pad(pad);
		if (!pad || !is_media_entity_v4l2_subdev(pad->entity))
			break;

		entity = pad->entity;
	}

	return entity;
}

static int dcmi_pipeline_s_fmt(struct stm32_dcmi *dcmi,
			       struct v4l2_subdev_pad_config *pad_cfg,
			       struct v4l2_subdev_format *format)
{
	struct media_entity *entity = &dcmi->entity.source->entity;
	struct v4l2_subdev *subdev;
	struct media_pad *sink_pad = NULL;
	struct media_pad *src_pad = NULL;
	struct media_pad *pad = NULL;
	struct v4l2_subdev_format fmt = *format;
	bool found = false;
	int ret;

	/*
	 * Starting from sensor subdevice, walk within
	 * pipeline and set format on each subdevice
	 */
	while (1) {
		unsigned int i;

		/* Search if current entity has a source pad */
		for (i = 0; i < entity->num_pads; i++) {
			pad = &entity->pads[i];
			if (pad->flags & MEDIA_PAD_FL_SOURCE) {
				src_pad = pad;
				found = true;
				break;
			}
		}
		if (!found)
			break;

		subdev = media_entity_to_v4l2_subdev(entity);

		/* Propagate format on sink pad if any, otherwise source pad */
		if (sink_pad)
			pad = sink_pad;

		dev_dbg(dcmi->dev, "\"%s\":%d pad format set to 0x%x %ux%u\n",
			subdev->name, pad->index, format->format.code,
			format->format.width, format->format.height);

		fmt.pad = pad->index;
		ret = v4l2_subdev_call(subdev, pad, set_fmt, pad_cfg, &fmt);
		if (ret < 0) {
			dev_err(dcmi->dev, "%s: Failed to set format 0x%x %ux%u on \"%s\":%d pad (%d)\n",
				__func__, format->format.code,
				format->format.width, format->format.height,
				subdev->name, pad->index, ret);
			return ret;
		}

		if (fmt.format.code != format->format.code ||
		    fmt.format.width != format->format.width ||
		    fmt.format.height != format->format.height) {
			dev_dbg(dcmi->dev, "\"%s\":%d pad format has been changed to 0x%x %ux%u\n",
				subdev->name, pad->index, fmt.format.code,
				fmt.format.width, fmt.format.height);
		}

		/* Walk to next entity */
		sink_pad = media_entity_remote_pad(src_pad);
		if (!sink_pad || !is_media_entity_v4l2_subdev(sink_pad->entity))
			break;

		entity = sink_pad->entity;
	}
	*format = fmt;

	return 0;
}

static int dcmi_pipeline_s_stream(struct stm32_dcmi *dcmi, int state)
{
	struct media_entity *entity = &dcmi->vdev->entity;
	struct v4l2_subdev *subdev;
	struct media_pad *pad;
	int ret;

	/* Start/stop all entities within pipeline */
	while (1) {
		pad = &entity->pads[0];
		if (!(pad->flags & MEDIA_PAD_FL_SINK))
			break;

		pad = media_entity_remote_pad(pad);
		if (!pad || !is_media_entity_v4l2_subdev(pad->entity))
			break;

		entity = pad->entity;
		subdev = media_entity_to_v4l2_subdev(entity);

		ret = v4l2_subdev_call(subdev, video, s_stream, state);
		if (ret < 0 && ret != -ENOIOCTLCMD) {
			dev_err(dcmi->dev, "%s: \"%s\" failed to %s streaming (%d)\n",
				__func__, subdev->name,
				state ? "start" : "stop", ret);
			return ret;
		}

		dev_dbg(dcmi->dev, "\"%s\" is %s\n",
			subdev->name, state ? "started" : "stopped");
	}

	return 0;
}

static int dcmi_pipeline_start(struct stm32_dcmi *dcmi)
{
	return dcmi_pipeline_s_stream(dcmi, 1);
}

static void dcmi_pipeline_stop(struct stm32_dcmi *dcmi)
{
	dcmi_pipeline_s_stream(dcmi, 0);
}

static int dcmi_start_streaming(struct vb2_queue *vq, unsigned int count)
{
	struct stm32_dcmi *dcmi = vb2_get_drv_priv(vq);
	struct dcmi_buf *buf, *node;
	u32 val = 0;
	int ret;

	ret = pm_runtime_get_sync(dcmi->dev);
	if (ret < 0) {
		dev_err(dcmi->dev, "%s: Failed to start streaming, cannot get sync (%d)\n",
			__func__, ret);
		goto err_release_buffers;
	}

	ret = media_pipeline_start(&dcmi->vdev->entity, &dcmi->pipeline);
	if (ret < 0) {
		dev_err(dcmi->dev, "%s: Failed to start streaming, media pipeline start error (%d)\n",
			__func__, ret);
		goto err_pm_put;
	}

	ret = dcmi_pipeline_start(dcmi);
	if (ret)
		goto err_media_pipeline_stop;

	spin_lock_irq(&dcmi->irqlock);

	/* Set bus width */
	switch (dcmi->bus.bus_width) {
	case 14:
		val |= CR_EDM_0 | CR_EDM_1;
		break;
	case 12:
		val |= CR_EDM_1;
		break;
	case 10:
		val |= CR_EDM_0;
		break;
	default:
		/* Set bus width to 8 bits by default */
		break;
	}

	/* Set vertical synchronization polarity */
	if (dcmi->bus.flags & V4L2_MBUS_VSYNC_ACTIVE_HIGH)
		val |= CR_VSPOL;

	/* Set horizontal synchronization polarity */
	if (dcmi->bus.flags & V4L2_MBUS_HSYNC_ACTIVE_HIGH)
		val |= CR_HSPOL;

	/* Set pixel clock polarity */
	if (dcmi->bus.flags & V4L2_MBUS_PCLK_SAMPLE_RISING)
		val |= CR_PCKPOL;

	reg_write(dcmi->regs, DCMI_CR, val);

	/* Set crop */
	if (dcmi->do_crop)
		dcmi_set_crop(dcmi);

	/* Enable jpeg capture */
	if (dcmi->sd_format->fourcc == V4L2_PIX_FMT_JPEG)
		reg_set(dcmi->regs, DCMI_CR, CR_CM);/* Snapshot mode */

	/* Enable dcmi */
	reg_set(dcmi->regs, DCMI_CR, CR_ENABLE);

	dcmi->sequence = 0;
	dcmi->errors_count = 0;
	dcmi->overrun_count = 0;
	dcmi->buffers_count = 0;

	/*
	 * Start transfer if at least one buffer has been queued,
	 * otherwise transfer is deferred at buffer queueing
	 */
	if (list_empty(&dcmi->buffers)) {
		dev_dbg(dcmi->dev, "Start streaming is deferred to next buffer queueing\n");
		dcmi->state = WAIT_FOR_BUFFER;
		spin_unlock_irq(&dcmi->irqlock);
		return 0;
	}

	buf = list_entry(dcmi->buffers.next, struct dcmi_buf, list);
	dcmi->active = buf;

	dcmi->state = RUNNING;

	dev_dbg(dcmi->dev, "Start streaming, starting capture\n");

	spin_unlock_irq(&dcmi->irqlock);
	ret = dcmi_start_capture(dcmi, buf);
	if (ret) {
		dev_err(dcmi->dev, "%s: Start streaming failed, cannot start capture\n",
			__func__);
		goto err_pipeline_stop;
	}

	/* Enable interruptions */
	if (dcmi->sd_format->fourcc == V4L2_PIX_FMT_JPEG)
		reg_set(dcmi->regs, DCMI_IER, IT_FRAME | IT_OVR | IT_ERR);
	else
		reg_set(dcmi->regs, DCMI_IER, IT_OVR | IT_ERR);

	return 0;

err_pipeline_stop:
	dcmi_pipeline_stop(dcmi);

err_media_pipeline_stop:
	media_pipeline_stop(&dcmi->vdev->entity);

err_pm_put:
	pm_runtime_put(dcmi->dev);

err_release_buffers:
	spin_lock_irq(&dcmi->irqlock);
	/*
	 * Return all buffers to vb2 in QUEUED state.
	 * This will give ownership back to userspace
	 */
	list_for_each_entry_safe(buf, node, &dcmi->buffers, list) {
		list_del_init(&buf->list);
		vb2_buffer_done(&buf->vb.vb2_buf, VB2_BUF_STATE_QUEUED);
	}
	dcmi->active = NULL;
	spin_unlock_irq(&dcmi->irqlock);

	return ret;
}

static void dcmi_stop_streaming(struct vb2_queue *vq)
{
	struct stm32_dcmi *dcmi = vb2_get_drv_priv(vq);
	struct dcmi_buf *buf, *node;

	dcmi_pipeline_stop(dcmi);

	media_pipeline_stop(&dcmi->vdev->entity);

	spin_lock_irq(&dcmi->irqlock);

	/* Disable interruptions */
	reg_clear(dcmi->regs, DCMI_IER, IT_FRAME | IT_OVR | IT_ERR);

	/* Disable DCMI */
	reg_clear(dcmi->regs, DCMI_CR, CR_ENABLE);

	/* Return all queued buffers to vb2 in ERROR state */
	list_for_each_entry_safe(buf, node, &dcmi->buffers, list) {
		list_del_init(&buf->list);
		vb2_buffer_done(&buf->vb.vb2_buf, VB2_BUF_STATE_ERROR);
	}

	dcmi->active = NULL;
	dcmi->state = STOPPED;

	spin_unlock_irq(&dcmi->irqlock);

	/* Stop all pending DMA operations */
	mutex_lock(&dcmi->dma_lock);
	dmaengine_terminate_all(dcmi->dma_chan);
	mutex_unlock(&dcmi->dma_lock);

	pm_runtime_put(dcmi->dev);

	if (dcmi->errors_count)
		dev_warn(dcmi->dev, "Some errors found while streaming: errors=%d (overrun=%d), buffers=%d\n",
			 dcmi->errors_count, dcmi->overrun_count,
			 dcmi->buffers_count);
	dev_dbg(dcmi->dev, "Stop streaming, errors=%d (overrun=%d), buffers=%d\n",
		dcmi->errors_count, dcmi->overrun_count,
		dcmi->buffers_count);
}

static const struct vb2_ops dcmi_video_qops = {
	.queue_setup		= dcmi_queue_setup,
	.buf_init		= dcmi_buf_init,
	.buf_prepare		= dcmi_buf_prepare,
	.buf_queue		= dcmi_buf_queue,
	.start_streaming	= dcmi_start_streaming,
	.stop_streaming		= dcmi_stop_streaming,
	.wait_prepare		= vb2_ops_wait_prepare,
	.wait_finish		= vb2_ops_wait_finish,
};

static int dcmi_g_fmt_vid_cap(struct file *file, void *priv,
			      struct v4l2_format *fmt)
{
	struct stm32_dcmi *dcmi = video_drvdata(file);

	*fmt = dcmi->fmt;

	return 0;
}

static const struct dcmi_format *find_format_by_fourcc(struct stm32_dcmi *dcmi,
						       unsigned int fourcc)
{
	unsigned int num_formats = dcmi->num_of_sd_formats;
	const struct dcmi_format *fmt;
	unsigned int i;

	for (i = 0; i < num_formats; i++) {
		fmt = dcmi->sd_formats[i];
		if (fmt->fourcc == fourcc)
			return fmt;
	}

	return NULL;
}

static void __find_outer_frame_size(struct stm32_dcmi *dcmi,
				    struct v4l2_pix_format *pix,
				    struct dcmi_framesize *framesize)
{
	struct dcmi_framesize *match = NULL;
	unsigned int i;
	unsigned int min_err = UINT_MAX;

	for (i = 0; i < dcmi->num_of_sd_framesizes; i++) {
		struct dcmi_framesize *fsize = &dcmi->sd_framesizes[i];
		int w_err = (fsize->width - pix->width);
		int h_err = (fsize->height - pix->height);
		int err = w_err + h_err;

		if (w_err >= 0 && h_err >= 0 && err < min_err) {
			min_err = err;
			match = fsize;
		}
	}
	if (!match)
		match = &dcmi->sd_framesizes[0];

	*framesize = *match;
}

static int dcmi_try_fmt(struct stm32_dcmi *dcmi, struct v4l2_format *f,
			const struct dcmi_format **sd_format,
			struct dcmi_framesize *sd_framesize)
{
	const struct dcmi_format *sd_fmt;
	struct dcmi_framesize sd_fsize;
	struct v4l2_pix_format *pix = &f->fmt.pix;
	struct v4l2_subdev_pad_config pad_cfg;
	struct v4l2_subdev_format format = {
		.which = V4L2_SUBDEV_FORMAT_TRY,
	};
	bool do_crop;
	int ret;

	sd_fmt = find_format_by_fourcc(dcmi, pix->pixelformat);
	if (!sd_fmt) {
		if (!dcmi->num_of_sd_formats)
			return -ENODATA;

		sd_fmt = dcmi->sd_formats[dcmi->num_of_sd_formats - 1];
		pix->pixelformat = sd_fmt->fourcc;
	}

	/* Limit to hardware capabilities */
	pix->width = clamp(pix->width, MIN_WIDTH, MAX_WIDTH);
	pix->height = clamp(pix->height, MIN_HEIGHT, MAX_HEIGHT);

	/* No crop if JPEG is requested */
	do_crop = dcmi->do_crop && (pix->pixelformat != V4L2_PIX_FMT_JPEG);

	if (do_crop && dcmi->num_of_sd_framesizes) {
		struct dcmi_framesize outer_sd_fsize;
		/*
		 * If crop is requested and sensor have discrete frame sizes,
		 * select the frame size that is just larger than request
		 */
		__find_outer_frame_size(dcmi, pix, &outer_sd_fsize);
		pix->width = outer_sd_fsize.width;
		pix->height = outer_sd_fsize.height;
	}

	v4l2_fill_mbus_format(&format.format, pix, sd_fmt->mbus_code);
	ret = v4l2_subdev_call(dcmi->entity.source, pad, set_fmt,
			       &pad_cfg, &format);
	if (ret < 0)
		return ret;

	/* Update pix regarding to what sensor can do */
	v4l2_fill_pix_format(pix, &format.format);

	/* Save resolution that sensor can actually do */
	sd_fsize.width = pix->width;
	sd_fsize.height = pix->height;

	if (do_crop) {
		struct v4l2_rect c = dcmi->crop;
		struct v4l2_rect max_rect;

		/*
		 * Adjust crop by making the intersection between
		 * format resolution request and crop request
		 */
		max_rect.top = 0;
		max_rect.left = 0;
		max_rect.width = pix->width;
		max_rect.height = pix->height;
		v4l2_rect_map_inside(&c, &max_rect);
		c.top  = clamp_t(s32, c.top, 0, pix->height - c.height);
		c.left = clamp_t(s32, c.left, 0, pix->width - c.width);
		dcmi->crop = c;

		/* Adjust format resolution request to crop */
		pix->width = dcmi->crop.width;
		pix->height = dcmi->crop.height;
	}

	pix->field = V4L2_FIELD_NONE;
	pix->bytesperline = pix->width * sd_fmt->bpp;
	pix->sizeimage = pix->bytesperline * pix->height;

	if (sd_format)
		*sd_format = sd_fmt;
	if (sd_framesize)
		*sd_framesize = sd_fsize;

	return 0;
}

static int dcmi_set_fmt(struct stm32_dcmi *dcmi, struct v4l2_format *f)
{
	struct v4l2_subdev_format format = {
		.which = V4L2_SUBDEV_FORMAT_ACTIVE,
	};
	const struct dcmi_format *sd_format;
	struct dcmi_framesize sd_framesize;
	struct v4l2_mbus_framefmt *mf = &format.format;
	struct v4l2_pix_format *pix = &f->fmt.pix;
	int ret;

	/*
	 * Try format, fmt.width/height could have been changed
	 * to match sensor capability or crop request
	 * sd_format & sd_framesize will contain what subdev
	 * can do for this request.
	 */
	ret = dcmi_try_fmt(dcmi, f, &sd_format, &sd_framesize);
	if (ret)
		return ret;

	/* Disable crop if JPEG is requested */
	if (pix->pixelformat == V4L2_PIX_FMT_JPEG)
		dcmi->do_crop = false;

	/* pix to mbus format */
	v4l2_fill_mbus_format(mf, pix,
			      sd_format->mbus_code);
	mf->width = sd_framesize.width;
	mf->height = sd_framesize.height;

	ret = dcmi_pipeline_s_fmt(dcmi, NULL, &format);
	if (ret < 0)
		return ret;

	dev_dbg(dcmi->dev, "Sensor format set to 0x%x %ux%u\n",
		mf->code, mf->width, mf->height);
	dev_dbg(dcmi->dev, "Buffer format set to %4.4s %ux%u\n",
		(char *)&pix->pixelformat,
		pix->width, pix->height);

	dcmi->fmt = *f;
	dcmi->sd_format = sd_format;
	dcmi->sd_framesize = sd_framesize;

	return 0;
}

static int dcmi_s_fmt_vid_cap(struct file *file, void *priv,
			      struct v4l2_format *f)
{
	struct stm32_dcmi *dcmi = video_drvdata(file);

	if (vb2_is_streaming(&dcmi->queue))
		return -EBUSY;

	return dcmi_set_fmt(dcmi, f);
}

static int dcmi_try_fmt_vid_cap(struct file *file, void *priv,
				struct v4l2_format *f)
{
	struct stm32_dcmi *dcmi = video_drvdata(file);

	return dcmi_try_fmt(dcmi, f, NULL, NULL);
}

static int dcmi_enum_fmt_vid_cap(struct file *file, void  *priv,
				 struct v4l2_fmtdesc *f)
{
	struct stm32_dcmi *dcmi = video_drvdata(file);

	if (f->index >= dcmi->num_of_sd_formats)
		return -EINVAL;

	f->pixelformat = dcmi->sd_formats[f->index]->fourcc;
	return 0;
}

static int dcmi_get_sensor_format(struct stm32_dcmi *dcmi,
				  struct v4l2_pix_format *pix)
{
	struct v4l2_subdev_format fmt = {
		.which = V4L2_SUBDEV_FORMAT_ACTIVE,
	};
	int ret;

	ret = v4l2_subdev_call(dcmi->entity.source, pad, get_fmt, NULL, &fmt);
	if (ret)
		return ret;

	v4l2_fill_pix_format(pix, &fmt.format);

	return 0;
}

static int dcmi_set_sensor_format(struct stm32_dcmi *dcmi,
				  struct v4l2_pix_format *pix)
{
	const struct dcmi_format *sd_fmt;
	struct v4l2_subdev_format format = {
		.which = V4L2_SUBDEV_FORMAT_TRY,
	};
	struct v4l2_subdev_pad_config pad_cfg;
	int ret;

	sd_fmt = find_format_by_fourcc(dcmi, pix->pixelformat);
	if (!sd_fmt) {
		if (!dcmi->num_of_sd_formats)
			return -ENODATA;

		sd_fmt = dcmi->sd_formats[dcmi->num_of_sd_formats - 1];
		pix->pixelformat = sd_fmt->fourcc;
	}

	v4l2_fill_mbus_format(&format.format, pix, sd_fmt->mbus_code);
	ret = v4l2_subdev_call(dcmi->entity.source, pad, set_fmt,
			       &pad_cfg, &format);
	if (ret < 0)
		return ret;

	return 0;
}

static int dcmi_get_sensor_bounds(struct stm32_dcmi *dcmi,
				  struct v4l2_rect *r)
{
	struct v4l2_subdev_selection bounds = {
		.which = V4L2_SUBDEV_FORMAT_ACTIVE,
		.target = V4L2_SEL_TGT_CROP_BOUNDS,
	};
	unsigned int max_width, max_height, max_pixsize;
	struct v4l2_pix_format pix;
	unsigned int i;
	int ret;

	/*
	 * Get sensor bounds first
	 */
	ret = v4l2_subdev_call(dcmi->entity.source, pad, get_selection,
			       NULL, &bounds);
	if (!ret)
		*r = bounds.r;
	if (ret != -ENOIOCTLCMD)
		return ret;

	/*
	 * If selection is not implemented,
	 * fallback by enumerating sensor frame sizes
	 * and take the largest one
	 */
	max_width = 0;
	max_height = 0;
	max_pixsize = 0;
	for (i = 0; i < dcmi->num_of_sd_framesizes; i++) {
		struct dcmi_framesize *fsize = &dcmi->sd_framesizes[i];
		unsigned int pixsize = fsize->width * fsize->height;

		if (pixsize > max_pixsize) {
			max_pixsize = pixsize;
			max_width = fsize->width;
			max_height = fsize->height;
		}
	}
	if (max_pixsize > 0) {
		r->top = 0;
		r->left = 0;
		r->width = max_width;
		r->height = max_height;
		return 0;
	}

	/*
	 * If frame sizes enumeration is not implemented,
	 * fallback by getting current sensor frame size
	 */
	ret = dcmi_get_sensor_format(dcmi, &pix);
	if (ret)
		return ret;

	r->top = 0;
	r->left = 0;
	r->width = pix.width;
	r->height = pix.height;

	return 0;
}

static int dcmi_g_selection(struct file *file, void *fh,
			    struct v4l2_selection *s)
{
	struct stm32_dcmi *dcmi = video_drvdata(file);

	if (s->type != V4L2_BUF_TYPE_VIDEO_CAPTURE)
		return -EINVAL;

	switch (s->target) {
	case V4L2_SEL_TGT_CROP_DEFAULT:
	case V4L2_SEL_TGT_CROP_BOUNDS:
		s->r = dcmi->sd_bounds;
		return 0;
	case V4L2_SEL_TGT_CROP:
		if (dcmi->do_crop) {
			s->r = dcmi->crop;
		} else {
			s->r.top = 0;
			s->r.left = 0;
			s->r.width = dcmi->fmt.fmt.pix.width;
			s->r.height = dcmi->fmt.fmt.pix.height;
		}
		break;
	default:
		return -EINVAL;
	}

	return 0;
}

static int dcmi_s_selection(struct file *file, void *priv,
			    struct v4l2_selection *s)
{
	struct stm32_dcmi *dcmi = video_drvdata(file);
	struct v4l2_rect r = s->r;
	struct v4l2_rect max_rect;
	struct v4l2_pix_format pix;

	if (s->type != V4L2_BUF_TYPE_VIDEO_CAPTURE ||
	    s->target != V4L2_SEL_TGT_CROP)
		return -EINVAL;

	/* Reset sensor resolution to max resolution */
	pix.pixelformat = dcmi->fmt.fmt.pix.pixelformat;
	pix.width = dcmi->sd_bounds.width;
	pix.height = dcmi->sd_bounds.height;
	dcmi_set_sensor_format(dcmi, &pix);

	/*
	 * Make the intersection between
	 * sensor resolution
	 * and crop request
	 */
	max_rect.top = 0;
	max_rect.left = 0;
	max_rect.width = pix.width;
	max_rect.height = pix.height;
	v4l2_rect_map_inside(&r, &max_rect);
	r.top  = clamp_t(s32, r.top, 0, pix.height - r.height);
	r.left = clamp_t(s32, r.left, 0, pix.width - r.width);

	if (!(r.top == dcmi->sd_bounds.top &&
	      r.left == dcmi->sd_bounds.left &&
	      r.width == dcmi->sd_bounds.width &&
	      r.height == dcmi->sd_bounds.height)) {
		/* Crop if request is different than sensor resolution */
		dcmi->do_crop = true;
		dcmi->crop = r;
		dev_dbg(dcmi->dev, "s_selection: crop %ux%u@(%u,%u) from %ux%u\n",
			r.width, r.height, r.left, r.top,
			pix.width, pix.height);
	} else {
		/* Disable crop */
		dcmi->do_crop = false;
		dev_dbg(dcmi->dev, "s_selection: crop is disabled\n");
	}

	s->r = r;
	return 0;
}

static int dcmi_querycap(struct file *file, void *priv,
			 struct v4l2_capability *cap)
{
	strscpy(cap->driver, DRV_NAME, sizeof(cap->driver));
	strscpy(cap->card, "STM32 Camera Memory Interface",
		sizeof(cap->card));
	strscpy(cap->bus_info, "platform:dcmi", sizeof(cap->bus_info));
	return 0;
}

static int dcmi_enum_input(struct file *file, void *priv,
			   struct v4l2_input *i)
{
	if (i->index != 0)
		return -EINVAL;

	i->type = V4L2_INPUT_TYPE_CAMERA;
	strscpy(i->name, "Camera", sizeof(i->name));
	return 0;
}

static int dcmi_g_input(struct file *file, void *priv, unsigned int *i)
{
	*i = 0;
	return 0;
}

static int dcmi_s_input(struct file *file, void *priv, unsigned int i)
{
	if (i > 0)
		return -EINVAL;
	return 0;
}

static int dcmi_enum_framesizes(struct file *file, void *fh,
				struct v4l2_frmsizeenum *fsize)
{
	struct stm32_dcmi *dcmi = video_drvdata(file);
	const struct dcmi_format *sd_fmt;
	struct v4l2_subdev_frame_size_enum fse = {
		.index = fsize->index,
		.which = V4L2_SUBDEV_FORMAT_ACTIVE,
	};
	int ret;

	sd_fmt = find_format_by_fourcc(dcmi, fsize->pixel_format);
	if (!sd_fmt)
		return -EINVAL;

	fse.code = sd_fmt->mbus_code;

	ret = v4l2_subdev_call(dcmi->entity.source, pad, enum_frame_size,
			       NULL, &fse);
	if (ret)
		return ret;

	fsize->type = V4L2_FRMSIZE_TYPE_DISCRETE;
	fsize->discrete.width = fse.max_width;
	fsize->discrete.height = fse.max_height;

	return 0;
}

static int dcmi_g_parm(struct file *file, void *priv,
		       struct v4l2_streamparm *p)
{
	struct stm32_dcmi *dcmi = video_drvdata(file);

	return v4l2_g_parm_cap(video_devdata(file), dcmi->entity.source, p);
}

static int dcmi_s_parm(struct file *file, void *priv,
		       struct v4l2_streamparm *p)
{
	struct stm32_dcmi *dcmi = video_drvdata(file);

	return v4l2_s_parm_cap(video_devdata(file), dcmi->entity.source, p);
}

static int dcmi_enum_frameintervals(struct file *file, void *fh,
				    struct v4l2_frmivalenum *fival)
{
	struct stm32_dcmi *dcmi = video_drvdata(file);
	const struct dcmi_format *sd_fmt;
	struct v4l2_subdev_frame_interval_enum fie = {
		.index = fival->index,
		.width = fival->width,
		.height = fival->height,
		.which = V4L2_SUBDEV_FORMAT_ACTIVE,
	};
	int ret;

	sd_fmt = find_format_by_fourcc(dcmi, fival->pixel_format);
	if (!sd_fmt)
		return -EINVAL;

	fie.code = sd_fmt->mbus_code;

	ret = v4l2_subdev_call(dcmi->entity.source, pad,
			       enum_frame_interval, NULL, &fie);
	if (ret)
		return ret;

	fival->type = V4L2_FRMIVAL_TYPE_DISCRETE;
	fival->discrete = fie.interval;

	return 0;
}

static const struct of_device_id stm32_dcmi_of_match[] = {
	{ .compatible = "st,stm32-dcmi"},
	{ /* end node */ },
};
MODULE_DEVICE_TABLE(of, stm32_dcmi_of_match);

static int dcmi_open(struct file *file)
{
	struct stm32_dcmi *dcmi = video_drvdata(file);
	struct v4l2_subdev *sd = dcmi->entity.source;
	int ret;

	if (mutex_lock_interruptible(&dcmi->lock))
		return -ERESTARTSYS;

	ret = v4l2_fh_open(file);
	if (ret < 0)
		goto unlock;

	if (!v4l2_fh_is_singular_file(file))
		goto fh_rel;

	ret = v4l2_subdev_call(sd, core, s_power, 1);
	if (ret < 0 && ret != -ENOIOCTLCMD)
		goto fh_rel;

	ret = dcmi_set_fmt(dcmi, &dcmi->fmt);
	if (ret)
		v4l2_subdev_call(sd, core, s_power, 0);
fh_rel:
	if (ret)
		v4l2_fh_release(file);
unlock:
	mutex_unlock(&dcmi->lock);
	return ret;
}

static int dcmi_release(struct file *file)
{
	struct stm32_dcmi *dcmi = video_drvdata(file);
	struct v4l2_subdev *sd = dcmi->entity.source;
	bool fh_singular;
	int ret;

	mutex_lock(&dcmi->lock);

	fh_singular = v4l2_fh_is_singular_file(file);

	ret = _vb2_fop_release(file, NULL);

	if (fh_singular)
		v4l2_subdev_call(sd, core, s_power, 0);

	mutex_unlock(&dcmi->lock);

	return ret;
}

static const struct v4l2_ioctl_ops dcmi_ioctl_ops = {
	.vidioc_querycap		= dcmi_querycap,

	.vidioc_try_fmt_vid_cap		= dcmi_try_fmt_vid_cap,
	.vidioc_g_fmt_vid_cap		= dcmi_g_fmt_vid_cap,
	.vidioc_s_fmt_vid_cap		= dcmi_s_fmt_vid_cap,
	.vidioc_enum_fmt_vid_cap	= dcmi_enum_fmt_vid_cap,
	.vidioc_g_selection		= dcmi_g_selection,
	.vidioc_s_selection		= dcmi_s_selection,

	.vidioc_enum_input		= dcmi_enum_input,
	.vidioc_g_input			= dcmi_g_input,
	.vidioc_s_input			= dcmi_s_input,

	.vidioc_g_parm			= dcmi_g_parm,
	.vidioc_s_parm			= dcmi_s_parm,

	.vidioc_enum_framesizes		= dcmi_enum_framesizes,
	.vidioc_enum_frameintervals	= dcmi_enum_frameintervals,

	.vidioc_reqbufs			= vb2_ioctl_reqbufs,
	.vidioc_create_bufs		= vb2_ioctl_create_bufs,
	.vidioc_querybuf		= vb2_ioctl_querybuf,
	.vidioc_qbuf			= vb2_ioctl_qbuf,
	.vidioc_dqbuf			= vb2_ioctl_dqbuf,
	.vidioc_expbuf			= vb2_ioctl_expbuf,
	.vidioc_prepare_buf		= vb2_ioctl_prepare_buf,
	.vidioc_streamon		= vb2_ioctl_streamon,
	.vidioc_streamoff		= vb2_ioctl_streamoff,

	.vidioc_log_status		= v4l2_ctrl_log_status,
	.vidioc_subscribe_event		= v4l2_ctrl_subscribe_event,
	.vidioc_unsubscribe_event	= v4l2_event_unsubscribe,
};

static const struct v4l2_file_operations dcmi_fops = {
	.owner		= THIS_MODULE,
	.unlocked_ioctl	= video_ioctl2,
	.open		= dcmi_open,
	.release	= dcmi_release,
	.poll		= vb2_fop_poll,
	.mmap		= vb2_fop_mmap,
#ifndef CONFIG_MMU
	.get_unmapped_area = vb2_fop_get_unmapped_area,
#endif
	.read		= vb2_fop_read,
};

static int dcmi_set_default_fmt(struct stm32_dcmi *dcmi)
{
	struct v4l2_format f = {
		.type = V4L2_BUF_TYPE_VIDEO_CAPTURE,
		.fmt.pix = {
			.width		= CIF_WIDTH,
			.height		= CIF_HEIGHT,
			.field		= V4L2_FIELD_NONE,
			.pixelformat	= dcmi->sd_formats[0]->fourcc,
		},
	};
	int ret;

	ret = dcmi_try_fmt(dcmi, &f, NULL, NULL);
	if (ret)
		return ret;
	dcmi->sd_format = dcmi->sd_formats[0];
	dcmi->fmt = f;
	return 0;
}

/*
 * FIXME: For the time being we only support subdevices
 * which expose RGB & YUV "parallel form" mbus code (_2X8).
 * Nevertheless, this allows to support serial source subdevices
 * and serial to parallel bridges which conform to this.
 */
static const struct dcmi_format dcmi_formats[] = {
	{
		.fourcc = V4L2_PIX_FMT_RGB565,
		.mbus_code = MEDIA_BUS_FMT_RGB565_2X8_LE,
		.bpp = 2,
	}, {
		.fourcc = V4L2_PIX_FMT_YUYV,
		.mbus_code = MEDIA_BUS_FMT_YUYV8_2X8,
		.bpp = 2,
	}, {
		.fourcc = V4L2_PIX_FMT_UYVY,
		.mbus_code = MEDIA_BUS_FMT_UYVY8_2X8,
		.bpp = 2,
	}, {
		.fourcc = V4L2_PIX_FMT_JPEG,
		.mbus_code = MEDIA_BUS_FMT_JPEG_1X8,
		.bpp = 1,
	},
};

static int dcmi_formats_init(struct stm32_dcmi *dcmi)
{
	const struct dcmi_format *sd_fmts[ARRAY_SIZE(dcmi_formats)];
	unsigned int num_fmts = 0, i, j;
	struct v4l2_subdev *subdev = dcmi->entity.source;
	struct v4l2_subdev_mbus_code_enum mbus_code = {
		.which = V4L2_SUBDEV_FORMAT_ACTIVE,
	};

	while (!v4l2_subdev_call(subdev, pad, enum_mbus_code,
				 NULL, &mbus_code)) {
		for (i = 0; i < ARRAY_SIZE(dcmi_formats); i++) {
			if (dcmi_formats[i].mbus_code != mbus_code.code)
				continue;

			/* Code supported, have we got this fourcc yet? */
			for (j = 0; j < num_fmts; j++)
				if (sd_fmts[j]->fourcc ==
						dcmi_formats[i].fourcc) {
					/* Already available */
					dev_dbg(dcmi->dev, "Skipping fourcc/code: %4.4s/0x%x\n",
						(char *)&sd_fmts[j]->fourcc,
						mbus_code.code);
					break;
				}
			if (j == num_fmts) {
				/* New */
				sd_fmts[num_fmts++] = dcmi_formats + i;
				dev_dbg(dcmi->dev, "Supported fourcc/code: %4.4s/0x%x\n",
					(char *)&sd_fmts[num_fmts - 1]->fourcc,
					sd_fmts[num_fmts - 1]->mbus_code);
			}
		}
		mbus_code.index++;
	}

	if (!num_fmts)
		return -ENXIO;

	dcmi->num_of_sd_formats = num_fmts;
	dcmi->sd_formats = devm_kcalloc(dcmi->dev,
					num_fmts, sizeof(struct dcmi_format *),
					GFP_KERNEL);
	if (!dcmi->sd_formats) {
		dev_err(dcmi->dev, "Could not allocate memory\n");
		return -ENOMEM;
	}

	memcpy(dcmi->sd_formats, sd_fmts,
	       num_fmts * sizeof(struct dcmi_format *));
	dcmi->sd_format = dcmi->sd_formats[0];

	return 0;
}

static int dcmi_framesizes_init(struct stm32_dcmi *dcmi)
{
	unsigned int num_fsize = 0;
	struct v4l2_subdev *subdev = dcmi->entity.source;
	struct v4l2_subdev_frame_size_enum fse = {
		.which = V4L2_SUBDEV_FORMAT_ACTIVE,
		.code = dcmi->sd_format->mbus_code,
	};
	unsigned int ret;
	unsigned int i;

	/* Allocate discrete framesizes array */
	while (!v4l2_subdev_call(subdev, pad, enum_frame_size,
				 NULL, &fse))
		fse.index++;

	num_fsize = fse.index;
	if (!num_fsize)
		return 0;

	dcmi->num_of_sd_framesizes = num_fsize;
	dcmi->sd_framesizes = devm_kcalloc(dcmi->dev, num_fsize,
					   sizeof(struct dcmi_framesize),
					   GFP_KERNEL);
	if (!dcmi->sd_framesizes) {
		dev_err(dcmi->dev, "Could not allocate memory\n");
		return -ENOMEM;
	}

	/* Fill array with sensor supported framesizes */
	dev_dbg(dcmi->dev, "Sensor supports %u frame sizes:\n", num_fsize);
	for (i = 0; i < dcmi->num_of_sd_framesizes; i++) {
		fse.index = i;
		ret = v4l2_subdev_call(subdev, pad, enum_frame_size,
				       NULL, &fse);
		if (ret)
			return ret;
		dcmi->sd_framesizes[fse.index].width = fse.max_width;
		dcmi->sd_framesizes[fse.index].height = fse.max_height;
		dev_dbg(dcmi->dev, "%ux%u\n", fse.max_width, fse.max_height);
	}

	return 0;
}

static int dcmi_graph_notify_complete(struct v4l2_async_notifier *notifier)
{
	struct stm32_dcmi *dcmi = notifier_to_dcmi(notifier);
	int ret;

	/*
	 * Now that the graph is complete,
	 * we search for the source subdevice
	 * in order to expose it through V4L2 interface
	 */
	dcmi->entity.source =
		media_entity_to_v4l2_subdev(dcmi_find_source(dcmi));
	if (!dcmi->entity.source) {
		dev_err(dcmi->dev, "Source subdevice not found\n");
		return -ENODEV;
	}

	dcmi->vdev->ctrl_handler = dcmi->entity.source->ctrl_handler;

	ret = dcmi_formats_init(dcmi);
	if (ret) {
		dev_err(dcmi->dev, "No supported mediabus format found\n");
		return ret;
	}

	ret = dcmi_framesizes_init(dcmi);
	if (ret) {
		dev_err(dcmi->dev, "Could not initialize framesizes\n");
		return ret;
	}

	ret = dcmi_get_sensor_bounds(dcmi, &dcmi->sd_bounds);
	if (ret) {
		dev_err(dcmi->dev, "Could not get sensor bounds\n");
		return ret;
	}

	ret = dcmi_set_default_fmt(dcmi);
	if (ret) {
		dev_err(dcmi->dev, "Could not set default format\n");
		return ret;
	}

	return 0;
}

static void dcmi_graph_notify_unbind(struct v4l2_async_notifier *notifier,
				     struct v4l2_subdev *sd,
				     struct v4l2_async_subdev *asd)
{
	struct stm32_dcmi *dcmi = notifier_to_dcmi(notifier);

	dev_dbg(dcmi->dev, "Removing %s\n", video_device_node_name(dcmi->vdev));

	/* Checks internally if vdev has been init or not */
	video_unregister_device(dcmi->vdev);
}

static int dcmi_graph_notify_bound(struct v4l2_async_notifier *notifier,
				   struct v4l2_subdev *subdev,
				   struct v4l2_async_subdev *asd)
{
	struct stm32_dcmi *dcmi = notifier_to_dcmi(notifier);
	unsigned int ret;
	int src_pad;

	dev_dbg(dcmi->dev, "Subdev \"%s\" bound\n", subdev->name);

	/*
	 * Link this sub-device to DCMI, it could be
	 * a parallel camera sensor or a bridge
	 */
	src_pad = media_entity_get_fwnode_pad(&subdev->entity,
					      subdev->fwnode,
					      MEDIA_PAD_FL_SOURCE);

	ret = media_create_pad_link(&subdev->entity, src_pad,
				    &dcmi->vdev->entity, 0,
				    MEDIA_LNK_FL_IMMUTABLE |
				    MEDIA_LNK_FL_ENABLED);
	if (ret)
		dev_err(dcmi->dev, "Failed to create media pad link with subdev \"%s\"\n",
			subdev->name);
	else
		dev_dbg(dcmi->dev, "DCMI is now linked to \"%s\"\n",
			subdev->name);

	return ret;
}

static const struct v4l2_async_notifier_operations dcmi_graph_notify_ops = {
	.bound = dcmi_graph_notify_bound,
	.unbind = dcmi_graph_notify_unbind,
	.complete = dcmi_graph_notify_complete,
};

static int dcmi_graph_parse(struct stm32_dcmi *dcmi, struct device_node *node)
{
	struct device_node *ep = NULL;
	struct device_node *remote;

	ep = of_graph_get_next_endpoint(node, ep);
	if (!ep)
		return -EINVAL;

	remote = of_graph_get_remote_port_parent(ep);
	of_node_put(ep);
	if (!remote)
		return -EINVAL;

	/* Remote node to connect */
	dcmi->entity.remote_node = remote;
	dcmi->entity.asd.match_type = V4L2_ASYNC_MATCH_FWNODE;
	dcmi->entity.asd.match.fwnode = of_fwnode_handle(remote);
	return 0;
}

static int dcmi_graph_init(struct stm32_dcmi *dcmi)
{
	int ret;

	/* Parse the graph to extract a list of subdevice DT nodes. */
	ret = dcmi_graph_parse(dcmi, dcmi->dev->of_node);
	if (ret < 0) {
		dev_err(dcmi->dev, "Failed to parse graph\n");
		return ret;
	}

	v4l2_async_notifier_init(&dcmi->notifier);

	ret = v4l2_async_notifier_add_subdev(&dcmi->notifier,
					     &dcmi->entity.asd);
	if (ret) {
		dev_err(dcmi->dev, "Failed to add subdev notifier\n");
		of_node_put(dcmi->entity.remote_node);
		return ret;
	}

	dcmi->notifier.ops = &dcmi_graph_notify_ops;

	ret = v4l2_async_notifier_register(&dcmi->v4l2_dev, &dcmi->notifier);
	if (ret < 0) {
		dev_err(dcmi->dev, "Failed to register notifier\n");
		v4l2_async_notifier_cleanup(&dcmi->notifier);
		return ret;
	}

	return 0;
}

static int dcmi_probe(struct platform_device *pdev)
{
	struct device_node *np = pdev->dev.of_node;
	const struct of_device_id *match = NULL;
	struct v4l2_fwnode_endpoint ep = { .bus_type = 0 };
	struct stm32_dcmi *dcmi;
	struct vb2_queue *q;
	struct dma_chan *chan;
	struct clk *mclk;
	int irq;
	int ret = 0;

	match = of_match_device(of_match_ptr(stm32_dcmi_of_match), &pdev->dev);
	if (!match) {
		dev_err(&pdev->dev, "Could not find a match in devicetree\n");
		return -ENODEV;
	}

	dcmi = devm_kzalloc(&pdev->dev, sizeof(struct stm32_dcmi), GFP_KERNEL);
	if (!dcmi)
		return -ENOMEM;

	dcmi->rstc = devm_reset_control_get_exclusive(&pdev->dev, NULL);
	if (IS_ERR(dcmi->rstc)) {
		dev_err(&pdev->dev, "Could not get reset control\n");
		return PTR_ERR(dcmi->rstc);
	}

	/* Get bus characteristics from devicetree */
	np = of_graph_get_next_endpoint(np, NULL);
	if (!np) {
		dev_err(&pdev->dev, "Could not find the endpoint\n");
		return -ENODEV;
	}

	ret = v4l2_fwnode_endpoint_parse(of_fwnode_handle(np), &ep);
	of_node_put(np);
	if (ret) {
		dev_err(&pdev->dev, "Could not parse the endpoint\n");
		return ret;
	}

	if (ep.bus_type == V4L2_MBUS_CSI2_DPHY) {
		dev_err(&pdev->dev, "CSI bus not supported\n");
		return -ENODEV;
	}
	dcmi->bus.flags = ep.bus.parallel.flags;
	dcmi->bus.bus_width = ep.bus.parallel.bus_width;
	dcmi->bus.data_shift = ep.bus.parallel.data_shift;

	irq = platform_get_irq(pdev, 0);
<<<<<<< HEAD
	if (irq <= 0) {
		if (irq != -EPROBE_DEFER)
			dev_err(&pdev->dev, "Could not get irq\n");
		return irq;
	}
=======
	if (irq <= 0)
		return irq ? irq : -ENXIO;
>>>>>>> fa578e9d

	dcmi->res = platform_get_resource(pdev, IORESOURCE_MEM, 0);
	if (!dcmi->res) {
		dev_err(&pdev->dev, "Could not get resource\n");
		return -ENODEV;
	}

	dcmi->regs = devm_ioremap_resource(&pdev->dev, dcmi->res);
	if (IS_ERR(dcmi->regs)) {
		dev_err(&pdev->dev, "Could not map registers\n");
		return PTR_ERR(dcmi->regs);
	}

	ret = devm_request_threaded_irq(&pdev->dev, irq, dcmi_irq_callback,
					dcmi_irq_thread, IRQF_ONESHOT,
					dev_name(&pdev->dev), dcmi);
	if (ret) {
		dev_err(&pdev->dev, "Unable to request irq %d\n", irq);
		return ret;
	}

	mclk = devm_clk_get(&pdev->dev, "mclk");
	if (IS_ERR(mclk)) {
		if (PTR_ERR(mclk) != -EPROBE_DEFER)
			dev_err(&pdev->dev, "Unable to get mclk\n");
		return PTR_ERR(mclk);
	}

	chan = dma_request_slave_channel(&pdev->dev, "tx");
	if (!chan) {
		dev_info(&pdev->dev, "Unable to request DMA channel, defer probing\n");
		return -EPROBE_DEFER;
	}

	spin_lock_init(&dcmi->irqlock);
	mutex_init(&dcmi->lock);
	mutex_init(&dcmi->dma_lock);
	init_completion(&dcmi->complete);
	INIT_LIST_HEAD(&dcmi->buffers);

	dcmi->dev = &pdev->dev;
	dcmi->mclk = mclk;
	dcmi->state = STOPPED;
	dcmi->dma_chan = chan;

	q = &dcmi->queue;

	dcmi->v4l2_dev.mdev = &dcmi->mdev;

	/* Initialize media device */
	strscpy(dcmi->mdev.model, DRV_NAME, sizeof(dcmi->mdev.model));
	snprintf(dcmi->mdev.bus_info, sizeof(dcmi->mdev.bus_info),
		 "platform:%s", DRV_NAME);
	dcmi->mdev.dev = &pdev->dev;
	media_device_init(&dcmi->mdev);

	/* Initialize the top-level structure */
	ret = v4l2_device_register(&pdev->dev, &dcmi->v4l2_dev);
	if (ret)
		goto err_media_device_cleanup;

	dcmi->vdev = video_device_alloc();
	if (!dcmi->vdev) {
		ret = -ENOMEM;
		goto err_device_unregister;
	}

	/* Video node */
	dcmi->vdev->fops = &dcmi_fops;
	dcmi->vdev->v4l2_dev = &dcmi->v4l2_dev;
	dcmi->vdev->queue = &dcmi->queue;
	strscpy(dcmi->vdev->name, KBUILD_MODNAME, sizeof(dcmi->vdev->name));
	dcmi->vdev->release = video_device_release;
	dcmi->vdev->ioctl_ops = &dcmi_ioctl_ops;
	dcmi->vdev->lock = &dcmi->lock;
	dcmi->vdev->device_caps = V4L2_CAP_VIDEO_CAPTURE | V4L2_CAP_STREAMING |
				  V4L2_CAP_READWRITE;
	video_set_drvdata(dcmi->vdev, dcmi);

	/* Media entity pads */
	dcmi->vid_cap_pad.flags = MEDIA_PAD_FL_SINK;
	ret = media_entity_pads_init(&dcmi->vdev->entity,
				     1, &dcmi->vid_cap_pad);
	if (ret) {
		dev_err(dcmi->dev, "Failed to init media entity pad\n");
		goto err_device_release;
	}
	dcmi->vdev->entity.flags |= MEDIA_ENT_FL_DEFAULT;

	ret = video_register_device(dcmi->vdev, VFL_TYPE_GRABBER, -1);
	if (ret) {
		dev_err(dcmi->dev, "Failed to register video device\n");
		goto err_media_entity_cleanup;
	}

	dev_dbg(dcmi->dev, "Device registered as %s\n",
		video_device_node_name(dcmi->vdev));

	/* Buffer queue */
	q->type = V4L2_BUF_TYPE_VIDEO_CAPTURE;
	q->io_modes = VB2_MMAP | VB2_READ | VB2_DMABUF;
	q->lock = &dcmi->lock;
	q->drv_priv = dcmi;
	q->buf_struct_size = sizeof(struct dcmi_buf);
	q->ops = &dcmi_video_qops;
	q->mem_ops = &vb2_dma_contig_memops;
	q->timestamp_flags = V4L2_BUF_FLAG_TIMESTAMP_MONOTONIC;
	q->min_buffers_needed = 2;
	q->dev = &pdev->dev;

	ret = vb2_queue_init(q);
	if (ret < 0) {
		dev_err(&pdev->dev, "Failed to initialize vb2 queue\n");
		goto err_media_entity_cleanup;
	}

	ret = dcmi_graph_init(dcmi);
	if (ret < 0)
		goto err_media_entity_cleanup;

	/* Reset device */
	ret = reset_control_assert(dcmi->rstc);
	if (ret) {
		dev_err(&pdev->dev, "Failed to assert the reset line\n");
		goto err_cleanup;
	}

	usleep_range(3000, 5000);

	ret = reset_control_deassert(dcmi->rstc);
	if (ret) {
		dev_err(&pdev->dev, "Failed to deassert the reset line\n");
		goto err_cleanup;
	}

	dev_info(&pdev->dev, "Probe done\n");

	platform_set_drvdata(pdev, dcmi);

	pm_runtime_enable(&pdev->dev);

	return 0;

err_cleanup:
	v4l2_async_notifier_cleanup(&dcmi->notifier);
err_media_entity_cleanup:
	media_entity_cleanup(&dcmi->vdev->entity);
err_device_release:
	video_device_release(dcmi->vdev);
err_device_unregister:
	v4l2_device_unregister(&dcmi->v4l2_dev);
err_media_device_cleanup:
	media_device_cleanup(&dcmi->mdev);
	dma_release_channel(dcmi->dma_chan);

	return ret;
}

static int dcmi_remove(struct platform_device *pdev)
{
	struct stm32_dcmi *dcmi = platform_get_drvdata(pdev);

	pm_runtime_disable(&pdev->dev);

	v4l2_async_notifier_unregister(&dcmi->notifier);
	v4l2_async_notifier_cleanup(&dcmi->notifier);
	media_entity_cleanup(&dcmi->vdev->entity);
	v4l2_device_unregister(&dcmi->v4l2_dev);
	media_device_cleanup(&dcmi->mdev);

	dma_release_channel(dcmi->dma_chan);

	return 0;
}

static __maybe_unused int dcmi_runtime_suspend(struct device *dev)
{
	struct stm32_dcmi *dcmi = dev_get_drvdata(dev);

	clk_disable_unprepare(dcmi->mclk);

	return 0;
}

static __maybe_unused int dcmi_runtime_resume(struct device *dev)
{
	struct stm32_dcmi *dcmi = dev_get_drvdata(dev);
	int ret;

	ret = clk_prepare_enable(dcmi->mclk);
	if (ret)
		dev_err(dev, "%s: Failed to prepare_enable clock\n", __func__);

	return ret;
}

static __maybe_unused int dcmi_suspend(struct device *dev)
{
	/* disable clock */
	pm_runtime_force_suspend(dev);

	/* change pinctrl state */
	pinctrl_pm_select_sleep_state(dev);

	return 0;
}

static __maybe_unused int dcmi_resume(struct device *dev)
{
	/* restore pinctl default state */
	pinctrl_pm_select_default_state(dev);

	/* clock enable */
	pm_runtime_force_resume(dev);

	return 0;
}

static const struct dev_pm_ops dcmi_pm_ops = {
	SET_SYSTEM_SLEEP_PM_OPS(dcmi_suspend, dcmi_resume)
	SET_RUNTIME_PM_OPS(dcmi_runtime_suspend,
			   dcmi_runtime_resume, NULL)
};

static struct platform_driver stm32_dcmi_driver = {
	.probe		= dcmi_probe,
	.remove		= dcmi_remove,
	.driver		= {
		.name = DRV_NAME,
		.of_match_table = of_match_ptr(stm32_dcmi_of_match),
		.pm = &dcmi_pm_ops,
	},
};

module_platform_driver(stm32_dcmi_driver);

MODULE_AUTHOR("Yannick Fertre <yannick.fertre@st.com>");
MODULE_AUTHOR("Hugues Fruchet <hugues.fruchet@st.com>");
MODULE_DESCRIPTION("STMicroelectronics STM32 Digital Camera Memory Interface driver");
MODULE_LICENSE("GPL");
MODULE_SUPPORTED_DEVICE("video");<|MERGE_RESOLUTION|>--- conflicted
+++ resolved
@@ -1880,16 +1880,8 @@
 	dcmi->bus.data_shift = ep.bus.parallel.data_shift;
 
 	irq = platform_get_irq(pdev, 0);
-<<<<<<< HEAD
-	if (irq <= 0) {
-		if (irq != -EPROBE_DEFER)
-			dev_err(&pdev->dev, "Could not get irq\n");
-		return irq;
-	}
-=======
 	if (irq <= 0)
 		return irq ? irq : -ENXIO;
->>>>>>> fa578e9d
 
 	dcmi->res = platform_get_resource(pdev, IORESOURCE_MEM, 0);
 	if (!dcmi->res) {
