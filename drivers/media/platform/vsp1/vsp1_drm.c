// SPDX-License-Identifier: GPL-2.0+
/*
 * vsp1_drm.c  --  R-Car VSP1 DRM/KMS Interface
 *
 * Copyright (C) 2015 Renesas Electronics Corporation
 *
 * Contact: Laurent Pinchart (laurent.pinchart@ideasonboard.com)
 */

#include <linux/device.h>
#include <linux/dma-mapping.h>
#include <linux/slab.h>

#include <media/media-entity.h>
#include <media/v4l2-subdev.h>
#include <media/vsp1.h>

#include "vsp1.h"
#include "vsp1_brx.h"
#include "vsp1_dl.h"
#include "vsp1_drm.h"
#include "vsp1_lif.h"
#include "vsp1_pipe.h"
#include "vsp1_rwpf.h"
#include "vsp1_uif.h"

#define BRX_NAME(e)	(e)->type == VSP1_ENTITY_BRU ? "BRU" : "BRS"

/* -----------------------------------------------------------------------------
 * Interrupt Handling
 */

static void vsp1_du_pipeline_frame_end(struct vsp1_pipeline *pipe,
				       unsigned int completion)
{
	struct vsp1_drm_pipeline *drm_pipe = to_vsp1_drm_pipeline(pipe);
	bool complete = completion == VSP1_DL_FRAME_END_COMPLETED;

	if (drm_pipe->du_complete) {
		struct vsp1_entity *uif = drm_pipe->uif;
		u32 crc;

		crc = uif ? vsp1_uif_get_crc(to_uif(&uif->subdev)) : 0;
		drm_pipe->du_complete(drm_pipe->du_private, complete, crc);
	}

	if (completion & VSP1_DL_FRAME_END_INTERNAL) {
		drm_pipe->force_brx_release = false;
		wake_up(&drm_pipe->wait_queue);
	}
}

/* -----------------------------------------------------------------------------
 * Pipeline Configuration
 */

/*
 * Insert the UIF in the pipeline between the prev and next entities. If no UIF
 * is available connect the two entities directly.
 */
static int vsp1_du_insert_uif(struct vsp1_device *vsp1,
			      struct vsp1_pipeline *pipe,
			      struct vsp1_entity *uif,
			      struct vsp1_entity *prev, unsigned int prev_pad,
			      struct vsp1_entity *next, unsigned int next_pad)
{
	struct v4l2_subdev_format format;
	int ret;

	if (!uif) {
		/*
		 * If there's no UIF to be inserted, connect the previous and
		 * next entities directly.
		 */
		prev->sink = next;
		prev->sink_pad = next_pad;
		return 0;
	}

	prev->sink = uif;
	prev->sink_pad = UIF_PAD_SINK;

	memset(&format, 0, sizeof(format));
	format.which = V4L2_SUBDEV_FORMAT_ACTIVE;
	format.pad = prev_pad;

	ret = v4l2_subdev_call(&prev->subdev, pad, get_fmt, NULL, &format);
	if (ret < 0)
		return ret;

	format.pad = UIF_PAD_SINK;

	ret = v4l2_subdev_call(&uif->subdev, pad, set_fmt, NULL, &format);
	if (ret < 0)
		return ret;

	dev_dbg(vsp1->dev, "%s: set format %ux%u (%x) on UIF sink\n",
		__func__, format.format.width, format.format.height,
		format.format.code);

	/*
	 * The UIF doesn't mangle the format between its sink and source pads,
	 * so there is no need to retrieve the format on its source pad.
	 */

	uif->sink = next;
	uif->sink_pad = next_pad;

	return 0;
}

/* Setup one RPF and the connected BRx sink pad. */
static int vsp1_du_pipeline_setup_rpf(struct vsp1_device *vsp1,
				      struct vsp1_pipeline *pipe,
				      struct vsp1_rwpf *rpf,
				      struct vsp1_entity *uif,
				      unsigned int brx_input)
{
	struct v4l2_subdev_selection sel;
	struct v4l2_subdev_format format;
	const struct v4l2_rect *crop;
	int ret;

	/*
	 * Configure the format on the RPF sink pad and propagate it up to the
	 * BRx sink pad.
	 */
	crop = &vsp1->drm->inputs[rpf->entity.index].crop;

	memset(&format, 0, sizeof(format));
	format.which = V4L2_SUBDEV_FORMAT_ACTIVE;
	format.pad = RWPF_PAD_SINK;
	format.format.width = crop->width + crop->left;
	format.format.height = crop->height + crop->top;
	format.format.code = rpf->fmtinfo->mbus;
	format.format.field = V4L2_FIELD_NONE;

	ret = v4l2_subdev_call(&rpf->entity.subdev, pad, set_fmt, NULL,
			       &format);
	if (ret < 0)
		return ret;

	dev_dbg(vsp1->dev,
		"%s: set format %ux%u (%x) on RPF%u sink\n",
		__func__, format.format.width, format.format.height,
		format.format.code, rpf->entity.index);

	memset(&sel, 0, sizeof(sel));
	sel.which = V4L2_SUBDEV_FORMAT_ACTIVE;
	sel.pad = RWPF_PAD_SINK;
	sel.target = V4L2_SEL_TGT_CROP;
	sel.r = *crop;

	ret = v4l2_subdev_call(&rpf->entity.subdev, pad, set_selection, NULL,
			       &sel);
	if (ret < 0)
		return ret;

	dev_dbg(vsp1->dev,
		"%s: set selection (%u,%u)/%ux%u on RPF%u sink\n",
		__func__, sel.r.left, sel.r.top, sel.r.width, sel.r.height,
		rpf->entity.index);

	/*
	 * RPF source, hardcode the format to ARGB8888 to turn on format
	 * conversion if needed.
	 */
	format.pad = RWPF_PAD_SOURCE;

	ret = v4l2_subdev_call(&rpf->entity.subdev, pad, get_fmt, NULL,
			       &format);
	if (ret < 0)
		return ret;

	dev_dbg(vsp1->dev,
		"%s: got format %ux%u (%x) on RPF%u source\n",
		__func__, format.format.width, format.format.height,
		format.format.code, rpf->entity.index);

	format.format.code = MEDIA_BUS_FMT_ARGB8888_1X32;

	ret = v4l2_subdev_call(&rpf->entity.subdev, pad, set_fmt, NULL,
			       &format);
	if (ret < 0)
		return ret;

	/* Insert and configure the UIF if available. */
	ret = vsp1_du_insert_uif(vsp1, pipe, uif, &rpf->entity, RWPF_PAD_SOURCE,
				 pipe->brx, brx_input);
	if (ret < 0)
		return ret;

	/* BRx sink, propagate the format from the RPF source. */
	format.pad = brx_input;

	ret = v4l2_subdev_call(&pipe->brx->subdev, pad, set_fmt, NULL,
			       &format);
	if (ret < 0)
		return ret;

	dev_dbg(vsp1->dev, "%s: set format %ux%u (%x) on %s pad %u\n",
		__func__, format.format.width, format.format.height,
		format.format.code, BRX_NAME(pipe->brx), format.pad);

	sel.pad = brx_input;
	sel.target = V4L2_SEL_TGT_COMPOSE;
	sel.r = vsp1->drm->inputs[rpf->entity.index].compose;

	ret = v4l2_subdev_call(&pipe->brx->subdev, pad, set_selection, NULL,
			       &sel);
	if (ret < 0)
		return ret;

	dev_dbg(vsp1->dev, "%s: set selection (%u,%u)/%ux%u on %s pad %u\n",
		__func__, sel.r.left, sel.r.top, sel.r.width, sel.r.height,
		BRX_NAME(pipe->brx), sel.pad);

	return 0;
}

/* Setup the BRx source pad. */
static int vsp1_du_pipeline_setup_inputs(struct vsp1_device *vsp1,
					 struct vsp1_pipeline *pipe);
static void vsp1_du_pipeline_configure(struct vsp1_pipeline *pipe);

static int vsp1_du_pipeline_setup_brx(struct vsp1_device *vsp1,
				      struct vsp1_pipeline *pipe)
{
	struct vsp1_drm_pipeline *drm_pipe = to_vsp1_drm_pipeline(pipe);
	struct v4l2_subdev_format format = {
		.which = V4L2_SUBDEV_FORMAT_ACTIVE,
	};
	struct vsp1_entity *brx;
	int ret;

	/*
	 * Pick a BRx:
	 * - If we need more than two inputs, use the BRU.
	 * - Otherwise, if we are not forced to release our BRx, keep it.
	 * - Else, use any free BRx (randomly starting with the BRU).
	 */
	if (pipe->num_inputs > 2)
		brx = &vsp1->bru->entity;
	else if (pipe->brx && !drm_pipe->force_brx_release)
		brx = pipe->brx;
	else if (!vsp1->bru->entity.pipe)
		brx = &vsp1->bru->entity;
	else
		brx = &vsp1->brs->entity;

	/* Switch BRx if needed. */
	if (brx != pipe->brx) {
		struct vsp1_entity *released_brx = NULL;

		/* Release our BRx if we have one. */
		if (pipe->brx) {
			dev_dbg(vsp1->dev, "%s: pipe %u: releasing %s\n",
				__func__, pipe->lif->index,
				BRX_NAME(pipe->brx));

			/*
			 * The BRx might be acquired by the other pipeline in
			 * the next step. We must thus remove it from the list
			 * of entities for this pipeline. The other pipeline's
			 * hardware configuration will reconfigure the BRx
			 * routing.
			 *
			 * However, if the other pipeline doesn't acquire our
			 * BRx, we need to keep it in the list, otherwise the
			 * hardware configuration step won't disconnect it from
			 * the pipeline. To solve this, store the released BRx
			 * pointer to add it back to the list of entities later
			 * if it isn't acquired by the other pipeline.
			 */
			released_brx = pipe->brx;

			list_del(&pipe->brx->list_pipe);
			pipe->brx->sink = NULL;
			pipe->brx->pipe = NULL;
			pipe->brx = NULL;
		}

		/*
		 * If the BRx we need is in use, force the owner pipeline to
		 * switch to the other BRx and wait until the switch completes.
		 */
		if (brx->pipe) {
			struct vsp1_drm_pipeline *owner_pipe;

			dev_dbg(vsp1->dev, "%s: pipe %u: waiting for %s\n",
				__func__, pipe->lif->index, BRX_NAME(brx));

			owner_pipe = to_vsp1_drm_pipeline(brx->pipe);
			owner_pipe->force_brx_release = true;

			vsp1_du_pipeline_setup_inputs(vsp1, &owner_pipe->pipe);
			vsp1_du_pipeline_configure(&owner_pipe->pipe);

			ret = wait_event_timeout(owner_pipe->wait_queue,
						 !owner_pipe->force_brx_release,
						 msecs_to_jiffies(500));
			if (ret == 0)
				dev_warn(vsp1->dev,
					 "DRM pipeline %u reconfiguration timeout\n",
					 owner_pipe->pipe.lif->index);
		}

		/*
		 * If the BRx we have released previously hasn't been acquired
		 * by the other pipeline, add it back to the entities list (with
		 * the pipe pointer NULL) to let vsp1_du_pipeline_configure()
		 * disconnect it from the hardware pipeline.
		 */
		if (released_brx && !released_brx->pipe)
			list_add_tail(&released_brx->list_pipe,
				      &pipe->entities);

		/* Add the BRx to the pipeline. */
		dev_dbg(vsp1->dev, "%s: pipe %u: acquired %s\n",
			__func__, pipe->lif->index, BRX_NAME(brx));

		pipe->brx = brx;
		pipe->brx->pipe = pipe;
		pipe->brx->sink = &pipe->output->entity;
		pipe->brx->sink_pad = 0;

		list_add_tail(&pipe->brx->list_pipe, &pipe->entities);
	}

	/*
	 * Configure the format on the BRx source and verify that it matches the
	 * requested format. We don't set the media bus code as it is configured
	 * on the BRx sink pad 0 and propagated inside the entity, not on the
	 * source pad.
	 */
	format.pad = pipe->brx->source_pad;
	format.format.width = drm_pipe->width;
	format.format.height = drm_pipe->height;
	format.format.field = V4L2_FIELD_NONE;

	ret = v4l2_subdev_call(&pipe->brx->subdev, pad, set_fmt, NULL,
			       &format);
	if (ret < 0)
		return ret;

	dev_dbg(vsp1->dev, "%s: set format %ux%u (%x) on %s pad %u\n",
		__func__, format.format.width, format.format.height,
		format.format.code, BRX_NAME(pipe->brx), pipe->brx->source_pad);

	if (format.format.width != drm_pipe->width ||
	    format.format.height != drm_pipe->height) {
		dev_dbg(vsp1->dev, "%s: format mismatch\n", __func__);
		return -EPIPE;
	}

	return 0;
}

static unsigned int rpf_zpos(struct vsp1_device *vsp1, struct vsp1_rwpf *rpf)
{
	return vsp1->drm->inputs[rpf->entity.index].zpos;
}

/* Setup the input side of the pipeline (RPFs and BRx). */
static int vsp1_du_pipeline_setup_inputs(struct vsp1_device *vsp1,
					struct vsp1_pipeline *pipe)
{
	struct vsp1_drm_pipeline *drm_pipe = to_vsp1_drm_pipeline(pipe);
	struct vsp1_rwpf *inputs[VSP1_MAX_RPF] = { NULL, };
	struct vsp1_entity *uif;
	bool use_uif = false;
	struct vsp1_brx *brx;
	unsigned int i;
	int ret;

	/* Count the number of enabled inputs and sort them by Z-order. */
	pipe->num_inputs = 0;

	for (i = 0; i < vsp1->info->rpf_count; ++i) {
		struct vsp1_rwpf *rpf = vsp1->rpf[i];
		unsigned int j;

		if (!pipe->inputs[i])
			continue;

		/* Insert the RPF in the sorted RPFs array. */
		for (j = pipe->num_inputs++; j > 0; --j) {
			if (rpf_zpos(vsp1, inputs[j-1]) <= rpf_zpos(vsp1, rpf))
				break;
			inputs[j] = inputs[j-1];
		}

		inputs[j] = rpf;
	}

	/*
	 * Setup the BRx. This must be done before setting up the RPF input
	 * pipelines as the BRx sink compose rectangles depend on the BRx source
	 * format.
	 */
	ret = vsp1_du_pipeline_setup_brx(vsp1, pipe);
	if (ret < 0) {
		dev_err(vsp1->dev, "%s: failed to setup %s source\n", __func__,
			BRX_NAME(pipe->brx));
		return ret;
	}

	brx = to_brx(&pipe->brx->subdev);

	/* Setup the RPF input pipeline for every enabled input. */
	for (i = 0; i < pipe->brx->source_pad; ++i) {
		struct vsp1_rwpf *rpf = inputs[i];

		if (!rpf) {
			brx->inputs[i].rpf = NULL;
			continue;
		}

		if (!rpf->entity.pipe) {
			rpf->entity.pipe = pipe;
			list_add_tail(&rpf->entity.list_pipe, &pipe->entities);
		}

		brx->inputs[i].rpf = rpf;
		rpf->brx_input = i;
		rpf->entity.sink = pipe->brx;
		rpf->entity.sink_pad = i;

		dev_dbg(vsp1->dev, "%s: connecting RPF.%u to %s:%u\n",
			__func__, rpf->entity.index, BRX_NAME(pipe->brx), i);

		uif = drm_pipe->crc.source == VSP1_DU_CRC_PLANE &&
		      drm_pipe->crc.index == i ? drm_pipe->uif : NULL;
		if (uif)
			use_uif = true;
		ret = vsp1_du_pipeline_setup_rpf(vsp1, pipe, rpf, uif, i);
		if (ret < 0) {
			dev_err(vsp1->dev,
				"%s: failed to setup RPF.%u\n",
				__func__, rpf->entity.index);
			return ret;
		}
	}

	/* Insert and configure the UIF at the BRx output if available. */
	uif = drm_pipe->crc.source == VSP1_DU_CRC_OUTPUT ? drm_pipe->uif : NULL;
	if (uif)
		use_uif = true;
	ret = vsp1_du_insert_uif(vsp1, pipe, uif,
				 pipe->brx, pipe->brx->source_pad,
				 &pipe->output->entity, 0);
	if (ret < 0)
		dev_err(vsp1->dev, "%s: failed to setup UIF after %s\n",
			__func__, BRX_NAME(pipe->brx));

	/*
	 * If the UIF is not in use schedule it for removal by setting its pipe
	 * pointer to NULL, vsp1_du_pipeline_configure() will remove it from the
	 * hardware pipeline and from the pipeline's list of entities. Otherwise
	 * make sure it is present in the pipeline's list of entities if it
	 * wasn't already.
	 */
	if (!use_uif) {
		drm_pipe->uif->pipe = NULL;
	} else if (!drm_pipe->uif->pipe) {
		drm_pipe->uif->pipe = pipe;
		list_add_tail(&drm_pipe->uif->list_pipe, &pipe->entities);
	}

	return 0;
}

/* Setup the output side of the pipeline (WPF and LIF). */
static int vsp1_du_pipeline_setup_output(struct vsp1_device *vsp1,
					 struct vsp1_pipeline *pipe)
{
	struct vsp1_drm_pipeline *drm_pipe = to_vsp1_drm_pipeline(pipe);
	struct v4l2_subdev_format format = { 0, };
	int ret;

	format.which = V4L2_SUBDEV_FORMAT_ACTIVE;
	format.pad = RWPF_PAD_SINK;
	format.format.width = drm_pipe->width;
	format.format.height = drm_pipe->height;
	format.format.code = MEDIA_BUS_FMT_ARGB8888_1X32;
	format.format.field = V4L2_FIELD_NONE;

	ret = v4l2_subdev_call(&pipe->output->entity.subdev, pad, set_fmt, NULL,
			       &format);
	if (ret < 0)
		return ret;

	dev_dbg(vsp1->dev, "%s: set format %ux%u (%x) on WPF%u sink\n",
		__func__, format.format.width, format.format.height,
		format.format.code, pipe->output->entity.index);

	format.pad = RWPF_PAD_SOURCE;
	ret = v4l2_subdev_call(&pipe->output->entity.subdev, pad, get_fmt, NULL,
			       &format);
	if (ret < 0)
		return ret;

	dev_dbg(vsp1->dev, "%s: got format %ux%u (%x) on WPF%u source\n",
		__func__, format.format.width, format.format.height,
		format.format.code, pipe->output->entity.index);

	format.pad = LIF_PAD_SINK;
	ret = v4l2_subdev_call(&pipe->lif->subdev, pad, set_fmt, NULL,
			       &format);
	if (ret < 0)
		return ret;

	dev_dbg(vsp1->dev, "%s: set format %ux%u (%x) on LIF%u sink\n",
		__func__, format.format.width, format.format.height,
		format.format.code, pipe->lif->index);

	/*
	 * Verify that the format at the output of the pipeline matches the
	 * requested frame size and media bus code.
	 */
	if (format.format.width != drm_pipe->width ||
	    format.format.height != drm_pipe->height ||
	    format.format.code != MEDIA_BUS_FMT_ARGB8888_1X32) {
		dev_dbg(vsp1->dev, "%s: format mismatch on LIF%u\n", __func__,
			pipe->lif->index);
		return -EPIPE;
	}

	return 0;
}

/* Configure all entities in the pipeline. */
static void vsp1_du_pipeline_configure(struct vsp1_pipeline *pipe)
{
	struct vsp1_drm_pipeline *drm_pipe = to_vsp1_drm_pipeline(pipe);
	struct vsp1_entity *entity;
	struct vsp1_entity *next;
	struct vsp1_dl_list *dl;
	struct vsp1_dl_body *dlb;

	dl = vsp1_dl_list_get(pipe->output->dlm);
	dlb = vsp1_dl_list_get_body0(dl);

	list_for_each_entry_safe(entity, next, &pipe->entities, list_pipe) {
		/* Disconnect unused entities from the pipeline. */
		if (!entity->pipe) {
			vsp1_dl_body_write(dlb, entity->route->reg,
					   VI6_DPR_NODE_UNUSED);

			entity->sink = NULL;
			list_del(&entity->list_pipe);

			continue;
		}

		vsp1_entity_route_setup(entity, pipe, dlb);
		vsp1_entity_configure_stream(entity, pipe, dlb);
		vsp1_entity_configure_frame(entity, pipe, dl, dlb);
		vsp1_entity_configure_partition(entity, pipe, dl, dlb);
	}

	vsp1_dl_list_commit(dl, drm_pipe->force_brx_release);
}

/* -----------------------------------------------------------------------------
 * DU Driver API
 */

int vsp1_du_init(struct device *dev)
{
	struct vsp1_device *vsp1 = dev_get_drvdata(dev);

	if (!vsp1)
		return -EPROBE_DEFER;

	return 0;
}
EXPORT_SYMBOL_GPL(vsp1_du_init);

/**
 * vsp1_du_setup_lif - Setup the output part of the VSP pipeline
 * @dev: the VSP device
 * @pipe_index: the DRM pipeline index
 * @cfg: the LIF configuration
 *
 * Configure the output part of VSP DRM pipeline for the given frame @cfg.width
 * and @cfg.height. This sets up formats on the BRx source pad, the WPF sink and
 * source pads, and the LIF sink pad.
 *
 * The @pipe_index argument selects which DRM pipeline to setup. The number of
 * available pipelines depend on the VSP instance.
 *
 * As the media bus code on the blend unit source pad is conditioned by the
 * configuration of its sink 0 pad, we also set up the formats on all blend unit
 * sinks, even if the configuration will be overwritten later by
 * vsp1_du_setup_rpf(). This ensures that the blend unit configuration is set to
 * a well defined state.
 *
 * Return 0 on success or a negative error code on failure.
 */
int vsp1_du_setup_lif(struct device *dev, unsigned int pipe_index,
		      const struct vsp1_du_lif_config *cfg)
{
	struct vsp1_device *vsp1 = dev_get_drvdata(dev);
	struct vsp1_drm_pipeline *drm_pipe;
	struct vsp1_pipeline *pipe;
	unsigned long flags;
	unsigned int i;
	int ret;

	if (pipe_index >= vsp1->info->lif_count)
		return -EINVAL;

	drm_pipe = &vsp1->drm->pipe[pipe_index];
	pipe = &drm_pipe->pipe;

	if (!cfg) {
		struct vsp1_brx *brx;

		mutex_lock(&vsp1->drm->lock);

		brx = to_brx(&pipe->brx->subdev);

		/*
		 * NULL configuration means the CRTC is being disabled, stop
		 * the pipeline and turn the light off.
		 */
		ret = vsp1_pipeline_stop(pipe);
		if (ret == -ETIMEDOUT)
			dev_err(vsp1->dev, "DRM pipeline stop timeout\n");

		for (i = 0; i < ARRAY_SIZE(pipe->inputs); ++i) {
			struct vsp1_rwpf *rpf = pipe->inputs[i];

			if (!rpf)
				continue;

			/*
			 * Remove the RPF from the pipe and the list of BRx
			 * inputs.
			 */
			WARN_ON(!rpf->entity.pipe);
			rpf->entity.pipe = NULL;
			list_del(&rpf->entity.list_pipe);
			pipe->inputs[i] = NULL;

			brx->inputs[rpf->brx_input].rpf = NULL;
		}

		drm_pipe->du_complete = NULL;
		pipe->num_inputs = 0;

		dev_dbg(vsp1->dev, "%s: pipe %u: releasing %s\n",
			__func__, pipe->lif->index,
			BRX_NAME(pipe->brx));

		list_del(&pipe->brx->list_pipe);
		pipe->brx->pipe = NULL;
		pipe->brx = NULL;

		mutex_unlock(&vsp1->drm->lock);

		vsp1_dlm_reset(pipe->output->dlm);
		vsp1_device_put(vsp1);

		dev_dbg(vsp1->dev, "%s: pipeline disabled\n", __func__);

		return 0;
	}

	drm_pipe->width = cfg->width;
	drm_pipe->height = cfg->height;
	pipe->interlaced = cfg->interlaced;

	dev_dbg(vsp1->dev, "%s: configuring LIF%u with format %ux%u%s\n",
		__func__, pipe_index, cfg->width, cfg->height,
		pipe->interlaced ? "i" : "");

	mutex_lock(&vsp1->drm->lock);

	/* Setup formats through the pipeline. */
	ret = vsp1_du_pipeline_setup_inputs(vsp1, pipe);
	if (ret < 0)
		goto unlock;

	ret = vsp1_du_pipeline_setup_output(vsp1, pipe);
	if (ret < 0)
		goto unlock;

	/* Enable the VSP1. */
	ret = vsp1_device_get(vsp1);
	if (ret < 0)
		goto unlock;

	/*
	 * Register a callback to allow us to notify the DRM driver of frame
	 * completion events.
	 */
	drm_pipe->du_complete = cfg->callback;
	drm_pipe->du_private = cfg->callback_data;

	/* Disable the display interrupts. */
	vsp1_write(vsp1, VI6_DISP_IRQ_STA, 0);
	vsp1_write(vsp1, VI6_DISP_IRQ_ENB, 0);

	/* Configure all entities in the pipeline. */
	vsp1_du_pipeline_configure(pipe);

unlock:
	mutex_unlock(&vsp1->drm->lock);

	if (ret < 0)
		return ret;

	/* Start the pipeline. */
	spin_lock_irqsave(&pipe->irqlock, flags);
	vsp1_pipeline_run(pipe);
	spin_unlock_irqrestore(&pipe->irqlock, flags);

	dev_dbg(vsp1->dev, "%s: pipeline enabled\n", __func__);

	return 0;
}
EXPORT_SYMBOL_GPL(vsp1_du_setup_lif);

/**
 * vsp1_du_atomic_begin - Prepare for an atomic update
 * @dev: the VSP device
 * @pipe_index: the DRM pipeline index
 */
void vsp1_du_atomic_begin(struct device *dev, unsigned int pipe_index)
{
}
EXPORT_SYMBOL_GPL(vsp1_du_atomic_begin);

/**
 * vsp1_du_atomic_update - Setup one RPF input of the VSP pipeline
 * @dev: the VSP device
 * @pipe_index: the DRM pipeline index
 * @rpf_index: index of the RPF to setup (0-based)
 * @cfg: the RPF configuration
 *
 * Configure the VSP to perform image composition through RPF @rpf_index as
 * described by the @cfg configuration. The image to compose is referenced by
 * @cfg.mem and composed using the @cfg.src crop rectangle and the @cfg.dst
 * composition rectangle. The Z-order is configurable with higher @zpos values
 * displayed on top.
 *
 * If the @cfg configuration is NULL, the RPF will be disabled. Calling the
 * function on a disabled RPF is allowed.
 *
 * Image format as stored in memory is expressed as a V4L2 @cfg.pixelformat
 * value. The memory pitch is configurable to allow for padding at end of lines,
 * or simply for images that extend beyond the crop rectangle boundaries. The
 * @cfg.pitch value is expressed in bytes and applies to all planes for
 * multiplanar formats.
 *
 * The source memory buffer is referenced by the DMA address of its planes in
 * the @cfg.mem array. Up to two planes are supported. The second plane DMA
 * address is ignored for formats using a single plane.
 *
 * This function isn't reentrant, the caller needs to serialize calls.
 *
 * Return 0 on success or a negative error code on failure.
 */
int vsp1_du_atomic_update(struct device *dev, unsigned int pipe_index,
			  unsigned int rpf_index,
			  const struct vsp1_du_atomic_config *cfg)
{
	struct vsp1_device *vsp1 = dev_get_drvdata(dev);
	struct vsp1_drm_pipeline *drm_pipe = &vsp1->drm->pipe[pipe_index];
	const struct vsp1_format_info *fmtinfo;
	struct vsp1_rwpf *rpf;

	if (rpf_index >= vsp1->info->rpf_count)
		return -EINVAL;

	rpf = vsp1->rpf[rpf_index];

	if (!cfg) {
		dev_dbg(vsp1->dev, "%s: RPF%u: disable requested\n", __func__,
			rpf_index);

		/*
		 * Remove the RPF from the pipeline's inputs. Keep it in the
		 * pipeline's entity list to let vsp1_du_pipeline_configure()
		 * remove it from the hardware pipeline.
		 */
		rpf->entity.pipe = NULL;
		drm_pipe->pipe.inputs[rpf_index] = NULL;
		return 0;
	}

	dev_dbg(vsp1->dev,
		"%s: RPF%u: (%u,%u)/%ux%u -> (%u,%u)/%ux%u (%08x), pitch %u dma { %pad, %pad, %pad } zpos %u\n",
		__func__, rpf_index,
		cfg->src.left, cfg->src.top, cfg->src.width, cfg->src.height,
		cfg->dst.left, cfg->dst.top, cfg->dst.width, cfg->dst.height,
		cfg->pixelformat, cfg->pitch, &cfg->mem[0], &cfg->mem[1],
		&cfg->mem[2], cfg->zpos);

	/*
	 * Store the format, stride, memory buffer address, crop and compose
	 * rectangles and Z-order position and for the input.
	 */
	fmtinfo = vsp1_get_format_info(vsp1, cfg->pixelformat);
	if (!fmtinfo) {
		dev_dbg(vsp1->dev, "Unsupported pixel format %08x for RPF\n",
			cfg->pixelformat);
		return -EINVAL;
	}

	rpf->fmtinfo = fmtinfo;
	rpf->format.num_planes = fmtinfo->planes;
	rpf->format.plane_fmt[0].bytesperline = cfg->pitch;
	rpf->format.plane_fmt[1].bytesperline = cfg->pitch;
	rpf->alpha = cfg->alpha;

	rpf->mem.addr[0] = cfg->mem[0];
	rpf->mem.addr[1] = cfg->mem[1];
	rpf->mem.addr[2] = cfg->mem[2];

	vsp1->drm->inputs[rpf_index].crop = cfg->src;
	vsp1->drm->inputs[rpf_index].compose = cfg->dst;
	vsp1->drm->inputs[rpf_index].zpos = cfg->zpos;

	drm_pipe->pipe.inputs[rpf_index] = rpf;

	return 0;
}
EXPORT_SYMBOL_GPL(vsp1_du_atomic_update);

/**
 * vsp1_du_atomic_flush - Commit an atomic update
 * @dev: the VSP device
 * @pipe_index: the DRM pipeline index
 * @cfg: atomic pipe configuration
 */
void vsp1_du_atomic_flush(struct device *dev, unsigned int pipe_index,
			  const struct vsp1_du_atomic_pipe_config *cfg)
{
	struct vsp1_device *vsp1 = dev_get_drvdata(dev);
	struct vsp1_drm_pipeline *drm_pipe = &vsp1->drm->pipe[pipe_index];
	struct vsp1_pipeline *pipe = &drm_pipe->pipe;
<<<<<<< HEAD
	struct vsp1_rwpf *inputs[VSP1_MAX_RPF] = { NULL, };
	struct vsp1_bru *bru = to_bru(&pipe->bru->subdev);
	struct vsp1_entity *entity;
	struct vsp1_entity *next;
	struct vsp1_dl_list *dl;
	const char *bru_name;
	unsigned long flags;
	unsigned int i;
	int ret;

	bru_name = pipe->bru->type == VSP1_ENTITY_BRU ? "BRU" : "BRS";

	/* Prepare the display list. */
	dl = vsp1_dl_list_get(pipe->output->dlm);

	/* Count the number of enabled inputs and sort them by Z-order. */
	pipe->num_inputs = 0;

	for (i = 0; i < vsp1->info->rpf_count; ++i) {
		struct vsp1_rwpf *rpf = vsp1->rpf[i];
		unsigned int j;

		/*
		 * Make sure we don't accept more inputs than the hardware can
		 * handle. This is a temporary fix to avoid display stall, we
		 * need to instead allocate the BRU or BRS to display pipelines
		 * dynamically based on the number of planes they each use.
		 */
		if (pipe->num_inputs >= pipe->bru->source_pad)
			pipe->inputs[i] = NULL;

		if (!pipe->inputs[i])
			continue;

		/* Insert the RPF in the sorted RPFs array. */
		for (j = pipe->num_inputs++; j > 0; --j) {
			if (rpf_zpos(vsp1, inputs[j-1]) <= rpf_zpos(vsp1, rpf))
				break;
			inputs[j] = inputs[j-1];
		}

		inputs[j] = rpf;
	}

	/* Setup the RPF input pipeline for every enabled input. */
	for (i = 0; i < pipe->bru->source_pad; ++i) {
		struct vsp1_rwpf *rpf = inputs[i];

		if (!rpf) {
			bru->inputs[i].rpf = NULL;
			continue;
		}

		if (list_empty(&rpf->entity.list_pipe))
			list_add_tail(&rpf->entity.list_pipe, &pipe->entities);

		bru->inputs[i].rpf = rpf;
		rpf->bru_input = i;
		rpf->entity.sink = pipe->bru;
		rpf->entity.sink_pad = i;
=======
>>>>>>> e021bb4f

	drm_pipe->crc = cfg->crc;

	mutex_lock(&vsp1->drm->lock);
	vsp1_du_pipeline_setup_inputs(vsp1, pipe);
	vsp1_du_pipeline_configure(pipe);
	mutex_unlock(&vsp1->drm->lock);
}
EXPORT_SYMBOL_GPL(vsp1_du_atomic_flush);

int vsp1_du_map_sg(struct device *dev, struct sg_table *sgt)
{
	struct vsp1_device *vsp1 = dev_get_drvdata(dev);

	/*
	 * As all the buffers allocated by the DU driver are coherent, we can
	 * skip cache sync. This will need to be revisited when support for
	 * non-coherent buffers will be added to the DU driver.
	 */
	return dma_map_sg_attrs(vsp1->bus_master, sgt->sgl, sgt->nents,
				DMA_TO_DEVICE, DMA_ATTR_SKIP_CPU_SYNC);
}
EXPORT_SYMBOL_GPL(vsp1_du_map_sg);

void vsp1_du_unmap_sg(struct device *dev, struct sg_table *sgt)
{
	struct vsp1_device *vsp1 = dev_get_drvdata(dev);

	dma_unmap_sg_attrs(vsp1->bus_master, sgt->sgl, sgt->nents,
			   DMA_TO_DEVICE, DMA_ATTR_SKIP_CPU_SYNC);
}
EXPORT_SYMBOL_GPL(vsp1_du_unmap_sg);

/* -----------------------------------------------------------------------------
 * Initialization
 */

int vsp1_drm_init(struct vsp1_device *vsp1)
{
	unsigned int i;

	vsp1->drm = devm_kzalloc(vsp1->dev, sizeof(*vsp1->drm), GFP_KERNEL);
	if (!vsp1->drm)
		return -ENOMEM;

	mutex_init(&vsp1->drm->lock);

	/* Create one DRM pipeline per LIF. */
	for (i = 0; i < vsp1->info->lif_count; ++i) {
		struct vsp1_drm_pipeline *drm_pipe = &vsp1->drm->pipe[i];
		struct vsp1_pipeline *pipe = &drm_pipe->pipe;

		init_waitqueue_head(&drm_pipe->wait_queue);

		vsp1_pipeline_init(pipe);

		pipe->frame_end = vsp1_du_pipeline_frame_end;

		/*
		 * The output side of the DRM pipeline is static, add the
		 * corresponding entities manually.
		 */
		pipe->output = vsp1->wpf[i];
		pipe->lif = &vsp1->lif[i]->entity;

		pipe->output->entity.pipe = pipe;
		pipe->output->entity.sink = pipe->lif;
		pipe->output->entity.sink_pad = 0;
		list_add_tail(&pipe->output->entity.list_pipe, &pipe->entities);

		pipe->lif->pipe = pipe;
		list_add_tail(&pipe->lif->list_pipe, &pipe->entities);

		/*
		 * CRC computation is initially disabled, don't add the UIF to
		 * the pipeline.
		 */
		if (i < vsp1->info->uif_count)
			drm_pipe->uif = &vsp1->uif[i]->entity;
	}

	/* Disable all RPFs initially. */
	for (i = 0; i < vsp1->info->rpf_count; ++i) {
		struct vsp1_rwpf *input = vsp1->rpf[i];

		INIT_LIST_HEAD(&input->entity.list_pipe);
	}

	return 0;
}

void vsp1_drm_cleanup(struct vsp1_device *vsp1)
{
	mutex_destroy(&vsp1->drm->lock);
}<|MERGE_RESOLUTION|>--- conflicted
+++ resolved
@@ -842,69 +842,6 @@
 	struct vsp1_device *vsp1 = dev_get_drvdata(dev);
 	struct vsp1_drm_pipeline *drm_pipe = &vsp1->drm->pipe[pipe_index];
 	struct vsp1_pipeline *pipe = &drm_pipe->pipe;
-<<<<<<< HEAD
-	struct vsp1_rwpf *inputs[VSP1_MAX_RPF] = { NULL, };
-	struct vsp1_bru *bru = to_bru(&pipe->bru->subdev);
-	struct vsp1_entity *entity;
-	struct vsp1_entity *next;
-	struct vsp1_dl_list *dl;
-	const char *bru_name;
-	unsigned long flags;
-	unsigned int i;
-	int ret;
-
-	bru_name = pipe->bru->type == VSP1_ENTITY_BRU ? "BRU" : "BRS";
-
-	/* Prepare the display list. */
-	dl = vsp1_dl_list_get(pipe->output->dlm);
-
-	/* Count the number of enabled inputs and sort them by Z-order. */
-	pipe->num_inputs = 0;
-
-	for (i = 0; i < vsp1->info->rpf_count; ++i) {
-		struct vsp1_rwpf *rpf = vsp1->rpf[i];
-		unsigned int j;
-
-		/*
-		 * Make sure we don't accept more inputs than the hardware can
-		 * handle. This is a temporary fix to avoid display stall, we
-		 * need to instead allocate the BRU or BRS to display pipelines
-		 * dynamically based on the number of planes they each use.
-		 */
-		if (pipe->num_inputs >= pipe->bru->source_pad)
-			pipe->inputs[i] = NULL;
-
-		if (!pipe->inputs[i])
-			continue;
-
-		/* Insert the RPF in the sorted RPFs array. */
-		for (j = pipe->num_inputs++; j > 0; --j) {
-			if (rpf_zpos(vsp1, inputs[j-1]) <= rpf_zpos(vsp1, rpf))
-				break;
-			inputs[j] = inputs[j-1];
-		}
-
-		inputs[j] = rpf;
-	}
-
-	/* Setup the RPF input pipeline for every enabled input. */
-	for (i = 0; i < pipe->bru->source_pad; ++i) {
-		struct vsp1_rwpf *rpf = inputs[i];
-
-		if (!rpf) {
-			bru->inputs[i].rpf = NULL;
-			continue;
-		}
-
-		if (list_empty(&rpf->entity.list_pipe))
-			list_add_tail(&rpf->entity.list_pipe, &pipe->entities);
-
-		bru->inputs[i].rpf = rpf;
-		rpf->bru_input = i;
-		rpf->entity.sink = pipe->bru;
-		rpf->entity.sink_pad = i;
-=======
->>>>>>> e021bb4f
 
 	drm_pipe->crc = cfg->crc;
 
