// SPDX-License-Identifier: GPL-2.0+
/*
 * vsp1_dl.c  --  R-Car VSP1 Display List
 *
 * Copyright (C) 2015 Renesas Corporation
 *
 * Contact: Laurent Pinchart (laurent.pinchart@ideasonboard.com)
 */

#include <linux/device.h>
#include <linux/dma-mapping.h>
#include <linux/gfp.h>
#include <linux/refcount.h>
#include <linux/slab.h>
#include <linux/workqueue.h>

#include "vsp1.h"
#include "vsp1_dl.h"

#define VSP1_DL_NUM_ENTRIES		256

#define VSP1_DLH_INT_ENABLE		(1 << 1)
#define VSP1_DLH_AUTO_START		(1 << 0)

#define VSP1_DLH_EXT_PRE_CMD_EXEC	(1 << 9)
#define VSP1_DLH_EXT_POST_CMD_EXEC	(1 << 8)

struct vsp1_dl_header_list {
	u32 num_bytes;
	u32 addr;
} __packed;

struct vsp1_dl_header {
	u32 num_lists;
	struct vsp1_dl_header_list lists[8];
	u32 next_header;
	u32 flags;
} __packed;

/**
 * struct vsp1_dl_ext_header - Extended display list header
 * @padding: padding zero bytes for alignment
 * @pre_ext_dl_num_cmd: number of pre-extended command bodies to parse
 * @flags: enables or disables execution of the pre and post command
 * @pre_ext_dl_plist: start address of pre-extended display list bodies
 * @post_ext_dl_num_cmd: number of post-extended command bodies to parse
 * @post_ext_dl_plist: start address of post-extended display list bodies
 */
struct vsp1_dl_ext_header {
	u32 padding;

	/*
	 * The datasheet represents flags as stored before pre_ext_dl_num_cmd,
	 * expecting 32-bit accesses. The flags are appropriate to the whole
	 * header, not just the pre_ext command, and thus warrant being
	 * separated out. Due to byte ordering, and representing as 16 bit
	 * values here, the flags must be positioned after the
	 * pre_ext_dl_num_cmd.
	 */
	u16 pre_ext_dl_num_cmd;
	u16 flags;
	u32 pre_ext_dl_plist;

	u32 post_ext_dl_num_cmd;
	u32 post_ext_dl_plist;
} __packed;

struct vsp1_dl_header_extended {
	struct vsp1_dl_header header;
	struct vsp1_dl_ext_header ext;
} __packed;

struct vsp1_dl_entry {
	u32 addr;
	u32 data;
} __packed;

/**
 * struct vsp1_pre_ext_dl_body - Pre Extended Display List Body
 * @opcode: Extended display list command operation code
 * @flags: Pre-extended command flags. These are specific to each command
 * @address_set: Source address set pointer. Must have 16-byte alignment
 * @reserved: Zero bits for alignment.
 */
struct vsp1_pre_ext_dl_body {
	u32 opcode;
	u32 flags;
	u32 address_set;
	u32 reserved;
} __packed;

/**
 * struct vsp1_dl_body - Display list body
 * @list: entry in the display list list of bodies
 * @free: entry in the pool free body list
 * @refcnt: reference tracking for the body
 * @pool: pool to which this body belongs
 * @entries: array of entries
 * @dma: DMA address of the entries
 * @size: size of the DMA memory in bytes
 * @num_entries: number of stored entries
 * @max_entries: number of entries available
 */
struct vsp1_dl_body {
	struct list_head list;
	struct list_head free;

	refcount_t refcnt;

	struct vsp1_dl_body_pool *pool;

	struct vsp1_dl_entry *entries;
	dma_addr_t dma;
	size_t size;

	unsigned int num_entries;
	unsigned int max_entries;
};

/**
 * struct vsp1_dl_body_pool - display list body pool
 * @dma: DMA address of the entries
 * @size: size of the full DMA memory pool in bytes
 * @mem: CPU memory pointer for the pool
 * @bodies: Array of DLB structures for the pool
 * @free: List of free DLB entries
 * @lock: Protects the free list
 * @vsp1: the VSP1 device
 */
struct vsp1_dl_body_pool {
	/* DMA allocation */
	dma_addr_t dma;
	size_t size;
	void *mem;

	/* Body management */
	struct vsp1_dl_body *bodies;
	struct list_head free;
	spinlock_t lock;

	struct vsp1_device *vsp1;
};

/**
 * struct vsp1_cmd_pool - Display List commands pool
 * @dma: DMA address of the entries
 * @size: size of the full DMA memory pool in bytes
 * @mem: CPU memory pointer for the pool
 * @cmds: Array of command structures for the pool
 * @free: Free pool entries
 * @lock: Protects the free list
 * @vsp1: the VSP1 device
 */
struct vsp1_dl_cmd_pool {
	/* DMA allocation */
	dma_addr_t dma;
	size_t size;
	void *mem;

	struct vsp1_dl_ext_cmd *cmds;
	struct list_head free;

	spinlock_t lock;

	struct vsp1_device *vsp1;
};

/**
 * struct vsp1_dl_list - Display list
 * @list: entry in the display list manager lists
 * @dlm: the display list manager
 * @header: display list header
 * @extension: extended display list header. NULL for normal lists
 * @dma: DMA address for the header
 * @body0: first display list body
 * @bodies: list of extra display list bodies
 * @pre_cmd: pre command to be issued through extended dl header
 * @post_cmd: post command to be issued through extended dl header
 * @has_chain: if true, indicates that there's a partition chain
 * @chain: entry in the display list partition chain
 * @internal: whether the display list is used for internal purpose
 */
struct vsp1_dl_list {
	struct list_head list;
	struct vsp1_dl_manager *dlm;

	struct vsp1_dl_header *header;
	struct vsp1_dl_ext_header *extension;
	dma_addr_t dma;

	struct vsp1_dl_body *body0;
	struct list_head bodies;

	struct vsp1_dl_ext_cmd *pre_cmd;
	struct vsp1_dl_ext_cmd *post_cmd;

	bool has_chain;
	struct list_head chain;

	bool internal;
};

/**
 * struct vsp1_dl_manager - Display List manager
 * @index: index of the related WPF
 * @singleshot: execute the display list in single-shot mode
 * @vsp1: the VSP1 device
 * @lock: protects the free, active, queued, and pending lists
 * @free: array of all free display lists
 * @active: list currently being processed (loaded) by hardware
 * @queued: list queued to the hardware (written to the DL registers)
 * @pending: list waiting to be queued to the hardware
 * @pool: body pool for the display list bodies
 * @cmdpool: commands pool for extended display list
 */
struct vsp1_dl_manager {
	unsigned int index;
	bool singleshot;
	struct vsp1_device *vsp1;

	spinlock_t lock;
	struct list_head free;
	struct vsp1_dl_list *active;
	struct vsp1_dl_list *queued;
	struct vsp1_dl_list *pending;

	struct vsp1_dl_body_pool *pool;
	struct vsp1_dl_cmd_pool *cmdpool;
};

/* -----------------------------------------------------------------------------
 * Display List Body Management
 */

/**
 * vsp1_dl_body_pool_create - Create a pool of bodies from a single allocation
 * @vsp1: The VSP1 device
 * @num_bodies: The number of bodies to allocate
 * @num_entries: The maximum number of entries that a body can contain
 * @extra_size: Extra allocation provided for the bodies
 *
 * Allocate a pool of display list bodies each with enough memory to contain the
 * requested number of entries plus the @extra_size.
 *
 * Return a pointer to a pool on success or NULL if memory can't be allocated.
 */
struct vsp1_dl_body_pool *
vsp1_dl_body_pool_create(struct vsp1_device *vsp1, unsigned int num_bodies,
			 unsigned int num_entries, size_t extra_size)
{
	struct vsp1_dl_body_pool *pool;
	size_t dlb_size;
	unsigned int i;

	pool = kzalloc(sizeof(*pool), GFP_KERNEL);
	if (!pool)
		return NULL;

	pool->vsp1 = vsp1;

	/*
	 * TODO: 'extra_size' is only used by vsp1_dlm_create(), to allocate
	 * extra memory for the display list header. We need only one header per
	 * display list, not per display list body, thus this allocation is
	 * extraneous and should be reworked in the future.
	 */
	dlb_size = num_entries * sizeof(struct vsp1_dl_entry) + extra_size;
	pool->size = dlb_size * num_bodies;

	pool->bodies = kcalloc(num_bodies, sizeof(*pool->bodies), GFP_KERNEL);
	if (!pool->bodies) {
		kfree(pool);
		return NULL;
	}

	pool->mem = dma_alloc_wc(vsp1->bus_master, pool->size, &pool->dma,
				 GFP_KERNEL);
	if (!pool->mem) {
		kfree(pool->bodies);
		kfree(pool);
		return NULL;
	}

	spin_lock_init(&pool->lock);
	INIT_LIST_HEAD(&pool->free);

	for (i = 0; i < num_bodies; ++i) {
		struct vsp1_dl_body *dlb = &pool->bodies[i];

		dlb->pool = pool;
		dlb->max_entries = num_entries;

		dlb->dma = pool->dma + i * dlb_size;
		dlb->entries = pool->mem + i * dlb_size;

		list_add_tail(&dlb->free, &pool->free);
	}

	return pool;
}

/**
 * vsp1_dl_body_pool_destroy - Release a body pool
 * @pool: The body pool
 *
 * Release all components of a pool allocation.
 */
void vsp1_dl_body_pool_destroy(struct vsp1_dl_body_pool *pool)
{
	if (!pool)
		return;

	if (pool->mem)
		dma_free_wc(pool->vsp1->bus_master, pool->size, pool->mem,
			    pool->dma);

	kfree(pool->bodies);
	kfree(pool);
}

/**
 * vsp1_dl_body_get - Obtain a body from a pool
 * @pool: The body pool
 *
 * Obtain a body from the pool without blocking.
 *
 * Returns a display list body or NULL if there are none available.
 */
struct vsp1_dl_body *vsp1_dl_body_get(struct vsp1_dl_body_pool *pool)
{
	struct vsp1_dl_body *dlb = NULL;
	unsigned long flags;

	spin_lock_irqsave(&pool->lock, flags);

	if (!list_empty(&pool->free)) {
		dlb = list_first_entry(&pool->free, struct vsp1_dl_body, free);
		list_del(&dlb->free);
		refcount_set(&dlb->refcnt, 1);
	}

	spin_unlock_irqrestore(&pool->lock, flags);

	return dlb;
}

/**
 * vsp1_dl_body_put - Return a body back to its pool
 * @dlb: The display list body
 *
 * Return a body back to the pool, and reset the num_entries to clear the list.
 */
void vsp1_dl_body_put(struct vsp1_dl_body *dlb)
{
	unsigned long flags;

	if (!dlb)
		return;

	if (!refcount_dec_and_test(&dlb->refcnt))
		return;

	dlb->num_entries = 0;

	spin_lock_irqsave(&dlb->pool->lock, flags);
	list_add_tail(&dlb->free, &dlb->pool->free);
	spin_unlock_irqrestore(&dlb->pool->lock, flags);
}

/**
 * vsp1_dl_body_write - Write a register to a display list body
 * @dlb: The body
 * @reg: The register address
 * @data: The register value
 *
 * Write the given register and value to the display list body. The maximum
 * number of entries that can be written in a body is specified when the body is
 * allocated by vsp1_dl_body_alloc().
 */
void vsp1_dl_body_write(struct vsp1_dl_body *dlb, u32 reg, u32 data)
{
	if (WARN_ONCE(dlb->num_entries >= dlb->max_entries,
		      "DLB size exceeded (max %u)", dlb->max_entries))
		return;

	dlb->entries[dlb->num_entries].addr = reg;
	dlb->entries[dlb->num_entries].data = data;
	dlb->num_entries++;
}

/* -----------------------------------------------------------------------------
 * Display List Extended Command Management
 */

enum vsp1_extcmd_type {
	VSP1_EXTCMD_AUTODISP,
	VSP1_EXTCMD_AUTOFLD,
};

struct vsp1_extended_command_info {
	u16 opcode;
	size_t body_size;
};

static const struct vsp1_extended_command_info vsp1_extended_commands[] = {
	[VSP1_EXTCMD_AUTODISP] = { 0x02, 96 },
	[VSP1_EXTCMD_AUTOFLD]  = { 0x03, 160 },
};

/**
 * vsp1_dl_cmd_pool_create - Create a pool of commands from a single allocation
 * @vsp1: The VSP1 device
 * @type: The command pool type
 * @num_cmds: The number of commands to allocate
 *
 * Allocate a pool of commands each with enough memory to contain the private
 * data of each command. The allocation sizes are dependent upon the command
 * type.
 *
 * Return a pointer to the pool on success or NULL if memory can't be allocated.
 */
static struct vsp1_dl_cmd_pool *
vsp1_dl_cmd_pool_create(struct vsp1_device *vsp1, enum vsp1_extcmd_type type,
			unsigned int num_cmds)
{
	struct vsp1_dl_cmd_pool *pool;
	unsigned int i;
	size_t cmd_size;

	pool = kzalloc(sizeof(*pool), GFP_KERNEL);
	if (!pool)
		return NULL;

	spin_lock_init(&pool->lock);
	INIT_LIST_HEAD(&pool->free);

	pool->cmds = kcalloc(num_cmds, sizeof(*pool->cmds), GFP_KERNEL);
	if (!pool->cmds) {
		kfree(pool);
		return NULL;
	}

	cmd_size = sizeof(struct vsp1_pre_ext_dl_body) +
		   vsp1_extended_commands[type].body_size;
	cmd_size = ALIGN(cmd_size, 16);

	pool->size = cmd_size * num_cmds;
	pool->mem = dma_alloc_wc(vsp1->bus_master, pool->size, &pool->dma,
				 GFP_KERNEL);
	if (!pool->mem) {
		kfree(pool->cmds);
		kfree(pool);
		return NULL;
	}

	for (i = 0; i < num_cmds; ++i) {
		struct vsp1_dl_ext_cmd *cmd = &pool->cmds[i];
		size_t cmd_offset = i * cmd_size;
		/* data_offset must be 16 byte aligned for DMA. */
		size_t data_offset = sizeof(struct vsp1_pre_ext_dl_body) +
				     cmd_offset;

		cmd->pool = pool;
		cmd->opcode = vsp1_extended_commands[type].opcode;

		/*
		 * TODO: Auto-disp can utilise more than one extended body
		 * command per cmd.
		 */
		cmd->num_cmds = 1;
		cmd->cmds = pool->mem + cmd_offset;
		cmd->cmd_dma = pool->dma + cmd_offset;

		cmd->data = pool->mem + data_offset;
		cmd->data_dma = pool->dma + data_offset;

		list_add_tail(&cmd->free, &pool->free);
	}

	return pool;
}

static
struct vsp1_dl_ext_cmd *vsp1_dl_ext_cmd_get(struct vsp1_dl_cmd_pool *pool)
{
	struct vsp1_dl_ext_cmd *cmd = NULL;
	unsigned long flags;

	spin_lock_irqsave(&pool->lock, flags);

	if (!list_empty(&pool->free)) {
		cmd = list_first_entry(&pool->free, struct vsp1_dl_ext_cmd,
				       free);
		list_del(&cmd->free);
	}

	spin_unlock_irqrestore(&pool->lock, flags);

	return cmd;
}

static void vsp1_dl_ext_cmd_put(struct vsp1_dl_ext_cmd *cmd)
{
	unsigned long flags;

	if (!cmd)
		return;

	/* Reset flags, these mark data usage. */
	cmd->flags = 0;

	spin_lock_irqsave(&cmd->pool->lock, flags);
	list_add_tail(&cmd->free, &cmd->pool->free);
	spin_unlock_irqrestore(&cmd->pool->lock, flags);
}

static void vsp1_dl_ext_cmd_pool_destroy(struct vsp1_dl_cmd_pool *pool)
{
	if (!pool)
		return;

	if (pool->mem)
		dma_free_wc(pool->vsp1->bus_master, pool->size, pool->mem,
			    pool->dma);

	kfree(pool->cmds);
	kfree(pool);
}

struct vsp1_dl_ext_cmd *vsp1_dl_get_pre_cmd(struct vsp1_dl_list *dl)
{
	struct vsp1_dl_manager *dlm = dl->dlm;

	if (dl->pre_cmd)
		return dl->pre_cmd;

	dl->pre_cmd = vsp1_dl_ext_cmd_get(dlm->cmdpool);

	return dl->pre_cmd;
}

/* ----------------------------------------------------------------------------
 * Display List Transaction Management
 */

static struct vsp1_dl_list *vsp1_dl_list_alloc(struct vsp1_dl_manager *dlm)
{
	struct vsp1_dl_list *dl;
	size_t header_offset;

	dl = kzalloc(sizeof(*dl), GFP_KERNEL);
	if (!dl)
		return NULL;

	INIT_LIST_HEAD(&dl->bodies);
	dl->dlm = dlm;

	/* Get a default body for our list. */
	dl->body0 = vsp1_dl_body_get(dlm->pool);
	if (!dl->body0)
		return NULL;

	header_offset = dl->body0->max_entries * sizeof(*dl->body0->entries);

	dl->header = ((void *)dl->body0->entries) + header_offset;
	dl->dma = dl->body0->dma + header_offset;

	memset(dl->header, 0, sizeof(*dl->header));
	dl->header->lists[0].addr = dl->body0->dma;

	return dl;
}

static void vsp1_dl_list_bodies_put(struct vsp1_dl_list *dl)
{
	struct vsp1_dl_body *dlb, *tmp;

	list_for_each_entry_safe(dlb, tmp, &dl->bodies, list) {
		list_del(&dlb->list);
		vsp1_dl_body_put(dlb);
	}
}

static void vsp1_dl_list_free(struct vsp1_dl_list *dl)
{
	vsp1_dl_body_put(dl->body0);
	vsp1_dl_list_bodies_put(dl);

	kfree(dl);
}

/**
 * vsp1_dl_list_get - Get a free display list
 * @dlm: The display list manager
 *
 * Get a display list from the pool of free lists and return it.
 *
 * This function must be called without the display list manager lock held.
 */
struct vsp1_dl_list *vsp1_dl_list_get(struct vsp1_dl_manager *dlm)
{
	struct vsp1_dl_list *dl = NULL;
	unsigned long flags;

	spin_lock_irqsave(&dlm->lock, flags);

	if (!list_empty(&dlm->free)) {
		dl = list_first_entry(&dlm->free, struct vsp1_dl_list, list);
		list_del(&dl->list);

		/*
		 * The display list chain must be initialised to ensure every
		 * display list can assert list_empty() if it is not in a chain.
		 */
		INIT_LIST_HEAD(&dl->chain);
	}

	spin_unlock_irqrestore(&dlm->lock, flags);

	return dl;
}

/* This function must be called with the display list manager lock held.*/
static void __vsp1_dl_list_put(struct vsp1_dl_list *dl)
{
	struct vsp1_dl_list *dl_next;

	if (!dl)
		return;

	/*
	 * Release any linked display-lists which were chained for a single
	 * hardware operation.
	 */
	if (dl->has_chain) {
		list_for_each_entry(dl_next, &dl->chain, chain)
			__vsp1_dl_list_put(dl_next);
	}

	dl->has_chain = false;

	vsp1_dl_list_bodies_put(dl);

	vsp1_dl_ext_cmd_put(dl->pre_cmd);
	vsp1_dl_ext_cmd_put(dl->post_cmd);

	dl->pre_cmd = NULL;
	dl->post_cmd = NULL;

	/*
	 * body0 is reused as as an optimisation as presently every display list
	 * has at least one body, thus we reinitialise the entries list.
	 */
	dl->body0->num_entries = 0;

	list_add_tail(&dl->list, &dl->dlm->free);
}

/**
 * vsp1_dl_list_put - Release a display list
 * @dl: The display list
 *
 * Release the display list and return it to the pool of free lists.
 *
 * Passing a NULL pointer to this function is safe, in that case no operation
 * will be performed.
 */
void vsp1_dl_list_put(struct vsp1_dl_list *dl)
{
	unsigned long flags;

	if (!dl)
		return;

	spin_lock_irqsave(&dl->dlm->lock, flags);
	__vsp1_dl_list_put(dl);
	spin_unlock_irqrestore(&dl->dlm->lock, flags);
}

/**
 * vsp1_dl_list_get_body0 - Obtain the default body for the display list
 * @dl: The display list
 *
 * Obtain a pointer to the internal display list body allowing this to be passed
 * directly to configure operations.
 */
struct vsp1_dl_body *vsp1_dl_list_get_body0(struct vsp1_dl_list *dl)
{
	return dl->body0;
}

/**
 * vsp1_dl_list_add_body - Add a body to the display list
 * @dl: The display list
 * @dlb: The body
 *
 * Add a display list body to a display list. Registers contained in bodies are
 * processed after registers contained in the main display list, in the order in
 * which bodies are added.
 *
 * Adding a body to a display list passes ownership of the body to the list. The
 * caller retains its reference to the fragment when adding it to the display
 * list, but is not allowed to add new entries to the body.
 *
 * The reference must be explicitly released by a call to vsp1_dl_body_put()
 * when the body isn't needed anymore.
 */
int vsp1_dl_list_add_body(struct vsp1_dl_list *dl, struct vsp1_dl_body *dlb)
{
	refcount_inc(&dlb->refcnt);

	list_add_tail(&dlb->list, &dl->bodies);

	return 0;
}

/**
 * vsp1_dl_list_add_chain - Add a display list to a chain
 * @head: The head display list
 * @dl: The new display list
 *
 * Add a display list to an existing display list chain. The chained lists
 * will be automatically processed by the hardware without intervention from
 * the CPU. A display list end interrupt will only complete after the last
 * display list in the chain has completed processing.
 *
 * Adding a display list to a chain passes ownership of the display list to
 * the head display list item. The chain is released when the head dl item is
 * put back with __vsp1_dl_list_put().
 */
int vsp1_dl_list_add_chain(struct vsp1_dl_list *head,
			   struct vsp1_dl_list *dl)
{
	head->has_chain = true;
	list_add_tail(&dl->chain, &head->chain);
	return 0;
}

static void vsp1_dl_ext_cmd_fill_header(struct vsp1_dl_ext_cmd *cmd)
{
	cmd->cmds[0].opcode = cmd->opcode;
	cmd->cmds[0].flags = cmd->flags;
	cmd->cmds[0].address_set = cmd->data_dma;
	cmd->cmds[0].reserved = 0;
}

static void vsp1_dl_list_fill_header(struct vsp1_dl_list *dl, bool is_last)
{
	struct vsp1_dl_manager *dlm = dl->dlm;
	struct vsp1_dl_header_list *hdr = dl->header->lists;
	struct vsp1_dl_body *dlb;
	unsigned int num_lists = 0;

	/*
	 * Fill the header with the display list bodies addresses and sizes. The
	 * address of the first body has already been filled when the display
	 * list was allocated.
	 */

	hdr->num_bytes = dl->body0->num_entries
		       * sizeof(*dl->header->lists);

	list_for_each_entry(dlb, &dl->bodies, list) {
		num_lists++;
		hdr++;

		hdr->addr = dlb->dma;
		hdr->num_bytes = dlb->num_entries
			       * sizeof(*dl->header->lists);
	}

	dl->header->num_lists = num_lists;

	if (!list_empty(&dl->chain) && !is_last) {
		/*
		 * If this display list's chain is not empty, we are on a list,
		 * and the next item is the display list that we must queue for
		 * automatic processing by the hardware.
		 */
		struct vsp1_dl_list *next = list_next_entry(dl, chain);

		dl->header->next_header = next->dma;
		dl->header->flags = VSP1_DLH_AUTO_START;
	} else if (!dlm->singleshot) {
		/*
		 * if the display list manager works in continuous mode, the VSP
		 * should loop over the display list continuously until
		 * instructed to do otherwise.
		 */
		dl->header->next_header = dl->dma;
		dl->header->flags = VSP1_DLH_INT_ENABLE | VSP1_DLH_AUTO_START;
	} else {
		/*
		 * Otherwise, in mem-to-mem mode, we work in single-shot mode
		 * and the next display list must not be started automatically.
		 */
		dl->header->flags = VSP1_DLH_INT_ENABLE;
	}

	if (!dl->extension)
		return;

	dl->extension->flags = 0;

	if (dl->pre_cmd) {
		dl->extension->pre_ext_dl_plist = dl->pre_cmd->cmd_dma;
		dl->extension->pre_ext_dl_num_cmd = dl->pre_cmd->num_cmds;
		dl->extension->flags |= VSP1_DLH_EXT_PRE_CMD_EXEC;

		vsp1_dl_ext_cmd_fill_header(dl->pre_cmd);
	}

	if (dl->post_cmd) {
		dl->extension->post_ext_dl_plist = dl->post_cmd->cmd_dma;
		dl->extension->post_ext_dl_num_cmd = dl->post_cmd->num_cmds;
		dl->extension->flags |= VSP1_DLH_EXT_POST_CMD_EXEC;

		vsp1_dl_ext_cmd_fill_header(dl->post_cmd);
	}
}

static bool vsp1_dl_list_hw_update_pending(struct vsp1_dl_manager *dlm)
{
	struct vsp1_device *vsp1 = dlm->vsp1;

	if (!dlm->queued)
		return false;

	/*
	 * Check whether the VSP1 has taken the update. The hardware indicates
	 * this by clearing the UPDHDR bit in the CMD register.
	 */
<<<<<<< HEAD
	if (dlm->mode == VSP1_DL_MODE_HEADERLESS)
		return !!(vsp1_read(vsp1, VI6_DL_BODY_SIZE)
			  & VI6_DL_BODY_SIZE_UPD);
	else
		return !!(vsp1_read(vsp1, VI6_CMD(dlm->index))
			  & VI6_CMD_UPDHDR);
=======
	return !!(vsp1_read(vsp1, VI6_CMD(dlm->index)) & VI6_CMD_UPDHDR);
>>>>>>> e021bb4f
}

static void vsp1_dl_list_hw_enqueue(struct vsp1_dl_list *dl)
{
	struct vsp1_dl_manager *dlm = dl->dlm;
	struct vsp1_device *vsp1 = dlm->vsp1;

	/*
	 * Program the display list header address. If the hardware is idle
	 * (single-shot mode or first frame in continuous mode) it will then be
	 * started independently. If the hardware is operating, the
	 * VI6_DL_HDR_REF_ADDR register will be updated with the display list
	 * address.
	 */
	vsp1_write(vsp1, VI6_DL_HDR_ADDR(dlm->index), dl->dma);
}

static void vsp1_dl_list_commit_continuous(struct vsp1_dl_list *dl)
{
	struct vsp1_dl_manager *dlm = dl->dlm;

	/*
	 * If a previous display list has been queued to the hardware but not
	 * processed yet, the VSP can start processing it at any time. In that
	 * case we can't replace the queued list by the new one, as we could
	 * race with the hardware. We thus mark the update as pending, it will
	 * be queued up to the hardware by the frame end interrupt handler.
	 *
	 * If a display list is already pending we simply drop it as the new
	 * display list is assumed to contain a more recent configuration. It is
	 * an error if the already pending list has the internal flag set, as
	 * there is then a process waiting for that list to complete. This
	 * shouldn't happen as the waiting process should perform proper
	 * locking, but warn just in case.
	 */
	if (vsp1_dl_list_hw_update_pending(dlm)) {
		WARN_ON(dlm->pending && dlm->pending->internal);
		__vsp1_dl_list_put(dlm->pending);
		dlm->pending = dl;
		return;
	}

	/*
	 * Pass the new display list to the hardware and mark it as queued. It
	 * will become active when the hardware starts processing it.
	 */
	vsp1_dl_list_hw_enqueue(dl);

	__vsp1_dl_list_put(dlm->queued);
	dlm->queued = dl;
}

static void vsp1_dl_list_commit_singleshot(struct vsp1_dl_list *dl)
{
	struct vsp1_dl_manager *dlm = dl->dlm;

	/*
	 * When working in single-shot mode, the caller guarantees that the
	 * hardware is idle at this point. Just commit the head display list
	 * to hardware. Chained lists will be started automatically.
	 */
	vsp1_dl_list_hw_enqueue(dl);

	dlm->active = dl;
}

void vsp1_dl_list_commit(struct vsp1_dl_list *dl, bool internal)
{
	struct vsp1_dl_manager *dlm = dl->dlm;
	struct vsp1_dl_list *dl_next;
	unsigned long flags;

	/* Fill the header for the head and chained display lists. */
	vsp1_dl_list_fill_header(dl, list_empty(&dl->chain));

	list_for_each_entry(dl_next, &dl->chain, chain) {
		bool last = list_is_last(&dl_next->chain, &dl->chain);

		vsp1_dl_list_fill_header(dl_next, last);
	}

	dl->internal = internal;

	spin_lock_irqsave(&dlm->lock, flags);

	if (dlm->singleshot)
		vsp1_dl_list_commit_singleshot(dl);
	else
		vsp1_dl_list_commit_continuous(dl);

	spin_unlock_irqrestore(&dlm->lock, flags);
}

/* -----------------------------------------------------------------------------
 * Display List Manager
 */

/**
 * vsp1_dlm_irq_frame_end - Display list handler for the frame end interrupt
 * @dlm: the display list manager
 *
 * Return a set of flags that indicates display list completion status.
 *
 * The VSP1_DL_FRAME_END_COMPLETED flag indicates that the previous display list
 * has completed at frame end. If the flag is not returned display list
 * completion has been delayed by one frame because the display list commit
 * raced with the frame end interrupt. The function always returns with the flag
 * set in single-shot mode as display list processing is then not continuous and
 * races never occur.
 *
 * The VSP1_DL_FRAME_END_INTERNAL flag indicates that the previous display list
 * has completed and had been queued with the internal notification flag.
 * Internal notification is only supported for continuous mode.
 */
unsigned int vsp1_dlm_irq_frame_end(struct vsp1_dl_manager *dlm)
{
	struct vsp1_device *vsp1 = dlm->vsp1;
	u32 status = vsp1_read(vsp1, VI6_STATUS);
	unsigned int flags = 0;

	spin_lock(&dlm->lock);

	/*
	 * The mem-to-mem pipelines work in single-shot mode. No new display
	 * list can be queued, we don't have to do anything.
	 */
	if (dlm->singleshot) {
		__vsp1_dl_list_put(dlm->active);
		dlm->active = NULL;
		flags |= VSP1_DL_FRAME_END_COMPLETED;
		goto done;
	}

	/*
	 * If the commit operation raced with the interrupt and occurred after
	 * the frame end event but before interrupt processing, the hardware
	 * hasn't taken the update into account yet. We have to skip one frame
	 * and retry.
	 */
	if (vsp1_dl_list_hw_update_pending(dlm))
		goto done;

	/*
	 * Progressive streams report only TOP fields. If we have a BOTTOM
	 * field, we are interlaced, and expect the frame to complete on the
	 * next frame end interrupt.
	 */
	if (status & VI6_STATUS_FLD_STD(dlm->index))
		goto done;

	/*
	 * The device starts processing the queued display list right after the
	 * frame end interrupt. The display list thus becomes active.
	 */
	if (dlm->queued) {
		if (dlm->queued->internal)
			flags |= VSP1_DL_FRAME_END_INTERNAL;
		dlm->queued->internal = false;

		__vsp1_dl_list_put(dlm->active);
		dlm->active = dlm->queued;
		dlm->queued = NULL;
		flags |= VSP1_DL_FRAME_END_COMPLETED;
	}

	/*
	 * Now that the VSP has started processing the queued display list, we
	 * can queue the pending display list to the hardware if one has been
	 * prepared.
	 */
	if (dlm->pending) {
		vsp1_dl_list_hw_enqueue(dlm->pending);
		dlm->queued = dlm->pending;
		dlm->pending = NULL;
	}

done:
	spin_unlock(&dlm->lock);

	return flags;
}

/* Hardware Setup */
void vsp1_dlm_setup(struct vsp1_device *vsp1)
{
	unsigned int i;
	u32 ctrl = (256 << VI6_DL_CTRL_AR_WAIT_SHIFT)
		 | VI6_DL_CTRL_DC2 | VI6_DL_CTRL_DC1 | VI6_DL_CTRL_DC0
		 | VI6_DL_CTRL_DLE;
	u32 ext_dl = (0x02 << VI6_DL_EXT_CTRL_POLINT_SHIFT)
		   | VI6_DL_EXT_CTRL_DLPRI | VI6_DL_EXT_CTRL_EXT;

	if (vsp1_feature(vsp1, VSP1_HAS_EXT_DL)) {
		for (i = 0; i < vsp1->info->wpf_count; ++i)
			vsp1_write(vsp1, VI6_DL_EXT_CTRL(i), ext_dl);
	}

	vsp1_write(vsp1, VI6_DL_CTRL, ctrl);
	vsp1_write(vsp1, VI6_DL_SWAP, VI6_DL_SWAP_LWS);
}

void vsp1_dlm_reset(struct vsp1_dl_manager *dlm)
{
	unsigned long flags;

	spin_lock_irqsave(&dlm->lock, flags);

	__vsp1_dl_list_put(dlm->active);
	__vsp1_dl_list_put(dlm->queued);
	__vsp1_dl_list_put(dlm->pending);

	spin_unlock_irqrestore(&dlm->lock, flags);

	dlm->active = NULL;
	dlm->queued = NULL;
	dlm->pending = NULL;
}

struct vsp1_dl_body *vsp1_dlm_dl_body_get(struct vsp1_dl_manager *dlm)
{
	return vsp1_dl_body_get(dlm->pool);
}

struct vsp1_dl_manager *vsp1_dlm_create(struct vsp1_device *vsp1,
					unsigned int index,
					unsigned int prealloc)
{
	struct vsp1_dl_manager *dlm;
	size_t header_size;
	unsigned int i;

	dlm = devm_kzalloc(vsp1->dev, sizeof(*dlm), GFP_KERNEL);
	if (!dlm)
		return NULL;

	dlm->index = index;
	dlm->singleshot = vsp1->info->uapi;
	dlm->vsp1 = vsp1;

	spin_lock_init(&dlm->lock);
	INIT_LIST_HEAD(&dlm->free);

	/*
	 * Initialize the display list body and allocate DMA memory for the body
	 * and the header. Both are allocated together to avoid memory
	 * fragmentation, with the header located right after the body in
	 * memory. An extra body is allocated on top of the prealloc to account
	 * for the cached body used by the vsp1_pipeline object.
	 */
	header_size = vsp1_feature(vsp1, VSP1_HAS_EXT_DL) ?
			sizeof(struct vsp1_dl_header_extended) :
			sizeof(struct vsp1_dl_header);

	header_size = ALIGN(header_size, 8);

	dlm->pool = vsp1_dl_body_pool_create(vsp1, prealloc + 1,
					     VSP1_DL_NUM_ENTRIES, header_size);
	if (!dlm->pool)
		return NULL;

	for (i = 0; i < prealloc; ++i) {
		struct vsp1_dl_list *dl;

		dl = vsp1_dl_list_alloc(dlm);
		if (!dl) {
			vsp1_dlm_destroy(dlm);
			return NULL;
		}

		/* The extended header immediately follows the header. */
		if (vsp1_feature(vsp1, VSP1_HAS_EXT_DL))
			dl->extension = (void *)dl->header
				      + sizeof(*dl->header);

		list_add_tail(&dl->list, &dlm->free);
	}

	if (vsp1_feature(vsp1, VSP1_HAS_EXT_DL)) {
		dlm->cmdpool = vsp1_dl_cmd_pool_create(vsp1,
					VSP1_EXTCMD_AUTOFLD, prealloc);
		if (!dlm->cmdpool) {
			vsp1_dlm_destroy(dlm);
			return NULL;
		}
	}

	return dlm;
}

void vsp1_dlm_destroy(struct vsp1_dl_manager *dlm)
{
	struct vsp1_dl_list *dl, *next;

	if (!dlm)
		return;

	list_for_each_entry_safe(dl, next, &dlm->free, list) {
		list_del(&dl->list);
		vsp1_dl_list_free(dl);
	}

	vsp1_dl_body_pool_destroy(dlm->pool);
	vsp1_dl_ext_cmd_pool_destroy(dlm->cmdpool);
}<|MERGE_RESOLUTION|>--- conflicted
+++ resolved
@@ -830,16 +830,7 @@
 	 * Check whether the VSP1 has taken the update. The hardware indicates
 	 * this by clearing the UPDHDR bit in the CMD register.
 	 */
-<<<<<<< HEAD
-	if (dlm->mode == VSP1_DL_MODE_HEADERLESS)
-		return !!(vsp1_read(vsp1, VI6_DL_BODY_SIZE)
-			  & VI6_DL_BODY_SIZE_UPD);
-	else
-		return !!(vsp1_read(vsp1, VI6_CMD(dlm->index))
-			  & VI6_CMD_UPDHDR);
-=======
 	return !!(vsp1_read(vsp1, VI6_CMD(dlm->index)) & VI6_CMD_UPDHDR);
->>>>>>> e021bb4f
 }
 
 static void vsp1_dl_list_hw_enqueue(struct vsp1_dl_list *dl)
