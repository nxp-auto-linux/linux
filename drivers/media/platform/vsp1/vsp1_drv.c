--- conflicted
+++ resolved
@@ -589,11 +589,7 @@
 	 * restarted explicitly by the DU.
 	 */
 	if (!vsp1->drm)
-<<<<<<< HEAD
-		vsp1_pipelines_suspend(vsp1);
-=======
 		vsp1_video_suspend(vsp1);
->>>>>>> e021bb4f
 
 	pm_runtime_force_suspend(vsp1->dev);
 
@@ -611,11 +607,7 @@
 	 * restarted explicitly by the DU.
 	 */
 	if (!vsp1->drm)
-<<<<<<< HEAD
-		vsp1_pipelines_resume(vsp1);
-=======
 		vsp1_video_resume(vsp1);
->>>>>>> e021bb4f
 
 	return 0;
 }
