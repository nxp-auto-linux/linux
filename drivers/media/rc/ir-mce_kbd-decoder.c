/* ir-mce_kbd-decoder.c - A decoder for the RC6-ish keyboard/mouse IR protocol
 * used by the Microsoft Remote Keyboard for Windows Media Center Edition,
 * referred to by Microsoft's Windows Media Center remote specification docs
 * as "an internal protocol called MCIR-2".
 *
 * Copyright (C) 2011 by Jarod Wilson <jarod@redhat.com>
 *
 * This program is free software; you can redistribute it and/or modify
 * it under the terms of the GNU General Public License as published by
 * the Free Software Foundation version 2 of the License.
 *
 * This program is distributed in the hope that it will be useful,
 * but WITHOUT ANY WARRANTY; without even the implied warranty of
 * MERCHANTABILITY or FITNESS FOR A PARTICULAR PURPOSE.  See the
 * GNU General Public License for more details.
 */
#include <linux/module.h>

#include "rc-core-priv.h"

/*
 * This decoder currently supports:
 * - MCIR-2 29-bit IR signals used for mouse movement and buttons
 * - MCIR-2 32-bit IR signals used for standard keyboard keys
 *
 * The media keys on the keyboard send RC-6 signals that are indistinguishable
 * from the keys of the same name on the stock MCE remote, and will be handled
 * by the standard RC-6 decoder, and be made available to the system via the
 * input device for the remote, rather than the keyboard/mouse one.
 */

#define MCIR2_UNIT		333333	/* ns */
#define MCIR2_HEADER_NBITS	5
#define MCIR2_MOUSE_NBITS	29
#define MCIR2_KEYBOARD_NBITS	32
#define MCIR2_PREFIX_PULSE	(8 * MCIR2_UNIT)
#define MCIR2_PREFIX_SPACE	(1 * MCIR2_UNIT)
#define MCIR2_MAX_LEN		(3 * MCIR2_UNIT)
#define MCIR2_BIT_START		(1 * MCIR2_UNIT)
#define MCIR2_BIT_END		(1 * MCIR2_UNIT)
#define MCIR2_BIT_0		(1 * MCIR2_UNIT)
#define MCIR2_BIT_SET		(2 * MCIR2_UNIT)
#define MCIR2_MODE_MASK		0xf	/* for the header bits */
#define MCIR2_KEYBOARD_HEADER	0x4
#define MCIR2_MOUSE_HEADER	0x1
#define MCIR2_MASK_KEYS_START	0xe0

enum mce_kbd_mode {
	MCIR2_MODE_KEYBOARD,
	MCIR2_MODE_MOUSE,
	MCIR2_MODE_UNKNOWN,
};

enum mce_kbd_state {
	STATE_INACTIVE,
	STATE_HEADER_BIT_START,
	STATE_HEADER_BIT_END,
	STATE_BODY_BIT_START,
	STATE_BODY_BIT_END,
	STATE_FINISHED,
};

static unsigned char kbd_keycodes[256] = {
	KEY_RESERVED,	KEY_RESERVED,	KEY_RESERVED,	KEY_RESERVED,	KEY_A,
	KEY_B,		KEY_C,		KEY_D,		KEY_E,		KEY_F,
	KEY_G,		KEY_H,		KEY_I,		KEY_J,		KEY_K,
	KEY_L,		KEY_M,		KEY_N,		KEY_O,		KEY_P,
	KEY_Q,		KEY_R,		KEY_S,		KEY_T,		KEY_U,
	KEY_V,		KEY_W,		KEY_X,		KEY_Y,		KEY_Z,
	KEY_1,		KEY_2,		KEY_3,		KEY_4,		KEY_5,
	KEY_6,		KEY_7,		KEY_8,		KEY_9,		KEY_0,
	KEY_ENTER,	KEY_ESC,	KEY_BACKSPACE,	KEY_TAB,	KEY_SPACE,
	KEY_MINUS,	KEY_EQUAL,	KEY_LEFTBRACE,	KEY_RIGHTBRACE,	KEY_BACKSLASH,
	KEY_BACKSLASH,	KEY_SEMICOLON,	KEY_APOSTROPHE,	KEY_GRAVE,	KEY_COMMA,
	KEY_DOT,	KEY_SLASH,	KEY_CAPSLOCK,	KEY_F1,		KEY_F2,
	KEY_F3,		KEY_F4,		KEY_F5,		KEY_F6,		KEY_F7,
	KEY_F8,		KEY_F9,		KEY_F10,	KEY_F11,	KEY_F12,
	KEY_SYSRQ,	KEY_SCROLLLOCK,	KEY_PAUSE,	KEY_INSERT,	KEY_HOME,
	KEY_PAGEUP,	KEY_DELETE,	KEY_END,	KEY_PAGEDOWN,	KEY_RIGHT,
	KEY_LEFT,	KEY_DOWN,	KEY_UP,		KEY_NUMLOCK,	KEY_KPSLASH,
	KEY_KPASTERISK,	KEY_KPMINUS,	KEY_KPPLUS,	KEY_KPENTER,	KEY_KP1,
	KEY_KP2,	KEY_KP3,	KEY_KP4,	KEY_KP5,	KEY_KP6,
	KEY_KP7,	KEY_KP8,	KEY_KP9,	KEY_KP0,	KEY_KPDOT,
	KEY_102ND,	KEY_COMPOSE,	KEY_POWER,	KEY_KPEQUAL,	KEY_F13,
	KEY_F14,	KEY_F15,	KEY_F16,	KEY_F17,	KEY_F18,
	KEY_F19,	KEY_F20,	KEY_F21,	KEY_F22,	KEY_F23,
	KEY_F24,	KEY_OPEN,	KEY_HELP,	KEY_PROPS,	KEY_FRONT,
	KEY_STOP,	KEY_AGAIN,	KEY_UNDO,	KEY_CUT,	KEY_COPY,
	KEY_PASTE,	KEY_FIND,	KEY_MUTE,	KEY_VOLUMEUP,	KEY_VOLUMEDOWN,
	KEY_RESERVED,	KEY_RESERVED,	KEY_RESERVED,	KEY_KPCOMMA,	KEY_RESERVED,
	KEY_RO,		KEY_KATAKANAHIRAGANA, KEY_YEN,	KEY_HENKAN,	KEY_MUHENKAN,
	KEY_KPJPCOMMA,	KEY_RESERVED,	KEY_RESERVED,	KEY_RESERVED,	KEY_HANGUEL,
	KEY_HANJA,	KEY_KATAKANA,	KEY_HIRAGANA,	KEY_ZENKAKUHANKAKU, KEY_RESERVED,
	KEY_RESERVED,	KEY_RESERVED,	KEY_RESERVED,	KEY_RESERVED,	KEY_RESERVED,
	KEY_RESERVED,	KEY_RESERVED,	KEY_RESERVED,	KEY_RESERVED,	KEY_RESERVED,
	KEY_RESERVED,	KEY_RESERVED,	KEY_RESERVED,	KEY_RESERVED,	KEY_RESERVED,
	KEY_RESERVED,	KEY_RESERVED,	KEY_RESERVED,	KEY_RESERVED,	KEY_RESERVED,
	KEY_RESERVED,	KEY_RESERVED,	KEY_RESERVED,	KEY_RESERVED,	KEY_RESERVED,
	KEY_RESERVED,	KEY_RESERVED,	KEY_RESERVED,	KEY_RESERVED,	KEY_RESERVED,
	KEY_RESERVED,	KEY_RESERVED,	KEY_RESERVED,	KEY_RESERVED,	KEY_RESERVED,
	KEY_RESERVED,	KEY_RESERVED,	KEY_RESERVED,	KEY_RESERVED,	KEY_RESERVED,
	KEY_RESERVED,	KEY_RESERVED,	KEY_RESERVED,	KEY_RESERVED,	KEY_RESERVED,
	KEY_RESERVED,	KEY_RESERVED,	KEY_RESERVED,	KEY_RESERVED,	KEY_RESERVED,
	KEY_RESERVED,	KEY_RESERVED,	KEY_RESERVED,	KEY_RESERVED,	KEY_RESERVED,
	KEY_RESERVED,	KEY_RESERVED,	KEY_RESERVED,	KEY_RESERVED,	KEY_RESERVED,
	KEY_RESERVED,	KEY_RESERVED,	KEY_RESERVED,	KEY_RESERVED,	KEY_RESERVED,
	KEY_RESERVED,	KEY_RESERVED,	KEY_RESERVED,	KEY_RESERVED,	KEY_RESERVED,
	KEY_RESERVED,	KEY_RESERVED,	KEY_RESERVED,	KEY_RESERVED,	KEY_LEFTCTRL,
	KEY_LEFTSHIFT,	KEY_LEFTALT,	KEY_LEFTMETA,	KEY_RIGHTCTRL,	KEY_RIGHTSHIFT,
	KEY_RIGHTALT,	KEY_RIGHTMETA,	KEY_PLAYPAUSE,	KEY_STOPCD,	KEY_PREVIOUSSONG,
	KEY_NEXTSONG,	KEY_EJECTCD,	KEY_VOLUMEUP,	KEY_VOLUMEDOWN,	KEY_MUTE,
	KEY_WWW,	KEY_BACK,	KEY_FORWARD,	KEY_STOP,	KEY_FIND,
	KEY_SCROLLUP,	KEY_SCROLLDOWN,	KEY_EDIT,	KEY_SLEEP,	KEY_COFFEE,
	KEY_REFRESH,	KEY_CALC,	KEY_RESERVED,	KEY_RESERVED,	KEY_RESERVED,
	KEY_RESERVED
};

static void mce_kbd_rx_timeout(struct timer_list *t)
{
	struct ir_raw_event_ctrl *raw = from_timer(raw, t, mce_kbd.rx_timeout);
	unsigned char maskcode;
	unsigned long flags;
	int i;

	dev_dbg(&raw->dev->dev, "timer callback clearing all keys\n");

	spin_lock_irqsave(&raw->mce_kbd.keylock, flags);

	if (time_is_before_eq_jiffies(raw->mce_kbd.rx_timeout.expires)) {
		for (i = 0; i < 7; i++) {
			maskcode = kbd_keycodes[MCIR2_MASK_KEYS_START + i];
			input_report_key(raw->mce_kbd.idev, maskcode, 0);
		}

		for (i = 0; i < MCIR2_MASK_KEYS_START; i++)
			input_report_key(raw->mce_kbd.idev, kbd_keycodes[i], 0);

<<<<<<< HEAD
	for (i = 0; i < MCIR2_MASK_KEYS_START; i++)
		input_report_key(mce_kbd->idev, kbd_keycodes[i], 0);

	input_sync(mce_kbd->idev);
=======
		input_sync(raw->mce_kbd.idev);
	}
	spin_unlock_irqrestore(&raw->mce_kbd.keylock, flags);
>>>>>>> e021bb4f
}

static enum mce_kbd_mode mce_kbd_mode(struct mce_kbd_dec *data)
{
	switch (data->header & MCIR2_MODE_MASK) {
	case MCIR2_KEYBOARD_HEADER:
		return MCIR2_MODE_KEYBOARD;
	case MCIR2_MOUSE_HEADER:
		return MCIR2_MODE_MOUSE;
	default:
		return MCIR2_MODE_UNKNOWN;
	}
}

static void ir_mce_kbd_process_keyboard_data(struct rc_dev *dev, u32 scancode)
{
	struct mce_kbd_dec *data = &dev->raw->mce_kbd;
	u8 keydata1  = (scancode >> 8) & 0xff;
	u8 keydata2  = (scancode >> 16) & 0xff;
	u8 shiftmask = scancode & 0xff;
	unsigned char maskcode;
	int i, keystate;

	dev_dbg(&dev->dev, "keyboard: keydata2 = 0x%02x, keydata1 = 0x%02x, shiftmask = 0x%02x\n",
		keydata2, keydata1, shiftmask);

	for (i = 0; i < 7; i++) {
		maskcode = kbd_keycodes[MCIR2_MASK_KEYS_START + i];
		if (shiftmask & (1 << i))
			keystate = 1;
		else
			keystate = 0;
		input_report_key(data->idev, maskcode, keystate);
	}

	if (keydata1)
		input_report_key(data->idev, kbd_keycodes[keydata1], 1);
	if (keydata2)
		input_report_key(data->idev, kbd_keycodes[keydata2], 1);

	if (!keydata1 && !keydata2) {
		for (i = 0; i < MCIR2_MASK_KEYS_START; i++)
			input_report_key(data->idev, kbd_keycodes[i], 0);
	}
}

static void ir_mce_kbd_process_mouse_data(struct rc_dev *dev, u32 scancode)
{
	struct mce_kbd_dec *data = &dev->raw->mce_kbd;
	/* raw mouse coordinates */
	u8 xdata = (scancode >> 7) & 0x7f;
	u8 ydata = (scancode >> 14) & 0x7f;
	int x, y;
	/* mouse buttons */
	bool right = scancode & 0x40;
	bool left  = scancode & 0x20;

	if (xdata & 0x40)
		x = -((~xdata & 0x7f) + 1);
	else
		x = xdata;

	if (ydata & 0x40)
		y = -((~ydata & 0x7f) + 1);
	else
		y = ydata;

	dev_dbg(&dev->dev, "mouse: x = %d, y = %d, btns = %s%s\n",
		x, y, left ? "L" : "", right ? "R" : "");

	input_report_rel(data->idev, REL_X, x);
	input_report_rel(data->idev, REL_Y, y);

	input_report_key(data->idev, BTN_LEFT, left);
	input_report_key(data->idev, BTN_RIGHT, right);
}

/**
 * ir_mce_kbd_decode() - Decode one mce_kbd pulse or space
 * @dev:	the struct rc_dev descriptor of the device
 * @ev:		the struct ir_raw_event descriptor of the pulse/space
 *
 * This function returns -EINVAL if the pulse violates the state machine
 */
static int ir_mce_kbd_decode(struct rc_dev *dev, struct ir_raw_event ev)
{
	struct mce_kbd_dec *data = &dev->raw->mce_kbd;
	u32 scancode;
	unsigned long delay;
	struct lirc_scancode lsc = {};

	if (!is_timing_event(ev)) {
		if (ev.reset)
			data->state = STATE_INACTIVE;
		return 0;
	}

	if (!geq_margin(ev.duration, MCIR2_UNIT, MCIR2_UNIT / 2))
		goto out;

again:
	dev_dbg(&dev->dev, "started at state %i (%uus %s)\n",
		data->state, TO_US(ev.duration), TO_STR(ev.pulse));

	if (!geq_margin(ev.duration, MCIR2_UNIT, MCIR2_UNIT / 2))
		return 0;

	switch (data->state) {

	case STATE_INACTIVE:
		if (!ev.pulse)
			break;

		/* Note: larger margin on first pulse since each MCIR2_UNIT
		   is quite short and some hardware takes some time to
		   adjust to the signal */
		if (!eq_margin(ev.duration, MCIR2_PREFIX_PULSE, MCIR2_UNIT))
			break;

		data->state = STATE_HEADER_BIT_START;
		data->count = 0;
		data->header = 0;
		return 0;

	case STATE_HEADER_BIT_START:
		if (geq_margin(ev.duration, MCIR2_MAX_LEN, MCIR2_UNIT / 2))
			break;

		data->header <<= 1;
		if (ev.pulse)
			data->header |= 1;
		data->count++;
		data->state = STATE_HEADER_BIT_END;
		return 0;

	case STATE_HEADER_BIT_END:
		decrease_duration(&ev, MCIR2_BIT_END);

		if (data->count != MCIR2_HEADER_NBITS) {
			data->state = STATE_HEADER_BIT_START;
			goto again;
		}

		switch (mce_kbd_mode(data)) {
		case MCIR2_MODE_KEYBOARD:
			data->wanted_bits = MCIR2_KEYBOARD_NBITS;
			break;
		case MCIR2_MODE_MOUSE:
			data->wanted_bits = MCIR2_MOUSE_NBITS;
			break;
		default:
			dev_dbg(&dev->dev, "not keyboard or mouse data\n");
			goto out;
		}

		data->count = 0;
		data->body = 0;
		data->state = STATE_BODY_BIT_START;
		goto again;

	case STATE_BODY_BIT_START:
		if (geq_margin(ev.duration, MCIR2_MAX_LEN, MCIR2_UNIT / 2))
			break;

		data->body <<= 1;
		if (ev.pulse)
			data->body |= 1;
		data->count++;
		data->state = STATE_BODY_BIT_END;
		return 0;

	case STATE_BODY_BIT_END:
		if (data->count == data->wanted_bits)
			data->state = STATE_FINISHED;
		else
			data->state = STATE_BODY_BIT_START;

		decrease_duration(&ev, MCIR2_BIT_END);
		goto again;

	case STATE_FINISHED:
		if (ev.pulse)
			break;

		switch (data->wanted_bits) {
		case MCIR2_KEYBOARD_NBITS:
			scancode = data->body & 0xffffff;
			dev_dbg(&dev->dev, "keyboard data 0x%08x\n",
				data->body);
			spin_lock(&data->keylock);
			if (scancode) {
				delay = nsecs_to_jiffies(dev->timeout) +
					msecs_to_jiffies(100);
				mod_timer(&data->rx_timeout, jiffies + delay);
			} else {
				del_timer(&data->rx_timeout);
			}
			/* Pass data to keyboard buffer parser */
			ir_mce_kbd_process_keyboard_data(dev, scancode);
			spin_unlock(&data->keylock);
			lsc.rc_proto = RC_PROTO_MCIR2_KBD;
			break;
		case MCIR2_MOUSE_NBITS:
			scancode = data->body & 0x1fffff;
			dev_dbg(&dev->dev, "mouse data 0x%06x\n", scancode);
			/* Pass data to mouse buffer parser */
			ir_mce_kbd_process_mouse_data(dev, scancode);
			lsc.rc_proto = RC_PROTO_MCIR2_MSE;
			break;
		default:
			dev_dbg(&dev->dev, "not keyboard or mouse data\n");
			goto out;
		}

		lsc.scancode = scancode;
		ir_lirc_scancode_event(dev, &lsc);
		data->state = STATE_INACTIVE;
		input_event(data->idev, EV_MSC, MSC_SCAN, scancode);
		input_sync(data->idev);
		return 0;
	}

out:
	dev_dbg(&dev->dev, "failed at state %i (%uus %s)\n",
		data->state, TO_US(ev.duration), TO_STR(ev.pulse));
	data->state = STATE_INACTIVE;
	return -EINVAL;
}

static int ir_mce_kbd_register(struct rc_dev *dev)
{
	struct mce_kbd_dec *mce_kbd = &dev->raw->mce_kbd;
	struct input_dev *idev;
	int i, ret;

	idev = input_allocate_device();
	if (!idev)
		return -ENOMEM;

	snprintf(mce_kbd->name, sizeof(mce_kbd->name),
		 "MCE IR Keyboard/Mouse (%s)", dev->driver_name);
	strlcat(mce_kbd->phys, "/input0", sizeof(mce_kbd->phys));

	idev->name = mce_kbd->name;
	idev->phys = mce_kbd->phys;

	/* Keyboard bits */
	set_bit(EV_KEY, idev->evbit);
	set_bit(EV_REP, idev->evbit);
	for (i = 0; i < sizeof(kbd_keycodes); i++)
		set_bit(kbd_keycodes[i], idev->keybit);

	/* Mouse bits */
	set_bit(EV_REL, idev->evbit);
	set_bit(REL_X, idev->relbit);
	set_bit(REL_Y, idev->relbit);
	set_bit(BTN_LEFT, idev->keybit);
	set_bit(BTN_RIGHT, idev->keybit);

	/* Report scancodes too */
	set_bit(EV_MSC, idev->evbit);
	set_bit(MSC_SCAN, idev->mscbit);

	timer_setup(&mce_kbd->rx_timeout, mce_kbd_rx_timeout, 0);
	spin_lock_init(&mce_kbd->keylock);

	input_set_drvdata(idev, mce_kbd);

#if 0
	/* Adding this reference means two input devices are associated with
	 * this rc-core device, which ir-keytable doesn't cope with yet */
	idev->dev.parent = &dev->dev;
#endif

	ret = input_register_device(idev);
	if (ret < 0) {
		input_free_device(idev);
		return -EIO;
	}

	mce_kbd->idev = idev;

	return 0;
}

static int ir_mce_kbd_unregister(struct rc_dev *dev)
{
	struct mce_kbd_dec *mce_kbd = &dev->raw->mce_kbd;
	struct input_dev *idev = mce_kbd->idev;

	del_timer_sync(&mce_kbd->rx_timeout);
	input_unregister_device(idev);

	return 0;
}

static const struct ir_raw_timings_manchester ir_mce_kbd_timings = {
	.leader_pulse	= MCIR2_PREFIX_PULSE,
	.invert		= 1,
	.clock		= MCIR2_UNIT,
	.trailer_space	= MCIR2_UNIT * 10,
};

/**
 * ir_mce_kbd_encode() - Encode a scancode as a stream of raw events
 *
 * @protocol:   protocol to encode
 * @scancode:   scancode to encode
 * @events:     array of raw ir events to write into
 * @max:        maximum size of @events
 *
 * Returns:     The number of events written.
 *              -ENOBUFS if there isn't enough space in the array to fit the
 *              encoding. In this case all @max events will have been written.
 */
static int ir_mce_kbd_encode(enum rc_proto protocol, u32 scancode,
			     struct ir_raw_event *events, unsigned int max)
{
	struct ir_raw_event *e = events;
	int len, ret;
	u64 raw;

	if (protocol == RC_PROTO_MCIR2_KBD) {
		raw = scancode |
		      ((u64)MCIR2_KEYBOARD_HEADER << MCIR2_KEYBOARD_NBITS);
		len = MCIR2_KEYBOARD_NBITS + MCIR2_HEADER_NBITS;
	} else {
		raw = scancode |
		      ((u64)MCIR2_MOUSE_HEADER << MCIR2_MOUSE_NBITS);
		len = MCIR2_MOUSE_NBITS + MCIR2_HEADER_NBITS;
	}

	ret = ir_raw_gen_manchester(&e, max, &ir_mce_kbd_timings, len, raw);
	if (ret < 0)
		return ret;

	return e - events;
}

static struct ir_raw_handler mce_kbd_handler = {
	.protocols	= RC_PROTO_BIT_MCIR2_KBD | RC_PROTO_BIT_MCIR2_MSE,
	.decode		= ir_mce_kbd_decode,
	.encode		= ir_mce_kbd_encode,
	.raw_register	= ir_mce_kbd_register,
	.raw_unregister	= ir_mce_kbd_unregister,
	.carrier	= 36000,
	.min_timeout	= MCIR2_MAX_LEN + MCIR2_UNIT / 2,
};

static int __init ir_mce_kbd_decode_init(void)
{
	ir_raw_handler_register(&mce_kbd_handler);

	printk(KERN_INFO "IR MCE Keyboard/mouse protocol handler initialized\n");
	return 0;
}

static void __exit ir_mce_kbd_decode_exit(void)
{
	ir_raw_handler_unregister(&mce_kbd_handler);
}

module_init(ir_mce_kbd_decode_init);
module_exit(ir_mce_kbd_decode_exit);

MODULE_LICENSE("GPL");
MODULE_AUTHOR("Jarod Wilson <jarod@redhat.com>");
MODULE_DESCRIPTION("MCE Keyboard/mouse IR protocol decoder");<|MERGE_RESOLUTION|>--- conflicted
+++ resolved
@@ -135,16 +135,9 @@
 		for (i = 0; i < MCIR2_MASK_KEYS_START; i++)
 			input_report_key(raw->mce_kbd.idev, kbd_keycodes[i], 0);
 
-<<<<<<< HEAD
-	for (i = 0; i < MCIR2_MASK_KEYS_START; i++)
-		input_report_key(mce_kbd->idev, kbd_keycodes[i], 0);
-
-	input_sync(mce_kbd->idev);
-=======
 		input_sync(raw->mce_kbd.idev);
 	}
 	spin_unlock_irqrestore(&raw->mce_kbd.keylock, flags);
->>>>>>> e021bb4f
 }
 
 static enum mce_kbd_mode mce_kbd_mode(struct mce_kbd_dec *data)
