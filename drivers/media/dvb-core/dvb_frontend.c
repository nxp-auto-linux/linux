--- conflicted
+++ resolved
@@ -151,12 +151,7 @@
 
 	dvb_frontend_invoke_release(fe, fe->ops.release);
 
-<<<<<<< HEAD
-	if (fepriv)
-		kfree(fepriv);
-=======
 	kfree(fepriv);
->>>>>>> e021bb4f
 }
 
 static void dvb_frontend_free(struct kref *ref)
@@ -292,24 +287,8 @@
 	return ret;
 }
 
-static int dvb_frontend_test_event(struct dvb_frontend_private *fepriv,
-				   struct dvb_fe_events *events)
-{
-	int ret;
-
-	up(&fepriv->sem);
-	ret = events->eventw != events->eventr;
-	down(&fepriv->sem);
-
-	return ret;
-}
-
 static int dvb_frontend_get_event(struct dvb_frontend *fe,
-<<<<<<< HEAD
-			          struct dvb_frontend_event *event, int flags)
-=======
 				  struct dvb_frontend_event *event, int flags)
->>>>>>> e021bb4f
 {
 	struct dvb_frontend_private *fepriv = fe->frontend_priv;
 	struct dvb_fe_events *events = &fepriv->events;
