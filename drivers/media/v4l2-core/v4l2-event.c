--- conflicted
+++ resolved
@@ -240,31 +240,13 @@
 
 	spin_lock_irqsave(&fh->vdev->fh_lock, flags);
 	found_ev = v4l2_event_subscribed(fh, sub->type, sub->id);
+	if (!found_ev)
+		list_add(&sev->list, &fh->subscribed);
 	spin_unlock_irqrestore(&fh->vdev->fh_lock, flags);
 
 	if (found_ev) {
 		/* Already listening */
 		kvfree(sev);
-<<<<<<< HEAD
-		goto out_unlock;
-	}
-
-	if (sev->ops && sev->ops->add) {
-		ret = sev->ops->add(sev, elems);
-		if (ret) {
-			kvfree(sev);
-			goto out_unlock;
-		}
-	}
-
-	spin_lock_irqsave(&fh->vdev->fh_lock, flags);
-	list_add(&sev->list, &fh->subscribed);
-	spin_unlock_irqrestore(&fh->vdev->fh_lock, flags);
-
-out_unlock:
-	mutex_unlock(&fh->subscribe_lock);
-
-=======
 	} else if (sev->ops && sev->ops->add) {
 		ret = sev->ops->add(sev, elems);
 		if (ret) {
@@ -277,7 +259,6 @@
 
 	mutex_unlock(&fh->subscribe_lock);
 
->>>>>>> e021bb4f
 	return ret;
 }
 EXPORT_SYMBOL_GPL(v4l2_event_subscribe);
