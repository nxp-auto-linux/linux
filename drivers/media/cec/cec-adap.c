--- conflicted
+++ resolved
@@ -507,16 +507,6 @@
 			 * so much traffic on the bus that the adapter was
 			 * unable to transmit for CEC_XFER_TIMEOUT_MS (2.1s).
 			 */
-<<<<<<< HEAD
-			pr_warn("cec-%s: message %*ph timed out\n", adap->name,
-				adap->transmitting->msg.len,
-				adap->transmitting->msg.msg);
-			adap->transmit_in_progress = false;
-			adap->tx_timeouts++;
-			/* Just give up on this. */
-			cec_data_cancel(adap->transmitting,
-					CEC_TX_STATUS_TIMEOUT);
-=======
 			if (adap->transmitting) {
 				pr_warn("cec-%s: message %*ph timed out\n", adap->name,
 					adap->transmitting->msg.len,
@@ -529,7 +519,6 @@
 			}
 			adap->transmit_in_progress = false;
 			adap->tx_timeouts++;
->>>>>>> fa578e9d
 			goto unlock;
 		}
 
@@ -758,10 +747,7 @@
 			struct cec_fh *fh, bool block)
 {
 	struct cec_data *data;
-<<<<<<< HEAD
-=======
 	bool is_raw = msg_is_raw(msg);
->>>>>>> fa578e9d
 
 	msg->rx_ts = 0;
 	msg->tx_ts = 0;
@@ -1281,7 +1267,6 @@
 
 		if (err)
 			return err;
-<<<<<<< HEAD
 
 		/*
 		 * The message was aborted due to a disconnect or
@@ -1300,26 +1285,6 @@
 		 */
 	}
 
-=======
-
-		/*
-		 * The message was aborted due to a disconnect or
-		 * unconfigure, just bail out.
-		 */
-		if (msg.tx_status & CEC_TX_STATUS_ABORTED)
-			return -EINTR;
-		if (msg.tx_status & CEC_TX_STATUS_OK)
-			return 0;
-		if (msg.tx_status & CEC_TX_STATUS_NACK)
-			break;
-		/*
-		 * Retry up to max_retries times if the message was neither
-		 * OKed or NACKed. This can happen due to e.g. a Lost
-		 * Arbitration condition.
-		 */
-	}
-
->>>>>>> fa578e9d
 	/*
 	 * If we are unable to get an OK or a NACK after max_retries attempts
 	 * (and note that each attempt already consists of four polls), then
