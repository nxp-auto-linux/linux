--- conflicted
+++ resolved
@@ -787,10 +787,7 @@
 	struct dvb_pll_priv *priv = NULL;
 	int ret;
 	const struct dvb_pll_desc *desc;
-<<<<<<< HEAD
-=======
 	int nr;
->>>>>>> fa578e9d
 
 	b1 = kmalloc(1, GFP_KERNEL);
 	if (!b1)
