// SPDX-License-Identifier: GPL-2.0-only
/*
 * Driver for MT9P031 CMOS Image Sensor from Aptina
 *
 * Copyright (C) 2011, Laurent Pinchart <laurent.pinchart@ideasonboard.com>
 * Copyright (C) 2011, Javier Martin <javier.martin@vista-silicon.com>
 * Copyright (C) 2011, Guennadi Liakhovetski <g.liakhovetski@gmx.de>
 *
 * Based on the MT9V032 driver and Bastian Hecht's code.
 */

#include <linux/clk.h>
#include <linux/delay.h>
#include <linux/device.h>
#include <linux/gpio/consumer.h>
#include <linux/i2c.h>
#include <linux/log2.h>
#include <linux/module.h>
#include <linux/of.h>
#include <linux/of_graph.h>
#include <linux/pm.h>
#include <linux/regulator/consumer.h>
#include <linux/slab.h>
#include <linux/videodev2.h>

#include <media/i2c/mt9p031.h>
#include <media/v4l2-async.h>
#include <media/v4l2-ctrls.h>
#include <media/v4l2-device.h>
#include <media/v4l2-fwnode.h>
#include <media/v4l2-subdev.h>

#include "aptina-pll.h"

#define MT9P031_PIXEL_ARRAY_WIDTH			2752
#define MT9P031_PIXEL_ARRAY_HEIGHT			2004

#define MT9P031_CHIP_VERSION				0x00
#define		MT9P031_CHIP_VERSION_VALUE		0x1801
#define MT9P031_ROW_START				0x01
#define		MT9P031_ROW_START_MIN			0
#define		MT9P031_ROW_START_MAX			2004
#define		MT9P031_ROW_START_DEF			54
#define MT9P031_COLUMN_START				0x02
#define		MT9P031_COLUMN_START_MIN		0
#define		MT9P031_COLUMN_START_MAX		2750
#define		MT9P031_COLUMN_START_DEF		16
#define MT9P031_WINDOW_HEIGHT				0x03
#define		MT9P031_WINDOW_HEIGHT_MIN		2
#define		MT9P031_WINDOW_HEIGHT_MAX		2006
#define		MT9P031_WINDOW_HEIGHT_DEF		1944
#define MT9P031_WINDOW_WIDTH				0x04
#define		MT9P031_WINDOW_WIDTH_MIN		2
#define		MT9P031_WINDOW_WIDTH_MAX		2752
#define		MT9P031_WINDOW_WIDTH_DEF		2592
#define MT9P031_HORIZONTAL_BLANK			0x05
#define		MT9P031_HORIZONTAL_BLANK_MIN		0
#define		MT9P031_HORIZONTAL_BLANK_MAX		4095
#define MT9P031_VERTICAL_BLANK				0x06
#define		MT9P031_VERTICAL_BLANK_MIN		1
#define		MT9P031_VERTICAL_BLANK_MAX		4096
#define		MT9P031_VERTICAL_BLANK_DEF		26
#define MT9P031_OUTPUT_CONTROL				0x07
#define		MT9P031_OUTPUT_CONTROL_CEN		2
#define		MT9P031_OUTPUT_CONTROL_SYN		1
#define		MT9P031_OUTPUT_CONTROL_DEF		0x1f82
#define MT9P031_SHUTTER_WIDTH_UPPER			0x08
#define MT9P031_SHUTTER_WIDTH_LOWER			0x09
#define		MT9P031_SHUTTER_WIDTH_MIN		1
#define		MT9P031_SHUTTER_WIDTH_MAX		1048575
#define		MT9P031_SHUTTER_WIDTH_DEF		1943
#define	MT9P031_PLL_CONTROL				0x10
#define		MT9P031_PLL_CONTROL_PWROFF		0x0050
#define		MT9P031_PLL_CONTROL_PWRON		0x0051
#define		MT9P031_PLL_CONTROL_USEPLL		0x0052
#define	MT9P031_PLL_CONFIG_1				0x11
#define	MT9P031_PLL_CONFIG_2				0x12
#define MT9P031_PIXEL_CLOCK_CONTROL			0x0a
#define		MT9P031_PIXEL_CLOCK_INVERT		BIT(15)
#define		MT9P031_PIXEL_CLOCK_SHIFT(n)		((n) << 8)
#define		MT9P031_PIXEL_CLOCK_DIVIDE(n)		((n) << 0)
#define MT9P031_RESTART					0x0b
<<<<<<< HEAD
#define		MT9P031_FRAME_PAUSE_RESTART		(1 << 1)
#define		MT9P031_FRAME_RESTART			(1 << 0)
=======
#define		MT9P031_FRAME_PAUSE_RESTART		BIT(1)
#define		MT9P031_FRAME_RESTART			BIT(0)
>>>>>>> 92b4b594
#define MT9P031_SHUTTER_DELAY				0x0c
#define MT9P031_RST					0x0d
#define		MT9P031_RST_ENABLE			BIT(0)
#define MT9P031_READ_MODE_1				0x1e
#define MT9P031_READ_MODE_2				0x20
#define		MT9P031_READ_MODE_2_ROW_MIR		BIT(15)
#define		MT9P031_READ_MODE_2_COL_MIR		BIT(14)
#define		MT9P031_READ_MODE_2_ROW_BLC		BIT(6)
#define MT9P031_ROW_ADDRESS_MODE			0x22
#define MT9P031_COLUMN_ADDRESS_MODE			0x23
#define MT9P031_GLOBAL_GAIN				0x35
#define		MT9P031_GLOBAL_GAIN_MIN			8
#define		MT9P031_GLOBAL_GAIN_MAX			1024
#define		MT9P031_GLOBAL_GAIN_DEF			8
#define		MT9P031_GLOBAL_GAIN_MULT		BIT(6)
#define MT9P031_ROW_BLACK_TARGET			0x49
#define MT9P031_ROW_BLACK_DEF_OFFSET			0x4b
#define MT9P031_GREEN1_OFFSET				0x60
#define MT9P031_GREEN2_OFFSET				0x61
#define MT9P031_BLACK_LEVEL_CALIBRATION			0x62
#define		MT9P031_BLC_MANUAL_BLC			BIT(0)
#define MT9P031_RED_OFFSET				0x63
#define MT9P031_BLUE_OFFSET				0x64
#define MT9P031_TEST_PATTERN				0xa0
#define		MT9P031_TEST_PATTERN_SHIFT		3
#define		MT9P031_TEST_PATTERN_ENABLE		BIT(0)
#define MT9P031_TEST_PATTERN_GREEN			0xa1
#define MT9P031_TEST_PATTERN_RED			0xa2
#define MT9P031_TEST_PATTERN_BLUE			0xa3

enum mt9p031_model {
	MT9P031_MODEL_COLOR,
	MT9P031_MODEL_MONOCHROME,
};

struct mt9p031 {
	struct v4l2_subdev subdev;
	struct media_pad pad;
	struct v4l2_rect crop;  /* Sensor window */
	struct v4l2_mbus_framefmt format;
	struct mt9p031_platform_data *pdata;
	struct mutex power_lock; /* lock to protect power_count */
	int power_count;

	struct clk *clk;
	struct regulator_bulk_data regulators[3];

	enum mt9p031_model model;
	struct aptina_pll pll;
	unsigned int clk_div;
	bool use_pll;
	struct gpio_desc *reset;

	struct v4l2_ctrl_handler ctrls;
	struct v4l2_ctrl *blc_auto;
	struct v4l2_ctrl *blc_offset;

	/* Registers cache */
	u16 output_control;
	u16 mode2;
};

static struct mt9p031 *to_mt9p031(struct v4l2_subdev *sd)
{
	return container_of(sd, struct mt9p031, subdev);
}

static int mt9p031_read(struct i2c_client *client, u8 reg)
{
	return i2c_smbus_read_word_swapped(client, reg);
}

static int mt9p031_write(struct i2c_client *client, u8 reg, u16 data)
{
	return i2c_smbus_write_word_swapped(client, reg, data);
}

static int mt9p031_set_output_control(struct mt9p031 *mt9p031, u16 clear,
				      u16 set)
{
	struct i2c_client *client = v4l2_get_subdevdata(&mt9p031->subdev);
	u16 value = (mt9p031->output_control & ~clear) | set;
	int ret;

	ret = mt9p031_write(client, MT9P031_OUTPUT_CONTROL, value);
	if (ret < 0)
		return ret;

	mt9p031->output_control = value;
	return 0;
}

static int mt9p031_set_mode2(struct mt9p031 *mt9p031, u16 clear, u16 set)
{
	struct i2c_client *client = v4l2_get_subdevdata(&mt9p031->subdev);
	u16 value = (mt9p031->mode2 & ~clear) | set;
	int ret;

	ret = mt9p031_write(client, MT9P031_READ_MODE_2, value);
	if (ret < 0)
		return ret;

	mt9p031->mode2 = value;
	return 0;
}

static int mt9p031_reset(struct mt9p031 *mt9p031)
{
	struct i2c_client *client = v4l2_get_subdevdata(&mt9p031->subdev);
	int ret;

	/* Disable chip output, synchronous option update */
	ret = mt9p031_write(client, MT9P031_RST, MT9P031_RST_ENABLE);
	if (ret < 0)
		return ret;
	ret = mt9p031_write(client, MT9P031_RST, 0);
	if (ret < 0)
		return ret;

	ret = mt9p031_write(client, MT9P031_PIXEL_CLOCK_CONTROL,
			    MT9P031_PIXEL_CLOCK_DIVIDE(mt9p031->clk_div));
	if (ret < 0)
		return ret;

	return mt9p031_set_output_control(mt9p031, MT9P031_OUTPUT_CONTROL_CEN,
					  0);
}

static int mt9p031_clk_setup(struct mt9p031 *mt9p031)
{
	static const struct aptina_pll_limits limits = {
		.ext_clock_min = 6000000,
		.ext_clock_max = 27000000,
		.int_clock_min = 2000000,
		.int_clock_max = 13500000,
		.out_clock_min = 180000000,
		.out_clock_max = 360000000,
		.pix_clock_max = 96000000,
		.n_min = 1,
		.n_max = 64,
		.m_min = 16,
		.m_max = 255,
		.p1_min = 1,
		.p1_max = 128,
	};

	struct i2c_client *client = v4l2_get_subdevdata(&mt9p031->subdev);
	struct mt9p031_platform_data *pdata = mt9p031->pdata;
	unsigned long ext_freq;
	int ret;

	mt9p031->clk = devm_clk_get(&client->dev, NULL);
	if (IS_ERR(mt9p031->clk))
		return PTR_ERR(mt9p031->clk);

	ret = clk_set_rate(mt9p031->clk, pdata->ext_freq);
	if (ret < 0)
		return ret;

	ext_freq = clk_get_rate(mt9p031->clk);

	/* If the external clock frequency is out of bounds for the PLL use the
	 * pixel clock divider only and disable the PLL.
	 */
	if (ext_freq > limits.ext_clock_max) {
		unsigned int div;

		div = DIV_ROUND_UP(ext_freq, pdata->target_freq);
		div = roundup_pow_of_two(div) / 2;

		mt9p031->clk_div = min_t(unsigned int, div, 64);
		mt9p031->use_pll = false;

		return 0;
	}

	mt9p031->pll.ext_clock = ext_freq;
	mt9p031->pll.pix_clock = pdata->target_freq;
	mt9p031->use_pll = true;

	return aptina_pll_calculate(&client->dev, &limits, &mt9p031->pll);
}

static int mt9p031_pll_enable(struct mt9p031 *mt9p031)
{
	struct i2c_client *client = v4l2_get_subdevdata(&mt9p031->subdev);
	int ret;

	if (!mt9p031->use_pll)
		return 0;

	ret = mt9p031_write(client, MT9P031_PLL_CONTROL,
			    MT9P031_PLL_CONTROL_PWRON);
	if (ret < 0)
		return ret;

	ret = mt9p031_write(client, MT9P031_PLL_CONFIG_1,
			    (mt9p031->pll.m << 8) | (mt9p031->pll.n - 1));
	if (ret < 0)
		return ret;

	ret = mt9p031_write(client, MT9P031_PLL_CONFIG_2, mt9p031->pll.p1 - 1);
	if (ret < 0)
		return ret;

	usleep_range(1000, 2000);
	ret = mt9p031_write(client, MT9P031_PLL_CONTROL,
			    MT9P031_PLL_CONTROL_PWRON |
			    MT9P031_PLL_CONTROL_USEPLL);
	return ret;
}

static inline int mt9p031_pll_disable(struct mt9p031 *mt9p031)
{
	struct i2c_client *client = v4l2_get_subdevdata(&mt9p031->subdev);

	if (!mt9p031->use_pll)
		return 0;

	return mt9p031_write(client, MT9P031_PLL_CONTROL,
			     MT9P031_PLL_CONTROL_PWROFF);
}

static int mt9p031_power_on(struct mt9p031 *mt9p031)
{
	int ret;

	/* Ensure RESET_BAR is active */
	if (mt9p031->reset) {
		gpiod_set_value(mt9p031->reset, 1);
		usleep_range(1000, 2000);
	}

	/* Bring up the supplies */
	ret = regulator_bulk_enable(ARRAY_SIZE(mt9p031->regulators),
				   mt9p031->regulators);
	if (ret < 0)
		return ret;

	/* Enable clock */
	if (mt9p031->clk) {
		ret = clk_prepare_enable(mt9p031->clk);
		if (ret) {
			regulator_bulk_disable(ARRAY_SIZE(mt9p031->regulators),
					       mt9p031->regulators);
			return ret;
		}
	}

	/* Now RESET_BAR must be high */
	if (mt9p031->reset) {
		gpiod_set_value(mt9p031->reset, 0);
		usleep_range(1000, 2000);
	}

	return 0;
}

static void mt9p031_power_off(struct mt9p031 *mt9p031)
{
	if (mt9p031->reset) {
		gpiod_set_value(mt9p031->reset, 1);
		usleep_range(1000, 2000);
	}

	regulator_bulk_disable(ARRAY_SIZE(mt9p031->regulators),
			       mt9p031->regulators);

	clk_disable_unprepare(mt9p031->clk);
}

static int __mt9p031_set_power(struct mt9p031 *mt9p031, bool on)
{
	struct i2c_client *client = v4l2_get_subdevdata(&mt9p031->subdev);
	int ret;

	if (!on) {
		mt9p031_power_off(mt9p031);
		return 0;
	}

	ret = mt9p031_power_on(mt9p031);
	if (ret < 0)
		return ret;

	ret = mt9p031_reset(mt9p031);
	if (ret < 0) {
		dev_err(&client->dev, "Failed to reset the camera\n");
		return ret;
	}

	/* Configure the pixel clock polarity */
	if (mt9p031->pdata && mt9p031->pdata->pixclk_pol) {
		ret = mt9p031_write(client, MT9P031_PIXEL_CLOCK_CONTROL,
				MT9P031_PIXEL_CLOCK_INVERT);
		if (ret < 0)
			return ret;
	}

	return v4l2_ctrl_handler_setup(&mt9p031->ctrls);
}

/* -----------------------------------------------------------------------------
 * V4L2 subdev video operations
 */

static int mt9p031_set_params(struct mt9p031 *mt9p031)
{
	struct i2c_client *client = v4l2_get_subdevdata(&mt9p031->subdev);
	struct v4l2_mbus_framefmt *format = &mt9p031->format;
	const struct v4l2_rect *crop = &mt9p031->crop;
	unsigned int hblank;
	unsigned int vblank;
	unsigned int xskip;
	unsigned int yskip;
	unsigned int xbin;
	unsigned int ybin;
	int ret;

	/* Windows position and size.
	 *
	 * TODO: Make sure the start coordinates and window size match the
	 * skipping, binning and mirroring (see description of registers 2 and 4
	 * in table 13, and Binning section on page 41).
	 */
	ret = mt9p031_write(client, MT9P031_COLUMN_START, crop->left);
	if (ret < 0)
		return ret;
	ret = mt9p031_write(client, MT9P031_ROW_START, crop->top);
	if (ret < 0)
		return ret;
	ret = mt9p031_write(client, MT9P031_WINDOW_WIDTH, crop->width - 1);
	if (ret < 0)
		return ret;
	ret = mt9p031_write(client, MT9P031_WINDOW_HEIGHT, crop->height - 1);
	if (ret < 0)
		return ret;

	/* Row and column binning and skipping. Use the maximum binning value
	 * compatible with the skipping settings.
	 */
	xskip = DIV_ROUND_CLOSEST(crop->width, format->width);
	yskip = DIV_ROUND_CLOSEST(crop->height, format->height);
	xbin = 1 << (ffs(xskip) - 1);
	ybin = 1 << (ffs(yskip) - 1);

	ret = mt9p031_write(client, MT9P031_COLUMN_ADDRESS_MODE,
			    ((xbin - 1) << 4) | (xskip - 1));
	if (ret < 0)
		return ret;
	ret = mt9p031_write(client, MT9P031_ROW_ADDRESS_MODE,
			    ((ybin - 1) << 4) | (yskip - 1));
	if (ret < 0)
		return ret;

	/* Blanking - use minimum value for horizontal blanking and default
	 * value for vertical blanking.
	 */
	hblank = 346 * ybin + 64 + (80 >> min_t(unsigned int, xbin, 3));
	vblank = MT9P031_VERTICAL_BLANK_DEF;

	ret = mt9p031_write(client, MT9P031_HORIZONTAL_BLANK, hblank - 1);
	if (ret < 0)
		return ret;
	ret = mt9p031_write(client, MT9P031_VERTICAL_BLANK, vblank - 1);
	if (ret < 0)
		return ret;

	return ret;
}

static int mt9p031_s_stream(struct v4l2_subdev *subdev, int enable)
{
	struct mt9p031 *mt9p031 = to_mt9p031(subdev);
	struct i2c_client *client = v4l2_get_subdevdata(subdev);
	int val;
	int ret;

	if (!enable) {
		/* enable pause restart */
		val = MT9P031_FRAME_PAUSE_RESTART;
		ret = mt9p031_write(client, MT9P031_RESTART, val);
		if (ret < 0)
			return ret;

		/* enable restart + keep pause restart set */
		val |= MT9P031_FRAME_RESTART;
		ret = mt9p031_write(client, MT9P031_RESTART, val);
		if (ret < 0)
			return ret;

		/* Stop sensor readout */
		ret = mt9p031_set_output_control(mt9p031,
						 MT9P031_OUTPUT_CONTROL_CEN, 0);
		if (ret < 0)
			return ret;

		return mt9p031_pll_disable(mt9p031);
	}

	ret = mt9p031_set_params(mt9p031);
	if (ret < 0)
		return ret;

	/* Switch to master "normal" mode */
	ret = mt9p031_set_output_control(mt9p031, 0,
					 MT9P031_OUTPUT_CONTROL_CEN);
	if (ret < 0)
		return ret;

	/*
	 * - clear pause restart
	 * - don't clear restart as clearing restart manually can cause
	 *   undefined behavior
	 */
	val = MT9P031_FRAME_RESTART;
	ret = mt9p031_write(client, MT9P031_RESTART, val);
	if (ret < 0)
		return ret;

	return mt9p031_pll_enable(mt9p031);
}

static int mt9p031_enum_mbus_code(struct v4l2_subdev *subdev,
				  struct v4l2_subdev_state *sd_state,
				  struct v4l2_subdev_mbus_code_enum *code)
{
	struct mt9p031 *mt9p031 = to_mt9p031(subdev);

	if (code->pad || code->index)
		return -EINVAL;

	code->code = mt9p031->format.code;
	return 0;
}

static int mt9p031_enum_frame_size(struct v4l2_subdev *subdev,
				   struct v4l2_subdev_state *sd_state,
				   struct v4l2_subdev_frame_size_enum *fse)
{
	struct mt9p031 *mt9p031 = to_mt9p031(subdev);

	if (fse->index >= 8 || fse->code != mt9p031->format.code)
		return -EINVAL;

	fse->min_width = MT9P031_WINDOW_WIDTH_DEF
		       / min_t(unsigned int, 7, fse->index + 1);
	fse->max_width = fse->min_width;
	fse->min_height = MT9P031_WINDOW_HEIGHT_DEF / (fse->index + 1);
	fse->max_height = fse->min_height;

	return 0;
}

static struct v4l2_mbus_framefmt *
__mt9p031_get_pad_format(struct mt9p031 *mt9p031,
			 struct v4l2_subdev_state *sd_state,
			 unsigned int pad, u32 which)
{
	switch (which) {
	case V4L2_SUBDEV_FORMAT_TRY:
		return v4l2_subdev_get_try_format(&mt9p031->subdev, sd_state,
						  pad);
	case V4L2_SUBDEV_FORMAT_ACTIVE:
		return &mt9p031->format;
	default:
		return NULL;
	}
}

static struct v4l2_rect *
__mt9p031_get_pad_crop(struct mt9p031 *mt9p031,
		       struct v4l2_subdev_state *sd_state,
		       unsigned int pad, u32 which)
{
	switch (which) {
	case V4L2_SUBDEV_FORMAT_TRY:
		return v4l2_subdev_get_try_crop(&mt9p031->subdev, sd_state,
						pad);
	case V4L2_SUBDEV_FORMAT_ACTIVE:
		return &mt9p031->crop;
	default:
		return NULL;
	}
}

static int mt9p031_get_format(struct v4l2_subdev *subdev,
			      struct v4l2_subdev_state *sd_state,
			      struct v4l2_subdev_format *fmt)
{
	struct mt9p031 *mt9p031 = to_mt9p031(subdev);

	fmt->format = *__mt9p031_get_pad_format(mt9p031, sd_state, fmt->pad,
						fmt->which);
	return 0;
}

static int mt9p031_set_format(struct v4l2_subdev *subdev,
			      struct v4l2_subdev_state *sd_state,
			      struct v4l2_subdev_format *format)
{
	struct mt9p031 *mt9p031 = to_mt9p031(subdev);
	struct v4l2_mbus_framefmt *__format;
	struct v4l2_rect *__crop;
	unsigned int width;
	unsigned int height;
	unsigned int hratio;
	unsigned int vratio;

	__crop = __mt9p031_get_pad_crop(mt9p031, sd_state, format->pad,
					format->which);

	/* Clamp the width and height to avoid dividing by zero. */
	width = clamp_t(unsigned int, ALIGN(format->format.width, 2),
			max_t(unsigned int, __crop->width / 7,
			      MT9P031_WINDOW_WIDTH_MIN),
			__crop->width);
	height = clamp_t(unsigned int, ALIGN(format->format.height, 2),
			 max_t(unsigned int, __crop->height / 8,
			       MT9P031_WINDOW_HEIGHT_MIN),
			 __crop->height);

	hratio = DIV_ROUND_CLOSEST(__crop->width, width);
	vratio = DIV_ROUND_CLOSEST(__crop->height, height);

	__format = __mt9p031_get_pad_format(mt9p031, sd_state, format->pad,
					    format->which);
	__format->width = __crop->width / hratio;
	__format->height = __crop->height / vratio;

	format->format = *__format;

	return 0;
}

static int mt9p031_get_selection(struct v4l2_subdev *subdev,
				 struct v4l2_subdev_state *sd_state,
				 struct v4l2_subdev_selection *sel)
{
	struct mt9p031 *mt9p031 = to_mt9p031(subdev);

	if (sel->target != V4L2_SEL_TGT_CROP)
		return -EINVAL;

	sel->r = *__mt9p031_get_pad_crop(mt9p031, sd_state, sel->pad,
					 sel->which);
	return 0;
}

static int mt9p031_set_selection(struct v4l2_subdev *subdev,
				 struct v4l2_subdev_state *sd_state,
				 struct v4l2_subdev_selection *sel)
{
	struct mt9p031 *mt9p031 = to_mt9p031(subdev);
	struct v4l2_mbus_framefmt *__format;
	struct v4l2_rect *__crop;
	struct v4l2_rect rect;

	if (sel->target != V4L2_SEL_TGT_CROP)
		return -EINVAL;

	/* Clamp the crop rectangle boundaries and align them to a multiple of 2
	 * pixels to ensure a GRBG Bayer pattern.
	 */
	rect.left = clamp(ALIGN(sel->r.left, 2), MT9P031_COLUMN_START_MIN,
			  MT9P031_COLUMN_START_MAX);
	rect.top = clamp(ALIGN(sel->r.top, 2), MT9P031_ROW_START_MIN,
			 MT9P031_ROW_START_MAX);
	rect.width = clamp_t(unsigned int, ALIGN(sel->r.width, 2),
			     MT9P031_WINDOW_WIDTH_MIN,
			     MT9P031_WINDOW_WIDTH_MAX);
	rect.height = clamp_t(unsigned int, ALIGN(sel->r.height, 2),
			      MT9P031_WINDOW_HEIGHT_MIN,
			      MT9P031_WINDOW_HEIGHT_MAX);

	rect.width = min_t(unsigned int, rect.width,
			   MT9P031_PIXEL_ARRAY_WIDTH - rect.left);
	rect.height = min_t(unsigned int, rect.height,
			    MT9P031_PIXEL_ARRAY_HEIGHT - rect.top);

	__crop = __mt9p031_get_pad_crop(mt9p031, sd_state, sel->pad,
					sel->which);

	if (rect.width != __crop->width || rect.height != __crop->height) {
		/* Reset the output image size if the crop rectangle size has
		 * been modified.
		 */
		__format = __mt9p031_get_pad_format(mt9p031, sd_state,
						    sel->pad,
						    sel->which);
		__format->width = rect.width;
		__format->height = rect.height;
	}

	*__crop = rect;
	sel->r = rect;

	return 0;
}

/* -----------------------------------------------------------------------------
 * V4L2 subdev control operations
 */

#define V4L2_CID_BLC_AUTO		(V4L2_CID_USER_BASE | 0x1002)
#define V4L2_CID_BLC_TARGET_LEVEL	(V4L2_CID_USER_BASE | 0x1003)
#define V4L2_CID_BLC_ANALOG_OFFSET	(V4L2_CID_USER_BASE | 0x1004)
#define V4L2_CID_BLC_DIGITAL_OFFSET	(V4L2_CID_USER_BASE | 0x1005)

static int mt9p031_restore_blc(struct mt9p031 *mt9p031)
{
	struct i2c_client *client = v4l2_get_subdevdata(&mt9p031->subdev);
	int ret;

	if (mt9p031->blc_auto->cur.val != 0) {
		ret = mt9p031_set_mode2(mt9p031, 0,
					MT9P031_READ_MODE_2_ROW_BLC);
		if (ret < 0)
			return ret;
	}

	if (mt9p031->blc_offset->cur.val != 0) {
		ret = mt9p031_write(client, MT9P031_ROW_BLACK_TARGET,
				    mt9p031->blc_offset->cur.val);
		if (ret < 0)
			return ret;
	}

	return 0;
}

static int mt9p031_s_ctrl(struct v4l2_ctrl *ctrl)
{
	struct mt9p031 *mt9p031 =
			container_of(ctrl->handler, struct mt9p031, ctrls);
	struct i2c_client *client = v4l2_get_subdevdata(&mt9p031->subdev);
	u16 data;
	int ret;

	if (ctrl->flags & V4L2_CTRL_FLAG_INACTIVE)
		return 0;

	switch (ctrl->id) {
	case V4L2_CID_EXPOSURE:
		ret = mt9p031_write(client, MT9P031_SHUTTER_WIDTH_UPPER,
				    (ctrl->val >> 16) & 0xffff);
		if (ret < 0)
			return ret;

		return mt9p031_write(client, MT9P031_SHUTTER_WIDTH_LOWER,
				     ctrl->val & 0xffff);

	case V4L2_CID_GAIN:
		/* Gain is controlled by 2 analog stages and a digital stage.
		 * Valid values for the 3 stages are
		 *
		 * Stage                Min     Max     Step
		 * ------------------------------------------
		 * First analog stage   x1      x2      1
		 * Second analog stage  x1      x4      0.125
		 * Digital stage        x1      x16     0.125
		 *
		 * To minimize noise, the gain stages should be used in the
		 * second analog stage, first analog stage, digital stage order.
		 * Gain from a previous stage should be pushed to its maximum
		 * value before the next stage is used.
		 */
		if (ctrl->val <= 32) {
			data = ctrl->val;
		} else if (ctrl->val <= 64) {
			ctrl->val &= ~1;
			data = (1 << 6) | (ctrl->val >> 1);
		} else {
			ctrl->val &= ~7;
			data = ((ctrl->val - 64) << 5) | (1 << 6) | 32;
		}

		return mt9p031_write(client, MT9P031_GLOBAL_GAIN, data);

	case V4L2_CID_HFLIP:
		if (ctrl->val)
			return mt9p031_set_mode2(mt9p031,
					0, MT9P031_READ_MODE_2_COL_MIR);
		else
			return mt9p031_set_mode2(mt9p031,
					MT9P031_READ_MODE_2_COL_MIR, 0);

	case V4L2_CID_VFLIP:
		if (ctrl->val)
			return mt9p031_set_mode2(mt9p031,
					0, MT9P031_READ_MODE_2_ROW_MIR);
		else
			return mt9p031_set_mode2(mt9p031,
					MT9P031_READ_MODE_2_ROW_MIR, 0);

	case V4L2_CID_TEST_PATTERN:
		/* The digital side of the Black Level Calibration function must
		 * be disabled when generating a test pattern to avoid artifacts
		 * in the image. Activate (deactivate) the BLC-related controls
		 * when the test pattern is enabled (disabled).
		 */
		v4l2_ctrl_activate(mt9p031->blc_auto, ctrl->val == 0);
		v4l2_ctrl_activate(mt9p031->blc_offset, ctrl->val == 0);

		if (!ctrl->val) {
			/* Restore the BLC settings. */
			ret = mt9p031_restore_blc(mt9p031);
			if (ret < 0)
				return ret;

			return mt9p031_write(client, MT9P031_TEST_PATTERN, 0);
		}

		ret = mt9p031_write(client, MT9P031_TEST_PATTERN_GREEN, 0x05a0);
		if (ret < 0)
			return ret;
		ret = mt9p031_write(client, MT9P031_TEST_PATTERN_RED, 0x0a50);
		if (ret < 0)
			return ret;
		ret = mt9p031_write(client, MT9P031_TEST_PATTERN_BLUE, 0x0aa0);
		if (ret < 0)
			return ret;

		/* Disable digital BLC when generating a test pattern. */
		ret = mt9p031_set_mode2(mt9p031, MT9P031_READ_MODE_2_ROW_BLC,
					0);
		if (ret < 0)
			return ret;

		ret = mt9p031_write(client, MT9P031_ROW_BLACK_DEF_OFFSET, 0);
		if (ret < 0)
			return ret;

		return mt9p031_write(client, MT9P031_TEST_PATTERN,
				((ctrl->val - 1) << MT9P031_TEST_PATTERN_SHIFT)
				| MT9P031_TEST_PATTERN_ENABLE);

	case V4L2_CID_BLC_AUTO:
		ret = mt9p031_set_mode2(mt9p031,
				ctrl->val ? 0 : MT9P031_READ_MODE_2_ROW_BLC,
				ctrl->val ? MT9P031_READ_MODE_2_ROW_BLC : 0);
		if (ret < 0)
			return ret;

		return mt9p031_write(client, MT9P031_BLACK_LEVEL_CALIBRATION,
				     ctrl->val ? 0 : MT9P031_BLC_MANUAL_BLC);

	case V4L2_CID_BLC_TARGET_LEVEL:
		return mt9p031_write(client, MT9P031_ROW_BLACK_TARGET,
				     ctrl->val);

	case V4L2_CID_BLC_ANALOG_OFFSET:
		data = ctrl->val & ((1 << 9) - 1);

		ret = mt9p031_write(client, MT9P031_GREEN1_OFFSET, data);
		if (ret < 0)
			return ret;
		ret = mt9p031_write(client, MT9P031_GREEN2_OFFSET, data);
		if (ret < 0)
			return ret;
		ret = mt9p031_write(client, MT9P031_RED_OFFSET, data);
		if (ret < 0)
			return ret;
		return mt9p031_write(client, MT9P031_BLUE_OFFSET, data);

	case V4L2_CID_BLC_DIGITAL_OFFSET:
		return mt9p031_write(client, MT9P031_ROW_BLACK_DEF_OFFSET,
				     ctrl->val & ((1 << 12) - 1));
	}

	return 0;
}

static const struct v4l2_ctrl_ops mt9p031_ctrl_ops = {
	.s_ctrl = mt9p031_s_ctrl,
};

static const char * const mt9p031_test_pattern_menu[] = {
	"Disabled",
	"Color Field",
	"Horizontal Gradient",
	"Vertical Gradient",
	"Diagonal Gradient",
	"Classic Test Pattern",
	"Walking 1s",
	"Monochrome Horizontal Bars",
	"Monochrome Vertical Bars",
	"Vertical Color Bars",
};

static const struct v4l2_ctrl_config mt9p031_ctrls[] = {
	{
		.ops		= &mt9p031_ctrl_ops,
		.id		= V4L2_CID_BLC_AUTO,
		.type		= V4L2_CTRL_TYPE_BOOLEAN,
		.name		= "BLC, Auto",
		.min		= 0,
		.max		= 1,
		.step		= 1,
		.def		= 1,
		.flags		= 0,
	}, {
		.ops		= &mt9p031_ctrl_ops,
		.id		= V4L2_CID_BLC_TARGET_LEVEL,
		.type		= V4L2_CTRL_TYPE_INTEGER,
		.name		= "BLC Target Level",
		.min		= 0,
		.max		= 4095,
		.step		= 1,
		.def		= 168,
		.flags		= 0,
	}, {
		.ops		= &mt9p031_ctrl_ops,
		.id		= V4L2_CID_BLC_ANALOG_OFFSET,
		.type		= V4L2_CTRL_TYPE_INTEGER,
		.name		= "BLC Analog Offset",
		.min		= -255,
		.max		= 255,
		.step		= 1,
		.def		= 32,
		.flags		= 0,
	}, {
		.ops		= &mt9p031_ctrl_ops,
		.id		= V4L2_CID_BLC_DIGITAL_OFFSET,
		.type		= V4L2_CTRL_TYPE_INTEGER,
		.name		= "BLC Digital Offset",
		.min		= -2048,
		.max		= 2047,
		.step		= 1,
		.def		= 40,
		.flags		= 0,
	}
};

/* -----------------------------------------------------------------------------
 * V4L2 subdev core operations
 */

static int mt9p031_set_power(struct v4l2_subdev *subdev, int on)
{
	struct mt9p031 *mt9p031 = to_mt9p031(subdev);
	int ret = 0;

	mutex_lock(&mt9p031->power_lock);

	/* If the power count is modified from 0 to != 0 or from != 0 to 0,
	 * update the power state.
	 */
	if (mt9p031->power_count == !on) {
		ret = __mt9p031_set_power(mt9p031, !!on);
		if (ret < 0)
			goto out;
	}

	/* Update the power count. */
	mt9p031->power_count += on ? 1 : -1;
	WARN_ON(mt9p031->power_count < 0);

out:
	mutex_unlock(&mt9p031->power_lock);
	return ret;
}

/* -----------------------------------------------------------------------------
 * V4L2 subdev internal operations
 */

static int mt9p031_registered(struct v4l2_subdev *subdev)
{
	struct i2c_client *client = v4l2_get_subdevdata(subdev);
	struct mt9p031 *mt9p031 = to_mt9p031(subdev);
	s32 data;
	int ret;

	ret = mt9p031_power_on(mt9p031);
	if (ret < 0) {
		dev_err(&client->dev, "MT9P031 power up failed\n");
		return ret;
	}

	/* Read out the chip version register */
	data = mt9p031_read(client, MT9P031_CHIP_VERSION);
	mt9p031_power_off(mt9p031);

	if (data != MT9P031_CHIP_VERSION_VALUE) {
		dev_err(&client->dev, "MT9P031 not detected, wrong version "
			"0x%04x\n", data);
		return -ENODEV;
	}

	dev_info(&client->dev, "MT9P031 detected at address 0x%02x\n",
		 client->addr);

	return 0;
}

static int mt9p031_open(struct v4l2_subdev *subdev, struct v4l2_subdev_fh *fh)
{
	struct mt9p031 *mt9p031 = to_mt9p031(subdev);
	struct v4l2_mbus_framefmt *format;
	struct v4l2_rect *crop;

	crop = v4l2_subdev_get_try_crop(subdev, fh->state, 0);
	crop->left = MT9P031_COLUMN_START_DEF;
	crop->top = MT9P031_ROW_START_DEF;
	crop->width = MT9P031_WINDOW_WIDTH_DEF;
	crop->height = MT9P031_WINDOW_HEIGHT_DEF;

	format = v4l2_subdev_get_try_format(subdev, fh->state, 0);

	if (mt9p031->model == MT9P031_MODEL_MONOCHROME)
		format->code = MEDIA_BUS_FMT_Y12_1X12;
	else
		format->code = MEDIA_BUS_FMT_SGRBG12_1X12;

	format->width = MT9P031_WINDOW_WIDTH_DEF;
	format->height = MT9P031_WINDOW_HEIGHT_DEF;
	format->field = V4L2_FIELD_NONE;
	format->colorspace = V4L2_COLORSPACE_SRGB;

	return mt9p031_set_power(subdev, 1);
}

static int mt9p031_close(struct v4l2_subdev *subdev, struct v4l2_subdev_fh *fh)
{
	return mt9p031_set_power(subdev, 0);
}

static const struct v4l2_subdev_core_ops mt9p031_subdev_core_ops = {
	.s_power        = mt9p031_set_power,
};

static const struct v4l2_subdev_video_ops mt9p031_subdev_video_ops = {
	.s_stream       = mt9p031_s_stream,
};

static const struct v4l2_subdev_pad_ops mt9p031_subdev_pad_ops = {
	.enum_mbus_code = mt9p031_enum_mbus_code,
	.enum_frame_size = mt9p031_enum_frame_size,
	.get_fmt = mt9p031_get_format,
	.set_fmt = mt9p031_set_format,
	.get_selection = mt9p031_get_selection,
	.set_selection = mt9p031_set_selection,
};

static const struct v4l2_subdev_ops mt9p031_subdev_ops = {
	.core   = &mt9p031_subdev_core_ops,
	.video  = &mt9p031_subdev_video_ops,
	.pad    = &mt9p031_subdev_pad_ops,
};

static const struct v4l2_subdev_internal_ops mt9p031_subdev_internal_ops = {
	.registered = mt9p031_registered,
	.open = mt9p031_open,
	.close = mt9p031_close,
};

/* -----------------------------------------------------------------------------
 * Driver initialization and probing
 */

static struct mt9p031_platform_data *
mt9p031_get_pdata(struct i2c_client *client)
{
	struct mt9p031_platform_data *pdata = NULL;
	struct device_node *np;
	struct v4l2_fwnode_endpoint endpoint = {
		.bus_type = V4L2_MBUS_PARALLEL
	};

	if (!IS_ENABLED(CONFIG_OF) || !client->dev.of_node)
		return client->dev.platform_data;

	np = of_graph_get_next_endpoint(client->dev.of_node, NULL);
	if (!np)
		return NULL;

	if (v4l2_fwnode_endpoint_parse(of_fwnode_handle(np), &endpoint) < 0)
		goto done;

	pdata = devm_kzalloc(&client->dev, sizeof(*pdata), GFP_KERNEL);
	if (!pdata)
		goto done;

	of_property_read_u32(np, "input-clock-frequency", &pdata->ext_freq);
	of_property_read_u32(np, "pixel-clock-frequency", &pdata->target_freq);

	pdata->pixclk_pol = !!(endpoint.bus.parallel.flags &
			       V4L2_MBUS_PCLK_SAMPLE_RISING);

done:
	of_node_put(np);
	return pdata;
}

static int mt9p031_probe(struct i2c_client *client,
			 const struct i2c_device_id *did)
{
	struct mt9p031_platform_data *pdata = mt9p031_get_pdata(client);
	struct i2c_adapter *adapter = client->adapter;
	struct mt9p031 *mt9p031;
	unsigned int i;
	int ret;

	if (pdata == NULL) {
		dev_err(&client->dev, "No platform data\n");
		return -EINVAL;
	}

	if (!i2c_check_functionality(adapter, I2C_FUNC_SMBUS_WORD_DATA)) {
		dev_warn(&client->dev,
			"I2C-Adapter doesn't support I2C_FUNC_SMBUS_WORD\n");
		return -EIO;
	}

	mt9p031 = devm_kzalloc(&client->dev, sizeof(*mt9p031), GFP_KERNEL);
	if (mt9p031 == NULL)
		return -ENOMEM;

	mt9p031->pdata = pdata;
	mt9p031->output_control	= MT9P031_OUTPUT_CONTROL_DEF;
	mt9p031->mode2 = MT9P031_READ_MODE_2_ROW_BLC;
	mt9p031->model = did->driver_data;

	mt9p031->regulators[0].supply = "vdd";
	mt9p031->regulators[1].supply = "vdd_io";
	mt9p031->regulators[2].supply = "vaa";

	ret = devm_regulator_bulk_get(&client->dev, 3, mt9p031->regulators);
	if (ret < 0) {
		dev_err(&client->dev, "Unable to get regulators\n");
		return ret;
	}

	mutex_init(&mt9p031->power_lock);

	v4l2_ctrl_handler_init(&mt9p031->ctrls, ARRAY_SIZE(mt9p031_ctrls) + 6);

	v4l2_ctrl_new_std(&mt9p031->ctrls, &mt9p031_ctrl_ops,
			  V4L2_CID_EXPOSURE, MT9P031_SHUTTER_WIDTH_MIN,
			  MT9P031_SHUTTER_WIDTH_MAX, 1,
			  MT9P031_SHUTTER_WIDTH_DEF);
	v4l2_ctrl_new_std(&mt9p031->ctrls, &mt9p031_ctrl_ops,
			  V4L2_CID_GAIN, MT9P031_GLOBAL_GAIN_MIN,
			  MT9P031_GLOBAL_GAIN_MAX, 1, MT9P031_GLOBAL_GAIN_DEF);
	v4l2_ctrl_new_std(&mt9p031->ctrls, &mt9p031_ctrl_ops,
			  V4L2_CID_HFLIP, 0, 1, 1, 0);
	v4l2_ctrl_new_std(&mt9p031->ctrls, &mt9p031_ctrl_ops,
			  V4L2_CID_VFLIP, 0, 1, 1, 0);
	v4l2_ctrl_new_std(&mt9p031->ctrls, &mt9p031_ctrl_ops,
			  V4L2_CID_PIXEL_RATE, pdata->target_freq,
			  pdata->target_freq, 1, pdata->target_freq);
	v4l2_ctrl_new_std_menu_items(&mt9p031->ctrls, &mt9p031_ctrl_ops,
			  V4L2_CID_TEST_PATTERN,
			  ARRAY_SIZE(mt9p031_test_pattern_menu) - 1, 0,
			  0, mt9p031_test_pattern_menu);

	for (i = 0; i < ARRAY_SIZE(mt9p031_ctrls); ++i)
		v4l2_ctrl_new_custom(&mt9p031->ctrls, &mt9p031_ctrls[i], NULL);

	mt9p031->subdev.ctrl_handler = &mt9p031->ctrls;

	if (mt9p031->ctrls.error) {
		printk(KERN_INFO "%s: control initialization error %d\n",
		       __func__, mt9p031->ctrls.error);
		ret = mt9p031->ctrls.error;
		goto done;
	}

	mt9p031->blc_auto = v4l2_ctrl_find(&mt9p031->ctrls, V4L2_CID_BLC_AUTO);
	mt9p031->blc_offset = v4l2_ctrl_find(&mt9p031->ctrls,
					     V4L2_CID_BLC_DIGITAL_OFFSET);

	v4l2_i2c_subdev_init(&mt9p031->subdev, client, &mt9p031_subdev_ops);
	mt9p031->subdev.internal_ops = &mt9p031_subdev_internal_ops;

	mt9p031->subdev.entity.function = MEDIA_ENT_F_CAM_SENSOR;
	mt9p031->pad.flags = MEDIA_PAD_FL_SOURCE;
	ret = media_entity_pads_init(&mt9p031->subdev.entity, 1, &mt9p031->pad);
	if (ret < 0)
		goto done;

	mt9p031->subdev.flags |= V4L2_SUBDEV_FL_HAS_DEVNODE;

	mt9p031->crop.width = MT9P031_WINDOW_WIDTH_DEF;
	mt9p031->crop.height = MT9P031_WINDOW_HEIGHT_DEF;
	mt9p031->crop.left = MT9P031_COLUMN_START_DEF;
	mt9p031->crop.top = MT9P031_ROW_START_DEF;

	if (mt9p031->model == MT9P031_MODEL_MONOCHROME)
		mt9p031->format.code = MEDIA_BUS_FMT_Y12_1X12;
	else
		mt9p031->format.code = MEDIA_BUS_FMT_SGRBG12_1X12;

	mt9p031->format.width = MT9P031_WINDOW_WIDTH_DEF;
	mt9p031->format.height = MT9P031_WINDOW_HEIGHT_DEF;
	mt9p031->format.field = V4L2_FIELD_NONE;
	mt9p031->format.colorspace = V4L2_COLORSPACE_SRGB;

	mt9p031->reset = devm_gpiod_get_optional(&client->dev, "reset",
						 GPIOD_OUT_HIGH);

	ret = mt9p031_clk_setup(mt9p031);
	if (ret)
		goto done;

	ret = v4l2_async_register_subdev(&mt9p031->subdev);

done:
	if (ret < 0) {
		v4l2_ctrl_handler_free(&mt9p031->ctrls);
		media_entity_cleanup(&mt9p031->subdev.entity);
		mutex_destroy(&mt9p031->power_lock);
	}

	return ret;
}

static int mt9p031_remove(struct i2c_client *client)
{
	struct v4l2_subdev *subdev = i2c_get_clientdata(client);
	struct mt9p031 *mt9p031 = to_mt9p031(subdev);

	v4l2_ctrl_handler_free(&mt9p031->ctrls);
	v4l2_async_unregister_subdev(subdev);
	media_entity_cleanup(&subdev->entity);
	mutex_destroy(&mt9p031->power_lock);

	return 0;
}

static const struct i2c_device_id mt9p031_id[] = {
	{ "mt9p031", MT9P031_MODEL_COLOR },
	{ "mt9p031m", MT9P031_MODEL_MONOCHROME },
	{ }
};
MODULE_DEVICE_TABLE(i2c, mt9p031_id);

#if IS_ENABLED(CONFIG_OF)
static const struct of_device_id mt9p031_of_match[] = {
	{ .compatible = "aptina,mt9p031", },
	{ .compatible = "aptina,mt9p031m", },
	{ /* sentinel */ },
};
MODULE_DEVICE_TABLE(of, mt9p031_of_match);
#endif

static struct i2c_driver mt9p031_i2c_driver = {
	.driver = {
		.of_match_table = of_match_ptr(mt9p031_of_match),
		.name = "mt9p031",
	},
	.probe          = mt9p031_probe,
	.remove         = mt9p031_remove,
	.id_table       = mt9p031_id,
};

module_i2c_driver(mt9p031_i2c_driver);

MODULE_DESCRIPTION("Aptina MT9P031 Camera driver");
MODULE_AUTHOR("Bastian Hecht <hechtb@gmail.com>");
MODULE_LICENSE("GPL v2");<|MERGE_RESOLUTION|>--- conflicted
+++ resolved
@@ -80,13 +80,8 @@
 #define		MT9P031_PIXEL_CLOCK_SHIFT(n)		((n) << 8)
 #define		MT9P031_PIXEL_CLOCK_DIVIDE(n)		((n) << 0)
 #define MT9P031_RESTART					0x0b
-<<<<<<< HEAD
-#define		MT9P031_FRAME_PAUSE_RESTART		(1 << 1)
-#define		MT9P031_FRAME_RESTART			(1 << 0)
-=======
 #define		MT9P031_FRAME_PAUSE_RESTART		BIT(1)
 #define		MT9P031_FRAME_RESTART			BIT(0)
->>>>>>> 92b4b594
 #define MT9P031_SHUTTER_DELAY				0x0c
 #define MT9P031_RST					0x0d
 #define		MT9P031_RST_ENABLE			BIT(0)
