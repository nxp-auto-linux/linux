--- conflicted
+++ resolved
@@ -66,13 +66,8 @@
 	depends on SND_SOC
 	select HDMI
 	select SND_PCM
-<<<<<<< HEAD
-	select HDMI
-	---help---
-=======
-	select V4L2_FWNODE
-	help
->>>>>>> fa578e9d
+	select V4L2_FWNODE
+	help
 	  V4L2 subdevice driver for the NXP TDA1997x HDMI receivers.
 
 	  To compile this driver as a module, choose M here: the
@@ -599,11 +594,7 @@
 	depends on I2C && VIDEO_V4L2 && VIDEO_V4L2_SUBDEV_API
 	depends on MEDIA_CAMERA_SUPPORT
 	select REGMAP_I2C
-<<<<<<< HEAD
-	---help---
-=======
-	help
->>>>>>> fa578e9d
+	help
 	  This is a V4L2 sensor driver for the Sony IMX274
 	  CMOS image sensor.
 
