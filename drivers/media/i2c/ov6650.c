--- conflicted
+++ resolved
@@ -547,7 +547,6 @@
 
 	/* initialize response with default media bus frame format */
 	*mf = ov6650_def_fmt;
-<<<<<<< HEAD
 
 	/* update media bus format code and frame size */
 	if (format->which == V4L2_SUBDEV_FORMAT_TRY) {
@@ -555,15 +554,6 @@
 		mf->height = cfg->try_fmt.height;
 		mf->code = cfg->try_fmt.code;
 
-=======
-
-	/* update media bus format code and frame size */
-	if (format->which == V4L2_SUBDEV_FORMAT_TRY) {
-		mf->width = cfg->try_fmt.width;
-		mf->height = cfg->try_fmt.height;
-		mf->code = cfg->try_fmt.code;
-
->>>>>>> d1988041
 	} else {
 		mf->width = priv->rect.width >> priv->half_scale;
 		mf->height = priv->rect.height >> priv->half_scale;
@@ -662,29 +652,10 @@
 		dev_dbg(&client->dev, "max resolution: CIF\n");
 		coma_mask |= COMA_QCIF;
 	}
-<<<<<<< HEAD
-
-	clkrc = CLKRC_12MHz;
-	mclk = 12000000;
-	priv->pclk_limit = 1334000;
-	dev_dbg(&client->dev, "using 12MHz input clock\n");
-
-	clkrc |= to_clkrc(&priv->tpf, priv->pclk_limit, priv->pclk_max);
-
-	pclk = priv->pclk_max / GET_CLKRC_DIV(clkrc);
-	dev_dbg(&client->dev, "pixel clock divider: %ld.%ld\n",
-			mclk / pclk, 10 * mclk % pclk / pclk);
-=======
->>>>>>> d1988041
 
 	ret = ov6650_set_selection(sd, NULL, &sel);
 	if (!ret)
 		ret = ov6650_reg_rmw(client, REG_COMA, coma_set, coma_mask);
-<<<<<<< HEAD
-	if (!ret)
-		ret = ov6650_reg_write(client, REG_CLKRC, clkrc);
-=======
->>>>>>> d1988041
 	if (!ret) {
 		priv->half_scale = half_scale;
 
@@ -743,17 +714,10 @@
 	} else {
 		/* apply new media bus format code and frame size */
 		int ret = ov6650_s_fmt(sd, mf);
-<<<<<<< HEAD
 
 		if (ret)
 			return ret;
 
-=======
-
-		if (ret)
-			return ret;
-
->>>>>>> d1988041
 		/* return default format updated with active size and code */
 		*mf = ov6650_def_fmt;
 		mf->width = priv->rect.width >> priv->half_scale;
@@ -806,20 +770,9 @@
 	else if (div > GET_CLKRC_DIV(CLKRC_DIV_MASK))
 		div = GET_CLKRC_DIV(CLKRC_DIV_MASK);
 
-<<<<<<< HEAD
-	tpf->numerator = div;
-	tpf->denominator = FRAME_RATE_MAX;
-
-	clkrc = to_clkrc(tpf, priv->pclk_limit, priv->pclk_max);
-
-	ret = ov6650_reg_rmw(client, REG_CLKRC, clkrc, CLKRC_DIV_MASK);
-	if (!ret) {
-		priv->tpf.numerator = GET_CLKRC_DIV(clkrc);
-=======
 	ret = ov6650_reg_rmw(client, REG_CLKRC, to_clkrc(div), CLKRC_DIV_MASK);
 	if (!ret) {
 		priv->tpf.numerator = div;
->>>>>>> d1988041
 		priv->tpf.denominator = FRAME_RATE_MAX;
 
 		*tpf = priv->tpf;
@@ -935,11 +888,7 @@
 
 	ret = ov6650_reset(client);
 	if (!ret)
-<<<<<<< HEAD
-		ret = ov6650_prog_dflt(client);
-=======
 		ret = ov6650_prog_dflt(client, xclk->clkrc);
->>>>>>> d1988041
 	if (!ret) {
 		struct v4l2_mbus_framefmt mf = ov6650_def_fmt;
 
