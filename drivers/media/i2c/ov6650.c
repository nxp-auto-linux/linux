// SPDX-License-Identifier: GPL-2.0-only
/*
 * V4L2 subdevice driver for OmniVision OV6650 Camera Sensor
 *
 * Copyright (C) 2010 Janusz Krzysztofik <jkrzyszt@tis.icnet.pl>
 *
 * Based on OmniVision OV96xx Camera Driver
 * Copyright (C) 2009 Marek Vasut <marek.vasut@gmail.com>
 *
 * Based on ov772x camera driver:
 * Copyright (C) 2008 Renesas Solutions Corp.
 * Kuninori Morimoto <morimoto.kuninori@renesas.com>
 *
 * Based on ov7670 and soc_camera_platform driver,
 * Copyright 2006-7 Jonathan Corbet <corbet@lwn.net>
 * Copyright (C) 2008 Magnus Damm
 * Copyright (C) 2008, Guennadi Liakhovetski <kernel@pengutronix.de>
 *
 * Hardware specific bits initially based on former work by Matt Callow
 * drivers/media/video/omap/sensor_ov6650.c
 * Copyright (C) 2006 Matt Callow
 */

#include <linux/bitops.h>
#include <linux/delay.h>
#include <linux/i2c.h>
#include <linux/slab.h>
#include <linux/v4l2-mediabus.h>
#include <linux/module.h>

#include <media/v4l2-clk.h>
#include <media/v4l2-ctrls.h>
#include <media/v4l2-device.h>

/* Register definitions */
#define REG_GAIN		0x00	/* range 00 - 3F */
#define REG_BLUE		0x01
#define REG_RED			0x02
#define REG_SAT			0x03	/* [7:4] saturation [0:3] reserved */
#define REG_HUE			0x04	/* [7:6] rsrvd [5] hue en [4:0] hue */

#define REG_BRT			0x06

#define REG_PIDH		0x0a
#define REG_PIDL		0x0b

#define REG_AECH		0x10
#define REG_CLKRC		0x11	/* Data Format and Internal Clock */
					/* [7:6] Input system clock (MHz)*/
					/*   00=8, 01=12, 10=16, 11=24 */
					/* [5:0]: Internal Clock Pre-Scaler */
#define REG_COMA		0x12	/* [7] Reset */
#define REG_COMB		0x13
#define REG_COMC		0x14
#define REG_COMD		0x15
#define REG_COML		0x16
#define REG_HSTRT		0x17
#define REG_HSTOP		0x18
#define REG_VSTRT		0x19
#define REG_VSTOP		0x1a
#define REG_PSHFT		0x1b
#define REG_MIDH		0x1c
#define REG_MIDL		0x1d
#define REG_HSYNS		0x1e
#define REG_HSYNE		0x1f
#define REG_COME		0x20
#define REG_YOFF		0x21
#define REG_UOFF		0x22
#define REG_VOFF		0x23
#define REG_AEW			0x24
#define REG_AEB			0x25
#define REG_COMF		0x26
#define REG_COMG		0x27
#define REG_COMH		0x28
#define REG_COMI		0x29

#define REG_FRARL		0x2b
#define REG_COMJ		0x2c
#define REG_COMK		0x2d
#define REG_AVGY		0x2e
#define REG_REF0		0x2f
#define REG_REF1		0x30
#define REG_REF2		0x31
#define REG_FRAJH		0x32
#define REG_FRAJL		0x33
#define REG_FACT		0x34
#define REG_L1AEC		0x35
#define REG_AVGU		0x36
#define REG_AVGV		0x37

#define REG_SPCB		0x60
#define REG_SPCC		0x61
#define REG_GAM1		0x62
#define REG_GAM2		0x63
#define REG_GAM3		0x64
#define REG_SPCD		0x65

#define REG_SPCE		0x68
#define REG_ADCL		0x69

#define REG_RMCO		0x6c
#define REG_GMCO		0x6d
#define REG_BMCO		0x6e


/* Register bits, values, etc. */
#define OV6650_PIDH		0x66	/* high byte of product ID number */
#define OV6650_PIDL		0x50	/* low byte of product ID number */
#define OV6650_MIDH		0x7F	/* high byte of mfg ID */
#define OV6650_MIDL		0xA2	/* low byte of mfg ID */

#define DEF_GAIN		0x00
#define DEF_BLUE		0x80
#define DEF_RED			0x80

#define SAT_SHIFT		4
#define SAT_MASK		(0xf << SAT_SHIFT)
#define SET_SAT(x)		(((x) << SAT_SHIFT) & SAT_MASK)

#define HUE_EN			BIT(5)
#define HUE_MASK		0x1f
#define DEF_HUE			0x10
#define SET_HUE(x)		(HUE_EN | ((x) & HUE_MASK))

#define DEF_AECH		0x4D

#define CLKRC_6MHz		0x00
#define CLKRC_12MHz		0x40
#define CLKRC_16MHz		0x80
#define CLKRC_24MHz		0xc0
#define CLKRC_DIV_MASK		0x3f
#define GET_CLKRC_DIV(x)	(((x) & CLKRC_DIV_MASK) + 1)
#define DEF_CLKRC		0x00

#define COMA_RESET		BIT(7)
#define COMA_QCIF		BIT(5)
#define COMA_RAW_RGB		BIT(4)
#define COMA_RGB		BIT(3)
#define COMA_BW			BIT(2)
#define COMA_WORD_SWAP		BIT(1)
#define COMA_BYTE_SWAP		BIT(0)
#define DEF_COMA		0x00

#define COMB_FLIP_V		BIT(7)
#define COMB_FLIP_H		BIT(5)
#define COMB_BAND_FILTER	BIT(4)
#define COMB_AWB		BIT(2)
#define COMB_AGC		BIT(1)
#define COMB_AEC		BIT(0)
#define DEF_COMB		0x5f

#define COML_ONE_CHANNEL	BIT(7)

#define DEF_HSTRT		0x24
#define DEF_HSTOP		0xd4
#define DEF_VSTRT		0x04
#define DEF_VSTOP		0x94

#define COMF_HREF_LOW		BIT(4)

#define COMJ_PCLK_RISING	BIT(4)
#define COMJ_VSYNC_HIGH		BIT(0)

/* supported resolutions */
#define W_QCIF			(DEF_HSTOP - DEF_HSTRT)
#define W_CIF			(W_QCIF << 1)
#define H_QCIF			(DEF_VSTOP - DEF_VSTRT)
#define H_CIF			(H_QCIF << 1)

#define FRAME_RATE_MAX		30


struct ov6650_reg {
	u8	reg;
	u8	val;
};

struct ov6650 {
	struct v4l2_subdev	subdev;
	struct v4l2_ctrl_handler hdl;
	struct {
		/* exposure/autoexposure cluster */
		struct v4l2_ctrl *autoexposure;
		struct v4l2_ctrl *exposure;
	};
	struct {
		/* gain/autogain cluster */
		struct v4l2_ctrl *autogain;
		struct v4l2_ctrl *gain;
	};
	struct {
		/* blue/red/autowhitebalance cluster */
		struct v4l2_ctrl *autowb;
		struct v4l2_ctrl *blue;
		struct v4l2_ctrl *red;
	};
	struct v4l2_clk		*clk;
	bool			half_scale;	/* scale down output by 2 */
	struct v4l2_rect	rect;		/* sensor cropping window */
	unsigned long		pclk_limit;	/* from host */
	unsigned long		pclk_max;	/* from resolution and format */
	struct v4l2_fract	tpf;		/* as requested with s_frame_interval */
	u32 code;
};


static u32 ov6650_codes[] = {
	MEDIA_BUS_FMT_YUYV8_2X8,
	MEDIA_BUS_FMT_UYVY8_2X8,
	MEDIA_BUS_FMT_YVYU8_2X8,
	MEDIA_BUS_FMT_VYUY8_2X8,
	MEDIA_BUS_FMT_SBGGR8_1X8,
	MEDIA_BUS_FMT_Y8_1X8,
};

static const struct v4l2_mbus_framefmt ov6650_def_fmt = {
	.width		= W_CIF,
	.height		= H_CIF,
	.code		= MEDIA_BUS_FMT_SBGGR8_1X8,
	.colorspace	= V4L2_COLORSPACE_SRGB,
	.field		= V4L2_FIELD_NONE,
	.ycbcr_enc	= V4L2_YCBCR_ENC_DEFAULT,
	.quantization	= V4L2_QUANTIZATION_DEFAULT,
	.xfer_func	= V4L2_XFER_FUNC_DEFAULT,
};

/* read a register */
static int ov6650_reg_read(struct i2c_client *client, u8 reg, u8 *val)
{
	int ret;
	u8 data = reg;
	struct i2c_msg msg = {
		.addr	= client->addr,
		.flags	= 0,
		.len	= 1,
		.buf	= &data,
	};

	ret = i2c_transfer(client->adapter, &msg, 1);
	if (ret < 0)
		goto err;

	msg.flags = I2C_M_RD;
	ret = i2c_transfer(client->adapter, &msg, 1);
	if (ret < 0)
		goto err;

	*val = data;
	return 0;

err:
	dev_err(&client->dev, "Failed reading register 0x%02x!\n", reg);
	return ret;
}

/* write a register */
static int ov6650_reg_write(struct i2c_client *client, u8 reg, u8 val)
{
	int ret;
	unsigned char data[2] = { reg, val };
	struct i2c_msg msg = {
		.addr	= client->addr,
		.flags	= 0,
		.len	= 2,
		.buf	= data,
	};

	ret = i2c_transfer(client->adapter, &msg, 1);
	udelay(100);

	if (ret < 0) {
		dev_err(&client->dev, "Failed writing register 0x%02x!\n", reg);
		return ret;
	}
	return 0;
}


/* Read a register, alter its bits, write it back */
static int ov6650_reg_rmw(struct i2c_client *client, u8 reg, u8 set, u8 mask)
{
	u8 val;
	int ret;

	ret = ov6650_reg_read(client, reg, &val);
	if (ret) {
		dev_err(&client->dev,
			"[Read]-Modify-Write of register 0x%02x failed!\n",
			reg);
		return ret;
	}

	val &= ~mask;
	val |= set;

	ret = ov6650_reg_write(client, reg, val);
	if (ret)
		dev_err(&client->dev,
			"Read-Modify-[Write] of register 0x%02x failed!\n",
			reg);

	return ret;
}

static struct ov6650 *to_ov6650(const struct i2c_client *client)
{
	return container_of(i2c_get_clientdata(client), struct ov6650, subdev);
}

/* Start/Stop streaming from the device */
static int ov6650_s_stream(struct v4l2_subdev *sd, int enable)
{
	return 0;
}

/* Get status of additional camera capabilities */
static int ov6550_g_volatile_ctrl(struct v4l2_ctrl *ctrl)
{
	struct ov6650 *priv = container_of(ctrl->handler, struct ov6650, hdl);
	struct v4l2_subdev *sd = &priv->subdev;
	struct i2c_client *client = v4l2_get_subdevdata(sd);
	uint8_t reg, reg2;
	int ret;

	switch (ctrl->id) {
	case V4L2_CID_AUTOGAIN:
		ret = ov6650_reg_read(client, REG_GAIN, &reg);
		if (!ret)
			priv->gain->val = reg;
		return ret;
	case V4L2_CID_AUTO_WHITE_BALANCE:
		ret = ov6650_reg_read(client, REG_BLUE, &reg);
		if (!ret)
			ret = ov6650_reg_read(client, REG_RED, &reg2);
		if (!ret) {
			priv->blue->val = reg;
			priv->red->val = reg2;
		}
		return ret;
	case V4L2_CID_EXPOSURE_AUTO:
		ret = ov6650_reg_read(client, REG_AECH, &reg);
		if (!ret)
			priv->exposure->val = reg;
		return ret;
	}
	return -EINVAL;
}

/* Set status of additional camera capabilities */
static int ov6550_s_ctrl(struct v4l2_ctrl *ctrl)
{
	struct ov6650 *priv = container_of(ctrl->handler, struct ov6650, hdl);
	struct v4l2_subdev *sd = &priv->subdev;
	struct i2c_client *client = v4l2_get_subdevdata(sd);
	int ret;

	switch (ctrl->id) {
	case V4L2_CID_AUTOGAIN:
		ret = ov6650_reg_rmw(client, REG_COMB,
				ctrl->val ? COMB_AGC : 0, COMB_AGC);
		if (!ret && !ctrl->val)
			ret = ov6650_reg_write(client, REG_GAIN, priv->gain->val);
		return ret;
	case V4L2_CID_AUTO_WHITE_BALANCE:
		ret = ov6650_reg_rmw(client, REG_COMB,
				ctrl->val ? COMB_AWB : 0, COMB_AWB);
		if (!ret && !ctrl->val) {
			ret = ov6650_reg_write(client, REG_BLUE, priv->blue->val);
			if (!ret)
				ret = ov6650_reg_write(client, REG_RED,
							priv->red->val);
		}
		return ret;
	case V4L2_CID_SATURATION:
		return ov6650_reg_rmw(client, REG_SAT, SET_SAT(ctrl->val),
				SAT_MASK);
	case V4L2_CID_HUE:
		return ov6650_reg_rmw(client, REG_HUE, SET_HUE(ctrl->val),
				HUE_MASK);
	case V4L2_CID_BRIGHTNESS:
		return ov6650_reg_write(client, REG_BRT, ctrl->val);
	case V4L2_CID_EXPOSURE_AUTO:
		ret = ov6650_reg_rmw(client, REG_COMB, ctrl->val ==
				V4L2_EXPOSURE_AUTO ? COMB_AEC : 0, COMB_AEC);
		if (!ret && ctrl->val == V4L2_EXPOSURE_MANUAL)
			ret = ov6650_reg_write(client, REG_AECH,
						priv->exposure->val);
		return ret;
	case V4L2_CID_GAMMA:
		return ov6650_reg_write(client, REG_GAM1, ctrl->val);
	case V4L2_CID_VFLIP:
		return ov6650_reg_rmw(client, REG_COMB,
				ctrl->val ? COMB_FLIP_V : 0, COMB_FLIP_V);
	case V4L2_CID_HFLIP:
		return ov6650_reg_rmw(client, REG_COMB,
				ctrl->val ? COMB_FLIP_H : 0, COMB_FLIP_H);
	}

	return -EINVAL;
}

#ifdef CONFIG_VIDEO_ADV_DEBUG
static int ov6650_get_register(struct v4l2_subdev *sd,
				struct v4l2_dbg_register *reg)
{
	struct i2c_client *client = v4l2_get_subdevdata(sd);
	int ret;
	u8 val;

	if (reg->reg & ~0xff)
		return -EINVAL;

	reg->size = 1;

	ret = ov6650_reg_read(client, reg->reg, &val);
	if (!ret)
		reg->val = (__u64)val;

	return ret;
}

static int ov6650_set_register(struct v4l2_subdev *sd,
				const struct v4l2_dbg_register *reg)
{
	struct i2c_client *client = v4l2_get_subdevdata(sd);

	if (reg->reg & ~0xff || reg->val & ~0xff)
		return -EINVAL;

	return ov6650_reg_write(client, reg->reg, reg->val);
}
#endif

static int ov6650_s_power(struct v4l2_subdev *sd, int on)
{
	struct i2c_client *client = v4l2_get_subdevdata(sd);
	struct ov6650 *priv = to_ov6650(client);
	int ret = 0;

	if (on)
		ret = v4l2_clk_enable(priv->clk);
	else
		v4l2_clk_disable(priv->clk);

	return ret;
}

static int ov6650_get_selection(struct v4l2_subdev *sd,
		struct v4l2_subdev_pad_config *cfg,
		struct v4l2_subdev_selection *sel)
{
	struct i2c_client *client = v4l2_get_subdevdata(sd);
	struct ov6650 *priv = to_ov6650(client);

	if (sel->which != V4L2_SUBDEV_FORMAT_ACTIVE)
		return -EINVAL;

	switch (sel->target) {
	case V4L2_SEL_TGT_CROP_BOUNDS:
		sel->r.left = DEF_HSTRT << 1;
		sel->r.top = DEF_VSTRT << 1;
		sel->r.width = W_CIF;
		sel->r.height = H_CIF;
		return 0;
	case V4L2_SEL_TGT_CROP:
		sel->r = priv->rect;
		return 0;
	default:
		return -EINVAL;
	}
}

static int ov6650_set_selection(struct v4l2_subdev *sd,
		struct v4l2_subdev_pad_config *cfg,
		struct v4l2_subdev_selection *sel)
{
	struct i2c_client *client = v4l2_get_subdevdata(sd);
	struct ov6650 *priv = to_ov6650(client);
	int ret;

	if (sel->which != V4L2_SUBDEV_FORMAT_ACTIVE ||
	    sel->target != V4L2_SEL_TGT_CROP)
		return -EINVAL;

	v4l_bound_align_image(&sel->r.width, 2, W_CIF, 1,
			      &sel->r.height, 2, H_CIF, 1, 0);
	v4l_bound_align_image(&sel->r.left, DEF_HSTRT << 1,
			      (DEF_HSTRT << 1) + W_CIF - (__s32)sel->r.width, 1,
			      &sel->r.top, DEF_VSTRT << 1,
			      (DEF_VSTRT << 1) + H_CIF - (__s32)sel->r.height,
			      1, 0);

	ret = ov6650_reg_write(client, REG_HSTRT, sel->r.left >> 1);
	if (!ret) {
		priv->rect.width += priv->rect.left - sel->r.left;
		priv->rect.left = sel->r.left;
		ret = ov6650_reg_write(client, REG_HSTOP,
				       (sel->r.left + sel->r.width) >> 1);
	}
	if (!ret) {
		priv->rect.width = sel->r.width;
		ret = ov6650_reg_write(client, REG_VSTRT, sel->r.top >> 1);
	}
	if (!ret) {
		priv->rect.height += priv->rect.top - sel->r.top;
		priv->rect.top = sel->r.top;
		ret = ov6650_reg_write(client, REG_VSTOP,
				       (sel->r.top + sel->r.height) >> 1);
	}
	if (!ret)
		priv->rect.height = sel->r.height;

	return ret;
}

static int ov6650_get_fmt(struct v4l2_subdev *sd,
		struct v4l2_subdev_pad_config *cfg,
		struct v4l2_subdev_format *format)
{
	struct v4l2_mbus_framefmt *mf = &format->format;
	struct i2c_client *client = v4l2_get_subdevdata(sd);
	struct ov6650 *priv = to_ov6650(client);

	if (format->pad)
		return -EINVAL;

	/* initialize response with default media bus frame format */
	*mf = ov6650_def_fmt;

	/* update media bus format code and frame size */
	if (format->which == V4L2_SUBDEV_FORMAT_TRY) {
		mf->width = cfg->try_fmt.width;
		mf->height = cfg->try_fmt.height;
		mf->code = cfg->try_fmt.code;

	} else {
		mf->width = priv->rect.width >> priv->half_scale;
		mf->height = priv->rect.height >> priv->half_scale;
		mf->code = priv->code;
	}
	return 0;
}

static bool is_unscaled_ok(int width, int height, struct v4l2_rect *rect)
{
	return width > rect->width >> 1 || height > rect->height >> 1;
}

static u8 to_clkrc(struct v4l2_fract *timeperframe,
		unsigned long pclk_limit, unsigned long pclk_max)
{
	unsigned long pclk;

	if (timeperframe->numerator && timeperframe->denominator)
		pclk = pclk_max * timeperframe->denominator /
				(FRAME_RATE_MAX * timeperframe->numerator);
	else
		pclk = pclk_max;

	if (pclk_limit && pclk_limit < pclk)
		pclk = pclk_limit;

	return (pclk_max - 1) / pclk;
}

/* set the format we will capture in */
static int ov6650_s_fmt(struct v4l2_subdev *sd, struct v4l2_mbus_framefmt *mf)
{
	struct i2c_client *client = v4l2_get_subdevdata(sd);
	struct ov6650 *priv = to_ov6650(client);
	bool half_scale = !is_unscaled_ok(mf->width, mf->height, &priv->rect);
	struct v4l2_subdev_selection sel = {
		.which = V4L2_SUBDEV_FORMAT_ACTIVE,
		.target = V4L2_SEL_TGT_CROP,
		.r.left = priv->rect.left + (priv->rect.width >> 1) -
			(mf->width >> (1 - half_scale)),
		.r.top = priv->rect.top + (priv->rect.height >> 1) -
			(mf->height >> (1 - half_scale)),
		.r.width = mf->width << half_scale,
		.r.height = mf->height << half_scale,
	};
	u32 code = mf->code;
	unsigned long mclk, pclk;
	u8 coma_set = 0, coma_mask = 0, coml_set, coml_mask, clkrc;
	int ret;

	/* select color matrix configuration for given color encoding */
	switch (code) {
	case MEDIA_BUS_FMT_Y8_1X8:
		dev_dbg(&client->dev, "pixel format GREY8_1X8\n");
		coma_mask |= COMA_RGB | COMA_WORD_SWAP | COMA_BYTE_SWAP;
		coma_set |= COMA_BW;
		break;
	case MEDIA_BUS_FMT_YUYV8_2X8:
		dev_dbg(&client->dev, "pixel format YUYV8_2X8_LE\n");
		coma_mask |= COMA_RGB | COMA_BW | COMA_BYTE_SWAP;
		coma_set |= COMA_WORD_SWAP;
		break;
	case MEDIA_BUS_FMT_YVYU8_2X8:
		dev_dbg(&client->dev, "pixel format YVYU8_2X8_LE (untested)\n");
		coma_mask |= COMA_RGB | COMA_BW | COMA_WORD_SWAP |
				COMA_BYTE_SWAP;
		break;
	case MEDIA_BUS_FMT_UYVY8_2X8:
		dev_dbg(&client->dev, "pixel format YUYV8_2X8_BE\n");
		if (half_scale) {
			coma_mask |= COMA_RGB | COMA_BW | COMA_WORD_SWAP;
			coma_set |= COMA_BYTE_SWAP;
		} else {
			coma_mask |= COMA_RGB | COMA_BW;
			coma_set |= COMA_BYTE_SWAP | COMA_WORD_SWAP;
		}
		break;
	case MEDIA_BUS_FMT_VYUY8_2X8:
		dev_dbg(&client->dev, "pixel format YVYU8_2X8_BE (untested)\n");
		if (half_scale) {
			coma_mask |= COMA_RGB | COMA_BW;
			coma_set |= COMA_BYTE_SWAP | COMA_WORD_SWAP;
		} else {
			coma_mask |= COMA_RGB | COMA_BW | COMA_WORD_SWAP;
			coma_set |= COMA_BYTE_SWAP;
		}
		break;
	case MEDIA_BUS_FMT_SBGGR8_1X8:
		dev_dbg(&client->dev, "pixel format SBGGR8_1X8 (untested)\n");
		coma_mask |= COMA_BW | COMA_BYTE_SWAP | COMA_WORD_SWAP;
		coma_set |= COMA_RAW_RGB | COMA_RGB;
		break;
	default:
		dev_err(&client->dev, "Pixel format not handled: 0x%x\n", code);
		return -EINVAL;
	}

	if (code == MEDIA_BUS_FMT_Y8_1X8 ||
			code == MEDIA_BUS_FMT_SBGGR8_1X8) {
		coml_mask = COML_ONE_CHANNEL;
		coml_set = 0;
		priv->pclk_max = 4000000;
	} else {
		coml_mask = 0;
		coml_set = COML_ONE_CHANNEL;
		priv->pclk_max = 8000000;
	}

	if (half_scale) {
		dev_dbg(&client->dev, "max resolution: QCIF\n");
		coma_set |= COMA_QCIF;
		priv->pclk_max /= 2;
	} else {
		dev_dbg(&client->dev, "max resolution: CIF\n");
		coma_mask |= COMA_QCIF;
	}

	clkrc = CLKRC_12MHz;
	mclk = 12000000;
	priv->pclk_limit = 1334000;
	dev_dbg(&client->dev, "using 12MHz input clock\n");

	clkrc |= to_clkrc(&priv->tpf, priv->pclk_limit, priv->pclk_max);

	pclk = priv->pclk_max / GET_CLKRC_DIV(clkrc);
	dev_dbg(&client->dev, "pixel clock divider: %ld.%ld\n",
			mclk / pclk, 10 * mclk % pclk / pclk);

	ret = ov6650_set_selection(sd, NULL, &sel);
	if (!ret)
		ret = ov6650_reg_rmw(client, REG_COMA, coma_set, coma_mask);
	if (!ret)
		ret = ov6650_reg_write(client, REG_CLKRC, clkrc);
	if (!ret) {
		priv->half_scale = half_scale;

		ret = ov6650_reg_rmw(client, REG_COML, coml_set, coml_mask);
	}
	if (!ret)
		priv->code = code;

	return ret;
}

static int ov6650_set_fmt(struct v4l2_subdev *sd,
		struct v4l2_subdev_pad_config *cfg,
		struct v4l2_subdev_format *format)
{
	struct v4l2_mbus_framefmt *mf = &format->format;
	struct i2c_client *client = v4l2_get_subdevdata(sd);
	struct ov6650 *priv = to_ov6650(client);

	if (format->pad)
		return -EINVAL;

	if (is_unscaled_ok(mf->width, mf->height, &priv->rect))
		v4l_bound_align_image(&mf->width, 2, W_CIF, 1,
				&mf->height, 2, H_CIF, 1, 0);

	switch (mf->code) {
	case MEDIA_BUS_FMT_Y10_1X10:
		mf->code = MEDIA_BUS_FMT_Y8_1X8;
		/* fall through */
	case MEDIA_BUS_FMT_Y8_1X8:
	case MEDIA_BUS_FMT_YVYU8_2X8:
	case MEDIA_BUS_FMT_YUYV8_2X8:
	case MEDIA_BUS_FMT_VYUY8_2X8:
	case MEDIA_BUS_FMT_UYVY8_2X8:
		break;
	default:
		mf->code = MEDIA_BUS_FMT_SBGGR8_1X8;
		/* fall through */
	case MEDIA_BUS_FMT_SBGGR8_1X8:
		break;
	}

	if (format->which == V4L2_SUBDEV_FORMAT_TRY) {
		/* store media bus format code and frame size in pad config */
		cfg->try_fmt.width = mf->width;
		cfg->try_fmt.height = mf->height;
		cfg->try_fmt.code = mf->code;

		/* return default mbus frame format updated with pad config */
		*mf = ov6650_def_fmt;
		mf->width = cfg->try_fmt.width;
		mf->height = cfg->try_fmt.height;
		mf->code = cfg->try_fmt.code;

	} else {
		/* apply new media bus format code and frame size */
		int ret = ov6650_s_fmt(sd, mf);

		if (ret)
			return ret;

		/* return default format updated with active size and code */
		*mf = ov6650_def_fmt;
		mf->width = priv->rect.width >> priv->half_scale;
		mf->height = priv->rect.height >> priv->half_scale;
		mf->code = priv->code;
	}
	return 0;
}

static int ov6650_enum_mbus_code(struct v4l2_subdev *sd,
		struct v4l2_subdev_pad_config *cfg,
		struct v4l2_subdev_mbus_code_enum *code)
{
	if (code->pad || code->index >= ARRAY_SIZE(ov6650_codes))
		return -EINVAL;

	code->code = ov6650_codes[code->index];
	return 0;
}

static int ov6650_g_frame_interval(struct v4l2_subdev *sd,
				   struct v4l2_subdev_frame_interval *ival)
{
	struct i2c_client *client = v4l2_get_subdevdata(sd);
	struct ov6650 *priv = to_ov6650(client);

	ival->interval.numerator = GET_CLKRC_DIV(to_clkrc(&priv->tpf,
			priv->pclk_limit, priv->pclk_max));
	ival->interval.denominator = FRAME_RATE_MAX;

	dev_dbg(&client->dev, "Frame interval: %u/%u s\n",
		ival->interval.numerator, ival->interval.denominator);

	return 0;
}

static int ov6650_s_frame_interval(struct v4l2_subdev *sd,
				   struct v4l2_subdev_frame_interval *ival)
{
	struct i2c_client *client = v4l2_get_subdevdata(sd);
	struct ov6650 *priv = to_ov6650(client);
	struct v4l2_fract *tpf = &ival->interval;
	int div, ret;
	u8 clkrc;

	if (tpf->numerator == 0 || tpf->denominator == 0)
		div = 1;  /* Reset to full rate */
	else
		div = (tpf->numerator * FRAME_RATE_MAX) / tpf->denominator;

	if (div == 0)
		div = 1;
	else if (div > GET_CLKRC_DIV(CLKRC_DIV_MASK))
		div = GET_CLKRC_DIV(CLKRC_DIV_MASK);

	tpf->numerator = div;
	tpf->denominator = FRAME_RATE_MAX;

	clkrc = to_clkrc(tpf, priv->pclk_limit, priv->pclk_max);

	ret = ov6650_reg_rmw(client, REG_CLKRC, clkrc, CLKRC_DIV_MASK);
	if (!ret) {
		priv->tpf.numerator = GET_CLKRC_DIV(clkrc);
		priv->tpf.denominator = FRAME_RATE_MAX;

		*tpf = priv->tpf;
	}

	return ret;
}

/* Soft reset the camera. This has nothing to do with the RESET pin! */
static int ov6650_reset(struct i2c_client *client)
{
	int ret;

	dev_dbg(&client->dev, "reset\n");

	ret = ov6650_reg_rmw(client, REG_COMA, COMA_RESET, 0);
	if (ret)
		dev_err(&client->dev,
			"An error occurred while entering soft reset!\n");

	return ret;
}

/* program default register values */
static int ov6650_prog_dflt(struct i2c_client *client)
{
	int ret;

	dev_dbg(&client->dev, "initializing\n");

	ret = ov6650_reg_write(client, REG_COMA, 0);	/* ~COMA_RESET */
	if (!ret)
		ret = ov6650_reg_rmw(client, REG_COMB, 0, COMB_BAND_FILTER);

	return ret;
}

static int ov6650_video_probe(struct v4l2_subdev *sd)
{
	struct i2c_client *client = v4l2_get_subdevdata(sd);
	struct ov6650 *priv = to_ov6650(client);
	u8		pidh, pidl, midh, midl;
	int		ret;

	priv->clk = v4l2_clk_get(&client->dev, NULL);
	if (IS_ERR(priv->clk)) {
		ret = PTR_ERR(priv->clk);
		dev_err(&client->dev, "v4l2_clk request err: %d\n", ret);
		return ret;
	}

<<<<<<< HEAD
	ret = ov6650_s_power(&priv->subdev, 1);
=======
	ret = ov6650_s_power(sd, 1);
>>>>>>> fa578e9d
	if (ret < 0)
		goto eclkput;

	msleep(20);

	/*
	 * check and show product ID and manufacturer ID
	 */
	ret = ov6650_reg_read(client, REG_PIDH, &pidh);
	if (!ret)
		ret = ov6650_reg_read(client, REG_PIDL, &pidl);
	if (!ret)
		ret = ov6650_reg_read(client, REG_MIDH, &midh);
	if (!ret)
		ret = ov6650_reg_read(client, REG_MIDL, &midl);

	if (ret)
		goto done;

	if ((pidh != OV6650_PIDH) || (pidl != OV6650_PIDL)) {
		dev_err(&client->dev, "Product ID error 0x%02x:0x%02x\n",
				pidh, pidl);
		ret = -ENODEV;
		goto done;
	}

	dev_info(&client->dev,
		"ov6650 Product ID 0x%02x:0x%02x Manufacturer ID 0x%02x:0x%02x\n",
		pidh, pidl, midh, midl);

	ret = ov6650_reset(client);
	if (!ret)
		ret = ov6650_prog_dflt(client);
	if (!ret) {
		struct v4l2_mbus_framefmt mf = ov6650_def_fmt;

		ret = ov6650_s_fmt(sd, &mf);
	}
	if (!ret)
		ret = v4l2_ctrl_handler_setup(&priv->hdl);

done:
<<<<<<< HEAD
	ov6650_s_power(&priv->subdev, 0);
=======
	ov6650_s_power(sd, 0);
>>>>>>> fa578e9d
	if (!ret)
		return 0;
eclkput:
	v4l2_clk_put(priv->clk);

	return ret;
}

static const struct v4l2_ctrl_ops ov6550_ctrl_ops = {
	.g_volatile_ctrl = ov6550_g_volatile_ctrl,
	.s_ctrl = ov6550_s_ctrl,
};

static const struct v4l2_subdev_core_ops ov6650_core_ops = {
#ifdef CONFIG_VIDEO_ADV_DEBUG
	.g_register		= ov6650_get_register,
	.s_register		= ov6650_set_register,
#endif
	.s_power		= ov6650_s_power,
};

/* Request bus settings on camera side */
static int ov6650_g_mbus_config(struct v4l2_subdev *sd,
				struct v4l2_mbus_config *cfg)
{

	cfg->flags = V4L2_MBUS_MASTER |
		V4L2_MBUS_PCLK_SAMPLE_RISING | V4L2_MBUS_PCLK_SAMPLE_FALLING |
		V4L2_MBUS_HSYNC_ACTIVE_HIGH | V4L2_MBUS_HSYNC_ACTIVE_LOW |
		V4L2_MBUS_VSYNC_ACTIVE_HIGH | V4L2_MBUS_VSYNC_ACTIVE_LOW |
		V4L2_MBUS_DATA_ACTIVE_HIGH;
	cfg->type = V4L2_MBUS_PARALLEL;

	return 0;
}

/* Alter bus settings on camera side */
static int ov6650_s_mbus_config(struct v4l2_subdev *sd,
				const struct v4l2_mbus_config *cfg)
{
	struct i2c_client *client = v4l2_get_subdevdata(sd);
	int ret;

	if (cfg->flags & V4L2_MBUS_PCLK_SAMPLE_RISING)
		ret = ov6650_reg_rmw(client, REG_COMJ, COMJ_PCLK_RISING, 0);
	else
		ret = ov6650_reg_rmw(client, REG_COMJ, 0, COMJ_PCLK_RISING);
	if (ret)
		return ret;

	if (cfg->flags & V4L2_MBUS_HSYNC_ACTIVE_LOW)
		ret = ov6650_reg_rmw(client, REG_COMF, COMF_HREF_LOW, 0);
	else
		ret = ov6650_reg_rmw(client, REG_COMF, 0, COMF_HREF_LOW);
	if (ret)
		return ret;

	if (cfg->flags & V4L2_MBUS_VSYNC_ACTIVE_HIGH)
		ret = ov6650_reg_rmw(client, REG_COMJ, COMJ_VSYNC_HIGH, 0);
	else
		ret = ov6650_reg_rmw(client, REG_COMJ, 0, COMJ_VSYNC_HIGH);

	return ret;
}

static const struct v4l2_subdev_video_ops ov6650_video_ops = {
	.s_stream	= ov6650_s_stream,
	.g_frame_interval = ov6650_g_frame_interval,
	.s_frame_interval = ov6650_s_frame_interval,
	.g_mbus_config	= ov6650_g_mbus_config,
	.s_mbus_config	= ov6650_s_mbus_config,
};

static const struct v4l2_subdev_pad_ops ov6650_pad_ops = {
	.enum_mbus_code = ov6650_enum_mbus_code,
	.get_selection	= ov6650_get_selection,
	.set_selection	= ov6650_set_selection,
	.get_fmt	= ov6650_get_fmt,
	.set_fmt	= ov6650_set_fmt,
};

static const struct v4l2_subdev_ops ov6650_subdev_ops = {
	.core	= &ov6650_core_ops,
	.video	= &ov6650_video_ops,
	.pad	= &ov6650_pad_ops,
};

static const struct v4l2_subdev_internal_ops ov6650_internal_ops = {
	.registered = ov6650_video_probe,
};

/*
 * i2c_driver function
 */
static int ov6650_probe(struct i2c_client *client,
			const struct i2c_device_id *did)
{
	struct ov6650 *priv;
	int ret;

	priv = devm_kzalloc(&client->dev, sizeof(*priv), GFP_KERNEL);
	if (!priv)
		return -ENOMEM;

	v4l2_i2c_subdev_init(&priv->subdev, client, &ov6650_subdev_ops);
	v4l2_ctrl_handler_init(&priv->hdl, 13);
	v4l2_ctrl_new_std(&priv->hdl, &ov6550_ctrl_ops,
			V4L2_CID_VFLIP, 0, 1, 1, 0);
	v4l2_ctrl_new_std(&priv->hdl, &ov6550_ctrl_ops,
			V4L2_CID_HFLIP, 0, 1, 1, 0);
	priv->autogain = v4l2_ctrl_new_std(&priv->hdl, &ov6550_ctrl_ops,
			V4L2_CID_AUTOGAIN, 0, 1, 1, 1);
	priv->gain = v4l2_ctrl_new_std(&priv->hdl, &ov6550_ctrl_ops,
			V4L2_CID_GAIN, 0, 0x3f, 1, DEF_GAIN);
	priv->autowb = v4l2_ctrl_new_std(&priv->hdl, &ov6550_ctrl_ops,
			V4L2_CID_AUTO_WHITE_BALANCE, 0, 1, 1, 1);
	priv->blue = v4l2_ctrl_new_std(&priv->hdl, &ov6550_ctrl_ops,
			V4L2_CID_BLUE_BALANCE, 0, 0xff, 1, DEF_BLUE);
	priv->red = v4l2_ctrl_new_std(&priv->hdl, &ov6550_ctrl_ops,
			V4L2_CID_RED_BALANCE, 0, 0xff, 1, DEF_RED);
	v4l2_ctrl_new_std(&priv->hdl, &ov6550_ctrl_ops,
			V4L2_CID_SATURATION, 0, 0xf, 1, 0x8);
	v4l2_ctrl_new_std(&priv->hdl, &ov6550_ctrl_ops,
			V4L2_CID_HUE, 0, HUE_MASK, 1, DEF_HUE);
	v4l2_ctrl_new_std(&priv->hdl, &ov6550_ctrl_ops,
			V4L2_CID_BRIGHTNESS, 0, 0xff, 1, 0x80);
	priv->autoexposure = v4l2_ctrl_new_std_menu(&priv->hdl,
			&ov6550_ctrl_ops, V4L2_CID_EXPOSURE_AUTO,
			V4L2_EXPOSURE_MANUAL, 0, V4L2_EXPOSURE_AUTO);
	priv->exposure = v4l2_ctrl_new_std(&priv->hdl, &ov6550_ctrl_ops,
			V4L2_CID_EXPOSURE, 0, 0xff, 1, DEF_AECH);
	v4l2_ctrl_new_std(&priv->hdl, &ov6550_ctrl_ops,
			V4L2_CID_GAMMA, 0, 0xff, 1, 0x12);

	priv->subdev.ctrl_handler = &priv->hdl;
	if (priv->hdl.error) {
		ret = priv->hdl.error;
		goto ectlhdlfree;
	}

	v4l2_ctrl_auto_cluster(2, &priv->autogain, 0, true);
	v4l2_ctrl_auto_cluster(3, &priv->autowb, 0, true);
	v4l2_ctrl_auto_cluster(2, &priv->autoexposure,
				V4L2_EXPOSURE_MANUAL, true);

	priv->rect.left	  = DEF_HSTRT << 1;
	priv->rect.top	  = DEF_VSTRT << 1;
	priv->rect.width  = W_CIF;
	priv->rect.height = H_CIF;

<<<<<<< HEAD
	ret = ov6650_video_probe(client);
	if (ret)
		v4l2_ctrl_handler_free(&priv->hdl);
=======
	/* Hardware default frame interval */
	priv->tpf.numerator   = GET_CLKRC_DIV(DEF_CLKRC);
	priv->tpf.denominator = FRAME_RATE_MAX;

	priv->subdev.internal_ops = &ov6650_internal_ops;

	ret = v4l2_async_register_subdev(&priv->subdev);
	if (!ret)
		return 0;
ectlhdlfree:
	v4l2_ctrl_handler_free(&priv->hdl);
>>>>>>> fa578e9d

	return ret;
}

static int ov6650_remove(struct i2c_client *client)
{
	struct ov6650 *priv = to_ov6650(client);

	v4l2_clk_put(priv->clk);
	v4l2_async_unregister_subdev(&priv->subdev);
	v4l2_ctrl_handler_free(&priv->hdl);
	return 0;
}

static const struct i2c_device_id ov6650_id[] = {
	{ "ov6650", 0 },
	{ }
};
MODULE_DEVICE_TABLE(i2c, ov6650_id);

static struct i2c_driver ov6650_i2c_driver = {
	.driver = {
		.name = "ov6650",
	},
	.probe    = ov6650_probe,
	.remove   = ov6650_remove,
	.id_table = ov6650_id,
};

module_i2c_driver(ov6650_i2c_driver);

MODULE_DESCRIPTION("SoC Camera driver for OmniVision OV6650");
MODULE_AUTHOR("Janusz Krzysztofik <jkrzyszt@tis.icnet.pl>");
MODULE_LICENSE("GPL v2");<|MERGE_RESOLUTION|>--- conflicted
+++ resolved
@@ -843,11 +843,7 @@
 		return ret;
 	}
 
-<<<<<<< HEAD
-	ret = ov6650_s_power(&priv->subdev, 1);
-=======
 	ret = ov6650_s_power(sd, 1);
->>>>>>> fa578e9d
 	if (ret < 0)
 		goto eclkput;
 
@@ -890,11 +886,7 @@
 		ret = v4l2_ctrl_handler_setup(&priv->hdl);
 
 done:
-<<<<<<< HEAD
-	ov6650_s_power(&priv->subdev, 0);
-=======
 	ov6650_s_power(sd, 0);
->>>>>>> fa578e9d
 	if (!ret)
 		return 0;
 eclkput:
@@ -1045,11 +1037,6 @@
 	priv->rect.width  = W_CIF;
 	priv->rect.height = H_CIF;
 
-<<<<<<< HEAD
-	ret = ov6650_video_probe(client);
-	if (ret)
-		v4l2_ctrl_handler_free(&priv->hdl);
-=======
 	/* Hardware default frame interval */
 	priv->tpf.numerator   = GET_CLKRC_DIV(DEF_CLKRC);
 	priv->tpf.denominator = FRAME_RATE_MAX;
@@ -1061,7 +1048,6 @@
 		return 0;
 ectlhdlfree:
 	v4l2_ctrl_handler_free(&priv->hdl);
->>>>>>> fa578e9d
 
 	return ret;
 }
