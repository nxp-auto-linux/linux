// SPDX-License-Identifier: GPL-2.0
/*
 * imx274.c - IMX274 CMOS Image Sensor driver
 *
 * Copyright (C) 2017, Leopard Imaging, Inc.
 *
 * Leon Luo <leonl@leopardimaging.com>
 * Edwin Zou <edwinz@leopardimaging.com>
 * Luca Ceresoli <luca@lucaceresoli.net>
 */

#include <linux/clk.h>
#include <linux/delay.h>
#include <linux/gpio.h>
#include <linux/gpio/consumer.h>
#include <linux/i2c.h>
#include <linux/init.h>
#include <linux/kernel.h>
#include <linux/module.h>
#include <linux/of_gpio.h>
#include <linux/regmap.h>
#include <linux/slab.h>
#include <linux/v4l2-mediabus.h>
#include <linux/videodev2.h>

#include <media/v4l2-ctrls.h>
#include <media/v4l2-device.h>
#include <media/v4l2-subdev.h>

/*
 * See "SHR, SVR Setting" in datasheet
 */
#define IMX274_DEFAULT_FRAME_LENGTH		(4550)
#define IMX274_MAX_FRAME_LENGTH			(0x000fffff)

/*
 * See "Frame Rate Adjustment" in datasheet
 */
#define IMX274_PIXCLK_CONST1			(72000000)
#define IMX274_PIXCLK_CONST2			(1000000)

/*
 * The input gain is shifted by IMX274_GAIN_SHIFT to get
 * decimal number. The real gain is
 * (float)input_gain_value / (1 << IMX274_GAIN_SHIFT)
 */
#define IMX274_GAIN_SHIFT			(8)
#define IMX274_GAIN_SHIFT_MASK			((1 << IMX274_GAIN_SHIFT) - 1)

/*
 * See "Analog Gain" and "Digital Gain" in datasheet
 * min gain is 1X
 * max gain is calculated based on IMX274_GAIN_REG_MAX
 */
#define IMX274_GAIN_REG_MAX			(1957)
#define IMX274_MIN_GAIN				(0x01 << IMX274_GAIN_SHIFT)
#define IMX274_MAX_ANALOG_GAIN			((2048 << IMX274_GAIN_SHIFT)\
					/ (2048 - IMX274_GAIN_REG_MAX))
#define IMX274_MAX_DIGITAL_GAIN			(8)
#define IMX274_DEF_GAIN				(20 << IMX274_GAIN_SHIFT)
#define IMX274_GAIN_CONST			(2048) /* for gain formula */

/*
 * 1 line time in us = (HMAX / 72), minimal is 4 lines
 */
#define IMX274_MIN_EXPOSURE_TIME		(4 * 260 / 72)

#define IMX274_DEFAULT_BINNING			IMX274_BINNING_OFF
#define IMX274_MAX_WIDTH			(3840)
#define IMX274_MAX_HEIGHT			(2160)
#define IMX274_MAX_FRAME_RATE			(120)
#define IMX274_MIN_FRAME_RATE			(5)
#define IMX274_DEF_FRAME_RATE			(60)

/*
 * register SHR is limited to (SVR value + 1) x VMAX value - 4
 */
#define IMX274_SHR_LIMIT_CONST			(4)

/*
 * Min and max sensor reset delay (microseconds)
 */
#define IMX274_RESET_DELAY1			(2000)
#define IMX274_RESET_DELAY2			(2200)

/*
 * shift and mask constants
 */
#define IMX274_SHIFT_8_BITS			(8)
#define IMX274_SHIFT_16_BITS			(16)
#define IMX274_MASK_LSB_2_BITS			(0x03)
#define IMX274_MASK_LSB_3_BITS			(0x07)
#define IMX274_MASK_LSB_4_BITS			(0x0f)
#define IMX274_MASK_LSB_8_BITS			(0x00ff)

#define DRIVER_NAME "IMX274"

/*
 * IMX274 register definitions
 */
#define IMX274_SHR_REG_MSB			0x300D /* SHR */
#define IMX274_SHR_REG_LSB			0x300C /* SHR */
#define IMX274_SVR_REG_MSB			0x300F /* SVR */
#define IMX274_SVR_REG_LSB			0x300E /* SVR */
#define IMX274_HTRIM_EN_REG			0x3037
#define IMX274_HTRIM_START_REG_LSB		0x3038
#define IMX274_HTRIM_START_REG_MSB		0x3039
#define IMX274_HTRIM_END_REG_LSB		0x303A
#define IMX274_HTRIM_END_REG_MSB		0x303B
#define IMX274_VWIDCUTEN_REG			0x30DD
#define IMX274_VWIDCUT_REG_LSB			0x30DE
#define IMX274_VWIDCUT_REG_MSB			0x30DF
#define IMX274_VWINPOS_REG_LSB			0x30E0
#define IMX274_VWINPOS_REG_MSB			0x30E1
#define IMX274_WRITE_VSIZE_REG_LSB		0x3130
#define IMX274_WRITE_VSIZE_REG_MSB		0x3131
#define IMX274_Y_OUT_SIZE_REG_LSB		0x3132
#define IMX274_Y_OUT_SIZE_REG_MSB		0x3133
#define IMX274_VMAX_REG_1			0x30FA /* VMAX, MSB */
#define IMX274_VMAX_REG_2			0x30F9 /* VMAX */
#define IMX274_VMAX_REG_3			0x30F8 /* VMAX, LSB */
#define IMX274_HMAX_REG_MSB			0x30F7 /* HMAX */
#define IMX274_HMAX_REG_LSB			0x30F6 /* HMAX */
#define IMX274_ANALOG_GAIN_ADDR_LSB		0x300A /* ANALOG GAIN LSB */
#define IMX274_ANALOG_GAIN_ADDR_MSB		0x300B /* ANALOG GAIN MSB */
#define IMX274_DIGITAL_GAIN_REG			0x3012 /* Digital Gain */
#define IMX274_VFLIP_REG			0x301A /* VERTICAL FLIP */
#define IMX274_TEST_PATTERN_REG			0x303D /* TEST PATTERN */
#define IMX274_STANDBY_REG			0x3000 /* STANDBY */

#define IMX274_TABLE_WAIT_MS			0
#define IMX274_TABLE_END			1

/*
 * imx274 I2C operation related structure
 */
struct reg_8 {
	u16 addr;
	u8 val;
};

static const struct regmap_config imx274_regmap_config = {
	.reg_bits = 16,
	.val_bits = 8,
	.cache_type = REGCACHE_RBTREE,
};

enum imx274_binning {
	IMX274_BINNING_OFF,
	IMX274_BINNING_2_1,
	IMX274_BINNING_3_1,
};

/*
 * Parameters for each imx274 readout mode.
 *
 * These are the values to configure the sensor in one of the
 * implemented modes.
 *
 * @init_regs: registers to initialize the mode
 * @bin_ratio: downscale factor (e.g. 3 for 3:1 binning)
 * @min_frame_len: Minimum frame length for each mode (see "Frame Rate
 *                 Adjustment (CSI-2)" in the datasheet)
 * @min_SHR: Minimum SHR register value (see "Shutter Setting (CSI-2)" in the
 *           datasheet)
 * @max_fps: Maximum frames per second
 * @nocpiop: Number of clocks per internal offset period (see "Integration Time
 *           in Each Readout Drive Mode (CSI-2)" in the datasheet)
 */
struct imx274_mode {
	const struct reg_8 *init_regs;
	unsigned int bin_ratio;
	int min_frame_len;
	int min_SHR;
	int max_fps;
	int nocpiop;
};

/*
 * imx274 test pattern related structure
 */
enum {
	TEST_PATTERN_DISABLED = 0,
	TEST_PATTERN_ALL_000H,
	TEST_PATTERN_ALL_FFFH,
	TEST_PATTERN_ALL_555H,
	TEST_PATTERN_ALL_AAAH,
	TEST_PATTERN_VSP_5AH, /* VERTICAL STRIPE PATTERN 555H/AAAH */
	TEST_PATTERN_VSP_A5H, /* VERTICAL STRIPE PATTERN AAAH/555H */
	TEST_PATTERN_VSP_05H, /* VERTICAL STRIPE PATTERN 000H/555H */
	TEST_PATTERN_VSP_50H, /* VERTICAL STRIPE PATTERN 555H/000H */
	TEST_PATTERN_VSP_0FH, /* VERTICAL STRIPE PATTERN 000H/FFFH */
	TEST_PATTERN_VSP_F0H, /* VERTICAL STRIPE PATTERN FFFH/000H */
	TEST_PATTERN_H_COLOR_BARS,
	TEST_PATTERN_V_COLOR_BARS,
};

static const char * const tp_qmenu[] = {
	"Disabled",
	"All 000h Pattern",
	"All FFFh Pattern",
	"All 555h Pattern",
	"All AAAh Pattern",
	"Vertical Stripe (555h / AAAh)",
	"Vertical Stripe (AAAh / 555h)",
	"Vertical Stripe (000h / 555h)",
	"Vertical Stripe (555h / 000h)",
	"Vertical Stripe (000h / FFFh)",
	"Vertical Stripe (FFFh / 000h)",
	"Vertical Color Bars",
	"Horizontal Color Bars",
};

/*
 * All-pixel scan mode (10-bit)
 * imx274 mode1(refer to datasheet) register configuration with
 * 3840x2160 resolution, raw10 data and mipi four lane output
 */
static const struct reg_8 imx274_mode1_3840x2160_raw10[] = {
	{0x3004, 0x01},
	{0x3005, 0x01},
	{0x3006, 0x00},
	{0x3007, 0xa2},

	{0x3018, 0xA2}, /* output XVS, HVS */

	{0x306B, 0x05},
	{0x30E2, 0x01},

	{0x30EE, 0x01},
	{0x3342, 0x0A},
	{0x3343, 0x00},
	{0x3344, 0x16},
	{0x3345, 0x00},
	{0x33A6, 0x01},
	{0x3528, 0x0E},
	{0x3554, 0x1F},
	{0x3555, 0x01},
	{0x3556, 0x01},
	{0x3557, 0x01},
	{0x3558, 0x01},
	{0x3559, 0x00},
	{0x355A, 0x00},
	{0x35BA, 0x0E},
	{0x366A, 0x1B},
	{0x366B, 0x1A},
	{0x366C, 0x19},
	{0x366D, 0x17},
	{0x3A41, 0x08},

	{IMX274_TABLE_END, 0x00}
};

/*
 * Horizontal/vertical 2/2-line binning
 * (Horizontal and vertical weightedbinning, 10-bit)
 * imx274 mode3(refer to datasheet) register configuration with
 * 1920x1080 resolution, raw10 data and mipi four lane output
 */
static const struct reg_8 imx274_mode3_1920x1080_raw10[] = {
	{0x3004, 0x02},
	{0x3005, 0x21},
	{0x3006, 0x00},
	{0x3007, 0xb1},

	{0x3018, 0xA2}, /* output XVS, HVS */

	{0x306B, 0x05},
	{0x30E2, 0x02},

	{0x30EE, 0x01},
	{0x3342, 0x0A},
	{0x3343, 0x00},
	{0x3344, 0x1A},
	{0x3345, 0x00},
	{0x33A6, 0x01},
	{0x3528, 0x0E},
	{0x3554, 0x00},
	{0x3555, 0x01},
	{0x3556, 0x01},
	{0x3557, 0x01},
	{0x3558, 0x01},
	{0x3559, 0x00},
	{0x355A, 0x00},
	{0x35BA, 0x0E},
	{0x366A, 0x1B},
	{0x366B, 0x1A},
	{0x366C, 0x19},
	{0x366D, 0x17},
	{0x3A41, 0x08},

	{IMX274_TABLE_END, 0x00}
};

/*
 * Vertical 2/3 subsampling binning horizontal 3 binning
 * imx274 mode5(refer to datasheet) register configuration with
 * 1280x720 resolution, raw10 data and mipi four lane output
 */
static const struct reg_8 imx274_mode5_1280x720_raw10[] = {
	{0x3004, 0x03},
	{0x3005, 0x31},
	{0x3006, 0x00},
	{0x3007, 0xa9},

	{0x3018, 0xA2}, /* output XVS, HVS */

	{0x306B, 0x05},
	{0x30E2, 0x03},

	{0x30EE, 0x01},
	{0x3342, 0x0A},
	{0x3343, 0x00},
	{0x3344, 0x1B},
	{0x3345, 0x00},
	{0x33A6, 0x01},
	{0x3528, 0x0E},
	{0x3554, 0x00},
	{0x3555, 0x01},
	{0x3556, 0x01},
	{0x3557, 0x01},
	{0x3558, 0x01},
	{0x3559, 0x00},
	{0x355A, 0x00},
	{0x35BA, 0x0E},
	{0x366A, 0x1B},
	{0x366B, 0x19},
	{0x366C, 0x17},
	{0x366D, 0x17},
	{0x3A41, 0x04},

	{IMX274_TABLE_END, 0x00}
};

/*
 * imx274 first step register configuration for
 * starting stream
 */
static const struct reg_8 imx274_start_1[] = {
	{IMX274_STANDBY_REG, 0x12},

	/* PLRD: clock settings */
	{0x3120, 0xF0},
	{0x3121, 0x00},
	{0x3122, 0x02},
	{0x3129, 0x9C},
	{0x312A, 0x02},
	{0x312D, 0x02},

	{0x310B, 0x00},

	/* PLSTMG */
	{0x304C, 0x00}, /* PLSTMG01 */
	{0x304D, 0x03},
	{0x331C, 0x1A},
	{0x331D, 0x00},
	{0x3502, 0x02},
	{0x3529, 0x0E},
	{0x352A, 0x0E},
	{0x352B, 0x0E},
	{0x3538, 0x0E},
	{0x3539, 0x0E},
	{0x3553, 0x00},
	{0x357D, 0x05},
	{0x357F, 0x05},
	{0x3581, 0x04},
	{0x3583, 0x76},
	{0x3587, 0x01},
	{0x35BB, 0x0E},
	{0x35BC, 0x0E},
	{0x35BD, 0x0E},
	{0x35BE, 0x0E},
	{0x35BF, 0x0E},
	{0x366E, 0x00},
	{0x366F, 0x00},
	{0x3670, 0x00},
	{0x3671, 0x00},

	/* PSMIPI */
	{0x3304, 0x32}, /* PSMIPI1 */
	{0x3305, 0x00},
	{0x3306, 0x32},
	{0x3307, 0x00},
	{0x3590, 0x32},
	{0x3591, 0x00},
	{0x3686, 0x32},
	{0x3687, 0x00},

	{IMX274_TABLE_END, 0x00}
};

/*
 * imx274 second step register configuration for
 * starting stream
 */
static const struct reg_8 imx274_start_2[] = {
	{IMX274_STANDBY_REG, 0x00},
	{0x303E, 0x02}, /* SYS_MODE = 2 */
	{IMX274_TABLE_END, 0x00}
};

/*
 * imx274 third step register configuration for
 * starting stream
 */
static const struct reg_8 imx274_start_3[] = {
	{0x30F4, 0x00},
	{0x3018, 0xA2}, /* XHS VHS OUTPUT */
	{IMX274_TABLE_END, 0x00}
};

/*
 * imx274 register configuration for stopping stream
 */
static const struct reg_8 imx274_stop[] = {
	{IMX274_STANDBY_REG, 0x01},
	{IMX274_TABLE_END, 0x00}
};

/*
 * imx274 disable test pattern register configuration
 */
static const struct reg_8 imx274_tp_disabled[] = {
	{0x303C, 0x00},
	{0x377F, 0x00},
	{0x3781, 0x00},
	{0x370B, 0x00},
	{IMX274_TABLE_END, 0x00}
};

/*
 * imx274 test pattern register configuration
 * reg 0x303D defines the test pattern modes
 */
static const struct reg_8 imx274_tp_regs[] = {
	{0x303C, 0x11},
	{0x370E, 0x01},
	{0x377F, 0x01},
	{0x3781, 0x01},
	{0x370B, 0x11},
	{IMX274_TABLE_END, 0x00}
};

/* nocpiop happens to be the same number for the implemented modes */
static const struct imx274_mode imx274_modes[] = {
	{
		/* mode 1, 4K */
		.bin_ratio = 1,
		.init_regs = imx274_mode1_3840x2160_raw10,
		.min_frame_len = 4550,
		.min_SHR = 12,
		.max_fps = 60,
		.nocpiop = 112,
	},
	{
		/* mode 3, 1080p */
		.bin_ratio = 2,
		.init_regs = imx274_mode3_1920x1080_raw10,
		.min_frame_len = 2310,
		.min_SHR = 8,
		.max_fps = 120,
		.nocpiop = 112,
	},
	{
		/* mode 5, 720p */
		.bin_ratio = 3,
		.init_regs = imx274_mode5_1280x720_raw10,
		.min_frame_len = 2310,
		.min_SHR = 8,
		.max_fps = 120,
		.nocpiop = 112,
	},
};

/*
 * struct imx274_ctrls - imx274 ctrl structure
 * @handler: V4L2 ctrl handler structure
 * @exposure: Pointer to expsure ctrl structure
 * @gain: Pointer to gain ctrl structure
 * @vflip: Pointer to vflip ctrl structure
 * @test_pattern: Pointer to test pattern ctrl structure
 */
struct imx274_ctrls {
	struct v4l2_ctrl_handler handler;
	struct v4l2_ctrl *exposure;
	struct v4l2_ctrl *gain;
	struct v4l2_ctrl *vflip;
	struct v4l2_ctrl *test_pattern;
};

/*
 * struct stim274 - imx274 device structure
 * @sd: V4L2 subdevice structure
 * @pad: Media pad structure
 * @client: Pointer to I2C client
 * @ctrls: imx274 control structure
 * @crop: rect to be captured
 * @compose: compose rect, i.e. output resolution
 * @format: V4L2 media bus frame format structure
 *          (width and height are in sync with the compose rect)
 * @frame_rate: V4L2 frame rate structure
 * @regmap: Pointer to regmap structure
 * @reset_gpio: Pointer to reset gpio
 * @lock: Mutex structure
 * @mode: Parameters for the selected readout mode
 */
struct stimx274 {
	struct v4l2_subdev sd;
	struct media_pad pad;
	struct i2c_client *client;
	struct imx274_ctrls ctrls;
	struct v4l2_rect crop;
	struct v4l2_mbus_framefmt format;
	struct v4l2_fract frame_interval;
	struct regmap *regmap;
	struct gpio_desc *reset_gpio;
	struct mutex lock; /* mutex lock for operations */
	const struct imx274_mode *mode;
};

#define IMX274_ROUND(dim, step, flags)			\
	((flags) & V4L2_SEL_FLAG_GE			\
	 ? roundup((dim), (step))			\
	 : ((flags) & V4L2_SEL_FLAG_LE			\
	    ? rounddown((dim), (step))			\
	    : rounddown((dim) + (step) / 2, (step))))

/*
 * Function declaration
 */
static int imx274_set_gain(struct stimx274 *priv, struct v4l2_ctrl *ctrl);
static int imx274_set_exposure(struct stimx274 *priv, int val);
static int imx274_set_vflip(struct stimx274 *priv, int val);
static int imx274_set_test_pattern(struct stimx274 *priv, int val);
static int imx274_set_frame_interval(struct stimx274 *priv,
				     struct v4l2_fract frame_interval);

static inline void msleep_range(unsigned int delay_base)
{
	usleep_range(delay_base * 1000, delay_base * 1000 + 500);
}

/*
 * v4l2_ctrl and v4l2_subdev related operations
 */
static inline struct v4l2_subdev *ctrl_to_sd(struct v4l2_ctrl *ctrl)
{
	return &container_of(ctrl->handler,
			     struct stimx274, ctrls.handler)->sd;
}

static inline struct stimx274 *to_imx274(struct v4l2_subdev *sd)
{
	return container_of(sd, struct stimx274, sd);
}

/*
 * Writing a register table
 *
 * @priv: Pointer to device
 * @table: Table containing register values (with optional delays)
 *
 * This is used to write register table into sensor's reg map.
 *
 * Return: 0 on success, errors otherwise
 */
static int imx274_write_table(struct stimx274 *priv, const struct reg_8 table[])
{
	struct regmap *regmap = priv->regmap;
	int err = 0;
	const struct reg_8 *next;
	u8 val;

	int range_start = -1;
	int range_count = 0;
	u8 range_vals[16];
	int max_range_vals = ARRAY_SIZE(range_vals);

	for (next = table;; next++) {
		if ((next->addr != range_start + range_count) ||
		    (next->addr == IMX274_TABLE_END) ||
		    (next->addr == IMX274_TABLE_WAIT_MS) ||
		    (range_count == max_range_vals)) {
			if (range_count == 1)
				err = regmap_write(regmap,
						   range_start, range_vals[0]);
			else if (range_count > 1)
				err = regmap_bulk_write(regmap, range_start,
							&range_vals[0],
							range_count);
			else
				err = 0;

			if (err)
				return err;

			range_start = -1;
			range_count = 0;

			/* Handle special address values */
			if (next->addr == IMX274_TABLE_END)
				break;

			if (next->addr == IMX274_TABLE_WAIT_MS) {
				msleep_range(next->val);
				continue;
			}
		}

		val = next->val;

		if (range_start == -1)
			range_start = next->addr;

		range_vals[range_count++] = val;
	}
	return 0;
}

static inline int imx274_write_reg(struct stimx274 *priv, u16 addr, u8 val)
{
	unsigned int uint_val;
	int err;

<<<<<<< HEAD
	err = regmap_read(priv->regmap, addr, &uint_val);
=======
	err = regmap_write(priv->regmap, addr, val);
>>>>>>> fa578e9d
	if (err)
		dev_err(&priv->client->dev,
			"%s : i2c write failed, %x = %x\n", __func__,
			addr, val);
	else
		dev_dbg(&priv->client->dev,
			"%s : addr 0x%x, val=0x%x\n", __func__,
<<<<<<< HEAD
			addr, uint_val);

	*val = uint_val;
=======
			addr, val);
>>>>>>> fa578e9d
	return err;
}

/**
 * Read a multibyte register.
 *
 * Uses a bulk read where possible.
 *
 * @priv: Pointer to device structure
 * @addr: Address of the LSB register.  Other registers must be
 *        consecutive, least-to-most significant.
 * @val: Pointer to store the register value (cpu endianness)
 * @nbytes: Number of bytes to read (range: [1..3]).
 *          Other bytes are zet to 0.
 *
 * Return: 0 on success, errors otherwise
 */
static int imx274_read_mbreg(struct stimx274 *priv, u16 addr, u32 *val,
			     size_t nbytes)
{
	__le32 val_le = 0;
	int err;

	err = regmap_bulk_read(priv->regmap, addr, &val_le, nbytes);
	if (err) {
		dev_err(&priv->client->dev,
			"%s : i2c bulk read failed, %x (%zu bytes)\n",
			__func__, addr, nbytes);
	} else {
		*val = le32_to_cpu(val_le);
		dev_dbg(&priv->client->dev,
			"%s : addr 0x%x, val=0x%x (%zu bytes)\n",
			__func__, addr, *val, nbytes);
	}

	return err;
}

/**
 * Write a multibyte register.
 *
 * Uses a bulk write where possible.
 *
 * @priv: Pointer to device structure
 * @addr: Address of the LSB register.  Other registers must be
 *        consecutive, least-to-most significant.
 * @val: Value to be written to the register (cpu endianness)
 * @nbytes: Number of bytes to write (range: [1..3])
 */
static int imx274_write_mbreg(struct stimx274 *priv, u16 addr, u32 val,
			      size_t nbytes)
{
	__le32 val_le = cpu_to_le32(val);
	int err;

	err = regmap_bulk_write(priv->regmap, addr, &val_le, nbytes);
	if (err)
		dev_err(&priv->client->dev,
			"%s : i2c bulk write failed, %x = %x (%zu bytes)\n",
			__func__, addr, val, nbytes);
	else
		dev_dbg(&priv->client->dev,
			"%s : addr 0x%x, val=0x%x (%zu bytes)\n",
			__func__, addr, val, nbytes);
	return err;
}

/*
 * Set mode registers to start stream.
 * @priv: Pointer to device structure
 *
 * Return: 0 on success, errors otherwise
 */
static int imx274_mode_regs(struct stimx274 *priv)
{
	int err = 0;

	err = imx274_write_table(priv, imx274_start_1);
	if (err)
		return err;

	err = imx274_write_table(priv, priv->mode->init_regs);

	return err;
}

/*
 * imx274_start_stream - Function for starting stream per mode index
 * @priv: Pointer to device structure
 *
 * Return: 0 on success, errors otherwise
 */
static int imx274_start_stream(struct stimx274 *priv)
{
	int err = 0;

	/*
	 * Refer to "Standby Cancel Sequence when using CSI-2" in
	 * imx274 datasheet, it should wait 10ms or more here.
	 * give it 1 extra ms for margin
	 */
	msleep_range(11);
	err = imx274_write_table(priv, imx274_start_2);
	if (err)
		return err;

	/*
	 * Refer to "Standby Cancel Sequence when using CSI-2" in
	 * imx274 datasheet, it should wait 7ms or more here.
	 * give it 1 extra ms for margin
	 */
	msleep_range(8);
	err = imx274_write_table(priv, imx274_start_3);
	if (err)
		return err;

	return 0;
}

/*
 * imx274_reset - Function called to reset the sensor
 * @priv: Pointer to device structure
 * @rst: Input value for determining the sensor's end state after reset
 *
 * Set the senor in reset and then
 * if rst = 0, keep it in reset;
 * if rst = 1, bring it out of reset.
 *
 */
static void imx274_reset(struct stimx274 *priv, int rst)
{
	gpiod_set_value_cansleep(priv->reset_gpio, 0);
	usleep_range(IMX274_RESET_DELAY1, IMX274_RESET_DELAY2);
	gpiod_set_value_cansleep(priv->reset_gpio, !!rst);
	usleep_range(IMX274_RESET_DELAY1, IMX274_RESET_DELAY2);
}

/**
 * imx274_s_ctrl - This is used to set the imx274 V4L2 controls
 * @ctrl: V4L2 control to be set
 *
 * This function is used to set the V4L2 controls for the imx274 sensor.
 *
 * Return: 0 on success, errors otherwise
 */
static int imx274_s_ctrl(struct v4l2_ctrl *ctrl)
{
	struct v4l2_subdev *sd = ctrl_to_sd(ctrl);
	struct stimx274 *imx274 = to_imx274(sd);
	int ret = -EINVAL;

	dev_dbg(&imx274->client->dev,
		"%s : s_ctrl: %s, value: %d\n", __func__,
		ctrl->name, ctrl->val);

	switch (ctrl->id) {
	case V4L2_CID_EXPOSURE:
		dev_dbg(&imx274->client->dev,
			"%s : set V4L2_CID_EXPOSURE\n", __func__);
		ret = imx274_set_exposure(imx274, ctrl->val);
		break;

	case V4L2_CID_GAIN:
		dev_dbg(&imx274->client->dev,
			"%s : set V4L2_CID_GAIN\n", __func__);
		ret = imx274_set_gain(imx274, ctrl);
		break;

	case V4L2_CID_VFLIP:
		dev_dbg(&imx274->client->dev,
			"%s : set V4L2_CID_VFLIP\n", __func__);
		ret = imx274_set_vflip(imx274, ctrl->val);
		break;

	case V4L2_CID_TEST_PATTERN:
		dev_dbg(&imx274->client->dev,
			"%s : set V4L2_CID_TEST_PATTERN\n", __func__);
		ret = imx274_set_test_pattern(imx274, ctrl->val);
		break;
	}

	return ret;
}

static int imx274_binning_goodness(struct stimx274 *imx274,
				   int w, int ask_w,
				   int h, int ask_h, u32 flags)
{
	struct device *dev = &imx274->client->dev;
	const int goodness = 100000;
	int val = 0;

	if (flags & V4L2_SEL_FLAG_GE) {
		if (w < ask_w)
			val -= goodness;
		if (h < ask_h)
			val -= goodness;
	}

	if (flags & V4L2_SEL_FLAG_LE) {
		if (w > ask_w)
			val -= goodness;
		if (h > ask_h)
			val -= goodness;
	}

	val -= abs(w - ask_w);
	val -= abs(h - ask_h);

	dev_dbg(dev, "%s: ask %dx%d, size %dx%d, goodness %d\n",
		__func__, ask_w, ask_h, w, h, val);

	return val;
}

/**
 * Helper function to change binning and set both compose and format.
 *
 * We have two entry points to change binning: set_fmt and
 * set_selection(COMPOSE). Both have to compute the new output size
 * and set it in both the compose rect and the frame format size. We
 * also need to do the same things after setting cropping to restore
 * 1:1 binning.
 *
 * This function contains the common code for these three cases, it
 * has many arguments in order to accommodate the needs of all of
 * them.
 *
 * Must be called with imx274->lock locked.
 *
 * @imx274: The device object
 * @cfg:    The pad config we are editing for TRY requests
 * @which:  V4L2_SUBDEV_FORMAT_ACTIVE or V4L2_SUBDEV_FORMAT_TRY from the caller
 * @width:  Input-output parameter: set to the desired width before
 *          the call, contains the chosen value after returning successfully
 * @height: Input-output parameter for height (see @width)
 * @flags:  Selection flags from struct v4l2_subdev_selection, or 0 if not
 *          available (when called from set_fmt)
 */
static int __imx274_change_compose(struct stimx274 *imx274,
				   struct v4l2_subdev_pad_config *cfg,
				   u32 which,
				   u32 *width,
				   u32 *height,
				   u32 flags)
{
	struct device *dev = &imx274->client->dev;
	const struct v4l2_rect *cur_crop;
	struct v4l2_mbus_framefmt *tgt_fmt;
	unsigned int i;
	const struct imx274_mode *best_mode = &imx274_modes[0];
	int best_goodness = INT_MIN;

	if (which == V4L2_SUBDEV_FORMAT_TRY) {
		cur_crop = &cfg->try_crop;
		tgt_fmt = &cfg->try_fmt;
	} else {
		cur_crop = &imx274->crop;
		tgt_fmt = &imx274->format;
	}

	for (i = 0; i < ARRAY_SIZE(imx274_modes); i++) {
		unsigned int ratio = imx274_modes[i].bin_ratio;

		int goodness = imx274_binning_goodness(
			imx274,
			cur_crop->width / ratio, *width,
			cur_crop->height / ratio, *height,
			flags);

		if (goodness >= best_goodness) {
			best_goodness = goodness;
			best_mode = &imx274_modes[i];
		}
	}

	*width = cur_crop->width / best_mode->bin_ratio;
	*height = cur_crop->height / best_mode->bin_ratio;

	if (which == V4L2_SUBDEV_FORMAT_ACTIVE)
		imx274->mode = best_mode;

	dev_dbg(dev, "%s: selected %u:1 binning\n",
		__func__, best_mode->bin_ratio);

	tgt_fmt->width = *width;
	tgt_fmt->height = *height;
	tgt_fmt->field = V4L2_FIELD_NONE;

	return 0;
}

/**
 * imx274_get_fmt - Get the pad format
 * @sd: Pointer to V4L2 Sub device structure
 * @cfg: Pointer to sub device pad information structure
 * @fmt: Pointer to pad level media bus format
 *
 * This function is used to get the pad format information.
 *
 * Return: 0 on success
 */
static int imx274_get_fmt(struct v4l2_subdev *sd,
			  struct v4l2_subdev_pad_config *cfg,
			  struct v4l2_subdev_format *fmt)
{
	struct stimx274 *imx274 = to_imx274(sd);

	mutex_lock(&imx274->lock);
	fmt->format = imx274->format;
	mutex_unlock(&imx274->lock);
	return 0;
}

/**
 * imx274_set_fmt - This is used to set the pad format
 * @sd: Pointer to V4L2 Sub device structure
 * @cfg: Pointer to sub device pad information structure
 * @format: Pointer to pad level media bus format
 *
 * This function is used to set the pad format.
 *
 * Return: 0 on success
 */
static int imx274_set_fmt(struct v4l2_subdev *sd,
			  struct v4l2_subdev_pad_config *cfg,
			  struct v4l2_subdev_format *format)
{
	struct v4l2_mbus_framefmt *fmt = &format->format;
	struct stimx274 *imx274 = to_imx274(sd);
	int err = 0;

	mutex_lock(&imx274->lock);

	err = __imx274_change_compose(imx274, cfg, format->which,
				      &fmt->width, &fmt->height, 0);

	if (err)
		goto out;

	/*
	 * __imx274_change_compose already set width and height in the
	 * applicable format, but we need to keep all other format
	 * values, so do a full copy here
	 */
	fmt->field = V4L2_FIELD_NONE;
	if (format->which == V4L2_SUBDEV_FORMAT_TRY)
		cfg->try_fmt = *fmt;
	else
		imx274->format = *fmt;

out:
	mutex_unlock(&imx274->lock);

	return err;
}

static int imx274_get_selection(struct v4l2_subdev *sd,
				struct v4l2_subdev_pad_config *cfg,
				struct v4l2_subdev_selection *sel)
{
	struct stimx274 *imx274 = to_imx274(sd);
	const struct v4l2_rect *src_crop;
	const struct v4l2_mbus_framefmt *src_fmt;
	int ret = 0;

	if (sel->pad != 0)
		return -EINVAL;

	if (sel->target == V4L2_SEL_TGT_CROP_BOUNDS) {
		sel->r.left = 0;
		sel->r.top = 0;
		sel->r.width = IMX274_MAX_WIDTH;
		sel->r.height = IMX274_MAX_HEIGHT;
		return 0;
	}

	if (sel->which == V4L2_SUBDEV_FORMAT_TRY) {
		src_crop = &cfg->try_crop;
		src_fmt = &cfg->try_fmt;
	} else {
		src_crop = &imx274->crop;
		src_fmt = &imx274->format;
	}

	mutex_lock(&imx274->lock);

	switch (sel->target) {
	case V4L2_SEL_TGT_CROP:
		sel->r = *src_crop;
		break;
	case V4L2_SEL_TGT_COMPOSE_BOUNDS:
		sel->r.top = 0;
		sel->r.left = 0;
		sel->r.width = src_crop->width;
		sel->r.height = src_crop->height;
		break;
	case V4L2_SEL_TGT_COMPOSE:
		sel->r.top = 0;
		sel->r.left = 0;
		sel->r.width = src_fmt->width;
		sel->r.height = src_fmt->height;
		break;
	default:
		ret = -EINVAL;
	}

	mutex_unlock(&imx274->lock);

	return ret;
}

static int imx274_set_selection_crop(struct stimx274 *imx274,
				     struct v4l2_subdev_pad_config *cfg,
				     struct v4l2_subdev_selection *sel)
{
	struct v4l2_rect *tgt_crop;
	struct v4l2_rect new_crop;
	bool size_changed;

	/*
	 * h_step could be 12 or 24 depending on the binning. But we
	 * won't know the binning until we choose the mode later in
	 * __imx274_change_compose(). Thus let's be safe and use the
	 * most conservative value in all cases.
	 */
	const u32 h_step = 24;

	new_crop.width = min_t(u32,
			       IMX274_ROUND(sel->r.width, h_step, sel->flags),
			       IMX274_MAX_WIDTH);

	/* Constraint: HTRIMMING_END - HTRIMMING_START >= 144 */
	if (new_crop.width < 144)
		new_crop.width = 144;

	new_crop.left = min_t(u32,
			      IMX274_ROUND(sel->r.left, h_step, 0),
			      IMX274_MAX_WIDTH - new_crop.width);

	new_crop.height = min_t(u32,
				IMX274_ROUND(sel->r.height, 2, sel->flags),
				IMX274_MAX_HEIGHT);

	new_crop.top = min_t(u32, IMX274_ROUND(sel->r.top, 2, 0),
			     IMX274_MAX_HEIGHT - new_crop.height);

	sel->r = new_crop;

	if (sel->which == V4L2_SUBDEV_FORMAT_TRY)
		tgt_crop = &cfg->try_crop;
	else
		tgt_crop = &imx274->crop;

	mutex_lock(&imx274->lock);

	size_changed = (new_crop.width != tgt_crop->width ||
			new_crop.height != tgt_crop->height);

	/* __imx274_change_compose needs the new size in *tgt_crop */
	*tgt_crop = new_crop;

	/* if crop size changed then reset the output image size */
	if (size_changed)
		__imx274_change_compose(imx274, cfg, sel->which,
					&new_crop.width, &new_crop.height,
					sel->flags);

	mutex_unlock(&imx274->lock);

	return 0;
}

static int imx274_set_selection(struct v4l2_subdev *sd,
				struct v4l2_subdev_pad_config *cfg,
				struct v4l2_subdev_selection *sel)
{
	struct stimx274 *imx274 = to_imx274(sd);

	if (sel->pad != 0)
		return -EINVAL;

	if (sel->target == V4L2_SEL_TGT_CROP)
		return imx274_set_selection_crop(imx274, cfg, sel);

	if (sel->target == V4L2_SEL_TGT_COMPOSE) {
		int err;

		mutex_lock(&imx274->lock);
		err =  __imx274_change_compose(imx274, cfg, sel->which,
					       &sel->r.width, &sel->r.height,
					       sel->flags);
		mutex_unlock(&imx274->lock);

		/*
		 * __imx274_change_compose already set width and
		 * height in set->r, we still need to set top-left
		 */
		if (!err) {
			sel->r.top = 0;
			sel->r.left = 0;
		}

		return err;
	}

	return -EINVAL;
}

static int imx274_apply_trimming(struct stimx274 *imx274)
{
	u32 h_start;
	u32 h_end;
	u32 hmax;
	u32 v_cut;
	s32 v_pos;
	u32 write_v_size;
	u32 y_out_size;
	int err;

	h_start = imx274->crop.left + 12;
	h_end = h_start + imx274->crop.width;

	/* Use the minimum allowed value of HMAX */
	/* Note: except in mode 1, (width / 16 + 23) is always < hmax_min */
	/* Note: 260 is the minimum HMAX in all implemented modes */
	hmax = max_t(u32, 260, (imx274->crop.width) / 16 + 23);

	/* invert v_pos if VFLIP */
	v_pos = imx274->ctrls.vflip->cur.val ?
		(-imx274->crop.top / 2) : (imx274->crop.top / 2);
	v_cut = (IMX274_MAX_HEIGHT - imx274->crop.height) / 2;
	write_v_size = imx274->crop.height + 22;
	y_out_size   = imx274->crop.height + 14;

	err = imx274_write_mbreg(imx274, IMX274_HMAX_REG_LSB, hmax, 2);
	if (!err)
		err = imx274_write_mbreg(imx274, IMX274_HTRIM_EN_REG, 1, 1);
	if (!err)
		err = imx274_write_mbreg(imx274, IMX274_HTRIM_START_REG_LSB,
					 h_start, 2);
	if (!err)
		err = imx274_write_mbreg(imx274, IMX274_HTRIM_END_REG_LSB,
					 h_end, 2);
	if (!err)
		err = imx274_write_mbreg(imx274, IMX274_VWIDCUTEN_REG, 1, 1);
	if (!err)
		err = imx274_write_mbreg(imx274, IMX274_VWIDCUT_REG_LSB,
					 v_cut, 2);
	if (!err)
		err = imx274_write_mbreg(imx274, IMX274_VWINPOS_REG_LSB,
					 v_pos, 2);
	if (!err)
		err = imx274_write_mbreg(imx274, IMX274_WRITE_VSIZE_REG_LSB,
					 write_v_size, 2);
	if (!err)
		err = imx274_write_mbreg(imx274, IMX274_Y_OUT_SIZE_REG_LSB,
					 y_out_size, 2);

	return err;
}

/**
 * imx274_g_frame_interval - Get the frame interval
 * @sd: Pointer to V4L2 Sub device structure
 * @fi: Pointer to V4l2 Sub device frame interval structure
 *
 * This function is used to get the frame interval.
 *
 * Return: 0 on success
 */
static int imx274_g_frame_interval(struct v4l2_subdev *sd,
				   struct v4l2_subdev_frame_interval *fi)
{
	struct stimx274 *imx274 = to_imx274(sd);

	fi->interval = imx274->frame_interval;
	dev_dbg(&imx274->client->dev, "%s frame rate = %d / %d\n",
		__func__, imx274->frame_interval.numerator,
		imx274->frame_interval.denominator);

	return 0;
}

/**
 * imx274_s_frame_interval - Set the frame interval
 * @sd: Pointer to V4L2 Sub device structure
 * @fi: Pointer to V4l2 Sub device frame interval structure
 *
 * This function is used to set the frame intervavl.
 *
 * Return: 0 on success
 */
static int imx274_s_frame_interval(struct v4l2_subdev *sd,
				   struct v4l2_subdev_frame_interval *fi)
{
	struct stimx274 *imx274 = to_imx274(sd);
	struct v4l2_ctrl *ctrl = imx274->ctrls.exposure;
	int min, max, def;
	int ret;

	mutex_lock(&imx274->lock);
	ret = imx274_set_frame_interval(imx274, fi->interval);

	if (!ret) {
		/*
		 * exposure time range is decided by frame interval
		 * need to update it after frame interval changes
		 */
		min = IMX274_MIN_EXPOSURE_TIME;
		max = fi->interval.numerator * 1000000
			/ fi->interval.denominator;
		def = max;
		if (__v4l2_ctrl_modify_range(ctrl, min, max, 1, def)) {
			dev_err(&imx274->client->dev,
				"Exposure ctrl range update failed\n");
			goto unlock;
		}

		/* update exposure time accordingly */
		imx274_set_exposure(imx274, ctrl->val);

		dev_dbg(&imx274->client->dev, "set frame interval to %uus\n",
			fi->interval.numerator * 1000000
			/ fi->interval.denominator);
	}

unlock:
	mutex_unlock(&imx274->lock);

	return ret;
}

/**
 * imx274_load_default - load default control values
 * @priv: Pointer to device structure
 *
 * Return: 0 on success, errors otherwise
 */
static int imx274_load_default(struct stimx274 *priv)
{
	int ret;

	/* load default control values */
	priv->frame_interval.numerator = 1;
	priv->frame_interval.denominator = IMX274_DEF_FRAME_RATE;
	priv->ctrls.exposure->val = 1000000 / IMX274_DEF_FRAME_RATE;
	priv->ctrls.gain->val = IMX274_DEF_GAIN;
	priv->ctrls.vflip->val = 0;
	priv->ctrls.test_pattern->val = TEST_PATTERN_DISABLED;

	/* update frame rate */
	ret = imx274_set_frame_interval(priv,
					priv->frame_interval);
	if (ret)
		return ret;

	/* update exposure time */
	ret = v4l2_ctrl_s_ctrl(priv->ctrls.exposure, priv->ctrls.exposure->val);
	if (ret)
		return ret;

	/* update gain */
	ret = v4l2_ctrl_s_ctrl(priv->ctrls.gain, priv->ctrls.gain->val);
	if (ret)
		return ret;

	/* update vflip */
	ret = v4l2_ctrl_s_ctrl(priv->ctrls.vflip, priv->ctrls.vflip->val);
	if (ret)
		return ret;

	return 0;
}

/**
 * imx274_s_stream - It is used to start/stop the streaming.
 * @sd: V4L2 Sub device
 * @on: Flag (True / False)
 *
 * This function controls the start or stop of streaming for the
 * imx274 sensor.
 *
 * Return: 0 on success, errors otherwise
 */
static int imx274_s_stream(struct v4l2_subdev *sd, int on)
{
	struct stimx274 *imx274 = to_imx274(sd);
	int ret = 0;

	dev_dbg(&imx274->client->dev, "%s : %s, mode index = %td\n", __func__,
		on ? "Stream Start" : "Stream Stop",
		imx274->mode - &imx274_modes[0]);

	mutex_lock(&imx274->lock);

	if (on) {
		/* load mode registers */
		ret = imx274_mode_regs(imx274);
		if (ret)
			goto fail;

		ret = imx274_apply_trimming(imx274);
		if (ret)
			goto fail;

		/*
		 * update frame rate & expsoure. if the last mode is different,
		 * HMAX could be changed. As the result, frame rate & exposure
		 * are changed.
		 * gain is not affected.
		 */
		ret = imx274_set_frame_interval(imx274,
						imx274->frame_interval);
		if (ret)
			goto fail;

		/* update exposure time */
		ret = __v4l2_ctrl_s_ctrl(imx274->ctrls.exposure,
					 imx274->ctrls.exposure->val);
		if (ret)
			goto fail;

		/* start stream */
		ret = imx274_start_stream(imx274);
		if (ret)
			goto fail;
	} else {
		/* stop stream */
		ret = imx274_write_table(imx274, imx274_stop);
		if (ret)
			goto fail;
	}

	mutex_unlock(&imx274->lock);
	dev_dbg(&imx274->client->dev, "%s : Done\n", __func__);
	return 0;

fail:
	mutex_unlock(&imx274->lock);
	dev_err(&imx274->client->dev, "s_stream failed\n");
	return ret;
}

/*
 * imx274_get_frame_length - Function for obtaining current frame length
 * @priv: Pointer to device structure
 * @val: Pointer to obainted value
 *
 * frame_length = vmax x (svr + 1), in unit of hmax.
 *
 * Return: 0 on success
 */
static int imx274_get_frame_length(struct stimx274 *priv, u32 *val)
{
	int err;
	u32 svr;
	u32 vmax;

	err = imx274_read_mbreg(priv, IMX274_SVR_REG_LSB, &svr, 2);
	if (err)
		goto fail;

	err = imx274_read_mbreg(priv, IMX274_VMAX_REG_3, &vmax, 3);
	if (err)
		goto fail;

	*val = vmax * (svr + 1);

	return 0;

fail:
	dev_err(&priv->client->dev, "%s error = %d\n", __func__, err);
	return err;
}

static int imx274_clamp_coarse_time(struct stimx274 *priv, u32 *val,
				    u32 *frame_length)
{
	int err;

	err = imx274_get_frame_length(priv, frame_length);
	if (err)
		return err;

	if (*frame_length < priv->mode->min_frame_len)
		*frame_length =  priv->mode->min_frame_len;

	*val = *frame_length - *val; /* convert to raw shr */
	if (*val > *frame_length - IMX274_SHR_LIMIT_CONST)
		*val = *frame_length - IMX274_SHR_LIMIT_CONST;
	else if (*val < priv->mode->min_SHR)
		*val = priv->mode->min_SHR;

	return 0;
}

/*
 * imx274_set_digital gain - Function called when setting digital gain
 * @priv: Pointer to device structure
 * @dgain: Value of digital gain.
 *
 * Digital gain has only 4 steps: 1x, 2x, 4x, and 8x
 *
 * Return: 0 on success
 */
static int imx274_set_digital_gain(struct stimx274 *priv, u32 dgain)
{
	u8 reg_val;

	reg_val = ffs(dgain);

	if (reg_val)
		reg_val--;

	reg_val = clamp(reg_val, (u8)0, (u8)3);

	return imx274_write_reg(priv, IMX274_DIGITAL_GAIN_REG,
				reg_val & IMX274_MASK_LSB_4_BITS);
}

/*
 * imx274_set_gain - Function called when setting gain
 * @priv: Pointer to device structure
 * @val: Value of gain. the real value = val << IMX274_GAIN_SHIFT;
 * @ctrl: v4l2 control pointer
 *
 * Set the gain based on input value.
 * The caller should hold the mutex lock imx274->lock if necessary
 *
 * Return: 0 on success
 */
static int imx274_set_gain(struct stimx274 *priv, struct v4l2_ctrl *ctrl)
{
	int err;
	u32 gain, analog_gain, digital_gain, gain_reg;

	gain = (u32)(ctrl->val);

	dev_dbg(&priv->client->dev,
		"%s : input gain = %d.%d\n", __func__,
		gain >> IMX274_GAIN_SHIFT,
		((gain & IMX274_GAIN_SHIFT_MASK) * 100) >> IMX274_GAIN_SHIFT);

	if (gain > IMX274_MAX_DIGITAL_GAIN * IMX274_MAX_ANALOG_GAIN)
		gain = IMX274_MAX_DIGITAL_GAIN * IMX274_MAX_ANALOG_GAIN;
	else if (gain < IMX274_MIN_GAIN)
		gain = IMX274_MIN_GAIN;

	if (gain <= IMX274_MAX_ANALOG_GAIN)
		digital_gain = 1;
	else if (gain <= IMX274_MAX_ANALOG_GAIN * 2)
		digital_gain = 2;
	else if (gain <= IMX274_MAX_ANALOG_GAIN * 4)
		digital_gain = 4;
	else
		digital_gain = IMX274_MAX_DIGITAL_GAIN;

	analog_gain = gain / digital_gain;

	dev_dbg(&priv->client->dev,
		"%s : digital gain = %d, analog gain = %d.%d\n",
		__func__, digital_gain, analog_gain >> IMX274_GAIN_SHIFT,
		((analog_gain & IMX274_GAIN_SHIFT_MASK) * 100)
		>> IMX274_GAIN_SHIFT);

	err = imx274_set_digital_gain(priv, digital_gain);
	if (err)
		goto fail;

	/* convert to register value, refer to imx274 datasheet */
	gain_reg = (u32)IMX274_GAIN_CONST -
		(IMX274_GAIN_CONST << IMX274_GAIN_SHIFT) / analog_gain;
	if (gain_reg > IMX274_GAIN_REG_MAX)
		gain_reg = IMX274_GAIN_REG_MAX;

	err = imx274_write_mbreg(priv, IMX274_ANALOG_GAIN_ADDR_LSB, gain_reg,
				 2);
	if (err)
		goto fail;

	if (IMX274_GAIN_CONST - gain_reg == 0) {
		err = -EINVAL;
		goto fail;
	}

	/* convert register value back to gain value */
	ctrl->val = (IMX274_GAIN_CONST << IMX274_GAIN_SHIFT)
			/ (IMX274_GAIN_CONST - gain_reg) * digital_gain;

	dev_dbg(&priv->client->dev,
		"%s : GAIN control success, gain_reg = %d, new gain = %d\n",
		__func__, gain_reg, ctrl->val);

	return 0;

fail:
	dev_err(&priv->client->dev, "%s error = %d\n", __func__, err);
	return err;
}

/*
 * imx274_set_coarse_time - Function called when setting SHR value
 * @priv: Pointer to device structure
 * @val: Value for exposure time in number of line_length, or [HMAX]
 *
 * Set SHR value based on input value.
 *
 * Return: 0 on success
 */
static int imx274_set_coarse_time(struct stimx274 *priv, u32 *val)
{
	int err;
	u32 coarse_time, frame_length;

	coarse_time = *val;

	/* convert exposure_time to appropriate SHR value */
	err = imx274_clamp_coarse_time(priv, &coarse_time, &frame_length);
	if (err)
		goto fail;

	err = imx274_write_mbreg(priv, IMX274_SHR_REG_LSB, coarse_time, 2);
	if (err)
		goto fail;

	*val = frame_length - coarse_time;
	return 0;

fail:
	dev_err(&priv->client->dev, "%s error = %d\n", __func__, err);
	return err;
}

/*
 * imx274_set_exposure - Function called when setting exposure time
 * @priv: Pointer to device structure
 * @val: Variable for exposure time, in the unit of micro-second
 *
 * Set exposure time based on input value.
 * The caller should hold the mutex lock imx274->lock if necessary
 *
 * Return: 0 on success
 */
static int imx274_set_exposure(struct stimx274 *priv, int val)
{
	int err;
	u32 hmax;
	u32 coarse_time; /* exposure time in unit of line (HMAX)*/

	dev_dbg(&priv->client->dev,
		"%s : EXPOSURE control input = %d\n", __func__, val);

	/* step 1: convert input exposure_time (val) into number of 1[HMAX] */

	err = imx274_read_mbreg(priv, IMX274_HMAX_REG_LSB, &hmax, 2);
	if (err)
		goto fail;

	if (hmax == 0) {
		err = -EINVAL;
		goto fail;
	}

	coarse_time = (IMX274_PIXCLK_CONST1 / IMX274_PIXCLK_CONST2 * val
			- priv->mode->nocpiop) / hmax;

	/* step 2: convert exposure_time into SHR value */

	/* set SHR */
	err = imx274_set_coarse_time(priv, &coarse_time);
	if (err)
		goto fail;

	priv->ctrls.exposure->val =
			(coarse_time * hmax + priv->mode->nocpiop)
			/ (IMX274_PIXCLK_CONST1 / IMX274_PIXCLK_CONST2);

	dev_dbg(&priv->client->dev,
		"%s : EXPOSURE control success\n", __func__);
	return 0;

fail:
	dev_err(&priv->client->dev, "%s error = %d\n", __func__, err);

	return err;
}

/*
 * imx274_set_vflip - Function called when setting vertical flip
 * @priv: Pointer to device structure
 * @val: Value for vflip setting
 *
 * Set vertical flip based on input value.
 * val = 0: normal, no vertical flip
 * val = 1: vertical flip enabled
 * The caller should hold the mutex lock imx274->lock if necessary
 *
 * Return: 0 on success
 */
static int imx274_set_vflip(struct stimx274 *priv, int val)
{
	int err;

	err = imx274_write_reg(priv, IMX274_VFLIP_REG, val);
	if (err) {
		dev_err(&priv->client->dev, "VFLIP control error\n");
		return err;
	}

	dev_dbg(&priv->client->dev,
		"%s : VFLIP control success\n", __func__);

	return 0;
}

/*
 * imx274_set_test_pattern - Function called when setting test pattern
 * @priv: Pointer to device structure
 * @val: Variable for test pattern
 *
 * Set to different test patterns based on input value.
 *
 * Return: 0 on success
 */
static int imx274_set_test_pattern(struct stimx274 *priv, int val)
{
	int err = 0;

	if (val == TEST_PATTERN_DISABLED) {
		err = imx274_write_table(priv, imx274_tp_disabled);
	} else if (val <= TEST_PATTERN_V_COLOR_BARS) {
		err = imx274_write_reg(priv, IMX274_TEST_PATTERN_REG, val - 1);
		if (!err)
			err = imx274_write_table(priv, imx274_tp_regs);
	} else {
		err = -EINVAL;
	}

	if (!err)
		dev_dbg(&priv->client->dev,
			"%s : TEST PATTERN control success\n", __func__);
	else
		dev_err(&priv->client->dev, "%s error = %d\n", __func__, err);

	return err;
}

/*
 * imx274_set_frame_length - Function called when setting frame length
 * @priv: Pointer to device structure
 * @val: Variable for frame length (= VMAX, i.e. vertical drive period length)
 *
 * Set frame length based on input value.
 *
 * Return: 0 on success
 */
static int imx274_set_frame_length(struct stimx274 *priv, u32 val)
{
	int err;
	u32 frame_length;

	dev_dbg(&priv->client->dev, "%s : input length = %d\n",
		__func__, val);

	frame_length = (u32)val;

	err = imx274_write_mbreg(priv, IMX274_VMAX_REG_3, frame_length, 3);
	if (err)
		goto fail;

	return 0;

fail:
	dev_err(&priv->client->dev, "%s error = %d\n", __func__, err);
	return err;
}

/*
 * imx274_set_frame_interval - Function called when setting frame interval
 * @priv: Pointer to device structure
 * @frame_interval: Variable for frame interval
 *
 * Change frame interval by updating VMAX value
 * The caller should hold the mutex lock imx274->lock if necessary
 *
 * Return: 0 on success
 */
static int imx274_set_frame_interval(struct stimx274 *priv,
				     struct v4l2_fract frame_interval)
{
	int err;
	u32 frame_length, req_frame_rate;
	u32 svr;
	u32 hmax;

	dev_dbg(&priv->client->dev, "%s: input frame interval = %d / %d",
		__func__, frame_interval.numerator,
		frame_interval.denominator);

	if (frame_interval.numerator == 0) {
		err = -EINVAL;
		goto fail;
	}

	req_frame_rate = (u32)(frame_interval.denominator
				/ frame_interval.numerator);

	/* boundary check */
	if (req_frame_rate > priv->mode->max_fps) {
		frame_interval.numerator = 1;
		frame_interval.denominator = priv->mode->max_fps;
	} else if (req_frame_rate < IMX274_MIN_FRAME_RATE) {
		frame_interval.numerator = 1;
		frame_interval.denominator = IMX274_MIN_FRAME_RATE;
	}

	/*
	 * VMAX = 1/frame_rate x 72M / (SVR+1) / HMAX
	 * frame_length (i.e. VMAX) = (frame_interval) x 72M /(SVR+1) / HMAX
	 */

	err = imx274_read_mbreg(priv, IMX274_SVR_REG_LSB, &svr, 2);
	if (err)
		goto fail;

	dev_dbg(&priv->client->dev,
		"%s : register SVR = %d\n", __func__, svr);

	err = imx274_read_mbreg(priv, IMX274_HMAX_REG_LSB, &hmax, 2);
	if (err)
		goto fail;

	dev_dbg(&priv->client->dev,
		"%s : register HMAX = %d\n", __func__, hmax);

	if (hmax == 0 || frame_interval.denominator == 0) {
		err = -EINVAL;
		goto fail;
	}

	frame_length = IMX274_PIXCLK_CONST1 / (svr + 1) / hmax
					* frame_interval.numerator
					/ frame_interval.denominator;

	err = imx274_set_frame_length(priv, frame_length);
	if (err)
		goto fail;

	priv->frame_interval = frame_interval;
	return 0;

fail:
	dev_err(&priv->client->dev, "%s error = %d\n", __func__, err);
	return err;
}

static const struct v4l2_subdev_pad_ops imx274_pad_ops = {
	.get_fmt = imx274_get_fmt,
	.set_fmt = imx274_set_fmt,
	.get_selection = imx274_get_selection,
	.set_selection = imx274_set_selection,
};

static const struct v4l2_subdev_video_ops imx274_video_ops = {
	.g_frame_interval = imx274_g_frame_interval,
	.s_frame_interval = imx274_s_frame_interval,
	.s_stream = imx274_s_stream,
};

static const struct v4l2_subdev_ops imx274_subdev_ops = {
	.pad = &imx274_pad_ops,
	.video = &imx274_video_ops,
};

static const struct v4l2_ctrl_ops imx274_ctrl_ops = {
	.s_ctrl	= imx274_s_ctrl,
};

static const struct of_device_id imx274_of_id_table[] = {
	{ .compatible = "sony,imx274" },
	{ }
};
MODULE_DEVICE_TABLE(of, imx274_of_id_table);

static const struct i2c_device_id imx274_id[] = {
	{ "IMX274", 0 },
	{ }
};
MODULE_DEVICE_TABLE(i2c, imx274_id);

static int imx274_probe(struct i2c_client *client)
{
	struct v4l2_subdev *sd;
	struct stimx274 *imx274;
	int ret;

	/* initialize imx274 */
	imx274 = devm_kzalloc(&client->dev, sizeof(*imx274), GFP_KERNEL);
	if (!imx274)
		return -ENOMEM;

	mutex_init(&imx274->lock);

	/* initialize format */
	imx274->mode = &imx274_modes[IMX274_DEFAULT_BINNING];
	imx274->crop.width = IMX274_MAX_WIDTH;
	imx274->crop.height = IMX274_MAX_HEIGHT;
	imx274->format.width = imx274->crop.width / imx274->mode->bin_ratio;
	imx274->format.height = imx274->crop.height / imx274->mode->bin_ratio;
	imx274->format.field = V4L2_FIELD_NONE;
	imx274->format.code = MEDIA_BUS_FMT_SRGGB10_1X10;
	imx274->format.colorspace = V4L2_COLORSPACE_SRGB;
	imx274->frame_interval.numerator = 1;
	imx274->frame_interval.denominator = IMX274_DEF_FRAME_RATE;

	/* initialize regmap */
	imx274->regmap = devm_regmap_init_i2c(client, &imx274_regmap_config);
	if (IS_ERR(imx274->regmap)) {
		dev_err(&client->dev,
			"regmap init failed: %ld\n", PTR_ERR(imx274->regmap));
		ret = -ENODEV;
		goto err_regmap;
	}

	/* initialize subdevice */
	imx274->client = client;
	sd = &imx274->sd;
	v4l2_i2c_subdev_init(sd, client, &imx274_subdev_ops);
	sd->flags |= V4L2_SUBDEV_FL_HAS_DEVNODE | V4L2_SUBDEV_FL_HAS_EVENTS;

	/* initialize subdev media pad */
	imx274->pad.flags = MEDIA_PAD_FL_SOURCE;
	sd->entity.function = MEDIA_ENT_F_CAM_SENSOR;
	ret = media_entity_pads_init(&sd->entity, 1, &imx274->pad);
	if (ret < 0) {
		dev_err(&client->dev,
			"%s : media entity init Failed %d\n", __func__, ret);
		goto err_regmap;
	}

	/* initialize sensor reset gpio */
	imx274->reset_gpio = devm_gpiod_get_optional(&client->dev, "reset",
						     GPIOD_OUT_HIGH);
	if (IS_ERR(imx274->reset_gpio)) {
		if (PTR_ERR(imx274->reset_gpio) != -EPROBE_DEFER)
			dev_err(&client->dev, "Reset GPIO not setup in DT");
		ret = PTR_ERR(imx274->reset_gpio);
		goto err_me;
	}

	/* pull sensor out of reset */
	imx274_reset(imx274, 1);

	/* initialize controls */
	ret = v4l2_ctrl_handler_init(&imx274->ctrls.handler, 4);
	if (ret < 0) {
		dev_err(&client->dev,
			"%s : ctrl handler init Failed\n", __func__);
		goto err_me;
	}

	imx274->ctrls.handler.lock = &imx274->lock;

	/* add new controls */
	imx274->ctrls.test_pattern = v4l2_ctrl_new_std_menu_items(
		&imx274->ctrls.handler, &imx274_ctrl_ops,
		V4L2_CID_TEST_PATTERN,
		ARRAY_SIZE(tp_qmenu) - 1, 0, 0, tp_qmenu);

	imx274->ctrls.gain = v4l2_ctrl_new_std(
		&imx274->ctrls.handler,
		&imx274_ctrl_ops,
		V4L2_CID_GAIN, IMX274_MIN_GAIN,
		IMX274_MAX_DIGITAL_GAIN * IMX274_MAX_ANALOG_GAIN, 1,
		IMX274_DEF_GAIN);

	imx274->ctrls.exposure = v4l2_ctrl_new_std(
		&imx274->ctrls.handler,
		&imx274_ctrl_ops,
		V4L2_CID_EXPOSURE, IMX274_MIN_EXPOSURE_TIME,
		1000000 / IMX274_DEF_FRAME_RATE, 1,
		IMX274_MIN_EXPOSURE_TIME);

	imx274->ctrls.vflip = v4l2_ctrl_new_std(
		&imx274->ctrls.handler,
		&imx274_ctrl_ops,
		V4L2_CID_VFLIP, 0, 1, 1, 0);

	imx274->sd.ctrl_handler = &imx274->ctrls.handler;
	if (imx274->ctrls.handler.error) {
		ret = imx274->ctrls.handler.error;
		goto err_ctrls;
	}

	/* setup default controls */
	ret = v4l2_ctrl_handler_setup(&imx274->ctrls.handler);
	if (ret) {
		dev_err(&client->dev,
			"Error %d setup default controls\n", ret);
		goto err_ctrls;
	}

	/* load default control values */
	ret = imx274_load_default(imx274);
	if (ret) {
		dev_err(&client->dev,
			"%s : imx274_load_default failed %d\n",
			__func__, ret);
		goto err_ctrls;
	}

	/* register subdevice */
	ret = v4l2_async_register_subdev(sd);
	if (ret < 0) {
		dev_err(&client->dev,
			"%s : v4l2_async_register_subdev failed %d\n",
			__func__, ret);
		goto err_ctrls;
	}

	dev_info(&client->dev, "imx274 : imx274 probe success !\n");
	return 0;

err_ctrls:
	v4l2_ctrl_handler_free(&imx274->ctrls.handler);
err_me:
	media_entity_cleanup(&sd->entity);
err_regmap:
	mutex_destroy(&imx274->lock);
	return ret;
}

static int imx274_remove(struct i2c_client *client)
{
	struct v4l2_subdev *sd = i2c_get_clientdata(client);
	struct stimx274 *imx274 = to_imx274(sd);

	/* stop stream */
	imx274_write_table(imx274, imx274_stop);

	v4l2_async_unregister_subdev(sd);
	v4l2_ctrl_handler_free(&imx274->ctrls.handler);
	media_entity_cleanup(&sd->entity);
	mutex_destroy(&imx274->lock);
	return 0;
}

static struct i2c_driver imx274_i2c_driver = {
	.driver = {
		.name	= DRIVER_NAME,
		.of_match_table	= imx274_of_id_table,
	},
	.probe_new	= imx274_probe,
	.remove		= imx274_remove,
	.id_table	= imx274_id,
};

module_i2c_driver(imx274_i2c_driver);

MODULE_AUTHOR("Leon Luo <leonl@leopardimaging.com>");
MODULE_DESCRIPTION("IMX274 CMOS Image Sensor driver");
MODULE_LICENSE("GPL v2");<|MERGE_RESOLUTION|>--- conflicted
+++ resolved
@@ -622,11 +622,7 @@
 	unsigned int uint_val;
 	int err;
 
-<<<<<<< HEAD
-	err = regmap_read(priv->regmap, addr, &uint_val);
-=======
 	err = regmap_write(priv->regmap, addr, val);
->>>>>>> fa578e9d
 	if (err)
 		dev_err(&priv->client->dev,
 			"%s : i2c write failed, %x = %x\n", __func__,
@@ -634,13 +630,7 @@
 	else
 		dev_dbg(&priv->client->dev,
 			"%s : addr 0x%x, val=0x%x\n", __func__,
-<<<<<<< HEAD
-			addr, uint_val);
-
-	*val = uint_val;
-=======
 			addr, val);
->>>>>>> fa578e9d
 	return err;
 }
 
