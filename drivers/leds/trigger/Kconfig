--- conflicted
+++ resolved
@@ -64,11 +64,7 @@
 
 config LEDS_TRIGGER_CPU
 	bool "LED CPU Trigger"
-<<<<<<< HEAD
-	depends on !PREEMPT_RT_BASE
-=======
 	depends on !PREEMPT_RT
->>>>>>> fa578e9d
 	help
 	  This allows LEDs to be controlled by active CPUs. This shows
 	  the active CPUs across an array of LEDs so you can see which
