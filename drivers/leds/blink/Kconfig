config LEDS_LGM
       tristate "LED support for LGM SoC series"
       depends on X86 || COMPILE_TEST
       depends on GPIOLIB && LEDS_CLASS && MFD_SYSCON && OF
       help
         This option enables support for LEDs connected to GPIO lines on
         Lightning Mountain (LGM) SoC. Lightning Mountain is a AnyWAN
         gateway-on-a-chip SoC to be shipped on mid and high end home
         gateways and routers.

         These LEDs are driven by a Serial Shift Output (SSO) controller.
         The driver supports hardware blinking and the LEDs can be configured
         to be triggered by software/CPU or by hardware.

<<<<<<< HEAD
config LEDS_BLINK_LGM
	tristate "LED support for Intel LGM SoC series"
	depends on GPIOLIB
	depends on LEDS_CLASS
	depends on MFD_SYSCON
	depends on OF
	help
	  Parallel to serial conversion, which is also called SSO controller,
	  can drive external shift register for LED outputs.
	  This enables LED support for Serial Shift Output controller(SSO).

endif # LEDS_BLINK
=======
         Say 'Y' here if you are working on LGM SoC based platform. Otherwise,
         say 'N'. To compile this driver as a module, choose M here: the module
         will be called leds-lgm-sso.
>>>>>>> 25423f4b
<|MERGE_RESOLUTION|>--- conflicted
+++ resolved
@@ -12,21 +12,6 @@
          The driver supports hardware blinking and the LEDs can be configured
          to be triggered by software/CPU or by hardware.
 
-<<<<<<< HEAD
-config LEDS_BLINK_LGM
-	tristate "LED support for Intel LGM SoC series"
-	depends on GPIOLIB
-	depends on LEDS_CLASS
-	depends on MFD_SYSCON
-	depends on OF
-	help
-	  Parallel to serial conversion, which is also called SSO controller,
-	  can drive external shift register for LED outputs.
-	  This enables LED support for Serial Shift Output controller(SSO).
-
-endif # LEDS_BLINK
-=======
          Say 'Y' here if you are working on LGM SoC based platform. Otherwise,
          say 'N'. To compile this driver as a module, choose M here: the module
-         will be called leds-lgm-sso.
->>>>>>> 25423f4b
+         will be called leds-lgm-sso.