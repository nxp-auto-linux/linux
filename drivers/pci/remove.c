--- conflicted
+++ resolved
@@ -18,19 +18,10 @@
 {
 	pci_pme_active(dev, false);
 
-<<<<<<< HEAD
-	if (dev->is_added) {
-		device_release_driver(&dev->dev);
-		pci_proc_detach_device(dev);
-		pci_remove_sysfs_dev_files(dev);
-		dev->is_added = 0;
-	}
-=======
 	if (pci_dev_is_added(dev)) {
 		device_release_driver(&dev->dev);
 		pci_proc_detach_device(dev);
 		pci_remove_sysfs_dev_files(dev);
->>>>>>> e021bb4f
 
 		pci_dev_assign_added(dev, false);
 	}
