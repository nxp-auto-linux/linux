--- conflicted
+++ resolved
@@ -529,11 +529,7 @@
 {
 	struct controller *ctrl = (struct controller *)dev_id;
 	struct pci_dev *pdev = ctrl_dev(ctrl);
-<<<<<<< HEAD
-	struct slot *slot = ctrl->slot;
-=======
 	struct device *parent = pdev->dev.parent;
->>>>>>> e021bb4f
 	u16 status, events;
 
 	/*
@@ -611,11 +607,6 @@
 		return IRQ_HANDLED;
 	}
 
-<<<<<<< HEAD
-	if (pdev->ignore_hotplug) {
-		ctrl_dbg(ctrl, "ignoring hotplug event %#06x\n", events);
-		return IRQ_HANDLED;
-=======
 	/* Save pending events for consumption by IRQ thread. */
 	atomic_or(events, &ctrl->pending_events);
 	return IRQ_WAKE_THREAD;
@@ -639,7 +630,6 @@
 			pci_config_pm_runtime_put(pdev);
 			return ret;
 		}
->>>>>>> e021bb4f
 	}
 
 	synchronize_hardirq(irq);
@@ -737,17 +727,6 @@
 	pcie_write_cmd_nowait(ctrl, cmd, mask);
 	ctrl_dbg(ctrl, "%s: SLOTCTRL %x write cmd %x\n", __func__,
 		 pci_pcie_cap(ctrl->pcie->port) + PCI_EXP_SLTCTL, cmd);
-}
-
-void pcie_reenable_notification(struct controller *ctrl)
-{
-	/*
-	 * Clear both Presence and Data Link Layer Changed to make sure
-	 * those events still fire after we have re-enabled them.
-	 */
-	pcie_capability_write_word(ctrl->pcie->port, PCI_EXP_SLTSTA,
-				   PCI_EXP_SLTSTA_PDC | PCI_EXP_SLTSTA_DLLSC);
-	pcie_enable_notification(ctrl);
 }
 
 static void pcie_disable_notification(struct controller *ctrl)
@@ -853,11 +832,7 @@
 {
 	struct slot *slot = ctrl->slot;
 
-<<<<<<< HEAD
-	destroy_workqueue(slot->wq);
-=======
 	cancel_delayed_work_sync(&slot->work);
->>>>>>> e021bb4f
 	kfree(slot);
 }
 
