--- conflicted
+++ resolved
@@ -1343,8 +1343,6 @@
 		pci_restore_config_space_range(pdev, 0, 8, 0, false);
 	} else {
 		pci_restore_config_space_range(pdev, 0, 15, 0, false);
-<<<<<<< HEAD
-=======
 	}
 }
 
@@ -1372,7 +1370,6 @@
 		ctrl &= ~PCI_REBAR_CTRL_BAR_SIZE;
 		ctrl |= size << PCI_REBAR_CTRL_BAR_SHIFT;
 		pci_write_config_dword(pdev, pos + PCI_REBAR_CTRL, ctrl);
->>>>>>> e021bb4f
 	}
 }
 
