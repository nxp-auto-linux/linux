// SPDX-License-Identifier: GPL-2.0
/*
 * PCI detection and setup code
 */

#include <linux/kernel.h>
#include <linux/delay.h>
#include <linux/init.h>
#include <linux/pci.h>
#include <linux/of_device.h>
#include <linux/of_pci.h>
#include <linux/pci_hotplug.h>
#include <linux/slab.h>
#include <linux/module.h>
#include <linux/cpumask.h>
#include <linux/aer.h>
#include <linux/acpi.h>
#include <linux/hypervisor.h>
#include <linux/irqdomain.h>
#include <linux/pm_runtime.h>
#include "pci.h"

#define CARDBUS_LATENCY_TIMER	176	/* secondary latency timer */
#define CARDBUS_RESERVE_BUSNR	3

static struct resource busn_resource = {
	.name	= "PCI busn",
	.start	= 0,
	.end	= 255,
	.flags	= IORESOURCE_BUS,
};

/* Ugh.  Need to stop exporting this to modules. */
LIST_HEAD(pci_root_buses);
EXPORT_SYMBOL(pci_root_buses);

static LIST_HEAD(pci_domain_busn_res_list);

struct pci_domain_busn_res {
	struct list_head list;
	struct resource res;
	int domain_nr;
};

static struct resource *get_pci_domain_busn_res(int domain_nr)
{
	struct pci_domain_busn_res *r;

	list_for_each_entry(r, &pci_domain_busn_res_list, list)
		if (r->domain_nr == domain_nr)
			return &r->res;

	r = kzalloc(sizeof(*r), GFP_KERNEL);
	if (!r)
		return NULL;

	r->domain_nr = domain_nr;
	r->res.start = 0;
	r->res.end = 0xff;
	r->res.flags = IORESOURCE_BUS | IORESOURCE_PCI_FIXED;

	list_add_tail(&r->list, &pci_domain_busn_res_list);

	return &r->res;
}

/*
 * Some device drivers need know if PCI is initiated.
 * Basically, we think PCI is not initiated when there
 * is no device to be found on the pci_bus_type.
 */
int no_pci_devices(void)
{
	struct device *dev;
	int no_devices;

	dev = bus_find_next_device(&pci_bus_type, NULL);
	no_devices = (dev == NULL);
	put_device(dev);
	return no_devices;
}
EXPORT_SYMBOL(no_pci_devices);

/*
 * PCI Bus Class
 */
static void release_pcibus_dev(struct device *dev)
{
	struct pci_bus *pci_bus = to_pci_bus(dev);

	put_device(pci_bus->bridge);
	pci_bus_remove_resources(pci_bus);
	pci_release_bus_of_node(pci_bus);
	kfree(pci_bus);
}

static struct class pcibus_class = {
	.name		= "pci_bus",
	.dev_release	= &release_pcibus_dev,
	.dev_groups	= pcibus_groups,
};

static int __init pcibus_class_init(void)
{
	return class_register(&pcibus_class);
}
postcore_initcall(pcibus_class_init);

static u64 pci_size(u64 base, u64 maxbase, u64 mask)
{
	u64 size = mask & maxbase;	/* Find the significant bits */
	if (!size)
		return 0;

	/*
	 * Get the lowest of them to find the decode size, and from that
	 * the extent.
	 */
	size = size & ~(size-1);

	/*
	 * base == maxbase can be valid only if the BAR has already been
	 * programmed with all 1s.
	 */
	if (base == maxbase && ((base | (size - 1)) & mask) != mask)
		return 0;

	return size;
}

static inline unsigned long decode_bar(struct pci_dev *dev, u32 bar)
{
	u32 mem_type;
	unsigned long flags;

	if ((bar & PCI_BASE_ADDRESS_SPACE) == PCI_BASE_ADDRESS_SPACE_IO) {
		flags = bar & ~PCI_BASE_ADDRESS_IO_MASK;
		flags |= IORESOURCE_IO;
		return flags;
	}

	flags = bar & ~PCI_BASE_ADDRESS_MEM_MASK;
	flags |= IORESOURCE_MEM;
	if (flags & PCI_BASE_ADDRESS_MEM_PREFETCH)
		flags |= IORESOURCE_PREFETCH;

	mem_type = bar & PCI_BASE_ADDRESS_MEM_TYPE_MASK;
	switch (mem_type) {
	case PCI_BASE_ADDRESS_MEM_TYPE_32:
		break;
	case PCI_BASE_ADDRESS_MEM_TYPE_1M:
		/* 1M mem BAR treated as 32-bit BAR */
		break;
	case PCI_BASE_ADDRESS_MEM_TYPE_64:
		flags |= IORESOURCE_MEM_64;
		break;
	default:
		/* mem unknown type treated as 32-bit BAR */
		break;
	}
	return flags;
}

#define PCI_COMMAND_DECODE_ENABLE	(PCI_COMMAND_MEMORY | PCI_COMMAND_IO)

/**
 * pci_read_base - Read a PCI BAR
 * @dev: the PCI device
 * @type: type of the BAR
 * @res: resource buffer to be filled in
 * @pos: BAR position in the config space
 *
 * Returns 1 if the BAR is 64-bit, or 0 if 32-bit.
 */
int __pci_read_base(struct pci_dev *dev, enum pci_bar_type type,
		    struct resource *res, unsigned int pos)
{
	u32 l = 0, sz = 0, mask;
	u64 l64, sz64, mask64;
	u16 orig_cmd;
	struct pci_bus_region region, inverted_region;

	mask = type ? PCI_ROM_ADDRESS_MASK : ~0;

	/* No printks while decoding is disabled! */
	if (!dev->mmio_always_on) {
		pci_read_config_word(dev, PCI_COMMAND, &orig_cmd);
		if (orig_cmd & PCI_COMMAND_DECODE_ENABLE) {
			pci_write_config_word(dev, PCI_COMMAND,
				orig_cmd & ~PCI_COMMAND_DECODE_ENABLE);
		}
	}

	res->name = pci_name(dev);

	pci_read_config_dword(dev, pos, &l);
	pci_write_config_dword(dev, pos, l | mask);
	pci_read_config_dword(dev, pos, &sz);
	pci_write_config_dword(dev, pos, l);

	/*
	 * All bits set in sz means the device isn't working properly.
	 * If the BAR isn't implemented, all bits must be 0.  If it's a
	 * memory BAR or a ROM, bit 0 must be clear; if it's an io BAR, bit
	 * 1 must be clear.
	 */
	if (sz == 0xffffffff)
		sz = 0;

	/*
	 * I don't know how l can have all bits set.  Copied from old code.
	 * Maybe it fixes a bug on some ancient platform.
	 */
	if (l == 0xffffffff)
		l = 0;

	if (type == pci_bar_unknown) {
		res->flags = decode_bar(dev, l);
		res->flags |= IORESOURCE_SIZEALIGN;
		if (res->flags & IORESOURCE_IO) {
			l64 = l & PCI_BASE_ADDRESS_IO_MASK;
			sz64 = sz & PCI_BASE_ADDRESS_IO_MASK;
			mask64 = PCI_BASE_ADDRESS_IO_MASK & (u32)IO_SPACE_LIMIT;
		} else {
			l64 = l & PCI_BASE_ADDRESS_MEM_MASK;
			sz64 = sz & PCI_BASE_ADDRESS_MEM_MASK;
			mask64 = (u32)PCI_BASE_ADDRESS_MEM_MASK;
		}
	} else {
		if (l & PCI_ROM_ADDRESS_ENABLE)
			res->flags |= IORESOURCE_ROM_ENABLE;
		l64 = l & PCI_ROM_ADDRESS_MASK;
		sz64 = sz & PCI_ROM_ADDRESS_MASK;
		mask64 = PCI_ROM_ADDRESS_MASK;
	}

	if (res->flags & IORESOURCE_MEM_64) {
		pci_read_config_dword(dev, pos + 4, &l);
		pci_write_config_dword(dev, pos + 4, ~0);
		pci_read_config_dword(dev, pos + 4, &sz);
		pci_write_config_dword(dev, pos + 4, l);

		l64 |= ((u64)l << 32);
		sz64 |= ((u64)sz << 32);
		mask64 |= ((u64)~0 << 32);
	}

	if (!dev->mmio_always_on && (orig_cmd & PCI_COMMAND_DECODE_ENABLE))
		pci_write_config_word(dev, PCI_COMMAND, orig_cmd);

	if (!sz64)
		goto fail;

	sz64 = pci_size(l64, sz64, mask64);
	if (!sz64) {
		pci_info(dev, FW_BUG "reg 0x%x: invalid BAR (can't size)\n",
			 pos);
		goto fail;
	}

	if (res->flags & IORESOURCE_MEM_64) {
		if ((sizeof(pci_bus_addr_t) < 8 || sizeof(resource_size_t) < 8)
		    && sz64 > 0x100000000ULL) {
			res->flags |= IORESOURCE_UNSET | IORESOURCE_DISABLED;
			res->start = 0;
			res->end = 0;
			pci_err(dev, "reg 0x%x: can't handle BAR larger than 4GB (size %#010llx)\n",
				pos, (unsigned long long)sz64);
			goto out;
		}

		if ((sizeof(pci_bus_addr_t) < 8) && l) {
			/* Above 32-bit boundary; try to reallocate */
			res->flags |= IORESOURCE_UNSET;
			res->start = 0;
			res->end = sz64 - 1;
			pci_info(dev, "reg 0x%x: can't handle BAR above 4GB (bus address %#010llx)\n",
				 pos, (unsigned long long)l64);
			goto out;
		}
	}

	region.start = l64;
	region.end = l64 + sz64 - 1;

	pcibios_bus_to_resource(dev->bus, res, &region);
	pcibios_resource_to_bus(dev->bus, &inverted_region, res);

	/*
	 * If "A" is a BAR value (a bus address), "bus_to_resource(A)" is
	 * the corresponding resource address (the physical address used by
	 * the CPU.  Converting that resource address back to a bus address
	 * should yield the original BAR value:
	 *
	 *     resource_to_bus(bus_to_resource(A)) == A
	 *
	 * If it doesn't, CPU accesses to "bus_to_resource(A)" will not
	 * be claimed by the device.
	 */
	if (inverted_region.start != region.start) {
		res->flags |= IORESOURCE_UNSET;
		res->start = 0;
		res->end = region.end - region.start;
		pci_info(dev, "reg 0x%x: initial BAR value %#010llx invalid\n",
			 pos, (unsigned long long)region.start);
	}

	goto out;


fail:
	res->flags = 0;
out:
	if (res->flags)
		pci_info(dev, "reg 0x%x: %pR\n", pos, res);

	return (res->flags & IORESOURCE_MEM_64) ? 1 : 0;
}

static void pci_read_bases(struct pci_dev *dev, unsigned int howmany, int rom)
{
	unsigned int pos, reg;

	if (dev->non_compliant_bars)
		return;

	/* Per PCIe r4.0, sec 9.3.4.1.11, the VF BARs are all RO Zero */
	if (dev->is_virtfn)
		return;

	for (pos = 0; pos < howmany; pos++) {
		struct resource *res = &dev->resource[pos];
		reg = PCI_BASE_ADDRESS_0 + (pos << 2);
		pos += __pci_read_base(dev, pci_bar_unknown, res, reg);
	}

	if (rom) {
		struct resource *res = &dev->resource[PCI_ROM_RESOURCE];
		dev->rom_base_reg = rom;
		res->flags = IORESOURCE_MEM | IORESOURCE_PREFETCH |
				IORESOURCE_READONLY | IORESOURCE_SIZEALIGN;
		__pci_read_base(dev, pci_bar_mem32, res, rom);
	}
}

static void pci_read_bridge_windows(struct pci_dev *bridge)
{
	u16 io;
	u32 pmem, tmp;

	pci_read_config_word(bridge, PCI_IO_BASE, &io);
	if (!io) {
		pci_write_config_word(bridge, PCI_IO_BASE, 0xe0f0);
		pci_read_config_word(bridge, PCI_IO_BASE, &io);
		pci_write_config_word(bridge, PCI_IO_BASE, 0x0);
	}
	if (io)
		bridge->io_window = 1;

	/*
	 * DECchip 21050 pass 2 errata: the bridge may miss an address
	 * disconnect boundary by one PCI data phase.  Workaround: do not
	 * use prefetching on this device.
	 */
	if (bridge->vendor == PCI_VENDOR_ID_DEC && bridge->device == 0x0001)
		return;

	pci_read_config_dword(bridge, PCI_PREF_MEMORY_BASE, &pmem);
	if (!pmem) {
		pci_write_config_dword(bridge, PCI_PREF_MEMORY_BASE,
					       0xffe0fff0);
		pci_read_config_dword(bridge, PCI_PREF_MEMORY_BASE, &pmem);
		pci_write_config_dword(bridge, PCI_PREF_MEMORY_BASE, 0x0);
	}
	if (!pmem)
		return;

	bridge->pref_window = 1;

	if ((pmem & PCI_PREF_RANGE_TYPE_MASK) == PCI_PREF_RANGE_TYPE_64) {

		/*
		 * Bridge claims to have a 64-bit prefetchable memory
		 * window; verify that the upper bits are actually
		 * writable.
		 */
		pci_read_config_dword(bridge, PCI_PREF_BASE_UPPER32, &pmem);
		pci_write_config_dword(bridge, PCI_PREF_BASE_UPPER32,
				       0xffffffff);
		pci_read_config_dword(bridge, PCI_PREF_BASE_UPPER32, &tmp);
		pci_write_config_dword(bridge, PCI_PREF_BASE_UPPER32, pmem);
		if (tmp)
			bridge->pref_64_window = 1;
	}
}

static void pci_read_bridge_io(struct pci_bus *child)
{
	struct pci_dev *dev = child->self;
	u8 io_base_lo, io_limit_lo;
	unsigned long io_mask, io_granularity, base, limit;
	struct pci_bus_region region;
	struct resource *res;

	io_mask = PCI_IO_RANGE_MASK;
	io_granularity = 0x1000;
	if (dev->io_window_1k) {
		/* Support 1K I/O space granularity */
		io_mask = PCI_IO_1K_RANGE_MASK;
		io_granularity = 0x400;
	}

	res = child->resource[0];
	pci_read_config_byte(dev, PCI_IO_BASE, &io_base_lo);
	pci_read_config_byte(dev, PCI_IO_LIMIT, &io_limit_lo);
	base = (io_base_lo & io_mask) << 8;
	limit = (io_limit_lo & io_mask) << 8;

	if ((io_base_lo & PCI_IO_RANGE_TYPE_MASK) == PCI_IO_RANGE_TYPE_32) {
		u16 io_base_hi, io_limit_hi;

		pci_read_config_word(dev, PCI_IO_BASE_UPPER16, &io_base_hi);
		pci_read_config_word(dev, PCI_IO_LIMIT_UPPER16, &io_limit_hi);
		base |= ((unsigned long) io_base_hi << 16);
		limit |= ((unsigned long) io_limit_hi << 16);
	}

	if (base <= limit) {
		res->flags = (io_base_lo & PCI_IO_RANGE_TYPE_MASK) | IORESOURCE_IO;
		region.start = base;
		region.end = limit + io_granularity - 1;
		pcibios_bus_to_resource(dev->bus, res, &region);
		pci_info(dev, "  bridge window %pR\n", res);
	}
}

static void pci_read_bridge_mmio(struct pci_bus *child)
{
	struct pci_dev *dev = child->self;
	u16 mem_base_lo, mem_limit_lo;
	unsigned long base, limit;
	struct pci_bus_region region;
	struct resource *res;

	res = child->resource[1];
	pci_read_config_word(dev, PCI_MEMORY_BASE, &mem_base_lo);
	pci_read_config_word(dev, PCI_MEMORY_LIMIT, &mem_limit_lo);
	base = ((unsigned long) mem_base_lo & PCI_MEMORY_RANGE_MASK) << 16;
	limit = ((unsigned long) mem_limit_lo & PCI_MEMORY_RANGE_MASK) << 16;
	if (base <= limit) {
		res->flags = (mem_base_lo & PCI_MEMORY_RANGE_TYPE_MASK) | IORESOURCE_MEM;
		region.start = base;
		region.end = limit + 0xfffff;
		pcibios_bus_to_resource(dev->bus, res, &region);
		pci_info(dev, "  bridge window %pR\n", res);
	}
}

static void pci_read_bridge_mmio_pref(struct pci_bus *child)
{
	struct pci_dev *dev = child->self;
	u16 mem_base_lo, mem_limit_lo;
	u64 base64, limit64;
	pci_bus_addr_t base, limit;
	struct pci_bus_region region;
	struct resource *res;

	res = child->resource[2];
	pci_read_config_word(dev, PCI_PREF_MEMORY_BASE, &mem_base_lo);
	pci_read_config_word(dev, PCI_PREF_MEMORY_LIMIT, &mem_limit_lo);
	base64 = (mem_base_lo & PCI_PREF_RANGE_MASK) << 16;
	limit64 = (mem_limit_lo & PCI_PREF_RANGE_MASK) << 16;

	if ((mem_base_lo & PCI_PREF_RANGE_TYPE_MASK) == PCI_PREF_RANGE_TYPE_64) {
		u32 mem_base_hi, mem_limit_hi;

		pci_read_config_dword(dev, PCI_PREF_BASE_UPPER32, &mem_base_hi);
		pci_read_config_dword(dev, PCI_PREF_LIMIT_UPPER32, &mem_limit_hi);

		/*
		 * Some bridges set the base > limit by default, and some
		 * (broken) BIOSes do not initialize them.  If we find
		 * this, just assume they are not being used.
		 */
		if (mem_base_hi <= mem_limit_hi) {
			base64 |= (u64) mem_base_hi << 32;
			limit64 |= (u64) mem_limit_hi << 32;
		}
	}

	base = (pci_bus_addr_t) base64;
	limit = (pci_bus_addr_t) limit64;

	if (base != base64) {
		pci_err(dev, "can't handle bridge window above 4GB (bus address %#010llx)\n",
			(unsigned long long) base64);
		return;
	}

	if (base <= limit) {
		res->flags = (mem_base_lo & PCI_PREF_RANGE_TYPE_MASK) |
					 IORESOURCE_MEM | IORESOURCE_PREFETCH;
		if (res->flags & PCI_PREF_RANGE_TYPE_64)
			res->flags |= IORESOURCE_MEM_64;
		region.start = base;
		region.end = limit + 0xfffff;
		pcibios_bus_to_resource(dev->bus, res, &region);
		pci_info(dev, "  bridge window %pR\n", res);
	}
}

void pci_read_bridge_bases(struct pci_bus *child)
{
	struct pci_dev *dev = child->self;
	struct resource *res;
	int i;

	if (pci_is_root_bus(child))	/* It's a host bus, nothing to read */
		return;

	pci_info(dev, "PCI bridge to %pR%s\n",
		 &child->busn_res,
		 dev->transparent ? " (subtractive decode)" : "");

	pci_bus_remove_resources(child);
	for (i = 0; i < PCI_BRIDGE_RESOURCE_NUM; i++)
		child->resource[i] = &dev->resource[PCI_BRIDGE_RESOURCES+i];

	pci_read_bridge_io(child);
	pci_read_bridge_mmio(child);
	pci_read_bridge_mmio_pref(child);

	if (dev->transparent) {
		pci_bus_for_each_resource(child->parent, res, i) {
			if (res && res->flags) {
				pci_bus_add_resource(child, res,
						     PCI_SUBTRACTIVE_DECODE);
				pci_info(dev, "  bridge window %pR (subtractive decode)\n",
					   res);
			}
		}
	}
}

static struct pci_bus *pci_alloc_bus(struct pci_bus *parent)
{
	struct pci_bus *b;

	b = kzalloc(sizeof(*b), GFP_KERNEL);
	if (!b)
		return NULL;

	INIT_LIST_HEAD(&b->node);
	INIT_LIST_HEAD(&b->children);
	INIT_LIST_HEAD(&b->devices);
	INIT_LIST_HEAD(&b->slots);
	INIT_LIST_HEAD(&b->resources);
	b->max_bus_speed = PCI_SPEED_UNKNOWN;
	b->cur_bus_speed = PCI_SPEED_UNKNOWN;
#ifdef CONFIG_PCI_DOMAINS_GENERIC
	if (parent)
		b->domain_nr = parent->domain_nr;
#endif
	return b;
}

static void devm_pci_release_host_bridge_dev(struct device *dev)
{
	struct pci_host_bridge *bridge = to_pci_host_bridge(dev);

	if (bridge->release_fn)
		bridge->release_fn(bridge);

	pci_free_resource_list(&bridge->windows);
	pci_free_resource_list(&bridge->dma_ranges);
}

static void pci_release_host_bridge_dev(struct device *dev)
{
	devm_pci_release_host_bridge_dev(dev);
	kfree(to_pci_host_bridge(dev));
}

static void pci_init_host_bridge(struct pci_host_bridge *bridge)
{
	INIT_LIST_HEAD(&bridge->windows);
<<<<<<< HEAD
=======
	INIT_LIST_HEAD(&bridge->dma_ranges);
>>>>>>> fa578e9d

	/*
	 * We assume we can manage these PCIe features.  Some systems may
	 * reserve these for use by the platform itself, e.g., an ACPI BIOS
	 * may implement its own AER handling and use _OSC to prevent the
	 * OS from interfering.
	 */
	bridge->native_aer = 1;
	bridge->native_pcie_hotplug = 1;
	bridge->native_shpc_hotplug = 1;
	bridge->native_pme = 1;
	bridge->native_ltr = 1;
}

struct pci_host_bridge *pci_alloc_host_bridge(size_t priv)
{
	struct pci_host_bridge *bridge;

	bridge = kzalloc(sizeof(*bridge) + priv, GFP_KERNEL);
	if (!bridge)
		return NULL;

	pci_init_host_bridge(bridge);
	bridge->dev.release = pci_release_host_bridge_dev;

	return bridge;
}
EXPORT_SYMBOL(pci_alloc_host_bridge);

struct pci_host_bridge *devm_pci_alloc_host_bridge(struct device *dev,
						   size_t priv)
{
	struct pci_host_bridge *bridge;

	bridge = devm_kzalloc(dev, sizeof(*bridge) + priv, GFP_KERNEL);
	if (!bridge)
		return NULL;

	pci_init_host_bridge(bridge);
	bridge->dev.release = devm_pci_release_host_bridge_dev;

	return bridge;
}
EXPORT_SYMBOL(devm_pci_alloc_host_bridge);

void pci_free_host_bridge(struct pci_host_bridge *bridge)
{
	pci_free_resource_list(&bridge->windows);
	pci_free_resource_list(&bridge->dma_ranges);

	kfree(bridge);
}
EXPORT_SYMBOL(pci_free_host_bridge);

static const unsigned char pcix_bus_speed[] = {
	PCI_SPEED_UNKNOWN,		/* 0 */
	PCI_SPEED_66MHz_PCIX,		/* 1 */
	PCI_SPEED_100MHz_PCIX,		/* 2 */
	PCI_SPEED_133MHz_PCIX,		/* 3 */
	PCI_SPEED_UNKNOWN,		/* 4 */
	PCI_SPEED_66MHz_PCIX_ECC,	/* 5 */
	PCI_SPEED_100MHz_PCIX_ECC,	/* 6 */
	PCI_SPEED_133MHz_PCIX_ECC,	/* 7 */
	PCI_SPEED_UNKNOWN,		/* 8 */
	PCI_SPEED_66MHz_PCIX_266,	/* 9 */
	PCI_SPEED_100MHz_PCIX_266,	/* A */
	PCI_SPEED_133MHz_PCIX_266,	/* B */
	PCI_SPEED_UNKNOWN,		/* C */
	PCI_SPEED_66MHz_PCIX_533,	/* D */
	PCI_SPEED_100MHz_PCIX_533,	/* E */
	PCI_SPEED_133MHz_PCIX_533	/* F */
};

const unsigned char pcie_link_speed[] = {
	PCI_SPEED_UNKNOWN,		/* 0 */
	PCIE_SPEED_2_5GT,		/* 1 */
	PCIE_SPEED_5_0GT,		/* 2 */
	PCIE_SPEED_8_0GT,		/* 3 */
	PCIE_SPEED_16_0GT,		/* 4 */
	PCIE_SPEED_32_0GT,		/* 5 */
	PCI_SPEED_UNKNOWN,		/* 6 */
	PCI_SPEED_UNKNOWN,		/* 7 */
	PCI_SPEED_UNKNOWN,		/* 8 */
	PCI_SPEED_UNKNOWN,		/* 9 */
	PCI_SPEED_UNKNOWN,		/* A */
	PCI_SPEED_UNKNOWN,		/* B */
	PCI_SPEED_UNKNOWN,		/* C */
	PCI_SPEED_UNKNOWN,		/* D */
	PCI_SPEED_UNKNOWN,		/* E */
	PCI_SPEED_UNKNOWN		/* F */
};

void pcie_update_link_speed(struct pci_bus *bus, u16 linksta)
{
	bus->cur_bus_speed = pcie_link_speed[linksta & PCI_EXP_LNKSTA_CLS];
}
EXPORT_SYMBOL_GPL(pcie_update_link_speed);

static unsigned char agp_speeds[] = {
	AGP_UNKNOWN,
	AGP_1X,
	AGP_2X,
	AGP_4X,
	AGP_8X
};

static enum pci_bus_speed agp_speed(int agp3, int agpstat)
{
	int index = 0;

	if (agpstat & 4)
		index = 3;
	else if (agpstat & 2)
		index = 2;
	else if (agpstat & 1)
		index = 1;
	else
		goto out;

	if (agp3) {
		index += 2;
		if (index == 5)
			index = 0;
	}

 out:
	return agp_speeds[index];
}

static void pci_set_bus_speed(struct pci_bus *bus)
{
	struct pci_dev *bridge = bus->self;
	int pos;

	pos = pci_find_capability(bridge, PCI_CAP_ID_AGP);
	if (!pos)
		pos = pci_find_capability(bridge, PCI_CAP_ID_AGP3);
	if (pos) {
		u32 agpstat, agpcmd;

		pci_read_config_dword(bridge, pos + PCI_AGP_STATUS, &agpstat);
		bus->max_bus_speed = agp_speed(agpstat & 8, agpstat & 7);

		pci_read_config_dword(bridge, pos + PCI_AGP_COMMAND, &agpcmd);
		bus->cur_bus_speed = agp_speed(agpstat & 8, agpcmd & 7);
	}

	pos = pci_find_capability(bridge, PCI_CAP_ID_PCIX);
	if (pos) {
		u16 status;
		enum pci_bus_speed max;

		pci_read_config_word(bridge, pos + PCI_X_BRIDGE_SSTATUS,
				     &status);

		if (status & PCI_X_SSTATUS_533MHZ) {
			max = PCI_SPEED_133MHz_PCIX_533;
		} else if (status & PCI_X_SSTATUS_266MHZ) {
			max = PCI_SPEED_133MHz_PCIX_266;
		} else if (status & PCI_X_SSTATUS_133MHZ) {
			if ((status & PCI_X_SSTATUS_VERS) == PCI_X_SSTATUS_V2)
				max = PCI_SPEED_133MHz_PCIX_ECC;
			else
				max = PCI_SPEED_133MHz_PCIX;
		} else {
			max = PCI_SPEED_66MHz_PCIX;
		}

		bus->max_bus_speed = max;
		bus->cur_bus_speed = pcix_bus_speed[
			(status & PCI_X_SSTATUS_FREQ) >> 6];

		return;
	}

	if (pci_is_pcie(bridge)) {
		u32 linkcap;
		u16 linksta;

		pcie_capability_read_dword(bridge, PCI_EXP_LNKCAP, &linkcap);
		bus->max_bus_speed = pcie_link_speed[linkcap & PCI_EXP_LNKCAP_SLS];
		bridge->link_active_reporting = !!(linkcap & PCI_EXP_LNKCAP_DLLLARC);

		pcie_capability_read_word(bridge, PCI_EXP_LNKSTA, &linksta);
		pcie_update_link_speed(bus, linksta);
	}
}

static struct irq_domain *pci_host_bridge_msi_domain(struct pci_bus *bus)
{
	struct irq_domain *d;

	/*
	 * Any firmware interface that can resolve the msi_domain
	 * should be called from here.
	 */
	d = pci_host_bridge_of_msi_domain(bus);
	if (!d)
		d = pci_host_bridge_acpi_msi_domain(bus);

#ifdef CONFIG_PCI_MSI_IRQ_DOMAIN
	/*
	 * If no IRQ domain was found via the OF tree, try looking it up
	 * directly through the fwnode_handle.
	 */
	if (!d) {
		struct fwnode_handle *fwnode = pci_root_bus_fwnode(bus);

		if (fwnode)
			d = irq_find_matching_fwnode(fwnode,
						     DOMAIN_BUS_PCI_MSI);
	}
#endif

	return d;
}

static void pci_set_bus_msi_domain(struct pci_bus *bus)
{
	struct irq_domain *d;
	struct pci_bus *b;

	/*
	 * The bus can be a root bus, a subordinate bus, or a virtual bus
	 * created by an SR-IOV device.  Walk up to the first bridge device
	 * found or derive the domain from the host bridge.
	 */
	for (b = bus, d = NULL; !d && !pci_is_root_bus(b); b = b->parent) {
		if (b->self)
			d = dev_get_msi_domain(&b->self->dev);
	}

	if (!d)
		d = pci_host_bridge_msi_domain(b);

	dev_set_msi_domain(&bus->dev, d);
}

static int pci_register_host_bridge(struct pci_host_bridge *bridge)
{
	struct device *parent = bridge->dev.parent;
	struct resource_entry *window, *n;
	struct pci_bus *bus, *b;
	resource_size_t offset;
	LIST_HEAD(resources);
	struct resource *res;
	char addr[64], *fmt;
	const char *name;
	int err;

	bus = pci_alloc_bus(NULL);
	if (!bus)
		return -ENOMEM;

	bridge->bus = bus;

	/* Temporarily move resources off the list */
	list_splice_init(&bridge->windows, &resources);
	bus->sysdata = bridge->sysdata;
	bus->msi = bridge->msi;
	bus->ops = bridge->ops;
	bus->number = bus->busn_res.start = bridge->busnr;
#ifdef CONFIG_PCI_DOMAINS_GENERIC
	bus->domain_nr = pci_bus_find_domain_nr(bus, parent);
#endif

	b = pci_find_bus(pci_domain_nr(bus), bridge->busnr);
	if (b) {
		/* Ignore it if we already got here via a different bridge */
		dev_dbg(&b->dev, "bus already known\n");
		err = -EEXIST;
		goto free;
	}

	dev_set_name(&bridge->dev, "pci%04x:%02x", pci_domain_nr(bus),
		     bridge->busnr);

	err = pcibios_root_bridge_prepare(bridge);
	if (err)
		goto free;

	err = device_register(&bridge->dev);
	if (err)
		put_device(&bridge->dev);

	bus->bridge = get_device(&bridge->dev);
	device_enable_async_suspend(bus->bridge);
	pci_set_bus_of_node(bus);
	pci_set_bus_msi_domain(bus);

	if (!parent)
		set_dev_node(bus->bridge, pcibus_to_node(bus));

	bus->dev.class = &pcibus_class;
	bus->dev.parent = bus->bridge;

	dev_set_name(&bus->dev, "%04x:%02x", pci_domain_nr(bus), bus->number);
	name = dev_name(&bus->dev);

	err = device_register(&bus->dev);
	if (err)
		goto unregister;

	pcibios_add_bus(bus);

	/* Create legacy_io and legacy_mem files for this bus */
	pci_create_legacy_files(bus);

	if (parent)
		dev_info(parent, "PCI host bridge to bus %s\n", name);
	else
		pr_info("PCI host bridge to bus %s\n", name);

	/* Add initial resources to the bus */
	resource_list_for_each_entry_safe(window, n, &resources) {
		list_move_tail(&window->node, &bridge->windows);
		offset = window->offset;
		res = window->res;

		if (res->flags & IORESOURCE_BUS)
			pci_bus_insert_busn_res(bus, bus->number, res->end);
		else
			pci_bus_add_resource(bus, res, 0);

		if (offset) {
			if (resource_type(res) == IORESOURCE_IO)
				fmt = " (bus address [%#06llx-%#06llx])";
			else
				fmt = " (bus address [%#010llx-%#010llx])";

			snprintf(addr, sizeof(addr), fmt,
				 (unsigned long long)(res->start - offset),
				 (unsigned long long)(res->end - offset));
		} else
			addr[0] = '\0';

		dev_info(&bus->dev, "root bus resource %pR%s\n", res, addr);
	}

	down_write(&pci_bus_sem);
	list_add_tail(&bus->node, &pci_root_buses);
	up_write(&pci_bus_sem);

	return 0;

unregister:
	put_device(&bridge->dev);
	device_unregister(&bridge->dev);

free:
	kfree(bus);
	return err;
}

static bool pci_bridge_child_ext_cfg_accessible(struct pci_dev *bridge)
{
	int pos;
	u32 status;

	/*
	 * If extended config space isn't accessible on a bridge's primary
	 * bus, we certainly can't access it on the secondary bus.
	 */
	if (bridge->bus->bus_flags & PCI_BUS_FLAGS_NO_EXTCFG)
		return false;

	/*
	 * PCIe Root Ports and switch ports are PCIe on both sides, so if
	 * extended config space is accessible on the primary, it's also
	 * accessible on the secondary.
	 */
	if (pci_is_pcie(bridge) &&
	    (pci_pcie_type(bridge) == PCI_EXP_TYPE_ROOT_PORT ||
	     pci_pcie_type(bridge) == PCI_EXP_TYPE_UPSTREAM ||
	     pci_pcie_type(bridge) == PCI_EXP_TYPE_DOWNSTREAM))
		return true;

	/*
	 * For the other bridge types:
	 *   - PCI-to-PCI bridges
	 *   - PCIe-to-PCI/PCI-X forward bridges
	 *   - PCI/PCI-X-to-PCIe reverse bridges
	 * extended config space on the secondary side is only accessible
	 * if the bridge supports PCI-X Mode 2.
	 */
	pos = pci_find_capability(bridge, PCI_CAP_ID_PCIX);
	if (!pos)
		return false;

	pci_read_config_dword(bridge, pos + PCI_X_STATUS, &status);
	return status & (PCI_X_STATUS_266MHZ | PCI_X_STATUS_533MHZ);
}

static struct pci_bus *pci_alloc_child_bus(struct pci_bus *parent,
					   struct pci_dev *bridge, int busnr)
{
	struct pci_bus *child;
	int i;
	int ret;

	/* Allocate a new bus and inherit stuff from the parent */
	child = pci_alloc_bus(parent);
	if (!child)
		return NULL;

	child->parent = parent;
	child->ops = parent->ops;
	child->msi = parent->msi;
	child->sysdata = parent->sysdata;
	child->bus_flags = parent->bus_flags;

	/*
	 * Initialize some portions of the bus device, but don't register
	 * it now as the parent is not properly set up yet.
	 */
	child->dev.class = &pcibus_class;
	dev_set_name(&child->dev, "%04x:%02x", pci_domain_nr(child), busnr);

	/* Set up the primary, secondary and subordinate bus numbers */
	child->number = child->busn_res.start = busnr;
	child->primary = parent->busn_res.start;
	child->busn_res.end = 0xff;

	if (!bridge) {
		child->dev.parent = parent->bridge;
		goto add_dev;
	}

	child->self = bridge;
	child->bridge = get_device(&bridge->dev);
	child->dev.parent = child->bridge;
	pci_set_bus_of_node(child);
	pci_set_bus_speed(child);

	/*
	 * Check whether extended config space is accessible on the child
	 * bus.  Note that we currently assume it is always accessible on
	 * the root bus.
	 */
	if (!pci_bridge_child_ext_cfg_accessible(bridge)) {
		child->bus_flags |= PCI_BUS_FLAGS_NO_EXTCFG;
		pci_info(child, "extended config space not accessible\n");
	}

	/* Set up default resource pointers and names */
	for (i = 0; i < PCI_BRIDGE_RESOURCE_NUM; i++) {
		child->resource[i] = &bridge->resource[PCI_BRIDGE_RESOURCES+i];
		child->resource[i]->name = child->name;
	}
	bridge->subordinate = child;

add_dev:
	pci_set_bus_msi_domain(child);
	ret = device_register(&child->dev);
	WARN_ON(ret < 0);

	pcibios_add_bus(child);

	if (child->ops->add_bus) {
		ret = child->ops->add_bus(child);
		if (WARN_ON(ret < 0))
			dev_err(&child->dev, "failed to add bus: %d\n", ret);
	}

	/* Create legacy_io and legacy_mem files for this bus */
	pci_create_legacy_files(child);

	return child;
}

struct pci_bus *pci_add_new_bus(struct pci_bus *parent, struct pci_dev *dev,
				int busnr)
{
	struct pci_bus *child;

	child = pci_alloc_child_bus(parent, dev, busnr);
	if (child) {
		down_write(&pci_bus_sem);
		list_add_tail(&child->node, &parent->children);
		up_write(&pci_bus_sem);
	}
	return child;
}
EXPORT_SYMBOL(pci_add_new_bus);

static void pci_enable_crs(struct pci_dev *pdev)
{
	u16 root_cap = 0;

	/* Enable CRS Software Visibility if supported */
	pcie_capability_read_word(pdev, PCI_EXP_RTCAP, &root_cap);
	if (root_cap & PCI_EXP_RTCAP_CRSVIS)
		pcie_capability_set_word(pdev, PCI_EXP_RTCTL,
					 PCI_EXP_RTCTL_CRSSVE);
}

static unsigned int pci_scan_child_bus_extend(struct pci_bus *bus,
					      unsigned int available_buses);
/**
 * pci_ea_fixed_busnrs() - Read fixed Secondary and Subordinate bus
 * numbers from EA capability.
 * @dev: Bridge
 * @sec: updated with secondary bus number from EA
 * @sub: updated with subordinate bus number from EA
 *
 * If @dev is a bridge with EA capability that specifies valid secondary
 * and subordinate bus numbers, return true with the bus numbers in @sec
 * and @sub.  Otherwise return false.
 */
static bool pci_ea_fixed_busnrs(struct pci_dev *dev, u8 *sec, u8 *sub)
{
	int ea, offset;
	u32 dw;
	u8 ea_sec, ea_sub;

	if (dev->hdr_type != PCI_HEADER_TYPE_BRIDGE)
		return false;

	/* find PCI EA capability in list */
	ea = pci_find_capability(dev, PCI_CAP_ID_EA);
	if (!ea)
		return false;

	offset = ea + PCI_EA_FIRST_ENT;
	pci_read_config_dword(dev, offset, &dw);
	ea_sec =  dw & PCI_EA_SEC_BUS_MASK;
	ea_sub = (dw & PCI_EA_SUB_BUS_MASK) >> PCI_EA_SUB_BUS_SHIFT;
	if (ea_sec  == 0 || ea_sub < ea_sec)
		return false;

	*sec = ea_sec;
	*sub = ea_sub;
	return true;
}

/*
 * pci_scan_bridge_extend() - Scan buses behind a bridge
 * @bus: Parent bus the bridge is on
 * @dev: Bridge itself
 * @max: Starting subordinate number of buses behind this bridge
 * @available_buses: Total number of buses available for this bridge and
 *		     the devices below. After the minimal bus space has
 *		     been allocated the remaining buses will be
 *		     distributed equally between hotplug-capable bridges.
 * @pass: Either %0 (scan already configured bridges) or %1 (scan bridges
 *        that need to be reconfigured.
 *
 * If it's a bridge, configure it and scan the bus behind it.
 * For CardBus bridges, we don't scan behind as the devices will
 * be handled by the bridge driver itself.
 *
 * We need to process bridges in two passes -- first we scan those
 * already configured by the BIOS and after we are done with all of
 * them, we proceed to assigning numbers to the remaining buses in
 * order to avoid overlaps between old and new bus numbers.
 *
 * Return: New subordinate number covering all buses behind this bridge.
 */
static int pci_scan_bridge_extend(struct pci_bus *bus, struct pci_dev *dev,
				  int max, unsigned int available_buses,
				  int pass)
{
	struct pci_bus *child;
	int is_cardbus = (dev->hdr_type == PCI_HEADER_TYPE_CARDBUS);
	u32 buses, i, j = 0;
	u16 bctl;
	u8 primary, secondary, subordinate;
	int broken = 0;
	bool fixed_buses;
	u8 fixed_sec, fixed_sub;
	int next_busnr;

	/*
	 * Make sure the bridge is powered on to be able to access config
	 * space of devices below it.
	 */
	pm_runtime_get_sync(&dev->dev);

	pci_read_config_dword(dev, PCI_PRIMARY_BUS, &buses);
	primary = buses & 0xFF;
	secondary = (buses >> 8) & 0xFF;
	subordinate = (buses >> 16) & 0xFF;

	pci_dbg(dev, "scanning [bus %02x-%02x] behind bridge, pass %d\n",
		secondary, subordinate, pass);

	if (!primary && (primary != bus->number) && secondary && subordinate) {
		pci_warn(dev, "Primary bus is hard wired to 0\n");
		primary = bus->number;
	}

	/* Check if setup is sensible at all */
	if (!pass &&
	    (primary != bus->number || secondary <= bus->number ||
	     secondary > subordinate)) {
		pci_info(dev, "bridge configuration invalid ([bus %02x-%02x]), reconfiguring\n",
			 secondary, subordinate);
		broken = 1;
	}

	/*
	 * Disable Master-Abort Mode during probing to avoid reporting of
	 * bus errors in some architectures.
	 */
	pci_read_config_word(dev, PCI_BRIDGE_CONTROL, &bctl);
	pci_write_config_word(dev, PCI_BRIDGE_CONTROL,
			      bctl & ~PCI_BRIDGE_CTL_MASTER_ABORT);

	pci_enable_crs(dev);

	if ((secondary || subordinate) && !pcibios_assign_all_busses() &&
	    !is_cardbus && !broken) {
		unsigned int cmax;

		/*
		 * Bus already configured by firmware, process it in the
		 * first pass and just note the configuration.
		 */
		if (pass)
			goto out;

		/*
		 * The bus might already exist for two reasons: Either we
		 * are rescanning the bus or the bus is reachable through
		 * more than one bridge. The second case can happen with
		 * the i450NX chipset.
		 */
		child = pci_find_bus(pci_domain_nr(bus), secondary);
		if (!child) {
			child = pci_add_new_bus(bus, dev, secondary);
			if (!child)
				goto out;
			child->primary = primary;
			pci_bus_insert_busn_res(child, secondary, subordinate);
			child->bridge_ctl = bctl;
		}

		cmax = pci_scan_child_bus(child);
		if (cmax > subordinate)
			pci_warn(dev, "bridge has subordinate %02x but max busn %02x\n",
				 subordinate, cmax);

		/* Subordinate should equal child->busn_res.end */
		if (subordinate > max)
			max = subordinate;
	} else {

		/*
		 * We need to assign a number to this bus which we always
		 * do in the second pass.
		 */
		if (!pass) {
			if (pcibios_assign_all_busses() || broken || is_cardbus)

				/*
				 * Temporarily disable forwarding of the
				 * configuration cycles on all bridges in
				 * this bus segment to avoid possible
				 * conflicts in the second pass between two
				 * bridges programmed with overlapping bus
				 * ranges.
				 */
				pci_write_config_dword(dev, PCI_PRIMARY_BUS,
						       buses & ~0xffffff);
			goto out;
		}

		/* Clear errors */
		pci_write_config_word(dev, PCI_STATUS, 0xffff);

		/* Read bus numbers from EA Capability (if present) */
		fixed_buses = pci_ea_fixed_busnrs(dev, &fixed_sec, &fixed_sub);
		if (fixed_buses)
			next_busnr = fixed_sec;
		else
			next_busnr = max + 1;

		/*
		 * Prevent assigning a bus number that already exists.
		 * This can happen when a bridge is hot-plugged, so in this
		 * case we only re-scan this bus.
		 */
		child = pci_find_bus(pci_domain_nr(bus), next_busnr);
		if (!child) {
			child = pci_add_new_bus(bus, dev, next_busnr);
			if (!child)
				goto out;
			pci_bus_insert_busn_res(child, next_busnr,
						bus->busn_res.end);
		}
		max++;
		if (available_buses)
			available_buses--;

		buses = (buses & 0xff000000)
		      | ((unsigned int)(child->primary)     <<  0)
		      | ((unsigned int)(child->busn_res.start)   <<  8)
		      | ((unsigned int)(child->busn_res.end) << 16);

		/*
		 * yenta.c forces a secondary latency timer of 176.
		 * Copy that behaviour here.
		 */
		if (is_cardbus) {
			buses &= ~0xff000000;
			buses |= CARDBUS_LATENCY_TIMER << 24;
		}

		/* We need to blast all three values with a single write */
		pci_write_config_dword(dev, PCI_PRIMARY_BUS, buses);

		if (!is_cardbus) {
			child->bridge_ctl = bctl;
			max = pci_scan_child_bus_extend(child, available_buses);
		} else {

			/*
			 * For CardBus bridges, we leave 4 bus numbers as
			 * cards with a PCI-to-PCI bridge can be inserted
			 * later.
			 */
			for (i = 0; i < CARDBUS_RESERVE_BUSNR; i++) {
				struct pci_bus *parent = bus;
				if (pci_find_bus(pci_domain_nr(bus),
							max+i+1))
					break;
				while (parent->parent) {
					if ((!pcibios_assign_all_busses()) &&
					    (parent->busn_res.end > max) &&
					    (parent->busn_res.end <= max+i)) {
						j = 1;
					}
					parent = parent->parent;
				}
				if (j) {

					/*
					 * Often, there are two CardBus
					 * bridges -- try to leave one
					 * valid bus number for each one.
					 */
					i /= 2;
					break;
				}
			}
			max += i;
		}

		/*
		 * Set subordinate bus number to its real value.
		 * If fixed subordinate bus number exists from EA
		 * capability then use it.
		 */
		if (fixed_buses)
			max = fixed_sub;
		pci_bus_update_busn_res_end(child, max);
		pci_write_config_byte(dev, PCI_SUBORDINATE_BUS, max);
	}

	sprintf(child->name,
		(is_cardbus ? "PCI CardBus %04x:%02x" : "PCI Bus %04x:%02x"),
		pci_domain_nr(bus), child->number);

	/* Check that all devices are accessible */
	while (bus->parent) {
		if ((child->busn_res.end > bus->busn_res.end) ||
		    (child->number > bus->busn_res.end) ||
		    (child->number < bus->number) ||
		    (child->busn_res.end < bus->number)) {
			dev_info(&dev->dev, "devices behind bridge are unusable because %pR cannot be assigned for them\n",
				 &child->busn_res);
			break;
		}
		bus = bus->parent;
	}

out:
	pci_write_config_word(dev, PCI_BRIDGE_CONTROL, bctl);

	pm_runtime_put(&dev->dev);

	return max;
}

/*
 * pci_scan_bridge() - Scan buses behind a bridge
 * @bus: Parent bus the bridge is on
 * @dev: Bridge itself
 * @max: Starting subordinate number of buses behind this bridge
 * @pass: Either %0 (scan already configured bridges) or %1 (scan bridges
 *        that need to be reconfigured.
 *
 * If it's a bridge, configure it and scan the bus behind it.
 * For CardBus bridges, we don't scan behind as the devices will
 * be handled by the bridge driver itself.
 *
 * We need to process bridges in two passes -- first we scan those
 * already configured by the BIOS and after we are done with all of
 * them, we proceed to assigning numbers to the remaining buses in
 * order to avoid overlaps between old and new bus numbers.
 *
 * Return: New subordinate number covering all buses behind this bridge.
 */
int pci_scan_bridge(struct pci_bus *bus, struct pci_dev *dev, int max, int pass)
{
	return pci_scan_bridge_extend(bus, dev, max, 0, pass);
}
EXPORT_SYMBOL(pci_scan_bridge);

/*
 * Read interrupt line and base address registers.
 * The architecture-dependent code can tweak these, of course.
 */
static void pci_read_irq(struct pci_dev *dev)
{
	unsigned char irq;

	/* VFs are not allowed to use INTx, so skip the config reads */
	if (dev->is_virtfn) {
		dev->pin = 0;
		dev->irq = 0;
		return;
	}

	pci_read_config_byte(dev, PCI_INTERRUPT_PIN, &irq);
	dev->pin = irq;
	if (irq)
		pci_read_config_byte(dev, PCI_INTERRUPT_LINE, &irq);
	dev->irq = irq;
}

void set_pcie_port_type(struct pci_dev *pdev)
{
	int pos;
	u16 reg16;
	int type;
	struct pci_dev *parent;

	pos = pci_find_capability(pdev, PCI_CAP_ID_EXP);
	if (!pos)
		return;

	pdev->pcie_cap = pos;
	pci_read_config_word(pdev, pos + PCI_EXP_FLAGS, &reg16);
	pdev->pcie_flags_reg = reg16;
	pci_read_config_word(pdev, pos + PCI_EXP_DEVCAP, &reg16);
	pdev->pcie_mpss = reg16 & PCI_EXP_DEVCAP_PAYLOAD;

	parent = pci_upstream_bridge(pdev);
	if (!parent)
		return;

	/*
	 * Some systems do not identify their upstream/downstream ports
	 * correctly so detect impossible configurations here and correct
	 * the port type accordingly.
	 */
	type = pci_pcie_type(pdev);
	if (type == PCI_EXP_TYPE_DOWNSTREAM) {
		/*
		 * If pdev claims to be downstream port but the parent
		 * device is also downstream port assume pdev is actually
		 * upstream port.
		 */
		if (pcie_downstream_port(parent)) {
			pci_info(pdev, "claims to be downstream port but is acting as upstream port, correcting type\n");
			pdev->pcie_flags_reg &= ~PCI_EXP_FLAGS_TYPE;
			pdev->pcie_flags_reg |= PCI_EXP_TYPE_UPSTREAM;
		}
	} else if (type == PCI_EXP_TYPE_UPSTREAM) {
		/*
		 * If pdev claims to be upstream port but the parent
		 * device is also upstream port assume pdev is actually
		 * downstream port.
		 */
		if (pci_pcie_type(parent) == PCI_EXP_TYPE_UPSTREAM) {
			pci_info(pdev, "claims to be upstream port but is acting as downstream port, correcting type\n");
			pdev->pcie_flags_reg &= ~PCI_EXP_FLAGS_TYPE;
			pdev->pcie_flags_reg |= PCI_EXP_TYPE_DOWNSTREAM;
		}
	}
}

void set_pcie_hotplug_bridge(struct pci_dev *pdev)
{
	u32 reg32;

	pcie_capability_read_dword(pdev, PCI_EXP_SLTCAP, &reg32);
	if (reg32 & PCI_EXP_SLTCAP_HPC)
		pdev->is_hotplug_bridge = 1;
}

static void set_pcie_thunderbolt(struct pci_dev *dev)
{
	int vsec = 0;
	u32 header;

	while ((vsec = pci_find_next_ext_capability(dev, vsec,
						    PCI_EXT_CAP_ID_VNDR))) {
		pci_read_config_dword(dev, vsec + PCI_VNDR_HEADER, &header);

		/* Is the device part of a Thunderbolt controller? */
		if (dev->vendor == PCI_VENDOR_ID_INTEL &&
		    PCI_VNDR_HEADER_ID(header) == PCI_VSEC_ID_INTEL_TBT) {
			dev->is_thunderbolt = 1;
			return;
		}
	}
}

static void set_pcie_untrusted(struct pci_dev *dev)
{
	struct pci_dev *parent;

	/*
	 * If the upstream bridge is untrusted we treat this device
	 * untrusted as well.
	 */
	parent = pci_upstream_bridge(dev);
	if (parent && parent->untrusted)
		dev->untrusted = true;
}

/**
 * pci_ext_cfg_is_aliased - Is ext config space just an alias of std config?
 * @dev: PCI device
 *
 * PCI Express to PCI/PCI-X Bridge Specification, rev 1.0, 4.1.4 says that
 * when forwarding a type1 configuration request the bridge must check that
 * the extended register address field is zero.  The bridge is not permitted
 * to forward the transactions and must handle it as an Unsupported Request.
 * Some bridges do not follow this rule and simply drop the extended register
 * bits, resulting in the standard config space being aliased, every 256
 * bytes across the entire configuration space.  Test for this condition by
 * comparing the first dword of each potential alias to the vendor/device ID.
 * Known offenders:
 *   ASM1083/1085 PCIe-to-PCI Reversible Bridge (1b21:1080, rev 01 & 03)
 *   AMD/ATI SBx00 PCI to PCI Bridge (1002:4384, rev 40)
 */
static bool pci_ext_cfg_is_aliased(struct pci_dev *dev)
{
#ifdef CONFIG_PCI_QUIRKS
	int pos;
	u32 header, tmp;

	pci_read_config_dword(dev, PCI_VENDOR_ID, &header);

	for (pos = PCI_CFG_SPACE_SIZE;
	     pos < PCI_CFG_SPACE_EXP_SIZE; pos += PCI_CFG_SPACE_SIZE) {
		if (pci_read_config_dword(dev, pos, &tmp) != PCIBIOS_SUCCESSFUL
		    || header != tmp)
			return false;
	}

	return true;
#else
	return false;
#endif
}

/**
 * pci_cfg_space_size - Get the configuration space size of the PCI device
 * @dev: PCI device
 *
 * Regular PCI devices have 256 bytes, but PCI-X 2 and PCI Express devices
 * have 4096 bytes.  Even if the device is capable, that doesn't mean we can
 * access it.  Maybe we don't have a way to generate extended config space
 * accesses, or the device is behind a reverse Express bridge.  So we try
 * reading the dword at 0x100 which must either be 0 or a valid extended
 * capability header.
 */
static int pci_cfg_space_size_ext(struct pci_dev *dev)
{
	u32 status;
	int pos = PCI_CFG_SPACE_SIZE;

	if (pci_read_config_dword(dev, pos, &status) != PCIBIOS_SUCCESSFUL)
		return PCI_CFG_SPACE_SIZE;
	if (status == 0xffffffff || pci_ext_cfg_is_aliased(dev))
		return PCI_CFG_SPACE_SIZE;

	return PCI_CFG_SPACE_EXP_SIZE;
}

int pci_cfg_space_size(struct pci_dev *dev)
{
	int pos;
	u32 status;
	u16 class;

#ifdef CONFIG_PCI_IOV
	/*
	 * Per the SR-IOV specification (rev 1.1, sec 3.5), VFs are required to
	 * implement a PCIe capability and therefore must implement extended
	 * config space.  We can skip the NO_EXTCFG test below and the
	 * reachability/aliasing test in pci_cfg_space_size_ext() by virtue of
	 * the fact that the SR-IOV capability on the PF resides in extended
	 * config space and must be accessible and non-aliased to have enabled
	 * support for this VF.  This is a micro performance optimization for
	 * systems supporting many VFs.
	 */
	if (dev->is_virtfn)
		return PCI_CFG_SPACE_EXP_SIZE;
#endif

	if (dev->bus->bus_flags & PCI_BUS_FLAGS_NO_EXTCFG)
		return PCI_CFG_SPACE_SIZE;

	class = dev->class >> 8;
	if (class == PCI_CLASS_BRIDGE_HOST)
		return pci_cfg_space_size_ext(dev);

	if (pci_is_pcie(dev))
		return pci_cfg_space_size_ext(dev);

	pos = pci_find_capability(dev, PCI_CAP_ID_PCIX);
	if (!pos)
		return PCI_CFG_SPACE_SIZE;

	pci_read_config_dword(dev, pos + PCI_X_STATUS, &status);
	if (status & (PCI_X_STATUS_266MHZ | PCI_X_STATUS_533MHZ))
		return pci_cfg_space_size_ext(dev);

	return PCI_CFG_SPACE_SIZE;
}

static u32 pci_class(struct pci_dev *dev)
{
	u32 class;

#ifdef CONFIG_PCI_IOV
	if (dev->is_virtfn)
		return dev->physfn->sriov->class;
#endif
	pci_read_config_dword(dev, PCI_CLASS_REVISION, &class);
	return class;
}

static void pci_subsystem_ids(struct pci_dev *dev, u16 *vendor, u16 *device)
{
#ifdef CONFIG_PCI_IOV
	if (dev->is_virtfn) {
		*vendor = dev->physfn->sriov->subsystem_vendor;
		*device = dev->physfn->sriov->subsystem_device;
		return;
	}
#endif
	pci_read_config_word(dev, PCI_SUBSYSTEM_VENDOR_ID, vendor);
	pci_read_config_word(dev, PCI_SUBSYSTEM_ID, device);
}

static u8 pci_hdr_type(struct pci_dev *dev)
{
	u8 hdr_type;

#ifdef CONFIG_PCI_IOV
	if (dev->is_virtfn)
		return dev->physfn->sriov->hdr_type;
#endif
	pci_read_config_byte(dev, PCI_HEADER_TYPE, &hdr_type);
	return hdr_type;
}

#define LEGACY_IO_RESOURCE	(IORESOURCE_IO | IORESOURCE_PCI_FIXED)

static void pci_msi_setup_pci_dev(struct pci_dev *dev)
{
	/*
	 * Disable the MSI hardware to avoid screaming interrupts
	 * during boot.  This is the power on reset default so
	 * usually this should be a noop.
	 */
	dev->msi_cap = pci_find_capability(dev, PCI_CAP_ID_MSI);
	if (dev->msi_cap)
		pci_msi_set_enable(dev, 0);

	dev->msix_cap = pci_find_capability(dev, PCI_CAP_ID_MSIX);
	if (dev->msix_cap)
		pci_msix_clear_and_set_ctrl(dev, PCI_MSIX_FLAGS_ENABLE, 0);
}

/**
 * pci_intx_mask_broken - Test PCI_COMMAND_INTX_DISABLE writability
 * @dev: PCI device
 *
 * Test whether PCI_COMMAND_INTX_DISABLE is writable for @dev.  Check this
 * at enumeration-time to avoid modifying PCI_COMMAND at run-time.
 */
static int pci_intx_mask_broken(struct pci_dev *dev)
{
	u16 orig, toggle, new;

	pci_read_config_word(dev, PCI_COMMAND, &orig);
	toggle = orig ^ PCI_COMMAND_INTX_DISABLE;
	pci_write_config_word(dev, PCI_COMMAND, toggle);
	pci_read_config_word(dev, PCI_COMMAND, &new);

	pci_write_config_word(dev, PCI_COMMAND, orig);

	/*
	 * PCI_COMMAND_INTX_DISABLE was reserved and read-only prior to PCI
	 * r2.3, so strictly speaking, a device is not *broken* if it's not
	 * writable.  But we'll live with the misnomer for now.
	 */
	if (new != toggle)
		return 1;
	return 0;
}

static void early_dump_pci_device(struct pci_dev *pdev)
{
	u32 value[256 / 4];
	int i;

	pci_info(pdev, "config space:\n");

	for (i = 0; i < 256; i += 4)
		pci_read_config_dword(pdev, i, &value[i / 4]);

	print_hex_dump(KERN_INFO, "", DUMP_PREFIX_OFFSET, 16, 1,
		       value, 256, false);
}

/**
 * pci_setup_device - Fill in class and map information of a device
 * @dev: the device structure to fill
 *
 * Initialize the device structure with information about the device's
 * vendor,class,memory and IO-space addresses, IRQ lines etc.
 * Called at initialisation of the PCI subsystem and by CardBus services.
 * Returns 0 on success and negative if unknown type of device (not normal,
 * bridge or CardBus).
 */
int pci_setup_device(struct pci_dev *dev)
{
	u32 class;
	u16 cmd;
	u8 hdr_type;
	int pos = 0;
	struct pci_bus_region region;
	struct resource *res;

	hdr_type = pci_hdr_type(dev);

	dev->sysdata = dev->bus->sysdata;
	dev->dev.parent = dev->bus->bridge;
	dev->dev.bus = &pci_bus_type;
	dev->hdr_type = hdr_type & 0x7f;
	dev->multifunction = !!(hdr_type & 0x80);
	dev->error_state = pci_channel_io_normal;
	set_pcie_port_type(dev);

	pci_dev_assign_slot(dev);

	/*
	 * Assume 32-bit PCI; let 64-bit PCI cards (which are far rarer)
	 * set this higher, assuming the system even supports it.
	 */
	dev->dma_mask = 0xffffffff;

	dev_set_name(&dev->dev, "%04x:%02x:%02x.%d", pci_domain_nr(dev->bus),
		     dev->bus->number, PCI_SLOT(dev->devfn),
		     PCI_FUNC(dev->devfn));

	class = pci_class(dev);

	dev->revision = class & 0xff;
	dev->class = class >> 8;		    /* upper 3 bytes */

	pci_info(dev, "[%04x:%04x] type %02x class %#08x\n",
		   dev->vendor, dev->device, dev->hdr_type, dev->class);

	if (pci_early_dump)
		early_dump_pci_device(dev);

	/* Need to have dev->class ready */
	dev->cfg_size = pci_cfg_space_size(dev);

	/* Need to have dev->cfg_size ready */
	set_pcie_thunderbolt(dev);

	set_pcie_untrusted(dev);

	/* "Unknown power state" */
	dev->current_state = PCI_UNKNOWN;

	/* Early fixups, before probing the BARs */
	pci_fixup_device(pci_fixup_early, dev);

	/* Device class may be changed after fixup */
	class = dev->class >> 8;

	if (dev->non_compliant_bars) {
		pci_read_config_word(dev, PCI_COMMAND, &cmd);
		if (cmd & (PCI_COMMAND_IO | PCI_COMMAND_MEMORY)) {
			pci_info(dev, "device has non-compliant BARs; disabling IO/MEM decoding\n");
			cmd &= ~PCI_COMMAND_IO;
			cmd &= ~PCI_COMMAND_MEMORY;
			pci_write_config_word(dev, PCI_COMMAND, cmd);
		}
	}

	dev->broken_intx_masking = pci_intx_mask_broken(dev);

	switch (dev->hdr_type) {		    /* header type */
	case PCI_HEADER_TYPE_NORMAL:		    /* standard header */
		if (class == PCI_CLASS_BRIDGE_PCI)
			goto bad;
		pci_read_irq(dev);
		pci_read_bases(dev, 6, PCI_ROM_ADDRESS);

		pci_subsystem_ids(dev, &dev->subsystem_vendor, &dev->subsystem_device);

		/*
		 * Do the ugly legacy mode stuff here rather than broken chip
		 * quirk code. Legacy mode ATA controllers have fixed
		 * addresses. These are not always echoed in BAR0-3, and
		 * BAR0-3 in a few cases contain junk!
		 */
		if (class == PCI_CLASS_STORAGE_IDE) {
			u8 progif;
			pci_read_config_byte(dev, PCI_CLASS_PROG, &progif);
			if ((progif & 1) == 0) {
				region.start = 0x1F0;
				region.end = 0x1F7;
				res = &dev->resource[0];
				res->flags = LEGACY_IO_RESOURCE;
				pcibios_bus_to_resource(dev->bus, res, &region);
				pci_info(dev, "legacy IDE quirk: reg 0x10: %pR\n",
					 res);
				region.start = 0x3F6;
				region.end = 0x3F6;
				res = &dev->resource[1];
				res->flags = LEGACY_IO_RESOURCE;
				pcibios_bus_to_resource(dev->bus, res, &region);
				pci_info(dev, "legacy IDE quirk: reg 0x14: %pR\n",
					 res);
			}
			if ((progif & 4) == 0) {
				region.start = 0x170;
				region.end = 0x177;
				res = &dev->resource[2];
				res->flags = LEGACY_IO_RESOURCE;
				pcibios_bus_to_resource(dev->bus, res, &region);
				pci_info(dev, "legacy IDE quirk: reg 0x18: %pR\n",
					 res);
				region.start = 0x376;
				region.end = 0x376;
				res = &dev->resource[3];
				res->flags = LEGACY_IO_RESOURCE;
				pcibios_bus_to_resource(dev->bus, res, &region);
				pci_info(dev, "legacy IDE quirk: reg 0x1c: %pR\n",
					 res);
			}
		}
		break;

	case PCI_HEADER_TYPE_BRIDGE:		    /* bridge header */
		/*
		 * The PCI-to-PCI bridge spec requires that subtractive
		 * decoding (i.e. transparent) bridge must have programming
		 * interface code of 0x01.
		 */
		pci_read_irq(dev);
		dev->transparent = ((dev->class & 0xff) == 1);
		pci_read_bases(dev, 2, PCI_ROM_ADDRESS1);
		pci_read_bridge_windows(dev);
		set_pcie_hotplug_bridge(dev);
		pos = pci_find_capability(dev, PCI_CAP_ID_SSVID);
		if (pos) {
			pci_read_config_word(dev, pos + PCI_SSVID_VENDOR_ID, &dev->subsystem_vendor);
			pci_read_config_word(dev, pos + PCI_SSVID_DEVICE_ID, &dev->subsystem_device);
		}
		break;

	case PCI_HEADER_TYPE_CARDBUS:		    /* CardBus bridge header */
		if (class != PCI_CLASS_BRIDGE_CARDBUS)
			goto bad;
		pci_read_irq(dev);
		pci_read_bases(dev, 1, 0);
		pci_read_config_word(dev, PCI_CB_SUBSYSTEM_VENDOR_ID, &dev->subsystem_vendor);
		pci_read_config_word(dev, PCI_CB_SUBSYSTEM_ID, &dev->subsystem_device);
		break;

	default:				    /* unknown header */
		pci_err(dev, "unknown header type %02x, ignoring device\n",
			dev->hdr_type);
		return -EIO;

	bad:
		pci_err(dev, "ignoring class %#08x (doesn't match header type %02x)\n",
			dev->class, dev->hdr_type);
		dev->class = PCI_CLASS_NOT_DEFINED << 8;
	}

	/* We found a fine healthy device, go go go... */
	return 0;
}

static void pci_configure_mps(struct pci_dev *dev)
{
	struct pci_dev *bridge = pci_upstream_bridge(dev);
	int mps, mpss, p_mps, rc;

	if (!pci_is_pcie(dev) || !bridge || !pci_is_pcie(bridge))
		return;

	/* MPS and MRRS fields are of type 'RsvdP' for VFs, short-circuit out */
	if (dev->is_virtfn)
		return;

	mps = pcie_get_mps(dev);
	p_mps = pcie_get_mps(bridge);

	if (mps == p_mps)
		return;

	if (pcie_bus_config == PCIE_BUS_TUNE_OFF) {
		pci_warn(dev, "Max Payload Size %d, but upstream %s set to %d; if necessary, use \"pci=pcie_bus_safe\" and report a bug\n",
			 mps, pci_name(bridge), p_mps);
		return;
	}

	/*
	 * Fancier MPS configuration is done later by
	 * pcie_bus_configure_settings()
	 */
	if (pcie_bus_config != PCIE_BUS_DEFAULT)
		return;

	mpss = 128 << dev->pcie_mpss;
	if (mpss < p_mps && pci_pcie_type(bridge) == PCI_EXP_TYPE_ROOT_PORT) {
		pcie_set_mps(bridge, mpss);
		pci_info(dev, "Upstream bridge's Max Payload Size set to %d (was %d, max %d)\n",
			 mpss, p_mps, 128 << bridge->pcie_mpss);
		p_mps = pcie_get_mps(bridge);
	}

	rc = pcie_set_mps(dev, p_mps);
	if (rc) {
		pci_warn(dev, "can't set Max Payload Size to %d; if necessary, use \"pci=pcie_bus_safe\" and report a bug\n",
			 p_mps);
		return;
	}

	pci_info(dev, "Max Payload Size set to %d (was %d, max %d)\n",
		 p_mps, mps, mpss);
}

int pci_configure_extended_tags(struct pci_dev *dev, void *ign)
{
	struct pci_host_bridge *host;
	u32 cap;
	u16 ctl;
	int ret;

	if (!pci_is_pcie(dev))
		return 0;

	ret = pcie_capability_read_dword(dev, PCI_EXP_DEVCAP, &cap);
	if (ret)
		return 0;

	if (!(cap & PCI_EXP_DEVCAP_EXT_TAG))
		return 0;

	ret = pcie_capability_read_word(dev, PCI_EXP_DEVCTL, &ctl);
	if (ret)
		return 0;

	host = pci_find_host_bridge(dev->bus);
	if (!host)
		return 0;

	/*
	 * If some device in the hierarchy doesn't handle Extended Tags
	 * correctly, make sure they're disabled.
	 */
	if (host->no_ext_tags) {
		if (ctl & PCI_EXP_DEVCTL_EXT_TAG) {
			pci_info(dev, "disabling Extended Tags\n");
			pcie_capability_clear_word(dev, PCI_EXP_DEVCTL,
						   PCI_EXP_DEVCTL_EXT_TAG);
		}
		return 0;
	}

	if (!(ctl & PCI_EXP_DEVCTL_EXT_TAG)) {
		pci_info(dev, "enabling Extended Tags\n");
		pcie_capability_set_word(dev, PCI_EXP_DEVCTL,
					 PCI_EXP_DEVCTL_EXT_TAG);
	}
	return 0;
}

/**
 * pcie_relaxed_ordering_enabled - Probe for PCIe relaxed ordering enable
 * @dev: PCI device to query
 *
 * Returns true if the device has enabled relaxed ordering attribute.
 */
bool pcie_relaxed_ordering_enabled(struct pci_dev *dev)
{
	u16 v;

	pcie_capability_read_word(dev, PCI_EXP_DEVCTL, &v);

	return !!(v & PCI_EXP_DEVCTL_RELAX_EN);
}
EXPORT_SYMBOL(pcie_relaxed_ordering_enabled);

static void pci_configure_relaxed_ordering(struct pci_dev *dev)
{
	struct pci_dev *root;

	/* PCI_EXP_DEVICE_RELAX_EN is RsvdP in VFs */
	if (dev->is_virtfn)
		return;

	if (!pcie_relaxed_ordering_enabled(dev))
		return;

	/*
	 * For now, we only deal with Relaxed Ordering issues with Root
	 * Ports. Peer-to-Peer DMA is another can of worms.
	 */
	root = pci_find_pcie_root_port(dev);
	if (!root)
		return;

	if (root->dev_flags & PCI_DEV_FLAGS_NO_RELAXED_ORDERING) {
		pcie_capability_clear_word(dev, PCI_EXP_DEVCTL,
					   PCI_EXP_DEVCTL_RELAX_EN);
		pci_info(dev, "Relaxed Ordering disabled because the Root Port didn't support it\n");
	}
}

static void pci_configure_ltr(struct pci_dev *dev)
{
#ifdef CONFIG_PCIEASPM
	struct pci_host_bridge *host = pci_find_host_bridge(dev->bus);
	struct pci_dev *bridge;
	u32 cap, ctl;

	if (!pci_is_pcie(dev))
		return;

	pcie_capability_read_dword(dev, PCI_EXP_DEVCAP2, &cap);
	if (!(cap & PCI_EXP_DEVCAP2_LTR))
		return;

	pcie_capability_read_dword(dev, PCI_EXP_DEVCTL2, &ctl);
	if (ctl & PCI_EXP_DEVCTL2_LTR_EN) {
		if (pci_pcie_type(dev) == PCI_EXP_TYPE_ROOT_PORT) {
			dev->ltr_path = 1;
			return;
		}

		bridge = pci_upstream_bridge(dev);
		if (bridge && bridge->ltr_path)
			dev->ltr_path = 1;

		return;
	}

	if (!host->native_ltr)
		return;

	/*
	 * Software must not enable LTR in an Endpoint unless the Root
	 * Complex and all intermediate Switches indicate support for LTR.
	 * PCIe r4.0, sec 6.18.
	 */
	if (pci_pcie_type(dev) == PCI_EXP_TYPE_ROOT_PORT ||
	    ((bridge = pci_upstream_bridge(dev)) &&
	      bridge->ltr_path)) {
		pcie_capability_set_word(dev, PCI_EXP_DEVCTL2,
					 PCI_EXP_DEVCTL2_LTR_EN);
		dev->ltr_path = 1;
	}
#endif
}

static void pci_configure_eetlp_prefix(struct pci_dev *dev)
{
#ifdef CONFIG_PCI_PASID
	struct pci_dev *bridge;
	int pcie_type;
	u32 cap;

	if (!pci_is_pcie(dev))
		return;

	pcie_capability_read_dword(dev, PCI_EXP_DEVCAP2, &cap);
	if (!(cap & PCI_EXP_DEVCAP2_EE_PREFIX))
		return;

	pcie_type = pci_pcie_type(dev);
	if (pcie_type == PCI_EXP_TYPE_ROOT_PORT ||
	    pcie_type == PCI_EXP_TYPE_RC_END)
		dev->eetlp_prefix_path = 1;
	else {
		bridge = pci_upstream_bridge(dev);
		if (bridge && bridge->eetlp_prefix_path)
			dev->eetlp_prefix_path = 1;
	}
#endif
}

static void pci_configure_serr(struct pci_dev *dev)
{
	u16 control;

	if (dev->hdr_type == PCI_HEADER_TYPE_BRIDGE) {

		/*
		 * A bridge will not forward ERR_ messages coming from an
		 * endpoint unless SERR# forwarding is enabled.
		 */
		pci_read_config_word(dev, PCI_BRIDGE_CONTROL, &control);
		if (!(control & PCI_BRIDGE_CTL_SERR)) {
			control |= PCI_BRIDGE_CTL_SERR;
			pci_write_config_word(dev, PCI_BRIDGE_CONTROL, control);
		}
	}
}

static void pci_configure_device(struct pci_dev *dev)
{
	pci_configure_mps(dev);
	pci_configure_extended_tags(dev, NULL);
	pci_configure_relaxed_ordering(dev);
	pci_configure_ltr(dev);
	pci_configure_eetlp_prefix(dev);
	pci_configure_serr(dev);

	pci_acpi_program_hp_params(dev);
}

static void pci_release_capabilities(struct pci_dev *dev)
{
	pci_aer_exit(dev);
	pci_vpd_release(dev);
	pci_iov_release(dev);
	pci_free_cap_save_buffers(dev);
}

/**
 * pci_release_dev - Free a PCI device structure when all users of it are
 *		     finished
 * @dev: device that's been disconnected
 *
 * Will be called only by the device core when all users of this PCI device are
 * done.
 */
static void pci_release_dev(struct device *dev)
{
	struct pci_dev *pci_dev;

	pci_dev = to_pci_dev(dev);
	pci_release_capabilities(pci_dev);
	pci_release_of_node(pci_dev);
	pcibios_release_device(pci_dev);
	pci_bus_put(pci_dev->bus);
	kfree(pci_dev->driver_override);
	bitmap_free(pci_dev->dma_alias_mask);
	kfree(pci_dev);
}

struct pci_dev *pci_alloc_dev(struct pci_bus *bus)
{
	struct pci_dev *dev;

	dev = kzalloc(sizeof(struct pci_dev), GFP_KERNEL);
	if (!dev)
		return NULL;

	INIT_LIST_HEAD(&dev->bus_list);
	dev->dev.type = &pci_dev_type;
	dev->bus = pci_bus_get(bus);

	return dev;
}
EXPORT_SYMBOL(pci_alloc_dev);

static bool pci_bus_crs_vendor_id(u32 l)
{
	return (l & 0xffff) == 0x0001;
}

static bool pci_bus_wait_crs(struct pci_bus *bus, int devfn, u32 *l,
			     int timeout)
{
	int delay = 1;

	if (!pci_bus_crs_vendor_id(*l))
		return true;	/* not a CRS completion */

	if (!timeout)
		return false;	/* CRS, but caller doesn't want to wait */

	/*
	 * We got the reserved Vendor ID that indicates a completion with
	 * Configuration Request Retry Status (CRS).  Retry until we get a
	 * valid Vendor ID or we time out.
	 */
	while (pci_bus_crs_vendor_id(*l)) {
		if (delay > timeout) {
			pr_warn("pci %04x:%02x:%02x.%d: not ready after %dms; giving up\n",
				pci_domain_nr(bus), bus->number,
				PCI_SLOT(devfn), PCI_FUNC(devfn), delay - 1);

			return false;
		}
		if (delay >= 1000)
			pr_info("pci %04x:%02x:%02x.%d: not ready after %dms; waiting\n",
				pci_domain_nr(bus), bus->number,
				PCI_SLOT(devfn), PCI_FUNC(devfn), delay - 1);

		msleep(delay);
		delay *= 2;

		if (pci_bus_read_config_dword(bus, devfn, PCI_VENDOR_ID, l))
			return false;
	}

	if (delay >= 1000)
		pr_info("pci %04x:%02x:%02x.%d: ready after %dms\n",
			pci_domain_nr(bus), bus->number,
			PCI_SLOT(devfn), PCI_FUNC(devfn), delay - 1);

	return true;
}

bool pci_bus_generic_read_dev_vendor_id(struct pci_bus *bus, int devfn, u32 *l,
					int timeout)
{
	if (pci_bus_read_config_dword(bus, devfn, PCI_VENDOR_ID, l))
		return false;

	/* Some broken boards return 0 or ~0 if a slot is empty: */
	if (*l == 0xffffffff || *l == 0x00000000 ||
	    *l == 0x0000ffff || *l == 0xffff0000)
		return false;

	if (pci_bus_crs_vendor_id(*l))
		return pci_bus_wait_crs(bus, devfn, l, timeout);

	return true;
}

bool pci_bus_read_dev_vendor_id(struct pci_bus *bus, int devfn, u32 *l,
				int timeout)
{
#ifdef CONFIG_PCI_QUIRKS
	struct pci_dev *bridge = bus->self;

	/*
	 * Certain IDT switches have an issue where they improperly trigger
	 * ACS Source Validation errors on completions for config reads.
	 */
	if (bridge && bridge->vendor == PCI_VENDOR_ID_IDT &&
	    bridge->device == 0x80b5)
		return pci_idt_bus_quirk(bus, devfn, l, timeout);
#endif

	return pci_bus_generic_read_dev_vendor_id(bus, devfn, l, timeout);
}
EXPORT_SYMBOL(pci_bus_read_dev_vendor_id);

/*
 * Read the config data for a PCI device, sanity-check it,
 * and fill in the dev structure.
 */
static struct pci_dev *pci_scan_device(struct pci_bus *bus, int devfn)
{
	struct pci_dev *dev;
	u32 l;

	if (!pci_bus_read_dev_vendor_id(bus, devfn, &l, 60*1000))
		return NULL;

	dev = pci_alloc_dev(bus);
	if (!dev)
		return NULL;

	dev->devfn = devfn;
	dev->vendor = l & 0xffff;
	dev->device = (l >> 16) & 0xffff;

	pci_set_of_node(dev);

	if (pci_setup_device(dev)) {
		pci_bus_put(dev->bus);
		kfree(dev);
		return NULL;
	}

	return dev;
}

void pcie_report_downtraining(struct pci_dev *dev)
{
	if (!pci_is_pcie(dev))
		return;

	/* Look from the device up to avoid downstream ports with no devices */
	if ((pci_pcie_type(dev) != PCI_EXP_TYPE_ENDPOINT) &&
	    (pci_pcie_type(dev) != PCI_EXP_TYPE_LEG_END) &&
	    (pci_pcie_type(dev) != PCI_EXP_TYPE_UPSTREAM))
		return;

	/* Multi-function PCIe devices share the same link/status */
	if (PCI_FUNC(dev->devfn) != 0 || dev->is_virtfn)
		return;

	/* Print link status only if the device is constrained by the fabric */
	__pcie_print_link_status(dev, false);
}

static void pci_init_capabilities(struct pci_dev *dev)
{
	/* Enhanced Allocation */
	pci_ea_init(dev);

	/* Setup MSI caps & disable MSI/MSI-X interrupts */
	pci_msi_setup_pci_dev(dev);

	/* Buffers for saving PCIe and PCI-X capabilities */
	pci_allocate_cap_save_buffers(dev);

	/* Power Management */
	pci_pm_init(dev);

	/* Vital Product Data */
	pci_vpd_init(dev);

	/* Alternative Routing-ID Forwarding */
	pci_configure_ari(dev);

	/* Single Root I/O Virtualization */
	pci_iov_init(dev);

	/* Address Translation Services */
	pci_ats_init(dev);

	/* Enable ACS P2P upstream forwarding */
	pci_enable_acs(dev);

	/* Precision Time Measurement */
	pci_ptm_init(dev);

	/* Advanced Error Reporting */
	pci_aer_init(dev);

	pcie_report_downtraining(dev);

	if (pci_probe_reset_function(dev) == 0)
		dev->reset_fn = 1;
}

/*
 * This is the equivalent of pci_host_bridge_msi_domain() that acts on
 * devices. Firmware interfaces that can select the MSI domain on a
 * per-device basis should be called from here.
 */
static struct irq_domain *pci_dev_msi_domain(struct pci_dev *dev)
{
	struct irq_domain *d;

	/*
	 * If a domain has been set through the pcibios_add_device()
	 * callback, then this is the one (platform code knows best).
	 */
	d = dev_get_msi_domain(&dev->dev);
	if (d)
		return d;

	/*
	 * Let's see if we have a firmware interface able to provide
	 * the domain.
	 */
	d = pci_msi_get_device_domain(dev);
	if (d)
		return d;

	return NULL;
}

static void pci_set_msi_domain(struct pci_dev *dev)
{
	struct irq_domain *d;

	/*
	 * If the platform or firmware interfaces cannot supply a
	 * device-specific MSI domain, then inherit the default domain
	 * from the host bridge itself.
	 */
	d = pci_dev_msi_domain(dev);
	if (!d)
		d = dev_get_msi_domain(&dev->bus->dev);

	dev_set_msi_domain(&dev->dev, d);
}

void pci_device_add(struct pci_dev *dev, struct pci_bus *bus)
{
	int ret;

	pci_configure_device(dev);

	device_initialize(&dev->dev);
	dev->dev.release = pci_release_dev;

	set_dev_node(&dev->dev, pcibus_to_node(bus));
	dev->dev.dma_mask = &dev->dma_mask;
	dev->dev.dma_parms = &dev->dma_parms;
	dev->dev.coherent_dma_mask = 0xffffffffull;

	dma_set_max_seg_size(&dev->dev, 65536);
	dma_set_seg_boundary(&dev->dev, 0xffffffff);

	/* Fix up broken headers */
	pci_fixup_device(pci_fixup_header, dev);

	/* Moved out from quirk header fixup code */
	pci_reassigndev_resource_alignment(dev);

	/* Clear the state_saved flag */
	dev->state_saved = false;

	/* Initialize various capabilities */
	pci_init_capabilities(dev);

	/*
	 * Add the device to our list of discovered devices
	 * and the bus list for fixup functions, etc.
	 */
	down_write(&pci_bus_sem);
	list_add_tail(&dev->bus_list, &bus->devices);
	up_write(&pci_bus_sem);

	ret = pcibios_add_device(dev);
	WARN_ON(ret < 0);

	/* Set up MSI IRQ domain */
	pci_set_msi_domain(dev);

	/* Notifier could use PCI capabilities */
	dev->match_driver = false;
	ret = device_add(&dev->dev);
	WARN_ON(ret < 0);
}

struct pci_dev *pci_scan_single_device(struct pci_bus *bus, int devfn)
{
	struct pci_dev *dev;

	dev = pci_get_slot(bus, devfn);
	if (dev) {
		pci_dev_put(dev);
		return dev;
	}

	dev = pci_scan_device(bus, devfn);
	if (!dev)
		return NULL;

	pci_device_add(dev, bus);

	return dev;
}
EXPORT_SYMBOL(pci_scan_single_device);

static unsigned next_fn(struct pci_bus *bus, struct pci_dev *dev, unsigned fn)
{
	int pos;
	u16 cap = 0;
	unsigned next_fn;

	if (pci_ari_enabled(bus)) {
		if (!dev)
			return 0;
		pos = pci_find_ext_capability(dev, PCI_EXT_CAP_ID_ARI);
		if (!pos)
			return 0;

		pci_read_config_word(dev, pos + PCI_ARI_CAP, &cap);
		next_fn = PCI_ARI_CAP_NFN(cap);
		if (next_fn <= fn)
			return 0;	/* protect against malformed list */

		return next_fn;
	}

	/* dev may be NULL for non-contiguous multifunction devices */
	if (!dev || dev->multifunction)
		return (fn + 1) % 8;

	return 0;
}

static int only_one_child(struct pci_bus *bus)
{
	struct pci_dev *bridge = bus->self;

	/*
	 * Systems with unusual topologies set PCI_SCAN_ALL_PCIE_DEVS so
	 * we scan for all possible devices, not just Device 0.
	 */
	if (pci_has_flag(PCI_SCAN_ALL_PCIE_DEVS))
		return 0;

	/*
	 * A PCIe Downstream Port normally leads to a Link with only Device
	 * 0 on it (PCIe spec r3.1, sec 7.3.1).  As an optimization, scan
	 * only for Device 0 in that situation.
	 */
	if (bridge && pci_is_pcie(bridge) && pcie_downstream_port(bridge))
		return 1;

	return 0;
}

/**
 * pci_scan_slot - Scan a PCI slot on a bus for devices
 * @bus: PCI bus to scan
 * @devfn: slot number to scan (must have zero function)
 *
 * Scan a PCI slot on the specified PCI bus for devices, adding
 * discovered devices to the @bus->devices list.  New devices
 * will not have is_added set.
 *
 * Returns the number of new devices found.
 */
int pci_scan_slot(struct pci_bus *bus, int devfn)
{
	unsigned fn, nr = 0;
	struct pci_dev *dev;

	if (only_one_child(bus) && (devfn > 0))
		return 0; /* Already scanned the entire slot */

	dev = pci_scan_single_device(bus, devfn);
	if (!dev)
		return 0;
	if (!pci_dev_is_added(dev))
		nr++;

	for (fn = next_fn(bus, dev, 0); fn > 0; fn = next_fn(bus, dev, fn)) {
		dev = pci_scan_single_device(bus, devfn + fn);
		if (dev) {
			if (!pci_dev_is_added(dev))
				nr++;
			dev->multifunction = 1;
		}
	}

	/* Only one slot has PCIe device */
	if (bus->self && nr)
		pcie_aspm_init_link_state(bus->self);

	return nr;
}
EXPORT_SYMBOL(pci_scan_slot);

static int pcie_find_smpss(struct pci_dev *dev, void *data)
{
	u8 *smpss = data;

	if (!pci_is_pcie(dev))
		return 0;

	/*
	 * We don't have a way to change MPS settings on devices that have
	 * drivers attached.  A hot-added device might support only the minimum
	 * MPS setting (MPS=128).  Therefore, if the fabric contains a bridge
	 * where devices may be hot-added, we limit the fabric MPS to 128 so
	 * hot-added devices will work correctly.
	 *
	 * However, if we hot-add a device to a slot directly below a Root
	 * Port, it's impossible for there to be other existing devices below
	 * the port.  We don't limit the MPS in this case because we can
	 * reconfigure MPS on both the Root Port and the hot-added device,
	 * and there are no other devices involved.
	 *
	 * Note that this PCIE_BUS_SAFE path assumes no peer-to-peer DMA.
	 */
	if (dev->is_hotplug_bridge &&
	    pci_pcie_type(dev) != PCI_EXP_TYPE_ROOT_PORT)
		*smpss = 0;

	if (*smpss > dev->pcie_mpss)
		*smpss = dev->pcie_mpss;

	return 0;
}

static void pcie_write_mps(struct pci_dev *dev, int mps)
{
	int rc;

	if (pcie_bus_config == PCIE_BUS_PERFORMANCE) {
		mps = 128 << dev->pcie_mpss;

		if (pci_pcie_type(dev) != PCI_EXP_TYPE_ROOT_PORT &&
		    dev->bus->self)

			/*
			 * For "Performance", the assumption is made that
			 * downstream communication will never be larger than
			 * the MRRS.  So, the MPS only needs to be configured
			 * for the upstream communication.  This being the case,
			 * walk from the top down and set the MPS of the child
			 * to that of the parent bus.
			 *
			 * Configure the device MPS with the smaller of the
			 * device MPSS or the bridge MPS (which is assumed to be
			 * properly configured at this point to the largest
			 * allowable MPS based on its parent bus).
			 */
			mps = min(mps, pcie_get_mps(dev->bus->self));
	}

	rc = pcie_set_mps(dev, mps);
	if (rc)
		pci_err(dev, "Failed attempting to set the MPS\n");
}

static void pcie_write_mrrs(struct pci_dev *dev)
{
	int rc, mrrs;

	/*
	 * In the "safe" case, do not configure the MRRS.  There appear to be
	 * issues with setting MRRS to 0 on a number of devices.
	 */
	if (pcie_bus_config != PCIE_BUS_PERFORMANCE)
		return;

	/*
	 * For max performance, the MRRS must be set to the largest supported
	 * value.  However, it cannot be configured larger than the MPS the
	 * device or the bus can support.  This should already be properly
	 * configured by a prior call to pcie_write_mps().
	 */
	mrrs = pcie_get_mps(dev);

	/*
	 * MRRS is a R/W register.  Invalid values can be written, but a
	 * subsequent read will verify if the value is acceptable or not.
	 * If the MRRS value provided is not acceptable (e.g., too large),
	 * shrink the value until it is acceptable to the HW.
	 */
	while (mrrs != pcie_get_readrq(dev) && mrrs >= 128) {
		rc = pcie_set_readrq(dev, mrrs);
		if (!rc)
			break;

		pci_warn(dev, "Failed attempting to set the MRRS\n");
		mrrs /= 2;
	}

	if (mrrs < 128)
		pci_err(dev, "MRRS was unable to be configured with a safe value.  If problems are experienced, try running with pci=pcie_bus_safe\n");
}

static int pcie_bus_configure_set(struct pci_dev *dev, void *data)
{
	int mps, orig_mps;

	if (!pci_is_pcie(dev))
		return 0;

	if (pcie_bus_config == PCIE_BUS_TUNE_OFF ||
	    pcie_bus_config == PCIE_BUS_DEFAULT)
		return 0;

	mps = 128 << *(u8 *)data;
	orig_mps = pcie_get_mps(dev);

	pcie_write_mps(dev, mps);
	pcie_write_mrrs(dev);

	pci_info(dev, "Max Payload Size set to %4d/%4d (was %4d), Max Read Rq %4d\n",
		 pcie_get_mps(dev), 128 << dev->pcie_mpss,
		 orig_mps, pcie_get_readrq(dev));

	return 0;
}

/*
 * pcie_bus_configure_settings() requires that pci_walk_bus work in a top-down,
 * parents then children fashion.  If this changes, then this code will not
 * work as designed.
 */
void pcie_bus_configure_settings(struct pci_bus *bus)
{
	u8 smpss = 0;

	if (!bus->self)
		return;

	if (!pci_is_pcie(bus->self))
		return;

	/*
	 * FIXME - Peer to peer DMA is possible, though the endpoint would need
	 * to be aware of the MPS of the destination.  To work around this,
	 * simply force the MPS of the entire system to the smallest possible.
	 */
	if (pcie_bus_config == PCIE_BUS_PEER2PEER)
		smpss = 0;

	if (pcie_bus_config == PCIE_BUS_SAFE) {
		smpss = bus->self->pcie_mpss;

		pcie_find_smpss(bus->self, &smpss);
		pci_walk_bus(bus, pcie_find_smpss, &smpss);
	}

	pcie_bus_configure_set(bus->self, &smpss);
	pci_walk_bus(bus, pcie_bus_configure_set, &smpss);
}
EXPORT_SYMBOL_GPL(pcie_bus_configure_settings);

/*
 * Called after each bus is probed, but before its children are examined.  This
 * is marked as __weak because multiple architectures define it.
 */
void __weak pcibios_fixup_bus(struct pci_bus *bus)
{
       /* nothing to do, expected to be removed in the future */
}

/**
 * pci_scan_child_bus_extend() - Scan devices below a bus
 * @bus: Bus to scan for devices
 * @available_buses: Total number of buses available (%0 does not try to
 *		     extend beyond the minimal)
 *
 * Scans devices below @bus including subordinate buses. Returns new
 * subordinate number including all the found devices. Passing
 * @available_buses causes the remaining bus space to be distributed
 * equally between hotplug-capable bridges to allow future extension of the
 * hierarchy.
 */
static unsigned int pci_scan_child_bus_extend(struct pci_bus *bus,
					      unsigned int available_buses)
{
	unsigned int used_buses, normal_bridges = 0, hotplug_bridges = 0;
	unsigned int start = bus->busn_res.start;
	unsigned int devfn, fn, cmax, max = start;
	struct pci_dev *dev;
	int nr_devs;

	dev_dbg(&bus->dev, "scanning bus\n");

	/* Go find them, Rover! */
	for (devfn = 0; devfn < 256; devfn += 8) {
		nr_devs = pci_scan_slot(bus, devfn);

		/*
		 * The Jailhouse hypervisor may pass individual functions of a
		 * multi-function device to a guest without passing function 0.
		 * Look for them as well.
		 */
		if (jailhouse_paravirt() && nr_devs == 0) {
			for (fn = 1; fn < 8; fn++) {
				dev = pci_scan_single_device(bus, devfn + fn);
				if (dev)
					dev->multifunction = 1;
			}
		}
	}

	/* Reserve buses for SR-IOV capability */
	used_buses = pci_iov_bus_range(bus);
	max += used_buses;

	/*
	 * After performing arch-dependent fixup of the bus, look behind
	 * all PCI-to-PCI bridges on this bus.
	 */
	if (!bus->is_added) {
		dev_dbg(&bus->dev, "fixups for bus\n");
		pcibios_fixup_bus(bus);
		bus->is_added = 1;
	}

	/*
	 * Calculate how many hotplug bridges and normal bridges there
	 * are on this bus. We will distribute the additional available
	 * buses between hotplug bridges.
	 */
	for_each_pci_bridge(dev, bus) {
		if (dev->is_hotplug_bridge)
			hotplug_bridges++;
		else
			normal_bridges++;
	}

	/*
	 * Scan bridges that are already configured. We don't touch them
	 * unless they are misconfigured (which will be done in the second
	 * scan below).
	 */
	for_each_pci_bridge(dev, bus) {
		cmax = max;
		max = pci_scan_bridge_extend(bus, dev, max, 0, 0);

		/*
		 * Reserve one bus for each bridge now to avoid extending
		 * hotplug bridges too much during the second scan below.
		 */
		used_buses++;
		if (cmax - max > 1)
			used_buses += cmax - max - 1;
	}

	/* Scan bridges that need to be reconfigured */
	for_each_pci_bridge(dev, bus) {
		unsigned int buses = 0;

		if (!hotplug_bridges && normal_bridges == 1) {

			/*
			 * There is only one bridge on the bus (upstream
			 * port) so it gets all available buses which it
			 * can then distribute to the possible hotplug
			 * bridges below.
			 */
			buses = available_buses;
		} else if (dev->is_hotplug_bridge) {

			/*
			 * Distribute the extra buses between hotplug
			 * bridges if any.
			 */
			buses = available_buses / hotplug_bridges;
			buses = min(buses, available_buses - used_buses + 1);
		}

		cmax = max;
		max = pci_scan_bridge_extend(bus, dev, cmax, buses, 1);
		/* One bus is already accounted so don't add it again */
		if (max - cmax > 1)
			used_buses += max - cmax - 1;
	}

	/*
	 * Make sure a hotplug bridge has at least the minimum requested
	 * number of buses but allow it to grow up to the maximum available
	 * bus number of there is room.
	 */
	if (bus->self && bus->self->is_hotplug_bridge) {
		used_buses = max_t(unsigned int, available_buses,
				   pci_hotplug_bus_size - 1);
		if (max - start < used_buses) {
			max = start + used_buses;

			/* Do not allocate more buses than we have room left */
			if (max > bus->busn_res.end)
				max = bus->busn_res.end;

			dev_dbg(&bus->dev, "%pR extended by %#02x\n",
				&bus->busn_res, max - start);
		}
	}

	/*
	 * We've scanned the bus and so we know all about what's on
	 * the other side of any bridges that may be on this bus plus
	 * any devices.
	 *
	 * Return how far we've got finding sub-buses.
	 */
	dev_dbg(&bus->dev, "bus scan returning with max=%02x\n", max);
	return max;
}

/**
 * pci_scan_child_bus() - Scan devices below a bus
 * @bus: Bus to scan for devices
 *
 * Scans devices below @bus including subordinate buses. Returns new
 * subordinate number including all the found devices.
 */
unsigned int pci_scan_child_bus(struct pci_bus *bus)
{
	return pci_scan_child_bus_extend(bus, 0);
}
EXPORT_SYMBOL_GPL(pci_scan_child_bus);

/**
 * pcibios_root_bridge_prepare - Platform-specific host bridge setup
 * @bridge: Host bridge to set up
 *
 * Default empty implementation.  Replace with an architecture-specific setup
 * routine, if necessary.
 */
int __weak pcibios_root_bridge_prepare(struct pci_host_bridge *bridge)
{
	return 0;
}

void __weak pcibios_add_bus(struct pci_bus *bus)
{
}

void __weak pcibios_remove_bus(struct pci_bus *bus)
{
}

struct pci_bus *pci_create_root_bus(struct device *parent, int bus,
		struct pci_ops *ops, void *sysdata, struct list_head *resources)
{
	int error;
	struct pci_host_bridge *bridge;

	bridge = pci_alloc_host_bridge(0);
	if (!bridge)
		return NULL;

	bridge->dev.parent = parent;

	list_splice_init(resources, &bridge->windows);
	bridge->sysdata = sysdata;
	bridge->busnr = bus;
	bridge->ops = ops;

	error = pci_register_host_bridge(bridge);
	if (error < 0)
		goto err_out;

	return bridge->bus;

err_out:
	kfree(bridge);
	return NULL;
}
EXPORT_SYMBOL_GPL(pci_create_root_bus);

int pci_host_probe(struct pci_host_bridge *bridge)
{
	struct pci_bus *bus, *child;
	int ret;

	ret = pci_scan_root_bus_bridge(bridge);
	if (ret < 0) {
		dev_err(bridge->dev.parent, "Scanning root bridge failed");
		return ret;
	}

	bus = bridge->bus;

	/*
	 * We insert PCI resources into the iomem_resource and
	 * ioport_resource trees in either pci_bus_claim_resources()
	 * or pci_bus_assign_resources().
	 */
	if (pci_has_flag(PCI_PROBE_ONLY)) {
		pci_bus_claim_resources(bus);
	} else {
		pci_bus_size_bridges(bus);
		pci_bus_assign_resources(bus);

		list_for_each_entry(child, &bus->children, node)
			pcie_bus_configure_settings(child);
	}

	pci_bus_add_devices(bus);
	return 0;
}
EXPORT_SYMBOL_GPL(pci_host_probe);

int pci_bus_insert_busn_res(struct pci_bus *b, int bus, int bus_max)
{
	struct resource *res = &b->busn_res;
	struct resource *parent_res, *conflict;

	res->start = bus;
	res->end = bus_max;
	res->flags = IORESOURCE_BUS;

	if (!pci_is_root_bus(b))
		parent_res = &b->parent->busn_res;
	else {
		parent_res = get_pci_domain_busn_res(pci_domain_nr(b));
		res->flags |= IORESOURCE_PCI_FIXED;
	}

	conflict = request_resource_conflict(parent_res, res);

	if (conflict)
		dev_info(&b->dev,
			   "busn_res: can not insert %pR under %s%pR (conflicts with %s %pR)\n",
			    res, pci_is_root_bus(b) ? "domain " : "",
			    parent_res, conflict->name, conflict);

	return conflict == NULL;
}

int pci_bus_update_busn_res_end(struct pci_bus *b, int bus_max)
{
	struct resource *res = &b->busn_res;
	struct resource old_res = *res;
	resource_size_t size;
	int ret;

	if (res->start > bus_max)
		return -EINVAL;

	size = bus_max - res->start + 1;
	ret = adjust_resource(res, res->start, size);
	dev_info(&b->dev, "busn_res: %pR end %s updated to %02x\n",
			&old_res, ret ? "can not be" : "is", bus_max);

	if (!ret && !res->parent)
		pci_bus_insert_busn_res(b, res->start, res->end);

	return ret;
}

void pci_bus_release_busn_res(struct pci_bus *b)
{
	struct resource *res = &b->busn_res;
	int ret;

	if (!res->flags || !res->parent)
		return;

	ret = release_resource(res);
	dev_info(&b->dev, "busn_res: %pR %s released\n",
			res, ret ? "can not be" : "is");
}

int pci_scan_root_bus_bridge(struct pci_host_bridge *bridge)
{
	struct resource_entry *window;
	bool found = false;
	struct pci_bus *b;
	int max, bus, ret;

	if (!bridge)
		return -EINVAL;

	resource_list_for_each_entry(window, &bridge->windows)
		if (window->res->flags & IORESOURCE_BUS) {
			found = true;
			break;
		}

	ret = pci_register_host_bridge(bridge);
	if (ret < 0)
		return ret;

	b = bridge->bus;
	bus = bridge->busnr;

	if (!found) {
		dev_info(&b->dev,
		 "No busn resource found for root bus, will use [bus %02x-ff]\n",
			bus);
		pci_bus_insert_busn_res(b, bus, 255);
	}

	max = pci_scan_child_bus(b);

	if (!found)
		pci_bus_update_busn_res_end(b, max);

	return 0;
}
EXPORT_SYMBOL(pci_scan_root_bus_bridge);

struct pci_bus *pci_scan_root_bus(struct device *parent, int bus,
		struct pci_ops *ops, void *sysdata, struct list_head *resources)
{
	struct resource_entry *window;
	bool found = false;
	struct pci_bus *b;
	int max;

	resource_list_for_each_entry(window, resources)
		if (window->res->flags & IORESOURCE_BUS) {
			found = true;
			break;
		}

	b = pci_create_root_bus(parent, bus, ops, sysdata, resources);
	if (!b)
		return NULL;

	if (!found) {
		dev_info(&b->dev,
		 "No busn resource found for root bus, will use [bus %02x-ff]\n",
			bus);
		pci_bus_insert_busn_res(b, bus, 255);
	}

	max = pci_scan_child_bus(b);

	if (!found)
		pci_bus_update_busn_res_end(b, max);

	return b;
}
EXPORT_SYMBOL(pci_scan_root_bus);

struct pci_bus *pci_scan_bus(int bus, struct pci_ops *ops,
					void *sysdata)
{
	LIST_HEAD(resources);
	struct pci_bus *b;

	pci_add_resource(&resources, &ioport_resource);
	pci_add_resource(&resources, &iomem_resource);
	pci_add_resource(&resources, &busn_resource);
	b = pci_create_root_bus(NULL, bus, ops, sysdata, &resources);
	if (b) {
		pci_scan_child_bus(b);
	} else {
		pci_free_resource_list(&resources);
	}
	return b;
}
EXPORT_SYMBOL(pci_scan_bus);

/**
 * pci_rescan_bus_bridge_resize - Scan a PCI bus for devices
 * @bridge: PCI bridge for the bus to scan
 *
 * Scan a PCI bus and child buses for new devices, add them,
 * and enable them, resizing bridge mmio/io resource if necessary
 * and possible.  The caller must ensure the child devices are already
 * removed for resizing to occur.
 *
 * Returns the max number of subordinate bus discovered.
 */
unsigned int pci_rescan_bus_bridge_resize(struct pci_dev *bridge)
{
	unsigned int max;
	struct pci_bus *bus = bridge->subordinate;

	max = pci_scan_child_bus(bus);

	pci_assign_unassigned_bridge_resources(bridge);

	pci_bus_add_devices(bus);

	return max;
}

/**
 * pci_rescan_bus - Scan a PCI bus for devices
 * @bus: PCI bus to scan
 *
 * Scan a PCI bus and child buses for new devices, add them,
 * and enable them.
 *
 * Returns the max number of subordinate bus discovered.
 */
unsigned int pci_rescan_bus(struct pci_bus *bus)
{
	unsigned int max;

	max = pci_scan_child_bus(bus);
	pci_assign_unassigned_bus_resources(bus);
	pci_bus_add_devices(bus);

	return max;
}
EXPORT_SYMBOL_GPL(pci_rescan_bus);

/*
 * pci_rescan_bus(), pci_rescan_bus_bridge_resize() and PCI device removal
 * routines should always be executed under this mutex.
 */
static DEFINE_MUTEX(pci_rescan_remove_lock);

void pci_lock_rescan_remove(void)
{
	mutex_lock(&pci_rescan_remove_lock);
}
EXPORT_SYMBOL_GPL(pci_lock_rescan_remove);

void pci_unlock_rescan_remove(void)
{
	mutex_unlock(&pci_rescan_remove_lock);
}
EXPORT_SYMBOL_GPL(pci_unlock_rescan_remove);

static int __init pci_sort_bf_cmp(const struct device *d_a,
				  const struct device *d_b)
{
	const struct pci_dev *a = to_pci_dev(d_a);
	const struct pci_dev *b = to_pci_dev(d_b);

	if      (pci_domain_nr(a->bus) < pci_domain_nr(b->bus)) return -1;
	else if (pci_domain_nr(a->bus) > pci_domain_nr(b->bus)) return  1;

	if      (a->bus->number < b->bus->number) return -1;
	else if (a->bus->number > b->bus->number) return  1;

	if      (a->devfn < b->devfn) return -1;
	else if (a->devfn > b->devfn) return  1;

	return 0;
}

void __init pci_sort_breadthfirst(void)
{
	bus_sort_breadthfirst(&pci_bus_type, &pci_sort_bf_cmp);
}

int pci_hp_add_bridge(struct pci_dev *dev)
{
	struct pci_bus *parent = dev->bus;
	int busnr, start = parent->busn_res.start;
	unsigned int available_buses = 0;
	int end = parent->busn_res.end;

	for (busnr = start; busnr <= end; busnr++) {
		if (!pci_find_bus(pci_domain_nr(parent), busnr))
			break;
	}
	if (busnr-- > end) {
		pci_err(dev, "No bus number available for hot-added bridge\n");
		return -1;
	}

	/* Scan bridges that are already configured */
	busnr = pci_scan_bridge(parent, dev, busnr, 0);

	/*
	 * Distribute the available bus numbers between hotplug-capable
	 * bridges to make extending the chain later possible.
	 */
	available_buses = end - busnr;

	/* Scan bridges that need to be reconfigured */
	pci_scan_bridge_extend(parent, dev, busnr, available_buses, 1);

	if (!dev->subordinate)
		return -1;

	return 0;
}
EXPORT_SYMBOL_GPL(pci_hp_add_bridge);<|MERGE_RESOLUTION|>--- conflicted
+++ resolved
@@ -584,10 +584,7 @@
 static void pci_init_host_bridge(struct pci_host_bridge *bridge)
 {
 	INIT_LIST_HEAD(&bridge->windows);
-<<<<<<< HEAD
-=======
 	INIT_LIST_HEAD(&bridge->dma_ranges);
->>>>>>> fa578e9d
 
 	/*
 	 * We assume we can manage these PCIe features.  Some systems may
