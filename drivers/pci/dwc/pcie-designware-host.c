--- conflicted
+++ resolved
@@ -48,7 +48,6 @@
 	return dw_pcie_write(pci->dbi_base + where, size, val);
 }
 
-<<<<<<< HEAD
 #ifdef CONFIG_PCI_DW_DMA
 /* TODO: dw_pcie_*_rc functions should be removed,
  * and the new API used instead
@@ -669,7 +668,7 @@
 	return ret;
 }
 #endif /* CONFIG_PCI_DW_DMA */
-=======
+
 static void dwc_irq_ack(struct irq_data *d)
 {
 	struct msi_desc *msi = irq_data_get_msi_desc(d);
@@ -679,7 +678,6 @@
 
 	dw_pcie_wr_own_conf(pp, PCIE_MSI_INTR0_STATUS + i * 12, 4, BIT(pos));
 }
->>>>>>> a201ac28
 
 static struct irq_chip dw_msi_irq_chip = {
 	.name = "PCI-MSI",
