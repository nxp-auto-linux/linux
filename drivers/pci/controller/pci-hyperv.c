--- conflicted
+++ resolved
@@ -2204,11 +2204,6 @@
 			 VM_PKT_DATA_INBAND, 0);
 
 	/* For the get_pcichild() in hv_pci_eject_device() */
-<<<<<<< HEAD
-	put_pcichild(hpdev);
-	/* For the two refs got in new_pcichild_device() */
-=======
->>>>>>> fa578e9d
 	put_pcichild(hpdev);
 	/* For the two refs got in new_pcichild_device() */
 	put_pcichild(hpdev);
