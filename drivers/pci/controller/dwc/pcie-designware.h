/* SPDX-License-Identifier: GPL-2.0 */
/*
 * Synopsys DesignWare PCIe host controller driver
 *
 * Copyright (C) 2013 Samsung Electronics Co., Ltd.
 *		http://www.samsung.com
 *
 * Author: Jingoo Han <jg1.han@samsung.com>
 */

#ifndef _PCIE_DESIGNWARE_H
#define _PCIE_DESIGNWARE_H

#include <linux/bitfield.h>
#include <linux/dma-mapping.h>
#include <linux/irq.h>
#include <linux/msi.h>
#include <linux/pci.h>

#include <linux/pci-epc.h>
#include <linux/pci-epf.h>

/* Parameters for the waiting for link up routine */
#define LINK_WAIT_MAX_RETRIES		10
#define LINK_WAIT_USLEEP_MIN		90000
#define LINK_WAIT_USLEEP_MAX		100000

/* Parameters for the waiting for iATU enabled routine */
#define LINK_WAIT_MAX_IATU_RETRIES	5
#define LINK_WAIT_IATU			9

/* Synopsys-specific PCIe configuration registers */
#define PCIE_PORT_LINK_CONTROL		0x710
#define PORT_LINK_MODE_MASK		GENMASK(21, 16)
#define PORT_LINK_MODE(n)		FIELD_PREP(PORT_LINK_MODE_MASK, n)
#define PORT_LINK_MODE_1_LANES		PORT_LINK_MODE(0x1)
#define PORT_LINK_MODE_2_LANES		PORT_LINK_MODE(0x3)
#define PORT_LINK_MODE_4_LANES		PORT_LINK_MODE(0x7)
#define PORT_LINK_MODE_8_LANES		PORT_LINK_MODE(0xf)

#define PCIE_PORT_DEBUG0		0x728
#define PORT_LOGIC_LTSSM_STATE_MASK	0x1f
#define PORT_LOGIC_LTSSM_STATE_L0	0x11
#define PCIE_PORT_DEBUG1		0x72C
#define PCIE_PORT_DEBUG1_LINK_UP		BIT(4)
#define PCIE_PORT_DEBUG1_LINK_IN_TRAINING	BIT(29)

#define PCIE_LINK_WIDTH_SPEED_CONTROL	0x80C
#define PORT_LOGIC_SPEED_CHANGE		BIT(17)
#define PORT_LOGIC_LINK_WIDTH_MASK	GENMASK(12, 8)
#define PORT_LOGIC_LINK_WIDTH(n)	FIELD_PREP(PORT_LOGIC_LINK_WIDTH_MASK, n)
#define PORT_LOGIC_LINK_WIDTH_1_LANES	PORT_LOGIC_LINK_WIDTH(0x1)
#define PORT_LOGIC_LINK_WIDTH_2_LANES	PORT_LOGIC_LINK_WIDTH(0x2)
#define PORT_LOGIC_LINK_WIDTH_4_LANES	PORT_LOGIC_LINK_WIDTH(0x4)
#define PORT_LOGIC_LINK_WIDTH_8_LANES	PORT_LOGIC_LINK_WIDTH(0x8)

#define PCIE_MSI_ADDR_LO		0x820
#define PCIE_MSI_ADDR_HI		0x824
#define PCIE_MSI_INTR0_ENABLE		0x828
#define PCIE_MSI_INTR0_MASK		0x82C
#define PCIE_MSI_INTR0_STATUS		0x830

#define PCIE_ATU_VIEWPORT		0x900
#define PCIE_ATU_REGION_INBOUND		BIT(31)
#define PCIE_ATU_REGION_OUTBOUND	0
#define PCIE_ATU_REGION_INDEX2		0x2
#define PCIE_ATU_REGION_INDEX1		0x1
#define PCIE_ATU_REGION_INDEX0		0x0
#define PCIE_ATU_CR1			0x904
#define PCIE_ATU_TYPE_MEM		0x0
#define PCIE_ATU_TYPE_IO		0x2
#define PCIE_ATU_TYPE_CFG0		0x4
#define PCIE_ATU_TYPE_CFG1		0x5
#define PCIE_ATU_CR2			0x908
#define PCIE_ATU_ENABLE			BIT(31)
#define PCIE_ATU_BAR_MODE_ENABLE	BIT(30)
#define PCIE_ATU_LOWER_BASE		0x90C
#define PCIE_ATU_UPPER_BASE		0x910
#define PCIE_ATU_LIMIT			0x914
#define PCIE_ATU_LOWER_TARGET		0x918
#define PCIE_ATU_BUS(x)			FIELD_PREP(GENMASK(31, 24), x)
#define PCIE_ATU_DEV(x)			FIELD_PREP(GENMASK(23, 19), x)
#define PCIE_ATU_FUNC(x)		FIELD_PREP(GENMASK(18, 16), x)
#define PCIE_ATU_UPPER_TARGET		0x91C

#define PCIE_MISC_CONTROL_1_OFF		0x8BC
#define PCIE_DBI_RO_WR_EN		BIT(0)

#define PCIE_PL_CHK_REG_CONTROL_STATUS			0xB20
#define PCIE_PL_CHK_REG_CHK_REG_START			BIT(0)
#define PCIE_PL_CHK_REG_CHK_REG_CONTINUOUS		BIT(1)
#define PCIE_PL_CHK_REG_CHK_REG_COMPARISON_ERROR	BIT(16)
#define PCIE_PL_CHK_REG_CHK_REG_LOGIC_ERROR		BIT(17)
#define PCIE_PL_CHK_REG_CHK_REG_COMPLETE		BIT(18)

#define PCIE_PL_CHK_REG_ERR_ADDR			0xB28

/*
 * iATU Unroll-specific register definitions
 * From 4.80 core version the address translation will be made by unroll
 */
#define PCIE_ATU_UNR_REGION_CTRL1	0x00
#define PCIE_ATU_UNR_REGION_CTRL2	0x04
#define PCIE_ATU_UNR_LOWER_BASE		0x08
#define PCIE_ATU_UNR_UPPER_BASE		0x0C
#define PCIE_ATU_UNR_LIMIT		0x10
#define PCIE_ATU_UNR_LOWER_TARGET	0x14
#define PCIE_ATU_UNR_UPPER_TARGET	0x18

/*
 * The default address offset between dbi_base and atu_base. Root controller
 * drivers are not required to initialize atu_base if the offset matches this
 * default; the driver core automatically derives atu_base from dbi_base using
 * this offset, if atu_base not set.
 */
#define DEFAULT_DBI_ATU_OFFSET (0x3 << 20)

/* Register address builder */
#define PCIE_GET_ATU_OUTB_UNR_REG_OFFSET(region) \
		((region) << 9)

#define PCIE_GET_ATU_INB_UNR_REG_OFFSET(region) \
		(((region) << 9) | BIT(8))

#define MAX_MSI_IRQS			256
#define MAX_MSI_IRQS_PER_CTRL		32
#define MAX_MSI_CTRLS			(MAX_MSI_IRQS / MAX_MSI_IRQS_PER_CTRL)
#define MSI_REG_CTRL_BLOCK_SIZE		12
#define MSI_DEF_NUM_VECTORS		32

/* Maximum number of inbound/outbound iATUs */
#define MAX_IATU_IN			256
#define MAX_IATU_OUT			256

struct pcie_port;
struct dw_pcie;
struct dw_pcie_ep;

enum dw_pcie_region_type {
	DW_PCIE_REGION_UNKNOWN,
	DW_PCIE_REGION_INBOUND,
	DW_PCIE_REGION_OUTBOUND,
};

enum dw_pcie_device_mode {
	DW_PCIE_UNKNOWN_TYPE,
	DW_PCIE_EP_TYPE,
	DW_PCIE_LEG_EP_TYPE,
	DW_PCIE_RC_TYPE,
};

struct dw_pcie_host_ops {
	int (*rd_own_conf)(struct pcie_port *pp, int where, int size, u32 *val);
	int (*wr_own_conf)(struct pcie_port *pp, int where, int size, u32 val);
	int (*rd_other_conf)(struct pcie_port *pp, struct pci_bus *bus,
			     unsigned int devfn, int where, int size, u32 *val);
	int (*wr_other_conf)(struct pcie_port *pp, struct pci_bus *bus,
			     unsigned int devfn, int where, int size, u32 val);
	int (*host_init)(struct pcie_port *pp);
	void (*scan_bus)(struct pcie_port *pp);
	void (*set_num_vectors)(struct pcie_port *pp);
	int (*msi_host_init)(struct pcie_port *pp);
};

struct pcie_port {
	u8			root_bus_nr;
	u64			cfg0_base;
	void __iomem		*va_cfg0_base;
	u32			cfg0_size;
	u64			cfg1_base;
	void __iomem		*va_cfg1_base;
	u32			cfg1_size;
	resource_size_t		io_base;
	phys_addr_t		io_bus_addr;
	u32			io_size;
	u64			mem_base;
	phys_addr_t		mem_bus_addr;
	u32			mem_size;
	struct resource		*cfg;
	struct resource		*io;
	struct resource		*mem;
	struct resource		*busn;
	int			irq;
	const struct dw_pcie_host_ops *ops;
	int			msi_irq;
	struct irq_domain	*irq_domain;
	struct irq_domain	*msi_domain;
	dma_addr_t		msi_data;
	struct page		*msi_page;
<<<<<<< HEAD
=======
	struct irq_chip		*msi_irq_chip;
>>>>>>> f7688b48
	u32			num_vectors;
	u32			irq_mask[MAX_MSI_CTRLS];
	struct pci_bus		*root_bus;
	raw_spinlock_t		lock;
	DECLARE_BITMAP(msi_irq_in_use, MAX_MSI_IRQS);
};

enum dw_pcie_as_type {
	DW_PCIE_AS_UNKNOWN,
	DW_PCIE_AS_MEM,
	DW_PCIE_AS_IO,
};

struct dw_pcie_ep_ops {
	void	(*ep_init)(struct dw_pcie_ep *ep);
	int	(*raise_irq)(struct dw_pcie_ep *ep, u8 func_no,
			     enum pci_epc_irq_type type, u16 interrupt_num);
	const struct pci_epc_features* (*get_features)(struct dw_pcie_ep *ep);
};

struct dw_pcie_ep {
	struct pci_epc		*epc;
	const struct dw_pcie_ep_ops *ops;
	phys_addr_t		phys_base;
	size_t			addr_size;
	size_t			page_size;
	u8			bar_to_atu[6];
	phys_addr_t		*outbound_addr;
	unsigned long		*ib_window_map;
	unsigned long		*ob_window_map;
	u32			num_ib_windows;
	u32			num_ob_windows;
	void __iomem		*msi_mem;
	phys_addr_t		msi_mem_phys;
	u8			msi_cap;	/* MSI capability offset */
	u8			msix_cap;	/* MSI-X capability offset */
};

struct dw_pcie_ops {
	u64	(*cpu_addr_fixup)(struct dw_pcie *pcie, u64 cpu_addr);
	u32	(*read_dbi)(struct dw_pcie *pcie, void __iomem *base, u32 reg,
			    size_t size);
	void	(*write_dbi)(struct dw_pcie *pcie, void __iomem *base, u32 reg,
			     size_t size, u32 val);
	u32     (*read_dbi2)(struct dw_pcie *pcie, void __iomem *base, u32 reg,
			     size_t size);
	void    (*write_dbi2)(struct dw_pcie *pcie, void __iomem *base, u32 reg,
			      size_t size, u32 val);
	int	(*link_up)(struct dw_pcie *pcie);
	int	(*start_link)(struct dw_pcie *pcie);
	void	(*stop_link)(struct dw_pcie *pcie);
};

struct dw_pcie {
	struct device		*dev;
	void __iomem		*dbi_base;
	void __iomem		*dbi_base2;
	/* Used when iatu_unroll_enabled is true */
	void __iomem		*atu_base;
	u32			num_viewport;
	u8			iatu_unroll_enabled;
	struct pcie_port	pp;
	struct dw_pcie_ep	ep;
	const struct dw_pcie_ops *ops;
	unsigned int		version;
};

#define to_dw_pcie_from_pp(port) container_of((port), struct dw_pcie, pp)

#define to_dw_pcie_from_ep(endpoint)   \
		container_of((endpoint), struct dw_pcie, ep)

u8 dw_pcie_find_capability(struct dw_pcie *pci, u8 cap);
u16 dw_pcie_find_ext_capability(struct dw_pcie *pci, u8 cap);

int dw_pcie_read(void __iomem *addr, int size, u32 *val);
int dw_pcie_write(void __iomem *addr, int size, u32 val);

u32 dw_pcie_read_dbi(struct dw_pcie *pci, u32 reg, size_t size);
void dw_pcie_write_dbi(struct dw_pcie *pci, u32 reg, size_t size, u32 val);
u32 dw_pcie_read_dbi2(struct dw_pcie *pci, u32 reg, size_t size);
void dw_pcie_write_dbi2(struct dw_pcie *pci, u32 reg, size_t size, u32 val);
u32 dw_pcie_read_atu(struct dw_pcie *pci, u32 reg, size_t size);
void dw_pcie_write_atu(struct dw_pcie *pci, u32 reg, size_t size, u32 val);
int dw_pcie_link_up(struct dw_pcie *pci);
int dw_pcie_wait_for_link(struct dw_pcie *pci);
void dw_pcie_prog_outbound_atu(struct dw_pcie *pci, int index,
			       int type, u64 cpu_addr, u64 pci_addr,
			       u32 size);
int dw_pcie_prog_inbound_atu(struct dw_pcie *pci, int index, int bar,
			     u64 cpu_addr, enum dw_pcie_as_type as_type);
void dw_pcie_disable_atu(struct dw_pcie *pci, int index,
			 enum dw_pcie_region_type type);
void dw_pcie_setup(struct dw_pcie *pci);

static inline void dw_pcie_writel_dbi(struct dw_pcie *pci, u32 reg, u32 val)
{
	dw_pcie_write_dbi(pci, reg, 0x4, val);
}

static inline u32 dw_pcie_readl_dbi(struct dw_pcie *pci, u32 reg)
{
	return dw_pcie_read_dbi(pci, reg, 0x4);
}

static inline void dw_pcie_writew_dbi(struct dw_pcie *pci, u32 reg, u16 val)
{
	dw_pcie_write_dbi(pci, reg, 0x2, val);
}

static inline u16 dw_pcie_readw_dbi(struct dw_pcie *pci, u32 reg)
{
	return dw_pcie_read_dbi(pci, reg, 0x2);
}

static inline void dw_pcie_writeb_dbi(struct dw_pcie *pci, u32 reg, u8 val)
{
	dw_pcie_write_dbi(pci, reg, 0x1, val);
}

static inline u8 dw_pcie_readb_dbi(struct dw_pcie *pci, u32 reg)
{
	return dw_pcie_read_dbi(pci, reg, 0x1);
}

static inline void dw_pcie_writel_dbi2(struct dw_pcie *pci, u32 reg, u32 val)
{
	dw_pcie_write_dbi2(pci, reg, 0x4, val);
}

static inline u32 dw_pcie_readl_dbi2(struct dw_pcie *pci, u32 reg)
{
	return dw_pcie_read_dbi2(pci, reg, 0x4);
}

static inline void dw_pcie_writel_atu(struct dw_pcie *pci, u32 reg, u32 val)
{
	dw_pcie_write_atu(pci, reg, 0x4, val);
}

static inline u32 dw_pcie_readl_atu(struct dw_pcie *pci, u32 reg)
{
	return dw_pcie_read_atu(pci, reg, 0x4);
}

static inline void dw_pcie_dbi_ro_wr_en(struct dw_pcie *pci)
{
	u32 reg;
	u32 val;

	reg = PCIE_MISC_CONTROL_1_OFF;
	val = dw_pcie_readl_dbi(pci, reg);
	val |= PCIE_DBI_RO_WR_EN;
	dw_pcie_writel_dbi(pci, reg, val);
}

static inline void dw_pcie_dbi_ro_wr_dis(struct dw_pcie *pci)
{
	u32 reg;
	u32 val;

	reg = PCIE_MISC_CONTROL_1_OFF;
	val = dw_pcie_readl_dbi(pci, reg);
	val &= ~PCIE_DBI_RO_WR_EN;
	dw_pcie_writel_dbi(pci, reg, val);
}

#ifdef CONFIG_PCIE_DW_HOST
irqreturn_t dw_handle_msi_irq(struct pcie_port *pp);
void dw_pcie_msi_init(struct pcie_port *pp);
void dw_pcie_free_msi(struct pcie_port *pp);
void dw_pcie_setup_rc(struct pcie_port *pp);
int dw_pcie_host_init(struct pcie_port *pp);
void dw_pcie_host_deinit(struct pcie_port *pp);
int dw_pcie_allocate_domains(struct pcie_port *pp);
#else
static inline irqreturn_t dw_handle_msi_irq(struct pcie_port *pp)
{
	return IRQ_NONE;
}

static inline void dw_pcie_msi_init(struct pcie_port *pp)
{
}

static inline void dw_pcie_free_msi(struct pcie_port *pp)
{
}

static inline void dw_pcie_setup_rc(struct pcie_port *pp)
{
}

static inline int dw_pcie_host_init(struct pcie_port *pp)
{
	return 0;
}

static inline void dw_pcie_host_deinit(struct pcie_port *pp)
{
}

static inline int dw_pcie_allocate_domains(struct pcie_port *pp)
{
	return 0;
}
#endif

#ifdef CONFIG_PCIE_DW_EP
void dw_pcie_ep_linkup(struct dw_pcie_ep *ep);
int dw_pcie_ep_init(struct dw_pcie_ep *ep);
void dw_pcie_ep_exit(struct dw_pcie_ep *ep);
int dw_pcie_ep_raise_legacy_irq(struct dw_pcie_ep *ep, u8 func_no);
int dw_pcie_ep_raise_msi_irq(struct dw_pcie_ep *ep, u8 func_no,
			     u8 interrupt_num);
int dw_pcie_ep_raise_msix_irq(struct dw_pcie_ep *ep, u8 func_no,
			     u16 interrupt_num);
void dw_pcie_ep_reset_bar(struct dw_pcie *pci, enum pci_barno bar);
#else
static inline void dw_pcie_ep_linkup(struct dw_pcie_ep *ep)
{
}

static inline int dw_pcie_ep_init(struct dw_pcie_ep *ep)
{
	return 0;
}

static inline void dw_pcie_ep_exit(struct dw_pcie_ep *ep)
{
}

static inline int dw_pcie_ep_raise_legacy_irq(struct dw_pcie_ep *ep, u8 func_no)
{
	return 0;
}

static inline int dw_pcie_ep_raise_msi_irq(struct dw_pcie_ep *ep, u8 func_no,
					   u8 interrupt_num)
{
	return 0;
}

static inline int dw_pcie_ep_raise_msix_irq(struct dw_pcie_ep *ep, u8 func_no,
					   u16 interrupt_num)
{
	return 0;
}

static inline void dw_pcie_ep_reset_bar(struct dw_pcie *pci, enum pci_barno bar)
{
}
#endif
#endif /* _PCIE_DESIGNWARE_H */<|MERGE_RESOLUTION|>--- conflicted
+++ resolved
@@ -187,10 +187,7 @@
 	struct irq_domain	*msi_domain;
 	dma_addr_t		msi_data;
 	struct page		*msi_page;
-<<<<<<< HEAD
-=======
 	struct irq_chip		*msi_irq_chip;
->>>>>>> f7688b48
 	u32			num_vectors;
 	u32			irq_mask[MAX_MSI_CTRLS];
 	struct pci_bus		*root_bus;
