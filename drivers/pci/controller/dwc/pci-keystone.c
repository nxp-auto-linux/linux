// SPDX-License-Identifier: GPL-2.0
/*
 * PCIe host controller driver for Texas Instruments Keystone SoCs
 *
 * Copyright (C) 2013-2014 Texas Instruments., Ltd.
 *		http://www.ti.com
 *
 * Author: Murali Karicheri <m-karicheri2@ti.com>
 * Implementation based on pci-exynos.c and pcie-designware.c
 */

#include <linux/clk.h>
#include <linux/delay.h>
#include <linux/gpio/consumer.h>
#include <linux/init.h>
#include <linux/interrupt.h>
#include <linux/irqchip/chained_irq.h>
#include <linux/irqdomain.h>
#include <linux/mfd/syscon.h>
#include <linux/msi.h>
#include <linux/of.h>
#include <linux/of_device.h>
#include <linux/of_irq.h>
#include <linux/of_pci.h>
#include <linux/phy/phy.h>
#include <linux/platform_device.h>
#include <linux/regmap.h>
#include <linux/resource.h>
#include <linux/signal.h>

#include "../../pci.h"
#include "pcie-designware.h"

#define PCIE_VENDORID_MASK	0xffff
#define PCIE_DEVICEID_SHIFT	16

/* Application registers */
#define CMD_STATUS			0x004
#define LTSSM_EN_VAL		        BIT(0)
#define OB_XLAT_EN_VAL		        BIT(1)
#define DBI_CS2				BIT(5)

#define CFG_SETUP			0x008
#define CFG_BUS(x)			(((x) & 0xff) << 16)
#define CFG_DEVICE(x)			(((x) & 0x1f) << 8)
#define CFG_FUNC(x)			((x) & 0x7)
#define CFG_TYPE1			BIT(24)

#define OB_SIZE				0x030
#define OB_OFFSET_INDEX(n)		(0x200 + (8 * (n)))
#define OB_OFFSET_HI(n)			(0x204 + (8 * (n)))
#define OB_ENABLEN			BIT(0)
#define OB_WIN_SIZE			8	/* 8MB */

#define PCIE_LEGACY_IRQ_ENABLE_SET(n)	(0x188 + (0x10 * ((n) - 1)))
#define PCIE_LEGACY_IRQ_ENABLE_CLR(n)	(0x18c + (0x10 * ((n) - 1)))
#define PCIE_EP_IRQ_SET			0x64
#define PCIE_EP_IRQ_CLR			0x68
#define INT_ENABLE			BIT(0)

/* IRQ register defines */
#define IRQ_EOI				0x050

#define MSI_IRQ				0x054
#define MSI_IRQ_STATUS(n)		(0x104 + ((n) << 4))
#define MSI_IRQ_ENABLE_SET(n)		(0x108 + ((n) << 4))
#define MSI_IRQ_ENABLE_CLR(n)		(0x10c + ((n) << 4))
#define MSI_IRQ_OFFSET			4

#define IRQ_STATUS(n)			(0x184 + ((n) << 4))
#define IRQ_ENABLE_SET(n)		(0x188 + ((n) << 4))
#define INTx_EN				BIT(0)

#define ERR_IRQ_STATUS			0x1c4
#define ERR_IRQ_ENABLE_SET		0x1c8
#define ERR_AER				BIT(5)	/* ECRC error */
#define AM6_ERR_AER			BIT(4)	/* AM6 ECRC error */
#define ERR_AXI				BIT(4)	/* AXI tag lookup fatal error */
#define ERR_CORR			BIT(3)	/* Correctable error */
#define ERR_NONFATAL			BIT(2)	/* Non-fatal error */
#define ERR_FATAL			BIT(1)	/* Fatal error */
#define ERR_SYS				BIT(0)	/* System error */
#define ERR_IRQ_ALL			(ERR_AER | ERR_AXI | ERR_CORR | \
					 ERR_NONFATAL | ERR_FATAL | ERR_SYS)

/* PCIE controller device IDs */
#define PCIE_RC_K2HK			0xb008
#define PCIE_RC_K2E			0xb009
#define PCIE_RC_K2L			0xb00a
#define PCIE_RC_K2G			0xb00b

#define KS_PCIE_DEV_TYPE_MASK		(0x3 << 1)
#define KS_PCIE_DEV_TYPE(mode)		((mode) << 1)

#define EP				0x0
#define LEG_EP				0x1
#define RC				0x2

#define EXP_CAP_ID_OFFSET		0x70

#define KS_PCIE_SYSCLOCKOUTEN		BIT(0)

#define AM654_PCIE_DEV_TYPE_MASK	0x3
#define AM654_WIN_SIZE			SZ_64K

#define APP_ADDR_SPACE_0		(16 * SZ_1K)

#define to_keystone_pcie(x)		dev_get_drvdata((x)->dev)

struct ks_pcie_of_data {
	enum dw_pcie_device_mode mode;
	const struct dw_pcie_host_ops *host_ops;
	const struct dw_pcie_ep_ops *ep_ops;
	unsigned int version;
};

struct keystone_pcie {
	struct dw_pcie		*pci;
	/* PCI Device ID */
	u32			device_id;
	int			legacy_host_irqs[PCI_NUM_INTX];
	struct			device_node *legacy_intc_np;

	int			msi_host_irq;
	int			num_lanes;
	u32			num_viewport;
	struct phy		**phy;
	struct device_link	**link;
	struct			device_node *msi_intc_np;
	struct irq_domain	*legacy_irq_domain;
	struct device_node	*np;

	/* Application register space */
	void __iomem		*va_app_base;	/* DT 1st resource */
	struct resource		app;
	bool			is_am6;
};

static u32 ks_pcie_app_readl(struct keystone_pcie *ks_pcie, u32 offset)
{
	return readl(ks_pcie->va_app_base + offset);
}

static void ks_pcie_app_writel(struct keystone_pcie *ks_pcie, u32 offset,
			       u32 val)
{
	writel(val, ks_pcie->va_app_base + offset);
}

static void ks_pcie_msi_irq_ack(struct irq_data *data)
{
	struct pcie_port *pp  = irq_data_get_irq_chip_data(data);
	struct keystone_pcie *ks_pcie;
	u32 irq = data->hwirq;
	struct dw_pcie *pci;
	u32 reg_offset;
	u32 bit_pos;

	pci = to_dw_pcie_from_pp(pp);
	ks_pcie = to_keystone_pcie(pci);

	reg_offset = irq % 8;
	bit_pos = irq >> 3;

	ks_pcie_app_writel(ks_pcie, MSI_IRQ_STATUS(reg_offset),
			   BIT(bit_pos));
	ks_pcie_app_writel(ks_pcie, IRQ_EOI, reg_offset + MSI_IRQ_OFFSET);
}

static void ks_pcie_compose_msi_msg(struct irq_data *data, struct msi_msg *msg)
{
	struct pcie_port *pp = irq_data_get_irq_chip_data(data);
	struct keystone_pcie *ks_pcie;
	struct dw_pcie *pci;
	u64 msi_target;

	pci = to_dw_pcie_from_pp(pp);
	ks_pcie = to_keystone_pcie(pci);

	msi_target = ks_pcie->app.start + MSI_IRQ;
	msg->address_lo = lower_32_bits(msi_target);
	msg->address_hi = upper_32_bits(msi_target);
	msg->data = data->hwirq;

	dev_dbg(pci->dev, "msi#%d address_hi %#x address_lo %#x\n",
		(int)data->hwirq, msg->address_hi, msg->address_lo);
}

static int ks_pcie_msi_set_affinity(struct irq_data *irq_data,
				    const struct cpumask *mask, bool force)
{
	return -EINVAL;
}

static void ks_pcie_msi_mask(struct irq_data *data)
{
	struct pcie_port *pp = irq_data_get_irq_chip_data(data);
	struct keystone_pcie *ks_pcie;
	u32 irq = data->hwirq;
	struct dw_pcie *pci;
	unsigned long flags;
	u32 reg_offset;
	u32 bit_pos;

	raw_spin_lock_irqsave(&pp->lock, flags);

	pci = to_dw_pcie_from_pp(pp);
	ks_pcie = to_keystone_pcie(pci);

	reg_offset = irq % 8;
	bit_pos = irq >> 3;

	ks_pcie_app_writel(ks_pcie, MSI_IRQ_ENABLE_CLR(reg_offset),
			   BIT(bit_pos));

	raw_spin_unlock_irqrestore(&pp->lock, flags);
}

static void ks_pcie_msi_unmask(struct irq_data *data)
{
	struct pcie_port *pp = irq_data_get_irq_chip_data(data);
	struct keystone_pcie *ks_pcie;
	u32 irq = data->hwirq;
	struct dw_pcie *pci;
	unsigned long flags;
	u32 reg_offset;
	u32 bit_pos;

	raw_spin_lock_irqsave(&pp->lock, flags);

	pci = to_dw_pcie_from_pp(pp);
	ks_pcie = to_keystone_pcie(pci);

	reg_offset = irq % 8;
	bit_pos = irq >> 3;

	ks_pcie_app_writel(ks_pcie, MSI_IRQ_ENABLE_SET(reg_offset),
			   BIT(bit_pos));

	raw_spin_unlock_irqrestore(&pp->lock, flags);
}

static struct irq_chip ks_pcie_msi_irq_chip = {
	.name = "KEYSTONE-PCI-MSI",
	.irq_ack = ks_pcie_msi_irq_ack,
	.irq_compose_msi_msg = ks_pcie_compose_msi_msg,
	.irq_set_affinity = ks_pcie_msi_set_affinity,
	.irq_mask = ks_pcie_msi_mask,
	.irq_unmask = ks_pcie_msi_unmask,
};

static int ks_pcie_msi_host_init(struct pcie_port *pp)
{
	pp->msi_irq_chip = &ks_pcie_msi_irq_chip;
	return dw_pcie_allocate_domains(pp);
}

static void ks_pcie_handle_legacy_irq(struct keystone_pcie *ks_pcie,
				      int offset)
{
	struct dw_pcie *pci = ks_pcie->pci;
	struct device *dev = pci->dev;
	u32 pending;
	int virq;

	pending = ks_pcie_app_readl(ks_pcie, IRQ_STATUS(offset));

	if (BIT(0) & pending) {
		virq = irq_linear_revmap(ks_pcie->legacy_irq_domain, offset);
		dev_dbg(dev, ": irq: irq_offset %d, virq %d\n", offset, virq);
		generic_handle_irq(virq);
	}

	/* EOI the INTx interrupt */
	ks_pcie_app_writel(ks_pcie, IRQ_EOI, offset);
}

/*
 * Dummy function so that DW core doesn't configure MSI
 */
static int ks_pcie_am654_msi_host_init(struct pcie_port *pp)
{
	return 0;
}

static void ks_pcie_enable_error_irq(struct keystone_pcie *ks_pcie)
{
	ks_pcie_app_writel(ks_pcie, ERR_IRQ_ENABLE_SET, ERR_IRQ_ALL);
}

static irqreturn_t ks_pcie_handle_error_irq(struct keystone_pcie *ks_pcie)
{
	u32 reg;
	struct device *dev = ks_pcie->pci->dev;

	reg = ks_pcie_app_readl(ks_pcie, ERR_IRQ_STATUS);
	if (!reg)
		return IRQ_NONE;

	if (reg & ERR_SYS)
		dev_err(dev, "System Error\n");

	if (reg & ERR_FATAL)
		dev_err(dev, "Fatal Error\n");

	if (reg & ERR_NONFATAL)
		dev_dbg(dev, "Non Fatal Error\n");

	if (reg & ERR_CORR)
		dev_dbg(dev, "Correctable Error\n");

	if (!ks_pcie->is_am6 && (reg & ERR_AXI))
		dev_err(dev, "AXI tag lookup fatal Error\n");

	if (reg & ERR_AER || (ks_pcie->is_am6 && (reg & AM6_ERR_AER)))
		dev_err(dev, "ECRC Error\n");

	ks_pcie_app_writel(ks_pcie, ERR_IRQ_STATUS, reg);

	return IRQ_HANDLED;
}

static void ks_pcie_ack_legacy_irq(struct irq_data *d)
{
}

static void ks_pcie_mask_legacy_irq(struct irq_data *d)
{
}

static void ks_pcie_unmask_legacy_irq(struct irq_data *d)
{
}

static struct irq_chip ks_pcie_legacy_irq_chip = {
	.name = "Keystone-PCI-Legacy-IRQ",
	.irq_ack = ks_pcie_ack_legacy_irq,
	.irq_mask = ks_pcie_mask_legacy_irq,
	.irq_unmask = ks_pcie_unmask_legacy_irq,
};

static int ks_pcie_init_legacy_irq_map(struct irq_domain *d,
				       unsigned int irq,
				       irq_hw_number_t hw_irq)
{
	irq_set_chip_and_handler(irq, &ks_pcie_legacy_irq_chip,
				 handle_level_irq);
	irq_set_chip_data(irq, d->host_data);

	return 0;
}

static const struct irq_domain_ops ks_pcie_legacy_irq_domain_ops = {
	.map = ks_pcie_init_legacy_irq_map,
	.xlate = irq_domain_xlate_onetwocell,
};

/**
 * ks_pcie_set_dbi_mode() - Set DBI mode to access overlaid BAR mask
 * registers
 *
 * Since modification of dbi_cs2 involves different clock domain, read the
 * status back to ensure the transition is complete.
 */
static void ks_pcie_set_dbi_mode(struct keystone_pcie *ks_pcie)
{
	u32 val;

	val = ks_pcie_app_readl(ks_pcie, CMD_STATUS);
	val |= DBI_CS2;
	ks_pcie_app_writel(ks_pcie, CMD_STATUS, val);

	do {
		val = ks_pcie_app_readl(ks_pcie, CMD_STATUS);
	} while (!(val & DBI_CS2));
}

/**
 * ks_pcie_clear_dbi_mode() - Disable DBI mode
 *
 * Since modification of dbi_cs2 involves different clock domain, read the
 * status back to ensure the transition is complete.
 */
static void ks_pcie_clear_dbi_mode(struct keystone_pcie *ks_pcie)
{
	u32 val;

	val = ks_pcie_app_readl(ks_pcie, CMD_STATUS);
	val &= ~DBI_CS2;
	ks_pcie_app_writel(ks_pcie, CMD_STATUS, val);

	do {
		val = ks_pcie_app_readl(ks_pcie, CMD_STATUS);
	} while (val & DBI_CS2);
}

static void ks_pcie_setup_rc_app_regs(struct keystone_pcie *ks_pcie)
{
	u32 val;
	u32 num_viewport = ks_pcie->num_viewport;
	struct dw_pcie *pci = ks_pcie->pci;
	struct pcie_port *pp = &pci->pp;
	u64 start = pp->mem->start;
	u64 end = pp->mem->end;
	int i;

	/* Disable BARs for inbound access */
	ks_pcie_set_dbi_mode(ks_pcie);
	dw_pcie_writel_dbi(pci, PCI_BASE_ADDRESS_0, 0);
	dw_pcie_writel_dbi(pci, PCI_BASE_ADDRESS_1, 0);
	ks_pcie_clear_dbi_mode(ks_pcie);

	if (ks_pcie->is_am6)
		return;

	val = ilog2(OB_WIN_SIZE);
	ks_pcie_app_writel(ks_pcie, OB_SIZE, val);

	/* Using Direct 1:1 mapping of RC <-> PCI memory space */
	for (i = 0; i < num_viewport && (start < end); i++) {
		ks_pcie_app_writel(ks_pcie, OB_OFFSET_INDEX(i),
				   lower_32_bits(start) | OB_ENABLEN);
		ks_pcie_app_writel(ks_pcie, OB_OFFSET_HI(i),
				   upper_32_bits(start));
		start += OB_WIN_SIZE * SZ_1M;
	}

	val = ks_pcie_app_readl(ks_pcie, CMD_STATUS);
	val |= OB_XLAT_EN_VAL;
	ks_pcie_app_writel(ks_pcie, CMD_STATUS, val);
}

static int ks_pcie_rd_other_conf(struct pcie_port *pp, struct pci_bus *bus,
				 unsigned int devfn, int where, int size,
				 u32 *val)
{
	struct dw_pcie *pci = to_dw_pcie_from_pp(pp);
	struct keystone_pcie *ks_pcie = to_keystone_pcie(pci);
	u32 reg;

	reg = CFG_BUS(bus->number) | CFG_DEVICE(PCI_SLOT(devfn)) |
		CFG_FUNC(PCI_FUNC(devfn));
	if (bus->parent->number != pp->root_bus_nr)
		reg |= CFG_TYPE1;
	ks_pcie_app_writel(ks_pcie, CFG_SETUP, reg);

	return dw_pcie_read(pp->va_cfg0_base + where, size, val);
}

static int ks_pcie_wr_other_conf(struct pcie_port *pp, struct pci_bus *bus,
				 unsigned int devfn, int where, int size,
				 u32 val)
{
	struct dw_pcie *pci = to_dw_pcie_from_pp(pp);
	struct keystone_pcie *ks_pcie = to_keystone_pcie(pci);
	u32 reg;

	reg = CFG_BUS(bus->number) | CFG_DEVICE(PCI_SLOT(devfn)) |
		CFG_FUNC(PCI_FUNC(devfn));
	if (bus->parent->number != pp->root_bus_nr)
		reg |= CFG_TYPE1;
	ks_pcie_app_writel(ks_pcie, CFG_SETUP, reg);

	return dw_pcie_write(pp->va_cfg0_base + where, size, val);
}

/**
 * ks_pcie_v3_65_scan_bus() - keystone scan_bus post initialization
 *
 * This sets BAR0 to enable inbound access for MSI_IRQ register
 */
static void ks_pcie_v3_65_scan_bus(struct pcie_port *pp)
{
	struct dw_pcie *pci = to_dw_pcie_from_pp(pp);
	struct keystone_pcie *ks_pcie = to_keystone_pcie(pci);

	/* Configure and set up BAR0 */
	ks_pcie_set_dbi_mode(ks_pcie);

	/* Enable BAR0 */
	dw_pcie_writel_dbi(pci, PCI_BASE_ADDRESS_0, 1);
	dw_pcie_writel_dbi(pci, PCI_BASE_ADDRESS_0, SZ_4K - 1);

	ks_pcie_clear_dbi_mode(ks_pcie);

	 /*
	  * For BAR0, just setting bus address for inbound writes (MSI) should
	  * be sufficient.  Use physical address to avoid any conflicts.
	  */
	dw_pcie_writel_dbi(pci, PCI_BASE_ADDRESS_0, ks_pcie->app.start);
}

/**
 * ks_pcie_link_up() - Check if link up
 */
static int ks_pcie_link_up(struct dw_pcie *pci)
{
	u32 val;

	val = dw_pcie_readl_dbi(pci, PCIE_PORT_DEBUG0);
	val &= PORT_LOGIC_LTSSM_STATE_MASK;
	return (val == PORT_LOGIC_LTSSM_STATE_L0);
}

static void ks_pcie_stop_link(struct dw_pcie *pci)
{
	struct keystone_pcie *ks_pcie = to_keystone_pcie(pci);
	u32 val;

	/* Disable Link training */
	val = ks_pcie_app_readl(ks_pcie, CMD_STATUS);
	val &= ~LTSSM_EN_VAL;
	ks_pcie_app_writel(ks_pcie, CMD_STATUS, val);
}

static int ks_pcie_start_link(struct dw_pcie *pci)
{
	struct keystone_pcie *ks_pcie = to_keystone_pcie(pci);
	struct device *dev = pci->dev;
	u32 val;

	if (dw_pcie_link_up(pci)) {
		dev_dbg(dev, "link is already up\n");
		return 0;
	}

	/* Initiate Link Training */
	val = ks_pcie_app_readl(ks_pcie, CMD_STATUS);
	ks_pcie_app_writel(ks_pcie, CMD_STATUS, LTSSM_EN_VAL | val);

	return 0;
}

static void ks_pcie_quirk(struct pci_dev *dev)
{
	struct pci_bus *bus = dev->bus;
	struct pci_dev *bridge;
	static const struct pci_device_id rc_pci_devids[] = {
		{ PCI_DEVICE(PCI_VENDOR_ID_TI, PCIE_RC_K2HK),
		 .class = PCI_CLASS_BRIDGE_PCI << 8, .class_mask = ~0, },
		{ PCI_DEVICE(PCI_VENDOR_ID_TI, PCIE_RC_K2E),
		 .class = PCI_CLASS_BRIDGE_PCI << 8, .class_mask = ~0, },
		{ PCI_DEVICE(PCI_VENDOR_ID_TI, PCIE_RC_K2L),
		 .class = PCI_CLASS_BRIDGE_PCI << 8, .class_mask = ~0, },
		{ PCI_DEVICE(PCI_VENDOR_ID_TI, PCIE_RC_K2G),
		 .class = PCI_CLASS_BRIDGE_PCI << 8, .class_mask = ~0, },
		{ 0, },
	};

	if (pci_is_root_bus(bus))
		bridge = dev;

	/* look for the host bridge */
	while (!pci_is_root_bus(bus)) {
		bridge = bus->self;
		bus = bus->parent;
	}

	if (!bridge)
		return;

	/*
	 * Keystone PCI controller has a h/w limitation of
	 * 256 bytes maximum read request size.  It can't handle
	 * anything higher than this.  So force this limit on
	 * all downstream devices.
	 */
	if (pci_match_id(rc_pci_devids, bridge)) {
		if (pcie_get_readrq(dev) > 256) {
			dev_info(&dev->dev, "limiting MRRS to 256\n");
			pcie_set_readrq(dev, 256);
		}
	}
}
DECLARE_PCI_FIXUP_ENABLE(PCI_ANY_ID, PCI_ANY_ID, ks_pcie_quirk);

static void ks_pcie_msi_irq_handler(struct irq_desc *desc)
{
	unsigned int irq = desc->irq_data.hwirq;
	struct keystone_pcie *ks_pcie = irq_desc_get_handler_data(desc);
	u32 offset = irq - ks_pcie->msi_host_irq;
	struct dw_pcie *pci = ks_pcie->pci;
	struct pcie_port *pp = &pci->pp;
	struct device *dev = pci->dev;
	struct irq_chip *chip = irq_desc_get_chip(desc);
	u32 vector, virq, reg, pos;

	dev_dbg(dev, "%s, irq %d\n", __func__, irq);

	/*
	 * The chained irq handler installation would have replaced normal
	 * interrupt driver handler so we need to take care of mask/unmask and
	 * ack operation.
	 */
	chained_irq_enter(chip, desc);

	reg = ks_pcie_app_readl(ks_pcie, MSI_IRQ_STATUS(offset));
	/*
	 * MSI0 status bit 0-3 shows vectors 0, 8, 16, 24, MSI1 status bit
	 * shows 1, 9, 17, 25 and so forth
	 */
	for (pos = 0; pos < 4; pos++) {
		if (!(reg & BIT(pos)))
			continue;

		vector = offset + (pos << 3);
		virq = irq_linear_revmap(pp->irq_domain, vector);
		dev_dbg(dev, "irq: bit %d, vector %d, virq %d\n", pos, vector,
			virq);
		generic_handle_irq(virq);
	}

	chained_irq_exit(chip, desc);
}

/**
 * ks_pcie_legacy_irq_handler() - Handle legacy interrupt
 * @irq: IRQ line for legacy interrupts
 * @desc: Pointer to irq descriptor
 *
 * Traverse through pending legacy interrupts and invoke handler for each. Also
 * takes care of interrupt controller level mask/ack operation.
 */
static void ks_pcie_legacy_irq_handler(struct irq_desc *desc)
{
	unsigned int irq = irq_desc_get_irq(desc);
	struct keystone_pcie *ks_pcie = irq_desc_get_handler_data(desc);
	struct dw_pcie *pci = ks_pcie->pci;
	struct device *dev = pci->dev;
	u32 irq_offset = irq - ks_pcie->legacy_host_irqs[0];
	struct irq_chip *chip = irq_desc_get_chip(desc);

	dev_dbg(dev, ": Handling legacy irq %d\n", irq);

	/*
	 * The chained irq handler installation would have replaced normal
	 * interrupt driver handler so we need to take care of mask/unmask and
	 * ack operation.
	 */
	chained_irq_enter(chip, desc);
	ks_pcie_handle_legacy_irq(ks_pcie, irq_offset);
	chained_irq_exit(chip, desc);
}

static int ks_pcie_config_msi_irq(struct keystone_pcie *ks_pcie)
{
	struct device *dev = ks_pcie->pci->dev;
	struct device_node *np = ks_pcie->np;
	struct device_node *intc_np;
	struct irq_data *irq_data;
	int irq_count, irq, ret, i;

	if (!IS_ENABLED(CONFIG_PCI_MSI))
		return 0;

	intc_np = of_get_child_by_name(np, "msi-interrupt-controller");
	if (!intc_np) {
		if (ks_pcie->is_am6)
			return 0;
		dev_warn(dev, "msi-interrupt-controller node is absent\n");
		return -EINVAL;
	}

	irq_count = of_irq_count(intc_np);
	if (!irq_count) {
		dev_err(dev, "No IRQ entries in msi-interrupt-controller\n");
		ret = -EINVAL;
		goto err;
	}

	for (i = 0; i < irq_count; i++) {
		irq = irq_of_parse_and_map(intc_np, i);
		if (!irq) {
			ret = -EINVAL;
			goto err;
		}

		if (!ks_pcie->msi_host_irq) {
			irq_data = irq_get_irq_data(irq);
			if (!irq_data) {
				ret = -EINVAL;
				goto err;
			}
			ks_pcie->msi_host_irq = irq_data->hwirq;
		}

		irq_set_chained_handler_and_data(irq, ks_pcie_msi_irq_handler,
						 ks_pcie);
	}

	of_node_put(intc_np);
	return 0;

err:
	of_node_put(intc_np);
	return ret;
}

static int ks_pcie_config_legacy_irq(struct keystone_pcie *ks_pcie)
{
	struct device *dev = ks_pcie->pci->dev;
	struct irq_domain *legacy_irq_domain;
	struct device_node *np = ks_pcie->np;
	struct device_node *intc_np;
	int irq_count, irq, ret = 0, i;

	intc_np = of_get_child_by_name(np, "legacy-interrupt-controller");
	if (!intc_np) {
		/*
		 * Since legacy interrupts are modeled as edge-interrupts in
		 * AM6, keep it disabled for now.
		 */
		if (ks_pcie->is_am6)
			return 0;
		dev_warn(dev, "legacy-interrupt-controller node is absent\n");
		return -EINVAL;
	}

	irq_count = of_irq_count(intc_np);
	if (!irq_count) {
		dev_err(dev, "No IRQ entries in legacy-interrupt-controller\n");
		ret = -EINVAL;
		goto err;
	}

	for (i = 0; i < irq_count; i++) {
		irq = irq_of_parse_and_map(intc_np, i);
		if (!irq) {
			ret = -EINVAL;
			goto err;
		}
		ks_pcie->legacy_host_irqs[i] = irq;

		irq_set_chained_handler_and_data(irq,
						 ks_pcie_legacy_irq_handler,
						 ks_pcie);
	}

	legacy_irq_domain =
		irq_domain_add_linear(intc_np, PCI_NUM_INTX,
				      &ks_pcie_legacy_irq_domain_ops, NULL);
	if (!legacy_irq_domain) {
		dev_err(dev, "Failed to add irq domain for legacy irqs\n");
		ret = -EINVAL;
		goto err;
	}
	ks_pcie->legacy_irq_domain = legacy_irq_domain;

	for (i = 0; i < PCI_NUM_INTX; i++)
		ks_pcie_app_writel(ks_pcie, IRQ_ENABLE_SET(i), INTx_EN);

err:
	of_node_put(intc_np);
	return ret;
}

#ifdef CONFIG_ARM
/*
 * When a PCI device does not exist during config cycles, keystone host gets a
 * bus error instead of returning 0xffffffff. This handler always returns 0
 * for this kind of faults.
 */
static int ks_pcie_fault(unsigned long addr, unsigned int fsr,
			 struct pt_regs *regs)
{
	unsigned long instr = *(unsigned long *) instruction_pointer(regs);

	if ((instr & 0x0e100090) == 0x00100090) {
		int reg = (instr >> 12) & 15;

		regs->uregs[reg] = -1;
		regs->ARM_pc += 4;
	}

	return 0;
}
#endif
<<<<<<< HEAD
=======

static int __init ks_pcie_init_id(struct keystone_pcie *ks_pcie)
{
	int ret;
	unsigned int id;
	struct regmap *devctrl_regs;
	struct dw_pcie *pci = ks_pcie->pci;
	struct device *dev = pci->dev;
	struct device_node *np = dev->of_node;

	devctrl_regs = syscon_regmap_lookup_by_phandle(np, "ti,syscon-pcie-id");
	if (IS_ERR(devctrl_regs))
		return PTR_ERR(devctrl_regs);

	ret = regmap_read(devctrl_regs, 0, &id);
	if (ret)
		return ret;

	dw_pcie_dbi_ro_wr_en(pci);
	dw_pcie_writew_dbi(pci, PCI_VENDOR_ID, id & PCIE_VENDORID_MASK);
	dw_pcie_writew_dbi(pci, PCI_DEVICE_ID, id >> PCIE_DEVICEID_SHIFT);
	dw_pcie_dbi_ro_wr_dis(pci);

	return 0;
}
>>>>>>> fa578e9d

static int __init ks_pcie_host_init(struct pcie_port *pp)
{
	struct dw_pcie *pci = to_dw_pcie_from_pp(pp);
	struct keystone_pcie *ks_pcie = to_keystone_pcie(pci);
	int ret;

	ret = ks_pcie_config_legacy_irq(ks_pcie);
	if (ret)
		return ret;

	ret = ks_pcie_config_msi_irq(ks_pcie);
	if (ret)
		return ret;

	dw_pcie_setup_rc(pp);

	ks_pcie_stop_link(pci);
	ks_pcie_setup_rc_app_regs(ks_pcie);
	writew(PCI_IO_RANGE_TYPE_32 | (PCI_IO_RANGE_TYPE_32 << 8),
			pci->dbi_base + PCI_IO_BASE);

	ret = ks_pcie_init_id(ks_pcie);
	if (ret < 0)
		return ret;

#ifdef CONFIG_ARM
	/*
	 * PCIe access errors that result into OCP errors are caught by ARM as
	 * "External aborts"
	 */
	hook_fault_code(17, ks_pcie_fault, SIGBUS, 0,
			"Asynchronous external abort");
#endif
<<<<<<< HEAD
=======

	ks_pcie_start_link(pci);
	dw_pcie_wait_for_link(pci);
>>>>>>> fa578e9d

	return 0;
}

static const struct dw_pcie_host_ops ks_pcie_host_ops = {
	.rd_other_conf = ks_pcie_rd_other_conf,
	.wr_other_conf = ks_pcie_wr_other_conf,
	.host_init = ks_pcie_host_init,
	.msi_host_init = ks_pcie_msi_host_init,
	.scan_bus = ks_pcie_v3_65_scan_bus,
};

static const struct dw_pcie_host_ops ks_pcie_am654_host_ops = {
	.host_init = ks_pcie_host_init,
	.msi_host_init = ks_pcie_am654_msi_host_init,
};

static irqreturn_t ks_pcie_err_irq_handler(int irq, void *priv)
{
	struct keystone_pcie *ks_pcie = priv;

	return ks_pcie_handle_error_irq(ks_pcie);
}

static int __init ks_pcie_add_pcie_port(struct keystone_pcie *ks_pcie,
					struct platform_device *pdev)
{
	struct dw_pcie *pci = ks_pcie->pci;
	struct pcie_port *pp = &pci->pp;
	struct device *dev = &pdev->dev;
	struct resource *res;
	int ret;

	res = platform_get_resource_byname(pdev, IORESOURCE_MEM, "config");
	pp->va_cfg0_base = devm_pci_remap_cfg_resource(dev, res);
	if (IS_ERR(pp->va_cfg0_base))
		return PTR_ERR(pp->va_cfg0_base);

	pp->va_cfg1_base = pp->va_cfg0_base;

	ret = dw_pcie_host_init(pp);
	if (ret) {
		dev_err(dev, "failed to initialize host\n");
		return ret;
	}

	return 0;
}

static u32 ks_pcie_am654_read_dbi2(struct dw_pcie *pci, void __iomem *base,
				   u32 reg, size_t size)
{
	struct keystone_pcie *ks_pcie = to_keystone_pcie(pci);
	u32 val;

	ks_pcie_set_dbi_mode(ks_pcie);
	dw_pcie_read(base + reg, size, &val);
	ks_pcie_clear_dbi_mode(ks_pcie);
	return val;
}

static void ks_pcie_am654_write_dbi2(struct dw_pcie *pci, void __iomem *base,
				     u32 reg, size_t size, u32 val)
{
	struct keystone_pcie *ks_pcie = to_keystone_pcie(pci);

	ks_pcie_set_dbi_mode(ks_pcie);
	dw_pcie_write(base + reg, size, val);
	ks_pcie_clear_dbi_mode(ks_pcie);
}

static const struct dw_pcie_ops ks_pcie_dw_pcie_ops = {
	.start_link = ks_pcie_start_link,
	.stop_link = ks_pcie_stop_link,
	.link_up = ks_pcie_link_up,
	.read_dbi2 = ks_pcie_am654_read_dbi2,
	.write_dbi2 = ks_pcie_am654_write_dbi2,
};

static void ks_pcie_am654_ep_init(struct dw_pcie_ep *ep)
{
	struct dw_pcie *pci = to_dw_pcie_from_ep(ep);
	int flags;

	ep->page_size = AM654_WIN_SIZE;
	flags = PCI_BASE_ADDRESS_SPACE_MEMORY | PCI_BASE_ADDRESS_MEM_TYPE_32;
	dw_pcie_writel_dbi2(pci, PCI_BASE_ADDRESS_0, APP_ADDR_SPACE_0 - 1);
	dw_pcie_writel_dbi(pci, PCI_BASE_ADDRESS_0, flags);
}

static void ks_pcie_am654_raise_legacy_irq(struct keystone_pcie *ks_pcie)
{
	struct dw_pcie *pci = ks_pcie->pci;
	u8 int_pin;

	int_pin = dw_pcie_readb_dbi(pci, PCI_INTERRUPT_PIN);
	if (int_pin == 0 || int_pin > 4)
		return;

	ks_pcie_app_writel(ks_pcie, PCIE_LEGACY_IRQ_ENABLE_SET(int_pin),
			   INT_ENABLE);
	ks_pcie_app_writel(ks_pcie, PCIE_EP_IRQ_SET, INT_ENABLE);
	mdelay(1);
	ks_pcie_app_writel(ks_pcie, PCIE_EP_IRQ_CLR, INT_ENABLE);
	ks_pcie_app_writel(ks_pcie, PCIE_LEGACY_IRQ_ENABLE_CLR(int_pin),
			   INT_ENABLE);
}

static int ks_pcie_am654_raise_irq(struct dw_pcie_ep *ep, u8 func_no,
				   enum pci_epc_irq_type type,
				   u16 interrupt_num)
{
	struct dw_pcie *pci = to_dw_pcie_from_ep(ep);
	struct keystone_pcie *ks_pcie = to_keystone_pcie(pci);

	switch (type) {
	case PCI_EPC_IRQ_LEGACY:
		ks_pcie_am654_raise_legacy_irq(ks_pcie);
		break;
	case PCI_EPC_IRQ_MSI:
		dw_pcie_ep_raise_msi_irq(ep, func_no, interrupt_num);
		break;
	default:
		dev_err(pci->dev, "UNKNOWN IRQ type\n");
		return -EINVAL;
	}

	return 0;
}

static const struct pci_epc_features ks_pcie_am654_epc_features = {
	.linkup_notifier = false,
	.msi_capable = true,
	.msix_capable = false,
	.reserved_bar = 1 << BAR_0 | 1 << BAR_1,
	.bar_fixed_64bit = 1 << BAR_0,
	.bar_fixed_size[2] = SZ_1M,
	.bar_fixed_size[3] = SZ_64K,
	.bar_fixed_size[4] = 256,
	.bar_fixed_size[5] = SZ_1M,
	.align = SZ_1M,
};

static const struct pci_epc_features*
ks_pcie_am654_get_features(struct dw_pcie_ep *ep)
{
	return &ks_pcie_am654_epc_features;
}

static const struct dw_pcie_ep_ops ks_pcie_am654_ep_ops = {
	.ep_init = ks_pcie_am654_ep_init,
	.raise_irq = ks_pcie_am654_raise_irq,
	.get_features = &ks_pcie_am654_get_features,
};

static int __init ks_pcie_add_pcie_ep(struct keystone_pcie *ks_pcie,
				      struct platform_device *pdev)
{
	int ret;
	struct dw_pcie_ep *ep;
	struct resource *res;
	struct device *dev = &pdev->dev;
	struct dw_pcie *pci = ks_pcie->pci;

	ep = &pci->ep;

	res = platform_get_resource_byname(pdev, IORESOURCE_MEM, "addr_space");
	if (!res)
		return -EINVAL;

	ep->phys_base = res->start;
	ep->addr_size = resource_size(res);

	ret = dw_pcie_ep_init(ep);
	if (ret) {
		dev_err(dev, "failed to initialize endpoint\n");
		return ret;
	}

	return 0;
}

static void ks_pcie_disable_phy(struct keystone_pcie *ks_pcie)
{
	int num_lanes = ks_pcie->num_lanes;

	while (num_lanes--) {
		phy_power_off(ks_pcie->phy[num_lanes]);
		phy_exit(ks_pcie->phy[num_lanes]);
	}
}

static int ks_pcie_enable_phy(struct keystone_pcie *ks_pcie)
{
	int i;
	int ret;
	int num_lanes = ks_pcie->num_lanes;

	for (i = 0; i < num_lanes; i++) {
		ret = phy_reset(ks_pcie->phy[i]);
		if (ret < 0)
			goto err_phy;

		ret = phy_init(ks_pcie->phy[i]);
		if (ret < 0)
			goto err_phy;

		ret = phy_power_on(ks_pcie->phy[i]);
		if (ret < 0) {
			phy_exit(ks_pcie->phy[i]);
			goto err_phy;
		}
	}

	return 0;

err_phy:
	while (--i >= 0) {
		phy_power_off(ks_pcie->phy[i]);
		phy_exit(ks_pcie->phy[i]);
	}

	return ret;
}

static int ks_pcie_set_mode(struct device *dev)
{
	struct device_node *np = dev->of_node;
	struct regmap *syscon;
	u32 val;
	u32 mask;
	int ret = 0;

	syscon = syscon_regmap_lookup_by_phandle(np, "ti,syscon-pcie-mode");
	if (IS_ERR(syscon))
		return 0;

	mask = KS_PCIE_DEV_TYPE_MASK | KS_PCIE_SYSCLOCKOUTEN;
	val = KS_PCIE_DEV_TYPE(RC) | KS_PCIE_SYSCLOCKOUTEN;

	ret = regmap_update_bits(syscon, 0, mask, val);
	if (ret) {
		dev_err(dev, "failed to set pcie mode\n");
		return ret;
	}

	return 0;
}

static int ks_pcie_am654_set_mode(struct device *dev,
				  enum dw_pcie_device_mode mode)
{
	struct device_node *np = dev->of_node;
	struct regmap *syscon;
	u32 val;
	u32 mask;
	int ret = 0;

	syscon = syscon_regmap_lookup_by_phandle(np, "ti,syscon-pcie-mode");
	if (IS_ERR(syscon))
		return 0;

	mask = AM654_PCIE_DEV_TYPE_MASK;

	switch (mode) {
	case DW_PCIE_RC_TYPE:
		val = RC;
		break;
	case DW_PCIE_EP_TYPE:
		val = EP;
		break;
	default:
		dev_err(dev, "INVALID device type %d\n", mode);
		return -EINVAL;
	}

	ret = regmap_update_bits(syscon, 0, mask, val);
	if (ret) {
		dev_err(dev, "failed to set pcie mode\n");
		return ret;
	}

	return 0;
}

static void ks_pcie_set_link_speed(struct dw_pcie *pci, int link_speed)
{
	u32 val;

	dw_pcie_dbi_ro_wr_en(pci);

	val = dw_pcie_readl_dbi(pci, EXP_CAP_ID_OFFSET + PCI_EXP_LNKCAP);
	if ((val & PCI_EXP_LNKCAP_SLS) != link_speed) {
		val &= ~((u32)PCI_EXP_LNKCAP_SLS);
		val |= link_speed;
		dw_pcie_writel_dbi(pci, EXP_CAP_ID_OFFSET + PCI_EXP_LNKCAP,
				   val);
	}

	val = dw_pcie_readl_dbi(pci, EXP_CAP_ID_OFFSET + PCI_EXP_LNKCTL2);
	if ((val & PCI_EXP_LNKCAP_SLS) != link_speed) {
		val &= ~((u32)PCI_EXP_LNKCAP_SLS);
		val |= link_speed;
		dw_pcie_writel_dbi(pci, EXP_CAP_ID_OFFSET + PCI_EXP_LNKCTL2,
				   val);
	}

	dw_pcie_dbi_ro_wr_dis(pci);
}

static const struct ks_pcie_of_data ks_pcie_rc_of_data = {
	.host_ops = &ks_pcie_host_ops,
	.version = 0x365A,
};

static const struct ks_pcie_of_data ks_pcie_am654_rc_of_data = {
	.host_ops = &ks_pcie_am654_host_ops,
	.mode = DW_PCIE_RC_TYPE,
	.version = 0x490A,
};

static const struct ks_pcie_of_data ks_pcie_am654_ep_of_data = {
	.ep_ops = &ks_pcie_am654_ep_ops,
	.mode = DW_PCIE_EP_TYPE,
	.version = 0x490A,
};

static const struct of_device_id ks_pcie_of_match[] = {
	{
		.type = "pci",
		.data = &ks_pcie_rc_of_data,
		.compatible = "ti,keystone-pcie",
	},
	{
		.data = &ks_pcie_am654_rc_of_data,
		.compatible = "ti,am654-pcie-rc",
	},
	{
		.data = &ks_pcie_am654_ep_of_data,
		.compatible = "ti,am654-pcie-ep",
	},
	{ },
};

static int __init ks_pcie_probe(struct platform_device *pdev)
{
	const struct dw_pcie_host_ops *host_ops;
	const struct dw_pcie_ep_ops *ep_ops;
	struct device *dev = &pdev->dev;
	struct device_node *np = dev->of_node;
	const struct ks_pcie_of_data *data;
	const struct of_device_id *match;
	enum dw_pcie_device_mode mode;
	struct dw_pcie *pci;
	struct keystone_pcie *ks_pcie;
	struct device_link **link;
	struct gpio_desc *gpiod;
	void __iomem *atu_base;
	struct resource *res;
	unsigned int version;
	void __iomem *base;
	u32 num_viewport;
	struct phy **phy;
	int link_speed;
	u32 num_lanes;
	char name[10];
	int ret;
	int irq;
	int i;

	match = of_match_device(of_match_ptr(ks_pcie_of_match), dev);
	data = (struct ks_pcie_of_data *)match->data;
	if (!data)
		return -EINVAL;

	version = data->version;
	host_ops = data->host_ops;
	ep_ops = data->ep_ops;
	mode = data->mode;

	ks_pcie = devm_kzalloc(dev, sizeof(*ks_pcie), GFP_KERNEL);
	if (!ks_pcie)
		return -ENOMEM;

	pci = devm_kzalloc(dev, sizeof(*pci), GFP_KERNEL);
	if (!pci)
		return -ENOMEM;

	res = platform_get_resource_byname(pdev, IORESOURCE_MEM, "app");
	ks_pcie->va_app_base = devm_ioremap_resource(dev, res);
	if (IS_ERR(ks_pcie->va_app_base))
		return PTR_ERR(ks_pcie->va_app_base);

	ks_pcie->app = *res;

	res = platform_get_resource_byname(pdev, IORESOURCE_MEM, "dbics");
	base = devm_pci_remap_cfg_resource(dev, res);
	if (IS_ERR(base))
		return PTR_ERR(base);

	if (of_device_is_compatible(np, "ti,am654-pcie-rc"))
		ks_pcie->is_am6 = true;

	pci->dbi_base = base;
	pci->dbi_base2 = base;
	pci->dev = dev;
	pci->ops = &ks_pcie_dw_pcie_ops;
	pci->version = version;

	irq = platform_get_irq(pdev, 0);
	if (irq < 0) {
		dev_err(dev, "missing IRQ resource: %d\n", irq);
		return irq;
	}

	ret = request_irq(irq, ks_pcie_err_irq_handler, IRQF_SHARED,
			  "ks-pcie-error-irq", ks_pcie);
	if (ret < 0) {
		dev_err(dev, "failed to request error IRQ %d\n",
			irq);
		return ret;
	}

	ret = of_property_read_u32(np, "num-lanes", &num_lanes);
	if (ret)
		num_lanes = 1;

	phy = devm_kzalloc(dev, sizeof(*phy) * num_lanes, GFP_KERNEL);
	if (!phy)
		return -ENOMEM;

	link = devm_kzalloc(dev, sizeof(*link) * num_lanes, GFP_KERNEL);
	if (!link)
		return -ENOMEM;

	for (i = 0; i < num_lanes; i++) {
		snprintf(name, sizeof(name), "pcie-phy%d", i);
		phy[i] = devm_phy_optional_get(dev, name);
		if (IS_ERR(phy[i])) {
			ret = PTR_ERR(phy[i]);
			goto err_link;
		}

		if (!phy[i])
			continue;

		link[i] = device_link_add(dev, &phy[i]->dev, DL_FLAG_STATELESS);
		if (!link[i]) {
			ret = -EINVAL;
			goto err_link;
		}
	}

	ks_pcie->np = np;
	ks_pcie->pci = pci;
	ks_pcie->link = link;
	ks_pcie->num_lanes = num_lanes;
	ks_pcie->phy = phy;

	gpiod = devm_gpiod_get_optional(dev, "reset",
					GPIOD_OUT_LOW);
	if (IS_ERR(gpiod)) {
		ret = PTR_ERR(gpiod);
		if (ret != -EPROBE_DEFER)
			dev_err(dev, "Failed to get reset GPIO\n");
		goto err_link;
	}

	ret = ks_pcie_enable_phy(ks_pcie);
	if (ret) {
		dev_err(dev, "failed to enable phy\n");
		goto err_link;
	}

	platform_set_drvdata(pdev, ks_pcie);
	pm_runtime_enable(dev);
	ret = pm_runtime_get_sync(dev);
	if (ret < 0) {
		dev_err(dev, "pm_runtime_get_sync failed\n");
		goto err_get_sync;
	}

	if (pci->version >= 0x480A) {
		res = platform_get_resource_byname(pdev, IORESOURCE_MEM, "atu");
		atu_base = devm_ioremap_resource(dev, res);
		if (IS_ERR(atu_base)) {
			ret = PTR_ERR(atu_base);
			goto err_get_sync;
		}

		pci->atu_base = atu_base;

		ret = ks_pcie_am654_set_mode(dev, mode);
		if (ret < 0)
			goto err_get_sync;
	} else {
		ret = ks_pcie_set_mode(dev);
		if (ret < 0)
			goto err_get_sync;
	}

	link_speed = of_pci_get_max_link_speed(np);
	if (link_speed < 0)
		link_speed = 2;

	ks_pcie_set_link_speed(pci, link_speed);

	switch (mode) {
	case DW_PCIE_RC_TYPE:
		if (!IS_ENABLED(CONFIG_PCI_KEYSTONE_HOST)) {
			ret = -ENODEV;
			goto err_get_sync;
		}

		ret = of_property_read_u32(np, "num-viewport", &num_viewport);
		if (ret < 0) {
			dev_err(dev, "unable to read *num-viewport* property\n");
			goto err_get_sync;
		}

		/*
		 * "Power Sequencing and Reset Signal Timings" table in
		 * PCI EXPRESS CARD ELECTROMECHANICAL SPECIFICATION, REV. 2.0
		 * indicates PERST# should be deasserted after minimum of 100us
		 * once REFCLK is stable. The REFCLK to the connector in RC
		 * mode is selected while enabling the PHY. So deassert PERST#
		 * after 100 us.
		 */
		if (gpiod) {
			usleep_range(100, 200);
			gpiod_set_value_cansleep(gpiod, 1);
		}

		ks_pcie->num_viewport = num_viewport;
		pci->pp.ops = host_ops;
		ret = ks_pcie_add_pcie_port(ks_pcie, pdev);
		if (ret < 0)
			goto err_get_sync;
		break;
	case DW_PCIE_EP_TYPE:
		if (!IS_ENABLED(CONFIG_PCI_KEYSTONE_EP)) {
			ret = -ENODEV;
			goto err_get_sync;
		}

		pci->ep.ops = ep_ops;
		ret = ks_pcie_add_pcie_ep(ks_pcie, pdev);
		if (ret < 0)
			goto err_get_sync;
		break;
	default:
		dev_err(dev, "INVALID device type %d\n", mode);
	}

	ks_pcie_enable_error_irq(ks_pcie);

	return 0;

err_get_sync:
	pm_runtime_put(dev);
	pm_runtime_disable(dev);
	ks_pcie_disable_phy(ks_pcie);

err_link:
	while (--i >= 0 && link[i])
		device_link_del(link[i]);

	return ret;
}

static int __exit ks_pcie_remove(struct platform_device *pdev)
{
	struct keystone_pcie *ks_pcie = platform_get_drvdata(pdev);
	struct device_link **link = ks_pcie->link;
	int num_lanes = ks_pcie->num_lanes;
	struct device *dev = &pdev->dev;

	pm_runtime_put(dev);
	pm_runtime_disable(dev);
	ks_pcie_disable_phy(ks_pcie);
	while (num_lanes--)
		device_link_del(link[num_lanes]);

	return 0;
}

static struct platform_driver ks_pcie_driver __refdata = {
	.probe  = ks_pcie_probe,
	.remove = __exit_p(ks_pcie_remove),
	.driver = {
		.name	= "keystone-pcie",
		.of_match_table = of_match_ptr(ks_pcie_of_match),
	},
};
builtin_platform_driver(ks_pcie_driver);<|MERGE_RESOLUTION|>--- conflicted
+++ resolved
@@ -775,8 +775,6 @@
 	return 0;
 }
 #endif
-<<<<<<< HEAD
-=======
 
 static int __init ks_pcie_init_id(struct keystone_pcie *ks_pcie)
 {
@@ -802,7 +800,6 @@
 
 	return 0;
 }
->>>>>>> fa578e9d
 
 static int __init ks_pcie_host_init(struct pcie_port *pp)
 {
@@ -837,12 +834,9 @@
 	hook_fault_code(17, ks_pcie_fault, SIGBUS, 0,
 			"Asynchronous external abort");
 #endif
-<<<<<<< HEAD
-=======
 
 	ks_pcie_start_link(pci);
 	dw_pcie_wait_for_link(pci);
->>>>>>> fa578e9d
 
 	return 0;
 }
