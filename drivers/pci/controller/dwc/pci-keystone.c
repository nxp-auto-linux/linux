// SPDX-License-Identifier: GPL-2.0
/*
 * PCIe host controller driver for Texas Instruments Keystone SoCs
 *
 * Copyright (C) 2013-2014 Texas Instruments., Ltd.
 *		http://www.ti.com
 *
 * Author: Murali Karicheri <m-karicheri2@ti.com>
 * Implementation based on pci-exynos.c and pcie-designware.c
 */

#include <linux/clk.h>
#include <linux/delay.h>
#include <linux/gpio/consumer.h>
#include <linux/init.h>
#include <linux/interrupt.h>
#include <linux/irqchip/chained_irq.h>
#include <linux/irqdomain.h>
#include <linux/mfd/syscon.h>
#include <linux/msi.h>
#include <linux/of.h>
#include <linux/of_device.h>
#include <linux/of_irq.h>
#include <linux/of_pci.h>
#include <linux/phy/phy.h>
#include <linux/platform_device.h>
#include <linux/regmap.h>
#include <linux/resource.h>
#include <linux/signal.h>

#include "../../pci.h"
#include "pcie-designware.h"

#define PCIE_VENDORID_MASK	0xffff
#define PCIE_DEVICEID_SHIFT	16

/* Application registers */
#define CMD_STATUS			0x004
#define LTSSM_EN_VAL		        BIT(0)
#define OB_XLAT_EN_VAL		        BIT(1)
#define DBI_CS2				BIT(5)

#define CFG_SETUP			0x008
#define CFG_BUS(x)			(((x) & 0xff) << 16)
#define CFG_DEVICE(x)			(((x) & 0x1f) << 8)
#define CFG_FUNC(x)			((x) & 0x7)
#define CFG_TYPE1			BIT(24)

#define OB_SIZE				0x030
#define OB_OFFSET_INDEX(n)		(0x200 + (8 * (n)))
#define OB_OFFSET_HI(n)			(0x204 + (8 * (n)))
#define OB_ENABLEN			BIT(0)
#define OB_WIN_SIZE			8	/* 8MB */

#define PCIE_LEGACY_IRQ_ENABLE_SET(n)	(0x188 + (0x10 * ((n) - 1)))
#define PCIE_LEGACY_IRQ_ENABLE_CLR(n)	(0x18c + (0x10 * ((n) - 1)))
#define PCIE_EP_IRQ_SET			0x64
#define PCIE_EP_IRQ_CLR			0x68
#define INT_ENABLE			BIT(0)

/* IRQ register defines */
#define IRQ_EOI				0x050

#define MSI_IRQ				0x054
#define MSI_IRQ_STATUS(n)		(0x104 + ((n) << 4))
#define MSI_IRQ_ENABLE_SET(n)		(0x108 + ((n) << 4))
#define MSI_IRQ_ENABLE_CLR(n)		(0x10c + ((n) << 4))
#define MSI_IRQ_OFFSET			4

#define IRQ_STATUS(n)			(0x184 + ((n) << 4))
#define IRQ_ENABLE_SET(n)		(0x188 + ((n) << 4))
#define INTx_EN				BIT(0)

#define ERR_IRQ_STATUS			0x1c4
#define ERR_IRQ_ENABLE_SET		0x1c8
#define ERR_AER				BIT(5)	/* ECRC error */
#define AM6_ERR_AER			BIT(4)	/* AM6 ECRC error */
#define ERR_AXI				BIT(4)	/* AXI tag lookup fatal error */
#define ERR_CORR			BIT(3)	/* Correctable error */
#define ERR_NONFATAL			BIT(2)	/* Non-fatal error */
#define ERR_FATAL			BIT(1)	/* Fatal error */
#define ERR_SYS				BIT(0)	/* System error */
#define ERR_IRQ_ALL			(ERR_AER | ERR_AXI | ERR_CORR | \
					 ERR_NONFATAL | ERR_FATAL | ERR_SYS)

/* PCIE controller device IDs */
<<<<<<< HEAD
#define PCIE_RC_K2HK		0xb008
#define PCIE_RC_K2E		0xb009
#define PCIE_RC_K2L		0xb00a
#define PCIE_RC_K2G		0xb00b
=======
#define PCIE_RC_K2HK			0xb008
#define PCIE_RC_K2E			0xb009
#define PCIE_RC_K2L			0xb00a
#define PCIE_RC_K2G			0xb00b

#define KS_PCIE_DEV_TYPE_MASK		(0x3 << 1)
#define KS_PCIE_DEV_TYPE(mode)		((mode) << 1)

#define EP				0x0
#define LEG_EP				0x1
#define RC				0x2

#define EXP_CAP_ID_OFFSET		0x70

#define KS_PCIE_SYSCLOCKOUTEN		BIT(0)

#define AM654_PCIE_DEV_TYPE_MASK	0x3
#define AM654_WIN_SIZE			SZ_64K

#define APP_ADDR_SPACE_0		(16 * SZ_1K)

#define to_keystone_pcie(x)		dev_get_drvdata((x)->dev)

struct ks_pcie_of_data {
	enum dw_pcie_device_mode mode;
	const struct dw_pcie_host_ops *host_ops;
	const struct dw_pcie_ep_ops *ep_ops;
	unsigned int version;
};

struct keystone_pcie {
	struct dw_pcie		*pci;
	/* PCI Device ID */
	u32			device_id;
	int			legacy_host_irqs[PCI_NUM_INTX];
	struct			device_node *legacy_intc_np;

	int			msi_host_irq;
	int			num_lanes;
	u32			num_viewport;
	struct phy		**phy;
	struct device_link	**link;
	struct			device_node *msi_intc_np;
	struct irq_domain	*legacy_irq_domain;
	struct device_node	*np;

	/* Application register space */
	void __iomem		*va_app_base;	/* DT 1st resource */
	struct resource		app;
	bool			is_am6;
};

static u32 ks_pcie_app_readl(struct keystone_pcie *ks_pcie, u32 offset)
{
	return readl(ks_pcie->va_app_base + offset);
}

static void ks_pcie_app_writel(struct keystone_pcie *ks_pcie, u32 offset,
			       u32 val)
{
	writel(val, ks_pcie->va_app_base + offset);
}

static void ks_pcie_msi_irq_ack(struct irq_data *data)
{
	struct pcie_port *pp  = irq_data_get_irq_chip_data(data);
	struct keystone_pcie *ks_pcie;
	u32 irq = data->hwirq;
	struct dw_pcie *pci;
	u32 reg_offset;
	u32 bit_pos;

	pci = to_dw_pcie_from_pp(pp);
	ks_pcie = to_keystone_pcie(pci);

	reg_offset = irq % 8;
	bit_pos = irq >> 3;

	ks_pcie_app_writel(ks_pcie, MSI_IRQ_STATUS(reg_offset),
			   BIT(bit_pos));
	ks_pcie_app_writel(ks_pcie, IRQ_EOI, reg_offset + MSI_IRQ_OFFSET);
}

static void ks_pcie_compose_msi_msg(struct irq_data *data, struct msi_msg *msg)
{
	struct pcie_port *pp = irq_data_get_irq_chip_data(data);
	struct keystone_pcie *ks_pcie;
	struct dw_pcie *pci;
	u64 msi_target;

	pci = to_dw_pcie_from_pp(pp);
	ks_pcie = to_keystone_pcie(pci);

	msi_target = ks_pcie->app.start + MSI_IRQ;
	msg->address_lo = lower_32_bits(msi_target);
	msg->address_hi = upper_32_bits(msi_target);
	msg->data = data->hwirq;

	dev_dbg(pci->dev, "msi#%d address_hi %#x address_lo %#x\n",
		(int)data->hwirq, msg->address_hi, msg->address_lo);
}

static int ks_pcie_msi_set_affinity(struct irq_data *irq_data,
				    const struct cpumask *mask, bool force)
{
	return -EINVAL;
}

static void ks_pcie_msi_mask(struct irq_data *data)
{
	struct pcie_port *pp = irq_data_get_irq_chip_data(data);
	struct keystone_pcie *ks_pcie;
	u32 irq = data->hwirq;
	struct dw_pcie *pci;
	unsigned long flags;
	u32 reg_offset;
	u32 bit_pos;

	raw_spin_lock_irqsave(&pp->lock, flags);

	pci = to_dw_pcie_from_pp(pp);
	ks_pcie = to_keystone_pcie(pci);

	reg_offset = irq % 8;
	bit_pos = irq >> 3;

	ks_pcie_app_writel(ks_pcie, MSI_IRQ_ENABLE_CLR(reg_offset),
			   BIT(bit_pos));

	raw_spin_unlock_irqrestore(&pp->lock, flags);
}

static void ks_pcie_msi_unmask(struct irq_data *data)
{
	struct pcie_port *pp = irq_data_get_irq_chip_data(data);
	struct keystone_pcie *ks_pcie;
	u32 irq = data->hwirq;
	struct dw_pcie *pci;
	unsigned long flags;
	u32 reg_offset;
	u32 bit_pos;

	raw_spin_lock_irqsave(&pp->lock, flags);

	pci = to_dw_pcie_from_pp(pp);
	ks_pcie = to_keystone_pcie(pci);

	reg_offset = irq % 8;
	bit_pos = irq >> 3;

	ks_pcie_app_writel(ks_pcie, MSI_IRQ_ENABLE_SET(reg_offset),
			   BIT(bit_pos));
>>>>>>> f7688b48

	raw_spin_unlock_irqrestore(&pp->lock, flags);
}

static struct irq_chip ks_pcie_msi_irq_chip = {
	.name = "KEYSTONE-PCI-MSI",
	.irq_ack = ks_pcie_msi_irq_ack,
	.irq_compose_msi_msg = ks_pcie_compose_msi_msg,
	.irq_set_affinity = ks_pcie_msi_set_affinity,
	.irq_mask = ks_pcie_msi_mask,
	.irq_unmask = ks_pcie_msi_unmask,
};

static int ks_pcie_msi_host_init(struct pcie_port *pp)
{
	pp->msi_irq_chip = &ks_pcie_msi_irq_chip;
	return dw_pcie_allocate_domains(pp);
}

static void ks_pcie_handle_legacy_irq(struct keystone_pcie *ks_pcie,
				      int offset)
{
	struct dw_pcie *pci = ks_pcie->pci;
	struct device *dev = pci->dev;
	u32 pending;
	int virq;

	pending = ks_pcie_app_readl(ks_pcie, IRQ_STATUS(offset));

	if (BIT(0) & pending) {
		virq = irq_linear_revmap(ks_pcie->legacy_irq_domain, offset);
		dev_dbg(dev, ": irq: irq_offset %d, virq %d\n", offset, virq);
		generic_handle_irq(virq);
	}

	/* EOI the INTx interrupt */
	ks_pcie_app_writel(ks_pcie, IRQ_EOI, offset);
}

/*
 * Dummy function so that DW core doesn't configure MSI
 */
static int ks_pcie_am654_msi_host_init(struct pcie_port *pp)
{
	return 0;
}

static void ks_pcie_enable_error_irq(struct keystone_pcie *ks_pcie)
{
	ks_pcie_app_writel(ks_pcie, ERR_IRQ_ENABLE_SET, ERR_IRQ_ALL);
}

static irqreturn_t ks_pcie_handle_error_irq(struct keystone_pcie *ks_pcie)
{
	u32 reg;
	struct device *dev = ks_pcie->pci->dev;

	reg = ks_pcie_app_readl(ks_pcie, ERR_IRQ_STATUS);
	if (!reg)
		return IRQ_NONE;

	if (reg & ERR_SYS)
		dev_err(dev, "System Error\n");

	if (reg & ERR_FATAL)
		dev_err(dev, "Fatal Error\n");

	if (reg & ERR_NONFATAL)
		dev_dbg(dev, "Non Fatal Error\n");

	if (reg & ERR_CORR)
		dev_dbg(dev, "Correctable Error\n");

	if (!ks_pcie->is_am6 && (reg & ERR_AXI))
		dev_err(dev, "AXI tag lookup fatal Error\n");

	if (reg & ERR_AER || (ks_pcie->is_am6 && (reg & AM6_ERR_AER)))
		dev_err(dev, "ECRC Error\n");

	ks_pcie_app_writel(ks_pcie, ERR_IRQ_STATUS, reg);

	return IRQ_HANDLED;
}

static void ks_pcie_ack_legacy_irq(struct irq_data *d)
{
}

static void ks_pcie_mask_legacy_irq(struct irq_data *d)
{
}

static void ks_pcie_unmask_legacy_irq(struct irq_data *d)
{
}

static struct irq_chip ks_pcie_legacy_irq_chip = {
	.name = "Keystone-PCI-Legacy-IRQ",
	.irq_ack = ks_pcie_ack_legacy_irq,
	.irq_mask = ks_pcie_mask_legacy_irq,
	.irq_unmask = ks_pcie_unmask_legacy_irq,
};

static int ks_pcie_init_legacy_irq_map(struct irq_domain *d,
				       unsigned int irq,
				       irq_hw_number_t hw_irq)
{
	irq_set_chip_and_handler(irq, &ks_pcie_legacy_irq_chip,
				 handle_level_irq);
	irq_set_chip_data(irq, d->host_data);

	return 0;
}

static const struct irq_domain_ops ks_pcie_legacy_irq_domain_ops = {
	.map = ks_pcie_init_legacy_irq_map,
	.xlate = irq_domain_xlate_onetwocell,
};

/**
 * ks_pcie_set_dbi_mode() - Set DBI mode to access overlaid BAR mask
 * registers
 *
 * Since modification of dbi_cs2 involves different clock domain, read the
 * status back to ensure the transition is complete.
 */
static void ks_pcie_set_dbi_mode(struct keystone_pcie *ks_pcie)
{
	u32 val;

	val = ks_pcie_app_readl(ks_pcie, CMD_STATUS);
	val |= DBI_CS2;
	ks_pcie_app_writel(ks_pcie, CMD_STATUS, val);

	do {
		val = ks_pcie_app_readl(ks_pcie, CMD_STATUS);
	} while (!(val & DBI_CS2));
}

/**
 * ks_pcie_clear_dbi_mode() - Disable DBI mode
 *
 * Since modification of dbi_cs2 involves different clock domain, read the
 * status back to ensure the transition is complete.
 */
static void ks_pcie_clear_dbi_mode(struct keystone_pcie *ks_pcie)
{
	u32 val;

	val = ks_pcie_app_readl(ks_pcie, CMD_STATUS);
	val &= ~DBI_CS2;
	ks_pcie_app_writel(ks_pcie, CMD_STATUS, val);

	do {
		val = ks_pcie_app_readl(ks_pcie, CMD_STATUS);
	} while (val & DBI_CS2);
}

static void ks_pcie_setup_rc_app_regs(struct keystone_pcie *ks_pcie)
{
	u32 val;
	u32 num_viewport = ks_pcie->num_viewport;
	struct dw_pcie *pci = ks_pcie->pci;
	struct pcie_port *pp = &pci->pp;
	u64 start = pp->mem->start;
	u64 end = pp->mem->end;
	int i;

	/* Disable BARs for inbound access */
	ks_pcie_set_dbi_mode(ks_pcie);
	dw_pcie_writel_dbi(pci, PCI_BASE_ADDRESS_0, 0);
	dw_pcie_writel_dbi(pci, PCI_BASE_ADDRESS_1, 0);
	ks_pcie_clear_dbi_mode(ks_pcie);

	if (ks_pcie->is_am6)
		return;

	val = ilog2(OB_WIN_SIZE);
	ks_pcie_app_writel(ks_pcie, OB_SIZE, val);

	/* Using Direct 1:1 mapping of RC <-> PCI memory space */
	for (i = 0; i < num_viewport && (start < end); i++) {
		ks_pcie_app_writel(ks_pcie, OB_OFFSET_INDEX(i),
				   lower_32_bits(start) | OB_ENABLEN);
		ks_pcie_app_writel(ks_pcie, OB_OFFSET_HI(i),
				   upper_32_bits(start));
		start += OB_WIN_SIZE;
	}

	val = ks_pcie_app_readl(ks_pcie, CMD_STATUS);
	val |= OB_XLAT_EN_VAL;
	ks_pcie_app_writel(ks_pcie, CMD_STATUS, val);
}

static int ks_pcie_rd_other_conf(struct pcie_port *pp, struct pci_bus *bus,
				 unsigned int devfn, int where, int size,
				 u32 *val)
{
	struct dw_pcie *pci = to_dw_pcie_from_pp(pp);
	struct keystone_pcie *ks_pcie = to_keystone_pcie(pci);
	u32 reg;

	reg = CFG_BUS(bus->number) | CFG_DEVICE(PCI_SLOT(devfn)) |
		CFG_FUNC(PCI_FUNC(devfn));
	if (bus->parent->number != pp->root_bus_nr)
		reg |= CFG_TYPE1;
	ks_pcie_app_writel(ks_pcie, CFG_SETUP, reg);

	return dw_pcie_read(pp->va_cfg0_base + where, size, val);
}

static int ks_pcie_wr_other_conf(struct pcie_port *pp, struct pci_bus *bus,
				 unsigned int devfn, int where, int size,
				 u32 val)
{
	struct dw_pcie *pci = to_dw_pcie_from_pp(pp);
	struct keystone_pcie *ks_pcie = to_keystone_pcie(pci);
	u32 reg;

	reg = CFG_BUS(bus->number) | CFG_DEVICE(PCI_SLOT(devfn)) |
		CFG_FUNC(PCI_FUNC(devfn));
	if (bus->parent->number != pp->root_bus_nr)
		reg |= CFG_TYPE1;
	ks_pcie_app_writel(ks_pcie, CFG_SETUP, reg);

	return dw_pcie_write(pp->va_cfg0_base + where, size, val);
}

/**
 * ks_pcie_v3_65_scan_bus() - keystone scan_bus post initialization
 *
 * This sets BAR0 to enable inbound access for MSI_IRQ register
 */
static void ks_pcie_v3_65_scan_bus(struct pcie_port *pp)
{
	struct dw_pcie *pci = to_dw_pcie_from_pp(pp);
	struct keystone_pcie *ks_pcie = to_keystone_pcie(pci);

	/* Configure and set up BAR0 */
	ks_pcie_set_dbi_mode(ks_pcie);

	/* Enable BAR0 */
	dw_pcie_writel_dbi(pci, PCI_BASE_ADDRESS_0, 1);
	dw_pcie_writel_dbi(pci, PCI_BASE_ADDRESS_0, SZ_4K - 1);

	ks_pcie_clear_dbi_mode(ks_pcie);

	 /*
	  * For BAR0, just setting bus address for inbound writes (MSI) should
	  * be sufficient.  Use physical address to avoid any conflicts.
	  */
	dw_pcie_writel_dbi(pci, PCI_BASE_ADDRESS_0, ks_pcie->app.start);
}

/**
 * ks_pcie_link_up() - Check if link up
 */
static int ks_pcie_link_up(struct dw_pcie *pci)
{
	u32 val;

	val = dw_pcie_readl_dbi(pci, PCIE_PORT_DEBUG0);
	val &= PORT_LOGIC_LTSSM_STATE_MASK;
	return (val == PORT_LOGIC_LTSSM_STATE_L0);
}

static void ks_pcie_stop_link(struct dw_pcie *pci)
{
	struct keystone_pcie *ks_pcie = to_keystone_pcie(pci);
	u32 val;

	/* Disable Link training */
	val = ks_pcie_app_readl(ks_pcie, CMD_STATUS);
	val &= ~LTSSM_EN_VAL;
	ks_pcie_app_writel(ks_pcie, CMD_STATUS, LTSSM_EN_VAL | val);
}

static int ks_pcie_start_link(struct dw_pcie *pci)
{
	struct keystone_pcie *ks_pcie = to_keystone_pcie(pci);
	struct device *dev = pci->dev;
	u32 val;

	if (dw_pcie_link_up(pci)) {
		dev_dbg(dev, "link is already up\n");
		return 0;
	}

	/* Initiate Link Training */
	val = ks_pcie_app_readl(ks_pcie, CMD_STATUS);
	ks_pcie_app_writel(ks_pcie, CMD_STATUS, LTSSM_EN_VAL | val);

	return 0;
}

static void ks_pcie_quirk(struct pci_dev *dev)
{
	struct pci_bus *bus = dev->bus;
	struct pci_dev *bridge;
	static const struct pci_device_id rc_pci_devids[] = {
		{ PCI_DEVICE(PCI_VENDOR_ID_TI, PCIE_RC_K2HK),
		 .class = PCI_CLASS_BRIDGE_PCI << 8, .class_mask = ~0, },
		{ PCI_DEVICE(PCI_VENDOR_ID_TI, PCIE_RC_K2E),
		 .class = PCI_CLASS_BRIDGE_PCI << 8, .class_mask = ~0, },
		{ PCI_DEVICE(PCI_VENDOR_ID_TI, PCIE_RC_K2L),
		 .class = PCI_CLASS_BRIDGE_PCI << 8, .class_mask = ~0, },
		{ PCI_DEVICE(PCI_VENDOR_ID_TI, PCIE_RC_K2G),
		 .class = PCI_CLASS_BRIDGE_PCI << 8, .class_mask = ~0, },
		{ 0, },
	};

	if (pci_is_root_bus(bus))
		bridge = dev;

	/* look for the host bridge */
	while (!pci_is_root_bus(bus)) {
		bridge = bus->self;
		bus = bus->parent;
	}

	if (!bridge)
		return;

	/*
	 * Keystone PCI controller has a h/w limitation of
	 * 256 bytes maximum read request size.  It can't handle
	 * anything higher than this.  So force this limit on
	 * all downstream devices.
	 */
	if (pci_match_id(rc_pci_devids, bridge)) {
		if (pcie_get_readrq(dev) > 256) {
			dev_info(&dev->dev, "limiting MRRS to 256\n");
			pcie_set_readrq(dev, 256);
		}
	}
}
DECLARE_PCI_FIXUP_ENABLE(PCI_ANY_ID, PCI_ANY_ID, ks_pcie_quirk);

static void ks_pcie_msi_irq_handler(struct irq_desc *desc)
{
	unsigned int irq = desc->irq_data.hwirq;
	struct keystone_pcie *ks_pcie = irq_desc_get_handler_data(desc);
	u32 offset = irq - ks_pcie->msi_host_irq;
	struct dw_pcie *pci = ks_pcie->pci;
	struct pcie_port *pp = &pci->pp;
	struct device *dev = pci->dev;
	struct irq_chip *chip = irq_desc_get_chip(desc);
	u32 vector, virq, reg, pos;

	dev_dbg(dev, "%s, irq %d\n", __func__, irq);

	/*
	 * The chained irq handler installation would have replaced normal
	 * interrupt driver handler so we need to take care of mask/unmask and
	 * ack operation.
	 */
	chained_irq_enter(chip, desc);

	reg = ks_pcie_app_readl(ks_pcie, MSI_IRQ_STATUS(offset));
	/*
	 * MSI0 status bit 0-3 shows vectors 0, 8, 16, 24, MSI1 status bit
	 * shows 1, 9, 17, 25 and so forth
	 */
	for (pos = 0; pos < 4; pos++) {
		if (!(reg & BIT(pos)))
			continue;

		vector = offset + (pos << 3);
		virq = irq_linear_revmap(pp->irq_domain, vector);
		dev_dbg(dev, "irq: bit %d, vector %d, virq %d\n", pos, vector,
			virq);
		generic_handle_irq(virq);
	}

	chained_irq_exit(chip, desc);
}

/**
 * ks_pcie_legacy_irq_handler() - Handle legacy interrupt
 * @irq: IRQ line for legacy interrupts
 * @desc: Pointer to irq descriptor
 *
 * Traverse through pending legacy interrupts and invoke handler for each. Also
 * takes care of interrupt controller level mask/ack operation.
 */
static void ks_pcie_legacy_irq_handler(struct irq_desc *desc)
{
	unsigned int irq = irq_desc_get_irq(desc);
	struct keystone_pcie *ks_pcie = irq_desc_get_handler_data(desc);
	struct dw_pcie *pci = ks_pcie->pci;
	struct device *dev = pci->dev;
	u32 irq_offset = irq - ks_pcie->legacy_host_irqs[0];
	struct irq_chip *chip = irq_desc_get_chip(desc);

	dev_dbg(dev, ": Handling legacy irq %d\n", irq);

	/*
	 * The chained irq handler installation would have replaced normal
	 * interrupt driver handler so we need to take care of mask/unmask and
	 * ack operation.
	 */
	chained_irq_enter(chip, desc);
	ks_pcie_handle_legacy_irq(ks_pcie, irq_offset);
	chained_irq_exit(chip, desc);
}

static int ks_pcie_config_msi_irq(struct keystone_pcie *ks_pcie)
{
	struct device *dev = ks_pcie->pci->dev;
	struct device_node *np = ks_pcie->np;
	struct device_node *intc_np;
	struct irq_data *irq_data;
	int irq_count, irq, ret, i;

	if (!IS_ENABLED(CONFIG_PCI_MSI))
		return 0;

	intc_np = of_get_child_by_name(np, "msi-interrupt-controller");
	if (!intc_np) {
		if (ks_pcie->is_am6)
			return 0;
		dev_warn(dev, "msi-interrupt-controller node is absent\n");
		return -EINVAL;
	}

	irq_count = of_irq_count(intc_np);
	if (!irq_count) {
		dev_err(dev, "No IRQ entries in msi-interrupt-controller\n");
		ret = -EINVAL;
		goto err;
	}

	for (i = 0; i < irq_count; i++) {
		irq = irq_of_parse_and_map(intc_np, i);
		if (!irq) {
			ret = -EINVAL;
			goto err;
		}

		if (!ks_pcie->msi_host_irq) {
			irq_data = irq_get_irq_data(irq);
			if (!irq_data) {
				ret = -EINVAL;
				goto err;
			}
			ks_pcie->msi_host_irq = irq_data->hwirq;
		}

		irq_set_chained_handler_and_data(irq, ks_pcie_msi_irq_handler,
						 ks_pcie);
	}

	of_node_put(intc_np);
	return 0;

err:
	of_node_put(intc_np);
	return ret;
}

static int ks_pcie_config_legacy_irq(struct keystone_pcie *ks_pcie)
{
	struct device *dev = ks_pcie->pci->dev;
	struct irq_domain *legacy_irq_domain;
	struct device_node *np = ks_pcie->np;
	struct device_node *intc_np;
	int irq_count, irq, ret = 0, i;

	intc_np = of_get_child_by_name(np, "legacy-interrupt-controller");
	if (!intc_np) {
		/*
		 * Since legacy interrupts are modeled as edge-interrupts in
		 * AM6, keep it disabled for now.
		 */
		if (ks_pcie->is_am6)
			return 0;
		dev_warn(dev, "legacy-interrupt-controller node is absent\n");
		return -EINVAL;
	}

	irq_count = of_irq_count(intc_np);
	if (!irq_count) {
		dev_err(dev, "No IRQ entries in legacy-interrupt-controller\n");
		ret = -EINVAL;
		goto err;
	}

	for (i = 0; i < irq_count; i++) {
		irq = irq_of_parse_and_map(intc_np, i);
		if (!irq) {
			ret = -EINVAL;
			goto err;
		}
		ks_pcie->legacy_host_irqs[i] = irq;

		irq_set_chained_handler_and_data(irq,
						 ks_pcie_legacy_irq_handler,
						 ks_pcie);
	}

	legacy_irq_domain =
		irq_domain_add_linear(intc_np, PCI_NUM_INTX,
				      &ks_pcie_legacy_irq_domain_ops, NULL);
	if (!legacy_irq_domain) {
		dev_err(dev, "Failed to add irq domain for legacy irqs\n");
		ret = -EINVAL;
		goto err;
	}
	ks_pcie->legacy_irq_domain = legacy_irq_domain;

	for (i = 0; i < PCI_NUM_INTX; i++)
		ks_pcie_app_writel(ks_pcie, IRQ_ENABLE_SET(i), INTx_EN);

err:
	of_node_put(intc_np);
	return ret;
}

#ifdef CONFIG_ARM
/*
 * When a PCI device does not exist during config cycles, keystone host gets a
 * bus error instead of returning 0xffffffff. This handler always returns 0
 * for this kind of faults.
 */
static int ks_pcie_fault(unsigned long addr, unsigned int fsr,
			 struct pt_regs *regs)
{
	unsigned long instr = *(unsigned long *) instruction_pointer(regs);

	if ((instr & 0x0e100090) == 0x00100090) {
		int reg = (instr >> 12) & 15;

		regs->uregs[reg] = -1;
		regs->ARM_pc += 4;
	}

	return 0;
}
#endif
<<<<<<< HEAD
=======

static int __init ks_pcie_init_id(struct keystone_pcie *ks_pcie)
{
	int ret;
	unsigned int id;
	struct regmap *devctrl_regs;
	struct dw_pcie *pci = ks_pcie->pci;
	struct device *dev = pci->dev;
	struct device_node *np = dev->of_node;

	devctrl_regs = syscon_regmap_lookup_by_phandle(np, "ti,syscon-pcie-id");
	if (IS_ERR(devctrl_regs))
		return PTR_ERR(devctrl_regs);

	ret = regmap_read(devctrl_regs, 0, &id);
	if (ret)
		return ret;

	dw_pcie_dbi_ro_wr_en(pci);
	dw_pcie_writew_dbi(pci, PCI_VENDOR_ID, id & PCIE_VENDORID_MASK);
	dw_pcie_writew_dbi(pci, PCI_DEVICE_ID, id >> PCIE_DEVICEID_SHIFT);
	dw_pcie_dbi_ro_wr_dis(pci);

	return 0;
}
>>>>>>> f7688b48

static int __init ks_pcie_host_init(struct pcie_port *pp)
{
	struct dw_pcie *pci = to_dw_pcie_from_pp(pp);
	struct keystone_pcie *ks_pcie = to_keystone_pcie(pci);
	int ret;

	ret = ks_pcie_config_legacy_irq(ks_pcie);
	if (ret)
		return ret;

	ret = ks_pcie_config_msi_irq(ks_pcie);
	if (ret)
		return ret;

	dw_pcie_setup_rc(pp);

	ks_pcie_stop_link(pci);
	ks_pcie_setup_rc_app_regs(ks_pcie);
	writew(PCI_IO_RANGE_TYPE_32 | (PCI_IO_RANGE_TYPE_32 << 8),
			pci->dbi_base + PCI_IO_BASE);

	ret = ks_pcie_init_id(ks_pcie);
	if (ret < 0)
		return ret;

#ifdef CONFIG_ARM
	/*
	 * PCIe access errors that result into OCP errors are caught by ARM as
	 * "External aborts"
	 */
	hook_fault_code(17, ks_pcie_fault, SIGBUS, 0,
			"Asynchronous external abort");
#endif
<<<<<<< HEAD
=======

	ks_pcie_start_link(pci);
	dw_pcie_wait_for_link(pci);
>>>>>>> f7688b48

	return 0;
}

static const struct dw_pcie_host_ops ks_pcie_host_ops = {
	.rd_other_conf = ks_pcie_rd_other_conf,
	.wr_other_conf = ks_pcie_wr_other_conf,
	.host_init = ks_pcie_host_init,
	.msi_host_init = ks_pcie_msi_host_init,
	.scan_bus = ks_pcie_v3_65_scan_bus,
};

static const struct dw_pcie_host_ops ks_pcie_am654_host_ops = {
	.host_init = ks_pcie_host_init,
	.msi_host_init = ks_pcie_am654_msi_host_init,
};

static irqreturn_t ks_pcie_err_irq_handler(int irq, void *priv)
{
	struct keystone_pcie *ks_pcie = priv;

	return ks_pcie_handle_error_irq(ks_pcie);
}

static int __init ks_pcie_add_pcie_port(struct keystone_pcie *ks_pcie,
					struct platform_device *pdev)
{
	struct dw_pcie *pci = ks_pcie->pci;
	struct pcie_port *pp = &pci->pp;
	struct device *dev = &pdev->dev;
	struct resource *res;
	int ret;

	res = platform_get_resource_byname(pdev, IORESOURCE_MEM, "config");
	pp->va_cfg0_base = devm_pci_remap_cfg_resource(dev, res);
	if (IS_ERR(pp->va_cfg0_base))
		return PTR_ERR(pp->va_cfg0_base);

	pp->va_cfg1_base = pp->va_cfg0_base;

	ret = dw_pcie_host_init(pp);
	if (ret) {
		dev_err(dev, "failed to initialize host\n");
		return ret;
	}

	return 0;
}

static u32 ks_pcie_am654_read_dbi2(struct dw_pcie *pci, void __iomem *base,
				   u32 reg, size_t size)
{
	struct keystone_pcie *ks_pcie = to_keystone_pcie(pci);
	u32 val;

	ks_pcie_set_dbi_mode(ks_pcie);
	dw_pcie_read(base + reg, size, &val);
	ks_pcie_clear_dbi_mode(ks_pcie);
	return val;
}

static void ks_pcie_am654_write_dbi2(struct dw_pcie *pci, void __iomem *base,
				     u32 reg, size_t size, u32 val)
{
	struct keystone_pcie *ks_pcie = to_keystone_pcie(pci);

	ks_pcie_set_dbi_mode(ks_pcie);
	dw_pcie_write(base + reg, size, val);
	ks_pcie_clear_dbi_mode(ks_pcie);
}

static const struct dw_pcie_ops ks_pcie_dw_pcie_ops = {
	.start_link = ks_pcie_start_link,
	.stop_link = ks_pcie_stop_link,
	.link_up = ks_pcie_link_up,
	.read_dbi2 = ks_pcie_am654_read_dbi2,
	.write_dbi2 = ks_pcie_am654_write_dbi2,
};

static void ks_pcie_am654_ep_init(struct dw_pcie_ep *ep)
{
	struct dw_pcie *pci = to_dw_pcie_from_ep(ep);
	int flags;

	ep->page_size = AM654_WIN_SIZE;
	flags = PCI_BASE_ADDRESS_SPACE_MEMORY | PCI_BASE_ADDRESS_MEM_TYPE_32;
	dw_pcie_writel_dbi2(pci, PCI_BASE_ADDRESS_0, APP_ADDR_SPACE_0 - 1);
	dw_pcie_writel_dbi(pci, PCI_BASE_ADDRESS_0, flags);
}

static void ks_pcie_am654_raise_legacy_irq(struct keystone_pcie *ks_pcie)
{
	struct dw_pcie *pci = ks_pcie->pci;
	u8 int_pin;

	int_pin = dw_pcie_readb_dbi(pci, PCI_INTERRUPT_PIN);
	if (int_pin == 0 || int_pin > 4)
		return;

	ks_pcie_app_writel(ks_pcie, PCIE_LEGACY_IRQ_ENABLE_SET(int_pin),
			   INT_ENABLE);
	ks_pcie_app_writel(ks_pcie, PCIE_EP_IRQ_SET, INT_ENABLE);
	mdelay(1);
	ks_pcie_app_writel(ks_pcie, PCIE_EP_IRQ_CLR, INT_ENABLE);
	ks_pcie_app_writel(ks_pcie, PCIE_LEGACY_IRQ_ENABLE_CLR(int_pin),
			   INT_ENABLE);
}

static int ks_pcie_am654_raise_irq(struct dw_pcie_ep *ep, u8 func_no,
				   enum pci_epc_irq_type type,
				   u16 interrupt_num)
{
	struct dw_pcie *pci = to_dw_pcie_from_ep(ep);
	struct keystone_pcie *ks_pcie = to_keystone_pcie(pci);

	switch (type) {
	case PCI_EPC_IRQ_LEGACY:
		ks_pcie_am654_raise_legacy_irq(ks_pcie);
		break;
	case PCI_EPC_IRQ_MSI:
		dw_pcie_ep_raise_msi_irq(ep, func_no, interrupt_num);
		break;
	default:
		dev_err(pci->dev, "UNKNOWN IRQ type\n");
		return -EINVAL;
	}

	return 0;
}

static const struct pci_epc_features ks_pcie_am654_epc_features = {
	.linkup_notifier = false,
	.msi_capable = true,
	.msix_capable = false,
	.reserved_bar = 1 << BAR_0 | 1 << BAR_1,
	.bar_fixed_64bit = 1 << BAR_0,
	.bar_fixed_size[2] = SZ_1M,
	.bar_fixed_size[3] = SZ_64K,
	.bar_fixed_size[4] = 256,
	.bar_fixed_size[5] = SZ_1M,
	.align = SZ_1M,
};

static const struct pci_epc_features*
ks_pcie_am654_get_features(struct dw_pcie_ep *ep)
{
	return &ks_pcie_am654_epc_features;
}

static const struct dw_pcie_ep_ops ks_pcie_am654_ep_ops = {
	.ep_init = ks_pcie_am654_ep_init,
	.raise_irq = ks_pcie_am654_raise_irq,
	.get_features = &ks_pcie_am654_get_features,
};

static int __init ks_pcie_add_pcie_ep(struct keystone_pcie *ks_pcie,
				      struct platform_device *pdev)
{
	int ret;
	struct dw_pcie_ep *ep;
	struct resource *res;
	struct device *dev = &pdev->dev;
	struct dw_pcie *pci = ks_pcie->pci;

	ep = &pci->ep;

	res = platform_get_resource_byname(pdev, IORESOURCE_MEM, "addr_space");
	if (!res)
		return -EINVAL;

	ep->phys_base = res->start;
	ep->addr_size = resource_size(res);

	ret = dw_pcie_ep_init(ep);
	if (ret) {
		dev_err(dev, "failed to initialize endpoint\n");
		return ret;
	}

	return 0;
}

static void ks_pcie_disable_phy(struct keystone_pcie *ks_pcie)
{
	int num_lanes = ks_pcie->num_lanes;

	while (num_lanes--) {
		phy_power_off(ks_pcie->phy[num_lanes]);
		phy_exit(ks_pcie->phy[num_lanes]);
	}
}

static int ks_pcie_enable_phy(struct keystone_pcie *ks_pcie)
{
	int i;
	int ret;
	int num_lanes = ks_pcie->num_lanes;

	for (i = 0; i < num_lanes; i++) {
		ret = phy_reset(ks_pcie->phy[i]);
		if (ret < 0)
			goto err_phy;

		ret = phy_init(ks_pcie->phy[i]);
		if (ret < 0)
			goto err_phy;

		ret = phy_power_on(ks_pcie->phy[i]);
		if (ret < 0) {
			phy_exit(ks_pcie->phy[i]);
			goto err_phy;
		}
	}

	return 0;

err_phy:
	while (--i >= 0) {
		phy_power_off(ks_pcie->phy[i]);
		phy_exit(ks_pcie->phy[i]);
	}

	return ret;
}

static int ks_pcie_set_mode(struct device *dev)
{
	struct device_node *np = dev->of_node;
	struct regmap *syscon;
	u32 val;
	u32 mask;
	int ret = 0;

	syscon = syscon_regmap_lookup_by_phandle(np, "ti,syscon-pcie-mode");
	if (IS_ERR(syscon))
		return 0;

	mask = KS_PCIE_DEV_TYPE_MASK | KS_PCIE_SYSCLOCKOUTEN;
	val = KS_PCIE_DEV_TYPE(RC) | KS_PCIE_SYSCLOCKOUTEN;

	ret = regmap_update_bits(syscon, 0, mask, val);
	if (ret) {
		dev_err(dev, "failed to set pcie mode\n");
		return ret;
	}

	return 0;
}

static int ks_pcie_am654_set_mode(struct device *dev,
				  enum dw_pcie_device_mode mode)
{
	struct device_node *np = dev->of_node;
	struct regmap *syscon;
	u32 val;
	u32 mask;
	int ret = 0;

	syscon = syscon_regmap_lookup_by_phandle(np, "ti,syscon-pcie-mode");
	if (IS_ERR(syscon))
		return 0;

	mask = AM654_PCIE_DEV_TYPE_MASK;

	switch (mode) {
	case DW_PCIE_RC_TYPE:
		val = RC;
		break;
	case DW_PCIE_EP_TYPE:
		val = EP;
		break;
	default:
		dev_err(dev, "INVALID device type %d\n", mode);
		return -EINVAL;
	}

	ret = regmap_update_bits(syscon, 0, mask, val);
	if (ret) {
		dev_err(dev, "failed to set pcie mode\n");
		return ret;
	}

	return 0;
}

static void ks_pcie_set_link_speed(struct dw_pcie *pci, int link_speed)
{
	u32 val;

	dw_pcie_dbi_ro_wr_en(pci);

	val = dw_pcie_readl_dbi(pci, EXP_CAP_ID_OFFSET + PCI_EXP_LNKCAP);
	if ((val & PCI_EXP_LNKCAP_SLS) != link_speed) {
		val &= ~((u32)PCI_EXP_LNKCAP_SLS);
		val |= link_speed;
		dw_pcie_writel_dbi(pci, EXP_CAP_ID_OFFSET + PCI_EXP_LNKCAP,
				   val);
	}

	val = dw_pcie_readl_dbi(pci, EXP_CAP_ID_OFFSET + PCI_EXP_LNKCTL2);
	if ((val & PCI_EXP_LNKCAP_SLS) != link_speed) {
		val &= ~((u32)PCI_EXP_LNKCAP_SLS);
		val |= link_speed;
		dw_pcie_writel_dbi(pci, EXP_CAP_ID_OFFSET + PCI_EXP_LNKCTL2,
				   val);
	}

	dw_pcie_dbi_ro_wr_dis(pci);
}

static const struct ks_pcie_of_data ks_pcie_rc_of_data = {
	.host_ops = &ks_pcie_host_ops,
	.version = 0x365A,
};

static const struct ks_pcie_of_data ks_pcie_am654_rc_of_data = {
	.host_ops = &ks_pcie_am654_host_ops,
	.mode = DW_PCIE_RC_TYPE,
	.version = 0x490A,
};

static const struct ks_pcie_of_data ks_pcie_am654_ep_of_data = {
	.ep_ops = &ks_pcie_am654_ep_ops,
	.mode = DW_PCIE_EP_TYPE,
	.version = 0x490A,
};

static const struct of_device_id ks_pcie_of_match[] = {
	{
		.type = "pci",
		.data = &ks_pcie_rc_of_data,
		.compatible = "ti,keystone-pcie",
	},
	{
		.data = &ks_pcie_am654_rc_of_data,
		.compatible = "ti,am654-pcie-rc",
	},
	{
		.data = &ks_pcie_am654_ep_of_data,
		.compatible = "ti,am654-pcie-ep",
	},
	{ },
};

static int __init ks_pcie_probe(struct platform_device *pdev)
{
	const struct dw_pcie_host_ops *host_ops;
	const struct dw_pcie_ep_ops *ep_ops;
	struct device *dev = &pdev->dev;
	struct device_node *np = dev->of_node;
	const struct ks_pcie_of_data *data;
	const struct of_device_id *match;
	enum dw_pcie_device_mode mode;
	struct dw_pcie *pci;
	struct keystone_pcie *ks_pcie;
	struct device_link **link;
	struct gpio_desc *gpiod;
	void __iomem *atu_base;
	struct resource *res;
	unsigned int version;
	void __iomem *base;
	u32 num_viewport;
	struct phy **phy;
	int link_speed;
	u32 num_lanes;
	char name[10];
	int ret;
	int irq;
	int i;

	match = of_match_device(of_match_ptr(ks_pcie_of_match), dev);
	data = (struct ks_pcie_of_data *)match->data;
	if (!data)
		return -EINVAL;

	version = data->version;
	host_ops = data->host_ops;
	ep_ops = data->ep_ops;
	mode = data->mode;

	ks_pcie = devm_kzalloc(dev, sizeof(*ks_pcie), GFP_KERNEL);
	if (!ks_pcie)
		return -ENOMEM;

	pci = devm_kzalloc(dev, sizeof(*pci), GFP_KERNEL);
	if (!pci)
		return -ENOMEM;

	res = platform_get_resource_byname(pdev, IORESOURCE_MEM, "app");
	ks_pcie->va_app_base = devm_ioremap_resource(dev, res);
	if (IS_ERR(ks_pcie->va_app_base))
		return PTR_ERR(ks_pcie->va_app_base);

	ks_pcie->app = *res;

	res = platform_get_resource_byname(pdev, IORESOURCE_MEM, "dbics");
	base = devm_pci_remap_cfg_resource(dev, res);
	if (IS_ERR(base))
		return PTR_ERR(base);

	if (of_device_is_compatible(np, "ti,am654-pcie-rc"))
		ks_pcie->is_am6 = true;

	pci->dbi_base = base;
	pci->dbi_base2 = base;
	pci->dev = dev;
	pci->ops = &ks_pcie_dw_pcie_ops;
	pci->version = version;

	irq = platform_get_irq(pdev, 0);
	if (irq < 0) {
		dev_err(dev, "missing IRQ resource: %d\n", irq);
		return irq;
	}

	ret = request_irq(irq, ks_pcie_err_irq_handler, IRQF_SHARED,
			  "ks-pcie-error-irq", ks_pcie);
	if (ret < 0) {
		dev_err(dev, "failed to request error IRQ %d\n",
			irq);
		return ret;
	}

	ret = of_property_read_u32(np, "num-lanes", &num_lanes);
	if (ret)
		num_lanes = 1;

	phy = devm_kzalloc(dev, sizeof(*phy) * num_lanes, GFP_KERNEL);
	if (!phy)
		return -ENOMEM;

	link = devm_kzalloc(dev, sizeof(*link) * num_lanes, GFP_KERNEL);
	if (!link)
		return -ENOMEM;

	for (i = 0; i < num_lanes; i++) {
		snprintf(name, sizeof(name), "pcie-phy%d", i);
		phy[i] = devm_phy_optional_get(dev, name);
		if (IS_ERR(phy[i])) {
			ret = PTR_ERR(phy[i]);
			goto err_link;
		}

		if (!phy[i])
			continue;

		link[i] = device_link_add(dev, &phy[i]->dev, DL_FLAG_STATELESS);
		if (!link[i]) {
			ret = -EINVAL;
			goto err_link;
		}
	}

	ks_pcie->np = np;
	ks_pcie->pci = pci;
	ks_pcie->link = link;
	ks_pcie->num_lanes = num_lanes;
	ks_pcie->phy = phy;

	gpiod = devm_gpiod_get_optional(dev, "reset",
					GPIOD_OUT_LOW);
	if (IS_ERR(gpiod)) {
		ret = PTR_ERR(gpiod);
		if (ret != -EPROBE_DEFER)
			dev_err(dev, "Failed to get reset GPIO\n");
		goto err_link;
	}

	ret = ks_pcie_enable_phy(ks_pcie);
	if (ret) {
		dev_err(dev, "failed to enable phy\n");
		goto err_link;
	}

	platform_set_drvdata(pdev, ks_pcie);
	pm_runtime_enable(dev);
	ret = pm_runtime_get_sync(dev);
	if (ret < 0) {
		dev_err(dev, "pm_runtime_get_sync failed\n");
		goto err_get_sync;
	}

	if (pci->version >= 0x480A) {
		res = platform_get_resource_byname(pdev, IORESOURCE_MEM, "atu");
		atu_base = devm_ioremap_resource(dev, res);
		if (IS_ERR(atu_base)) {
			ret = PTR_ERR(atu_base);
			goto err_get_sync;
		}

		pci->atu_base = atu_base;

		ret = ks_pcie_am654_set_mode(dev, mode);
		if (ret < 0)
			goto err_get_sync;
	} else {
		ret = ks_pcie_set_mode(dev);
		if (ret < 0)
			goto err_get_sync;
	}

	link_speed = of_pci_get_max_link_speed(np);
	if (link_speed < 0)
		link_speed = 2;

	ks_pcie_set_link_speed(pci, link_speed);

	switch (mode) {
	case DW_PCIE_RC_TYPE:
		if (!IS_ENABLED(CONFIG_PCI_KEYSTONE_HOST)) {
			ret = -ENODEV;
			goto err_get_sync;
		}

		ret = of_property_read_u32(np, "num-viewport", &num_viewport);
		if (ret < 0) {
			dev_err(dev, "unable to read *num-viewport* property\n");
			return ret;
		}

		/*
		 * "Power Sequencing and Reset Signal Timings" table in
		 * PCI EXPRESS CARD ELECTROMECHANICAL SPECIFICATION, REV. 2.0
		 * indicates PERST# should be deasserted after minimum of 100us
		 * once REFCLK is stable. The REFCLK to the connector in RC
		 * mode is selected while enabling the PHY. So deassert PERST#
		 * after 100 us.
		 */
		if (gpiod) {
			usleep_range(100, 200);
			gpiod_set_value_cansleep(gpiod, 1);
		}

		ks_pcie->num_viewport = num_viewport;
		pci->pp.ops = host_ops;
		ret = ks_pcie_add_pcie_port(ks_pcie, pdev);
		if (ret < 0)
			goto err_get_sync;
		break;
	case DW_PCIE_EP_TYPE:
		if (!IS_ENABLED(CONFIG_PCI_KEYSTONE_EP)) {
			ret = -ENODEV;
			goto err_get_sync;
		}

		pci->ep.ops = ep_ops;
		ret = ks_pcie_add_pcie_ep(ks_pcie, pdev);
		if (ret < 0)
			goto err_get_sync;
		break;
	default:
		dev_err(dev, "INVALID device type %d\n", mode);
	}

	ks_pcie_enable_error_irq(ks_pcie);

	return 0;

err_get_sync:
	pm_runtime_put(dev);
	pm_runtime_disable(dev);
	ks_pcie_disable_phy(ks_pcie);

err_link:
	while (--i >= 0 && link[i])
		device_link_del(link[i]);

	return ret;
}

static int __exit ks_pcie_remove(struct platform_device *pdev)
{
	struct keystone_pcie *ks_pcie = platform_get_drvdata(pdev);
	struct device_link **link = ks_pcie->link;
	int num_lanes = ks_pcie->num_lanes;
	struct device *dev = &pdev->dev;

	pm_runtime_put(dev);
	pm_runtime_disable(dev);
	ks_pcie_disable_phy(ks_pcie);
	while (num_lanes--)
		device_link_del(link[num_lanes]);

	return 0;
}

static struct platform_driver ks_pcie_driver __refdata = {
	.probe  = ks_pcie_probe,
	.remove = __exit_p(ks_pcie_remove),
	.driver = {
		.name	= "keystone-pcie",
		.of_match_table = of_match_ptr(ks_pcie_of_match),
	},
};
builtin_platform_driver(ks_pcie_driver);<|MERGE_RESOLUTION|>--- conflicted
+++ resolved
@@ -84,12 +84,6 @@
 					 ERR_NONFATAL | ERR_FATAL | ERR_SYS)
 
 /* PCIE controller device IDs */
-<<<<<<< HEAD
-#define PCIE_RC_K2HK		0xb008
-#define PCIE_RC_K2E		0xb009
-#define PCIE_RC_K2L		0xb00a
-#define PCIE_RC_K2G		0xb00b
-=======
 #define PCIE_RC_K2HK			0xb008
 #define PCIE_RC_K2E			0xb009
 #define PCIE_RC_K2L			0xb00a
@@ -242,7 +236,6 @@
 
 	ks_pcie_app_writel(ks_pcie, MSI_IRQ_ENABLE_SET(reg_offset),
 			   BIT(bit_pos));
->>>>>>> f7688b48
 
 	raw_spin_unlock_irqrestore(&pp->lock, flags);
 }
@@ -782,8 +775,6 @@
 	return 0;
 }
 #endif
-<<<<<<< HEAD
-=======
 
 static int __init ks_pcie_init_id(struct keystone_pcie *ks_pcie)
 {
@@ -809,7 +800,6 @@
 
 	return 0;
 }
->>>>>>> f7688b48
 
 static int __init ks_pcie_host_init(struct pcie_port *pp)
 {
@@ -844,12 +834,9 @@
 	hook_fault_code(17, ks_pcie_fault, SIGBUS, 0,
 			"Asynchronous external abort");
 #endif
-<<<<<<< HEAD
-=======
 
 	ks_pcie_start_link(pci);
 	dw_pcie_wait_for_link(pci);
->>>>>>> f7688b48
 
 	return 0;
 }
