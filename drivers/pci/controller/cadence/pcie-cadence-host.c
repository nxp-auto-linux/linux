// SPDX-License-Identifier: GPL-2.0
// Copyright (c) 2017 Cadence
// Cadence PCIe host controller driver.
// Author: Cyrille Pitchen <cyrille.pitchen@free-electrons.com>

#include <linux/delay.h>
#include <linux/kernel.h>
#include <linux/list_sort.h>
#include <linux/of_address.h>
#include <linux/of_pci.h>
#include <linux/platform_device.h>

#include "pcie-cadence.h"

static u64 bar_max_size[] = {
	[RP_BAR0] = _ULL(128 * SZ_2G),
	[RP_BAR1] = SZ_2G,
	[RP_NO_BAR] = _BITULL(63),
};

static u8 bar_aperture_mask[] = {
	[RP_BAR0] = 0x1F,
	[RP_BAR1] = 0xF,
};

void __iomem *cdns_pci_map_bus(struct pci_bus *bus, unsigned int devfn,
			       int where)
{
	struct pci_host_bridge *bridge = pci_find_host_bridge(bus);
	struct cdns_pcie_rc *rc = pci_host_bridge_priv(bridge);
	struct cdns_pcie *pcie = &rc->pcie;
	unsigned int busn = bus->number;
	u32 addr0, desc0;

	if (pci_is_root_bus(bus)) {
		/*
		 * Only the root port (devfn == 0) is connected to this bus.
		 * All other PCI devices are behind some bridge hence on another
		 * bus.
		 */
		if (devfn)
			return NULL;

		return pcie->reg_base + (where & 0xfff);
	}
	/* Check that the link is up */
	if (!(cdns_pcie_readl(pcie, CDNS_PCIE_LM_BASE) & 0x1))
		return NULL;
	/* Clear AXI link-down status */
	cdns_pcie_writel(pcie, CDNS_PCIE_AT_LINKDOWN, 0x0);

	/* Update Output registers for AXI region 0. */
	addr0 = CDNS_PCIE_AT_OB_REGION_PCI_ADDR0_NBITS(12) |
		CDNS_PCIE_AT_OB_REGION_PCI_ADDR0_DEVFN(devfn) |
		CDNS_PCIE_AT_OB_REGION_PCI_ADDR0_BUS(busn);
	cdns_pcie_writel(pcie, CDNS_PCIE_AT_OB_REGION_PCI_ADDR0(0), addr0);

	/* Configuration Type 0 or Type 1 access. */
	desc0 = CDNS_PCIE_AT_OB_REGION_DESC0_HARDCODED_RID |
		CDNS_PCIE_AT_OB_REGION_DESC0_DEVFN(0);
	/*
	 * The bus number was already set once for all in desc1 by
	 * cdns_pcie_host_init_address_translation().
	 */
	if (busn == bridge->busnr + 1)
		desc0 |= CDNS_PCIE_AT_OB_REGION_DESC0_TYPE_CONF_TYPE0;
	else
		desc0 |= CDNS_PCIE_AT_OB_REGION_DESC0_TYPE_CONF_TYPE1;
	cdns_pcie_writel(pcie, CDNS_PCIE_AT_OB_REGION_DESC0(0), desc0);

	return rc->cfg_base + (where & 0xfff);
}

static struct pci_ops cdns_pcie_host_ops = {
	.map_bus	= cdns_pci_map_bus,
	.read		= pci_generic_config_read,
	.write		= pci_generic_config_write,
};


static int cdns_pcie_host_init_root_port(struct cdns_pcie_rc *rc)
{
	struct cdns_pcie *pcie = &rc->pcie;
	u32 value, ctrl;
	u32 id;

	/*
	 * Set the root complex BAR configuration register:
	 * - disable both BAR0 and BAR1.
	 * - enable Prefetchable Memory Base and Limit registers in type 1
	 *   config space (64 bits).
	 * - enable IO Base and Limit registers in type 1 config
	 *   space (32 bits).
	 */
	ctrl = CDNS_PCIE_LM_BAR_CFG_CTRL_DISABLED;
	value = CDNS_PCIE_LM_RC_BAR_CFG_BAR0_CTRL(ctrl) |
		CDNS_PCIE_LM_RC_BAR_CFG_BAR1_CTRL(ctrl) |
		CDNS_PCIE_LM_RC_BAR_CFG_PREFETCH_MEM_ENABLE |
		CDNS_PCIE_LM_RC_BAR_CFG_PREFETCH_MEM_64BITS |
		CDNS_PCIE_LM_RC_BAR_CFG_IO_ENABLE |
		CDNS_PCIE_LM_RC_BAR_CFG_IO_32BITS;
	cdns_pcie_writel(pcie, CDNS_PCIE_LM_RC_BAR_CFG, value);

	/* Set root port configuration space */
	if (rc->vendor_id != 0xffff) {
		id = CDNS_PCIE_LM_ID_VENDOR(rc->vendor_id) |
			CDNS_PCIE_LM_ID_SUBSYS(rc->vendor_id);
		cdns_pcie_writel(pcie, CDNS_PCIE_LM_ID, id);
	}

	if (rc->device_id != 0xffff)
		cdns_pcie_rp_writew(pcie, PCI_DEVICE_ID, rc->device_id);

	cdns_pcie_rp_writeb(pcie, PCI_CLASS_REVISION, 0);
	cdns_pcie_rp_writeb(pcie, PCI_CLASS_PROG, 0);
	cdns_pcie_rp_writew(pcie, PCI_CLASS_DEVICE, PCI_CLASS_BRIDGE_PCI);

	return 0;
}

static int cdns_pcie_host_bar_ib_config(struct cdns_pcie_rc *rc,
					enum cdns_pcie_rp_bar bar,
					u64 cpu_addr, u64 size,
					unsigned long flags)
{
	struct cdns_pcie *pcie = &rc->pcie;
	u32 addr0, addr1, aperture, value;

	if (!rc->avail_ib_bar[bar])
		return -EBUSY;

	rc->avail_ib_bar[bar] = false;

	aperture = ilog2(size);
	addr0 = CDNS_PCIE_AT_IB_RP_BAR_ADDR0_NBITS(aperture) |
		(lower_32_bits(cpu_addr) & GENMASK(31, 8));
	addr1 = upper_32_bits(cpu_addr);
	cdns_pcie_writel(pcie, CDNS_PCIE_AT_IB_RP_BAR_ADDR0(bar), addr0);
	cdns_pcie_writel(pcie, CDNS_PCIE_AT_IB_RP_BAR_ADDR1(bar), addr1);

	if (bar == RP_NO_BAR)
		return 0;

	value = cdns_pcie_readl(pcie, CDNS_PCIE_LM_RC_BAR_CFG);
	value &= ~(LM_RC_BAR_CFG_CTRL_MEM_64BITS(bar) |
		   LM_RC_BAR_CFG_CTRL_PREF_MEM_64BITS(bar) |
		   LM_RC_BAR_CFG_CTRL_MEM_32BITS(bar) |
		   LM_RC_BAR_CFG_CTRL_PREF_MEM_32BITS(bar) |
		   LM_RC_BAR_CFG_APERTURE(bar, bar_aperture_mask[bar] + 2));
	if (size + cpu_addr >= SZ_4G) {
		if (!(flags & IORESOURCE_PREFETCH))
			value |= LM_RC_BAR_CFG_CTRL_MEM_64BITS(bar);
		value |= LM_RC_BAR_CFG_CTRL_PREF_MEM_64BITS(bar);
	} else {
		if (!(flags & IORESOURCE_PREFETCH))
			value |= LM_RC_BAR_CFG_CTRL_MEM_32BITS(bar);
		value |= LM_RC_BAR_CFG_CTRL_PREF_MEM_32BITS(bar);
	}

	value |= LM_RC_BAR_CFG_APERTURE(bar, aperture);
	cdns_pcie_writel(pcie, CDNS_PCIE_LM_RC_BAR_CFG, value);

	return 0;
}

static enum cdns_pcie_rp_bar
cdns_pcie_host_find_min_bar(struct cdns_pcie_rc *rc, u64 size)
{
	enum cdns_pcie_rp_bar bar, sel_bar;

	sel_bar = RP_BAR_UNDEFINED;
	for (bar = RP_BAR0; bar <= RP_NO_BAR; bar++) {
		if (!rc->avail_ib_bar[bar])
			continue;

		if (size <= bar_max_size[bar]) {
			if (sel_bar == RP_BAR_UNDEFINED) {
				sel_bar = bar;
				continue;
			}

			if (bar_max_size[bar] < bar_max_size[sel_bar])
				sel_bar = bar;
		}
	}

	return sel_bar;
}

static enum cdns_pcie_rp_bar
cdns_pcie_host_find_max_bar(struct cdns_pcie_rc *rc, u64 size)
{
	enum cdns_pcie_rp_bar bar, sel_bar;

	sel_bar = RP_BAR_UNDEFINED;
	for (bar = RP_BAR0; bar <= RP_NO_BAR; bar++) {
		if (!rc->avail_ib_bar[bar])
			continue;

		if (size >= bar_max_size[bar]) {
			if (sel_bar == RP_BAR_UNDEFINED) {
				sel_bar = bar;
				continue;
			}

			if (bar_max_size[bar] > bar_max_size[sel_bar])
				sel_bar = bar;
		}
	}

	return sel_bar;
}

static int cdns_pcie_host_bar_config(struct cdns_pcie_rc *rc,
				     struct resource_entry *entry)
{
	u64 cpu_addr, pci_addr, size, winsize;
	struct cdns_pcie *pcie = &rc->pcie;
	struct device *dev = pcie->dev;
	enum cdns_pcie_rp_bar bar;
	unsigned long flags;
	int ret;

	cpu_addr = entry->res->start;
	pci_addr = entry->res->start - entry->offset;
	flags = entry->res->flags;
	size = resource_size(entry->res);

	if (entry->offset) {
		dev_err(dev, "PCI addr: %llx must be equal to CPU addr: %llx\n",
			pci_addr, cpu_addr);
		return -EINVAL;
	}

	while (size > 0) {
		/*
		 * Try to find a minimum BAR whose size is greater than
		 * or equal to the remaining resource_entry size. This will
		 * fail if the size of each of the available BARs is less than
		 * the remaining resource_entry size.
		 * If a minimum BAR is found, IB ATU will be configured and
		 * exited.
		 */
		bar = cdns_pcie_host_find_min_bar(rc, size);
		if (bar != RP_BAR_UNDEFINED) {
			ret = cdns_pcie_host_bar_ib_config(rc, bar, cpu_addr,
							   size, flags);
			if (ret)
				dev_err(dev, "IB BAR: %d config failed\n", bar);
			return ret;
		}

		/*
		 * If the control reaches here, it would mean the remaining
		 * resource_entry size cannot be fitted in a single BAR. So we
		 * find a maximum BAR whose size is less than or equal to the
		 * remaining resource_entry size and split the resource entry
		 * so that part of resource entry is fitted inside the maximum
		 * BAR. The remaining size would be fitted during the next
		 * iteration of the loop.
		 * If a maximum BAR is not found, there is no way we can fit
		 * this resource_entry, so we error out.
		 */
		bar = cdns_pcie_host_find_max_bar(rc, size);
		if (bar == RP_BAR_UNDEFINED) {
			dev_err(dev, "No free BAR to map cpu_addr %llx\n",
				cpu_addr);
			return -EINVAL;
		}

		winsize = bar_max_size[bar];
		ret = cdns_pcie_host_bar_ib_config(rc, bar, cpu_addr, winsize,
						   flags);
		if (ret) {
			dev_err(dev, "IB BAR: %d config failed\n", bar);
			return ret;
		}

		size -= winsize;
		cpu_addr += winsize;
	}

	return 0;
}

static int cdns_pcie_host_dma_ranges_cmp(void *priv, struct list_head *a, struct list_head *b)
{
	struct resource_entry *entry1, *entry2;

        entry1 = container_of(a, struct resource_entry, node);
        entry2 = container_of(b, struct resource_entry, node);

        return resource_size(entry2->res) - resource_size(entry1->res);
}

static int cdns_pcie_host_map_dma_ranges(struct cdns_pcie_rc *rc)
{
	struct cdns_pcie *pcie = &rc->pcie;
	struct device *dev = pcie->dev;
	struct device_node *np = dev->of_node;
	struct pci_host_bridge *bridge;
	struct resource_entry *entry;
	u32 no_bar_nbits = 32;
	int err;

	bridge = pci_host_bridge_from_priv(rc);
	if (!bridge)
		return -ENOMEM;

	if (list_empty(&bridge->dma_ranges)) {
		of_property_read_u32(np, "cdns,no-bar-match-nbits",
				     &no_bar_nbits);
		err = cdns_pcie_host_bar_ib_config(rc, RP_NO_BAR, 0x0,
						   (u64)1 << no_bar_nbits, 0);
		if (err)
			dev_err(dev, "IB BAR: %d config failed\n", RP_NO_BAR);
		return err;
	}

	list_sort(NULL, &bridge->dma_ranges, cdns_pcie_host_dma_ranges_cmp);

	resource_list_for_each_entry(entry, &bridge->dma_ranges) {
		err = cdns_pcie_host_bar_config(rc, entry);
		if (err)
			dev_err(dev, "Fail to configure IB using dma-ranges\n");
		return err;
	}

	return 0;
}

static int cdns_pcie_host_init_address_translation(struct cdns_pcie_rc *rc)
{
	struct cdns_pcie *pcie = &rc->pcie;
	struct pci_host_bridge *bridge = pci_host_bridge_from_priv(rc);
	struct resource *cfg_res = rc->cfg_res;
	struct resource_entry *entry;
	u64 cpu_addr = cfg_res->start;
	u32 addr0, addr1, desc1;
	int r, err, busnr = 0;

	entry = resource_list_first_type(&bridge->windows, IORESOURCE_BUS);
	if (entry)
		busnr = entry->res->start;

	/*
	 * Reserve region 0 for PCI configure space accesses:
	 * OB_REGION_PCI_ADDR0 and OB_REGION_DESC0 are updated dynamically by
	 * cdns_pci_map_bus(), other region registers are set here once for all.
	 */
	addr1 = 0; /* Should be programmed to zero. */
	desc1 = CDNS_PCIE_AT_OB_REGION_DESC1_BUS(busnr);
	cdns_pcie_writel(pcie, CDNS_PCIE_AT_OB_REGION_PCI_ADDR1(0), addr1);
	cdns_pcie_writel(pcie, CDNS_PCIE_AT_OB_REGION_DESC1(0), desc1);

	if (pcie->ops->cpu_addr_fixup)
		cpu_addr = pcie->ops->cpu_addr_fixup(pcie, cpu_addr);

	addr0 = CDNS_PCIE_AT_OB_REGION_CPU_ADDR0_NBITS(12) |
		(lower_32_bits(cpu_addr) & GENMASK(31, 8));
	addr1 = upper_32_bits(cpu_addr);
	cdns_pcie_writel(pcie, CDNS_PCIE_AT_OB_REGION_CPU_ADDR0(0), addr0);
	cdns_pcie_writel(pcie, CDNS_PCIE_AT_OB_REGION_CPU_ADDR1(0), addr1);

	r = 1;
	resource_list_for_each_entry(entry, &bridge->windows) {
		struct resource *res = entry->res;
		u64 pci_addr = res->start - entry->offset;

		if (resource_type(res) == IORESOURCE_IO)
			cdns_pcie_set_outbound_region(pcie, busnr, 0, r,
						      true,
						      pci_pio_to_address(res->start),
						      pci_addr,
						      resource_size(res));
		else
			cdns_pcie_set_outbound_region(pcie, busnr, 0, r,
						      false,
						      res->start,
						      pci_addr,
						      resource_size(res));

		r++;
	}

	err = cdns_pcie_host_map_dma_ranges(rc);
	if (err)
		return err;

	return 0;
}

static int cdns_pcie_host_init(struct device *dev,
			       struct cdns_pcie_rc *rc)
{
	int err;

	err = cdns_pcie_host_init_root_port(rc);
	if (err)
		return err;

	return cdns_pcie_host_init_address_translation(rc);
}

static int cdns_pcie_host_wait_for_link(struct cdns_pcie *pcie)
{
	struct device *dev = pcie->dev;
	int retries;

	/* Check if the link is up or not */
	for (retries = 0; retries < LINK_WAIT_MAX_RETRIES; retries++) {
		if (cdns_pcie_link_up(pcie)) {
			dev_info(dev, "Link up\n");
			return 0;
		}
		usleep_range(LINK_WAIT_USLEEP_MIN, LINK_WAIT_USLEEP_MAX);
	}

	return -ETIMEDOUT;
}

int cdns_pcie_host_setup(struct cdns_pcie_rc *rc)
{
	struct device *dev = rc->pcie.dev;
	struct platform_device *pdev = to_platform_device(dev);
	struct device_node *np = dev->of_node;
	struct pci_host_bridge *bridge;
	enum cdns_pcie_rp_bar bar;
	struct cdns_pcie *pcie;
	struct resource *res;
	int ret;

	bridge = pci_host_bridge_from_priv(rc);
	if (!bridge)
		return -ENOMEM;

	pcie = &rc->pcie;
	pcie->is_rc = true;

	rc->vendor_id = 0xffff;
	of_property_read_u32(np, "vendor-id", &rc->vendor_id);

	rc->device_id = 0xffff;
	of_property_read_u32(np, "device-id", &rc->device_id);

	pcie->reg_base = devm_platform_ioremap_resource_byname(pdev, "reg");
	if (IS_ERR(pcie->reg_base)) {
		dev_err(dev, "missing \"reg\"\n");
		return PTR_ERR(pcie->reg_base);
	}

	res = platform_get_resource_byname(pdev, IORESOURCE_MEM, "cfg");
	rc->cfg_base = devm_pci_remap_cfg_resource(dev, res);
	if (IS_ERR(rc->cfg_base))
		return PTR_ERR(rc->cfg_base);
	rc->cfg_res = res;

	ret = cdns_pcie_start_link(pcie);
	if (ret) {
		dev_err(dev, "Failed to start link\n");
		return ret;
	}

	ret = cdns_pcie_host_wait_for_link(pcie);
	if (ret)
		dev_dbg(dev, "PCIe link never came up\n");

	for (bar = RP_BAR0; bar <= RP_NO_BAR; bar++)
		rc->avail_ib_bar[bar] = true;

	ret = cdns_pcie_host_init(dev, rc);
	if (ret)
		return ret;

	if (!bridge->ops)
		bridge->ops = &cdns_pcie_host_ops;

	ret = pci_host_probe(bridge);
	if (ret < 0)
		goto err_init;

	return 0;

<<<<<<< HEAD
 err_host_probe:
	pci_free_resource_list(&resources);
=======
 err_init:
	pm_runtime_put_sync(dev);
>>>>>>> 85b047c6

	return ret;
}<|MERGE_RESOLUTION|>--- conflicted
+++ resolved
@@ -481,13 +481,8 @@
 
 	return 0;
 
-<<<<<<< HEAD
- err_host_probe:
-	pci_free_resource_list(&resources);
-=======
  err_init:
 	pm_runtime_put_sync(dev);
->>>>>>> 85b047c6
 
 	return ret;
 }