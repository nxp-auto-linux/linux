--- conflicted
+++ resolved
@@ -1057,21 +1057,14 @@
 
 			slot = PCI_SLOT(err);
 
-<<<<<<< HEAD
-		err = of_pci_get_devfn(child);
-		if (err < 0) {
-			dev_err(dev, "failed to parse devfn: %d\n", err);
-			goto error_put_node;
-=======
 			err = mtk_pcie_parse_port(pcie, child, slot);
 			if (err)
 				goto error_put_node;
->>>>>>> 3b17187f
 		}
 	} else {
 		err = mtk_pcie_parse_port(pcie, node, slot);
 		if (err)
-			goto error_put_node;
+			return err;
 	}
 
 	err = mtk_pcie_subsys_powerup(pcie);
