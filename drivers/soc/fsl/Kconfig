--- conflicted
+++ resolved
@@ -31,19 +31,6 @@
 	  objects individually, but groups them under a service layer
 	  API.
 
-<<<<<<< HEAD
-endmenu
-
-menu "NXP SoC drivers"
-
-config S32_DEBUG_REGACCESS
-	bool "Userspace access to SoC registers"
-	help
-	  Enabling this option leads to the creation of entries in
-	  /sys/kernel/s32_regaccess which can be used to read and write
-	  SoC registers from userspace.
-
-=======
 config DPAA2_CONSOLE
 	tristate "QorIQ DPAA2 console driver"
 	depends on OF && (ARCH_LAYERSCAPE || COMPILE_TEST)
@@ -53,5 +40,4 @@
 	  /dev/dpaa2_mc_console and /dev/dpaa2_aiop_console,
 	  which can be used to dump the Management Complex and AIOP
 	  firmware logs.
->>>>>>> fa578e9d
 endmenu