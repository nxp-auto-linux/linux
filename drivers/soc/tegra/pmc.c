--- conflicted
+++ resolved
@@ -727,11 +727,7 @@
  */
 static int tegra_powergate_is_powered(struct tegra_pmc *pmc, unsigned int id)
 {
-<<<<<<< HEAD
-	if (!tegra_powergate_is_valid(id))
-=======
 	if (!tegra_powergate_is_valid(pmc, id))
->>>>>>> fa578e9d
 		return -EINVAL;
 
 	return tegra_powergate_state(id);
