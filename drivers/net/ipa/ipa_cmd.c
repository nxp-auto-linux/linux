--- conflicted
+++ resolved
@@ -284,11 +284,7 @@
 	/* If hashed tables are supported, ensure the hash flush register
 	 * offset will fit in a register write IPA immediate command.
 	 */
-<<<<<<< HEAD
-	if (ipa->version != IPA_VERSION_4_2) {
-=======
 	if (ipa_table_hash_support(ipa)) {
->>>>>>> 4bcf3b75
 		offset = ipa_reg_filt_rout_hash_flush_offset(ipa->version);
 		name = "filter/route hash flush";
 		if (!ipa_cmd_register_write_offset_valid(ipa, name, offset))
