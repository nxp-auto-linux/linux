--- conflicted
+++ resolved
@@ -824,27 +824,7 @@
 	s8 cpu_port = ds->ports[port].cpu_dp->index;
 	__u64 ring_cookie = fs->ring_cookie;
 	unsigned int queue_num, port_num;
-<<<<<<< HEAD
-	int ret = -EINVAL;
-
-	/* Check for unsupported extensions */
-	if ((fs->flow_type & FLOW_EXT) && (fs->m_ext.vlan_etype ||
-	     fs->m_ext.data[1]))
-		return -EINVAL;
-
-	if (fs->location != RX_CLS_LOC_ANY && fs->location >= CFP_NUM_RULES)
-		return -EINVAL;
-
-	if (fs->location != RX_CLS_LOC_ANY &&
-	    test_bit(fs->location, priv->cfp.used))
-		return -EBUSY;
-
-	if (fs->location != RX_CLS_LOC_ANY &&
-	    fs->location > bcm_sf2_cfp_rule_size(priv))
-		return -EINVAL;
-=======
 	int ret;
->>>>>>> f7688b48
 
 	/* This rule is a Wake-on-LAN filter and we must specifically
 	 * target the CPU port in order for it to be working.
@@ -977,19 +957,6 @@
 	u32 next_loc = 0;
 	int ret;
 
-<<<<<<< HEAD
-	if (loc >= CFP_NUM_RULES)
-		return -EINVAL;
-
-	/* Refuse deleting unused rules, and those that are not unique since
-	 * that could leave IPv6 rules with one of the chained rule in the
-	 * table.
-	 */
-	if (!test_bit(loc, priv->cfp.unique) || loc == 0)
-		return -EINVAL;
-
-=======
->>>>>>> f7688b48
 	ret = bcm_sf2_cfp_rule_del_one(priv, port, loc, &next_loc);
 	if (ret)
 		return ret;
