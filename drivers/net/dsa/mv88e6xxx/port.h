--- conflicted
+++ resolved
@@ -274,16 +274,6 @@
 #define MV88E6095_PORT_IEEE_PRIO_REMAP_4567	0x19
 
 /* Offset 0x1a: Magic undocumented errata register */
-<<<<<<< HEAD
-#define PORT_RESERVED_1A			0x1a
-#define PORT_RESERVED_1A_BUSY			BIT(15)
-#define PORT_RESERVED_1A_WRITE			BIT(14)
-#define PORT_RESERVED_1A_READ			0
-#define PORT_RESERVED_1A_PORT_SHIFT		5
-#define PORT_RESERVED_1A_BLOCK			(0xf << 10)
-#define PORT_RESERVED_1A_CTRL_PORT		4
-#define PORT_RESERVED_1A_DATA_PORT		5
-=======
 #define MV88E6XXX_PORT_RESERVED_1A		0x1a
 #define MV88E6XXX_PORT_RESERVED_1A_BUSY		0x8000
 #define MV88E6XXX_PORT_RESERVED_1A_WRITE	0x4000
@@ -294,7 +284,6 @@
 #define MV88E6XXX_PORT_RESERVED_1A_DATA_PORT	0x05
 #define MV88E6341_PORT_RESERVED_1A_FORCE_CMODE	0x8000
 #define MV88E6341_PORT_RESERVED_1A_SGMII_AN	0x2000
->>>>>>> fa578e9d
 
 int mv88e6xxx_port_read(struct mv88e6xxx_chip *chip, int port, int reg,
 			u16 *val);
