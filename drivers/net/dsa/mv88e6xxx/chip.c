// SPDX-License-Identifier: GPL-2.0-or-later
/*
 * Marvell 88e6xxx Ethernet switch single-chip support
 *
 * Copyright (c) 2008 Marvell Semiconductor
 *
 * Copyright (c) 2016 Andrew Lunn <andrew@lunn.ch>
 *
 * Copyright (c) 2016-2017 Savoir-faire Linux Inc.
 *	Vivien Didelot <vivien.didelot@savoirfairelinux.com>
 */

#include <linux/bitfield.h>
#include <linux/delay.h>
#include <linux/dsa/mv88e6xxx.h>
#include <linux/etherdevice.h>
#include <linux/ethtool.h>
#include <linux/if_bridge.h>
#include <linux/interrupt.h>
#include <linux/irq.h>
#include <linux/irqdomain.h>
#include <linux/jiffies.h>
#include <linux/list.h>
#include <linux/mdio.h>
#include <linux/module.h>
#include <linux/of_device.h>
#include <linux/of_irq.h>
#include <linux/of_mdio.h>
#include <linux/platform_data/mv88e6xxx.h>
#include <linux/netdevice.h>
#include <linux/gpio/consumer.h>
#include <linux/phylink.h>
#include <net/dsa.h>

#include "chip.h"
#include "devlink.h"
#include "global1.h"
#include "global2.h"
#include "hwtstamp.h"
#include "phy.h"
#include "port.h"
#include "ptp.h"
#include "serdes.h"
#include "smi.h"

static void assert_reg_lock(struct mv88e6xxx_chip *chip)
{
	if (unlikely(!mutex_is_locked(&chip->reg_lock))) {
		dev_err(chip->dev, "Switch registers lock not held!\n");
		dump_stack();
	}
}

int mv88e6xxx_read(struct mv88e6xxx_chip *chip, int addr, int reg, u16 *val)
{
	int err;

	assert_reg_lock(chip);

	err = mv88e6xxx_smi_read(chip, addr, reg, val);
	if (err)
		return err;

	dev_dbg(chip->dev, "<- addr: 0x%.2x reg: 0x%.2x val: 0x%.4x\n",
		addr, reg, *val);

	return 0;
}

int mv88e6xxx_write(struct mv88e6xxx_chip *chip, int addr, int reg, u16 val)
{
	int err;

	assert_reg_lock(chip);

	err = mv88e6xxx_smi_write(chip, addr, reg, val);
	if (err)
		return err;

	dev_dbg(chip->dev, "-> addr: 0x%.2x reg: 0x%.2x val: 0x%.4x\n",
		addr, reg, val);

	return 0;
}

int mv88e6xxx_wait_mask(struct mv88e6xxx_chip *chip, int addr, int reg,
			u16 mask, u16 val)
{
	u16 data;
	int err;
	int i;

	/* There's no bus specific operation to wait for a mask */
	for (i = 0; i < 16; i++) {
		err = mv88e6xxx_read(chip, addr, reg, &data);
		if (err)
			return err;

		if ((data & mask) == val)
			return 0;

		usleep_range(1000, 2000);
	}

	dev_err(chip->dev, "Timeout while waiting for switch\n");
	return -ETIMEDOUT;
}

int mv88e6xxx_wait_bit(struct mv88e6xxx_chip *chip, int addr, int reg,
		       int bit, int val)
{
	return mv88e6xxx_wait_mask(chip, addr, reg, BIT(bit),
				   val ? BIT(bit) : 0x0000);
}

struct mii_bus *mv88e6xxx_default_mdio_bus(struct mv88e6xxx_chip *chip)
{
	struct mv88e6xxx_mdio_bus *mdio_bus;

	mdio_bus = list_first_entry(&chip->mdios, struct mv88e6xxx_mdio_bus,
				    list);
	if (!mdio_bus)
		return NULL;

	return mdio_bus->bus;
}

static void mv88e6xxx_g1_irq_mask(struct irq_data *d)
{
	struct mv88e6xxx_chip *chip = irq_data_get_irq_chip_data(d);
	unsigned int n = d->hwirq;

	chip->g1_irq.masked |= (1 << n);
}

static void mv88e6xxx_g1_irq_unmask(struct irq_data *d)
{
	struct mv88e6xxx_chip *chip = irq_data_get_irq_chip_data(d);
	unsigned int n = d->hwirq;

	chip->g1_irq.masked &= ~(1 << n);
}

static irqreturn_t mv88e6xxx_g1_irq_thread_work(struct mv88e6xxx_chip *chip)
{
	unsigned int nhandled = 0;
	unsigned int sub_irq;
	unsigned int n;
	u16 reg;
	u16 ctl1;
	int err;

	mv88e6xxx_reg_lock(chip);
	err = mv88e6xxx_g1_read(chip, MV88E6XXX_G1_STS, &reg);
	mv88e6xxx_reg_unlock(chip);

	if (err)
		goto out;

	do {
		for (n = 0; n < chip->g1_irq.nirqs; ++n) {
			if (reg & (1 << n)) {
				sub_irq = irq_find_mapping(chip->g1_irq.domain,
							   n);
				handle_nested_irq(sub_irq);
				++nhandled;
			}
		}

		mv88e6xxx_reg_lock(chip);
		err = mv88e6xxx_g1_read(chip, MV88E6XXX_G1_CTL1, &ctl1);
		if (err)
			goto unlock;
		err = mv88e6xxx_g1_read(chip, MV88E6XXX_G1_STS, &reg);
unlock:
		mv88e6xxx_reg_unlock(chip);
		if (err)
			goto out;
		ctl1 &= GENMASK(chip->g1_irq.nirqs, 0);
	} while (reg & ctl1);

out:
	return (nhandled > 0 ? IRQ_HANDLED : IRQ_NONE);
}

static irqreturn_t mv88e6xxx_g1_irq_thread_fn(int irq, void *dev_id)
{
	struct mv88e6xxx_chip *chip = dev_id;

	return mv88e6xxx_g1_irq_thread_work(chip);
}

static void mv88e6xxx_g1_irq_bus_lock(struct irq_data *d)
{
	struct mv88e6xxx_chip *chip = irq_data_get_irq_chip_data(d);

	mv88e6xxx_reg_lock(chip);
}

static void mv88e6xxx_g1_irq_bus_sync_unlock(struct irq_data *d)
{
	struct mv88e6xxx_chip *chip = irq_data_get_irq_chip_data(d);
	u16 mask = GENMASK(chip->g1_irq.nirqs, 0);
	u16 reg;
	int err;

	err = mv88e6xxx_g1_read(chip, MV88E6XXX_G1_CTL1, &reg);
	if (err)
		goto out;

	reg &= ~mask;
	reg |= (~chip->g1_irq.masked & mask);

	err = mv88e6xxx_g1_write(chip, MV88E6XXX_G1_CTL1, reg);
	if (err)
		goto out;

out:
	mv88e6xxx_reg_unlock(chip);
}

static const struct irq_chip mv88e6xxx_g1_irq_chip = {
	.name			= "mv88e6xxx-g1",
	.irq_mask		= mv88e6xxx_g1_irq_mask,
	.irq_unmask		= mv88e6xxx_g1_irq_unmask,
	.irq_bus_lock		= mv88e6xxx_g1_irq_bus_lock,
	.irq_bus_sync_unlock	= mv88e6xxx_g1_irq_bus_sync_unlock,
};

static int mv88e6xxx_g1_irq_domain_map(struct irq_domain *d,
				       unsigned int irq,
				       irq_hw_number_t hwirq)
{
	struct mv88e6xxx_chip *chip = d->host_data;

	irq_set_chip_data(irq, d->host_data);
	irq_set_chip_and_handler(irq, &chip->g1_irq.chip, handle_level_irq);
	irq_set_noprobe(irq);

	return 0;
}

static const struct irq_domain_ops mv88e6xxx_g1_irq_domain_ops = {
	.map	= mv88e6xxx_g1_irq_domain_map,
	.xlate	= irq_domain_xlate_twocell,
};

/* To be called with reg_lock held */
static void mv88e6xxx_g1_irq_free_common(struct mv88e6xxx_chip *chip)
{
	int irq, virq;
	u16 mask;

	mv88e6xxx_g1_read(chip, MV88E6XXX_G1_CTL1, &mask);
	mask &= ~GENMASK(chip->g1_irq.nirqs, 0);
	mv88e6xxx_g1_write(chip, MV88E6XXX_G1_CTL1, mask);

	for (irq = 0; irq < chip->g1_irq.nirqs; irq++) {
		virq = irq_find_mapping(chip->g1_irq.domain, irq);
		irq_dispose_mapping(virq);
	}

	irq_domain_remove(chip->g1_irq.domain);
}

static void mv88e6xxx_g1_irq_free(struct mv88e6xxx_chip *chip)
{
	/*
	 * free_irq must be called without reg_lock taken because the irq
	 * handler takes this lock, too.
	 */
	free_irq(chip->irq, chip);

	mv88e6xxx_reg_lock(chip);
	mv88e6xxx_g1_irq_free_common(chip);
	mv88e6xxx_reg_unlock(chip);
}

static int mv88e6xxx_g1_irq_setup_common(struct mv88e6xxx_chip *chip)
{
	int err, irq, virq;
	u16 reg, mask;

	chip->g1_irq.nirqs = chip->info->g1_irqs;
	chip->g1_irq.domain = irq_domain_add_simple(
		NULL, chip->g1_irq.nirqs, 0,
		&mv88e6xxx_g1_irq_domain_ops, chip);
	if (!chip->g1_irq.domain)
		return -ENOMEM;

	for (irq = 0; irq < chip->g1_irq.nirqs; irq++)
		irq_create_mapping(chip->g1_irq.domain, irq);

	chip->g1_irq.chip = mv88e6xxx_g1_irq_chip;
	chip->g1_irq.masked = ~0;

	err = mv88e6xxx_g1_read(chip, MV88E6XXX_G1_CTL1, &mask);
	if (err)
		goto out_mapping;

	mask &= ~GENMASK(chip->g1_irq.nirqs, 0);

	err = mv88e6xxx_g1_write(chip, MV88E6XXX_G1_CTL1, mask);
	if (err)
		goto out_disable;

	/* Reading the interrupt status clears (most of) them */
	err = mv88e6xxx_g1_read(chip, MV88E6XXX_G1_STS, &reg);
	if (err)
		goto out_disable;

	return 0;

out_disable:
	mask &= ~GENMASK(chip->g1_irq.nirqs, 0);
	mv88e6xxx_g1_write(chip, MV88E6XXX_G1_CTL1, mask);

out_mapping:
	for (irq = 0; irq < 16; irq++) {
		virq = irq_find_mapping(chip->g1_irq.domain, irq);
		irq_dispose_mapping(virq);
	}

	irq_domain_remove(chip->g1_irq.domain);

	return err;
}

static int mv88e6xxx_g1_irq_setup(struct mv88e6xxx_chip *chip)
{
	static struct lock_class_key lock_key;
	static struct lock_class_key request_key;
	int err;

	err = mv88e6xxx_g1_irq_setup_common(chip);
	if (err)
		return err;

	/* These lock classes tells lockdep that global 1 irqs are in
	 * a different category than their parent GPIO, so it won't
	 * report false recursion.
	 */
	irq_set_lockdep_class(chip->irq, &lock_key, &request_key);

	snprintf(chip->irq_name, sizeof(chip->irq_name),
		 "mv88e6xxx-%s", dev_name(chip->dev));

	mv88e6xxx_reg_unlock(chip);
	err = request_threaded_irq(chip->irq, NULL,
				   mv88e6xxx_g1_irq_thread_fn,
				   IRQF_ONESHOT | IRQF_SHARED,
				   chip->irq_name, chip);
	mv88e6xxx_reg_lock(chip);
	if (err)
		mv88e6xxx_g1_irq_free_common(chip);

	return err;
}

static void mv88e6xxx_irq_poll(struct kthread_work *work)
{
	struct mv88e6xxx_chip *chip = container_of(work,
						   struct mv88e6xxx_chip,
						   irq_poll_work.work);
	mv88e6xxx_g1_irq_thread_work(chip);

	kthread_queue_delayed_work(chip->kworker, &chip->irq_poll_work,
				   msecs_to_jiffies(100));
}

static int mv88e6xxx_irq_poll_setup(struct mv88e6xxx_chip *chip)
{
	int err;

	err = mv88e6xxx_g1_irq_setup_common(chip);
	if (err)
		return err;

	kthread_init_delayed_work(&chip->irq_poll_work,
				  mv88e6xxx_irq_poll);

	chip->kworker = kthread_create_worker(0, "%s", dev_name(chip->dev));
	if (IS_ERR(chip->kworker))
		return PTR_ERR(chip->kworker);

	kthread_queue_delayed_work(chip->kworker, &chip->irq_poll_work,
				   msecs_to_jiffies(100));

	return 0;
}

static void mv88e6xxx_irq_poll_free(struct mv88e6xxx_chip *chip)
{
	kthread_cancel_delayed_work_sync(&chip->irq_poll_work);
	kthread_destroy_worker(chip->kworker);

	mv88e6xxx_reg_lock(chip);
	mv88e6xxx_g1_irq_free_common(chip);
	mv88e6xxx_reg_unlock(chip);
}

static int mv88e6xxx_port_config_interface(struct mv88e6xxx_chip *chip,
					   int port, phy_interface_t interface)
{
	int err;

	if (chip->info->ops->port_set_rgmii_delay) {
		err = chip->info->ops->port_set_rgmii_delay(chip, port,
							    interface);
		if (err && err != -EOPNOTSUPP)
			return err;
	}

	if (chip->info->ops->port_set_cmode) {
		err = chip->info->ops->port_set_cmode(chip, port,
						      interface);
		if (err && err != -EOPNOTSUPP)
			return err;
	}

	return 0;
}

static int mv88e6xxx_port_setup_mac(struct mv88e6xxx_chip *chip, int port,
				    int link, int speed, int duplex, int pause,
				    phy_interface_t mode)
{
	int err;

	if (!chip->info->ops->port_set_link)
		return 0;

	/* Port's MAC control must not be changed unless the link is down */
	err = chip->info->ops->port_set_link(chip, port, LINK_FORCED_DOWN);
	if (err)
		return err;

	if (chip->info->ops->port_set_speed_duplex) {
		err = chip->info->ops->port_set_speed_duplex(chip, port,
							     speed, duplex);
		if (err && err != -EOPNOTSUPP)
			goto restore_link;
	}

	if (speed == SPEED_MAX && chip->info->ops->port_max_speed_mode)
		mode = chip->info->ops->port_max_speed_mode(port);

	if (chip->info->ops->port_set_pause) {
		err = chip->info->ops->port_set_pause(chip, port, pause);
		if (err)
			goto restore_link;
	}

	err = mv88e6xxx_port_config_interface(chip, port, mode);
restore_link:
	if (chip->info->ops->port_set_link(chip, port, link))
		dev_err(chip->dev, "p%d: failed to restore MAC's link\n", port);

	return err;
}

static int mv88e6xxx_phy_is_internal(struct dsa_switch *ds, int port)
{
	struct mv88e6xxx_chip *chip = ds->priv;

	return port < chip->info->num_internal_phys;
}

static int mv88e6xxx_port_ppu_updates(struct mv88e6xxx_chip *chip, int port)
{
	u16 reg;
	int err;

	err = mv88e6xxx_port_read(chip, port, MV88E6XXX_PORT_STS, &reg);
	if (err) {
		dev_err(chip->dev,
			"p%d: %s: failed to read port status\n",
			port, __func__);
		return err;
	}

	return !!(reg & MV88E6XXX_PORT_STS_PHY_DETECT);
}

static int mv88e6xxx_serdes_pcs_get_state(struct dsa_switch *ds, int port,
					  struct phylink_link_state *state)
{
	struct mv88e6xxx_chip *chip = ds->priv;
	int lane;
	int err;

	mv88e6xxx_reg_lock(chip);
	lane = mv88e6xxx_serdes_get_lane(chip, port);
	if (lane >= 0 && chip->info->ops->serdes_pcs_get_state)
		err = chip->info->ops->serdes_pcs_get_state(chip, port, lane,
							    state);
	else
		err = -EOPNOTSUPP;
	mv88e6xxx_reg_unlock(chip);

	return err;
}

static int mv88e6xxx_serdes_pcs_config(struct mv88e6xxx_chip *chip, int port,
				       unsigned int mode,
				       phy_interface_t interface,
				       const unsigned long *advertise)
{
	const struct mv88e6xxx_ops *ops = chip->info->ops;
	int lane;

	if (ops->serdes_pcs_config) {
		lane = mv88e6xxx_serdes_get_lane(chip, port);
		if (lane >= 0)
			return ops->serdes_pcs_config(chip, port, lane, mode,
						      interface, advertise);
	}

	return 0;
}

static void mv88e6xxx_serdes_pcs_an_restart(struct dsa_switch *ds, int port)
{
	struct mv88e6xxx_chip *chip = ds->priv;
	const struct mv88e6xxx_ops *ops;
	int err = 0;
	int lane;

	ops = chip->info->ops;

	if (ops->serdes_pcs_an_restart) {
		mv88e6xxx_reg_lock(chip);
		lane = mv88e6xxx_serdes_get_lane(chip, port);
		if (lane >= 0)
			err = ops->serdes_pcs_an_restart(chip, port, lane);
		mv88e6xxx_reg_unlock(chip);

		if (err)
			dev_err(ds->dev, "p%d: failed to restart AN\n", port);
	}
}

static int mv88e6xxx_serdes_pcs_link_up(struct mv88e6xxx_chip *chip, int port,
					unsigned int mode,
					int speed, int duplex)
{
	const struct mv88e6xxx_ops *ops = chip->info->ops;
	int lane;

	if (!phylink_autoneg_inband(mode) && ops->serdes_pcs_link_up) {
		lane = mv88e6xxx_serdes_get_lane(chip, port);
		if (lane >= 0)
			return ops->serdes_pcs_link_up(chip, port, lane,
						       speed, duplex);
	}

	return 0;
}

static void mv88e6065_phylink_validate(struct mv88e6xxx_chip *chip, int port,
				       unsigned long *mask,
				       struct phylink_link_state *state)
{
	if (!phy_interface_mode_is_8023z(state->interface)) {
		/* 10M and 100M are only supported in non-802.3z mode */
		phylink_set(mask, 10baseT_Half);
		phylink_set(mask, 10baseT_Full);
		phylink_set(mask, 100baseT_Half);
		phylink_set(mask, 100baseT_Full);
	}
}

static void mv88e6185_phylink_validate(struct mv88e6xxx_chip *chip, int port,
				       unsigned long *mask,
				       struct phylink_link_state *state)
{
	/* FIXME: if the port is in 1000Base-X mode, then it only supports
	 * 1000M FD speeds.  In this case, CMODE will indicate 5.
	 */
	phylink_set(mask, 1000baseT_Full);
	phylink_set(mask, 1000baseX_Full);

	mv88e6065_phylink_validate(chip, port, mask, state);
}

static void mv88e6341_phylink_validate(struct mv88e6xxx_chip *chip, int port,
				       unsigned long *mask,
				       struct phylink_link_state *state)
{
	if (port >= 5)
		phylink_set(mask, 2500baseX_Full);

	/* No ethtool bits for 200Mbps */
	phylink_set(mask, 1000baseT_Full);
	phylink_set(mask, 1000baseX_Full);

	mv88e6065_phylink_validate(chip, port, mask, state);
}

static void mv88e6352_phylink_validate(struct mv88e6xxx_chip *chip, int port,
				       unsigned long *mask,
				       struct phylink_link_state *state)
{
	/* No ethtool bits for 200Mbps */
	phylink_set(mask, 1000baseT_Full);
	phylink_set(mask, 1000baseX_Full);

	mv88e6065_phylink_validate(chip, port, mask, state);
}

static void mv88e6390_phylink_validate(struct mv88e6xxx_chip *chip, int port,
				       unsigned long *mask,
				       struct phylink_link_state *state)
{
	if (port >= 9) {
		phylink_set(mask, 2500baseX_Full);
		phylink_set(mask, 2500baseT_Full);
	}

	/* No ethtool bits for 200Mbps */
	phylink_set(mask, 1000baseT_Full);
	phylink_set(mask, 1000baseX_Full);

	mv88e6065_phylink_validate(chip, port, mask, state);
}

static void mv88e6390x_phylink_validate(struct mv88e6xxx_chip *chip, int port,
					unsigned long *mask,
					struct phylink_link_state *state)
{
	if (port >= 9) {
		phylink_set(mask, 10000baseT_Full);
		phylink_set(mask, 10000baseKR_Full);
	}

	mv88e6390_phylink_validate(chip, port, mask, state);
}

static void mv88e6393x_phylink_validate(struct mv88e6xxx_chip *chip, int port,
					unsigned long *mask,
					struct phylink_link_state *state)
{
	bool is_6191x =
		chip->info->prod_num == MV88E6XXX_PORT_SWITCH_ID_PROD_6191X;

	if (((port == 0 || port == 9) && !is_6191x) || port == 10) {
		phylink_set(mask, 10000baseT_Full);
		phylink_set(mask, 10000baseKR_Full);
		phylink_set(mask, 10000baseCR_Full);
		phylink_set(mask, 10000baseSR_Full);
		phylink_set(mask, 10000baseLR_Full);
		phylink_set(mask, 10000baseLRM_Full);
		phylink_set(mask, 10000baseER_Full);
		phylink_set(mask, 5000baseT_Full);
		phylink_set(mask, 2500baseX_Full);
		phylink_set(mask, 2500baseT_Full);
	}

	phylink_set(mask, 1000baseT_Full);
	phylink_set(mask, 1000baseX_Full);

	mv88e6065_phylink_validate(chip, port, mask, state);
}

static void mv88e6xxx_validate(struct dsa_switch *ds, int port,
			       unsigned long *supported,
			       struct phylink_link_state *state)
{
	__ETHTOOL_DECLARE_LINK_MODE_MASK(mask) = { 0, };
	struct mv88e6xxx_chip *chip = ds->priv;

	/* Allow all the expected bits */
	phylink_set(mask, Autoneg);
	phylink_set(mask, Pause);
	phylink_set_port_modes(mask);

	if (chip->info->ops->phylink_validate)
		chip->info->ops->phylink_validate(chip, port, mask, state);

	bitmap_and(supported, supported, mask, __ETHTOOL_LINK_MODE_MASK_NBITS);
	bitmap_and(state->advertising, state->advertising, mask,
		   __ETHTOOL_LINK_MODE_MASK_NBITS);

	/* We can only operate at 2500BaseX or 1000BaseX.  If requested
	 * to advertise both, only report advertising at 2500BaseX.
	 */
	phylink_helper_basex_speed(state);
}

static void mv88e6xxx_mac_config(struct dsa_switch *ds, int port,
				 unsigned int mode,
				 const struct phylink_link_state *state)
{
	struct mv88e6xxx_chip *chip = ds->priv;
	struct mv88e6xxx_port *p;
	int err;

	p = &chip->ports[port];

	/* FIXME: is this the correct test? If we're in fixed mode on an
	 * internal port, why should we process this any different from
	 * PHY mode? On the other hand, the port may be automedia between
	 * an internal PHY and the serdes...
	 */
	if ((mode == MLO_AN_PHY) && mv88e6xxx_phy_is_internal(ds, port))
		return;

	mv88e6xxx_reg_lock(chip);
	/* In inband mode, the link may come up at any time while the link
	 * is not forced down. Force the link down while we reconfigure the
	 * interface mode.
	 */
	if (mode == MLO_AN_INBAND && p->interface != state->interface &&
	    chip->info->ops->port_set_link)
		chip->info->ops->port_set_link(chip, port, LINK_FORCED_DOWN);

	err = mv88e6xxx_port_config_interface(chip, port, state->interface);
	if (err && err != -EOPNOTSUPP)
		goto err_unlock;

	err = mv88e6xxx_serdes_pcs_config(chip, port, mode, state->interface,
					  state->advertising);
	/* FIXME: we should restart negotiation if something changed - which
	 * is something we get if we convert to using phylinks PCS operations.
	 */
	if (err > 0)
		err = 0;

	/* Undo the forced down state above after completing configuration
	 * irrespective of its state on entry, which allows the link to come up.
	 */
	if (mode == MLO_AN_INBAND && p->interface != state->interface &&
	    chip->info->ops->port_set_link)
		chip->info->ops->port_set_link(chip, port, LINK_UNFORCED);

	p->interface = state->interface;

err_unlock:
	mv88e6xxx_reg_unlock(chip);

	if (err && err != -EOPNOTSUPP)
		dev_err(ds->dev, "p%d: failed to configure MAC/PCS\n", port);
}

static void mv88e6xxx_mac_link_down(struct dsa_switch *ds, int port,
				    unsigned int mode,
				    phy_interface_t interface)
{
	struct mv88e6xxx_chip *chip = ds->priv;
	const struct mv88e6xxx_ops *ops;
	int err = 0;

	ops = chip->info->ops;

	mv88e6xxx_reg_lock(chip);
	/* Internal PHYs propagate their configuration directly to the MAC.
	 * External PHYs depend on whether the PPU is enabled for this port.
	 */
	if (((!mv88e6xxx_phy_is_internal(ds, port) &&
	      !mv88e6xxx_port_ppu_updates(chip, port)) ||
	     mode == MLO_AN_FIXED) && ops->port_sync_link)
		err = ops->port_sync_link(chip, port, mode, false);
	mv88e6xxx_reg_unlock(chip);

	if (err)
		dev_err(chip->dev,
			"p%d: failed to force MAC link down\n", port);
}

static void mv88e6xxx_mac_link_up(struct dsa_switch *ds, int port,
				  unsigned int mode, phy_interface_t interface,
				  struct phy_device *phydev,
				  int speed, int duplex,
				  bool tx_pause, bool rx_pause)
{
	struct mv88e6xxx_chip *chip = ds->priv;
	const struct mv88e6xxx_ops *ops;
	int err = 0;

	ops = chip->info->ops;

	mv88e6xxx_reg_lock(chip);
	/* Internal PHYs propagate their configuration directly to the MAC.
	 * External PHYs depend on whether the PPU is enabled for this port.
	 */
	if ((!mv88e6xxx_phy_is_internal(ds, port) &&
	     !mv88e6xxx_port_ppu_updates(chip, port)) ||
	    mode == MLO_AN_FIXED) {
		/* FIXME: for an automedia port, should we force the link
		 * down here - what if the link comes up due to "other" media
		 * while we're bringing the port up, how is the exclusivity
		 * handled in the Marvell hardware? E.g. port 2 on 88E6390
		 * shared between internal PHY and Serdes.
		 */
		err = mv88e6xxx_serdes_pcs_link_up(chip, port, mode, speed,
						   duplex);
		if (err)
			goto error;

		if (ops->port_set_speed_duplex) {
			err = ops->port_set_speed_duplex(chip, port,
							 speed, duplex);
			if (err && err != -EOPNOTSUPP)
				goto error;
		}

		if (ops->port_sync_link)
			err = ops->port_sync_link(chip, port, mode, true);
	}
error:
	mv88e6xxx_reg_unlock(chip);

	if (err && err != -EOPNOTSUPP)
		dev_err(ds->dev,
			"p%d: failed to configure MAC link up\n", port);
}

static int mv88e6xxx_stats_snapshot(struct mv88e6xxx_chip *chip, int port)
{
	if (!chip->info->ops->stats_snapshot)
		return -EOPNOTSUPP;

	return chip->info->ops->stats_snapshot(chip, port);
}

static struct mv88e6xxx_hw_stat mv88e6xxx_hw_stats[] = {
	{ "in_good_octets",		8, 0x00, STATS_TYPE_BANK0, },
	{ "in_bad_octets",		4, 0x02, STATS_TYPE_BANK0, },
	{ "in_unicast",			4, 0x04, STATS_TYPE_BANK0, },
	{ "in_broadcasts",		4, 0x06, STATS_TYPE_BANK0, },
	{ "in_multicasts",		4, 0x07, STATS_TYPE_BANK0, },
	{ "in_pause",			4, 0x16, STATS_TYPE_BANK0, },
	{ "in_undersize",		4, 0x18, STATS_TYPE_BANK0, },
	{ "in_fragments",		4, 0x19, STATS_TYPE_BANK0, },
	{ "in_oversize",		4, 0x1a, STATS_TYPE_BANK0, },
	{ "in_jabber",			4, 0x1b, STATS_TYPE_BANK0, },
	{ "in_rx_error",		4, 0x1c, STATS_TYPE_BANK0, },
	{ "in_fcs_error",		4, 0x1d, STATS_TYPE_BANK0, },
	{ "out_octets",			8, 0x0e, STATS_TYPE_BANK0, },
	{ "out_unicast",		4, 0x10, STATS_TYPE_BANK0, },
	{ "out_broadcasts",		4, 0x13, STATS_TYPE_BANK0, },
	{ "out_multicasts",		4, 0x12, STATS_TYPE_BANK0, },
	{ "out_pause",			4, 0x15, STATS_TYPE_BANK0, },
	{ "excessive",			4, 0x11, STATS_TYPE_BANK0, },
	{ "collisions",			4, 0x1e, STATS_TYPE_BANK0, },
	{ "deferred",			4, 0x05, STATS_TYPE_BANK0, },
	{ "single",			4, 0x14, STATS_TYPE_BANK0, },
	{ "multiple",			4, 0x17, STATS_TYPE_BANK0, },
	{ "out_fcs_error",		4, 0x03, STATS_TYPE_BANK0, },
	{ "late",			4, 0x1f, STATS_TYPE_BANK0, },
	{ "hist_64bytes",		4, 0x08, STATS_TYPE_BANK0, },
	{ "hist_65_127bytes",		4, 0x09, STATS_TYPE_BANK0, },
	{ "hist_128_255bytes",		4, 0x0a, STATS_TYPE_BANK0, },
	{ "hist_256_511bytes",		4, 0x0b, STATS_TYPE_BANK0, },
	{ "hist_512_1023bytes",		4, 0x0c, STATS_TYPE_BANK0, },
	{ "hist_1024_max_bytes",	4, 0x0d, STATS_TYPE_BANK0, },
	{ "sw_in_discards",		4, 0x10, STATS_TYPE_PORT, },
	{ "sw_in_filtered",		2, 0x12, STATS_TYPE_PORT, },
	{ "sw_out_filtered",		2, 0x13, STATS_TYPE_PORT, },
	{ "in_discards",		4, 0x00, STATS_TYPE_BANK1, },
	{ "in_filtered",		4, 0x01, STATS_TYPE_BANK1, },
	{ "in_accepted",		4, 0x02, STATS_TYPE_BANK1, },
	{ "in_bad_accepted",		4, 0x03, STATS_TYPE_BANK1, },
	{ "in_good_avb_class_a",	4, 0x04, STATS_TYPE_BANK1, },
	{ "in_good_avb_class_b",	4, 0x05, STATS_TYPE_BANK1, },
	{ "in_bad_avb_class_a",		4, 0x06, STATS_TYPE_BANK1, },
	{ "in_bad_avb_class_b",		4, 0x07, STATS_TYPE_BANK1, },
	{ "tcam_counter_0",		4, 0x08, STATS_TYPE_BANK1, },
	{ "tcam_counter_1",		4, 0x09, STATS_TYPE_BANK1, },
	{ "tcam_counter_2",		4, 0x0a, STATS_TYPE_BANK1, },
	{ "tcam_counter_3",		4, 0x0b, STATS_TYPE_BANK1, },
	{ "in_da_unknown",		4, 0x0e, STATS_TYPE_BANK1, },
	{ "in_management",		4, 0x0f, STATS_TYPE_BANK1, },
	{ "out_queue_0",		4, 0x10, STATS_TYPE_BANK1, },
	{ "out_queue_1",		4, 0x11, STATS_TYPE_BANK1, },
	{ "out_queue_2",		4, 0x12, STATS_TYPE_BANK1, },
	{ "out_queue_3",		4, 0x13, STATS_TYPE_BANK1, },
	{ "out_queue_4",		4, 0x14, STATS_TYPE_BANK1, },
	{ "out_queue_5",		4, 0x15, STATS_TYPE_BANK1, },
	{ "out_queue_6",		4, 0x16, STATS_TYPE_BANK1, },
	{ "out_queue_7",		4, 0x17, STATS_TYPE_BANK1, },
	{ "out_cut_through",		4, 0x18, STATS_TYPE_BANK1, },
	{ "out_octets_a",		4, 0x1a, STATS_TYPE_BANK1, },
	{ "out_octets_b",		4, 0x1b, STATS_TYPE_BANK1, },
	{ "out_management",		4, 0x1f, STATS_TYPE_BANK1, },
};

static uint64_t _mv88e6xxx_get_ethtool_stat(struct mv88e6xxx_chip *chip,
					    struct mv88e6xxx_hw_stat *s,
					    int port, u16 bank1_select,
					    u16 histogram)
{
	u32 low;
	u32 high = 0;
	u16 reg = 0;
	int err;
	u64 value;

	switch (s->type) {
	case STATS_TYPE_PORT:
		err = mv88e6xxx_port_read(chip, port, s->reg, &reg);
		if (err)
			return U64_MAX;

		low = reg;
		if (s->size == 4) {
			err = mv88e6xxx_port_read(chip, port, s->reg + 1, &reg);
			if (err)
				return U64_MAX;
			low |= ((u32)reg) << 16;
		}
		break;
	case STATS_TYPE_BANK1:
		reg = bank1_select;
		fallthrough;
	case STATS_TYPE_BANK0:
		reg |= s->reg | histogram;
		mv88e6xxx_g1_stats_read(chip, reg, &low);
		if (s->size == 8)
			mv88e6xxx_g1_stats_read(chip, reg + 1, &high);
		break;
	default:
		return U64_MAX;
	}
	value = (((u64)high) << 32) | low;
	return value;
}

static int mv88e6xxx_stats_get_strings(struct mv88e6xxx_chip *chip,
				       uint8_t *data, int types)
{
	struct mv88e6xxx_hw_stat *stat;
	int i, j;

	for (i = 0, j = 0; i < ARRAY_SIZE(mv88e6xxx_hw_stats); i++) {
		stat = &mv88e6xxx_hw_stats[i];
		if (stat->type & types) {
			memcpy(data + j * ETH_GSTRING_LEN, stat->string,
			       ETH_GSTRING_LEN);
			j++;
		}
	}

	return j;
}

static int mv88e6095_stats_get_strings(struct mv88e6xxx_chip *chip,
				       uint8_t *data)
{
	return mv88e6xxx_stats_get_strings(chip, data,
					   STATS_TYPE_BANK0 | STATS_TYPE_PORT);
}

static int mv88e6250_stats_get_strings(struct mv88e6xxx_chip *chip,
				       uint8_t *data)
{
	return mv88e6xxx_stats_get_strings(chip, data, STATS_TYPE_BANK0);
}

static int mv88e6320_stats_get_strings(struct mv88e6xxx_chip *chip,
				       uint8_t *data)
{
	return mv88e6xxx_stats_get_strings(chip, data,
					   STATS_TYPE_BANK0 | STATS_TYPE_BANK1);
}

static const uint8_t *mv88e6xxx_atu_vtu_stats_strings[] = {
	"atu_member_violation",
	"atu_miss_violation",
	"atu_full_violation",
	"vtu_member_violation",
	"vtu_miss_violation",
};

static void mv88e6xxx_atu_vtu_get_strings(uint8_t *data)
{
	unsigned int i;

	for (i = 0; i < ARRAY_SIZE(mv88e6xxx_atu_vtu_stats_strings); i++)
		strlcpy(data + i * ETH_GSTRING_LEN,
			mv88e6xxx_atu_vtu_stats_strings[i],
			ETH_GSTRING_LEN);
}

static void mv88e6xxx_get_strings(struct dsa_switch *ds, int port,
				  u32 stringset, uint8_t *data)
{
	struct mv88e6xxx_chip *chip = ds->priv;
	int count = 0;

	if (stringset != ETH_SS_STATS)
		return;

	mv88e6xxx_reg_lock(chip);

	if (chip->info->ops->stats_get_strings)
		count = chip->info->ops->stats_get_strings(chip, data);

	if (chip->info->ops->serdes_get_strings) {
		data += count * ETH_GSTRING_LEN;
		count = chip->info->ops->serdes_get_strings(chip, port, data);
	}

	data += count * ETH_GSTRING_LEN;
	mv88e6xxx_atu_vtu_get_strings(data);

	mv88e6xxx_reg_unlock(chip);
}

static int mv88e6xxx_stats_get_sset_count(struct mv88e6xxx_chip *chip,
					  int types)
{
	struct mv88e6xxx_hw_stat *stat;
	int i, j;

	for (i = 0, j = 0; i < ARRAY_SIZE(mv88e6xxx_hw_stats); i++) {
		stat = &mv88e6xxx_hw_stats[i];
		if (stat->type & types)
			j++;
	}
	return j;
}

static int mv88e6095_stats_get_sset_count(struct mv88e6xxx_chip *chip)
{
	return mv88e6xxx_stats_get_sset_count(chip, STATS_TYPE_BANK0 |
					      STATS_TYPE_PORT);
}

static int mv88e6250_stats_get_sset_count(struct mv88e6xxx_chip *chip)
{
	return mv88e6xxx_stats_get_sset_count(chip, STATS_TYPE_BANK0);
}

static int mv88e6320_stats_get_sset_count(struct mv88e6xxx_chip *chip)
{
	return mv88e6xxx_stats_get_sset_count(chip, STATS_TYPE_BANK0 |
					      STATS_TYPE_BANK1);
}

static int mv88e6xxx_get_sset_count(struct dsa_switch *ds, int port, int sset)
{
	struct mv88e6xxx_chip *chip = ds->priv;
	int serdes_count = 0;
	int count = 0;

	if (sset != ETH_SS_STATS)
		return 0;

	mv88e6xxx_reg_lock(chip);
	if (chip->info->ops->stats_get_sset_count)
		count = chip->info->ops->stats_get_sset_count(chip);
	if (count < 0)
		goto out;

	if (chip->info->ops->serdes_get_sset_count)
		serdes_count = chip->info->ops->serdes_get_sset_count(chip,
								      port);
	if (serdes_count < 0) {
		count = serdes_count;
		goto out;
	}
	count += serdes_count;
	count += ARRAY_SIZE(mv88e6xxx_atu_vtu_stats_strings);

out:
	mv88e6xxx_reg_unlock(chip);

	return count;
}

static int mv88e6xxx_stats_get_stats(struct mv88e6xxx_chip *chip, int port,
				     uint64_t *data, int types,
				     u16 bank1_select, u16 histogram)
{
	struct mv88e6xxx_hw_stat *stat;
	int i, j;

	for (i = 0, j = 0; i < ARRAY_SIZE(mv88e6xxx_hw_stats); i++) {
		stat = &mv88e6xxx_hw_stats[i];
		if (stat->type & types) {
			mv88e6xxx_reg_lock(chip);
			data[j] = _mv88e6xxx_get_ethtool_stat(chip, stat, port,
							      bank1_select,
							      histogram);
			mv88e6xxx_reg_unlock(chip);

			j++;
		}
	}
	return j;
}

static int mv88e6095_stats_get_stats(struct mv88e6xxx_chip *chip, int port,
				     uint64_t *data)
{
	return mv88e6xxx_stats_get_stats(chip, port, data,
					 STATS_TYPE_BANK0 | STATS_TYPE_PORT,
					 0, MV88E6XXX_G1_STATS_OP_HIST_RX_TX);
}

static int mv88e6250_stats_get_stats(struct mv88e6xxx_chip *chip, int port,
				     uint64_t *data)
{
	return mv88e6xxx_stats_get_stats(chip, port, data, STATS_TYPE_BANK0,
					 0, MV88E6XXX_G1_STATS_OP_HIST_RX_TX);
}

static int mv88e6320_stats_get_stats(struct mv88e6xxx_chip *chip, int port,
				     uint64_t *data)
{
	return mv88e6xxx_stats_get_stats(chip, port, data,
					 STATS_TYPE_BANK0 | STATS_TYPE_BANK1,
					 MV88E6XXX_G1_STATS_OP_BANK_1_BIT_9,
					 MV88E6XXX_G1_STATS_OP_HIST_RX_TX);
}

static int mv88e6390_stats_get_stats(struct mv88e6xxx_chip *chip, int port,
				     uint64_t *data)
{
	return mv88e6xxx_stats_get_stats(chip, port, data,
					 STATS_TYPE_BANK0 | STATS_TYPE_BANK1,
					 MV88E6XXX_G1_STATS_OP_BANK_1_BIT_10,
					 0);
}

static void mv88e6xxx_atu_vtu_get_stats(struct mv88e6xxx_chip *chip, int port,
					uint64_t *data)
{
	*data++ = chip->ports[port].atu_member_violation;
	*data++ = chip->ports[port].atu_miss_violation;
	*data++ = chip->ports[port].atu_full_violation;
	*data++ = chip->ports[port].vtu_member_violation;
	*data++ = chip->ports[port].vtu_miss_violation;
}

static void mv88e6xxx_get_stats(struct mv88e6xxx_chip *chip, int port,
				uint64_t *data)
{
	int count = 0;

	if (chip->info->ops->stats_get_stats)
		count = chip->info->ops->stats_get_stats(chip, port, data);

	mv88e6xxx_reg_lock(chip);
	if (chip->info->ops->serdes_get_stats) {
		data += count;
		count = chip->info->ops->serdes_get_stats(chip, port, data);
	}
	data += count;
	mv88e6xxx_atu_vtu_get_stats(chip, port, data);
	mv88e6xxx_reg_unlock(chip);
}

static void mv88e6xxx_get_ethtool_stats(struct dsa_switch *ds, int port,
					uint64_t *data)
{
	struct mv88e6xxx_chip *chip = ds->priv;
	int ret;

	mv88e6xxx_reg_lock(chip);

	ret = mv88e6xxx_stats_snapshot(chip, port);
	mv88e6xxx_reg_unlock(chip);

	if (ret < 0)
		return;

	mv88e6xxx_get_stats(chip, port, data);

}

static int mv88e6xxx_get_regs_len(struct dsa_switch *ds, int port)
{
	struct mv88e6xxx_chip *chip = ds->priv;
	int len;

	len = 32 * sizeof(u16);
	if (chip->info->ops->serdes_get_regs_len)
		len += chip->info->ops->serdes_get_regs_len(chip, port);

	return len;
}

static void mv88e6xxx_get_regs(struct dsa_switch *ds, int port,
			       struct ethtool_regs *regs, void *_p)
{
	struct mv88e6xxx_chip *chip = ds->priv;
	int err;
	u16 reg;
	u16 *p = _p;
	int i;

	regs->version = chip->info->prod_num;

	memset(p, 0xff, 32 * sizeof(u16));

	mv88e6xxx_reg_lock(chip);

	for (i = 0; i < 32; i++) {

		err = mv88e6xxx_port_read(chip, port, i, &reg);
		if (!err)
			p[i] = reg;
	}

	if (chip->info->ops->serdes_get_regs)
		chip->info->ops->serdes_get_regs(chip, port, &p[i]);

	mv88e6xxx_reg_unlock(chip);
}

static int mv88e6xxx_get_mac_eee(struct dsa_switch *ds, int port,
				 struct ethtool_eee *e)
{
	/* Nothing to do on the port's MAC */
	return 0;
}

static int mv88e6xxx_set_mac_eee(struct dsa_switch *ds, int port,
				 struct ethtool_eee *e)
{
	/* Nothing to do on the port's MAC */
	return 0;
}

/* Mask of the local ports allowed to receive frames from a given fabric port */
static u16 mv88e6xxx_port_vlan(struct mv88e6xxx_chip *chip, int dev, int port)
{
	struct dsa_switch *ds = chip->ds;
	struct dsa_switch_tree *dst = ds->dst;
	struct net_device *br;
	struct dsa_port *dp;
	bool found = false;
	u16 pvlan;

	/* dev is a physical switch */
	if (dev <= dst->last_switch) {
		list_for_each_entry(dp, &dst->ports, list) {
			if (dp->ds->index == dev && dp->index == port) {
				/* dp might be a DSA link or a user port, so it
				 * might or might not have a bridge_dev
				 * pointer. Use the "found" variable for both
				 * cases.
				 */
				br = dp->bridge_dev;
				found = true;
				break;
			}
		}
	/* dev is a virtual bridge */
	} else {
		list_for_each_entry(dp, &dst->ports, list) {
			if (dp->bridge_num < 0)
				continue;

			if (dp->bridge_num + 1 + dst->last_switch != dev)
				continue;

			br = dp->bridge_dev;
			found = true;
			break;
		}
	}

	/* Prevent frames from unknown switch or virtual bridge */
	if (!found)
		return 0;

	/* Frames from DSA links and CPU ports can egress any local port */
	if (dp->type == DSA_PORT_TYPE_CPU || dp->type == DSA_PORT_TYPE_DSA)
		return mv88e6xxx_port_mask(chip);

	pvlan = 0;

	/* Frames from user ports can egress any local DSA links and CPU ports,
	 * as well as any local member of their bridge group.
	 */
	list_for_each_entry(dp, &dst->ports, list)
		if (dp->ds == ds &&
		    (dp->type == DSA_PORT_TYPE_CPU ||
		     dp->type == DSA_PORT_TYPE_DSA ||
		     (br && dp->bridge_dev == br)))
			pvlan |= BIT(dp->index);

	return pvlan;
}

static int mv88e6xxx_port_vlan_map(struct mv88e6xxx_chip *chip, int port)
{
	u16 output_ports = mv88e6xxx_port_vlan(chip, chip->ds->index, port);

	/* prevent frames from going back out of the port they came in on */
	output_ports &= ~BIT(port);

	return mv88e6xxx_port_set_vlan_map(chip, port, output_ports);
}

static void mv88e6xxx_port_stp_state_set(struct dsa_switch *ds, int port,
					 u8 state)
{
	struct mv88e6xxx_chip *chip = ds->priv;
	int err;

	mv88e6xxx_reg_lock(chip);
	err = mv88e6xxx_port_set_state(chip, port, state);
	mv88e6xxx_reg_unlock(chip);

	if (err)
		dev_err(ds->dev, "p%d: failed to update state\n", port);
}

static int mv88e6xxx_pri_setup(struct mv88e6xxx_chip *chip)
{
	int err;

	if (chip->info->ops->ieee_pri_map) {
		err = chip->info->ops->ieee_pri_map(chip);
		if (err)
			return err;
	}

	if (chip->info->ops->ip_pri_map) {
		err = chip->info->ops->ip_pri_map(chip);
		if (err)
			return err;
	}

	return 0;
}

static int mv88e6xxx_devmap_setup(struct mv88e6xxx_chip *chip)
{
	struct dsa_switch *ds = chip->ds;
	int target, port;
	int err;

	if (!chip->info->global2_addr)
		return 0;

	/* Initialize the routing port to the 32 possible target devices */
	for (target = 0; target < 32; target++) {
		port = dsa_routing_port(ds, target);
		if (port == ds->num_ports)
			port = 0x1f;

		err = mv88e6xxx_g2_device_mapping_write(chip, target, port);
		if (err)
			return err;
	}

	if (chip->info->ops->set_cascade_port) {
		port = MV88E6XXX_CASCADE_PORT_MULTIPLE;
		err = chip->info->ops->set_cascade_port(chip, port);
		if (err)
			return err;
	}

	err = mv88e6xxx_g1_set_device_number(chip, chip->ds->index);
	if (err)
		return err;

	return 0;
}

static int mv88e6xxx_trunk_setup(struct mv88e6xxx_chip *chip)
{
	/* Clear all trunk masks and mapping */
	if (chip->info->global2_addr)
		return mv88e6xxx_g2_trunk_clear(chip);

	return 0;
}

static int mv88e6xxx_rmu_setup(struct mv88e6xxx_chip *chip)
{
	if (chip->info->ops->rmu_disable)
		return chip->info->ops->rmu_disable(chip);

	return 0;
}

static int mv88e6xxx_pot_setup(struct mv88e6xxx_chip *chip)
{
	if (chip->info->ops->pot_clear)
		return chip->info->ops->pot_clear(chip);

	return 0;
}

static int mv88e6xxx_rsvd2cpu_setup(struct mv88e6xxx_chip *chip)
{
	if (chip->info->ops->mgmt_rsvd2cpu)
		return chip->info->ops->mgmt_rsvd2cpu(chip);

	return 0;
}

static int mv88e6xxx_atu_setup(struct mv88e6xxx_chip *chip)
{
	int err;

	err = mv88e6xxx_g1_atu_flush(chip, 0, true);
	if (err)
		return err;

	/* The chips that have a "learn2all" bit in Global1, ATU
	 * Control are precisely those whose port registers have a
	 * Message Port bit in Port Control 1 and hence implement
	 * ->port_setup_message_port.
	 */
	if (chip->info->ops->port_setup_message_port) {
		err = mv88e6xxx_g1_atu_set_learn2all(chip, true);
		if (err)
			return err;
	}

	return mv88e6xxx_g1_atu_set_age_time(chip, 300000);
}

static int mv88e6xxx_irl_setup(struct mv88e6xxx_chip *chip)
{
	int port;
	int err;

	if (!chip->info->ops->irl_init_all)
		return 0;

	for (port = 0; port < mv88e6xxx_num_ports(chip); port++) {
		/* Disable ingress rate limiting by resetting all per port
		 * ingress rate limit resources to their initial state.
		 */
		err = chip->info->ops->irl_init_all(chip, port);
		if (err)
			return err;
	}

	return 0;
}

static int mv88e6xxx_mac_setup(struct mv88e6xxx_chip *chip)
{
	if (chip->info->ops->set_switch_mac) {
		u8 addr[ETH_ALEN];

		eth_random_addr(addr);

		return chip->info->ops->set_switch_mac(chip, addr);
	}

	return 0;
}

static int mv88e6xxx_pvt_map(struct mv88e6xxx_chip *chip, int dev, int port)
{
	struct dsa_switch_tree *dst = chip->ds->dst;
	struct dsa_switch *ds;
	struct dsa_port *dp;
	u16 pvlan = 0;

	if (!mv88e6xxx_has_pvt(chip))
		return 0;

	/* Skip the local source device, which uses in-chip port VLAN */
	if (dev != chip->ds->index) {
		pvlan = mv88e6xxx_port_vlan(chip, dev, port);

		ds = dsa_switch_find(dst->index, dev);
		dp = ds ? dsa_to_port(ds, port) : NULL;
		if (dp && dp->lag_dev) {
			/* As the PVT is used to limit flooding of
			 * FORWARD frames, which use the LAG ID as the
			 * source port, we must translate dev/port to
			 * the special "LAG device" in the PVT, using
			 * the LAG ID as the port number.
			 */
			dev = MV88E6XXX_G2_PVT_ADDR_DEV_TRUNK;
			port = dsa_lag_id(dst, dp->lag_dev);
		}
	}

	return mv88e6xxx_g2_pvt_write(chip, dev, port, pvlan);
}

static int mv88e6xxx_pvt_setup(struct mv88e6xxx_chip *chip)
{
	int dev, port;
	int err;

	if (!mv88e6xxx_has_pvt(chip))
		return 0;

	/* Clear 5 Bit Port for usage with Marvell Link Street devices:
	 * use 4 bits for the Src_Port/Src_Trunk and 5 bits for the Src_Dev.
	 */
	err = mv88e6xxx_g2_misc_4_bit_port(chip);
	if (err)
		return err;

	for (dev = 0; dev < MV88E6XXX_MAX_PVT_SWITCHES; ++dev) {
		for (port = 0; port < MV88E6XXX_MAX_PVT_PORTS; ++port) {
			err = mv88e6xxx_pvt_map(chip, dev, port);
			if (err)
				return err;
		}
	}

	return 0;
}

static void mv88e6xxx_port_fast_age(struct dsa_switch *ds, int port)
{
	struct mv88e6xxx_chip *chip = ds->priv;
	int err;

	if (dsa_to_port(ds, port)->lag_dev)
		/* Hardware is incapable of fast-aging a LAG through a
		 * regular ATU move operation. Until we have something
		 * more fancy in place this is a no-op.
		 */
		return;

	mv88e6xxx_reg_lock(chip);
	err = mv88e6xxx_g1_atu_remove(chip, 0, port, false);
	mv88e6xxx_reg_unlock(chip);

	if (err)
		dev_err(ds->dev, "p%d: failed to flush ATU\n", port);
}

static int mv88e6xxx_vtu_setup(struct mv88e6xxx_chip *chip)
{
	if (!mv88e6xxx_max_vid(chip))
		return 0;

	return mv88e6xxx_g1_vtu_flush(chip);
}

static int mv88e6xxx_vtu_get(struct mv88e6xxx_chip *chip, u16 vid,
			     struct mv88e6xxx_vtu_entry *entry)
{
	int err;

	if (!chip->info->ops->vtu_getnext)
		return -EOPNOTSUPP;

	entry->vid = vid ? vid - 1 : mv88e6xxx_max_vid(chip);
	entry->valid = false;

	err = chip->info->ops->vtu_getnext(chip, entry);

	if (entry->vid != vid)
		entry->valid = false;

	return err;
}

static int mv88e6xxx_vtu_walk(struct mv88e6xxx_chip *chip,
			      int (*cb)(struct mv88e6xxx_chip *chip,
					const struct mv88e6xxx_vtu_entry *entry,
					void *priv),
			      void *priv)
{
	struct mv88e6xxx_vtu_entry entry = {
		.vid = mv88e6xxx_max_vid(chip),
		.valid = false,
	};
	int err;

	if (!chip->info->ops->vtu_getnext)
		return -EOPNOTSUPP;

	do {
		err = chip->info->ops->vtu_getnext(chip, &entry);
		if (err)
			return err;

		if (!entry.valid)
			break;

		err = cb(chip, &entry, priv);
		if (err)
			return err;
	} while (entry.vid < mv88e6xxx_max_vid(chip));

	return 0;
}

static int mv88e6xxx_vtu_loadpurge(struct mv88e6xxx_chip *chip,
				   struct mv88e6xxx_vtu_entry *entry)
{
	if (!chip->info->ops->vtu_loadpurge)
		return -EOPNOTSUPP;

	return chip->info->ops->vtu_loadpurge(chip, entry);
}

static int mv88e6xxx_fid_map_vlan(struct mv88e6xxx_chip *chip,
				  const struct mv88e6xxx_vtu_entry *entry,
				  void *_fid_bitmap)
{
	unsigned long *fid_bitmap = _fid_bitmap;

	set_bit(entry->fid, fid_bitmap);
	return 0;
}

int mv88e6xxx_fid_map(struct mv88e6xxx_chip *chip, unsigned long *fid_bitmap)
{
	int i, err;
	u16 fid;

	bitmap_zero(fid_bitmap, MV88E6XXX_N_FID);

	/* Set every FID bit used by the (un)bridged ports */
	for (i = 0; i < mv88e6xxx_num_ports(chip); ++i) {
		err = mv88e6xxx_port_get_fid(chip, i, &fid);
		if (err)
			return err;

		set_bit(fid, fid_bitmap);
	}

	/* Set every FID bit used by the VLAN entries */
	return mv88e6xxx_vtu_walk(chip, mv88e6xxx_fid_map_vlan, fid_bitmap);
}

static int mv88e6xxx_atu_new(struct mv88e6xxx_chip *chip, u16 *fid)
{
	DECLARE_BITMAP(fid_bitmap, MV88E6XXX_N_FID);
	int err;

	err = mv88e6xxx_fid_map(chip, fid_bitmap);
	if (err)
		return err;

	/* The reset value 0x000 is used to indicate that multiple address
	 * databases are not needed. Return the next positive available.
	 */
	*fid = find_next_zero_bit(fid_bitmap, MV88E6XXX_N_FID, 1);
	if (unlikely(*fid >= mv88e6xxx_num_databases(chip)))
		return -ENOSPC;

	/* Clear the database */
	return mv88e6xxx_g1_atu_flush(chip, *fid, true);
}

static int mv88e6xxx_port_check_hw_vlan(struct dsa_switch *ds, int port,
					u16 vid)
{
	struct mv88e6xxx_chip *chip = ds->priv;
	struct mv88e6xxx_vtu_entry vlan;
	int i, err;

	/* DSA and CPU ports have to be members of multiple vlans */
	if (dsa_is_dsa_port(ds, port) || dsa_is_cpu_port(ds, port))
		return 0;

	err = mv88e6xxx_vtu_get(chip, vid, &vlan);
	if (err)
		return err;

	if (!vlan.valid)
		return 0;

	for (i = 0; i < mv88e6xxx_num_ports(chip); ++i) {
		if (dsa_is_dsa_port(ds, i) || dsa_is_cpu_port(ds, i))
			continue;

		if (!dsa_to_port(ds, i)->slave)
			continue;

		if (vlan.member[i] ==
		    MV88E6XXX_G1_VTU_DATA_MEMBER_TAG_NON_MEMBER)
			continue;

		if (dsa_to_port(ds, i)->bridge_dev ==
		    dsa_to_port(ds, port)->bridge_dev)
			break; /* same bridge, check next VLAN */

		if (!dsa_to_port(ds, i)->bridge_dev)
			continue;

		dev_err(ds->dev, "p%d: hw VLAN %d already used by port %d in %s\n",
			port, vlan.vid, i,
			netdev_name(dsa_to_port(ds, i)->bridge_dev));
		return -EOPNOTSUPP;
	}

	return 0;
}

static int mv88e6xxx_port_commit_pvid(struct mv88e6xxx_chip *chip, int port)
{
	struct dsa_port *dp = dsa_to_port(chip->ds, port);
	struct mv88e6xxx_port *p = &chip->ports[port];
	u16 pvid = MV88E6XXX_VID_STANDALONE;
	bool drop_untagged = false;
	int err;

	if (dp->bridge_dev) {
		if (br_vlan_enabled(dp->bridge_dev)) {
			pvid = p->bridge_pvid.vid;
			drop_untagged = !p->bridge_pvid.valid;
		} else {
			pvid = MV88E6XXX_VID_BRIDGED;
		}
	}

	err = mv88e6xxx_port_set_pvid(chip, port, pvid);
	if (err)
		return err;

	return mv88e6xxx_port_drop_untagged(chip, port, drop_untagged);
}

static int mv88e6xxx_port_vlan_filtering(struct dsa_switch *ds, int port,
					 bool vlan_filtering,
					 struct netlink_ext_ack *extack)
{
	struct mv88e6xxx_chip *chip = ds->priv;
	u16 mode = vlan_filtering ? MV88E6XXX_PORT_CTL2_8021Q_MODE_SECURE :
		MV88E6XXX_PORT_CTL2_8021Q_MODE_DISABLED;
	int err;

	if (!mv88e6xxx_max_vid(chip))
		return -EOPNOTSUPP;

	mv88e6xxx_reg_lock(chip);

	err = mv88e6xxx_port_set_8021q_mode(chip, port, mode);
	if (err)
		goto unlock;

	err = mv88e6xxx_port_commit_pvid(chip, port);
	if (err)
		goto unlock;

unlock:
	mv88e6xxx_reg_unlock(chip);

	return err;
}

static int
mv88e6xxx_port_vlan_prepare(struct dsa_switch *ds, int port,
			    const struct switchdev_obj_port_vlan *vlan)
{
	struct mv88e6xxx_chip *chip = ds->priv;
	int err;

	if (!mv88e6xxx_max_vid(chip))
		return -EOPNOTSUPP;

	/* If the requested port doesn't belong to the same bridge as the VLAN
	 * members, do not support it (yet) and fallback to software VLAN.
	 */
	mv88e6xxx_reg_lock(chip);
	err = mv88e6xxx_port_check_hw_vlan(ds, port, vlan->vid);
	mv88e6xxx_reg_unlock(chip);

	return err;
}

static int mv88e6xxx_port_db_load_purge(struct mv88e6xxx_chip *chip, int port,
					const unsigned char *addr, u16 vid,
					u8 state)
{
	struct mv88e6xxx_atu_entry entry;
	struct mv88e6xxx_vtu_entry vlan;
	u16 fid;
	int err;

	/* Ports have two private address databases: one for when the port is
	 * standalone and one for when the port is under a bridge and the
	 * 802.1Q mode is disabled. When the port is standalone, DSA wants its
	 * address database to remain 100% empty, so we never load an ATU entry
	 * into a standalone port's database. Therefore, translate the null
	 * VLAN ID into the port's database used for VLAN-unaware bridging.
	 */
	if (vid == 0) {
		fid = MV88E6XXX_FID_BRIDGED;
	} else {
		err = mv88e6xxx_vtu_get(chip, vid, &vlan);
		if (err)
			return err;

		/* switchdev expects -EOPNOTSUPP to honor software VLANs */
		if (!vlan.valid)
			return -EOPNOTSUPP;

		fid = vlan.fid;
	}

	entry.state = 0;
	ether_addr_copy(entry.mac, addr);
	eth_addr_dec(entry.mac);

	err = mv88e6xxx_g1_atu_getnext(chip, fid, &entry);
	if (err)
		return err;

	/* Initialize a fresh ATU entry if it isn't found */
	if (!entry.state || !ether_addr_equal(entry.mac, addr)) {
		memset(&entry, 0, sizeof(entry));
		ether_addr_copy(entry.mac, addr);
	}

	/* Purge the ATU entry only if no port is using it anymore */
	if (!state) {
		entry.portvec &= ~BIT(port);
		if (!entry.portvec)
			entry.state = 0;
	} else {
		if (state == MV88E6XXX_G1_ATU_DATA_STATE_UC_STATIC)
			entry.portvec = BIT(port);
		else
			entry.portvec |= BIT(port);

		entry.state = state;
	}

	return mv88e6xxx_g1_atu_loadpurge(chip, fid, &entry);
}

static int mv88e6xxx_policy_apply(struct mv88e6xxx_chip *chip, int port,
				  const struct mv88e6xxx_policy *policy)
{
	enum mv88e6xxx_policy_mapping mapping = policy->mapping;
	enum mv88e6xxx_policy_action action = policy->action;
	const u8 *addr = policy->addr;
	u16 vid = policy->vid;
	u8 state;
	int err;
	int id;

	if (!chip->info->ops->port_set_policy)
		return -EOPNOTSUPP;

	switch (mapping) {
	case MV88E6XXX_POLICY_MAPPING_DA:
	case MV88E6XXX_POLICY_MAPPING_SA:
		if (action == MV88E6XXX_POLICY_ACTION_NORMAL)
			state = 0; /* Dissociate the port and address */
		else if (action == MV88E6XXX_POLICY_ACTION_DISCARD &&
			 is_multicast_ether_addr(addr))
			state = MV88E6XXX_G1_ATU_DATA_STATE_MC_STATIC_POLICY;
		else if (action == MV88E6XXX_POLICY_ACTION_DISCARD &&
			 is_unicast_ether_addr(addr))
			state = MV88E6XXX_G1_ATU_DATA_STATE_UC_STATIC_POLICY;
		else
			return -EOPNOTSUPP;

		err = mv88e6xxx_port_db_load_purge(chip, port, addr, vid,
						   state);
		if (err)
			return err;
		break;
	default:
		return -EOPNOTSUPP;
	}

	/* Skip the port's policy clearing if the mapping is still in use */
	if (action == MV88E6XXX_POLICY_ACTION_NORMAL)
		idr_for_each_entry(&chip->policies, policy, id)
			if (policy->port == port &&
			    policy->mapping == mapping &&
			    policy->action != action)
				return 0;

	return chip->info->ops->port_set_policy(chip, port, mapping, action);
}

static int mv88e6xxx_policy_insert(struct mv88e6xxx_chip *chip, int port,
				   struct ethtool_rx_flow_spec *fs)
{
	struct ethhdr *mac_entry = &fs->h_u.ether_spec;
	struct ethhdr *mac_mask = &fs->m_u.ether_spec;
	enum mv88e6xxx_policy_mapping mapping;
	enum mv88e6xxx_policy_action action;
	struct mv88e6xxx_policy *policy;
	u16 vid = 0;
	u8 *addr;
	int err;
	int id;

	if (fs->location != RX_CLS_LOC_ANY)
		return -EINVAL;

	if (fs->ring_cookie == RX_CLS_FLOW_DISC)
		action = MV88E6XXX_POLICY_ACTION_DISCARD;
	else
		return -EOPNOTSUPP;

	switch (fs->flow_type & ~FLOW_EXT) {
	case ETHER_FLOW:
		if (!is_zero_ether_addr(mac_mask->h_dest) &&
		    is_zero_ether_addr(mac_mask->h_source)) {
			mapping = MV88E6XXX_POLICY_MAPPING_DA;
			addr = mac_entry->h_dest;
		} else if (is_zero_ether_addr(mac_mask->h_dest) &&
		    !is_zero_ether_addr(mac_mask->h_source)) {
			mapping = MV88E6XXX_POLICY_MAPPING_SA;
			addr = mac_entry->h_source;
		} else {
			/* Cannot support DA and SA mapping in the same rule */
			return -EOPNOTSUPP;
		}
		break;
	default:
		return -EOPNOTSUPP;
	}

	if ((fs->flow_type & FLOW_EXT) && fs->m_ext.vlan_tci) {
		if (fs->m_ext.vlan_tci != htons(0xffff))
			return -EOPNOTSUPP;
		vid = be16_to_cpu(fs->h_ext.vlan_tci) & VLAN_VID_MASK;
	}

	idr_for_each_entry(&chip->policies, policy, id) {
		if (policy->port == port && policy->mapping == mapping &&
		    policy->action == action && policy->vid == vid &&
		    ether_addr_equal(policy->addr, addr))
			return -EEXIST;
	}

	policy = devm_kzalloc(chip->dev, sizeof(*policy), GFP_KERNEL);
	if (!policy)
		return -ENOMEM;

	fs->location = 0;
	err = idr_alloc_u32(&chip->policies, policy, &fs->location, 0xffffffff,
			    GFP_KERNEL);
	if (err) {
		devm_kfree(chip->dev, policy);
		return err;
	}

	memcpy(&policy->fs, fs, sizeof(*fs));
	ether_addr_copy(policy->addr, addr);
	policy->mapping = mapping;
	policy->action = action;
	policy->port = port;
	policy->vid = vid;

	err = mv88e6xxx_policy_apply(chip, port, policy);
	if (err) {
		idr_remove(&chip->policies, fs->location);
		devm_kfree(chip->dev, policy);
		return err;
	}

	return 0;
}

static int mv88e6xxx_get_rxnfc(struct dsa_switch *ds, int port,
			       struct ethtool_rxnfc *rxnfc, u32 *rule_locs)
{
	struct ethtool_rx_flow_spec *fs = &rxnfc->fs;
	struct mv88e6xxx_chip *chip = ds->priv;
	struct mv88e6xxx_policy *policy;
	int err;
	int id;

	mv88e6xxx_reg_lock(chip);

	switch (rxnfc->cmd) {
	case ETHTOOL_GRXCLSRLCNT:
		rxnfc->data = 0;
		rxnfc->data |= RX_CLS_LOC_SPECIAL;
		rxnfc->rule_cnt = 0;
		idr_for_each_entry(&chip->policies, policy, id)
			if (policy->port == port)
				rxnfc->rule_cnt++;
		err = 0;
		break;
	case ETHTOOL_GRXCLSRULE:
		err = -ENOENT;
		policy = idr_find(&chip->policies, fs->location);
		if (policy) {
			memcpy(fs, &policy->fs, sizeof(*fs));
			err = 0;
		}
		break;
	case ETHTOOL_GRXCLSRLALL:
		rxnfc->data = 0;
		rxnfc->rule_cnt = 0;
		idr_for_each_entry(&chip->policies, policy, id)
			if (policy->port == port)
				rule_locs[rxnfc->rule_cnt++] = id;
		err = 0;
		break;
	default:
		err = -EOPNOTSUPP;
		break;
	}

	mv88e6xxx_reg_unlock(chip);

	return err;
}

static int mv88e6xxx_set_rxnfc(struct dsa_switch *ds, int port,
			       struct ethtool_rxnfc *rxnfc)
{
	struct ethtool_rx_flow_spec *fs = &rxnfc->fs;
	struct mv88e6xxx_chip *chip = ds->priv;
	struct mv88e6xxx_policy *policy;
	int err;

	mv88e6xxx_reg_lock(chip);

	switch (rxnfc->cmd) {
	case ETHTOOL_SRXCLSRLINS:
		err = mv88e6xxx_policy_insert(chip, port, fs);
		break;
	case ETHTOOL_SRXCLSRLDEL:
		err = -ENOENT;
		policy = idr_remove(&chip->policies, fs->location);
		if (policy) {
			policy->action = MV88E6XXX_POLICY_ACTION_NORMAL;
			err = mv88e6xxx_policy_apply(chip, port, policy);
			devm_kfree(chip->dev, policy);
		}
		break;
	default:
		err = -EOPNOTSUPP;
		break;
	}

	mv88e6xxx_reg_unlock(chip);

	return err;
}

static int mv88e6xxx_port_add_broadcast(struct mv88e6xxx_chip *chip, int port,
					u16 vid)
{
	u8 state = MV88E6XXX_G1_ATU_DATA_STATE_MC_STATIC;
	u8 broadcast[ETH_ALEN];

	eth_broadcast_addr(broadcast);

	return mv88e6xxx_port_db_load_purge(chip, port, broadcast, vid, state);
}

static int mv88e6xxx_broadcast_setup(struct mv88e6xxx_chip *chip, u16 vid)
{
	int port;
	int err;

	for (port = 0; port < mv88e6xxx_num_ports(chip); port++) {
		struct dsa_port *dp = dsa_to_port(chip->ds, port);
		struct net_device *brport;

		if (dsa_is_unused_port(chip->ds, port))
			continue;

		brport = dsa_port_to_bridge_port(dp);
		if (brport && !br_port_flag_is_set(brport, BR_BCAST_FLOOD))
			/* Skip bridged user ports where broadcast
			 * flooding is disabled.
			 */
			continue;

		err = mv88e6xxx_port_add_broadcast(chip, port, vid);
		if (err)
			return err;
	}

	return 0;
}

struct mv88e6xxx_port_broadcast_sync_ctx {
	int port;
	bool flood;
};

static int
mv88e6xxx_port_broadcast_sync_vlan(struct mv88e6xxx_chip *chip,
				   const struct mv88e6xxx_vtu_entry *vlan,
				   void *_ctx)
{
	struct mv88e6xxx_port_broadcast_sync_ctx *ctx = _ctx;
	u8 broadcast[ETH_ALEN];
	u8 state;

	if (ctx->flood)
		state = MV88E6XXX_G1_ATU_DATA_STATE_MC_STATIC;
	else
		state = MV88E6XXX_G1_ATU_DATA_STATE_MC_UNUSED;

	eth_broadcast_addr(broadcast);

	return mv88e6xxx_port_db_load_purge(chip, ctx->port, broadcast,
					    vlan->vid, state);
}

static int mv88e6xxx_port_broadcast_sync(struct mv88e6xxx_chip *chip, int port,
					 bool flood)
{
	struct mv88e6xxx_port_broadcast_sync_ctx ctx = {
		.port = port,
		.flood = flood,
	};
	struct mv88e6xxx_vtu_entry vid0 = {
		.vid = 0,
	};
	int err;

	/* Update the port's private database... */
	err = mv88e6xxx_port_broadcast_sync_vlan(chip, &vid0, &ctx);
	if (err)
		return err;

	/* ...and the database for all VLANs. */
	return mv88e6xxx_vtu_walk(chip, mv88e6xxx_port_broadcast_sync_vlan,
				  &ctx);
}

static int mv88e6xxx_port_vlan_join(struct mv88e6xxx_chip *chip, int port,
				    u16 vid, u8 member, bool warn)
{
	const u8 non_member = MV88E6XXX_G1_VTU_DATA_MEMBER_TAG_NON_MEMBER;
	struct mv88e6xxx_vtu_entry vlan;
	int i, err;

	err = mv88e6xxx_vtu_get(chip, vid, &vlan);
	if (err)
		return err;

	if (!vlan.valid) {
		memset(&vlan, 0, sizeof(vlan));

		err = mv88e6xxx_atu_new(chip, &vlan.fid);
		if (err)
			return err;

		for (i = 0; i < mv88e6xxx_num_ports(chip); ++i)
			if (i == port)
				vlan.member[i] = member;
			else
				vlan.member[i] = non_member;

		vlan.vid = vid;
		vlan.valid = true;

		err = mv88e6xxx_vtu_loadpurge(chip, &vlan);
		if (err)
			return err;

		err = mv88e6xxx_broadcast_setup(chip, vlan.vid);
		if (err)
			return err;
	} else if (vlan.member[port] != member) {
		vlan.member[port] = member;

		err = mv88e6xxx_vtu_loadpurge(chip, &vlan);
		if (err)
			return err;
	} else if (warn) {
		dev_info(chip->dev, "p%d: already a member of VLAN %d\n",
			 port, vid);
	}

	return 0;
}

static int mv88e6xxx_port_vlan_add(struct dsa_switch *ds, int port,
				   const struct switchdev_obj_port_vlan *vlan,
				   struct netlink_ext_ack *extack)
{
	struct mv88e6xxx_chip *chip = ds->priv;
	bool untagged = vlan->flags & BRIDGE_VLAN_INFO_UNTAGGED;
	bool pvid = vlan->flags & BRIDGE_VLAN_INFO_PVID;
	struct mv88e6xxx_port *p = &chip->ports[port];
	bool warn;
	u8 member;
	int err;

	if (!vlan->vid)
		return 0;

	err = mv88e6xxx_port_vlan_prepare(ds, port, vlan);
	if (err)
		return err;

	if (dsa_is_dsa_port(ds, port) || dsa_is_cpu_port(ds, port))
		member = MV88E6XXX_G1_VTU_DATA_MEMBER_TAG_UNMODIFIED;
	else if (untagged)
		member = MV88E6XXX_G1_VTU_DATA_MEMBER_TAG_UNTAGGED;
	else
		member = MV88E6XXX_G1_VTU_DATA_MEMBER_TAG_TAGGED;

	/* net/dsa/slave.c will call dsa_port_vlan_add() for the affected port
	 * and then the CPU port. Do not warn for duplicates for the CPU port.
	 */
	warn = !dsa_is_cpu_port(ds, port) && !dsa_is_dsa_port(ds, port);

	mv88e6xxx_reg_lock(chip);

	err = mv88e6xxx_port_vlan_join(chip, port, vlan->vid, member, warn);
	if (err) {
		dev_err(ds->dev, "p%d: failed to add VLAN %d%c\n", port,
			vlan->vid, untagged ? 'u' : 't');
		goto out;
	}

	if (pvid) {
		p->bridge_pvid.vid = vlan->vid;
		p->bridge_pvid.valid = true;

		err = mv88e6xxx_port_commit_pvid(chip, port);
		if (err)
			goto out;
	} else if (vlan->vid && p->bridge_pvid.vid == vlan->vid) {
		/* The old pvid was reinstalled as a non-pvid VLAN */
		p->bridge_pvid.valid = false;

		err = mv88e6xxx_port_commit_pvid(chip, port);
		if (err)
			goto out;
	}

out:
	mv88e6xxx_reg_unlock(chip);

	return err;
}

static int mv88e6xxx_port_vlan_leave(struct mv88e6xxx_chip *chip,
				     int port, u16 vid)
{
	struct mv88e6xxx_vtu_entry vlan;
	int i, err;

	if (!vid)
		return 0;

	err = mv88e6xxx_vtu_get(chip, vid, &vlan);
	if (err)
		return err;

	/* If the VLAN doesn't exist in hardware or the port isn't a member,
	 * tell switchdev that this VLAN is likely handled in software.
	 */
	if (!vlan.valid ||
	    vlan.member[port] == MV88E6XXX_G1_VTU_DATA_MEMBER_TAG_NON_MEMBER)
		return -EOPNOTSUPP;

	vlan.member[port] = MV88E6XXX_G1_VTU_DATA_MEMBER_TAG_NON_MEMBER;

	/* keep the VLAN unless all ports are excluded */
	vlan.valid = false;
	for (i = 0; i < mv88e6xxx_num_ports(chip); ++i) {
		if (vlan.member[i] !=
		    MV88E6XXX_G1_VTU_DATA_MEMBER_TAG_NON_MEMBER) {
			vlan.valid = true;
			break;
		}
	}

	err = mv88e6xxx_vtu_loadpurge(chip, &vlan);
	if (err)
		return err;

	return mv88e6xxx_g1_atu_remove(chip, vlan.fid, port, false);
}

static int mv88e6xxx_port_vlan_del(struct dsa_switch *ds, int port,
				   const struct switchdev_obj_port_vlan *vlan)
{
	struct mv88e6xxx_chip *chip = ds->priv;
	struct mv88e6xxx_port *p = &chip->ports[port];
	int err = 0;
	u16 pvid;

	if (!mv88e6xxx_max_vid(chip))
		return -EOPNOTSUPP;

	mv88e6xxx_reg_lock(chip);

	err = mv88e6xxx_port_get_pvid(chip, port, &pvid);
	if (err)
		goto unlock;

	err = mv88e6xxx_port_vlan_leave(chip, port, vlan->vid);
	if (err)
		goto unlock;

	if (vlan->vid == pvid) {
		p->bridge_pvid.valid = false;

		err = mv88e6xxx_port_commit_pvid(chip, port);
		if (err)
			goto unlock;
	}

unlock:
	mv88e6xxx_reg_unlock(chip);

	return err;
}

static int mv88e6xxx_port_fdb_add(struct dsa_switch *ds, int port,
				  const unsigned char *addr, u16 vid)
{
	struct mv88e6xxx_chip *chip = ds->priv;
	int err;

	mv88e6xxx_reg_lock(chip);
	err = mv88e6xxx_port_db_load_purge(chip, port, addr, vid,
					   MV88E6XXX_G1_ATU_DATA_STATE_UC_STATIC);
	mv88e6xxx_reg_unlock(chip);

	return err;
}

static int mv88e6xxx_port_fdb_del(struct dsa_switch *ds, int port,
				  const unsigned char *addr, u16 vid)
{
	struct mv88e6xxx_chip *chip = ds->priv;
	int err;

	mv88e6xxx_reg_lock(chip);
	err = mv88e6xxx_port_db_load_purge(chip, port, addr, vid, 0);
	mv88e6xxx_reg_unlock(chip);

	return err;
}

static int mv88e6xxx_port_db_dump_fid(struct mv88e6xxx_chip *chip,
				      u16 fid, u16 vid, int port,
				      dsa_fdb_dump_cb_t *cb, void *data)
{
	struct mv88e6xxx_atu_entry addr;
	bool is_static;
	int err;

	addr.state = 0;
	eth_broadcast_addr(addr.mac);

	do {
		err = mv88e6xxx_g1_atu_getnext(chip, fid, &addr);
		if (err)
			return err;

		if (!addr.state)
			break;

		if (addr.trunk || (addr.portvec & BIT(port)) == 0)
			continue;

		if (!is_unicast_ether_addr(addr.mac))
			continue;

		is_static = (addr.state ==
			     MV88E6XXX_G1_ATU_DATA_STATE_UC_STATIC);
		err = cb(addr.mac, vid, is_static, data);
		if (err)
			return err;
	} while (!is_broadcast_ether_addr(addr.mac));

	return err;
}

struct mv88e6xxx_port_db_dump_vlan_ctx {
	int port;
	dsa_fdb_dump_cb_t *cb;
	void *data;
};

static int mv88e6xxx_port_db_dump_vlan(struct mv88e6xxx_chip *chip,
				       const struct mv88e6xxx_vtu_entry *entry,
				       void *_data)
{
	struct mv88e6xxx_port_db_dump_vlan_ctx *ctx = _data;

	return mv88e6xxx_port_db_dump_fid(chip, entry->fid, entry->vid,
					  ctx->port, ctx->cb, ctx->data);
}

static int mv88e6xxx_port_db_dump(struct mv88e6xxx_chip *chip, int port,
				  dsa_fdb_dump_cb_t *cb, void *data)
{
	struct mv88e6xxx_port_db_dump_vlan_ctx ctx = {
		.port = port,
		.cb = cb,
		.data = data,
	};
	u16 fid;
	int err;

	/* Dump port's default Filtering Information Database (VLAN ID 0) */
	err = mv88e6xxx_port_get_fid(chip, port, &fid);
	if (err)
		return err;

	err = mv88e6xxx_port_db_dump_fid(chip, fid, 0, port, cb, data);
	if (err)
		return err;

	return mv88e6xxx_vtu_walk(chip, mv88e6xxx_port_db_dump_vlan, &ctx);
}

static int mv88e6xxx_port_fdb_dump(struct dsa_switch *ds, int port,
				   dsa_fdb_dump_cb_t *cb, void *data)
{
	struct mv88e6xxx_chip *chip = ds->priv;
	int err;

	mv88e6xxx_reg_lock(chip);
	err = mv88e6xxx_port_db_dump(chip, port, cb, data);
	mv88e6xxx_reg_unlock(chip);

	return err;
}

static int mv88e6xxx_bridge_map(struct mv88e6xxx_chip *chip,
				struct net_device *br)
{
	struct dsa_switch *ds = chip->ds;
	struct dsa_switch_tree *dst = ds->dst;
	struct dsa_port *dp;
	int err;

	list_for_each_entry(dp, &dst->ports, list) {
		if (dp->bridge_dev == br) {
			if (dp->ds == ds) {
				/* This is a local bridge group member,
				 * remap its Port VLAN Map.
				 */
				err = mv88e6xxx_port_vlan_map(chip, dp->index);
				if (err)
					return err;
			} else {
				/* This is an external bridge group member,
				 * remap its cross-chip Port VLAN Table entry.
				 */
				err = mv88e6xxx_pvt_map(chip, dp->ds->index,
							dp->index);
				if (err)
					return err;
			}
		}
	}

	return 0;
}

static int mv88e6xxx_port_bridge_join(struct dsa_switch *ds, int port,
				      struct net_device *br)
{
	struct mv88e6xxx_chip *chip = ds->priv;
	int err;

	mv88e6xxx_reg_lock(chip);

	err = mv88e6xxx_bridge_map(chip, br);
	if (err)
		goto unlock;

	err = mv88e6xxx_port_commit_pvid(chip, port);
	if (err)
		goto unlock;

unlock:
	mv88e6xxx_reg_unlock(chip);

	return err;
}

static void mv88e6xxx_port_bridge_leave(struct dsa_switch *ds, int port,
					struct net_device *br)
{
	struct mv88e6xxx_chip *chip = ds->priv;
	int err;

	mv88e6xxx_reg_lock(chip);

	if (mv88e6xxx_bridge_map(chip, br) ||
	    mv88e6xxx_port_vlan_map(chip, port))
		dev_err(ds->dev, "failed to remap in-chip Port VLAN\n");

	err = mv88e6xxx_port_commit_pvid(chip, port);
	if (err)
		dev_err(ds->dev,
			"port %d failed to restore standalone pvid: %pe\n",
			port, ERR_PTR(err));

	mv88e6xxx_reg_unlock(chip);
}

static int mv88e6xxx_crosschip_bridge_join(struct dsa_switch *ds,
					   int tree_index, int sw_index,
					   int port, struct net_device *br)
{
	struct mv88e6xxx_chip *chip = ds->priv;
	int err;

	if (tree_index != ds->dst->index)
		return 0;

	mv88e6xxx_reg_lock(chip);
	err = mv88e6xxx_pvt_map(chip, sw_index, port);
	mv88e6xxx_reg_unlock(chip);

	return err;
}

static void mv88e6xxx_crosschip_bridge_leave(struct dsa_switch *ds,
					     int tree_index, int sw_index,
					     int port, struct net_device *br)
{
	struct mv88e6xxx_chip *chip = ds->priv;

	if (tree_index != ds->dst->index)
		return;

	mv88e6xxx_reg_lock(chip);
	if (mv88e6xxx_pvt_map(chip, sw_index, port))
		dev_err(ds->dev, "failed to remap cross-chip Port VLAN\n");
	mv88e6xxx_reg_unlock(chip);
}

/* Treat the software bridge as a virtual single-port switch behind the
 * CPU and map in the PVT. First dst->last_switch elements are taken by
 * physical switches, so start from beyond that range.
 */
static int mv88e6xxx_map_virtual_bridge_to_pvt(struct dsa_switch *ds,
					       int bridge_num)
{
	u8 dev = bridge_num + ds->dst->last_switch + 1;
	struct mv88e6xxx_chip *chip = ds->priv;
	int err;

	mv88e6xxx_reg_lock(chip);
	err = mv88e6xxx_pvt_map(chip, dev, 0);
	mv88e6xxx_reg_unlock(chip);

	return err;
}

static int mv88e6xxx_bridge_tx_fwd_offload(struct dsa_switch *ds, int port,
					   struct net_device *br,
					   int bridge_num)
{
	return mv88e6xxx_map_virtual_bridge_to_pvt(ds, bridge_num);
}

static void mv88e6xxx_bridge_tx_fwd_unoffload(struct dsa_switch *ds, int port,
					      struct net_device *br,
					      int bridge_num)
{
	int err;

	err = mv88e6xxx_map_virtual_bridge_to_pvt(ds, bridge_num);
	if (err) {
		dev_err(ds->dev, "failed to remap cross-chip Port VLAN: %pe\n",
			ERR_PTR(err));
	}
}

static int mv88e6xxx_software_reset(struct mv88e6xxx_chip *chip)
{
	if (chip->info->ops->reset)
		return chip->info->ops->reset(chip);

	return 0;
}

static void mv88e6xxx_hardware_reset(struct mv88e6xxx_chip *chip)
{
	struct gpio_desc *gpiod = chip->reset;

	/* If there is a GPIO connected to the reset pin, toggle it */
	if (gpiod) {
		gpiod_set_value_cansleep(gpiod, 1);
		usleep_range(10000, 20000);
		gpiod_set_value_cansleep(gpiod, 0);
		usleep_range(10000, 20000);

		mv88e6xxx_g1_wait_eeprom_done(chip);
	}
}

static int mv88e6xxx_disable_ports(struct mv88e6xxx_chip *chip)
{
	int i, err;

	/* Set all ports to the Disabled state */
	for (i = 0; i < mv88e6xxx_num_ports(chip); i++) {
		err = mv88e6xxx_port_set_state(chip, i, BR_STATE_DISABLED);
		if (err)
			return err;
	}

	/* Wait for transmit queues to drain,
	 * i.e. 2ms for a maximum frame to be transmitted at 10 Mbps.
	 */
	usleep_range(2000, 4000);

	return 0;
}

static int mv88e6xxx_switch_reset(struct mv88e6xxx_chip *chip)
{
	int err;

	err = mv88e6xxx_disable_ports(chip);
	if (err)
		return err;

	mv88e6xxx_hardware_reset(chip);

	return mv88e6xxx_software_reset(chip);
}

static int mv88e6xxx_set_port_mode(struct mv88e6xxx_chip *chip, int port,
				   enum mv88e6xxx_frame_mode frame,
				   enum mv88e6xxx_egress_mode egress, u16 etype)
{
	int err;

	if (!chip->info->ops->port_set_frame_mode)
		return -EOPNOTSUPP;

	err = mv88e6xxx_port_set_egress_mode(chip, port, egress);
	if (err)
		return err;

	err = chip->info->ops->port_set_frame_mode(chip, port, frame);
	if (err)
		return err;

	if (chip->info->ops->port_set_ether_type)
		return chip->info->ops->port_set_ether_type(chip, port, etype);

	return 0;
}

static int mv88e6xxx_set_port_mode_normal(struct mv88e6xxx_chip *chip, int port)
{
	return mv88e6xxx_set_port_mode(chip, port, MV88E6XXX_FRAME_MODE_NORMAL,
				       MV88E6XXX_EGRESS_MODE_UNMODIFIED,
				       MV88E6XXX_PORT_ETH_TYPE_DEFAULT);
}

static int mv88e6xxx_set_port_mode_dsa(struct mv88e6xxx_chip *chip, int port)
{
	return mv88e6xxx_set_port_mode(chip, port, MV88E6XXX_FRAME_MODE_DSA,
				       MV88E6XXX_EGRESS_MODE_UNMODIFIED,
				       MV88E6XXX_PORT_ETH_TYPE_DEFAULT);
}

static int mv88e6xxx_set_port_mode_edsa(struct mv88e6xxx_chip *chip, int port)
{
	return mv88e6xxx_set_port_mode(chip, port,
				       MV88E6XXX_FRAME_MODE_ETHERTYPE,
				       MV88E6XXX_EGRESS_MODE_ETHERTYPE,
				       ETH_P_EDSA);
}

static int mv88e6xxx_setup_port_mode(struct mv88e6xxx_chip *chip, int port)
{
	if (dsa_is_dsa_port(chip->ds, port))
		return mv88e6xxx_set_port_mode_dsa(chip, port);

	if (dsa_is_user_port(chip->ds, port))
		return mv88e6xxx_set_port_mode_normal(chip, port);

	/* Setup CPU port mode depending on its supported tag format */
	if (chip->tag_protocol == DSA_TAG_PROTO_DSA)
		return mv88e6xxx_set_port_mode_dsa(chip, port);

	if (chip->tag_protocol == DSA_TAG_PROTO_EDSA)
		return mv88e6xxx_set_port_mode_edsa(chip, port);

	return -EINVAL;
}

static int mv88e6xxx_setup_message_port(struct mv88e6xxx_chip *chip, int port)
{
	bool message = dsa_is_dsa_port(chip->ds, port);

	return mv88e6xxx_port_set_message_port(chip, port, message);
}

static int mv88e6xxx_setup_egress_floods(struct mv88e6xxx_chip *chip, int port)
{
	int err;

	if (chip->info->ops->port_set_ucast_flood) {
		err = chip->info->ops->port_set_ucast_flood(chip, port, true);
		if (err)
			return err;
	}
	if (chip->info->ops->port_set_mcast_flood) {
		err = chip->info->ops->port_set_mcast_flood(chip, port, true);
		if (err)
			return err;
	}

	return 0;
}

static irqreturn_t mv88e6xxx_serdes_irq_thread_fn(int irq, void *dev_id)
{
	struct mv88e6xxx_port *mvp = dev_id;
	struct mv88e6xxx_chip *chip = mvp->chip;
	irqreturn_t ret = IRQ_NONE;
	int port = mvp->port;
	int lane;

	mv88e6xxx_reg_lock(chip);
	lane = mv88e6xxx_serdes_get_lane(chip, port);
	if (lane >= 0)
		ret = mv88e6xxx_serdes_irq_status(chip, port, lane);
	mv88e6xxx_reg_unlock(chip);

	return ret;
}

static int mv88e6xxx_serdes_irq_request(struct mv88e6xxx_chip *chip, int port,
					int lane)
{
	struct mv88e6xxx_port *dev_id = &chip->ports[port];
	unsigned int irq;
	int err;

	/* Nothing to request if this SERDES port has no IRQ */
	irq = mv88e6xxx_serdes_irq_mapping(chip, port);
	if (!irq)
		return 0;

	snprintf(dev_id->serdes_irq_name, sizeof(dev_id->serdes_irq_name),
		 "mv88e6xxx-%s-serdes-%d", dev_name(chip->dev), port);

	/* Requesting the IRQ will trigger IRQ callbacks, so release the lock */
	mv88e6xxx_reg_unlock(chip);
	err = request_threaded_irq(irq, NULL, mv88e6xxx_serdes_irq_thread_fn,
				   IRQF_ONESHOT, dev_id->serdes_irq_name,
				   dev_id);
	mv88e6xxx_reg_lock(chip);
	if (err)
		return err;

	dev_id->serdes_irq = irq;

	return mv88e6xxx_serdes_irq_enable(chip, port, lane);
}

static int mv88e6xxx_serdes_irq_free(struct mv88e6xxx_chip *chip, int port,
				     int lane)
{
	struct mv88e6xxx_port *dev_id = &chip->ports[port];
	unsigned int irq = dev_id->serdes_irq;
	int err;

	/* Nothing to free if no IRQ has been requested */
	if (!irq)
		return 0;

	err = mv88e6xxx_serdes_irq_disable(chip, port, lane);

	/* Freeing the IRQ will trigger IRQ callbacks, so release the lock */
	mv88e6xxx_reg_unlock(chip);
	free_irq(irq, dev_id);
	mv88e6xxx_reg_lock(chip);

	dev_id->serdes_irq = 0;

	return err;
}

static int mv88e6xxx_serdes_power(struct mv88e6xxx_chip *chip, int port,
				  bool on)
{
	int lane;
	int err;

	lane = mv88e6xxx_serdes_get_lane(chip, port);
	if (lane < 0)
		return 0;

	if (on) {
		err = mv88e6xxx_serdes_power_up(chip, port, lane);
		if (err)
			return err;

		err = mv88e6xxx_serdes_irq_request(chip, port, lane);
	} else {
		err = mv88e6xxx_serdes_irq_free(chip, port, lane);
		if (err)
			return err;

		err = mv88e6xxx_serdes_power_down(chip, port, lane);
	}

	return err;
}

static int mv88e6xxx_set_egress_port(struct mv88e6xxx_chip *chip,
				     enum mv88e6xxx_egress_direction direction,
				     int port)
{
	int err;

	if (!chip->info->ops->set_egress_port)
		return -EOPNOTSUPP;

	err = chip->info->ops->set_egress_port(chip, direction, port);
	if (err)
		return err;

	if (direction == MV88E6XXX_EGRESS_DIR_INGRESS)
		chip->ingress_dest_port = port;
	else
		chip->egress_dest_port = port;

	return 0;
}

static int mv88e6xxx_setup_upstream_port(struct mv88e6xxx_chip *chip, int port)
{
	struct dsa_switch *ds = chip->ds;
	int upstream_port;
	int err;

	upstream_port = dsa_upstream_port(ds, port);
	if (chip->info->ops->port_set_upstream_port) {
		err = chip->info->ops->port_set_upstream_port(chip, port,
							      upstream_port);
		if (err)
			return err;
	}

	if (port == upstream_port) {
		if (chip->info->ops->set_cpu_port) {
			err = chip->info->ops->set_cpu_port(chip,
							    upstream_port);
			if (err)
				return err;
		}

		err = mv88e6xxx_set_egress_port(chip,
						MV88E6XXX_EGRESS_DIR_INGRESS,
						upstream_port);
		if (err && err != -EOPNOTSUPP)
			return err;

		err = mv88e6xxx_set_egress_port(chip,
						MV88E6XXX_EGRESS_DIR_EGRESS,
						upstream_port);
		if (err && err != -EOPNOTSUPP)
			return err;
	}

	return 0;
}

static int mv88e6xxx_setup_port(struct mv88e6xxx_chip *chip, int port)
{
	struct dsa_switch *ds = chip->ds;
	int err;
	u16 reg;

	chip->ports[port].chip = chip;
	chip->ports[port].port = port;

	/* MAC Forcing register: don't force link, speed, duplex or flow control
	 * state to any particular values on physical ports, but force the CPU
	 * port and all DSA ports to their maximum bandwidth and full duplex.
	 */
	if (dsa_is_cpu_port(ds, port) || dsa_is_dsa_port(ds, port))
		err = mv88e6xxx_port_setup_mac(chip, port, LINK_FORCED_UP,
					       SPEED_MAX, DUPLEX_FULL,
					       PAUSE_OFF,
					       PHY_INTERFACE_MODE_NA);
	else
		err = mv88e6xxx_port_setup_mac(chip, port, LINK_UNFORCED,
					       SPEED_UNFORCED, DUPLEX_UNFORCED,
					       PAUSE_ON,
					       PHY_INTERFACE_MODE_NA);
	if (err)
		return err;

	/* Port Control: disable Drop-on-Unlock, disable Drop-on-Lock,
	 * disable Header mode, enable IGMP/MLD snooping, disable VLAN
	 * tunneling, determine priority by looking at 802.1p and IP
	 * priority fields (IP prio has precedence), and set STP state
	 * to Forwarding.
	 *
	 * If this is the CPU link, use DSA or EDSA tagging depending
	 * on which tagging mode was configured.
	 *
	 * If this is a link to another switch, use DSA tagging mode.
	 *
	 * If this is the upstream port for this switch, enable
	 * forwarding of unknown unicasts and multicasts.
	 */
	reg = MV88E6XXX_PORT_CTL0_IGMP_MLD_SNOOP |
		MV88E6185_PORT_CTL0_USE_TAG | MV88E6185_PORT_CTL0_USE_IP |
		MV88E6XXX_PORT_CTL0_STATE_FORWARDING;
	err = mv88e6xxx_port_write(chip, port, MV88E6XXX_PORT_CTL0, reg);
	if (err)
		return err;

	err = mv88e6xxx_setup_port_mode(chip, port);
	if (err)
		return err;

	err = mv88e6xxx_setup_egress_floods(chip, port);
	if (err)
		return err;

	/* Port Control 2: don't force a good FCS, set the MTU size to
	 * 10222 bytes, disable 802.1q tags checking, don't discard tagged or
	 * untagged frames on this port, do a destination address lookup on all
	 * received packets as usual, disable ARP mirroring and don't send a
	 * copy of all transmitted/received frames on this port to the CPU.
	 */
	err = mv88e6xxx_port_set_map_da(chip, port);
	if (err)
		return err;

	err = mv88e6xxx_setup_upstream_port(chip, port);
	if (err)
		return err;

	err = mv88e6xxx_port_set_8021q_mode(chip, port,
				MV88E6XXX_PORT_CTL2_8021Q_MODE_DISABLED);
	if (err)
		return err;

	/* Associate MV88E6XXX_VID_BRIDGED with MV88E6XXX_FID_BRIDGED in the
	 * ATU by virtue of the fact that mv88e6xxx_atu_new() will pick it as
	 * the first free FID after MV88E6XXX_FID_STANDALONE. This will be used
	 * as the private PVID on ports under a VLAN-unaware bridge.
	 * Shared (DSA and CPU) ports must also be members of it, to translate
	 * the VID from the DSA tag into MV88E6XXX_FID_BRIDGED, instead of
	 * relying on their port default FID.
	 */
	err = mv88e6xxx_port_vlan_join(chip, port, MV88E6XXX_VID_BRIDGED,
				       MV88E6XXX_G1_VTU_DATA_MEMBER_TAG_UNTAGGED,
				       false);
	if (err)
		return err;

	if (chip->info->ops->port_set_jumbo_size) {
		err = chip->info->ops->port_set_jumbo_size(chip, port, 10218);
		if (err)
			return err;
	}

	/* Port Association Vector: disable automatic address learning
	 * on all user ports since they start out in standalone
	 * mode. When joining a bridge, learning will be configured to
	 * match the bridge port settings. Enable learning on all
	 * DSA/CPU ports. NOTE: FROM_CPU frames always bypass the
	 * learning process.
	 *
	 * Disable HoldAt1, IntOnAgeOut, LockedPort, IgnoreWrongData,
	 * and RefreshLocked. I.e. setup standard automatic learning.
	 */
	if (dsa_is_user_port(ds, port))
		reg = 0;
	else
		reg = 1 << port;

	err = mv88e6xxx_port_write(chip, port, MV88E6XXX_PORT_ASSOC_VECTOR,
				   reg);
	if (err)
		return err;

	/* Egress rate control 2: disable egress rate control. */
	err = mv88e6xxx_port_write(chip, port, MV88E6XXX_PORT_EGRESS_RATE_CTL2,
				   0x0000);
	if (err)
		return err;

	if (chip->info->ops->port_pause_limit) {
		err = chip->info->ops->port_pause_limit(chip, port, 0, 0);
		if (err)
			return err;
	}

	if (chip->info->ops->port_disable_learn_limit) {
		err = chip->info->ops->port_disable_learn_limit(chip, port);
		if (err)
			return err;
	}

	if (chip->info->ops->port_disable_pri_override) {
		err = chip->info->ops->port_disable_pri_override(chip, port);
		if (err)
			return err;
	}

	if (chip->info->ops->port_tag_remap) {
		err = chip->info->ops->port_tag_remap(chip, port);
		if (err)
			return err;
	}

	if (chip->info->ops->port_egress_rate_limiting) {
		err = chip->info->ops->port_egress_rate_limiting(chip, port);
		if (err)
			return err;
	}

	if (chip->info->ops->port_setup_message_port) {
		err = chip->info->ops->port_setup_message_port(chip, port);
		if (err)
			return err;
	}

	/* Port based VLAN map: give each port the same default address
	 * database, and allow bidirectional communication between the
	 * CPU and DSA port(s), and the other ports.
	 */
	err = mv88e6xxx_port_set_fid(chip, port, MV88E6XXX_FID_STANDALONE);
	if (err)
		return err;

	err = mv88e6xxx_port_vlan_map(chip, port);
	if (err)
		return err;

	/* Default VLAN ID and priority: don't set a default VLAN
	 * ID, and set the default packet priority to zero.
	 */
	return mv88e6xxx_port_write(chip, port, MV88E6XXX_PORT_DEFAULT_VLAN, 0);
}

static int mv88e6xxx_get_max_mtu(struct dsa_switch *ds, int port)
{
	struct mv88e6xxx_chip *chip = ds->priv;

	if (chip->info->ops->port_set_jumbo_size)
		return 10240 - VLAN_ETH_HLEN - EDSA_HLEN - ETH_FCS_LEN;
	else if (chip->info->ops->set_max_frame_size)
		return 1632 - VLAN_ETH_HLEN - EDSA_HLEN - ETH_FCS_LEN;
	return 1522 - VLAN_ETH_HLEN - EDSA_HLEN - ETH_FCS_LEN;
}

static int mv88e6xxx_change_mtu(struct dsa_switch *ds, int port, int new_mtu)
{
	struct mv88e6xxx_chip *chip = ds->priv;
	int ret = 0;

	if (dsa_is_dsa_port(ds, port) || dsa_is_cpu_port(ds, port))
		new_mtu += EDSA_HLEN;

	mv88e6xxx_reg_lock(chip);
	if (chip->info->ops->port_set_jumbo_size)
		ret = chip->info->ops->port_set_jumbo_size(chip, port, new_mtu);
	else if (chip->info->ops->set_max_frame_size)
		ret = chip->info->ops->set_max_frame_size(chip, new_mtu);
	else
		if (new_mtu > 1522)
			ret = -EINVAL;
	mv88e6xxx_reg_unlock(chip);

	return ret;
}

static int mv88e6xxx_port_enable(struct dsa_switch *ds, int port,
				 struct phy_device *phydev)
{
	struct mv88e6xxx_chip *chip = ds->priv;
	int err;

	mv88e6xxx_reg_lock(chip);
	err = mv88e6xxx_serdes_power(chip, port, true);
	mv88e6xxx_reg_unlock(chip);

	return err;
}

static void mv88e6xxx_port_disable(struct dsa_switch *ds, int port)
{
	struct mv88e6xxx_chip *chip = ds->priv;

	mv88e6xxx_reg_lock(chip);
	if (mv88e6xxx_serdes_power(chip, port, false))
		dev_err(chip->dev, "failed to power off SERDES\n");
	mv88e6xxx_reg_unlock(chip);
}

static int mv88e6xxx_set_ageing_time(struct dsa_switch *ds,
				     unsigned int ageing_time)
{
	struct mv88e6xxx_chip *chip = ds->priv;
	int err;

	mv88e6xxx_reg_lock(chip);
	err = mv88e6xxx_g1_atu_set_age_time(chip, ageing_time);
	mv88e6xxx_reg_unlock(chip);

	return err;
}

static int mv88e6xxx_stats_setup(struct mv88e6xxx_chip *chip)
{
	int err;

	/* Initialize the statistics unit */
	if (chip->info->ops->stats_set_histogram) {
		err = chip->info->ops->stats_set_histogram(chip);
		if (err)
			return err;
	}

	return mv88e6xxx_g1_stats_clear(chip);
}

/* Check if the errata has already been applied. */
static bool mv88e6390_setup_errata_applied(struct mv88e6xxx_chip *chip)
{
	int port;
	int err;
	u16 val;

	for (port = 0; port < mv88e6xxx_num_ports(chip); port++) {
		err = mv88e6xxx_port_hidden_read(chip, 0xf, port, 0, &val);
		if (err) {
			dev_err(chip->dev,
				"Error reading hidden register: %d\n", err);
			return false;
		}
		if (val != 0x01c0)
			return false;
	}

	return true;
}

/* The 6390 copper ports have an errata which require poking magic
 * values into undocumented hidden registers and then performing a
 * software reset.
 */
static int mv88e6390_setup_errata(struct mv88e6xxx_chip *chip)
{
	int port;
	int err;

	if (mv88e6390_setup_errata_applied(chip))
		return 0;

	/* Set the ports into blocking mode */
	for (port = 0; port < mv88e6xxx_num_ports(chip); port++) {
		err = mv88e6xxx_port_set_state(chip, port, BR_STATE_DISABLED);
		if (err)
			return err;
	}

	for (port = 0; port < mv88e6xxx_num_ports(chip); port++) {
		err = mv88e6xxx_port_hidden_write(chip, 0xf, port, 0, 0x01c0);
		if (err)
			return err;
	}

	return mv88e6xxx_software_reset(chip);
}

static void mv88e6xxx_teardown(struct dsa_switch *ds)
{
	mv88e6xxx_teardown_devlink_params(ds);
	dsa_devlink_resources_unregister(ds);
	mv88e6xxx_teardown_devlink_regions_global(ds);
}

static int mv88e6xxx_setup(struct dsa_switch *ds)
{
	struct mv88e6xxx_chip *chip = ds->priv;
	u8 cmode;
	int err;
	int i;

	chip->ds = ds;
	ds->slave_mii_bus = mv88e6xxx_default_mdio_bus(chip);

	/* Since virtual bridges are mapped in the PVT, the number we support
	 * depends on the physical switch topology. We need to let DSA figure
	 * that out and therefore we cannot set this at dsa_register_switch()
	 * time.
	 */
	if (mv88e6xxx_has_pvt(chip))
		ds->num_fwd_offloading_bridges = MV88E6XXX_MAX_PVT_SWITCHES -
						 ds->dst->last_switch - 1;

	mv88e6xxx_reg_lock(chip);

	if (chip->info->ops->setup_errata) {
		err = chip->info->ops->setup_errata(chip);
		if (err)
			goto unlock;
	}

	/* Cache the cmode of each port. */
	for (i = 0; i < mv88e6xxx_num_ports(chip); i++) {
		if (chip->info->ops->port_get_cmode) {
			err = chip->info->ops->port_get_cmode(chip, i, &cmode);
			if (err)
				goto unlock;

			chip->ports[i].cmode = cmode;
		}
	}

	err = mv88e6xxx_vtu_setup(chip);
	if (err)
		goto unlock;

	/* Setup Switch Port Registers */
	for (i = 0; i < mv88e6xxx_num_ports(chip); i++) {
		if (dsa_is_unused_port(ds, i))
			continue;

		/* Prevent the use of an invalid port. */
		if (mv88e6xxx_is_invalid_port(chip, i)) {
			dev_err(chip->dev, "port %d is invalid\n", i);
			err = -EINVAL;
			goto unlock;
		}

		err = mv88e6xxx_setup_port(chip, i);
		if (err)
			goto unlock;
	}

	err = mv88e6xxx_irl_setup(chip);
	if (err)
		goto unlock;

	err = mv88e6xxx_mac_setup(chip);
	if (err)
		goto unlock;

	err = mv88e6xxx_phy_setup(chip);
	if (err)
		goto unlock;

	err = mv88e6xxx_pvt_setup(chip);
	if (err)
		goto unlock;

	err = mv88e6xxx_atu_setup(chip);
	if (err)
		goto unlock;

	err = mv88e6xxx_broadcast_setup(chip, 0);
	if (err)
		goto unlock;

	err = mv88e6xxx_pot_setup(chip);
	if (err)
		goto unlock;

	err = mv88e6xxx_rmu_setup(chip);
	if (err)
		goto unlock;

	err = mv88e6xxx_rsvd2cpu_setup(chip);
	if (err)
		goto unlock;

	err = mv88e6xxx_trunk_setup(chip);
	if (err)
		goto unlock;

	err = mv88e6xxx_devmap_setup(chip);
	if (err)
		goto unlock;

	err = mv88e6xxx_pri_setup(chip);
	if (err)
		goto unlock;

	/* Setup PTP Hardware Clock and timestamping */
	if (chip->info->ptp_support) {
		err = mv88e6xxx_ptp_setup(chip);
		if (err)
			goto unlock;

		err = mv88e6xxx_hwtstamp_setup(chip);
		if (err)
			goto unlock;
	}

	err = mv88e6xxx_stats_setup(chip);
	if (err)
		goto unlock;

unlock:
	mv88e6xxx_reg_unlock(chip);

	if (err)
		return err;

	/* Have to be called without holding the register lock, since
	 * they take the devlink lock, and we later take the locks in
	 * the reverse order when getting/setting parameters or
	 * resource occupancy.
	 */
	err = mv88e6xxx_setup_devlink_resources(ds);
	if (err)
		return err;

	err = mv88e6xxx_setup_devlink_params(ds);
	if (err)
		goto out_resources;

	err = mv88e6xxx_setup_devlink_regions_global(ds);
	if (err)
		goto out_params;

	return 0;

out_params:
	mv88e6xxx_teardown_devlink_params(ds);
out_resources:
	dsa_devlink_resources_unregister(ds);

	return err;
}

static int mv88e6xxx_port_setup(struct dsa_switch *ds, int port)
{
	return mv88e6xxx_setup_devlink_regions_port(ds, port);
}

static void mv88e6xxx_port_teardown(struct dsa_switch *ds, int port)
{
	mv88e6xxx_teardown_devlink_regions_port(ds, port);
}

/* prod_id for switch families which do not have a PHY model number */
static const u16 family_prod_id_table[] = {
	[MV88E6XXX_FAMILY_6341] = MV88E6XXX_PORT_SWITCH_ID_PROD_6341,
	[MV88E6XXX_FAMILY_6390] = MV88E6XXX_PORT_SWITCH_ID_PROD_6390,
	[MV88E6XXX_FAMILY_6393] = MV88E6XXX_PORT_SWITCH_ID_PROD_6393X,
};

static int mv88e6xxx_mdio_read(struct mii_bus *bus, int phy, int reg)
{
	struct mv88e6xxx_mdio_bus *mdio_bus = bus->priv;
	struct mv88e6xxx_chip *chip = mdio_bus->chip;
	u16 prod_id;
	u16 val;
	int err;

	if (!chip->info->ops->phy_read)
		return -EOPNOTSUPP;

	mv88e6xxx_reg_lock(chip);
	err = chip->info->ops->phy_read(chip, bus, phy, reg, &val);
	mv88e6xxx_reg_unlock(chip);

	/* Some internal PHYs don't have a model number. */
	if (reg == MII_PHYSID2 && !(val & 0x3f0) &&
	    chip->info->family < ARRAY_SIZE(family_prod_id_table)) {
		prod_id = family_prod_id_table[chip->info->family];
		if (prod_id)
			val |= prod_id >> 4;
	}

	return err ? err : val;
}

static int mv88e6xxx_mdio_write(struct mii_bus *bus, int phy, int reg, u16 val)
{
	struct mv88e6xxx_mdio_bus *mdio_bus = bus->priv;
	struct mv88e6xxx_chip *chip = mdio_bus->chip;
	int err;

	if (!chip->info->ops->phy_write)
		return -EOPNOTSUPP;

	mv88e6xxx_reg_lock(chip);
	err = chip->info->ops->phy_write(chip, bus, phy, reg, val);
	mv88e6xxx_reg_unlock(chip);

	return err;
}

static int mv88e6xxx_mdio_register(struct mv88e6xxx_chip *chip,
				   struct device_node *np,
				   bool external)
{
	static int index;
	struct mv88e6xxx_mdio_bus *mdio_bus;
	struct mii_bus *bus;
	int err;

	if (external) {
		mv88e6xxx_reg_lock(chip);
		err = mv88e6xxx_g2_scratch_gpio_set_smi(chip, true);
		mv88e6xxx_reg_unlock(chip);

		if (err)
			return err;
	}

	bus = devm_mdiobus_alloc_size(chip->dev, sizeof(*mdio_bus));
	if (!bus)
		return -ENOMEM;

	mdio_bus = bus->priv;
	mdio_bus->bus = bus;
	mdio_bus->chip = chip;
	INIT_LIST_HEAD(&mdio_bus->list);
	mdio_bus->external = external;

	if (np) {
		bus->name = np->full_name;
		snprintf(bus->id, MII_BUS_ID_SIZE, "%pOF", np);
	} else {
		bus->name = "mv88e6xxx SMI";
		snprintf(bus->id, MII_BUS_ID_SIZE, "mv88e6xxx-%d", index++);
	}

	bus->read = mv88e6xxx_mdio_read;
	bus->write = mv88e6xxx_mdio_write;
	bus->parent = chip->dev;

	if (!external) {
		err = mv88e6xxx_g2_irq_mdio_setup(chip, bus);
		if (err)
			return err;
	}

	err = of_mdiobus_register(bus, np);
	if (err) {
		dev_err(chip->dev, "Cannot register MDIO bus (%d)\n", err);
		mv88e6xxx_g2_irq_mdio_free(chip, bus);
		return err;
	}

	if (external)
		list_add_tail(&mdio_bus->list, &chip->mdios);
	else
		list_add(&mdio_bus->list, &chip->mdios);

	return 0;
}

static void mv88e6xxx_mdios_unregister(struct mv88e6xxx_chip *chip)

{
	struct mv88e6xxx_mdio_bus *mdio_bus;
	struct mii_bus *bus;

	list_for_each_entry(mdio_bus, &chip->mdios, list) {
		bus = mdio_bus->bus;

		if (!mdio_bus->external)
			mv88e6xxx_g2_irq_mdio_free(chip, bus);

		mdiobus_unregister(bus);
	}
}

static int mv88e6xxx_mdios_register(struct mv88e6xxx_chip *chip,
				    struct device_node *np)
{
	struct device_node *child;
	int err;

	/* Always register one mdio bus for the internal/default mdio
	 * bus. This maybe represented in the device tree, but is
	 * optional.
	 */
	child = of_get_child_by_name(np, "mdio");
	err = mv88e6xxx_mdio_register(chip, child, false);
	if (err)
		return err;

	/* Walk the device tree, and see if there are any other nodes
	 * which say they are compatible with the external mdio
	 * bus.
	 */
	for_each_available_child_of_node(np, child) {
		if (of_device_is_compatible(
			    child, "marvell,mv88e6xxx-mdio-external")) {
			err = mv88e6xxx_mdio_register(chip, child, true);
			if (err) {
				mv88e6xxx_mdios_unregister(chip);
				of_node_put(child);
				return err;
			}
		}
	}

	return 0;
}

static int mv88e6xxx_get_eeprom_len(struct dsa_switch *ds)
{
	struct mv88e6xxx_chip *chip = ds->priv;

	return chip->eeprom_len;
}

static int mv88e6xxx_get_eeprom(struct dsa_switch *ds,
				struct ethtool_eeprom *eeprom, u8 *data)
{
	struct mv88e6xxx_chip *chip = ds->priv;
	int err;

	if (!chip->info->ops->get_eeprom)
		return -EOPNOTSUPP;

	mv88e6xxx_reg_lock(chip);
	err = chip->info->ops->get_eeprom(chip, eeprom, data);
	mv88e6xxx_reg_unlock(chip);

	if (err)
		return err;

	eeprom->magic = 0xc3ec4951;

	return 0;
}

static int mv88e6xxx_set_eeprom(struct dsa_switch *ds,
				struct ethtool_eeprom *eeprom, u8 *data)
{
	struct mv88e6xxx_chip *chip = ds->priv;
	int err;

	if (!chip->info->ops->set_eeprom)
		return -EOPNOTSUPP;

	if (eeprom->magic != 0xc3ec4951)
		return -EINVAL;

	mv88e6xxx_reg_lock(chip);
	err = chip->info->ops->set_eeprom(chip, eeprom, data);
	mv88e6xxx_reg_unlock(chip);

	return err;
}

static const struct mv88e6xxx_ops mv88e6085_ops = {
	/* MV88E6XXX_FAMILY_6097 */
	.ieee_pri_map = mv88e6085_g1_ieee_pri_map,
	.ip_pri_map = mv88e6085_g1_ip_pri_map,
	.irl_init_all = mv88e6352_g2_irl_init_all,
	.set_switch_mac = mv88e6xxx_g1_set_switch_mac,
	.phy_read = mv88e6185_phy_ppu_read,
	.phy_write = mv88e6185_phy_ppu_write,
	.port_set_link = mv88e6xxx_port_set_link,
	.port_sync_link = mv88e6xxx_port_sync_link,
	.port_set_speed_duplex = mv88e6185_port_set_speed_duplex,
	.port_tag_remap = mv88e6095_port_tag_remap,
	.port_set_frame_mode = mv88e6351_port_set_frame_mode,
	.port_set_ucast_flood = mv88e6352_port_set_ucast_flood,
	.port_set_mcast_flood = mv88e6352_port_set_mcast_flood,
	.port_set_ether_type = mv88e6351_port_set_ether_type,
	.port_egress_rate_limiting = mv88e6097_port_egress_rate_limiting,
	.port_pause_limit = mv88e6097_port_pause_limit,
	.port_disable_learn_limit = mv88e6xxx_port_disable_learn_limit,
	.port_disable_pri_override = mv88e6xxx_port_disable_pri_override,
	.port_get_cmode = mv88e6185_port_get_cmode,
	.port_setup_message_port = mv88e6xxx_setup_message_port,
	.stats_snapshot = mv88e6xxx_g1_stats_snapshot,
	.stats_set_histogram = mv88e6095_g1_stats_set_histogram,
	.stats_get_sset_count = mv88e6095_stats_get_sset_count,
	.stats_get_strings = mv88e6095_stats_get_strings,
	.stats_get_stats = mv88e6095_stats_get_stats,
	.set_cpu_port = mv88e6095_g1_set_cpu_port,
	.set_egress_port = mv88e6095_g1_set_egress_port,
	.watchdog_ops = &mv88e6097_watchdog_ops,
	.mgmt_rsvd2cpu = mv88e6352_g2_mgmt_rsvd2cpu,
	.pot_clear = mv88e6xxx_g2_pot_clear,
	.ppu_enable = mv88e6185_g1_ppu_enable,
	.ppu_disable = mv88e6185_g1_ppu_disable,
	.reset = mv88e6185_g1_reset,
	.rmu_disable = mv88e6085_g1_rmu_disable,
	.vtu_getnext = mv88e6352_g1_vtu_getnext,
	.vtu_loadpurge = mv88e6352_g1_vtu_loadpurge,
	.phylink_validate = mv88e6185_phylink_validate,
	.set_max_frame_size = mv88e6185_g1_set_max_frame_size,
};

static const struct mv88e6xxx_ops mv88e6095_ops = {
	/* MV88E6XXX_FAMILY_6095 */
	.ieee_pri_map = mv88e6085_g1_ieee_pri_map,
	.ip_pri_map = mv88e6085_g1_ip_pri_map,
	.set_switch_mac = mv88e6xxx_g1_set_switch_mac,
	.phy_read = mv88e6185_phy_ppu_read,
	.phy_write = mv88e6185_phy_ppu_write,
	.port_set_link = mv88e6xxx_port_set_link,
	.port_sync_link = mv88e6185_port_sync_link,
	.port_set_speed_duplex = mv88e6185_port_set_speed_duplex,
	.port_set_frame_mode = mv88e6085_port_set_frame_mode,
	.port_set_ucast_flood = mv88e6185_port_set_forward_unknown,
	.port_set_mcast_flood = mv88e6185_port_set_default_forward,
	.port_set_upstream_port = mv88e6095_port_set_upstream_port,
	.port_get_cmode = mv88e6185_port_get_cmode,
	.port_setup_message_port = mv88e6xxx_setup_message_port,
	.stats_snapshot = mv88e6xxx_g1_stats_snapshot,
	.stats_set_histogram = mv88e6095_g1_stats_set_histogram,
	.stats_get_sset_count = mv88e6095_stats_get_sset_count,
	.stats_get_strings = mv88e6095_stats_get_strings,
	.stats_get_stats = mv88e6095_stats_get_stats,
	.mgmt_rsvd2cpu = mv88e6185_g2_mgmt_rsvd2cpu,
	.serdes_power = mv88e6185_serdes_power,
	.serdes_get_lane = mv88e6185_serdes_get_lane,
	.serdes_pcs_get_state = mv88e6185_serdes_pcs_get_state,
	.ppu_enable = mv88e6185_g1_ppu_enable,
	.ppu_disable = mv88e6185_g1_ppu_disable,
	.reset = mv88e6185_g1_reset,
	.vtu_getnext = mv88e6185_g1_vtu_getnext,
	.vtu_loadpurge = mv88e6185_g1_vtu_loadpurge,
	.phylink_validate = mv88e6185_phylink_validate,
	.set_max_frame_size = mv88e6185_g1_set_max_frame_size,
};

static const struct mv88e6xxx_ops mv88e6097_ops = {
	/* MV88E6XXX_FAMILY_6097 */
	.ieee_pri_map = mv88e6085_g1_ieee_pri_map,
	.ip_pri_map = mv88e6085_g1_ip_pri_map,
	.irl_init_all = mv88e6352_g2_irl_init_all,
	.set_switch_mac = mv88e6xxx_g2_set_switch_mac,
	.phy_read = mv88e6xxx_g2_smi_phy_read,
	.phy_write = mv88e6xxx_g2_smi_phy_write,
	.port_set_link = mv88e6xxx_port_set_link,
	.port_sync_link = mv88e6185_port_sync_link,
	.port_set_speed_duplex = mv88e6185_port_set_speed_duplex,
	.port_tag_remap = mv88e6095_port_tag_remap,
	.port_set_frame_mode = mv88e6351_port_set_frame_mode,
	.port_set_ucast_flood = mv88e6352_port_set_ucast_flood,
	.port_set_mcast_flood = mv88e6352_port_set_mcast_flood,
	.port_set_ether_type = mv88e6351_port_set_ether_type,
	.port_egress_rate_limiting = mv88e6095_port_egress_rate_limiting,
	.port_pause_limit = mv88e6097_port_pause_limit,
	.port_disable_learn_limit = mv88e6xxx_port_disable_learn_limit,
	.port_disable_pri_override = mv88e6xxx_port_disable_pri_override,
	.port_get_cmode = mv88e6185_port_get_cmode,
	.port_setup_message_port = mv88e6xxx_setup_message_port,
	.stats_snapshot = mv88e6xxx_g1_stats_snapshot,
	.stats_set_histogram = mv88e6095_g1_stats_set_histogram,
	.stats_get_sset_count = mv88e6095_stats_get_sset_count,
	.stats_get_strings = mv88e6095_stats_get_strings,
	.stats_get_stats = mv88e6095_stats_get_stats,
	.set_cpu_port = mv88e6095_g1_set_cpu_port,
	.set_egress_port = mv88e6095_g1_set_egress_port,
	.watchdog_ops = &mv88e6097_watchdog_ops,
	.mgmt_rsvd2cpu = mv88e6352_g2_mgmt_rsvd2cpu,
	.serdes_power = mv88e6185_serdes_power,
	.serdes_get_lane = mv88e6185_serdes_get_lane,
	.serdes_pcs_get_state = mv88e6185_serdes_pcs_get_state,
	.serdes_irq_mapping = mv88e6390_serdes_irq_mapping,
	.serdes_irq_enable = mv88e6097_serdes_irq_enable,
	.serdes_irq_status = mv88e6097_serdes_irq_status,
	.pot_clear = mv88e6xxx_g2_pot_clear,
	.reset = mv88e6352_g1_reset,
	.rmu_disable = mv88e6085_g1_rmu_disable,
	.vtu_getnext = mv88e6352_g1_vtu_getnext,
	.vtu_loadpurge = mv88e6352_g1_vtu_loadpurge,
	.phylink_validate = mv88e6185_phylink_validate,
	.set_max_frame_size = mv88e6185_g1_set_max_frame_size,
};

static const struct mv88e6xxx_ops mv88e6123_ops = {
	/* MV88E6XXX_FAMILY_6165 */
	.ieee_pri_map = mv88e6085_g1_ieee_pri_map,
	.ip_pri_map = mv88e6085_g1_ip_pri_map,
	.irl_init_all = mv88e6352_g2_irl_init_all,
	.set_switch_mac = mv88e6xxx_g2_set_switch_mac,
	.phy_read = mv88e6xxx_g2_smi_phy_read,
	.phy_write = mv88e6xxx_g2_smi_phy_write,
	.port_set_link = mv88e6xxx_port_set_link,
	.port_sync_link = mv88e6xxx_port_sync_link,
	.port_set_speed_duplex = mv88e6185_port_set_speed_duplex,
	.port_set_frame_mode = mv88e6085_port_set_frame_mode,
	.port_set_ucast_flood = mv88e6352_port_set_ucast_flood,
	.port_set_mcast_flood = mv88e6352_port_set_mcast_flood,
	.port_disable_learn_limit = mv88e6xxx_port_disable_learn_limit,
	.port_disable_pri_override = mv88e6xxx_port_disable_pri_override,
	.port_get_cmode = mv88e6185_port_get_cmode,
	.port_setup_message_port = mv88e6xxx_setup_message_port,
	.stats_snapshot = mv88e6320_g1_stats_snapshot,
	.stats_set_histogram = mv88e6095_g1_stats_set_histogram,
	.stats_get_sset_count = mv88e6095_stats_get_sset_count,
	.stats_get_strings = mv88e6095_stats_get_strings,
	.stats_get_stats = mv88e6095_stats_get_stats,
	.set_cpu_port = mv88e6095_g1_set_cpu_port,
	.set_egress_port = mv88e6095_g1_set_egress_port,
	.watchdog_ops = &mv88e6097_watchdog_ops,
	.mgmt_rsvd2cpu = mv88e6352_g2_mgmt_rsvd2cpu,
	.pot_clear = mv88e6xxx_g2_pot_clear,
	.reset = mv88e6352_g1_reset,
	.atu_get_hash = mv88e6165_g1_atu_get_hash,
	.atu_set_hash = mv88e6165_g1_atu_set_hash,
	.vtu_getnext = mv88e6352_g1_vtu_getnext,
	.vtu_loadpurge = mv88e6352_g1_vtu_loadpurge,
	.phylink_validate = mv88e6185_phylink_validate,
	.set_max_frame_size = mv88e6185_g1_set_max_frame_size,
};

static const struct mv88e6xxx_ops mv88e6131_ops = {
	/* MV88E6XXX_FAMILY_6185 */
	.ieee_pri_map = mv88e6085_g1_ieee_pri_map,
	.ip_pri_map = mv88e6085_g1_ip_pri_map,
	.set_switch_mac = mv88e6xxx_g1_set_switch_mac,
	.phy_read = mv88e6185_phy_ppu_read,
	.phy_write = mv88e6185_phy_ppu_write,
	.port_set_link = mv88e6xxx_port_set_link,
	.port_sync_link = mv88e6xxx_port_sync_link,
	.port_set_speed_duplex = mv88e6185_port_set_speed_duplex,
	.port_tag_remap = mv88e6095_port_tag_remap,
	.port_set_frame_mode = mv88e6351_port_set_frame_mode,
	.port_set_ucast_flood = mv88e6185_port_set_forward_unknown,
	.port_set_mcast_flood = mv88e6185_port_set_default_forward,
	.port_set_ether_type = mv88e6351_port_set_ether_type,
	.port_set_upstream_port = mv88e6095_port_set_upstream_port,
	.port_set_jumbo_size = mv88e6165_port_set_jumbo_size,
	.port_egress_rate_limiting = mv88e6097_port_egress_rate_limiting,
	.port_pause_limit = mv88e6097_port_pause_limit,
	.port_set_pause = mv88e6185_port_set_pause,
	.port_get_cmode = mv88e6185_port_get_cmode,
	.port_setup_message_port = mv88e6xxx_setup_message_port,
	.stats_snapshot = mv88e6xxx_g1_stats_snapshot,
	.stats_set_histogram = mv88e6095_g1_stats_set_histogram,
	.stats_get_sset_count = mv88e6095_stats_get_sset_count,
	.stats_get_strings = mv88e6095_stats_get_strings,
	.stats_get_stats = mv88e6095_stats_get_stats,
	.set_cpu_port = mv88e6095_g1_set_cpu_port,
	.set_egress_port = mv88e6095_g1_set_egress_port,
	.watchdog_ops = &mv88e6097_watchdog_ops,
	.mgmt_rsvd2cpu = mv88e6185_g2_mgmt_rsvd2cpu,
	.ppu_enable = mv88e6185_g1_ppu_enable,
	.set_cascade_port = mv88e6185_g1_set_cascade_port,
	.ppu_disable = mv88e6185_g1_ppu_disable,
	.reset = mv88e6185_g1_reset,
	.vtu_getnext = mv88e6185_g1_vtu_getnext,
	.vtu_loadpurge = mv88e6185_g1_vtu_loadpurge,
	.phylink_validate = mv88e6185_phylink_validate,
};

static const struct mv88e6xxx_ops mv88e6141_ops = {
	/* MV88E6XXX_FAMILY_6341 */
	.ieee_pri_map = mv88e6085_g1_ieee_pri_map,
	.ip_pri_map = mv88e6085_g1_ip_pri_map,
	.irl_init_all = mv88e6352_g2_irl_init_all,
	.get_eeprom = mv88e6xxx_g2_get_eeprom8,
	.set_eeprom = mv88e6xxx_g2_set_eeprom8,
	.set_switch_mac = mv88e6xxx_g2_set_switch_mac,
	.phy_read = mv88e6xxx_g2_smi_phy_read,
	.phy_write = mv88e6xxx_g2_smi_phy_write,
	.port_set_link = mv88e6xxx_port_set_link,
	.port_sync_link = mv88e6xxx_port_sync_link,
	.port_set_rgmii_delay = mv88e6390_port_set_rgmii_delay,
	.port_set_speed_duplex = mv88e6341_port_set_speed_duplex,
	.port_max_speed_mode = mv88e6341_port_max_speed_mode,
	.port_tag_remap = mv88e6095_port_tag_remap,
	.port_set_policy = mv88e6352_port_set_policy,
	.port_set_frame_mode = mv88e6351_port_set_frame_mode,
	.port_set_ucast_flood = mv88e6352_port_set_ucast_flood,
	.port_set_mcast_flood = mv88e6352_port_set_mcast_flood,
	.port_set_ether_type = mv88e6351_port_set_ether_type,
	.port_set_jumbo_size = mv88e6165_port_set_jumbo_size,
	.port_egress_rate_limiting = mv88e6097_port_egress_rate_limiting,
	.port_pause_limit = mv88e6097_port_pause_limit,
	.port_disable_learn_limit = mv88e6xxx_port_disable_learn_limit,
	.port_disable_pri_override = mv88e6xxx_port_disable_pri_override,
	.port_get_cmode = mv88e6352_port_get_cmode,
	.port_set_cmode = mv88e6341_port_set_cmode,
	.port_setup_message_port = mv88e6xxx_setup_message_port,
	.stats_snapshot = mv88e6390_g1_stats_snapshot,
	.stats_set_histogram = mv88e6390_g1_stats_set_histogram,
	.stats_get_sset_count = mv88e6320_stats_get_sset_count,
	.stats_get_strings = mv88e6320_stats_get_strings,
	.stats_get_stats = mv88e6390_stats_get_stats,
	.set_cpu_port = mv88e6390_g1_set_cpu_port,
	.set_egress_port = mv88e6390_g1_set_egress_port,
	.watchdog_ops = &mv88e6390_watchdog_ops,
	.mgmt_rsvd2cpu =  mv88e6390_g1_mgmt_rsvd2cpu,
	.pot_clear = mv88e6xxx_g2_pot_clear,
	.reset = mv88e6352_g1_reset,
	.rmu_disable = mv88e6390_g1_rmu_disable,
	.atu_get_hash = mv88e6165_g1_atu_get_hash,
	.atu_set_hash = mv88e6165_g1_atu_set_hash,
	.vtu_getnext = mv88e6352_g1_vtu_getnext,
	.vtu_loadpurge = mv88e6352_g1_vtu_loadpurge,
	.serdes_power = mv88e6390_serdes_power,
	.serdes_get_lane = mv88e6341_serdes_get_lane,
	/* Check status register pause & lpa register */
	.serdes_pcs_get_state = mv88e6390_serdes_pcs_get_state,
	.serdes_pcs_config = mv88e6390_serdes_pcs_config,
	.serdes_pcs_an_restart = mv88e6390_serdes_pcs_an_restart,
	.serdes_pcs_link_up = mv88e6390_serdes_pcs_link_up,
	.serdes_irq_mapping = mv88e6390_serdes_irq_mapping,
	.serdes_irq_enable = mv88e6390_serdes_irq_enable,
	.serdes_irq_status = mv88e6390_serdes_irq_status,
	.gpio_ops = &mv88e6352_gpio_ops,
	.serdes_get_sset_count = mv88e6390_serdes_get_sset_count,
	.serdes_get_strings = mv88e6390_serdes_get_strings,
	.serdes_get_stats = mv88e6390_serdes_get_stats,
	.serdes_get_regs_len = mv88e6390_serdes_get_regs_len,
	.serdes_get_regs = mv88e6390_serdes_get_regs,
	.phylink_validate = mv88e6341_phylink_validate,
};

static const struct mv88e6xxx_ops mv88e6161_ops = {
	/* MV88E6XXX_FAMILY_6165 */
	.ieee_pri_map = mv88e6085_g1_ieee_pri_map,
	.ip_pri_map = mv88e6085_g1_ip_pri_map,
	.irl_init_all = mv88e6352_g2_irl_init_all,
	.set_switch_mac = mv88e6xxx_g2_set_switch_mac,
	.phy_read = mv88e6xxx_g2_smi_phy_read,
	.phy_write = mv88e6xxx_g2_smi_phy_write,
	.port_set_link = mv88e6xxx_port_set_link,
	.port_sync_link = mv88e6xxx_port_sync_link,
	.port_set_speed_duplex = mv88e6185_port_set_speed_duplex,
	.port_tag_remap = mv88e6095_port_tag_remap,
	.port_set_frame_mode = mv88e6351_port_set_frame_mode,
	.port_set_ucast_flood = mv88e6352_port_set_ucast_flood,
	.port_set_mcast_flood = mv88e6352_port_set_mcast_flood,
	.port_set_ether_type = mv88e6351_port_set_ether_type,
	.port_egress_rate_limiting = mv88e6097_port_egress_rate_limiting,
	.port_pause_limit = mv88e6097_port_pause_limit,
	.port_disable_learn_limit = mv88e6xxx_port_disable_learn_limit,
	.port_disable_pri_override = mv88e6xxx_port_disable_pri_override,
	.port_get_cmode = mv88e6185_port_get_cmode,
	.port_setup_message_port = mv88e6xxx_setup_message_port,
	.stats_snapshot = mv88e6xxx_g1_stats_snapshot,
	.stats_set_histogram = mv88e6095_g1_stats_set_histogram,
	.stats_get_sset_count = mv88e6095_stats_get_sset_count,
	.stats_get_strings = mv88e6095_stats_get_strings,
	.stats_get_stats = mv88e6095_stats_get_stats,
	.set_cpu_port = mv88e6095_g1_set_cpu_port,
	.set_egress_port = mv88e6095_g1_set_egress_port,
	.watchdog_ops = &mv88e6097_watchdog_ops,
	.mgmt_rsvd2cpu = mv88e6352_g2_mgmt_rsvd2cpu,
	.pot_clear = mv88e6xxx_g2_pot_clear,
	.reset = mv88e6352_g1_reset,
	.atu_get_hash = mv88e6165_g1_atu_get_hash,
	.atu_set_hash = mv88e6165_g1_atu_set_hash,
	.vtu_getnext = mv88e6352_g1_vtu_getnext,
	.vtu_loadpurge = mv88e6352_g1_vtu_loadpurge,
	.avb_ops = &mv88e6165_avb_ops,
	.ptp_ops = &mv88e6165_ptp_ops,
	.phylink_validate = mv88e6185_phylink_validate,
	.set_max_frame_size = mv88e6185_g1_set_max_frame_size,
};

static const struct mv88e6xxx_ops mv88e6165_ops = {
	/* MV88E6XXX_FAMILY_6165 */
	.ieee_pri_map = mv88e6085_g1_ieee_pri_map,
	.ip_pri_map = mv88e6085_g1_ip_pri_map,
	.irl_init_all = mv88e6352_g2_irl_init_all,
	.set_switch_mac = mv88e6xxx_g2_set_switch_mac,
	.phy_read = mv88e6165_phy_read,
	.phy_write = mv88e6165_phy_write,
	.port_set_link = mv88e6xxx_port_set_link,
	.port_sync_link = mv88e6xxx_port_sync_link,
	.port_set_speed_duplex = mv88e6185_port_set_speed_duplex,
	.port_disable_learn_limit = mv88e6xxx_port_disable_learn_limit,
	.port_disable_pri_override = mv88e6xxx_port_disable_pri_override,
	.port_get_cmode = mv88e6185_port_get_cmode,
	.port_setup_message_port = mv88e6xxx_setup_message_port,
	.stats_snapshot = mv88e6xxx_g1_stats_snapshot,
	.stats_set_histogram = mv88e6095_g1_stats_set_histogram,
	.stats_get_sset_count = mv88e6095_stats_get_sset_count,
	.stats_get_strings = mv88e6095_stats_get_strings,
	.stats_get_stats = mv88e6095_stats_get_stats,
	.set_cpu_port = mv88e6095_g1_set_cpu_port,
	.set_egress_port = mv88e6095_g1_set_egress_port,
	.watchdog_ops = &mv88e6097_watchdog_ops,
	.mgmt_rsvd2cpu = mv88e6352_g2_mgmt_rsvd2cpu,
	.pot_clear = mv88e6xxx_g2_pot_clear,
	.reset = mv88e6352_g1_reset,
	.atu_get_hash = mv88e6165_g1_atu_get_hash,
	.atu_set_hash = mv88e6165_g1_atu_set_hash,
	.vtu_getnext = mv88e6352_g1_vtu_getnext,
	.vtu_loadpurge = mv88e6352_g1_vtu_loadpurge,
	.avb_ops = &mv88e6165_avb_ops,
	.ptp_ops = &mv88e6165_ptp_ops,
	.phylink_validate = mv88e6185_phylink_validate,
};

static const struct mv88e6xxx_ops mv88e6171_ops = {
	/* MV88E6XXX_FAMILY_6351 */
	.ieee_pri_map = mv88e6085_g1_ieee_pri_map,
	.ip_pri_map = mv88e6085_g1_ip_pri_map,
	.irl_init_all = mv88e6352_g2_irl_init_all,
	.set_switch_mac = mv88e6xxx_g2_set_switch_mac,
	.phy_read = mv88e6xxx_g2_smi_phy_read,
	.phy_write = mv88e6xxx_g2_smi_phy_write,
	.port_set_link = mv88e6xxx_port_set_link,
	.port_sync_link = mv88e6xxx_port_sync_link,
	.port_set_rgmii_delay = mv88e6352_port_set_rgmii_delay,
	.port_set_speed_duplex = mv88e6185_port_set_speed_duplex,
	.port_tag_remap = mv88e6095_port_tag_remap,
	.port_set_frame_mode = mv88e6351_port_set_frame_mode,
	.port_set_ucast_flood = mv88e6352_port_set_ucast_flood,
	.port_set_mcast_flood = mv88e6352_port_set_mcast_flood,
	.port_set_ether_type = mv88e6351_port_set_ether_type,
	.port_set_jumbo_size = mv88e6165_port_set_jumbo_size,
	.port_egress_rate_limiting = mv88e6097_port_egress_rate_limiting,
	.port_pause_limit = mv88e6097_port_pause_limit,
	.port_disable_learn_limit = mv88e6xxx_port_disable_learn_limit,
	.port_disable_pri_override = mv88e6xxx_port_disable_pri_override,
	.port_get_cmode = mv88e6352_port_get_cmode,
	.port_setup_message_port = mv88e6xxx_setup_message_port,
	.stats_snapshot = mv88e6320_g1_stats_snapshot,
	.stats_set_histogram = mv88e6095_g1_stats_set_histogram,
	.stats_get_sset_count = mv88e6095_stats_get_sset_count,
	.stats_get_strings = mv88e6095_stats_get_strings,
	.stats_get_stats = mv88e6095_stats_get_stats,
	.set_cpu_port = mv88e6095_g1_set_cpu_port,
	.set_egress_port = mv88e6095_g1_set_egress_port,
	.watchdog_ops = &mv88e6097_watchdog_ops,
	.mgmt_rsvd2cpu = mv88e6352_g2_mgmt_rsvd2cpu,
	.pot_clear = mv88e6xxx_g2_pot_clear,
	.reset = mv88e6352_g1_reset,
	.atu_get_hash = mv88e6165_g1_atu_get_hash,
	.atu_set_hash = mv88e6165_g1_atu_set_hash,
	.vtu_getnext = mv88e6352_g1_vtu_getnext,
	.vtu_loadpurge = mv88e6352_g1_vtu_loadpurge,
	.phylink_validate = mv88e6185_phylink_validate,
};

static const struct mv88e6xxx_ops mv88e6172_ops = {
	/* MV88E6XXX_FAMILY_6352 */
	.ieee_pri_map = mv88e6085_g1_ieee_pri_map,
	.ip_pri_map = mv88e6085_g1_ip_pri_map,
	.irl_init_all = mv88e6352_g2_irl_init_all,
	.get_eeprom = mv88e6xxx_g2_get_eeprom16,
	.set_eeprom = mv88e6xxx_g2_set_eeprom16,
	.set_switch_mac = mv88e6xxx_g2_set_switch_mac,
	.phy_read = mv88e6xxx_g2_smi_phy_read,
	.phy_write = mv88e6xxx_g2_smi_phy_write,
	.port_set_link = mv88e6xxx_port_set_link,
	.port_sync_link = mv88e6xxx_port_sync_link,
	.port_set_rgmii_delay = mv88e6352_port_set_rgmii_delay,
	.port_set_speed_duplex = mv88e6352_port_set_speed_duplex,
	.port_tag_remap = mv88e6095_port_tag_remap,
	.port_set_policy = mv88e6352_port_set_policy,
	.port_set_frame_mode = mv88e6351_port_set_frame_mode,
	.port_set_ucast_flood = mv88e6352_port_set_ucast_flood,
	.port_set_mcast_flood = mv88e6352_port_set_mcast_flood,
	.port_set_ether_type = mv88e6351_port_set_ether_type,
	.port_set_jumbo_size = mv88e6165_port_set_jumbo_size,
	.port_egress_rate_limiting = mv88e6097_port_egress_rate_limiting,
	.port_pause_limit = mv88e6097_port_pause_limit,
	.port_disable_learn_limit = mv88e6xxx_port_disable_learn_limit,
	.port_disable_pri_override = mv88e6xxx_port_disable_pri_override,
	.port_get_cmode = mv88e6352_port_get_cmode,
	.port_setup_message_port = mv88e6xxx_setup_message_port,
	.stats_snapshot = mv88e6320_g1_stats_snapshot,
	.stats_set_histogram = mv88e6095_g1_stats_set_histogram,
	.stats_get_sset_count = mv88e6095_stats_get_sset_count,
	.stats_get_strings = mv88e6095_stats_get_strings,
	.stats_get_stats = mv88e6095_stats_get_stats,
	.set_cpu_port = mv88e6095_g1_set_cpu_port,
	.set_egress_port = mv88e6095_g1_set_egress_port,
	.watchdog_ops = &mv88e6097_watchdog_ops,
	.mgmt_rsvd2cpu = mv88e6352_g2_mgmt_rsvd2cpu,
	.pot_clear = mv88e6xxx_g2_pot_clear,
	.reset = mv88e6352_g1_reset,
	.rmu_disable = mv88e6352_g1_rmu_disable,
	.atu_get_hash = mv88e6165_g1_atu_get_hash,
	.atu_set_hash = mv88e6165_g1_atu_set_hash,
	.vtu_getnext = mv88e6352_g1_vtu_getnext,
	.vtu_loadpurge = mv88e6352_g1_vtu_loadpurge,
	.serdes_get_lane = mv88e6352_serdes_get_lane,
	.serdes_pcs_get_state = mv88e6352_serdes_pcs_get_state,
	.serdes_pcs_config = mv88e6352_serdes_pcs_config,
	.serdes_pcs_an_restart = mv88e6352_serdes_pcs_an_restart,
	.serdes_pcs_link_up = mv88e6352_serdes_pcs_link_up,
	.serdes_power = mv88e6352_serdes_power,
	.serdes_get_regs_len = mv88e6352_serdes_get_regs_len,
	.serdes_get_regs = mv88e6352_serdes_get_regs,
	.gpio_ops = &mv88e6352_gpio_ops,
	.phylink_validate = mv88e6352_phylink_validate,
};

static const struct mv88e6xxx_ops mv88e6175_ops = {
	/* MV88E6XXX_FAMILY_6351 */
	.ieee_pri_map = mv88e6085_g1_ieee_pri_map,
	.ip_pri_map = mv88e6085_g1_ip_pri_map,
	.irl_init_all = mv88e6352_g2_irl_init_all,
	.set_switch_mac = mv88e6xxx_g2_set_switch_mac,
	.phy_read = mv88e6xxx_g2_smi_phy_read,
	.phy_write = mv88e6xxx_g2_smi_phy_write,
	.port_set_link = mv88e6xxx_port_set_link,
	.port_sync_link = mv88e6xxx_port_sync_link,
	.port_set_rgmii_delay = mv88e6352_port_set_rgmii_delay,
	.port_set_speed_duplex = mv88e6185_port_set_speed_duplex,
	.port_tag_remap = mv88e6095_port_tag_remap,
	.port_set_frame_mode = mv88e6351_port_set_frame_mode,
	.port_set_ucast_flood = mv88e6352_port_set_ucast_flood,
	.port_set_mcast_flood = mv88e6352_port_set_mcast_flood,
	.port_set_ether_type = mv88e6351_port_set_ether_type,
	.port_set_jumbo_size = mv88e6165_port_set_jumbo_size,
	.port_egress_rate_limiting = mv88e6097_port_egress_rate_limiting,
	.port_pause_limit = mv88e6097_port_pause_limit,
	.port_disable_learn_limit = mv88e6xxx_port_disable_learn_limit,
	.port_disable_pri_override = mv88e6xxx_port_disable_pri_override,
	.port_get_cmode = mv88e6352_port_get_cmode,
	.port_setup_message_port = mv88e6xxx_setup_message_port,
	.stats_snapshot = mv88e6320_g1_stats_snapshot,
	.stats_set_histogram = mv88e6095_g1_stats_set_histogram,
	.stats_get_sset_count = mv88e6095_stats_get_sset_count,
	.stats_get_strings = mv88e6095_stats_get_strings,
	.stats_get_stats = mv88e6095_stats_get_stats,
	.set_cpu_port = mv88e6095_g1_set_cpu_port,
	.set_egress_port = mv88e6095_g1_set_egress_port,
	.watchdog_ops = &mv88e6097_watchdog_ops,
	.mgmt_rsvd2cpu = mv88e6352_g2_mgmt_rsvd2cpu,
	.pot_clear = mv88e6xxx_g2_pot_clear,
	.reset = mv88e6352_g1_reset,
	.atu_get_hash = mv88e6165_g1_atu_get_hash,
	.atu_set_hash = mv88e6165_g1_atu_set_hash,
	.vtu_getnext = mv88e6352_g1_vtu_getnext,
	.vtu_loadpurge = mv88e6352_g1_vtu_loadpurge,
	.phylink_validate = mv88e6185_phylink_validate,
};

static const struct mv88e6xxx_ops mv88e6176_ops = {
	/* MV88E6XXX_FAMILY_6352 */
	.ieee_pri_map = mv88e6085_g1_ieee_pri_map,
	.ip_pri_map = mv88e6085_g1_ip_pri_map,
	.irl_init_all = mv88e6352_g2_irl_init_all,
	.get_eeprom = mv88e6xxx_g2_get_eeprom16,
	.set_eeprom = mv88e6xxx_g2_set_eeprom16,
	.set_switch_mac = mv88e6xxx_g2_set_switch_mac,
	.phy_read = mv88e6xxx_g2_smi_phy_read,
	.phy_write = mv88e6xxx_g2_smi_phy_write,
	.port_set_link = mv88e6xxx_port_set_link,
	.port_sync_link = mv88e6xxx_port_sync_link,
	.port_set_rgmii_delay = mv88e6352_port_set_rgmii_delay,
	.port_set_speed_duplex = mv88e6352_port_set_speed_duplex,
	.port_tag_remap = mv88e6095_port_tag_remap,
	.port_set_policy = mv88e6352_port_set_policy,
	.port_set_frame_mode = mv88e6351_port_set_frame_mode,
	.port_set_ucast_flood = mv88e6352_port_set_ucast_flood,
	.port_set_mcast_flood = mv88e6352_port_set_mcast_flood,
	.port_set_ether_type = mv88e6351_port_set_ether_type,
	.port_set_jumbo_size = mv88e6165_port_set_jumbo_size,
	.port_egress_rate_limiting = mv88e6097_port_egress_rate_limiting,
	.port_pause_limit = mv88e6097_port_pause_limit,
	.port_disable_learn_limit = mv88e6xxx_port_disable_learn_limit,
	.port_disable_pri_override = mv88e6xxx_port_disable_pri_override,
	.port_get_cmode = mv88e6352_port_get_cmode,
	.port_setup_message_port = mv88e6xxx_setup_message_port,
	.stats_snapshot = mv88e6320_g1_stats_snapshot,
	.stats_set_histogram = mv88e6095_g1_stats_set_histogram,
	.stats_get_sset_count = mv88e6095_stats_get_sset_count,
	.stats_get_strings = mv88e6095_stats_get_strings,
	.stats_get_stats = mv88e6095_stats_get_stats,
	.set_cpu_port = mv88e6095_g1_set_cpu_port,
	.set_egress_port = mv88e6095_g1_set_egress_port,
	.watchdog_ops = &mv88e6097_watchdog_ops,
	.mgmt_rsvd2cpu = mv88e6352_g2_mgmt_rsvd2cpu,
	.pot_clear = mv88e6xxx_g2_pot_clear,
	.reset = mv88e6352_g1_reset,
	.rmu_disable = mv88e6352_g1_rmu_disable,
	.atu_get_hash = mv88e6165_g1_atu_get_hash,
	.atu_set_hash = mv88e6165_g1_atu_set_hash,
	.vtu_getnext = mv88e6352_g1_vtu_getnext,
	.vtu_loadpurge = mv88e6352_g1_vtu_loadpurge,
	.serdes_get_lane = mv88e6352_serdes_get_lane,
	.serdes_pcs_get_state = mv88e6352_serdes_pcs_get_state,
	.serdes_pcs_config = mv88e6352_serdes_pcs_config,
	.serdes_pcs_an_restart = mv88e6352_serdes_pcs_an_restart,
	.serdes_pcs_link_up = mv88e6352_serdes_pcs_link_up,
	.serdes_power = mv88e6352_serdes_power,
	.serdes_irq_mapping = mv88e6352_serdes_irq_mapping,
	.serdes_irq_enable = mv88e6352_serdes_irq_enable,
	.serdes_irq_status = mv88e6352_serdes_irq_status,
	.serdes_get_regs_len = mv88e6352_serdes_get_regs_len,
	.serdes_get_regs = mv88e6352_serdes_get_regs,
	.gpio_ops = &mv88e6352_gpio_ops,
	.phylink_validate = mv88e6352_phylink_validate,
};

static const struct mv88e6xxx_ops mv88e6185_ops = {
	/* MV88E6XXX_FAMILY_6185 */
	.ieee_pri_map = mv88e6085_g1_ieee_pri_map,
	.ip_pri_map = mv88e6085_g1_ip_pri_map,
	.set_switch_mac = mv88e6xxx_g1_set_switch_mac,
	.phy_read = mv88e6185_phy_ppu_read,
	.phy_write = mv88e6185_phy_ppu_write,
	.port_set_link = mv88e6xxx_port_set_link,
	.port_sync_link = mv88e6185_port_sync_link,
	.port_set_speed_duplex = mv88e6185_port_set_speed_duplex,
	.port_set_frame_mode = mv88e6085_port_set_frame_mode,
	.port_set_ucast_flood = mv88e6185_port_set_forward_unknown,
	.port_set_mcast_flood = mv88e6185_port_set_default_forward,
	.port_egress_rate_limiting = mv88e6095_port_egress_rate_limiting,
	.port_set_upstream_port = mv88e6095_port_set_upstream_port,
	.port_set_pause = mv88e6185_port_set_pause,
	.port_get_cmode = mv88e6185_port_get_cmode,
	.port_setup_message_port = mv88e6xxx_setup_message_port,
	.stats_snapshot = mv88e6xxx_g1_stats_snapshot,
	.stats_set_histogram = mv88e6095_g1_stats_set_histogram,
	.stats_get_sset_count = mv88e6095_stats_get_sset_count,
	.stats_get_strings = mv88e6095_stats_get_strings,
	.stats_get_stats = mv88e6095_stats_get_stats,
	.set_cpu_port = mv88e6095_g1_set_cpu_port,
	.set_egress_port = mv88e6095_g1_set_egress_port,
	.watchdog_ops = &mv88e6097_watchdog_ops,
	.mgmt_rsvd2cpu = mv88e6185_g2_mgmt_rsvd2cpu,
	.serdes_power = mv88e6185_serdes_power,
	.serdes_get_lane = mv88e6185_serdes_get_lane,
	.serdes_pcs_get_state = mv88e6185_serdes_pcs_get_state,
	.set_cascade_port = mv88e6185_g1_set_cascade_port,
	.ppu_enable = mv88e6185_g1_ppu_enable,
	.ppu_disable = mv88e6185_g1_ppu_disable,
	.reset = mv88e6185_g1_reset,
	.vtu_getnext = mv88e6185_g1_vtu_getnext,
	.vtu_loadpurge = mv88e6185_g1_vtu_loadpurge,
	.phylink_validate = mv88e6185_phylink_validate,
	.set_max_frame_size = mv88e6185_g1_set_max_frame_size,
};

static const struct mv88e6xxx_ops mv88e6190_ops = {
	/* MV88E6XXX_FAMILY_6390 */
	.setup_errata = mv88e6390_setup_errata,
	.irl_init_all = mv88e6390_g2_irl_init_all,
	.get_eeprom = mv88e6xxx_g2_get_eeprom8,
	.set_eeprom = mv88e6xxx_g2_set_eeprom8,
	.set_switch_mac = mv88e6xxx_g2_set_switch_mac,
	.phy_read = mv88e6xxx_g2_smi_phy_read,
	.phy_write = mv88e6xxx_g2_smi_phy_write,
	.port_set_link = mv88e6xxx_port_set_link,
	.port_sync_link = mv88e6xxx_port_sync_link,
	.port_set_rgmii_delay = mv88e6390_port_set_rgmii_delay,
	.port_set_speed_duplex = mv88e6390_port_set_speed_duplex,
	.port_max_speed_mode = mv88e6390_port_max_speed_mode,
	.port_tag_remap = mv88e6390_port_tag_remap,
	.port_set_policy = mv88e6352_port_set_policy,
	.port_set_frame_mode = mv88e6351_port_set_frame_mode,
	.port_set_ucast_flood = mv88e6352_port_set_ucast_flood,
	.port_set_mcast_flood = mv88e6352_port_set_mcast_flood,
	.port_set_ether_type = mv88e6351_port_set_ether_type,
	.port_set_jumbo_size = mv88e6165_port_set_jumbo_size,
	.port_pause_limit = mv88e6390_port_pause_limit,
	.port_disable_learn_limit = mv88e6xxx_port_disable_learn_limit,
	.port_disable_pri_override = mv88e6xxx_port_disable_pri_override,
	.port_get_cmode = mv88e6352_port_get_cmode,
	.port_set_cmode = mv88e6390_port_set_cmode,
	.port_setup_message_port = mv88e6xxx_setup_message_port,
	.stats_snapshot = mv88e6390_g1_stats_snapshot,
	.stats_set_histogram = mv88e6390_g1_stats_set_histogram,
	.stats_get_sset_count = mv88e6320_stats_get_sset_count,
	.stats_get_strings = mv88e6320_stats_get_strings,
	.stats_get_stats = mv88e6390_stats_get_stats,
	.set_cpu_port = mv88e6390_g1_set_cpu_port,
	.set_egress_port = mv88e6390_g1_set_egress_port,
	.watchdog_ops = &mv88e6390_watchdog_ops,
	.mgmt_rsvd2cpu = mv88e6390_g1_mgmt_rsvd2cpu,
	.pot_clear = mv88e6xxx_g2_pot_clear,
	.reset = mv88e6352_g1_reset,
	.rmu_disable = mv88e6390_g1_rmu_disable,
	.atu_get_hash = mv88e6165_g1_atu_get_hash,
	.atu_set_hash = mv88e6165_g1_atu_set_hash,
	.vtu_getnext = mv88e6390_g1_vtu_getnext,
	.vtu_loadpurge = mv88e6390_g1_vtu_loadpurge,
	.serdes_power = mv88e6390_serdes_power,
	.serdes_get_lane = mv88e6390_serdes_get_lane,
	/* Check status register pause & lpa register */
	.serdes_pcs_get_state = mv88e6390_serdes_pcs_get_state,
	.serdes_pcs_config = mv88e6390_serdes_pcs_config,
	.serdes_pcs_an_restart = mv88e6390_serdes_pcs_an_restart,
	.serdes_pcs_link_up = mv88e6390_serdes_pcs_link_up,
	.serdes_irq_mapping = mv88e6390_serdes_irq_mapping,
	.serdes_irq_enable = mv88e6390_serdes_irq_enable,
	.serdes_irq_status = mv88e6390_serdes_irq_status,
	.serdes_get_strings = mv88e6390_serdes_get_strings,
	.serdes_get_stats = mv88e6390_serdes_get_stats,
	.serdes_get_regs_len = mv88e6390_serdes_get_regs_len,
	.serdes_get_regs = mv88e6390_serdes_get_regs,
	.gpio_ops = &mv88e6352_gpio_ops,
	.phylink_validate = mv88e6390_phylink_validate,
};

static const struct mv88e6xxx_ops mv88e6190x_ops = {
	/* MV88E6XXX_FAMILY_6390 */
	.setup_errata = mv88e6390_setup_errata,
	.irl_init_all = mv88e6390_g2_irl_init_all,
	.get_eeprom = mv88e6xxx_g2_get_eeprom8,
	.set_eeprom = mv88e6xxx_g2_set_eeprom8,
	.set_switch_mac = mv88e6xxx_g2_set_switch_mac,
	.phy_read = mv88e6xxx_g2_smi_phy_read,
	.phy_write = mv88e6xxx_g2_smi_phy_write,
	.port_set_link = mv88e6xxx_port_set_link,
	.port_sync_link = mv88e6xxx_port_sync_link,
	.port_set_rgmii_delay = mv88e6390_port_set_rgmii_delay,
	.port_set_speed_duplex = mv88e6390x_port_set_speed_duplex,
	.port_max_speed_mode = mv88e6390x_port_max_speed_mode,
	.port_tag_remap = mv88e6390_port_tag_remap,
	.port_set_policy = mv88e6352_port_set_policy,
	.port_set_frame_mode = mv88e6351_port_set_frame_mode,
	.port_set_ucast_flood = mv88e6352_port_set_ucast_flood,
	.port_set_mcast_flood = mv88e6352_port_set_mcast_flood,
	.port_set_ether_type = mv88e6351_port_set_ether_type,
	.port_set_jumbo_size = mv88e6165_port_set_jumbo_size,
	.port_pause_limit = mv88e6390_port_pause_limit,
	.port_disable_learn_limit = mv88e6xxx_port_disable_learn_limit,
	.port_disable_pri_override = mv88e6xxx_port_disable_pri_override,
	.port_get_cmode = mv88e6352_port_get_cmode,
	.port_set_cmode = mv88e6390x_port_set_cmode,
	.port_setup_message_port = mv88e6xxx_setup_message_port,
	.stats_snapshot = mv88e6390_g1_stats_snapshot,
	.stats_set_histogram = mv88e6390_g1_stats_set_histogram,
	.stats_get_sset_count = mv88e6320_stats_get_sset_count,
	.stats_get_strings = mv88e6320_stats_get_strings,
	.stats_get_stats = mv88e6390_stats_get_stats,
	.set_cpu_port = mv88e6390_g1_set_cpu_port,
	.set_egress_port = mv88e6390_g1_set_egress_port,
	.watchdog_ops = &mv88e6390_watchdog_ops,
	.mgmt_rsvd2cpu = mv88e6390_g1_mgmt_rsvd2cpu,
	.pot_clear = mv88e6xxx_g2_pot_clear,
	.reset = mv88e6352_g1_reset,
	.rmu_disable = mv88e6390_g1_rmu_disable,
	.atu_get_hash = mv88e6165_g1_atu_get_hash,
	.atu_set_hash = mv88e6165_g1_atu_set_hash,
	.vtu_getnext = mv88e6390_g1_vtu_getnext,
	.vtu_loadpurge = mv88e6390_g1_vtu_loadpurge,
	.serdes_power = mv88e6390_serdes_power,
	.serdes_get_lane = mv88e6390x_serdes_get_lane,
	/* Check status register pause & lpa register */
	.serdes_pcs_get_state = mv88e6390_serdes_pcs_get_state,
	.serdes_pcs_config = mv88e6390_serdes_pcs_config,
	.serdes_pcs_an_restart = mv88e6390_serdes_pcs_an_restart,
	.serdes_pcs_link_up = mv88e6390_serdes_pcs_link_up,
	.serdes_irq_mapping = mv88e6390_serdes_irq_mapping,
	.serdes_irq_enable = mv88e6390_serdes_irq_enable,
	.serdes_irq_status = mv88e6390_serdes_irq_status,
	.serdes_get_strings = mv88e6390_serdes_get_strings,
	.serdes_get_stats = mv88e6390_serdes_get_stats,
	.serdes_get_regs_len = mv88e6390_serdes_get_regs_len,
	.serdes_get_regs = mv88e6390_serdes_get_regs,
	.gpio_ops = &mv88e6352_gpio_ops,
	.phylink_validate = mv88e6390x_phylink_validate,
};

static const struct mv88e6xxx_ops mv88e6191_ops = {
	/* MV88E6XXX_FAMILY_6390 */
	.setup_errata = mv88e6390_setup_errata,
	.irl_init_all = mv88e6390_g2_irl_init_all,
	.get_eeprom = mv88e6xxx_g2_get_eeprom8,
	.set_eeprom = mv88e6xxx_g2_set_eeprom8,
	.set_switch_mac = mv88e6xxx_g2_set_switch_mac,
	.phy_read = mv88e6xxx_g2_smi_phy_read,
	.phy_write = mv88e6xxx_g2_smi_phy_write,
	.port_set_link = mv88e6xxx_port_set_link,
	.port_sync_link = mv88e6xxx_port_sync_link,
	.port_set_rgmii_delay = mv88e6390_port_set_rgmii_delay,
	.port_set_speed_duplex = mv88e6390_port_set_speed_duplex,
	.port_max_speed_mode = mv88e6390_port_max_speed_mode,
	.port_tag_remap = mv88e6390_port_tag_remap,
	.port_set_frame_mode = mv88e6351_port_set_frame_mode,
	.port_set_ucast_flood = mv88e6352_port_set_ucast_flood,
	.port_set_mcast_flood = mv88e6352_port_set_mcast_flood,
	.port_set_ether_type = mv88e6351_port_set_ether_type,
	.port_pause_limit = mv88e6390_port_pause_limit,
	.port_disable_learn_limit = mv88e6xxx_port_disable_learn_limit,
	.port_disable_pri_override = mv88e6xxx_port_disable_pri_override,
	.port_get_cmode = mv88e6352_port_get_cmode,
	.port_set_cmode = mv88e6390_port_set_cmode,
	.port_setup_message_port = mv88e6xxx_setup_message_port,
	.stats_snapshot = mv88e6390_g1_stats_snapshot,
	.stats_set_histogram = mv88e6390_g1_stats_set_histogram,
	.stats_get_sset_count = mv88e6320_stats_get_sset_count,
	.stats_get_strings = mv88e6320_stats_get_strings,
	.stats_get_stats = mv88e6390_stats_get_stats,
	.set_cpu_port = mv88e6390_g1_set_cpu_port,
	.set_egress_port = mv88e6390_g1_set_egress_port,
	.watchdog_ops = &mv88e6390_watchdog_ops,
	.mgmt_rsvd2cpu = mv88e6390_g1_mgmt_rsvd2cpu,
	.pot_clear = mv88e6xxx_g2_pot_clear,
	.reset = mv88e6352_g1_reset,
	.rmu_disable = mv88e6390_g1_rmu_disable,
	.atu_get_hash = mv88e6165_g1_atu_get_hash,
	.atu_set_hash = mv88e6165_g1_atu_set_hash,
	.vtu_getnext = mv88e6390_g1_vtu_getnext,
	.vtu_loadpurge = mv88e6390_g1_vtu_loadpurge,
	.serdes_power = mv88e6390_serdes_power,
	.serdes_get_lane = mv88e6390_serdes_get_lane,
	/* Check status register pause & lpa register */
	.serdes_pcs_get_state = mv88e6390_serdes_pcs_get_state,
	.serdes_pcs_config = mv88e6390_serdes_pcs_config,
	.serdes_pcs_an_restart = mv88e6390_serdes_pcs_an_restart,
	.serdes_pcs_link_up = mv88e6390_serdes_pcs_link_up,
	.serdes_irq_mapping = mv88e6390_serdes_irq_mapping,
	.serdes_irq_enable = mv88e6390_serdes_irq_enable,
	.serdes_irq_status = mv88e6390_serdes_irq_status,
	.serdes_get_strings = mv88e6390_serdes_get_strings,
	.serdes_get_stats = mv88e6390_serdes_get_stats,
	.serdes_get_regs_len = mv88e6390_serdes_get_regs_len,
	.serdes_get_regs = mv88e6390_serdes_get_regs,
	.avb_ops = &mv88e6390_avb_ops,
	.ptp_ops = &mv88e6352_ptp_ops,
	.phylink_validate = mv88e6390_phylink_validate,
};

static const struct mv88e6xxx_ops mv88e6240_ops = {
	/* MV88E6XXX_FAMILY_6352 */
	.ieee_pri_map = mv88e6085_g1_ieee_pri_map,
	.ip_pri_map = mv88e6085_g1_ip_pri_map,
	.irl_init_all = mv88e6352_g2_irl_init_all,
	.get_eeprom = mv88e6xxx_g2_get_eeprom16,
	.set_eeprom = mv88e6xxx_g2_set_eeprom16,
	.set_switch_mac = mv88e6xxx_g2_set_switch_mac,
	.phy_read = mv88e6xxx_g2_smi_phy_read,
	.phy_write = mv88e6xxx_g2_smi_phy_write,
	.port_set_link = mv88e6xxx_port_set_link,
	.port_sync_link = mv88e6xxx_port_sync_link,
	.port_set_rgmii_delay = mv88e6352_port_set_rgmii_delay,
	.port_set_speed_duplex = mv88e6352_port_set_speed_duplex,
	.port_tag_remap = mv88e6095_port_tag_remap,
	.port_set_policy = mv88e6352_port_set_policy,
	.port_set_frame_mode = mv88e6351_port_set_frame_mode,
	.port_set_ucast_flood = mv88e6352_port_set_ucast_flood,
	.port_set_mcast_flood = mv88e6352_port_set_mcast_flood,
	.port_set_ether_type = mv88e6351_port_set_ether_type,
	.port_set_jumbo_size = mv88e6165_port_set_jumbo_size,
	.port_egress_rate_limiting = mv88e6097_port_egress_rate_limiting,
	.port_pause_limit = mv88e6097_port_pause_limit,
	.port_disable_learn_limit = mv88e6xxx_port_disable_learn_limit,
	.port_disable_pri_override = mv88e6xxx_port_disable_pri_override,
	.port_get_cmode = mv88e6352_port_get_cmode,
	.port_setup_message_port = mv88e6xxx_setup_message_port,
	.stats_snapshot = mv88e6320_g1_stats_snapshot,
	.stats_set_histogram = mv88e6095_g1_stats_set_histogram,
	.stats_get_sset_count = mv88e6095_stats_get_sset_count,
	.stats_get_strings = mv88e6095_stats_get_strings,
	.stats_get_stats = mv88e6095_stats_get_stats,
	.set_cpu_port = mv88e6095_g1_set_cpu_port,
	.set_egress_port = mv88e6095_g1_set_egress_port,
	.watchdog_ops = &mv88e6097_watchdog_ops,
	.mgmt_rsvd2cpu = mv88e6352_g2_mgmt_rsvd2cpu,
	.pot_clear = mv88e6xxx_g2_pot_clear,
	.reset = mv88e6352_g1_reset,
	.rmu_disable = mv88e6352_g1_rmu_disable,
	.atu_get_hash = mv88e6165_g1_atu_get_hash,
	.atu_set_hash = mv88e6165_g1_atu_set_hash,
	.vtu_getnext = mv88e6352_g1_vtu_getnext,
	.vtu_loadpurge = mv88e6352_g1_vtu_loadpurge,
	.serdes_get_lane = mv88e6352_serdes_get_lane,
	.serdes_pcs_get_state = mv88e6352_serdes_pcs_get_state,
	.serdes_pcs_config = mv88e6352_serdes_pcs_config,
	.serdes_pcs_an_restart = mv88e6352_serdes_pcs_an_restart,
	.serdes_pcs_link_up = mv88e6352_serdes_pcs_link_up,
	.serdes_power = mv88e6352_serdes_power,
	.serdes_irq_mapping = mv88e6352_serdes_irq_mapping,
	.serdes_irq_enable = mv88e6352_serdes_irq_enable,
	.serdes_irq_status = mv88e6352_serdes_irq_status,
	.serdes_get_regs_len = mv88e6352_serdes_get_regs_len,
	.serdes_get_regs = mv88e6352_serdes_get_regs,
	.gpio_ops = &mv88e6352_gpio_ops,
	.avb_ops = &mv88e6352_avb_ops,
	.ptp_ops = &mv88e6352_ptp_ops,
	.phylink_validate = mv88e6352_phylink_validate,
};

static const struct mv88e6xxx_ops mv88e6250_ops = {
	/* MV88E6XXX_FAMILY_6250 */
	.ieee_pri_map = mv88e6250_g1_ieee_pri_map,
	.ip_pri_map = mv88e6085_g1_ip_pri_map,
	.irl_init_all = mv88e6352_g2_irl_init_all,
	.get_eeprom = mv88e6xxx_g2_get_eeprom16,
	.set_eeprom = mv88e6xxx_g2_set_eeprom16,
	.set_switch_mac = mv88e6xxx_g2_set_switch_mac,
	.phy_read = mv88e6xxx_g2_smi_phy_read,
	.phy_write = mv88e6xxx_g2_smi_phy_write,
	.port_set_link = mv88e6xxx_port_set_link,
	.port_sync_link = mv88e6xxx_port_sync_link,
	.port_set_rgmii_delay = mv88e6352_port_set_rgmii_delay,
	.port_set_speed_duplex = mv88e6250_port_set_speed_duplex,
	.port_tag_remap = mv88e6095_port_tag_remap,
	.port_set_frame_mode = mv88e6351_port_set_frame_mode,
	.port_set_ucast_flood = mv88e6352_port_set_ucast_flood,
	.port_set_mcast_flood = mv88e6352_port_set_mcast_flood,
	.port_set_ether_type = mv88e6351_port_set_ether_type,
	.port_egress_rate_limiting = mv88e6097_port_egress_rate_limiting,
	.port_pause_limit = mv88e6097_port_pause_limit,
	.port_disable_pri_override = mv88e6xxx_port_disable_pri_override,
	.stats_snapshot = mv88e6320_g1_stats_snapshot,
	.stats_set_histogram = mv88e6095_g1_stats_set_histogram,
	.stats_get_sset_count = mv88e6250_stats_get_sset_count,
	.stats_get_strings = mv88e6250_stats_get_strings,
	.stats_get_stats = mv88e6250_stats_get_stats,
	.set_cpu_port = mv88e6095_g1_set_cpu_port,
	.set_egress_port = mv88e6095_g1_set_egress_port,
	.watchdog_ops = &mv88e6250_watchdog_ops,
	.mgmt_rsvd2cpu = mv88e6352_g2_mgmt_rsvd2cpu,
	.pot_clear = mv88e6xxx_g2_pot_clear,
	.reset = mv88e6250_g1_reset,
	.vtu_getnext = mv88e6185_g1_vtu_getnext,
	.vtu_loadpurge = mv88e6185_g1_vtu_loadpurge,
	.avb_ops = &mv88e6352_avb_ops,
	.ptp_ops = &mv88e6250_ptp_ops,
	.phylink_validate = mv88e6065_phylink_validate,
};

static const struct mv88e6xxx_ops mv88e6290_ops = {
	/* MV88E6XXX_FAMILY_6390 */
	.setup_errata = mv88e6390_setup_errata,
	.irl_init_all = mv88e6390_g2_irl_init_all,
	.get_eeprom = mv88e6xxx_g2_get_eeprom8,
	.set_eeprom = mv88e6xxx_g2_set_eeprom8,
	.set_switch_mac = mv88e6xxx_g2_set_switch_mac,
	.phy_read = mv88e6xxx_g2_smi_phy_read,
	.phy_write = mv88e6xxx_g2_smi_phy_write,
	.port_set_link = mv88e6xxx_port_set_link,
	.port_sync_link = mv88e6xxx_port_sync_link,
	.port_set_rgmii_delay = mv88e6390_port_set_rgmii_delay,
	.port_set_speed_duplex = mv88e6390_port_set_speed_duplex,
	.port_max_speed_mode = mv88e6390_port_max_speed_mode,
	.port_tag_remap = mv88e6390_port_tag_remap,
	.port_set_policy = mv88e6352_port_set_policy,
	.port_set_frame_mode = mv88e6351_port_set_frame_mode,
	.port_set_ucast_flood = mv88e6352_port_set_ucast_flood,
	.port_set_mcast_flood = mv88e6352_port_set_mcast_flood,
	.port_set_ether_type = mv88e6351_port_set_ether_type,
	.port_pause_limit = mv88e6390_port_pause_limit,
	.port_disable_learn_limit = mv88e6xxx_port_disable_learn_limit,
	.port_disable_pri_override = mv88e6xxx_port_disable_pri_override,
	.port_get_cmode = mv88e6352_port_get_cmode,
	.port_set_cmode = mv88e6390_port_set_cmode,
	.port_setup_message_port = mv88e6xxx_setup_message_port,
	.stats_snapshot = mv88e6390_g1_stats_snapshot,
	.stats_set_histogram = mv88e6390_g1_stats_set_histogram,
	.stats_get_sset_count = mv88e6320_stats_get_sset_count,
	.stats_get_strings = mv88e6320_stats_get_strings,
	.stats_get_stats = mv88e6390_stats_get_stats,
	.set_cpu_port = mv88e6390_g1_set_cpu_port,
	.set_egress_port = mv88e6390_g1_set_egress_port,
	.watchdog_ops = &mv88e6390_watchdog_ops,
	.mgmt_rsvd2cpu = mv88e6390_g1_mgmt_rsvd2cpu,
	.pot_clear = mv88e6xxx_g2_pot_clear,
	.reset = mv88e6352_g1_reset,
	.rmu_disable = mv88e6390_g1_rmu_disable,
	.atu_get_hash = mv88e6165_g1_atu_get_hash,
	.atu_set_hash = mv88e6165_g1_atu_set_hash,
	.vtu_getnext = mv88e6390_g1_vtu_getnext,
	.vtu_loadpurge = mv88e6390_g1_vtu_loadpurge,
	.serdes_power = mv88e6390_serdes_power,
	.serdes_get_lane = mv88e6390_serdes_get_lane,
	/* Check status register pause & lpa register */
	.serdes_pcs_get_state = mv88e6390_serdes_pcs_get_state,
	.serdes_pcs_config = mv88e6390_serdes_pcs_config,
	.serdes_pcs_an_restart = mv88e6390_serdes_pcs_an_restart,
	.serdes_pcs_link_up = mv88e6390_serdes_pcs_link_up,
	.serdes_irq_mapping = mv88e6390_serdes_irq_mapping,
	.serdes_irq_enable = mv88e6390_serdes_irq_enable,
	.serdes_irq_status = mv88e6390_serdes_irq_status,
	.serdes_get_strings = mv88e6390_serdes_get_strings,
	.serdes_get_stats = mv88e6390_serdes_get_stats,
	.serdes_get_regs_len = mv88e6390_serdes_get_regs_len,
	.serdes_get_regs = mv88e6390_serdes_get_regs,
	.gpio_ops = &mv88e6352_gpio_ops,
	.avb_ops = &mv88e6390_avb_ops,
	.ptp_ops = &mv88e6352_ptp_ops,
	.phylink_validate = mv88e6390_phylink_validate,
};

static const struct mv88e6xxx_ops mv88e6320_ops = {
	/* MV88E6XXX_FAMILY_6320 */
	.ieee_pri_map = mv88e6085_g1_ieee_pri_map,
	.ip_pri_map = mv88e6085_g1_ip_pri_map,
	.irl_init_all = mv88e6352_g2_irl_init_all,
	.get_eeprom = mv88e6xxx_g2_get_eeprom16,
	.set_eeprom = mv88e6xxx_g2_set_eeprom16,
	.set_switch_mac = mv88e6xxx_g2_set_switch_mac,
	.phy_read = mv88e6xxx_g2_smi_phy_read,
	.phy_write = mv88e6xxx_g2_smi_phy_write,
	.port_set_link = mv88e6xxx_port_set_link,
	.port_sync_link = mv88e6xxx_port_sync_link,
	.port_set_speed_duplex = mv88e6185_port_set_speed_duplex,
	.port_tag_remap = mv88e6095_port_tag_remap,
	.port_set_frame_mode = mv88e6351_port_set_frame_mode,
	.port_set_ucast_flood = mv88e6352_port_set_ucast_flood,
	.port_set_mcast_flood = mv88e6352_port_set_mcast_flood,
	.port_set_ether_type = mv88e6351_port_set_ether_type,
	.port_set_jumbo_size = mv88e6165_port_set_jumbo_size,
	.port_egress_rate_limiting = mv88e6097_port_egress_rate_limiting,
	.port_pause_limit = mv88e6097_port_pause_limit,
	.port_disable_learn_limit = mv88e6xxx_port_disable_learn_limit,
	.port_disable_pri_override = mv88e6xxx_port_disable_pri_override,
	.port_get_cmode = mv88e6352_port_get_cmode,
	.port_setup_message_port = mv88e6xxx_setup_message_port,
	.stats_snapshot = mv88e6320_g1_stats_snapshot,
	.stats_set_histogram = mv88e6095_g1_stats_set_histogram,
	.stats_get_sset_count = mv88e6320_stats_get_sset_count,
	.stats_get_strings = mv88e6320_stats_get_strings,
	.stats_get_stats = mv88e6320_stats_get_stats,
	.set_cpu_port = mv88e6095_g1_set_cpu_port,
	.set_egress_port = mv88e6095_g1_set_egress_port,
	.watchdog_ops = &mv88e6390_watchdog_ops,
	.mgmt_rsvd2cpu = mv88e6352_g2_mgmt_rsvd2cpu,
	.pot_clear = mv88e6xxx_g2_pot_clear,
	.reset = mv88e6352_g1_reset,
	.vtu_getnext = mv88e6185_g1_vtu_getnext,
	.vtu_loadpurge = mv88e6185_g1_vtu_loadpurge,
	.gpio_ops = &mv88e6352_gpio_ops,
	.avb_ops = &mv88e6352_avb_ops,
	.ptp_ops = &mv88e6352_ptp_ops,
	.phylink_validate = mv88e6185_phylink_validate,
};

static const struct mv88e6xxx_ops mv88e6321_ops = {
	/* MV88E6XXX_FAMILY_6320 */
	.ieee_pri_map = mv88e6085_g1_ieee_pri_map,
	.ip_pri_map = mv88e6085_g1_ip_pri_map,
	.irl_init_all = mv88e6352_g2_irl_init_all,
	.get_eeprom = mv88e6xxx_g2_get_eeprom16,
	.set_eeprom = mv88e6xxx_g2_set_eeprom16,
	.set_switch_mac = mv88e6xxx_g2_set_switch_mac,
	.phy_read = mv88e6xxx_g2_smi_phy_read,
	.phy_write = mv88e6xxx_g2_smi_phy_write,
	.port_set_link = mv88e6xxx_port_set_link,
	.port_sync_link = mv88e6xxx_port_sync_link,
	.port_set_speed_duplex = mv88e6185_port_set_speed_duplex,
	.port_tag_remap = mv88e6095_port_tag_remap,
	.port_set_frame_mode = mv88e6351_port_set_frame_mode,
	.port_set_ucast_flood = mv88e6352_port_set_ucast_flood,
	.port_set_mcast_flood = mv88e6352_port_set_mcast_flood,
	.port_set_ether_type = mv88e6351_port_set_ether_type,
	.port_set_jumbo_size = mv88e6165_port_set_jumbo_size,
	.port_egress_rate_limiting = mv88e6097_port_egress_rate_limiting,
	.port_pause_limit = mv88e6097_port_pause_limit,
	.port_disable_learn_limit = mv88e6xxx_port_disable_learn_limit,
	.port_disable_pri_override = mv88e6xxx_port_disable_pri_override,
	.port_get_cmode = mv88e6352_port_get_cmode,
	.port_setup_message_port = mv88e6xxx_setup_message_port,
	.stats_snapshot = mv88e6320_g1_stats_snapshot,
	.stats_set_histogram = mv88e6095_g1_stats_set_histogram,
	.stats_get_sset_count = mv88e6320_stats_get_sset_count,
	.stats_get_strings = mv88e6320_stats_get_strings,
	.stats_get_stats = mv88e6320_stats_get_stats,
	.set_cpu_port = mv88e6095_g1_set_cpu_port,
	.set_egress_port = mv88e6095_g1_set_egress_port,
	.watchdog_ops = &mv88e6390_watchdog_ops,
	.reset = mv88e6352_g1_reset,
	.vtu_getnext = mv88e6185_g1_vtu_getnext,
	.vtu_loadpurge = mv88e6185_g1_vtu_loadpurge,
	.gpio_ops = &mv88e6352_gpio_ops,
	.avb_ops = &mv88e6352_avb_ops,
	.ptp_ops = &mv88e6352_ptp_ops,
	.phylink_validate = mv88e6185_phylink_validate,
};

static const struct mv88e6xxx_ops mv88e6341_ops = {
	/* MV88E6XXX_FAMILY_6341 */
	.ieee_pri_map = mv88e6085_g1_ieee_pri_map,
	.ip_pri_map = mv88e6085_g1_ip_pri_map,
	.irl_init_all = mv88e6352_g2_irl_init_all,
	.get_eeprom = mv88e6xxx_g2_get_eeprom8,
	.set_eeprom = mv88e6xxx_g2_set_eeprom8,
	.set_switch_mac = mv88e6xxx_g2_set_switch_mac,
	.phy_read = mv88e6xxx_g2_smi_phy_read,
	.phy_write = mv88e6xxx_g2_smi_phy_write,
	.port_set_link = mv88e6xxx_port_set_link,
	.port_sync_link = mv88e6xxx_port_sync_link,
	.port_set_rgmii_delay = mv88e6390_port_set_rgmii_delay,
	.port_set_speed_duplex = mv88e6341_port_set_speed_duplex,
	.port_max_speed_mode = mv88e6341_port_max_speed_mode,
	.port_tag_remap = mv88e6095_port_tag_remap,
	.port_set_policy = mv88e6352_port_set_policy,
	.port_set_frame_mode = mv88e6351_port_set_frame_mode,
	.port_set_ucast_flood = mv88e6352_port_set_ucast_flood,
	.port_set_mcast_flood = mv88e6352_port_set_mcast_flood,
	.port_set_ether_type = mv88e6351_port_set_ether_type,
	.port_set_jumbo_size = mv88e6165_port_set_jumbo_size,
	.port_egress_rate_limiting = mv88e6097_port_egress_rate_limiting,
	.port_pause_limit = mv88e6097_port_pause_limit,
	.port_disable_learn_limit = mv88e6xxx_port_disable_learn_limit,
	.port_disable_pri_override = mv88e6xxx_port_disable_pri_override,
	.port_get_cmode = mv88e6352_port_get_cmode,
	.port_set_cmode = mv88e6341_port_set_cmode,
	.port_setup_message_port = mv88e6xxx_setup_message_port,
	.stats_snapshot = mv88e6390_g1_stats_snapshot,
	.stats_set_histogram = mv88e6390_g1_stats_set_histogram,
	.stats_get_sset_count = mv88e6320_stats_get_sset_count,
	.stats_get_strings = mv88e6320_stats_get_strings,
	.stats_get_stats = mv88e6390_stats_get_stats,
	.set_cpu_port = mv88e6390_g1_set_cpu_port,
	.set_egress_port = mv88e6390_g1_set_egress_port,
	.watchdog_ops = &mv88e6390_watchdog_ops,
	.mgmt_rsvd2cpu =  mv88e6390_g1_mgmt_rsvd2cpu,
	.pot_clear = mv88e6xxx_g2_pot_clear,
	.reset = mv88e6352_g1_reset,
	.rmu_disable = mv88e6390_g1_rmu_disable,
	.atu_get_hash = mv88e6165_g1_atu_get_hash,
	.atu_set_hash = mv88e6165_g1_atu_set_hash,
	.vtu_getnext = mv88e6352_g1_vtu_getnext,
	.vtu_loadpurge = mv88e6352_g1_vtu_loadpurge,
	.serdes_power = mv88e6390_serdes_power,
	.serdes_get_lane = mv88e6341_serdes_get_lane,
	/* Check status register pause & lpa register */
	.serdes_pcs_get_state = mv88e6390_serdes_pcs_get_state,
	.serdes_pcs_config = mv88e6390_serdes_pcs_config,
	.serdes_pcs_an_restart = mv88e6390_serdes_pcs_an_restart,
	.serdes_pcs_link_up = mv88e6390_serdes_pcs_link_up,
	.serdes_irq_mapping = mv88e6390_serdes_irq_mapping,
	.serdes_irq_enable = mv88e6390_serdes_irq_enable,
	.serdes_irq_status = mv88e6390_serdes_irq_status,
	.gpio_ops = &mv88e6352_gpio_ops,
	.avb_ops = &mv88e6390_avb_ops,
	.ptp_ops = &mv88e6352_ptp_ops,
	.serdes_get_sset_count = mv88e6390_serdes_get_sset_count,
	.serdes_get_strings = mv88e6390_serdes_get_strings,
	.serdes_get_stats = mv88e6390_serdes_get_stats,
	.serdes_get_regs_len = mv88e6390_serdes_get_regs_len,
	.serdes_get_regs = mv88e6390_serdes_get_regs,
	.phylink_validate = mv88e6341_phylink_validate,
};

static const struct mv88e6xxx_ops mv88e6350_ops = {
	/* MV88E6XXX_FAMILY_6351 */
	.ieee_pri_map = mv88e6085_g1_ieee_pri_map,
	.ip_pri_map = mv88e6085_g1_ip_pri_map,
	.irl_init_all = mv88e6352_g2_irl_init_all,
	.set_switch_mac = mv88e6xxx_g2_set_switch_mac,
	.phy_read = mv88e6xxx_g2_smi_phy_read,
	.phy_write = mv88e6xxx_g2_smi_phy_write,
	.port_set_link = mv88e6xxx_port_set_link,
	.port_sync_link = mv88e6xxx_port_sync_link,
	.port_set_rgmii_delay = mv88e6352_port_set_rgmii_delay,
	.port_set_speed_duplex = mv88e6185_port_set_speed_duplex,
	.port_tag_remap = mv88e6095_port_tag_remap,
	.port_set_frame_mode = mv88e6351_port_set_frame_mode,
	.port_set_ucast_flood = mv88e6352_port_set_ucast_flood,
	.port_set_mcast_flood = mv88e6352_port_set_mcast_flood,
	.port_set_ether_type = mv88e6351_port_set_ether_type,
	.port_set_jumbo_size = mv88e6165_port_set_jumbo_size,
	.port_egress_rate_limiting = mv88e6097_port_egress_rate_limiting,
	.port_pause_limit = mv88e6097_port_pause_limit,
	.port_disable_learn_limit = mv88e6xxx_port_disable_learn_limit,
	.port_disable_pri_override = mv88e6xxx_port_disable_pri_override,
	.port_get_cmode = mv88e6352_port_get_cmode,
	.port_setup_message_port = mv88e6xxx_setup_message_port,
	.stats_snapshot = mv88e6320_g1_stats_snapshot,
	.stats_set_histogram = mv88e6095_g1_stats_set_histogram,
	.stats_get_sset_count = mv88e6095_stats_get_sset_count,
	.stats_get_strings = mv88e6095_stats_get_strings,
	.stats_get_stats = mv88e6095_stats_get_stats,
	.set_cpu_port = mv88e6095_g1_set_cpu_port,
	.set_egress_port = mv88e6095_g1_set_egress_port,
	.watchdog_ops = &mv88e6097_watchdog_ops,
	.mgmt_rsvd2cpu = mv88e6352_g2_mgmt_rsvd2cpu,
	.pot_clear = mv88e6xxx_g2_pot_clear,
	.reset = mv88e6352_g1_reset,
	.atu_get_hash = mv88e6165_g1_atu_get_hash,
	.atu_set_hash = mv88e6165_g1_atu_set_hash,
	.vtu_getnext = mv88e6352_g1_vtu_getnext,
	.vtu_loadpurge = mv88e6352_g1_vtu_loadpurge,
	.phylink_validate = mv88e6185_phylink_validate,
};

static const struct mv88e6xxx_ops mv88e6351_ops = {
	/* MV88E6XXX_FAMILY_6351 */
	.ieee_pri_map = mv88e6085_g1_ieee_pri_map,
	.ip_pri_map = mv88e6085_g1_ip_pri_map,
	.irl_init_all = mv88e6352_g2_irl_init_all,
	.set_switch_mac = mv88e6xxx_g2_set_switch_mac,
	.phy_read = mv88e6xxx_g2_smi_phy_read,
	.phy_write = mv88e6xxx_g2_smi_phy_write,
	.port_set_link = mv88e6xxx_port_set_link,
	.port_sync_link = mv88e6xxx_port_sync_link,
	.port_set_rgmii_delay = mv88e6352_port_set_rgmii_delay,
	.port_set_speed_duplex = mv88e6185_port_set_speed_duplex,
	.port_tag_remap = mv88e6095_port_tag_remap,
	.port_set_frame_mode = mv88e6351_port_set_frame_mode,
	.port_set_ucast_flood = mv88e6352_port_set_ucast_flood,
	.port_set_mcast_flood = mv88e6352_port_set_mcast_flood,
	.port_set_ether_type = mv88e6351_port_set_ether_type,
	.port_set_jumbo_size = mv88e6165_port_set_jumbo_size,
	.port_egress_rate_limiting = mv88e6097_port_egress_rate_limiting,
	.port_pause_limit = mv88e6097_port_pause_limit,
	.port_disable_learn_limit = mv88e6xxx_port_disable_learn_limit,
	.port_disable_pri_override = mv88e6xxx_port_disable_pri_override,
	.port_get_cmode = mv88e6352_port_get_cmode,
	.port_setup_message_port = mv88e6xxx_setup_message_port,
	.stats_snapshot = mv88e6320_g1_stats_snapshot,
	.stats_set_histogram = mv88e6095_g1_stats_set_histogram,
	.stats_get_sset_count = mv88e6095_stats_get_sset_count,
	.stats_get_strings = mv88e6095_stats_get_strings,
	.stats_get_stats = mv88e6095_stats_get_stats,
	.set_cpu_port = mv88e6095_g1_set_cpu_port,
	.set_egress_port = mv88e6095_g1_set_egress_port,
	.watchdog_ops = &mv88e6097_watchdog_ops,
	.mgmt_rsvd2cpu = mv88e6352_g2_mgmt_rsvd2cpu,
	.pot_clear = mv88e6xxx_g2_pot_clear,
	.reset = mv88e6352_g1_reset,
	.atu_get_hash = mv88e6165_g1_atu_get_hash,
	.atu_set_hash = mv88e6165_g1_atu_set_hash,
	.vtu_getnext = mv88e6352_g1_vtu_getnext,
	.vtu_loadpurge = mv88e6352_g1_vtu_loadpurge,
	.avb_ops = &mv88e6352_avb_ops,
	.ptp_ops = &mv88e6352_ptp_ops,
	.phylink_validate = mv88e6185_phylink_validate,
};

static const struct mv88e6xxx_ops mv88e6352_ops = {
	/* MV88E6XXX_FAMILY_6352 */
	.ieee_pri_map = mv88e6085_g1_ieee_pri_map,
	.ip_pri_map = mv88e6085_g1_ip_pri_map,
	.irl_init_all = mv88e6352_g2_irl_init_all,
	.get_eeprom = mv88e6xxx_g2_get_eeprom16,
	.set_eeprom = mv88e6xxx_g2_set_eeprom16,
	.set_switch_mac = mv88e6xxx_g2_set_switch_mac,
	.phy_read = mv88e6xxx_g2_smi_phy_read,
	.phy_write = mv88e6xxx_g2_smi_phy_write,
	.port_set_link = mv88e6xxx_port_set_link,
	.port_sync_link = mv88e6xxx_port_sync_link,
	.port_set_rgmii_delay = mv88e6352_port_set_rgmii_delay,
	.port_set_speed_duplex = mv88e6352_port_set_speed_duplex,
	.port_tag_remap = mv88e6095_port_tag_remap,
	.port_set_policy = mv88e6352_port_set_policy,
	.port_set_frame_mode = mv88e6351_port_set_frame_mode,
	.port_set_ucast_flood = mv88e6352_port_set_ucast_flood,
	.port_set_mcast_flood = mv88e6352_port_set_mcast_flood,
	.port_set_ether_type = mv88e6351_port_set_ether_type,
	.port_set_jumbo_size = mv88e6165_port_set_jumbo_size,
	.port_egress_rate_limiting = mv88e6097_port_egress_rate_limiting,
	.port_pause_limit = mv88e6097_port_pause_limit,
	.port_disable_learn_limit = mv88e6xxx_port_disable_learn_limit,
	.port_disable_pri_override = mv88e6xxx_port_disable_pri_override,
	.port_get_cmode = mv88e6352_port_get_cmode,
	.port_setup_message_port = mv88e6xxx_setup_message_port,
	.stats_snapshot = mv88e6320_g1_stats_snapshot,
	.stats_set_histogram = mv88e6095_g1_stats_set_histogram,
	.stats_get_sset_count = mv88e6095_stats_get_sset_count,
	.stats_get_strings = mv88e6095_stats_get_strings,
	.stats_get_stats = mv88e6095_stats_get_stats,
	.set_cpu_port = mv88e6095_g1_set_cpu_port,
	.set_egress_port = mv88e6095_g1_set_egress_port,
	.watchdog_ops = &mv88e6097_watchdog_ops,
	.mgmt_rsvd2cpu = mv88e6352_g2_mgmt_rsvd2cpu,
	.pot_clear = mv88e6xxx_g2_pot_clear,
	.reset = mv88e6352_g1_reset,
	.rmu_disable = mv88e6352_g1_rmu_disable,
	.atu_get_hash = mv88e6165_g1_atu_get_hash,
	.atu_set_hash = mv88e6165_g1_atu_set_hash,
	.vtu_getnext = mv88e6352_g1_vtu_getnext,
	.vtu_loadpurge = mv88e6352_g1_vtu_loadpurge,
	.serdes_get_lane = mv88e6352_serdes_get_lane,
	.serdes_pcs_get_state = mv88e6352_serdes_pcs_get_state,
	.serdes_pcs_config = mv88e6352_serdes_pcs_config,
	.serdes_pcs_an_restart = mv88e6352_serdes_pcs_an_restart,
	.serdes_pcs_link_up = mv88e6352_serdes_pcs_link_up,
	.serdes_power = mv88e6352_serdes_power,
	.serdes_irq_mapping = mv88e6352_serdes_irq_mapping,
	.serdes_irq_enable = mv88e6352_serdes_irq_enable,
	.serdes_irq_status = mv88e6352_serdes_irq_status,
	.gpio_ops = &mv88e6352_gpio_ops,
	.avb_ops = &mv88e6352_avb_ops,
	.ptp_ops = &mv88e6352_ptp_ops,
	.serdes_get_sset_count = mv88e6352_serdes_get_sset_count,
	.serdes_get_strings = mv88e6352_serdes_get_strings,
	.serdes_get_stats = mv88e6352_serdes_get_stats,
	.serdes_get_regs_len = mv88e6352_serdes_get_regs_len,
	.serdes_get_regs = mv88e6352_serdes_get_regs,
	.phylink_validate = mv88e6352_phylink_validate,
};

static const struct mv88e6xxx_ops mv88e6390_ops = {
	/* MV88E6XXX_FAMILY_6390 */
	.setup_errata = mv88e6390_setup_errata,
	.irl_init_all = mv88e6390_g2_irl_init_all,
	.get_eeprom = mv88e6xxx_g2_get_eeprom8,
	.set_eeprom = mv88e6xxx_g2_set_eeprom8,
	.set_switch_mac = mv88e6xxx_g2_set_switch_mac,
	.phy_read = mv88e6xxx_g2_smi_phy_read,
	.phy_write = mv88e6xxx_g2_smi_phy_write,
	.port_set_link = mv88e6xxx_port_set_link,
	.port_sync_link = mv88e6xxx_port_sync_link,
	.port_set_rgmii_delay = mv88e6390_port_set_rgmii_delay,
	.port_set_speed_duplex = mv88e6390_port_set_speed_duplex,
	.port_max_speed_mode = mv88e6390_port_max_speed_mode,
	.port_tag_remap = mv88e6390_port_tag_remap,
	.port_set_policy = mv88e6352_port_set_policy,
	.port_set_frame_mode = mv88e6351_port_set_frame_mode,
	.port_set_ucast_flood = mv88e6352_port_set_ucast_flood,
	.port_set_mcast_flood = mv88e6352_port_set_mcast_flood,
	.port_set_ether_type = mv88e6351_port_set_ether_type,
	.port_set_jumbo_size = mv88e6165_port_set_jumbo_size,
	.port_egress_rate_limiting = mv88e6097_port_egress_rate_limiting,
	.port_pause_limit = mv88e6390_port_pause_limit,
	.port_disable_learn_limit = mv88e6xxx_port_disable_learn_limit,
	.port_disable_pri_override = mv88e6xxx_port_disable_pri_override,
	.port_get_cmode = mv88e6352_port_get_cmode,
	.port_set_cmode = mv88e6390_port_set_cmode,
	.port_setup_message_port = mv88e6xxx_setup_message_port,
	.stats_snapshot = mv88e6390_g1_stats_snapshot,
	.stats_set_histogram = mv88e6390_g1_stats_set_histogram,
	.stats_get_sset_count = mv88e6320_stats_get_sset_count,
	.stats_get_strings = mv88e6320_stats_get_strings,
	.stats_get_stats = mv88e6390_stats_get_stats,
	.set_cpu_port = mv88e6390_g1_set_cpu_port,
	.set_egress_port = mv88e6390_g1_set_egress_port,
	.watchdog_ops = &mv88e6390_watchdog_ops,
	.mgmt_rsvd2cpu = mv88e6390_g1_mgmt_rsvd2cpu,
	.pot_clear = mv88e6xxx_g2_pot_clear,
	.reset = mv88e6352_g1_reset,
	.rmu_disable = mv88e6390_g1_rmu_disable,
	.atu_get_hash = mv88e6165_g1_atu_get_hash,
	.atu_set_hash = mv88e6165_g1_atu_set_hash,
	.vtu_getnext = mv88e6390_g1_vtu_getnext,
	.vtu_loadpurge = mv88e6390_g1_vtu_loadpurge,
	.serdes_power = mv88e6390_serdes_power,
	.serdes_get_lane = mv88e6390_serdes_get_lane,
	/* Check status register pause & lpa register */
	.serdes_pcs_get_state = mv88e6390_serdes_pcs_get_state,
	.serdes_pcs_config = mv88e6390_serdes_pcs_config,
	.serdes_pcs_an_restart = mv88e6390_serdes_pcs_an_restart,
	.serdes_pcs_link_up = mv88e6390_serdes_pcs_link_up,
	.serdes_irq_mapping = mv88e6390_serdes_irq_mapping,
	.serdes_irq_enable = mv88e6390_serdes_irq_enable,
	.serdes_irq_status = mv88e6390_serdes_irq_status,
	.gpio_ops = &mv88e6352_gpio_ops,
	.avb_ops = &mv88e6390_avb_ops,
	.ptp_ops = &mv88e6352_ptp_ops,
	.serdes_get_sset_count = mv88e6390_serdes_get_sset_count,
	.serdes_get_strings = mv88e6390_serdes_get_strings,
	.serdes_get_stats = mv88e6390_serdes_get_stats,
	.serdes_get_regs_len = mv88e6390_serdes_get_regs_len,
	.serdes_get_regs = mv88e6390_serdes_get_regs,
	.phylink_validate = mv88e6390_phylink_validate,
};

static const struct mv88e6xxx_ops mv88e6390x_ops = {
	/* MV88E6XXX_FAMILY_6390 */
	.setup_errata = mv88e6390_setup_errata,
	.irl_init_all = mv88e6390_g2_irl_init_all,
	.get_eeprom = mv88e6xxx_g2_get_eeprom8,
	.set_eeprom = mv88e6xxx_g2_set_eeprom8,
	.set_switch_mac = mv88e6xxx_g2_set_switch_mac,
	.phy_read = mv88e6xxx_g2_smi_phy_read,
	.phy_write = mv88e6xxx_g2_smi_phy_write,
	.port_set_link = mv88e6xxx_port_set_link,
	.port_sync_link = mv88e6xxx_port_sync_link,
	.port_set_rgmii_delay = mv88e6390_port_set_rgmii_delay,
	.port_set_speed_duplex = mv88e6390x_port_set_speed_duplex,
	.port_max_speed_mode = mv88e6390x_port_max_speed_mode,
	.port_tag_remap = mv88e6390_port_tag_remap,
	.port_set_policy = mv88e6352_port_set_policy,
	.port_set_frame_mode = mv88e6351_port_set_frame_mode,
	.port_set_ucast_flood = mv88e6352_port_set_ucast_flood,
	.port_set_mcast_flood = mv88e6352_port_set_mcast_flood,
	.port_set_ether_type = mv88e6351_port_set_ether_type,
	.port_set_jumbo_size = mv88e6165_port_set_jumbo_size,
	.port_egress_rate_limiting = mv88e6097_port_egress_rate_limiting,
	.port_pause_limit = mv88e6390_port_pause_limit,
	.port_disable_learn_limit = mv88e6xxx_port_disable_learn_limit,
	.port_disable_pri_override = mv88e6xxx_port_disable_pri_override,
	.port_get_cmode = mv88e6352_port_get_cmode,
	.port_set_cmode = mv88e6390x_port_set_cmode,
	.port_setup_message_port = mv88e6xxx_setup_message_port,
	.stats_snapshot = mv88e6390_g1_stats_snapshot,
	.stats_set_histogram = mv88e6390_g1_stats_set_histogram,
	.stats_get_sset_count = mv88e6320_stats_get_sset_count,
	.stats_get_strings = mv88e6320_stats_get_strings,
	.stats_get_stats = mv88e6390_stats_get_stats,
	.set_cpu_port = mv88e6390_g1_set_cpu_port,
	.set_egress_port = mv88e6390_g1_set_egress_port,
	.watchdog_ops = &mv88e6390_watchdog_ops,
	.mgmt_rsvd2cpu = mv88e6390_g1_mgmt_rsvd2cpu,
	.pot_clear = mv88e6xxx_g2_pot_clear,
	.reset = mv88e6352_g1_reset,
	.rmu_disable = mv88e6390_g1_rmu_disable,
	.atu_get_hash = mv88e6165_g1_atu_get_hash,
	.atu_set_hash = mv88e6165_g1_atu_set_hash,
	.vtu_getnext = mv88e6390_g1_vtu_getnext,
	.vtu_loadpurge = mv88e6390_g1_vtu_loadpurge,
	.serdes_power = mv88e6390_serdes_power,
	.serdes_get_lane = mv88e6390x_serdes_get_lane,
	.serdes_pcs_get_state = mv88e6390_serdes_pcs_get_state,
	.serdes_pcs_config = mv88e6390_serdes_pcs_config,
	.serdes_pcs_an_restart = mv88e6390_serdes_pcs_an_restart,
	.serdes_pcs_link_up = mv88e6390_serdes_pcs_link_up,
	.serdes_irq_mapping = mv88e6390_serdes_irq_mapping,
	.serdes_irq_enable = mv88e6390_serdes_irq_enable,
	.serdes_irq_status = mv88e6390_serdes_irq_status,
	.serdes_get_sset_count = mv88e6390_serdes_get_sset_count,
	.serdes_get_strings = mv88e6390_serdes_get_strings,
	.serdes_get_stats = mv88e6390_serdes_get_stats,
	.serdes_get_regs_len = mv88e6390_serdes_get_regs_len,
	.serdes_get_regs = mv88e6390_serdes_get_regs,
	.gpio_ops = &mv88e6352_gpio_ops,
	.avb_ops = &mv88e6390_avb_ops,
	.ptp_ops = &mv88e6352_ptp_ops,
	.phylink_validate = mv88e6390x_phylink_validate,
};

static const struct mv88e6xxx_ops mv88e6393x_ops = {
	/* MV88E6XXX_FAMILY_6393 */
	.setup_errata = mv88e6393x_serdes_setup_errata,
	.irl_init_all = mv88e6390_g2_irl_init_all,
	.get_eeprom = mv88e6xxx_g2_get_eeprom8,
	.set_eeprom = mv88e6xxx_g2_set_eeprom8,
	.set_switch_mac = mv88e6xxx_g2_set_switch_mac,
	.phy_read = mv88e6xxx_g2_smi_phy_read,
	.phy_write = mv88e6xxx_g2_smi_phy_write,
	.port_set_link = mv88e6xxx_port_set_link,
	.port_sync_link = mv88e6xxx_port_sync_link,
	.port_set_rgmii_delay = mv88e6390_port_set_rgmii_delay,
	.port_set_speed_duplex = mv88e6393x_port_set_speed_duplex,
	.port_max_speed_mode = mv88e6393x_port_max_speed_mode,
	.port_tag_remap = mv88e6390_port_tag_remap,
	.port_set_policy = mv88e6393x_port_set_policy,
	.port_set_frame_mode = mv88e6351_port_set_frame_mode,
	.port_set_ucast_flood = mv88e6352_port_set_ucast_flood,
	.port_set_mcast_flood = mv88e6352_port_set_mcast_flood,
	.port_set_ether_type = mv88e6393x_port_set_ether_type,
	.port_set_jumbo_size = mv88e6165_port_set_jumbo_size,
	.port_egress_rate_limiting = mv88e6097_port_egress_rate_limiting,
	.port_pause_limit = mv88e6390_port_pause_limit,
	.port_disable_learn_limit = mv88e6xxx_port_disable_learn_limit,
	.port_disable_pri_override = mv88e6xxx_port_disable_pri_override,
	.port_get_cmode = mv88e6352_port_get_cmode,
	.port_set_cmode = mv88e6393x_port_set_cmode,
	.port_setup_message_port = mv88e6xxx_setup_message_port,
	.port_set_upstream_port = mv88e6393x_port_set_upstream_port,
	.stats_snapshot = mv88e6390_g1_stats_snapshot,
	.stats_set_histogram = mv88e6390_g1_stats_set_histogram,
	.stats_get_sset_count = mv88e6320_stats_get_sset_count,
	.stats_get_strings = mv88e6320_stats_get_strings,
	.stats_get_stats = mv88e6390_stats_get_stats,
	/* .set_cpu_port is missing because this family does not support a global
	 * CPU port, only per port CPU port which is set via
	 * .port_set_upstream_port method.
	 */
	.set_egress_port = mv88e6393x_set_egress_port,
	.watchdog_ops = &mv88e6390_watchdog_ops,
	.mgmt_rsvd2cpu = mv88e6393x_port_mgmt_rsvd2cpu,
	.pot_clear = mv88e6xxx_g2_pot_clear,
	.reset = mv88e6352_g1_reset,
	.rmu_disable = mv88e6390_g1_rmu_disable,
	.atu_get_hash = mv88e6165_g1_atu_get_hash,
	.atu_set_hash = mv88e6165_g1_atu_set_hash,
	.vtu_getnext = mv88e6390_g1_vtu_getnext,
	.vtu_loadpurge = mv88e6390_g1_vtu_loadpurge,
	.serdes_power = mv88e6393x_serdes_power,
	.serdes_get_lane = mv88e6393x_serdes_get_lane,
	.serdes_pcs_get_state = mv88e6393x_serdes_pcs_get_state,
	.serdes_pcs_config = mv88e6390_serdes_pcs_config,
	.serdes_pcs_an_restart = mv88e6390_serdes_pcs_an_restart,
	.serdes_pcs_link_up = mv88e6390_serdes_pcs_link_up,
	.serdes_irq_mapping = mv88e6390_serdes_irq_mapping,
	.serdes_irq_enable = mv88e6393x_serdes_irq_enable,
	.serdes_irq_status = mv88e6393x_serdes_irq_status,
	/* TODO: serdes stats */
	.gpio_ops = &mv88e6352_gpio_ops,
	.avb_ops = &mv88e6390_avb_ops,
	.ptp_ops = &mv88e6352_ptp_ops,
	.phylink_validate = mv88e6393x_phylink_validate,
};

static const struct mv88e6xxx_info mv88e6xxx_table[] = {
	[MV88E6085] = {
		.prod_num = MV88E6XXX_PORT_SWITCH_ID_PROD_6085,
		.family = MV88E6XXX_FAMILY_6097,
		.name = "Marvell 88E6085",
		.num_databases = 4096,
		.num_macs = 8192,
		.num_ports = 10,
		.num_internal_phys = 5,
		.max_vid = 4095,
		.port_base_addr = 0x10,
		.phy_base_addr = 0x0,
		.global1_addr = 0x1b,
		.global2_addr = 0x1c,
		.age_time_coeff = 15000,
		.g1_irqs = 8,
		.g2_irqs = 10,
		.atu_move_port_mask = 0xf,
		.pvt = true,
		.multi_chip = true,
		.ops = &mv88e6085_ops,
	},

	[MV88E6095] = {
		.prod_num = MV88E6XXX_PORT_SWITCH_ID_PROD_6095,
		.family = MV88E6XXX_FAMILY_6095,
		.name = "Marvell 88E6095/88E6095F",
		.num_databases = 256,
		.num_macs = 8192,
		.num_ports = 11,
		.num_internal_phys = 0,
		.max_vid = 4095,
		.port_base_addr = 0x10,
		.phy_base_addr = 0x0,
		.global1_addr = 0x1b,
		.global2_addr = 0x1c,
		.age_time_coeff = 15000,
		.g1_irqs = 8,
		.atu_move_port_mask = 0xf,
		.multi_chip = true,
		.ops = &mv88e6095_ops,
	},

	[MV88E6097] = {
		.prod_num = MV88E6XXX_PORT_SWITCH_ID_PROD_6097,
		.family = MV88E6XXX_FAMILY_6097,
		.name = "Marvell 88E6097/88E6097F",
		.num_databases = 4096,
		.num_macs = 8192,
		.num_ports = 11,
		.num_internal_phys = 8,
		.max_vid = 4095,
		.port_base_addr = 0x10,
		.phy_base_addr = 0x0,
		.global1_addr = 0x1b,
		.global2_addr = 0x1c,
		.age_time_coeff = 15000,
		.g1_irqs = 8,
		.g2_irqs = 10,
		.atu_move_port_mask = 0xf,
		.pvt = true,
		.multi_chip = true,
		.edsa_support = MV88E6XXX_EDSA_SUPPORTED,
		.ops = &mv88e6097_ops,
	},

	[MV88E6123] = {
		.prod_num = MV88E6XXX_PORT_SWITCH_ID_PROD_6123,
		.family = MV88E6XXX_FAMILY_6165,
		.name = "Marvell 88E6123",
		.num_databases = 4096,
		.num_macs = 1024,
		.num_ports = 3,
		.num_internal_phys = 5,
		.max_vid = 4095,
		.port_base_addr = 0x10,
		.phy_base_addr = 0x0,
		.global1_addr = 0x1b,
		.global2_addr = 0x1c,
		.age_time_coeff = 15000,
		.g1_irqs = 9,
		.g2_irqs = 10,
		.atu_move_port_mask = 0xf,
		.pvt = true,
		.multi_chip = true,
		.edsa_support = MV88E6XXX_EDSA_SUPPORTED,
		.ops = &mv88e6123_ops,
	},

	[MV88E6131] = {
		.prod_num = MV88E6XXX_PORT_SWITCH_ID_PROD_6131,
		.family = MV88E6XXX_FAMILY_6185,
		.name = "Marvell 88E6131",
		.num_databases = 256,
		.num_macs = 8192,
		.num_ports = 8,
		.num_internal_phys = 0,
		.max_vid = 4095,
		.port_base_addr = 0x10,
		.phy_base_addr = 0x0,
		.global1_addr = 0x1b,
		.global2_addr = 0x1c,
		.age_time_coeff = 15000,
		.g1_irqs = 9,
		.atu_move_port_mask = 0xf,
		.multi_chip = true,
		.ops = &mv88e6131_ops,
	},

	[MV88E6141] = {
		.prod_num = MV88E6XXX_PORT_SWITCH_ID_PROD_6141,
		.family = MV88E6XXX_FAMILY_6341,
		.name = "Marvell 88E6141",
		.num_databases = 4096,
		.num_macs = 2048,
		.num_ports = 6,
		.num_internal_phys = 5,
		.num_gpio = 11,
		.max_vid = 4095,
		.port_base_addr = 0x10,
		.phy_base_addr = 0x10,
		.global1_addr = 0x1b,
		.global2_addr = 0x1c,
		.age_time_coeff = 3750,
		.atu_move_port_mask = 0x1f,
		.g1_irqs = 9,
		.g2_irqs = 10,
		.pvt = true,
		.multi_chip = true,
		.edsa_support = MV88E6XXX_EDSA_SUPPORTED,
		.ops = &mv88e6141_ops,
	},

	[MV88E6161] = {
		.prod_num = MV88E6XXX_PORT_SWITCH_ID_PROD_6161,
		.family = MV88E6XXX_FAMILY_6165,
		.name = "Marvell 88E6161",
		.num_databases = 4096,
		.num_macs = 1024,
		.num_ports = 6,
		.num_internal_phys = 5,
		.max_vid = 4095,
		.port_base_addr = 0x10,
		.phy_base_addr = 0x0,
		.global1_addr = 0x1b,
		.global2_addr = 0x1c,
		.age_time_coeff = 15000,
		.g1_irqs = 9,
		.g2_irqs = 10,
		.atu_move_port_mask = 0xf,
		.pvt = true,
		.multi_chip = true,
		.edsa_support = MV88E6XXX_EDSA_SUPPORTED,
		.ptp_support = true,
		.ops = &mv88e6161_ops,
	},

	[MV88E6165] = {
		.prod_num = MV88E6XXX_PORT_SWITCH_ID_PROD_6165,
		.family = MV88E6XXX_FAMILY_6165,
		.name = "Marvell 88E6165",
		.num_databases = 4096,
		.num_macs = 8192,
		.num_ports = 6,
		.num_internal_phys = 0,
		.max_vid = 4095,
		.port_base_addr = 0x10,
		.phy_base_addr = 0x0,
		.global1_addr = 0x1b,
		.global2_addr = 0x1c,
		.age_time_coeff = 15000,
		.g1_irqs = 9,
		.g2_irqs = 10,
		.atu_move_port_mask = 0xf,
		.pvt = true,
		.multi_chip = true,
		.ptp_support = true,
		.ops = &mv88e6165_ops,
	},

	[MV88E6171] = {
		.prod_num = MV88E6XXX_PORT_SWITCH_ID_PROD_6171,
		.family = MV88E6XXX_FAMILY_6351,
		.name = "Marvell 88E6171",
		.num_databases = 4096,
		.num_macs = 8192,
		.num_ports = 7,
		.num_internal_phys = 5,
		.max_vid = 4095,
		.port_base_addr = 0x10,
		.phy_base_addr = 0x0,
		.global1_addr = 0x1b,
		.global2_addr = 0x1c,
		.age_time_coeff = 15000,
		.g1_irqs = 9,
		.g2_irqs = 10,
		.atu_move_port_mask = 0xf,
		.pvt = true,
		.multi_chip = true,
		.edsa_support = MV88E6XXX_EDSA_SUPPORTED,
		.ops = &mv88e6171_ops,
	},

	[MV88E6172] = {
		.prod_num = MV88E6XXX_PORT_SWITCH_ID_PROD_6172,
		.family = MV88E6XXX_FAMILY_6352,
		.name = "Marvell 88E6172",
		.num_databases = 4096,
		.num_macs = 8192,
		.num_ports = 7,
		.num_internal_phys = 5,
		.num_gpio = 15,
		.max_vid = 4095,
		.port_base_addr = 0x10,
		.phy_base_addr = 0x0,
		.global1_addr = 0x1b,
		.global2_addr = 0x1c,
		.age_time_coeff = 15000,
		.g1_irqs = 9,
		.g2_irqs = 10,
		.atu_move_port_mask = 0xf,
		.pvt = true,
		.multi_chip = true,
		.edsa_support = MV88E6XXX_EDSA_SUPPORTED,
		.ops = &mv88e6172_ops,
	},

	[MV88E6175] = {
		.prod_num = MV88E6XXX_PORT_SWITCH_ID_PROD_6175,
		.family = MV88E6XXX_FAMILY_6351,
		.name = "Marvell 88E6175",
		.num_databases = 4096,
		.num_macs = 8192,
		.num_ports = 7,
		.num_internal_phys = 5,
		.max_vid = 4095,
		.port_base_addr = 0x10,
		.phy_base_addr = 0x0,
		.global1_addr = 0x1b,
		.global2_addr = 0x1c,
		.age_time_coeff = 15000,
		.g1_irqs = 9,
		.g2_irqs = 10,
		.atu_move_port_mask = 0xf,
		.pvt = true,
		.multi_chip = true,
		.edsa_support = MV88E6XXX_EDSA_SUPPORTED,
		.ops = &mv88e6175_ops,
	},

	[MV88E6176] = {
		.prod_num = MV88E6XXX_PORT_SWITCH_ID_PROD_6176,
		.family = MV88E6XXX_FAMILY_6352,
		.name = "Marvell 88E6176",
		.num_databases = 4096,
		.num_macs = 8192,
		.num_ports = 7,
		.num_internal_phys = 5,
		.num_gpio = 15,
		.max_vid = 4095,
		.port_base_addr = 0x10,
		.phy_base_addr = 0x0,
		.global1_addr = 0x1b,
		.global2_addr = 0x1c,
		.age_time_coeff = 15000,
		.g1_irqs = 9,
		.g2_irqs = 10,
		.atu_move_port_mask = 0xf,
		.pvt = true,
		.multi_chip = true,
		.edsa_support = MV88E6XXX_EDSA_SUPPORTED,
		.ops = &mv88e6176_ops,
	},

	[MV88E6185] = {
		.prod_num = MV88E6XXX_PORT_SWITCH_ID_PROD_6185,
		.family = MV88E6XXX_FAMILY_6185,
		.name = "Marvell 88E6185",
		.num_databases = 256,
		.num_macs = 8192,
		.num_ports = 10,
		.num_internal_phys = 0,
		.max_vid = 4095,
		.port_base_addr = 0x10,
		.phy_base_addr = 0x0,
		.global1_addr = 0x1b,
		.global2_addr = 0x1c,
		.age_time_coeff = 15000,
		.g1_irqs = 8,
		.atu_move_port_mask = 0xf,
		.multi_chip = true,
		.edsa_support = MV88E6XXX_EDSA_SUPPORTED,
		.ops = &mv88e6185_ops,
	},

	[MV88E6190] = {
		.prod_num = MV88E6XXX_PORT_SWITCH_ID_PROD_6190,
		.family = MV88E6XXX_FAMILY_6390,
		.name = "Marvell 88E6190",
		.num_databases = 4096,
		.num_macs = 16384,
		.num_ports = 11,	/* 10 + Z80 */
		.num_internal_phys = 9,
		.num_gpio = 16,
		.max_vid = 8191,
		.port_base_addr = 0x0,
		.phy_base_addr = 0x0,
		.global1_addr = 0x1b,
		.global2_addr = 0x1c,
		.age_time_coeff = 3750,
		.g1_irqs = 9,
		.g2_irqs = 14,
		.pvt = true,
		.multi_chip = true,
		.atu_move_port_mask = 0x1f,
		.ops = &mv88e6190_ops,
	},

	[MV88E6190X] = {
		.prod_num = MV88E6XXX_PORT_SWITCH_ID_PROD_6190X,
		.family = MV88E6XXX_FAMILY_6390,
		.name = "Marvell 88E6190X",
		.num_databases = 4096,
		.num_macs = 16384,
		.num_ports = 11,	/* 10 + Z80 */
		.num_internal_phys = 9,
		.num_gpio = 16,
		.max_vid = 8191,
		.port_base_addr = 0x0,
		.phy_base_addr = 0x0,
		.global1_addr = 0x1b,
		.global2_addr = 0x1c,
		.age_time_coeff = 3750,
		.g1_irqs = 9,
		.g2_irqs = 14,
		.atu_move_port_mask = 0x1f,
		.pvt = true,
		.multi_chip = true,
		.ops = &mv88e6190x_ops,
	},

	[MV88E6191] = {
		.prod_num = MV88E6XXX_PORT_SWITCH_ID_PROD_6191,
		.family = MV88E6XXX_FAMILY_6390,
		.name = "Marvell 88E6191",
		.num_databases = 4096,
		.num_macs = 16384,
		.num_ports = 11,	/* 10 + Z80 */
		.num_internal_phys = 9,
		.max_vid = 8191,
		.port_base_addr = 0x0,
		.phy_base_addr = 0x0,
		.global1_addr = 0x1b,
		.global2_addr = 0x1c,
		.age_time_coeff = 3750,
		.g1_irqs = 9,
		.g2_irqs = 14,
		.atu_move_port_mask = 0x1f,
		.pvt = true,
		.multi_chip = true,
		.ptp_support = true,
		.ops = &mv88e6191_ops,
	},

	[MV88E6191X] = {
		.prod_num = MV88E6XXX_PORT_SWITCH_ID_PROD_6191X,
		.family = MV88E6XXX_FAMILY_6393,
		.name = "Marvell 88E6191X",
		.num_databases = 4096,
		.num_ports = 11,	/* 10 + Z80 */
		.num_internal_phys = 9,
		.max_vid = 8191,
		.port_base_addr = 0x0,
		.phy_base_addr = 0x0,
		.global1_addr = 0x1b,
		.global2_addr = 0x1c,
		.age_time_coeff = 3750,
		.g1_irqs = 10,
		.g2_irqs = 14,
		.atu_move_port_mask = 0x1f,
		.pvt = true,
		.multi_chip = true,
		.ptp_support = true,
		.ops = &mv88e6393x_ops,
	},

	[MV88E6193X] = {
		.prod_num = MV88E6XXX_PORT_SWITCH_ID_PROD_6193X,
		.family = MV88E6XXX_FAMILY_6393,
		.name = "Marvell 88E6193X",
		.num_databases = 4096,
		.num_ports = 11,	/* 10 + Z80 */
		.num_internal_phys = 9,
		.max_vid = 8191,
		.port_base_addr = 0x0,
		.phy_base_addr = 0x0,
		.global1_addr = 0x1b,
		.global2_addr = 0x1c,
		.age_time_coeff = 3750,
		.g1_irqs = 10,
		.g2_irqs = 14,
		.atu_move_port_mask = 0x1f,
		.pvt = true,
		.multi_chip = true,
		.ptp_support = true,
		.ops = &mv88e6393x_ops,
	},

	[MV88E6220] = {
		.prod_num = MV88E6XXX_PORT_SWITCH_ID_PROD_6220,
		.family = MV88E6XXX_FAMILY_6250,
		.name = "Marvell 88E6220",
		.num_databases = 64,

		/* Ports 2-4 are not routed to pins
		 * => usable ports 0, 1, 5, 6
		 */
		.num_ports = 7,
		.num_internal_phys = 2,
		.invalid_port_mask = BIT(2) | BIT(3) | BIT(4),
		.max_vid = 4095,
		.port_base_addr = 0x08,
		.phy_base_addr = 0x00,
		.global1_addr = 0x0f,
		.global2_addr = 0x07,
		.age_time_coeff = 15000,
		.g1_irqs = 9,
		.g2_irqs = 10,
		.atu_move_port_mask = 0xf,
		.dual_chip = true,
		.ptp_support = true,
		.ops = &mv88e6250_ops,
	},

	[MV88E6240] = {
		.prod_num = MV88E6XXX_PORT_SWITCH_ID_PROD_6240,
		.family = MV88E6XXX_FAMILY_6352,
		.name = "Marvell 88E6240",
		.num_databases = 4096,
		.num_macs = 8192,
		.num_ports = 7,
		.num_internal_phys = 5,
		.num_gpio = 15,
		.max_vid = 4095,
		.port_base_addr = 0x10,
		.phy_base_addr = 0x0,
		.global1_addr = 0x1b,
		.global2_addr = 0x1c,
		.age_time_coeff = 15000,
		.g1_irqs = 9,
		.g2_irqs = 10,
		.atu_move_port_mask = 0xf,
		.pvt = true,
		.multi_chip = true,
		.edsa_support = MV88E6XXX_EDSA_SUPPORTED,
		.ptp_support = true,
		.ops = &mv88e6240_ops,
	},

	[MV88E6250] = {
		.prod_num = MV88E6XXX_PORT_SWITCH_ID_PROD_6250,
		.family = MV88E6XXX_FAMILY_6250,
		.name = "Marvell 88E6250",
		.num_databases = 64,
		.num_ports = 7,
		.num_internal_phys = 5,
		.max_vid = 4095,
		.port_base_addr = 0x08,
		.phy_base_addr = 0x00,
		.global1_addr = 0x0f,
		.global2_addr = 0x07,
		.age_time_coeff = 15000,
		.g1_irqs = 9,
		.g2_irqs = 10,
		.atu_move_port_mask = 0xf,
		.dual_chip = true,
		.ptp_support = true,
		.ops = &mv88e6250_ops,
	},

	[MV88E6290] = {
		.prod_num = MV88E6XXX_PORT_SWITCH_ID_PROD_6290,
		.family = MV88E6XXX_FAMILY_6390,
		.name = "Marvell 88E6290",
		.num_databases = 4096,
		.num_ports = 11,	/* 10 + Z80 */
		.num_internal_phys = 9,
		.num_gpio = 16,
		.max_vid = 8191,
		.port_base_addr = 0x0,
		.phy_base_addr = 0x0,
		.global1_addr = 0x1b,
		.global2_addr = 0x1c,
		.age_time_coeff = 3750,
		.g1_irqs = 9,
		.g2_irqs = 14,
		.atu_move_port_mask = 0x1f,
		.pvt = true,
		.multi_chip = true,
		.ptp_support = true,
		.ops = &mv88e6290_ops,
	},

	[MV88E6320] = {
		.prod_num = MV88E6XXX_PORT_SWITCH_ID_PROD_6320,
		.family = MV88E6XXX_FAMILY_6320,
		.name = "Marvell 88E6320",
		.num_databases = 4096,
		.num_macs = 8192,
		.num_ports = 7,
		.num_internal_phys = 5,
		.num_gpio = 15,
		.max_vid = 4095,
		.port_base_addr = 0x10,
		.phy_base_addr = 0x0,
		.global1_addr = 0x1b,
		.global2_addr = 0x1c,
		.age_time_coeff = 15000,
		.g1_irqs = 8,
		.g2_irqs = 10,
		.atu_move_port_mask = 0xf,
		.pvt = true,
		.multi_chip = true,
		.edsa_support = MV88E6XXX_EDSA_SUPPORTED,
		.ptp_support = true,
		.ops = &mv88e6320_ops,
	},

	[MV88E6321] = {
		.prod_num = MV88E6XXX_PORT_SWITCH_ID_PROD_6321,
		.family = MV88E6XXX_FAMILY_6320,
		.name = "Marvell 88E6321",
		.num_databases = 4096,
		.num_macs = 8192,
		.num_ports = 7,
		.num_internal_phys = 5,
		.num_gpio = 15,
		.max_vid = 4095,
		.port_base_addr = 0x10,
		.phy_base_addr = 0x0,
		.global1_addr = 0x1b,
		.global2_addr = 0x1c,
		.age_time_coeff = 15000,
		.g1_irqs = 8,
		.g2_irqs = 10,
		.atu_move_port_mask = 0xf,
		.multi_chip = true,
		.edsa_support = MV88E6XXX_EDSA_SUPPORTED,
		.ptp_support = true,
		.ops = &mv88e6321_ops,
	},

	[MV88E6341] = {
		.prod_num = MV88E6XXX_PORT_SWITCH_ID_PROD_6341,
		.family = MV88E6XXX_FAMILY_6341,
		.name = "Marvell 88E6341",
		.num_databases = 4096,
		.num_macs = 2048,
		.num_internal_phys = 5,
		.num_ports = 6,
		.num_gpio = 11,
		.max_vid = 4095,
		.port_base_addr = 0x10,
		.phy_base_addr = 0x10,
		.global1_addr = 0x1b,
		.global2_addr = 0x1c,
		.age_time_coeff = 3750,
		.atu_move_port_mask = 0x1f,
		.g1_irqs = 9,
		.g2_irqs = 10,
		.pvt = true,
		.multi_chip = true,
		.edsa_support = MV88E6XXX_EDSA_SUPPORTED,
		.ptp_support = true,
		.ops = &mv88e6341_ops,
	},

	[MV88E6350] = {
		.prod_num = MV88E6XXX_PORT_SWITCH_ID_PROD_6350,
		.family = MV88E6XXX_FAMILY_6351,
		.name = "Marvell 88E6350",
		.num_databases = 4096,
		.num_macs = 8192,
		.num_ports = 7,
		.num_internal_phys = 5,
		.max_vid = 4095,
		.port_base_addr = 0x10,
		.phy_base_addr = 0x0,
		.global1_addr = 0x1b,
		.global2_addr = 0x1c,
		.age_time_coeff = 15000,
		.g1_irqs = 9,
		.g2_irqs = 10,
		.atu_move_port_mask = 0xf,
		.pvt = true,
		.multi_chip = true,
		.edsa_support = MV88E6XXX_EDSA_SUPPORTED,
		.ops = &mv88e6350_ops,
	},

	[MV88E6351] = {
		.prod_num = MV88E6XXX_PORT_SWITCH_ID_PROD_6351,
		.family = MV88E6XXX_FAMILY_6351,
		.name = "Marvell 88E6351",
		.num_databases = 4096,
		.num_macs = 8192,
		.num_ports = 7,
		.num_internal_phys = 5,
		.max_vid = 4095,
		.port_base_addr = 0x10,
		.phy_base_addr = 0x0,
		.global1_addr = 0x1b,
		.global2_addr = 0x1c,
		.age_time_coeff = 15000,
		.g1_irqs = 9,
		.g2_irqs = 10,
		.atu_move_port_mask = 0xf,
		.pvt = true,
		.multi_chip = true,
		.edsa_support = MV88E6XXX_EDSA_SUPPORTED,
		.ops = &mv88e6351_ops,
	},

	[MV88E6352] = {
		.prod_num = MV88E6XXX_PORT_SWITCH_ID_PROD_6352,
		.family = MV88E6XXX_FAMILY_6352,
		.name = "Marvell 88E6352",
		.num_databases = 4096,
		.num_macs = 8192,
		.num_ports = 7,
		.num_internal_phys = 5,
		.num_gpio = 15,
		.max_vid = 4095,
		.port_base_addr = 0x10,
		.phy_base_addr = 0x0,
		.global1_addr = 0x1b,
		.global2_addr = 0x1c,
		.age_time_coeff = 15000,
		.g1_irqs = 9,
		.g2_irqs = 10,
		.atu_move_port_mask = 0xf,
		.pvt = true,
		.multi_chip = true,
		.edsa_support = MV88E6XXX_EDSA_SUPPORTED,
		.ptp_support = true,
		.ops = &mv88e6352_ops,
	},
	[MV88E6390] = {
		.prod_num = MV88E6XXX_PORT_SWITCH_ID_PROD_6390,
		.family = MV88E6XXX_FAMILY_6390,
		.name = "Marvell 88E6390",
		.num_databases = 4096,
		.num_macs = 16384,
		.num_ports = 11,	/* 10 + Z80 */
		.num_internal_phys = 9,
		.num_gpio = 16,
		.max_vid = 8191,
		.port_base_addr = 0x0,
		.phy_base_addr = 0x0,
		.global1_addr = 0x1b,
		.global2_addr = 0x1c,
		.age_time_coeff = 3750,
		.g1_irqs = 9,
		.g2_irqs = 14,
		.atu_move_port_mask = 0x1f,
		.pvt = true,
		.multi_chip = true,
		.edsa_support = MV88E6XXX_EDSA_UNDOCUMENTED,
		.ptp_support = true,
		.ops = &mv88e6390_ops,
	},
	[MV88E6390X] = {
		.prod_num = MV88E6XXX_PORT_SWITCH_ID_PROD_6390X,
		.family = MV88E6XXX_FAMILY_6390,
		.name = "Marvell 88E6390X",
		.num_databases = 4096,
		.num_macs = 16384,
		.num_ports = 11,	/* 10 + Z80 */
		.num_internal_phys = 9,
		.num_gpio = 16,
		.max_vid = 8191,
		.port_base_addr = 0x0,
		.phy_base_addr = 0x0,
		.global1_addr = 0x1b,
		.global2_addr = 0x1c,
		.age_time_coeff = 3750,
		.g1_irqs = 9,
		.g2_irqs = 14,
		.atu_move_port_mask = 0x1f,
		.pvt = true,
		.multi_chip = true,
		.edsa_support = MV88E6XXX_EDSA_UNDOCUMENTED,
		.ptp_support = true,
		.ops = &mv88e6390x_ops,
	},

	[MV88E6393X] = {
		.prod_num = MV88E6XXX_PORT_SWITCH_ID_PROD_6393X,
		.family = MV88E6XXX_FAMILY_6393,
		.name = "Marvell 88E6393X",
		.num_databases = 4096,
		.num_ports = 11,	/* 10 + Z80 */
		.num_internal_phys = 9,
		.max_vid = 8191,
		.port_base_addr = 0x0,
		.phy_base_addr = 0x0,
		.global1_addr = 0x1b,
		.global2_addr = 0x1c,
		.age_time_coeff = 3750,
		.g1_irqs = 10,
		.g2_irqs = 14,
		.atu_move_port_mask = 0x1f,
		.pvt = true,
		.multi_chip = true,
		.ptp_support = true,
		.ops = &mv88e6393x_ops,
	},
};

static const struct mv88e6xxx_info *mv88e6xxx_lookup_info(unsigned int prod_num)
{
	int i;

	for (i = 0; i < ARRAY_SIZE(mv88e6xxx_table); ++i)
		if (mv88e6xxx_table[i].prod_num == prod_num)
			return &mv88e6xxx_table[i];

	return NULL;
}

static int mv88e6xxx_detect(struct mv88e6xxx_chip *chip)
{
	const struct mv88e6xxx_info *info;
	unsigned int prod_num, rev;
	u16 id;
	int err;

	mv88e6xxx_reg_lock(chip);
	err = mv88e6xxx_port_read(chip, 0, MV88E6XXX_PORT_SWITCH_ID, &id);
	mv88e6xxx_reg_unlock(chip);
	if (err)
		return err;

	prod_num = id & MV88E6XXX_PORT_SWITCH_ID_PROD_MASK;
	rev = id & MV88E6XXX_PORT_SWITCH_ID_REV_MASK;

	info = mv88e6xxx_lookup_info(prod_num);
	if (!info)
		return -ENODEV;

	/* Update the compatible info with the probed one */
	chip->info = info;

	dev_info(chip->dev, "switch 0x%x detected: %s, revision %u\n",
		 chip->info->prod_num, chip->info->name, rev);

	return 0;
}

static struct mv88e6xxx_chip *mv88e6xxx_alloc_chip(struct device *dev)
{
	struct mv88e6xxx_chip *chip;

	chip = devm_kzalloc(dev, sizeof(*chip), GFP_KERNEL);
	if (!chip)
		return NULL;

	chip->dev = dev;

	mutex_init(&chip->reg_lock);
	INIT_LIST_HEAD(&chip->mdios);
	idr_init(&chip->policies);

	return chip;
}

static enum dsa_tag_protocol mv88e6xxx_get_tag_protocol(struct dsa_switch *ds,
							int port,
							enum dsa_tag_protocol m)
{
	struct mv88e6xxx_chip *chip = ds->priv;

	return chip->tag_protocol;
}

static int mv88e6xxx_change_tag_protocol(struct dsa_switch *ds, int port,
					 enum dsa_tag_protocol proto)
{
	struct mv88e6xxx_chip *chip = ds->priv;
	enum dsa_tag_protocol old_protocol;
	int err;

	switch (proto) {
	case DSA_TAG_PROTO_EDSA:
		switch (chip->info->edsa_support) {
		case MV88E6XXX_EDSA_UNSUPPORTED:
			return -EPROTONOSUPPORT;
		case MV88E6XXX_EDSA_UNDOCUMENTED:
			dev_warn(chip->dev, "Relying on undocumented EDSA tagging behavior\n");
			fallthrough;
		case MV88E6XXX_EDSA_SUPPORTED:
			break;
		}
		break;
	case DSA_TAG_PROTO_DSA:
		break;
	default:
		return -EPROTONOSUPPORT;
	}

	old_protocol = chip->tag_protocol;
	chip->tag_protocol = proto;

	mv88e6xxx_reg_lock(chip);
	err = mv88e6xxx_setup_port_mode(chip, port);
	mv88e6xxx_reg_unlock(chip);

	if (err)
		chip->tag_protocol = old_protocol;

	return err;
}

static int mv88e6xxx_port_mdb_add(struct dsa_switch *ds, int port,
				  const struct switchdev_obj_port_mdb *mdb)
{
	struct mv88e6xxx_chip *chip = ds->priv;
	int err;

	mv88e6xxx_reg_lock(chip);
	err = mv88e6xxx_port_db_load_purge(chip, port, mdb->addr, mdb->vid,
					   MV88E6XXX_G1_ATU_DATA_STATE_MC_STATIC);
	mv88e6xxx_reg_unlock(chip);

	return err;
}

static int mv88e6xxx_port_mdb_del(struct dsa_switch *ds, int port,
				  const struct switchdev_obj_port_mdb *mdb)
{
	struct mv88e6xxx_chip *chip = ds->priv;
	int err;

	mv88e6xxx_reg_lock(chip);
	err = mv88e6xxx_port_db_load_purge(chip, port, mdb->addr, mdb->vid, 0);
	mv88e6xxx_reg_unlock(chip);

	return err;
}

static int mv88e6xxx_port_mirror_add(struct dsa_switch *ds, int port,
				     struct dsa_mall_mirror_tc_entry *mirror,
				     bool ingress)
{
	enum mv88e6xxx_egress_direction direction = ingress ?
						MV88E6XXX_EGRESS_DIR_INGRESS :
						MV88E6XXX_EGRESS_DIR_EGRESS;
	struct mv88e6xxx_chip *chip = ds->priv;
	bool other_mirrors = false;
	int i;
	int err;

	mutex_lock(&chip->reg_lock);
	if ((ingress ? chip->ingress_dest_port : chip->egress_dest_port) !=
	    mirror->to_local_port) {
		for (i = 0; i < mv88e6xxx_num_ports(chip); i++)
			other_mirrors |= ingress ?
					 chip->ports[i].mirror_ingress :
					 chip->ports[i].mirror_egress;

		/* Can't change egress port when other mirror is active */
		if (other_mirrors) {
			err = -EBUSY;
			goto out;
		}

		err = mv88e6xxx_set_egress_port(chip, direction,
						mirror->to_local_port);
		if (err)
			goto out;
	}

	err = mv88e6xxx_port_set_mirror(chip, port, direction, true);
out:
	mutex_unlock(&chip->reg_lock);

	return err;
}

static void mv88e6xxx_port_mirror_del(struct dsa_switch *ds, int port,
				      struct dsa_mall_mirror_tc_entry *mirror)
{
	enum mv88e6xxx_egress_direction direction = mirror->ingress ?
						MV88E6XXX_EGRESS_DIR_INGRESS :
						MV88E6XXX_EGRESS_DIR_EGRESS;
	struct mv88e6xxx_chip *chip = ds->priv;
	bool other_mirrors = false;
	int i;

	mutex_lock(&chip->reg_lock);
	if (mv88e6xxx_port_set_mirror(chip, port, direction, false))
		dev_err(ds->dev, "p%d: failed to disable mirroring\n", port);

	for (i = 0; i < mv88e6xxx_num_ports(chip); i++)
		other_mirrors |= mirror->ingress ?
				 chip->ports[i].mirror_ingress :
				 chip->ports[i].mirror_egress;

	/* Reset egress port when no other mirror is active */
	if (!other_mirrors) {
		if (mv88e6xxx_set_egress_port(chip, direction,
					      dsa_upstream_port(ds, port)))
			dev_err(ds->dev, "failed to set egress port\n");
	}

	mutex_unlock(&chip->reg_lock);
}

static int mv88e6xxx_port_pre_bridge_flags(struct dsa_switch *ds, int port,
					   struct switchdev_brport_flags flags,
					   struct netlink_ext_ack *extack)
{
	struct mv88e6xxx_chip *chip = ds->priv;
	const struct mv88e6xxx_ops *ops;

	if (flags.mask & ~(BR_LEARNING | BR_FLOOD | BR_MCAST_FLOOD |
			   BR_BCAST_FLOOD))
		return -EINVAL;

	ops = chip->info->ops;

	if ((flags.mask & BR_FLOOD) && !ops->port_set_ucast_flood)
		return -EINVAL;

	if ((flags.mask & BR_MCAST_FLOOD) && !ops->port_set_mcast_flood)
		return -EINVAL;

	return 0;
}

static int mv88e6xxx_port_bridge_flags(struct dsa_switch *ds, int port,
				       struct switchdev_brport_flags flags,
				       struct netlink_ext_ack *extack)
{
	struct mv88e6xxx_chip *chip = ds->priv;
	int err = -EOPNOTSUPP;

	mv88e6xxx_reg_lock(chip);

	if (flags.mask & BR_LEARNING) {
		bool learning = !!(flags.val & BR_LEARNING);
		u16 pav = learning ? (1 << port) : 0;

		err = mv88e6xxx_port_set_assoc_vector(chip, port, pav);
		if (err)
			goto out;
	}

	if (flags.mask & BR_FLOOD) {
		bool unicast = !!(flags.val & BR_FLOOD);

		err = chip->info->ops->port_set_ucast_flood(chip, port,
							    unicast);
		if (err)
			goto out;
	}

	if (flags.mask & BR_MCAST_FLOOD) {
		bool multicast = !!(flags.val & BR_MCAST_FLOOD);

		err = chip->info->ops->port_set_mcast_flood(chip, port,
							    multicast);
		if (err)
			goto out;
	}

	if (flags.mask & BR_BCAST_FLOOD) {
		bool broadcast = !!(flags.val & BR_BCAST_FLOOD);

		err = mv88e6xxx_port_broadcast_sync(chip, port, broadcast);
		if (err)
			goto out;
	}

out:
	mv88e6xxx_reg_unlock(chip);

<<<<<<< HEAD
	if (do_fast_age)
		mv88e6xxx_port_fast_age(ds, port);

=======
>>>>>>> 3b17187f
	return err;
}

static bool mv88e6xxx_lag_can_offload(struct dsa_switch *ds,
				      struct net_device *lag,
				      struct netdev_lag_upper_info *info)
{
	struct mv88e6xxx_chip *chip = ds->priv;
	struct dsa_port *dp;
	int id, members = 0;

	if (!mv88e6xxx_has_lag(chip))
		return false;

	id = dsa_lag_id(ds->dst, lag);
	if (id < 0 || id >= ds->num_lag_ids)
		return false;

	dsa_lag_foreach_port(dp, ds->dst, lag)
		/* Includes the port joining the LAG */
		members++;

	if (members > 8)
		return false;

	/* We could potentially relax this to include active
	 * backup in the future.
	 */
	if (info->tx_type != NETDEV_LAG_TX_TYPE_HASH)
		return false;

	/* Ideally we would also validate that the hash type matches
	 * the hardware. Alas, this is always set to unknown on team
	 * interfaces.
	 */
	return true;
}

static int mv88e6xxx_lag_sync_map(struct dsa_switch *ds, struct net_device *lag)
{
	struct mv88e6xxx_chip *chip = ds->priv;
	struct dsa_port *dp;
	u16 map = 0;
	int id;

	id = dsa_lag_id(ds->dst, lag);

	/* Build the map of all ports to distribute flows destined for
	 * this LAG. This can be either a local user port, or a DSA
	 * port if the LAG port is on a remote chip.
	 */
	dsa_lag_foreach_port(dp, ds->dst, lag)
		map |= BIT(dsa_towards_port(ds, dp->ds->index, dp->index));

	return mv88e6xxx_g2_trunk_mapping_write(chip, id, map);
}

static const u8 mv88e6xxx_lag_mask_table[8][8] = {
	/* Row number corresponds to the number of active members in a
	 * LAG. Each column states which of the eight hash buckets are
	 * mapped to the column:th port in the LAG.
	 *
	 * Example: In a LAG with three active ports, the second port
	 * ([2][1]) would be selected for traffic mapped to buckets
	 * 3,4,5 (0x38).
	 */
	{ 0xff,    0,    0,    0,    0,    0,    0,    0 },
	{ 0x0f, 0xf0,    0,    0,    0,    0,    0,    0 },
	{ 0x07, 0x38, 0xc0,    0,    0,    0,    0,    0 },
	{ 0x03, 0x0c, 0x30, 0xc0,    0,    0,    0,    0 },
	{ 0x03, 0x0c, 0x30, 0x40, 0x80,    0,    0,    0 },
	{ 0x03, 0x0c, 0x10, 0x20, 0x40, 0x80,    0,    0 },
	{ 0x03, 0x04, 0x08, 0x10, 0x20, 0x40, 0x80,    0 },
	{ 0x01, 0x02, 0x04, 0x08, 0x10, 0x20, 0x40, 0x80 },
};

static void mv88e6xxx_lag_set_port_mask(u16 *mask, int port,
					int num_tx, int nth)
{
	u8 active = 0;
	int i;

	num_tx = num_tx <= 8 ? num_tx : 8;
	if (nth < num_tx)
		active = mv88e6xxx_lag_mask_table[num_tx - 1][nth];

	for (i = 0; i < 8; i++) {
		if (BIT(i) & active)
			mask[i] |= BIT(port);
	}
}

static int mv88e6xxx_lag_sync_masks(struct dsa_switch *ds)
{
	struct mv88e6xxx_chip *chip = ds->priv;
	unsigned int id, num_tx;
	struct net_device *lag;
	struct dsa_port *dp;
	int i, err, nth;
	u16 mask[8];
	u16 ivec;

	/* Assume no port is a member of any LAG. */
	ivec = BIT(mv88e6xxx_num_ports(chip)) - 1;

	/* Disable all masks for ports that _are_ members of a LAG. */
	list_for_each_entry(dp, &ds->dst->ports, list) {
		if (!dp->lag_dev || dp->ds != ds)
			continue;

		ivec &= ~BIT(dp->index);
	}

	for (i = 0; i < 8; i++)
		mask[i] = ivec;

	/* Enable the correct subset of masks for all LAG ports that
	 * are in the Tx set.
	 */
	dsa_lags_foreach_id(id, ds->dst) {
		lag = dsa_lag_dev(ds->dst, id);
		if (!lag)
			continue;

		num_tx = 0;
		dsa_lag_foreach_port(dp, ds->dst, lag) {
			if (dp->lag_tx_enabled)
				num_tx++;
		}

		if (!num_tx)
			continue;

		nth = 0;
		dsa_lag_foreach_port(dp, ds->dst, lag) {
			if (!dp->lag_tx_enabled)
				continue;

			if (dp->ds == ds)
				mv88e6xxx_lag_set_port_mask(mask, dp->index,
							    num_tx, nth);

			nth++;
		}
	}

	for (i = 0; i < 8; i++) {
		err = mv88e6xxx_g2_trunk_mask_write(chip, i, true, mask[i]);
		if (err)
			return err;
	}

	return 0;
}

static int mv88e6xxx_lag_sync_masks_map(struct dsa_switch *ds,
					struct net_device *lag)
{
	int err;

	err = mv88e6xxx_lag_sync_masks(ds);

	if (!err)
		err = mv88e6xxx_lag_sync_map(ds, lag);

	return err;
}

static int mv88e6xxx_port_lag_change(struct dsa_switch *ds, int port)
{
	struct mv88e6xxx_chip *chip = ds->priv;
	int err;

	mv88e6xxx_reg_lock(chip);
	err = mv88e6xxx_lag_sync_masks(ds);
	mv88e6xxx_reg_unlock(chip);
	return err;
}

static int mv88e6xxx_port_lag_join(struct dsa_switch *ds, int port,
				   struct net_device *lag,
				   struct netdev_lag_upper_info *info)
{
	struct mv88e6xxx_chip *chip = ds->priv;
	int err, id;

	if (!mv88e6xxx_lag_can_offload(ds, lag, info))
		return -EOPNOTSUPP;

	id = dsa_lag_id(ds->dst, lag);

	mv88e6xxx_reg_lock(chip);

	err = mv88e6xxx_port_set_trunk(chip, port, true, id);
	if (err)
		goto err_unlock;

	err = mv88e6xxx_lag_sync_masks_map(ds, lag);
	if (err)
		goto err_clear_trunk;

	mv88e6xxx_reg_unlock(chip);
	return 0;

err_clear_trunk:
	mv88e6xxx_port_set_trunk(chip, port, false, 0);
err_unlock:
	mv88e6xxx_reg_unlock(chip);
	return err;
}

static int mv88e6xxx_port_lag_leave(struct dsa_switch *ds, int port,
				    struct net_device *lag)
{
	struct mv88e6xxx_chip *chip = ds->priv;
	int err_sync, err_trunk;

	mv88e6xxx_reg_lock(chip);
	err_sync = mv88e6xxx_lag_sync_masks_map(ds, lag);
	err_trunk = mv88e6xxx_port_set_trunk(chip, port, false, 0);
	mv88e6xxx_reg_unlock(chip);
	return err_sync ? : err_trunk;
}

static int mv88e6xxx_crosschip_lag_change(struct dsa_switch *ds, int sw_index,
					  int port)
{
	struct mv88e6xxx_chip *chip = ds->priv;
	int err;

	mv88e6xxx_reg_lock(chip);
	err = mv88e6xxx_lag_sync_masks(ds);
	mv88e6xxx_reg_unlock(chip);
	return err;
}

static int mv88e6xxx_crosschip_lag_join(struct dsa_switch *ds, int sw_index,
					int port, struct net_device *lag,
					struct netdev_lag_upper_info *info)
{
	struct mv88e6xxx_chip *chip = ds->priv;
	int err;

	if (!mv88e6xxx_lag_can_offload(ds, lag, info))
		return -EOPNOTSUPP;

	mv88e6xxx_reg_lock(chip);

	err = mv88e6xxx_lag_sync_masks_map(ds, lag);
	if (err)
		goto unlock;

	err = mv88e6xxx_pvt_map(chip, sw_index, port);

unlock:
	mv88e6xxx_reg_unlock(chip);
	return err;
}

static int mv88e6xxx_crosschip_lag_leave(struct dsa_switch *ds, int sw_index,
					 int port, struct net_device *lag)
{
	struct mv88e6xxx_chip *chip = ds->priv;
	int err_sync, err_pvt;

	mv88e6xxx_reg_lock(chip);
	err_sync = mv88e6xxx_lag_sync_masks_map(ds, lag);
	err_pvt = mv88e6xxx_pvt_map(chip, sw_index, port);
	mv88e6xxx_reg_unlock(chip);
	return err_sync ? : err_pvt;
}

static const struct dsa_switch_ops mv88e6xxx_switch_ops = {
	.get_tag_protocol	= mv88e6xxx_get_tag_protocol,
	.change_tag_protocol	= mv88e6xxx_change_tag_protocol,
	.setup			= mv88e6xxx_setup,
	.teardown		= mv88e6xxx_teardown,
	.port_setup		= mv88e6xxx_port_setup,
	.port_teardown		= mv88e6xxx_port_teardown,
	.phylink_validate	= mv88e6xxx_validate,
	.phylink_mac_link_state	= mv88e6xxx_serdes_pcs_get_state,
	.phylink_mac_config	= mv88e6xxx_mac_config,
	.phylink_mac_an_restart	= mv88e6xxx_serdes_pcs_an_restart,
	.phylink_mac_link_down	= mv88e6xxx_mac_link_down,
	.phylink_mac_link_up	= mv88e6xxx_mac_link_up,
	.get_strings		= mv88e6xxx_get_strings,
	.get_ethtool_stats	= mv88e6xxx_get_ethtool_stats,
	.get_sset_count		= mv88e6xxx_get_sset_count,
	.port_enable		= mv88e6xxx_port_enable,
	.port_disable		= mv88e6xxx_port_disable,
	.port_max_mtu		= mv88e6xxx_get_max_mtu,
	.port_change_mtu	= mv88e6xxx_change_mtu,
	.get_mac_eee		= mv88e6xxx_get_mac_eee,
	.set_mac_eee		= mv88e6xxx_set_mac_eee,
	.get_eeprom_len		= mv88e6xxx_get_eeprom_len,
	.get_eeprom		= mv88e6xxx_get_eeprom,
	.set_eeprom		= mv88e6xxx_set_eeprom,
	.get_regs_len		= mv88e6xxx_get_regs_len,
	.get_regs		= mv88e6xxx_get_regs,
	.get_rxnfc		= mv88e6xxx_get_rxnfc,
	.set_rxnfc		= mv88e6xxx_set_rxnfc,
	.set_ageing_time	= mv88e6xxx_set_ageing_time,
	.port_bridge_join	= mv88e6xxx_port_bridge_join,
	.port_bridge_leave	= mv88e6xxx_port_bridge_leave,
	.port_pre_bridge_flags	= mv88e6xxx_port_pre_bridge_flags,
	.port_bridge_flags	= mv88e6xxx_port_bridge_flags,
	.port_stp_state_set	= mv88e6xxx_port_stp_state_set,
	.port_fast_age		= mv88e6xxx_port_fast_age,
	.port_vlan_filtering	= mv88e6xxx_port_vlan_filtering,
	.port_vlan_add		= mv88e6xxx_port_vlan_add,
	.port_vlan_del		= mv88e6xxx_port_vlan_del,
	.port_fdb_add           = mv88e6xxx_port_fdb_add,
	.port_fdb_del           = mv88e6xxx_port_fdb_del,
	.port_fdb_dump          = mv88e6xxx_port_fdb_dump,
	.port_mdb_add           = mv88e6xxx_port_mdb_add,
	.port_mdb_del           = mv88e6xxx_port_mdb_del,
	.port_mirror_add	= mv88e6xxx_port_mirror_add,
	.port_mirror_del	= mv88e6xxx_port_mirror_del,
	.crosschip_bridge_join	= mv88e6xxx_crosschip_bridge_join,
	.crosschip_bridge_leave	= mv88e6xxx_crosschip_bridge_leave,
	.port_hwtstamp_set	= mv88e6xxx_port_hwtstamp_set,
	.port_hwtstamp_get	= mv88e6xxx_port_hwtstamp_get,
	.port_txtstamp		= mv88e6xxx_port_txtstamp,
	.port_rxtstamp		= mv88e6xxx_port_rxtstamp,
	.get_ts_info		= mv88e6xxx_get_ts_info,
	.devlink_param_get	= mv88e6xxx_devlink_param_get,
	.devlink_param_set	= mv88e6xxx_devlink_param_set,
	.devlink_info_get	= mv88e6xxx_devlink_info_get,
	.port_lag_change	= mv88e6xxx_port_lag_change,
	.port_lag_join		= mv88e6xxx_port_lag_join,
	.port_lag_leave		= mv88e6xxx_port_lag_leave,
	.crosschip_lag_change	= mv88e6xxx_crosschip_lag_change,
	.crosschip_lag_join	= mv88e6xxx_crosschip_lag_join,
	.crosschip_lag_leave	= mv88e6xxx_crosschip_lag_leave,
	.port_bridge_tx_fwd_offload = mv88e6xxx_bridge_tx_fwd_offload,
	.port_bridge_tx_fwd_unoffload = mv88e6xxx_bridge_tx_fwd_unoffload,
};

static int mv88e6xxx_register_switch(struct mv88e6xxx_chip *chip)
{
	struct device *dev = chip->dev;
	struct dsa_switch *ds;

	ds = devm_kzalloc(dev, sizeof(*ds), GFP_KERNEL);
	if (!ds)
		return -ENOMEM;

	ds->dev = dev;
	ds->num_ports = mv88e6xxx_num_ports(chip);
	ds->priv = chip;
	ds->dev = dev;
	ds->ops = &mv88e6xxx_switch_ops;
	ds->ageing_time_min = chip->info->age_time_coeff;
	ds->ageing_time_max = chip->info->age_time_coeff * U8_MAX;

	/* Some chips support up to 32, but that requires enabling the
	 * 5-bit port mode, which we do not support. 640k^W16 ought to
	 * be enough for anyone.
	 */
	ds->num_lag_ids = mv88e6xxx_has_lag(chip) ? 16 : 0;

	dev_set_drvdata(dev, ds);

	return dsa_register_switch(ds);
}

static void mv88e6xxx_unregister_switch(struct mv88e6xxx_chip *chip)
{
	dsa_unregister_switch(chip->ds);
}

static const void *pdata_device_get_match_data(struct device *dev)
{
	const struct of_device_id *matches = dev->driver->of_match_table;
	const struct dsa_mv88e6xxx_pdata *pdata = dev->platform_data;

	for (; matches->name[0] || matches->type[0] || matches->compatible[0];
	     matches++) {
		if (!strcmp(pdata->compatible, matches->compatible))
			return matches->data;
	}
	return NULL;
}

/* There is no suspend to RAM support at DSA level yet, the switch configuration
 * would be lost after a power cycle so prevent it to be suspended.
 */
static int __maybe_unused mv88e6xxx_suspend(struct device *dev)
{
	return -EOPNOTSUPP;
}

static int __maybe_unused mv88e6xxx_resume(struct device *dev)
{
	return 0;
}

static SIMPLE_DEV_PM_OPS(mv88e6xxx_pm_ops, mv88e6xxx_suspend, mv88e6xxx_resume);

static int mv88e6xxx_probe(struct mdio_device *mdiodev)
{
	struct dsa_mv88e6xxx_pdata *pdata = mdiodev->dev.platform_data;
	const struct mv88e6xxx_info *compat_info = NULL;
	struct device *dev = &mdiodev->dev;
	struct device_node *np = dev->of_node;
	struct mv88e6xxx_chip *chip;
	int port;
	int err;

	if (!np && !pdata)
		return -EINVAL;

	if (np)
		compat_info = of_device_get_match_data(dev);

	if (pdata) {
		compat_info = pdata_device_get_match_data(dev);

		if (!pdata->netdev)
			return -EINVAL;

		for (port = 0; port < DSA_MAX_PORTS; port++) {
			if (!(pdata->enabled_ports & (1 << port)))
				continue;
			if (strcmp(pdata->cd.port_names[port], "cpu"))
				continue;
			pdata->cd.netdev[port] = &pdata->netdev->dev;
			break;
		}
	}

	if (!compat_info)
		return -EINVAL;

	chip = mv88e6xxx_alloc_chip(dev);
	if (!chip) {
		err = -ENOMEM;
		goto out;
	}

	chip->info = compat_info;

	err = mv88e6xxx_smi_init(chip, mdiodev->bus, mdiodev->addr);
	if (err)
		goto out;

	chip->reset = devm_gpiod_get_optional(dev, "reset", GPIOD_OUT_LOW);
	if (IS_ERR(chip->reset)) {
		err = PTR_ERR(chip->reset);
		goto out;
	}
	if (chip->reset)
		usleep_range(1000, 2000);

	err = mv88e6xxx_detect(chip);
	if (err)
		goto out;

	if (chip->info->edsa_support == MV88E6XXX_EDSA_SUPPORTED)
		chip->tag_protocol = DSA_TAG_PROTO_EDSA;
	else
		chip->tag_protocol = DSA_TAG_PROTO_DSA;

	mv88e6xxx_phy_init(chip);

	if (chip->info->ops->get_eeprom) {
		if (np)
			of_property_read_u32(np, "eeprom-length",
					     &chip->eeprom_len);
		else
			chip->eeprom_len = pdata->eeprom_len;
	}

	mv88e6xxx_reg_lock(chip);
	err = mv88e6xxx_switch_reset(chip);
	mv88e6xxx_reg_unlock(chip);
	if (err)
		goto out;

	if (np) {
		chip->irq = of_irq_get(np, 0);
		if (chip->irq == -EPROBE_DEFER) {
			err = chip->irq;
			goto out;
		}
	}

	if (pdata)
		chip->irq = pdata->irq;

	/* Has to be performed before the MDIO bus is created, because
	 * the PHYs will link their interrupts to these interrupt
	 * controllers
	 */
	mv88e6xxx_reg_lock(chip);
	if (chip->irq > 0)
		err = mv88e6xxx_g1_irq_setup(chip);
	else
		err = mv88e6xxx_irq_poll_setup(chip);
	mv88e6xxx_reg_unlock(chip);

	if (err)
		goto out;

	if (chip->info->g2_irqs > 0) {
		err = mv88e6xxx_g2_irq_setup(chip);
		if (err)
			goto out_g1_irq;
	}

	err = mv88e6xxx_g1_atu_prob_irq_setup(chip);
	if (err)
		goto out_g2_irq;

	err = mv88e6xxx_g1_vtu_prob_irq_setup(chip);
	if (err)
		goto out_g1_atu_prob_irq;

	err = mv88e6xxx_mdios_register(chip, np);
	if (err)
		goto out_g1_vtu_prob_irq;

	err = mv88e6xxx_register_switch(chip);
	if (err)
		goto out_mdio;

	return 0;

out_mdio:
	mv88e6xxx_mdios_unregister(chip);
out_g1_vtu_prob_irq:
	mv88e6xxx_g1_vtu_prob_irq_free(chip);
out_g1_atu_prob_irq:
	mv88e6xxx_g1_atu_prob_irq_free(chip);
out_g2_irq:
	if (chip->info->g2_irqs > 0)
		mv88e6xxx_g2_irq_free(chip);
out_g1_irq:
	if (chip->irq > 0)
		mv88e6xxx_g1_irq_free(chip);
	else
		mv88e6xxx_irq_poll_free(chip);
out:
	if (pdata)
		dev_put(pdata->netdev);

	return err;
}

static void mv88e6xxx_remove(struct mdio_device *mdiodev)
{
	struct dsa_switch *ds = dev_get_drvdata(&mdiodev->dev);
	struct mv88e6xxx_chip *chip;

	if (!ds)
		return;

	chip = ds->priv;

	if (chip->info->ptp_support) {
		mv88e6xxx_hwtstamp_free(chip);
		mv88e6xxx_ptp_free(chip);
	}

	mv88e6xxx_phy_destroy(chip);
	mv88e6xxx_unregister_switch(chip);
	mv88e6xxx_mdios_unregister(chip);

	mv88e6xxx_g1_vtu_prob_irq_free(chip);
	mv88e6xxx_g1_atu_prob_irq_free(chip);

	if (chip->info->g2_irqs > 0)
		mv88e6xxx_g2_irq_free(chip);

	if (chip->irq > 0)
		mv88e6xxx_g1_irq_free(chip);
	else
		mv88e6xxx_irq_poll_free(chip);

	dev_set_drvdata(&mdiodev->dev, NULL);
}

static void mv88e6xxx_shutdown(struct mdio_device *mdiodev)
{
	struct dsa_switch *ds = dev_get_drvdata(&mdiodev->dev);

	if (!ds)
		return;

	dsa_switch_shutdown(ds);

	dev_set_drvdata(&mdiodev->dev, NULL);
}

static const struct of_device_id mv88e6xxx_of_match[] = {
	{
		.compatible = "marvell,mv88e6085",
		.data = &mv88e6xxx_table[MV88E6085],
	},
	{
		.compatible = "marvell,mv88e6190",
		.data = &mv88e6xxx_table[MV88E6190],
	},
	{
		.compatible = "marvell,mv88e6250",
		.data = &mv88e6xxx_table[MV88E6250],
	},
	{ /* sentinel */ },
};

MODULE_DEVICE_TABLE(of, mv88e6xxx_of_match);

static struct mdio_driver mv88e6xxx_driver = {
	.probe	= mv88e6xxx_probe,
	.remove = mv88e6xxx_remove,
	.shutdown = mv88e6xxx_shutdown,
	.mdiodrv.driver = {
		.name = "mv88e6085",
		.of_match_table = mv88e6xxx_of_match,
		.pm = &mv88e6xxx_pm_ops,
	},
};

mdio_module_driver(mv88e6xxx_driver);

MODULE_AUTHOR("Lennert Buytenhek <buytenh@wantstofly.org>");
MODULE_DESCRIPTION("Driver for Marvell 88E6XXX ethernet switch chips");
MODULE_LICENSE("GPL");<|MERGE_RESOLUTION|>--- conflicted
+++ resolved
@@ -5946,12 +5946,6 @@
 out:
 	mv88e6xxx_reg_unlock(chip);
 
-<<<<<<< HEAD
-	if (do_fast_age)
-		mv88e6xxx_port_fast_age(ds, port);
-
-=======
->>>>>>> 3b17187f
 	return err;
 }
 
