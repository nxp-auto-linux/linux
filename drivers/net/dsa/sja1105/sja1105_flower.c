// SPDX-License-Identifier: GPL-2.0
/* Copyright 2020, NXP Semiconductors
 */
#include "sja1105.h"
#include "sja1105_vl.h"

struct sja1105_rule *sja1105_rule_find(struct sja1105_private *priv,
				       unsigned long cookie)
{
	struct sja1105_rule *rule;

	list_for_each_entry(rule, &priv->flow_block.rules, list)
		if (rule->cookie == cookie)
			return rule;

	return NULL;
}

static int sja1105_find_free_l2_policer(struct sja1105_private *priv)
{
	int i;

	for (i = 0; i < SJA1105_NUM_L2_POLICERS; i++)
		if (!priv->flow_block.l2_policer_used[i])
			return i;

	return -1;
}

static int sja1105_setup_bcast_policer(struct sja1105_private *priv,
				       struct netlink_ext_ack *extack,
				       unsigned long cookie, int port,
				       u64 rate_bytes_per_sec,
				       u32 burst)
{
	struct sja1105_rule *rule = sja1105_rule_find(priv, cookie);
	struct sja1105_l2_policing_entry *policing;
	struct dsa_switch *ds = priv->ds;
	bool new_rule = false;
	unsigned long p;
	int rc;

	if (!rule) {
		rule = kzalloc(sizeof(*rule), GFP_KERNEL);
		if (!rule)
			return -ENOMEM;

		rule->cookie = cookie;
		rule->type = SJA1105_RULE_BCAST_POLICER;
		rule->bcast_pol.sharindx = sja1105_find_free_l2_policer(priv);
		rule->key.type = SJA1105_KEY_BCAST;
		new_rule = true;
	}

	if (rule->bcast_pol.sharindx == -1) {
		NL_SET_ERR_MSG_MOD(extack, "No more L2 policers free");
		rc = -ENOSPC;
		goto out;
	}

	policing = priv->static_config.tables[BLK_IDX_L2_POLICING].entries;

	if (policing[(ds->num_ports * SJA1105_NUM_TC) + port].sharindx != port) {
		NL_SET_ERR_MSG_MOD(extack,
				   "Port already has a broadcast policer");
		rc = -EEXIST;
		goto out;
	}

	rule->port_mask |= BIT(port);

	/* Make the broadcast policers of all ports attached to this block
	 * point to the newly allocated policer
	 */
<<<<<<< HEAD
	for_each_set_bit(p, &rule->port_mask, SJA1105_NUM_PORTS) {
=======
	for_each_set_bit(p, &rule->port_mask, SJA1105_MAX_NUM_PORTS) {
>>>>>>> d92805b6
		int bcast = (ds->num_ports * SJA1105_NUM_TC) + p;

		policing[bcast].sharindx = rule->bcast_pol.sharindx;
	}

	policing[rule->bcast_pol.sharindx].rate = div_u64(rate_bytes_per_sec *
							  512, 1000000);
	policing[rule->bcast_pol.sharindx].smax = burst;

	/* TODO: support per-flow MTU */
	policing[rule->bcast_pol.sharindx].maxlen = VLAN_ETH_FRAME_LEN +
						    ETH_FCS_LEN;

	rc = sja1105_static_config_reload(priv, SJA1105_BEST_EFFORT_POLICING);

out:
	if (rc == 0 && new_rule) {
		priv->flow_block.l2_policer_used[rule->bcast_pol.sharindx] = true;
		list_add(&rule->list, &priv->flow_block.rules);
	} else if (new_rule) {
		kfree(rule);
	}

	return rc;
}

static int sja1105_setup_tc_policer(struct sja1105_private *priv,
				    struct netlink_ext_ack *extack,
				    unsigned long cookie, int port, int tc,
				    u64 rate_bytes_per_sec,
				    u32 burst)
{
	struct sja1105_rule *rule = sja1105_rule_find(priv, cookie);
	struct sja1105_l2_policing_entry *policing;
	bool new_rule = false;
	unsigned long p;
	int rc;

	if (!rule) {
		rule = kzalloc(sizeof(*rule), GFP_KERNEL);
		if (!rule)
			return -ENOMEM;

		rule->cookie = cookie;
		rule->type = SJA1105_RULE_TC_POLICER;
		rule->tc_pol.sharindx = sja1105_find_free_l2_policer(priv);
		rule->key.type = SJA1105_KEY_TC;
		rule->key.tc.pcp = tc;
		new_rule = true;
	}

	if (rule->tc_pol.sharindx == -1) {
		NL_SET_ERR_MSG_MOD(extack, "No more L2 policers free");
		rc = -ENOSPC;
		goto out;
	}

	policing = priv->static_config.tables[BLK_IDX_L2_POLICING].entries;

	if (policing[(port * SJA1105_NUM_TC) + tc].sharindx != port) {
		NL_SET_ERR_MSG_MOD(extack,
				   "Port-TC pair already has an L2 policer");
		rc = -EEXIST;
		goto out;
	}

	rule->port_mask |= BIT(port);

	/* Make the policers for traffic class @tc of all ports attached to
	 * this block point to the newly allocated policer
	 */
	for_each_set_bit(p, &rule->port_mask, SJA1105_MAX_NUM_PORTS) {
		int index = (p * SJA1105_NUM_TC) + tc;

		policing[index].sharindx = rule->tc_pol.sharindx;
	}

	policing[rule->tc_pol.sharindx].rate = div_u64(rate_bytes_per_sec *
						       512, 1000000);
	policing[rule->tc_pol.sharindx].smax = burst;

	/* TODO: support per-flow MTU */
	policing[rule->tc_pol.sharindx].maxlen = VLAN_ETH_FRAME_LEN +
						 ETH_FCS_LEN;

	rc = sja1105_static_config_reload(priv, SJA1105_BEST_EFFORT_POLICING);

out:
	if (rc == 0 && new_rule) {
		priv->flow_block.l2_policer_used[rule->tc_pol.sharindx] = true;
		list_add(&rule->list, &priv->flow_block.rules);
	} else if (new_rule) {
		kfree(rule);
	}

	return rc;
}

static int sja1105_flower_policer(struct sja1105_private *priv, int port,
				  struct netlink_ext_ack *extack,
				  unsigned long cookie,
				  struct sja1105_key *key,
				  u64 rate_bytes_per_sec,
				  u32 burst)
{
	switch (key->type) {
	case SJA1105_KEY_BCAST:
		return sja1105_setup_bcast_policer(priv, extack, cookie, port,
						   rate_bytes_per_sec, burst);
	case SJA1105_KEY_TC:
		return sja1105_setup_tc_policer(priv, extack, cookie, port,
						key->tc.pcp, rate_bytes_per_sec,
						burst);
	default:
		NL_SET_ERR_MSG_MOD(extack, "Unknown keys for policing");
		return -EOPNOTSUPP;
	}
}

static int sja1105_flower_parse_key(struct sja1105_private *priv,
				    struct netlink_ext_ack *extack,
				    struct flow_cls_offload *cls,
				    struct sja1105_key *key)
{
	struct flow_rule *rule = flow_cls_offload_flow_rule(cls);
	struct flow_dissector *dissector = rule->match.dissector;
	bool is_bcast_dmac = false;
	u64 dmac = U64_MAX;
	u16 vid = U16_MAX;
	u16 pcp = U16_MAX;

	if (dissector->used_keys &
	    ~(BIT(FLOW_DISSECTOR_KEY_BASIC) |
	      BIT(FLOW_DISSECTOR_KEY_CONTROL) |
	      BIT(FLOW_DISSECTOR_KEY_VLAN) |
	      BIT(FLOW_DISSECTOR_KEY_ETH_ADDRS))) {
		NL_SET_ERR_MSG_MOD(extack,
				   "Unsupported keys used");
		return -EOPNOTSUPP;
	}

	if (flow_rule_match_key(rule, FLOW_DISSECTOR_KEY_BASIC)) {
		struct flow_match_basic match;

		flow_rule_match_basic(rule, &match);
		if (match.key->n_proto) {
			NL_SET_ERR_MSG_MOD(extack,
					   "Matching on protocol not supported");
			return -EOPNOTSUPP;
		}
	}

	if (flow_rule_match_key(rule, FLOW_DISSECTOR_KEY_ETH_ADDRS)) {
		u8 bcast[] = {0xff, 0xff, 0xff, 0xff, 0xff, 0xff};
		u8 null[] = {0x00, 0x00, 0x00, 0x00, 0x00, 0x00};
		struct flow_match_eth_addrs match;

		flow_rule_match_eth_addrs(rule, &match);

		if (!ether_addr_equal_masked(match.key->src, null,
					     match.mask->src)) {
			NL_SET_ERR_MSG_MOD(extack,
					   "Matching on source MAC not supported");
			return -EOPNOTSUPP;
		}

		if (!ether_addr_equal(match.mask->dst, bcast)) {
			NL_SET_ERR_MSG_MOD(extack,
					   "Masked matching on MAC not supported");
			return -EOPNOTSUPP;
		}

		dmac = ether_addr_to_u64(match.key->dst);
		is_bcast_dmac = ether_addr_equal(match.key->dst, bcast);
	}

	if (flow_rule_match_key(rule, FLOW_DISSECTOR_KEY_VLAN)) {
		struct flow_match_vlan match;

		flow_rule_match_vlan(rule, &match);

		if (match.mask->vlan_id &&
		    match.mask->vlan_id != VLAN_VID_MASK) {
			NL_SET_ERR_MSG_MOD(extack,
					   "Masked matching on VID is not supported");
			return -EOPNOTSUPP;
		}

		if (match.mask->vlan_priority &&
		    match.mask->vlan_priority != 0x7) {
			NL_SET_ERR_MSG_MOD(extack,
					   "Masked matching on PCP is not supported");
			return -EOPNOTSUPP;
		}

		if (match.mask->vlan_id)
			vid = match.key->vlan_id;
		if (match.mask->vlan_priority)
			pcp = match.key->vlan_priority;
	}

	if (is_bcast_dmac && vid == U16_MAX && pcp == U16_MAX) {
		key->type = SJA1105_KEY_BCAST;
		return 0;
	}
	if (dmac == U64_MAX && vid == U16_MAX && pcp != U16_MAX) {
		key->type = SJA1105_KEY_TC;
		key->tc.pcp = pcp;
		return 0;
	}
	if (dmac != U64_MAX && vid != U16_MAX && pcp != U16_MAX) {
		key->type = SJA1105_KEY_VLAN_AWARE_VL;
		key->vl.dmac = dmac;
		key->vl.vid = vid;
		key->vl.pcp = pcp;
		return 0;
	}
	if (dmac != U64_MAX) {
		key->type = SJA1105_KEY_VLAN_UNAWARE_VL;
		key->vl.dmac = dmac;
		return 0;
	}

	NL_SET_ERR_MSG_MOD(extack, "Not matching on any known key");
	return -EOPNOTSUPP;
}

int sja1105_cls_flower_add(struct dsa_switch *ds, int port,
			   struct flow_cls_offload *cls, bool ingress)
{
	struct flow_rule *rule = flow_cls_offload_flow_rule(cls);
	struct netlink_ext_ack *extack = cls->common.extack;
	struct sja1105_private *priv = ds->priv;
	const struct flow_action_entry *act;
	unsigned long cookie = cls->cookie;
	bool routing_rule = false;
	struct sja1105_key key;
	bool gate_rule = false;
	bool vl_rule = false;
	int rc, i;

	rc = sja1105_flower_parse_key(priv, extack, cls, &key);
	if (rc)
		return rc;

	flow_action_for_each(i, act, &rule->action) {
		switch (act->id) {
		case FLOW_ACTION_POLICE:
			if (act->police.rate_pkt_ps) {
				NL_SET_ERR_MSG_MOD(extack,
						   "QoS offload not support packets per second");
				rc = -EOPNOTSUPP;
				goto out;
			}

			rc = sja1105_flower_policer(priv, port, extack, cookie,
						    &key,
						    act->police.rate_bytes_ps,
						    act->police.burst);
			if (rc)
				goto out;
			break;
		case FLOW_ACTION_TRAP: {
			int cpu = dsa_upstream_port(ds, port);

			routing_rule = true;
			vl_rule = true;

			rc = sja1105_vl_redirect(priv, port, extack, cookie,
						 &key, BIT(cpu), true);
			if (rc)
				goto out;
			break;
		}
		case FLOW_ACTION_REDIRECT: {
			struct dsa_port *to_dp;

			to_dp = dsa_port_from_netdev(act->dev);
			if (IS_ERR(to_dp)) {
				NL_SET_ERR_MSG_MOD(extack,
						   "Destination not a switch port");
				return -EOPNOTSUPP;
			}

			routing_rule = true;
			vl_rule = true;

			rc = sja1105_vl_redirect(priv, port, extack, cookie,
						 &key, BIT(to_dp->index), true);
			if (rc)
				goto out;
			break;
		}
		case FLOW_ACTION_DROP:
			vl_rule = true;

			rc = sja1105_vl_redirect(priv, port, extack, cookie,
						 &key, 0, false);
			if (rc)
				goto out;
			break;
		case FLOW_ACTION_GATE:
			gate_rule = true;
			vl_rule = true;

			rc = sja1105_vl_gate(priv, port, extack, cookie,
					     &key, act->gate.index,
					     act->gate.prio,
					     act->gate.basetime,
					     act->gate.cycletime,
					     act->gate.cycletimeext,
					     act->gate.num_entries,
					     act->gate.entries);
			if (rc)
				goto out;
			break;
		default:
			NL_SET_ERR_MSG_MOD(extack,
					   "Action not supported");
			rc = -EOPNOTSUPP;
			goto out;
		}
	}

	if (vl_rule && !rc) {
		/* Delay scheduling configuration until DESTPORTS has been
		 * populated by all other actions.
		 */
		if (gate_rule) {
			if (!routing_rule) {
				NL_SET_ERR_MSG_MOD(extack,
						   "Can only offload gate action together with redirect or trap");
				return -EOPNOTSUPP;
			}
			rc = sja1105_init_scheduling(priv);
			if (rc)
				goto out;
		}

		rc = sja1105_static_config_reload(priv, SJA1105_VIRTUAL_LINKS);
	}

out:
	return rc;
}

int sja1105_cls_flower_del(struct dsa_switch *ds, int port,
			   struct flow_cls_offload *cls, bool ingress)
{
	struct sja1105_private *priv = ds->priv;
	struct sja1105_rule *rule = sja1105_rule_find(priv, cls->cookie);
	struct sja1105_l2_policing_entry *policing;
	int old_sharindx;

	if (!rule)
		return 0;

	if (rule->type == SJA1105_RULE_VL)
		return sja1105_vl_delete(priv, port, rule, cls->common.extack);

	policing = priv->static_config.tables[BLK_IDX_L2_POLICING].entries;

	if (rule->type == SJA1105_RULE_BCAST_POLICER) {
		int bcast = (ds->num_ports * SJA1105_NUM_TC) + port;

		old_sharindx = policing[bcast].sharindx;
		policing[bcast].sharindx = port;
	} else if (rule->type == SJA1105_RULE_TC_POLICER) {
		int index = (port * SJA1105_NUM_TC) + rule->key.tc.pcp;

		old_sharindx = policing[index].sharindx;
		policing[index].sharindx = port;
	} else {
		return -EINVAL;
	}

	rule->port_mask &= ~BIT(port);
	if (!rule->port_mask) {
		priv->flow_block.l2_policer_used[old_sharindx] = false;
		list_del(&rule->list);
		kfree(rule);
	}

	return sja1105_static_config_reload(priv, SJA1105_BEST_EFFORT_POLICING);
}

int sja1105_cls_flower_stats(struct dsa_switch *ds, int port,
			     struct flow_cls_offload *cls, bool ingress)
{
	struct sja1105_private *priv = ds->priv;
	struct sja1105_rule *rule = sja1105_rule_find(priv, cls->cookie);
	int rc;

	if (!rule)
		return 0;

	if (rule->type != SJA1105_RULE_VL)
		return 0;

	rc = sja1105_vl_stats(priv, port, rule, &cls->stats,
			      cls->common.extack);
	if (rc)
		return rc;

	return 0;
}

void sja1105_flower_setup(struct dsa_switch *ds)
{
	struct sja1105_private *priv = ds->priv;
	int port;

	INIT_LIST_HEAD(&priv->flow_block.rules);

	for (port = 0; port < ds->num_ports; port++)
		priv->flow_block.l2_policer_used[port] = true;
}

void sja1105_flower_teardown(struct dsa_switch *ds)
{
	struct sja1105_private *priv = ds->priv;
	struct sja1105_rule *rule;
	struct list_head *pos, *n;

	list_for_each_safe(pos, n, &priv->flow_block.rules) {
		rule = list_entry(pos, struct sja1105_rule, list);
		list_del(&rule->list);
		kfree(rule);
	}
}<|MERGE_RESOLUTION|>--- conflicted
+++ resolved
@@ -72,11 +72,7 @@
 	/* Make the broadcast policers of all ports attached to this block
 	 * point to the newly allocated policer
 	 */
-<<<<<<< HEAD
-	for_each_set_bit(p, &rule->port_mask, SJA1105_NUM_PORTS) {
-=======
 	for_each_set_bit(p, &rule->port_mask, SJA1105_MAX_NUM_PORTS) {
->>>>>>> d92805b6
 		int bcast = (ds->num_ports * SJA1105_NUM_TC) + p;
 
 		policing[bcast].sharindx = rule->bcast_pol.sharindx;
