// SPDX-License-Identifier: GPL-2.0-only
/*
 * Copyright (c) 2012  Bjørn Mork <bjorn@mork.no>
 *
 * The probing code is heavily inspired by cdc_ether, which is:
 * Copyright (C) 2003-2005 by David Brownell
 * Copyright (C) 2006 by Ole Andre Vadla Ravnas (ActiveSync)
 */

#include <linux/module.h>
#include <linux/sched/signal.h>
#include <linux/netdevice.h>
#include <linux/ethtool.h>
#include <linux/etherdevice.h>
#include <linux/if_arp.h>
#include <linux/mii.h>
#include <linux/rtnetlink.h>
#include <linux/usb.h>
#include <linux/usb/cdc.h>
#include <linux/usb/usbnet.h>
#include <linux/usb/cdc-wdm.h>
#include <linux/u64_stats_sync.h>

/* This driver supports wwan (3G/LTE/?) devices using a vendor
 * specific management protocol called Qualcomm MSM Interface (QMI) -
 * in addition to the more common AT commands over serial interface
 * management
 *
 * QMI is wrapped in CDC, using CDC encapsulated commands on the
 * control ("master") interface of a two-interface CDC Union
 * resembling standard CDC ECM.  The devices do not use the control
 * interface for any other CDC messages.  Most likely because the
 * management protocol is used in place of the standard CDC
 * notifications NOTIFY_NETWORK_CONNECTION and NOTIFY_SPEED_CHANGE
 *
 * Alternatively, control and data functions can be combined in a
 * single USB interface.
 *
 * Handling a protocol like QMI is out of the scope for any driver.
 * It is exported as a character device using the cdc-wdm driver as
 * a subdriver, enabling userspace applications ("modem managers") to
 * handle it.
 *
 * These devices may alternatively/additionally be configured using AT
 * commands on a serial interface
 */

/* driver specific data */
struct qmi_wwan_state {
	struct usb_driver *subdriver;
	atomic_t pmcount;
	unsigned long flags;
	struct usb_interface *control;
	struct usb_interface *data;
};

enum qmi_wwan_flags {
	QMI_WWAN_FLAG_RAWIP = 1 << 0,
	QMI_WWAN_FLAG_MUX = 1 << 1,
};

enum qmi_wwan_quirks {
	QMI_WWAN_QUIRK_DTR = 1 << 0,	/* needs "set DTR" request */
	QMI_WWAN_QUIRK_QUECTEL_DYNCFG = 1 << 1,	/* check num. endpoints */
};

struct qmimux_hdr {
	u8 pad;
	u8 mux_id;
	__be16 pkt_len;
};

struct qmimux_priv {
	struct net_device *real_dev;
	u8 mux_id;
	struct pcpu_sw_netstats __percpu *stats64;
};

static int qmimux_open(struct net_device *dev)
{
	struct qmimux_priv *priv = netdev_priv(dev);
	struct net_device *real_dev = priv->real_dev;

	if (!(priv->real_dev->flags & IFF_UP))
		return -ENETDOWN;

	if (netif_carrier_ok(real_dev))
		netif_carrier_on(dev);
	return 0;
}

static int qmimux_stop(struct net_device *dev)
{
	netif_carrier_off(dev);
	return 0;
}

static netdev_tx_t qmimux_start_xmit(struct sk_buff *skb, struct net_device *dev)
{
	struct qmimux_priv *priv = netdev_priv(dev);
	unsigned int len = skb->len;
	struct qmimux_hdr *hdr;
	netdev_tx_t ret;

	hdr = skb_push(skb, sizeof(struct qmimux_hdr));
	hdr->pad = 0;
	hdr->mux_id = priv->mux_id;
	hdr->pkt_len = cpu_to_be16(len);
	skb->dev = priv->real_dev;
	ret = dev_queue_xmit(skb);

	if (likely(ret == NET_XMIT_SUCCESS || ret == NET_XMIT_CN)) {
		struct pcpu_sw_netstats *stats64 = this_cpu_ptr(priv->stats64);

		u64_stats_update_begin(&stats64->syncp);
		stats64->tx_packets++;
		stats64->tx_bytes += len;
		u64_stats_update_end(&stats64->syncp);
	} else {
		dev->stats.tx_dropped++;
	}

	return ret;
}

static void qmimux_get_stats64(struct net_device *net,
			       struct rtnl_link_stats64 *stats)
{
	struct qmimux_priv *priv = netdev_priv(net);
	unsigned int start;
	int cpu;

	netdev_stats_to_stats64(stats, &net->stats);

	for_each_possible_cpu(cpu) {
		struct pcpu_sw_netstats *stats64;
		u64 rx_packets, rx_bytes;
		u64 tx_packets, tx_bytes;

		stats64 = per_cpu_ptr(priv->stats64, cpu);

		do {
			start = u64_stats_fetch_begin_irq(&stats64->syncp);
			rx_packets = stats64->rx_packets;
			rx_bytes = stats64->rx_bytes;
			tx_packets = stats64->tx_packets;
			tx_bytes = stats64->tx_bytes;
		} while (u64_stats_fetch_retry_irq(&stats64->syncp, start));

		stats->rx_packets += rx_packets;
		stats->rx_bytes += rx_bytes;
		stats->tx_packets += tx_packets;
		stats->tx_bytes += tx_bytes;
	}
}

static const struct net_device_ops qmimux_netdev_ops = {
	.ndo_open        = qmimux_open,
	.ndo_stop        = qmimux_stop,
	.ndo_start_xmit  = qmimux_start_xmit,
	.ndo_get_stats64 = qmimux_get_stats64,
};

static void qmimux_setup(struct net_device *dev)
{
	dev->header_ops      = NULL;  /* No header */
	dev->type            = ARPHRD_NONE;
	dev->hard_header_len = 0;
	dev->addr_len        = 0;
	dev->flags           = IFF_POINTOPOINT | IFF_NOARP | IFF_MULTICAST;
	dev->netdev_ops      = &qmimux_netdev_ops;
	dev->mtu             = 1500;
	dev->needs_free_netdev = true;
}

static struct net_device *qmimux_find_dev(struct usbnet *dev, u8 mux_id)
{
	struct qmimux_priv *priv;
	struct list_head *iter;
	struct net_device *ldev;

	rcu_read_lock();
	netdev_for_each_upper_dev_rcu(dev->net, ldev, iter) {
		priv = netdev_priv(ldev);
		if (priv->mux_id == mux_id) {
			rcu_read_unlock();
			return ldev;
		}
	}
	rcu_read_unlock();
	return NULL;
}

static bool qmimux_has_slaves(struct usbnet *dev)
{
	return !list_empty(&dev->net->adj_list.upper);
}

static int qmimux_rx_fixup(struct usbnet *dev, struct sk_buff *skb)
{
	unsigned int len, offset = 0, pad_len, pkt_len;
	struct qmimux_hdr *hdr;
	struct net_device *net;
	struct sk_buff *skbn;
	u8 qmimux_hdr_sz = sizeof(*hdr);

	while (offset + qmimux_hdr_sz < skb->len) {
		hdr = (struct qmimux_hdr *)(skb->data + offset);
		len = be16_to_cpu(hdr->pkt_len);

		/* drop the packet, bogus length */
		if (offset + len + qmimux_hdr_sz > skb->len)
			return 0;

		/* control packet, we do not know what to do */
		if (hdr->pad & 0x80)
			goto skip;

		/* extract padding length and check for valid length info */
		pad_len = hdr->pad & 0x3f;
		if (len == 0 || pad_len >= len)
			goto skip;
		pkt_len = len - pad_len;

		net = qmimux_find_dev(dev, hdr->mux_id);
		if (!net)
			goto skip;
		skbn = netdev_alloc_skb(net, pkt_len);
		if (!skbn)
			return 0;
		skbn->dev = net;

		switch (skb->data[offset + qmimux_hdr_sz] & 0xf0) {
		case 0x40:
			skbn->protocol = htons(ETH_P_IP);
			break;
		case 0x60:
			skbn->protocol = htons(ETH_P_IPV6);
			break;
		default:
			/* not ip - do not know what to do */
			goto skip;
		}

		skb_put_data(skbn, skb->data + offset + qmimux_hdr_sz, pkt_len);
<<<<<<< HEAD
		if (netif_rx(skbn) != NET_RX_SUCCESS)
=======
		if (netif_rx(skbn) != NET_RX_SUCCESS) {
			net->stats.rx_errors++;
>>>>>>> fa578e9d
			return 0;
		} else {
			struct pcpu_sw_netstats *stats64;
			struct qmimux_priv *priv = netdev_priv(net);

			stats64 = this_cpu_ptr(priv->stats64);
			u64_stats_update_begin(&stats64->syncp);
			stats64->rx_packets++;
			stats64->rx_bytes += pkt_len;
			u64_stats_update_end(&stats64->syncp);
		}

skip:
		offset += len + qmimux_hdr_sz;
	}
	return 1;
}

static int qmimux_register_device(struct net_device *real_dev, u8 mux_id)
{
	struct net_device *new_dev;
	struct qmimux_priv *priv;
	int err;

	new_dev = alloc_netdev(sizeof(struct qmimux_priv),
			       "qmimux%d", NET_NAME_UNKNOWN, qmimux_setup);
	if (!new_dev)
		return -ENOBUFS;

	dev_net_set(new_dev, dev_net(real_dev));
	priv = netdev_priv(new_dev);
	priv->mux_id = mux_id;
	priv->real_dev = real_dev;

	priv->stats64 = netdev_alloc_pcpu_stats(struct pcpu_sw_netstats);
	if (!priv->stats64) {
		err = -ENOBUFS;
		goto out_free_newdev;
	}

	err = register_netdevice(new_dev);
	if (err < 0)
		goto out_free_newdev;

	/* Account for reference in struct qmimux_priv_priv */
	dev_hold(real_dev);

	err = netdev_upper_dev_link(real_dev, new_dev, NULL);
	if (err)
		goto out_unregister_netdev;

	netif_stacked_transfer_operstate(real_dev, new_dev);

	return 0;

out_unregister_netdev:
	unregister_netdevice(new_dev);
	dev_put(real_dev);

out_free_newdev:
	free_netdev(new_dev);
	return err;
}

static void qmimux_unregister_device(struct net_device *dev,
				     struct list_head *head)
{
	struct qmimux_priv *priv = netdev_priv(dev);
	struct net_device *real_dev = priv->real_dev;

	free_percpu(priv->stats64);
	netdev_upper_dev_unlink(real_dev, dev);
	unregister_netdevice_queue(dev, head);

	/* Get rid of the reference to real_dev */
	dev_put(real_dev);
}

static void qmi_wwan_netdev_setup(struct net_device *net)
{
	struct usbnet *dev = netdev_priv(net);
	struct qmi_wwan_state *info = (void *)&dev->data;

	if (info->flags & QMI_WWAN_FLAG_RAWIP) {
		net->header_ops      = NULL;  /* No header */
		net->type            = ARPHRD_NONE;
		net->hard_header_len = 0;
		net->addr_len        = 0;
		net->flags           = IFF_POINTOPOINT | IFF_NOARP | IFF_MULTICAST;
		set_bit(EVENT_NO_IP_ALIGN, &dev->flags);
		netdev_dbg(net, "mode: raw IP\n");
	} else if (!net->header_ops) { /* don't bother if already set */
		ether_setup(net);
		clear_bit(EVENT_NO_IP_ALIGN, &dev->flags);
		netdev_dbg(net, "mode: Ethernet\n");
	}

	/* recalculate buffers after changing hard_header_len */
	usbnet_change_mtu(net, net->mtu);
}

static ssize_t raw_ip_show(struct device *d, struct device_attribute *attr, char *buf)
{
	struct usbnet *dev = netdev_priv(to_net_dev(d));
	struct qmi_wwan_state *info = (void *)&dev->data;

	return sprintf(buf, "%c\n", info->flags & QMI_WWAN_FLAG_RAWIP ? 'Y' : 'N');
}

static ssize_t raw_ip_store(struct device *d,  struct device_attribute *attr, const char *buf, size_t len)
{
	struct usbnet *dev = netdev_priv(to_net_dev(d));
	struct qmi_wwan_state *info = (void *)&dev->data;
	bool enable;
	int ret;

	if (strtobool(buf, &enable))
		return -EINVAL;

	/* no change? */
	if (enable == (info->flags & QMI_WWAN_FLAG_RAWIP))
		return len;

	if (!rtnl_trylock())
		return restart_syscall();

	/* we don't want to modify a running netdev */
	if (netif_running(dev->net)) {
		netdev_err(dev->net, "Cannot change a running device\n");
		ret = -EBUSY;
		goto err;
	}

	/* let other drivers deny the change */
	ret = call_netdevice_notifiers(NETDEV_PRE_TYPE_CHANGE, dev->net);
	ret = notifier_to_errno(ret);
	if (ret) {
		netdev_err(dev->net, "Type change was refused\n");
		goto err;
	}

	if (enable)
		info->flags |= QMI_WWAN_FLAG_RAWIP;
	else
		info->flags &= ~QMI_WWAN_FLAG_RAWIP;
	qmi_wwan_netdev_setup(dev->net);
	call_netdevice_notifiers(NETDEV_POST_TYPE_CHANGE, dev->net);
	ret = len;
err:
	rtnl_unlock();
	return ret;
}

static ssize_t add_mux_show(struct device *d, struct device_attribute *attr, char *buf)
{
	struct net_device *dev = to_net_dev(d);
	struct qmimux_priv *priv;
	struct list_head *iter;
	struct net_device *ldev;
	ssize_t count = 0;

	rcu_read_lock();
	netdev_for_each_upper_dev_rcu(dev, ldev, iter) {
		priv = netdev_priv(ldev);
		count += scnprintf(&buf[count], PAGE_SIZE - count,
				   "0x%02x\n", priv->mux_id);
	}
	rcu_read_unlock();
	return count;
}

static ssize_t add_mux_store(struct device *d,  struct device_attribute *attr, const char *buf, size_t len)
{
	struct usbnet *dev = netdev_priv(to_net_dev(d));
	struct qmi_wwan_state *info = (void *)&dev->data;
	u8 mux_id;
	int ret;

	if (kstrtou8(buf, 0, &mux_id))
		return -EINVAL;

	/* mux_id [1 - 254] for compatibility with ip(8) and the rmnet driver */
	if (mux_id < 1 || mux_id > 254)
		return -EINVAL;

	if (!rtnl_trylock())
		return restart_syscall();

	if (qmimux_find_dev(dev, mux_id)) {
		netdev_err(dev->net, "mux_id already present\n");
		ret = -EINVAL;
		goto err;
	}

	/* we don't want to modify a running netdev */
	if (netif_running(dev->net)) {
		netdev_err(dev->net, "Cannot change a running device\n");
		ret = -EBUSY;
		goto err;
	}

	ret = qmimux_register_device(dev->net, mux_id);
	if (!ret) {
		info->flags |= QMI_WWAN_FLAG_MUX;
		ret = len;
	}
err:
	rtnl_unlock();
	return ret;
}

static ssize_t del_mux_show(struct device *d, struct device_attribute *attr, char *buf)
{
	return add_mux_show(d, attr, buf);
}

static ssize_t del_mux_store(struct device *d,  struct device_attribute *attr, const char *buf, size_t len)
{
	struct usbnet *dev = netdev_priv(to_net_dev(d));
	struct qmi_wwan_state *info = (void *)&dev->data;
	struct net_device *del_dev;
	u8 mux_id;
	int ret = 0;

	if (kstrtou8(buf, 0, &mux_id))
		return -EINVAL;

	if (!rtnl_trylock())
		return restart_syscall();

	/* we don't want to modify a running netdev */
	if (netif_running(dev->net)) {
		netdev_err(dev->net, "Cannot change a running device\n");
		ret = -EBUSY;
		goto err;
	}

	del_dev = qmimux_find_dev(dev, mux_id);
	if (!del_dev) {
		netdev_err(dev->net, "mux_id not present\n");
		ret = -EINVAL;
		goto err;
	}
	qmimux_unregister_device(del_dev, NULL);

	if (!qmimux_has_slaves(dev))
		info->flags &= ~QMI_WWAN_FLAG_MUX;
	ret = len;
err:
	rtnl_unlock();
	return ret;
}

static DEVICE_ATTR_RW(raw_ip);
static DEVICE_ATTR_RW(add_mux);
static DEVICE_ATTR_RW(del_mux);

static struct attribute *qmi_wwan_sysfs_attrs[] = {
	&dev_attr_raw_ip.attr,
	&dev_attr_add_mux.attr,
	&dev_attr_del_mux.attr,
	NULL,
};

static struct attribute_group qmi_wwan_sysfs_attr_group = {
	.name = "qmi",
	.attrs = qmi_wwan_sysfs_attrs,
};

/* default ethernet address used by the modem */
static const u8 default_modem_addr[ETH_ALEN] = {0x02, 0x50, 0xf3};

static const u8 buggy_fw_addr[ETH_ALEN] = {0x00, 0xa0, 0xc6, 0x00, 0x00, 0x00};

/* Make up an ethernet header if the packet doesn't have one.
 *
 * A firmware bug common among several devices cause them to send raw
 * IP packets under some circumstances.  There is no way for the
 * driver/host to know when this will happen.  And even when the bug
 * hits, some packets will still arrive with an intact header.
 *
 * The supported devices are only capably of sending IPv4, IPv6 and
 * ARP packets on a point-to-point link. Any packet with an ethernet
 * header will have either our address or a broadcast/multicast
 * address as destination.  ARP packets will always have a header.
 *
 * This means that this function will reliably add the appropriate
 * header iff necessary, provided our hardware address does not start
 * with 4 or 6.
 *
 * Another common firmware bug results in all packets being addressed
 * to 00:a0:c6:00:00:00 despite the host address being different.
 * This function will also fixup such packets.
 */
static int qmi_wwan_rx_fixup(struct usbnet *dev, struct sk_buff *skb)
{
	struct qmi_wwan_state *info = (void *)&dev->data;
	bool rawip = info->flags & QMI_WWAN_FLAG_RAWIP;
	__be16 proto;

	/* This check is no longer done by usbnet */
	if (skb->len < dev->net->hard_header_len)
		return 0;

	if (info->flags & QMI_WWAN_FLAG_MUX)
		return qmimux_rx_fixup(dev, skb);

	switch (skb->data[0] & 0xf0) {
	case 0x40:
		proto = htons(ETH_P_IP);
		break;
	case 0x60:
		proto = htons(ETH_P_IPV6);
		break;
	case 0x00:
		if (rawip)
			return 0;
		if (is_multicast_ether_addr(skb->data))
			return 1;
		/* possibly bogus destination - rewrite just in case */
		skb_reset_mac_header(skb);
		goto fix_dest;
	default:
		if (rawip)
			return 0;
		/* pass along other packets without modifications */
		return 1;
	}
	if (rawip) {
		skb_reset_mac_header(skb);
		skb->dev = dev->net; /* normally set by eth_type_trans */
		skb->protocol = proto;
		return 1;
	}

	if (skb_headroom(skb) < ETH_HLEN)
		return 0;
	skb_push(skb, ETH_HLEN);
	skb_reset_mac_header(skb);
	eth_hdr(skb)->h_proto = proto;
	eth_zero_addr(eth_hdr(skb)->h_source);
fix_dest:
	memcpy(eth_hdr(skb)->h_dest, dev->net->dev_addr, ETH_ALEN);
	return 1;
}

/* very simplistic detection of IPv4 or IPv6 headers */
static bool possibly_iphdr(const char *data)
{
	return (data[0] & 0xd0) == 0x40;
}

/* disallow addresses which may be confused with IP headers */
static int qmi_wwan_mac_addr(struct net_device *dev, void *p)
{
	int ret;
	struct sockaddr *addr = p;

	ret = eth_prepare_mac_addr_change(dev, p);
	if (ret < 0)
		return ret;
	if (possibly_iphdr(addr->sa_data))
		return -EADDRNOTAVAIL;
	eth_commit_mac_addr_change(dev, p);
	return 0;
}

static const struct net_device_ops qmi_wwan_netdev_ops = {
	.ndo_open		= usbnet_open,
	.ndo_stop		= usbnet_stop,
	.ndo_start_xmit		= usbnet_start_xmit,
	.ndo_tx_timeout		= usbnet_tx_timeout,
	.ndo_change_mtu		= usbnet_change_mtu,
	.ndo_get_stats64	= usbnet_get_stats64,
	.ndo_set_mac_address	= qmi_wwan_mac_addr,
	.ndo_validate_addr	= eth_validate_addr,
};

/* using a counter to merge subdriver requests with our own into a
 * combined state
 */
static int qmi_wwan_manage_power(struct usbnet *dev, int on)
{
	struct qmi_wwan_state *info = (void *)&dev->data;
	int rv;

	dev_dbg(&dev->intf->dev, "%s() pmcount=%d, on=%d\n", __func__,
		atomic_read(&info->pmcount), on);

	if ((on && atomic_add_return(1, &info->pmcount) == 1) ||
	    (!on && atomic_dec_and_test(&info->pmcount))) {
		/* need autopm_get/put here to ensure the usbcore sees
		 * the new value
		 */
		rv = usb_autopm_get_interface(dev->intf);
		dev->intf->needs_remote_wakeup = on;
		if (!rv)
			usb_autopm_put_interface(dev->intf);
	}
	return 0;
}

static int qmi_wwan_cdc_wdm_manage_power(struct usb_interface *intf, int on)
{
	struct usbnet *dev = usb_get_intfdata(intf);

	/* can be called while disconnecting */
	if (!dev)
		return 0;
	return qmi_wwan_manage_power(dev, on);
}

/* collect all three endpoints and register subdriver */
static int qmi_wwan_register_subdriver(struct usbnet *dev)
{
	int rv;
	struct usb_driver *subdriver = NULL;
	struct qmi_wwan_state *info = (void *)&dev->data;

	/* collect bulk endpoints */
	rv = usbnet_get_endpoints(dev, info->data);
	if (rv < 0)
		goto err;

	/* update status endpoint if separate control interface */
	if (info->control != info->data)
		dev->status = &info->control->cur_altsetting->endpoint[0];

	/* require interrupt endpoint for subdriver */
	if (!dev->status) {
		rv = -EINVAL;
		goto err;
	}

	/* for subdriver power management */
	atomic_set(&info->pmcount, 0);

	/* register subdriver */
	subdriver = usb_cdc_wdm_register(info->control, &dev->status->desc,
					 4096, &qmi_wwan_cdc_wdm_manage_power);
	if (IS_ERR(subdriver)) {
		dev_err(&info->control->dev, "subdriver registration failed\n");
		rv = PTR_ERR(subdriver);
		goto err;
	}

	/* prevent usbnet from using status endpoint */
	dev->status = NULL;

	/* save subdriver struct for suspend/resume wrappers */
	info->subdriver = subdriver;

err:
	return rv;
}

/* Send CDC SetControlLineState request, setting or clearing the DTR.
 * "Required for Autoconnect and 9x30 to wake up" according to the
 * GobiNet driver. The requirement has been verified on an MDM9230
 * based Sierra Wireless MC7455
 */
static int qmi_wwan_change_dtr(struct usbnet *dev, bool on)
{
	u8 intf = dev->intf->cur_altsetting->desc.bInterfaceNumber;

	return usbnet_write_cmd(dev, USB_CDC_REQ_SET_CONTROL_LINE_STATE,
				USB_DIR_OUT | USB_TYPE_CLASS | USB_RECIP_INTERFACE,
				on ? 0x01 : 0x00, intf, NULL, 0);
}

static int qmi_wwan_bind(struct usbnet *dev, struct usb_interface *intf)
{
	int status = -1;
	u8 *buf = intf->cur_altsetting->extra;
	int len = intf->cur_altsetting->extralen;
	struct usb_interface_descriptor *desc = &intf->cur_altsetting->desc;
	struct usb_cdc_union_desc *cdc_union;
	struct usb_cdc_ether_desc *cdc_ether;
	struct usb_driver *driver = driver_of(intf);
	struct qmi_wwan_state *info = (void *)&dev->data;
	struct usb_cdc_parsed_header hdr;

	BUILD_BUG_ON((sizeof(((struct usbnet *)0)->data) <
		      sizeof(struct qmi_wwan_state)));

	/* set up initial state */
	info->control = intf;
	info->data = intf;

	/* and a number of CDC descriptors */
	cdc_parse_cdc_header(&hdr, intf, buf, len);
	cdc_union = hdr.usb_cdc_union_desc;
	cdc_ether = hdr.usb_cdc_ether_desc;

	/* Use separate control and data interfaces if we found a CDC Union */
	if (cdc_union) {
		info->data = usb_ifnum_to_if(dev->udev,
					     cdc_union->bSlaveInterface0);
		if (desc->bInterfaceNumber != cdc_union->bMasterInterface0 ||
		    !info->data) {
			dev_err(&intf->dev,
				"bogus CDC Union: master=%u, slave=%u\n",
				cdc_union->bMasterInterface0,
				cdc_union->bSlaveInterface0);

			/* ignore and continue... */
			cdc_union = NULL;
			info->data = intf;
		}
	}

	/* errors aren't fatal - we can live with the dynamic address */
	if (cdc_ether && cdc_ether->wMaxSegmentSize) {
		dev->hard_mtu = le16_to_cpu(cdc_ether->wMaxSegmentSize);
		usbnet_get_ethernet_addr(dev, cdc_ether->iMACAddress);
	}

	/* claim data interface and set it up */
	if (info->control != info->data) {
		status = usb_driver_claim_interface(driver, info->data, dev);
		if (status < 0)
			goto err;
	}

	status = qmi_wwan_register_subdriver(dev);
	if (status < 0 && info->control != info->data) {
		usb_set_intfdata(info->data, NULL);
		usb_driver_release_interface(driver, info->data);
	}

	/* disabling remote wakeup on MDM9x30 devices has the same
	 * effect as clearing DTR. The device will not respond to QMI
	 * requests until we set DTR again.  This is similar to a
	 * QMI_CTL SYNC request, clearing a lot of firmware state
	 * including the client ID allocations.
	 *
	 * Our usage model allows a session to span multiple
	 * open/close events, so we must prevent the firmware from
	 * clearing out state the clients might need.
	 *
	 * MDM9x30 is the first QMI chipset with USB3 support. Abuse
	 * this fact to enable the quirk for all USB3 devices.
	 *
	 * There are also chipsets with the same "set DTR" requirement
	 * but without USB3 support.  Devices based on these chips
	 * need a quirk flag in the device ID table.
	 */
	if (dev->driver_info->data & QMI_WWAN_QUIRK_DTR ||
	    le16_to_cpu(dev->udev->descriptor.bcdUSB) >= 0x0201) {
		qmi_wwan_manage_power(dev, 1);
		qmi_wwan_change_dtr(dev, true);
	}

	/* Never use the same address on both ends of the link, even if the
	 * buggy firmware told us to. Or, if device is assigned the well-known
	 * buggy firmware MAC address, replace it with a random address,
	 */
	if (ether_addr_equal(dev->net->dev_addr, default_modem_addr) ||
	    ether_addr_equal(dev->net->dev_addr, buggy_fw_addr))
		eth_hw_addr_random(dev->net);

	/* make MAC addr easily distinguishable from an IP header */
	if (possibly_iphdr(dev->net->dev_addr)) {
		dev->net->dev_addr[0] |= 0x02;	/* set local assignment bit */
		dev->net->dev_addr[0] &= 0xbf;	/* clear "IP" bit */
	}
	dev->net->netdev_ops = &qmi_wwan_netdev_ops;
	dev->net->sysfs_groups[0] = &qmi_wwan_sysfs_attr_group;
err:
	return status;
}

static void qmi_wwan_unbind(struct usbnet *dev, struct usb_interface *intf)
{
	struct qmi_wwan_state *info = (void *)&dev->data;
	struct usb_driver *driver = driver_of(intf);
	struct usb_interface *other;

	if (info->subdriver && info->subdriver->disconnect)
		info->subdriver->disconnect(info->control);

	/* disable MDM9x30 quirk */
	if (le16_to_cpu(dev->udev->descriptor.bcdUSB) >= 0x0201) {
		qmi_wwan_change_dtr(dev, false);
		qmi_wwan_manage_power(dev, 0);
	}

	/* allow user to unbind using either control or data */
	if (intf == info->control)
		other = info->data;
	else
		other = info->control;

	/* only if not shared */
	if (other && intf != other) {
		usb_set_intfdata(other, NULL);
		usb_driver_release_interface(driver, other);
	}

	info->subdriver = NULL;
	info->data = NULL;
	info->control = NULL;
}

/* suspend/resume wrappers calling both usbnet and the cdc-wdm
 * subdriver if present.
 *
 * NOTE: cdc-wdm also supports pre/post_reset, but we cannot provide
 * wrappers for those without adding usbnet reset support first.
 */
static int qmi_wwan_suspend(struct usb_interface *intf, pm_message_t message)
{
	struct usbnet *dev = usb_get_intfdata(intf);
	struct qmi_wwan_state *info = (void *)&dev->data;
	int ret;

	/* Both usbnet_suspend() and subdriver->suspend() MUST return 0
	 * in system sleep context, otherwise, the resume callback has
	 * to recover device from previous suspend failure.
	 */
	ret = usbnet_suspend(intf, message);
	if (ret < 0)
		goto err;

	if (intf == info->control && info->subdriver &&
	    info->subdriver->suspend)
		ret = info->subdriver->suspend(intf, message);
	if (ret < 0)
		usbnet_resume(intf);
err:
	return ret;
}

static int qmi_wwan_resume(struct usb_interface *intf)
{
	struct usbnet *dev = usb_get_intfdata(intf);
	struct qmi_wwan_state *info = (void *)&dev->data;
	int ret = 0;
	bool callsub = (intf == info->control && info->subdriver &&
			info->subdriver->resume);

	if (callsub)
		ret = info->subdriver->resume(intf);
	if (ret < 0)
		goto err;
	ret = usbnet_resume(intf);
	if (ret < 0 && callsub)
		info->subdriver->suspend(intf, PMSG_SUSPEND);
err:
	return ret;
}

static const struct driver_info	qmi_wwan_info = {
	.description	= "WWAN/QMI device",
	.flags		= FLAG_WWAN | FLAG_SEND_ZLP,
	.bind		= qmi_wwan_bind,
	.unbind		= qmi_wwan_unbind,
	.manage_power	= qmi_wwan_manage_power,
	.rx_fixup       = qmi_wwan_rx_fixup,
};

static const struct driver_info	qmi_wwan_info_quirk_dtr = {
	.description	= "WWAN/QMI device",
	.flags		= FLAG_WWAN | FLAG_SEND_ZLP,
	.bind		= qmi_wwan_bind,
	.unbind		= qmi_wwan_unbind,
	.manage_power	= qmi_wwan_manage_power,
	.rx_fixup       = qmi_wwan_rx_fixup,
	.data           = QMI_WWAN_QUIRK_DTR,
};

static const struct driver_info	qmi_wwan_info_quirk_quectel_dyncfg = {
	.description	= "WWAN/QMI device",
	.flags		= FLAG_WWAN | FLAG_SEND_ZLP,
	.bind		= qmi_wwan_bind,
	.unbind		= qmi_wwan_unbind,
	.manage_power	= qmi_wwan_manage_power,
	.rx_fixup       = qmi_wwan_rx_fixup,
	.data           = QMI_WWAN_QUIRK_DTR | QMI_WWAN_QUIRK_QUECTEL_DYNCFG,
};

#define HUAWEI_VENDOR_ID	0x12D1

/* map QMI/wwan function by a fixed interface number */
#define QMI_FIXED_INTF(vend, prod, num) \
	USB_DEVICE_INTERFACE_NUMBER(vend, prod, num), \
	.driver_info = (unsigned long)&qmi_wwan_info

/* devices requiring "set DTR" quirk */
#define QMI_QUIRK_SET_DTR(vend, prod, num) \
	USB_DEVICE_INTERFACE_NUMBER(vend, prod, num), \
	.driver_info = (unsigned long)&qmi_wwan_info_quirk_dtr

/* Gobi 1000 QMI/wwan interface number is 3 according to qcserial */
#define QMI_GOBI1K_DEVICE(vend, prod) \
	QMI_FIXED_INTF(vend, prod, 3)

/* Gobi 2000/3000 QMI/wwan interface number is 0 according to qcserial */
#define QMI_GOBI_DEVICE(vend, prod) \
	QMI_FIXED_INTF(vend, prod, 0)

<<<<<<< HEAD
/* Quectel does not use fixed interface numbers on at least some of their
 * devices. We need to check the number of endpoints to ensure that we bind to
 * the correct interface.
 */
#define QMI_QUIRK_QUECTEL_DYNCFG(vend, prod) \
	USB_DEVICE_AND_INTERFACE_INFO(vend, prod, USB_CLASS_VENDOR_SPEC, \
				      USB_SUBCLASS_VENDOR_SPEC, 0xff), \
	.driver_info = (unsigned long)&qmi_wwan_info_quirk_quectel_dyncfg
=======
/* Many devices have QMI and DIAG functions which are distinguishable
 * from other vendor specific functions by class, subclass and
 * protocol all being 0xff. The DIAG function has exactly 2 endpoints
 * and is silently rejected when probed.
 *
 * This makes it possible to match dynamically numbered QMI functions
 * as seen on e.g. many Quectel modems.
 */
#define QMI_MATCH_FF_FF_FF(vend, prod) \
	USB_DEVICE_AND_INTERFACE_INFO(vend, prod, USB_CLASS_VENDOR_SPEC, \
				      USB_SUBCLASS_VENDOR_SPEC, 0xff), \
	.driver_info = (unsigned long)&qmi_wwan_info_quirk_dtr
>>>>>>> fa578e9d

static const struct usb_device_id products[] = {
	/* 1. CDC ECM like devices match on the control interface */
	{	/* Huawei E392, E398 and possibly others sharing both device id and more... */
		USB_VENDOR_AND_INTERFACE_INFO(HUAWEI_VENDOR_ID, USB_CLASS_VENDOR_SPEC, 1, 9),
		.driver_info        = (unsigned long)&qmi_wwan_info,
	},
	{	/* Vodafone/Huawei K5005 (12d1:14c8) and similar modems */
		USB_VENDOR_AND_INTERFACE_INFO(HUAWEI_VENDOR_ID, USB_CLASS_VENDOR_SPEC, 1, 57),
		.driver_info        = (unsigned long)&qmi_wwan_info,
	},
	{	/* HUAWEI_INTERFACE_NDIS_CONTROL_QUALCOMM */
		USB_VENDOR_AND_INTERFACE_INFO(HUAWEI_VENDOR_ID, USB_CLASS_VENDOR_SPEC, 0x01, 0x69),
		.driver_info        = (unsigned long)&qmi_wwan_info,
	},
	{	/* Motorola Mapphone devices with MDM6600 */
		USB_VENDOR_AND_INTERFACE_INFO(0x22b8, USB_CLASS_VENDOR_SPEC, 0xfb, 0xff),
		.driver_info        = (unsigned long)&qmi_wwan_info,
	},

	/* 2. Combined interface devices matching on class+protocol */
	{	/* Huawei E367 and possibly others in "Windows mode" */
		USB_VENDOR_AND_INTERFACE_INFO(HUAWEI_VENDOR_ID, USB_CLASS_VENDOR_SPEC, 1, 7),
		.driver_info        = (unsigned long)&qmi_wwan_info,
	},
	{	/* Huawei E392, E398 and possibly others in "Windows mode" */
		USB_VENDOR_AND_INTERFACE_INFO(HUAWEI_VENDOR_ID, USB_CLASS_VENDOR_SPEC, 1, 17),
		.driver_info        = (unsigned long)&qmi_wwan_info,
	},
	{	/* HUAWEI_NDIS_SINGLE_INTERFACE_VDF */
		USB_VENDOR_AND_INTERFACE_INFO(HUAWEI_VENDOR_ID, USB_CLASS_VENDOR_SPEC, 0x01, 0x37),
		.driver_info        = (unsigned long)&qmi_wwan_info,
	},
	{	/* HUAWEI_INTERFACE_NDIS_HW_QUALCOMM */
		USB_VENDOR_AND_INTERFACE_INFO(HUAWEI_VENDOR_ID, USB_CLASS_VENDOR_SPEC, 0x01, 0x67),
		.driver_info        = (unsigned long)&qmi_wwan_info,
	},
	{	/* Pantech UML290, P4200 and more */
		USB_VENDOR_AND_INTERFACE_INFO(0x106c, USB_CLASS_VENDOR_SPEC, 0xf0, 0xff),
		.driver_info        = (unsigned long)&qmi_wwan_info,
	},
	{	/* Pantech UML290 - newer firmware */
		USB_VENDOR_AND_INTERFACE_INFO(0x106c, USB_CLASS_VENDOR_SPEC, 0xf1, 0xff),
		.driver_info        = (unsigned long)&qmi_wwan_info,
	},
	{	/* Novatel USB551L and MC551 */
		USB_DEVICE_AND_INTERFACE_INFO(0x1410, 0xb001,
		                              USB_CLASS_COMM,
		                              USB_CDC_SUBCLASS_ETHERNET,
		                              USB_CDC_PROTO_NONE),
		.driver_info        = (unsigned long)&qmi_wwan_info,
	},
	{	/* Novatel E362 */
		USB_DEVICE_AND_INTERFACE_INFO(0x1410, 0x9010,
		                              USB_CLASS_COMM,
		                              USB_CDC_SUBCLASS_ETHERNET,
		                              USB_CDC_PROTO_NONE),
		.driver_info        = (unsigned long)&qmi_wwan_info,
	},
	{	/* Novatel Expedite E371 */
		USB_DEVICE_AND_INTERFACE_INFO(0x1410, 0x9011,
		                              USB_CLASS_COMM,
		                              USB_CDC_SUBCLASS_ETHERNET,
		                              USB_CDC_PROTO_NONE),
		.driver_info        = (unsigned long)&qmi_wwan_info,
	},
	{	/* Dell Wireless 5800 (Novatel E362) */
		USB_DEVICE_AND_INTERFACE_INFO(0x413C, 0x8195,
					      USB_CLASS_COMM,
					      USB_CDC_SUBCLASS_ETHERNET,
					      USB_CDC_PROTO_NONE),
		.driver_info        = (unsigned long)&qmi_wwan_info,
	},
	{	/* Dell Wireless 5800 V2 (Novatel E362) */
		USB_DEVICE_AND_INTERFACE_INFO(0x413C, 0x8196,
					      USB_CLASS_COMM,
					      USB_CDC_SUBCLASS_ETHERNET,
					      USB_CDC_PROTO_NONE),
		.driver_info        = (unsigned long)&qmi_wwan_info,
	},
	{	/* Dell Wireless 5804 (Novatel E371) */
		USB_DEVICE_AND_INTERFACE_INFO(0x413C, 0x819b,
					      USB_CLASS_COMM,
					      USB_CDC_SUBCLASS_ETHERNET,
					      USB_CDC_PROTO_NONE),
		.driver_info        = (unsigned long)&qmi_wwan_info,
	},
	{	/* ADU960S */
		USB_DEVICE_AND_INTERFACE_INFO(0x16d5, 0x650a,
					      USB_CLASS_COMM,
					      USB_CDC_SUBCLASS_ETHERNET,
					      USB_CDC_PROTO_NONE),
		.driver_info        = (unsigned long)&qmi_wwan_info,
	},
	{	/* HP lt2523 (Novatel E371) */
		USB_DEVICE_AND_INTERFACE_INFO(0x03f0, 0x421d,
					      USB_CLASS_COMM,
					      USB_CDC_SUBCLASS_ETHERNET,
					      USB_CDC_PROTO_NONE),
		.driver_info        = (unsigned long)&qmi_wwan_info,
	},
	{	/* HP lt4112 LTE/HSPA+ Gobi 4G Module (Huawei me906e) */
		USB_DEVICE_AND_INTERFACE_INFO(0x03f0, 0x581d, USB_CLASS_VENDOR_SPEC, 1, 7),
		.driver_info = (unsigned long)&qmi_wwan_info,
	},
<<<<<<< HEAD
	{QMI_QUIRK_QUECTEL_DYNCFG(0x2c7c, 0x0125)},	/* Quectel EC25, EC20 R2.0  Mini PCIe */
	{QMI_QUIRK_QUECTEL_DYNCFG(0x2c7c, 0x0306)},	/* Quectel EP06/EG06/EM06 */
	{QMI_QUIRK_QUECTEL_DYNCFG(0x2c7c, 0x0512)},	/* Quectel EG12/EM12 */
=======
	{QMI_MATCH_FF_FF_FF(0x2c7c, 0x0125)},	/* Quectel EC25, EC20 R2.0  Mini PCIe */
	{QMI_MATCH_FF_FF_FF(0x2c7c, 0x0306)},	/* Quectel EP06/EG06/EM06 */
	{QMI_MATCH_FF_FF_FF(0x2c7c, 0x0512)},	/* Quectel EG12/EM12 */
	{QMI_MATCH_FF_FF_FF(0x2c7c, 0x0800)},	/* Quectel RM500Q-GL */
>>>>>>> fa578e9d

	/* 3. Combined interface devices matching on interface number */
	{QMI_FIXED_INTF(0x0408, 0xea42, 4)},	/* Yota / Megafon M100-1 */
	{QMI_FIXED_INTF(0x05c6, 0x6001, 3)},	/* 4G LTE usb-modem U901 */
	{QMI_FIXED_INTF(0x05c6, 0x7000, 0)},
	{QMI_FIXED_INTF(0x05c6, 0x7001, 1)},
	{QMI_FIXED_INTF(0x05c6, 0x7002, 1)},
	{QMI_FIXED_INTF(0x05c6, 0x7101, 1)},
	{QMI_FIXED_INTF(0x05c6, 0x7101, 2)},
	{QMI_FIXED_INTF(0x05c6, 0x7101, 3)},
	{QMI_FIXED_INTF(0x05c6, 0x7102, 1)},
	{QMI_FIXED_INTF(0x05c6, 0x7102, 2)},
	{QMI_FIXED_INTF(0x05c6, 0x7102, 3)},
	{QMI_FIXED_INTF(0x05c6, 0x8000, 7)},
	{QMI_FIXED_INTF(0x05c6, 0x8001, 6)},
	{QMI_FIXED_INTF(0x05c6, 0x9000, 4)},
	{QMI_FIXED_INTF(0x05c6, 0x9003, 4)},
	{QMI_FIXED_INTF(0x05c6, 0x9005, 2)},
	{QMI_FIXED_INTF(0x05c6, 0x900a, 4)},
	{QMI_FIXED_INTF(0x05c6, 0x900b, 2)},
	{QMI_FIXED_INTF(0x05c6, 0x900c, 4)},
	{QMI_FIXED_INTF(0x05c6, 0x900c, 5)},
	{QMI_FIXED_INTF(0x05c6, 0x900c, 6)},
	{QMI_FIXED_INTF(0x05c6, 0x900d, 5)},
	{QMI_FIXED_INTF(0x05c6, 0x900f, 3)},
	{QMI_FIXED_INTF(0x05c6, 0x900f, 4)},
	{QMI_FIXED_INTF(0x05c6, 0x900f, 5)},
	{QMI_FIXED_INTF(0x05c6, 0x9010, 4)},
	{QMI_FIXED_INTF(0x05c6, 0x9010, 5)},
	{QMI_FIXED_INTF(0x05c6, 0x9011, 3)},
	{QMI_FIXED_INTF(0x05c6, 0x9011, 4)},
	{QMI_FIXED_INTF(0x05c6, 0x9021, 1)},
	{QMI_FIXED_INTF(0x05c6, 0x9022, 2)},
	{QMI_FIXED_INTF(0x05c6, 0x9025, 4)},	/* Alcatel-sbell ASB TL131 TDD LTE  (China Mobile) */
	{QMI_FIXED_INTF(0x05c6, 0x9026, 3)},
	{QMI_FIXED_INTF(0x05c6, 0x902e, 5)},
	{QMI_FIXED_INTF(0x05c6, 0x9031, 5)},
	{QMI_FIXED_INTF(0x05c6, 0x9032, 4)},
	{QMI_FIXED_INTF(0x05c6, 0x9033, 3)},
	{QMI_FIXED_INTF(0x05c6, 0x9033, 4)},
	{QMI_FIXED_INTF(0x05c6, 0x9033, 5)},
	{QMI_FIXED_INTF(0x05c6, 0x9033, 6)},
	{QMI_FIXED_INTF(0x05c6, 0x9034, 3)},
	{QMI_FIXED_INTF(0x05c6, 0x9034, 4)},
	{QMI_FIXED_INTF(0x05c6, 0x9034, 5)},
	{QMI_FIXED_INTF(0x05c6, 0x9034, 6)},
	{QMI_FIXED_INTF(0x05c6, 0x9034, 7)},
	{QMI_FIXED_INTF(0x05c6, 0x9035, 4)},
	{QMI_FIXED_INTF(0x05c6, 0x9036, 3)},
	{QMI_FIXED_INTF(0x05c6, 0x9037, 5)},
	{QMI_FIXED_INTF(0x05c6, 0x9038, 4)},
	{QMI_FIXED_INTF(0x05c6, 0x903b, 7)},
	{QMI_FIXED_INTF(0x05c6, 0x903c, 6)},
	{QMI_FIXED_INTF(0x05c6, 0x903d, 6)},
	{QMI_FIXED_INTF(0x05c6, 0x903e, 5)},
	{QMI_FIXED_INTF(0x05c6, 0x9043, 3)},
	{QMI_FIXED_INTF(0x05c6, 0x9046, 3)},
	{QMI_FIXED_INTF(0x05c6, 0x9046, 4)},
	{QMI_FIXED_INTF(0x05c6, 0x9046, 5)},
	{QMI_FIXED_INTF(0x05c6, 0x9047, 2)},
	{QMI_FIXED_INTF(0x05c6, 0x9047, 3)},
	{QMI_FIXED_INTF(0x05c6, 0x9047, 4)},
	{QMI_FIXED_INTF(0x05c6, 0x9048, 4)},
	{QMI_FIXED_INTF(0x05c6, 0x9048, 5)},
	{QMI_FIXED_INTF(0x05c6, 0x9048, 6)},
	{QMI_FIXED_INTF(0x05c6, 0x9048, 7)},
	{QMI_FIXED_INTF(0x05c6, 0x9048, 8)},
	{QMI_FIXED_INTF(0x05c6, 0x904c, 5)},
	{QMI_FIXED_INTF(0x05c6, 0x904c, 6)},
	{QMI_FIXED_INTF(0x05c6, 0x904c, 7)},
	{QMI_FIXED_INTF(0x05c6, 0x904c, 8)},
	{QMI_FIXED_INTF(0x05c6, 0x9050, 3)},
	{QMI_FIXED_INTF(0x05c6, 0x9052, 4)},
	{QMI_FIXED_INTF(0x05c6, 0x9053, 6)},
	{QMI_FIXED_INTF(0x05c6, 0x9053, 7)},
	{QMI_FIXED_INTF(0x05c6, 0x9054, 5)},
	{QMI_FIXED_INTF(0x05c6, 0x9054, 6)},
	{QMI_FIXED_INTF(0x05c6, 0x9055, 3)},
	{QMI_FIXED_INTF(0x05c6, 0x9055, 4)},
	{QMI_FIXED_INTF(0x05c6, 0x9055, 5)},
	{QMI_FIXED_INTF(0x05c6, 0x9055, 6)},
	{QMI_FIXED_INTF(0x05c6, 0x9055, 7)},
	{QMI_FIXED_INTF(0x05c6, 0x9056, 3)},
	{QMI_FIXED_INTF(0x05c6, 0x9062, 2)},
	{QMI_FIXED_INTF(0x05c6, 0x9062, 3)},
	{QMI_FIXED_INTF(0x05c6, 0x9062, 4)},
	{QMI_FIXED_INTF(0x05c6, 0x9062, 5)},
	{QMI_FIXED_INTF(0x05c6, 0x9062, 6)},
	{QMI_FIXED_INTF(0x05c6, 0x9062, 7)},
	{QMI_FIXED_INTF(0x05c6, 0x9062, 8)},
	{QMI_FIXED_INTF(0x05c6, 0x9062, 9)},
	{QMI_FIXED_INTF(0x05c6, 0x9064, 3)},
	{QMI_FIXED_INTF(0x05c6, 0x9065, 6)},
	{QMI_FIXED_INTF(0x05c6, 0x9065, 7)},
	{QMI_FIXED_INTF(0x05c6, 0x9066, 5)},
	{QMI_FIXED_INTF(0x05c6, 0x9066, 6)},
	{QMI_FIXED_INTF(0x05c6, 0x9067, 1)},
	{QMI_FIXED_INTF(0x05c6, 0x9068, 2)},
	{QMI_FIXED_INTF(0x05c6, 0x9068, 3)},
	{QMI_FIXED_INTF(0x05c6, 0x9068, 4)},
	{QMI_FIXED_INTF(0x05c6, 0x9068, 5)},
	{QMI_FIXED_INTF(0x05c6, 0x9068, 6)},
	{QMI_FIXED_INTF(0x05c6, 0x9068, 7)},
	{QMI_FIXED_INTF(0x05c6, 0x9069, 5)},
	{QMI_FIXED_INTF(0x05c6, 0x9069, 6)},
	{QMI_FIXED_INTF(0x05c6, 0x9069, 7)},
	{QMI_FIXED_INTF(0x05c6, 0x9069, 8)},
	{QMI_FIXED_INTF(0x05c6, 0x9070, 4)},
	{QMI_FIXED_INTF(0x05c6, 0x9070, 5)},
	{QMI_FIXED_INTF(0x05c6, 0x9075, 5)},
	{QMI_FIXED_INTF(0x05c6, 0x9076, 4)},
	{QMI_FIXED_INTF(0x05c6, 0x9076, 5)},
	{QMI_FIXED_INTF(0x05c6, 0x9076, 6)},
	{QMI_FIXED_INTF(0x05c6, 0x9076, 7)},
	{QMI_FIXED_INTF(0x05c6, 0x9076, 8)},
	{QMI_FIXED_INTF(0x05c6, 0x9077, 3)},
	{QMI_FIXED_INTF(0x05c6, 0x9077, 4)},
	{QMI_FIXED_INTF(0x05c6, 0x9077, 5)},
	{QMI_FIXED_INTF(0x05c6, 0x9077, 6)},
	{QMI_FIXED_INTF(0x05c6, 0x9078, 3)},
	{QMI_FIXED_INTF(0x05c6, 0x9079, 4)},
	{QMI_FIXED_INTF(0x05c6, 0x9079, 5)},
	{QMI_FIXED_INTF(0x05c6, 0x9079, 6)},
	{QMI_FIXED_INTF(0x05c6, 0x9079, 7)},
	{QMI_FIXED_INTF(0x05c6, 0x9079, 8)},
	{QMI_FIXED_INTF(0x05c6, 0x9080, 5)},
	{QMI_FIXED_INTF(0x05c6, 0x9080, 6)},
	{QMI_FIXED_INTF(0x05c6, 0x9080, 7)},
	{QMI_FIXED_INTF(0x05c6, 0x9080, 8)},
	{QMI_FIXED_INTF(0x05c6, 0x9083, 3)},
	{QMI_FIXED_INTF(0x05c6, 0x9084, 4)},
	{QMI_FIXED_INTF(0x05c6, 0x90b2, 3)},    /* ublox R410M */
	{QMI_FIXED_INTF(0x05c6, 0x920d, 0)},
	{QMI_FIXED_INTF(0x05c6, 0x920d, 5)},
	{QMI_QUIRK_SET_DTR(0x05c6, 0x9625, 4)},	/* YUGA CLM920-NC5 */
	{QMI_FIXED_INTF(0x0846, 0x68a2, 8)},
	{QMI_FIXED_INTF(0x0846, 0x68d3, 8)},	/* Netgear Aircard 779S */
	{QMI_FIXED_INTF(0x12d1, 0x140c, 1)},	/* Huawei E173 */
	{QMI_FIXED_INTF(0x12d1, 0x14ac, 1)},	/* Huawei E1820 */
	{QMI_FIXED_INTF(0x1435, 0x0918, 3)},	/* Wistron NeWeb D16Q1 */
	{QMI_FIXED_INTF(0x1435, 0x0918, 4)},	/* Wistron NeWeb D16Q1 */
	{QMI_FIXED_INTF(0x1435, 0x0918, 5)},	/* Wistron NeWeb D16Q1 */
	{QMI_FIXED_INTF(0x1435, 0x3185, 4)},	/* Wistron NeWeb M18Q5 */
	{QMI_FIXED_INTF(0x1435, 0xd111, 4)},	/* M9615A DM11-1 D51QC */
	{QMI_FIXED_INTF(0x1435, 0xd181, 3)},	/* Wistron NeWeb D18Q1 */
	{QMI_FIXED_INTF(0x1435, 0xd181, 4)},	/* Wistron NeWeb D18Q1 */
	{QMI_FIXED_INTF(0x1435, 0xd181, 5)},	/* Wistron NeWeb D18Q1 */
	{QMI_FIXED_INTF(0x1435, 0xd182, 4)},	/* Wistron NeWeb D18 */
	{QMI_FIXED_INTF(0x1435, 0xd182, 5)},	/* Wistron NeWeb D18 */
	{QMI_FIXED_INTF(0x1435, 0xd191, 4)},	/* Wistron NeWeb D19Q1 */
	{QMI_QUIRK_SET_DTR(0x1508, 0x1001, 4)},	/* Fibocom NL668 series */
	{QMI_FIXED_INTF(0x16d8, 0x6003, 0)},	/* CMOTech 6003 */
	{QMI_FIXED_INTF(0x16d8, 0x6007, 0)},	/* CMOTech CHE-628S */
	{QMI_FIXED_INTF(0x16d8, 0x6008, 0)},	/* CMOTech CMU-301 */
	{QMI_FIXED_INTF(0x16d8, 0x6280, 0)},	/* CMOTech CHU-628 */
	{QMI_FIXED_INTF(0x16d8, 0x7001, 0)},	/* CMOTech CHU-720S */
	{QMI_FIXED_INTF(0x16d8, 0x7002, 0)},	/* CMOTech 7002 */
	{QMI_FIXED_INTF(0x16d8, 0x7003, 4)},	/* CMOTech CHU-629K */
	{QMI_FIXED_INTF(0x16d8, 0x7004, 3)},	/* CMOTech 7004 */
	{QMI_FIXED_INTF(0x16d8, 0x7006, 5)},	/* CMOTech CGU-629 */
	{QMI_FIXED_INTF(0x16d8, 0x700a, 4)},	/* CMOTech CHU-629S */
	{QMI_FIXED_INTF(0x16d8, 0x7211, 0)},	/* CMOTech CHU-720I */
	{QMI_FIXED_INTF(0x16d8, 0x7212, 0)},	/* CMOTech 7212 */
	{QMI_FIXED_INTF(0x16d8, 0x7213, 0)},	/* CMOTech 7213 */
	{QMI_FIXED_INTF(0x16d8, 0x7251, 1)},	/* CMOTech 7251 */
	{QMI_FIXED_INTF(0x16d8, 0x7252, 1)},	/* CMOTech 7252 */
	{QMI_FIXED_INTF(0x16d8, 0x7253, 1)},	/* CMOTech 7253 */
	{QMI_FIXED_INTF(0x19d2, 0x0002, 1)},
	{QMI_FIXED_INTF(0x19d2, 0x0012, 1)},
	{QMI_FIXED_INTF(0x19d2, 0x0017, 3)},
	{QMI_FIXED_INTF(0x19d2, 0x0019, 3)},	/* ONDA MT689DC */
	{QMI_FIXED_INTF(0x19d2, 0x0021, 4)},
	{QMI_FIXED_INTF(0x19d2, 0x0025, 1)},
	{QMI_FIXED_INTF(0x19d2, 0x0031, 4)},
	{QMI_FIXED_INTF(0x19d2, 0x0042, 4)},
	{QMI_FIXED_INTF(0x19d2, 0x0049, 5)},
	{QMI_FIXED_INTF(0x19d2, 0x0052, 4)},
	{QMI_FIXED_INTF(0x19d2, 0x0055, 1)},	/* ZTE (Vodafone) K3520-Z */
	{QMI_FIXED_INTF(0x19d2, 0x0058, 4)},
	{QMI_FIXED_INTF(0x19d2, 0x0063, 4)},	/* ZTE (Vodafone) K3565-Z */
	{QMI_FIXED_INTF(0x19d2, 0x0104, 4)},	/* ZTE (Vodafone) K4505-Z */
	{QMI_FIXED_INTF(0x19d2, 0x0113, 5)},
	{QMI_FIXED_INTF(0x19d2, 0x0118, 5)},
	{QMI_FIXED_INTF(0x19d2, 0x0121, 5)},
	{QMI_FIXED_INTF(0x19d2, 0x0123, 4)},
	{QMI_FIXED_INTF(0x19d2, 0x0124, 5)},
	{QMI_FIXED_INTF(0x19d2, 0x0125, 6)},
	{QMI_FIXED_INTF(0x19d2, 0x0126, 5)},
	{QMI_FIXED_INTF(0x19d2, 0x0130, 1)},
	{QMI_FIXED_INTF(0x19d2, 0x0133, 3)},
	{QMI_FIXED_INTF(0x19d2, 0x0141, 5)},
	{QMI_FIXED_INTF(0x19d2, 0x0157, 5)},	/* ZTE MF683 */
	{QMI_FIXED_INTF(0x19d2, 0x0158, 3)},
	{QMI_FIXED_INTF(0x19d2, 0x0167, 4)},	/* ZTE MF820D */
	{QMI_FIXED_INTF(0x19d2, 0x0168, 4)},
	{QMI_FIXED_INTF(0x19d2, 0x0176, 3)},
	{QMI_FIXED_INTF(0x19d2, 0x0178, 3)},
	{QMI_FIXED_INTF(0x19d2, 0x0191, 4)},	/* ZTE EuFi890 */
	{QMI_FIXED_INTF(0x19d2, 0x0199, 1)},	/* ZTE MF820S */
	{QMI_FIXED_INTF(0x19d2, 0x0200, 1)},
	{QMI_FIXED_INTF(0x19d2, 0x0257, 3)},	/* ZTE MF821 */
	{QMI_FIXED_INTF(0x19d2, 0x0265, 4)},	/* ONDA MT8205 4G LTE */
	{QMI_FIXED_INTF(0x19d2, 0x0284, 4)},	/* ZTE MF880 */
	{QMI_FIXED_INTF(0x19d2, 0x0326, 4)},	/* ZTE MF821D */
	{QMI_FIXED_INTF(0x19d2, 0x0396, 3)},	/* ZTE ZM8620 */
	{QMI_FIXED_INTF(0x19d2, 0x0412, 4)},	/* Telewell TW-LTE 4G */
	{QMI_FIXED_INTF(0x19d2, 0x1008, 4)},	/* ZTE (Vodafone) K3570-Z */
	{QMI_FIXED_INTF(0x19d2, 0x1010, 4)},	/* ZTE (Vodafone) K3571-Z */
	{QMI_FIXED_INTF(0x19d2, 0x1012, 4)},
	{QMI_FIXED_INTF(0x19d2, 0x1018, 3)},	/* ZTE (Vodafone) K5006-Z */
	{QMI_FIXED_INTF(0x19d2, 0x1021, 2)},
	{QMI_FIXED_INTF(0x19d2, 0x1245, 4)},
	{QMI_FIXED_INTF(0x19d2, 0x1247, 4)},
	{QMI_FIXED_INTF(0x19d2, 0x1252, 4)},
	{QMI_FIXED_INTF(0x19d2, 0x1254, 4)},
	{QMI_FIXED_INTF(0x19d2, 0x1255, 3)},
	{QMI_FIXED_INTF(0x19d2, 0x1255, 4)},
	{QMI_FIXED_INTF(0x19d2, 0x1256, 4)},
	{QMI_FIXED_INTF(0x19d2, 0x1270, 5)},	/* ZTE MF667 */
	{QMI_FIXED_INTF(0x19d2, 0x1401, 2)},
	{QMI_FIXED_INTF(0x19d2, 0x1402, 2)},	/* ZTE MF60 */
	{QMI_FIXED_INTF(0x19d2, 0x1424, 2)},
	{QMI_FIXED_INTF(0x19d2, 0x1425, 2)},
	{QMI_FIXED_INTF(0x19d2, 0x1426, 2)},	/* ZTE MF91 */
	{QMI_FIXED_INTF(0x19d2, 0x1428, 2)},	/* Telewell TW-LTE 4G v2 */
	{QMI_FIXED_INTF(0x19d2, 0x1432, 3)},	/* ZTE ME3620 */
	{QMI_FIXED_INTF(0x19d2, 0x2002, 4)},	/* ZTE (Vodafone) K3765-Z */
	{QMI_FIXED_INTF(0x2001, 0x7e16, 3)},	/* D-Link DWM-221 */
	{QMI_FIXED_INTF(0x2001, 0x7e19, 4)},	/* D-Link DWM-221 B1 */
	{QMI_FIXED_INTF(0x2001, 0x7e35, 4)},	/* D-Link DWM-222 */
<<<<<<< HEAD
=======
	{QMI_FIXED_INTF(0x2001, 0x7e3d, 4)},	/* D-Link DWM-222 A2 */
>>>>>>> fa578e9d
	{QMI_FIXED_INTF(0x2020, 0x2031, 4)},	/* Olicard 600 */
	{QMI_FIXED_INTF(0x2020, 0x2033, 4)},	/* BroadMobi BM806U */
	{QMI_FIXED_INTF(0x2020, 0x2060, 4)},	/* BroadMobi BM818 */
	{QMI_FIXED_INTF(0x0f3d, 0x68a2, 8)},    /* Sierra Wireless MC7700 */
	{QMI_FIXED_INTF(0x114f, 0x68a2, 8)},    /* Sierra Wireless MC7750 */
	{QMI_FIXED_INTF(0x1199, 0x68a2, 8)},	/* Sierra Wireless MC7710 in QMI mode */
	{QMI_FIXED_INTF(0x1199, 0x68a2, 19)},	/* Sierra Wireless MC7710 in QMI mode */
	{QMI_QUIRK_SET_DTR(0x1199, 0x68c0, 8)},	/* Sierra Wireless MC7304/MC7354, WP76xx */
	{QMI_QUIRK_SET_DTR(0x1199, 0x68c0, 10)},/* Sierra Wireless MC7304/MC7354 */
	{QMI_FIXED_INTF(0x1199, 0x901c, 8)},    /* Sierra Wireless EM7700 */
	{QMI_FIXED_INTF(0x1199, 0x901f, 8)},    /* Sierra Wireless EM7355 */
	{QMI_FIXED_INTF(0x1199, 0x9041, 8)},	/* Sierra Wireless MC7305/MC7355 */
	{QMI_FIXED_INTF(0x1199, 0x9041, 10)},	/* Sierra Wireless MC7305/MC7355 */
	{QMI_FIXED_INTF(0x1199, 0x9051, 8)},	/* Netgear AirCard 340U */
	{QMI_FIXED_INTF(0x1199, 0x9053, 8)},	/* Sierra Wireless Modem */
	{QMI_FIXED_INTF(0x1199, 0x9054, 8)},	/* Sierra Wireless Modem */
	{QMI_FIXED_INTF(0x1199, 0x9055, 8)},	/* Netgear AirCard 341U */
	{QMI_FIXED_INTF(0x1199, 0x9056, 8)},	/* Sierra Wireless Modem */
	{QMI_FIXED_INTF(0x1199, 0x9057, 8)},
	{QMI_FIXED_INTF(0x1199, 0x9061, 8)},	/* Sierra Wireless Modem */
	{QMI_FIXED_INTF(0x1199, 0x9063, 8)},	/* Sierra Wireless EM7305 */
	{QMI_FIXED_INTF(0x1199, 0x9063, 10)},	/* Sierra Wireless EM7305 */
	{QMI_QUIRK_SET_DTR(0x1199, 0x9071, 8)},	/* Sierra Wireless MC74xx */
	{QMI_QUIRK_SET_DTR(0x1199, 0x9071, 10)},/* Sierra Wireless MC74xx */
	{QMI_QUIRK_SET_DTR(0x1199, 0x9079, 8)},	/* Sierra Wireless EM74xx */
	{QMI_QUIRK_SET_DTR(0x1199, 0x9079, 10)},/* Sierra Wireless EM74xx */
	{QMI_QUIRK_SET_DTR(0x1199, 0x907b, 8)},	/* Sierra Wireless EM74xx */
	{QMI_QUIRK_SET_DTR(0x1199, 0x907b, 10)},/* Sierra Wireless EM74xx */
	{QMI_QUIRK_SET_DTR(0x1199, 0x9091, 8)},	/* Sierra Wireless EM7565 */
	{QMI_FIXED_INTF(0x1bbb, 0x011e, 4)},	/* Telekom Speedstick LTE II (Alcatel One Touch L100V LTE) */
	{QMI_FIXED_INTF(0x1bbb, 0x0203, 2)},	/* Alcatel L800MA */
	{QMI_FIXED_INTF(0x2357, 0x0201, 4)},	/* TP-LINK HSUPA Modem MA180 */
	{QMI_FIXED_INTF(0x2357, 0x9000, 4)},	/* TP-LINK MA260 */
	{QMI_QUIRK_SET_DTR(0x1bc7, 0x1040, 2)},	/* Telit LE922A */
	{QMI_QUIRK_SET_DTR(0x1bc7, 0x1050, 2)},	/* Telit FN980 */
	{QMI_FIXED_INTF(0x1bc7, 0x1100, 3)},	/* Telit ME910 */
	{QMI_FIXED_INTF(0x1bc7, 0x1101, 3)},	/* Telit ME910 dual modem */
	{QMI_FIXED_INTF(0x1bc7, 0x1200, 5)},	/* Telit LE920 */
	{QMI_QUIRK_SET_DTR(0x1bc7, 0x1201, 2)},	/* Telit LE920, LE920A4 */
	{QMI_QUIRK_SET_DTR(0x1bc7, 0x1260, 2)},	/* Telit LE910Cx */
	{QMI_QUIRK_SET_DTR(0x1bc7, 0x1261, 2)},	/* Telit LE910Cx */
	{QMI_QUIRK_SET_DTR(0x1bc7, 0x1900, 1)},	/* Telit LN940 series */
	{QMI_FIXED_INTF(0x1c9e, 0x9801, 3)},	/* Telewell TW-3G HSPA+ */
	{QMI_FIXED_INTF(0x1c9e, 0x9803, 4)},	/* Telewell TW-3G HSPA+ */
	{QMI_FIXED_INTF(0x1c9e, 0x9b01, 3)},	/* XS Stick W100-2 from 4G Systems */
	{QMI_FIXED_INTF(0x0b3c, 0xc000, 4)},	/* Olivetti Olicard 100 */
	{QMI_FIXED_INTF(0x0b3c, 0xc001, 4)},	/* Olivetti Olicard 120 */
	{QMI_FIXED_INTF(0x0b3c, 0xc002, 4)},	/* Olivetti Olicard 140 */
	{QMI_FIXED_INTF(0x0b3c, 0xc004, 6)},	/* Olivetti Olicard 155 */
	{QMI_FIXED_INTF(0x0b3c, 0xc005, 6)},	/* Olivetti Olicard 200 */
	{QMI_FIXED_INTF(0x0b3c, 0xc00a, 6)},	/* Olivetti Olicard 160 */
	{QMI_FIXED_INTF(0x0b3c, 0xc00b, 4)},	/* Olivetti Olicard 500 */
	{QMI_FIXED_INTF(0x1e2d, 0x0060, 4)},	/* Cinterion PLxx */
	{QMI_FIXED_INTF(0x1e2d, 0x0053, 4)},	/* Cinterion PHxx,PXxx */
	{QMI_FIXED_INTF(0x1e2d, 0x0063, 10)},	/* Cinterion ALASxx (1 RmNet) */
	{QMI_FIXED_INTF(0x1e2d, 0x0082, 4)},	/* Cinterion PHxx,PXxx (2 RmNet) */
	{QMI_FIXED_INTF(0x1e2d, 0x0082, 5)},	/* Cinterion PHxx,PXxx (2 RmNet) */
	{QMI_FIXED_INTF(0x1e2d, 0x0083, 4)},	/* Cinterion PHxx,PXxx (1 RmNet + USB Audio)*/
	{QMI_QUIRK_SET_DTR(0x1e2d, 0x00b0, 4)},	/* Cinterion CLS8 */
	{QMI_FIXED_INTF(0x413c, 0x81a2, 8)},	/* Dell Wireless 5806 Gobi(TM) 4G LTE Mobile Broadband Card */
	{QMI_FIXED_INTF(0x413c, 0x81a3, 8)},	/* Dell Wireless 5570 HSPA+ (42Mbps) Mobile Broadband Card */
	{QMI_FIXED_INTF(0x413c, 0x81a4, 8)},	/* Dell Wireless 5570e HSPA+ (42Mbps) Mobile Broadband Card */
	{QMI_FIXED_INTF(0x413c, 0x81a8, 8)},	/* Dell Wireless 5808 Gobi(TM) 4G LTE Mobile Broadband Card */
	{QMI_FIXED_INTF(0x413c, 0x81a9, 8)},	/* Dell Wireless 5808e Gobi(TM) 4G LTE Mobile Broadband Card */
	{QMI_FIXED_INTF(0x413c, 0x81b1, 8)},	/* Dell Wireless 5809e Gobi(TM) 4G LTE Mobile Broadband Card */
	{QMI_FIXED_INTF(0x413c, 0x81b3, 8)},	/* Dell Wireless 5809e Gobi(TM) 4G LTE Mobile Broadband Card (rev3) */
	{QMI_FIXED_INTF(0x413c, 0x81b6, 8)},	/* Dell Wireless 5811e */
	{QMI_FIXED_INTF(0x413c, 0x81b6, 10)},	/* Dell Wireless 5811e */
	{QMI_FIXED_INTF(0x413c, 0x81d7, 0)},	/* Dell Wireless 5821e */
	{QMI_FIXED_INTF(0x413c, 0x81d7, 1)},	/* Dell Wireless 5821e preproduction config */
	{QMI_FIXED_INTF(0x413c, 0x81e0, 0)},	/* Dell Wireless 5821e with eSIM support*/
	{QMI_FIXED_INTF(0x03f0, 0x4e1d, 8)},	/* HP lt4111 LTE/EV-DO/HSPA+ Gobi 4G Module */
	{QMI_FIXED_INTF(0x03f0, 0x9d1d, 1)},	/* HP lt4120 Snapdragon X5 LTE */
	{QMI_FIXED_INTF(0x22de, 0x9061, 3)},	/* WeTelecom WPD-600N */
	{QMI_QUIRK_SET_DTR(0x1e0e, 0x9001, 5)},	/* SIMCom 7100E, 7230E, 7600E ++ */
	{QMI_QUIRK_SET_DTR(0x2c7c, 0x0121, 4)},	/* Quectel EC21 Mini PCIe */
	{QMI_QUIRK_SET_DTR(0x2c7c, 0x0191, 4)},	/* Quectel EG91 */
	{QMI_FIXED_INTF(0x2c7c, 0x0296, 4)},	/* Quectel BG96 */
	{QMI_QUIRK_SET_DTR(0x2cb7, 0x0104, 4)},	/* Fibocom NL678 series */
<<<<<<< HEAD
=======
	{QMI_FIXED_INTF(0x0489, 0xe0b4, 0)},	/* Foxconn T77W968 LTE */
	{QMI_FIXED_INTF(0x0489, 0xe0b5, 0)},	/* Foxconn T77W968 LTE with eSIM support*/
>>>>>>> fa578e9d

	/* 4. Gobi 1000 devices */
	{QMI_GOBI1K_DEVICE(0x05c6, 0x9212)},	/* Acer Gobi Modem Device */
	{QMI_GOBI1K_DEVICE(0x03f0, 0x1f1d)},	/* HP un2400 Gobi Modem Device */
	{QMI_GOBI1K_DEVICE(0x04da, 0x250d)},	/* Panasonic Gobi Modem device */
	{QMI_GOBI1K_DEVICE(0x413c, 0x8172)},	/* Dell Gobi Modem device */
	{QMI_GOBI1K_DEVICE(0x1410, 0xa001)},	/* Novatel/Verizon USB-1000 */
	{QMI_GOBI1K_DEVICE(0x1410, 0xa002)},	/* Novatel Gobi Modem device */
	{QMI_GOBI1K_DEVICE(0x1410, 0xa003)},	/* Novatel Gobi Modem device */
	{QMI_GOBI1K_DEVICE(0x1410, 0xa004)},	/* Novatel Gobi Modem device */
	{QMI_GOBI1K_DEVICE(0x1410, 0xa005)},	/* Novatel Gobi Modem device */
	{QMI_GOBI1K_DEVICE(0x1410, 0xa006)},	/* Novatel Gobi Modem device */
	{QMI_GOBI1K_DEVICE(0x1410, 0xa007)},	/* Novatel Gobi Modem device */
	{QMI_GOBI1K_DEVICE(0x0b05, 0x1776)},	/* Asus Gobi Modem device */
	{QMI_GOBI1K_DEVICE(0x19d2, 0xfff3)},	/* ONDA Gobi Modem device */
	{QMI_GOBI1K_DEVICE(0x05c6, 0x9001)},	/* Generic Gobi Modem device */
	{QMI_GOBI1K_DEVICE(0x05c6, 0x9002)},	/* Generic Gobi Modem device */
	{QMI_GOBI1K_DEVICE(0x05c6, 0x9202)},	/* Generic Gobi Modem device */
	{QMI_GOBI1K_DEVICE(0x05c6, 0x9203)},	/* Generic Gobi Modem device */
	{QMI_GOBI1K_DEVICE(0x05c6, 0x9222)},	/* Generic Gobi Modem device */
	{QMI_GOBI1K_DEVICE(0x05c6, 0x9009)},	/* Generic Gobi Modem device */

	/* 5. Gobi 2000 and 3000 devices */
	{QMI_GOBI_DEVICE(0x413c, 0x8186)},	/* Dell Gobi 2000 Modem device (N0218, VU936) */
	{QMI_GOBI_DEVICE(0x413c, 0x8194)},	/* Dell Gobi 3000 Composite */
	{QMI_GOBI_DEVICE(0x05c6, 0x920b)},	/* Generic Gobi 2000 Modem device */
	{QMI_GOBI_DEVICE(0x05c6, 0x9225)},	/* Sony Gobi 2000 Modem device (N0279, VU730) */
	{QMI_GOBI_DEVICE(0x05c6, 0x9245)},	/* Samsung Gobi 2000 Modem device (VL176) */
	{QMI_GOBI_DEVICE(0x03f0, 0x251d)},	/* HP Gobi 2000 Modem device (VP412) */
	{QMI_GOBI_DEVICE(0x05c6, 0x9215)},	/* Acer Gobi 2000 Modem device (VP413) */
	{QMI_FIXED_INTF(0x05c6, 0x9215, 4)},	/* Quectel EC20 Mini PCIe */
	{QMI_GOBI_DEVICE(0x05c6, 0x9265)},	/* Asus Gobi 2000 Modem device (VR305) */
	{QMI_GOBI_DEVICE(0x05c6, 0x9235)},	/* Top Global Gobi 2000 Modem device (VR306) */
	{QMI_GOBI_DEVICE(0x05c6, 0x9275)},	/* iRex Technologies Gobi 2000 Modem device (VR307) */
	{QMI_GOBI_DEVICE(0x0af0, 0x8120)},	/* Option GTM681W */
	{QMI_GOBI_DEVICE(0x1199, 0x68a5)},	/* Sierra Wireless Modem */
	{QMI_GOBI_DEVICE(0x1199, 0x68a9)},	/* Sierra Wireless Modem */
	{QMI_GOBI_DEVICE(0x1199, 0x9001)},	/* Sierra Wireless Gobi 2000 Modem device (VT773) */
	{QMI_GOBI_DEVICE(0x1199, 0x9002)},	/* Sierra Wireless Gobi 2000 Modem device (VT773) */
	{QMI_GOBI_DEVICE(0x1199, 0x9003)},	/* Sierra Wireless Gobi 2000 Modem device (VT773) */
	{QMI_GOBI_DEVICE(0x1199, 0x9004)},	/* Sierra Wireless Gobi 2000 Modem device (VT773) */
	{QMI_GOBI_DEVICE(0x1199, 0x9005)},	/* Sierra Wireless Gobi 2000 Modem device (VT773) */
	{QMI_GOBI_DEVICE(0x1199, 0x9006)},	/* Sierra Wireless Gobi 2000 Modem device (VT773) */
	{QMI_GOBI_DEVICE(0x1199, 0x9007)},	/* Sierra Wireless Gobi 2000 Modem device (VT773) */
	{QMI_GOBI_DEVICE(0x1199, 0x9008)},	/* Sierra Wireless Gobi 2000 Modem device (VT773) */
	{QMI_GOBI_DEVICE(0x1199, 0x9009)},	/* Sierra Wireless Gobi 2000 Modem device (VT773) */
	{QMI_GOBI_DEVICE(0x1199, 0x900a)},	/* Sierra Wireless Gobi 2000 Modem device (VT773) */
	{QMI_GOBI_DEVICE(0x1199, 0x9011)},	/* Sierra Wireless Gobi 2000 Modem device (MC8305) */
	{QMI_GOBI_DEVICE(0x16d8, 0x8002)},	/* CMDTech Gobi 2000 Modem device (VU922) */
	{QMI_GOBI_DEVICE(0x05c6, 0x9205)},	/* Gobi 2000 Modem device */
	{QMI_GOBI_DEVICE(0x1199, 0x9013)},	/* Sierra Wireless Gobi 3000 Modem device (MC8355) */
	{QMI_GOBI_DEVICE(0x03f0, 0x371d)},	/* HP un2430 Mobile Broadband Module */
	{QMI_GOBI_DEVICE(0x1199, 0x9015)},	/* Sierra Wireless Gobi 3000 Modem device */
	{QMI_GOBI_DEVICE(0x1199, 0x9019)},	/* Sierra Wireless Gobi 3000 Modem device */
	{QMI_GOBI_DEVICE(0x1199, 0x901b)},	/* Sierra Wireless MC7770 */
	{QMI_GOBI_DEVICE(0x12d1, 0x14f1)},	/* Sony Gobi 3000 Composite */
	{QMI_GOBI_DEVICE(0x1410, 0xa021)},	/* Foxconn Gobi 3000 Modem device (Novatel E396) */

	{ }					/* END */
};
MODULE_DEVICE_TABLE(usb, products);

static bool quectel_ec20_detected(struct usb_interface *intf)
{
	struct usb_device *dev = interface_to_usbdev(intf);

	if (dev->actconfig &&
	    le16_to_cpu(dev->descriptor.idVendor) == 0x05c6 &&
	    le16_to_cpu(dev->descriptor.idProduct) == 0x9215 &&
	    dev->actconfig->desc.bNumInterfaces == 5)
		return true;

	return false;
}

static int qmi_wwan_probe(struct usb_interface *intf,
			  const struct usb_device_id *prod)
{
	struct usb_device_id *id = (struct usb_device_id *)prod;
	struct usb_interface_descriptor *desc = &intf->cur_altsetting->desc;
	const struct driver_info *info;

	/* Workaround to enable dynamic IDs.  This disables usbnet
	 * blacklisting functionality.  Which, if required, can be
	 * reimplemented here by using a magic "blacklist" value
	 * instead of 0 in the static device id table
	 */
	if (!id->driver_info) {
		dev_dbg(&intf->dev, "setting defaults for dynamic device id\n");
		id->driver_info = (unsigned long)&qmi_wwan_info;
	}

	/* There are devices where the same interface number can be
	 * configured as different functions. We should only bind to
	 * vendor specific functions when matching on interface number
	 */
	if (id->match_flags & USB_DEVICE_ID_MATCH_INT_NUMBER &&
	    desc->bInterfaceClass != USB_CLASS_VENDOR_SPEC) {
		dev_dbg(&intf->dev,
			"Rejecting interface number match for class %02x\n",
			desc->bInterfaceClass);
		return -ENODEV;
	}

	/* Quectel EC20 quirk where we've QMI on interface 4 instead of 0 */
	if (quectel_ec20_detected(intf) && desc->bInterfaceNumber == 0) {
		dev_dbg(&intf->dev, "Quectel EC20 quirk, skipping interface 0\n");
		return -ENODEV;
	}

	/* Several Quectel modems supports dynamic interface configuration, so
	 * we need to match on class/subclass/protocol. These values are
	 * identical for the diagnostic- and QMI-interface, but bNumEndpoints is
	 * different. Ignore the current interface if the number of endpoints
	 * equals the number for the diag interface (two).
	 */
<<<<<<< HEAD
	info = (void *)id->driver_info;

	if (info->data & QMI_WWAN_QUIRK_QUECTEL_DYNCFG) {
		if (desc->bNumEndpoints == 2)
			return -ENODEV;
	}
=======
	if (desc->bNumEndpoints == 2)
		return -ENODEV;
>>>>>>> fa578e9d

	return usbnet_probe(intf, id);
}

static void qmi_wwan_disconnect(struct usb_interface *intf)
{
	struct usbnet *dev = usb_get_intfdata(intf);
	struct qmi_wwan_state *info;
	struct list_head *iter;
	struct net_device *ldev;
	LIST_HEAD(list);

	/* called twice if separate control and data intf */
	if (!dev)
		return;
	info = (void *)&dev->data;
	if (info->flags & QMI_WWAN_FLAG_MUX) {
		if (!rtnl_trylock()) {
			restart_syscall();
			return;
		}
		rcu_read_lock();
		netdev_for_each_upper_dev_rcu(dev->net, ldev, iter)
			qmimux_unregister_device(ldev, &list);
		rcu_read_unlock();
		unregister_netdevice_many(&list);
		rtnl_unlock();
		info->flags &= ~QMI_WWAN_FLAG_MUX;
	}
	usbnet_disconnect(intf);
}

static struct usb_driver qmi_wwan_driver = {
	.name		      = "qmi_wwan",
	.id_table	      = products,
	.probe		      = qmi_wwan_probe,
	.disconnect	      = qmi_wwan_disconnect,
	.suspend	      = qmi_wwan_suspend,
	.resume		      =	qmi_wwan_resume,
	.reset_resume         = qmi_wwan_resume,
	.supports_autosuspend = 1,
	.disable_hub_initiated_lpm = 1,
};

module_usb_driver(qmi_wwan_driver);

MODULE_AUTHOR("Bjørn Mork <bjorn@mork.no>");
MODULE_DESCRIPTION("Qualcomm MSM Interface (QMI) WWAN driver");
MODULE_LICENSE("GPL");<|MERGE_RESOLUTION|>--- conflicted
+++ resolved
@@ -243,12 +243,8 @@
 		}
 
 		skb_put_data(skbn, skb->data + offset + qmimux_hdr_sz, pkt_len);
-<<<<<<< HEAD
-		if (netif_rx(skbn) != NET_RX_SUCCESS)
-=======
 		if (netif_rx(skbn) != NET_RX_SUCCESS) {
 			net->stats.rx_errors++;
->>>>>>> fa578e9d
 			return 0;
 		} else {
 			struct pcpu_sw_netstats *stats64;
@@ -950,16 +946,6 @@
 #define QMI_GOBI_DEVICE(vend, prod) \
 	QMI_FIXED_INTF(vend, prod, 0)
 
-<<<<<<< HEAD
-/* Quectel does not use fixed interface numbers on at least some of their
- * devices. We need to check the number of endpoints to ensure that we bind to
- * the correct interface.
- */
-#define QMI_QUIRK_QUECTEL_DYNCFG(vend, prod) \
-	USB_DEVICE_AND_INTERFACE_INFO(vend, prod, USB_CLASS_VENDOR_SPEC, \
-				      USB_SUBCLASS_VENDOR_SPEC, 0xff), \
-	.driver_info = (unsigned long)&qmi_wwan_info_quirk_quectel_dyncfg
-=======
 /* Many devices have QMI and DIAG functions which are distinguishable
  * from other vendor specific functions by class, subclass and
  * protocol all being 0xff. The DIAG function has exactly 2 endpoints
@@ -972,7 +958,6 @@
 	USB_DEVICE_AND_INTERFACE_INFO(vend, prod, USB_CLASS_VENDOR_SPEC, \
 				      USB_SUBCLASS_VENDOR_SPEC, 0xff), \
 	.driver_info = (unsigned long)&qmi_wwan_info_quirk_dtr
->>>>>>> fa578e9d
 
 static const struct usb_device_id products[] = {
 	/* 1. CDC ECM like devices match on the control interface */
@@ -1078,16 +1063,10 @@
 		USB_DEVICE_AND_INTERFACE_INFO(0x03f0, 0x581d, USB_CLASS_VENDOR_SPEC, 1, 7),
 		.driver_info = (unsigned long)&qmi_wwan_info,
 	},
-<<<<<<< HEAD
-	{QMI_QUIRK_QUECTEL_DYNCFG(0x2c7c, 0x0125)},	/* Quectel EC25, EC20 R2.0  Mini PCIe */
-	{QMI_QUIRK_QUECTEL_DYNCFG(0x2c7c, 0x0306)},	/* Quectel EP06/EG06/EM06 */
-	{QMI_QUIRK_QUECTEL_DYNCFG(0x2c7c, 0x0512)},	/* Quectel EG12/EM12 */
-=======
 	{QMI_MATCH_FF_FF_FF(0x2c7c, 0x0125)},	/* Quectel EC25, EC20 R2.0  Mini PCIe */
 	{QMI_MATCH_FF_FF_FF(0x2c7c, 0x0306)},	/* Quectel EP06/EG06/EM06 */
 	{QMI_MATCH_FF_FF_FF(0x2c7c, 0x0512)},	/* Quectel EG12/EM12 */
 	{QMI_MATCH_FF_FF_FF(0x2c7c, 0x0800)},	/* Quectel RM500Q-GL */
->>>>>>> fa578e9d
 
 	/* 3. Combined interface devices matching on interface number */
 	{QMI_FIXED_INTF(0x0408, 0xea42, 4)},	/* Yota / Megafon M100-1 */
@@ -1318,10 +1297,7 @@
 	{QMI_FIXED_INTF(0x2001, 0x7e16, 3)},	/* D-Link DWM-221 */
 	{QMI_FIXED_INTF(0x2001, 0x7e19, 4)},	/* D-Link DWM-221 B1 */
 	{QMI_FIXED_INTF(0x2001, 0x7e35, 4)},	/* D-Link DWM-222 */
-<<<<<<< HEAD
-=======
 	{QMI_FIXED_INTF(0x2001, 0x7e3d, 4)},	/* D-Link DWM-222 A2 */
->>>>>>> fa578e9d
 	{QMI_FIXED_INTF(0x2020, 0x2031, 4)},	/* Olicard 600 */
 	{QMI_FIXED_INTF(0x2020, 0x2033, 4)},	/* BroadMobi BM806U */
 	{QMI_FIXED_INTF(0x2020, 0x2060, 4)},	/* BroadMobi BM818 */
@@ -1401,11 +1377,8 @@
 	{QMI_QUIRK_SET_DTR(0x2c7c, 0x0191, 4)},	/* Quectel EG91 */
 	{QMI_FIXED_INTF(0x2c7c, 0x0296, 4)},	/* Quectel BG96 */
 	{QMI_QUIRK_SET_DTR(0x2cb7, 0x0104, 4)},	/* Fibocom NL678 series */
-<<<<<<< HEAD
-=======
 	{QMI_FIXED_INTF(0x0489, 0xe0b4, 0)},	/* Foxconn T77W968 LTE */
 	{QMI_FIXED_INTF(0x0489, 0xe0b5, 0)},	/* Foxconn T77W968 LTE with eSIM support*/
->>>>>>> fa578e9d
 
 	/* 4. Gobi 1000 devices */
 	{QMI_GOBI1K_DEVICE(0x05c6, 0x9212)},	/* Acer Gobi Modem Device */
@@ -1522,17 +1495,8 @@
 	 * different. Ignore the current interface if the number of endpoints
 	 * equals the number for the diag interface (two).
 	 */
-<<<<<<< HEAD
-	info = (void *)id->driver_info;
-
-	if (info->data & QMI_WWAN_QUIRK_QUECTEL_DYNCFG) {
-		if (desc->bNumEndpoints == 2)
-			return -ENODEV;
-	}
-=======
 	if (desc->bNumEndpoints == 2)
 		return -ENODEV;
->>>>>>> fa578e9d
 
 	return usbnet_probe(intf, id);
 }
