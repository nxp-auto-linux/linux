/*
 * Copyright (c) 2012  Bjørn Mork <bjorn@mork.no>
 *
 * The probing code is heavily inspired by cdc_ether, which is:
 * Copyright (C) 2003-2005 by David Brownell
 * Copyright (C) 2006 by Ole Andre Vadla Ravnas (ActiveSync)
 *
 * This program is free software; you can redistribute it and/or
 * modify it under the terms of the GNU General Public License
 * version 2 as published by the Free Software Foundation.
 */

#include <linux/module.h>
#include <linux/sched/signal.h>
#include <linux/netdevice.h>
#include <linux/ethtool.h>
#include <linux/etherdevice.h>
#include <linux/if_arp.h>
#include <linux/mii.h>
#include <linux/rtnetlink.h>
#include <linux/usb.h>
#include <linux/usb/cdc.h>
#include <linux/usb/usbnet.h>
#include <linux/usb/cdc-wdm.h>

/* This driver supports wwan (3G/LTE/?) devices using a vendor
 * specific management protocol called Qualcomm MSM Interface (QMI) -
 * in addition to the more common AT commands over serial interface
 * management
 *
 * QMI is wrapped in CDC, using CDC encapsulated commands on the
 * control ("master") interface of a two-interface CDC Union
 * resembling standard CDC ECM.  The devices do not use the control
 * interface for any other CDC messages.  Most likely because the
 * management protocol is used in place of the standard CDC
 * notifications NOTIFY_NETWORK_CONNECTION and NOTIFY_SPEED_CHANGE
 *
 * Alternatively, control and data functions can be combined in a
 * single USB interface.
 *
 * Handling a protocol like QMI is out of the scope for any driver.
 * It is exported as a character device using the cdc-wdm driver as
 * a subdriver, enabling userspace applications ("modem managers") to
 * handle it.
 *
 * These devices may alternatively/additionally be configured using AT
 * commands on a serial interface
 */

/* driver specific data */
struct qmi_wwan_state {
	struct usb_driver *subdriver;
	atomic_t pmcount;
	unsigned long flags;
	struct usb_interface *control;
	struct usb_interface *data;
};

enum qmi_wwan_flags {
	QMI_WWAN_FLAG_RAWIP = 1 << 0,
	QMI_WWAN_FLAG_MUX = 1 << 1,
};

enum qmi_wwan_quirks {
	QMI_WWAN_QUIRK_DTR = 1 << 0,	/* needs "set DTR" request */
};

struct qmimux_hdr {
	u8 pad;
	u8 mux_id;
	__be16 pkt_len;
};

struct qmimux_priv {
	struct net_device *real_dev;
	u8 mux_id;
};

static int qmimux_open(struct net_device *dev)
{
	struct qmimux_priv *priv = netdev_priv(dev);
	struct net_device *real_dev = priv->real_dev;

	if (!(priv->real_dev->flags & IFF_UP))
		return -ENETDOWN;

	if (netif_carrier_ok(real_dev))
		netif_carrier_on(dev);
	return 0;
}

static int qmimux_stop(struct net_device *dev)
{
	netif_carrier_off(dev);
	return 0;
}

static netdev_tx_t qmimux_start_xmit(struct sk_buff *skb, struct net_device *dev)
{
	struct qmimux_priv *priv = netdev_priv(dev);
	unsigned int len = skb->len;
	struct qmimux_hdr *hdr;

	hdr = skb_push(skb, sizeof(struct qmimux_hdr));
	hdr->pad = 0;
	hdr->mux_id = priv->mux_id;
	hdr->pkt_len = cpu_to_be16(len);
	skb->dev = priv->real_dev;
	return dev_queue_xmit(skb);
}

static const struct net_device_ops qmimux_netdev_ops = {
	.ndo_open       = qmimux_open,
	.ndo_stop       = qmimux_stop,
	.ndo_start_xmit = qmimux_start_xmit,
};

static void qmimux_setup(struct net_device *dev)
{
	dev->header_ops      = NULL;  /* No header */
	dev->type            = ARPHRD_NONE;
	dev->hard_header_len = 0;
	dev->addr_len        = 0;
	dev->flags           = IFF_POINTOPOINT | IFF_NOARP | IFF_MULTICAST;
	dev->netdev_ops      = &qmimux_netdev_ops;
	dev->mtu             = 1500;
	dev->needs_free_netdev = true;
}

static struct net_device *qmimux_find_dev(struct usbnet *dev, u8 mux_id)
{
	struct qmimux_priv *priv;
	struct list_head *iter;
	struct net_device *ldev;

	rcu_read_lock();
	netdev_for_each_upper_dev_rcu(dev->net, ldev, iter) {
		priv = netdev_priv(ldev);
		if (priv->mux_id == mux_id) {
			rcu_read_unlock();
			return ldev;
		}
	}
	rcu_read_unlock();
	return NULL;
}

static bool qmimux_has_slaves(struct usbnet *dev)
{
	return !list_empty(&dev->net->adj_list.upper);
}

static int qmimux_rx_fixup(struct usbnet *dev, struct sk_buff *skb)
{
	unsigned int len, offset = 0;
	struct qmimux_hdr *hdr;
	struct net_device *net;
	struct sk_buff *skbn;
	u8 qmimux_hdr_sz = sizeof(*hdr);

	while (offset + qmimux_hdr_sz < skb->len) {
		hdr = (struct qmimux_hdr *)(skb->data + offset);
		len = be16_to_cpu(hdr->pkt_len);

		/* drop the packet, bogus length */
		if (offset + len + qmimux_hdr_sz > skb->len)
			return 0;

		/* control packet, we do not know what to do */
		if (hdr->pad & 0x80)
			goto skip;

		net = qmimux_find_dev(dev, hdr->mux_id);
		if (!net)
			goto skip;
		skbn = netdev_alloc_skb(net, len);
		if (!skbn)
			return 0;
		skbn->dev = net;

		switch (skb->data[offset + qmimux_hdr_sz] & 0xf0) {
		case 0x40:
			skbn->protocol = htons(ETH_P_IP);
			break;
		case 0x60:
			skbn->protocol = htons(ETH_P_IPV6);
			break;
		default:
			/* not ip - do not know what to do */
			goto skip;
		}

		skb_put_data(skbn, skb->data + offset + qmimux_hdr_sz, len);
		if (netif_rx(skbn) != NET_RX_SUCCESS)
			return 0;

skip:
		offset += len + qmimux_hdr_sz;
	}
	return 1;
}

static int qmimux_register_device(struct net_device *real_dev, u8 mux_id)
{
	struct net_device *new_dev;
	struct qmimux_priv *priv;
	int err;

	new_dev = alloc_netdev(sizeof(struct qmimux_priv),
			       "qmimux%d", NET_NAME_UNKNOWN, qmimux_setup);
	if (!new_dev)
		return -ENOBUFS;

	dev_net_set(new_dev, dev_net(real_dev));
	priv = netdev_priv(new_dev);
	priv->mux_id = mux_id;
	priv->real_dev = real_dev;

	err = register_netdevice(new_dev);
	if (err < 0)
		goto out_free_newdev;

	/* Account for reference in struct qmimux_priv_priv */
	dev_hold(real_dev);

	err = netdev_upper_dev_link(real_dev, new_dev, NULL);
	if (err)
		goto out_unregister_netdev;

	netif_stacked_transfer_operstate(real_dev, new_dev);

	return 0;

out_unregister_netdev:
	unregister_netdevice(new_dev);
	dev_put(real_dev);

out_free_newdev:
	free_netdev(new_dev);
	return err;
}

static void qmimux_unregister_device(struct net_device *dev)
{
	struct qmimux_priv *priv = netdev_priv(dev);
	struct net_device *real_dev = priv->real_dev;

	netdev_upper_dev_unlink(real_dev, dev);
	unregister_netdevice(dev);

	/* Get rid of the reference to real_dev */
	dev_put(real_dev);
}

static void qmi_wwan_netdev_setup(struct net_device *net)
{
	struct usbnet *dev = netdev_priv(net);
	struct qmi_wwan_state *info = (void *)&dev->data;

	if (info->flags & QMI_WWAN_FLAG_RAWIP) {
		net->header_ops      = NULL;  /* No header */
		net->type            = ARPHRD_NONE;
		net->hard_header_len = 0;
		net->addr_len        = 0;
		net->flags           = IFF_POINTOPOINT | IFF_NOARP | IFF_MULTICAST;
		set_bit(EVENT_NO_IP_ALIGN, &dev->flags);
		netdev_dbg(net, "mode: raw IP\n");
	} else if (!net->header_ops) { /* don't bother if already set */
		ether_setup(net);
		clear_bit(EVENT_NO_IP_ALIGN, &dev->flags);
		netdev_dbg(net, "mode: Ethernet\n");
	}

	/* recalculate buffers after changing hard_header_len */
	usbnet_change_mtu(net, net->mtu);
}

static ssize_t raw_ip_show(struct device *d, struct device_attribute *attr, char *buf)
{
	struct usbnet *dev = netdev_priv(to_net_dev(d));
	struct qmi_wwan_state *info = (void *)&dev->data;

	return sprintf(buf, "%c\n", info->flags & QMI_WWAN_FLAG_RAWIP ? 'Y' : 'N');
}

static ssize_t raw_ip_store(struct device *d,  struct device_attribute *attr, const char *buf, size_t len)
{
	struct usbnet *dev = netdev_priv(to_net_dev(d));
	struct qmi_wwan_state *info = (void *)&dev->data;
	bool enable;
	int ret;

	if (strtobool(buf, &enable))
		return -EINVAL;

	/* no change? */
	if (enable == (info->flags & QMI_WWAN_FLAG_RAWIP))
		return len;

	if (!rtnl_trylock())
		return restart_syscall();

	/* we don't want to modify a running netdev */
	if (netif_running(dev->net)) {
		netdev_err(dev->net, "Cannot change a running device\n");
		ret = -EBUSY;
		goto err;
	}

	/* let other drivers deny the change */
	ret = call_netdevice_notifiers(NETDEV_PRE_TYPE_CHANGE, dev->net);
	ret = notifier_to_errno(ret);
	if (ret) {
		netdev_err(dev->net, "Type change was refused\n");
		goto err;
	}

	if (enable)
		info->flags |= QMI_WWAN_FLAG_RAWIP;
	else
		info->flags &= ~QMI_WWAN_FLAG_RAWIP;
	qmi_wwan_netdev_setup(dev->net);
	call_netdevice_notifiers(NETDEV_POST_TYPE_CHANGE, dev->net);
	ret = len;
err:
	rtnl_unlock();
	return ret;
}

static ssize_t add_mux_show(struct device *d, struct device_attribute *attr, char *buf)
{
	struct net_device *dev = to_net_dev(d);
	struct qmimux_priv *priv;
	struct list_head *iter;
	struct net_device *ldev;
	ssize_t count = 0;

	rcu_read_lock();
	netdev_for_each_upper_dev_rcu(dev, ldev, iter) {
		priv = netdev_priv(ldev);
		count += scnprintf(&buf[count], PAGE_SIZE - count,
				   "0x%02x\n", priv->mux_id);
	}
	rcu_read_unlock();
	return count;
}

static ssize_t add_mux_store(struct device *d,  struct device_attribute *attr, const char *buf, size_t len)
{
	struct usbnet *dev = netdev_priv(to_net_dev(d));
	struct qmi_wwan_state *info = (void *)&dev->data;
	u8 mux_id;
	int ret;

	if (kstrtou8(buf, 0, &mux_id))
		return -EINVAL;

	/* mux_id [1 - 0x7f] range empirically found */
	if (mux_id < 1 || mux_id > 0x7f)
		return -EINVAL;

	if (!rtnl_trylock())
		return restart_syscall();

	if (qmimux_find_dev(dev, mux_id)) {
		netdev_err(dev->net, "mux_id already present\n");
		ret = -EINVAL;
		goto err;
	}

	/* we don't want to modify a running netdev */
	if (netif_running(dev->net)) {
		netdev_err(dev->net, "Cannot change a running device\n");
		ret = -EBUSY;
		goto err;
	}

	ret = qmimux_register_device(dev->net, mux_id);
	if (!ret) {
		info->flags |= QMI_WWAN_FLAG_MUX;
		ret = len;
	}
err:
	rtnl_unlock();
	return ret;
}

static ssize_t del_mux_show(struct device *d, struct device_attribute *attr, char *buf)
{
	return add_mux_show(d, attr, buf);
}

static ssize_t del_mux_store(struct device *d,  struct device_attribute *attr, const char *buf, size_t len)
{
	struct usbnet *dev = netdev_priv(to_net_dev(d));
	struct qmi_wwan_state *info = (void *)&dev->data;
	struct net_device *del_dev;
	u8 mux_id;
	int ret = 0;

	if (kstrtou8(buf, 0, &mux_id))
		return -EINVAL;

	if (!rtnl_trylock())
		return restart_syscall();

	/* we don't want to modify a running netdev */
	if (netif_running(dev->net)) {
		netdev_err(dev->net, "Cannot change a running device\n");
		ret = -EBUSY;
		goto err;
	}

	del_dev = qmimux_find_dev(dev, mux_id);
	if (!del_dev) {
		netdev_err(dev->net, "mux_id not present\n");
		ret = -EINVAL;
		goto err;
	}
	qmimux_unregister_device(del_dev);

	if (!qmimux_has_slaves(dev))
		info->flags &= ~QMI_WWAN_FLAG_MUX;
	ret = len;
err:
	rtnl_unlock();
	return ret;
}

static DEVICE_ATTR_RW(raw_ip);
static DEVICE_ATTR_RW(add_mux);
static DEVICE_ATTR_RW(del_mux);

static struct attribute *qmi_wwan_sysfs_attrs[] = {
	&dev_attr_raw_ip.attr,
	&dev_attr_add_mux.attr,
	&dev_attr_del_mux.attr,
	NULL,
};

static struct attribute_group qmi_wwan_sysfs_attr_group = {
	.name = "qmi",
	.attrs = qmi_wwan_sysfs_attrs,
};

/* default ethernet address used by the modem */
static const u8 default_modem_addr[ETH_ALEN] = {0x02, 0x50, 0xf3};

static const u8 buggy_fw_addr[ETH_ALEN] = {0x00, 0xa0, 0xc6, 0x00, 0x00, 0x00};

/* Make up an ethernet header if the packet doesn't have one.
 *
 * A firmware bug common among several devices cause them to send raw
 * IP packets under some circumstances.  There is no way for the
 * driver/host to know when this will happen.  And even when the bug
 * hits, some packets will still arrive with an intact header.
 *
 * The supported devices are only capably of sending IPv4, IPv6 and
 * ARP packets on a point-to-point link. Any packet with an ethernet
 * header will have either our address or a broadcast/multicast
 * address as destination.  ARP packets will always have a header.
 *
 * This means that this function will reliably add the appropriate
 * header iff necessary, provided our hardware address does not start
 * with 4 or 6.
 *
 * Another common firmware bug results in all packets being addressed
 * to 00:a0:c6:00:00:00 despite the host address being different.
 * This function will also fixup such packets.
 */
static int qmi_wwan_rx_fixup(struct usbnet *dev, struct sk_buff *skb)
{
	struct qmi_wwan_state *info = (void *)&dev->data;
	bool rawip = info->flags & QMI_WWAN_FLAG_RAWIP;
	__be16 proto;

	/* This check is no longer done by usbnet */
	if (skb->len < dev->net->hard_header_len)
		return 0;

	if (info->flags & QMI_WWAN_FLAG_MUX)
		return qmimux_rx_fixup(dev, skb);

	switch (skb->data[0] & 0xf0) {
	case 0x40:
		proto = htons(ETH_P_IP);
		break;
	case 0x60:
		proto = htons(ETH_P_IPV6);
		break;
	case 0x00:
		if (rawip)
			return 0;
		if (is_multicast_ether_addr(skb->data))
			return 1;
		/* possibly bogus destination - rewrite just in case */
		skb_reset_mac_header(skb);
		goto fix_dest;
	default:
		if (rawip)
			return 0;
		/* pass along other packets without modifications */
		return 1;
	}
	if (rawip) {
		skb_reset_mac_header(skb);
		skb->dev = dev->net; /* normally set by eth_type_trans */
		skb->protocol = proto;
		return 1;
	}

	if (skb_headroom(skb) < ETH_HLEN)
		return 0;
	skb_push(skb, ETH_HLEN);
	skb_reset_mac_header(skb);
	eth_hdr(skb)->h_proto = proto;
	eth_zero_addr(eth_hdr(skb)->h_source);
fix_dest:
	memcpy(eth_hdr(skb)->h_dest, dev->net->dev_addr, ETH_ALEN);
	return 1;
}

/* very simplistic detection of IPv4 or IPv6 headers */
static bool possibly_iphdr(const char *data)
{
	return (data[0] & 0xd0) == 0x40;
}

/* disallow addresses which may be confused with IP headers */
static int qmi_wwan_mac_addr(struct net_device *dev, void *p)
{
	int ret;
	struct sockaddr *addr = p;

	ret = eth_prepare_mac_addr_change(dev, p);
	if (ret < 0)
		return ret;
	if (possibly_iphdr(addr->sa_data))
		return -EADDRNOTAVAIL;
	eth_commit_mac_addr_change(dev, p);
	return 0;
}

static const struct net_device_ops qmi_wwan_netdev_ops = {
	.ndo_open		= usbnet_open,
	.ndo_stop		= usbnet_stop,
	.ndo_start_xmit		= usbnet_start_xmit,
	.ndo_tx_timeout		= usbnet_tx_timeout,
	.ndo_change_mtu		= usbnet_change_mtu,
	.ndo_get_stats64	= usbnet_get_stats64,
	.ndo_set_mac_address	= qmi_wwan_mac_addr,
	.ndo_validate_addr	= eth_validate_addr,
};

/* using a counter to merge subdriver requests with our own into a
 * combined state
 */
static int qmi_wwan_manage_power(struct usbnet *dev, int on)
{
	struct qmi_wwan_state *info = (void *)&dev->data;
	int rv;

	dev_dbg(&dev->intf->dev, "%s() pmcount=%d, on=%d\n", __func__,
		atomic_read(&info->pmcount), on);

	if ((on && atomic_add_return(1, &info->pmcount) == 1) ||
	    (!on && atomic_dec_and_test(&info->pmcount))) {
		/* need autopm_get/put here to ensure the usbcore sees
		 * the new value
		 */
		rv = usb_autopm_get_interface(dev->intf);
		dev->intf->needs_remote_wakeup = on;
		if (!rv)
			usb_autopm_put_interface(dev->intf);
	}
	return 0;
}

static int qmi_wwan_cdc_wdm_manage_power(struct usb_interface *intf, int on)
{
	struct usbnet *dev = usb_get_intfdata(intf);

	/* can be called while disconnecting */
	if (!dev)
		return 0;
	return qmi_wwan_manage_power(dev, on);
}

/* collect all three endpoints and register subdriver */
static int qmi_wwan_register_subdriver(struct usbnet *dev)
{
	int rv;
	struct usb_driver *subdriver = NULL;
	struct qmi_wwan_state *info = (void *)&dev->data;

	/* collect bulk endpoints */
	rv = usbnet_get_endpoints(dev, info->data);
	if (rv < 0)
		goto err;

	/* update status endpoint if separate control interface */
	if (info->control != info->data)
		dev->status = &info->control->cur_altsetting->endpoint[0];

	/* require interrupt endpoint for subdriver */
	if (!dev->status) {
		rv = -EINVAL;
		goto err;
	}

	/* for subdriver power management */
	atomic_set(&info->pmcount, 0);

	/* register subdriver */
	subdriver = usb_cdc_wdm_register(info->control, &dev->status->desc,
					 4096, &qmi_wwan_cdc_wdm_manage_power);
	if (IS_ERR(subdriver)) {
		dev_err(&info->control->dev, "subdriver registration failed\n");
		rv = PTR_ERR(subdriver);
		goto err;
	}

	/* prevent usbnet from using status endpoint */
	dev->status = NULL;

	/* save subdriver struct for suspend/resume wrappers */
	info->subdriver = subdriver;

err:
	return rv;
}

/* Send CDC SetControlLineState request, setting or clearing the DTR.
 * "Required for Autoconnect and 9x30 to wake up" according to the
 * GobiNet driver. The requirement has been verified on an MDM9230
 * based Sierra Wireless MC7455
 */
static int qmi_wwan_change_dtr(struct usbnet *dev, bool on)
{
	u8 intf = dev->intf->cur_altsetting->desc.bInterfaceNumber;

	return usbnet_write_cmd(dev, USB_CDC_REQ_SET_CONTROL_LINE_STATE,
				USB_DIR_OUT | USB_TYPE_CLASS | USB_RECIP_INTERFACE,
				on ? 0x01 : 0x00, intf, NULL, 0);
}

static int qmi_wwan_bind(struct usbnet *dev, struct usb_interface *intf)
{
	int status = -1;
	u8 *buf = intf->cur_altsetting->extra;
	int len = intf->cur_altsetting->extralen;
	struct usb_interface_descriptor *desc = &intf->cur_altsetting->desc;
	struct usb_cdc_union_desc *cdc_union;
	struct usb_cdc_ether_desc *cdc_ether;
	struct usb_driver *driver = driver_of(intf);
	struct qmi_wwan_state *info = (void *)&dev->data;
	struct usb_cdc_parsed_header hdr;

	BUILD_BUG_ON((sizeof(((struct usbnet *)0)->data) <
		      sizeof(struct qmi_wwan_state)));

	/* set up initial state */
	info->control = intf;
	info->data = intf;

	/* and a number of CDC descriptors */
	cdc_parse_cdc_header(&hdr, intf, buf, len);
	cdc_union = hdr.usb_cdc_union_desc;
	cdc_ether = hdr.usb_cdc_ether_desc;

	/* Use separate control and data interfaces if we found a CDC Union */
	if (cdc_union) {
		info->data = usb_ifnum_to_if(dev->udev,
					     cdc_union->bSlaveInterface0);
		if (desc->bInterfaceNumber != cdc_union->bMasterInterface0 ||
		    !info->data) {
			dev_err(&intf->dev,
				"bogus CDC Union: master=%u, slave=%u\n",
				cdc_union->bMasterInterface0,
				cdc_union->bSlaveInterface0);

			/* ignore and continue... */
			cdc_union = NULL;
			info->data = intf;
		}
	}

	/* errors aren't fatal - we can live with the dynamic address */
	if (cdc_ether && cdc_ether->wMaxSegmentSize) {
		dev->hard_mtu = le16_to_cpu(cdc_ether->wMaxSegmentSize);
		usbnet_get_ethernet_addr(dev, cdc_ether->iMACAddress);
	}

	/* claim data interface and set it up */
	if (info->control != info->data) {
		status = usb_driver_claim_interface(driver, info->data, dev);
		if (status < 0)
			goto err;
	}

	status = qmi_wwan_register_subdriver(dev);
	if (status < 0 && info->control != info->data) {
		usb_set_intfdata(info->data, NULL);
		usb_driver_release_interface(driver, info->data);
	}

	/* disabling remote wakeup on MDM9x30 devices has the same
	 * effect as clearing DTR. The device will not respond to QMI
	 * requests until we set DTR again.  This is similar to a
	 * QMI_CTL SYNC request, clearing a lot of firmware state
	 * including the client ID allocations.
	 *
	 * Our usage model allows a session to span multiple
	 * open/close events, so we must prevent the firmware from
	 * clearing out state the clients might need.
	 *
	 * MDM9x30 is the first QMI chipset with USB3 support. Abuse
	 * this fact to enable the quirk for all USB3 devices.
	 *
	 * There are also chipsets with the same "set DTR" requirement
	 * but without USB3 support.  Devices based on these chips
	 * need a quirk flag in the device ID table.
	 */
	if (dev->driver_info->data & QMI_WWAN_QUIRK_DTR ||
	    le16_to_cpu(dev->udev->descriptor.bcdUSB) >= 0x0201) {
		qmi_wwan_manage_power(dev, 1);
		qmi_wwan_change_dtr(dev, true);
	}

	/* Never use the same address on both ends of the link, even if the
	 * buggy firmware told us to. Or, if device is assigned the well-known
	 * buggy firmware MAC address, replace it with a random address,
	 */
	if (ether_addr_equal(dev->net->dev_addr, default_modem_addr) ||
	    ether_addr_equal(dev->net->dev_addr, buggy_fw_addr))
		eth_hw_addr_random(dev->net);

	/* make MAC addr easily distinguishable from an IP header */
	if (possibly_iphdr(dev->net->dev_addr)) {
		dev->net->dev_addr[0] |= 0x02;	/* set local assignment bit */
		dev->net->dev_addr[0] &= 0xbf;	/* clear "IP" bit */
	}
	dev->net->netdev_ops = &qmi_wwan_netdev_ops;
	dev->net->sysfs_groups[0] = &qmi_wwan_sysfs_attr_group;
err:
	return status;
}

static void qmi_wwan_unbind(struct usbnet *dev, struct usb_interface *intf)
{
	struct qmi_wwan_state *info = (void *)&dev->data;
	struct usb_driver *driver = driver_of(intf);
	struct usb_interface *other;

	if (info->subdriver && info->subdriver->disconnect)
		info->subdriver->disconnect(info->control);

	/* disable MDM9x30 quirk */
	if (le16_to_cpu(dev->udev->descriptor.bcdUSB) >= 0x0201) {
		qmi_wwan_change_dtr(dev, false);
		qmi_wwan_manage_power(dev, 0);
	}

	/* allow user to unbind using either control or data */
	if (intf == info->control)
		other = info->data;
	else
		other = info->control;

	/* only if not shared */
	if (other && intf != other) {
		usb_set_intfdata(other, NULL);
		usb_driver_release_interface(driver, other);
	}

	info->subdriver = NULL;
	info->data = NULL;
	info->control = NULL;
}

/* suspend/resume wrappers calling both usbnet and the cdc-wdm
 * subdriver if present.
 *
 * NOTE: cdc-wdm also supports pre/post_reset, but we cannot provide
 * wrappers for those without adding usbnet reset support first.
 */
static int qmi_wwan_suspend(struct usb_interface *intf, pm_message_t message)
{
	struct usbnet *dev = usb_get_intfdata(intf);
	struct qmi_wwan_state *info = (void *)&dev->data;
	int ret;

	/* Both usbnet_suspend() and subdriver->suspend() MUST return 0
	 * in system sleep context, otherwise, the resume callback has
	 * to recover device from previous suspend failure.
	 */
	ret = usbnet_suspend(intf, message);
	if (ret < 0)
		goto err;

	if (intf == info->control && info->subdriver &&
	    info->subdriver->suspend)
		ret = info->subdriver->suspend(intf, message);
	if (ret < 0)
		usbnet_resume(intf);
err:
	return ret;
}

static int qmi_wwan_resume(struct usb_interface *intf)
{
	struct usbnet *dev = usb_get_intfdata(intf);
	struct qmi_wwan_state *info = (void *)&dev->data;
	int ret = 0;
	bool callsub = (intf == info->control && info->subdriver &&
			info->subdriver->resume);

	if (callsub)
		ret = info->subdriver->resume(intf);
	if (ret < 0)
		goto err;
	ret = usbnet_resume(intf);
	if (ret < 0 && callsub)
		info->subdriver->suspend(intf, PMSG_SUSPEND);
err:
	return ret;
}

static const struct driver_info	qmi_wwan_info = {
	.description	= "WWAN/QMI device",
	.flags		= FLAG_WWAN | FLAG_SEND_ZLP,
	.bind		= qmi_wwan_bind,
	.unbind		= qmi_wwan_unbind,
	.manage_power	= qmi_wwan_manage_power,
	.rx_fixup       = qmi_wwan_rx_fixup,
};

static const struct driver_info	qmi_wwan_info_quirk_dtr = {
	.description	= "WWAN/QMI device",
	.flags		= FLAG_WWAN | FLAG_SEND_ZLP,
	.bind		= qmi_wwan_bind,
	.unbind		= qmi_wwan_unbind,
	.manage_power	= qmi_wwan_manage_power,
	.rx_fixup       = qmi_wwan_rx_fixup,
	.data           = QMI_WWAN_QUIRK_DTR,
};

#define HUAWEI_VENDOR_ID	0x12D1

/* map QMI/wwan function by a fixed interface number */
#define QMI_FIXED_INTF(vend, prod, num) \
	USB_DEVICE_INTERFACE_NUMBER(vend, prod, num), \
	.driver_info = (unsigned long)&qmi_wwan_info

/* devices requiring "set DTR" quirk */
#define QMI_QUIRK_SET_DTR(vend, prod, num) \
	USB_DEVICE_INTERFACE_NUMBER(vend, prod, num), \
	.driver_info = (unsigned long)&qmi_wwan_info_quirk_dtr

/* Gobi 1000 QMI/wwan interface number is 3 according to qcserial */
#define QMI_GOBI1K_DEVICE(vend, prod) \
	QMI_FIXED_INTF(vend, prod, 3)

/* Gobi 2000/3000 QMI/wwan interface number is 0 according to qcserial */
#define QMI_GOBI_DEVICE(vend, prod) \
	QMI_FIXED_INTF(vend, prod, 0)

static const struct usb_device_id products[] = {
	/* 1. CDC ECM like devices match on the control interface */
	{	/* Huawei E392, E398 and possibly others sharing both device id and more... */
		USB_VENDOR_AND_INTERFACE_INFO(HUAWEI_VENDOR_ID, USB_CLASS_VENDOR_SPEC, 1, 9),
		.driver_info        = (unsigned long)&qmi_wwan_info,
	},
	{	/* Vodafone/Huawei K5005 (12d1:14c8) and similar modems */
		USB_VENDOR_AND_INTERFACE_INFO(HUAWEI_VENDOR_ID, USB_CLASS_VENDOR_SPEC, 1, 57),
		.driver_info        = (unsigned long)&qmi_wwan_info,
	},
	{	/* HUAWEI_INTERFACE_NDIS_CONTROL_QUALCOMM */
		USB_VENDOR_AND_INTERFACE_INFO(HUAWEI_VENDOR_ID, USB_CLASS_VENDOR_SPEC, 0x01, 0x69),
		.driver_info        = (unsigned long)&qmi_wwan_info,
	},
	{	/* Motorola Mapphone devices with MDM6600 */
		USB_VENDOR_AND_INTERFACE_INFO(0x22b8, USB_CLASS_VENDOR_SPEC, 0xfb, 0xff),
		.driver_info        = (unsigned long)&qmi_wwan_info,
	},

	/* 2. Combined interface devices matching on class+protocol */
	{	/* Huawei E367 and possibly others in "Windows mode" */
		USB_VENDOR_AND_INTERFACE_INFO(HUAWEI_VENDOR_ID, USB_CLASS_VENDOR_SPEC, 1, 7),
		.driver_info        = (unsigned long)&qmi_wwan_info,
	},
	{	/* Huawei E392, E398 and possibly others in "Windows mode" */
		USB_VENDOR_AND_INTERFACE_INFO(HUAWEI_VENDOR_ID, USB_CLASS_VENDOR_SPEC, 1, 17),
		.driver_info        = (unsigned long)&qmi_wwan_info,
	},
	{	/* HUAWEI_NDIS_SINGLE_INTERFACE_VDF */
		USB_VENDOR_AND_INTERFACE_INFO(HUAWEI_VENDOR_ID, USB_CLASS_VENDOR_SPEC, 0x01, 0x37),
		.driver_info        = (unsigned long)&qmi_wwan_info,
	},
	{	/* HUAWEI_INTERFACE_NDIS_HW_QUALCOMM */
		USB_VENDOR_AND_INTERFACE_INFO(HUAWEI_VENDOR_ID, USB_CLASS_VENDOR_SPEC, 0x01, 0x67),
		.driver_info        = (unsigned long)&qmi_wwan_info,
	},
	{	/* Pantech UML290, P4200 and more */
		USB_VENDOR_AND_INTERFACE_INFO(0x106c, USB_CLASS_VENDOR_SPEC, 0xf0, 0xff),
		.driver_info        = (unsigned long)&qmi_wwan_info,
	},
	{	/* Pantech UML290 - newer firmware */
		USB_VENDOR_AND_INTERFACE_INFO(0x106c, USB_CLASS_VENDOR_SPEC, 0xf1, 0xff),
		.driver_info        = (unsigned long)&qmi_wwan_info,
	},
	{	/* Novatel USB551L and MC551 */
		USB_DEVICE_AND_INTERFACE_INFO(0x1410, 0xb001,
		                              USB_CLASS_COMM,
		                              USB_CDC_SUBCLASS_ETHERNET,
		                              USB_CDC_PROTO_NONE),
		.driver_info        = (unsigned long)&qmi_wwan_info,
	},
	{	/* Novatel E362 */
		USB_DEVICE_AND_INTERFACE_INFO(0x1410, 0x9010,
		                              USB_CLASS_COMM,
		                              USB_CDC_SUBCLASS_ETHERNET,
		                              USB_CDC_PROTO_NONE),
		.driver_info        = (unsigned long)&qmi_wwan_info,
	},
	{	/* Novatel Expedite E371 */
		USB_DEVICE_AND_INTERFACE_INFO(0x1410, 0x9011,
		                              USB_CLASS_COMM,
		                              USB_CDC_SUBCLASS_ETHERNET,
		                              USB_CDC_PROTO_NONE),
		.driver_info        = (unsigned long)&qmi_wwan_info,
	},
	{	/* Dell Wireless 5800 (Novatel E362) */
		USB_DEVICE_AND_INTERFACE_INFO(0x413C, 0x8195,
					      USB_CLASS_COMM,
					      USB_CDC_SUBCLASS_ETHERNET,
					      USB_CDC_PROTO_NONE),
		.driver_info        = (unsigned long)&qmi_wwan_info,
	},
	{	/* Dell Wireless 5800 V2 (Novatel E362) */
		USB_DEVICE_AND_INTERFACE_INFO(0x413C, 0x8196,
					      USB_CLASS_COMM,
					      USB_CDC_SUBCLASS_ETHERNET,
					      USB_CDC_PROTO_NONE),
		.driver_info        = (unsigned long)&qmi_wwan_info,
	},
	{	/* Dell Wireless 5804 (Novatel E371) */
		USB_DEVICE_AND_INTERFACE_INFO(0x413C, 0x819b,
					      USB_CLASS_COMM,
					      USB_CDC_SUBCLASS_ETHERNET,
					      USB_CDC_PROTO_NONE),
		.driver_info        = (unsigned long)&qmi_wwan_info,
	},
	{	/* ADU960S */
		USB_DEVICE_AND_INTERFACE_INFO(0x16d5, 0x650a,
					      USB_CLASS_COMM,
					      USB_CDC_SUBCLASS_ETHERNET,
					      USB_CDC_PROTO_NONE),
		.driver_info        = (unsigned long)&qmi_wwan_info,
	},
	{	/* HP lt2523 (Novatel E371) */
		USB_DEVICE_AND_INTERFACE_INFO(0x03f0, 0x421d,
					      USB_CLASS_COMM,
					      USB_CDC_SUBCLASS_ETHERNET,
					      USB_CDC_PROTO_NONE),
		.driver_info        = (unsigned long)&qmi_wwan_info,
	},
	{	/* HP lt4112 LTE/HSPA+ Gobi 4G Module (Huawei me906e) */
		USB_DEVICE_AND_INTERFACE_INFO(0x03f0, 0x581d, USB_CLASS_VENDOR_SPEC, 1, 7),
		.driver_info = (unsigned long)&qmi_wwan_info,
	},
	{	/* Quectel EP06/EG06/EM06 */
		USB_DEVICE_AND_INTERFACE_INFO(0x2c7c, 0x0306,
					      USB_CLASS_VENDOR_SPEC,
					      USB_SUBCLASS_VENDOR_SPEC,
					      0xff),
		.driver_info	    = (unsigned long)&qmi_wwan_info_quirk_dtr,
	},

	/* 3. Combined interface devices matching on interface number */
	{QMI_FIXED_INTF(0x0408, 0xea42, 4)},	/* Yota / Megafon M100-1 */
	{QMI_FIXED_INTF(0x05c6, 0x6001, 3)},	/* 4G LTE usb-modem U901 */
	{QMI_FIXED_INTF(0x05c6, 0x7000, 0)},
	{QMI_FIXED_INTF(0x05c6, 0x7001, 1)},
	{QMI_FIXED_INTF(0x05c6, 0x7002, 1)},
	{QMI_FIXED_INTF(0x05c6, 0x7101, 1)},
	{QMI_FIXED_INTF(0x05c6, 0x7101, 2)},
	{QMI_FIXED_INTF(0x05c6, 0x7101, 3)},
	{QMI_FIXED_INTF(0x05c6, 0x7102, 1)},
	{QMI_FIXED_INTF(0x05c6, 0x7102, 2)},
	{QMI_FIXED_INTF(0x05c6, 0x7102, 3)},
	{QMI_FIXED_INTF(0x05c6, 0x8000, 7)},
	{QMI_FIXED_INTF(0x05c6, 0x8001, 6)},
	{QMI_FIXED_INTF(0x05c6, 0x9000, 4)},
	{QMI_FIXED_INTF(0x05c6, 0x9003, 4)},
	{QMI_FIXED_INTF(0x05c6, 0x9005, 2)},
	{QMI_FIXED_INTF(0x05c6, 0x900a, 4)},
	{QMI_FIXED_INTF(0x05c6, 0x900b, 2)},
	{QMI_FIXED_INTF(0x05c6, 0x900c, 4)},
	{QMI_FIXED_INTF(0x05c6, 0x900c, 5)},
	{QMI_FIXED_INTF(0x05c6, 0x900c, 6)},
	{QMI_FIXED_INTF(0x05c6, 0x900d, 5)},
	{QMI_FIXED_INTF(0x05c6, 0x900f, 3)},
	{QMI_FIXED_INTF(0x05c6, 0x900f, 4)},
	{QMI_FIXED_INTF(0x05c6, 0x900f, 5)},
	{QMI_FIXED_INTF(0x05c6, 0x9010, 4)},
	{QMI_FIXED_INTF(0x05c6, 0x9010, 5)},
	{QMI_FIXED_INTF(0x05c6, 0x9011, 3)},
	{QMI_FIXED_INTF(0x05c6, 0x9011, 4)},
	{QMI_FIXED_INTF(0x05c6, 0x9021, 1)},
	{QMI_FIXED_INTF(0x05c6, 0x9022, 2)},
	{QMI_FIXED_INTF(0x05c6, 0x9025, 4)},	/* Alcatel-sbell ASB TL131 TDD LTE  (China Mobile) */
	{QMI_FIXED_INTF(0x05c6, 0x9026, 3)},
	{QMI_FIXED_INTF(0x05c6, 0x902e, 5)},
	{QMI_FIXED_INTF(0x05c6, 0x9031, 5)},
	{QMI_FIXED_INTF(0x05c6, 0x9032, 4)},
	{QMI_FIXED_INTF(0x05c6, 0x9033, 3)},
	{QMI_FIXED_INTF(0x05c6, 0x9033, 4)},
	{QMI_FIXED_INTF(0x05c6, 0x9033, 5)},
	{QMI_FIXED_INTF(0x05c6, 0x9033, 6)},
	{QMI_FIXED_INTF(0x05c6, 0x9034, 3)},
	{QMI_FIXED_INTF(0x05c6, 0x9034, 4)},
	{QMI_FIXED_INTF(0x05c6, 0x9034, 5)},
	{QMI_FIXED_INTF(0x05c6, 0x9034, 6)},
	{QMI_FIXED_INTF(0x05c6, 0x9034, 7)},
	{QMI_FIXED_INTF(0x05c6, 0x9035, 4)},
	{QMI_FIXED_INTF(0x05c6, 0x9036, 3)},
	{QMI_FIXED_INTF(0x05c6, 0x9037, 5)},
	{QMI_FIXED_INTF(0x05c6, 0x9038, 4)},
	{QMI_FIXED_INTF(0x05c6, 0x903b, 7)},
	{QMI_FIXED_INTF(0x05c6, 0x903c, 6)},
	{QMI_FIXED_INTF(0x05c6, 0x903d, 6)},
	{QMI_FIXED_INTF(0x05c6, 0x903e, 5)},
	{QMI_FIXED_INTF(0x05c6, 0x9043, 3)},
	{QMI_FIXED_INTF(0x05c6, 0x9046, 3)},
	{QMI_FIXED_INTF(0x05c6, 0x9046, 4)},
	{QMI_FIXED_INTF(0x05c6, 0x9046, 5)},
	{QMI_FIXED_INTF(0x05c6, 0x9047, 2)},
	{QMI_FIXED_INTF(0x05c6, 0x9047, 3)},
	{QMI_FIXED_INTF(0x05c6, 0x9047, 4)},
	{QMI_FIXED_INTF(0x05c6, 0x9048, 4)},
	{QMI_FIXED_INTF(0x05c6, 0x9048, 5)},
	{QMI_FIXED_INTF(0x05c6, 0x9048, 6)},
	{QMI_FIXED_INTF(0x05c6, 0x9048, 7)},
	{QMI_FIXED_INTF(0x05c6, 0x9048, 8)},
	{QMI_FIXED_INTF(0x05c6, 0x904c, 5)},
	{QMI_FIXED_INTF(0x05c6, 0x904c, 6)},
	{QMI_FIXED_INTF(0x05c6, 0x904c, 7)},
	{QMI_FIXED_INTF(0x05c6, 0x904c, 8)},
	{QMI_FIXED_INTF(0x05c6, 0x9050, 3)},
	{QMI_FIXED_INTF(0x05c6, 0x9052, 4)},
	{QMI_FIXED_INTF(0x05c6, 0x9053, 6)},
	{QMI_FIXED_INTF(0x05c6, 0x9053, 7)},
	{QMI_FIXED_INTF(0x05c6, 0x9054, 5)},
	{QMI_FIXED_INTF(0x05c6, 0x9054, 6)},
	{QMI_FIXED_INTF(0x05c6, 0x9055, 3)},
	{QMI_FIXED_INTF(0x05c6, 0x9055, 4)},
	{QMI_FIXED_INTF(0x05c6, 0x9055, 5)},
	{QMI_FIXED_INTF(0x05c6, 0x9055, 6)},
	{QMI_FIXED_INTF(0x05c6, 0x9055, 7)},
	{QMI_FIXED_INTF(0x05c6, 0x9056, 3)},
	{QMI_FIXED_INTF(0x05c6, 0x9062, 2)},
	{QMI_FIXED_INTF(0x05c6, 0x9062, 3)},
	{QMI_FIXED_INTF(0x05c6, 0x9062, 4)},
	{QMI_FIXED_INTF(0x05c6, 0x9062, 5)},
	{QMI_FIXED_INTF(0x05c6, 0x9062, 6)},
	{QMI_FIXED_INTF(0x05c6, 0x9062, 7)},
	{QMI_FIXED_INTF(0x05c6, 0x9062, 8)},
	{QMI_FIXED_INTF(0x05c6, 0x9062, 9)},
	{QMI_FIXED_INTF(0x05c6, 0x9064, 3)},
	{QMI_FIXED_INTF(0x05c6, 0x9065, 6)},
	{QMI_FIXED_INTF(0x05c6, 0x9065, 7)},
	{QMI_FIXED_INTF(0x05c6, 0x9066, 5)},
	{QMI_FIXED_INTF(0x05c6, 0x9066, 6)},
	{QMI_FIXED_INTF(0x05c6, 0x9067, 1)},
	{QMI_FIXED_INTF(0x05c6, 0x9068, 2)},
	{QMI_FIXED_INTF(0x05c6, 0x9068, 3)},
	{QMI_FIXED_INTF(0x05c6, 0x9068, 4)},
	{QMI_FIXED_INTF(0x05c6, 0x9068, 5)},
	{QMI_FIXED_INTF(0x05c6, 0x9068, 6)},
	{QMI_FIXED_INTF(0x05c6, 0x9068, 7)},
	{QMI_FIXED_INTF(0x05c6, 0x9069, 5)},
	{QMI_FIXED_INTF(0x05c6, 0x9069, 6)},
	{QMI_FIXED_INTF(0x05c6, 0x9069, 7)},
	{QMI_FIXED_INTF(0x05c6, 0x9069, 8)},
	{QMI_FIXED_INTF(0x05c6, 0x9070, 4)},
	{QMI_FIXED_INTF(0x05c6, 0x9070, 5)},
	{QMI_FIXED_INTF(0x05c6, 0x9075, 5)},
	{QMI_FIXED_INTF(0x05c6, 0x9076, 4)},
	{QMI_FIXED_INTF(0x05c6, 0x9076, 5)},
	{QMI_FIXED_INTF(0x05c6, 0x9076, 6)},
	{QMI_FIXED_INTF(0x05c6, 0x9076, 7)},
	{QMI_FIXED_INTF(0x05c6, 0x9076, 8)},
	{QMI_FIXED_INTF(0x05c6, 0x9077, 3)},
	{QMI_FIXED_INTF(0x05c6, 0x9077, 4)},
	{QMI_FIXED_INTF(0x05c6, 0x9077, 5)},
	{QMI_FIXED_INTF(0x05c6, 0x9077, 6)},
	{QMI_FIXED_INTF(0x05c6, 0x9078, 3)},
	{QMI_FIXED_INTF(0x05c6, 0x9079, 4)},
	{QMI_FIXED_INTF(0x05c6, 0x9079, 5)},
	{QMI_FIXED_INTF(0x05c6, 0x9079, 6)},
	{QMI_FIXED_INTF(0x05c6, 0x9079, 7)},
	{QMI_FIXED_INTF(0x05c6, 0x9079, 8)},
	{QMI_FIXED_INTF(0x05c6, 0x9080, 5)},
	{QMI_FIXED_INTF(0x05c6, 0x9080, 6)},
	{QMI_FIXED_INTF(0x05c6, 0x9080, 7)},
	{QMI_FIXED_INTF(0x05c6, 0x9080, 8)},
	{QMI_FIXED_INTF(0x05c6, 0x9083, 3)},
	{QMI_FIXED_INTF(0x05c6, 0x9084, 4)},
	{QMI_FIXED_INTF(0x05c6, 0x90b2, 3)},    /* ublox R410M */
	{QMI_FIXED_INTF(0x05c6, 0x920d, 0)},
	{QMI_FIXED_INTF(0x05c6, 0x920d, 5)},
	{QMI_QUIRK_SET_DTR(0x05c6, 0x9625, 4)},	/* YUGA CLM920-NC5 */
	{QMI_FIXED_INTF(0x0846, 0x68a2, 8)},
	{QMI_FIXED_INTF(0x0846, 0x68d3, 8)},	/* Netgear Aircard 779S */
	{QMI_FIXED_INTF(0x12d1, 0x140c, 1)},	/* Huawei E173 */
	{QMI_FIXED_INTF(0x12d1, 0x14ac, 1)},	/* Huawei E1820 */
	{QMI_FIXED_INTF(0x1435, 0xd181, 3)},	/* Wistron NeWeb D18Q1 */
	{QMI_FIXED_INTF(0x1435, 0xd181, 4)},	/* Wistron NeWeb D18Q1 */
	{QMI_FIXED_INTF(0x1435, 0xd181, 5)},	/* Wistron NeWeb D18Q1 */
<<<<<<< HEAD
=======
	{QMI_FIXED_INTF(0x1435, 0xd191, 4)},	/* Wistron NeWeb D19Q1 */
	{QMI_QUIRK_SET_DTR(0x1508, 0x1001, 4)},	/* Fibocom NL668 series */
>>>>>>> e021bb4f
	{QMI_FIXED_INTF(0x16d8, 0x6003, 0)},	/* CMOTech 6003 */
	{QMI_FIXED_INTF(0x16d8, 0x6007, 0)},	/* CMOTech CHE-628S */
	{QMI_FIXED_INTF(0x16d8, 0x6008, 0)},	/* CMOTech CMU-301 */
	{QMI_FIXED_INTF(0x16d8, 0x6280, 0)},	/* CMOTech CHU-628 */
	{QMI_FIXED_INTF(0x16d8, 0x7001, 0)},	/* CMOTech CHU-720S */
	{QMI_FIXED_INTF(0x16d8, 0x7002, 0)},	/* CMOTech 7002 */
	{QMI_FIXED_INTF(0x16d8, 0x7003, 4)},	/* CMOTech CHU-629K */
	{QMI_FIXED_INTF(0x16d8, 0x7004, 3)},	/* CMOTech 7004 */
	{QMI_FIXED_INTF(0x16d8, 0x7006, 5)},	/* CMOTech CGU-629 */
	{QMI_FIXED_INTF(0x16d8, 0x700a, 4)},	/* CMOTech CHU-629S */
	{QMI_FIXED_INTF(0x16d8, 0x7211, 0)},	/* CMOTech CHU-720I */
	{QMI_FIXED_INTF(0x16d8, 0x7212, 0)},	/* CMOTech 7212 */
	{QMI_FIXED_INTF(0x16d8, 0x7213, 0)},	/* CMOTech 7213 */
	{QMI_FIXED_INTF(0x16d8, 0x7251, 1)},	/* CMOTech 7251 */
	{QMI_FIXED_INTF(0x16d8, 0x7252, 1)},	/* CMOTech 7252 */
	{QMI_FIXED_INTF(0x16d8, 0x7253, 1)},	/* CMOTech 7253 */
	{QMI_FIXED_INTF(0x19d2, 0x0002, 1)},
	{QMI_FIXED_INTF(0x19d2, 0x0012, 1)},
	{QMI_FIXED_INTF(0x19d2, 0x0017, 3)},
	{QMI_FIXED_INTF(0x19d2, 0x0019, 3)},	/* ONDA MT689DC */
	{QMI_FIXED_INTF(0x19d2, 0x0021, 4)},
	{QMI_FIXED_INTF(0x19d2, 0x0025, 1)},
	{QMI_FIXED_INTF(0x19d2, 0x0031, 4)},
	{QMI_FIXED_INTF(0x19d2, 0x0042, 4)},
	{QMI_FIXED_INTF(0x19d2, 0x0049, 5)},
	{QMI_FIXED_INTF(0x19d2, 0x0052, 4)},
	{QMI_FIXED_INTF(0x19d2, 0x0055, 1)},	/* ZTE (Vodafone) K3520-Z */
	{QMI_FIXED_INTF(0x19d2, 0x0058, 4)},
	{QMI_FIXED_INTF(0x19d2, 0x0063, 4)},	/* ZTE (Vodafone) K3565-Z */
	{QMI_FIXED_INTF(0x19d2, 0x0104, 4)},	/* ZTE (Vodafone) K4505-Z */
	{QMI_FIXED_INTF(0x19d2, 0x0113, 5)},
	{QMI_FIXED_INTF(0x19d2, 0x0118, 5)},
	{QMI_FIXED_INTF(0x19d2, 0x0121, 5)},
	{QMI_FIXED_INTF(0x19d2, 0x0123, 4)},
	{QMI_FIXED_INTF(0x19d2, 0x0124, 5)},
	{QMI_FIXED_INTF(0x19d2, 0x0125, 6)},
	{QMI_FIXED_INTF(0x19d2, 0x0126, 5)},
	{QMI_FIXED_INTF(0x19d2, 0x0130, 1)},
	{QMI_FIXED_INTF(0x19d2, 0x0133, 3)},
	{QMI_FIXED_INTF(0x19d2, 0x0141, 5)},
	{QMI_FIXED_INTF(0x19d2, 0x0157, 5)},	/* ZTE MF683 */
	{QMI_FIXED_INTF(0x19d2, 0x0158, 3)},
	{QMI_FIXED_INTF(0x19d2, 0x0167, 4)},	/* ZTE MF820D */
	{QMI_FIXED_INTF(0x19d2, 0x0168, 4)},
	{QMI_FIXED_INTF(0x19d2, 0x0176, 3)},
	{QMI_FIXED_INTF(0x19d2, 0x0178, 3)},
	{QMI_FIXED_INTF(0x19d2, 0x0191, 4)},	/* ZTE EuFi890 */
	{QMI_FIXED_INTF(0x19d2, 0x0199, 1)},	/* ZTE MF820S */
	{QMI_FIXED_INTF(0x19d2, 0x0200, 1)},
	{QMI_FIXED_INTF(0x19d2, 0x0257, 3)},	/* ZTE MF821 */
	{QMI_FIXED_INTF(0x19d2, 0x0265, 4)},	/* ONDA MT8205 4G LTE */
	{QMI_FIXED_INTF(0x19d2, 0x0284, 4)},	/* ZTE MF880 */
	{QMI_FIXED_INTF(0x19d2, 0x0326, 4)},	/* ZTE MF821D */
	{QMI_FIXED_INTF(0x19d2, 0x0412, 4)},	/* Telewell TW-LTE 4G */
	{QMI_FIXED_INTF(0x19d2, 0x1008, 4)},	/* ZTE (Vodafone) K3570-Z */
	{QMI_FIXED_INTF(0x19d2, 0x1010, 4)},	/* ZTE (Vodafone) K3571-Z */
	{QMI_FIXED_INTF(0x19d2, 0x1012, 4)},
	{QMI_FIXED_INTF(0x19d2, 0x1018, 3)},	/* ZTE (Vodafone) K5006-Z */
	{QMI_FIXED_INTF(0x19d2, 0x1021, 2)},
	{QMI_FIXED_INTF(0x19d2, 0x1245, 4)},
	{QMI_FIXED_INTF(0x19d2, 0x1247, 4)},
	{QMI_FIXED_INTF(0x19d2, 0x1252, 4)},
	{QMI_FIXED_INTF(0x19d2, 0x1254, 4)},
	{QMI_FIXED_INTF(0x19d2, 0x1255, 3)},
	{QMI_FIXED_INTF(0x19d2, 0x1255, 4)},
	{QMI_FIXED_INTF(0x19d2, 0x1256, 4)},
	{QMI_FIXED_INTF(0x19d2, 0x1270, 5)},	/* ZTE MF667 */
	{QMI_FIXED_INTF(0x19d2, 0x1401, 2)},
	{QMI_FIXED_INTF(0x19d2, 0x1402, 2)},	/* ZTE MF60 */
	{QMI_FIXED_INTF(0x19d2, 0x1424, 2)},
	{QMI_FIXED_INTF(0x19d2, 0x1425, 2)},
	{QMI_FIXED_INTF(0x19d2, 0x1426, 2)},	/* ZTE MF91 */
	{QMI_FIXED_INTF(0x19d2, 0x1428, 2)},	/* Telewell TW-LTE 4G v2 */
	{QMI_FIXED_INTF(0x19d2, 0x2002, 4)},	/* ZTE (Vodafone) K3765-Z */
	{QMI_FIXED_INTF(0x2001, 0x7e19, 4)},	/* D-Link DWM-221 B1 */
	{QMI_FIXED_INTF(0x2001, 0x7e35, 4)},	/* D-Link DWM-222 */
	{QMI_FIXED_INTF(0x2020, 0x2033, 4)},	/* BroadMobi BM806U */
	{QMI_FIXED_INTF(0x0f3d, 0x68a2, 8)},    /* Sierra Wireless MC7700 */
	{QMI_FIXED_INTF(0x114f, 0x68a2, 8)},    /* Sierra Wireless MC7750 */
	{QMI_FIXED_INTF(0x1199, 0x68a2, 8)},	/* Sierra Wireless MC7710 in QMI mode */
	{QMI_FIXED_INTF(0x1199, 0x68a2, 19)},	/* Sierra Wireless MC7710 in QMI mode */
	{QMI_FIXED_INTF(0x1199, 0x68c0, 8)},	/* Sierra Wireless MC7304/MC7354 */
	{QMI_FIXED_INTF(0x1199, 0x68c0, 10)},	/* Sierra Wireless MC7304/MC7354 */
	{QMI_FIXED_INTF(0x1199, 0x901c, 8)},    /* Sierra Wireless EM7700 */
	{QMI_FIXED_INTF(0x1199, 0x901f, 8)},    /* Sierra Wireless EM7355 */
	{QMI_FIXED_INTF(0x1199, 0x9041, 8)},	/* Sierra Wireless MC7305/MC7355 */
	{QMI_FIXED_INTF(0x1199, 0x9041, 10)},	/* Sierra Wireless MC7305/MC7355 */
	{QMI_FIXED_INTF(0x1199, 0x9051, 8)},	/* Netgear AirCard 340U */
	{QMI_FIXED_INTF(0x1199, 0x9053, 8)},	/* Sierra Wireless Modem */
	{QMI_FIXED_INTF(0x1199, 0x9054, 8)},	/* Sierra Wireless Modem */
	{QMI_FIXED_INTF(0x1199, 0x9055, 8)},	/* Netgear AirCard 341U */
	{QMI_FIXED_INTF(0x1199, 0x9056, 8)},	/* Sierra Wireless Modem */
	{QMI_FIXED_INTF(0x1199, 0x9057, 8)},
	{QMI_FIXED_INTF(0x1199, 0x9061, 8)},	/* Sierra Wireless Modem */
	{QMI_FIXED_INTF(0x1199, 0x9063, 8)},	/* Sierra Wireless EM7305 */
	{QMI_FIXED_INTF(0x1199, 0x9063, 10)},	/* Sierra Wireless EM7305 */
	{QMI_QUIRK_SET_DTR(0x1199, 0x9071, 8)},	/* Sierra Wireless MC74xx */
	{QMI_QUIRK_SET_DTR(0x1199, 0x9071, 10)},/* Sierra Wireless MC74xx */
	{QMI_QUIRK_SET_DTR(0x1199, 0x9079, 8)},	/* Sierra Wireless EM74xx */
	{QMI_QUIRK_SET_DTR(0x1199, 0x9079, 10)},/* Sierra Wireless EM74xx */
	{QMI_QUIRK_SET_DTR(0x1199, 0x907b, 8)},	/* Sierra Wireless EM74xx */
	{QMI_QUIRK_SET_DTR(0x1199, 0x907b, 10)},/* Sierra Wireless EM74xx */
	{QMI_QUIRK_SET_DTR(0x1199, 0x9091, 8)},	/* Sierra Wireless EM7565 */
	{QMI_FIXED_INTF(0x1bbb, 0x011e, 4)},	/* Telekom Speedstick LTE II (Alcatel One Touch L100V LTE) */
	{QMI_FIXED_INTF(0x1bbb, 0x0203, 2)},	/* Alcatel L800MA */
	{QMI_FIXED_INTF(0x2357, 0x0201, 4)},	/* TP-LINK HSUPA Modem MA180 */
	{QMI_FIXED_INTF(0x2357, 0x9000, 4)},	/* TP-LINK MA260 */
	{QMI_QUIRK_SET_DTR(0x1bc7, 0x1040, 2)},	/* Telit LE922A */
	{QMI_FIXED_INTF(0x1bc7, 0x1100, 3)},	/* Telit ME910 */
	{QMI_FIXED_INTF(0x1bc7, 0x1101, 3)},	/* Telit ME910 dual modem */
	{QMI_FIXED_INTF(0x1bc7, 0x1200, 5)},	/* Telit LE920 */
	{QMI_QUIRK_SET_DTR(0x1bc7, 0x1201, 2)},	/* Telit LE920, LE920A4 */
	{QMI_QUIRK_SET_DTR(0x1bc7, 0x1900, 1)},	/* Telit LN940 series */
	{QMI_FIXED_INTF(0x1c9e, 0x9801, 3)},	/* Telewell TW-3G HSPA+ */
	{QMI_FIXED_INTF(0x1c9e, 0x9803, 4)},	/* Telewell TW-3G HSPA+ */
	{QMI_FIXED_INTF(0x1c9e, 0x9b01, 3)},	/* XS Stick W100-2 from 4G Systems */
	{QMI_FIXED_INTF(0x0b3c, 0xc000, 4)},	/* Olivetti Olicard 100 */
	{QMI_FIXED_INTF(0x0b3c, 0xc001, 4)},	/* Olivetti Olicard 120 */
	{QMI_FIXED_INTF(0x0b3c, 0xc002, 4)},	/* Olivetti Olicard 140 */
	{QMI_FIXED_INTF(0x0b3c, 0xc004, 6)},	/* Olivetti Olicard 155 */
	{QMI_FIXED_INTF(0x0b3c, 0xc005, 6)},	/* Olivetti Olicard 200 */
	{QMI_FIXED_INTF(0x0b3c, 0xc00a, 6)},	/* Olivetti Olicard 160 */
	{QMI_FIXED_INTF(0x0b3c, 0xc00b, 4)},	/* Olivetti Olicard 500 */
	{QMI_FIXED_INTF(0x1e2d, 0x0060, 4)},	/* Cinterion PLxx */
	{QMI_FIXED_INTF(0x1e2d, 0x0053, 4)},	/* Cinterion PHxx,PXxx */
	{QMI_FIXED_INTF(0x1e2d, 0x0063, 10)},	/* Cinterion ALASxx (1 RmNet) */
	{QMI_FIXED_INTF(0x1e2d, 0x0082, 4)},	/* Cinterion PHxx,PXxx (2 RmNet) */
	{QMI_FIXED_INTF(0x1e2d, 0x0082, 5)},	/* Cinterion PHxx,PXxx (2 RmNet) */
	{QMI_FIXED_INTF(0x1e2d, 0x0083, 4)},	/* Cinterion PHxx,PXxx (1 RmNet + USB Audio)*/
	{QMI_FIXED_INTF(0x413c, 0x81a2, 8)},	/* Dell Wireless 5806 Gobi(TM) 4G LTE Mobile Broadband Card */
	{QMI_FIXED_INTF(0x413c, 0x81a3, 8)},	/* Dell Wireless 5570 HSPA+ (42Mbps) Mobile Broadband Card */
	{QMI_FIXED_INTF(0x413c, 0x81a4, 8)},	/* Dell Wireless 5570e HSPA+ (42Mbps) Mobile Broadband Card */
	{QMI_FIXED_INTF(0x413c, 0x81a8, 8)},	/* Dell Wireless 5808 Gobi(TM) 4G LTE Mobile Broadband Card */
	{QMI_FIXED_INTF(0x413c, 0x81a9, 8)},	/* Dell Wireless 5808e Gobi(TM) 4G LTE Mobile Broadband Card */
	{QMI_FIXED_INTF(0x413c, 0x81b1, 8)},	/* Dell Wireless 5809e Gobi(TM) 4G LTE Mobile Broadband Card */
	{QMI_FIXED_INTF(0x413c, 0x81b3, 8)},	/* Dell Wireless 5809e Gobi(TM) 4G LTE Mobile Broadband Card (rev3) */
	{QMI_FIXED_INTF(0x413c, 0x81b6, 8)},	/* Dell Wireless 5811e */
	{QMI_FIXED_INTF(0x413c, 0x81b6, 10)},	/* Dell Wireless 5811e */
	{QMI_FIXED_INTF(0x413c, 0x81d7, 0)},	/* Dell Wireless 5821e */
	{QMI_FIXED_INTF(0x03f0, 0x4e1d, 8)},	/* HP lt4111 LTE/EV-DO/HSPA+ Gobi 4G Module */
	{QMI_FIXED_INTF(0x03f0, 0x9d1d, 1)},	/* HP lt4120 Snapdragon X5 LTE */
	{QMI_FIXED_INTF(0x22de, 0x9061, 3)},	/* WeTelecom WPD-600N */
	{QMI_QUIRK_SET_DTR(0x1e0e, 0x9001, 5)},	/* SIMCom 7100E, 7230E, 7600E ++ */
	{QMI_QUIRK_SET_DTR(0x2c7c, 0x0125, 4)},	/* Quectel EC25, EC20 R2.0  Mini PCIe */
	{QMI_QUIRK_SET_DTR(0x2c7c, 0x0121, 4)},	/* Quectel EC21 Mini PCIe */
	{QMI_QUIRK_SET_DTR(0x2c7c, 0x0191, 4)},	/* Quectel EG91 */
	{QMI_FIXED_INTF(0x2c7c, 0x0296, 4)},	/* Quectel BG96 */
<<<<<<< HEAD
	{QMI_QUIRK_SET_DTR(0x2c7c, 0x0306, 4)},	/* Quectel EP06 Mini PCIe */
=======
	{QMI_QUIRK_SET_DTR(0x2cb7, 0x0104, 4)},	/* Fibocom NL678 series */
>>>>>>> e021bb4f

	/* 4. Gobi 1000 devices */
	{QMI_GOBI1K_DEVICE(0x05c6, 0x9212)},	/* Acer Gobi Modem Device */
	{QMI_GOBI1K_DEVICE(0x03f0, 0x1f1d)},	/* HP un2400 Gobi Modem Device */
	{QMI_GOBI1K_DEVICE(0x04da, 0x250d)},	/* Panasonic Gobi Modem device */
	{QMI_GOBI1K_DEVICE(0x413c, 0x8172)},	/* Dell Gobi Modem device */
	{QMI_GOBI1K_DEVICE(0x1410, 0xa001)},	/* Novatel/Verizon USB-1000 */
	{QMI_GOBI1K_DEVICE(0x1410, 0xa002)},	/* Novatel Gobi Modem device */
	{QMI_GOBI1K_DEVICE(0x1410, 0xa003)},	/* Novatel Gobi Modem device */
	{QMI_GOBI1K_DEVICE(0x1410, 0xa004)},	/* Novatel Gobi Modem device */
	{QMI_GOBI1K_DEVICE(0x1410, 0xa005)},	/* Novatel Gobi Modem device */
	{QMI_GOBI1K_DEVICE(0x1410, 0xa006)},	/* Novatel Gobi Modem device */
	{QMI_GOBI1K_DEVICE(0x1410, 0xa007)},	/* Novatel Gobi Modem device */
	{QMI_GOBI1K_DEVICE(0x0b05, 0x1776)},	/* Asus Gobi Modem device */
	{QMI_GOBI1K_DEVICE(0x19d2, 0xfff3)},	/* ONDA Gobi Modem device */
	{QMI_GOBI1K_DEVICE(0x05c6, 0x9001)},	/* Generic Gobi Modem device */
	{QMI_GOBI1K_DEVICE(0x05c6, 0x9002)},	/* Generic Gobi Modem device */
	{QMI_GOBI1K_DEVICE(0x05c6, 0x9202)},	/* Generic Gobi Modem device */
	{QMI_GOBI1K_DEVICE(0x05c6, 0x9203)},	/* Generic Gobi Modem device */
	{QMI_GOBI1K_DEVICE(0x05c6, 0x9222)},	/* Generic Gobi Modem device */
	{QMI_GOBI1K_DEVICE(0x05c6, 0x9009)},	/* Generic Gobi Modem device */

	/* 5. Gobi 2000 and 3000 devices */
	{QMI_GOBI_DEVICE(0x413c, 0x8186)},	/* Dell Gobi 2000 Modem device (N0218, VU936) */
	{QMI_GOBI_DEVICE(0x413c, 0x8194)},	/* Dell Gobi 3000 Composite */
	{QMI_GOBI_DEVICE(0x05c6, 0x920b)},	/* Generic Gobi 2000 Modem device */
	{QMI_GOBI_DEVICE(0x05c6, 0x9225)},	/* Sony Gobi 2000 Modem device (N0279, VU730) */
	{QMI_GOBI_DEVICE(0x05c6, 0x9245)},	/* Samsung Gobi 2000 Modem device (VL176) */
	{QMI_GOBI_DEVICE(0x03f0, 0x251d)},	/* HP Gobi 2000 Modem device (VP412) */
	{QMI_GOBI_DEVICE(0x05c6, 0x9215)},	/* Acer Gobi 2000 Modem device (VP413) */
	{QMI_FIXED_INTF(0x05c6, 0x9215, 4)},	/* Quectel EC20 Mini PCIe */
	{QMI_GOBI_DEVICE(0x05c6, 0x9265)},	/* Asus Gobi 2000 Modem device (VR305) */
	{QMI_GOBI_DEVICE(0x05c6, 0x9235)},	/* Top Global Gobi 2000 Modem device (VR306) */
	{QMI_GOBI_DEVICE(0x05c6, 0x9275)},	/* iRex Technologies Gobi 2000 Modem device (VR307) */
	{QMI_GOBI_DEVICE(0x0af0, 0x8120)},	/* Option GTM681W */
	{QMI_GOBI_DEVICE(0x1199, 0x68a5)},	/* Sierra Wireless Modem */
	{QMI_GOBI_DEVICE(0x1199, 0x68a9)},	/* Sierra Wireless Modem */
	{QMI_GOBI_DEVICE(0x1199, 0x9001)},	/* Sierra Wireless Gobi 2000 Modem device (VT773) */
	{QMI_GOBI_DEVICE(0x1199, 0x9002)},	/* Sierra Wireless Gobi 2000 Modem device (VT773) */
	{QMI_GOBI_DEVICE(0x1199, 0x9003)},	/* Sierra Wireless Gobi 2000 Modem device (VT773) */
	{QMI_GOBI_DEVICE(0x1199, 0x9004)},	/* Sierra Wireless Gobi 2000 Modem device (VT773) */
	{QMI_GOBI_DEVICE(0x1199, 0x9005)},	/* Sierra Wireless Gobi 2000 Modem device (VT773) */
	{QMI_GOBI_DEVICE(0x1199, 0x9006)},	/* Sierra Wireless Gobi 2000 Modem device (VT773) */
	{QMI_GOBI_DEVICE(0x1199, 0x9007)},	/* Sierra Wireless Gobi 2000 Modem device (VT773) */
	{QMI_GOBI_DEVICE(0x1199, 0x9008)},	/* Sierra Wireless Gobi 2000 Modem device (VT773) */
	{QMI_GOBI_DEVICE(0x1199, 0x9009)},	/* Sierra Wireless Gobi 2000 Modem device (VT773) */
	{QMI_GOBI_DEVICE(0x1199, 0x900a)},	/* Sierra Wireless Gobi 2000 Modem device (VT773) */
	{QMI_GOBI_DEVICE(0x1199, 0x9011)},	/* Sierra Wireless Gobi 2000 Modem device (MC8305) */
	{QMI_GOBI_DEVICE(0x16d8, 0x8002)},	/* CMDTech Gobi 2000 Modem device (VU922) */
	{QMI_GOBI_DEVICE(0x05c6, 0x9205)},	/* Gobi 2000 Modem device */
	{QMI_GOBI_DEVICE(0x1199, 0x9013)},	/* Sierra Wireless Gobi 3000 Modem device (MC8355) */
	{QMI_GOBI_DEVICE(0x03f0, 0x371d)},	/* HP un2430 Mobile Broadband Module */
	{QMI_GOBI_DEVICE(0x1199, 0x9015)},	/* Sierra Wireless Gobi 3000 Modem device */
	{QMI_GOBI_DEVICE(0x1199, 0x9019)},	/* Sierra Wireless Gobi 3000 Modem device */
	{QMI_GOBI_DEVICE(0x1199, 0x901b)},	/* Sierra Wireless MC7770 */
	{QMI_GOBI_DEVICE(0x12d1, 0x14f1)},	/* Sony Gobi 3000 Composite */
	{QMI_GOBI_DEVICE(0x1410, 0xa021)},	/* Foxconn Gobi 3000 Modem device (Novatel E396) */

	{ }					/* END */
};
MODULE_DEVICE_TABLE(usb, products);

static bool quectel_ec20_detected(struct usb_interface *intf)
{
	struct usb_device *dev = interface_to_usbdev(intf);

	if (dev->actconfig &&
	    le16_to_cpu(dev->descriptor.idVendor) == 0x05c6 &&
	    le16_to_cpu(dev->descriptor.idProduct) == 0x9215 &&
	    dev->actconfig->desc.bNumInterfaces == 5)
		return true;

	return false;
}

static bool quectel_ep06_diag_detected(struct usb_interface *intf)
{
	struct usb_device *dev = interface_to_usbdev(intf);
	struct usb_interface_descriptor intf_desc = intf->cur_altsetting->desc;

	if (le16_to_cpu(dev->descriptor.idVendor) == 0x2c7c &&
	    le16_to_cpu(dev->descriptor.idProduct) == 0x0306 &&
	    intf_desc.bNumEndpoints == 2)
		return true;

	return false;
}

static int qmi_wwan_probe(struct usb_interface *intf,
			  const struct usb_device_id *prod)
{
	struct usb_device_id *id = (struct usb_device_id *)prod;
	struct usb_interface_descriptor *desc = &intf->cur_altsetting->desc;

	/* Workaround to enable dynamic IDs.  This disables usbnet
	 * blacklisting functionality.  Which, if required, can be
	 * reimplemented here by using a magic "blacklist" value
	 * instead of 0 in the static device id table
	 */
	if (!id->driver_info) {
		dev_dbg(&intf->dev, "setting defaults for dynamic device id\n");
		id->driver_info = (unsigned long)&qmi_wwan_info;
	}

	/* There are devices where the same interface number can be
	 * configured as different functions. We should only bind to
	 * vendor specific functions when matching on interface number
	 */
	if (id->match_flags & USB_DEVICE_ID_MATCH_INT_NUMBER &&
	    desc->bInterfaceClass != USB_CLASS_VENDOR_SPEC) {
		dev_dbg(&intf->dev,
			"Rejecting interface number match for class %02x\n",
			desc->bInterfaceClass);
		return -ENODEV;
	}

	/* Quectel EC20 quirk where we've QMI on interface 4 instead of 0 */
	if (quectel_ec20_detected(intf) && desc->bInterfaceNumber == 0) {
		dev_dbg(&intf->dev, "Quectel EC20 quirk, skipping interface 0\n");
		return -ENODEV;
	}

	/* Quectel EP06/EM06/EG06 supports dynamic interface configuration, so
	 * we need to match on class/subclass/protocol. These values are
	 * identical for the diagnostic- and QMI-interface, but bNumEndpoints is
	 * different. Ignore the current interface if the number of endpoints
	 * the number for the diag interface (two).
	 */
	if (quectel_ep06_diag_detected(intf))
		return -ENODEV;

	return usbnet_probe(intf, id);
}

static void qmi_wwan_disconnect(struct usb_interface *intf)
{
	struct usbnet *dev = usb_get_intfdata(intf);
	struct qmi_wwan_state *info;
	struct list_head *iter;
	struct net_device *ldev;

	/* called twice if separate control and data intf */
	if (!dev)
		return;
	info = (void *)&dev->data;
	if (info->flags & QMI_WWAN_FLAG_MUX) {
		if (!rtnl_trylock()) {
			restart_syscall();
			return;
		}
		rcu_read_lock();
		netdev_for_each_upper_dev_rcu(dev->net, ldev, iter)
			qmimux_unregister_device(ldev);
		rcu_read_unlock();
		rtnl_unlock();
		info->flags &= ~QMI_WWAN_FLAG_MUX;
	}
	usbnet_disconnect(intf);
}

static struct usb_driver qmi_wwan_driver = {
	.name		      = "qmi_wwan",
	.id_table	      = products,
	.probe		      = qmi_wwan_probe,
	.disconnect	      = qmi_wwan_disconnect,
	.suspend	      = qmi_wwan_suspend,
	.resume		      =	qmi_wwan_resume,
	.reset_resume         = qmi_wwan_resume,
	.supports_autosuspend = 1,
	.disable_hub_initiated_lpm = 1,
};

module_usb_driver(qmi_wwan_driver);

MODULE_AUTHOR("Bjørn Mork <bjorn@mork.no>");
MODULE_DESCRIPTION("Qualcomm MSM Interface (QMI) WWAN driver");
MODULE_LICENSE("GPL");<|MERGE_RESOLUTION|>--- conflicted
+++ resolved
@@ -1118,11 +1118,8 @@
 	{QMI_FIXED_INTF(0x1435, 0xd181, 3)},	/* Wistron NeWeb D18Q1 */
 	{QMI_FIXED_INTF(0x1435, 0xd181, 4)},	/* Wistron NeWeb D18Q1 */
 	{QMI_FIXED_INTF(0x1435, 0xd181, 5)},	/* Wistron NeWeb D18Q1 */
-<<<<<<< HEAD
-=======
 	{QMI_FIXED_INTF(0x1435, 0xd191, 4)},	/* Wistron NeWeb D19Q1 */
 	{QMI_QUIRK_SET_DTR(0x1508, 0x1001, 4)},	/* Fibocom NL668 series */
->>>>>>> e021bb4f
 	{QMI_FIXED_INTF(0x16d8, 0x6003, 0)},	/* CMOTech 6003 */
 	{QMI_FIXED_INTF(0x16d8, 0x6007, 0)},	/* CMOTech CHE-628S */
 	{QMI_FIXED_INTF(0x16d8, 0x6008, 0)},	/* CMOTech CMU-301 */
@@ -1270,11 +1267,7 @@
 	{QMI_QUIRK_SET_DTR(0x2c7c, 0x0121, 4)},	/* Quectel EC21 Mini PCIe */
 	{QMI_QUIRK_SET_DTR(0x2c7c, 0x0191, 4)},	/* Quectel EG91 */
 	{QMI_FIXED_INTF(0x2c7c, 0x0296, 4)},	/* Quectel BG96 */
-<<<<<<< HEAD
-	{QMI_QUIRK_SET_DTR(0x2c7c, 0x0306, 4)},	/* Quectel EP06 Mini PCIe */
-=======
 	{QMI_QUIRK_SET_DTR(0x2cb7, 0x0104, 4)},	/* Fibocom NL678 series */
->>>>>>> e021bb4f
 
 	/* 4. Gobi 1000 devices */
 	{QMI_GOBI1K_DEVICE(0x05c6, 0x9212)},	/* Acer Gobi Modem Device */
