/*
 * GENEVE: Generic Network Virtualization Encapsulation
 *
 * Copyright (c) 2015 Red Hat, Inc.
 *
 * This program is free software; you can redistribute it and/or modify
 * it under the terms of the GNU General Public License version 2 as
 * published by the Free Software Foundation.
 */

#define pr_fmt(fmt) KBUILD_MODNAME ": " fmt

#include <linux/kernel.h>
#include <linux/module.h>
#include <linux/etherdevice.h>
#include <linux/hash.h>
#include <net/dst_metadata.h>
#include <net/gro_cells.h>
#include <net/rtnetlink.h>
#include <net/geneve.h>
#include <net/protocol.h>

#define GENEVE_NETDEV_VER	"0.6"

#define GENEVE_UDP_PORT		6081

#define GENEVE_N_VID		(1u << 24)
#define GENEVE_VID_MASK		(GENEVE_N_VID - 1)

#define VNI_HASH_BITS		10
#define VNI_HASH_SIZE		(1<<VNI_HASH_BITS)

static bool log_ecn_error = true;
module_param(log_ecn_error, bool, 0644);
MODULE_PARM_DESC(log_ecn_error, "Log packets received with corrupted ECN");

#define GENEVE_VER 0
#define GENEVE_BASE_HLEN (sizeof(struct udphdr) + sizeof(struct genevehdr))
#define GENEVE_IPV4_HLEN (ETH_HLEN + sizeof(struct iphdr) + GENEVE_BASE_HLEN)
#define GENEVE_IPV6_HLEN (ETH_HLEN + sizeof(struct ipv6hdr) + GENEVE_BASE_HLEN)

/* per-network namespace private data for this module */
struct geneve_net {
	struct list_head	geneve_list;
	struct list_head	sock_list;
};

static unsigned int geneve_net_id;

struct geneve_dev_node {
	struct hlist_node hlist;
	struct geneve_dev *geneve;
};

/* Pseudo network device */
struct geneve_dev {
	struct geneve_dev_node hlist4;	/* vni hash table for IPv4 socket */
#if IS_ENABLED(CONFIG_IPV6)
	struct geneve_dev_node hlist6;	/* vni hash table for IPv6 socket */
#endif
	struct net	   *net;	/* netns for packet i/o */
	struct net_device  *dev;	/* netdev for geneve tunnel */
	struct ip_tunnel_info info;
	struct geneve_sock __rcu *sock4;	/* IPv4 socket used for geneve tunnel */
#if IS_ENABLED(CONFIG_IPV6)
	struct geneve_sock __rcu *sock6;	/* IPv6 socket used for geneve tunnel */
#endif
	struct list_head   next;	/* geneve's per namespace list */
	struct gro_cells   gro_cells;
	bool		   collect_md;
	bool		   use_udp6_rx_checksums;
};

struct geneve_sock {
	bool			collect_md;
	struct list_head	list;
	struct socket		*sock;
	struct rcu_head		rcu;
	int			refcnt;
	struct hlist_head	vni_list[VNI_HASH_SIZE];
};

static inline __u32 geneve_net_vni_hash(u8 vni[3])
{
	__u32 vnid;

	vnid = (vni[0] << 16) | (vni[1] << 8) | vni[2];
	return hash_32(vnid, VNI_HASH_BITS);
}

static __be64 vni_to_tunnel_id(const __u8 *vni)
{
#ifdef __BIG_ENDIAN
	return (vni[0] << 16) | (vni[1] << 8) | vni[2];
#else
	return (__force __be64)(((__force u64)vni[0] << 40) |
				((__force u64)vni[1] << 48) |
				((__force u64)vni[2] << 56));
#endif
}

/* Convert 64 bit tunnel ID to 24 bit VNI. */
static void tunnel_id_to_vni(__be64 tun_id, __u8 *vni)
{
#ifdef __BIG_ENDIAN
	vni[0] = (__force __u8)(tun_id >> 16);
	vni[1] = (__force __u8)(tun_id >> 8);
	vni[2] = (__force __u8)tun_id;
#else
	vni[0] = (__force __u8)((__force u64)tun_id >> 40);
	vni[1] = (__force __u8)((__force u64)tun_id >> 48);
	vni[2] = (__force __u8)((__force u64)tun_id >> 56);
#endif
}

static bool eq_tun_id_and_vni(u8 *tun_id, u8 *vni)
{
	return !memcmp(vni, &tun_id[5], 3);
}

static sa_family_t geneve_get_sk_family(struct geneve_sock *gs)
{
	return gs->sock->sk->sk_family;
}

static struct geneve_dev *geneve_lookup(struct geneve_sock *gs,
					__be32 addr, u8 vni[])
{
	struct hlist_head *vni_list_head;
	struct geneve_dev_node *node;
	__u32 hash;

	/* Find the device for this VNI */
	hash = geneve_net_vni_hash(vni);
	vni_list_head = &gs->vni_list[hash];
	hlist_for_each_entry_rcu(node, vni_list_head, hlist) {
		if (eq_tun_id_and_vni((u8 *)&node->geneve->info.key.tun_id, vni) &&
		    addr == node->geneve->info.key.u.ipv4.dst)
			return node->geneve;
	}
	return NULL;
}

#if IS_ENABLED(CONFIG_IPV6)
static struct geneve_dev *geneve6_lookup(struct geneve_sock *gs,
					 struct in6_addr addr6, u8 vni[])
{
	struct hlist_head *vni_list_head;
	struct geneve_dev_node *node;
	__u32 hash;

	/* Find the device for this VNI */
	hash = geneve_net_vni_hash(vni);
	vni_list_head = &gs->vni_list[hash];
	hlist_for_each_entry_rcu(node, vni_list_head, hlist) {
		if (eq_tun_id_and_vni((u8 *)&node->geneve->info.key.tun_id, vni) &&
		    ipv6_addr_equal(&addr6, &node->geneve->info.key.u.ipv6.dst))
			return node->geneve;
	}
	return NULL;
}
#endif

static inline struct genevehdr *geneve_hdr(const struct sk_buff *skb)
{
	return (struct genevehdr *)(udp_hdr(skb) + 1);
}

static struct geneve_dev *geneve_lookup_skb(struct geneve_sock *gs,
					    struct sk_buff *skb)
{
	static u8 zero_vni[3];
	u8 *vni;

	if (geneve_get_sk_family(gs) == AF_INET) {
		struct iphdr *iph;
		__be32 addr;

		iph = ip_hdr(skb); /* outer IP header... */

		if (gs->collect_md) {
			vni = zero_vni;
			addr = 0;
		} else {
			vni = geneve_hdr(skb)->vni;
			addr = iph->saddr;
		}

		return geneve_lookup(gs, addr, vni);
#if IS_ENABLED(CONFIG_IPV6)
	} else if (geneve_get_sk_family(gs) == AF_INET6) {
		static struct in6_addr zero_addr6;
		struct ipv6hdr *ip6h;
		struct in6_addr addr6;

		ip6h = ipv6_hdr(skb); /* outer IPv6 header... */

		if (gs->collect_md) {
			vni = zero_vni;
			addr6 = zero_addr6;
		} else {
			vni = geneve_hdr(skb)->vni;
			addr6 = ip6h->saddr;
		}

		return geneve6_lookup(gs, addr6, vni);
#endif
	}
	return NULL;
}

/* geneve receive/decap routine */
static void geneve_rx(struct geneve_dev *geneve, struct geneve_sock *gs,
		      struct sk_buff *skb)
{
	struct genevehdr *gnvh = geneve_hdr(skb);
	struct metadata_dst *tun_dst = NULL;
	struct pcpu_sw_netstats *stats;
	unsigned int len;
	int err = 0;
	void *oiph;

	if (ip_tunnel_collect_metadata() || gs->collect_md) {
		__be16 flags;

		flags = TUNNEL_KEY | TUNNEL_GENEVE_OPT |
			(gnvh->oam ? TUNNEL_OAM : 0) |
			(gnvh->critical ? TUNNEL_CRIT_OPT : 0);

		tun_dst = udp_tun_rx_dst(skb, geneve_get_sk_family(gs), flags,
					 vni_to_tunnel_id(gnvh->vni),
					 gnvh->opt_len * 4);
		if (!tun_dst) {
			geneve->dev->stats.rx_dropped++;
			goto drop;
		}
		/* Update tunnel dst according to Geneve options. */
		ip_tunnel_info_opts_set(&tun_dst->u.tun_info,
					gnvh->options, gnvh->opt_len * 4,
					TUNNEL_GENEVE_OPT);
	} else {
		/* Drop packets w/ critical options,
		 * since we don't support any...
		 */
		if (gnvh->critical) {
			geneve->dev->stats.rx_frame_errors++;
			geneve->dev->stats.rx_errors++;
			goto drop;
		}
	}

	skb_reset_mac_header(skb);
	skb->protocol = eth_type_trans(skb, geneve->dev);
	skb_postpull_rcsum(skb, eth_hdr(skb), ETH_HLEN);

	if (tun_dst)
		skb_dst_set(skb, &tun_dst->dst);

	/* Ignore packet loops (and multicast echo) */
	if (ether_addr_equal(eth_hdr(skb)->h_source, geneve->dev->dev_addr)) {
		geneve->dev->stats.rx_errors++;
		goto drop;
	}

	oiph = skb_network_header(skb);
	skb_reset_network_header(skb);

	if (geneve_get_sk_family(gs) == AF_INET)
		err = IP_ECN_decapsulate(oiph, skb);
#if IS_ENABLED(CONFIG_IPV6)
	else
		err = IP6_ECN_decapsulate(oiph, skb);
#endif

	if (unlikely(err)) {
		if (log_ecn_error) {
			if (geneve_get_sk_family(gs) == AF_INET)
				net_info_ratelimited("non-ECT from %pI4 "
						     "with TOS=%#x\n",
						     &((struct iphdr *)oiph)->saddr,
						     ((struct iphdr *)oiph)->tos);
#if IS_ENABLED(CONFIG_IPV6)
			else
				net_info_ratelimited("non-ECT from %pI6\n",
						     &((struct ipv6hdr *)oiph)->saddr);
#endif
		}
		if (err > 1) {
			++geneve->dev->stats.rx_frame_errors;
			++geneve->dev->stats.rx_errors;
			goto drop;
		}
	}

	len = skb->len;
	err = gro_cells_receive(&geneve->gro_cells, skb);
	if (likely(err == NET_RX_SUCCESS)) {
		stats = this_cpu_ptr(geneve->dev->tstats);
		u64_stats_update_begin(&stats->syncp);
		stats->rx_packets++;
		stats->rx_bytes += len;
		u64_stats_update_end(&stats->syncp);
	}
	return;
drop:
	/* Consume bad packet */
	kfree_skb(skb);
}

/* Setup stats when device is created */
static int geneve_init(struct net_device *dev)
{
	struct geneve_dev *geneve = netdev_priv(dev);
	int err;

	dev->tstats = netdev_alloc_pcpu_stats(struct pcpu_sw_netstats);
	if (!dev->tstats)
		return -ENOMEM;

	err = gro_cells_init(&geneve->gro_cells, dev);
	if (err) {
		free_percpu(dev->tstats);
		return err;
	}

	err = dst_cache_init(&geneve->info.dst_cache, GFP_KERNEL);
	if (err) {
		free_percpu(dev->tstats);
		gro_cells_destroy(&geneve->gro_cells);
		return err;
	}
	return 0;
}

static void geneve_uninit(struct net_device *dev)
{
	struct geneve_dev *geneve = netdev_priv(dev);

	dst_cache_destroy(&geneve->info.dst_cache);
	gro_cells_destroy(&geneve->gro_cells);
	free_percpu(dev->tstats);
}

/* Callback from net/ipv4/udp.c to receive packets */
static int geneve_udp_encap_recv(struct sock *sk, struct sk_buff *skb)
{
	struct genevehdr *geneveh;
	struct geneve_dev *geneve;
	struct geneve_sock *gs;
	int opts_len;

	/* Need UDP and Geneve header to be present */
	if (unlikely(!pskb_may_pull(skb, GENEVE_BASE_HLEN)))
		goto drop;

	/* Return packets with reserved bits set */
	geneveh = geneve_hdr(skb);
	if (unlikely(geneveh->ver != GENEVE_VER))
		goto drop;

	if (unlikely(geneveh->proto_type != htons(ETH_P_TEB)))
		goto drop;

	gs = rcu_dereference_sk_user_data(sk);
	if (!gs)
		goto drop;

	geneve = geneve_lookup_skb(gs, skb);
	if (!geneve)
		goto drop;

	opts_len = geneveh->opt_len * 4;
	if (iptunnel_pull_header(skb, GENEVE_BASE_HLEN + opts_len,
				 htons(ETH_P_TEB),
				 !net_eq(geneve->net, dev_net(geneve->dev)))) {
		geneve->dev->stats.rx_dropped++;
		goto drop;
	}

	geneve_rx(geneve, gs, skb);
	return 0;

drop:
	/* Consume bad packet */
	kfree_skb(skb);
	return 0;
}

static struct socket *geneve_create_sock(struct net *net, bool ipv6,
					 __be16 port, bool ipv6_rx_csum)
{
	struct socket *sock;
	struct udp_port_cfg udp_conf;
	int err;

	memset(&udp_conf, 0, sizeof(udp_conf));

	if (ipv6) {
		udp_conf.family = AF_INET6;
		udp_conf.ipv6_v6only = 1;
		udp_conf.use_udp6_rx_checksums = ipv6_rx_csum;
	} else {
		udp_conf.family = AF_INET;
		udp_conf.local_ip.s_addr = htonl(INADDR_ANY);
	}

	udp_conf.local_udp_port = port;

	/* Open UDP socket */
	err = udp_sock_create(net, &udp_conf, &sock);
	if (err < 0)
		return ERR_PTR(err);

	return sock;
}

static int geneve_hlen(struct genevehdr *gh)
{
	return sizeof(*gh) + gh->opt_len * 4;
}

static struct sk_buff *geneve_gro_receive(struct sock *sk,
					  struct list_head *head,
					  struct sk_buff *skb)
{
	struct sk_buff *pp = NULL;
	struct sk_buff *p;
	struct genevehdr *gh, *gh2;
	unsigned int hlen, gh_len, off_gnv;
	const struct packet_offload *ptype;
	__be16 type;
	int flush = 1;

	off_gnv = skb_gro_offset(skb);
	hlen = off_gnv + sizeof(*gh);
	gh = skb_gro_header_fast(skb, off_gnv);
	if (skb_gro_header_hard(skb, hlen)) {
		gh = skb_gro_header_slow(skb, hlen, off_gnv);
		if (unlikely(!gh))
			goto out;
	}

	if (gh->ver != GENEVE_VER || gh->oam)
		goto out;
	gh_len = geneve_hlen(gh);

	hlen = off_gnv + gh_len;
	if (skb_gro_header_hard(skb, hlen)) {
		gh = skb_gro_header_slow(skb, hlen, off_gnv);
		if (unlikely(!gh))
			goto out;
	}

	list_for_each_entry(p, head, list) {
		if (!NAPI_GRO_CB(p)->same_flow)
			continue;

		gh2 = (struct genevehdr *)(p->data + off_gnv);
		if (gh->opt_len != gh2->opt_len ||
		    memcmp(gh, gh2, gh_len)) {
			NAPI_GRO_CB(p)->same_flow = 0;
			continue;
		}
	}

	type = gh->proto_type;

	rcu_read_lock();
	ptype = gro_find_receive_by_type(type);
	if (!ptype)
		goto out_unlock;

	skb_gro_pull(skb, gh_len);
	skb_gro_postpull_rcsum(skb, gh, gh_len);
	pp = call_gro_receive(ptype->callbacks.gro_receive, head, skb);
	flush = 0;

out_unlock:
	rcu_read_unlock();
out:
	skb_gro_flush_final(skb, pp, flush);

	return pp;
}

static int geneve_gro_complete(struct sock *sk, struct sk_buff *skb,
			       int nhoff)
{
	struct genevehdr *gh;
	struct packet_offload *ptype;
	__be16 type;
	int gh_len;
	int err = -ENOSYS;

	gh = (struct genevehdr *)(skb->data + nhoff);
	gh_len = geneve_hlen(gh);
	type = gh->proto_type;

	rcu_read_lock();
	ptype = gro_find_complete_by_type(type);
	if (ptype)
		err = ptype->callbacks.gro_complete(skb, nhoff + gh_len);

	rcu_read_unlock();

	skb_set_inner_mac_header(skb, nhoff + gh_len);

	return err;
}

/* Create new listen socket if needed */
static struct geneve_sock *geneve_socket_create(struct net *net, __be16 port,
						bool ipv6, bool ipv6_rx_csum)
{
	struct geneve_net *gn = net_generic(net, geneve_net_id);
	struct geneve_sock *gs;
	struct socket *sock;
	struct udp_tunnel_sock_cfg tunnel_cfg;
	int h;

	gs = kzalloc(sizeof(*gs), GFP_KERNEL);
	if (!gs)
		return ERR_PTR(-ENOMEM);

	sock = geneve_create_sock(net, ipv6, port, ipv6_rx_csum);
	if (IS_ERR(sock)) {
		kfree(gs);
		return ERR_CAST(sock);
	}

	gs->sock = sock;
	gs->refcnt = 1;
	for (h = 0; h < VNI_HASH_SIZE; ++h)
		INIT_HLIST_HEAD(&gs->vni_list[h]);

	/* Initialize the geneve udp offloads structure */
	udp_tunnel_notify_add_rx_port(gs->sock, UDP_TUNNEL_TYPE_GENEVE);

	/* Mark socket as an encapsulation socket */
	memset(&tunnel_cfg, 0, sizeof(tunnel_cfg));
	tunnel_cfg.sk_user_data = gs;
	tunnel_cfg.encap_type = 1;
	tunnel_cfg.gro_receive = geneve_gro_receive;
	tunnel_cfg.gro_complete = geneve_gro_complete;
	tunnel_cfg.encap_rcv = geneve_udp_encap_recv;
	tunnel_cfg.encap_destroy = NULL;
	setup_udp_tunnel_sock(net, sock, &tunnel_cfg);
	list_add(&gs->list, &gn->sock_list);
	return gs;
}

static void __geneve_sock_release(struct geneve_sock *gs)
{
	if (!gs || --gs->refcnt)
		return;

	list_del(&gs->list);
	udp_tunnel_notify_del_rx_port(gs->sock, UDP_TUNNEL_TYPE_GENEVE);
	udp_tunnel_sock_release(gs->sock);
	kfree_rcu(gs, rcu);
}

static void geneve_sock_release(struct geneve_dev *geneve)
{
	struct geneve_sock *gs4 = rtnl_dereference(geneve->sock4);
#if IS_ENABLED(CONFIG_IPV6)
	struct geneve_sock *gs6 = rtnl_dereference(geneve->sock6);

	rcu_assign_pointer(geneve->sock6, NULL);
#endif

	rcu_assign_pointer(geneve->sock4, NULL);
	synchronize_net();

	__geneve_sock_release(gs4);
#if IS_ENABLED(CONFIG_IPV6)
	__geneve_sock_release(gs6);
#endif
}

static struct geneve_sock *geneve_find_sock(struct geneve_net *gn,
					    sa_family_t family,
					    __be16 dst_port)
{
	struct geneve_sock *gs;

	list_for_each_entry(gs, &gn->sock_list, list) {
		if (inet_sk(gs->sock->sk)->inet_sport == dst_port &&
		    geneve_get_sk_family(gs) == family) {
			return gs;
		}
	}
	return NULL;
}

static int geneve_sock_add(struct geneve_dev *geneve, bool ipv6)
{
	struct net *net = geneve->net;
	struct geneve_net *gn = net_generic(net, geneve_net_id);
	struct geneve_dev_node *node;
	struct geneve_sock *gs;
	__u8 vni[3];
	__u32 hash;

	gs = geneve_find_sock(gn, ipv6 ? AF_INET6 : AF_INET, geneve->info.key.tp_dst);
	if (gs) {
		gs->refcnt++;
		goto out;
	}

	gs = geneve_socket_create(net, geneve->info.key.tp_dst, ipv6,
				  geneve->use_udp6_rx_checksums);
	if (IS_ERR(gs))
		return PTR_ERR(gs);

out:
	gs->collect_md = geneve->collect_md;
#if IS_ENABLED(CONFIG_IPV6)
	if (ipv6) {
		rcu_assign_pointer(geneve->sock6, gs);
		node = &geneve->hlist6;
	} else
#endif
	{
		rcu_assign_pointer(geneve->sock4, gs);
		node = &geneve->hlist4;
	}
	node->geneve = geneve;

	tunnel_id_to_vni(geneve->info.key.tun_id, vni);
	hash = geneve_net_vni_hash(vni);
	hlist_add_head_rcu(&node->hlist, &gs->vni_list[hash]);
	return 0;
}

static int geneve_open(struct net_device *dev)
{
	struct geneve_dev *geneve = netdev_priv(dev);
	bool ipv6 = !!(geneve->info.mode & IP_TUNNEL_INFO_IPV6);
	bool metadata = geneve->collect_md;
	int ret = 0;

#if IS_ENABLED(CONFIG_IPV6)
	if (ipv6 || metadata)
		ret = geneve_sock_add(geneve, true);
#endif
	if (!ret && (!ipv6 || metadata))
		ret = geneve_sock_add(geneve, false);
	if (ret < 0)
		geneve_sock_release(geneve);

	return ret;
}

static int geneve_stop(struct net_device *dev)
{
	struct geneve_dev *geneve = netdev_priv(dev);

	hlist_del_init_rcu(&geneve->hlist4.hlist);
#if IS_ENABLED(CONFIG_IPV6)
	hlist_del_init_rcu(&geneve->hlist6.hlist);
#endif
	geneve_sock_release(geneve);
	return 0;
}

static void geneve_build_header(struct genevehdr *geneveh,
				const struct ip_tunnel_info *info)
{
	geneveh->ver = GENEVE_VER;
	geneveh->opt_len = info->options_len / 4;
	geneveh->oam = !!(info->key.tun_flags & TUNNEL_OAM);
	geneveh->critical = !!(info->key.tun_flags & TUNNEL_CRIT_OPT);
	geneveh->rsvd1 = 0;
	tunnel_id_to_vni(info->key.tun_id, geneveh->vni);
	geneveh->proto_type = htons(ETH_P_TEB);
	geneveh->rsvd2 = 0;

	if (info->key.tun_flags & TUNNEL_GENEVE_OPT)
		ip_tunnel_info_opts_get(geneveh->options, info);
}

static int geneve_build_skb(struct dst_entry *dst, struct sk_buff *skb,
			    const struct ip_tunnel_info *info,
			    bool xnet, int ip_hdr_len)
{
	bool udp_sum = !!(info->key.tun_flags & TUNNEL_CSUM);
	struct genevehdr *gnvh;
	int min_headroom;
	int err;

	skb_reset_mac_header(skb);
	skb_scrub_packet(skb, xnet);

	min_headroom = LL_RESERVED_SPACE(dst->dev) + dst->header_len +
		       GENEVE_BASE_HLEN + info->options_len + ip_hdr_len;
	err = skb_cow_head(skb, min_headroom);
	if (unlikely(err))
		goto free_dst;

	err = udp_tunnel_handle_offloads(skb, udp_sum);
	if (err)
		goto free_dst;

	gnvh = __skb_push(skb, sizeof(*gnvh) + info->options_len);
	geneve_build_header(gnvh, info);
	skb_set_inner_protocol(skb, htons(ETH_P_TEB));
	return 0;

free_dst:
	dst_release(dst);
	return err;
}

static struct rtable *geneve_get_v4_rt(struct sk_buff *skb,
				       struct net_device *dev,
				       struct geneve_sock *gs4,
				       struct flowi4 *fl4,
				       const struct ip_tunnel_info *info)
{
	bool use_cache = ip_tunnel_dst_cache_usable(skb, info);
	struct geneve_dev *geneve = netdev_priv(dev);
	struct dst_cache *dst_cache;
	struct rtable *rt = NULL;
	__u8 tos;

	if (!gs4)
		return ERR_PTR(-EIO);

	memset(fl4, 0, sizeof(*fl4));
	fl4->flowi4_mark = skb->mark;
	fl4->flowi4_proto = IPPROTO_UDP;
	fl4->daddr = info->key.u.ipv4.dst;
	fl4->saddr = info->key.u.ipv4.src;

	tos = info->key.tos;
	if ((tos == 1) && !geneve->collect_md) {
		tos = ip_tunnel_get_dsfield(ip_hdr(skb), skb);
		use_cache = false;
	}
	fl4->flowi4_tos = RT_TOS(tos);

	dst_cache = (struct dst_cache *)&info->dst_cache;
	if (use_cache) {
		rt = dst_cache_get_ip4(dst_cache, &fl4->saddr);
		if (rt)
			return rt;
	}
	rt = ip_route_output_key(geneve->net, fl4);
	if (IS_ERR(rt)) {
		netdev_dbg(dev, "no route to %pI4\n", &fl4->daddr);
		return ERR_PTR(-ENETUNREACH);
	}
	if (rt->dst.dev == dev) { /* is this necessary? */
		netdev_dbg(dev, "circular route to %pI4\n", &fl4->daddr);
		ip_rt_put(rt);
		return ERR_PTR(-ELOOP);
	}
	if (use_cache)
		dst_cache_set_ip4(dst_cache, &rt->dst, fl4->saddr);
	return rt;
}

#if IS_ENABLED(CONFIG_IPV6)
static struct dst_entry *geneve_get_v6_dst(struct sk_buff *skb,
					   struct net_device *dev,
					   struct geneve_sock *gs6,
					   struct flowi6 *fl6,
					   const struct ip_tunnel_info *info)
{
	bool use_cache = ip_tunnel_dst_cache_usable(skb, info);
	struct geneve_dev *geneve = netdev_priv(dev);
	struct dst_entry *dst = NULL;
	struct dst_cache *dst_cache;
	__u8 prio;

	if (!gs6)
		return ERR_PTR(-EIO);

	memset(fl6, 0, sizeof(*fl6));
	fl6->flowi6_mark = skb->mark;
	fl6->flowi6_proto = IPPROTO_UDP;
	fl6->daddr = info->key.u.ipv6.dst;
	fl6->saddr = info->key.u.ipv6.src;
	prio = info->key.tos;
	if ((prio == 1) && !geneve->collect_md) {
		prio = ip_tunnel_get_dsfield(ip_hdr(skb), skb);
		use_cache = false;
	}

	fl6->flowlabel = ip6_make_flowinfo(RT_TOS(prio),
					   info->key.label);
	dst_cache = (struct dst_cache *)&info->dst_cache;
	if (use_cache) {
		dst = dst_cache_get_ip6(dst_cache, &fl6->saddr);
		if (dst)
			return dst;
	}
	if (ipv6_stub->ipv6_dst_lookup(geneve->net, gs6->sock->sk, &dst, fl6)) {
		netdev_dbg(dev, "no route to %pI6\n", &fl6->daddr);
		return ERR_PTR(-ENETUNREACH);
	}
	if (dst->dev == dev) { /* is this necessary? */
		netdev_dbg(dev, "circular route to %pI6\n", &fl6->daddr);
		dst_release(dst);
		return ERR_PTR(-ELOOP);
	}

	if (use_cache)
		dst_cache_set_ip6(dst_cache, dst, &fl6->saddr);
	return dst;
}
#endif

static int geneve_xmit_skb(struct sk_buff *skb, struct net_device *dev,
			   struct geneve_dev *geneve,
			   const struct ip_tunnel_info *info)
{
	bool xnet = !net_eq(geneve->net, dev_net(geneve->dev));
	struct geneve_sock *gs4 = rcu_dereference(geneve->sock4);
	const struct ip_tunnel_key *key = &info->key;
	struct rtable *rt;
	struct flowi4 fl4;
	__u8 tos, ttl;
	__be16 sport;
	__be16 df;
	int err;

	rt = geneve_get_v4_rt(skb, dev, gs4, &fl4, info);
	if (IS_ERR(rt))
		return PTR_ERR(rt);

<<<<<<< HEAD
	if (skb_dst(skb)) {
		int mtu = dst_mtu(&rt->dst) - sizeof(struct iphdr) -
			  GENEVE_BASE_HLEN - info->options_len - 14;

		skb_dst_update_pmtu(skb, mtu);
	}
=======
	skb_tunnel_check_pmtu(skb, &rt->dst,
			      GENEVE_IPV4_HLEN + info->options_len);
>>>>>>> e021bb4f

	sport = udp_flow_src_port(geneve->net, skb, 1, USHRT_MAX, true);
	if (geneve->collect_md) {
		tos = ip_tunnel_ecn_encap(key->tos, ip_hdr(skb), skb);
		ttl = key->ttl;
	} else {
		tos = ip_tunnel_ecn_encap(fl4.flowi4_tos, ip_hdr(skb), skb);
		ttl = key->ttl ? : ip4_dst_hoplimit(&rt->dst);
	}
	df = key->tun_flags & TUNNEL_DONT_FRAGMENT ? htons(IP_DF) : 0;

	err = geneve_build_skb(&rt->dst, skb, info, xnet, sizeof(struct iphdr));
	if (unlikely(err))
		return err;

	udp_tunnel_xmit_skb(rt, gs4->sock->sk, skb, fl4.saddr, fl4.daddr,
			    tos, ttl, df, sport, geneve->info.key.tp_dst,
			    !net_eq(geneve->net, dev_net(geneve->dev)),
			    !(info->key.tun_flags & TUNNEL_CSUM));
	return 0;
}

#if IS_ENABLED(CONFIG_IPV6)
static int geneve6_xmit_skb(struct sk_buff *skb, struct net_device *dev,
			    struct geneve_dev *geneve,
			    const struct ip_tunnel_info *info)
{
	bool xnet = !net_eq(geneve->net, dev_net(geneve->dev));
	struct geneve_sock *gs6 = rcu_dereference(geneve->sock6);
	const struct ip_tunnel_key *key = &info->key;
	struct dst_entry *dst = NULL;
	struct flowi6 fl6;
	__u8 prio, ttl;
	__be16 sport;
	int err;

	dst = geneve_get_v6_dst(skb, dev, gs6, &fl6, info);
	if (IS_ERR(dst))
		return PTR_ERR(dst);

<<<<<<< HEAD
	if (skb_dst(skb)) {
		int mtu = dst_mtu(dst) - sizeof(struct ipv6hdr) -
			  GENEVE_BASE_HLEN - info->options_len - 14;

		skb_dst_update_pmtu(skb, mtu);
	}
=======
	skb_tunnel_check_pmtu(skb, dst, GENEVE_IPV6_HLEN + info->options_len);
>>>>>>> e021bb4f

	sport = udp_flow_src_port(geneve->net, skb, 1, USHRT_MAX, true);
	if (geneve->collect_md) {
		prio = ip_tunnel_ecn_encap(key->tos, ip_hdr(skb), skb);
		ttl = key->ttl;
	} else {
		prio = ip_tunnel_ecn_encap(ip6_tclass(fl6.flowlabel),
					   ip_hdr(skb), skb);
		ttl = key->ttl ? : ip6_dst_hoplimit(dst);
	}
	err = geneve_build_skb(dst, skb, info, xnet, sizeof(struct ipv6hdr));
	if (unlikely(err))
		return err;

	udp_tunnel6_xmit_skb(dst, gs6->sock->sk, skb, dev,
			     &fl6.saddr, &fl6.daddr, prio, ttl,
			     info->key.label, sport, geneve->info.key.tp_dst,
			     !(info->key.tun_flags & TUNNEL_CSUM));
	return 0;
}
#endif

static netdev_tx_t geneve_xmit(struct sk_buff *skb, struct net_device *dev)
{
	struct geneve_dev *geneve = netdev_priv(dev);
	struct ip_tunnel_info *info = NULL;
	int err;

	if (geneve->collect_md) {
		info = skb_tunnel_info(skb);
		if (unlikely(!info || !(info->mode & IP_TUNNEL_INFO_TX))) {
			err = -EINVAL;
			netdev_dbg(dev, "no tunnel metadata\n");
			goto tx_error;
		}
	} else {
		info = &geneve->info;
	}

	rcu_read_lock();
#if IS_ENABLED(CONFIG_IPV6)
	if (info->mode & IP_TUNNEL_INFO_IPV6)
		err = geneve6_xmit_skb(skb, dev, geneve, info);
	else
#endif
		err = geneve_xmit_skb(skb, dev, geneve, info);
	rcu_read_unlock();

	if (likely(!err))
		return NETDEV_TX_OK;
tx_error:
	dev_kfree_skb(skb);

	if (err == -ELOOP)
		dev->stats.collisions++;
	else if (err == -ENETUNREACH)
		dev->stats.tx_carrier_errors++;

	dev->stats.tx_errors++;
	return NETDEV_TX_OK;
}

static int geneve_change_mtu(struct net_device *dev, int new_mtu)
{
	if (new_mtu > dev->max_mtu)
		new_mtu = dev->max_mtu;
	else if (new_mtu < dev->min_mtu)
		new_mtu = dev->min_mtu;

	dev->mtu = new_mtu;
	return 0;
}

static int geneve_fill_metadata_dst(struct net_device *dev, struct sk_buff *skb)
{
	struct ip_tunnel_info *info = skb_tunnel_info(skb);
	struct geneve_dev *geneve = netdev_priv(dev);

	if (ip_tunnel_info_af(info) == AF_INET) {
		struct rtable *rt;
		struct flowi4 fl4;
		struct geneve_sock *gs4 = rcu_dereference(geneve->sock4);

		rt = geneve_get_v4_rt(skb, dev, gs4, &fl4, info);
		if (IS_ERR(rt))
			return PTR_ERR(rt);

		ip_rt_put(rt);
		info->key.u.ipv4.src = fl4.saddr;
#if IS_ENABLED(CONFIG_IPV6)
	} else if (ip_tunnel_info_af(info) == AF_INET6) {
		struct dst_entry *dst;
		struct flowi6 fl6;
		struct geneve_sock *gs6 = rcu_dereference(geneve->sock6);

		dst = geneve_get_v6_dst(skb, dev, gs6, &fl6, info);
		if (IS_ERR(dst))
			return PTR_ERR(dst);

		dst_release(dst);
		info->key.u.ipv6.src = fl6.saddr;
#endif
	} else {
		return -EINVAL;
	}

	info->key.tp_src = udp_flow_src_port(geneve->net, skb,
					     1, USHRT_MAX, true);
	info->key.tp_dst = geneve->info.key.tp_dst;
	return 0;
}

static const struct net_device_ops geneve_netdev_ops = {
	.ndo_init		= geneve_init,
	.ndo_uninit		= geneve_uninit,
	.ndo_open		= geneve_open,
	.ndo_stop		= geneve_stop,
	.ndo_start_xmit		= geneve_xmit,
	.ndo_get_stats64	= ip_tunnel_get_stats64,
	.ndo_change_mtu		= geneve_change_mtu,
	.ndo_validate_addr	= eth_validate_addr,
	.ndo_set_mac_address	= eth_mac_addr,
	.ndo_fill_metadata_dst	= geneve_fill_metadata_dst,
};

static void geneve_get_drvinfo(struct net_device *dev,
			       struct ethtool_drvinfo *drvinfo)
{
	strlcpy(drvinfo->version, GENEVE_NETDEV_VER, sizeof(drvinfo->version));
	strlcpy(drvinfo->driver, "geneve", sizeof(drvinfo->driver));
}

static const struct ethtool_ops geneve_ethtool_ops = {
	.get_drvinfo	= geneve_get_drvinfo,
	.get_link	= ethtool_op_get_link,
};

/* Info for udev, that this is a virtual tunnel endpoint */
static struct device_type geneve_type = {
	.name = "geneve",
};

/* Calls the ndo_udp_tunnel_add of the caller in order to
 * supply the listening GENEVE udp ports. Callers are expected
 * to implement the ndo_udp_tunnel_add.
 */
static void geneve_offload_rx_ports(struct net_device *dev, bool push)
{
	struct net *net = dev_net(dev);
	struct geneve_net *gn = net_generic(net, geneve_net_id);
	struct geneve_sock *gs;

	rcu_read_lock();
	list_for_each_entry_rcu(gs, &gn->sock_list, list) {
		if (push) {
			udp_tunnel_push_rx_port(dev, gs->sock,
						UDP_TUNNEL_TYPE_GENEVE);
		} else {
			udp_tunnel_drop_rx_port(dev, gs->sock,
						UDP_TUNNEL_TYPE_GENEVE);
		}
	}
	rcu_read_unlock();
}

/* Initialize the device structure. */
static void geneve_setup(struct net_device *dev)
{
	ether_setup(dev);

	dev->netdev_ops = &geneve_netdev_ops;
	dev->ethtool_ops = &geneve_ethtool_ops;
	dev->needs_free_netdev = true;

	SET_NETDEV_DEVTYPE(dev, &geneve_type);

	dev->features    |= NETIF_F_LLTX;
	dev->features    |= NETIF_F_SG | NETIF_F_HW_CSUM;
	dev->features    |= NETIF_F_RXCSUM;
	dev->features    |= NETIF_F_GSO_SOFTWARE;

	dev->hw_features |= NETIF_F_SG | NETIF_F_HW_CSUM | NETIF_F_RXCSUM;
	dev->hw_features |= NETIF_F_GSO_SOFTWARE;

	/* MTU range: 68 - (something less than 65535) */
	dev->min_mtu = ETH_MIN_MTU;
	/* The max_mtu calculation does not take account of GENEVE
	 * options, to avoid excluding potentially valid
	 * configurations. This will be further reduced by IPvX hdr size.
	 */
	dev->max_mtu = IP_MAX_MTU - GENEVE_BASE_HLEN - dev->hard_header_len;

	netif_keep_dst(dev);
	dev->priv_flags &= ~IFF_TX_SKB_SHARING;
	dev->priv_flags |= IFF_LIVE_ADDR_CHANGE | IFF_NO_QUEUE;
	eth_hw_addr_random(dev);
}

static const struct nla_policy geneve_policy[IFLA_GENEVE_MAX + 1] = {
	[IFLA_GENEVE_ID]		= { .type = NLA_U32 },
	[IFLA_GENEVE_REMOTE]		= { .len = FIELD_SIZEOF(struct iphdr, daddr) },
	[IFLA_GENEVE_REMOTE6]		= { .len = sizeof(struct in6_addr) },
	[IFLA_GENEVE_TTL]		= { .type = NLA_U8 },
	[IFLA_GENEVE_TOS]		= { .type = NLA_U8 },
	[IFLA_GENEVE_LABEL]		= { .type = NLA_U32 },
	[IFLA_GENEVE_PORT]		= { .type = NLA_U16 },
	[IFLA_GENEVE_COLLECT_METADATA]	= { .type = NLA_FLAG },
	[IFLA_GENEVE_UDP_CSUM]		= { .type = NLA_U8 },
	[IFLA_GENEVE_UDP_ZERO_CSUM6_TX]	= { .type = NLA_U8 },
	[IFLA_GENEVE_UDP_ZERO_CSUM6_RX]	= { .type = NLA_U8 },
};

static int geneve_validate(struct nlattr *tb[], struct nlattr *data[],
			   struct netlink_ext_ack *extack)
{
	if (tb[IFLA_ADDRESS]) {
		if (nla_len(tb[IFLA_ADDRESS]) != ETH_ALEN) {
			NL_SET_ERR_MSG_ATTR(extack, tb[IFLA_ADDRESS],
					    "Provided link layer address is not Ethernet");
			return -EINVAL;
		}

		if (!is_valid_ether_addr(nla_data(tb[IFLA_ADDRESS]))) {
			NL_SET_ERR_MSG_ATTR(extack, tb[IFLA_ADDRESS],
					    "Provided Ethernet address is not unicast");
			return -EADDRNOTAVAIL;
		}
	}

	if (!data) {
		NL_SET_ERR_MSG(extack,
			       "Not enough attributes provided to perform the operation");
		return -EINVAL;
	}

	if (data[IFLA_GENEVE_ID]) {
		__u32 vni =  nla_get_u32(data[IFLA_GENEVE_ID]);

		if (vni >= GENEVE_N_VID) {
			NL_SET_ERR_MSG_ATTR(extack, data[IFLA_GENEVE_ID],
					    "Geneve ID must be lower than 16777216");
			return -ERANGE;
		}
	}

	return 0;
}

static struct geneve_dev *geneve_find_dev(struct geneve_net *gn,
					  const struct ip_tunnel_info *info,
					  bool *tun_on_same_port,
					  bool *tun_collect_md)
{
	struct geneve_dev *geneve, *t = NULL;

	*tun_on_same_port = false;
	*tun_collect_md = false;
	list_for_each_entry(geneve, &gn->geneve_list, next) {
		if (info->key.tp_dst == geneve->info.key.tp_dst) {
			*tun_collect_md = geneve->collect_md;
			*tun_on_same_port = true;
		}
		if (info->key.tun_id == geneve->info.key.tun_id &&
		    info->key.tp_dst == geneve->info.key.tp_dst &&
		    !memcmp(&info->key.u, &geneve->info.key.u, sizeof(info->key.u)))
			t = geneve;
	}
	return t;
}

static bool is_tnl_info_zero(const struct ip_tunnel_info *info)
{
	return !(info->key.tun_id || info->key.tun_flags || info->key.tos ||
		 info->key.ttl || info->key.label || info->key.tp_src ||
		 memchr_inv(&info->key.u, 0, sizeof(info->key.u)));
}

static bool geneve_dst_addr_equal(struct ip_tunnel_info *a,
				  struct ip_tunnel_info *b)
{
	if (ip_tunnel_info_af(a) == AF_INET)
		return a->key.u.ipv4.dst == b->key.u.ipv4.dst;
	else
		return ipv6_addr_equal(&a->key.u.ipv6.dst, &b->key.u.ipv6.dst);
}

static int geneve_configure(struct net *net, struct net_device *dev,
			    struct netlink_ext_ack *extack,
			    const struct ip_tunnel_info *info,
			    bool metadata, bool ipv6_rx_csum)
{
	struct geneve_net *gn = net_generic(net, geneve_net_id);
	struct geneve_dev *t, *geneve = netdev_priv(dev);
	bool tun_collect_md, tun_on_same_port;
	int err, encap_len;

	if (metadata && !is_tnl_info_zero(info)) {
		NL_SET_ERR_MSG(extack,
			       "Device is externally controlled, so attributes (VNI, Port, and so on) must not be specified");
		return -EINVAL;
	}

	geneve->net = net;
	geneve->dev = dev;

	t = geneve_find_dev(gn, info, &tun_on_same_port, &tun_collect_md);
	if (t)
		return -EBUSY;

	/* make enough headroom for basic scenario */
	encap_len = GENEVE_BASE_HLEN + ETH_HLEN;
	if (!metadata && ip_tunnel_info_af(info) == AF_INET) {
		encap_len += sizeof(struct iphdr);
		dev->max_mtu -= sizeof(struct iphdr);
	} else {
		encap_len += sizeof(struct ipv6hdr);
		dev->max_mtu -= sizeof(struct ipv6hdr);
	}
	dev->needed_headroom = encap_len + ETH_HLEN;

	if (metadata) {
		if (tun_on_same_port) {
			NL_SET_ERR_MSG(extack,
				       "There can be only one externally controlled device on a destination port");
			return -EPERM;
		}
	} else {
		if (tun_collect_md) {
			NL_SET_ERR_MSG(extack,
				       "There already exists an externally controlled device on this destination port");
			return -EPERM;
		}
	}

	dst_cache_reset(&geneve->info.dst_cache);
	geneve->info = *info;
	geneve->collect_md = metadata;
	geneve->use_udp6_rx_checksums = ipv6_rx_csum;

	err = register_netdevice(dev);
	if (err)
		return err;

	list_add(&geneve->next, &gn->geneve_list);
	return 0;
}

static void init_tnl_info(struct ip_tunnel_info *info, __u16 dst_port)
{
	memset(info, 0, sizeof(*info));
	info->key.tp_dst = htons(dst_port);
}

static int geneve_nl2info(struct nlattr *tb[], struct nlattr *data[],
			  struct netlink_ext_ack *extack,
			  struct ip_tunnel_info *info, bool *metadata,
			  bool *use_udp6_rx_checksums, bool changelink)
{
	int attrtype;

	if (data[IFLA_GENEVE_REMOTE] && data[IFLA_GENEVE_REMOTE6]) {
		NL_SET_ERR_MSG(extack,
			       "Cannot specify both IPv4 and IPv6 Remote addresses");
		return -EINVAL;
	}

	if (data[IFLA_GENEVE_REMOTE]) {
		if (changelink && (ip_tunnel_info_af(info) == AF_INET6)) {
			attrtype = IFLA_GENEVE_REMOTE;
			goto change_notsup;
		}

		info->key.u.ipv4.dst =
			nla_get_in_addr(data[IFLA_GENEVE_REMOTE]);

		if (IN_MULTICAST(ntohl(info->key.u.ipv4.dst))) {
			NL_SET_ERR_MSG_ATTR(extack, data[IFLA_GENEVE_REMOTE],
					    "Remote IPv4 address cannot be Multicast");
			return -EINVAL;
		}
	}

	if (data[IFLA_GENEVE_REMOTE6]) {
#if IS_ENABLED(CONFIG_IPV6)
		if (changelink && (ip_tunnel_info_af(info) == AF_INET)) {
			attrtype = IFLA_GENEVE_REMOTE6;
			goto change_notsup;
		}

		info->mode = IP_TUNNEL_INFO_IPV6;
		info->key.u.ipv6.dst =
			nla_get_in6_addr(data[IFLA_GENEVE_REMOTE6]);

		if (ipv6_addr_type(&info->key.u.ipv6.dst) &
		    IPV6_ADDR_LINKLOCAL) {
			NL_SET_ERR_MSG_ATTR(extack, data[IFLA_GENEVE_REMOTE6],
					    "Remote IPv6 address cannot be link-local");
			return -EINVAL;
		}
		if (ipv6_addr_is_multicast(&info->key.u.ipv6.dst)) {
			NL_SET_ERR_MSG_ATTR(extack, data[IFLA_GENEVE_REMOTE6],
					    "Remote IPv6 address cannot be Multicast");
			return -EINVAL;
		}
		info->key.tun_flags |= TUNNEL_CSUM;
		*use_udp6_rx_checksums = true;
#else
		NL_SET_ERR_MSG_ATTR(extack, data[IFLA_GENEVE_REMOTE6],
				    "IPv6 support not enabled in the kernel");
		return -EPFNOSUPPORT;
#endif
	}

	if (data[IFLA_GENEVE_ID]) {
		__u32 vni;
		__u8 tvni[3];
		__be64 tunid;

		vni = nla_get_u32(data[IFLA_GENEVE_ID]);
		tvni[0] = (vni & 0x00ff0000) >> 16;
		tvni[1] = (vni & 0x0000ff00) >> 8;
		tvni[2] =  vni & 0x000000ff;

		tunid = vni_to_tunnel_id(tvni);
		if (changelink && (tunid != info->key.tun_id)) {
			attrtype = IFLA_GENEVE_ID;
			goto change_notsup;
		}
		info->key.tun_id = tunid;
	}

	if (data[IFLA_GENEVE_TTL])
		info->key.ttl = nla_get_u8(data[IFLA_GENEVE_TTL]);

	if (data[IFLA_GENEVE_TOS])
		info->key.tos = nla_get_u8(data[IFLA_GENEVE_TOS]);

	if (data[IFLA_GENEVE_LABEL]) {
		info->key.label = nla_get_be32(data[IFLA_GENEVE_LABEL]) &
				  IPV6_FLOWLABEL_MASK;
		if (info->key.label && (!(info->mode & IP_TUNNEL_INFO_IPV6))) {
			NL_SET_ERR_MSG_ATTR(extack, data[IFLA_GENEVE_LABEL],
					    "Label attribute only applies for IPv6 Geneve devices");
			return -EINVAL;
		}
	}

	if (data[IFLA_GENEVE_PORT]) {
		if (changelink) {
			attrtype = IFLA_GENEVE_PORT;
			goto change_notsup;
		}
		info->key.tp_dst = nla_get_be16(data[IFLA_GENEVE_PORT]);
	}

	if (data[IFLA_GENEVE_COLLECT_METADATA]) {
		if (changelink) {
			attrtype = IFLA_GENEVE_COLLECT_METADATA;
			goto change_notsup;
		}
		*metadata = true;
	}

	if (data[IFLA_GENEVE_UDP_CSUM]) {
		if (changelink) {
			attrtype = IFLA_GENEVE_UDP_CSUM;
			goto change_notsup;
		}
		if (nla_get_u8(data[IFLA_GENEVE_UDP_CSUM]))
			info->key.tun_flags |= TUNNEL_CSUM;
	}

	if (data[IFLA_GENEVE_UDP_ZERO_CSUM6_TX]) {
#if IS_ENABLED(CONFIG_IPV6)
		if (changelink) {
			attrtype = IFLA_GENEVE_UDP_ZERO_CSUM6_TX;
			goto change_notsup;
		}
		if (nla_get_u8(data[IFLA_GENEVE_UDP_ZERO_CSUM6_TX]))
			info->key.tun_flags &= ~TUNNEL_CSUM;
#else
		NL_SET_ERR_MSG_ATTR(extack, data[IFLA_GENEVE_UDP_ZERO_CSUM6_TX],
				    "IPv6 support not enabled in the kernel");
		return -EPFNOSUPPORT;
#endif
	}

	if (data[IFLA_GENEVE_UDP_ZERO_CSUM6_RX]) {
#if IS_ENABLED(CONFIG_IPV6)
		if (changelink) {
			attrtype = IFLA_GENEVE_UDP_ZERO_CSUM6_RX;
			goto change_notsup;
		}
		if (nla_get_u8(data[IFLA_GENEVE_UDP_ZERO_CSUM6_RX]))
			*use_udp6_rx_checksums = false;
#else
		NL_SET_ERR_MSG_ATTR(extack, data[IFLA_GENEVE_UDP_ZERO_CSUM6_RX],
				    "IPv6 support not enabled in the kernel");
		return -EPFNOSUPPORT;
#endif
	}

	return 0;
change_notsup:
	NL_SET_ERR_MSG_ATTR(extack, data[attrtype],
			    "Changing VNI, Port, endpoint IP address family, external, and UDP checksum attributes are not supported");
	return -EOPNOTSUPP;
}

static void geneve_link_config(struct net_device *dev,
			       struct ip_tunnel_info *info, struct nlattr *tb[])
{
	struct geneve_dev *geneve = netdev_priv(dev);
	int ldev_mtu = 0;

	if (tb[IFLA_MTU]) {
		geneve_change_mtu(dev, nla_get_u32(tb[IFLA_MTU]));
		return;
	}

	switch (ip_tunnel_info_af(info)) {
	case AF_INET: {
		struct flowi4 fl4 = { .daddr = info->key.u.ipv4.dst };
		struct rtable *rt = ip_route_output_key(geneve->net, &fl4);

		if (!IS_ERR(rt) && rt->dst.dev) {
			ldev_mtu = rt->dst.dev->mtu - GENEVE_IPV4_HLEN;
			ip_rt_put(rt);
		}
		break;
	}
#if IS_ENABLED(CONFIG_IPV6)
	case AF_INET6: {
		struct rt6_info *rt = rt6_lookup(geneve->net,
						 &info->key.u.ipv6.dst, NULL, 0,
						 NULL, 0);

		if (rt && rt->dst.dev)
			ldev_mtu = rt->dst.dev->mtu - GENEVE_IPV6_HLEN;
		ip6_rt_put(rt);
		break;
	}
#endif
	}

	if (ldev_mtu <= 0)
		return;

	geneve_change_mtu(dev, ldev_mtu - info->options_len);
}

static int geneve_newlink(struct net *net, struct net_device *dev,
			  struct nlattr *tb[], struct nlattr *data[],
			  struct netlink_ext_ack *extack)
{
	bool use_udp6_rx_checksums = false;
	struct ip_tunnel_info info;
	bool metadata = false;
	int err;

	init_tnl_info(&info, GENEVE_UDP_PORT);
	err = geneve_nl2info(tb, data, extack, &info, &metadata,
			     &use_udp6_rx_checksums, false);
	if (err)
		return err;

	err = geneve_configure(net, dev, extack, &info, metadata,
			       use_udp6_rx_checksums);
	if (err)
		return err;

	geneve_link_config(dev, &info, tb);

	return 0;
}

/* Quiesces the geneve device data path for both TX and RX.
 *
 * On transmit geneve checks for non-NULL geneve_sock before it proceeds.
 * So, if we set that socket to NULL under RCU and wait for synchronize_net()
 * to complete for the existing set of in-flight packets to be transmitted,
 * then we would have quiesced the transmit data path. All the future packets
 * will get dropped until we unquiesce the data path.
 *
 * On receive geneve dereference the geneve_sock stashed in the socket. So,
 * if we set that to NULL under RCU and wait for synchronize_net() to
 * complete, then we would have quiesced the receive data path.
 */
static void geneve_quiesce(struct geneve_dev *geneve, struct geneve_sock **gs4,
			   struct geneve_sock **gs6)
{
	*gs4 = rtnl_dereference(geneve->sock4);
	rcu_assign_pointer(geneve->sock4, NULL);
	if (*gs4)
		rcu_assign_sk_user_data((*gs4)->sock->sk, NULL);
#if IS_ENABLED(CONFIG_IPV6)
	*gs6 = rtnl_dereference(geneve->sock6);
	rcu_assign_pointer(geneve->sock6, NULL);
	if (*gs6)
		rcu_assign_sk_user_data((*gs6)->sock->sk, NULL);
#else
	*gs6 = NULL;
#endif
	synchronize_net();
}

/* Resumes the geneve device data path for both TX and RX. */
static void geneve_unquiesce(struct geneve_dev *geneve, struct geneve_sock *gs4,
			     struct geneve_sock __maybe_unused *gs6)
{
	rcu_assign_pointer(geneve->sock4, gs4);
	if (gs4)
		rcu_assign_sk_user_data(gs4->sock->sk, gs4);
#if IS_ENABLED(CONFIG_IPV6)
	rcu_assign_pointer(geneve->sock6, gs6);
	if (gs6)
		rcu_assign_sk_user_data(gs6->sock->sk, gs6);
#endif
	synchronize_net();
}

static int geneve_changelink(struct net_device *dev, struct nlattr *tb[],
			     struct nlattr *data[],
			     struct netlink_ext_ack *extack)
{
	struct geneve_dev *geneve = netdev_priv(dev);
	struct geneve_sock *gs4, *gs6;
	struct ip_tunnel_info info;
	bool metadata;
	bool use_udp6_rx_checksums;
	int err;

	/* If the geneve device is configured for metadata (or externally
	 * controlled, for example, OVS), then nothing can be changed.
	 */
	if (geneve->collect_md)
		return -EOPNOTSUPP;

	/* Start with the existing info. */
	memcpy(&info, &geneve->info, sizeof(info));
	metadata = geneve->collect_md;
	use_udp6_rx_checksums = geneve->use_udp6_rx_checksums;
	err = geneve_nl2info(tb, data, extack, &info, &metadata,
			     &use_udp6_rx_checksums, true);
	if (err)
		return err;

	if (!geneve_dst_addr_equal(&geneve->info, &info)) {
		dst_cache_reset(&info.dst_cache);
		geneve_link_config(dev, &info, tb);
	}

	geneve_quiesce(geneve, &gs4, &gs6);
	geneve->info = info;
	geneve->collect_md = metadata;
	geneve->use_udp6_rx_checksums = use_udp6_rx_checksums;
	geneve_unquiesce(geneve, gs4, gs6);

	return 0;
}

static void geneve_dellink(struct net_device *dev, struct list_head *head)
{
	struct geneve_dev *geneve = netdev_priv(dev);

	list_del(&geneve->next);
	unregister_netdevice_queue(dev, head);
}

static size_t geneve_get_size(const struct net_device *dev)
{
	return nla_total_size(sizeof(__u32)) +	/* IFLA_GENEVE_ID */
		nla_total_size(sizeof(struct in6_addr)) + /* IFLA_GENEVE_REMOTE{6} */
		nla_total_size(sizeof(__u8)) +  /* IFLA_GENEVE_TTL */
		nla_total_size(sizeof(__u8)) +  /* IFLA_GENEVE_TOS */
		nla_total_size(sizeof(__be32)) +  /* IFLA_GENEVE_LABEL */
		nla_total_size(sizeof(__be16)) +  /* IFLA_GENEVE_PORT */
		nla_total_size(0) +	 /* IFLA_GENEVE_COLLECT_METADATA */
		nla_total_size(sizeof(__u8)) + /* IFLA_GENEVE_UDP_CSUM */
		nla_total_size(sizeof(__u8)) + /* IFLA_GENEVE_UDP_ZERO_CSUM6_TX */
		nla_total_size(sizeof(__u8)) + /* IFLA_GENEVE_UDP_ZERO_CSUM6_RX */
		0;
}

static int geneve_fill_info(struct sk_buff *skb, const struct net_device *dev)
{
	struct geneve_dev *geneve = netdev_priv(dev);
	struct ip_tunnel_info *info = &geneve->info;
	bool metadata = geneve->collect_md;
	__u8 tmp_vni[3];
	__u32 vni;

	tunnel_id_to_vni(info->key.tun_id, tmp_vni);
	vni = (tmp_vni[0] << 16) | (tmp_vni[1] << 8) | tmp_vni[2];
	if (nla_put_u32(skb, IFLA_GENEVE_ID, vni))
		goto nla_put_failure;

	if (!metadata && ip_tunnel_info_af(info) == AF_INET) {
		if (nla_put_in_addr(skb, IFLA_GENEVE_REMOTE,
				    info->key.u.ipv4.dst))
			goto nla_put_failure;
		if (nla_put_u8(skb, IFLA_GENEVE_UDP_CSUM,
			       !!(info->key.tun_flags & TUNNEL_CSUM)))
			goto nla_put_failure;

#if IS_ENABLED(CONFIG_IPV6)
	} else if (!metadata) {
		if (nla_put_in6_addr(skb, IFLA_GENEVE_REMOTE6,
				     &info->key.u.ipv6.dst))
			goto nla_put_failure;
		if (nla_put_u8(skb, IFLA_GENEVE_UDP_ZERO_CSUM6_TX,
			       !(info->key.tun_flags & TUNNEL_CSUM)))
			goto nla_put_failure;
#endif
	}

	if (nla_put_u8(skb, IFLA_GENEVE_TTL, info->key.ttl) ||
	    nla_put_u8(skb, IFLA_GENEVE_TOS, info->key.tos) ||
	    nla_put_be32(skb, IFLA_GENEVE_LABEL, info->key.label))
		goto nla_put_failure;

	if (nla_put_be16(skb, IFLA_GENEVE_PORT, info->key.tp_dst))
		goto nla_put_failure;

	if (metadata && nla_put_flag(skb, IFLA_GENEVE_COLLECT_METADATA))
<<<<<<< HEAD
			goto nla_put_failure;

	if (nla_put_u8(skb, IFLA_GENEVE_UDP_ZERO_CSUM6_RX,
		       !geneve->use_udp6_rx_checksums))
		goto nla_put_failure;
=======
		goto nla_put_failure;

#if IS_ENABLED(CONFIG_IPV6)
	if (nla_put_u8(skb, IFLA_GENEVE_UDP_ZERO_CSUM6_RX,
		       !geneve->use_udp6_rx_checksums))
		goto nla_put_failure;
#endif
>>>>>>> e021bb4f

	return 0;

nla_put_failure:
	return -EMSGSIZE;
}

static struct rtnl_link_ops geneve_link_ops __read_mostly = {
	.kind		= "geneve",
	.maxtype	= IFLA_GENEVE_MAX,
	.policy		= geneve_policy,
	.priv_size	= sizeof(struct geneve_dev),
	.setup		= geneve_setup,
	.validate	= geneve_validate,
	.newlink	= geneve_newlink,
	.changelink	= geneve_changelink,
	.dellink	= geneve_dellink,
	.get_size	= geneve_get_size,
	.fill_info	= geneve_fill_info,
};

struct net_device *geneve_dev_create_fb(struct net *net, const char *name,
					u8 name_assign_type, u16 dst_port)
{
	struct nlattr *tb[IFLA_MAX + 1];
	struct ip_tunnel_info info;
	struct net_device *dev;
	LIST_HEAD(list_kill);
	int err;

	memset(tb, 0, sizeof(tb));
	dev = rtnl_create_link(net, name, name_assign_type,
			       &geneve_link_ops, tb);
	if (IS_ERR(dev))
		return dev;

	init_tnl_info(&info, dst_port);
	err = geneve_configure(net, dev, NULL, &info, true, true);
	if (err) {
		free_netdev(dev);
		return ERR_PTR(err);
	}

	/* openvswitch users expect packet sizes to be unrestricted,
	 * so set the largest MTU we can.
	 */
	err = geneve_change_mtu(dev, IP_MAX_MTU);
	if (err)
		goto err;

	err = rtnl_configure_link(dev, NULL);
	if (err < 0)
		goto err;

	return dev;
err:
	geneve_dellink(dev, &list_kill);
	unregister_netdevice_many(&list_kill);
	return ERR_PTR(err);
}
EXPORT_SYMBOL_GPL(geneve_dev_create_fb);

static int geneve_netdevice_event(struct notifier_block *unused,
				  unsigned long event, void *ptr)
{
	struct net_device *dev = netdev_notifier_info_to_dev(ptr);

	if (event == NETDEV_UDP_TUNNEL_PUSH_INFO ||
	    event == NETDEV_UDP_TUNNEL_DROP_INFO) {
		geneve_offload_rx_ports(dev, event == NETDEV_UDP_TUNNEL_PUSH_INFO);
	} else if (event == NETDEV_UNREGISTER) {
		geneve_offload_rx_ports(dev, false);
	} else if (event == NETDEV_REGISTER) {
		geneve_offload_rx_ports(dev, true);
	}

	return NOTIFY_DONE;
}

static struct notifier_block geneve_notifier_block __read_mostly = {
	.notifier_call = geneve_netdevice_event,
};

static __net_init int geneve_init_net(struct net *net)
{
	struct geneve_net *gn = net_generic(net, geneve_net_id);

	INIT_LIST_HEAD(&gn->geneve_list);
	INIT_LIST_HEAD(&gn->sock_list);
	return 0;
}

static void geneve_destroy_tunnels(struct net *net, struct list_head *head)
{
	struct geneve_net *gn = net_generic(net, geneve_net_id);
	struct geneve_dev *geneve, *next;
	struct net_device *dev, *aux;

	/* gather any geneve devices that were moved into this ns */
	for_each_netdev_safe(net, dev, aux)
		if (dev->rtnl_link_ops == &geneve_link_ops)
			unregister_netdevice_queue(dev, head);

	/* now gather any other geneve devices that were created in this ns */
	list_for_each_entry_safe(geneve, next, &gn->geneve_list, next) {
		/* If geneve->dev is in the same netns, it was already added
		 * to the list by the previous loop.
		 */
		if (!net_eq(dev_net(geneve->dev), net))
			unregister_netdevice_queue(geneve->dev, head);
	}

	WARN_ON_ONCE(!list_empty(&gn->sock_list));
}

static void __net_exit geneve_exit_batch_net(struct list_head *net_list)
{
	struct net *net;
	LIST_HEAD(list);

	rtnl_lock();
	list_for_each_entry(net, net_list, exit_list)
		geneve_destroy_tunnels(net, &list);

	/* unregister the devices gathered above */
	unregister_netdevice_many(&list);
	rtnl_unlock();
}

static struct pernet_operations geneve_net_ops = {
	.init = geneve_init_net,
	.exit_batch = geneve_exit_batch_net,
	.id   = &geneve_net_id,
	.size = sizeof(struct geneve_net),
};

static int __init geneve_init_module(void)
{
	int rc;

	rc = register_pernet_subsys(&geneve_net_ops);
	if (rc)
		goto out1;

	rc = register_netdevice_notifier(&geneve_notifier_block);
	if (rc)
		goto out2;

	rc = rtnl_link_register(&geneve_link_ops);
	if (rc)
		goto out3;

	return 0;
out3:
	unregister_netdevice_notifier(&geneve_notifier_block);
out2:
	unregister_pernet_subsys(&geneve_net_ops);
out1:
	return rc;
}
late_initcall(geneve_init_module);

static void __exit geneve_cleanup_module(void)
{
	rtnl_link_unregister(&geneve_link_ops);
	unregister_netdevice_notifier(&geneve_notifier_block);
	unregister_pernet_subsys(&geneve_net_ops);
}
module_exit(geneve_cleanup_module);

MODULE_LICENSE("GPL");
MODULE_VERSION(GENEVE_NETDEV_VER);
MODULE_AUTHOR("John W. Linville <linville@tuxdriver.com>");
MODULE_DESCRIPTION("Interface driver for GENEVE encapsulated traffic");
MODULE_ALIAS_RTNL_LINK("geneve");<|MERGE_RESOLUTION|>--- conflicted
+++ resolved
@@ -830,17 +830,8 @@
 	if (IS_ERR(rt))
 		return PTR_ERR(rt);
 
-<<<<<<< HEAD
-	if (skb_dst(skb)) {
-		int mtu = dst_mtu(&rt->dst) - sizeof(struct iphdr) -
-			  GENEVE_BASE_HLEN - info->options_len - 14;
-
-		skb_dst_update_pmtu(skb, mtu);
-	}
-=======
 	skb_tunnel_check_pmtu(skb, &rt->dst,
 			      GENEVE_IPV4_HLEN + info->options_len);
->>>>>>> e021bb4f
 
 	sport = udp_flow_src_port(geneve->net, skb, 1, USHRT_MAX, true);
 	if (geneve->collect_md) {
@@ -881,16 +872,7 @@
 	if (IS_ERR(dst))
 		return PTR_ERR(dst);
 
-<<<<<<< HEAD
-	if (skb_dst(skb)) {
-		int mtu = dst_mtu(dst) - sizeof(struct ipv6hdr) -
-			  GENEVE_BASE_HLEN - info->options_len - 14;
-
-		skb_dst_update_pmtu(skb, mtu);
-	}
-=======
 	skb_tunnel_check_pmtu(skb, dst, GENEVE_IPV6_HLEN + info->options_len);
->>>>>>> e021bb4f
 
 	sport = udp_flow_src_port(geneve->net, skb, 1, USHRT_MAX, true);
 	if (geneve->collect_md) {
@@ -1616,21 +1598,13 @@
 		goto nla_put_failure;
 
 	if (metadata && nla_put_flag(skb, IFLA_GENEVE_COLLECT_METADATA))
-<<<<<<< HEAD
-			goto nla_put_failure;
-
+		goto nla_put_failure;
+
+#if IS_ENABLED(CONFIG_IPV6)
 	if (nla_put_u8(skb, IFLA_GENEVE_UDP_ZERO_CSUM6_RX,
 		       !geneve->use_udp6_rx_checksums))
 		goto nla_put_failure;
-=======
-		goto nla_put_failure;
-
-#if IS_ENABLED(CONFIG_IPV6)
-	if (nla_put_u8(skb, IFLA_GENEVE_UDP_ZERO_CSUM6_RX,
-		       !geneve->use_udp6_rx_checksums))
-		goto nla_put_failure;
-#endif
->>>>>>> e021bb4f
+#endif
 
 	return 0;
 
