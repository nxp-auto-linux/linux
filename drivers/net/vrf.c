--- conflicted
+++ resolved
@@ -1282,8 +1282,6 @@
 	/* default to no qdisc; user can add if desired */
 	dev->priv_flags |= IFF_NO_QUEUE;
 	dev->priv_flags |= IFF_NO_RX_HANDLER;
-<<<<<<< HEAD
-=======
 	dev->priv_flags |= IFF_LIVE_ADDR_CHANGE;
 
 	/* VRF devices do not care about MTU, but if the MTU is set
@@ -1292,7 +1290,6 @@
 	 */
 	dev->min_mtu = IPV6_MIN_MTU;
 	dev->max_mtu = ETH_MAX_MTU;
->>>>>>> fa578e9d
 }
 
 static int vrf_validate(struct nlattr *tb[], struct nlattr *data[],
