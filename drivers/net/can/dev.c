/*
 * Copyright (C) 2005 Marc Kleine-Budde, Pengutronix
 * Copyright (C) 2006 Andrey Volkov, Varma Electronics
 * Copyright (C) 2008-2009 Wolfgang Grandegger <wg@grandegger.com>
 *
 * This program is free software; you can redistribute it and/or modify
 * it under the terms of the version 2 of the GNU General Public License
 * as published by the Free Software Foundation
 *
 * This program is distributed in the hope that it will be useful,
 * but WITHOUT ANY WARRANTY; without even the implied warranty of
 * MERCHANTABILITY or FITNESS FOR A PARTICULAR PURPOSE. See the
 * GNU General Public License for more details.
 *
 * You should have received a copy of the GNU General Public License
 * along with this program; if not, see <http://www.gnu.org/licenses/>.
 */

#include <linux/module.h>
#include <linux/kernel.h>
#include <linux/slab.h>
#include <linux/netdevice.h>
#include <linux/if_arp.h>
#include <linux/workqueue.h>
#include <linux/can.h>
#include <linux/can/dev.h>
#include <linux/can/skb.h>
#include <linux/can/netlink.h>
#include <linux/can/led.h>
#include <net/rtnetlink.h>

#define MOD_DESC "CAN device driver interface"

MODULE_DESCRIPTION(MOD_DESC);
MODULE_LICENSE("GPL v2");
MODULE_AUTHOR("Wolfgang Grandegger <wg@grandegger.com>");

/* CAN DLC to real data length conversion helpers */

static const u8 dlc2len[] = {0, 1, 2, 3, 4, 5, 6, 7,
			     8, 12, 16, 20, 24, 32, 48, 64};

/* get data length from can_dlc with sanitized can_dlc */
u8 can_dlc2len(u8 can_dlc)
{
	return dlc2len[can_dlc & 0x0F];
}
EXPORT_SYMBOL_GPL(can_dlc2len);

static const u8 len2dlc[] = {0, 1, 2, 3, 4, 5, 6, 7, 8,		/* 0 - 8 */
			     9, 9, 9, 9,			/* 9 - 12 */
			     10, 10, 10, 10,			/* 13 - 16 */
			     11, 11, 11, 11,			/* 17 - 20 */
			     12, 12, 12, 12,			/* 21 - 24 */
			     13, 13, 13, 13, 13, 13, 13, 13,	/* 25 - 32 */
			     14, 14, 14, 14, 14, 14, 14, 14,	/* 33 - 40 */
			     14, 14, 14, 14, 14, 14, 14, 14,	/* 41 - 48 */
			     15, 15, 15, 15, 15, 15, 15, 15,	/* 49 - 56 */
			     15, 15, 15, 15, 15, 15, 15, 15};	/* 57 - 64 */

/* map the sanitized data length to an appropriate data length code */
u8 can_len2dlc(u8 len)
{
	if (unlikely(len > 64))
		return 0xF;

	return len2dlc[len];
}
EXPORT_SYMBOL_GPL(can_len2dlc);

#ifdef CONFIG_CAN_CALC_BITTIMING
#define CAN_CALC_MAX_ERROR 50 /* in one-tenth of a percent */
#define CAN_CALC_SYNC_SEG 1

/*
 * Bit-timing calculation derived from:
 *
 * Code based on LinCAN sources and H8S2638 project
 * Copyright 2004-2006 Pavel Pisa - DCE FELK CVUT cz
 * Copyright 2005      Stanislav Marek
 * email: pisa@cmp.felk.cvut.cz
 *
 * Calculates proper bit-timing parameters for a specified bit-rate
 * and sample-point, which can then be used to set the bit-timing
 * registers of the CAN controller. You can find more information
 * in the header file linux/can/netlink.h.
 */
static int can_update_sample_point(const struct can_bittiming_const *btc,
			  unsigned int sample_point_nominal, unsigned int tseg,
			  unsigned int *tseg1_ptr, unsigned int *tseg2_ptr,
			  unsigned int *sample_point_error_ptr)
{
	unsigned int sample_point_error, best_sample_point_error = UINT_MAX;
	unsigned int sample_point, best_sample_point = 0;
	unsigned int tseg1, tseg2;
	int i;

	for (i = 0; i <= 1; i++) {
		tseg2 = tseg + CAN_CALC_SYNC_SEG - (sample_point_nominal * (tseg + CAN_CALC_SYNC_SEG)) / 1000 - i;
		tseg2 = clamp(tseg2, btc->tseg2_min, btc->tseg2_max);
		tseg1 = tseg - tseg2;
		if (tseg1 > btc->tseg1_max) {
			tseg1 = btc->tseg1_max;
			tseg2 = tseg - tseg1;
		}

		sample_point = 1000 * (tseg + CAN_CALC_SYNC_SEG - tseg2) / (tseg + CAN_CALC_SYNC_SEG);
		sample_point_error = abs(sample_point_nominal - sample_point);

		if ((sample_point <= sample_point_nominal) && (sample_point_error < best_sample_point_error)) {
			best_sample_point = sample_point;
			best_sample_point_error = sample_point_error;
			*tseg1_ptr = tseg1;
			*tseg2_ptr = tseg2;
		}
	}

	if (sample_point_error_ptr)
		*sample_point_error_ptr = best_sample_point_error;

	return best_sample_point;
}

static int can_calc_bittiming(struct net_device *dev, struct can_bittiming *bt,
			      const struct can_bittiming_const *btc)
{
	struct can_priv *priv = netdev_priv(dev);
	unsigned int bitrate;			/* current bitrate */
	unsigned int bitrate_error;		/* difference between current and nominal value */
	unsigned int best_bitrate_error = UINT_MAX;
	unsigned int sample_point_error;	/* difference between current and nominal value */
	unsigned int best_sample_point_error = UINT_MAX;
	unsigned int sample_point_nominal;	/* nominal sample point */
	unsigned int best_tseg = 0;		/* current best value for tseg */
	unsigned int best_brp = 0;		/* current best value for brp */
	unsigned int brp, tsegall, tseg, tseg1 = 0, tseg2 = 0;
	u64 v64;

	/* Use CiA recommended sample points */
	if (bt->sample_point) {
		sample_point_nominal = bt->sample_point;
	} else {
		if (bt->bitrate > 800000)
			sample_point_nominal = 750;
		else if (bt->bitrate > 500000)
			sample_point_nominal = 800;
		else
			sample_point_nominal = 875;
	}

	/* tseg even = round down, odd = round up */
	for (tseg = (btc->tseg1_max + btc->tseg2_max) * 2 + 1;
	     tseg >= (btc->tseg1_min + btc->tseg2_min) * 2; tseg--) {
		tsegall = CAN_CALC_SYNC_SEG + tseg / 2;

		/* Compute all possible tseg choices (tseg=tseg1+tseg2) */
		brp = priv->clock.freq / (tsegall * bt->bitrate) + tseg % 2;

		/* choose brp step which is possible in system */
		brp = (brp / btc->brp_inc) * btc->brp_inc;
		if ((brp < btc->brp_min) || (brp > btc->brp_max))
			continue;

		bitrate = priv->clock.freq / (brp * tsegall);
		bitrate_error = abs(bt->bitrate - bitrate);

		/* tseg brp biterror */
		if (bitrate_error > best_bitrate_error)
			continue;

		/* reset sample point error if we have a better bitrate */
		if (bitrate_error < best_bitrate_error)
			best_sample_point_error = UINT_MAX;

		can_update_sample_point(btc, sample_point_nominal, tseg / 2, &tseg1, &tseg2, &sample_point_error);
		if (sample_point_error > best_sample_point_error)
			continue;

		best_sample_point_error = sample_point_error;
		best_bitrate_error = bitrate_error;
		best_tseg = tseg / 2;
		best_brp = brp;

		if (bitrate_error == 0 && sample_point_error == 0)
			break;
	}

	if (best_bitrate_error) {
		/* Error in one-tenth of a percent */
		v64 = (u64)best_bitrate_error * 1000;
		do_div(v64, bt->bitrate);
		bitrate_error = (u32)v64;
		if (bitrate_error > CAN_CALC_MAX_ERROR) {
			netdev_err(dev,
				   "bitrate error %d.%d%% too high\n",
				   bitrate_error / 10, bitrate_error % 10);
			return -EDOM;
		}
		netdev_warn(dev, "bitrate error %d.%d%%\n",
			    bitrate_error / 10, bitrate_error % 10);
	}

	/* real sample point */
	bt->sample_point = can_update_sample_point(btc, sample_point_nominal, best_tseg,
					  &tseg1, &tseg2, NULL);

	v64 = (u64)best_brp * 1000 * 1000 * 1000;
	do_div(v64, priv->clock.freq);
	bt->tq = (u32)v64;
	bt->prop_seg = tseg1 / 2;
	bt->phase_seg1 = tseg1 - bt->prop_seg;
	bt->phase_seg2 = tseg2;

	/* check for sjw user settings */
	if (!bt->sjw || !btc->sjw_max) {
		bt->sjw = 1;
	} else {
		/* bt->sjw is at least 1 -> sanitize upper bound to sjw_max */
		if (bt->sjw > btc->sjw_max)
			bt->sjw = btc->sjw_max;
		/* bt->sjw must not be higher than tseg2 */
		if (tseg2 < bt->sjw)
			bt->sjw = tseg2;
	}

	bt->brp = best_brp;

	/* real bitrate */
	bt->bitrate = priv->clock.freq / (bt->brp * (CAN_CALC_SYNC_SEG + tseg1 + tseg2));

	return 0;
}
#else /* !CONFIG_CAN_CALC_BITTIMING */
static int can_calc_bittiming(struct net_device *dev, struct can_bittiming *bt,
			      const struct can_bittiming_const *btc)
{
	netdev_err(dev, "bit-timing calculation not available\n");
	return -EINVAL;
}
#endif /* CONFIG_CAN_CALC_BITTIMING */

/*
 * Checks the validity of the specified bit-timing parameters prop_seg,
 * phase_seg1, phase_seg2 and sjw and tries to determine the bitrate
 * prescaler value brp. You can find more information in the header
 * file linux/can/netlink.h.
 */
static int can_fixup_bittiming(struct net_device *dev, struct can_bittiming *bt,
			       const struct can_bittiming_const *btc)
{
	struct can_priv *priv = netdev_priv(dev);
	int tseg1, alltseg;
	u64 brp64;

	tseg1 = bt->prop_seg + bt->phase_seg1;
	if (!bt->sjw)
		bt->sjw = 1;
	if (bt->sjw > btc->sjw_max ||
	    tseg1 < btc->tseg1_min || tseg1 > btc->tseg1_max ||
	    bt->phase_seg2 < btc->tseg2_min || bt->phase_seg2 > btc->tseg2_max)
		return -ERANGE;

	brp64 = (u64)priv->clock.freq * (u64)bt->tq;
	if (btc->brp_inc > 1)
		do_div(brp64, btc->brp_inc);
	brp64 += 500000000UL - 1;
	do_div(brp64, 1000000000UL); /* the practicable BRP */
	if (btc->brp_inc > 1)
		brp64 *= btc->brp_inc;
	bt->brp = (u32)brp64;

	if (bt->brp < btc->brp_min || bt->brp > btc->brp_max)
		return -EINVAL;

	alltseg = bt->prop_seg + bt->phase_seg1 + bt->phase_seg2 + 1;
	bt->bitrate = priv->clock.freq / (bt->brp * alltseg);
	bt->sample_point = ((tseg1 + 1) * 1000) / alltseg;

	return 0;
}

/* Checks the validity of predefined bitrate settings */
static int can_validate_bitrate(struct net_device *dev, struct can_bittiming *bt,
				const u32 *bitrate_const,
				const unsigned int bitrate_const_cnt)
{
	struct can_priv *priv = netdev_priv(dev);
	unsigned int i;

	for (i = 0; i < bitrate_const_cnt; i++) {
		if (bt->bitrate == bitrate_const[i])
			break;
	}

	if (i >= priv->bitrate_const_cnt)
		return -EINVAL;

	return 0;
}

static int can_get_bittiming(struct net_device *dev, struct can_bittiming *bt,
			     const struct can_bittiming_const *btc,
			     const u32 *bitrate_const,
			     const unsigned int bitrate_const_cnt)
{
	int err;

	/*
	 * Depending on the given can_bittiming parameter structure the CAN
	 * timing parameters are calculated based on the provided bitrate OR
	 * alternatively the CAN timing parameters (tq, prop_seg, etc.) are
	 * provided directly which are then checked and fixed up.
	 */
	if (!bt->tq && bt->bitrate && btc)
		err = can_calc_bittiming(dev, bt, btc);
	else if (bt->tq && !bt->bitrate && btc)
		err = can_fixup_bittiming(dev, bt, btc);
	else if (!bt->tq && bt->bitrate && bitrate_const)
		err = can_validate_bitrate(dev, bt, bitrate_const,
					   bitrate_const_cnt);
	else
		err = -EINVAL;

	return err;
}

static void can_update_state_error_stats(struct net_device *dev,
					 enum can_state new_state)
{
	struct can_priv *priv = netdev_priv(dev);

	if (new_state <= priv->state)
		return;

	switch (new_state) {
	case CAN_STATE_ERROR_WARNING:
		priv->can_stats.error_warning++;
		break;
	case CAN_STATE_ERROR_PASSIVE:
		priv->can_stats.error_passive++;
		break;
	case CAN_STATE_BUS_OFF:
		priv->can_stats.bus_off++;
		break;
	default:
		break;
	}
}

static int can_tx_state_to_frame(struct net_device *dev, enum can_state state)
{
	switch (state) {
	case CAN_STATE_ERROR_ACTIVE:
		return CAN_ERR_CRTL_ACTIVE;
	case CAN_STATE_ERROR_WARNING:
		return CAN_ERR_CRTL_TX_WARNING;
	case CAN_STATE_ERROR_PASSIVE:
		return CAN_ERR_CRTL_TX_PASSIVE;
	default:
		return 0;
	}
}

static int can_rx_state_to_frame(struct net_device *dev, enum can_state state)
{
	switch (state) {
	case CAN_STATE_ERROR_ACTIVE:
		return CAN_ERR_CRTL_ACTIVE;
	case CAN_STATE_ERROR_WARNING:
		return CAN_ERR_CRTL_RX_WARNING;
	case CAN_STATE_ERROR_PASSIVE:
		return CAN_ERR_CRTL_RX_PASSIVE;
	default:
		return 0;
	}
}

void can_change_state(struct net_device *dev, struct can_frame *cf,
		      enum can_state tx_state, enum can_state rx_state)
{
	struct can_priv *priv = netdev_priv(dev);
	enum can_state new_state = max(tx_state, rx_state);

	if (unlikely(new_state == priv->state)) {
		netdev_warn(dev, "%s: oops, state did not change", __func__);
		return;
	}

	netdev_dbg(dev, "New error state: %d\n", new_state);

	can_update_state_error_stats(dev, new_state);
	priv->state = new_state;

	if (!cf)
		return;

	if (unlikely(new_state == CAN_STATE_BUS_OFF)) {
		cf->can_id |= CAN_ERR_BUSOFF;
		return;
	}

	cf->can_id |= CAN_ERR_CRTL;
	cf->data[1] |= tx_state >= rx_state ?
		       can_tx_state_to_frame(dev, tx_state) : 0;
	cf->data[1] |= tx_state <= rx_state ?
		       can_rx_state_to_frame(dev, rx_state) : 0;
}
EXPORT_SYMBOL_GPL(can_change_state);

/*
 * Local echo of CAN messages
 *
 * CAN network devices *should* support a local echo functionality
 * (see Documentation/networking/can.txt). To test the handling of CAN
 * interfaces that do not support the local echo both driver types are
 * implemented. In the case that the driver does not support the echo
 * the IFF_ECHO remains clear in dev->flags. This causes the PF_CAN core
 * to perform the echo as a fallback solution.
 */
static void can_flush_echo_skb(struct net_device *dev)
{
	struct can_priv *priv = netdev_priv(dev);
	struct net_device_stats *stats = &dev->stats;
	int i;

	for (i = 0; i < priv->echo_skb_max; i++) {
		if (priv->echo_skb[i]) {
			kfree_skb(priv->echo_skb[i]);
			priv->echo_skb[i] = NULL;
			stats->tx_dropped++;
			stats->tx_aborted_errors++;
		}
	}
}

/*
 * Put the skb on the stack to be looped backed locally lateron
 *
 * The function is typically called in the start_xmit function
 * of the device driver. The driver must protect access to
 * priv->echo_skb, if necessary.
 */
void can_put_echo_skb(struct sk_buff *skb, struct net_device *dev,
		      unsigned int idx)
{
	struct can_priv *priv = netdev_priv(dev);

	BUG_ON(idx >= priv->echo_skb_max);

	/* check flag whether this packet has to be looped back */
	if (!(dev->flags & IFF_ECHO) || skb->pkt_type != PACKET_LOOPBACK ||
	    (skb->protocol != htons(ETH_P_CAN) &&
	     skb->protocol != htons(ETH_P_CANFD))) {
		kfree_skb(skb);
		return;
	}

	if (!priv->echo_skb[idx]) {

		skb = can_create_echo_skb(skb);
		if (!skb)
			return;

		/* make settings for echo to reduce code in irq context */
		skb->pkt_type = PACKET_BROADCAST;
		skb->ip_summed = CHECKSUM_UNNECESSARY;
		skb->dev = dev;

		/* save this skb for tx interrupt echo handling */
		priv->echo_skb[idx] = skb;
	} else {
		/* locking problem with netif_stop_queue() ?? */
		netdev_err(dev, "%s: BUG! echo_skb is occupied!\n", __func__);
		kfree_skb(skb);
	}
}
EXPORT_SYMBOL_GPL(can_put_echo_skb);

/*
 * Get the skb from the stack and loop it back locally
 *
 * The function is typically called when the TX done interrupt
 * is handled in the device driver. The driver must protect
 * access to priv->echo_skb, if necessary.
 */
unsigned int can_get_echo_skb(struct net_device *dev, unsigned int idx)
{
	struct can_priv *priv = netdev_priv(dev);

	BUG_ON(idx >= priv->echo_skb_max);

	if (priv->echo_skb[idx]) {
		struct sk_buff *skb = priv->echo_skb[idx];
		struct can_frame *cf = (struct can_frame *)skb->data;
		u8 dlc = cf->can_dlc;

		netif_rx(priv->echo_skb[idx]);
		priv->echo_skb[idx] = NULL;

		return dlc;
	}

	return 0;
}
EXPORT_SYMBOL_GPL(can_get_echo_skb);

/*
  * Remove the skb from the stack and free it.
  *
  * The function is typically called when TX failed.
  */
void can_free_echo_skb(struct net_device *dev, unsigned int idx)
{
	struct can_priv *priv = netdev_priv(dev);

	BUG_ON(idx >= priv->echo_skb_max);

	if (priv->echo_skb[idx]) {
		dev_kfree_skb_any(priv->echo_skb[idx]);
		priv->echo_skb[idx] = NULL;
	}
}
EXPORT_SYMBOL_GPL(can_free_echo_skb);

/*
 * CAN device restart for bus-off recovery
 */
static void can_restart(struct net_device *dev)
{
	struct can_priv *priv = netdev_priv(dev);
	struct net_device_stats *stats = &dev->stats;
	struct sk_buff *skb;
	struct can_frame *cf;
	int err;

	BUG_ON(netif_carrier_ok(dev));

	/*
	 * No synchronization needed because the device is bus-off and
	 * no messages can come in or go out.
	 */
	can_flush_echo_skb(dev);

	/* send restart message upstream */
	skb = alloc_can_err_skb(dev, &cf);
	if (skb == NULL) {
		err = -ENOMEM;
		goto restart;
	}
	cf->can_id |= CAN_ERR_RESTARTED;

	netif_rx(skb);

	stats->rx_packets++;
	stats->rx_bytes += cf->can_dlc;

restart:
	netdev_dbg(dev, "restarted\n");
	priv->can_stats.restarts++;

	/* Now restart the device */
	err = priv->do_set_mode(dev, CAN_MODE_START);

	netif_carrier_on(dev);
	if (err)
		netdev_err(dev, "Error %d during restart", err);
}

static void can_restart_work(struct work_struct *work)
{
	struct delayed_work *dwork = to_delayed_work(work);
	struct can_priv *priv = container_of(dwork, struct can_priv, restart_work);

	can_restart(priv->dev);
}

int can_restart_now(struct net_device *dev)
{
	struct can_priv *priv = netdev_priv(dev);

	/*
	 * A manual restart is only permitted if automatic restart is
	 * disabled and the device is in the bus-off state
	 */
	if (priv->restart_ms)
		return -EINVAL;
	if (priv->state != CAN_STATE_BUS_OFF)
		return -EBUSY;

	cancel_delayed_work_sync(&priv->restart_work);
	can_restart(dev);

	return 0;
}

/*
 * CAN bus-off
 *
 * This functions should be called when the device goes bus-off to
 * tell the netif layer that no more packets can be sent or received.
 * If enabled, a timer is started to trigger bus-off recovery.
 */
void can_bus_off(struct net_device *dev)
{
	struct can_priv *priv = netdev_priv(dev);

	netdev_dbg(dev, "bus-off\n");

	netif_carrier_off(dev);

	if (priv->restart_ms)
		schedule_delayed_work(&priv->restart_work,
				      msecs_to_jiffies(priv->restart_ms));
}
EXPORT_SYMBOL_GPL(can_bus_off);

static void can_setup(struct net_device *dev)
{
	dev->type = ARPHRD_CAN;
	dev->mtu = CAN_MTU;
	dev->hard_header_len = 0;
	dev->addr_len = 0;
	dev->tx_queue_len = 10;

	/* New-style flags. */
	dev->flags = IFF_NOARP;
	dev->features = NETIF_F_HW_CSUM;
}

struct sk_buff *alloc_can_skb(struct net_device *dev, struct can_frame **cf)
{
	struct sk_buff *skb;

	skb = netdev_alloc_skb(dev, sizeof(struct can_skb_priv) +
			       sizeof(struct can_frame));
	if (unlikely(!skb))
		return NULL;

	skb->protocol = htons(ETH_P_CAN);
	skb->pkt_type = PACKET_BROADCAST;
	skb->ip_summed = CHECKSUM_UNNECESSARY;

	skb_reset_mac_header(skb);
	skb_reset_network_header(skb);
	skb_reset_transport_header(skb);

	can_skb_reserve(skb);
	can_skb_prv(skb)->ifindex = dev->ifindex;
	can_skb_prv(skb)->skbcnt = 0;

	*cf = skb_put(skb, sizeof(struct can_frame));
	memset(*cf, 0, sizeof(struct can_frame));

	return skb;
}
EXPORT_SYMBOL_GPL(alloc_can_skb);

struct sk_buff *alloc_canfd_skb(struct net_device *dev,
				struct canfd_frame **cfd)
{
	struct sk_buff *skb;

	skb = netdev_alloc_skb(dev, sizeof(struct can_skb_priv) +
			       sizeof(struct canfd_frame));
	if (unlikely(!skb))
		return NULL;

	skb->protocol = htons(ETH_P_CANFD);
	skb->pkt_type = PACKET_BROADCAST;
	skb->ip_summed = CHECKSUM_UNNECESSARY;

	skb_reset_mac_header(skb);
	skb_reset_network_header(skb);
	skb_reset_transport_header(skb);

	can_skb_reserve(skb);
	can_skb_prv(skb)->ifindex = dev->ifindex;
	can_skb_prv(skb)->skbcnt = 0;

	*cfd = skb_put(skb, sizeof(struct canfd_frame));
	memset(*cfd, 0, sizeof(struct canfd_frame));

	return skb;
}
EXPORT_SYMBOL_GPL(alloc_canfd_skb);

struct sk_buff *alloc_can_err_skb(struct net_device *dev, struct can_frame **cf)
{
	struct sk_buff *skb;

	skb = alloc_can_skb(dev, cf);
	if (unlikely(!skb))
		return NULL;

	(*cf)->can_id = CAN_ERR_FLAG;
	(*cf)->can_dlc = CAN_ERR_DLC;

	return skb;
}
EXPORT_SYMBOL_GPL(alloc_can_err_skb);

/*
 * Allocate and setup space for the CAN network device
 */
struct net_device *alloc_candev(int sizeof_priv, unsigned int echo_skb_max)
{
	struct net_device *dev;
	struct can_priv *priv;
	int size;

	if (echo_skb_max)
		size = ALIGN(sizeof_priv, sizeof(struct sk_buff *)) +
			echo_skb_max * sizeof(struct sk_buff *);
	else
		size = sizeof_priv;

	dev = alloc_netdev(size, "can%d", NET_NAME_UNKNOWN, can_setup);
	if (!dev)
		return NULL;

	priv = netdev_priv(dev);
	priv->dev = dev;

	if (echo_skb_max) {
		priv->echo_skb_max = echo_skb_max;
		priv->echo_skb = (void *)priv +
			ALIGN(sizeof_priv, sizeof(struct sk_buff *));
	}

	priv->state = CAN_STATE_STOPPED;

	INIT_DELAYED_WORK(&priv->restart_work, can_restart_work);

	return dev;
}
EXPORT_SYMBOL_GPL(alloc_candev);

/*
 * Free space of the CAN network device
 */
void free_candev(struct net_device *dev)
{
	free_netdev(dev);
}
EXPORT_SYMBOL_GPL(free_candev);

/*
 * changing MTU and control mode for CAN/CANFD devices
 */
int can_change_mtu(struct net_device *dev, int new_mtu)
{
	struct can_priv *priv = netdev_priv(dev);

	/* Do not allow changing the MTU while running */
	if (dev->flags & IFF_UP)
		return -EBUSY;

	/* allow change of MTU according to the CANFD ability of the device */
	switch (new_mtu) {
	case CAN_MTU:
		/* 'CANFD-only' controllers can not switch to CAN_MTU */
		if (priv->ctrlmode_static & CAN_CTRLMODE_FD)
			return -EINVAL;

		priv->ctrlmode &= ~CAN_CTRLMODE_FD;
		break;

	case CANFD_MTU:
		/* check for potential CANFD ability */
		if (!(priv->ctrlmode_supported & CAN_CTRLMODE_FD) &&
		    !(priv->ctrlmode_static & CAN_CTRLMODE_FD))
			return -EINVAL;

		priv->ctrlmode |= CAN_CTRLMODE_FD;
		break;

	default:
		return -EINVAL;
	}

	dev->mtu = new_mtu;
	return 0;
}
EXPORT_SYMBOL_GPL(can_change_mtu);

/*
 * Common open function when the device gets opened.
 *
 * This function should be called in the open function of the device
 * driver.
 */
int open_candev(struct net_device *dev)
{
	struct can_priv *priv = netdev_priv(dev);

	if (!priv->bittiming.bitrate) {
		netdev_err(dev, "bit-timing not yet defined\n");
		return -EINVAL;
	}

	/* For CAN FD the data bitrate has to be >= the arbitration bitrate */
	if ((priv->ctrlmode & CAN_CTRLMODE_FD) &&
	    (!priv->data_bittiming.bitrate ||
	     (priv->data_bittiming.bitrate < priv->bittiming.bitrate))) {
		netdev_err(dev, "incorrect/missing data bit-timing\n");
		return -EINVAL;
	}

	/* Switch carrier on if device was stopped while in bus-off state */
	if (!netif_carrier_ok(dev))
		netif_carrier_on(dev);

	return 0;
}
EXPORT_SYMBOL_GPL(open_candev);

/*
 * Common close function for cleanup before the device gets closed.
 *
 * This function should be called in the close function of the device
 * driver.
 */
void close_candev(struct net_device *dev)
{
	struct can_priv *priv = netdev_priv(dev);

	cancel_delayed_work_sync(&priv->restart_work);
	can_flush_echo_skb(dev);
}
EXPORT_SYMBOL_GPL(close_candev);

/*
 * CAN netlink interface
 */
static const struct nla_policy can_policy[IFLA_CAN_MAX + 1] = {
	[IFLA_CAN_STATE]	= { .type = NLA_U32 },
	[IFLA_CAN_CTRLMODE]	= { .len = sizeof(struct can_ctrlmode) },
	[IFLA_CAN_RESTART_MS]	= { .type = NLA_U32 },
	[IFLA_CAN_RESTART]	= { .type = NLA_U32 },
	[IFLA_CAN_BITTIMING]	= { .len = sizeof(struct can_bittiming) },
	[IFLA_CAN_BITTIMING_CONST]
				= { .len = sizeof(struct can_bittiming_const) },
	[IFLA_CAN_CLOCK]	= { .len = sizeof(struct can_clock) },
	[IFLA_CAN_BERR_COUNTER]	= { .len = sizeof(struct can_berr_counter) },
	[IFLA_CAN_DATA_BITTIMING]
				= { .len = sizeof(struct can_bittiming) },
	[IFLA_CAN_DATA_BITTIMING_CONST]
				= { .len = sizeof(struct can_bittiming_const) },
};

<<<<<<< HEAD
static int can_validate(struct nlattr *tb[], struct nlattr *data[])
{
	bool is_can_fd = false;

	if (!data)
		return 0;

=======
static int can_validate(struct nlattr *tb[], struct nlattr *data[],
			struct netlink_ext_ack *extack)
{
	bool is_can_fd = false;

>>>>>>> 0ab73e6e
	/* Make sure that valid CAN FD configurations always consist of
	 * - nominal/arbitration bittiming
	 * - data bittiming
	 * - control mode with CAN_CTRLMODE_FD set
	 */

<<<<<<< HEAD
=======
	if (!data)
		return 0;

>>>>>>> 0ab73e6e
	if (data[IFLA_CAN_CTRLMODE]) {
		struct can_ctrlmode *cm = nla_data(data[IFLA_CAN_CTRLMODE]);

		is_can_fd = cm->flags & cm->mask & CAN_CTRLMODE_FD;
	}

	if (is_can_fd) {
		if (!data[IFLA_CAN_BITTIMING] || !data[IFLA_CAN_DATA_BITTIMING])
			return -EOPNOTSUPP;
	}

	if (data[IFLA_CAN_DATA_BITTIMING]) {
		if (!is_can_fd || !data[IFLA_CAN_BITTIMING])
			return -EOPNOTSUPP;
	}

	return 0;
}

<<<<<<< HEAD
static int can_changelink(struct net_device *dev,
			  struct nlattr *tb[], struct nlattr *data[])
=======
static int can_changelink(struct net_device *dev, struct nlattr *tb[],
			  struct nlattr *data[],
			  struct netlink_ext_ack *extack)
>>>>>>> 0ab73e6e
{
	struct can_priv *priv = netdev_priv(dev);
	int err;

	/* We need synchronization with dev->stop() */
	ASSERT_RTNL();

	if (data[IFLA_CAN_BITTIMING]) {
		struct can_bittiming bt;

		/* Do not allow changing bittiming while running */
		if (dev->flags & IFF_UP)
			return -EBUSY;

		/* Calculate bittiming parameters based on
		 * bittiming_const if set, otherwise pass bitrate
		 * directly via do_set_bitrate(). Bail out if neither
		 * is given.
		 */
		if (!priv->bittiming_const && !priv->do_set_bittiming)
			return -EOPNOTSUPP;

		memcpy(&bt, nla_data(data[IFLA_CAN_BITTIMING]), sizeof(bt));
		err = can_get_bittiming(dev, &bt,
					priv->bittiming_const,
					priv->bitrate_const,
					priv->bitrate_const_cnt);
		if (err)
			return err;
		memcpy(&priv->bittiming, &bt, sizeof(bt));

		if (priv->do_set_bittiming) {
			/* Finally, set the bit-timing registers */
			err = priv->do_set_bittiming(dev);
			if (err)
				return err;
		}
	}

	if (data[IFLA_CAN_CTRLMODE]) {
		struct can_ctrlmode *cm;
		u32 ctrlstatic;
		u32 maskedflags;

		/* Do not allow changing controller mode while running */
		if (dev->flags & IFF_UP)
			return -EBUSY;
		cm = nla_data(data[IFLA_CAN_CTRLMODE]);
		ctrlstatic = priv->ctrlmode_static;
		maskedflags = cm->flags & cm->mask;

		/* check whether provided bits are allowed to be passed */
		if (cm->mask & ~(priv->ctrlmode_supported | ctrlstatic))
			return -EOPNOTSUPP;

		/* do not check for static fd-non-iso if 'fd' is disabled */
		if (!(maskedflags & CAN_CTRLMODE_FD))
			ctrlstatic &= ~CAN_CTRLMODE_FD_NON_ISO;

		/* make sure static options are provided by configuration */
		if ((maskedflags & ctrlstatic) != ctrlstatic)
			return -EOPNOTSUPP;

		/* clear bits to be modified and copy the flag values */
		priv->ctrlmode &= ~cm->mask;
		priv->ctrlmode |= maskedflags;

		/* CAN_CTRLMODE_FD can only be set when driver supports FD */
		if (priv->ctrlmode & CAN_CTRLMODE_FD)
			dev->mtu = CANFD_MTU;
		else
			dev->mtu = CAN_MTU;
	}

	if (data[IFLA_CAN_RESTART_MS]) {
		/* Do not allow changing restart delay while running */
		if (dev->flags & IFF_UP)
			return -EBUSY;
		priv->restart_ms = nla_get_u32(data[IFLA_CAN_RESTART_MS]);
	}

	if (data[IFLA_CAN_RESTART]) {
		/* Do not allow a restart while not running */
		if (!(dev->flags & IFF_UP))
			return -EINVAL;
		err = can_restart_now(dev);
		if (err)
			return err;
	}

	if (data[IFLA_CAN_DATA_BITTIMING]) {
		struct can_bittiming dbt;

		/* Do not allow changing bittiming while running */
		if (dev->flags & IFF_UP)
			return -EBUSY;

		/* Calculate bittiming parameters based on
		 * data_bittiming_const if set, otherwise pass bitrate
		 * directly via do_set_bitrate(). Bail out if neither
		 * is given.
		 */
		if (!priv->data_bittiming_const && !priv->do_set_data_bittiming)
			return -EOPNOTSUPP;

		memcpy(&dbt, nla_data(data[IFLA_CAN_DATA_BITTIMING]),
		       sizeof(dbt));
		err = can_get_bittiming(dev, &dbt,
					priv->data_bittiming_const,
					priv->data_bitrate_const,
					priv->data_bitrate_const_cnt);
		if (err)
			return err;
		memcpy(&priv->data_bittiming, &dbt, sizeof(dbt));

		if (priv->do_set_data_bittiming) {
			/* Finally, set the bit-timing registers */
			err = priv->do_set_data_bittiming(dev);
			if (err)
				return err;
		}
	}

	if (data[IFLA_CAN_TERMINATION]) {
		const u16 termval = nla_get_u16(data[IFLA_CAN_TERMINATION]);
		const unsigned int num_term = priv->termination_const_cnt;
		unsigned int i;

		if (!priv->do_set_termination)
			return -EOPNOTSUPP;

		/* check whether given value is supported by the interface */
		for (i = 0; i < num_term; i++) {
			if (termval == priv->termination_const[i])
				break;
		}
		if (i >= num_term)
			return -EINVAL;

		/* Finally, set the termination value */
		err = priv->do_set_termination(dev, termval);
		if (err)
			return err;

		priv->termination = termval;
	}

	return 0;
}

static size_t can_get_size(const struct net_device *dev)
{
	struct can_priv *priv = netdev_priv(dev);
	size_t size = 0;

	if (priv->bittiming.bitrate)				/* IFLA_CAN_BITTIMING */
		size += nla_total_size(sizeof(struct can_bittiming));
	if (priv->bittiming_const)				/* IFLA_CAN_BITTIMING_CONST */
		size += nla_total_size(sizeof(struct can_bittiming_const));
	size += nla_total_size(sizeof(struct can_clock));	/* IFLA_CAN_CLOCK */
	size += nla_total_size(sizeof(u32));			/* IFLA_CAN_STATE */
	size += nla_total_size(sizeof(struct can_ctrlmode));	/* IFLA_CAN_CTRLMODE */
	size += nla_total_size(sizeof(u32));			/* IFLA_CAN_RESTART_MS */
	if (priv->do_get_berr_counter)				/* IFLA_CAN_BERR_COUNTER */
		size += nla_total_size(sizeof(struct can_berr_counter));
	if (priv->data_bittiming.bitrate)			/* IFLA_CAN_DATA_BITTIMING */
		size += nla_total_size(sizeof(struct can_bittiming));
	if (priv->data_bittiming_const)				/* IFLA_CAN_DATA_BITTIMING_CONST */
		size += nla_total_size(sizeof(struct can_bittiming_const));
	if (priv->termination_const) {
		size += nla_total_size(sizeof(priv->termination));		/* IFLA_CAN_TERMINATION */
		size += nla_total_size(sizeof(*priv->termination_const) *	/* IFLA_CAN_TERMINATION_CONST */
				       priv->termination_const_cnt);
	}
	if (priv->bitrate_const)				/* IFLA_CAN_BITRATE_CONST */
		size += nla_total_size(sizeof(*priv->bitrate_const) *
				       priv->bitrate_const_cnt);
	if (priv->data_bitrate_const)				/* IFLA_CAN_DATA_BITRATE_CONST */
		size += nla_total_size(sizeof(*priv->data_bitrate_const) *
				       priv->data_bitrate_const_cnt);

	return size;
}

static int can_fill_info(struct sk_buff *skb, const struct net_device *dev)
{
	struct can_priv *priv = netdev_priv(dev);
	struct can_ctrlmode cm = {.flags = priv->ctrlmode};
	struct can_berr_counter bec;
	enum can_state state = priv->state;

	if (priv->do_get_state)
		priv->do_get_state(dev, &state);

	if ((priv->bittiming.bitrate &&
	     nla_put(skb, IFLA_CAN_BITTIMING,
		     sizeof(priv->bittiming), &priv->bittiming)) ||

	    (priv->bittiming_const &&
	     nla_put(skb, IFLA_CAN_BITTIMING_CONST,
		     sizeof(*priv->bittiming_const), priv->bittiming_const)) ||

	    nla_put(skb, IFLA_CAN_CLOCK, sizeof(priv->clock), &priv->clock) ||
	    nla_put_u32(skb, IFLA_CAN_STATE, state) ||
	    nla_put(skb, IFLA_CAN_CTRLMODE, sizeof(cm), &cm) ||
	    nla_put_u32(skb, IFLA_CAN_RESTART_MS, priv->restart_ms) ||

	    (priv->do_get_berr_counter &&
	     !priv->do_get_berr_counter(dev, &bec) &&
	     nla_put(skb, IFLA_CAN_BERR_COUNTER, sizeof(bec), &bec)) ||

	    (priv->data_bittiming.bitrate &&
	     nla_put(skb, IFLA_CAN_DATA_BITTIMING,
		     sizeof(priv->data_bittiming), &priv->data_bittiming)) ||

	    (priv->data_bittiming_const &&
	     nla_put(skb, IFLA_CAN_DATA_BITTIMING_CONST,
		     sizeof(*priv->data_bittiming_const),
		     priv->data_bittiming_const)) ||

	    (priv->termination_const &&
	     (nla_put_u16(skb, IFLA_CAN_TERMINATION, priv->termination) ||
	      nla_put(skb, IFLA_CAN_TERMINATION_CONST,
		      sizeof(*priv->termination_const) *
		      priv->termination_const_cnt,
		      priv->termination_const))) ||

	    (priv->bitrate_const &&
	     nla_put(skb, IFLA_CAN_BITRATE_CONST,
		     sizeof(*priv->bitrate_const) *
		     priv->bitrate_const_cnt,
		     priv->bitrate_const)) ||

	    (priv->data_bitrate_const &&
	     nla_put(skb, IFLA_CAN_DATA_BITRATE_CONST,
		     sizeof(*priv->data_bitrate_const) *
		     priv->data_bitrate_const_cnt,
		     priv->data_bitrate_const))
	    )

		return -EMSGSIZE;

	return 0;
}

static size_t can_get_xstats_size(const struct net_device *dev)
{
	return sizeof(struct can_device_stats);
}

static int can_fill_xstats(struct sk_buff *skb, const struct net_device *dev)
{
	struct can_priv *priv = netdev_priv(dev);

	if (nla_put(skb, IFLA_INFO_XSTATS,
		    sizeof(priv->can_stats), &priv->can_stats))
		goto nla_put_failure;
	return 0;

nla_put_failure:
	return -EMSGSIZE;
}

static int can_newlink(struct net *src_net, struct net_device *dev,
		       struct nlattr *tb[], struct nlattr *data[],
		       struct netlink_ext_ack *extack)
{
	return -EOPNOTSUPP;
}

static void can_dellink(struct net_device *dev, struct list_head *head)
{
	return;
}

static struct rtnl_link_ops can_link_ops __read_mostly = {
	.kind		= "can",
	.maxtype	= IFLA_CAN_MAX,
	.policy		= can_policy,
	.setup		= can_setup,
	.validate	= can_validate,
	.newlink	= can_newlink,
	.changelink	= can_changelink,
	.dellink	= can_dellink,
	.get_size	= can_get_size,
	.fill_info	= can_fill_info,
	.get_xstats_size = can_get_xstats_size,
	.fill_xstats	= can_fill_xstats,
};

/*
 * Register the CAN network device
 */
int register_candev(struct net_device *dev)
{
	struct can_priv *priv = netdev_priv(dev);

	/* Ensure termination_const, termination_const_cnt and
	 * do_set_termination consistency. All must be either set or
	 * unset.
	 */
	if ((!priv->termination_const != !priv->termination_const_cnt) ||
	    (!priv->termination_const != !priv->do_set_termination))
		return -EINVAL;

	if (!priv->bitrate_const != !priv->bitrate_const_cnt)
		return -EINVAL;

	if (!priv->data_bitrate_const != !priv->data_bitrate_const_cnt)
		return -EINVAL;

	dev->rtnl_link_ops = &can_link_ops;
	return register_netdev(dev);
}
EXPORT_SYMBOL_GPL(register_candev);

/*
 * Unregister the CAN network device
 */
void unregister_candev(struct net_device *dev)
{
	unregister_netdev(dev);
}
EXPORT_SYMBOL_GPL(unregister_candev);

/*
 * Test if a network device is a candev based device
 * and return the can_priv* if so.
 */
struct can_priv *safe_candev_priv(struct net_device *dev)
{
	if ((dev->type != ARPHRD_CAN) || (dev->rtnl_link_ops != &can_link_ops))
		return NULL;

	return netdev_priv(dev);
}
EXPORT_SYMBOL_GPL(safe_candev_priv);

static __init int can_dev_init(void)
{
	int err;

	can_led_notifier_init();

	err = rtnl_link_register(&can_link_ops);
	if (!err)
		printk(KERN_INFO MOD_DESC "\n");

	return err;
}
module_init(can_dev_init);

static __exit void can_dev_exit(void)
{
	rtnl_link_unregister(&can_link_ops);

	can_led_notifier_exit();
}
module_exit(can_dev_exit);

MODULE_ALIAS_RTNL_LINK("can");<|MERGE_RESOLUTION|>--- conflicted
+++ resolved
@@ -848,33 +848,20 @@
 				= { .len = sizeof(struct can_bittiming_const) },
 };
 
-<<<<<<< HEAD
-static int can_validate(struct nlattr *tb[], struct nlattr *data[])
-{
-	bool is_can_fd = false;
-
-	if (!data)
-		return 0;
-
-=======
 static int can_validate(struct nlattr *tb[], struct nlattr *data[],
 			struct netlink_ext_ack *extack)
 {
 	bool is_can_fd = false;
 
->>>>>>> 0ab73e6e
 	/* Make sure that valid CAN FD configurations always consist of
 	 * - nominal/arbitration bittiming
 	 * - data bittiming
 	 * - control mode with CAN_CTRLMODE_FD set
 	 */
 
-<<<<<<< HEAD
-=======
 	if (!data)
 		return 0;
 
->>>>>>> 0ab73e6e
 	if (data[IFLA_CAN_CTRLMODE]) {
 		struct can_ctrlmode *cm = nla_data(data[IFLA_CAN_CTRLMODE]);
 
@@ -894,14 +881,9 @@
 	return 0;
 }
 
-<<<<<<< HEAD
-static int can_changelink(struct net_device *dev,
-			  struct nlattr *tb[], struct nlattr *data[])
-=======
 static int can_changelink(struct net_device *dev, struct nlattr *tb[],
 			  struct nlattr *data[],
 			  struct netlink_ext_ack *extack)
->>>>>>> 0ab73e6e
 {
 	struct can_priv *priv = netdev_priv(dev);
 	int err;
