--- conflicted
+++ resolved
@@ -186,17 +186,6 @@
 	__virtio64 offloads;
 };
 
-/* Control VQ buffers: protected by the rtnl lock */
-struct control_buf {
-	struct virtio_net_ctrl_hdr hdr;
-	virtio_net_ctrl_ack status;
-	struct virtio_net_ctrl_mq mq;
-	u8 promisc;
-	u8 allmulti;
-	__virtio16 vid;
-	u64 offloads;
-};
-
 struct virtnet_info {
 	struct virtio_device *vdev;
 	struct virtqueue *cvq;
@@ -836,16 +825,12 @@
 		if (unlikely(hdr->hdr.gso_type))
 			goto err_xdp;
 
-<<<<<<< HEAD
-		/* This happens when rx buffer size is underestimated */
-=======
 		/* This happens when rx buffer size is underestimated
 		 * or headroom is not enough because of the buffer
 		 * was refilled before XDP is set. This should only
 		 * happen for the first several packets, so we don't
 		 * care much about its performance.
 		 */
->>>>>>> e021bb4f
 		if (unlikely(num_buf > 1 ||
 			     headroom < virtnet_get_headroom(vi))) {
 			/* linearize data for XDP */
@@ -911,8 +896,6 @@
 			*xdp_xmit |= VIRTIO_XDP_TX;
 			if (unlikely(xdp_page != page))
 				put_page(page);
-<<<<<<< HEAD
-=======
 			rcu_read_unlock();
 			goto xdp_xmit;
 		case XDP_REDIRECT:
@@ -926,7 +909,6 @@
 			*xdp_xmit |= VIRTIO_XDP_REDIR;
 			if (unlikely(xdp_page != page))
 				put_page(page);
->>>>>>> e021bb4f
 			rcu_read_unlock();
 			goto xdp_xmit;
 		default:
@@ -2431,11 +2413,6 @@
 	}
 
 	/* Make sure NAPI is not using any XDP TX queues for RX. */
-<<<<<<< HEAD
-	if (netif_running(dev))
-		for (i = 0; i < vi->max_queue_pairs; i++)
-			napi_disable(&vi->rq[i].napi);
-=======
 	if (netif_running(dev)) {
 		for (i = 0; i < vi->max_queue_pairs; i++) {
 			napi_disable(&vi->rq[i].napi);
@@ -2451,7 +2428,6 @@
 		}
 		synchronize_net();
 	}
->>>>>>> e021bb4f
 
 	err = _virtnet_set_queues(vi, curr_qp + xdp_qp);
 	if (err)
@@ -2470,16 +2446,11 @@
 	for (i = 0; i < vi->max_queue_pairs; i++) {
 		if (old_prog)
 			bpf_prog_put(old_prog);
-<<<<<<< HEAD
-		if (netif_running(dev))
-			virtnet_napi_enable(vi->rq[i].vq, &vi->rq[i].napi);
-=======
 		if (netif_running(dev)) {
 			virtnet_napi_enable(vi->rq[i].vq, &vi->rq[i].napi);
 			virtnet_napi_tx_enable(vi, vi->sq[i].vq,
 					       &vi->sq[i].napi);
 		}
->>>>>>> e021bb4f
 	}
 
 	return 0;
@@ -2801,11 +2772,7 @@
 	vi->ctrl = kzalloc(sizeof(*vi->ctrl), GFP_KERNEL);
 	if (!vi->ctrl)
 		goto err_ctrl;
-<<<<<<< HEAD
-	vi->sq = kzalloc(sizeof(*vi->sq) * vi->max_queue_pairs, GFP_KERNEL);
-=======
 	vi->sq = kcalloc(vi->max_queue_pairs, sizeof(*vi->sq), GFP_KERNEL);
->>>>>>> e021bb4f
 	if (!vi->sq)
 		goto err_sq;
 	vi->rq = kcalloc(vi->max_queue_pairs, sizeof(*vi->rq), GFP_KERNEL);
