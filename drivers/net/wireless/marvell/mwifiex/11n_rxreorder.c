/*
 * Marvell Wireless LAN device driver: 802.11n RX Re-ordering
 *
 * Copyright (C) 2011-2014, Marvell International Ltd.
 *
 * This software file (the "File") is distributed by Marvell International
 * Ltd. under the terms of the GNU General Public License Version 2, June 1991
 * (the "License").  You may use, redistribute and/or modify this File in
 * accordance with the terms and conditions of the License, a copy of which
 * is available by writing to the Free Software Foundation, Inc.,
 * 51 Franklin Street, Fifth Floor, Boston, MA 02110-1301 USA or on the
 * worldwide web at http://www.gnu.org/licenses/old-licenses/gpl-2.0.txt.
 *
 * THE FILE IS DISTRIBUTED AS-IS, WITHOUT WARRANTY OF ANY KIND, AND THE
 * IMPLIED WARRANTIES OF MERCHANTABILITY OR FITNESS FOR A PARTICULAR PURPOSE
 * ARE EXPRESSLY DISCLAIMED.  The License provides additional details about
 * this warranty disclaimer.
 */

#include "decl.h"
#include "ioctl.h"
#include "util.h"
#include "fw.h"
#include "main.h"
#include "wmm.h"
#include "11n.h"
#include "11n_rxreorder.h"

/* This function will dispatch amsdu packet and forward it to kernel/upper
 * layer.
 */
static int mwifiex_11n_dispatch_amsdu_pkt(struct mwifiex_private *priv,
					  struct sk_buff *skb)
{
	struct rxpd *local_rx_pd = (struct rxpd *)(skb->data);
	int ret;

	if (le16_to_cpu(local_rx_pd->rx_pkt_type) == PKT_TYPE_AMSDU) {
		struct sk_buff_head list;
		struct sk_buff *rx_skb;

		__skb_queue_head_init(&list);

		skb_pull(skb, le16_to_cpu(local_rx_pd->rx_pkt_offset));
		skb_trim(skb, le16_to_cpu(local_rx_pd->rx_pkt_length));

		ieee80211_amsdu_to_8023s(skb, &list, priv->curr_addr,
					 priv->wdev.iftype, 0, NULL, NULL);

		while (!skb_queue_empty(&list)) {
			struct rx_packet_hdr *rx_hdr;

			rx_skb = __skb_dequeue(&list);
			rx_hdr = (struct rx_packet_hdr *)rx_skb->data;
			if (ISSUPP_TDLS_ENABLED(priv->adapter->fw_cap_info) &&
			    ntohs(rx_hdr->eth803_hdr.h_proto) == ETH_P_TDLS) {
				mwifiex_process_tdls_action_frame(priv,
								  (u8 *)rx_hdr,
								  skb->len);
			}

			if (priv->bss_role == MWIFIEX_BSS_ROLE_UAP)
				ret = mwifiex_uap_recv_packet(priv, rx_skb);
			else
				ret = mwifiex_recv_packet(priv, rx_skb);
			if (ret == -1)
				mwifiex_dbg(priv->adapter, ERROR,
					    "Rx of A-MSDU failed");
		}
		return 0;
	}

	return -1;
}

/* This function will process the rx packet and forward it to kernel/upper
 * layer.
 */
static int mwifiex_11n_dispatch_pkt(struct mwifiex_private *priv,
				    struct sk_buff *payload)
{

	int ret;

	if (!payload) {
		mwifiex_dbg(priv->adapter, INFO, "info: fw drop data\n");
		return 0;
	}

	ret = mwifiex_11n_dispatch_amsdu_pkt(priv, payload);
	if (!ret)
		return 0;

	if (priv->bss_role == MWIFIEX_BSS_ROLE_UAP)
		return mwifiex_handle_uap_rx_forward(priv, payload);

	return mwifiex_process_rx_packet(priv, payload);
}

/*
 * This function dispatches all packets in the Rx reorder table until the
 * start window.
 *
 * There could be holes in the buffer, which are skipped by the function.
 * Since the buffer is linear, the function uses rotation to simulate
 * circular buffer.
 */
static void
mwifiex_11n_dispatch_pkt_until_start_win(struct mwifiex_private *priv,
					 struct mwifiex_rx_reorder_tbl *tbl,
					 int start_win)
{
	struct sk_buff_head list;
	struct sk_buff *skb;
	int pkt_to_send, i;
<<<<<<< HEAD
	void *rx_tmp_ptr;
	unsigned long flags;
=======

	__skb_queue_head_init(&list);
	spin_lock_bh(&priv->rx_reorder_tbl_lock);
>>>>>>> fa578e9d

	pkt_to_send = (start_win > tbl->start_win) ?
		      min((start_win - tbl->start_win), tbl->win_size) :
		      tbl->win_size;

	for (i = 0; i < pkt_to_send; ++i) {
<<<<<<< HEAD
		spin_lock_irqsave(&priv->rx_reorder_tbl_lock, flags);
		rx_tmp_ptr = NULL;
=======
>>>>>>> fa578e9d
		if (tbl->rx_reorder_ptr[i]) {
			skb = tbl->rx_reorder_ptr[i];
			__skb_queue_tail(&list, skb);
			tbl->rx_reorder_ptr[i] = NULL;
		}
<<<<<<< HEAD
		spin_unlock_irqrestore(&priv->rx_reorder_tbl_lock, flags);
		if (rx_tmp_ptr)
			mwifiex_11n_dispatch_pkt(priv, rx_tmp_ptr);
=======
>>>>>>> fa578e9d
	}

	spin_lock_irqsave(&priv->rx_reorder_tbl_lock, flags);
	/*
	 * We don't have a circular buffer, hence use rotation to simulate
	 * circular buffer
	 */
	for (i = 0; i < tbl->win_size - pkt_to_send; ++i) {
		tbl->rx_reorder_ptr[i] = tbl->rx_reorder_ptr[pkt_to_send + i];
		tbl->rx_reorder_ptr[pkt_to_send + i] = NULL;
	}

	tbl->start_win = start_win;
<<<<<<< HEAD
	spin_unlock_irqrestore(&priv->rx_reorder_tbl_lock, flags);
=======
	spin_unlock_bh(&priv->rx_reorder_tbl_lock);

	while ((skb = __skb_dequeue(&list)))
		mwifiex_11n_dispatch_pkt(priv, skb);
>>>>>>> fa578e9d
}

/*
 * This function dispatches all packets in the Rx reorder table until
 * a hole is found.
 *
 * The start window is adjusted automatically when a hole is located.
 * Since the buffer is linear, the function uses rotation to simulate
 * circular buffer.
 */
static void
mwifiex_11n_scan_and_dispatch(struct mwifiex_private *priv,
			      struct mwifiex_rx_reorder_tbl *tbl)
{
	struct sk_buff_head list;
	struct sk_buff *skb;
	int i, j, xchg;
<<<<<<< HEAD
	void *rx_tmp_ptr;
	unsigned long flags;
=======

	__skb_queue_head_init(&list);
	spin_lock_bh(&priv->rx_reorder_tbl_lock);
>>>>>>> fa578e9d

	for (i = 0; i < tbl->win_size; ++i) {
		spin_lock_irqsave(&priv->rx_reorder_tbl_lock, flags);
		if (!tbl->rx_reorder_ptr[i]) {
			spin_unlock_irqrestore(&priv->rx_reorder_tbl_lock,
					       flags);
			break;
<<<<<<< HEAD
		}
		rx_tmp_ptr = tbl->rx_reorder_ptr[i];
		tbl->rx_reorder_ptr[i] = NULL;
		spin_unlock_irqrestore(&priv->rx_reorder_tbl_lock, flags);
		mwifiex_11n_dispatch_pkt(priv, rx_tmp_ptr);
=======
		skb = tbl->rx_reorder_ptr[i];
		__skb_queue_tail(&list, skb);
		tbl->rx_reorder_ptr[i] = NULL;
>>>>>>> fa578e9d
	}

	spin_lock_irqsave(&priv->rx_reorder_tbl_lock, flags);
	/*
	 * We don't have a circular buffer, hence use rotation to simulate
	 * circular buffer
	 */
	if (i > 0) {
		xchg = tbl->win_size - i;
		for (j = 0; j < xchg; ++j) {
			tbl->rx_reorder_ptr[j] = tbl->rx_reorder_ptr[i + j];
			tbl->rx_reorder_ptr[i + j] = NULL;
		}
	}
	tbl->start_win = (tbl->start_win + i) & (MAX_TID_VALUE - 1);
<<<<<<< HEAD
	spin_unlock_irqrestore(&priv->rx_reorder_tbl_lock, flags);
=======

	spin_unlock_bh(&priv->rx_reorder_tbl_lock);

	while ((skb = __skb_dequeue(&list)))
		mwifiex_11n_dispatch_pkt(priv, skb);
>>>>>>> fa578e9d
}

/*
 * This function deletes the Rx reorder table and frees the memory.
 *
 * The function stops the associated timer and dispatches all the
 * pending packets in the Rx reorder table before deletion.
 */
static void
mwifiex_del_rx_reorder_entry(struct mwifiex_private *priv,
			     struct mwifiex_rx_reorder_tbl *tbl)
{
	int start_win;

	if (!tbl)
		return;

	spin_lock_bh(&priv->adapter->rx_proc_lock);
	priv->adapter->rx_locked = true;
	if (priv->adapter->rx_processing) {
		spin_unlock_bh(&priv->adapter->rx_proc_lock);
		flush_workqueue(priv->adapter->rx_workqueue);
	} else {
		spin_unlock_bh(&priv->adapter->rx_proc_lock);
	}

	start_win = (tbl->start_win + tbl->win_size) & (MAX_TID_VALUE - 1);
	mwifiex_11n_dispatch_pkt_until_start_win(priv, tbl, start_win);

	del_timer_sync(&tbl->timer_context.timer);
	tbl->timer_context.timer_is_set = false;

<<<<<<< HEAD
	spin_lock_irqsave(&priv->rx_reorder_tbl_lock, flags);
	list_del(&tbl->list);
	spin_unlock_irqrestore(&priv->rx_reorder_tbl_lock, flags);
=======
	spin_lock_bh(&priv->rx_reorder_tbl_lock);
	list_del(&tbl->list);
	spin_unlock_bh(&priv->rx_reorder_tbl_lock);
>>>>>>> fa578e9d

	kfree(tbl->rx_reorder_ptr);
	kfree(tbl);

	spin_lock_bh(&priv->adapter->rx_proc_lock);
	priv->adapter->rx_locked = false;
	spin_unlock_bh(&priv->adapter->rx_proc_lock);

}

/*
 * This function returns the pointer to an entry in Rx reordering
 * table which matches the given TA/TID pair.
 */
struct mwifiex_rx_reorder_tbl *
mwifiex_11n_get_rx_reorder_tbl(struct mwifiex_private *priv, int tid, u8 *ta)
{
	struct mwifiex_rx_reorder_tbl *tbl;
	unsigned long flags;

<<<<<<< HEAD
	spin_lock_irqsave(&priv->rx_reorder_tbl_lock, flags);
	list_for_each_entry(tbl, &priv->rx_reorder_tbl_ptr, list) {
		if (!memcmp(tbl->ta, ta, ETH_ALEN) && tbl->tid == tid) {
			spin_unlock_irqrestore(&priv->rx_reorder_tbl_lock,
					       flags);
			return tbl;
		}
	}
	spin_unlock_irqrestore(&priv->rx_reorder_tbl_lock, flags);
=======
	spin_lock_bh(&priv->rx_reorder_tbl_lock);
	list_for_each_entry(tbl, &priv->rx_reorder_tbl_ptr, list) {
		if (!memcmp(tbl->ta, ta, ETH_ALEN) && tbl->tid == tid) {
			spin_unlock_bh(&priv->rx_reorder_tbl_lock);
			return tbl;
		}
	}
	spin_unlock_bh(&priv->rx_reorder_tbl_lock);
>>>>>>> fa578e9d

	return NULL;
}

/* This function retrieves the pointer to an entry in Rx reordering
 * table which matches the given TA and deletes it.
 */
void mwifiex_11n_del_rx_reorder_tbl_by_ta(struct mwifiex_private *priv, u8 *ta)
{
	struct mwifiex_rx_reorder_tbl *tbl, *tmp;

	if (!ta)
		return;

<<<<<<< HEAD
	spin_lock_irqsave(&priv->rx_reorder_tbl_lock, flags);
	list_for_each_entry_safe(tbl, tmp, &priv->rx_reorder_tbl_ptr, list) {
		if (!memcmp(tbl->ta, ta, ETH_ALEN)) {
			spin_unlock_irqrestore(&priv->rx_reorder_tbl_lock,
					       flags);
			mwifiex_del_rx_reorder_entry(priv, tbl);
			spin_lock_irqsave(&priv->rx_reorder_tbl_lock, flags);
		}
	}
	spin_unlock_irqrestore(&priv->rx_reorder_tbl_lock, flags);
=======
	spin_lock_bh(&priv->rx_reorder_tbl_lock);
	list_for_each_entry_safe(tbl, tmp, &priv->rx_reorder_tbl_ptr, list) {
		if (!memcmp(tbl->ta, ta, ETH_ALEN)) {
			spin_unlock_bh(&priv->rx_reorder_tbl_lock);
			mwifiex_del_rx_reorder_entry(priv, tbl);
			spin_lock_bh(&priv->rx_reorder_tbl_lock);
		}
	}
	spin_unlock_bh(&priv->rx_reorder_tbl_lock);
>>>>>>> fa578e9d

	return;
}

/*
 * This function finds the last sequence number used in the packets
 * buffered in Rx reordering table.
 */
static int
mwifiex_11n_find_last_seq_num(struct reorder_tmr_cnxt *ctx)
{
	struct mwifiex_rx_reorder_tbl *rx_reorder_tbl_ptr = ctx->ptr;
	struct mwifiex_private *priv = ctx->priv;
<<<<<<< HEAD
	unsigned long flags;
	int i;

	spin_lock_irqsave(&priv->rx_reorder_tbl_lock, flags);
	for (i = rx_reorder_tbl_ptr->win_size - 1; i >= 0; --i) {
		if (rx_reorder_tbl_ptr->rx_reorder_ptr[i]) {
			spin_unlock_irqrestore(&priv->rx_reorder_tbl_lock,
					       flags);
			return i;
		}
	}
	spin_unlock_irqrestore(&priv->rx_reorder_tbl_lock, flags);
=======
	int i;

	spin_lock_bh(&priv->rx_reorder_tbl_lock);
	for (i = rx_reorder_tbl_ptr->win_size - 1; i >= 0; --i) {
		if (rx_reorder_tbl_ptr->rx_reorder_ptr[i]) {
			spin_unlock_bh(&priv->rx_reorder_tbl_lock);
			return i;
		}
	}
	spin_unlock_bh(&priv->rx_reorder_tbl_lock);
>>>>>>> fa578e9d

	return -1;
}

/*
 * This function flushes all the packets in Rx reordering table.
 *
 * The function checks if any packets are currently buffered in the
 * table or not. In case there are packets available, it dispatches
 * them and then dumps the Rx reordering table.
 */
static void
mwifiex_flush_data(struct timer_list *t)
{
	struct reorder_tmr_cnxt *ctx =
		from_timer(ctx, t, timer);
	int start_win, seq_num;

	ctx->timer_is_set = false;
	seq_num = mwifiex_11n_find_last_seq_num(ctx);

	if (seq_num < 0)
		return;

	mwifiex_dbg(ctx->priv->adapter, INFO, "info: flush data %d\n", seq_num);
	start_win = (ctx->ptr->start_win + seq_num + 1) & (MAX_TID_VALUE - 1);
	mwifiex_11n_dispatch_pkt_until_start_win(ctx->priv, ctx->ptr,
						 start_win);
}

/*
 * This function creates an entry in Rx reordering table for the
 * given TA/TID.
 *
 * The function also initializes the entry with sequence number, window
 * size as well as initializes the timer.
 *
 * If the received TA/TID pair is already present, all the packets are
 * dispatched and the window size is moved until the SSN.
 */
static void
mwifiex_11n_create_rx_reorder_tbl(struct mwifiex_private *priv, u8 *ta,
				  int tid, int win_size, int seq_num)
{
	int i;
	struct mwifiex_rx_reorder_tbl *tbl, *new_node;
	u16 last_seq = 0;
	struct mwifiex_sta_node *node;

	/*
	 * If we get a TID, ta pair which is already present dispatch all the
	 * the packets and move the window size until the ssn
	 */
	tbl = mwifiex_11n_get_rx_reorder_tbl(priv, tid, ta);
	if (tbl) {
		mwifiex_11n_dispatch_pkt_until_start_win(priv, tbl, seq_num);
		return;
	}
	/* if !tbl then create one */
	new_node = kzalloc(sizeof(struct mwifiex_rx_reorder_tbl), GFP_KERNEL);
	if (!new_node)
		return;

	INIT_LIST_HEAD(&new_node->list);
	new_node->tid = tid;
	memcpy(new_node->ta, ta, ETH_ALEN);
	new_node->start_win = seq_num;
	new_node->init_win = seq_num;
	new_node->flags = 0;

	spin_lock_bh(&priv->sta_list_spinlock);
	if (mwifiex_queuing_ra_based(priv)) {
		if (priv->bss_role == MWIFIEX_BSS_ROLE_UAP) {
			node = mwifiex_get_sta_entry(priv, ta);
			if (node)
				last_seq = node->rx_seq[tid];
		}
	} else {
		node = mwifiex_get_sta_entry(priv, ta);
		if (node)
			last_seq = node->rx_seq[tid];
		else
			last_seq = priv->rx_seq[tid];
	}
	spin_unlock_bh(&priv->sta_list_spinlock);

	mwifiex_dbg(priv->adapter, INFO,
		    "info: last_seq=%d start_win=%d\n",
		    last_seq, new_node->start_win);

	if (last_seq != MWIFIEX_DEF_11N_RX_SEQ_NUM &&
	    last_seq >= new_node->start_win) {
		new_node->start_win = last_seq + 1;
		new_node->flags |= RXREOR_INIT_WINDOW_SHIFT;
	}

	new_node->win_size = win_size;

	new_node->rx_reorder_ptr = kcalloc(win_size, sizeof(void *),
					   GFP_KERNEL);
	if (!new_node->rx_reorder_ptr) {
		kfree((u8 *) new_node);
		mwifiex_dbg(priv->adapter, ERROR,
			    "%s: failed to alloc reorder_ptr\n", __func__);
		return;
	}

	new_node->timer_context.ptr = new_node;
	new_node->timer_context.priv = priv;
	new_node->timer_context.timer_is_set = false;

	timer_setup(&new_node->timer_context.timer, mwifiex_flush_data, 0);

	for (i = 0; i < win_size; ++i)
		new_node->rx_reorder_ptr[i] = NULL;

	spin_lock_bh(&priv->rx_reorder_tbl_lock);
	list_add_tail(&new_node->list, &priv->rx_reorder_tbl_ptr);
	spin_unlock_bh(&priv->rx_reorder_tbl_lock);
}

static void
mwifiex_11n_rxreorder_timer_restart(struct mwifiex_rx_reorder_tbl *tbl)
{
	u32 min_flush_time;

	if (tbl->win_size >= MWIFIEX_BA_WIN_SIZE_32)
		min_flush_time = MIN_FLUSH_TIMER_15_MS;
	else
		min_flush_time = MIN_FLUSH_TIMER_MS;

	mod_timer(&tbl->timer_context.timer,
		  jiffies + msecs_to_jiffies(min_flush_time * tbl->win_size));

	tbl->timer_context.timer_is_set = true;
}

/*
 * This function prepares command for adding a BA request.
 *
 * Preparation includes -
 *      - Setting command ID and proper size
 *      - Setting add BA request buffer
 *      - Ensuring correct endian-ness
 */
int mwifiex_cmd_11n_addba_req(struct host_cmd_ds_command *cmd, void *data_buf)
{
	struct host_cmd_ds_11n_addba_req *add_ba_req = &cmd->params.add_ba_req;

	cmd->command = cpu_to_le16(HostCmd_CMD_11N_ADDBA_REQ);
	cmd->size = cpu_to_le16(sizeof(*add_ba_req) + S_DS_GEN);
	memcpy(add_ba_req, data_buf, sizeof(*add_ba_req));

	return 0;
}

/*
 * This function prepares command for adding a BA response.
 *
 * Preparation includes -
 *      - Setting command ID and proper size
 *      - Setting add BA response buffer
 *      - Ensuring correct endian-ness
 */
int mwifiex_cmd_11n_addba_rsp_gen(struct mwifiex_private *priv,
				  struct host_cmd_ds_command *cmd,
				  struct host_cmd_ds_11n_addba_req
				  *cmd_addba_req)
{
	struct host_cmd_ds_11n_addba_rsp *add_ba_rsp = &cmd->params.add_ba_rsp;
	struct mwifiex_sta_node *sta_ptr;
	u32 rx_win_size = priv->add_ba_param.rx_win_size;
	u8 tid;
	int win_size;
	uint16_t block_ack_param_set;

	if ((GET_BSS_ROLE(priv) == MWIFIEX_BSS_ROLE_STA) &&
	    ISSUPP_TDLS_ENABLED(priv->adapter->fw_cap_info) &&
	    priv->adapter->is_hw_11ac_capable &&
	    memcmp(priv->cfg_bssid, cmd_addba_req->peer_mac_addr, ETH_ALEN)) {
		spin_lock_bh(&priv->sta_list_spinlock);
		sta_ptr = mwifiex_get_sta_entry(priv,
						cmd_addba_req->peer_mac_addr);
		if (!sta_ptr) {
			spin_unlock_bh(&priv->sta_list_spinlock);
			mwifiex_dbg(priv->adapter, ERROR,
				    "BA setup with unknown TDLS peer %pM!\n",
				    cmd_addba_req->peer_mac_addr);
			return -1;
		}
		if (sta_ptr->is_11ac_enabled)
			rx_win_size = MWIFIEX_11AC_STA_AMPDU_DEF_RXWINSIZE;
		spin_unlock_bh(&priv->sta_list_spinlock);
	}

	cmd->command = cpu_to_le16(HostCmd_CMD_11N_ADDBA_RSP);
	cmd->size = cpu_to_le16(sizeof(*add_ba_rsp) + S_DS_GEN);

	memcpy(add_ba_rsp->peer_mac_addr, cmd_addba_req->peer_mac_addr,
	       ETH_ALEN);
	add_ba_rsp->dialog_token = cmd_addba_req->dialog_token;
	add_ba_rsp->block_ack_tmo = cmd_addba_req->block_ack_tmo;
	add_ba_rsp->ssn = cmd_addba_req->ssn;

	block_ack_param_set = le16_to_cpu(cmd_addba_req->block_ack_param_set);
	tid = (block_ack_param_set & IEEE80211_ADDBA_PARAM_TID_MASK)
		>> BLOCKACKPARAM_TID_POS;
	add_ba_rsp->status_code = cpu_to_le16(ADDBA_RSP_STATUS_ACCEPT);
	block_ack_param_set &= ~IEEE80211_ADDBA_PARAM_BUF_SIZE_MASK;

	/* If we don't support AMSDU inside AMPDU, reset the bit */
	if (!priv->add_ba_param.rx_amsdu ||
	    (priv->aggr_prio_tbl[tid].amsdu == BA_STREAM_NOT_ALLOWED))
		block_ack_param_set &= ~BLOCKACKPARAM_AMSDU_SUPP_MASK;
	block_ack_param_set |= rx_win_size << BLOCKACKPARAM_WINSIZE_POS;
	add_ba_rsp->block_ack_param_set = cpu_to_le16(block_ack_param_set);
	win_size = (le16_to_cpu(add_ba_rsp->block_ack_param_set)
					& IEEE80211_ADDBA_PARAM_BUF_SIZE_MASK)
					>> BLOCKACKPARAM_WINSIZE_POS;
	cmd_addba_req->block_ack_param_set = cpu_to_le16(block_ack_param_set);

	mwifiex_11n_create_rx_reorder_tbl(priv, cmd_addba_req->peer_mac_addr,
					  tid, win_size,
					  le16_to_cpu(cmd_addba_req->ssn));
	return 0;
}

/*
 * This function prepares command for deleting a BA request.
 *
 * Preparation includes -
 *      - Setting command ID and proper size
 *      - Setting del BA request buffer
 *      - Ensuring correct endian-ness
 */
int mwifiex_cmd_11n_delba(struct host_cmd_ds_command *cmd, void *data_buf)
{
	struct host_cmd_ds_11n_delba *del_ba = &cmd->params.del_ba;

	cmd->command = cpu_to_le16(HostCmd_CMD_11N_DELBA);
	cmd->size = cpu_to_le16(sizeof(*del_ba) + S_DS_GEN);
	memcpy(del_ba, data_buf, sizeof(*del_ba));

	return 0;
}

/*
 * This function identifies if Rx reordering is needed for a received packet.
 *
 * In case reordering is required, the function will do the reordering
 * before sending it to kernel.
 *
 * The Rx reorder table is checked first with the received TID/TA pair. If
 * not found, the received packet is dispatched immediately. But if found,
 * the packet is reordered and all the packets in the updated Rx reordering
 * table is dispatched until a hole is found.
 *
 * For sequence number less than the starting window, the packet is dropped.
 */
int mwifiex_11n_rx_reorder_pkt(struct mwifiex_private *priv,
				u16 seq_num, u16 tid,
				u8 *ta, u8 pkt_type, void *payload)
{
	struct mwifiex_rx_reorder_tbl *tbl;
	int prev_start_win, start_win, end_win, win_size;
	u16 pkt_index;
	bool init_window_shift = false;
	int ret = 0;

	tbl = mwifiex_11n_get_rx_reorder_tbl(priv, tid, ta);
	if (!tbl) {
		if (pkt_type != PKT_TYPE_BAR)
			mwifiex_11n_dispatch_pkt(priv, payload);
		return ret;
	}

	if ((pkt_type == PKT_TYPE_AMSDU) && !tbl->amsdu) {
		mwifiex_11n_dispatch_pkt(priv, payload);
		return ret;
	}

	start_win = tbl->start_win;
	prev_start_win = start_win;
	win_size = tbl->win_size;
	end_win = ((start_win + win_size) - 1) & (MAX_TID_VALUE - 1);
	if (tbl->flags & RXREOR_INIT_WINDOW_SHIFT) {
		init_window_shift = true;
		tbl->flags &= ~RXREOR_INIT_WINDOW_SHIFT;
	}

	if (tbl->flags & RXREOR_FORCE_NO_DROP) {
		mwifiex_dbg(priv->adapter, INFO,
			    "RXREOR_FORCE_NO_DROP when HS is activated\n");
		tbl->flags &= ~RXREOR_FORCE_NO_DROP;
	} else if (init_window_shift && seq_num < start_win &&
		   seq_num >= tbl->init_win) {
		mwifiex_dbg(priv->adapter, INFO,
			    "Sender TID sequence number reset %d->%d for SSN %d\n",
			    start_win, seq_num, tbl->init_win);
		tbl->start_win = start_win = seq_num;
		end_win = ((start_win + win_size) - 1) & (MAX_TID_VALUE - 1);
	} else {
		/*
		 * If seq_num is less then starting win then ignore and drop
		 * the packet
		 */
		if ((start_win + TWOPOW11) > (MAX_TID_VALUE - 1)) {
			if (seq_num >= ((start_win + TWOPOW11) &
					(MAX_TID_VALUE - 1)) &&
			    seq_num < start_win) {
				ret = -1;
				goto done;
			}
		} else if ((seq_num < start_win) ||
			   (seq_num >= (start_win + TWOPOW11))) {
			ret = -1;
			goto done;
		}
	}

	/*
	 * If this packet is a BAR we adjust seq_num as
	 * WinStart = seq_num
	 */
	if (pkt_type == PKT_TYPE_BAR)
		seq_num = ((seq_num + win_size) - 1) & (MAX_TID_VALUE - 1);

	if (((end_win < start_win) &&
	     (seq_num < start_win) && (seq_num > end_win)) ||
	    ((end_win > start_win) && ((seq_num > end_win) ||
				       (seq_num < start_win)))) {
		end_win = seq_num;
		if (((end_win - win_size) + 1) >= 0)
			start_win = (end_win - win_size) + 1;
		else
			start_win = (MAX_TID_VALUE - (win_size - end_win)) + 1;
		mwifiex_11n_dispatch_pkt_until_start_win(priv, tbl, start_win);
	}

	if (pkt_type != PKT_TYPE_BAR) {
		if (seq_num >= start_win)
			pkt_index = seq_num - start_win;
		else
			pkt_index = (seq_num+MAX_TID_VALUE) - start_win;

		if (tbl->rx_reorder_ptr[pkt_index]) {
			ret = -1;
			goto done;
		}

		tbl->rx_reorder_ptr[pkt_index] = payload;
	}

	/*
	 * Dispatch all packets sequentially from start_win until a
	 * hole is found and adjust the start_win appropriately
	 */
	mwifiex_11n_scan_and_dispatch(priv, tbl);

done:
	if (!tbl->timer_context.timer_is_set ||
	    prev_start_win != tbl->start_win)
		mwifiex_11n_rxreorder_timer_restart(tbl);
	return ret;
}

/*
 * This function deletes an entry for a given TID/TA pair.
 *
 * The TID/TA are taken from del BA event body.
 */
void
mwifiex_del_ba_tbl(struct mwifiex_private *priv, int tid, u8 *peer_mac,
		   u8 type, int initiator)
{
	struct mwifiex_rx_reorder_tbl *tbl;
	struct mwifiex_tx_ba_stream_tbl *ptx_tbl;
	struct mwifiex_ra_list_tbl *ra_list;
	u8 cleanup_rx_reorder_tbl;
	int tid_down;

	if (type == TYPE_DELBA_RECEIVE)
		cleanup_rx_reorder_tbl = (initiator) ? true : false;
	else
		cleanup_rx_reorder_tbl = (initiator) ? false : true;

	mwifiex_dbg(priv->adapter, EVENT, "event: DELBA: %pM tid=%d initiator=%d\n",
		    peer_mac, tid, initiator);

	if (cleanup_rx_reorder_tbl) {
		tbl = mwifiex_11n_get_rx_reorder_tbl(priv, tid,
								 peer_mac);
		if (!tbl) {
			mwifiex_dbg(priv->adapter, EVENT,
				    "event: TID, TA not found in table\n");
			return;
		}
		mwifiex_del_rx_reorder_entry(priv, tbl);
	} else {
		ptx_tbl = mwifiex_get_ba_tbl(priv, tid, peer_mac);
		if (!ptx_tbl) {
			mwifiex_dbg(priv->adapter, EVENT,
				    "event: TID, RA not found in table\n");
			return;
		}

		tid_down = mwifiex_wmm_downgrade_tid(priv, tid);
		ra_list = mwifiex_wmm_get_ralist_node(priv, tid_down, peer_mac);
		if (ra_list) {
			ra_list->amsdu_in_ampdu = false;
			ra_list->ba_status = BA_SETUP_NONE;
		}
		spin_lock_bh(&priv->tx_ba_stream_tbl_lock);
		mwifiex_11n_delete_tx_ba_stream_tbl_entry(priv, ptx_tbl);
		spin_unlock_bh(&priv->tx_ba_stream_tbl_lock);
	}
}

/*
 * This function handles the command response of an add BA response.
 *
 * Handling includes changing the header fields into CPU format and
 * creating the stream, provided the add BA is accepted.
 */
int mwifiex_ret_11n_addba_resp(struct mwifiex_private *priv,
			       struct host_cmd_ds_command *resp)
{
	struct host_cmd_ds_11n_addba_rsp *add_ba_rsp = &resp->params.add_ba_rsp;
	int tid, win_size;
	struct mwifiex_rx_reorder_tbl *tbl;
	uint16_t block_ack_param_set;

	block_ack_param_set = le16_to_cpu(add_ba_rsp->block_ack_param_set);

	tid = (block_ack_param_set & IEEE80211_ADDBA_PARAM_TID_MASK)
		>> BLOCKACKPARAM_TID_POS;
	/*
	 * Check if we had rejected the ADDBA, if yes then do not create
	 * the stream
	 */
	if (le16_to_cpu(add_ba_rsp->status_code) != BA_RESULT_SUCCESS) {
		mwifiex_dbg(priv->adapter, ERROR, "ADDBA RSP: failed %pM tid=%d)\n",
			    add_ba_rsp->peer_mac_addr, tid);

		tbl = mwifiex_11n_get_rx_reorder_tbl(priv, tid,
						     add_ba_rsp->peer_mac_addr);
		if (tbl)
			mwifiex_del_rx_reorder_entry(priv, tbl);

		return 0;
	}

	win_size = (block_ack_param_set & IEEE80211_ADDBA_PARAM_BUF_SIZE_MASK)
		    >> BLOCKACKPARAM_WINSIZE_POS;

	tbl = mwifiex_11n_get_rx_reorder_tbl(priv, tid,
					     add_ba_rsp->peer_mac_addr);
	if (tbl) {
		if ((block_ack_param_set & BLOCKACKPARAM_AMSDU_SUPP_MASK) &&
		    priv->add_ba_param.rx_amsdu &&
		    (priv->aggr_prio_tbl[tid].amsdu != BA_STREAM_NOT_ALLOWED))
			tbl->amsdu = true;
		else
			tbl->amsdu = false;
	}

	mwifiex_dbg(priv->adapter, CMD,
		    "cmd: ADDBA RSP: %pM tid=%d ssn=%d win_size=%d\n",
		add_ba_rsp->peer_mac_addr, tid, add_ba_rsp->ssn, win_size);

	return 0;
}

/*
 * This function handles BA stream timeout event by preparing and sending
 * a command to the firmware.
 */
void mwifiex_11n_ba_stream_timeout(struct mwifiex_private *priv,
				   struct host_cmd_ds_11n_batimeout *event)
{
	struct host_cmd_ds_11n_delba delba;

	memset(&delba, 0, sizeof(struct host_cmd_ds_11n_delba));
	memcpy(delba.peer_mac_addr, event->peer_mac_addr, ETH_ALEN);

	delba.del_ba_param_set |=
		cpu_to_le16((u16) event->tid << DELBA_TID_POS);
	delba.del_ba_param_set |= cpu_to_le16(
		(u16) event->origninator << DELBA_INITIATOR_POS);
	delba.reason_code = cpu_to_le16(WLAN_REASON_QSTA_TIMEOUT);
	mwifiex_send_cmd(priv, HostCmd_CMD_11N_DELBA, 0, 0, &delba, false);
}

/*
 * This function cleans up the Rx reorder table by deleting all the entries
 * and re-initializing.
 */
void mwifiex_11n_cleanup_reorder_tbl(struct mwifiex_private *priv)
{
	struct mwifiex_rx_reorder_tbl *del_tbl_ptr, *tmp_node;

	spin_lock_bh(&priv->rx_reorder_tbl_lock);
	list_for_each_entry_safe(del_tbl_ptr, tmp_node,
				 &priv->rx_reorder_tbl_ptr, list) {
<<<<<<< HEAD
		spin_unlock_irqrestore(&priv->rx_reorder_tbl_lock, flags);
		mwifiex_del_rx_reorder_entry(priv, del_tbl_ptr);
		spin_lock_irqsave(&priv->rx_reorder_tbl_lock, flags);
=======
		spin_unlock_bh(&priv->rx_reorder_tbl_lock);
		mwifiex_del_rx_reorder_entry(priv, del_tbl_ptr);
		spin_lock_bh(&priv->rx_reorder_tbl_lock);
>>>>>>> fa578e9d
	}
	INIT_LIST_HEAD(&priv->rx_reorder_tbl_ptr);
	spin_unlock_bh(&priv->rx_reorder_tbl_lock);

	mwifiex_reset_11n_rx_seq_num(priv);
}

/*
 * This function updates all rx_reorder_tbl's flags.
 */
void mwifiex_update_rxreor_flags(struct mwifiex_adapter *adapter, u8 flags)
{
	struct mwifiex_private *priv;
	struct mwifiex_rx_reorder_tbl *tbl;
	int i;

	for (i = 0; i < adapter->priv_num; i++) {
		priv = adapter->priv[i];
		if (!priv)
			continue;

		spin_lock_bh(&priv->rx_reorder_tbl_lock);
		list_for_each_entry(tbl, &priv->rx_reorder_tbl_ptr, list)
			tbl->flags = flags;
		spin_unlock_bh(&priv->rx_reorder_tbl_lock);
	}

	return;
}

/* This function update all the rx_win_size based on coex flag
 */
static void mwifiex_update_ampdu_rxwinsize(struct mwifiex_adapter *adapter,
					   bool coex_flag)
{
	u8 i;
	u32 rx_win_size;
	struct mwifiex_private *priv;

	dev_dbg(adapter->dev, "Update rxwinsize %d\n", coex_flag);

	for (i = 0; i < adapter->priv_num; i++) {
		if (!adapter->priv[i])
			continue;
		priv = adapter->priv[i];
		rx_win_size = priv->add_ba_param.rx_win_size;
		if (coex_flag) {
			if (priv->bss_type == MWIFIEX_BSS_TYPE_STA)
				priv->add_ba_param.rx_win_size =
					MWIFIEX_STA_COEX_AMPDU_DEF_RXWINSIZE;
			if (priv->bss_type == MWIFIEX_BSS_TYPE_P2P)
				priv->add_ba_param.rx_win_size =
					MWIFIEX_STA_COEX_AMPDU_DEF_RXWINSIZE;
			if (priv->bss_type == MWIFIEX_BSS_TYPE_UAP)
				priv->add_ba_param.rx_win_size =
					MWIFIEX_UAP_COEX_AMPDU_DEF_RXWINSIZE;
		} else {
			if (priv->bss_type == MWIFIEX_BSS_TYPE_STA)
				priv->add_ba_param.rx_win_size =
					MWIFIEX_STA_AMPDU_DEF_RXWINSIZE;
			if (priv->bss_type == MWIFIEX_BSS_TYPE_P2P)
				priv->add_ba_param.rx_win_size =
					MWIFIEX_STA_AMPDU_DEF_RXWINSIZE;
			if (priv->bss_type == MWIFIEX_BSS_TYPE_UAP)
				priv->add_ba_param.rx_win_size =
					MWIFIEX_UAP_AMPDU_DEF_RXWINSIZE;
		}

		if (adapter->coex_win_size && adapter->coex_rx_win_size)
			priv->add_ba_param.rx_win_size =
					adapter->coex_rx_win_size;

		if (rx_win_size != priv->add_ba_param.rx_win_size) {
			if (!priv->media_connected)
				continue;
			for (i = 0; i < MAX_NUM_TID; i++)
				mwifiex_11n_delba(priv, i);
		}
	}
}

/* This function check coex for RX BA
 */
void mwifiex_coex_ampdu_rxwinsize(struct mwifiex_adapter *adapter)
{
	u8 i;
	struct mwifiex_private *priv;
	u8 count = 0;

	for (i = 0; i < adapter->priv_num; i++) {
		if (adapter->priv[i]) {
			priv = adapter->priv[i];
			if (GET_BSS_ROLE(priv) == MWIFIEX_BSS_ROLE_STA) {
				if (priv->media_connected)
					count++;
			}
			if (GET_BSS_ROLE(priv) == MWIFIEX_BSS_ROLE_UAP) {
				if (priv->bss_started)
					count++;
			}
		}
		if (count >= MWIFIEX_BSS_COEX_COUNT)
			break;
	}
	if (count >= MWIFIEX_BSS_COEX_COUNT)
		mwifiex_update_ampdu_rxwinsize(adapter, true);
	else
		mwifiex_update_ampdu_rxwinsize(adapter, false);
}

/* This function handles rxba_sync event
 */
void mwifiex_11n_rxba_sync_event(struct mwifiex_private *priv,
				 u8 *event_buf, u16 len)
{
	struct mwifiex_ie_types_rxba_sync *tlv_rxba = (void *)event_buf;
	u16 tlv_type, tlv_len;
	struct mwifiex_rx_reorder_tbl *rx_reor_tbl_ptr;
	u8 i, j;
	u16 seq_num, tlv_seq_num, tlv_bitmap_len;
	int tlv_buf_left = len;
	int ret;
	u8 *tmp;

	mwifiex_dbg_dump(priv->adapter, EVT_D, "RXBA_SYNC event:",
			 event_buf, len);
	while (tlv_buf_left >= sizeof(*tlv_rxba)) {
		tlv_type = le16_to_cpu(tlv_rxba->header.type);
		tlv_len  = le16_to_cpu(tlv_rxba->header.len);
		if (tlv_type != TLV_TYPE_RXBA_SYNC) {
			mwifiex_dbg(priv->adapter, ERROR,
				    "Wrong TLV id=0x%x\n", tlv_type);
			return;
		}

		tlv_seq_num = le16_to_cpu(tlv_rxba->seq_num);
		tlv_bitmap_len = le16_to_cpu(tlv_rxba->bitmap_len);
		mwifiex_dbg(priv->adapter, INFO,
			    "%pM tid=%d seq_num=%d bitmap_len=%d\n",
			    tlv_rxba->mac, tlv_rxba->tid, tlv_seq_num,
			    tlv_bitmap_len);

		rx_reor_tbl_ptr =
			mwifiex_11n_get_rx_reorder_tbl(priv, tlv_rxba->tid,
						       tlv_rxba->mac);
		if (!rx_reor_tbl_ptr) {
			mwifiex_dbg(priv->adapter, ERROR,
				    "Can not find rx_reorder_tbl!");
			return;
		}

		for (i = 0; i < tlv_bitmap_len; i++) {
			for (j = 0 ; j < 8; j++) {
				if (tlv_rxba->bitmap[i] & (1 << j)) {
					seq_num = (MAX_TID_VALUE - 1) &
						(tlv_seq_num + i * 8 + j);

					mwifiex_dbg(priv->adapter, ERROR,
						    "drop packet,seq=%d\n",
						    seq_num);

					ret = mwifiex_11n_rx_reorder_pkt
					(priv, seq_num, tlv_rxba->tid,
					 tlv_rxba->mac, 0, NULL);

					if (ret)
						mwifiex_dbg(priv->adapter,
							    ERROR,
							    "Fail to drop packet");
				}
			}
		}

		tlv_buf_left -= (sizeof(*tlv_rxba) + tlv_len);
		tmp = (u8 *)tlv_rxba + tlv_len + sizeof(*tlv_rxba);
		tlv_rxba = (struct mwifiex_ie_types_rxba_sync *)tmp;
	}
}<|MERGE_RESOLUTION|>--- conflicted
+++ resolved
@@ -113,36 +113,20 @@
 	struct sk_buff_head list;
 	struct sk_buff *skb;
 	int pkt_to_send, i;
-<<<<<<< HEAD
-	void *rx_tmp_ptr;
-	unsigned long flags;
-=======
 
 	__skb_queue_head_init(&list);
 	spin_lock_bh(&priv->rx_reorder_tbl_lock);
->>>>>>> fa578e9d
 
 	pkt_to_send = (start_win > tbl->start_win) ?
 		      min((start_win - tbl->start_win), tbl->win_size) :
 		      tbl->win_size;
 
 	for (i = 0; i < pkt_to_send; ++i) {
-<<<<<<< HEAD
-		spin_lock_irqsave(&priv->rx_reorder_tbl_lock, flags);
-		rx_tmp_ptr = NULL;
-=======
->>>>>>> fa578e9d
 		if (tbl->rx_reorder_ptr[i]) {
 			skb = tbl->rx_reorder_ptr[i];
 			__skb_queue_tail(&list, skb);
 			tbl->rx_reorder_ptr[i] = NULL;
 		}
-<<<<<<< HEAD
-		spin_unlock_irqrestore(&priv->rx_reorder_tbl_lock, flags);
-		if (rx_tmp_ptr)
-			mwifiex_11n_dispatch_pkt(priv, rx_tmp_ptr);
-=======
->>>>>>> fa578e9d
 	}
 
 	spin_lock_irqsave(&priv->rx_reorder_tbl_lock, flags);
@@ -156,14 +140,10 @@
 	}
 
 	tbl->start_win = start_win;
-<<<<<<< HEAD
-	spin_unlock_irqrestore(&priv->rx_reorder_tbl_lock, flags);
-=======
 	spin_unlock_bh(&priv->rx_reorder_tbl_lock);
 
 	while ((skb = __skb_dequeue(&list)))
 		mwifiex_11n_dispatch_pkt(priv, skb);
->>>>>>> fa578e9d
 }
 
 /*
@@ -181,14 +161,9 @@
 	struct sk_buff_head list;
 	struct sk_buff *skb;
 	int i, j, xchg;
-<<<<<<< HEAD
-	void *rx_tmp_ptr;
-	unsigned long flags;
-=======
 
 	__skb_queue_head_init(&list);
 	spin_lock_bh(&priv->rx_reorder_tbl_lock);
->>>>>>> fa578e9d
 
 	for (i = 0; i < tbl->win_size; ++i) {
 		spin_lock_irqsave(&priv->rx_reorder_tbl_lock, flags);
@@ -196,17 +171,9 @@
 			spin_unlock_irqrestore(&priv->rx_reorder_tbl_lock,
 					       flags);
 			break;
-<<<<<<< HEAD
-		}
-		rx_tmp_ptr = tbl->rx_reorder_ptr[i];
-		tbl->rx_reorder_ptr[i] = NULL;
-		spin_unlock_irqrestore(&priv->rx_reorder_tbl_lock, flags);
-		mwifiex_11n_dispatch_pkt(priv, rx_tmp_ptr);
-=======
 		skb = tbl->rx_reorder_ptr[i];
 		__skb_queue_tail(&list, skb);
 		tbl->rx_reorder_ptr[i] = NULL;
->>>>>>> fa578e9d
 	}
 
 	spin_lock_irqsave(&priv->rx_reorder_tbl_lock, flags);
@@ -222,15 +189,11 @@
 		}
 	}
 	tbl->start_win = (tbl->start_win + i) & (MAX_TID_VALUE - 1);
-<<<<<<< HEAD
-	spin_unlock_irqrestore(&priv->rx_reorder_tbl_lock, flags);
-=======
 
 	spin_unlock_bh(&priv->rx_reorder_tbl_lock);
 
 	while ((skb = __skb_dequeue(&list)))
 		mwifiex_11n_dispatch_pkt(priv, skb);
->>>>>>> fa578e9d
 }
 
 /*
@@ -263,15 +226,9 @@
 	del_timer_sync(&tbl->timer_context.timer);
 	tbl->timer_context.timer_is_set = false;
 
-<<<<<<< HEAD
-	spin_lock_irqsave(&priv->rx_reorder_tbl_lock, flags);
-	list_del(&tbl->list);
-	spin_unlock_irqrestore(&priv->rx_reorder_tbl_lock, flags);
-=======
 	spin_lock_bh(&priv->rx_reorder_tbl_lock);
 	list_del(&tbl->list);
 	spin_unlock_bh(&priv->rx_reorder_tbl_lock);
->>>>>>> fa578e9d
 
 	kfree(tbl->rx_reorder_ptr);
 	kfree(tbl);
@@ -292,17 +249,6 @@
 	struct mwifiex_rx_reorder_tbl *tbl;
 	unsigned long flags;
 
-<<<<<<< HEAD
-	spin_lock_irqsave(&priv->rx_reorder_tbl_lock, flags);
-	list_for_each_entry(tbl, &priv->rx_reorder_tbl_ptr, list) {
-		if (!memcmp(tbl->ta, ta, ETH_ALEN) && tbl->tid == tid) {
-			spin_unlock_irqrestore(&priv->rx_reorder_tbl_lock,
-					       flags);
-			return tbl;
-		}
-	}
-	spin_unlock_irqrestore(&priv->rx_reorder_tbl_lock, flags);
-=======
 	spin_lock_bh(&priv->rx_reorder_tbl_lock);
 	list_for_each_entry(tbl, &priv->rx_reorder_tbl_ptr, list) {
 		if (!memcmp(tbl->ta, ta, ETH_ALEN) && tbl->tid == tid) {
@@ -311,7 +257,6 @@
 		}
 	}
 	spin_unlock_bh(&priv->rx_reorder_tbl_lock);
->>>>>>> fa578e9d
 
 	return NULL;
 }
@@ -326,18 +271,6 @@
 	if (!ta)
 		return;
 
-<<<<<<< HEAD
-	spin_lock_irqsave(&priv->rx_reorder_tbl_lock, flags);
-	list_for_each_entry_safe(tbl, tmp, &priv->rx_reorder_tbl_ptr, list) {
-		if (!memcmp(tbl->ta, ta, ETH_ALEN)) {
-			spin_unlock_irqrestore(&priv->rx_reorder_tbl_lock,
-					       flags);
-			mwifiex_del_rx_reorder_entry(priv, tbl);
-			spin_lock_irqsave(&priv->rx_reorder_tbl_lock, flags);
-		}
-	}
-	spin_unlock_irqrestore(&priv->rx_reorder_tbl_lock, flags);
-=======
 	spin_lock_bh(&priv->rx_reorder_tbl_lock);
 	list_for_each_entry_safe(tbl, tmp, &priv->rx_reorder_tbl_ptr, list) {
 		if (!memcmp(tbl->ta, ta, ETH_ALEN)) {
@@ -347,7 +280,6 @@
 		}
 	}
 	spin_unlock_bh(&priv->rx_reorder_tbl_lock);
->>>>>>> fa578e9d
 
 	return;
 }
@@ -361,20 +293,6 @@
 {
 	struct mwifiex_rx_reorder_tbl *rx_reorder_tbl_ptr = ctx->ptr;
 	struct mwifiex_private *priv = ctx->priv;
-<<<<<<< HEAD
-	unsigned long flags;
-	int i;
-
-	spin_lock_irqsave(&priv->rx_reorder_tbl_lock, flags);
-	for (i = rx_reorder_tbl_ptr->win_size - 1; i >= 0; --i) {
-		if (rx_reorder_tbl_ptr->rx_reorder_ptr[i]) {
-			spin_unlock_irqrestore(&priv->rx_reorder_tbl_lock,
-					       flags);
-			return i;
-		}
-	}
-	spin_unlock_irqrestore(&priv->rx_reorder_tbl_lock, flags);
-=======
 	int i;
 
 	spin_lock_bh(&priv->rx_reorder_tbl_lock);
@@ -385,7 +303,6 @@
 		}
 	}
 	spin_unlock_bh(&priv->rx_reorder_tbl_lock);
->>>>>>> fa578e9d
 
 	return -1;
 }
@@ -890,15 +807,9 @@
 	spin_lock_bh(&priv->rx_reorder_tbl_lock);
 	list_for_each_entry_safe(del_tbl_ptr, tmp_node,
 				 &priv->rx_reorder_tbl_ptr, list) {
-<<<<<<< HEAD
-		spin_unlock_irqrestore(&priv->rx_reorder_tbl_lock, flags);
-		mwifiex_del_rx_reorder_entry(priv, del_tbl_ptr);
-		spin_lock_irqsave(&priv->rx_reorder_tbl_lock, flags);
-=======
 		spin_unlock_bh(&priv->rx_reorder_tbl_lock);
 		mwifiex_del_rx_reorder_entry(priv, del_tbl_ptr);
 		spin_lock_bh(&priv->rx_reorder_tbl_lock);
->>>>>>> fa578e9d
 	}
 	INIT_LIST_HEAD(&priv->rx_reorder_tbl_ptr);
 	spin_unlock_bh(&priv->rx_reorder_tbl_lock);
