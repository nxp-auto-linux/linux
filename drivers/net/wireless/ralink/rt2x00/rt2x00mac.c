/*
	Copyright (C) 2004 - 2009 Ivo van Doorn <IvDoorn@gmail.com>
	<http://rt2x00.serialmonkey.com>

	This program is free software; you can redistribute it and/or modify
	it under the terms of the GNU General Public License as published by
	the Free Software Foundation; either version 2 of the License, or
	(at your option) any later version.

	This program is distributed in the hope that it will be useful,
	but WITHOUT ANY WARRANTY; without even the implied warranty of
	MERCHANTABILITY or FITNESS FOR A PARTICULAR PURPOSE. See the
	GNU General Public License for more details.

	You should have received a copy of the GNU General Public License
	along with this program; if not, see <http://www.gnu.org/licenses/>.
 */

/*
	Module: rt2x00mac
	Abstract: rt2x00 generic mac80211 routines.
 */

#include <linux/kernel.h>
#include <linux/module.h>

#include "rt2x00.h"
#include "rt2x00lib.h"

static int rt2x00mac_tx_rts_cts(struct rt2x00_dev *rt2x00dev,
				struct data_queue *queue,
				struct sk_buff *frag_skb)
{
	struct ieee80211_tx_info *tx_info = IEEE80211_SKB_CB(frag_skb);
	struct ieee80211_tx_info *rts_info;
	struct sk_buff *skb;
	unsigned int data_length;
	int retval = 0;

	if (tx_info->control.rates[0].flags & IEEE80211_TX_RC_USE_CTS_PROTECT)
		data_length = sizeof(struct ieee80211_cts);
	else
		data_length = sizeof(struct ieee80211_rts);

	skb = dev_alloc_skb(data_length + rt2x00dev->hw->extra_tx_headroom);
	if (unlikely(!skb)) {
		rt2x00_warn(rt2x00dev, "Failed to create RTS/CTS frame\n");
		return -ENOMEM;
	}

	skb_reserve(skb, rt2x00dev->hw->extra_tx_headroom);
	skb_put(skb, data_length);

	/*
	 * Copy TX information over from original frame to
	 * RTS/CTS frame. Note that we set the no encryption flag
	 * since we don't want this frame to be encrypted.
	 * RTS frames should be acked, while CTS-to-self frames
	 * should not. The ready for TX flag is cleared to prevent
	 * it being automatically send when the descriptor is
	 * written to the hardware.
	 */
	memcpy(skb->cb, frag_skb->cb, sizeof(skb->cb));
	rts_info = IEEE80211_SKB_CB(skb);
	rts_info->control.rates[0].flags &= ~IEEE80211_TX_RC_USE_RTS_CTS;
	rts_info->control.rates[0].flags &= ~IEEE80211_TX_RC_USE_CTS_PROTECT;

	if (tx_info->control.rates[0].flags & IEEE80211_TX_RC_USE_CTS_PROTECT)
		rts_info->flags |= IEEE80211_TX_CTL_NO_ACK;
	else
		rts_info->flags &= ~IEEE80211_TX_CTL_NO_ACK;

	/* Disable hardware encryption */
	rts_info->control.hw_key = NULL;

	/*
	 * RTS/CTS frame should use the length of the frame plus any
	 * encryption overhead that will be added by the hardware.
	 */
	data_length += rt2x00crypto_tx_overhead(rt2x00dev, skb);

	if (tx_info->control.rates[0].flags & IEEE80211_TX_RC_USE_CTS_PROTECT)
		ieee80211_ctstoself_get(rt2x00dev->hw, tx_info->control.vif,
					frag_skb->data, data_length, tx_info,
					(struct ieee80211_cts *)(skb->data));
	else
		ieee80211_rts_get(rt2x00dev->hw, tx_info->control.vif,
				  frag_skb->data, data_length, tx_info,
				  (struct ieee80211_rts *)(skb->data));

	retval = rt2x00queue_write_tx_frame(queue, skb, NULL, true);
	if (retval) {
		dev_kfree_skb_any(skb);
		rt2x00_warn(rt2x00dev, "Failed to send RTS/CTS frame\n");
	}

	return retval;
}

void rt2x00mac_tx(struct ieee80211_hw *hw,
		  struct ieee80211_tx_control *control,
		  struct sk_buff *skb)
{
	struct rt2x00_dev *rt2x00dev = hw->priv;
	struct ieee80211_tx_info *tx_info = IEEE80211_SKB_CB(skb);
	enum data_queue_qid qid = skb_get_queue_mapping(skb);
	struct data_queue *queue = NULL;

	/*
	 * Mac80211 might be calling this function while we are trying
	 * to remove the device or perhaps suspending it.
	 * Note that we can only stop the TX queues inside the TX path
	 * due to possible race conditions in mac80211.
	 */
	if (!test_bit(DEVICE_STATE_PRESENT, &rt2x00dev->flags))
		goto exit_free_skb;

	/*
	 * Use the ATIM queue if appropriate and present.
	 */
	if (tx_info->flags & IEEE80211_TX_CTL_SEND_AFTER_DTIM &&
	    rt2x00_has_cap_flag(rt2x00dev, REQUIRE_ATIM_QUEUE))
		qid = QID_ATIM;

	queue = rt2x00queue_get_tx_queue(rt2x00dev, qid);
	if (unlikely(!queue)) {
		rt2x00_err(rt2x00dev,
			   "Attempt to send packet over invalid queue %d\n"
			   "Please file bug report to %s\n", qid, DRV_PROJECT);
		goto exit_free_skb;
	}

	/*
	 * If CTS/RTS is required. create and queue that frame first.
	 * Make sure we have at least enough entries available to send
	 * this CTS/RTS frame as well as the data frame.
	 * Note that when the driver has set the set_rts_threshold()
	 * callback function it doesn't need software generation of
	 * either RTS or CTS-to-self frame and handles everything
	 * inside the hardware.
	 */
	if (!rt2x00dev->ops->hw->set_rts_threshold &&
	    (tx_info->control.rates[0].flags & (IEEE80211_TX_RC_USE_RTS_CTS |
						IEEE80211_TX_RC_USE_CTS_PROTECT))) {
		if (rt2x00queue_available(queue) <= 1) {
			/*
			 * Recheck for full queue under lock to avoid race
			 * conditions with rt2x00lib_txdone().
			 */
			spin_lock(&queue->tx_lock);
			if (rt2x00queue_threshold(queue))
				rt2x00queue_pause_queue(queue);
			spin_unlock(&queue->tx_lock);

			goto exit_free_skb;
		}

		if (rt2x00mac_tx_rts_cts(rt2x00dev, queue, skb))
			goto exit_free_skb;
	}

	if (unlikely(rt2x00queue_write_tx_frame(queue, skb, control->sta, false)))
		goto exit_free_skb;
<<<<<<< HEAD

	/*
	 * Pausing queue has to be serialized with rt2x00lib_txdone(). Note
	 * we should not use spin_lock_bh variant as bottom halve was already
	 * disabled before ieee80211_xmit() call.
	 */
	spin_lock(&queue->tx_lock);
	if (rt2x00queue_threshold(queue))
		rt2x00queue_pause_queue(queue);
	spin_unlock(&queue->tx_lock);
=======
>>>>>>> e021bb4f

	return;

 exit_free_skb:
	ieee80211_free_txskb(hw, skb);
}
EXPORT_SYMBOL_GPL(rt2x00mac_tx);

int rt2x00mac_start(struct ieee80211_hw *hw)
{
	struct rt2x00_dev *rt2x00dev = hw->priv;

	if (!test_bit(DEVICE_STATE_PRESENT, &rt2x00dev->flags))
		return 0;

	return rt2x00lib_start(rt2x00dev);
}
EXPORT_SYMBOL_GPL(rt2x00mac_start);

void rt2x00mac_stop(struct ieee80211_hw *hw)
{
	struct rt2x00_dev *rt2x00dev = hw->priv;

	if (!test_bit(DEVICE_STATE_PRESENT, &rt2x00dev->flags))
		return;

	rt2x00lib_stop(rt2x00dev);
}
EXPORT_SYMBOL_GPL(rt2x00mac_stop);

int rt2x00mac_add_interface(struct ieee80211_hw *hw,
			    struct ieee80211_vif *vif)
{
	struct rt2x00_dev *rt2x00dev = hw->priv;
	struct rt2x00_intf *intf = vif_to_intf(vif);
	struct data_queue *queue = rt2x00dev->bcn;
	struct queue_entry *entry = NULL;
	unsigned int i;

	/*
	 * Don't allow interfaces to be added
	 * the device has disappeared.
	 */
	if (!test_bit(DEVICE_STATE_PRESENT, &rt2x00dev->flags) ||
	    !test_bit(DEVICE_STATE_STARTED, &rt2x00dev->flags))
		return -ENODEV;

	/*
	 * Loop through all beacon queues to find a free
	 * entry. Since there are as much beacon entries
	 * as the maximum interfaces, this search shouldn't
	 * fail.
	 */
	for (i = 0; i < queue->limit; i++) {
		entry = &queue->entries[i];
		if (!test_and_set_bit(ENTRY_BCN_ASSIGNED, &entry->flags))
			break;
	}

	if (unlikely(i == queue->limit))
		return -ENOBUFS;

	/*
	 * We are now absolutely sure the interface can be created,
	 * increase interface count and start initialization.
	 */

	if (vif->type == NL80211_IFTYPE_AP)
		rt2x00dev->intf_ap_count++;
	else
		rt2x00dev->intf_sta_count++;

	mutex_init(&intf->beacon_skb_mutex);
	intf->beacon = entry;

	/*
	 * The MAC address must be configured after the device
	 * has been initialized. Otherwise the device can reset
	 * the MAC registers.
	 * The BSSID address must only be configured in AP mode,
	 * however we should not send an empty BSSID address for
	 * STA interfaces at this time, since this can cause
	 * invalid behavior in the device.
	 */
	rt2x00lib_config_intf(rt2x00dev, intf, vif->type,
			      vif->addr, NULL);

	/*
	 * Some filters depend on the current working mode. We can force
	 * an update during the next configure_filter() run by mac80211 by
	 * resetting the current packet_filter state.
	 */
	rt2x00dev->packet_filter = 0;

	return 0;
}
EXPORT_SYMBOL_GPL(rt2x00mac_add_interface);

void rt2x00mac_remove_interface(struct ieee80211_hw *hw,
				struct ieee80211_vif *vif)
{
	struct rt2x00_dev *rt2x00dev = hw->priv;
	struct rt2x00_intf *intf = vif_to_intf(vif);

	/*
	 * Don't allow interfaces to be remove while
	 * either the device has disappeared or when
	 * no interface is present.
	 */
	if (!test_bit(DEVICE_STATE_PRESENT, &rt2x00dev->flags) ||
	    (vif->type == NL80211_IFTYPE_AP && !rt2x00dev->intf_ap_count) ||
	    (vif->type != NL80211_IFTYPE_AP && !rt2x00dev->intf_sta_count))
		return;

	if (vif->type == NL80211_IFTYPE_AP)
		rt2x00dev->intf_ap_count--;
	else
		rt2x00dev->intf_sta_count--;

	/*
	 * Release beacon entry so it is available for
	 * new interfaces again.
	 */
	clear_bit(ENTRY_BCN_ASSIGNED, &intf->beacon->flags);

	/*
	 * Make sure the bssid and mac address registers
	 * are cleared to prevent false ACKing of frames.
	 */
	rt2x00lib_config_intf(rt2x00dev, intf,
			      NL80211_IFTYPE_UNSPECIFIED, NULL, NULL);
}
EXPORT_SYMBOL_GPL(rt2x00mac_remove_interface);

int rt2x00mac_config(struct ieee80211_hw *hw, u32 changed)
{
	struct rt2x00_dev *rt2x00dev = hw->priv;
	struct ieee80211_conf *conf = &hw->conf;

	/*
	 * mac80211 might be calling this function while we are trying
	 * to remove the device or perhaps suspending it.
	 */
	if (!test_bit(DEVICE_STATE_PRESENT, &rt2x00dev->flags))
		return 0;

	/*
	 * Some configuration parameters (e.g. channel and antenna values) can
	 * only be set when the radio is enabled, but do require the RX to
	 * be off. During this period we should keep link tuning enabled,
	 * if for any reason the link tuner must be reset, this will be
	 * handled by rt2x00lib_config().
	 */
	rt2x00queue_stop_queue(rt2x00dev->rx);

	/* Do not race with with link tuner. */
	mutex_lock(&rt2x00dev->conf_mutex);

	/*
	 * When we've just turned on the radio, we want to reprogram
	 * everything to ensure a consistent state
	 */
	rt2x00lib_config(rt2x00dev, conf, changed);

	/*
	 * After the radio has been enabled we need to configure
	 * the antenna to the default settings. rt2x00lib_config_antenna()
	 * should determine if any action should be taken based on
	 * checking if diversity has been enabled or no antenna changes
	 * have been made since the last configuration change.
	 */
	rt2x00lib_config_antenna(rt2x00dev, rt2x00dev->default_ant);

	mutex_unlock(&rt2x00dev->conf_mutex);

	/* Turn RX back on */
	rt2x00queue_start_queue(rt2x00dev->rx);

	return 0;
}
EXPORT_SYMBOL_GPL(rt2x00mac_config);

void rt2x00mac_configure_filter(struct ieee80211_hw *hw,
				unsigned int changed_flags,
				unsigned int *total_flags,
				u64 multicast)
{
	struct rt2x00_dev *rt2x00dev = hw->priv;

	/*
	 * Mask off any flags we are going to ignore
	 * from the total_flags field.
	 */
	*total_flags &=
	    FIF_ALLMULTI |
	    FIF_FCSFAIL |
	    FIF_PLCPFAIL |
	    FIF_CONTROL |
	    FIF_PSPOLL |
	    FIF_OTHER_BSS;

	/*
	 * Apply some rules to the filters:
	 * - Some filters imply different filters to be set.
	 * - Some things we can't filter out at all.
	 * - Multicast filter seems to kill broadcast traffic so never use it.
	 */
	*total_flags |= FIF_ALLMULTI;

	/*
	 * If the device has a single filter for all control frames,
	 * FIF_CONTROL and FIF_PSPOLL flags imply each other.
	 * And if the device has more than one filter for control frames
	 * of different types, but has no a separate filter for PS Poll frames,
	 * FIF_CONTROL flag implies FIF_PSPOLL.
	 */
	if (!rt2x00_has_cap_control_filters(rt2x00dev)) {
		if (*total_flags & FIF_CONTROL || *total_flags & FIF_PSPOLL)
			*total_flags |= FIF_CONTROL | FIF_PSPOLL;
	}
	if (!rt2x00_has_cap_control_filter_pspoll(rt2x00dev)) {
		if (*total_flags & FIF_CONTROL)
			*total_flags |= FIF_PSPOLL;
	}

	rt2x00dev->packet_filter = *total_flags;

	rt2x00dev->ops->lib->config_filter(rt2x00dev, *total_flags);
}
EXPORT_SYMBOL_GPL(rt2x00mac_configure_filter);

static void rt2x00mac_set_tim_iter(void *data, u8 *mac,
				   struct ieee80211_vif *vif)
{
	struct rt2x00_intf *intf = vif_to_intf(vif);

	if (vif->type != NL80211_IFTYPE_AP &&
	    vif->type != NL80211_IFTYPE_ADHOC &&
	    vif->type != NL80211_IFTYPE_MESH_POINT &&
	    vif->type != NL80211_IFTYPE_WDS)
		return;

	set_bit(DELAYED_UPDATE_BEACON, &intf->delayed_flags);
}

int rt2x00mac_set_tim(struct ieee80211_hw *hw, struct ieee80211_sta *sta,
		      bool set)
{
	struct rt2x00_dev *rt2x00dev = hw->priv;

	if (!test_bit(DEVICE_STATE_ENABLED_RADIO, &rt2x00dev->flags))
		return 0;

	ieee80211_iterate_active_interfaces_atomic(
		rt2x00dev->hw, IEEE80211_IFACE_ITER_RESUME_ALL,
		rt2x00mac_set_tim_iter, rt2x00dev);

	/* queue work to upodate the beacon template */
	ieee80211_queue_work(rt2x00dev->hw, &rt2x00dev->intf_work);
	return 0;
}
EXPORT_SYMBOL_GPL(rt2x00mac_set_tim);

#ifdef CONFIG_RT2X00_LIB_CRYPTO
static void memcpy_tkip(struct rt2x00lib_crypto *crypto, u8 *key, u8 key_len)
{
	if (key_len > NL80211_TKIP_DATA_OFFSET_ENCR_KEY)
		memcpy(crypto->key,
		       &key[NL80211_TKIP_DATA_OFFSET_ENCR_KEY],
		       sizeof(crypto->key));

	if (key_len > NL80211_TKIP_DATA_OFFSET_TX_MIC_KEY)
		memcpy(crypto->tx_mic,
		       &key[NL80211_TKIP_DATA_OFFSET_TX_MIC_KEY],
		       sizeof(crypto->tx_mic));

	if (key_len > NL80211_TKIP_DATA_OFFSET_RX_MIC_KEY)
		memcpy(crypto->rx_mic,
		       &key[NL80211_TKIP_DATA_OFFSET_RX_MIC_KEY],
		       sizeof(crypto->rx_mic));
}

int rt2x00mac_set_key(struct ieee80211_hw *hw, enum set_key_cmd cmd,
		      struct ieee80211_vif *vif, struct ieee80211_sta *sta,
		      struct ieee80211_key_conf *key)
{
	struct rt2x00_dev *rt2x00dev = hw->priv;
	int (*set_key) (struct rt2x00_dev *rt2x00dev,
			struct rt2x00lib_crypto *crypto,
			struct ieee80211_key_conf *key);
	struct rt2x00lib_crypto crypto;
	static const u8 bcast_addr[ETH_ALEN] =
		{ 0xff, 0xff, 0xff, 0xff, 0xff, 0xff, };
	struct rt2x00_sta *sta_priv = NULL;

	if (!test_bit(DEVICE_STATE_PRESENT, &rt2x00dev->flags))
		return 0;

	if (!rt2x00_has_cap_hw_crypto(rt2x00dev))
		return -EOPNOTSUPP;

	/*
	 * To support IBSS RSN, don't program group keys in IBSS, the
	 * hardware will then not attempt to decrypt the frames.
	 */
	if (vif->type == NL80211_IFTYPE_ADHOC &&
	    !(key->flags & IEEE80211_KEY_FLAG_PAIRWISE))
		return -EOPNOTSUPP;

	if (key->keylen > 32)
		return -ENOSPC;

	memset(&crypto, 0, sizeof(crypto));

	crypto.bssidx = rt2x00lib_get_bssidx(rt2x00dev, vif);
	crypto.cipher = rt2x00crypto_key_to_cipher(key);
	if (crypto.cipher == CIPHER_NONE)
		return -EOPNOTSUPP;
	if (crypto.cipher == CIPHER_TKIP && rt2x00_is_usb(rt2x00dev))
		return -EOPNOTSUPP;

	crypto.cmd = cmd;

	if (sta) {
		crypto.address = sta->addr;
		sta_priv = sta_to_rt2x00_sta(sta);
		crypto.wcid = sta_priv->wcid;
	} else
		crypto.address = bcast_addr;

	if (crypto.cipher == CIPHER_TKIP)
		memcpy_tkip(&crypto, &key->key[0], key->keylen);
	else
		memcpy(crypto.key, &key->key[0], key->keylen);
	/*
	 * Each BSS has a maximum of 4 shared keys.
	 * Shared key index values:
	 *	0) BSS0 key0
	 *	1) BSS0 key1
	 *	...
	 *	4) BSS1 key0
	 *	...
	 *	8) BSS2 key0
	 *	...
	 * Both pairwise as shared key indeces are determined by
	 * driver. This is required because the hardware requires
	 * keys to be assigned in correct order (When key 1 is
	 * provided but key 0 is not, then the key is not found
	 * by the hardware during RX).
	 */
	if (cmd == SET_KEY)
		key->hw_key_idx = 0;

	if (key->flags & IEEE80211_KEY_FLAG_PAIRWISE)
		set_key = rt2x00dev->ops->lib->config_pairwise_key;
	else
		set_key = rt2x00dev->ops->lib->config_shared_key;

	if (!set_key)
		return -EOPNOTSUPP;

	return set_key(rt2x00dev, &crypto, key);
}
EXPORT_SYMBOL_GPL(rt2x00mac_set_key);
#endif /* CONFIG_RT2X00_LIB_CRYPTO */

void rt2x00mac_sw_scan_start(struct ieee80211_hw *hw,
			     struct ieee80211_vif *vif,
			     const u8 *mac_addr)
{
	struct rt2x00_dev *rt2x00dev = hw->priv;
	set_bit(DEVICE_STATE_SCANNING, &rt2x00dev->flags);
	rt2x00link_stop_tuner(rt2x00dev);
}
EXPORT_SYMBOL_GPL(rt2x00mac_sw_scan_start);

void rt2x00mac_sw_scan_complete(struct ieee80211_hw *hw,
				struct ieee80211_vif *vif)
{
	struct rt2x00_dev *rt2x00dev = hw->priv;
	clear_bit(DEVICE_STATE_SCANNING, &rt2x00dev->flags);
	rt2x00link_start_tuner(rt2x00dev);
}
EXPORT_SYMBOL_GPL(rt2x00mac_sw_scan_complete);

int rt2x00mac_get_stats(struct ieee80211_hw *hw,
			struct ieee80211_low_level_stats *stats)
{
	struct rt2x00_dev *rt2x00dev = hw->priv;

	/*
	 * The dot11ACKFailureCount, dot11RTSFailureCount and
	 * dot11RTSSuccessCount are updated in interrupt time.
	 * dot11FCSErrorCount is updated in the link tuner.
	 */
	memcpy(stats, &rt2x00dev->low_level_stats, sizeof(*stats));

	return 0;
}
EXPORT_SYMBOL_GPL(rt2x00mac_get_stats);

void rt2x00mac_bss_info_changed(struct ieee80211_hw *hw,
				struct ieee80211_vif *vif,
				struct ieee80211_bss_conf *bss_conf,
				u32 changes)
{
	struct rt2x00_dev *rt2x00dev = hw->priv;
	struct rt2x00_intf *intf = vif_to_intf(vif);

	/*
	 * mac80211 might be calling this function while we are trying
	 * to remove the device or perhaps suspending it.
	 */
	if (!test_bit(DEVICE_STATE_PRESENT, &rt2x00dev->flags))
		return;

	/*
	 * Update the BSSID.
	 */
	if (changes & BSS_CHANGED_BSSID)
		rt2x00lib_config_intf(rt2x00dev, intf, vif->type, NULL,
				      bss_conf->bssid);

	/*
	 * Start/stop beaconing.
	 */
	if (changes & BSS_CHANGED_BEACON_ENABLED) {
		mutex_lock(&intf->beacon_skb_mutex);
		if (!bss_conf->enable_beacon && intf->enable_beacon) {
			rt2x00dev->intf_beaconing--;
			intf->enable_beacon = false;

			if (rt2x00dev->intf_beaconing == 0) {
				/*
				 * Last beaconing interface disabled
				 * -> stop beacon queue.
				 */
				rt2x00queue_stop_queue(rt2x00dev->bcn);
			}
			/*
			 * Clear beacon in the H/W for this vif. This is needed
			 * to disable beaconing on this particular interface
			 * and keep it running on other interfaces.
			 */
			rt2x00queue_clear_beacon(rt2x00dev, vif);
		} else if (bss_conf->enable_beacon && !intf->enable_beacon) {
			rt2x00dev->intf_beaconing++;
			intf->enable_beacon = true;
			/*
			 * Upload beacon to the H/W. This is only required on
			 * USB devices. PCI devices fetch beacons periodically.
			 */
			if (rt2x00_is_usb(rt2x00dev))
				rt2x00queue_update_beacon(rt2x00dev, vif);

			if (rt2x00dev->intf_beaconing == 1) {
				/*
				 * First beaconing interface enabled
				 * -> start beacon queue.
				 */
				rt2x00queue_start_queue(rt2x00dev->bcn);
			}
		}
		mutex_unlock(&intf->beacon_skb_mutex);
	}

	/*
	 * When the association status has changed we must reset the link
	 * tuner counter. This is because some drivers determine if they
	 * should perform link tuning based on the number of seconds
	 * while associated or not associated.
	 */
	if (changes & BSS_CHANGED_ASSOC) {
		rt2x00dev->link.count = 0;

		if (bss_conf->assoc)
			rt2x00dev->intf_associated++;
		else
			rt2x00dev->intf_associated--;

		rt2x00leds_led_assoc(rt2x00dev, !!rt2x00dev->intf_associated);

		clear_bit(CONFIG_QOS_DISABLED, &rt2x00dev->flags);
	}

	/*
	 * Check for access point which do not support 802.11e . We have to
	 * generate data frames sequence number in S/W for such AP, because
	 * of H/W bug.
	 */
	if (changes & BSS_CHANGED_QOS && !bss_conf->qos)
		set_bit(CONFIG_QOS_DISABLED, &rt2x00dev->flags);

	/*
	 * When the erp information has changed, we should perform
	 * additional configuration steps. For all other changes we are done.
	 */
	if (changes & (BSS_CHANGED_ERP_CTS_PROT | BSS_CHANGED_ERP_PREAMBLE |
		       BSS_CHANGED_ERP_SLOT | BSS_CHANGED_BASIC_RATES |
		       BSS_CHANGED_BEACON_INT | BSS_CHANGED_HT))
		rt2x00lib_config_erp(rt2x00dev, intf, bss_conf, changes);
}
EXPORT_SYMBOL_GPL(rt2x00mac_bss_info_changed);

int rt2x00mac_conf_tx(struct ieee80211_hw *hw,
		      struct ieee80211_vif *vif, u16 queue_idx,
		      const struct ieee80211_tx_queue_params *params)
{
	struct rt2x00_dev *rt2x00dev = hw->priv;
	struct data_queue *queue;

	queue = rt2x00queue_get_tx_queue(rt2x00dev, queue_idx);
	if (unlikely(!queue))
		return -EINVAL;

	/*
	 * The passed variables are stored as real value ((2^n)-1).
	 * Ralink registers require to know the bit number 'n'.
	 */
	if (params->cw_min > 0)
		queue->cw_min = fls(params->cw_min);
	else
		queue->cw_min = 5; /* cw_min: 2^5 = 32. */

	if (params->cw_max > 0)
		queue->cw_max = fls(params->cw_max);
	else
		queue->cw_max = 10; /* cw_min: 2^10 = 1024. */

	queue->aifs = params->aifs;
	queue->txop = params->txop;

	rt2x00_dbg(rt2x00dev,
		   "Configured TX queue %d - CWmin: %d, CWmax: %d, Aifs: %d, TXop: %d\n",
		   queue_idx, queue->cw_min, queue->cw_max, queue->aifs,
		   queue->txop);

	return 0;
}
EXPORT_SYMBOL_GPL(rt2x00mac_conf_tx);

void rt2x00mac_rfkill_poll(struct ieee80211_hw *hw)
{
	struct rt2x00_dev *rt2x00dev = hw->priv;
	bool active = !!rt2x00dev->ops->lib->rfkill_poll(rt2x00dev);

	wiphy_rfkill_set_hw_state(hw->wiphy, !active);
}
EXPORT_SYMBOL_GPL(rt2x00mac_rfkill_poll);

void rt2x00mac_flush(struct ieee80211_hw *hw, struct ieee80211_vif *vif,
		     u32 queues, bool drop)
{
	struct rt2x00_dev *rt2x00dev = hw->priv;
	struct data_queue *queue;

	if (!test_bit(DEVICE_STATE_PRESENT, &rt2x00dev->flags))
		return;

	tx_queue_for_each(rt2x00dev, queue)
		rt2x00queue_flush_queue(queue, drop);
}
EXPORT_SYMBOL_GPL(rt2x00mac_flush);

int rt2x00mac_set_antenna(struct ieee80211_hw *hw, u32 tx_ant, u32 rx_ant)
{
	struct rt2x00_dev *rt2x00dev = hw->priv;
	struct link_ant *ant = &rt2x00dev->link.ant;
	struct antenna_setup *def = &rt2x00dev->default_ant;
	struct antenna_setup setup;

	// The antenna value is not supposed to be 0,
	// or exceed the maximum number of antenna's.
	if (!tx_ant || (tx_ant & ~3) || !rx_ant || (rx_ant & ~3))
		return -EINVAL;

	// When the client tried to configure the antenna to or from
	// diversity mode, we must reset the default antenna as well
	// as that controls the diversity switch.
	if (ant->flags & ANTENNA_TX_DIVERSITY && tx_ant != 3)
		ant->flags &= ~ANTENNA_TX_DIVERSITY;
	if (ant->flags & ANTENNA_RX_DIVERSITY && rx_ant != 3)
		ant->flags &= ~ANTENNA_RX_DIVERSITY;

	// If diversity is being enabled, check if we need hardware
	// or software diversity. In the latter case, reset the value,
	// and make sure we update the antenna flags to have the
	// link tuner pick up the diversity tuning.
	if (tx_ant == 3 && def->tx == ANTENNA_SW_DIVERSITY) {
		tx_ant = ANTENNA_SW_DIVERSITY;
		ant->flags |= ANTENNA_TX_DIVERSITY;
	}

	if (rx_ant == 3 && def->rx == ANTENNA_SW_DIVERSITY) {
		rx_ant = ANTENNA_SW_DIVERSITY;
		ant->flags |= ANTENNA_RX_DIVERSITY;
	}

	setup.tx = tx_ant;
	setup.rx = rx_ant;
	setup.rx_chain_num = 0;
	setup.tx_chain_num = 0;

	rt2x00lib_config_antenna(rt2x00dev, setup);

	return 0;
}
EXPORT_SYMBOL_GPL(rt2x00mac_set_antenna);

int rt2x00mac_get_antenna(struct ieee80211_hw *hw, u32 *tx_ant, u32 *rx_ant)
{
	struct rt2x00_dev *rt2x00dev = hw->priv;
	struct link_ant *ant = &rt2x00dev->link.ant;
	struct antenna_setup *active = &rt2x00dev->link.ant.active;

	// When software diversity is active, we must report this to the
	// client and not the current active antenna state.
	if (ant->flags & ANTENNA_TX_DIVERSITY)
		*tx_ant = ANTENNA_HW_DIVERSITY;
	else
		*tx_ant = active->tx;

	if (ant->flags & ANTENNA_RX_DIVERSITY)
		*rx_ant = ANTENNA_HW_DIVERSITY;
	else
		*rx_ant = active->rx;

	return 0;
}
EXPORT_SYMBOL_GPL(rt2x00mac_get_antenna);

void rt2x00mac_get_ringparam(struct ieee80211_hw *hw,
			     u32 *tx, u32 *tx_max, u32 *rx, u32 *rx_max)
{
	struct rt2x00_dev *rt2x00dev = hw->priv;
	struct data_queue *queue;

	tx_queue_for_each(rt2x00dev, queue) {
		*tx += queue->length;
		*tx_max += queue->limit;
	}

	*rx = rt2x00dev->rx->length;
	*rx_max = rt2x00dev->rx->limit;
}
EXPORT_SYMBOL_GPL(rt2x00mac_get_ringparam);

bool rt2x00mac_tx_frames_pending(struct ieee80211_hw *hw)
{
	struct rt2x00_dev *rt2x00dev = hw->priv;
	struct data_queue *queue;

	tx_queue_for_each(rt2x00dev, queue) {
		if (!rt2x00queue_empty(queue))
			return true;
	}

	return false;
}
EXPORT_SYMBOL_GPL(rt2x00mac_tx_frames_pending);<|MERGE_RESOLUTION|>--- conflicted
+++ resolved
@@ -161,19 +161,6 @@
 
 	if (unlikely(rt2x00queue_write_tx_frame(queue, skb, control->sta, false)))
 		goto exit_free_skb;
-<<<<<<< HEAD
-
-	/*
-	 * Pausing queue has to be serialized with rt2x00lib_txdone(). Note
-	 * we should not use spin_lock_bh variant as bottom halve was already
-	 * disabled before ieee80211_xmit() call.
-	 */
-	spin_lock(&queue->tx_lock);
-	if (rt2x00queue_threshold(queue))
-		rt2x00queue_pause_queue(queue);
-	spin_unlock(&queue->tx_lock);
-=======
->>>>>>> e021bb4f
 
 	return;
 
