// SPDX-License-Identifier: ISC
/*
 * Copyright (c) 2005-2011 Atheros Communications Inc.
 * Copyright (c) 2011-2017 Qualcomm Atheros, Inc.
 * Copyright (c) 2018-2019, The Linux Foundation. All rights reserved.
 */

#include <linux/module.h>
#include <linux/firmware.h>
#include <linux/of.h>
#include <linux/property.h>
#include <linux/dmi.h>
#include <linux/ctype.h>
#include <asm/byteorder.h>

#include "core.h"
#include "mac.h"
#include "htc.h"
#include "hif.h"
#include "wmi.h"
#include "bmi.h"
#include "debug.h"
#include "htt.h"
#include "testmode.h"
#include "wmi-ops.h"
#include "coredump.h"

unsigned int ath10k_debug_mask;
EXPORT_SYMBOL(ath10k_debug_mask);

static unsigned int ath10k_cryptmode_param;
static bool uart_print;
static bool skip_otp;
static bool rawmode;
static bool fw_diag_log;

unsigned long ath10k_coredump_mask = BIT(ATH10K_FW_CRASH_DUMP_REGISTERS) |
				     BIT(ATH10K_FW_CRASH_DUMP_CE_DATA);

/* FIXME: most of these should be readonly */
module_param_named(debug_mask, ath10k_debug_mask, uint, 0644);
module_param_named(cryptmode, ath10k_cryptmode_param, uint, 0644);
module_param(uart_print, bool, 0644);
module_param(skip_otp, bool, 0644);
module_param(rawmode, bool, 0644);
module_param(fw_diag_log, bool, 0644);
module_param_named(coredump_mask, ath10k_coredump_mask, ulong, 0444);

MODULE_PARM_DESC(debug_mask, "Debugging mask");
MODULE_PARM_DESC(uart_print, "Uart target debugging");
MODULE_PARM_DESC(skip_otp, "Skip otp failure for calibration in testmode");
MODULE_PARM_DESC(cryptmode, "Crypto mode: 0-hardware, 1-software");
MODULE_PARM_DESC(rawmode, "Use raw 802.11 frame datapath");
MODULE_PARM_DESC(coredump_mask, "Bitfield of what to include in firmware crash file");
MODULE_PARM_DESC(fw_diag_log, "Diag based fw log debugging");

static const struct ath10k_hw_params ath10k_hw_params_list[] = {
	{
		.id = QCA988X_HW_2_0_VERSION,
		.dev_id = QCA988X_2_0_DEVICE_ID,
		.bus = ATH10K_BUS_PCI,
		.name = "qca988x hw2.0",
		.patch_load_addr = QCA988X_HW_2_0_PATCH_LOAD_ADDR,
		.uart_pin = 7,
		.cc_wraparound_type = ATH10K_HW_CC_WRAP_SHIFTED_ALL,
		.otp_exe_param = 0,
		.channel_counters_freq_hz = 88000,
		.max_probe_resp_desc_thres = 0,
		.cal_data_len = 2116,
		.fw = {
			.dir = QCA988X_HW_2_0_FW_DIR,
			.board = QCA988X_HW_2_0_BOARD_DATA_FILE,
			.board_size = QCA988X_BOARD_DATA_SZ,
			.board_ext_size = QCA988X_BOARD_EXT_DATA_SZ,
		},
		.hw_ops = &qca988x_ops,
		.decap_align_bytes = 4,
		.spectral_bin_discard = 0,
		.spectral_bin_offset = 0,
		.vht160_mcs_rx_highest = 0,
		.vht160_mcs_tx_highest = 0,
		.n_cipher_suites = 8,
		.ast_skid_limit = 0x10,
		.num_wds_entries = 0x20,
		.target_64bit = false,
		.rx_ring_fill_level = HTT_RX_RING_FILL_LEVEL,
		.shadow_reg_support = false,
		.rri_on_ddr = false,
		.hw_filter_reset_required = true,
<<<<<<< HEAD
=======
		.fw_diag_ce_download = false,
		.tx_stats_over_pktlog = true,
>>>>>>> f7688b48
	},
	{
		.id = QCA988X_HW_2_0_VERSION,
		.dev_id = QCA988X_2_0_DEVICE_ID_UBNT,
		.name = "qca988x hw2.0 ubiquiti",
		.patch_load_addr = QCA988X_HW_2_0_PATCH_LOAD_ADDR,
		.uart_pin = 7,
		.cc_wraparound_type = ATH10K_HW_CC_WRAP_SHIFTED_ALL,
		.otp_exe_param = 0,
		.channel_counters_freq_hz = 88000,
		.max_probe_resp_desc_thres = 0,
		.cal_data_len = 2116,
		.fw = {
			.dir = QCA988X_HW_2_0_FW_DIR,
			.board = QCA988X_HW_2_0_BOARD_DATA_FILE,
			.board_size = QCA988X_BOARD_DATA_SZ,
			.board_ext_size = QCA988X_BOARD_EXT_DATA_SZ,
		},
		.hw_ops = &qca988x_ops,
		.decap_align_bytes = 4,
		.spectral_bin_discard = 0,
		.spectral_bin_offset = 0,
		.vht160_mcs_rx_highest = 0,
		.vht160_mcs_tx_highest = 0,
		.n_cipher_suites = 8,
		.ast_skid_limit = 0x10,
		.num_wds_entries = 0x20,
		.target_64bit = false,
		.rx_ring_fill_level = HTT_RX_RING_FILL_LEVEL,
		.per_ce_irq = false,
		.shadow_reg_support = false,
		.rri_on_ddr = false,
		.hw_filter_reset_required = true,
<<<<<<< HEAD
=======
		.fw_diag_ce_download = false,
		.tx_stats_over_pktlog = true,
>>>>>>> f7688b48
	},
	{
		.id = QCA9887_HW_1_0_VERSION,
		.dev_id = QCA9887_1_0_DEVICE_ID,
		.bus = ATH10K_BUS_PCI,
		.name = "qca9887 hw1.0",
		.patch_load_addr = QCA9887_HW_1_0_PATCH_LOAD_ADDR,
		.uart_pin = 7,
		.cc_wraparound_type = ATH10K_HW_CC_WRAP_SHIFTED_ALL,
		.otp_exe_param = 0,
		.channel_counters_freq_hz = 88000,
		.max_probe_resp_desc_thres = 0,
		.cal_data_len = 2116,
		.fw = {
			.dir = QCA9887_HW_1_0_FW_DIR,
			.board = QCA9887_HW_1_0_BOARD_DATA_FILE,
			.board_size = QCA9887_BOARD_DATA_SZ,
			.board_ext_size = QCA9887_BOARD_EXT_DATA_SZ,
		},
		.hw_ops = &qca988x_ops,
		.decap_align_bytes = 4,
		.spectral_bin_discard = 0,
		.spectral_bin_offset = 0,
		.vht160_mcs_rx_highest = 0,
		.vht160_mcs_tx_highest = 0,
		.n_cipher_suites = 8,
		.ast_skid_limit = 0x10,
		.num_wds_entries = 0x20,
		.target_64bit = false,
		.rx_ring_fill_level = HTT_RX_RING_FILL_LEVEL,
		.per_ce_irq = false,
		.shadow_reg_support = false,
		.rri_on_ddr = false,
		.hw_filter_reset_required = true,
<<<<<<< HEAD
=======
		.fw_diag_ce_download = false,
		.tx_stats_over_pktlog = false,
	},
	{
		.id = QCA6174_HW_3_2_VERSION,
		.dev_id = QCA6174_3_2_DEVICE_ID,
		.bus = ATH10K_BUS_SDIO,
		.name = "qca6174 hw3.2 sdio",
		.patch_load_addr = QCA6174_HW_3_0_PATCH_LOAD_ADDR,
		.uart_pin = 19,
		.otp_exe_param = 0,
		.channel_counters_freq_hz = 88000,
		.max_probe_resp_desc_thres = 0,
		.cal_data_len = 0,
		.fw = {
			.dir = QCA6174_HW_3_0_FW_DIR,
			.board = QCA6174_HW_3_0_BOARD_DATA_FILE,
			.board_size = QCA6174_BOARD_DATA_SZ,
			.board_ext_size = QCA6174_BOARD_EXT_DATA_SZ,
		},
		.hw_ops = &qca6174_sdio_ops,
		.hw_clk = qca6174_clk,
		.target_cpu_freq = 176000000,
		.decap_align_bytes = 4,
		.n_cipher_suites = 8,
		.num_peers = 10,
		.ast_skid_limit = 0x10,
		.num_wds_entries = 0x20,
		.uart_pin_workaround = true,
		.tx_stats_over_pktlog = false,
>>>>>>> f7688b48
	},
	{
		.id = QCA6174_HW_2_1_VERSION,
		.dev_id = QCA6164_2_1_DEVICE_ID,
		.bus = ATH10K_BUS_PCI,
		.name = "qca6164 hw2.1",
		.patch_load_addr = QCA6174_HW_2_1_PATCH_LOAD_ADDR,
		.uart_pin = 6,
		.otp_exe_param = 0,
		.channel_counters_freq_hz = 88000,
		.max_probe_resp_desc_thres = 0,
		.cal_data_len = 8124,
		.fw = {
			.dir = QCA6174_HW_2_1_FW_DIR,
			.board = QCA6174_HW_2_1_BOARD_DATA_FILE,
			.board_size = QCA6174_BOARD_DATA_SZ,
			.board_ext_size = QCA6174_BOARD_EXT_DATA_SZ,
		},
		.hw_ops = &qca988x_ops,
		.decap_align_bytes = 4,
		.spectral_bin_discard = 0,
		.spectral_bin_offset = 0,
		.vht160_mcs_rx_highest = 0,
		.vht160_mcs_tx_highest = 0,
		.n_cipher_suites = 8,
		.ast_skid_limit = 0x10,
		.num_wds_entries = 0x20,
		.target_64bit = false,
		.rx_ring_fill_level = HTT_RX_RING_FILL_LEVEL,
		.per_ce_irq = false,
		.shadow_reg_support = false,
		.rri_on_ddr = false,
		.hw_filter_reset_required = true,
<<<<<<< HEAD
=======
		.fw_diag_ce_download = false,
		.tx_stats_over_pktlog = false,
>>>>>>> f7688b48
	},
	{
		.id = QCA6174_HW_2_1_VERSION,
		.dev_id = QCA6174_2_1_DEVICE_ID,
		.bus = ATH10K_BUS_PCI,
		.name = "qca6174 hw2.1",
		.patch_load_addr = QCA6174_HW_2_1_PATCH_LOAD_ADDR,
		.uart_pin = 6,
		.otp_exe_param = 0,
		.channel_counters_freq_hz = 88000,
		.max_probe_resp_desc_thres = 0,
		.cal_data_len = 8124,
		.fw = {
			.dir = QCA6174_HW_2_1_FW_DIR,
			.board = QCA6174_HW_2_1_BOARD_DATA_FILE,
			.board_size = QCA6174_BOARD_DATA_SZ,
			.board_ext_size = QCA6174_BOARD_EXT_DATA_SZ,
		},
		.hw_ops = &qca988x_ops,
		.decap_align_bytes = 4,
		.spectral_bin_discard = 0,
		.spectral_bin_offset = 0,
		.vht160_mcs_rx_highest = 0,
		.vht160_mcs_tx_highest = 0,
		.n_cipher_suites = 8,
		.ast_skid_limit = 0x10,
		.num_wds_entries = 0x20,
		.target_64bit = false,
		.rx_ring_fill_level = HTT_RX_RING_FILL_LEVEL,
		.per_ce_irq = false,
		.shadow_reg_support = false,
		.rri_on_ddr = false,
		.hw_filter_reset_required = true,
<<<<<<< HEAD
=======
		.fw_diag_ce_download = false,
		.tx_stats_over_pktlog = false,
>>>>>>> f7688b48
	},
	{
		.id = QCA6174_HW_3_0_VERSION,
		.dev_id = QCA6174_2_1_DEVICE_ID,
		.bus = ATH10K_BUS_PCI,
		.name = "qca6174 hw3.0",
		.patch_load_addr = QCA6174_HW_3_0_PATCH_LOAD_ADDR,
		.uart_pin = 6,
		.otp_exe_param = 0,
		.channel_counters_freq_hz = 88000,
		.max_probe_resp_desc_thres = 0,
		.cal_data_len = 8124,
		.fw = {
			.dir = QCA6174_HW_3_0_FW_DIR,
			.board = QCA6174_HW_3_0_BOARD_DATA_FILE,
			.board_size = QCA6174_BOARD_DATA_SZ,
			.board_ext_size = QCA6174_BOARD_EXT_DATA_SZ,
		},
		.hw_ops = &qca988x_ops,
		.decap_align_bytes = 4,
		.spectral_bin_discard = 0,
		.spectral_bin_offset = 0,
		.vht160_mcs_rx_highest = 0,
		.vht160_mcs_tx_highest = 0,
		.n_cipher_suites = 8,
		.ast_skid_limit = 0x10,
		.num_wds_entries = 0x20,
		.target_64bit = false,
		.rx_ring_fill_level = HTT_RX_RING_FILL_LEVEL,
		.per_ce_irq = false,
		.shadow_reg_support = false,
		.rri_on_ddr = false,
		.hw_filter_reset_required = true,
<<<<<<< HEAD
=======
		.fw_diag_ce_download = false,
		.tx_stats_over_pktlog = false,
>>>>>>> f7688b48
	},
	{
		.id = QCA6174_HW_3_2_VERSION,
		.dev_id = QCA6174_2_1_DEVICE_ID,
		.bus = ATH10K_BUS_PCI,
		.name = "qca6174 hw3.2",
		.patch_load_addr = QCA6174_HW_3_0_PATCH_LOAD_ADDR,
		.uart_pin = 6,
		.otp_exe_param = 0,
		.channel_counters_freq_hz = 88000,
		.max_probe_resp_desc_thres = 0,
		.cal_data_len = 8124,
		.fw = {
			/* uses same binaries as hw3.0 */
			.dir = QCA6174_HW_3_0_FW_DIR,
			.board = QCA6174_HW_3_0_BOARD_DATA_FILE,
			.board_size = QCA6174_BOARD_DATA_SZ,
			.board_ext_size = QCA6174_BOARD_EXT_DATA_SZ,
		},
		.hw_ops = &qca6174_ops,
		.hw_clk = qca6174_clk,
		.target_cpu_freq = 176000000,
		.decap_align_bytes = 4,
		.spectral_bin_discard = 0,
		.spectral_bin_offset = 0,
		.vht160_mcs_rx_highest = 0,
		.vht160_mcs_tx_highest = 0,
		.n_cipher_suites = 8,
		.ast_skid_limit = 0x10,
		.num_wds_entries = 0x20,
		.target_64bit = false,
		.rx_ring_fill_level = HTT_RX_RING_FILL_LEVEL,
		.per_ce_irq = false,
		.shadow_reg_support = false,
		.rri_on_ddr = false,
		.hw_filter_reset_required = true,
<<<<<<< HEAD
=======
		.fw_diag_ce_download = true,
		.tx_stats_over_pktlog = false,
>>>>>>> f7688b48
	},
	{
		.id = QCA99X0_HW_2_0_DEV_VERSION,
		.dev_id = QCA99X0_2_0_DEVICE_ID,
		.bus = ATH10K_BUS_PCI,
		.name = "qca99x0 hw2.0",
		.patch_load_addr = QCA99X0_HW_2_0_PATCH_LOAD_ADDR,
		.uart_pin = 7,
		.otp_exe_param = 0x00000700,
		.continuous_frag_desc = true,
		.cck_rate_map_rev2 = true,
		.channel_counters_freq_hz = 150000,
		.max_probe_resp_desc_thres = 24,
		.tx_chain_mask = 0xf,
		.rx_chain_mask = 0xf,
		.max_spatial_stream = 4,
		.cal_data_len = 12064,
		.fw = {
			.dir = QCA99X0_HW_2_0_FW_DIR,
			.board = QCA99X0_HW_2_0_BOARD_DATA_FILE,
			.board_size = QCA99X0_BOARD_DATA_SZ,
			.board_ext_size = QCA99X0_BOARD_EXT_DATA_SZ,
		},
		.sw_decrypt_mcast_mgmt = true,
		.hw_ops = &qca99x0_ops,
		.decap_align_bytes = 1,
		.spectral_bin_discard = 4,
		.spectral_bin_offset = 0,
		.vht160_mcs_rx_highest = 0,
		.vht160_mcs_tx_highest = 0,
		.n_cipher_suites = 11,
		.ast_skid_limit = 0x10,
		.num_wds_entries = 0x20,
		.target_64bit = false,
		.rx_ring_fill_level = HTT_RX_RING_FILL_LEVEL,
		.per_ce_irq = false,
		.shadow_reg_support = false,
		.rri_on_ddr = false,
		.hw_filter_reset_required = true,
<<<<<<< HEAD
=======
		.fw_diag_ce_download = false,
		.tx_stats_over_pktlog = false,
>>>>>>> f7688b48
	},
	{
		.id = QCA9984_HW_1_0_DEV_VERSION,
		.dev_id = QCA9984_1_0_DEVICE_ID,
		.bus = ATH10K_BUS_PCI,
		.name = "qca9984/qca9994 hw1.0",
		.patch_load_addr = QCA9984_HW_1_0_PATCH_LOAD_ADDR,
		.uart_pin = 7,
		.cc_wraparound_type = ATH10K_HW_CC_WRAP_SHIFTED_EACH,
		.otp_exe_param = 0x00000700,
		.continuous_frag_desc = true,
		.cck_rate_map_rev2 = true,
		.channel_counters_freq_hz = 150000,
		.max_probe_resp_desc_thres = 24,
		.tx_chain_mask = 0xf,
		.rx_chain_mask = 0xf,
		.max_spatial_stream = 4,
		.cal_data_len = 12064,
		.fw = {
			.dir = QCA9984_HW_1_0_FW_DIR,
			.board = QCA9984_HW_1_0_BOARD_DATA_FILE,
			.eboard = QCA9984_HW_1_0_EBOARD_DATA_FILE,
			.board_size = QCA99X0_BOARD_DATA_SZ,
			.board_ext_size = QCA99X0_BOARD_EXT_DATA_SZ,
			.ext_board_size = QCA99X0_EXT_BOARD_DATA_SZ,
		},
		.sw_decrypt_mcast_mgmt = true,
		.hw_ops = &qca99x0_ops,
		.decap_align_bytes = 1,
		.spectral_bin_discard = 12,
		.spectral_bin_offset = 8,

		/* Can do only 2x2 VHT160 or 80+80. 1560Mbps is 4x4 80Mhz
		 * or 2x2 160Mhz, long-guard-interval.
		 */
		.vht160_mcs_rx_highest = 1560,
		.vht160_mcs_tx_highest = 1560,
		.n_cipher_suites = 11,
		.ast_skid_limit = 0x10,
		.num_wds_entries = 0x20,
		.target_64bit = false,
		.rx_ring_fill_level = HTT_RX_RING_FILL_LEVEL,
		.per_ce_irq = false,
		.shadow_reg_support = false,
		.rri_on_ddr = false,
		.hw_filter_reset_required = true,
<<<<<<< HEAD
=======
		.fw_diag_ce_download = false,
		.tx_stats_over_pktlog = false,
>>>>>>> f7688b48
	},
	{
		.id = QCA9888_HW_2_0_DEV_VERSION,
		.dev_id = QCA9888_2_0_DEVICE_ID,
		.bus = ATH10K_BUS_PCI,
		.name = "qca9888 hw2.0",
		.patch_load_addr = QCA9888_HW_2_0_PATCH_LOAD_ADDR,
		.uart_pin = 7,
		.cc_wraparound_type = ATH10K_HW_CC_WRAP_SHIFTED_EACH,
		.otp_exe_param = 0x00000700,
		.continuous_frag_desc = true,
		.channel_counters_freq_hz = 150000,
		.max_probe_resp_desc_thres = 24,
		.tx_chain_mask = 3,
		.rx_chain_mask = 3,
		.max_spatial_stream = 2,
		.cal_data_len = 12064,
		.fw = {
			.dir = QCA9888_HW_2_0_FW_DIR,
			.board = QCA9888_HW_2_0_BOARD_DATA_FILE,
			.board_size = QCA99X0_BOARD_DATA_SZ,
			.board_ext_size = QCA99X0_BOARD_EXT_DATA_SZ,
		},
		.sw_decrypt_mcast_mgmt = true,
		.hw_ops = &qca99x0_ops,
		.decap_align_bytes = 1,
		.spectral_bin_discard = 12,
		.spectral_bin_offset = 8,

		/* Can do only 1x1 VHT160 or 80+80. 780Mbps is 2x2 80Mhz or
		 * 1x1 160Mhz, long-guard-interval.
		 */
		.vht160_mcs_rx_highest = 780,
		.vht160_mcs_tx_highest = 780,
		.n_cipher_suites = 11,
		.ast_skid_limit = 0x10,
		.num_wds_entries = 0x20,
		.target_64bit = false,
		.rx_ring_fill_level = HTT_RX_RING_FILL_LEVEL,
		.per_ce_irq = false,
		.shadow_reg_support = false,
		.rri_on_ddr = false,
		.hw_filter_reset_required = true,
<<<<<<< HEAD
=======
		.fw_diag_ce_download = false,
		.tx_stats_over_pktlog = false,
>>>>>>> f7688b48
	},
	{
		.id = QCA9377_HW_1_0_DEV_VERSION,
		.dev_id = QCA9377_1_0_DEVICE_ID,
		.bus = ATH10K_BUS_PCI,
		.name = "qca9377 hw1.0",
		.patch_load_addr = QCA9377_HW_1_0_PATCH_LOAD_ADDR,
		.uart_pin = 6,
		.otp_exe_param = 0,
		.channel_counters_freq_hz = 88000,
		.max_probe_resp_desc_thres = 0,
		.cal_data_len = 8124,
		.fw = {
			.dir = QCA9377_HW_1_0_FW_DIR,
			.board = QCA9377_HW_1_0_BOARD_DATA_FILE,
			.board_size = QCA9377_BOARD_DATA_SZ,
			.board_ext_size = QCA9377_BOARD_EXT_DATA_SZ,
		},
		.hw_ops = &qca988x_ops,
		.decap_align_bytes = 4,
		.spectral_bin_discard = 0,
		.spectral_bin_offset = 0,
		.vht160_mcs_rx_highest = 0,
		.vht160_mcs_tx_highest = 0,
		.n_cipher_suites = 8,
		.ast_skid_limit = 0x10,
		.num_wds_entries = 0x20,
		.target_64bit = false,
		.rx_ring_fill_level = HTT_RX_RING_FILL_LEVEL,
		.per_ce_irq = false,
		.shadow_reg_support = false,
		.rri_on_ddr = false,
		.hw_filter_reset_required = true,
<<<<<<< HEAD
=======
		.fw_diag_ce_download = false,
		.tx_stats_over_pktlog = false,
>>>>>>> f7688b48
	},
	{
		.id = QCA9377_HW_1_1_DEV_VERSION,
		.dev_id = QCA9377_1_0_DEVICE_ID,
		.bus = ATH10K_BUS_PCI,
		.name = "qca9377 hw1.1",
		.patch_load_addr = QCA9377_HW_1_0_PATCH_LOAD_ADDR,
		.uart_pin = 6,
		.otp_exe_param = 0,
		.channel_counters_freq_hz = 88000,
		.max_probe_resp_desc_thres = 0,
		.cal_data_len = 8124,
		.fw = {
			.dir = QCA9377_HW_1_0_FW_DIR,
			.board = QCA9377_HW_1_0_BOARD_DATA_FILE,
			.board_size = QCA9377_BOARD_DATA_SZ,
			.board_ext_size = QCA9377_BOARD_EXT_DATA_SZ,
		},
		.hw_ops = &qca6174_ops,
		.hw_clk = qca6174_clk,
		.target_cpu_freq = 176000000,
		.decap_align_bytes = 4,
		.spectral_bin_discard = 0,
		.spectral_bin_offset = 0,
		.vht160_mcs_rx_highest = 0,
		.vht160_mcs_tx_highest = 0,
		.n_cipher_suites = 8,
		.ast_skid_limit = 0x10,
		.num_wds_entries = 0x20,
		.target_64bit = false,
		.rx_ring_fill_level = HTT_RX_RING_FILL_LEVEL,
		.per_ce_irq = false,
		.shadow_reg_support = false,
		.rri_on_ddr = false,
		.hw_filter_reset_required = true,
<<<<<<< HEAD
=======
		.fw_diag_ce_download = true,
		.tx_stats_over_pktlog = false,
>>>>>>> f7688b48
	},
	{
		.id = QCA4019_HW_1_0_DEV_VERSION,
		.dev_id = 0,
		.bus = ATH10K_BUS_AHB,
		.name = "qca4019 hw1.0",
		.patch_load_addr = QCA4019_HW_1_0_PATCH_LOAD_ADDR,
		.uart_pin = 7,
		.cc_wraparound_type = ATH10K_HW_CC_WRAP_SHIFTED_EACH,
		.otp_exe_param = 0x0010000,
		.continuous_frag_desc = true,
		.cck_rate_map_rev2 = true,
		.channel_counters_freq_hz = 125000,
		.max_probe_resp_desc_thres = 24,
		.tx_chain_mask = 0x3,
		.rx_chain_mask = 0x3,
		.max_spatial_stream = 2,
		.cal_data_len = 12064,
		.fw = {
			.dir = QCA4019_HW_1_0_FW_DIR,
			.board = QCA4019_HW_1_0_BOARD_DATA_FILE,
			.board_size = QCA4019_BOARD_DATA_SZ,
			.board_ext_size = QCA4019_BOARD_EXT_DATA_SZ,
		},
		.sw_decrypt_mcast_mgmt = true,
		.hw_ops = &qca99x0_ops,
		.decap_align_bytes = 1,
		.spectral_bin_discard = 4,
		.spectral_bin_offset = 0,
		.vht160_mcs_rx_highest = 0,
		.vht160_mcs_tx_highest = 0,
		.n_cipher_suites = 11,
		.ast_skid_limit = 0x10,
		.num_wds_entries = 0x20,
		.target_64bit = false,
		.rx_ring_fill_level = HTT_RX_RING_FILL_LEVEL,
		.per_ce_irq = false,
		.shadow_reg_support = false,
		.rri_on_ddr = false,
		.hw_filter_reset_required = true,
<<<<<<< HEAD
=======
		.fw_diag_ce_download = false,
		.tx_stats_over_pktlog = false,
>>>>>>> f7688b48
	},
	{
		.id = WCN3990_HW_1_0_DEV_VERSION,
		.dev_id = 0,
		.bus = ATH10K_BUS_SNOC,
		.name = "wcn3990 hw1.0",
		.continuous_frag_desc = true,
		.tx_chain_mask = 0x7,
		.rx_chain_mask = 0x7,
		.max_spatial_stream = 4,
		.fw = {
			.dir = WCN3990_HW_1_0_FW_DIR,
		},
		.sw_decrypt_mcast_mgmt = true,
		.hw_ops = &wcn3990_ops,
		.decap_align_bytes = 1,
<<<<<<< HEAD
		.num_peers = TARGET_HL_10_TLV_NUM_PEERS,
		.n_cipher_suites = 11,
		.ast_skid_limit = TARGET_HL_10_TLV_AST_SKID_LIMIT,
		.num_wds_entries = TARGET_HL_10_TLV_NUM_WDS_ENTRIES,
=======
		.num_peers = TARGET_HL_TLV_NUM_PEERS,
		.n_cipher_suites = 11,
		.ast_skid_limit = TARGET_HL_TLV_AST_SKID_LIMIT,
		.num_wds_entries = TARGET_HL_TLV_NUM_WDS_ENTRIES,
>>>>>>> f7688b48
		.target_64bit = true,
		.rx_ring_fill_level = HTT_RX_RING_FILL_LEVEL_DUAL_MAC,
		.per_ce_irq = true,
		.shadow_reg_support = true,
		.rri_on_ddr = true,
		.hw_filter_reset_required = false,
<<<<<<< HEAD
=======
		.fw_diag_ce_download = false,
		.tx_stats_over_pktlog = false,
>>>>>>> f7688b48
	},
};

static const char *const ath10k_core_fw_feature_str[] = {
	[ATH10K_FW_FEATURE_EXT_WMI_MGMT_RX] = "wmi-mgmt-rx",
	[ATH10K_FW_FEATURE_WMI_10X] = "wmi-10.x",
	[ATH10K_FW_FEATURE_HAS_WMI_MGMT_TX] = "has-wmi-mgmt-tx",
	[ATH10K_FW_FEATURE_NO_P2P] = "no-p2p",
	[ATH10K_FW_FEATURE_WMI_10_2] = "wmi-10.2",
	[ATH10K_FW_FEATURE_MULTI_VIF_PS_SUPPORT] = "multi-vif-ps",
	[ATH10K_FW_FEATURE_WOWLAN_SUPPORT] = "wowlan",
	[ATH10K_FW_FEATURE_IGNORE_OTP_RESULT] = "ignore-otp",
	[ATH10K_FW_FEATURE_NO_NWIFI_DECAP_4ADDR_PADDING] = "no-4addr-pad",
	[ATH10K_FW_FEATURE_SUPPORTS_SKIP_CLOCK_INIT] = "skip-clock-init",
	[ATH10K_FW_FEATURE_RAW_MODE_SUPPORT] = "raw-mode",
	[ATH10K_FW_FEATURE_SUPPORTS_ADAPTIVE_CCA] = "adaptive-cca",
	[ATH10K_FW_FEATURE_MFP_SUPPORT] = "mfp",
	[ATH10K_FW_FEATURE_PEER_FLOW_CONTROL] = "peer-flow-ctrl",
	[ATH10K_FW_FEATURE_BTCOEX_PARAM] = "btcoex-param",
	[ATH10K_FW_FEATURE_SKIP_NULL_FUNC_WAR] = "skip-null-func-war",
	[ATH10K_FW_FEATURE_ALLOWS_MESH_BCAST] = "allows-mesh-bcast",
	[ATH10K_FW_FEATURE_NO_PS] = "no-ps",
	[ATH10K_FW_FEATURE_MGMT_TX_BY_REF] = "mgmt-tx-by-reference",
	[ATH10K_FW_FEATURE_NON_BMI] = "non-bmi",
	[ATH10K_FW_FEATURE_SINGLE_CHAN_INFO_PER_CHANNEL] = "single-chan-info-per-channel",
	[ATH10K_FW_FEATURE_PEER_FIXED_RATE] = "peer-fixed-rate",
};

static unsigned int ath10k_core_get_fw_feature_str(char *buf,
						   size_t buf_len,
						   enum ath10k_fw_features feat)
{
	/* make sure that ath10k_core_fw_feature_str[] gets updated */
	BUILD_BUG_ON(ARRAY_SIZE(ath10k_core_fw_feature_str) !=
		     ATH10K_FW_FEATURE_COUNT);

	if (feat >= ARRAY_SIZE(ath10k_core_fw_feature_str) ||
	    WARN_ON(!ath10k_core_fw_feature_str[feat])) {
		return scnprintf(buf, buf_len, "bit%d", feat);
	}

	return scnprintf(buf, buf_len, "%s", ath10k_core_fw_feature_str[feat]);
}

void ath10k_core_get_fw_features_str(struct ath10k *ar,
				     char *buf,
				     size_t buf_len)
{
	size_t len = 0;
	int i;

	for (i = 0; i < ATH10K_FW_FEATURE_COUNT; i++) {
		if (test_bit(i, ar->normal_mode_fw.fw_file.fw_features)) {
			if (len > 0)
				len += scnprintf(buf + len, buf_len - len, ",");

			len += ath10k_core_get_fw_feature_str(buf + len,
							      buf_len - len,
							      i);
		}
	}
}

static void ath10k_send_suspend_complete(struct ath10k *ar)
{
	ath10k_dbg(ar, ATH10K_DBG_BOOT, "boot suspend complete\n");

	complete(&ar->target_suspend);
}

static void ath10k_init_sdio(struct ath10k *ar, enum ath10k_firmware_mode mode)
{
	u32 param = 0;

	ath10k_bmi_write32(ar, hi_mbox_io_block_sz, 256);
	ath10k_bmi_write32(ar, hi_mbox_isr_yield_limit, 99);
	ath10k_bmi_read32(ar, hi_acs_flags, &param);

	/* Data transfer is not initiated, when reduced Tx completion
	 * is used for SDIO. disable it until fixed
	 */
	param &= ~HI_ACS_FLAGS_SDIO_REDUCE_TX_COMPL_SET;

	/* Alternate credit size of 1544 as used by SDIO firmware is
	 * not big enough for mac80211 / native wifi frames. disable it
	 */
	param &= ~HI_ACS_FLAGS_ALT_DATA_CREDIT_SIZE;

	if (mode == ATH10K_FIRMWARE_MODE_UTF)
		param &= ~HI_ACS_FLAGS_SDIO_SWAP_MAILBOX_SET;
	else
		param |= HI_ACS_FLAGS_SDIO_SWAP_MAILBOX_SET;

	ath10k_bmi_write32(ar, hi_acs_flags, param);

	/* Explicitly set fwlog prints to zero as target may turn it on
	 * based on scratch registers.
	 */
	ath10k_bmi_read32(ar, hi_option_flag, &param);
	param |= HI_OPTION_DISABLE_DBGLOG;
	ath10k_bmi_write32(ar, hi_option_flag, param);
}

static int ath10k_init_configure_target(struct ath10k *ar)
{
	u32 param_host;
	int ret;

	/* tell target which HTC version it is used*/
	ret = ath10k_bmi_write32(ar, hi_app_host_interest,
				 HTC_PROTOCOL_VERSION);
	if (ret) {
		ath10k_err(ar, "settings HTC version failed\n");
		return ret;
	}

	/* set the firmware mode to STA/IBSS/AP */
	ret = ath10k_bmi_read32(ar, hi_option_flag, &param_host);
	if (ret) {
		ath10k_err(ar, "setting firmware mode (1/2) failed\n");
		return ret;
	}

	/* TODO following parameters need to be re-visited. */
	/* num_device */
	param_host |= (1 << HI_OPTION_NUM_DEV_SHIFT);
	/* Firmware mode */
	/* FIXME: Why FW_MODE_AP ??.*/
	param_host |= (HI_OPTION_FW_MODE_AP << HI_OPTION_FW_MODE_SHIFT);
	/* mac_addr_method */
	param_host |= (1 << HI_OPTION_MAC_ADDR_METHOD_SHIFT);
	/* firmware_bridge */
	param_host |= (0 << HI_OPTION_FW_BRIDGE_SHIFT);
	/* fwsubmode */
	param_host |= (0 << HI_OPTION_FW_SUBMODE_SHIFT);

	ret = ath10k_bmi_write32(ar, hi_option_flag, param_host);
	if (ret) {
		ath10k_err(ar, "setting firmware mode (2/2) failed\n");
		return ret;
	}

	/* We do all byte-swapping on the host */
	ret = ath10k_bmi_write32(ar, hi_be, 0);
	if (ret) {
		ath10k_err(ar, "setting host CPU BE mode failed\n");
		return ret;
	}

	/* FW descriptor/Data swap flags */
	ret = ath10k_bmi_write32(ar, hi_fw_swap, 0);

	if (ret) {
		ath10k_err(ar, "setting FW data/desc swap flags failed\n");
		return ret;
	}

	/* Some devices have a special sanity check that verifies the PCI
	 * Device ID is written to this host interest var. It is known to be
	 * required to boot QCA6164.
	 */
	ret = ath10k_bmi_write32(ar, hi_hci_uart_pwr_mgmt_params_ext,
				 ar->dev_id);
	if (ret) {
		ath10k_err(ar, "failed to set pwr_mgmt_params: %d\n", ret);
		return ret;
	}

	return 0;
}

static const struct firmware *ath10k_fetch_fw_file(struct ath10k *ar,
						   const char *dir,
						   const char *file)
{
	char filename[100];
	const struct firmware *fw;
	int ret;

	if (file == NULL)
		return ERR_PTR(-ENOENT);

	if (dir == NULL)
		dir = ".";

	snprintf(filename, sizeof(filename), "%s/%s", dir, file);
	ret = firmware_request_nowarn(&fw, filename, ar->dev);
	ath10k_dbg(ar, ATH10K_DBG_BOOT, "boot fw request '%s': %d\n",
		   filename, ret);

	if (ret)
		return ERR_PTR(ret);

	return fw;
}

static int ath10k_push_board_ext_data(struct ath10k *ar, const void *data,
				      size_t data_len)
{
	u32 board_data_size = ar->hw_params.fw.board_size;
	u32 board_ext_data_size = ar->hw_params.fw.board_ext_size;
	u32 board_ext_data_addr;
	int ret;

	ret = ath10k_bmi_read32(ar, hi_board_ext_data, &board_ext_data_addr);
	if (ret) {
		ath10k_err(ar, "could not read board ext data addr (%d)\n",
			   ret);
		return ret;
	}

	ath10k_dbg(ar, ATH10K_DBG_BOOT,
		   "boot push board extended data addr 0x%x\n",
		   board_ext_data_addr);

	if (board_ext_data_addr == 0)
		return 0;

	if (data_len != (board_data_size + board_ext_data_size)) {
		ath10k_err(ar, "invalid board (ext) data sizes %zu != %d+%d\n",
			   data_len, board_data_size, board_ext_data_size);
		return -EINVAL;
	}

	ret = ath10k_bmi_write_memory(ar, board_ext_data_addr,
				      data + board_data_size,
				      board_ext_data_size);
	if (ret) {
		ath10k_err(ar, "could not write board ext data (%d)\n", ret);
		return ret;
	}

	ret = ath10k_bmi_write32(ar, hi_board_ext_data_config,
				 (board_ext_data_size << 16) | 1);
	if (ret) {
		ath10k_err(ar, "could not write board ext data bit (%d)\n",
			   ret);
		return ret;
	}

	return 0;
}

static int ath10k_core_get_board_id_from_otp(struct ath10k *ar)
{
	u32 result, address;
	u8 board_id, chip_id;
	bool ext_bid_support;
	int ret, bmi_board_id_param;

	address = ar->hw_params.patch_load_addr;

	if (!ar->normal_mode_fw.fw_file.otp_data ||
	    !ar->normal_mode_fw.fw_file.otp_len) {
		ath10k_warn(ar,
			    "failed to retrieve board id because of invalid otp\n");
		return -ENODATA;
	}

	ath10k_dbg(ar, ATH10K_DBG_BOOT,
		   "boot upload otp to 0x%x len %zd for board id\n",
		   address, ar->normal_mode_fw.fw_file.otp_len);

	ret = ath10k_bmi_fast_download(ar, address,
				       ar->normal_mode_fw.fw_file.otp_data,
				       ar->normal_mode_fw.fw_file.otp_len);
	if (ret) {
		ath10k_err(ar, "could not write otp for board id check: %d\n",
			   ret);
		return ret;
	}

	if (ar->cal_mode == ATH10K_PRE_CAL_MODE_DT ||
	    ar->cal_mode == ATH10K_PRE_CAL_MODE_FILE)
		bmi_board_id_param = BMI_PARAM_GET_FLASH_BOARD_ID;
	else
		bmi_board_id_param = BMI_PARAM_GET_EEPROM_BOARD_ID;

	ret = ath10k_bmi_execute(ar, address, bmi_board_id_param, &result);
	if (ret) {
		ath10k_err(ar, "could not execute otp for board id check: %d\n",
			   ret);
		return ret;
	}

	board_id = MS(result, ATH10K_BMI_BOARD_ID_FROM_OTP);
	chip_id = MS(result, ATH10K_BMI_CHIP_ID_FROM_OTP);
	ext_bid_support = (result & ATH10K_BMI_EXT_BOARD_ID_SUPPORT);

	ath10k_dbg(ar, ATH10K_DBG_BOOT,
		   "boot get otp board id result 0x%08x board_id %d chip_id %d ext_bid_support %d\n",
		   result, board_id, chip_id, ext_bid_support);

	ar->id.ext_bid_supported = ext_bid_support;

	if ((result & ATH10K_BMI_BOARD_ID_STATUS_MASK) != 0 ||
	    (board_id == 0)) {
		ath10k_dbg(ar, ATH10K_DBG_BOOT,
			   "board id does not exist in otp, ignore it\n");
		return -EOPNOTSUPP;
	}

	ar->id.bmi_ids_valid = true;
	ar->id.bmi_board_id = board_id;
	ar->id.bmi_chip_id = chip_id;

	return 0;
}

static void ath10k_core_check_bdfext(const struct dmi_header *hdr, void *data)
{
	struct ath10k *ar = data;
	const char *bdf_ext;
	const char *magic = ATH10K_SMBIOS_BDF_EXT_MAGIC;
	u8 bdf_enabled;
	int i;

	if (hdr->type != ATH10K_SMBIOS_BDF_EXT_TYPE)
		return;

	if (hdr->length != ATH10K_SMBIOS_BDF_EXT_LENGTH) {
		ath10k_dbg(ar, ATH10K_DBG_BOOT,
			   "wrong smbios bdf ext type length (%d).\n",
			   hdr->length);
		return;
	}

	bdf_enabled = *((u8 *)hdr + ATH10K_SMBIOS_BDF_EXT_OFFSET);
	if (!bdf_enabled) {
		ath10k_dbg(ar, ATH10K_DBG_BOOT, "bdf variant name not found.\n");
		return;
	}

	/* Only one string exists (per spec) */
	bdf_ext = (char *)hdr + hdr->length;

	if (memcmp(bdf_ext, magic, strlen(magic)) != 0) {
		ath10k_dbg(ar, ATH10K_DBG_BOOT,
			   "bdf variant magic does not match.\n");
		return;
	}

	for (i = 0; i < strlen(bdf_ext); i++) {
		if (!isascii(bdf_ext[i]) || !isprint(bdf_ext[i])) {
			ath10k_dbg(ar, ATH10K_DBG_BOOT,
				   "bdf variant name contains non ascii chars.\n");
			return;
		}
	}

	/* Copy extension name without magic suffix */
	if (strscpy(ar->id.bdf_ext, bdf_ext + strlen(magic),
		    sizeof(ar->id.bdf_ext)) < 0) {
		ath10k_dbg(ar, ATH10K_DBG_BOOT,
			   "bdf variant string is longer than the buffer can accommodate (variant: %s)\n",
			    bdf_ext);
		return;
	}

	ath10k_dbg(ar, ATH10K_DBG_BOOT,
		   "found and validated bdf variant smbios_type 0x%x bdf %s\n",
		   ATH10K_SMBIOS_BDF_EXT_TYPE, bdf_ext);
}

static int ath10k_core_check_smbios(struct ath10k *ar)
{
	ar->id.bdf_ext[0] = '\0';
	dmi_walk(ath10k_core_check_bdfext, ar);

	if (ar->id.bdf_ext[0] == '\0')
		return -ENODATA;

	return 0;
}

static int ath10k_core_check_dt(struct ath10k *ar)
{
	struct device_node *node;
	const char *variant = NULL;

	node = ar->dev->of_node;
	if (!node)
		return -ENOENT;

	of_property_read_string(node, "qcom,ath10k-calibration-variant",
				&variant);
	if (!variant)
		return -ENODATA;

	if (strscpy(ar->id.bdf_ext, variant, sizeof(ar->id.bdf_ext)) < 0)
		ath10k_dbg(ar, ATH10K_DBG_BOOT,
			   "bdf variant string is longer than the buffer can accommodate (variant: %s)\n",
			    variant);

	return 0;
}

static int ath10k_download_fw(struct ath10k *ar)
{
	u32 address, data_len;
	const void *data;
	int ret;

	address = ar->hw_params.patch_load_addr;

	data = ar->running_fw->fw_file.firmware_data;
	data_len = ar->running_fw->fw_file.firmware_len;

	ret = ath10k_swap_code_seg_configure(ar, &ar->running_fw->fw_file);
	if (ret) {
		ath10k_err(ar, "failed to configure fw code swap: %d\n",
			   ret);
		return ret;
	}

	ath10k_dbg(ar, ATH10K_DBG_BOOT,
		   "boot uploading firmware image %pK len %d\n",
		   data, data_len);

	/* Check if device supports to download firmware via
	 * diag copy engine. Downloading firmware via diag CE
	 * greatly reduces the time to download firmware.
	 */
	if (ar->hw_params.fw_diag_ce_download) {
		ret = ath10k_hw_diag_fast_download(ar, address,
						   data, data_len);
		if (ret == 0)
			/* firmware upload via diag ce was successful */
			return 0;

		ath10k_warn(ar,
			    "failed to upload firmware via diag ce, trying BMI: %d",
			    ret);
	}

	return ath10k_bmi_fast_download(ar, address,
					data, data_len);
}

void ath10k_core_free_board_files(struct ath10k *ar)
{
	if (!IS_ERR(ar->normal_mode_fw.board))
		release_firmware(ar->normal_mode_fw.board);

	if (!IS_ERR(ar->normal_mode_fw.ext_board))
		release_firmware(ar->normal_mode_fw.ext_board);

	ar->normal_mode_fw.board = NULL;
	ar->normal_mode_fw.board_data = NULL;
	ar->normal_mode_fw.board_len = 0;
	ar->normal_mode_fw.ext_board = NULL;
	ar->normal_mode_fw.ext_board_data = NULL;
	ar->normal_mode_fw.ext_board_len = 0;
}
EXPORT_SYMBOL(ath10k_core_free_board_files);

static void ath10k_core_free_firmware_files(struct ath10k *ar)
{
	if (!IS_ERR(ar->normal_mode_fw.fw_file.firmware))
		release_firmware(ar->normal_mode_fw.fw_file.firmware);

	if (!IS_ERR(ar->cal_file))
		release_firmware(ar->cal_file);

	if (!IS_ERR(ar->pre_cal_file))
		release_firmware(ar->pre_cal_file);

	ath10k_swap_code_seg_release(ar, &ar->normal_mode_fw.fw_file);

	ar->normal_mode_fw.fw_file.otp_data = NULL;
	ar->normal_mode_fw.fw_file.otp_len = 0;

	ar->normal_mode_fw.fw_file.firmware = NULL;
	ar->normal_mode_fw.fw_file.firmware_data = NULL;
	ar->normal_mode_fw.fw_file.firmware_len = 0;

	ar->cal_file = NULL;
	ar->pre_cal_file = NULL;
}

static int ath10k_fetch_cal_file(struct ath10k *ar)
{
	char filename[100];

	/* pre-cal-<bus>-<id>.bin */
	scnprintf(filename, sizeof(filename), "pre-cal-%s-%s.bin",
		  ath10k_bus_str(ar->hif.bus), dev_name(ar->dev));

	ar->pre_cal_file = ath10k_fetch_fw_file(ar, ATH10K_FW_DIR, filename);
	if (!IS_ERR(ar->pre_cal_file))
		goto success;

	/* cal-<bus>-<id>.bin */
	scnprintf(filename, sizeof(filename), "cal-%s-%s.bin",
		  ath10k_bus_str(ar->hif.bus), dev_name(ar->dev));

	ar->cal_file = ath10k_fetch_fw_file(ar, ATH10K_FW_DIR, filename);
	if (IS_ERR(ar->cal_file))
		/* calibration file is optional, don't print any warnings */
		return PTR_ERR(ar->cal_file);
success:
	ath10k_dbg(ar, ATH10K_DBG_BOOT, "found calibration file %s/%s\n",
		   ATH10K_FW_DIR, filename);

	return 0;
}

static int ath10k_core_fetch_board_data_api_1(struct ath10k *ar, int bd_ie_type)
{
	const struct firmware *fw;

	if (bd_ie_type == ATH10K_BD_IE_BOARD) {
		if (!ar->hw_params.fw.board) {
			ath10k_err(ar, "failed to find board file fw entry\n");
			return -EINVAL;
		}

		ar->normal_mode_fw.board = ath10k_fetch_fw_file(ar,
								ar->hw_params.fw.dir,
								ar->hw_params.fw.board);
		if (IS_ERR(ar->normal_mode_fw.board))
			return PTR_ERR(ar->normal_mode_fw.board);

		ar->normal_mode_fw.board_data = ar->normal_mode_fw.board->data;
		ar->normal_mode_fw.board_len = ar->normal_mode_fw.board->size;
	} else if (bd_ie_type == ATH10K_BD_IE_BOARD_EXT) {
		if (!ar->hw_params.fw.eboard) {
			ath10k_err(ar, "failed to find eboard file fw entry\n");
			return -EINVAL;
		}

		fw = ath10k_fetch_fw_file(ar, ar->hw_params.fw.dir,
					  ar->hw_params.fw.eboard);
		ar->normal_mode_fw.ext_board = fw;
		if (IS_ERR(ar->normal_mode_fw.ext_board))
			return PTR_ERR(ar->normal_mode_fw.ext_board);

		ar->normal_mode_fw.ext_board_data = ar->normal_mode_fw.ext_board->data;
		ar->normal_mode_fw.ext_board_len = ar->normal_mode_fw.ext_board->size;
	}

	return 0;
}

static int ath10k_core_parse_bd_ie_board(struct ath10k *ar,
					 const void *buf, size_t buf_len,
					 const char *boardname,
					 int bd_ie_type)
{
	const struct ath10k_fw_ie *hdr;
	bool name_match_found;
	int ret, board_ie_id;
	size_t board_ie_len;
	const void *board_ie_data;

	name_match_found = false;

	/* go through ATH10K_BD_IE_BOARD_ elements */
	while (buf_len > sizeof(struct ath10k_fw_ie)) {
		hdr = buf;
		board_ie_id = le32_to_cpu(hdr->id);
		board_ie_len = le32_to_cpu(hdr->len);
		board_ie_data = hdr->data;

		buf_len -= sizeof(*hdr);
		buf += sizeof(*hdr);

		if (buf_len < ALIGN(board_ie_len, 4)) {
			ath10k_err(ar, "invalid ATH10K_BD_IE_BOARD length: %zu < %zu\n",
				   buf_len, ALIGN(board_ie_len, 4));
			ret = -EINVAL;
			goto out;
		}

		switch (board_ie_id) {
		case ATH10K_BD_IE_BOARD_NAME:
			ath10k_dbg_dump(ar, ATH10K_DBG_BOOT, "board name", "",
					board_ie_data, board_ie_len);

			if (board_ie_len != strlen(boardname))
				break;

			ret = memcmp(board_ie_data, boardname, strlen(boardname));
			if (ret)
				break;

			name_match_found = true;
			ath10k_dbg(ar, ATH10K_DBG_BOOT,
				   "boot found match for name '%s'",
				   boardname);
			break;
		case ATH10K_BD_IE_BOARD_DATA:
			if (!name_match_found)
				/* no match found */
				break;

			if (bd_ie_type == ATH10K_BD_IE_BOARD) {
				ath10k_dbg(ar, ATH10K_DBG_BOOT,
					   "boot found board data for '%s'",
						boardname);

				ar->normal_mode_fw.board_data = board_ie_data;
				ar->normal_mode_fw.board_len = board_ie_len;
			} else if (bd_ie_type == ATH10K_BD_IE_BOARD_EXT) {
				ath10k_dbg(ar, ATH10K_DBG_BOOT,
					   "boot found eboard data for '%s'",
						boardname);

				ar->normal_mode_fw.ext_board_data = board_ie_data;
				ar->normal_mode_fw.ext_board_len = board_ie_len;
			}

			ret = 0;
			goto out;
		default:
			ath10k_warn(ar, "unknown ATH10K_BD_IE_BOARD found: %d\n",
				    board_ie_id);
			break;
		}

		/* jump over the padding */
		board_ie_len = ALIGN(board_ie_len, 4);

		buf_len -= board_ie_len;
		buf += board_ie_len;
	}

	/* no match found */
	ret = -ENOENT;

out:
	return ret;
}

static int ath10k_core_search_bd(struct ath10k *ar,
				 const char *boardname,
				 const u8 *data,
				 size_t len)
{
	size_t ie_len;
	struct ath10k_fw_ie *hdr;
	int ret = -ENOENT, ie_id;

	while (len > sizeof(struct ath10k_fw_ie)) {
		hdr = (struct ath10k_fw_ie *)data;
		ie_id = le32_to_cpu(hdr->id);
		ie_len = le32_to_cpu(hdr->len);

		len -= sizeof(*hdr);
		data = hdr->data;

		if (len < ALIGN(ie_len, 4)) {
			ath10k_err(ar, "invalid length for board ie_id %d ie_len %zu len %zu\n",
				   ie_id, ie_len, len);
			return -EINVAL;
		}

		switch (ie_id) {
		case ATH10K_BD_IE_BOARD:
			ret = ath10k_core_parse_bd_ie_board(ar, data, ie_len,
							    boardname,
							    ATH10K_BD_IE_BOARD);
			if (ret == -ENOENT)
				/* no match found, continue */
				break;

			/* either found or error, so stop searching */
			goto out;
		case ATH10K_BD_IE_BOARD_EXT:
			ret = ath10k_core_parse_bd_ie_board(ar, data, ie_len,
							    boardname,
							    ATH10K_BD_IE_BOARD_EXT);
			if (ret == -ENOENT)
				/* no match found, continue */
				break;

			/* either found or error, so stop searching */
			goto out;
		}

		/* jump over the padding */
		ie_len = ALIGN(ie_len, 4);

		len -= ie_len;
		data += ie_len;
	}

out:
	/* return result of parse_bd_ie_board() or -ENOENT */
	return ret;
}

static int ath10k_core_fetch_board_data_api_n(struct ath10k *ar,
					      const char *boardname,
					      const char *fallback_boardname,
					      const char *filename)
{
	size_t len, magic_len;
	const u8 *data;
	int ret;

	/* Skip if already fetched during board data download */
	if (!ar->normal_mode_fw.board)
		ar->normal_mode_fw.board = ath10k_fetch_fw_file(ar,
								ar->hw_params.fw.dir,
								filename);
	if (IS_ERR(ar->normal_mode_fw.board))
		return PTR_ERR(ar->normal_mode_fw.board);

	data = ar->normal_mode_fw.board->data;
	len = ar->normal_mode_fw.board->size;

	/* magic has extra null byte padded */
	magic_len = strlen(ATH10K_BOARD_MAGIC) + 1;
	if (len < magic_len) {
		ath10k_err(ar, "failed to find magic value in %s/%s, file too short: %zu\n",
			   ar->hw_params.fw.dir, filename, len);
		ret = -EINVAL;
		goto err;
	}

	if (memcmp(data, ATH10K_BOARD_MAGIC, magic_len)) {
		ath10k_err(ar, "found invalid board magic\n");
		ret = -EINVAL;
		goto err;
	}

	/* magic is padded to 4 bytes */
	magic_len = ALIGN(magic_len, 4);
	if (len < magic_len) {
		ath10k_err(ar, "failed: %s/%s too small to contain board data, len: %zu\n",
			   ar->hw_params.fw.dir, filename, len);
		ret = -EINVAL;
		goto err;
	}

	data += magic_len;
	len -= magic_len;

	/* attempt to find boardname in the IE list */
	ret = ath10k_core_search_bd(ar, boardname, data, len);

	/* if we didn't find it and have a fallback name, try that */
	if (ret == -ENOENT && fallback_boardname)
		ret = ath10k_core_search_bd(ar, fallback_boardname, data, len);

	if (ret == -ENOENT) {
		ath10k_err(ar,
			   "failed to fetch board data for %s from %s/%s\n",
			   boardname, ar->hw_params.fw.dir, filename);
		ret = -ENODATA;
	}

	if (ret)
		goto err;

	return 0;

err:
	ath10k_core_free_board_files(ar);
	return ret;
}

static int ath10k_core_create_board_name(struct ath10k *ar, char *name,
					 size_t name_len, bool with_variant)
{
	/* strlen(',variant=') + strlen(ar->id.bdf_ext) */
	char variant[9 + ATH10K_SMBIOS_BDF_EXT_STR_LENGTH] = { 0 };

	if (with_variant && ar->id.bdf_ext[0] != '\0')
		scnprintf(variant, sizeof(variant), ",variant=%s",
			  ar->id.bdf_ext);

	if (ar->id.bmi_ids_valid) {
		scnprintf(name, name_len,
			  "bus=%s,bmi-chip-id=%d,bmi-board-id=%d%s",
			  ath10k_bus_str(ar->hif.bus),
			  ar->id.bmi_chip_id,
			  ar->id.bmi_board_id, variant);
		goto out;
	}

	if (ar->id.qmi_ids_valid) {
		scnprintf(name, name_len,
			  "bus=%s,qmi-board-id=%x",
			  ath10k_bus_str(ar->hif.bus),
			  ar->id.qmi_board_id);
		goto out;
	}

	scnprintf(name, name_len,
		  "bus=%s,vendor=%04x,device=%04x,subsystem-vendor=%04x,subsystem-device=%04x%s",
		  ath10k_bus_str(ar->hif.bus),
		  ar->id.vendor, ar->id.device,
		  ar->id.subsystem_vendor, ar->id.subsystem_device, variant);
out:
	ath10k_dbg(ar, ATH10K_DBG_BOOT, "boot using board name '%s'\n", name);

	return 0;
}

static int ath10k_core_create_eboard_name(struct ath10k *ar, char *name,
					  size_t name_len)
{
	if (ar->id.bmi_ids_valid) {
		scnprintf(name, name_len,
			  "bus=%s,bmi-chip-id=%d,bmi-eboard-id=%d",
			  ath10k_bus_str(ar->hif.bus),
			  ar->id.bmi_chip_id,
			  ar->id.bmi_eboard_id);

		ath10k_dbg(ar, ATH10K_DBG_BOOT, "boot using eboard name '%s'\n", name);
		return 0;
	}
	/* Fallback if returned board id is zero */
	return -1;
}

int ath10k_core_fetch_board_file(struct ath10k *ar, int bd_ie_type)
{
	char boardname[100], fallback_boardname[100];
	int ret;

	if (bd_ie_type == ATH10K_BD_IE_BOARD) {
		ret = ath10k_core_create_board_name(ar, boardname,
						    sizeof(boardname), true);
		if (ret) {
			ath10k_err(ar, "failed to create board name: %d", ret);
			return ret;
		}

		ret = ath10k_core_create_board_name(ar, fallback_boardname,
						    sizeof(boardname), false);
		if (ret) {
			ath10k_err(ar, "failed to create fallback board name: %d", ret);
			return ret;
		}
	} else if (bd_ie_type == ATH10K_BD_IE_BOARD_EXT) {
		ret = ath10k_core_create_eboard_name(ar, boardname,
						     sizeof(boardname));
		if (ret) {
			ath10k_err(ar, "fallback to eboard.bin since board id 0");
			goto fallback;
		}
	}

	ar->bd_api = 2;
	ret = ath10k_core_fetch_board_data_api_n(ar, boardname,
						 fallback_boardname,
						 ATH10K_BOARD_API2_FILE);
	if (!ret)
		goto success;

fallback:
	ar->bd_api = 1;
	ret = ath10k_core_fetch_board_data_api_1(ar, bd_ie_type);
	if (ret) {
		ath10k_err(ar, "failed to fetch board-2.bin or board.bin from %s\n",
			   ar->hw_params.fw.dir);
		return ret;
	}

success:
	ath10k_dbg(ar, ATH10K_DBG_BOOT, "using board api %d\n", ar->bd_api);
	return 0;
}
EXPORT_SYMBOL(ath10k_core_fetch_board_file);

static int ath10k_core_get_ext_board_id_from_otp(struct ath10k *ar)
{
	u32 result, address;
	u8 ext_board_id;
	int ret;

	address = ar->hw_params.patch_load_addr;

	if (!ar->normal_mode_fw.fw_file.otp_data ||
	    !ar->normal_mode_fw.fw_file.otp_len) {
		ath10k_warn(ar,
			    "failed to retrieve extended board id due to otp binary missing\n");
		return -ENODATA;
	}

	ath10k_dbg(ar, ATH10K_DBG_BOOT,
		   "boot upload otp to 0x%x len %zd for ext board id\n",
		   address, ar->normal_mode_fw.fw_file.otp_len);

	ret = ath10k_bmi_fast_download(ar, address,
				       ar->normal_mode_fw.fw_file.otp_data,
				       ar->normal_mode_fw.fw_file.otp_len);
	if (ret) {
		ath10k_err(ar, "could not write otp for ext board id check: %d\n",
			   ret);
		return ret;
	}

	ret = ath10k_bmi_execute(ar, address, BMI_PARAM_GET_EXT_BOARD_ID, &result);
	if (ret) {
		ath10k_err(ar, "could not execute otp for ext board id check: %d\n",
			   ret);
		return ret;
	}

	if (!result) {
		ath10k_dbg(ar, ATH10K_DBG_BOOT,
			   "ext board id does not exist in otp, ignore it\n");
		return -EOPNOTSUPP;
	}

	ext_board_id = result & ATH10K_BMI_EBOARD_ID_STATUS_MASK;

	ath10k_dbg(ar, ATH10K_DBG_BOOT,
		   "boot get otp ext board id result 0x%08x ext_board_id %d\n",
		   result, ext_board_id);

	ar->id.bmi_eboard_id = ext_board_id;

	return 0;
}

static int ath10k_download_board_data(struct ath10k *ar, const void *data,
				      size_t data_len)
{
	u32 board_data_size = ar->hw_params.fw.board_size;
	u32 eboard_data_size = ar->hw_params.fw.ext_board_size;
	u32 board_address;
	u32 ext_board_address;
	int ret;

	ret = ath10k_push_board_ext_data(ar, data, data_len);
	if (ret) {
		ath10k_err(ar, "could not push board ext data (%d)\n", ret);
		goto exit;
	}

	ret = ath10k_bmi_read32(ar, hi_board_data, &board_address);
	if (ret) {
		ath10k_err(ar, "could not read board data addr (%d)\n", ret);
		goto exit;
	}

	ret = ath10k_bmi_write_memory(ar, board_address, data,
				      min_t(u32, board_data_size,
					    data_len));
	if (ret) {
		ath10k_err(ar, "could not write board data (%d)\n", ret);
		goto exit;
	}

	ret = ath10k_bmi_write32(ar, hi_board_data_initialized, 1);
	if (ret) {
		ath10k_err(ar, "could not write board data bit (%d)\n", ret);
		goto exit;
	}

	if (!ar->id.ext_bid_supported)
		goto exit;

	/* Extended board data download */
	ret = ath10k_core_get_ext_board_id_from_otp(ar);
	if (ret == -EOPNOTSUPP) {
		/* Not fetching ext_board_data if ext board id is 0 */
		ath10k_dbg(ar, ATH10K_DBG_BOOT, "otp returned ext board id 0\n");
		return 0;
	} else if (ret) {
		ath10k_err(ar, "failed to get extended board id: %d\n", ret);
		goto exit;
	}

	ret = ath10k_core_fetch_board_file(ar, ATH10K_BD_IE_BOARD_EXT);
	if (ret)
		goto exit;

	if (ar->normal_mode_fw.ext_board_data) {
		ext_board_address = board_address + EXT_BOARD_ADDRESS_OFFSET;
		ath10k_dbg(ar, ATH10K_DBG_BOOT,
			   "boot writing ext board data to addr 0x%x",
			   ext_board_address);
		ret = ath10k_bmi_write_memory(ar, ext_board_address,
					      ar->normal_mode_fw.ext_board_data,
					      min_t(u32, eboard_data_size, data_len));
		if (ret)
			ath10k_err(ar, "failed to write ext board data: %d\n", ret);
	}

exit:
	return ret;
}

static int ath10k_download_and_run_otp(struct ath10k *ar)
{
	u32 result, address = ar->hw_params.patch_load_addr;
	u32 bmi_otp_exe_param = ar->hw_params.otp_exe_param;
	int ret;

	ret = ath10k_download_board_data(ar,
					 ar->running_fw->board_data,
					 ar->running_fw->board_len);
	if (ret) {
		ath10k_err(ar, "failed to download board data: %d\n", ret);
		return ret;
	}

	/* OTP is optional */

	if (!ar->running_fw->fw_file.otp_data ||
	    !ar->running_fw->fw_file.otp_len) {
		ath10k_warn(ar, "Not running otp, calibration will be incorrect (otp-data %pK otp_len %zd)!\n",
			    ar->running_fw->fw_file.otp_data,
			    ar->running_fw->fw_file.otp_len);
		return 0;
	}

	ath10k_dbg(ar, ATH10K_DBG_BOOT, "boot upload otp to 0x%x len %zd\n",
		   address, ar->running_fw->fw_file.otp_len);

	ret = ath10k_bmi_fast_download(ar, address,
				       ar->running_fw->fw_file.otp_data,
				       ar->running_fw->fw_file.otp_len);
	if (ret) {
		ath10k_err(ar, "could not write otp (%d)\n", ret);
		return ret;
	}

	/* As of now pre-cal is valid for 10_4 variants */
	if (ar->cal_mode == ATH10K_PRE_CAL_MODE_DT ||
	    ar->cal_mode == ATH10K_PRE_CAL_MODE_FILE)
		bmi_otp_exe_param = BMI_PARAM_FLASH_SECTION_ALL;

	ret = ath10k_bmi_execute(ar, address, bmi_otp_exe_param, &result);
	if (ret) {
		ath10k_err(ar, "could not execute otp (%d)\n", ret);
		return ret;
	}

	ath10k_dbg(ar, ATH10K_DBG_BOOT, "boot otp execute result %d\n", result);

	if (!(skip_otp || test_bit(ATH10K_FW_FEATURE_IGNORE_OTP_RESULT,
				   ar->running_fw->fw_file.fw_features)) &&
	    result != 0) {
		ath10k_err(ar, "otp calibration failed: %d", result);
		return -EINVAL;
	}

	return 0;
}

static int ath10k_download_cal_file(struct ath10k *ar,
				    const struct firmware *file)
{
	int ret;

	if (!file)
		return -ENOENT;

	if (IS_ERR(file))
		return PTR_ERR(file);

	ret = ath10k_download_board_data(ar, file->data, file->size);
	if (ret) {
		ath10k_err(ar, "failed to download cal_file data: %d\n", ret);
		return ret;
	}

	ath10k_dbg(ar, ATH10K_DBG_BOOT, "boot cal file downloaded\n");

	return 0;
}

static int ath10k_download_cal_dt(struct ath10k *ar, const char *dt_name)
{
	struct device_node *node;
	int data_len;
	void *data;
	int ret;

	node = ar->dev->of_node;
	if (!node)
		/* Device Tree is optional, don't print any warnings if
		 * there's no node for ath10k.
		 */
		return -ENOENT;

	if (!of_get_property(node, dt_name, &data_len)) {
		/* The calibration data node is optional */
		return -ENOENT;
	}

	if (data_len != ar->hw_params.cal_data_len) {
		ath10k_warn(ar, "invalid calibration data length in DT: %d\n",
			    data_len);
		ret = -EMSGSIZE;
		goto out;
	}

	data = kmalloc(data_len, GFP_KERNEL);
	if (!data) {
		ret = -ENOMEM;
		goto out;
	}

	ret = of_property_read_u8_array(node, dt_name, data, data_len);
	if (ret) {
		ath10k_warn(ar, "failed to read calibration data from DT: %d\n",
			    ret);
		goto out_free;
	}

	ret = ath10k_download_board_data(ar, data, data_len);
	if (ret) {
		ath10k_warn(ar, "failed to download calibration data from Device Tree: %d\n",
			    ret);
		goto out_free;
	}

	ret = 0;

out_free:
	kfree(data);

out:
	return ret;
}

static int ath10k_download_cal_eeprom(struct ath10k *ar)
{
	size_t data_len;
	void *data = NULL;
	int ret;

	ret = ath10k_hif_fetch_cal_eeprom(ar, &data, &data_len);
	if (ret) {
		if (ret != -EOPNOTSUPP)
			ath10k_warn(ar, "failed to read calibration data from EEPROM: %d\n",
				    ret);
		goto out_free;
	}

	ret = ath10k_download_board_data(ar, data, data_len);
	if (ret) {
		ath10k_warn(ar, "failed to download calibration data from EEPROM: %d\n",
			    ret);
		goto out_free;
	}

	ret = 0;

out_free:
	kfree(data);

	return ret;
}

int ath10k_core_fetch_firmware_api_n(struct ath10k *ar, const char *name,
				     struct ath10k_fw_file *fw_file)
{
	size_t magic_len, len, ie_len;
	int ie_id, i, index, bit, ret;
	struct ath10k_fw_ie *hdr;
	const u8 *data;
	__le32 *timestamp, *version;

	/* first fetch the firmware file (firmware-*.bin) */
	fw_file->firmware = ath10k_fetch_fw_file(ar, ar->hw_params.fw.dir,
						 name);
	if (IS_ERR(fw_file->firmware))
		return PTR_ERR(fw_file->firmware);

	data = fw_file->firmware->data;
	len = fw_file->firmware->size;

	/* magic also includes the null byte, check that as well */
	magic_len = strlen(ATH10K_FIRMWARE_MAGIC) + 1;

	if (len < magic_len) {
		ath10k_err(ar, "firmware file '%s/%s' too small to contain magic: %zu\n",
			   ar->hw_params.fw.dir, name, len);
		ret = -EINVAL;
		goto err;
	}

	if (memcmp(data, ATH10K_FIRMWARE_MAGIC, magic_len) != 0) {
		ath10k_err(ar, "invalid firmware magic\n");
		ret = -EINVAL;
		goto err;
	}

	/* jump over the padding */
	magic_len = ALIGN(magic_len, 4);

	len -= magic_len;
	data += magic_len;

	/* loop elements */
	while (len > sizeof(struct ath10k_fw_ie)) {
		hdr = (struct ath10k_fw_ie *)data;

		ie_id = le32_to_cpu(hdr->id);
		ie_len = le32_to_cpu(hdr->len);

		len -= sizeof(*hdr);
		data += sizeof(*hdr);

		if (len < ie_len) {
			ath10k_err(ar, "invalid length for FW IE %d (%zu < %zu)\n",
				   ie_id, len, ie_len);
			ret = -EINVAL;
			goto err;
		}

		switch (ie_id) {
		case ATH10K_FW_IE_FW_VERSION:
			if (ie_len > sizeof(fw_file->fw_version) - 1)
				break;

			memcpy(fw_file->fw_version, data, ie_len);
			fw_file->fw_version[ie_len] = '\0';

			ath10k_dbg(ar, ATH10K_DBG_BOOT,
				   "found fw version %s\n",
				    fw_file->fw_version);
			break;
		case ATH10K_FW_IE_TIMESTAMP:
			if (ie_len != sizeof(u32))
				break;

			timestamp = (__le32 *)data;

			ath10k_dbg(ar, ATH10K_DBG_BOOT, "found fw timestamp %d\n",
				   le32_to_cpup(timestamp));
			break;
		case ATH10K_FW_IE_FEATURES:
			ath10k_dbg(ar, ATH10K_DBG_BOOT,
				   "found firmware features ie (%zd B)\n",
				   ie_len);

			for (i = 0; i < ATH10K_FW_FEATURE_COUNT; i++) {
				index = i / 8;
				bit = i % 8;

				if (index == ie_len)
					break;

				if (data[index] & (1 << bit)) {
					ath10k_dbg(ar, ATH10K_DBG_BOOT,
						   "Enabling feature bit: %i\n",
						   i);
					__set_bit(i, fw_file->fw_features);
				}
			}

			ath10k_dbg_dump(ar, ATH10K_DBG_BOOT, "features", "",
					fw_file->fw_features,
					sizeof(fw_file->fw_features));
			break;
		case ATH10K_FW_IE_FW_IMAGE:
			ath10k_dbg(ar, ATH10K_DBG_BOOT,
				   "found fw image ie (%zd B)\n",
				   ie_len);

			fw_file->firmware_data = data;
			fw_file->firmware_len = ie_len;

			break;
		case ATH10K_FW_IE_OTP_IMAGE:
			ath10k_dbg(ar, ATH10K_DBG_BOOT,
				   "found otp image ie (%zd B)\n",
				   ie_len);

			fw_file->otp_data = data;
			fw_file->otp_len = ie_len;

			break;
		case ATH10K_FW_IE_WMI_OP_VERSION:
			if (ie_len != sizeof(u32))
				break;

			version = (__le32 *)data;

			fw_file->wmi_op_version = le32_to_cpup(version);

			ath10k_dbg(ar, ATH10K_DBG_BOOT, "found fw ie wmi op version %d\n",
				   fw_file->wmi_op_version);
			break;
		case ATH10K_FW_IE_HTT_OP_VERSION:
			if (ie_len != sizeof(u32))
				break;

			version = (__le32 *)data;

			fw_file->htt_op_version = le32_to_cpup(version);

			ath10k_dbg(ar, ATH10K_DBG_BOOT, "found fw ie htt op version %d\n",
				   fw_file->htt_op_version);
			break;
		case ATH10K_FW_IE_FW_CODE_SWAP_IMAGE:
			ath10k_dbg(ar, ATH10K_DBG_BOOT,
				   "found fw code swap image ie (%zd B)\n",
				   ie_len);
			fw_file->codeswap_data = data;
			fw_file->codeswap_len = ie_len;
			break;
		default:
			ath10k_warn(ar, "Unknown FW IE: %u\n",
				    le32_to_cpu(hdr->id));
			break;
		}

		/* jump over the padding */
		ie_len = ALIGN(ie_len, 4);

		len -= ie_len;
		data += ie_len;
	}

	if (!test_bit(ATH10K_FW_FEATURE_NON_BMI, fw_file->fw_features) &&
	    (!fw_file->firmware_data || !fw_file->firmware_len)) {
		ath10k_warn(ar, "No ATH10K_FW_IE_FW_IMAGE found from '%s/%s', skipping\n",
			    ar->hw_params.fw.dir, name);
		ret = -ENOMEDIUM;
		goto err;
	}

	return 0;

err:
	ath10k_core_free_firmware_files(ar);
	return ret;
}

static void ath10k_core_get_fw_name(struct ath10k *ar, char *fw_name,
				    size_t fw_name_len, int fw_api)
{
	switch (ar->hif.bus) {
	case ATH10K_BUS_SDIO:
	case ATH10K_BUS_USB:
		scnprintf(fw_name, fw_name_len, "%s-%s-%d.bin",
			  ATH10K_FW_FILE_BASE, ath10k_bus_str(ar->hif.bus),
			  fw_api);
		break;
	case ATH10K_BUS_PCI:
	case ATH10K_BUS_AHB:
	case ATH10K_BUS_SNOC:
		scnprintf(fw_name, fw_name_len, "%s-%d.bin",
			  ATH10K_FW_FILE_BASE, fw_api);
		break;
	}
}

static int ath10k_core_fetch_firmware_files(struct ath10k *ar)
{
	int ret, i;
	char fw_name[100];

	/* calibration file is optional, don't check for any errors */
	ath10k_fetch_cal_file(ar);

	for (i = ATH10K_FW_API_MAX; i >= ATH10K_FW_API_MIN; i--) {
		ar->fw_api = i;
		ath10k_dbg(ar, ATH10K_DBG_BOOT, "trying fw api %d\n",
			   ar->fw_api);

		ath10k_core_get_fw_name(ar, fw_name, sizeof(fw_name), ar->fw_api);
		ret = ath10k_core_fetch_firmware_api_n(ar, fw_name,
						       &ar->normal_mode_fw.fw_file);
		if (!ret)
			goto success;
	}

	/* we end up here if we couldn't fetch any firmware */

	ath10k_err(ar, "Failed to find firmware-N.bin (N between %d and %d) from %s: %d",
		   ATH10K_FW_API_MIN, ATH10K_FW_API_MAX, ar->hw_params.fw.dir,
		   ret);

	return ret;

success:
	ath10k_dbg(ar, ATH10K_DBG_BOOT, "using fw api %d\n", ar->fw_api);

	return 0;
}

static int ath10k_core_pre_cal_download(struct ath10k *ar)
{
	int ret;

	ret = ath10k_download_cal_file(ar, ar->pre_cal_file);
	if (ret == 0) {
		ar->cal_mode = ATH10K_PRE_CAL_MODE_FILE;
		goto success;
	}

	ath10k_dbg(ar, ATH10K_DBG_BOOT,
		   "boot did not find a pre calibration file, try DT next: %d\n",
		   ret);

	ret = ath10k_download_cal_dt(ar, "qcom,ath10k-pre-calibration-data");
	if (ret) {
		ath10k_dbg(ar, ATH10K_DBG_BOOT,
			   "unable to load pre cal data from DT: %d\n", ret);
		return ret;
	}
	ar->cal_mode = ATH10K_PRE_CAL_MODE_DT;

success:
	ath10k_dbg(ar, ATH10K_DBG_BOOT, "boot using calibration mode %s\n",
		   ath10k_cal_mode_str(ar->cal_mode));

	return 0;
}

static int ath10k_core_pre_cal_config(struct ath10k *ar)
{
	int ret;

	ret = ath10k_core_pre_cal_download(ar);
	if (ret) {
		ath10k_dbg(ar, ATH10K_DBG_BOOT,
			   "failed to load pre cal data: %d\n", ret);
		return ret;
	}

	ret = ath10k_core_get_board_id_from_otp(ar);
	if (ret) {
		ath10k_err(ar, "failed to get board id: %d\n", ret);
		return ret;
	}

	ret = ath10k_download_and_run_otp(ar);
	if (ret) {
		ath10k_err(ar, "failed to run otp: %d\n", ret);
		return ret;
	}

	ath10k_dbg(ar, ATH10K_DBG_BOOT,
		   "pre cal configuration done successfully\n");

	return 0;
}

static int ath10k_download_cal_data(struct ath10k *ar)
{
	int ret;

	ret = ath10k_core_pre_cal_config(ar);
	if (ret == 0)
		return 0;

	ath10k_dbg(ar, ATH10K_DBG_BOOT,
		   "pre cal download procedure failed, try cal file: %d\n",
		   ret);

	ret = ath10k_download_cal_file(ar, ar->cal_file);
	if (ret == 0) {
		ar->cal_mode = ATH10K_CAL_MODE_FILE;
		goto done;
	}

	ath10k_dbg(ar, ATH10K_DBG_BOOT,
		   "boot did not find a calibration file, try DT next: %d\n",
		   ret);

	ret = ath10k_download_cal_dt(ar, "qcom,ath10k-calibration-data");
	if (ret == 0) {
		ar->cal_mode = ATH10K_CAL_MODE_DT;
		goto done;
	}

	ath10k_dbg(ar, ATH10K_DBG_BOOT,
		   "boot did not find DT entry, try target EEPROM next: %d\n",
		   ret);

	ret = ath10k_download_cal_eeprom(ar);
	if (ret == 0) {
		ar->cal_mode = ATH10K_CAL_MODE_EEPROM;
		goto done;
	}

	ath10k_dbg(ar, ATH10K_DBG_BOOT,
		   "boot did not find target EEPROM entry, try OTP next: %d\n",
		   ret);

	ret = ath10k_download_and_run_otp(ar);
	if (ret) {
		ath10k_err(ar, "failed to run otp: %d\n", ret);
		return ret;
	}

	ar->cal_mode = ATH10K_CAL_MODE_OTP;

done:
	ath10k_dbg(ar, ATH10K_DBG_BOOT, "boot using calibration mode %s\n",
		   ath10k_cal_mode_str(ar->cal_mode));
	return 0;
}

static int ath10k_init_uart(struct ath10k *ar)
{
	int ret;

	/*
	 * Explicitly setting UART prints to zero as target turns it on
	 * based on scratch registers.
	 */
	ret = ath10k_bmi_write32(ar, hi_serial_enable, 0);
	if (ret) {
		ath10k_warn(ar, "could not disable UART prints (%d)\n", ret);
		return ret;
	}

	if (!uart_print) {
		if (ar->hw_params.uart_pin_workaround) {
			ret = ath10k_bmi_write32(ar, hi_dbg_uart_txpin,
						 ar->hw_params.uart_pin);
			if (ret) {
				ath10k_warn(ar, "failed to set UART TX pin: %d",
					    ret);
				return ret;
			}
		}

		return 0;
	}

	ret = ath10k_bmi_write32(ar, hi_dbg_uart_txpin, ar->hw_params.uart_pin);
	if (ret) {
		ath10k_warn(ar, "could not enable UART prints (%d)\n", ret);
		return ret;
	}

	ret = ath10k_bmi_write32(ar, hi_serial_enable, 1);
	if (ret) {
		ath10k_warn(ar, "could not enable UART prints (%d)\n", ret);
		return ret;
	}

	/* Set the UART baud rate to 19200. */
	ret = ath10k_bmi_write32(ar, hi_desired_baud_rate, 19200);
	if (ret) {
		ath10k_warn(ar, "could not set the baud rate (%d)\n", ret);
		return ret;
	}

	ath10k_info(ar, "UART prints enabled\n");
	return 0;
}

static int ath10k_init_hw_params(struct ath10k *ar)
{
	const struct ath10k_hw_params *uninitialized_var(hw_params);
	int i;

	for (i = 0; i < ARRAY_SIZE(ath10k_hw_params_list); i++) {
		hw_params = &ath10k_hw_params_list[i];

		if (hw_params->bus == ar->hif.bus &&
		    hw_params->id == ar->target_version &&
		    hw_params->dev_id == ar->dev_id)
			break;
	}

	if (i == ARRAY_SIZE(ath10k_hw_params_list)) {
		ath10k_err(ar, "Unsupported hardware version: 0x%x\n",
			   ar->target_version);
		return -EINVAL;
	}

	ar->hw_params = *hw_params;

	ath10k_dbg(ar, ATH10K_DBG_BOOT, "Hardware name %s version 0x%x\n",
		   ar->hw_params.name, ar->target_version);

	return 0;
}

static void ath10k_core_restart(struct work_struct *work)
{
	struct ath10k *ar = container_of(work, struct ath10k, restart_work);
	int ret;

	set_bit(ATH10K_FLAG_CRASH_FLUSH, &ar->dev_flags);

	/* Place a barrier to make sure the compiler doesn't reorder
	 * CRASH_FLUSH and calling other functions.
	 */
	barrier();

	ieee80211_stop_queues(ar->hw);
	ath10k_drain_tx(ar);
	complete(&ar->scan.started);
	complete(&ar->scan.completed);
	complete(&ar->scan.on_channel);
	complete(&ar->offchan_tx_completed);
	complete(&ar->install_key_done);
	complete(&ar->vdev_setup_done);
	complete(&ar->vdev_delete_done);
	complete(&ar->thermal.wmi_sync);
	complete(&ar->bss_survey_done);
	wake_up(&ar->htt.empty_tx_wq);
	wake_up(&ar->wmi.tx_credits_wq);
	wake_up(&ar->peer_mapping_wq);

	/* TODO: We can have one instance of cancelling coverage_class_work by
	 * moving it to ath10k_halt(), so that both stop() and restart() would
	 * call that but it takes conf_mutex() and if we call cancel_work_sync()
	 * with conf_mutex it will deadlock.
	 */
	cancel_work_sync(&ar->set_coverage_class_work);

	mutex_lock(&ar->conf_mutex);

	switch (ar->state) {
	case ATH10K_STATE_ON:
		ar->state = ATH10K_STATE_RESTARTING;
		ath10k_halt(ar);
		ath10k_scan_finish(ar);
		ieee80211_restart_hw(ar->hw);
		break;
	case ATH10K_STATE_OFF:
		/* this can happen if driver is being unloaded
		 * or if the crash happens during FW probing
		 */
		ath10k_warn(ar, "cannot restart a device that hasn't been started\n");
		break;
	case ATH10K_STATE_RESTARTING:
		/* hw restart might be requested from multiple places */
		break;
	case ATH10K_STATE_RESTARTED:
		ar->state = ATH10K_STATE_WEDGED;
		/* fall through */
	case ATH10K_STATE_WEDGED:
		ath10k_warn(ar, "device is wedged, will not restart\n");
		break;
	case ATH10K_STATE_UTF:
		ath10k_warn(ar, "firmware restart in UTF mode not supported\n");
		break;
	}

	mutex_unlock(&ar->conf_mutex);

	ret = ath10k_coredump_submit(ar);
	if (ret)
		ath10k_warn(ar, "failed to send firmware crash dump via devcoredump: %d",
			    ret);

	complete(&ar->driver_recovery);
}

static void ath10k_core_set_coverage_class_work(struct work_struct *work)
{
	struct ath10k *ar = container_of(work, struct ath10k,
					 set_coverage_class_work);

	if (ar->hw_params.hw_ops->set_coverage_class)
		ar->hw_params.hw_ops->set_coverage_class(ar, -1);
}

static int ath10k_core_init_firmware_features(struct ath10k *ar)
{
	struct ath10k_fw_file *fw_file = &ar->normal_mode_fw.fw_file;
	int max_num_peers;

	if (test_bit(ATH10K_FW_FEATURE_WMI_10_2, fw_file->fw_features) &&
	    !test_bit(ATH10K_FW_FEATURE_WMI_10X, fw_file->fw_features)) {
		ath10k_err(ar, "feature bits corrupted: 10.2 feature requires 10.x feature to be set as well");
		return -EINVAL;
	}

	if (fw_file->wmi_op_version >= ATH10K_FW_WMI_OP_VERSION_MAX) {
		ath10k_err(ar, "unsupported WMI OP version (max %d): %d\n",
			   ATH10K_FW_WMI_OP_VERSION_MAX, fw_file->wmi_op_version);
		return -EINVAL;
	}

	ar->wmi.rx_decap_mode = ATH10K_HW_TXRX_NATIVE_WIFI;
	switch (ath10k_cryptmode_param) {
	case ATH10K_CRYPT_MODE_HW:
		clear_bit(ATH10K_FLAG_RAW_MODE, &ar->dev_flags);
		clear_bit(ATH10K_FLAG_HW_CRYPTO_DISABLED, &ar->dev_flags);
		break;
	case ATH10K_CRYPT_MODE_SW:
		if (!test_bit(ATH10K_FW_FEATURE_RAW_MODE_SUPPORT,
			      fw_file->fw_features)) {
			ath10k_err(ar, "cryptmode > 0 requires raw mode support from firmware");
			return -EINVAL;
		}

		set_bit(ATH10K_FLAG_RAW_MODE, &ar->dev_flags);
		set_bit(ATH10K_FLAG_HW_CRYPTO_DISABLED, &ar->dev_flags);
		break;
	default:
		ath10k_info(ar, "invalid cryptmode: %d\n",
			    ath10k_cryptmode_param);
		return -EINVAL;
	}

	ar->htt.max_num_amsdu = ATH10K_HTT_MAX_NUM_AMSDU_DEFAULT;
	ar->htt.max_num_ampdu = ATH10K_HTT_MAX_NUM_AMPDU_DEFAULT;

	if (rawmode) {
		if (!test_bit(ATH10K_FW_FEATURE_RAW_MODE_SUPPORT,
			      fw_file->fw_features)) {
			ath10k_err(ar, "rawmode = 1 requires support from firmware");
			return -EINVAL;
		}
		set_bit(ATH10K_FLAG_RAW_MODE, &ar->dev_flags);
	}

	if (test_bit(ATH10K_FLAG_RAW_MODE, &ar->dev_flags)) {
		ar->wmi.rx_decap_mode = ATH10K_HW_TXRX_RAW;

		/* Workaround:
		 *
		 * Firmware A-MSDU aggregation breaks with RAW Tx encap mode
		 * and causes enormous performance issues (malformed frames,
		 * etc).
		 *
		 * Disabling A-MSDU makes RAW mode stable with heavy traffic
		 * albeit a bit slower compared to regular operation.
		 */
		ar->htt.max_num_amsdu = 1;
	}

	/* Backwards compatibility for firmwares without
	 * ATH10K_FW_IE_WMI_OP_VERSION.
	 */
	if (fw_file->wmi_op_version == ATH10K_FW_WMI_OP_VERSION_UNSET) {
		if (test_bit(ATH10K_FW_FEATURE_WMI_10X, fw_file->fw_features)) {
			if (test_bit(ATH10K_FW_FEATURE_WMI_10_2,
				     fw_file->fw_features))
				fw_file->wmi_op_version = ATH10K_FW_WMI_OP_VERSION_10_2;
			else
				fw_file->wmi_op_version = ATH10K_FW_WMI_OP_VERSION_10_1;
		} else {
			fw_file->wmi_op_version = ATH10K_FW_WMI_OP_VERSION_MAIN;
		}
	}

	switch (fw_file->wmi_op_version) {
	case ATH10K_FW_WMI_OP_VERSION_MAIN:
		max_num_peers = TARGET_NUM_PEERS;
		ar->max_num_stations = TARGET_NUM_STATIONS;
		ar->max_num_vdevs = TARGET_NUM_VDEVS;
		ar->htt.max_num_pending_tx = TARGET_NUM_MSDU_DESC;
		ar->fw_stats_req_mask = WMI_STAT_PDEV | WMI_STAT_VDEV |
			WMI_STAT_PEER;
		ar->max_spatial_stream = WMI_MAX_SPATIAL_STREAM;
		break;
	case ATH10K_FW_WMI_OP_VERSION_10_1:
	case ATH10K_FW_WMI_OP_VERSION_10_2:
	case ATH10K_FW_WMI_OP_VERSION_10_2_4:
		if (ath10k_peer_stats_enabled(ar)) {
			max_num_peers = TARGET_10X_TX_STATS_NUM_PEERS;
			ar->max_num_stations = TARGET_10X_TX_STATS_NUM_STATIONS;
		} else {
			max_num_peers = TARGET_10X_NUM_PEERS;
			ar->max_num_stations = TARGET_10X_NUM_STATIONS;
		}
		ar->max_num_vdevs = TARGET_10X_NUM_VDEVS;
		ar->htt.max_num_pending_tx = TARGET_10X_NUM_MSDU_DESC;
		ar->fw_stats_req_mask = WMI_STAT_PEER;
		ar->max_spatial_stream = WMI_MAX_SPATIAL_STREAM;
		break;
	case ATH10K_FW_WMI_OP_VERSION_TLV:
		max_num_peers = TARGET_TLV_NUM_PEERS;
		ar->max_num_stations = TARGET_TLV_NUM_STATIONS;
		ar->max_num_vdevs = TARGET_TLV_NUM_VDEVS;
		ar->max_num_tdls_vdevs = TARGET_TLV_NUM_TDLS_VDEVS;
		if (ar->hif.bus == ATH10K_BUS_SDIO)
			ar->htt.max_num_pending_tx =
				TARGET_TLV_NUM_MSDU_DESC_HL;
		else
			ar->htt.max_num_pending_tx = TARGET_TLV_NUM_MSDU_DESC;
		ar->wow.max_num_patterns = TARGET_TLV_NUM_WOW_PATTERNS;
		ar->fw_stats_req_mask = WMI_TLV_STAT_PDEV | WMI_TLV_STAT_VDEV |
			WMI_TLV_STAT_PEER | WMI_TLV_STAT_PEER_EXTD;
		ar->max_spatial_stream = WMI_MAX_SPATIAL_STREAM;
		ar->wmi.mgmt_max_num_pending_tx = TARGET_TLV_MGMT_NUM_MSDU_DESC;
		break;
	case ATH10K_FW_WMI_OP_VERSION_10_4:
		max_num_peers = TARGET_10_4_NUM_PEERS;
		ar->max_num_stations = TARGET_10_4_NUM_STATIONS;
		ar->num_active_peers = TARGET_10_4_ACTIVE_PEERS;
		ar->max_num_vdevs = TARGET_10_4_NUM_VDEVS;
		ar->num_tids = TARGET_10_4_TGT_NUM_TIDS;
		ar->fw_stats_req_mask = WMI_10_4_STAT_PEER |
					WMI_10_4_STAT_PEER_EXTD |
					WMI_10_4_STAT_VDEV_EXTD;
		ar->max_spatial_stream = ar->hw_params.max_spatial_stream;
		ar->max_num_tdls_vdevs = TARGET_10_4_NUM_TDLS_VDEVS;

		if (test_bit(ATH10K_FW_FEATURE_PEER_FLOW_CONTROL,
			     fw_file->fw_features))
			ar->htt.max_num_pending_tx = TARGET_10_4_NUM_MSDU_DESC_PFC;
		else
			ar->htt.max_num_pending_tx = TARGET_10_4_NUM_MSDU_DESC;
		break;
	case ATH10K_FW_WMI_OP_VERSION_UNSET:
	case ATH10K_FW_WMI_OP_VERSION_MAX:
	default:
		WARN_ON(1);
		return -EINVAL;
	}

	if (ar->hw_params.num_peers)
		ar->max_num_peers = ar->hw_params.num_peers;
	else
		ar->max_num_peers = max_num_peers;

	/* Backwards compatibility for firmwares without
	 * ATH10K_FW_IE_HTT_OP_VERSION.
	 */
	if (fw_file->htt_op_version == ATH10K_FW_HTT_OP_VERSION_UNSET) {
		switch (fw_file->wmi_op_version) {
		case ATH10K_FW_WMI_OP_VERSION_MAIN:
			fw_file->htt_op_version = ATH10K_FW_HTT_OP_VERSION_MAIN;
			break;
		case ATH10K_FW_WMI_OP_VERSION_10_1:
		case ATH10K_FW_WMI_OP_VERSION_10_2:
		case ATH10K_FW_WMI_OP_VERSION_10_2_4:
			fw_file->htt_op_version = ATH10K_FW_HTT_OP_VERSION_10_1;
			break;
		case ATH10K_FW_WMI_OP_VERSION_TLV:
			fw_file->htt_op_version = ATH10K_FW_HTT_OP_VERSION_TLV;
			break;
		case ATH10K_FW_WMI_OP_VERSION_10_4:
		case ATH10K_FW_WMI_OP_VERSION_UNSET:
		case ATH10K_FW_WMI_OP_VERSION_MAX:
			ath10k_err(ar, "htt op version not found from fw meta data");
			return -EINVAL;
		}
	}

	return 0;
}

static int ath10k_core_reset_rx_filter(struct ath10k *ar)
{
	int ret;
	int vdev_id;
	int vdev_type;
	int vdev_subtype;
	const u8 *vdev_addr;

	vdev_id = 0;
	vdev_type = WMI_VDEV_TYPE_STA;
	vdev_subtype = ath10k_wmi_get_vdev_subtype(ar, WMI_VDEV_SUBTYPE_NONE);
	vdev_addr = ar->mac_addr;

	ret = ath10k_wmi_vdev_create(ar, vdev_id, vdev_type, vdev_subtype,
				     vdev_addr);
	if (ret) {
		ath10k_err(ar, "failed to create dummy vdev: %d\n", ret);
		return ret;
	}

	ret = ath10k_wmi_vdev_delete(ar, vdev_id);
	if (ret) {
		ath10k_err(ar, "failed to delete dummy vdev: %d\n", ret);
		return ret;
	}

	/* WMI and HTT may use separate HIF pipes and are not guaranteed to be
	 * serialized properly implicitly.
	 *
	 * Moreover (most) WMI commands have no explicit acknowledges. It is
	 * possible to infer it implicitly by poking firmware with echo
	 * command - getting a reply means all preceding comments have been
	 * (mostly) processed.
	 *
	 * In case of vdev create/delete this is sufficient.
	 *
	 * Without this it's possible to end up with a race when HTT Rx ring is
	 * started before vdev create/delete hack is complete allowing a short
	 * window of opportunity to receive (and Tx ACK) a bunch of frames.
	 */
	ret = ath10k_wmi_barrier(ar);
	if (ret) {
		ath10k_err(ar, "failed to ping firmware: %d\n", ret);
		return ret;
	}

	return 0;
}

static int ath10k_core_compat_services(struct ath10k *ar)
{
	struct ath10k_fw_file *fw_file = &ar->normal_mode_fw.fw_file;

	/* all 10.x firmware versions support thermal throttling but don't
	 * advertise the support via service flags so we have to hardcode
	 * it here
	 */
	switch (fw_file->wmi_op_version) {
	case ATH10K_FW_WMI_OP_VERSION_10_1:
	case ATH10K_FW_WMI_OP_VERSION_10_2:
	case ATH10K_FW_WMI_OP_VERSION_10_2_4:
	case ATH10K_FW_WMI_OP_VERSION_10_4:
		set_bit(WMI_SERVICE_THERM_THROT, ar->wmi.svc_map);
		break;
	default:
		break;
	}

	return 0;
}

int ath10k_core_start(struct ath10k *ar, enum ath10k_firmware_mode mode,
		      const struct ath10k_fw_components *fw)
{
	int status;
	u32 val;

	lockdep_assert_held(&ar->conf_mutex);

	clear_bit(ATH10K_FLAG_CRASH_FLUSH, &ar->dev_flags);

	ar->running_fw = fw;

	if (!test_bit(ATH10K_FW_FEATURE_NON_BMI,
		      ar->running_fw->fw_file.fw_features)) {
		ath10k_bmi_start(ar);

		if (ath10k_init_configure_target(ar)) {
			status = -EINVAL;
			goto err;
		}

		status = ath10k_download_cal_data(ar);
		if (status)
			goto err;

		/* Some of of qca988x solutions are having global reset issue
		 * during target initialization. Bypassing PLL setting before
		 * downloading firmware and letting the SoC run on REF_CLK is
		 * fixing the problem. Corresponding firmware change is also
		 * needed to set the clock source once the target is
		 * initialized.
		 */
		if (test_bit(ATH10K_FW_FEATURE_SUPPORTS_SKIP_CLOCK_INIT,
			     ar->running_fw->fw_file.fw_features)) {
			status = ath10k_bmi_write32(ar, hi_skip_clock_init, 1);
			if (status) {
				ath10k_err(ar, "could not write to skip_clock_init: %d\n",
					   status);
				goto err;
			}
		}

		status = ath10k_download_fw(ar);
		if (status)
			goto err;

		status = ath10k_init_uart(ar);
		if (status)
			goto err;

		if (ar->hif.bus == ATH10K_BUS_SDIO)
			ath10k_init_sdio(ar, mode);
	}

	ar->htc.htc_ops.target_send_suspend_complete =
		ath10k_send_suspend_complete;

	status = ath10k_htc_init(ar);
	if (status) {
		ath10k_err(ar, "could not init HTC (%d)\n", status);
		goto err;
	}

	if (!test_bit(ATH10K_FW_FEATURE_NON_BMI,
		      ar->running_fw->fw_file.fw_features)) {
		status = ath10k_bmi_done(ar);
		if (status)
			goto err;
	}

	status = ath10k_wmi_attach(ar);
	if (status) {
		ath10k_err(ar, "WMI attach failed: %d\n", status);
		goto err;
	}

	status = ath10k_htt_init(ar);
	if (status) {
		ath10k_err(ar, "failed to init htt: %d\n", status);
		goto err_wmi_detach;
	}

	status = ath10k_htt_tx_start(&ar->htt);
	if (status) {
		ath10k_err(ar, "failed to alloc htt tx: %d\n", status);
		goto err_wmi_detach;
	}

	/* If firmware indicates Full Rx Reorder support it must be used in a
	 * slightly different manner. Let HTT code know.
	 */
	ar->htt.rx_ring.in_ord_rx = !!(test_bit(WMI_SERVICE_RX_FULL_REORDER,
						ar->wmi.svc_map));

	status = ath10k_htt_rx_alloc(&ar->htt);
	if (status) {
		ath10k_err(ar, "failed to alloc htt rx: %d\n", status);
		goto err_htt_tx_detach;
	}

	status = ath10k_hif_start(ar);
	if (status) {
		ath10k_err(ar, "could not start HIF: %d\n", status);
		goto err_htt_rx_detach;
	}

	status = ath10k_htc_wait_target(&ar->htc);
	if (status) {
		ath10k_err(ar, "failed to connect to HTC: %d\n", status);
		goto err_hif_stop;
	}

	status = ath10k_hif_swap_mailbox(ar);
	if (status) {
		ath10k_err(ar, "failed to swap mailbox: %d\n", status);
		goto err_hif_stop;
	}

	if (mode == ATH10K_FIRMWARE_MODE_NORMAL) {
		status = ath10k_htt_connect(&ar->htt);
		if (status) {
			ath10k_err(ar, "failed to connect htt (%d)\n", status);
			goto err_hif_stop;
		}
	}

	status = ath10k_wmi_connect(ar);
	if (status) {
		ath10k_err(ar, "could not connect wmi: %d\n", status);
		goto err_hif_stop;
	}

	status = ath10k_htc_start(&ar->htc);
	if (status) {
		ath10k_err(ar, "failed to start htc: %d\n", status);
		goto err_hif_stop;
	}

	if (mode == ATH10K_FIRMWARE_MODE_NORMAL) {
		status = ath10k_wmi_wait_for_service_ready(ar);
		if (status) {
			ath10k_warn(ar, "wmi service ready event not received");
			goto err_hif_stop;
		}
	}

	ath10k_dbg(ar, ATH10K_DBG_BOOT, "firmware %s booted\n",
		   ar->hw->wiphy->fw_version);

	if (test_bit(WMI_SERVICE_EXT_RES_CFG_SUPPORT, ar->wmi.svc_map) &&
	    mode == ATH10K_FIRMWARE_MODE_NORMAL) {
		val = 0;
		if (ath10k_peer_stats_enabled(ar))
			val = WMI_10_4_PEER_STATS;

		/* Enable vdev stats by default */
		val |= WMI_10_4_VDEV_STATS;

		if (test_bit(WMI_SERVICE_BSS_CHANNEL_INFO_64, ar->wmi.svc_map))
			val |= WMI_10_4_BSS_CHANNEL_INFO_64;

		/* 10.4 firmware supports BT-Coex without reloading firmware
		 * via pdev param. To support Bluetooth coexistence pdev param,
		 * WMI_COEX_GPIO_SUPPORT of extended resource config should be
		 * enabled always.
		 */
		if (test_bit(WMI_SERVICE_COEX_GPIO, ar->wmi.svc_map) &&
		    test_bit(ATH10K_FW_FEATURE_BTCOEX_PARAM,
			     ar->running_fw->fw_file.fw_features))
			val |= WMI_10_4_COEX_GPIO_SUPPORT;

		if (test_bit(WMI_SERVICE_TDLS_EXPLICIT_MODE_ONLY,
			     ar->wmi.svc_map))
			val |= WMI_10_4_TDLS_EXPLICIT_MODE_ONLY;

		if (test_bit(WMI_SERVICE_TDLS_UAPSD_BUFFER_STA,
			     ar->wmi.svc_map))
			val |= WMI_10_4_TDLS_UAPSD_BUFFER_STA;

		if (test_bit(WMI_SERVICE_TX_DATA_ACK_RSSI,
			     ar->wmi.svc_map))
			val |= WMI_10_4_TX_DATA_ACK_RSSI;

		if (test_bit(WMI_SERVICE_REPORT_AIRTIME, ar->wmi.svc_map))
			val |= WMI_10_4_REPORT_AIRTIME;

		status = ath10k_mac_ext_resource_config(ar, val);
		if (status) {
			ath10k_err(ar,
				   "failed to send ext resource cfg command : %d\n",
				   status);
			goto err_hif_stop;
		}
	}

	status = ath10k_wmi_cmd_init(ar);
	if (status) {
		ath10k_err(ar, "could not send WMI init command (%d)\n",
			   status);
		goto err_hif_stop;
	}

	status = ath10k_wmi_wait_for_unified_ready(ar);
	if (status) {
		ath10k_err(ar, "wmi unified ready event not received\n");
		goto err_hif_stop;
	}

	status = ath10k_core_compat_services(ar);
	if (status) {
		ath10k_err(ar, "compat services failed: %d\n", status);
		goto err_hif_stop;
	}

	status = ath10k_wmi_pdev_set_base_macaddr(ar, ar->mac_addr);
	if (status && status != -EOPNOTSUPP) {
		ath10k_err(ar,
			   "failed to set base mac address: %d\n", status);
		goto err_hif_stop;
	}

	/* Some firmware revisions do not properly set up hardware rx filter
	 * registers.
	 *
	 * A known example from QCA9880 and 10.2.4 is that MAC_PCU_ADDR1_MASK
	 * is filled with 0s instead of 1s allowing HW to respond with ACKs to
	 * any frames that matches MAC_PCU_RX_FILTER which is also
	 * misconfigured to accept anything.
	 *
	 * The ADDR1 is programmed using internal firmware structure field and
	 * can't be (easily/sanely) reached from the driver explicitly. It is
	 * possible to implicitly make it correct by creating a dummy vdev and
	 * then deleting it.
	 */
	if (ar->hw_params.hw_filter_reset_required &&
	    mode == ATH10K_FIRMWARE_MODE_NORMAL) {
		status = ath10k_core_reset_rx_filter(ar);
		if (status) {
			ath10k_err(ar,
				   "failed to reset rx filter: %d\n", status);
			goto err_hif_stop;
		}
	}

	status = ath10k_htt_rx_ring_refill(ar);
	if (status) {
		ath10k_err(ar, "failed to refill htt rx ring: %d\n", status);
		goto err_hif_stop;
	}

	if (ar->max_num_vdevs >= 64)
		ar->free_vdev_map = 0xFFFFFFFFFFFFFFFFLL;
	else
		ar->free_vdev_map = (1LL << ar->max_num_vdevs) - 1;

	INIT_LIST_HEAD(&ar->arvifs);

	/* we don't care about HTT in UTF mode */
	if (mode == ATH10K_FIRMWARE_MODE_NORMAL) {
		status = ath10k_htt_setup(&ar->htt);
		if (status) {
			ath10k_err(ar, "failed to setup htt: %d\n", status);
			goto err_hif_stop;
		}
	}

	status = ath10k_debug_start(ar);
	if (status)
		goto err_hif_stop;

	status = ath10k_hif_set_target_log_mode(ar, fw_diag_log);
	if (status && status != -EOPNOTSUPP) {
		ath10k_warn(ar, "set traget log mode faileds: %d\n", status);
		goto err_hif_stop;
	}

	return 0;

err_hif_stop:
	ath10k_hif_stop(ar);
err_htt_rx_detach:
	ath10k_htt_rx_free(&ar->htt);
err_htt_tx_detach:
	ath10k_htt_tx_free(&ar->htt);
err_wmi_detach:
	ath10k_wmi_detach(ar);
err:
	return status;
}
EXPORT_SYMBOL(ath10k_core_start);

int ath10k_wait_for_suspend(struct ath10k *ar, u32 suspend_opt)
{
	int ret;
	unsigned long time_left;

	reinit_completion(&ar->target_suspend);

	ret = ath10k_wmi_pdev_suspend_target(ar, suspend_opt);
	if (ret) {
		ath10k_warn(ar, "could not suspend target (%d)\n", ret);
		return ret;
	}

	time_left = wait_for_completion_timeout(&ar->target_suspend, 1 * HZ);

	if (!time_left) {
		ath10k_warn(ar, "suspend timed out - target pause event never came\n");
		return -ETIMEDOUT;
	}

	return 0;
}

void ath10k_core_stop(struct ath10k *ar)
{
	lockdep_assert_held(&ar->conf_mutex);
	ath10k_debug_stop(ar);

	/* try to suspend target */
	if (ar->state != ATH10K_STATE_RESTARTING &&
	    ar->state != ATH10K_STATE_UTF)
		ath10k_wait_for_suspend(ar, WMI_PDEV_SUSPEND_AND_DISABLE_INTR);

	ath10k_hif_stop(ar);
	ath10k_htt_tx_stop(&ar->htt);
	ath10k_htt_rx_free(&ar->htt);
	ath10k_wmi_detach(ar);
}
EXPORT_SYMBOL(ath10k_core_stop);

/* mac80211 manages fw/hw initialization through start/stop hooks. However in
 * order to know what hw capabilities should be advertised to mac80211 it is
 * necessary to load the firmware (and tear it down immediately since start
 * hook will try to init it again) before registering
 */
static int ath10k_core_probe_fw(struct ath10k *ar)
{
	struct bmi_target_info target_info;
	int ret = 0;

	ret = ath10k_hif_power_up(ar, ATH10K_FIRMWARE_MODE_NORMAL);
	if (ret) {
		ath10k_err(ar, "could not power on hif bus (%d)\n", ret);
		return ret;
	}

	switch (ar->hif.bus) {
	case ATH10K_BUS_SDIO:
		memset(&target_info, 0, sizeof(target_info));
		ret = ath10k_bmi_get_target_info_sdio(ar, &target_info);
		if (ret) {
			ath10k_err(ar, "could not get target info (%d)\n", ret);
			goto err_power_down;
		}
		ar->target_version = target_info.version;
		ar->hw->wiphy->hw_version = target_info.version;
		break;
	case ATH10K_BUS_PCI:
	case ATH10K_BUS_AHB:
	case ATH10K_BUS_USB:
		memset(&target_info, 0, sizeof(target_info));
		ret = ath10k_bmi_get_target_info(ar, &target_info);
		if (ret) {
			ath10k_err(ar, "could not get target info (%d)\n", ret);
			goto err_power_down;
		}
		ar->target_version = target_info.version;
		ar->hw->wiphy->hw_version = target_info.version;
		break;
	case ATH10K_BUS_SNOC:
		memset(&target_info, 0, sizeof(target_info));
		ret = ath10k_hif_get_target_info(ar, &target_info);
		if (ret) {
			ath10k_err(ar, "could not get target info (%d)\n", ret);
			goto err_power_down;
		}
		ar->target_version = target_info.version;
		ar->hw->wiphy->hw_version = target_info.version;
		break;
	default:
		ath10k_err(ar, "incorrect hif bus type: %d\n", ar->hif.bus);
	}

	ret = ath10k_init_hw_params(ar);
	if (ret) {
		ath10k_err(ar, "could not get hw params (%d)\n", ret);
		goto err_power_down;
	}

	ret = ath10k_core_fetch_firmware_files(ar);
	if (ret) {
		ath10k_err(ar, "could not fetch firmware files (%d)\n", ret);
		goto err_power_down;
	}

	BUILD_BUG_ON(sizeof(ar->hw->wiphy->fw_version) !=
		     sizeof(ar->normal_mode_fw.fw_file.fw_version));
	memcpy(ar->hw->wiphy->fw_version, ar->normal_mode_fw.fw_file.fw_version,
	       sizeof(ar->hw->wiphy->fw_version));

	ath10k_debug_print_hwfw_info(ar);

	if (!test_bit(ATH10K_FW_FEATURE_NON_BMI,
		      ar->normal_mode_fw.fw_file.fw_features)) {
		ret = ath10k_core_pre_cal_download(ar);
		if (ret) {
			/* pre calibration data download is not necessary
			 * for all the chipsets. Ignore failures and continue.
			 */
			ath10k_dbg(ar, ATH10K_DBG_BOOT,
				   "could not load pre cal data: %d\n", ret);
		}

		ret = ath10k_core_get_board_id_from_otp(ar);
		if (ret && ret != -EOPNOTSUPP) {
			ath10k_err(ar, "failed to get board id from otp: %d\n",
				   ret);
			goto err_free_firmware_files;
		}

		ret = ath10k_core_check_smbios(ar);
		if (ret)
			ath10k_dbg(ar, ATH10K_DBG_BOOT, "SMBIOS bdf variant name not set.\n");

		ret = ath10k_core_check_dt(ar);
		if (ret)
			ath10k_dbg(ar, ATH10K_DBG_BOOT, "DT bdf variant name not set.\n");

		ret = ath10k_core_fetch_board_file(ar, ATH10K_BD_IE_BOARD);
		if (ret) {
			ath10k_err(ar, "failed to fetch board file: %d\n", ret);
			goto err_free_firmware_files;
		}

		ath10k_debug_print_board_info(ar);
	}

	device_get_mac_address(ar->dev, ar->mac_addr, sizeof(ar->mac_addr));

	ret = ath10k_core_init_firmware_features(ar);
	if (ret) {
		ath10k_err(ar, "fatal problem with firmware features: %d\n",
			   ret);
		goto err_free_firmware_files;
	}

	if (!test_bit(ATH10K_FW_FEATURE_NON_BMI,
		      ar->normal_mode_fw.fw_file.fw_features)) {
		ret = ath10k_swap_code_seg_init(ar,
						&ar->normal_mode_fw.fw_file);
		if (ret) {
			ath10k_err(ar, "failed to initialize code swap segment: %d\n",
				   ret);
			goto err_free_firmware_files;
		}
	}

	mutex_lock(&ar->conf_mutex);

	ret = ath10k_core_start(ar, ATH10K_FIRMWARE_MODE_NORMAL,
				&ar->normal_mode_fw);
	if (ret) {
		ath10k_err(ar, "could not init core (%d)\n", ret);
		goto err_unlock;
	}

	ath10k_debug_print_boot_info(ar);
	ath10k_core_stop(ar);

	mutex_unlock(&ar->conf_mutex);

	ath10k_hif_power_down(ar);
	return 0;

err_unlock:
	mutex_unlock(&ar->conf_mutex);

err_free_firmware_files:
	ath10k_core_free_firmware_files(ar);

err_power_down:
	ath10k_hif_power_down(ar);

	return ret;
}

static void ath10k_core_register_work(struct work_struct *work)
{
	struct ath10k *ar = container_of(work, struct ath10k, register_work);
	int status;

	/* peer stats are enabled by default */
	set_bit(ATH10K_FLAG_PEER_STATS, &ar->dev_flags);

	status = ath10k_core_probe_fw(ar);
	if (status) {
		ath10k_err(ar, "could not probe fw (%d)\n", status);
		goto err;
	}

	status = ath10k_mac_register(ar);
	if (status) {
		ath10k_err(ar, "could not register to mac80211 (%d)\n", status);
		goto err_release_fw;
	}

	status = ath10k_coredump_register(ar);
	if (status) {
		ath10k_err(ar, "unable to register coredump\n");
		goto err_unregister_mac;
	}

	status = ath10k_debug_register(ar);
	if (status) {
		ath10k_err(ar, "unable to initialize debugfs\n");
		goto err_unregister_coredump;
	}

	status = ath10k_spectral_create(ar);
	if (status) {
		ath10k_err(ar, "failed to initialize spectral\n");
		goto err_debug_destroy;
	}

	status = ath10k_thermal_register(ar);
	if (status) {
		ath10k_err(ar, "could not register thermal device: %d\n",
			   status);
		goto err_spectral_destroy;
	}

	set_bit(ATH10K_FLAG_CORE_REGISTERED, &ar->dev_flags);
	return;

err_spectral_destroy:
	ath10k_spectral_destroy(ar);
err_debug_destroy:
	ath10k_debug_destroy(ar);
err_unregister_coredump:
	ath10k_coredump_unregister(ar);
err_unregister_mac:
	ath10k_mac_unregister(ar);
err_release_fw:
	ath10k_core_free_firmware_files(ar);
err:
	/* TODO: It's probably a good idea to release device from the driver
	 * but calling device_release_driver() here will cause a deadlock.
	 */
	return;
}

int ath10k_core_register(struct ath10k *ar,
			 const struct ath10k_bus_params *bus_params)
{
	ar->bus_param = *bus_params;

	queue_work(ar->workqueue, &ar->register_work);

	return 0;
}
EXPORT_SYMBOL(ath10k_core_register);

void ath10k_core_unregister(struct ath10k *ar)
{
	cancel_work_sync(&ar->register_work);

	if (!test_bit(ATH10K_FLAG_CORE_REGISTERED, &ar->dev_flags))
		return;

	ath10k_thermal_unregister(ar);
	/* Stop spectral before unregistering from mac80211 to remove the
	 * relayfs debugfs file cleanly. Otherwise the parent debugfs tree
	 * would be already be free'd recursively, leading to a double free.
	 */
	ath10k_spectral_destroy(ar);

	/* We must unregister from mac80211 before we stop HTC and HIF.
	 * Otherwise we will fail to submit commands to FW and mac80211 will be
	 * unhappy about callback failures.
	 */
	ath10k_mac_unregister(ar);

	ath10k_testmode_destroy(ar);

	ath10k_core_free_firmware_files(ar);
	ath10k_core_free_board_files(ar);

	ath10k_debug_unregister(ar);
}
EXPORT_SYMBOL(ath10k_core_unregister);

struct ath10k *ath10k_core_create(size_t priv_size, struct device *dev,
				  enum ath10k_bus bus,
				  enum ath10k_hw_rev hw_rev,
				  const struct ath10k_hif_ops *hif_ops)
{
	struct ath10k *ar;
	int ret;

	ar = ath10k_mac_create(priv_size);
	if (!ar)
		return NULL;

	ar->ath_common.priv = ar;
	ar->ath_common.hw = ar->hw;
	ar->dev = dev;
	ar->hw_rev = hw_rev;
	ar->hif.ops = hif_ops;
	ar->hif.bus = bus;

	switch (hw_rev) {
	case ATH10K_HW_QCA988X:
	case ATH10K_HW_QCA9887:
		ar->regs = &qca988x_regs;
		ar->hw_ce_regs = &qcax_ce_regs;
		ar->hw_values = &qca988x_values;
		break;
	case ATH10K_HW_QCA6174:
	case ATH10K_HW_QCA9377:
		ar->regs = &qca6174_regs;
		ar->hw_ce_regs = &qcax_ce_regs;
		ar->hw_values = &qca6174_values;
		break;
	case ATH10K_HW_QCA99X0:
	case ATH10K_HW_QCA9984:
		ar->regs = &qca99x0_regs;
		ar->hw_ce_regs = &qcax_ce_regs;
		ar->hw_values = &qca99x0_values;
		break;
	case ATH10K_HW_QCA9888:
		ar->regs = &qca99x0_regs;
		ar->hw_ce_regs = &qcax_ce_regs;
		ar->hw_values = &qca9888_values;
		break;
	case ATH10K_HW_QCA4019:
		ar->regs = &qca4019_regs;
		ar->hw_ce_regs = &qcax_ce_regs;
		ar->hw_values = &qca4019_values;
		break;
	case ATH10K_HW_WCN3990:
		ar->regs = &wcn3990_regs;
		ar->hw_ce_regs = &wcn3990_ce_regs;
		ar->hw_values = &wcn3990_values;
		break;
	default:
		ath10k_err(ar, "unsupported core hardware revision %d\n",
			   hw_rev);
		ret = -ENOTSUPP;
		goto err_free_mac;
	}

	init_completion(&ar->scan.started);
	init_completion(&ar->scan.completed);
	init_completion(&ar->scan.on_channel);
	init_completion(&ar->target_suspend);
	init_completion(&ar->driver_recovery);
	init_completion(&ar->wow.wakeup_completed);

	init_completion(&ar->install_key_done);
	init_completion(&ar->vdev_setup_done);
	init_completion(&ar->vdev_delete_done);
	init_completion(&ar->thermal.wmi_sync);
	init_completion(&ar->bss_survey_done);
	init_completion(&ar->peer_delete_done);

	INIT_DELAYED_WORK(&ar->scan.timeout, ath10k_scan_timeout_work);

	ar->workqueue = create_singlethread_workqueue("ath10k_wq");
	if (!ar->workqueue)
		goto err_free_mac;

	ar->workqueue_aux = create_singlethread_workqueue("ath10k_aux_wq");
	if (!ar->workqueue_aux)
		goto err_free_wq;

	mutex_init(&ar->conf_mutex);
	mutex_init(&ar->dump_mutex);
	spin_lock_init(&ar->data_lock);

	INIT_LIST_HEAD(&ar->peers);
	init_waitqueue_head(&ar->peer_mapping_wq);
	init_waitqueue_head(&ar->htt.empty_tx_wq);
	init_waitqueue_head(&ar->wmi.tx_credits_wq);

	init_completion(&ar->offchan_tx_completed);
	INIT_WORK(&ar->offchan_tx_work, ath10k_offchan_tx_work);
	skb_queue_head_init(&ar->offchan_tx_queue);

	INIT_WORK(&ar->wmi_mgmt_tx_work, ath10k_mgmt_over_wmi_tx_work);
	skb_queue_head_init(&ar->wmi_mgmt_tx_queue);

	INIT_WORK(&ar->register_work, ath10k_core_register_work);
	INIT_WORK(&ar->restart_work, ath10k_core_restart);
	INIT_WORK(&ar->set_coverage_class_work,
		  ath10k_core_set_coverage_class_work);

	init_dummy_netdev(&ar->napi_dev);

	ret = ath10k_coredump_create(ar);
	if (ret)
		goto err_free_aux_wq;

	ret = ath10k_debug_create(ar);
	if (ret)
		goto err_free_coredump;

	return ar;

err_free_coredump:
	ath10k_coredump_destroy(ar);

err_free_aux_wq:
	destroy_workqueue(ar->workqueue_aux);
err_free_wq:
	destroy_workqueue(ar->workqueue);

err_free_mac:
	ath10k_mac_destroy(ar);

	return NULL;
}
EXPORT_SYMBOL(ath10k_core_create);

void ath10k_core_destroy(struct ath10k *ar)
{
	flush_workqueue(ar->workqueue);
	destroy_workqueue(ar->workqueue);

	flush_workqueue(ar->workqueue_aux);
	destroy_workqueue(ar->workqueue_aux);

	ath10k_debug_destroy(ar);
	ath10k_coredump_destroy(ar);
	ath10k_htt_tx_destroy(&ar->htt);
	ath10k_wmi_free_host_mem(ar);
	ath10k_mac_destroy(ar);
}
EXPORT_SYMBOL(ath10k_core_destroy);

MODULE_AUTHOR("Qualcomm Atheros");
MODULE_DESCRIPTION("Core module for Qualcomm Atheros 802.11ac wireless LAN cards.");
MODULE_LICENSE("Dual BSD/GPL");<|MERGE_RESOLUTION|>--- conflicted
+++ resolved
@@ -87,11 +87,8 @@
 		.shadow_reg_support = false,
 		.rri_on_ddr = false,
 		.hw_filter_reset_required = true,
-<<<<<<< HEAD
-=======
 		.fw_diag_ce_download = false,
 		.tx_stats_over_pktlog = true,
->>>>>>> f7688b48
 	},
 	{
 		.id = QCA988X_HW_2_0_VERSION,
@@ -125,11 +122,8 @@
 		.shadow_reg_support = false,
 		.rri_on_ddr = false,
 		.hw_filter_reset_required = true,
-<<<<<<< HEAD
-=======
 		.fw_diag_ce_download = false,
 		.tx_stats_over_pktlog = true,
->>>>>>> f7688b48
 	},
 	{
 		.id = QCA9887_HW_1_0_VERSION,
@@ -164,8 +158,6 @@
 		.shadow_reg_support = false,
 		.rri_on_ddr = false,
 		.hw_filter_reset_required = true,
-<<<<<<< HEAD
-=======
 		.fw_diag_ce_download = false,
 		.tx_stats_over_pktlog = false,
 	},
@@ -196,7 +188,6 @@
 		.num_wds_entries = 0x20,
 		.uart_pin_workaround = true,
 		.tx_stats_over_pktlog = false,
->>>>>>> f7688b48
 	},
 	{
 		.id = QCA6174_HW_2_1_VERSION,
@@ -230,11 +221,8 @@
 		.shadow_reg_support = false,
 		.rri_on_ddr = false,
 		.hw_filter_reset_required = true,
-<<<<<<< HEAD
-=======
 		.fw_diag_ce_download = false,
 		.tx_stats_over_pktlog = false,
->>>>>>> f7688b48
 	},
 	{
 		.id = QCA6174_HW_2_1_VERSION,
@@ -268,11 +256,8 @@
 		.shadow_reg_support = false,
 		.rri_on_ddr = false,
 		.hw_filter_reset_required = true,
-<<<<<<< HEAD
-=======
 		.fw_diag_ce_download = false,
 		.tx_stats_over_pktlog = false,
->>>>>>> f7688b48
 	},
 	{
 		.id = QCA6174_HW_3_0_VERSION,
@@ -306,11 +291,8 @@
 		.shadow_reg_support = false,
 		.rri_on_ddr = false,
 		.hw_filter_reset_required = true,
-<<<<<<< HEAD
-=======
 		.fw_diag_ce_download = false,
 		.tx_stats_over_pktlog = false,
->>>>>>> f7688b48
 	},
 	{
 		.id = QCA6174_HW_3_2_VERSION,
@@ -347,11 +329,8 @@
 		.shadow_reg_support = false,
 		.rri_on_ddr = false,
 		.hw_filter_reset_required = true,
-<<<<<<< HEAD
-=======
 		.fw_diag_ce_download = true,
 		.tx_stats_over_pktlog = false,
->>>>>>> f7688b48
 	},
 	{
 		.id = QCA99X0_HW_2_0_DEV_VERSION,
@@ -391,11 +370,8 @@
 		.shadow_reg_support = false,
 		.rri_on_ddr = false,
 		.hw_filter_reset_required = true,
-<<<<<<< HEAD
-=======
 		.fw_diag_ce_download = false,
 		.tx_stats_over_pktlog = false,
->>>>>>> f7688b48
 	},
 	{
 		.id = QCA9984_HW_1_0_DEV_VERSION,
@@ -442,11 +418,8 @@
 		.shadow_reg_support = false,
 		.rri_on_ddr = false,
 		.hw_filter_reset_required = true,
-<<<<<<< HEAD
-=======
 		.fw_diag_ce_download = false,
 		.tx_stats_over_pktlog = false,
->>>>>>> f7688b48
 	},
 	{
 		.id = QCA9888_HW_2_0_DEV_VERSION,
@@ -490,11 +463,8 @@
 		.shadow_reg_support = false,
 		.rri_on_ddr = false,
 		.hw_filter_reset_required = true,
-<<<<<<< HEAD
-=======
 		.fw_diag_ce_download = false,
 		.tx_stats_over_pktlog = false,
->>>>>>> f7688b48
 	},
 	{
 		.id = QCA9377_HW_1_0_DEV_VERSION,
@@ -528,11 +498,8 @@
 		.shadow_reg_support = false,
 		.rri_on_ddr = false,
 		.hw_filter_reset_required = true,
-<<<<<<< HEAD
-=======
 		.fw_diag_ce_download = false,
 		.tx_stats_over_pktlog = false,
->>>>>>> f7688b48
 	},
 	{
 		.id = QCA9377_HW_1_1_DEV_VERSION,
@@ -568,11 +535,8 @@
 		.shadow_reg_support = false,
 		.rri_on_ddr = false,
 		.hw_filter_reset_required = true,
-<<<<<<< HEAD
-=======
 		.fw_diag_ce_download = true,
 		.tx_stats_over_pktlog = false,
->>>>>>> f7688b48
 	},
 	{
 		.id = QCA4019_HW_1_0_DEV_VERSION,
@@ -613,11 +577,8 @@
 		.shadow_reg_support = false,
 		.rri_on_ddr = false,
 		.hw_filter_reset_required = true,
-<<<<<<< HEAD
-=======
 		.fw_diag_ce_download = false,
 		.tx_stats_over_pktlog = false,
->>>>>>> f7688b48
 	},
 	{
 		.id = WCN3990_HW_1_0_DEV_VERSION,
@@ -634,28 +595,18 @@
 		.sw_decrypt_mcast_mgmt = true,
 		.hw_ops = &wcn3990_ops,
 		.decap_align_bytes = 1,
-<<<<<<< HEAD
-		.num_peers = TARGET_HL_10_TLV_NUM_PEERS,
-		.n_cipher_suites = 11,
-		.ast_skid_limit = TARGET_HL_10_TLV_AST_SKID_LIMIT,
-		.num_wds_entries = TARGET_HL_10_TLV_NUM_WDS_ENTRIES,
-=======
 		.num_peers = TARGET_HL_TLV_NUM_PEERS,
 		.n_cipher_suites = 11,
 		.ast_skid_limit = TARGET_HL_TLV_AST_SKID_LIMIT,
 		.num_wds_entries = TARGET_HL_TLV_NUM_WDS_ENTRIES,
->>>>>>> f7688b48
 		.target_64bit = true,
 		.rx_ring_fill_level = HTT_RX_RING_FILL_LEVEL_DUAL_MAC,
 		.per_ce_irq = true,
 		.shadow_reg_support = true,
 		.rri_on_ddr = true,
 		.hw_filter_reset_required = false,
-<<<<<<< HEAD
-=======
 		.fw_diag_ce_download = false,
 		.tx_stats_over_pktlog = false,
->>>>>>> f7688b48
 	},
 };
 
