--- conflicted
+++ resolved
@@ -1,10 +1,6 @@
 /*
  * Copyright (c) 2005-2011 Atheros Communications Inc.
-<<<<<<< HEAD
- * Copyright (c) 2011-2013 Qualcomm Atheros, Inc.
-=======
  * Copyright (c) 2011-2017 Qualcomm Atheros, Inc.
->>>>>>> e021bb4f
  * Copyright (c) 2018, The Linux Foundation. All rights reserved.
  *
  * Permission to use, copy, modify, and/or distribute this software for any
