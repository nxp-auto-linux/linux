--- conflicted
+++ resolved
@@ -197,16 +197,12 @@
 
 void rtl_btc_power_on_setting(struct rtl_priv *rtlpriv)
 {
-<<<<<<< HEAD
-	exhalbtc_power_on_setting(&gl_bt_coexist);
-=======
 	struct btc_coexist *btcoexist = rtl_btc_coexist(rtlpriv);
 
 	if (!btcoexist)
 		return;
 
 	exhalbtc_power_on_setting(btcoexist);
->>>>>>> e021bb4f
 }
 
 void rtl_btc_init_hw_config(struct rtl_priv *rtlpriv)
