--- conflicted
+++ resolved
@@ -54,10 +54,6 @@
 #include <linux/module.h>
 #include <linux/stringify.h>
 #include "iwl-config.h"
-<<<<<<< HEAD
-#include "iwl-agn-hw.h"
-=======
->>>>>>> e021bb4f
 #include "fw/file.h"
 
 /* Highest firmware API version supported */
