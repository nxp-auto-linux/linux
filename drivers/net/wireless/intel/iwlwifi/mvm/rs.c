/******************************************************************************
 *
 * Copyright(c) 2005 - 2014 Intel Corporation. All rights reserved.
 * Copyright(c) 2013 - 2015 Intel Mobile Communications GmbH
 * Copyright(c) 2016 - 2017 Intel Deutschland GmbH
 * Copyright(c) 2018 Intel Corporation
 *
 * This program is free software; you can redistribute it and/or modify it
 * under the terms of version 2 of the GNU General Public License as
 * published by the Free Software Foundation.
 *
 * This program is distributed in the hope that it will be useful, but WITHOUT
 * ANY WARRANTY; without even the implied warranty of MERCHANTABILITY or
 * FITNESS FOR A PARTICULAR PURPOSE.  See the GNU General Public License for
 * more details.
 *
 * The full GNU General Public License is included in this distribution in the
 * file called LICENSE.
 *
 * Contact Information:
 *  Intel Linux Wireless <linuxwifi@intel.com>
 * Intel Corporation, 5200 N.E. Elam Young Parkway, Hillsboro, OR 97124-6497
 *
 *****************************************************************************/
#include <linux/kernel.h>
#include <linux/skbuff.h>
#include <linux/slab.h>
#include <net/mac80211.h>

#include <linux/netdevice.h>
#include <linux/etherdevice.h>
#include <linux/delay.h>

#include <linux/workqueue.h>
#include "rs.h"
#include "fw-api.h"
#include "sta.h"
#include "iwl-op-mode.h"
#include "mvm.h"
#include "debugfs.h"

#define IWL_RATE_MAX_WINDOW		62	/* # tx in history window */

/* Calculations of success ratio are done in fixed point where 12800 is 100%.
 * Use this macro when dealing with thresholds consts set as a percentage
 */
#define RS_PERCENT(x) (128 * x)

static u8 rs_ht_to_legacy[] = {
	[IWL_RATE_MCS_0_INDEX] = IWL_RATE_6M_INDEX,
	[IWL_RATE_MCS_1_INDEX] = IWL_RATE_9M_INDEX,
	[IWL_RATE_MCS_2_INDEX] = IWL_RATE_12M_INDEX,
	[IWL_RATE_MCS_3_INDEX] = IWL_RATE_18M_INDEX,
	[IWL_RATE_MCS_4_INDEX] = IWL_RATE_24M_INDEX,
	[IWL_RATE_MCS_5_INDEX] = IWL_RATE_36M_INDEX,
	[IWL_RATE_MCS_6_INDEX] = IWL_RATE_48M_INDEX,
	[IWL_RATE_MCS_7_INDEX] = IWL_RATE_54M_INDEX,
	[IWL_RATE_MCS_8_INDEX] = IWL_RATE_54M_INDEX,
	[IWL_RATE_MCS_9_INDEX] = IWL_RATE_54M_INDEX,
};

static const u8 ant_toggle_lookup[] = {
	[ANT_NONE] = ANT_NONE,
	[ANT_A] = ANT_B,
	[ANT_B] = ANT_A,
	[ANT_AB] = ANT_AB,
};

#define IWL_DECLARE_RATE_INFO(r, s, rp, rn)			      \
	[IWL_RATE_##r##M_INDEX] = { IWL_RATE_##r##M_PLCP,	      \
				    IWL_RATE_HT_SISO_MCS_##s##_PLCP,  \
				    IWL_RATE_HT_MIMO2_MCS_##s##_PLCP, \
				    IWL_RATE_VHT_SISO_MCS_##s##_PLCP, \
				    IWL_RATE_VHT_MIMO2_MCS_##s##_PLCP,\
				    IWL_RATE_##rp##M_INDEX,	      \
				    IWL_RATE_##rn##M_INDEX }

#define IWL_DECLARE_MCS_RATE(s)						  \
	[IWL_RATE_MCS_##s##_INDEX] = { IWL_RATE_INVM_PLCP,		  \
				       IWL_RATE_HT_SISO_MCS_##s##_PLCP,	  \
				       IWL_RATE_HT_MIMO2_MCS_##s##_PLCP,  \
				       IWL_RATE_VHT_SISO_MCS_##s##_PLCP,  \
				       IWL_RATE_VHT_MIMO2_MCS_##s##_PLCP, \
				       IWL_RATE_INVM_INDEX,	          \
				       IWL_RATE_INVM_INDEX }

/*
 * Parameter order:
 *   rate, ht rate, prev rate, next rate
 *
 * If there isn't a valid next or previous rate then INV is used which
 * maps to IWL_RATE_INVALID
 *
 */
static const struct iwl_rs_rate_info iwl_rates[IWL_RATE_COUNT] = {
	IWL_DECLARE_RATE_INFO(1, INV, INV, 2),   /*  1mbps */
	IWL_DECLARE_RATE_INFO(2, INV, 1, 5),     /*  2mbps */
	IWL_DECLARE_RATE_INFO(5, INV, 2, 11),    /*5.5mbps */
	IWL_DECLARE_RATE_INFO(11, INV, 9, 12),   /* 11mbps */
	IWL_DECLARE_RATE_INFO(6, 0, 5, 11),      /*  6mbps ; MCS 0 */
	IWL_DECLARE_RATE_INFO(9, INV, 6, 11),    /*  9mbps */
	IWL_DECLARE_RATE_INFO(12, 1, 11, 18),    /* 12mbps ; MCS 1 */
	IWL_DECLARE_RATE_INFO(18, 2, 12, 24),    /* 18mbps ; MCS 2 */
	IWL_DECLARE_RATE_INFO(24, 3, 18, 36),    /* 24mbps ; MCS 3 */
	IWL_DECLARE_RATE_INFO(36, 4, 24, 48),    /* 36mbps ; MCS 4 */
	IWL_DECLARE_RATE_INFO(48, 5, 36, 54),    /* 48mbps ; MCS 5 */
	IWL_DECLARE_RATE_INFO(54, 6, 48, INV),   /* 54mbps ; MCS 6 */
	IWL_DECLARE_MCS_RATE(7),                 /* MCS 7 */
	IWL_DECLARE_MCS_RATE(8),                 /* MCS 8 */
	IWL_DECLARE_MCS_RATE(9),                 /* MCS 9 */
};

enum rs_action {
	RS_ACTION_STAY = 0,
	RS_ACTION_DOWNSCALE = -1,
	RS_ACTION_UPSCALE = 1,
};

enum rs_column_mode {
	RS_INVALID = 0,
	RS_LEGACY,
	RS_SISO,
	RS_MIMO2,
};

#define MAX_NEXT_COLUMNS 7
#define MAX_COLUMN_CHECKS 3

struct rs_tx_column;

typedef bool (*allow_column_func_t) (struct iwl_mvm *mvm,
				     struct ieee80211_sta *sta,
				     struct rs_rate *rate,
				     const struct rs_tx_column *next_col);

struct rs_tx_column {
	enum rs_column_mode mode;
	u8 ant;
	bool sgi;
	enum rs_column next_columns[MAX_NEXT_COLUMNS];
	allow_column_func_t checks[MAX_COLUMN_CHECKS];
};

static bool rs_ant_allow(struct iwl_mvm *mvm, struct ieee80211_sta *sta,
			 struct rs_rate *rate,
			 const struct rs_tx_column *next_col)
{
	return iwl_mvm_bt_coex_is_ant_avail(mvm, next_col->ant);
}

static bool rs_mimo_allow(struct iwl_mvm *mvm, struct ieee80211_sta *sta,
			  struct rs_rate *rate,
			  const struct rs_tx_column *next_col)
{
	if (!sta->ht_cap.ht_supported)
		return false;

	if (sta->smps_mode == IEEE80211_SMPS_STATIC)
		return false;

	if (num_of_ant(iwl_mvm_get_valid_tx_ant(mvm)) < 2)
		return false;

	if (!iwl_mvm_bt_coex_is_mimo_allowed(mvm, sta))
		return false;

	if (mvm->nvm_data->sku_cap_mimo_disabled)
		return false;

	return true;
}

static bool rs_siso_allow(struct iwl_mvm *mvm, struct ieee80211_sta *sta,
			  struct rs_rate *rate,
			  const struct rs_tx_column *next_col)
{
	if (!sta->ht_cap.ht_supported)
		return false;

	return true;
}

static bool rs_sgi_allow(struct iwl_mvm *mvm, struct ieee80211_sta *sta,
			 struct rs_rate *rate,
			 const struct rs_tx_column *next_col)
{
	struct ieee80211_sta_ht_cap *ht_cap = &sta->ht_cap;
	struct ieee80211_sta_vht_cap *vht_cap = &sta->vht_cap;

	if (is_ht20(rate) && (ht_cap->cap &
			     IEEE80211_HT_CAP_SGI_20))
		return true;
	if (is_ht40(rate) && (ht_cap->cap &
			     IEEE80211_HT_CAP_SGI_40))
		return true;
	if (is_ht80(rate) && (vht_cap->cap &
			     IEEE80211_VHT_CAP_SHORT_GI_80))
		return true;
	if (is_ht160(rate) && (vht_cap->cap &
			     IEEE80211_VHT_CAP_SHORT_GI_160))
		return true;

	return false;
}

static const struct rs_tx_column rs_tx_columns[] = {
	[RS_COLUMN_LEGACY_ANT_A] = {
		.mode = RS_LEGACY,
		.ant = ANT_A,
		.next_columns = {
			RS_COLUMN_LEGACY_ANT_B,
			RS_COLUMN_SISO_ANT_A,
			RS_COLUMN_MIMO2,
			RS_COLUMN_INVALID,
			RS_COLUMN_INVALID,
			RS_COLUMN_INVALID,
			RS_COLUMN_INVALID,
		},
		.checks = {
			rs_ant_allow,
		},
	},
	[RS_COLUMN_LEGACY_ANT_B] = {
		.mode = RS_LEGACY,
		.ant = ANT_B,
		.next_columns = {
			RS_COLUMN_LEGACY_ANT_A,
			RS_COLUMN_SISO_ANT_B,
			RS_COLUMN_MIMO2,
			RS_COLUMN_INVALID,
			RS_COLUMN_INVALID,
			RS_COLUMN_INVALID,
			RS_COLUMN_INVALID,
		},
		.checks = {
			rs_ant_allow,
		},
	},
	[RS_COLUMN_SISO_ANT_A] = {
		.mode = RS_SISO,
		.ant = ANT_A,
		.next_columns = {
			RS_COLUMN_SISO_ANT_B,
			RS_COLUMN_MIMO2,
			RS_COLUMN_SISO_ANT_A_SGI,
			RS_COLUMN_LEGACY_ANT_A,
			RS_COLUMN_LEGACY_ANT_B,
			RS_COLUMN_INVALID,
			RS_COLUMN_INVALID,
		},
		.checks = {
			rs_siso_allow,
			rs_ant_allow,
		},
	},
	[RS_COLUMN_SISO_ANT_B] = {
		.mode = RS_SISO,
		.ant = ANT_B,
		.next_columns = {
			RS_COLUMN_SISO_ANT_A,
			RS_COLUMN_MIMO2,
			RS_COLUMN_SISO_ANT_B_SGI,
			RS_COLUMN_LEGACY_ANT_A,
			RS_COLUMN_LEGACY_ANT_B,
			RS_COLUMN_INVALID,
			RS_COLUMN_INVALID,
		},
		.checks = {
			rs_siso_allow,
			rs_ant_allow,
		},
	},
	[RS_COLUMN_SISO_ANT_A_SGI] = {
		.mode = RS_SISO,
		.ant = ANT_A,
		.sgi = true,
		.next_columns = {
			RS_COLUMN_SISO_ANT_B_SGI,
			RS_COLUMN_MIMO2_SGI,
			RS_COLUMN_SISO_ANT_A,
			RS_COLUMN_LEGACY_ANT_A,
			RS_COLUMN_LEGACY_ANT_B,
			RS_COLUMN_INVALID,
			RS_COLUMN_INVALID,
		},
		.checks = {
			rs_siso_allow,
			rs_ant_allow,
			rs_sgi_allow,
		},
	},
	[RS_COLUMN_SISO_ANT_B_SGI] = {
		.mode = RS_SISO,
		.ant = ANT_B,
		.sgi = true,
		.next_columns = {
			RS_COLUMN_SISO_ANT_A_SGI,
			RS_COLUMN_MIMO2_SGI,
			RS_COLUMN_SISO_ANT_B,
			RS_COLUMN_LEGACY_ANT_A,
			RS_COLUMN_LEGACY_ANT_B,
			RS_COLUMN_INVALID,
			RS_COLUMN_INVALID,
		},
		.checks = {
			rs_siso_allow,
			rs_ant_allow,
			rs_sgi_allow,
		},
	},
	[RS_COLUMN_MIMO2] = {
		.mode = RS_MIMO2,
		.ant = ANT_AB,
		.next_columns = {
			RS_COLUMN_SISO_ANT_A,
			RS_COLUMN_MIMO2_SGI,
			RS_COLUMN_LEGACY_ANT_A,
			RS_COLUMN_LEGACY_ANT_B,
			RS_COLUMN_INVALID,
			RS_COLUMN_INVALID,
			RS_COLUMN_INVALID,
		},
		.checks = {
			rs_mimo_allow,
		},
	},
	[RS_COLUMN_MIMO2_SGI] = {
		.mode = RS_MIMO2,
		.ant = ANT_AB,
		.sgi = true,
		.next_columns = {
			RS_COLUMN_SISO_ANT_A_SGI,
			RS_COLUMN_MIMO2,
			RS_COLUMN_LEGACY_ANT_A,
			RS_COLUMN_LEGACY_ANT_B,
			RS_COLUMN_INVALID,
			RS_COLUMN_INVALID,
			RS_COLUMN_INVALID,
		},
		.checks = {
			rs_mimo_allow,
			rs_sgi_allow,
		},
	},
};

static inline u8 rs_extract_rate(u32 rate_n_flags)
{
	/* also works for HT because bits 7:6 are zero there */
	return (u8)(rate_n_flags & RATE_LEGACY_RATE_MSK);
}

static int iwl_hwrate_to_plcp_idx(u32 rate_n_flags)
{
	int idx = 0;

	if (rate_n_flags & RATE_MCS_HT_MSK) {
		idx = rate_n_flags & RATE_HT_MCS_RATE_CODE_MSK;
		idx += IWL_RATE_MCS_0_INDEX;

		/* skip 9M not supported in HT*/
		if (idx >= IWL_RATE_9M_INDEX)
			idx += 1;
		if ((idx >= IWL_FIRST_HT_RATE) && (idx <= IWL_LAST_HT_RATE))
			return idx;
	} else if (rate_n_flags & RATE_MCS_VHT_MSK ||
		   rate_n_flags & RATE_MCS_HE_MSK) {
		idx = rate_n_flags & RATE_VHT_MCS_RATE_CODE_MSK;
		idx += IWL_RATE_MCS_0_INDEX;

		/* skip 9M not supported in VHT*/
		if (idx >= IWL_RATE_9M_INDEX)
			idx++;
		if ((idx >= IWL_FIRST_VHT_RATE) && (idx <= IWL_LAST_VHT_RATE))
			return idx;
		if ((rate_n_flags & RATE_MCS_HE_MSK) &&
		    (idx <= IWL_LAST_HE_RATE))
			return idx;
	} else {
		/* legacy rate format, search for match in table */

		u8 legacy_rate = rs_extract_rate(rate_n_flags);
		for (idx = 0; idx < ARRAY_SIZE(iwl_rates); idx++)
			if (iwl_rates[idx].plcp == legacy_rate)
				return idx;
	}

	return IWL_RATE_INVALID;
}

static void rs_rate_scale_perform(struct iwl_mvm *mvm,
				  struct ieee80211_sta *sta,
				  struct iwl_lq_sta *lq_sta,
				  int tid, bool ndp);
static void rs_fill_lq_cmd(struct iwl_mvm *mvm,
			   struct ieee80211_sta *sta,
			   struct iwl_lq_sta *lq_sta,
			   const struct rs_rate *initial_rate);
static void rs_stay_in_table(struct iwl_lq_sta *lq_sta, bool force_search);

/**
 * The following tables contain the expected throughput metrics for all rates
 *
 *	1, 2, 5.5, 11, 6, 9, 12, 18, 24, 36, 48, 54, 60 MBits
 *
 * where invalid entries are zeros.
 *
 * CCK rates are only valid in legacy table and will only be used in G
 * (2.4 GHz) band.
 */

static const u16 expected_tpt_legacy[IWL_RATE_COUNT] = {
	7, 13, 35, 58, 40, 57, 72, 98, 121, 154, 177, 186, 0, 0, 0
};

/* Expected TpT tables. 4 indexes:
 * 0 - NGI, 1 - SGI, 2 - AGG+NGI, 3 - AGG+SGI
 */
static const u16 expected_tpt_siso_20MHz[4][IWL_RATE_COUNT] = {
	{0, 0, 0, 0, 42, 0,  76, 102, 124, 159, 183, 193, 202, 216, 0},
	{0, 0, 0, 0, 46, 0,  82, 110, 132, 168, 192, 202, 210, 225, 0},
	{0, 0, 0, 0, 49, 0,  97, 145, 192, 285, 375, 420, 464, 551, 0},
	{0, 0, 0, 0, 54, 0, 108, 160, 213, 315, 415, 465, 513, 608, 0},
};

static const u16 expected_tpt_siso_40MHz[4][IWL_RATE_COUNT] = {
	{0, 0, 0, 0,  77, 0, 127, 160, 184, 220, 242, 250,  257,  269,  275},
	{0, 0, 0, 0,  83, 0, 135, 169, 193, 229, 250, 257,  264,  275,  280},
	{0, 0, 0, 0, 101, 0, 199, 295, 389, 570, 744, 828,  911, 1070, 1173},
	{0, 0, 0, 0, 112, 0, 220, 326, 429, 629, 819, 912, 1000, 1173, 1284},
};

static const u16 expected_tpt_siso_80MHz[4][IWL_RATE_COUNT] = {
	{0, 0, 0, 0, 130, 0, 191, 223, 244,  273,  288,  294,  298,  305,  308},
	{0, 0, 0, 0, 138, 0, 200, 231, 251,  279,  293,  298,  302,  308,  312},
	{0, 0, 0, 0, 217, 0, 429, 634, 834, 1220, 1585, 1760, 1931, 2258, 2466},
	{0, 0, 0, 0, 241, 0, 475, 701, 921, 1343, 1741, 1931, 2117, 2468, 2691},
};

static const u16 expected_tpt_siso_160MHz[4][IWL_RATE_COUNT] = {
	{0, 0, 0, 0, 191, 0, 244, 288,  298,  308,  313,  318,  323,  328,  330},
	{0, 0, 0, 0, 200, 0, 251, 293,  302,  312,  317,  322,  327,  332,  334},
	{0, 0, 0, 0, 439, 0, 875, 1307, 1736, 2584, 3419, 3831, 4240, 5049, 5581},
	{0, 0, 0, 0, 488, 0, 972, 1451, 1925, 2864, 3785, 4240, 4691, 5581, 6165},
};

static const u16 expected_tpt_mimo2_20MHz[4][IWL_RATE_COUNT] = {
	{0, 0, 0, 0,  74, 0, 123, 155, 179, 213, 235, 243, 250,  261, 0},
	{0, 0, 0, 0,  81, 0, 131, 164, 187, 221, 242, 250, 256,  267, 0},
	{0, 0, 0, 0,  98, 0, 193, 286, 375, 550, 718, 799, 878, 1032, 0},
	{0, 0, 0, 0, 109, 0, 214, 316, 414, 607, 790, 879, 965, 1132, 0},
};

static const u16 expected_tpt_mimo2_40MHz[4][IWL_RATE_COUNT] = {
	{0, 0, 0, 0, 123, 0, 182, 214, 235,  264,  279,  285,  289,  296,  300},
	{0, 0, 0, 0, 131, 0, 191, 222, 242,  270,  284,  289,  293,  300,  303},
	{0, 0, 0, 0, 200, 0, 390, 571, 741, 1067, 1365, 1505, 1640, 1894, 2053},
	{0, 0, 0, 0, 221, 0, 430, 630, 816, 1169, 1490, 1641, 1784, 2053, 2221},
};

static const u16 expected_tpt_mimo2_80MHz[4][IWL_RATE_COUNT] = {
	{0, 0, 0, 0, 182, 0, 240,  264,  278,  299,  308,  311,  313,  317,  319},
	{0, 0, 0, 0, 190, 0, 247,  269,  282,  302,  310,  313,  315,  319,  320},
	{0, 0, 0, 0, 428, 0, 833, 1215, 1577, 2254, 2863, 3147, 3418, 3913, 4219},
	{0, 0, 0, 0, 474, 0, 920, 1338, 1732, 2464, 3116, 3418, 3705, 4225, 4545},
};

static const u16 expected_tpt_mimo2_160MHz[4][IWL_RATE_COUNT] = {
	{0, 0, 0, 0, 240, 0, 278,  308,  313,  319,  322,  324,  328,  330,   334},
	{0, 0, 0, 0, 247, 0, 282,  310,  315,  320,  323,  325,  329,  332,   338},
	{0, 0, 0, 0, 875, 0, 1735, 2582, 3414, 5043, 6619, 7389, 8147, 9629,  10592},
	{0, 0, 0, 0, 971, 0, 1925, 2861, 3779, 5574, 7304, 8147, 8976, 10592, 11640},
};

/* mbps, mcs */
static const struct iwl_rate_mcs_info iwl_rate_mcs[IWL_RATE_COUNT] = {
	{  "1", "BPSK DSSS"},
	{  "2", "QPSK DSSS"},
	{"5.5", "BPSK CCK"},
	{ "11", "QPSK CCK"},
	{  "6", "BPSK 1/2"},
	{  "9", "BPSK 1/2"},
	{ "12", "QPSK 1/2"},
	{ "18", "QPSK 3/4"},
	{ "24", "16QAM 1/2"},
	{ "36", "16QAM 3/4"},
	{ "48", "64QAM 2/3"},
	{ "54", "64QAM 3/4"},
	{ "60", "64QAM 5/6"},
};

#define MCS_INDEX_PER_STREAM	(8)

static const char *rs_pretty_ant(u8 ant)
{
	static const char * const ant_name[] = {
		[ANT_NONE] = "None",
		[ANT_A]    = "A",
		[ANT_B]    = "B",
		[ANT_AB]   = "AB",
		[ANT_C]    = "C",
		[ANT_AC]   = "AC",
		[ANT_BC]   = "BC",
		[ANT_ABC]  = "ABC",
	};

	if (ant > ANT_ABC)
		return "UNKNOWN";

	return ant_name[ant];
}

static const char *rs_pretty_lq_type(enum iwl_table_type type)
{
	static const char * const lq_types[] = {
		[LQ_NONE] = "NONE",
		[LQ_LEGACY_A] = "LEGACY_A",
		[LQ_LEGACY_G] = "LEGACY_G",
		[LQ_HT_SISO] = "HT SISO",
		[LQ_HT_MIMO2] = "HT MIMO",
		[LQ_VHT_SISO] = "VHT SISO",
		[LQ_VHT_MIMO2] = "VHT MIMO",
		[LQ_HE_SISO] = "HE SISO",
		[LQ_HE_MIMO2] = "HE MIMO",
	};

	if (type < LQ_NONE || type >= LQ_MAX)
		return "UNKNOWN";

	return lq_types[type];
}

static char *rs_pretty_rate(const struct rs_rate *rate)
{
	static char buf[40];
	static const char * const legacy_rates[] = {
		[IWL_RATE_1M_INDEX] = "1M",
		[IWL_RATE_2M_INDEX] = "2M",
		[IWL_RATE_5M_INDEX] = "5.5M",
		[IWL_RATE_11M_INDEX] = "11M",
		[IWL_RATE_6M_INDEX] = "6M",
		[IWL_RATE_9M_INDEX] = "9M",
		[IWL_RATE_12M_INDEX] = "12M",
		[IWL_RATE_18M_INDEX] = "18M",
		[IWL_RATE_24M_INDEX] = "24M",
		[IWL_RATE_36M_INDEX] = "36M",
		[IWL_RATE_48M_INDEX] = "48M",
		[IWL_RATE_54M_INDEX] = "54M",
	};
	static const char *const ht_vht_rates[] = {
		[IWL_RATE_MCS_0_INDEX] = "MCS0",
		[IWL_RATE_MCS_1_INDEX] = "MCS1",
		[IWL_RATE_MCS_2_INDEX] = "MCS2",
		[IWL_RATE_MCS_3_INDEX] = "MCS3",
		[IWL_RATE_MCS_4_INDEX] = "MCS4",
		[IWL_RATE_MCS_5_INDEX] = "MCS5",
		[IWL_RATE_MCS_6_INDEX] = "MCS6",
		[IWL_RATE_MCS_7_INDEX] = "MCS7",
		[IWL_RATE_MCS_8_INDEX] = "MCS8",
		[IWL_RATE_MCS_9_INDEX] = "MCS9",
	};
	const char *rate_str;

	if (is_type_legacy(rate->type) && (rate->index <= IWL_RATE_54M_INDEX))
		rate_str = legacy_rates[rate->index];
	else if ((is_type_ht(rate->type) || is_type_vht(rate->type)) &&
		 (rate->index >= IWL_RATE_MCS_0_INDEX) &&
		 (rate->index <= IWL_RATE_MCS_9_INDEX))
		rate_str = ht_vht_rates[rate->index];
	else
		rate_str = "BAD_RATE";

	sprintf(buf, "(%s|%s|%s)", rs_pretty_lq_type(rate->type),
		rs_pretty_ant(rate->ant), rate_str);
	return buf;
}

static inline void rs_dump_rate(struct iwl_mvm *mvm, const struct rs_rate *rate,
				const char *prefix)
{
	IWL_DEBUG_RATE(mvm,
		       "%s: %s BW: %d SGI: %d LDPC: %d STBC: %d\n",
		       prefix, rs_pretty_rate(rate), rate->bw,
		       rate->sgi, rate->ldpc, rate->stbc);
}

static void rs_rate_scale_clear_window(struct iwl_rate_scale_data *window)
{
	window->data = 0;
	window->success_counter = 0;
	window->success_ratio = IWL_INVALID_VALUE;
	window->counter = 0;
	window->average_tpt = IWL_INVALID_VALUE;
}

static void rs_rate_scale_clear_tbl_windows(struct iwl_mvm *mvm,
					    struct iwl_scale_tbl_info *tbl)
{
	int i;

	IWL_DEBUG_RATE(mvm, "Clearing up window stats\n");
	for (i = 0; i < IWL_RATE_COUNT; i++)
		rs_rate_scale_clear_window(&tbl->win[i]);

	for (i = 0; i < ARRAY_SIZE(tbl->tpc_win); i++)
		rs_rate_scale_clear_window(&tbl->tpc_win[i]);
}

static inline u8 rs_is_valid_ant(u8 valid_antenna, u8 ant_type)
{
	return (ant_type & valid_antenna) == ant_type;
}

static int rs_tl_turn_on_agg_for_tid(struct iwl_mvm *mvm,
				     struct iwl_lq_sta *lq_data, u8 tid,
				     struct ieee80211_sta *sta)
{
	int ret = -EAGAIN;

	IWL_DEBUG_HT(mvm, "Starting Tx agg: STA: %pM tid: %d\n",
		     sta->addr, tid);

	/* start BA session until the peer sends del BA */
	ret = ieee80211_start_tx_ba_session(sta, tid, 0);
	if (ret == -EAGAIN) {
		/*
		 * driver and mac80211 is out of sync
		 * this might be cause by reloading firmware
		 * stop the tx ba session here
		 */
		IWL_ERR(mvm, "Fail start Tx agg on tid: %d\n",
			tid);
		ieee80211_stop_tx_ba_session(sta, tid);
	}
	return ret;
}

static void rs_tl_turn_on_agg(struct iwl_mvm *mvm, struct iwl_mvm_sta *mvmsta,
			      u8 tid, struct iwl_lq_sta *lq_sta,
			      struct ieee80211_sta *sta)
{
	struct iwl_mvm_tid_data *tid_data;

	/*
	 * In AP mode, tid can be equal to IWL_MAX_TID_COUNT
	 * when the frame is not QoS
	 */
	if (WARN_ON_ONCE(tid > IWL_MAX_TID_COUNT)) {
		IWL_ERR(mvm, "tid exceeds max TID count: %d/%d\n",
			tid, IWL_MAX_TID_COUNT);
		return;
	} else if (tid == IWL_MAX_TID_COUNT) {
		return;
	}

	tid_data = &mvmsta->tid_data[tid];
	if (mvmsta->sta_state >= IEEE80211_STA_AUTHORIZED &&
	    tid_data->state == IWL_AGG_OFF &&
	    (lq_sta->tx_agg_tid_en & BIT(tid)) &&
	    tid_data->tx_count_last >= IWL_MVM_RS_AGG_START_THRESHOLD) {
		IWL_DEBUG_RATE(mvm, "try to aggregate tid %d\n", tid);
		if (rs_tl_turn_on_agg_for_tid(mvm, lq_sta, tid, sta) == 0)
			tid_data->state = IWL_AGG_QUEUED;
	}
}

static inline int get_num_of_ant_from_rate(u32 rate_n_flags)
{
	return !!(rate_n_flags & RATE_MCS_ANT_A_MSK) +
	       !!(rate_n_flags & RATE_MCS_ANT_B_MSK) +
	       !!(rate_n_flags & RATE_MCS_ANT_C_MSK);
}

/*
 * Static function to get the expected throughput from an iwl_scale_tbl_info
 * that wraps a NULL pointer check
 */
static s32 get_expected_tpt(struct iwl_scale_tbl_info *tbl, int rs_index)
{
	if (tbl->expected_tpt)
		return tbl->expected_tpt[rs_index];
	return 0;
}

/**
 * rs_collect_tx_data - Update the success/failure sliding window
 *
 * We keep a sliding window of the last 62 packets transmitted
 * at this rate.  window->data contains the bitmask of successful
 * packets.
 */
static int _rs_collect_tx_data(struct iwl_mvm *mvm,
			       struct iwl_scale_tbl_info *tbl,
			       int scale_index, int attempts, int successes,
			       struct iwl_rate_scale_data *window)
{
	static const u64 mask = (((u64)1) << (IWL_RATE_MAX_WINDOW - 1));
	s32 fail_count, tpt;

	/* Get expected throughput */
	tpt = get_expected_tpt(tbl, scale_index);

	/*
	 * Keep track of only the latest 62 tx frame attempts in this rate's
	 * history window; anything older isn't really relevant any more.
	 * If we have filled up the sliding window, drop the oldest attempt;
	 * if the oldest attempt (highest bit in bitmap) shows "success",
	 * subtract "1" from the success counter (this is the main reason
	 * we keep these bitmaps!).
	 */
	while (attempts > 0) {
		if (window->counter >= IWL_RATE_MAX_WINDOW) {
			/* remove earliest */
			window->counter = IWL_RATE_MAX_WINDOW - 1;

			if (window->data & mask) {
				window->data &= ~mask;
				window->success_counter--;
			}
		}

		/* Increment frames-attempted counter */
		window->counter++;

		/* Shift bitmap by one frame to throw away oldest history */
		window->data <<= 1;

		/* Mark the most recent #successes attempts as successful */
		if (successes > 0) {
			window->success_counter++;
			window->data |= 0x1;
			successes--;
		}

		attempts--;
	}

	/* Calculate current success ratio, avoid divide-by-0! */
	if (window->counter > 0)
		window->success_ratio = 128 * (100 * window->success_counter)
					/ window->counter;
	else
		window->success_ratio = IWL_INVALID_VALUE;

	fail_count = window->counter - window->success_counter;

	/* Calculate average throughput, if we have enough history. */
	if ((fail_count >= IWL_MVM_RS_RATE_MIN_FAILURE_TH) ||
	    (window->success_counter >= IWL_MVM_RS_RATE_MIN_SUCCESS_TH))
		window->average_tpt = (window->success_ratio * tpt + 64) / 128;
	else
		window->average_tpt = IWL_INVALID_VALUE;

	return 0;
}

static int rs_collect_tpc_data(struct iwl_mvm *mvm,
			       struct iwl_lq_sta *lq_sta,
			       struct iwl_scale_tbl_info *tbl,
			       int scale_index, int attempts, int successes,
			       u8 reduced_txp)
{
	struct iwl_rate_scale_data *window = NULL;

	if (WARN_ON_ONCE(reduced_txp > TPC_MAX_REDUCTION))
		return -EINVAL;

	window = &tbl->tpc_win[reduced_txp];
	return  _rs_collect_tx_data(mvm, tbl, scale_index, attempts, successes,
				    window);
}

static void rs_update_tid_tpt_stats(struct iwl_mvm *mvm,
				    struct iwl_mvm_sta *mvmsta,
				    u8 tid, int successes)
{
	struct iwl_mvm_tid_data *tid_data;

	if (tid >= IWL_MAX_TID_COUNT)
		return;

	tid_data = &mvmsta->tid_data[tid];

	/*
	 * Measure if there're enough successful transmits per second.
	 * These statistics are used only to decide if we can start a
	 * BA session, so it should be updated only when A-MPDU is
	 * off.
	 */
	if (tid_data->state != IWL_AGG_OFF)
		return;

	if (time_is_before_jiffies(tid_data->tpt_meas_start + HZ) ||
	    (tid_data->tx_count >= IWL_MVM_RS_AGG_START_THRESHOLD)) {
		tid_data->tx_count_last = tid_data->tx_count;
		tid_data->tx_count = 0;
		tid_data->tpt_meas_start = jiffies;
	} else {
		tid_data->tx_count += successes;
	}
}

static int rs_collect_tlc_data(struct iwl_mvm *mvm,
			       struct iwl_mvm_sta *mvmsta, u8 tid,
			       struct iwl_scale_tbl_info *tbl,
			       int scale_index, int attempts, int successes)
{
	struct iwl_rate_scale_data *window = NULL;

	if (scale_index < 0 || scale_index >= IWL_RATE_COUNT)
		return -EINVAL;

	if (tbl->column != RS_COLUMN_INVALID) {
		struct lq_sta_pers *pers = &mvmsta->lq_sta.rs_drv.pers;

		pers->tx_stats[tbl->column][scale_index].total += attempts;
		pers->tx_stats[tbl->column][scale_index].success += successes;
	}

	rs_update_tid_tpt_stats(mvm, mvmsta, tid, successes);

	/* Select window for current tx bit rate */
	window = &(tbl->win[scale_index]);
	return _rs_collect_tx_data(mvm, tbl, scale_index, attempts, successes,
				   window);
}

/* Convert rs_rate object into ucode rate bitmask */
static u32 ucode_rate_from_rs_rate(struct iwl_mvm *mvm,
				  struct rs_rate *rate)
{
	u32 ucode_rate = 0;
	int index = rate->index;

	ucode_rate |= ((rate->ant << RATE_MCS_ANT_POS) &
			 RATE_MCS_ANT_ABC_MSK);

	if (is_legacy(rate)) {
		ucode_rate |= iwl_rates[index].plcp;
		if (index >= IWL_FIRST_CCK_RATE && index <= IWL_LAST_CCK_RATE)
			ucode_rate |= RATE_MCS_CCK_MSK;
		return ucode_rate;
	}

	if (is_ht(rate)) {
		if (index < IWL_FIRST_HT_RATE || index > IWL_LAST_HT_RATE) {
			IWL_ERR(mvm, "Invalid HT rate index %d\n", index);
			index = IWL_LAST_HT_RATE;
		}
		ucode_rate |= RATE_MCS_HT_MSK;

		if (is_ht_siso(rate))
			ucode_rate |= iwl_rates[index].plcp_ht_siso;
		else if (is_ht_mimo2(rate))
			ucode_rate |= iwl_rates[index].plcp_ht_mimo2;
		else
			WARN_ON_ONCE(1);
	} else if (is_vht(rate)) {
		if (index < IWL_FIRST_VHT_RATE || index > IWL_LAST_VHT_RATE) {
			IWL_ERR(mvm, "Invalid VHT rate index %d\n", index);
			index = IWL_LAST_VHT_RATE;
		}
		ucode_rate |= RATE_MCS_VHT_MSK;
		if (is_vht_siso(rate))
			ucode_rate |= iwl_rates[index].plcp_vht_siso;
		else if (is_vht_mimo2(rate))
			ucode_rate |= iwl_rates[index].plcp_vht_mimo2;
		else
			WARN_ON_ONCE(1);

	} else {
		IWL_ERR(mvm, "Invalid rate->type %d\n", rate->type);
	}

	if (is_siso(rate) && rate->stbc) {
		/* To enable STBC we need to set both a flag and ANT_AB */
		ucode_rate |= RATE_MCS_ANT_AB_MSK;
		ucode_rate |= RATE_MCS_STBC_MSK;
	}

	ucode_rate |= rate->bw;
	if (rate->sgi)
		ucode_rate |= RATE_MCS_SGI_MSK;
	if (rate->ldpc)
		ucode_rate |= RATE_MCS_LDPC_MSK;

	return ucode_rate;
}

/* Convert a ucode rate into an rs_rate object */
static int rs_rate_from_ucode_rate(const u32 ucode_rate,
				   enum nl80211_band band,
				   struct rs_rate *rate)
{
	u32 ant_msk = ucode_rate & RATE_MCS_ANT_ABC_MSK;
	u8 num_of_ant = get_num_of_ant_from_rate(ucode_rate);
	u8 nss;

	memset(rate, 0, sizeof(*rate));
	rate->index = iwl_hwrate_to_plcp_idx(ucode_rate);

	if (rate->index == IWL_RATE_INVALID)
		return -EINVAL;

	rate->ant = (ant_msk >> RATE_MCS_ANT_POS);

	/* Legacy */
	if (!(ucode_rate & RATE_MCS_HT_MSK) &&
	    !(ucode_rate & RATE_MCS_VHT_MSK) &&
	    !(ucode_rate & RATE_MCS_HE_MSK)) {
		if (num_of_ant == 1) {
			if (band == NL80211_BAND_5GHZ)
				rate->type = LQ_LEGACY_A;
			else
				rate->type = LQ_LEGACY_G;
		}

		return 0;
	}

	/* HT, VHT or HE */
	if (ucode_rate & RATE_MCS_SGI_MSK)
		rate->sgi = true;
	if (ucode_rate & RATE_MCS_LDPC_MSK)
		rate->ldpc = true;
	if (ucode_rate & RATE_MCS_STBC_MSK)
		rate->stbc = true;
	if (ucode_rate & RATE_MCS_BF_MSK)
		rate->bfer = true;

	rate->bw = ucode_rate & RATE_MCS_CHAN_WIDTH_MSK;

	if (ucode_rate & RATE_MCS_HT_MSK) {
		nss = ((ucode_rate & RATE_HT_MCS_NSS_MSK) >>
		       RATE_HT_MCS_NSS_POS) + 1;

		if (nss == 1) {
			rate->type = LQ_HT_SISO;
			WARN_ONCE(!rate->stbc && !rate->bfer && num_of_ant != 1,
				  "stbc %d bfer %d",
				  rate->stbc, rate->bfer);
		} else if (nss == 2) {
			rate->type = LQ_HT_MIMO2;
			WARN_ON_ONCE(num_of_ant != 2);
		} else {
			WARN_ON_ONCE(1);
		}
	} else if (ucode_rate & RATE_MCS_VHT_MSK) {
		nss = ((ucode_rate & RATE_VHT_MCS_NSS_MSK) >>
		       RATE_VHT_MCS_NSS_POS) + 1;

		if (nss == 1) {
			rate->type = LQ_VHT_SISO;
			WARN_ONCE(!rate->stbc && !rate->bfer && num_of_ant != 1,
				  "stbc %d bfer %d",
				  rate->stbc, rate->bfer);
		} else if (nss == 2) {
			rate->type = LQ_VHT_MIMO2;
			WARN_ON_ONCE(num_of_ant != 2);
		} else {
			WARN_ON_ONCE(1);
		}
	} else if (ucode_rate & RATE_MCS_HE_MSK) {
		nss = ((ucode_rate & RATE_VHT_MCS_NSS_MSK) >>
		      RATE_VHT_MCS_NSS_POS) + 1;

		if (nss == 1) {
			rate->type = LQ_HE_SISO;
			WARN_ONCE(!rate->stbc && !rate->bfer && num_of_ant != 1,
				  "stbc %d bfer %d", rate->stbc, rate->bfer);
		} else if (nss == 2) {
			rate->type = LQ_HE_MIMO2;
			WARN_ON_ONCE(num_of_ant != 2);
		} else {
			WARN_ON_ONCE(1);
		}
	}

	WARN_ON_ONCE(rate->bw == RATE_MCS_CHAN_WIDTH_80 &&
		     !is_he(rate) && !is_vht(rate));

	return 0;
}

/* switch to another antenna/antennas and return 1 */
/* if no other valid antenna found, return 0 */
static int rs_toggle_antenna(u32 valid_ant, struct rs_rate *rate)
{
	u8 new_ant_type;

	if (!rate->ant || WARN_ON_ONCE(rate->ant & ANT_C))
		return 0;

	if (!rs_is_valid_ant(valid_ant, rate->ant))
		return 0;

	new_ant_type = ant_toggle_lookup[rate->ant];

	while ((new_ant_type != rate->ant) &&
	       !rs_is_valid_ant(valid_ant, new_ant_type))
		new_ant_type = ant_toggle_lookup[new_ant_type];

	if (new_ant_type == rate->ant)
		return 0;

	rate->ant = new_ant_type;

	return 1;
}

static u16 rs_get_supported_rates(struct iwl_lq_sta *lq_sta,
				  struct rs_rate *rate)
{
	if (is_legacy(rate))
		return lq_sta->active_legacy_rate;
	else if (is_siso(rate))
		return lq_sta->active_siso_rate;
	else if (is_mimo2(rate))
		return lq_sta->active_mimo2_rate;

	WARN_ON_ONCE(1);
	return 0;
}

static u16 rs_get_adjacent_rate(struct iwl_mvm *mvm, u8 index, u16 rate_mask,
				int rate_type)
{
	u8 high = IWL_RATE_INVALID;
	u8 low = IWL_RATE_INVALID;

	/* 802.11A or ht walks to the next literal adjacent rate in
	 * the rate table */
	if (is_type_a_band(rate_type) || !is_type_legacy(rate_type)) {
		int i;
		u32 mask;

		/* Find the previous rate that is in the rate mask */
		i = index - 1;
		if (i >= 0)
			mask = BIT(i);
		for (; i >= 0; i--, mask >>= 1) {
			if (rate_mask & mask) {
				low = i;
				break;
			}
		}

		/* Find the next rate that is in the rate mask */
		i = index + 1;
		for (mask = (1 << i); i < IWL_RATE_COUNT; i++, mask <<= 1) {
			if (rate_mask & mask) {
				high = i;
				break;
			}
		}

		return (high << 8) | low;
	}

	low = index;
	while (low != IWL_RATE_INVALID) {
		low = iwl_rates[low].prev_rs;
		if (low == IWL_RATE_INVALID)
			break;
		if (rate_mask & (1 << low))
			break;
	}

	high = index;
	while (high != IWL_RATE_INVALID) {
		high = iwl_rates[high].next_rs;
		if (high == IWL_RATE_INVALID)
			break;
		if (rate_mask & (1 << high))
			break;
	}

	return (high << 8) | low;
}

static inline bool rs_rate_supported(struct iwl_lq_sta *lq_sta,
				     struct rs_rate *rate)
{
	return BIT(rate->index) & rs_get_supported_rates(lq_sta, rate);
}

/* Get the next supported lower rate in the current column.
 * Return true if bottom rate in the current column was reached
 */
static bool rs_get_lower_rate_in_column(struct iwl_lq_sta *lq_sta,
					struct rs_rate *rate)
{
	u8 low;
	u16 high_low;
	u16 rate_mask;
	struct iwl_mvm *mvm = lq_sta->pers.drv;

	rate_mask = rs_get_supported_rates(lq_sta, rate);
	high_low = rs_get_adjacent_rate(mvm, rate->index, rate_mask,
					rate->type);
	low = high_low & 0xff;

	/* Bottom rate of column reached */
	if (low == IWL_RATE_INVALID)
		return true;

	rate->index = low;
	return false;
}

/* Get the next rate to use following a column downgrade */
static void rs_get_lower_rate_down_column(struct iwl_lq_sta *lq_sta,
					  struct rs_rate *rate)
{
	struct iwl_mvm *mvm = lq_sta->pers.drv;

	if (is_legacy(rate)) {
		/* No column to downgrade from Legacy */
		return;
	} else if (is_siso(rate)) {
		/* Downgrade to Legacy if we were in SISO */
		if (lq_sta->band == NL80211_BAND_5GHZ)
			rate->type = LQ_LEGACY_A;
		else
			rate->type = LQ_LEGACY_G;

		rate->bw = RATE_MCS_CHAN_WIDTH_20;

		WARN_ON_ONCE(rate->index < IWL_RATE_MCS_0_INDEX ||
			     rate->index > IWL_RATE_MCS_9_INDEX);

		rate->index = rs_ht_to_legacy[rate->index];
		rate->ldpc = false;
	} else {
		/* Downgrade to SISO with same MCS if in MIMO  */
		rate->type = is_vht_mimo2(rate) ?
			LQ_VHT_SISO : LQ_HT_SISO;
	}

	if (num_of_ant(rate->ant) > 1)
		rate->ant = first_antenna(iwl_mvm_get_valid_tx_ant(mvm));

	/* Relevant in both switching to SISO or Legacy */
	rate->sgi = false;

	if (!rs_rate_supported(lq_sta, rate))
		rs_get_lower_rate_in_column(lq_sta, rate);
}

/* Check if both rates share the same column */
static inline bool rs_rate_column_match(struct rs_rate *a,
					struct rs_rate *b)
{
	bool ant_match;

	if (a->stbc || a->bfer)
		ant_match = (b->ant == ANT_A || b->ant == ANT_B);
	else
		ant_match = (a->ant == b->ant);

	return (a->type == b->type) && (a->bw == b->bw) && (a->sgi == b->sgi)
		&& ant_match;
}

static inline enum rs_column rs_get_column_from_rate(struct rs_rate *rate)
{
	if (is_legacy(rate)) {
		if (rate->ant == ANT_A)
			return RS_COLUMN_LEGACY_ANT_A;

		if (rate->ant == ANT_B)
			return RS_COLUMN_LEGACY_ANT_B;

		goto err;
	}

	if (is_siso(rate)) {
		if (rate->ant == ANT_A || rate->stbc || rate->bfer)
			return rate->sgi ? RS_COLUMN_SISO_ANT_A_SGI :
				RS_COLUMN_SISO_ANT_A;

		if (rate->ant == ANT_B)
			return rate->sgi ? RS_COLUMN_SISO_ANT_B_SGI :
				RS_COLUMN_SISO_ANT_B;

		goto err;
	}

	if (is_mimo(rate))
		return rate->sgi ? RS_COLUMN_MIMO2_SGI : RS_COLUMN_MIMO2;

err:
	return RS_COLUMN_INVALID;
}

static u8 rs_get_tid(struct ieee80211_hdr *hdr)
{
	u8 tid = IWL_MAX_TID_COUNT;

	if (ieee80211_is_data_qos(hdr->frame_control)) {
		u8 *qc = ieee80211_get_qos_ctl(hdr);
		tid = qc[0] & 0xf;
	}

	if (unlikely(tid > IWL_MAX_TID_COUNT))
		tid = IWL_MAX_TID_COUNT;

	return tid;
}

void iwl_mvm_rs_tx_status(struct iwl_mvm *mvm, struct ieee80211_sta *sta,
			  int tid, struct ieee80211_tx_info *info, bool ndp)
{
	int legacy_success;
	int retries;
	int i;
	struct iwl_lq_cmd *table;
	u32 lq_hwrate;
	struct rs_rate lq_rate, tx_resp_rate;
	struct iwl_scale_tbl_info *curr_tbl, *other_tbl, *tmp_tbl;
	u32 tlc_info = (uintptr_t)info->status.status_driver_data[0];
	u8 reduced_txp = tlc_info & RS_DRV_DATA_TXP_MSK;
	u8 lq_color = RS_DRV_DATA_LQ_COLOR_GET(tlc_info);
	u32 tx_resp_hwrate = (uintptr_t)info->status.status_driver_data[1];
	struct iwl_mvm_sta *mvmsta = iwl_mvm_sta_from_mac80211(sta);
	struct iwl_lq_sta *lq_sta = &mvmsta->lq_sta.rs_drv;

	/* Treat uninitialized rate scaling data same as non-existing. */
	if (!lq_sta) {
		IWL_DEBUG_RATE(mvm, "Station rate scaling not created yet.\n");
		return;
	} else if (!lq_sta->pers.drv) {
		IWL_DEBUG_RATE(mvm, "Rate scaling not initialized yet.\n");
		return;
	}

	/* This packet was aggregated but doesn't carry status info */
	if ((info->flags & IEEE80211_TX_CTL_AMPDU) &&
	    !(info->flags & IEEE80211_TX_STAT_AMPDU))
		return;

	if (rs_rate_from_ucode_rate(tx_resp_hwrate, info->band,
				    &tx_resp_rate)) {
		WARN_ON_ONCE(1);
		return;
	}

#ifdef CONFIG_MAC80211_DEBUGFS
	/* Disable last tx check if we are debugging with fixed rate but
	 * update tx stats */
	if (lq_sta->pers.dbg_fixed_rate) {
		int index = tx_resp_rate.index;
		enum rs_column column;
		int attempts, success;

		column = rs_get_column_from_rate(&tx_resp_rate);
		if (WARN_ONCE(column == RS_COLUMN_INVALID,
			      "Can't map rate 0x%x to column",
			      tx_resp_hwrate))
			return;

		if (info->flags & IEEE80211_TX_STAT_AMPDU) {
			attempts = info->status.ampdu_len;
			success = info->status.ampdu_ack_len;
		} else {
			attempts = info->status.rates[0].count;
			success = !!(info->flags & IEEE80211_TX_STAT_ACK);
		}

		lq_sta->pers.tx_stats[column][index].total += attempts;
		lq_sta->pers.tx_stats[column][index].success += success;

		IWL_DEBUG_RATE(mvm, "Fixed rate 0x%x success %d attempts %d\n",
			       tx_resp_hwrate, success, attempts);
		return;
	}
#endif

	if (time_after(jiffies,
		       (unsigned long)(lq_sta->last_tx +
				       (IWL_MVM_RS_IDLE_TIMEOUT * HZ)))) {
		IWL_DEBUG_RATE(mvm, "Tx idle for too long. reinit rs\n");
		iwl_mvm_rs_rate_init(mvm, sta, info->band, true);
		return;
	}
	lq_sta->last_tx = jiffies;

	/* Ignore this Tx frame response if its initial rate doesn't match
	 * that of latest Link Quality command.  There may be stragglers
	 * from a previous Link Quality command, but we're no longer interested
	 * in those; they're either from the "active" mode while we're trying
	 * to check "search" mode, or a prior "search" mode after we've moved
	 * to a new "search" mode (which might become the new "active" mode).
	 */
	table = &lq_sta->lq;
	lq_hwrate = le32_to_cpu(table->rs_table[0]);
	if (rs_rate_from_ucode_rate(lq_hwrate, info->band, &lq_rate)) {
		WARN_ON_ONCE(1);
		return;
	}

	/* Here we actually compare this rate to the latest LQ command */
	if (lq_color != LQ_FLAG_COLOR_GET(table->flags)) {
		IWL_DEBUG_RATE(mvm,
			       "tx resp color 0x%x does not match 0x%x\n",
			       lq_color, LQ_FLAG_COLOR_GET(table->flags));

		/*
		 * Since rates mis-match, the last LQ command may have failed.
		 * After IWL_MISSED_RATE_MAX mis-matches, resync the uCode with
		 * ... driver.
		 */
		lq_sta->missed_rate_counter++;
		if (lq_sta->missed_rate_counter > IWL_MVM_RS_MISSED_RATE_MAX) {
			lq_sta->missed_rate_counter = 0;
			IWL_DEBUG_RATE(mvm,
				       "Too many rates mismatch. Send sync LQ. rs_state %d\n",
				       lq_sta->rs_state);
			iwl_mvm_send_lq_cmd(mvm, &lq_sta->lq, false);
		}
		/* Regardless, ignore this status info for outdated rate */
		return;
	} else
		/* Rate did match, so reset the missed_rate_counter */
		lq_sta->missed_rate_counter = 0;

	if (!lq_sta->search_better_tbl) {
		curr_tbl = &(lq_sta->lq_info[lq_sta->active_tbl]);
		other_tbl = &(lq_sta->lq_info[1 - lq_sta->active_tbl]);
	} else {
		curr_tbl = &(lq_sta->lq_info[1 - lq_sta->active_tbl]);
		other_tbl = &(lq_sta->lq_info[lq_sta->active_tbl]);
	}

	if (WARN_ON_ONCE(!rs_rate_column_match(&lq_rate, &curr_tbl->rate))) {
		IWL_DEBUG_RATE(mvm,
			       "Neither active nor search matches tx rate\n");
		tmp_tbl = &(lq_sta->lq_info[lq_sta->active_tbl]);
		rs_dump_rate(mvm, &tmp_tbl->rate, "ACTIVE");
		tmp_tbl = &(lq_sta->lq_info[1 - lq_sta->active_tbl]);
		rs_dump_rate(mvm, &tmp_tbl->rate, "SEARCH");
		rs_dump_rate(mvm, &lq_rate, "ACTUAL");

		/*
		 * no matching table found, let's by-pass the data collection
		 * and continue to perform rate scale to find the rate table
		 */
		rs_stay_in_table(lq_sta, true);
		goto done;
	}

	/*
	 * Updating the frame history depends on whether packets were
	 * aggregated.
	 *
	 * For aggregation, all packets were transmitted at the same rate, the
	 * first index into rate scale table.
	 */
	if (info->flags & IEEE80211_TX_STAT_AMPDU) {
		rs_collect_tpc_data(mvm, lq_sta, curr_tbl, tx_resp_rate.index,
				    info->status.ampdu_len,
				    info->status.ampdu_ack_len,
				    reduced_txp);

		/* ampdu_ack_len = 0 marks no BA was received. For TLC, treat
		 * it as a single frame loss as we don't want the success ratio
		 * to dip too quickly because a BA wasn't received.
		 * For TPC, there's no need for this optimisation since we want
		 * to recover very quickly from a bad power reduction and,
		 * therefore we'd like the success ratio to get an immediate hit
		 * when failing to get a BA, so we'd switch back to a lower or
		 * zero power reduction. When FW transmits agg with a rate
		 * different from the initial rate, it will not use reduced txp
		 * and will send BA notification twice (one empty with reduced
		 * txp equal to the value from LQ and one with reduced txp 0).
		 * We need to update counters for each txp level accordingly.
		 */
		if (info->status.ampdu_ack_len == 0)
			info->status.ampdu_len = 1;

		rs_collect_tlc_data(mvm, mvmsta, tid, curr_tbl, tx_resp_rate.index,
				    info->status.ampdu_len,
				    info->status.ampdu_ack_len);

		/* Update success/fail counts if not searching for new mode */
		if (lq_sta->rs_state == RS_STATE_STAY_IN_COLUMN) {
			lq_sta->total_success += info->status.ampdu_ack_len;
			lq_sta->total_failed += (info->status.ampdu_len -
					info->status.ampdu_ack_len);
		}
	} else {
		/* For legacy, update frame history with for each Tx retry. */
		retries = info->status.rates[0].count - 1;
		/* HW doesn't send more than 15 retries */
		retries = min(retries, 15);

		/* The last transmission may have been successful */
		legacy_success = !!(info->flags & IEEE80211_TX_STAT_ACK);
		/* Collect data for each rate used during failed TX attempts */
		for (i = 0; i <= retries; ++i) {
			lq_hwrate = le32_to_cpu(table->rs_table[i]);
			if (rs_rate_from_ucode_rate(lq_hwrate, info->band,
						    &lq_rate)) {
				WARN_ON_ONCE(1);
				return;
			}

			/*
			 * Only collect stats if retried rate is in the same RS
			 * table as active/search.
			 */
			if (rs_rate_column_match(&lq_rate, &curr_tbl->rate))
				tmp_tbl = curr_tbl;
			else if (rs_rate_column_match(&lq_rate,
						      &other_tbl->rate))
				tmp_tbl = other_tbl;
			else
				continue;

			rs_collect_tpc_data(mvm, lq_sta, tmp_tbl,
					    tx_resp_rate.index, 1,
					    i < retries ? 0 : legacy_success,
					    reduced_txp);
			rs_collect_tlc_data(mvm, mvmsta, tid, tmp_tbl,
					    tx_resp_rate.index, 1,
					    i < retries ? 0 : legacy_success);
		}

		/* Update success/fail counts if not searching for new mode */
		if (lq_sta->rs_state == RS_STATE_STAY_IN_COLUMN) {
			lq_sta->total_success += legacy_success;
			lq_sta->total_failed += retries + (1 - legacy_success);
		}
	}
	/* The last TX rate is cached in lq_sta; it's set in if/else above */
	lq_sta->last_rate_n_flags = lq_hwrate;
	IWL_DEBUG_RATE(mvm, "reduced txpower: %d\n", reduced_txp);
done:
	/* See if there's a better rate or modulation mode to try. */
	if (sta->supp_rates[info->band])
		rs_rate_scale_perform(mvm, sta, lq_sta, tid, ndp);
}

/*
 * mac80211 sends us Tx status
 */
static void rs_drv_mac80211_tx_status(void *mvm_r,
				      struct ieee80211_supported_band *sband,
				      struct ieee80211_sta *sta, void *priv_sta,
				      struct sk_buff *skb)
{
	struct ieee80211_hdr *hdr = (struct ieee80211_hdr *)skb->data;
	struct iwl_op_mode *op_mode = mvm_r;
	struct iwl_mvm *mvm = IWL_OP_MODE_GET_MVM(op_mode);
	struct ieee80211_tx_info *info = IEEE80211_SKB_CB(skb);

	if (!iwl_mvm_sta_from_mac80211(sta)->vif)
		return;

	if (!ieee80211_is_data(hdr->frame_control) ||
	    info->flags & IEEE80211_TX_CTL_NO_ACK)
		return;

	iwl_mvm_rs_tx_status(mvm, sta, rs_get_tid(hdr), info,
			     ieee80211_is_qos_nullfunc(hdr->frame_control));
}

/*
 * Begin a period of staying with a selected modulation mode.
 * Set "stay_in_tbl" flag to prevent any mode switches.
 * Set frame tx success limits according to legacy vs. high-throughput,
 * and reset overall (spanning all rates) tx success history statistics.
 * These control how long we stay using same modulation mode before
 * searching for a new mode.
 */
static void rs_set_stay_in_table(struct iwl_mvm *mvm, u8 is_legacy,
				 struct iwl_lq_sta *lq_sta)
{
	IWL_DEBUG_RATE(mvm, "Moving to RS_STATE_STAY_IN_COLUMN\n");
	lq_sta->rs_state = RS_STATE_STAY_IN_COLUMN;
	if (is_legacy) {
		lq_sta->table_count_limit = IWL_MVM_RS_LEGACY_TABLE_COUNT;
		lq_sta->max_failure_limit = IWL_MVM_RS_LEGACY_FAILURE_LIMIT;
		lq_sta->max_success_limit = IWL_MVM_RS_LEGACY_SUCCESS_LIMIT;
	} else {
		lq_sta->table_count_limit = IWL_MVM_RS_NON_LEGACY_TABLE_COUNT;
		lq_sta->max_failure_limit = IWL_MVM_RS_NON_LEGACY_FAILURE_LIMIT;
		lq_sta->max_success_limit = IWL_MVM_RS_NON_LEGACY_SUCCESS_LIMIT;
	}
	lq_sta->table_count = 0;
	lq_sta->total_failed = 0;
	lq_sta->total_success = 0;
	lq_sta->flush_timer = jiffies;
	lq_sta->visited_columns = 0;
}

static inline int rs_get_max_rate_from_mask(unsigned long rate_mask)
{
	if (rate_mask)
		return find_last_bit(&rate_mask, BITS_PER_LONG);
	return IWL_RATE_INVALID;
}

static int rs_get_max_allowed_rate(struct iwl_lq_sta *lq_sta,
				   const struct rs_tx_column *column)
{
	switch (column->mode) {
	case RS_LEGACY:
		return lq_sta->max_legacy_rate_idx;
	case RS_SISO:
		return lq_sta->max_siso_rate_idx;
	case RS_MIMO2:
		return lq_sta->max_mimo2_rate_idx;
	default:
		WARN_ON_ONCE(1);
	}

	return lq_sta->max_legacy_rate_idx;
}

static const u16 *rs_get_expected_tpt_table(struct iwl_lq_sta *lq_sta,
					    const struct rs_tx_column *column,
					    u32 bw)
{
	/* Used to choose among HT tables */
	const u16 (*ht_tbl_pointer)[IWL_RATE_COUNT];

	if (WARN_ON_ONCE(column->mode != RS_LEGACY &&
			 column->mode != RS_SISO &&
			 column->mode != RS_MIMO2))
		return expected_tpt_legacy;

	/* Legacy rates have only one table */
	if (column->mode == RS_LEGACY)
		return expected_tpt_legacy;

	ht_tbl_pointer = expected_tpt_mimo2_20MHz;
	/* Choose among many HT tables depending on number of streams
	 * (SISO/MIMO2), channel width (20/40/80), SGI, and aggregation
	 * status */
	if (column->mode == RS_SISO) {
		switch (bw) {
		case RATE_MCS_CHAN_WIDTH_20:
			ht_tbl_pointer = expected_tpt_siso_20MHz;
			break;
		case RATE_MCS_CHAN_WIDTH_40:
			ht_tbl_pointer = expected_tpt_siso_40MHz;
			break;
		case RATE_MCS_CHAN_WIDTH_80:
			ht_tbl_pointer = expected_tpt_siso_80MHz;
			break;
		case RATE_MCS_CHAN_WIDTH_160:
			ht_tbl_pointer = expected_tpt_siso_160MHz;
			break;
		default:
			WARN_ON_ONCE(1);
		}
	} else if (column->mode == RS_MIMO2) {
		switch (bw) {
		case RATE_MCS_CHAN_WIDTH_20:
			ht_tbl_pointer = expected_tpt_mimo2_20MHz;
			break;
		case RATE_MCS_CHAN_WIDTH_40:
			ht_tbl_pointer = expected_tpt_mimo2_40MHz;
			break;
		case RATE_MCS_CHAN_WIDTH_80:
			ht_tbl_pointer = expected_tpt_mimo2_80MHz;
			break;
		case RATE_MCS_CHAN_WIDTH_160:
			ht_tbl_pointer = expected_tpt_mimo2_160MHz;
			break;
		default:
			WARN_ON_ONCE(1);
		}
	} else {
		WARN_ON_ONCE(1);
	}

	if (!column->sgi && !lq_sta->is_agg)		/* Normal */
		return ht_tbl_pointer[0];
	else if (column->sgi && !lq_sta->is_agg)        /* SGI */
		return ht_tbl_pointer[1];
	else if (!column->sgi && lq_sta->is_agg)        /* AGG */
		return ht_tbl_pointer[2];
	else						/* AGG+SGI */
		return ht_tbl_pointer[3];
}

static void rs_set_expected_tpt_table(struct iwl_lq_sta *lq_sta,
				      struct iwl_scale_tbl_info *tbl)
{
	struct rs_rate *rate = &tbl->rate;
	const struct rs_tx_column *column = &rs_tx_columns[tbl->column];

	tbl->expected_tpt = rs_get_expected_tpt_table(lq_sta, column, rate->bw);
}

static s32 rs_get_best_rate(struct iwl_mvm *mvm,
			    struct iwl_lq_sta *lq_sta,
			    struct iwl_scale_tbl_info *tbl,	/* "search" */
			    unsigned long rate_mask, s8 index)
{
	struct iwl_scale_tbl_info *active_tbl =
	    &(lq_sta->lq_info[lq_sta->active_tbl]);
	s32 success_ratio = active_tbl->win[index].success_ratio;
	u16 expected_current_tpt = active_tbl->expected_tpt[index];
	const u16 *tpt_tbl = tbl->expected_tpt;
	u16 high_low;
	u32 target_tpt;
	int rate_idx;

	if (success_ratio >= RS_PERCENT(IWL_MVM_RS_SR_NO_DECREASE)) {
		target_tpt = 100 * expected_current_tpt;
		IWL_DEBUG_RATE(mvm,
			       "SR %d high. Find rate exceeding EXPECTED_CURRENT %d\n",
			       success_ratio, target_tpt);
	} else {
		target_tpt = lq_sta->last_tpt;
		IWL_DEBUG_RATE(mvm,
			       "SR %d not that good. Find rate exceeding ACTUAL_TPT %d\n",
			       success_ratio, target_tpt);
	}

	rate_idx = find_first_bit(&rate_mask, BITS_PER_LONG);

	while (rate_idx != IWL_RATE_INVALID) {
		if (target_tpt < (100 * tpt_tbl[rate_idx]))
			break;

		high_low = rs_get_adjacent_rate(mvm, rate_idx, rate_mask,
						tbl->rate.type);

		rate_idx = (high_low >> 8) & 0xff;
	}

	IWL_DEBUG_RATE(mvm, "Best rate found %d target_tp %d expected_new %d\n",
		       rate_idx, target_tpt,
		       rate_idx != IWL_RATE_INVALID ?
		       100 * tpt_tbl[rate_idx] : IWL_INVALID_VALUE);

	return rate_idx;
}

static u32 rs_bw_from_sta_bw(struct ieee80211_sta *sta)
{
	switch (sta->bandwidth) {
	case IEEE80211_STA_RX_BW_160:
		return RATE_MCS_CHAN_WIDTH_160;
	case IEEE80211_STA_RX_BW_80:
		return RATE_MCS_CHAN_WIDTH_80;
	case IEEE80211_STA_RX_BW_40:
		return RATE_MCS_CHAN_WIDTH_40;
	case IEEE80211_STA_RX_BW_20:
	default:
		return RATE_MCS_CHAN_WIDTH_20;
	}
}

/*
 * Check whether we should continue using same modulation mode, or
 * begin search for a new mode, based on:
 * 1) # tx successes or failures while using this mode
 * 2) # times calling this function
 * 3) elapsed time in this mode (not used, for now)
 */
static void rs_stay_in_table(struct iwl_lq_sta *lq_sta, bool force_search)
{
	struct iwl_scale_tbl_info *tbl;
	int active_tbl;
	int flush_interval_passed = 0;
	struct iwl_mvm *mvm;

	mvm = lq_sta->pers.drv;
	active_tbl = lq_sta->active_tbl;

	tbl = &(lq_sta->lq_info[active_tbl]);

	/* If we've been disallowing search, see if we should now allow it */
	if (lq_sta->rs_state == RS_STATE_STAY_IN_COLUMN) {
		/* Elapsed time using current modulation mode */
		if (lq_sta->flush_timer)
			flush_interval_passed =
				time_after(jiffies,
					   (unsigned long)(lq_sta->flush_timer +
							   (IWL_MVM_RS_STAY_IN_COLUMN_TIMEOUT * HZ)));

		/*
		 * Check if we should allow search for new modulation mode.
		 * If many frames have failed or succeeded, or we've used
		 * this same modulation for a long time, allow search, and
		 * reset history stats that keep track of whether we should
		 * allow a new search.  Also (below) reset all bitmaps and
		 * stats in active history.
		 */
		if (force_search ||
		    (lq_sta->total_failed > lq_sta->max_failure_limit) ||
		    (lq_sta->total_success > lq_sta->max_success_limit) ||
		    ((!lq_sta->search_better_tbl) &&
		     (lq_sta->flush_timer) && (flush_interval_passed))) {
			IWL_DEBUG_RATE(mvm,
				       "LQ: stay is expired %d %d %d\n",
				     lq_sta->total_failed,
				     lq_sta->total_success,
				     flush_interval_passed);

			/* Allow search for new mode */
			lq_sta->rs_state = RS_STATE_SEARCH_CYCLE_STARTED;
			IWL_DEBUG_RATE(mvm,
				       "Moving to RS_STATE_SEARCH_CYCLE_STARTED\n");
			lq_sta->total_failed = 0;
			lq_sta->total_success = 0;
			lq_sta->flush_timer = 0;
			/* mark the current column as visited */
			lq_sta->visited_columns = BIT(tbl->column);
		/*
		 * Else if we've used this modulation mode enough repetitions
		 * (regardless of elapsed time or success/failure), reset
		 * history bitmaps and rate-specific stats for all rates in
		 * active table.
		 */
		} else {
			lq_sta->table_count++;
			if (lq_sta->table_count >=
			    lq_sta->table_count_limit) {
				lq_sta->table_count = 0;

				IWL_DEBUG_RATE(mvm,
					       "LQ: stay in table clear win\n");
				rs_rate_scale_clear_tbl_windows(mvm, tbl);
			}
		}

		/* If transitioning to allow "search", reset all history
		 * bitmaps and stats in active table (this will become the new
		 * "search" table). */
		if (lq_sta->rs_state == RS_STATE_SEARCH_CYCLE_STARTED) {
			rs_rate_scale_clear_tbl_windows(mvm, tbl);
		}
	}
}

static void rs_set_amsdu_len(struct iwl_mvm *mvm, struct ieee80211_sta *sta,
			     struct iwl_scale_tbl_info *tbl,
			     enum rs_action scale_action)
{
	struct iwl_mvm_sta *mvmsta = iwl_mvm_sta_from_mac80211(sta);

	/*
	 * In case TLC offload is not active amsdu_enabled is either 0xFFFF
	 * or 0, since there is no per-TID alg.
	 */
	if ((!is_vht(&tbl->rate) && !is_ht(&tbl->rate)) ||
	    tbl->rate.index < IWL_RATE_MCS_5_INDEX ||
	    scale_action == RS_ACTION_DOWNSCALE)
		mvmsta->amsdu_enabled = 0;
	else
		mvmsta->amsdu_enabled = 0xFFFF;

	mvmsta->max_amsdu_len = sta->max_amsdu_len;
}

/*
 * setup rate table in uCode
 */
static void rs_update_rate_tbl(struct iwl_mvm *mvm,
			       struct ieee80211_sta *sta,
			       struct iwl_lq_sta *lq_sta,
			       struct iwl_scale_tbl_info *tbl)
{
	rs_fill_lq_cmd(mvm, sta, lq_sta, &tbl->rate);
	iwl_mvm_send_lq_cmd(mvm, &lq_sta->lq, false);
}

static bool rs_tweak_rate_tbl(struct iwl_mvm *mvm,
			      struct ieee80211_sta *sta,
			      struct iwl_lq_sta *lq_sta,
			      struct iwl_scale_tbl_info *tbl,
			      enum rs_action scale_action)
{
	if (sta->bandwidth != IEEE80211_STA_RX_BW_80)
		return false;

	if (!is_vht_siso(&tbl->rate))
		return false;

	if ((tbl->rate.bw == RATE_MCS_CHAN_WIDTH_80) &&
	    (tbl->rate.index == IWL_RATE_MCS_0_INDEX) &&
	    (scale_action == RS_ACTION_DOWNSCALE)) {
		tbl->rate.bw = RATE_MCS_CHAN_WIDTH_20;
		tbl->rate.index = IWL_RATE_MCS_4_INDEX;
		IWL_DEBUG_RATE(mvm, "Switch 80Mhz SISO MCS0 -> 20Mhz MCS4\n");
		goto tweaked;
	}

	/* Go back to 80Mhz MCS1 only if we've established that 20Mhz MCS5 is
	 * sustainable, i.e. we're past the test window. We can't go back
	 * if MCS5 is just tested as this will happen always after switching
	 * to 20Mhz MCS4 because the rate stats are cleared.
	 */
	if ((tbl->rate.bw == RATE_MCS_CHAN_WIDTH_20) &&
	    (((tbl->rate.index == IWL_RATE_MCS_5_INDEX) &&
	     (scale_action == RS_ACTION_STAY)) ||
	     ((tbl->rate.index > IWL_RATE_MCS_5_INDEX) &&
	      (scale_action == RS_ACTION_UPSCALE)))) {
		tbl->rate.bw = RATE_MCS_CHAN_WIDTH_80;
		tbl->rate.index = IWL_RATE_MCS_1_INDEX;
		IWL_DEBUG_RATE(mvm, "Switch 20Mhz SISO MCS5 -> 80Mhz MCS1\n");
		goto tweaked;
	}

	return false;

tweaked:
	rs_set_expected_tpt_table(lq_sta, tbl);
	rs_rate_scale_clear_tbl_windows(mvm, tbl);
	return true;
}

static enum rs_column rs_get_next_column(struct iwl_mvm *mvm,
					 struct iwl_lq_sta *lq_sta,
					 struct ieee80211_sta *sta,
					 struct iwl_scale_tbl_info *tbl)
{
	int i, j, max_rate;
	enum rs_column next_col_id;
	const struct rs_tx_column *curr_col = &rs_tx_columns[tbl->column];
	const struct rs_tx_column *next_col;
	allow_column_func_t allow_func;
	u8 valid_ants = iwl_mvm_get_valid_tx_ant(mvm);
	const u16 *expected_tpt_tbl;
	u16 tpt, max_expected_tpt;

	for (i = 0; i < MAX_NEXT_COLUMNS; i++) {
		next_col_id = curr_col->next_columns[i];

		if (next_col_id == RS_COLUMN_INVALID)
			continue;

		if (lq_sta->visited_columns & BIT(next_col_id)) {
			IWL_DEBUG_RATE(mvm, "Skip already visited column %d\n",
				       next_col_id);
			continue;
		}

		next_col = &rs_tx_columns[next_col_id];

		if (!rs_is_valid_ant(valid_ants, next_col->ant)) {
			IWL_DEBUG_RATE(mvm,
				       "Skip column %d as ANT config isn't supported by chip. valid_ants 0x%x column ant 0x%x\n",
				       next_col_id, valid_ants, next_col->ant);
			continue;
		}

		for (j = 0; j < MAX_COLUMN_CHECKS; j++) {
			allow_func = next_col->checks[j];
			if (allow_func && !allow_func(mvm, sta, &tbl->rate,
						      next_col))
				break;
		}

		if (j != MAX_COLUMN_CHECKS) {
			IWL_DEBUG_RATE(mvm,
				       "Skip column %d: not allowed (check %d failed)\n",
				       next_col_id, j);

			continue;
		}

		tpt = lq_sta->last_tpt / 100;
		expected_tpt_tbl = rs_get_expected_tpt_table(lq_sta, next_col,
						     rs_bw_from_sta_bw(sta));
		if (WARN_ON_ONCE(!expected_tpt_tbl))
			continue;

		max_rate = rs_get_max_allowed_rate(lq_sta, next_col);
		if (max_rate == IWL_RATE_INVALID) {
			IWL_DEBUG_RATE(mvm,
				       "Skip column %d: no rate is allowed in this column\n",
				       next_col_id);
			continue;
		}

		max_expected_tpt = expected_tpt_tbl[max_rate];
		if (tpt >= max_expected_tpt) {
			IWL_DEBUG_RATE(mvm,
				       "Skip column %d: can't beat current TPT. Max expected %d current %d\n",
				       next_col_id, max_expected_tpt, tpt);
			continue;
		}

		IWL_DEBUG_RATE(mvm,
			       "Found potential column %d. Max expected %d current %d\n",
			       next_col_id, max_expected_tpt, tpt);
		break;
	}

	if (i == MAX_NEXT_COLUMNS)
		return RS_COLUMN_INVALID;

	return next_col_id;
}

static int rs_switch_to_column(struct iwl_mvm *mvm,
			       struct iwl_lq_sta *lq_sta,
			       struct ieee80211_sta *sta,
			       enum rs_column col_id)
{
	struct iwl_scale_tbl_info *tbl = &(lq_sta->lq_info[lq_sta->active_tbl]);
	struct iwl_scale_tbl_info *search_tbl =
				&(lq_sta->lq_info[(1 - lq_sta->active_tbl)]);
	struct rs_rate *rate = &search_tbl->rate;
	const struct rs_tx_column *column = &rs_tx_columns[col_id];
	const struct rs_tx_column *curr_column = &rs_tx_columns[tbl->column];
	unsigned long rate_mask = 0;
	u32 rate_idx = 0;

	memcpy(search_tbl, tbl, offsetof(struct iwl_scale_tbl_info, win));

	rate->sgi = column->sgi;
	rate->ant = column->ant;

	if (column->mode == RS_LEGACY) {
		if (lq_sta->band == NL80211_BAND_5GHZ)
			rate->type = LQ_LEGACY_A;
		else
			rate->type = LQ_LEGACY_G;

		rate->bw = RATE_MCS_CHAN_WIDTH_20;
		rate->ldpc = false;
		rate_mask = lq_sta->active_legacy_rate;
	} else if (column->mode == RS_SISO) {
		rate->type = lq_sta->is_vht ? LQ_VHT_SISO : LQ_HT_SISO;
		rate_mask = lq_sta->active_siso_rate;
	} else if (column->mode == RS_MIMO2) {
		rate->type = lq_sta->is_vht ? LQ_VHT_MIMO2 : LQ_HT_MIMO2;
		rate_mask = lq_sta->active_mimo2_rate;
	} else {
		WARN_ONCE(1, "Bad column mode");
	}

	if (column->mode != RS_LEGACY) {
		rate->bw = rs_bw_from_sta_bw(sta);
		rate->ldpc = lq_sta->ldpc;
	}

	search_tbl->column = col_id;
	rs_set_expected_tpt_table(lq_sta, search_tbl);

	lq_sta->visited_columns |= BIT(col_id);

	/* Get the best matching rate if we're changing modes. e.g.
	 * SISO->MIMO, LEGACY->SISO, MIMO->SISO
	 */
	if (curr_column->mode != column->mode) {
		rate_idx = rs_get_best_rate(mvm, lq_sta, search_tbl,
					    rate_mask, rate->index);

		if ((rate_idx == IWL_RATE_INVALID) ||
		    !(BIT(rate_idx) & rate_mask)) {
			IWL_DEBUG_RATE(mvm,
				       "can not switch with index %d"
				       " rate mask %lx\n",
				       rate_idx, rate_mask);

			goto err;
		}

		rate->index = rate_idx;
	}

	IWL_DEBUG_RATE(mvm, "Switched to column %d: Index %d\n",
		       col_id, rate->index);

	return 0;

err:
	rate->type = LQ_NONE;
	return -1;
}

static enum rs_action rs_get_rate_action(struct iwl_mvm *mvm,
					 struct iwl_scale_tbl_info *tbl,
					 s32 sr, int low, int high,
					 int current_tpt,
					 int low_tpt, int high_tpt)
{
	enum rs_action action = RS_ACTION_STAY;

	if ((sr <= RS_PERCENT(IWL_MVM_RS_SR_FORCE_DECREASE)) ||
	    (current_tpt == 0)) {
		IWL_DEBUG_RATE(mvm,
			       "Decrease rate because of low SR\n");
		return RS_ACTION_DOWNSCALE;
	}

	if ((low_tpt == IWL_INVALID_VALUE) &&
	    (high_tpt == IWL_INVALID_VALUE) &&
	    (high != IWL_RATE_INVALID)) {
		IWL_DEBUG_RATE(mvm,
			       "No data about high/low rates. Increase rate\n");
		return RS_ACTION_UPSCALE;
	}

	if ((high_tpt == IWL_INVALID_VALUE) &&
	    (high != IWL_RATE_INVALID) &&
	    (low_tpt != IWL_INVALID_VALUE) &&
	    (low_tpt < current_tpt)) {
		IWL_DEBUG_RATE(mvm,
			       "No data about high rate and low rate is worse. Increase rate\n");
		return RS_ACTION_UPSCALE;
	}

	if ((high_tpt != IWL_INVALID_VALUE) &&
	    (high_tpt > current_tpt)) {
		IWL_DEBUG_RATE(mvm,
			       "Higher rate is better. Increate rate\n");
		return RS_ACTION_UPSCALE;
	}

	if ((low_tpt != IWL_INVALID_VALUE) &&
	    (high_tpt != IWL_INVALID_VALUE) &&
	    (low_tpt < current_tpt) &&
	    (high_tpt < current_tpt)) {
		IWL_DEBUG_RATE(mvm,
			       "Both high and low are worse. Maintain rate\n");
		return RS_ACTION_STAY;
	}

	if ((low_tpt != IWL_INVALID_VALUE) &&
	    (low_tpt > current_tpt)) {
		IWL_DEBUG_RATE(mvm,
			       "Lower rate is better\n");
		action = RS_ACTION_DOWNSCALE;
		goto out;
	}

	if ((low_tpt == IWL_INVALID_VALUE) &&
	    (low != IWL_RATE_INVALID)) {
		IWL_DEBUG_RATE(mvm,
			       "No data about lower rate\n");
		action = RS_ACTION_DOWNSCALE;
		goto out;
	}

	IWL_DEBUG_RATE(mvm, "Maintain rate\n");

out:
	if ((action == RS_ACTION_DOWNSCALE) && (low != IWL_RATE_INVALID)) {
		if (sr >= RS_PERCENT(IWL_MVM_RS_SR_NO_DECREASE)) {
			IWL_DEBUG_RATE(mvm,
				       "SR is above NO DECREASE. Avoid downscale\n");
			action = RS_ACTION_STAY;
		} else if (current_tpt > (100 * tbl->expected_tpt[low])) {
			IWL_DEBUG_RATE(mvm,
				       "Current TPT is higher than max expected in low rate. Avoid downscale\n");
			action = RS_ACTION_STAY;
		} else {
			IWL_DEBUG_RATE(mvm, "Decrease rate\n");
		}
	}

	return action;
}

static bool rs_stbc_allow(struct iwl_mvm *mvm, struct ieee80211_sta *sta,
			  struct iwl_lq_sta *lq_sta)
{
	/* Our chip supports Tx STBC and the peer is an HT/VHT STA which
	 * supports STBC of at least 1*SS
	 */
	if (!lq_sta->stbc_capable)
		return false;

	if (!iwl_mvm_bt_coex_is_mimo_allowed(mvm, sta))
		return false;

	return true;
}

static void rs_get_adjacent_txp(struct iwl_mvm *mvm, int index,
				int *weaker, int *stronger)
{
	*weaker = index + IWL_MVM_RS_TPC_TX_POWER_STEP;
	if (*weaker > TPC_MAX_REDUCTION)
		*weaker = TPC_INVALID;

	*stronger = index - IWL_MVM_RS_TPC_TX_POWER_STEP;
	if (*stronger < 0)
		*stronger = TPC_INVALID;
}

static bool rs_tpc_allowed(struct iwl_mvm *mvm, struct ieee80211_vif *vif,
			   struct rs_rate *rate, enum nl80211_band band)
{
	int index = rate->index;
	bool cam = (iwlmvm_mod_params.power_scheme == IWL_POWER_SCHEME_CAM);
	bool sta_ps_disabled = (vif->type == NL80211_IFTYPE_STATION &&
				!vif->bss_conf.ps);

	IWL_DEBUG_RATE(mvm, "cam: %d sta_ps_disabled %d\n",
		       cam, sta_ps_disabled);
	/*
	 * allow tpc only if power management is enabled, or bt coex
	 * activity grade allows it and we are on 2.4Ghz.
	 */
	if ((cam || sta_ps_disabled) &&
	    !iwl_mvm_bt_coex_is_tpc_allowed(mvm, band))
		return false;

	IWL_DEBUG_RATE(mvm, "check rate, table type: %d\n", rate->type);
	if (is_legacy(rate))
		return index == IWL_RATE_54M_INDEX;
	if (is_ht(rate))
		return index == IWL_RATE_MCS_7_INDEX;
	if (is_vht(rate))
		return index == IWL_RATE_MCS_7_INDEX ||
		       index == IWL_RATE_MCS_8_INDEX ||
		       index == IWL_RATE_MCS_9_INDEX;

	WARN_ON_ONCE(1);
	return false;
}

enum tpc_action {
	TPC_ACTION_STAY,
	TPC_ACTION_DECREASE,
	TPC_ACTION_INCREASE,
	TPC_ACTION_NO_RESTIRCTION,
};

static enum tpc_action rs_get_tpc_action(struct iwl_mvm *mvm,
					 s32 sr, int weak, int strong,
					 int current_tpt,
					 int weak_tpt, int strong_tpt)
{
	/* stay until we have valid tpt */
	if (current_tpt == IWL_INVALID_VALUE) {
		IWL_DEBUG_RATE(mvm, "no current tpt. stay.\n");
		return TPC_ACTION_STAY;
	}

	/* Too many failures, increase txp */
	if (sr <= RS_PERCENT(IWL_MVM_RS_TPC_SR_FORCE_INCREASE) ||
	    current_tpt == 0) {
		IWL_DEBUG_RATE(mvm, "increase txp because of weak SR\n");
		return TPC_ACTION_NO_RESTIRCTION;
	}

	/* try decreasing first if applicable */
	if (sr >= RS_PERCENT(IWL_MVM_RS_TPC_SR_NO_INCREASE) &&
	    weak != TPC_INVALID) {
		if (weak_tpt == IWL_INVALID_VALUE &&
		    (strong_tpt == IWL_INVALID_VALUE ||
		     current_tpt >= strong_tpt)) {
			IWL_DEBUG_RATE(mvm,
				       "no weak txp measurement. decrease txp\n");
			return TPC_ACTION_DECREASE;
		}

		if (weak_tpt > current_tpt) {
			IWL_DEBUG_RATE(mvm,
				       "lower txp has better tpt. decrease txp\n");
			return TPC_ACTION_DECREASE;
		}
	}

	/* next, increase if needed */
	if (sr < RS_PERCENT(IWL_MVM_RS_TPC_SR_NO_INCREASE) &&
	    strong != TPC_INVALID) {
		if (weak_tpt == IWL_INVALID_VALUE &&
		    strong_tpt != IWL_INVALID_VALUE &&
		    current_tpt < strong_tpt) {
			IWL_DEBUG_RATE(mvm,
				       "higher txp has better tpt. increase txp\n");
			return TPC_ACTION_INCREASE;
		}

		if (weak_tpt < current_tpt &&
		    (strong_tpt == IWL_INVALID_VALUE ||
		     strong_tpt > current_tpt)) {
			IWL_DEBUG_RATE(mvm,
				       "lower txp has worse tpt. increase txp\n");
			return TPC_ACTION_INCREASE;
		}
	}

	IWL_DEBUG_RATE(mvm, "no need to increase or decrease txp - stay\n");
	return TPC_ACTION_STAY;
}

static bool rs_tpc_perform(struct iwl_mvm *mvm,
			   struct ieee80211_sta *sta,
			   struct iwl_lq_sta *lq_sta,
			   struct iwl_scale_tbl_info *tbl)
{
	struct iwl_mvm_sta *mvm_sta = iwl_mvm_sta_from_mac80211(sta);
	struct ieee80211_vif *vif = mvm_sta->vif;
	struct ieee80211_chanctx_conf *chanctx_conf;
	enum nl80211_band band;
	struct iwl_rate_scale_data *window;
	struct rs_rate *rate = &tbl->rate;
	enum tpc_action action;
	s32 sr;
	u8 cur = lq_sta->lq.reduced_tpc;
	int current_tpt;
	int weak, strong;
	int weak_tpt = IWL_INVALID_VALUE, strong_tpt = IWL_INVALID_VALUE;

#ifdef CONFIG_MAC80211_DEBUGFS
	if (lq_sta->pers.dbg_fixed_txp_reduction <= TPC_MAX_REDUCTION) {
		IWL_DEBUG_RATE(mvm, "fixed tpc: %d\n",
			       lq_sta->pers.dbg_fixed_txp_reduction);
		lq_sta->lq.reduced_tpc = lq_sta->pers.dbg_fixed_txp_reduction;
		return cur != lq_sta->pers.dbg_fixed_txp_reduction;
	}
#endif

	rcu_read_lock();
	chanctx_conf = rcu_dereference(vif->chanctx_conf);
	if (WARN_ON(!chanctx_conf))
		band = NUM_NL80211_BANDS;
	else
		band = chanctx_conf->def.chan->band;
	rcu_read_unlock();

	if (!rs_tpc_allowed(mvm, vif, rate, band)) {
		IWL_DEBUG_RATE(mvm,
			       "tpc is not allowed. remove txp restrictions\n");
		lq_sta->lq.reduced_tpc = TPC_NO_REDUCTION;
		return cur != TPC_NO_REDUCTION;
	}

	rs_get_adjacent_txp(mvm, cur, &weak, &strong);

	/* Collect measured throughputs for current and adjacent rates */
	window = tbl->tpc_win;
	sr = window[cur].success_ratio;
	current_tpt = window[cur].average_tpt;
	if (weak != TPC_INVALID)
		weak_tpt = window[weak].average_tpt;
	if (strong != TPC_INVALID)
		strong_tpt = window[strong].average_tpt;

	IWL_DEBUG_RATE(mvm,
		       "(TPC: %d): cur_tpt %d SR %d weak %d strong %d weak_tpt %d strong_tpt %d\n",
		       cur, current_tpt, sr, weak, strong,
		       weak_tpt, strong_tpt);

	action = rs_get_tpc_action(mvm, sr, weak, strong,
				   current_tpt, weak_tpt, strong_tpt);

	/* override actions if we are on the edge */
	if (weak == TPC_INVALID && action == TPC_ACTION_DECREASE) {
		IWL_DEBUG_RATE(mvm, "already in lowest txp, stay\n");
		action = TPC_ACTION_STAY;
	} else if (strong == TPC_INVALID &&
		   (action == TPC_ACTION_INCREASE ||
		    action == TPC_ACTION_NO_RESTIRCTION)) {
		IWL_DEBUG_RATE(mvm, "already in highest txp, stay\n");
		action = TPC_ACTION_STAY;
	}

	switch (action) {
	case TPC_ACTION_DECREASE:
		lq_sta->lq.reduced_tpc = weak;
		return true;
	case TPC_ACTION_INCREASE:
		lq_sta->lq.reduced_tpc = strong;
		return true;
	case TPC_ACTION_NO_RESTIRCTION:
		lq_sta->lq.reduced_tpc = TPC_NO_REDUCTION;
		return true;
	case TPC_ACTION_STAY:
		/* do nothing */
		break;
	}
	return false;
}

/*
 * Do rate scaling and search for new modulation mode.
 */
static void rs_rate_scale_perform(struct iwl_mvm *mvm,
				  struct ieee80211_sta *sta,
				  struct iwl_lq_sta *lq_sta,
				  int tid, bool ndp)
{
	int low = IWL_RATE_INVALID;
	int high = IWL_RATE_INVALID;
	int index;
	struct iwl_rate_scale_data *window = NULL;
	int current_tpt = IWL_INVALID_VALUE;
	int low_tpt = IWL_INVALID_VALUE;
	int high_tpt = IWL_INVALID_VALUE;
	u32 fail_count;
	enum rs_action scale_action = RS_ACTION_STAY;
	u16 rate_mask;
	u8 update_lq = 0;
	struct iwl_scale_tbl_info *tbl, *tbl1;
	u8 active_tbl = 0;
	u8 done_search = 0;
	u16 high_low;
	s32 sr;
	u8 prev_agg = lq_sta->is_agg;
	struct iwl_mvm_sta *mvmsta = iwl_mvm_sta_from_mac80211(sta);
	struct rs_rate *rate;

	lq_sta->is_agg = !!mvmsta->agg_tids;

	/*
	 * Select rate-scale / modulation-mode table to work with in
	 * the rest of this function:  "search" if searching for better
	 * modulation mode, or "active" if doing rate scaling within a mode.
	 */
	if (!lq_sta->search_better_tbl)
		active_tbl = lq_sta->active_tbl;
	else
		active_tbl = 1 - lq_sta->active_tbl;

	tbl = &(lq_sta->lq_info[active_tbl]);
	rate = &tbl->rate;

	if (prev_agg != lq_sta->is_agg) {
		IWL_DEBUG_RATE(mvm,
			       "Aggregation changed: prev %d current %d. Update expected TPT table\n",
			       prev_agg, lq_sta->is_agg);
		rs_set_expected_tpt_table(lq_sta, tbl);
		rs_rate_scale_clear_tbl_windows(mvm, tbl);
	}

	/* current tx rate */
	index = rate->index;

	/* rates available for this association, and for modulation mode */
	rate_mask = rs_get_supported_rates(lq_sta, rate);

	if (!(BIT(index) & rate_mask)) {
		IWL_ERR(mvm, "Current Rate is not valid\n");
		if (lq_sta->search_better_tbl) {
			/* revert to active table if search table is not valid*/
			rate->type = LQ_NONE;
			lq_sta->search_better_tbl = 0;
			tbl = &(lq_sta->lq_info[lq_sta->active_tbl]);
			rs_update_rate_tbl(mvm, sta, lq_sta, tbl);
		}
		return;
	}

	/* Get expected throughput table and history window for current rate */
	if (!tbl->expected_tpt) {
		IWL_ERR(mvm, "tbl->expected_tpt is NULL\n");
		return;
	}

	/* TODO: handle rate_idx_mask and rate_idx_mcs_mask */
	window = &(tbl->win[index]);

	/*
	 * If there is not enough history to calculate actual average
	 * throughput, keep analyzing results of more tx frames, without
	 * changing rate or mode (bypass most of the rest of this function).
	 * Set up new rate table in uCode only if old rate is not supported
	 * in current association (use new rate found above).
	 */
	fail_count = window->counter - window->success_counter;
	if ((fail_count < IWL_MVM_RS_RATE_MIN_FAILURE_TH) &&
	    (window->success_counter < IWL_MVM_RS_RATE_MIN_SUCCESS_TH)) {
		IWL_DEBUG_RATE(mvm,
			       "%s: Test Window: succ %d total %d\n",
			       rs_pretty_rate(rate),
			       window->success_counter, window->counter);

		/* Can't calculate this yet; not enough history */
		window->average_tpt = IWL_INVALID_VALUE;

		/* Should we stay with this modulation mode,
		 * or search for a new one? */
		rs_stay_in_table(lq_sta, false);

		return;
	}

	/* If we are searching for better modulation mode, check success. */
	if (lq_sta->search_better_tbl) {
		/* If good success, continue using the "search" mode;
		 * no need to send new link quality command, since we're
		 * continuing to use the setup that we've been trying. */
		if (window->average_tpt > lq_sta->last_tpt) {
			IWL_DEBUG_RATE(mvm,
				       "SWITCHING TO NEW TABLE SR: %d "
				       "cur-tpt %d old-tpt %d\n",
				       window->success_ratio,
				       window->average_tpt,
				       lq_sta->last_tpt);

			/* Swap tables; "search" becomes "active" */
			lq_sta->active_tbl = active_tbl;
			current_tpt = window->average_tpt;
		/* Else poor success; go back to mode in "active" table */
		} else {
			IWL_DEBUG_RATE(mvm,
				       "GOING BACK TO THE OLD TABLE: SR %d "
				       "cur-tpt %d old-tpt %d\n",
				       window->success_ratio,
				       window->average_tpt,
				       lq_sta->last_tpt);

			/* Nullify "search" table */
			rate->type = LQ_NONE;

			/* Revert to "active" table */
			active_tbl = lq_sta->active_tbl;
			tbl = &(lq_sta->lq_info[active_tbl]);

			/* Revert to "active" rate and throughput info */
			index = tbl->rate.index;
			current_tpt = lq_sta->last_tpt;

			/* Need to set up a new rate table in uCode */
			update_lq = 1;
		}

		/* Either way, we've made a decision; modulation mode
		 * search is done, allow rate adjustment next time. */
		lq_sta->search_better_tbl = 0;
		done_search = 1;	/* Don't switch modes below! */
		goto lq_update;
	}

	/* (Else) not in search of better modulation mode, try for better
	 * starting rate, while staying in this mode. */
	high_low = rs_get_adjacent_rate(mvm, index, rate_mask, rate->type);
	low = high_low & 0xff;
	high = (high_low >> 8) & 0xff;

	/* TODO: handle rate_idx_mask and rate_idx_mcs_mask */

	sr = window->success_ratio;

	/* Collect measured throughputs for current and adjacent rates */
	current_tpt = window->average_tpt;
	if (low != IWL_RATE_INVALID)
		low_tpt = tbl->win[low].average_tpt;
	if (high != IWL_RATE_INVALID)
		high_tpt = tbl->win[high].average_tpt;

	IWL_DEBUG_RATE(mvm,
		       "%s: cur_tpt %d SR %d low %d high %d low_tpt %d high_tpt %d\n",
		       rs_pretty_rate(rate), current_tpt, sr,
		       low, high, low_tpt, high_tpt);

	scale_action = rs_get_rate_action(mvm, tbl, sr, low, high,
					  current_tpt, low_tpt, high_tpt);

	/* Force a search in case BT doesn't like us being in MIMO */
	if (is_mimo(rate) &&
	    !iwl_mvm_bt_coex_is_mimo_allowed(mvm, sta)) {
		IWL_DEBUG_RATE(mvm,
			       "BT Coex forbids MIMO. Search for new config\n");
		rs_stay_in_table(lq_sta, true);
		goto lq_update;
	}

	switch (scale_action) {
	case RS_ACTION_DOWNSCALE:
		/* Decrease starting rate, update uCode's rate table */
		if (low != IWL_RATE_INVALID) {
			update_lq = 1;
			index = low;
		} else {
			IWL_DEBUG_RATE(mvm,
				       "At the bottom rate. Can't decrease\n");
		}

		break;
	case RS_ACTION_UPSCALE:
		/* Increase starting rate, update uCode's rate table */
		if (high != IWL_RATE_INVALID) {
			update_lq = 1;
			index = high;
		} else {
			IWL_DEBUG_RATE(mvm,
				       "At the top rate. Can't increase\n");
		}

		break;
	case RS_ACTION_STAY:
		/* No change */
		if (lq_sta->rs_state == RS_STATE_STAY_IN_COLUMN)
			update_lq = rs_tpc_perform(mvm, sta, lq_sta, tbl);
		break;
	default:
		break;
	}

lq_update:
	/* Replace uCode's rate table for the destination station. */
	if (update_lq) {
		tbl->rate.index = index;
		if (IWL_MVM_RS_80_20_FAR_RANGE_TWEAK)
			rs_tweak_rate_tbl(mvm, sta, lq_sta, tbl, scale_action);
		rs_set_amsdu_len(mvm, sta, tbl, scale_action);
		rs_update_rate_tbl(mvm, sta, lq_sta, tbl);
	}

	rs_stay_in_table(lq_sta, false);

	/*
	 * Search for new modulation mode if we're:
	 * 1)  Not changing rates right now
	 * 2)  Not just finishing up a search
	 * 3)  Allowing a new search
	 */
	if (!update_lq && !done_search &&
	    lq_sta->rs_state == RS_STATE_SEARCH_CYCLE_STARTED
	    && window->counter) {
		enum rs_column next_column;

		/* Save current throughput to compare with "search" throughput*/
		lq_sta->last_tpt = current_tpt;

		IWL_DEBUG_RATE(mvm,
			       "Start Search: update_lq %d done_search %d rs_state %d win->counter %d\n",
			       update_lq, done_search, lq_sta->rs_state,
			       window->counter);

		next_column = rs_get_next_column(mvm, lq_sta, sta, tbl);
		if (next_column != RS_COLUMN_INVALID) {
			int ret = rs_switch_to_column(mvm, lq_sta, sta,
						      next_column);
			if (!ret)
				lq_sta->search_better_tbl = 1;
		} else {
			IWL_DEBUG_RATE(mvm,
				       "No more columns to explore in search cycle. Go to RS_STATE_SEARCH_CYCLE_ENDED\n");
			lq_sta->rs_state = RS_STATE_SEARCH_CYCLE_ENDED;
		}

		/* If new "search" mode was selected, set up in uCode table */
		if (lq_sta->search_better_tbl) {
			/* Access the "search" table, clear its history. */
			tbl = &(lq_sta->lq_info[(1 - lq_sta->active_tbl)]);
			rs_rate_scale_clear_tbl_windows(mvm, tbl);

			/* Use new "search" start rate */
			index = tbl->rate.index;

			rs_dump_rate(mvm, &tbl->rate,
				     "Switch to SEARCH TABLE:");
			rs_update_rate_tbl(mvm, sta, lq_sta, tbl);
		} else {
			done_search = 1;
		}
	}

	if (!ndp)
		rs_tl_turn_on_agg(mvm, mvmsta, tid, lq_sta, sta);

	if (done_search && lq_sta->rs_state == RS_STATE_SEARCH_CYCLE_ENDED) {
		tbl1 = &(lq_sta->lq_info[lq_sta->active_tbl]);
		rs_set_stay_in_table(mvm, is_legacy(&tbl1->rate), lq_sta);
	}
}

struct rs_init_rate_info {
	s8 rssi;
	u8 rate_idx;
};

static const struct rs_init_rate_info rs_optimal_rates_24ghz_legacy[] = {
	{ -60, IWL_RATE_54M_INDEX },
	{ -64, IWL_RATE_48M_INDEX },
	{ -68, IWL_RATE_36M_INDEX },
	{ -80, IWL_RATE_24M_INDEX },
	{ -84, IWL_RATE_18M_INDEX },
	{ -85, IWL_RATE_12M_INDEX },
	{ -86, IWL_RATE_11M_INDEX },
	{ -88, IWL_RATE_5M_INDEX  },
	{ -90, IWL_RATE_2M_INDEX  },
	{ S8_MIN, IWL_RATE_1M_INDEX },
};

static const struct rs_init_rate_info rs_optimal_rates_5ghz_legacy[] = {
	{ -60, IWL_RATE_54M_INDEX },
	{ -64, IWL_RATE_48M_INDEX },
	{ -72, IWL_RATE_36M_INDEX },
	{ -80, IWL_RATE_24M_INDEX },
	{ -84, IWL_RATE_18M_INDEX },
	{ -85, IWL_RATE_12M_INDEX },
	{ -87, IWL_RATE_9M_INDEX  },
	{ S8_MIN, IWL_RATE_6M_INDEX },
};

static const struct rs_init_rate_info rs_optimal_rates_ht[] = {
	{ -60, IWL_RATE_MCS_7_INDEX },
	{ -64, IWL_RATE_MCS_6_INDEX },
	{ -68, IWL_RATE_MCS_5_INDEX },
	{ -72, IWL_RATE_MCS_4_INDEX },
	{ -80, IWL_RATE_MCS_3_INDEX },
	{ -84, IWL_RATE_MCS_2_INDEX },
	{ -85, IWL_RATE_MCS_1_INDEX },
	{ S8_MIN, IWL_RATE_MCS_0_INDEX},
};

/* MCS index 9 is not valid for 20MHz VHT channel width,
 * but is ok for 40, 80 and 160MHz channels.
 */
static const struct rs_init_rate_info rs_optimal_rates_vht_20mhz[] = {
	{ -60, IWL_RATE_MCS_8_INDEX },
	{ -64, IWL_RATE_MCS_7_INDEX },
	{ -68, IWL_RATE_MCS_6_INDEX },
	{ -72, IWL_RATE_MCS_5_INDEX },
	{ -80, IWL_RATE_MCS_4_INDEX },
	{ -84, IWL_RATE_MCS_3_INDEX },
	{ -85, IWL_RATE_MCS_2_INDEX },
	{ -87, IWL_RATE_MCS_1_INDEX },
	{ S8_MIN, IWL_RATE_MCS_0_INDEX},
};

static const struct rs_init_rate_info rs_optimal_rates_vht[] = {
	{ -60, IWL_RATE_MCS_9_INDEX },
	{ -64, IWL_RATE_MCS_8_INDEX },
	{ -68, IWL_RATE_MCS_7_INDEX },
	{ -72, IWL_RATE_MCS_6_INDEX },
	{ -80, IWL_RATE_MCS_5_INDEX },
	{ -84, IWL_RATE_MCS_4_INDEX },
	{ -85, IWL_RATE_MCS_3_INDEX },
	{ -87, IWL_RATE_MCS_2_INDEX },
	{ -88, IWL_RATE_MCS_1_INDEX },
	{ S8_MIN, IWL_RATE_MCS_0_INDEX },
};

#define IWL_RS_LOW_RSSI_THRESHOLD (-76) /* dBm */

/* Init the optimal rate based on STA caps
 * This combined with rssi is used to report the last tx rate
 * to userspace when we haven't transmitted enough frames.
 */
static void rs_init_optimal_rate(struct iwl_mvm *mvm,
				 struct ieee80211_sta *sta,
				 struct iwl_lq_sta *lq_sta)
{
	struct rs_rate *rate = &lq_sta->optimal_rate;

	if (lq_sta->max_mimo2_rate_idx != IWL_RATE_INVALID)
		rate->type = lq_sta->is_vht ? LQ_VHT_MIMO2 : LQ_HT_MIMO2;
	else if (lq_sta->max_siso_rate_idx != IWL_RATE_INVALID)
		rate->type = lq_sta->is_vht ? LQ_VHT_SISO : LQ_HT_SISO;
	else if (lq_sta->band == NL80211_BAND_5GHZ)
		rate->type = LQ_LEGACY_A;
	else
		rate->type = LQ_LEGACY_G;

	rate->bw = rs_bw_from_sta_bw(sta);
	rate->sgi = rs_sgi_allow(mvm, sta, rate, NULL);

	/* ANT/LDPC/STBC aren't relevant for the rate reported to userspace */

	if (is_mimo(rate)) {
		lq_sta->optimal_rate_mask = lq_sta->active_mimo2_rate;
	} else if (is_siso(rate)) {
		lq_sta->optimal_rate_mask = lq_sta->active_siso_rate;
	} else {
		lq_sta->optimal_rate_mask = lq_sta->active_legacy_rate;

		if (lq_sta->band == NL80211_BAND_5GHZ) {
			lq_sta->optimal_rates = rs_optimal_rates_5ghz_legacy;
			lq_sta->optimal_nentries =
				ARRAY_SIZE(rs_optimal_rates_5ghz_legacy);
		} else {
			lq_sta->optimal_rates = rs_optimal_rates_24ghz_legacy;
			lq_sta->optimal_nentries =
				ARRAY_SIZE(rs_optimal_rates_24ghz_legacy);
		}
	}

	if (is_vht(rate)) {
		if (rate->bw == RATE_MCS_CHAN_WIDTH_20) {
			lq_sta->optimal_rates = rs_optimal_rates_vht_20mhz;
			lq_sta->optimal_nentries =
				ARRAY_SIZE(rs_optimal_rates_vht_20mhz);
		} else {
			lq_sta->optimal_rates = rs_optimal_rates_vht;
			lq_sta->optimal_nentries =
				ARRAY_SIZE(rs_optimal_rates_vht);
		}
	} else if (is_ht(rate)) {
		lq_sta->optimal_rates = rs_optimal_rates_ht;
		lq_sta->optimal_nentries = ARRAY_SIZE(rs_optimal_rates_ht);
	}
}

/* Compute the optimal rate index based on RSSI */
static struct rs_rate *rs_get_optimal_rate(struct iwl_mvm *mvm,
					   struct iwl_lq_sta *lq_sta)
{
	struct rs_rate *rate = &lq_sta->optimal_rate;
	int i;

	rate->index = find_first_bit(&lq_sta->optimal_rate_mask,
				     BITS_PER_LONG);

	for (i = 0; i < lq_sta->optimal_nentries; i++) {
		int rate_idx = lq_sta->optimal_rates[i].rate_idx;

		if ((lq_sta->pers.last_rssi >= lq_sta->optimal_rates[i].rssi) &&
		    (BIT(rate_idx) & lq_sta->optimal_rate_mask)) {
			rate->index = rate_idx;
			break;
		}
	}

	return rate;
}

/* Choose an initial legacy rate and antenna to use based on the RSSI
 * of last Rx
 */
static void rs_get_initial_rate(struct iwl_mvm *mvm,
				struct ieee80211_sta *sta,
				struct iwl_lq_sta *lq_sta,
				enum nl80211_band band,
				struct rs_rate *rate,
				bool init)
{
	struct iwl_mvm_sta *mvmsta = iwl_mvm_sta_from_mac80211(sta);
	int i, nentries;
	unsigned long active_rate;
	s8 best_rssi = S8_MIN;
	u8 best_ant = ANT_NONE;
	u8 valid_tx_ant = iwl_mvm_get_valid_tx_ant(mvm);
	const struct rs_init_rate_info *initial_rates;

	for (i = 0; i < ARRAY_SIZE(lq_sta->pers.chain_signal); i++) {
		if (!(lq_sta->pers.chains & BIT(i)))
			continue;

		if (lq_sta->pers.chain_signal[i] > best_rssi) {
			best_rssi = lq_sta->pers.chain_signal[i];
			best_ant = BIT(i);
		}
	}

	IWL_DEBUG_RATE(mvm, "Best ANT: %s Best RSSI: %d\n",
		       rs_pretty_ant(best_ant), best_rssi);

	if (best_ant != ANT_A && best_ant != ANT_B)
		rate->ant = first_antenna(valid_tx_ant);
	else
		rate->ant = best_ant;

	rate->sgi = false;
	rate->ldpc = false;
	rate->bw = RATE_MCS_CHAN_WIDTH_20;

	rate->index = find_first_bit(&lq_sta->active_legacy_rate,
				     BITS_PER_LONG);

	if (band == NL80211_BAND_5GHZ) {
		rate->type = LQ_LEGACY_A;
		initial_rates = rs_optimal_rates_5ghz_legacy;
		nentries = ARRAY_SIZE(rs_optimal_rates_5ghz_legacy);
	} else {
		rate->type = LQ_LEGACY_G;
		initial_rates = rs_optimal_rates_24ghz_legacy;
		nentries = ARRAY_SIZE(rs_optimal_rates_24ghz_legacy);
	}

	if (!IWL_MVM_RS_RSSI_BASED_INIT_RATE)
		goto out;

	/* Start from a higher rate if the corresponding debug capability
	 * is enabled. The rate is chosen according to AP capabilities.
	 * In case of VHT/HT when the rssi is low fallback to the case of
	 * legacy rates.
	 */
	if (sta->vht_cap.vht_supported &&
	    best_rssi > IWL_RS_LOW_RSSI_THRESHOLD) {
		/*
		 * In AP mode, when a new station associates, rs is initialized
		 * immediately upon association completion, before the phy
		 * context is updated with the association parameters, so the
		 * sta bandwidth might be wider than the phy context allows.
		 * To avoid this issue, always initialize rs with 20mhz
		 * bandwidth rate, and after authorization, when the phy context
		 * is already up-to-date, re-init rs with the correct bw.
		 */
<<<<<<< HEAD
		u32 bw = init ? RATE_MCS_CHAN_WIDTH_20 : rs_bw_from_sta_bw(sta);
=======
		u32 bw = mvmsta->sta_state < IEEE80211_STA_AUTHORIZED ?
				RATE_MCS_CHAN_WIDTH_20 : rs_bw_from_sta_bw(sta);
>>>>>>> e021bb4f

		switch (bw) {
		case RATE_MCS_CHAN_WIDTH_40:
		case RATE_MCS_CHAN_WIDTH_80:
		case RATE_MCS_CHAN_WIDTH_160:
			initial_rates = rs_optimal_rates_vht;
			nentries = ARRAY_SIZE(rs_optimal_rates_vht);
			break;
		case RATE_MCS_CHAN_WIDTH_20:
			initial_rates = rs_optimal_rates_vht_20mhz;
			nentries = ARRAY_SIZE(rs_optimal_rates_vht_20mhz);
			break;
		default:
			IWL_ERR(mvm, "Invalid BW %d\n", sta->bandwidth);
			goto out;
		}

		active_rate = lq_sta->active_siso_rate;
		rate->type = LQ_VHT_SISO;
		rate->bw = bw;
	} else if (sta->ht_cap.ht_supported &&
		   best_rssi > IWL_RS_LOW_RSSI_THRESHOLD) {
		initial_rates = rs_optimal_rates_ht;
		nentries = ARRAY_SIZE(rs_optimal_rates_ht);
		active_rate = lq_sta->active_siso_rate;
		rate->type = LQ_HT_SISO;
	} else {
		active_rate = lq_sta->active_legacy_rate;
	}

	for (i = 0; i < nentries; i++) {
		int rate_idx = initial_rates[i].rate_idx;

		if ((best_rssi >= initial_rates[i].rssi) &&
		    (BIT(rate_idx) & active_rate)) {
			rate->index = rate_idx;
			break;
		}
	}

out:
	rs_dump_rate(mvm, rate, "INITIAL");
}

/* Save info about RSSI of last Rx */
void rs_update_last_rssi(struct iwl_mvm *mvm,
			 struct iwl_mvm_sta *mvmsta,
			 struct ieee80211_rx_status *rx_status)
{
	struct iwl_lq_sta *lq_sta = &mvmsta->lq_sta.rs_drv;
	int i;

	lq_sta->pers.chains = rx_status->chains;
	lq_sta->pers.chain_signal[0] = rx_status->chain_signal[0];
	lq_sta->pers.chain_signal[1] = rx_status->chain_signal[1];
	lq_sta->pers.chain_signal[2] = rx_status->chain_signal[2];
	lq_sta->pers.last_rssi = S8_MIN;

	for (i = 0; i < ARRAY_SIZE(lq_sta->pers.chain_signal); i++) {
		if (!(lq_sta->pers.chains & BIT(i)))
			continue;

		if (lq_sta->pers.chain_signal[i] > lq_sta->pers.last_rssi)
			lq_sta->pers.last_rssi = lq_sta->pers.chain_signal[i];
	}
}

/**
 * rs_initialize_lq - Initialize a station's hardware rate table
 *
 * The uCode's station table contains a table of fallback rates
 * for automatic fallback during transmission.
 *
 * NOTE: This sets up a default set of values.  These will be replaced later
 *       if the driver's iwl-agn-rs rate scaling algorithm is used, instead of
 *       rc80211_simple.
 *
 * NOTE: Run REPLY_ADD_STA command to set up station table entry, before
 *       calling this function (which runs REPLY_TX_LINK_QUALITY_CMD,
 *       which requires station table entry to exist).
 */
static void rs_initialize_lq(struct iwl_mvm *mvm,
			     struct ieee80211_sta *sta,
			     struct iwl_lq_sta *lq_sta,
			     enum nl80211_band band, bool update)
{
	struct iwl_scale_tbl_info *tbl;
	struct rs_rate *rate;
	u8 active_tbl = 0;

	if (!sta || !lq_sta)
		return;

	if (!lq_sta->search_better_tbl)
		active_tbl = lq_sta->active_tbl;
	else
		active_tbl = 1 - lq_sta->active_tbl;

	tbl = &(lq_sta->lq_info[active_tbl]);
	rate = &tbl->rate;

	rs_get_initial_rate(mvm, sta, lq_sta, band, rate, init);
	rs_init_optimal_rate(mvm, sta, lq_sta);

	WARN_ONCE(rate->ant != ANT_A && rate->ant != ANT_B,
		  "ant: 0x%x, chains 0x%x, fw tx ant: 0x%x, nvm tx ant: 0x%x\n",
		  rate->ant, lq_sta->pers.chains, mvm->fw->valid_tx_ant,
		  mvm->nvm_data ? mvm->nvm_data->valid_tx_ant : ANT_INVALID);

	tbl->column = rs_get_column_from_rate(rate);

	rs_set_expected_tpt_table(lq_sta, tbl);
	rs_fill_lq_cmd(mvm, sta, lq_sta, rate);
	/* TODO restore station should remember the lq cmd */
	iwl_mvm_send_lq_cmd(mvm, &lq_sta->lq, !update);
}

static void rs_drv_get_rate(void *mvm_r, struct ieee80211_sta *sta,
			    void *mvm_sta,
			    struct ieee80211_tx_rate_control *txrc)
{
	struct iwl_op_mode *op_mode = mvm_r;
	struct iwl_mvm *mvm __maybe_unused = IWL_OP_MODE_GET_MVM(op_mode);
	struct sk_buff *skb = txrc->skb;
	struct ieee80211_tx_info *info = IEEE80211_SKB_CB(skb);
	struct iwl_lq_sta *lq_sta;
	struct rs_rate *optimal_rate;
	u32 last_ucode_rate;

	if (sta && !iwl_mvm_sta_from_mac80211(sta)->vif) {
		/* if vif isn't initialized mvm doesn't know about
		 * this station, so don't do anything with the it
		 */
		sta = NULL;
		mvm_sta = NULL;
	}

	/* Send management frames and NO_ACK data using lowest rate. */
	if (rate_control_send_low(sta, mvm_sta, txrc))
		return;

	if (!mvm_sta)
		return;

	lq_sta = mvm_sta;
	iwl_mvm_hwrate_to_tx_rate(lq_sta->last_rate_n_flags,
				  info->band, &info->control.rates[0]);
	info->control.rates[0].count = 1;

	/* Report the optimal rate based on rssi and STA caps if we haven't
	 * converged yet (too little traffic) or exploring other modulations
	 */
	if (lq_sta->rs_state != RS_STATE_STAY_IN_COLUMN) {
		optimal_rate = rs_get_optimal_rate(mvm, lq_sta);
		last_ucode_rate = ucode_rate_from_rs_rate(mvm,
							  optimal_rate);
		iwl_mvm_hwrate_to_tx_rate(last_ucode_rate, info->band,
					  &txrc->reported_rate);
	}
}

static void *rs_drv_alloc_sta(void *mvm_rate, struct ieee80211_sta *sta,
			      gfp_t gfp)
{
	struct iwl_mvm_sta *mvmsta = iwl_mvm_sta_from_mac80211(sta);
	struct iwl_op_mode *op_mode = (struct iwl_op_mode *)mvm_rate;
	struct iwl_mvm *mvm  = IWL_OP_MODE_GET_MVM(op_mode);
	struct iwl_lq_sta *lq_sta = &mvmsta->lq_sta.rs_drv;

	IWL_DEBUG_RATE(mvm, "create station rate scale window\n");

	lq_sta->pers.drv = mvm;
#ifdef CONFIG_MAC80211_DEBUGFS
	lq_sta->pers.dbg_fixed_rate = 0;
	lq_sta->pers.dbg_fixed_txp_reduction = TPC_INVALID;
	lq_sta->pers.ss_force = RS_SS_FORCE_NONE;
#endif
	lq_sta->pers.chains = 0;
	memset(lq_sta->pers.chain_signal, 0, sizeof(lq_sta->pers.chain_signal));
	lq_sta->pers.last_rssi = S8_MIN;

	return lq_sta;
}

static int rs_vht_highest_rx_mcs_index(struct ieee80211_sta_vht_cap *vht_cap,
				       int nss)
{
	u16 rx_mcs = le16_to_cpu(vht_cap->vht_mcs.rx_mcs_map) &
		(0x3 << (2 * (nss - 1)));
	rx_mcs >>= (2 * (nss - 1));

	if (rx_mcs == IEEE80211_VHT_MCS_SUPPORT_0_7)
		return IWL_RATE_MCS_7_INDEX;
	else if (rx_mcs == IEEE80211_VHT_MCS_SUPPORT_0_8)
		return IWL_RATE_MCS_8_INDEX;
	else if (rx_mcs == IEEE80211_VHT_MCS_SUPPORT_0_9)
		return IWL_RATE_MCS_9_INDEX;

	WARN_ON_ONCE(rx_mcs != IEEE80211_VHT_MCS_NOT_SUPPORTED);
	return -1;
}

static void rs_vht_set_enabled_rates(struct ieee80211_sta *sta,
				     struct ieee80211_sta_vht_cap *vht_cap,
				     struct iwl_lq_sta *lq_sta)
{
	int i;
	int highest_mcs = rs_vht_highest_rx_mcs_index(vht_cap, 1);

	if (highest_mcs >= IWL_RATE_MCS_0_INDEX) {
		for (i = IWL_RATE_MCS_0_INDEX; i <= highest_mcs; i++) {
			if (i == IWL_RATE_9M_INDEX)
				continue;

			/* VHT MCS9 isn't valid for 20Mhz for NSS=1,2 */
			if (i == IWL_RATE_MCS_9_INDEX &&
			    sta->bandwidth == IEEE80211_STA_RX_BW_20)
				continue;

			lq_sta->active_siso_rate |= BIT(i);
		}
	}

	if (sta->rx_nss < 2)
		return;

	highest_mcs = rs_vht_highest_rx_mcs_index(vht_cap, 2);
	if (highest_mcs >= IWL_RATE_MCS_0_INDEX) {
		for (i = IWL_RATE_MCS_0_INDEX; i <= highest_mcs; i++) {
			if (i == IWL_RATE_9M_INDEX)
				continue;

			/* VHT MCS9 isn't valid for 20Mhz for NSS=1,2 */
			if (i == IWL_RATE_MCS_9_INDEX &&
			    sta->bandwidth == IEEE80211_STA_RX_BW_20)
				continue;

			lq_sta->active_mimo2_rate |= BIT(i);
		}
	}
}

static void rs_ht_init(struct iwl_mvm *mvm,
		       struct ieee80211_sta *sta,
		       struct iwl_lq_sta *lq_sta,
		       struct ieee80211_sta_ht_cap *ht_cap)
{
	/* active_siso_rate mask includes 9 MBits (bit 5),
	 * and CCK (bits 0-3), supp_rates[] does not;
	 * shift to convert format, force 9 MBits off.
	 */
	lq_sta->active_siso_rate = ht_cap->mcs.rx_mask[0] << 1;
	lq_sta->active_siso_rate |= ht_cap->mcs.rx_mask[0] & 0x1;
	lq_sta->active_siso_rate &= ~((u16)0x2);
	lq_sta->active_siso_rate <<= IWL_FIRST_OFDM_RATE;

	lq_sta->active_mimo2_rate = ht_cap->mcs.rx_mask[1] << 1;
	lq_sta->active_mimo2_rate |= ht_cap->mcs.rx_mask[1] & 0x1;
	lq_sta->active_mimo2_rate &= ~((u16)0x2);
	lq_sta->active_mimo2_rate <<= IWL_FIRST_OFDM_RATE;

	if (mvm->cfg->ht_params->ldpc &&
	    (ht_cap->cap & IEEE80211_HT_CAP_LDPC_CODING))
		lq_sta->ldpc = true;

	if (mvm->cfg->ht_params->stbc &&
	    (num_of_ant(iwl_mvm_get_valid_tx_ant(mvm)) > 1) &&
	    (ht_cap->cap & IEEE80211_HT_CAP_RX_STBC))
		lq_sta->stbc_capable = true;

	lq_sta->is_vht = false;
}

static void rs_vht_init(struct iwl_mvm *mvm,
			struct ieee80211_sta *sta,
			struct iwl_lq_sta *lq_sta,
			struct ieee80211_sta_vht_cap *vht_cap)
{
	rs_vht_set_enabled_rates(sta, vht_cap, lq_sta);

	if (mvm->cfg->ht_params->ldpc &&
	    (vht_cap->cap & IEEE80211_VHT_CAP_RXLDPC))
		lq_sta->ldpc = true;

	if (mvm->cfg->ht_params->stbc &&
	    (num_of_ant(iwl_mvm_get_valid_tx_ant(mvm)) > 1) &&
	    (vht_cap->cap & IEEE80211_VHT_CAP_RXSTBC_MASK))
		lq_sta->stbc_capable = true;

	if (fw_has_capa(&mvm->fw->ucode_capa, IWL_UCODE_TLV_CAPA_BEAMFORMER) &&
	    (num_of_ant(iwl_mvm_get_valid_tx_ant(mvm)) > 1) &&
	    (vht_cap->cap & IEEE80211_VHT_CAP_SU_BEAMFORMEE_CAPABLE))
		lq_sta->bfer_capable = true;

	lq_sta->is_vht = true;
}

#ifdef CONFIG_IWLWIFI_DEBUGFS
void iwl_mvm_reset_frame_stats(struct iwl_mvm *mvm)
{
	spin_lock_bh(&mvm->drv_stats_lock);
	memset(&mvm->drv_rx_stats, 0, sizeof(mvm->drv_rx_stats));
	spin_unlock_bh(&mvm->drv_stats_lock);
}

void iwl_mvm_update_frame_stats(struct iwl_mvm *mvm, u32 rate, bool agg)
{
	u8 nss = 0;

	spin_lock(&mvm->drv_stats_lock);

	if (agg)
		mvm->drv_rx_stats.agg_frames++;

	mvm->drv_rx_stats.success_frames++;

	switch (rate & RATE_MCS_CHAN_WIDTH_MSK) {
	case RATE_MCS_CHAN_WIDTH_20:
		mvm->drv_rx_stats.bw_20_frames++;
		break;
	case RATE_MCS_CHAN_WIDTH_40:
		mvm->drv_rx_stats.bw_40_frames++;
		break;
	case RATE_MCS_CHAN_WIDTH_80:
		mvm->drv_rx_stats.bw_80_frames++;
		break;
	case RATE_MCS_CHAN_WIDTH_160:
		mvm->drv_rx_stats.bw_160_frames++;
		break;
	default:
		WARN_ONCE(1, "bad BW. rate 0x%x", rate);
	}

	if (rate & RATE_MCS_HT_MSK) {
		mvm->drv_rx_stats.ht_frames++;
		nss = ((rate & RATE_HT_MCS_NSS_MSK) >> RATE_HT_MCS_NSS_POS) + 1;
	} else if (rate & RATE_MCS_VHT_MSK) {
		mvm->drv_rx_stats.vht_frames++;
		nss = ((rate & RATE_VHT_MCS_NSS_MSK) >>
		       RATE_VHT_MCS_NSS_POS) + 1;
	} else {
		mvm->drv_rx_stats.legacy_frames++;
	}

	if (nss == 1)
		mvm->drv_rx_stats.siso_frames++;
	else if (nss == 2)
		mvm->drv_rx_stats.mimo2_frames++;

	if (rate & RATE_MCS_SGI_MSK)
		mvm->drv_rx_stats.sgi_frames++;
	else
		mvm->drv_rx_stats.ngi_frames++;

	mvm->drv_rx_stats.last_rates[mvm->drv_rx_stats.last_frame_idx] = rate;
	mvm->drv_rx_stats.last_frame_idx =
		(mvm->drv_rx_stats.last_frame_idx + 1) %
			ARRAY_SIZE(mvm->drv_rx_stats.last_rates);

	spin_unlock(&mvm->drv_stats_lock);
}
#endif

/*
 * Called after adding a new station to initialize rate scaling
 */
static void rs_drv_rate_init(struct iwl_mvm *mvm, struct ieee80211_sta *sta,
			     enum nl80211_band band, bool update)
{
	int i, j;
	struct ieee80211_hw *hw = mvm->hw;
	struct ieee80211_sta_ht_cap *ht_cap = &sta->ht_cap;
	struct ieee80211_sta_vht_cap *vht_cap = &sta->vht_cap;
	struct iwl_mvm_sta *mvmsta = iwl_mvm_sta_from_mac80211(sta);
	struct iwl_lq_sta *lq_sta = &mvmsta->lq_sta.rs_drv;
	struct ieee80211_supported_band *sband;
	unsigned long supp; /* must be unsigned long for for_each_set_bit */

	/* clear all non-persistent lq data */
	memset(lq_sta, 0, offsetof(typeof(*lq_sta), pers));

	sband = hw->wiphy->bands[band];

	lq_sta->lq.sta_id = mvmsta->sta_id;
	mvmsta->amsdu_enabled = 0;
	mvmsta->max_amsdu_len = sta->max_amsdu_len;

	for (j = 0; j < LQ_SIZE; j++)
		rs_rate_scale_clear_tbl_windows(mvm, &lq_sta->lq_info[j]);

	lq_sta->flush_timer = 0;
	lq_sta->last_tx = jiffies;

	IWL_DEBUG_RATE(mvm,
		       "LQ: *** rate scale station global init for station %d ***\n",
		       mvmsta->sta_id);
	/* TODO: what is a good starting rate for STA? About middle? Maybe not
	 * the lowest or the highest rate.. Could consider using RSSI from
	 * previous packets? Need to have IEEE 802.1X auth succeed immediately
	 * after assoc.. */

	lq_sta->missed_rate_counter = IWL_MVM_RS_MISSED_RATE_MAX;
	lq_sta->band = sband->band;
	/*
	 * active legacy rates as per supported rates bitmap
	 */
	supp = sta->supp_rates[sband->band];
	lq_sta->active_legacy_rate = 0;
	for_each_set_bit(i, &supp, BITS_PER_LONG)
		lq_sta->active_legacy_rate |= BIT(sband->bitrates[i].hw_value);

	/* TODO: should probably account for rx_highest for both HT/VHT */
	if (!vht_cap || !vht_cap->vht_supported)
		rs_ht_init(mvm, sta, lq_sta, ht_cap);
	else
		rs_vht_init(mvm, sta, lq_sta, vht_cap);

	lq_sta->max_legacy_rate_idx =
		rs_get_max_rate_from_mask(lq_sta->active_legacy_rate);
	lq_sta->max_siso_rate_idx =
		rs_get_max_rate_from_mask(lq_sta->active_siso_rate);
	lq_sta->max_mimo2_rate_idx =
		rs_get_max_rate_from_mask(lq_sta->active_mimo2_rate);

	IWL_DEBUG_RATE(mvm,
		       "LEGACY=%lX SISO=%lX MIMO2=%lX VHT=%d LDPC=%d STBC=%d BFER=%d\n",
		       lq_sta->active_legacy_rate,
		       lq_sta->active_siso_rate,
		       lq_sta->active_mimo2_rate,
		       lq_sta->is_vht, lq_sta->ldpc, lq_sta->stbc_capable,
		       lq_sta->bfer_capable);
	IWL_DEBUG_RATE(mvm, "MAX RATE: LEGACY=%d SISO=%d MIMO2=%d\n",
		       lq_sta->max_legacy_rate_idx,
		       lq_sta->max_siso_rate_idx,
		       lq_sta->max_mimo2_rate_idx);

	/* These values will be overridden later */
	lq_sta->lq.single_stream_ant_msk =
		first_antenna(iwl_mvm_get_valid_tx_ant(mvm));
	lq_sta->lq.dual_stream_ant_msk = ANT_AB;

	/* as default allow aggregation for all tids */
	lq_sta->tx_agg_tid_en = IWL_AGG_ALL_TID;
	lq_sta->is_agg = 0;
#ifdef CONFIG_IWLWIFI_DEBUGFS
	iwl_mvm_reset_frame_stats(mvm);
#endif
	rs_initialize_lq(mvm, sta, lq_sta, band, update);
}

static void rs_drv_rate_update(void *mvm_r,
			       struct ieee80211_supported_band *sband,
			       struct cfg80211_chan_def *chandef,
			       struct ieee80211_sta *sta,
			       void *priv_sta, u32 changed)
{
	struct iwl_op_mode *op_mode = mvm_r;
	struct iwl_mvm *mvm __maybe_unused = IWL_OP_MODE_GET_MVM(op_mode);
	u8 tid;

	if (!iwl_mvm_sta_from_mac80211(sta)->vif)
		return;

	/* Stop any ongoing aggregations as rs starts off assuming no agg */
	for (tid = 0; tid < IWL_MAX_TID_COUNT; tid++)
		ieee80211_stop_tx_ba_session(sta, tid);

	iwl_mvm_rs_rate_init(mvm, sta, sband->band, true);
}

#ifdef CONFIG_MAC80211_DEBUGFS
static void rs_build_rates_table_from_fixed(struct iwl_mvm *mvm,
					    struct iwl_lq_cmd *lq_cmd,
					    enum nl80211_band band,
					    u32 ucode_rate)
{
	struct rs_rate rate;
	int i;
	int num_rates = ARRAY_SIZE(lq_cmd->rs_table);
	__le32 ucode_rate_le32 = cpu_to_le32(ucode_rate);
	u8 ant = (ucode_rate & RATE_MCS_ANT_ABC_MSK) >> RATE_MCS_ANT_POS;

	for (i = 0; i < num_rates; i++)
		lq_cmd->rs_table[i] = ucode_rate_le32;

	if (rs_rate_from_ucode_rate(ucode_rate, band, &rate)) {
		WARN_ON_ONCE(1);
		return;
	}

	if (is_mimo(&rate))
		lq_cmd->mimo_delim = num_rates - 1;
	else
		lq_cmd->mimo_delim = 0;

	lq_cmd->reduced_tpc = 0;

	if (num_of_ant(ant) == 1)
		lq_cmd->single_stream_ant_msk = ant;

	if (!mvm->trans->cfg->gen2)
		lq_cmd->agg_frame_cnt_limit = LINK_QUAL_AGG_FRAME_LIMIT_DEF;
	else
		lq_cmd->agg_frame_cnt_limit =
			LINK_QUAL_AGG_FRAME_LIMIT_GEN2_DEF;
}
#endif /* CONFIG_MAC80211_DEBUGFS */

static void rs_fill_rates_for_column(struct iwl_mvm *mvm,
				     struct iwl_lq_sta *lq_sta,
				     struct rs_rate *rate,
				     __le32 *rs_table, int *rs_table_index,
				     int num_rates, int num_retries,
				     u8 valid_tx_ant, bool toggle_ant)
{
	int i, j;
	__le32 ucode_rate;
	bool bottom_reached = false;
	int prev_rate_idx = rate->index;
	int end = LINK_QUAL_MAX_RETRY_NUM;
	int index = *rs_table_index;

	for (i = 0; i < num_rates && index < end; i++) {
		for (j = 0; j < num_retries && index < end; j++, index++) {
			ucode_rate = cpu_to_le32(ucode_rate_from_rs_rate(mvm,
									 rate));
			rs_table[index] = ucode_rate;
			if (toggle_ant)
				rs_toggle_antenna(valid_tx_ant, rate);
		}

		prev_rate_idx = rate->index;
		bottom_reached = rs_get_lower_rate_in_column(lq_sta, rate);
		if (bottom_reached && !is_legacy(rate))
			break;
	}

	if (!bottom_reached && !is_legacy(rate))
		rate->index = prev_rate_idx;

	*rs_table_index = index;
}

/* Building the rate table is non trivial. When we're in MIMO2/VHT/80Mhz/SGI
 * column the rate table should look like this:
 *
 * rate[0] 0x400D019 VHT | ANT: AB BW: 80Mhz MCS: 9 NSS: 2 SGI
 * rate[1] 0x400D019 VHT | ANT: AB BW: 80Mhz MCS: 9 NSS: 2 SGI
 * rate[2] 0x400D018 VHT | ANT: AB BW: 80Mhz MCS: 8 NSS: 2 SGI
 * rate[3] 0x400D018 VHT | ANT: AB BW: 80Mhz MCS: 8 NSS: 2 SGI
 * rate[4] 0x400D017 VHT | ANT: AB BW: 80Mhz MCS: 7 NSS: 2 SGI
 * rate[5] 0x400D017 VHT | ANT: AB BW: 80Mhz MCS: 7 NSS: 2 SGI
 * rate[6] 0x4005007 VHT | ANT: A BW: 80Mhz MCS: 7 NSS: 1 NGI
 * rate[7] 0x4009006 VHT | ANT: B BW: 80Mhz MCS: 6 NSS: 1 NGI
 * rate[8] 0x4005005 VHT | ANT: A BW: 80Mhz MCS: 5 NSS: 1 NGI
 * rate[9] 0x800B Legacy | ANT: B Rate: 36 Mbps
 * rate[10] 0x4009 Legacy | ANT: A Rate: 24 Mbps
 * rate[11] 0x8007 Legacy | ANT: B Rate: 18 Mbps
 * rate[12] 0x4005 Legacy | ANT: A Rate: 12 Mbps
 * rate[13] 0x800F Legacy | ANT: B Rate: 9 Mbps
 * rate[14] 0x400D Legacy | ANT: A Rate: 6 Mbps
 * rate[15] 0x800D Legacy | ANT: B Rate: 6 Mbps
 */
static void rs_build_rates_table(struct iwl_mvm *mvm,
				 struct ieee80211_sta *sta,
				 struct iwl_lq_sta *lq_sta,
				 const struct rs_rate *initial_rate)
{
	struct rs_rate rate;
	int num_rates, num_retries, index = 0;
	u8 valid_tx_ant = 0;
	struct iwl_lq_cmd *lq_cmd = &lq_sta->lq;
	bool toggle_ant = false;
	u32 color;

	memcpy(&rate, initial_rate, sizeof(rate));

	valid_tx_ant = iwl_mvm_get_valid_tx_ant(mvm);

	/* TODO: remove old API when min FW API hits 14 */
	if (!fw_has_api(&mvm->fw->ucode_capa, IWL_UCODE_TLV_API_LQ_SS_PARAMS) &&
	    rs_stbc_allow(mvm, sta, lq_sta))
		rate.stbc = true;

	if (is_siso(&rate)) {
		num_rates = IWL_MVM_RS_INITIAL_SISO_NUM_RATES;
		num_retries = IWL_MVM_RS_HT_VHT_RETRIES_PER_RATE;
	} else if (is_mimo(&rate)) {
		num_rates = IWL_MVM_RS_INITIAL_MIMO_NUM_RATES;
		num_retries = IWL_MVM_RS_HT_VHT_RETRIES_PER_RATE;
	} else {
		num_rates = IWL_MVM_RS_INITIAL_LEGACY_NUM_RATES;
		num_retries = IWL_MVM_RS_INITIAL_LEGACY_RETRIES;
		toggle_ant = true;
	}

	rs_fill_rates_for_column(mvm, lq_sta, &rate, lq_cmd->rs_table, &index,
				 num_rates, num_retries, valid_tx_ant,
				 toggle_ant);

	rs_get_lower_rate_down_column(lq_sta, &rate);

	if (is_siso(&rate)) {
		num_rates = IWL_MVM_RS_SECONDARY_SISO_NUM_RATES;
		num_retries = IWL_MVM_RS_SECONDARY_SISO_RETRIES;
		lq_cmd->mimo_delim = index;
	} else if (is_legacy(&rate)) {
		num_rates = IWL_MVM_RS_SECONDARY_LEGACY_NUM_RATES;
		num_retries = IWL_MVM_RS_SECONDARY_LEGACY_RETRIES;
	} else {
		WARN_ON_ONCE(1);
	}

	toggle_ant = true;

	rs_fill_rates_for_column(mvm, lq_sta, &rate, lq_cmd->rs_table, &index,
				 num_rates, num_retries, valid_tx_ant,
				 toggle_ant);

	rs_get_lower_rate_down_column(lq_sta, &rate);

	num_rates = IWL_MVM_RS_SECONDARY_LEGACY_NUM_RATES;
	num_retries = IWL_MVM_RS_SECONDARY_LEGACY_RETRIES;

	rs_fill_rates_for_column(mvm, lq_sta, &rate, lq_cmd->rs_table, &index,
				 num_rates, num_retries, valid_tx_ant,
				 toggle_ant);

	/* update the color of the LQ command (as a counter at bits 1-3) */
	color = LQ_FLAGS_COLOR_INC(LQ_FLAG_COLOR_GET(lq_cmd->flags));
	lq_cmd->flags = LQ_FLAG_COLOR_SET(lq_cmd->flags, color);
}

struct rs_bfer_active_iter_data {
	struct ieee80211_sta *exclude_sta;
	struct iwl_mvm_sta *bfer_mvmsta;
};

static void rs_bfer_active_iter(void *_data,
				struct ieee80211_sta *sta)
{
	struct rs_bfer_active_iter_data *data = _data;
	struct iwl_mvm_sta *mvmsta = iwl_mvm_sta_from_mac80211(sta);
	struct iwl_lq_cmd *lq_cmd = &mvmsta->lq_sta.rs_drv.lq;
	u32 ss_params = le32_to_cpu(lq_cmd->ss_params);

	if (sta == data->exclude_sta)
		return;

	/* The current sta has BFER allowed */
	if (ss_params & LQ_SS_BFER_ALLOWED) {
		WARN_ON_ONCE(data->bfer_mvmsta != NULL);

		data->bfer_mvmsta = mvmsta;
	}
}

static int rs_bfer_priority(struct iwl_mvm_sta *sta)
{
	int prio = -1;
	enum nl80211_iftype viftype = ieee80211_vif_type_p2p(sta->vif);

	switch (viftype) {
	case NL80211_IFTYPE_AP:
	case NL80211_IFTYPE_P2P_GO:
		prio = 3;
		break;
	case NL80211_IFTYPE_P2P_CLIENT:
		prio = 2;
		break;
	case NL80211_IFTYPE_STATION:
		prio = 1;
		break;
	default:
		WARN_ONCE(true, "viftype %d sta_id %d", viftype, sta->sta_id);
		prio = -1;
	}

	return prio;
}

/* Returns >0 if sta1 has a higher BFER priority compared to sta2 */
static int rs_bfer_priority_cmp(struct iwl_mvm_sta *sta1,
				struct iwl_mvm_sta *sta2)
{
	int prio1 = rs_bfer_priority(sta1);
	int prio2 = rs_bfer_priority(sta2);

	if (prio1 > prio2)
		return 1;
	if (prio1 < prio2)
		return -1;
	return 0;
}

static void rs_set_lq_ss_params(struct iwl_mvm *mvm,
				struct ieee80211_sta *sta,
				struct iwl_lq_sta *lq_sta,
				const struct rs_rate *initial_rate)
{
	struct iwl_lq_cmd *lq_cmd = &lq_sta->lq;
	struct iwl_mvm_sta *mvmsta = iwl_mvm_sta_from_mac80211(sta);
	struct rs_bfer_active_iter_data data = {
		.exclude_sta = sta,
		.bfer_mvmsta = NULL,
	};
	struct iwl_mvm_sta *bfer_mvmsta = NULL;
	u32 ss_params = LQ_SS_PARAMS_VALID;

	if (!iwl_mvm_bt_coex_is_mimo_allowed(mvm, sta))
		goto out;

#ifdef CONFIG_MAC80211_DEBUGFS
	/* Check if forcing the decision is configured.
	 * Note that SISO is forced by not allowing STBC or BFER
	 */
	if (lq_sta->pers.ss_force == RS_SS_FORCE_STBC)
		ss_params |= (LQ_SS_STBC_1SS_ALLOWED | LQ_SS_FORCE);
	else if (lq_sta->pers.ss_force == RS_SS_FORCE_BFER)
		ss_params |= (LQ_SS_BFER_ALLOWED | LQ_SS_FORCE);

	if (lq_sta->pers.ss_force != RS_SS_FORCE_NONE) {
		IWL_DEBUG_RATE(mvm, "Forcing single stream Tx decision %d\n",
			       lq_sta->pers.ss_force);
		goto out;
	}
#endif

	if (lq_sta->stbc_capable)
		ss_params |= LQ_SS_STBC_1SS_ALLOWED;

	if (!lq_sta->bfer_capable)
		goto out;

	ieee80211_iterate_stations_atomic(mvm->hw,
					  rs_bfer_active_iter,
					  &data);
	bfer_mvmsta = data.bfer_mvmsta;

	/* This code is safe as it doesn't run concurrently for different
	 * stations. This is guaranteed by the fact that calls to
	 * ieee80211_tx_status wouldn't run concurrently for a single HW.
	 */
	if (!bfer_mvmsta) {
		IWL_DEBUG_RATE(mvm, "No sta with BFER allowed found. Allow\n");

		ss_params |= LQ_SS_BFER_ALLOWED;
		goto out;
	}

	IWL_DEBUG_RATE(mvm, "Found existing sta %d with BFER activated\n",
		       bfer_mvmsta->sta_id);

	/* Disallow BFER on another STA if active and we're a higher priority */
	if (rs_bfer_priority_cmp(mvmsta, bfer_mvmsta) > 0) {
		struct iwl_lq_cmd *bfersta_lq_cmd =
			&bfer_mvmsta->lq_sta.rs_drv.lq;
		u32 bfersta_ss_params = le32_to_cpu(bfersta_lq_cmd->ss_params);

		bfersta_ss_params &= ~LQ_SS_BFER_ALLOWED;
		bfersta_lq_cmd->ss_params = cpu_to_le32(bfersta_ss_params);
		iwl_mvm_send_lq_cmd(mvm, bfersta_lq_cmd, false);

		ss_params |= LQ_SS_BFER_ALLOWED;
		IWL_DEBUG_RATE(mvm,
			       "Lower priority BFER sta found (%d). Switch BFER\n",
			       bfer_mvmsta->sta_id);
	}
out:
	lq_cmd->ss_params = cpu_to_le32(ss_params);
}

static void rs_fill_lq_cmd(struct iwl_mvm *mvm,
			   struct ieee80211_sta *sta,
			   struct iwl_lq_sta *lq_sta,
			   const struct rs_rate *initial_rate)
{
	struct iwl_lq_cmd *lq_cmd = &lq_sta->lq;
	struct iwl_mvm_sta *mvmsta;
	struct iwl_mvm_vif *mvmvif;

	lq_cmd->agg_disable_start_th = IWL_MVM_RS_AGG_DISABLE_START;
	lq_cmd->agg_time_limit =
		cpu_to_le16(IWL_MVM_RS_AGG_TIME_LIMIT);

#ifdef CONFIG_MAC80211_DEBUGFS
	if (lq_sta->pers.dbg_fixed_rate) {
		rs_build_rates_table_from_fixed(mvm, lq_cmd,
						lq_sta->band,
						lq_sta->pers.dbg_fixed_rate);
		return;
	}
#endif
	if (WARN_ON_ONCE(!sta || !initial_rate))
		return;

	rs_build_rates_table(mvm, sta, lq_sta, initial_rate);

	if (fw_has_api(&mvm->fw->ucode_capa, IWL_UCODE_TLV_API_LQ_SS_PARAMS))
		rs_set_lq_ss_params(mvm, sta, lq_sta, initial_rate);

	mvmsta = iwl_mvm_sta_from_mac80211(sta);
	mvmvif = iwl_mvm_vif_from_mac80211(mvmsta->vif);

	if (num_of_ant(initial_rate->ant) == 1)
		lq_cmd->single_stream_ant_msk = initial_rate->ant;

	lq_cmd->agg_frame_cnt_limit = mvmsta->max_agg_bufsize;

	/*
	 * In case of low latency, tell the firmware to leave a frame in the
	 * Tx Fifo so that it can start a transaction in the same TxOP. This
	 * basically allows the firmware to send bursts.
	 */
	if (iwl_mvm_vif_low_latency(mvmvif))
		lq_cmd->agg_frame_cnt_limit--;

	if (mvmsta->vif->p2p)
		lq_cmd->flags |= LQ_FLAG_USE_RTS_MSK;

	lq_cmd->agg_time_limit =
			cpu_to_le16(iwl_mvm_coex_agg_time_limit(mvm, sta));
}

static void *rs_alloc(struct ieee80211_hw *hw, struct dentry *debugfsdir)
{
	return hw->priv;
}

/* rate scale requires free function to be implemented */
static void rs_free(void *mvm_rate)
{
	return;
}

static void rs_free_sta(void *mvm_r, struct ieee80211_sta *sta, void *mvm_sta)
{
	struct iwl_op_mode *op_mode __maybe_unused = mvm_r;
	struct iwl_mvm *mvm __maybe_unused = IWL_OP_MODE_GET_MVM(op_mode);

	IWL_DEBUG_RATE(mvm, "enter\n");
	IWL_DEBUG_RATE(mvm, "leave\n");
}

#ifdef CONFIG_MAC80211_DEBUGFS
int rs_pretty_print_rate(char *buf, int bufsz, const u32 rate)
{

	char *type, *bw;
	u8 mcs = 0, nss = 0;
	u8 ant = (rate & RATE_MCS_ANT_ABC_MSK) >> RATE_MCS_ANT_POS;

	if (!(rate & RATE_MCS_HT_MSK) &&
	    !(rate & RATE_MCS_VHT_MSK) &&
	    !(rate & RATE_MCS_HE_MSK)) {
		int index = iwl_hwrate_to_plcp_idx(rate);

		return scnprintf(buf, bufsz, "Legacy | ANT: %s Rate: %s Mbps\n",
				 rs_pretty_ant(ant),
				 index == IWL_RATE_INVALID ? "BAD" :
				 iwl_rate_mcs[index].mbps);
	}

	if (rate & RATE_MCS_VHT_MSK) {
		type = "VHT";
		mcs = rate & RATE_VHT_MCS_RATE_CODE_MSK;
		nss = ((rate & RATE_VHT_MCS_NSS_MSK)
		       >> RATE_VHT_MCS_NSS_POS) + 1;
	} else if (rate & RATE_MCS_HT_MSK) {
		type = "HT";
		mcs = rate & RATE_HT_MCS_INDEX_MSK;
		nss = ((rate & RATE_HT_MCS_NSS_MSK)
		       >> RATE_HT_MCS_NSS_POS) + 1;
	} else if (rate & RATE_MCS_HE_MSK) {
		type = "HE";
		mcs = rate & RATE_VHT_MCS_RATE_CODE_MSK;
		nss = ((rate & RATE_VHT_MCS_NSS_MSK)
		       >> RATE_VHT_MCS_NSS_POS) + 1;
	} else {
		type = "Unknown"; /* shouldn't happen */
	}

	switch (rate & RATE_MCS_CHAN_WIDTH_MSK) {
	case RATE_MCS_CHAN_WIDTH_20:
		bw = "20Mhz";
		break;
	case RATE_MCS_CHAN_WIDTH_40:
		bw = "40Mhz";
		break;
	case RATE_MCS_CHAN_WIDTH_80:
		bw = "80Mhz";
		break;
	case RATE_MCS_CHAN_WIDTH_160:
		bw = "160Mhz";
		break;
	default:
		bw = "BAD BW";
	}

	return scnprintf(buf, bufsz,
			 "%s | ANT: %s BW: %s MCS: %d NSS: %d %s%s%s%s\n",
			 type, rs_pretty_ant(ant), bw, mcs, nss,
			 (rate & RATE_MCS_SGI_MSK) ? "SGI " : "NGI ",
			 (rate & RATE_MCS_STBC_MSK) ? "STBC " : "",
			 (rate & RATE_MCS_LDPC_MSK) ? "LDPC " : "",
			 (rate & RATE_MCS_BF_MSK) ? "BF " : "");
}

/**
 * Program the device to use fixed rate for frame transmit
 * This is for debugging/testing only
 * once the device start use fixed rate, we need to reload the module
 * to being back the normal operation.
 */
static void rs_program_fix_rate(struct iwl_mvm *mvm,
				struct iwl_lq_sta *lq_sta)
{
	lq_sta->active_legacy_rate = 0x0FFF;	/* 1 - 54 MBits, includes CCK */
	lq_sta->active_siso_rate   = 0x1FD0;	/* 6 - 60 MBits, no 9, no CCK */
	lq_sta->active_mimo2_rate  = 0x1FD0;	/* 6 - 60 MBits, no 9, no CCK */

	IWL_DEBUG_RATE(mvm, "sta_id %d rate 0x%X\n",
		       lq_sta->lq.sta_id, lq_sta->pers.dbg_fixed_rate);

	if (lq_sta->pers.dbg_fixed_rate) {
		rs_fill_lq_cmd(mvm, NULL, lq_sta, NULL);
		iwl_mvm_send_lq_cmd(lq_sta->pers.drv, &lq_sta->lq, false);
	}
}

static ssize_t rs_sta_dbgfs_scale_table_write(struct file *file,
			const char __user *user_buf, size_t count, loff_t *ppos)
{
	struct iwl_lq_sta *lq_sta = file->private_data;
	struct iwl_mvm *mvm;
	char buf[64];
	size_t buf_size;
	u32 parsed_rate;

	mvm = lq_sta->pers.drv;
	memset(buf, 0, sizeof(buf));
	buf_size = min(count, sizeof(buf) -  1);
	if (copy_from_user(buf, user_buf, buf_size))
		return -EFAULT;

	if (sscanf(buf, "%x", &parsed_rate) == 1)
		lq_sta->pers.dbg_fixed_rate = parsed_rate;
	else
		lq_sta->pers.dbg_fixed_rate = 0;

	rs_program_fix_rate(mvm, lq_sta);

	return count;
}

static ssize_t rs_sta_dbgfs_scale_table_read(struct file *file,
			char __user *user_buf, size_t count, loff_t *ppos)
{
	char *buff;
	int desc = 0;
	int i = 0;
	ssize_t ret;
	static const size_t bufsz = 2048;

	struct iwl_lq_sta *lq_sta = file->private_data;
	struct iwl_mvm_sta *mvmsta =
		container_of(lq_sta, struct iwl_mvm_sta, lq_sta.rs_drv);
	struct iwl_mvm *mvm;
	struct iwl_scale_tbl_info *tbl = &(lq_sta->lq_info[lq_sta->active_tbl]);
	struct rs_rate *rate = &tbl->rate;
	u32 ss_params;

	mvm = lq_sta->pers.drv;
	buff = kmalloc(bufsz, GFP_KERNEL);
	if (!buff)
		return -ENOMEM;

	desc += scnprintf(buff + desc, bufsz - desc,
			  "sta_id %d\n", lq_sta->lq.sta_id);
	desc += scnprintf(buff + desc, bufsz - desc,
			  "failed=%d success=%d rate=0%lX\n",
			  lq_sta->total_failed, lq_sta->total_success,
			  lq_sta->active_legacy_rate);
	desc += scnprintf(buff + desc, bufsz - desc, "fixed rate 0x%X\n",
			  lq_sta->pers.dbg_fixed_rate);
	desc += scnprintf(buff + desc, bufsz - desc, "valid_tx_ant %s%s%s\n",
	    (iwl_mvm_get_valid_tx_ant(mvm) & ANT_A) ? "ANT_A," : "",
	    (iwl_mvm_get_valid_tx_ant(mvm) & ANT_B) ? "ANT_B," : "",
	    (iwl_mvm_get_valid_tx_ant(mvm) & ANT_C) ? "ANT_C" : "");
	desc += scnprintf(buff + desc, bufsz - desc, "lq type %s\n",
			  (is_legacy(rate)) ? "legacy" :
			  is_vht(rate) ? "VHT" : "HT");
	if (!is_legacy(rate)) {
		desc += scnprintf(buff + desc, bufsz - desc, " %s",
		   (is_siso(rate)) ? "SISO" : "MIMO2");
		desc += scnprintf(buff + desc, bufsz - desc, " %s",
				(is_ht20(rate)) ? "20MHz" :
				(is_ht40(rate)) ? "40MHz" :
				(is_ht80(rate)) ? "80MHz" :
				(is_ht160(rate)) ? "160MHz" : "BAD BW");
		desc += scnprintf(buff + desc, bufsz - desc, " %s %s %s %s\n",
				(rate->sgi) ? "SGI" : "NGI",
				(rate->ldpc) ? "LDPC" : "BCC",
				(lq_sta->is_agg) ? "AGG on" : "",
				(mvmsta->amsdu_enabled) ? "AMSDU on" : "");
	}
	desc += scnprintf(buff + desc, bufsz - desc, "last tx rate=0x%X\n",
			lq_sta->last_rate_n_flags);
	desc += scnprintf(buff + desc, bufsz - desc,
			"general: flags=0x%X mimo-d=%d s-ant=0x%x d-ant=0x%x\n",
			lq_sta->lq.flags,
			lq_sta->lq.mimo_delim,
			lq_sta->lq.single_stream_ant_msk,
			lq_sta->lq.dual_stream_ant_msk);

	desc += scnprintf(buff + desc, bufsz - desc,
			"agg: time_limit=%d dist_start_th=%d frame_cnt_limit=%d\n",
			le16_to_cpu(lq_sta->lq.agg_time_limit),
			lq_sta->lq.agg_disable_start_th,
			lq_sta->lq.agg_frame_cnt_limit);

	desc += scnprintf(buff + desc, bufsz - desc, "reduced tpc=%d\n",
			  lq_sta->lq.reduced_tpc);
	ss_params = le32_to_cpu(lq_sta->lq.ss_params);
	desc += scnprintf(buff + desc, bufsz - desc,
			"single stream params: %s%s%s%s\n",
			(ss_params & LQ_SS_PARAMS_VALID) ?
			"VALID" : "INVALID",
			(ss_params & LQ_SS_BFER_ALLOWED) ?
			", BFER" : "",
			(ss_params & LQ_SS_STBC_1SS_ALLOWED) ?
			", STBC" : "",
			(ss_params & LQ_SS_FORCE) ?
			", FORCE" : "");
	desc += scnprintf(buff + desc, bufsz - desc,
			"Start idx [0]=0x%x [1]=0x%x [2]=0x%x [3]=0x%x\n",
			lq_sta->lq.initial_rate_index[0],
			lq_sta->lq.initial_rate_index[1],
			lq_sta->lq.initial_rate_index[2],
			lq_sta->lq.initial_rate_index[3]);

	for (i = 0; i < LINK_QUAL_MAX_RETRY_NUM; i++) {
		u32 r = le32_to_cpu(lq_sta->lq.rs_table[i]);

		desc += scnprintf(buff + desc, bufsz - desc,
				  " rate[%d] 0x%X ", i, r);
		desc += rs_pretty_print_rate(buff + desc, bufsz - desc, r);
	}

	ret = simple_read_from_buffer(user_buf, count, ppos, buff, desc);
	kfree(buff);
	return ret;
}

static const struct file_operations rs_sta_dbgfs_scale_table_ops = {
	.write = rs_sta_dbgfs_scale_table_write,
	.read = rs_sta_dbgfs_scale_table_read,
	.open = simple_open,
	.llseek = default_llseek,
};
static ssize_t rs_sta_dbgfs_stats_table_read(struct file *file,
			char __user *user_buf, size_t count, loff_t *ppos)
{
	char *buff;
	int desc = 0;
	int i, j;
	ssize_t ret;
	struct iwl_scale_tbl_info *tbl;
	struct rs_rate *rate;
	struct iwl_lq_sta *lq_sta = file->private_data;

	buff = kmalloc(1024, GFP_KERNEL);
	if (!buff)
		return -ENOMEM;

	for (i = 0; i < LQ_SIZE; i++) {
		tbl = &(lq_sta->lq_info[i]);
		rate = &tbl->rate;
		desc += sprintf(buff+desc,
				"%s type=%d SGI=%d BW=%s DUP=0\n"
				"index=%d\n",
				lq_sta->active_tbl == i ? "*" : "x",
				rate->type,
				rate->sgi,
				is_ht20(rate) ? "20MHz" :
				is_ht40(rate) ? "40MHz" :
				is_ht80(rate) ? "80MHz" :
				is_ht160(rate) ? "160MHz" : "ERR",
				rate->index);
		for (j = 0; j < IWL_RATE_COUNT; j++) {
			desc += sprintf(buff+desc,
				"counter=%d success=%d %%=%d\n",
				tbl->win[j].counter,
				tbl->win[j].success_counter,
				tbl->win[j].success_ratio);
		}
	}
	ret = simple_read_from_buffer(user_buf, count, ppos, buff, desc);
	kfree(buff);
	return ret;
}

static const struct file_operations rs_sta_dbgfs_stats_table_ops = {
	.read = rs_sta_dbgfs_stats_table_read,
	.open = simple_open,
	.llseek = default_llseek,
};

static ssize_t rs_sta_dbgfs_drv_tx_stats_read(struct file *file,
					      char __user *user_buf,
					      size_t count, loff_t *ppos)
{
	static const char * const column_name[] = {
		[RS_COLUMN_LEGACY_ANT_A] = "LEGACY_ANT_A",
		[RS_COLUMN_LEGACY_ANT_B] = "LEGACY_ANT_B",
		[RS_COLUMN_SISO_ANT_A] = "SISO_ANT_A",
		[RS_COLUMN_SISO_ANT_B] = "SISO_ANT_B",
		[RS_COLUMN_SISO_ANT_A_SGI] = "SISO_ANT_A_SGI",
		[RS_COLUMN_SISO_ANT_B_SGI] = "SISO_ANT_B_SGI",
		[RS_COLUMN_MIMO2] = "MIMO2",
		[RS_COLUMN_MIMO2_SGI] = "MIMO2_SGI",
	};

	static const char * const rate_name[] = {
		[IWL_RATE_1M_INDEX] = "1M",
		[IWL_RATE_2M_INDEX] = "2M",
		[IWL_RATE_5M_INDEX] = "5.5M",
		[IWL_RATE_11M_INDEX] = "11M",
		[IWL_RATE_6M_INDEX] = "6M|MCS0",
		[IWL_RATE_9M_INDEX] = "9M",
		[IWL_RATE_12M_INDEX] = "12M|MCS1",
		[IWL_RATE_18M_INDEX] = "18M|MCS2",
		[IWL_RATE_24M_INDEX] = "24M|MCS3",
		[IWL_RATE_36M_INDEX] = "36M|MCS4",
		[IWL_RATE_48M_INDEX] = "48M|MCS5",
		[IWL_RATE_54M_INDEX] = "54M|MCS6",
		[IWL_RATE_MCS_7_INDEX] = "MCS7",
		[IWL_RATE_MCS_8_INDEX] = "MCS8",
		[IWL_RATE_MCS_9_INDEX] = "MCS9",
		[IWL_RATE_MCS_10_INDEX] = "MCS10",
		[IWL_RATE_MCS_11_INDEX] = "MCS11",
	};

	char *buff, *pos, *endpos;
	int col, rate;
	ssize_t ret;
	struct iwl_lq_sta *lq_sta = file->private_data;
	struct rs_rate_stats *stats;
	static const size_t bufsz = 1024;

	buff = kmalloc(bufsz, GFP_KERNEL);
	if (!buff)
		return -ENOMEM;

	pos = buff;
	endpos = pos + bufsz;

	pos += scnprintf(pos, endpos - pos, "COLUMN,");
	for (rate = 0; rate < IWL_RATE_COUNT; rate++)
		pos += scnprintf(pos, endpos - pos, "%s,", rate_name[rate]);
	pos += scnprintf(pos, endpos - pos, "\n");

	for (col = 0; col < RS_COLUMN_COUNT; col++) {
		pos += scnprintf(pos, endpos - pos,
				 "%s,", column_name[col]);

		for (rate = 0; rate < IWL_RATE_COUNT; rate++) {
			stats = &(lq_sta->pers.tx_stats[col][rate]);
			pos += scnprintf(pos, endpos - pos,
					 "%llu/%llu,",
					 stats->success,
					 stats->total);
		}
		pos += scnprintf(pos, endpos - pos, "\n");
	}

	ret = simple_read_from_buffer(user_buf, count, ppos, buff, pos - buff);
	kfree(buff);
	return ret;
}

static ssize_t rs_sta_dbgfs_drv_tx_stats_write(struct file *file,
					       const char __user *user_buf,
					       size_t count, loff_t *ppos)
{
	struct iwl_lq_sta *lq_sta = file->private_data;
	memset(lq_sta->pers.tx_stats, 0, sizeof(lq_sta->pers.tx_stats));

	return count;
}

static const struct file_operations rs_sta_dbgfs_drv_tx_stats_ops = {
	.read = rs_sta_dbgfs_drv_tx_stats_read,
	.write = rs_sta_dbgfs_drv_tx_stats_write,
	.open = simple_open,
	.llseek = default_llseek,
};

static ssize_t iwl_dbgfs_ss_force_read(struct file *file,
				       char __user *user_buf,
				       size_t count, loff_t *ppos)
{
	struct iwl_lq_sta *lq_sta = file->private_data;
	char buf[12];
	int bufsz = sizeof(buf);
	int pos = 0;
	static const char * const ss_force_name[] = {
		[RS_SS_FORCE_NONE] = "none",
		[RS_SS_FORCE_STBC] = "stbc",
		[RS_SS_FORCE_BFER] = "bfer",
		[RS_SS_FORCE_SISO] = "siso",
	};

	pos += scnprintf(buf+pos, bufsz-pos, "%s\n",
			 ss_force_name[lq_sta->pers.ss_force]);
	return simple_read_from_buffer(user_buf, count, ppos, buf, pos);
}

static ssize_t iwl_dbgfs_ss_force_write(struct iwl_lq_sta *lq_sta, char *buf,
					size_t count, loff_t *ppos)
{
	struct iwl_mvm *mvm = lq_sta->pers.drv;
	int ret = 0;

	if (!strncmp("none", buf, 4)) {
		lq_sta->pers.ss_force = RS_SS_FORCE_NONE;
	} else if (!strncmp("siso", buf, 4)) {
		lq_sta->pers.ss_force = RS_SS_FORCE_SISO;
	} else if (!strncmp("stbc", buf, 4)) {
		if (lq_sta->stbc_capable) {
			lq_sta->pers.ss_force = RS_SS_FORCE_STBC;
		} else {
			IWL_ERR(mvm,
				"can't force STBC. peer doesn't support\n");
			ret = -EINVAL;
		}
	} else if (!strncmp("bfer", buf, 4)) {
		if (lq_sta->bfer_capable) {
			lq_sta->pers.ss_force = RS_SS_FORCE_BFER;
		} else {
			IWL_ERR(mvm,
				"can't force BFER. peer doesn't support\n");
			ret = -EINVAL;
		}
	} else {
		IWL_ERR(mvm, "valid values none|siso|stbc|bfer\n");
		ret = -EINVAL;
	}
	return ret ?: count;
}

#define MVM_DEBUGFS_READ_WRITE_FILE_OPS(name, bufsz) \
	_MVM_DEBUGFS_READ_WRITE_FILE_OPS(name, bufsz, struct iwl_lq_sta)
#define MVM_DEBUGFS_ADD_FILE_RS(name, parent, mode) do {		\
		if (!debugfs_create_file(#name, mode, parent, lq_sta,	\
					 &iwl_dbgfs_##name##_ops))	\
			goto err;					\
	} while (0)

MVM_DEBUGFS_READ_WRITE_FILE_OPS(ss_force, 32);

static void rs_drv_add_sta_debugfs(void *mvm, void *priv_sta,
				   struct dentry *dir)
{
	struct iwl_lq_sta *lq_sta = priv_sta;
	struct iwl_mvm_sta *mvmsta;

	mvmsta = container_of(lq_sta, struct iwl_mvm_sta, lq_sta.rs_drv);

	if (!mvmsta->vif)
		return;

	debugfs_create_file("rate_scale_table", 0600, dir,
			    lq_sta, &rs_sta_dbgfs_scale_table_ops);
	debugfs_create_file("rate_stats_table", 0400, dir,
			    lq_sta, &rs_sta_dbgfs_stats_table_ops);
	debugfs_create_file("drv_tx_stats", 0600, dir,
			    lq_sta, &rs_sta_dbgfs_drv_tx_stats_ops);
	debugfs_create_u8("tx_agg_tid_enable", 0600, dir,
			  &lq_sta->tx_agg_tid_en);
	debugfs_create_u8("reduced_tpc", 0600, dir,
			  &lq_sta->pers.dbg_fixed_txp_reduction);

	MVM_DEBUGFS_ADD_FILE_RS(ss_force, dir, 0600);
	return;
err:
	IWL_ERR((struct iwl_mvm *)mvm, "Can't create debugfs entity\n");
}

void rs_remove_sta_debugfs(void *mvm, void *mvm_sta)
{
}
#endif

/*
 * Initialization of rate scaling information is done by driver after
 * the station is added. Since mac80211 calls this function before a
 * station is added we ignore it.
 */
static void rs_rate_init_ops(void *mvm_r,
			     struct ieee80211_supported_band *sband,
			     struct cfg80211_chan_def *chandef,
			     struct ieee80211_sta *sta, void *mvm_sta)
{
}

/* ops for rate scaling implemented in the driver */
static const struct rate_control_ops rs_mvm_ops_drv = {
	.name = RS_NAME,
	.tx_status = rs_drv_mac80211_tx_status,
	.get_rate = rs_drv_get_rate,
	.rate_init = rs_rate_init_ops,
	.alloc = rs_alloc,
	.free = rs_free,
	.alloc_sta = rs_drv_alloc_sta,
	.free_sta = rs_free_sta,
	.rate_update = rs_drv_rate_update,
#ifdef CONFIG_MAC80211_DEBUGFS
	.add_sta_debugfs = rs_drv_add_sta_debugfs,
	.remove_sta_debugfs = rs_remove_sta_debugfs,
#endif
};

void iwl_mvm_rs_rate_init(struct iwl_mvm *mvm, struct ieee80211_sta *sta,
			  enum nl80211_band band, bool update)
{
	if (iwl_mvm_has_tlc_offload(mvm))
		rs_fw_rate_init(mvm, sta, band);
	else
		rs_drv_rate_init(mvm, sta, band, update);
}

int iwl_mvm_rate_control_register(void)
{
	return ieee80211_rate_control_register(&rs_mvm_ops_drv);
}

void iwl_mvm_rate_control_unregister(void)
{
	ieee80211_rate_control_unregister(&rs_mvm_ops_drv);
}

static int rs_drv_tx_protection(struct iwl_mvm *mvm, struct iwl_mvm_sta *mvmsta,
				bool enable)
{
	struct iwl_lq_cmd *lq = &mvmsta->lq_sta.rs_drv.lq;

	lockdep_assert_held(&mvm->mutex);

	if (enable) {
		if (mvmsta->tx_protection == 0)
			lq->flags |= LQ_FLAG_USE_RTS_MSK;
		mvmsta->tx_protection++;
	} else {
		mvmsta->tx_protection--;
		if (mvmsta->tx_protection == 0)
			lq->flags &= ~LQ_FLAG_USE_RTS_MSK;
	}

	return iwl_mvm_send_lq_cmd(mvm, lq, false);
}

/**
 * iwl_mvm_tx_protection - ask FW to enable RTS/CTS protection
 * @mvmsta: The station
 * @enable: Enable Tx protection?
 */
int iwl_mvm_tx_protection(struct iwl_mvm *mvm, struct iwl_mvm_sta *mvmsta,
			  bool enable)
{
	if (iwl_mvm_has_tlc_offload(mvm))
		return rs_fw_tx_protection(mvm, mvmsta, enable);
	else
		return rs_drv_tx_protection(mvm, mvmsta, enable);
}<|MERGE_RESOLUTION|>--- conflicted
+++ resolved
@@ -2720,8 +2720,7 @@
 				struct ieee80211_sta *sta,
 				struct iwl_lq_sta *lq_sta,
 				enum nl80211_band band,
-				struct rs_rate *rate,
-				bool init)
+				struct rs_rate *rate)
 {
 	struct iwl_mvm_sta *mvmsta = iwl_mvm_sta_from_mac80211(sta);
 	int i, nentries;
@@ -2785,12 +2784,8 @@
 		 * bandwidth rate, and after authorization, when the phy context
 		 * is already up-to-date, re-init rs with the correct bw.
 		 */
-<<<<<<< HEAD
-		u32 bw = init ? RATE_MCS_CHAN_WIDTH_20 : rs_bw_from_sta_bw(sta);
-=======
 		u32 bw = mvmsta->sta_state < IEEE80211_STA_AUTHORIZED ?
 				RATE_MCS_CHAN_WIDTH_20 : rs_bw_from_sta_bw(sta);
->>>>>>> e021bb4f
 
 		switch (bw) {
 		case RATE_MCS_CHAN_WIDTH_40:
@@ -2892,7 +2887,7 @@
 	tbl = &(lq_sta->lq_info[active_tbl]);
 	rate = &tbl->rate;
 
-	rs_get_initial_rate(mvm, sta, lq_sta, band, rate, init);
+	rs_get_initial_rate(mvm, sta, lq_sta, band, rate);
 	rs_init_optimal_rate(mvm, sta, lq_sta);
 
 	WARN_ONCE(rate->ant != ANT_A && rate->ant != ANT_B,
