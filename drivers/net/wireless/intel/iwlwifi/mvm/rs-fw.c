/******************************************************************************
 *
 * This file is provided under a dual BSD/GPLv2 license.  When using or
 * redistributing this file, you may do so under either license.
 *
 * GPL LICENSE SUMMARY
 *
 * Copyright(c) 2017        Intel Deutschland GmbH
 * Copyright(c) 2018 - 2019 Intel Corporation
 *
 * This program is free software; you can redistribute it and/or modify
 * it under the terms of version 2 of the GNU General Public License as
 * published by the Free Software Foundation.
 *
 * This program is distributed in the hope that it will be useful, but
 * WITHOUT ANY WARRANTY; without even the implied warranty of
 * MERCHANTABILITY or FITNESS FOR A PARTICULAR PURPOSE.  See the GNU
 * General Public License for more details.
 *
 * The full GNU General Public License is included in this distribution
 * in the file called COPYING.
 *
 * Contact Information:
 *  Intel Linux Wireless <linuxwifi@intel.com>
 * Intel Corporation, 5200 N.E. Elam Young Parkway, Hillsboro, OR 97124-6497
 *
 * BSD LICENSE
 *
 * Copyright(c) 2017        Intel Deutschland GmbH
 * Copyright(c) 2018 - 2019 Intel Corporation
 * All rights reserved.
 *
 * Redistribution and use in source and binary forms, with or without
 * modification, are permitted provided that the following conditions
 * are met:
 *
 *  * Redistributions of source code must retain the above copyright
 *    notice, this list of conditions and the following disclaimer.
 *  * Redistributions in binary form must reproduce the above copyright
 *    notice, this list of conditions and the following disclaimer in
 *    the documentation and/or other materials provided with the
 *    distribution.
 *  * Neither the name Intel Corporation nor the names of its
 *    contributors may be used to endorse or promote products derived
 *    from this software without specific prior written permission.
 *
 * THIS SOFTWARE IS PROVIDED BY THE COPYRIGHT HOLDERS AND CONTRIBUTORS
 * "AS IS" AND ANY EXPRESS OR IMPLIED WARRANTIES, INCLUDING, BUT NOT
 * LIMITED TO, THE IMPLIED WARRANTIES OF MERCHANTABILITY AND FITNESS FOR
 * A PARTICULAR PURPOSE ARE DISCLAIMED. IN NO EVENT SHALL THE COPYRIGHT
 * OWNER OR CONTRIBUTORS BE LIABLE FOR ANY DIRECT, INDIRECT, INCIDENTAL,
 * SPECIAL, EXEMPLARY, OR CONSEQUENTIAL DAMAGES (INCLUDING, BUT NOT
 * LIMITED TO, PROCUREMENT OF SUBSTITUTE GOODS OR SERVICES; LOSS OF USE,
 * DATA, OR PROFITS; OR BUSINESS INTERRUPTION) HOWEVER CAUSED AND ON ANY
 * THEORY OF LIABILITY, WHETHER IN CONTRACT, STRICT LIABILITY, OR TORT
 * (INCLUDING NEGLIGENCE OR OTHERWISE) ARISING IN ANY WAY OUT OF THE USE
 * OF THIS SOFTWARE, EVEN IF ADVISED OF THE POSSIBILITY OF SUCH DAMAGE.
 *
 *****************************************************************************/
#include "rs.h"
#include "fw-api.h"
#include "sta.h"
#include "iwl-op-mode.h"
#include "mvm.h"

static u8 rs_fw_bw_from_sta_bw(struct ieee80211_sta *sta)
{
	switch (sta->bandwidth) {
	case IEEE80211_STA_RX_BW_160:
		return IWL_TLC_MNG_CH_WIDTH_160MHZ;
	case IEEE80211_STA_RX_BW_80:
		return IWL_TLC_MNG_CH_WIDTH_80MHZ;
	case IEEE80211_STA_RX_BW_40:
		return IWL_TLC_MNG_CH_WIDTH_40MHZ;
	case IEEE80211_STA_RX_BW_20:
	default:
		return IWL_TLC_MNG_CH_WIDTH_20MHZ;
	}
}

static u8 rs_fw_set_active_chains(u8 chains)
{
	u8 fw_chains = 0;

	if (chains & ANT_A)
		fw_chains |= IWL_TLC_MNG_CHAIN_A_MSK;
	if (chains & ANT_B)
		fw_chains |= IWL_TLC_MNG_CHAIN_B_MSK;
	if (chains & ANT_C)
		WARN(false,
		     "tlc offload doesn't support antenna C. chains: 0x%x\n",
		     chains);

	return fw_chains;
}

static u8 rs_fw_sgi_cw_support(struct ieee80211_sta *sta)
{
	struct ieee80211_sta_ht_cap *ht_cap = &sta->ht_cap;
	struct ieee80211_sta_vht_cap *vht_cap = &sta->vht_cap;
	struct ieee80211_sta_he_cap *he_cap = &sta->he_cap;
	u8 supp = 0;

<<<<<<< HEAD
	if (he_cap && he_cap->has_he)
=======
	if (he_cap->has_he)
>>>>>>> fa578e9d
		return 0;

	if (ht_cap->cap & IEEE80211_HT_CAP_SGI_20)
		supp |= BIT(IWL_TLC_MNG_CH_WIDTH_20MHZ);
	if (ht_cap->cap & IEEE80211_HT_CAP_SGI_40)
		supp |= BIT(IWL_TLC_MNG_CH_WIDTH_40MHZ);
	if (vht_cap->cap & IEEE80211_VHT_CAP_SHORT_GI_80)
		supp |= BIT(IWL_TLC_MNG_CH_WIDTH_80MHZ);
	if (vht_cap->cap & IEEE80211_VHT_CAP_SHORT_GI_160)
		supp |= BIT(IWL_TLC_MNG_CH_WIDTH_160MHZ);

	return supp;
}

static u16 rs_fw_get_config_flags(struct iwl_mvm *mvm,
				  struct ieee80211_sta *sta,
				  struct ieee80211_supported_band *sband)
{
	struct ieee80211_sta_ht_cap *ht_cap = &sta->ht_cap;
	struct ieee80211_sta_vht_cap *vht_cap = &sta->vht_cap;
	struct ieee80211_sta_he_cap *he_cap = &sta->he_cap;
	bool vht_ena = vht_cap->vht_supported;
	u16 flags = 0;

	if (mvm->cfg->ht_params->stbc &&
	    (num_of_ant(iwl_mvm_get_valid_tx_ant(mvm)) > 1)) {
		if (he_cap->has_he) {
			if (he_cap->he_cap_elem.phy_cap_info[2] &
			    IEEE80211_HE_PHY_CAP2_STBC_RX_UNDER_80MHZ)
				flags |= IWL_TLC_MNG_CFG_FLAGS_STBC_MSK;

			if (he_cap->he_cap_elem.phy_cap_info[7] &
			    IEEE80211_HE_PHY_CAP7_STBC_RX_ABOVE_80MHZ)
				flags |= IWL_TLC_MNG_CFG_FLAGS_HE_STBC_160MHZ_MSK;
		} else if ((ht_cap->cap & IEEE80211_HT_CAP_RX_STBC) ||
			   (vht_ena &&
			    (vht_cap->cap & IEEE80211_VHT_CAP_RXSTBC_MASK)))
			flags |= IWL_TLC_MNG_CFG_FLAGS_STBC_MSK;
	}

	if (mvm->cfg->ht_params->ldpc &&
	    ((ht_cap->cap & IEEE80211_HT_CAP_LDPC_CODING) ||
	     (vht_ena && (vht_cap->cap & IEEE80211_VHT_CAP_RXLDPC))))
		flags |= IWL_TLC_MNG_CFG_FLAGS_LDPC_MSK;

	/* consider our LDPC support in case of HE */
	if (sband->iftype_data && sband->iftype_data->he_cap.has_he &&
	    !(sband->iftype_data->he_cap.he_cap_elem.phy_cap_info[1] &
	     IEEE80211_HE_PHY_CAP1_LDPC_CODING_IN_PAYLOAD))
		flags &= ~IWL_TLC_MNG_CFG_FLAGS_LDPC_MSK;

	if (he_cap->has_he &&
	    (he_cap->he_cap_elem.phy_cap_info[3] &
	     IEEE80211_HE_PHY_CAP3_DCM_MAX_CONST_RX_MASK))
		flags |= IWL_TLC_MNG_CFG_FLAGS_HE_DCM_NSS_1_MSK;

	return flags;
}

static
int rs_fw_vht_highest_rx_mcs_index(const struct ieee80211_sta_vht_cap *vht_cap,
				   int nss)
{
	u16 rx_mcs = le16_to_cpu(vht_cap->vht_mcs.rx_mcs_map) &
		(0x3 << (2 * (nss - 1)));
	rx_mcs >>= (2 * (nss - 1));

	switch (rx_mcs) {
	case IEEE80211_VHT_MCS_SUPPORT_0_7:
		return IWL_TLC_MNG_HT_RATE_MCS7;
	case IEEE80211_VHT_MCS_SUPPORT_0_8:
		return IWL_TLC_MNG_HT_RATE_MCS8;
	case IEEE80211_VHT_MCS_SUPPORT_0_9:
		return IWL_TLC_MNG_HT_RATE_MCS9;
	default:
		WARN_ON_ONCE(1);
		break;
	}

	return 0;
}

static void
rs_fw_vht_set_enabled_rates(const struct ieee80211_sta *sta,
			    const struct ieee80211_sta_vht_cap *vht_cap,
			    struct iwl_tlc_config_cmd *cmd)
{
	u16 supp;
	int i, highest_mcs;

	for (i = 0; i < sta->rx_nss; i++) {
		if (i == IWL_TLC_NSS_MAX)
			break;

		highest_mcs = rs_fw_vht_highest_rx_mcs_index(vht_cap, i + 1);
		if (!highest_mcs)
			continue;

		supp = BIT(highest_mcs + 1) - 1;
		if (sta->bandwidth == IEEE80211_STA_RX_BW_20)
			supp &= ~BIT(IWL_TLC_MNG_HT_RATE_MCS9);

		cmd->ht_rates[i][IWL_TLC_HT_BW_NONE_160] = cpu_to_le16(supp);
		if (sta->bandwidth == IEEE80211_STA_RX_BW_160)
			cmd->ht_rates[i][IWL_TLC_HT_BW_160] =
				cmd->ht_rates[i][IWL_TLC_HT_BW_NONE_160];
	}
}

static u16 rs_fw_he_ieee80211_mcs_to_rs_mcs(u16 mcs)
{
	switch (mcs) {
	case IEEE80211_HE_MCS_SUPPORT_0_7:
		return BIT(IWL_TLC_MNG_HT_RATE_MCS7 + 1) - 1;
	case IEEE80211_HE_MCS_SUPPORT_0_9:
		return BIT(IWL_TLC_MNG_HT_RATE_MCS9 + 1) - 1;
	case IEEE80211_HE_MCS_SUPPORT_0_11:
		return BIT(IWL_TLC_MNG_HT_RATE_MCS11 + 1) - 1;
	case IEEE80211_HE_MCS_NOT_SUPPORTED:
		return 0;
	}

	WARN(1, "invalid HE MCS %d\n", mcs);
	return 0;
}

static void
rs_fw_he_set_enabled_rates(const struct ieee80211_sta *sta,
			   struct ieee80211_supported_band *sband,
			   struct iwl_tlc_config_cmd *cmd)
{
	const struct ieee80211_sta_he_cap *he_cap = &sta->he_cap;
	u16 mcs_160 = le16_to_cpu(he_cap->he_mcs_nss_supp.rx_mcs_160);
	u16 mcs_80 = le16_to_cpu(he_cap->he_mcs_nss_supp.rx_mcs_80);
	u16 tx_mcs_80 =
		le16_to_cpu(sband->iftype_data->he_cap.he_mcs_nss_supp.tx_mcs_80);
	u16 tx_mcs_160 =
		le16_to_cpu(sband->iftype_data->he_cap.he_mcs_nss_supp.tx_mcs_160);
	int i;

	for (i = 0; i < sta->rx_nss && i < IWL_TLC_NSS_MAX; i++) {
		u16 _mcs_160 = (mcs_160 >> (2 * i)) & 0x3;
		u16 _mcs_80 = (mcs_80 >> (2 * i)) & 0x3;
		u16 _tx_mcs_160 = (tx_mcs_160 >> (2 * i)) & 0x3;
		u16 _tx_mcs_80 = (tx_mcs_80 >> (2 * i)) & 0x3;

		/* If one side doesn't support - mark both as not supporting */
		if (_mcs_80 == IEEE80211_HE_MCS_NOT_SUPPORTED ||
		    _tx_mcs_80 == IEEE80211_HE_MCS_NOT_SUPPORTED) {
			_mcs_80 = IEEE80211_HE_MCS_NOT_SUPPORTED;
			_tx_mcs_80 = IEEE80211_HE_MCS_NOT_SUPPORTED;
		}
		if (_mcs_80 > _tx_mcs_80)
			_mcs_80 = _tx_mcs_80;
		cmd->ht_rates[i][IWL_TLC_HT_BW_NONE_160] =
			cpu_to_le16(rs_fw_he_ieee80211_mcs_to_rs_mcs(_mcs_80));

		/* If one side doesn't support - mark both as not supporting */
		if (_mcs_160 == IEEE80211_HE_MCS_NOT_SUPPORTED ||
		    _tx_mcs_160 == IEEE80211_HE_MCS_NOT_SUPPORTED) {
			_mcs_160 = IEEE80211_HE_MCS_NOT_SUPPORTED;
			_tx_mcs_160 = IEEE80211_HE_MCS_NOT_SUPPORTED;
		}
		if (_mcs_160 > _tx_mcs_160)
			_mcs_160 = _tx_mcs_160;
		cmd->ht_rates[i][IWL_TLC_HT_BW_160] =
			cpu_to_le16(rs_fw_he_ieee80211_mcs_to_rs_mcs(_mcs_160));
	}
}

static void rs_fw_set_supp_rates(struct ieee80211_sta *sta,
				 struct ieee80211_supported_band *sband,
				 struct iwl_tlc_config_cmd *cmd)
{
	int i;
	unsigned long tmp;
	unsigned long supp; /* must be unsigned long for for_each_set_bit */
	const struct ieee80211_sta_ht_cap *ht_cap = &sta->ht_cap;
	const struct ieee80211_sta_vht_cap *vht_cap = &sta->vht_cap;
	const struct ieee80211_sta_he_cap *he_cap = &sta->he_cap;

	/* non HT rates */
	supp = 0;
	tmp = sta->supp_rates[sband->band];
	for_each_set_bit(i, &tmp, BITS_PER_LONG)
		supp |= BIT(sband->bitrates[i].hw_value);

	cmd->non_ht_rates = cpu_to_le16(supp);
	cmd->mode = IWL_TLC_MNG_MODE_NON_HT;

	/* HT/VHT rates */
	if (he_cap->has_he) {
		cmd->mode = IWL_TLC_MNG_MODE_HE;
		rs_fw_he_set_enabled_rates(sta, sband, cmd);
	} else if (vht_cap->vht_supported) {
		cmd->mode = IWL_TLC_MNG_MODE_VHT;
		rs_fw_vht_set_enabled_rates(sta, vht_cap, cmd);
	} else if (ht_cap->ht_supported) {
		cmd->mode = IWL_TLC_MNG_MODE_HT;
		cmd->ht_rates[IWL_TLC_NSS_1][IWL_TLC_HT_BW_NONE_160] =
			cpu_to_le16(ht_cap->mcs.rx_mask[0]);
		cmd->ht_rates[IWL_TLC_NSS_2][IWL_TLC_HT_BW_NONE_160] =
			cpu_to_le16(ht_cap->mcs.rx_mask[1]);
	}
}

void iwl_mvm_tlc_update_notif(struct iwl_mvm *mvm,
			      struct iwl_rx_cmd_buffer *rxb)
{
	struct iwl_rx_packet *pkt = rxb_addr(rxb);
	struct iwl_tlc_update_notif *notif;
	struct ieee80211_sta *sta;
	struct iwl_mvm_sta *mvmsta;
	struct iwl_lq_sta_rs_fw *lq_sta;
	u32 flags;

	rcu_read_lock();

	notif = (void *)pkt->data;
	sta = rcu_dereference(mvm->fw_id_to_mac_id[notif->sta_id]);
	if (IS_ERR_OR_NULL(sta)) {
		IWL_ERR(mvm, "Invalid sta id (%d) in FW TLC notification\n",
			notif->sta_id);
		goto out;
	}

	mvmsta = iwl_mvm_sta_from_mac80211(sta);

	if (!mvmsta) {
		IWL_ERR(mvm, "Invalid sta id (%d) in FW TLC notification\n",
			notif->sta_id);
		goto out;
	}

	flags = le32_to_cpu(notif->flags);

	lq_sta = &mvmsta->lq_sta.rs_fw;

	if (flags & IWL_TLC_NOTIF_FLAG_RATE) {
		lq_sta->last_rate_n_flags = le32_to_cpu(notif->rate);
		IWL_DEBUG_RATE(mvm, "new rate_n_flags: 0x%X\n",
			       lq_sta->last_rate_n_flags);
	}

	if (flags & IWL_TLC_NOTIF_FLAG_AMSDU && !mvmsta->orig_amsdu_len) {
		u16 size = le32_to_cpu(notif->amsdu_size);
		int i;

		/*
		 * In debug sta->max_amsdu_len < size
		 * so also check with orig_amsdu_len which holds the original
		 * data before debugfs changed the value
		 */
		if (WARN_ON(sta->max_amsdu_len < size &&
			    mvmsta->orig_amsdu_len < size))
			goto out;

		mvmsta->amsdu_enabled = le32_to_cpu(notif->amsdu_enabled);
		mvmsta->max_amsdu_len = size;
		sta->max_rc_amsdu_len = mvmsta->max_amsdu_len;

		for (i = 0; i < IWL_MAX_TID_COUNT; i++) {
			if (mvmsta->amsdu_enabled & BIT(i))
				sta->max_tid_amsdu_len[i] =
					iwl_mvm_max_amsdu_size(mvm, sta, i);
			else
				/*
				 * Not so elegant, but this will effectively
				 * prevent AMSDU on this TID
				 */
				sta->max_tid_amsdu_len[i] = 1;
		}

		IWL_DEBUG_RATE(mvm,
			       "AMSDU update. AMSDU size: %d, AMSDU selected size: %d, AMSDU TID bitmap 0x%X\n",
			       le32_to_cpu(notif->amsdu_size), size,
			       mvmsta->amsdu_enabled);
	}
out:
	rcu_read_unlock();
}

static u16 rs_fw_get_max_amsdu_len(struct ieee80211_sta *sta)
{
	const struct ieee80211_sta_vht_cap *vht_cap = &sta->vht_cap;
	const struct ieee80211_sta_ht_cap *ht_cap = &sta->ht_cap;

	if (vht_cap->vht_supported) {
		switch (vht_cap->cap & IEEE80211_VHT_CAP_MAX_MPDU_MASK) {
		case IEEE80211_VHT_CAP_MAX_MPDU_LENGTH_11454:
			return IEEE80211_MAX_MPDU_LEN_VHT_11454;
		case IEEE80211_VHT_CAP_MAX_MPDU_LENGTH_7991:
			return IEEE80211_MAX_MPDU_LEN_VHT_7991;
		default:
			return IEEE80211_MAX_MPDU_LEN_VHT_3895;
	}

	} else if (ht_cap->ht_supported) {
		if (ht_cap->cap & IEEE80211_HT_CAP_MAX_AMSDU)
			/*
			 * agg is offloaded so we need to assume that agg
			 * are enabled and max mpdu in ampdu is 4095
			 * (spec 802.11-2016 9.3.2.1)
			 */
			return IEEE80211_MAX_MPDU_LEN_HT_BA;
		else
			return IEEE80211_MAX_MPDU_LEN_HT_3839;
	}

	/* in legacy mode no amsdu is enabled so return zero */
	return 0;
}

void rs_fw_rate_init(struct iwl_mvm *mvm, struct ieee80211_sta *sta,
		     enum nl80211_band band, bool update)
{
	struct ieee80211_hw *hw = mvm->hw;
	struct iwl_mvm_sta *mvmsta = iwl_mvm_sta_from_mac80211(sta);
	struct iwl_lq_sta_rs_fw *lq_sta = &mvmsta->lq_sta.rs_fw;
	u32 cmd_id = iwl_cmd_id(TLC_MNG_CONFIG_CMD, DATA_PATH_GROUP, 0);
	struct ieee80211_supported_band *sband = hw->wiphy->bands[band];
	u16 max_amsdu_len = rs_fw_get_max_amsdu_len(sta);
	struct iwl_tlc_config_cmd cfg_cmd = {
		.sta_id = mvmsta->sta_id,
		.max_ch_width = update ?
			rs_fw_bw_from_sta_bw(sta) : RATE_MCS_CHAN_WIDTH_20,
		.flags = cpu_to_le16(rs_fw_get_config_flags(mvm, sta, sband)),
		.chains = rs_fw_set_active_chains(iwl_mvm_get_valid_tx_ant(mvm)),
		.sgi_ch_width_supp = rs_fw_sgi_cw_support(sta),
		.max_mpdu_len = cpu_to_le16(max_amsdu_len),
		.amsdu = iwl_mvm_is_csum_supported(mvm),
	};
	int ret;

	memset(lq_sta, 0, offsetof(typeof(*lq_sta), pers));

#ifdef CONFIG_IWLWIFI_DEBUGFS
	iwl_mvm_reset_frame_stats(mvm);
#endif
	rs_fw_set_supp_rates(sta, sband, &cfg_cmd);

	/*
	 * since TLC offload works with one mode we can assume
	 * that only vht/ht is used and also set it as station max amsdu
	 */
	sta->max_amsdu_len = max_amsdu_len;

	ret = iwl_mvm_send_cmd_pdu(mvm, cmd_id, CMD_ASYNC, sizeof(cfg_cmd),
				   &cfg_cmd);
	if (ret)
		IWL_ERR(mvm, "Failed to send rate scale config (%d)\n", ret);
}

int rs_fw_tx_protection(struct iwl_mvm *mvm, struct iwl_mvm_sta *mvmsta,
			bool enable)
{
	/* TODO: need to introduce a new FW cmd since LQ cmd is not relevant */
	IWL_DEBUG_RATE(mvm, "tx protection - not implemented yet.\n");
	return 0;
}

void iwl_mvm_rs_add_sta(struct iwl_mvm *mvm, struct iwl_mvm_sta *mvmsta)
{
	struct iwl_lq_sta_rs_fw *lq_sta = &mvmsta->lq_sta.rs_fw;

	IWL_DEBUG_RATE(mvm, "create station rate scale window\n");

	lq_sta->pers.drv = mvm;
	lq_sta->pers.sta_id = mvmsta->sta_id;
	lq_sta->pers.chains = 0;
	memset(lq_sta->pers.chain_signal, 0, sizeof(lq_sta->pers.chain_signal));
	lq_sta->pers.last_rssi = S8_MIN;
	lq_sta->last_rate_n_flags = 0;

#ifdef CONFIG_MAC80211_DEBUGFS
	lq_sta->pers.dbg_fixed_rate = 0;
#endif
}<|MERGE_RESOLUTION|>--- conflicted
+++ resolved
@@ -101,11 +101,7 @@
 	struct ieee80211_sta_he_cap *he_cap = &sta->he_cap;
 	u8 supp = 0;
 
-<<<<<<< HEAD
-	if (he_cap && he_cap->has_he)
-=======
 	if (he_cap->has_he)
->>>>>>> fa578e9d
 		return 0;
 
 	if (ht_cap->cap & IEEE80211_HT_CAP_SGI_20)
