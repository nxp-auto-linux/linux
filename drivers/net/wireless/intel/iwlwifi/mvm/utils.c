/******************************************************************************
 *
 * This file is provided under a dual BSD/GPLv2 license.  When using or
 * redistributing this file, you may do so under either license.
 *
 * GPL LICENSE SUMMARY
 *
 * Copyright(c) 2012 - 2014 Intel Corporation. All rights reserved.
 * Copyright(c) 2013 - 2014 Intel Mobile Communications GmbH
 * Copyright (C) 2015 - 2017 Intel Deutschland GmbH
 * Copyright(c) 2018 Intel Corporation
 *
 * This program is free software; you can redistribute it and/or modify
 * it under the terms of version 2 of the GNU General Public License as
 * published by the Free Software Foundation.
 *
 * This program is distributed in the hope that it will be useful, but
 * WITHOUT ANY WARRANTY; without even the implied warranty of
 * MERCHANTABILITY or FITNESS FOR A PARTICULAR PURPOSE.  See the GNU
 * General Public License for more details.
 *
 * The full GNU General Public License is included in this distribution
 * in the file called COPYING.
 *
 * Contact Information:
 *  Intel Linux Wireless <linuxwifi@intel.com>
 * Intel Corporation, 5200 N.E. Elam Young Parkway, Hillsboro, OR 97124-6497
 *
 * BSD LICENSE
 *
 * Copyright(c) 2012 - 2014 Intel Corporation. All rights reserved.
 * Copyright(c) 2013 - 2014 Intel Mobile Communications GmbH
 * Copyright (C) 2015 - 2017 Intel Deutschland GmbH
 * Copyright(c) 2018 Intel Corporation
 * All rights reserved.
 *
 * Redistribution and use in source and binary forms, with or without
 * modification, are permitted provided that the following conditions
 * are met:
 *
 *  * Redistributions of source code must retain the above copyright
 *    notice, this list of conditions and the following disclaimer.
 *  * Redistributions in binary form must reproduce the above copyright
 *    notice, this list of conditions and the following disclaimer in
 *    the documentation and/or other materials provided with the
 *    distribution.
 *  * Neither the name Intel Corporation nor the names of its
 *    contributors may be used to endorse or promote products derived
 *    from this software without specific prior written permission.
 *
 * THIS SOFTWARE IS PROVIDED BY THE COPYRIGHT HOLDERS AND CONTRIBUTORS
 * "AS IS" AND ANY EXPRESS OR IMPLIED WARRANTIES, INCLUDING, BUT NOT
 * LIMITED TO, THE IMPLIED WARRANTIES OF MERCHANTABILITY AND FITNESS FOR
 * A PARTICULAR PURPOSE ARE DISCLAIMED. IN NO EVENT SHALL THE COPYRIGHT
 * OWNER OR CONTRIBUTORS BE LIABLE FOR ANY DIRECT, INDIRECT, INCIDENTAL,
 * SPECIAL, EXEMPLARY, OR CONSEQUENTIAL DAMAGES (INCLUDING, BUT NOT
 * LIMITED TO, PROCUREMENT OF SUBSTITUTE GOODS OR SERVICES; LOSS OF USE,
 * DATA, OR PROFITS; OR BUSINESS INTERRUPTION) HOWEVER CAUSED AND ON ANY
 * THEORY OF LIABILITY, WHETHER IN CONTRACT, STRICT LIABILITY, OR TORT
 * (INCLUDING NEGLIGENCE OR OTHERWISE) ARISING IN ANY WAY OUT OF THE USE
 * OF THIS SOFTWARE, EVEN IF ADVISED OF THE POSSIBILITY OF SUCH DAMAGE.
 *
 *****************************************************************************/
#include <net/mac80211.h>

#include "iwl-debug.h"
#include "iwl-io.h"
#include "iwl-prph.h"
#include "iwl-csr.h"
#include "mvm.h"
#include "fw/api/rs.h"

/*
 * Will return 0 even if the cmd failed when RFKILL is asserted unless
 * CMD_WANT_SKB is set in cmd->flags.
 */
int iwl_mvm_send_cmd(struct iwl_mvm *mvm, struct iwl_host_cmd *cmd)
{
	int ret;

#if defined(CONFIG_IWLWIFI_DEBUGFS) && defined(CONFIG_PM_SLEEP)
	if (WARN_ON(mvm->d3_test_active))
		return -EIO;
#endif

	/*
	 * Synchronous commands from this op-mode must hold
	 * the mutex, this ensures we don't try to send two
	 * (or more) synchronous commands at a time.
	 */
	if (!(cmd->flags & CMD_ASYNC))
		lockdep_assert_held(&mvm->mutex);

	ret = iwl_trans_send_cmd(mvm->trans, cmd);

	/*
	 * If the caller wants the SKB, then don't hide any problems, the
	 * caller might access the response buffer which will be NULL if
	 * the command failed.
	 */
	if (cmd->flags & CMD_WANT_SKB)
		return ret;

	/* Silently ignore failures if RFKILL is asserted */
	if (!ret || ret == -ERFKILL)
		return 0;
	return ret;
}

int iwl_mvm_send_cmd_pdu(struct iwl_mvm *mvm, u32 id,
			 u32 flags, u16 len, const void *data)
{
	struct iwl_host_cmd cmd = {
		.id = id,
		.len = { len, },
		.data = { data, },
		.flags = flags,
	};

	return iwl_mvm_send_cmd(mvm, &cmd);
}

/*
 * We assume that the caller set the status to the success value
 */
int iwl_mvm_send_cmd_status(struct iwl_mvm *mvm, struct iwl_host_cmd *cmd,
			    u32 *status)
{
	struct iwl_rx_packet *pkt;
	struct iwl_cmd_response *resp;
	int ret, resp_len;

	lockdep_assert_held(&mvm->mutex);

#if defined(CONFIG_IWLWIFI_DEBUGFS) && defined(CONFIG_PM_SLEEP)
	if (WARN_ON(mvm->d3_test_active))
		return -EIO;
#endif

	/*
	 * Only synchronous commands can wait for status,
	 * we use WANT_SKB so the caller can't.
	 */
	if (WARN_ONCE(cmd->flags & (CMD_ASYNC | CMD_WANT_SKB),
		      "cmd flags %x", cmd->flags))
		return -EINVAL;

	cmd->flags |= CMD_WANT_SKB;

	ret = iwl_trans_send_cmd(mvm->trans, cmd);
	if (ret == -ERFKILL) {
		/*
		 * The command failed because of RFKILL, don't update
		 * the status, leave it as success and return 0.
		 */
		return 0;
	} else if (ret) {
		return ret;
	}

	pkt = cmd->resp_pkt;

	resp_len = iwl_rx_packet_payload_len(pkt);
	if (WARN_ON_ONCE(resp_len != sizeof(*resp))) {
		ret = -EIO;
		goto out_free_resp;
	}

	resp = (void *)pkt->data;
	*status = le32_to_cpu(resp->status);
 out_free_resp:
	iwl_free_resp(cmd);
	return ret;
}

/*
 * We assume that the caller set the status to the sucess value
 */
int iwl_mvm_send_cmd_pdu_status(struct iwl_mvm *mvm, u32 id, u16 len,
				const void *data, u32 *status)
{
	struct iwl_host_cmd cmd = {
		.id = id,
		.len = { len, },
		.data = { data, },
	};

	return iwl_mvm_send_cmd_status(mvm, &cmd, status);
}

#define IWL_DECLARE_RATE_INFO(r) \
	[IWL_RATE_##r##M_INDEX] = IWL_RATE_##r##M_PLCP

/*
 * Translate from fw_rate_index (IWL_RATE_XXM_INDEX) to PLCP
 */
static const u8 fw_rate_idx_to_plcp[IWL_RATE_COUNT] = {
	IWL_DECLARE_RATE_INFO(1),
	IWL_DECLARE_RATE_INFO(2),
	IWL_DECLARE_RATE_INFO(5),
	IWL_DECLARE_RATE_INFO(11),
	IWL_DECLARE_RATE_INFO(6),
	IWL_DECLARE_RATE_INFO(9),
	IWL_DECLARE_RATE_INFO(12),
	IWL_DECLARE_RATE_INFO(18),
	IWL_DECLARE_RATE_INFO(24),
	IWL_DECLARE_RATE_INFO(36),
	IWL_DECLARE_RATE_INFO(48),
	IWL_DECLARE_RATE_INFO(54),
};

int iwl_mvm_legacy_rate_to_mac80211_idx(u32 rate_n_flags,
					enum nl80211_band band)
{
	int rate = rate_n_flags & RATE_LEGACY_RATE_MSK;
	int idx;
	int band_offset = 0;

	/* Legacy rate format, search for match in table */
	if (band == NL80211_BAND_5GHZ)
		band_offset = IWL_FIRST_OFDM_RATE;
	for (idx = band_offset; idx < IWL_RATE_COUNT_LEGACY; idx++)
		if (fw_rate_idx_to_plcp[idx] == rate)
			return idx - band_offset;

	return -1;
}

u8 iwl_mvm_mac80211_idx_to_hwrate(int rate_idx)
{
	/* Get PLCP rate for tx_cmd->rate_n_flags */
	return fw_rate_idx_to_plcp[rate_idx];
}

u8 iwl_mvm_mac80211_ac_to_ucode_ac(enum ieee80211_ac_numbers ac)
{
	static const u8 mac80211_ac_to_ucode_ac[] = {
		AC_VO,
		AC_VI,
		AC_BE,
		AC_BK
	};

	return mac80211_ac_to_ucode_ac[ac];
}

void iwl_mvm_rx_fw_error(struct iwl_mvm *mvm, struct iwl_rx_cmd_buffer *rxb)
{
	struct iwl_rx_packet *pkt = rxb_addr(rxb);
	struct iwl_error_resp *err_resp = (void *)pkt->data;

	IWL_ERR(mvm, "FW Error notification: type 0x%08X cmd_id 0x%02X\n",
		le32_to_cpu(err_resp->error_type), err_resp->cmd_id);
	IWL_ERR(mvm, "FW Error notification: seq 0x%04X service 0x%08X\n",
		le16_to_cpu(err_resp->bad_cmd_seq_num),
		le32_to_cpu(err_resp->error_service));
	IWL_ERR(mvm, "FW Error notification: timestamp 0x%016llX\n",
		le64_to_cpu(err_resp->timestamp));
}

/*
 * Returns the first antenna as ANT_[ABC], as defined in iwl-config.h.
 * The parameter should also be a combination of ANT_[ABC].
 */
u8 first_antenna(u8 mask)
{
	BUILD_BUG_ON(ANT_A != BIT(0)); /* using ffs is wrong if not */
	if (WARN_ON_ONCE(!mask)) /* ffs will return 0 if mask is zeroed */
		return BIT(0);
	return BIT(ffs(mask) - 1);
}

/*
 * Toggles between TX antennas to send the probe request on.
 * Receives the bitmask of valid TX antennas and the *index* used
 * for the last TX, and returns the next valid *index* to use.
 * In order to set it in the tx_cmd, must do BIT(idx).
 */
u8 iwl_mvm_next_antenna(struct iwl_mvm *mvm, u8 valid, u8 last_idx)
{
	u8 ind = last_idx;
	int i;

	for (i = 0; i < MAX_ANT_NUM; i++) {
		ind = (ind + 1) % MAX_ANT_NUM;
		if (valid & BIT(ind))
			return ind;
	}

	WARN_ONCE(1, "Failed to toggle between antennas 0x%x", valid);
	return last_idx;
}

#define FW_SYSASSERT_CPU_MASK 0xf0000000
static const struct {
	const char *name;
	u8 num;
} advanced_lookup[] = {
	{ "NMI_INTERRUPT_WDG", 0x34 },
	{ "SYSASSERT", 0x35 },
	{ "UCODE_VERSION_MISMATCH", 0x37 },
	{ "BAD_COMMAND", 0x38 },
	{ "BAD_COMMAND", 0x39 },
	{ "NMI_INTERRUPT_DATA_ACTION_PT", 0x3C },
	{ "FATAL_ERROR", 0x3D },
	{ "NMI_TRM_HW_ERR", 0x46 },
	{ "NMI_INTERRUPT_TRM", 0x4C },
	{ "NMI_INTERRUPT_BREAK_POINT", 0x54 },
	{ "NMI_INTERRUPT_WDG_RXF_FULL", 0x5C },
	{ "NMI_INTERRUPT_WDG_NO_RBD_RXF_FULL", 0x64 },
	{ "NMI_INTERRUPT_HOST", 0x66 },
	{ "NMI_INTERRUPT_LMAC_FATAL", 0x70 },
	{ "NMI_INTERRUPT_UMAC_FATAL", 0x71 },
	{ "NMI_INTERRUPT_OTHER_LMAC_FATAL", 0x73 },
	{ "NMI_INTERRUPT_ACTION_PT", 0x7C },
	{ "NMI_INTERRUPT_UNKNOWN", 0x84 },
	{ "NMI_INTERRUPT_INST_ACTION_PT", 0x86 },
	{ "ADVANCED_SYSASSERT", 0 },
};

static const char *desc_lookup(u32 num)
{
	int i;

	for (i = 0; i < ARRAY_SIZE(advanced_lookup) - 1; i++)
		if (advanced_lookup[i].num == (num & ~FW_SYSASSERT_CPU_MASK))
			return advanced_lookup[i].name;

	/* No entry matches 'num', so it is the last: ADVANCED_SYSASSERT */
	return advanced_lookup[i].name;
}

/*
 * Note: This structure is read from the device with IO accesses,
 * and the reading already does the endian conversion. As it is
 * read with u32-sized accesses, any members with a different size
 * need to be ordered correctly though!
 */
struct iwl_error_event_table_v1 {
	u32 valid;		/* (nonzero) valid, (0) log is empty */
	u32 error_id;		/* type of error */
	u32 pc;			/* program counter */
	u32 blink1;		/* branch link */
	u32 blink2;		/* branch link */
	u32 ilink1;		/* interrupt link */
	u32 ilink2;		/* interrupt link */
	u32 data1;		/* error-specific data */
	u32 data2;		/* error-specific data */
	u32 data3;		/* error-specific data */
	u32 bcon_time;		/* beacon timer */
	u32 tsf_low;		/* network timestamp function timer */
	u32 tsf_hi;		/* network timestamp function timer */
	u32 gp1;		/* GP1 timer register */
	u32 gp2;		/* GP2 timer register */
	u32 gp3;		/* GP3 timer register */
	u32 ucode_ver;		/* uCode version */
	u32 hw_ver;		/* HW Silicon version */
	u32 brd_ver;		/* HW board version */
	u32 log_pc;		/* log program counter */
	u32 frame_ptr;		/* frame pointer */
	u32 stack_ptr;		/* stack pointer */
	u32 hcmd;		/* last host command header */
	u32 isr0;		/* isr status register LMPM_NIC_ISR0:
				 * rxtx_flag */
	u32 isr1;		/* isr status register LMPM_NIC_ISR1:
				 * host_flag */
	u32 isr2;		/* isr status register LMPM_NIC_ISR2:
				 * enc_flag */
	u32 isr3;		/* isr status register LMPM_NIC_ISR3:
				 * time_flag */
	u32 isr4;		/* isr status register LMPM_NIC_ISR4:
				 * wico interrupt */
	u32 isr_pref;		/* isr status register LMPM_NIC_PREF_STAT */
	u32 wait_event;		/* wait event() caller address */
	u32 l2p_control;	/* L2pControlField */
	u32 l2p_duration;	/* L2pDurationField */
	u32 l2p_mhvalid;	/* L2pMhValidBits */
	u32 l2p_addr_match;	/* L2pAddrMatchStat */
	u32 lmpm_pmg_sel;	/* indicate which clocks are turned on
				 * (LMPM_PMG_SEL) */
	u32 u_timestamp;	/* indicate when the date and time of the
				 * compilation */
	u32 flow_handler;	/* FH read/write pointers, RX credit */
} __packed /* LOG_ERROR_TABLE_API_S_VER_1 */;

struct iwl_error_event_table {
	u32 valid;		/* (nonzero) valid, (0) log is empty */
	u32 error_id;		/* type of error */
	u32 trm_hw_status0;	/* TRM HW status */
	u32 trm_hw_status1;	/* TRM HW status */
	u32 blink2;		/* branch link */
	u32 ilink1;		/* interrupt link */
	u32 ilink2;		/* interrupt link */
	u32 data1;		/* error-specific data */
	u32 data2;		/* error-specific data */
	u32 data3;		/* error-specific data */
	u32 bcon_time;		/* beacon timer */
	u32 tsf_low;		/* network timestamp function timer */
	u32 tsf_hi;		/* network timestamp function timer */
	u32 gp1;		/* GP1 timer register */
	u32 gp2;		/* GP2 timer register */
	u32 fw_rev_type;	/* firmware revision type */
	u32 major;		/* uCode version major */
	u32 minor;		/* uCode version minor */
	u32 hw_ver;		/* HW Silicon version */
	u32 brd_ver;		/* HW board version */
	u32 log_pc;		/* log program counter */
	u32 frame_ptr;		/* frame pointer */
	u32 stack_ptr;		/* stack pointer */
	u32 hcmd;		/* last host command header */
	u32 isr0;		/* isr status register LMPM_NIC_ISR0:
				 * rxtx_flag */
	u32 isr1;		/* isr status register LMPM_NIC_ISR1:
				 * host_flag */
	u32 isr2;		/* isr status register LMPM_NIC_ISR2:
				 * enc_flag */
	u32 isr3;		/* isr status register LMPM_NIC_ISR3:
				 * time_flag */
	u32 isr4;		/* isr status register LMPM_NIC_ISR4:
				 * wico interrupt */
	u32 last_cmd_id;	/* last HCMD id handled by the firmware */
	u32 wait_event;		/* wait event() caller address */
	u32 l2p_control;	/* L2pControlField */
	u32 l2p_duration;	/* L2pDurationField */
	u32 l2p_mhvalid;	/* L2pMhValidBits */
	u32 l2p_addr_match;	/* L2pAddrMatchStat */
	u32 lmpm_pmg_sel;	/* indicate which clocks are turned on
				 * (LMPM_PMG_SEL) */
	u32 u_timestamp;	/* indicate when the date and time of the
				 * compilation */
	u32 flow_handler;	/* FH read/write pointers, RX credit */
} __packed /* LOG_ERROR_TABLE_API_S_VER_3 */;

/*
 * UMAC error struct - relevant starting from family 8000 chip.
 * Note: This structure is read from the device with IO accesses,
 * and the reading already does the endian conversion. As it is
 * read with u32-sized accesses, any members with a different size
 * need to be ordered correctly though!
 */
struct iwl_umac_error_event_table {
	u32 valid;		/* (nonzero) valid, (0) log is empty */
	u32 error_id;		/* type of error */
	u32 blink1;		/* branch link */
	u32 blink2;		/* branch link */
	u32 ilink1;		/* interrupt link */
	u32 ilink2;		/* interrupt link */
	u32 data1;		/* error-specific data */
	u32 data2;		/* error-specific data */
	u32 data3;		/* error-specific data */
	u32 umac_major;
	u32 umac_minor;
	u32 frame_pointer;	/* core register 27*/
	u32 stack_pointer;	/* core register 28 */
	u32 cmd_header;		/* latest host cmd sent to UMAC */
	u32 nic_isr_pref;	/* ISR status register */
} __packed;

#define ERROR_START_OFFSET  (1 * sizeof(u32))
#define ERROR_ELEM_SIZE     (7 * sizeof(u32))

static void iwl_mvm_dump_umac_error_log(struct iwl_mvm *mvm)
{
	struct iwl_trans *trans = mvm->trans;
	struct iwl_umac_error_event_table table;
	u32 base = mvm->trans->dbg.umac_error_event_table;

	if (!mvm->support_umac_log &&
	    !(mvm->trans->dbg.error_event_table_tlv_status &
	      IWL_ERROR_EVENT_TABLE_UMAC))
		return;

	iwl_trans_read_mem_bytes(trans, base, &table, sizeof(table));

	if (table.valid)
		mvm->fwrt.dump.umac_err_id = table.error_id;

	if (ERROR_START_OFFSET <= table.valid * ERROR_ELEM_SIZE) {
		IWL_ERR(trans, "Start IWL Error Log Dump:\n");
		IWL_ERR(trans, "Status: 0x%08lX, count: %d\n",
			mvm->status, table.valid);
	}

	IWL_ERR(mvm, "0x%08X | %s\n", table.error_id,
		desc_lookup(table.error_id));
	IWL_ERR(mvm, "0x%08X | umac branchlink1\n", table.blink1);
	IWL_ERR(mvm, "0x%08X | umac branchlink2\n", table.blink2);
	IWL_ERR(mvm, "0x%08X | umac interruptlink1\n", table.ilink1);
	IWL_ERR(mvm, "0x%08X | umac interruptlink2\n", table.ilink2);
	IWL_ERR(mvm, "0x%08X | umac data1\n", table.data1);
	IWL_ERR(mvm, "0x%08X | umac data2\n", table.data2);
	IWL_ERR(mvm, "0x%08X | umac data3\n", table.data3);
	IWL_ERR(mvm, "0x%08X | umac major\n", table.umac_major);
	IWL_ERR(mvm, "0x%08X | umac minor\n", table.umac_minor);
	IWL_ERR(mvm, "0x%08X | frame pointer\n", table.frame_pointer);
	IWL_ERR(mvm, "0x%08X | stack pointer\n", table.stack_pointer);
	IWL_ERR(mvm, "0x%08X | last host cmd\n", table.cmd_header);
	IWL_ERR(mvm, "0x%08X | isr status reg\n", table.nic_isr_pref);
}

static void iwl_mvm_dump_lmac_error_log(struct iwl_mvm *mvm, u8 lmac_num)
{
	struct iwl_trans *trans = mvm->trans;
	struct iwl_error_event_table table;
	u32 val, base = mvm->trans->dbg.lmac_error_event_table[lmac_num];

	if (mvm->fwrt.cur_fw_img == IWL_UCODE_INIT) {
		if (!base)
			base = mvm->fw->init_errlog_ptr;
	} else {
		if (!base)
			base = mvm->fw->inst_errlog_ptr;
	}

	if (base < 0x400000) {
		IWL_ERR(mvm,
			"Not valid error log pointer 0x%08X for %s uCode\n",
			base,
			(mvm->fwrt.cur_fw_img == IWL_UCODE_INIT)
			? "Init" : "RT");
		return;
	}

	/* check if there is a HW error */
	val = iwl_trans_read_mem32(trans, base);
	if (((val & ~0xf) == 0xa5a5a5a0) || ((val & ~0xf) == 0x5a5a5a50)) {
		int err;

		IWL_ERR(trans, "HW error, resetting before reading\n");

		/* reset the device */
		iwl_trans_sw_reset(trans);

		err = iwl_finish_nic_init(trans, trans->trans_cfg);
		if (err)
			return;
	}

	iwl_trans_read_mem_bytes(trans, base, &table, sizeof(table));

	if (table.valid)
		mvm->fwrt.dump.lmac_err_id[lmac_num] = table.error_id;

	if (ERROR_START_OFFSET <= table.valid * ERROR_ELEM_SIZE) {
		IWL_ERR(trans, "Start IWL Error Log Dump:\n");
		IWL_ERR(trans, "Status: 0x%08lX, count: %d\n",
			mvm->status, table.valid);
	}

	/* Do not change this output - scripts rely on it */

	IWL_ERR(mvm, "Loaded firmware version: %s\n", mvm->fw->fw_version);

	IWL_ERR(mvm, "0x%08X | %-28s\n", table.error_id,
		desc_lookup(table.error_id));
	IWL_ERR(mvm, "0x%08X | trm_hw_status0\n", table.trm_hw_status0);
	IWL_ERR(mvm, "0x%08X | trm_hw_status1\n", table.trm_hw_status1);
	IWL_ERR(mvm, "0x%08X | branchlink2\n", table.blink2);
	IWL_ERR(mvm, "0x%08X | interruptlink1\n", table.ilink1);
	IWL_ERR(mvm, "0x%08X | interruptlink2\n", table.ilink2);
	IWL_ERR(mvm, "0x%08X | data1\n", table.data1);
	IWL_ERR(mvm, "0x%08X | data2\n", table.data2);
	IWL_ERR(mvm, "0x%08X | data3\n", table.data3);
	IWL_ERR(mvm, "0x%08X | beacon time\n", table.bcon_time);
	IWL_ERR(mvm, "0x%08X | tsf low\n", table.tsf_low);
	IWL_ERR(mvm, "0x%08X | tsf hi\n", table.tsf_hi);
	IWL_ERR(mvm, "0x%08X | time gp1\n", table.gp1);
	IWL_ERR(mvm, "0x%08X | time gp2\n", table.gp2);
	IWL_ERR(mvm, "0x%08X | uCode revision type\n", table.fw_rev_type);
	IWL_ERR(mvm, "0x%08X | uCode version major\n", table.major);
	IWL_ERR(mvm, "0x%08X | uCode version minor\n", table.minor);
	IWL_ERR(mvm, "0x%08X | hw version\n", table.hw_ver);
	IWL_ERR(mvm, "0x%08X | board version\n", table.brd_ver);
	IWL_ERR(mvm, "0x%08X | hcmd\n", table.hcmd);
	IWL_ERR(mvm, "0x%08X | isr0\n", table.isr0);
	IWL_ERR(mvm, "0x%08X | isr1\n", table.isr1);
	IWL_ERR(mvm, "0x%08X | isr2\n", table.isr2);
	IWL_ERR(mvm, "0x%08X | isr3\n", table.isr3);
	IWL_ERR(mvm, "0x%08X | isr4\n", table.isr4);
	IWL_ERR(mvm, "0x%08X | last cmd Id\n", table.last_cmd_id);
	IWL_ERR(mvm, "0x%08X | wait_event\n", table.wait_event);
	IWL_ERR(mvm, "0x%08X | l2p_control\n", table.l2p_control);
	IWL_ERR(mvm, "0x%08X | l2p_duration\n", table.l2p_duration);
	IWL_ERR(mvm, "0x%08X | l2p_mhvalid\n", table.l2p_mhvalid);
	IWL_ERR(mvm, "0x%08X | l2p_addr_match\n", table.l2p_addr_match);
	IWL_ERR(mvm, "0x%08X | lmpm_pmg_sel\n", table.lmpm_pmg_sel);
	IWL_ERR(mvm, "0x%08X | timestamp\n", table.u_timestamp);
	IWL_ERR(mvm, "0x%08X | flow_handler\n", table.flow_handler);
}

void iwl_mvm_dump_nic_error_log(struct iwl_mvm *mvm)
{
	if (!test_bit(STATUS_DEVICE_ENABLED, &mvm->trans->status)) {
		IWL_ERR(mvm,
			"DEVICE_ENABLED bit is not set. Aborting dump.\n");
		return;
	}

	iwl_mvm_dump_lmac_error_log(mvm, 0);

	if (mvm->trans->dbg.lmac_error_event_table[1])
		iwl_mvm_dump_lmac_error_log(mvm, 1);

	iwl_mvm_dump_umac_error_log(mvm);

	iwl_fw_error_print_fseq_regs(&mvm->fwrt);
}

int iwl_mvm_reconfig_scd(struct iwl_mvm *mvm, int queue, int fifo, int sta_id,
			 int tid, int frame_limit, u16 ssn)
{
	struct iwl_scd_txq_cfg_cmd cmd = {
		.scd_queue = queue,
		.action = SCD_CFG_ENABLE_QUEUE,
		.window = frame_limit,
		.sta_id = sta_id,
		.ssn = cpu_to_le16(ssn),
		.tx_fifo = fifo,
		.aggregate = (queue >= IWL_MVM_DQA_MIN_DATA_QUEUE ||
			      queue == IWL_MVM_DQA_BSS_CLIENT_QUEUE),
		.tid = tid,
	};
	int ret;

	if (WARN_ON(iwl_mvm_has_new_tx_api(mvm)))
		return -EINVAL;

	if (WARN(mvm->queue_info[queue].tid_bitmap == 0,
		 "Trying to reconfig unallocated queue %d\n", queue))
		return -ENXIO;

	IWL_DEBUG_TX_QUEUES(mvm, "Reconfig SCD for TXQ #%d\n", queue);

	ret = iwl_mvm_send_cmd_pdu(mvm, SCD_QUEUE_CFG, 0, sizeof(cmd), &cmd);
	WARN_ONCE(ret, "Failed to re-configure queue %d on FIFO %d, ret=%d\n",
		  queue, fifo, ret);

	return ret;
}

/**
 * iwl_mvm_send_lq_cmd() - Send link quality command
 * @sync: This command can be sent synchronously.
 *
 * The link quality command is sent as the last step of station creation.
 * This is the special case in which init is set and we call a callback in
 * this case to clear the state indicating that station creation is in
 * progress.
 */
<<<<<<< HEAD
int iwl_mvm_send_lq_cmd(struct iwl_mvm *mvm, struct iwl_lq_cmd *lq, bool sync)
=======
int iwl_mvm_send_lq_cmd(struct iwl_mvm *mvm, struct iwl_lq_cmd *lq)
>>>>>>> fa578e9d
{
	struct iwl_host_cmd cmd = {
		.id = LQ_CMD,
		.len = { sizeof(struct iwl_lq_cmd), },
<<<<<<< HEAD
		.flags = sync ? 0 : CMD_ASYNC,
=======
		.flags = CMD_ASYNC,
>>>>>>> fa578e9d
		.data = { lq, },
	};

	if (WARN_ON(lq->sta_id == IWL_MVM_INVALID_STA ||
		    iwl_mvm_has_tlc_offload(mvm)))
		return -EINVAL;

	return iwl_mvm_send_cmd(mvm, &cmd);
}

/**
 * iwl_mvm_update_smps - Get a request to change the SMPS mode
 * @req_type: The part of the driver who call for a change.
 * @smps_requests: The request to change the SMPS mode.
 *
 * Get a requst to change the SMPS mode,
 * and change it according to all other requests in the driver.
 */
void iwl_mvm_update_smps(struct iwl_mvm *mvm, struct ieee80211_vif *vif,
			 enum iwl_mvm_smps_type_request req_type,
			 enum ieee80211_smps_mode smps_request)
{
	struct iwl_mvm_vif *mvmvif;
	enum ieee80211_smps_mode smps_mode;
	int i;

	lockdep_assert_held(&mvm->mutex);

	/* SMPS is irrelevant for NICs that don't have at least 2 RX antenna */
	if (num_of_ant(iwl_mvm_get_valid_rx_ant(mvm)) == 1)
		return;

	if (vif->type == NL80211_IFTYPE_AP)
		smps_mode = IEEE80211_SMPS_OFF;
	else
		smps_mode = IEEE80211_SMPS_AUTOMATIC;

	mvmvif = iwl_mvm_vif_from_mac80211(vif);
	mvmvif->smps_requests[req_type] = smps_request;
	for (i = 0; i < NUM_IWL_MVM_SMPS_REQ; i++) {
		if (mvmvif->smps_requests[i] == IEEE80211_SMPS_STATIC) {
			smps_mode = IEEE80211_SMPS_STATIC;
			break;
		}
		if (mvmvif->smps_requests[i] == IEEE80211_SMPS_DYNAMIC)
			smps_mode = IEEE80211_SMPS_DYNAMIC;
	}

	ieee80211_request_smps(vif, smps_mode);
}

int iwl_mvm_request_statistics(struct iwl_mvm *mvm, bool clear)
{
	struct iwl_statistics_cmd scmd = {
		.flags = clear ? cpu_to_le32(IWL_STATISTICS_FLG_CLEAR) : 0,
	};
	struct iwl_host_cmd cmd = {
		.id = STATISTICS_CMD,
		.len[0] = sizeof(scmd),
		.data[0] = &scmd,
		.flags = CMD_WANT_SKB,
	};
	int ret;

	ret = iwl_mvm_send_cmd(mvm, &cmd);
	if (ret)
		return ret;

	iwl_mvm_handle_rx_statistics(mvm, cmd.resp_pkt);
	iwl_free_resp(&cmd);

	if (clear)
		iwl_mvm_accu_radio_stats(mvm);

	return 0;
}

void iwl_mvm_accu_radio_stats(struct iwl_mvm *mvm)
{
	mvm->accu_radio_stats.rx_time += mvm->radio_stats.rx_time;
	mvm->accu_radio_stats.tx_time += mvm->radio_stats.tx_time;
	mvm->accu_radio_stats.on_time_rf += mvm->radio_stats.on_time_rf;
	mvm->accu_radio_stats.on_time_scan += mvm->radio_stats.on_time_scan;
}

static void iwl_mvm_diversity_iter(void *_data, u8 *mac,
				   struct ieee80211_vif *vif)
{
	struct iwl_mvm_vif *mvmvif = iwl_mvm_vif_from_mac80211(vif);
	bool *result = _data;
	int i;

	for (i = 0; i < NUM_IWL_MVM_SMPS_REQ; i++) {
		if (mvmvif->smps_requests[i] == IEEE80211_SMPS_STATIC ||
		    mvmvif->smps_requests[i] == IEEE80211_SMPS_DYNAMIC)
			*result = false;
	}
}

bool iwl_mvm_rx_diversity_allowed(struct iwl_mvm *mvm)
{
	bool result = true;

	lockdep_assert_held(&mvm->mutex);

	if (num_of_ant(iwl_mvm_get_valid_rx_ant(mvm)) == 1)
		return false;

	if (mvm->cfg->rx_with_siso_diversity)
		return false;

	ieee80211_iterate_active_interfaces_atomic(
			mvm->hw, IEEE80211_IFACE_ITER_NORMAL,
			iwl_mvm_diversity_iter, &result);

	return result;
}

void iwl_mvm_send_low_latency_cmd(struct iwl_mvm *mvm,
				  bool low_latency, u16 mac_id)
{
	struct iwl_mac_low_latency_cmd cmd = {
		.mac_id = cpu_to_le32(mac_id)
	};

	if (!fw_has_capa(&mvm->fw->ucode_capa,
			 IWL_UCODE_TLV_CAPA_DYNAMIC_QUOTA))
		return;

	if (low_latency) {
		/* currently we don't care about the direction */
		cmd.low_latency_rx = 1;
		cmd.low_latency_tx = 1;
	}

	if (iwl_mvm_send_cmd_pdu(mvm, iwl_cmd_id(LOW_LATENCY_CMD,
						 MAC_CONF_GROUP, 0),
				 0, sizeof(cmd), &cmd))
		IWL_ERR(mvm, "Failed to send low latency command\n");
}

int iwl_mvm_update_low_latency(struct iwl_mvm *mvm, struct ieee80211_vif *vif,
			       bool low_latency,
			       enum iwl_mvm_low_latency_cause cause)
{
	struct iwl_mvm_vif *mvmvif = iwl_mvm_vif_from_mac80211(vif);
	int res;
	bool prev;

	lockdep_assert_held(&mvm->mutex);

	prev = iwl_mvm_vif_low_latency(mvmvif);
	iwl_mvm_vif_set_low_latency(mvmvif, low_latency, cause);

	low_latency = iwl_mvm_vif_low_latency(mvmvif);

	if (low_latency == prev)
		return 0;

	iwl_mvm_send_low_latency_cmd(mvm, low_latency, mvmvif->id);

	res = iwl_mvm_update_quotas(mvm, false, NULL);
	if (res)
		return res;

	iwl_mvm_bt_coex_vif_change(mvm);

	return iwl_mvm_power_update_mac(mvm);
}

struct iwl_mvm_low_latency_iter {
	bool result;
	bool result_per_band[NUM_NL80211_BANDS];
};

static void iwl_mvm_ll_iter(void *_data, u8 *mac, struct ieee80211_vif *vif)
{
	struct iwl_mvm_low_latency_iter *result = _data;
	struct iwl_mvm_vif *mvmvif = iwl_mvm_vif_from_mac80211(vif);
	enum nl80211_band band;

	if (iwl_mvm_vif_low_latency(mvmvif)) {
		result->result = true;

		if (!mvmvif->phy_ctxt)
			return;

		band = mvmvif->phy_ctxt->channel->band;
		result->result_per_band[band] = true;
	}
}

bool iwl_mvm_low_latency(struct iwl_mvm *mvm)
{
	struct iwl_mvm_low_latency_iter data = {};

	ieee80211_iterate_active_interfaces_atomic(
			mvm->hw, IEEE80211_IFACE_ITER_NORMAL,
			iwl_mvm_ll_iter, &data);

	return data.result;
}

bool iwl_mvm_low_latency_band(struct iwl_mvm *mvm, enum nl80211_band band)
{
	struct iwl_mvm_low_latency_iter data = {};

	ieee80211_iterate_active_interfaces_atomic(
			mvm->hw, IEEE80211_IFACE_ITER_NORMAL,
			iwl_mvm_ll_iter, &data);

	return data.result_per_band[band];
}

struct iwl_bss_iter_data {
	struct ieee80211_vif *vif;
	bool error;
};

static void iwl_mvm_bss_iface_iterator(void *_data, u8 *mac,
				       struct ieee80211_vif *vif)
{
	struct iwl_bss_iter_data *data = _data;

	if (vif->type != NL80211_IFTYPE_STATION || vif->p2p)
		return;

	if (data->vif) {
		data->error = true;
		return;
	}

	data->vif = vif;
}

struct ieee80211_vif *iwl_mvm_get_bss_vif(struct iwl_mvm *mvm)
{
	struct iwl_bss_iter_data bss_iter_data = {};

	ieee80211_iterate_active_interfaces_atomic(
		mvm->hw, IEEE80211_IFACE_ITER_NORMAL,
		iwl_mvm_bss_iface_iterator, &bss_iter_data);

	if (bss_iter_data.error) {
		IWL_ERR(mvm, "More than one managed interface active!\n");
		return ERR_PTR(-EINVAL);
	}

	return bss_iter_data.vif;
}

struct iwl_sta_iter_data {
	bool assoc;
};

static void iwl_mvm_sta_iface_iterator(void *_data, u8 *mac,
				       struct ieee80211_vif *vif)
{
	struct iwl_sta_iter_data *data = _data;

	if (vif->type != NL80211_IFTYPE_STATION)
		return;

	if (vif->bss_conf.assoc)
		data->assoc = true;
}

bool iwl_mvm_is_vif_assoc(struct iwl_mvm *mvm)
{
	struct iwl_sta_iter_data data = {
		.assoc = false,
	};

	ieee80211_iterate_active_interfaces_atomic(mvm->hw,
						   IEEE80211_IFACE_ITER_NORMAL,
						   iwl_mvm_sta_iface_iterator,
						   &data);
	return data.assoc;
}

unsigned int iwl_mvm_get_wd_timeout(struct iwl_mvm *mvm,
				    struct ieee80211_vif *vif,
				    bool tdls, bool cmd_q)
{
	struct iwl_fw_dbg_trigger_tlv *trigger;
	struct iwl_fw_dbg_trigger_txq_timer *txq_timer;
	unsigned int default_timeout = cmd_q ?
		IWL_DEF_WD_TIMEOUT :
		mvm->trans->trans_cfg->base_params->wd_timeout;

	if (!iwl_fw_dbg_trigger_enabled(mvm->fw, FW_DBG_TRIGGER_TXQ_TIMERS)) {
		/*
		 * We can't know when the station is asleep or awake, so we
		 * must disable the queue hang detection.
		 */
		if (fw_has_capa(&mvm->fw->ucode_capa,
				IWL_UCODE_TLV_CAPA_STA_PM_NOTIF) &&
		    vif && vif->type == NL80211_IFTYPE_AP)
			return IWL_WATCHDOG_DISABLED;
		return iwlmvm_mod_params.tfd_q_hang_detect ?
			default_timeout : IWL_WATCHDOG_DISABLED;
	}

	trigger = iwl_fw_dbg_get_trigger(mvm->fw, FW_DBG_TRIGGER_TXQ_TIMERS);
	txq_timer = (void *)trigger->data;

	if (tdls)
		return le32_to_cpu(txq_timer->tdls);

	if (cmd_q)
		return le32_to_cpu(txq_timer->command_queue);

	if (WARN_ON(!vif))
		return default_timeout;

	switch (ieee80211_vif_type_p2p(vif)) {
	case NL80211_IFTYPE_ADHOC:
		return le32_to_cpu(txq_timer->ibss);
	case NL80211_IFTYPE_STATION:
		return le32_to_cpu(txq_timer->bss);
	case NL80211_IFTYPE_AP:
		return le32_to_cpu(txq_timer->softap);
	case NL80211_IFTYPE_P2P_CLIENT:
		return le32_to_cpu(txq_timer->p2p_client);
	case NL80211_IFTYPE_P2P_GO:
		return le32_to_cpu(txq_timer->p2p_go);
	case NL80211_IFTYPE_P2P_DEVICE:
		return le32_to_cpu(txq_timer->p2p_device);
	case NL80211_IFTYPE_MONITOR:
		return default_timeout;
	default:
		WARN_ON(1);
		return mvm->trans->trans_cfg->base_params->wd_timeout;
	}
}

void iwl_mvm_connection_loss(struct iwl_mvm *mvm, struct ieee80211_vif *vif,
			     const char *errmsg)
{
	struct iwl_fw_dbg_trigger_tlv *trig;
	struct iwl_fw_dbg_trigger_mlme *trig_mlme;

	trig = iwl_fw_dbg_trigger_on(&mvm->fwrt, ieee80211_vif_to_wdev(vif),
				     FW_DBG_TRIGGER_MLME);
	if (!trig)
		goto out;

	trig_mlme = (void *)trig->data;

	if (trig_mlme->stop_connection_loss &&
	    --trig_mlme->stop_connection_loss)
		goto out;

	iwl_fw_dbg_collect_trig(&mvm->fwrt, trig, "%s", errmsg);

out:
	ieee80211_connection_loss(vif);
}

void iwl_mvm_event_frame_timeout_callback(struct iwl_mvm *mvm,
					  struct ieee80211_vif *vif,
					  const struct ieee80211_sta *sta,
					  u16 tid)
{
	struct iwl_fw_dbg_trigger_tlv *trig;
	struct iwl_fw_dbg_trigger_ba *ba_trig;

	trig = iwl_fw_dbg_trigger_on(&mvm->fwrt, ieee80211_vif_to_wdev(vif),
				     FW_DBG_TRIGGER_BA);
	if (!trig)
		return;

	ba_trig = (void *)trig->data;

	if (!(le16_to_cpu(ba_trig->frame_timeout) & BIT(tid)))
		return;

	iwl_fw_dbg_collect_trig(&mvm->fwrt, trig,
				"Frame from %pM timed out, tid %d",
				sta->addr, tid);
}

u8 iwl_mvm_tcm_load_percentage(u32 airtime, u32 elapsed)
{
	if (!elapsed)
		return 0;

	return (100 * airtime / elapsed) / USEC_PER_MSEC;
}

static enum iwl_mvm_traffic_load
iwl_mvm_tcm_load(struct iwl_mvm *mvm, u32 airtime, unsigned long elapsed)
{
	u8 load = iwl_mvm_tcm_load_percentage(airtime, elapsed);

	if (load > IWL_MVM_TCM_LOAD_HIGH_THRESH)
		return IWL_MVM_TRAFFIC_HIGH;
	if (load > IWL_MVM_TCM_LOAD_MEDIUM_THRESH)
		return IWL_MVM_TRAFFIC_MEDIUM;

	return IWL_MVM_TRAFFIC_LOW;
}

struct iwl_mvm_tcm_iter_data {
	struct iwl_mvm *mvm;
	bool any_sent;
};

static void iwl_mvm_tcm_iter(void *_data, u8 *mac, struct ieee80211_vif *vif)
{
	struct iwl_mvm_tcm_iter_data *data = _data;
	struct iwl_mvm *mvm = data->mvm;
	struct iwl_mvm_vif *mvmvif = iwl_mvm_vif_from_mac80211(vif);
	bool low_latency, prev = mvmvif->low_latency & LOW_LATENCY_TRAFFIC;

	if (mvmvif->id >= NUM_MAC_INDEX_DRIVER)
		return;

	low_latency = mvm->tcm.result.low_latency[mvmvif->id];

	if (!mvm->tcm.result.change[mvmvif->id] &&
	    prev == low_latency) {
		iwl_mvm_update_quotas(mvm, false, NULL);
		return;
	}

	if (prev != low_latency) {
		/* this sends traffic load and updates quota as well */
		iwl_mvm_update_low_latency(mvm, vif, low_latency,
					   LOW_LATENCY_TRAFFIC);
	} else {
		iwl_mvm_update_quotas(mvm, false, NULL);
	}

	data->any_sent = true;
}

static void iwl_mvm_tcm_results(struct iwl_mvm *mvm)
{
	struct iwl_mvm_tcm_iter_data data = {
		.mvm = mvm,
		.any_sent = false,
	};

	mutex_lock(&mvm->mutex);

	ieee80211_iterate_active_interfaces(
		mvm->hw, IEEE80211_IFACE_ITER_NORMAL,
		iwl_mvm_tcm_iter, &data);

	if (fw_has_capa(&mvm->fw->ucode_capa, IWL_UCODE_TLV_CAPA_UMAC_SCAN))
		iwl_mvm_config_scan(mvm);

	mutex_unlock(&mvm->mutex);
}

static void iwl_mvm_tcm_uapsd_nonagg_detected_wk(struct work_struct *wk)
{
	struct iwl_mvm *mvm;
	struct iwl_mvm_vif *mvmvif;
	struct ieee80211_vif *vif;

	mvmvif = container_of(wk, struct iwl_mvm_vif,
			      uapsd_nonagg_detected_wk.work);
	vif = container_of((void *)mvmvif, struct ieee80211_vif, drv_priv);
	mvm = mvmvif->mvm;

	if (mvm->tcm.data[mvmvif->id].opened_rx_ba_sessions)
		return;

	/* remember that this AP is broken */
	memcpy(mvm->uapsd_noagg_bssids[mvm->uapsd_noagg_bssid_write_idx].addr,
	       vif->bss_conf.bssid, ETH_ALEN);
	mvm->uapsd_noagg_bssid_write_idx++;
	if (mvm->uapsd_noagg_bssid_write_idx >= IWL_MVM_UAPSD_NOAGG_LIST_LEN)
		mvm->uapsd_noagg_bssid_write_idx = 0;

	iwl_mvm_connection_loss(mvm, vif,
				"AP isn't using AMPDU with uAPSD enabled");
}

static void iwl_mvm_uapsd_agg_disconnect(struct iwl_mvm *mvm,
					 struct ieee80211_vif *vif)
{
	struct iwl_mvm_vif *mvmvif = iwl_mvm_vif_from_mac80211(vif);

	if (vif->type != NL80211_IFTYPE_STATION)
		return;

	if (!vif->bss_conf.assoc)
		return;

	if (!mvmvif->queue_params[IEEE80211_AC_VO].uapsd &&
	    !mvmvif->queue_params[IEEE80211_AC_VI].uapsd &&
	    !mvmvif->queue_params[IEEE80211_AC_BE].uapsd &&
	    !mvmvif->queue_params[IEEE80211_AC_BK].uapsd)
		return;

	if (mvm->tcm.data[mvmvif->id].uapsd_nonagg_detect.detected)
		return;

	mvm->tcm.data[mvmvif->id].uapsd_nonagg_detect.detected = true;
	IWL_INFO(mvm,
		 "detected AP should do aggregation but isn't, likely due to U-APSD\n");
	schedule_delayed_work(&mvmvif->uapsd_nonagg_detected_wk, 15 * HZ);
}

static void iwl_mvm_check_uapsd_agg_expected_tpt(struct iwl_mvm *mvm,
						 unsigned int elapsed,
						 int mac)
{
	u64 bytes = mvm->tcm.data[mac].uapsd_nonagg_detect.rx_bytes;
	u64 tpt;
	unsigned long rate;
	struct ieee80211_vif *vif;

	rate = ewma_rate_read(&mvm->tcm.data[mac].uapsd_nonagg_detect.rate);

	if (!rate || mvm->tcm.data[mac].opened_rx_ba_sessions ||
	    mvm->tcm.data[mac].uapsd_nonagg_detect.detected)
		return;

	if (iwl_mvm_has_new_rx_api(mvm)) {
		tpt = 8 * bytes; /* kbps */
		do_div(tpt, elapsed);
		rate *= 1000; /* kbps */
		if (tpt < 22 * rate / 100)
			return;
	} else {
		/*
		 * the rate here is actually the threshold, in 100Kbps units,
		 * so do the needed conversion from bytes to 100Kbps:
		 * 100kb = bits / (100 * 1000),
		 * 100kbps = 100kb / (msecs / 1000) ==
		 *           (bits / (100 * 1000)) / (msecs / 1000) ==
		 *           bits / (100 * msecs)
		 */
		tpt = (8 * bytes);
		do_div(tpt, elapsed * 100);
		if (tpt < rate)
			return;
	}

	rcu_read_lock();
	vif = rcu_dereference(mvm->vif_id_to_mac[mac]);
	if (vif)
		iwl_mvm_uapsd_agg_disconnect(mvm, vif);
	rcu_read_unlock();
}

static void iwl_mvm_tcm_iterator(void *_data, u8 *mac,
				 struct ieee80211_vif *vif)
{
	struct iwl_mvm_vif *mvmvif = iwl_mvm_vif_from_mac80211(vif);
	u32 *band = _data;

	if (!mvmvif->phy_ctxt)
		return;

	band[mvmvif->id] = mvmvif->phy_ctxt->channel->band;
}

static unsigned long iwl_mvm_calc_tcm_stats(struct iwl_mvm *mvm,
					    unsigned long ts,
					    bool handle_uapsd)
{
	unsigned int elapsed = jiffies_to_msecs(ts - mvm->tcm.ts);
	unsigned int uapsd_elapsed =
		jiffies_to_msecs(ts - mvm->tcm.uapsd_nonagg_ts);
	u32 total_airtime = 0;
	u32 band_airtime[NUM_NL80211_BANDS] = {0};
	u32 band[NUM_MAC_INDEX_DRIVER] = {0};
	int ac, mac, i;
	bool low_latency = false;
	enum iwl_mvm_traffic_load load, band_load;
	bool handle_ll = time_after(ts, mvm->tcm.ll_ts + MVM_LL_PERIOD);

	if (handle_ll)
		mvm->tcm.ll_ts = ts;
	if (handle_uapsd)
		mvm->tcm.uapsd_nonagg_ts = ts;

	mvm->tcm.result.elapsed = elapsed;

	ieee80211_iterate_active_interfaces_atomic(mvm->hw,
						   IEEE80211_IFACE_ITER_NORMAL,
						   iwl_mvm_tcm_iterator,
						   &band);

	for (mac = 0; mac < NUM_MAC_INDEX_DRIVER; mac++) {
		struct iwl_mvm_tcm_mac *mdata = &mvm->tcm.data[mac];
		u32 vo_vi_pkts = 0;
		u32 airtime = mdata->rx.airtime + mdata->tx.airtime;

		total_airtime += airtime;
		band_airtime[band[mac]] += airtime;

		load = iwl_mvm_tcm_load(mvm, airtime, elapsed);
		mvm->tcm.result.change[mac] = load != mvm->tcm.result.load[mac];
		mvm->tcm.result.load[mac] = load;
		mvm->tcm.result.airtime[mac] = airtime;

		for (ac = IEEE80211_AC_VO; ac <= IEEE80211_AC_VI; ac++)
			vo_vi_pkts += mdata->rx.pkts[ac] +
				      mdata->tx.pkts[ac];

		/* enable immediately with enough packets but defer disabling */
		if (vo_vi_pkts > IWL_MVM_TCM_LOWLAT_ENABLE_THRESH)
			mvm->tcm.result.low_latency[mac] = true;
		else if (handle_ll)
			mvm->tcm.result.low_latency[mac] = false;

		if (handle_ll) {
			/* clear old data */
			memset(&mdata->rx.pkts, 0, sizeof(mdata->rx.pkts));
			memset(&mdata->tx.pkts, 0, sizeof(mdata->tx.pkts));
		}
		low_latency |= mvm->tcm.result.low_latency[mac];

		if (!mvm->tcm.result.low_latency[mac] && handle_uapsd)
			iwl_mvm_check_uapsd_agg_expected_tpt(mvm, uapsd_elapsed,
							     mac);
		/* clear old data */
		if (handle_uapsd)
			mdata->uapsd_nonagg_detect.rx_bytes = 0;
		memset(&mdata->rx.airtime, 0, sizeof(mdata->rx.airtime));
		memset(&mdata->tx.airtime, 0, sizeof(mdata->tx.airtime));
	}

	load = iwl_mvm_tcm_load(mvm, total_airtime, elapsed);
	mvm->tcm.result.global_change = load != mvm->tcm.result.global_load;
	mvm->tcm.result.global_load = load;

	for (i = 0; i < NUM_NL80211_BANDS; i++) {
		band_load = iwl_mvm_tcm_load(mvm, band_airtime[i], elapsed);
		mvm->tcm.result.band_load[i] = band_load;
	}

	/*
	 * If the current load isn't low we need to force re-evaluation
	 * in the TCM period, so that we can return to low load if there
	 * was no traffic at all (and thus iwl_mvm_recalc_tcm didn't get
	 * triggered by traffic).
	 */
	if (load != IWL_MVM_TRAFFIC_LOW)
		return MVM_TCM_PERIOD;
	/*
	 * If low-latency is active we need to force re-evaluation after
	 * (the longer) MVM_LL_PERIOD, so that we can disable low-latency
	 * when there's no traffic at all.
	 */
	if (low_latency)
		return MVM_LL_PERIOD;
	/*
	 * Otherwise, we don't need to run the work struct because we're
	 * in the default "idle" state - traffic indication is low (which
	 * also covers the "no traffic" case) and low-latency is disabled
	 * so there's no state that may need to be disabled when there's
	 * no traffic at all.
	 *
	 * Note that this has no impact on the regular scheduling of the
	 * updates triggered by traffic - those happen whenever one of the
	 * two timeouts expire (if there's traffic at all.)
	 */
	return 0;
}

void iwl_mvm_recalc_tcm(struct iwl_mvm *mvm)
{
	unsigned long ts = jiffies;
	bool handle_uapsd =
		time_after(ts, mvm->tcm.uapsd_nonagg_ts +
			       msecs_to_jiffies(IWL_MVM_UAPSD_NONAGG_PERIOD));

	spin_lock(&mvm->tcm.lock);
	if (mvm->tcm.paused || !time_after(ts, mvm->tcm.ts + MVM_TCM_PERIOD)) {
		spin_unlock(&mvm->tcm.lock);
		return;
	}
	spin_unlock(&mvm->tcm.lock);

	if (handle_uapsd && iwl_mvm_has_new_rx_api(mvm)) {
		mutex_lock(&mvm->mutex);
		if (iwl_mvm_request_statistics(mvm, true))
			handle_uapsd = false;
		mutex_unlock(&mvm->mutex);
	}

	spin_lock(&mvm->tcm.lock);
	/* re-check if somebody else won the recheck race */
	if (!mvm->tcm.paused && time_after(ts, mvm->tcm.ts + MVM_TCM_PERIOD)) {
		/* calculate statistics */
		unsigned long work_delay = iwl_mvm_calc_tcm_stats(mvm, ts,
								  handle_uapsd);

		/* the memset needs to be visible before the timestamp */
		smp_mb();
		mvm->tcm.ts = ts;
		if (work_delay)
			schedule_delayed_work(&mvm->tcm.work, work_delay);
	}
	spin_unlock(&mvm->tcm.lock);

	iwl_mvm_tcm_results(mvm);
}

void iwl_mvm_tcm_work(struct work_struct *work)
{
	struct delayed_work *delayed_work = to_delayed_work(work);
	struct iwl_mvm *mvm = container_of(delayed_work, struct iwl_mvm,
					   tcm.work);

	iwl_mvm_recalc_tcm(mvm);
}

void iwl_mvm_pause_tcm(struct iwl_mvm *mvm, bool with_cancel)
{
	spin_lock_bh(&mvm->tcm.lock);
	mvm->tcm.paused = true;
	spin_unlock_bh(&mvm->tcm.lock);
	if (with_cancel)
		cancel_delayed_work_sync(&mvm->tcm.work);
}

void iwl_mvm_resume_tcm(struct iwl_mvm *mvm)
{
	int mac;
	bool low_latency = false;

	spin_lock_bh(&mvm->tcm.lock);
	mvm->tcm.ts = jiffies;
	mvm->tcm.ll_ts = jiffies;
	for (mac = 0; mac < NUM_MAC_INDEX_DRIVER; mac++) {
		struct iwl_mvm_tcm_mac *mdata = &mvm->tcm.data[mac];

		memset(&mdata->rx.pkts, 0, sizeof(mdata->rx.pkts));
		memset(&mdata->tx.pkts, 0, sizeof(mdata->tx.pkts));
		memset(&mdata->rx.airtime, 0, sizeof(mdata->rx.airtime));
		memset(&mdata->tx.airtime, 0, sizeof(mdata->tx.airtime));

		if (mvm->tcm.result.low_latency[mac])
			low_latency = true;
	}
	/* The TCM data needs to be reset before "paused" flag changes */
	smp_mb();
	mvm->tcm.paused = false;

	/*
	 * if the current load is not low or low latency is active, force
	 * re-evaluation to cover the case of no traffic.
	 */
	if (mvm->tcm.result.global_load > IWL_MVM_TRAFFIC_LOW)
		schedule_delayed_work(&mvm->tcm.work, MVM_TCM_PERIOD);
	else if (low_latency)
		schedule_delayed_work(&mvm->tcm.work, MVM_LL_PERIOD);

	spin_unlock_bh(&mvm->tcm.lock);
}

void iwl_mvm_tcm_add_vif(struct iwl_mvm *mvm, struct ieee80211_vif *vif)
{
	struct iwl_mvm_vif *mvmvif = iwl_mvm_vif_from_mac80211(vif);

	INIT_DELAYED_WORK(&mvmvif->uapsd_nonagg_detected_wk,
			  iwl_mvm_tcm_uapsd_nonagg_detected_wk);
}

void iwl_mvm_tcm_rm_vif(struct iwl_mvm *mvm, struct ieee80211_vif *vif)
{
	struct iwl_mvm_vif *mvmvif = iwl_mvm_vif_from_mac80211(vif);

	cancel_delayed_work_sync(&mvmvif->uapsd_nonagg_detected_wk);
}

u32 iwl_mvm_get_systime(struct iwl_mvm *mvm)
{
	u32 reg_addr = DEVICE_SYSTEM_TIME_REG;

	if (mvm->trans->trans_cfg->device_family >= IWL_DEVICE_FAMILY_22000 &&
	    mvm->trans->cfg->gp2_reg_addr)
		reg_addr = mvm->trans->cfg->gp2_reg_addr;

	return iwl_read_prph(mvm->trans, reg_addr);
}

void iwl_mvm_get_sync_time(struct iwl_mvm *mvm, u32 *gp2, u64 *boottime)
{
	bool ps_disabled;

	lockdep_assert_held(&mvm->mutex);

	/* Disable power save when reading GP2 */
	ps_disabled = mvm->ps_disabled;
	if (!ps_disabled) {
		mvm->ps_disabled = true;
		iwl_mvm_power_update_device(mvm);
	}

	*gp2 = iwl_mvm_get_systime(mvm);
	*boottime = ktime_get_boottime_ns();

	if (!ps_disabled) {
		mvm->ps_disabled = ps_disabled;
		iwl_mvm_power_update_device(mvm);
	}
}<|MERGE_RESOLUTION|>--- conflicted
+++ resolved
@@ -647,20 +647,12 @@
  * this case to clear the state indicating that station creation is in
  * progress.
  */
-<<<<<<< HEAD
-int iwl_mvm_send_lq_cmd(struct iwl_mvm *mvm, struct iwl_lq_cmd *lq, bool sync)
-=======
 int iwl_mvm_send_lq_cmd(struct iwl_mvm *mvm, struct iwl_lq_cmd *lq)
->>>>>>> fa578e9d
 {
 	struct iwl_host_cmd cmd = {
 		.id = LQ_CMD,
 		.len = { sizeof(struct iwl_lq_cmd), },
-<<<<<<< HEAD
-		.flags = sync ? 0 : CMD_ASYNC,
-=======
 		.flags = CMD_ASYNC,
->>>>>>> fa578e9d
 		.data = { lq, },
 	};
 
