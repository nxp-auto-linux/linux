--- conflicted
+++ resolved
@@ -597,16 +597,10 @@
 
 		if (!pending) {
 			pending = atomic_read(&rba->req_pending);
-<<<<<<< HEAD
-			IWL_DEBUG_RX(trans,
-				     "Got more pending allocation requests = %d\n",
-				     pending);
-=======
 			if (pending)
 				IWL_DEBUG_TPT(trans,
 					      "Got more pending allocation requests = %d\n",
 					      pending);
->>>>>>> f7688b48
 		}
 
 		spin_lock(&rba->lock);
@@ -625,11 +619,7 @@
 	list_splice_tail(&local_empty, &rba->rbd_empty);
 	spin_unlock(&rba->lock);
 
-<<<<<<< HEAD
-	IWL_DEBUG_RX(trans, "%s, exit.\n", __func__);
-=======
 	IWL_DEBUG_TPT(trans, "%s, exit.\n", __func__);
->>>>>>> f7688b48
 }
 
 /*
@@ -1273,9 +1263,6 @@
 			._page_stolen = false,
 			.truesize = max_len,
 		};
-
-		if (trans->cfg->device_family >= IWL_DEVICE_FAMILY_22560)
-			rxcb.status = rxq->cd[i].status;
 
 		pkt = rxb_addr(&rxcb);
 
@@ -1477,25 +1464,17 @@
 			     !emergency)) {
 			iwl_pcie_rx_move_to_allocator(rxq, rba);
 			emergency = true;
-<<<<<<< HEAD
-		}
-=======
 			IWL_DEBUG_TPT(trans,
 				      "RX path is in emergency. Pending allocations %d\n",
 				      rb_pending_alloc);
 		}
 
 		IWL_DEBUG_RX(trans, "Q %d: HW = %d, SW = %d\n", rxq->id, r, i);
->>>>>>> f7688b48
 
 		rxb = iwl_pcie_get_rxb(trans, rxq, i);
 		if (!rxb)
 			goto out;
 
-<<<<<<< HEAD
-		IWL_DEBUG_RX(trans, "Q %d: HW = %d, SW = %d\n", rxq->id, r, i);
-=======
->>>>>>> f7688b48
 		iwl_pcie_rx_handle_rb(trans, rxq, rxb, emergency, i);
 
 		i = (i + 1) & (rxq->queue_size - 1);
@@ -1517,14 +1496,10 @@
 			count++;
 			if (count == 8) {
 				count = 0;
-<<<<<<< HEAD
-				if (rb_pending_alloc < rxq->queue_size / 3)
-=======
 				if (rb_pending_alloc < rxq->queue_size / 3) {
 					IWL_DEBUG_TPT(trans,
 						      "RX path exited emergency. Pending allocations %d\n",
 						      rb_pending_alloc);
->>>>>>> f7688b48
 					emergency = false;
 				}
 
@@ -1863,11 +1838,7 @@
 	if (inta & CSR_INT_BIT_ALIVE) {
 		IWL_DEBUG_ISR(trans, "Alive interrupt\n");
 		isr_stats->alive++;
-<<<<<<< HEAD
-		if (trans->cfg->gen2) {
-=======
 		if (trans->trans_cfg->gen2) {
->>>>>>> f7688b48
 			/*
 			 * We can restock, since firmware configured
 			 * the RFH
