/******************************************************************************
 *
 * This file is provided under a dual BSD/GPLv2 license.  When using or
 * redistributing this file, you may do so under either license.
 *
 * GPL LICENSE SUMMARY
 *
 * Copyright(c) 2003 - 2014 Intel Corporation. All rights reserved.
 * Copyright(c) 2013 - 2015 Intel Mobile Communications GmbH
 * Copyright(c) 2016 - 2017 Intel Deutschland GmbH
 * Copyright(c) 2018 - 2019 Intel Corporation
 *
 * This program is free software; you can redistribute it and/or modify it
 * under the terms of version 2 of the GNU General Public License as
 * published by the Free Software Foundation.
 *
 * This program is distributed in the hope that it will be useful, but WITHOUT
 * ANY WARRANTY; without even the implied warranty of MERCHANTABILITY or
 * FITNESS FOR A PARTICULAR PURPOSE.  See the GNU General Public License for
 * more details.
 *
 * The full GNU General Public License is included in this distribution in the
 * file called COPYING.
 *
 * Contact Information:
 *  Intel Linux Wireless <linuxwifi@intel.com>
 * Intel Corporation, 5200 N.E. Elam Young Parkway, Hillsboro, OR 97124-6497
 *
 * BSD LICENSE
 *
 * Copyright(c) 2003 - 2014 Intel Corporation. All rights reserved.
 * Copyright(c) 2013 - 2015 Intel Mobile Communications GmbH
 * Copyright(c) 2016 - 2017 Intel Deutschland GmbH
 * Copyright(c) 2018 - 2019 Intel Corporation
 * All rights reserved.
 *
 * Redistribution and use in source and binary forms, with or without
 * modification, are permitted provided that the following conditions
 * are met:
 *
 *  * Redistributions of source code must retain the above copyright
 *    notice, this list of conditions and the following disclaimer.
 *  * Redistributions in binary form must reproduce the above copyright
 *    notice, this list of conditions and the following disclaimer in
 *    the documentation and/or other materials provided with the
 *    distribution.
 *  * Neither the name Intel Corporation nor the names of its
 *    contributors may be used to endorse or promote products derived
 *    from this software without specific prior written permission.
 *
 * THIS SOFTWARE IS PROVIDED BY THE COPYRIGHT HOLDERS AND CONTRIBUTORS
 * "AS IS" AND ANY EXPRESS OR IMPLIED WARRANTIES, INCLUDING, BUT NOT
 * LIMITED TO, THE IMPLIED WARRANTIES OF MERCHANTABILITY AND FITNESS FOR
 * A PARTICULAR PURPOSE ARE DISCLAIMED. IN NO EVENT SHALL THE COPYRIGHT
 * OWNER OR CONTRIBUTORS BE LIABLE FOR ANY DIRECT, INDIRECT, INCIDENTAL,
 * SPECIAL, EXEMPLARY, OR CONSEQUENTIAL DAMAGES (INCLUDING, BUT NOT
 * LIMITED TO, PROCUREMENT OF SUBSTITUTE GOODS OR SERVICES; LOSS OF USE,
 * DATA, OR PROFITS; OR BUSINESS INTERRUPTION) HOWEVER CAUSED AND ON ANY
 * THEORY OF LIABILITY, WHETHER IN CONTRACT, STRICT LIABILITY, OR TORT
 * (INCLUDING NEGLIGENCE OR OTHERWISE) ARISING IN ANY WAY OUT OF THE USE
 * OF THIS SOFTWARE, EVEN IF ADVISED OF THE POSSIBILITY OF SUCH DAMAGE.
 *
 *****************************************************************************/
#include <linux/sched.h>
#include <linux/wait.h>
#include <linux/gfp.h>

#include "iwl-prph.h"
#include "iwl-io.h"
#include "internal.h"
#include "iwl-op-mode.h"
#include "iwl-context-info-gen3.h"

/******************************************************************************
 *
 * RX path functions
 *
 ******************************************************************************/

/*
 * Rx theory of operation
 *
 * Driver allocates a circular buffer of Receive Buffer Descriptors (RBDs),
 * each of which point to Receive Buffers to be filled by the NIC.  These get
 * used not only for Rx frames, but for any command response or notification
 * from the NIC.  The driver and NIC manage the Rx buffers by means
 * of indexes into the circular buffer.
 *
 * Rx Queue Indexes
 * The host/firmware share two index registers for managing the Rx buffers.
 *
 * The READ index maps to the first position that the firmware may be writing
 * to -- the driver can read up to (but not including) this position and get
 * good data.
 * The READ index is managed by the firmware once the card is enabled.
 *
 * The WRITE index maps to the last position the driver has read from -- the
 * position preceding WRITE is the last slot the firmware can place a packet.
 *
 * The queue is empty (no good data) if WRITE = READ - 1, and is full if
 * WRITE = READ.
 *
 * During initialization, the host sets up the READ queue position to the first
 * INDEX position, and WRITE to the last (READ - 1 wrapped)
 *
 * When the firmware places a packet in a buffer, it will advance the READ index
 * and fire the RX interrupt.  The driver can then query the READ index and
 * process as many packets as possible, moving the WRITE index forward as it
 * resets the Rx queue buffers with new memory.
 *
 * The management in the driver is as follows:
 * + A list of pre-allocated RBDs is stored in iwl->rxq->rx_free.
 *   When the interrupt handler is called, the request is processed.
 *   The page is either stolen - transferred to the upper layer
 *   or reused - added immediately to the iwl->rxq->rx_free list.
 * + When the page is stolen - the driver updates the matching queue's used
 *   count, detaches the RBD and transfers it to the queue used list.
 *   When there are two used RBDs - they are transferred to the allocator empty
 *   list. Work is then scheduled for the allocator to start allocating
 *   eight buffers.
 *   When there are another 6 used RBDs - they are transferred to the allocator
 *   empty list and the driver tries to claim the pre-allocated buffers and
 *   add them to iwl->rxq->rx_free. If it fails - it continues to claim them
 *   until ready.
 *   When there are 8+ buffers in the free list - either from allocation or from
 *   8 reused unstolen pages - restock is called to update the FW and indexes.
 * + In order to make sure the allocator always has RBDs to use for allocation
 *   the allocator has initial pool in the size of num_queues*(8-2) - the
 *   maximum missing RBDs per allocation request (request posted with 2
 *    empty RBDs, there is no guarantee when the other 6 RBDs are supplied).
 *   The queues supplies the recycle of the rest of the RBDs.
 * + A received packet is processed and handed to the kernel network stack,
 *   detached from the iwl->rxq.  The driver 'processed' index is updated.
 * + If there are no allocated buffers in iwl->rxq->rx_free,
 *   the READ INDEX is not incremented and iwl->status(RX_STALLED) is set.
 *   If there were enough free buffers and RX_STALLED is set it is cleared.
 *
 *
 * Driver sequence:
 *
 * iwl_rxq_alloc()            Allocates rx_free
 * iwl_pcie_rx_replenish()    Replenishes rx_free list from rx_used, and calls
 *                            iwl_pcie_rxq_restock.
 *                            Used only during initialization.
 * iwl_pcie_rxq_restock()     Moves available buffers from rx_free into Rx
 *                            queue, updates firmware pointers, and updates
 *                            the WRITE index.
 * iwl_pcie_rx_allocator()     Background work for allocating pages.
 *
 * -- enable interrupts --
 * ISR - iwl_rx()             Detach iwl_rx_mem_buffers from pool up to the
 *                            READ INDEX, detaching the SKB from the pool.
 *                            Moves the packet buffer from queue to rx_used.
 *                            Posts and claims requests to the allocator.
 *                            Calls iwl_pcie_rxq_restock to refill any empty
 *                            slots.
 *
 * RBD life-cycle:
 *
 * Init:
 * rxq.pool -> rxq.rx_used -> rxq.rx_free -> rxq.queue
 *
 * Regular Receive interrupt:
 * Page Stolen:
 * rxq.queue -> rxq.rx_used -> allocator.rbd_empty ->
 * allocator.rbd_allocated -> rxq.rx_free -> rxq.queue
 * Page not Stolen:
 * rxq.queue -> rxq.rx_free -> rxq.queue
 * ...
 *
 */

/*
 * iwl_rxq_space - Return number of free slots available in queue.
 */
static int iwl_rxq_space(const struct iwl_rxq *rxq)
{
	/* Make sure rx queue size is a power of 2 */
	WARN_ON(rxq->queue_size & (rxq->queue_size - 1));

	/*
	 * There can be up to (RX_QUEUE_SIZE - 1) free slots, to avoid ambiguity
	 * between empty and completely full queues.
	 * The following is equivalent to modulo by RX_QUEUE_SIZE and is well
	 * defined for negative dividends.
	 */
	return (rxq->read - rxq->write - 1) & (rxq->queue_size - 1);
}

/*
 * iwl_dma_addr2rbd_ptr - convert a DMA address to a uCode read buffer ptr
 */
static inline __le32 iwl_pcie_dma_addr2rbd_ptr(dma_addr_t dma_addr)
{
	return cpu_to_le32((u32)(dma_addr >> 8));
}

/*
 * iwl_pcie_rx_stop - stops the Rx DMA
 */
int iwl_pcie_rx_stop(struct iwl_trans *trans)
{
	if (trans->trans_cfg->device_family >= IWL_DEVICE_FAMILY_22560) {
		/* TODO: remove this for 22560 once fw does it */
		iwl_write_umac_prph(trans, RFH_RXF_DMA_CFG_GEN3, 0);
		return iwl_poll_umac_prph_bit(trans, RFH_GEN_STATUS_GEN3,
					      RXF_DMA_IDLE, RXF_DMA_IDLE, 1000);
	} else if (trans->trans_cfg->mq_rx_supported) {
		iwl_write_prph(trans, RFH_RXF_DMA_CFG, 0);
		return iwl_poll_prph_bit(trans, RFH_GEN_STATUS,
					   RXF_DMA_IDLE, RXF_DMA_IDLE, 1000);
	} else {
		iwl_write_direct32(trans, FH_MEM_RCSR_CHNL0_CONFIG_REG, 0);
		return iwl_poll_direct_bit(trans, FH_MEM_RSSR_RX_STATUS_REG,
					   FH_RSSR_CHNL0_RX_STATUS_CHNL_IDLE,
					   1000);
	}
}

/*
 * iwl_pcie_rxq_inc_wr_ptr - Update the write pointer for the RX queue
 */
static void iwl_pcie_rxq_inc_wr_ptr(struct iwl_trans *trans,
				    struct iwl_rxq *rxq)
{
	u32 reg;

	lockdep_assert_held(&rxq->lock);

	/*
	 * explicitly wake up the NIC if:
	 * 1. shadow registers aren't enabled
	 * 2. there is a chance that the NIC is asleep
	 */
	if (!trans->trans_cfg->base_params->shadow_reg_enable &&
	    test_bit(STATUS_TPOWER_PMI, &trans->status)) {
		reg = iwl_read32(trans, CSR_UCODE_DRV_GP1);

		if (reg & CSR_UCODE_DRV_GP1_BIT_MAC_SLEEP) {
			IWL_DEBUG_INFO(trans, "Rx queue requesting wakeup, GP1 = 0x%x\n",
				       reg);
			iwl_set_bit(trans, CSR_GP_CNTRL,
				    BIT(trans->trans_cfg->csr->flag_mac_access_req));
			rxq->need_update = true;
			return;
		}
	}

	rxq->write_actual = round_down(rxq->write, 8);
	if (trans->trans_cfg->device_family == IWL_DEVICE_FAMILY_22560)
		iwl_write32(trans, HBUS_TARG_WRPTR,
			    (rxq->write_actual |
			     ((FIRST_RX_QUEUE + rxq->id) << 16)));
	else if (trans->trans_cfg->mq_rx_supported)
		iwl_write32(trans, RFH_Q_FRBDCB_WIDX_TRG(rxq->id),
			    rxq->write_actual);
	else
		iwl_write32(trans, FH_RSCSR_CHNL0_WPTR, rxq->write_actual);
}

static void iwl_pcie_rxq_check_wrptr(struct iwl_trans *trans)
{
	struct iwl_trans_pcie *trans_pcie = IWL_TRANS_GET_PCIE_TRANS(trans);
	int i;

	for (i = 0; i < trans->num_rx_queues; i++) {
		struct iwl_rxq *rxq = &trans_pcie->rxq[i];

		if (!rxq->need_update)
			continue;
		spin_lock(&rxq->lock);
		iwl_pcie_rxq_inc_wr_ptr(trans, rxq);
		rxq->need_update = false;
		spin_unlock(&rxq->lock);
	}
}

static void iwl_pcie_restock_bd(struct iwl_trans *trans,
				struct iwl_rxq *rxq,
				struct iwl_rx_mem_buffer *rxb)
{
	if (trans->trans_cfg->device_family >= IWL_DEVICE_FAMILY_22560) {
		struct iwl_rx_transfer_desc *bd = rxq->bd;

		BUILD_BUG_ON(sizeof(*bd) != 2 * sizeof(u64));

		bd[rxq->write].addr = cpu_to_le64(rxb->page_dma);
		bd[rxq->write].rbid = cpu_to_le16(rxb->vid);
	} else {
		__le64 *bd = rxq->bd;

		bd[rxq->write] = cpu_to_le64(rxb->page_dma | rxb->vid);
	}

	IWL_DEBUG_RX(trans, "Assigned virtual RB ID %u to queue %d index %d\n",
		     (u32)rxb->vid, rxq->id, rxq->write);
}

/*
 * iwl_pcie_rxmq_restock - restock implementation for multi-queue rx
 */
static void iwl_pcie_rxmq_restock(struct iwl_trans *trans,
				  struct iwl_rxq *rxq)
{
	struct iwl_rx_mem_buffer *rxb;

	/*
	 * If the device isn't enabled - no need to try to add buffers...
	 * This can happen when we stop the device and still have an interrupt
	 * pending. We stop the APM before we sync the interrupts because we
	 * have to (see comment there). On the other hand, since the APM is
	 * stopped, we cannot access the HW (in particular not prph).
	 * So don't try to restock if the APM has been already stopped.
	 */
	if (!test_bit(STATUS_DEVICE_ENABLED, &trans->status))
		return;

	spin_lock(&rxq->lock);
	while (rxq->free_count) {
		/* Get next free Rx buffer, remove from free list */
		rxb = list_first_entry(&rxq->rx_free, struct iwl_rx_mem_buffer,
				       list);
		list_del(&rxb->list);
		rxb->invalid = false;
		/* 12 first bits are expected to be empty */
		WARN_ON(rxb->page_dma & DMA_BIT_MASK(12));
		/* Point to Rx buffer via next RBD in circular buffer */
		iwl_pcie_restock_bd(trans, rxq, rxb);
		rxq->write = (rxq->write + 1) & MQ_RX_TABLE_MASK;
		rxq->free_count--;
	}
	spin_unlock(&rxq->lock);

	/*
	 * If we've added more space for the firmware to place data, tell it.
	 * Increment device's write pointer in multiples of 8.
	 */
	if (rxq->write_actual != (rxq->write & ~0x7)) {
		spin_lock(&rxq->lock);
		iwl_pcie_rxq_inc_wr_ptr(trans, rxq);
		spin_unlock(&rxq->lock);
	}
}

/*
 * iwl_pcie_rxsq_restock - restock implementation for single queue rx
 */
static void iwl_pcie_rxsq_restock(struct iwl_trans *trans,
				  struct iwl_rxq *rxq)
{
	struct iwl_rx_mem_buffer *rxb;

	/*
	 * If the device isn't enabled - not need to try to add buffers...
	 * This can happen when we stop the device and still have an interrupt
	 * pending. We stop the APM before we sync the interrupts because we
	 * have to (see comment there). On the other hand, since the APM is
	 * stopped, we cannot access the HW (in particular not prph).
	 * So don't try to restock if the APM has been already stopped.
	 */
	if (!test_bit(STATUS_DEVICE_ENABLED, &trans->status))
		return;

	spin_lock(&rxq->lock);
	while ((iwl_rxq_space(rxq) > 0) && (rxq->free_count)) {
		__le32 *bd = (__le32 *)rxq->bd;
		/* The overwritten rxb must be a used one */
		rxb = rxq->queue[rxq->write];
		BUG_ON(rxb && rxb->page);

		/* Get next free Rx buffer, remove from free list */
		rxb = list_first_entry(&rxq->rx_free, struct iwl_rx_mem_buffer,
				       list);
		list_del(&rxb->list);
		rxb->invalid = false;

		/* Point to Rx buffer via next RBD in circular buffer */
		bd[rxq->write] = iwl_pcie_dma_addr2rbd_ptr(rxb->page_dma);
		rxq->queue[rxq->write] = rxb;
		rxq->write = (rxq->write + 1) & RX_QUEUE_MASK;
		rxq->free_count--;
	}
	spin_unlock(&rxq->lock);

	/* If we've added more space for the firmware to place data, tell it.
	 * Increment device's write pointer in multiples of 8. */
	if (rxq->write_actual != (rxq->write & ~0x7)) {
		spin_lock(&rxq->lock);
		iwl_pcie_rxq_inc_wr_ptr(trans, rxq);
		spin_unlock(&rxq->lock);
	}
}

/*
 * iwl_pcie_rxq_restock - refill RX queue from pre-allocated pool
 *
 * If there are slots in the RX queue that need to be restocked,
 * and we have free pre-allocated buffers, fill the ranks as much
 * as we can, pulling from rx_free.
 *
 * This moves the 'write' index forward to catch up with 'processed', and
 * also updates the memory address in the firmware to reference the new
 * target buffer.
 */
static
void iwl_pcie_rxq_restock(struct iwl_trans *trans, struct iwl_rxq *rxq)
{
	if (trans->trans_cfg->mq_rx_supported)
		iwl_pcie_rxmq_restock(trans, rxq);
	else
		iwl_pcie_rxsq_restock(trans, rxq);
}

/*
 * iwl_pcie_rx_alloc_page - allocates and returns a page.
 *
 */
static struct page *iwl_pcie_rx_alloc_page(struct iwl_trans *trans,
					   gfp_t priority)
{
	struct iwl_trans_pcie *trans_pcie = IWL_TRANS_GET_PCIE_TRANS(trans);
	struct page *page;
	gfp_t gfp_mask = priority;

	if (trans_pcie->rx_page_order > 0)
		gfp_mask |= __GFP_COMP;

	/* Alloc a new receive buffer */
	page = alloc_pages(gfp_mask, trans_pcie->rx_page_order);
	if (!page) {
		if (net_ratelimit())
			IWL_DEBUG_INFO(trans, "alloc_pages failed, order: %d\n",
				       trans_pcie->rx_page_order);
		/*
		 * Issue an error if we don't have enough pre-allocated
		  * buffers.
		 */
		if (!(gfp_mask & __GFP_NOWARN) && net_ratelimit())
			IWL_CRIT(trans,
				 "Failed to alloc_pages\n");
		return NULL;
	}
	return page;
}

/*
 * iwl_pcie_rxq_alloc_rbs - allocate a page for each used RBD
 *
 * A used RBD is an Rx buffer that has been given to the stack. To use it again
 * a page must be allocated and the RBD must point to the page. This function
 * doesn't change the HW pointer but handles the list of pages that is used by
 * iwl_pcie_rxq_restock. The latter function will update the HW to use the newly
 * allocated buffers.
 */
void iwl_pcie_rxq_alloc_rbs(struct iwl_trans *trans, gfp_t priority,
			    struct iwl_rxq *rxq)
{
	struct iwl_trans_pcie *trans_pcie = IWL_TRANS_GET_PCIE_TRANS(trans);
	struct iwl_rx_mem_buffer *rxb;
	struct page *page;

	while (1) {
		spin_lock(&rxq->lock);
		if (list_empty(&rxq->rx_used)) {
			spin_unlock(&rxq->lock);
			return;
		}
		spin_unlock(&rxq->lock);

		/* Alloc a new receive buffer */
		page = iwl_pcie_rx_alloc_page(trans, priority);
		if (!page)
			return;

		spin_lock(&rxq->lock);

		if (list_empty(&rxq->rx_used)) {
			spin_unlock(&rxq->lock);
			__free_pages(page, trans_pcie->rx_page_order);
			return;
		}
		rxb = list_first_entry(&rxq->rx_used, struct iwl_rx_mem_buffer,
				       list);
		list_del(&rxb->list);
		spin_unlock(&rxq->lock);

		BUG_ON(rxb->page);
		rxb->page = page;
		/* Get physical address of the RB */
		rxb->page_dma =
			dma_map_page(trans->dev, page, 0,
				     PAGE_SIZE << trans_pcie->rx_page_order,
				     DMA_FROM_DEVICE);
		if (dma_mapping_error(trans->dev, rxb->page_dma)) {
			rxb->page = NULL;
			spin_lock(&rxq->lock);
			list_add(&rxb->list, &rxq->rx_used);
			spin_unlock(&rxq->lock);
			__free_pages(page, trans_pcie->rx_page_order);
			return;
		}

		spin_lock(&rxq->lock);

		list_add_tail(&rxb->list, &rxq->rx_free);
		rxq->free_count++;

		spin_unlock(&rxq->lock);
	}
}

void iwl_pcie_free_rbs_pool(struct iwl_trans *trans)
{
	struct iwl_trans_pcie *trans_pcie = IWL_TRANS_GET_PCIE_TRANS(trans);
	int i;

	for (i = 0; i < RX_POOL_SIZE; i++) {
		if (!trans_pcie->rx_pool[i].page)
			continue;
		dma_unmap_page(trans->dev, trans_pcie->rx_pool[i].page_dma,
			       PAGE_SIZE << trans_pcie->rx_page_order,
			       DMA_FROM_DEVICE);
		__free_pages(trans_pcie->rx_pool[i].page,
			     trans_pcie->rx_page_order);
		trans_pcie->rx_pool[i].page = NULL;
	}
}

/*
 * iwl_pcie_rx_allocator - Allocates pages in the background for RX queues
 *
 * Allocates for each received request 8 pages
 * Called as a scheduled work item.
 */
static void iwl_pcie_rx_allocator(struct iwl_trans *trans)
{
	struct iwl_trans_pcie *trans_pcie = IWL_TRANS_GET_PCIE_TRANS(trans);
	struct iwl_rb_allocator *rba = &trans_pcie->rba;
	struct list_head local_empty;
	int pending = atomic_read(&rba->req_pending);

	IWL_DEBUG_TPT(trans, "Pending allocation requests = %d\n", pending);

	/* If we were scheduled - there is at least one request */
	spin_lock(&rba->lock);
	/* swap out the rba->rbd_empty to a local list */
	list_replace_init(&rba->rbd_empty, &local_empty);
	spin_unlock(&rba->lock);

	while (pending) {
		int i;
		LIST_HEAD(local_allocated);
		gfp_t gfp_mask = GFP_KERNEL;

		/* Do not post a warning if there are only a few requests */
		if (pending < RX_PENDING_WATERMARK)
			gfp_mask |= __GFP_NOWARN;

		for (i = 0; i < RX_CLAIM_REQ_ALLOC;) {
			struct iwl_rx_mem_buffer *rxb;
			struct page *page;

			/* List should never be empty - each reused RBD is
			 * returned to the list, and initial pool covers any
			 * possible gap between the time the page is allocated
			 * to the time the RBD is added.
			 */
			BUG_ON(list_empty(&local_empty));
			/* Get the first rxb from the rbd list */
			rxb = list_first_entry(&local_empty,
					       struct iwl_rx_mem_buffer, list);
			BUG_ON(rxb->page);

			/* Alloc a new receive buffer */
			page = iwl_pcie_rx_alloc_page(trans, gfp_mask);
			if (!page)
				continue;
			rxb->page = page;

			/* Get physical address of the RB */
			rxb->page_dma = dma_map_page(trans->dev, page, 0,
					PAGE_SIZE << trans_pcie->rx_page_order,
					DMA_FROM_DEVICE);
			if (dma_mapping_error(trans->dev, rxb->page_dma)) {
				rxb->page = NULL;
				__free_pages(page, trans_pcie->rx_page_order);
				continue;
			}

			/* move the allocated entry to the out list */
			list_move(&rxb->list, &local_allocated);
			i++;
		}

		atomic_dec(&rba->req_pending);
		pending--;

		if (!pending) {
			pending = atomic_read(&rba->req_pending);
<<<<<<< HEAD
			IWL_DEBUG_RX(trans,
				     "Got more pending allocation requests = %d\n",
				     pending);
=======
			if (pending)
				IWL_DEBUG_TPT(trans,
					      "Got more pending allocation requests = %d\n",
					      pending);
>>>>>>> fa578e9d
		}

		spin_lock(&rba->lock);
		/* add the allocated rbds to the allocator allocated list */
		list_splice_tail(&local_allocated, &rba->rbd_allocated);
		/* get more empty RBDs for current pending requests */
		list_splice_tail_init(&rba->rbd_empty, &local_empty);
		spin_unlock(&rba->lock);

		atomic_inc(&rba->req_ready);

	}

	spin_lock(&rba->lock);
	/* return unused rbds to the allocator empty list */
	list_splice_tail(&local_empty, &rba->rbd_empty);
	spin_unlock(&rba->lock);

<<<<<<< HEAD
	IWL_DEBUG_RX(trans, "%s, exit.\n", __func__);
=======
	IWL_DEBUG_TPT(trans, "%s, exit.\n", __func__);
>>>>>>> fa578e9d
}

/*
 * iwl_pcie_rx_allocator_get - returns the pre-allocated pages
.*
.* Called by queue when the queue posted allocation request and
 * has freed 8 RBDs in order to restock itself.
 * This function directly moves the allocated RBs to the queue's ownership
 * and updates the relevant counters.
 */
static void iwl_pcie_rx_allocator_get(struct iwl_trans *trans,
				      struct iwl_rxq *rxq)
{
	struct iwl_trans_pcie *trans_pcie = IWL_TRANS_GET_PCIE_TRANS(trans);
	struct iwl_rb_allocator *rba = &trans_pcie->rba;
	int i;

	lockdep_assert_held(&rxq->lock);

	/*
	 * atomic_dec_if_positive returns req_ready - 1 for any scenario.
	 * If req_ready is 0 atomic_dec_if_positive will return -1 and this
	 * function will return early, as there are no ready requests.
	 * atomic_dec_if_positive will perofrm the *actual* decrement only if
	 * req_ready > 0, i.e. - there are ready requests and the function
	 * hands one request to the caller.
	 */
	if (atomic_dec_if_positive(&rba->req_ready) < 0)
		return;

	spin_lock(&rba->lock);
	for (i = 0; i < RX_CLAIM_REQ_ALLOC; i++) {
		/* Get next free Rx buffer, remove it from free list */
		struct iwl_rx_mem_buffer *rxb =
			list_first_entry(&rba->rbd_allocated,
					 struct iwl_rx_mem_buffer, list);

		list_move(&rxb->list, &rxq->rx_free);
	}
	spin_unlock(&rba->lock);

	rxq->used_count -= RX_CLAIM_REQ_ALLOC;
	rxq->free_count += RX_CLAIM_REQ_ALLOC;
}

void iwl_pcie_rx_allocator_work(struct work_struct *data)
{
	struct iwl_rb_allocator *rba_p =
		container_of(data, struct iwl_rb_allocator, rx_alloc);
	struct iwl_trans_pcie *trans_pcie =
		container_of(rba_p, struct iwl_trans_pcie, rba);

	iwl_pcie_rx_allocator(trans_pcie->trans);
}

static int iwl_pcie_free_bd_size(struct iwl_trans *trans, bool use_rx_td)
{
	struct iwl_rx_transfer_desc *rx_td;

	if (use_rx_td)
		return sizeof(*rx_td);
	else
		return trans->trans_cfg->mq_rx_supported ? sizeof(__le64) :
			sizeof(__le32);
}

static void iwl_pcie_free_rxq_dma(struct iwl_trans *trans,
				  struct iwl_rxq *rxq)
{
	struct device *dev = trans->dev;
	bool use_rx_td = (trans->trans_cfg->device_family >=
			  IWL_DEVICE_FAMILY_22560);
	int free_size = iwl_pcie_free_bd_size(trans, use_rx_td);

	if (rxq->bd)
		dma_free_coherent(trans->dev,
				  free_size * rxq->queue_size,
				  rxq->bd, rxq->bd_dma);
	rxq->bd_dma = 0;
	rxq->bd = NULL;

	rxq->rb_stts_dma = 0;
	rxq->rb_stts = NULL;

	if (rxq->used_bd)
		dma_free_coherent(trans->dev,
				  (use_rx_td ? sizeof(*rxq->cd) :
				   sizeof(__le32)) * rxq->queue_size,
				  rxq->used_bd, rxq->used_bd_dma);
	rxq->used_bd_dma = 0;
	rxq->used_bd = NULL;

	if (trans->trans_cfg->device_family < IWL_DEVICE_FAMILY_22560)
		return;

	if (rxq->tr_tail)
		dma_free_coherent(dev, sizeof(__le16),
				  rxq->tr_tail, rxq->tr_tail_dma);
	rxq->tr_tail_dma = 0;
	rxq->tr_tail = NULL;

	if (rxq->cr_tail)
		dma_free_coherent(dev, sizeof(__le16),
				  rxq->cr_tail, rxq->cr_tail_dma);
	rxq->cr_tail_dma = 0;
	rxq->cr_tail = NULL;
}

static int iwl_pcie_alloc_rxq_dma(struct iwl_trans *trans,
				  struct iwl_rxq *rxq)
{
	struct iwl_trans_pcie *trans_pcie = IWL_TRANS_GET_PCIE_TRANS(trans);
	struct device *dev = trans->dev;
	int i;
	int free_size;
	bool use_rx_td = (trans->trans_cfg->device_family >=
			  IWL_DEVICE_FAMILY_22560);
	size_t rb_stts_size = use_rx_td ? sizeof(__le16) :
			      sizeof(struct iwl_rb_status);

	spin_lock_init(&rxq->lock);
	if (trans->trans_cfg->mq_rx_supported)
		rxq->queue_size = MQ_RX_TABLE_SIZE;
	else
		rxq->queue_size = RX_QUEUE_SIZE;

	free_size = iwl_pcie_free_bd_size(trans, use_rx_td);

	/*
	 * Allocate the circular buffer of Read Buffer Descriptors
	 * (RBDs)
	 */
	rxq->bd = dma_alloc_coherent(dev, free_size * rxq->queue_size,
				     &rxq->bd_dma, GFP_KERNEL);
	if (!rxq->bd)
		goto err;

	if (trans->trans_cfg->mq_rx_supported) {
		rxq->used_bd = dma_alloc_coherent(dev,
						  (use_rx_td ? sizeof(*rxq->cd) : sizeof(__le32)) * rxq->queue_size,
						  &rxq->used_bd_dma,
						  GFP_KERNEL);
		if (!rxq->used_bd)
			goto err;
	}

	rxq->rb_stts = trans_pcie->base_rb_stts + rxq->id * rb_stts_size;
	rxq->rb_stts_dma =
		trans_pcie->base_rb_stts_dma + rxq->id * rb_stts_size;

	if (!use_rx_td)
		return 0;

	/* Allocate the driver's pointer to TR tail */
	rxq->tr_tail = dma_alloc_coherent(dev, sizeof(__le16),
					  &rxq->tr_tail_dma, GFP_KERNEL);
	if (!rxq->tr_tail)
		goto err;

	/* Allocate the driver's pointer to CR tail */
	rxq->cr_tail = dma_alloc_coherent(dev, sizeof(__le16),
					  &rxq->cr_tail_dma, GFP_KERNEL);
	if (!rxq->cr_tail)
		goto err;
	/*
	 * W/A 22560 device step Z0 must be non zero bug
	 * TODO: remove this when stop supporting Z0
	 */
	*rxq->cr_tail = cpu_to_le16(500);

	return 0;

err:
	for (i = 0; i < trans->num_rx_queues; i++) {
		struct iwl_rxq *rxq = &trans_pcie->rxq[i];

		iwl_pcie_free_rxq_dma(trans, rxq);
	}

	return -ENOMEM;
}

int iwl_pcie_rx_alloc(struct iwl_trans *trans)
{
	struct iwl_trans_pcie *trans_pcie = IWL_TRANS_GET_PCIE_TRANS(trans);
	struct iwl_rb_allocator *rba = &trans_pcie->rba;
	int i, ret;
	size_t rb_stts_size = trans->trans_cfg->device_family >=
			      IWL_DEVICE_FAMILY_22560 ?
			      sizeof(__le16) : sizeof(struct iwl_rb_status);

	if (WARN_ON(trans_pcie->rxq))
		return -EINVAL;

	trans_pcie->rxq = kcalloc(trans->num_rx_queues, sizeof(struct iwl_rxq),
				  GFP_KERNEL);
	if (!trans_pcie->rxq)
		return -ENOMEM;

	spin_lock_init(&rba->lock);

	/*
	 * Allocate the driver's pointer to receive buffer status.
	 * Allocate for all queues continuously (HW requirement).
	 */
	trans_pcie->base_rb_stts =
			dma_alloc_coherent(trans->dev,
					   rb_stts_size * trans->num_rx_queues,
					   &trans_pcie->base_rb_stts_dma,
					   GFP_KERNEL);
	if (!trans_pcie->base_rb_stts) {
		ret = -ENOMEM;
		goto err;
	}

	for (i = 0; i < trans->num_rx_queues; i++) {
		struct iwl_rxq *rxq = &trans_pcie->rxq[i];

		rxq->id = i;
		ret = iwl_pcie_alloc_rxq_dma(trans, rxq);
		if (ret)
			goto err;
	}
	return 0;

err:
	if (trans_pcie->base_rb_stts) {
		dma_free_coherent(trans->dev,
				  rb_stts_size * trans->num_rx_queues,
				  trans_pcie->base_rb_stts,
				  trans_pcie->base_rb_stts_dma);
		trans_pcie->base_rb_stts = NULL;
		trans_pcie->base_rb_stts_dma = 0;
	}
	kfree(trans_pcie->rxq);

	return ret;
}

static void iwl_pcie_rx_hw_init(struct iwl_trans *trans, struct iwl_rxq *rxq)
{
	struct iwl_trans_pcie *trans_pcie = IWL_TRANS_GET_PCIE_TRANS(trans);
	u32 rb_size;
	unsigned long flags;
	const u32 rfdnlog = RX_QUEUE_SIZE_LOG; /* 256 RBDs */

	switch (trans_pcie->rx_buf_size) {
	case IWL_AMSDU_4K:
		rb_size = FH_RCSR_RX_CONFIG_REG_VAL_RB_SIZE_4K;
		break;
	case IWL_AMSDU_8K:
		rb_size = FH_RCSR_RX_CONFIG_REG_VAL_RB_SIZE_8K;
		break;
	case IWL_AMSDU_12K:
		rb_size = FH_RCSR_RX_CONFIG_REG_VAL_RB_SIZE_12K;
		break;
	default:
		WARN_ON(1);
		rb_size = FH_RCSR_RX_CONFIG_REG_VAL_RB_SIZE_4K;
	}

	if (!iwl_trans_grab_nic_access(trans, &flags))
		return;

	/* Stop Rx DMA */
	iwl_write32(trans, FH_MEM_RCSR_CHNL0_CONFIG_REG, 0);
	/* reset and flush pointers */
	iwl_write32(trans, FH_MEM_RCSR_CHNL0_RBDCB_WPTR, 0);
	iwl_write32(trans, FH_MEM_RCSR_CHNL0_FLUSH_RB_REQ, 0);
	iwl_write32(trans, FH_RSCSR_CHNL0_RDPTR, 0);

	/* Reset driver's Rx queue write index */
	iwl_write32(trans, FH_RSCSR_CHNL0_RBDCB_WPTR_REG, 0);

	/* Tell device where to find RBD circular buffer in DRAM */
	iwl_write32(trans, FH_RSCSR_CHNL0_RBDCB_BASE_REG,
		    (u32)(rxq->bd_dma >> 8));

	/* Tell device where in DRAM to update its Rx status */
	iwl_write32(trans, FH_RSCSR_CHNL0_STTS_WPTR_REG,
		    rxq->rb_stts_dma >> 4);

	/* Enable Rx DMA
	 * FH_RCSR_CHNL0_RX_IGNORE_RXF_EMPTY is set because of HW bug in
	 *      the credit mechanism in 5000 HW RX FIFO
	 * Direct rx interrupts to hosts
	 * Rx buffer size 4 or 8k or 12k
	 * RB timeout 0x10
	 * 256 RBDs
	 */
	iwl_write32(trans, FH_MEM_RCSR_CHNL0_CONFIG_REG,
		    FH_RCSR_RX_CONFIG_CHNL_EN_ENABLE_VAL |
		    FH_RCSR_CHNL0_RX_IGNORE_RXF_EMPTY |
		    FH_RCSR_CHNL0_RX_CONFIG_IRQ_DEST_INT_HOST_VAL |
		    rb_size |
		    (RX_RB_TIMEOUT << FH_RCSR_RX_CONFIG_REG_IRQ_RBTH_POS) |
		    (rfdnlog << FH_RCSR_RX_CONFIG_RBDCB_SIZE_POS));

	iwl_trans_release_nic_access(trans, &flags);

	/* Set interrupt coalescing timer to default (2048 usecs) */
	iwl_write8(trans, CSR_INT_COALESCING, IWL_HOST_INT_TIMEOUT_DEF);

	/* W/A for interrupt coalescing bug in 7260 and 3160 */
	if (trans->cfg->host_interrupt_operation_mode)
		iwl_set_bit(trans, CSR_INT_COALESCING, IWL_HOST_INT_OPER_MODE);
}

static void iwl_pcie_rx_mq_hw_init(struct iwl_trans *trans)
{
	struct iwl_trans_pcie *trans_pcie = IWL_TRANS_GET_PCIE_TRANS(trans);
	u32 rb_size, enabled = 0;
	unsigned long flags;
	int i;

	switch (trans_pcie->rx_buf_size) {
	case IWL_AMSDU_2K:
		rb_size = RFH_RXF_DMA_RB_SIZE_2K;
		break;
	case IWL_AMSDU_4K:
		rb_size = RFH_RXF_DMA_RB_SIZE_4K;
		break;
	case IWL_AMSDU_8K:
		rb_size = RFH_RXF_DMA_RB_SIZE_8K;
		break;
	case IWL_AMSDU_12K:
		rb_size = RFH_RXF_DMA_RB_SIZE_12K;
		break;
	default:
		WARN_ON(1);
		rb_size = RFH_RXF_DMA_RB_SIZE_4K;
	}

	if (!iwl_trans_grab_nic_access(trans, &flags))
		return;

	/* Stop Rx DMA */
	iwl_write_prph_no_grab(trans, RFH_RXF_DMA_CFG, 0);
	/* disable free amd used rx queue operation */
	iwl_write_prph_no_grab(trans, RFH_RXF_RXQ_ACTIVE, 0);

	for (i = 0; i < trans->num_rx_queues; i++) {
		/* Tell device where to find RBD free table in DRAM */
		iwl_write_prph64_no_grab(trans,
					 RFH_Q_FRBDCB_BA_LSB(i),
					 trans_pcie->rxq[i].bd_dma);
		/* Tell device where to find RBD used table in DRAM */
		iwl_write_prph64_no_grab(trans,
					 RFH_Q_URBDCB_BA_LSB(i),
					 trans_pcie->rxq[i].used_bd_dma);
		/* Tell device where in DRAM to update its Rx status */
		iwl_write_prph64_no_grab(trans,
					 RFH_Q_URBD_STTS_WPTR_LSB(i),
					 trans_pcie->rxq[i].rb_stts_dma);
		/* Reset device indice tables */
		iwl_write_prph_no_grab(trans, RFH_Q_FRBDCB_WIDX(i), 0);
		iwl_write_prph_no_grab(trans, RFH_Q_FRBDCB_RIDX(i), 0);
		iwl_write_prph_no_grab(trans, RFH_Q_URBDCB_WIDX(i), 0);

		enabled |= BIT(i) | BIT(i + 16);
	}

	/*
	 * Enable Rx DMA
	 * Rx buffer size 4 or 8k or 12k
	 * Min RB size 4 or 8
	 * Drop frames that exceed RB size
	 * 512 RBDs
	 */
	iwl_write_prph_no_grab(trans, RFH_RXF_DMA_CFG,
			       RFH_DMA_EN_ENABLE_VAL | rb_size |
			       RFH_RXF_DMA_MIN_RB_4_8 |
			       RFH_RXF_DMA_DROP_TOO_LARGE_MASK |
			       RFH_RXF_DMA_RBDCB_SIZE_512);

	/*
	 * Activate DMA snooping.
	 * Set RX DMA chunk size to 64B for IOSF and 128B for PCIe
	 * Default queue is 0
	 */
	iwl_write_prph_no_grab(trans, RFH_GEN_CFG,
			       RFH_GEN_CFG_RFH_DMA_SNOOP |
			       RFH_GEN_CFG_VAL(DEFAULT_RXQ_NUM, 0) |
			       RFH_GEN_CFG_SERVICE_DMA_SNOOP |
			       RFH_GEN_CFG_VAL(RB_CHUNK_SIZE,
					       trans->cfg->integrated ?
					       RFH_GEN_CFG_RB_CHUNK_SIZE_64 :
					       RFH_GEN_CFG_RB_CHUNK_SIZE_128));
	/* Enable the relevant rx queues */
	iwl_write_prph_no_grab(trans, RFH_RXF_RXQ_ACTIVE, enabled);

	iwl_trans_release_nic_access(trans, &flags);

	/* Set interrupt coalescing timer to default (2048 usecs) */
	iwl_write8(trans, CSR_INT_COALESCING, IWL_HOST_INT_TIMEOUT_DEF);
}

void iwl_pcie_rx_init_rxb_lists(struct iwl_rxq *rxq)
{
	lockdep_assert_held(&rxq->lock);

	INIT_LIST_HEAD(&rxq->rx_free);
	INIT_LIST_HEAD(&rxq->rx_used);
	rxq->free_count = 0;
	rxq->used_count = 0;
}

int iwl_pcie_dummy_napi_poll(struct napi_struct *napi, int budget)
{
	WARN_ON(1);
	return 0;
}

int _iwl_pcie_rx_init(struct iwl_trans *trans)
{
	struct iwl_trans_pcie *trans_pcie = IWL_TRANS_GET_PCIE_TRANS(trans);
	struct iwl_rxq *def_rxq;
	struct iwl_rb_allocator *rba = &trans_pcie->rba;
	int i, err, queue_size, allocator_pool_size, num_alloc;

	if (!trans_pcie->rxq) {
		err = iwl_pcie_rx_alloc(trans);
		if (err)
			return err;
	}
	def_rxq = trans_pcie->rxq;

	cancel_work_sync(&rba->rx_alloc);

	spin_lock(&rba->lock);
	atomic_set(&rba->req_pending, 0);
	atomic_set(&rba->req_ready, 0);
	INIT_LIST_HEAD(&rba->rbd_allocated);
	INIT_LIST_HEAD(&rba->rbd_empty);
	spin_unlock(&rba->lock);

	/* free all first - we might be reconfigured for a different size */
	iwl_pcie_free_rbs_pool(trans);

	for (i = 0; i < RX_QUEUE_SIZE; i++)
		def_rxq->queue[i] = NULL;

	for (i = 0; i < trans->num_rx_queues; i++) {
		struct iwl_rxq *rxq = &trans_pcie->rxq[i];

		spin_lock(&rxq->lock);
		/*
		 * Set read write pointer to reflect that we have processed
		 * and used all buffers, but have not restocked the Rx queue
		 * with fresh buffers
		 */
		rxq->read = 0;
		rxq->write = 0;
		rxq->write_actual = 0;
		memset(rxq->rb_stts, 0, (trans->trans_cfg->device_family >=
					 IWL_DEVICE_FAMILY_22560) ?
		       sizeof(__le16) : sizeof(struct iwl_rb_status));

		iwl_pcie_rx_init_rxb_lists(rxq);

		if (!rxq->napi.poll)
			netif_napi_add(&trans_pcie->napi_dev, &rxq->napi,
				       iwl_pcie_dummy_napi_poll, 64);

		spin_unlock(&rxq->lock);
	}

	/* move the pool to the default queue and allocator ownerships */
	queue_size = trans->trans_cfg->mq_rx_supported ?
		     MQ_RX_NUM_RBDS : RX_QUEUE_SIZE;
	allocator_pool_size = trans->num_rx_queues *
		(RX_CLAIM_REQ_ALLOC - RX_POST_REQ_ALLOC);
	num_alloc = queue_size + allocator_pool_size;
	BUILD_BUG_ON(ARRAY_SIZE(trans_pcie->global_table) !=
		     ARRAY_SIZE(trans_pcie->rx_pool));
	for (i = 0; i < num_alloc; i++) {
		struct iwl_rx_mem_buffer *rxb = &trans_pcie->rx_pool[i];

		if (i < allocator_pool_size)
			list_add(&rxb->list, &rba->rbd_empty);
		else
			list_add(&rxb->list, &def_rxq->rx_used);
		trans_pcie->global_table[i] = rxb;
		rxb->vid = (u16)(i + 1);
		rxb->invalid = true;
	}

	iwl_pcie_rxq_alloc_rbs(trans, GFP_KERNEL, def_rxq);

	return 0;
}

int iwl_pcie_rx_init(struct iwl_trans *trans)
{
	struct iwl_trans_pcie *trans_pcie = IWL_TRANS_GET_PCIE_TRANS(trans);
	int ret = _iwl_pcie_rx_init(trans);

	if (ret)
		return ret;

	if (trans->trans_cfg->mq_rx_supported)
		iwl_pcie_rx_mq_hw_init(trans);
	else
		iwl_pcie_rx_hw_init(trans, trans_pcie->rxq);

	iwl_pcie_rxq_restock(trans, trans_pcie->rxq);

	spin_lock(&trans_pcie->rxq->lock);
	iwl_pcie_rxq_inc_wr_ptr(trans, trans_pcie->rxq);
	spin_unlock(&trans_pcie->rxq->lock);

	return 0;
}

int iwl_pcie_gen2_rx_init(struct iwl_trans *trans)
{
	/* Set interrupt coalescing timer to default (2048 usecs) */
	iwl_write8(trans, CSR_INT_COALESCING, IWL_HOST_INT_TIMEOUT_DEF);

	/*
	 * We don't configure the RFH.
	 * Restock will be done at alive, after firmware configured the RFH.
	 */
	return _iwl_pcie_rx_init(trans);
}

void iwl_pcie_rx_free(struct iwl_trans *trans)
{
	struct iwl_trans_pcie *trans_pcie = IWL_TRANS_GET_PCIE_TRANS(trans);
	struct iwl_rb_allocator *rba = &trans_pcie->rba;
	int i;
	size_t rb_stts_size = trans->trans_cfg->device_family >=
			      IWL_DEVICE_FAMILY_22560 ?
			      sizeof(__le16) : sizeof(struct iwl_rb_status);

	/*
	 * if rxq is NULL, it means that nothing has been allocated,
	 * exit now
	 */
	if (!trans_pcie->rxq) {
		IWL_DEBUG_INFO(trans, "Free NULL rx context\n");
		return;
	}

	cancel_work_sync(&rba->rx_alloc);

	iwl_pcie_free_rbs_pool(trans);

	if (trans_pcie->base_rb_stts) {
		dma_free_coherent(trans->dev,
				  rb_stts_size * trans->num_rx_queues,
				  trans_pcie->base_rb_stts,
				  trans_pcie->base_rb_stts_dma);
		trans_pcie->base_rb_stts = NULL;
		trans_pcie->base_rb_stts_dma = 0;
	}

	for (i = 0; i < trans->num_rx_queues; i++) {
		struct iwl_rxq *rxq = &trans_pcie->rxq[i];

		iwl_pcie_free_rxq_dma(trans, rxq);

		if (rxq->napi.poll)
			netif_napi_del(&rxq->napi);
	}
	kfree(trans_pcie->rxq);
}

static void iwl_pcie_rx_move_to_allocator(struct iwl_rxq *rxq,
					  struct iwl_rb_allocator *rba)
{
	spin_lock(&rba->lock);
	list_splice_tail_init(&rxq->rx_used, &rba->rbd_empty);
	spin_unlock(&rba->lock);
}

/*
 * iwl_pcie_rx_reuse_rbd - Recycle used RBDs
 *
 * Called when a RBD can be reused. The RBD is transferred to the allocator.
 * When there are 2 empty RBDs - a request for allocation is posted
 */
static void iwl_pcie_rx_reuse_rbd(struct iwl_trans *trans,
				  struct iwl_rx_mem_buffer *rxb,
				  struct iwl_rxq *rxq, bool emergency)
{
	struct iwl_trans_pcie *trans_pcie = IWL_TRANS_GET_PCIE_TRANS(trans);
	struct iwl_rb_allocator *rba = &trans_pcie->rba;

	/* Move the RBD to the used list, will be moved to allocator in batches
	 * before claiming or posting a request*/
	list_add_tail(&rxb->list, &rxq->rx_used);

	if (unlikely(emergency))
		return;

	/* Count the allocator owned RBDs */
	rxq->used_count++;

	/* If we have RX_POST_REQ_ALLOC new released rx buffers -
	 * issue a request for allocator. Modulo RX_CLAIM_REQ_ALLOC is
	 * used for the case we failed to claim RX_CLAIM_REQ_ALLOC,
	 * after but we still need to post another request.
	 */
	if ((rxq->used_count % RX_CLAIM_REQ_ALLOC) == RX_POST_REQ_ALLOC) {
		/* Move the 2 RBDs to the allocator ownership.
		 Allocator has another 6 from pool for the request completion*/
		iwl_pcie_rx_move_to_allocator(rxq, rba);

		atomic_inc(&rba->req_pending);
		queue_work(rba->alloc_wq, &rba->rx_alloc);
	}
}

static void iwl_pcie_rx_handle_rb(struct iwl_trans *trans,
				struct iwl_rxq *rxq,
				struct iwl_rx_mem_buffer *rxb,
				bool emergency,
				int i)
{
	struct iwl_trans_pcie *trans_pcie = IWL_TRANS_GET_PCIE_TRANS(trans);
	struct iwl_txq *txq = trans_pcie->txq[trans_pcie->cmd_queue];
	bool page_stolen = false;
	int max_len = PAGE_SIZE << trans_pcie->rx_page_order;
	u32 offset = 0;

	if (WARN_ON(!rxb))
		return;

	dma_unmap_page(trans->dev, rxb->page_dma, max_len, DMA_FROM_DEVICE);

	while (offset + sizeof(u32) + sizeof(struct iwl_cmd_header) < max_len) {
		struct iwl_rx_packet *pkt;
		u16 sequence;
		bool reclaim;
		int index, cmd_index, len;
		struct iwl_rx_cmd_buffer rxcb = {
			._offset = offset,
			._rx_page_order = trans_pcie->rx_page_order,
			._page = rxb->page,
			._page_stolen = false,
			.truesize = max_len,
		};

		pkt = rxb_addr(&rxcb);

		if (pkt->len_n_flags == cpu_to_le32(FH_RSCSR_FRAME_INVALID)) {
			IWL_DEBUG_RX(trans,
				     "Q %d: RB end marker at offset %d\n",
				     rxq->id, offset);
			break;
		}

		WARN((le32_to_cpu(pkt->len_n_flags) & FH_RSCSR_RXQ_MASK) >>
			FH_RSCSR_RXQ_POS != rxq->id,
		     "frame on invalid queue - is on %d and indicates %d\n",
		     rxq->id,
		     (le32_to_cpu(pkt->len_n_flags) & FH_RSCSR_RXQ_MASK) >>
			FH_RSCSR_RXQ_POS);

		IWL_DEBUG_RX(trans,
			     "Q %d: cmd at offset %d: %s (%.2x.%2x, seq 0x%x)\n",
			     rxq->id, offset,
			     iwl_get_cmd_string(trans,
						iwl_cmd_id(pkt->hdr.cmd,
							   pkt->hdr.group_id,
							   0)),
			     pkt->hdr.group_id, pkt->hdr.cmd,
			     le16_to_cpu(pkt->hdr.sequence));

		len = iwl_rx_packet_len(pkt);
		len += sizeof(u32); /* account for status word */
		trace_iwlwifi_dev_rx(trans->dev, trans, pkt, len);
		trace_iwlwifi_dev_rx_data(trans->dev, trans, pkt, len);

		/* Reclaim a command buffer only if this packet is a response
		 *   to a (driver-originated) command.
		 * If the packet (e.g. Rx frame) originated from uCode,
		 *   there is no command buffer to reclaim.
		 * Ucode should set SEQ_RX_FRAME bit if ucode-originated,
		 *   but apparently a few don't get set; catch them here. */
		reclaim = !(pkt->hdr.sequence & SEQ_RX_FRAME);
		if (reclaim && !pkt->hdr.group_id) {
			int i;

			for (i = 0; i < trans_pcie->n_no_reclaim_cmds; i++) {
				if (trans_pcie->no_reclaim_cmds[i] ==
							pkt->hdr.cmd) {
					reclaim = false;
					break;
				}
			}
		}

		sequence = le16_to_cpu(pkt->hdr.sequence);
		index = SEQ_TO_INDEX(sequence);
		cmd_index = iwl_pcie_get_cmd_index(txq, index);

		if (rxq->id == trans_pcie->def_rx_queue)
			iwl_op_mode_rx(trans->op_mode, &rxq->napi,
				       &rxcb);
		else
			iwl_op_mode_rx_rss(trans->op_mode, &rxq->napi,
					   &rxcb, rxq->id);

		if (reclaim) {
			kzfree(txq->entries[cmd_index].free_buf);
			txq->entries[cmd_index].free_buf = NULL;
		}

		/*
		 * After here, we should always check rxcb._page_stolen,
		 * if it is true then one of the handlers took the page.
		 */

		if (reclaim) {
			/* Invoke any callbacks, transfer the buffer to caller,
			 * and fire off the (possibly) blocking
			 * iwl_trans_send_cmd()
			 * as we reclaim the driver command queue */
			if (!rxcb._page_stolen)
				iwl_pcie_hcmd_complete(trans, &rxcb);
			else
				IWL_WARN(trans, "Claim null rxb?\n");
		}

		page_stolen |= rxcb._page_stolen;
		if (trans->trans_cfg->device_family >= IWL_DEVICE_FAMILY_22560)
			break;
		offset += ALIGN(len, FH_RSCSR_FRAME_ALIGN);
	}

	/* page was stolen from us -- free our reference */
	if (page_stolen) {
		__free_pages(rxb->page, trans_pcie->rx_page_order);
		rxb->page = NULL;
	}

	/* Reuse the page if possible. For notification packets and
	 * SKBs that fail to Rx correctly, add them back into the
	 * rx_free list for reuse later. */
	if (rxb->page != NULL) {
		rxb->page_dma =
			dma_map_page(trans->dev, rxb->page, 0,
				     PAGE_SIZE << trans_pcie->rx_page_order,
				     DMA_FROM_DEVICE);
		if (dma_mapping_error(trans->dev, rxb->page_dma)) {
			/*
			 * free the page(s) as well to not break
			 * the invariant that the items on the used
			 * list have no page(s)
			 */
			__free_pages(rxb->page, trans_pcie->rx_page_order);
			rxb->page = NULL;
			iwl_pcie_rx_reuse_rbd(trans, rxb, rxq, emergency);
		} else {
			list_add_tail(&rxb->list, &rxq->rx_free);
			rxq->free_count++;
		}
	} else
		iwl_pcie_rx_reuse_rbd(trans, rxb, rxq, emergency);
}

static struct iwl_rx_mem_buffer *iwl_pcie_get_rxb(struct iwl_trans *trans,
						  struct iwl_rxq *rxq, int i)
{
	struct iwl_trans_pcie *trans_pcie = IWL_TRANS_GET_PCIE_TRANS(trans);
	struct iwl_rx_mem_buffer *rxb;
	u16 vid;

	BUILD_BUG_ON(sizeof(struct iwl_rx_completion_desc) != 32);

	if (!trans->trans_cfg->mq_rx_supported) {
		rxb = rxq->queue[i];
		rxq->queue[i] = NULL;
		return rxb;
	}

	/* used_bd is a 32/16 bit but only 12 are used to retrieve the vid */
	if (trans->trans_cfg->device_family >= IWL_DEVICE_FAMILY_22560)
		vid = le16_to_cpu(rxq->cd[i].rbid) & 0x0FFF;
	else
		vid = le32_to_cpu(rxq->bd_32[i]) & 0x0FFF;

	if (!vid || vid > ARRAY_SIZE(trans_pcie->global_table))
		goto out_err;

	rxb = trans_pcie->global_table[vid - 1];
	if (rxb->invalid)
		goto out_err;

	IWL_DEBUG_RX(trans, "Got virtual RB ID %u\n", (u32)rxb->vid);

	rxb->invalid = true;

	return rxb;

out_err:
	WARN(1, "Invalid rxb from HW %u\n", (u32)vid);
	iwl_force_nmi(trans);
	return NULL;
}

/*
 * iwl_pcie_rx_handle - Main entry function for receiving responses from fw
 */
static void iwl_pcie_rx_handle(struct iwl_trans *trans, int queue)
{
	struct iwl_trans_pcie *trans_pcie = IWL_TRANS_GET_PCIE_TRANS(trans);
<<<<<<< HEAD
=======
	struct napi_struct *napi;
>>>>>>> fa578e9d
	struct iwl_rxq *rxq;
	u32 r, i, count = 0;
	bool emergency = false;

	if (WARN_ON_ONCE(!trans_pcie->rxq || !trans_pcie->rxq[queue].bd))
		return;

	rxq = &trans_pcie->rxq[queue];

restart:
	spin_lock(&rxq->lock);
	/* uCode's read index (stored in shared DRAM) indicates the last Rx
	 * buffer that the driver may process (last buffer filled by ucode). */
	r = le16_to_cpu(iwl_get_closed_rb_stts(trans, rxq)) & 0x0FFF;
	i = rxq->read;

	/* W/A 9000 device step A0 wrap-around bug */
	r &= (rxq->queue_size - 1);

	/* Rx interrupt, but nothing sent from uCode */
	if (i == r)
		IWL_DEBUG_RX(trans, "Q %d: HW = SW = %d\n", rxq->id, r);

	while (i != r) {
		struct iwl_rb_allocator *rba = &trans_pcie->rba;
		struct iwl_rx_mem_buffer *rxb;
		/* number of RBDs still waiting for page allocation */
		u32 rb_pending_alloc =
			atomic_read(&trans_pcie->rba.req_pending) *
			RX_CLAIM_REQ_ALLOC;

		if (unlikely(rb_pending_alloc >= rxq->queue_size / 2 &&
			     !emergency)) {
			iwl_pcie_rx_move_to_allocator(rxq, rba);
			emergency = true;
<<<<<<< HEAD
		}
=======
			IWL_DEBUG_TPT(trans,
				      "RX path is in emergency. Pending allocations %d\n",
				      rb_pending_alloc);
		}

		IWL_DEBUG_RX(trans, "Q %d: HW = %d, SW = %d\n", rxq->id, r, i);
>>>>>>> fa578e9d

		rxb = iwl_pcie_get_rxb(trans, rxq, i);
		if (!rxb)
			goto out;

		iwl_pcie_rx_handle_rb(trans, rxq, rxb, emergency, i);

		i = (i + 1) & (rxq->queue_size - 1);

		/*
		 * If we have RX_CLAIM_REQ_ALLOC released rx buffers -
		 * try to claim the pre-allocated buffers from the allocator.
		 * If not ready - will try to reclaim next time.
		 * There is no need to reschedule work - allocator exits only
		 * on success
		 */
		if (rxq->used_count >= RX_CLAIM_REQ_ALLOC)
			iwl_pcie_rx_allocator_get(trans, rxq);

		if (rxq->used_count % RX_CLAIM_REQ_ALLOC == 0 && !emergency) {
			/* Add the remaining empty RBDs for allocator use */
			iwl_pcie_rx_move_to_allocator(rxq, rba);
		} else if (emergency) {
			count++;
			if (count == 8) {
				count = 0;
<<<<<<< HEAD
				if (rb_pending_alloc < rxq->queue_size / 3)
=======
				if (rb_pending_alloc < rxq->queue_size / 3) {
					IWL_DEBUG_TPT(trans,
						      "RX path exited emergency. Pending allocations %d\n",
						      rb_pending_alloc);
>>>>>>> fa578e9d
					emergency = false;
				}

				rxq->read = i;
				spin_unlock(&rxq->lock);
				iwl_pcie_rxq_alloc_rbs(trans, GFP_ATOMIC, rxq);
				iwl_pcie_rxq_restock(trans, rxq);
				goto restart;
			}
		}
	}
out:
	/* Backtrack one entry */
	rxq->read = i;
	/* update cr tail with the rxq read pointer */
	if (trans->trans_cfg->device_family >= IWL_DEVICE_FAMILY_22560)
		*rxq->cr_tail = cpu_to_le16(r);
	spin_unlock(&rxq->lock);

	/*
	 * handle a case where in emergency there are some unallocated RBDs.
	 * those RBDs are in the used list, but are not tracked by the queue's
	 * used_count which counts allocator owned RBDs.
	 * unallocated emergency RBDs must be allocated on exit, otherwise
	 * when called again the function may not be in emergency mode and
	 * they will be handed to the allocator with no tracking in the RBD
	 * allocator counters, which will lead to them never being claimed back
	 * by the queue.
	 * by allocating them here, they are now in the queue free list, and
	 * will be restocked by the next call of iwl_pcie_rxq_restock.
	 */
	if (unlikely(emergency && count))
		iwl_pcie_rxq_alloc_rbs(trans, GFP_ATOMIC, rxq);

	napi = &rxq->napi;
	if (napi->poll) {
		napi_gro_flush(napi, false);

		if (napi->rx_count) {
			netif_receive_skb_list(&napi->rx_list);
			INIT_LIST_HEAD(&napi->rx_list);
			napi->rx_count = 0;
		}
	}

	iwl_pcie_rxq_restock(trans, rxq);
}

static struct iwl_trans_pcie *iwl_pcie_get_trans_pcie(struct msix_entry *entry)
{
	u8 queue = entry->entry;
	struct msix_entry *entries = entry - queue;

	return container_of(entries, struct iwl_trans_pcie, msix_entries[0]);
}

/*
 * iwl_pcie_rx_msix_handle - Main entry function for receiving responses from fw
 * This interrupt handler should be used with RSS queue only.
 */
irqreturn_t iwl_pcie_irq_rx_msix_handler(int irq, void *dev_id)
{
	struct msix_entry *entry = dev_id;
	struct iwl_trans_pcie *trans_pcie = iwl_pcie_get_trans_pcie(entry);
	struct iwl_trans *trans = trans_pcie->trans;

	trace_iwlwifi_dev_irq_msix(trans->dev, entry, false, 0, 0);

	if (WARN_ON(entry->entry >= trans->num_rx_queues))
		return IRQ_NONE;

	lock_map_acquire(&trans->sync_cmd_lockdep_map);

	local_bh_disable();
	iwl_pcie_rx_handle(trans, entry->entry);
	local_bh_enable();

	iwl_pcie_clear_irq(trans, entry);

	lock_map_release(&trans->sync_cmd_lockdep_map);

	return IRQ_HANDLED;
}

/*
 * iwl_pcie_irq_handle_error - called for HW or SW error interrupt from card
 */
static void iwl_pcie_irq_handle_error(struct iwl_trans *trans)
{
	struct iwl_trans_pcie *trans_pcie = IWL_TRANS_GET_PCIE_TRANS(trans);
	int i;

	/* W/A for WiFi/WiMAX coex and WiMAX own the RF */
	if (trans->cfg->internal_wimax_coex &&
	    !trans->cfg->apmg_not_supported &&
	    (!(iwl_read_prph(trans, APMG_CLK_CTRL_REG) &
			     APMS_CLK_VAL_MRB_FUNC_MODE) ||
	     (iwl_read_prph(trans, APMG_PS_CTRL_REG) &
			    APMG_PS_CTRL_VAL_RESET_REQ))) {
		clear_bit(STATUS_SYNC_HCMD_ACTIVE, &trans->status);
		iwl_op_mode_wimax_active(trans->op_mode);
		wake_up(&trans_pcie->wait_command_queue);
		return;
	}

	for (i = 0; i < trans->trans_cfg->base_params->num_of_queues; i++) {
		if (!trans_pcie->txq[i])
			continue;
		del_timer(&trans_pcie->txq[i]->stuck_timer);
	}

	/* The STATUS_FW_ERROR bit is set in this function. This must happen
	 * before we wake up the command caller, to ensure a proper cleanup. */
	iwl_trans_fw_error(trans);

	clear_bit(STATUS_SYNC_HCMD_ACTIVE, &trans->status);
	wake_up(&trans_pcie->wait_command_queue);
}

static u32 iwl_pcie_int_cause_non_ict(struct iwl_trans *trans)
{
	u32 inta;

	lockdep_assert_held(&IWL_TRANS_GET_PCIE_TRANS(trans)->irq_lock);

	trace_iwlwifi_dev_irq(trans->dev);

	/* Discover which interrupts are active/pending */
	inta = iwl_read32(trans, CSR_INT);

	/* the thread will service interrupts and re-enable them */
	return inta;
}

/* a device (PCI-E) page is 4096 bytes long */
#define ICT_SHIFT	12
#define ICT_SIZE	(1 << ICT_SHIFT)
#define ICT_COUNT	(ICT_SIZE / sizeof(u32))

/* interrupt handler using ict table, with this interrupt driver will
 * stop using INTA register to get device's interrupt, reading this register
 * is expensive, device will write interrupts in ICT dram table, increment
 * index then will fire interrupt to driver, driver will OR all ICT table
 * entries from current index up to table entry with 0 value. the result is
 * the interrupt we need to service, driver will set the entries back to 0 and
 * set index.
 */
static u32 iwl_pcie_int_cause_ict(struct iwl_trans *trans)
{
	struct iwl_trans_pcie *trans_pcie = IWL_TRANS_GET_PCIE_TRANS(trans);
	u32 inta;
	u32 val = 0;
	u32 read;

	trace_iwlwifi_dev_irq(trans->dev);

	/* Ignore interrupt if there's nothing in NIC to service.
	 * This may be due to IRQ shared with another device,
	 * or due to sporadic interrupts thrown from our NIC. */
	read = le32_to_cpu(trans_pcie->ict_tbl[trans_pcie->ict_index]);
	trace_iwlwifi_dev_ict_read(trans->dev, trans_pcie->ict_index, read);
	if (!read)
		return 0;

	/*
	 * Collect all entries up to the first 0, starting from ict_index;
	 * note we already read at ict_index.
	 */
	do {
		val |= read;
		IWL_DEBUG_ISR(trans, "ICT index %d value 0x%08X\n",
				trans_pcie->ict_index, read);
		trans_pcie->ict_tbl[trans_pcie->ict_index] = 0;
		trans_pcie->ict_index =
			((trans_pcie->ict_index + 1) & (ICT_COUNT - 1));

		read = le32_to_cpu(trans_pcie->ict_tbl[trans_pcie->ict_index]);
		trace_iwlwifi_dev_ict_read(trans->dev, trans_pcie->ict_index,
					   read);
	} while (read);

	/* We should not get this value, just ignore it. */
	if (val == 0xffffffff)
		val = 0;

	/*
	 * this is a w/a for a h/w bug. the h/w bug may cause the Rx bit
	 * (bit 15 before shifting it to 31) to clear when using interrupt
	 * coalescing. fortunately, bits 18 and 19 stay set when this happens
	 * so we use them to decide on the real state of the Rx bit.
	 * In order words, bit 15 is set if bit 18 or bit 19 are set.
	 */
	if (val & 0xC0000)
		val |= 0x8000;

	inta = (0xff & val) | ((0xff00 & val) << 16);
	return inta;
}

void iwl_pcie_handle_rfkill_irq(struct iwl_trans *trans)
{
	struct iwl_trans_pcie *trans_pcie = IWL_TRANS_GET_PCIE_TRANS(trans);
	struct isr_statistics *isr_stats = &trans_pcie->isr_stats;
	bool hw_rfkill, prev, report;

	mutex_lock(&trans_pcie->mutex);
	prev = test_bit(STATUS_RFKILL_OPMODE, &trans->status);
	hw_rfkill = iwl_is_rfkill_set(trans);
	if (hw_rfkill) {
		set_bit(STATUS_RFKILL_OPMODE, &trans->status);
		set_bit(STATUS_RFKILL_HW, &trans->status);
	}
	if (trans_pcie->opmode_down)
		report = hw_rfkill;
	else
		report = test_bit(STATUS_RFKILL_OPMODE, &trans->status);

	IWL_WARN(trans, "RF_KILL bit toggled to %s.\n",
		 hw_rfkill ? "disable radio" : "enable radio");

	isr_stats->rfkill++;

	if (prev != report)
		iwl_trans_pcie_rf_kill(trans, report);
	mutex_unlock(&trans_pcie->mutex);

	if (hw_rfkill) {
		if (test_and_clear_bit(STATUS_SYNC_HCMD_ACTIVE,
				       &trans->status))
			IWL_DEBUG_RF_KILL(trans,
					  "Rfkill while SYNC HCMD in flight\n");
		wake_up(&trans_pcie->wait_command_queue);
	} else {
		clear_bit(STATUS_RFKILL_HW, &trans->status);
		if (trans_pcie->opmode_down)
			clear_bit(STATUS_RFKILL_OPMODE, &trans->status);
	}
}

irqreturn_t iwl_pcie_irq_handler(int irq, void *dev_id)
{
	struct iwl_trans *trans = dev_id;
	struct iwl_trans_pcie *trans_pcie = IWL_TRANS_GET_PCIE_TRANS(trans);
	struct isr_statistics *isr_stats = &trans_pcie->isr_stats;
	u32 inta = 0;
	u32 handled = 0;

	lock_map_acquire(&trans->sync_cmd_lockdep_map);

	spin_lock(&trans_pcie->irq_lock);

	/* dram interrupt table not set yet,
	 * use legacy interrupt.
	 */
	if (likely(trans_pcie->use_ict))
		inta = iwl_pcie_int_cause_ict(trans);
	else
		inta = iwl_pcie_int_cause_non_ict(trans);

	if (iwl_have_debug_level(IWL_DL_ISR)) {
		IWL_DEBUG_ISR(trans,
			      "ISR inta 0x%08x, enabled 0x%08x(sw), enabled(hw) 0x%08x, fh 0x%08x\n",
			      inta, trans_pcie->inta_mask,
			      iwl_read32(trans, CSR_INT_MASK),
			      iwl_read32(trans, CSR_FH_INT_STATUS));
		if (inta & (~trans_pcie->inta_mask))
			IWL_DEBUG_ISR(trans,
				      "We got a masked interrupt (0x%08x)\n",
				      inta & (~trans_pcie->inta_mask));
	}

	inta &= trans_pcie->inta_mask;

	/*
	 * Ignore interrupt if there's nothing in NIC to service.
	 * This may be due to IRQ shared with another device,
	 * or due to sporadic interrupts thrown from our NIC.
	 */
	if (unlikely(!inta)) {
		IWL_DEBUG_ISR(trans, "Ignore interrupt, inta == 0\n");
		/*
		 * Re-enable interrupts here since we don't
		 * have anything to service
		 */
		if (test_bit(STATUS_INT_ENABLED, &trans->status))
			_iwl_enable_interrupts(trans);
		spin_unlock(&trans_pcie->irq_lock);
		lock_map_release(&trans->sync_cmd_lockdep_map);
		return IRQ_NONE;
	}

	if (unlikely(inta == 0xFFFFFFFF || (inta & 0xFFFFFFF0) == 0xa5a5a5a0)) {
		/*
		 * Hardware disappeared. It might have
		 * already raised an interrupt.
		 */
		IWL_WARN(trans, "HARDWARE GONE?? INTA == 0x%08x\n", inta);
		spin_unlock(&trans_pcie->irq_lock);
		goto out;
	}

	/* Ack/clear/reset pending uCode interrupts.
	 * Note:  Some bits in CSR_INT are "OR" of bits in CSR_FH_INT_STATUS,
	 */
	/* There is a hardware bug in the interrupt mask function that some
	 * interrupts (i.e. CSR_INT_BIT_SCD) can still be generated even if
	 * they are disabled in the CSR_INT_MASK register. Furthermore the
	 * ICT interrupt handling mechanism has another bug that might cause
	 * these unmasked interrupts fail to be detected. We workaround the
	 * hardware bugs here by ACKing all the possible interrupts so that
	 * interrupt coalescing can still be achieved.
	 */
	iwl_write32(trans, CSR_INT, inta | ~trans_pcie->inta_mask);

	if (iwl_have_debug_level(IWL_DL_ISR))
		IWL_DEBUG_ISR(trans, "inta 0x%08x, enabled 0x%08x\n",
			      inta, iwl_read32(trans, CSR_INT_MASK));

	spin_unlock(&trans_pcie->irq_lock);

	/* Now service all interrupt bits discovered above. */
	if (inta & CSR_INT_BIT_HW_ERR) {
		IWL_ERR(trans, "Hardware error detected.  Restarting.\n");

		/* Tell the device to stop sending interrupts */
		iwl_disable_interrupts(trans);

		isr_stats->hw++;
		iwl_pcie_irq_handle_error(trans);

		handled |= CSR_INT_BIT_HW_ERR;

		goto out;
	}

	/* NIC fires this, but we don't use it, redundant with WAKEUP */
	if (inta & CSR_INT_BIT_SCD) {
		IWL_DEBUG_ISR(trans,
			      "Scheduler finished to transmit the frame/frames.\n");
		isr_stats->sch++;
	}

	/* Alive notification via Rx interrupt will do the real work */
	if (inta & CSR_INT_BIT_ALIVE) {
		IWL_DEBUG_ISR(trans, "Alive interrupt\n");
		isr_stats->alive++;
		if (trans->trans_cfg->gen2) {
			/*
			 * We can restock, since firmware configured
			 * the RFH
			 */
			iwl_pcie_rxmq_restock(trans, trans_pcie->rxq);
		}

		handled |= CSR_INT_BIT_ALIVE;
	}

	/* Safely ignore these bits for debug checks below */
	inta &= ~(CSR_INT_BIT_SCD | CSR_INT_BIT_ALIVE);

	/* HW RF KILL switch toggled */
	if (inta & CSR_INT_BIT_RF_KILL) {
		iwl_pcie_handle_rfkill_irq(trans);
		handled |= CSR_INT_BIT_RF_KILL;
	}

	/* Chip got too hot and stopped itself */
	if (inta & CSR_INT_BIT_CT_KILL) {
		IWL_ERR(trans, "Microcode CT kill error detected.\n");
		isr_stats->ctkill++;
		handled |= CSR_INT_BIT_CT_KILL;
	}

	/* Error detected by uCode */
	if (inta & CSR_INT_BIT_SW_ERR) {
		IWL_ERR(trans, "Microcode SW error detected. "
			" Restarting 0x%X.\n", inta);
		isr_stats->sw++;
		iwl_pcie_irq_handle_error(trans);
		handled |= CSR_INT_BIT_SW_ERR;
	}

	/* uCode wakes up after power-down sleep */
	if (inta & CSR_INT_BIT_WAKEUP) {
		IWL_DEBUG_ISR(trans, "Wakeup interrupt\n");
		iwl_pcie_rxq_check_wrptr(trans);
		iwl_pcie_txq_check_wrptrs(trans);

		isr_stats->wakeup++;

		handled |= CSR_INT_BIT_WAKEUP;
	}

	/* All uCode command responses, including Tx command responses,
	 * Rx "responses" (frame-received notification), and other
	 * notifications from uCode come through here*/
	if (inta & (CSR_INT_BIT_FH_RX | CSR_INT_BIT_SW_RX |
		    CSR_INT_BIT_RX_PERIODIC)) {
		IWL_DEBUG_ISR(trans, "Rx interrupt\n");
		if (inta & (CSR_INT_BIT_FH_RX | CSR_INT_BIT_SW_RX)) {
			handled |= (CSR_INT_BIT_FH_RX | CSR_INT_BIT_SW_RX);
			iwl_write32(trans, CSR_FH_INT_STATUS,
					CSR_FH_INT_RX_MASK);
		}
		if (inta & CSR_INT_BIT_RX_PERIODIC) {
			handled |= CSR_INT_BIT_RX_PERIODIC;
			iwl_write32(trans,
				CSR_INT, CSR_INT_BIT_RX_PERIODIC);
		}
		/* Sending RX interrupt require many steps to be done in the
		 * the device:
		 * 1- write interrupt to current index in ICT table.
		 * 2- dma RX frame.
		 * 3- update RX shared data to indicate last write index.
		 * 4- send interrupt.
		 * This could lead to RX race, driver could receive RX interrupt
		 * but the shared data changes does not reflect this;
		 * periodic interrupt will detect any dangling Rx activity.
		 */

		/* Disable periodic interrupt; we use it as just a one-shot. */
		iwl_write8(trans, CSR_INT_PERIODIC_REG,
			    CSR_INT_PERIODIC_DIS);

		/*
		 * Enable periodic interrupt in 8 msec only if we received
		 * real RX interrupt (instead of just periodic int), to catch
		 * any dangling Rx interrupt.  If it was just the periodic
		 * interrupt, there was no dangling Rx activity, and no need
		 * to extend the periodic interrupt; one-shot is enough.
		 */
		if (inta & (CSR_INT_BIT_FH_RX | CSR_INT_BIT_SW_RX))
			iwl_write8(trans, CSR_INT_PERIODIC_REG,
				   CSR_INT_PERIODIC_ENA);

		isr_stats->rx++;

		local_bh_disable();
		iwl_pcie_rx_handle(trans, 0);
		local_bh_enable();
	}

	/* This "Tx" DMA channel is used only for loading uCode */
	if (inta & CSR_INT_BIT_FH_TX) {
		iwl_write32(trans, CSR_FH_INT_STATUS, CSR_FH_INT_TX_MASK);
		IWL_DEBUG_ISR(trans, "uCode load interrupt\n");
		isr_stats->tx++;
		handled |= CSR_INT_BIT_FH_TX;
		/* Wake up uCode load routine, now that load is complete */
		trans_pcie->ucode_write_complete = true;
		wake_up(&trans_pcie->ucode_write_waitq);
	}

	if (inta & ~handled) {
		IWL_ERR(trans, "Unhandled INTA bits 0x%08x\n", inta & ~handled);
		isr_stats->unhandled++;
	}

	if (inta & ~(trans_pcie->inta_mask)) {
		IWL_WARN(trans, "Disabled INTA bits 0x%08x were pending\n",
			 inta & ~trans_pcie->inta_mask);
	}

	spin_lock(&trans_pcie->irq_lock);
	/* only Re-enable all interrupt if disabled by irq */
	if (test_bit(STATUS_INT_ENABLED, &trans->status))
		_iwl_enable_interrupts(trans);
	/* we are loading the firmware, enable FH_TX interrupt only */
	else if (handled & CSR_INT_BIT_FH_TX)
		iwl_enable_fw_load_int(trans);
	/* Re-enable RF_KILL if it occurred */
	else if (handled & CSR_INT_BIT_RF_KILL)
		iwl_enable_rfkill_int(trans);
	/* Re-enable the ALIVE / Rx interrupt if it occurred */
	else if (handled & (CSR_INT_BIT_ALIVE | CSR_INT_BIT_FH_RX))
		iwl_enable_fw_load_int_ctx_info(trans);
	spin_unlock(&trans_pcie->irq_lock);

out:
	lock_map_release(&trans->sync_cmd_lockdep_map);
	return IRQ_HANDLED;
}

/******************************************************************************
 *
 * ICT functions
 *
 ******************************************************************************/

/* Free dram table */
void iwl_pcie_free_ict(struct iwl_trans *trans)
{
	struct iwl_trans_pcie *trans_pcie = IWL_TRANS_GET_PCIE_TRANS(trans);

	if (trans_pcie->ict_tbl) {
		dma_free_coherent(trans->dev, ICT_SIZE,
				  trans_pcie->ict_tbl,
				  trans_pcie->ict_tbl_dma);
		trans_pcie->ict_tbl = NULL;
		trans_pcie->ict_tbl_dma = 0;
	}
}

/*
 * allocate dram shared table, it is an aligned memory
 * block of ICT_SIZE.
 * also reset all data related to ICT table interrupt.
 */
int iwl_pcie_alloc_ict(struct iwl_trans *trans)
{
	struct iwl_trans_pcie *trans_pcie = IWL_TRANS_GET_PCIE_TRANS(trans);

	trans_pcie->ict_tbl =
		dma_alloc_coherent(trans->dev, ICT_SIZE,
				   &trans_pcie->ict_tbl_dma, GFP_KERNEL);
	if (!trans_pcie->ict_tbl)
		return -ENOMEM;

	/* just an API sanity check ... it is guaranteed to be aligned */
	if (WARN_ON(trans_pcie->ict_tbl_dma & (ICT_SIZE - 1))) {
		iwl_pcie_free_ict(trans);
		return -EINVAL;
	}

	return 0;
}

/* Device is going up inform it about using ICT interrupt table,
 * also we need to tell the driver to start using ICT interrupt.
 */
void iwl_pcie_reset_ict(struct iwl_trans *trans)
{
	struct iwl_trans_pcie *trans_pcie = IWL_TRANS_GET_PCIE_TRANS(trans);
	u32 val;

	if (!trans_pcie->ict_tbl)
		return;

	spin_lock(&trans_pcie->irq_lock);
	_iwl_disable_interrupts(trans);

	memset(trans_pcie->ict_tbl, 0, ICT_SIZE);

	val = trans_pcie->ict_tbl_dma >> ICT_SHIFT;

	val |= CSR_DRAM_INT_TBL_ENABLE |
	       CSR_DRAM_INIT_TBL_WRAP_CHECK |
	       CSR_DRAM_INIT_TBL_WRITE_POINTER;

	IWL_DEBUG_ISR(trans, "CSR_DRAM_INT_TBL_REG =0x%x\n", val);

	iwl_write32(trans, CSR_DRAM_INT_TBL_REG, val);
	trans_pcie->use_ict = true;
	trans_pcie->ict_index = 0;
	iwl_write32(trans, CSR_INT, trans_pcie->inta_mask);
	_iwl_enable_interrupts(trans);
	spin_unlock(&trans_pcie->irq_lock);
}

/* Device is going down disable ict interrupt usage */
void iwl_pcie_disable_ict(struct iwl_trans *trans)
{
	struct iwl_trans_pcie *trans_pcie = IWL_TRANS_GET_PCIE_TRANS(trans);

	spin_lock(&trans_pcie->irq_lock);
	trans_pcie->use_ict = false;
	spin_unlock(&trans_pcie->irq_lock);
}

irqreturn_t iwl_pcie_isr(int irq, void *data)
{
	struct iwl_trans *trans = data;

	if (!trans)
		return IRQ_NONE;

	/* Disable (but don't clear!) interrupts here to avoid
	 * back-to-back ISRs and sporadic interrupts from our NIC.
	 * If we have something to service, the tasklet will re-enable ints.
	 * If we *don't* have something, we'll re-enable before leaving here.
	 */
	iwl_write32(trans, CSR_INT_MASK, 0x00000000);

	return IRQ_WAKE_THREAD;
}

irqreturn_t iwl_pcie_msix_isr(int irq, void *data)
{
	return IRQ_WAKE_THREAD;
}

irqreturn_t iwl_pcie_irq_msix_handler(int irq, void *dev_id)
{
	struct msix_entry *entry = dev_id;
	struct iwl_trans_pcie *trans_pcie = iwl_pcie_get_trans_pcie(entry);
	struct iwl_trans *trans = trans_pcie->trans;
	struct isr_statistics *isr_stats = &trans_pcie->isr_stats;
	u32 inta_fh, inta_hw;

	lock_map_acquire(&trans->sync_cmd_lockdep_map);

	spin_lock(&trans_pcie->irq_lock);
	inta_fh = iwl_read32(trans, CSR_MSIX_FH_INT_CAUSES_AD);
	inta_hw = iwl_read32(trans, CSR_MSIX_HW_INT_CAUSES_AD);
	/*
	 * Clear causes registers to avoid being handling the same cause.
	 */
	iwl_write32(trans, CSR_MSIX_FH_INT_CAUSES_AD, inta_fh);
	iwl_write32(trans, CSR_MSIX_HW_INT_CAUSES_AD, inta_hw);
	spin_unlock(&trans_pcie->irq_lock);

	trace_iwlwifi_dev_irq_msix(trans->dev, entry, true, inta_fh, inta_hw);

	if (unlikely(!(inta_fh | inta_hw))) {
		IWL_DEBUG_ISR(trans, "Ignore interrupt, inta == 0\n");
		lock_map_release(&trans->sync_cmd_lockdep_map);
		return IRQ_NONE;
	}

	if (iwl_have_debug_level(IWL_DL_ISR)) {
		IWL_DEBUG_ISR(trans,
			      "ISR inta_fh 0x%08x, enabled (sw) 0x%08x (hw) 0x%08x\n",
			      inta_fh, trans_pcie->fh_mask,
			      iwl_read32(trans, CSR_MSIX_FH_INT_MASK_AD));
		if (inta_fh & ~trans_pcie->fh_mask)
			IWL_DEBUG_ISR(trans,
				      "We got a masked interrupt (0x%08x)\n",
				      inta_fh & ~trans_pcie->fh_mask);
	}

	inta_fh &= trans_pcie->fh_mask;

	if ((trans_pcie->shared_vec_mask & IWL_SHARED_IRQ_NON_RX) &&
	    inta_fh & MSIX_FH_INT_CAUSES_Q0) {
		local_bh_disable();
		iwl_pcie_rx_handle(trans, 0);
		local_bh_enable();
	}

	if ((trans_pcie->shared_vec_mask & IWL_SHARED_IRQ_FIRST_RSS) &&
	    inta_fh & MSIX_FH_INT_CAUSES_Q1) {
		local_bh_disable();
		iwl_pcie_rx_handle(trans, 1);
		local_bh_enable();
	}

	/* This "Tx" DMA channel is used only for loading uCode */
	if (inta_fh & MSIX_FH_INT_CAUSES_D2S_CH0_NUM) {
		IWL_DEBUG_ISR(trans, "uCode load interrupt\n");
		isr_stats->tx++;
		/*
		 * Wake up uCode load routine,
		 * now that load is complete
		 */
		trans_pcie->ucode_write_complete = true;
		wake_up(&trans_pcie->ucode_write_waitq);
	}

	/* Error detected by uCode */
	if ((inta_fh & MSIX_FH_INT_CAUSES_FH_ERR) ||
	    (inta_hw & MSIX_HW_INT_CAUSES_REG_SW_ERR) ||
	    (inta_hw & MSIX_HW_INT_CAUSES_REG_SW_ERR_V2)) {
		IWL_ERR(trans,
			"Microcode SW error detected. Restarting 0x%X.\n",
			inta_fh);
		isr_stats->sw++;
		iwl_pcie_irq_handle_error(trans);
	}

	/* After checking FH register check HW register */
	if (iwl_have_debug_level(IWL_DL_ISR)) {
		IWL_DEBUG_ISR(trans,
			      "ISR inta_hw 0x%08x, enabled (sw) 0x%08x (hw) 0x%08x\n",
			      inta_hw, trans_pcie->hw_mask,
			      iwl_read32(trans, CSR_MSIX_HW_INT_MASK_AD));
		if (inta_hw & ~trans_pcie->hw_mask)
			IWL_DEBUG_ISR(trans,
				      "We got a masked interrupt 0x%08x\n",
				      inta_hw & ~trans_pcie->hw_mask);
	}

	inta_hw &= trans_pcie->hw_mask;

	/* Alive notification via Rx interrupt will do the real work */
	if (inta_hw & MSIX_HW_INT_CAUSES_REG_ALIVE) {
		IWL_DEBUG_ISR(trans, "Alive interrupt\n");
		isr_stats->alive++;
		if (trans->trans_cfg->gen2) {
			/* We can restock, since firmware configured the RFH */
			iwl_pcie_rxmq_restock(trans, trans_pcie->rxq);
		}
	}

	if (trans->trans_cfg->device_family == IWL_DEVICE_FAMILY_22560 &&
	    inta_hw & MSIX_HW_INT_CAUSES_REG_IPC) {
		/* Reflect IML transfer status */
		int res = iwl_read32(trans, CSR_IML_RESP_ADDR);

		IWL_DEBUG_ISR(trans, "IML transfer status: %d\n", res);
		if (res == IWL_IMAGE_RESP_FAIL) {
			isr_stats->sw++;
			iwl_pcie_irq_handle_error(trans);
		}
	} else if (inta_hw & MSIX_HW_INT_CAUSES_REG_WAKEUP) {
		u32 sleep_notif =
			le32_to_cpu(trans_pcie->prph_info->sleep_notif);
		if (sleep_notif == IWL_D3_SLEEP_STATUS_SUSPEND ||
		    sleep_notif == IWL_D3_SLEEP_STATUS_RESUME) {
			IWL_DEBUG_ISR(trans,
				      "Sx interrupt: sleep notification = 0x%x\n",
				      sleep_notif);
			trans_pcie->sx_complete = true;
			wake_up(&trans_pcie->sx_waitq);
		} else {
			/* uCode wakes up after power-down sleep */
			IWL_DEBUG_ISR(trans, "Wakeup interrupt\n");
			iwl_pcie_rxq_check_wrptr(trans);
			iwl_pcie_txq_check_wrptrs(trans);

			isr_stats->wakeup++;
		}
	}

	if (inta_hw & MSIX_HW_INT_CAUSES_REG_IML) {
		/* Reflect IML transfer status */
		int res = iwl_read32(trans, CSR_IML_RESP_ADDR);

		IWL_DEBUG_ISR(trans, "IML transfer status: %d\n", res);
		if (res == IWL_IMAGE_RESP_FAIL) {
			isr_stats->sw++;
			iwl_pcie_irq_handle_error(trans);
		}
	}

	/* Chip got too hot and stopped itself */
	if (inta_hw & MSIX_HW_INT_CAUSES_REG_CT_KILL) {
		IWL_ERR(trans, "Microcode CT kill error detected.\n");
		isr_stats->ctkill++;
	}

	/* HW RF KILL switch toggled */
	if (inta_hw & MSIX_HW_INT_CAUSES_REG_RF_KILL)
		iwl_pcie_handle_rfkill_irq(trans);

	if (inta_hw & MSIX_HW_INT_CAUSES_REG_HW_ERR) {
		IWL_ERR(trans,
			"Hardware error detected. Restarting.\n");

		isr_stats->hw++;
		trans->dbg.hw_error = true;
		iwl_pcie_irq_handle_error(trans);
	}

	iwl_pcie_clear_irq(trans, entry);

	lock_map_release(&trans->sync_cmd_lockdep_map);

	return IRQ_HANDLED;
}<|MERGE_RESOLUTION|>--- conflicted
+++ resolved
@@ -597,16 +597,10 @@
 
 		if (!pending) {
 			pending = atomic_read(&rba->req_pending);
-<<<<<<< HEAD
-			IWL_DEBUG_RX(trans,
-				     "Got more pending allocation requests = %d\n",
-				     pending);
-=======
 			if (pending)
 				IWL_DEBUG_TPT(trans,
 					      "Got more pending allocation requests = %d\n",
 					      pending);
->>>>>>> fa578e9d
 		}
 
 		spin_lock(&rba->lock);
@@ -625,11 +619,7 @@
 	list_splice_tail(&local_empty, &rba->rbd_empty);
 	spin_unlock(&rba->lock);
 
-<<<<<<< HEAD
-	IWL_DEBUG_RX(trans, "%s, exit.\n", __func__);
-=======
 	IWL_DEBUG_TPT(trans, "%s, exit.\n", __func__);
->>>>>>> fa578e9d
 }
 
 /*
@@ -1439,10 +1429,7 @@
 static void iwl_pcie_rx_handle(struct iwl_trans *trans, int queue)
 {
 	struct iwl_trans_pcie *trans_pcie = IWL_TRANS_GET_PCIE_TRANS(trans);
-<<<<<<< HEAD
-=======
 	struct napi_struct *napi;
->>>>>>> fa578e9d
 	struct iwl_rxq *rxq;
 	u32 r, i, count = 0;
 	bool emergency = false;
@@ -1478,16 +1465,12 @@
 			     !emergency)) {
 			iwl_pcie_rx_move_to_allocator(rxq, rba);
 			emergency = true;
-<<<<<<< HEAD
-		}
-=======
 			IWL_DEBUG_TPT(trans,
 				      "RX path is in emergency. Pending allocations %d\n",
 				      rb_pending_alloc);
 		}
 
 		IWL_DEBUG_RX(trans, "Q %d: HW = %d, SW = %d\n", rxq->id, r, i);
->>>>>>> fa578e9d
 
 		rxb = iwl_pcie_get_rxb(trans, rxq, i);
 		if (!rxb)
@@ -1514,14 +1497,10 @@
 			count++;
 			if (count == 8) {
 				count = 0;
-<<<<<<< HEAD
-				if (rb_pending_alloc < rxq->queue_size / 3)
-=======
 				if (rb_pending_alloc < rxq->queue_size / 3) {
 					IWL_DEBUG_TPT(trans,
 						      "RX path exited emergency. Pending allocations %d\n",
 						      rb_pending_alloc);
->>>>>>> fa578e9d
 					emergency = false;
 				}
 
