/******************************************************************************
 *
 * This file is provided under a dual BSD/GPLv2 license.  When using or
 * redistributing this file, you may do so under either license.
 *
 * GPL LICENSE SUMMARY
 *
 * Copyright(c) 2003 - 2014 Intel Corporation. All rights reserved.
 * Copyright(c) 2013 - 2015 Intel Mobile Communications GmbH
 * Copyright(c) 2016 - 2017 Intel Deutschland GmbH
 * Copyright(c) 2018 - 2019 Intel Corporation
 *
 * This program is free software; you can redistribute it and/or modify it
 * under the terms of version 2 of the GNU General Public License as
 * published by the Free Software Foundation.
 *
 * This program is distributed in the hope that it will be useful, but WITHOUT
 * ANY WARRANTY; without even the implied warranty of MERCHANTABILITY or
 * FITNESS FOR A PARTICULAR PURPOSE.  See the GNU General Public License for
 * more details.
 *
 * The full GNU General Public License is included in this distribution in the
 * file called COPYING.
 *
 * Contact Information:
 *  Intel Linux Wireless <linuxwifi@intel.com>
 * Intel Corporation, 5200 N.E. Elam Young Parkway, Hillsboro, OR 97124-6497
 *
 * BSD LICENSE
 *
 * Copyright(c) 2003 - 2014 Intel Corporation. All rights reserved.
 * Copyright(c) 2013 - 2015 Intel Mobile Communications GmbH
 * Copyright(c) 2016 - 2017 Intel Deutschland GmbH
 * Copyright(c) 2018 - 2019 Intel Corporation
 * All rights reserved.
 *
 * Redistribution and use in source and binary forms, with or without
 * modification, are permitted provided that the following conditions
 * are met:
 *
 *  * Redistributions of source code must retain the above copyright
 *    notice, this list of conditions and the following disclaimer.
 *  * Redistributions in binary form must reproduce the above copyright
 *    notice, this list of conditions and the following disclaimer in
 *    the documentation and/or other materials provided with the
 *    distribution.
 *  * Neither the name Intel Corporation nor the names of its
 *    contributors may be used to endorse or promote products derived
 *    from this software without specific prior written permission.
 *
 * THIS SOFTWARE IS PROVIDED BY THE COPYRIGHT HOLDERS AND CONTRIBUTORS
 * "AS IS" AND ANY EXPRESS OR IMPLIED WARRANTIES, INCLUDING, BUT NOT
 * LIMITED TO, THE IMPLIED WARRANTIES OF MERCHANTABILITY AND FITNESS FOR
 * A PARTICULAR PURPOSE ARE DISCLAIMED. IN NO EVENT SHALL THE COPYRIGHT
 * OWNER OR CONTRIBUTORS BE LIABLE FOR ANY DIRECT, INDIRECT, INCIDENTAL,
 * SPECIAL, EXEMPLARY, OR CONSEQUENTIAL DAMAGES (INCLUDING, BUT NOT
 * LIMITED TO, PROCUREMENT OF SUBSTITUTE GOODS OR SERVICES; LOSS OF USE,
 * DATA, OR PROFITS; OR BUSINESS INTERRUPTION) HOWEVER CAUSED AND ON ANY
 * THEORY OF LIABILITY, WHETHER IN CONTRACT, STRICT LIABILITY, OR TORT
 * (INCLUDING NEGLIGENCE OR OTHERWISE) ARISING IN ANY WAY OUT OF THE USE
 * OF THIS SOFTWARE, EVEN IF ADVISED OF THE POSSIBILITY OF SUCH DAMAGE.
 *
 *****************************************************************************/
#include <linux/etherdevice.h>
#include <linux/ieee80211.h>
#include <linux/slab.h>
#include <linux/sched.h>
#include <net/ip6_checksum.h>
#include <net/tso.h>

#include "iwl-debug.h"
#include "iwl-csr.h"
#include "iwl-prph.h"
#include "iwl-io.h"
#include "iwl-scd.h"
#include "iwl-op-mode.h"
#include "internal.h"
#include "fw/api/tx.h"

#define IWL_TX_CRC_SIZE 4
#define IWL_TX_DELIMITER_SIZE 4

/*************** DMA-QUEUE-GENERAL-FUNCTIONS  *****
 * DMA services
 *
 * Theory of operation
 *
 * A Tx or Rx queue resides in host DRAM, and is comprised of a circular buffer
 * of buffer descriptors, each of which points to one or more data buffers for
 * the device to read from or fill.  Driver and device exchange status of each
 * queue via "read" and "write" pointers.  Driver keeps minimum of 2 empty
 * entries in each circular buffer, to protect against confusing empty and full
 * queue states.
 *
 * The device reads or writes the data in the queues via the device's several
 * DMA/FIFO channels.  Each queue is mapped to a single DMA channel.
 *
 * For Tx queue, there are low mark and high mark limits. If, after queuing
 * the packet for Tx, free space become < low mark, Tx queue stopped. When
 * reclaiming packets (on 'tx done IRQ), if free space become > high mark,
 * Tx queue resumed.
 *
 ***************************************************/

int iwl_queue_space(struct iwl_trans *trans, const struct iwl_txq *q)
{
	unsigned int max;
	unsigned int used;

	/*
	 * To avoid ambiguity between empty and completely full queues, there
	 * should always be less than max_tfd_queue_size elements in the queue.
	 * If q->n_window is smaller than max_tfd_queue_size, there is no need
	 * to reserve any queue entries for this purpose.
	 */
	if (q->n_window < trans->trans_cfg->base_params->max_tfd_queue_size)
		max = q->n_window;
	else
		max = trans->trans_cfg->base_params->max_tfd_queue_size - 1;

	/*
	 * max_tfd_queue_size is a power of 2, so the following is equivalent to
	 * modulo by max_tfd_queue_size and is well defined.
	 */
	used = (q->write_ptr - q->read_ptr) &
		(trans->trans_cfg->base_params->max_tfd_queue_size - 1);

	if (WARN_ON(used > max))
		return 0;

	return max - used;
}

/*
 * iwl_queue_init - Initialize queue's high/low-water and read/write indexes
 */
static int iwl_queue_init(struct iwl_txq *q, int slots_num)
{
	q->n_window = slots_num;

	/* slots_num must be power-of-two size, otherwise
	 * iwl_pcie_get_cmd_index is broken. */
	if (WARN_ON(!is_power_of_2(slots_num)))
		return -EINVAL;

	q->low_mark = q->n_window / 4;
	if (q->low_mark < 4)
		q->low_mark = 4;

	q->high_mark = q->n_window / 8;
	if (q->high_mark < 2)
		q->high_mark = 2;

	q->write_ptr = 0;
	q->read_ptr = 0;

	return 0;
}

int iwl_pcie_alloc_dma_ptr(struct iwl_trans *trans,
			   struct iwl_dma_ptr *ptr, size_t size)
{
	if (WARN_ON(ptr->addr))
		return -EINVAL;

	ptr->addr = dma_alloc_coherent(trans->dev, size,
				       &ptr->dma, GFP_KERNEL);
	if (!ptr->addr)
		return -ENOMEM;
	ptr->size = size;
	return 0;
}

void iwl_pcie_free_dma_ptr(struct iwl_trans *trans, struct iwl_dma_ptr *ptr)
{
	if (unlikely(!ptr->addr))
		return;

	dma_free_coherent(trans->dev, ptr->size, ptr->addr, ptr->dma);
	memset(ptr, 0, sizeof(*ptr));
}

static void iwl_pcie_txq_stuck_timer(struct timer_list *t)
{
	struct iwl_txq *txq = from_timer(txq, t, stuck_timer);
	struct iwl_trans_pcie *trans_pcie = txq->trans_pcie;
	struct iwl_trans *trans = iwl_trans_pcie_get_trans(trans_pcie);

	spin_lock(&txq->lock);
	/* check if triggered erroneously */
	if (txq->read_ptr == txq->write_ptr) {
		spin_unlock(&txq->lock);
		return;
	}
	spin_unlock(&txq->lock);

	iwl_trans_pcie_log_scd_error(trans, txq);

	iwl_force_nmi(trans);
}

/*
 * iwl_pcie_txq_update_byte_cnt_tbl - Set up entry in Tx byte-count array
 */
static void iwl_pcie_txq_update_byte_cnt_tbl(struct iwl_trans *trans,
					     struct iwl_txq *txq, u16 byte_cnt,
					     int num_tbs)
{
	struct iwlagn_scd_bc_tbl *scd_bc_tbl;
	struct iwl_trans_pcie *trans_pcie = IWL_TRANS_GET_PCIE_TRANS(trans);
	int write_ptr = txq->write_ptr;
	int txq_id = txq->id;
	u8 sec_ctl = 0;
	u16 len = byte_cnt + IWL_TX_CRC_SIZE + IWL_TX_DELIMITER_SIZE;
	__le16 bc_ent;
	struct iwl_tx_cmd *tx_cmd =
		(void *)txq->entries[txq->write_ptr].cmd->payload;
	u8 sta_id = tx_cmd->sta_id;

	scd_bc_tbl = trans_pcie->scd_bc_tbls.addr;

	sec_ctl = tx_cmd->sec_ctl;

	switch (sec_ctl & TX_CMD_SEC_MSK) {
	case TX_CMD_SEC_CCM:
		len += IEEE80211_CCMP_MIC_LEN;
		break;
	case TX_CMD_SEC_TKIP:
		len += IEEE80211_TKIP_ICV_LEN;
		break;
	case TX_CMD_SEC_WEP:
		len += IEEE80211_WEP_IV_LEN + IEEE80211_WEP_ICV_LEN;
		break;
	}
	if (trans_pcie->bc_table_dword)
		len = DIV_ROUND_UP(len, 4);

	if (WARN_ON(len > 0xFFF || write_ptr >= TFD_QUEUE_SIZE_MAX))
		return;

	bc_ent = cpu_to_le16(len | (sta_id << 12));

	scd_bc_tbl[txq_id].tfd_offset[write_ptr] = bc_ent;

	if (write_ptr < TFD_QUEUE_SIZE_BC_DUP)
		scd_bc_tbl[txq_id].
			tfd_offset[TFD_QUEUE_SIZE_MAX + write_ptr] = bc_ent;
}

static void iwl_pcie_txq_inval_byte_cnt_tbl(struct iwl_trans *trans,
					    struct iwl_txq *txq)
{
	struct iwl_trans_pcie *trans_pcie =
		IWL_TRANS_GET_PCIE_TRANS(trans);
	struct iwlagn_scd_bc_tbl *scd_bc_tbl = trans_pcie->scd_bc_tbls.addr;
	int txq_id = txq->id;
	int read_ptr = txq->read_ptr;
	u8 sta_id = 0;
	__le16 bc_ent;
	struct iwl_tx_cmd *tx_cmd =
		(void *)txq->entries[read_ptr].cmd->payload;

	WARN_ON(read_ptr >= TFD_QUEUE_SIZE_MAX);

	if (txq_id != trans_pcie->cmd_queue)
		sta_id = tx_cmd->sta_id;

	bc_ent = cpu_to_le16(1 | (sta_id << 12));

	scd_bc_tbl[txq_id].tfd_offset[read_ptr] = bc_ent;

	if (read_ptr < TFD_QUEUE_SIZE_BC_DUP)
		scd_bc_tbl[txq_id].
			tfd_offset[TFD_QUEUE_SIZE_MAX + read_ptr] = bc_ent;
}

/*
 * iwl_pcie_txq_inc_wr_ptr - Send new write index to hardware
 */
static void iwl_pcie_txq_inc_wr_ptr(struct iwl_trans *trans,
				    struct iwl_txq *txq)
{
	struct iwl_trans_pcie *trans_pcie = IWL_TRANS_GET_PCIE_TRANS(trans);
	u32 reg = 0;
	int txq_id = txq->id;

	lockdep_assert_held(&txq->lock);

	/*
	 * explicitly wake up the NIC if:
	 * 1. shadow registers aren't enabled
	 * 2. NIC is woken up for CMD regardless of shadow outside this function
	 * 3. there is a chance that the NIC is asleep
	 */
	if (!trans->trans_cfg->base_params->shadow_reg_enable &&
	    txq_id != trans_pcie->cmd_queue &&
	    test_bit(STATUS_TPOWER_PMI, &trans->status)) {
		/*
		 * wake up nic if it's powered down ...
		 * uCode will wake up, and interrupt us again, so next
		 * time we'll skip this part.
		 */
		reg = iwl_read32(trans, CSR_UCODE_DRV_GP1);

		if (reg & CSR_UCODE_DRV_GP1_BIT_MAC_SLEEP) {
			IWL_DEBUG_INFO(trans, "Tx queue %d requesting wakeup, GP1 = 0x%x\n",
				       txq_id, reg);
			iwl_set_bit(trans, CSR_GP_CNTRL,
				    BIT(trans->trans_cfg->csr->flag_mac_access_req));
			txq->need_update = true;
			return;
		}
	}

	/*
	 * if not in power-save mode, uCode will never sleep when we're
	 * trying to tx (during RFKILL, we're not trying to tx).
	 */
	IWL_DEBUG_TX(trans, "Q:%d WR: 0x%x\n", txq_id, txq->write_ptr);
	if (!txq->block)
		iwl_write32(trans, HBUS_TARG_WRPTR,
			    txq->write_ptr | (txq_id << 8));
}

void iwl_pcie_txq_check_wrptrs(struct iwl_trans *trans)
{
	struct iwl_trans_pcie *trans_pcie = IWL_TRANS_GET_PCIE_TRANS(trans);
	int i;

	for (i = 0; i < trans->trans_cfg->base_params->num_of_queues; i++) {
		struct iwl_txq *txq = trans_pcie->txq[i];

		if (!test_bit(i, trans_pcie->queue_used))
			continue;

		spin_lock_bh(&txq->lock);
		if (txq->need_update) {
			iwl_pcie_txq_inc_wr_ptr(trans, txq);
			txq->need_update = false;
		}
		spin_unlock_bh(&txq->lock);
	}
}

static inline dma_addr_t iwl_pcie_tfd_tb_get_addr(struct iwl_trans *trans,
						  void *_tfd, u8 idx)
{

	if (trans->trans_cfg->use_tfh) {
		struct iwl_tfh_tfd *tfd = _tfd;
		struct iwl_tfh_tb *tb = &tfd->tbs[idx];

		return (dma_addr_t)(le64_to_cpu(tb->addr));
	} else {
		struct iwl_tfd *tfd = _tfd;
		struct iwl_tfd_tb *tb = &tfd->tbs[idx];
		dma_addr_t addr = get_unaligned_le32(&tb->lo);
		dma_addr_t hi_len;

		if (sizeof(dma_addr_t) <= sizeof(u32))
			return addr;

		hi_len = le16_to_cpu(tb->hi_n_len) & 0xF;

		/*
		 * shift by 16 twice to avoid warnings on 32-bit
		 * (where this code never runs anyway due to the
		 * if statement above)
		 */
		return addr | ((hi_len << 16) << 16);
	}
}

static inline void iwl_pcie_tfd_set_tb(struct iwl_trans *trans, void *tfd,
				       u8 idx, dma_addr_t addr, u16 len)
{
	struct iwl_tfd *tfd_fh = (void *)tfd;
	struct iwl_tfd_tb *tb = &tfd_fh->tbs[idx];

	u16 hi_n_len = len << 4;

	put_unaligned_le32(addr, &tb->lo);
	hi_n_len |= iwl_get_dma_hi_addr(addr);

	tb->hi_n_len = cpu_to_le16(hi_n_len);

	tfd_fh->num_tbs = idx + 1;
}

static inline u8 iwl_pcie_tfd_get_num_tbs(struct iwl_trans *trans, void *_tfd)
{
	if (trans->trans_cfg->use_tfh) {
		struct iwl_tfh_tfd *tfd = _tfd;

		return le16_to_cpu(tfd->num_tbs) & 0x1f;
	} else {
		struct iwl_tfd *tfd = _tfd;

		return tfd->num_tbs & 0x1f;
	}
}

static void iwl_pcie_tfd_unmap(struct iwl_trans *trans,
			       struct iwl_cmd_meta *meta,
			       struct iwl_txq *txq, int index)
{
	struct iwl_trans_pcie *trans_pcie = IWL_TRANS_GET_PCIE_TRANS(trans);
	int i, num_tbs;
	void *tfd = iwl_pcie_get_tfd(trans, txq, index);

	/* Sanity check on number of chunks */
	num_tbs = iwl_pcie_tfd_get_num_tbs(trans, tfd);

	if (num_tbs > trans_pcie->max_tbs) {
		IWL_ERR(trans, "Too many chunks: %i\n", num_tbs);
		/* @todo issue fatal error, it is quite serious situation */
		return;
	}

	/* first TB is never freed - it's the bidirectional DMA data */

	for (i = 1; i < num_tbs; i++) {
		if (meta->tbs & BIT(i))
			dma_unmap_page(trans->dev,
				       iwl_pcie_tfd_tb_get_addr(trans, tfd, i),
				       iwl_pcie_tfd_tb_get_len(trans, tfd, i),
				       DMA_TO_DEVICE);
		else
			dma_unmap_single(trans->dev,
					 iwl_pcie_tfd_tb_get_addr(trans, tfd,
								  i),
					 iwl_pcie_tfd_tb_get_len(trans, tfd,
								 i),
					 DMA_TO_DEVICE);
	}

	meta->tbs = 0;

<<<<<<< HEAD
	if (trans->cfg->use_tfh) {
=======
	if (trans->trans_cfg->use_tfh) {
>>>>>>> f7688b48
		struct iwl_tfh_tfd *tfd_fh = (void *)tfd;

		tfd_fh->num_tbs = 0;
	} else {
		struct iwl_tfd *tfd_fh = (void *)tfd;

		tfd_fh->num_tbs = 0;
	}

}

/*
 * iwl_pcie_txq_free_tfd - Free all chunks referenced by TFD [txq->q.read_ptr]
 * @trans - transport private data
 * @txq - tx queue
 * @dma_dir - the direction of the DMA mapping
 *
 * Does NOT advance any TFD circular buffer read/write indexes
 * Does NOT free the TFD itself (which is within circular buffer)
 */
void iwl_pcie_txq_free_tfd(struct iwl_trans *trans, struct iwl_txq *txq)
{
	/* rd_ptr is bounded by TFD_QUEUE_SIZE_MAX and
	 * idx is bounded by n_window
	 */
	int rd_ptr = txq->read_ptr;
	int idx = iwl_pcie_get_cmd_index(txq, rd_ptr);

	lockdep_assert_held(&txq->lock);

	/* We have only q->n_window txq->entries, but we use
	 * TFD_QUEUE_SIZE_MAX tfds
	 */
	iwl_pcie_tfd_unmap(trans, &txq->entries[idx].meta, txq, rd_ptr);

	/* free SKB */
	if (txq->entries) {
		struct sk_buff *skb;

		skb = txq->entries[idx].skb;

		/* Can be called from irqs-disabled context
		 * If skb is not NULL, it means that the whole queue is being
		 * freed and that the queue is not empty - free the skb
		 */
		if (skb) {
			iwl_op_mode_free_skb(trans->op_mode, skb);
			txq->entries[idx].skb = NULL;
		}
	}
}

static int iwl_pcie_txq_build_tfd(struct iwl_trans *trans, struct iwl_txq *txq,
				  dma_addr_t addr, u16 len, bool reset)
{
	struct iwl_trans_pcie *trans_pcie = IWL_TRANS_GET_PCIE_TRANS(trans);
	void *tfd;
	u32 num_tbs;

	tfd = txq->tfds + trans_pcie->tfd_size * txq->write_ptr;

	if (reset)
		memset(tfd, 0, trans_pcie->tfd_size);

	num_tbs = iwl_pcie_tfd_get_num_tbs(trans, tfd);

	/* Each TFD can point to a maximum max_tbs Tx buffers */
	if (num_tbs >= trans_pcie->max_tbs) {
		IWL_ERR(trans, "Error can not send more than %d chunks\n",
			trans_pcie->max_tbs);
		return -EINVAL;
	}

	if (WARN(addr & ~IWL_TX_DMA_MASK,
		 "Unaligned address = %llx\n", (unsigned long long)addr))
		return -EINVAL;

	iwl_pcie_tfd_set_tb(trans, tfd, num_tbs, addr, len);

	return num_tbs;
}

int iwl_pcie_txq_alloc(struct iwl_trans *trans, struct iwl_txq *txq,
		       int slots_num, bool cmd_queue)
{
	struct iwl_trans_pcie *trans_pcie = IWL_TRANS_GET_PCIE_TRANS(trans);
	size_t tfd_sz = trans_pcie->tfd_size *
		trans->trans_cfg->base_params->max_tfd_queue_size;
	size_t tb0_buf_sz;
	int i;

	if (WARN_ON(txq->entries || txq->tfds))
		return -EINVAL;

	if (trans->trans_cfg->use_tfh)
		tfd_sz = trans_pcie->tfd_size * slots_num;

	timer_setup(&txq->stuck_timer, iwl_pcie_txq_stuck_timer, 0);
	txq->trans_pcie = trans_pcie;

	txq->n_window = slots_num;

	txq->entries = kcalloc(slots_num,
			       sizeof(struct iwl_pcie_txq_entry),
			       GFP_KERNEL);

	if (!txq->entries)
		goto error;

	if (cmd_queue)
		for (i = 0; i < slots_num; i++) {
			txq->entries[i].cmd =
				kmalloc(sizeof(struct iwl_device_cmd),
					GFP_KERNEL);
			if (!txq->entries[i].cmd)
				goto error;
		}

	/* Circular buffer of transmit frame descriptors (TFDs),
	 * shared with device */
	txq->tfds = dma_alloc_coherent(trans->dev, tfd_sz,
				       &txq->dma_addr, GFP_KERNEL);
	if (!txq->tfds)
		goto error;

	BUILD_BUG_ON(IWL_FIRST_TB_SIZE_ALIGN != sizeof(*txq->first_tb_bufs));

	tb0_buf_sz = sizeof(*txq->first_tb_bufs) * slots_num;

	txq->first_tb_bufs = dma_alloc_coherent(trans->dev, tb0_buf_sz,
					      &txq->first_tb_dma,
					      GFP_KERNEL);
	if (!txq->first_tb_bufs)
		goto err_free_tfds;

	return 0;
err_free_tfds:
	dma_free_coherent(trans->dev, tfd_sz, txq->tfds, txq->dma_addr);
error:
	if (txq->entries && cmd_queue)
		for (i = 0; i < slots_num; i++)
			kfree(txq->entries[i].cmd);
	kfree(txq->entries);
	txq->entries = NULL;

	return -ENOMEM;

}

int iwl_pcie_txq_init(struct iwl_trans *trans, struct iwl_txq *txq,
		      int slots_num, bool cmd_queue)
{
	int ret;
	u32 tfd_queue_max_size =
		trans->trans_cfg->base_params->max_tfd_queue_size;

	txq->need_update = false;

	/* max_tfd_queue_size must be power-of-two size, otherwise
	 * iwl_queue_inc_wrap and iwl_queue_dec_wrap are broken. */
	if (WARN_ONCE(tfd_queue_max_size & (tfd_queue_max_size - 1),
		      "Max tfd queue size must be a power of two, but is %d",
		      tfd_queue_max_size))
		return -EINVAL;

	/* Initialize queue's high/low-water marks, and head/tail indexes */
	ret = iwl_queue_init(txq, slots_num);
	if (ret)
		return ret;

	spin_lock_init(&txq->lock);

	if (cmd_queue) {
		static struct lock_class_key iwl_pcie_cmd_queue_lock_class;

		lockdep_set_class(&txq->lock, &iwl_pcie_cmd_queue_lock_class);
	}

	__skb_queue_head_init(&txq->overflow_q);

	return 0;
}

void iwl_pcie_free_tso_page(struct iwl_trans_pcie *trans_pcie,
			    struct sk_buff *skb)
{
	struct page **page_ptr;

	page_ptr = (void *)((u8 *)skb->cb + trans_pcie->page_offs);

	if (*page_ptr) {
		__free_page(*page_ptr);
		*page_ptr = NULL;
	}
}

static void iwl_pcie_clear_cmd_in_flight(struct iwl_trans *trans)
{
	struct iwl_trans_pcie *trans_pcie = IWL_TRANS_GET_PCIE_TRANS(trans);

	lockdep_assert_held(&trans_pcie->reg_lock);

	if (!trans->trans_cfg->base_params->apmg_wake_up_wa)
		return;
	if (WARN_ON(!trans_pcie->cmd_hold_nic_awake))
		return;

	trans_pcie->cmd_hold_nic_awake = false;
	__iwl_trans_pcie_clear_bit(trans, CSR_GP_CNTRL,
				   BIT(trans->trans_cfg->csr->flag_mac_access_req));
}

/*
 * iwl_pcie_txq_unmap -  Unmap any remaining DMA mappings and free skb's
 */
static void iwl_pcie_txq_unmap(struct iwl_trans *trans, int txq_id)
{
	struct iwl_trans_pcie *trans_pcie = IWL_TRANS_GET_PCIE_TRANS(trans);
	struct iwl_txq *txq = trans_pcie->txq[txq_id];

	spin_lock_bh(&txq->lock);
	while (txq->write_ptr != txq->read_ptr) {
		IWL_DEBUG_TX_REPLY(trans, "Q %d Free %d\n",
				   txq_id, txq->read_ptr);

		if (txq_id != trans_pcie->cmd_queue) {
			struct sk_buff *skb = txq->entries[txq->read_ptr].skb;

			if (WARN_ON_ONCE(!skb))
				continue;

			iwl_pcie_free_tso_page(trans_pcie, skb);
		}
		iwl_pcie_txq_free_tfd(trans, txq);
		txq->read_ptr = iwl_queue_inc_wrap(trans, txq->read_ptr);

		if (txq->read_ptr == txq->write_ptr) {
			unsigned long flags;

			spin_lock_irqsave(&trans_pcie->reg_lock, flags);
			if (txq_id == trans_pcie->cmd_queue)
				iwl_pcie_clear_cmd_in_flight(trans);
			spin_unlock_irqrestore(&trans_pcie->reg_lock, flags);
		}
	}

	while (!skb_queue_empty(&txq->overflow_q)) {
		struct sk_buff *skb = __skb_dequeue(&txq->overflow_q);

		iwl_op_mode_free_skb(trans->op_mode, skb);
	}

	spin_unlock_bh(&txq->lock);

	/* just in case - this queue may have been stopped */
	iwl_wake_queue(trans, txq);
}

/*
 * iwl_pcie_txq_free - Deallocate DMA queue.
 * @txq: Transmit queue to deallocate.
 *
 * Empty queue by removing and destroying all BD's.
 * Free all buffers.
 * 0-fill, but do not free "txq" descriptor structure.
 */
static void iwl_pcie_txq_free(struct iwl_trans *trans, int txq_id)
{
	struct iwl_trans_pcie *trans_pcie = IWL_TRANS_GET_PCIE_TRANS(trans);
	struct iwl_txq *txq = trans_pcie->txq[txq_id];
	struct device *dev = trans->dev;
	int i;

	if (WARN_ON(!txq))
		return;

	iwl_pcie_txq_unmap(trans, txq_id);

	/* De-alloc array of command/tx buffers */
	if (txq_id == trans_pcie->cmd_queue)
		for (i = 0; i < txq->n_window; i++) {
			kzfree(txq->entries[i].cmd);
			kzfree(txq->entries[i].free_buf);
		}

	/* De-alloc circular buffer of TFDs */
	if (txq->tfds) {
		dma_free_coherent(dev,
				  trans_pcie->tfd_size *
				  trans->trans_cfg->base_params->max_tfd_queue_size,
				  txq->tfds, txq->dma_addr);
		txq->dma_addr = 0;
		txq->tfds = NULL;

		dma_free_coherent(dev,
				  sizeof(*txq->first_tb_bufs) * txq->n_window,
				  txq->first_tb_bufs, txq->first_tb_dma);
	}

	kfree(txq->entries);
	txq->entries = NULL;

	del_timer_sync(&txq->stuck_timer);

	/* 0-fill queue descriptor structure */
	memset(txq, 0, sizeof(*txq));
}

void iwl_pcie_tx_start(struct iwl_trans *trans, u32 scd_base_addr)
{
	struct iwl_trans_pcie *trans_pcie = IWL_TRANS_GET_PCIE_TRANS(trans);
	int nq = trans->trans_cfg->base_params->num_of_queues;
	int chan;
	u32 reg_val;
	int clear_dwords = (SCD_TRANS_TBL_OFFSET_QUEUE(nq) -
				SCD_CONTEXT_MEM_LOWER_BOUND) / sizeof(u32);

	/* make sure all queue are not stopped/used */
	memset(trans_pcie->queue_stopped, 0, sizeof(trans_pcie->queue_stopped));
	memset(trans_pcie->queue_used, 0, sizeof(trans_pcie->queue_used));

	trans_pcie->scd_base_addr =
		iwl_read_prph(trans, SCD_SRAM_BASE_ADDR);

	WARN_ON(scd_base_addr != 0 &&
		scd_base_addr != trans_pcie->scd_base_addr);

	/* reset context data, TX status and translation data */
	iwl_trans_write_mem(trans, trans_pcie->scd_base_addr +
				   SCD_CONTEXT_MEM_LOWER_BOUND,
			    NULL, clear_dwords);

	iwl_write_prph(trans, SCD_DRAM_BASE_ADDR,
		       trans_pcie->scd_bc_tbls.dma >> 10);

	/* The chain extension of the SCD doesn't work well. This feature is
	 * enabled by default by the HW, so we need to disable it manually.
	 */
	if (trans->trans_cfg->base_params->scd_chain_ext_wa)
		iwl_write_prph(trans, SCD_CHAINEXT_EN, 0);

	iwl_trans_ac_txq_enable(trans, trans_pcie->cmd_queue,
				trans_pcie->cmd_fifo,
				trans_pcie->cmd_q_wdg_timeout);

	/* Activate all Tx DMA/FIFO channels */
	iwl_scd_activate_fifos(trans);

	/* Enable DMA channel */
	for (chan = 0; chan < FH_TCSR_CHNL_NUM; chan++)
		iwl_write_direct32(trans, FH_TCSR_CHNL_TX_CONFIG_REG(chan),
				   FH_TCSR_TX_CONFIG_REG_VAL_DMA_CHNL_ENABLE |
				   FH_TCSR_TX_CONFIG_REG_VAL_DMA_CREDIT_ENABLE);

	/* Update FH chicken bits */
	reg_val = iwl_read_direct32(trans, FH_TX_CHICKEN_BITS_REG);
	iwl_write_direct32(trans, FH_TX_CHICKEN_BITS_REG,
			   reg_val | FH_TX_CHICKEN_BITS_SCD_AUTO_RETRY_EN);

	/* Enable L1-Active */
	if (trans->trans_cfg->device_family < IWL_DEVICE_FAMILY_8000)
		iwl_clear_bits_prph(trans, APMG_PCIDEV_STT_REG,
				    APMG_PCIDEV_STT_VAL_L1_ACT_DIS);
}

void iwl_trans_pcie_tx_reset(struct iwl_trans *trans)
{
	struct iwl_trans_pcie *trans_pcie = IWL_TRANS_GET_PCIE_TRANS(trans);
	int txq_id;

	/*
	 * we should never get here in gen2 trans mode return early to avoid
	 * having invalid accesses
	 */
	if (WARN_ON_ONCE(trans->trans_cfg->gen2))
		return;

	for (txq_id = 0; txq_id < trans->trans_cfg->base_params->num_of_queues;
	     txq_id++) {
		struct iwl_txq *txq = trans_pcie->txq[txq_id];
		if (trans->trans_cfg->use_tfh)
			iwl_write_direct64(trans,
					   FH_MEM_CBBC_QUEUE(trans, txq_id),
					   txq->dma_addr);
		else
			iwl_write_direct32(trans,
					   FH_MEM_CBBC_QUEUE(trans, txq_id),
					   txq->dma_addr >> 8);
		iwl_pcie_txq_unmap(trans, txq_id);
		txq->read_ptr = 0;
		txq->write_ptr = 0;
	}

	/* Tell NIC where to find the "keep warm" buffer */
	iwl_write_direct32(trans, FH_KW_MEM_ADDR_REG,
			   trans_pcie->kw.dma >> 4);

	/*
	 * Send 0 as the scd_base_addr since the device may have be reset
	 * while we were in WoWLAN in which case SCD_SRAM_BASE_ADDR will
	 * contain garbage.
	 */
	iwl_pcie_tx_start(trans, 0);
}

static void iwl_pcie_tx_stop_fh(struct iwl_trans *trans)
{
	struct iwl_trans_pcie *trans_pcie = IWL_TRANS_GET_PCIE_TRANS(trans);
	unsigned long flags;
	int ch, ret;
	u32 mask = 0;

	spin_lock(&trans_pcie->irq_lock);

	if (!iwl_trans_grab_nic_access(trans, &flags))
		goto out;

	/* Stop each Tx DMA channel */
	for (ch = 0; ch < FH_TCSR_CHNL_NUM; ch++) {
		iwl_write32(trans, FH_TCSR_CHNL_TX_CONFIG_REG(ch), 0x0);
		mask |= FH_TSSR_TX_STATUS_REG_MSK_CHNL_IDLE(ch);
	}

	/* Wait for DMA channels to be idle */
	ret = iwl_poll_bit(trans, FH_TSSR_TX_STATUS_REG, mask, mask, 5000);
	if (ret < 0)
		IWL_ERR(trans,
			"Failing on timeout while stopping DMA channel %d [0x%08x]\n",
			ch, iwl_read32(trans, FH_TSSR_TX_STATUS_REG));

	iwl_trans_release_nic_access(trans, &flags);

out:
	spin_unlock(&trans_pcie->irq_lock);
}

/*
 * iwl_pcie_tx_stop - Stop all Tx DMA channels
 */
int iwl_pcie_tx_stop(struct iwl_trans *trans)
{
	struct iwl_trans_pcie *trans_pcie = IWL_TRANS_GET_PCIE_TRANS(trans);
	int txq_id;

	/* Turn off all Tx DMA fifos */
	iwl_scd_deactivate_fifos(trans);

	/* Turn off all Tx DMA channels */
	iwl_pcie_tx_stop_fh(trans);

	/*
	 * This function can be called before the op_mode disabled the
	 * queues. This happens when we have an rfkill interrupt.
	 * Since we stop Tx altogether - mark the queues as stopped.
	 */
	memset(trans_pcie->queue_stopped, 0, sizeof(trans_pcie->queue_stopped));
	memset(trans_pcie->queue_used, 0, sizeof(trans_pcie->queue_used));

	/* This can happen: start_hw, stop_device */
	if (!trans_pcie->txq_memory)
		return 0;

	/* Unmap DMA from host system and free skb's */
	for (txq_id = 0; txq_id < trans->trans_cfg->base_params->num_of_queues;
	     txq_id++)
		iwl_pcie_txq_unmap(trans, txq_id);

	return 0;
}

/*
 * iwl_trans_tx_free - Free TXQ Context
 *
 * Destroy all TX DMA queues and structures
 */
void iwl_pcie_tx_free(struct iwl_trans *trans)
{
	int txq_id;
	struct iwl_trans_pcie *trans_pcie = IWL_TRANS_GET_PCIE_TRANS(trans);

	memset(trans_pcie->queue_used, 0, sizeof(trans_pcie->queue_used));

	/* Tx queues */
	if (trans_pcie->txq_memory) {
		for (txq_id = 0;
		     txq_id < trans->trans_cfg->base_params->num_of_queues;
		     txq_id++) {
			iwl_pcie_txq_free(trans, txq_id);
			trans_pcie->txq[txq_id] = NULL;
		}
	}

	kfree(trans_pcie->txq_memory);
	trans_pcie->txq_memory = NULL;

	iwl_pcie_free_dma_ptr(trans, &trans_pcie->kw);

	iwl_pcie_free_dma_ptr(trans, &trans_pcie->scd_bc_tbls);
}

/*
 * iwl_pcie_tx_alloc - allocate TX context
 * Allocate all Tx DMA structures and initialize them
 */
static int iwl_pcie_tx_alloc(struct iwl_trans *trans)
{
	int ret;
	int txq_id, slots_num;
	struct iwl_trans_pcie *trans_pcie = IWL_TRANS_GET_PCIE_TRANS(trans);
	u16 bc_tbls_size = trans->trans_cfg->base_params->num_of_queues;

	bc_tbls_size *= (trans->trans_cfg->device_family >=
			 IWL_DEVICE_FAMILY_22560) ?
		sizeof(struct iwl_gen3_bc_tbl) :
		sizeof(struct iwlagn_scd_bc_tbl);

	/*It is not allowed to alloc twice, so warn when this happens.
	 * We cannot rely on the previous allocation, so free and fail */
	if (WARN_ON(trans_pcie->txq_memory)) {
		ret = -EINVAL;
		goto error;
	}

	ret = iwl_pcie_alloc_dma_ptr(trans, &trans_pcie->scd_bc_tbls,
				     bc_tbls_size);
	if (ret) {
		IWL_ERR(trans, "Scheduler BC Table allocation failed\n");
		goto error;
	}

	/* Alloc keep-warm buffer */
	ret = iwl_pcie_alloc_dma_ptr(trans, &trans_pcie->kw, IWL_KW_SIZE);
	if (ret) {
		IWL_ERR(trans, "Keep Warm allocation failed\n");
		goto error;
	}

	trans_pcie->txq_memory =
		kcalloc(trans->trans_cfg->base_params->num_of_queues,
			sizeof(struct iwl_txq), GFP_KERNEL);
	if (!trans_pcie->txq_memory) {
		IWL_ERR(trans, "Not enough memory for txq\n");
		ret = -ENOMEM;
		goto error;
	}

	/* Alloc and init all Tx queues, including the command queue (#4/#9) */
	for (txq_id = 0; txq_id < trans->trans_cfg->base_params->num_of_queues;
	     txq_id++) {
		bool cmd_queue = (txq_id == trans_pcie->cmd_queue);

		if (cmd_queue)
			slots_num = max_t(u32, IWL_CMD_QUEUE_SIZE,
					  trans->cfg->min_txq_size);
		else
			slots_num = max_t(u32, IWL_DEFAULT_QUEUE_SIZE,
					  trans->cfg->min_256_ba_txq_size);
		trans_pcie->txq[txq_id] = &trans_pcie->txq_memory[txq_id];
		ret = iwl_pcie_txq_alloc(trans, trans_pcie->txq[txq_id],
					 slots_num, cmd_queue);
		if (ret) {
			IWL_ERR(trans, "Tx %d queue alloc failed\n", txq_id);
			goto error;
		}
		trans_pcie->txq[txq_id]->id = txq_id;
	}

	return 0;

error:
	iwl_pcie_tx_free(trans);

	return ret;
}

int iwl_pcie_tx_init(struct iwl_trans *trans)
{
	struct iwl_trans_pcie *trans_pcie = IWL_TRANS_GET_PCIE_TRANS(trans);
	int ret;
	int txq_id, slots_num;
	bool alloc = false;

	if (!trans_pcie->txq_memory) {
		ret = iwl_pcie_tx_alloc(trans);
		if (ret)
			goto error;
		alloc = true;
	}

	spin_lock(&trans_pcie->irq_lock);

	/* Turn off all Tx DMA fifos */
	iwl_scd_deactivate_fifos(trans);

	/* Tell NIC where to find the "keep warm" buffer */
	iwl_write_direct32(trans, FH_KW_MEM_ADDR_REG,
			   trans_pcie->kw.dma >> 4);

	spin_unlock(&trans_pcie->irq_lock);

	/* Alloc and init all Tx queues, including the command queue (#4/#9) */
	for (txq_id = 0; txq_id < trans->trans_cfg->base_params->num_of_queues;
	     txq_id++) {
		bool cmd_queue = (txq_id == trans_pcie->cmd_queue);

		if (cmd_queue)
			slots_num = max_t(u32, IWL_CMD_QUEUE_SIZE,
					  trans->cfg->min_txq_size);
		else
			slots_num = max_t(u32, IWL_DEFAULT_QUEUE_SIZE,
					  trans->cfg->min_256_ba_txq_size);
		ret = iwl_pcie_txq_init(trans, trans_pcie->txq[txq_id],
					slots_num, cmd_queue);
		if (ret) {
			IWL_ERR(trans, "Tx %d queue init failed\n", txq_id);
			goto error;
		}

		/*
		 * Tell nic where to find circular buffer of TFDs for a
		 * given Tx queue, and enable the DMA channel used for that
		 * queue.
		 * Circular buffer (TFD queue in DRAM) physical base address
		 */
		iwl_write_direct32(trans, FH_MEM_CBBC_QUEUE(trans, txq_id),
				   trans_pcie->txq[txq_id]->dma_addr >> 8);
	}

	iwl_set_bits_prph(trans, SCD_GP_CTRL, SCD_GP_CTRL_AUTO_ACTIVE_MODE);
	if (trans->trans_cfg->base_params->num_of_queues > 20)
		iwl_set_bits_prph(trans, SCD_GP_CTRL,
				  SCD_GP_CTRL_ENABLE_31_QUEUES);

	return 0;
error:
	/*Upon error, free only if we allocated something */
	if (alloc)
		iwl_pcie_tx_free(trans);
	return ret;
}

static inline void iwl_pcie_txq_progress(struct iwl_txq *txq)
{
	lockdep_assert_held(&txq->lock);

	if (!txq->wd_timeout)
		return;

	/*
	 * station is asleep and we send data - that must
	 * be uAPSD or PS-Poll. Don't rearm the timer.
	 */
	if (txq->frozen)
		return;

	/*
	 * if empty delete timer, otherwise move timer forward
	 * since we're making progress on this queue
	 */
	if (txq->read_ptr == txq->write_ptr)
		del_timer(&txq->stuck_timer);
	else
		mod_timer(&txq->stuck_timer, jiffies + txq->wd_timeout);
}

/* Frees buffers until index _not_ inclusive */
void iwl_trans_pcie_reclaim(struct iwl_trans *trans, int txq_id, int ssn,
			    struct sk_buff_head *skbs)
{
	struct iwl_trans_pcie *trans_pcie = IWL_TRANS_GET_PCIE_TRANS(trans);
	struct iwl_txq *txq = trans_pcie->txq[txq_id];
	int tfd_num = iwl_pcie_get_cmd_index(txq, ssn);
	int read_ptr = iwl_pcie_get_cmd_index(txq, txq->read_ptr);
	int last_to_free;

	/* This function is not meant to release cmd queue*/
	if (WARN_ON(txq_id == trans_pcie->cmd_queue))
		return;

	spin_lock_bh(&txq->lock);

	if (!test_bit(txq_id, trans_pcie->queue_used)) {
		IWL_DEBUG_TX_QUEUES(trans, "Q %d inactive - ignoring idx %d\n",
				    txq_id, ssn);
		goto out;
	}

	if (read_ptr == tfd_num)
		goto out;

	IWL_DEBUG_TX_REPLY(trans, "[Q %d] %d -> %d (%d)\n",
			   txq_id, txq->read_ptr, tfd_num, ssn);

	/*Since we free until index _not_ inclusive, the one before index is
	 * the last we will free. This one must be used */
	last_to_free = iwl_queue_dec_wrap(trans, tfd_num);

	if (!iwl_queue_used(txq, last_to_free)) {
		IWL_ERR(trans,
			"%s: Read index for txq id (%d), last_to_free %d is out of range [0-%d] %d %d.\n",
			__func__, txq_id, last_to_free,
			trans->trans_cfg->base_params->max_tfd_queue_size,
			txq->write_ptr, txq->read_ptr);
		goto out;
	}

	if (WARN_ON(!skb_queue_empty(skbs)))
		goto out;

	for (;
	     read_ptr != tfd_num;
	     txq->read_ptr = iwl_queue_inc_wrap(trans, txq->read_ptr),
	     read_ptr = iwl_pcie_get_cmd_index(txq, txq->read_ptr)) {
		struct sk_buff *skb = txq->entries[read_ptr].skb;

		if (WARN_ON_ONCE(!skb))
			continue;

		iwl_pcie_free_tso_page(trans_pcie, skb);

		__skb_queue_tail(skbs, skb);

		txq->entries[read_ptr].skb = NULL;

		if (!trans->trans_cfg->use_tfh)
			iwl_pcie_txq_inval_byte_cnt_tbl(trans, txq);

		iwl_pcie_txq_free_tfd(trans, txq);
	}

	iwl_pcie_txq_progress(txq);

	if (iwl_queue_space(trans, txq) > txq->low_mark &&
	    test_bit(txq_id, trans_pcie->queue_stopped)) {
		struct sk_buff_head overflow_skbs;

		__skb_queue_head_init(&overflow_skbs);
		skb_queue_splice_init(&txq->overflow_q, &overflow_skbs);

		/*
		 * We are going to transmit from the overflow queue.
		 * Remember this state so that wait_for_txq_empty will know we
		 * are adding more packets to the TFD queue. It cannot rely on
		 * the state of &txq->overflow_q, as we just emptied it, but
		 * haven't TXed the content yet.
		 */
		txq->overflow_tx = true;

		/*
		 * This is tricky: we are in reclaim path which is non
		 * re-entrant, so noone will try to take the access the
		 * txq data from that path. We stopped tx, so we can't
		 * have tx as well. Bottom line, we can unlock and re-lock
		 * later.
		 */
		spin_unlock_bh(&txq->lock);

		while (!skb_queue_empty(&overflow_skbs)) {
			struct sk_buff *skb = __skb_dequeue(&overflow_skbs);
			struct iwl_device_cmd *dev_cmd_ptr;

			dev_cmd_ptr = *(void **)((u8 *)skb->cb +
						 trans_pcie->dev_cmd_offs);

			/*
			 * Note that we can very well be overflowing again.
			 * In that case, iwl_queue_space will be small again
			 * and we won't wake mac80211's queue.
			 */
			iwl_trans_tx(trans, skb, dev_cmd_ptr, txq_id);
		}

		if (iwl_queue_space(trans, txq) > txq->low_mark)
			iwl_wake_queue(trans, txq);

		spin_lock_bh(&txq->lock);
		txq->overflow_tx = false;
	}

out:
	spin_unlock_bh(&txq->lock);
}

/* Set wr_ptr of specific device and txq  */
void iwl_trans_pcie_set_q_ptrs(struct iwl_trans *trans, int txq_id, int ptr)
{
	struct iwl_trans_pcie *trans_pcie = IWL_TRANS_GET_PCIE_TRANS(trans);
	struct iwl_txq *txq = trans_pcie->txq[txq_id];

	spin_lock_bh(&txq->lock);

	txq->write_ptr = ptr;
	txq->read_ptr = txq->write_ptr;

	spin_unlock_bh(&txq->lock);
}

static int iwl_pcie_set_cmd_in_flight(struct iwl_trans *trans,
				      const struct iwl_host_cmd *cmd)
{
	struct iwl_trans_pcie *trans_pcie = IWL_TRANS_GET_PCIE_TRANS(trans);
	int ret;

	lockdep_assert_held(&trans_pcie->reg_lock);

	/* Make sure the NIC is still alive in the bus */
	if (test_bit(STATUS_TRANS_DEAD, &trans->status))
		return -ENODEV;

	/*
	 * wake up the NIC to make sure that the firmware will see the host
	 * command - we will let the NIC sleep once all the host commands
	 * returned. This needs to be done only on NICs that have
	 * apmg_wake_up_wa set.
	 */
	if (trans->trans_cfg->base_params->apmg_wake_up_wa &&
	    !trans_pcie->cmd_hold_nic_awake) {
		__iwl_trans_pcie_set_bit(trans, CSR_GP_CNTRL,
					 BIT(trans->trans_cfg->csr->flag_mac_access_req));

		ret = iwl_poll_bit(trans, CSR_GP_CNTRL,
				   BIT(trans->trans_cfg->csr->flag_val_mac_access_en),
				   (BIT(trans->trans_cfg->csr->flag_mac_clock_ready) |
				    CSR_GP_CNTRL_REG_FLAG_GOING_TO_SLEEP),
				   15000);
		if (ret < 0) {
			__iwl_trans_pcie_clear_bit(trans, CSR_GP_CNTRL,
					BIT(trans->trans_cfg->csr->flag_mac_access_req));
			IWL_ERR(trans, "Failed to wake NIC for hcmd\n");
			return -EIO;
		}
		trans_pcie->cmd_hold_nic_awake = true;
	}

	return 0;
}

/*
 * iwl_pcie_cmdq_reclaim - Reclaim TX command queue entries already Tx'd
 *
 * When FW advances 'R' index, all entries between old and new 'R' index
 * need to be reclaimed. As result, some free space forms.  If there is
 * enough free space (> low mark), wake the stack that feeds us.
 */
void iwl_pcie_cmdq_reclaim(struct iwl_trans *trans, int txq_id, int idx)
{
	struct iwl_trans_pcie *trans_pcie = IWL_TRANS_GET_PCIE_TRANS(trans);
	struct iwl_txq *txq = trans_pcie->txq[txq_id];
	unsigned long flags;
	int nfreed = 0;
	u16 r;

	lockdep_assert_held(&txq->lock);

	idx = iwl_pcie_get_cmd_index(txq, idx);
	r = iwl_pcie_get_cmd_index(txq, txq->read_ptr);

	if (idx >= trans->trans_cfg->base_params->max_tfd_queue_size ||
	    (!iwl_queue_used(txq, idx))) {
		WARN_ONCE(test_bit(txq_id, trans_pcie->queue_used),
			  "%s: Read index for DMA queue txq id (%d), index %d is out of range [0-%d] %d %d.\n",
			  __func__, txq_id, idx,
<<<<<<< HEAD
			  trans->cfg->base_params->max_tfd_queue_size,
=======
			  trans->trans_cfg->base_params->max_tfd_queue_size,
>>>>>>> f7688b48
			  txq->write_ptr, txq->read_ptr);
		return;
	}

	for (idx = iwl_queue_inc_wrap(trans, idx); r != idx;
	     r = iwl_queue_inc_wrap(trans, r)) {
		txq->read_ptr = iwl_queue_inc_wrap(trans, txq->read_ptr);

		if (nfreed++ > 0) {
			IWL_ERR(trans, "HCMD skipped: index (%d) %d %d\n",
				idx, txq->write_ptr, r);
			iwl_force_nmi(trans);
		}
	}

	if (txq->read_ptr == txq->write_ptr) {
		spin_lock_irqsave(&trans_pcie->reg_lock, flags);
		iwl_pcie_clear_cmd_in_flight(trans);
		spin_unlock_irqrestore(&trans_pcie->reg_lock, flags);
	}

	iwl_pcie_txq_progress(txq);
}

static int iwl_pcie_txq_set_ratid_map(struct iwl_trans *trans, u16 ra_tid,
				 u16 txq_id)
{
	struct iwl_trans_pcie *trans_pcie = IWL_TRANS_GET_PCIE_TRANS(trans);
	u32 tbl_dw_addr;
	u32 tbl_dw;
	u16 scd_q2ratid;

	scd_q2ratid = ra_tid & SCD_QUEUE_RA_TID_MAP_RATID_MSK;

	tbl_dw_addr = trans_pcie->scd_base_addr +
			SCD_TRANS_TBL_OFFSET_QUEUE(txq_id);

	tbl_dw = iwl_trans_read_mem32(trans, tbl_dw_addr);

	if (txq_id & 0x1)
		tbl_dw = (scd_q2ratid << 16) | (tbl_dw & 0x0000FFFF);
	else
		tbl_dw = scd_q2ratid | (tbl_dw & 0xFFFF0000);

	iwl_trans_write_mem32(trans, tbl_dw_addr, tbl_dw);

	return 0;
}

/* Receiver address (actually, Rx station's index into station table),
 * combined with Traffic ID (QOS priority), in format used by Tx Scheduler */
#define BUILD_RAxTID(sta_id, tid)	(((sta_id) << 4) + (tid))

bool iwl_trans_pcie_txq_enable(struct iwl_trans *trans, int txq_id, u16 ssn,
			       const struct iwl_trans_txq_scd_cfg *cfg,
			       unsigned int wdg_timeout)
{
	struct iwl_trans_pcie *trans_pcie = IWL_TRANS_GET_PCIE_TRANS(trans);
	struct iwl_txq *txq = trans_pcie->txq[txq_id];
	int fifo = -1;
	bool scd_bug = false;

	if (test_and_set_bit(txq_id, trans_pcie->queue_used))
		WARN_ONCE(1, "queue %d already used - expect issues", txq_id);

	txq->wd_timeout = msecs_to_jiffies(wdg_timeout);

	if (cfg) {
		fifo = cfg->fifo;

		/* Disable the scheduler prior configuring the cmd queue */
		if (txq_id == trans_pcie->cmd_queue &&
		    trans_pcie->scd_set_active)
			iwl_scd_enable_set_active(trans, 0);

		/* Stop this Tx queue before configuring it */
		iwl_scd_txq_set_inactive(trans, txq_id);

		/* Set this queue as a chain-building queue unless it is CMD */
		if (txq_id != trans_pcie->cmd_queue)
			iwl_scd_txq_set_chain(trans, txq_id);

		if (cfg->aggregate) {
			u16 ra_tid = BUILD_RAxTID(cfg->sta_id, cfg->tid);

			/* Map receiver-address / traffic-ID to this queue */
			iwl_pcie_txq_set_ratid_map(trans, ra_tid, txq_id);

			/* enable aggregations for the queue */
			iwl_scd_txq_enable_agg(trans, txq_id);
			txq->ampdu = true;
		} else {
			/*
			 * disable aggregations for the queue, this will also
			 * make the ra_tid mapping configuration irrelevant
			 * since it is now a non-AGG queue.
			 */
			iwl_scd_txq_disable_agg(trans, txq_id);

			ssn = txq->read_ptr;
		}
	} else {
		/*
		 * If we need to move the SCD write pointer by steps of
		 * 0x40, 0x80 or 0xc0, it gets stuck. Avoids this and let
		 * the op_mode know by returning true later.
		 * Do this only in case cfg is NULL since this trick can
		 * be done only if we have DQA enabled which is true for mvm
		 * only. And mvm never sets a cfg pointer.
		 * This is really ugly, but this is the easiest way out for
		 * this sad hardware issue.
		 * This bug has been fixed on devices 9000 and up.
		 */
		scd_bug = !trans->trans_cfg->mq_rx_supported &&
			!((ssn - txq->write_ptr) & 0x3f) &&
			(ssn != txq->write_ptr);
		if (scd_bug)
			ssn++;
	}

	/* Place first TFD at index corresponding to start sequence number.
	 * Assumes that ssn_idx is valid (!= 0xFFF) */
	txq->read_ptr = (ssn & 0xff);
	txq->write_ptr = (ssn & 0xff);
	iwl_write_direct32(trans, HBUS_TARG_WRPTR,
			   (ssn & 0xff) | (txq_id << 8));

	if (cfg) {
		u8 frame_limit = cfg->frame_limit;

		iwl_write_prph(trans, SCD_QUEUE_RDPTR(txq_id), ssn);

		/* Set up Tx window size and frame limit for this queue */
		iwl_trans_write_mem32(trans, trans_pcie->scd_base_addr +
				SCD_CONTEXT_QUEUE_OFFSET(txq_id), 0);
		iwl_trans_write_mem32(trans,
			trans_pcie->scd_base_addr +
			SCD_CONTEXT_QUEUE_OFFSET(txq_id) + sizeof(u32),
			SCD_QUEUE_CTX_REG2_VAL(WIN_SIZE, frame_limit) |
			SCD_QUEUE_CTX_REG2_VAL(FRAME_LIMIT, frame_limit));

		/* Set up status area in SRAM, map to Tx DMA/FIFO, activate */
		iwl_write_prph(trans, SCD_QUEUE_STATUS_BITS(txq_id),
			       (1 << SCD_QUEUE_STTS_REG_POS_ACTIVE) |
			       (cfg->fifo << SCD_QUEUE_STTS_REG_POS_TXF) |
			       (1 << SCD_QUEUE_STTS_REG_POS_WSL) |
			       SCD_QUEUE_STTS_REG_MSK);

		/* enable the scheduler for this queue (only) */
		if (txq_id == trans_pcie->cmd_queue &&
		    trans_pcie->scd_set_active)
			iwl_scd_enable_set_active(trans, BIT(txq_id));

		IWL_DEBUG_TX_QUEUES(trans,
				    "Activate queue %d on FIFO %d WrPtr: %d\n",
				    txq_id, fifo, ssn & 0xff);
	} else {
		IWL_DEBUG_TX_QUEUES(trans,
				    "Activate queue %d WrPtr: %d\n",
				    txq_id, ssn & 0xff);
	}

	return scd_bug;
}

void iwl_trans_pcie_txq_set_shared_mode(struct iwl_trans *trans, u32 txq_id,
					bool shared_mode)
{
	struct iwl_trans_pcie *trans_pcie = IWL_TRANS_GET_PCIE_TRANS(trans);
	struct iwl_txq *txq = trans_pcie->txq[txq_id];

	txq->ampdu = !shared_mode;
}

void iwl_trans_pcie_txq_disable(struct iwl_trans *trans, int txq_id,
				bool configure_scd)
{
	struct iwl_trans_pcie *trans_pcie = IWL_TRANS_GET_PCIE_TRANS(trans);
	u32 stts_addr = trans_pcie->scd_base_addr +
			SCD_TX_STTS_QUEUE_OFFSET(txq_id);
	static const u32 zero_val[4] = {};

	trans_pcie->txq[txq_id]->frozen_expiry_remainder = 0;
	trans_pcie->txq[txq_id]->frozen = false;

	/*
	 * Upon HW Rfkill - we stop the device, and then stop the queues
	 * in the op_mode. Just for the sake of the simplicity of the op_mode,
	 * allow the op_mode to call txq_disable after it already called
	 * stop_device.
	 */
	if (!test_and_clear_bit(txq_id, trans_pcie->queue_used)) {
		WARN_ONCE(test_bit(STATUS_DEVICE_ENABLED, &trans->status),
			  "queue %d not used", txq_id);
		return;
	}

	if (configure_scd) {
		iwl_scd_txq_set_inactive(trans, txq_id);

		iwl_trans_write_mem(trans, stts_addr, (void *)zero_val,
				    ARRAY_SIZE(zero_val));
	}

	iwl_pcie_txq_unmap(trans, txq_id);
	trans_pcie->txq[txq_id]->ampdu = false;

	IWL_DEBUG_TX_QUEUES(trans, "Deactivate queue %d\n", txq_id);
}

/*************** HOST COMMAND QUEUE FUNCTIONS   *****/

/*
 * iwl_pcie_enqueue_hcmd - enqueue a uCode command
 * @priv: device private data point
 * @cmd: a pointer to the ucode command structure
 *
 * The function returns < 0 values to indicate the operation
 * failed. On success, it returns the index (>= 0) of command in the
 * command queue.
 */
static int iwl_pcie_enqueue_hcmd(struct iwl_trans *trans,
				 struct iwl_host_cmd *cmd)
{
	struct iwl_trans_pcie *trans_pcie = IWL_TRANS_GET_PCIE_TRANS(trans);
	struct iwl_txq *txq = trans_pcie->txq[trans_pcie->cmd_queue];
	struct iwl_device_cmd *out_cmd;
	struct iwl_cmd_meta *out_meta;
	unsigned long flags;
	void *dup_buf = NULL;
	dma_addr_t phys_addr;
	int idx;
	u16 copy_size, cmd_size, tb0_size;
	bool had_nocopy = false;
	u8 group_id = iwl_cmd_groupid(cmd->id);
	int i, ret;
	u32 cmd_pos;
	const u8 *cmddata[IWL_MAX_CMD_TBS_PER_TFD];
	u16 cmdlen[IWL_MAX_CMD_TBS_PER_TFD];

	if (WARN(!trans->wide_cmd_header &&
		 group_id > IWL_ALWAYS_LONG_GROUP,
		 "unsupported wide command %#x\n", cmd->id))
		return -EINVAL;

	if (group_id != 0) {
		copy_size = sizeof(struct iwl_cmd_header_wide);
		cmd_size = sizeof(struct iwl_cmd_header_wide);
	} else {
		copy_size = sizeof(struct iwl_cmd_header);
		cmd_size = sizeof(struct iwl_cmd_header);
	}

	/* need one for the header if the first is NOCOPY */
	BUILD_BUG_ON(IWL_MAX_CMD_TBS_PER_TFD > IWL_NUM_OF_TBS - 1);

	for (i = 0; i < IWL_MAX_CMD_TBS_PER_TFD; i++) {
		cmddata[i] = cmd->data[i];
		cmdlen[i] = cmd->len[i];

		if (!cmd->len[i])
			continue;

		/* need at least IWL_FIRST_TB_SIZE copied */
		if (copy_size < IWL_FIRST_TB_SIZE) {
			int copy = IWL_FIRST_TB_SIZE - copy_size;

			if (copy > cmdlen[i])
				copy = cmdlen[i];
			cmdlen[i] -= copy;
			cmddata[i] += copy;
			copy_size += copy;
		}

		if (cmd->dataflags[i] & IWL_HCMD_DFL_NOCOPY) {
			had_nocopy = true;
			if (WARN_ON(cmd->dataflags[i] & IWL_HCMD_DFL_DUP)) {
				idx = -EINVAL;
				goto free_dup_buf;
			}
		} else if (cmd->dataflags[i] & IWL_HCMD_DFL_DUP) {
			/*
			 * This is also a chunk that isn't copied
			 * to the static buffer so set had_nocopy.
			 */
			had_nocopy = true;

			/* only allowed once */
			if (WARN_ON(dup_buf)) {
				idx = -EINVAL;
				goto free_dup_buf;
			}

			dup_buf = kmemdup(cmddata[i], cmdlen[i],
					  GFP_ATOMIC);
			if (!dup_buf)
				return -ENOMEM;
		} else {
			/* NOCOPY must not be followed by normal! */
			if (WARN_ON(had_nocopy)) {
				idx = -EINVAL;
				goto free_dup_buf;
			}
			copy_size += cmdlen[i];
		}
		cmd_size += cmd->len[i];
	}

	/*
	 * If any of the command structures end up being larger than
	 * the TFD_MAX_PAYLOAD_SIZE and they aren't dynamically
	 * allocated into separate TFDs, then we will need to
	 * increase the size of the buffers.
	 */
	if (WARN(copy_size > TFD_MAX_PAYLOAD_SIZE,
		 "Command %s (%#x) is too large (%d bytes)\n",
		 iwl_get_cmd_string(trans, cmd->id),
		 cmd->id, copy_size)) {
		idx = -EINVAL;
		goto free_dup_buf;
	}

	spin_lock_bh(&txq->lock);

	if (iwl_queue_space(trans, txq) < ((cmd->flags & CMD_ASYNC) ? 2 : 1)) {
		spin_unlock_bh(&txq->lock);

		IWL_ERR(trans, "No space in command queue\n");
		iwl_op_mode_cmd_queue_full(trans->op_mode);
		idx = -ENOSPC;
		goto free_dup_buf;
	}

	idx = iwl_pcie_get_cmd_index(txq, txq->write_ptr);
	out_cmd = txq->entries[idx].cmd;
	out_meta = &txq->entries[idx].meta;

	memset(out_meta, 0, sizeof(*out_meta));	/* re-initialize to NULL */
	if (cmd->flags & CMD_WANT_SKB)
		out_meta->source = cmd;

	/* set up the header */
	if (group_id != 0) {
		out_cmd->hdr_wide.cmd = iwl_cmd_opcode(cmd->id);
		out_cmd->hdr_wide.group_id = group_id;
		out_cmd->hdr_wide.version = iwl_cmd_version(cmd->id);
		out_cmd->hdr_wide.length =
			cpu_to_le16(cmd_size -
				    sizeof(struct iwl_cmd_header_wide));
		out_cmd->hdr_wide.reserved = 0;
		out_cmd->hdr_wide.sequence =
			cpu_to_le16(QUEUE_TO_SEQ(trans_pcie->cmd_queue) |
						 INDEX_TO_SEQ(txq->write_ptr));

		cmd_pos = sizeof(struct iwl_cmd_header_wide);
		copy_size = sizeof(struct iwl_cmd_header_wide);
	} else {
		out_cmd->hdr.cmd = iwl_cmd_opcode(cmd->id);
		out_cmd->hdr.sequence =
			cpu_to_le16(QUEUE_TO_SEQ(trans_pcie->cmd_queue) |
						 INDEX_TO_SEQ(txq->write_ptr));
		out_cmd->hdr.group_id = 0;

		cmd_pos = sizeof(struct iwl_cmd_header);
		copy_size = sizeof(struct iwl_cmd_header);
	}

	/* and copy the data that needs to be copied */
	for (i = 0; i < IWL_MAX_CMD_TBS_PER_TFD; i++) {
		int copy;

		if (!cmd->len[i])
			continue;

		/* copy everything if not nocopy/dup */
		if (!(cmd->dataflags[i] & (IWL_HCMD_DFL_NOCOPY |
					   IWL_HCMD_DFL_DUP))) {
			copy = cmd->len[i];

			memcpy((u8 *)out_cmd + cmd_pos, cmd->data[i], copy);
			cmd_pos += copy;
			copy_size += copy;
			continue;
		}

		/*
		 * Otherwise we need at least IWL_FIRST_TB_SIZE copied
		 * in total (for bi-directional DMA), but copy up to what
		 * we can fit into the payload for debug dump purposes.
		 */
		copy = min_t(int, TFD_MAX_PAYLOAD_SIZE - cmd_pos, cmd->len[i]);

		memcpy((u8 *)out_cmd + cmd_pos, cmd->data[i], copy);
		cmd_pos += copy;

		/* However, treat copy_size the proper way, we need it below */
		if (copy_size < IWL_FIRST_TB_SIZE) {
			copy = IWL_FIRST_TB_SIZE - copy_size;

			if (copy > cmd->len[i])
				copy = cmd->len[i];
			copy_size += copy;
		}
	}

	IWL_DEBUG_HC(trans,
		     "Sending command %s (%.2x.%.2x), seq: 0x%04X, %d bytes at %d[%d]:%d\n",
		     iwl_get_cmd_string(trans, cmd->id),
		     group_id, out_cmd->hdr.cmd,
		     le16_to_cpu(out_cmd->hdr.sequence),
		     cmd_size, txq->write_ptr, idx, trans_pcie->cmd_queue);

	/* start the TFD with the minimum copy bytes */
	tb0_size = min_t(int, copy_size, IWL_FIRST_TB_SIZE);
	memcpy(&txq->first_tb_bufs[idx], &out_cmd->hdr, tb0_size);
	iwl_pcie_txq_build_tfd(trans, txq,
			       iwl_pcie_get_first_tb_dma(txq, idx),
			       tb0_size, true);

	/* map first command fragment, if any remains */
	if (copy_size > tb0_size) {
		phys_addr = dma_map_single(trans->dev,
					   ((u8 *)&out_cmd->hdr) + tb0_size,
					   copy_size - tb0_size,
					   DMA_TO_DEVICE);
		if (dma_mapping_error(trans->dev, phys_addr)) {
			iwl_pcie_tfd_unmap(trans, out_meta, txq,
					   txq->write_ptr);
			idx = -ENOMEM;
			goto out;
		}

		iwl_pcie_txq_build_tfd(trans, txq, phys_addr,
				       copy_size - tb0_size, false);
	}

	/* map the remaining (adjusted) nocopy/dup fragments */
	for (i = 0; i < IWL_MAX_CMD_TBS_PER_TFD; i++) {
		const void *data = cmddata[i];

		if (!cmdlen[i])
			continue;
		if (!(cmd->dataflags[i] & (IWL_HCMD_DFL_NOCOPY |
					   IWL_HCMD_DFL_DUP)))
			continue;
		if (cmd->dataflags[i] & IWL_HCMD_DFL_DUP)
			data = dup_buf;
		phys_addr = dma_map_single(trans->dev, (void *)data,
					   cmdlen[i], DMA_TO_DEVICE);
		if (dma_mapping_error(trans->dev, phys_addr)) {
			iwl_pcie_tfd_unmap(trans, out_meta, txq,
					   txq->write_ptr);
			idx = -ENOMEM;
			goto out;
		}

		iwl_pcie_txq_build_tfd(trans, txq, phys_addr, cmdlen[i], false);
	}

	BUILD_BUG_ON(IWL_TFH_NUM_TBS > sizeof(out_meta->tbs) * BITS_PER_BYTE);
	out_meta->flags = cmd->flags;
	if (WARN_ON_ONCE(txq->entries[idx].free_buf))
		kzfree(txq->entries[idx].free_buf);
	txq->entries[idx].free_buf = dup_buf;

	trace_iwlwifi_dev_hcmd(trans->dev, cmd, cmd_size, &out_cmd->hdr_wide);

	/* start timer if queue currently empty */
	if (txq->read_ptr == txq->write_ptr && txq->wd_timeout)
		mod_timer(&txq->stuck_timer, jiffies + txq->wd_timeout);

	spin_lock_irqsave(&trans_pcie->reg_lock, flags);
	ret = iwl_pcie_set_cmd_in_flight(trans, cmd);
	if (ret < 0) {
		idx = ret;
		spin_unlock_irqrestore(&trans_pcie->reg_lock, flags);
		goto out;
	}

	/* Increment and update queue's write index */
	txq->write_ptr = iwl_queue_inc_wrap(trans, txq->write_ptr);
	iwl_pcie_txq_inc_wr_ptr(trans, txq);

	spin_unlock_irqrestore(&trans_pcie->reg_lock, flags);

 out:
	spin_unlock_bh(&txq->lock);
 free_dup_buf:
	if (idx < 0)
		kfree(dup_buf);
	return idx;
}

/*
 * iwl_pcie_hcmd_complete - Pull unused buffers off the queue and reclaim them
 * @rxb: Rx buffer to reclaim
 */
void iwl_pcie_hcmd_complete(struct iwl_trans *trans,
			    struct iwl_rx_cmd_buffer *rxb)
{
	struct iwl_rx_packet *pkt = rxb_addr(rxb);
	u16 sequence = le16_to_cpu(pkt->hdr.sequence);
	u8 group_id;
	u32 cmd_id;
	int txq_id = SEQ_TO_QUEUE(sequence);
	int index = SEQ_TO_INDEX(sequence);
	int cmd_index;
	struct iwl_device_cmd *cmd;
	struct iwl_cmd_meta *meta;
	struct iwl_trans_pcie *trans_pcie = IWL_TRANS_GET_PCIE_TRANS(trans);
	struct iwl_txq *txq = trans_pcie->txq[trans_pcie->cmd_queue];

	/* If a Tx command is being handled and it isn't in the actual
	 * command queue then there a command routing bug has been introduced
	 * in the queue management code. */
	if (WARN(txq_id != trans_pcie->cmd_queue,
		 "wrong command queue %d (should be %d), sequence 0x%X readp=%d writep=%d\n",
		 txq_id, trans_pcie->cmd_queue, sequence, txq->read_ptr,
		 txq->write_ptr)) {
		iwl_print_hex_error(trans, pkt, 32);
		return;
	}

	spin_lock_bh(&txq->lock);

	cmd_index = iwl_pcie_get_cmd_index(txq, index);
	cmd = txq->entries[cmd_index].cmd;
	meta = &txq->entries[cmd_index].meta;
	group_id = cmd->hdr.group_id;
	cmd_id = iwl_cmd_id(cmd->hdr.cmd, group_id, 0);

	iwl_pcie_tfd_unmap(trans, meta, txq, index);

	/* Input error checking is done when commands are added to queue. */
	if (meta->flags & CMD_WANT_SKB) {
		struct page *p = rxb_steal_page(rxb);

		meta->source->resp_pkt = pkt;
		meta->source->_rx_page_addr = (unsigned long)page_address(p);
		meta->source->_rx_page_order = trans_pcie->rx_page_order;
	}

	if (meta->flags & CMD_WANT_ASYNC_CALLBACK)
		iwl_op_mode_async_cb(trans->op_mode, cmd);

	iwl_pcie_cmdq_reclaim(trans, txq_id, index);

	if (!(meta->flags & CMD_ASYNC)) {
		if (!test_bit(STATUS_SYNC_HCMD_ACTIVE, &trans->status)) {
			IWL_WARN(trans,
				 "HCMD_ACTIVE already clear for command %s\n",
				 iwl_get_cmd_string(trans, cmd_id));
		}
		clear_bit(STATUS_SYNC_HCMD_ACTIVE, &trans->status);
		IWL_DEBUG_INFO(trans, "Clearing HCMD_ACTIVE for command %s\n",
			       iwl_get_cmd_string(trans, cmd_id));
		wake_up(&trans_pcie->wait_command_queue);
	}

	meta->flags = 0;

	spin_unlock_bh(&txq->lock);
}

#define HOST_COMPLETE_TIMEOUT	(2 * HZ)

static int iwl_pcie_send_hcmd_async(struct iwl_trans *trans,
				    struct iwl_host_cmd *cmd)
{
	int ret;

	/* An asynchronous command can not expect an SKB to be set. */
	if (WARN_ON(cmd->flags & CMD_WANT_SKB))
		return -EINVAL;

	ret = iwl_pcie_enqueue_hcmd(trans, cmd);
	if (ret < 0) {
		IWL_ERR(trans,
			"Error sending %s: enqueue_hcmd failed: %d\n",
			iwl_get_cmd_string(trans, cmd->id), ret);
		return ret;
	}
	return 0;
}

static int iwl_pcie_send_hcmd_sync(struct iwl_trans *trans,
				   struct iwl_host_cmd *cmd)
{
	struct iwl_trans_pcie *trans_pcie = IWL_TRANS_GET_PCIE_TRANS(trans);
	struct iwl_txq *txq = trans_pcie->txq[trans_pcie->cmd_queue];
	int cmd_idx;
	int ret;

	IWL_DEBUG_INFO(trans, "Attempting to send sync command %s\n",
		       iwl_get_cmd_string(trans, cmd->id));

	if (WARN(test_and_set_bit(STATUS_SYNC_HCMD_ACTIVE,
				  &trans->status),
		 "Command %s: a command is already active!\n",
		 iwl_get_cmd_string(trans, cmd->id)))
		return -EIO;

	IWL_DEBUG_INFO(trans, "Setting HCMD_ACTIVE for command %s\n",
		       iwl_get_cmd_string(trans, cmd->id));

	cmd_idx = iwl_pcie_enqueue_hcmd(trans, cmd);
	if (cmd_idx < 0) {
		ret = cmd_idx;
		clear_bit(STATUS_SYNC_HCMD_ACTIVE, &trans->status);
		IWL_ERR(trans,
			"Error sending %s: enqueue_hcmd failed: %d\n",
			iwl_get_cmd_string(trans, cmd->id), ret);
		return ret;
	}

	ret = wait_event_timeout(trans_pcie->wait_command_queue,
				 !test_bit(STATUS_SYNC_HCMD_ACTIVE,
					   &trans->status),
				 HOST_COMPLETE_TIMEOUT);
	if (!ret) {
		IWL_ERR(trans, "Error sending %s: time out after %dms.\n",
			iwl_get_cmd_string(trans, cmd->id),
			jiffies_to_msecs(HOST_COMPLETE_TIMEOUT));

		IWL_ERR(trans, "Current CMD queue read_ptr %d write_ptr %d\n",
			txq->read_ptr, txq->write_ptr);

		clear_bit(STATUS_SYNC_HCMD_ACTIVE, &trans->status);
		IWL_DEBUG_INFO(trans, "Clearing HCMD_ACTIVE for command %s\n",
			       iwl_get_cmd_string(trans, cmd->id));
		ret = -ETIMEDOUT;

		iwl_trans_pcie_sync_nmi(trans);
		goto cancel;
	}

	if (test_bit(STATUS_FW_ERROR, &trans->status)) {
		iwl_trans_pcie_dump_regs(trans);
		IWL_ERR(trans, "FW error in SYNC CMD %s\n",
			iwl_get_cmd_string(trans, cmd->id));
		dump_stack();
		ret = -EIO;
		goto cancel;
	}

	if (!(cmd->flags & CMD_SEND_IN_RFKILL) &&
	    test_bit(STATUS_RFKILL_OPMODE, &trans->status)) {
		IWL_DEBUG_RF_KILL(trans, "RFKILL in SYNC CMD... no rsp\n");
		ret = -ERFKILL;
		goto cancel;
	}

	if ((cmd->flags & CMD_WANT_SKB) && !cmd->resp_pkt) {
		IWL_ERR(trans, "Error: Response NULL in '%s'\n",
			iwl_get_cmd_string(trans, cmd->id));
		ret = -EIO;
		goto cancel;
	}

	return 0;

cancel:
	if (cmd->flags & CMD_WANT_SKB) {
		/*
		 * Cancel the CMD_WANT_SKB flag for the cmd in the
		 * TX cmd queue. Otherwise in case the cmd comes
		 * in later, it will possibly set an invalid
		 * address (cmd->meta.source).
		 */
		txq->entries[cmd_idx].meta.flags &= ~CMD_WANT_SKB;
	}

	if (cmd->resp_pkt) {
		iwl_free_resp(cmd);
		cmd->resp_pkt = NULL;
	}

	return ret;
}

int iwl_trans_pcie_send_hcmd(struct iwl_trans *trans, struct iwl_host_cmd *cmd)
{
	/* Make sure the NIC is still alive in the bus */
	if (test_bit(STATUS_TRANS_DEAD, &trans->status))
		return -ENODEV;

	if (!(cmd->flags & CMD_SEND_IN_RFKILL) &&
	    test_bit(STATUS_RFKILL_OPMODE, &trans->status)) {
		IWL_DEBUG_RF_KILL(trans, "Dropping CMD 0x%x: RF KILL\n",
				  cmd->id);
		return -ERFKILL;
	}

	if (cmd->flags & CMD_ASYNC)
		return iwl_pcie_send_hcmd_async(trans, cmd);

	/* We still can fail on RFKILL that can be asserted while we wait */
	return iwl_pcie_send_hcmd_sync(trans, cmd);
}

static int iwl_fill_data_tbs(struct iwl_trans *trans, struct sk_buff *skb,
			     struct iwl_txq *txq, u8 hdr_len,
			     struct iwl_cmd_meta *out_meta)
{
	u16 head_tb_len;
	int i;

	/*
	 * Set up TFD's third entry to point directly to remainder
	 * of skb's head, if any
	 */
	head_tb_len = skb_headlen(skb) - hdr_len;

	if (head_tb_len > 0) {
		dma_addr_t tb_phys = dma_map_single(trans->dev,
						    skb->data + hdr_len,
						    head_tb_len, DMA_TO_DEVICE);
		if (unlikely(dma_mapping_error(trans->dev, tb_phys)))
			return -EINVAL;
		trace_iwlwifi_dev_tx_tb(trans->dev, skb,
					skb->data + hdr_len,
					head_tb_len);
		iwl_pcie_txq_build_tfd(trans, txq, tb_phys, head_tb_len, false);
	}

	/* set up the remaining entries to point to the data */
	for (i = 0; i < skb_shinfo(skb)->nr_frags; i++) {
		const skb_frag_t *frag = &skb_shinfo(skb)->frags[i];
		dma_addr_t tb_phys;
		int tb_idx;

		if (!skb_frag_size(frag))
			continue;

		tb_phys = skb_frag_dma_map(trans->dev, frag, 0,
					   skb_frag_size(frag), DMA_TO_DEVICE);

		if (unlikely(dma_mapping_error(trans->dev, tb_phys)))
			return -EINVAL;
		trace_iwlwifi_dev_tx_tb(trans->dev, skb,
					skb_frag_address(frag),
					skb_frag_size(frag));
		tb_idx = iwl_pcie_txq_build_tfd(trans, txq, tb_phys,
						skb_frag_size(frag), false);
		if (tb_idx < 0)
			return tb_idx;

		out_meta->tbs |= BIT(tb_idx);
	}

	return 0;
}

#ifdef CONFIG_INET
struct iwl_tso_hdr_page *get_page_hdr(struct iwl_trans *trans, size_t len)
{
	struct iwl_trans_pcie *trans_pcie = IWL_TRANS_GET_PCIE_TRANS(trans);
	struct iwl_tso_hdr_page *p = this_cpu_ptr(trans_pcie->tso_hdr_page);

	if (!p->page)
		goto alloc;

	/* enough room on this page */
	if (p->pos + len < (u8 *)page_address(p->page) + PAGE_SIZE)
		return p;

	/* We don't have enough room on this page, get a new one. */
	__free_page(p->page);

alloc:
	p->page = alloc_page(GFP_ATOMIC);
	if (!p->page)
		return NULL;
	p->pos = page_address(p->page);
	return p;
}

static void iwl_compute_pseudo_hdr_csum(void *iph, struct tcphdr *tcph,
					bool ipv6, unsigned int len)
{
	if (ipv6) {
		struct ipv6hdr *iphv6 = iph;

		tcph->check = ~csum_ipv6_magic(&iphv6->saddr, &iphv6->daddr,
					       len + tcph->doff * 4,
					       IPPROTO_TCP, 0);
	} else {
		struct iphdr *iphv4 = iph;

		ip_send_check(iphv4);
		tcph->check = ~csum_tcpudp_magic(iphv4->saddr, iphv4->daddr,
						 len + tcph->doff * 4,
						 IPPROTO_TCP, 0);
	}
}

static int iwl_fill_data_tbs_amsdu(struct iwl_trans *trans, struct sk_buff *skb,
				   struct iwl_txq *txq, u8 hdr_len,
				   struct iwl_cmd_meta *out_meta,
				   struct iwl_device_cmd *dev_cmd, u16 tb1_len)
{
	struct iwl_tx_cmd *tx_cmd = (void *)dev_cmd->payload;
	struct iwl_trans_pcie *trans_pcie = txq->trans_pcie;
	struct ieee80211_hdr *hdr = (void *)skb->data;
	unsigned int snap_ip_tcp_hdrlen, ip_hdrlen, total_len, hdr_room;
	unsigned int mss = skb_shinfo(skb)->gso_size;
	u16 length, iv_len, amsdu_pad;
	u8 *start_hdr;
	struct iwl_tso_hdr_page *hdr_page;
	struct page **page_ptr;
	struct tso_t tso;

	/* if the packet is protected, then it must be CCMP or GCMP */
	BUILD_BUG_ON(IEEE80211_CCMP_HDR_LEN != IEEE80211_GCMP_HDR_LEN);
	iv_len = ieee80211_has_protected(hdr->frame_control) ?
		IEEE80211_CCMP_HDR_LEN : 0;

	trace_iwlwifi_dev_tx(trans->dev, skb,
			     iwl_pcie_get_tfd(trans, txq, txq->write_ptr),
			     trans_pcie->tfd_size,
			     &dev_cmd->hdr, IWL_FIRST_TB_SIZE + tb1_len, 0);

	ip_hdrlen = skb_transport_header(skb) - skb_network_header(skb);
	snap_ip_tcp_hdrlen = 8 + ip_hdrlen + tcp_hdrlen(skb);
	total_len = skb->len - snap_ip_tcp_hdrlen - hdr_len - iv_len;
	amsdu_pad = 0;

	/* total amount of header we may need for this A-MSDU */
	hdr_room = DIV_ROUND_UP(total_len, mss) *
		(3 + snap_ip_tcp_hdrlen + sizeof(struct ethhdr)) + iv_len;

	/* Our device supports 9 segments at most, it will fit in 1 page */
	hdr_page = get_page_hdr(trans, hdr_room);
	if (!hdr_page)
		return -ENOMEM;

	get_page(hdr_page->page);
	start_hdr = hdr_page->pos;
	page_ptr = (void *)((u8 *)skb->cb + trans_pcie->page_offs);
	*page_ptr = hdr_page->page;
	memcpy(hdr_page->pos, skb->data + hdr_len, iv_len);
	hdr_page->pos += iv_len;

	/*
	 * Pull the ieee80211 header + IV to be able to use TSO core,
	 * we will restore it for the tx_status flow.
	 */
	skb_pull(skb, hdr_len + iv_len);

	/*
	 * Remove the length of all the headers that we don't actually
	 * have in the MPDU by themselves, but that we duplicate into
	 * all the different MSDUs inside the A-MSDU.
	 */
	le16_add_cpu(&tx_cmd->len, -snap_ip_tcp_hdrlen);

	tso_start(skb, &tso);

	while (total_len) {
		/* this is the data left for this subframe */
		unsigned int data_left =
			min_t(unsigned int, mss, total_len);
		struct sk_buff *csum_skb = NULL;
		unsigned int hdr_tb_len;
		dma_addr_t hdr_tb_phys;
		struct tcphdr *tcph;
		u8 *iph, *subf_hdrs_start = hdr_page->pos;

		total_len -= data_left;

		memset(hdr_page->pos, 0, amsdu_pad);
		hdr_page->pos += amsdu_pad;
		amsdu_pad = (4 - (sizeof(struct ethhdr) + snap_ip_tcp_hdrlen +
				  data_left)) & 0x3;
		ether_addr_copy(hdr_page->pos, ieee80211_get_DA(hdr));
		hdr_page->pos += ETH_ALEN;
		ether_addr_copy(hdr_page->pos, ieee80211_get_SA(hdr));
		hdr_page->pos += ETH_ALEN;

		length = snap_ip_tcp_hdrlen + data_left;
		*((__be16 *)hdr_page->pos) = cpu_to_be16(length);
		hdr_page->pos += sizeof(length);

		/*
		 * This will copy the SNAP as well which will be considered
		 * as MAC header.
		 */
		tso_build_hdr(skb, hdr_page->pos, &tso, data_left, !total_len);
		iph = hdr_page->pos + 8;
		tcph = (void *)(iph + ip_hdrlen);

		/* For testing on current hardware only */
		if (trans_pcie->sw_csum_tx) {
			csum_skb = alloc_skb(data_left + tcp_hdrlen(skb),
					     GFP_ATOMIC);
			if (!csum_skb)
				return -ENOMEM;

			iwl_compute_pseudo_hdr_csum(iph, tcph,
						    skb->protocol ==
							htons(ETH_P_IPV6),
						    data_left);

			skb_put_data(csum_skb, tcph, tcp_hdrlen(skb));
			skb_reset_transport_header(csum_skb);
			csum_skb->csum_start =
				(unsigned char *)tcp_hdr(csum_skb) -
						 csum_skb->head;
		}

		hdr_page->pos += snap_ip_tcp_hdrlen;

		hdr_tb_len = hdr_page->pos - start_hdr;
		hdr_tb_phys = dma_map_single(trans->dev, start_hdr,
					     hdr_tb_len, DMA_TO_DEVICE);
		if (unlikely(dma_mapping_error(trans->dev, hdr_tb_phys))) {
			dev_kfree_skb(csum_skb);
			return -EINVAL;
		}
		iwl_pcie_txq_build_tfd(trans, txq, hdr_tb_phys,
				       hdr_tb_len, false);
		trace_iwlwifi_dev_tx_tb(trans->dev, skb, start_hdr,
					hdr_tb_len);
		/* add this subframe's headers' length to the tx_cmd */
		le16_add_cpu(&tx_cmd->len, hdr_page->pos - subf_hdrs_start);

		/* prepare the start_hdr for the next subframe */
		start_hdr = hdr_page->pos;

		/* put the payload */
		while (data_left) {
			unsigned int size = min_t(unsigned int, tso.size,
						  data_left);
			dma_addr_t tb_phys;

			if (trans_pcie->sw_csum_tx)
				skb_put_data(csum_skb, tso.data, size);

			tb_phys = dma_map_single(trans->dev, tso.data,
						 size, DMA_TO_DEVICE);
			if (unlikely(dma_mapping_error(trans->dev, tb_phys))) {
				dev_kfree_skb(csum_skb);
				return -EINVAL;
			}

			iwl_pcie_txq_build_tfd(trans, txq, tb_phys,
					       size, false);
			trace_iwlwifi_dev_tx_tb(trans->dev, skb, tso.data,
						size);

			data_left -= size;
			tso_build_data(skb, &tso, size);
		}

		/* For testing on early hardware only */
		if (trans_pcie->sw_csum_tx) {
			__wsum csum;

			csum = skb_checksum(csum_skb,
					    skb_checksum_start_offset(csum_skb),
					    csum_skb->len -
					    skb_checksum_start_offset(csum_skb),
					    0);
			dev_kfree_skb(csum_skb);
			dma_sync_single_for_cpu(trans->dev, hdr_tb_phys,
						hdr_tb_len, DMA_TO_DEVICE);
			tcph->check = csum_fold(csum);
			dma_sync_single_for_device(trans->dev, hdr_tb_phys,
						   hdr_tb_len, DMA_TO_DEVICE);
		}
	}

	/* re -add the WiFi header and IV */
	skb_push(skb, hdr_len + iv_len);

	return 0;
}
#else /* CONFIG_INET */
static int iwl_fill_data_tbs_amsdu(struct iwl_trans *trans, struct sk_buff *skb,
				   struct iwl_txq *txq, u8 hdr_len,
				   struct iwl_cmd_meta *out_meta,
				   struct iwl_device_cmd *dev_cmd, u16 tb1_len)
{
	/* No A-MSDU without CONFIG_INET */
	WARN_ON(1);

	return -1;
}
#endif /* CONFIG_INET */

int iwl_trans_pcie_tx(struct iwl_trans *trans, struct sk_buff *skb,
		      struct iwl_device_cmd *dev_cmd, int txq_id)
{
	struct iwl_trans_pcie *trans_pcie = IWL_TRANS_GET_PCIE_TRANS(trans);
	struct ieee80211_hdr *hdr;
	struct iwl_tx_cmd *tx_cmd = (struct iwl_tx_cmd *)dev_cmd->payload;
	struct iwl_cmd_meta *out_meta;
	struct iwl_txq *txq;
	dma_addr_t tb0_phys, tb1_phys, scratch_phys;
	void *tb1_addr;
	void *tfd;
	u16 len, tb1_len;
	bool wait_write_ptr;
	__le16 fc;
	u8 hdr_len;
	u16 wifi_seq;
	bool amsdu;

	txq = trans_pcie->txq[txq_id];

	if (WARN_ONCE(!test_bit(txq_id, trans_pcie->queue_used),
		      "TX on unused queue %d\n", txq_id))
		return -EINVAL;

	if (unlikely(trans_pcie->sw_csum_tx &&
		     skb->ip_summed == CHECKSUM_PARTIAL)) {
		int offs = skb_checksum_start_offset(skb);
		int csum_offs = offs + skb->csum_offset;
		__wsum csum;

		if (skb_ensure_writable(skb, csum_offs + sizeof(__sum16)))
			return -1;

		csum = skb_checksum(skb, offs, skb->len - offs, 0);
		*(__sum16 *)(skb->data + csum_offs) = csum_fold(csum);

		skb->ip_summed = CHECKSUM_UNNECESSARY;
	}

	if (skb_is_nonlinear(skb) &&
	    skb_shinfo(skb)->nr_frags > IWL_PCIE_MAX_FRAGS(trans_pcie) &&
	    __skb_linearize(skb))
		return -ENOMEM;

	/* mac80211 always puts the full header into the SKB's head,
	 * so there's no need to check if it's readable there
	 */
	hdr = (struct ieee80211_hdr *)skb->data;
	fc = hdr->frame_control;
	hdr_len = ieee80211_hdrlen(fc);

	spin_lock(&txq->lock);

	if (iwl_queue_space(trans, txq) < txq->high_mark) {
		iwl_stop_queue(trans, txq);

		/* don't put the packet on the ring, if there is no room */
		if (unlikely(iwl_queue_space(trans, txq) < 3)) {
			struct iwl_device_cmd **dev_cmd_ptr;

			dev_cmd_ptr = (void *)((u8 *)skb->cb +
					       trans_pcie->dev_cmd_offs);

			*dev_cmd_ptr = dev_cmd;
			__skb_queue_tail(&txq->overflow_q, skb);

			spin_unlock(&txq->lock);
			return 0;
		}
	}

	/* In AGG mode, the index in the ring must correspond to the WiFi
	 * sequence number. This is a HW requirements to help the SCD to parse
	 * the BA.
	 * Check here that the packets are in the right place on the ring.
	 */
	wifi_seq = IEEE80211_SEQ_TO_SN(le16_to_cpu(hdr->seq_ctrl));
	WARN_ONCE(txq->ampdu &&
		  (wifi_seq & 0xff) != txq->write_ptr,
		  "Q: %d WiFi Seq %d tfdNum %d",
		  txq_id, wifi_seq, txq->write_ptr);

	/* Set up driver data for this TFD */
	txq->entries[txq->write_ptr].skb = skb;
	txq->entries[txq->write_ptr].cmd = dev_cmd;

	dev_cmd->hdr.sequence =
		cpu_to_le16((u16)(QUEUE_TO_SEQ(txq_id) |
			    INDEX_TO_SEQ(txq->write_ptr)));

	tb0_phys = iwl_pcie_get_first_tb_dma(txq, txq->write_ptr);
	scratch_phys = tb0_phys + sizeof(struct iwl_cmd_header) +
		       offsetof(struct iwl_tx_cmd, scratch);

	tx_cmd->dram_lsb_ptr = cpu_to_le32(scratch_phys);
	tx_cmd->dram_msb_ptr = iwl_get_dma_hi_addr(scratch_phys);

	/* Set up first empty entry in queue's array of Tx/cmd buffers */
	out_meta = &txq->entries[txq->write_ptr].meta;
	out_meta->flags = 0;

	/*
	 * The second TB (tb1) points to the remainder of the TX command
	 * and the 802.11 header - dword aligned size
	 * (This calculation modifies the TX command, so do it before the
	 * setup of the first TB)
	 */
	len = sizeof(struct iwl_tx_cmd) + sizeof(struct iwl_cmd_header) +
	      hdr_len - IWL_FIRST_TB_SIZE;
	/* do not align A-MSDU to dword as the subframe header aligns it */
	amsdu = ieee80211_is_data_qos(fc) &&
		(*ieee80211_get_qos_ctl(hdr) &
		 IEEE80211_QOS_CTL_A_MSDU_PRESENT);
	if (trans_pcie->sw_csum_tx || !amsdu) {
		tb1_len = ALIGN(len, 4);
		/* Tell NIC about any 2-byte padding after MAC header */
		if (tb1_len != len)
			tx_cmd->tx_flags |= cpu_to_le32(TX_CMD_FLG_MH_PAD);
	} else {
		tb1_len = len;
	}

	/*
	 * The first TB points to bi-directional DMA data, we'll
	 * memcpy the data into it later.
	 */
	iwl_pcie_txq_build_tfd(trans, txq, tb0_phys,
			       IWL_FIRST_TB_SIZE, true);

	/* there must be data left over for TB1 or this code must be changed */
	BUILD_BUG_ON(sizeof(struct iwl_tx_cmd) < IWL_FIRST_TB_SIZE);

	/* map the data for TB1 */
	tb1_addr = ((u8 *)&dev_cmd->hdr) + IWL_FIRST_TB_SIZE;
	tb1_phys = dma_map_single(trans->dev, tb1_addr, tb1_len, DMA_TO_DEVICE);
	if (unlikely(dma_mapping_error(trans->dev, tb1_phys)))
		goto out_err;
	iwl_pcie_txq_build_tfd(trans, txq, tb1_phys, tb1_len, false);

	trace_iwlwifi_dev_tx(trans->dev, skb,
			     iwl_pcie_get_tfd(trans, txq,
					      txq->write_ptr),
			     trans_pcie->tfd_size,
			     &dev_cmd->hdr, IWL_FIRST_TB_SIZE + tb1_len,
			     hdr_len);

	/*
	 * If gso_size wasn't set, don't give the frame "amsdu treatment"
	 * (adding subframes, etc.).
	 * This can happen in some testing flows when the amsdu was already
	 * pre-built, and we just need to send the resulting skb.
	 */
	if (amsdu && skb_shinfo(skb)->gso_size) {
		if (unlikely(iwl_fill_data_tbs_amsdu(trans, skb, txq, hdr_len,
						     out_meta, dev_cmd,
						     tb1_len)))
			goto out_err;
	} else {
		struct sk_buff *frag;

		if (unlikely(iwl_fill_data_tbs(trans, skb, txq, hdr_len,
					       out_meta)))
			goto out_err;

		skb_walk_frags(skb, frag) {
			if (unlikely(iwl_fill_data_tbs(trans, frag, txq, 0,
						       out_meta)))
				goto out_err;
		}
	}

	/* building the A-MSDU might have changed this data, so memcpy it now */
	memcpy(&txq->first_tb_bufs[txq->write_ptr], dev_cmd, IWL_FIRST_TB_SIZE);

	tfd = iwl_pcie_get_tfd(trans, txq, txq->write_ptr);
	/* Set up entry for this TFD in Tx byte-count array */
	iwl_pcie_txq_update_byte_cnt_tbl(trans, txq, le16_to_cpu(tx_cmd->len),
					 iwl_pcie_tfd_get_num_tbs(trans, tfd));

	wait_write_ptr = ieee80211_has_morefrags(fc);

	/* start timer if queue currently empty */
	if (txq->read_ptr == txq->write_ptr && txq->wd_timeout) {
		/*
		 * If the TXQ is active, then set the timer, if not,
		 * set the timer in remainder so that the timer will
		 * be armed with the right value when the station will
		 * wake up.
		 */
		if (!txq->frozen)
			mod_timer(&txq->stuck_timer,
				  jiffies + txq->wd_timeout);
		else
			txq->frozen_expiry_remainder = txq->wd_timeout;
	}

	/* Tell device the write index *just past* this latest filled TFD */
	txq->write_ptr = iwl_queue_inc_wrap(trans, txq->write_ptr);
	if (!wait_write_ptr)
		iwl_pcie_txq_inc_wr_ptr(trans, txq);

	/*
	 * At this point the frame is "transmitted" successfully
	 * and we will get a TX status notification eventually.
	 */
	spin_unlock(&txq->lock);
	return 0;
out_err:
	iwl_pcie_tfd_unmap(trans, out_meta, txq, txq->write_ptr);
	spin_unlock(&txq->lock);
	return -1;
}<|MERGE_RESOLUTION|>--- conflicted
+++ resolved
@@ -436,11 +436,7 @@
 
 	meta->tbs = 0;
 
-<<<<<<< HEAD
-	if (trans->cfg->use_tfh) {
-=======
 	if (trans->trans_cfg->use_tfh) {
->>>>>>> f7688b48
 		struct iwl_tfh_tfd *tfd_fh = (void *)tfd;
 
 		tfd_fh->num_tbs = 0;
@@ -1303,11 +1299,7 @@
 		WARN_ONCE(test_bit(txq_id, trans_pcie->queue_used),
 			  "%s: Read index for DMA queue txq id (%d), index %d is out of range [0-%d] %d %d.\n",
 			  __func__, txq_id, idx,
-<<<<<<< HEAD
-			  trans->cfg->base_params->max_tfd_queue_size,
-=======
 			  trans->trans_cfg->base_params->max_tfd_queue_size,
->>>>>>> f7688b48
 			  txq->write_ptr, txq->read_ptr);
 		return;
 	}
