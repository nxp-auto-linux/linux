// SPDX-License-Identifier: GPL-2.0 OR BSD-3-Clause
/*
 * Copyright (C) 2007-2015, 2018-2020 Intel Corporation
 * Copyright (C) 2013-2015 Intel Mobile Communications GmbH
 * Copyright (C) 2016-2017 Intel Deutschland GmbH
 */
#include <linux/pci.h>
#include <linux/interrupt.h>
#include <linux/debugfs.h>
#include <linux/sched.h>
#include <linux/bitops.h>
#include <linux/gfp.h>
#include <linux/vmalloc.h>
#include <linux/module.h>
#include <linux/wait.h>
#include <linux/seq_file.h>

#include "iwl-drv.h"
#include "iwl-trans.h"
#include "iwl-csr.h"
#include "iwl-prph.h"
#include "iwl-scd.h"
#include "iwl-agn-hw.h"
#include "fw/error-dump.h"
#include "fw/dbg.h"
#include "fw/api/tx.h"
#include "internal.h"
#include "iwl-fh.h"
#include "iwl-context-info-gen3.h"

/* extended range in FW SRAM */
#define IWL_FW_MEM_EXTENDED_START	0x40000
#define IWL_FW_MEM_EXTENDED_END		0x57FFF

void iwl_trans_pcie_dump_regs(struct iwl_trans *trans)
{
#define PCI_DUMP_SIZE		352
#define PCI_MEM_DUMP_SIZE	64
#define PCI_PARENT_DUMP_SIZE	524
#define PREFIX_LEN		32
	struct iwl_trans_pcie *trans_pcie = IWL_TRANS_GET_PCIE_TRANS(trans);
	struct pci_dev *pdev = trans_pcie->pci_dev;
	u32 i, pos, alloc_size, *ptr, *buf;
	char *prefix;

	if (trans_pcie->pcie_dbg_dumped_once)
		return;

	/* Should be a multiple of 4 */
	BUILD_BUG_ON(PCI_DUMP_SIZE > 4096 || PCI_DUMP_SIZE & 0x3);
	BUILD_BUG_ON(PCI_MEM_DUMP_SIZE > 4096 || PCI_MEM_DUMP_SIZE & 0x3);
	BUILD_BUG_ON(PCI_PARENT_DUMP_SIZE > 4096 || PCI_PARENT_DUMP_SIZE & 0x3);

	/* Alloc a max size buffer */
	alloc_size = PCI_ERR_ROOT_ERR_SRC +  4 + PREFIX_LEN;
	alloc_size = max_t(u32, alloc_size, PCI_DUMP_SIZE + PREFIX_LEN);
	alloc_size = max_t(u32, alloc_size, PCI_MEM_DUMP_SIZE + PREFIX_LEN);
	alloc_size = max_t(u32, alloc_size, PCI_PARENT_DUMP_SIZE + PREFIX_LEN);

	buf = kmalloc(alloc_size, GFP_ATOMIC);
	if (!buf)
		return;
	prefix = (char *)buf + alloc_size - PREFIX_LEN;

	IWL_ERR(trans, "iwlwifi transaction failed, dumping registers\n");

	/* Print wifi device registers */
	sprintf(prefix, "iwlwifi %s: ", pci_name(pdev));
	IWL_ERR(trans, "iwlwifi device config registers:\n");
	for (i = 0, ptr = buf; i < PCI_DUMP_SIZE; i += 4, ptr++)
		if (pci_read_config_dword(pdev, i, ptr))
			goto err_read;
	print_hex_dump(KERN_ERR, prefix, DUMP_PREFIX_OFFSET, 32, 4, buf, i, 0);

	IWL_ERR(trans, "iwlwifi device memory mapped registers:\n");
	for (i = 0, ptr = buf; i < PCI_MEM_DUMP_SIZE; i += 4, ptr++)
		*ptr = iwl_read32(trans, i);
	print_hex_dump(KERN_ERR, prefix, DUMP_PREFIX_OFFSET, 32, 4, buf, i, 0);

	pos = pci_find_ext_capability(pdev, PCI_EXT_CAP_ID_ERR);
	if (pos) {
		IWL_ERR(trans, "iwlwifi device AER capability structure:\n");
		for (i = 0, ptr = buf; i < PCI_ERR_ROOT_COMMAND; i += 4, ptr++)
			if (pci_read_config_dword(pdev, pos + i, ptr))
				goto err_read;
		print_hex_dump(KERN_ERR, prefix, DUMP_PREFIX_OFFSET,
			       32, 4, buf, i, 0);
	}

	/* Print parent device registers next */
	if (!pdev->bus->self)
		goto out;

	pdev = pdev->bus->self;
	sprintf(prefix, "iwlwifi %s: ", pci_name(pdev));

	IWL_ERR(trans, "iwlwifi parent port (%s) config registers:\n",
		pci_name(pdev));
	for (i = 0, ptr = buf; i < PCI_PARENT_DUMP_SIZE; i += 4, ptr++)
		if (pci_read_config_dword(pdev, i, ptr))
			goto err_read;
	print_hex_dump(KERN_ERR, prefix, DUMP_PREFIX_OFFSET, 32, 4, buf, i, 0);

	/* Print root port AER registers */
	pos = 0;
	pdev = pcie_find_root_port(pdev);
	if (pdev)
		pos = pci_find_ext_capability(pdev, PCI_EXT_CAP_ID_ERR);
	if (pos) {
		IWL_ERR(trans, "iwlwifi root port (%s) AER cap structure:\n",
			pci_name(pdev));
		sprintf(prefix, "iwlwifi %s: ", pci_name(pdev));
		for (i = 0, ptr = buf; i <= PCI_ERR_ROOT_ERR_SRC; i += 4, ptr++)
			if (pci_read_config_dword(pdev, pos + i, ptr))
				goto err_read;
		print_hex_dump(KERN_ERR, prefix, DUMP_PREFIX_OFFSET, 32,
			       4, buf, i, 0);
	}
	goto out;

err_read:
	print_hex_dump(KERN_ERR, prefix, DUMP_PREFIX_OFFSET, 32, 4, buf, i, 0);
	IWL_ERR(trans, "Read failed at 0x%X\n", i);
out:
	trans_pcie->pcie_dbg_dumped_once = 1;
	kfree(buf);
}

static void iwl_trans_pcie_sw_reset(struct iwl_trans *trans)
{
	/* Reset entire device - do controller reset (results in SHRD_HW_RST) */
	iwl_set_bit(trans, CSR_RESET, CSR_RESET_REG_FLAG_SW_RESET);
	usleep_range(5000, 6000);
}

static void iwl_pcie_free_fw_monitor(struct iwl_trans *trans)
{
	struct iwl_dram_data *fw_mon = &trans->dbg.fw_mon;

	if (!fw_mon->size)
		return;

	dma_free_coherent(trans->dev, fw_mon->size, fw_mon->block,
			  fw_mon->physical);

	fw_mon->block = NULL;
	fw_mon->physical = 0;
	fw_mon->size = 0;
}

static void iwl_pcie_alloc_fw_monitor_block(struct iwl_trans *trans,
					    u8 max_power, u8 min_power)
{
	struct iwl_dram_data *fw_mon = &trans->dbg.fw_mon;
	void *block = NULL;
	dma_addr_t physical = 0;
	u32 size = 0;
	u8 power;

	if (fw_mon->size)
		return;

	for (power = max_power; power >= min_power; power--) {
		size = BIT(power);
		block = dma_alloc_coherent(trans->dev, size, &physical,
					   GFP_KERNEL | __GFP_NOWARN);
		if (!block)
			continue;

		IWL_INFO(trans,
			 "Allocated 0x%08x bytes for firmware monitor.\n",
			 size);
		break;
	}

	if (WARN_ON_ONCE(!block))
		return;

	if (power != max_power)
		IWL_ERR(trans,
			"Sorry - debug buffer is only %luK while you requested %luK\n",
			(unsigned long)BIT(power - 10),
			(unsigned long)BIT(max_power - 10));

	fw_mon->block = block;
	fw_mon->physical = physical;
	fw_mon->size = size;
}

void iwl_pcie_alloc_fw_monitor(struct iwl_trans *trans, u8 max_power)
{
	if (!max_power) {
		/* default max_power is maximum */
		max_power = 26;
	} else {
		max_power += 11;
	}

	if (WARN(max_power > 26,
		 "External buffer size for monitor is too big %d, check the FW TLV\n",
		 max_power))
		return;

	if (trans->dbg.fw_mon.size)
		return;

	iwl_pcie_alloc_fw_monitor_block(trans, max_power, 11);
}

static u32 iwl_trans_pcie_read_shr(struct iwl_trans *trans, u32 reg)
{
	iwl_write32(trans, HEEP_CTRL_WRD_PCIEX_CTRL_REG,
		    ((reg & 0x0000ffff) | (2 << 28)));
	return iwl_read32(trans, HEEP_CTRL_WRD_PCIEX_DATA_REG);
}

static void iwl_trans_pcie_write_shr(struct iwl_trans *trans, u32 reg, u32 val)
{
	iwl_write32(trans, HEEP_CTRL_WRD_PCIEX_DATA_REG, val);
	iwl_write32(trans, HEEP_CTRL_WRD_PCIEX_CTRL_REG,
		    ((reg & 0x0000ffff) | (3 << 28)));
}

static void iwl_pcie_set_pwr(struct iwl_trans *trans, bool vaux)
{
	if (trans->cfg->apmg_not_supported)
		return;

	if (vaux && pci_pme_capable(to_pci_dev(trans->dev), PCI_D3cold))
		iwl_set_bits_mask_prph(trans, APMG_PS_CTRL_REG,
				       APMG_PS_CTRL_VAL_PWR_SRC_VAUX,
				       ~APMG_PS_CTRL_MSK_PWR_SRC);
	else
		iwl_set_bits_mask_prph(trans, APMG_PS_CTRL_REG,
				       APMG_PS_CTRL_VAL_PWR_SRC_VMAIN,
				       ~APMG_PS_CTRL_MSK_PWR_SRC);
}

/* PCI registers */
#define PCI_CFG_RETRY_TIMEOUT	0x041

void iwl_pcie_apm_config(struct iwl_trans *trans)
{
	struct iwl_trans_pcie *trans_pcie = IWL_TRANS_GET_PCIE_TRANS(trans);
	u16 lctl;
	u16 cap;

	/*
	 * L0S states have been found to be unstable with our devices
	 * and in newer hardware they are not officially supported at
	 * all, so we must always set the L0S_DISABLED bit.
	 */
	iwl_set_bit(trans, CSR_GIO_REG, CSR_GIO_REG_VAL_L0S_DISABLED);

	pcie_capability_read_word(trans_pcie->pci_dev, PCI_EXP_LNKCTL, &lctl);
	trans->pm_support = !(lctl & PCI_EXP_LNKCTL_ASPM_L0S);

	pcie_capability_read_word(trans_pcie->pci_dev, PCI_EXP_DEVCTL2, &cap);
	trans->ltr_enabled = cap & PCI_EXP_DEVCTL2_LTR_EN;
	IWL_DEBUG_POWER(trans, "L1 %sabled - LTR %sabled\n",
			(lctl & PCI_EXP_LNKCTL_ASPM_L1) ? "En" : "Dis",
			trans->ltr_enabled ? "En" : "Dis");
}

/*
 * Start up NIC's basic functionality after it has been reset
 * (e.g. after platform boot, or shutdown via iwl_pcie_apm_stop())
 * NOTE:  This does not load uCode nor start the embedded processor
 */
static int iwl_pcie_apm_init(struct iwl_trans *trans)
{
	int ret;

	IWL_DEBUG_INFO(trans, "Init card's basic functions\n");

	/*
	 * Use "set_bit" below rather than "write", to preserve any hardware
	 * bits already set by default after reset.
	 */

	/* Disable L0S exit timer (platform NMI Work/Around) */
	if (trans->trans_cfg->device_family < IWL_DEVICE_FAMILY_8000)
		iwl_set_bit(trans, CSR_GIO_CHICKEN_BITS,
			    CSR_GIO_CHICKEN_BITS_REG_BIT_DIS_L0S_EXIT_TIMER);

	/*
	 * Disable L0s without affecting L1;
	 *  don't wait for ICH L0s (ICH bug W/A)
	 */
	iwl_set_bit(trans, CSR_GIO_CHICKEN_BITS,
		    CSR_GIO_CHICKEN_BITS_REG_BIT_L1A_NO_L0S_RX);

	/* Set FH wait threshold to maximum (HW error during stress W/A) */
	iwl_set_bit(trans, CSR_DBG_HPET_MEM_REG, CSR_DBG_HPET_MEM_REG_VAL);

	/*
	 * Enable HAP INTA (interrupt from management bus) to
	 * wake device's PCI Express link L1a -> L0s
	 */
	iwl_set_bit(trans, CSR_HW_IF_CONFIG_REG,
		    CSR_HW_IF_CONFIG_REG_BIT_HAP_WAKE_L1A);

	iwl_pcie_apm_config(trans);

	/* Configure analog phase-lock-loop before activating to D0A */
	if (trans->trans_cfg->base_params->pll_cfg)
		iwl_set_bit(trans, CSR_ANA_PLL_CFG, CSR50_ANA_PLL_CFG_VAL);

	ret = iwl_finish_nic_init(trans, trans->trans_cfg);
	if (ret)
		return ret;

	if (trans->cfg->host_interrupt_operation_mode) {
		/*
		 * This is a bit of an abuse - This is needed for 7260 / 3160
		 * only check host_interrupt_operation_mode even if this is
		 * not related to host_interrupt_operation_mode.
		 *
		 * Enable the oscillator to count wake up time for L1 exit. This
		 * consumes slightly more power (100uA) - but allows to be sure
		 * that we wake up from L1 on time.
		 *
		 * This looks weird: read twice the same register, discard the
		 * value, set a bit, and yet again, read that same register
		 * just to discard the value. But that's the way the hardware
		 * seems to like it.
		 */
		iwl_read_prph(trans, OSC_CLK);
		iwl_read_prph(trans, OSC_CLK);
		iwl_set_bits_prph(trans, OSC_CLK, OSC_CLK_FORCE_CONTROL);
		iwl_read_prph(trans, OSC_CLK);
		iwl_read_prph(trans, OSC_CLK);
	}

	/*
	 * Enable DMA clock and wait for it to stabilize.
	 *
	 * Write to "CLK_EN_REG"; "1" bits enable clocks, while "0"
	 * bits do not disable clocks.  This preserves any hardware
	 * bits already set by default in "CLK_CTRL_REG" after reset.
	 */
	if (!trans->cfg->apmg_not_supported) {
		iwl_write_prph(trans, APMG_CLK_EN_REG,
			       APMG_CLK_VAL_DMA_CLK_RQT);
		udelay(20);

		/* Disable L1-Active */
		iwl_set_bits_prph(trans, APMG_PCIDEV_STT_REG,
				  APMG_PCIDEV_STT_VAL_L1_ACT_DIS);

		/* Clear the interrupt in APMG if the NIC is in RFKILL */
		iwl_write_prph(trans, APMG_RTC_INT_STT_REG,
			       APMG_RTC_INT_STT_RFKILL);
	}

	set_bit(STATUS_DEVICE_ENABLED, &trans->status);

	return 0;
}

/*
 * Enable LP XTAL to avoid HW bug where device may consume much power if
 * FW is not loaded after device reset. LP XTAL is disabled by default
 * after device HW reset. Do it only if XTAL is fed by internal source.
 * Configure device's "persistence" mode to avoid resetting XTAL again when
 * SHRD_HW_RST occurs in S3.
 */
static void iwl_pcie_apm_lp_xtal_enable(struct iwl_trans *trans)
{
	int ret;
	u32 apmg_gp1_reg;
	u32 apmg_xtal_cfg_reg;
	u32 dl_cfg_reg;

	/* Force XTAL ON */
	__iwl_trans_pcie_set_bit(trans, CSR_GP_CNTRL,
				 CSR_GP_CNTRL_REG_FLAG_XTAL_ON);

	iwl_trans_pcie_sw_reset(trans);

	ret = iwl_finish_nic_init(trans, trans->trans_cfg);
	if (WARN_ON(ret)) {
		/* Release XTAL ON request */
		__iwl_trans_pcie_clear_bit(trans, CSR_GP_CNTRL,
					   CSR_GP_CNTRL_REG_FLAG_XTAL_ON);
		return;
	}

	/*
	 * Clear "disable persistence" to avoid LP XTAL resetting when
	 * SHRD_HW_RST is applied in S3.
	 */
	iwl_clear_bits_prph(trans, APMG_PCIDEV_STT_REG,
				    APMG_PCIDEV_STT_VAL_PERSIST_DIS);

	/*
	 * Force APMG XTAL to be active to prevent its disabling by HW
	 * caused by APMG idle state.
	 */
	apmg_xtal_cfg_reg = iwl_trans_pcie_read_shr(trans,
						    SHR_APMG_XTAL_CFG_REG);
	iwl_trans_pcie_write_shr(trans, SHR_APMG_XTAL_CFG_REG,
				 apmg_xtal_cfg_reg |
				 SHR_APMG_XTAL_CFG_XTAL_ON_REQ);

	iwl_trans_pcie_sw_reset(trans);

	/* Enable LP XTAL by indirect access through CSR */
	apmg_gp1_reg = iwl_trans_pcie_read_shr(trans, SHR_APMG_GP1_REG);
	iwl_trans_pcie_write_shr(trans, SHR_APMG_GP1_REG, apmg_gp1_reg |
				 SHR_APMG_GP1_WF_XTAL_LP_EN |
				 SHR_APMG_GP1_CHICKEN_BIT_SELECT);

	/* Clear delay line clock power up */
	dl_cfg_reg = iwl_trans_pcie_read_shr(trans, SHR_APMG_DL_CFG_REG);
	iwl_trans_pcie_write_shr(trans, SHR_APMG_DL_CFG_REG, dl_cfg_reg &
				 ~SHR_APMG_DL_CFG_DL_CLOCK_POWER_UP);

	/*
	 * Enable persistence mode to avoid LP XTAL resetting when
	 * SHRD_HW_RST is applied in S3.
	 */
	iwl_set_bit(trans, CSR_HW_IF_CONFIG_REG,
		    CSR_HW_IF_CONFIG_REG_PERSIST_MODE);

	/*
	 * Clear "initialization complete" bit to move adapter from
	 * D0A* (powered-up Active) --> D0U* (Uninitialized) state.
	 */
	iwl_clear_bit(trans, CSR_GP_CNTRL, CSR_GP_CNTRL_REG_FLAG_INIT_DONE);

	/* Activates XTAL resources monitor */
	__iwl_trans_pcie_set_bit(trans, CSR_MONITOR_CFG_REG,
				 CSR_MONITOR_XTAL_RESOURCES);

	/* Release XTAL ON request */
	__iwl_trans_pcie_clear_bit(trans, CSR_GP_CNTRL,
				   CSR_GP_CNTRL_REG_FLAG_XTAL_ON);
	udelay(10);

	/* Release APMG XTAL */
	iwl_trans_pcie_write_shr(trans, SHR_APMG_XTAL_CFG_REG,
				 apmg_xtal_cfg_reg &
				 ~SHR_APMG_XTAL_CFG_XTAL_ON_REQ);
}

void iwl_pcie_apm_stop_master(struct iwl_trans *trans)
{
	int ret;

	/* stop device's busmaster DMA activity */

	if (trans->trans_cfg->device_family >= IWL_DEVICE_FAMILY_BZ) {
		iwl_set_bit(trans, CSR_GP_CNTRL,
			    CSR_GP_CNTRL_REG_FLAG_BUS_MASTER_DISABLE_REQ);

		ret = iwl_poll_bit(trans, CSR_GP_CNTRL,
				   CSR_GP_CNTRL_REG_FLAG_BUS_MASTER_DISABLE_STATUS,
				   CSR_GP_CNTRL_REG_FLAG_BUS_MASTER_DISABLE_STATUS,
				   100);
	} else {
		iwl_set_bit(trans, CSR_RESET, CSR_RESET_REG_FLAG_STOP_MASTER);

		ret = iwl_poll_bit(trans, CSR_RESET,
				   CSR_RESET_REG_FLAG_MASTER_DISABLED,
				   CSR_RESET_REG_FLAG_MASTER_DISABLED, 100);
	}

	if (ret < 0)
		IWL_WARN(trans, "Master Disable Timed Out, 100 usec\n");

	IWL_DEBUG_INFO(trans, "stop master\n");
}

static void iwl_pcie_apm_stop(struct iwl_trans *trans, bool op_mode_leave)
{
	IWL_DEBUG_INFO(trans, "Stop card, put in low power state\n");

	if (op_mode_leave) {
		if (!test_bit(STATUS_DEVICE_ENABLED, &trans->status))
			iwl_pcie_apm_init(trans);

		/* inform ME that we are leaving */
		if (trans->trans_cfg->device_family == IWL_DEVICE_FAMILY_7000)
			iwl_set_bits_prph(trans, APMG_PCIDEV_STT_REG,
					  APMG_PCIDEV_STT_VAL_WAKE_ME);
		else if (trans->trans_cfg->device_family >=
			 IWL_DEVICE_FAMILY_8000) {
			iwl_set_bit(trans, CSR_DBG_LINK_PWR_MGMT_REG,
				    CSR_RESET_LINK_PWR_MGMT_DISABLED);
			iwl_set_bit(trans, CSR_HW_IF_CONFIG_REG,
				    CSR_HW_IF_CONFIG_REG_PREPARE |
				    CSR_HW_IF_CONFIG_REG_ENABLE_PME);
			mdelay(1);
			iwl_clear_bit(trans, CSR_DBG_LINK_PWR_MGMT_REG,
				      CSR_RESET_LINK_PWR_MGMT_DISABLED);
		}
		mdelay(5);
	}

	clear_bit(STATUS_DEVICE_ENABLED, &trans->status);

	/* Stop device's DMA activity */
	iwl_pcie_apm_stop_master(trans);

	if (trans->cfg->lp_xtal_workaround) {
		iwl_pcie_apm_lp_xtal_enable(trans);
		return;
	}

	iwl_trans_pcie_sw_reset(trans);

	/*
	 * Clear "initialization complete" bit to move adapter from
	 * D0A* (powered-up Active) --> D0U* (Uninitialized) state.
	 */
	iwl_clear_bit(trans, CSR_GP_CNTRL, CSR_GP_CNTRL_REG_FLAG_INIT_DONE);
}

static int iwl_pcie_nic_init(struct iwl_trans *trans)
{
	struct iwl_trans_pcie *trans_pcie = IWL_TRANS_GET_PCIE_TRANS(trans);
	int ret;

	/* nic_init */
	spin_lock_bh(&trans_pcie->irq_lock);
	ret = iwl_pcie_apm_init(trans);
	spin_unlock_bh(&trans_pcie->irq_lock);

	if (ret)
		return ret;

	iwl_pcie_set_pwr(trans, false);

	iwl_op_mode_nic_config(trans->op_mode);

	/* Allocate the RX queue, or reset if it is already allocated */
	ret = iwl_pcie_rx_init(trans);
	if (ret)
		return ret;

	/* Allocate or reset and init all Tx and Command queues */
	if (iwl_pcie_tx_init(trans)) {
		iwl_pcie_rx_free(trans);
		return -ENOMEM;
	}

	if (trans->trans_cfg->base_params->shadow_reg_enable) {
		/* enable shadow regs in HW */
		iwl_set_bit(trans, CSR_MAC_SHADOW_REG_CTRL, 0x800FFFFF);
		IWL_DEBUG_INFO(trans, "Enabling shadow registers in device\n");
	}

	return 0;
}

#define HW_READY_TIMEOUT (50)

/* Note: returns poll_bit return value, which is >= 0 if success */
static int iwl_pcie_set_hw_ready(struct iwl_trans *trans)
{
	int ret;

	iwl_set_bit(trans, CSR_HW_IF_CONFIG_REG,
		    CSR_HW_IF_CONFIG_REG_BIT_NIC_READY);

	/* See if we got it */
	ret = iwl_poll_bit(trans, CSR_HW_IF_CONFIG_REG,
			   CSR_HW_IF_CONFIG_REG_BIT_NIC_READY,
			   CSR_HW_IF_CONFIG_REG_BIT_NIC_READY,
			   HW_READY_TIMEOUT);

	if (ret >= 0)
		iwl_set_bit(trans, CSR_MBOX_SET_REG, CSR_MBOX_SET_REG_OS_ALIVE);

	IWL_DEBUG_INFO(trans, "hardware%s ready\n", ret < 0 ? " not" : "");
	return ret;
}

/* Note: returns standard 0/-ERROR code */
int iwl_pcie_prepare_card_hw(struct iwl_trans *trans)
{
	int ret;
	int t = 0;
	int iter;

	IWL_DEBUG_INFO(trans, "iwl_trans_prepare_card_hw enter\n");

	ret = iwl_pcie_set_hw_ready(trans);
	/* If the card is ready, exit 0 */
	if (ret >= 0)
		return 0;

	iwl_set_bit(trans, CSR_DBG_LINK_PWR_MGMT_REG,
		    CSR_RESET_LINK_PWR_MGMT_DISABLED);
	usleep_range(1000, 2000);

	for (iter = 0; iter < 10; iter++) {
		/* If HW is not ready, prepare the conditions to check again */
		iwl_set_bit(trans, CSR_HW_IF_CONFIG_REG,
			    CSR_HW_IF_CONFIG_REG_PREPARE);

		do {
			ret = iwl_pcie_set_hw_ready(trans);
			if (ret >= 0)
				return 0;

			usleep_range(200, 1000);
			t += 200;
		} while (t < 150000);
		msleep(25);
	}

	IWL_ERR(trans, "Couldn't prepare the card\n");

	return ret;
}

/*
 * ucode
 */
static void iwl_pcie_load_firmware_chunk_fh(struct iwl_trans *trans,
					    u32 dst_addr, dma_addr_t phy_addr,
					    u32 byte_cnt)
{
	iwl_write32(trans, FH_TCSR_CHNL_TX_CONFIG_REG(FH_SRVC_CHNL),
		    FH_TCSR_TX_CONFIG_REG_VAL_DMA_CHNL_PAUSE);

	iwl_write32(trans, FH_SRVC_CHNL_SRAM_ADDR_REG(FH_SRVC_CHNL),
		    dst_addr);

	iwl_write32(trans, FH_TFDIB_CTRL0_REG(FH_SRVC_CHNL),
		    phy_addr & FH_MEM_TFDIB_DRAM_ADDR_LSB_MSK);

	iwl_write32(trans, FH_TFDIB_CTRL1_REG(FH_SRVC_CHNL),
		    (iwl_get_dma_hi_addr(phy_addr)
			<< FH_MEM_TFDIB_REG1_ADDR_BITSHIFT) | byte_cnt);

	iwl_write32(trans, FH_TCSR_CHNL_TX_BUF_STS_REG(FH_SRVC_CHNL),
		    BIT(FH_TCSR_CHNL_TX_BUF_STS_REG_POS_TB_NUM) |
		    BIT(FH_TCSR_CHNL_TX_BUF_STS_REG_POS_TB_IDX) |
		    FH_TCSR_CHNL_TX_BUF_STS_REG_VAL_TFDB_VALID);

	iwl_write32(trans, FH_TCSR_CHNL_TX_CONFIG_REG(FH_SRVC_CHNL),
		    FH_TCSR_TX_CONFIG_REG_VAL_DMA_CHNL_ENABLE |
		    FH_TCSR_TX_CONFIG_REG_VAL_DMA_CREDIT_DISABLE |
		    FH_TCSR_TX_CONFIG_REG_VAL_CIRQ_HOST_ENDTFD);
}

static int iwl_pcie_load_firmware_chunk(struct iwl_trans *trans,
					u32 dst_addr, dma_addr_t phy_addr,
					u32 byte_cnt)
{
	struct iwl_trans_pcie *trans_pcie = IWL_TRANS_GET_PCIE_TRANS(trans);
	int ret;

	trans_pcie->ucode_write_complete = false;

	if (!iwl_trans_grab_nic_access(trans))
		return -EIO;

	iwl_pcie_load_firmware_chunk_fh(trans, dst_addr, phy_addr,
					byte_cnt);
	iwl_trans_release_nic_access(trans);

	ret = wait_event_timeout(trans_pcie->ucode_write_waitq,
				 trans_pcie->ucode_write_complete, 5 * HZ);
	if (!ret) {
		IWL_ERR(trans, "Failed to load firmware chunk!\n");
		iwl_trans_pcie_dump_regs(trans);
		return -ETIMEDOUT;
	}

	return 0;
}

static int iwl_pcie_load_section(struct iwl_trans *trans, u8 section_num,
			    const struct fw_desc *section)
{
	u8 *v_addr;
	dma_addr_t p_addr;
	u32 offset, chunk_sz = min_t(u32, FH_MEM_TB_MAX_LENGTH, section->len);
	int ret = 0;

	IWL_DEBUG_FW(trans, "[%d] uCode section being loaded...\n",
		     section_num);

	v_addr = dma_alloc_coherent(trans->dev, chunk_sz, &p_addr,
				    GFP_KERNEL | __GFP_NOWARN);
	if (!v_addr) {
		IWL_DEBUG_INFO(trans, "Falling back to small chunks of DMA\n");
		chunk_sz = PAGE_SIZE;
		v_addr = dma_alloc_coherent(trans->dev, chunk_sz,
					    &p_addr, GFP_KERNEL);
		if (!v_addr)
			return -ENOMEM;
	}

	for (offset = 0; offset < section->len; offset += chunk_sz) {
		u32 copy_size, dst_addr;
		bool extended_addr = false;

		copy_size = min_t(u32, chunk_sz, section->len - offset);
		dst_addr = section->offset + offset;

		if (dst_addr >= IWL_FW_MEM_EXTENDED_START &&
		    dst_addr <= IWL_FW_MEM_EXTENDED_END)
			extended_addr = true;

		if (extended_addr)
			iwl_set_bits_prph(trans, LMPM_CHICK,
					  LMPM_CHICK_EXTENDED_ADDR_SPACE);

		memcpy(v_addr, (u8 *)section->data + offset, copy_size);
		ret = iwl_pcie_load_firmware_chunk(trans, dst_addr, p_addr,
						   copy_size);

		if (extended_addr)
			iwl_clear_bits_prph(trans, LMPM_CHICK,
					    LMPM_CHICK_EXTENDED_ADDR_SPACE);

		if (ret) {
			IWL_ERR(trans,
				"Could not load the [%d] uCode section\n",
				section_num);
			break;
		}
	}

	dma_free_coherent(trans->dev, chunk_sz, v_addr, p_addr);
	return ret;
}

static int iwl_pcie_load_cpu_sections_8000(struct iwl_trans *trans,
					   const struct fw_img *image,
					   int cpu,
					   int *first_ucode_section)
{
	int shift_param;
	int i, ret = 0, sec_num = 0x1;
	u32 val, last_read_idx = 0;

	if (cpu == 1) {
		shift_param = 0;
		*first_ucode_section = 0;
	} else {
		shift_param = 16;
		(*first_ucode_section)++;
	}

	for (i = *first_ucode_section; i < image->num_sec; i++) {
		last_read_idx = i;

		/*
		 * CPU1_CPU2_SEPARATOR_SECTION delimiter - separate between
		 * CPU1 to CPU2.
		 * PAGING_SEPARATOR_SECTION delimiter - separate between
		 * CPU2 non paged to CPU2 paging sec.
		 */
		if (!image->sec[i].data ||
		    image->sec[i].offset == CPU1_CPU2_SEPARATOR_SECTION ||
		    image->sec[i].offset == PAGING_SEPARATOR_SECTION) {
			IWL_DEBUG_FW(trans,
				     "Break since Data not valid or Empty section, sec = %d\n",
				     i);
			break;
		}

		ret = iwl_pcie_load_section(trans, i, &image->sec[i]);
		if (ret)
			return ret;

		/* Notify ucode of loaded section number and status */
		val = iwl_read_direct32(trans, FH_UCODE_LOAD_STATUS);
		val = val | (sec_num << shift_param);
		iwl_write_direct32(trans, FH_UCODE_LOAD_STATUS, val);

		sec_num = (sec_num << 1) | 0x1;
	}

	*first_ucode_section = last_read_idx;

	iwl_enable_interrupts(trans);

	if (trans->trans_cfg->use_tfh) {
		if (cpu == 1)
			iwl_write_prph(trans, UREG_UCODE_LOAD_STATUS,
				       0xFFFF);
		else
			iwl_write_prph(trans, UREG_UCODE_LOAD_STATUS,
				       0xFFFFFFFF);
	} else {
		if (cpu == 1)
			iwl_write_direct32(trans, FH_UCODE_LOAD_STATUS,
					   0xFFFF);
		else
			iwl_write_direct32(trans, FH_UCODE_LOAD_STATUS,
					   0xFFFFFFFF);
	}

	return 0;
}

static int iwl_pcie_load_cpu_sections(struct iwl_trans *trans,
				      const struct fw_img *image,
				      int cpu,
				      int *first_ucode_section)
{
	int i, ret = 0;
	u32 last_read_idx = 0;

	if (cpu == 1)
		*first_ucode_section = 0;
	else
		(*first_ucode_section)++;

	for (i = *first_ucode_section; i < image->num_sec; i++) {
		last_read_idx = i;

		/*
		 * CPU1_CPU2_SEPARATOR_SECTION delimiter - separate between
		 * CPU1 to CPU2.
		 * PAGING_SEPARATOR_SECTION delimiter - separate between
		 * CPU2 non paged to CPU2 paging sec.
		 */
		if (!image->sec[i].data ||
		    image->sec[i].offset == CPU1_CPU2_SEPARATOR_SECTION ||
		    image->sec[i].offset == PAGING_SEPARATOR_SECTION) {
			IWL_DEBUG_FW(trans,
				     "Break since Data not valid or Empty section, sec = %d\n",
				     i);
			break;
		}

		ret = iwl_pcie_load_section(trans, i, &image->sec[i]);
		if (ret)
			return ret;
	}

	*first_ucode_section = last_read_idx;

	return 0;
}

static void iwl_pcie_apply_destination_ini(struct iwl_trans *trans)
{
	enum iwl_fw_ini_allocation_id alloc_id = IWL_FW_INI_ALLOCATION_ID_DBGC1;
	struct iwl_fw_ini_allocation_tlv *fw_mon_cfg =
		&trans->dbg.fw_mon_cfg[alloc_id];
	struct iwl_dram_data *frag;

	if (!iwl_trans_dbg_ini_valid(trans))
		return;

	if (le32_to_cpu(fw_mon_cfg->buf_location) ==
	    IWL_FW_INI_LOCATION_SRAM_PATH) {
		IWL_DEBUG_FW(trans, "WRT: Applying SMEM buffer destination\n");
		/* set sram monitor by enabling bit 7 */
		iwl_set_bit(trans, CSR_HW_IF_CONFIG_REG,
			    CSR_HW_IF_CONFIG_REG_BIT_MONITOR_SRAM);

		return;
	}

	if (le32_to_cpu(fw_mon_cfg->buf_location) !=
	    IWL_FW_INI_LOCATION_DRAM_PATH ||
	    !trans->dbg.fw_mon_ini[alloc_id].num_frags)
		return;

	frag = &trans->dbg.fw_mon_ini[alloc_id].frags[0];

	IWL_DEBUG_FW(trans, "WRT: Applying DRAM destination (alloc_id=%u)\n",
		     alloc_id);

	iwl_write_umac_prph(trans, MON_BUFF_BASE_ADDR_VER2,
			    frag->physical >> MON_BUFF_SHIFT_VER2);
	iwl_write_umac_prph(trans, MON_BUFF_END_ADDR_VER2,
			    (frag->physical + frag->size - 256) >>
			    MON_BUFF_SHIFT_VER2);
}

void iwl_pcie_apply_destination(struct iwl_trans *trans)
{
	const struct iwl_fw_dbg_dest_tlv_v1 *dest = trans->dbg.dest_tlv;
	const struct iwl_dram_data *fw_mon = &trans->dbg.fw_mon;
	int i;

	if (iwl_trans_dbg_ini_valid(trans)) {
		iwl_pcie_apply_destination_ini(trans);
		return;
	}

	IWL_INFO(trans, "Applying debug destination %s\n",
		 get_fw_dbg_mode_string(dest->monitor_mode));

	if (dest->monitor_mode == EXTERNAL_MODE)
		iwl_pcie_alloc_fw_monitor(trans, dest->size_power);
	else
		IWL_WARN(trans, "PCI should have external buffer debug\n");

	for (i = 0; i < trans->dbg.n_dest_reg; i++) {
		u32 addr = le32_to_cpu(dest->reg_ops[i].addr);
		u32 val = le32_to_cpu(dest->reg_ops[i].val);

		switch (dest->reg_ops[i].op) {
		case CSR_ASSIGN:
			iwl_write32(trans, addr, val);
			break;
		case CSR_SETBIT:
			iwl_set_bit(trans, addr, BIT(val));
			break;
		case CSR_CLEARBIT:
			iwl_clear_bit(trans, addr, BIT(val));
			break;
		case PRPH_ASSIGN:
			iwl_write_prph(trans, addr, val);
			break;
		case PRPH_SETBIT:
			iwl_set_bits_prph(trans, addr, BIT(val));
			break;
		case PRPH_CLEARBIT:
			iwl_clear_bits_prph(trans, addr, BIT(val));
			break;
		case PRPH_BLOCKBIT:
			if (iwl_read_prph(trans, addr) & BIT(val)) {
				IWL_ERR(trans,
					"BIT(%u) in address 0x%x is 1, stopping FW configuration\n",
					val, addr);
				goto monitor;
			}
			break;
		default:
			IWL_ERR(trans, "FW debug - unknown OP %d\n",
				dest->reg_ops[i].op);
			break;
		}
	}

monitor:
	if (dest->monitor_mode == EXTERNAL_MODE && fw_mon->size) {
		iwl_write_prph(trans, le32_to_cpu(dest->base_reg),
			       fw_mon->physical >> dest->base_shift);
		if (trans->trans_cfg->device_family >= IWL_DEVICE_FAMILY_8000)
			iwl_write_prph(trans, le32_to_cpu(dest->end_reg),
				       (fw_mon->physical + fw_mon->size -
					256) >> dest->end_shift);
		else
			iwl_write_prph(trans, le32_to_cpu(dest->end_reg),
				       (fw_mon->physical + fw_mon->size) >>
				       dest->end_shift);
	}
}

static int iwl_pcie_load_given_ucode(struct iwl_trans *trans,
				const struct fw_img *image)
{
	int ret = 0;
	int first_ucode_section;

	IWL_DEBUG_FW(trans, "working with %s CPU\n",
		     image->is_dual_cpus ? "Dual" : "Single");

	/* load to FW the binary non secured sections of CPU1 */
	ret = iwl_pcie_load_cpu_sections(trans, image, 1, &first_ucode_section);
	if (ret)
		return ret;

	if (image->is_dual_cpus) {
		/* set CPU2 header address */
		iwl_write_prph(trans,
			       LMPM_SECURE_UCODE_LOAD_CPU2_HDR_ADDR,
			       LMPM_SECURE_CPU2_HDR_MEM_SPACE);

		/* load to FW the binary sections of CPU2 */
		ret = iwl_pcie_load_cpu_sections(trans, image, 2,
						 &first_ucode_section);
		if (ret)
			return ret;
	}

	if (iwl_pcie_dbg_on(trans))
		iwl_pcie_apply_destination(trans);

	iwl_enable_interrupts(trans);

	/* release CPU reset */
	iwl_write32(trans, CSR_RESET, 0);

	return 0;
}

static int iwl_pcie_load_given_ucode_8000(struct iwl_trans *trans,
					  const struct fw_img *image)
{
	int ret = 0;
	int first_ucode_section;

	IWL_DEBUG_FW(trans, "working with %s CPU\n",
		     image->is_dual_cpus ? "Dual" : "Single");

	if (iwl_pcie_dbg_on(trans))
		iwl_pcie_apply_destination(trans);

	IWL_DEBUG_POWER(trans, "Original WFPM value = 0x%08X\n",
			iwl_read_prph(trans, WFPM_GP2));

	/*
	 * Set default value. On resume reading the values that were
	 * zeored can provide debug data on the resume flow.
	 * This is for debugging only and has no functional impact.
	 */
	iwl_write_prph(trans, WFPM_GP2, 0x01010101);

	/* configure the ucode to be ready to get the secured image */
	/* release CPU reset */
	iwl_write_prph(trans, RELEASE_CPU_RESET, RELEASE_CPU_RESET_BIT);

	/* load to FW the binary Secured sections of CPU1 */
	ret = iwl_pcie_load_cpu_sections_8000(trans, image, 1,
					      &first_ucode_section);
	if (ret)
		return ret;

	/* load to FW the binary sections of CPU2 */
	return iwl_pcie_load_cpu_sections_8000(trans, image, 2,
					       &first_ucode_section);
}

bool iwl_pcie_check_hw_rf_kill(struct iwl_trans *trans)
{
	struct iwl_trans_pcie *trans_pcie =  IWL_TRANS_GET_PCIE_TRANS(trans);
	bool hw_rfkill = iwl_is_rfkill_set(trans);
	bool prev = test_bit(STATUS_RFKILL_OPMODE, &trans->status);
	bool report;

	if (hw_rfkill) {
		set_bit(STATUS_RFKILL_HW, &trans->status);
		set_bit(STATUS_RFKILL_OPMODE, &trans->status);
	} else {
		clear_bit(STATUS_RFKILL_HW, &trans->status);
		if (trans_pcie->opmode_down)
			clear_bit(STATUS_RFKILL_OPMODE, &trans->status);
	}

	report = test_bit(STATUS_RFKILL_OPMODE, &trans->status);

	if (prev != report)
		iwl_trans_pcie_rf_kill(trans, report);

	return hw_rfkill;
}

struct iwl_causes_list {
	u32 cause_num;
	u32 mask_reg;
	u8 addr;
};

static struct iwl_causes_list causes_list[] = {
	{MSIX_FH_INT_CAUSES_D2S_CH0_NUM,	CSR_MSIX_FH_INT_MASK_AD, 0},
	{MSIX_FH_INT_CAUSES_D2S_CH1_NUM,	CSR_MSIX_FH_INT_MASK_AD, 0x1},
	{MSIX_FH_INT_CAUSES_S2D,		CSR_MSIX_FH_INT_MASK_AD, 0x3},
	{MSIX_FH_INT_CAUSES_FH_ERR,		CSR_MSIX_FH_INT_MASK_AD, 0x5},
	{MSIX_HW_INT_CAUSES_REG_ALIVE,		CSR_MSIX_HW_INT_MASK_AD, 0x10},
	{MSIX_HW_INT_CAUSES_REG_WAKEUP,		CSR_MSIX_HW_INT_MASK_AD, 0x11},
	{MSIX_HW_INT_CAUSES_REG_RESET_DONE,	CSR_MSIX_HW_INT_MASK_AD, 0x12},
	{MSIX_HW_INT_CAUSES_REG_CT_KILL,	CSR_MSIX_HW_INT_MASK_AD, 0x16},
	{MSIX_HW_INT_CAUSES_REG_RF_KILL,	CSR_MSIX_HW_INT_MASK_AD, 0x17},
	{MSIX_HW_INT_CAUSES_REG_PERIODIC,	CSR_MSIX_HW_INT_MASK_AD, 0x18},
	{MSIX_HW_INT_CAUSES_REG_SW_ERR,		CSR_MSIX_HW_INT_MASK_AD, 0x29},
	{MSIX_HW_INT_CAUSES_REG_SCD,		CSR_MSIX_HW_INT_MASK_AD, 0x2A},
	{MSIX_HW_INT_CAUSES_REG_FH_TX,		CSR_MSIX_HW_INT_MASK_AD, 0x2B},
	{MSIX_HW_INT_CAUSES_REG_HW_ERR,		CSR_MSIX_HW_INT_MASK_AD, 0x2D},
	{MSIX_HW_INT_CAUSES_REG_HAP,		CSR_MSIX_HW_INT_MASK_AD, 0x2E},
};

static void iwl_pcie_map_non_rx_causes(struct iwl_trans *trans)
{
	struct iwl_trans_pcie *trans_pcie =  IWL_TRANS_GET_PCIE_TRANS(trans);
	int val = trans_pcie->def_irq | MSIX_NON_AUTO_CLEAR_CAUSE;
	int i, arr_size = ARRAY_SIZE(causes_list);
	struct iwl_causes_list *causes = causes_list;

	/*
	 * Access all non RX causes and map them to the default irq.
	 * In case we are missing at least one interrupt vector,
	 * the first interrupt vector will serve non-RX and FBQ causes.
	 */
	for (i = 0; i < arr_size; i++) {
		iwl_write8(trans, CSR_MSIX_IVAR(causes[i].addr), val);
		iwl_clear_bit(trans, causes[i].mask_reg,
			      causes[i].cause_num);
	}
}

static void iwl_pcie_map_rx_causes(struct iwl_trans *trans)
{
	struct iwl_trans_pcie *trans_pcie = IWL_TRANS_GET_PCIE_TRANS(trans);
	u32 offset =
		trans_pcie->shared_vec_mask & IWL_SHARED_IRQ_FIRST_RSS ? 1 : 0;
	u32 val, idx;

	/*
	 * The first RX queue - fallback queue, which is designated for
	 * management frame, command responses etc, is always mapped to the
	 * first interrupt vector. The other RX queues are mapped to
	 * the other (N - 2) interrupt vectors.
	 */
	val = BIT(MSIX_FH_INT_CAUSES_Q(0));
	for (idx = 1; idx < trans->num_rx_queues; idx++) {
		iwl_write8(trans, CSR_MSIX_RX_IVAR(idx),
			   MSIX_FH_INT_CAUSES_Q(idx - offset));
		val |= BIT(MSIX_FH_INT_CAUSES_Q(idx));
	}
	iwl_write32(trans, CSR_MSIX_FH_INT_MASK_AD, ~val);

	val = MSIX_FH_INT_CAUSES_Q(0);
	if (trans_pcie->shared_vec_mask & IWL_SHARED_IRQ_NON_RX)
		val |= MSIX_NON_AUTO_CLEAR_CAUSE;
	iwl_write8(trans, CSR_MSIX_RX_IVAR(0), val);

	if (trans_pcie->shared_vec_mask & IWL_SHARED_IRQ_FIRST_RSS)
		iwl_write8(trans, CSR_MSIX_RX_IVAR(1), val);
}

void iwl_pcie_conf_msix_hw(struct iwl_trans_pcie *trans_pcie)
{
	struct iwl_trans *trans = trans_pcie->trans;

	if (!trans_pcie->msix_enabled) {
		if (trans->trans_cfg->mq_rx_supported &&
		    test_bit(STATUS_DEVICE_ENABLED, &trans->status))
			iwl_write_umac_prph(trans, UREG_CHICK,
					    UREG_CHICK_MSI_ENABLE);
		return;
	}
	/*
	 * The IVAR table needs to be configured again after reset,
	 * but if the device is disabled, we can't write to
	 * prph.
	 */
	if (test_bit(STATUS_DEVICE_ENABLED, &trans->status))
		iwl_write_umac_prph(trans, UREG_CHICK, UREG_CHICK_MSIX_ENABLE);

	/*
	 * Each cause from the causes list above and the RX causes is
	 * represented as a byte in the IVAR table. The first nibble
	 * represents the bound interrupt vector of the cause, the second
	 * represents no auto clear for this cause. This will be set if its
	 * interrupt vector is bound to serve other causes.
	 */
	iwl_pcie_map_rx_causes(trans);

	iwl_pcie_map_non_rx_causes(trans);
}

static void iwl_pcie_init_msix(struct iwl_trans_pcie *trans_pcie)
{
	struct iwl_trans *trans = trans_pcie->trans;

	iwl_pcie_conf_msix_hw(trans_pcie);

	if (!trans_pcie->msix_enabled)
		return;

	trans_pcie->fh_init_mask = ~iwl_read32(trans, CSR_MSIX_FH_INT_MASK_AD);
	trans_pcie->fh_mask = trans_pcie->fh_init_mask;
	trans_pcie->hw_init_mask = ~iwl_read32(trans, CSR_MSIX_HW_INT_MASK_AD);
	trans_pcie->hw_mask = trans_pcie->hw_init_mask;
}

static void _iwl_trans_pcie_stop_device(struct iwl_trans *trans)
{
	struct iwl_trans_pcie *trans_pcie = IWL_TRANS_GET_PCIE_TRANS(trans);

	lockdep_assert_held(&trans_pcie->mutex);

	if (trans_pcie->is_down)
		return;

	trans_pcie->is_down = true;

	/* tell the device to stop sending interrupts */
	iwl_disable_interrupts(trans);

	/* device going down, Stop using ICT table */
	iwl_pcie_disable_ict(trans);

	/*
	 * If a HW restart happens during firmware loading,
	 * then the firmware loading might call this function
	 * and later it might be called again due to the
	 * restart. So don't process again if the device is
	 * already dead.
	 */
	if (test_and_clear_bit(STATUS_DEVICE_ENABLED, &trans->status)) {
		IWL_DEBUG_INFO(trans,
			       "DEVICE_ENABLED bit was set and is now cleared\n");
		iwl_pcie_tx_stop(trans);
		iwl_pcie_rx_stop(trans);

		/* Power-down device's busmaster DMA clocks */
		if (!trans->cfg->apmg_not_supported) {
			iwl_write_prph(trans, APMG_CLK_DIS_REG,
				       APMG_CLK_VAL_DMA_CLK_RQT);
			udelay(5);
		}
	}

	/* Make sure (redundant) we've released our request to stay awake */
	iwl_clear_bit(trans, CSR_GP_CNTRL,
		      CSR_GP_CNTRL_REG_FLAG_MAC_ACCESS_REQ);

	/* Stop the device, and put it in low power state */
	iwl_pcie_apm_stop(trans, false);

	iwl_trans_pcie_sw_reset(trans);

	/*
	 * Upon stop, the IVAR table gets erased, so msi-x won't
	 * work. This causes a bug in RF-KILL flows, since the interrupt
	 * that enables radio won't fire on the correct irq, and the
	 * driver won't be able to handle the interrupt.
	 * Configure the IVAR table again after reset.
	 */
	iwl_pcie_conf_msix_hw(trans_pcie);

	/*
	 * Upon stop, the APM issues an interrupt if HW RF kill is set.
	 * This is a bug in certain verions of the hardware.
	 * Certain devices also keep sending HW RF kill interrupt all
	 * the time, unless the interrupt is ACKed even if the interrupt
	 * should be masked. Re-ACK all the interrupts here.
	 */
	iwl_disable_interrupts(trans);

	/* clear all status bits */
	clear_bit(STATUS_SYNC_HCMD_ACTIVE, &trans->status);
	clear_bit(STATUS_INT_ENABLED, &trans->status);
	clear_bit(STATUS_TPOWER_PMI, &trans->status);

	/*
	 * Even if we stop the HW, we still want the RF kill
	 * interrupt
	 */
	iwl_enable_rfkill_int(trans);

	/* re-take ownership to prevent other users from stealing the device */
	iwl_pcie_prepare_card_hw(trans);
}

void iwl_pcie_synchronize_irqs(struct iwl_trans *trans)
{
	struct iwl_trans_pcie *trans_pcie = IWL_TRANS_GET_PCIE_TRANS(trans);

	if (trans_pcie->msix_enabled) {
		int i;

		for (i = 0; i < trans_pcie->alloc_vecs; i++)
			synchronize_irq(trans_pcie->msix_entries[i].vector);
	} else {
		synchronize_irq(trans_pcie->pci_dev->irq);
	}
}

static int iwl_trans_pcie_start_fw(struct iwl_trans *trans,
				   const struct fw_img *fw, bool run_in_rfkill)
{
	struct iwl_trans_pcie *trans_pcie = IWL_TRANS_GET_PCIE_TRANS(trans);
	bool hw_rfkill;
	int ret;

	/* This may fail if AMT took ownership of the device */
	if (iwl_pcie_prepare_card_hw(trans)) {
		IWL_WARN(trans, "Exit HW not ready\n");
		ret = -EIO;
		goto out;
	}

	iwl_enable_rfkill_int(trans);

	iwl_write32(trans, CSR_INT, 0xFFFFFFFF);

	/*
	 * We enabled the RF-Kill interrupt and the handler may very
	 * well be running. Disable the interrupts to make sure no other
	 * interrupt can be fired.
	 */
	iwl_disable_interrupts(trans);

	/* Make sure it finished running */
	iwl_pcie_synchronize_irqs(trans);

	mutex_lock(&trans_pcie->mutex);

	/* If platform's RF_KILL switch is NOT set to KILL */
	hw_rfkill = iwl_pcie_check_hw_rf_kill(trans);
	if (hw_rfkill && !run_in_rfkill) {
		ret = -ERFKILL;
		goto out;
	}

	/* Someone called stop_device, don't try to start_fw */
	if (trans_pcie->is_down) {
		IWL_WARN(trans,
			 "Can't start_fw since the HW hasn't been started\n");
		ret = -EIO;
		goto out;
	}

	/* make sure rfkill handshake bits are cleared */
	iwl_write32(trans, CSR_UCODE_DRV_GP1_CLR, CSR_UCODE_SW_BIT_RFKILL);
	iwl_write32(trans, CSR_UCODE_DRV_GP1_CLR,
		    CSR_UCODE_DRV_GP1_BIT_CMD_BLOCKED);

	/* clear (again), then enable host interrupts */
	iwl_write32(trans, CSR_INT, 0xFFFFFFFF);

	ret = iwl_pcie_nic_init(trans);
	if (ret) {
		IWL_ERR(trans, "Unable to init nic\n");
		goto out;
	}

	/*
	 * Now, we load the firmware and don't want to be interrupted, even
	 * by the RF-Kill interrupt (hence mask all the interrupt besides the
	 * FH_TX interrupt which is needed to load the firmware). If the
	 * RF-Kill switch is toggled, we will find out after having loaded
	 * the firmware and return the proper value to the caller.
	 */
	iwl_enable_fw_load_int(trans);

	/* really make sure rfkill handshake bits are cleared */
	iwl_write32(trans, CSR_UCODE_DRV_GP1_CLR, CSR_UCODE_SW_BIT_RFKILL);
	iwl_write32(trans, CSR_UCODE_DRV_GP1_CLR, CSR_UCODE_SW_BIT_RFKILL);

	/* Load the given image to the HW */
	if (trans->trans_cfg->device_family >= IWL_DEVICE_FAMILY_8000)
		ret = iwl_pcie_load_given_ucode_8000(trans, fw);
	else
		ret = iwl_pcie_load_given_ucode(trans, fw);

	/* re-check RF-Kill state since we may have missed the interrupt */
	hw_rfkill = iwl_pcie_check_hw_rf_kill(trans);
	if (hw_rfkill && !run_in_rfkill)
		ret = -ERFKILL;

out:
	mutex_unlock(&trans_pcie->mutex);
	return ret;
}

static void iwl_trans_pcie_fw_alive(struct iwl_trans *trans, u32 scd_addr)
{
	iwl_pcie_reset_ict(trans);
	iwl_pcie_tx_start(trans, scd_addr);
}

void iwl_trans_pcie_handle_stop_rfkill(struct iwl_trans *trans,
				       bool was_in_rfkill)
{
	bool hw_rfkill;

	/*
	 * Check again since the RF kill state may have changed while
	 * all the interrupts were disabled, in this case we couldn't
	 * receive the RF kill interrupt and update the state in the
	 * op_mode.
	 * Don't call the op_mode if the rkfill state hasn't changed.
	 * This allows the op_mode to call stop_device from the rfkill
	 * notification without endless recursion. Under very rare
	 * circumstances, we might have a small recursion if the rfkill
	 * state changed exactly now while we were called from stop_device.
	 * This is very unlikely but can happen and is supported.
	 */
	hw_rfkill = iwl_is_rfkill_set(trans);
	if (hw_rfkill) {
		set_bit(STATUS_RFKILL_HW, &trans->status);
		set_bit(STATUS_RFKILL_OPMODE, &trans->status);
	} else {
		clear_bit(STATUS_RFKILL_HW, &trans->status);
		clear_bit(STATUS_RFKILL_OPMODE, &trans->status);
	}
	if (hw_rfkill != was_in_rfkill)
		iwl_trans_pcie_rf_kill(trans, hw_rfkill);
}

static void iwl_trans_pcie_stop_device(struct iwl_trans *trans)
{
	struct iwl_trans_pcie *trans_pcie = IWL_TRANS_GET_PCIE_TRANS(trans);
	bool was_in_rfkill;

	iwl_op_mode_time_point(trans->op_mode,
			       IWL_FW_INI_TIME_POINT_HOST_DEVICE_DISABLE,
			       NULL);

	mutex_lock(&trans_pcie->mutex);
	trans_pcie->opmode_down = true;
	was_in_rfkill = test_bit(STATUS_RFKILL_OPMODE, &trans->status);
	_iwl_trans_pcie_stop_device(trans);
	iwl_trans_pcie_handle_stop_rfkill(trans, was_in_rfkill);
	mutex_unlock(&trans_pcie->mutex);
}

void iwl_trans_pcie_rf_kill(struct iwl_trans *trans, bool state)
{
	struct iwl_trans_pcie __maybe_unused *trans_pcie =
		IWL_TRANS_GET_PCIE_TRANS(trans);

	lockdep_assert_held(&trans_pcie->mutex);

	IWL_WARN(trans, "reporting RF_KILL (radio %s)\n",
		 state ? "disabled" : "enabled");
	if (iwl_op_mode_hw_rf_kill(trans->op_mode, state)) {
		if (trans->trans_cfg->gen2)
			_iwl_trans_pcie_gen2_stop_device(trans);
		else
			_iwl_trans_pcie_stop_device(trans);
	}
}

void iwl_pcie_d3_complete_suspend(struct iwl_trans *trans,
				  bool test, bool reset)
{
	iwl_disable_interrupts(trans);

	/*
	 * in testing mode, the host stays awake and the
	 * hardware won't be reset (not even partially)
	 */
	if (test)
		return;

	iwl_pcie_disable_ict(trans);

	iwl_pcie_synchronize_irqs(trans);

	iwl_clear_bit(trans, CSR_GP_CNTRL,
		      CSR_GP_CNTRL_REG_FLAG_MAC_ACCESS_REQ);
	iwl_clear_bit(trans, CSR_GP_CNTRL, CSR_GP_CNTRL_REG_FLAG_INIT_DONE);

	if (reset) {
		/*
		 * reset TX queues -- some of their registers reset during S3
		 * so if we don't reset everything here the D3 image would try
		 * to execute some invalid memory upon resume
		 */
		iwl_trans_pcie_tx_reset(trans);
	}

	iwl_pcie_set_pwr(trans, true);
}

static int iwl_trans_pcie_d3_suspend(struct iwl_trans *trans, bool test,
				     bool reset)
{
	int ret;
	struct iwl_trans_pcie *trans_pcie =  IWL_TRANS_GET_PCIE_TRANS(trans);

	if (!reset)
		/* Enable persistence mode to avoid reset */
		iwl_set_bit(trans, CSR_HW_IF_CONFIG_REG,
			    CSR_HW_IF_CONFIG_REG_PERSIST_MODE);

	if (trans->trans_cfg->device_family >= IWL_DEVICE_FAMILY_AX210) {
		iwl_write_umac_prph(trans, UREG_DOORBELL_TO_ISR6,
				    UREG_DOORBELL_TO_ISR6_SUSPEND);

		ret = wait_event_timeout(trans_pcie->sx_waitq,
					 trans_pcie->sx_complete, 2 * HZ);
		/*
		 * Invalidate it toward resume.
		 */
		trans_pcie->sx_complete = false;

		if (!ret) {
			IWL_ERR(trans, "Timeout entering D3\n");
			return -ETIMEDOUT;
		}
	}
	iwl_pcie_d3_complete_suspend(trans, test, reset);

	return 0;
}

static int iwl_trans_pcie_d3_resume(struct iwl_trans *trans,
				    enum iwl_d3_status *status,
				    bool test,  bool reset)
{
	struct iwl_trans_pcie *trans_pcie =  IWL_TRANS_GET_PCIE_TRANS(trans);
	u32 val;
	int ret;

	if (test) {
		iwl_enable_interrupts(trans);
		*status = IWL_D3_STATUS_ALIVE;
		goto out;
	}

	iwl_set_bit(trans, CSR_GP_CNTRL,
		    CSR_GP_CNTRL_REG_FLAG_MAC_ACCESS_REQ);

	ret = iwl_finish_nic_init(trans, trans->trans_cfg);
	if (ret)
		return ret;

	/*
	 * Reconfigure IVAR table in case of MSIX or reset ict table in
	 * MSI mode since HW reset erased it.
	 * Also enables interrupts - none will happen as
	 * the device doesn't know we're waking it up, only when
	 * the opmode actually tells it after this call.
	 */
	iwl_pcie_conf_msix_hw(trans_pcie);
	if (!trans_pcie->msix_enabled)
		iwl_pcie_reset_ict(trans);
	iwl_enable_interrupts(trans);

	iwl_pcie_set_pwr(trans, false);

	if (!reset) {
		iwl_clear_bit(trans, CSR_GP_CNTRL,
			      CSR_GP_CNTRL_REG_FLAG_MAC_ACCESS_REQ);
	} else {
		iwl_trans_pcie_tx_reset(trans);

		ret = iwl_pcie_rx_init(trans);
		if (ret) {
			IWL_ERR(trans,
				"Failed to resume the device (RX reset)\n");
			return ret;
		}
	}

	IWL_DEBUG_POWER(trans, "WFPM value upon resume = 0x%08X\n",
			iwl_read_umac_prph(trans, WFPM_GP2));

	val = iwl_read32(trans, CSR_RESET);
	if (val & CSR_RESET_REG_FLAG_NEVO_RESET)
		*status = IWL_D3_STATUS_RESET;
	else
		*status = IWL_D3_STATUS_ALIVE;

out:
	if (*status == IWL_D3_STATUS_ALIVE &&
	    trans->trans_cfg->device_family >= IWL_DEVICE_FAMILY_AX210) {
		trans_pcie->sx_complete = false;
		iwl_write_umac_prph(trans, UREG_DOORBELL_TO_ISR6,
				    UREG_DOORBELL_TO_ISR6_RESUME);

		ret = wait_event_timeout(trans_pcie->sx_waitq,
					 trans_pcie->sx_complete, 2 * HZ);
		/*
		 * Invalidate it toward next suspend.
		 */
		trans_pcie->sx_complete = false;

		if (!ret) {
			IWL_ERR(trans, "Timeout exiting D3\n");
			return -ETIMEDOUT;
		}
	}
	return 0;
}

static void
iwl_pcie_set_interrupt_capa(struct pci_dev *pdev,
			    struct iwl_trans *trans,
			    const struct iwl_cfg_trans_params *cfg_trans)
{
	struct iwl_trans_pcie *trans_pcie = IWL_TRANS_GET_PCIE_TRANS(trans);
	int max_irqs, num_irqs, i, ret;
	u16 pci_cmd;
	u32 max_rx_queues = IWL_MAX_RX_HW_QUEUES;

	if (!cfg_trans->mq_rx_supported)
		goto enable_msi;

	if (cfg_trans->device_family <= IWL_DEVICE_FAMILY_9000)
		max_rx_queues = IWL_9000_MAX_RX_HW_QUEUES;

	max_irqs = min_t(u32, num_online_cpus() + 2, max_rx_queues);
	for (i = 0; i < max_irqs; i++)
		trans_pcie->msix_entries[i].entry = i;

	num_irqs = pci_enable_msix_range(pdev, trans_pcie->msix_entries,
					 MSIX_MIN_INTERRUPT_VECTORS,
					 max_irqs);
	if (num_irqs < 0) {
		IWL_DEBUG_INFO(trans,
			       "Failed to enable msi-x mode (ret %d). Moving to msi mode.\n",
			       num_irqs);
		goto enable_msi;
	}
	trans_pcie->def_irq = (num_irqs == max_irqs) ? num_irqs - 1 : 0;

	IWL_DEBUG_INFO(trans,
		       "MSI-X enabled. %d interrupt vectors were allocated\n",
		       num_irqs);

	/*
	 * In case the OS provides fewer interrupts than requested, different
	 * causes will share the same interrupt vector as follows:
	 * One interrupt less: non rx causes shared with FBQ.
	 * Two interrupts less: non rx causes shared with FBQ and RSS.
	 * More than two interrupts: we will use fewer RSS queues.
	 */
	if (num_irqs <= max_irqs - 2) {
		trans_pcie->trans->num_rx_queues = num_irqs + 1;
		trans_pcie->shared_vec_mask = IWL_SHARED_IRQ_NON_RX |
			IWL_SHARED_IRQ_FIRST_RSS;
	} else if (num_irqs == max_irqs - 1) {
		trans_pcie->trans->num_rx_queues = num_irqs;
		trans_pcie->shared_vec_mask = IWL_SHARED_IRQ_NON_RX;
	} else {
		trans_pcie->trans->num_rx_queues = num_irqs - 1;
	}

	IWL_DEBUG_INFO(trans,
		       "MSI-X enabled with rx queues %d, vec mask 0x%x\n",
		       trans_pcie->trans->num_rx_queues, trans_pcie->shared_vec_mask);

	WARN_ON(trans_pcie->trans->num_rx_queues > IWL_MAX_RX_HW_QUEUES);

	trans_pcie->alloc_vecs = num_irqs;
	trans_pcie->msix_enabled = true;
	return;

enable_msi:
	ret = pci_enable_msi(pdev);
	if (ret) {
		dev_err(&pdev->dev, "pci_enable_msi failed - %d\n", ret);
		/* enable rfkill interrupt: hw bug w/a */
		pci_read_config_word(pdev, PCI_COMMAND, &pci_cmd);
		if (pci_cmd & PCI_COMMAND_INTX_DISABLE) {
			pci_cmd &= ~PCI_COMMAND_INTX_DISABLE;
			pci_write_config_word(pdev, PCI_COMMAND, pci_cmd);
		}
	}
}

static void iwl_pcie_irq_set_affinity(struct iwl_trans *trans)
{
	int iter_rx_q, i, ret, cpu, offset;
	struct iwl_trans_pcie *trans_pcie = IWL_TRANS_GET_PCIE_TRANS(trans);

	i = trans_pcie->shared_vec_mask & IWL_SHARED_IRQ_FIRST_RSS ? 0 : 1;
	iter_rx_q = trans_pcie->trans->num_rx_queues - 1 + i;
	offset = 1 + i;
	for (; i < iter_rx_q ; i++) {
		/*
		 * Get the cpu prior to the place to search
		 * (i.e. return will be > i - 1).
		 */
		cpu = cpumask_next(i - offset, cpu_online_mask);
		cpumask_set_cpu(cpu, &trans_pcie->affinity_mask[i]);
		ret = irq_set_affinity_hint(trans_pcie->msix_entries[i].vector,
					    &trans_pcie->affinity_mask[i]);
		if (ret)
			IWL_ERR(trans_pcie->trans,
				"Failed to set affinity mask for IRQ %d\n",
				trans_pcie->msix_entries[i].vector);
	}
}

static int iwl_pcie_init_msix_handler(struct pci_dev *pdev,
				      struct iwl_trans_pcie *trans_pcie)
{
	int i;

	for (i = 0; i < trans_pcie->alloc_vecs; i++) {
		int ret;
		struct msix_entry *msix_entry;
		const char *qname = queue_name(&pdev->dev, trans_pcie, i);

		if (!qname)
			return -ENOMEM;

		msix_entry = &trans_pcie->msix_entries[i];
		ret = devm_request_threaded_irq(&pdev->dev,
						msix_entry->vector,
						iwl_pcie_msix_isr,
						(i == trans_pcie->def_irq) ?
						iwl_pcie_irq_msix_handler :
						iwl_pcie_irq_rx_msix_handler,
						IRQF_SHARED,
						qname,
						msix_entry);
		if (ret) {
			IWL_ERR(trans_pcie->trans,
				"Error allocating IRQ %d\n", i);

			return ret;
		}
	}
	iwl_pcie_irq_set_affinity(trans_pcie->trans);

	return 0;
}

static int iwl_trans_pcie_clear_persistence_bit(struct iwl_trans *trans)
{
	u32 hpm, wprot;

	switch (trans->trans_cfg->device_family) {
	case IWL_DEVICE_FAMILY_9000:
		wprot = PREG_PRPH_WPROT_9000;
		break;
	case IWL_DEVICE_FAMILY_22000:
		wprot = PREG_PRPH_WPROT_22000;
		break;
	default:
		return 0;
	}

	hpm = iwl_read_umac_prph_no_grab(trans, HPM_DEBUG);
	if (hpm != 0xa5a5a5a0 && (hpm & PERSISTENCE_BIT)) {
		u32 wprot_val = iwl_read_umac_prph_no_grab(trans, wprot);

		if (wprot_val & PREG_WFPM_ACCESS) {
			IWL_ERR(trans,
				"Error, can not clear persistence bit\n");
			return -EPERM;
		}
		iwl_write_umac_prph_no_grab(trans, HPM_DEBUG,
					    hpm & ~PERSISTENCE_BIT);
	}

	return 0;
}

static int iwl_pcie_gen2_force_power_gating(struct iwl_trans *trans)
{
	int ret;

	ret = iwl_finish_nic_init(trans, trans->trans_cfg);
	if (ret < 0)
		return ret;

	iwl_set_bits_prph(trans, HPM_HIPM_GEN_CFG,
			  HPM_HIPM_GEN_CFG_CR_FORCE_ACTIVE);
	udelay(20);
	iwl_set_bits_prph(trans, HPM_HIPM_GEN_CFG,
			  HPM_HIPM_GEN_CFG_CR_PG_EN |
			  HPM_HIPM_GEN_CFG_CR_SLP_EN);
	udelay(20);
	iwl_clear_bits_prph(trans, HPM_HIPM_GEN_CFG,
			    HPM_HIPM_GEN_CFG_CR_FORCE_ACTIVE);

	iwl_trans_pcie_sw_reset(trans);

	return 0;
}

static int _iwl_trans_pcie_start_hw(struct iwl_trans *trans)
{
	struct iwl_trans_pcie *trans_pcie = IWL_TRANS_GET_PCIE_TRANS(trans);
	int err;

	lockdep_assert_held(&trans_pcie->mutex);

	err = iwl_pcie_prepare_card_hw(trans);
	if (err) {
		IWL_ERR(trans, "Error while preparing HW: %d\n", err);
		return err;
	}

	err = iwl_trans_pcie_clear_persistence_bit(trans);
	if (err)
		return err;

	iwl_trans_pcie_sw_reset(trans);

	if (trans->trans_cfg->device_family == IWL_DEVICE_FAMILY_22000 &&
	    trans->trans_cfg->integrated) {
		err = iwl_pcie_gen2_force_power_gating(trans);
		if (err)
			return err;
	}

	err = iwl_pcie_apm_init(trans);
	if (err)
		return err;

	iwl_pcie_init_msix(trans_pcie);

	/* From now on, the op_mode will be kept updated about RF kill state */
	iwl_enable_rfkill_int(trans);

	trans_pcie->opmode_down = false;

	/* Set is_down to false here so that...*/
	trans_pcie->is_down = false;

	/* ...rfkill can call stop_device and set it false if needed */
	iwl_pcie_check_hw_rf_kill(trans);

	return 0;
}

static int iwl_trans_pcie_start_hw(struct iwl_trans *trans)
{
	struct iwl_trans_pcie *trans_pcie = IWL_TRANS_GET_PCIE_TRANS(trans);
	int ret;

	mutex_lock(&trans_pcie->mutex);
	ret = _iwl_trans_pcie_start_hw(trans);
	mutex_unlock(&trans_pcie->mutex);

	return ret;
}

static void iwl_trans_pcie_op_mode_leave(struct iwl_trans *trans)
{
	struct iwl_trans_pcie *trans_pcie = IWL_TRANS_GET_PCIE_TRANS(trans);

	mutex_lock(&trans_pcie->mutex);

	/* disable interrupts - don't enable HW RF kill interrupt */
	iwl_disable_interrupts(trans);

	iwl_pcie_apm_stop(trans, true);

	iwl_disable_interrupts(trans);

	iwl_pcie_disable_ict(trans);

	mutex_unlock(&trans_pcie->mutex);

	iwl_pcie_synchronize_irqs(trans);
}

static void iwl_trans_pcie_write8(struct iwl_trans *trans, u32 ofs, u8 val)
{
	writeb(val, IWL_TRANS_GET_PCIE_TRANS(trans)->hw_base + ofs);
}

static void iwl_trans_pcie_write32(struct iwl_trans *trans, u32 ofs, u32 val)
{
	writel(val, IWL_TRANS_GET_PCIE_TRANS(trans)->hw_base + ofs);
}

static u32 iwl_trans_pcie_read32(struct iwl_trans *trans, u32 ofs)
{
	return readl(IWL_TRANS_GET_PCIE_TRANS(trans)->hw_base + ofs);
}

static u32 iwl_trans_pcie_prph_msk(struct iwl_trans *trans)
{
	if (trans->trans_cfg->device_family >= IWL_DEVICE_FAMILY_AX210)
		return 0x00FFFFFF;
	else
		return 0x000FFFFF;
}

static u32 iwl_trans_pcie_read_prph(struct iwl_trans *trans, u32 reg)
{
	u32 mask = iwl_trans_pcie_prph_msk(trans);

	iwl_trans_pcie_write32(trans, HBUS_TARG_PRPH_RADDR,
			       ((reg & mask) | (3 << 24)));
	return iwl_trans_pcie_read32(trans, HBUS_TARG_PRPH_RDAT);
}

static void iwl_trans_pcie_write_prph(struct iwl_trans *trans, u32 addr,
				      u32 val)
{
	u32 mask = iwl_trans_pcie_prph_msk(trans);

	iwl_trans_pcie_write32(trans, HBUS_TARG_PRPH_WADDR,
			       ((addr & mask) | (3 << 24)));
	iwl_trans_pcie_write32(trans, HBUS_TARG_PRPH_WDAT, val);
}

static void iwl_trans_pcie_configure(struct iwl_trans *trans,
				     const struct iwl_trans_config *trans_cfg)
{
	struct iwl_trans_pcie *trans_pcie = IWL_TRANS_GET_PCIE_TRANS(trans);

	/* free all first - we might be reconfigured for a different size */
	iwl_pcie_free_rbs_pool(trans);

	trans->txqs.cmd.q_id = trans_cfg->cmd_queue;
	trans->txqs.cmd.fifo = trans_cfg->cmd_fifo;
	trans->txqs.cmd.wdg_timeout = trans_cfg->cmd_q_wdg_timeout;
	trans->txqs.page_offs = trans_cfg->cb_data_offs;
	trans->txqs.dev_cmd_offs = trans_cfg->cb_data_offs + sizeof(void *);

	if (WARN_ON(trans_cfg->n_no_reclaim_cmds > MAX_NO_RECLAIM_CMDS))
		trans_pcie->n_no_reclaim_cmds = 0;
	else
		trans_pcie->n_no_reclaim_cmds = trans_cfg->n_no_reclaim_cmds;
	if (trans_pcie->n_no_reclaim_cmds)
		memcpy(trans_pcie->no_reclaim_cmds, trans_cfg->no_reclaim_cmds,
		       trans_pcie->n_no_reclaim_cmds * sizeof(u8));

	trans_pcie->rx_buf_size = trans_cfg->rx_buf_size;
	trans_pcie->rx_page_order =
		iwl_trans_get_rb_size_order(trans_pcie->rx_buf_size);
	trans_pcie->rx_buf_bytes =
		iwl_trans_get_rb_size(trans_pcie->rx_buf_size);
	trans_pcie->supported_dma_mask = DMA_BIT_MASK(12);
	if (trans->trans_cfg->device_family >= IWL_DEVICE_FAMILY_AX210)
		trans_pcie->supported_dma_mask = DMA_BIT_MASK(11);

	trans->txqs.bc_table_dword = trans_cfg->bc_table_dword;
	trans_pcie->scd_set_active = trans_cfg->scd_set_active;

	trans->command_groups = trans_cfg->command_groups;
	trans->command_groups_size = trans_cfg->command_groups_size;

	/* Initialize NAPI here - it should be before registering to mac80211
	 * in the opmode but after the HW struct is allocated.
	 * As this function may be called again in some corner cases don't
	 * do anything if NAPI was already initialized.
	 */
	if (trans_pcie->napi_dev.reg_state != NETREG_DUMMY)
		init_dummy_netdev(&trans_pcie->napi_dev);

	trans_pcie->fw_reset_handshake = trans_cfg->fw_reset_handshake;
}

void iwl_trans_pcie_free(struct iwl_trans *trans)
{
	struct iwl_trans_pcie *trans_pcie = IWL_TRANS_GET_PCIE_TRANS(trans);
	int i;

	iwl_pcie_synchronize_irqs(trans);

	if (trans->trans_cfg->gen2)
		iwl_txq_gen2_tx_free(trans);
	else
		iwl_pcie_tx_free(trans);
	iwl_pcie_rx_free(trans);

	if (trans_pcie->rba.alloc_wq) {
		destroy_workqueue(trans_pcie->rba.alloc_wq);
		trans_pcie->rba.alloc_wq = NULL;
	}

	if (trans_pcie->msix_enabled) {
		for (i = 0; i < trans_pcie->alloc_vecs; i++) {
			irq_set_affinity_hint(
				trans_pcie->msix_entries[i].vector,
				NULL);
		}

		trans_pcie->msix_enabled = false;
	} else {
		iwl_pcie_free_ict(trans);
	}

	iwl_pcie_free_fw_monitor(trans);

	if (trans_pcie->pnvm_dram.size)
		dma_free_coherent(trans->dev, trans_pcie->pnvm_dram.size,
				  trans_pcie->pnvm_dram.block,
				  trans_pcie->pnvm_dram.physical);

	if (trans_pcie->reduce_power_dram.size)
		dma_free_coherent(trans->dev,
				  trans_pcie->reduce_power_dram.size,
				  trans_pcie->reduce_power_dram.block,
				  trans_pcie->reduce_power_dram.physical);

	mutex_destroy(&trans_pcie->mutex);
	iwl_trans_free(trans);
}

static void iwl_trans_pcie_set_pmi(struct iwl_trans *trans, bool state)
{
	if (state)
		set_bit(STATUS_TPOWER_PMI, &trans->status);
	else
		clear_bit(STATUS_TPOWER_PMI, &trans->status);
}

struct iwl_trans_pcie_removal {
	struct pci_dev *pdev;
	struct work_struct work;
};

static void iwl_trans_pcie_removal_wk(struct work_struct *wk)
{
	struct iwl_trans_pcie_removal *removal =
		container_of(wk, struct iwl_trans_pcie_removal, work);
	struct pci_dev *pdev = removal->pdev;
	static char *prop[] = {"EVENT=INACCESSIBLE", NULL};

	dev_err(&pdev->dev, "Device gone - attempting removal\n");
	kobject_uevent_env(&pdev->dev.kobj, KOBJ_CHANGE, prop);
	pci_lock_rescan_remove();
	pci_dev_put(pdev);
	pci_stop_and_remove_bus_device(pdev);
	pci_unlock_rescan_remove();

	kfree(removal);
	module_put(THIS_MODULE);
}

/*
 * This version doesn't disable BHs but rather assumes they're
 * already disabled.
 */
bool __iwl_trans_pcie_grab_nic_access(struct iwl_trans *trans)
{
	int ret;
	struct iwl_trans_pcie *trans_pcie = IWL_TRANS_GET_PCIE_TRANS(trans);
	u32 write = CSR_GP_CNTRL_REG_FLAG_MAC_ACCESS_REQ;
	u32 mask = CSR_GP_CNTRL_REG_FLAG_MAC_CLOCK_READY |
		   CSR_GP_CNTRL_REG_FLAG_GOING_TO_SLEEP;
	u32 poll = CSR_GP_CNTRL_REG_VAL_MAC_ACCESS_EN;

<<<<<<< HEAD
	spin_lock_bh(&trans_pcie->reg_lock);
=======
	spin_lock(&trans_pcie->reg_lock);
>>>>>>> 3b17187f

	if (trans_pcie->cmd_hold_nic_awake)
		goto out;

	if (trans->trans_cfg->device_family >= IWL_DEVICE_FAMILY_BZ) {
		write = CSR_GP_CNTRL_REG_FLAG_BZ_MAC_ACCESS_REQ;
		mask = CSR_GP_CNTRL_REG_FLAG_MAC_STATUS;
		poll = CSR_GP_CNTRL_REG_FLAG_MAC_STATUS;
	}

	/* this bit wakes up the NIC */
	__iwl_trans_pcie_set_bit(trans, CSR_GP_CNTRL, write);
	if (trans->trans_cfg->device_family >= IWL_DEVICE_FAMILY_8000)
		udelay(2);

	/*
	 * These bits say the device is running, and should keep running for
	 * at least a short while (at least as long as MAC_ACCESS_REQ stays 1),
	 * but they do not indicate that embedded SRAM is restored yet;
	 * HW with volatile SRAM must save/restore contents to/from
	 * host DRAM when sleeping/waking for power-saving.
	 * Each direction takes approximately 1/4 millisecond; with this
	 * overhead, it's a good idea to grab and hold MAC_ACCESS_REQUEST if a
	 * series of register accesses are expected (e.g. reading Event Log),
	 * to keep device from sleeping.
	 *
	 * CSR_UCODE_DRV_GP1 register bit MAC_SLEEP == 0 indicates that
	 * SRAM is okay/restored.  We don't check that here because this call
	 * is just for hardware register access; but GP1 MAC_SLEEP
	 * check is a good idea before accessing the SRAM of HW with
	 * volatile SRAM (e.g. reading Event Log).
	 *
	 * 5000 series and later (including 1000 series) have non-volatile SRAM,
	 * and do not save/restore SRAM when power cycling.
	 */
	ret = iwl_poll_bit(trans, CSR_GP_CNTRL, poll, mask, 15000);
	if (unlikely(ret < 0)) {
		u32 cntrl = iwl_read32(trans, CSR_GP_CNTRL);

		WARN_ONCE(1,
			  "Timeout waiting for hardware access (CSR_GP_CNTRL 0x%08x)\n",
			  cntrl);

		iwl_trans_pcie_dump_regs(trans);

		if (iwlwifi_mod_params.remove_when_gone && cntrl == ~0U) {
			struct iwl_trans_pcie_removal *removal;

			if (test_bit(STATUS_TRANS_DEAD, &trans->status))
				goto err;

			IWL_ERR(trans, "Device gone - scheduling removal!\n");

			/*
			 * get a module reference to avoid doing this
			 * while unloading anyway and to avoid
			 * scheduling a work with code that's being
			 * removed.
			 */
			if (!try_module_get(THIS_MODULE)) {
				IWL_ERR(trans,
					"Module is being unloaded - abort\n");
				goto err;
			}

			removal = kzalloc(sizeof(*removal), GFP_ATOMIC);
			if (!removal) {
				module_put(THIS_MODULE);
				goto err;
			}
			/*
			 * we don't need to clear this flag, because
			 * the trans will be freed and reallocated.
			*/
			set_bit(STATUS_TRANS_DEAD, &trans->status);

			removal->pdev = to_pci_dev(trans->dev);
			INIT_WORK(&removal->work, iwl_trans_pcie_removal_wk);
			pci_dev_get(removal->pdev);
			schedule_work(&removal->work);
		} else {
			iwl_write32(trans, CSR_RESET,
				    CSR_RESET_REG_FLAG_FORCE_NMI);
		}

err:
<<<<<<< HEAD
		spin_unlock_bh(&trans_pcie->reg_lock);
=======
		spin_unlock(&trans_pcie->reg_lock);
>>>>>>> 3b17187f
		return false;
	}

out:
	/*
	 * Fool sparse by faking we release the lock - sparse will
	 * track nic_access anyway.
	 */
	__release(&trans_pcie->reg_lock);
	return true;
}

static bool iwl_trans_pcie_grab_nic_access(struct iwl_trans *trans)
{
	bool ret;

	local_bh_disable();
	ret = __iwl_trans_pcie_grab_nic_access(trans);
	if (ret) {
		/* keep BHs disabled until iwl_trans_pcie_release_nic_access */
		return ret;
	}
	local_bh_enable();
	return false;
}

static void iwl_trans_pcie_release_nic_access(struct iwl_trans *trans)
{
	struct iwl_trans_pcie *trans_pcie = IWL_TRANS_GET_PCIE_TRANS(trans);

	lockdep_assert_held(&trans_pcie->reg_lock);

	/*
	 * Fool sparse by faking we acquiring the lock - sparse will
	 * track nic_access anyway.
	 */
	__acquire(&trans_pcie->reg_lock);

	if (trans_pcie->cmd_hold_nic_awake)
		goto out;

	__iwl_trans_pcie_clear_bit(trans, CSR_GP_CNTRL,
				   CSR_GP_CNTRL_REG_FLAG_MAC_ACCESS_REQ);
	/*
	 * Above we read the CSR_GP_CNTRL register, which will flush
	 * any previous writes, but we need the write that clears the
	 * MAC_ACCESS_REQ bit to be performed before any other writes
	 * scheduled on different CPUs (after we drop reg_lock).
	 */
out:
	spin_unlock_bh(&trans_pcie->reg_lock);
}

static int iwl_trans_pcie_read_mem(struct iwl_trans *trans, u32 addr,
				   void *buf, int dwords)
{
	int offs = 0;
	u32 *vals = buf;

	while (offs < dwords) {
		/* limit the time we spin here under lock to 1/2s */
		unsigned long end = jiffies + HZ / 2;
		bool resched = false;

		if (iwl_trans_grab_nic_access(trans)) {
			iwl_write32(trans, HBUS_TARG_MEM_RADDR,
				    addr + 4 * offs);

			while (offs < dwords) {
				vals[offs] = iwl_read32(trans,
							HBUS_TARG_MEM_RDAT);
				offs++;

				if (time_after(jiffies, end)) {
					resched = true;
					break;
				}
			}
<<<<<<< HEAD
			iwl_trans_release_nic_access(trans, &flags);
=======
			iwl_trans_release_nic_access(trans);
>>>>>>> 3b17187f

			if (resched)
				cond_resched();
		} else {
			return -EBUSY;
		}
	}

	return 0;
}

static int iwl_trans_pcie_write_mem(struct iwl_trans *trans, u32 addr,
				    const void *buf, int dwords)
{
	int offs, ret = 0;
	const u32 *vals = buf;

	if (iwl_trans_grab_nic_access(trans)) {
		iwl_write32(trans, HBUS_TARG_MEM_WADDR, addr);
		for (offs = 0; offs < dwords; offs++)
			iwl_write32(trans, HBUS_TARG_MEM_WDAT,
				    vals ? vals[offs] : 0);
		iwl_trans_release_nic_access(trans);
	} else {
		ret = -EBUSY;
	}
	return ret;
}

static int iwl_trans_pcie_read_config32(struct iwl_trans *trans, u32 ofs,
					u32 *val)
{
	return pci_read_config_dword(IWL_TRANS_GET_PCIE_TRANS(trans)->pci_dev,
				     ofs, val);
}

static void iwl_trans_pcie_block_txq_ptrs(struct iwl_trans *trans, bool block)
{
	int i;

	for (i = 0; i < trans->trans_cfg->base_params->num_of_queues; i++) {
		struct iwl_txq *txq = trans->txqs.txq[i];

		if (i == trans->txqs.cmd.q_id)
			continue;

		spin_lock_bh(&txq->lock);

		if (!block && !(WARN_ON_ONCE(!txq->block))) {
			txq->block--;
			if (!txq->block) {
				iwl_write32(trans, HBUS_TARG_WRPTR,
					    txq->write_ptr | (i << 8));
			}
		} else if (block) {
			txq->block++;
		}

		spin_unlock_bh(&txq->lock);
	}
}

#define IWL_FLUSH_WAIT_MS	2000

static int iwl_trans_pcie_rxq_dma_data(struct iwl_trans *trans, int queue,
				       struct iwl_trans_rxq_dma_data *data)
{
	struct iwl_trans_pcie *trans_pcie = IWL_TRANS_GET_PCIE_TRANS(trans);

	if (queue >= trans->num_rx_queues || !trans_pcie->rxq)
		return -EINVAL;

	data->fr_bd_cb = trans_pcie->rxq[queue].bd_dma;
	data->urbd_stts_wrptr = trans_pcie->rxq[queue].rb_stts_dma;
	data->ur_bd_cb = trans_pcie->rxq[queue].used_bd_dma;
	data->fr_bd_wid = 0;

	return 0;
}

static int iwl_trans_pcie_wait_txq_empty(struct iwl_trans *trans, int txq_idx)
{
	struct iwl_txq *txq;
	unsigned long now = jiffies;
	bool overflow_tx;
	u8 wr_ptr;

	/* Make sure the NIC is still alive in the bus */
	if (test_bit(STATUS_TRANS_DEAD, &trans->status))
		return -ENODEV;

	if (!test_bit(txq_idx, trans->txqs.queue_used))
		return -EINVAL;

	IWL_DEBUG_TX_QUEUES(trans, "Emptying queue %d...\n", txq_idx);
	txq = trans->txqs.txq[txq_idx];

	spin_lock_bh(&txq->lock);
	overflow_tx = txq->overflow_tx ||
		      !skb_queue_empty(&txq->overflow_q);
	spin_unlock_bh(&txq->lock);

	wr_ptr = READ_ONCE(txq->write_ptr);

	while ((txq->read_ptr != READ_ONCE(txq->write_ptr) ||
		overflow_tx) &&
	       !time_after(jiffies,
			   now + msecs_to_jiffies(IWL_FLUSH_WAIT_MS))) {
		u8 write_ptr = READ_ONCE(txq->write_ptr);

		/*
		 * If write pointer moved during the wait, warn only
		 * if the TX came from op mode. In case TX came from
		 * trans layer (overflow TX) don't warn.
		 */
		if (WARN_ONCE(wr_ptr != write_ptr && !overflow_tx,
			      "WR pointer moved while flushing %d -> %d\n",
			      wr_ptr, write_ptr))
			return -ETIMEDOUT;
		wr_ptr = write_ptr;

		usleep_range(1000, 2000);

		spin_lock_bh(&txq->lock);
		overflow_tx = txq->overflow_tx ||
			      !skb_queue_empty(&txq->overflow_q);
		spin_unlock_bh(&txq->lock);
	}

	if (txq->read_ptr != txq->write_ptr) {
		IWL_ERR(trans,
			"fail to flush all tx fifo queues Q %d\n", txq_idx);
		iwl_txq_log_scd_error(trans, txq);
		return -ETIMEDOUT;
	}

	IWL_DEBUG_TX_QUEUES(trans, "Queue %d is now empty.\n", txq_idx);

	return 0;
}

static int iwl_trans_pcie_wait_txqs_empty(struct iwl_trans *trans, u32 txq_bm)
{
	int cnt;
	int ret = 0;

	/* waiting for all the tx frames complete might take a while */
	for (cnt = 0;
	     cnt < trans->trans_cfg->base_params->num_of_queues;
	     cnt++) {

		if (cnt == trans->txqs.cmd.q_id)
			continue;
		if (!test_bit(cnt, trans->txqs.queue_used))
			continue;
		if (!(BIT(cnt) & txq_bm))
			continue;

		ret = iwl_trans_pcie_wait_txq_empty(trans, cnt);
		if (ret)
			break;
	}

	return ret;
}

static void iwl_trans_pcie_set_bits_mask(struct iwl_trans *trans, u32 reg,
					 u32 mask, u32 value)
{
	struct iwl_trans_pcie *trans_pcie = IWL_TRANS_GET_PCIE_TRANS(trans);

	spin_lock_bh(&trans_pcie->reg_lock);
	__iwl_trans_pcie_set_bits_mask(trans, reg, mask, value);
	spin_unlock_bh(&trans_pcie->reg_lock);
}

static const char *get_csr_string(int cmd)
{
#define IWL_CMD(x) case x: return #x
	switch (cmd) {
	IWL_CMD(CSR_HW_IF_CONFIG_REG);
	IWL_CMD(CSR_INT_COALESCING);
	IWL_CMD(CSR_INT);
	IWL_CMD(CSR_INT_MASK);
	IWL_CMD(CSR_FH_INT_STATUS);
	IWL_CMD(CSR_GPIO_IN);
	IWL_CMD(CSR_RESET);
	IWL_CMD(CSR_GP_CNTRL);
	IWL_CMD(CSR_HW_REV);
	IWL_CMD(CSR_EEPROM_REG);
	IWL_CMD(CSR_EEPROM_GP);
	IWL_CMD(CSR_OTP_GP_REG);
	IWL_CMD(CSR_GIO_REG);
	IWL_CMD(CSR_GP_UCODE_REG);
	IWL_CMD(CSR_GP_DRIVER_REG);
	IWL_CMD(CSR_UCODE_DRV_GP1);
	IWL_CMD(CSR_UCODE_DRV_GP2);
	IWL_CMD(CSR_LED_REG);
	IWL_CMD(CSR_DRAM_INT_TBL_REG);
	IWL_CMD(CSR_GIO_CHICKEN_BITS);
	IWL_CMD(CSR_ANA_PLL_CFG);
	IWL_CMD(CSR_HW_REV_WA_REG);
	IWL_CMD(CSR_MONITOR_STATUS_REG);
	IWL_CMD(CSR_DBG_HPET_MEM_REG);
	default:
		return "UNKNOWN";
	}
#undef IWL_CMD
}

void iwl_pcie_dump_csr(struct iwl_trans *trans)
{
	int i;
	static const u32 csr_tbl[] = {
		CSR_HW_IF_CONFIG_REG,
		CSR_INT_COALESCING,
		CSR_INT,
		CSR_INT_MASK,
		CSR_FH_INT_STATUS,
		CSR_GPIO_IN,
		CSR_RESET,
		CSR_GP_CNTRL,
		CSR_HW_REV,
		CSR_EEPROM_REG,
		CSR_EEPROM_GP,
		CSR_OTP_GP_REG,
		CSR_GIO_REG,
		CSR_GP_UCODE_REG,
		CSR_GP_DRIVER_REG,
		CSR_UCODE_DRV_GP1,
		CSR_UCODE_DRV_GP2,
		CSR_LED_REG,
		CSR_DRAM_INT_TBL_REG,
		CSR_GIO_CHICKEN_BITS,
		CSR_ANA_PLL_CFG,
		CSR_MONITOR_STATUS_REG,
		CSR_HW_REV_WA_REG,
		CSR_DBG_HPET_MEM_REG
	};
	IWL_ERR(trans, "CSR values:\n");
	IWL_ERR(trans, "(2nd byte of CSR_INT_COALESCING is "
		"CSR_INT_PERIODIC_REG)\n");
	for (i = 0; i <  ARRAY_SIZE(csr_tbl); i++) {
		IWL_ERR(trans, "  %25s: 0X%08x\n",
			get_csr_string(csr_tbl[i]),
			iwl_read32(trans, csr_tbl[i]));
	}
}

#ifdef CONFIG_IWLWIFI_DEBUGFS
/* create and remove of files */
#define DEBUGFS_ADD_FILE(name, parent, mode) do {			\
	debugfs_create_file(#name, mode, parent, trans,			\
			    &iwl_dbgfs_##name##_ops);			\
} while (0)

/* file operation */
#define DEBUGFS_READ_FILE_OPS(name)					\
static const struct file_operations iwl_dbgfs_##name##_ops = {		\
	.read = iwl_dbgfs_##name##_read,				\
	.open = simple_open,						\
	.llseek = generic_file_llseek,					\
};

#define DEBUGFS_WRITE_FILE_OPS(name)                                    \
static const struct file_operations iwl_dbgfs_##name##_ops = {          \
	.write = iwl_dbgfs_##name##_write,                              \
	.open = simple_open,						\
	.llseek = generic_file_llseek,					\
};

#define DEBUGFS_READ_WRITE_FILE_OPS(name)				\
static const struct file_operations iwl_dbgfs_##name##_ops = {		\
	.write = iwl_dbgfs_##name##_write,				\
	.read = iwl_dbgfs_##name##_read,				\
	.open = simple_open,						\
	.llseek = generic_file_llseek,					\
};

struct iwl_dbgfs_tx_queue_priv {
	struct iwl_trans *trans;
};

struct iwl_dbgfs_tx_queue_state {
	loff_t pos;
};

static void *iwl_dbgfs_tx_queue_seq_start(struct seq_file *seq, loff_t *pos)
{
	struct iwl_dbgfs_tx_queue_priv *priv = seq->private;
	struct iwl_dbgfs_tx_queue_state *state;

	if (*pos >= priv->trans->trans_cfg->base_params->num_of_queues)
		return NULL;

	state = kmalloc(sizeof(*state), GFP_KERNEL);
	if (!state)
		return NULL;
	state->pos = *pos;
	return state;
}

static void *iwl_dbgfs_tx_queue_seq_next(struct seq_file *seq,
					 void *v, loff_t *pos)
{
	struct iwl_dbgfs_tx_queue_priv *priv = seq->private;
	struct iwl_dbgfs_tx_queue_state *state = v;

	*pos = ++state->pos;

	if (*pos >= priv->trans->trans_cfg->base_params->num_of_queues)
		return NULL;

	return state;
}

static void iwl_dbgfs_tx_queue_seq_stop(struct seq_file *seq, void *v)
{
	kfree(v);
}

static int iwl_dbgfs_tx_queue_seq_show(struct seq_file *seq, void *v)
{
	struct iwl_dbgfs_tx_queue_priv *priv = seq->private;
	struct iwl_dbgfs_tx_queue_state *state = v;
	struct iwl_trans *trans = priv->trans;
	struct iwl_txq *txq = trans->txqs.txq[state->pos];

	seq_printf(seq, "hwq %.3u: used=%d stopped=%d ",
		   (unsigned int)state->pos,
		   !!test_bit(state->pos, trans->txqs.queue_used),
		   !!test_bit(state->pos, trans->txqs.queue_stopped));
	if (txq)
		seq_printf(seq,
			   "read=%u write=%u need_update=%d frozen=%d n_window=%d ampdu=%d",
			   txq->read_ptr, txq->write_ptr,
			   txq->need_update, txq->frozen,
			   txq->n_window, txq->ampdu);
	else
		seq_puts(seq, "(unallocated)");

	if (state->pos == trans->txqs.cmd.q_id)
		seq_puts(seq, " (HCMD)");
	seq_puts(seq, "\n");

	return 0;
}

static const struct seq_operations iwl_dbgfs_tx_queue_seq_ops = {
	.start = iwl_dbgfs_tx_queue_seq_start,
	.next = iwl_dbgfs_tx_queue_seq_next,
	.stop = iwl_dbgfs_tx_queue_seq_stop,
	.show = iwl_dbgfs_tx_queue_seq_show,
};

static int iwl_dbgfs_tx_queue_open(struct inode *inode, struct file *filp)
{
	struct iwl_dbgfs_tx_queue_priv *priv;

	priv = __seq_open_private(filp, &iwl_dbgfs_tx_queue_seq_ops,
				  sizeof(*priv));

	if (!priv)
		return -ENOMEM;

	priv->trans = inode->i_private;
	return 0;
}

static ssize_t iwl_dbgfs_rx_queue_read(struct file *file,
				       char __user *user_buf,
				       size_t count, loff_t *ppos)
{
	struct iwl_trans *trans = file->private_data;
	struct iwl_trans_pcie *trans_pcie = IWL_TRANS_GET_PCIE_TRANS(trans);
	char *buf;
	int pos = 0, i, ret;
	size_t bufsz;

	bufsz = sizeof(char) * 121 * trans->num_rx_queues;

	if (!trans_pcie->rxq)
		return -EAGAIN;

	buf = kzalloc(bufsz, GFP_KERNEL);
	if (!buf)
		return -ENOMEM;

	for (i = 0; i < trans->num_rx_queues && pos < bufsz; i++) {
		struct iwl_rxq *rxq = &trans_pcie->rxq[i];

		pos += scnprintf(buf + pos, bufsz - pos, "queue#: %2d\n",
				 i);
		pos += scnprintf(buf + pos, bufsz - pos, "\tread: %u\n",
				 rxq->read);
		pos += scnprintf(buf + pos, bufsz - pos, "\twrite: %u\n",
				 rxq->write);
		pos += scnprintf(buf + pos, bufsz - pos, "\twrite_actual: %u\n",
				 rxq->write_actual);
		pos += scnprintf(buf + pos, bufsz - pos, "\tneed_update: %2d\n",
				 rxq->need_update);
		pos += scnprintf(buf + pos, bufsz - pos, "\tfree_count: %u\n",
				 rxq->free_count);
		if (rxq->rb_stts) {
			u32 r =	__le16_to_cpu(iwl_get_closed_rb_stts(trans,
								     rxq));
			pos += scnprintf(buf + pos, bufsz - pos,
					 "\tclosed_rb_num: %u\n",
					 r & 0x0FFF);
		} else {
			pos += scnprintf(buf + pos, bufsz - pos,
					 "\tclosed_rb_num: Not Allocated\n");
		}
	}
	ret = simple_read_from_buffer(user_buf, count, ppos, buf, pos);
	kfree(buf);

	return ret;
}

static ssize_t iwl_dbgfs_interrupt_read(struct file *file,
					char __user *user_buf,
					size_t count, loff_t *ppos)
{
	struct iwl_trans *trans = file->private_data;
	struct iwl_trans_pcie *trans_pcie = IWL_TRANS_GET_PCIE_TRANS(trans);
	struct isr_statistics *isr_stats = &trans_pcie->isr_stats;

	int pos = 0;
	char *buf;
	int bufsz = 24 * 64; /* 24 items * 64 char per item */
	ssize_t ret;

	buf = kzalloc(bufsz, GFP_KERNEL);
	if (!buf)
		return -ENOMEM;

	pos += scnprintf(buf + pos, bufsz - pos,
			"Interrupt Statistics Report:\n");

	pos += scnprintf(buf + pos, bufsz - pos, "HW Error:\t\t\t %u\n",
		isr_stats->hw);
	pos += scnprintf(buf + pos, bufsz - pos, "SW Error:\t\t\t %u\n",
		isr_stats->sw);
	if (isr_stats->sw || isr_stats->hw) {
		pos += scnprintf(buf + pos, bufsz - pos,
			"\tLast Restarting Code:  0x%X\n",
			isr_stats->err_code);
	}
#ifdef CONFIG_IWLWIFI_DEBUG
	pos += scnprintf(buf + pos, bufsz - pos, "Frame transmitted:\t\t %u\n",
		isr_stats->sch);
	pos += scnprintf(buf + pos, bufsz - pos, "Alive interrupt:\t\t %u\n",
		isr_stats->alive);
#endif
	pos += scnprintf(buf + pos, bufsz - pos,
		"HW RF KILL switch toggled:\t %u\n", isr_stats->rfkill);

	pos += scnprintf(buf + pos, bufsz - pos, "CT KILL:\t\t\t %u\n",
		isr_stats->ctkill);

	pos += scnprintf(buf + pos, bufsz - pos, "Wakeup Interrupt:\t\t %u\n",
		isr_stats->wakeup);

	pos += scnprintf(buf + pos, bufsz - pos,
		"Rx command responses:\t\t %u\n", isr_stats->rx);

	pos += scnprintf(buf + pos, bufsz - pos, "Tx/FH interrupt:\t\t %u\n",
		isr_stats->tx);

	pos += scnprintf(buf + pos, bufsz - pos, "Unexpected INTA:\t\t %u\n",
		isr_stats->unhandled);

	ret = simple_read_from_buffer(user_buf, count, ppos, buf, pos);
	kfree(buf);
	return ret;
}

static ssize_t iwl_dbgfs_interrupt_write(struct file *file,
					 const char __user *user_buf,
					 size_t count, loff_t *ppos)
{
	struct iwl_trans *trans = file->private_data;
	struct iwl_trans_pcie *trans_pcie = IWL_TRANS_GET_PCIE_TRANS(trans);
	struct isr_statistics *isr_stats = &trans_pcie->isr_stats;
	u32 reset_flag;
	int ret;

	ret = kstrtou32_from_user(user_buf, count, 16, &reset_flag);
	if (ret)
		return ret;
	if (reset_flag == 0)
		memset(isr_stats, 0, sizeof(*isr_stats));

	return count;
}

static ssize_t iwl_dbgfs_csr_write(struct file *file,
				   const char __user *user_buf,
				   size_t count, loff_t *ppos)
{
	struct iwl_trans *trans = file->private_data;

	iwl_pcie_dump_csr(trans);

	return count;
}

static ssize_t iwl_dbgfs_fh_reg_read(struct file *file,
				     char __user *user_buf,
				     size_t count, loff_t *ppos)
{
	struct iwl_trans *trans = file->private_data;
	char *buf = NULL;
	ssize_t ret;

	ret = iwl_dump_fh(trans, &buf);
	if (ret < 0)
		return ret;
	if (!buf)
		return -EINVAL;
	ret = simple_read_from_buffer(user_buf, count, ppos, buf, ret);
	kfree(buf);
	return ret;
}

static ssize_t iwl_dbgfs_rfkill_read(struct file *file,
				     char __user *user_buf,
				     size_t count, loff_t *ppos)
{
	struct iwl_trans *trans = file->private_data;
	struct iwl_trans_pcie *trans_pcie = IWL_TRANS_GET_PCIE_TRANS(trans);
	char buf[100];
	int pos;

	pos = scnprintf(buf, sizeof(buf), "debug: %d\nhw: %d\n",
			trans_pcie->debug_rfkill,
			!(iwl_read32(trans, CSR_GP_CNTRL) &
				CSR_GP_CNTRL_REG_FLAG_HW_RF_KILL_SW));

	return simple_read_from_buffer(user_buf, count, ppos, buf, pos);
}

static ssize_t iwl_dbgfs_rfkill_write(struct file *file,
				      const char __user *user_buf,
				      size_t count, loff_t *ppos)
{
	struct iwl_trans *trans = file->private_data;
	struct iwl_trans_pcie *trans_pcie = IWL_TRANS_GET_PCIE_TRANS(trans);
	bool new_value;
	int ret;

	ret = kstrtobool_from_user(user_buf, count, &new_value);
	if (ret)
		return ret;
	if (new_value == trans_pcie->debug_rfkill)
		return count;
	IWL_WARN(trans, "changing debug rfkill %d->%d\n",
		 trans_pcie->debug_rfkill, new_value);
	trans_pcie->debug_rfkill = new_value;
	iwl_pcie_handle_rfkill_irq(trans);

	return count;
}

static int iwl_dbgfs_monitor_data_open(struct inode *inode,
				       struct file *file)
{
	struct iwl_trans *trans = inode->i_private;
	struct iwl_trans_pcie *trans_pcie = IWL_TRANS_GET_PCIE_TRANS(trans);

	if (!trans->dbg.dest_tlv ||
	    trans->dbg.dest_tlv->monitor_mode != EXTERNAL_MODE) {
		IWL_ERR(trans, "Debug destination is not set to DRAM\n");
		return -ENOENT;
	}

	if (trans_pcie->fw_mon_data.state != IWL_FW_MON_DBGFS_STATE_CLOSED)
		return -EBUSY;

	trans_pcie->fw_mon_data.state = IWL_FW_MON_DBGFS_STATE_OPEN;
	return simple_open(inode, file);
}

static int iwl_dbgfs_monitor_data_release(struct inode *inode,
					  struct file *file)
{
	struct iwl_trans_pcie *trans_pcie =
		IWL_TRANS_GET_PCIE_TRANS(inode->i_private);

	if (trans_pcie->fw_mon_data.state == IWL_FW_MON_DBGFS_STATE_OPEN)
		trans_pcie->fw_mon_data.state = IWL_FW_MON_DBGFS_STATE_CLOSED;
	return 0;
}

static bool iwl_write_to_user_buf(char __user *user_buf, ssize_t count,
				  void *buf, ssize_t *size,
				  ssize_t *bytes_copied)
{
	int buf_size_left = count - *bytes_copied;

	buf_size_left = buf_size_left - (buf_size_left % sizeof(u32));
	if (*size > buf_size_left)
		*size = buf_size_left;

	*size -= copy_to_user(user_buf, buf, *size);
	*bytes_copied += *size;

	if (buf_size_left == *size)
		return true;
	return false;
}

static ssize_t iwl_dbgfs_monitor_data_read(struct file *file,
					   char __user *user_buf,
					   size_t count, loff_t *ppos)
{
	struct iwl_trans *trans = file->private_data;
	struct iwl_trans_pcie *trans_pcie = IWL_TRANS_GET_PCIE_TRANS(trans);
	void *cpu_addr = (void *)trans->dbg.fw_mon.block, *curr_buf;
	struct cont_rec *data = &trans_pcie->fw_mon_data;
	u32 write_ptr_addr, wrap_cnt_addr, write_ptr, wrap_cnt;
	ssize_t size, bytes_copied = 0;
	bool b_full;

	if (trans->dbg.dest_tlv) {
		write_ptr_addr =
			le32_to_cpu(trans->dbg.dest_tlv->write_ptr_reg);
		wrap_cnt_addr = le32_to_cpu(trans->dbg.dest_tlv->wrap_count);
	} else {
		write_ptr_addr = MON_BUFF_WRPTR;
		wrap_cnt_addr = MON_BUFF_CYCLE_CNT;
	}

	if (unlikely(!trans->dbg.rec_on))
		return 0;

	mutex_lock(&data->mutex);
	if (data->state ==
	    IWL_FW_MON_DBGFS_STATE_DISABLED) {
		mutex_unlock(&data->mutex);
		return 0;
	}

	/* write_ptr position in bytes rather then DW */
	write_ptr = iwl_read_prph(trans, write_ptr_addr) * sizeof(u32);
	wrap_cnt = iwl_read_prph(trans, wrap_cnt_addr);

	if (data->prev_wrap_cnt == wrap_cnt) {
		size = write_ptr - data->prev_wr_ptr;
		curr_buf = cpu_addr + data->prev_wr_ptr;
		b_full = iwl_write_to_user_buf(user_buf, count,
					       curr_buf, &size,
					       &bytes_copied);
		data->prev_wr_ptr += size;

	} else if (data->prev_wrap_cnt == wrap_cnt - 1 &&
		   write_ptr < data->prev_wr_ptr) {
		size = trans->dbg.fw_mon.size - data->prev_wr_ptr;
		curr_buf = cpu_addr + data->prev_wr_ptr;
		b_full = iwl_write_to_user_buf(user_buf, count,
					       curr_buf, &size,
					       &bytes_copied);
		data->prev_wr_ptr += size;

		if (!b_full) {
			size = write_ptr;
			b_full = iwl_write_to_user_buf(user_buf, count,
						       cpu_addr, &size,
						       &bytes_copied);
			data->prev_wr_ptr = size;
			data->prev_wrap_cnt++;
		}
	} else {
		if (data->prev_wrap_cnt == wrap_cnt - 1 &&
		    write_ptr > data->prev_wr_ptr)
			IWL_WARN(trans,
				 "write pointer passed previous write pointer, start copying from the beginning\n");
		else if (!unlikely(data->prev_wrap_cnt == 0 &&
				   data->prev_wr_ptr == 0))
			IWL_WARN(trans,
				 "monitor data is out of sync, start copying from the beginning\n");

		size = write_ptr;
		b_full = iwl_write_to_user_buf(user_buf, count,
					       cpu_addr, &size,
					       &bytes_copied);
		data->prev_wr_ptr = size;
		data->prev_wrap_cnt = wrap_cnt;
	}

	mutex_unlock(&data->mutex);

	return bytes_copied;
}

static ssize_t iwl_dbgfs_rf_read(struct file *file,
				 char __user *user_buf,
				 size_t count, loff_t *ppos)
{
	struct iwl_trans *trans = file->private_data;
	struct iwl_trans_pcie *trans_pcie = IWL_TRANS_GET_PCIE_TRANS(trans);

	if (!trans_pcie->rf_name[0])
		return -ENODEV;

	return simple_read_from_buffer(user_buf, count, ppos,
				       trans_pcie->rf_name,
				       strlen(trans_pcie->rf_name));
}

DEBUGFS_READ_WRITE_FILE_OPS(interrupt);
DEBUGFS_READ_FILE_OPS(fh_reg);
DEBUGFS_READ_FILE_OPS(rx_queue);
DEBUGFS_WRITE_FILE_OPS(csr);
DEBUGFS_READ_WRITE_FILE_OPS(rfkill);
DEBUGFS_READ_FILE_OPS(rf);

static const struct file_operations iwl_dbgfs_tx_queue_ops = {
	.owner = THIS_MODULE,
	.open = iwl_dbgfs_tx_queue_open,
	.read = seq_read,
	.llseek = seq_lseek,
	.release = seq_release_private,
};

static const struct file_operations iwl_dbgfs_monitor_data_ops = {
	.read = iwl_dbgfs_monitor_data_read,
	.open = iwl_dbgfs_monitor_data_open,
	.release = iwl_dbgfs_monitor_data_release,
};

/* Create the debugfs files and directories */
void iwl_trans_pcie_dbgfs_register(struct iwl_trans *trans)
{
	struct dentry *dir = trans->dbgfs_dir;

	DEBUGFS_ADD_FILE(rx_queue, dir, 0400);
	DEBUGFS_ADD_FILE(tx_queue, dir, 0400);
	DEBUGFS_ADD_FILE(interrupt, dir, 0600);
	DEBUGFS_ADD_FILE(csr, dir, 0200);
	DEBUGFS_ADD_FILE(fh_reg, dir, 0400);
	DEBUGFS_ADD_FILE(rfkill, dir, 0600);
	DEBUGFS_ADD_FILE(monitor_data, dir, 0400);
	DEBUGFS_ADD_FILE(rf, dir, 0400);
}

static void iwl_trans_pcie_debugfs_cleanup(struct iwl_trans *trans)
{
	struct iwl_trans_pcie *trans_pcie = IWL_TRANS_GET_PCIE_TRANS(trans);
	struct cont_rec *data = &trans_pcie->fw_mon_data;

	mutex_lock(&data->mutex);
	data->state = IWL_FW_MON_DBGFS_STATE_DISABLED;
	mutex_unlock(&data->mutex);
}
#endif /*CONFIG_IWLWIFI_DEBUGFS */

static u32 iwl_trans_pcie_get_cmdlen(struct iwl_trans *trans, void *tfd)
{
	u32 cmdlen = 0;
	int i;

	for (i = 0; i < trans->txqs.tfd.max_tbs; i++)
		cmdlen += iwl_txq_gen1_tfd_tb_get_len(trans, tfd, i);

	return cmdlen;
}

static u32 iwl_trans_pcie_dump_rbs(struct iwl_trans *trans,
				   struct iwl_fw_error_dump_data **data,
				   int allocated_rb_nums)
{
	struct iwl_trans_pcie *trans_pcie = IWL_TRANS_GET_PCIE_TRANS(trans);
	int max_len = trans_pcie->rx_buf_bytes;
	/* Dump RBs is supported only for pre-9000 devices (1 queue) */
	struct iwl_rxq *rxq = &trans_pcie->rxq[0];
	u32 i, r, j, rb_len = 0;

	spin_lock(&rxq->lock);

	r = le16_to_cpu(iwl_get_closed_rb_stts(trans, rxq)) & 0x0FFF;

	for (i = rxq->read, j = 0;
	     i != r && j < allocated_rb_nums;
	     i = (i + 1) & RX_QUEUE_MASK, j++) {
		struct iwl_rx_mem_buffer *rxb = rxq->queue[i];
		struct iwl_fw_error_dump_rb *rb;

		dma_sync_single_for_cpu(trans->dev, rxb->page_dma,
					max_len, DMA_FROM_DEVICE);

		rb_len += sizeof(**data) + sizeof(*rb) + max_len;

		(*data)->type = cpu_to_le32(IWL_FW_ERROR_DUMP_RB);
		(*data)->len = cpu_to_le32(sizeof(*rb) + max_len);
		rb = (void *)(*data)->data;
		rb->index = cpu_to_le32(i);
		memcpy(rb->data, page_address(rxb->page), max_len);

		*data = iwl_fw_error_next_data(*data);
	}

	spin_unlock(&rxq->lock);

	return rb_len;
}
#define IWL_CSR_TO_DUMP (0x250)

static u32 iwl_trans_pcie_dump_csr(struct iwl_trans *trans,
				   struct iwl_fw_error_dump_data **data)
{
	u32 csr_len = sizeof(**data) + IWL_CSR_TO_DUMP;
	__le32 *val;
	int i;

	(*data)->type = cpu_to_le32(IWL_FW_ERROR_DUMP_CSR);
	(*data)->len = cpu_to_le32(IWL_CSR_TO_DUMP);
	val = (void *)(*data)->data;

	for (i = 0; i < IWL_CSR_TO_DUMP; i += 4)
		*val++ = cpu_to_le32(iwl_trans_pcie_read32(trans, i));

	*data = iwl_fw_error_next_data(*data);

	return csr_len;
}

static u32 iwl_trans_pcie_fh_regs_dump(struct iwl_trans *trans,
				       struct iwl_fw_error_dump_data **data)
{
	u32 fh_regs_len = FH_MEM_UPPER_BOUND - FH_MEM_LOWER_BOUND;
	__le32 *val;
	int i;

	if (!iwl_trans_grab_nic_access(trans))
		return 0;

	(*data)->type = cpu_to_le32(IWL_FW_ERROR_DUMP_FH_REGS);
	(*data)->len = cpu_to_le32(fh_regs_len);
	val = (void *)(*data)->data;

	if (!trans->trans_cfg->gen2)
		for (i = FH_MEM_LOWER_BOUND; i < FH_MEM_UPPER_BOUND;
		     i += sizeof(u32))
			*val++ = cpu_to_le32(iwl_trans_pcie_read32(trans, i));
	else
		for (i = iwl_umac_prph(trans, FH_MEM_LOWER_BOUND_GEN2);
		     i < iwl_umac_prph(trans, FH_MEM_UPPER_BOUND_GEN2);
		     i += sizeof(u32))
			*val++ = cpu_to_le32(iwl_trans_pcie_read_prph(trans,
								      i));

	iwl_trans_release_nic_access(trans);

	*data = iwl_fw_error_next_data(*data);

	return sizeof(**data) + fh_regs_len;
}

static u32
iwl_trans_pci_dump_marbh_monitor(struct iwl_trans *trans,
				 struct iwl_fw_error_dump_fw_mon *fw_mon_data,
				 u32 monitor_len)
{
	u32 buf_size_in_dwords = (monitor_len >> 2);
	u32 *buffer = (u32 *)fw_mon_data->data;
	u32 i;

	if (!iwl_trans_grab_nic_access(trans))
		return 0;

	iwl_write_umac_prph_no_grab(trans, MON_DMARB_RD_CTL_ADDR, 0x1);
	for (i = 0; i < buf_size_in_dwords; i++)
		buffer[i] = iwl_read_umac_prph_no_grab(trans,
						       MON_DMARB_RD_DATA_ADDR);
	iwl_write_umac_prph_no_grab(trans, MON_DMARB_RD_CTL_ADDR, 0x0);

	iwl_trans_release_nic_access(trans);

	return monitor_len;
}

static void
iwl_trans_pcie_dump_pointers(struct iwl_trans *trans,
			     struct iwl_fw_error_dump_fw_mon *fw_mon_data)
{
	u32 base, base_high, write_ptr, write_ptr_val, wrap_cnt;

	if (trans->trans_cfg->device_family >= IWL_DEVICE_FAMILY_AX210) {
		base = DBGC_CUR_DBGBUF_BASE_ADDR_LSB;
		base_high = DBGC_CUR_DBGBUF_BASE_ADDR_MSB;
		write_ptr = DBGC_CUR_DBGBUF_STATUS;
		wrap_cnt = DBGC_DBGBUF_WRAP_AROUND;
	} else if (trans->dbg.dest_tlv) {
		write_ptr = le32_to_cpu(trans->dbg.dest_tlv->write_ptr_reg);
		wrap_cnt = le32_to_cpu(trans->dbg.dest_tlv->wrap_count);
		base = le32_to_cpu(trans->dbg.dest_tlv->base_reg);
	} else {
		base = MON_BUFF_BASE_ADDR;
		write_ptr = MON_BUFF_WRPTR;
		wrap_cnt = MON_BUFF_CYCLE_CNT;
	}

	write_ptr_val = iwl_read_prph(trans, write_ptr);
	fw_mon_data->fw_mon_cycle_cnt =
		cpu_to_le32(iwl_read_prph(trans, wrap_cnt));
	fw_mon_data->fw_mon_base_ptr =
		cpu_to_le32(iwl_read_prph(trans, base));
	if (trans->trans_cfg->device_family >= IWL_DEVICE_FAMILY_AX210) {
		fw_mon_data->fw_mon_base_high_ptr =
			cpu_to_le32(iwl_read_prph(trans, base_high));
		write_ptr_val &= DBGC_CUR_DBGBUF_STATUS_OFFSET_MSK;
		/* convert wrtPtr to DWs, to align with all HWs */
		write_ptr_val >>= 2;
	}
	fw_mon_data->fw_mon_wr_ptr = cpu_to_le32(write_ptr_val);
}

static u32
iwl_trans_pcie_dump_monitor(struct iwl_trans *trans,
			    struct iwl_fw_error_dump_data **data,
			    u32 monitor_len)
{
	struct iwl_dram_data *fw_mon = &trans->dbg.fw_mon;
	u32 len = 0;

	if (trans->dbg.dest_tlv ||
	    (fw_mon->size &&
	     (trans->trans_cfg->device_family == IWL_DEVICE_FAMILY_7000 ||
	      trans->trans_cfg->device_family >= IWL_DEVICE_FAMILY_AX210))) {
		struct iwl_fw_error_dump_fw_mon *fw_mon_data;

		(*data)->type = cpu_to_le32(IWL_FW_ERROR_DUMP_FW_MONITOR);
		fw_mon_data = (void *)(*data)->data;

		iwl_trans_pcie_dump_pointers(trans, fw_mon_data);

		len += sizeof(**data) + sizeof(*fw_mon_data);
		if (fw_mon->size) {
			memcpy(fw_mon_data->data, fw_mon->block, fw_mon->size);
			monitor_len = fw_mon->size;
		} else if (trans->dbg.dest_tlv->monitor_mode == SMEM_MODE) {
			u32 base = le32_to_cpu(fw_mon_data->fw_mon_base_ptr);
			/*
			 * Update pointers to reflect actual values after
			 * shifting
			 */
			if (trans->dbg.dest_tlv->version) {
				base = (iwl_read_prph(trans, base) &
					IWL_LDBG_M2S_BUF_BA_MSK) <<
				       trans->dbg.dest_tlv->base_shift;
				base *= IWL_M2S_UNIT_SIZE;
				base += trans->cfg->smem_offset;
			} else {
				base = iwl_read_prph(trans, base) <<
				       trans->dbg.dest_tlv->base_shift;
			}

			iwl_trans_read_mem(trans, base, fw_mon_data->data,
					   monitor_len / sizeof(u32));
		} else if (trans->dbg.dest_tlv->monitor_mode == MARBH_MODE) {
			monitor_len =
				iwl_trans_pci_dump_marbh_monitor(trans,
								 fw_mon_data,
								 monitor_len);
		} else {
			/* Didn't match anything - output no monitor data */
			monitor_len = 0;
		}

		len += monitor_len;
		(*data)->len = cpu_to_le32(monitor_len + sizeof(*fw_mon_data));
	}

	return len;
}

static int iwl_trans_get_fw_monitor_len(struct iwl_trans *trans, u32 *len)
{
	if (trans->dbg.fw_mon.size) {
		*len += sizeof(struct iwl_fw_error_dump_data) +
			sizeof(struct iwl_fw_error_dump_fw_mon) +
			trans->dbg.fw_mon.size;
		return trans->dbg.fw_mon.size;
	} else if (trans->dbg.dest_tlv) {
		u32 base, end, cfg_reg, monitor_len;

		if (trans->dbg.dest_tlv->version == 1) {
			cfg_reg = le32_to_cpu(trans->dbg.dest_tlv->base_reg);
			cfg_reg = iwl_read_prph(trans, cfg_reg);
			base = (cfg_reg & IWL_LDBG_M2S_BUF_BA_MSK) <<
				trans->dbg.dest_tlv->base_shift;
			base *= IWL_M2S_UNIT_SIZE;
			base += trans->cfg->smem_offset;

			monitor_len =
				(cfg_reg & IWL_LDBG_M2S_BUF_SIZE_MSK) >>
				trans->dbg.dest_tlv->end_shift;
			monitor_len *= IWL_M2S_UNIT_SIZE;
		} else {
			base = le32_to_cpu(trans->dbg.dest_tlv->base_reg);
			end = le32_to_cpu(trans->dbg.dest_tlv->end_reg);

			base = iwl_read_prph(trans, base) <<
			       trans->dbg.dest_tlv->base_shift;
			end = iwl_read_prph(trans, end) <<
			      trans->dbg.dest_tlv->end_shift;

			/* Make "end" point to the actual end */
			if (trans->trans_cfg->device_family >=
			    IWL_DEVICE_FAMILY_8000 ||
			    trans->dbg.dest_tlv->monitor_mode == MARBH_MODE)
				end += (1 << trans->dbg.dest_tlv->end_shift);
			monitor_len = end - base;
		}
		*len += sizeof(struct iwl_fw_error_dump_data) +
			sizeof(struct iwl_fw_error_dump_fw_mon) +
			monitor_len;
		return monitor_len;
	}
	return 0;
}

static struct iwl_trans_dump_data
*iwl_trans_pcie_dump_data(struct iwl_trans *trans,
			  u32 dump_mask)
{
	struct iwl_trans_pcie *trans_pcie = IWL_TRANS_GET_PCIE_TRANS(trans);
	struct iwl_fw_error_dump_data *data;
	struct iwl_txq *cmdq = trans->txqs.txq[trans->txqs.cmd.q_id];
	struct iwl_fw_error_dump_txcmd *txcmd;
	struct iwl_trans_dump_data *dump_data;
	u32 len, num_rbs = 0, monitor_len = 0;
	int i, ptr;
	bool dump_rbs = test_bit(STATUS_FW_ERROR, &trans->status) &&
			!trans->trans_cfg->mq_rx_supported &&
			dump_mask & BIT(IWL_FW_ERROR_DUMP_RB);

	if (!dump_mask)
		return NULL;

	/* transport dump header */
	len = sizeof(*dump_data);

	/* host commands */
	if (dump_mask & BIT(IWL_FW_ERROR_DUMP_TXCMD) && cmdq)
		len += sizeof(*data) +
			cmdq->n_window * (sizeof(*txcmd) +
					  TFD_MAX_PAYLOAD_SIZE);

	/* FW monitor */
	if (dump_mask & BIT(IWL_FW_ERROR_DUMP_FW_MONITOR))
		monitor_len = iwl_trans_get_fw_monitor_len(trans, &len);

	/* CSR registers */
	if (dump_mask & BIT(IWL_FW_ERROR_DUMP_CSR))
		len += sizeof(*data) + IWL_CSR_TO_DUMP;

	/* FH registers */
	if (dump_mask & BIT(IWL_FW_ERROR_DUMP_FH_REGS)) {
		if (trans->trans_cfg->gen2)
			len += sizeof(*data) +
			       (iwl_umac_prph(trans, FH_MEM_UPPER_BOUND_GEN2) -
				iwl_umac_prph(trans, FH_MEM_LOWER_BOUND_GEN2));
		else
			len += sizeof(*data) +
			       (FH_MEM_UPPER_BOUND -
				FH_MEM_LOWER_BOUND);
	}

	if (dump_rbs) {
		/* Dump RBs is supported only for pre-9000 devices (1 queue) */
		struct iwl_rxq *rxq = &trans_pcie->rxq[0];
		/* RBs */
		num_rbs =
			le16_to_cpu(iwl_get_closed_rb_stts(trans, rxq))
			& 0x0FFF;
		num_rbs = (num_rbs - rxq->read) & RX_QUEUE_MASK;
		len += num_rbs * (sizeof(*data) +
				  sizeof(struct iwl_fw_error_dump_rb) +
				  (PAGE_SIZE << trans_pcie->rx_page_order));
	}

	/* Paged memory for gen2 HW */
	if (trans->trans_cfg->gen2 && dump_mask & BIT(IWL_FW_ERROR_DUMP_PAGING))
		for (i = 0; i < trans->init_dram.paging_cnt; i++)
			len += sizeof(*data) +
			       sizeof(struct iwl_fw_error_dump_paging) +
			       trans->init_dram.paging[i].size;

	dump_data = vzalloc(len);
	if (!dump_data)
		return NULL;

	len = 0;
	data = (void *)dump_data->data;

	if (dump_mask & BIT(IWL_FW_ERROR_DUMP_TXCMD) && cmdq) {
		u16 tfd_size = trans->txqs.tfd.size;

		data->type = cpu_to_le32(IWL_FW_ERROR_DUMP_TXCMD);
		txcmd = (void *)data->data;
		spin_lock_bh(&cmdq->lock);
		ptr = cmdq->write_ptr;
		for (i = 0; i < cmdq->n_window; i++) {
			u8 idx = iwl_txq_get_cmd_index(cmdq, ptr);
			u8 tfdidx;
			u32 caplen, cmdlen;

			if (trans->trans_cfg->use_tfh)
				tfdidx = idx;
			else
				tfdidx = ptr;

			cmdlen = iwl_trans_pcie_get_cmdlen(trans,
							   (u8 *)cmdq->tfds +
							   tfd_size * tfdidx);
			caplen = min_t(u32, TFD_MAX_PAYLOAD_SIZE, cmdlen);

			if (cmdlen) {
				len += sizeof(*txcmd) + caplen;
				txcmd->cmdlen = cpu_to_le32(cmdlen);
				txcmd->caplen = cpu_to_le32(caplen);
				memcpy(txcmd->data, cmdq->entries[idx].cmd,
				       caplen);
				txcmd = (void *)((u8 *)txcmd->data + caplen);
			}

			ptr = iwl_txq_dec_wrap(trans, ptr);
		}
		spin_unlock_bh(&cmdq->lock);

		data->len = cpu_to_le32(len);
		len += sizeof(*data);
		data = iwl_fw_error_next_data(data);
	}

	if (dump_mask & BIT(IWL_FW_ERROR_DUMP_CSR))
		len += iwl_trans_pcie_dump_csr(trans, &data);
	if (dump_mask & BIT(IWL_FW_ERROR_DUMP_FH_REGS))
		len += iwl_trans_pcie_fh_regs_dump(trans, &data);
	if (dump_rbs)
		len += iwl_trans_pcie_dump_rbs(trans, &data, num_rbs);

	/* Paged memory for gen2 HW */
	if (trans->trans_cfg->gen2 &&
	    dump_mask & BIT(IWL_FW_ERROR_DUMP_PAGING)) {
		for (i = 0; i < trans->init_dram.paging_cnt; i++) {
			struct iwl_fw_error_dump_paging *paging;
			u32 page_len = trans->init_dram.paging[i].size;

			data->type = cpu_to_le32(IWL_FW_ERROR_DUMP_PAGING);
			data->len = cpu_to_le32(sizeof(*paging) + page_len);
			paging = (void *)data->data;
			paging->index = cpu_to_le32(i);
			memcpy(paging->data,
			       trans->init_dram.paging[i].block, page_len);
			data = iwl_fw_error_next_data(data);

			len += sizeof(*data) + sizeof(*paging) + page_len;
		}
	}
	if (dump_mask & BIT(IWL_FW_ERROR_DUMP_FW_MONITOR))
		len += iwl_trans_pcie_dump_monitor(trans, &data, monitor_len);

	dump_data->len = len;

	return dump_data;
}

static void iwl_trans_pci_interrupts(struct iwl_trans *trans, bool enable)
{
	if (enable)
		iwl_enable_interrupts(trans);
	else
		iwl_disable_interrupts(trans);
}

static void iwl_trans_pcie_sync_nmi(struct iwl_trans *trans)
{
	u32 inta_addr, sw_err_bit;
	struct iwl_trans_pcie *trans_pcie = IWL_TRANS_GET_PCIE_TRANS(trans);

	if (trans_pcie->msix_enabled) {
		inta_addr = CSR_MSIX_HW_INT_CAUSES_AD;
		sw_err_bit = MSIX_HW_INT_CAUSES_REG_SW_ERR;
	} else {
		inta_addr = CSR_INT;
		sw_err_bit = CSR_INT_BIT_SW_ERR;
	}

	iwl_trans_sync_nmi_with_addr(trans, inta_addr, sw_err_bit);
}

#define IWL_TRANS_COMMON_OPS						\
	.op_mode_leave = iwl_trans_pcie_op_mode_leave,			\
	.write8 = iwl_trans_pcie_write8,				\
	.write32 = iwl_trans_pcie_write32,				\
	.read32 = iwl_trans_pcie_read32,				\
	.read_prph = iwl_trans_pcie_read_prph,				\
	.write_prph = iwl_trans_pcie_write_prph,			\
	.read_mem = iwl_trans_pcie_read_mem,				\
	.write_mem = iwl_trans_pcie_write_mem,				\
	.read_config32 = iwl_trans_pcie_read_config32,			\
	.configure = iwl_trans_pcie_configure,				\
	.set_pmi = iwl_trans_pcie_set_pmi,				\
	.sw_reset = iwl_trans_pcie_sw_reset,				\
	.grab_nic_access = iwl_trans_pcie_grab_nic_access,		\
	.release_nic_access = iwl_trans_pcie_release_nic_access,	\
	.set_bits_mask = iwl_trans_pcie_set_bits_mask,			\
	.dump_data = iwl_trans_pcie_dump_data,				\
	.d3_suspend = iwl_trans_pcie_d3_suspend,			\
	.d3_resume = iwl_trans_pcie_d3_resume,				\
	.interrupts = iwl_trans_pci_interrupts,				\
	.sync_nmi = iwl_trans_pcie_sync_nmi				\

static const struct iwl_trans_ops trans_ops_pcie = {
	IWL_TRANS_COMMON_OPS,
	.start_hw = iwl_trans_pcie_start_hw,
	.fw_alive = iwl_trans_pcie_fw_alive,
	.start_fw = iwl_trans_pcie_start_fw,
	.stop_device = iwl_trans_pcie_stop_device,

	.send_cmd = iwl_pcie_enqueue_hcmd,

	.tx = iwl_trans_pcie_tx,
	.reclaim = iwl_txq_reclaim,

	.txq_disable = iwl_trans_pcie_txq_disable,
	.txq_enable = iwl_trans_pcie_txq_enable,

	.txq_set_shared_mode = iwl_trans_pcie_txq_set_shared_mode,

	.wait_tx_queues_empty = iwl_trans_pcie_wait_txqs_empty,

	.freeze_txq_timer = iwl_trans_txq_freeze_timer,
	.block_txq_ptrs = iwl_trans_pcie_block_txq_ptrs,
#ifdef CONFIG_IWLWIFI_DEBUGFS
	.debugfs_cleanup = iwl_trans_pcie_debugfs_cleanup,
#endif
};

static const struct iwl_trans_ops trans_ops_pcie_gen2 = {
	IWL_TRANS_COMMON_OPS,
	.start_hw = iwl_trans_pcie_start_hw,
	.fw_alive = iwl_trans_pcie_gen2_fw_alive,
	.start_fw = iwl_trans_pcie_gen2_start_fw,
	.stop_device = iwl_trans_pcie_gen2_stop_device,

	.send_cmd = iwl_pcie_gen2_enqueue_hcmd,

	.tx = iwl_txq_gen2_tx,
	.reclaim = iwl_txq_reclaim,

	.set_q_ptrs = iwl_txq_set_q_ptrs,

	.txq_alloc = iwl_txq_dyn_alloc,
	.txq_free = iwl_txq_dyn_free,
	.wait_txq_empty = iwl_trans_pcie_wait_txq_empty,
	.rxq_dma_data = iwl_trans_pcie_rxq_dma_data,
	.set_pnvm = iwl_trans_pcie_ctx_info_gen3_set_pnvm,
	.set_reduce_power = iwl_trans_pcie_ctx_info_gen3_set_reduce_power,
#ifdef CONFIG_IWLWIFI_DEBUGFS
	.debugfs_cleanup = iwl_trans_pcie_debugfs_cleanup,
#endif
};

struct iwl_trans *iwl_trans_pcie_alloc(struct pci_dev *pdev,
			       const struct pci_device_id *ent,
			       const struct iwl_cfg_trans_params *cfg_trans)
{
	struct iwl_trans_pcie *trans_pcie;
	struct iwl_trans *trans;
	int ret, addr_size;
	const struct iwl_trans_ops *ops = &trans_ops_pcie_gen2;
	void __iomem * const *table;

	if (!cfg_trans->gen2)
		ops = &trans_ops_pcie;

	ret = pcim_enable_device(pdev);
	if (ret)
		return ERR_PTR(ret);

	trans = iwl_trans_alloc(sizeof(struct iwl_trans_pcie), &pdev->dev, ops,
				cfg_trans);
	if (!trans)
		return ERR_PTR(-ENOMEM);

	trans_pcie = IWL_TRANS_GET_PCIE_TRANS(trans);

	trans_pcie->trans = trans;
	trans_pcie->opmode_down = true;
	spin_lock_init(&trans_pcie->irq_lock);
	spin_lock_init(&trans_pcie->reg_lock);
	spin_lock_init(&trans_pcie->alloc_page_lock);
	mutex_init(&trans_pcie->mutex);
	init_waitqueue_head(&trans_pcie->ucode_write_waitq);
	init_waitqueue_head(&trans_pcie->fw_reset_waitq);

	trans_pcie->rba.alloc_wq = alloc_workqueue("rb_allocator",
						   WQ_HIGHPRI | WQ_UNBOUND, 1);
	if (!trans_pcie->rba.alloc_wq) {
		ret = -ENOMEM;
		goto out_free_trans;
	}
	INIT_WORK(&trans_pcie->rba.rx_alloc, iwl_pcie_rx_allocator_work);

	trans_pcie->debug_rfkill = -1;

	if (!cfg_trans->base_params->pcie_l1_allowed) {
		/*
		 * W/A - seems to solve weird behavior. We need to remove this
		 * if we don't want to stay in L1 all the time. This wastes a
		 * lot of power.
		 */
		pci_disable_link_state(pdev, PCIE_LINK_STATE_L0S |
				       PCIE_LINK_STATE_L1 |
				       PCIE_LINK_STATE_CLKPM);
	}

	trans_pcie->def_rx_queue = 0;

	pci_set_master(pdev);

	addr_size = trans->txqs.tfd.addr_size;
	ret = dma_set_mask_and_coherent(&pdev->dev, DMA_BIT_MASK(addr_size));
	if (ret) {
		ret = dma_set_mask_and_coherent(&pdev->dev, DMA_BIT_MASK(32));
		/* both attempts failed: */
		if (ret) {
			dev_err(&pdev->dev, "No suitable DMA available\n");
			goto out_no_pci;
		}
	}

	ret = pcim_iomap_regions_request_all(pdev, BIT(0), DRV_NAME);
	if (ret) {
		dev_err(&pdev->dev, "pcim_iomap_regions_request_all failed\n");
		goto out_no_pci;
	}

	table = pcim_iomap_table(pdev);
	if (!table) {
		dev_err(&pdev->dev, "pcim_iomap_table failed\n");
		ret = -ENOMEM;
		goto out_no_pci;
	}

	trans_pcie->hw_base = table[0];
	if (!trans_pcie->hw_base) {
		dev_err(&pdev->dev, "couldn't find IO mem in first BAR\n");
		ret = -ENODEV;
		goto out_no_pci;
	}

	/* We disable the RETRY_TIMEOUT register (0x41) to keep
	 * PCI Tx retries from interfering with C3 CPU state */
	pci_write_config_byte(pdev, PCI_CFG_RETRY_TIMEOUT, 0x00);

	trans_pcie->pci_dev = pdev;
	iwl_disable_interrupts(trans);

	trans->hw_rev = iwl_read32(trans, CSR_HW_REV);
	if (trans->hw_rev == 0xffffffff) {
		dev_err(&pdev->dev, "HW_REV=0xFFFFFFFF, PCI issues?\n");
		ret = -EIO;
		goto out_no_pci;
	}

	/*
	 * In the 8000 HW family the format of the 4 bytes of CSR_HW_REV have
	 * changed, and now the revision step also includes bit 0-1 (no more
	 * "dash" value). To keep hw_rev backwards compatible - we'll store it
	 * in the old format.
	 */
	if (cfg_trans->device_family >= IWL_DEVICE_FAMILY_8000)
		trans->hw_rev = (trans->hw_rev & 0xfff0) |
				(CSR_HW_REV_STEP(trans->hw_rev << 2) << 2);

	IWL_DEBUG_INFO(trans, "HW REV: 0x%0x\n", trans->hw_rev);

	iwl_pcie_set_interrupt_capa(pdev, trans, cfg_trans);
	trans->hw_id = (pdev->device << 16) + pdev->subsystem_device;
	snprintf(trans->hw_id_str, sizeof(trans->hw_id_str),
		 "PCI ID: 0x%04X:0x%04X", pdev->device, pdev->subsystem_device);

	init_waitqueue_head(&trans_pcie->sx_waitq);


	if (trans_pcie->msix_enabled) {
		ret = iwl_pcie_init_msix_handler(pdev, trans_pcie);
		if (ret)
			goto out_no_pci;
	 } else {
		ret = iwl_pcie_alloc_ict(trans);
		if (ret)
			goto out_no_pci;

		ret = devm_request_threaded_irq(&pdev->dev, pdev->irq,
						iwl_pcie_isr,
						iwl_pcie_irq_handler,
						IRQF_SHARED, DRV_NAME, trans);
		if (ret) {
			IWL_ERR(trans, "Error allocating IRQ %d\n", pdev->irq);
			goto out_free_ict;
		}
	 }

#ifdef CONFIG_IWLWIFI_DEBUGFS
	trans_pcie->fw_mon_data.state = IWL_FW_MON_DBGFS_STATE_CLOSED;
	mutex_init(&trans_pcie->fw_mon_data.mutex);
#endif

	iwl_dbg_tlv_init(trans);

	return trans;

out_free_ict:
	iwl_pcie_free_ict(trans);
out_no_pci:
	destroy_workqueue(trans_pcie->rba.alloc_wq);
out_free_trans:
	iwl_trans_free(trans);
	return ERR_PTR(ret);
}<|MERGE_RESOLUTION|>--- conflicted
+++ resolved
@@ -2012,11 +2012,7 @@
 		   CSR_GP_CNTRL_REG_FLAG_GOING_TO_SLEEP;
 	u32 poll = CSR_GP_CNTRL_REG_VAL_MAC_ACCESS_EN;
 
-<<<<<<< HEAD
-	spin_lock_bh(&trans_pcie->reg_lock);
-=======
 	spin_lock(&trans_pcie->reg_lock);
->>>>>>> 3b17187f
 
 	if (trans_pcie->cmd_hold_nic_awake)
 		goto out;
@@ -2103,11 +2099,7 @@
 		}
 
 err:
-<<<<<<< HEAD
-		spin_unlock_bh(&trans_pcie->reg_lock);
-=======
 		spin_unlock(&trans_pcie->reg_lock);
->>>>>>> 3b17187f
 		return false;
 	}
 
@@ -2186,11 +2178,7 @@
 					break;
 				}
 			}
-<<<<<<< HEAD
-			iwl_trans_release_nic_access(trans, &flags);
-=======
 			iwl_trans_release_nic_access(trans);
->>>>>>> 3b17187f
 
 			if (resched)
 				cond_resched();
