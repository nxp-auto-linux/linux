/******************************************************************************
 *
 * This file is provided under a dual BSD/GPLv2 license.  When using or
 * redistributing this file, you may do so under either license.
 *
 * GPL LICENSE SUMMARY
 *
 * Copyright(c) 2017 Intel Deutschland GmbH
 * Copyright(c) 2018        Intel Corporation
 *
 * This program is free software; you can redistribute it and/or modify
 * it under the terms of version 2 of the GNU General Public License as
 * published by the Free Software Foundation.
 *
 * This program is distributed in the hope that it will be useful, but
 * WITHOUT ANY WARRANTY; without even the implied warranty of
 * MERCHANTABILITY or FITNESS FOR A PARTICULAR PURPOSE.  See the GNU
 * General Public License for more details.
 *
 * BSD LICENSE
 *
 * Copyright(c) 2017 Intel Deutschland GmbH
 * Copyright(c) 2018        Intel Corporation
 * All rights reserved.
 *
 * Redistribution and use in source and binary forms, with or without
 * modification, are permitted provided that the following conditions
 * are met:
 *
 *  * Redistributions of source code must retain the above copyright
 *    notice, this list of conditions and the following disclaimer.
 *  * Redistributions in binary form must reproduce the above copyright
 *    notice, this list of conditions and the following disclaimer in
 *    the documentation and/or other materials provided with the
 *    distribution.
 *  * Neither the name Intel Corporation nor the names of its
 *    contributors may be used to endorse or promote products derived
 *    from this software without specific prior written permission.
 *
 * THIS SOFTWARE IS PROVIDED BY THE COPYRIGHT HOLDERS AND CONTRIBUTORS
 * "AS IS" AND ANY EXPRESS OR IMPLIED WARRANTIES, INCLUDING, BUT NOT
 * LIMITED TO, THE IMPLIED WARRANTIES OF MERCHANTABILITY AND FITNESS FOR
 * A PARTICULAR PURPOSE ARE DISCLAIMED. IN NO EVENT SHALL THE COPYRIGHT
 * OWNER OR CONTRIBUTORS BE LIABLE FOR ANY DIRECT, INDIRECT, INCIDENTAL,
 * SPECIAL, EXEMPLARY, OR CONSEQUENTIAL DAMAGES (INCLUDING, BUT NOT
 * LIMITED TO, PROCUREMENT OF SUBSTITUTE GOODS OR SERVICES; LOSS OF USE,
 * DATA, OR PROFITS; OR BUSINESS INTERRUPTION) HOWEVER CAUSED AND ON ANY
 * THEORY OF LIABILITY, WHETHER IN CONTRACT, STRICT LIABILITY, OR TORT
 * (INCLUDING NEGLIGENCE OR OTHERWISE) ARISING IN ANY WAY OUT OF THE USE
 * OF THIS SOFTWARE, EVEN IF ADVISED OF THE POSSIBILITY OF SUCH DAMAGE.
 *
 *****************************************************************************/
#include <linux/pm_runtime.h>
#include <net/tso.h>
#include <linux/tcp.h>

#include "iwl-debug.h"
#include "iwl-csr.h"
#include "iwl-io.h"
#include "internal.h"
#include "fw/api/tx.h"

 /*
 * iwl_pcie_gen2_tx_stop - Stop all Tx DMA channels
 */
void iwl_pcie_gen2_tx_stop(struct iwl_trans *trans)
{
	struct iwl_trans_pcie *trans_pcie = IWL_TRANS_GET_PCIE_TRANS(trans);
	int txq_id;

	/*
	 * This function can be called before the op_mode disabled the
	 * queues. This happens when we have an rfkill interrupt.
	 * Since we stop Tx altogether - mark the queues as stopped.
	 */
	memset(trans_pcie->queue_stopped, 0, sizeof(trans_pcie->queue_stopped));
	memset(trans_pcie->queue_used, 0, sizeof(trans_pcie->queue_used));

	/* Unmap DMA from host system and free skb's */
	for (txq_id = 0; txq_id < ARRAY_SIZE(trans_pcie->txq); txq_id++) {
		if (!trans_pcie->txq[txq_id])
			continue;
		iwl_pcie_gen2_txq_unmap(trans, txq_id);
	}
}

/*
 * iwl_pcie_txq_update_byte_tbl - Set up entry in Tx byte-count array
 */
static void iwl_pcie_gen2_update_byte_tbl(struct iwl_trans_pcie *trans_pcie,
					  struct iwl_txq *txq, u16 byte_cnt,
					  int num_tbs)
{
	struct iwlagn_scd_bc_tbl *scd_bc_tbl = txq->bc_tbl.addr;
	struct iwl_trans *trans = iwl_trans_pcie_get_trans(trans_pcie);
	struct iwl_gen3_bc_tbl *scd_bc_tbl_gen3 = txq->bc_tbl.addr;
	int idx = iwl_pcie_get_cmd_index(txq, txq->write_ptr);
	u8 filled_tfd_size, num_fetch_chunks;
	u16 len = byte_cnt;
	__le16 bc_ent;

	if (trans_pcie->bc_table_dword)
		len = DIV_ROUND_UP(len, 4);

	if (WARN_ON(len > 0xFFF || idx >= txq->n_window))
		return;

	filled_tfd_size = offsetof(struct iwl_tfh_tfd, tbs) +
				   num_tbs * sizeof(struct iwl_tfh_tb);
	/*
	 * filled_tfd_size contains the number of filled bytes in the TFD.
	 * Dividing it by 64 will give the number of chunks to fetch
	 * to SRAM- 0 for one chunk, 1 for 2 and so on.
	 * If, for example, TFD contains only 3 TBs then 32 bytes
	 * of the TFD are used, and only one chunk of 64 bytes should
	 * be fetched
	 */
	num_fetch_chunks = DIV_ROUND_UP(filled_tfd_size, 64) - 1;

	bc_ent = cpu_to_le16(len | (num_fetch_chunks << 12));
	if (trans->cfg->device_family >= IWL_DEVICE_FAMILY_22560)
		scd_bc_tbl_gen3->tfd_offset[idx] = bc_ent;
	else
		scd_bc_tbl->tfd_offset[idx] = bc_ent;
}

/*
 * iwl_pcie_gen2_txq_inc_wr_ptr - Send new write index to hardware
 */
static void iwl_pcie_gen2_txq_inc_wr_ptr(struct iwl_trans *trans,
					 struct iwl_txq *txq)
{
	lockdep_assert_held(&txq->lock);

	IWL_DEBUG_TX(trans, "Q:%d WR: 0x%x\n", txq->id, txq->write_ptr);

	/*
	 * if not in power-save mode, uCode will never sleep when we're
	 * trying to tx (during RFKILL, we're not trying to tx).
	 */
	iwl_write32(trans, HBUS_TARG_WRPTR, txq->write_ptr | (txq->id << 16));
}

static u8 iwl_pcie_gen2_get_num_tbs(struct iwl_trans *trans,
				    struct iwl_tfh_tfd *tfd)
{
	return le16_to_cpu(tfd->num_tbs) & 0x1f;
}

static void iwl_pcie_gen2_tfd_unmap(struct iwl_trans *trans,
				    struct iwl_cmd_meta *meta,
				    struct iwl_tfh_tfd *tfd)
{
	struct iwl_trans_pcie *trans_pcie = IWL_TRANS_GET_PCIE_TRANS(trans);
	int i, num_tbs;

	/* Sanity check on number of chunks */
	num_tbs = iwl_pcie_gen2_get_num_tbs(trans, tfd);

	if (num_tbs > trans_pcie->max_tbs) {
		IWL_ERR(trans, "Too many chunks: %i\n", num_tbs);
		return;
	}

	/* first TB is never freed - it's the bidirectional DMA data */
	for (i = 1; i < num_tbs; i++) {
		if (meta->tbs & BIT(i))
			dma_unmap_page(trans->dev,
				       le64_to_cpu(tfd->tbs[i].addr),
				       le16_to_cpu(tfd->tbs[i].tb_len),
				       DMA_TO_DEVICE);
		else
			dma_unmap_single(trans->dev,
					 le64_to_cpu(tfd->tbs[i].addr),
					 le16_to_cpu(tfd->tbs[i].tb_len),
					 DMA_TO_DEVICE);
	}

	tfd->num_tbs = 0;
}

static void iwl_pcie_gen2_free_tfd(struct iwl_trans *trans, struct iwl_txq *txq)
{
	/* rd_ptr is bounded by TFD_QUEUE_SIZE_MAX and
	 * idx is bounded by n_window
	 */
	int idx = iwl_pcie_get_cmd_index(txq, txq->read_ptr);

	lockdep_assert_held(&txq->lock);

	iwl_pcie_gen2_tfd_unmap(trans, &txq->entries[idx].meta,
				iwl_pcie_get_tfd(trans, txq, idx));

	/* free SKB */
	if (txq->entries) {
		struct sk_buff *skb;

		skb = txq->entries[idx].skb;

		/* Can be called from irqs-disabled context
		 * If skb is not NULL, it means that the whole queue is being
		 * freed and that the queue is not empty - free the skb
		 */
		if (skb) {
			iwl_op_mode_free_skb(trans->op_mode, skb);
			txq->entries[idx].skb = NULL;
		}
	}
}

static int iwl_pcie_gen2_set_tb(struct iwl_trans *trans,
				struct iwl_tfh_tfd *tfd, dma_addr_t addr,
				u16 len)
{
	struct iwl_trans_pcie *trans_pcie = IWL_TRANS_GET_PCIE_TRANS(trans);
	int idx = iwl_pcie_gen2_get_num_tbs(trans, tfd);
	struct iwl_tfh_tb *tb = &tfd->tbs[idx];

	/* Each TFD can point to a maximum max_tbs Tx buffers */
	if (le16_to_cpu(tfd->num_tbs) >= trans_pcie->max_tbs) {
		IWL_ERR(trans, "Error can not send more than %d chunks\n",
			trans_pcie->max_tbs);
		return -EINVAL;
	}

	put_unaligned_le64(addr, &tb->addr);
	tb->tb_len = cpu_to_le16(len);

	tfd->num_tbs = cpu_to_le16(idx + 1);

	return idx;
}

static int iwl_pcie_gen2_build_amsdu(struct iwl_trans *trans,
				     struct sk_buff *skb,
				     struct iwl_tfh_tfd *tfd, int start_len,
				     u8 hdr_len, struct iwl_device_cmd *dev_cmd)
{
#ifdef CONFIG_INET
	struct iwl_trans_pcie *trans_pcie = IWL_TRANS_GET_PCIE_TRANS(trans);
	struct iwl_tx_cmd *tx_cmd = (void *)dev_cmd->payload;
	struct ieee80211_hdr *hdr = (void *)skb->data;
	unsigned int snap_ip_tcp_hdrlen, ip_hdrlen, total_len, hdr_room;
	unsigned int mss = skb_shinfo(skb)->gso_size;
	u16 length, iv_len, amsdu_pad;
	u8 *start_hdr;
	struct iwl_tso_hdr_page *hdr_page;
	struct page **page_ptr;
	struct tso_t tso;

	/* if the packet is protected, then it must be CCMP or GCMP */
	iv_len = ieee80211_has_protected(hdr->frame_control) ?
		IEEE80211_CCMP_HDR_LEN : 0;

	trace_iwlwifi_dev_tx(trans->dev, skb, tfd, sizeof(*tfd),
			     &dev_cmd->hdr, start_len, 0);

	ip_hdrlen = skb_transport_header(skb) - skb_network_header(skb);
	snap_ip_tcp_hdrlen = 8 + ip_hdrlen + tcp_hdrlen(skb);
	total_len = skb->len - snap_ip_tcp_hdrlen - hdr_len - iv_len;
	amsdu_pad = 0;

	/* total amount of header we may need for this A-MSDU */
	hdr_room = DIV_ROUND_UP(total_len, mss) *
		(3 + snap_ip_tcp_hdrlen + sizeof(struct ethhdr)) + iv_len;

	/* Our device supports 9 segments at most, it will fit in 1 page */
	hdr_page = get_page_hdr(trans, hdr_room);
	if (!hdr_page)
		return -ENOMEM;

	get_page(hdr_page->page);
	start_hdr = hdr_page->pos;
	page_ptr = (void *)((u8 *)skb->cb + trans_pcie->page_offs);
	*page_ptr = hdr_page->page;
	memcpy(hdr_page->pos, skb->data + hdr_len, iv_len);
	hdr_page->pos += iv_len;

	/*
	 * Pull the ieee80211 header + IV to be able to use TSO core,
	 * we will restore it for the tx_status flow.
	 */
	skb_pull(skb, hdr_len + iv_len);

	/*
	 * Remove the length of all the headers that we don't actually
	 * have in the MPDU by themselves, but that we duplicate into
	 * all the different MSDUs inside the A-MSDU.
	 */
	le16_add_cpu(&tx_cmd->len, -snap_ip_tcp_hdrlen);

	tso_start(skb, &tso);

	while (total_len) {
		/* this is the data left for this subframe */
		unsigned int data_left = min_t(unsigned int, mss, total_len);
		struct sk_buff *csum_skb = NULL;
		unsigned int tb_len;
		dma_addr_t tb_phys;
		u8 *subf_hdrs_start = hdr_page->pos;

		total_len -= data_left;

		memset(hdr_page->pos, 0, amsdu_pad);
		hdr_page->pos += amsdu_pad;
		amsdu_pad = (4 - (sizeof(struct ethhdr) + snap_ip_tcp_hdrlen +
				  data_left)) & 0x3;
		ether_addr_copy(hdr_page->pos, ieee80211_get_DA(hdr));
		hdr_page->pos += ETH_ALEN;
		ether_addr_copy(hdr_page->pos, ieee80211_get_SA(hdr));
		hdr_page->pos += ETH_ALEN;

		length = snap_ip_tcp_hdrlen + data_left;
		*((__be16 *)hdr_page->pos) = cpu_to_be16(length);
		hdr_page->pos += sizeof(length);

		/*
		 * This will copy the SNAP as well which will be considered
		 * as MAC header.
		 */
		tso_build_hdr(skb, hdr_page->pos, &tso, data_left, !total_len);

		hdr_page->pos += snap_ip_tcp_hdrlen;

		tb_len = hdr_page->pos - start_hdr;
		tb_phys = dma_map_single(trans->dev, start_hdr,
					 tb_len, DMA_TO_DEVICE);
		if (unlikely(dma_mapping_error(trans->dev, tb_phys))) {
			dev_kfree_skb(csum_skb);
			goto out_err;
		}
		iwl_pcie_gen2_set_tb(trans, tfd, tb_phys, tb_len);
		trace_iwlwifi_dev_tx_tso_chunk(trans->dev, start_hdr, tb_len);
		/* add this subframe's headers' length to the tx_cmd */
		le16_add_cpu(&tx_cmd->len, hdr_page->pos - subf_hdrs_start);

		/* prepare the start_hdr for the next subframe */
		start_hdr = hdr_page->pos;

		/* put the payload */
		while (data_left) {
			tb_len = min_t(unsigned int, tso.size, data_left);
			tb_phys = dma_map_single(trans->dev, tso.data,
						 tb_len, DMA_TO_DEVICE);
			if (unlikely(dma_mapping_error(trans->dev, tb_phys))) {
				dev_kfree_skb(csum_skb);
				goto out_err;
			}
			iwl_pcie_gen2_set_tb(trans, tfd, tb_phys, tb_len);
			trace_iwlwifi_dev_tx_tso_chunk(trans->dev, tso.data,
						       tb_len);

			data_left -= tb_len;
			tso_build_data(skb, &tso, tb_len);
		}
	}

	/* re -add the WiFi header and IV */
	skb_push(skb, hdr_len + iv_len);

	return 0;

out_err:
#endif
	return -EINVAL;
}

static struct
iwl_tfh_tfd *iwl_pcie_gen2_build_tx_amsdu(struct iwl_trans *trans,
					  struct iwl_txq *txq,
					  struct iwl_device_cmd *dev_cmd,
					  struct sk_buff *skb,
					  struct iwl_cmd_meta *out_meta,
					  int hdr_len,
					  int tx_cmd_len)
{
<<<<<<< HEAD
	struct ieee80211_hdr *hdr = (struct ieee80211_hdr *)skb->data;
=======
>>>>>>> e021bb4f
	int idx = iwl_pcie_get_cmd_index(txq, txq->write_ptr);
	struct iwl_tfh_tfd *tfd = iwl_pcie_get_tfd(trans, txq, idx);
	dma_addr_t tb_phys;
	int len;
	void *tb1_addr;

	tb_phys = iwl_pcie_get_first_tb_dma(txq, idx);

	iwl_pcie_gen2_set_tb(trans, tfd, tb_phys, IWL_FIRST_TB_SIZE);

	/*
	 * The second TB (tb1) points to the remainder of the TX command
	 * and the 802.11 header - dword aligned size
	 * (This calculation modifies the TX command, so do it before the
	 * setup of the first TB)
	 */
	len = tx_cmd_len + sizeof(struct iwl_cmd_header) + hdr_len -
	      IWL_FIRST_TB_SIZE;

	/* do not align A-MSDU to dword as the subframe header aligns it */

	/* map the data for TB1 */
	tb1_addr = ((u8 *)&dev_cmd->hdr) + IWL_FIRST_TB_SIZE;
	tb_phys = dma_map_single(trans->dev, tb1_addr, len, DMA_TO_DEVICE);
	if (unlikely(dma_mapping_error(trans->dev, tb_phys)))
		goto out_err;
	iwl_pcie_gen2_set_tb(trans, tfd, tb_phys, len);

	if (iwl_pcie_gen2_build_amsdu(trans, skb, tfd,
				      len + IWL_FIRST_TB_SIZE,
				      hdr_len, dev_cmd))
		goto out_err;

	/* building the A-MSDU might have changed this data, memcpy it now */
	memcpy(&txq->first_tb_bufs[idx], &dev_cmd->hdr, IWL_FIRST_TB_SIZE);
	return tfd;

out_err:
	iwl_pcie_gen2_tfd_unmap(trans, out_meta, tfd);
	return NULL;
}

static struct
iwl_tfh_tfd *iwl_pcie_gen2_build_tx(struct iwl_trans *trans,
				    struct iwl_txq *txq,
				    struct iwl_device_cmd *dev_cmd,
				    struct sk_buff *skb,
				    struct iwl_cmd_meta *out_meta,
				    int hdr_len,
				    int tx_cmd_len)
{
	int idx = iwl_pcie_get_cmd_index(txq, txq->write_ptr);
	struct iwl_tfh_tfd *tfd = iwl_pcie_get_tfd(trans, txq, idx);
	dma_addr_t tb_phys;
	int i, len, tb1_len, tb2_len;
	void *tb1_addr;

	tb_phys = iwl_pcie_get_first_tb_dma(txq, idx);

	/* The first TB points to bi-directional DMA data */
	memcpy(&txq->first_tb_bufs[idx], &dev_cmd->hdr, IWL_FIRST_TB_SIZE);

	iwl_pcie_gen2_set_tb(trans, tfd, tb_phys, IWL_FIRST_TB_SIZE);

	/*
	 * The second TB (tb1) points to the remainder of the TX command
	 * and the 802.11 header - dword aligned size
	 * (This calculation modifies the TX command, so do it before the
	 * setup of the first TB)
	 */
	len = tx_cmd_len + sizeof(struct iwl_cmd_header) + hdr_len -
	      IWL_FIRST_TB_SIZE;

	tb1_len = ALIGN(len, 4);

	/* map the data for TB1 */
	tb1_addr = ((u8 *)&dev_cmd->hdr) + IWL_FIRST_TB_SIZE;
	tb_phys = dma_map_single(trans->dev, tb1_addr, tb1_len, DMA_TO_DEVICE);
	if (unlikely(dma_mapping_error(trans->dev, tb_phys)))
		goto out_err;
	iwl_pcie_gen2_set_tb(trans, tfd, tb_phys, tb1_len);

	/* set up TFD's third entry to point to remainder of skb's head */
	tb2_len = skb_headlen(skb) - hdr_len;

	if (tb2_len > 0) {
		tb_phys = dma_map_single(trans->dev, skb->data + hdr_len,
					 tb2_len, DMA_TO_DEVICE);
		if (unlikely(dma_mapping_error(trans->dev, tb_phys)))
			goto out_err;
		iwl_pcie_gen2_set_tb(trans, tfd, tb_phys, tb2_len);
	}

	/* set up the remaining entries to point to the data */
	for (i = 0; i < skb_shinfo(skb)->nr_frags; i++) {
		const skb_frag_t *frag = &skb_shinfo(skb)->frags[i];
		int tb_idx;

		if (!skb_frag_size(frag))
			continue;

		tb_phys = skb_frag_dma_map(trans->dev, frag, 0,
					   skb_frag_size(frag), DMA_TO_DEVICE);

		if (unlikely(dma_mapping_error(trans->dev, tb_phys)))
			goto out_err;
		tb_idx = iwl_pcie_gen2_set_tb(trans, tfd, tb_phys,
					      skb_frag_size(frag));

		out_meta->tbs |= BIT(tb_idx);
	}

	trace_iwlwifi_dev_tx(trans->dev, skb, tfd, sizeof(*tfd), &dev_cmd->hdr,
			     IWL_FIRST_TB_SIZE + tb1_len, hdr_len);
	trace_iwlwifi_dev_tx_data(trans->dev, skb, hdr_len);

	return tfd;

out_err:
	iwl_pcie_gen2_tfd_unmap(trans, out_meta, tfd);
	return NULL;
}

static
struct iwl_tfh_tfd *iwl_pcie_gen2_build_tfd(struct iwl_trans *trans,
					    struct iwl_txq *txq,
					    struct iwl_device_cmd *dev_cmd,
					    struct sk_buff *skb,
					    struct iwl_cmd_meta *out_meta)
{
	struct ieee80211_hdr *hdr = (struct ieee80211_hdr *)skb->data;
	int idx = iwl_pcie_get_cmd_index(txq, txq->write_ptr);
	struct iwl_tfh_tfd *tfd = iwl_pcie_get_tfd(trans, txq, idx);
	int len, hdr_len;
	bool amsdu;

	/* There must be data left over for TB1 or this code must be changed */
	BUILD_BUG_ON(sizeof(struct iwl_tx_cmd_gen2) < IWL_FIRST_TB_SIZE);

	memset(tfd, 0, sizeof(*tfd));

	if (trans->cfg->device_family < IWL_DEVICE_FAMILY_22560)
		len = sizeof(struct iwl_tx_cmd_gen2);
	else
		len = sizeof(struct iwl_tx_cmd_gen3);

	amsdu = ieee80211_is_data_qos(hdr->frame_control) &&
			(*ieee80211_get_qos_ctl(hdr) &
			 IEEE80211_QOS_CTL_A_MSDU_PRESENT);

	hdr_len = ieee80211_hdrlen(hdr->frame_control);

	if (amsdu)
		return iwl_pcie_gen2_build_tx_amsdu(trans, txq, dev_cmd, skb,
						    out_meta, hdr_len, len);

	return iwl_pcie_gen2_build_tx(trans, txq, dev_cmd, skb, out_meta,
				      hdr_len, len);
}

int iwl_trans_pcie_gen2_tx(struct iwl_trans *trans, struct sk_buff *skb,
			   struct iwl_device_cmd *dev_cmd, int txq_id)
{
	struct iwl_trans_pcie *trans_pcie = IWL_TRANS_GET_PCIE_TRANS(trans);
	struct iwl_cmd_meta *out_meta;
	struct iwl_txq *txq = trans_pcie->txq[txq_id];
	u16 cmd_len;
	int idx;
	void *tfd;

	if (WARN_ONCE(!test_bit(txq_id, trans_pcie->queue_used),
		      "TX on unused queue %d\n", txq_id))
		return -EINVAL;

	if (skb_is_nonlinear(skb) &&
	    skb_shinfo(skb)->nr_frags > IWL_PCIE_MAX_FRAGS(trans_pcie) &&
	    __skb_linearize(skb))
		return -ENOMEM;

	spin_lock(&txq->lock);

	if (trans->cfg->device_family >= IWL_DEVICE_FAMILY_22560) {
		struct iwl_tx_cmd_gen3 *tx_cmd_gen3 =
			(void *)dev_cmd->payload;

		cmd_len = le16_to_cpu(tx_cmd_gen3->len);
	} else {
		struct iwl_tx_cmd_gen2 *tx_cmd_gen2 =
			(void *)dev_cmd->payload;

		cmd_len = le16_to_cpu(tx_cmd_gen2->len);
	}

	if (iwl_queue_space(trans, txq) < txq->high_mark) {
		iwl_stop_queue(trans, txq);

		/* don't put the packet on the ring, if there is no room */
		if (unlikely(iwl_queue_space(trans, txq) < 3)) {
			struct iwl_device_cmd **dev_cmd_ptr;

			dev_cmd_ptr = (void *)((u8 *)skb->cb +
					       trans_pcie->dev_cmd_offs);

			*dev_cmd_ptr = dev_cmd;
			__skb_queue_tail(&txq->overflow_q, skb);
			spin_unlock(&txq->lock);
			return 0;
		}
	}

	idx = iwl_pcie_get_cmd_index(txq, txq->write_ptr);

	/* Set up driver data for this TFD */
	txq->entries[idx].skb = skb;
	txq->entries[idx].cmd = dev_cmd;

	dev_cmd->hdr.sequence =
		cpu_to_le16((u16)(QUEUE_TO_SEQ(txq_id) |
			    INDEX_TO_SEQ(idx)));

	/* Set up first empty entry in queue's array of Tx/cmd buffers */
	out_meta = &txq->entries[idx].meta;
	out_meta->flags = 0;

	tfd = iwl_pcie_gen2_build_tfd(trans, txq, dev_cmd, skb, out_meta);
	if (!tfd) {
		spin_unlock(&txq->lock);
		return -1;
	}

	/* Set up entry for this TFD in Tx byte-count array */
	iwl_pcie_gen2_update_byte_tbl(trans_pcie, txq, cmd_len,
				      iwl_pcie_gen2_get_num_tbs(trans, tfd));

	/* start timer if queue currently empty */
	if (txq->read_ptr == txq->write_ptr) {
		if (txq->wd_timeout)
			mod_timer(&txq->stuck_timer, jiffies + txq->wd_timeout);
		IWL_DEBUG_RPM(trans, "Q: %d first tx - take ref\n", txq->id);
		iwl_trans_ref(trans);
	}

	/* Tell device the write index *just past* this latest filled TFD */
	txq->write_ptr = iwl_queue_inc_wrap(trans, txq->write_ptr);
	iwl_pcie_gen2_txq_inc_wr_ptr(trans, txq);
	/*
	 * At this point the frame is "transmitted" successfully
	 * and we will get a TX status notification eventually.
	 */
	spin_unlock(&txq->lock);
	return 0;
}

/*************** HOST COMMAND QUEUE FUNCTIONS   *****/

/*
 * iwl_pcie_gen2_enqueue_hcmd - enqueue a uCode command
 * @priv: device private data point
 * @cmd: a pointer to the ucode command structure
 *
 * The function returns < 0 values to indicate the operation
 * failed. On success, it returns the index (>= 0) of command in the
 * command queue.
 */
static int iwl_pcie_gen2_enqueue_hcmd(struct iwl_trans *trans,
				      struct iwl_host_cmd *cmd)
{
	struct iwl_trans_pcie *trans_pcie = IWL_TRANS_GET_PCIE_TRANS(trans);
	struct iwl_txq *txq = trans_pcie->txq[trans_pcie->cmd_queue];
	struct iwl_device_cmd *out_cmd;
	struct iwl_cmd_meta *out_meta;
	unsigned long flags;
	void *dup_buf = NULL;
	dma_addr_t phys_addr;
	int i, cmd_pos, idx;
	u16 copy_size, cmd_size, tb0_size;
	bool had_nocopy = false;
	u8 group_id = iwl_cmd_groupid(cmd->id);
	const u8 *cmddata[IWL_MAX_CMD_TBS_PER_TFD];
	u16 cmdlen[IWL_MAX_CMD_TBS_PER_TFD];
<<<<<<< HEAD
	struct iwl_tfh_tfd *tfd = iwl_pcie_get_tfd(trans, txq, txq->write_ptr);

	memset(tfd, 0, sizeof(*tfd));
=======
	struct iwl_tfh_tfd *tfd;
>>>>>>> e021bb4f

	copy_size = sizeof(struct iwl_cmd_header_wide);
	cmd_size = sizeof(struct iwl_cmd_header_wide);

	for (i = 0; i < IWL_MAX_CMD_TBS_PER_TFD; i++) {
		cmddata[i] = cmd->data[i];
		cmdlen[i] = cmd->len[i];

		if (!cmd->len[i])
			continue;

		/* need at least IWL_FIRST_TB_SIZE copied */
		if (copy_size < IWL_FIRST_TB_SIZE) {
			int copy = IWL_FIRST_TB_SIZE - copy_size;

			if (copy > cmdlen[i])
				copy = cmdlen[i];
			cmdlen[i] -= copy;
			cmddata[i] += copy;
			copy_size += copy;
		}

		if (cmd->dataflags[i] & IWL_HCMD_DFL_NOCOPY) {
			had_nocopy = true;
			if (WARN_ON(cmd->dataflags[i] & IWL_HCMD_DFL_DUP)) {
				idx = -EINVAL;
				goto free_dup_buf;
			}
		} else if (cmd->dataflags[i] & IWL_HCMD_DFL_DUP) {
			/*
			 * This is also a chunk that isn't copied
			 * to the static buffer so set had_nocopy.
			 */
			had_nocopy = true;

			/* only allowed once */
			if (WARN_ON(dup_buf)) {
				idx = -EINVAL;
				goto free_dup_buf;
			}

			dup_buf = kmemdup(cmddata[i], cmdlen[i],
					  GFP_ATOMIC);
			if (!dup_buf)
				return -ENOMEM;
		} else {
			/* NOCOPY must not be followed by normal! */
			if (WARN_ON(had_nocopy)) {
				idx = -EINVAL;
				goto free_dup_buf;
			}
			copy_size += cmdlen[i];
		}
		cmd_size += cmd->len[i];
	}

	/*
	 * If any of the command structures end up being larger than the
	 * TFD_MAX_PAYLOAD_SIZE and they aren't dynamically allocated into
	 * separate TFDs, then we will need to increase the size of the buffers
	 */
	if (WARN(copy_size > TFD_MAX_PAYLOAD_SIZE,
		 "Command %s (%#x) is too large (%d bytes)\n",
		 iwl_get_cmd_string(trans, cmd->id), cmd->id, copy_size)) {
		idx = -EINVAL;
		goto free_dup_buf;
	}

	spin_lock_bh(&txq->lock);

	idx = iwl_pcie_get_cmd_index(txq, txq->write_ptr);
	tfd = iwl_pcie_get_tfd(trans, txq, txq->write_ptr);
	memset(tfd, 0, sizeof(*tfd));

	if (iwl_queue_space(trans, txq) < ((cmd->flags & CMD_ASYNC) ? 2 : 1)) {
		spin_unlock_bh(&txq->lock);

		IWL_ERR(trans, "No space in command queue\n");
		iwl_op_mode_cmd_queue_full(trans->op_mode);
		idx = -ENOSPC;
		goto free_dup_buf;
	}

	out_cmd = txq->entries[idx].cmd;
	out_meta = &txq->entries[idx].meta;

	/* re-initialize to NULL */
	memset(out_meta, 0, sizeof(*out_meta));
	if (cmd->flags & CMD_WANT_SKB)
		out_meta->source = cmd;

	/* set up the header */
	out_cmd->hdr_wide.cmd = iwl_cmd_opcode(cmd->id);
	out_cmd->hdr_wide.group_id = group_id;
	out_cmd->hdr_wide.version = iwl_cmd_version(cmd->id);
	out_cmd->hdr_wide.length =
		cpu_to_le16(cmd_size - sizeof(struct iwl_cmd_header_wide));
	out_cmd->hdr_wide.reserved = 0;
	out_cmd->hdr_wide.sequence =
		cpu_to_le16(QUEUE_TO_SEQ(trans_pcie->cmd_queue) |
					 INDEX_TO_SEQ(txq->write_ptr));

	cmd_pos = sizeof(struct iwl_cmd_header_wide);
	copy_size = sizeof(struct iwl_cmd_header_wide);

	/* and copy the data that needs to be copied */
	for (i = 0; i < IWL_MAX_CMD_TBS_PER_TFD; i++) {
		int copy;

		if (!cmd->len[i])
			continue;

		/* copy everything if not nocopy/dup */
		if (!(cmd->dataflags[i] & (IWL_HCMD_DFL_NOCOPY |
					   IWL_HCMD_DFL_DUP))) {
			copy = cmd->len[i];

			memcpy((u8 *)out_cmd + cmd_pos, cmd->data[i], copy);
			cmd_pos += copy;
			copy_size += copy;
			continue;
		}

		/*
		 * Otherwise we need at least IWL_FIRST_TB_SIZE copied
		 * in total (for bi-directional DMA), but copy up to what
		 * we can fit into the payload for debug dump purposes.
		 */
		copy = min_t(int, TFD_MAX_PAYLOAD_SIZE - cmd_pos, cmd->len[i]);

		memcpy((u8 *)out_cmd + cmd_pos, cmd->data[i], copy);
		cmd_pos += copy;

		/* However, treat copy_size the proper way, we need it below */
		if (copy_size < IWL_FIRST_TB_SIZE) {
			copy = IWL_FIRST_TB_SIZE - copy_size;

			if (copy > cmd->len[i])
				copy = cmd->len[i];
			copy_size += copy;
		}
	}

	IWL_DEBUG_HC(trans,
		     "Sending command %s (%.2x.%.2x), seq: 0x%04X, %d bytes at %d[%d]:%d\n",
		     iwl_get_cmd_string(trans, cmd->id), group_id,
		     out_cmd->hdr.cmd, le16_to_cpu(out_cmd->hdr.sequence),
		     cmd_size, txq->write_ptr, idx, trans_pcie->cmd_queue);

	/* start the TFD with the minimum copy bytes */
	tb0_size = min_t(int, copy_size, IWL_FIRST_TB_SIZE);
	memcpy(&txq->first_tb_bufs[idx], &out_cmd->hdr, tb0_size);
	iwl_pcie_gen2_set_tb(trans, tfd, iwl_pcie_get_first_tb_dma(txq, idx),
			     tb0_size);

	/* map first command fragment, if any remains */
	if (copy_size > tb0_size) {
		phys_addr = dma_map_single(trans->dev,
					   ((u8 *)&out_cmd->hdr) + tb0_size,
					   copy_size - tb0_size,
					   DMA_TO_DEVICE);
		if (dma_mapping_error(trans->dev, phys_addr)) {
			idx = -ENOMEM;
			iwl_pcie_gen2_tfd_unmap(trans, out_meta, tfd);
			goto out;
		}
		iwl_pcie_gen2_set_tb(trans, tfd, phys_addr,
				     copy_size - tb0_size);
	}

	/* map the remaining (adjusted) nocopy/dup fragments */
	for (i = 0; i < IWL_MAX_CMD_TBS_PER_TFD; i++) {
		const void *data = cmddata[i];

		if (!cmdlen[i])
			continue;
		if (!(cmd->dataflags[i] & (IWL_HCMD_DFL_NOCOPY |
					   IWL_HCMD_DFL_DUP)))
			continue;
		if (cmd->dataflags[i] & IWL_HCMD_DFL_DUP)
			data = dup_buf;
		phys_addr = dma_map_single(trans->dev, (void *)data,
					   cmdlen[i], DMA_TO_DEVICE);
		if (dma_mapping_error(trans->dev, phys_addr)) {
			idx = -ENOMEM;
			iwl_pcie_gen2_tfd_unmap(trans, out_meta, tfd);
			goto out;
		}
		iwl_pcie_gen2_set_tb(trans, tfd, phys_addr, cmdlen[i]);
	}

	BUILD_BUG_ON(IWL_TFH_NUM_TBS > sizeof(out_meta->tbs) * BITS_PER_BYTE);
	out_meta->flags = cmd->flags;
	if (WARN_ON_ONCE(txq->entries[idx].free_buf))
		kzfree(txq->entries[idx].free_buf);
	txq->entries[idx].free_buf = dup_buf;

	trace_iwlwifi_dev_hcmd(trans->dev, cmd, cmd_size, &out_cmd->hdr_wide);

	/* start timer if queue currently empty */
	if (txq->read_ptr == txq->write_ptr && txq->wd_timeout)
		mod_timer(&txq->stuck_timer, jiffies + txq->wd_timeout);

	spin_lock_irqsave(&trans_pcie->reg_lock, flags);
	if (!(cmd->flags & CMD_SEND_IN_IDLE) &&
	    !trans_pcie->ref_cmd_in_flight) {
		trans_pcie->ref_cmd_in_flight = true;
		IWL_DEBUG_RPM(trans, "set ref_cmd_in_flight - ref\n");
		iwl_trans_ref(trans);
	}
	/* Increment and update queue's write index */
	txq->write_ptr = iwl_queue_inc_wrap(trans, txq->write_ptr);
	iwl_pcie_gen2_txq_inc_wr_ptr(trans, txq);
	spin_unlock_irqrestore(&trans_pcie->reg_lock, flags);

out:
	spin_unlock_bh(&txq->lock);
free_dup_buf:
	if (idx < 0)
		kfree(dup_buf);
	return idx;
}

#define HOST_COMPLETE_TIMEOUT	(2 * HZ)

static int iwl_pcie_gen2_send_hcmd_sync(struct iwl_trans *trans,
					struct iwl_host_cmd *cmd)
{
	struct iwl_trans_pcie *trans_pcie = IWL_TRANS_GET_PCIE_TRANS(trans);
	const char *cmd_str = iwl_get_cmd_string(trans, cmd->id);
	struct iwl_txq *txq = trans_pcie->txq[trans_pcie->cmd_queue];
	int cmd_idx;
	int ret;

	IWL_DEBUG_INFO(trans, "Attempting to send sync command %s\n", cmd_str);

	if (WARN(test_and_set_bit(STATUS_SYNC_HCMD_ACTIVE,
				  &trans->status),
		 "Command %s: a command is already active!\n", cmd_str))
		return -EIO;

	IWL_DEBUG_INFO(trans, "Setting HCMD_ACTIVE for command %s\n", cmd_str);

	if (pm_runtime_suspended(&trans_pcie->pci_dev->dev)) {
		ret = wait_event_timeout(trans_pcie->d0i3_waitq,
				 pm_runtime_active(&trans_pcie->pci_dev->dev),
				 msecs_to_jiffies(IWL_TRANS_IDLE_TIMEOUT));
		if (!ret) {
			IWL_ERR(trans, "Timeout exiting D0i3 before hcmd\n");
			return -ETIMEDOUT;
		}
	}

	cmd_idx = iwl_pcie_gen2_enqueue_hcmd(trans, cmd);
	if (cmd_idx < 0) {
		ret = cmd_idx;
		clear_bit(STATUS_SYNC_HCMD_ACTIVE, &trans->status);
		IWL_ERR(trans, "Error sending %s: enqueue_hcmd failed: %d\n",
			cmd_str, ret);
		return ret;
	}

	ret = wait_event_timeout(trans_pcie->wait_command_queue,
				 !test_bit(STATUS_SYNC_HCMD_ACTIVE,
					   &trans->status),
				 HOST_COMPLETE_TIMEOUT);
	if (!ret) {
		IWL_ERR(trans, "Error sending %s: time out after %dms.\n",
			cmd_str, jiffies_to_msecs(HOST_COMPLETE_TIMEOUT));

		IWL_ERR(trans, "Current CMD queue read_ptr %d write_ptr %d\n",
			txq->read_ptr, txq->write_ptr);

		clear_bit(STATUS_SYNC_HCMD_ACTIVE, &trans->status);
		IWL_DEBUG_INFO(trans, "Clearing HCMD_ACTIVE for command %s\n",
			       cmd_str);
		ret = -ETIMEDOUT;

		iwl_force_nmi(trans);
		iwl_trans_fw_error(trans);

		goto cancel;
	}

	if (test_bit(STATUS_FW_ERROR, &trans->status)) {
		IWL_ERR(trans, "FW error in SYNC CMD %s\n", cmd_str);
		dump_stack();
		ret = -EIO;
		goto cancel;
	}

	if (!(cmd->flags & CMD_SEND_IN_RFKILL) &&
	    test_bit(STATUS_RFKILL_OPMODE, &trans->status)) {
		IWL_DEBUG_RF_KILL(trans, "RFKILL in SYNC CMD... no rsp\n");
		ret = -ERFKILL;
		goto cancel;
	}

	if ((cmd->flags & CMD_WANT_SKB) && !cmd->resp_pkt) {
		IWL_ERR(trans, "Error: Response NULL in '%s'\n", cmd_str);
		ret = -EIO;
		goto cancel;
	}

	return 0;

cancel:
	if (cmd->flags & CMD_WANT_SKB) {
		/*
		 * Cancel the CMD_WANT_SKB flag for the cmd in the
		 * TX cmd queue. Otherwise in case the cmd comes
		 * in later, it will possibly set an invalid
		 * address (cmd->meta.source).
		 */
		txq->entries[cmd_idx].meta.flags &= ~CMD_WANT_SKB;
	}

	if (cmd->resp_pkt) {
		iwl_free_resp(cmd);
		cmd->resp_pkt = NULL;
	}

	return ret;
}

int iwl_trans_pcie_gen2_send_hcmd(struct iwl_trans *trans,
				  struct iwl_host_cmd *cmd)
{
	if (!(cmd->flags & CMD_SEND_IN_RFKILL) &&
	    test_bit(STATUS_RFKILL_OPMODE, &trans->status)) {
		IWL_DEBUG_RF_KILL(trans, "Dropping CMD 0x%x: RF KILL\n",
				  cmd->id);
		return -ERFKILL;
	}

	if (cmd->flags & CMD_ASYNC) {
		int ret;

		/* An asynchronous command can not expect an SKB to be set. */
		if (WARN_ON(cmd->flags & CMD_WANT_SKB))
			return -EINVAL;

		ret = iwl_pcie_gen2_enqueue_hcmd(trans, cmd);
		if (ret < 0) {
			IWL_ERR(trans,
				"Error sending %s: enqueue_hcmd failed: %d\n",
				iwl_get_cmd_string(trans, cmd->id), ret);
			return ret;
		}
		return 0;
	}

	return iwl_pcie_gen2_send_hcmd_sync(trans, cmd);
}

/*
 * iwl_pcie_gen2_txq_unmap -  Unmap any remaining DMA mappings and free skb's
 */
void iwl_pcie_gen2_txq_unmap(struct iwl_trans *trans, int txq_id)
{
	struct iwl_trans_pcie *trans_pcie = IWL_TRANS_GET_PCIE_TRANS(trans);
	struct iwl_txq *txq = trans_pcie->txq[txq_id];

	spin_lock_bh(&txq->lock);
	while (txq->write_ptr != txq->read_ptr) {
		IWL_DEBUG_TX_REPLY(trans, "Q %d Free %d\n",
				   txq_id, txq->read_ptr);

		if (txq_id != trans_pcie->cmd_queue) {
			int idx = iwl_pcie_get_cmd_index(txq, txq->read_ptr);
			struct sk_buff *skb = txq->entries[idx].skb;

			if (WARN_ON_ONCE(!skb))
				continue;

			iwl_pcie_free_tso_page(trans_pcie, skb);
		}
		iwl_pcie_gen2_free_tfd(trans, txq);
		txq->read_ptr = iwl_queue_inc_wrap(trans, txq->read_ptr);

		if (txq->read_ptr == txq->write_ptr) {
			unsigned long flags;

			spin_lock_irqsave(&trans_pcie->reg_lock, flags);
			if (txq_id != trans_pcie->cmd_queue) {
				IWL_DEBUG_RPM(trans, "Q %d - last tx freed\n",
					      txq->id);
				iwl_trans_unref(trans);
			} else if (trans_pcie->ref_cmd_in_flight) {
				trans_pcie->ref_cmd_in_flight = false;
				IWL_DEBUG_RPM(trans,
					      "clear ref_cmd_in_flight\n");
				iwl_trans_unref(trans);
			}
			spin_unlock_irqrestore(&trans_pcie->reg_lock, flags);
		}
	}

	while (!skb_queue_empty(&txq->overflow_q)) {
		struct sk_buff *skb = __skb_dequeue(&txq->overflow_q);

		iwl_op_mode_free_skb(trans->op_mode, skb);
	}

	spin_unlock_bh(&txq->lock);

	/* just in case - this queue may have been stopped */
	iwl_wake_queue(trans, txq);
}

static void iwl_pcie_gen2_txq_free_memory(struct iwl_trans *trans,
					  struct iwl_txq *txq)
{
	struct iwl_trans_pcie *trans_pcie = IWL_TRANS_GET_PCIE_TRANS(trans);
	struct device *dev = trans->dev;

	/* De-alloc circular buffer of TFDs */
	if (txq->tfds) {
		dma_free_coherent(dev,
				  trans_pcie->tfd_size * txq->n_window,
				  txq->tfds, txq->dma_addr);
		dma_free_coherent(dev,
				  sizeof(*txq->first_tb_bufs) * txq->n_window,
				  txq->first_tb_bufs, txq->first_tb_dma);
	}

	kfree(txq->entries);
	iwl_pcie_free_dma_ptr(trans, &txq->bc_tbl);
	kfree(txq);
}

/*
 * iwl_pcie_txq_free - Deallocate DMA queue.
 * @txq: Transmit queue to deallocate.
 *
 * Empty queue by removing and destroying all BD's.
 * Free all buffers.
 * 0-fill, but do not free "txq" descriptor structure.
 */
static void iwl_pcie_gen2_txq_free(struct iwl_trans *trans, int txq_id)
{
	struct iwl_trans_pcie *trans_pcie = IWL_TRANS_GET_PCIE_TRANS(trans);
	struct iwl_txq *txq = trans_pcie->txq[txq_id];
	int i;

	if (WARN_ON(!txq))
		return;

	iwl_pcie_gen2_txq_unmap(trans, txq_id);

	/* De-alloc array of command/tx buffers */
	if (txq_id == trans_pcie->cmd_queue)
		for (i = 0; i < txq->n_window; i++) {
			kzfree(txq->entries[i].cmd);
			kzfree(txq->entries[i].free_buf);
		}
	del_timer_sync(&txq->stuck_timer);

	iwl_pcie_gen2_txq_free_memory(trans, txq);

	trans_pcie->txq[txq_id] = NULL;

	clear_bit(txq_id, trans_pcie->queue_used);
}

int iwl_trans_pcie_dyn_txq_alloc(struct iwl_trans *trans,
				 struct iwl_tx_queue_cfg_cmd *cmd,
				 int cmd_id, int size,
				 unsigned int timeout)
{
	struct iwl_trans_pcie *trans_pcie = IWL_TRANS_GET_PCIE_TRANS(trans);
	struct iwl_tx_queue_cfg_rsp *rsp;
	struct iwl_txq *txq;
	struct iwl_host_cmd hcmd = {
		.id = cmd_id,
		.len = { sizeof(*cmd) },
		.data = { cmd, },
		.flags = CMD_WANT_SKB,
	};
	int ret, qid;
	u32 wr_ptr;

	txq = kzalloc(sizeof(*txq), GFP_KERNEL);
	if (!txq)
		return -ENOMEM;
	ret = iwl_pcie_alloc_dma_ptr(trans, &txq->bc_tbl,
				     (trans->cfg->device_family >=
				      IWL_DEVICE_FAMILY_22560) ?
				     sizeof(struct iwl_gen3_bc_tbl) :
				     sizeof(struct iwlagn_scd_bc_tbl));
	if (ret) {
		IWL_ERR(trans, "Scheduler BC Table allocation failed\n");
		kfree(txq);
		return -ENOMEM;
	}

	ret = iwl_pcie_txq_alloc(trans, txq, size, false);
	if (ret) {
		IWL_ERR(trans, "Tx queue alloc failed\n");
		goto error;
	}
	ret = iwl_pcie_txq_init(trans, txq, size, false);
	if (ret) {
		IWL_ERR(trans, "Tx queue init failed\n");
		goto error;
	}

	txq->wd_timeout = msecs_to_jiffies(timeout);

	cmd->tfdq_addr = cpu_to_le64(txq->dma_addr);
	cmd->byte_cnt_addr = cpu_to_le64(txq->bc_tbl.dma);
	cmd->cb_size = cpu_to_le32(TFD_QUEUE_CB_SIZE(size));

	ret = iwl_trans_send_cmd(trans, &hcmd);
	if (ret)
		goto error;

	if (WARN_ON(iwl_rx_packet_payload_len(hcmd.resp_pkt) != sizeof(*rsp))) {
		ret = -EINVAL;
		goto error_free_resp;
	}

	rsp = (void *)hcmd.resp_pkt->data;
	qid = le16_to_cpu(rsp->queue_number);
	wr_ptr = le16_to_cpu(rsp->write_pointer);

	if (qid >= ARRAY_SIZE(trans_pcie->txq)) {
		WARN_ONCE(1, "queue index %d unsupported", qid);
		ret = -EIO;
		goto error_free_resp;
	}

	if (test_and_set_bit(qid, trans_pcie->queue_used)) {
		WARN_ONCE(1, "queue %d already used", qid);
		ret = -EIO;
		goto error_free_resp;
	}

	txq->id = qid;
	trans_pcie->txq[qid] = txq;
	wr_ptr &= (trans->cfg->base_params->max_tfd_queue_size - 1);

	/* Place first TFD at index corresponding to start sequence number */
	txq->read_ptr = wr_ptr;
	txq->write_ptr = wr_ptr;
	iwl_write_direct32(trans, HBUS_TARG_WRPTR,
			   (txq->write_ptr) | (qid << 16));
	IWL_DEBUG_TX_QUEUES(trans, "Activate queue %d\n", qid);

	iwl_free_resp(&hcmd);
	return qid;

error_free_resp:
	iwl_free_resp(&hcmd);
error:
	iwl_pcie_gen2_txq_free_memory(trans, txq);
	return ret;
}

void iwl_trans_pcie_dyn_txq_free(struct iwl_trans *trans, int queue)
{
	struct iwl_trans_pcie *trans_pcie = IWL_TRANS_GET_PCIE_TRANS(trans);

	/*
	 * Upon HW Rfkill - we stop the device, and then stop the queues
	 * in the op_mode. Just for the sake of the simplicity of the op_mode,
	 * allow the op_mode to call txq_disable after it already called
	 * stop_device.
	 */
	if (!test_and_clear_bit(queue, trans_pcie->queue_used)) {
		WARN_ONCE(test_bit(STATUS_DEVICE_ENABLED, &trans->status),
			  "queue %d not used", queue);
		return;
	}

	iwl_pcie_gen2_txq_unmap(trans, queue);

	IWL_DEBUG_TX_QUEUES(trans, "Deactivate queue %d\n", queue);
}

void iwl_pcie_gen2_tx_free(struct iwl_trans *trans)
{
	struct iwl_trans_pcie *trans_pcie = IWL_TRANS_GET_PCIE_TRANS(trans);
	int i;

	memset(trans_pcie->queue_used, 0, sizeof(trans_pcie->queue_used));

	/* Free all TX queues */
	for (i = 0; i < ARRAY_SIZE(trans_pcie->txq); i++) {
		if (!trans_pcie->txq[i])
			continue;

		iwl_pcie_gen2_txq_free(trans, i);
	}
}

int iwl_pcie_gen2_tx_init(struct iwl_trans *trans)
{
	struct iwl_trans_pcie *trans_pcie = IWL_TRANS_GET_PCIE_TRANS(trans);
	struct iwl_txq *cmd_queue;
	int txq_id = trans_pcie->cmd_queue, ret;

	/* alloc and init the command queue */
	if (!trans_pcie->txq[txq_id]) {
		cmd_queue = kzalloc(sizeof(*cmd_queue), GFP_KERNEL);
		if (!cmd_queue) {
			IWL_ERR(trans, "Not enough memory for command queue\n");
			return -ENOMEM;
		}
		trans_pcie->txq[txq_id] = cmd_queue;
		ret = iwl_pcie_txq_alloc(trans, cmd_queue, TFD_CMD_SLOTS, true);
		if (ret) {
			IWL_ERR(trans, "Tx %d queue init failed\n", txq_id);
			goto error;
		}
	} else {
		cmd_queue = trans_pcie->txq[txq_id];
	}

	ret = iwl_pcie_txq_init(trans, cmd_queue, TFD_CMD_SLOTS, true);
	if (ret) {
		IWL_ERR(trans, "Tx %d queue alloc failed\n", txq_id);
		goto error;
	}
	trans_pcie->txq[txq_id]->id = txq_id;
	set_bit(txq_id, trans_pcie->queue_used);

	return 0;

error:
	iwl_pcie_gen2_tx_free(trans);
	return ret;
}
<|MERGE_RESOLUTION|>--- conflicted
+++ resolved
@@ -374,10 +374,6 @@
 					  int hdr_len,
 					  int tx_cmd_len)
 {
-<<<<<<< HEAD
-	struct ieee80211_hdr *hdr = (struct ieee80211_hdr *)skb->data;
-=======
->>>>>>> e021bb4f
 	int idx = iwl_pcie_get_cmd_index(txq, txq->write_ptr);
 	struct iwl_tfh_tfd *tfd = iwl_pcie_get_tfd(trans, txq, idx);
 	dma_addr_t tb_phys;
@@ -658,13 +654,7 @@
 	u8 group_id = iwl_cmd_groupid(cmd->id);
 	const u8 *cmddata[IWL_MAX_CMD_TBS_PER_TFD];
 	u16 cmdlen[IWL_MAX_CMD_TBS_PER_TFD];
-<<<<<<< HEAD
-	struct iwl_tfh_tfd *tfd = iwl_pcie_get_tfd(trans, txq, txq->write_ptr);
-
-	memset(tfd, 0, sizeof(*tfd));
-=======
 	struct iwl_tfh_tfd *tfd;
->>>>>>> e021bb4f
 
 	copy_size = sizeof(struct iwl_cmd_header_wide);
 	cmd_size = sizeof(struct iwl_cmd_header_wide);
