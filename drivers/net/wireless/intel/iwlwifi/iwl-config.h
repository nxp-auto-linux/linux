/******************************************************************************
 *
 * This file is provided under a dual BSD/GPLv2 license.  When using or
 * redistributing this file, you may do so under either license.
 *
 * GPL LICENSE SUMMARY
 *
 * Copyright(c) 2007 - 2014 Intel Corporation. All rights reserved.
 * Copyright (C) 2016 - 2017 Intel Deutschland GmbH
 * Copyright(c) 2018 Intel Corporation
 *
 * This program is free software; you can redistribute it and/or modify
 * it under the terms of version 2 of the GNU General Public License as
 * published by the Free Software Foundation.
 *
 * This program is distributed in the hope that it will be useful, but
 * WITHOUT ANY WARRANTY; without even the implied warranty of
 * MERCHANTABILITY or FITNESS FOR A PARTICULAR PURPOSE.  See the GNU
 * General Public License for more details.
 *
 * You should have received a copy of the GNU General Public License
 * along with this program; if not, write to the Free Software
 * Foundation, Inc., 51 Franklin Street, Fifth Floor, Boston, MA 02110,
 * USA
 *
 * The full GNU General Public License is included in this distribution
 * in the file called COPYING.
 *
 * Contact Information:
 *  Intel Linux Wireless <linuxwifi@intel.com>
 * Intel Corporation, 5200 N.E. Elam Young Parkway, Hillsboro, OR 97124-6497
 *
 * BSD LICENSE
 *
 * Copyright(c) 2005 - 2014 Intel Corporation. All rights reserved.
 * Copyright (C) 2016 - 2017 Intel Deutschland GmbH
 * Copyright(c) 2018 Intel Corporation
 * All rights reserved.
 *
 * Redistribution and use in source and binary forms, with or without
 * modification, are permitted provided that the following conditions
 * are met:
 *
 *  * Redistributions of source code must retain the above copyright
 *    notice, this list of conditions and the following disclaimer.
 *  * Redistributions in binary form must reproduce the above copyright
 *    notice, this list of conditions and the following disclaimer in
 *    the documentation and/or other materials provided with the
 *    distribution.
 *  * Neither the name Intel Corporation nor the names of its
 *    contributors may be used to endorse or promote products derived
 *    from this software without specific prior written permission.
 *
 * THIS SOFTWARE IS PROVIDED BY THE COPYRIGHT HOLDERS AND CONTRIBUTORS
 * "AS IS" AND ANY EXPRESS OR IMPLIED WARRANTIES, INCLUDING, BUT NOT
 * LIMITED TO, THE IMPLIED WARRANTIES OF MERCHANTABILITY AND FITNESS FOR
 * A PARTICULAR PURPOSE ARE DISCLAIMED. IN NO EVENT SHALL THE COPYRIGHT
 * OWNER OR CONTRIBUTORS BE LIABLE FOR ANY DIRECT, INDIRECT, INCIDENTAL,
 * SPECIAL, EXEMPLARY, OR CONSEQUENTIAL DAMAGES (INCLUDING, BUT NOT
 * LIMITED TO, PROCUREMENT OF SUBSTITUTE GOODS OR SERVICES; LOSS OF USE,
 * DATA, OR PROFITS; OR BUSINESS INTERRUPTION) HOWEVER CAUSED AND ON ANY
 * THEORY OF LIABILITY, WHETHER IN CONTRACT, STRICT LIABILITY, OR TORT
 * (INCLUDING NEGLIGENCE OR OTHERWISE) ARISING IN ANY WAY OUT OF THE USE
 * OF THIS SOFTWARE, EVEN IF ADVISED OF THE POSSIBILITY OF SUCH DAMAGE.
 *
 *****************************************************************************/
#ifndef __IWL_CONFIG_H__
#define __IWL_CONFIG_H__

#include <linux/types.h>
#include <linux/netdevice.h>
#include <linux/ieee80211.h>
#include <linux/nl80211.h>
#include "iwl-csr.h"

enum iwl_device_family {
	IWL_DEVICE_FAMILY_UNDEFINED,
	IWL_DEVICE_FAMILY_1000,
	IWL_DEVICE_FAMILY_100,
	IWL_DEVICE_FAMILY_2000,
	IWL_DEVICE_FAMILY_2030,
	IWL_DEVICE_FAMILY_105,
	IWL_DEVICE_FAMILY_135,
	IWL_DEVICE_FAMILY_5000,
	IWL_DEVICE_FAMILY_5150,
	IWL_DEVICE_FAMILY_6000,
	IWL_DEVICE_FAMILY_6000i,
	IWL_DEVICE_FAMILY_6005,
	IWL_DEVICE_FAMILY_6030,
	IWL_DEVICE_FAMILY_6050,
	IWL_DEVICE_FAMILY_6150,
	IWL_DEVICE_FAMILY_7000,
	IWL_DEVICE_FAMILY_8000,
	IWL_DEVICE_FAMILY_9000,
	IWL_DEVICE_FAMILY_22000,
	IWL_DEVICE_FAMILY_22560,
};

/*
 * LED mode
 *    IWL_LED_DEFAULT:  use device default
 *    IWL_LED_RF_STATE: turn LED on/off based on RF state
 *			LED ON  = RF ON
 *			LED OFF = RF OFF
 *    IWL_LED_BLINK:    adjust led blink rate based on blink table
 *    IWL_LED_DISABLE:	led disabled
 */
enum iwl_led_mode {
	IWL_LED_DEFAULT,
	IWL_LED_RF_STATE,
	IWL_LED_BLINK,
	IWL_LED_DISABLE,
};

/**
 * enum iwl_nvm_type - nvm formats
 * @IWL_NVM: the regular format
 * @IWL_NVM_EXT: extended NVM format
 * @IWL_NVM_SDP: NVM format used by 3168 series
 */
enum iwl_nvm_type {
	IWL_NVM,
	IWL_NVM_EXT,
	IWL_NVM_SDP,
};

/*
 * This is the threshold value of plcp error rate per 100mSecs.  It is
 * used to set and check for the validity of plcp_delta.
 */
#define IWL_MAX_PLCP_ERR_THRESHOLD_MIN		1
#define IWL_MAX_PLCP_ERR_THRESHOLD_DEF		50
#define IWL_MAX_PLCP_ERR_LONG_THRESHOLD_DEF	100
#define IWL_MAX_PLCP_ERR_EXT_LONG_THRESHOLD_DEF	200
#define IWL_MAX_PLCP_ERR_THRESHOLD_MAX		255
#define IWL_MAX_PLCP_ERR_THRESHOLD_DISABLE	0

/* TX queue watchdog timeouts in mSecs */
#define IWL_WATCHDOG_DISABLED	0
#define IWL_DEF_WD_TIMEOUT	2500
#define IWL_LONG_WD_TIMEOUT	10000
#define IWL_MAX_WD_TIMEOUT	120000

#define IWL_DEFAULT_MAX_TX_POWER 22
#define IWL_TX_CSUM_NETIF_FLAGS (NETIF_F_IPV6_CSUM | NETIF_F_IP_CSUM |\
				 NETIF_F_TSO | NETIF_F_TSO6)

/* Antenna presence definitions */
#define	ANT_NONE	0x0
#define	ANT_INVALID	0xff
#define	ANT_A		BIT(0)
#define	ANT_B		BIT(1)
#define ANT_C		BIT(2)
#define	ANT_AB		(ANT_A | ANT_B)
#define	ANT_AC		(ANT_A | ANT_C)
#define ANT_BC		(ANT_B | ANT_C)
#define ANT_ABC		(ANT_A | ANT_B | ANT_C)
#define MAX_ANT_NUM 3


static inline u8 num_of_ant(u8 mask)
{
	return  !!((mask) & ANT_A) +
		!!((mask) & ANT_B) +
		!!((mask) & ANT_C);
}

/*
 * @max_ll_items: max number of OTP blocks
 * @shadow_ram_support: shadow support for OTP memory
 * @led_compensation: compensate on the led on/off time per HW according
 *	to the deviation to achieve the desired led frequency.
 *	The detail algorithm is described in iwl-led.c
 * @wd_timeout: TX queues watchdog timeout
 * @max_event_log_size: size of event log buffer size for ucode event logging
 * @shadow_reg_enable: HW shadow register support
 * @apmg_wake_up_wa: should the MAC access REQ be asserted when a command
 *	is in flight. This is due to a HW bug in 7260, 3160 and 7265.
 * @scd_chain_ext_wa: should the chain extension feature in SCD be disabled.
 * @max_tfd_queue_size: max number of entries in tfd queue.
 */
struct iwl_base_params {
	unsigned int wd_timeout;

	u16 eeprom_size;
	u16 max_event_log_size;

	u8 pll_cfg:1, /* for iwl_pcie_apm_init() */
	   shadow_ram_support:1,
	   shadow_reg_enable:1,
	   pcie_l1_allowed:1,
	   apmg_wake_up_wa:1,
	   scd_chain_ext_wa:1;

	u16 num_of_queues;	/* def: HW dependent */
	u32 max_tfd_queue_size;	/* def: HW dependent */

	u8 max_ll_items;
	u8 led_compensation;
};

/*
 * @stbc: support Tx STBC and 1*SS Rx STBC
 * @ldpc: support Tx/Rx with LDPC
 * @use_rts_for_aggregation: use rts/cts protection for HT traffic
 * @ht40_bands: bitmap of bands (using %NL80211_BAND_*) that support HT40
 */
struct iwl_ht_params {
	u8 ht_greenfield_support:1,
	   stbc:1,
	   ldpc:1,
	   use_rts_for_aggregation:1;
	u8 ht40_bands;
};

/*
 * Tx-backoff threshold
 * @temperature: The threshold in Celsius
 * @backoff: The tx-backoff in uSec
 */
struct iwl_tt_tx_backoff {
	s32 temperature;
	u32 backoff;
};

#define TT_TX_BACKOFF_SIZE 6

/**
 * struct iwl_tt_params - thermal throttling parameters
 * @ct_kill_entry: CT Kill entry threshold
 * @ct_kill_exit: CT Kill exit threshold
 * @ct_kill_duration: The time  intervals (in uSec) in which the driver needs
 *	to checks whether to exit CT Kill.
 * @dynamic_smps_entry: Dynamic SMPS entry threshold
 * @dynamic_smps_exit: Dynamic SMPS exit threshold
 * @tx_protection_entry: TX protection entry threshold
 * @tx_protection_exit: TX protection exit threshold
 * @tx_backoff: Array of thresholds for tx-backoff , in ascending order.
 * @support_ct_kill: Support CT Kill?
 * @support_dynamic_smps: Support dynamic SMPS?
 * @support_tx_protection: Support tx protection?
 * @support_tx_backoff: Support tx-backoff?
 */
struct iwl_tt_params {
	u32 ct_kill_entry;
	u32 ct_kill_exit;
	u32 ct_kill_duration;
	u32 dynamic_smps_entry;
	u32 dynamic_smps_exit;
	u32 tx_protection_entry;
	u32 tx_protection_exit;
	struct iwl_tt_tx_backoff tx_backoff[TT_TX_BACKOFF_SIZE];
	u8 support_ct_kill:1,
	   support_dynamic_smps:1,
	   support_tx_protection:1,
	   support_tx_backoff:1;
};

/*
 * information on how to parse the EEPROM
 */
#define EEPROM_REG_BAND_1_CHANNELS		0x08
#define EEPROM_REG_BAND_2_CHANNELS		0x26
#define EEPROM_REG_BAND_3_CHANNELS		0x42
#define EEPROM_REG_BAND_4_CHANNELS		0x5C
#define EEPROM_REG_BAND_5_CHANNELS		0x74
#define EEPROM_REG_BAND_24_HT40_CHANNELS	0x82
#define EEPROM_REG_BAND_52_HT40_CHANNELS	0x92
#define EEPROM_6000_REG_BAND_24_HT40_CHANNELS	0x80
#define EEPROM_REGULATORY_BAND_NO_HT40		0

/* lower blocks contain EEPROM image and calibration data */
#define OTP_LOW_IMAGE_SIZE		(2 * 512 * sizeof(u16)) /* 2 KB */
#define OTP_LOW_IMAGE_SIZE_FAMILY_7000	(16 * 512 * sizeof(u16)) /* 16 KB */
#define OTP_LOW_IMAGE_SIZE_FAMILY_8000	(32 * 512 * sizeof(u16)) /* 32 KB */
#define OTP_LOW_IMAGE_SIZE_FAMILY_9000	OTP_LOW_IMAGE_SIZE_FAMILY_8000
#define OTP_LOW_IMAGE_SIZE_FAMILY_22000	OTP_LOW_IMAGE_SIZE_FAMILY_9000

struct iwl_eeprom_params {
	const u8 regulatory_bands[7];
	bool enhanced_txpower;
};

/* Tx-backoff power threshold
 * @pwr: The power limit in mw
 * @backoff: The tx-backoff in uSec
 */
struct iwl_pwr_tx_backoff {
	u32 pwr;
	u32 backoff;
};

/**
 * struct iwl_csr_params
 *
 * @flag_sw_reset: reset the device
 * @flag_mac_clock_ready:
 *	Indicates MAC (ucode processor, etc.) is powered up and can run.
 *	Internal resources are accessible.
 *	NOTE:  This does not indicate that the processor is actually running.
 *	NOTE:  This does not indicate that device has completed
 *	       init or post-power-down restore of internal SRAM memory.
 *	       Use CSR_UCODE_DRV_GP1_BIT_MAC_SLEEP as indication that
 *	       SRAM is restored and uCode is in normal operation mode.
 *	       This note is relevant only for pre 5xxx devices.
 *	NOTE:  After device reset, this bit remains "0" until host sets
 *	       INIT_DONE
 * @flag_init_done: Host sets this to put device into fully operational
 *	D0 power mode. Host resets this after SW_RESET to put device into
 *	low power mode.
 * @flag_mac_access_req: Host sets this to request and maintain MAC wakeup,
 *	to allow host access to device-internal resources. Host must wait for
 *	mac_clock_ready (and !GOING_TO_SLEEP) before accessing non-CSR device
 *	registers.
 * @flag_val_mac_access_en: mac access is enabled
 * @flag_master_dis: disable master
 * @flag_stop_master: stop master
 * @addr_sw_reset: address for resetting the device
 * @mac_addr0_otp: first part of MAC address from OTP
 * @mac_addr1_otp: second part of MAC address from OTP
 * @mac_addr0_strap: first part of MAC address from strap
 * @mac_addr1_strap: second part of MAC address from strap
 */
struct iwl_csr_params {
	u8 flag_sw_reset;
	u8 flag_mac_clock_ready;
	u8 flag_init_done;
	u8 flag_mac_access_req;
	u8 flag_val_mac_access_en;
	u8 flag_master_dis;
	u8 flag_stop_master;
	u8 addr_sw_reset;
	u32 mac_addr0_otp;
	u32 mac_addr1_otp;
	u32 mac_addr0_strap;
	u32 mac_addr1_strap;
};

/**
 * struct iwl_cfg
 * @name: Official name of the device
 * @fw_name_pre: Firmware filename prefix. The api version and extension
 *	(.ucode) will be added to filename before loading from disk. The
 *	filename is constructed as fw_name_pre<api>.ucode.
 * @fw_name_pre_b_or_c_step: same as @fw_name_pre, only for b or c steps
 *	(if supported)
 * @fw_name_pre_rf_next_step: same as @fw_name_pre_b_or_c_step, only for rf
 *	next step. Supported only in integrated solutions.
 * @ucode_api_max: Highest version of uCode API supported by driver.
 * @ucode_api_min: Lowest version of uCode API supported by driver.
 * @max_inst_size: The maximal length of the fw inst section (only DVM)
 * @max_data_size: The maximal length of the fw data section (only DVM)
 * @valid_tx_ant: valid transmit antenna
 * @valid_rx_ant: valid receive antenna
 * @non_shared_ant: the antenna that is for WiFi only
 * @nvm_ver: NVM version
 * @nvm_calib_ver: NVM calibration version
 * @lib: pointer to the lib ops
 * @base_params: pointer to basic parameters
 * @ht_params: point to ht parameters
 * @led_mode: 0=blinking, 1=On(RF On)/Off(RF Off)
 * @rx_with_siso_diversity: 1x1 device with rx antenna diversity
 * @internal_wimax_coex: internal wifi/wimax combo device
 * @high_temp: Is this NIC is designated to be in high temperature.
 * @host_interrupt_operation_mode: device needs host interrupt operation
 *	mode set
 * @nvm_hw_section_num: the ID of the HW NVM section
 * @mac_addr_from_csr: read HW address from CSR registers
 * @features: hw features, any combination of feature_whitelist
 * @pwr_tx_backoffs: translation table between power limits and backoffs
 * @csr: csr flags and addresses that are different across devices
 * @max_rx_agg_size: max RX aggregation size of the ADDBA request/response
 * @max_tx_agg_size: max TX aggregation size of the ADDBA request/response
 * @max_ht_ampdu_factor: the exponent of the max length of A-MPDU that the
 *	station can receive in HT
 * @max_vht_ampdu_exponent: the exponent of the max length of A-MPDU that the
 *	station can receive in VHT
 * @dccm_offset: offset from which DCCM begins
 * @dccm_len: length of DCCM (including runtime stack CCM)
 * @dccm2_offset: offset from which the second DCCM begins
 * @dccm2_len: length of the second DCCM
 * @smem_offset: offset from which the SMEM begins
 * @smem_len: the length of SMEM
 * @mq_rx_supported: multi-queue rx support
 * @vht_mu_mimo_supported: VHT MU-MIMO support
 * @rf_id: need to read rf_id to determine the firmware image
 * @integrated: discrete or integrated
 * @gen2: 22000 and on transport operation
 * @cdb: CDB support
 * @nvm_type: see &enum iwl_nvm_type
 *
 * We enable the driver to be backward compatible wrt. hardware features.
 * API differences in uCode shouldn't be handled here but through TLVs
 * and/or the uCode API version instead.
 */
struct iwl_cfg {
	/* params specific to an individual device within a device family */
	const char *name;
	const char *fw_name_pre;
	const char *fw_name_pre_b_or_c_step;
	const char *fw_name_pre_rf_next_step;
	/* params not likely to change within a device family */
	const struct iwl_base_params *base_params;
	/* params likely to change within a device family */
	const struct iwl_ht_params *ht_params;
	const struct iwl_eeprom_params *eeprom_params;
	const struct iwl_pwr_tx_backoff *pwr_tx_backoffs;
	const char *default_nvm_file_C_step;
	const struct iwl_tt_params *thermal_params;
	const struct iwl_csr_params *csr;
	enum iwl_device_family device_family;
	enum iwl_led_mode led_mode;
	enum iwl_nvm_type nvm_type;
	u32 max_data_size;
	u32 max_inst_size;
	netdev_features_t features;
	u32 dccm_offset;
	u32 dccm_len;
	u32 dccm2_offset;
	u32 dccm2_len;
	u32 smem_offset;
	u32 smem_len;
	u32 soc_latency;
	u16 nvm_ver;
	u16 nvm_calib_ver;
	u32 rx_with_siso_diversity:1,
	    bt_shared_single_ant:1,
	    internal_wimax_coex:1,
	    host_interrupt_operation_mode:1,
	    high_temp:1,
	    mac_addr_from_csr:1,
	    lp_xtal_workaround:1,
	    disable_dummy_notification:1,
	    apmg_not_supported:1,
	    mq_rx_supported:1,
	    vht_mu_mimo_supported:1,
	    rf_id:1,
	    integrated:1,
	    use_tfh:1,
	    gen2:1,
	    cdb:1,
	    dbgc_supported:1;
	u8 valid_tx_ant;
	u8 valid_rx_ant;
	u8 non_shared_ant;
	u8 nvm_hw_section_num;
	u8 max_rx_agg_size;
	u8 max_tx_agg_size;
	u8 max_ht_ampdu_exponent;
	u8 max_vht_ampdu_exponent;
	u8 ucode_api_max;
	u8 ucode_api_min;
<<<<<<< HEAD
	u32 extra_phy_cfg_flags;
=======
	u32 min_umac_error_event_table;
	u32 extra_phy_cfg_flags;
};

static const struct iwl_csr_params iwl_csr_v1 = {
	.flag_mac_clock_ready = 0,
	.flag_val_mac_access_en = 0,
	.flag_init_done = 2,
	.flag_mac_access_req = 3,
	.flag_sw_reset = 7,
	.flag_master_dis = 8,
	.flag_stop_master = 9,
	.addr_sw_reset = (CSR_BASE + 0x020),
	.mac_addr0_otp = 0x380,
	.mac_addr1_otp = 0x384,
	.mac_addr0_strap = 0x388,
	.mac_addr1_strap = 0x38C
};

static const struct iwl_csr_params iwl_csr_v2 = {
	.flag_init_done = 6,
	.flag_mac_clock_ready = 20,
	.flag_val_mac_access_en = 20,
	.flag_mac_access_req = 21,
	.flag_master_dis = 28,
	.flag_stop_master = 29,
	.flag_sw_reset = 31,
	.addr_sw_reset = (CSR_BASE + 0x024),
	.mac_addr0_otp = 0x30,
	.mac_addr1_otp = 0x34,
	.mac_addr0_strap = 0x38,
	.mac_addr1_strap = 0x3C
>>>>>>> e021bb4f
};

/*
 * This list declares the config structures for all devices.
 */
#if IS_ENABLED(CONFIG_IWLDVM)
extern const struct iwl_cfg iwl5300_agn_cfg;
extern const struct iwl_cfg iwl5100_agn_cfg;
extern const struct iwl_cfg iwl5350_agn_cfg;
extern const struct iwl_cfg iwl5100_bgn_cfg;
extern const struct iwl_cfg iwl5100_abg_cfg;
extern const struct iwl_cfg iwl5150_agn_cfg;
extern const struct iwl_cfg iwl5150_abg_cfg;
extern const struct iwl_cfg iwl6005_2agn_cfg;
extern const struct iwl_cfg iwl6005_2abg_cfg;
extern const struct iwl_cfg iwl6005_2bg_cfg;
extern const struct iwl_cfg iwl6005_2agn_sff_cfg;
extern const struct iwl_cfg iwl6005_2agn_d_cfg;
extern const struct iwl_cfg iwl6005_2agn_mow1_cfg;
extern const struct iwl_cfg iwl6005_2agn_mow2_cfg;
extern const struct iwl_cfg iwl1030_bgn_cfg;
extern const struct iwl_cfg iwl1030_bg_cfg;
extern const struct iwl_cfg iwl6030_2agn_cfg;
extern const struct iwl_cfg iwl6030_2abg_cfg;
extern const struct iwl_cfg iwl6030_2bgn_cfg;
extern const struct iwl_cfg iwl6030_2bg_cfg;
extern const struct iwl_cfg iwl6000i_2agn_cfg;
extern const struct iwl_cfg iwl6000i_2abg_cfg;
extern const struct iwl_cfg iwl6000i_2bg_cfg;
extern const struct iwl_cfg iwl6000_3agn_cfg;
extern const struct iwl_cfg iwl6050_2agn_cfg;
extern const struct iwl_cfg iwl6050_2abg_cfg;
extern const struct iwl_cfg iwl6150_bgn_cfg;
extern const struct iwl_cfg iwl6150_bg_cfg;
extern const struct iwl_cfg iwl1000_bgn_cfg;
extern const struct iwl_cfg iwl1000_bg_cfg;
extern const struct iwl_cfg iwl100_bgn_cfg;
extern const struct iwl_cfg iwl100_bg_cfg;
extern const struct iwl_cfg iwl130_bgn_cfg;
extern const struct iwl_cfg iwl130_bg_cfg;
extern const struct iwl_cfg iwl2000_2bgn_cfg;
extern const struct iwl_cfg iwl2000_2bgn_d_cfg;
extern const struct iwl_cfg iwl2030_2bgn_cfg;
extern const struct iwl_cfg iwl6035_2agn_cfg;
extern const struct iwl_cfg iwl6035_2agn_sff_cfg;
extern const struct iwl_cfg iwl105_bgn_cfg;
extern const struct iwl_cfg iwl105_bgn_d_cfg;
extern const struct iwl_cfg iwl135_bgn_cfg;
#endif /* CONFIG_IWLDVM */
#if IS_ENABLED(CONFIG_IWLMVM)
extern const struct iwl_cfg iwl7260_2ac_cfg;
extern const struct iwl_cfg iwl7260_2ac_cfg_high_temp;
extern const struct iwl_cfg iwl7260_2n_cfg;
extern const struct iwl_cfg iwl7260_n_cfg;
extern const struct iwl_cfg iwl3160_2ac_cfg;
extern const struct iwl_cfg iwl3160_2n_cfg;
extern const struct iwl_cfg iwl3160_n_cfg;
extern const struct iwl_cfg iwl3165_2ac_cfg;
extern const struct iwl_cfg iwl3168_2ac_cfg;
extern const struct iwl_cfg iwl7265_2ac_cfg;
extern const struct iwl_cfg iwl7265_2n_cfg;
extern const struct iwl_cfg iwl7265_n_cfg;
extern const struct iwl_cfg iwl7265d_2ac_cfg;
extern const struct iwl_cfg iwl7265d_2n_cfg;
extern const struct iwl_cfg iwl7265d_n_cfg;
extern const struct iwl_cfg iwl8260_2n_cfg;
extern const struct iwl_cfg iwl8260_2ac_cfg;
extern const struct iwl_cfg iwl8265_2ac_cfg;
extern const struct iwl_cfg iwl8275_2ac_cfg;
extern const struct iwl_cfg iwl4165_2ac_cfg;
extern const struct iwl_cfg iwl9160_2ac_cfg;
extern const struct iwl_cfg iwl9260_2ac_cfg;
extern const struct iwl_cfg iwl9260_killer_2ac_cfg;
extern const struct iwl_cfg iwl9270_2ac_cfg;
extern const struct iwl_cfg iwl9460_2ac_cfg;
extern const struct iwl_cfg iwl9560_2ac_cfg;
extern const struct iwl_cfg iwl9460_2ac_cfg_soc;
extern const struct iwl_cfg iwl9461_2ac_cfg_soc;
extern const struct iwl_cfg iwl9462_2ac_cfg_soc;
extern const struct iwl_cfg iwl9560_2ac_cfg_soc;
extern const struct iwl_cfg iwl9560_killer_2ac_cfg_soc;
extern const struct iwl_cfg iwl9560_killer_s_2ac_cfg_soc;
extern const struct iwl_cfg iwl9460_2ac_cfg_shared_clk;
extern const struct iwl_cfg iwl9461_2ac_cfg_shared_clk;
extern const struct iwl_cfg iwl9462_2ac_cfg_shared_clk;
extern const struct iwl_cfg iwl9560_2ac_cfg_shared_clk;
extern const struct iwl_cfg iwl9560_killer_2ac_cfg_shared_clk;
extern const struct iwl_cfg iwl9560_killer_s_2ac_cfg_shared_clk;
<<<<<<< HEAD
extern const struct iwl_cfg iwla000_2ac_cfg_hr;
extern const struct iwl_cfg iwla000_2ac_cfg_hr_cdb;
extern const struct iwl_cfg iwla000_2ac_cfg_jf;
extern const struct iwl_cfg iwla000_2ax_cfg_hr;
extern const struct iwl_cfg iwla000_2ax_cfg_qnj_hr_f0;
extern const struct iwl_cfg iwla000_2ax_cfg_qnj_jf_b0;
extern const struct iwl_cfg iwla000_2ax_cfg_qnj_hr_a0;
=======
extern const struct iwl_cfg iwl22000_2ac_cfg_hr;
extern const struct iwl_cfg iwl22000_2ac_cfg_hr_cdb;
extern const struct iwl_cfg iwl22000_2ac_cfg_jf;
extern const struct iwl_cfg iwl22000_2ax_cfg_hr;
extern const struct iwl_cfg iwl22000_2ax_cfg_qnj_hr_a0_f0;
extern const struct iwl_cfg iwl22000_2ax_cfg_qnj_hr_b0;
extern const struct iwl_cfg iwl22000_2ax_cfg_qnj_jf_b0;
extern const struct iwl_cfg iwl22000_2ax_cfg_qnj_hr_a0;
extern const struct iwl_cfg iwl22560_2ax_cfg_su_cdb;
>>>>>>> e021bb4f
#endif /* CONFIG_IWLMVM */

#endif /* __IWL_CONFIG_H__ */<|MERGE_RESOLUTION|>--- conflicted
+++ resolved
@@ -450,9 +450,6 @@
 	u8 max_vht_ampdu_exponent;
 	u8 ucode_api_max;
 	u8 ucode_api_min;
-<<<<<<< HEAD
-	u32 extra_phy_cfg_flags;
-=======
 	u32 min_umac_error_event_table;
 	u32 extra_phy_cfg_flags;
 };
@@ -485,7 +482,6 @@
 	.mac_addr1_otp = 0x34,
 	.mac_addr0_strap = 0x38,
 	.mac_addr1_strap = 0x3C
->>>>>>> e021bb4f
 };
 
 /*
@@ -574,15 +570,6 @@
 extern const struct iwl_cfg iwl9560_2ac_cfg_shared_clk;
 extern const struct iwl_cfg iwl9560_killer_2ac_cfg_shared_clk;
 extern const struct iwl_cfg iwl9560_killer_s_2ac_cfg_shared_clk;
-<<<<<<< HEAD
-extern const struct iwl_cfg iwla000_2ac_cfg_hr;
-extern const struct iwl_cfg iwla000_2ac_cfg_hr_cdb;
-extern const struct iwl_cfg iwla000_2ac_cfg_jf;
-extern const struct iwl_cfg iwla000_2ax_cfg_hr;
-extern const struct iwl_cfg iwla000_2ax_cfg_qnj_hr_f0;
-extern const struct iwl_cfg iwla000_2ax_cfg_qnj_jf_b0;
-extern const struct iwl_cfg iwla000_2ax_cfg_qnj_hr_a0;
-=======
 extern const struct iwl_cfg iwl22000_2ac_cfg_hr;
 extern const struct iwl_cfg iwl22000_2ac_cfg_hr_cdb;
 extern const struct iwl_cfg iwl22000_2ac_cfg_jf;
@@ -592,7 +579,6 @@
 extern const struct iwl_cfg iwl22000_2ax_cfg_qnj_jf_b0;
 extern const struct iwl_cfg iwl22000_2ax_cfg_qnj_hr_a0;
 extern const struct iwl_cfg iwl22560_2ax_cfg_su_cdb;
->>>>>>> e021bb4f
 #endif /* CONFIG_IWLMVM */
 
 #endif /* __IWL_CONFIG_H__ */