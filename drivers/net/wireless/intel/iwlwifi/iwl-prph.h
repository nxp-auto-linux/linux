--- conflicted
+++ resolved
@@ -368,15 +368,12 @@
 #define MON_BUFF_WRPTR_VER2		(0xa03c24)
 #define MON_BUFF_CYCLE_CNT_VER2		(0xa03c28)
 #define MON_BUFF_SHIFT_VER2		(0x8)
-<<<<<<< HEAD
-=======
 /* FW monitor familiy AX210 and on */
 #define DBGC_CUR_DBGBUF_BASE_ADDR_LSB		(0xd03c20)
 #define DBGC_CUR_DBGBUF_BASE_ADDR_MSB		(0xd03c24)
 #define DBGC_CUR_DBGBUF_STATUS			(0xd03c1c)
 #define DBGC_DBGBUF_WRAP_AROUND			(0xd03c2c)
 #define DBGC_CUR_DBGBUF_STATUS_OFFSET_MSK	(0x00ffffff)
->>>>>>> 0ecfebd2
 
 #define MON_DMARB_RD_CTL_ADDR		(0xa03c60)
 #define MON_DMARB_RD_DATA_ADDR		(0xa03c5c)
@@ -415,16 +412,12 @@
 #define AUX_MISC_MASTER1_SMPHR_STATUS	0xA20800
 #define RSA_ENABLE			0xA24B08
 #define PREG_AUX_BUS_WPROT_0		0xA04CC0
-<<<<<<< HEAD
-#define PREG_PRPH_WPROT_0		0xA04CE0
-=======
 
 /* device family 9000 WPROT register */
 #define PREG_PRPH_WPROT_9000		0xA04CE0
 /* device family 22000 WPROT register */
 #define PREG_PRPH_WPROT_22000		0xA04D00
 
->>>>>>> 0ecfebd2
 #define SB_CPU_1_STATUS			0xA01E30
 #define SB_CPU_2_STATUS			0xA01E34
 #define UMAG_SB_CPU_1_STATUS		0xA038C0
@@ -458,8 +451,6 @@
 
 #define UREG_DOORBELL_TO_ISR6		0xA05C04
 #define UREG_DOORBELL_TO_ISR6_NMI_BIT	BIT(0)
-<<<<<<< HEAD
-=======
 
 #define FSEQ_ERROR_CODE			0xA340C8
 #define FSEQ_TOP_INIT_VERSION		0xA34038
@@ -469,5 +460,4 @@
 #define FSEQ_ALIVE_TOKEN		0xA340F0
 #define FSEQ_CNVI_ID			0xA3408C
 #define FSEQ_CNVR_ID			0xA34090
->>>>>>> 0ecfebd2
 #endif				/* __iwl_prph_h__ */