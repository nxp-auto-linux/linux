--- conflicted
+++ resolved
@@ -301,30 +301,6 @@
 	struct mt7921_txpwr txpwr;
 } __packed;
 
-<<<<<<< HEAD
-struct mt7921_mcu_tx_done_event {
-	u8 pid;
-	u8 status;
-	__le16 seq;
-
-	u8 wlan_idx;
-	u8 tx_cnt;
-	__le16 tx_rate;
-
-	u8 flag;
-	u8 tid;
-	u8 rsp_rate;
-	u8 mcs;
-
-	u8 bw;
-	u8 tx_pwr;
-	u8 reason;
-	u8 rsv0[1];
-
-	__le32 delay;
-	__le32 timestamp;
-	__le32 applied_flag;
-=======
 enum {
 	TM_SWITCH_MODE,
 	TM_SET_AT_CMD,
@@ -338,7 +314,6 @@
 	MT7921_TM_ICAP_OVERLAP,
 	MT7921_TM_WIFISPECTRUM,
 };
->>>>>>> 92b4b594
 
 struct mt7921_rftest_cmd {
 	u8 action;
