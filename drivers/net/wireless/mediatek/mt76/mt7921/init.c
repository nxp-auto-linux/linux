// SPDX-License-Identifier: ISC
/* Copyright (C) 2020 MediaTek Inc. */

#include <linux/etherdevice.h>
#include "mt7921.h"
#include "mac.h"
#include "mcu.h"
#include "eeprom.h"

#define CCK_RATE(_idx, _rate) {						\
	.bitrate = _rate,						\
	.flags = IEEE80211_RATE_SHORT_PREAMBLE,				\
	.hw_value = (MT_PHY_TYPE_CCK << 8) | (_idx),			\
	.hw_value_short = (MT_PHY_TYPE_CCK << 8) | (4 + (_idx)),	\
}

#define OFDM_RATE(_idx, _rate) {					\
	.bitrate = _rate,						\
	.hw_value = (MT_PHY_TYPE_OFDM << 8) | (_idx),			\
	.hw_value_short = (MT_PHY_TYPE_OFDM << 8) | (_idx),		\
}

static struct ieee80211_rate mt7921_rates[] = {
	CCK_RATE(0, 10),
	CCK_RATE(1, 20),
	CCK_RATE(2, 55),
	CCK_RATE(3, 110),
	OFDM_RATE(11, 60),
	OFDM_RATE(15, 90),
	OFDM_RATE(10, 120),
	OFDM_RATE(14, 180),
	OFDM_RATE(9,  240),
	OFDM_RATE(13, 360),
	OFDM_RATE(8,  480),
	OFDM_RATE(12, 540),
};

static const struct ieee80211_iface_limit if_limits[] = {
	{
		.max = MT7921_MAX_INTERFACES,
		.types = BIT(NL80211_IFTYPE_STATION)
	}
};

static const struct ieee80211_iface_combination if_comb[] = {
	{
		.limits = if_limits,
		.n_limits = ARRAY_SIZE(if_limits),
		.max_interfaces = MT7921_MAX_INTERFACES,
		.num_different_channels = 1,
		.beacon_int_infra_match = true,
	}
};

static void
mt7921_regd_notifier(struct wiphy *wiphy,
		     struct regulatory_request *request)
{
	struct ieee80211_hw *hw = wiphy_to_ieee80211_hw(wiphy);
	struct mt7921_dev *dev = mt7921_hw_dev(hw);
	struct mt7921_phy *phy = mt7921_hw_phy(hw);

	memcpy(dev->mt76.alpha2, request->alpha2, sizeof(dev->mt76.alpha2));
	dev->mt76.region = request->dfs_region;

	mt7921_mutex_acquire(dev);
	mt76_connac_mcu_set_channel_domain(hw->priv);
	mt76_connac_mcu_set_rate_txpower(phy->mt76);
	mt7921_mutex_release(dev);
}

static void
mt7921_init_wiphy(struct ieee80211_hw *hw)
{
	struct mt7921_phy *phy = mt7921_hw_phy(hw);
	struct mt7921_dev *dev = phy->dev;
	struct wiphy *wiphy = hw->wiphy;

	hw->queues = 4;
	hw->max_rx_aggregation_subframes = 64;
	hw->max_tx_aggregation_subframes = 128;
<<<<<<< HEAD
=======

	hw->radiotap_timestamp.units_pos =
		IEEE80211_RADIOTAP_TIMESTAMP_UNIT_US;
>>>>>>> 25423f4b

	phy->slottime = 9;

	hw->sta_data_size = sizeof(struct mt7921_sta);
	hw->vif_data_size = sizeof(struct mt7921_vif);

	wiphy->iface_combinations = if_comb;
	wiphy->n_iface_combinations = ARRAY_SIZE(if_comb);
	wiphy->max_scan_ie_len = MT76_CONNAC_SCAN_IE_LEN;
	wiphy->max_scan_ssids = 4;
	wiphy->max_sched_scan_plan_interval =
		MT76_CONNAC_MAX_TIME_SCHED_SCAN_INTERVAL;
	wiphy->max_sched_scan_ie_len = IEEE80211_MAX_DATA_LEN;
	wiphy->max_sched_scan_ssids = MT76_CONNAC_MAX_SCHED_SCAN_SSID;
	wiphy->max_match_sets = MT76_CONNAC_MAX_SCAN_MATCH;
	wiphy->max_sched_scan_reqs = 1;
	wiphy->flags |= WIPHY_FLAG_HAS_CHANNEL_SWITCH;
	wiphy->reg_notifier = mt7921_regd_notifier;

	wiphy->features |= NL80211_FEATURE_SCAN_RANDOM_MAC_ADDR;
	wiphy_ext_feature_set(wiphy, NL80211_EXT_FEATURE_SET_SCAN_DWELL);

	ieee80211_hw_set(hw, SINGLE_SCAN_ON_ALL_BANDS);
	ieee80211_hw_set(hw, HAS_RATE_CONTROL);
	ieee80211_hw_set(hw, SUPPORTS_TX_ENCAP_OFFLOAD);
	ieee80211_hw_set(hw, WANT_MONITOR_VIF);
	ieee80211_hw_set(hw, SUPPORTS_PS);
	ieee80211_hw_set(hw, SUPPORTS_DYNAMIC_PS);

	if (dev->pm.enable)
		ieee80211_hw_set(hw, CONNECTION_MONITOR);

	hw->max_tx_fragments = 4;
}

static void
mt7921_mac_init_band(struct mt7921_dev *dev, u8 band)
{
	mt76_rmw_field(dev, MT_TMAC_CTCR0(band),
		       MT_TMAC_CTCR0_INS_DDLMT_REFTIME, 0x3f);
	mt76_set(dev, MT_TMAC_CTCR0(band),
		 MT_TMAC_CTCR0_INS_DDLMT_VHT_SMPDU_EN |
		 MT_TMAC_CTCR0_INS_DDLMT_EN);

	mt76_set(dev, MT_WF_RMAC_MIB_TIME0(band), MT_WF_RMAC_MIB_RXTIME_EN);
	mt76_set(dev, MT_WF_RMAC_MIB_AIRTIME0(band), MT_WF_RMAC_MIB_RXTIME_EN);

	mt76_rmw_field(dev, MT_DMA_DCR0(band), MT_DMA_DCR0_MAX_RX_LEN, 1536);
	/* disable rx rate report by default due to hw issues */
	mt76_clear(dev, MT_DMA_DCR0(band), MT_DMA_DCR0_RXD_G5_EN);
}

void mt7921_mac_init(struct mt7921_dev *dev)
{
	int i;

	mt76_rmw_field(dev, MT_MDP_DCR1, MT_MDP_DCR1_MAX_RX_LEN, 1536);
	/* disable hardware de-agg */
	mt76_clear(dev, MT_MDP_DCR0, MT_MDP_DCR0_DAMSDU_EN);
	mt76_clear(dev, MT_MDP_DCR0, MT_MDP_DCR0_RX_HDR_TRANS_EN);

	for (i = 0; i < MT7921_WTBL_SIZE; i++)
		mt7921_mac_wtbl_update(dev, i,
				       MT_WTBL_UPDATE_ADM_COUNT_CLEAR);
	for (i = 0; i < 2; i++)
		mt7921_mac_init_band(dev, i);

	mt76_connac_mcu_set_rts_thresh(&dev->mt76, 0x92b, 0);
}

static int mt7921_init_hardware(struct mt7921_dev *dev)
{
	int ret, idx;

	ret = mt7921_dma_init(dev);
	if (ret)
		return ret;

	set_bit(MT76_STATE_INITIALIZED, &dev->mphy.state);

	/* force firmware operation mode into normal state,
	 * which should be set before firmware download stage.
	 */
	mt76_wr(dev, MT_SWDEF_MODE, MT_SWDEF_NORMAL_MODE);

	ret = mt7921_mcu_init(dev);
	if (ret)
		return ret;

	ret = mt7921_eeprom_init(dev);
	if (ret < 0)
		return ret;

	ret = mt7921_mcu_set_eeprom(dev);
	if (ret)
		return ret;

	/* Beacon and mgmt frames should occupy wcid 0 */
	idx = mt76_wcid_alloc(dev->mt76.wcid_mask, MT7921_WTBL_STA - 1);
	if (idx)
		return -ENOSPC;

	dev->mt76.global_wcid.idx = idx;
	dev->mt76.global_wcid.hw_key_idx = -1;
	dev->mt76.global_wcid.tx_info |= MT_WCID_TX_INFO_SET;
	rcu_assign_pointer(dev->mt76.wcid[idx], &dev->mt76.global_wcid);

	mt7921_mac_init(dev);

	return 0;
}

int mt7921_register_device(struct mt7921_dev *dev)
{
	struct ieee80211_hw *hw = mt76_hw(dev);
	int ret;

	dev->phy.dev = dev;
	dev->phy.mt76 = &dev->mt76.phy;
	dev->mt76.phy.priv = &dev->phy;
	dev->mt76.tx_worker.fn = mt7921_tx_worker;

	INIT_DELAYED_WORK(&dev->pm.ps_work, mt7921_pm_power_save_work);
	INIT_WORK(&dev->pm.wake_work, mt7921_pm_wake_work);
	spin_lock_init(&dev->pm.wake.lock);
	mutex_init(&dev->pm.mutex);
	init_waitqueue_head(&dev->pm.wait);
	spin_lock_init(&dev->pm.txq_lock);
	set_bit(MT76_STATE_PM, &dev->mphy.state);
	INIT_LIST_HEAD(&dev->phy.stats_list);
	INIT_DELAYED_WORK(&dev->mphy.mac_work, mt7921_mac_work);
	INIT_DELAYED_WORK(&dev->phy.scan_work, mt7921_scan_work);
	INIT_DELAYED_WORK(&dev->coredump.work, mt7921_coredump_work);
	skb_queue_head_init(&dev->phy.scan_event_list);
	skb_queue_head_init(&dev->coredump.msg_list);
	INIT_LIST_HEAD(&dev->sta_poll_list);
	spin_lock_init(&dev->sta_poll_lock);

	INIT_WORK(&dev->reset_work, mt7921_mac_reset_work);

	dev->pm.idle_timeout = MT7921_PM_TIMEOUT;
	dev->pm.stats.last_wake_event = jiffies;
	dev->pm.stats.last_doze_event = jiffies;

	ret = mt7921_init_hardware(dev);
	if (ret)
		return ret;

	mt7921_init_wiphy(hw);
	dev->mphy.sband_2g.sband.ht_cap.cap |=
			IEEE80211_HT_CAP_LDPC_CODING |
			IEEE80211_HT_CAP_MAX_AMSDU;
	dev->mphy.sband_5g.sband.ht_cap.cap |=
			IEEE80211_HT_CAP_LDPC_CODING |
			IEEE80211_HT_CAP_MAX_AMSDU;
	dev->mphy.sband_5g.sband.vht_cap.cap |=
			IEEE80211_VHT_CAP_MAX_MPDU_LENGTH_7991 |
			IEEE80211_VHT_CAP_MAX_A_MPDU_LENGTH_EXPONENT_MASK;
	dev->mphy.hw->wiphy->available_antennas_rx = dev->mphy.chainmask;
	dev->mphy.hw->wiphy->available_antennas_tx = dev->mphy.chainmask;

	mt76_set_stream_caps(&dev->mphy, true);
	mt7921_set_stream_he_caps(&dev->phy);

	ret = mt76_register_device(&dev->mt76, true, mt7921_rates,
				   ARRAY_SIZE(mt7921_rates));
	if (ret)
		return ret;

	return mt7921_init_debugfs(dev);
}

void mt7921_unregister_device(struct mt7921_dev *dev)
{
	mt76_unregister_device(&dev->mt76);
	mt7921_tx_token_put(dev);
	mt7921_dma_cleanup(dev);
	mt7921_mcu_exit(dev);

	tasklet_disable(&dev->irq_tasklet);
	mt76_free_device(&dev->mt76);
}<|MERGE_RESOLUTION|>--- conflicted
+++ resolved
@@ -79,12 +79,9 @@
 	hw->queues = 4;
 	hw->max_rx_aggregation_subframes = 64;
 	hw->max_tx_aggregation_subframes = 128;
-<<<<<<< HEAD
-=======
 
 	hw->radiotap_timestamp.units_pos =
 		IEEE80211_RADIOTAP_TIMESTAMP_UNIT_US;
->>>>>>> 25423f4b
 
 	phy->slottime = 9;
 
