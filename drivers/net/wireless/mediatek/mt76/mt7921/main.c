--- conflicted
+++ resolved
@@ -172,25 +172,16 @@
 	err = mt76_connac_mcu_set_mac_enable(mphy->dev, 0, true, false);
 	if (err)
 		return err;
-<<<<<<< HEAD
 
 	err = mt76_connac_mcu_set_channel_domain(mphy);
 	if (err)
 		return err;
 
 	err = mt7921_mcu_set_chan_info(phy, MCU_EXT_CMD_SET_RX_PATH);
-=======
-
-	err = mt76_connac_mcu_set_channel_domain(mphy);
 	if (err)
 		return err;
 
-	err = mt7921_mcu_set_chan_info(phy, MCU_EXT_CMD_SET_RX_PATH);
-	if (err)
-		return err;
-
 	err = mt76_connac_mcu_set_rate_txpower(phy->mt76);
->>>>>>> 25423f4b
 	if (err)
 		return err;
 
@@ -413,15 +404,12 @@
 			    cmd == SET_KEY ? key : NULL);
 
 	err = mt7921_mcu_add_key(dev, vif, msta, key, cmd);
-<<<<<<< HEAD
-=======
 	if (err)
 		goto out;
 
 	if (key->cipher == WLAN_CIPHER_SUITE_WEP104 ||
 	    key->cipher == WLAN_CIPHER_SUITE_WEP40)
 		err = mt7921_mcu_add_key(dev, vif, mvif->wep_sta, key, cmd);
->>>>>>> 25423f4b
 out:
 	mt7921_mutex_release(dev);
 
@@ -588,10 +576,6 @@
 	if (changed & BSS_CHANGED_PS)
 		mt7921_mcu_uni_bss_ps(dev, vif);
 
-<<<<<<< HEAD
-	if (changed & BSS_CHANGED_ARP_FILTER)
-		mt7921_mcu_update_arp_filter(hw, vif, info);
-=======
 	if (changed & BSS_CHANGED_ASSOC) {
 		mt7921_mcu_sta_add(dev, NULL, vif, true);
 		mt7921_bss_bcnft_apply(dev, vif, info->assoc);
@@ -603,7 +587,6 @@
 		mt76_connac_mcu_update_arp_filter(&dev->mt76, &mvif->mt76,
 						  info);
 	}
->>>>>>> 25423f4b
 
 	mt7921_mutex_release(dev);
 }
