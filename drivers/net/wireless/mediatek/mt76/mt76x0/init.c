--- conflicted
+++ resolved
@@ -281,50 +281,8 @@
 {
 	int ret;
 
-<<<<<<< HEAD
-	/* Reserve WCID 0 for mcast - thanks to this APs WCID will go to
-	 * entry no. 1 like it does in the vendor driver.
-	 */
-	dev->wcid_mask[0] |= 1;
-
-	/* init fake wcid for monitor interfaces */
-	dev->mon_wcid = devm_kmalloc(dev->mt76.dev, sizeof(*dev->mon_wcid),
-				     GFP_KERNEL);
-	if (!dev->mon_wcid)
-		return -ENOMEM;
-	dev->mon_wcid->idx = 0xff;
-	dev->mon_wcid->hw_key_idx = -1;
-
-	SET_IEEE80211_DEV(hw, dev->mt76.dev);
-
-	hw->queues = 4;
-	ieee80211_hw_set(hw, SIGNAL_DBM);
-	ieee80211_hw_set(hw, PS_NULLFUNC_STACK);
-	ieee80211_hw_set(hw, SUPPORTS_HT_CCK_RATES);
-	ieee80211_hw_set(hw, AMPDU_AGGREGATION);
-	ieee80211_hw_set(hw, SUPPORTS_RC_TABLE);
-	ieee80211_hw_set(hw, MFP_CAPABLE);
-	hw->max_rates = 1;
-	hw->max_report_rates = 7;
-	hw->max_rate_tries = 1;
-
-	hw->sta_data_size = sizeof(struct mt76_sta);
-	hw->vif_data_size = sizeof(struct mt76_vif);
-
-	SET_IEEE80211_PERM_ADDR(hw, dev->macaddr);
-
-	wiphy->features |= NL80211_FEATURE_ACTIVE_MONITOR;
-	wiphy->interface_modes = BIT(NL80211_IFTYPE_STATION);
-
-	if (dev->ee->has_2ghz) {
-		ret = mt76_init_sband_2g(dev);
-		if (ret)
-			return ret;
-	}
-=======
 	mt76x02_init_device(dev);
 	mt76x02_config_mac_addr_list(dev);
->>>>>>> fa578e9d
 
 	ret = mt76_register_device(&dev->mt76, true, mt76x02_rates,
 				   ARRAY_SIZE(mt76x02_rates));
