--- conflicted
+++ resolved
@@ -569,20 +569,14 @@
 
 	for (i = 0; i < ARRAY_SIZE(sta->txq); i++) {
 		struct ieee80211_txq *txq = sta->txq[i];
-<<<<<<< HEAD
-=======
 		struct mt76_queue *hwq;
->>>>>>> fa578e9d
 		struct mt76_txq *mtxq;
 
 		if (!txq)
 			continue;
 
 		mtxq = (struct mt76_txq *)txq->drv_priv;
-<<<<<<< HEAD
-=======
 		hwq = mtxq->swq->q;
->>>>>>> fa578e9d
 
 		spin_lock_bh(&hwq->lock);
 		mtxq->send_bar = mtxq->aggr && send_bar;
