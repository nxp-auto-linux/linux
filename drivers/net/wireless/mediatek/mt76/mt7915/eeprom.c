--- conflicted
+++ resolved
@@ -137,10 +137,7 @@
 				   struct ieee80211_channel *chan,
 				   u8 chain_idx)
 {
-<<<<<<< HEAD
-=======
-	u8 *eeprom = dev->mt76.eeprom.data;
->>>>>>> 3b17187f
+	u8 *eeprom = dev->mt76.eeprom.data;
 	int index, target_power;
 	bool tssi_on;
 
@@ -151,24 +148,6 @@
 
 	if (chan->band == NL80211_BAND_2GHZ) {
 		index = MT_EE_TX0_POWER_2G + chain_idx * 3;
-<<<<<<< HEAD
-		target_power = mt7915_eeprom_read(dev, index);
-
-		if (!tssi_on)
-			target_power += mt7915_eeprom_read(dev, index + 1);
-	} else {
-		int group = mt7915_get_channel_group(chan->hw_value);
-
-		index = MT_EE_TX0_POWER_5G + chain_idx * 12;
-		target_power = mt7915_eeprom_read(dev, index + group);
-
-		if (!tssi_on)
-			target_power += mt7915_eeprom_read(dev, index + 8);
-	}
-
-	return target_power;
-}
-=======
 		target_power = eeprom[index];
 
 		if (!tssi_on)
@@ -182,7 +161,6 @@
 		if (!tssi_on)
 			target_power += eeprom[index + 8];
 	}
->>>>>>> 3b17187f
 
 	return target_power;
 }
