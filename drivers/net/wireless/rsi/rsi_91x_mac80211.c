/**
 * Copyright (c) 2014 Redpine Signals Inc.
 *
 * Permission to use, copy, modify, and/or distribute this software for any
 * purpose with or without fee is hereby granted, provided that the above
 * copyright notice and this permission notice appear in all copies.
 *
 * THE SOFTWARE IS PROVIDED "AS IS" AND THE AUTHOR DISCLAIMS ALL WARRANTIES
 * WITH REGARD TO THIS SOFTWARE INCLUDING ALL IMPLIED WARRANTIES OF
 * MERCHANTABILITY AND FITNESS. IN NO EVENT SHALL THE AUTHOR BE LIABLE FOR
 * ANY SPECIAL, DIRECT, INDIRECT, OR CONSEQUENTIAL DAMAGES OR ANY DAMAGES
 * WHATSOEVER RESULTING FROM LOSS OF USE, DATA OR PROFITS, WHETHER IN AN
 * ACTION OF CONTRACT, NEGLIGENCE OR OTHER TORTIOUS ACTION, ARISING OUT OF
 * OR IN CONNECTION WITH THE USE OR PERFORMANCE OF THIS SOFTWARE.
 */

#include <linux/etherdevice.h>
#include "rsi_debugfs.h"
#include "rsi_mgmt.h"
#include "rsi_sdio.h"
#include "rsi_common.h"
#include "rsi_ps.h"

static const struct ieee80211_channel rsi_2ghz_channels[] = {
	{ .band = NL80211_BAND_2GHZ, .center_freq = 2412,
	  .hw_value = 1 }, /* Channel 1 */
	{ .band = NL80211_BAND_2GHZ, .center_freq = 2417,
	  .hw_value = 2 }, /* Channel 2 */
	{ .band = NL80211_BAND_2GHZ, .center_freq = 2422,
	  .hw_value = 3 }, /* Channel 3 */
	{ .band = NL80211_BAND_2GHZ, .center_freq = 2427,
	  .hw_value = 4 }, /* Channel 4 */
	{ .band = NL80211_BAND_2GHZ, .center_freq = 2432,
	  .hw_value = 5 }, /* Channel 5 */
	{ .band = NL80211_BAND_2GHZ, .center_freq = 2437,
	  .hw_value = 6 }, /* Channel 6 */
	{ .band = NL80211_BAND_2GHZ, .center_freq = 2442,
	  .hw_value = 7 }, /* Channel 7 */
	{ .band = NL80211_BAND_2GHZ, .center_freq = 2447,
	  .hw_value = 8 }, /* Channel 8 */
	{ .band = NL80211_BAND_2GHZ, .center_freq = 2452,
	  .hw_value = 9 }, /* Channel 9 */
	{ .band = NL80211_BAND_2GHZ, .center_freq = 2457,
	  .hw_value = 10 }, /* Channel 10 */
	{ .band = NL80211_BAND_2GHZ, .center_freq = 2462,
	  .hw_value = 11 }, /* Channel 11 */
	{ .band = NL80211_BAND_2GHZ, .center_freq = 2467,
	  .hw_value = 12 }, /* Channel 12 */
	{ .band = NL80211_BAND_2GHZ, .center_freq = 2472,
	  .hw_value = 13 }, /* Channel 13 */
	{ .band = NL80211_BAND_2GHZ, .center_freq = 2484,
	  .hw_value = 14 }, /* Channel 14 */
};

static const struct ieee80211_channel rsi_5ghz_channels[] = {
	{ .band = NL80211_BAND_5GHZ, .center_freq = 5180,
	  .hw_value = 36,  }, /* Channel 36 */
	{ .band = NL80211_BAND_5GHZ, .center_freq = 5200,
	  .hw_value = 40, }, /* Channel 40 */
	{ .band = NL80211_BAND_5GHZ, .center_freq = 5220,
	  .hw_value = 44, }, /* Channel 44 */
	{ .band = NL80211_BAND_5GHZ, .center_freq = 5240,
	  .hw_value = 48, }, /* Channel 48 */
	{ .band = NL80211_BAND_5GHZ, .center_freq = 5260,
	  .hw_value = 52, }, /* Channel 52 */
	{ .band = NL80211_BAND_5GHZ, .center_freq = 5280,
	  .hw_value = 56, }, /* Channel 56 */
	{ .band = NL80211_BAND_5GHZ, .center_freq = 5300,
	  .hw_value = 60, }, /* Channel 60 */
	{ .band = NL80211_BAND_5GHZ, .center_freq = 5320,
	  .hw_value = 64, }, /* Channel 64 */
	{ .band = NL80211_BAND_5GHZ, .center_freq = 5500,
	  .hw_value = 100, }, /* Channel 100 */
	{ .band = NL80211_BAND_5GHZ, .center_freq = 5520,
	  .hw_value = 104, }, /* Channel 104 */
	{ .band = NL80211_BAND_5GHZ, .center_freq = 5540,
	  .hw_value = 108, }, /* Channel 108 */
	{ .band = NL80211_BAND_5GHZ, .center_freq = 5560,
	  .hw_value = 112, }, /* Channel 112 */
	{ .band = NL80211_BAND_5GHZ, .center_freq = 5580,
	  .hw_value = 116, }, /* Channel 116 */
	{ .band = NL80211_BAND_5GHZ, .center_freq = 5600,
	  .hw_value = 120, }, /* Channel 120 */
	{ .band = NL80211_BAND_5GHZ, .center_freq = 5620,
	  .hw_value = 124, }, /* Channel 124 */
	{ .band = NL80211_BAND_5GHZ, .center_freq = 5640,
	  .hw_value = 128, }, /* Channel 128 */
	{ .band = NL80211_BAND_5GHZ, .center_freq = 5660,
	  .hw_value = 132, }, /* Channel 132 */
	{ .band = NL80211_BAND_5GHZ, .center_freq = 5680,
	  .hw_value = 136, }, /* Channel 136 */
	{ .band = NL80211_BAND_5GHZ, .center_freq = 5700,
	  .hw_value = 140, }, /* Channel 140 */
	{ .band = NL80211_BAND_5GHZ, .center_freq = 5745,
	  .hw_value = 149, }, /* Channel 149 */
	{ .band = NL80211_BAND_5GHZ, .center_freq = 5765,
	  .hw_value = 153, }, /* Channel 153 */
	{ .band = NL80211_BAND_5GHZ, .center_freq = 5785,
	  .hw_value = 157, }, /* Channel 157 */
	{ .band = NL80211_BAND_5GHZ, .center_freq = 5805,
	  .hw_value = 161, }, /* Channel 161 */
	{ .band = NL80211_BAND_5GHZ, .center_freq = 5825,
	  .hw_value = 165, }, /* Channel 165 */
};

struct ieee80211_rate rsi_rates[12] = {
	{ .bitrate = STD_RATE_01  * 5, .hw_value = RSI_RATE_1 },
	{ .bitrate = STD_RATE_02  * 5, .hw_value = RSI_RATE_2 },
	{ .bitrate = STD_RATE_5_5 * 5, .hw_value = RSI_RATE_5_5 },
	{ .bitrate = STD_RATE_11  * 5, .hw_value = RSI_RATE_11 },
	{ .bitrate = STD_RATE_06  * 5, .hw_value = RSI_RATE_6 },
	{ .bitrate = STD_RATE_09  * 5, .hw_value = RSI_RATE_9 },
	{ .bitrate = STD_RATE_12  * 5, .hw_value = RSI_RATE_12 },
	{ .bitrate = STD_RATE_18  * 5, .hw_value = RSI_RATE_18 },
	{ .bitrate = STD_RATE_24  * 5, .hw_value = RSI_RATE_24 },
	{ .bitrate = STD_RATE_36  * 5, .hw_value = RSI_RATE_36 },
	{ .bitrate = STD_RATE_48  * 5, .hw_value = RSI_RATE_48 },
	{ .bitrate = STD_RATE_54  * 5, .hw_value = RSI_RATE_54 },
};

const u16 rsi_mcsrates[8] = {
	RSI_RATE_MCS0, RSI_RATE_MCS1, RSI_RATE_MCS2, RSI_RATE_MCS3,
	RSI_RATE_MCS4, RSI_RATE_MCS5, RSI_RATE_MCS6, RSI_RATE_MCS7
};

static const u32 rsi_max_ap_stas[16] = {
	32,	/* 1 - Wi-Fi alone */
	0,	/* 2 */
	0,	/* 3 */
	0,	/* 4 - BT EDR alone */
	4,	/* 5 - STA + BT EDR */
	32,	/* 6 - AP + BT EDR */
	0,	/* 7 */
	0,	/* 8 - BT LE alone */
	4,	/* 9 - STA + BE LE */
	0,	/* 10 */
	0,	/* 11 */
	0,	/* 12 */
	1,	/* 13 - STA + BT Dual */
	4,	/* 14 - AP + BT Dual */
};

static const struct ieee80211_iface_limit rsi_iface_limits[] = {
	{
		.max = 1,
		.types = BIT(NL80211_IFTYPE_STATION),
	},
	{
		.max = 1,
		.types = BIT(NL80211_IFTYPE_AP) |
			BIT(NL80211_IFTYPE_P2P_CLIENT) |
			BIT(NL80211_IFTYPE_P2P_GO),
	},
	{
		.max = 1,
		.types = BIT(NL80211_IFTYPE_P2P_DEVICE),
	},
};

static const struct ieee80211_iface_combination rsi_iface_combinations[] = {
	{
		.num_different_channels = 1,
		.max_interfaces = 3,
		.limits = rsi_iface_limits,
		.n_limits = ARRAY_SIZE(rsi_iface_limits),
	},
};

/**
 * rsi_is_cipher_wep() -  This function determines if the cipher is WEP or not.
 * @common: Pointer to the driver private structure.
 *
 * Return: If cipher type is WEP, a value of 1 is returned, else 0.
 */

bool rsi_is_cipher_wep(struct rsi_common *common)
{
	if (((common->secinfo.gtk_cipher == WLAN_CIPHER_SUITE_WEP104) ||
	     (common->secinfo.gtk_cipher == WLAN_CIPHER_SUITE_WEP40)) &&
	    (!common->secinfo.ptk_cipher))
		return true;
	else
		return false;
}

/**
 * rsi_register_rates_channels() - This function registers channels and rates.
 * @adapter: Pointer to the adapter structure.
 * @band: Operating band to be set.
 *
 * Return: int - 0 on success, negative error on failure.
 */
static int rsi_register_rates_channels(struct rsi_hw *adapter, int band)
{
	struct ieee80211_supported_band *sbands = &adapter->sbands[band];
	void *channels = NULL;

	if (band == NL80211_BAND_2GHZ) {
		channels = kmemdup(rsi_2ghz_channels, sizeof(rsi_2ghz_channels),
				   GFP_KERNEL);
		if (!channels)
			return -ENOMEM;
		sbands->band = NL80211_BAND_2GHZ;
		sbands->n_channels = ARRAY_SIZE(rsi_2ghz_channels);
		sbands->bitrates = rsi_rates;
		sbands->n_bitrates = ARRAY_SIZE(rsi_rates);
	} else {
		channels = kmemdup(rsi_5ghz_channels, sizeof(rsi_5ghz_channels),
				   GFP_KERNEL);
		if (!channels)
			return -ENOMEM;
		sbands->band = NL80211_BAND_5GHZ;
		sbands->n_channels = ARRAY_SIZE(rsi_5ghz_channels);
		sbands->bitrates = &rsi_rates[4];
		sbands->n_bitrates = ARRAY_SIZE(rsi_rates) - 4;
	}

	sbands->channels = channels;

	memset(&sbands->ht_cap, 0, sizeof(struct ieee80211_sta_ht_cap));
	sbands->ht_cap.ht_supported = true;
	sbands->ht_cap.cap = (IEEE80211_HT_CAP_SUP_WIDTH_20_40 |
			      IEEE80211_HT_CAP_SGI_20 |
			      IEEE80211_HT_CAP_SGI_40);
	sbands->ht_cap.ampdu_factor = IEEE80211_HT_MAX_AMPDU_16K;
	sbands->ht_cap.ampdu_density = IEEE80211_HT_MPDU_DENSITY_NONE;
	sbands->ht_cap.mcs.rx_mask[0] = 0xff;
	sbands->ht_cap.mcs.tx_params = IEEE80211_HT_MCS_TX_DEFINED;
	/* sbands->ht_cap.mcs.rx_highest = 0x82; */
	return 0;
<<<<<<< HEAD
=======
}

static int rsi_mac80211_hw_scan_start(struct ieee80211_hw *hw,
				      struct ieee80211_vif *vif,
				      struct ieee80211_scan_request *hw_req)
{
	struct cfg80211_scan_request *scan_req = &hw_req->req;
	struct rsi_hw *adapter = hw->priv;
	struct rsi_common *common = adapter->priv;
	struct ieee80211_bss_conf *bss = &vif->bss_conf;

	rsi_dbg(INFO_ZONE, "***** Hardware scan start *****\n");
	common->mac_ops_resumed = false;

	if (common->fsm_state != FSM_MAC_INIT_DONE)
		return -ENODEV;

	if ((common->wow_flags & RSI_WOW_ENABLED) ||
	    scan_req->n_channels == 0)
		return -EINVAL;

	/* Scan already in progress. So return */
	if (common->bgscan_en)
		return -EBUSY;

	/* If STA is not connected, return with special value 1, in order
	 * to start sw_scan in mac80211
	 */
	if (!bss->assoc)
		return 1;

	mutex_lock(&common->mutex);
	common->hwscan = scan_req;
	if (!rsi_send_bgscan_params(common, RSI_START_BGSCAN)) {
		if (!rsi_send_bgscan_probe_req(common, vif)) {
			rsi_dbg(INFO_ZONE, "Background scan started...\n");
			common->bgscan_en = true;
		}
	}
	mutex_unlock(&common->mutex);

	return 0;
}

static void rsi_mac80211_cancel_hw_scan(struct ieee80211_hw *hw,
					struct ieee80211_vif *vif)
{
	struct rsi_hw *adapter = hw->priv;
	struct rsi_common *common = adapter->priv;
	struct cfg80211_scan_info info;

	rsi_dbg(INFO_ZONE, "***** Hardware scan stop *****\n");
	mutex_lock(&common->mutex);

	if (common->bgscan_en) {
		if (!rsi_send_bgscan_params(common, RSI_STOP_BGSCAN))
			common->bgscan_en = false;
		info.aborted = false;
		ieee80211_scan_completed(adapter->hw, &info);
		rsi_dbg(INFO_ZONE, "Back ground scan cancelled\n");
	}
	common->hwscan = NULL;
	mutex_unlock(&common->mutex);
>>>>>>> f7688b48
}

/**
 * rsi_mac80211_detach() - This function is used to de-initialize the
 *			   Mac80211 stack.
 * @adapter: Pointer to the adapter structure.
 *
 * Return: None.
 */
void rsi_mac80211_detach(struct rsi_hw *adapter)
{
	struct ieee80211_hw *hw = adapter->hw;
	enum nl80211_band band;

	if (hw) {
		ieee80211_stop_queues(hw);
		ieee80211_unregister_hw(hw);
		ieee80211_free_hw(hw);
		adapter->hw = NULL;
	}

	for (band = 0; band < NUM_NL80211_BANDS; band++) {
		struct ieee80211_supported_band *sband =
					&adapter->sbands[band];

		kfree(sband->channels);
	}

#ifdef CONFIG_RSI_DEBUGFS
	rsi_remove_dbgfs(adapter);
	kfree(adapter->dfsentry);
#endif
}
EXPORT_SYMBOL_GPL(rsi_mac80211_detach);

/**
 * rsi_indicate_tx_status() - This function indicates the transmit status.
 * @adapter: Pointer to the adapter structure.
 * @skb: Pointer to the socket buffer structure.
 * @status: Status
 *
 * Return: None.
 */
void rsi_indicate_tx_status(struct rsi_hw *adapter,
			    struct sk_buff *skb,
			    int status)
{
	struct ieee80211_tx_info *info = IEEE80211_SKB_CB(skb);
	struct skb_info *tx_params;

	if (!adapter->hw) {
		rsi_dbg(ERR_ZONE, "##### No MAC #####\n");
		return;
	}

	if (!status)
		info->flags |= IEEE80211_TX_STAT_ACK;

	tx_params = (struct skb_info *)info->driver_data;
	skb_pull(skb, tx_params->internal_hdr_size);
	memset(info->driver_data, 0, IEEE80211_TX_INFO_DRIVER_DATA_SIZE);

	ieee80211_tx_status_irqsafe(adapter->hw, skb);
}

/**
 * rsi_mac80211_tx() - This is the handler that 802.11 module calls for each
 *		       transmitted frame.SKB contains the buffer starting
 *		       from the IEEE 802.11 header.
 * @hw: Pointer to the ieee80211_hw structure.
 * @control: Pointer to the ieee80211_tx_control structure
 * @skb: Pointer to the socket buffer structure.
 *
 * Return: None
 */
static void rsi_mac80211_tx(struct ieee80211_hw *hw,
			    struct ieee80211_tx_control *control,
			    struct sk_buff *skb)
{
	struct rsi_hw *adapter = hw->priv;
	struct rsi_common *common = adapter->priv;
	struct ieee80211_hdr *wlh = (struct ieee80211_hdr *)skb->data;

	if (ieee80211_is_auth(wlh->frame_control))
		common->mac_ops_resumed = false;

	rsi_core_xmit(common, skb);
}

/**
 * rsi_mac80211_start() - This is first handler that 802.11 module calls, since
 *			  the driver init is complete by then, just
 *			  returns success.
 * @hw: Pointer to the ieee80211_hw structure.
 *
 * Return: 0 as success.
 */
static int rsi_mac80211_start(struct ieee80211_hw *hw)
{
	struct rsi_hw *adapter = hw->priv;
	struct rsi_common *common = adapter->priv;

	rsi_dbg(ERR_ZONE, "===> Interface UP <===\n");
	mutex_lock(&common->mutex);
	if (common->hibernate_resume) {
		common->reinit_hw = true;
		adapter->host_intf_ops->reinit_device(adapter);
		wait_for_completion(&adapter->priv->wlan_init_completion);
	}
	common->iface_down = false;
	wiphy_rfkill_start_polling(hw->wiphy);
	rsi_send_rx_filter_frame(common, 0);
	mutex_unlock(&common->mutex);

	return 0;
}

/**
 * rsi_mac80211_stop() - This is the last handler that 802.11 module calls.
 * @hw: Pointer to the ieee80211_hw structure.
 *
 * Return: None.
 */
static void rsi_mac80211_stop(struct ieee80211_hw *hw)
{
	struct rsi_hw *adapter = hw->priv;
	struct rsi_common *common = adapter->priv;

	rsi_dbg(ERR_ZONE, "===> Interface DOWN <===\n");
	mutex_lock(&common->mutex);
	common->iface_down = true;
	wiphy_rfkill_stop_polling(hw->wiphy);

	/* Block all rx frames */
	rsi_send_rx_filter_frame(common, 0xffff);

	mutex_unlock(&common->mutex);
}

static int rsi_map_intf_mode(enum nl80211_iftype vif_type)
{
	switch (vif_type) {
	case NL80211_IFTYPE_STATION:
		return RSI_OPMODE_STA;
	case NL80211_IFTYPE_AP:
		return RSI_OPMODE_AP;
	case NL80211_IFTYPE_P2P_DEVICE:
		return RSI_OPMODE_P2P_CLIENT;
	case NL80211_IFTYPE_P2P_CLIENT:
		return RSI_OPMODE_P2P_CLIENT;
	case NL80211_IFTYPE_P2P_GO:
		return RSI_OPMODE_P2P_GO;
	default:
		return RSI_OPMODE_UNSUPPORTED;
	}
}

/**
 * rsi_mac80211_add_interface() - This function is called when a netdevice
 *				  attached to the hardware is enabled.
 * @hw: Pointer to the ieee80211_hw structure.
 * @vif: Pointer to the ieee80211_vif structure.
 *
 * Return: ret: 0 on success, negative error code on failure.
 */
static int rsi_mac80211_add_interface(struct ieee80211_hw *hw,
				      struct ieee80211_vif *vif)
{
	struct rsi_hw *adapter = hw->priv;
	struct rsi_common *common = adapter->priv;
	struct vif_priv *vif_info = (struct vif_priv *)vif->drv_priv;
	enum opmode intf_mode;
	enum vap_status vap_status;
	int vap_idx = -1, i;

	vif->driver_flags |= IEEE80211_VIF_SUPPORTS_UAPSD;
	mutex_lock(&common->mutex);

	intf_mode = rsi_map_intf_mode(vif->type);
	if (intf_mode == RSI_OPMODE_UNSUPPORTED) {
		rsi_dbg(ERR_ZONE,
			"%s: Interface type %d not supported\n", __func__,
			vif->type);
		mutex_unlock(&common->mutex);
		return -EOPNOTSUPP;
	}
	if ((vif->type == NL80211_IFTYPE_P2P_DEVICE) ||
	    (vif->type == NL80211_IFTYPE_P2P_CLIENT) ||
	    (vif->type == NL80211_IFTYPE_P2P_GO))
		common->p2p_enabled = true;

	/* Get free vap index */
	for (i = 0; i < RSI_MAX_VIFS; i++) {
		if (!adapter->vifs[i] ||
		    !memcmp(vif->addr, adapter->vifs[i]->addr, ETH_ALEN)) {
			vap_idx = i;
			break;
		}
	}
	if (vap_idx < 0) {
		rsi_dbg(ERR_ZONE, "Reject: Max VAPs reached\n");
		mutex_unlock(&common->mutex);
		return -EOPNOTSUPP;
	}
	vif_info->vap_id = vap_idx;
	adapter->vifs[vap_idx] = vif;
	adapter->sc_nvifs++;
	vap_status = VAP_ADD;

	if (rsi_set_vap_capabilities(common, intf_mode, vif->addr,
				     vif_info->vap_id, vap_status)) {
		rsi_dbg(ERR_ZONE, "Failed to set VAP capabilities\n");
		mutex_unlock(&common->mutex);
		return -EINVAL;
	}

	if ((vif->type == NL80211_IFTYPE_AP) ||
	    (vif->type == NL80211_IFTYPE_P2P_GO)) {
		rsi_send_rx_filter_frame(common, DISALLOW_BEACONS);
		common->min_rate = RSI_RATE_AUTO;
		for (i = 0; i < common->max_stations; i++)
			common->stations[i].sta = NULL;
	}

	mutex_unlock(&common->mutex);

	return 0;
}

/**
 * rsi_mac80211_remove_interface() - This function notifies driver that an
 *				     interface is going down.
 * @hw: Pointer to the ieee80211_hw structure.
 * @vif: Pointer to the ieee80211_vif structure.
 *
 * Return: None.
 */
static void rsi_mac80211_remove_interface(struct ieee80211_hw *hw,
					  struct ieee80211_vif *vif)
{
	struct rsi_hw *adapter = hw->priv;
	struct rsi_common *common = adapter->priv;
	enum opmode opmode;
	int i;

	rsi_dbg(INFO_ZONE, "Remove Interface Called\n");

	mutex_lock(&common->mutex);

	if (adapter->sc_nvifs <= 0) {
		mutex_unlock(&common->mutex);
		return;
	}

	opmode = rsi_map_intf_mode(vif->type);
	if (opmode == RSI_OPMODE_UNSUPPORTED) {
		rsi_dbg(ERR_ZONE, "Opmode error : %d\n", opmode);
		mutex_unlock(&common->mutex);
		return;
	}
	for (i = 0; i < RSI_MAX_VIFS; i++) {
		if (!adapter->vifs[i])
			continue;
		if (vif == adapter->vifs[i]) {
			rsi_set_vap_capabilities(common, opmode, vif->addr,
						 i, VAP_DELETE);
			adapter->sc_nvifs--;
			adapter->vifs[i] = NULL;
		}
	}
	mutex_unlock(&common->mutex);
}

/**
 * rsi_channel_change() - This function is a performs the checks
 *			  required for changing a channel and sets
 *			  the channel accordingly.
 * @hw: Pointer to the ieee80211_hw structure.
 *
 * Return: 0 on success, negative error code on failure.
 */
static int rsi_channel_change(struct ieee80211_hw *hw)
{
	struct rsi_hw *adapter = hw->priv;
	struct rsi_common *common = adapter->priv;
	int status = -EOPNOTSUPP;
	struct ieee80211_channel *curchan = hw->conf.chandef.chan;
	u16 channel = curchan->hw_value;
	struct ieee80211_vif *vif;
	struct ieee80211_bss_conf *bss;
	bool assoc = false;
	int i;

	rsi_dbg(INFO_ZONE,
		"%s: Set channel: %d MHz type: %d channel_no %d\n",
		__func__, curchan->center_freq,
		curchan->flags, channel);

	for (i = 0; i < RSI_MAX_VIFS; i++) {
		vif = adapter->vifs[i];
		if (!vif)
			continue;
		if (vif->type == NL80211_IFTYPE_STATION) {
			bss = &vif->bss_conf;
			if (bss->assoc) {
				assoc = true;
				break;
			}
		}
	}
	if (assoc) {
		if (!common->hw_data_qs_blocked &&
		    (rsi_get_connected_channel(vif) != channel)) {
			rsi_dbg(INFO_ZONE, "blk data q %d\n", channel);
			if (!rsi_send_block_unblock_frame(common, true))
				common->hw_data_qs_blocked = true;
		}
	}

	status = rsi_band_check(common, curchan);
	if (!status)
		status = rsi_set_channel(adapter->priv, curchan);

	if (assoc) {
		if (common->hw_data_qs_blocked &&
		    (rsi_get_connected_channel(vif) == channel)) {
			rsi_dbg(INFO_ZONE, "unblk data q %d\n", channel);
			if (!rsi_send_block_unblock_frame(common, false))
				common->hw_data_qs_blocked = false;
		}
	}

	return status;
}

/**
 * rsi_config_power() - This function configures tx power to device
 * @hw: Pointer to the ieee80211_hw structure.
 *
 * Return: 0 on success, negative error code on failure.
 */
static int rsi_config_power(struct ieee80211_hw *hw)
{
	struct rsi_hw *adapter = hw->priv;
	struct rsi_common *common = adapter->priv;
	struct ieee80211_conf *conf = &hw->conf;

	if (adapter->sc_nvifs <= 0) {
		rsi_dbg(ERR_ZONE, "%s: No virtual interface found\n", __func__);
		return -EINVAL;
	}

	rsi_dbg(INFO_ZONE,
		"%s: Set tx power: %d dBM\n", __func__, conf->power_level);

	if (conf->power_level == common->tx_power)
		return 0;

	common->tx_power = conf->power_level;

	return rsi_send_radio_params_update(common);
}

/**
 * rsi_mac80211_config() - This function is a handler for configuration
 *			   requests. The stack calls this function to
 *			   change hardware configuration, e.g., channel.
 * @hw: Pointer to the ieee80211_hw structure.
 * @changed: Changed flags set.
 *
 * Return: 0 on success, negative error code on failure.
 */
static int rsi_mac80211_config(struct ieee80211_hw *hw,
			       u32 changed)
{
	struct rsi_hw *adapter = hw->priv;
	struct rsi_common *common = adapter->priv;
	struct ieee80211_conf *conf = &hw->conf;
	int status = -EOPNOTSUPP;

	mutex_lock(&common->mutex);

	if (changed & IEEE80211_CONF_CHANGE_CHANNEL)
		status = rsi_channel_change(hw);

	/* tx power */
	if (changed & IEEE80211_CONF_CHANGE_POWER) {
		rsi_dbg(INFO_ZONE, "%s: Configuring Power\n", __func__);
		status = rsi_config_power(hw);
	}

	/* Power save parameters */
	if ((changed & IEEE80211_CONF_CHANGE_PS) &&
	    !common->mac_ops_resumed) {
		struct ieee80211_vif *vif, *sta_vif = NULL;
		unsigned long flags;
		int i, set_ps = 1;

		for (i = 0; i < RSI_MAX_VIFS; i++) {
			vif = adapter->vifs[i];
			if (!vif)
				continue;
			/* Don't go to power save if AP vap exists */
			if ((vif->type == NL80211_IFTYPE_AP) ||
			    (vif->type == NL80211_IFTYPE_P2P_GO)) {
				set_ps = 0;
				break;
			}
			if ((vif->type == NL80211_IFTYPE_STATION ||
			     vif->type == NL80211_IFTYPE_P2P_CLIENT) &&
			    (!sta_vif || vif->bss_conf.assoc))
				sta_vif = vif;
		}
		if (set_ps && sta_vif) {
			spin_lock_irqsave(&adapter->ps_lock, flags);
			if (conf->flags & IEEE80211_CONF_PS)
				rsi_enable_ps(adapter, sta_vif);
			else
				rsi_disable_ps(adapter, sta_vif);
			spin_unlock_irqrestore(&adapter->ps_lock, flags);
		}
	}

	/* RTS threshold */
	if (changed & WIPHY_PARAM_RTS_THRESHOLD) {
		rsi_dbg(INFO_ZONE, "RTS threshold\n");
		if ((common->rts_threshold) <= IEEE80211_MAX_RTS_THRESHOLD) {
			rsi_dbg(INFO_ZONE,
				"%s: Sending vap updates....\n", __func__);
			status = rsi_send_vap_dynamic_update(common);
		}
	}
	mutex_unlock(&common->mutex);

	return status;
}

/**
 * rsi_get_connected_channel() - This function is used to get the current
 *				 connected channel number.
 * @adapter: Pointer to the adapter structure.
 *
 * Return: Current connected AP's channel number is returned.
 */
u16 rsi_get_connected_channel(struct ieee80211_vif *vif)
{
	struct ieee80211_bss_conf *bss;
	struct ieee80211_channel *channel;

	if (!vif)
		return 0;

	bss = &vif->bss_conf;
	channel = bss->chandef.chan;

	if (!channel)
		return 0;

	return channel->hw_value;
}

static void rsi_switch_channel(struct rsi_hw *adapter,
			       struct ieee80211_vif *vif)
{
	struct rsi_common *common = adapter->priv;
	struct ieee80211_channel *channel;

	if (common->iface_down)
		return;
	if (!vif)
		return;

	channel = vif->bss_conf.chandef.chan;

	if (!channel)
		return;

	rsi_band_check(common, channel);
	rsi_set_channel(common, channel);
	rsi_dbg(INFO_ZONE, "Switched to channel - %d\n", channel->hw_value);
}

/**
 * rsi_mac80211_bss_info_changed() - This function is a handler for config
 *				     requests related to BSS parameters that
 *				     may vary during BSS's lifespan.
 * @hw: Pointer to the ieee80211_hw structure.
 * @vif: Pointer to the ieee80211_vif structure.
 * @bss_conf: Pointer to the ieee80211_bss_conf structure.
 * @changed: Changed flags set.
 *
 * Return: None.
 */
static void rsi_mac80211_bss_info_changed(struct ieee80211_hw *hw,
					  struct ieee80211_vif *vif,
					  struct ieee80211_bss_conf *bss_conf,
					  u32 changed)
{
	struct rsi_hw *adapter = hw->priv;
	struct rsi_common *common = adapter->priv;
	struct ieee80211_bss_conf *bss = &vif->bss_conf;
	struct ieee80211_conf *conf = &hw->conf;
	u16 rx_filter_word = 0;

	mutex_lock(&common->mutex);
	if (changed & BSS_CHANGED_ASSOC) {
		rsi_dbg(INFO_ZONE, "%s: Changed Association status: %d\n",
			__func__, bss_conf->assoc);
		if (bss_conf->assoc) {
			/* Send the RX filter frame */
			rx_filter_word = (ALLOW_DATA_ASSOC_PEER |
					  ALLOW_CTRL_ASSOC_PEER |
					  ALLOW_MGMT_ASSOC_PEER);
			rsi_send_rx_filter_frame(common, rx_filter_word);
		}
		rsi_inform_bss_status(common,
				      RSI_OPMODE_STA,
				      bss_conf->assoc,
				      bss_conf->bssid,
				      bss_conf->qos,
				      bss_conf->aid,
				      NULL, 0,
				      bss_conf->assoc_capability, vif);
		adapter->ps_info.dtim_interval_duration = bss->dtim_period;
		adapter->ps_info.listen_interval = conf->listen_interval;

		/* If U-APSD is updated, send ps parameters to firmware */
		if (bss->assoc) {
			if (common->uapsd_bitmap) {
				rsi_dbg(INFO_ZONE, "Configuring UAPSD\n");
				rsi_conf_uapsd(adapter, vif);
			}
		} else {
			common->uapsd_bitmap = 0;
		}
	}

	if (changed & BSS_CHANGED_CQM) {
		common->cqm_info.last_cqm_event_rssi = 0;
		common->cqm_info.rssi_thold = bss_conf->cqm_rssi_thold;
		common->cqm_info.rssi_hyst = bss_conf->cqm_rssi_hyst;
		rsi_dbg(INFO_ZONE, "RSSI throld & hysteresis are: %d %d\n",
			common->cqm_info.rssi_thold,
			common->cqm_info.rssi_hyst);
	}

	if ((changed & BSS_CHANGED_BEACON_ENABLED) &&
	    ((vif->type == NL80211_IFTYPE_AP) ||
	     (vif->type == NL80211_IFTYPE_P2P_GO))) {
		if (bss->enable_beacon) {
			rsi_dbg(INFO_ZONE, "===> BEACON ENABLED <===\n");
			common->beacon_enabled = 1;
		} else {
			rsi_dbg(INFO_ZONE, "===> BEACON DISABLED <===\n");
			common->beacon_enabled = 0;
		}
	}

	mutex_unlock(&common->mutex);
}

/**
 * rsi_mac80211_conf_filter() - This function configure the device's RX filter.
 * @hw: Pointer to the ieee80211_hw structure.
 * @changed: Changed flags set.
 * @total_flags: Total initial flags set.
 * @multicast: Multicast.
 *
 * Return: None.
 */
static void rsi_mac80211_conf_filter(struct ieee80211_hw *hw,
				     u32 changed_flags,
				     u32 *total_flags,
				     u64 multicast)
{
	/* Not doing much here as of now */
	*total_flags &= RSI_SUPP_FILTERS;
}

/**
 * rsi_mac80211_conf_tx() - This function configures TX queue parameters
 *			    (EDCF (aifs, cw_min, cw_max), bursting)
 *			    for a hardware TX queue.
 * @hw: Pointer to the ieee80211_hw structure
 * @vif: Pointer to the ieee80211_vif structure.
 * @queue: Queue number.
 * @params: Pointer to ieee80211_tx_queue_params structure.
 *
 * Return: 0 on success, negative error code on failure.
 */
static int rsi_mac80211_conf_tx(struct ieee80211_hw *hw,
				struct ieee80211_vif *vif, u16 queue,
				const struct ieee80211_tx_queue_params *params)
{
	struct rsi_hw *adapter = hw->priv;
	struct rsi_common *common = adapter->priv;
	u8 idx = 0;

	if (queue >= IEEE80211_NUM_ACS)
		return 0;

	rsi_dbg(INFO_ZONE,
		"%s: Conf queue %d, aifs: %d, cwmin: %d cwmax: %d, txop: %d\n",
		__func__, queue, params->aifs,
		params->cw_min, params->cw_max, params->txop);

	mutex_lock(&common->mutex);
	/* Map into the way the f/w expects */
	switch (queue) {
	case IEEE80211_AC_VO:
		idx = VO_Q;
		break;
	case IEEE80211_AC_VI:
		idx = VI_Q;
		break;
	case IEEE80211_AC_BE:
		idx = BE_Q;
		break;
	case IEEE80211_AC_BK:
		idx = BK_Q;
		break;
	default:
		idx = BE_Q;
		break;
	}

	memcpy(&common->edca_params[idx],
	       params,
	       sizeof(struct ieee80211_tx_queue_params));

	if (params->uapsd)
		common->uapsd_bitmap |= idx;
	else
		common->uapsd_bitmap &= (~idx);

	mutex_unlock(&common->mutex);

	return 0;
}

/**
 * rsi_hal_key_config() - This function loads the keys into the firmware.
 * @hw: Pointer to the ieee80211_hw structure.
 * @vif: Pointer to the ieee80211_vif structure.
 * @key: Pointer to the ieee80211_key_conf structure.
 *
 * Return: status: 0 on success, negative error codes on failure.
 */
static int rsi_hal_key_config(struct ieee80211_hw *hw,
			      struct ieee80211_vif *vif,
			      struct ieee80211_key_conf *key,
			      struct ieee80211_sta *sta)
{
	struct rsi_hw *adapter = hw->priv;
	struct rsi_sta *rsta = NULL;
	int status;
	u8 key_type;
	s16 sta_id = 0;

	if (key->flags & IEEE80211_KEY_FLAG_PAIRWISE)
		key_type = RSI_PAIRWISE_KEY;
	else
		key_type = RSI_GROUP_KEY;

	rsi_dbg(ERR_ZONE, "%s: Cipher 0x%x key_type: %d key_len: %d\n",
		__func__, key->cipher, key_type, key->keylen);

	if ((vif->type == NL80211_IFTYPE_AP) ||
	    (vif->type == NL80211_IFTYPE_P2P_GO)) {
		if (sta) {
			rsta = rsi_find_sta(adapter->priv, sta->addr);
			if (rsta)
				sta_id = rsta->sta_id;
		}
		adapter->priv->key = key;
	} else {
		if ((key->cipher == WLAN_CIPHER_SUITE_WEP104) ||
		    (key->cipher == WLAN_CIPHER_SUITE_WEP40)) {
			status = rsi_hal_load_key(adapter->priv,
						  key->key,
						  key->keylen,
						  RSI_PAIRWISE_KEY,
						  key->keyidx,
						  key->cipher,
						  sta_id,
						  vif);
			if (status)
				return status;
		}
	}

	status = rsi_hal_load_key(adapter->priv,
				  key->key,
				  key->keylen,
				  key_type,
				  key->keyidx,
				  key->cipher,
				  sta_id,
				  vif);
	if (status)
		return status;

	if (vif->type == NL80211_IFTYPE_STATION &&
	    (key->cipher == WLAN_CIPHER_SUITE_WEP104 ||
	     key->cipher == WLAN_CIPHER_SUITE_WEP40)) {
		if (!rsi_send_block_unblock_frame(adapter->priv, false))
			adapter->priv->hw_data_qs_blocked = false;
	}

	return 0;
}

/**
 * rsi_mac80211_set_key() - This function sets type of key to be loaded.
 * @hw: Pointer to the ieee80211_hw structure.
 * @cmd: enum set_key_cmd.
 * @vif: Pointer to the ieee80211_vif structure.
 * @sta: Pointer to the ieee80211_sta structure.
 * @key: Pointer to the ieee80211_key_conf structure.
 *
 * Return: status: 0 on success, negative error code on failure.
 */
static int rsi_mac80211_set_key(struct ieee80211_hw *hw,
				enum set_key_cmd cmd,
				struct ieee80211_vif *vif,
				struct ieee80211_sta *sta,
				struct ieee80211_key_conf *key)
{
	struct rsi_hw *adapter = hw->priv;
	struct rsi_common *common = adapter->priv;
	struct security_info *secinfo = &common->secinfo;
	int status;

	mutex_lock(&common->mutex);
	switch (cmd) {
	case SET_KEY:
		secinfo->security_enable = true;
		status = rsi_hal_key_config(hw, vif, key, sta);
		if (status) {
			mutex_unlock(&common->mutex);
			return status;
		}

		if (key->flags & IEEE80211_KEY_FLAG_PAIRWISE)
			secinfo->ptk_cipher = key->cipher;
		else
			secinfo->gtk_cipher = key->cipher;

		key->hw_key_idx = key->keyidx;
		key->flags |= IEEE80211_KEY_FLAG_GENERATE_IV;

		rsi_dbg(ERR_ZONE, "%s: RSI set_key\n", __func__);
		break;

	case DISABLE_KEY:
		if (vif->type == NL80211_IFTYPE_STATION)
			secinfo->security_enable = false;
		rsi_dbg(ERR_ZONE, "%s: RSI del key\n", __func__);
		memset(key, 0, sizeof(struct ieee80211_key_conf));
		status = rsi_hal_key_config(hw, vif, key, sta);
		break;

	default:
		status = -EOPNOTSUPP;
		break;
	}

	mutex_unlock(&common->mutex);
	return status;
}

/**
 * rsi_mac80211_ampdu_action() - This function selects the AMPDU action for
 *				 the corresponding mlme_action flag and
 *				 informs the f/w regarding this.
 * @hw: Pointer to the ieee80211_hw structure.
 * @vif: Pointer to the ieee80211_vif structure.
 * @params: Pointer to A-MPDU action parameters
 *
 * Return: status: 0 on success, negative error code on failure.
 */
static int rsi_mac80211_ampdu_action(struct ieee80211_hw *hw,
				     struct ieee80211_vif *vif,
				     struct ieee80211_ampdu_params *params)
{
	int status = -EOPNOTSUPP;
	struct rsi_hw *adapter = hw->priv;
	struct rsi_common *common = adapter->priv;
	struct rsi_sta *rsta = NULL;
	u16 seq_no = 0, seq_start = 0;
	u8 ii = 0;
	struct ieee80211_sta *sta = params->sta;
	u8 sta_id = 0;
	enum ieee80211_ampdu_mlme_action action = params->action;
	u16 tid = params->tid;
	u16 *ssn = &params->ssn;
	u8 buf_size = params->buf_size;

	for (ii = 0; ii < RSI_MAX_VIFS; ii++) {
		if (vif == adapter->vifs[ii])
			break;
	}

	mutex_lock(&common->mutex);

	if (ssn != NULL)
		seq_no = *ssn;

	if ((vif->type == NL80211_IFTYPE_AP) ||
	    (vif->type == NL80211_IFTYPE_P2P_GO)) {
		rsta = rsi_find_sta(common, sta->addr);
		if (!rsta) {
			rsi_dbg(ERR_ZONE, "No station mapped\n");
			status = 0;
			goto unlock;
		}
		sta_id = rsta->sta_id;
	}

	rsi_dbg(INFO_ZONE,
		"%s: AMPDU action tid=%d ssn=0x%x, buf_size=%d sta_id=%d\n",
		__func__, tid, seq_no, buf_size, sta_id);

	switch (action) {
	case IEEE80211_AMPDU_RX_START:
		status = rsi_send_aggregation_params_frame(common,
							   tid,
							   seq_no,
							   buf_size,
							   STA_RX_ADDBA_DONE,
							   sta_id);
		break;

	case IEEE80211_AMPDU_RX_STOP:
		status = rsi_send_aggregation_params_frame(common,
							   tid,
							   0,
							   buf_size,
							   STA_RX_DELBA,
							   sta_id);
		break;

	case IEEE80211_AMPDU_TX_START:
		if ((vif->type == NL80211_IFTYPE_STATION) ||
		    (vif->type == NL80211_IFTYPE_P2P_CLIENT))
			common->vif_info[ii].seq_start = seq_no;
		else if ((vif->type == NL80211_IFTYPE_AP) ||
			 (vif->type == NL80211_IFTYPE_P2P_GO))
			rsta->seq_start[tid] = seq_no;
		ieee80211_start_tx_ba_cb_irqsafe(vif, sta->addr, tid);
		status = 0;
		break;

	case IEEE80211_AMPDU_TX_STOP_CONT:
	case IEEE80211_AMPDU_TX_STOP_FLUSH:
	case IEEE80211_AMPDU_TX_STOP_FLUSH_CONT:
		status = rsi_send_aggregation_params_frame(common,
							   tid,
							   seq_no,
							   buf_size,
							   STA_TX_DELBA,
							   sta_id);
		if (!status)
			ieee80211_stop_tx_ba_cb_irqsafe(vif, sta->addr, tid);
		break;

	case IEEE80211_AMPDU_TX_OPERATIONAL:
		if ((vif->type == NL80211_IFTYPE_STATION) ||
		    (vif->type == NL80211_IFTYPE_P2P_CLIENT))
			seq_start = common->vif_info[ii].seq_start;
		else if ((vif->type == NL80211_IFTYPE_AP) ||
			 (vif->type == NL80211_IFTYPE_P2P_GO))
			seq_start = rsta->seq_start[tid];
		status = rsi_send_aggregation_params_frame(common,
							   tid,
							   seq_start,
							   buf_size,
							   STA_TX_ADDBA_DONE,
							   sta_id);
		break;

	default:
		rsi_dbg(ERR_ZONE, "%s: Unknown AMPDU action\n", __func__);
		break;
	}

unlock:
	mutex_unlock(&common->mutex);
	return status;
}

/**
 * rsi_mac80211_set_rts_threshold() - This function sets rts threshold value.
 * @hw: Pointer to the ieee80211_hw structure.
 * @value: Rts threshold value.
 *
 * Return: 0 on success.
 */
static int rsi_mac80211_set_rts_threshold(struct ieee80211_hw *hw,
					  u32 value)
{
	struct rsi_hw *adapter = hw->priv;
	struct rsi_common *common = adapter->priv;

	mutex_lock(&common->mutex);
	common->rts_threshold = value;
	mutex_unlock(&common->mutex);

	return 0;
}

/**
 * rsi_mac80211_set_rate_mask() - This function sets bitrate_mask to be used.
 * @hw: Pointer to the ieee80211_hw structure
 * @vif: Pointer to the ieee80211_vif structure.
 * @mask: Pointer to the cfg80211_bitrate_mask structure.
 *
 * Return: 0 on success.
 */
static int rsi_mac80211_set_rate_mask(struct ieee80211_hw *hw,
				      struct ieee80211_vif *vif,
				      const struct cfg80211_bitrate_mask *mask)
{
	struct rsi_hw *adapter = hw->priv;
	struct rsi_common *common = adapter->priv;
	enum nl80211_band band = hw->conf.chandef.chan->band;

	mutex_lock(&common->mutex);
	common->fixedrate_mask[band] = 0;

	if (mask->control[band].legacy == 0xfff) {
		common->fixedrate_mask[band] =
			(mask->control[band].ht_mcs[0] << 12);
	} else {
		common->fixedrate_mask[band] =
			mask->control[band].legacy;
	}
	mutex_unlock(&common->mutex);

	return 0;
}

/**
 * rsi_perform_cqm() - This function performs cqm.
 * @common: Pointer to the driver private structure.
 * @bssid: pointer to the bssid.
 * @rssi: RSSI value.
 */
static void rsi_perform_cqm(struct rsi_common *common,
			    u8 *bssid,
			    s8 rssi,
			    struct ieee80211_vif *vif)
{
	s8 last_event = common->cqm_info.last_cqm_event_rssi;
	int thold = common->cqm_info.rssi_thold;
	u32 hyst = common->cqm_info.rssi_hyst;
	enum nl80211_cqm_rssi_threshold_event event;

	if (rssi < thold && (last_event == 0 || rssi < (last_event - hyst)))
		event = NL80211_CQM_RSSI_THRESHOLD_EVENT_LOW;
	else if (rssi > thold &&
		 (last_event == 0 || rssi > (last_event + hyst)))
		event = NL80211_CQM_RSSI_THRESHOLD_EVENT_HIGH;
	else
		return;

	common->cqm_info.last_cqm_event_rssi = rssi;
	rsi_dbg(INFO_ZONE, "CQM: Notifying event: %d\n", event);
	ieee80211_cqm_rssi_notify(vif, event, rssi, GFP_KERNEL);

	return;
}

/**
 * rsi_fill_rx_status() - This function fills rx status in
 *			  ieee80211_rx_status structure.
 * @hw: Pointer to the ieee80211_hw structure.
 * @skb: Pointer to the socket buffer structure.
 * @common: Pointer to the driver private structure.
 * @rxs: Pointer to the ieee80211_rx_status structure.
 *
 * Return: None.
 */
static void rsi_fill_rx_status(struct ieee80211_hw *hw,
			       struct sk_buff *skb,
			       struct rsi_common *common,
			       struct ieee80211_rx_status *rxs)
{
	struct rsi_hw *adapter = common->priv;
	struct ieee80211_vif *vif;
	struct ieee80211_bss_conf *bss = NULL;
	struct ieee80211_tx_info *info = IEEE80211_SKB_CB(skb);
	struct skb_info *rx_params = (struct skb_info *)info->driver_data;
	struct ieee80211_hdr *hdr;
	char rssi = rx_params->rssi;
	u8 hdrlen = 0;
	u8 channel = rx_params->channel;
	s32 freq;
	int i;

	hdr = ((struct ieee80211_hdr *)(skb->data));
	hdrlen = ieee80211_hdrlen(hdr->frame_control);

	memset(info, 0, sizeof(struct ieee80211_tx_info));

	rxs->signal = -(rssi);

	rxs->band = common->band;

	freq = ieee80211_channel_to_frequency(channel, rxs->band);

	if (freq)
		rxs->freq = freq;

	if (ieee80211_has_protected(hdr->frame_control)) {
		if (rsi_is_cipher_wep(common)) {
			memmove(skb->data + 4, skb->data, hdrlen);
			skb_pull(skb, 4);
		} else {
			memmove(skb->data + 8, skb->data, hdrlen);
			skb_pull(skb, 8);
			rxs->flag |= RX_FLAG_MMIC_STRIPPED;
		}
		rxs->flag |= RX_FLAG_DECRYPTED;
		rxs->flag |= RX_FLAG_IV_STRIPPED;
	}

	for (i = 0; i < RSI_MAX_VIFS; i++) {
		vif = adapter->vifs[i];
		if (!vif)
			continue;
		if (vif->type == NL80211_IFTYPE_STATION) {
			bss = &vif->bss_conf;
			break;
		}
	}
	if (!bss)
		return;
	/* CQM only for connected AP beacons, the RSSI is a weighted avg */
	if (bss->assoc && !(memcmp(bss->bssid, hdr->addr2, ETH_ALEN))) {
		if (ieee80211_is_beacon(hdr->frame_control))
			rsi_perform_cqm(common, hdr->addr2, rxs->signal, vif);
	}

	return;
}

/**
 * rsi_indicate_pkt_to_os() - This function sends received packet to mac80211.
 * @common: Pointer to the driver private structure.
 * @skb: Pointer to the socket buffer structure.
 *
 * Return: None.
 */
void rsi_indicate_pkt_to_os(struct rsi_common *common,
			    struct sk_buff *skb)
{
	struct rsi_hw *adapter = common->priv;
	struct ieee80211_hw *hw = adapter->hw;
	struct ieee80211_rx_status *rx_status = IEEE80211_SKB_RXCB(skb);

	if ((common->iface_down) || (!adapter->sc_nvifs)) {
		dev_kfree_skb(skb);
		return;
	}

	/* filling in the ieee80211_rx_status flags */
	rsi_fill_rx_status(hw, skb, common, rx_status);

	ieee80211_rx_irqsafe(hw, skb);
}

static void rsi_set_min_rate(struct ieee80211_hw *hw,
			     struct ieee80211_sta *sta,
			     struct rsi_common *common)
{
	u8 band = hw->conf.chandef.chan->band;
	u8 ii;
	u32 rate_bitmap;
	bool matched = false;

	common->bitrate_mask[band] = sta->supp_rates[band];

	rate_bitmap = (common->fixedrate_mask[band] & sta->supp_rates[band]);

	if (rate_bitmap & 0xfff) {
		/* Find out the min rate */
		for (ii = 0; ii < ARRAY_SIZE(rsi_rates); ii++) {
			if (rate_bitmap & BIT(ii)) {
				common->min_rate = rsi_rates[ii].hw_value;
				matched = true;
				break;
			}
		}
	}

	common->vif_info[0].is_ht = sta->ht_cap.ht_supported;

	if ((common->vif_info[0].is_ht) && (rate_bitmap >> 12)) {
		for (ii = 0; ii < ARRAY_SIZE(rsi_mcsrates); ii++) {
			if ((rate_bitmap >> 12) & BIT(ii)) {
				common->min_rate = rsi_mcsrates[ii];
				matched = true;
				break;
			}
		}
	}

	if (!matched)
		common->min_rate = 0xffff;
}

/**
 * rsi_mac80211_sta_add() - This function notifies driver about a peer getting
 *			    connected.
 * @hw: pointer to the ieee80211_hw structure.
 * @vif: Pointer to the ieee80211_vif structure.
 * @sta: Pointer to the ieee80211_sta structure.
 *
 * Return: 0 on success, negative error codes on failure.
 */
static int rsi_mac80211_sta_add(struct ieee80211_hw *hw,
				struct ieee80211_vif *vif,
				struct ieee80211_sta *sta)
{
	struct rsi_hw *adapter = hw->priv;
	struct rsi_common *common = adapter->priv;
	bool sta_exist = false;
	struct rsi_sta *rsta;
	int status = 0;

	rsi_dbg(INFO_ZONE, "Station Add: %pM\n", sta->addr);

	mutex_lock(&common->mutex);

	if ((vif->type == NL80211_IFTYPE_AP) ||
	    (vif->type == NL80211_IFTYPE_P2P_GO)) {
		u8 cnt;
		int sta_idx = -1;
		int free_index = -1;

		/* Check if max stations reached */
		if (common->num_stations >= common->max_stations) {
			rsi_dbg(ERR_ZONE, "Reject: Max Stations exists\n");
			status = -EOPNOTSUPP;
			goto unlock;
		}
		for (cnt = 0; cnt < common->max_stations; cnt++) {
			rsta = &common->stations[cnt];

			if (!rsta->sta) {
				if (free_index < 0)
					free_index = cnt;
				continue;
			}
			if (!memcmp(rsta->sta->addr, sta->addr, ETH_ALEN)) {
				rsi_dbg(INFO_ZONE, "Station exists\n");
				sta_idx = cnt;
				sta_exist = true;
				break;
			}
		}
		if (!sta_exist) {
			if (free_index >= 0)
				sta_idx = free_index;
		}
		if (sta_idx < 0) {
			rsi_dbg(ERR_ZONE,
				"%s: Some problem reaching here...\n",
				__func__);
			status = -EINVAL;
			goto unlock;
		}
		rsta = &common->stations[sta_idx];
		rsta->sta = sta;
		rsta->sta_id = sta_idx;
		for (cnt = 0; cnt < IEEE80211_NUM_TIDS; cnt++)
			rsta->start_tx_aggr[cnt] = false;
		for (cnt = 0; cnt < IEEE80211_NUM_TIDS; cnt++)
			rsta->seq_start[cnt] = 0;
		if (!sta_exist) {
			rsi_dbg(INFO_ZONE, "New Station\n");

			/* Send peer notify to device */
			rsi_dbg(INFO_ZONE, "Indicate bss status to device\n");
			rsi_inform_bss_status(common, RSI_OPMODE_AP, 1,
					      sta->addr, sta->wme, sta->aid,
					      sta, sta_idx, 0, vif);

			if (common->key) {
				struct ieee80211_key_conf *key = common->key;

				if ((key->cipher == WLAN_CIPHER_SUITE_WEP104) ||
				    (key->cipher == WLAN_CIPHER_SUITE_WEP40))
					rsi_hal_load_key(adapter->priv,
							 key->key,
							 key->keylen,
							 RSI_PAIRWISE_KEY,
							 key->keyidx,
							 key->cipher,
							 sta_idx,
							 vif);
			}

			common->num_stations++;
		}
	}

	if ((vif->type == NL80211_IFTYPE_STATION) ||
	    (vif->type == NL80211_IFTYPE_P2P_CLIENT)) {
		rsi_set_min_rate(hw, sta, common);
		if (sta->ht_cap.ht_supported) {
			common->vif_info[0].is_ht = true;
			common->bitrate_mask[NL80211_BAND_2GHZ] =
					sta->supp_rates[NL80211_BAND_2GHZ];
			if ((sta->ht_cap.cap & IEEE80211_HT_CAP_SGI_20) ||
			    (sta->ht_cap.cap & IEEE80211_HT_CAP_SGI_40))
				common->vif_info[0].sgi = true;
			ieee80211_start_tx_ba_session(sta, 0, 0);
		}
	}

unlock:
	mutex_unlock(&common->mutex);

	return status;
}

/**
 * rsi_mac80211_sta_remove() - This function notifies driver about a peer
 *			       getting disconnected.
 * @hw: Pointer to the ieee80211_hw structure.
 * @vif: Pointer to the ieee80211_vif structure.
 * @sta: Pointer to the ieee80211_sta structure.
 *
 * Return: 0 on success, negative error codes on failure.
 */
static int rsi_mac80211_sta_remove(struct ieee80211_hw *hw,
				   struct ieee80211_vif *vif,
				   struct ieee80211_sta *sta)
{
	struct rsi_hw *adapter = hw->priv;
	struct rsi_common *common = adapter->priv;
	struct ieee80211_bss_conf *bss = &vif->bss_conf;
	struct rsi_sta *rsta;

	rsi_dbg(INFO_ZONE, "Station Remove: %pM\n", sta->addr);

	mutex_lock(&common->mutex);

	if ((vif->type == NL80211_IFTYPE_AP) ||
	    (vif->type == NL80211_IFTYPE_P2P_GO)) {
		u8 sta_idx, cnt;

		/* Send peer notify to device */
		rsi_dbg(INFO_ZONE, "Indicate bss status to device\n");
		for (sta_idx = 0; sta_idx < common->max_stations; sta_idx++) {
			rsta = &common->stations[sta_idx];

			if (!rsta->sta)
				continue;
			if (!memcmp(rsta->sta->addr, sta->addr, ETH_ALEN)) {
				rsi_inform_bss_status(common, RSI_OPMODE_AP, 0,
						      sta->addr, sta->wme,
						      sta->aid, sta, sta_idx,
						      0, vif);
				rsta->sta = NULL;
				rsta->sta_id = -1;
				for (cnt = 0; cnt < IEEE80211_NUM_TIDS; cnt++)
					rsta->start_tx_aggr[cnt] = false;
				if (common->num_stations > 0)
					common->num_stations--;
				break;
			}
		}
		if (sta_idx >= common->max_stations)
			rsi_dbg(ERR_ZONE, "%s: No station found\n", __func__);
	}

	if ((vif->type == NL80211_IFTYPE_STATION) ||
	    (vif->type == NL80211_IFTYPE_P2P_CLIENT)) {
		/* Resetting all the fields to default values */
		memcpy((u8 *)bss->bssid, (u8 *)sta->addr, ETH_ALEN);
		bss->qos = sta->wme;
		common->bitrate_mask[NL80211_BAND_2GHZ] = 0;
		common->bitrate_mask[NL80211_BAND_5GHZ] = 0;
		common->min_rate = 0xffff;
		common->vif_info[0].is_ht = false;
		common->vif_info[0].sgi = false;
		common->vif_info[0].seq_start = 0;
		common->secinfo.ptk_cipher = 0;
		common->secinfo.gtk_cipher = 0;
		if (!common->iface_down)
			rsi_send_rx_filter_frame(common, 0);
	}
	mutex_unlock(&common->mutex);
	
	return 0;
}

/**
 * rsi_mac80211_set_antenna() - This function is used to configure
 *				tx and rx antennas.
 * @hw: Pointer to the ieee80211_hw structure.
 * @tx_ant: Bitmap for tx antenna
 * @rx_ant: Bitmap for rx antenna
 *
 * Return: 0 on success, Negative error code on failure.
 */
static int rsi_mac80211_set_antenna(struct ieee80211_hw *hw,
				    u32 tx_ant, u32 rx_ant)
{
	struct rsi_hw *adapter = hw->priv;
	struct rsi_common *common = adapter->priv;
	u8 antenna = 0;

	if (tx_ant > 1 || rx_ant > 1) {
		rsi_dbg(ERR_ZONE,
			"Invalid antenna selection (tx: %d, rx:%d)\n",
			tx_ant, rx_ant);
		rsi_dbg(ERR_ZONE,
			"Use 0 for int_ant, 1 for ext_ant\n");
		return -EINVAL; 
	}

	rsi_dbg(INFO_ZONE, "%s: Antenna map Tx %x Rx %d\n",
			__func__, tx_ant, rx_ant);

	mutex_lock(&common->mutex);

	antenna = tx_ant ? ANTENNA_SEL_UFL : ANTENNA_SEL_INT;
	if (common->ant_in_use != antenna)
		if (rsi_set_antenna(common, antenna))
			goto fail_set_antenna;

	rsi_dbg(INFO_ZONE, "(%s) Antenna path configured successfully\n",
		tx_ant ? "UFL" : "INT");

	common->ant_in_use = antenna;
	
	mutex_unlock(&common->mutex);
	
	return 0;

fail_set_antenna:
	rsi_dbg(ERR_ZONE, "%s: Failed.\n", __func__);
	mutex_unlock(&common->mutex);
	return -EINVAL;
}

/**
 * rsi_mac80211_get_antenna() - This function is used to configure 
 * 				tx and rx antennas.
 *
 * @hw: Pointer to the ieee80211_hw structure.
 * @tx_ant: Bitmap for tx antenna
 * @rx_ant: Bitmap for rx antenna
 * 
 * Return: 0 on success, negative error codes on failure.
 */
static int rsi_mac80211_get_antenna(struct ieee80211_hw *hw,
				    u32 *tx_ant, u32 *rx_ant)
{
	struct rsi_hw *adapter = hw->priv;
	struct rsi_common *common = adapter->priv;

	mutex_lock(&common->mutex);

	*tx_ant = (common->ant_in_use == ANTENNA_SEL_UFL) ? 1 : 0;
	*rx_ant = 0;

	mutex_unlock(&common->mutex);
	
	return 0;	
}

static int rsi_map_region_code(enum nl80211_dfs_regions region_code)
{
	switch (region_code) {
	case NL80211_DFS_FCC:
		return RSI_REGION_FCC;
	case NL80211_DFS_ETSI:
		return RSI_REGION_ETSI;
	case NL80211_DFS_JP:
		return RSI_REGION_TELEC;
	case NL80211_DFS_UNSET:
		return RSI_REGION_WORLD;
	}
	return RSI_REGION_WORLD;
}

static void rsi_reg_notify(struct wiphy *wiphy,
			   struct regulatory_request *request)
{
	struct ieee80211_supported_band *sband;
	struct ieee80211_channel *ch;
	struct ieee80211_hw *hw = wiphy_to_ieee80211_hw(wiphy);
	struct rsi_hw * adapter = hw->priv; 
	struct rsi_common *common = adapter->priv;
	int i;
	
	mutex_lock(&common->mutex);

	rsi_dbg(INFO_ZONE, "country = %s dfs_region = %d\n",
		request->alpha2, request->dfs_region);

	if (common->num_supp_bands > 1) {
		sband = wiphy->bands[NL80211_BAND_5GHZ];

		for (i = 0; i < sband->n_channels; i++) {
			ch = &sband->channels[i];
			if (ch->flags & IEEE80211_CHAN_DISABLED)
				continue;

			if (ch->flags & IEEE80211_CHAN_RADAR)
				ch->flags |= IEEE80211_CHAN_NO_IR;
		}
	}
	adapter->dfs_region = rsi_map_region_code(request->dfs_region);
	rsi_dbg(INFO_ZONE, "RSI region code = %d\n", adapter->dfs_region);
	
	adapter->country[0] = request->alpha2[0];
	adapter->country[1] = request->alpha2[1];

	mutex_unlock(&common->mutex);
}

static void rsi_mac80211_rfkill_poll(struct ieee80211_hw *hw)
{
	struct rsi_hw *adapter = hw->priv;
	struct rsi_common *common = adapter->priv;

	mutex_lock(&common->mutex);
	if (common->fsm_state != FSM_MAC_INIT_DONE)
		wiphy_rfkill_set_hw_state(hw->wiphy, true);
	else
		wiphy_rfkill_set_hw_state(hw->wiphy, false);
	mutex_unlock(&common->mutex);
}

static void rsi_resume_conn_channel(struct rsi_common *common)
{
	struct rsi_hw *adapter = common->priv;
	struct ieee80211_vif *vif;
	int cnt;

	for (cnt = 0; cnt < RSI_MAX_VIFS; cnt++) {
		vif = adapter->vifs[cnt];
		if (!vif)
			continue;

		if ((vif->type == NL80211_IFTYPE_AP) ||
		    (vif->type == NL80211_IFTYPE_P2P_GO)) {
			rsi_switch_channel(adapter, vif);
			break;
		}
		if (((vif->type == NL80211_IFTYPE_STATION) ||
		     (vif->type == NL80211_IFTYPE_P2P_CLIENT)) &&
		    vif->bss_conf.assoc) {
			rsi_switch_channel(adapter, vif);
			break;
		}
	}
}

void rsi_roc_timeout(struct timer_list *t)
{
	struct rsi_common *common = from_timer(common, t, roc_timer);

	rsi_dbg(INFO_ZONE, "Remain on channel expired\n");

	mutex_lock(&common->mutex);
	ieee80211_remain_on_channel_expired(common->priv->hw);

	if (timer_pending(&common->roc_timer))
		del_timer(&common->roc_timer);

	rsi_resume_conn_channel(common);
	mutex_unlock(&common->mutex);
}

static int rsi_mac80211_roc(struct ieee80211_hw *hw, struct ieee80211_vif *vif,
			    struct ieee80211_channel *chan, int duration,
			    enum ieee80211_roc_type type)
{
	struct rsi_hw *adapter = (struct rsi_hw *)hw->priv;
	struct rsi_common *common = (struct rsi_common *)adapter->priv;
	int status = 0;

	rsi_dbg(INFO_ZONE, "***** Remain on channel *****\n");

	mutex_lock(&common->mutex);
	rsi_dbg(INFO_ZONE, "%s: channel: %d duration: %dms\n",
		__func__, chan->hw_value, duration);

	if (timer_pending(&common->roc_timer)) {
		rsi_dbg(INFO_ZONE, "Stop on-going ROC\n");
		del_timer(&common->roc_timer);
	}
	common->roc_timer.expires = msecs_to_jiffies(duration) + jiffies;
	add_timer(&common->roc_timer);

	/* Configure band */
	if (rsi_band_check(common, chan)) {
		rsi_dbg(ERR_ZONE, "Failed to set band\n");
		status = -EINVAL;
		goto out;
	}

	/* Configure channel */
	if (rsi_set_channel(common, chan)) {
		rsi_dbg(ERR_ZONE, "Failed to set the channel\n");
		status = -EINVAL;
		goto out;
	}

	common->roc_vif = vif;
	ieee80211_ready_on_channel(hw);
	rsi_dbg(INFO_ZONE, "%s: Ready on channel :%d\n",
		__func__, chan->hw_value);

out:
	mutex_unlock(&common->mutex);

	return status;
}

static int rsi_mac80211_cancel_roc(struct ieee80211_hw *hw,
				   struct ieee80211_vif *vif)
{
	struct rsi_hw *adapter = hw->priv;
	struct rsi_common *common = adapter->priv;

	rsi_dbg(INFO_ZONE, "Cancel remain on channel\n");

	mutex_lock(&common->mutex);
	if (!timer_pending(&common->roc_timer)) {
		mutex_unlock(&common->mutex);
		return 0;
	}

	del_timer(&common->roc_timer);

	rsi_resume_conn_channel(common);
	mutex_unlock(&common->mutex);

	return 0;
}

#ifdef CONFIG_PM
static const struct wiphy_wowlan_support rsi_wowlan_support = {
	.flags = WIPHY_WOWLAN_ANY |
		 WIPHY_WOWLAN_MAGIC_PKT |
		 WIPHY_WOWLAN_DISCONNECT |
		 WIPHY_WOWLAN_GTK_REKEY_FAILURE  |
		 WIPHY_WOWLAN_SUPPORTS_GTK_REKEY |
		 WIPHY_WOWLAN_EAP_IDENTITY_REQ   |
		 WIPHY_WOWLAN_4WAY_HANDSHAKE,
};

static u16 rsi_wow_map_triggers(struct rsi_common *common,
				struct cfg80211_wowlan *wowlan)
{
	u16 wow_triggers = 0;

	rsi_dbg(INFO_ZONE, "Mapping wowlan triggers\n");

	if (wowlan->any)
		wow_triggers |= RSI_WOW_ANY;
	if (wowlan->magic_pkt)
		wow_triggers |= RSI_WOW_MAGIC_PKT;
	if (wowlan->disconnect)
		wow_triggers |= RSI_WOW_DISCONNECT;
	if (wowlan->gtk_rekey_failure || wowlan->eap_identity_req ||
	    wowlan->four_way_handshake)
		wow_triggers |= RSI_WOW_GTK_REKEY;

	return wow_triggers;
}

int rsi_config_wowlan(struct rsi_hw *adapter, struct cfg80211_wowlan *wowlan)
{
	struct rsi_common *common = adapter->priv;
	u16 triggers = 0;
	u16 rx_filter_word = 0;
	struct ieee80211_bss_conf *bss = NULL;

	rsi_dbg(INFO_ZONE, "Config WoWLAN to device\n");

	if (!adapter->vifs[0])
		return -EINVAL;

	bss = &adapter->vifs[0]->bss_conf;

	if (WARN_ON(!wowlan)) {
		rsi_dbg(ERR_ZONE, "WoW triggers not enabled\n");
		return -EINVAL;
	}

	common->wow_flags |= RSI_WOW_ENABLED;
	triggers = rsi_wow_map_triggers(common, wowlan);
	if (!triggers) {
		rsi_dbg(ERR_ZONE, "%s:No valid WoW triggers\n", __func__);
		return -EINVAL;
	}
	if (!bss->assoc) {
		rsi_dbg(ERR_ZONE,
			"Cannot configure WoWLAN (Station not connected)\n");
		common->wow_flags |= RSI_WOW_NO_CONNECTION;
		return 0;
	}
	rsi_dbg(INFO_ZONE, "TRIGGERS %x\n", triggers);

	if (common->coex_mode > 1)
		rsi_disable_ps(adapter, adapter->vifs[0]);

	rsi_send_wowlan_request(common, triggers, 1);

	/**
	 * Increase the beacon_miss threshold & keep-alive timers in
	 * vap_update frame
	 */
	rsi_send_vap_dynamic_update(common);

	rx_filter_word = (ALLOW_DATA_ASSOC_PEER | DISALLOW_BEACONS);
	rsi_send_rx_filter_frame(common, rx_filter_word);

	return 0;
}
EXPORT_SYMBOL(rsi_config_wowlan);

static int rsi_mac80211_suspend(struct ieee80211_hw *hw,
				struct cfg80211_wowlan *wowlan)
{
	struct rsi_hw *adapter = hw->priv;
	struct rsi_common *common = adapter->priv;

	rsi_dbg(INFO_ZONE, "%s: mac80211 suspend\n", __func__);
	mutex_lock(&common->mutex);
	if (rsi_config_wowlan(adapter, wowlan)) {
		rsi_dbg(ERR_ZONE, "Failed to configure WoWLAN\n");
		mutex_unlock(&common->mutex);
		return 1;
	}
	mutex_unlock(&common->mutex);

	return 0;
}

static int rsi_mac80211_resume(struct ieee80211_hw *hw)
{
	u16 rx_filter_word = 0;
	struct rsi_hw *adapter = hw->priv;
	struct rsi_common *common = adapter->priv;

	common->wow_flags = 0;

	rsi_dbg(INFO_ZONE, "%s: mac80211 resume\n", __func__);

	if (common->hibernate_resume) {
		common->mac_ops_resumed = true;
		/* Device need a complete restart of all MAC operations.
		 * returning 1 will serve this purpose.
		 */
		return 1;
	}

	mutex_lock(&common->mutex);
	rsi_send_wowlan_request(common, 0, 0);

	rx_filter_word = (ALLOW_DATA_ASSOC_PEER | ALLOW_CTRL_ASSOC_PEER |
			  ALLOW_MGMT_ASSOC_PEER);
	rsi_send_rx_filter_frame(common, rx_filter_word);
	mutex_unlock(&common->mutex);

	return 0;
}

#endif

static const struct ieee80211_ops mac80211_ops = {
	.tx = rsi_mac80211_tx,
	.start = rsi_mac80211_start,
	.stop = rsi_mac80211_stop,
	.add_interface = rsi_mac80211_add_interface,
	.remove_interface = rsi_mac80211_remove_interface,
	.config = rsi_mac80211_config,
	.bss_info_changed = rsi_mac80211_bss_info_changed,
	.conf_tx = rsi_mac80211_conf_tx,
	.configure_filter = rsi_mac80211_conf_filter,
	.set_key = rsi_mac80211_set_key,
	.set_rts_threshold = rsi_mac80211_set_rts_threshold,
	.set_bitrate_mask = rsi_mac80211_set_rate_mask,
	.ampdu_action = rsi_mac80211_ampdu_action,
	.sta_add = rsi_mac80211_sta_add,
	.sta_remove = rsi_mac80211_sta_remove,
	.set_antenna = rsi_mac80211_set_antenna,
	.get_antenna = rsi_mac80211_get_antenna,
	.rfkill_poll = rsi_mac80211_rfkill_poll,
	.remain_on_channel = rsi_mac80211_roc,
	.cancel_remain_on_channel = rsi_mac80211_cancel_roc,
#ifdef CONFIG_PM
	.suspend = rsi_mac80211_suspend,
	.resume  = rsi_mac80211_resume,
#endif
	.hw_scan = rsi_mac80211_hw_scan_start,
	.cancel_hw_scan = rsi_mac80211_cancel_hw_scan,
};

/**
 * rsi_mac80211_attach() - This function is used to initialize Mac80211 stack.
 * @common: Pointer to the driver private structure.
 *
 * Return: 0 on success, negative error codes on failure.
 */
int rsi_mac80211_attach(struct rsi_common *common)
{
	int status = 0;
	struct ieee80211_hw *hw = NULL;
	struct wiphy *wiphy = NULL;
	struct rsi_hw *adapter = common->priv;
	u8 addr_mask[ETH_ALEN] = {0x0, 0x0, 0x0, 0x0, 0x0, 0x3};

	rsi_dbg(INIT_ZONE, "%s: Performing mac80211 attach\n", __func__);

	hw = ieee80211_alloc_hw(sizeof(struct rsi_hw), &mac80211_ops);
	if (!hw) {
		rsi_dbg(ERR_ZONE, "%s: ieee80211 hw alloc failed\n", __func__);
		return -ENOMEM;
	}

	wiphy = hw->wiphy;

	SET_IEEE80211_DEV(hw, adapter->device);

	hw->priv = adapter;
	adapter->hw = hw;

	ieee80211_hw_set(hw, SIGNAL_DBM);
	ieee80211_hw_set(hw, HAS_RATE_CONTROL);
	ieee80211_hw_set(hw, AMPDU_AGGREGATION);
	ieee80211_hw_set(hw, SUPPORTS_PS);
	ieee80211_hw_set(hw, SUPPORTS_DYNAMIC_PS);

	hw->queues = MAX_HW_QUEUES;
	hw->extra_tx_headroom = RSI_NEEDED_HEADROOM;

	hw->max_rates = 1;
	hw->max_rate_tries = MAX_RETRIES;
	hw->uapsd_queues = RSI_IEEE80211_UAPSD_QUEUES;
	hw->uapsd_max_sp_len = IEEE80211_WMM_IE_STA_QOSINFO_SP_ALL;

	hw->max_tx_aggregation_subframes = RSI_MAX_TX_AGGR_FRMS;
	hw->max_rx_aggregation_subframes = RSI_MAX_RX_AGGR_FRMS;
	hw->rate_control_algorithm = "AARF";

	SET_IEEE80211_PERM_ADDR(hw, common->mac_addr);
	ether_addr_copy(hw->wiphy->addr_mask, addr_mask);

	wiphy->interface_modes = BIT(NL80211_IFTYPE_STATION) |
				 BIT(NL80211_IFTYPE_AP) |
				 BIT(NL80211_IFTYPE_P2P_DEVICE) |
				 BIT(NL80211_IFTYPE_P2P_CLIENT) |
				 BIT(NL80211_IFTYPE_P2P_GO);

	wiphy->signal_type = CFG80211_SIGNAL_TYPE_MBM;
	wiphy->retry_short = RETRY_SHORT;
	wiphy->retry_long  = RETRY_LONG;
	wiphy->frag_threshold = IEEE80211_MAX_FRAG_THRESHOLD;
	wiphy->rts_threshold = IEEE80211_MAX_RTS_THRESHOLD;
	wiphy->flags = 0;

	wiphy->available_antennas_rx = 1;
	wiphy->available_antennas_tx = 1;

	status = rsi_register_rates_channels(adapter, NL80211_BAND_2GHZ);
	if (status)
		return status;
	wiphy->bands[NL80211_BAND_2GHZ] =
		&adapter->sbands[NL80211_BAND_2GHZ];
	if (common->num_supp_bands > 1) {
		status = rsi_register_rates_channels(adapter,
						     NL80211_BAND_5GHZ);
		if (status)
			return status;
		wiphy->bands[NL80211_BAND_5GHZ] =
			&adapter->sbands[NL80211_BAND_5GHZ];
	}

	/* AP Parameters */
	wiphy->max_ap_assoc_sta = rsi_max_ap_stas[common->oper_mode - 1];
	common->max_stations = wiphy->max_ap_assoc_sta;
	rsi_dbg(ERR_ZONE, "Max Stations Allowed = %d\n", common->max_stations);
	hw->sta_data_size = sizeof(struct rsi_sta);

	wiphy->max_scan_ssids = RSI_MAX_SCAN_SSIDS;
	wiphy->max_scan_ie_len = RSI_MAX_SCAN_IE_LEN;
	wiphy->flags = WIPHY_FLAG_REPORTS_OBSS;
	wiphy->flags |= WIPHY_FLAG_AP_UAPSD;
	wiphy->features |= NL80211_FEATURE_INACTIVITY_TIMER;
	wiphy->reg_notifier = rsi_reg_notify;

#ifdef CONFIG_PM
	wiphy->wowlan = &rsi_wowlan_support;
#endif

	wiphy_ext_feature_set(wiphy, NL80211_EXT_FEATURE_CQM_RSSI_LIST);

	/* Wi-Fi direct parameters */
	wiphy->flags |= WIPHY_FLAG_HAS_REMAIN_ON_CHANNEL;
	wiphy->flags |= WIPHY_FLAG_OFFCHAN_TX;
	wiphy->max_remain_on_channel_duration = 10000;
	hw->max_listen_interval = 10;
	wiphy->iface_combinations = rsi_iface_combinations;
	wiphy->n_iface_combinations = ARRAY_SIZE(rsi_iface_combinations);

	if (common->coex_mode > 1)
		wiphy->flags |= WIPHY_FLAG_PS_ON_BY_DEFAULT;

	status = ieee80211_register_hw(hw);
	if (status)
		return status;

	return rsi_init_dbgfs(adapter);
}<|MERGE_RESOLUTION|>--- conflicted
+++ resolved
@@ -228,8 +228,6 @@
 	sbands->ht_cap.mcs.tx_params = IEEE80211_HT_MCS_TX_DEFINED;
 	/* sbands->ht_cap.mcs.rx_highest = 0x82; */
 	return 0;
-<<<<<<< HEAD
-=======
 }
 
 static int rsi_mac80211_hw_scan_start(struct ieee80211_hw *hw,
@@ -293,7 +291,6 @@
 	}
 	common->hwscan = NULL;
 	mutex_unlock(&common->mutex);
->>>>>>> f7688b48
 }
 
 /**
