--- conflicted
+++ resolved
@@ -358,12 +358,6 @@
 	 * the bitrate to determine supported modes. Some BiDi modules (eg,
 	 * 1310nm/1550nm) are not 1000BASE-BX compliant due to the differing
 	 * wavelengths, so do not set any transceiver bits.
-<<<<<<< HEAD
-	 */
-	if (bitmap_empty(modes, __ETHTOOL_LINK_MODE_MASK_NBITS)) {
-		/* If the bit rate allows 1000baseX */
-		if (br_nom && br_min <= 1300 && br_max >= 1200)
-=======
 	 *
 	 * Do the same for modules supporting 2500BASE-X. Note that some
 	 * modules use 2500Mbaud rather than 3100 or 3200Mbaud for
@@ -371,7 +365,6 @@
 	 */
 	if (bitmap_empty(modes, __ETHTOOL_LINK_MODE_MASK_NBITS) && br_nom) {
 		if (br_min <= 1300 && br_max >= 1200)
->>>>>>> 3b17187f
 			phylink_set(modes, 1000baseX_Full);
 		if (br_min <= 3200 && br_max >= 2500)
 			phylink_set(modes, 2500baseX_Full);
