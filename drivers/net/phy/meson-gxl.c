--- conflicted
+++ resolved
@@ -83,36 +83,6 @@
 			      unsigned int bank, unsigned int reg)
 {
 	int ret;
-<<<<<<< HEAD
-
-	/* Enable Analog and DSP register Bank access by */
-	ret = phy_write(phydev, 0x14, 0x0000);
-	if (ret)
-		return ret;
-	ret = phy_write(phydev, 0x14, 0x0400);
-	if (ret)
-		return ret;
-	ret = phy_write(phydev, 0x14, 0x0000);
-	if (ret)
-		return ret;
-	ret = phy_write(phydev, 0x14, 0x0400);
-	if (ret)
-		return ret;
-
-	/* Write Analog register 23 */
-	ret = phy_write(phydev, 0x17, 0x8E0D);
-	if (ret)
-		return ret;
-	ret = phy_write(phydev, 0x14, 0x4417);
-	if (ret)
-		return ret;
-
-	/* Enable fractional PLL */
-	ret = phy_write(phydev, 0x17, 0x0005);
-	if (ret)
-		return ret;
-	ret = phy_write(phydev, 0x14, 0x5C1B);
-=======
 
 	ret = meson_gxl_open_banks(phydev);
 	if (ret)
@@ -163,31 +133,15 @@
 
 	/* Enable fractional PLL */
 	ret = meson_gxl_write_reg(phydev, BANK_BIST, FR_PLL_CONTROL, 0x5);
->>>>>>> e021bb4f
 	if (ret)
 		return ret;
 
 	/* Program fraction FR_PLL_DIV1 */
-<<<<<<< HEAD
-	ret = phy_write(phydev, 0x17, 0x029A);
-	if (ret)
-		return ret;
-	ret = phy_write(phydev, 0x14, 0x5C1D);
-=======
 	ret = meson_gxl_write_reg(phydev, BANK_BIST, FR_PLL_DIV1, 0x029a);
->>>>>>> e021bb4f
 	if (ret)
 		return ret;
 
 	/* Program fraction FR_PLL_DIV1 */
-<<<<<<< HEAD
-	ret = phy_write(phydev, 0x17, 0xAAAA);
-	if (ret)
-		return ret;
-	ret = phy_write(phydev, 0x14, 0x5C1C);
-	if (ret)
-		return ret;
-=======
 	ret = meson_gxl_write_reg(phydev, BANK_BIST, FR_PLL_DIV0, 0xaaaa);
 	if (ret)
 		return ret;
@@ -268,7 +222,6 @@
 	} else {
 		val = 0;
 	}
->>>>>>> e021bb4f
 
 	return phy_write(phydev, INTSRC_MASK, val);
 }
