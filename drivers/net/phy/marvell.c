// SPDX-License-Identifier: GPL-2.0+
/*
 * drivers/net/phy/marvell.c
 *
 * Driver for Marvell PHYs
 *
 * Author: Andy Fleming
 *
 * Copyright (c) 2004 Freescale Semiconductor, Inc.
 *
 * Copyright (c) 2013 Michael Stapelberg <michael@stapelberg.de>
 */
#include <linux/kernel.h>
#include <linux/string.h>
#include <linux/ctype.h>
#include <linux/errno.h>
#include <linux/unistd.h>
#include <linux/hwmon.h>
#include <linux/interrupt.h>
#include <linux/init.h>
#include <linux/delay.h>
#include <linux/netdevice.h>
#include <linux/etherdevice.h>
#include <linux/skbuff.h>
#include <linux/spinlock.h>
#include <linux/mm.h>
#include <linux/module.h>
#include <linux/mii.h>
#include <linux/ethtool.h>
#include <linux/phy.h>
#include <linux/marvell_phy.h>
#include <linux/bitfield.h>
#include <linux/of.h>

#include <linux/io.h>
#include <asm/irq.h>
#include <linux/uaccess.h>

#define MII_MARVELL_PHY_PAGE		22
#define MII_MARVELL_COPPER_PAGE		0x00
#define MII_MARVELL_FIBER_PAGE		0x01
#define MII_MARVELL_MSCR_PAGE		0x02
#define MII_MARVELL_LED_PAGE		0x03
#define MII_MARVELL_MISC_TEST_PAGE	0x06
#define MII_MARVELL_WOL_PAGE		0x11

#define MII_M1011_IEVENT		0x13
#define MII_M1011_IEVENT_CLEAR		0x0000

#define MII_M1011_IMASK			0x12
#define MII_M1011_IMASK_INIT		0x6400
#define MII_M1011_IMASK_CLEAR		0x0000

#define MII_M1011_PHY_SCR			0x10
#define MII_M1011_PHY_SCR_DOWNSHIFT_EN		BIT(11)
#define MII_M1011_PHY_SCR_DOWNSHIFT_SHIFT	12
#define MII_M1011_PHY_SRC_DOWNSHIFT_MASK	0x7800
#define MII_M1011_PHY_SCR_MDI			(0x0 << 5)
#define MII_M1011_PHY_SCR_MDI_X			(0x1 << 5)
#define MII_M1011_PHY_SCR_AUTO_CROSS		(0x3 << 5)

#define MII_M1111_PHY_LED_CONTROL	0x18
#define MII_M1111_PHY_LED_DIRECT	0x4100
#define MII_M1111_PHY_LED_COMBINE	0x411c
#define MII_M1111_PHY_EXT_CR		0x14
#define MII_M1111_RGMII_RX_DELAY	BIT(7)
#define MII_M1111_RGMII_TX_DELAY	BIT(1)
#define MII_M1111_PHY_EXT_SR		0x1b

#define MII_M1111_HWCFG_MODE_MASK		0xf
#define MII_M1111_HWCFG_MODE_FIBER_RGMII	0x3
#define MII_M1111_HWCFG_MODE_SGMII_NO_CLK	0x4
#define MII_M1111_HWCFG_MODE_RTBI		0x7
#define MII_M1111_HWCFG_MODE_COPPER_RTBI	0x9
#define MII_M1111_HWCFG_MODE_COPPER_RGMII	0xb
#define MII_M1111_HWCFG_FIBER_COPPER_RES	BIT(13)
#define MII_M1111_HWCFG_FIBER_COPPER_AUTO	BIT(15)

#define MII_88E1121_PHY_MSCR_REG	21
#define MII_88E1121_PHY_MSCR_RX_DELAY	BIT(5)
#define MII_88E1121_PHY_MSCR_TX_DELAY	BIT(4)
#define MII_88E1121_PHY_MSCR_DELAY_MASK	(BIT(5) | BIT(4))

#define MII_88E1121_MISC_TEST				0x1a
#define MII_88E1510_MISC_TEST_TEMP_THRESHOLD_MASK	0x1f00
#define MII_88E1510_MISC_TEST_TEMP_THRESHOLD_SHIFT	8
#define MII_88E1510_MISC_TEST_TEMP_IRQ_EN		BIT(7)
#define MII_88E1510_MISC_TEST_TEMP_IRQ			BIT(6)
#define MII_88E1121_MISC_TEST_TEMP_SENSOR_EN		BIT(5)
#define MII_88E1121_MISC_TEST_TEMP_MASK			0x1f

#define MII_88E1510_TEMP_SENSOR		0x1b
#define MII_88E1510_TEMP_SENSOR_MASK	0xff

#define MII_88E1540_COPPER_CTRL3	0x1a
#define MII_88E1540_COPPER_CTRL3_LINK_DOWN_DELAY_MASK	GENMASK(11, 10)
#define MII_88E1540_COPPER_CTRL3_LINK_DOWN_DELAY_00MS	0
#define MII_88E1540_COPPER_CTRL3_LINK_DOWN_DELAY_10MS	1
#define MII_88E1540_COPPER_CTRL3_LINK_DOWN_DELAY_20MS	2
#define MII_88E1540_COPPER_CTRL3_LINK_DOWN_DELAY_40MS	3
#define MII_88E1540_COPPER_CTRL3_FAST_LINK_DOWN		BIT(9)

#define MII_88E6390_MISC_TEST		0x1b
#define MII_88E6390_MISC_TEST_SAMPLE_1S		0
#define MII_88E6390_MISC_TEST_SAMPLE_10MS	BIT(14)
#define MII_88E6390_MISC_TEST_SAMPLE_DISABLE	BIT(15)
#define MII_88E6390_MISC_TEST_SAMPLE_ENABLE	0
#define MII_88E6390_MISC_TEST_SAMPLE_MASK	(0x3 << 14)

#define MII_88E6390_TEMP_SENSOR		0x1c
#define MII_88E6390_TEMP_SENSOR_MASK	0xff
#define MII_88E6390_TEMP_SENSOR_SAMPLES 10

#define MII_88E1318S_PHY_MSCR1_REG	16
#define MII_88E1318S_PHY_MSCR1_PAD_ODD	BIT(6)

/* Copper Specific Interrupt Enable Register */
#define MII_88E1318S_PHY_CSIER				0x12
/* WOL Event Interrupt Enable */
#define MII_88E1318S_PHY_CSIER_WOL_EIE			BIT(7)

/* LED Timer Control Register */
#define MII_88E1318S_PHY_LED_TCR			0x12
#define MII_88E1318S_PHY_LED_TCR_FORCE_INT		BIT(15)
#define MII_88E1318S_PHY_LED_TCR_INTn_ENABLE		BIT(7)
#define MII_88E1318S_PHY_LED_TCR_INT_ACTIVE_LOW		BIT(11)

/* Magic Packet MAC address registers */
#define MII_88E1318S_PHY_MAGIC_PACKET_WORD2		0x17
#define MII_88E1318S_PHY_MAGIC_PACKET_WORD1		0x18
#define MII_88E1318S_PHY_MAGIC_PACKET_WORD0		0x19

#define MII_88E1318S_PHY_WOL_CTRL				0x10
#define MII_88E1318S_PHY_WOL_CTRL_CLEAR_WOL_STATUS		BIT(12)
#define MII_88E1318S_PHY_WOL_CTRL_MAGIC_PACKET_MATCH_ENABLE	BIT(14)

#define MII_PHY_LED_CTRL	        16
#define MII_88E1121_PHY_LED_DEF		0x0030
#define MII_88E1510_PHY_LED_DEF		0x1177
#define MII_88E1510_PHY_LED0_LINK_LED1_ACTIVE	0x1040

#define MII_M1011_PHY_STATUS		0x11
#define MII_M1011_PHY_STATUS_1000	0x8000
#define MII_M1011_PHY_STATUS_100	0x4000
#define MII_M1011_PHY_STATUS_SPD_MASK	0xc000
#define MII_M1011_PHY_STATUS_FULLDUPLEX	0x2000
#define MII_M1011_PHY_STATUS_RESOLVED	0x0800
#define MII_M1011_PHY_STATUS_LINK	0x0400

#define MII_88E3016_PHY_SPEC_CTRL	0x10
#define MII_88E3016_DISABLE_SCRAMBLER	0x0200
#define MII_88E3016_AUTO_MDIX_CROSSOVER	0x0030

#define MII_88E1510_GEN_CTRL_REG_1		0x14
#define MII_88E1510_GEN_CTRL_REG_1_MODE_MASK	0x7
#define MII_88E1510_GEN_CTRL_REG_1_MODE_SGMII	0x1	/* SGMII to copper */
#define MII_88E1510_GEN_CTRL_REG_1_RESET	0x8000	/* Soft reset */

#define LPA_FIBER_1000HALF	0x40
#define LPA_FIBER_1000FULL	0x20

#define LPA_PAUSE_FIBER		0x180
#define LPA_PAUSE_ASYM_FIBER	0x100

#define ADVERTISE_FIBER_1000HALF	0x40
#define ADVERTISE_FIBER_1000FULL	0x20

#define ADVERTISE_PAUSE_FIBER		0x180
#define ADVERTISE_PAUSE_ASYM_FIBER	0x100

#define REGISTER_LINK_STATUS	0x400
#define NB_FIBER_STATS	1

MODULE_DESCRIPTION("Marvell PHY driver");
MODULE_AUTHOR("Andy Fleming");
MODULE_LICENSE("GPL");

struct marvell_hw_stat {
	const char *string;
	u8 page;
	u8 reg;
	u8 bits;
};

static struct marvell_hw_stat marvell_hw_stats[] = {
	{ "phy_receive_errors_copper", 0, 21, 16},
	{ "phy_idle_errors", 0, 10, 8 },
	{ "phy_receive_errors_fiber", 1, 21, 16},
};

struct marvell_priv {
	u64 stats[ARRAY_SIZE(marvell_hw_stats)];
	char *hwmon_name;
	struct device *hwmon_dev;
};

static int marvell_read_page(struct phy_device *phydev)
{
	return __phy_read(phydev, MII_MARVELL_PHY_PAGE);
}

static int marvell_write_page(struct phy_device *phydev, int page)
{
	return __phy_write(phydev, MII_MARVELL_PHY_PAGE, page);
}

static int marvell_set_page(struct phy_device *phydev, int page)
{
	return phy_write(phydev, MII_MARVELL_PHY_PAGE, page);
}

static int marvell_ack_interrupt(struct phy_device *phydev)
{
	int err;

	/* Clear the interrupts by reading the reg */
	err = phy_read(phydev, MII_M1011_IEVENT);

	if (err < 0)
		return err;

	return 0;
}

static int marvell_config_intr(struct phy_device *phydev)
{
	int err;

	if (phydev->interrupts == PHY_INTERRUPT_ENABLED)
		err = phy_write(phydev, MII_M1011_IMASK,
				MII_M1011_IMASK_INIT);
	else
		err = phy_write(phydev, MII_M1011_IMASK,
				MII_M1011_IMASK_CLEAR);

	return err;
}

static int marvell_set_polarity(struct phy_device *phydev, int polarity)
{
	int reg;
	int err;
	int val;

	/* get the current settings */
	reg = phy_read(phydev, MII_M1011_PHY_SCR);
	if (reg < 0)
		return reg;

	val = reg;
	val &= ~MII_M1011_PHY_SCR_AUTO_CROSS;
	switch (polarity) {
	case ETH_TP_MDI:
		val |= MII_M1011_PHY_SCR_MDI;
		break;
	case ETH_TP_MDI_X:
		val |= MII_M1011_PHY_SCR_MDI_X;
		break;
	case ETH_TP_MDI_AUTO:
	case ETH_TP_MDI_INVALID:
	default:
		val |= MII_M1011_PHY_SCR_AUTO_CROSS;
		break;
	}

	if (val != reg) {
		/* Set the new polarity value in the register */
		err = phy_write(phydev, MII_M1011_PHY_SCR, val);
		if (err)
			return err;
	}

	return val != reg;
}

static int marvell_set_downshift(struct phy_device *phydev, bool enable,
				 u8 retries)
{
	int reg;

	reg = phy_read(phydev, MII_M1011_PHY_SCR);
	if (reg < 0)
		return reg;

	reg &= MII_M1011_PHY_SRC_DOWNSHIFT_MASK;
	reg |= ((retries - 1) << MII_M1011_PHY_SCR_DOWNSHIFT_SHIFT);
	if (enable)
		reg |= MII_M1011_PHY_SCR_DOWNSHIFT_EN;

	return phy_write(phydev, MII_M1011_PHY_SCR, reg);
}

static int marvell_config_aneg(struct phy_device *phydev)
{
	int changed = 0;
	int err;

	err = marvell_set_polarity(phydev, phydev->mdix_ctrl);
	if (err < 0)
		return err;

	changed = err;

	err = phy_write(phydev, MII_M1111_PHY_LED_CONTROL,
			MII_M1111_PHY_LED_DIRECT);
	if (err < 0)
		return err;

	err = genphy_config_aneg(phydev);
	if (err < 0)
		return err;

	if (phydev->autoneg != AUTONEG_ENABLE || changed) {
		/* A write to speed/duplex bits (that is performed by
		 * genphy_config_aneg() call above) must be followed by
		 * a software reset. Otherwise, the write has no effect.
		 */
		err = genphy_soft_reset(phydev);
		if (err < 0)
			return err;
	}

	return 0;
}

static int m88e1101_config_aneg(struct phy_device *phydev)
{
	int err;

	/* This Marvell PHY has an errata which requires
	 * that certain registers get written in order
	 * to restart autonegotiation
	 */
	err = genphy_soft_reset(phydev);
	if (err < 0)
		return err;

	err = phy_write(phydev, 0x1d, 0x1f);
	if (err < 0)
		return err;

	err = phy_write(phydev, 0x1e, 0x200c);
	if (err < 0)
		return err;

	err = phy_write(phydev, 0x1d, 0x5);
	if (err < 0)
		return err;

	err = phy_write(phydev, 0x1e, 0);
	if (err < 0)
		return err;

	err = phy_write(phydev, 0x1e, 0x100);
	if (err < 0)
		return err;

	return marvell_config_aneg(phydev);
}

#ifdef CONFIG_OF_MDIO
/* Set and/or override some configuration registers based on the
 * marvell,reg-init property stored in the of_node for the phydev.
 *
 * marvell,reg-init = <reg-page reg mask value>,...;
 *
 * There may be one or more sets of <reg-page reg mask value>:
 *
 * reg-page: which register bank to use.
 * reg: the register.
 * mask: if non-zero, ANDed with existing register value.
 * value: ORed with the masked value and written to the regiser.
 *
 */
static int marvell_of_reg_init(struct phy_device *phydev)
{
	const __be32 *paddr;
	int len, i, saved_page, current_page, ret = 0;

	if (!phydev->mdio.dev.of_node)
		return 0;

	paddr = of_get_property(phydev->mdio.dev.of_node,
				"marvell,reg-init", &len);
	if (!paddr || len < (4 * sizeof(*paddr)))
		return 0;

	saved_page = phy_save_page(phydev);
	if (saved_page < 0)
		goto err;
	current_page = saved_page;

	len /= sizeof(*paddr);
	for (i = 0; i < len - 3; i += 4) {
		u16 page = be32_to_cpup(paddr + i);
		u16 reg = be32_to_cpup(paddr + i + 1);
		u16 mask = be32_to_cpup(paddr + i + 2);
		u16 val_bits = be32_to_cpup(paddr + i + 3);
		int val;

		if (page != current_page) {
			current_page = page;
			ret = marvell_write_page(phydev, page);
			if (ret < 0)
				goto err;
		}

		val = 0;
		if (mask) {
			val = __phy_read(phydev, reg);
			if (val < 0) {
				ret = val;
				goto err;
			}
			val &= mask;
		}
		val |= val_bits;

		ret = __phy_write(phydev, reg, val);
		if (ret < 0)
			goto err;
	}
err:
	return phy_restore_page(phydev, saved_page, ret);
}
#else
static int marvell_of_reg_init(struct phy_device *phydev)
{
	return 0;
}
#endif /* CONFIG_OF_MDIO */

static int m88e1121_config_aneg_rgmii_delays(struct phy_device *phydev)
{
	int mscr;

	if (phydev->interface == PHY_INTERFACE_MODE_RGMII_ID)
		mscr = MII_88E1121_PHY_MSCR_RX_DELAY |
		       MII_88E1121_PHY_MSCR_TX_DELAY;
	else if (phydev->interface == PHY_INTERFACE_MODE_RGMII_RXID)
		mscr = MII_88E1121_PHY_MSCR_RX_DELAY;
	else if (phydev->interface == PHY_INTERFACE_MODE_RGMII_TXID)
		mscr = MII_88E1121_PHY_MSCR_TX_DELAY;
	else
		mscr = 0;

	return phy_modify_paged(phydev, MII_MARVELL_MSCR_PAGE,
				MII_88E1121_PHY_MSCR_REG,
				MII_88E1121_PHY_MSCR_DELAY_MASK, mscr);
}

static int m88e1121_config_aneg(struct phy_device *phydev)
{
	int changed = 0;
	int err = 0;

	if (phy_interface_is_rgmii(phydev)) {
		err = m88e1121_config_aneg_rgmii_delays(phydev);
		if (err < 0)
			return err;
	}

	err = marvell_set_polarity(phydev, phydev->mdix_ctrl);
	if (err < 0)
		return err;

	changed = err;

	err = genphy_config_aneg(phydev);
	if (err < 0)
		return err;

	if (phydev->autoneg != AUTONEG_ENABLE || changed) {
		/* A software reset is used to ensure a "commit" of the
		 * changes is done.
		 */
		err = genphy_soft_reset(phydev);
		if (err < 0)
			return err;
	}

	return 0;
}

static int m88e1318_config_aneg(struct phy_device *phydev)
{
	int err;

	err = phy_modify_paged(phydev, MII_MARVELL_MSCR_PAGE,
			       MII_88E1318S_PHY_MSCR1_REG,
			       0, MII_88E1318S_PHY_MSCR1_PAD_ODD);
	if (err < 0)
		return err;

	return m88e1121_config_aneg(phydev);
}

/**
 * linkmode_adv_to_fiber_adv_t
 * @advertise: the linkmode advertisement settings
 *
 * A small helper function that translates linkmode advertisement
 * settings to phy autonegotiation advertisements for the MII_ADV
 * register for fiber link.
 */
static inline u32 linkmode_adv_to_fiber_adv_t(unsigned long *advertise)
{
	u32 result = 0;

	if (linkmode_test_bit(ETHTOOL_LINK_MODE_1000baseT_Half_BIT, advertise))
		result |= ADVERTISE_FIBER_1000HALF;
	if (linkmode_test_bit(ETHTOOL_LINK_MODE_1000baseT_Full_BIT, advertise))
		result |= ADVERTISE_FIBER_1000FULL;

	if (linkmode_test_bit(ETHTOOL_LINK_MODE_Asym_Pause_BIT, advertise) &&
	    linkmode_test_bit(ETHTOOL_LINK_MODE_Pause_BIT, advertise))
		result |= LPA_PAUSE_ASYM_FIBER;
	else if (linkmode_test_bit(ETHTOOL_LINK_MODE_Pause_BIT, advertise))
		result |= (ADVERTISE_PAUSE_FIBER
			   & (~ADVERTISE_PAUSE_ASYM_FIBER));

	return result;
}

/**
 * marvell_config_aneg_fiber - restart auto-negotiation or write BMCR
 * @phydev: target phy_device struct
 *
 * Description: If auto-negotiation is enabled, we configure the
 *   advertising, and then restart auto-negotiation.  If it is not
 *   enabled, then we write the BMCR. Adapted for fiber link in
 *   some Marvell's devices.
 */
static int marvell_config_aneg_fiber(struct phy_device *phydev)
{
	int changed = 0;
	int err;
	int adv, oldadv;

	if (phydev->autoneg != AUTONEG_ENABLE)
		return genphy_setup_forced(phydev);

	/* Only allow advertising what this PHY supports */
	linkmode_and(phydev->advertising, phydev->advertising,
		     phydev->supported);

	/* Setup fiber advertisement */
	adv = phy_read(phydev, MII_ADVERTISE);
	if (adv < 0)
		return adv;

	oldadv = adv;
	adv &= ~(ADVERTISE_FIBER_1000HALF | ADVERTISE_FIBER_1000FULL
		| LPA_PAUSE_FIBER);
	adv |= linkmode_adv_to_fiber_adv_t(phydev->advertising);

	if (adv != oldadv) {
		err = phy_write(phydev, MII_ADVERTISE, adv);
		if (err < 0)
			return err;

		changed = 1;
	}

	if (changed == 0) {
		/* Advertisement hasn't changed, but maybe aneg was never on to
		 * begin with?	Or maybe phy was isolated?
		 */
		int ctl = phy_read(phydev, MII_BMCR);

		if (ctl < 0)
			return ctl;

		if (!(ctl & BMCR_ANENABLE) || (ctl & BMCR_ISOLATE))
			changed = 1; /* do restart aneg */
	}

	/* Only restart aneg if we are advertising something different
	 * than we were before.
	 */
	if (changed > 0)
		changed = genphy_restart_aneg(phydev);

	return changed;
}

static int m88e1510_config_aneg(struct phy_device *phydev)
{
	int err;

	err = marvell_set_page(phydev, MII_MARVELL_COPPER_PAGE);
	if (err < 0)
		goto error;

	/* Configure the copper link first */
	err = m88e1318_config_aneg(phydev);
	if (err < 0)
		goto error;

	/* Do not touch the fiber page if we're in copper->sgmii mode */
	if (phydev->interface == PHY_INTERFACE_MODE_SGMII)
		return 0;

	/* Then the fiber link */
	err = marvell_set_page(phydev, MII_MARVELL_FIBER_PAGE);
	if (err < 0)
		goto error;

	err = marvell_config_aneg_fiber(phydev);
	if (err < 0)
		goto error;

	return marvell_set_page(phydev, MII_MARVELL_COPPER_PAGE);

error:
	marvell_set_page(phydev, MII_MARVELL_COPPER_PAGE);
	return err;
}

static void marvell_config_led(struct phy_device *phydev)
{
	u16 def_config;
	int err;

	switch (MARVELL_PHY_FAMILY_ID(phydev->phy_id)) {
	/* Default PHY LED config: LED[0] .. Link, LED[1] .. Activity */
	case MARVELL_PHY_FAMILY_ID(MARVELL_PHY_ID_88E1121R):
	case MARVELL_PHY_FAMILY_ID(MARVELL_PHY_ID_88E1318S):
		def_config = MII_88E1121_PHY_LED_DEF;
		break;
	/* Default PHY LED config:
	 * LED[0] .. 1000Mbps Link
	 * LED[1] .. 100Mbps Link
	 * LED[2] .. Blink, Activity
	 */
	case MARVELL_PHY_FAMILY_ID(MARVELL_PHY_ID_88E1510):
		if (phydev->dev_flags & MARVELL_PHY_LED0_LINK_LED1_ACTIVE)
			def_config = MII_88E1510_PHY_LED0_LINK_LED1_ACTIVE;
		else
			def_config = MII_88E1510_PHY_LED_DEF;
		break;
	default:
		return;
	}

	err = phy_write_paged(phydev, MII_MARVELL_LED_PAGE, MII_PHY_LED_CTRL,
			      def_config);
	if (err < 0)
		phydev_warn(phydev, "Fail to config marvell phy LED.\n");
}

static int marvell_config_init(struct phy_device *phydev)
{
	/* Set defalut LED */
	marvell_config_led(phydev);

	/* Set registers from marvell,reg-init DT property */
	return marvell_of_reg_init(phydev);
}

static int m88e1116r_config_init(struct phy_device *phydev)
{
	int err;

	err = genphy_soft_reset(phydev);
	if (err < 0)
		return err;

	msleep(500);

	err = marvell_set_page(phydev, MII_MARVELL_COPPER_PAGE);
	if (err < 0)
		return err;

	err = marvell_set_polarity(phydev, phydev->mdix_ctrl);
	if (err < 0)
		return err;

	err = marvell_set_downshift(phydev, true, 8);
	if (err < 0)
		return err;

	if (phy_interface_is_rgmii(phydev)) {
		err = m88e1121_config_aneg_rgmii_delays(phydev);
		if (err < 0)
			return err;
	}

	err = genphy_soft_reset(phydev);
	if (err < 0)
		return err;

	return marvell_config_init(phydev);
}

static int m88e3016_config_init(struct phy_device *phydev)
{
	int ret;

	/* Enable Scrambler and Auto-Crossover */
	ret = phy_modify(phydev, MII_88E3016_PHY_SPEC_CTRL,
			 MII_88E3016_DISABLE_SCRAMBLER,
			 MII_88E3016_AUTO_MDIX_CROSSOVER);
	if (ret < 0)
		return ret;

	return marvell_config_init(phydev);
}

static int m88e1111_config_init_hwcfg_mode(struct phy_device *phydev,
					   u16 mode,
					   int fibre_copper_auto)
{
	if (fibre_copper_auto)
		mode |= MII_M1111_HWCFG_FIBER_COPPER_AUTO;

	return phy_modify(phydev, MII_M1111_PHY_EXT_SR,
			  MII_M1111_HWCFG_MODE_MASK |
			  MII_M1111_HWCFG_FIBER_COPPER_AUTO |
			  MII_M1111_HWCFG_FIBER_COPPER_RES,
			  mode);
}

static int m88e1111_config_init_rgmii_delays(struct phy_device *phydev)
{
	int delay;

	if (phydev->interface == PHY_INTERFACE_MODE_RGMII_ID) {
		delay = MII_M1111_RGMII_RX_DELAY | MII_M1111_RGMII_TX_DELAY;
	} else if (phydev->interface == PHY_INTERFACE_MODE_RGMII_RXID) {
		delay = MII_M1111_RGMII_RX_DELAY;
	} else if (phydev->interface == PHY_INTERFACE_MODE_RGMII_TXID) {
		delay = MII_M1111_RGMII_TX_DELAY;
	} else {
		delay = 0;
	}

	return phy_modify(phydev, MII_M1111_PHY_EXT_CR,
			  MII_M1111_RGMII_RX_DELAY | MII_M1111_RGMII_TX_DELAY,
			  delay);
}

static int m88e1111_config_init_rgmii(struct phy_device *phydev)
{
	int temp;
	int err;

	err = m88e1111_config_init_rgmii_delays(phydev);
	if (err < 0)
		return err;

	temp = phy_read(phydev, MII_M1111_PHY_EXT_SR);
	if (temp < 0)
		return temp;

	temp &= ~(MII_M1111_HWCFG_MODE_MASK);

	if (temp & MII_M1111_HWCFG_FIBER_COPPER_RES)
		temp |= MII_M1111_HWCFG_MODE_FIBER_RGMII;
	else
		temp |= MII_M1111_HWCFG_MODE_COPPER_RGMII;

	return phy_write(phydev, MII_M1111_PHY_EXT_SR, temp);
}

static int m88e1111_config_init_sgmii(struct phy_device *phydev)
{
	int err;

	err = m88e1111_config_init_hwcfg_mode(
		phydev,
		MII_M1111_HWCFG_MODE_SGMII_NO_CLK,
		MII_M1111_HWCFG_FIBER_COPPER_AUTO);
	if (err < 0)
		return err;

	/* make sure copper is selected */
	return marvell_set_page(phydev, MII_MARVELL_COPPER_PAGE);
}

static int m88e1111_config_init_rtbi(struct phy_device *phydev)
{
	int err;

	err = m88e1111_config_init_rgmii_delays(phydev);
	if (err < 0)
		return err;

	err = m88e1111_config_init_hwcfg_mode(
		phydev,
		MII_M1111_HWCFG_MODE_RTBI,
		MII_M1111_HWCFG_FIBER_COPPER_AUTO);
	if (err < 0)
		return err;

	/* soft reset */
	err = genphy_soft_reset(phydev);
	if (err < 0)
		return err;

	return m88e1111_config_init_hwcfg_mode(
		phydev,
		MII_M1111_HWCFG_MODE_RTBI,
		MII_M1111_HWCFG_FIBER_COPPER_AUTO);
}

static int m88e1111_config_init(struct phy_device *phydev)
{
	int err;

	if (phy_interface_is_rgmii(phydev)) {
		err = m88e1111_config_init_rgmii(phydev);
		if (err < 0)
			return err;
	}

	if (phydev->interface == PHY_INTERFACE_MODE_SGMII) {
		err = m88e1111_config_init_sgmii(phydev);
		if (err < 0)
			return err;
	}

	if (phydev->interface == PHY_INTERFACE_MODE_RTBI) {
		err = m88e1111_config_init_rtbi(phydev);
		if (err < 0)
			return err;
	}

	err = marvell_of_reg_init(phydev);
	if (err < 0)
		return err;

	return genphy_soft_reset(phydev);
}

static int m88e1318_config_init(struct phy_device *phydev)
{
	if (phy_interrupt_is_valid(phydev)) {
		int err = phy_modify_paged(
			phydev, MII_MARVELL_LED_PAGE,
			MII_88E1318S_PHY_LED_TCR,
			MII_88E1318S_PHY_LED_TCR_FORCE_INT,
			MII_88E1318S_PHY_LED_TCR_INTn_ENABLE |
			MII_88E1318S_PHY_LED_TCR_INT_ACTIVE_LOW);
		if (err < 0)
			return err;
	}

	return marvell_config_init(phydev);
}

static int m88e1510_config_init(struct phy_device *phydev)
{
	int err;

	/* SGMII-to-Copper mode initialization */
	if (phydev->interface == PHY_INTERFACE_MODE_SGMII) {
		/* Select page 18 */
		err = marvell_set_page(phydev, 18);
		if (err < 0)
			return err;

		/* In reg 20, write MODE[2:0] = 0x1 (SGMII to Copper) */
		err = phy_modify(phydev, MII_88E1510_GEN_CTRL_REG_1,
				 MII_88E1510_GEN_CTRL_REG_1_MODE_MASK,
				 MII_88E1510_GEN_CTRL_REG_1_MODE_SGMII);
		if (err < 0)
			return err;

		/* PHY reset is necessary after changing MODE[2:0] */
		err = phy_modify(phydev, MII_88E1510_GEN_CTRL_REG_1, 0,
				 MII_88E1510_GEN_CTRL_REG_1_RESET);
		if (err < 0)
			return err;

		/* Reset page selection */
		err = marvell_set_page(phydev, MII_MARVELL_COPPER_PAGE);
		if (err < 0)
			return err;
	}

	return m88e1318_config_init(phydev);
}

static int m88e1118_config_aneg(struct phy_device *phydev)
{
	int err;

	err = genphy_soft_reset(phydev);
	if (err < 0)
		return err;

	err = marvell_set_polarity(phydev, phydev->mdix_ctrl);
	if (err < 0)
		return err;

	err = genphy_config_aneg(phydev);
	return 0;
}

static int m88e1118_config_init(struct phy_device *phydev)
{
	int err;

	/* Change address */
	err = marvell_set_page(phydev, MII_MARVELL_MSCR_PAGE);
	if (err < 0)
		return err;

	/* Enable 1000 Mbit */
	err = phy_write(phydev, 0x15, 0x1070);
	if (err < 0)
		return err;

	/* Change address */
	err = marvell_set_page(phydev, MII_MARVELL_LED_PAGE);
	if (err < 0)
		return err;

	/* Adjust LED Control */
	if (phydev->dev_flags & MARVELL_PHY_M1118_DNS323_LEDS)
		err = phy_write(phydev, 0x10, 0x1100);
	else
		err = phy_write(phydev, 0x10, 0x021e);
	if (err < 0)
		return err;

	err = marvell_of_reg_init(phydev);
	if (err < 0)
		return err;

	/* Reset address */
	err = marvell_set_page(phydev, MII_MARVELL_COPPER_PAGE);
	if (err < 0)
		return err;

	return genphy_soft_reset(phydev);
}

static int m88e1149_config_init(struct phy_device *phydev)
{
	int err;

	/* Change address */
	err = marvell_set_page(phydev, MII_MARVELL_MSCR_PAGE);
	if (err < 0)
		return err;

	/* Enable 1000 Mbit */
	err = phy_write(phydev, 0x15, 0x1048);
	if (err < 0)
		return err;

	err = marvell_of_reg_init(phydev);
	if (err < 0)
		return err;

	/* Reset address */
	err = marvell_set_page(phydev, MII_MARVELL_COPPER_PAGE);
	if (err < 0)
		return err;

	return genphy_soft_reset(phydev);
}

static int m88e1145_config_init_rgmii(struct phy_device *phydev)
{
	int err;

	err = m88e1111_config_init_rgmii_delays(phydev);
	if (err < 0)
		return err;

	if (phydev->dev_flags & MARVELL_PHY_M1145_FLAGS_RESISTANCE) {
		err = phy_write(phydev, 0x1d, 0x0012);
		if (err < 0)
			return err;

		err = phy_modify(phydev, 0x1e, 0x0fc0,
				 2 << 9 | /* 36 ohm */
				 2 << 6); /* 39 ohm */
		if (err < 0)
			return err;

		err = phy_write(phydev, 0x1d, 0x3);
		if (err < 0)
			return err;

		err = phy_write(phydev, 0x1e, 0x8000);
	}
	return err;
}

static int m88e1145_config_init_sgmii(struct phy_device *phydev)
{
	return m88e1111_config_init_hwcfg_mode(
		phydev, MII_M1111_HWCFG_MODE_SGMII_NO_CLK,
		MII_M1111_HWCFG_FIBER_COPPER_AUTO);
}

static int m88e1145_config_init(struct phy_device *phydev)
{
	int err;

	/* Take care of errata E0 & E1 */
	err = phy_write(phydev, 0x1d, 0x001b);
	if (err < 0)
		return err;

	err = phy_write(phydev, 0x1e, 0x418f);
	if (err < 0)
		return err;

	err = phy_write(phydev, 0x1d, 0x0016);
	if (err < 0)
		return err;

	err = phy_write(phydev, 0x1e, 0xa2da);
	if (err < 0)
		return err;

	if (phydev->interface == PHY_INTERFACE_MODE_RGMII_ID) {
		err = m88e1145_config_init_rgmii(phydev);
		if (err < 0)
			return err;
	}

	if (phydev->interface == PHY_INTERFACE_MODE_SGMII) {
		err = m88e1145_config_init_sgmii(phydev);
		if (err < 0)
			return err;
	}

	err = marvell_of_reg_init(phydev);
	if (err < 0)
		return err;

	return 0;
}

<<<<<<< HEAD
=======
static int m88e1540_get_fld(struct phy_device *phydev, u8 *msecs)
{
	int val;

	val = phy_read(phydev, MII_88E1540_COPPER_CTRL3);
	if (val < 0)
		return val;

	if (!(val & MII_88E1540_COPPER_CTRL3_FAST_LINK_DOWN)) {
		*msecs = ETHTOOL_PHY_FAST_LINK_DOWN_OFF;
		return 0;
	}

	val = FIELD_GET(MII_88E1540_COPPER_CTRL3_LINK_DOWN_DELAY_MASK, val);

	switch (val) {
	case MII_88E1540_COPPER_CTRL3_LINK_DOWN_DELAY_00MS:
		*msecs = 0;
		break;
	case MII_88E1540_COPPER_CTRL3_LINK_DOWN_DELAY_10MS:
		*msecs = 10;
		break;
	case MII_88E1540_COPPER_CTRL3_LINK_DOWN_DELAY_20MS:
		*msecs = 20;
		break;
	case MII_88E1540_COPPER_CTRL3_LINK_DOWN_DELAY_40MS:
		*msecs = 40;
		break;
	default:
		return -EINVAL;
	}

	return 0;
}

static int m88e1540_set_fld(struct phy_device *phydev, const u8 *msecs)
{
	struct ethtool_eee eee;
	int val, ret;

	if (*msecs == ETHTOOL_PHY_FAST_LINK_DOWN_OFF)
		return phy_clear_bits(phydev, MII_88E1540_COPPER_CTRL3,
				      MII_88E1540_COPPER_CTRL3_FAST_LINK_DOWN);

	/* According to the Marvell data sheet EEE must be disabled for
	 * Fast Link Down detection to work properly
	 */
	ret = phy_ethtool_get_eee(phydev, &eee);
	if (!ret && eee.eee_enabled) {
		phydev_warn(phydev, "Fast Link Down detection requires EEE to be disabled!\n");
		return -EBUSY;
	}

	if (*msecs <= 5)
		val = MII_88E1540_COPPER_CTRL3_LINK_DOWN_DELAY_00MS;
	else if (*msecs <= 15)
		val = MII_88E1540_COPPER_CTRL3_LINK_DOWN_DELAY_10MS;
	else if (*msecs <= 30)
		val = MII_88E1540_COPPER_CTRL3_LINK_DOWN_DELAY_20MS;
	else
		val = MII_88E1540_COPPER_CTRL3_LINK_DOWN_DELAY_40MS;

	val = FIELD_PREP(MII_88E1540_COPPER_CTRL3_LINK_DOWN_DELAY_MASK, val);

	ret = phy_modify(phydev, MII_88E1540_COPPER_CTRL3,
			 MII_88E1540_COPPER_CTRL3_LINK_DOWN_DELAY_MASK, val);
	if (ret)
		return ret;

	return phy_set_bits(phydev, MII_88E1540_COPPER_CTRL3,
			    MII_88E1540_COPPER_CTRL3_FAST_LINK_DOWN);
}

static int m88e1540_get_tunable(struct phy_device *phydev,
				struct ethtool_tunable *tuna, void *data)
{
	switch (tuna->id) {
	case ETHTOOL_PHY_FAST_LINK_DOWN:
		return m88e1540_get_fld(phydev, data);
	default:
		return -EOPNOTSUPP;
	}
}

static int m88e1540_set_tunable(struct phy_device *phydev,
				struct ethtool_tunable *tuna, const void *data)
{
	switch (tuna->id) {
	case ETHTOOL_PHY_FAST_LINK_DOWN:
		return m88e1540_set_fld(phydev, data);
	default:
		return -EOPNOTSUPP;
	}
}

>>>>>>> fa578e9d
/* The VOD can be out of specification on link up. Poke an
 * undocumented register, in an undocumented page, with a magic value
 * to fix this.
 */
static int m88e6390_errata(struct phy_device *phydev)
{
	int err;

	err = phy_write(phydev, MII_BMCR,
			BMCR_ANENABLE | BMCR_SPEED1000 | BMCR_FULLDPLX);
	if (err)
		return err;

	usleep_range(300, 400);

	err = phy_write_paged(phydev, 0xf8, 0x08, 0x36);
	if (err)
		return err;

	return genphy_soft_reset(phydev);
}

static int m88e6390_config_aneg(struct phy_device *phydev)
{
	int err;

	err = m88e6390_errata(phydev);
	if (err)
		return err;

	return m88e1510_config_aneg(phydev);
}

/**
 * fiber_lpa_mod_linkmode_lpa_t
 * @advertising: the linkmode advertisement settings
 * @lpa: value of the MII_LPA register for fiber link
 *
 * A small helper function that translates MII_LPA bits to linkmode LP
 * advertisement settings. Other bits in advertising are left
 * unchanged.
 */
static void fiber_lpa_mod_linkmode_lpa_t(unsigned long *advertising, u32 lpa)
{
	linkmode_mod_bit(ETHTOOL_LINK_MODE_1000baseT_Half_BIT,
			 advertising, lpa & LPA_FIBER_1000HALF);

	linkmode_mod_bit(ETHTOOL_LINK_MODE_1000baseT_Full_BIT,
			 advertising, lpa & LPA_FIBER_1000FULL);
}

/**
 * marvell_update_link - update link status in real time in @phydev
 * @phydev: target phy_device struct
 *
 * Description: Update the value in phydev->link to reflect the
 *   current link value.
 */
static int marvell_update_link(struct phy_device *phydev, int fiber)
{
	int status;

	/* Use the generic register for copper link, or specific
	 * register for fiber case
	 */
	if (fiber) {
		status = phy_read(phydev, MII_M1011_PHY_STATUS);
		if (status < 0)
			return status;

		if ((status & REGISTER_LINK_STATUS) == 0)
			phydev->link = 0;
		else
			phydev->link = 1;
	} else {
		return genphy_update_link(phydev);
	}

	return 0;
}

static int marvell_read_status_page_an(struct phy_device *phydev,
				       int fiber)
{
	int status;
	int lpa;
	int lpagb;

	status = phy_read(phydev, MII_M1011_PHY_STATUS);
	if (status < 0)
		return status;

	lpa = phy_read(phydev, MII_LPA);
	if (lpa < 0)
		return lpa;

	lpagb = phy_read(phydev, MII_STAT1000);
	if (lpagb < 0)
		return lpagb;

	if (status & MII_M1011_PHY_STATUS_FULLDUPLEX)
		phydev->duplex = DUPLEX_FULL;
	else
		phydev->duplex = DUPLEX_HALF;

	status = status & MII_M1011_PHY_STATUS_SPD_MASK;
	phydev->pause = 0;
	phydev->asym_pause = 0;

	switch (status) {
	case MII_M1011_PHY_STATUS_1000:
		phydev->speed = SPEED_1000;
		break;

	case MII_M1011_PHY_STATUS_100:
		phydev->speed = SPEED_100;
		break;

	default:
		phydev->speed = SPEED_10;
		break;
	}

	if (!fiber) {
		mii_lpa_to_linkmode_lpa_t(phydev->lp_advertising, lpa);
		mii_stat1000_mod_linkmode_lpa_t(phydev->lp_advertising, lpagb);

		if (phydev->duplex == DUPLEX_FULL) {
			phydev->pause = lpa & LPA_PAUSE_CAP ? 1 : 0;
			phydev->asym_pause = lpa & LPA_PAUSE_ASYM ? 1 : 0;
		}
	} else {
		/* The fiber link is only 1000M capable */
		fiber_lpa_mod_linkmode_lpa_t(phydev->lp_advertising, lpa);

		if (phydev->duplex == DUPLEX_FULL) {
			if (!(lpa & LPA_PAUSE_FIBER)) {
				phydev->pause = 0;
				phydev->asym_pause = 0;
			} else if ((lpa & LPA_PAUSE_ASYM_FIBER)) {
				phydev->pause = 1;
				phydev->asym_pause = 1;
			} else {
				phydev->pause = 1;
				phydev->asym_pause = 0;
			}
		}
	}
	return 0;
}

static int marvell_read_status_page_fixed(struct phy_device *phydev)
{
	int bmcr = phy_read(phydev, MII_BMCR);

	if (bmcr < 0)
		return bmcr;

	if (bmcr & BMCR_FULLDPLX)
		phydev->duplex = DUPLEX_FULL;
	else
		phydev->duplex = DUPLEX_HALF;

	if (bmcr & BMCR_SPEED1000)
		phydev->speed = SPEED_1000;
	else if (bmcr & BMCR_SPEED100)
		phydev->speed = SPEED_100;
	else
		phydev->speed = SPEED_10;

	phydev->pause = 0;
	phydev->asym_pause = 0;
	linkmode_zero(phydev->lp_advertising);

	return 0;
}

/* marvell_read_status_page
 *
 * Description:
 *   Check the link, then figure out the current state
 *   by comparing what we advertise with what the link partner
 *   advertises.  Start by checking the gigabit possibilities,
 *   then move on to 10/100.
 */
static int marvell_read_status_page(struct phy_device *phydev, int page)
{
	int fiber;
	int err;

	/* Detect and update the link, but return if there
	 * was an error
	 */
	if (page == MII_MARVELL_FIBER_PAGE)
		fiber = 1;
	else
		fiber = 0;

	err = marvell_update_link(phydev, fiber);
	if (err)
		return err;

	if (phydev->autoneg == AUTONEG_ENABLE)
		err = marvell_read_status_page_an(phydev, fiber);
	else
		err = marvell_read_status_page_fixed(phydev);

	return err;
}

/* marvell_read_status
 *
 * Some Marvell's phys have two modes: fiber and copper.
 * Both need status checked.
 * Description:
 *   First, check the fiber link and status.
 *   If the fiber link is down, check the copper link and status which
 *   will be the default value if both link are down.
 */
static int marvell_read_status(struct phy_device *phydev)
{
	int err;

	/* Check the fiber mode first */
	if (linkmode_test_bit(ETHTOOL_LINK_MODE_FIBRE_BIT,
			      phydev->supported) &&
	    phydev->interface != PHY_INTERFACE_MODE_SGMII) {
		err = marvell_set_page(phydev, MII_MARVELL_FIBER_PAGE);
		if (err < 0)
			goto error;

		err = marvell_read_status_page(phydev, MII_MARVELL_FIBER_PAGE);
		if (err < 0)
			goto error;

		/* If the fiber link is up, it is the selected and
		 * used link. In this case, we need to stay in the
		 * fiber page. Please to be careful about that, avoid
		 * to restore Copper page in other functions which
		 * could break the behaviour for some fiber phy like
		 * 88E1512.
		 */
		if (phydev->link)
			return 0;

		/* If fiber link is down, check and save copper mode state */
		err = marvell_set_page(phydev, MII_MARVELL_COPPER_PAGE);
		if (err < 0)
			goto error;
	}

	return marvell_read_status_page(phydev, MII_MARVELL_COPPER_PAGE);

error:
	marvell_set_page(phydev, MII_MARVELL_COPPER_PAGE);
	return err;
}

/* marvell_suspend
 *
 * Some Marvell's phys have two modes: fiber and copper.
 * Both need to be suspended
 */
static int marvell_suspend(struct phy_device *phydev)
{
	int err;

	/* Suspend the fiber mode first */
	if (!linkmode_test_bit(ETHTOOL_LINK_MODE_FIBRE_BIT,
			       phydev->supported)) {
		err = marvell_set_page(phydev, MII_MARVELL_FIBER_PAGE);
		if (err < 0)
			goto error;

		/* With the page set, use the generic suspend */
		err = genphy_suspend(phydev);
		if (err < 0)
			goto error;

		/* Then, the copper link */
		err = marvell_set_page(phydev, MII_MARVELL_COPPER_PAGE);
		if (err < 0)
			goto error;
	}

	/* With the page set, use the generic suspend */
	return genphy_suspend(phydev);

error:
	marvell_set_page(phydev, MII_MARVELL_COPPER_PAGE);
	return err;
}

/* marvell_resume
 *
 * Some Marvell's phys have two modes: fiber and copper.
 * Both need to be resumed
 */
static int marvell_resume(struct phy_device *phydev)
{
	int err;

	/* Resume the fiber mode first */
	if (!linkmode_test_bit(ETHTOOL_LINK_MODE_FIBRE_BIT,
			       phydev->supported)) {
		err = marvell_set_page(phydev, MII_MARVELL_FIBER_PAGE);
		if (err < 0)
			goto error;

		/* With the page set, use the generic resume */
		err = genphy_resume(phydev);
		if (err < 0)
			goto error;

		/* Then, the copper link */
		err = marvell_set_page(phydev, MII_MARVELL_COPPER_PAGE);
		if (err < 0)
			goto error;
	}

	/* With the page set, use the generic resume */
	return genphy_resume(phydev);

error:
	marvell_set_page(phydev, MII_MARVELL_COPPER_PAGE);
	return err;
}

static int marvell_aneg_done(struct phy_device *phydev)
{
	int retval = phy_read(phydev, MII_M1011_PHY_STATUS);

	return (retval < 0) ? retval : (retval & MII_M1011_PHY_STATUS_RESOLVED);
}

static int m88e1121_did_interrupt(struct phy_device *phydev)
{
	int imask;

	imask = phy_read(phydev, MII_M1011_IEVENT);

	if (imask & MII_M1011_IMASK_INIT)
		return 1;

	return 0;
}

static void m88e1318_get_wol(struct phy_device *phydev,
			     struct ethtool_wolinfo *wol)
{
	int oldpage, ret = 0;

	wol->supported = WAKE_MAGIC;
	wol->wolopts = 0;

	oldpage = phy_select_page(phydev, MII_MARVELL_WOL_PAGE);
	if (oldpage < 0)
		goto error;

	ret = __phy_read(phydev, MII_88E1318S_PHY_WOL_CTRL);
	if (ret & MII_88E1318S_PHY_WOL_CTRL_MAGIC_PACKET_MATCH_ENABLE)
		wol->wolopts |= WAKE_MAGIC;

error:
	phy_restore_page(phydev, oldpage, ret);
}

static int m88e1318_set_wol(struct phy_device *phydev,
			    struct ethtool_wolinfo *wol)
{
	int err = 0, oldpage;

	oldpage = phy_save_page(phydev);
	if (oldpage < 0)
		goto error;

	if (wol->wolopts & WAKE_MAGIC) {
		/* Explicitly switch to page 0x00, just to be sure */
		err = marvell_write_page(phydev, MII_MARVELL_COPPER_PAGE);
		if (err < 0)
			goto error;

		/* If WOL event happened once, the LED[2] interrupt pin
		 * will not be cleared unless we reading the interrupt status
		 * register. If interrupts are in use, the normal interrupt
		 * handling will clear the WOL event. Clear the WOL event
		 * before enabling it if !phy_interrupt_is_valid()
		 */
		if (!phy_interrupt_is_valid(phydev))
			__phy_read(phydev, MII_M1011_IEVENT);
<<<<<<< HEAD

		/* If WOL event happened once, the LED[2] interrupt pin
		 * will not be cleared unless we reading the interrupt status
		 * register. If interrupts are in use, the normal interrupt
		 * handling will clear the WOL event. Clear the WOL event
		 * before enabling it if !phy_interrupt_is_valid()
		 */
		if (!phy_interrupt_is_valid(phydev))
			phy_read(phydev, MII_M1011_IEVENT);
=======
>>>>>>> fa578e9d

		/* Enable the WOL interrupt */
		err = __phy_modify(phydev, MII_88E1318S_PHY_CSIER, 0,
				   MII_88E1318S_PHY_CSIER_WOL_EIE);
		if (err < 0)
			goto error;

		err = marvell_write_page(phydev, MII_MARVELL_LED_PAGE);
		if (err < 0)
			goto error;

		/* Setup LED[2] as interrupt pin (active low) */
		err = __phy_modify(phydev, MII_88E1318S_PHY_LED_TCR,
				   MII_88E1318S_PHY_LED_TCR_FORCE_INT,
				   MII_88E1318S_PHY_LED_TCR_INTn_ENABLE |
				   MII_88E1318S_PHY_LED_TCR_INT_ACTIVE_LOW);
		if (err < 0)
			goto error;

		err = marvell_write_page(phydev, MII_MARVELL_WOL_PAGE);
		if (err < 0)
			goto error;

		/* Store the device address for the magic packet */
		err = __phy_write(phydev, MII_88E1318S_PHY_MAGIC_PACKET_WORD2,
				((phydev->attached_dev->dev_addr[5] << 8) |
				 phydev->attached_dev->dev_addr[4]));
		if (err < 0)
			goto error;
		err = __phy_write(phydev, MII_88E1318S_PHY_MAGIC_PACKET_WORD1,
				((phydev->attached_dev->dev_addr[3] << 8) |
				 phydev->attached_dev->dev_addr[2]));
		if (err < 0)
			goto error;
		err = __phy_write(phydev, MII_88E1318S_PHY_MAGIC_PACKET_WORD0,
				((phydev->attached_dev->dev_addr[1] << 8) |
				 phydev->attached_dev->dev_addr[0]));
		if (err < 0)
			goto error;

		/* Clear WOL status and enable magic packet matching */
		err = __phy_modify(phydev, MII_88E1318S_PHY_WOL_CTRL, 0,
				   MII_88E1318S_PHY_WOL_CTRL_CLEAR_WOL_STATUS |
				   MII_88E1318S_PHY_WOL_CTRL_MAGIC_PACKET_MATCH_ENABLE);
		if (err < 0)
			goto error;
	} else {
		err = marvell_write_page(phydev, MII_MARVELL_WOL_PAGE);
		if (err < 0)
			goto error;

		/* Clear WOL status and disable magic packet matching */
		err = __phy_modify(phydev, MII_88E1318S_PHY_WOL_CTRL,
				   MII_88E1318S_PHY_WOL_CTRL_MAGIC_PACKET_MATCH_ENABLE,
				   MII_88E1318S_PHY_WOL_CTRL_CLEAR_WOL_STATUS);
		if (err < 0)
			goto error;
	}

error:
	return phy_restore_page(phydev, oldpage, err);
}

static int marvell_get_sset_count(struct phy_device *phydev)
{
	if (linkmode_test_bit(ETHTOOL_LINK_MODE_FIBRE_BIT,
			      phydev->supported))
		return ARRAY_SIZE(marvell_hw_stats);
	else
		return ARRAY_SIZE(marvell_hw_stats) - NB_FIBER_STATS;
}

static void marvell_get_strings(struct phy_device *phydev, u8 *data)
{
	int count = marvell_get_sset_count(phydev);
	int i;

	for (i = 0; i < count; i++) {
		strlcpy(data + i * ETH_GSTRING_LEN,
			marvell_hw_stats[i].string, ETH_GSTRING_LEN);
	}
}

static u64 marvell_get_stat(struct phy_device *phydev, int i)
{
	struct marvell_hw_stat stat = marvell_hw_stats[i];
	struct marvell_priv *priv = phydev->priv;
	int val;
	u64 ret;

	val = phy_read_paged(phydev, stat.page, stat.reg);
	if (val < 0) {
		ret = U64_MAX;
	} else {
		val = val & ((1 << stat.bits) - 1);
		priv->stats[i] += val;
		ret = priv->stats[i];
	}

	return ret;
}

static void marvell_get_stats(struct phy_device *phydev,
			      struct ethtool_stats *stats, u64 *data)
{
	int count = marvell_get_sset_count(phydev);
	int i;

	for (i = 0; i < count; i++)
		data[i] = marvell_get_stat(phydev, i);
}

#ifdef CONFIG_HWMON
static int m88e1121_get_temp(struct phy_device *phydev, long *temp)
{
	int oldpage;
	int ret = 0;
	int val;

	*temp = 0;

	oldpage = phy_select_page(phydev, MII_MARVELL_MISC_TEST_PAGE);
	if (oldpage < 0)
		goto error;

	/* Enable temperature sensor */
	ret = __phy_read(phydev, MII_88E1121_MISC_TEST);
	if (ret < 0)
		goto error;

	ret = __phy_write(phydev, MII_88E1121_MISC_TEST,
			  ret | MII_88E1121_MISC_TEST_TEMP_SENSOR_EN);
	if (ret < 0)
		goto error;

	/* Wait for temperature to stabilize */
	usleep_range(10000, 12000);

	val = __phy_read(phydev, MII_88E1121_MISC_TEST);
	if (val < 0) {
		ret = val;
		goto error;
	}

	/* Disable temperature sensor */
	ret = __phy_write(phydev, MII_88E1121_MISC_TEST,
			  ret & ~MII_88E1121_MISC_TEST_TEMP_SENSOR_EN);
	if (ret < 0)
		goto error;

	*temp = ((val & MII_88E1121_MISC_TEST_TEMP_MASK) - 5) * 5000;

error:
	return phy_restore_page(phydev, oldpage, ret);
}

static int m88e1121_hwmon_read(struct device *dev,
			       enum hwmon_sensor_types type,
			       u32 attr, int channel, long *temp)
{
	struct phy_device *phydev = dev_get_drvdata(dev);
	int err;

	switch (attr) {
	case hwmon_temp_input:
		err = m88e1121_get_temp(phydev, temp);
		break;
	default:
		return -EOPNOTSUPP;
	}

	return err;
}

static umode_t m88e1121_hwmon_is_visible(const void *data,
					 enum hwmon_sensor_types type,
					 u32 attr, int channel)
{
	if (type != hwmon_temp)
		return 0;

	switch (attr) {
	case hwmon_temp_input:
		return 0444;
	default:
		return 0;
	}
}

static u32 m88e1121_hwmon_chip_config[] = {
	HWMON_C_REGISTER_TZ,
	0
};

static const struct hwmon_channel_info m88e1121_hwmon_chip = {
	.type = hwmon_chip,
	.config = m88e1121_hwmon_chip_config,
};

static u32 m88e1121_hwmon_temp_config[] = {
	HWMON_T_INPUT,
	0
};

static const struct hwmon_channel_info m88e1121_hwmon_temp = {
	.type = hwmon_temp,
	.config = m88e1121_hwmon_temp_config,
};

static const struct hwmon_channel_info *m88e1121_hwmon_info[] = {
	&m88e1121_hwmon_chip,
	&m88e1121_hwmon_temp,
	NULL
};

static const struct hwmon_ops m88e1121_hwmon_hwmon_ops = {
	.is_visible = m88e1121_hwmon_is_visible,
	.read = m88e1121_hwmon_read,
};

static const struct hwmon_chip_info m88e1121_hwmon_chip_info = {
	.ops = &m88e1121_hwmon_hwmon_ops,
	.info = m88e1121_hwmon_info,
};

static int m88e1510_get_temp(struct phy_device *phydev, long *temp)
{
	int ret;

	*temp = 0;

	ret = phy_read_paged(phydev, MII_MARVELL_MISC_TEST_PAGE,
			     MII_88E1510_TEMP_SENSOR);
	if (ret < 0)
		return ret;

	*temp = ((ret & MII_88E1510_TEMP_SENSOR_MASK) - 25) * 1000;

	return 0;
}

static int m88e1510_get_temp_critical(struct phy_device *phydev, long *temp)
{
	int ret;

	*temp = 0;

	ret = phy_read_paged(phydev, MII_MARVELL_MISC_TEST_PAGE,
			     MII_88E1121_MISC_TEST);
	if (ret < 0)
		return ret;

	*temp = (((ret & MII_88E1510_MISC_TEST_TEMP_THRESHOLD_MASK) >>
		  MII_88E1510_MISC_TEST_TEMP_THRESHOLD_SHIFT) * 5) - 25;
	/* convert to mC */
	*temp *= 1000;

	return 0;
}

static int m88e1510_set_temp_critical(struct phy_device *phydev, long temp)
{
	temp = temp / 1000;
	temp = clamp_val(DIV_ROUND_CLOSEST(temp, 5) + 5, 0, 0x1f);

	return phy_modify_paged(phydev, MII_MARVELL_MISC_TEST_PAGE,
				MII_88E1121_MISC_TEST,
				MII_88E1510_MISC_TEST_TEMP_THRESHOLD_MASK,
				temp << MII_88E1510_MISC_TEST_TEMP_THRESHOLD_SHIFT);
}

static int m88e1510_get_temp_alarm(struct phy_device *phydev, long *alarm)
{
	int ret;

	*alarm = false;

	ret = phy_read_paged(phydev, MII_MARVELL_MISC_TEST_PAGE,
			     MII_88E1121_MISC_TEST);
	if (ret < 0)
		return ret;

	*alarm = !!(ret & MII_88E1510_MISC_TEST_TEMP_IRQ);

	return 0;
}

static int m88e1510_hwmon_read(struct device *dev,
			       enum hwmon_sensor_types type,
			       u32 attr, int channel, long *temp)
{
	struct phy_device *phydev = dev_get_drvdata(dev);
	int err;

	switch (attr) {
	case hwmon_temp_input:
		err = m88e1510_get_temp(phydev, temp);
		break;
	case hwmon_temp_crit:
		err = m88e1510_get_temp_critical(phydev, temp);
		break;
	case hwmon_temp_max_alarm:
		err = m88e1510_get_temp_alarm(phydev, temp);
		break;
	default:
		return -EOPNOTSUPP;
	}

	return err;
}

static int m88e1510_hwmon_write(struct device *dev,
				enum hwmon_sensor_types type,
				u32 attr, int channel, long temp)
{
	struct phy_device *phydev = dev_get_drvdata(dev);
	int err;

	switch (attr) {
	case hwmon_temp_crit:
		err = m88e1510_set_temp_critical(phydev, temp);
		break;
	default:
		return -EOPNOTSUPP;
	}
	return err;
}

static umode_t m88e1510_hwmon_is_visible(const void *data,
					 enum hwmon_sensor_types type,
					 u32 attr, int channel)
{
	if (type != hwmon_temp)
		return 0;

	switch (attr) {
	case hwmon_temp_input:
	case hwmon_temp_max_alarm:
		return 0444;
	case hwmon_temp_crit:
		return 0644;
	default:
		return 0;
	}
}

static u32 m88e1510_hwmon_temp_config[] = {
	HWMON_T_INPUT | HWMON_T_CRIT | HWMON_T_MAX_ALARM,
	0
};

static const struct hwmon_channel_info m88e1510_hwmon_temp = {
	.type = hwmon_temp,
	.config = m88e1510_hwmon_temp_config,
};

static const struct hwmon_channel_info *m88e1510_hwmon_info[] = {
	&m88e1121_hwmon_chip,
	&m88e1510_hwmon_temp,
	NULL
};

static const struct hwmon_ops m88e1510_hwmon_hwmon_ops = {
	.is_visible = m88e1510_hwmon_is_visible,
	.read = m88e1510_hwmon_read,
	.write = m88e1510_hwmon_write,
};

static const struct hwmon_chip_info m88e1510_hwmon_chip_info = {
	.ops = &m88e1510_hwmon_hwmon_ops,
	.info = m88e1510_hwmon_info,
};

static int m88e6390_get_temp(struct phy_device *phydev, long *temp)
{
	int sum = 0;
	int oldpage;
	int ret = 0;
	int i;

	*temp = 0;

	oldpage = phy_select_page(phydev, MII_MARVELL_MISC_TEST_PAGE);
	if (oldpage < 0)
		goto error;

	/* Enable temperature sensor */
	ret = __phy_read(phydev, MII_88E6390_MISC_TEST);
	if (ret < 0)
		goto error;

	ret = ret & ~MII_88E6390_MISC_TEST_SAMPLE_MASK;
	ret |= MII_88E6390_MISC_TEST_SAMPLE_ENABLE |
		MII_88E6390_MISC_TEST_SAMPLE_1S;

	ret = __phy_write(phydev, MII_88E6390_MISC_TEST, ret);
	if (ret < 0)
		goto error;

	/* Wait for temperature to stabilize */
	usleep_range(10000, 12000);

	/* Reading the temperature sense has an errata. You need to read
	 * a number of times and take an average.
	 */
	for (i = 0; i < MII_88E6390_TEMP_SENSOR_SAMPLES; i++) {
		ret = __phy_read(phydev, MII_88E6390_TEMP_SENSOR);
		if (ret < 0)
			goto error;
		sum += ret & MII_88E6390_TEMP_SENSOR_MASK;
	}

	sum /= MII_88E6390_TEMP_SENSOR_SAMPLES;
	*temp = (sum  - 75) * 1000;

	/* Disable temperature sensor */
	ret = __phy_read(phydev, MII_88E6390_MISC_TEST);
	if (ret < 0)
		goto error;

	ret = ret & ~MII_88E6390_MISC_TEST_SAMPLE_MASK;
	ret |= MII_88E6390_MISC_TEST_SAMPLE_DISABLE;

	ret = __phy_write(phydev, MII_88E6390_MISC_TEST, ret);

error:
	phy_restore_page(phydev, oldpage, ret);

	return ret;
}

static int m88e6390_hwmon_read(struct device *dev,
			       enum hwmon_sensor_types type,
			       u32 attr, int channel, long *temp)
{
	struct phy_device *phydev = dev_get_drvdata(dev);
	int err;

	switch (attr) {
	case hwmon_temp_input:
		err = m88e6390_get_temp(phydev, temp);
		break;
	default:
		return -EOPNOTSUPP;
	}

	return err;
}

static umode_t m88e6390_hwmon_is_visible(const void *data,
					 enum hwmon_sensor_types type,
					 u32 attr, int channel)
{
	if (type != hwmon_temp)
		return 0;

	switch (attr) {
	case hwmon_temp_input:
		return 0444;
	default:
		return 0;
	}
}

static u32 m88e6390_hwmon_temp_config[] = {
	HWMON_T_INPUT,
	0
};

static const struct hwmon_channel_info m88e6390_hwmon_temp = {
	.type = hwmon_temp,
	.config = m88e6390_hwmon_temp_config,
};

static const struct hwmon_channel_info *m88e6390_hwmon_info[] = {
	&m88e1121_hwmon_chip,
	&m88e6390_hwmon_temp,
	NULL
};

static const struct hwmon_ops m88e6390_hwmon_hwmon_ops = {
	.is_visible = m88e6390_hwmon_is_visible,
	.read = m88e6390_hwmon_read,
};

static const struct hwmon_chip_info m88e6390_hwmon_chip_info = {
	.ops = &m88e6390_hwmon_hwmon_ops,
	.info = m88e6390_hwmon_info,
};

static int marvell_hwmon_name(struct phy_device *phydev)
{
	struct marvell_priv *priv = phydev->priv;
	struct device *dev = &phydev->mdio.dev;
	const char *devname = dev_name(dev);
	size_t len = strlen(devname);
	int i, j;

	priv->hwmon_name = devm_kzalloc(dev, len, GFP_KERNEL);
	if (!priv->hwmon_name)
		return -ENOMEM;

	for (i = j = 0; i < len && devname[i]; i++) {
		if (isalnum(devname[i]))
			priv->hwmon_name[j++] = devname[i];
	}

	return 0;
}

static int marvell_hwmon_probe(struct phy_device *phydev,
			       const struct hwmon_chip_info *chip)
{
	struct marvell_priv *priv = phydev->priv;
	struct device *dev = &phydev->mdio.dev;
	int err;

	err = marvell_hwmon_name(phydev);
	if (err)
		return err;

	priv->hwmon_dev = devm_hwmon_device_register_with_info(
		dev, priv->hwmon_name, phydev, chip, NULL);

	return PTR_ERR_OR_ZERO(priv->hwmon_dev);
}

static int m88e1121_hwmon_probe(struct phy_device *phydev)
{
	return marvell_hwmon_probe(phydev, &m88e1121_hwmon_chip_info);
}

static int m88e1510_hwmon_probe(struct phy_device *phydev)
{
	return marvell_hwmon_probe(phydev, &m88e1510_hwmon_chip_info);
}

static int m88e6390_hwmon_probe(struct phy_device *phydev)
{
	return marvell_hwmon_probe(phydev, &m88e6390_hwmon_chip_info);
}
#else
static int m88e1121_hwmon_probe(struct phy_device *phydev)
{
	return 0;
}

static int m88e1510_hwmon_probe(struct phy_device *phydev)
{
	return 0;
}

static int m88e6390_hwmon_probe(struct phy_device *phydev)
{
	return 0;
}
#endif

static int marvell_probe(struct phy_device *phydev)
{
	struct marvell_priv *priv;

	priv = devm_kzalloc(&phydev->mdio.dev, sizeof(*priv), GFP_KERNEL);
	if (!priv)
		return -ENOMEM;

	phydev->priv = priv;

	return 0;
}

static int m88e1121_probe(struct phy_device *phydev)
{
	int err;

	err = marvell_probe(phydev);
	if (err)
		return err;

	return m88e1121_hwmon_probe(phydev);
}

static int m88e1510_probe(struct phy_device *phydev)
{
	int err;

	err = marvell_probe(phydev);
	if (err)
		return err;

	return m88e1510_hwmon_probe(phydev);
}

static int m88e6390_probe(struct phy_device *phydev)
{
	int err;

	err = marvell_probe(phydev);
	if (err)
		return err;

	return m88e6390_hwmon_probe(phydev);
}

static struct phy_driver marvell_drivers[] = {
	{
		.phy_id = MARVELL_PHY_ID_88E1101,
		.phy_id_mask = MARVELL_PHY_ID_MASK,
		.name = "Marvell 88E1101",
		/* PHY_GBIT_FEATURES */
		.probe = marvell_probe,
		.config_init = &marvell_config_init,
		.config_aneg = &m88e1101_config_aneg,
		.ack_interrupt = &marvell_ack_interrupt,
		.config_intr = &marvell_config_intr,
		.resume = &genphy_resume,
		.suspend = &genphy_suspend,
		.read_page = marvell_read_page,
		.write_page = marvell_write_page,
		.get_sset_count = marvell_get_sset_count,
		.get_strings = marvell_get_strings,
		.get_stats = marvell_get_stats,
	},
	{
		.phy_id = MARVELL_PHY_ID_88E1112,
		.phy_id_mask = MARVELL_PHY_ID_MASK,
		.name = "Marvell 88E1112",
		/* PHY_GBIT_FEATURES */
		.probe = marvell_probe,
		.config_init = &m88e1111_config_init,
		.config_aneg = &marvell_config_aneg,
		.ack_interrupt = &marvell_ack_interrupt,
		.config_intr = &marvell_config_intr,
		.resume = &genphy_resume,
		.suspend = &genphy_suspend,
		.read_page = marvell_read_page,
		.write_page = marvell_write_page,
		.get_sset_count = marvell_get_sset_count,
		.get_strings = marvell_get_strings,
		.get_stats = marvell_get_stats,
	},
	{
		.phy_id = MARVELL_PHY_ID_88E1111,
		.phy_id_mask = MARVELL_PHY_ID_MASK,
		.name = "Marvell 88E1111",
		/* PHY_GBIT_FEATURES */
		.probe = marvell_probe,
		.config_init = &m88e1111_config_init,
		.config_aneg = &marvell_config_aneg,
		.read_status = &marvell_read_status,
		.ack_interrupt = &marvell_ack_interrupt,
		.config_intr = &marvell_config_intr,
		.resume = &genphy_resume,
		.suspend = &genphy_suspend,
		.read_page = marvell_read_page,
		.write_page = marvell_write_page,
		.get_sset_count = marvell_get_sset_count,
		.get_strings = marvell_get_strings,
		.get_stats = marvell_get_stats,
	},
	{
		.phy_id = MARVELL_PHY_ID_88E1118,
		.phy_id_mask = MARVELL_PHY_ID_MASK,
		.name = "Marvell 88E1118",
		/* PHY_GBIT_FEATURES */
		.probe = marvell_probe,
		.config_init = &m88e1118_config_init,
		.config_aneg = &m88e1118_config_aneg,
		.ack_interrupt = &marvell_ack_interrupt,
		.config_intr = &marvell_config_intr,
		.resume = &genphy_resume,
		.suspend = &genphy_suspend,
		.read_page = marvell_read_page,
		.write_page = marvell_write_page,
		.get_sset_count = marvell_get_sset_count,
		.get_strings = marvell_get_strings,
		.get_stats = marvell_get_stats,
	},
	{
		.phy_id = MARVELL_PHY_ID_88E1121R,
		.phy_id_mask = MARVELL_PHY_ID_MASK,
		.name = "Marvell 88E1121R",
		/* PHY_GBIT_FEATURES */
		.probe = &m88e1121_probe,
		.config_init = &marvell_config_init,
		.config_aneg = &m88e1121_config_aneg,
		.read_status = &marvell_read_status,
		.ack_interrupt = &marvell_ack_interrupt,
		.config_intr = &marvell_config_intr,
		.did_interrupt = &m88e1121_did_interrupt,
		.resume = &genphy_resume,
		.suspend = &genphy_suspend,
		.read_page = marvell_read_page,
		.write_page = marvell_write_page,
		.get_sset_count = marvell_get_sset_count,
		.get_strings = marvell_get_strings,
		.get_stats = marvell_get_stats,
	},
	{
		.phy_id = MARVELL_PHY_ID_88E1318S,
		.phy_id_mask = MARVELL_PHY_ID_MASK,
		.name = "Marvell 88E1318S",
		/* PHY_GBIT_FEATURES */
		.probe = marvell_probe,
		.config_init = &m88e1318_config_init,
		.config_aneg = &m88e1318_config_aneg,
		.read_status = &marvell_read_status,
		.ack_interrupt = &marvell_ack_interrupt,
		.config_intr = &marvell_config_intr,
		.did_interrupt = &m88e1121_did_interrupt,
		.get_wol = &m88e1318_get_wol,
		.set_wol = &m88e1318_set_wol,
		.resume = &genphy_resume,
		.suspend = &genphy_suspend,
		.read_page = marvell_read_page,
		.write_page = marvell_write_page,
		.get_sset_count = marvell_get_sset_count,
		.get_strings = marvell_get_strings,
		.get_stats = marvell_get_stats,
	},
	{
		.phy_id = MARVELL_PHY_ID_88E1145,
		.phy_id_mask = MARVELL_PHY_ID_MASK,
		.name = "Marvell 88E1145",
		/* PHY_GBIT_FEATURES */
		.probe = marvell_probe,
		.config_init = &m88e1145_config_init,
		.config_aneg = &m88e1101_config_aneg,
		.read_status = &genphy_read_status,
		.ack_interrupt = &marvell_ack_interrupt,
		.config_intr = &marvell_config_intr,
		.resume = &genphy_resume,
		.suspend = &genphy_suspend,
		.read_page = marvell_read_page,
		.write_page = marvell_write_page,
		.get_sset_count = marvell_get_sset_count,
		.get_strings = marvell_get_strings,
		.get_stats = marvell_get_stats,
	},
	{
		.phy_id = MARVELL_PHY_ID_88E1149R,
		.phy_id_mask = MARVELL_PHY_ID_MASK,
		.name = "Marvell 88E1149R",
		/* PHY_GBIT_FEATURES */
		.probe = marvell_probe,
		.config_init = &m88e1149_config_init,
		.config_aneg = &m88e1118_config_aneg,
		.ack_interrupt = &marvell_ack_interrupt,
		.config_intr = &marvell_config_intr,
		.resume = &genphy_resume,
		.suspend = &genphy_suspend,
		.read_page = marvell_read_page,
		.write_page = marvell_write_page,
		.get_sset_count = marvell_get_sset_count,
		.get_strings = marvell_get_strings,
		.get_stats = marvell_get_stats,
	},
	{
		.phy_id = MARVELL_PHY_ID_88E1240,
		.phy_id_mask = MARVELL_PHY_ID_MASK,
		.name = "Marvell 88E1240",
		/* PHY_GBIT_FEATURES */
		.probe = marvell_probe,
		.config_init = &m88e1111_config_init,
		.config_aneg = &marvell_config_aneg,
		.ack_interrupt = &marvell_ack_interrupt,
		.config_intr = &marvell_config_intr,
		.resume = &genphy_resume,
		.suspend = &genphy_suspend,
		.read_page = marvell_read_page,
		.write_page = marvell_write_page,
		.get_sset_count = marvell_get_sset_count,
		.get_strings = marvell_get_strings,
		.get_stats = marvell_get_stats,
	},
	{
		.phy_id = MARVELL_PHY_ID_88E1116R,
		.phy_id_mask = MARVELL_PHY_ID_MASK,
		.name = "Marvell 88E1116R",
		/* PHY_GBIT_FEATURES */
		.probe = marvell_probe,
		.config_init = &m88e1116r_config_init,
		.ack_interrupt = &marvell_ack_interrupt,
		.config_intr = &marvell_config_intr,
		.resume = &genphy_resume,
		.suspend = &genphy_suspend,
		.read_page = marvell_read_page,
		.write_page = marvell_write_page,
		.get_sset_count = marvell_get_sset_count,
		.get_strings = marvell_get_strings,
		.get_stats = marvell_get_stats,
	},
	{
		.phy_id = MARVELL_PHY_ID_88E1510,
		.phy_id_mask = MARVELL_PHY_ID_MASK,
		.name = "Marvell 88E1510",
		.features = PHY_GBIT_FIBRE_FEATURES,
		.probe = &m88e1510_probe,
		.config_init = &m88e1510_config_init,
		.config_aneg = &m88e1510_config_aneg,
		.read_status = &marvell_read_status,
		.ack_interrupt = &marvell_ack_interrupt,
		.config_intr = &marvell_config_intr,
		.did_interrupt = &m88e1121_did_interrupt,
		.get_wol = &m88e1318_get_wol,
		.set_wol = &m88e1318_set_wol,
		.resume = &marvell_resume,
		.suspend = &marvell_suspend,
		.read_page = marvell_read_page,
		.write_page = marvell_write_page,
		.get_sset_count = marvell_get_sset_count,
		.get_strings = marvell_get_strings,
		.get_stats = marvell_get_stats,
		.set_loopback = genphy_loopback,
	},
	{
		.phy_id = MARVELL_PHY_ID_88E1540,
		.phy_id_mask = MARVELL_PHY_ID_MASK,
		.name = "Marvell 88E1540",
		/* PHY_GBIT_FEATURES */
		.probe = m88e1510_probe,
		.config_init = &marvell_config_init,
		.config_aneg = &m88e1510_config_aneg,
		.read_status = &marvell_read_status,
		.ack_interrupt = &marvell_ack_interrupt,
		.config_intr = &marvell_config_intr,
		.did_interrupt = &m88e1121_did_interrupt,
		.resume = &genphy_resume,
		.suspend = &genphy_suspend,
		.read_page = marvell_read_page,
		.write_page = marvell_write_page,
		.get_sset_count = marvell_get_sset_count,
		.get_strings = marvell_get_strings,
		.get_stats = marvell_get_stats,
		.get_tunable = m88e1540_get_tunable,
		.set_tunable = m88e1540_set_tunable,
	},
	{
		.phy_id = MARVELL_PHY_ID_88E1545,
		.phy_id_mask = MARVELL_PHY_ID_MASK,
		.name = "Marvell 88E1545",
		.probe = m88e1510_probe,
		/* PHY_GBIT_FEATURES */
		.config_init = &marvell_config_init,
		.config_aneg = &m88e1510_config_aneg,
		.read_status = &marvell_read_status,
		.ack_interrupt = &marvell_ack_interrupt,
		.config_intr = &marvell_config_intr,
		.did_interrupt = &m88e1121_did_interrupt,
		.resume = &genphy_resume,
		.suspend = &genphy_suspend,
		.read_page = marvell_read_page,
		.write_page = marvell_write_page,
		.get_sset_count = marvell_get_sset_count,
		.get_strings = marvell_get_strings,
		.get_stats = marvell_get_stats,
	},
	{
		.phy_id = MARVELL_PHY_ID_88E3016,
		.phy_id_mask = MARVELL_PHY_ID_MASK,
		.name = "Marvell 88E3016",
		/* PHY_BASIC_FEATURES */
		.probe = marvell_probe,
		.config_init = &m88e3016_config_init,
		.aneg_done = &marvell_aneg_done,
		.read_status = &marvell_read_status,
		.ack_interrupt = &marvell_ack_interrupt,
		.config_intr = &marvell_config_intr,
		.did_interrupt = &m88e1121_did_interrupt,
		.resume = &genphy_resume,
		.suspend = &genphy_suspend,
		.read_page = marvell_read_page,
		.write_page = marvell_write_page,
		.get_sset_count = marvell_get_sset_count,
		.get_strings = marvell_get_strings,
		.get_stats = marvell_get_stats,
	},
	{
		.phy_id = MARVELL_PHY_ID_88E6390,
		.phy_id_mask = MARVELL_PHY_ID_MASK,
		.name = "Marvell 88E6390",
		/* PHY_GBIT_FEATURES */
		.probe = m88e6390_probe,
		.config_init = &marvell_config_init,
		.config_aneg = &m88e6390_config_aneg,
		.read_status = &marvell_read_status,
		.ack_interrupt = &marvell_ack_interrupt,
		.config_intr = &marvell_config_intr,
		.did_interrupt = &m88e1121_did_interrupt,
		.resume = &genphy_resume,
		.suspend = &genphy_suspend,
		.read_page = marvell_read_page,
		.write_page = marvell_write_page,
		.get_sset_count = marvell_get_sset_count,
		.get_strings = marvell_get_strings,
		.get_stats = marvell_get_stats,
		.get_tunable = m88e1540_get_tunable,
		.set_tunable = m88e1540_set_tunable,
	},
};

module_phy_driver(marvell_drivers);

static struct mdio_device_id __maybe_unused marvell_tbl[] = {
	{ MARVELL_PHY_ID_88E1101, MARVELL_PHY_ID_MASK },
	{ MARVELL_PHY_ID_88E1112, MARVELL_PHY_ID_MASK },
	{ MARVELL_PHY_ID_88E1111, MARVELL_PHY_ID_MASK },
	{ MARVELL_PHY_ID_88E1118, MARVELL_PHY_ID_MASK },
	{ MARVELL_PHY_ID_88E1121R, MARVELL_PHY_ID_MASK },
	{ MARVELL_PHY_ID_88E1145, MARVELL_PHY_ID_MASK },
	{ MARVELL_PHY_ID_88E1149R, MARVELL_PHY_ID_MASK },
	{ MARVELL_PHY_ID_88E1240, MARVELL_PHY_ID_MASK },
	{ MARVELL_PHY_ID_88E1318S, MARVELL_PHY_ID_MASK },
	{ MARVELL_PHY_ID_88E1116R, MARVELL_PHY_ID_MASK },
	{ MARVELL_PHY_ID_88E1510, MARVELL_PHY_ID_MASK },
	{ MARVELL_PHY_ID_88E1540, MARVELL_PHY_ID_MASK },
	{ MARVELL_PHY_ID_88E1545, MARVELL_PHY_ID_MASK },
	{ MARVELL_PHY_ID_88E3016, MARVELL_PHY_ID_MASK },
	{ MARVELL_PHY_ID_88E6390, MARVELL_PHY_ID_MASK },
	{ }
};

MODULE_DEVICE_TABLE(mdio, marvell_tbl);<|MERGE_RESOLUTION|>--- conflicted
+++ resolved
@@ -1038,8 +1038,6 @@
 	return 0;
 }
 
-<<<<<<< HEAD
-=======
 static int m88e1540_get_fld(struct phy_device *phydev, u8 *msecs)
 {
 	int val;
@@ -1135,7 +1133,6 @@
 	}
 }
 
->>>>>>> fa578e9d
 /* The VOD can be out of specification on link up. Poke an
  * undocumented register, in an undocumented page, with a magic value
  * to fix this.
@@ -1526,18 +1523,6 @@
 		 */
 		if (!phy_interrupt_is_valid(phydev))
 			__phy_read(phydev, MII_M1011_IEVENT);
-<<<<<<< HEAD
-
-		/* If WOL event happened once, the LED[2] interrupt pin
-		 * will not be cleared unless we reading the interrupt status
-		 * register. If interrupts are in use, the normal interrupt
-		 * handling will clear the WOL event. Clear the WOL event
-		 * before enabling it if !phy_interrupt_is_valid()
-		 */
-		if (!phy_interrupt_is_valid(phydev))
-			phy_read(phydev, MII_M1011_IEVENT);
-=======
->>>>>>> fa578e9d
 
 		/* Enable the WOL interrupt */
 		err = __phy_modify(phydev, MII_88E1318S_PHY_CSIER, 0,
