--- conflicted
+++ resolved
@@ -1746,8 +1746,6 @@
 {
 	int status = 0, bmcr;
 
-<<<<<<< HEAD
-=======
 	bmcr = phy_read(phydev, MII_BMCR);
 	if (bmcr < 0)
 		return bmcr;
@@ -1758,7 +1756,6 @@
 	if (bmcr & BMCR_ANRESTART)
 		goto done;
 
->>>>>>> fa578e9d
 	/* The link state is latched low so that momentary link
 	 * drops can be detected. Do not double-read the status
 	 * in polling mode to detect such short link drops.
@@ -1767,11 +1764,8 @@
 		status = phy_read(phydev, MII_BMSR);
 		if (status < 0)
 			return status;
-<<<<<<< HEAD
-=======
 		else if (status & BMSR_LSTATUS)
 			goto done;
->>>>>>> fa578e9d
 	}
 
 	/* Read link and autonegotiation status */
@@ -2025,20 +2019,6 @@
  */
 void phy_remove_link_mode(struct phy_device *phydev, u32 link_mode)
 {
-<<<<<<< HEAD
-	switch (max_speed) {
-	case SPEED_10:
-		phydev->supported &= ~PHY_100BT_FEATURES;
-		/* fall through */
-	case SPEED_100:
-		phydev->supported &= ~PHY_1000BT_FEATURES;
-		break;
-	case SPEED_1000:
-		break;
-	default:
-		return -ENOTSUPP;
-	}
-=======
 	linkmode_clear_bit(link_mode, phydev->supported);
 	phy_advertise_supported(phydev);
 }
@@ -2051,7 +2031,6 @@
 	linkmode_mod_bit(ETHTOOL_LINK_MODE_Pause_BIT, dst,
 		linkmode_test_bit(ETHTOOL_LINK_MODE_Pause_BIT, src));
 }
->>>>>>> fa578e9d
 
 /**
  * phy_advertise_supported - Advertise all supported modes
