--- conflicted
+++ resolved
@@ -1939,10 +1939,7 @@
 	xennet_destroy_queues(info);
  out:
 	rtnl_unlock();
-<<<<<<< HEAD
-=======
 out_unlocked:
->>>>>>> e021bb4f
 	device_unregister(&dev->dev);
 	return err;
 }
@@ -1980,15 +1977,6 @@
 	rtnl_lock();
 	netdev_update_features(dev);
 	rtnl_unlock();
-
-	if (dev->reg_state == NETREG_UNINITIALIZED) {
-		err = register_netdev(dev);
-		if (err) {
-			pr_warn("%s: register_netdev err=%d\n", __func__, err);
-			device_unregister(&np->xbdev->dev);
-			return err;
-		}
-	}
 
 	/*
 	 * All public and private state should now be sane.  Get
