// SPDX-License-Identifier: GPL-2.0-only
/*
 * Copyright (c) 2009, Microsoft Corporation.
 *
 * Authors:
 *   Haiyang Zhang <haiyangz@microsoft.com>
 *   Hank Janssen  <hjanssen@microsoft.com>
 */
#include <linux/kernel.h>
#include <linux/sched.h>
#include <linux/wait.h>
#include <linux/highmem.h>
#include <linux/slab.h>
#include <linux/io.h>
#include <linux/if_ether.h>
#include <linux/netdevice.h>
#include <linux/if_vlan.h>
#include <linux/nls.h>
#include <linux/vmalloc.h>
#include <linux/rtnetlink.h>
#include <linux/ucs2_string.h>

#include "hyperv_net.h"
#include "netvsc_trace.h"

static void rndis_set_multicast(struct work_struct *w);

#define RNDIS_EXT_LEN PAGE_SIZE
struct rndis_request {
	struct list_head list_ent;
	struct completion  wait_event;

	struct rndis_message response_msg;
	/*
	 * The buffer for extended info after the RNDIS response message. It's
	 * referenced based on the data offset in the RNDIS message. Its size
	 * is enough for current needs, and should be sufficient for the near
	 * future.
	 */
	u8 response_ext[RNDIS_EXT_LEN];

	/* Simplify allocation by having a netvsc packet inline */
	struct hv_netvsc_packet	pkt;

	struct rndis_message request_msg;
	/*
	 * The buffer for the extended info after the RNDIS request message.
	 * It is referenced and sized in a similar way as response_ext.
	 */
	u8 request_ext[RNDIS_EXT_LEN];
};

static const u8 netvsc_hash_key[NETVSC_HASH_KEYLEN] = {
	0x6d, 0x5a, 0x56, 0xda, 0x25, 0x5b, 0x0e, 0xc2,
	0x41, 0x67, 0x25, 0x3d, 0x43, 0xa3, 0x8f, 0xb0,
	0xd0, 0xca, 0x2b, 0xcb, 0xae, 0x7b, 0x30, 0xb4,
	0x77, 0xcb, 0x2d, 0xa3, 0x80, 0x30, 0xf2, 0x0c,
	0x6a, 0x42, 0xb7, 0x3b, 0xbe, 0xac, 0x01, 0xfa
};

static struct rndis_device *get_rndis_device(void)
{
	struct rndis_device *device;

	device = kzalloc(sizeof(struct rndis_device), GFP_KERNEL);
	if (!device)
		return NULL;

	spin_lock_init(&device->request_lock);

	INIT_LIST_HEAD(&device->req_list);
	INIT_WORK(&device->mcast_work, rndis_set_multicast);

	device->state = RNDIS_DEV_UNINITIALIZED;

	return device;
}

static struct rndis_request *get_rndis_request(struct rndis_device *dev,
					     u32 msg_type,
					     u32 msg_len)
{
	struct rndis_request *request;
	struct rndis_message *rndis_msg;
	struct rndis_set_request *set;
	unsigned long flags;

	request = kzalloc(sizeof(struct rndis_request), GFP_KERNEL);
	if (!request)
		return NULL;

	init_completion(&request->wait_event);

	rndis_msg = &request->request_msg;
	rndis_msg->ndis_msg_type = msg_type;
	rndis_msg->msg_len = msg_len;

	request->pkt.q_idx = 0;

	/*
	 * Set the request id. This field is always after the rndis header for
	 * request/response packet types so we just used the SetRequest as a
	 * template
	 */
	set = &rndis_msg->msg.set_req;
	set->req_id = atomic_inc_return(&dev->new_req_id);

	/* Add to the request list */
	spin_lock_irqsave(&dev->request_lock, flags);
	list_add_tail(&request->list_ent, &dev->req_list);
	spin_unlock_irqrestore(&dev->request_lock, flags);

	return request;
}

static void put_rndis_request(struct rndis_device *dev,
			    struct rndis_request *req)
{
	unsigned long flags;

	spin_lock_irqsave(&dev->request_lock, flags);
	list_del(&req->list_ent);
	spin_unlock_irqrestore(&dev->request_lock, flags);

	kfree(req);
}

static void dump_rndis_message(struct net_device *netdev,
			       const struct rndis_message *rndis_msg)
{
	switch (rndis_msg->ndis_msg_type) {
	case RNDIS_MSG_PACKET:
		netdev_dbg(netdev, "RNDIS_MSG_PACKET (len %u, "
			   "data offset %u data len %u, # oob %u, "
			   "oob offset %u, oob len %u, pkt offset %u, "
			   "pkt len %u\n",
			   rndis_msg->msg_len,
			   rndis_msg->msg.pkt.data_offset,
			   rndis_msg->msg.pkt.data_len,
			   rndis_msg->msg.pkt.num_oob_data_elements,
			   rndis_msg->msg.pkt.oob_data_offset,
			   rndis_msg->msg.pkt.oob_data_len,
			   rndis_msg->msg.pkt.per_pkt_info_offset,
			   rndis_msg->msg.pkt.per_pkt_info_len);
		break;

	case RNDIS_MSG_INIT_C:
		netdev_dbg(netdev, "RNDIS_MSG_INIT_C "
			"(len %u, id 0x%x, status 0x%x, major %d, minor %d, "
			"device flags %d, max xfer size 0x%x, max pkts %u, "
			"pkt aligned %u)\n",
			rndis_msg->msg_len,
			rndis_msg->msg.init_complete.req_id,
			rndis_msg->msg.init_complete.status,
			rndis_msg->msg.init_complete.major_ver,
			rndis_msg->msg.init_complete.minor_ver,
			rndis_msg->msg.init_complete.dev_flags,
			rndis_msg->msg.init_complete.max_xfer_size,
			rndis_msg->msg.init_complete.
			   max_pkt_per_msg,
			rndis_msg->msg.init_complete.
			   pkt_alignment_factor);
		break;

	case RNDIS_MSG_QUERY_C:
		netdev_dbg(netdev, "RNDIS_MSG_QUERY_C "
			"(len %u, id 0x%x, status 0x%x, buf len %u, "
			"buf offset %u)\n",
			rndis_msg->msg_len,
			rndis_msg->msg.query_complete.req_id,
			rndis_msg->msg.query_complete.status,
			rndis_msg->msg.query_complete.
			   info_buflen,
			rndis_msg->msg.query_complete.
			   info_buf_offset);
		break;

	case RNDIS_MSG_SET_C:
		netdev_dbg(netdev,
			"RNDIS_MSG_SET_C (len %u, id 0x%x, status 0x%x)\n",
			rndis_msg->msg_len,
			rndis_msg->msg.set_complete.req_id,
			rndis_msg->msg.set_complete.status);
		break;

	case RNDIS_MSG_INDICATE:
		netdev_dbg(netdev, "RNDIS_MSG_INDICATE "
			"(len %u, status 0x%x, buf len %u, buf offset %u)\n",
			rndis_msg->msg_len,
			rndis_msg->msg.indicate_status.status,
			rndis_msg->msg.indicate_status.status_buflen,
			rndis_msg->msg.indicate_status.status_buf_offset);
		break;

	default:
		netdev_dbg(netdev, "0x%x (len %u)\n",
			rndis_msg->ndis_msg_type,
			rndis_msg->msg_len);
		break;
	}
}

static int rndis_filter_send_request(struct rndis_device *dev,
				  struct rndis_request *req)
{
	struct hv_netvsc_packet *packet;
	struct hv_page_buffer page_buf[2];
	struct hv_page_buffer *pb = page_buf;
	int ret;

	/* Setup the packet to send it */
	packet = &req->pkt;

	packet->total_data_buflen = req->request_msg.msg_len;
	packet->page_buf_cnt = 1;

	pb[0].pfn = virt_to_phys(&req->request_msg) >>
					PAGE_SHIFT;
	pb[0].len = req->request_msg.msg_len;
	pb[0].offset =
		(unsigned long)&req->request_msg & (PAGE_SIZE - 1);

	/* Add one page_buf when request_msg crossing page boundary */
	if (pb[0].offset + pb[0].len > PAGE_SIZE) {
		packet->page_buf_cnt++;
		pb[0].len = PAGE_SIZE -
			pb[0].offset;
		pb[1].pfn = virt_to_phys((void *)&req->request_msg
			+ pb[0].len) >> PAGE_SHIFT;
		pb[1].offset = 0;
		pb[1].len = req->request_msg.msg_len -
			pb[0].len;
	}

	trace_rndis_send(dev->ndev, 0, &req->request_msg);

	rcu_read_lock_bh();
	ret = netvsc_send(dev->ndev, packet, NULL, pb, NULL);
	rcu_read_unlock_bh();

	return ret;
}

static void rndis_set_link_state(struct rndis_device *rdev,
				 struct rndis_request *request)
{
	u32 link_status;
	struct rndis_query_complete *query_complete;

	query_complete = &request->response_msg.msg.query_complete;

	if (query_complete->status == RNDIS_STATUS_SUCCESS &&
	    query_complete->info_buflen == sizeof(u32)) {
		memcpy(&link_status, (void *)((unsigned long)query_complete +
		       query_complete->info_buf_offset), sizeof(u32));
		rdev->link_state = link_status != 0;
	}
}

static void rndis_filter_receive_response(struct net_device *ndev,
					  struct netvsc_device *nvdev,
					  const struct rndis_message *resp)
{
	struct rndis_device *dev = nvdev->extension;
	struct rndis_request *request = NULL;
	bool found = false;
	unsigned long flags;

	/* This should never happen, it means control message
	 * response received after device removed.
	 */
	if (dev->state == RNDIS_DEV_UNINITIALIZED) {
		netdev_err(ndev,
			   "got rndis message uninitialized\n");
		return;
	}

	spin_lock_irqsave(&dev->request_lock, flags);
	list_for_each_entry(request, &dev->req_list, list_ent) {
		/*
		 * All request/response message contains RequestId as the 1st
		 * field
		 */
		if (request->request_msg.msg.init_req.req_id
		    == resp->msg.init_complete.req_id) {
			found = true;
			break;
		}
	}
	spin_unlock_irqrestore(&dev->request_lock, flags);

	if (found) {
		if (resp->msg_len <=
		    sizeof(struct rndis_message) + RNDIS_EXT_LEN) {
			memcpy(&request->response_msg, resp,
			       resp->msg_len);
			if (request->request_msg.ndis_msg_type ==
			    RNDIS_MSG_QUERY && request->request_msg.msg.
			    query_req.oid == RNDIS_OID_GEN_MEDIA_CONNECT_STATUS)
				rndis_set_link_state(dev, request);
		} else {
			netdev_err(ndev,
				"rndis response buffer overflow "
				"detected (size %u max %zu)\n",
				resp->msg_len,
				sizeof(struct rndis_message));

			if (resp->ndis_msg_type ==
			    RNDIS_MSG_RESET_C) {
				/* does not have a request id field */
				request->response_msg.msg.reset_complete.
					status = RNDIS_STATUS_BUFFER_OVERFLOW;
			} else {
				request->response_msg.msg.
				init_complete.status =
					RNDIS_STATUS_BUFFER_OVERFLOW;
			}
		}

		complete(&request->wait_event);
	} else {
		netdev_err(ndev,
			"no rndis request found for this response "
			"(id 0x%x res type 0x%x)\n",
			resp->msg.init_complete.req_id,
			resp->ndis_msg_type);
	}
}

/*
 * Get the Per-Packet-Info with the specified type
 * return NULL if not found.
 */
static inline void *rndis_get_ppi(struct rndis_packet *rpkt,
				  u32 type, u8 internal)
{
	struct rndis_per_packet_info *ppi;
	int len;

	if (rpkt->per_pkt_info_offset == 0)
		return NULL;

	ppi = (struct rndis_per_packet_info *)((ulong)rpkt +
		rpkt->per_pkt_info_offset);
	len = rpkt->per_pkt_info_len;

	while (len > 0) {
		if (ppi->type == type && ppi->internal == internal)
			return (void *)((ulong)ppi + ppi->ppi_offset);
		len -= ppi->size;
		ppi = (struct rndis_per_packet_info *)((ulong)ppi + ppi->size);
	}

	return NULL;
}

static inline
void rsc_add_data(struct netvsc_channel *nvchan,
		  const struct ndis_pkt_8021q_info *vlan,
		  const struct ndis_tcp_ip_checksum_info *csum_info,
		  void *data, u32 len)
{
	u32 cnt = nvchan->rsc.cnt;

	if (cnt) {
		nvchan->rsc.pktlen += len;
	} else {
		nvchan->rsc.vlan = vlan;
		nvchan->rsc.csum_info = csum_info;
		nvchan->rsc.pktlen = len;
	}

	nvchan->rsc.data[cnt] = data;
	nvchan->rsc.len[cnt] = len;
	nvchan->rsc.cnt++;
}

static int rndis_filter_receive_data(struct net_device *ndev,
				     struct netvsc_device *nvdev,
				     struct netvsc_channel *nvchan,
				     struct rndis_message *msg,
				     u32 data_buflen)
{
	struct rndis_packet *rndis_pkt = &msg->msg.pkt;
	const struct ndis_tcp_ip_checksum_info *csum_info;
	const struct ndis_pkt_8021q_info *vlan;
	const struct rndis_pktinfo_id *pktinfo_id;
	u32 data_offset;
	void *data;
	bool rsc_more = false;
	int ret;

	/* Remove the rndis header and pass it back up the stack */
	data_offset = RNDIS_HEADER_SIZE + rndis_pkt->data_offset;

	data_buflen -= data_offset;

	/*
	 * Make sure we got a valid RNDIS message, now total_data_buflen
	 * should be the data packet size plus the trailer padding size
	 */
	if (unlikely(data_buflen < rndis_pkt->data_len)) {
		netdev_err(ndev, "rndis message buffer "
			   "overflow detected (got %u, min %u)"
			   "...dropping this message!\n",
			   data_buflen, rndis_pkt->data_len);
		return NVSP_STAT_FAIL;
	}

	vlan = rndis_get_ppi(rndis_pkt, IEEE_8021Q_INFO, 0);

	csum_info = rndis_get_ppi(rndis_pkt, TCPIP_CHKSUM_PKTINFO, 0);

	pktinfo_id = rndis_get_ppi(rndis_pkt, RNDIS_PKTINFO_ID, 1);

	data = (void *)msg + data_offset;

	/* Identify RSC frags, drop erroneous packets */
	if (pktinfo_id && (pktinfo_id->flag & RNDIS_PKTINFO_SUBALLOC)) {
		if (pktinfo_id->flag & RNDIS_PKTINFO_1ST_FRAG)
			nvchan->rsc.cnt = 0;
		else if (nvchan->rsc.cnt == 0)
			goto drop;

		rsc_more = true;

		if (pktinfo_id->flag & RNDIS_PKTINFO_LAST_FRAG)
			rsc_more = false;

		if (rsc_more && nvchan->rsc.is_last)
			goto drop;
	} else {
		nvchan->rsc.cnt = 0;
	}

	if (unlikely(nvchan->rsc.cnt >= NVSP_RSC_MAX))
		goto drop;

	/* Put data into per channel structure.
	 * Also, remove the rndis trailer padding from rndis packet message
	 * rndis_pkt->data_len tell us the real data length, we only copy
	 * the data packet to the stack, without the rndis trailer padding
	 */
	rsc_add_data(nvchan, vlan, csum_info, data, rndis_pkt->data_len);

	if (rsc_more)
		return NVSP_STAT_SUCCESS;

	ret = netvsc_recv_callback(ndev, nvdev, nvchan);
	nvchan->rsc.cnt = 0;

	return ret;

drop:
	/* Drop incomplete packet */
	nvchan->rsc.cnt = 0;
	return NVSP_STAT_FAIL;
}

int rndis_filter_receive(struct net_device *ndev,
			 struct netvsc_device *net_dev,
			 struct netvsc_channel *nvchan,
			 void *data, u32 buflen)
{
	struct net_device_context *net_device_ctx = netdev_priv(ndev);
	struct rndis_message *rndis_msg = data;

	if (netif_msg_rx_status(net_device_ctx))
		dump_rndis_message(ndev, rndis_msg);

	switch (rndis_msg->ndis_msg_type) {
	case RNDIS_MSG_PACKET:
		return rndis_filter_receive_data(ndev, net_dev, nvchan,
						 rndis_msg, buflen);
	case RNDIS_MSG_INIT_C:
	case RNDIS_MSG_QUERY_C:
	case RNDIS_MSG_SET_C:
		/* completion msgs */
		rndis_filter_receive_response(ndev, net_dev, rndis_msg);
		break;

	case RNDIS_MSG_INDICATE:
		/* notification msgs */
		netvsc_linkstatus_callback(ndev, rndis_msg);
		break;
	default:
		netdev_err(ndev,
			"unhandled rndis message (type %u len %u)\n",
			   rndis_msg->ndis_msg_type,
			   rndis_msg->msg_len);
		return NVSP_STAT_FAIL;
	}

	return NVSP_STAT_SUCCESS;
}

static int rndis_filter_query_device(struct rndis_device *dev,
				     struct netvsc_device *nvdev,
				     u32 oid, void *result, u32 *result_size)
{
	struct rndis_request *request;
	u32 inresult_size = *result_size;
	struct rndis_query_request *query;
	struct rndis_query_complete *query_complete;
	int ret = 0;

	if (!result)
		return -EINVAL;

	*result_size = 0;
	request = get_rndis_request(dev, RNDIS_MSG_QUERY,
			RNDIS_MESSAGE_SIZE(struct rndis_query_request));
	if (!request) {
		ret = -ENOMEM;
		goto cleanup;
	}

	/* Setup the rndis query */
	query = &request->request_msg.msg.query_req;
	query->oid = oid;
	query->info_buf_offset = sizeof(struct rndis_query_request);
	query->info_buflen = 0;
	query->dev_vc_handle = 0;

	if (oid == OID_TCP_OFFLOAD_HARDWARE_CAPABILITIES) {
		struct ndis_offload *hwcaps;
		u32 nvsp_version = nvdev->nvsp_version;
		u8 ndis_rev;
		size_t size;

		if (nvsp_version >= NVSP_PROTOCOL_VERSION_5) {
			ndis_rev = NDIS_OFFLOAD_PARAMETERS_REVISION_3;
			size = NDIS_OFFLOAD_SIZE;
		} else if (nvsp_version >= NVSP_PROTOCOL_VERSION_4) {
			ndis_rev = NDIS_OFFLOAD_PARAMETERS_REVISION_2;
			size = NDIS_OFFLOAD_SIZE_6_1;
		} else {
			ndis_rev = NDIS_OFFLOAD_PARAMETERS_REVISION_1;
			size = NDIS_OFFLOAD_SIZE_6_0;
		}

		request->request_msg.msg_len += size;
		query->info_buflen = size;
		hwcaps = (struct ndis_offload *)
			((unsigned long)query + query->info_buf_offset);

		hwcaps->header.type = NDIS_OBJECT_TYPE_OFFLOAD;
		hwcaps->header.revision = ndis_rev;
		hwcaps->header.size = size;

	} else if (oid == OID_GEN_RECEIVE_SCALE_CAPABILITIES) {
		struct ndis_recv_scale_cap *cap;

		request->request_msg.msg_len +=
			sizeof(struct ndis_recv_scale_cap);
		query->info_buflen = sizeof(struct ndis_recv_scale_cap);
		cap = (struct ndis_recv_scale_cap *)((unsigned long)query +
						     query->info_buf_offset);
		cap->hdr.type = NDIS_OBJECT_TYPE_RSS_CAPABILITIES;
		cap->hdr.rev = NDIS_RECEIVE_SCALE_CAPABILITIES_REVISION_2;
		cap->hdr.size = sizeof(struct ndis_recv_scale_cap);
	}

	ret = rndis_filter_send_request(dev, request);
	if (ret != 0)
		goto cleanup;

	wait_for_completion(&request->wait_event);

	/* Copy the response back */
	query_complete = &request->response_msg.msg.query_complete;

	if (query_complete->info_buflen > inresult_size) {
		ret = -1;
		goto cleanup;
	}

	memcpy(result,
	       (void *)((unsigned long)query_complete +
			 query_complete->info_buf_offset),
	       query_complete->info_buflen);

	*result_size = query_complete->info_buflen;

cleanup:
	if (request)
		put_rndis_request(dev, request);

	return ret;
}

/* Get the hardware offload capabilities */
static int
rndis_query_hwcaps(struct rndis_device *dev, struct netvsc_device *net_device,
		   struct ndis_offload *caps)
{
	u32 caps_len = sizeof(*caps);
	int ret;

	memset(caps, 0, sizeof(*caps));

	ret = rndis_filter_query_device(dev, net_device,
					OID_TCP_OFFLOAD_HARDWARE_CAPABILITIES,
					caps, &caps_len);
	if (ret)
		return ret;

	if (caps->header.type != NDIS_OBJECT_TYPE_OFFLOAD) {
		netdev_warn(dev->ndev, "invalid NDIS objtype %#x\n",
			    caps->header.type);
		return -EINVAL;
	}

	if (caps->header.revision < NDIS_OFFLOAD_PARAMETERS_REVISION_1) {
		netdev_warn(dev->ndev, "invalid NDIS objrev %x\n",
			    caps->header.revision);
		return -EINVAL;
	}

	if (caps->header.size > caps_len ||
	    caps->header.size < NDIS_OFFLOAD_SIZE_6_0) {
		netdev_warn(dev->ndev,
			    "invalid NDIS objsize %u, data size %u\n",
			    caps->header.size, caps_len);
		return -EINVAL;
	}

	return 0;
}

static int rndis_filter_query_device_mac(struct rndis_device *dev,
					 struct netvsc_device *net_device)
{
	u32 size = ETH_ALEN;

	return rndis_filter_query_device(dev, net_device,
				      RNDIS_OID_802_3_PERMANENT_ADDRESS,
				      dev->hw_mac_adr, &size);
}

#define NWADR_STR "NetworkAddress"
#define NWADR_STRLEN 14

int rndis_filter_set_device_mac(struct netvsc_device *nvdev,
				const char *mac)
{
	struct rndis_device *rdev = nvdev->extension;
	struct rndis_request *request;
	struct rndis_set_request *set;
	struct rndis_config_parameter_info *cpi;
	wchar_t *cfg_nwadr, *cfg_mac;
	struct rndis_set_complete *set_complete;
	char macstr[2*ETH_ALEN+1];
	u32 extlen = sizeof(struct rndis_config_parameter_info) +
		2*NWADR_STRLEN + 4*ETH_ALEN;
	int ret;

	request = get_rndis_request(rdev, RNDIS_MSG_SET,
		RNDIS_MESSAGE_SIZE(struct rndis_set_request) + extlen);
	if (!request)
		return -ENOMEM;

	set = &request->request_msg.msg.set_req;
	set->oid = RNDIS_OID_GEN_RNDIS_CONFIG_PARAMETER;
	set->info_buflen = extlen;
	set->info_buf_offset = sizeof(struct rndis_set_request);
	set->dev_vc_handle = 0;

	cpi = (struct rndis_config_parameter_info *)((ulong)set +
		set->info_buf_offset);
	cpi->parameter_name_offset =
		sizeof(struct rndis_config_parameter_info);
	/* Multiply by 2 because host needs 2 bytes (utf16) for each char */
	cpi->parameter_name_length = 2*NWADR_STRLEN;
	cpi->parameter_type = RNDIS_CONFIG_PARAM_TYPE_STRING;
	cpi->parameter_value_offset =
		cpi->parameter_name_offset + cpi->parameter_name_length;
	/* Multiply by 4 because each MAC byte displayed as 2 utf16 chars */
	cpi->parameter_value_length = 4*ETH_ALEN;

	cfg_nwadr = (wchar_t *)((ulong)cpi + cpi->parameter_name_offset);
	cfg_mac = (wchar_t *)((ulong)cpi + cpi->parameter_value_offset);
	ret = utf8s_to_utf16s(NWADR_STR, NWADR_STRLEN, UTF16_HOST_ENDIAN,
			      cfg_nwadr, NWADR_STRLEN);
	if (ret < 0)
		goto cleanup;
	snprintf(macstr, 2*ETH_ALEN+1, "%pm", mac);
	ret = utf8s_to_utf16s(macstr, 2*ETH_ALEN, UTF16_HOST_ENDIAN,
			      cfg_mac, 2*ETH_ALEN);
	if (ret < 0)
		goto cleanup;

	ret = rndis_filter_send_request(rdev, request);
	if (ret != 0)
		goto cleanup;

	wait_for_completion(&request->wait_event);

	set_complete = &request->response_msg.msg.set_complete;
	if (set_complete->status != RNDIS_STATUS_SUCCESS)
		ret = -EIO;

cleanup:
	put_rndis_request(rdev, request);
	return ret;
}

int
rndis_filter_set_offload_params(struct net_device *ndev,
				struct netvsc_device *nvdev,
				struct ndis_offload_params *req_offloads)
{
	struct rndis_device *rdev = nvdev->extension;
	struct rndis_request *request;
	struct rndis_set_request *set;
	struct ndis_offload_params *offload_params;
	struct rndis_set_complete *set_complete;
	u32 extlen = sizeof(struct ndis_offload_params);
	int ret;
	u32 vsp_version = nvdev->nvsp_version;

	if (vsp_version <= NVSP_PROTOCOL_VERSION_4) {
		extlen = VERSION_4_OFFLOAD_SIZE;
		/* On NVSP_PROTOCOL_VERSION_4 and below, we do not support
		 * UDP checksum offload.
		 */
		req_offloads->udp_ip_v4_csum = 0;
		req_offloads->udp_ip_v6_csum = 0;
	}

	request = get_rndis_request(rdev, RNDIS_MSG_SET,
		RNDIS_MESSAGE_SIZE(struct rndis_set_request) + extlen);
	if (!request)
		return -ENOMEM;

	set = &request->request_msg.msg.set_req;
	set->oid = OID_TCP_OFFLOAD_PARAMETERS;
	set->info_buflen = extlen;
	set->info_buf_offset = sizeof(struct rndis_set_request);
	set->dev_vc_handle = 0;

	offload_params = (struct ndis_offload_params *)((ulong)set +
				set->info_buf_offset);
	*offload_params = *req_offloads;
	offload_params->header.type = NDIS_OBJECT_TYPE_DEFAULT;
	offload_params->header.revision = NDIS_OFFLOAD_PARAMETERS_REVISION_3;
	offload_params->header.size = extlen;

	ret = rndis_filter_send_request(rdev, request);
	if (ret != 0)
		goto cleanup;

	wait_for_completion(&request->wait_event);
	set_complete = &request->response_msg.msg.set_complete;
	if (set_complete->status != RNDIS_STATUS_SUCCESS) {
		netdev_err(ndev, "Fail to set offload on host side:0x%x\n",
			   set_complete->status);
		ret = -EINVAL;
	}

cleanup:
	put_rndis_request(rdev, request);
	return ret;
}

static int rndis_set_rss_param_msg(struct rndis_device *rdev,
				   const u8 *rss_key, u16 flag)
{
	struct net_device *ndev = rdev->ndev;
	struct net_device_context *ndc = netdev_priv(ndev);
	struct rndis_request *request;
	struct rndis_set_request *set;
	struct rndis_set_complete *set_complete;
	u32 extlen = sizeof(struct ndis_recv_scale_param) +
		     4 * ITAB_NUM + NETVSC_HASH_KEYLEN;
	struct ndis_recv_scale_param *rssp;
	u32 *itab;
	u8 *keyp;
	int i, ret;

	request = get_rndis_request(
			rdev, RNDIS_MSG_SET,
			RNDIS_MESSAGE_SIZE(struct rndis_set_request) + extlen);
	if (!request)
		return -ENOMEM;

	set = &request->request_msg.msg.set_req;
	set->oid = OID_GEN_RECEIVE_SCALE_PARAMETERS;
	set->info_buflen = extlen;
	set->info_buf_offset = sizeof(struct rndis_set_request);
	set->dev_vc_handle = 0;

	rssp = (struct ndis_recv_scale_param *)(set + 1);
	rssp->hdr.type = NDIS_OBJECT_TYPE_RSS_PARAMETERS;
	rssp->hdr.rev = NDIS_RECEIVE_SCALE_PARAMETERS_REVISION_2;
	rssp->hdr.size = sizeof(struct ndis_recv_scale_param);
	rssp->flag = flag;
	rssp->hashinfo = NDIS_HASH_FUNC_TOEPLITZ | NDIS_HASH_IPV4 |
			 NDIS_HASH_TCP_IPV4 | NDIS_HASH_IPV6 |
			 NDIS_HASH_TCP_IPV6;
	rssp->indirect_tabsize = 4*ITAB_NUM;
	rssp->indirect_taboffset = sizeof(struct ndis_recv_scale_param);
	rssp->hashkey_size = NETVSC_HASH_KEYLEN;
	rssp->hashkey_offset = rssp->indirect_taboffset +
			       rssp->indirect_tabsize;

	/* Set indirection table entries */
	itab = (u32 *)(rssp + 1);
	for (i = 0; i < ITAB_NUM; i++)
		itab[i] = ndc->rx_table[i];

	/* Set hask key values */
	keyp = (u8 *)((unsigned long)rssp + rssp->hashkey_offset);
	memcpy(keyp, rss_key, NETVSC_HASH_KEYLEN);

	ret = rndis_filter_send_request(rdev, request);
	if (ret != 0)
		goto cleanup;

	wait_for_completion(&request->wait_event);
	set_complete = &request->response_msg.msg.set_complete;
	if (set_complete->status == RNDIS_STATUS_SUCCESS) {
		if (!(flag & NDIS_RSS_PARAM_FLAG_DISABLE_RSS) &&
		    !(flag & NDIS_RSS_PARAM_FLAG_HASH_KEY_UNCHANGED))
			memcpy(rdev->rss_key, rss_key, NETVSC_HASH_KEYLEN);

	} else {
		netdev_err(ndev, "Fail to set RSS parameters:0x%x\n",
			   set_complete->status);
		ret = -EINVAL;
	}

cleanup:
	put_rndis_request(rdev, request);
	return ret;
}

int rndis_filter_set_rss_param(struct rndis_device *rdev,
			       const u8 *rss_key)
{
	/* Disable RSS before change */
	rndis_set_rss_param_msg(rdev, rss_key,
				NDIS_RSS_PARAM_FLAG_DISABLE_RSS);

	return rndis_set_rss_param_msg(rdev, rss_key, 0);
}

static int rndis_filter_query_device_link_status(struct rndis_device *dev,
						 struct netvsc_device *net_device)
{
	u32 size = sizeof(u32);
	u32 link_status;

	return rndis_filter_query_device(dev, net_device,
					 RNDIS_OID_GEN_MEDIA_CONNECT_STATUS,
					 &link_status, &size);
}

static int rndis_filter_query_link_speed(struct rndis_device *dev,
					 struct netvsc_device *net_device)
{
	u32 size = sizeof(u32);
	u32 link_speed;
	struct net_device_context *ndc;
	int ret;

	ret = rndis_filter_query_device(dev, net_device,
					RNDIS_OID_GEN_LINK_SPEED,
					&link_speed, &size);

	if (!ret) {
		ndc = netdev_priv(dev->ndev);

		/* The link speed reported from host is in 100bps unit, so
		 * we convert it to Mbps here.
		 */
		ndc->speed = link_speed / 10000;
	}

	return ret;
}

static int rndis_filter_set_packet_filter(struct rndis_device *dev,
					  u32 new_filter)
{
	struct rndis_request *request;
	struct rndis_set_request *set;
	int ret;

	if (dev->filter == new_filter)
		return 0;

	request = get_rndis_request(dev, RNDIS_MSG_SET,
			RNDIS_MESSAGE_SIZE(struct rndis_set_request) +
			sizeof(u32));
	if (!request)
		return -ENOMEM;

	/* Setup the rndis set */
	set = &request->request_msg.msg.set_req;
	set->oid = RNDIS_OID_GEN_CURRENT_PACKET_FILTER;
	set->info_buflen = sizeof(u32);
	set->info_buf_offset = sizeof(struct rndis_set_request);

	memcpy((void *)(unsigned long)set + sizeof(struct rndis_set_request),
	       &new_filter, sizeof(u32));

	ret = rndis_filter_send_request(dev, request);
	if (ret == 0) {
		wait_for_completion(&request->wait_event);
		dev->filter = new_filter;
	}

	put_rndis_request(dev, request);

	return ret;
}

static void rndis_set_multicast(struct work_struct *w)
{
	struct rndis_device *rdev
		= container_of(w, struct rndis_device, mcast_work);
	u32 filter = NDIS_PACKET_TYPE_DIRECTED;
	unsigned int flags = rdev->ndev->flags;

	if (flags & IFF_PROMISC) {
		filter = NDIS_PACKET_TYPE_PROMISCUOUS;
	} else {
		if (!netdev_mc_empty(rdev->ndev) || (flags & IFF_ALLMULTI))
			filter |= NDIS_PACKET_TYPE_ALL_MULTICAST;
		if (flags & IFF_BROADCAST)
			filter |= NDIS_PACKET_TYPE_BROADCAST;
	}

	rndis_filter_set_packet_filter(rdev, filter);
}

void rndis_filter_update(struct netvsc_device *nvdev)
{
	struct rndis_device *rdev = nvdev->extension;

	schedule_work(&rdev->mcast_work);
}

static int rndis_filter_init_device(struct rndis_device *dev,
				    struct netvsc_device *nvdev)
{
	struct rndis_request *request;
	struct rndis_initialize_request *init;
	struct rndis_initialize_complete *init_complete;
	u32 status;
	int ret;

	request = get_rndis_request(dev, RNDIS_MSG_INIT,
			RNDIS_MESSAGE_SIZE(struct rndis_initialize_request));
	if (!request) {
		ret = -ENOMEM;
		goto cleanup;
	}

	/* Setup the rndis set */
	init = &request->request_msg.msg.init_req;
	init->major_ver = RNDIS_MAJOR_VERSION;
	init->minor_ver = RNDIS_MINOR_VERSION;
	init->max_xfer_size = 0x4000;

	dev->state = RNDIS_DEV_INITIALIZING;

	ret = rndis_filter_send_request(dev, request);
	if (ret != 0) {
		dev->state = RNDIS_DEV_UNINITIALIZED;
		goto cleanup;
	}

	wait_for_completion(&request->wait_event);

	init_complete = &request->response_msg.msg.init_complete;
	status = init_complete->status;
	if (status == RNDIS_STATUS_SUCCESS) {
		dev->state = RNDIS_DEV_INITIALIZED;
		nvdev->max_pkt = init_complete->max_pkt_per_msg;
		nvdev->pkt_align = 1 << init_complete->pkt_alignment_factor;
		ret = 0;
	} else {
		dev->state = RNDIS_DEV_UNINITIALIZED;
		ret = -EINVAL;
	}

cleanup:
	if (request)
		put_rndis_request(dev, request);

	return ret;
}

static bool netvsc_device_idle(const struct netvsc_device *nvdev)
{
	int i;

	for (i = 0; i < nvdev->num_chn; i++) {
		const struct netvsc_channel *nvchan = &nvdev->chan_table[i];

		if (nvchan->mrc.first != nvchan->mrc.next)
			return false;

		if (atomic_read(&nvchan->queue_sends) > 0)
			return false;
	}

	return true;
}

static void rndis_filter_halt_device(struct netvsc_device *nvdev,
				     struct rndis_device *dev)
{
	struct rndis_request *request;
	struct rndis_halt_request *halt;

	/* Attempt to do a rndis device halt */
	request = get_rndis_request(dev, RNDIS_MSG_HALT,
				RNDIS_MESSAGE_SIZE(struct rndis_halt_request));
	if (!request)
		goto cleanup;

	/* Setup the rndis set */
	halt = &request->request_msg.msg.halt_req;
	halt->req_id = atomic_inc_return(&dev->new_req_id);

	/* Ignore return since this msg is optional. */
	rndis_filter_send_request(dev, request);

	dev->state = RNDIS_DEV_UNINITIALIZED;

cleanup:
	nvdev->destroy = true;

	/* Force flag to be ordered before waiting */
	wmb();

	/* Wait for all send completions */
	wait_event(nvdev->wait_drain, netvsc_device_idle(nvdev));

	if (request)
		put_rndis_request(dev, request);
}

static int rndis_filter_open_device(struct rndis_device *dev)
{
	int ret;

	if (dev->state != RNDIS_DEV_INITIALIZED)
		return 0;

	ret = rndis_filter_set_packet_filter(dev,
					 NDIS_PACKET_TYPE_BROADCAST |
					 NDIS_PACKET_TYPE_ALL_MULTICAST |
					 NDIS_PACKET_TYPE_DIRECTED);
	if (ret == 0)
		dev->state = RNDIS_DEV_DATAINITIALIZED;

	return ret;
}

static int rndis_filter_close_device(struct rndis_device *dev)
{
	int ret;

	if (dev->state != RNDIS_DEV_DATAINITIALIZED)
		return 0;

	/* Make sure rndis_set_multicast doesn't re-enable filter! */
	cancel_work_sync(&dev->mcast_work);

	ret = rndis_filter_set_packet_filter(dev, 0);
	if (ret == -ENODEV)
		ret = 0;

	if (ret == 0)
		dev->state = RNDIS_DEV_INITIALIZED;

	return ret;
}

static void netvsc_sc_open(struct vmbus_channel *new_sc)
{
	struct net_device *ndev =
		hv_get_drvdata(new_sc->primary_channel->device_obj);
	struct net_device_context *ndev_ctx = netdev_priv(ndev);
	struct netvsc_device *nvscdev;
	u16 chn_index = new_sc->offermsg.offer.sub_channel_index;
	struct netvsc_channel *nvchan;
	int ret;

	/* This is safe because this callback only happens when
	 * new device is being setup and waiting on the channel_init_wait.
	 */
	nvscdev = rcu_dereference_raw(ndev_ctx->nvdev);
	if (!nvscdev || chn_index >= nvscdev->num_chn)
		return;

	nvchan = nvscdev->chan_table + chn_index;

	/* Because the device uses NAPI, all the interrupt batching and
	 * control is done via Net softirq, not the channel handling
	 */
	set_channel_read_mode(new_sc, HV_CALL_ISR);

	/* Set the channel before opening.*/
	nvchan->channel = new_sc;

	ret = vmbus_open(new_sc, netvsc_ring_bytes,
			 netvsc_ring_bytes, NULL, 0,
			 netvsc_channel_cb, nvchan);
	if (ret == 0)
		napi_enable(&nvchan->napi);
	else
		netdev_notice(ndev, "sub channel open failed: %d\n", ret);

	if (atomic_inc_return(&nvscdev->open_chn) == nvscdev->num_chn)
		wake_up(&nvscdev->subchan_open);
}

/* Open sub-channels after completing the handling of the device probe.
 * This breaks overlap of processing the host message for the
 * new primary channel with the initialization of sub-channels.
 */
int rndis_set_subchannel(struct net_device *ndev,
			 struct netvsc_device *nvdev,
			 struct netvsc_device_info *dev_info)
{
	struct nvsp_message *init_packet = &nvdev->channel_init_pkt;
	struct net_device_context *ndev_ctx = netdev_priv(ndev);
	struct hv_device *hv_dev = ndev_ctx->device_ctx;
	struct rndis_device *rdev = nvdev->extension;
	int i, ret;

	ASSERT_RTNL();

	memset(init_packet, 0, sizeof(struct nvsp_message));
	init_packet->hdr.msg_type = NVSP_MSG5_TYPE_SUBCHANNEL;
	init_packet->msg.v5_msg.subchn_req.op = NVSP_SUBCHANNEL_ALLOCATE;
	init_packet->msg.v5_msg.subchn_req.num_subchannels =
						nvdev->num_chn - 1;
	trace_nvsp_send(ndev, init_packet);

	ret = vmbus_sendpacket(hv_dev->channel, init_packet,
			       sizeof(struct nvsp_message),
			       (unsigned long)init_packet,
			       VM_PKT_DATA_INBAND,
			       VMBUS_DATA_PACKET_FLAG_COMPLETION_REQUESTED);
	if (ret) {
		netdev_err(ndev, "sub channel allocate send failed: %d\n", ret);
		return ret;
	}

	wait_for_completion(&nvdev->channel_init_wait);
	if (init_packet->msg.v5_msg.subchn_comp.status != NVSP_STAT_SUCCESS) {
		netdev_err(ndev, "sub channel request failed\n");
		return -EIO;
	}

	nvdev->num_chn = 1 +
		init_packet->msg.v5_msg.subchn_comp.num_subchannels;

	/* wait for all sub channels to open */
	wait_event(nvdev->subchan_open,
		   atomic_read(&nvdev->open_chn) == nvdev->num_chn);

<<<<<<< HEAD
	/* ignore failues from setting rss parameters, still have channels */
=======
	for (i = 0; i < VRSS_SEND_TAB_SIZE; i++)
		ndev_ctx->tx_table[i] = i % nvdev->num_chn;

	/* ignore failures from setting rss parameters, still have channels */
>>>>>>> fa578e9d
	if (dev_info)
		rndis_filter_set_rss_param(rdev, dev_info->rss_key);
	else
		rndis_filter_set_rss_param(rdev, netvsc_hash_key);

	netif_set_real_num_tx_queues(ndev, nvdev->num_chn);
	netif_set_real_num_rx_queues(ndev, nvdev->num_chn);

	return 0;
}

static int rndis_netdev_set_hwcaps(struct rndis_device *rndis_device,
				   struct netvsc_device *nvdev)
{
	struct net_device *net = rndis_device->ndev;
	struct net_device_context *net_device_ctx = netdev_priv(net);
	struct ndis_offload hwcaps;
	struct ndis_offload_params offloads;
	unsigned int gso_max_size = GSO_MAX_SIZE;
	int ret;

	/* Find HW offload capabilities */
	ret = rndis_query_hwcaps(rndis_device, nvdev, &hwcaps);
	if (ret != 0)
		return ret;

	/* A value of zero means "no change"; now turn on what we want. */
	memset(&offloads, 0, sizeof(struct ndis_offload_params));

	/* Linux does not care about IP checksum, always does in kernel */
	offloads.ip_v4_csum = NDIS_OFFLOAD_PARAMETERS_TX_RX_DISABLED;

	/* Reset previously set hw_features flags */
	net->hw_features &= ~NETVSC_SUPPORTED_HW_FEATURES;
	net_device_ctx->tx_checksum_mask = 0;

	/* Compute tx offload settings based on hw capabilities */
	net->hw_features |= NETIF_F_RXCSUM;
	net->hw_features |= NETIF_F_SG;

	if ((hwcaps.csum.ip4_txcsum & NDIS_TXCSUM_ALL_TCP4) == NDIS_TXCSUM_ALL_TCP4) {
		/* Can checksum TCP */
		net->hw_features |= NETIF_F_IP_CSUM;
		net_device_ctx->tx_checksum_mask |= TRANSPORT_INFO_IPV4_TCP;

		offloads.tcp_ip_v4_csum = NDIS_OFFLOAD_PARAMETERS_TX_RX_ENABLED;

		if (hwcaps.lsov2.ip4_encap & NDIS_OFFLOAD_ENCAP_8023) {
			offloads.lso_v2_ipv4 = NDIS_OFFLOAD_PARAMETERS_LSOV2_ENABLED;
			net->hw_features |= NETIF_F_TSO;

			if (hwcaps.lsov2.ip4_maxsz < gso_max_size)
				gso_max_size = hwcaps.lsov2.ip4_maxsz;
		}

		if (hwcaps.csum.ip4_txcsum & NDIS_TXCSUM_CAP_UDP4) {
			offloads.udp_ip_v4_csum = NDIS_OFFLOAD_PARAMETERS_TX_RX_ENABLED;
			net_device_ctx->tx_checksum_mask |= TRANSPORT_INFO_IPV4_UDP;
		}
	}

	if ((hwcaps.csum.ip6_txcsum & NDIS_TXCSUM_ALL_TCP6) == NDIS_TXCSUM_ALL_TCP6) {
		net->hw_features |= NETIF_F_IPV6_CSUM;

		offloads.tcp_ip_v6_csum = NDIS_OFFLOAD_PARAMETERS_TX_RX_ENABLED;
		net_device_ctx->tx_checksum_mask |= TRANSPORT_INFO_IPV6_TCP;

		if ((hwcaps.lsov2.ip6_encap & NDIS_OFFLOAD_ENCAP_8023) &&
		    (hwcaps.lsov2.ip6_opts & NDIS_LSOV2_CAP_IP6) == NDIS_LSOV2_CAP_IP6) {
			offloads.lso_v2_ipv6 = NDIS_OFFLOAD_PARAMETERS_LSOV2_ENABLED;
			net->hw_features |= NETIF_F_TSO6;

			if (hwcaps.lsov2.ip6_maxsz < gso_max_size)
				gso_max_size = hwcaps.lsov2.ip6_maxsz;
		}

		if (hwcaps.csum.ip6_txcsum & NDIS_TXCSUM_CAP_UDP6) {
			offloads.udp_ip_v6_csum = NDIS_OFFLOAD_PARAMETERS_TX_RX_ENABLED;
			net_device_ctx->tx_checksum_mask |= TRANSPORT_INFO_IPV6_UDP;
		}
	}

	if (hwcaps.rsc.ip4 && hwcaps.rsc.ip6) {
		net->hw_features |= NETIF_F_LRO;

		if (net->features & NETIF_F_LRO) {
			offloads.rsc_ip_v4 = NDIS_OFFLOAD_PARAMETERS_RSC_ENABLED;
			offloads.rsc_ip_v6 = NDIS_OFFLOAD_PARAMETERS_RSC_ENABLED;
		} else {
			offloads.rsc_ip_v4 = NDIS_OFFLOAD_PARAMETERS_RSC_DISABLED;
			offloads.rsc_ip_v6 = NDIS_OFFLOAD_PARAMETERS_RSC_DISABLED;
		}
	}

	/* In case some hw_features disappeared we need to remove them from
	 * net->features list as they're no longer supported.
	 */
	net->features &= ~NETVSC_SUPPORTED_HW_FEATURES | net->hw_features;

	netif_set_gso_max_size(net, gso_max_size);

	ret = rndis_filter_set_offload_params(net, nvdev, &offloads);

	return ret;
}

static void rndis_get_friendly_name(struct net_device *net,
				    struct rndis_device *rndis_device,
				    struct netvsc_device *net_device)
{
	ucs2_char_t wname[256];
	unsigned long len;
	u8 ifalias[256];
	u32 size;

	size = sizeof(wname);
	if (rndis_filter_query_device(rndis_device, net_device,
				      RNDIS_OID_GEN_FRIENDLY_NAME,
				      wname, &size) != 0)
		return;	/* ignore if host does not support */

	if (size == 0)
		return;	/* name not set */

	/* Convert Windows Unicode string to UTF-8 */
	len = ucs2_as_utf8(ifalias, wname, sizeof(ifalias));

	/* ignore the default value from host */
	if (strcmp(ifalias, "Network Adapter") != 0)
		dev_set_alias(net, ifalias, len);
}

struct netvsc_device *rndis_filter_device_add(struct hv_device *dev,
				      struct netvsc_device_info *device_info)
{
	struct net_device *net = hv_get_drvdata(dev);
	struct net_device_context *ndc = netdev_priv(net);
	struct netvsc_device *net_device;
	struct rndis_device *rndis_device;
	struct ndis_recv_scale_cap rsscap;
	u32 rsscap_size = sizeof(struct ndis_recv_scale_cap);
	u32 mtu, size;
	u32 num_possible_rss_qs;
	int i, ret;

	rndis_device = get_rndis_device();
	if (!rndis_device)
		return ERR_PTR(-ENODEV);

	/* Let the inner driver handle this first to create the netvsc channel
	 * NOTE! Once the channel is created, we may get a receive callback
	 * (RndisFilterOnReceive()) before this call is completed
	 */
	net_device = netvsc_device_add(dev, device_info);
	if (IS_ERR(net_device)) {
		kfree(rndis_device);
		return net_device;
	}

	/* Initialize the rndis device */
	net_device->max_chn = 1;
	net_device->num_chn = 1;

	net_device->extension = rndis_device;
	rndis_device->ndev = net;

	/* Send the rndis initialization message */
	ret = rndis_filter_init_device(rndis_device, net_device);
	if (ret != 0)
		goto err_dev_remv;

	/* Get the MTU from the host */
	size = sizeof(u32);
	ret = rndis_filter_query_device(rndis_device, net_device,
					RNDIS_OID_GEN_MAXIMUM_FRAME_SIZE,
					&mtu, &size);
	if (ret == 0 && size == sizeof(u32) && mtu < net->mtu)
		net->mtu = mtu;

	/* Get the mac address */
	ret = rndis_filter_query_device_mac(rndis_device, net_device);
	if (ret != 0)
		goto err_dev_remv;

	memcpy(device_info->mac_adr, rndis_device->hw_mac_adr, ETH_ALEN);

	/* Get friendly name as ifalias*/
	if (!net->ifalias)
		rndis_get_friendly_name(net, rndis_device, net_device);

	/* Query and set hardware capabilities */
	ret = rndis_netdev_set_hwcaps(rndis_device, net_device);
	if (ret != 0)
		goto err_dev_remv;

	rndis_filter_query_device_link_status(rndis_device, net_device);

	netdev_dbg(net, "Device MAC %pM link state %s\n",
		   rndis_device->hw_mac_adr,
		   rndis_device->link_state ? "down" : "up");

	if (net_device->nvsp_version < NVSP_PROTOCOL_VERSION_5)
		goto out;

	rndis_filter_query_link_speed(rndis_device, net_device);

	/* vRSS setup */
	memset(&rsscap, 0, rsscap_size);
	ret = rndis_filter_query_device(rndis_device, net_device,
					OID_GEN_RECEIVE_SCALE_CAPABILITIES,
					&rsscap, &rsscap_size);
	if (ret || rsscap.num_recv_que < 2)
		goto out;

	/* This guarantees that num_possible_rss_qs <= num_online_cpus */
	num_possible_rss_qs = min_t(u32, num_online_cpus(),
				    rsscap.num_recv_que);

	net_device->max_chn = min_t(u32, VRSS_CHANNEL_MAX, num_possible_rss_qs);

	/* We will use the given number of channels if available. */
	net_device->num_chn = min(net_device->max_chn, device_info->num_chn);

	if (!netif_is_rxfh_configured(net)) {
		for (i = 0; i < ITAB_NUM; i++)
			ndc->rx_table[i] = ethtool_rxfh_indir_default(
						i, net_device->num_chn);
	}

	atomic_set(&net_device->open_chn, 1);
	vmbus_set_sc_create_callback(dev->channel, netvsc_sc_open);

	for (i = 1; i < net_device->num_chn; i++) {
		ret = netvsc_alloc_recv_comp_ring(net_device, i);
		if (ret) {
			while (--i != 0)
				vfree(net_device->chan_table[i].mrc.slots);
			goto out;
		}
	}

	for (i = 1; i < net_device->num_chn; i++)
		netif_napi_add(net, &net_device->chan_table[i].napi,
			       netvsc_poll, NAPI_POLL_WEIGHT);

	return net_device;

out:
	/* setting up multiple channels failed */
	net_device->max_chn = 1;
	net_device->num_chn = 1;
	return net_device;

err_dev_remv:
	rndis_filter_device_remove(dev, net_device);
	return ERR_PTR(ret);
}

void rndis_filter_device_remove(struct hv_device *dev,
				struct netvsc_device *net_dev)
{
	struct rndis_device *rndis_dev = net_dev->extension;

	/* Halt and release the rndis device */
	rndis_filter_halt_device(net_dev, rndis_dev);

	netvsc_device_remove(dev);
}

int rndis_filter_open(struct netvsc_device *nvdev)
{
	if (!nvdev)
		return -EINVAL;

	return rndis_filter_open_device(nvdev->extension);
}

int rndis_filter_close(struct netvsc_device *nvdev)
{
	if (!nvdev)
		return -EINVAL;

	return rndis_filter_close_device(nvdev->extension);
}<|MERGE_RESOLUTION|>--- conflicted
+++ resolved
@@ -1166,14 +1166,10 @@
 	wait_event(nvdev->subchan_open,
 		   atomic_read(&nvdev->open_chn) == nvdev->num_chn);
 
-<<<<<<< HEAD
-	/* ignore failues from setting rss parameters, still have channels */
-=======
 	for (i = 0; i < VRSS_SEND_TAB_SIZE; i++)
 		ndev_ctx->tx_table[i] = i % nvdev->num_chn;
 
 	/* ignore failures from setting rss parameters, still have channels */
->>>>>>> fa578e9d
 	if (dev_info)
 		rndis_filter_set_rss_param(rdev, dev_info->rss_key);
 	else
