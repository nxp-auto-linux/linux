--- conflicted
+++ resolved
@@ -366,10 +366,6 @@
 
 static int rndis_filter_receive_data(struct net_device *ndev,
 				     struct netvsc_device *nvdev,
-<<<<<<< HEAD
-				     struct rndis_message *msg,
-=======
->>>>>>> e021bb4f
 				     struct vmbus_channel *channel,
 				     struct rndis_message *msg,
 				     u32 data_buflen)
@@ -426,13 +422,8 @@
 
 	switch (rndis_msg->ndis_msg_type) {
 	case RNDIS_MSG_PACKET:
-<<<<<<< HEAD
-		return rndis_filter_receive_data(ndev, net_dev, rndis_msg,
-						 channel, data, buflen);
-=======
 		return rndis_filter_receive_data(ndev, net_dev, channel,
 						 rndis_msg, buflen);
->>>>>>> e021bb4f
 	case RNDIS_MSG_INIT_C:
 	case RNDIS_MSG_QUERY_C:
 	case RNDIS_MSG_SET_C:
@@ -1205,8 +1196,6 @@
 	return ret;
 }
 
-<<<<<<< HEAD
-=======
 static void rndis_get_friendly_name(struct net_device *net,
 				    struct rndis_device *rndis_device,
 				    struct netvsc_device *net_device)
@@ -1233,7 +1222,6 @@
 		dev_set_alias(net, ifalias, len);
 }
 
->>>>>>> e021bb4f
 struct netvsc_device *rndis_filter_device_add(struct hv_device *dev,
 				      struct netvsc_device_info *device_info)
 {
@@ -1287,13 +1275,10 @@
 
 	memcpy(device_info->mac_adr, rndis_device->hw_mac_adr, ETH_ALEN);
 
-<<<<<<< HEAD
-=======
 	/* Get friendly name as ifalias*/
 	if (!net->ifalias)
 		rndis_get_friendly_name(net, rndis_device, net_device);
 
->>>>>>> e021bb4f
 	/* Query and set hardware capabilities */
 	ret = rndis_netdev_set_hwcaps(rndis_device, net_device);
 	if (ret != 0)
