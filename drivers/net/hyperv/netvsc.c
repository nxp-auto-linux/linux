// SPDX-License-Identifier: GPL-2.0-only
/*
 * Copyright (c) 2009, Microsoft Corporation.
 *
 * Authors:
 *   Haiyang Zhang <haiyangz@microsoft.com>
 *   Hank Janssen  <hjanssen@microsoft.com>
 */
#define pr_fmt(fmt) KBUILD_MODNAME ": " fmt

#include <linux/kernel.h>
#include <linux/sched.h>
#include <linux/wait.h>
#include <linux/mm.h>
#include <linux/delay.h>
#include <linux/io.h>
#include <linux/slab.h>
#include <linux/netdevice.h>
#include <linux/if_ether.h>
#include <linux/vmalloc.h>
#include <linux/rtnetlink.h>
#include <linux/prefetch.h>

#include <asm/sync_bitops.h>

#include "hyperv_net.h"
#include "netvsc_trace.h"

/*
 * Switch the data path from the synthetic interface to the VF
 * interface.
 */
void netvsc_switch_datapath(struct net_device *ndev, bool vf)
{
	struct net_device_context *net_device_ctx = netdev_priv(ndev);
	struct hv_device *dev = net_device_ctx->device_ctx;
	struct netvsc_device *nv_dev = rtnl_dereference(net_device_ctx->nvdev);
	struct nvsp_message *init_pkt = &nv_dev->channel_init_pkt;

	memset(init_pkt, 0, sizeof(struct nvsp_message));
	init_pkt->hdr.msg_type = NVSP_MSG4_TYPE_SWITCH_DATA_PATH;
	if (vf)
		init_pkt->msg.v4_msg.active_dp.active_datapath =
			NVSP_DATAPATH_VF;
	else
		init_pkt->msg.v4_msg.active_dp.active_datapath =
			NVSP_DATAPATH_SYNTHETIC;

	trace_nvsp_send(ndev, init_pkt);

	vmbus_sendpacket(dev->channel, init_pkt,
			       sizeof(struct nvsp_message),
			       (unsigned long)init_pkt,
			       VM_PKT_DATA_INBAND, 0);
}

/* Worker to setup sub channels on initial setup
 * Initial hotplug event occurs in softirq context
 * and can't wait for channels.
 */
static void netvsc_subchan_work(struct work_struct *w)
{
	struct netvsc_device *nvdev =
		container_of(w, struct netvsc_device, subchan_work);
	struct rndis_device *rdev;
	int i, ret;

	/* Avoid deadlock with device removal already under RTNL */
	if (!rtnl_trylock()) {
		schedule_work(w);
		return;
	}

	rdev = nvdev->extension;
	if (rdev) {
		ret = rndis_set_subchannel(rdev->ndev, nvdev, NULL);
		if (ret == 0) {
			netif_device_attach(rdev->ndev);
		} else {
			/* fallback to only primary channel */
			for (i = 1; i < nvdev->num_chn; i++)
				netif_napi_del(&nvdev->chan_table[i].napi);

			nvdev->max_chn = 1;
			nvdev->num_chn = 1;
		}
	}

	rtnl_unlock();
}

static struct netvsc_device *alloc_net_device(void)
{
	struct netvsc_device *net_device;

	net_device = kzalloc(sizeof(struct netvsc_device), GFP_KERNEL);
	if (!net_device)
		return NULL;

	init_waitqueue_head(&net_device->wait_drain);
	net_device->destroy = false;
<<<<<<< HEAD
	net_device->tx_disable = false;
=======
	net_device->tx_disable = true;
>>>>>>> fa578e9d

	net_device->max_pkt = RNDIS_MAX_PKT_DEFAULT;
	net_device->pkt_align = RNDIS_PKT_ALIGN_DEFAULT;

	init_completion(&net_device->channel_init_wait);
	init_waitqueue_head(&net_device->subchan_open);
	INIT_WORK(&net_device->subchan_work, netvsc_subchan_work);

	return net_device;
}

static void free_netvsc_device(struct rcu_head *head)
{
	struct netvsc_device *nvdev
		= container_of(head, struct netvsc_device, rcu);
	int i;

	kfree(nvdev->extension);
	vfree(nvdev->recv_buf);
	vfree(nvdev->send_buf);
	kfree(nvdev->send_section_map);

	for (i = 0; i < VRSS_CHANNEL_MAX; i++)
		vfree(nvdev->chan_table[i].mrc.slots);

	kfree(nvdev);
}

static void free_netvsc_device_rcu(struct netvsc_device *nvdev)
{
	call_rcu(&nvdev->rcu, free_netvsc_device);
}

static void netvsc_revoke_recv_buf(struct hv_device *device,
				   struct netvsc_device *net_device,
				   struct net_device *ndev)
{
	struct nvsp_message *revoke_packet;
	int ret;

	/*
	 * If we got a section count, it means we received a
	 * SendReceiveBufferComplete msg (ie sent
	 * NvspMessage1TypeSendReceiveBuffer msg) therefore, we need
	 * to send a revoke msg here
	 */
	if (net_device->recv_section_cnt) {
		/* Send the revoke receive buffer */
		revoke_packet = &net_device->revoke_packet;
		memset(revoke_packet, 0, sizeof(struct nvsp_message));

		revoke_packet->hdr.msg_type =
			NVSP_MSG1_TYPE_REVOKE_RECV_BUF;
		revoke_packet->msg.v1_msg.
		revoke_recv_buf.id = NETVSC_RECEIVE_BUFFER_ID;

		trace_nvsp_send(ndev, revoke_packet);

		ret = vmbus_sendpacket(device->channel,
				       revoke_packet,
				       sizeof(struct nvsp_message),
				       (unsigned long)revoke_packet,
				       VM_PKT_DATA_INBAND, 0);
		/* If the failure is because the channel is rescinded;
		 * ignore the failure since we cannot send on a rescinded
		 * channel. This would allow us to properly cleanup
		 * even when the channel is rescinded.
		 */
		if (device->channel->rescind)
			ret = 0;
		/*
		 * If we failed here, we might as well return and
		 * have a leak rather than continue and a bugchk
		 */
		if (ret != 0) {
			netdev_err(ndev, "unable to send "
				"revoke receive buffer to netvsp\n");
			return;
		}
		net_device->recv_section_cnt = 0;
	}
}

static void netvsc_revoke_send_buf(struct hv_device *device,
				   struct netvsc_device *net_device,
				   struct net_device *ndev)
{
	struct nvsp_message *revoke_packet;
	int ret;

	/* Deal with the send buffer we may have setup.
	 * If we got a  send section size, it means we received a
	 * NVSP_MSG1_TYPE_SEND_SEND_BUF_COMPLETE msg (ie sent
	 * NVSP_MSG1_TYPE_SEND_SEND_BUF msg) therefore, we need
	 * to send a revoke msg here
	 */
	if (net_device->send_section_cnt) {
		/* Send the revoke receive buffer */
		revoke_packet = &net_device->revoke_packet;
		memset(revoke_packet, 0, sizeof(struct nvsp_message));

		revoke_packet->hdr.msg_type =
			NVSP_MSG1_TYPE_REVOKE_SEND_BUF;
		revoke_packet->msg.v1_msg.revoke_send_buf.id =
			NETVSC_SEND_BUFFER_ID;

		trace_nvsp_send(ndev, revoke_packet);

		ret = vmbus_sendpacket(device->channel,
				       revoke_packet,
				       sizeof(struct nvsp_message),
				       (unsigned long)revoke_packet,
				       VM_PKT_DATA_INBAND, 0);

		/* If the failure is because the channel is rescinded;
		 * ignore the failure since we cannot send on a rescinded
		 * channel. This would allow us to properly cleanup
		 * even when the channel is rescinded.
		 */
		if (device->channel->rescind)
			ret = 0;

		/* If we failed here, we might as well return and
		 * have a leak rather than continue and a bugchk
		 */
		if (ret != 0) {
			netdev_err(ndev, "unable to send "
				   "revoke send buffer to netvsp\n");
			return;
		}
		net_device->send_section_cnt = 0;
	}
}

static void netvsc_teardown_recv_gpadl(struct hv_device *device,
				       struct netvsc_device *net_device,
				       struct net_device *ndev)
{
	int ret;

	if (net_device->recv_buf_gpadl_handle) {
		ret = vmbus_teardown_gpadl(device->channel,
					   net_device->recv_buf_gpadl_handle);

		/* If we failed here, we might as well return and have a leak
		 * rather than continue and a bugchk
		 */
		if (ret != 0) {
			netdev_err(ndev,
				   "unable to teardown receive buffer's gpadl\n");
			return;
		}
		net_device->recv_buf_gpadl_handle = 0;
	}
}

static void netvsc_teardown_send_gpadl(struct hv_device *device,
				       struct netvsc_device *net_device,
				       struct net_device *ndev)
{
	int ret;

	if (net_device->send_buf_gpadl_handle) {
		ret = vmbus_teardown_gpadl(device->channel,
					   net_device->send_buf_gpadl_handle);

		/* If we failed here, we might as well return and have a leak
		 * rather than continue and a bugchk
		 */
		if (ret != 0) {
			netdev_err(ndev,
				   "unable to teardown send buffer's gpadl\n");
			return;
		}
		net_device->send_buf_gpadl_handle = 0;
	}
}

int netvsc_alloc_recv_comp_ring(struct netvsc_device *net_device, u32 q_idx)
{
	struct netvsc_channel *nvchan = &net_device->chan_table[q_idx];
	int node = cpu_to_node(nvchan->channel->target_cpu);
	size_t size;

	size = net_device->recv_completion_cnt * sizeof(struct recv_comp_data);
	nvchan->mrc.slots = vzalloc_node(size, node);
	if (!nvchan->mrc.slots)
		nvchan->mrc.slots = vzalloc(size);

	return nvchan->mrc.slots ? 0 : -ENOMEM;
}

static int netvsc_init_buf(struct hv_device *device,
			   struct netvsc_device *net_device,
			   const struct netvsc_device_info *device_info)
{
	struct nvsp_1_message_send_receive_buffer_complete *resp;
	struct net_device *ndev = hv_get_drvdata(device);
	struct nvsp_message *init_packet;
	unsigned int buf_size;
	size_t map_words;
	int ret = 0;

	/* Get receive buffer area. */
	buf_size = device_info->recv_sections * device_info->recv_section_size;
	buf_size = roundup(buf_size, PAGE_SIZE);

	/* Legacy hosts only allow smaller receive buffer */
	if (net_device->nvsp_version <= NVSP_PROTOCOL_VERSION_2)
		buf_size = min_t(unsigned int, buf_size,
				 NETVSC_RECEIVE_BUFFER_SIZE_LEGACY);

	net_device->recv_buf = vzalloc(buf_size);
	if (!net_device->recv_buf) {
		netdev_err(ndev,
			   "unable to allocate receive buffer of size %u\n",
			   buf_size);
		ret = -ENOMEM;
		goto cleanup;
	}

	net_device->recv_buf_size = buf_size;

	/*
	 * Establish the gpadl handle for this buffer on this
	 * channel.  Note: This call uses the vmbus connection rather
	 * than the channel to establish the gpadl handle.
	 */
	ret = vmbus_establish_gpadl(device->channel, net_device->recv_buf,
				    buf_size,
				    &net_device->recv_buf_gpadl_handle);
	if (ret != 0) {
		netdev_err(ndev,
			"unable to establish receive buffer's gpadl\n");
		goto cleanup;
	}

	/* Notify the NetVsp of the gpadl handle */
	init_packet = &net_device->channel_init_pkt;
	memset(init_packet, 0, sizeof(struct nvsp_message));
	init_packet->hdr.msg_type = NVSP_MSG1_TYPE_SEND_RECV_BUF;
	init_packet->msg.v1_msg.send_recv_buf.
		gpadl_handle = net_device->recv_buf_gpadl_handle;
	init_packet->msg.v1_msg.
		send_recv_buf.id = NETVSC_RECEIVE_BUFFER_ID;

	trace_nvsp_send(ndev, init_packet);

	/* Send the gpadl notification request */
	ret = vmbus_sendpacket(device->channel, init_packet,
			       sizeof(struct nvsp_message),
			       (unsigned long)init_packet,
			       VM_PKT_DATA_INBAND,
			       VMBUS_DATA_PACKET_FLAG_COMPLETION_REQUESTED);
	if (ret != 0) {
		netdev_err(ndev,
			"unable to send receive buffer's gpadl to netvsp\n");
		goto cleanup;
	}

	wait_for_completion(&net_device->channel_init_wait);

	/* Check the response */
	resp = &init_packet->msg.v1_msg.send_recv_buf_complete;
	if (resp->status != NVSP_STAT_SUCCESS) {
		netdev_err(ndev,
			   "Unable to complete receive buffer initialization with NetVsp - status %d\n",
			   resp->status);
		ret = -EINVAL;
		goto cleanup;
	}

	/* Parse the response */
	netdev_dbg(ndev, "Receive sections: %u sub_allocs: size %u count: %u\n",
		   resp->num_sections, resp->sections[0].sub_alloc_size,
		   resp->sections[0].num_sub_allocs);

	/* There should only be one section for the entire receive buffer */
	if (resp->num_sections != 1 || resp->sections[0].offset != 0) {
		ret = -EINVAL;
		goto cleanup;
	}

	net_device->recv_section_size = resp->sections[0].sub_alloc_size;
	net_device->recv_section_cnt = resp->sections[0].num_sub_allocs;

	/* Setup receive completion ring */
	net_device->recv_completion_cnt
		= round_up(net_device->recv_section_cnt + 1,
			   PAGE_SIZE / sizeof(u64));
	ret = netvsc_alloc_recv_comp_ring(net_device, 0);
	if (ret)
		goto cleanup;

	/* Now setup the send buffer. */
	buf_size = device_info->send_sections * device_info->send_section_size;
	buf_size = round_up(buf_size, PAGE_SIZE);

	net_device->send_buf = vzalloc(buf_size);
	if (!net_device->send_buf) {
		netdev_err(ndev, "unable to allocate send buffer of size %u\n",
			   buf_size);
		ret = -ENOMEM;
		goto cleanup;
	}

	/* Establish the gpadl handle for this buffer on this
	 * channel.  Note: This call uses the vmbus connection rather
	 * than the channel to establish the gpadl handle.
	 */
	ret = vmbus_establish_gpadl(device->channel, net_device->send_buf,
				    buf_size,
				    &net_device->send_buf_gpadl_handle);
	if (ret != 0) {
		netdev_err(ndev,
			   "unable to establish send buffer's gpadl\n");
		goto cleanup;
	}

	/* Notify the NetVsp of the gpadl handle */
	init_packet = &net_device->channel_init_pkt;
	memset(init_packet, 0, sizeof(struct nvsp_message));
	init_packet->hdr.msg_type = NVSP_MSG1_TYPE_SEND_SEND_BUF;
	init_packet->msg.v1_msg.send_send_buf.gpadl_handle =
		net_device->send_buf_gpadl_handle;
	init_packet->msg.v1_msg.send_send_buf.id = NETVSC_SEND_BUFFER_ID;

	trace_nvsp_send(ndev, init_packet);

	/* Send the gpadl notification request */
	ret = vmbus_sendpacket(device->channel, init_packet,
			       sizeof(struct nvsp_message),
			       (unsigned long)init_packet,
			       VM_PKT_DATA_INBAND,
			       VMBUS_DATA_PACKET_FLAG_COMPLETION_REQUESTED);
	if (ret != 0) {
		netdev_err(ndev,
			   "unable to send send buffer's gpadl to netvsp\n");
		goto cleanup;
	}

	wait_for_completion(&net_device->channel_init_wait);

	/* Check the response */
	if (init_packet->msg.v1_msg.
	    send_send_buf_complete.status != NVSP_STAT_SUCCESS) {
		netdev_err(ndev, "Unable to complete send buffer "
			   "initialization with NetVsp - status %d\n",
			   init_packet->msg.v1_msg.
			   send_send_buf_complete.status);
		ret = -EINVAL;
		goto cleanup;
	}

	/* Parse the response */
	net_device->send_section_size = init_packet->msg.
				v1_msg.send_send_buf_complete.section_size;

	/* Section count is simply the size divided by the section size. */
	net_device->send_section_cnt = buf_size / net_device->send_section_size;

	netdev_dbg(ndev, "Send section size: %d, Section count:%d\n",
		   net_device->send_section_size, net_device->send_section_cnt);

	/* Setup state for managing the send buffer. */
	map_words = DIV_ROUND_UP(net_device->send_section_cnt, BITS_PER_LONG);

	net_device->send_section_map = kcalloc(map_words, sizeof(ulong), GFP_KERNEL);
	if (net_device->send_section_map == NULL) {
		ret = -ENOMEM;
		goto cleanup;
	}

	goto exit;

cleanup:
	netvsc_revoke_recv_buf(device, net_device, ndev);
	netvsc_revoke_send_buf(device, net_device, ndev);
	netvsc_teardown_recv_gpadl(device, net_device, ndev);
	netvsc_teardown_send_gpadl(device, net_device, ndev);

exit:
	return ret;
}

/* Negotiate NVSP protocol version */
static int negotiate_nvsp_ver(struct hv_device *device,
			      struct netvsc_device *net_device,
			      struct nvsp_message *init_packet,
			      u32 nvsp_ver)
{
	struct net_device *ndev = hv_get_drvdata(device);
	int ret;

	memset(init_packet, 0, sizeof(struct nvsp_message));
	init_packet->hdr.msg_type = NVSP_MSG_TYPE_INIT;
	init_packet->msg.init_msg.init.min_protocol_ver = nvsp_ver;
	init_packet->msg.init_msg.init.max_protocol_ver = nvsp_ver;
	trace_nvsp_send(ndev, init_packet);

	/* Send the init request */
	ret = vmbus_sendpacket(device->channel, init_packet,
			       sizeof(struct nvsp_message),
			       (unsigned long)init_packet,
			       VM_PKT_DATA_INBAND,
			       VMBUS_DATA_PACKET_FLAG_COMPLETION_REQUESTED);

	if (ret != 0)
		return ret;

	wait_for_completion(&net_device->channel_init_wait);

	if (init_packet->msg.init_msg.init_complete.status !=
	    NVSP_STAT_SUCCESS)
		return -EINVAL;

	if (nvsp_ver == NVSP_PROTOCOL_VERSION_1)
		return 0;

	/* NVSPv2 or later: Send NDIS config */
	memset(init_packet, 0, sizeof(struct nvsp_message));
	init_packet->hdr.msg_type = NVSP_MSG2_TYPE_SEND_NDIS_CONFIG;
	init_packet->msg.v2_msg.send_ndis_config.mtu = ndev->mtu + ETH_HLEN;
	init_packet->msg.v2_msg.send_ndis_config.capability.ieee8021q = 1;

	if (nvsp_ver >= NVSP_PROTOCOL_VERSION_5) {
		init_packet->msg.v2_msg.send_ndis_config.capability.sriov = 1;

		/* Teaming bit is needed to receive link speed updates */
		init_packet->msg.v2_msg.send_ndis_config.capability.teaming = 1;
	}

	if (nvsp_ver >= NVSP_PROTOCOL_VERSION_61)
		init_packet->msg.v2_msg.send_ndis_config.capability.rsc = 1;

	trace_nvsp_send(ndev, init_packet);

	ret = vmbus_sendpacket(device->channel, init_packet,
				sizeof(struct nvsp_message),
				(unsigned long)init_packet,
				VM_PKT_DATA_INBAND, 0);

	return ret;
}

static int netvsc_connect_vsp(struct hv_device *device,
			      struct netvsc_device *net_device,
			      const struct netvsc_device_info *device_info)
{
	struct net_device *ndev = hv_get_drvdata(device);
	static const u32 ver_list[] = {
		NVSP_PROTOCOL_VERSION_1, NVSP_PROTOCOL_VERSION_2,
		NVSP_PROTOCOL_VERSION_4, NVSP_PROTOCOL_VERSION_5,
		NVSP_PROTOCOL_VERSION_6, NVSP_PROTOCOL_VERSION_61
	};
	struct nvsp_message *init_packet;
	int ndis_version, i, ret;

	init_packet = &net_device->channel_init_pkt;

	/* Negotiate the latest NVSP protocol supported */
	for (i = ARRAY_SIZE(ver_list) - 1; i >= 0; i--)
		if (negotiate_nvsp_ver(device, net_device, init_packet,
				       ver_list[i])  == 0) {
			net_device->nvsp_version = ver_list[i];
			break;
		}

	if (i < 0) {
		ret = -EPROTO;
		goto cleanup;
	}

	pr_debug("Negotiated NVSP version:%x\n", net_device->nvsp_version);

	/* Send the ndis version */
	memset(init_packet, 0, sizeof(struct nvsp_message));

	if (net_device->nvsp_version <= NVSP_PROTOCOL_VERSION_4)
		ndis_version = 0x00060001;
	else
		ndis_version = 0x0006001e;

	init_packet->hdr.msg_type = NVSP_MSG1_TYPE_SEND_NDIS_VER;
	init_packet->msg.v1_msg.
		send_ndis_ver.ndis_major_ver =
				(ndis_version & 0xFFFF0000) >> 16;
	init_packet->msg.v1_msg.
		send_ndis_ver.ndis_minor_ver =
				ndis_version & 0xFFFF;

	trace_nvsp_send(ndev, init_packet);

	/* Send the init request */
	ret = vmbus_sendpacket(device->channel, init_packet,
				sizeof(struct nvsp_message),
				(unsigned long)init_packet,
				VM_PKT_DATA_INBAND, 0);
	if (ret != 0)
		goto cleanup;


	ret = netvsc_init_buf(device, net_device, device_info);

cleanup:
	return ret;
}

/*
 * netvsc_device_remove - Callback when the root bus device is removed
 */
void netvsc_device_remove(struct hv_device *device)
{
	struct net_device *ndev = hv_get_drvdata(device);
	struct net_device_context *net_device_ctx = netdev_priv(ndev);
	struct netvsc_device *net_device
		= rtnl_dereference(net_device_ctx->nvdev);
	int i;

	/*
	 * Revoke receive buffer. If host is pre-Win2016 then tear down
	 * receive buffer GPADL. Do the same for send buffer.
	 */
	netvsc_revoke_recv_buf(device, net_device, ndev);
	if (vmbus_proto_version < VERSION_WIN10)
		netvsc_teardown_recv_gpadl(device, net_device, ndev);

	netvsc_revoke_send_buf(device, net_device, ndev);
	if (vmbus_proto_version < VERSION_WIN10)
		netvsc_teardown_send_gpadl(device, net_device, ndev);

	RCU_INIT_POINTER(net_device_ctx->nvdev, NULL);

	/* And disassociate NAPI context from device */
	for (i = 0; i < net_device->num_chn; i++)
		netif_napi_del(&net_device->chan_table[i].napi);

	/*
	 * At this point, no one should be accessing net_device
	 * except in here
	 */
	netdev_dbg(ndev, "net device safe to remove\n");

	/* Now, we can close the channel safely */
	vmbus_close(device->channel);

	/*
	 * If host is Win2016 or higher then we do the GPADL tear down
	 * here after VMBus is closed.
	*/
	if (vmbus_proto_version >= VERSION_WIN10) {
		netvsc_teardown_recv_gpadl(device, net_device, ndev);
		netvsc_teardown_send_gpadl(device, net_device, ndev);
	}

	/* Release all resources */
	free_netvsc_device_rcu(net_device);
}

#define RING_AVAIL_PERCENT_HIWATER 20
#define RING_AVAIL_PERCENT_LOWATER 10

static inline void netvsc_free_send_slot(struct netvsc_device *net_device,
					 u32 index)
{
	sync_change_bit(index, net_device->send_section_map);
}

static void netvsc_send_tx_complete(struct net_device *ndev,
				    struct netvsc_device *net_device,
				    struct vmbus_channel *channel,
				    const struct vmpacket_descriptor *desc,
				    int budget)
{
	struct sk_buff *skb = (struct sk_buff *)(unsigned long)desc->trans_id;
	struct net_device_context *ndev_ctx = netdev_priv(ndev);
	u16 q_idx = 0;
	int queue_sends;

	/* Notify the layer above us */
	if (likely(skb)) {
		const struct hv_netvsc_packet *packet
			= (struct hv_netvsc_packet *)skb->cb;
		u32 send_index = packet->send_buf_index;
		struct netvsc_stats *tx_stats;

		if (send_index != NETVSC_INVALID_INDEX)
			netvsc_free_send_slot(net_device, send_index);
		q_idx = packet->q_idx;

		tx_stats = &net_device->chan_table[q_idx].tx_stats;

		u64_stats_update_begin(&tx_stats->syncp);
		tx_stats->packets += packet->total_packets;
		tx_stats->bytes += packet->total_bytes;
		u64_stats_update_end(&tx_stats->syncp);

		napi_consume_skb(skb, budget);
	}

	queue_sends =
		atomic_dec_return(&net_device->chan_table[q_idx].queue_sends);

	if (unlikely(net_device->destroy)) {
		if (queue_sends == 0)
			wake_up(&net_device->wait_drain);
	} else {
		struct netdev_queue *txq = netdev_get_tx_queue(ndev, q_idx);

		if (netif_tx_queue_stopped(txq) && !net_device->tx_disable &&
		    (hv_get_avail_to_write_percent(&channel->outbound) >
		     RING_AVAIL_PERCENT_HIWATER || queue_sends < 1)) {
			netif_tx_wake_queue(txq);
			ndev_ctx->eth_stats.wake_queue++;
		}
	}
}

static void netvsc_send_completion(struct net_device *ndev,
				   struct netvsc_device *net_device,
				   struct vmbus_channel *incoming_channel,
				   const struct vmpacket_descriptor *desc,
				   int budget)
{
	const struct nvsp_message *nvsp_packet = hv_pkt_data(desc);

	switch (nvsp_packet->hdr.msg_type) {
	case NVSP_MSG_TYPE_INIT_COMPLETE:
	case NVSP_MSG1_TYPE_SEND_RECV_BUF_COMPLETE:
	case NVSP_MSG1_TYPE_SEND_SEND_BUF_COMPLETE:
	case NVSP_MSG5_TYPE_SUBCHANNEL:
		/* Copy the response back */
		memcpy(&net_device->channel_init_pkt, nvsp_packet,
		       sizeof(struct nvsp_message));
		complete(&net_device->channel_init_wait);
		break;

	case NVSP_MSG1_TYPE_SEND_RNDIS_PKT_COMPLETE:
		netvsc_send_tx_complete(ndev, net_device, incoming_channel,
					desc, budget);
		break;

	default:
		netdev_err(ndev,
			   "Unknown send completion type %d received!!\n",
			   nvsp_packet->hdr.msg_type);
	}
}

static u32 netvsc_get_next_send_section(struct netvsc_device *net_device)
{
	unsigned long *map_addr = net_device->send_section_map;
	unsigned int i;

	for_each_clear_bit(i, map_addr, net_device->send_section_cnt) {
		if (sync_test_and_set_bit(i, map_addr) == 0)
			return i;
	}

	return NETVSC_INVALID_INDEX;
}

static void netvsc_copy_to_send_buf(struct netvsc_device *net_device,
				    unsigned int section_index,
				    u32 pend_size,
				    struct hv_netvsc_packet *packet,
				    struct rndis_message *rndis_msg,
				    struct hv_page_buffer *pb,
				    bool xmit_more)
{
	char *start = net_device->send_buf;
	char *dest = start + (section_index * net_device->send_section_size)
		     + pend_size;
	int i;
	u32 padding = 0;
	u32 page_count = packet->cp_partial ? packet->rmsg_pgcnt :
		packet->page_buf_cnt;
	u32 remain;

	/* Add padding */
	remain = packet->total_data_buflen & (net_device->pkt_align - 1);
	if (xmit_more && remain) {
		padding = net_device->pkt_align - remain;
		rndis_msg->msg_len += padding;
		packet->total_data_buflen += padding;
	}

	for (i = 0; i < page_count; i++) {
		char *src = phys_to_virt(pb[i].pfn << PAGE_SHIFT);
		u32 offset = pb[i].offset;
		u32 len = pb[i].len;

		memcpy(dest, (src + offset), len);
		dest += len;
	}

	if (padding)
		memset(dest, 0, padding);
}

static inline int netvsc_send_pkt(
	struct hv_device *device,
	struct hv_netvsc_packet *packet,
	struct netvsc_device *net_device,
	struct hv_page_buffer *pb,
	struct sk_buff *skb)
{
	struct nvsp_message nvmsg;
	struct nvsp_1_message_send_rndis_packet *rpkt =
		&nvmsg.msg.v1_msg.send_rndis_pkt;
	struct netvsc_channel * const nvchan =
		&net_device->chan_table[packet->q_idx];
	struct vmbus_channel *out_channel = nvchan->channel;
	struct net_device *ndev = hv_get_drvdata(device);
	struct net_device_context *ndev_ctx = netdev_priv(ndev);
	struct netdev_queue *txq = netdev_get_tx_queue(ndev, packet->q_idx);
	u64 req_id;
	int ret;
	u32 ring_avail = hv_get_avail_to_write_percent(&out_channel->outbound);

	nvmsg.hdr.msg_type = NVSP_MSG1_TYPE_SEND_RNDIS_PKT;
	if (skb)
		rpkt->channel_type = 0;		/* 0 is RMC_DATA */
	else
		rpkt->channel_type = 1;		/* 1 is RMC_CONTROL */

	rpkt->send_buf_section_index = packet->send_buf_index;
	if (packet->send_buf_index == NETVSC_INVALID_INDEX)
		rpkt->send_buf_section_size = 0;
	else
		rpkt->send_buf_section_size = packet->total_data_buflen;

	req_id = (ulong)skb;

	if (out_channel->rescind)
		return -ENODEV;

	trace_nvsp_send_pkt(ndev, out_channel, rpkt);

	if (packet->page_buf_cnt) {
		if (packet->cp_partial)
			pb += packet->rmsg_pgcnt;

		ret = vmbus_sendpacket_pagebuffer(out_channel,
						  pb, packet->page_buf_cnt,
						  &nvmsg, sizeof(nvmsg),
						  req_id);
	} else {
		ret = vmbus_sendpacket(out_channel,
				       &nvmsg, sizeof(nvmsg),
				       req_id, VM_PKT_DATA_INBAND,
				       VMBUS_DATA_PACKET_FLAG_COMPLETION_REQUESTED);
	}

	if (ret == 0) {
		atomic_inc_return(&nvchan->queue_sends);

		if (ring_avail < RING_AVAIL_PERCENT_LOWATER) {
			netif_tx_stop_queue(txq);
			ndev_ctx->eth_stats.stop_queue++;
		}
	} else if (ret == -EAGAIN) {
		netif_tx_stop_queue(txq);
		ndev_ctx->eth_stats.stop_queue++;
	} else {
		netdev_err(ndev,
			   "Unable to send packet pages %u len %u, ret %d\n",
			   packet->page_buf_cnt, packet->total_data_buflen,
			   ret);
	}

	if (netif_tx_queue_stopped(txq) &&
	    atomic_read(&nvchan->queue_sends) < 1 &&
	    !net_device->tx_disable) {
		netif_tx_wake_queue(txq);
		ndev_ctx->eth_stats.wake_queue++;
		if (ret == -EAGAIN)
			ret = -ENOSPC;
	}

	return ret;
}

/* Move packet out of multi send data (msd), and clear msd */
static inline void move_pkt_msd(struct hv_netvsc_packet **msd_send,
				struct sk_buff **msd_skb,
				struct multi_send_data *msdp)
{
	*msd_skb = msdp->skb;
	*msd_send = msdp->pkt;
	msdp->skb = NULL;
	msdp->pkt = NULL;
	msdp->count = 0;
}

/* RCU already held by caller */
int netvsc_send(struct net_device *ndev,
		struct hv_netvsc_packet *packet,
		struct rndis_message *rndis_msg,
		struct hv_page_buffer *pb,
		struct sk_buff *skb)
{
	struct net_device_context *ndev_ctx = netdev_priv(ndev);
	struct netvsc_device *net_device
		= rcu_dereference_bh(ndev_ctx->nvdev);
	struct hv_device *device = ndev_ctx->device_ctx;
	int ret = 0;
	struct netvsc_channel *nvchan;
	u32 pktlen = packet->total_data_buflen, msd_len = 0;
	unsigned int section_index = NETVSC_INVALID_INDEX;
	struct multi_send_data *msdp;
	struct hv_netvsc_packet *msd_send = NULL, *cur_send = NULL;
	struct sk_buff *msd_skb = NULL;
	bool try_batch, xmit_more;

	/* If device is rescinded, return error and packet will get dropped. */
	if (unlikely(!net_device || net_device->destroy))
		return -ENODEV;

	nvchan = &net_device->chan_table[packet->q_idx];
	packet->send_buf_index = NETVSC_INVALID_INDEX;
	packet->cp_partial = false;

	/* Send control message directly without accessing msd (Multi-Send
	 * Data) field which may be changed during data packet processing.
	 */
	if (!skb)
		return netvsc_send_pkt(device, packet, net_device, pb, skb);

	/* batch packets in send buffer if possible */
	msdp = &nvchan->msd;
	if (msdp->pkt)
		msd_len = msdp->pkt->total_data_buflen;

	try_batch =  msd_len > 0 && msdp->count < net_device->max_pkt;
	if (try_batch && msd_len + pktlen + net_device->pkt_align <
	    net_device->send_section_size) {
		section_index = msdp->pkt->send_buf_index;

	} else if (try_batch && msd_len + packet->rmsg_size <
		   net_device->send_section_size) {
		section_index = msdp->pkt->send_buf_index;
		packet->cp_partial = true;

	} else if (pktlen + net_device->pkt_align <
		   net_device->send_section_size) {
		section_index = netvsc_get_next_send_section(net_device);
		if (unlikely(section_index == NETVSC_INVALID_INDEX)) {
			++ndev_ctx->eth_stats.tx_send_full;
		} else {
			move_pkt_msd(&msd_send, &msd_skb, msdp);
			msd_len = 0;
		}
	}

	/* Keep aggregating only if stack says more data is coming
	 * and not doing mixed modes send and not flow blocked
	 */
	xmit_more = netdev_xmit_more() &&
		!packet->cp_partial &&
		!netif_xmit_stopped(netdev_get_tx_queue(ndev, packet->q_idx));

	if (section_index != NETVSC_INVALID_INDEX) {
		netvsc_copy_to_send_buf(net_device,
					section_index, msd_len,
					packet, rndis_msg, pb, xmit_more);

		packet->send_buf_index = section_index;

		if (packet->cp_partial) {
			packet->page_buf_cnt -= packet->rmsg_pgcnt;
			packet->total_data_buflen = msd_len + packet->rmsg_size;
		} else {
			packet->page_buf_cnt = 0;
			packet->total_data_buflen += msd_len;
		}

		if (msdp->pkt) {
			packet->total_packets += msdp->pkt->total_packets;
			packet->total_bytes += msdp->pkt->total_bytes;
		}

		if (msdp->skb)
			dev_consume_skb_any(msdp->skb);

		if (xmit_more) {
			msdp->skb = skb;
			msdp->pkt = packet;
			msdp->count++;
		} else {
			cur_send = packet;
			msdp->skb = NULL;
			msdp->pkt = NULL;
			msdp->count = 0;
		}
	} else {
		move_pkt_msd(&msd_send, &msd_skb, msdp);
		cur_send = packet;
	}

	if (msd_send) {
		int m_ret = netvsc_send_pkt(device, msd_send, net_device,
					    NULL, msd_skb);

		if (m_ret != 0) {
			netvsc_free_send_slot(net_device,
					      msd_send->send_buf_index);
			dev_kfree_skb_any(msd_skb);
		}
	}

	if (cur_send)
		ret = netvsc_send_pkt(device, cur_send, net_device, pb, skb);

	if (ret != 0 && section_index != NETVSC_INVALID_INDEX)
		netvsc_free_send_slot(net_device, section_index);

	return ret;
}

/* Send pending recv completions */
static int send_recv_completions(struct net_device *ndev,
				 struct netvsc_device *nvdev,
				 struct netvsc_channel *nvchan)
{
	struct multi_recv_comp *mrc = &nvchan->mrc;
	struct recv_comp_msg {
		struct nvsp_message_header hdr;
		u32 status;
	}  __packed;
	struct recv_comp_msg msg = {
		.hdr.msg_type = NVSP_MSG1_TYPE_SEND_RNDIS_PKT_COMPLETE,
	};
	int ret;

	while (mrc->first != mrc->next) {
		const struct recv_comp_data *rcd
			= mrc->slots + mrc->first;

		msg.status = rcd->status;
		ret = vmbus_sendpacket(nvchan->channel, &msg, sizeof(msg),
				       rcd->tid, VM_PKT_COMP, 0);
		if (unlikely(ret)) {
			struct net_device_context *ndev_ctx = netdev_priv(ndev);

			++ndev_ctx->eth_stats.rx_comp_busy;
			return ret;
		}

		if (++mrc->first == nvdev->recv_completion_cnt)
			mrc->first = 0;
	}

	/* receive completion ring has been emptied */
	if (unlikely(nvdev->destroy))
		wake_up(&nvdev->wait_drain);

	return 0;
}

/* Count how many receive completions are outstanding */
static void recv_comp_slot_avail(const struct netvsc_device *nvdev,
				 const struct multi_recv_comp *mrc,
				 u32 *filled, u32 *avail)
{
	u32 count = nvdev->recv_completion_cnt;

	if (mrc->next >= mrc->first)
		*filled = mrc->next - mrc->first;
	else
		*filled = (count - mrc->first) + mrc->next;

	*avail = count - *filled - 1;
}

/* Add receive complete to ring to send to host. */
static void enq_receive_complete(struct net_device *ndev,
				 struct netvsc_device *nvdev, u16 q_idx,
				 u64 tid, u32 status)
{
	struct netvsc_channel *nvchan = &nvdev->chan_table[q_idx];
	struct multi_recv_comp *mrc = &nvchan->mrc;
	struct recv_comp_data *rcd;
	u32 filled, avail;

	recv_comp_slot_avail(nvdev, mrc, &filled, &avail);

	if (unlikely(filled > NAPI_POLL_WEIGHT)) {
		send_recv_completions(ndev, nvdev, nvchan);
		recv_comp_slot_avail(nvdev, mrc, &filled, &avail);
	}

	if (unlikely(!avail)) {
		netdev_err(ndev, "Recv_comp full buf q:%hd, tid:%llx\n",
			   q_idx, tid);
		return;
	}

	rcd = mrc->slots + mrc->next;
	rcd->tid = tid;
	rcd->status = status;

	if (++mrc->next == nvdev->recv_completion_cnt)
		mrc->next = 0;
}

static int netvsc_receive(struct net_device *ndev,
			  struct netvsc_device *net_device,
			  struct netvsc_channel *nvchan,
			  const struct vmpacket_descriptor *desc,
			  const struct nvsp_message *nvsp)
{
	struct net_device_context *net_device_ctx = netdev_priv(ndev);
	struct vmbus_channel *channel = nvchan->channel;
	const struct vmtransfer_page_packet_header *vmxferpage_packet
		= container_of(desc, const struct vmtransfer_page_packet_header, d);
	u16 q_idx = channel->offermsg.offer.sub_channel_index;
	char *recv_buf = net_device->recv_buf;
	u32 status = NVSP_STAT_SUCCESS;
	int i;
	int count = 0;

	/* Make sure this is a valid nvsp packet */
	if (unlikely(nvsp->hdr.msg_type != NVSP_MSG1_TYPE_SEND_RNDIS_PKT)) {
		netif_err(net_device_ctx, rx_err, ndev,
			  "Unknown nvsp packet type received %u\n",
			  nvsp->hdr.msg_type);
		return 0;
	}

	if (unlikely(vmxferpage_packet->xfer_pageset_id != NETVSC_RECEIVE_BUFFER_ID)) {
		netif_err(net_device_ctx, rx_err, ndev,
			  "Invalid xfer page set id - expecting %x got %x\n",
			  NETVSC_RECEIVE_BUFFER_ID,
			  vmxferpage_packet->xfer_pageset_id);
		return 0;
	}

	count = vmxferpage_packet->range_cnt;

	/* Each range represents 1 RNDIS pkt that contains 1 ethernet frame */
	for (i = 0; i < count; i++) {
		u32 offset = vmxferpage_packet->ranges[i].byte_offset;
		u32 buflen = vmxferpage_packet->ranges[i].byte_count;
		void *data;
		int ret;

		if (unlikely(offset + buflen > net_device->recv_buf_size)) {
			nvchan->rsc.cnt = 0;
			status = NVSP_STAT_FAIL;
			netif_err(net_device_ctx, rx_err, ndev,
				  "Packet offset:%u + len:%u too big\n",
				  offset, buflen);

			continue;
		}

		data = recv_buf + offset;

		nvchan->rsc.is_last = (i == count - 1);

		trace_rndis_recv(ndev, q_idx, data);

		/* Pass it to the upper layer */
		ret = rndis_filter_receive(ndev, net_device,
					   nvchan, data, buflen);

		if (unlikely(ret != NVSP_STAT_SUCCESS))
			status = NVSP_STAT_FAIL;
	}

	enq_receive_complete(ndev, net_device, q_idx,
			     vmxferpage_packet->d.trans_id, status);

	return count;
}

static void netvsc_send_table(struct net_device *ndev,
			      struct netvsc_device *nvscdev,
			      const struct nvsp_message *nvmsg,
			      u32 msglen)
{
	struct net_device_context *net_device_ctx = netdev_priv(ndev);
	u32 count, offset, *tab;
	int i;

	count = nvmsg->msg.v5_msg.send_table.count;
	offset = nvmsg->msg.v5_msg.send_table.offset;

	if (count != VRSS_SEND_TAB_SIZE) {
		netdev_err(ndev, "Received wrong send-table size:%u\n", count);
		return;
	}

	/* If negotiated version <= NVSP_PROTOCOL_VERSION_6, the offset may be
	 * wrong due to a host bug. So fix the offset here.
	 */
	if (nvscdev->nvsp_version <= NVSP_PROTOCOL_VERSION_6 &&
	    msglen >= sizeof(struct nvsp_message_header) +
	    sizeof(union nvsp_6_message_uber) + count * sizeof(u32))
		offset = sizeof(struct nvsp_message_header) +
			 sizeof(union nvsp_6_message_uber);

	/* Boundary check for all versions */
	if (offset > msglen - count * sizeof(u32)) {
		netdev_err(ndev, "Received send-table offset too big:%u\n",
			   offset);
		return;
	}

	tab = (void *)nvmsg + offset;

	for (i = 0; i < count; i++)
		net_device_ctx->tx_table[i] = tab[i];
}

static void netvsc_send_vf(struct net_device *ndev,
			   const struct nvsp_message *nvmsg)
{
	struct net_device_context *net_device_ctx = netdev_priv(ndev);

	net_device_ctx->vf_alloc = nvmsg->msg.v4_msg.vf_assoc.allocated;
	net_device_ctx->vf_serial = nvmsg->msg.v4_msg.vf_assoc.serial;
	netdev_info(ndev, "VF slot %u %s\n",
		    net_device_ctx->vf_serial,
		    net_device_ctx->vf_alloc ? "added" : "removed");
}

static void netvsc_receive_inband(struct net_device *ndev,
				  struct netvsc_device *nvscdev,
				  const struct nvsp_message *nvmsg,
				  u32 msglen)
{
	switch (nvmsg->hdr.msg_type) {
	case NVSP_MSG5_TYPE_SEND_INDIRECTION_TABLE:
		netvsc_send_table(ndev, nvscdev, nvmsg, msglen);
		break;

	case NVSP_MSG4_TYPE_SEND_VF_ASSOCIATION:
		netvsc_send_vf(ndev, nvmsg);
		break;
	}
}

static int netvsc_process_raw_pkt(struct hv_device *device,
				  struct netvsc_channel *nvchan,
				  struct netvsc_device *net_device,
				  struct net_device *ndev,
				  const struct vmpacket_descriptor *desc,
				  int budget)
{
	struct vmbus_channel *channel = nvchan->channel;
	const struct nvsp_message *nvmsg = hv_pkt_data(desc);
	u32 msglen = hv_pkt_datalen(desc);

	trace_nvsp_recv(ndev, channel, nvmsg);

	switch (desc->type) {
	case VM_PKT_COMP:
		netvsc_send_completion(ndev, net_device, channel,
				       desc, budget);
		break;

	case VM_PKT_DATA_USING_XFER_PAGES:
		return netvsc_receive(ndev, net_device, nvchan,
				      desc, nvmsg);
		break;

	case VM_PKT_DATA_INBAND:
		netvsc_receive_inband(ndev, net_device, nvmsg, msglen);
		break;

	default:
		netdev_err(ndev, "unhandled packet type %d, tid %llx\n",
			   desc->type, desc->trans_id);
		break;
	}

	return 0;
}

static struct hv_device *netvsc_channel_to_device(struct vmbus_channel *channel)
{
	struct vmbus_channel *primary = channel->primary_channel;

	return primary ? primary->device_obj : channel->device_obj;
}

/* Network processing softirq
 * Process data in incoming ring buffer from host
 * Stops when ring is empty or budget is met or exceeded.
 */
int netvsc_poll(struct napi_struct *napi, int budget)
{
	struct netvsc_channel *nvchan
		= container_of(napi, struct netvsc_channel, napi);
	struct netvsc_device *net_device = nvchan->net_device;
	struct vmbus_channel *channel = nvchan->channel;
	struct hv_device *device = netvsc_channel_to_device(channel);
	struct net_device *ndev = hv_get_drvdata(device);
	int work_done = 0;
	int ret;

	/* If starting a new interval */
	if (!nvchan->desc)
		nvchan->desc = hv_pkt_iter_first(channel);

	while (nvchan->desc && work_done < budget) {
		work_done += netvsc_process_raw_pkt(device, nvchan, net_device,
						    ndev, nvchan->desc, budget);
		nvchan->desc = hv_pkt_iter_next(channel, nvchan->desc);
	}

	/* Send any pending receive completions */
	ret = send_recv_completions(ndev, net_device, nvchan);

	/* If it did not exhaust NAPI budget this time
	 *  and not doing busy poll
	 * then re-enable host interrupts
	 *  and reschedule if ring is not empty
	 *   or sending receive completion failed.
	 */
	if (work_done < budget &&
	    napi_complete_done(napi, work_done) &&
	    (ret || hv_end_read(&channel->inbound)) &&
	    napi_schedule_prep(napi)) {
		hv_begin_read(&channel->inbound);
		__napi_schedule(napi);
	}

	/* Driver may overshoot since multiple packets per descriptor */
	return min(work_done, budget);
}

/* Call back when data is available in host ring buffer.
 * Processing is deferred until network softirq (NAPI)
 */
void netvsc_channel_cb(void *context)
{
	struct netvsc_channel *nvchan = context;
	struct vmbus_channel *channel = nvchan->channel;
	struct hv_ring_buffer_info *rbi = &channel->inbound;

	/* preload first vmpacket descriptor */
	prefetch(hv_get_ring_buffer(rbi) + rbi->priv_read_index);

	if (napi_schedule_prep(&nvchan->napi)) {
		/* disable interrupts from host */
		hv_begin_read(rbi);

		__napi_schedule_irqoff(&nvchan->napi);
	}
}

/*
 * netvsc_device_add - Callback when the device belonging to this
 * driver is added
 */
struct netvsc_device *netvsc_device_add(struct hv_device *device,
				const struct netvsc_device_info *device_info)
{
	int i, ret = 0;
	struct netvsc_device *net_device;
	struct net_device *ndev = hv_get_drvdata(device);
	struct net_device_context *net_device_ctx = netdev_priv(ndev);

	net_device = alloc_net_device();
	if (!net_device)
		return ERR_PTR(-ENOMEM);

	for (i = 0; i < VRSS_SEND_TAB_SIZE; i++)
		net_device_ctx->tx_table[i] = 0;

	/* Because the device uses NAPI, all the interrupt batching and
	 * control is done via Net softirq, not the channel handling
	 */
	set_channel_read_mode(device->channel, HV_CALL_ISR);

	/* If we're reopening the device we may have multiple queues, fill the
	 * chn_table with the default channel to use it before subchannels are
	 * opened.
	 * Initialize the channel state before we open;
	 * we can be interrupted as soon as we open the channel.
	 */

	for (i = 0; i < VRSS_CHANNEL_MAX; i++) {
		struct netvsc_channel *nvchan = &net_device->chan_table[i];

		nvchan->channel = device->channel;
		nvchan->net_device = net_device;
		u64_stats_init(&nvchan->tx_stats.syncp);
		u64_stats_init(&nvchan->rx_stats.syncp);
	}

	/* Enable NAPI handler before init callbacks */
	netif_napi_add(ndev, &net_device->chan_table[0].napi,
		       netvsc_poll, NAPI_POLL_WEIGHT);

	/* Open the channel */
	ret = vmbus_open(device->channel, netvsc_ring_bytes,
			 netvsc_ring_bytes,  NULL, 0,
			 netvsc_channel_cb, net_device->chan_table);

	if (ret != 0) {
		netdev_err(ndev, "unable to open channel: %d\n", ret);
		goto cleanup;
	}

	/* Channel is opened */
	netdev_dbg(ndev, "hv_netvsc channel opened successfully\n");

	napi_enable(&net_device->chan_table[0].napi);

	/* Connect with the NetVsp */
	ret = netvsc_connect_vsp(device, net_device, device_info);
	if (ret != 0) {
		netdev_err(ndev,
			"unable to connect to NetVSP - %d\n", ret);
		goto close;
	}

	/* Writing nvdev pointer unlocks netvsc_send(), make sure chn_table is
	 * populated.
	 */
	rcu_assign_pointer(net_device_ctx->nvdev, net_device);

	return net_device;

close:
	RCU_INIT_POINTER(net_device_ctx->nvdev, NULL);
	napi_disable(&net_device->chan_table[0].napi);

	/* Now, we can close the channel safely */
	vmbus_close(device->channel);

cleanup:
	netif_napi_del(&net_device->chan_table[0].napi);
	free_netvsc_device(&net_device->rcu);

	return ERR_PTR(ret);
}<|MERGE_RESOLUTION|>--- conflicted
+++ resolved
@@ -99,11 +99,7 @@
 
 	init_waitqueue_head(&net_device->wait_drain);
 	net_device->destroy = false;
-<<<<<<< HEAD
-	net_device->tx_disable = false;
-=======
 	net_device->tx_disable = true;
->>>>>>> fa578e9d
 
 	net_device->max_pkt = RNDIS_MAX_PKT_DEFAULT;
 	net_device->pkt_align = RNDIS_PKT_ALIGN_DEFAULT;
