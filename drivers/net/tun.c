// SPDX-License-Identifier: GPL-2.0-or-later
/*
 *  TUN - Universal TUN/TAP device driver.
 *  Copyright (C) 1999-2002 Maxim Krasnyansky <maxk@qualcomm.com>
 *
 *  $Id: tun.c,v 1.15 2002/03/01 02:44:24 maxk Exp $
 */

/*
 *  Changes:
 *
 *  Mike Kershaw <dragorn@kismetwireless.net> 2005/08/14
 *    Add TUNSETLINK ioctl to set the link encapsulation
 *
 *  Mark Smith <markzzzsmith@yahoo.com.au>
 *    Use eth_random_addr() for tap MAC address.
 *
 *  Harald Roelle <harald.roelle@ifi.lmu.de>  2004/04/20
 *    Fixes in packet dropping, queue length setting and queue wakeup.
 *    Increased default tx queue length.
 *    Added ethtool API.
 *    Minor cleanups
 *
 *  Daniel Podlejski <underley@underley.eu.org>
 *    Modifications for 2.3.99-pre5 kernel.
 */

#define pr_fmt(fmt) KBUILD_MODNAME ": " fmt

#define DRV_NAME	"tun"
#define DRV_VERSION	"1.6"
#define DRV_DESCRIPTION	"Universal TUN/TAP device driver"
#define DRV_COPYRIGHT	"(C) 1999-2004 Max Krasnyansky <maxk@qualcomm.com>"

#include <linux/module.h>
#include <linux/errno.h>
#include <linux/kernel.h>
#include <linux/sched/signal.h>
#include <linux/major.h>
#include <linux/slab.h>
#include <linux/poll.h>
#include <linux/fcntl.h>
#include <linux/init.h>
#include <linux/skbuff.h>
#include <linux/netdevice.h>
#include <linux/etherdevice.h>
#include <linux/miscdevice.h>
#include <linux/ethtool.h>
#include <linux/rtnetlink.h>
#include <linux/compat.h>
#include <linux/if.h>
#include <linux/if_arp.h>
#include <linux/if_ether.h>
#include <linux/if_tun.h>
#include <linux/if_vlan.h>
#include <linux/crc32.h>
#include <linux/nsproxy.h>
#include <linux/virtio_net.h>
#include <linux/rcupdate.h>
#include <net/net_namespace.h>
#include <net/netns/generic.h>
#include <net/rtnetlink.h>
#include <net/sock.h>
#include <net/xdp.h>
#include <linux/seq_file.h>
#include <linux/uio.h>
#include <linux/skb_array.h>
#include <linux/bpf.h>
#include <linux/bpf_trace.h>
#include <linux/mutex.h>

#include <linux/uaccess.h>
#include <linux/proc_fs.h>

static void tun_default_link_ksettings(struct net_device *dev,
				       struct ethtool_link_ksettings *cmd);

/* Uncomment to enable debugging */
/* #define TUN_DEBUG 1 */

#ifdef TUN_DEBUG
static int debug;

#define tun_debug(level, tun, fmt, args...)			\
do {								\
	if (tun->debug)						\
		netdev_printk(level, tun->dev, fmt, ##args);	\
} while (0)
#define DBG1(level, fmt, args...)				\
do {								\
	if (debug == 2)						\
		printk(level fmt, ##args);			\
} while (0)
#else
#define tun_debug(level, tun, fmt, args...)			\
do {								\
	if (0)							\
		netdev_printk(level, tun->dev, fmt, ##args);	\
} while (0)
#define DBG1(level, fmt, args...)				\
do {								\
	if (0)							\
		printk(level fmt, ##args);			\
} while (0)
#endif

#define TUN_RX_PAD (NET_IP_ALIGN + NET_SKB_PAD)

/* TUN device flags */

/* IFF_ATTACH_QUEUE is never stored in device flags,
 * overload it to mean fasync when stored there.
 */
#define TUN_FASYNC	IFF_ATTACH_QUEUE
/* High bits in flags field are unused. */
#define TUN_VNET_LE     0x80000000
#define TUN_VNET_BE     0x40000000

#define TUN_FEATURES (IFF_NO_PI | IFF_ONE_QUEUE | IFF_VNET_HDR | \
		      IFF_MULTI_QUEUE | IFF_NAPI | IFF_NAPI_FRAGS)

#define GOODCOPY_LEN 128

#define FLT_EXACT_COUNT 8
struct tap_filter {
	unsigned int    count;    /* Number of addrs. Zero means disabled */
	u32             mask[2];  /* Mask of the hashed addrs */
	unsigned char	addr[FLT_EXACT_COUNT][ETH_ALEN];
};

/* MAX_TAP_QUEUES 256 is chosen to allow rx/tx queues to be equal
 * to max number of VCPUs in guest. */
#define MAX_TAP_QUEUES 256
#define MAX_TAP_FLOWS  4096

#define TUN_FLOW_EXPIRE (3 * HZ)

struct tun_pcpu_stats {
	u64 rx_packets;
	u64 rx_bytes;
	u64 tx_packets;
	u64 tx_bytes;
	struct u64_stats_sync syncp;
	u32 rx_dropped;
	u32 tx_dropped;
	u32 rx_frame_errors;
};

/* A tun_file connects an open character device to a tuntap netdevice. It
 * also contains all socket related structures (except sock_fprog and tap_filter)
 * to serve as one transmit queue for tuntap device. The sock_fprog and
 * tap_filter were kept in tun_struct since they were used for filtering for the
 * netdevice not for a specific queue (at least I didn't see the requirement for
 * this).
 *
 * RCU usage:
 * The tun_file and tun_struct are loosely coupled, the pointer from one to the
 * other can only be read while rcu_read_lock or rtnl_lock is held.
 */
struct tun_file {
	struct sock sk;
	struct socket socket;
	struct tun_struct __rcu *tun;
	struct fasync_struct *fasync;
	/* only used for fasnyc */
	unsigned int flags;
	union {
		u16 queue_index;
		unsigned int ifindex;
	};
	struct napi_struct napi;
	bool napi_enabled;
	bool napi_frags_enabled;
	struct mutex napi_mutex;	/* Protects access to the above napi */
	struct list_head next;
	struct tun_struct *detached;
	struct ptr_ring tx_ring;
	struct xdp_rxq_info xdp_rxq;
};

struct tun_page {
	struct page *page;
	int count;
};

struct tun_flow_entry {
	struct hlist_node hash_link;
	struct rcu_head rcu;
	struct tun_struct *tun;

	u32 rxhash;
	u32 rps_rxhash;
	int queue_index;
	unsigned long updated ____cacheline_aligned_in_smp;
};

#define TUN_NUM_FLOW_ENTRIES 1024
#define TUN_MASK_FLOW_ENTRIES (TUN_NUM_FLOW_ENTRIES - 1)

struct tun_prog {
	struct rcu_head rcu;
	struct bpf_prog *prog;
};

/* Since the socket were moved to tun_file, to preserve the behavior of persist
 * device, socket filter, sndbuf and vnet header size were restore when the
 * file were attached to a persist device.
 */
struct tun_struct {
	struct tun_file __rcu	*tfiles[MAX_TAP_QUEUES];
	unsigned int            numqueues;
	unsigned int 		flags;
	kuid_t			owner;
	kgid_t			group;

	struct net_device	*dev;
	netdev_features_t	set_features;
#define TUN_USER_FEATURES (NETIF_F_HW_CSUM|NETIF_F_TSO_ECN|NETIF_F_TSO| \
			  NETIF_F_TSO6)

	int			align;
	int			vnet_hdr_sz;
	int			sndbuf;
	struct tap_filter	txflt;
	struct sock_fprog	fprog;
	/* protected by rtnl lock */
	bool			filter_attached;
#ifdef TUN_DEBUG
	int debug;
#endif
	spinlock_t lock;
	struct hlist_head flows[TUN_NUM_FLOW_ENTRIES];
	struct timer_list flow_gc_timer;
	unsigned long ageing_time;
	unsigned int numdisabled;
	struct list_head disabled;
	void *security;
	u32 flow_count;
	u32 rx_batched;
	struct tun_pcpu_stats __percpu *pcpu_stats;
	struct bpf_prog __rcu *xdp_prog;
	struct tun_prog __rcu *steering_prog;
	struct tun_prog __rcu *filter_prog;
	struct ethtool_link_ksettings link_ksettings;
};

struct veth {
	__be16 h_vlan_proto;
	__be16 h_vlan_TCI;
};

bool tun_is_xdp_frame(void *ptr)
{
	return (unsigned long)ptr & TUN_XDP_FLAG;
}
EXPORT_SYMBOL(tun_is_xdp_frame);

void *tun_xdp_to_ptr(void *ptr)
{
	return (void *)((unsigned long)ptr | TUN_XDP_FLAG);
}
EXPORT_SYMBOL(tun_xdp_to_ptr);

void *tun_ptr_to_xdp(void *ptr)
{
	return (void *)((unsigned long)ptr & ~TUN_XDP_FLAG);
}
EXPORT_SYMBOL(tun_ptr_to_xdp);

static int tun_napi_receive(struct napi_struct *napi, int budget)
{
	struct tun_file *tfile = container_of(napi, struct tun_file, napi);
	struct sk_buff_head *queue = &tfile->sk.sk_write_queue;
	struct sk_buff_head process_queue;
	struct sk_buff *skb;
	int received = 0;

	__skb_queue_head_init(&process_queue);

	spin_lock(&queue->lock);
	skb_queue_splice_tail_init(queue, &process_queue);
	spin_unlock(&queue->lock);

	while (received < budget && (skb = __skb_dequeue(&process_queue))) {
		napi_gro_receive(napi, skb);
		++received;
	}

	if (!skb_queue_empty(&process_queue)) {
		spin_lock(&queue->lock);
		skb_queue_splice(&process_queue, queue);
		spin_unlock(&queue->lock);
	}

	return received;
}

static int tun_napi_poll(struct napi_struct *napi, int budget)
{
	unsigned int received;

	received = tun_napi_receive(napi, budget);

	if (received < budget)
		napi_complete_done(napi, received);

	return received;
}

static void tun_napi_init(struct tun_struct *tun, struct tun_file *tfile,
			  bool napi_en, bool napi_frags)
{
	tfile->napi_enabled = napi_en;
	tfile->napi_frags_enabled = napi_en && napi_frags;
	if (napi_en) {
		netif_tx_napi_add(tun->dev, &tfile->napi, tun_napi_poll,
				  NAPI_POLL_WEIGHT);
		napi_enable(&tfile->napi);
	}
}

static void tun_napi_disable(struct tun_file *tfile)
{
	if (tfile->napi_enabled)
		napi_disable(&tfile->napi);
}

static void tun_napi_del(struct tun_file *tfile)
{
	if (tfile->napi_enabled)
		netif_napi_del(&tfile->napi);
}

static bool tun_napi_frags_enabled(const struct tun_file *tfile)
{
	return tfile->napi_frags_enabled;
}

#ifdef CONFIG_TUN_VNET_CROSS_LE
static inline bool tun_legacy_is_little_endian(struct tun_struct *tun)
{
	return tun->flags & TUN_VNET_BE ? false :
		virtio_legacy_is_little_endian();
}

static long tun_get_vnet_be(struct tun_struct *tun, int __user *argp)
{
	int be = !!(tun->flags & TUN_VNET_BE);

	if (put_user(be, argp))
		return -EFAULT;

	return 0;
}

static long tun_set_vnet_be(struct tun_struct *tun, int __user *argp)
{
	int be;

	if (get_user(be, argp))
		return -EFAULT;

	if (be)
		tun->flags |= TUN_VNET_BE;
	else
		tun->flags &= ~TUN_VNET_BE;

	return 0;
}
#else
static inline bool tun_legacy_is_little_endian(struct tun_struct *tun)
{
	return virtio_legacy_is_little_endian();
}

static long tun_get_vnet_be(struct tun_struct *tun, int __user *argp)
{
	return -EINVAL;
}

static long tun_set_vnet_be(struct tun_struct *tun, int __user *argp)
{
	return -EINVAL;
}
#endif /* CONFIG_TUN_VNET_CROSS_LE */

static inline bool tun_is_little_endian(struct tun_struct *tun)
{
	return tun->flags & TUN_VNET_LE ||
		tun_legacy_is_little_endian(tun);
}

static inline u16 tun16_to_cpu(struct tun_struct *tun, __virtio16 val)
{
	return __virtio16_to_cpu(tun_is_little_endian(tun), val);
}

static inline __virtio16 cpu_to_tun16(struct tun_struct *tun, u16 val)
{
	return __cpu_to_virtio16(tun_is_little_endian(tun), val);
}

static inline u32 tun_hashfn(u32 rxhash)
{
	return rxhash & TUN_MASK_FLOW_ENTRIES;
}

static struct tun_flow_entry *tun_flow_find(struct hlist_head *head, u32 rxhash)
{
	struct tun_flow_entry *e;

	hlist_for_each_entry_rcu(e, head, hash_link) {
		if (e->rxhash == rxhash)
			return e;
	}
	return NULL;
}

static struct tun_flow_entry *tun_flow_create(struct tun_struct *tun,
					      struct hlist_head *head,
					      u32 rxhash, u16 queue_index)
{
	struct tun_flow_entry *e = kmalloc(sizeof(*e), GFP_ATOMIC);

	if (e) {
		tun_debug(KERN_INFO, tun, "create flow: hash %u index %u\n",
			  rxhash, queue_index);
		e->updated = jiffies;
		e->rxhash = rxhash;
		e->rps_rxhash = 0;
		e->queue_index = queue_index;
		e->tun = tun;
		hlist_add_head_rcu(&e->hash_link, head);
		++tun->flow_count;
	}
	return e;
}

static void tun_flow_delete(struct tun_struct *tun, struct tun_flow_entry *e)
{
	tun_debug(KERN_INFO, tun, "delete flow: hash %u index %u\n",
		  e->rxhash, e->queue_index);
	hlist_del_rcu(&e->hash_link);
	kfree_rcu(e, rcu);
	--tun->flow_count;
}

static void tun_flow_flush(struct tun_struct *tun)
{
	int i;

	spin_lock_bh(&tun->lock);
	for (i = 0; i < TUN_NUM_FLOW_ENTRIES; i++) {
		struct tun_flow_entry *e;
		struct hlist_node *n;

		hlist_for_each_entry_safe(e, n, &tun->flows[i], hash_link)
			tun_flow_delete(tun, e);
	}
	spin_unlock_bh(&tun->lock);
}

static void tun_flow_delete_by_queue(struct tun_struct *tun, u16 queue_index)
{
	int i;

	spin_lock_bh(&tun->lock);
	for (i = 0; i < TUN_NUM_FLOW_ENTRIES; i++) {
		struct tun_flow_entry *e;
		struct hlist_node *n;

		hlist_for_each_entry_safe(e, n, &tun->flows[i], hash_link) {
			if (e->queue_index == queue_index)
				tun_flow_delete(tun, e);
		}
	}
	spin_unlock_bh(&tun->lock);
}

static void tun_flow_cleanup(struct timer_list *t)
{
	struct tun_struct *tun = from_timer(tun, t, flow_gc_timer);
	unsigned long delay = tun->ageing_time;
	unsigned long next_timer = jiffies + delay;
	unsigned long count = 0;
	int i;

	tun_debug(KERN_INFO, tun, "tun_flow_cleanup\n");

	spin_lock(&tun->lock);
	for (i = 0; i < TUN_NUM_FLOW_ENTRIES; i++) {
		struct tun_flow_entry *e;
		struct hlist_node *n;

		hlist_for_each_entry_safe(e, n, &tun->flows[i], hash_link) {
			unsigned long this_timer;

			this_timer = e->updated + delay;
			if (time_before_eq(this_timer, jiffies)) {
				tun_flow_delete(tun, e);
				continue;
			}
			count++;
			if (time_before(this_timer, next_timer))
				next_timer = this_timer;
		}
	}

	if (count)
		mod_timer(&tun->flow_gc_timer, round_jiffies_up(next_timer));
	spin_unlock(&tun->lock);
}

static void tun_flow_update(struct tun_struct *tun, u32 rxhash,
			    struct tun_file *tfile)
{
	struct hlist_head *head;
	struct tun_flow_entry *e;
	unsigned long delay = tun->ageing_time;
	u16 queue_index = tfile->queue_index;

	head = &tun->flows[tun_hashfn(rxhash)];

	rcu_read_lock();

	e = tun_flow_find(head, rxhash);
	if (likely(e)) {
		/* TODO: keep queueing to old queue until it's empty? */
		if (READ_ONCE(e->queue_index) != queue_index)
			WRITE_ONCE(e->queue_index, queue_index);
		if (e->updated != jiffies)
			e->updated = jiffies;
		sock_rps_record_flow_hash(e->rps_rxhash);
	} else {
		spin_lock_bh(&tun->lock);
		if (!tun_flow_find(head, rxhash) &&
		    tun->flow_count < MAX_TAP_FLOWS)
			tun_flow_create(tun, head, rxhash, queue_index);

		if (!timer_pending(&tun->flow_gc_timer))
			mod_timer(&tun->flow_gc_timer,
				  round_jiffies_up(jiffies + delay));
		spin_unlock_bh(&tun->lock);
	}

	rcu_read_unlock();
}

/**
 * Save the hash received in the stack receive path and update the
 * flow_hash table accordingly.
 */
static inline void tun_flow_save_rps_rxhash(struct tun_flow_entry *e, u32 hash)
{
	if (unlikely(e->rps_rxhash != hash))
		e->rps_rxhash = hash;
}

/* We try to identify a flow through its rxhash. The reason that
 * we do not check rxq no. is because some cards(e.g 82599), chooses
 * the rxq based on the txq where the last packet of the flow comes. As
 * the userspace application move between processors, we may get a
 * different rxq no. here.
 */
static u16 tun_automq_select_queue(struct tun_struct *tun, struct sk_buff *skb)
{
	struct tun_flow_entry *e;
	u32 txq = 0;
	u32 numqueues = 0;

	numqueues = READ_ONCE(tun->numqueues);

	txq = __skb_get_hash_symmetric(skb);
	e = tun_flow_find(&tun->flows[tun_hashfn(txq)], txq);
	if (e) {
		tun_flow_save_rps_rxhash(e, txq);
		txq = e->queue_index;
	} else {
		/* use multiply and shift instead of expensive divide */
		txq = ((u64)txq * numqueues) >> 32;
	}

	return txq;
}

static u16 tun_ebpf_select_queue(struct tun_struct *tun, struct sk_buff *skb)
{
	struct tun_prog *prog;
	u32 numqueues;
	u16 ret = 0;

	numqueues = READ_ONCE(tun->numqueues);
	if (!numqueues)
		return 0;

	prog = rcu_dereference(tun->steering_prog);
	if (prog)
		ret = bpf_prog_run_clear_cb(prog->prog, skb);

	return ret % numqueues;
}

static u16 tun_select_queue(struct net_device *dev, struct sk_buff *skb,
			    struct net_device *sb_dev)
{
	struct tun_struct *tun = netdev_priv(dev);
	u16 ret;

	rcu_read_lock();
	if (rcu_dereference(tun->steering_prog))
		ret = tun_ebpf_select_queue(tun, skb);
	else
		ret = tun_automq_select_queue(tun, skb);
	rcu_read_unlock();

	return ret;
}

static inline bool tun_not_capable(struct tun_struct *tun)
{
	const struct cred *cred = current_cred();
	struct net *net = dev_net(tun->dev);

	return ((uid_valid(tun->owner) && !uid_eq(cred->euid, tun->owner)) ||
		  (gid_valid(tun->group) && !in_egroup_p(tun->group))) &&
		!ns_capable(net->user_ns, CAP_NET_ADMIN);
}

static void tun_set_real_num_queues(struct tun_struct *tun)
{
	netif_set_real_num_tx_queues(tun->dev, tun->numqueues);
	netif_set_real_num_rx_queues(tun->dev, tun->numqueues);
}

static void tun_disable_queue(struct tun_struct *tun, struct tun_file *tfile)
{
	tfile->detached = tun;
	list_add_tail(&tfile->next, &tun->disabled);
	++tun->numdisabled;
}

static struct tun_struct *tun_enable_queue(struct tun_file *tfile)
{
	struct tun_struct *tun = tfile->detached;

	tfile->detached = NULL;
	list_del_init(&tfile->next);
	--tun->numdisabled;
	return tun;
}

void tun_ptr_free(void *ptr)
{
	if (!ptr)
		return;
	if (tun_is_xdp_frame(ptr)) {
		struct xdp_frame *xdpf = tun_ptr_to_xdp(ptr);

		xdp_return_frame(xdpf);
	} else {
		__skb_array_destroy_skb(ptr);
	}
}
EXPORT_SYMBOL_GPL(tun_ptr_free);

static void tun_queue_purge(struct tun_file *tfile)
{
	void *ptr;

	while ((ptr = ptr_ring_consume(&tfile->tx_ring)) != NULL)
		tun_ptr_free(ptr);

	skb_queue_purge(&tfile->sk.sk_write_queue);
	skb_queue_purge(&tfile->sk.sk_error_queue);
}

static void __tun_detach(struct tun_file *tfile, bool clean)
{
	struct tun_file *ntfile;
	struct tun_struct *tun;

	tun = rtnl_dereference(tfile->tun);

	if (tun && clean) {
		tun_napi_disable(tfile);
		tun_napi_del(tfile);
	}

	if (tun && !tfile->detached) {
		u16 index = tfile->queue_index;
		BUG_ON(index >= tun->numqueues);

		rcu_assign_pointer(tun->tfiles[index],
				   tun->tfiles[tun->numqueues - 1]);
		ntfile = rtnl_dereference(tun->tfiles[index]);
		ntfile->queue_index = index;
		rcu_assign_pointer(tun->tfiles[tun->numqueues - 1],
				   NULL);

		--tun->numqueues;
		if (clean) {
			RCU_INIT_POINTER(tfile->tun, NULL);
			sock_put(&tfile->sk);
		} else
			tun_disable_queue(tun, tfile);

		synchronize_net();
		tun_flow_delete_by_queue(tun, tun->numqueues + 1);
		/* Drop read queue */
		tun_queue_purge(tfile);
		tun_set_real_num_queues(tun);
	} else if (tfile->detached && clean) {
		tun = tun_enable_queue(tfile);
		sock_put(&tfile->sk);
	}

	if (clean) {
		if (tun && tun->numqueues == 0 && tun->numdisabled == 0) {
			netif_carrier_off(tun->dev);

			if (!(tun->flags & IFF_PERSIST) &&
			    tun->dev->reg_state == NETREG_REGISTERED)
				unregister_netdevice(tun->dev);
		}
		if (tun)
			xdp_rxq_info_unreg(&tfile->xdp_rxq);
		ptr_ring_cleanup(&tfile->tx_ring, tun_ptr_free);
		sock_put(&tfile->sk);
	}
}

static void tun_detach(struct tun_file *tfile, bool clean)
{
	struct tun_struct *tun;
	struct net_device *dev;

	rtnl_lock();
	tun = rtnl_dereference(tfile->tun);
	dev = tun ? tun->dev : NULL;
	__tun_detach(tfile, clean);
	if (dev)
		netdev_state_change(dev);
	rtnl_unlock();
}

static void tun_detach_all(struct net_device *dev)
{
	struct tun_struct *tun = netdev_priv(dev);
	struct tun_file *tfile, *tmp;
	int i, n = tun->numqueues;

	for (i = 0; i < n; i++) {
		tfile = rtnl_dereference(tun->tfiles[i]);
		BUG_ON(!tfile);
		tun_napi_disable(tfile);
		tfile->socket.sk->sk_shutdown = RCV_SHUTDOWN;
		tfile->socket.sk->sk_data_ready(tfile->socket.sk);
		RCU_INIT_POINTER(tfile->tun, NULL);
		--tun->numqueues;
	}
	list_for_each_entry(tfile, &tun->disabled, next) {
		tfile->socket.sk->sk_shutdown = RCV_SHUTDOWN;
		tfile->socket.sk->sk_data_ready(tfile->socket.sk);
		RCU_INIT_POINTER(tfile->tun, NULL);
	}
	BUG_ON(tun->numqueues != 0);

	synchronize_net();
	for (i = 0; i < n; i++) {
		tfile = rtnl_dereference(tun->tfiles[i]);
		tun_napi_del(tfile);
		/* Drop read queue */
		tun_queue_purge(tfile);
		xdp_rxq_info_unreg(&tfile->xdp_rxq);
		sock_put(&tfile->sk);
	}
	list_for_each_entry_safe(tfile, tmp, &tun->disabled, next) {
		tun_enable_queue(tfile);
		tun_queue_purge(tfile);
		xdp_rxq_info_unreg(&tfile->xdp_rxq);
		sock_put(&tfile->sk);
	}
	BUG_ON(tun->numdisabled != 0);

	if (tun->flags & IFF_PERSIST)
		module_put(THIS_MODULE);
}

static int tun_attach(struct tun_struct *tun, struct file *file,
		      bool skip_filter, bool napi, bool napi_frags,
		      bool publish_tun)
{
	struct tun_file *tfile = file->private_data;
	struct net_device *dev = tun->dev;
	int err;

	err = security_tun_dev_attach(tfile->socket.sk, tun->security);
	if (err < 0)
		goto out;

	err = -EINVAL;
	if (rtnl_dereference(tfile->tun) && !tfile->detached)
		goto out;

	err = -EBUSY;
	if (!(tun->flags & IFF_MULTI_QUEUE) && tun->numqueues == 1)
		goto out;

	err = -E2BIG;
	if (!tfile->detached &&
	    tun->numqueues + tun->numdisabled == MAX_TAP_QUEUES)
		goto out;

	err = 0;

	/* Re-attach the filter to persist device */
	if (!skip_filter && (tun->filter_attached == true)) {
		lock_sock(tfile->socket.sk);
		err = sk_attach_filter(&tun->fprog, tfile->socket.sk);
		release_sock(tfile->socket.sk);
		if (!err)
			goto out;
	}

	if (!tfile->detached &&
	    ptr_ring_resize(&tfile->tx_ring, dev->tx_queue_len,
			    GFP_KERNEL, tun_ptr_free)) {
		err = -ENOMEM;
		goto out;
	}

	tfile->queue_index = tun->numqueues;
	tfile->socket.sk->sk_shutdown &= ~RCV_SHUTDOWN;

	if (tfile->detached) {
		/* Re-attach detached tfile, updating XDP queue_index */
		WARN_ON(!xdp_rxq_info_is_reg(&tfile->xdp_rxq));

		if (tfile->xdp_rxq.queue_index    != tfile->queue_index)
			tfile->xdp_rxq.queue_index = tfile->queue_index;
	} else {
		/* Setup XDP RX-queue info, for new tfile getting attached */
		err = xdp_rxq_info_reg(&tfile->xdp_rxq,
				       tun->dev, tfile->queue_index);
		if (err < 0)
			goto out;
		err = xdp_rxq_info_reg_mem_model(&tfile->xdp_rxq,
						 MEM_TYPE_PAGE_SHARED, NULL);
		if (err < 0) {
			xdp_rxq_info_unreg(&tfile->xdp_rxq);
			goto out;
		}
		err = 0;
	}

	if (tfile->detached) {
		tun_enable_queue(tfile);
	} else {
		sock_hold(&tfile->sk);
		tun_napi_init(tun, tfile, napi, napi_frags);
	}

<<<<<<< HEAD
=======
	if (rtnl_dereference(tun->xdp_prog))
		sock_set_flag(&tfile->sk, SOCK_XDP);

>>>>>>> fa578e9d
	/* device is allowed to go away first, so no need to hold extra
	 * refcnt.
	 */

	/* Publish tfile->tun and tun->tfiles only after we've fully
	 * initialized tfile; otherwise we risk using half-initialized
	 * object.
	 */
<<<<<<< HEAD
	rcu_assign_pointer(tfile->tun, tun);
=======
	if (publish_tun)
		rcu_assign_pointer(tfile->tun, tun);
>>>>>>> fa578e9d
	rcu_assign_pointer(tun->tfiles[tun->numqueues], tfile);
	tun->numqueues++;
	tun_set_real_num_queues(tun);
out:
	return err;
}

static struct tun_struct *tun_get(struct tun_file *tfile)
{
	struct tun_struct *tun;

	rcu_read_lock();
	tun = rcu_dereference(tfile->tun);
	if (tun)
		dev_hold(tun->dev);
	rcu_read_unlock();

	return tun;
}

static void tun_put(struct tun_struct *tun)
{
	dev_put(tun->dev);
}

/* TAP filtering */
static void addr_hash_set(u32 *mask, const u8 *addr)
{
	int n = ether_crc(ETH_ALEN, addr) >> 26;
	mask[n >> 5] |= (1 << (n & 31));
}

static unsigned int addr_hash_test(const u32 *mask, const u8 *addr)
{
	int n = ether_crc(ETH_ALEN, addr) >> 26;
	return mask[n >> 5] & (1 << (n & 31));
}

static int update_filter(struct tap_filter *filter, void __user *arg)
{
	struct { u8 u[ETH_ALEN]; } *addr;
	struct tun_filter uf;
	int err, alen, n, nexact;

	if (copy_from_user(&uf, arg, sizeof(uf)))
		return -EFAULT;

	if (!uf.count) {
		/* Disabled */
		filter->count = 0;
		return 0;
	}

	alen = ETH_ALEN * uf.count;
	addr = memdup_user(arg + sizeof(uf), alen);
	if (IS_ERR(addr))
		return PTR_ERR(addr);

	/* The filter is updated without holding any locks. Which is
	 * perfectly safe. We disable it first and in the worst
	 * case we'll accept a few undesired packets. */
	filter->count = 0;
	wmb();

	/* Use first set of addresses as an exact filter */
	for (n = 0; n < uf.count && n < FLT_EXACT_COUNT; n++)
		memcpy(filter->addr[n], addr[n].u, ETH_ALEN);

	nexact = n;

	/* Remaining multicast addresses are hashed,
	 * unicast will leave the filter disabled. */
	memset(filter->mask, 0, sizeof(filter->mask));
	for (; n < uf.count; n++) {
		if (!is_multicast_ether_addr(addr[n].u)) {
			err = 0; /* no filter */
			goto free_addr;
		}
		addr_hash_set(filter->mask, addr[n].u);
	}

	/* For ALLMULTI just set the mask to all ones.
	 * This overrides the mask populated above. */
	if ((uf.flags & TUN_FLT_ALLMULTI))
		memset(filter->mask, ~0, sizeof(filter->mask));

	/* Now enable the filter */
	wmb();
	filter->count = nexact;

	/* Return the number of exact filters */
	err = nexact;
free_addr:
	kfree(addr);
	return err;
}

/* Returns: 0 - drop, !=0 - accept */
static int run_filter(struct tap_filter *filter, const struct sk_buff *skb)
{
	/* Cannot use eth_hdr(skb) here because skb_mac_hdr() is incorrect
	 * at this point. */
	struct ethhdr *eh = (struct ethhdr *) skb->data;
	int i;

	/* Exact match */
	for (i = 0; i < filter->count; i++)
		if (ether_addr_equal(eh->h_dest, filter->addr[i]))
			return 1;

	/* Inexact match (multicast only) */
	if (is_multicast_ether_addr(eh->h_dest))
		return addr_hash_test(filter->mask, eh->h_dest);

	return 0;
}

/*
 * Checks whether the packet is accepted or not.
 * Returns: 0 - drop, !=0 - accept
 */
static int check_filter(struct tap_filter *filter, const struct sk_buff *skb)
{
	if (!filter->count)
		return 1;

	return run_filter(filter, skb);
}

/* Network device part of the driver */

static const struct ethtool_ops tun_ethtool_ops;

/* Net device detach from fd. */
static void tun_net_uninit(struct net_device *dev)
{
	tun_detach_all(dev);
}

/* Net device open. */
static int tun_net_open(struct net_device *dev)
{
	netif_tx_start_all_queues(dev);

	return 0;
}

/* Net device close. */
static int tun_net_close(struct net_device *dev)
{
	netif_tx_stop_all_queues(dev);
	return 0;
}

/* Net device start xmit */
static void tun_automq_xmit(struct tun_struct *tun, struct sk_buff *skb)
{
#ifdef CONFIG_RPS
	if (tun->numqueues == 1 && static_branch_unlikely(&rps_needed)) {
		/* Select queue was not called for the skbuff, so we extract the
		 * RPS hash and save it into the flow_table here.
		 */
		struct tun_flow_entry *e;
		__u32 rxhash;

		rxhash = __skb_get_hash_symmetric(skb);
		e = tun_flow_find(&tun->flows[tun_hashfn(rxhash)], rxhash);
		if (e)
			tun_flow_save_rps_rxhash(e, rxhash);
	}
#endif
}

static unsigned int run_ebpf_filter(struct tun_struct *tun,
				    struct sk_buff *skb,
				    int len)
{
	struct tun_prog *prog = rcu_dereference(tun->filter_prog);

	if (prog)
		len = bpf_prog_run_clear_cb(prog->prog, skb);

	return len;
}

/* Net device start xmit */
static netdev_tx_t tun_net_xmit(struct sk_buff *skb, struct net_device *dev)
{
	struct tun_struct *tun = netdev_priv(dev);
	int txq = skb->queue_mapping;
	struct tun_file *tfile;
	int len = skb->len;

	rcu_read_lock();
	tfile = rcu_dereference(tun->tfiles[txq]);

	/* Drop packet if interface is not attached */
	if (!tfile)
		goto drop;

	if (!rcu_dereference(tun->steering_prog))
		tun_automq_xmit(tun, skb);

	tun_debug(KERN_INFO, tun, "tun_net_xmit %d\n", skb->len);

	BUG_ON(!tfile);

	/* Drop if the filter does not like it.
	 * This is a noop if the filter is disabled.
	 * Filter can be enabled only for the TAP devices. */
	if (!check_filter(&tun->txflt, skb))
		goto drop;

	if (tfile->socket.sk->sk_filter &&
	    sk_filter(tfile->socket.sk, skb))
		goto drop;

	len = run_ebpf_filter(tun, skb, len);
	if (len == 0 || pskb_trim(skb, len))
		goto drop;

	if (unlikely(skb_orphan_frags_rx(skb, GFP_ATOMIC)))
		goto drop;

	skb_tx_timestamp(skb);

	/* Orphan the skb - required as we might hang on to it
	 * for indefinite time.
	 */
	skb_orphan(skb);

	nf_reset_ct(skb);

	if (ptr_ring_produce(&tfile->tx_ring, skb))
		goto drop;

	/* Notify and wake up reader process */
	if (tfile->flags & TUN_FASYNC)
		kill_fasync(&tfile->fasync, SIGIO, POLL_IN);
	tfile->socket.sk->sk_data_ready(tfile->socket.sk);

	rcu_read_unlock();
	return NETDEV_TX_OK;

drop:
	this_cpu_inc(tun->pcpu_stats->tx_dropped);
	skb_tx_error(skb);
	kfree_skb(skb);
	rcu_read_unlock();
	return NET_XMIT_DROP;
}

static void tun_net_mclist(struct net_device *dev)
{
	/*
	 * This callback is supposed to deal with mc filter in
	 * _rx_ path and has nothing to do with the _tx_ path.
	 * In rx path we always accept everything userspace gives us.
	 */
}

static netdev_features_t tun_net_fix_features(struct net_device *dev,
	netdev_features_t features)
{
	struct tun_struct *tun = netdev_priv(dev);

	return (features & tun->set_features) | (features & ~TUN_USER_FEATURES);
}

static void tun_set_headroom(struct net_device *dev, int new_hr)
{
	struct tun_struct *tun = netdev_priv(dev);

	if (new_hr < NET_SKB_PAD)
		new_hr = NET_SKB_PAD;

	tun->align = new_hr;
}

static void
tun_net_get_stats64(struct net_device *dev, struct rtnl_link_stats64 *stats)
{
	u32 rx_dropped = 0, tx_dropped = 0, rx_frame_errors = 0;
	struct tun_struct *tun = netdev_priv(dev);
	struct tun_pcpu_stats *p;
	int i;

	for_each_possible_cpu(i) {
		u64 rxpackets, rxbytes, txpackets, txbytes;
		unsigned int start;

		p = per_cpu_ptr(tun->pcpu_stats, i);
		do {
			start = u64_stats_fetch_begin(&p->syncp);
			rxpackets	= p->rx_packets;
			rxbytes		= p->rx_bytes;
			txpackets	= p->tx_packets;
			txbytes		= p->tx_bytes;
		} while (u64_stats_fetch_retry(&p->syncp, start));

		stats->rx_packets	+= rxpackets;
		stats->rx_bytes		+= rxbytes;
		stats->tx_packets	+= txpackets;
		stats->tx_bytes		+= txbytes;

		/* u32 counters */
		rx_dropped	+= p->rx_dropped;
		rx_frame_errors	+= p->rx_frame_errors;
		tx_dropped	+= p->tx_dropped;
	}
	stats->rx_dropped  = rx_dropped;
	stats->rx_frame_errors = rx_frame_errors;
	stats->tx_dropped = tx_dropped;
}

static int tun_xdp_set(struct net_device *dev, struct bpf_prog *prog,
		       struct netlink_ext_ack *extack)
{
	struct tun_struct *tun = netdev_priv(dev);
	struct tun_file *tfile;
	struct bpf_prog *old_prog;
	int i;

	old_prog = rtnl_dereference(tun->xdp_prog);
	rcu_assign_pointer(tun->xdp_prog, prog);
	if (old_prog)
		bpf_prog_put(old_prog);

	for (i = 0; i < tun->numqueues; i++) {
		tfile = rtnl_dereference(tun->tfiles[i]);
		if (prog)
			sock_set_flag(&tfile->sk, SOCK_XDP);
		else
			sock_reset_flag(&tfile->sk, SOCK_XDP);
	}
	list_for_each_entry(tfile, &tun->disabled, next) {
		if (prog)
			sock_set_flag(&tfile->sk, SOCK_XDP);
		else
			sock_reset_flag(&tfile->sk, SOCK_XDP);
	}

	return 0;
}

static u32 tun_xdp_query(struct net_device *dev)
{
	struct tun_struct *tun = netdev_priv(dev);
	const struct bpf_prog *xdp_prog;

	xdp_prog = rtnl_dereference(tun->xdp_prog);
	if (xdp_prog)
		return xdp_prog->aux->id;

	return 0;
}

static int tun_xdp(struct net_device *dev, struct netdev_bpf *xdp)
{
	switch (xdp->command) {
	case XDP_SETUP_PROG:
		return tun_xdp_set(dev, xdp->prog, xdp->extack);
	case XDP_QUERY_PROG:
		xdp->prog_id = tun_xdp_query(dev);
		return 0;
	default:
		return -EINVAL;
	}
}

static int tun_net_change_carrier(struct net_device *dev, bool new_carrier)
{
	if (new_carrier) {
		struct tun_struct *tun = netdev_priv(dev);

		if (!tun->numqueues)
			return -EPERM;

		netif_carrier_on(dev);
	} else {
		netif_carrier_off(dev);
	}
	return 0;
}

static const struct net_device_ops tun_netdev_ops = {
	.ndo_uninit		= tun_net_uninit,
	.ndo_open		= tun_net_open,
	.ndo_stop		= tun_net_close,
	.ndo_start_xmit		= tun_net_xmit,
	.ndo_fix_features	= tun_net_fix_features,
	.ndo_select_queue	= tun_select_queue,
	.ndo_set_rx_headroom	= tun_set_headroom,
	.ndo_get_stats64	= tun_net_get_stats64,
	.ndo_change_carrier	= tun_net_change_carrier,
};

static void __tun_xdp_flush_tfile(struct tun_file *tfile)
{
	/* Notify and wake up reader process */
	if (tfile->flags & TUN_FASYNC)
		kill_fasync(&tfile->fasync, SIGIO, POLL_IN);
	tfile->socket.sk->sk_data_ready(tfile->socket.sk);
}

static int tun_xdp_xmit(struct net_device *dev, int n,
			struct xdp_frame **frames, u32 flags)
{
	struct tun_struct *tun = netdev_priv(dev);
	struct tun_file *tfile;
	u32 numqueues;
	int drops = 0;
	int cnt = n;
	int i;

	if (unlikely(flags & ~XDP_XMIT_FLAGS_MASK))
		return -EINVAL;

	rcu_read_lock();

resample:
	numqueues = READ_ONCE(tun->numqueues);
	if (!numqueues) {
		rcu_read_unlock();
		return -ENXIO; /* Caller will free/return all frames */
	}

	tfile = rcu_dereference(tun->tfiles[smp_processor_id() %
					    numqueues]);
	if (unlikely(!tfile))
		goto resample;

	spin_lock(&tfile->tx_ring.producer_lock);
	for (i = 0; i < n; i++) {
		struct xdp_frame *xdp = frames[i];
		/* Encode the XDP flag into lowest bit for consumer to differ
		 * XDP buffer from sk_buff.
		 */
		void *frame = tun_xdp_to_ptr(xdp);

		if (__ptr_ring_produce(&tfile->tx_ring, frame)) {
			this_cpu_inc(tun->pcpu_stats->tx_dropped);
			xdp_return_frame_rx_napi(xdp);
			drops++;
		}
	}
	spin_unlock(&tfile->tx_ring.producer_lock);

	if (flags & XDP_XMIT_FLUSH)
		__tun_xdp_flush_tfile(tfile);

	rcu_read_unlock();
	return cnt - drops;
}

static int tun_xdp_tx(struct net_device *dev, struct xdp_buff *xdp)
{
	struct xdp_frame *frame = convert_to_xdp_frame(xdp);

	if (unlikely(!frame))
		return -EOVERFLOW;

	return tun_xdp_xmit(dev, 1, &frame, XDP_XMIT_FLUSH);
}

static const struct net_device_ops tap_netdev_ops = {
	.ndo_uninit		= tun_net_uninit,
	.ndo_open		= tun_net_open,
	.ndo_stop		= tun_net_close,
	.ndo_start_xmit		= tun_net_xmit,
	.ndo_fix_features	= tun_net_fix_features,
	.ndo_set_rx_mode	= tun_net_mclist,
	.ndo_set_mac_address	= eth_mac_addr,
	.ndo_validate_addr	= eth_validate_addr,
	.ndo_select_queue	= tun_select_queue,
	.ndo_features_check	= passthru_features_check,
	.ndo_set_rx_headroom	= tun_set_headroom,
	.ndo_get_stats64	= tun_net_get_stats64,
	.ndo_bpf		= tun_xdp,
	.ndo_xdp_xmit		= tun_xdp_xmit,
	.ndo_change_carrier	= tun_net_change_carrier,
};

static void tun_flow_init(struct tun_struct *tun)
{
	int i;

	for (i = 0; i < TUN_NUM_FLOW_ENTRIES; i++)
		INIT_HLIST_HEAD(&tun->flows[i]);

	tun->ageing_time = TUN_FLOW_EXPIRE;
	timer_setup(&tun->flow_gc_timer, tun_flow_cleanup, 0);
	mod_timer(&tun->flow_gc_timer,
		  round_jiffies_up(jiffies + tun->ageing_time));
}

static void tun_flow_uninit(struct tun_struct *tun)
{
	del_timer_sync(&tun->flow_gc_timer);
	tun_flow_flush(tun);
}

#define MIN_MTU 68
#define MAX_MTU 65535

/* Initialize net device. */
static void tun_net_init(struct net_device *dev)
{
	struct tun_struct *tun = netdev_priv(dev);

	switch (tun->flags & TUN_TYPE_MASK) {
	case IFF_TUN:
		dev->netdev_ops = &tun_netdev_ops;

		/* Point-to-Point TUN Device */
		dev->hard_header_len = 0;
		dev->addr_len = 0;
		dev->mtu = 1500;

		/* Zero header length */
		dev->type = ARPHRD_NONE;
		dev->flags = IFF_POINTOPOINT | IFF_NOARP | IFF_MULTICAST;
		break;

	case IFF_TAP:
		dev->netdev_ops = &tap_netdev_ops;
		/* Ethernet TAP Device */
		ether_setup(dev);
		dev->priv_flags &= ~IFF_TX_SKB_SHARING;
		dev->priv_flags |= IFF_LIVE_ADDR_CHANGE;

		eth_hw_addr_random(dev);

		break;
	}

	dev->min_mtu = MIN_MTU;
	dev->max_mtu = MAX_MTU - dev->hard_header_len;
}

static bool tun_sock_writeable(struct tun_struct *tun, struct tun_file *tfile)
{
	struct sock *sk = tfile->socket.sk;

	return (tun->dev->flags & IFF_UP) && sock_writeable(sk);
}

/* Character device part */

/* Poll */
static __poll_t tun_chr_poll(struct file *file, poll_table *wait)
{
	struct tun_file *tfile = file->private_data;
	struct tun_struct *tun = tun_get(tfile);
	struct sock *sk;
	__poll_t mask = 0;

	if (!tun)
		return EPOLLERR;

	sk = tfile->socket.sk;

	tun_debug(KERN_INFO, tun, "tun_chr_poll\n");

	poll_wait(file, sk_sleep(sk), wait);

	if (!ptr_ring_empty(&tfile->tx_ring))
		mask |= EPOLLIN | EPOLLRDNORM;

	/* Make sure SOCKWQ_ASYNC_NOSPACE is set if not writable to
	 * guarantee EPOLLOUT to be raised by either here or
	 * tun_sock_write_space(). Then process could get notification
	 * after it writes to a down device and meets -EIO.
	 */
	if (tun_sock_writeable(tun, tfile) ||
	    (!test_and_set_bit(SOCKWQ_ASYNC_NOSPACE, &sk->sk_socket->flags) &&
	     tun_sock_writeable(tun, tfile)))
		mask |= EPOLLOUT | EPOLLWRNORM;

	if (tun->dev->reg_state != NETREG_REGISTERED)
		mask = EPOLLERR;

	tun_put(tun);
	return mask;
}

static struct sk_buff *tun_napi_alloc_frags(struct tun_file *tfile,
					    size_t len,
					    const struct iov_iter *it)
{
	struct sk_buff *skb;
	size_t linear;
	int err;
	int i;

	if (it->nr_segs > MAX_SKB_FRAGS + 1)
		return ERR_PTR(-ENOMEM);

	local_bh_disable();
	skb = napi_get_frags(&tfile->napi);
	local_bh_enable();
	if (!skb)
		return ERR_PTR(-ENOMEM);

	linear = iov_iter_single_seg_count(it);
	err = __skb_grow(skb, linear);
	if (err)
		goto free;

	skb->len = len;
	skb->data_len = len - linear;
	skb->truesize += skb->data_len;

	for (i = 1; i < it->nr_segs; i++) {
		size_t fragsz = it->iov[i].iov_len;
		struct page *page;
		void *frag;

		if (fragsz == 0 || fragsz > PAGE_SIZE) {
			err = -EINVAL;
			goto free;
		}
		frag = netdev_alloc_frag(fragsz);
		if (!frag) {
			err = -ENOMEM;
			goto free;
		}
		page = virt_to_head_page(frag);
		skb_fill_page_desc(skb, i - 1, page,
				   frag - page_address(page), fragsz);
	}

	return skb;
free:
	/* frees skb and all frags allocated with napi_alloc_frag() */
	napi_free_frags(&tfile->napi);
	return ERR_PTR(err);
}

/* prepad is the amount to reserve at front.  len is length after that.
 * linear is a hint as to how much to copy (usually headers). */
static struct sk_buff *tun_alloc_skb(struct tun_file *tfile,
				     size_t prepad, size_t len,
				     size_t linear, int noblock)
{
	struct sock *sk = tfile->socket.sk;
	struct sk_buff *skb;
	int err;

	/* Under a page?  Don't bother with paged skb. */
	if (prepad + len < PAGE_SIZE || !linear)
		linear = len;

	skb = sock_alloc_send_pskb(sk, prepad + linear, len - linear, noblock,
				   &err, 0);
	if (!skb)
		return ERR_PTR(err);

	skb_reserve(skb, prepad);
	skb_put(skb, linear);
	skb->data_len = len - linear;
	skb->len += len - linear;

	return skb;
}

static void tun_rx_batched(struct tun_struct *tun, struct tun_file *tfile,
			   struct sk_buff *skb, int more)
{
	struct sk_buff_head *queue = &tfile->sk.sk_write_queue;
	struct sk_buff_head process_queue;
	u32 rx_batched = tun->rx_batched;
	bool rcv = false;

	if (!rx_batched || (!more && skb_queue_empty(queue))) {
		local_bh_disable();
		skb_record_rx_queue(skb, tfile->queue_index);
		netif_receive_skb(skb);
		local_bh_enable();
		return;
	}

	spin_lock(&queue->lock);
	if (!more || skb_queue_len(queue) == rx_batched) {
		__skb_queue_head_init(&process_queue);
		skb_queue_splice_tail_init(queue, &process_queue);
		rcv = true;
	} else {
		__skb_queue_tail(queue, skb);
	}
	spin_unlock(&queue->lock);

	if (rcv) {
		struct sk_buff *nskb;

		local_bh_disable();
		while ((nskb = __skb_dequeue(&process_queue))) {
			skb_record_rx_queue(nskb, tfile->queue_index);
			netif_receive_skb(nskb);
		}
		skb_record_rx_queue(skb, tfile->queue_index);
		netif_receive_skb(skb);
		local_bh_enable();
	}
}

static bool tun_can_build_skb(struct tun_struct *tun, struct tun_file *tfile,
			      int len, int noblock, bool zerocopy)
{
	if ((tun->flags & TUN_TYPE_MASK) != IFF_TAP)
		return false;

	if (tfile->socket.sk->sk_sndbuf != INT_MAX)
		return false;

	if (!noblock)
		return false;

	if (zerocopy)
		return false;

	if (SKB_DATA_ALIGN(len + TUN_RX_PAD) +
	    SKB_DATA_ALIGN(sizeof(struct skb_shared_info)) > PAGE_SIZE)
		return false;

	return true;
}

static struct sk_buff *__tun_build_skb(struct tun_file *tfile,
				       struct page_frag *alloc_frag, char *buf,
				       int buflen, int len, int pad)
{
	struct sk_buff *skb = build_skb(buf, buflen);

	if (!skb)
		return ERR_PTR(-ENOMEM);

	skb_reserve(skb, pad);
	skb_put(skb, len);
	skb_set_owner_w(skb, tfile->socket.sk);

	get_page(alloc_frag->page);
	alloc_frag->offset += buflen;

	return skb;
}

static int tun_xdp_act(struct tun_struct *tun, struct bpf_prog *xdp_prog,
		       struct xdp_buff *xdp, u32 act)
{
	int err;

	switch (act) {
	case XDP_REDIRECT:
		err = xdp_do_redirect(tun->dev, xdp, xdp_prog);
		if (err)
			return err;
		break;
	case XDP_TX:
		err = tun_xdp_tx(tun->dev, xdp);
		if (err < 0)
			return err;
		break;
	case XDP_PASS:
		break;
	default:
		bpf_warn_invalid_xdp_action(act);
		/* fall through */
	case XDP_ABORTED:
		trace_xdp_exception(tun->dev, xdp_prog, act);
		/* fall through */
	case XDP_DROP:
		this_cpu_inc(tun->pcpu_stats->rx_dropped);
		break;
	}

	return act;
}

static struct sk_buff *tun_build_skb(struct tun_struct *tun,
				     struct tun_file *tfile,
				     struct iov_iter *from,
				     struct virtio_net_hdr *hdr,
				     int len, int *skb_xdp)
{
	struct page_frag *alloc_frag = &current->task_frag;
	struct bpf_prog *xdp_prog;
	int buflen = SKB_DATA_ALIGN(sizeof(struct skb_shared_info));
	char *buf;
	size_t copied;
	int pad = TUN_RX_PAD;
	int err = 0;

	rcu_read_lock();
	xdp_prog = rcu_dereference(tun->xdp_prog);
	if (xdp_prog)
		pad += XDP_PACKET_HEADROOM;
	buflen += SKB_DATA_ALIGN(len + pad);
	rcu_read_unlock();

	alloc_frag->offset = ALIGN((u64)alloc_frag->offset, SMP_CACHE_BYTES);
	if (unlikely(!skb_page_frag_refill(buflen, alloc_frag, GFP_KERNEL)))
		return ERR_PTR(-ENOMEM);

	buf = (char *)page_address(alloc_frag->page) + alloc_frag->offset;
	copied = copy_page_from_iter(alloc_frag->page,
				     alloc_frag->offset + pad,
				     len, from);
	if (copied != len)
		return ERR_PTR(-EFAULT);

	/* There's a small window that XDP may be set after the check
	 * of xdp_prog above, this should be rare and for simplicity
	 * we do XDP on skb in case the headroom is not enough.
	 */
	if (hdr->gso_type || !xdp_prog) {
		*skb_xdp = 1;
		return __tun_build_skb(tfile, alloc_frag, buf, buflen, len,
				       pad);
	}

	*skb_xdp = 0;

	local_bh_disable();
	rcu_read_lock();
	xdp_prog = rcu_dereference(tun->xdp_prog);
	if (xdp_prog) {
		struct xdp_buff xdp;
		u32 act;

		xdp.data_hard_start = buf;
		xdp.data = buf + pad;
		xdp_set_data_meta_invalid(&xdp);
		xdp.data_end = xdp.data + len;
		xdp.rxq = &tfile->xdp_rxq;

		act = bpf_prog_run_xdp(xdp_prog, &xdp);
		if (act == XDP_REDIRECT || act == XDP_TX) {
			get_page(alloc_frag->page);
			alloc_frag->offset += buflen;
		}
		err = tun_xdp_act(tun, xdp_prog, &xdp, act);
		if (err < 0)
			goto err_xdp;
		if (err == XDP_REDIRECT)
			xdp_do_flush_map();
		if (err != XDP_PASS)
			goto out;

		pad = xdp.data - xdp.data_hard_start;
		len = xdp.data_end - xdp.data;
	}
	rcu_read_unlock();
	local_bh_enable();

	return __tun_build_skb(tfile, alloc_frag, buf, buflen, len, pad);

err_xdp:
	put_page(alloc_frag->page);
out:
	rcu_read_unlock();
	local_bh_enable();
	return NULL;
}

/* Get packet from user space buffer */
static ssize_t tun_get_user(struct tun_struct *tun, struct tun_file *tfile,
			    void *msg_control, struct iov_iter *from,
			    int noblock, bool more)
{
	struct tun_pi pi = { 0, cpu_to_be16(ETH_P_IP) };
	struct sk_buff *skb;
	size_t total_len = iov_iter_count(from);
	size_t len = total_len, align = tun->align, linear;
	struct virtio_net_hdr gso = { 0 };
	struct tun_pcpu_stats *stats;
	int good_linear;
	int copylen;
	bool zerocopy = false;
	int err;
	u32 rxhash = 0;
	int skb_xdp = 1;
	bool frags = tun_napi_frags_enabled(tfile);

	if (!(tun->flags & IFF_NO_PI)) {
		if (len < sizeof(pi))
			return -EINVAL;
		len -= sizeof(pi);

		if (!copy_from_iter_full(&pi, sizeof(pi), from))
			return -EFAULT;
	}

	if (tun->flags & IFF_VNET_HDR) {
		int vnet_hdr_sz = READ_ONCE(tun->vnet_hdr_sz);

		if (len < vnet_hdr_sz)
			return -EINVAL;
		len -= vnet_hdr_sz;

		if (!copy_from_iter_full(&gso, sizeof(gso), from))
			return -EFAULT;

		if ((gso.flags & VIRTIO_NET_HDR_F_NEEDS_CSUM) &&
		    tun16_to_cpu(tun, gso.csum_start) + tun16_to_cpu(tun, gso.csum_offset) + 2 > tun16_to_cpu(tun, gso.hdr_len))
			gso.hdr_len = cpu_to_tun16(tun, tun16_to_cpu(tun, gso.csum_start) + tun16_to_cpu(tun, gso.csum_offset) + 2);

		if (tun16_to_cpu(tun, gso.hdr_len) > len)
			return -EINVAL;
		iov_iter_advance(from, vnet_hdr_sz - sizeof(gso));
	}

	if ((tun->flags & TUN_TYPE_MASK) == IFF_TAP) {
		align += NET_IP_ALIGN;
		if (unlikely(len < ETH_HLEN ||
			     (gso.hdr_len && tun16_to_cpu(tun, gso.hdr_len) < ETH_HLEN)))
			return -EINVAL;
	}

	good_linear = SKB_MAX_HEAD(align);

	if (msg_control) {
		struct iov_iter i = *from;

		/* There are 256 bytes to be copied in skb, so there is
		 * enough room for skb expand head in case it is used.
		 * The rest of the buffer is mapped from userspace.
		 */
		copylen = gso.hdr_len ? tun16_to_cpu(tun, gso.hdr_len) : GOODCOPY_LEN;
		if (copylen > good_linear)
			copylen = good_linear;
		linear = copylen;
		iov_iter_advance(&i, copylen);
		if (iov_iter_npages(&i, INT_MAX) <= MAX_SKB_FRAGS)
			zerocopy = true;
	}

	if (!frags && tun_can_build_skb(tun, tfile, len, noblock, zerocopy)) {
		/* For the packet that is not easy to be processed
		 * (e.g gso or jumbo packet), we will do it at after
		 * skb was created with generic XDP routine.
		 */
		skb = tun_build_skb(tun, tfile, from, &gso, len, &skb_xdp);
		if (IS_ERR(skb)) {
			this_cpu_inc(tun->pcpu_stats->rx_dropped);
			return PTR_ERR(skb);
		}
		if (!skb)
			return total_len;
	} else {
		if (!zerocopy) {
			copylen = len;
			if (tun16_to_cpu(tun, gso.hdr_len) > good_linear)
				linear = good_linear;
			else
				linear = tun16_to_cpu(tun, gso.hdr_len);
		}

		if (frags) {
			mutex_lock(&tfile->napi_mutex);
			skb = tun_napi_alloc_frags(tfile, copylen, from);
			/* tun_napi_alloc_frags() enforces a layout for the skb.
			 * If zerocopy is enabled, then this layout will be
			 * overwritten by zerocopy_sg_from_iter().
			 */
			zerocopy = false;
		} else {
			skb = tun_alloc_skb(tfile, align, copylen, linear,
					    noblock);
		}

		if (IS_ERR(skb)) {
			if (PTR_ERR(skb) != -EAGAIN)
				this_cpu_inc(tun->pcpu_stats->rx_dropped);
			if (frags)
				mutex_unlock(&tfile->napi_mutex);
			return PTR_ERR(skb);
		}

		if (zerocopy)
			err = zerocopy_sg_from_iter(skb, from);
		else
			err = skb_copy_datagram_from_iter(skb, 0, from, len);

		if (err) {
			err = -EFAULT;
drop:
			this_cpu_inc(tun->pcpu_stats->rx_dropped);
			kfree_skb(skb);
			if (frags) {
				tfile->napi.skb = NULL;
				mutex_unlock(&tfile->napi_mutex);
			}

			return err;
		}
	}

	if (virtio_net_hdr_to_skb(skb, &gso, tun_is_little_endian(tun))) {
		this_cpu_inc(tun->pcpu_stats->rx_frame_errors);
		kfree_skb(skb);
		if (frags) {
			tfile->napi.skb = NULL;
			mutex_unlock(&tfile->napi_mutex);
		}

		return -EINVAL;
	}

	switch (tun->flags & TUN_TYPE_MASK) {
	case IFF_TUN:
		if (tun->flags & IFF_NO_PI) {
			u8 ip_version = skb->len ? (skb->data[0] >> 4) : 0;

			switch (ip_version) {
			case 4:
				pi.proto = htons(ETH_P_IP);
				break;
			case 6:
				pi.proto = htons(ETH_P_IPV6);
				break;
			default:
				this_cpu_inc(tun->pcpu_stats->rx_dropped);
				kfree_skb(skb);
				return -EINVAL;
			}
		}

		skb_reset_mac_header(skb);
		skb->protocol = pi.proto;
		skb->dev = tun->dev;
		break;
	case IFF_TAP:
		if (!frags)
			skb->protocol = eth_type_trans(skb, tun->dev);
		break;
	}

	/* copy skb_ubuf_info for callback when skb has no error */
	if (zerocopy) {
		skb_shinfo(skb)->destructor_arg = msg_control;
		skb_shinfo(skb)->tx_flags |= SKBTX_DEV_ZEROCOPY;
		skb_shinfo(skb)->tx_flags |= SKBTX_SHARED_FRAG;
	} else if (msg_control) {
		struct ubuf_info *uarg = msg_control;
		uarg->callback(uarg, false);
	}

	skb_reset_network_header(skb);
	skb_probe_transport_header(skb);

	if (skb_xdp) {
		struct bpf_prog *xdp_prog;
		int ret;

		local_bh_disable();
		rcu_read_lock();
		xdp_prog = rcu_dereference(tun->xdp_prog);
		if (xdp_prog) {
			ret = do_xdp_generic(xdp_prog, skb);
			if (ret != XDP_PASS) {
				rcu_read_unlock();
				local_bh_enable();
				if (frags) {
					tfile->napi.skb = NULL;
					mutex_unlock(&tfile->napi_mutex);
				}
				return total_len;
			}
		}
		rcu_read_unlock();
		local_bh_enable();
	}

	/* Compute the costly rx hash only if needed for flow updates.
	 * We may get a very small possibility of OOO during switching, not
	 * worth to optimize.
	 */
	if (!rcu_access_pointer(tun->steering_prog) && tun->numqueues > 1 &&
	    !tfile->detached)
		rxhash = __skb_get_hash_symmetric(skb);

	rcu_read_lock();
	if (unlikely(!(tun->dev->flags & IFF_UP))) {
		err = -EIO;
		rcu_read_unlock();
		goto drop;
	}

	if (frags) {
		/* Exercise flow dissector code path. */
		u32 headlen = eth_get_headlen(tun->dev, skb->data,
					      skb_headlen(skb));

		if (unlikely(headlen > skb_headlen(skb))) {
			this_cpu_inc(tun->pcpu_stats->rx_dropped);
			napi_free_frags(&tfile->napi);
			rcu_read_unlock();
			mutex_unlock(&tfile->napi_mutex);
			WARN_ON(1);
			return -ENOMEM;
		}

		local_bh_disable();
		napi_gro_frags(&tfile->napi);
		local_bh_enable();
		mutex_unlock(&tfile->napi_mutex);
	} else if (tfile->napi_enabled) {
		struct sk_buff_head *queue = &tfile->sk.sk_write_queue;
		int queue_len;

		spin_lock_bh(&queue->lock);
		__skb_queue_tail(queue, skb);
		queue_len = skb_queue_len(queue);
		spin_unlock(&queue->lock);

		if (!more || queue_len > NAPI_POLL_WEIGHT)
			napi_schedule(&tfile->napi);

		local_bh_enable();
	} else if (!IS_ENABLED(CONFIG_4KSTACKS)) {
		tun_rx_batched(tun, tfile, skb, more);
	} else {
		netif_rx_ni(skb);
	}
	rcu_read_unlock();

	stats = get_cpu_ptr(tun->pcpu_stats);
	u64_stats_update_begin(&stats->syncp);
	stats->rx_packets++;
	stats->rx_bytes += len;
	u64_stats_update_end(&stats->syncp);
	put_cpu_ptr(stats);

	if (rxhash)
		tun_flow_update(tun, rxhash, tfile);

	return total_len;
}

static ssize_t tun_chr_write_iter(struct kiocb *iocb, struct iov_iter *from)
{
	struct file *file = iocb->ki_filp;
	struct tun_file *tfile = file->private_data;
	struct tun_struct *tun = tun_get(tfile);
	ssize_t result;

	if (!tun)
		return -EBADFD;

	result = tun_get_user(tun, tfile, NULL, from,
			      file->f_flags & O_NONBLOCK, false);

	tun_put(tun);
	return result;
}

static ssize_t tun_put_user_xdp(struct tun_struct *tun,
				struct tun_file *tfile,
				struct xdp_frame *xdp_frame,
				struct iov_iter *iter)
{
	int vnet_hdr_sz = 0;
	size_t size = xdp_frame->len;
	struct tun_pcpu_stats *stats;
	size_t ret;

	if (tun->flags & IFF_VNET_HDR) {
		struct virtio_net_hdr gso = { 0 };

		vnet_hdr_sz = READ_ONCE(tun->vnet_hdr_sz);
		if (unlikely(iov_iter_count(iter) < vnet_hdr_sz))
			return -EINVAL;
		if (unlikely(copy_to_iter(&gso, sizeof(gso), iter) !=
			     sizeof(gso)))
			return -EFAULT;
		iov_iter_advance(iter, vnet_hdr_sz - sizeof(gso));
	}

	ret = copy_to_iter(xdp_frame->data, size, iter) + vnet_hdr_sz;

	stats = get_cpu_ptr(tun->pcpu_stats);
	u64_stats_update_begin(&stats->syncp);
	stats->tx_packets++;
	stats->tx_bytes += ret;
	u64_stats_update_end(&stats->syncp);
	put_cpu_ptr(tun->pcpu_stats);

	return ret;
}

/* Put packet to the user space buffer */
static ssize_t tun_put_user(struct tun_struct *tun,
			    struct tun_file *tfile,
			    struct sk_buff *skb,
			    struct iov_iter *iter)
{
	struct tun_pi pi = { 0, skb->protocol };
	struct tun_pcpu_stats *stats;
	ssize_t total;
	int vlan_offset = 0;
	int vlan_hlen = 0;
	int vnet_hdr_sz = 0;

	if (skb_vlan_tag_present(skb))
		vlan_hlen = VLAN_HLEN;

	if (tun->flags & IFF_VNET_HDR)
		vnet_hdr_sz = READ_ONCE(tun->vnet_hdr_sz);

	total = skb->len + vlan_hlen + vnet_hdr_sz;

	if (!(tun->flags & IFF_NO_PI)) {
		if (iov_iter_count(iter) < sizeof(pi))
			return -EINVAL;

		total += sizeof(pi);
		if (iov_iter_count(iter) < total) {
			/* Packet will be striped */
			pi.flags |= TUN_PKT_STRIP;
		}

		if (copy_to_iter(&pi, sizeof(pi), iter) != sizeof(pi))
			return -EFAULT;
	}

	if (vnet_hdr_sz) {
		struct virtio_net_hdr gso;

		if (iov_iter_count(iter) < vnet_hdr_sz)
			return -EINVAL;

		if (virtio_net_hdr_from_skb(skb, &gso,
					    tun_is_little_endian(tun), true,
					    vlan_hlen)) {
			struct skb_shared_info *sinfo = skb_shinfo(skb);
			pr_err("unexpected GSO type: "
			       "0x%x, gso_size %d, hdr_len %d\n",
			       sinfo->gso_type, tun16_to_cpu(tun, gso.gso_size),
			       tun16_to_cpu(tun, gso.hdr_len));
			print_hex_dump(KERN_ERR, "tun: ",
				       DUMP_PREFIX_NONE,
				       16, 1, skb->head,
				       min((int)tun16_to_cpu(tun, gso.hdr_len), 64), true);
			WARN_ON_ONCE(1);
			return -EINVAL;
		}

		if (copy_to_iter(&gso, sizeof(gso), iter) != sizeof(gso))
			return -EFAULT;

		iov_iter_advance(iter, vnet_hdr_sz - sizeof(gso));
	}

	if (vlan_hlen) {
		int ret;
		struct veth veth;

		veth.h_vlan_proto = skb->vlan_proto;
		veth.h_vlan_TCI = htons(skb_vlan_tag_get(skb));

		vlan_offset = offsetof(struct vlan_ethhdr, h_vlan_proto);

		ret = skb_copy_datagram_iter(skb, 0, iter, vlan_offset);
		if (ret || !iov_iter_count(iter))
			goto done;

		ret = copy_to_iter(&veth, sizeof(veth), iter);
		if (ret != sizeof(veth) || !iov_iter_count(iter))
			goto done;
	}

	skb_copy_datagram_iter(skb, vlan_offset, iter, skb->len - vlan_offset);

done:
	/* caller is in process context, */
	stats = get_cpu_ptr(tun->pcpu_stats);
	u64_stats_update_begin(&stats->syncp);
	stats->tx_packets++;
	stats->tx_bytes += skb->len + vlan_hlen;
	u64_stats_update_end(&stats->syncp);
	put_cpu_ptr(tun->pcpu_stats);

	return total;
}

static void *tun_ring_recv(struct tun_file *tfile, int noblock, int *err)
{
	DECLARE_WAITQUEUE(wait, current);
	void *ptr = NULL;
	int error = 0;

	ptr = ptr_ring_consume(&tfile->tx_ring);
	if (ptr)
		goto out;
	if (noblock) {
		error = -EAGAIN;
		goto out;
	}

<<<<<<< HEAD
	add_wait_queue(&tfile->wq.wait, &wait);
=======
	add_wait_queue(&tfile->socket.wq.wait, &wait);
>>>>>>> fa578e9d

	while (1) {
		set_current_state(TASK_INTERRUPTIBLE);
		ptr = ptr_ring_consume(&tfile->tx_ring);
		if (ptr)
			break;
		if (signal_pending(current)) {
			error = -ERESTARTSYS;
			break;
		}
		if (tfile->socket.sk->sk_shutdown & RCV_SHUTDOWN) {
			error = -EFAULT;
			break;
		}

		schedule();
	}

	__set_current_state(TASK_RUNNING);
<<<<<<< HEAD
	remove_wait_queue(&tfile->wq.wait, &wait);
=======
	remove_wait_queue(&tfile->socket.wq.wait, &wait);
>>>>>>> fa578e9d

out:
	*err = error;
	return ptr;
}

static ssize_t tun_do_read(struct tun_struct *tun, struct tun_file *tfile,
			   struct iov_iter *to,
			   int noblock, void *ptr)
{
	ssize_t ret;
	int err;

	tun_debug(KERN_INFO, tun, "tun_do_read\n");

	if (!iov_iter_count(to)) {
		tun_ptr_free(ptr);
		return 0;
	}

	if (!ptr) {
		/* Read frames from ring */
		ptr = tun_ring_recv(tfile, noblock, &err);
		if (!ptr)
			return err;
	}

	if (tun_is_xdp_frame(ptr)) {
		struct xdp_frame *xdpf = tun_ptr_to_xdp(ptr);

		ret = tun_put_user_xdp(tun, tfile, xdpf, to);
		xdp_return_frame(xdpf);
	} else {
		struct sk_buff *skb = ptr;

		ret = tun_put_user(tun, tfile, skb, to);
		if (unlikely(ret < 0))
			kfree_skb(skb);
		else
			consume_skb(skb);
	}

	return ret;
}

static ssize_t tun_chr_read_iter(struct kiocb *iocb, struct iov_iter *to)
{
	struct file *file = iocb->ki_filp;
	struct tun_file *tfile = file->private_data;
	struct tun_struct *tun = tun_get(tfile);
	ssize_t len = iov_iter_count(to), ret;

	if (!tun)
		return -EBADFD;
	ret = tun_do_read(tun, tfile, to, file->f_flags & O_NONBLOCK, NULL);
	ret = min_t(ssize_t, ret, len);
	if (ret > 0)
		iocb->ki_pos = ret;
	tun_put(tun);
	return ret;
}

static void tun_prog_free(struct rcu_head *rcu)
{
	struct tun_prog *prog = container_of(rcu, struct tun_prog, rcu);

	bpf_prog_destroy(prog->prog);
	kfree(prog);
}

static int __tun_set_ebpf(struct tun_struct *tun,
			  struct tun_prog __rcu **prog_p,
			  struct bpf_prog *prog)
{
	struct tun_prog *old, *new = NULL;

	if (prog) {
		new = kmalloc(sizeof(*new), GFP_KERNEL);
		if (!new)
			return -ENOMEM;
		new->prog = prog;
	}

	spin_lock_bh(&tun->lock);
	old = rcu_dereference_protected(*prog_p,
					lockdep_is_held(&tun->lock));
	rcu_assign_pointer(*prog_p, new);
	spin_unlock_bh(&tun->lock);

	if (old)
		call_rcu(&old->rcu, tun_prog_free);

	return 0;
}

static void tun_free_netdev(struct net_device *dev)
{
	struct tun_struct *tun = netdev_priv(dev);

	BUG_ON(!(list_empty(&tun->disabled)));
	free_percpu(tun->pcpu_stats);
	tun_flow_uninit(tun);
	security_tun_dev_free_security(tun->security);
	__tun_set_ebpf(tun, &tun->steering_prog, NULL);
	__tun_set_ebpf(tun, &tun->filter_prog, NULL);
}

static void tun_setup(struct net_device *dev)
{
	struct tun_struct *tun = netdev_priv(dev);

	tun->owner = INVALID_UID;
	tun->group = INVALID_GID;
	tun_default_link_ksettings(dev, &tun->link_ksettings);

	dev->ethtool_ops = &tun_ethtool_ops;
	dev->needs_free_netdev = true;
	dev->priv_destructor = tun_free_netdev;
	/* We prefer our own queue length */
	dev->tx_queue_len = TUN_READQ_SIZE;
}

/* Trivial set of netlink ops to allow deleting tun or tap
 * device with netlink.
 */
static int tun_validate(struct nlattr *tb[], struct nlattr *data[],
			struct netlink_ext_ack *extack)
{
	NL_SET_ERR_MSG(extack,
		       "tun/tap creation via rtnetlink is not supported.");
	return -EOPNOTSUPP;
}

static size_t tun_get_size(const struct net_device *dev)
{
	BUILD_BUG_ON(sizeof(u32) != sizeof(uid_t));
	BUILD_BUG_ON(sizeof(u32) != sizeof(gid_t));

	return nla_total_size(sizeof(uid_t)) + /* OWNER */
	       nla_total_size(sizeof(gid_t)) + /* GROUP */
	       nla_total_size(sizeof(u8)) + /* TYPE */
	       nla_total_size(sizeof(u8)) + /* PI */
	       nla_total_size(sizeof(u8)) + /* VNET_HDR */
	       nla_total_size(sizeof(u8)) + /* PERSIST */
	       nla_total_size(sizeof(u8)) + /* MULTI_QUEUE */
	       nla_total_size(sizeof(u32)) + /* NUM_QUEUES */
	       nla_total_size(sizeof(u32)) + /* NUM_DISABLED_QUEUES */
	       0;
}

static int tun_fill_info(struct sk_buff *skb, const struct net_device *dev)
{
	struct tun_struct *tun = netdev_priv(dev);

	if (nla_put_u8(skb, IFLA_TUN_TYPE, tun->flags & TUN_TYPE_MASK))
		goto nla_put_failure;
	if (uid_valid(tun->owner) &&
	    nla_put_u32(skb, IFLA_TUN_OWNER,
			from_kuid_munged(current_user_ns(), tun->owner)))
		goto nla_put_failure;
	if (gid_valid(tun->group) &&
	    nla_put_u32(skb, IFLA_TUN_GROUP,
			from_kgid_munged(current_user_ns(), tun->group)))
		goto nla_put_failure;
	if (nla_put_u8(skb, IFLA_TUN_PI, !(tun->flags & IFF_NO_PI)))
		goto nla_put_failure;
	if (nla_put_u8(skb, IFLA_TUN_VNET_HDR, !!(tun->flags & IFF_VNET_HDR)))
		goto nla_put_failure;
	if (nla_put_u8(skb, IFLA_TUN_PERSIST, !!(tun->flags & IFF_PERSIST)))
		goto nla_put_failure;
	if (nla_put_u8(skb, IFLA_TUN_MULTI_QUEUE,
		       !!(tun->flags & IFF_MULTI_QUEUE)))
		goto nla_put_failure;
	if (tun->flags & IFF_MULTI_QUEUE) {
		if (nla_put_u32(skb, IFLA_TUN_NUM_QUEUES, tun->numqueues))
			goto nla_put_failure;
		if (nla_put_u32(skb, IFLA_TUN_NUM_DISABLED_QUEUES,
				tun->numdisabled))
			goto nla_put_failure;
	}

	return 0;

nla_put_failure:
	return -EMSGSIZE;
}

static struct rtnl_link_ops tun_link_ops __read_mostly = {
	.kind		= DRV_NAME,
	.priv_size	= sizeof(struct tun_struct),
	.setup		= tun_setup,
	.validate	= tun_validate,
	.get_size       = tun_get_size,
	.fill_info      = tun_fill_info,
};

static void tun_sock_write_space(struct sock *sk)
{
	struct tun_file *tfile;
	wait_queue_head_t *wqueue;

	if (!sock_writeable(sk))
		return;

	if (!test_and_clear_bit(SOCKWQ_ASYNC_NOSPACE, &sk->sk_socket->flags))
		return;

	wqueue = sk_sleep(sk);
	if (wqueue && waitqueue_active(wqueue))
		wake_up_interruptible_sync_poll(wqueue, EPOLLOUT |
						EPOLLWRNORM | EPOLLWRBAND);

	tfile = container_of(sk, struct tun_file, sk);
	kill_fasync(&tfile->fasync, SIGIO, POLL_OUT);
}

static void tun_put_page(struct tun_page *tpage)
{
	if (tpage->page)
		__page_frag_cache_drain(tpage->page, tpage->count);
}

static int tun_xdp_one(struct tun_struct *tun,
		       struct tun_file *tfile,
		       struct xdp_buff *xdp, int *flush,
		       struct tun_page *tpage)
{
	unsigned int datasize = xdp->data_end - xdp->data;
	struct tun_xdp_hdr *hdr = xdp->data_hard_start;
	struct virtio_net_hdr *gso = &hdr->gso;
	struct tun_pcpu_stats *stats;
	struct bpf_prog *xdp_prog;
	struct sk_buff *skb = NULL;
	u32 rxhash = 0, act;
	int buflen = hdr->buflen;
	int err = 0;
	bool skb_xdp = false;
	struct page *page;

	xdp_prog = rcu_dereference(tun->xdp_prog);
	if (xdp_prog) {
		if (gso->gso_type) {
			skb_xdp = true;
			goto build;
		}
		xdp_set_data_meta_invalid(xdp);
		xdp->rxq = &tfile->xdp_rxq;

		act = bpf_prog_run_xdp(xdp_prog, xdp);
		err = tun_xdp_act(tun, xdp_prog, xdp, act);
		if (err < 0) {
			put_page(virt_to_head_page(xdp->data));
			return err;
		}

		switch (err) {
		case XDP_REDIRECT:
			*flush = true;
			/* fall through */
		case XDP_TX:
			return 0;
		case XDP_PASS:
			break;
		default:
			page = virt_to_head_page(xdp->data);
			if (tpage->page == page) {
				++tpage->count;
			} else {
				tun_put_page(tpage);
				tpage->page = page;
				tpage->count = 1;
			}
			return 0;
		}
	}

build:
	skb = build_skb(xdp->data_hard_start, buflen);
	if (!skb) {
		err = -ENOMEM;
		goto out;
	}

	skb_reserve(skb, xdp->data - xdp->data_hard_start);
	skb_put(skb, xdp->data_end - xdp->data);

	if (virtio_net_hdr_to_skb(skb, gso, tun_is_little_endian(tun))) {
		this_cpu_inc(tun->pcpu_stats->rx_frame_errors);
		kfree_skb(skb);
		err = -EINVAL;
		goto out;
	}

	skb->protocol = eth_type_trans(skb, tun->dev);
	skb_reset_network_header(skb);
	skb_probe_transport_header(skb);

	if (skb_xdp) {
		err = do_xdp_generic(xdp_prog, skb);
		if (err != XDP_PASS)
			goto out;
	}

	if (!rcu_dereference(tun->steering_prog) && tun->numqueues > 1 &&
	    !tfile->detached)
		rxhash = __skb_get_hash_symmetric(skb);

	skb_record_rx_queue(skb, tfile->queue_index);
	netif_receive_skb(skb);

	/* No need for get_cpu_ptr() here since this function is
	 * always called with bh disabled
	 */
	stats = this_cpu_ptr(tun->pcpu_stats);
	u64_stats_update_begin(&stats->syncp);
	stats->rx_packets++;
	stats->rx_bytes += datasize;
	u64_stats_update_end(&stats->syncp);

	if (rxhash)
		tun_flow_update(tun, rxhash, tfile);

out:
	return err;
}

static int tun_sendmsg(struct socket *sock, struct msghdr *m, size_t total_len)
{
	int ret, i;
	struct tun_file *tfile = container_of(sock, struct tun_file, socket);
	struct tun_struct *tun = tun_get(tfile);
	struct tun_msg_ctl *ctl = m->msg_control;
	struct xdp_buff *xdp;

	if (!tun)
		return -EBADFD;

	if (ctl && (ctl->type == TUN_MSG_PTR)) {
		struct tun_page tpage;
		int n = ctl->num;
		int flush = 0;

		memset(&tpage, 0, sizeof(tpage));

		local_bh_disable();
		rcu_read_lock();

		for (i = 0; i < n; i++) {
			xdp = &((struct xdp_buff *)ctl->ptr)[i];
			tun_xdp_one(tun, tfile, xdp, &flush, &tpage);
		}

		if (flush)
			xdp_do_flush_map();

		rcu_read_unlock();
		local_bh_enable();

		tun_put_page(&tpage);

		ret = total_len;
		goto out;
	}

	ret = tun_get_user(tun, tfile, ctl ? ctl->ptr : NULL, &m->msg_iter,
			   m->msg_flags & MSG_DONTWAIT,
			   m->msg_flags & MSG_MORE);
out:
	tun_put(tun);
	return ret;
}

static int tun_recvmsg(struct socket *sock, struct msghdr *m, size_t total_len,
		       int flags)
{
	struct tun_file *tfile = container_of(sock, struct tun_file, socket);
	struct tun_struct *tun = tun_get(tfile);
	void *ptr = m->msg_control;
	int ret;

	if (!tun) {
		ret = -EBADFD;
		goto out_free;
	}

	if (flags & ~(MSG_DONTWAIT|MSG_TRUNC|MSG_ERRQUEUE)) {
		ret = -EINVAL;
		goto out_put_tun;
	}
	if (flags & MSG_ERRQUEUE) {
		ret = sock_recv_errqueue(sock->sk, m, total_len,
					 SOL_PACKET, TUN_TX_TIMESTAMP);
		goto out;
	}
	ret = tun_do_read(tun, tfile, &m->msg_iter, flags & MSG_DONTWAIT, ptr);
	if (ret > (ssize_t)total_len) {
		m->msg_flags |= MSG_TRUNC;
		ret = flags & MSG_TRUNC ? ret : total_len;
	}
out:
	tun_put(tun);
	return ret;

out_put_tun:
	tun_put(tun);
out_free:
	tun_ptr_free(ptr);
	return ret;
}

static int tun_ptr_peek_len(void *ptr)
{
	if (likely(ptr)) {
		if (tun_is_xdp_frame(ptr)) {
			struct xdp_frame *xdpf = tun_ptr_to_xdp(ptr);

			return xdpf->len;
		}
		return __skb_array_len_with_tag(ptr);
	} else {
		return 0;
	}
}

static int tun_peek_len(struct socket *sock)
{
	struct tun_file *tfile = container_of(sock, struct tun_file, socket);
	struct tun_struct *tun;
	int ret = 0;

	tun = tun_get(tfile);
	if (!tun)
		return 0;

	ret = PTR_RING_PEEK_CALL(&tfile->tx_ring, tun_ptr_peek_len);
	tun_put(tun);

	return ret;
}

/* Ops structure to mimic raw sockets with tun */
static const struct proto_ops tun_socket_ops = {
	.peek_len = tun_peek_len,
	.sendmsg = tun_sendmsg,
	.recvmsg = tun_recvmsg,
};

static struct proto tun_proto = {
	.name		= "tun",
	.owner		= THIS_MODULE,
	.obj_size	= sizeof(struct tun_file),
};

static int tun_flags(struct tun_struct *tun)
{
	return tun->flags & (TUN_FEATURES | IFF_PERSIST | IFF_TUN | IFF_TAP);
}

static ssize_t tun_show_flags(struct device *dev, struct device_attribute *attr,
			      char *buf)
{
	struct tun_struct *tun = netdev_priv(to_net_dev(dev));
	return sprintf(buf, "0x%x\n", tun_flags(tun));
}

static ssize_t tun_show_owner(struct device *dev, struct device_attribute *attr,
			      char *buf)
{
	struct tun_struct *tun = netdev_priv(to_net_dev(dev));
	return uid_valid(tun->owner)?
		sprintf(buf, "%u\n",
			from_kuid_munged(current_user_ns(), tun->owner)):
		sprintf(buf, "-1\n");
}

static ssize_t tun_show_group(struct device *dev, struct device_attribute *attr,
			      char *buf)
{
	struct tun_struct *tun = netdev_priv(to_net_dev(dev));
	return gid_valid(tun->group) ?
		sprintf(buf, "%u\n",
			from_kgid_munged(current_user_ns(), tun->group)):
		sprintf(buf, "-1\n");
}

static DEVICE_ATTR(tun_flags, 0444, tun_show_flags, NULL);
static DEVICE_ATTR(owner, 0444, tun_show_owner, NULL);
static DEVICE_ATTR(group, 0444, tun_show_group, NULL);

static struct attribute *tun_dev_attrs[] = {
	&dev_attr_tun_flags.attr,
	&dev_attr_owner.attr,
	&dev_attr_group.attr,
	NULL
};

static const struct attribute_group tun_attr_group = {
	.attrs = tun_dev_attrs
};

static int tun_set_iff(struct net *net, struct file *file, struct ifreq *ifr)
{
	struct tun_struct *tun;
	struct tun_file *tfile = file->private_data;
	struct net_device *dev;
	int err;

	if (tfile->detached)
		return -EINVAL;

	if ((ifr->ifr_flags & IFF_NAPI_FRAGS)) {
		if (!capable(CAP_NET_ADMIN))
			return -EPERM;

		if (!(ifr->ifr_flags & IFF_NAPI) ||
		    (ifr->ifr_flags & TUN_TYPE_MASK) != IFF_TAP)
			return -EINVAL;
	}

	dev = __dev_get_by_name(net, ifr->ifr_name);
	if (dev) {
		if (ifr->ifr_flags & IFF_TUN_EXCL)
			return -EBUSY;
		if ((ifr->ifr_flags & IFF_TUN) && dev->netdev_ops == &tun_netdev_ops)
			tun = netdev_priv(dev);
		else if ((ifr->ifr_flags & IFF_TAP) && dev->netdev_ops == &tap_netdev_ops)
			tun = netdev_priv(dev);
		else
			return -EINVAL;

		if (!!(ifr->ifr_flags & IFF_MULTI_QUEUE) !=
		    !!(tun->flags & IFF_MULTI_QUEUE))
			return -EINVAL;

		if (tun_not_capable(tun))
			return -EPERM;
		err = security_tun_dev_open(tun->security);
		if (err < 0)
			return err;

		err = tun_attach(tun, file, ifr->ifr_flags & IFF_NOFILTER,
				 ifr->ifr_flags & IFF_NAPI,
				 ifr->ifr_flags & IFF_NAPI_FRAGS, true);
		if (err < 0)
			return err;

		if (tun->flags & IFF_MULTI_QUEUE &&
		    (tun->numqueues + tun->numdisabled > 1)) {
			/* One or more queue has already been attached, no need
			 * to initialize the device again.
			 */
			netdev_state_change(dev);
			return 0;
		}

		tun->flags = (tun->flags & ~TUN_FEATURES) |
			      (ifr->ifr_flags & TUN_FEATURES);

		netdev_state_change(dev);
	} else {
		char *name;
		unsigned long flags = 0;
		int queues = ifr->ifr_flags & IFF_MULTI_QUEUE ?
			     MAX_TAP_QUEUES : 1;

		if (!ns_capable(net->user_ns, CAP_NET_ADMIN))
			return -EPERM;
		err = security_tun_dev_create();
		if (err < 0)
			return err;

		/* Set dev type */
		if (ifr->ifr_flags & IFF_TUN) {
			/* TUN device */
			flags |= IFF_TUN;
			name = "tun%d";
		} else if (ifr->ifr_flags & IFF_TAP) {
			/* TAP device */
			flags |= IFF_TAP;
			name = "tap%d";
		} else
			return -EINVAL;

		if (*ifr->ifr_name)
			name = ifr->ifr_name;

		dev = alloc_netdev_mqs(sizeof(struct tun_struct), name,
				       NET_NAME_UNKNOWN, tun_setup, queues,
				       queues);

		if (!dev)
			return -ENOMEM;
		err = dev_get_valid_name(net, dev, name);
		if (err < 0)
			goto err_free_dev;

		dev_net_set(dev, net);
		dev->rtnl_link_ops = &tun_link_ops;
		dev->ifindex = tfile->ifindex;
		dev->sysfs_groups[0] = &tun_attr_group;

		tun = netdev_priv(dev);
		tun->dev = dev;
		tun->flags = flags;
		tun->txflt.count = 0;
		tun->vnet_hdr_sz = sizeof(struct virtio_net_hdr);

		tun->align = NET_SKB_PAD;
		tun->filter_attached = false;
		tun->sndbuf = tfile->socket.sk->sk_sndbuf;
		tun->rx_batched = 0;
		RCU_INIT_POINTER(tun->steering_prog, NULL);

		tun->pcpu_stats = netdev_alloc_pcpu_stats(struct tun_pcpu_stats);
		if (!tun->pcpu_stats) {
			err = -ENOMEM;
			goto err_free_dev;
		}

		spin_lock_init(&tun->lock);

		err = security_tun_dev_alloc_security(&tun->security);
		if (err < 0)
			goto err_free_stat;

		tun_net_init(dev);
		tun_flow_init(tun);

		dev->hw_features = NETIF_F_SG | NETIF_F_FRAGLIST |
				   TUN_USER_FEATURES | NETIF_F_HW_VLAN_CTAG_TX |
				   NETIF_F_HW_VLAN_STAG_TX;
		dev->features = dev->hw_features | NETIF_F_LLTX;
		dev->vlan_features = dev->features &
				     ~(NETIF_F_HW_VLAN_CTAG_TX |
				       NETIF_F_HW_VLAN_STAG_TX);

		tun->flags = (tun->flags & ~TUN_FEATURES) |
			      (ifr->ifr_flags & TUN_FEATURES);

		INIT_LIST_HEAD(&tun->disabled);
		err = tun_attach(tun, file, false, ifr->ifr_flags & IFF_NAPI,
				 ifr->ifr_flags & IFF_NAPI_FRAGS, false);
		if (err < 0)
			goto err_free_flow;

		err = register_netdevice(tun->dev);
		if (err < 0)
			goto err_detach;
		/* free_netdev() won't check refcnt, to aovid race
		 * with dev_put() we need publish tun after registration.
		 */
		rcu_assign_pointer(tfile->tun, tun);
	}

	netif_carrier_on(tun->dev);

	tun_debug(KERN_INFO, tun, "tun_set_iff\n");

	/* Make sure persistent devices do not get stuck in
	 * xoff state.
	 */
	if (netif_running(tun->dev))
		netif_tx_wake_all_queues(tun->dev);

	strcpy(ifr->ifr_name, tun->dev->name);
	return 0;

err_detach:
	tun_detach_all(dev);
	/* register_netdevice() already called tun_free_netdev() */
	goto err_free_dev;

err_free_flow:
	tun_flow_uninit(tun);
	security_tun_dev_free_security(tun->security);
err_free_stat:
	free_percpu(tun->pcpu_stats);
err_free_dev:
	free_netdev(dev);
	return err;
}

static void tun_get_iff(struct tun_struct *tun, struct ifreq *ifr)
{
	tun_debug(KERN_INFO, tun, "tun_get_iff\n");

	strcpy(ifr->ifr_name, tun->dev->name);

	ifr->ifr_flags = tun_flags(tun);

}

/* This is like a cut-down ethtool ops, except done via tun fd so no
 * privs required. */
static int set_offload(struct tun_struct *tun, unsigned long arg)
{
	netdev_features_t features = 0;

	if (arg & TUN_F_CSUM) {
		features |= NETIF_F_HW_CSUM;
		arg &= ~TUN_F_CSUM;

		if (arg & (TUN_F_TSO4|TUN_F_TSO6)) {
			if (arg & TUN_F_TSO_ECN) {
				features |= NETIF_F_TSO_ECN;
				arg &= ~TUN_F_TSO_ECN;
			}
			if (arg & TUN_F_TSO4)
				features |= NETIF_F_TSO;
			if (arg & TUN_F_TSO6)
				features |= NETIF_F_TSO6;
			arg &= ~(TUN_F_TSO4|TUN_F_TSO6);
		}

		arg &= ~TUN_F_UFO;
	}

	/* This gives the user a way to test for new features in future by
	 * trying to set them. */
	if (arg)
		return -EINVAL;

	tun->set_features = features;
	tun->dev->wanted_features &= ~TUN_USER_FEATURES;
	tun->dev->wanted_features |= features;
	netdev_update_features(tun->dev);

	return 0;
}

static void tun_detach_filter(struct tun_struct *tun, int n)
{
	int i;
	struct tun_file *tfile;

	for (i = 0; i < n; i++) {
		tfile = rtnl_dereference(tun->tfiles[i]);
		lock_sock(tfile->socket.sk);
		sk_detach_filter(tfile->socket.sk);
		release_sock(tfile->socket.sk);
	}

	tun->filter_attached = false;
}

static int tun_attach_filter(struct tun_struct *tun)
{
	int i, ret = 0;
	struct tun_file *tfile;

	for (i = 0; i < tun->numqueues; i++) {
		tfile = rtnl_dereference(tun->tfiles[i]);
		lock_sock(tfile->socket.sk);
		ret = sk_attach_filter(&tun->fprog, tfile->socket.sk);
		release_sock(tfile->socket.sk);
		if (ret) {
			tun_detach_filter(tun, i);
			return ret;
		}
	}

	tun->filter_attached = true;
	return ret;
}

static void tun_set_sndbuf(struct tun_struct *tun)
{
	struct tun_file *tfile;
	int i;

	for (i = 0; i < tun->numqueues; i++) {
		tfile = rtnl_dereference(tun->tfiles[i]);
		tfile->socket.sk->sk_sndbuf = tun->sndbuf;
	}
}

static int tun_set_queue(struct file *file, struct ifreq *ifr)
{
	struct tun_file *tfile = file->private_data;
	struct tun_struct *tun;
	int ret = 0;

	rtnl_lock();

	if (ifr->ifr_flags & IFF_ATTACH_QUEUE) {
		tun = tfile->detached;
		if (!tun) {
			ret = -EINVAL;
			goto unlock;
		}
		ret = security_tun_dev_attach_queue(tun->security);
		if (ret < 0)
			goto unlock;
		ret = tun_attach(tun, file, false, tun->flags & IFF_NAPI,
				 tun->flags & IFF_NAPI_FRAGS, true);
	} else if (ifr->ifr_flags & IFF_DETACH_QUEUE) {
		tun = rtnl_dereference(tfile->tun);
		if (!tun || !(tun->flags & IFF_MULTI_QUEUE) || tfile->detached)
			ret = -EINVAL;
		else
			__tun_detach(tfile, false);
	} else
		ret = -EINVAL;

	if (ret >= 0)
		netdev_state_change(tun->dev);

unlock:
	rtnl_unlock();
	return ret;
}

static int tun_set_ebpf(struct tun_struct *tun, struct tun_prog **prog_p,
			void __user *data)
{
	struct bpf_prog *prog;
	int fd;

	if (copy_from_user(&fd, data, sizeof(fd)))
		return -EFAULT;

	if (fd == -1) {
		prog = NULL;
	} else {
		prog = bpf_prog_get_type(fd, BPF_PROG_TYPE_SOCKET_FILTER);
		if (IS_ERR(prog))
			return PTR_ERR(prog);
	}

	return __tun_set_ebpf(tun, prog_p, prog);
}

static long __tun_chr_ioctl(struct file *file, unsigned int cmd,
			    unsigned long arg, int ifreq_len)
{
	struct tun_file *tfile = file->private_data;
	struct net *net = sock_net(&tfile->sk);
	struct tun_struct *tun;
	void __user* argp = (void __user*)arg;
	unsigned int ifindex, carrier;
	struct ifreq ifr;
	kuid_t owner;
	kgid_t group;
	int sndbuf;
	int vnet_hdr_sz;
	int le;
	int ret;
	bool do_notify = false;

	if (cmd == TUNSETIFF || cmd == TUNSETQUEUE ||
	    (_IOC_TYPE(cmd) == SOCK_IOC_TYPE && cmd != SIOCGSKNS)) {
		if (copy_from_user(&ifr, argp, ifreq_len))
			return -EFAULT;
	} else {
		memset(&ifr, 0, sizeof(ifr));
	}
	if (cmd == TUNGETFEATURES) {
		/* Currently this just means: "what IFF flags are valid?".
		 * This is needed because we never checked for invalid flags on
		 * TUNSETIFF.
		 */
		return put_user(IFF_TUN | IFF_TAP | TUN_FEATURES,
				(unsigned int __user*)argp);
	} else if (cmd == TUNSETQUEUE) {
		return tun_set_queue(file, &ifr);
	} else if (cmd == SIOCGSKNS) {
		if (!ns_capable(net->user_ns, CAP_NET_ADMIN))
			return -EPERM;
		return open_related_ns(&net->ns, get_net_ns);
	}

	ret = 0;
	rtnl_lock();

	tun = tun_get(tfile);
	if (cmd == TUNSETIFF) {
		ret = -EEXIST;
		if (tun)
			goto unlock;

		ifr.ifr_name[IFNAMSIZ-1] = '\0';

		ret = tun_set_iff(net, file, &ifr);

		if (ret)
			goto unlock;

		if (copy_to_user(argp, &ifr, ifreq_len))
			ret = -EFAULT;
		goto unlock;
	}
	if (cmd == TUNSETIFINDEX) {
		ret = -EPERM;
		if (tun)
			goto unlock;

		ret = -EFAULT;
		if (copy_from_user(&ifindex, argp, sizeof(ifindex)))
			goto unlock;

		ret = 0;
		tfile->ifindex = ifindex;
		goto unlock;
	}

	ret = -EBADFD;
	if (!tun)
		goto unlock;

	tun_debug(KERN_INFO, tun, "tun_chr_ioctl cmd %u\n", cmd);

	net = dev_net(tun->dev);
	ret = 0;
	switch (cmd) {
	case TUNGETIFF:
		tun_get_iff(tun, &ifr);

		if (tfile->detached)
			ifr.ifr_flags |= IFF_DETACH_QUEUE;
		if (!tfile->socket.sk->sk_filter)
			ifr.ifr_flags |= IFF_NOFILTER;

		if (copy_to_user(argp, &ifr, ifreq_len))
			ret = -EFAULT;
		break;

	case TUNSETNOCSUM:
		/* Disable/Enable checksum */

		/* [unimplemented] */
		tun_debug(KERN_INFO, tun, "ignored: set checksum %s\n",
			  arg ? "disabled" : "enabled");
		break;

	case TUNSETPERSIST:
		/* Disable/Enable persist mode. Keep an extra reference to the
		 * module to prevent the module being unprobed.
		 */
		if (arg && !(tun->flags & IFF_PERSIST)) {
			tun->flags |= IFF_PERSIST;
			__module_get(THIS_MODULE);
			do_notify = true;
		}
		if (!arg && (tun->flags & IFF_PERSIST)) {
			tun->flags &= ~IFF_PERSIST;
			module_put(THIS_MODULE);
			do_notify = true;
		}

		tun_debug(KERN_INFO, tun, "persist %s\n",
			  arg ? "enabled" : "disabled");
		break;

	case TUNSETOWNER:
		/* Set owner of the device */
		owner = make_kuid(current_user_ns(), arg);
		if (!uid_valid(owner)) {
			ret = -EINVAL;
			break;
		}
		tun->owner = owner;
		do_notify = true;
		tun_debug(KERN_INFO, tun, "owner set to %u\n",
			  from_kuid(&init_user_ns, tun->owner));
		break;

	case TUNSETGROUP:
		/* Set group of the device */
		group = make_kgid(current_user_ns(), arg);
		if (!gid_valid(group)) {
			ret = -EINVAL;
			break;
		}
		tun->group = group;
		do_notify = true;
		tun_debug(KERN_INFO, tun, "group set to %u\n",
			  from_kgid(&init_user_ns, tun->group));
		break;

	case TUNSETLINK:
		/* Only allow setting the type when the interface is down */
		if (tun->dev->flags & IFF_UP) {
			tun_debug(KERN_INFO, tun,
				  "Linktype set failed because interface is up\n");
			ret = -EBUSY;
		} else {
			tun->dev->type = (int) arg;
			tun_debug(KERN_INFO, tun, "linktype set to %d\n",
				  tun->dev->type);
			ret = 0;
		}
		break;

#ifdef TUN_DEBUG
	case TUNSETDEBUG:
		tun->debug = arg;
		break;
#endif
	case TUNSETOFFLOAD:
		ret = set_offload(tun, arg);
		break;

	case TUNSETTXFILTER:
		/* Can be set only for TAPs */
		ret = -EINVAL;
		if ((tun->flags & TUN_TYPE_MASK) != IFF_TAP)
			break;
		ret = update_filter(&tun->txflt, (void __user *)arg);
		break;

	case SIOCGIFHWADDR:
		/* Get hw address */
		memcpy(ifr.ifr_hwaddr.sa_data, tun->dev->dev_addr, ETH_ALEN);
		ifr.ifr_hwaddr.sa_family = tun->dev->type;
		if (copy_to_user(argp, &ifr, ifreq_len))
			ret = -EFAULT;
		break;

	case SIOCSIFHWADDR:
		/* Set hw address */
		tun_debug(KERN_DEBUG, tun, "set hw address: %pM\n",
			  ifr.ifr_hwaddr.sa_data);

		ret = dev_set_mac_address(tun->dev, &ifr.ifr_hwaddr, NULL);
		break;

	case TUNGETSNDBUF:
		sndbuf = tfile->socket.sk->sk_sndbuf;
		if (copy_to_user(argp, &sndbuf, sizeof(sndbuf)))
			ret = -EFAULT;
		break;

	case TUNSETSNDBUF:
		if (copy_from_user(&sndbuf, argp, sizeof(sndbuf))) {
			ret = -EFAULT;
			break;
		}
		if (sndbuf <= 0) {
			ret = -EINVAL;
			break;
		}

		tun->sndbuf = sndbuf;
		tun_set_sndbuf(tun);
		break;

	case TUNGETVNETHDRSZ:
		vnet_hdr_sz = tun->vnet_hdr_sz;
		if (copy_to_user(argp, &vnet_hdr_sz, sizeof(vnet_hdr_sz)))
			ret = -EFAULT;
		break;

	case TUNSETVNETHDRSZ:
		if (copy_from_user(&vnet_hdr_sz, argp, sizeof(vnet_hdr_sz))) {
			ret = -EFAULT;
			break;
		}
		if (vnet_hdr_sz < (int)sizeof(struct virtio_net_hdr)) {
			ret = -EINVAL;
			break;
		}

		tun->vnet_hdr_sz = vnet_hdr_sz;
		break;

	case TUNGETVNETLE:
		le = !!(tun->flags & TUN_VNET_LE);
		if (put_user(le, (int __user *)argp))
			ret = -EFAULT;
		break;

	case TUNSETVNETLE:
		if (get_user(le, (int __user *)argp)) {
			ret = -EFAULT;
			break;
		}
		if (le)
			tun->flags |= TUN_VNET_LE;
		else
			tun->flags &= ~TUN_VNET_LE;
		break;

	case TUNGETVNETBE:
		ret = tun_get_vnet_be(tun, argp);
		break;

	case TUNSETVNETBE:
		ret = tun_set_vnet_be(tun, argp);
		break;

	case TUNATTACHFILTER:
		/* Can be set only for TAPs */
		ret = -EINVAL;
		if ((tun->flags & TUN_TYPE_MASK) != IFF_TAP)
			break;
		ret = -EFAULT;
		if (copy_from_user(&tun->fprog, argp, sizeof(tun->fprog)))
			break;

		ret = tun_attach_filter(tun);
		break;

	case TUNDETACHFILTER:
		/* Can be set only for TAPs */
		ret = -EINVAL;
		if ((tun->flags & TUN_TYPE_MASK) != IFF_TAP)
			break;
		ret = 0;
		tun_detach_filter(tun, tun->numqueues);
		break;

	case TUNGETFILTER:
		ret = -EINVAL;
		if ((tun->flags & TUN_TYPE_MASK) != IFF_TAP)
			break;
		ret = -EFAULT;
		if (copy_to_user(argp, &tun->fprog, sizeof(tun->fprog)))
			break;
		ret = 0;
		break;

	case TUNSETSTEERINGEBPF:
		ret = tun_set_ebpf(tun, &tun->steering_prog, argp);
		break;

	case TUNSETFILTEREBPF:
		ret = tun_set_ebpf(tun, &tun->filter_prog, argp);
		break;

	case TUNSETCARRIER:
		ret = -EFAULT;
		if (copy_from_user(&carrier, argp, sizeof(carrier)))
			goto unlock;

		ret = tun_net_change_carrier(tun->dev, (bool)carrier);
		break;

	case TUNGETDEVNETNS:
		ret = -EPERM;
		if (!ns_capable(net->user_ns, CAP_NET_ADMIN))
			goto unlock;
		ret = open_related_ns(&net->ns, get_net_ns);
		break;

	default:
		ret = -EINVAL;
		break;
	}

	if (do_notify)
		netdev_state_change(tun->dev);

unlock:
	rtnl_unlock();
	if (tun)
		tun_put(tun);
	return ret;
}

static long tun_chr_ioctl(struct file *file,
			  unsigned int cmd, unsigned long arg)
{
	return __tun_chr_ioctl(file, cmd, arg, sizeof (struct ifreq));
}

#ifdef CONFIG_COMPAT
static long tun_chr_compat_ioctl(struct file *file,
			 unsigned int cmd, unsigned long arg)
{
	switch (cmd) {
	case TUNSETIFF:
	case TUNGETIFF:
	case TUNSETTXFILTER:
	case TUNGETSNDBUF:
	case TUNSETSNDBUF:
	case SIOCGIFHWADDR:
	case SIOCSIFHWADDR:
		arg = (unsigned long)compat_ptr(arg);
		break;
	default:
		arg = (compat_ulong_t)arg;
		break;
	}

	/*
	 * compat_ifreq is shorter than ifreq, so we must not access beyond
	 * the end of that structure. All fields that are used in this
	 * driver are compatible though, we don't need to convert the
	 * contents.
	 */
	return __tun_chr_ioctl(file, cmd, arg, sizeof(struct compat_ifreq));
}
#endif /* CONFIG_COMPAT */

static int tun_chr_fasync(int fd, struct file *file, int on)
{
	struct tun_file *tfile = file->private_data;
	int ret;

	if ((ret = fasync_helper(fd, file, on, &tfile->fasync)) < 0)
		goto out;

	if (on) {
		__f_setown(file, task_pid(current), PIDTYPE_TGID, 0);
		tfile->flags |= TUN_FASYNC;
	} else
		tfile->flags &= ~TUN_FASYNC;
	ret = 0;
out:
	return ret;
}

static int tun_chr_open(struct inode *inode, struct file * file)
{
	struct net *net = current->nsproxy->net_ns;
	struct tun_file *tfile;

	DBG1(KERN_INFO, "tunX: tun_chr_open\n");

	tfile = (struct tun_file *)sk_alloc(net, AF_UNSPEC, GFP_KERNEL,
					    &tun_proto, 0);
	if (!tfile)
		return -ENOMEM;
	if (ptr_ring_init(&tfile->tx_ring, 0, GFP_KERNEL)) {
		sk_free(&tfile->sk);
		return -ENOMEM;
	}

	mutex_init(&tfile->napi_mutex);
	RCU_INIT_POINTER(tfile->tun, NULL);
	tfile->flags = 0;
	tfile->ifindex = 0;

	init_waitqueue_head(&tfile->socket.wq.wait);

	tfile->socket.file = file;
	tfile->socket.ops = &tun_socket_ops;

	sock_init_data(&tfile->socket, &tfile->sk);

	tfile->sk.sk_write_space = tun_sock_write_space;
	tfile->sk.sk_sndbuf = INT_MAX;

	file->private_data = tfile;
	INIT_LIST_HEAD(&tfile->next);

	sock_set_flag(&tfile->sk, SOCK_ZEROCOPY);

	return 0;
}

static int tun_chr_close(struct inode *inode, struct file *file)
{
	struct tun_file *tfile = file->private_data;

	tun_detach(tfile, true);

	return 0;
}

#ifdef CONFIG_PROC_FS
static void tun_chr_show_fdinfo(struct seq_file *m, struct file *file)
{
	struct tun_file *tfile = file->private_data;
	struct tun_struct *tun;
	struct ifreq ifr;

	memset(&ifr, 0, sizeof(ifr));

	rtnl_lock();
	tun = tun_get(tfile);
	if (tun)
		tun_get_iff(tun, &ifr);
	rtnl_unlock();

	if (tun)
		tun_put(tun);

	seq_printf(m, "iff:\t%s\n", ifr.ifr_name);
}
#endif

static const struct file_operations tun_fops = {
	.owner	= THIS_MODULE,
	.llseek = no_llseek,
	.read_iter  = tun_chr_read_iter,
	.write_iter = tun_chr_write_iter,
	.poll	= tun_chr_poll,
	.unlocked_ioctl	= tun_chr_ioctl,
#ifdef CONFIG_COMPAT
	.compat_ioctl = tun_chr_compat_ioctl,
#endif
	.open	= tun_chr_open,
	.release = tun_chr_close,
	.fasync = tun_chr_fasync,
#ifdef CONFIG_PROC_FS
	.show_fdinfo = tun_chr_show_fdinfo,
#endif
};

static struct miscdevice tun_miscdev = {
	.minor = TUN_MINOR,
	.name = "tun",
	.nodename = "net/tun",
	.fops = &tun_fops,
};

/* ethtool interface */

static void tun_default_link_ksettings(struct net_device *dev,
				       struct ethtool_link_ksettings *cmd)
{
	ethtool_link_ksettings_zero_link_mode(cmd, supported);
	ethtool_link_ksettings_zero_link_mode(cmd, advertising);
	cmd->base.speed		= SPEED_10;
	cmd->base.duplex	= DUPLEX_FULL;
	cmd->base.port		= PORT_TP;
	cmd->base.phy_address	= 0;
	cmd->base.autoneg	= AUTONEG_DISABLE;
}

static int tun_get_link_ksettings(struct net_device *dev,
				  struct ethtool_link_ksettings *cmd)
{
	struct tun_struct *tun = netdev_priv(dev);

	memcpy(cmd, &tun->link_ksettings, sizeof(*cmd));
	return 0;
}

static int tun_set_link_ksettings(struct net_device *dev,
				  const struct ethtool_link_ksettings *cmd)
{
	struct tun_struct *tun = netdev_priv(dev);

	memcpy(&tun->link_ksettings, cmd, sizeof(*cmd));
	return 0;
}

static void tun_get_drvinfo(struct net_device *dev, struct ethtool_drvinfo *info)
{
	struct tun_struct *tun = netdev_priv(dev);

	strlcpy(info->driver, DRV_NAME, sizeof(info->driver));
	strlcpy(info->version, DRV_VERSION, sizeof(info->version));

	switch (tun->flags & TUN_TYPE_MASK) {
	case IFF_TUN:
		strlcpy(info->bus_info, "tun", sizeof(info->bus_info));
		break;
	case IFF_TAP:
		strlcpy(info->bus_info, "tap", sizeof(info->bus_info));
		break;
	}
}

static u32 tun_get_msglevel(struct net_device *dev)
{
#ifdef TUN_DEBUG
	struct tun_struct *tun = netdev_priv(dev);
	return tun->debug;
#else
	return -EOPNOTSUPP;
#endif
}

static void tun_set_msglevel(struct net_device *dev, u32 value)
{
#ifdef TUN_DEBUG
	struct tun_struct *tun = netdev_priv(dev);
	tun->debug = value;
#endif
}

static int tun_get_coalesce(struct net_device *dev,
			    struct ethtool_coalesce *ec)
{
	struct tun_struct *tun = netdev_priv(dev);

	ec->rx_max_coalesced_frames = tun->rx_batched;

	return 0;
}

static int tun_set_coalesce(struct net_device *dev,
			    struct ethtool_coalesce *ec)
{
	struct tun_struct *tun = netdev_priv(dev);

	if (ec->rx_max_coalesced_frames > NAPI_POLL_WEIGHT)
		tun->rx_batched = NAPI_POLL_WEIGHT;
	else
		tun->rx_batched = ec->rx_max_coalesced_frames;

	return 0;
}

static const struct ethtool_ops tun_ethtool_ops = {
	.get_drvinfo	= tun_get_drvinfo,
	.get_msglevel	= tun_get_msglevel,
	.set_msglevel	= tun_set_msglevel,
	.get_link	= ethtool_op_get_link,
	.get_ts_info	= ethtool_op_get_ts_info,
	.get_coalesce   = tun_get_coalesce,
	.set_coalesce   = tun_set_coalesce,
	.get_link_ksettings = tun_get_link_ksettings,
	.set_link_ksettings = tun_set_link_ksettings,
};

static int tun_queue_resize(struct tun_struct *tun)
{
	struct net_device *dev = tun->dev;
	struct tun_file *tfile;
	struct ptr_ring **rings;
	int n = tun->numqueues + tun->numdisabled;
	int ret, i;

	rings = kmalloc_array(n, sizeof(*rings), GFP_KERNEL);
	if (!rings)
		return -ENOMEM;

	for (i = 0; i < tun->numqueues; i++) {
		tfile = rtnl_dereference(tun->tfiles[i]);
		rings[i] = &tfile->tx_ring;
	}
	list_for_each_entry(tfile, &tun->disabled, next)
		rings[i++] = &tfile->tx_ring;

	ret = ptr_ring_resize_multiple(rings, n,
				       dev->tx_queue_len, GFP_KERNEL,
				       tun_ptr_free);

	kfree(rings);
	return ret;
}

static int tun_device_event(struct notifier_block *unused,
			    unsigned long event, void *ptr)
{
	struct net_device *dev = netdev_notifier_info_to_dev(ptr);
	struct tun_struct *tun = netdev_priv(dev);
	int i;

	if (dev->rtnl_link_ops != &tun_link_ops)
		return NOTIFY_DONE;

	switch (event) {
	case NETDEV_CHANGE_TX_QUEUE_LEN:
		if (tun_queue_resize(tun))
			return NOTIFY_BAD;
		break;
	case NETDEV_UP:
		for (i = 0; i < tun->numqueues; i++) {
			struct tun_file *tfile;

			tfile = rtnl_dereference(tun->tfiles[i]);
			tfile->socket.sk->sk_write_space(tfile->socket.sk);
		}
		break;
	default:
		break;
	}

	return NOTIFY_DONE;
}

static struct notifier_block tun_notifier_block __read_mostly = {
	.notifier_call	= tun_device_event,
};

static int __init tun_init(void)
{
	int ret = 0;

	pr_info("%s, %s\n", DRV_DESCRIPTION, DRV_VERSION);

	ret = rtnl_link_register(&tun_link_ops);
	if (ret) {
		pr_err("Can't register link_ops\n");
		goto err_linkops;
	}

	ret = misc_register(&tun_miscdev);
	if (ret) {
		pr_err("Can't register misc device %d\n", TUN_MINOR);
		goto err_misc;
	}

	ret = register_netdevice_notifier(&tun_notifier_block);
	if (ret) {
		pr_err("Can't register netdevice notifier\n");
		goto err_notifier;
	}

	return  0;

err_notifier:
	misc_deregister(&tun_miscdev);
err_misc:
	rtnl_link_unregister(&tun_link_ops);
err_linkops:
	return ret;
}

static void tun_cleanup(void)
{
	misc_deregister(&tun_miscdev);
	rtnl_link_unregister(&tun_link_ops);
	unregister_netdevice_notifier(&tun_notifier_block);
}

/* Get an underlying socket object from tun file.  Returns error unless file is
 * attached to a device.  The returned object works like a packet socket, it
 * can be used for sock_sendmsg/sock_recvmsg.  The caller is responsible for
 * holding a reference to the file for as long as the socket is in use. */
struct socket *tun_get_socket(struct file *file)
{
	struct tun_file *tfile;
	if (file->f_op != &tun_fops)
		return ERR_PTR(-EINVAL);
	tfile = file->private_data;
	if (!tfile)
		return ERR_PTR(-EBADFD);
	return &tfile->socket;
}
EXPORT_SYMBOL_GPL(tun_get_socket);

struct ptr_ring *tun_get_tx_ring(struct file *file)
{
	struct tun_file *tfile;

	if (file->f_op != &tun_fops)
		return ERR_PTR(-EINVAL);
	tfile = file->private_data;
	if (!tfile)
		return ERR_PTR(-EBADFD);
	return &tfile->tx_ring;
}
EXPORT_SYMBOL_GPL(tun_get_tx_ring);

module_init(tun_init);
module_exit(tun_cleanup);
MODULE_DESCRIPTION(DRV_DESCRIPTION);
MODULE_AUTHOR(DRV_COPYRIGHT);
MODULE_LICENSE("GPL");
MODULE_ALIAS_MISCDEV(TUN_MINOR);
MODULE_ALIAS("devname:net/tun");<|MERGE_RESOLUTION|>--- conflicted
+++ resolved
@@ -860,12 +860,9 @@
 		tun_napi_init(tun, tfile, napi, napi_frags);
 	}
 
-<<<<<<< HEAD
-=======
 	if (rtnl_dereference(tun->xdp_prog))
 		sock_set_flag(&tfile->sk, SOCK_XDP);
 
->>>>>>> fa578e9d
 	/* device is allowed to go away first, so no need to hold extra
 	 * refcnt.
 	 */
@@ -874,12 +871,8 @@
 	 * initialized tfile; otherwise we risk using half-initialized
 	 * object.
 	 */
-<<<<<<< HEAD
-	rcu_assign_pointer(tfile->tun, tun);
-=======
 	if (publish_tun)
 		rcu_assign_pointer(tfile->tun, tun);
->>>>>>> fa578e9d
 	rcu_assign_pointer(tun->tfiles[tun->numqueues], tfile);
 	tun->numqueues++;
 	tun_set_real_num_queues(tun);
@@ -2180,11 +2173,7 @@
 		goto out;
 	}
 
-<<<<<<< HEAD
-	add_wait_queue(&tfile->wq.wait, &wait);
-=======
 	add_wait_queue(&tfile->socket.wq.wait, &wait);
->>>>>>> fa578e9d
 
 	while (1) {
 		set_current_state(TASK_INTERRUPTIBLE);
@@ -2204,11 +2193,7 @@
 	}
 
 	__set_current_state(TASK_RUNNING);
-<<<<<<< HEAD
-	remove_wait_queue(&tfile->wq.wait, &wait);
-=======
 	remove_wait_queue(&tfile->socket.wq.wait, &wait);
->>>>>>> fa578e9d
 
 out:
 	*err = error;
