--- conflicted
+++ resolved
@@ -2202,15 +2202,7 @@
 		}
 
 		ndst = &rt->dst;
-<<<<<<< HEAD
-		if (skb_dst(skb)) {
-			int mtu = dst_mtu(ndst) - VXLAN_HEADROOM;
-
-			skb_dst_update_pmtu(skb, mtu);
-		}
-=======
 		skb_tunnel_check_pmtu(skb, ndst, VXLAN_HEADROOM);
->>>>>>> e021bb4f
 
 		tos = ip_tunnel_ecn_encap(tos, old_iph, skb);
 		ttl = ttl ? : ip4_dst_hoplimit(&rt->dst);
@@ -2247,15 +2239,7 @@
 				goto out_unlock;
 		}
 
-<<<<<<< HEAD
-		if (skb_dst(skb)) {
-			int mtu = dst_mtu(ndst) - VXLAN6_HEADROOM;
-
-			skb_dst_update_pmtu(skb, mtu);
-		}
-=======
 		skb_tunnel_check_pmtu(skb, ndst, VXLAN6_HEADROOM);
->>>>>>> e021bb4f
 
 		tos = ip_tunnel_ecn_encap(tos, old_iph, skb);
 		ttl = ttl ? : ip6_dst_hoplimit(ndst);
