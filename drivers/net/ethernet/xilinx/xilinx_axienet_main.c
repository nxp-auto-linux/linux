// SPDX-License-Identifier: GPL-2.0-only
/*
 * Xilinx Axi Ethernet device driver
 *
 * Copyright (c) 2008 Nissin Systems Co., Ltd.,  Yoshio Kashiwagi
 * Copyright (c) 2005-2008 DLA Systems,  David H. Lynch Jr. <dhlii@dlasys.net>
 * Copyright (c) 2008-2009 Secret Lab Technologies Ltd.
 * Copyright (c) 2010 - 2011 Michal Simek <monstr@monstr.eu>
 * Copyright (c) 2010 - 2011 PetaLogix
 * Copyright (c) 2019 SED Systems, a division of Calian Ltd.
 * Copyright (c) 2010 - 2012 Xilinx, Inc. All rights reserved.
 *
 * This is a driver for the Xilinx Axi Ethernet which is used in the Virtex6
 * and Spartan6.
 *
 * TODO:
 *  - Add Axi Fifo support.
 *  - Factor out Axi DMA code into separate driver.
 *  - Test and fix basic multicast filtering.
 *  - Add support for extended multicast filtering.
 *  - Test basic VLAN support.
 *  - Add support for extended VLAN support.
 */

#include <linux/clk.h>
#include <linux/delay.h>
#include <linux/etherdevice.h>
#include <linux/module.h>
#include <linux/netdevice.h>
#include <linux/of_mdio.h>
#include <linux/of_net.h>
#include <linux/of_platform.h>
#include <linux/of_irq.h>
#include <linux/of_address.h>
#include <linux/skbuff.h>
#include <linux/spinlock.h>
#include <linux/phy.h>
#include <linux/mii.h>
#include <linux/ethtool.h>

#include "xilinx_axienet.h"

/* Descriptors defines for Tx and Rx DMA */
#define TX_BD_NUM_DEFAULT		64
#define RX_BD_NUM_DEFAULT		1024
#define TX_BD_NUM_MAX			4096
#define RX_BD_NUM_MAX			4096

/* Must be shorter than length of ethtool_drvinfo.driver field to fit */
#define DRIVER_NAME		"xaxienet"
#define DRIVER_DESCRIPTION	"Xilinx Axi Ethernet driver"
#define DRIVER_VERSION		"1.00a"

#define AXIENET_REGS_N		40

/* Match table for of_platform binding */
static const struct of_device_id axienet_of_match[] = {
	{ .compatible = "xlnx,axi-ethernet-1.00.a", },
	{ .compatible = "xlnx,axi-ethernet-1.01.a", },
	{ .compatible = "xlnx,axi-ethernet-2.01.a", },
	{},
};

MODULE_DEVICE_TABLE(of, axienet_of_match);

/* Option table for setting up Axi Ethernet hardware options */
static struct axienet_option axienet_options[] = {
	/* Turn on jumbo packet support for both Rx and Tx */
	{
		.opt = XAE_OPTION_JUMBO,
		.reg = XAE_TC_OFFSET,
		.m_or = XAE_TC_JUM_MASK,
	}, {
		.opt = XAE_OPTION_JUMBO,
		.reg = XAE_RCW1_OFFSET,
		.m_or = XAE_RCW1_JUM_MASK,
	}, { /* Turn on VLAN packet support for both Rx and Tx */
		.opt = XAE_OPTION_VLAN,
		.reg = XAE_TC_OFFSET,
		.m_or = XAE_TC_VLAN_MASK,
	}, {
		.opt = XAE_OPTION_VLAN,
		.reg = XAE_RCW1_OFFSET,
		.m_or = XAE_RCW1_VLAN_MASK,
	}, { /* Turn on FCS stripping on receive packets */
		.opt = XAE_OPTION_FCS_STRIP,
		.reg = XAE_RCW1_OFFSET,
		.m_or = XAE_RCW1_FCS_MASK,
	}, { /* Turn on FCS insertion on transmit packets */
		.opt = XAE_OPTION_FCS_INSERT,
		.reg = XAE_TC_OFFSET,
		.m_or = XAE_TC_FCS_MASK,
	}, { /* Turn off length/type field checking on receive packets */
		.opt = XAE_OPTION_LENTYPE_ERR,
		.reg = XAE_RCW1_OFFSET,
		.m_or = XAE_RCW1_LT_DIS_MASK,
	}, { /* Turn on Rx flow control */
		.opt = XAE_OPTION_FLOW_CONTROL,
		.reg = XAE_FCC_OFFSET,
		.m_or = XAE_FCC_FCRX_MASK,
	}, { /* Turn on Tx flow control */
		.opt = XAE_OPTION_FLOW_CONTROL,
		.reg = XAE_FCC_OFFSET,
		.m_or = XAE_FCC_FCTX_MASK,
	}, { /* Turn on promiscuous frame filtering */
		.opt = XAE_OPTION_PROMISC,
		.reg = XAE_FMI_OFFSET,
		.m_or = XAE_FMI_PM_MASK,
	}, { /* Enable transmitter */
		.opt = XAE_OPTION_TXEN,
		.reg = XAE_TC_OFFSET,
		.m_or = XAE_TC_TX_MASK,
	}, { /* Enable receiver */
		.opt = XAE_OPTION_RXEN,
		.reg = XAE_RCW1_OFFSET,
		.m_or = XAE_RCW1_RX_MASK,
	},
	{}
};

/**
 * axienet_dma_in32 - Memory mapped Axi DMA register read
 * @lp:		Pointer to axienet local structure
 * @reg:	Address offset from the base address of the Axi DMA core
 *
 * Return: The contents of the Axi DMA register
 *
 * This function returns the contents of the corresponding Axi DMA register.
 */
static inline u32 axienet_dma_in32(struct axienet_local *lp, off_t reg)
{
	return ioread32(lp->dma_regs + reg);
}

/**
 * axienet_dma_out32 - Memory mapped Axi DMA register write.
 * @lp:		Pointer to axienet local structure
 * @reg:	Address offset from the base address of the Axi DMA core
 * @value:	Value to be written into the Axi DMA register
 *
 * This function writes the desired value into the corresponding Axi DMA
 * register.
 */
static inline void axienet_dma_out32(struct axienet_local *lp,
				     off_t reg, u32 value)
{
	iowrite32(value, lp->dma_regs + reg);
}

static void axienet_dma_out_addr(struct axienet_local *lp, off_t reg,
				 dma_addr_t addr)
{
	axienet_dma_out32(lp, reg, lower_32_bits(addr));

	if (lp->features & XAE_FEATURE_DMA_64BIT)
		axienet_dma_out32(lp, reg + 4, upper_32_bits(addr));
}

static void desc_set_phys_addr(struct axienet_local *lp, dma_addr_t addr,
			       struct axidma_bd *desc)
{
	desc->phys = lower_32_bits(addr);
	if (lp->features & XAE_FEATURE_DMA_64BIT)
		desc->phys_msb = upper_32_bits(addr);
}

static dma_addr_t desc_get_phys_addr(struct axienet_local *lp,
				     struct axidma_bd *desc)
{
	dma_addr_t ret = desc->phys;

	if (lp->features & XAE_FEATURE_DMA_64BIT)
		ret |= ((dma_addr_t)desc->phys_msb << 16) << 16;

	return ret;
}

/**
 * axienet_dma_bd_release - Release buffer descriptor rings
 * @ndev:	Pointer to the net_device structure
 *
 * This function is used to release the descriptors allocated in
 * axienet_dma_bd_init. axienet_dma_bd_release is called when Axi Ethernet
 * driver stop api is called.
 */
static void axienet_dma_bd_release(struct net_device *ndev)
{
	int i;
	struct axienet_local *lp = netdev_priv(ndev);

	/* If we end up here, tx_bd_v must have been DMA allocated. */
	dma_free_coherent(ndev->dev.parent,
			  sizeof(*lp->tx_bd_v) * lp->tx_bd_num,
			  lp->tx_bd_v,
			  lp->tx_bd_p);

	if (!lp->rx_bd_v)
		return;

	for (i = 0; i < lp->rx_bd_num; i++) {
		dma_addr_t phys;

		/* A NULL skb means this descriptor has not been initialised
		 * at all.
		 */
		if (!lp->rx_bd_v[i].skb)
			break;

		dev_kfree_skb(lp->rx_bd_v[i].skb);

		/* For each descriptor, we programmed cntrl with the (non-zero)
		 * descriptor size, after it had been successfully allocated.
		 * So a non-zero value in there means we need to unmap it.
		 */
		if (lp->rx_bd_v[i].cntrl) {
			phys = desc_get_phys_addr(lp, &lp->rx_bd_v[i]);
			dma_unmap_single(ndev->dev.parent, phys,
					 lp->max_frm_size, DMA_FROM_DEVICE);
		}
	}

	dma_free_coherent(ndev->dev.parent,
			  sizeof(*lp->rx_bd_v) * lp->rx_bd_num,
			  lp->rx_bd_v,
			  lp->rx_bd_p);
}

/**
 * axienet_dma_bd_init - Setup buffer descriptor rings for Axi DMA
 * @ndev:	Pointer to the net_device structure
 *
 * Return: 0, on success -ENOMEM, on failure
 *
 * This function is called to initialize the Rx and Tx DMA descriptor
 * rings. This initializes the descriptors with required default values
 * and is called when Axi Ethernet driver reset is called.
 */
static int axienet_dma_bd_init(struct net_device *ndev)
{
	u32 cr;
	int i;
	struct sk_buff *skb;
	struct axienet_local *lp = netdev_priv(ndev);

	/* Reset the indexes which are used for accessing the BDs */
	lp->tx_bd_ci = 0;
	lp->tx_bd_tail = 0;
	lp->rx_bd_ci = 0;

	/* Allocate the Tx and Rx buffer descriptors. */
	lp->tx_bd_v = dma_alloc_coherent(ndev->dev.parent,
					 sizeof(*lp->tx_bd_v) * lp->tx_bd_num,
					 &lp->tx_bd_p, GFP_KERNEL);
	if (!lp->tx_bd_v)
		return -ENOMEM;

	lp->rx_bd_v = dma_alloc_coherent(ndev->dev.parent,
					 sizeof(*lp->rx_bd_v) * lp->rx_bd_num,
					 &lp->rx_bd_p, GFP_KERNEL);
	if (!lp->rx_bd_v)
		goto out;

	for (i = 0; i < lp->tx_bd_num; i++) {
		dma_addr_t addr = lp->tx_bd_p +
				  sizeof(*lp->tx_bd_v) *
				  ((i + 1) % lp->tx_bd_num);

		lp->tx_bd_v[i].next = lower_32_bits(addr);
		if (lp->features & XAE_FEATURE_DMA_64BIT)
			lp->tx_bd_v[i].next_msb = upper_32_bits(addr);
	}

	for (i = 0; i < lp->rx_bd_num; i++) {
		dma_addr_t addr;

		addr = lp->rx_bd_p + sizeof(*lp->rx_bd_v) *
			((i + 1) % lp->rx_bd_num);
		lp->rx_bd_v[i].next = lower_32_bits(addr);
		if (lp->features & XAE_FEATURE_DMA_64BIT)
			lp->rx_bd_v[i].next_msb = upper_32_bits(addr);

		skb = netdev_alloc_skb_ip_align(ndev, lp->max_frm_size);
		if (!skb)
			goto out;

		lp->rx_bd_v[i].skb = skb;
		addr = dma_map_single(ndev->dev.parent, skb->data,
				      lp->max_frm_size, DMA_FROM_DEVICE);
		if (dma_mapping_error(ndev->dev.parent, addr)) {
			netdev_err(ndev, "DMA mapping error\n");
			goto out;
		}
		desc_set_phys_addr(lp, addr, &lp->rx_bd_v[i]);

		lp->rx_bd_v[i].cntrl = lp->max_frm_size;
	}

	/* Start updating the Rx channel control register */
	cr = axienet_dma_in32(lp, XAXIDMA_RX_CR_OFFSET);
	/* Update the interrupt coalesce count */
	cr = ((cr & ~XAXIDMA_COALESCE_MASK) |
	      ((lp->coalesce_count_rx) << XAXIDMA_COALESCE_SHIFT));
	/* Update the delay timer count */
	cr = ((cr & ~XAXIDMA_DELAY_MASK) |
	      (XAXIDMA_DFT_RX_WAITBOUND << XAXIDMA_DELAY_SHIFT));
	/* Enable coalesce, delay timer and error interrupts */
	cr |= XAXIDMA_IRQ_ALL_MASK;
	/* Write to the Rx channel control register */
	axienet_dma_out32(lp, XAXIDMA_RX_CR_OFFSET, cr);

	/* Start updating the Tx channel control register */
	cr = axienet_dma_in32(lp, XAXIDMA_TX_CR_OFFSET);
	/* Update the interrupt coalesce count */
	cr = (((cr & ~XAXIDMA_COALESCE_MASK)) |
	      ((lp->coalesce_count_tx) << XAXIDMA_COALESCE_SHIFT));
	/* Update the delay timer count */
	cr = (((cr & ~XAXIDMA_DELAY_MASK)) |
	      (XAXIDMA_DFT_TX_WAITBOUND << XAXIDMA_DELAY_SHIFT));
	/* Enable coalesce, delay timer and error interrupts */
	cr |= XAXIDMA_IRQ_ALL_MASK;
	/* Write to the Tx channel control register */
	axienet_dma_out32(lp, XAXIDMA_TX_CR_OFFSET, cr);

	/* Populate the tail pointer and bring the Rx Axi DMA engine out of
	 * halted state. This will make the Rx side ready for reception.
	 */
	axienet_dma_out_addr(lp, XAXIDMA_RX_CDESC_OFFSET, lp->rx_bd_p);
	cr = axienet_dma_in32(lp, XAXIDMA_RX_CR_OFFSET);
	axienet_dma_out32(lp, XAXIDMA_RX_CR_OFFSET,
			  cr | XAXIDMA_CR_RUNSTOP_MASK);
	axienet_dma_out_addr(lp, XAXIDMA_RX_TDESC_OFFSET, lp->rx_bd_p +
			     (sizeof(*lp->rx_bd_v) * (lp->rx_bd_num - 1)));

	/* Write to the RS (Run-stop) bit in the Tx channel control register.
	 * Tx channel is now ready to run. But only after we write to the
	 * tail pointer register that the Tx channel will start transmitting.
	 */
	axienet_dma_out_addr(lp, XAXIDMA_TX_CDESC_OFFSET, lp->tx_bd_p);
	cr = axienet_dma_in32(lp, XAXIDMA_TX_CR_OFFSET);
	axienet_dma_out32(lp, XAXIDMA_TX_CR_OFFSET,
			  cr | XAXIDMA_CR_RUNSTOP_MASK);

	return 0;
out:
	axienet_dma_bd_release(ndev);
	return -ENOMEM;
}

/**
 * axienet_set_mac_address - Write the MAC address
 * @ndev:	Pointer to the net_device structure
 * @address:	6 byte Address to be written as MAC address
 *
 * This function is called to initialize the MAC address of the Axi Ethernet
 * core. It writes to the UAW0 and UAW1 registers of the core.
 */
static void axienet_set_mac_address(struct net_device *ndev,
				    const void *address)
{
	struct axienet_local *lp = netdev_priv(ndev);

	if (address)
		memcpy(ndev->dev_addr, address, ETH_ALEN);
	if (!is_valid_ether_addr(ndev->dev_addr))
		eth_hw_addr_random(ndev);

	/* Set up unicast MAC address filter set its mac address */
	axienet_iow(lp, XAE_UAW0_OFFSET,
		    (ndev->dev_addr[0]) |
		    (ndev->dev_addr[1] << 8) |
		    (ndev->dev_addr[2] << 16) |
		    (ndev->dev_addr[3] << 24));
	axienet_iow(lp, XAE_UAW1_OFFSET,
		    (((axienet_ior(lp, XAE_UAW1_OFFSET)) &
		      ~XAE_UAW1_UNICASTADDR_MASK) |
		     (ndev->dev_addr[4] |
		     (ndev->dev_addr[5] << 8))));
}

/**
 * netdev_set_mac_address - Write the MAC address (from outside the driver)
 * @ndev:	Pointer to the net_device structure
 * @p:		6 byte Address to be written as MAC address
 *
 * Return: 0 for all conditions. Presently, there is no failure case.
 *
 * This function is called to initialize the MAC address of the Axi Ethernet
 * core. It calls the core specific axienet_set_mac_address. This is the
 * function that goes into net_device_ops structure entry ndo_set_mac_address.
 */
static int netdev_set_mac_address(struct net_device *ndev, void *p)
{
	struct sockaddr *addr = p;
	axienet_set_mac_address(ndev, addr->sa_data);
	return 0;
}

/**
 * axienet_set_multicast_list - Prepare the multicast table
 * @ndev:	Pointer to the net_device structure
 *
 * This function is called to initialize the multicast table during
 * initialization. The Axi Ethernet basic multicast support has a four-entry
 * multicast table which is initialized here. Additionally this function
 * goes into the net_device_ops structure entry ndo_set_multicast_list. This
 * means whenever the multicast table entries need to be updated this
 * function gets called.
 */
static void axienet_set_multicast_list(struct net_device *ndev)
{
	int i;
	u32 reg, af0reg, af1reg;
	struct axienet_local *lp = netdev_priv(ndev);

	if (ndev->flags & (IFF_ALLMULTI | IFF_PROMISC) ||
	    netdev_mc_count(ndev) > XAE_MULTICAST_CAM_TABLE_NUM) {
		/* We must make the kernel realize we had to move into
		 * promiscuous mode. If it was a promiscuous mode request
		 * the flag is already set. If not we set it.
		 */
		ndev->flags |= IFF_PROMISC;
		reg = axienet_ior(lp, XAE_FMI_OFFSET);
		reg |= XAE_FMI_PM_MASK;
		axienet_iow(lp, XAE_FMI_OFFSET, reg);
		dev_info(&ndev->dev, "Promiscuous mode enabled.\n");
	} else if (!netdev_mc_empty(ndev)) {
		struct netdev_hw_addr *ha;

		i = 0;
		netdev_for_each_mc_addr(ha, ndev) {
			if (i >= XAE_MULTICAST_CAM_TABLE_NUM)
				break;

			af0reg = (ha->addr[0]);
			af0reg |= (ha->addr[1] << 8);
			af0reg |= (ha->addr[2] << 16);
			af0reg |= (ha->addr[3] << 24);

			af1reg = (ha->addr[4]);
			af1reg |= (ha->addr[5] << 8);

			reg = axienet_ior(lp, XAE_FMI_OFFSET) & 0xFFFFFF00;
			reg |= i;

			axienet_iow(lp, XAE_FMI_OFFSET, reg);
			axienet_iow(lp, XAE_AF0_OFFSET, af0reg);
			axienet_iow(lp, XAE_AF1_OFFSET, af1reg);
			i++;
		}
	} else {
		reg = axienet_ior(lp, XAE_FMI_OFFSET);
		reg &= ~XAE_FMI_PM_MASK;

		axienet_iow(lp, XAE_FMI_OFFSET, reg);

		for (i = 0; i < XAE_MULTICAST_CAM_TABLE_NUM; i++) {
			reg = axienet_ior(lp, XAE_FMI_OFFSET) & 0xFFFFFF00;
			reg |= i;

			axienet_iow(lp, XAE_FMI_OFFSET, reg);
			axienet_iow(lp, XAE_AF0_OFFSET, 0);
			axienet_iow(lp, XAE_AF1_OFFSET, 0);
		}

		dev_info(&ndev->dev, "Promiscuous mode disabled.\n");
	}
}

/**
 * axienet_setoptions - Set an Axi Ethernet option
 * @ndev:	Pointer to the net_device structure
 * @options:	Option to be enabled/disabled
 *
 * The Axi Ethernet core has multiple features which can be selectively turned
 * on or off. The typical options could be jumbo frame option, basic VLAN
 * option, promiscuous mode option etc. This function is used to set or clear
 * these options in the Axi Ethernet hardware. This is done through
 * axienet_option structure .
 */
static void axienet_setoptions(struct net_device *ndev, u32 options)
{
	int reg;
	struct axienet_local *lp = netdev_priv(ndev);
	struct axienet_option *tp = &axienet_options[0];

	while (tp->opt) {
		reg = ((axienet_ior(lp, tp->reg)) & ~(tp->m_or));
		if (options & tp->opt)
			reg |= tp->m_or;
		axienet_iow(lp, tp->reg, reg);
		tp++;
	}

	lp->options |= options;
}

static int __axienet_device_reset(struct axienet_local *lp)
{
	u32 timeout;

	/* Reset Axi DMA. This would reset Axi Ethernet core as well. The reset
	 * process of Axi DMA takes a while to complete as all pending
	 * commands/transfers will be flushed or completed during this
	 * reset process.
	 * Note that even though both TX and RX have their own reset register,
	 * they both reset the entire DMA core, so only one needs to be used.
	 */
	axienet_dma_out32(lp, XAXIDMA_TX_CR_OFFSET, XAXIDMA_CR_RESET_MASK);
	timeout = DELAY_OF_ONE_MILLISEC;
	while (axienet_dma_in32(lp, XAXIDMA_TX_CR_OFFSET) &
				XAXIDMA_CR_RESET_MASK) {
		udelay(1);
		if (--timeout == 0) {
			netdev_err(lp->ndev, "%s: DMA reset timeout!\n",
				   __func__);
			return -ETIMEDOUT;
		}
	}

	return 0;
}

/**
 * axienet_device_reset - Reset and initialize the Axi Ethernet hardware.
 * @ndev:	Pointer to the net_device structure
 *
 * This function is called to reset and initialize the Axi Ethernet core. This
 * is typically called during initialization. It does a reset of the Axi DMA
 * Rx/Tx channels and initializes the Axi DMA BDs. Since Axi DMA reset lines
 * areconnected to Axi Ethernet reset lines, this in turn resets the Axi
 * Ethernet core. No separate hardware reset is done for the Axi Ethernet
 * core.
 * Returns 0 on success or a negative error number otherwise.
 */
static int axienet_device_reset(struct net_device *ndev)
{
	u32 axienet_status;
	struct axienet_local *lp = netdev_priv(ndev);
	int ret;

	ret = __axienet_device_reset(lp);
	if (ret)
		return ret;

	lp->max_frm_size = XAE_MAX_VLAN_FRAME_SIZE;
	lp->options |= XAE_OPTION_VLAN;
	lp->options &= (~XAE_OPTION_JUMBO);

	if ((ndev->mtu > XAE_MTU) &&
		(ndev->mtu <= XAE_JUMBO_MTU)) {
		lp->max_frm_size = ndev->mtu + VLAN_ETH_HLEN +
					XAE_TRL_SIZE;

		if (lp->max_frm_size <= lp->rxmem)
			lp->options |= XAE_OPTION_JUMBO;
	}

	ret = axienet_dma_bd_init(ndev);
	if (ret) {
		netdev_err(ndev, "%s: descriptor allocation failed\n",
			   __func__);
		return ret;
	}

	axienet_status = axienet_ior(lp, XAE_RCW1_OFFSET);
	axienet_status &= ~XAE_RCW1_RX_MASK;
	axienet_iow(lp, XAE_RCW1_OFFSET, axienet_status);

	axienet_status = axienet_ior(lp, XAE_IP_OFFSET);
	if (axienet_status & XAE_INT_RXRJECT_MASK)
		axienet_iow(lp, XAE_IS_OFFSET, XAE_INT_RXRJECT_MASK);
	axienet_iow(lp, XAE_IE_OFFSET, lp->eth_irq > 0 ?
		    XAE_INT_RECV_ERROR_MASK : 0);

	axienet_iow(lp, XAE_FCC_OFFSET, XAE_FCC_FCRX_MASK);

	/* Sync default options with HW but leave receiver and
	 * transmitter disabled.
	 */
	axienet_setoptions(ndev, lp->options &
			   ~(XAE_OPTION_TXEN | XAE_OPTION_RXEN));
	axienet_set_mac_address(ndev, NULL);
	axienet_set_multicast_list(ndev);
	axienet_setoptions(ndev, lp->options);

	netif_trans_update(ndev);

	return 0;
}

/**
 * axienet_free_tx_chain - Clean up a series of linked TX descriptors.
 * @ndev:	Pointer to the net_device structure
 * @first_bd:	Index of first descriptor to clean up
 * @nr_bds:	Number of descriptors to clean up, can be -1 if unknown.
 * @sizep:	Pointer to a u32 filled with the total sum of all bytes
 * 		in all cleaned-up descriptors. Ignored if NULL.
 *
 * Would either be called after a successful transmit operation, or after
 * there was an error when setting up the chain.
 * Returns the number of descriptors handled.
 */
static int axienet_free_tx_chain(struct net_device *ndev, u32 first_bd,
				 int nr_bds, u32 *sizep)
{
	struct axienet_local *lp = netdev_priv(ndev);
	struct axidma_bd *cur_p;
	int max_bds = nr_bds;
	unsigned int status;
	dma_addr_t phys;
	int i;

	if (max_bds == -1)
		max_bds = lp->tx_bd_num;

	for (i = 0; i < max_bds; i++) {
		cur_p = &lp->tx_bd_v[(first_bd + i) % lp->tx_bd_num];
		status = cur_p->status;

		/* If no number is given, clean up *all* descriptors that have
		 * been completed by the MAC.
		 */
		if (nr_bds == -1 && !(status & XAXIDMA_BD_STS_COMPLETE_MASK))
			break;

		phys = desc_get_phys_addr(lp, cur_p);
		dma_unmap_single(ndev->dev.parent, phys,
				 (cur_p->cntrl & XAXIDMA_BD_CTRL_LENGTH_MASK),
				 DMA_TO_DEVICE);

		if (cur_p->skb && (status & XAXIDMA_BD_STS_COMPLETE_MASK))
			dev_consume_skb_irq(cur_p->skb);

		cur_p->cntrl = 0;
		cur_p->app0 = 0;
		cur_p->app1 = 0;
		cur_p->app2 = 0;
		cur_p->app4 = 0;
		cur_p->status = 0;
		cur_p->skb = NULL;

		if (sizep)
			*sizep += status & XAXIDMA_BD_STS_ACTUAL_LEN_MASK;
	}

	return i;
}

/**
 * axienet_start_xmit_done - Invoked once a transmit is completed by the
 * Axi DMA Tx channel.
 * @ndev:	Pointer to the net_device structure
 *
 * This function is invoked from the Axi DMA Tx isr to notify the completion
 * of transmit operation. It clears fields in the corresponding Tx BDs and
 * unmaps the corresponding buffer so that CPU can regain ownership of the
 * buffer. It finally invokes "netif_wake_queue" to restart transmission if
 * required.
 */
static void axienet_start_xmit_done(struct net_device *ndev)
{
	struct axienet_local *lp = netdev_priv(ndev);
	u32 packets = 0;
	u32 size = 0;

	packets = axienet_free_tx_chain(ndev, lp->tx_bd_ci, -1, &size);

	lp->tx_bd_ci += packets;
	if (lp->tx_bd_ci >= lp->tx_bd_num)
		lp->tx_bd_ci -= lp->tx_bd_num;

	ndev->stats.tx_packets += packets;
	ndev->stats.tx_bytes += size;

	/* Matches barrier in axienet_start_xmit */
	smp_mb();

	netif_wake_queue(ndev);
}

/**
 * axienet_check_tx_bd_space - Checks if a BD/group of BDs are currently busy
 * @lp:		Pointer to the axienet_local structure
 * @num_frag:	The number of BDs to check for
 *
 * Return: 0, on success
 *	    NETDEV_TX_BUSY, if any of the descriptors are not free
 *
 * This function is invoked before BDs are allocated and transmission starts.
 * This function returns 0 if a BD or group of BDs can be allocated for
 * transmission. If the BD or any of the BDs are not free the function
 * returns a busy status. This is invoked from axienet_start_xmit.
 */
static inline int axienet_check_tx_bd_space(struct axienet_local *lp,
					    int num_frag)
{
	struct axidma_bd *cur_p;
	cur_p = &lp->tx_bd_v[(lp->tx_bd_tail + num_frag) % lp->tx_bd_num];
	if (cur_p->status & XAXIDMA_BD_STS_ALL_MASK)
		return NETDEV_TX_BUSY;
	return 0;
}

/**
 * axienet_start_xmit - Starts the transmission.
 * @skb:	sk_buff pointer that contains data to be Txed.
 * @ndev:	Pointer to net_device structure.
 *
 * Return: NETDEV_TX_OK, on success
 *	    NETDEV_TX_BUSY, if any of the descriptors are not free
 *
 * This function is invoked from upper layers to initiate transmission. The
 * function uses the next available free BDs and populates their fields to
 * start the transmission. Additionally if checksum offloading is supported,
 * it populates AXI Stream Control fields with appropriate values.
 */
static netdev_tx_t
axienet_start_xmit(struct sk_buff *skb, struct net_device *ndev)
{
	u32 ii;
	u32 num_frag;
	u32 csum_start_off;
	u32 csum_index_off;
	skb_frag_t *frag;
	dma_addr_t tail_p, phys;
	struct axienet_local *lp = netdev_priv(ndev);
	struct axidma_bd *cur_p;
	u32 orig_tail_ptr = lp->tx_bd_tail;

	num_frag = skb_shinfo(skb)->nr_frags;
	cur_p = &lp->tx_bd_v[lp->tx_bd_tail];

	if (axienet_check_tx_bd_space(lp, num_frag)) {
		if (netif_queue_stopped(ndev))
			return NETDEV_TX_BUSY;

		netif_stop_queue(ndev);

		/* Matches barrier in axienet_start_xmit_done */
		smp_mb();

		/* Space might have just been freed - check again */
		if (axienet_check_tx_bd_space(lp, num_frag))
			return NETDEV_TX_BUSY;

		netif_wake_queue(ndev);
	}

	if (skb->ip_summed == CHECKSUM_PARTIAL) {
		if (lp->features & XAE_FEATURE_FULL_TX_CSUM) {
			/* Tx Full Checksum Offload Enabled */
			cur_p->app0 |= 2;
		} else if (lp->features & XAE_FEATURE_PARTIAL_RX_CSUM) {
			csum_start_off = skb_transport_offset(skb);
			csum_index_off = csum_start_off + skb->csum_offset;
			/* Tx Partial Checksum Offload Enabled */
			cur_p->app0 |= 1;
			cur_p->app1 = (csum_start_off << 16) | csum_index_off;
		}
	} else if (skb->ip_summed == CHECKSUM_UNNECESSARY) {
		cur_p->app0 |= 2; /* Tx Full Checksum Offload Enabled */
	}

	phys = dma_map_single(ndev->dev.parent, skb->data,
			      skb_headlen(skb), DMA_TO_DEVICE);
	if (unlikely(dma_mapping_error(ndev->dev.parent, phys))) {
		if (net_ratelimit())
			netdev_err(ndev, "TX DMA mapping error\n");
		ndev->stats.tx_dropped++;
		return NETDEV_TX_OK;
	}
	desc_set_phys_addr(lp, phys, cur_p);
	cur_p->cntrl = skb_headlen(skb) | XAXIDMA_BD_CTRL_TXSOF_MASK;

	for (ii = 0; ii < num_frag; ii++) {
		if (++lp->tx_bd_tail >= lp->tx_bd_num)
			lp->tx_bd_tail = 0;
		cur_p = &lp->tx_bd_v[lp->tx_bd_tail];
		frag = &skb_shinfo(skb)->frags[ii];
		phys = dma_map_single(ndev->dev.parent,
				      skb_frag_address(frag),
				      skb_frag_size(frag),
				      DMA_TO_DEVICE);
		if (unlikely(dma_mapping_error(ndev->dev.parent, phys))) {
			if (net_ratelimit())
				netdev_err(ndev, "TX DMA mapping error\n");
			ndev->stats.tx_dropped++;
			axienet_free_tx_chain(ndev, orig_tail_ptr, ii + 1,
					      NULL);
			lp->tx_bd_tail = orig_tail_ptr;

			return NETDEV_TX_OK;
		}
		desc_set_phys_addr(lp, phys, cur_p);
		cur_p->cntrl = skb_frag_size(frag);
	}

	cur_p->cntrl |= XAXIDMA_BD_CTRL_TXEOF_MASK;
	cur_p->skb = skb;

	tail_p = lp->tx_bd_p + sizeof(*lp->tx_bd_v) * lp->tx_bd_tail;
	/* Start the transfer */
	axienet_dma_out_addr(lp, XAXIDMA_TX_TDESC_OFFSET, tail_p);
	if (++lp->tx_bd_tail >= lp->tx_bd_num)
		lp->tx_bd_tail = 0;

	return NETDEV_TX_OK;
}

/**
 * axienet_recv - Is called from Axi DMA Rx Isr to complete the received
 *		  BD processing.
 * @ndev:	Pointer to net_device structure.
 *
 * This function is invoked from the Axi DMA Rx isr to process the Rx BDs. It
 * does minimal processing and invokes "netif_rx" to complete further
 * processing.
 */
static void axienet_recv(struct net_device *ndev)
{
	u32 length;
	u32 csumstatus;
	u32 size = 0;
	u32 packets = 0;
	dma_addr_t tail_p = 0;
	struct axienet_local *lp = netdev_priv(ndev);
	struct sk_buff *skb, *new_skb;
	struct axidma_bd *cur_p;

	cur_p = &lp->rx_bd_v[lp->rx_bd_ci];

	while ((cur_p->status & XAXIDMA_BD_STS_COMPLETE_MASK)) {
		dma_addr_t phys;

		tail_p = lp->rx_bd_p + sizeof(*lp->rx_bd_v) * lp->rx_bd_ci;

		phys = desc_get_phys_addr(lp, cur_p);
		dma_unmap_single(ndev->dev.parent, phys, lp->max_frm_size,
				 DMA_FROM_DEVICE);

		skb = cur_p->skb;
		cur_p->skb = NULL;
		length = cur_p->app4 & 0x0000FFFF;

		skb_put(skb, length);
		skb->protocol = eth_type_trans(skb, ndev);
		/*skb_checksum_none_assert(skb);*/
		skb->ip_summed = CHECKSUM_NONE;

		/* if we're doing Rx csum offload, set it up */
		if (lp->features & XAE_FEATURE_FULL_RX_CSUM) {
			csumstatus = (cur_p->app2 &
				      XAE_FULL_CSUM_STATUS_MASK) >> 3;
			if ((csumstatus == XAE_IP_TCP_CSUM_VALIDATED) ||
			    (csumstatus == XAE_IP_UDP_CSUM_VALIDATED)) {
				skb->ip_summed = CHECKSUM_UNNECESSARY;
			}
		} else if ((lp->features & XAE_FEATURE_PARTIAL_RX_CSUM) != 0 &&
			   skb->protocol == htons(ETH_P_IP) &&
			   skb->len > 64) {
			skb->csum = be32_to_cpu(cur_p->app3 & 0xFFFF);
			skb->ip_summed = CHECKSUM_COMPLETE;
		}

		netif_rx(skb);

		size += length;
		packets++;

		new_skb = netdev_alloc_skb_ip_align(ndev, lp->max_frm_size);
		if (!new_skb)
			return;

		phys = dma_map_single(ndev->dev.parent, new_skb->data,
				      lp->max_frm_size,
				      DMA_FROM_DEVICE);
		if (unlikely(dma_mapping_error(ndev->dev.parent, phys))) {
			if (net_ratelimit())
				netdev_err(ndev, "RX DMA mapping error\n");
			dev_kfree_skb(new_skb);
			return;
		}
		desc_set_phys_addr(lp, phys, cur_p);

		cur_p->cntrl = lp->max_frm_size;
		cur_p->status = 0;
		cur_p->skb = new_skb;

		if (++lp->rx_bd_ci >= lp->rx_bd_num)
			lp->rx_bd_ci = 0;
		cur_p = &lp->rx_bd_v[lp->rx_bd_ci];
	}

	ndev->stats.rx_packets += packets;
	ndev->stats.rx_bytes += size;

	if (tail_p)
		axienet_dma_out_addr(lp, XAXIDMA_RX_TDESC_OFFSET, tail_p);
}

/**
 * axienet_tx_irq - Tx Done Isr.
 * @irq:	irq number
 * @_ndev:	net_device pointer
 *
 * Return: IRQ_HANDLED if device generated a TX interrupt, IRQ_NONE otherwise.
 *
 * This is the Axi DMA Tx done Isr. It invokes "axienet_start_xmit_done"
 * to complete the BD processing.
 */
static irqreturn_t axienet_tx_irq(int irq, void *_ndev)
{
	u32 cr;
	unsigned int status;
	struct net_device *ndev = _ndev;
	struct axienet_local *lp = netdev_priv(ndev);

	status = axienet_dma_in32(lp, XAXIDMA_TX_SR_OFFSET);
	if (status & (XAXIDMA_IRQ_IOC_MASK | XAXIDMA_IRQ_DELAY_MASK)) {
		axienet_dma_out32(lp, XAXIDMA_TX_SR_OFFSET, status);
		axienet_start_xmit_done(lp->ndev);
		goto out;
	}
	if (!(status & XAXIDMA_IRQ_ALL_MASK))
		return IRQ_NONE;
	if (status & XAXIDMA_IRQ_ERROR_MASK) {
		dev_err(&ndev->dev, "DMA Tx error 0x%x\n", status);
		dev_err(&ndev->dev, "Current BD is at: 0x%x%08x\n",
			(lp->tx_bd_v[lp->tx_bd_ci]).phys_msb,
			(lp->tx_bd_v[lp->tx_bd_ci]).phys);

		cr = axienet_dma_in32(lp, XAXIDMA_TX_CR_OFFSET);
		/* Disable coalesce, delay timer and error interrupts */
		cr &= (~XAXIDMA_IRQ_ALL_MASK);
		/* Write to the Tx channel control register */
		axienet_dma_out32(lp, XAXIDMA_TX_CR_OFFSET, cr);

		cr = axienet_dma_in32(lp, XAXIDMA_RX_CR_OFFSET);
		/* Disable coalesce, delay timer and error interrupts */
		cr &= (~XAXIDMA_IRQ_ALL_MASK);
		/* Write to the Rx channel control register */
		axienet_dma_out32(lp, XAXIDMA_RX_CR_OFFSET, cr);

		schedule_work(&lp->dma_err_task);
		axienet_dma_out32(lp, XAXIDMA_TX_SR_OFFSET, status);
	}
out:
	return IRQ_HANDLED;
}

/**
 * axienet_rx_irq - Rx Isr.
 * @irq:	irq number
 * @_ndev:	net_device pointer
 *
 * Return: IRQ_HANDLED if device generated a RX interrupt, IRQ_NONE otherwise.
 *
 * This is the Axi DMA Rx Isr. It invokes "axienet_recv" to complete the BD
 * processing.
 */
static irqreturn_t axienet_rx_irq(int irq, void *_ndev)
{
	u32 cr;
	unsigned int status;
	struct net_device *ndev = _ndev;
	struct axienet_local *lp = netdev_priv(ndev);

	status = axienet_dma_in32(lp, XAXIDMA_RX_SR_OFFSET);
	if (status & (XAXIDMA_IRQ_IOC_MASK | XAXIDMA_IRQ_DELAY_MASK)) {
		axienet_dma_out32(lp, XAXIDMA_RX_SR_OFFSET, status);
		axienet_recv(lp->ndev);
		goto out;
	}
	if (!(status & XAXIDMA_IRQ_ALL_MASK))
		return IRQ_NONE;
	if (status & XAXIDMA_IRQ_ERROR_MASK) {
		dev_err(&ndev->dev, "DMA Rx error 0x%x\n", status);
		dev_err(&ndev->dev, "Current BD is at: 0x%x%08x\n",
			(lp->rx_bd_v[lp->rx_bd_ci]).phys_msb,
			(lp->rx_bd_v[lp->rx_bd_ci]).phys);

		cr = axienet_dma_in32(lp, XAXIDMA_TX_CR_OFFSET);
		/* Disable coalesce, delay timer and error interrupts */
		cr &= (~XAXIDMA_IRQ_ALL_MASK);
		/* Finally write to the Tx channel control register */
		axienet_dma_out32(lp, XAXIDMA_TX_CR_OFFSET, cr);

		cr = axienet_dma_in32(lp, XAXIDMA_RX_CR_OFFSET);
		/* Disable coalesce, delay timer and error interrupts */
		cr &= (~XAXIDMA_IRQ_ALL_MASK);
		/* write to the Rx channel control register */
		axienet_dma_out32(lp, XAXIDMA_RX_CR_OFFSET, cr);

		schedule_work(&lp->dma_err_task);
		axienet_dma_out32(lp, XAXIDMA_RX_SR_OFFSET, status);
	}
out:
	return IRQ_HANDLED;
}

/**
 * axienet_eth_irq - Ethernet core Isr.
 * @irq:	irq number
 * @_ndev:	net_device pointer
 *
 * Return: IRQ_HANDLED if device generated a core interrupt, IRQ_NONE otherwise.
 *
 * Handle miscellaneous conditions indicated by Ethernet core IRQ.
 */
static irqreturn_t axienet_eth_irq(int irq, void *_ndev)
{
	struct net_device *ndev = _ndev;
	struct axienet_local *lp = netdev_priv(ndev);
	unsigned int pending;

	pending = axienet_ior(lp, XAE_IP_OFFSET);
	if (!pending)
		return IRQ_NONE;

	if (pending & XAE_INT_RXFIFOOVR_MASK)
		ndev->stats.rx_missed_errors++;

	if (pending & XAE_INT_RXRJECT_MASK)
		ndev->stats.rx_frame_errors++;

	axienet_iow(lp, XAE_IS_OFFSET, pending);
	return IRQ_HANDLED;
}

static void axienet_dma_err_handler(struct work_struct *work);

/**
 * axienet_open - Driver open routine.
 * @ndev:	Pointer to net_device structure
 *
 * Return: 0, on success.
 *	    non-zero error value on failure
 *
 * This is the driver open routine. It calls phylink_start to start the
 * PHY device.
 * It also allocates interrupt service routines, enables the interrupt lines
 * and ISR handling. Axi Ethernet core is reset through Axi DMA core. Buffer
 * descriptors are initialized.
 */
static int axienet_open(struct net_device *ndev)
{
	int ret;
	struct axienet_local *lp = netdev_priv(ndev);

	dev_dbg(&ndev->dev, "axienet_open()\n");

	/* When we do an Axi Ethernet reset, it resets the complete core
	 * including the MDIO. MDIO must be disabled before resetting.
	 * Hold MDIO bus lock to avoid MDIO accesses during the reset.
	 */
	axienet_lock_mii(lp);
	ret = axienet_device_reset(ndev);
	axienet_unlock_mii(lp);

	ret = phylink_of_phy_connect(lp->phylink, lp->dev->of_node, 0);
	if (ret) {
		dev_err(lp->dev, "phylink_of_phy_connect() failed: %d\n", ret);
		return ret;
	}

	phylink_start(lp->phylink);

	/* Enable worker thread for Axi DMA error handling */
	INIT_WORK(&lp->dma_err_task, axienet_dma_err_handler);

	/* Enable interrupts for Axi DMA Tx */
	ret = request_irq(lp->tx_irq, axienet_tx_irq, IRQF_SHARED,
			  ndev->name, ndev);
	if (ret)
		goto err_tx_irq;
	/* Enable interrupts for Axi DMA Rx */
	ret = request_irq(lp->rx_irq, axienet_rx_irq, IRQF_SHARED,
			  ndev->name, ndev);
	if (ret)
		goto err_rx_irq;
	/* Enable interrupts for Axi Ethernet core (if defined) */
	if (lp->eth_irq > 0) {
		ret = request_irq(lp->eth_irq, axienet_eth_irq, IRQF_SHARED,
				  ndev->name, ndev);
		if (ret)
			goto err_eth_irq;
	}

	return 0;

err_eth_irq:
	free_irq(lp->rx_irq, ndev);
err_rx_irq:
	free_irq(lp->tx_irq, ndev);
err_tx_irq:
	phylink_stop(lp->phylink);
	phylink_disconnect_phy(lp->phylink);
	cancel_work_sync(&lp->dma_err_task);
	dev_err(lp->dev, "request_irq() failed\n");
	return ret;
}

/**
 * axienet_stop - Driver stop routine.
 * @ndev:	Pointer to net_device structure
 *
 * Return: 0, on success.
 *
 * This is the driver stop routine. It calls phylink_disconnect to stop the PHY
 * device. It also removes the interrupt handlers and disables the interrupts.
 * The Axi DMA Tx/Rx BDs are released.
 */
static int axienet_stop(struct net_device *ndev)
{
	u32 cr, sr;
	int count;
	struct axienet_local *lp = netdev_priv(ndev);

	dev_dbg(&ndev->dev, "axienet_close()\n");

	phylink_stop(lp->phylink);
	phylink_disconnect_phy(lp->phylink);

	axienet_setoptions(ndev, lp->options &
			   ~(XAE_OPTION_TXEN | XAE_OPTION_RXEN));

	cr = axienet_dma_in32(lp, XAXIDMA_RX_CR_OFFSET);
	cr &= ~(XAXIDMA_CR_RUNSTOP_MASK | XAXIDMA_IRQ_ALL_MASK);
	axienet_dma_out32(lp, XAXIDMA_RX_CR_OFFSET, cr);

	cr = axienet_dma_in32(lp, XAXIDMA_TX_CR_OFFSET);
	cr &= ~(XAXIDMA_CR_RUNSTOP_MASK | XAXIDMA_IRQ_ALL_MASK);
	axienet_dma_out32(lp, XAXIDMA_TX_CR_OFFSET, cr);

	axienet_iow(lp, XAE_IE_OFFSET, 0);

	/* Give DMAs a chance to halt gracefully */
	sr = axienet_dma_in32(lp, XAXIDMA_RX_SR_OFFSET);
	for (count = 0; !(sr & XAXIDMA_SR_HALT_MASK) && count < 5; ++count) {
		msleep(20);
		sr = axienet_dma_in32(lp, XAXIDMA_RX_SR_OFFSET);
	}

	sr = axienet_dma_in32(lp, XAXIDMA_TX_SR_OFFSET);
	for (count = 0; !(sr & XAXIDMA_SR_HALT_MASK) && count < 5; ++count) {
		msleep(20);
		sr = axienet_dma_in32(lp, XAXIDMA_TX_SR_OFFSET);
	}

	/* Do a reset to ensure DMA is really stopped */
	axienet_lock_mii(lp);
	__axienet_device_reset(lp);
	axienet_unlock_mii(lp);

	cancel_work_sync(&lp->dma_err_task);

	if (lp->eth_irq > 0)
		free_irq(lp->eth_irq, ndev);
	free_irq(lp->tx_irq, ndev);
	free_irq(lp->rx_irq, ndev);

	axienet_dma_bd_release(ndev);
	return 0;
}

/**
 * axienet_change_mtu - Driver change mtu routine.
 * @ndev:	Pointer to net_device structure
 * @new_mtu:	New mtu value to be applied
 *
 * Return: Always returns 0 (success).
 *
 * This is the change mtu driver routine. It checks if the Axi Ethernet
 * hardware supports jumbo frames before changing the mtu. This can be
 * called only when the device is not up.
 */
static int axienet_change_mtu(struct net_device *ndev, int new_mtu)
{
	struct axienet_local *lp = netdev_priv(ndev);

	if (netif_running(ndev))
		return -EBUSY;

	if ((new_mtu + VLAN_ETH_HLEN +
		XAE_TRL_SIZE) > lp->rxmem)
		return -EINVAL;

	ndev->mtu = new_mtu;

	return 0;
}

#ifdef CONFIG_NET_POLL_CONTROLLER
/**
 * axienet_poll_controller - Axi Ethernet poll mechanism.
 * @ndev:	Pointer to net_device structure
 *
 * This implements Rx/Tx ISR poll mechanisms. The interrupts are disabled prior
 * to polling the ISRs and are enabled back after the polling is done.
 */
static void axienet_poll_controller(struct net_device *ndev)
{
	struct axienet_local *lp = netdev_priv(ndev);
	disable_irq(lp->tx_irq);
	disable_irq(lp->rx_irq);
	axienet_rx_irq(lp->tx_irq, ndev);
	axienet_tx_irq(lp->rx_irq, ndev);
	enable_irq(lp->tx_irq);
	enable_irq(lp->rx_irq);
}
#endif

static int axienet_ioctl(struct net_device *dev, struct ifreq *rq, int cmd)
{
	struct axienet_local *lp = netdev_priv(dev);

	if (!netif_running(dev))
		return -EINVAL;

	return phylink_mii_ioctl(lp->phylink, rq, cmd);
}

static const struct net_device_ops axienet_netdev_ops = {
	.ndo_open = axienet_open,
	.ndo_stop = axienet_stop,
	.ndo_start_xmit = axienet_start_xmit,
	.ndo_change_mtu	= axienet_change_mtu,
	.ndo_set_mac_address = netdev_set_mac_address,
	.ndo_validate_addr = eth_validate_addr,
	.ndo_do_ioctl = axienet_ioctl,
	.ndo_set_rx_mode = axienet_set_multicast_list,
#ifdef CONFIG_NET_POLL_CONTROLLER
	.ndo_poll_controller = axienet_poll_controller,
#endif
};

/**
 * axienet_ethtools_get_drvinfo - Get various Axi Ethernet driver information.
 * @ndev:	Pointer to net_device structure
 * @ed:		Pointer to ethtool_drvinfo structure
 *
 * This implements ethtool command for getting the driver information.
 * Issue "ethtool -i ethX" under linux prompt to execute this function.
 */
static void axienet_ethtools_get_drvinfo(struct net_device *ndev,
					 struct ethtool_drvinfo *ed)
{
	strlcpy(ed->driver, DRIVER_NAME, sizeof(ed->driver));
	strlcpy(ed->version, DRIVER_VERSION, sizeof(ed->version));
}

/**
 * axienet_ethtools_get_regs_len - Get the total regs length present in the
 *				   AxiEthernet core.
 * @ndev:	Pointer to net_device structure
 *
 * This implements ethtool command for getting the total register length
 * information.
 *
 * Return: the total regs length
 */
static int axienet_ethtools_get_regs_len(struct net_device *ndev)
{
	return sizeof(u32) * AXIENET_REGS_N;
}

/**
 * axienet_ethtools_get_regs - Dump the contents of all registers present
 *			       in AxiEthernet core.
 * @ndev:	Pointer to net_device structure
 * @regs:	Pointer to ethtool_regs structure
 * @ret:	Void pointer used to return the contents of the registers.
 *
 * This implements ethtool command for getting the Axi Ethernet register dump.
 * Issue "ethtool -d ethX" to execute this function.
 */
static void axienet_ethtools_get_regs(struct net_device *ndev,
				      struct ethtool_regs *regs, void *ret)
{
	u32 *data = (u32 *) ret;
	size_t len = sizeof(u32) * AXIENET_REGS_N;
	struct axienet_local *lp = netdev_priv(ndev);

	regs->version = 0;
	regs->len = len;

	memset(data, 0, len);
	data[0] = axienet_ior(lp, XAE_RAF_OFFSET);
	data[1] = axienet_ior(lp, XAE_TPF_OFFSET);
	data[2] = axienet_ior(lp, XAE_IFGP_OFFSET);
	data[3] = axienet_ior(lp, XAE_IS_OFFSET);
	data[4] = axienet_ior(lp, XAE_IP_OFFSET);
	data[5] = axienet_ior(lp, XAE_IE_OFFSET);
	data[6] = axienet_ior(lp, XAE_TTAG_OFFSET);
	data[7] = axienet_ior(lp, XAE_RTAG_OFFSET);
	data[8] = axienet_ior(lp, XAE_UAWL_OFFSET);
	data[9] = axienet_ior(lp, XAE_UAWU_OFFSET);
	data[10] = axienet_ior(lp, XAE_TPID0_OFFSET);
	data[11] = axienet_ior(lp, XAE_TPID1_OFFSET);
	data[12] = axienet_ior(lp, XAE_PPST_OFFSET);
	data[13] = axienet_ior(lp, XAE_RCW0_OFFSET);
	data[14] = axienet_ior(lp, XAE_RCW1_OFFSET);
	data[15] = axienet_ior(lp, XAE_TC_OFFSET);
	data[16] = axienet_ior(lp, XAE_FCC_OFFSET);
	data[17] = axienet_ior(lp, XAE_EMMC_OFFSET);
	data[18] = axienet_ior(lp, XAE_PHYC_OFFSET);
	data[19] = axienet_ior(lp, XAE_MDIO_MC_OFFSET);
	data[20] = axienet_ior(lp, XAE_MDIO_MCR_OFFSET);
	data[21] = axienet_ior(lp, XAE_MDIO_MWD_OFFSET);
	data[22] = axienet_ior(lp, XAE_MDIO_MRD_OFFSET);
	data[27] = axienet_ior(lp, XAE_UAW0_OFFSET);
	data[28] = axienet_ior(lp, XAE_UAW1_OFFSET);
	data[29] = axienet_ior(lp, XAE_FMI_OFFSET);
	data[30] = axienet_ior(lp, XAE_AF0_OFFSET);
	data[31] = axienet_ior(lp, XAE_AF1_OFFSET);
	data[32] = axienet_dma_in32(lp, XAXIDMA_TX_CR_OFFSET);
	data[33] = axienet_dma_in32(lp, XAXIDMA_TX_SR_OFFSET);
	data[34] = axienet_dma_in32(lp, XAXIDMA_TX_CDESC_OFFSET);
	data[35] = axienet_dma_in32(lp, XAXIDMA_TX_TDESC_OFFSET);
	data[36] = axienet_dma_in32(lp, XAXIDMA_RX_CR_OFFSET);
	data[37] = axienet_dma_in32(lp, XAXIDMA_RX_SR_OFFSET);
	data[38] = axienet_dma_in32(lp, XAXIDMA_RX_CDESC_OFFSET);
	data[39] = axienet_dma_in32(lp, XAXIDMA_RX_TDESC_OFFSET);
}

static void axienet_ethtools_get_ringparam(struct net_device *ndev,
					   struct ethtool_ringparam *ering)
{
	struct axienet_local *lp = netdev_priv(ndev);

	ering->rx_max_pending = RX_BD_NUM_MAX;
	ering->rx_mini_max_pending = 0;
	ering->rx_jumbo_max_pending = 0;
	ering->tx_max_pending = TX_BD_NUM_MAX;
	ering->rx_pending = lp->rx_bd_num;
	ering->rx_mini_pending = 0;
	ering->rx_jumbo_pending = 0;
	ering->tx_pending = lp->tx_bd_num;
}

static int axienet_ethtools_set_ringparam(struct net_device *ndev,
					  struct ethtool_ringparam *ering)
{
	struct axienet_local *lp = netdev_priv(ndev);

	if (ering->rx_pending > RX_BD_NUM_MAX ||
	    ering->rx_mini_pending ||
	    ering->rx_jumbo_pending ||
	    ering->rx_pending > TX_BD_NUM_MAX)
		return -EINVAL;

	if (netif_running(ndev))
		return -EBUSY;

	lp->rx_bd_num = ering->rx_pending;
	lp->tx_bd_num = ering->tx_pending;
	return 0;
}

/**
 * axienet_ethtools_get_pauseparam - Get the pause parameter setting for
 *				     Tx and Rx paths.
 * @ndev:	Pointer to net_device structure
 * @epauseparm:	Pointer to ethtool_pauseparam structure.
 *
 * This implements ethtool command for getting axi ethernet pause frame
 * setting. Issue "ethtool -a ethX" to execute this function.
 */
static void
axienet_ethtools_get_pauseparam(struct net_device *ndev,
				struct ethtool_pauseparam *epauseparm)
{
	struct axienet_local *lp = netdev_priv(ndev);

	phylink_ethtool_get_pauseparam(lp->phylink, epauseparm);
}

/**
 * axienet_ethtools_set_pauseparam - Set device pause parameter(flow control)
 *				     settings.
 * @ndev:	Pointer to net_device structure
 * @epauseparm:Pointer to ethtool_pauseparam structure
 *
 * This implements ethtool command for enabling flow control on Rx and Tx
 * paths. Issue "ethtool -A ethX tx on|off" under linux prompt to execute this
 * function.
 *
 * Return: 0 on success, -EFAULT if device is running
 */
static int
axienet_ethtools_set_pauseparam(struct net_device *ndev,
				struct ethtool_pauseparam *epauseparm)
{
	struct axienet_local *lp = netdev_priv(ndev);

	return phylink_ethtool_set_pauseparam(lp->phylink, epauseparm);
}

/**
 * axienet_ethtools_get_coalesce - Get DMA interrupt coalescing count.
 * @ndev:	Pointer to net_device structure
 * @ecoalesce:	Pointer to ethtool_coalesce structure
 *
 * This implements ethtool command for getting the DMA interrupt coalescing
 * count on Tx and Rx paths. Issue "ethtool -c ethX" under linux prompt to
 * execute this function.
 *
 * Return: 0 always
 */
static int axienet_ethtools_get_coalesce(struct net_device *ndev,
					 struct ethtool_coalesce *ecoalesce)
{
	u32 regval = 0;
	struct axienet_local *lp = netdev_priv(ndev);
	regval = axienet_dma_in32(lp, XAXIDMA_RX_CR_OFFSET);
	ecoalesce->rx_max_coalesced_frames = (regval & XAXIDMA_COALESCE_MASK)
					     >> XAXIDMA_COALESCE_SHIFT;
	regval = axienet_dma_in32(lp, XAXIDMA_TX_CR_OFFSET);
	ecoalesce->tx_max_coalesced_frames = (regval & XAXIDMA_COALESCE_MASK)
					     >> XAXIDMA_COALESCE_SHIFT;
	return 0;
}

/**
 * axienet_ethtools_set_coalesce - Set DMA interrupt coalescing count.
 * @ndev:	Pointer to net_device structure
 * @ecoalesce:	Pointer to ethtool_coalesce structure
 *
 * This implements ethtool command for setting the DMA interrupt coalescing
 * count on Tx and Rx paths. Issue "ethtool -C ethX rx-frames 5" under linux
 * prompt to execute this function.
 *
 * Return: 0, on success, Non-zero error value on failure.
 */
static int axienet_ethtools_set_coalesce(struct net_device *ndev,
					 struct ethtool_coalesce *ecoalesce)
{
	struct axienet_local *lp = netdev_priv(ndev);

	if (netif_running(ndev)) {
		netdev_err(ndev,
			   "Please stop netif before applying configuration\n");
		return -EFAULT;
	}

	if (ecoalesce->rx_max_coalesced_frames)
		lp->coalesce_count_rx = ecoalesce->rx_max_coalesced_frames;
	if (ecoalesce->tx_max_coalesced_frames)
		lp->coalesce_count_tx = ecoalesce->tx_max_coalesced_frames;

	return 0;
}

static int
axienet_ethtools_get_link_ksettings(struct net_device *ndev,
				    struct ethtool_link_ksettings *cmd)
{
	struct axienet_local *lp = netdev_priv(ndev);

	return phylink_ethtool_ksettings_get(lp->phylink, cmd);
}

static int
axienet_ethtools_set_link_ksettings(struct net_device *ndev,
				    const struct ethtool_link_ksettings *cmd)
{
	struct axienet_local *lp = netdev_priv(ndev);

	return phylink_ethtool_ksettings_set(lp->phylink, cmd);
}

static int axienet_ethtools_nway_reset(struct net_device *dev)
{
	struct axienet_local *lp = netdev_priv(dev);

	return phylink_ethtool_nway_reset(lp->phylink);
}

static const struct ethtool_ops axienet_ethtool_ops = {
	.supported_coalesce_params = ETHTOOL_COALESCE_MAX_FRAMES,
	.get_drvinfo    = axienet_ethtools_get_drvinfo,
	.get_regs_len   = axienet_ethtools_get_regs_len,
	.get_regs       = axienet_ethtools_get_regs,
	.get_link       = ethtool_op_get_link,
	.get_ringparam	= axienet_ethtools_get_ringparam,
	.set_ringparam	= axienet_ethtools_set_ringparam,
	.get_pauseparam = axienet_ethtools_get_pauseparam,
	.set_pauseparam = axienet_ethtools_set_pauseparam,
	.get_coalesce   = axienet_ethtools_get_coalesce,
	.set_coalesce   = axienet_ethtools_set_coalesce,
	.get_link_ksettings = axienet_ethtools_get_link_ksettings,
	.set_link_ksettings = axienet_ethtools_set_link_ksettings,
	.nway_reset	= axienet_ethtools_nway_reset,
};

static void axienet_validate(struct phylink_config *config,
			     unsigned long *supported,
			     struct phylink_link_state *state)
{
	struct net_device *ndev = to_net_dev(config->dev);
	struct axienet_local *lp = netdev_priv(ndev);
	__ETHTOOL_DECLARE_LINK_MODE_MASK(mask) = { 0, };

	/* Only support the mode we are configured for */
	switch (state->interface) {
	case PHY_INTERFACE_MODE_NA:
		break;
	case PHY_INTERFACE_MODE_1000BASEX:
	case PHY_INTERFACE_MODE_SGMII:
		if (lp->switch_x_sgmii)
			break;
		fallthrough;
	default:
		if (state->interface != lp->phy_mode) {
			netdev_warn(ndev, "Cannot use PHY mode %s, supported: %s\n",
				    phy_modes(state->interface),
				    phy_modes(lp->phy_mode));
			bitmap_zero(supported, __ETHTOOL_LINK_MODE_MASK_NBITS);
			return;
		}
	}

	phylink_set(mask, Autoneg);
	phylink_set_port_modes(mask);

	phylink_set(mask, Asym_Pause);
	phylink_set(mask, Pause);

	switch (state->interface) {
	case PHY_INTERFACE_MODE_NA:
	case PHY_INTERFACE_MODE_1000BASEX:
	case PHY_INTERFACE_MODE_SGMII:
	case PHY_INTERFACE_MODE_GMII:
	case PHY_INTERFACE_MODE_RGMII:
	case PHY_INTERFACE_MODE_RGMII_ID:
	case PHY_INTERFACE_MODE_RGMII_RXID:
	case PHY_INTERFACE_MODE_RGMII_TXID:
		phylink_set(mask, 1000baseX_Full);
		phylink_set(mask, 1000baseT_Full);
		if (state->interface == PHY_INTERFACE_MODE_1000BASEX)
			break;
		fallthrough;
	case PHY_INTERFACE_MODE_MII:
		phylink_set(mask, 100baseT_Full);
		phylink_set(mask, 10baseT_Full);
	default:
		break;
	}

	bitmap_and(supported, supported, mask,
		   __ETHTOOL_LINK_MODE_MASK_NBITS);
	bitmap_and(state->advertising, state->advertising, mask,
		   __ETHTOOL_LINK_MODE_MASK_NBITS);
}

static void axienet_mac_pcs_get_state(struct phylink_config *config,
				      struct phylink_link_state *state)
{
	struct net_device *ndev = to_net_dev(config->dev);
	struct axienet_local *lp = netdev_priv(ndev);

	switch (state->interface) {
	case PHY_INTERFACE_MODE_SGMII:
	case PHY_INTERFACE_MODE_1000BASEX:
		phylink_mii_c22_pcs_get_state(lp->pcs_phy, state);
		break;
	default:
		break;
	}
}

static void axienet_mac_an_restart(struct phylink_config *config)
{
	struct net_device *ndev = to_net_dev(config->dev);
	struct axienet_local *lp = netdev_priv(ndev);

	phylink_mii_c22_pcs_an_restart(lp->pcs_phy);
}

static int axienet_mac_prepare(struct phylink_config *config, unsigned int mode,
			       phy_interface_t iface)
{
	struct net_device *ndev = to_net_dev(config->dev);
	struct axienet_local *lp = netdev_priv(ndev);
	int ret;

	switch (iface) {
	case PHY_INTERFACE_MODE_SGMII:
	case PHY_INTERFACE_MODE_1000BASEX:
		if (!lp->switch_x_sgmii)
			return 0;

		ret = mdiobus_write(lp->pcs_phy->bus,
				    lp->pcs_phy->addr,
				    XLNX_MII_STD_SELECT_REG,
				    iface == PHY_INTERFACE_MODE_SGMII ?
					XLNX_MII_STD_SELECT_SGMII : 0);
		if (ret < 0)
			netdev_warn(ndev, "Failed to switch PHY interface: %d\n",
				    ret);
		return ret;
	default:
		return 0;
	}
}

static void axienet_mac_config(struct phylink_config *config, unsigned int mode,
			       const struct phylink_link_state *state)
{
	struct net_device *ndev = to_net_dev(config->dev);
	struct axienet_local *lp = netdev_priv(ndev);
	int ret;

	switch (state->interface) {
	case PHY_INTERFACE_MODE_SGMII:
	case PHY_INTERFACE_MODE_1000BASEX:
		ret = phylink_mii_c22_pcs_config(lp->pcs_phy, mode,
						 state->interface,
						 state->advertising);
		if (ret < 0)
			netdev_warn(ndev, "Failed to configure PCS: %d\n",
				    ret);
		break;

	default:
		break;
	}
}

static void axienet_mac_link_down(struct phylink_config *config,
				  unsigned int mode,
				  phy_interface_t interface)
{
	/* nothing meaningful to do */
}

static void axienet_mac_link_up(struct phylink_config *config,
				struct phy_device *phy,
				unsigned int mode, phy_interface_t interface,
				int speed, int duplex,
				bool tx_pause, bool rx_pause)
{
	struct net_device *ndev = to_net_dev(config->dev);
	struct axienet_local *lp = netdev_priv(ndev);
	u32 emmc_reg, fcc_reg;

	emmc_reg = axienet_ior(lp, XAE_EMMC_OFFSET);
	emmc_reg &= ~XAE_EMMC_LINKSPEED_MASK;

	switch (speed) {
	case SPEED_1000:
		emmc_reg |= XAE_EMMC_LINKSPD_1000;
		break;
	case SPEED_100:
		emmc_reg |= XAE_EMMC_LINKSPD_100;
		break;
	case SPEED_10:
		emmc_reg |= XAE_EMMC_LINKSPD_10;
		break;
	default:
		dev_err(&ndev->dev,
			"Speed other than 10, 100 or 1Gbps is not supported\n");
		break;
	}

	axienet_iow(lp, XAE_EMMC_OFFSET, emmc_reg);

	fcc_reg = axienet_ior(lp, XAE_FCC_OFFSET);
	if (tx_pause)
		fcc_reg |= XAE_FCC_FCTX_MASK;
	else
		fcc_reg &= ~XAE_FCC_FCTX_MASK;
	if (rx_pause)
		fcc_reg |= XAE_FCC_FCRX_MASK;
	else
		fcc_reg &= ~XAE_FCC_FCRX_MASK;
	axienet_iow(lp, XAE_FCC_OFFSET, fcc_reg);
}

static const struct phylink_mac_ops axienet_phylink_ops = {
	.validate = axienet_validate,
	.mac_pcs_get_state = axienet_mac_pcs_get_state,
	.mac_an_restart = axienet_mac_an_restart,
	.mac_prepare = axienet_mac_prepare,
	.mac_config = axienet_mac_config,
	.mac_link_down = axienet_mac_link_down,
	.mac_link_up = axienet_mac_link_up,
};

/**
 * axienet_dma_err_handler - Work queue task for Axi DMA Error
 * @work:	pointer to work_struct
 *
 * Resets the Axi DMA and Axi Ethernet devices, and reconfigures the
 * Tx/Rx BDs.
 */
static void axienet_dma_err_handler(struct work_struct *work)
{
	u32 axienet_status;
	u32 cr, i;
	struct axienet_local *lp = container_of(work, struct axienet_local,
						dma_err_task);
	struct net_device *ndev = lp->ndev;
	struct axidma_bd *cur_p;

	axienet_setoptions(ndev, lp->options &
			   ~(XAE_OPTION_TXEN | XAE_OPTION_RXEN));
	/* When we do an Axi Ethernet reset, it resets the complete core
	 * including the MDIO. MDIO must be disabled before resetting.
	 * Hold MDIO bus lock to avoid MDIO accesses during the reset.
	 */
	axienet_lock_mii(lp);
	__axienet_device_reset(lp);
	axienet_unlock_mii(lp);

	for (i = 0; i < lp->tx_bd_num; i++) {
		cur_p = &lp->tx_bd_v[i];
		if (cur_p->cntrl) {
			dma_addr_t addr = desc_get_phys_addr(lp, cur_p);

			dma_unmap_single(ndev->dev.parent, addr,
					 (cur_p->cntrl &
					  XAXIDMA_BD_CTRL_LENGTH_MASK),
					 DMA_TO_DEVICE);
		}
		if (cur_p->skb)
			dev_kfree_skb_irq(cur_p->skb);
		cur_p->phys = 0;
		cur_p->phys_msb = 0;
		cur_p->cntrl = 0;
		cur_p->status = 0;
		cur_p->app0 = 0;
		cur_p->app1 = 0;
		cur_p->app2 = 0;
		cur_p->app3 = 0;
		cur_p->app4 = 0;
		cur_p->skb = NULL;
	}

	for (i = 0; i < lp->rx_bd_num; i++) {
		cur_p = &lp->rx_bd_v[i];
		cur_p->status = 0;
		cur_p->app0 = 0;
		cur_p->app1 = 0;
		cur_p->app2 = 0;
		cur_p->app3 = 0;
		cur_p->app4 = 0;
	}

	lp->tx_bd_ci = 0;
	lp->tx_bd_tail = 0;
	lp->rx_bd_ci = 0;

	/* Start updating the Rx channel control register */
	cr = axienet_dma_in32(lp, XAXIDMA_RX_CR_OFFSET);
	/* Update the interrupt coalesce count */
	cr = ((cr & ~XAXIDMA_COALESCE_MASK) |
	      (XAXIDMA_DFT_RX_THRESHOLD << XAXIDMA_COALESCE_SHIFT));
	/* Update the delay timer count */
	cr = ((cr & ~XAXIDMA_DELAY_MASK) |
	      (XAXIDMA_DFT_RX_WAITBOUND << XAXIDMA_DELAY_SHIFT));
	/* Enable coalesce, delay timer and error interrupts */
	cr |= XAXIDMA_IRQ_ALL_MASK;
	/* Finally write to the Rx channel control register */
	axienet_dma_out32(lp, XAXIDMA_RX_CR_OFFSET, cr);

	/* Start updating the Tx channel control register */
	cr = axienet_dma_in32(lp, XAXIDMA_TX_CR_OFFSET);
	/* Update the interrupt coalesce count */
	cr = (((cr & ~XAXIDMA_COALESCE_MASK)) |
	      (XAXIDMA_DFT_TX_THRESHOLD << XAXIDMA_COALESCE_SHIFT));
	/* Update the delay timer count */
	cr = (((cr & ~XAXIDMA_DELAY_MASK)) |
	      (XAXIDMA_DFT_TX_WAITBOUND << XAXIDMA_DELAY_SHIFT));
	/* Enable coalesce, delay timer and error interrupts */
	cr |= XAXIDMA_IRQ_ALL_MASK;
	/* Finally write to the Tx channel control register */
	axienet_dma_out32(lp, XAXIDMA_TX_CR_OFFSET, cr);

	/* Populate the tail pointer and bring the Rx Axi DMA engine out of
	 * halted state. This will make the Rx side ready for reception.
	 */
	axienet_dma_out_addr(lp, XAXIDMA_RX_CDESC_OFFSET, lp->rx_bd_p);
	cr = axienet_dma_in32(lp, XAXIDMA_RX_CR_OFFSET);
	axienet_dma_out32(lp, XAXIDMA_RX_CR_OFFSET,
			  cr | XAXIDMA_CR_RUNSTOP_MASK);
	axienet_dma_out_addr(lp, XAXIDMA_RX_TDESC_OFFSET, lp->rx_bd_p +
			     (sizeof(*lp->rx_bd_v) * (lp->rx_bd_num - 1)));

	/* Write to the RS (Run-stop) bit in the Tx channel control register.
	 * Tx channel is now ready to run. But only after we write to the
	 * tail pointer register that the Tx channel will start transmitting
	 */
	axienet_dma_out_addr(lp, XAXIDMA_TX_CDESC_OFFSET, lp->tx_bd_p);
	cr = axienet_dma_in32(lp, XAXIDMA_TX_CR_OFFSET);
	axienet_dma_out32(lp, XAXIDMA_TX_CR_OFFSET,
			  cr | XAXIDMA_CR_RUNSTOP_MASK);

	axienet_status = axienet_ior(lp, XAE_RCW1_OFFSET);
	axienet_status &= ~XAE_RCW1_RX_MASK;
	axienet_iow(lp, XAE_RCW1_OFFSET, axienet_status);

	axienet_status = axienet_ior(lp, XAE_IP_OFFSET);
	if (axienet_status & XAE_INT_RXRJECT_MASK)
		axienet_iow(lp, XAE_IS_OFFSET, XAE_INT_RXRJECT_MASK);
	axienet_iow(lp, XAE_IE_OFFSET, lp->eth_irq > 0 ?
		    XAE_INT_RECV_ERROR_MASK : 0);
	axienet_iow(lp, XAE_FCC_OFFSET, XAE_FCC_FCRX_MASK);

	/* Sync default options with HW but leave receiver and
	 * transmitter disabled.
	 */
	axienet_setoptions(ndev, lp->options &
			   ~(XAE_OPTION_TXEN | XAE_OPTION_RXEN));
	axienet_set_mac_address(ndev, NULL);
	axienet_set_multicast_list(ndev);
	axienet_setoptions(ndev, lp->options);
}

/**
 * axienet_probe - Axi Ethernet probe function.
 * @pdev:	Pointer to platform device structure.
 *
 * Return: 0, on success
 *	    Non-zero error value on failure.
 *
 * This is the probe routine for Axi Ethernet driver. This is called before
 * any other driver routines are invoked. It allocates and sets up the Ethernet
 * device. Parses through device tree and populates fields of
 * axienet_local. It registers the Ethernet device.
 */
static int axienet_probe(struct platform_device *pdev)
{
	int ret;
	struct device_node *np;
	struct axienet_local *lp;
	struct net_device *ndev;
	const void *mac_addr;
	struct resource *ethres;
	int addr_width = 32;
	u32 value;

	ndev = alloc_etherdev(sizeof(*lp));
	if (!ndev)
		return -ENOMEM;

	platform_set_drvdata(pdev, ndev);

	SET_NETDEV_DEV(ndev, &pdev->dev);
	ndev->flags &= ~IFF_MULTICAST;  /* clear multicast */
	ndev->features = NETIF_F_SG;
	ndev->netdev_ops = &axienet_netdev_ops;
	ndev->ethtool_ops = &axienet_ethtool_ops;

	/* MTU range: 64 - 9000 */
	ndev->min_mtu = 64;
	ndev->max_mtu = XAE_JUMBO_MTU;

	lp = netdev_priv(ndev);
	lp->ndev = ndev;
	lp->dev = &pdev->dev;
	lp->options = XAE_OPTION_DEFAULTS;
	lp->rx_bd_num = RX_BD_NUM_DEFAULT;
	lp->tx_bd_num = TX_BD_NUM_DEFAULT;

	lp->clk = devm_clk_get_optional(&pdev->dev, NULL);
	if (IS_ERR(lp->clk)) {
		ret = PTR_ERR(lp->clk);
		goto free_netdev;
	}
	ret = clk_prepare_enable(lp->clk);
	if (ret) {
		dev_err(&pdev->dev, "Unable to enable clock: %d\n", ret);
		goto free_netdev;
	}

	/* Map device registers */
	ethres = platform_get_resource(pdev, IORESOURCE_MEM, 0);
	lp->regs = devm_ioremap_resource(&pdev->dev, ethres);
	if (IS_ERR(lp->regs)) {
		dev_err(&pdev->dev, "could not map Axi Ethernet regs.\n");
		ret = PTR_ERR(lp->regs);
		goto cleanup_clk;
	}
	lp->regs_start = ethres->start;

	/* Setup checksum offload, but default to off if not specified */
	lp->features = 0;

	ret = of_property_read_u32(pdev->dev.of_node, "xlnx,txcsum", &value);
	if (!ret) {
		switch (value) {
		case 1:
			lp->csum_offload_on_tx_path =
				XAE_FEATURE_PARTIAL_TX_CSUM;
			lp->features |= XAE_FEATURE_PARTIAL_TX_CSUM;
			/* Can checksum TCP/UDP over IPv4. */
			ndev->features |= NETIF_F_IP_CSUM;
			break;
		case 2:
			lp->csum_offload_on_tx_path =
				XAE_FEATURE_FULL_TX_CSUM;
			lp->features |= XAE_FEATURE_FULL_TX_CSUM;
			/* Can checksum TCP/UDP over IPv4. */
			ndev->features |= NETIF_F_IP_CSUM;
			break;
		default:
			lp->csum_offload_on_tx_path = XAE_NO_CSUM_OFFLOAD;
		}
	}
	ret = of_property_read_u32(pdev->dev.of_node, "xlnx,rxcsum", &value);
	if (!ret) {
		switch (value) {
		case 1:
			lp->csum_offload_on_rx_path =
				XAE_FEATURE_PARTIAL_RX_CSUM;
			lp->features |= XAE_FEATURE_PARTIAL_RX_CSUM;
			break;
		case 2:
			lp->csum_offload_on_rx_path =
				XAE_FEATURE_FULL_RX_CSUM;
			lp->features |= XAE_FEATURE_FULL_RX_CSUM;
			break;
		default:
			lp->csum_offload_on_rx_path = XAE_NO_CSUM_OFFLOAD;
		}
	}
	/* For supporting jumbo frames, the Axi Ethernet hardware must have
	 * a larger Rx/Tx Memory. Typically, the size must be large so that
	 * we can enable jumbo option and start supporting jumbo frames.
	 * Here we check for memory allocated for Rx/Tx in the hardware from
	 * the device-tree and accordingly set flags.
	 */
	of_property_read_u32(pdev->dev.of_node, "xlnx,rxmem", &lp->rxmem);

	lp->switch_x_sgmii = of_property_read_bool(pdev->dev.of_node,
						   "xlnx,switch-x-sgmii");

	/* Start with the proprietary, and broken phy_type */
	ret = of_property_read_u32(pdev->dev.of_node, "xlnx,phy-type", &value);
	if (!ret) {
		netdev_warn(ndev, "Please upgrade your device tree binary blob to use phy-mode");
		switch (value) {
		case XAE_PHY_TYPE_MII:
			lp->phy_mode = PHY_INTERFACE_MODE_MII;
			break;
		case XAE_PHY_TYPE_GMII:
			lp->phy_mode = PHY_INTERFACE_MODE_GMII;
			break;
		case XAE_PHY_TYPE_RGMII_2_0:
			lp->phy_mode = PHY_INTERFACE_MODE_RGMII_ID;
			break;
		case XAE_PHY_TYPE_SGMII:
			lp->phy_mode = PHY_INTERFACE_MODE_SGMII;
			break;
		case XAE_PHY_TYPE_1000BASE_X:
			lp->phy_mode = PHY_INTERFACE_MODE_1000BASEX;
			break;
		default:
			ret = -EINVAL;
			goto cleanup_clk;
		}
	} else {
		ret = of_get_phy_mode(pdev->dev.of_node, &lp->phy_mode);
		if (ret)
			goto cleanup_clk;
<<<<<<< HEAD
=======
	}
	if (lp->switch_x_sgmii && lp->phy_mode != PHY_INTERFACE_MODE_SGMII &&
	    lp->phy_mode != PHY_INTERFACE_MODE_1000BASEX) {
		dev_err(&pdev->dev, "xlnx,switch-x-sgmii only supported with SGMII or 1000BaseX\n");
		ret = -EINVAL;
		goto cleanup_clk;
>>>>>>> 4bcf3b75
	}

	/* Find the DMA node, map the DMA registers, and decode the DMA IRQs */
	np = of_parse_phandle(pdev->dev.of_node, "axistream-connected", 0);
	if (np) {
		struct resource dmares;

		ret = of_address_to_resource(np, 0, &dmares);
		if (ret) {
			dev_err(&pdev->dev,
				"unable to get DMA resource\n");
			of_node_put(np);
			goto cleanup_clk;
		}
		lp->dma_regs = devm_ioremap_resource(&pdev->dev,
						     &dmares);
		lp->rx_irq = irq_of_parse_and_map(np, 1);
		lp->tx_irq = irq_of_parse_and_map(np, 0);
		of_node_put(np);
		lp->eth_irq = platform_get_irq_optional(pdev, 0);
	} else {
		/* Check for these resources directly on the Ethernet node. */
		struct resource *res = platform_get_resource(pdev,
							     IORESOURCE_MEM, 1);
		lp->dma_regs = devm_ioremap_resource(&pdev->dev, res);
		lp->rx_irq = platform_get_irq(pdev, 1);
		lp->tx_irq = platform_get_irq(pdev, 0);
		lp->eth_irq = platform_get_irq_optional(pdev, 2);
	}
	if (IS_ERR(lp->dma_regs)) {
		dev_err(&pdev->dev, "could not map DMA regs\n");
		ret = PTR_ERR(lp->dma_regs);
		goto cleanup_clk;
	}
	if ((lp->rx_irq <= 0) || (lp->tx_irq <= 0)) {
		dev_err(&pdev->dev, "could not determine irqs\n");
		ret = -ENOMEM;
		goto cleanup_clk;
	}

	/* Autodetect the need for 64-bit DMA pointers.
	 * When the IP is configured for a bus width bigger than 32 bits,
	 * writing the MSB registers is mandatory, even if they are all 0.
	 * We can detect this case by writing all 1's to one such register
	 * and see if that sticks: when the IP is configured for 32 bits
	 * only, those registers are RES0.
	 * Those MSB registers were introduced in IP v7.1, which we check first.
	 */
	if ((axienet_ior(lp, XAE_ID_OFFSET) >> 24) >= 0x9) {
		void __iomem *desc = lp->dma_regs + XAXIDMA_TX_CDESC_OFFSET + 4;

		iowrite32(0x0, desc);
		if (ioread32(desc) == 0) {	/* sanity check */
			iowrite32(0xffffffff, desc);
			if (ioread32(desc) > 0) {
				lp->features |= XAE_FEATURE_DMA_64BIT;
				addr_width = 64;
				dev_info(&pdev->dev,
					 "autodetected 64-bit DMA range\n");
			}
			iowrite32(0x0, desc);
		}
	}

	ret = dma_set_mask_and_coherent(&pdev->dev, DMA_BIT_MASK(addr_width));
	if (ret) {
		dev_err(&pdev->dev, "No suitable DMA available\n");
		goto cleanup_clk;
	}

	/* Check for Ethernet core IRQ (optional) */
	if (lp->eth_irq <= 0)
		dev_info(&pdev->dev, "Ethernet core IRQ not defined\n");

	/* Retrieve the MAC address */
	mac_addr = of_get_mac_address(pdev->dev.of_node);
	if (IS_ERR(mac_addr)) {
		dev_warn(&pdev->dev, "could not find MAC address property: %ld\n",
			 PTR_ERR(mac_addr));
		mac_addr = NULL;
	}
	axienet_set_mac_address(ndev, mac_addr);

	lp->coalesce_count_rx = XAXIDMA_DFT_RX_THRESHOLD;
	lp->coalesce_count_tx = XAXIDMA_DFT_TX_THRESHOLD;

	lp->phy_node = of_parse_phandle(pdev->dev.of_node, "phy-handle", 0);
	if (lp->phy_node) {
		ret = axienet_mdio_setup(lp);
		if (ret)
			dev_warn(&pdev->dev,
				 "error registering MDIO bus: %d\n", ret);
	}
	if (lp->phy_mode == PHY_INTERFACE_MODE_SGMII ||
	    lp->phy_mode == PHY_INTERFACE_MODE_1000BASEX) {
		if (!lp->phy_node) {
			dev_err(&pdev->dev, "phy-handle required for 1000BaseX/SGMII\n");
			ret = -EINVAL;
			goto cleanup_mdio;
		}
		lp->pcs_phy = of_mdio_find_device(lp->phy_node);
		if (!lp->pcs_phy) {
			ret = -EPROBE_DEFER;
			goto cleanup_mdio;
		}
		lp->phylink_config.pcs_poll = true;
	}

	lp->phylink_config.dev = &ndev->dev;
	lp->phylink_config.type = PHYLINK_NETDEV;

	lp->phylink = phylink_create(&lp->phylink_config, pdev->dev.fwnode,
				     lp->phy_mode,
				     &axienet_phylink_ops);
	if (IS_ERR(lp->phylink)) {
		ret = PTR_ERR(lp->phylink);
		dev_err(&pdev->dev, "phylink_create error (%i)\n", ret);
		goto cleanup_mdio;
	}

	ret = register_netdev(lp->ndev);
	if (ret) {
		dev_err(lp->dev, "register_netdev() error (%i)\n", ret);
		goto cleanup_phylink;
	}

	return 0;

cleanup_phylink:
	phylink_destroy(lp->phylink);

cleanup_mdio:
	if (lp->pcs_phy)
		put_device(&lp->pcs_phy->dev);
	if (lp->mii_bus)
		axienet_mdio_teardown(lp);
	of_node_put(lp->phy_node);

cleanup_clk:
	clk_disable_unprepare(lp->clk);

free_netdev:
	free_netdev(ndev);

	return ret;
}

static int axienet_remove(struct platform_device *pdev)
{
	struct net_device *ndev = platform_get_drvdata(pdev);
	struct axienet_local *lp = netdev_priv(ndev);

	unregister_netdev(ndev);

	if (lp->phylink)
		phylink_destroy(lp->phylink);

	if (lp->pcs_phy)
		put_device(&lp->pcs_phy->dev);

	axienet_mdio_teardown(lp);

	clk_disable_unprepare(lp->clk);

	of_node_put(lp->phy_node);
	lp->phy_node = NULL;

	free_netdev(ndev);

	return 0;
}

static void axienet_shutdown(struct platform_device *pdev)
{
	struct net_device *ndev = platform_get_drvdata(pdev);

	rtnl_lock();
	netif_device_detach(ndev);

	if (netif_running(ndev))
		dev_close(ndev);

	rtnl_unlock();
}

static struct platform_driver axienet_driver = {
	.probe = axienet_probe,
	.remove = axienet_remove,
	.shutdown = axienet_shutdown,
	.driver = {
		 .name = "xilinx_axienet",
		 .of_match_table = axienet_of_match,
	},
};

module_platform_driver(axienet_driver);

MODULE_DESCRIPTION("Xilinx Axi Ethernet driver");
MODULE_AUTHOR("Xilinx");
MODULE_LICENSE("GPL");<|MERGE_RESOLUTION|>--- conflicted
+++ resolved
@@ -1964,15 +1964,12 @@
 		ret = of_get_phy_mode(pdev->dev.of_node, &lp->phy_mode);
 		if (ret)
 			goto cleanup_clk;
-<<<<<<< HEAD
-=======
 	}
 	if (lp->switch_x_sgmii && lp->phy_mode != PHY_INTERFACE_MODE_SGMII &&
 	    lp->phy_mode != PHY_INTERFACE_MODE_1000BASEX) {
 		dev_err(&pdev->dev, "xlnx,switch-x-sgmii only supported with SGMII or 1000BaseX\n");
 		ret = -EINVAL;
 		goto cleanup_clk;
->>>>>>> 4bcf3b75
 	}
 
 	/* Find the DMA node, map the DMA registers, and decode the DMA IRQs */
