// SPDX-License-Identifier: GPL-2.0-only
/*
 * aQuantia Corporation Network Driver
 * Copyright (C) 2014-2017 aQuantia Corporation. All rights reserved
 */

/* File hw_atl_utils.c: Definition of common functions for Atlantic hardware
 * abstraction layer.
 */

#include "../aq_nic.h"
#include "../aq_hw_utils.h"
#include "hw_atl_utils.h"
#include "hw_atl_llh.h"
#include "hw_atl_llh_internal.h"

#include <linux/random.h>

#define HW_ATL_UCP_0X370_REG    0x0370U

#define HW_ATL_MIF_CMD          0x0200U
#define HW_ATL_MIF_ADDR         0x0208U
#define HW_ATL_MIF_VAL          0x020CU

#define HW_ATL_RPC_CONTROL_ADR  0x0338U
#define HW_ATL_RPC_STATE_ADR    0x033CU

#define HW_ATL_MPI_FW_VERSION	0x18
#define HW_ATL_MPI_CONTROL_ADR  0x0368U
#define HW_ATL_MPI_STATE_ADR    0x036CU

#define HW_ATL_MPI_STATE_MSK      0x00FFU
#define HW_ATL_MPI_STATE_SHIFT    0U
#define HW_ATL_MPI_SPEED_MSK      0x00FF0000U
#define HW_ATL_MPI_SPEED_SHIFT    16U
#define HW_ATL_MPI_DIRTY_WAKE_MSK 0x02000000U

#define HW_ATL_MPI_DAISY_CHAIN_STATUS	0x704
#define HW_ATL_MPI_BOOT_EXIT_CODE	0x388

#define HW_ATL_MAC_PHY_CONTROL	0x4000
#define HW_ATL_MAC_PHY_MPI_RESET_BIT 0x1D

#define HW_ATL_FW_VER_1X 0x01050006U
#define HW_ATL_FW_VER_2X 0x02000000U
#define HW_ATL_FW_VER_3X 0x03000000U

#define FORCE_FLASHLESS 0

static int hw_atl_utils_ver_match(u32 ver_expected, u32 ver_actual);

static int hw_atl_utils_mpi_set_state(struct aq_hw_s *self,
				      enum hal_atl_utils_fw_state_e state);

static u32 hw_atl_utils_get_mpi_mbox_tid(struct aq_hw_s *self);
static u32 hw_atl_utils_mpi_get_state(struct aq_hw_s *self);
static u32 hw_atl_utils_mif_cmd_get(struct aq_hw_s *self);
static u32 hw_atl_utils_mif_addr_get(struct aq_hw_s *self);
static u32 hw_atl_utils_rpc_state_get(struct aq_hw_s *self);

int hw_atl_utils_initfw(struct aq_hw_s *self, const struct aq_fw_ops **fw_ops)
{
	int err = 0;

	err = hw_atl_utils_soft_reset(self);
	if (err)
		return err;

	hw_atl_utils_hw_chip_features_init(self,
					   &self->chip_features);

	hw_atl_utils_get_fw_version(self, &self->fw_ver_actual);

	if (hw_atl_utils_ver_match(HW_ATL_FW_VER_1X,
				   self->fw_ver_actual) == 0) {
		*fw_ops = &aq_fw_1x_ops;
	} else if (hw_atl_utils_ver_match(HW_ATL_FW_VER_2X,
					  self->fw_ver_actual) == 0) {
		*fw_ops = &aq_fw_2x_ops;
	} else if (hw_atl_utils_ver_match(HW_ATL_FW_VER_3X,
					  self->fw_ver_actual) == 0) {
		*fw_ops = &aq_fw_2x_ops;
	} else {
		aq_pr_err("Bad FW version detected: %x\n",
			  self->fw_ver_actual);
		return -EOPNOTSUPP;
	}
	self->aq_fw_ops = *fw_ops;
	err = self->aq_fw_ops->init(self);
	return err;
}

static int hw_atl_utils_soft_reset_flb(struct aq_hw_s *self)
{
	u32 gsr, val;
	int k = 0;

	aq_hw_write_reg(self, 0x404, 0x40e1);
	AQ_HW_SLEEP(50);

	/* Cleanup SPI */
	val = aq_hw_read_reg(self, 0x53C);
	aq_hw_write_reg(self, 0x53C, val | 0x10);

	gsr = aq_hw_read_reg(self, HW_ATL_GLB_SOFT_RES_ADR);
	aq_hw_write_reg(self, HW_ATL_GLB_SOFT_RES_ADR, (gsr & 0xBFFF) | 0x8000);

	/* Kickstart MAC */
	aq_hw_write_reg(self, 0x404, 0x80e0);
	aq_hw_write_reg(self, 0x32a8, 0x0);
	aq_hw_write_reg(self, 0x520, 0x1);

	/* Reset SPI again because of possible interrupted SPI burst */
	val = aq_hw_read_reg(self, 0x53C);
	aq_hw_write_reg(self, 0x53C, val | 0x10);
	AQ_HW_SLEEP(10);
	/* Clear SPI reset state */
	aq_hw_write_reg(self, 0x53C, val & ~0x10);

	aq_hw_write_reg(self, 0x404, 0x180e0);

	for (k = 0; k < 1000; k++) {
		u32 flb_status = aq_hw_read_reg(self,
						HW_ATL_MPI_DAISY_CHAIN_STATUS);

		flb_status = flb_status & 0x10;
		if (flb_status)
			break;
		AQ_HW_SLEEP(10);
	}
	if (k == 1000) {
		aq_pr_err("MAC kickstart failed\n");
		return -EIO;
	}

	/* FW reset */
	aq_hw_write_reg(self, 0x404, 0x80e0);
	AQ_HW_SLEEP(50);
	aq_hw_write_reg(self, 0x3a0, 0x1);

	/* Kickstart PHY - skipped */

	/* Global software reset*/
	hw_atl_rx_rx_reg_res_dis_set(self, 0U);
	hw_atl_tx_tx_reg_res_dis_set(self, 0U);
	aq_hw_write_reg_bit(self, HW_ATL_MAC_PHY_CONTROL,
			    BIT(HW_ATL_MAC_PHY_MPI_RESET_BIT),
			    HW_ATL_MAC_PHY_MPI_RESET_BIT, 0x0);
	gsr = aq_hw_read_reg(self, HW_ATL_GLB_SOFT_RES_ADR);
	aq_hw_write_reg(self, HW_ATL_GLB_SOFT_RES_ADR, (gsr & 0xBFFF) | 0x8000);

	for (k = 0; k < 1000; k++) {
		u32 fw_state = aq_hw_read_reg(self, HW_ATL_MPI_FW_VERSION);

		if (fw_state)
			break;
		AQ_HW_SLEEP(10);
	}
	if (k == 1000) {
		aq_pr_err("FW kickstart failed\n");
		return -EIO;
	}
	/* Old FW requires fixed delay after init */
	AQ_HW_SLEEP(15);

	return 0;
}

static int hw_atl_utils_soft_reset_rbl(struct aq_hw_s *self)
{
	u32 gsr, val, rbl_status;
	int k;

	aq_hw_write_reg(self, 0x404, 0x40e1);
	aq_hw_write_reg(self, 0x3a0, 0x1);
	aq_hw_write_reg(self, 0x32a8, 0x0);

	/* Alter RBL status */
	aq_hw_write_reg(self, 0x388, 0xDEAD);

	/* Cleanup SPI */
	val = aq_hw_read_reg(self, 0x53C);
	aq_hw_write_reg(self, 0x53C, val | 0x10);

	/* Global software reset*/
	hw_atl_rx_rx_reg_res_dis_set(self, 0U);
	hw_atl_tx_tx_reg_res_dis_set(self, 0U);
	aq_hw_write_reg_bit(self, HW_ATL_MAC_PHY_CONTROL,
			    BIT(HW_ATL_MAC_PHY_MPI_RESET_BIT),
			    HW_ATL_MAC_PHY_MPI_RESET_BIT, 0x0);
	gsr = aq_hw_read_reg(self, HW_ATL_GLB_SOFT_RES_ADR);
	aq_hw_write_reg(self, HW_ATL_GLB_SOFT_RES_ADR,
			(gsr & 0xFFFFBFFF) | 0x8000);

	if (FORCE_FLASHLESS)
		aq_hw_write_reg(self, 0x534, 0x0);

	aq_hw_write_reg(self, 0x404, 0x40e0);

	/* Wait for RBL boot */
	for (k = 0; k < 1000; k++) {
		rbl_status = aq_hw_read_reg(self, 0x388) & 0xFFFF;
		if (rbl_status && rbl_status != 0xDEAD)
			break;
		AQ_HW_SLEEP(10);
	}
	if (!rbl_status || rbl_status == 0xDEAD) {
		aq_pr_err("RBL Restart failed");
		return -EIO;
	}

	/* Restore NVR */
	if (FORCE_FLASHLESS)
		aq_hw_write_reg(self, 0x534, 0xA0);

	if (rbl_status == 0xF1A7) {
		aq_pr_err("No FW detected. Dynamic FW load not implemented\n");
		return -ENOTSUPP;
	}

	for (k = 0; k < 1000; k++) {
		u32 fw_state = aq_hw_read_reg(self, HW_ATL_MPI_FW_VERSION);

		if (fw_state)
			break;
		AQ_HW_SLEEP(10);
	}
	if (k == 1000) {
		aq_pr_err("FW kickstart failed\n");
		return -EIO;
	}
	/* Old FW requires fixed delay after init */
	AQ_HW_SLEEP(15);

	return 0;
}

int hw_atl_utils_soft_reset(struct aq_hw_s *self)
{
	int k;
	u32 boot_exit_code = 0;
	u32 val;

	for (k = 0; k < 1000; ++k) {
		u32 flb_status = aq_hw_read_reg(self,
						HW_ATL_MPI_DAISY_CHAIN_STATUS);
		boot_exit_code = aq_hw_read_reg(self,
						HW_ATL_MPI_BOOT_EXIT_CODE);
		if (flb_status != 0x06000000 || boot_exit_code != 0)
			break;
	}

	if (k == 1000) {
		aq_pr_err("Neither RBL nor FLB firmware started\n");
		return -EOPNOTSUPP;
	}

	self->rbl_enabled = (boot_exit_code != 0);

	/* FW 1.x may bootup in an invalid POWER state (WOL feature).
	 * We should work around this by forcing its state back to DEINIT
	 */
	if (!hw_atl_utils_ver_match(HW_ATL_FW_VER_1X,
				    aq_hw_read_reg(self,
						   HW_ATL_MPI_FW_VERSION))) {
		int err = 0;

		hw_atl_utils_mpi_set_state(self, MPI_DEINIT);
<<<<<<< HEAD
		AQ_HW_WAIT_FOR((aq_hw_read_reg(self, HW_ATL_MPI_STATE_ADR) &
			       HW_ATL_MPI_STATE_MSK) == MPI_DEINIT,
			       10, 1000U);
=======
		err = readx_poll_timeout_atomic(hw_atl_utils_mpi_get_state,
						self, val,
						(val & HW_ATL_MPI_STATE_MSK) ==
						 MPI_DEINIT,
						10, 10000U);
>>>>>>> fa578e9d
		if (err)
			return err;
	}

	if (self->rbl_enabled)
		return hw_atl_utils_soft_reset_rbl(self);
	else
		return hw_atl_utils_soft_reset_flb(self);
}

int hw_atl_utils_fw_downld_dwords(struct aq_hw_s *self, u32 a,
				  u32 *p, u32 cnt)
{
	int err = 0;
	u32 val;

	err = readx_poll_timeout_atomic(hw_atl_sem_ram_get,
					self, val, val == 1U,
					1U, 10000U);

	if (err < 0) {
		bool is_locked;

		hw_atl_reg_glb_cpu_sem_set(self, 1U, HW_ATL_FW_SM_RAM);
		is_locked = hw_atl_sem_ram_get(self);
		if (!is_locked) {
			err = -ETIME;
			goto err_exit;
		}
	}

	aq_hw_write_reg(self, HW_ATL_MIF_ADDR, a);

	for (++cnt; --cnt && !err;) {
		aq_hw_write_reg(self, HW_ATL_MIF_CMD, 0x00008000U);

		if (IS_CHIP_FEATURE(REVISION_B1))
			err = readx_poll_timeout_atomic(hw_atl_utils_mif_addr_get,
							self, val, val != a,
							1U, 1000U);
		else
			err = readx_poll_timeout_atomic(hw_atl_utils_mif_cmd_get,
							self, val,
							!(val & 0x100),
							1U, 1000U);

		*(p++) = aq_hw_read_reg(self, HW_ATL_MIF_VAL);
		a += 4;
	}

	hw_atl_reg_glb_cpu_sem_set(self, 1U, HW_ATL_FW_SM_RAM);

err_exit:
	return err;
}

static int hw_atl_utils_fw_upload_dwords(struct aq_hw_s *self, u32 a, u32 *p,
					 u32 cnt)
{
	u32 val;
	int err = 0;

	err = readx_poll_timeout_atomic(hw_atl_sem_ram_get, self,
					val, val == 1U,
					10U, 100000U);
	if (err < 0)
		goto err_exit;

	if (IS_CHIP_FEATURE(REVISION_B1)) {
		u32 offset = 0;

		for (; offset < cnt; ++offset) {
			aq_hw_write_reg(self, 0x328, p[offset]);
			aq_hw_write_reg(self, 0x32C,
					(0x80000000 | (0xFFFF & (offset * 4))));
			hw_atl_mcp_up_force_intr_set(self, 1);
			/* 1000 times by 10us = 10ms */
			err = readx_poll_timeout_atomic(hw_atl_scrpad12_get,
							self, val,
							(val & 0xF0000000) !=
							0x80000000,
							10U, 10000U);
		}
	} else {
		u32 offset = 0;

		aq_hw_write_reg(self, 0x208, a);

		for (; offset < cnt; ++offset) {
			aq_hw_write_reg(self, 0x20C, p[offset]);
			aq_hw_write_reg(self, 0x200, 0xC000);

			err = readx_poll_timeout_atomic(hw_atl_utils_mif_cmd_get,
							self, val,
							(val & 0x100) == 0,
							1000U, 10000U);
		}
	}

	hw_atl_reg_glb_cpu_sem_set(self, 1U, HW_ATL_FW_SM_RAM);

err_exit:
	return err;
}

static int hw_atl_utils_ver_match(u32 ver_expected, u32 ver_actual)
{
	int err = 0;
	const u32 dw_major_mask = 0xff000000U;
	const u32 dw_minor_mask = 0x00ffffffU;

	err = (dw_major_mask & (ver_expected ^ ver_actual)) ? -EOPNOTSUPP : 0;
	if (err < 0)
		goto err_exit;
	err = ((dw_minor_mask & ver_expected) > (dw_minor_mask & ver_actual)) ?
		-EOPNOTSUPP : 0;
err_exit:
	return err;
}

static int hw_atl_utils_init_ucp(struct aq_hw_s *self,
				 const struct aq_hw_caps_s *aq_hw_caps)
{
	int err = 0;

	if (!aq_hw_read_reg(self, 0x370U)) {
		unsigned int rnd = 0U;
		unsigned int ucp_0x370 = 0U;

		get_random_bytes(&rnd, sizeof(unsigned int));

		ucp_0x370 = 0x02020202U | (0xFEFEFEFEU & rnd);
		aq_hw_write_reg(self, HW_ATL_UCP_0X370_REG, ucp_0x370);
	}

	hw_atl_reg_glb_cpu_scratch_scp_set(self, 0x00000000U, 25U);

	/* check 10 times by 1ms */
	err = readx_poll_timeout_atomic(hw_atl_scrpad25_get,
					self, self->mbox_addr,
					self->mbox_addr != 0U,
					1000U, 10000U);

	return err;
}

struct aq_hw_atl_utils_fw_rpc_tid_s {
	union {
		u32 val;
		struct {
			u16 tid;
			u16 len;
		};
	};
};

#define hw_atl_utils_fw_rpc_init(_H_) hw_atl_utils_fw_rpc_wait(_H_, NULL)

int hw_atl_utils_fw_rpc_call(struct aq_hw_s *self, unsigned int rpc_size)
{
	int err = 0;
	struct aq_hw_atl_utils_fw_rpc_tid_s sw;

	if (!IS_CHIP_FEATURE(MIPS)) {
		err = -1;
		goto err_exit;
	}
	err = hw_atl_utils_fw_upload_dwords(self, self->rpc_addr,
					    (u32 *)(void *)&self->rpc,
					    (rpc_size + sizeof(u32) -
					     sizeof(u8)) / sizeof(u32));
	if (err < 0)
		goto err_exit;

	sw.tid = 0xFFFFU & (++self->rpc_tid);
	sw.len = (u16)rpc_size;
	aq_hw_write_reg(self, HW_ATL_RPC_CONTROL_ADR, sw.val);

err_exit:
	return err;
}

int hw_atl_utils_fw_rpc_wait(struct aq_hw_s *self,
			     struct hw_atl_utils_fw_rpc **rpc)
{
	int err = 0;
	struct aq_hw_atl_utils_fw_rpc_tid_s sw;
	struct aq_hw_atl_utils_fw_rpc_tid_s fw;

	do {
		sw.val = aq_hw_read_reg(self, HW_ATL_RPC_CONTROL_ADR);

		self->rpc_tid = sw.tid;

		err = readx_poll_timeout_atomic(hw_atl_utils_rpc_state_get,
						self, fw.val,
						sw.tid == fw.tid,
						1000U, 100000U);

		if (fw.len == 0xFFFFU) {
			err = hw_atl_utils_fw_rpc_call(self, sw.len);
			if (err < 0)
				goto err_exit;
		}
	} while (sw.tid != fw.tid || 0xFFFFU == fw.len);

	if (rpc) {
		if (fw.len) {
			err =
			hw_atl_utils_fw_downld_dwords(self,
						      self->rpc_addr,
						      (u32 *)(void *)
						      &self->rpc,
						      (fw.len + sizeof(u32) -
						       sizeof(u8)) /
						      sizeof(u32));
			if (err < 0)
				goto err_exit;
		}

		*rpc = &self->rpc;
	}

err_exit:
	return err;
}

static int hw_atl_utils_mpi_create(struct aq_hw_s *self)
{
	int err = 0;

	err = hw_atl_utils_init_ucp(self, self->aq_nic_cfg->aq_hw_caps);
	if (err < 0)
		goto err_exit;

	err = hw_atl_utils_fw_rpc_init(self);
	if (err < 0)
		goto err_exit;

err_exit:
	return err;
}

int hw_atl_utils_mpi_read_mbox(struct aq_hw_s *self,
			       struct hw_atl_utils_mbox_header *pmbox)
{
	return hw_atl_utils_fw_downld_dwords(self,
					     self->mbox_addr,
					     (u32 *)(void *)pmbox,
					     sizeof(*pmbox) / sizeof(u32));
}

void hw_atl_utils_mpi_read_stats(struct aq_hw_s *self,
				 struct hw_atl_utils_mbox *pmbox)
{
	int err = 0;

	err = hw_atl_utils_fw_downld_dwords(self,
					    self->mbox_addr,
					    (u32 *)(void *)pmbox,
					    sizeof(*pmbox) / sizeof(u32));
	if (err < 0)
		goto err_exit;

	if (IS_CHIP_FEATURE(REVISION_A0)) {
		unsigned int mtu = self->aq_nic_cfg ?
					self->aq_nic_cfg->mtu : 1514U;
		pmbox->stats.ubrc = pmbox->stats.uprc * mtu;
		pmbox->stats.ubtc = pmbox->stats.uptc * mtu;
		pmbox->stats.dpc = atomic_read(&self->dpc);
	} else {
		pmbox->stats.dpc = hw_atl_rpb_rx_dma_drop_pkt_cnt_get(self);
	}

err_exit:;
}

static int hw_atl_utils_mpi_set_speed(struct aq_hw_s *self, u32 speed)
{
	u32 val = aq_hw_read_reg(self, HW_ATL_MPI_CONTROL_ADR);

	val = val & ~HW_ATL_MPI_SPEED_MSK;
	val |= speed << HW_ATL_MPI_SPEED_SHIFT;
	aq_hw_write_reg(self, HW_ATL_MPI_CONTROL_ADR, val);

	return 0;
}

static int hw_atl_utils_mpi_set_state(struct aq_hw_s *self,
				      enum hal_atl_utils_fw_state_e state)
{
	int err = 0;
	u32 transaction_id = 0;
	struct hw_atl_utils_mbox_header mbox;
	u32 val = aq_hw_read_reg(self, HW_ATL_MPI_CONTROL_ADR);

	if (state == MPI_RESET) {
		hw_atl_utils_mpi_read_mbox(self, &mbox);

		transaction_id = mbox.transaction_id;

		err = readx_poll_timeout_atomic(hw_atl_utils_get_mpi_mbox_tid,
						self, mbox.transaction_id,
						transaction_id !=
						mbox.transaction_id,
						1000U, 100000U);
		if (err < 0)
			goto err_exit;
	}
	/* On interface DEINIT we disable DW (raise bit)
	 * Otherwise enable DW (clear bit)
	 */
	if (state == MPI_DEINIT || state == MPI_POWER)
		val |= HW_ATL_MPI_DIRTY_WAKE_MSK;
	else
		val &= ~HW_ATL_MPI_DIRTY_WAKE_MSK;

	/* Set new state bits */
	val = val & ~HW_ATL_MPI_STATE_MSK;
	val |= state & HW_ATL_MPI_STATE_MSK;

	aq_hw_write_reg(self, HW_ATL_MPI_CONTROL_ADR, val);
err_exit:
	return err;
}

int hw_atl_utils_mpi_get_link_status(struct aq_hw_s *self)
{
	u32 cp0x036C = hw_atl_utils_mpi_get_state(self);
	u32 link_speed_mask = cp0x036C >> HW_ATL_MPI_SPEED_SHIFT;
	struct aq_hw_link_status_s *link_status = &self->aq_link_status;

	if (!link_speed_mask) {
		link_status->mbps = 0U;
	} else {
		switch (link_speed_mask) {
		case HAL_ATLANTIC_RATE_10G:
			link_status->mbps = 10000U;
			break;

		case HAL_ATLANTIC_RATE_5G:
		case HAL_ATLANTIC_RATE_5GSR:
			link_status->mbps = 5000U;
			break;

		case HAL_ATLANTIC_RATE_2GS:
			link_status->mbps = 2500U;
			break;

		case HAL_ATLANTIC_RATE_1G:
			link_status->mbps = 1000U;
			break;

		case HAL_ATLANTIC_RATE_100M:
			link_status->mbps = 100U;
			break;

		default:
			return -EBUSY;
		}
	}

	return 0;
}

int hw_atl_utils_get_mac_permanent(struct aq_hw_s *self,
				   u8 *mac)
{
	int err = 0;
	u32 h = 0U;
	u32 l = 0U;
	u32 mac_addr[2];

	if (!aq_hw_read_reg(self, HW_ATL_UCP_0X370_REG)) {
		unsigned int rnd = 0;
		unsigned int ucp_0x370 = 0;

		get_random_bytes(&rnd, sizeof(unsigned int));

		ucp_0x370 = 0x02020202 | (0xFEFEFEFE & rnd);
		aq_hw_write_reg(self, HW_ATL_UCP_0X370_REG, ucp_0x370);
	}

	err = hw_atl_utils_fw_downld_dwords(self,
					    aq_hw_read_reg(self, 0x00000374U) +
					    (40U * 4U),
					    mac_addr,
					    ARRAY_SIZE(mac_addr));
	if (err < 0) {
		mac_addr[0] = 0U;
		mac_addr[1] = 0U;
		err = 0;
	} else {
		mac_addr[0] = __swab32(mac_addr[0]);
		mac_addr[1] = __swab32(mac_addr[1]);
	}

	ether_addr_copy(mac, (u8 *)mac_addr);

	if ((mac[0] & 0x01U) || ((mac[0] | mac[1] | mac[2]) == 0x00U)) {
		/* chip revision */
		l = 0xE3000000U |
		    (0xFFFFU & aq_hw_read_reg(self, HW_ATL_UCP_0X370_REG)) |
		    (0x00 << 16);
		h = 0x8001300EU;

		mac[5] = (u8)(0xFFU & l);
		l >>= 8;
		mac[4] = (u8)(0xFFU & l);
		l >>= 8;
		mac[3] = (u8)(0xFFU & l);
		l >>= 8;
		mac[2] = (u8)(0xFFU & l);
		mac[1] = (u8)(0xFFU & h);
		h >>= 8;
		mac[0] = (u8)(0xFFU & h);
	}

	return err;
}

unsigned int hw_atl_utils_mbps_2_speed_index(unsigned int mbps)
{
	unsigned int ret = 0U;

	switch (mbps) {
	case 100U:
		ret = 5U;
		break;

	case 1000U:
		ret = 4U;
		break;

	case 2500U:
		ret = 3U;
		break;

	case 5000U:
		ret = 1U;
		break;

	case 10000U:
		ret = 0U;
		break;

	default:
		break;
	}
	return ret;
}

void hw_atl_utils_hw_chip_features_init(struct aq_hw_s *self, u32 *p)
{
	u32 chip_features = 0U;
	u32 val = hw_atl_reg_glb_mif_id_get(self);
	u32 mif_rev = val & 0xFFU;

	if ((0xFU & mif_rev) == 1U) {
		chip_features |= HAL_ATLANTIC_UTILS_CHIP_REVISION_A0 |
			HAL_ATLANTIC_UTILS_CHIP_MPI_AQ |
			HAL_ATLANTIC_UTILS_CHIP_MIPS;
	} else if ((0xFU & mif_rev) == 2U) {
		chip_features |= HAL_ATLANTIC_UTILS_CHIP_REVISION_B0 |
			HAL_ATLANTIC_UTILS_CHIP_MPI_AQ |
			HAL_ATLANTIC_UTILS_CHIP_MIPS |
			HAL_ATLANTIC_UTILS_CHIP_TPO2 |
			HAL_ATLANTIC_UTILS_CHIP_RPF2;
	} else if ((0xFU & mif_rev) == 0xAU) {
		chip_features |= HAL_ATLANTIC_UTILS_CHIP_REVISION_B1 |
			HAL_ATLANTIC_UTILS_CHIP_MPI_AQ |
			HAL_ATLANTIC_UTILS_CHIP_MIPS |
			HAL_ATLANTIC_UTILS_CHIP_TPO2 |
			HAL_ATLANTIC_UTILS_CHIP_RPF2;
	}

	*p = chip_features;
}

static int hw_atl_fw1x_deinit(struct aq_hw_s *self)
{
	hw_atl_utils_mpi_set_speed(self, 0);
	hw_atl_utils_mpi_set_state(self, MPI_DEINIT);
	return 0;
}

int hw_atl_utils_update_stats(struct aq_hw_s *self)
{
	struct hw_atl_utils_mbox mbox;
	struct aq_stats_s *cs = &self->curr_stats;

	hw_atl_utils_mpi_read_stats(self, &mbox);

#define AQ_SDELTA(_N_) (self->curr_stats._N_ += \
			mbox.stats._N_ - self->last_stats._N_)

	if (self->aq_link_status.mbps) {
		AQ_SDELTA(uprc);
		AQ_SDELTA(mprc);
		AQ_SDELTA(bprc);
		AQ_SDELTA(erpt);

		AQ_SDELTA(uptc);
		AQ_SDELTA(mptc);
		AQ_SDELTA(bptc);
		AQ_SDELTA(erpr);

		AQ_SDELTA(ubrc);
		AQ_SDELTA(ubtc);
		AQ_SDELTA(mbrc);
		AQ_SDELTA(mbtc);
		AQ_SDELTA(bbrc);
		AQ_SDELTA(bbtc);
		AQ_SDELTA(dpc);
	}
#undef AQ_SDELTA

	cs->dma_pkt_rc = hw_atl_stats_rx_dma_good_pkt_counter_get(self);
	cs->dma_pkt_tc = hw_atl_stats_tx_dma_good_pkt_counter_get(self);
	cs->dma_oct_rc = hw_atl_stats_rx_dma_good_octet_counter_get(self);
	cs->dma_oct_tc = hw_atl_stats_tx_dma_good_octet_counter_get(self);

	memcpy(&self->last_stats, &mbox.stats, sizeof(mbox.stats));

	return 0;
}

struct aq_stats_s *hw_atl_utils_get_hw_stats(struct aq_hw_s *self)
{
	return &self->curr_stats;
}

static const u32 hw_atl_utils_hw_mac_regs[] = {
	0x00005580U, 0x00005590U, 0x000055B0U, 0x000055B4U,
	0x000055C0U, 0x00005B00U, 0x00005B04U, 0x00005B08U,
	0x00005B0CU, 0x00005B10U, 0x00005B14U, 0x00005B18U,
	0x00005B1CU, 0x00005B20U, 0x00005B24U, 0x00005B28U,
	0x00005B2CU, 0x00005B30U, 0x00005B34U, 0x00005B38U,
	0x00005B3CU, 0x00005B40U, 0x00005B44U, 0x00005B48U,
	0x00005B4CU, 0x00005B50U, 0x00005B54U, 0x00005B58U,
	0x00005B5CU, 0x00005B60U, 0x00005B64U, 0x00005B68U,
	0x00005B6CU, 0x00005B70U, 0x00005B74U, 0x00005B78U,
	0x00005B7CU, 0x00007C00U, 0x00007C04U, 0x00007C08U,
	0x00007C0CU, 0x00007C10U, 0x00007C14U, 0x00007C18U,
	0x00007C1CU, 0x00007C20U, 0x00007C40U, 0x00007C44U,
	0x00007C48U, 0x00007C4CU, 0x00007C50U, 0x00007C54U,
	0x00007C58U, 0x00007C5CU, 0x00007C60U, 0x00007C80U,
	0x00007C84U, 0x00007C88U, 0x00007C8CU, 0x00007C90U,
	0x00007C94U, 0x00007C98U, 0x00007C9CU, 0x00007CA0U,
	0x00007CC0U, 0x00007CC4U, 0x00007CC8U, 0x00007CCCU,
	0x00007CD0U, 0x00007CD4U, 0x00007CD8U, 0x00007CDCU,
	0x00007CE0U, 0x00000300U, 0x00000304U, 0x00000308U,
	0x0000030cU, 0x00000310U, 0x00000314U, 0x00000318U,
	0x0000031cU, 0x00000360U, 0x00000364U, 0x00000368U,
	0x0000036cU, 0x00000370U, 0x00000374U, 0x00006900U,
};

int hw_atl_utils_hw_get_regs(struct aq_hw_s *self,
			     const struct aq_hw_caps_s *aq_hw_caps,
			     u32 *regs_buff)
{
	unsigned int i = 0U;

	for (i = 0; i < aq_hw_caps->mac_regs_count; i++)
		regs_buff[i] = aq_hw_read_reg(self,
					      hw_atl_utils_hw_mac_regs[i]);
	return 0;
}

int hw_atl_utils_get_fw_version(struct aq_hw_s *self, u32 *fw_version)
{
	*fw_version = aq_hw_read_reg(self, 0x18U);
	return 0;
}

static int aq_fw1x_set_wol(struct aq_hw_s *self, bool wol_enabled, u8 *mac)
{
	struct hw_atl_utils_fw_rpc *prpc = NULL;
	unsigned int rpc_size = 0U;
	int err = 0;

	err = hw_atl_utils_fw_rpc_wait(self, &prpc);
	if (err < 0)
		goto err_exit;

	memset(prpc, 0, sizeof(*prpc));

	if (wol_enabled) {
		rpc_size = sizeof(prpc->msg_id) + sizeof(prpc->msg_wol);

		prpc->msg_id = HAL_ATLANTIC_UTILS_FW_MSG_WOL_ADD;
		prpc->msg_wol.priority =
				HAL_ATLANTIC_UTILS_FW_MSG_WOL_PRIOR;
		prpc->msg_wol.pattern_id =
				HAL_ATLANTIC_UTILS_FW_MSG_WOL_PATTERN;
		prpc->msg_wol.wol_packet_type =
				HAL_ATLANTIC_UTILS_FW_MSG_WOL_MAG_PKT;

		ether_addr_copy((u8 *)&prpc->msg_wol.wol_pattern, mac);
	} else {
		rpc_size = sizeof(prpc->msg_id) + sizeof(prpc->msg_del_id);

		prpc->msg_id = HAL_ATLANTIC_UTILS_FW_MSG_WOL_DEL;
		prpc->msg_wol.pattern_id =
				HAL_ATLANTIC_UTILS_FW_MSG_WOL_PATTERN;
	}

	err = hw_atl_utils_fw_rpc_call(self, rpc_size);

err_exit:
	return err;
}

static int aq_fw1x_set_power(struct aq_hw_s *self, unsigned int power_state,
			     u8 *mac)
{
	struct hw_atl_utils_fw_rpc *prpc = NULL;
	unsigned int rpc_size = 0U;
	int err = 0;

	if (self->aq_nic_cfg->wol & AQ_NIC_WOL_ENABLED) {
		err = aq_fw1x_set_wol(self, 1, mac);

		if (err < 0)
			goto err_exit;

		rpc_size = sizeof(prpc->msg_id) +
			   sizeof(prpc->msg_enable_wakeup);

		err = hw_atl_utils_fw_rpc_wait(self, &prpc);

		if (err < 0)
			goto err_exit;

		memset(prpc, 0, rpc_size);

		prpc->msg_id = HAL_ATLANTIC_UTILS_FW_MSG_ENABLE_WAKEUP;
		prpc->msg_enable_wakeup.pattern_mask = 0x00000002;

		err = hw_atl_utils_fw_rpc_call(self, rpc_size);
		if (err < 0)
			goto err_exit;
	}
	hw_atl_utils_mpi_set_speed(self, 0);
	hw_atl_utils_mpi_set_state(self, MPI_POWER);

err_exit:
	return err;
}

static u32 hw_atl_utils_get_mpi_mbox_tid(struct aq_hw_s *self)
{
	struct hw_atl_utils_mbox_header mbox;

	hw_atl_utils_mpi_read_mbox(self, &mbox);

	return mbox.transaction_id;
}

static u32 hw_atl_utils_mpi_get_state(struct aq_hw_s *self)
{
	return aq_hw_read_reg(self, HW_ATL_MPI_STATE_ADR);
}

static u32 hw_atl_utils_mif_cmd_get(struct aq_hw_s *self)
{
	return aq_hw_read_reg(self, HW_ATL_MIF_CMD);
}

static u32 hw_atl_utils_mif_addr_get(struct aq_hw_s *self)
{
	return aq_hw_read_reg(self, HW_ATL_MIF_ADDR);
}

static u32 hw_atl_utils_rpc_state_get(struct aq_hw_s *self)
{
	return aq_hw_read_reg(self, HW_ATL_RPC_STATE_ADR);
}

const struct aq_fw_ops aq_fw_1x_ops = {
	.init = hw_atl_utils_mpi_create,
	.deinit = hw_atl_fw1x_deinit,
	.reset = NULL,
	.get_mac_permanent = hw_atl_utils_get_mac_permanent,
	.set_link_speed = hw_atl_utils_mpi_set_speed,
	.set_state = hw_atl_utils_mpi_set_state,
	.update_link_status = hw_atl_utils_mpi_get_link_status,
	.update_stats = hw_atl_utils_update_stats,
	.get_phy_temp = NULL,
	.set_power = aq_fw1x_set_power,
	.set_eee_rate = NULL,
	.get_eee_rate = NULL,
	.set_flow_control = NULL,
};<|MERGE_RESOLUTION|>--- conflicted
+++ resolved
@@ -266,17 +266,11 @@
 		int err = 0;
 
 		hw_atl_utils_mpi_set_state(self, MPI_DEINIT);
-<<<<<<< HEAD
-		AQ_HW_WAIT_FOR((aq_hw_read_reg(self, HW_ATL_MPI_STATE_ADR) &
-			       HW_ATL_MPI_STATE_MSK) == MPI_DEINIT,
-			       10, 1000U);
-=======
 		err = readx_poll_timeout_atomic(hw_atl_utils_mpi_get_state,
 						self, val,
 						(val & HW_ATL_MPI_STATE_MSK) ==
 						 MPI_DEINIT,
 						10, 10000U);
->>>>>>> fa578e9d
 		if (err)
 			return err;
 	}
