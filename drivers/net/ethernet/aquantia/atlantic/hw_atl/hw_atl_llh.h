/* SPDX-License-Identifier: GPL-2.0-only */
/*
 * aQuantia Corporation Network Driver
 * Copyright (C) 2014-2017 aQuantia Corporation. All rights reserved
 */

/* File hw_atl_llh.h: Declarations of bitfield and register access functions for
 * Atlantic registers.
 */

#ifndef HW_ATL_LLH_H
#define HW_ATL_LLH_H

#include <linux/types.h>

struct aq_hw_s;

/* global */

/* set global microprocessor semaphore */
void hw_atl_reg_glb_cpu_sem_set(struct aq_hw_s *aq_hw,	u32 glb_cpu_sem,
				u32 semaphore);

/* get global microprocessor semaphore */
u32 hw_atl_reg_glb_cpu_sem_get(struct aq_hw_s *aq_hw, u32 semaphore);

/* set global register reset disable */
void hw_atl_glb_glb_reg_res_dis_set(struct aq_hw_s *aq_hw, u32 glb_reg_res_dis);

/* set soft reset */
void hw_atl_glb_soft_res_set(struct aq_hw_s *aq_hw, u32 soft_res);

/* get soft reset */
u32 hw_atl_glb_soft_res_get(struct aq_hw_s *aq_hw);

/* stats */

u32 hw_atl_rpb_rx_dma_drop_pkt_cnt_get(struct aq_hw_s *aq_hw);

/* get rx dma good octet counter */
u64 hw_atl_stats_rx_dma_good_octet_counter_get(struct aq_hw_s *aq_hw);

/* get rx dma good packet counter */
u64 hw_atl_stats_rx_dma_good_pkt_counter_get(struct aq_hw_s *aq_hw);

/* get tx dma good octet counter */
u64 hw_atl_stats_tx_dma_good_octet_counter_get(struct aq_hw_s *aq_hw);

/* get tx dma good packet counter */
u64 hw_atl_stats_tx_dma_good_pkt_counter_get(struct aq_hw_s *aq_hw);

/* get msm rx errors counter register */
u32 hw_atl_reg_mac_msm_rx_errs_cnt_get(struct aq_hw_s *aq_hw);

/* get msm rx unicast frames counter register */
u32 hw_atl_reg_mac_msm_rx_ucst_frm_cnt_get(struct aq_hw_s *aq_hw);

/* get msm rx multicast frames counter register */
u32 hw_atl_reg_mac_msm_rx_mcst_frm_cnt_get(struct aq_hw_s *aq_hw);

/* get msm rx broadcast frames counter register */
u32 hw_atl_reg_mac_msm_rx_bcst_frm_cnt_get(struct aq_hw_s *aq_hw);

/* get msm rx broadcast octets counter register 1 */
u32 hw_atl_reg_mac_msm_rx_bcst_octets_counter1get(struct aq_hw_s *aq_hw);

/* get msm rx unicast octets counter register 0 */
u32 hw_atl_reg_mac_msm_rx_ucst_octets_counter0get(struct aq_hw_s *aq_hw);

/* get msm tx errors counter register */
u32 hw_atl_reg_mac_msm_tx_errs_cnt_get(struct aq_hw_s *aq_hw);

/* get msm tx unicast frames counter register */
u32 hw_atl_reg_mac_msm_tx_ucst_frm_cnt_get(struct aq_hw_s *aq_hw);

/* get msm tx multicast frames counter register */
u32 hw_atl_reg_mac_msm_tx_mcst_frm_cnt_get(struct aq_hw_s *aq_hw);

/* get msm tx broadcast frames counter register */
u32 hw_atl_reg_mac_msm_tx_bcst_frm_cnt_get(struct aq_hw_s *aq_hw);

/* get msm tx multicast octets counter register 1 */
u32 hw_atl_reg_mac_msm_tx_mcst_octets_counter1get(struct aq_hw_s *aq_hw);

/* get msm tx broadcast octets counter register 1 */
u32 hw_atl_reg_mac_msm_tx_bcst_octets_counter1get(struct aq_hw_s *aq_hw);

/* get msm tx unicast octets counter register 0 */
u32 hw_atl_reg_mac_msm_tx_ucst_octets_counter0get(struct aq_hw_s *aq_hw);

/* get global mif identification */
u32 hw_atl_reg_glb_mif_id_get(struct aq_hw_s *aq_hw);

/* interrupt */

/* set interrupt auto mask lsw */
void hw_atl_itr_irq_auto_masklsw_set(struct aq_hw_s *aq_hw,
				     u32 irq_auto_masklsw);

/* set interrupt mapping enable rx */
void hw_atl_itr_irq_map_en_rx_set(struct aq_hw_s *aq_hw, u32 irq_map_en_rx,
				  u32 rx);

/* set interrupt mapping enable tx */
void hw_atl_itr_irq_map_en_tx_set(struct aq_hw_s *aq_hw, u32 irq_map_en_tx,
				  u32 tx);

/* set interrupt mapping rx */
void hw_atl_itr_irq_map_rx_set(struct aq_hw_s *aq_hw, u32 irq_map_rx, u32 rx);

/* set interrupt mapping tx */
void hw_atl_itr_irq_map_tx_set(struct aq_hw_s *aq_hw, u32 irq_map_tx, u32 tx);

/* set interrupt mask clear lsw */
void hw_atl_itr_irq_msk_clearlsw_set(struct aq_hw_s *aq_hw,
				     u32 irq_msk_clearlsw);

/* set interrupt mask set lsw */
void hw_atl_itr_irq_msk_setlsw_set(struct aq_hw_s *aq_hw, u32 irq_msk_setlsw);

/* set interrupt register reset disable */
void hw_atl_itr_irq_reg_res_dis_set(struct aq_hw_s *aq_hw, u32 irq_reg_res_dis);

/* set interrupt status clear lsw */
void hw_atl_itr_irq_status_clearlsw_set(struct aq_hw_s *aq_hw,
					u32 irq_status_clearlsw);

/* get interrupt status lsw */
u32 hw_atl_itr_irq_statuslsw_get(struct aq_hw_s *aq_hw);

/* get reset interrupt */
u32 hw_atl_itr_res_irq_get(struct aq_hw_s *aq_hw);

/* set reset interrupt */
void hw_atl_itr_res_irq_set(struct aq_hw_s *aq_hw, u32 res_irq);

/* set RSC interrupt */
void hw_atl_itr_rsc_en_set(struct aq_hw_s *aq_hw, u32 enable);

/* set RSC delay */
void hw_atl_itr_rsc_delay_set(struct aq_hw_s *aq_hw, u32 delay);

/* rdm */

/* set cpu id */
void hw_atl_rdm_cpu_id_set(struct aq_hw_s *aq_hw, u32 cpuid, u32 dca);

/* set rx dca enable */
void hw_atl_rdm_rx_dca_en_set(struct aq_hw_s *aq_hw, u32 rx_dca_en);

/* set rx dca mode */
void hw_atl_rdm_rx_dca_mode_set(struct aq_hw_s *aq_hw, u32 rx_dca_mode);

/* set rx descriptor data buffer size */
void hw_atl_rdm_rx_desc_data_buff_size_set(struct aq_hw_s *aq_hw,
					   u32 rx_desc_data_buff_size,
				    u32 descriptor);

/* set rx descriptor dca enable */
void hw_atl_rdm_rx_desc_dca_en_set(struct aq_hw_s *aq_hw, u32 rx_desc_dca_en,
				   u32 dca);

/* set rx descriptor enable */
void hw_atl_rdm_rx_desc_en_set(struct aq_hw_s *aq_hw, u32 rx_desc_en,
			       u32 descriptor);

/* set rx descriptor header splitting */
void hw_atl_rdm_rx_desc_head_splitting_set(struct aq_hw_s *aq_hw,
					   u32 rx_desc_head_splitting,
				    u32 descriptor);

/* get rx descriptor head pointer */
u32 hw_atl_rdm_rx_desc_head_ptr_get(struct aq_hw_s *aq_hw, u32 descriptor);

/* set rx descriptor length */
void hw_atl_rdm_rx_desc_len_set(struct aq_hw_s *aq_hw, u32 rx_desc_len,
				u32 descriptor);

/* set rx descriptor write-back interrupt enable */
void hw_atl_rdm_rx_desc_wr_wb_irq_en_set(struct aq_hw_s *aq_hw,
					 u32 rx_desc_wr_wb_irq_en);

/* set rx header dca enable */
void hw_atl_rdm_rx_head_dca_en_set(struct aq_hw_s *aq_hw, u32 rx_head_dca_en,
				   u32 dca);

/* set rx payload dca enable */
void hw_atl_rdm_rx_pld_dca_en_set(struct aq_hw_s *aq_hw, u32 rx_pld_dca_en,
				  u32 dca);

/* set rx descriptor header buffer size */
void hw_atl_rdm_rx_desc_head_buff_size_set(struct aq_hw_s *aq_hw,
					   u32 rx_desc_head_buff_size,
					   u32 descriptor);

/* set rx descriptor reset */
void hw_atl_rdm_rx_desc_res_set(struct aq_hw_s *aq_hw, u32 rx_desc_res,
				u32 descriptor);

/* Set RDM Interrupt Moderation Enable */
void hw_atl_rdm_rdm_intr_moder_en_set(struct aq_hw_s *aq_hw,
				      u32 rdm_intr_moder_en);

/* reg */

/* set general interrupt mapping register */
void hw_atl_reg_gen_irq_map_set(struct aq_hw_s *aq_hw, u32 gen_intr_map,
				u32 regidx);

/* get general interrupt status register */
u32 hw_atl_reg_gen_irq_status_get(struct aq_hw_s *aq_hw);

/* set interrupt global control register */
void hw_atl_reg_irq_glb_ctl_set(struct aq_hw_s *aq_hw, u32 intr_glb_ctl);

/* set interrupt throttle register */
void hw_atl_reg_irq_thr_set(struct aq_hw_s *aq_hw, u32 intr_thr, u32 throttle);

/* set rx dma descriptor base address lsw */
void hw_atl_reg_rx_dma_desc_base_addresslswset(struct aq_hw_s *aq_hw,
					       u32 rx_dma_desc_base_addrlsw,
					u32 descriptor);

/* set rx dma descriptor base address msw */
void hw_atl_reg_rx_dma_desc_base_addressmswset(struct aq_hw_s *aq_hw,
					       u32 rx_dma_desc_base_addrmsw,
					u32 descriptor);

/* get rx dma descriptor status register */
u32 hw_atl_reg_rx_dma_desc_status_get(struct aq_hw_s *aq_hw, u32 descriptor);

/* set rx dma descriptor tail pointer register */
void hw_atl_reg_rx_dma_desc_tail_ptr_set(struct aq_hw_s *aq_hw,
					 u32 rx_dma_desc_tail_ptr,
				  u32 descriptor);

/* set rx filter multicast filter mask register */
void hw_atl_reg_rx_flr_mcst_flr_msk_set(struct aq_hw_s *aq_hw,
					u32 rx_flr_mcst_flr_msk);

/* set rx filter multicast filter register */
void hw_atl_reg_rx_flr_mcst_flr_set(struct aq_hw_s *aq_hw, u32 rx_flr_mcst_flr,
				    u32 filter);

/* set rx filter rss control register 1 */
void hw_atl_reg_rx_flr_rss_control1set(struct aq_hw_s *aq_hw,
				       u32 rx_flr_rss_control1);

/* Set RX Filter Control Register 2 */
void hw_atl_reg_rx_flr_control2_set(struct aq_hw_s *aq_hw, u32 rx_flr_control2);

/* Set RX Interrupt Moderation Control Register */
void hw_atl_reg_rx_intr_moder_ctrl_set(struct aq_hw_s *aq_hw,
				       u32 rx_intr_moderation_ctl,
				u32 queue);

/* set tx dma debug control */
void hw_atl_reg_tx_dma_debug_ctl_set(struct aq_hw_s *aq_hw,
				     u32 tx_dma_debug_ctl);

/* set tx dma descriptor base address lsw */
void hw_atl_reg_tx_dma_desc_base_addresslswset(struct aq_hw_s *aq_hw,
					       u32 tx_dma_desc_base_addrlsw,
					u32 descriptor);

/* set tx dma descriptor base address msw */
void hw_atl_reg_tx_dma_desc_base_addressmswset(struct aq_hw_s *aq_hw,
					       u32 tx_dma_desc_base_addrmsw,
					u32 descriptor);

/* set tx dma descriptor tail pointer register */
void hw_atl_reg_tx_dma_desc_tail_ptr_set(struct aq_hw_s *aq_hw,
					 u32 tx_dma_desc_tail_ptr,
					 u32 descriptor);

/* Set TX Interrupt Moderation Control Register */
void hw_atl_reg_tx_intr_moder_ctrl_set(struct aq_hw_s *aq_hw,
				       u32 tx_intr_moderation_ctl,
				       u32 queue);

/* set global microprocessor scratch pad */
void hw_atl_reg_glb_cpu_scratch_scp_set(struct aq_hw_s *aq_hw,
					u32 glb_cpu_scratch_scp,
					u32 scratch_scp);

/* rpb */

/* set dma system loopback */
void hw_atl_rpb_dma_sys_lbk_set(struct aq_hw_s *aq_hw, u32 dma_sys_lbk);

/* set rx traffic class mode */
void hw_atl_rpb_rpf_rx_traf_class_mode_set(struct aq_hw_s *aq_hw,
					   u32 rx_traf_class_mode);

/* set rx buffer enable */
void hw_atl_rpb_rx_buff_en_set(struct aq_hw_s *aq_hw, u32 rx_buff_en);

/* set rx buffer high threshold (per tc) */
void hw_atl_rpb_rx_buff_hi_threshold_per_tc_set(struct aq_hw_s *aq_hw,
						u32 rx_buff_hi_threshold_per_tc,
						u32 buffer);

/* set rx buffer low threshold (per tc) */
void hw_atl_rpb_rx_buff_lo_threshold_per_tc_set(struct aq_hw_s *aq_hw,
						u32 rx_buff_lo_threshold_per_tc,
					 u32 buffer);

/* set rx flow control mode */
void hw_atl_rpb_rx_flow_ctl_mode_set(struct aq_hw_s *aq_hw, u32 rx_flow_ctl_mode);

/* set rx packet buffer size (per tc) */
void hw_atl_rpb_rx_pkt_buff_size_per_tc_set(struct aq_hw_s *aq_hw,
					    u32 rx_pkt_buff_size_per_tc,
					    u32 buffer);

<<<<<<< HEAD
/* set rdm rx dma descriptor cache init */
void hw_atl_rdm_rx_dma_desc_cache_init_set(struct aq_hw_s *aq_hw, u32 init);
=======
/* toggle rdm rx dma descriptor cache init */
void hw_atl_rdm_rx_dma_desc_cache_init_tgl(struct aq_hw_s *aq_hw);

/* get rdm rx dma descriptor cache init done */
u32 hw_atl_rdm_rx_dma_desc_cache_init_done_get(struct aq_hw_s *aq_hw);
>>>>>>> fa578e9d

/* set rx xoff enable (per tc) */
void hw_atl_rpb_rx_xoff_en_per_tc_set(struct aq_hw_s *aq_hw, u32 rx_xoff_en_per_tc,
				      u32 buffer);

/* rpf */

/* set l2 broadcast count threshold */
void hw_atl_rpfl2broadcast_count_threshold_set(struct aq_hw_s *aq_hw,
					       u32 l2broadcast_count_threshold);

/* set l2 broadcast enable */
void hw_atl_rpfl2broadcast_en_set(struct aq_hw_s *aq_hw, u32 l2broadcast_en);

/* set l2 broadcast filter action */
void hw_atl_rpfl2broadcast_flr_act_set(struct aq_hw_s *aq_hw,
				       u32 l2broadcast_flr_act);

/* set l2 multicast filter enable */
void hw_atl_rpfl2multicast_flr_en_set(struct aq_hw_s *aq_hw,
				      u32 l2multicast_flr_en,
				      u32 filter);

/* set l2 promiscuous mode enable */
void hw_atl_rpfl2promiscuous_mode_en_set(struct aq_hw_s *aq_hw,
					 u32 l2promiscuous_mode_en);

/* set l2 unicast filter action */
void hw_atl_rpfl2unicast_flr_act_set(struct aq_hw_s *aq_hw,
				     u32 l2unicast_flr_act,
				     u32 filter);

/* set l2 unicast filter enable */
void hw_atl_rpfl2_uc_flr_en_set(struct aq_hw_s *aq_hw, u32 l2unicast_flr_en,
				u32 filter);

/* set l2 unicast destination address lsw */
void hw_atl_rpfl2unicast_dest_addresslsw_set(struct aq_hw_s *aq_hw,
					     u32 l2unicast_dest_addresslsw,
				      u32 filter);

/* set l2 unicast destination address msw */
void hw_atl_rpfl2unicast_dest_addressmsw_set(struct aq_hw_s *aq_hw,
					     u32 l2unicast_dest_addressmsw,
				      u32 filter);

/* Set L2 Accept all Multicast packets */
void hw_atl_rpfl2_accept_all_mc_packets_set(struct aq_hw_s *aq_hw,
					    u32 l2_accept_all_mc_packets);

/* set user-priority tc mapping */
void hw_atl_rpf_rpb_user_priority_tc_map_set(struct aq_hw_s *aq_hw,
					     u32 user_priority_tc_map, u32 tc);

/* set rss key address */
void hw_atl_rpf_rss_key_addr_set(struct aq_hw_s *aq_hw, u32 rss_key_addr);

/* set rss key write data */
void hw_atl_rpf_rss_key_wr_data_set(struct aq_hw_s *aq_hw, u32 rss_key_wr_data);

/* get rss key write enable */
u32 hw_atl_rpf_rss_key_wr_en_get(struct aq_hw_s *aq_hw);

/* set rss key write enable */
void hw_atl_rpf_rss_key_wr_en_set(struct aq_hw_s *aq_hw, u32 rss_key_wr_en);

/* set rss redirection table address */
void hw_atl_rpf_rss_redir_tbl_addr_set(struct aq_hw_s *aq_hw,
				       u32 rss_redir_tbl_addr);

/* set rss redirection table write data */
void hw_atl_rpf_rss_redir_tbl_wr_data_set(struct aq_hw_s *aq_hw,
					  u32 rss_redir_tbl_wr_data);

/* get rss redirection write enable */
u32 hw_atl_rpf_rss_redir_wr_en_get(struct aq_hw_s *aq_hw);

/* set rss redirection write enable */
void hw_atl_rpf_rss_redir_wr_en_set(struct aq_hw_s *aq_hw, u32 rss_redir_wr_en);

/* set tpo to rpf system loopback */
void hw_atl_rpf_tpo_to_rpf_sys_lbk_set(struct aq_hw_s *aq_hw,
				       u32 tpo_to_rpf_sys_lbk);

/* set vlan inner ethertype */
void hw_atl_rpf_vlan_inner_etht_set(struct aq_hw_s *aq_hw, u32 vlan_inner_etht);

/* set vlan outer ethertype */
void hw_atl_rpf_vlan_outer_etht_set(struct aq_hw_s *aq_hw, u32 vlan_outer_etht);

/* set vlan promiscuous mode enable */
void hw_atl_rpf_vlan_prom_mode_en_set(struct aq_hw_s *aq_hw,
				      u32 vlan_prom_mode_en);

/* Set VLAN untagged action */
void hw_atl_rpf_vlan_untagged_act_set(struct aq_hw_s *aq_hw,
				      u32 vlan_untagged_act);

/* Set VLAN accept untagged packets */
void hw_atl_rpf_vlan_accept_untagged_packets_set(struct aq_hw_s *aq_hw,
						 u32 vlan_acc_untagged_packets);

/* Set VLAN filter enable */
void hw_atl_rpf_vlan_flr_en_set(struct aq_hw_s *aq_hw, u32 vlan_flr_en,
				u32 filter);

/* Set VLAN Filter Action */
void hw_atl_rpf_vlan_flr_act_set(struct aq_hw_s *aq_hw, u32 vlan_filter_act,
				 u32 filter);

/* Set VLAN ID Filter */
void hw_atl_rpf_vlan_id_flr_set(struct aq_hw_s *aq_hw, u32 vlan_id_flr,
				u32 filter);

/* Set VLAN RX queue assignment enable */
void hw_atl_rpf_vlan_rxq_en_flr_set(struct aq_hw_s *aq_hw, u32 vlan_rxq_en,
				    u32 filter);

/* Set VLAN RX queue */
void hw_atl_rpf_vlan_rxq_flr_set(struct aq_hw_s *aq_hw, u32 vlan_rxq,
				 u32 filter);

/* set ethertype filter enable */
void hw_atl_rpf_etht_flr_en_set(struct aq_hw_s *aq_hw, u32 etht_flr_en,
				u32 filter);

/* set  ethertype user-priority enable */
void hw_atl_rpf_etht_user_priority_en_set(struct aq_hw_s *aq_hw,
					  u32 etht_user_priority_en,
					  u32 filter);

/* set  ethertype rx queue enable */
void hw_atl_rpf_etht_rx_queue_en_set(struct aq_hw_s *aq_hw,
				     u32 etht_rx_queue_en,
				     u32 filter);

/* set ethertype rx queue */
void hw_atl_rpf_etht_rx_queue_set(struct aq_hw_s *aq_hw, u32 etht_rx_queue,
				  u32 filter);

/* set ethertype user-priority */
void hw_atl_rpf_etht_user_priority_set(struct aq_hw_s *aq_hw,
				       u32 etht_user_priority,
				       u32 filter);

/* set ethertype management queue */
void hw_atl_rpf_etht_mgt_queue_set(struct aq_hw_s *aq_hw, u32 etht_mgt_queue,
				   u32 filter);

/* set ethertype filter action */
void hw_atl_rpf_etht_flr_act_set(struct aq_hw_s *aq_hw, u32 etht_flr_act,
				 u32 filter);

/* set ethertype filter */
void hw_atl_rpf_etht_flr_set(struct aq_hw_s *aq_hw, u32 etht_flr, u32 filter);

/* set L4 source port */
void hw_atl_rpf_l4_spd_set(struct aq_hw_s *aq_hw, u32 val, u32 filter);

/* set L4 destination port */
void hw_atl_rpf_l4_dpd_set(struct aq_hw_s *aq_hw, u32 val, u32 filter);

/* rpo */

/* set ipv4 header checksum offload enable */
void hw_atl_rpo_ipv4header_crc_offload_en_set(struct aq_hw_s *aq_hw,
					      u32 ipv4header_crc_offload_en);

/* set rx descriptor vlan stripping */
void hw_atl_rpo_rx_desc_vlan_stripping_set(struct aq_hw_s *aq_hw,
					   u32 rx_desc_vlan_stripping,
					   u32 descriptor);

void hw_atl_rpo_outer_vlan_tag_mode_set(void *context,
					u32 outervlantagmode);

u32 hw_atl_rpo_outer_vlan_tag_mode_get(void *context);

/* set tcp/udp checksum offload enable */
void hw_atl_rpo_tcp_udp_crc_offload_en_set(struct aq_hw_s *aq_hw,
					   u32 tcp_udp_crc_offload_en);

/* Set LRO Patch Optimization Enable. */
void hw_atl_rpo_lro_patch_optimization_en_set(struct aq_hw_s *aq_hw,
					      u32 lro_patch_optimization_en);

/* Set Large Receive Offload Enable */
void hw_atl_rpo_lro_en_set(struct aq_hw_s *aq_hw, u32 lro_en);

/* Set LRO Q Sessions Limit */
void hw_atl_rpo_lro_qsessions_lim_set(struct aq_hw_s *aq_hw,
				      u32 lro_qsessions_lim);

/* Set LRO Total Descriptor Limit */
void hw_atl_rpo_lro_total_desc_lim_set(struct aq_hw_s *aq_hw,
				       u32 lro_total_desc_lim);

/* Set LRO Min Payload of First Packet */
void hw_atl_rpo_lro_min_pay_of_first_pkt_set(struct aq_hw_s *aq_hw,
					     u32 lro_min_pld_of_first_pkt);

/* Set LRO Packet Limit */
void hw_atl_rpo_lro_pkt_lim_set(struct aq_hw_s *aq_hw, u32 lro_packet_lim);

/* Set LRO Max Number of Descriptors */
void hw_atl_rpo_lro_max_num_of_descriptors_set(struct aq_hw_s *aq_hw,
					       u32 lro_max_desc_num, u32 lro);

/* Set LRO Time Base Divider */
void hw_atl_rpo_lro_time_base_divider_set(struct aq_hw_s *aq_hw,
					  u32 lro_time_base_divider);

/*Set LRO Inactive Interval */
void hw_atl_rpo_lro_inactive_interval_set(struct aq_hw_s *aq_hw,
					  u32 lro_inactive_interval);

/*Set LRO Max Coalescing Interval */
void hw_atl_rpo_lro_max_coalescing_interval_set(struct aq_hw_s *aq_hw,
						u32 lro_max_coal_interval);

/* rx */

/* set rx register reset disable */
void hw_atl_rx_rx_reg_res_dis_set(struct aq_hw_s *aq_hw, u32 rx_reg_res_dis);

/* tdm */

/* set cpu id */
void hw_atl_tdm_cpu_id_set(struct aq_hw_s *aq_hw, u32 cpuid, u32 dca);

/* set large send offload enable */
void hw_atl_tdm_large_send_offload_en_set(struct aq_hw_s *aq_hw,
					  u32 large_send_offload_en);

/* set tx descriptor enable */
void hw_atl_tdm_tx_desc_en_set(struct aq_hw_s *aq_hw, u32 tx_desc_en,
			       u32 descriptor);

/* set tx dca enable */
void hw_atl_tdm_tx_dca_en_set(struct aq_hw_s *aq_hw, u32 tx_dca_en);

/* set tx dca mode */
void hw_atl_tdm_tx_dca_mode_set(struct aq_hw_s *aq_hw, u32 tx_dca_mode);

/* set tx descriptor dca enable */
void hw_atl_tdm_tx_desc_dca_en_set(struct aq_hw_s *aq_hw, u32 tx_desc_dca_en,
				   u32 dca);

/* get tx descriptor head pointer */
u32 hw_atl_tdm_tx_desc_head_ptr_get(struct aq_hw_s *aq_hw, u32 descriptor);

/* set tx descriptor length */
void hw_atl_tdm_tx_desc_len_set(struct aq_hw_s *aq_hw, u32 tx_desc_len,
				u32 descriptor);

/* set tx descriptor write-back interrupt enable */
void hw_atl_tdm_tx_desc_wr_wb_irq_en_set(struct aq_hw_s *aq_hw,
					 u32 tx_desc_wr_wb_irq_en);

/* set tx descriptor write-back threshold */
void hw_atl_tdm_tx_desc_wr_wb_threshold_set(struct aq_hw_s *aq_hw,
					    u32 tx_desc_wr_wb_threshold,
				     u32 descriptor);

/* Set TDM Interrupt Moderation Enable */
void hw_atl_tdm_tdm_intr_moder_en_set(struct aq_hw_s *aq_hw,
				      u32 tdm_irq_moderation_en);
/* thm */

/* set lso tcp flag of first packet */
void hw_atl_thm_lso_tcp_flag_of_first_pkt_set(struct aq_hw_s *aq_hw,
					      u32 lso_tcp_flag_of_first_pkt);

/* set lso tcp flag of last packet */
void hw_atl_thm_lso_tcp_flag_of_last_pkt_set(struct aq_hw_s *aq_hw,
					     u32 lso_tcp_flag_of_last_pkt);

/* set lso tcp flag of middle packet */
void hw_atl_thm_lso_tcp_flag_of_middle_pkt_set(struct aq_hw_s *aq_hw,
					       u32 lso_tcp_flag_of_middle_pkt);

/* tpb */

/* set TX Traffic Class Mode */
void hw_atl_rpb_tps_tx_tc_mode_set(struct aq_hw_s *aq_hw,
				   u32 tx_traf_class_mode);

/* set tx buffer enable */
void hw_atl_tpb_tx_buff_en_set(struct aq_hw_s *aq_hw, u32 tx_buff_en);

/* set tx buffer high threshold (per tc) */
void hw_atl_tpb_tx_buff_hi_threshold_per_tc_set(struct aq_hw_s *aq_hw,
						u32 tx_buff_hi_threshold_per_tc,
					 u32 buffer);

/* set tx buffer low threshold (per tc) */
void hw_atl_tpb_tx_buff_lo_threshold_per_tc_set(struct aq_hw_s *aq_hw,
						u32 tx_buff_lo_threshold_per_tc,
					 u32 buffer);

/* set tx dma system loopback enable */
void hw_atl_tpb_tx_dma_sys_lbk_en_set(struct aq_hw_s *aq_hw, u32 tx_dma_sys_lbk_en);

/* set tx packet buffer size (per tc) */
void hw_atl_tpb_tx_pkt_buff_size_per_tc_set(struct aq_hw_s *aq_hw,
					    u32 tx_pkt_buff_size_per_tc, u32 buffer);

/* set tx path pad insert enable */
void hw_atl_tpb_tx_path_scp_ins_en_set(struct aq_hw_s *aq_hw, u32 tx_path_scp_ins_en);

/* tpo */

/* set ipv4 header checksum offload enable */
void hw_atl_tpo_ipv4header_crc_offload_en_set(struct aq_hw_s *aq_hw,
					      u32 ipv4header_crc_offload_en);

/* set tcp/udp checksum offload enable */
void hw_atl_tpo_tcp_udp_crc_offload_en_set(struct aq_hw_s *aq_hw,
					   u32 tcp_udp_crc_offload_en);

/* set tx pkt system loopback enable */
void hw_atl_tpo_tx_pkt_sys_lbk_en_set(struct aq_hw_s *aq_hw,
				      u32 tx_pkt_sys_lbk_en);

/* tps */

/* set tx packet scheduler data arbitration mode */
void hw_atl_tps_tx_pkt_shed_data_arb_mode_set(struct aq_hw_s *aq_hw,
					      u32 tx_pkt_shed_data_arb_mode);

/* set tx packet scheduler descriptor rate current time reset */
void hw_atl_tps_tx_pkt_shed_desc_rate_curr_time_res_set(struct aq_hw_s *aq_hw,
							u32 curr_time_res);

/* set tx packet scheduler descriptor rate limit */
void hw_atl_tps_tx_pkt_shed_desc_rate_lim_set(struct aq_hw_s *aq_hw,
					      u32 tx_pkt_shed_desc_rate_lim);

/* set tx packet scheduler descriptor tc arbitration mode */
void hw_atl_tps_tx_pkt_shed_desc_tc_arb_mode_set(struct aq_hw_s *aq_hw,
						 u32 arb_mode);

/* set tx packet scheduler descriptor tc max credit */
void hw_atl_tps_tx_pkt_shed_desc_tc_max_credit_set(struct aq_hw_s *aq_hw,
						   u32 max_credit,
					    u32 tc);

/* set tx packet scheduler descriptor tc weight */
void hw_atl_tps_tx_pkt_shed_desc_tc_weight_set(struct aq_hw_s *aq_hw,
					       u32 tx_pkt_shed_desc_tc_weight,
					u32 tc);

/* set tx packet scheduler descriptor vm arbitration mode */
void hw_atl_tps_tx_pkt_shed_desc_vm_arb_mode_set(struct aq_hw_s *aq_hw,
						 u32 arb_mode);

/* set tx packet scheduler tc data max credit */
void hw_atl_tps_tx_pkt_shed_tc_data_max_credit_set(struct aq_hw_s *aq_hw,
						   u32 max_credit,
					    u32 tc);

/* set tx packet scheduler tc data weight */
void hw_atl_tps_tx_pkt_shed_tc_data_weight_set(struct aq_hw_s *aq_hw,
					       u32 tx_pkt_shed_tc_data_weight,
					u32 tc);

/* tx */

/* set tx register reset disable */
void hw_atl_tx_tx_reg_res_dis_set(struct aq_hw_s *aq_hw, u32 tx_reg_res_dis);

/* msm */

/* get register access status */
u32 hw_atl_msm_reg_access_status_get(struct aq_hw_s *aq_hw);

/* set  register address for indirect address */
void hw_atl_msm_reg_addr_for_indirect_addr_set(struct aq_hw_s *aq_hw,
					       u32 reg_addr_for_indirect_addr);

/* set register read strobe */
void hw_atl_msm_reg_rd_strobe_set(struct aq_hw_s *aq_hw, u32 reg_rd_strobe);

/* get  register read data */
u32 hw_atl_msm_reg_rd_data_get(struct aq_hw_s *aq_hw);

/* set  register write data */
void hw_atl_msm_reg_wr_data_set(struct aq_hw_s *aq_hw, u32 reg_wr_data);

/* set register write strobe */
void hw_atl_msm_reg_wr_strobe_set(struct aq_hw_s *aq_hw, u32 reg_wr_strobe);

/* pci */

/* set pci register reset disable */
void hw_atl_pci_pci_reg_res_dis_set(struct aq_hw_s *aq_hw, u32 pci_reg_res_dis);

/* set uP Force Interrupt */
void hw_atl_mcp_up_force_intr_set(struct aq_hw_s *aq_hw, u32 up_force_intr);

/* clear ipv4 filter destination address */
void hw_atl_rpfl3l4_ipv4_dest_addr_clear(struct aq_hw_s *aq_hw, u8 location);

/* clear ipv4 filter source address */
void hw_atl_rpfl3l4_ipv4_src_addr_clear(struct aq_hw_s *aq_hw, u8 location);

/* clear command for filter l3-l4 */
void hw_atl_rpfl3l4_cmd_clear(struct aq_hw_s *aq_hw, u8 location);

/* clear ipv6 filter destination address */
void hw_atl_rpfl3l4_ipv6_dest_addr_clear(struct aq_hw_s *aq_hw, u8 location);

/* clear ipv6 filter source address */
void hw_atl_rpfl3l4_ipv6_src_addr_clear(struct aq_hw_s *aq_hw, u8 location);

/* set ipv4 filter destination address */
void hw_atl_rpfl3l4_ipv4_dest_addr_set(struct aq_hw_s *aq_hw, u8 location,
				       u32 ipv4_dest);

/* set ipv4 filter source address */
void hw_atl_rpfl3l4_ipv4_src_addr_set(struct aq_hw_s *aq_hw, u8 location,
				      u32 ipv4_src);

/* set command for filter l3-l4 */
void hw_atl_rpfl3l4_cmd_set(struct aq_hw_s *aq_hw, u8 location, u32 cmd);

/* set ipv6 filter source address */
void hw_atl_rpfl3l4_ipv6_src_addr_set(struct aq_hw_s *aq_hw, u8 location,
				      u32 *ipv6_src);

/* set ipv6 filter destination address */
void hw_atl_rpfl3l4_ipv6_dest_addr_set(struct aq_hw_s *aq_hw, u8 location,
				       u32 *ipv6_dest);

/* get global microprocessor ram semaphore */
u32 hw_atl_sem_ram_get(struct aq_hw_s *self);

/* get global microprocessor scratch pad register */
u32 hw_atl_scrpad_get(struct aq_hw_s *aq_hw, u32 scratch_scp);

/* get global microprocessor scratch pad 12 register */
u32 hw_atl_scrpad12_get(struct aq_hw_s *self);

/* get global microprocessor scratch pad 25 register */
u32 hw_atl_scrpad25_get(struct aq_hw_s *self);

#endif /* HW_ATL_LLH_H */<|MERGE_RESOLUTION|>--- conflicted
+++ resolved
@@ -313,16 +313,11 @@
 					    u32 rx_pkt_buff_size_per_tc,
 					    u32 buffer);
 
-<<<<<<< HEAD
-/* set rdm rx dma descriptor cache init */
-void hw_atl_rdm_rx_dma_desc_cache_init_set(struct aq_hw_s *aq_hw, u32 init);
-=======
 /* toggle rdm rx dma descriptor cache init */
 void hw_atl_rdm_rx_dma_desc_cache_init_tgl(struct aq_hw_s *aq_hw);
 
 /* get rdm rx dma descriptor cache init done */
 u32 hw_atl_rdm_rx_dma_desc_cache_init_done_get(struct aq_hw_s *aq_hw);
->>>>>>> fa578e9d
 
 /* set rx xoff enable (per tc) */
 void hw_atl_rpb_rx_xoff_en_per_tc_set(struct aq_hw_s *aq_hw, u32 rx_xoff_en_per_tc,
