// SPDX-License-Identifier: GPL-2.0
/* Marvell RPM CN10K driver
 *
 * Copyright (C) 2020 Marvell.
 */

#include <linux/bitfield.h>
#include <linux/pci.h>
#include "rvu.h"
#include "cgx.h"
#include "rvu_reg.h"

/* RVU LMTST */
#define LMT_TBL_OP_READ		0
#define LMT_TBL_OP_WRITE	1
#define LMT_MAP_TABLE_SIZE	(128 * 1024)
#define LMT_MAPTBL_ENTRY_SIZE	16

/* Function to perform operations (read/write) on lmtst map table */
static int lmtst_map_table_ops(struct rvu *rvu, u32 index, u64 *val,
			       int lmt_tbl_op)
{
	void __iomem *lmt_map_base;
	u64 tbl_base;

	tbl_base = rvu_read64(rvu, BLKADDR_APR, APR_AF_LMT_MAP_BASE);

	lmt_map_base = ioremap_wc(tbl_base, LMT_MAP_TABLE_SIZE);
	if (!lmt_map_base) {
		dev_err(rvu->dev, "Failed to setup lmt map table mapping!!\n");
		return -ENOMEM;
	}

	if (lmt_tbl_op == LMT_TBL_OP_READ) {
		*val = readq(lmt_map_base + index);
	} else {
		writeq((*val), (lmt_map_base + index));
		/* Flushing the AP interceptor cache to make APR_LMT_MAP_ENTRY_S
		 * changes effective. Write 1 for flush and read is being used as a
		 * barrier and sets up a data dependency. Write to 0 after a write
		 * to 1 to complete the flush.
		 */
		rvu_write64(rvu, BLKADDR_APR, APR_AF_LMT_CTL, BIT_ULL(0));
		rvu_read64(rvu, BLKADDR_APR, APR_AF_LMT_CTL);
		rvu_write64(rvu, BLKADDR_APR, APR_AF_LMT_CTL, 0x00);
	}

	iounmap(lmt_map_base);
	return 0;
}

#define LMT_MAP_TBL_W1_OFF  8
static u32 rvu_get_lmtst_tbl_index(struct rvu *rvu, u16 pcifunc)
{
	return ((rvu_get_pf(pcifunc) * rvu->hw->total_vfs) +
		(pcifunc & RVU_PFVF_FUNC_MASK)) * LMT_MAPTBL_ENTRY_SIZE;
}

static int rvu_get_lmtaddr(struct rvu *rvu, u16 pcifunc,
			   u64 iova, u64 *lmt_addr)
{
	u64 pa, val, pf;
	int err;

	if (!iova) {
		dev_err(rvu->dev, "%s Requested Null address for transulation\n", __func__);
		return -EINVAL;
	}

	rvu_write64(rvu, BLKADDR_RVUM, RVU_AF_SMMU_ADDR_REQ, iova);
	pf = rvu_get_pf(pcifunc) & 0x1F;
	val = BIT_ULL(63) | BIT_ULL(14) | BIT_ULL(13) | pf << 8 |
	      ((pcifunc & RVU_PFVF_FUNC_MASK) & 0xFF);
	rvu_write64(rvu, BLKADDR_RVUM, RVU_AF_SMMU_TXN_REQ, val);

	err = rvu_poll_reg(rvu, BLKADDR_RVUM, RVU_AF_SMMU_ADDR_RSP_STS, BIT_ULL(0), false);
	if (err) {
		dev_err(rvu->dev, "%s LMTLINE iova transulation failed\n", __func__);
		return err;
	}
	val = rvu_read64(rvu, BLKADDR_RVUM, RVU_AF_SMMU_ADDR_RSP_STS);
	if (val & ~0x1ULL) {
		dev_err(rvu->dev, "%s LMTLINE iova transulation failed err:%llx\n", __func__, val);
		return -EIO;
	}
	/* PA[51:12] = RVU_AF_SMMU_TLN_FLIT0[57:18]
	 * PA[11:0] = IOVA[11:0]
	 */
	pa = rvu_read64(rvu, BLKADDR_RVUM, RVU_AF_SMMU_TLN_FLIT0) >> 18;
	pa &= GENMASK_ULL(39, 0);
	*lmt_addr = (pa << 12) | (iova  & 0xFFF);

	return 0;
}

static int rvu_update_lmtaddr(struct rvu *rvu, u16 pcifunc, u64 lmt_addr)
{
	struct rvu_pfvf *pfvf = rvu_get_pfvf(rvu, pcifunc);
	u32 tbl_idx;
	int err = 0;
	u64 val;

	/* Read the current lmt addr of pcifunc */
	tbl_idx = rvu_get_lmtst_tbl_index(rvu, pcifunc);
	err = lmtst_map_table_ops(rvu, tbl_idx, &val, LMT_TBL_OP_READ);
	if (err) {
		dev_err(rvu->dev,
			"Failed to read LMT map table: index 0x%x err %d\n",
			tbl_idx, err);
		return err;
	}

	/* Storing the seondary's lmt base address as this needs to be
	 * reverted in FLR. Also making sure this default value doesn't
	 * get overwritten on multiple calls to this mailbox.
	 */
	if (!pfvf->lmt_base_addr)
		pfvf->lmt_base_addr = val;

	/* Update the LMT table with new addr */
	err = lmtst_map_table_ops(rvu, tbl_idx, &lmt_addr, LMT_TBL_OP_WRITE);
	if (err) {
		dev_err(rvu->dev,
			"Failed to update LMT map table: index 0x%x err %d\n",
			tbl_idx, err);
		return err;
	}
	return 0;
}

int rvu_mbox_handler_lmtst_tbl_setup(struct rvu *rvu,
				     struct lmtst_tbl_setup_req *req,
				     struct msg_rsp *rsp)
{
	struct rvu_pfvf *pfvf = rvu_get_pfvf(rvu, req->hdr.pcifunc);
	u32 pri_tbl_idx, tbl_idx;
	u64 lmt_addr;
	int err = 0;
	u64 val;

	/* Check if PF_FUNC wants to use it's own local memory as LMTLINE
	 * region, if so, convert that IOVA to physical address and
	 * populate LMT table with that address
	 */
	if (req->use_local_lmt_region) {
		err = rvu_get_lmtaddr(rvu, req->hdr.pcifunc,
				      req->lmt_iova, &lmt_addr);
		if (err < 0)
			return err;

		/* Update the lmt addr for this PFFUNC in the LMT table */
		err = rvu_update_lmtaddr(rvu, req->hdr.pcifunc, lmt_addr);
		if (err)
			return err;
	}

	/* Reconfiguring lmtst map table in lmt region shared mode i.e. make
	 * multiple PF_FUNCs to share an LMTLINE region, so primary/base
	 * pcifunc (which is passed as an argument to mailbox) is the one
	 * whose lmt base address will be shared among other secondary
	 * pcifunc (will be the one who is calling this mailbox).
	 */
	if (req->base_pcifunc) {
		/* Calculating the LMT table index equivalent to primary
		 * pcifunc.
		 */
		pri_tbl_idx = rvu_get_lmtst_tbl_index(rvu, req->base_pcifunc);

		/* Read the base lmt addr of the primary pcifunc */
		err = lmtst_map_table_ops(rvu, pri_tbl_idx, &val,
					  LMT_TBL_OP_READ);
		if (err) {
			dev_err(rvu->dev,
				"Failed to read LMT map table: index 0x%x err %d\n",
				pri_tbl_idx, err);
			goto error;
		}

		/* Update the base lmt addr of secondary with primary's base
		 * lmt addr.
		 */
		err = rvu_update_lmtaddr(rvu, req->hdr.pcifunc, val);
		if (err)
			return err;
	}

	/* This mailbox can also be used to update word1 of APR_LMT_MAP_ENTRY_S
	 * like enabling scheduled LMTST, disable LMTLINE prefetch, disable
	 * early completion for ordered LMTST.
	 */
	if (req->sch_ena || req->dis_sched_early_comp || req->dis_line_pref) {
		tbl_idx = rvu_get_lmtst_tbl_index(rvu, req->hdr.pcifunc);
		err = lmtst_map_table_ops(rvu, tbl_idx + LMT_MAP_TBL_W1_OFF,
					  &val, LMT_TBL_OP_READ);
		if (err) {
			dev_err(rvu->dev,
				"Failed to read LMT map table: index 0x%x err %d\n",
				tbl_idx + LMT_MAP_TBL_W1_OFF, err);
			goto error;
		}

		/* Storing lmt map table entry word1 default value as this needs
		 * to be reverted in FLR. Also making sure this default value
		 * doesn't get overwritten on multiple calls to this mailbox.
		 */
		if (!pfvf->lmt_map_ent_w1)
			pfvf->lmt_map_ent_w1 = val;

		/* Disable early completion for Ordered LMTSTs. */
		if (req->dis_sched_early_comp)
			val |= (req->dis_sched_early_comp <<
				APR_LMT_MAP_ENT_DIS_SCH_CMP_SHIFT);
		/* Enable scheduled LMTST */
		if (req->sch_ena)
			val |= (req->sch_ena << APR_LMT_MAP_ENT_SCH_ENA_SHIFT) |
				req->ssow_pf_func;
		/* Disables LMTLINE prefetch before receiving store data. */
		if (req->dis_line_pref)
			val |= (req->dis_line_pref <<
				APR_LMT_MAP_ENT_DIS_LINE_PREF_SHIFT);

		err = lmtst_map_table_ops(rvu, tbl_idx + LMT_MAP_TBL_W1_OFF,
					  &val, LMT_TBL_OP_WRITE);
		if (err) {
			dev_err(rvu->dev,
				"Failed to update LMT map table: index 0x%x err %d\n",
				tbl_idx + LMT_MAP_TBL_W1_OFF, err);
			goto error;
		}
	}

error:
	return err;
}

/* Resetting the lmtst map table to original base addresses */
void rvu_reset_lmt_map_tbl(struct rvu *rvu, u16 pcifunc)
{
	struct rvu_pfvf *pfvf = rvu_get_pfvf(rvu, pcifunc);
	u32 tbl_idx;
	int err;

	if (is_rvu_otx2(rvu))
		return;

	if (pfvf->lmt_base_addr || pfvf->lmt_map_ent_w1) {
		/* This corresponds to lmt map table index */
		tbl_idx = rvu_get_lmtst_tbl_index(rvu, pcifunc);
		/* Reverting back original lmt base addr for respective
		 * pcifunc.
		 */
		if (pfvf->lmt_base_addr) {
			err = lmtst_map_table_ops(rvu, tbl_idx,
						  &pfvf->lmt_base_addr,
						  LMT_TBL_OP_WRITE);
			if (err)
				dev_err(rvu->dev,
					"Failed to update LMT map table: index 0x%x err %d\n",
					tbl_idx, err);
			pfvf->lmt_base_addr = 0;
		}
		/* Reverting back to orginal word1 val of lmtst map table entry
		 * which underwent changes.
		 */
		if (pfvf->lmt_map_ent_w1) {
			err = lmtst_map_table_ops(rvu,
						  tbl_idx + LMT_MAP_TBL_W1_OFF,
						  &pfvf->lmt_map_ent_w1,
						  LMT_TBL_OP_WRITE);
			if (err)
				dev_err(rvu->dev,
					"Failed to update LMT map table: index 0x%x err %d\n",
					tbl_idx + LMT_MAP_TBL_W1_OFF, err);
			pfvf->lmt_map_ent_w1 = 0;
		}
	}
}

int rvu_set_channels_base(struct rvu *rvu)
{
	u16 nr_lbk_chans, nr_sdp_chans, nr_cgx_chans, nr_cpt_chans;
	u16 sdp_chan_base, cgx_chan_base, cpt_chan_base;
	struct rvu_hwinfo *hw = rvu->hw;
	u64 nix_const, nix_const1;
	int blkaddr;

	blkaddr = rvu_get_blkaddr(rvu, BLKTYPE_NIX, 0);
	if (blkaddr < 0)
		return blkaddr;

	nix_const = rvu_read64(rvu, blkaddr, NIX_AF_CONST);
	nix_const1 = rvu_read64(rvu, blkaddr, NIX_AF_CONST1);

	hw->cgx = (nix_const >> 12) & 0xFULL;
	hw->lmac_per_cgx = (nix_const >> 8) & 0xFULL;
	hw->cgx_links = hw->cgx * hw->lmac_per_cgx;
	hw->lbk_links = (nix_const >> 24) & 0xFULL;
	hw->cpt_links = (nix_const >> 44) & 0xFULL;
	hw->sdp_links = 1;

	hw->cgx_chan_base = NIX_CHAN_CGX_LMAC_CHX(0, 0, 0);
	hw->lbk_chan_base = NIX_CHAN_LBK_CHX(0, 0);
	hw->sdp_chan_base = NIX_CHAN_SDP_CH_START;

	/* No Programmable channels */
	if (!(nix_const & BIT_ULL(60)))
		return 0;

	hw->cap.programmable_chans = true;

	/* If programmable channels are present then configure
	 * channels such that all channel numbers are contiguous
	 * leaving no holes. This way the new CPT channels can be
	 * accomodated. The order of channel numbers assigned is
	 * LBK, SDP, CGX and CPT. Also the base channel number
	 * of a block must be multiple of number of channels
	 * of the block.
	 */
	nr_lbk_chans = (nix_const >> 16) & 0xFFULL;
	nr_sdp_chans = nix_const1 & 0xFFFULL;
	nr_cgx_chans = nix_const & 0xFFULL;
	nr_cpt_chans = (nix_const >> 32) & 0xFFFULL;
<<<<<<< HEAD

	sdp_chan_base = hw->lbk_chan_base + hw->lbk_links * nr_lbk_chans;
	/* Round up base channel to multiple of number of channels */
	hw->sdp_chan_base = ALIGN(sdp_chan_base, nr_sdp_chans);

	cgx_chan_base = hw->sdp_chan_base + hw->sdp_links * nr_sdp_chans;
	hw->cgx_chan_base = ALIGN(cgx_chan_base, nr_cgx_chans);

=======

	sdp_chan_base = hw->lbk_chan_base + hw->lbk_links * nr_lbk_chans;
	/* Round up base channel to multiple of number of channels */
	hw->sdp_chan_base = ALIGN(sdp_chan_base, nr_sdp_chans);

	cgx_chan_base = hw->sdp_chan_base + hw->sdp_links * nr_sdp_chans;
	hw->cgx_chan_base = ALIGN(cgx_chan_base, nr_cgx_chans);

>>>>>>> 3b17187f
	cpt_chan_base = hw->cgx_chan_base + hw->cgx_links * nr_cgx_chans;
	hw->cpt_chan_base = ALIGN(cpt_chan_base, nr_cpt_chans);

	/* Out of 4096 channels start CPT from 2048 so
	 * that MSB for CPT channels is always set
	 */
	if (cpt_chan_base <= 0x800) {
		hw->cpt_chan_base = 0x800;
	} else {
		dev_err(rvu->dev,
			"CPT channels could not fit in the range 2048-4095\n");
		return -EINVAL;
	}

	return 0;
}

#define LBK_CONNECT_NIXX(a)		(0x0 + (a))

static void __rvu_lbk_set_chans(struct rvu *rvu, void __iomem *base,
				u64 offset, int lbkid, u16 chans)
{
	struct rvu_hwinfo *hw = rvu->hw;
	u64 cfg;

	cfg = readq(base + offset);
	cfg &= ~(LBK_LINK_CFG_RANGE_MASK |
		 LBK_LINK_CFG_ID_MASK | LBK_LINK_CFG_BASE_MASK);
	cfg |=	FIELD_PREP(LBK_LINK_CFG_RANGE_MASK, ilog2(chans));
	cfg |=	FIELD_PREP(LBK_LINK_CFG_ID_MASK, lbkid);
	cfg |=	FIELD_PREP(LBK_LINK_CFG_BASE_MASK, hw->lbk_chan_base);

	writeq(cfg, base + offset);
}

static void rvu_lbk_set_channels(struct rvu *rvu)
{
	struct pci_dev *pdev = NULL;
	void __iomem *base;
	u64 lbk_const;
	u8 src, dst;
	u16 chans;

	/* To loopback packets between multiple NIX blocks
	 * mutliple LBK blocks are needed. With two NIX blocks,
	 * four LBK blocks are needed and each LBK block
	 * source and destination are as follows:
	 * LBK0 - source NIX0 and destination NIX1
	 * LBK1 - source NIX0 and destination NIX1
	 * LBK2 - source NIX1 and destination NIX0
	 * LBK3 - source NIX1 and destination NIX1
	 * As per the HRM channel numbers should be programmed as:
	 * P2X and X2P of LBK0 as same
	 * P2X and X2P of LBK3 as same
	 * P2X of LBK1 and X2P of LBK2 as same
	 * P2X of LBK2 and X2P of LBK1 as same
	 */
	while (true) {
		pdev = pci_get_device(PCI_VENDOR_ID_CAVIUM,
				      PCI_DEVID_OCTEONTX2_LBK, pdev);
		if (!pdev)
			return;

		base = pci_ioremap_bar(pdev, 0);
		if (!base)
			goto err_put;

		lbk_const = readq(base + LBK_CONST);
		chans = FIELD_GET(LBK_CONST_CHANS, lbk_const);
		dst = FIELD_GET(LBK_CONST_DST, lbk_const);
		src = FIELD_GET(LBK_CONST_SRC, lbk_const);

		if (src == dst) {
			if (src == LBK_CONNECT_NIXX(0)) { /* LBK0 */
				__rvu_lbk_set_chans(rvu, base, LBK_LINK_CFG_X2P,
						    0, chans);
				__rvu_lbk_set_chans(rvu, base, LBK_LINK_CFG_P2X,
						    0, chans);
			} else if (src == LBK_CONNECT_NIXX(1)) { /* LBK3 */
				__rvu_lbk_set_chans(rvu, base, LBK_LINK_CFG_X2P,
						    1, chans);
				__rvu_lbk_set_chans(rvu, base, LBK_LINK_CFG_P2X,
						    1, chans);
			}
		} else {
			if (src == LBK_CONNECT_NIXX(0)) { /* LBK1 */
				__rvu_lbk_set_chans(rvu, base, LBK_LINK_CFG_X2P,
						    0, chans);
				__rvu_lbk_set_chans(rvu, base, LBK_LINK_CFG_P2X,
						    1, chans);
			} else if (src == LBK_CONNECT_NIXX(1)) { /* LBK2 */
				__rvu_lbk_set_chans(rvu, base, LBK_LINK_CFG_X2P,
						    1, chans);
				__rvu_lbk_set_chans(rvu, base, LBK_LINK_CFG_P2X,
						    0, chans);
			}
		}
		iounmap(base);
	}
err_put:
	pci_dev_put(pdev);
}

static void __rvu_nix_set_channels(struct rvu *rvu, int blkaddr)
{
	u64 nix_const1 = rvu_read64(rvu, blkaddr, NIX_AF_CONST1);
	u64 nix_const = rvu_read64(rvu, blkaddr, NIX_AF_CONST);
	u16 cgx_chans, lbk_chans, sdp_chans, cpt_chans;
	struct rvu_hwinfo *hw = rvu->hw;
	int link, nix_link = 0;
	u16 start;
	u64 cfg;

	cgx_chans = nix_const & 0xFFULL;
	lbk_chans = (nix_const >> 16) & 0xFFULL;
	sdp_chans = nix_const1 & 0xFFFULL;
	cpt_chans = (nix_const >> 32) & 0xFFFULL;

	start = hw->cgx_chan_base;
	for (link = 0; link < hw->cgx_links; link++, nix_link++) {
		cfg = rvu_read64(rvu, blkaddr, NIX_AF_LINKX_CFG(nix_link));
		cfg &= ~(NIX_AF_LINKX_BASE_MASK | NIX_AF_LINKX_RANGE_MASK);
		cfg |=	FIELD_PREP(NIX_AF_LINKX_RANGE_MASK, ilog2(cgx_chans));
		cfg |=	FIELD_PREP(NIX_AF_LINKX_BASE_MASK, start);
		rvu_write64(rvu, blkaddr, NIX_AF_LINKX_CFG(nix_link), cfg);
		start += cgx_chans;
	}

	start = hw->lbk_chan_base;
	for (link = 0; link < hw->lbk_links; link++, nix_link++) {
		cfg = rvu_read64(rvu, blkaddr, NIX_AF_LINKX_CFG(nix_link));
		cfg &= ~(NIX_AF_LINKX_BASE_MASK | NIX_AF_LINKX_RANGE_MASK);
		cfg |=	FIELD_PREP(NIX_AF_LINKX_RANGE_MASK, ilog2(lbk_chans));
		cfg |=	FIELD_PREP(NIX_AF_LINKX_BASE_MASK, start);
		rvu_write64(rvu, blkaddr, NIX_AF_LINKX_CFG(nix_link), cfg);
		start += lbk_chans;
	}

	start = hw->sdp_chan_base;
	for (link = 0; link < hw->sdp_links; link++, nix_link++) {
		cfg = rvu_read64(rvu, blkaddr, NIX_AF_LINKX_CFG(nix_link));
		cfg &= ~(NIX_AF_LINKX_BASE_MASK | NIX_AF_LINKX_RANGE_MASK);
		cfg |=	FIELD_PREP(NIX_AF_LINKX_RANGE_MASK, ilog2(sdp_chans));
		cfg |=	FIELD_PREP(NIX_AF_LINKX_BASE_MASK, start);
		rvu_write64(rvu, blkaddr, NIX_AF_LINKX_CFG(nix_link), cfg);
		start += sdp_chans;
	}

	start = hw->cpt_chan_base;
	for (link = 0; link < hw->cpt_links; link++, nix_link++) {
		cfg = rvu_read64(rvu, blkaddr, NIX_AF_LINKX_CFG(nix_link));
		cfg &= ~(NIX_AF_LINKX_BASE_MASK | NIX_AF_LINKX_RANGE_MASK);
		cfg |=	FIELD_PREP(NIX_AF_LINKX_RANGE_MASK, ilog2(cpt_chans));
		cfg |=	FIELD_PREP(NIX_AF_LINKX_BASE_MASK, start);
		rvu_write64(rvu, blkaddr, NIX_AF_LINKX_CFG(nix_link), cfg);
		start += cpt_chans;
	}
}

static void rvu_nix_set_channels(struct rvu *rvu)
{
	int blkaddr = 0;

	blkaddr = rvu_get_next_nix_blkaddr(rvu, blkaddr);
	while (blkaddr) {
		__rvu_nix_set_channels(rvu, blkaddr);
		blkaddr = rvu_get_next_nix_blkaddr(rvu, blkaddr);
	}
}

static void __rvu_rpm_set_channels(int cgxid, int lmacid, u16 base)
{
	u64 cfg;

	cfg = cgx_lmac_read(cgxid, lmacid, RPMX_CMRX_LINK_CFG);
	cfg &= ~(RPMX_CMRX_LINK_BASE_MASK | RPMX_CMRX_LINK_RANGE_MASK);

	/* There is no read-only constant register to read
	 * the number of channels for LMAC and it is always 16.
	 */
	cfg |=	FIELD_PREP(RPMX_CMRX_LINK_RANGE_MASK, ilog2(16));
	cfg |=	FIELD_PREP(RPMX_CMRX_LINK_BASE_MASK, base);
	cgx_lmac_write(cgxid, lmacid, RPMX_CMRX_LINK_CFG, cfg);
}

static void rvu_rpm_set_channels(struct rvu *rvu)
{
	struct rvu_hwinfo *hw = rvu->hw;
	u16 base = hw->cgx_chan_base;
	int cgx, lmac;

	for (cgx = 0; cgx < rvu->cgx_cnt_max; cgx++) {
		for (lmac = 0; lmac < hw->lmac_per_cgx; lmac++) {
			__rvu_rpm_set_channels(cgx, lmac, base);
			base += 16;
		}
	}
}

void rvu_program_channels(struct rvu *rvu)
{
	struct rvu_hwinfo *hw = rvu->hw;

	if (!hw->cap.programmable_chans)
		return;

	rvu_nix_set_channels(rvu);
	rvu_lbk_set_channels(rvu);
	rvu_rpm_set_channels(rvu);
}<|MERGE_RESOLUTION|>--- conflicted
+++ resolved
@@ -320,7 +320,6 @@
 	nr_sdp_chans = nix_const1 & 0xFFFULL;
 	nr_cgx_chans = nix_const & 0xFFULL;
 	nr_cpt_chans = (nix_const >> 32) & 0xFFFULL;
-<<<<<<< HEAD
 
 	sdp_chan_base = hw->lbk_chan_base + hw->lbk_links * nr_lbk_chans;
 	/* Round up base channel to multiple of number of channels */
@@ -329,16 +328,6 @@
 	cgx_chan_base = hw->sdp_chan_base + hw->sdp_links * nr_sdp_chans;
 	hw->cgx_chan_base = ALIGN(cgx_chan_base, nr_cgx_chans);
 
-=======
-
-	sdp_chan_base = hw->lbk_chan_base + hw->lbk_links * nr_lbk_chans;
-	/* Round up base channel to multiple of number of channels */
-	hw->sdp_chan_base = ALIGN(sdp_chan_base, nr_sdp_chans);
-
-	cgx_chan_base = hw->sdp_chan_base + hw->sdp_links * nr_sdp_chans;
-	hw->cgx_chan_base = ALIGN(cgx_chan_base, nr_cgx_chans);
-
->>>>>>> 3b17187f
 	cpt_chan_base = hw->cgx_chan_base + hw->cgx_links * nr_cgx_chans;
 	hw->cpt_chan_base = ALIGN(cpt_chan_base, nr_cpt_chans);
 
