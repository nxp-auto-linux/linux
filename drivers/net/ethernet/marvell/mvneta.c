--- conflicted
+++ resolved
@@ -1251,10 +1251,6 @@
 	val &= ~MVNETA_GMAC0_PORT_ENABLE;
 	mvreg_write(pp, MVNETA_GMAC_CTRL_0, val);
 
-	pp->link = 0;
-	pp->duplex = -1;
-	pp->speed = 0;
-
 	udelay(200);
 }
 
@@ -1950,17 +1946,6 @@
 		int frag_num, frag_size, frag_offset;
 
 		index = rx_desc - rxq->descs;
-<<<<<<< HEAD
-		data = rxq->buf_virt_addr[index];
-		phys_addr = rx_desc->buf_phys_addr - pp->rx_offset_correction;
-
-		if (!mvneta_rxq_desc_is_first_last(rx_status) ||
-		    (rx_status & MVNETA_RXD_ERR_SUMMARY)) {
-			mvneta_rx_error(pp, rx_desc);
-err_drop_frame:
-			dev->stats.rx_errors++;
-			/* leave the descriptor untouched */
-=======
 		page = (struct page *)rxq->buf_virt_addr[index];
 		data = page_address(page);
 		/* Prefetch header */
@@ -2062,7 +2047,6 @@
 
 		if (!(rx_status & MVNETA_RXD_LAST_DESC))
 			/* no last descriptor this time */
->>>>>>> e021bb4f
 			continue;
 
 		if (rxq->left_size) {
