/*
 * New driver for Marvell Yukon 2 chipset.
 * Based on earlier sk98lin, and skge driver.
 *
 * This driver intentionally does not support all the features
 * of the original driver such as link fail-over and link management because
 * those should be done at higher levels.
 *
 * Copyright (C) 2005 Stephen Hemminger <shemminger@osdl.org>
 *
 * This program is free software; you can redistribute it and/or modify
 * it under the terms of the GNU General Public License as published by
 * the Free Software Foundation; either version 2 of the License.
 *
 * This program is distributed in the hope that it will be useful,
 * but WITHOUT ANY WARRANTY; without even the implied warranty of
 * MERCHANTABILITY or FITNESS FOR A PARTICULAR PURPOSE. See the
 * GNU General Public License for more details.
 *
 * You should have received a copy of the GNU General Public License
 * along with this program; if not, write to the Free Software
 * Foundation, Inc., 675 Mass Ave, Cambridge, MA 02139, USA.
 */

#define pr_fmt(fmt) KBUILD_MODNAME ": " fmt

#include <linux/crc32.h>
#include <linux/kernel.h>
#include <linux/module.h>
#include <linux/netdevice.h>
#include <linux/dma-mapping.h>
#include <linux/etherdevice.h>
#include <linux/ethtool.h>
#include <linux/pci.h>
#include <linux/interrupt.h>
#include <linux/ip.h>
#include <linux/slab.h>
#include <net/ip.h>
#include <linux/tcp.h>
#include <linux/in.h>
#include <linux/delay.h>
#include <linux/workqueue.h>
#include <linux/if_vlan.h>
#include <linux/prefetch.h>
#include <linux/debugfs.h>
#include <linux/mii.h>
#include <linux/of_device.h>
#include <linux/of_net.h>

#include <asm/irq.h>

#include "sky2.h"

#define DRV_NAME		"sky2"
#define DRV_VERSION		"1.30"

/*
 * The Yukon II chipset takes 64 bit command blocks (called list elements)
 * that are organized into three (receive, transmit, status) different rings
 * similar to Tigon3.
 */

#define RX_LE_SIZE	    	1024
#define RX_LE_BYTES		(RX_LE_SIZE*sizeof(struct sky2_rx_le))
#define RX_MAX_PENDING		(RX_LE_SIZE/6 - 2)
#define RX_DEF_PENDING		RX_MAX_PENDING

/* This is the worst case number of transmit list elements for a single skb:
   VLAN:GSO + CKSUM + Data + skb_frags * DMA */
#define MAX_SKB_TX_LE	(2 + (sizeof(dma_addr_t)/sizeof(u32))*(MAX_SKB_FRAGS+1))
#define TX_MIN_PENDING		(MAX_SKB_TX_LE+1)
#define TX_MAX_PENDING		1024
#define TX_DEF_PENDING		63

#define TX_WATCHDOG		(5 * HZ)
#define NAPI_WEIGHT		64
#define PHY_RETRIES		1000

#define SKY2_EEPROM_MAGIC	0x9955aabb

#define RING_NEXT(x, s)	(((x)+1) & ((s)-1))

static const u32 default_msg =
    NETIF_MSG_DRV | NETIF_MSG_PROBE | NETIF_MSG_LINK
    | NETIF_MSG_TIMER | NETIF_MSG_TX_ERR | NETIF_MSG_RX_ERR
    | NETIF_MSG_IFUP | NETIF_MSG_IFDOWN;

static int debug = -1;		/* defaults above */
module_param(debug, int, 0);
MODULE_PARM_DESC(debug, "Debug level (0=none,...,16=all)");

static int copybreak __read_mostly = 128;
module_param(copybreak, int, 0);
MODULE_PARM_DESC(copybreak, "Receive copy threshold");

static int disable_msi = 0;
module_param(disable_msi, int, 0);
MODULE_PARM_DESC(disable_msi, "Disable Message Signaled Interrupt (MSI)");

static int legacy_pme = 0;
module_param(legacy_pme, int, 0);
MODULE_PARM_DESC(legacy_pme, "Legacy power management");

static const struct pci_device_id sky2_id_table[] = {
	{ PCI_DEVICE(PCI_VENDOR_ID_SYSKONNECT, 0x9000) }, /* SK-9Sxx */
	{ PCI_DEVICE(PCI_VENDOR_ID_SYSKONNECT, 0x9E00) }, /* SK-9Exx */
	{ PCI_DEVICE(PCI_VENDOR_ID_SYSKONNECT, 0x9E01) }, /* SK-9E21M */
	{ PCI_DEVICE(PCI_VENDOR_ID_DLINK, 0x4b00) },	/* DGE-560T */
	{ PCI_DEVICE(PCI_VENDOR_ID_DLINK, 0x4001) }, 	/* DGE-550SX */
	{ PCI_DEVICE(PCI_VENDOR_ID_DLINK, 0x4B02) },	/* DGE-560SX */
	{ PCI_DEVICE(PCI_VENDOR_ID_DLINK, 0x4B03) },	/* DGE-550T */
	{ PCI_DEVICE(PCI_VENDOR_ID_MARVELL, 0x4340) }, /* 88E8021 */
	{ PCI_DEVICE(PCI_VENDOR_ID_MARVELL, 0x4341) }, /* 88E8022 */
	{ PCI_DEVICE(PCI_VENDOR_ID_MARVELL, 0x4342) }, /* 88E8061 */
	{ PCI_DEVICE(PCI_VENDOR_ID_MARVELL, 0x4343) }, /* 88E8062 */
	{ PCI_DEVICE(PCI_VENDOR_ID_MARVELL, 0x4344) }, /* 88E8021 */
	{ PCI_DEVICE(PCI_VENDOR_ID_MARVELL, 0x4345) }, /* 88E8022 */
	{ PCI_DEVICE(PCI_VENDOR_ID_MARVELL, 0x4346) }, /* 88E8061 */
	{ PCI_DEVICE(PCI_VENDOR_ID_MARVELL, 0x4347) }, /* 88E8062 */
	{ PCI_DEVICE(PCI_VENDOR_ID_MARVELL, 0x4350) }, /* 88E8035 */
	{ PCI_DEVICE(PCI_VENDOR_ID_MARVELL, 0x4351) }, /* 88E8036 */
	{ PCI_DEVICE(PCI_VENDOR_ID_MARVELL, 0x4352) }, /* 88E8038 */
	{ PCI_DEVICE(PCI_VENDOR_ID_MARVELL, 0x4353) }, /* 88E8039 */
	{ PCI_DEVICE(PCI_VENDOR_ID_MARVELL, 0x4354) }, /* 88E8040 */
	{ PCI_DEVICE(PCI_VENDOR_ID_MARVELL, 0x4355) }, /* 88E8040T */
	{ PCI_DEVICE(PCI_VENDOR_ID_MARVELL, 0x4356) }, /* 88EC033 */
	{ PCI_DEVICE(PCI_VENDOR_ID_MARVELL, 0x4357) }, /* 88E8042 */
	{ PCI_DEVICE(PCI_VENDOR_ID_MARVELL, 0x435A) }, /* 88E8048 */
	{ PCI_DEVICE(PCI_VENDOR_ID_MARVELL, 0x4360) }, /* 88E8052 */
	{ PCI_DEVICE(PCI_VENDOR_ID_MARVELL, 0x4361) }, /* 88E8050 */
	{ PCI_DEVICE(PCI_VENDOR_ID_MARVELL, 0x4362) }, /* 88E8053 */
	{ PCI_DEVICE(PCI_VENDOR_ID_MARVELL, 0x4363) }, /* 88E8055 */
	{ PCI_DEVICE(PCI_VENDOR_ID_MARVELL, 0x4364) }, /* 88E8056 */
	{ PCI_DEVICE(PCI_VENDOR_ID_MARVELL, 0x4365) }, /* 88E8070 */
	{ PCI_DEVICE(PCI_VENDOR_ID_MARVELL, 0x4366) }, /* 88EC036 */
	{ PCI_DEVICE(PCI_VENDOR_ID_MARVELL, 0x4367) }, /* 88EC032 */
	{ PCI_DEVICE(PCI_VENDOR_ID_MARVELL, 0x4368) }, /* 88EC034 */
	{ PCI_DEVICE(PCI_VENDOR_ID_MARVELL, 0x4369) }, /* 88EC042 */
	{ PCI_DEVICE(PCI_VENDOR_ID_MARVELL, 0x436A) }, /* 88E8058 */
	{ PCI_DEVICE(PCI_VENDOR_ID_MARVELL, 0x436B) }, /* 88E8071 */
	{ PCI_DEVICE(PCI_VENDOR_ID_MARVELL, 0x436C) }, /* 88E8072 */
	{ PCI_DEVICE(PCI_VENDOR_ID_MARVELL, 0x436D) }, /* 88E8055 */
	{ PCI_DEVICE(PCI_VENDOR_ID_MARVELL, 0x4370) }, /* 88E8075 */
	{ PCI_DEVICE(PCI_VENDOR_ID_MARVELL, 0x4380) }, /* 88E8057 */
	{ PCI_DEVICE(PCI_VENDOR_ID_MARVELL, 0x4381) }, /* 88E8059 */
	{ PCI_DEVICE(PCI_VENDOR_ID_MARVELL, 0x4382) }, /* 88E8079 */
	{ 0 }
};

MODULE_DEVICE_TABLE(pci, sky2_id_table);

/* Avoid conditionals by using array */
static const unsigned txqaddr[] = { Q_XA1, Q_XA2 };
static const unsigned rxqaddr[] = { Q_R1, Q_R2 };
static const u32 portirq_msk[] = { Y2_IS_PORT_1, Y2_IS_PORT_2 };

static void sky2_set_multicast(struct net_device *dev);
static irqreturn_t sky2_intr(int irq, void *dev_id);

/* Access to PHY via serial interconnect */
static int gm_phy_write(struct sky2_hw *hw, unsigned port, u16 reg, u16 val)
{
	int i;

	gma_write16(hw, port, GM_SMI_DATA, val);
	gma_write16(hw, port, GM_SMI_CTRL,
		    GM_SMI_CT_PHY_AD(PHY_ADDR_MARV) | GM_SMI_CT_REG_AD(reg));

	for (i = 0; i < PHY_RETRIES; i++) {
		u16 ctrl = gma_read16(hw, port, GM_SMI_CTRL);
		if (ctrl == 0xffff)
			goto io_error;

		if (!(ctrl & GM_SMI_CT_BUSY))
			return 0;

		udelay(10);
	}

	dev_warn(&hw->pdev->dev, "%s: phy write timeout\n", hw->dev[port]->name);
	return -ETIMEDOUT;

io_error:
	dev_err(&hw->pdev->dev, "%s: phy I/O error\n", hw->dev[port]->name);
	return -EIO;
}

static int __gm_phy_read(struct sky2_hw *hw, unsigned port, u16 reg, u16 *val)
{
	int i;

	gma_write16(hw, port, GM_SMI_CTRL, GM_SMI_CT_PHY_AD(PHY_ADDR_MARV)
		    | GM_SMI_CT_REG_AD(reg) | GM_SMI_CT_OP_RD);

	for (i = 0; i < PHY_RETRIES; i++) {
		u16 ctrl = gma_read16(hw, port, GM_SMI_CTRL);
		if (ctrl == 0xffff)
			goto io_error;

		if (ctrl & GM_SMI_CT_RD_VAL) {
			*val = gma_read16(hw, port, GM_SMI_DATA);
			return 0;
		}

		udelay(10);
	}

	dev_warn(&hw->pdev->dev, "%s: phy read timeout\n", hw->dev[port]->name);
	return -ETIMEDOUT;
io_error:
	dev_err(&hw->pdev->dev, "%s: phy I/O error\n", hw->dev[port]->name);
	return -EIO;
}

static inline u16 gm_phy_read(struct sky2_hw *hw, unsigned port, u16 reg)
{
	u16 v;
	__gm_phy_read(hw, port, reg, &v);
	return v;
}


static void sky2_power_on(struct sky2_hw *hw)
{
	/* switch power to VCC (WA for VAUX problem) */
	sky2_write8(hw, B0_POWER_CTRL,
		    PC_VAUX_ENA | PC_VCC_ENA | PC_VAUX_OFF | PC_VCC_ON);

	/* disable Core Clock Division, */
	sky2_write32(hw, B2_Y2_CLK_CTRL, Y2_CLK_DIV_DIS);

	if (hw->chip_id == CHIP_ID_YUKON_XL && hw->chip_rev > CHIP_REV_YU_XL_A1)
		/* enable bits are inverted */
		sky2_write8(hw, B2_Y2_CLK_GATE,
			    Y2_PCI_CLK_LNK1_DIS | Y2_COR_CLK_LNK1_DIS |
			    Y2_CLK_GAT_LNK1_DIS | Y2_PCI_CLK_LNK2_DIS |
			    Y2_COR_CLK_LNK2_DIS | Y2_CLK_GAT_LNK2_DIS);
	else
		sky2_write8(hw, B2_Y2_CLK_GATE, 0);

	if (hw->flags & SKY2_HW_ADV_POWER_CTL) {
		u32 reg;

		sky2_pci_write32(hw, PCI_DEV_REG3, 0);

		reg = sky2_pci_read32(hw, PCI_DEV_REG4);
		/* set all bits to 0 except bits 15..12 and 8 */
		reg &= P_ASPM_CONTROL_MSK;
		sky2_pci_write32(hw, PCI_DEV_REG4, reg);

		reg = sky2_pci_read32(hw, PCI_DEV_REG5);
		/* set all bits to 0 except bits 28 & 27 */
		reg &= P_CTL_TIM_VMAIN_AV_MSK;
		sky2_pci_write32(hw, PCI_DEV_REG5, reg);

		sky2_pci_write32(hw, PCI_CFG_REG_1, 0);

		sky2_write16(hw, B0_CTST, Y2_HW_WOL_ON);

		/* Enable workaround for dev 4.107 on Yukon-Ultra & Extreme */
		reg = sky2_read32(hw, B2_GP_IO);
		reg |= GLB_GPIO_STAT_RACE_DIS;
		sky2_write32(hw, B2_GP_IO, reg);

		sky2_read32(hw, B2_GP_IO);
	}

	/* Turn on "driver loaded" LED */
	sky2_write16(hw, B0_CTST, Y2_LED_STAT_ON);
}

static void sky2_power_aux(struct sky2_hw *hw)
{
	if (hw->chip_id == CHIP_ID_YUKON_XL && hw->chip_rev > CHIP_REV_YU_XL_A1)
		sky2_write8(hw, B2_Y2_CLK_GATE, 0);
	else
		/* enable bits are inverted */
		sky2_write8(hw, B2_Y2_CLK_GATE,
			    Y2_PCI_CLK_LNK1_DIS | Y2_COR_CLK_LNK1_DIS |
			    Y2_CLK_GAT_LNK1_DIS | Y2_PCI_CLK_LNK2_DIS |
			    Y2_COR_CLK_LNK2_DIS | Y2_CLK_GAT_LNK2_DIS);

	/* switch power to VAUX if supported and PME from D3cold */
	if ( (sky2_read32(hw, B0_CTST) & Y2_VAUX_AVAIL) &&
	     pci_pme_capable(hw->pdev, PCI_D3cold))
		sky2_write8(hw, B0_POWER_CTRL,
			    (PC_VAUX_ENA | PC_VCC_ENA |
			     PC_VAUX_ON | PC_VCC_OFF));

	/* turn off "driver loaded LED" */
	sky2_write16(hw, B0_CTST, Y2_LED_STAT_OFF);
}

static void sky2_gmac_reset(struct sky2_hw *hw, unsigned port)
{
	u16 reg;

	/* disable all GMAC IRQ's */
	sky2_write8(hw, SK_REG(port, GMAC_IRQ_MSK), 0);

	gma_write16(hw, port, GM_MC_ADDR_H1, 0);	/* clear MC hash */
	gma_write16(hw, port, GM_MC_ADDR_H2, 0);
	gma_write16(hw, port, GM_MC_ADDR_H3, 0);
	gma_write16(hw, port, GM_MC_ADDR_H4, 0);

	reg = gma_read16(hw, port, GM_RX_CTRL);
	reg |= GM_RXCR_UCF_ENA | GM_RXCR_MCF_ENA;
	gma_write16(hw, port, GM_RX_CTRL, reg);
}

/* flow control to advertise bits */
static const u16 copper_fc_adv[] = {
	[FC_NONE]	= 0,
	[FC_TX]		= PHY_M_AN_ASP,
	[FC_RX]		= PHY_M_AN_PC,
	[FC_BOTH]	= PHY_M_AN_PC | PHY_M_AN_ASP,
};

/* flow control to advertise bits when using 1000BaseX */
static const u16 fiber_fc_adv[] = {
	[FC_NONE] = PHY_M_P_NO_PAUSE_X,
	[FC_TX]   = PHY_M_P_ASYM_MD_X,
	[FC_RX]	  = PHY_M_P_SYM_MD_X,
	[FC_BOTH] = PHY_M_P_BOTH_MD_X,
};

/* flow control to GMA disable bits */
static const u16 gm_fc_disable[] = {
	[FC_NONE] = GM_GPCR_FC_RX_DIS | GM_GPCR_FC_TX_DIS,
	[FC_TX]	  = GM_GPCR_FC_RX_DIS,
	[FC_RX]	  = GM_GPCR_FC_TX_DIS,
	[FC_BOTH] = 0,
};


static void sky2_phy_init(struct sky2_hw *hw, unsigned port)
{
	struct sky2_port *sky2 = netdev_priv(hw->dev[port]);
	u16 ctrl, ct1000, adv, pg, ledctrl, ledover, reg;

	if ( (sky2->flags & SKY2_FLAG_AUTO_SPEED) &&
	    !(hw->flags & SKY2_HW_NEWER_PHY)) {
		u16 ectrl = gm_phy_read(hw, port, PHY_MARV_EXT_CTRL);

		ectrl &= ~(PHY_M_EC_M_DSC_MSK | PHY_M_EC_S_DSC_MSK |
			   PHY_M_EC_MAC_S_MSK);
		ectrl |= PHY_M_EC_MAC_S(MAC_TX_CLK_25_MHZ);

		/* on PHY 88E1040 Rev.D0 (and newer) downshift control changed */
		if (hw->chip_id == CHIP_ID_YUKON_EC)
			/* set downshift counter to 3x and enable downshift */
			ectrl |= PHY_M_EC_DSC_2(2) | PHY_M_EC_DOWN_S_ENA;
		else
			/* set master & slave downshift counter to 1x */
			ectrl |= PHY_M_EC_M_DSC(0) | PHY_M_EC_S_DSC(1);

		gm_phy_write(hw, port, PHY_MARV_EXT_CTRL, ectrl);
	}

	ctrl = gm_phy_read(hw, port, PHY_MARV_PHY_CTRL);
	if (sky2_is_copper(hw)) {
		if (!(hw->flags & SKY2_HW_GIGABIT)) {
			/* enable automatic crossover */
			ctrl |= PHY_M_PC_MDI_XMODE(PHY_M_PC_ENA_AUTO) >> 1;

			if (hw->chip_id == CHIP_ID_YUKON_FE_P &&
			    hw->chip_rev == CHIP_REV_YU_FE2_A0) {
				u16 spec;

				/* Enable Class A driver for FE+ A0 */
				spec = gm_phy_read(hw, port, PHY_MARV_FE_SPEC_2);
				spec |= PHY_M_FESC_SEL_CL_A;
				gm_phy_write(hw, port, PHY_MARV_FE_SPEC_2, spec);
			}
		} else {
			/* disable energy detect */
			ctrl &= ~PHY_M_PC_EN_DET_MSK;

			/* enable automatic crossover */
			ctrl |= PHY_M_PC_MDI_XMODE(PHY_M_PC_ENA_AUTO);

			/* downshift on PHY 88E1112 and 88E1149 is changed */
			if ( (sky2->flags & SKY2_FLAG_AUTO_SPEED) &&
			     (hw->flags & SKY2_HW_NEWER_PHY)) {
				/* set downshift counter to 3x and enable downshift */
				ctrl &= ~PHY_M_PC_DSC_MSK;
				ctrl |= PHY_M_PC_DSC(2) | PHY_M_PC_DOWN_S_ENA;
			}
		}
	} else {
		/* workaround for deviation #4.88 (CRC errors) */
		/* disable Automatic Crossover */

		ctrl &= ~PHY_M_PC_MDIX_MSK;
	}

	gm_phy_write(hw, port, PHY_MARV_PHY_CTRL, ctrl);

	/* special setup for PHY 88E1112 Fiber */
	if (hw->chip_id == CHIP_ID_YUKON_XL && (hw->flags & SKY2_HW_FIBRE_PHY)) {
		pg = gm_phy_read(hw, port, PHY_MARV_EXT_ADR);

		/* Fiber: select 1000BASE-X only mode MAC Specific Ctrl Reg. */
		gm_phy_write(hw, port, PHY_MARV_EXT_ADR, 2);
		ctrl = gm_phy_read(hw, port, PHY_MARV_PHY_CTRL);
		ctrl &= ~PHY_M_MAC_MD_MSK;
		ctrl |= PHY_M_MAC_MODE_SEL(PHY_M_MAC_MD_1000BX);
		gm_phy_write(hw, port, PHY_MARV_PHY_CTRL, ctrl);

		if (hw->pmd_type  == 'P') {
			/* select page 1 to access Fiber registers */
			gm_phy_write(hw, port, PHY_MARV_EXT_ADR, 1);

			/* for SFP-module set SIGDET polarity to low */
			ctrl = gm_phy_read(hw, port, PHY_MARV_PHY_CTRL);
			ctrl |= PHY_M_FIB_SIGD_POL;
			gm_phy_write(hw, port, PHY_MARV_PHY_CTRL, ctrl);
		}

		gm_phy_write(hw, port, PHY_MARV_EXT_ADR, pg);
	}

	ctrl = PHY_CT_RESET;
	ct1000 = 0;
	adv = PHY_AN_CSMA;
	reg = 0;

	if (sky2->flags & SKY2_FLAG_AUTO_SPEED) {
		if (sky2_is_copper(hw)) {
			if (sky2->advertising & ADVERTISED_1000baseT_Full)
				ct1000 |= PHY_M_1000C_AFD;
			if (sky2->advertising & ADVERTISED_1000baseT_Half)
				ct1000 |= PHY_M_1000C_AHD;
			if (sky2->advertising & ADVERTISED_100baseT_Full)
				adv |= PHY_M_AN_100_FD;
			if (sky2->advertising & ADVERTISED_100baseT_Half)
				adv |= PHY_M_AN_100_HD;
			if (sky2->advertising & ADVERTISED_10baseT_Full)
				adv |= PHY_M_AN_10_FD;
			if (sky2->advertising & ADVERTISED_10baseT_Half)
				adv |= PHY_M_AN_10_HD;

		} else {	/* special defines for FIBER (88E1040S only) */
			if (sky2->advertising & ADVERTISED_1000baseT_Full)
				adv |= PHY_M_AN_1000X_AFD;
			if (sky2->advertising & ADVERTISED_1000baseT_Half)
				adv |= PHY_M_AN_1000X_AHD;
		}

		/* Restart Auto-negotiation */
		ctrl |= PHY_CT_ANE | PHY_CT_RE_CFG;
	} else {
		/* forced speed/duplex settings */
		ct1000 = PHY_M_1000C_MSE;

		/* Disable auto update for duplex flow control and duplex */
		reg |= GM_GPCR_AU_DUP_DIS | GM_GPCR_AU_SPD_DIS;

		switch (sky2->speed) {
		case SPEED_1000:
			ctrl |= PHY_CT_SP1000;
			reg |= GM_GPCR_SPEED_1000;
			break;
		case SPEED_100:
			ctrl |= PHY_CT_SP100;
			reg |= GM_GPCR_SPEED_100;
			break;
		}

		if (sky2->duplex == DUPLEX_FULL) {
			reg |= GM_GPCR_DUP_FULL;
			ctrl |= PHY_CT_DUP_MD;
		} else if (sky2->speed < SPEED_1000)
			sky2->flow_mode = FC_NONE;
	}

	if (sky2->flags & SKY2_FLAG_AUTO_PAUSE) {
		if (sky2_is_copper(hw))
			adv |= copper_fc_adv[sky2->flow_mode];
		else
			adv |= fiber_fc_adv[sky2->flow_mode];
	} else {
		reg |= GM_GPCR_AU_FCT_DIS;
 		reg |= gm_fc_disable[sky2->flow_mode];

		/* Forward pause packets to GMAC? */
		if (sky2->flow_mode & FC_RX)
			sky2_write8(hw, SK_REG(port, GMAC_CTRL), GMC_PAUSE_ON);
		else
			sky2_write8(hw, SK_REG(port, GMAC_CTRL), GMC_PAUSE_OFF);
	}

	gma_write16(hw, port, GM_GP_CTRL, reg);

	if (hw->flags & SKY2_HW_GIGABIT)
		gm_phy_write(hw, port, PHY_MARV_1000T_CTRL, ct1000);

	gm_phy_write(hw, port, PHY_MARV_AUNE_ADV, adv);
	gm_phy_write(hw, port, PHY_MARV_CTRL, ctrl);

	/* Setup Phy LED's */
	ledctrl = PHY_M_LED_PULS_DUR(PULS_170MS);
	ledover = 0;

	switch (hw->chip_id) {
	case CHIP_ID_YUKON_FE:
		/* on 88E3082 these bits are at 11..9 (shifted left) */
		ledctrl |= PHY_M_LED_BLINK_RT(BLINK_84MS) << 1;

		ctrl = gm_phy_read(hw, port, PHY_MARV_FE_LED_PAR);

		/* delete ACT LED control bits */
		ctrl &= ~PHY_M_FELP_LED1_MSK;
		/* change ACT LED control to blink mode */
		ctrl |= PHY_M_FELP_LED1_CTRL(LED_PAR_CTRL_ACT_BL);
		gm_phy_write(hw, port, PHY_MARV_FE_LED_PAR, ctrl);
		break;

	case CHIP_ID_YUKON_FE_P:
		/* Enable Link Partner Next Page */
		ctrl = gm_phy_read(hw, port, PHY_MARV_PHY_CTRL);
		ctrl |= PHY_M_PC_ENA_LIP_NP;

		/* disable Energy Detect and enable scrambler */
		ctrl &= ~(PHY_M_PC_ENA_ENE_DT | PHY_M_PC_DIS_SCRAMB);
		gm_phy_write(hw, port, PHY_MARV_PHY_CTRL, ctrl);

		/* set LED2 -> ACT, LED1 -> LINK, LED0 -> SPEED */
		ctrl = PHY_M_FELP_LED2_CTRL(LED_PAR_CTRL_ACT_BL) |
			PHY_M_FELP_LED1_CTRL(LED_PAR_CTRL_LINK) |
			PHY_M_FELP_LED0_CTRL(LED_PAR_CTRL_SPEED);

		gm_phy_write(hw, port, PHY_MARV_FE_LED_PAR, ctrl);
		break;

	case CHIP_ID_YUKON_XL:
		pg = gm_phy_read(hw, port, PHY_MARV_EXT_ADR);

		/* select page 3 to access LED control register */
		gm_phy_write(hw, port, PHY_MARV_EXT_ADR, 3);

		/* set LED Function Control register */
		gm_phy_write(hw, port, PHY_MARV_PHY_CTRL,
			     (PHY_M_LEDC_LOS_CTRL(1) |	/* LINK/ACT */
			      PHY_M_LEDC_INIT_CTRL(7) |	/* 10 Mbps */
			      PHY_M_LEDC_STA1_CTRL(7) |	/* 100 Mbps */
			      PHY_M_LEDC_STA0_CTRL(7)));	/* 1000 Mbps */

		/* set Polarity Control register */
		gm_phy_write(hw, port, PHY_MARV_PHY_STAT,
			     (PHY_M_POLC_LS1_P_MIX(4) |
			      PHY_M_POLC_IS0_P_MIX(4) |
			      PHY_M_POLC_LOS_CTRL(2) |
			      PHY_M_POLC_INIT_CTRL(2) |
			      PHY_M_POLC_STA1_CTRL(2) |
			      PHY_M_POLC_STA0_CTRL(2)));

		/* restore page register */
		gm_phy_write(hw, port, PHY_MARV_EXT_ADR, pg);
		break;

	case CHIP_ID_YUKON_EC_U:
	case CHIP_ID_YUKON_EX:
	case CHIP_ID_YUKON_SUPR:
		pg = gm_phy_read(hw, port, PHY_MARV_EXT_ADR);

		/* select page 3 to access LED control register */
		gm_phy_write(hw, port, PHY_MARV_EXT_ADR, 3);

		/* set LED Function Control register */
		gm_phy_write(hw, port, PHY_MARV_PHY_CTRL,
			     (PHY_M_LEDC_LOS_CTRL(1) |	/* LINK/ACT */
			      PHY_M_LEDC_INIT_CTRL(8) |	/* 10 Mbps */
			      PHY_M_LEDC_STA1_CTRL(7) |	/* 100 Mbps */
			      PHY_M_LEDC_STA0_CTRL(7)));/* 1000 Mbps */

		/* set Blink Rate in LED Timer Control Register */
		gm_phy_write(hw, port, PHY_MARV_INT_MASK,
			     ledctrl | PHY_M_LED_BLINK_RT(BLINK_84MS));
		/* restore page register */
		gm_phy_write(hw, port, PHY_MARV_EXT_ADR, pg);
		break;

	default:
		/* set Tx LED (LED_TX) to blink mode on Rx OR Tx activity */
		ledctrl |= PHY_M_LED_BLINK_RT(BLINK_84MS) | PHY_M_LEDC_TX_CTRL;

		/* turn off the Rx LED (LED_RX) */
		ledover |= PHY_M_LED_MO_RX(MO_LED_OFF);
	}

	if (hw->chip_id == CHIP_ID_YUKON_EC_U || hw->chip_id == CHIP_ID_YUKON_UL_2) {
		/* apply fixes in PHY AFE */
		gm_phy_write(hw, port, PHY_MARV_EXT_ADR, 255);

		/* increase differential signal amplitude in 10BASE-T */
		gm_phy_write(hw, port, 0x18, 0xaa99);
		gm_phy_write(hw, port, 0x17, 0x2011);

		if (hw->chip_id == CHIP_ID_YUKON_EC_U) {
			/* fix for IEEE A/B Symmetry failure in 1000BASE-T */
			gm_phy_write(hw, port, 0x18, 0xa204);
			gm_phy_write(hw, port, 0x17, 0x2002);
		}

		/* set page register to 0 */
		gm_phy_write(hw, port, PHY_MARV_EXT_ADR, 0);
	} else if (hw->chip_id == CHIP_ID_YUKON_FE_P &&
		   hw->chip_rev == CHIP_REV_YU_FE2_A0) {
		/* apply workaround for integrated resistors calibration */
		gm_phy_write(hw, port, PHY_MARV_PAGE_ADDR, 17);
		gm_phy_write(hw, port, PHY_MARV_PAGE_DATA, 0x3f60);
	} else if (hw->chip_id == CHIP_ID_YUKON_OPT && hw->chip_rev == 0) {
		/* apply fixes in PHY AFE */
		gm_phy_write(hw, port, PHY_MARV_EXT_ADR, 0x00ff);

		/* apply RDAC termination workaround */
		gm_phy_write(hw, port, 24, 0x2800);
		gm_phy_write(hw, port, 23, 0x2001);

		/* set page register back to 0 */
		gm_phy_write(hw, port, PHY_MARV_EXT_ADR, 0);
	} else if (hw->chip_id != CHIP_ID_YUKON_EX &&
		   hw->chip_id < CHIP_ID_YUKON_SUPR) {
		/* no effect on Yukon-XL */
		gm_phy_write(hw, port, PHY_MARV_LED_CTRL, ledctrl);

		if (!(sky2->flags & SKY2_FLAG_AUTO_SPEED) ||
		    sky2->speed == SPEED_100) {
			/* turn on 100 Mbps LED (LED_LINK100) */
			ledover |= PHY_M_LED_MO_100(MO_LED_ON);
		}

		if (ledover)
			gm_phy_write(hw, port, PHY_MARV_LED_OVER, ledover);

	} else if (hw->chip_id == CHIP_ID_YUKON_PRM &&
		   (sky2_read8(hw, B2_MAC_CFG) & 0xf) == 0x7) {
		int i;
		/* This a phy register setup workaround copied from vendor driver. */
		static const struct {
			u16 reg, val;
		} eee_afe[] = {
			{ 0x156, 0x58ce },
			{ 0x153, 0x99eb },
			{ 0x141, 0x8064 },
			/* { 0x155, 0x130b },*/
			{ 0x000, 0x0000 },
			{ 0x151, 0x8433 },
			{ 0x14b, 0x8c44 },
			{ 0x14c, 0x0f90 },
			{ 0x14f, 0x39aa },
			/* { 0x154, 0x2f39 },*/
			{ 0x14d, 0xba33 },
			{ 0x144, 0x0048 },
			{ 0x152, 0x2010 },
			/* { 0x158, 0x1223 },*/
			{ 0x140, 0x4444 },
			{ 0x154, 0x2f3b },
			{ 0x158, 0xb203 },
			{ 0x157, 0x2029 },
		};

		/* Start Workaround for OptimaEEE Rev.Z0 */
		gm_phy_write(hw, port, PHY_MARV_EXT_ADR, 0x00fb);

		gm_phy_write(hw, port,  1, 0x4099);
		gm_phy_write(hw, port,  3, 0x1120);
		gm_phy_write(hw, port, 11, 0x113c);
		gm_phy_write(hw, port, 14, 0x8100);
		gm_phy_write(hw, port, 15, 0x112a);
		gm_phy_write(hw, port, 17, 0x1008);

		gm_phy_write(hw, port, PHY_MARV_EXT_ADR, 0x00fc);
		gm_phy_write(hw, port,  1, 0x20b0);

		gm_phy_write(hw, port, PHY_MARV_EXT_ADR, 0x00ff);

		for (i = 0; i < ARRAY_SIZE(eee_afe); i++) {
			/* apply AFE settings */
			gm_phy_write(hw, port, 17, eee_afe[i].val);
			gm_phy_write(hw, port, 16, eee_afe[i].reg | 1u<<13);
		}

		/* End Workaround for OptimaEEE */
		gm_phy_write(hw, port, PHY_MARV_EXT_ADR, 0);

		/* Enable 10Base-Te (EEE) */
		if (hw->chip_id >= CHIP_ID_YUKON_PRM) {
			reg = gm_phy_read(hw, port, PHY_MARV_EXT_CTRL);
			gm_phy_write(hw, port, PHY_MARV_EXT_CTRL,
				     reg | PHY_M_10B_TE_ENABLE);
		}
	}

	/* Enable phy interrupt on auto-negotiation complete (or link up) */
	if (sky2->flags & SKY2_FLAG_AUTO_SPEED)
		gm_phy_write(hw, port, PHY_MARV_INT_MASK, PHY_M_IS_AN_COMPL);
	else
		gm_phy_write(hw, port, PHY_MARV_INT_MASK, PHY_M_DEF_MSK);
}

static const u32 phy_power[] = { PCI_Y2_PHY1_POWD, PCI_Y2_PHY2_POWD };
static const u32 coma_mode[] = { PCI_Y2_PHY1_COMA, PCI_Y2_PHY2_COMA };

static void sky2_phy_power_up(struct sky2_hw *hw, unsigned port)
{
	u32 reg1;

	sky2_write8(hw, B2_TST_CTRL1, TST_CFG_WRITE_ON);
	reg1 = sky2_pci_read32(hw, PCI_DEV_REG1);
	reg1 &= ~phy_power[port];

	if (hw->chip_id == CHIP_ID_YUKON_XL && hw->chip_rev > CHIP_REV_YU_XL_A1)
		reg1 |= coma_mode[port];

	sky2_pci_write32(hw, PCI_DEV_REG1, reg1);
	sky2_write8(hw, B2_TST_CTRL1, TST_CFG_WRITE_OFF);
	sky2_pci_read32(hw, PCI_DEV_REG1);

	if (hw->chip_id == CHIP_ID_YUKON_FE)
		gm_phy_write(hw, port, PHY_MARV_CTRL, PHY_CT_ANE);
	else if (hw->flags & SKY2_HW_ADV_POWER_CTL)
		sky2_write8(hw, SK_REG(port, GPHY_CTRL), GPC_RST_CLR);
}

static void sky2_phy_power_down(struct sky2_hw *hw, unsigned port)
{
	u32 reg1;
	u16 ctrl;

	/* release GPHY Control reset */
	sky2_write8(hw, SK_REG(port, GPHY_CTRL), GPC_RST_CLR);

	/* release GMAC reset */
	sky2_write8(hw, SK_REG(port, GMAC_CTRL), GMC_RST_CLR);

	if (hw->flags & SKY2_HW_NEWER_PHY) {
		/* select page 2 to access MAC control register */
		gm_phy_write(hw, port, PHY_MARV_EXT_ADR, 2);

		ctrl = gm_phy_read(hw, port, PHY_MARV_PHY_CTRL);
		/* allow GMII Power Down */
		ctrl &= ~PHY_M_MAC_GMIF_PUP;
		gm_phy_write(hw, port, PHY_MARV_PHY_CTRL, ctrl);

		/* set page register back to 0 */
		gm_phy_write(hw, port, PHY_MARV_EXT_ADR, 0);
	}

	/* setup General Purpose Control Register */
	gma_write16(hw, port, GM_GP_CTRL,
		    GM_GPCR_FL_PASS | GM_GPCR_SPEED_100 |
		    GM_GPCR_AU_DUP_DIS | GM_GPCR_AU_FCT_DIS |
		    GM_GPCR_AU_SPD_DIS);

	if (hw->chip_id != CHIP_ID_YUKON_EC) {
		if (hw->chip_id == CHIP_ID_YUKON_EC_U) {
			/* select page 2 to access MAC control register */
			gm_phy_write(hw, port, PHY_MARV_EXT_ADR, 2);

			ctrl = gm_phy_read(hw, port, PHY_MARV_PHY_CTRL);
			/* enable Power Down */
			ctrl |= PHY_M_PC_POW_D_ENA;
			gm_phy_write(hw, port, PHY_MARV_PHY_CTRL, ctrl);

			/* set page register back to 0 */
			gm_phy_write(hw, port, PHY_MARV_EXT_ADR, 0);
		}

		/* set IEEE compatible Power Down Mode (dev. #4.99) */
		gm_phy_write(hw, port, PHY_MARV_CTRL, PHY_CT_PDOWN);
	}

	sky2_write8(hw, B2_TST_CTRL1, TST_CFG_WRITE_ON);
	reg1 = sky2_pci_read32(hw, PCI_DEV_REG1);
	reg1 |= phy_power[port];		/* set PHY to PowerDown/COMA Mode */
	sky2_pci_write32(hw, PCI_DEV_REG1, reg1);
	sky2_write8(hw, B2_TST_CTRL1, TST_CFG_WRITE_OFF);
}

/* configure IPG according to used link speed */
static void sky2_set_ipg(struct sky2_port *sky2)
{
	u16 reg;

	reg = gma_read16(sky2->hw, sky2->port, GM_SERIAL_MODE);
	reg &= ~GM_SMOD_IPG_MSK;
	if (sky2->speed > SPEED_100)
		reg |= IPG_DATA_VAL(IPG_DATA_DEF_1000);
	else
		reg |= IPG_DATA_VAL(IPG_DATA_DEF_10_100);
	gma_write16(sky2->hw, sky2->port, GM_SERIAL_MODE, reg);
}

/* Enable Rx/Tx */
static void sky2_enable_rx_tx(struct sky2_port *sky2)
{
	struct sky2_hw *hw = sky2->hw;
	unsigned port = sky2->port;
	u16 reg;

	reg = gma_read16(hw, port, GM_GP_CTRL);
	reg |= GM_GPCR_RX_ENA | GM_GPCR_TX_ENA;
	gma_write16(hw, port, GM_GP_CTRL, reg);
}

/* Force a renegotiation */
static void sky2_phy_reinit(struct sky2_port *sky2)
{
	spin_lock_bh(&sky2->phy_lock);
	sky2_phy_init(sky2->hw, sky2->port);
	sky2_enable_rx_tx(sky2);
	spin_unlock_bh(&sky2->phy_lock);
}

/* Put device in state to listen for Wake On Lan */
static void sky2_wol_init(struct sky2_port *sky2)
{
	struct sky2_hw *hw = sky2->hw;
	unsigned port = sky2->port;
	enum flow_control save_mode;
	u16 ctrl;

	/* Bring hardware out of reset */
	sky2_write16(hw, B0_CTST, CS_RST_CLR);
	sky2_write16(hw, SK_REG(port, GMAC_LINK_CTRL), GMLC_RST_CLR);

	sky2_write8(hw, SK_REG(port, GPHY_CTRL), GPC_RST_CLR);
	sky2_write8(hw, SK_REG(port, GMAC_CTRL), GMC_RST_CLR);

	/* Force to 10/100
	 * sky2_reset will re-enable on resume
	 */
	save_mode = sky2->flow_mode;
	ctrl = sky2->advertising;

	sky2->advertising &= ~(ADVERTISED_1000baseT_Half|ADVERTISED_1000baseT_Full);
	sky2->flow_mode = FC_NONE;

	spin_lock_bh(&sky2->phy_lock);
	sky2_phy_power_up(hw, port);
	sky2_phy_init(hw, port);
	spin_unlock_bh(&sky2->phy_lock);

	sky2->flow_mode = save_mode;
	sky2->advertising = ctrl;

	/* Set GMAC to no flow control and auto update for speed/duplex */
	gma_write16(hw, port, GM_GP_CTRL,
		    GM_GPCR_FC_TX_DIS|GM_GPCR_TX_ENA|GM_GPCR_RX_ENA|
		    GM_GPCR_DUP_FULL|GM_GPCR_FC_RX_DIS|GM_GPCR_AU_FCT_DIS);

	/* Set WOL address */
	memcpy_toio(hw->regs + WOL_REGS(port, WOL_MAC_ADDR),
		    sky2->netdev->dev_addr, ETH_ALEN);

	/* Turn on appropriate WOL control bits */
	sky2_write16(hw, WOL_REGS(port, WOL_CTRL_STAT), WOL_CTL_CLEAR_RESULT);
	ctrl = 0;
	if (sky2->wol & WAKE_PHY)
		ctrl |= WOL_CTL_ENA_PME_ON_LINK_CHG|WOL_CTL_ENA_LINK_CHG_UNIT;
	else
		ctrl |= WOL_CTL_DIS_PME_ON_LINK_CHG|WOL_CTL_DIS_LINK_CHG_UNIT;

	if (sky2->wol & WAKE_MAGIC)
		ctrl |= WOL_CTL_ENA_PME_ON_MAGIC_PKT|WOL_CTL_ENA_MAGIC_PKT_UNIT;
	else
		ctrl |= WOL_CTL_DIS_PME_ON_MAGIC_PKT|WOL_CTL_DIS_MAGIC_PKT_UNIT;

	ctrl |= WOL_CTL_DIS_PME_ON_PATTERN|WOL_CTL_DIS_PATTERN_UNIT;
	sky2_write16(hw, WOL_REGS(port, WOL_CTRL_STAT), ctrl);

	/* Disable PiG firmware */
	sky2_write16(hw, B0_CTST, Y2_HW_WOL_OFF);

	/* Needed by some broken BIOSes, use PCI rather than PCI-e for WOL */
	if (legacy_pme) {
		u32 reg1 = sky2_pci_read32(hw, PCI_DEV_REG1);
		reg1 |= PCI_Y2_PME_LEGACY;
		sky2_pci_write32(hw, PCI_DEV_REG1, reg1);
	}

	/* block receiver */
	sky2_write8(hw, SK_REG(port, RX_GMF_CTRL_T), GMF_RST_SET);
	sky2_read32(hw, B0_CTST);
}

static void sky2_set_tx_stfwd(struct sky2_hw *hw, unsigned port)
{
	struct net_device *dev = hw->dev[port];

	if ( (hw->chip_id == CHIP_ID_YUKON_EX &&
	      hw->chip_rev != CHIP_REV_YU_EX_A0) ||
	     hw->chip_id >= CHIP_ID_YUKON_FE_P) {
		/* Yukon-Extreme B0 and further Extreme devices */
		sky2_write32(hw, SK_REG(port, TX_GMF_CTRL_T), TX_STFW_ENA);
	} else if (dev->mtu > ETH_DATA_LEN) {
		/* set Tx GMAC FIFO Almost Empty Threshold */
		sky2_write32(hw, SK_REG(port, TX_GMF_AE_THR),
			     (ECU_JUMBO_WM << 16) | ECU_AE_THR);

		sky2_write32(hw, SK_REG(port, TX_GMF_CTRL_T), TX_STFW_DIS);
	} else
		sky2_write32(hw, SK_REG(port, TX_GMF_CTRL_T), TX_STFW_ENA);
}

static void sky2_mac_init(struct sky2_hw *hw, unsigned port)
{
	struct sky2_port *sky2 = netdev_priv(hw->dev[port]);
	u16 reg;
	u32 rx_reg;
	int i;
	const u8 *addr = hw->dev[port]->dev_addr;

	sky2_write8(hw, SK_REG(port, GPHY_CTRL), GPC_RST_SET);
	sky2_write8(hw, SK_REG(port, GPHY_CTRL), GPC_RST_CLR);

	sky2_write8(hw, SK_REG(port, GMAC_CTRL), GMC_RST_CLR);

	if (hw->chip_id == CHIP_ID_YUKON_XL &&
	    hw->chip_rev == CHIP_REV_YU_XL_A0 &&
	    port == 1) {
		/* WA DEV_472 -- looks like crossed wires on port 2 */
		/* clear GMAC 1 Control reset */
		sky2_write8(hw, SK_REG(0, GMAC_CTRL), GMC_RST_CLR);
		do {
			sky2_write8(hw, SK_REG(1, GMAC_CTRL), GMC_RST_SET);
			sky2_write8(hw, SK_REG(1, GMAC_CTRL), GMC_RST_CLR);
		} while (gm_phy_read(hw, 1, PHY_MARV_ID0) != PHY_MARV_ID0_VAL ||
			 gm_phy_read(hw, 1, PHY_MARV_ID1) != PHY_MARV_ID1_Y2 ||
			 gm_phy_read(hw, 1, PHY_MARV_INT_MASK) != 0);
	}

	sky2_read16(hw, SK_REG(port, GMAC_IRQ_SRC));

	/* Enable Transmit FIFO Underrun */
	sky2_write8(hw, SK_REG(port, GMAC_IRQ_MSK), GMAC_DEF_MSK);

	spin_lock_bh(&sky2->phy_lock);
	sky2_phy_power_up(hw, port);
	sky2_phy_init(hw, port);
	spin_unlock_bh(&sky2->phy_lock);

	/* MIB clear */
	reg = gma_read16(hw, port, GM_PHY_ADDR);
	gma_write16(hw, port, GM_PHY_ADDR, reg | GM_PAR_MIB_CLR);

	for (i = GM_MIB_CNT_BASE; i <= GM_MIB_CNT_END; i += 4)
		gma_read16(hw, port, i);
	gma_write16(hw, port, GM_PHY_ADDR, reg);

	/* transmit control */
	gma_write16(hw, port, GM_TX_CTRL, TX_COL_THR(TX_COL_DEF));

	/* receive control reg: unicast + multicast + no FCS  */
	gma_write16(hw, port, GM_RX_CTRL,
		    GM_RXCR_UCF_ENA | GM_RXCR_CRC_DIS | GM_RXCR_MCF_ENA);

	/* transmit flow control */
	gma_write16(hw, port, GM_TX_FLOW_CTRL, 0xffff);

	/* transmit parameter */
	gma_write16(hw, port, GM_TX_PARAM,
		    TX_JAM_LEN_VAL(TX_JAM_LEN_DEF) |
		    TX_JAM_IPG_VAL(TX_JAM_IPG_DEF) |
		    TX_IPG_JAM_DATA(TX_IPG_JAM_DEF) |
		    TX_BACK_OFF_LIM(TX_BOF_LIM_DEF));

	/* serial mode register */
	reg = DATA_BLIND_VAL(DATA_BLIND_DEF) |
		GM_SMOD_VLAN_ENA | IPG_DATA_VAL(IPG_DATA_DEF_1000);

	if (hw->dev[port]->mtu > ETH_DATA_LEN)
		reg |= GM_SMOD_JUMBO_ENA;

	if (hw->chip_id == CHIP_ID_YUKON_EC_U &&
	    hw->chip_rev == CHIP_REV_YU_EC_U_B1)
		reg |= GM_NEW_FLOW_CTRL;

	gma_write16(hw, port, GM_SERIAL_MODE, reg);

	/* virtual address for data */
	gma_set_addr(hw, port, GM_SRC_ADDR_2L, addr);

	/* physical address: used for pause frames */
	gma_set_addr(hw, port, GM_SRC_ADDR_1L, addr);

	/* ignore counter overflows */
	gma_write16(hw, port, GM_TX_IRQ_MSK, 0);
	gma_write16(hw, port, GM_RX_IRQ_MSK, 0);
	gma_write16(hw, port, GM_TR_IRQ_MSK, 0);

	/* Configure Rx MAC FIFO */
	sky2_write8(hw, SK_REG(port, RX_GMF_CTRL_T), GMF_RST_CLR);
	rx_reg = GMF_OPER_ON | GMF_RX_F_FL_ON;
	if (hw->chip_id == CHIP_ID_YUKON_EX ||
	    hw->chip_id == CHIP_ID_YUKON_FE_P)
		rx_reg |= GMF_RX_OVER_ON;

	sky2_write32(hw, SK_REG(port, RX_GMF_CTRL_T), rx_reg);

	if (hw->chip_id == CHIP_ID_YUKON_XL) {
		/* Hardware errata - clear flush mask */
		sky2_write16(hw, SK_REG(port, RX_GMF_FL_MSK), 0);
	} else {
		/* Flush Rx MAC FIFO on any flow control or error */
		sky2_write16(hw, SK_REG(port, RX_GMF_FL_MSK), GMR_FS_ANY_ERR);
	}

	/* Set threshold to 0xa (64 bytes) + 1 to workaround pause bug  */
	reg = RX_GMF_FL_THR_DEF + 1;
	/* Another magic mystery workaround from sk98lin */
	if (hw->chip_id == CHIP_ID_YUKON_FE_P &&
	    hw->chip_rev == CHIP_REV_YU_FE2_A0)
		reg = 0x178;
	sky2_write16(hw, SK_REG(port, RX_GMF_FL_THR), reg);

	/* Configure Tx MAC FIFO */
	sky2_write8(hw, SK_REG(port, TX_GMF_CTRL_T), GMF_RST_CLR);
	sky2_write16(hw, SK_REG(port, TX_GMF_CTRL_T), GMF_OPER_ON);

	/* On chips without ram buffer, pause is controlled by MAC level */
	if (!(hw->flags & SKY2_HW_RAM_BUFFER)) {
		/* Pause threshold is scaled by 8 in bytes */
		if (hw->chip_id == CHIP_ID_YUKON_FE_P &&
		    hw->chip_rev == CHIP_REV_YU_FE2_A0)
			reg = 1568 / 8;
		else
			reg = 1024 / 8;
		sky2_write16(hw, SK_REG(port, RX_GMF_UP_THR), reg);
		sky2_write16(hw, SK_REG(port, RX_GMF_LP_THR), 768 / 8);

		sky2_set_tx_stfwd(hw, port);
	}

	if (hw->chip_id == CHIP_ID_YUKON_FE_P &&
	    hw->chip_rev == CHIP_REV_YU_FE2_A0) {
		/* disable dynamic watermark */
		reg = sky2_read16(hw, SK_REG(port, TX_GMF_EA));
		reg &= ~TX_DYN_WM_ENA;
		sky2_write16(hw, SK_REG(port, TX_GMF_EA), reg);
	}
}

/* Assign Ram Buffer allocation to queue */
static void sky2_ramset(struct sky2_hw *hw, u16 q, u32 start, u32 space)
{
	u32 end;

	/* convert from K bytes to qwords used for hw register */
	start *= 1024/8;
	space *= 1024/8;
	end = start + space - 1;

	sky2_write8(hw, RB_ADDR(q, RB_CTRL), RB_RST_CLR);
	sky2_write32(hw, RB_ADDR(q, RB_START), start);
	sky2_write32(hw, RB_ADDR(q, RB_END), end);
	sky2_write32(hw, RB_ADDR(q, RB_WP), start);
	sky2_write32(hw, RB_ADDR(q, RB_RP), start);

	if (q == Q_R1 || q == Q_R2) {
		u32 tp = space - space/4;

		/* On receive queue's set the thresholds
		 * give receiver priority when > 3/4 full
		 * send pause when down to 2K
		 */
		sky2_write32(hw, RB_ADDR(q, RB_RX_UTHP), tp);
		sky2_write32(hw, RB_ADDR(q, RB_RX_LTHP), space/2);

		tp = space - 8192/8;
		sky2_write32(hw, RB_ADDR(q, RB_RX_UTPP), tp);
		sky2_write32(hw, RB_ADDR(q, RB_RX_LTPP), space/4);
	} else {
		/* Enable store & forward on Tx queue's because
		 * Tx FIFO is only 1K on Yukon
		 */
		sky2_write8(hw, RB_ADDR(q, RB_CTRL), RB_ENA_STFWD);
	}

	sky2_write8(hw, RB_ADDR(q, RB_CTRL), RB_ENA_OP_MD);
	sky2_read8(hw, RB_ADDR(q, RB_CTRL));
}

/* Setup Bus Memory Interface */
static void sky2_qset(struct sky2_hw *hw, u16 q)
{
	sky2_write32(hw, Q_ADDR(q, Q_CSR), BMU_CLR_RESET);
	sky2_write32(hw, Q_ADDR(q, Q_CSR), BMU_OPER_INIT);
	sky2_write32(hw, Q_ADDR(q, Q_CSR), BMU_FIFO_OP_ON);
	sky2_write32(hw, Q_ADDR(q, Q_WM),  BMU_WM_DEFAULT);
}

/* Setup prefetch unit registers. This is the interface between
 * hardware and driver list elements
 */
static void sky2_prefetch_init(struct sky2_hw *hw, u32 qaddr,
			       dma_addr_t addr, u32 last)
{
	sky2_write32(hw, Y2_QADDR(qaddr, PREF_UNIT_CTRL), PREF_UNIT_RST_SET);
	sky2_write32(hw, Y2_QADDR(qaddr, PREF_UNIT_CTRL), PREF_UNIT_RST_CLR);
	sky2_write32(hw, Y2_QADDR(qaddr, PREF_UNIT_ADDR_HI), upper_32_bits(addr));
	sky2_write32(hw, Y2_QADDR(qaddr, PREF_UNIT_ADDR_LO), lower_32_bits(addr));
	sky2_write16(hw, Y2_QADDR(qaddr, PREF_UNIT_LAST_IDX), last);
	sky2_write32(hw, Y2_QADDR(qaddr, PREF_UNIT_CTRL), PREF_UNIT_OP_ON);

	sky2_read32(hw, Y2_QADDR(qaddr, PREF_UNIT_CTRL));
}

static inline struct sky2_tx_le *get_tx_le(struct sky2_port *sky2, u16 *slot)
{
	struct sky2_tx_le *le = sky2->tx_le + *slot;

	*slot = RING_NEXT(*slot, sky2->tx_ring_size);
	le->ctrl = 0;
	return le;
}

static void tx_init(struct sky2_port *sky2)
{
	struct sky2_tx_le *le;

	sky2->tx_prod = sky2->tx_cons = 0;
	sky2->tx_tcpsum = 0;
	sky2->tx_last_mss = 0;
	netdev_reset_queue(sky2->netdev);

	le = get_tx_le(sky2, &sky2->tx_prod);
	le->addr = 0;
	le->opcode = OP_ADDR64 | HW_OWNER;
	sky2->tx_last_upper = 0;
}

/* Update chip's next pointer */
static inline void sky2_put_idx(struct sky2_hw *hw, unsigned q, u16 idx)
{
	/* Make sure write' to descriptors are complete before we tell hardware */
	wmb();
	sky2_write16(hw, Y2_QADDR(q, PREF_UNIT_PUT_IDX), idx);

	/* Synchronize I/O on since next processor may write to tail */
	mmiowb();
}


static inline struct sky2_rx_le *sky2_next_rx(struct sky2_port *sky2)
{
	struct sky2_rx_le *le = sky2->rx_le + sky2->rx_put;
	sky2->rx_put = RING_NEXT(sky2->rx_put, RX_LE_SIZE);
	le->ctrl = 0;
	return le;
}

static unsigned sky2_get_rx_threshold(struct sky2_port *sky2)
{
	unsigned size;

	/* Space needed for frame data + headers rounded up */
	size = roundup(sky2->netdev->mtu + ETH_HLEN + VLAN_HLEN, 8);

	/* Stopping point for hardware truncation */
	return (size - 8) / sizeof(u32);
}

static unsigned sky2_get_rx_data_size(struct sky2_port *sky2)
{
	struct rx_ring_info *re;
	unsigned size;

	/* Space needed for frame data + headers rounded up */
	size = roundup(sky2->netdev->mtu + ETH_HLEN + VLAN_HLEN, 8);

	sky2->rx_nfrags = size >> PAGE_SHIFT;
	BUG_ON(sky2->rx_nfrags > ARRAY_SIZE(re->frag_addr));

	/* Compute residue after pages */
	size -= sky2->rx_nfrags << PAGE_SHIFT;

	/* Optimize to handle small packets and headers */
	if (size < copybreak)
		size = copybreak;
	if (size < ETH_HLEN)
		size = ETH_HLEN;

	return size;
}

/* Build description to hardware for one receive segment */
static void sky2_rx_add(struct sky2_port *sky2, u8 op,
			dma_addr_t map, unsigned len)
{
	struct sky2_rx_le *le;

	if (sizeof(dma_addr_t) > sizeof(u32)) {
		le = sky2_next_rx(sky2);
		le->addr = cpu_to_le32(upper_32_bits(map));
		le->opcode = OP_ADDR64 | HW_OWNER;
	}

	le = sky2_next_rx(sky2);
	le->addr = cpu_to_le32(lower_32_bits(map));
	le->length = cpu_to_le16(len);
	le->opcode = op | HW_OWNER;
}

/* Build description to hardware for one possibly fragmented skb */
static void sky2_rx_submit(struct sky2_port *sky2,
			   const struct rx_ring_info *re)
{
	int i;

	sky2_rx_add(sky2, OP_PACKET, re->data_addr, sky2->rx_data_size);

	for (i = 0; i < skb_shinfo(re->skb)->nr_frags; i++)
		sky2_rx_add(sky2, OP_BUFFER, re->frag_addr[i], PAGE_SIZE);
}


static int sky2_rx_map_skb(struct pci_dev *pdev, struct rx_ring_info *re,
			    unsigned size)
{
	struct sk_buff *skb = re->skb;
	int i;

	re->data_addr = pci_map_single(pdev, skb->data, size, PCI_DMA_FROMDEVICE);
	if (pci_dma_mapping_error(pdev, re->data_addr))
		goto mapping_error;

	dma_unmap_len_set(re, data_size, size);

	for (i = 0; i < skb_shinfo(skb)->nr_frags; i++) {
		const skb_frag_t *frag = &skb_shinfo(skb)->frags[i];

		re->frag_addr[i] = skb_frag_dma_map(&pdev->dev, frag, 0,
						    skb_frag_size(frag),
						    DMA_FROM_DEVICE);

		if (dma_mapping_error(&pdev->dev, re->frag_addr[i]))
			goto map_page_error;
	}
	return 0;

map_page_error:
	while (--i >= 0) {
		pci_unmap_page(pdev, re->frag_addr[i],
			       skb_frag_size(&skb_shinfo(skb)->frags[i]),
			       PCI_DMA_FROMDEVICE);
	}

	pci_unmap_single(pdev, re->data_addr, dma_unmap_len(re, data_size),
			 PCI_DMA_FROMDEVICE);

mapping_error:
	if (net_ratelimit())
		dev_warn(&pdev->dev, "%s: rx mapping error\n",
			 skb->dev->name);
	return -EIO;
}

static void sky2_rx_unmap_skb(struct pci_dev *pdev, struct rx_ring_info *re)
{
	struct sk_buff *skb = re->skb;
	int i;

	pci_unmap_single(pdev, re->data_addr, dma_unmap_len(re, data_size),
			 PCI_DMA_FROMDEVICE);

	for (i = 0; i < skb_shinfo(skb)->nr_frags; i++)
		pci_unmap_page(pdev, re->frag_addr[i],
			       skb_frag_size(&skb_shinfo(skb)->frags[i]),
			       PCI_DMA_FROMDEVICE);
}

/* Tell chip where to start receive checksum.
 * Actually has two checksums, but set both same to avoid possible byte
 * order problems.
 */
static void rx_set_checksum(struct sky2_port *sky2)
{
	struct sky2_rx_le *le = sky2_next_rx(sky2);

	le->addr = cpu_to_le32((ETH_HLEN << 16) | ETH_HLEN);
	le->ctrl = 0;
	le->opcode = OP_TCPSTART | HW_OWNER;

	sky2_write32(sky2->hw,
		     Q_ADDR(rxqaddr[sky2->port], Q_CSR),
		     (sky2->netdev->features & NETIF_F_RXCSUM)
		     ? BMU_ENA_RX_CHKSUM : BMU_DIS_RX_CHKSUM);
}

/* Enable/disable receive hash calculation (RSS) */
static void rx_set_rss(struct net_device *dev, netdev_features_t features)
{
	struct sky2_port *sky2 = netdev_priv(dev);
	struct sky2_hw *hw = sky2->hw;
	int i, nkeys = 4;

	/* Supports IPv6 and other modes */
	if (hw->flags & SKY2_HW_NEW_LE) {
		nkeys = 10;
		sky2_write32(hw, SK_REG(sky2->port, RSS_CFG), HASH_ALL);
	}

	/* Program RSS initial values */
	if (features & NETIF_F_RXHASH) {
		u32 rss_key[10];

		netdev_rss_key_fill(rss_key, sizeof(rss_key));
		for (i = 0; i < nkeys; i++)
			sky2_write32(hw, SK_REG(sky2->port, RSS_KEY + i * 4),
				     rss_key[i]);

		/* Need to turn on (undocumented) flag to make hashing work  */
		sky2_write32(hw, SK_REG(sky2->port, RX_GMF_CTRL_T),
			     RX_STFW_ENA);

		sky2_write32(hw, Q_ADDR(rxqaddr[sky2->port], Q_CSR),
			     BMU_ENA_RX_RSS_HASH);
	} else
		sky2_write32(hw, Q_ADDR(rxqaddr[sky2->port], Q_CSR),
			     BMU_DIS_RX_RSS_HASH);
}

/*
 * The RX Stop command will not work for Yukon-2 if the BMU does not
 * reach the end of packet and since we can't make sure that we have
 * incoming data, we must reset the BMU while it is not doing a DMA
 * transfer. Since it is possible that the RX path is still active,
 * the RX RAM buffer will be stopped first, so any possible incoming
 * data will not trigger a DMA. After the RAM buffer is stopped, the
 * BMU is polled until any DMA in progress is ended and only then it
 * will be reset.
 */
static void sky2_rx_stop(struct sky2_port *sky2)
{
	struct sky2_hw *hw = sky2->hw;
	unsigned rxq = rxqaddr[sky2->port];
	int i;

	/* disable the RAM Buffer receive queue */
	sky2_write8(hw, RB_ADDR(rxq, RB_CTRL), RB_DIS_OP_MD);

	for (i = 0; i < 0xffff; i++)
		if (sky2_read8(hw, RB_ADDR(rxq, Q_RSL))
		    == sky2_read8(hw, RB_ADDR(rxq, Q_RL)))
			goto stopped;

	netdev_warn(sky2->netdev, "receiver stop failed\n");
stopped:
	sky2_write32(hw, Q_ADDR(rxq, Q_CSR), BMU_RST_SET | BMU_FIFO_RST);

	/* reset the Rx prefetch unit */
	sky2_write32(hw, Y2_QADDR(rxq, PREF_UNIT_CTRL), PREF_UNIT_RST_SET);
	mmiowb();
}

/* Clean out receive buffer area, assumes receiver hardware stopped */
static void sky2_rx_clean(struct sky2_port *sky2)
{
	unsigned i;

	if (sky2->rx_le)
		memset(sky2->rx_le, 0, RX_LE_BYTES);

	for (i = 0; i < sky2->rx_pending; i++) {
		struct rx_ring_info *re = sky2->rx_ring + i;

		if (re->skb) {
			sky2_rx_unmap_skb(sky2->hw->pdev, re);
			kfree_skb(re->skb);
			re->skb = NULL;
		}
	}
}

/* Basic MII support */
static int sky2_ioctl(struct net_device *dev, struct ifreq *ifr, int cmd)
{
	struct mii_ioctl_data *data = if_mii(ifr);
	struct sky2_port *sky2 = netdev_priv(dev);
	struct sky2_hw *hw = sky2->hw;
	int err = -EOPNOTSUPP;

	if (!netif_running(dev))
		return -ENODEV;	/* Phy still in reset */

	switch (cmd) {
	case SIOCGMIIPHY:
		data->phy_id = PHY_ADDR_MARV;

		/* fallthru */
	case SIOCGMIIREG: {
		u16 val = 0;

		spin_lock_bh(&sky2->phy_lock);
		err = __gm_phy_read(hw, sky2->port, data->reg_num & 0x1f, &val);
		spin_unlock_bh(&sky2->phy_lock);

		data->val_out = val;
		break;
	}

	case SIOCSMIIREG:
		spin_lock_bh(&sky2->phy_lock);
		err = gm_phy_write(hw, sky2->port, data->reg_num & 0x1f,
				   data->val_in);
		spin_unlock_bh(&sky2->phy_lock);
		break;
	}
	return err;
}

#define SKY2_VLAN_OFFLOADS (NETIF_F_IP_CSUM | NETIF_F_SG | NETIF_F_TSO)

static void sky2_vlan_mode(struct net_device *dev, netdev_features_t features)
{
	struct sky2_port *sky2 = netdev_priv(dev);
	struct sky2_hw *hw = sky2->hw;
	u16 port = sky2->port;

	if (features & NETIF_F_HW_VLAN_CTAG_RX)
		sky2_write32(hw, SK_REG(port, RX_GMF_CTRL_T),
			     RX_VLAN_STRIP_ON);
	else
		sky2_write32(hw, SK_REG(port, RX_GMF_CTRL_T),
			     RX_VLAN_STRIP_OFF);

	if (features & NETIF_F_HW_VLAN_CTAG_TX) {
		sky2_write32(hw, SK_REG(port, TX_GMF_CTRL_T),
			     TX_VLAN_TAG_ON);

		dev->vlan_features |= SKY2_VLAN_OFFLOADS;
	} else {
		sky2_write32(hw, SK_REG(port, TX_GMF_CTRL_T),
			     TX_VLAN_TAG_OFF);

		/* Can't do transmit offload of vlan without hw vlan */
		dev->vlan_features &= ~SKY2_VLAN_OFFLOADS;
	}
}

/* Amount of required worst case padding in rx buffer */
static inline unsigned sky2_rx_pad(const struct sky2_hw *hw)
{
	return (hw->flags & SKY2_HW_RAM_BUFFER) ? 8 : 2;
}

/*
 * Allocate an skb for receiving. If the MTU is large enough
 * make the skb non-linear with a fragment list of pages.
 */
static struct sk_buff *sky2_rx_alloc(struct sky2_port *sky2, gfp_t gfp)
{
	struct sk_buff *skb;
	int i;

	skb = __netdev_alloc_skb(sky2->netdev,
				 sky2->rx_data_size + sky2_rx_pad(sky2->hw),
				 gfp);
	if (!skb)
		goto nomem;

	if (sky2->hw->flags & SKY2_HW_RAM_BUFFER) {
		unsigned char *start;
		/*
		 * Workaround for a bug in FIFO that cause hang
		 * if the FIFO if the receive buffer is not 64 byte aligned.
		 * The buffer returned from netdev_alloc_skb is
		 * aligned except if slab debugging is enabled.
		 */
		start = PTR_ALIGN(skb->data, 8);
		skb_reserve(skb, start - skb->data);
	} else
		skb_reserve(skb, NET_IP_ALIGN);

	for (i = 0; i < sky2->rx_nfrags; i++) {
		struct page *page = alloc_page(gfp);

		if (!page)
			goto free_partial;
		skb_fill_page_desc(skb, i, page, 0, PAGE_SIZE);
	}

	return skb;
free_partial:
	kfree_skb(skb);
nomem:
	return NULL;
}

static inline void sky2_rx_update(struct sky2_port *sky2, unsigned rxq)
{
	sky2_put_idx(sky2->hw, rxq, sky2->rx_put);
}

static int sky2_alloc_rx_skbs(struct sky2_port *sky2)
{
	struct sky2_hw *hw = sky2->hw;
	unsigned i;

	sky2->rx_data_size = sky2_get_rx_data_size(sky2);

	/* Fill Rx ring */
	for (i = 0; i < sky2->rx_pending; i++) {
		struct rx_ring_info *re = sky2->rx_ring + i;

		re->skb = sky2_rx_alloc(sky2, GFP_KERNEL);
		if (!re->skb)
			return -ENOMEM;

		if (sky2_rx_map_skb(hw->pdev, re, sky2->rx_data_size)) {
			dev_kfree_skb(re->skb);
			re->skb = NULL;
			return -ENOMEM;
		}
	}
	return 0;
}

/*
 * Setup receiver buffer pool.
 * Normal case this ends up creating one list element for skb
 * in the receive ring. Worst case if using large MTU and each
 * allocation falls on a different 64 bit region, that results
 * in 6 list elements per ring entry.
 * One element is used for checksum enable/disable, and one
 * extra to avoid wrap.
 */
static void sky2_rx_start(struct sky2_port *sky2)
{
	struct sky2_hw *hw = sky2->hw;
	struct rx_ring_info *re;
	unsigned rxq = rxqaddr[sky2->port];
	unsigned i, thresh;

	sky2->rx_put = sky2->rx_next = 0;
	sky2_qset(hw, rxq);

	/* On PCI express lowering the watermark gives better performance */
	if (pci_is_pcie(hw->pdev))
		sky2_write32(hw, Q_ADDR(rxq, Q_WM), BMU_WM_PEX);

	/* These chips have no ram buffer?
	 * MAC Rx RAM Read is controlled by hardware */
	if (hw->chip_id == CHIP_ID_YUKON_EC_U &&
	    hw->chip_rev > CHIP_REV_YU_EC_U_A0)
		sky2_write32(hw, Q_ADDR(rxq, Q_TEST), F_M_RX_RAM_DIS);

	sky2_prefetch_init(hw, rxq, sky2->rx_le_map, RX_LE_SIZE - 1);

	if (!(hw->flags & SKY2_HW_NEW_LE))
		rx_set_checksum(sky2);

	if (!(hw->flags & SKY2_HW_RSS_BROKEN))
		rx_set_rss(sky2->netdev, sky2->netdev->features);

	/* submit Rx ring */
	for (i = 0; i < sky2->rx_pending; i++) {
		re = sky2->rx_ring + i;
		sky2_rx_submit(sky2, re);
	}

	/*
	 * The receiver hangs if it receives frames larger than the
	 * packet buffer. As a workaround, truncate oversize frames, but
	 * the register is limited to 9 bits, so if you do frames > 2052
	 * you better get the MTU right!
	 */
	thresh = sky2_get_rx_threshold(sky2);
	if (thresh > 0x1ff)
		sky2_write32(hw, SK_REG(sky2->port, RX_GMF_CTRL_T), RX_TRUNC_OFF);
	else {
		sky2_write16(hw, SK_REG(sky2->port, RX_GMF_TR_THR), thresh);
		sky2_write32(hw, SK_REG(sky2->port, RX_GMF_CTRL_T), RX_TRUNC_ON);
	}

	/* Tell chip about available buffers */
	sky2_rx_update(sky2, rxq);

	if (hw->chip_id == CHIP_ID_YUKON_EX ||
	    hw->chip_id == CHIP_ID_YUKON_SUPR) {
		/*
		 * Disable flushing of non ASF packets;
		 * must be done after initializing the BMUs;
		 * drivers without ASF support should do this too, otherwise
		 * it may happen that they cannot run on ASF devices;
		 * remember that the MAC FIFO isn't reset during initialization.
		 */
		sky2_write32(hw, SK_REG(sky2->port, RX_GMF_CTRL_T), RX_MACSEC_FLUSH_OFF);
	}

	if (hw->chip_id >= CHIP_ID_YUKON_SUPR) {
		/* Enable RX Home Address & Routing Header checksum fix */
		sky2_write16(hw, SK_REG(sky2->port, RX_GMF_FL_CTRL),
			     RX_IPV6_SA_MOB_ENA | RX_IPV6_DA_MOB_ENA);

		/* Enable TX Home Address & Routing Header checksum fix */
		sky2_write32(hw, Q_ADDR(txqaddr[sky2->port], Q_TEST),
			     TBMU_TEST_HOME_ADD_FIX_EN | TBMU_TEST_ROUTING_ADD_FIX_EN);
	}
}

static int sky2_alloc_buffers(struct sky2_port *sky2)
{
	struct sky2_hw *hw = sky2->hw;

	/* must be power of 2 */
	sky2->tx_le = pci_alloc_consistent(hw->pdev,
					   sky2->tx_ring_size *
					   sizeof(struct sky2_tx_le),
					   &sky2->tx_le_map);
	if (!sky2->tx_le)
		goto nomem;

	sky2->tx_ring = kcalloc(sky2->tx_ring_size, sizeof(struct tx_ring_info),
				GFP_KERNEL);
	if (!sky2->tx_ring)
		goto nomem;

	sky2->rx_le = pci_zalloc_consistent(hw->pdev, RX_LE_BYTES,
					    &sky2->rx_le_map);
	if (!sky2->rx_le)
		goto nomem;

	sky2->rx_ring = kcalloc(sky2->rx_pending, sizeof(struct rx_ring_info),
				GFP_KERNEL);
	if (!sky2->rx_ring)
		goto nomem;

	return sky2_alloc_rx_skbs(sky2);
nomem:
	return -ENOMEM;
}

static void sky2_free_buffers(struct sky2_port *sky2)
{
	struct sky2_hw *hw = sky2->hw;

	sky2_rx_clean(sky2);

	if (sky2->rx_le) {
		pci_free_consistent(hw->pdev, RX_LE_BYTES,
				    sky2->rx_le, sky2->rx_le_map);
		sky2->rx_le = NULL;
	}
	if (sky2->tx_le) {
		pci_free_consistent(hw->pdev,
				    sky2->tx_ring_size * sizeof(struct sky2_tx_le),
				    sky2->tx_le, sky2->tx_le_map);
		sky2->tx_le = NULL;
	}
	kfree(sky2->tx_ring);
	kfree(sky2->rx_ring);

	sky2->tx_ring = NULL;
	sky2->rx_ring = NULL;
}

static void sky2_hw_up(struct sky2_port *sky2)
{
	struct sky2_hw *hw = sky2->hw;
	unsigned port = sky2->port;
	u32 ramsize;
	int cap;
	struct net_device *otherdev = hw->dev[sky2->port^1];

	tx_init(sky2);

	/*
 	 * On dual port PCI-X card, there is an problem where status
	 * can be received out of order due to split transactions
	 */
	if (otherdev && netif_running(otherdev) &&
 	    (cap = pci_find_capability(hw->pdev, PCI_CAP_ID_PCIX))) {
 		u16 cmd;

		cmd = sky2_pci_read16(hw, cap + PCI_X_CMD);
 		cmd &= ~PCI_X_CMD_MAX_SPLIT;
 		sky2_pci_write16(hw, cap + PCI_X_CMD, cmd);
	}

	sky2_mac_init(hw, port);

	/* Register is number of 4K blocks on internal RAM buffer. */
	ramsize = sky2_read8(hw, B2_E_0) * 4;
	if (ramsize > 0) {
		u32 rxspace;

		netdev_dbg(sky2->netdev, "ram buffer %dK\n", ramsize);
		if (ramsize < 16)
			rxspace = ramsize / 2;
		else
			rxspace = 8 + (2*(ramsize - 16))/3;

		sky2_ramset(hw, rxqaddr[port], 0, rxspace);
		sky2_ramset(hw, txqaddr[port], rxspace, ramsize - rxspace);

		/* Make sure SyncQ is disabled */
		sky2_write8(hw, RB_ADDR(port == 0 ? Q_XS1 : Q_XS2, RB_CTRL),
			    RB_RST_SET);
	}

	sky2_qset(hw, txqaddr[port]);

	/* This is copied from sk98lin 10.0.5.3; no one tells me about erratta's */
	if (hw->chip_id == CHIP_ID_YUKON_EX && hw->chip_rev == CHIP_REV_YU_EX_B0)
		sky2_write32(hw, Q_ADDR(txqaddr[port], Q_TEST), F_TX_CHK_AUTO_OFF);

	/* Set almost empty threshold */
	if (hw->chip_id == CHIP_ID_YUKON_EC_U &&
	    hw->chip_rev == CHIP_REV_YU_EC_U_A0)
		sky2_write16(hw, Q_ADDR(txqaddr[port], Q_AL), ECU_TXFF_LEV);

	sky2_prefetch_init(hw, txqaddr[port], sky2->tx_le_map,
			   sky2->tx_ring_size - 1);

	sky2_vlan_mode(sky2->netdev, sky2->netdev->features);
	netdev_update_features(sky2->netdev);

	sky2_rx_start(sky2);
}

/* Setup device IRQ and enable napi to process */
static int sky2_setup_irq(struct sky2_hw *hw, const char *name)
{
	struct pci_dev *pdev = hw->pdev;
	int err;

	err = request_irq(pdev->irq, sky2_intr,
			  (hw->flags & SKY2_HW_USE_MSI) ? 0 : IRQF_SHARED,
			  name, hw);
	if (err)
		dev_err(&pdev->dev, "cannot assign irq %d\n", pdev->irq);
	else {
		hw->flags |= SKY2_HW_IRQ_SETUP;

		napi_enable(&hw->napi);
		sky2_write32(hw, B0_IMSK, Y2_IS_BASE);
		sky2_read32(hw, B0_IMSK);
	}

	return err;
}


/* Bring up network interface. */
static int sky2_open(struct net_device *dev)
{
	struct sky2_port *sky2 = netdev_priv(dev);
	struct sky2_hw *hw = sky2->hw;
	unsigned port = sky2->port;
	u32 imask;
	int err;

	netif_carrier_off(dev);

	err = sky2_alloc_buffers(sky2);
	if (err)
		goto err_out;

	/* With single port, IRQ is setup when device is brought up */
	if (hw->ports == 1 && (err = sky2_setup_irq(hw, dev->name)))
		goto err_out;

	sky2_hw_up(sky2);

	/* Enable interrupts from phy/mac for port */
	imask = sky2_read32(hw, B0_IMSK);

	if (hw->chip_id == CHIP_ID_YUKON_OPT ||
	    hw->chip_id == CHIP_ID_YUKON_PRM ||
	    hw->chip_id == CHIP_ID_YUKON_OP_2)
		imask |= Y2_IS_PHY_QLNK;	/* enable PHY Quick Link */

	imask |= portirq_msk[port];
	sky2_write32(hw, B0_IMSK, imask);
	sky2_read32(hw, B0_IMSK);

	netif_info(sky2, ifup, dev, "enabling interface\n");

	return 0;

err_out:
	sky2_free_buffers(sky2);
	return err;
}

/* Modular subtraction in ring */
static inline int tx_inuse(const struct sky2_port *sky2)
{
	return (sky2->tx_prod - sky2->tx_cons) & (sky2->tx_ring_size - 1);
}

/* Number of list elements available for next tx */
static inline int tx_avail(const struct sky2_port *sky2)
{
	return sky2->tx_pending - tx_inuse(sky2);
}

/* Estimate of number of transmit list elements required */
static unsigned tx_le_req(const struct sk_buff *skb)
{
	unsigned count;

	count = (skb_shinfo(skb)->nr_frags + 1)
		* (sizeof(dma_addr_t) / sizeof(u32));

	if (skb_is_gso(skb))
		++count;
	else if (sizeof(dma_addr_t) == sizeof(u32))
		++count;	/* possible vlan */

	if (skb->ip_summed == CHECKSUM_PARTIAL)
		++count;

	return count;
}

static void sky2_tx_unmap(struct pci_dev *pdev, struct tx_ring_info *re)
{
	if (re->flags & TX_MAP_SINGLE)
		pci_unmap_single(pdev, dma_unmap_addr(re, mapaddr),
				 dma_unmap_len(re, maplen),
				 PCI_DMA_TODEVICE);
	else if (re->flags & TX_MAP_PAGE)
		pci_unmap_page(pdev, dma_unmap_addr(re, mapaddr),
			       dma_unmap_len(re, maplen),
			       PCI_DMA_TODEVICE);
	re->flags = 0;
}

/*
 * Put one packet in ring for transmit.
 * A single packet can generate multiple list elements, and
 * the number of ring elements will probably be less than the number
 * of list elements used.
 */
static netdev_tx_t sky2_xmit_frame(struct sk_buff *skb,
				   struct net_device *dev)
{
	struct sky2_port *sky2 = netdev_priv(dev);
	struct sky2_hw *hw = sky2->hw;
	struct sky2_tx_le *le = NULL;
	struct tx_ring_info *re;
	unsigned i, len;
	dma_addr_t mapping;
	u32 upper;
	u16 slot;
	u16 mss;
	u8 ctrl;

 	if (unlikely(tx_avail(sky2) < tx_le_req(skb)))
  		return NETDEV_TX_BUSY;

	len = skb_headlen(skb);
	mapping = pci_map_single(hw->pdev, skb->data, len, PCI_DMA_TODEVICE);

	if (pci_dma_mapping_error(hw->pdev, mapping))
		goto mapping_error;

	slot = sky2->tx_prod;
	netif_printk(sky2, tx_queued, KERN_DEBUG, dev,
		     "tx queued, slot %u, len %d\n", slot, skb->len);

	/* Send high bits if needed */
	upper = upper_32_bits(mapping);
	if (upper != sky2->tx_last_upper) {
		le = get_tx_le(sky2, &slot);
		le->addr = cpu_to_le32(upper);
		sky2->tx_last_upper = upper;
		le->opcode = OP_ADDR64 | HW_OWNER;
	}

	/* Check for TCP Segmentation Offload */
	mss = skb_shinfo(skb)->gso_size;
	if (mss != 0) {

		if (!(hw->flags & SKY2_HW_NEW_LE))
			mss += ETH_HLEN + ip_hdrlen(skb) + tcp_hdrlen(skb);

  		if (mss != sky2->tx_last_mss) {
			le = get_tx_le(sky2, &slot);
  			le->addr = cpu_to_le32(mss);

			if (hw->flags & SKY2_HW_NEW_LE)
				le->opcode = OP_MSS | HW_OWNER;
			else
				le->opcode = OP_LRGLEN | HW_OWNER;
			sky2->tx_last_mss = mss;
		}
	}

	ctrl = 0;

	/* Add VLAN tag, can piggyback on LRGLEN or ADDR64 */
	if (skb_vlan_tag_present(skb)) {
		if (!le) {
			le = get_tx_le(sky2, &slot);
			le->addr = 0;
			le->opcode = OP_VLAN|HW_OWNER;
		} else
			le->opcode |= OP_VLAN;
		le->length = cpu_to_be16(skb_vlan_tag_get(skb));
		ctrl |= INS_VLAN;
	}

	/* Handle TCP checksum offload */
	if (skb->ip_summed == CHECKSUM_PARTIAL) {
		/* On Yukon EX (some versions) encoding change. */
 		if (hw->flags & SKY2_HW_AUTO_TX_SUM)
 			ctrl |= CALSUM;	/* auto checksum */
		else {
			const unsigned offset = skb_transport_offset(skb);
			u32 tcpsum;

			tcpsum = offset << 16;			/* sum start */
			tcpsum |= offset + skb->csum_offset;	/* sum write */

			ctrl |= CALSUM | WR_SUM | INIT_SUM | LOCK_SUM;
			if (ip_hdr(skb)->protocol == IPPROTO_UDP)
				ctrl |= UDPTCP;

			if (tcpsum != sky2->tx_tcpsum) {
				sky2->tx_tcpsum = tcpsum;

				le = get_tx_le(sky2, &slot);
				le->addr = cpu_to_le32(tcpsum);
				le->length = 0;	/* initial checksum value */
				le->ctrl = 1;	/* one packet */
				le->opcode = OP_TCPLISW | HW_OWNER;
			}
		}
	}

	re = sky2->tx_ring + slot;
	re->flags = TX_MAP_SINGLE;
	dma_unmap_addr_set(re, mapaddr, mapping);
	dma_unmap_len_set(re, maplen, len);

	le = get_tx_le(sky2, &slot);
	le->addr = cpu_to_le32(lower_32_bits(mapping));
	le->length = cpu_to_le16(len);
	le->ctrl = ctrl;
	le->opcode = mss ? (OP_LARGESEND | HW_OWNER) : (OP_PACKET | HW_OWNER);


	for (i = 0; i < skb_shinfo(skb)->nr_frags; i++) {
		const skb_frag_t *frag = &skb_shinfo(skb)->frags[i];

		mapping = skb_frag_dma_map(&hw->pdev->dev, frag, 0,
					   skb_frag_size(frag), DMA_TO_DEVICE);

		if (dma_mapping_error(&hw->pdev->dev, mapping))
			goto mapping_unwind;

		upper = upper_32_bits(mapping);
		if (upper != sky2->tx_last_upper) {
			le = get_tx_le(sky2, &slot);
			le->addr = cpu_to_le32(upper);
			sky2->tx_last_upper = upper;
			le->opcode = OP_ADDR64 | HW_OWNER;
		}

		re = sky2->tx_ring + slot;
		re->flags = TX_MAP_PAGE;
		dma_unmap_addr_set(re, mapaddr, mapping);
		dma_unmap_len_set(re, maplen, skb_frag_size(frag));

		le = get_tx_le(sky2, &slot);
		le->addr = cpu_to_le32(lower_32_bits(mapping));
		le->length = cpu_to_le16(skb_frag_size(frag));
		le->ctrl = ctrl;
		le->opcode = OP_BUFFER | HW_OWNER;
	}

	re->skb = skb;
	le->ctrl |= EOP;

	sky2->tx_prod = slot;

	if (tx_avail(sky2) <= MAX_SKB_TX_LE)
		netif_stop_queue(dev);

	netdev_sent_queue(dev, skb->len);
	sky2_put_idx(hw, txqaddr[sky2->port], sky2->tx_prod);

	return NETDEV_TX_OK;

mapping_unwind:
	for (i = sky2->tx_prod; i != slot; i = RING_NEXT(i, sky2->tx_ring_size)) {
		re = sky2->tx_ring + i;

		sky2_tx_unmap(hw->pdev, re);
	}

mapping_error:
	if (net_ratelimit())
		dev_warn(&hw->pdev->dev, "%s: tx mapping error\n", dev->name);
	dev_kfree_skb_any(skb);
	return NETDEV_TX_OK;
}

/*
 * Free ring elements from starting at tx_cons until "done"
 *
 * NB:
 *  1. The hardware will tell us about partial completion of multi-part
 *     buffers so make sure not to free skb to early.
 *  2. This may run in parallel start_xmit because the it only
 *     looks at the tail of the queue of FIFO (tx_cons), not
 *     the head (tx_prod)
 */
static void sky2_tx_complete(struct sky2_port *sky2, u16 done)
{
	struct net_device *dev = sky2->netdev;
	u16 idx;
	unsigned int bytes_compl = 0, pkts_compl = 0;

	BUG_ON(done >= sky2->tx_ring_size);

	for (idx = sky2->tx_cons; idx != done;
	     idx = RING_NEXT(idx, sky2->tx_ring_size)) {
		struct tx_ring_info *re = sky2->tx_ring + idx;
		struct sk_buff *skb = re->skb;

		sky2_tx_unmap(sky2->hw->pdev, re);

		if (skb) {
			netif_printk(sky2, tx_done, KERN_DEBUG, dev,
				     "tx done %u\n", idx);

			pkts_compl++;
			bytes_compl += skb->len;

			re->skb = NULL;
			dev_kfree_skb_any(skb);

			sky2->tx_next = RING_NEXT(idx, sky2->tx_ring_size);
		}
	}

	sky2->tx_cons = idx;
	smp_mb();

	netdev_completed_queue(dev, pkts_compl, bytes_compl);

	u64_stats_update_begin(&sky2->tx_stats.syncp);
	sky2->tx_stats.packets += pkts_compl;
	sky2->tx_stats.bytes += bytes_compl;
	u64_stats_update_end(&sky2->tx_stats.syncp);
}

static void sky2_tx_reset(struct sky2_hw *hw, unsigned port)
{
	/* Disable Force Sync bit and Enable Alloc bit */
	sky2_write8(hw, SK_REG(port, TXA_CTRL),
		    TXA_DIS_FSYNC | TXA_DIS_ALLOC | TXA_STOP_RC);

	/* Stop Interval Timer and Limit Counter of Tx Arbiter */
	sky2_write32(hw, SK_REG(port, TXA_ITI_INI), 0L);
	sky2_write32(hw, SK_REG(port, TXA_LIM_INI), 0L);

	/* Reset the PCI FIFO of the async Tx queue */
	sky2_write32(hw, Q_ADDR(txqaddr[port], Q_CSR),
		     BMU_RST_SET | BMU_FIFO_RST);

	/* Reset the Tx prefetch units */
	sky2_write32(hw, Y2_QADDR(txqaddr[port], PREF_UNIT_CTRL),
		     PREF_UNIT_RST_SET);

	sky2_write32(hw, RB_ADDR(txqaddr[port], RB_CTRL), RB_RST_SET);
	sky2_write8(hw, SK_REG(port, TX_GMF_CTRL_T), GMF_RST_SET);

	sky2_read32(hw, B0_CTST);
}

static void sky2_hw_down(struct sky2_port *sky2)
{
	struct sky2_hw *hw = sky2->hw;
	unsigned port = sky2->port;
	u16 ctrl;

	/* Force flow control off */
	sky2_write8(hw, SK_REG(port, GMAC_CTRL), GMC_PAUSE_OFF);

	/* Stop transmitter */
	sky2_write32(hw, Q_ADDR(txqaddr[port], Q_CSR), BMU_STOP);
	sky2_read32(hw, Q_ADDR(txqaddr[port], Q_CSR));

	sky2_write32(hw, RB_ADDR(txqaddr[port], RB_CTRL),
		     RB_RST_SET | RB_DIS_OP_MD);

	ctrl = gma_read16(hw, port, GM_GP_CTRL);
	ctrl &= ~(GM_GPCR_TX_ENA | GM_GPCR_RX_ENA);
	gma_write16(hw, port, GM_GP_CTRL, ctrl);

	sky2_write8(hw, SK_REG(port, GPHY_CTRL), GPC_RST_SET);

	/* Workaround shared GMAC reset */
	if (!(hw->chip_id == CHIP_ID_YUKON_XL && hw->chip_rev == 0 &&
	      port == 0 && hw->dev[1] && netif_running(hw->dev[1])))
		sky2_write8(hw, SK_REG(port, GMAC_CTRL), GMC_RST_SET);

	sky2_write8(hw, SK_REG(port, RX_GMF_CTRL_T), GMF_RST_SET);

	/* Force any delayed status interrupt and NAPI */
	sky2_write32(hw, STAT_LEV_TIMER_CNT, 0);
	sky2_write32(hw, STAT_TX_TIMER_CNT, 0);
	sky2_write32(hw, STAT_ISR_TIMER_CNT, 0);
	sky2_read8(hw, STAT_ISR_TIMER_CTRL);

	sky2_rx_stop(sky2);

	spin_lock_bh(&sky2->phy_lock);
	sky2_phy_power_down(hw, port);
	spin_unlock_bh(&sky2->phy_lock);

	sky2_tx_reset(hw, port);

	/* Free any pending frames stuck in HW queue */
	sky2_tx_complete(sky2, sky2->tx_prod);
}

/* Network shutdown */
static int sky2_close(struct net_device *dev)
{
	struct sky2_port *sky2 = netdev_priv(dev);
	struct sky2_hw *hw = sky2->hw;

	/* Never really got started! */
	if (!sky2->tx_le)
		return 0;

	netif_info(sky2, ifdown, dev, "disabling interface\n");

	if (hw->ports == 1) {
		sky2_write32(hw, B0_IMSK, 0);
		sky2_read32(hw, B0_IMSK);

		napi_disable(&hw->napi);
		free_irq(hw->pdev->irq, hw);
		hw->flags &= ~SKY2_HW_IRQ_SETUP;
	} else {
		u32 imask;

		/* Disable port IRQ */
		imask  = sky2_read32(hw, B0_IMSK);
		imask &= ~portirq_msk[sky2->port];
		sky2_write32(hw, B0_IMSK, imask);
		sky2_read32(hw, B0_IMSK);

		synchronize_irq(hw->pdev->irq);
		napi_synchronize(&hw->napi);
	}

	sky2_hw_down(sky2);

	sky2_free_buffers(sky2);

	return 0;
}

static u16 sky2_phy_speed(const struct sky2_hw *hw, u16 aux)
{
	if (hw->flags & SKY2_HW_FIBRE_PHY)
		return SPEED_1000;

	if (!(hw->flags & SKY2_HW_GIGABIT)) {
		if (aux & PHY_M_PS_SPEED_100)
			return SPEED_100;
		else
			return SPEED_10;
	}

	switch (aux & PHY_M_PS_SPEED_MSK) {
	case PHY_M_PS_SPEED_1000:
		return SPEED_1000;
	case PHY_M_PS_SPEED_100:
		return SPEED_100;
	default:
		return SPEED_10;
	}
}

static void sky2_link_up(struct sky2_port *sky2)
{
	struct sky2_hw *hw = sky2->hw;
	unsigned port = sky2->port;
	static const char *fc_name[] = {
		[FC_NONE]	= "none",
		[FC_TX]		= "tx",
		[FC_RX]		= "rx",
		[FC_BOTH]	= "both",
	};

	sky2_set_ipg(sky2);

	sky2_enable_rx_tx(sky2);

	gm_phy_write(hw, port, PHY_MARV_INT_MASK, PHY_M_DEF_MSK);

	netif_carrier_on(sky2->netdev);

	mod_timer(&hw->watchdog_timer, jiffies + 1);

	/* Turn on link LED */
	sky2_write8(hw, SK_REG(port, LNK_LED_REG),
		    LINKLED_ON | LINKLED_BLINK_OFF | LINKLED_LINKSYNC_OFF);

	netif_info(sky2, link, sky2->netdev,
		   "Link is up at %d Mbps, %s duplex, flow control %s\n",
		   sky2->speed,
		   sky2->duplex == DUPLEX_FULL ? "full" : "half",
		   fc_name[sky2->flow_status]);
}

static void sky2_link_down(struct sky2_port *sky2)
{
	struct sky2_hw *hw = sky2->hw;
	unsigned port = sky2->port;
	u16 reg;

	gm_phy_write(hw, port, PHY_MARV_INT_MASK, 0);

	reg = gma_read16(hw, port, GM_GP_CTRL);
	reg &= ~(GM_GPCR_RX_ENA | GM_GPCR_TX_ENA);
	gma_write16(hw, port, GM_GP_CTRL, reg);

	netif_carrier_off(sky2->netdev);

	/* Turn off link LED */
	sky2_write8(hw, SK_REG(port, LNK_LED_REG), LINKLED_OFF);

	netif_info(sky2, link, sky2->netdev, "Link is down\n");

	sky2_phy_init(hw, port);
}

static enum flow_control sky2_flow(int rx, int tx)
{
	if (rx)
		return tx ? FC_BOTH : FC_RX;
	else
		return tx ? FC_TX : FC_NONE;
}

static int sky2_autoneg_done(struct sky2_port *sky2, u16 aux)
{
	struct sky2_hw *hw = sky2->hw;
	unsigned port = sky2->port;
	u16 advert, lpa;

	advert = gm_phy_read(hw, port, PHY_MARV_AUNE_ADV);
	lpa = gm_phy_read(hw, port, PHY_MARV_AUNE_LP);
	if (lpa & PHY_M_AN_RF) {
		netdev_err(sky2->netdev, "remote fault\n");
		return -1;
	}

	if (!(aux & PHY_M_PS_SPDUP_RES)) {
		netdev_err(sky2->netdev, "speed/duplex mismatch\n");
		return -1;
	}

	sky2->speed = sky2_phy_speed(hw, aux);
	sky2->duplex = (aux & PHY_M_PS_FULL_DUP) ? DUPLEX_FULL : DUPLEX_HALF;

	/* Since the pause result bits seem to in different positions on
	 * different chips. look at registers.
	 */
	if (hw->flags & SKY2_HW_FIBRE_PHY) {
		/* Shift for bits in fiber PHY */
		advert &= ~(ADVERTISE_PAUSE_CAP|ADVERTISE_PAUSE_ASYM);
		lpa &= ~(LPA_PAUSE_CAP|LPA_PAUSE_ASYM);

		if (advert & ADVERTISE_1000XPAUSE)
			advert |= ADVERTISE_PAUSE_CAP;
		if (advert & ADVERTISE_1000XPSE_ASYM)
			advert |= ADVERTISE_PAUSE_ASYM;
		if (lpa & LPA_1000XPAUSE)
			lpa |= LPA_PAUSE_CAP;
		if (lpa & LPA_1000XPAUSE_ASYM)
			lpa |= LPA_PAUSE_ASYM;
	}

	sky2->flow_status = FC_NONE;
	if (advert & ADVERTISE_PAUSE_CAP) {
		if (lpa & LPA_PAUSE_CAP)
			sky2->flow_status = FC_BOTH;
		else if (advert & ADVERTISE_PAUSE_ASYM)
			sky2->flow_status = FC_RX;
	} else if (advert & ADVERTISE_PAUSE_ASYM) {
		if ((lpa & LPA_PAUSE_CAP) && (lpa & LPA_PAUSE_ASYM))
			sky2->flow_status = FC_TX;
	}

	if (sky2->duplex == DUPLEX_HALF && sky2->speed < SPEED_1000 &&
	    !(hw->chip_id == CHIP_ID_YUKON_EC_U || hw->chip_id == CHIP_ID_YUKON_EX))
		sky2->flow_status = FC_NONE;

	if (sky2->flow_status & FC_TX)
		sky2_write8(hw, SK_REG(port, GMAC_CTRL), GMC_PAUSE_ON);
	else
		sky2_write8(hw, SK_REG(port, GMAC_CTRL), GMC_PAUSE_OFF);

	return 0;
}

/* Interrupt from PHY */
static void sky2_phy_intr(struct sky2_hw *hw, unsigned port)
{
	struct net_device *dev = hw->dev[port];
	struct sky2_port *sky2 = netdev_priv(dev);
	u16 istatus, phystat;

	if (!netif_running(dev))
		return;

	spin_lock(&sky2->phy_lock);
	istatus = gm_phy_read(hw, port, PHY_MARV_INT_STAT);
	phystat = gm_phy_read(hw, port, PHY_MARV_PHY_STAT);

	netif_info(sky2, intr, sky2->netdev, "phy interrupt status 0x%x 0x%x\n",
		   istatus, phystat);

	if (istatus & PHY_M_IS_AN_COMPL) {
		if (sky2_autoneg_done(sky2, phystat) == 0 &&
		    !netif_carrier_ok(dev))
			sky2_link_up(sky2);
		goto out;
	}

	if (istatus & PHY_M_IS_LSP_CHANGE)
		sky2->speed = sky2_phy_speed(hw, phystat);

	if (istatus & PHY_M_IS_DUP_CHANGE)
		sky2->duplex =
		    (phystat & PHY_M_PS_FULL_DUP) ? DUPLEX_FULL : DUPLEX_HALF;

	if (istatus & PHY_M_IS_LST_CHANGE) {
		if (phystat & PHY_M_PS_LINK_UP)
			sky2_link_up(sky2);
		else
			sky2_link_down(sky2);
	}
out:
	spin_unlock(&sky2->phy_lock);
}

/* Special quick link interrupt (Yukon-2 Optima only) */
static void sky2_qlink_intr(struct sky2_hw *hw)
{
	struct sky2_port *sky2 = netdev_priv(hw->dev[0]);
	u32 imask;
	u16 phy;

	/* disable irq */
	imask = sky2_read32(hw, B0_IMSK);
	imask &= ~Y2_IS_PHY_QLNK;
	sky2_write32(hw, B0_IMSK, imask);

	/* reset PHY Link Detect */
	phy = sky2_pci_read16(hw, PSM_CONFIG_REG4);
	sky2_write8(hw, B2_TST_CTRL1, TST_CFG_WRITE_ON);
	sky2_pci_write16(hw, PSM_CONFIG_REG4, phy | 1);
	sky2_write8(hw, B2_TST_CTRL1, TST_CFG_WRITE_OFF);

	sky2_link_up(sky2);
}

/* Transmit timeout is only called if we are running, carrier is up
 * and tx queue is full (stopped).
 */
static void sky2_tx_timeout(struct net_device *dev)
{
	struct sky2_port *sky2 = netdev_priv(dev);
	struct sky2_hw *hw = sky2->hw;

	netif_err(sky2, timer, dev, "tx timeout\n");

	netdev_printk(KERN_DEBUG, dev, "transmit ring %u .. %u report=%u done=%u\n",
		      sky2->tx_cons, sky2->tx_prod,
		      sky2_read16(hw, sky2->port == 0 ? STAT_TXA1_RIDX : STAT_TXA2_RIDX),
		      sky2_read16(hw, Q_ADDR(txqaddr[sky2->port], Q_DONE)));

	/* can't restart safely under softirq */
	schedule_work(&hw->restart_work);
}

static int sky2_change_mtu(struct net_device *dev, int new_mtu)
{
	struct sky2_port *sky2 = netdev_priv(dev);
	struct sky2_hw *hw = sky2->hw;
	unsigned port = sky2->port;
	int err;
	u16 ctl, mode;
	u32 imask;

	if (!netif_running(dev)) {
		dev->mtu = new_mtu;
		netdev_update_features(dev);
		return 0;
	}

	imask = sky2_read32(hw, B0_IMSK);
	sky2_write32(hw, B0_IMSK, 0);
	sky2_read32(hw, B0_IMSK);

	netif_trans_update(dev);	/* prevent tx timeout */
	napi_disable(&hw->napi);
	netif_tx_disable(dev);

	synchronize_irq(hw->pdev->irq);

	if (!(hw->flags & SKY2_HW_RAM_BUFFER))
		sky2_set_tx_stfwd(hw, port);

	ctl = gma_read16(hw, port, GM_GP_CTRL);
	gma_write16(hw, port, GM_GP_CTRL, ctl & ~GM_GPCR_RX_ENA);
	sky2_rx_stop(sky2);
	sky2_rx_clean(sky2);

	dev->mtu = new_mtu;
	netdev_update_features(dev);

	mode = DATA_BLIND_VAL(DATA_BLIND_DEF) |	GM_SMOD_VLAN_ENA;
	if (sky2->speed > SPEED_100)
		mode |= IPG_DATA_VAL(IPG_DATA_DEF_1000);
	else
		mode |= IPG_DATA_VAL(IPG_DATA_DEF_10_100);

	if (dev->mtu > ETH_DATA_LEN)
		mode |= GM_SMOD_JUMBO_ENA;

	gma_write16(hw, port, GM_SERIAL_MODE, mode);

	sky2_write8(hw, RB_ADDR(rxqaddr[port], RB_CTRL), RB_ENA_OP_MD);

	err = sky2_alloc_rx_skbs(sky2);
	if (!err)
		sky2_rx_start(sky2);
	else
		sky2_rx_clean(sky2);
	sky2_write32(hw, B0_IMSK, imask);

	sky2_read32(hw, B0_Y2_SP_LISR);
	napi_enable(&hw->napi);

	if (err)
		dev_close(dev);
	else {
		gma_write16(hw, port, GM_GP_CTRL, ctl);

		netif_wake_queue(dev);
	}

	return err;
}

static inline bool needs_copy(const struct rx_ring_info *re,
			      unsigned length)
{
#ifndef CONFIG_HAVE_EFFICIENT_UNALIGNED_ACCESS
	/* Some architectures need the IP header to be aligned */
	if (!IS_ALIGNED(re->data_addr + ETH_HLEN, sizeof(u32)))
		return true;
#endif
	return length < copybreak;
}

/* For small just reuse existing skb for next receive */
static struct sk_buff *receive_copy(struct sky2_port *sky2,
				    const struct rx_ring_info *re,
				    unsigned length)
{
	struct sk_buff *skb;

	skb = netdev_alloc_skb_ip_align(sky2->netdev, length);
	if (likely(skb)) {
		pci_dma_sync_single_for_cpu(sky2->hw->pdev, re->data_addr,
					    length, PCI_DMA_FROMDEVICE);
		skb_copy_from_linear_data(re->skb, skb->data, length);
		skb->ip_summed = re->skb->ip_summed;
		skb->csum = re->skb->csum;
		skb_copy_hash(skb, re->skb);
		skb->vlan_proto = re->skb->vlan_proto;
		skb->vlan_tci = re->skb->vlan_tci;

		pci_dma_sync_single_for_device(sky2->hw->pdev, re->data_addr,
					       length, PCI_DMA_FROMDEVICE);
		re->skb->vlan_proto = 0;
		re->skb->vlan_tci = 0;
		skb_clear_hash(re->skb);
		re->skb->ip_summed = CHECKSUM_NONE;
		skb_put(skb, length);
	}
	return skb;
}

/* Adjust length of skb with fragments to match received data */
static void skb_put_frags(struct sk_buff *skb, unsigned int hdr_space,
			  unsigned int length)
{
	int i, num_frags;
	unsigned int size;

	/* put header into skb */
	size = min(length, hdr_space);
	skb->tail += size;
	skb->len += size;
	length -= size;

	num_frags = skb_shinfo(skb)->nr_frags;
	for (i = 0; i < num_frags; i++) {
		skb_frag_t *frag = &skb_shinfo(skb)->frags[i];

		if (length == 0) {
			/* don't need this page */
			__skb_frag_unref(frag);
			--skb_shinfo(skb)->nr_frags;
		} else {
			size = min(length, (unsigned) PAGE_SIZE);

			skb_frag_size_set(frag, size);
			skb->data_len += size;
			skb->truesize += PAGE_SIZE;
			skb->len += size;
			length -= size;
		}
	}
}

/* Normal packet - take skb from ring element and put in a new one  */
static struct sk_buff *receive_new(struct sky2_port *sky2,
				   struct rx_ring_info *re,
				   unsigned int length)
{
	struct sk_buff *skb;
	struct rx_ring_info nre;
	unsigned hdr_space = sky2->rx_data_size;

	nre.skb = sky2_rx_alloc(sky2, GFP_ATOMIC);
	if (unlikely(!nre.skb))
		goto nobuf;

	if (sky2_rx_map_skb(sky2->hw->pdev, &nre, hdr_space))
		goto nomap;

	skb = re->skb;
	sky2_rx_unmap_skb(sky2->hw->pdev, re);
	prefetch(skb->data);
	*re = nre;

	if (skb_shinfo(skb)->nr_frags)
		skb_put_frags(skb, hdr_space, length);
	else
		skb_put(skb, length);
	return skb;

nomap:
	dev_kfree_skb(nre.skb);
nobuf:
	return NULL;
}

/*
 * Receive one packet.
 * For larger packets, get new buffer.
 */
static struct sk_buff *sky2_receive(struct net_device *dev,
				    u16 length, u32 status)
{
 	struct sky2_port *sky2 = netdev_priv(dev);
	struct rx_ring_info *re = sky2->rx_ring + sky2->rx_next;
	struct sk_buff *skb = NULL;
	u16 count = (status & GMR_FS_LEN) >> 16;

	netif_printk(sky2, rx_status, KERN_DEBUG, dev,
		     "rx slot %u status 0x%x len %d\n",
		     sky2->rx_next, status, length);

	sky2->rx_next = (sky2->rx_next + 1) % sky2->rx_pending;
	prefetch(sky2->rx_ring + sky2->rx_next);

	if (skb_vlan_tag_present(re->skb))
		count -= VLAN_HLEN;	/* Account for vlan tag */

	/* This chip has hardware problems that generates bogus status.
	 * So do only marginal checking and expect higher level protocols
	 * to handle crap frames.
	 */
	if (sky2->hw->chip_id == CHIP_ID_YUKON_FE_P &&
	    sky2->hw->chip_rev == CHIP_REV_YU_FE2_A0 &&
	    length != count)
		goto okay;

	if (status & GMR_FS_ANY_ERR)
		goto error;

	if (!(status & GMR_FS_RX_OK))
		goto resubmit;

	/* if length reported by DMA does not match PHY, packet was truncated */
	if (length != count)
		goto error;

okay:
	if (needs_copy(re, length))
		skb = receive_copy(sky2, re, length);
	else
		skb = receive_new(sky2, re, length);

	dev->stats.rx_dropped += (skb == NULL);

resubmit:
	sky2_rx_submit(sky2, re);

	return skb;

error:
	++dev->stats.rx_errors;

	if (net_ratelimit())
		netif_info(sky2, rx_err, dev,
			   "rx error, status 0x%x length %d\n", status, length);

	goto resubmit;
}

/* Transmit complete */
static inline void sky2_tx_done(struct net_device *dev, u16 last)
{
	struct sky2_port *sky2 = netdev_priv(dev);

	if (netif_running(dev)) {
		sky2_tx_complete(sky2, last);

		/* Wake unless it's detached, and called e.g. from sky2_close() */
		if (tx_avail(sky2) > MAX_SKB_TX_LE + 4)
			netif_wake_queue(dev);
	}
}

static inline void sky2_skb_rx(const struct sky2_port *sky2,
			       struct sk_buff *skb)
{
	if (skb->ip_summed == CHECKSUM_NONE)
		netif_receive_skb(skb);
	else
		napi_gro_receive(&sky2->hw->napi, skb);
}

static inline void sky2_rx_done(struct sky2_hw *hw, unsigned port,
				unsigned packets, unsigned bytes)
{
	struct net_device *dev = hw->dev[port];
	struct sky2_port *sky2 = netdev_priv(dev);

	if (packets == 0)
		return;

	u64_stats_update_begin(&sky2->rx_stats.syncp);
	sky2->rx_stats.packets += packets;
	sky2->rx_stats.bytes += bytes;
	u64_stats_update_end(&sky2->rx_stats.syncp);

	sky2->last_rx = jiffies;
	sky2_rx_update(netdev_priv(dev), rxqaddr[port]);
}

static void sky2_rx_checksum(struct sky2_port *sky2, u32 status)
{
	/* If this happens then driver assuming wrong format for chip type */
	BUG_ON(sky2->hw->flags & SKY2_HW_NEW_LE);

	/* Both checksum counters are programmed to start at
	 * the same offset, so unless there is a problem they
	 * should match. This failure is an early indication that
	 * hardware receive checksumming won't work.
	 */
	if (likely((u16)(status >> 16) == (u16)status)) {
		struct sk_buff *skb = sky2->rx_ring[sky2->rx_next].skb;
		skb->ip_summed = CHECKSUM_COMPLETE;
		skb->csum = le16_to_cpu(status);
	} else {
		dev_notice(&sky2->hw->pdev->dev,
			   "%s: receive checksum problem (status = %#x)\n",
			   sky2->netdev->name, status);

		/* Disable checksum offload
		 * It will be reenabled on next ndo_set_features, but if it's
		 * really broken, will get disabled again
		 */
		sky2->netdev->features &= ~NETIF_F_RXCSUM;
		sky2_write32(sky2->hw, Q_ADDR(rxqaddr[sky2->port], Q_CSR),
			     BMU_DIS_RX_CHKSUM);
	}
}

static void sky2_rx_tag(struct sky2_port *sky2, u16 length)
{
	struct sk_buff *skb;

	skb = sky2->rx_ring[sky2->rx_next].skb;
	__vlan_hwaccel_put_tag(skb, htons(ETH_P_8021Q), be16_to_cpu(length));
}

static void sky2_rx_hash(struct sky2_port *sky2, u32 status)
{
	struct sk_buff *skb;

	skb = sky2->rx_ring[sky2->rx_next].skb;
	skb_set_hash(skb, le32_to_cpu(status), PKT_HASH_TYPE_L3);
}

/* Process status response ring */
static int sky2_status_intr(struct sky2_hw *hw, int to_do, u16 idx)
{
	int work_done = 0;
	unsigned int total_bytes[2] = { 0 };
	unsigned int total_packets[2] = { 0 };

	if (to_do <= 0)
		return work_done;

	rmb();
	do {
		struct sky2_port *sky2;
		struct sky2_status_le *le  = hw->st_le + hw->st_idx;
		unsigned port;
		struct net_device *dev;
		struct sk_buff *skb;
		u32 status;
		u16 length;
		u8 opcode = le->opcode;

		if (!(opcode & HW_OWNER))
			break;

		hw->st_idx = RING_NEXT(hw->st_idx, hw->st_size);

		port = le->css & CSS_LINK_BIT;
		dev = hw->dev[port];
		sky2 = netdev_priv(dev);
		length = le16_to_cpu(le->length);
		status = le32_to_cpu(le->status);

		le->opcode = 0;
		switch (opcode & ~HW_OWNER) {
		case OP_RXSTAT:
			total_packets[port]++;
			total_bytes[port] += length;

			skb = sky2_receive(dev, length, status);
			if (!skb)
				break;

			/* This chip reports checksum status differently */
			if (hw->flags & SKY2_HW_NEW_LE) {
				if ((dev->features & NETIF_F_RXCSUM) &&
				    (le->css & (CSS_ISIPV4 | CSS_ISIPV6)) &&
				    (le->css & CSS_TCPUDPCSOK))
					skb->ip_summed = CHECKSUM_UNNECESSARY;
				else
					skb->ip_summed = CHECKSUM_NONE;
			}

			skb->protocol = eth_type_trans(skb, dev);
			sky2_skb_rx(sky2, skb);

			/* Stop after net poll weight */
			if (++work_done >= to_do)
				goto exit_loop;
			break;

		case OP_RXVLAN:
			sky2_rx_tag(sky2, length);
			break;

		case OP_RXCHKSVLAN:
			sky2_rx_tag(sky2, length);
			/* fall through */
		case OP_RXCHKS:
			if (likely(dev->features & NETIF_F_RXCSUM))
				sky2_rx_checksum(sky2, status);
			break;

		case OP_RSS_HASH:
			sky2_rx_hash(sky2, status);
			break;

		case OP_TXINDEXLE:
			/* TX index reports status for both ports */
			sky2_tx_done(hw->dev[0], status & 0xfff);
			if (hw->dev[1])
				sky2_tx_done(hw->dev[1],
				     ((status >> 24) & 0xff)
					     | (u16)(length & 0xf) << 8);
			break;

		default:
			if (net_ratelimit())
				pr_warn("unknown status opcode 0x%x\n", opcode);
		}
	} while (hw->st_idx != idx);

	/* Fully processed status ring so clear irq */
	sky2_write32(hw, STAT_CTRL, SC_STAT_CLR_IRQ);

exit_loop:
	sky2_rx_done(hw, 0, total_packets[0], total_bytes[0]);
	sky2_rx_done(hw, 1, total_packets[1], total_bytes[1]);

	return work_done;
}

static void sky2_hw_error(struct sky2_hw *hw, unsigned port, u32 status)
{
	struct net_device *dev = hw->dev[port];

	if (net_ratelimit())
		netdev_info(dev, "hw error interrupt status 0x%x\n", status);

	if (status & Y2_IS_PAR_RD1) {
		if (net_ratelimit())
			netdev_err(dev, "ram data read parity error\n");
		/* Clear IRQ */
		sky2_write16(hw, RAM_BUFFER(port, B3_RI_CTRL), RI_CLR_RD_PERR);
	}

	if (status & Y2_IS_PAR_WR1) {
		if (net_ratelimit())
			netdev_err(dev, "ram data write parity error\n");

		sky2_write16(hw, RAM_BUFFER(port, B3_RI_CTRL), RI_CLR_WR_PERR);
	}

	if (status & Y2_IS_PAR_MAC1) {
		if (net_ratelimit())
			netdev_err(dev, "MAC parity error\n");
		sky2_write8(hw, SK_REG(port, TX_GMF_CTRL_T), GMF_CLI_TX_PE);
	}

	if (status & Y2_IS_PAR_RX1) {
		if (net_ratelimit())
			netdev_err(dev, "RX parity error\n");
		sky2_write32(hw, Q_ADDR(rxqaddr[port], Q_CSR), BMU_CLR_IRQ_PAR);
	}

	if (status & Y2_IS_TCP_TXA1) {
		if (net_ratelimit())
			netdev_err(dev, "TCP segmentation error\n");
		sky2_write32(hw, Q_ADDR(txqaddr[port], Q_CSR), BMU_CLR_IRQ_TCP);
	}
}

static void sky2_hw_intr(struct sky2_hw *hw)
{
	struct pci_dev *pdev = hw->pdev;
	u32 status = sky2_read32(hw, B0_HWE_ISRC);
	u32 hwmsk = sky2_read32(hw, B0_HWE_IMSK);

	status &= hwmsk;

	if (status & Y2_IS_TIST_OV)
		sky2_write8(hw, GMAC_TI_ST_CTRL, GMT_ST_CLR_IRQ);

	if (status & (Y2_IS_MST_ERR | Y2_IS_IRQ_STAT)) {
		u16 pci_err;

		sky2_write8(hw, B2_TST_CTRL1, TST_CFG_WRITE_ON);
		pci_err = sky2_pci_read16(hw, PCI_STATUS);
		if (net_ratelimit())
			dev_err(&pdev->dev, "PCI hardware error (0x%x)\n",
			        pci_err);

		sky2_pci_write16(hw, PCI_STATUS,
				      pci_err | PCI_STATUS_ERROR_BITS);
		sky2_write8(hw, B2_TST_CTRL1, TST_CFG_WRITE_OFF);
	}

	if (status & Y2_IS_PCI_EXP) {
		/* PCI-Express uncorrectable Error occurred */
		u32 err;

		sky2_write8(hw, B2_TST_CTRL1, TST_CFG_WRITE_ON);
		err = sky2_read32(hw, Y2_CFG_AER + PCI_ERR_UNCOR_STATUS);
		sky2_write32(hw, Y2_CFG_AER + PCI_ERR_UNCOR_STATUS,
			     0xfffffffful);
		if (net_ratelimit())
			dev_err(&pdev->dev, "PCI Express error (0x%x)\n", err);

		sky2_read32(hw, Y2_CFG_AER + PCI_ERR_UNCOR_STATUS);
		sky2_write8(hw, B2_TST_CTRL1, TST_CFG_WRITE_OFF);
	}

	if (status & Y2_HWE_L1_MASK)
		sky2_hw_error(hw, 0, status);
	status >>= 8;
	if (status & Y2_HWE_L1_MASK)
		sky2_hw_error(hw, 1, status);
}

static void sky2_mac_intr(struct sky2_hw *hw, unsigned port)
{
	struct net_device *dev = hw->dev[port];
	struct sky2_port *sky2 = netdev_priv(dev);
	u8 status = sky2_read8(hw, SK_REG(port, GMAC_IRQ_SRC));

	netif_info(sky2, intr, dev, "mac interrupt status 0x%x\n", status);

	if (status & GM_IS_RX_CO_OV)
		gma_read16(hw, port, GM_RX_IRQ_SRC);

	if (status & GM_IS_TX_CO_OV)
		gma_read16(hw, port, GM_TX_IRQ_SRC);

	if (status & GM_IS_RX_FF_OR) {
		++dev->stats.rx_fifo_errors;
		sky2_write8(hw, SK_REG(port, RX_GMF_CTRL_T), GMF_CLI_RX_FO);
	}

	if (status & GM_IS_TX_FF_UR) {
		++dev->stats.tx_fifo_errors;
		sky2_write8(hw, SK_REG(port, TX_GMF_CTRL_T), GMF_CLI_TX_FU);
	}
}

/* This should never happen it is a bug. */
static void sky2_le_error(struct sky2_hw *hw, unsigned port, u16 q)
{
	struct net_device *dev = hw->dev[port];
	u16 idx = sky2_read16(hw, Y2_QADDR(q, PREF_UNIT_GET_IDX));

	dev_err(&hw->pdev->dev, "%s: descriptor error q=%#x get=%u put=%u\n",
		dev->name, (unsigned) q, (unsigned) idx,
		(unsigned) sky2_read16(hw, Y2_QADDR(q, PREF_UNIT_PUT_IDX)));

	sky2_write32(hw, Q_ADDR(q, Q_CSR), BMU_CLR_IRQ_CHK);
}

static int sky2_rx_hung(struct net_device *dev)
{
	struct sky2_port *sky2 = netdev_priv(dev);
	struct sky2_hw *hw = sky2->hw;
	unsigned port = sky2->port;
	unsigned rxq = rxqaddr[port];
	u32 mac_rp = sky2_read32(hw, SK_REG(port, RX_GMF_RP));
	u8 mac_lev = sky2_read8(hw, SK_REG(port, RX_GMF_RLEV));
	u8 fifo_rp = sky2_read8(hw, Q_ADDR(rxq, Q_RP));
	u8 fifo_lev = sky2_read8(hw, Q_ADDR(rxq, Q_RL));

	/* If idle and MAC or PCI is stuck */
	if (sky2->check.last == sky2->last_rx &&
	    ((mac_rp == sky2->check.mac_rp &&
	      mac_lev != 0 && mac_lev >= sky2->check.mac_lev) ||
	     /* Check if the PCI RX hang */
	     (fifo_rp == sky2->check.fifo_rp &&
	      fifo_lev != 0 && fifo_lev >= sky2->check.fifo_lev))) {
		netdev_printk(KERN_DEBUG, dev,
			      "hung mac %d:%d fifo %d (%d:%d)\n",
			      mac_lev, mac_rp, fifo_lev,
			      fifo_rp, sky2_read8(hw, Q_ADDR(rxq, Q_WP)));
		return 1;
	} else {
		sky2->check.last = sky2->last_rx;
		sky2->check.mac_rp = mac_rp;
		sky2->check.mac_lev = mac_lev;
		sky2->check.fifo_rp = fifo_rp;
		sky2->check.fifo_lev = fifo_lev;
		return 0;
	}
}

static void sky2_watchdog(struct timer_list *t)
{
	struct sky2_hw *hw = from_timer(hw, t, watchdog_timer);

	/* Check for lost IRQ once a second */
	if (sky2_read32(hw, B0_ISRC)) {
		napi_schedule(&hw->napi);
	} else {
		int i, active = 0;

		for (i = 0; i < hw->ports; i++) {
			struct net_device *dev = hw->dev[i];
			if (!netif_running(dev))
				continue;
			++active;

			/* For chips with Rx FIFO, check if stuck */
			if ((hw->flags & SKY2_HW_RAM_BUFFER) &&
			     sky2_rx_hung(dev)) {
				netdev_info(dev, "receiver hang detected\n");
				schedule_work(&hw->restart_work);
				return;
			}
		}

		if (active == 0)
			return;
	}

	mod_timer(&hw->watchdog_timer, round_jiffies(jiffies + HZ));
}

/* Hardware/software error handling */
static void sky2_err_intr(struct sky2_hw *hw, u32 status)
{
	if (net_ratelimit())
		dev_warn(&hw->pdev->dev, "error interrupt status=%#x\n", status);

	if (status & Y2_IS_HW_ERR)
		sky2_hw_intr(hw);

	if (status & Y2_IS_IRQ_MAC1)
		sky2_mac_intr(hw, 0);

	if (status & Y2_IS_IRQ_MAC2)
		sky2_mac_intr(hw, 1);

	if (status & Y2_IS_CHK_RX1)
		sky2_le_error(hw, 0, Q_R1);

	if (status & Y2_IS_CHK_RX2)
		sky2_le_error(hw, 1, Q_R2);

	if (status & Y2_IS_CHK_TXA1)
		sky2_le_error(hw, 0, Q_XA1);

	if (status & Y2_IS_CHK_TXA2)
		sky2_le_error(hw, 1, Q_XA2);
}

static int sky2_poll(struct napi_struct *napi, int work_limit)
{
	struct sky2_hw *hw = container_of(napi, struct sky2_hw, napi);
	u32 status = sky2_read32(hw, B0_Y2_SP_EISR);
	int work_done = 0;
	u16 idx;

	if (unlikely(status & Y2_IS_ERROR))
		sky2_err_intr(hw, status);

	if (status & Y2_IS_IRQ_PHY1)
		sky2_phy_intr(hw, 0);

	if (status & Y2_IS_IRQ_PHY2)
		sky2_phy_intr(hw, 1);

	if (status & Y2_IS_PHY_QLNK)
		sky2_qlink_intr(hw);

	while ((idx = sky2_read16(hw, STAT_PUT_IDX)) != hw->st_idx) {
		work_done += sky2_status_intr(hw, work_limit - work_done, idx);

		if (work_done >= work_limit)
			goto done;
	}

	napi_complete_done(napi, work_done);
	sky2_read32(hw, B0_Y2_SP_LISR);
done:

	return work_done;
}

static irqreturn_t sky2_intr(int irq, void *dev_id)
{
	struct sky2_hw *hw = dev_id;
	u32 status;

	/* Reading this mask interrupts as side effect */
	status = sky2_read32(hw, B0_Y2_SP_ISRC2);
	if (status == 0 || status == ~0) {
		sky2_write32(hw, B0_Y2_SP_ICR, 2);
		return IRQ_NONE;
	}

	prefetch(&hw->st_le[hw->st_idx]);

	napi_schedule(&hw->napi);

	return IRQ_HANDLED;
}

#ifdef CONFIG_NET_POLL_CONTROLLER
static void sky2_netpoll(struct net_device *dev)
{
	struct sky2_port *sky2 = netdev_priv(dev);

	napi_schedule(&sky2->hw->napi);
}
#endif

/* Chip internal frequency for clock calculations */
static u32 sky2_mhz(const struct sky2_hw *hw)
{
	switch (hw->chip_id) {
	case CHIP_ID_YUKON_EC:
	case CHIP_ID_YUKON_EC_U:
	case CHIP_ID_YUKON_EX:
	case CHIP_ID_YUKON_SUPR:
	case CHIP_ID_YUKON_UL_2:
	case CHIP_ID_YUKON_OPT:
	case CHIP_ID_YUKON_PRM:
	case CHIP_ID_YUKON_OP_2:
		return 125;

	case CHIP_ID_YUKON_FE:
		return 100;

	case CHIP_ID_YUKON_FE_P:
		return 50;

	case CHIP_ID_YUKON_XL:
		return 156;

	default:
		BUG();
	}
}

static inline u32 sky2_us2clk(const struct sky2_hw *hw, u32 us)
{
	return sky2_mhz(hw) * us;
}

static inline u32 sky2_clk2us(const struct sky2_hw *hw, u32 clk)
{
	return clk / sky2_mhz(hw);
}


static int sky2_init(struct sky2_hw *hw)
{
	u8 t8;

	/* Enable all clocks and check for bad PCI access */
	sky2_pci_write32(hw, PCI_DEV_REG3, 0);

	sky2_write8(hw, B0_CTST, CS_RST_CLR);

	hw->chip_id = sky2_read8(hw, B2_CHIP_ID);
	hw->chip_rev = (sky2_read8(hw, B2_MAC_CFG) & CFG_CHIP_R_MSK) >> 4;

	switch (hw->chip_id) {
	case CHIP_ID_YUKON_XL:
		hw->flags = SKY2_HW_GIGABIT | SKY2_HW_NEWER_PHY;
		if (hw->chip_rev < CHIP_REV_YU_XL_A2)
			hw->flags |= SKY2_HW_RSS_BROKEN;
		break;

	case CHIP_ID_YUKON_EC_U:
		hw->flags = SKY2_HW_GIGABIT
			| SKY2_HW_NEWER_PHY
			| SKY2_HW_ADV_POWER_CTL;
		break;

	case CHIP_ID_YUKON_EX:
		hw->flags = SKY2_HW_GIGABIT
			| SKY2_HW_NEWER_PHY
			| SKY2_HW_NEW_LE
			| SKY2_HW_ADV_POWER_CTL
			| SKY2_HW_RSS_CHKSUM;

		/* New transmit checksum */
		if (hw->chip_rev != CHIP_REV_YU_EX_B0)
			hw->flags |= SKY2_HW_AUTO_TX_SUM;
		break;

	case CHIP_ID_YUKON_EC:
		/* This rev is really old, and requires untested workarounds */
		if (hw->chip_rev == CHIP_REV_YU_EC_A1) {
			dev_err(&hw->pdev->dev, "unsupported revision Yukon-EC rev A1\n");
			return -EOPNOTSUPP;
		}
		hw->flags = SKY2_HW_GIGABIT | SKY2_HW_RSS_BROKEN;
		break;

	case CHIP_ID_YUKON_FE:
		hw->flags = SKY2_HW_RSS_BROKEN;
		break;

	case CHIP_ID_YUKON_FE_P:
		hw->flags = SKY2_HW_NEWER_PHY
			| SKY2_HW_NEW_LE
			| SKY2_HW_AUTO_TX_SUM
			| SKY2_HW_ADV_POWER_CTL;

		/* The workaround for status conflicts VLAN tag detection. */
		if (hw->chip_rev == CHIP_REV_YU_FE2_A0)
			hw->flags |= SKY2_HW_VLAN_BROKEN | SKY2_HW_RSS_CHKSUM;
		break;

	case CHIP_ID_YUKON_SUPR:
		hw->flags = SKY2_HW_GIGABIT
			| SKY2_HW_NEWER_PHY
			| SKY2_HW_NEW_LE
			| SKY2_HW_AUTO_TX_SUM
			| SKY2_HW_ADV_POWER_CTL;

		if (hw->chip_rev == CHIP_REV_YU_SU_A0)
			hw->flags |= SKY2_HW_RSS_CHKSUM;
		break;

	case CHIP_ID_YUKON_UL_2:
		hw->flags = SKY2_HW_GIGABIT
			| SKY2_HW_ADV_POWER_CTL;
		break;

	case CHIP_ID_YUKON_OPT:
	case CHIP_ID_YUKON_PRM:
	case CHIP_ID_YUKON_OP_2:
		hw->flags = SKY2_HW_GIGABIT
			| SKY2_HW_NEW_LE
			| SKY2_HW_ADV_POWER_CTL;
		break;

	default:
		dev_err(&hw->pdev->dev, "unsupported chip type 0x%x\n",
			hw->chip_id);
		return -EOPNOTSUPP;
	}

	hw->pmd_type = sky2_read8(hw, B2_PMD_TYP);
	if (hw->pmd_type == 'L' || hw->pmd_type == 'S' || hw->pmd_type == 'P')
		hw->flags |= SKY2_HW_FIBRE_PHY;

	hw->ports = 1;
	t8 = sky2_read8(hw, B2_Y2_HW_RES);
	if ((t8 & CFG_DUAL_MAC_MSK) == CFG_DUAL_MAC_MSK) {
		if (!(sky2_read8(hw, B2_Y2_CLK_GATE) & Y2_STATUS_LNK2_INAC))
			++hw->ports;
	}

	if (sky2_read8(hw, B2_E_0))
		hw->flags |= SKY2_HW_RAM_BUFFER;

	return 0;
}

static void sky2_reset(struct sky2_hw *hw)
{
	struct pci_dev *pdev = hw->pdev;
	u16 status;
	int i;
	u32 hwe_mask = Y2_HWE_ALL_MASK;

	/* disable ASF */
	if (hw->chip_id == CHIP_ID_YUKON_EX
	    || hw->chip_id == CHIP_ID_YUKON_SUPR) {
		sky2_write32(hw, CPU_WDOG, 0);
		status = sky2_read16(hw, HCU_CCSR);
		status &= ~(HCU_CCSR_AHB_RST | HCU_CCSR_CPU_RST_MODE |
			    HCU_CCSR_UC_STATE_MSK);
		/*
		 * CPU clock divider shouldn't be used because
		 * - ASF firmware may malfunction
		 * - Yukon-Supreme: Parallel FLASH doesn't support divided clocks
		 */
		status &= ~HCU_CCSR_CPU_CLK_DIVIDE_MSK;
		sky2_write16(hw, HCU_CCSR, status);
		sky2_write32(hw, CPU_WDOG, 0);
	} else
		sky2_write8(hw, B28_Y2_ASF_STAT_CMD, Y2_ASF_RESET);
	sky2_write16(hw, B0_CTST, Y2_ASF_DISABLE);

	/* do a SW reset */
	sky2_write8(hw, B0_CTST, CS_RST_SET);
	sky2_write8(hw, B0_CTST, CS_RST_CLR);

	/* allow writes to PCI config */
	sky2_write8(hw, B2_TST_CTRL1, TST_CFG_WRITE_ON);

	/* clear PCI errors, if any */
	status = sky2_pci_read16(hw, PCI_STATUS);
	status |= PCI_STATUS_ERROR_BITS;
	sky2_pci_write16(hw, PCI_STATUS, status);

	sky2_write8(hw, B0_CTST, CS_MRST_CLR);

	if (pci_is_pcie(pdev)) {
		sky2_write32(hw, Y2_CFG_AER + PCI_ERR_UNCOR_STATUS,
			     0xfffffffful);

		/* If error bit is stuck on ignore it */
		if (sky2_read32(hw, B0_HWE_ISRC) & Y2_IS_PCI_EXP)
			dev_info(&pdev->dev, "ignoring stuck error report bit\n");
		else
			hwe_mask |= Y2_IS_PCI_EXP;
	}

	sky2_power_on(hw);
	sky2_write8(hw, B2_TST_CTRL1, TST_CFG_WRITE_OFF);

	for (i = 0; i < hw->ports; i++) {
		sky2_write8(hw, SK_REG(i, GMAC_LINK_CTRL), GMLC_RST_SET);
		sky2_write8(hw, SK_REG(i, GMAC_LINK_CTRL), GMLC_RST_CLR);

		if (hw->chip_id == CHIP_ID_YUKON_EX ||
		    hw->chip_id == CHIP_ID_YUKON_SUPR)
			sky2_write16(hw, SK_REG(i, GMAC_CTRL),
				     GMC_BYP_MACSECRX_ON | GMC_BYP_MACSECTX_ON
				     | GMC_BYP_RETR_ON);

	}

	if (hw->chip_id == CHIP_ID_YUKON_SUPR && hw->chip_rev > CHIP_REV_YU_SU_B0) {
		/* enable MACSec clock gating */
		sky2_pci_write32(hw, PCI_DEV_REG3, P_CLK_MACSEC_DIS);
	}

	if (hw->chip_id == CHIP_ID_YUKON_OPT ||
	    hw->chip_id == CHIP_ID_YUKON_PRM ||
	    hw->chip_id == CHIP_ID_YUKON_OP_2) {
		u16 reg;

		if (hw->chip_id == CHIP_ID_YUKON_OPT && hw->chip_rev == 0) {
			/* disable PCI-E PHY power down (set PHY reg 0x80, bit 7 */
			sky2_write32(hw, Y2_PEX_PHY_DATA, (0x80UL << 16) | (1 << 7));

			/* set PHY Link Detect Timer to 1.1 second (11x 100ms) */
			reg = 10;

			/* re-enable PEX PM in PEX PHY debug reg. 8 (clear bit 12) */
			sky2_write32(hw, Y2_PEX_PHY_DATA, PEX_DB_ACCESS | (0x08UL << 16));
		} else {
			/* set PHY Link Detect Timer to 0.4 second (4x 100ms) */
			reg = 3;
		}

		reg <<= PSM_CONFIG_REG4_TIMER_PHY_LINK_DETECT_BASE;
		reg |= PSM_CONFIG_REG4_RST_PHY_LINK_DETECT;

		/* reset PHY Link Detect */
		sky2_write8(hw, B2_TST_CTRL1, TST_CFG_WRITE_ON);
		sky2_pci_write16(hw, PSM_CONFIG_REG4, reg);

		/* check if PSMv2 was running before */
		reg = sky2_pci_read16(hw, PSM_CONFIG_REG3);
		if (reg & PCI_EXP_LNKCTL_ASPMC)
			/* restore the PCIe Link Control register */
			sky2_pci_write16(hw, pdev->pcie_cap + PCI_EXP_LNKCTL,
					 reg);

		if (hw->chip_id == CHIP_ID_YUKON_PRM &&
			hw->chip_rev == CHIP_REV_YU_PRM_A0) {
			/* change PHY Interrupt polarity to low active */
			reg = sky2_read16(hw, GPHY_CTRL);
			sky2_write16(hw, GPHY_CTRL, reg | GPC_INTPOL);

			/* adapt HW for low active PHY Interrupt */
			reg = sky2_read16(hw, Y2_CFG_SPC + PCI_LDO_CTRL);
			sky2_write16(hw, Y2_CFG_SPC + PCI_LDO_CTRL, reg | PHY_M_UNDOC1);
		}

		sky2_write8(hw, B2_TST_CTRL1, TST_CFG_WRITE_OFF);

		/* re-enable PEX PM in PEX PHY debug reg. 8 (clear bit 12) */
		sky2_write32(hw, Y2_PEX_PHY_DATA, PEX_DB_ACCESS | (0x08UL << 16));
	}

	/* Clear I2C IRQ noise */
	sky2_write32(hw, B2_I2C_IRQ, 1);

	/* turn off hardware timer (unused) */
	sky2_write8(hw, B2_TI_CTRL, TIM_STOP);
	sky2_write8(hw, B2_TI_CTRL, TIM_CLR_IRQ);

	/* Turn off descriptor polling */
	sky2_write32(hw, B28_DPT_CTRL, DPT_STOP);

	/* Turn off receive timestamp */
	sky2_write8(hw, GMAC_TI_ST_CTRL, GMT_ST_STOP);
	sky2_write8(hw, GMAC_TI_ST_CTRL, GMT_ST_CLR_IRQ);

	/* enable the Tx Arbiters */
	for (i = 0; i < hw->ports; i++)
		sky2_write8(hw, SK_REG(i, TXA_CTRL), TXA_ENA_ARB);

	/* Initialize ram interface */
	for (i = 0; i < hw->ports; i++) {
		sky2_write8(hw, RAM_BUFFER(i, B3_RI_CTRL), RI_RST_CLR);

		sky2_write8(hw, RAM_BUFFER(i, B3_RI_WTO_R1), SK_RI_TO_53);
		sky2_write8(hw, RAM_BUFFER(i, B3_RI_WTO_XA1), SK_RI_TO_53);
		sky2_write8(hw, RAM_BUFFER(i, B3_RI_WTO_XS1), SK_RI_TO_53);
		sky2_write8(hw, RAM_BUFFER(i, B3_RI_RTO_R1), SK_RI_TO_53);
		sky2_write8(hw, RAM_BUFFER(i, B3_RI_RTO_XA1), SK_RI_TO_53);
		sky2_write8(hw, RAM_BUFFER(i, B3_RI_RTO_XS1), SK_RI_TO_53);
		sky2_write8(hw, RAM_BUFFER(i, B3_RI_WTO_R2), SK_RI_TO_53);
		sky2_write8(hw, RAM_BUFFER(i, B3_RI_WTO_XA2), SK_RI_TO_53);
		sky2_write8(hw, RAM_BUFFER(i, B3_RI_WTO_XS2), SK_RI_TO_53);
		sky2_write8(hw, RAM_BUFFER(i, B3_RI_RTO_R2), SK_RI_TO_53);
		sky2_write8(hw, RAM_BUFFER(i, B3_RI_RTO_XA2), SK_RI_TO_53);
		sky2_write8(hw, RAM_BUFFER(i, B3_RI_RTO_XS2), SK_RI_TO_53);
	}

	sky2_write32(hw, B0_HWE_IMSK, hwe_mask);

	for (i = 0; i < hw->ports; i++)
		sky2_gmac_reset(hw, i);

	memset(hw->st_le, 0, hw->st_size * sizeof(struct sky2_status_le));
	hw->st_idx = 0;

	sky2_write32(hw, STAT_CTRL, SC_STAT_RST_SET);
	sky2_write32(hw, STAT_CTRL, SC_STAT_RST_CLR);

	sky2_write32(hw, STAT_LIST_ADDR_LO, hw->st_dma);
	sky2_write32(hw, STAT_LIST_ADDR_HI, (u64) hw->st_dma >> 32);

	/* Set the list last index */
	sky2_write16(hw, STAT_LAST_IDX, hw->st_size - 1);

	sky2_write16(hw, STAT_TX_IDX_TH, 10);
	sky2_write8(hw, STAT_FIFO_WM, 16);

	/* set Status-FIFO ISR watermark */
	if (hw->chip_id == CHIP_ID_YUKON_XL && hw->chip_rev == 0)
		sky2_write8(hw, STAT_FIFO_ISR_WM, 4);
	else
		sky2_write8(hw, STAT_FIFO_ISR_WM, 16);

	sky2_write32(hw, STAT_TX_TIMER_INI, sky2_us2clk(hw, 1000));
	sky2_write32(hw, STAT_ISR_TIMER_INI, sky2_us2clk(hw, 20));
	sky2_write32(hw, STAT_LEV_TIMER_INI, sky2_us2clk(hw, 100));

	/* enable status unit */
	sky2_write32(hw, STAT_CTRL, SC_STAT_OP_ON);

	sky2_write8(hw, STAT_TX_TIMER_CTRL, TIM_START);
	sky2_write8(hw, STAT_LEV_TIMER_CTRL, TIM_START);
	sky2_write8(hw, STAT_ISR_TIMER_CTRL, TIM_START);
}

/* Take device down (offline).
 * Equivalent to doing dev_stop() but this does not
 * inform upper layers of the transition.
 */
static void sky2_detach(struct net_device *dev)
{
	if (netif_running(dev)) {
		netif_tx_lock(dev);
		netif_device_detach(dev);	/* stop txq */
		netif_tx_unlock(dev);
		sky2_close(dev);
	}
}

/* Bring device back after doing sky2_detach */
static int sky2_reattach(struct net_device *dev)
{
	int err = 0;

	if (netif_running(dev)) {
		err = sky2_open(dev);
		if (err) {
			netdev_info(dev, "could not restart %d\n", err);
			dev_close(dev);
		} else {
			netif_device_attach(dev);
			sky2_set_multicast(dev);
		}
	}

	return err;
}

static void sky2_all_down(struct sky2_hw *hw)
{
	int i;

	if (hw->flags & SKY2_HW_IRQ_SETUP) {
		sky2_write32(hw, B0_IMSK, 0);
		sky2_read32(hw, B0_IMSK);

		synchronize_irq(hw->pdev->irq);
		napi_disable(&hw->napi);
	}

	for (i = 0; i < hw->ports; i++) {
		struct net_device *dev = hw->dev[i];
		struct sky2_port *sky2 = netdev_priv(dev);

		if (!netif_running(dev))
			continue;

		netif_carrier_off(dev);
		netif_tx_disable(dev);
		sky2_hw_down(sky2);
	}
}

static void sky2_all_up(struct sky2_hw *hw)
{
	u32 imask = Y2_IS_BASE;
	int i;

	for (i = 0; i < hw->ports; i++) {
		struct net_device *dev = hw->dev[i];
		struct sky2_port *sky2 = netdev_priv(dev);

		if (!netif_running(dev))
			continue;

		sky2_hw_up(sky2);
		sky2_set_multicast(dev);
		imask |= portirq_msk[i];
		netif_wake_queue(dev);
	}

	if (hw->flags & SKY2_HW_IRQ_SETUP) {
		sky2_write32(hw, B0_IMSK, imask);
		sky2_read32(hw, B0_IMSK);
		sky2_read32(hw, B0_Y2_SP_LISR);
		napi_enable(&hw->napi);
	}
}

static void sky2_restart(struct work_struct *work)
{
	struct sky2_hw *hw = container_of(work, struct sky2_hw, restart_work);

	rtnl_lock();

	sky2_all_down(hw);
	sky2_reset(hw);
	sky2_all_up(hw);

	rtnl_unlock();
}

static inline u8 sky2_wol_supported(const struct sky2_hw *hw)
{
	return sky2_is_copper(hw) ? (WAKE_PHY | WAKE_MAGIC) : 0;
}

static void sky2_get_wol(struct net_device *dev, struct ethtool_wolinfo *wol)
{
	const struct sky2_port *sky2 = netdev_priv(dev);

	wol->supported = sky2_wol_supported(sky2->hw);
	wol->wolopts = sky2->wol;
}

static int sky2_set_wol(struct net_device *dev, struct ethtool_wolinfo *wol)
{
	struct sky2_port *sky2 = netdev_priv(dev);
	struct sky2_hw *hw = sky2->hw;
	bool enable_wakeup = false;
	int i;

	if ((wol->wolopts & ~sky2_wol_supported(sky2->hw)) ||
	    !device_can_wakeup(&hw->pdev->dev))
		return -EOPNOTSUPP;

	sky2->wol = wol->wolopts;

	for (i = 0; i < hw->ports; i++) {
		struct net_device *dev = hw->dev[i];
		struct sky2_port *sky2 = netdev_priv(dev);

		if (sky2->wol)
			enable_wakeup = true;
	}
	device_set_wakeup_enable(&hw->pdev->dev, enable_wakeup);

	return 0;
}

static u32 sky2_supported_modes(const struct sky2_hw *hw)
{
	if (sky2_is_copper(hw)) {
		u32 modes = SUPPORTED_10baseT_Half
			| SUPPORTED_10baseT_Full
			| SUPPORTED_100baseT_Half
			| SUPPORTED_100baseT_Full;

		if (hw->flags & SKY2_HW_GIGABIT)
			modes |= SUPPORTED_1000baseT_Half
				| SUPPORTED_1000baseT_Full;
		return modes;
	} else
		return SUPPORTED_1000baseT_Half
			| SUPPORTED_1000baseT_Full;
}

static int sky2_get_link_ksettings(struct net_device *dev,
				   struct ethtool_link_ksettings *cmd)
{
	struct sky2_port *sky2 = netdev_priv(dev);
	struct sky2_hw *hw = sky2->hw;
	u32 supported, advertising;

	supported = sky2_supported_modes(hw);
	cmd->base.phy_address = PHY_ADDR_MARV;
	if (sky2_is_copper(hw)) {
		cmd->base.port = PORT_TP;
		cmd->base.speed = sky2->speed;
		supported |=  SUPPORTED_Autoneg | SUPPORTED_TP;
	} else {
		cmd->base.speed = SPEED_1000;
		cmd->base.port = PORT_FIBRE;
		supported |=  SUPPORTED_Autoneg | SUPPORTED_FIBRE;
	}

	advertising = sky2->advertising;
	cmd->base.autoneg = (sky2->flags & SKY2_FLAG_AUTO_SPEED)
		? AUTONEG_ENABLE : AUTONEG_DISABLE;
	cmd->base.duplex = sky2->duplex;

	ethtool_convert_legacy_u32_to_link_mode(cmd->link_modes.supported,
						supported);
	ethtool_convert_legacy_u32_to_link_mode(cmd->link_modes.advertising,
						advertising);

	return 0;
}

static int sky2_set_link_ksettings(struct net_device *dev,
				   const struct ethtool_link_ksettings *cmd)
{
	struct sky2_port *sky2 = netdev_priv(dev);
	const struct sky2_hw *hw = sky2->hw;
	u32 supported = sky2_supported_modes(hw);
	u32 new_advertising;

	ethtool_convert_link_mode_to_legacy_u32(&new_advertising,
						cmd->link_modes.advertising);

	if (cmd->base.autoneg == AUTONEG_ENABLE) {
		if (new_advertising & ~supported)
			return -EINVAL;

		if (sky2_is_copper(hw))
			sky2->advertising = new_advertising |
					    ADVERTISED_TP |
					    ADVERTISED_Autoneg;
		else
			sky2->advertising = new_advertising |
					    ADVERTISED_FIBRE |
					    ADVERTISED_Autoneg;

		sky2->flags |= SKY2_FLAG_AUTO_SPEED;
		sky2->duplex = -1;
		sky2->speed = -1;
	} else {
		u32 setting;
		u32 speed = cmd->base.speed;

		switch (speed) {
		case SPEED_1000:
			if (cmd->base.duplex == DUPLEX_FULL)
				setting = SUPPORTED_1000baseT_Full;
			else if (cmd->base.duplex == DUPLEX_HALF)
				setting = SUPPORTED_1000baseT_Half;
			else
				return -EINVAL;
			break;
		case SPEED_100:
			if (cmd->base.duplex == DUPLEX_FULL)
				setting = SUPPORTED_100baseT_Full;
			else if (cmd->base.duplex == DUPLEX_HALF)
				setting = SUPPORTED_100baseT_Half;
			else
				return -EINVAL;
			break;

		case SPEED_10:
			if (cmd->base.duplex == DUPLEX_FULL)
				setting = SUPPORTED_10baseT_Full;
			else if (cmd->base.duplex == DUPLEX_HALF)
				setting = SUPPORTED_10baseT_Half;
			else
				return -EINVAL;
			break;
		default:
			return -EINVAL;
		}

		if ((setting & supported) == 0)
			return -EINVAL;

		sky2->speed = speed;
		sky2->duplex = cmd->base.duplex;
		sky2->flags &= ~SKY2_FLAG_AUTO_SPEED;
	}

	if (netif_running(dev)) {
		sky2_phy_reinit(sky2);
		sky2_set_multicast(dev);
	}

	return 0;
}

static void sky2_get_drvinfo(struct net_device *dev,
			     struct ethtool_drvinfo *info)
{
	struct sky2_port *sky2 = netdev_priv(dev);

	strlcpy(info->driver, DRV_NAME, sizeof(info->driver));
	strlcpy(info->version, DRV_VERSION, sizeof(info->version));
	strlcpy(info->bus_info, pci_name(sky2->hw->pdev),
		sizeof(info->bus_info));
}

static const struct sky2_stat {
	char name[ETH_GSTRING_LEN];
	u16 offset;
} sky2_stats[] = {
	{ "tx_bytes",	   GM_TXO_OK_HI },
	{ "rx_bytes",	   GM_RXO_OK_HI },
	{ "tx_broadcast",  GM_TXF_BC_OK },
	{ "rx_broadcast",  GM_RXF_BC_OK },
	{ "tx_multicast",  GM_TXF_MC_OK },
	{ "rx_multicast",  GM_RXF_MC_OK },
	{ "tx_unicast",    GM_TXF_UC_OK },
	{ "rx_unicast",    GM_RXF_UC_OK },
	{ "tx_mac_pause",  GM_TXF_MPAUSE },
	{ "rx_mac_pause",  GM_RXF_MPAUSE },
	{ "collisions",    GM_TXF_COL },
	{ "late_collision",GM_TXF_LAT_COL },
	{ "aborted", 	   GM_TXF_ABO_COL },
	{ "single_collisions", GM_TXF_SNG_COL },
	{ "multi_collisions", GM_TXF_MUL_COL },

	{ "rx_short",      GM_RXF_SHT },
	{ "rx_runt", 	   GM_RXE_FRAG },
	{ "rx_64_byte_packets", GM_RXF_64B },
	{ "rx_65_to_127_byte_packets", GM_RXF_127B },
	{ "rx_128_to_255_byte_packets", GM_RXF_255B },
	{ "rx_256_to_511_byte_packets", GM_RXF_511B },
	{ "rx_512_to_1023_byte_packets", GM_RXF_1023B },
	{ "rx_1024_to_1518_byte_packets", GM_RXF_1518B },
	{ "rx_1518_to_max_byte_packets", GM_RXF_MAX_SZ },
	{ "rx_too_long",   GM_RXF_LNG_ERR },
	{ "rx_fifo_overflow", GM_RXE_FIFO_OV },
	{ "rx_jabber",     GM_RXF_JAB_PKT },
	{ "rx_fcs_error",   GM_RXF_FCS_ERR },

	{ "tx_64_byte_packets", GM_TXF_64B },
	{ "tx_65_to_127_byte_packets", GM_TXF_127B },
	{ "tx_128_to_255_byte_packets", GM_TXF_255B },
	{ "tx_256_to_511_byte_packets", GM_TXF_511B },
	{ "tx_512_to_1023_byte_packets", GM_TXF_1023B },
	{ "tx_1024_to_1518_byte_packets", GM_TXF_1518B },
	{ "tx_1519_to_max_byte_packets", GM_TXF_MAX_SZ },
	{ "tx_fifo_underrun", GM_TXE_FIFO_UR },
};

static u32 sky2_get_msglevel(struct net_device *netdev)
{
	struct sky2_port *sky2 = netdev_priv(netdev);
	return sky2->msg_enable;
}

static int sky2_nway_reset(struct net_device *dev)
{
	struct sky2_port *sky2 = netdev_priv(dev);

	if (!netif_running(dev) || !(sky2->flags & SKY2_FLAG_AUTO_SPEED))
		return -EINVAL;

	sky2_phy_reinit(sky2);
	sky2_set_multicast(dev);

	return 0;
}

static void sky2_phy_stats(struct sky2_port *sky2, u64 * data, unsigned count)
{
	struct sky2_hw *hw = sky2->hw;
	unsigned port = sky2->port;
	int i;

	data[0] = get_stats64(hw, port, GM_TXO_OK_LO);
	data[1] = get_stats64(hw, port, GM_RXO_OK_LO);

	for (i = 2; i < count; i++)
		data[i] = get_stats32(hw, port, sky2_stats[i].offset);
}

static void sky2_set_msglevel(struct net_device *netdev, u32 value)
{
	struct sky2_port *sky2 = netdev_priv(netdev);
	sky2->msg_enable = value;
}

static int sky2_get_sset_count(struct net_device *dev, int sset)
{
	switch (sset) {
	case ETH_SS_STATS:
		return ARRAY_SIZE(sky2_stats);
	default:
		return -EOPNOTSUPP;
	}
}

static void sky2_get_ethtool_stats(struct net_device *dev,
				   struct ethtool_stats *stats, u64 * data)
{
	struct sky2_port *sky2 = netdev_priv(dev);

	sky2_phy_stats(sky2, data, ARRAY_SIZE(sky2_stats));
}

static void sky2_get_strings(struct net_device *dev, u32 stringset, u8 * data)
{
	int i;

	switch (stringset) {
	case ETH_SS_STATS:
		for (i = 0; i < ARRAY_SIZE(sky2_stats); i++)
			memcpy(data + i * ETH_GSTRING_LEN,
			       sky2_stats[i].name, ETH_GSTRING_LEN);
		break;
	}
}

static int sky2_set_mac_address(struct net_device *dev, void *p)
{
	struct sky2_port *sky2 = netdev_priv(dev);
	struct sky2_hw *hw = sky2->hw;
	unsigned port = sky2->port;
	const struct sockaddr *addr = p;

	if (!is_valid_ether_addr(addr->sa_data))
		return -EADDRNOTAVAIL;

	memcpy(dev->dev_addr, addr->sa_data, ETH_ALEN);
	memcpy_toio(hw->regs + B2_MAC_1 + port * 8,
		    dev->dev_addr, ETH_ALEN);
	memcpy_toio(hw->regs + B2_MAC_2 + port * 8,
		    dev->dev_addr, ETH_ALEN);

	/* virtual address for data */
	gma_set_addr(hw, port, GM_SRC_ADDR_2L, dev->dev_addr);

	/* physical address: used for pause frames */
	gma_set_addr(hw, port, GM_SRC_ADDR_1L, dev->dev_addr);

	return 0;
}

static inline void sky2_add_filter(u8 filter[8], const u8 *addr)
{
	u32 bit;

	bit = ether_crc(ETH_ALEN, addr) & 63;
	filter[bit >> 3] |= 1 << (bit & 7);
}

static void sky2_set_multicast(struct net_device *dev)
{
	struct sky2_port *sky2 = netdev_priv(dev);
	struct sky2_hw *hw = sky2->hw;
	unsigned port = sky2->port;
	struct netdev_hw_addr *ha;
	u16 reg;
	u8 filter[8];
	int rx_pause;
	static const u8 pause_mc_addr[ETH_ALEN] = { 0x1, 0x80, 0xc2, 0x0, 0x0, 0x1 };

	rx_pause = (sky2->flow_status == FC_RX || sky2->flow_status == FC_BOTH);
	memset(filter, 0, sizeof(filter));

	reg = gma_read16(hw, port, GM_RX_CTRL);
	reg |= GM_RXCR_UCF_ENA;

	if (dev->flags & IFF_PROMISC)	/* promiscuous */
		reg &= ~(GM_RXCR_UCF_ENA | GM_RXCR_MCF_ENA);
	else if (dev->flags & IFF_ALLMULTI)
		memset(filter, 0xff, sizeof(filter));
	else if (netdev_mc_empty(dev) && !rx_pause)
		reg &= ~GM_RXCR_MCF_ENA;
	else {
		reg |= GM_RXCR_MCF_ENA;

		if (rx_pause)
			sky2_add_filter(filter, pause_mc_addr);

		netdev_for_each_mc_addr(ha, dev)
			sky2_add_filter(filter, ha->addr);
	}

	gma_write16(hw, port, GM_MC_ADDR_H1,
		    (u16) filter[0] | ((u16) filter[1] << 8));
	gma_write16(hw, port, GM_MC_ADDR_H2,
		    (u16) filter[2] | ((u16) filter[3] << 8));
	gma_write16(hw, port, GM_MC_ADDR_H3,
		    (u16) filter[4] | ((u16) filter[5] << 8));
	gma_write16(hw, port, GM_MC_ADDR_H4,
		    (u16) filter[6] | ((u16) filter[7] << 8));

	gma_write16(hw, port, GM_RX_CTRL, reg);
}

static void sky2_get_stats(struct net_device *dev,
			   struct rtnl_link_stats64 *stats)
{
	struct sky2_port *sky2 = netdev_priv(dev);
	struct sky2_hw *hw = sky2->hw;
	unsigned port = sky2->port;
	unsigned int start;
	u64 _bytes, _packets;

	do {
		start = u64_stats_fetch_begin_irq(&sky2->rx_stats.syncp);
		_bytes = sky2->rx_stats.bytes;
		_packets = sky2->rx_stats.packets;
	} while (u64_stats_fetch_retry_irq(&sky2->rx_stats.syncp, start));

	stats->rx_packets = _packets;
	stats->rx_bytes = _bytes;

	do {
		start = u64_stats_fetch_begin_irq(&sky2->tx_stats.syncp);
		_bytes = sky2->tx_stats.bytes;
		_packets = sky2->tx_stats.packets;
	} while (u64_stats_fetch_retry_irq(&sky2->tx_stats.syncp, start));

	stats->tx_packets = _packets;
	stats->tx_bytes = _bytes;

	stats->multicast = get_stats32(hw, port, GM_RXF_MC_OK)
		+ get_stats32(hw, port, GM_RXF_BC_OK);

	stats->collisions = get_stats32(hw, port, GM_TXF_COL);

	stats->rx_length_errors = get_stats32(hw, port, GM_RXF_LNG_ERR);
	stats->rx_crc_errors = get_stats32(hw, port, GM_RXF_FCS_ERR);
	stats->rx_frame_errors = get_stats32(hw, port, GM_RXF_SHT)
		+ get_stats32(hw, port, GM_RXE_FRAG);
	stats->rx_over_errors = get_stats32(hw, port, GM_RXE_FIFO_OV);

	stats->rx_dropped = dev->stats.rx_dropped;
	stats->rx_fifo_errors = dev->stats.rx_fifo_errors;
	stats->tx_fifo_errors = dev->stats.tx_fifo_errors;
}

/* Can have one global because blinking is controlled by
 * ethtool and that is always under RTNL mutex
 */
static void sky2_led(struct sky2_port *sky2, enum led_mode mode)
{
	struct sky2_hw *hw = sky2->hw;
	unsigned port = sky2->port;

	spin_lock_bh(&sky2->phy_lock);
	if (hw->chip_id == CHIP_ID_YUKON_EC_U ||
	    hw->chip_id == CHIP_ID_YUKON_EX ||
	    hw->chip_id == CHIP_ID_YUKON_SUPR) {
		u16 pg;
		pg = gm_phy_read(hw, port, PHY_MARV_EXT_ADR);
		gm_phy_write(hw, port, PHY_MARV_EXT_ADR, 3);

		switch (mode) {
		case MO_LED_OFF:
			gm_phy_write(hw, port, PHY_MARV_PHY_CTRL,
				     PHY_M_LEDC_LOS_CTRL(8) |
				     PHY_M_LEDC_INIT_CTRL(8) |
				     PHY_M_LEDC_STA1_CTRL(8) |
				     PHY_M_LEDC_STA0_CTRL(8));
			break;
		case MO_LED_ON:
			gm_phy_write(hw, port, PHY_MARV_PHY_CTRL,
				     PHY_M_LEDC_LOS_CTRL(9) |
				     PHY_M_LEDC_INIT_CTRL(9) |
				     PHY_M_LEDC_STA1_CTRL(9) |
				     PHY_M_LEDC_STA0_CTRL(9));
			break;
		case MO_LED_BLINK:
			gm_phy_write(hw, port, PHY_MARV_PHY_CTRL,
				     PHY_M_LEDC_LOS_CTRL(0xa) |
				     PHY_M_LEDC_INIT_CTRL(0xa) |
				     PHY_M_LEDC_STA1_CTRL(0xa) |
				     PHY_M_LEDC_STA0_CTRL(0xa));
			break;
		case MO_LED_NORM:
			gm_phy_write(hw, port, PHY_MARV_PHY_CTRL,
				     PHY_M_LEDC_LOS_CTRL(1) |
				     PHY_M_LEDC_INIT_CTRL(8) |
				     PHY_M_LEDC_STA1_CTRL(7) |
				     PHY_M_LEDC_STA0_CTRL(7));
		}

		gm_phy_write(hw, port, PHY_MARV_EXT_ADR, pg);
	} else
		gm_phy_write(hw, port, PHY_MARV_LED_OVER,
				     PHY_M_LED_MO_DUP(mode) |
				     PHY_M_LED_MO_10(mode) |
				     PHY_M_LED_MO_100(mode) |
				     PHY_M_LED_MO_1000(mode) |
				     PHY_M_LED_MO_RX(mode) |
				     PHY_M_LED_MO_TX(mode));

	spin_unlock_bh(&sky2->phy_lock);
}

/* blink LED's for finding board */
static int sky2_set_phys_id(struct net_device *dev,
			    enum ethtool_phys_id_state state)
{
	struct sky2_port *sky2 = netdev_priv(dev);

	switch (state) {
	case ETHTOOL_ID_ACTIVE:
		return 1;	/* cycle on/off once per second */
	case ETHTOOL_ID_INACTIVE:
		sky2_led(sky2, MO_LED_NORM);
		break;
	case ETHTOOL_ID_ON:
		sky2_led(sky2, MO_LED_ON);
		break;
	case ETHTOOL_ID_OFF:
		sky2_led(sky2, MO_LED_OFF);
		break;
	}

	return 0;
}

static void sky2_get_pauseparam(struct net_device *dev,
				struct ethtool_pauseparam *ecmd)
{
	struct sky2_port *sky2 = netdev_priv(dev);

	switch (sky2->flow_mode) {
	case FC_NONE:
		ecmd->tx_pause = ecmd->rx_pause = 0;
		break;
	case FC_TX:
		ecmd->tx_pause = 1, ecmd->rx_pause = 0;
		break;
	case FC_RX:
		ecmd->tx_pause = 0, ecmd->rx_pause = 1;
		break;
	case FC_BOTH:
		ecmd->tx_pause = ecmd->rx_pause = 1;
	}

	ecmd->autoneg = (sky2->flags & SKY2_FLAG_AUTO_PAUSE)
		? AUTONEG_ENABLE : AUTONEG_DISABLE;
}

static int sky2_set_pauseparam(struct net_device *dev,
			       struct ethtool_pauseparam *ecmd)
{
	struct sky2_port *sky2 = netdev_priv(dev);

	if (ecmd->autoneg == AUTONEG_ENABLE)
		sky2->flags |= SKY2_FLAG_AUTO_PAUSE;
	else
		sky2->flags &= ~SKY2_FLAG_AUTO_PAUSE;

	sky2->flow_mode = sky2_flow(ecmd->rx_pause, ecmd->tx_pause);

	if (netif_running(dev))
		sky2_phy_reinit(sky2);

	return 0;
}

static int sky2_get_coalesce(struct net_device *dev,
			     struct ethtool_coalesce *ecmd)
{
	struct sky2_port *sky2 = netdev_priv(dev);
	struct sky2_hw *hw = sky2->hw;

	if (sky2_read8(hw, STAT_TX_TIMER_CTRL) == TIM_STOP)
		ecmd->tx_coalesce_usecs = 0;
	else {
		u32 clks = sky2_read32(hw, STAT_TX_TIMER_INI);
		ecmd->tx_coalesce_usecs = sky2_clk2us(hw, clks);
	}
	ecmd->tx_max_coalesced_frames = sky2_read16(hw, STAT_TX_IDX_TH);

	if (sky2_read8(hw, STAT_LEV_TIMER_CTRL) == TIM_STOP)
		ecmd->rx_coalesce_usecs = 0;
	else {
		u32 clks = sky2_read32(hw, STAT_LEV_TIMER_INI);
		ecmd->rx_coalesce_usecs = sky2_clk2us(hw, clks);
	}
	ecmd->rx_max_coalesced_frames = sky2_read8(hw, STAT_FIFO_WM);

	if (sky2_read8(hw, STAT_ISR_TIMER_CTRL) == TIM_STOP)
		ecmd->rx_coalesce_usecs_irq = 0;
	else {
		u32 clks = sky2_read32(hw, STAT_ISR_TIMER_INI);
		ecmd->rx_coalesce_usecs_irq = sky2_clk2us(hw, clks);
	}

	ecmd->rx_max_coalesced_frames_irq = sky2_read8(hw, STAT_FIFO_ISR_WM);

	return 0;
}

/* Note: this affect both ports */
static int sky2_set_coalesce(struct net_device *dev,
			     struct ethtool_coalesce *ecmd)
{
	struct sky2_port *sky2 = netdev_priv(dev);
	struct sky2_hw *hw = sky2->hw;
	const u32 tmax = sky2_clk2us(hw, 0x0ffffff);

	if (ecmd->tx_coalesce_usecs > tmax ||
	    ecmd->rx_coalesce_usecs > tmax ||
	    ecmd->rx_coalesce_usecs_irq > tmax)
		return -EINVAL;

	if (ecmd->tx_max_coalesced_frames >= sky2->tx_ring_size-1)
		return -EINVAL;
	if (ecmd->rx_max_coalesced_frames > RX_MAX_PENDING)
		return -EINVAL;
	if (ecmd->rx_max_coalesced_frames_irq > RX_MAX_PENDING)
		return -EINVAL;

	if (ecmd->tx_coalesce_usecs == 0)
		sky2_write8(hw, STAT_TX_TIMER_CTRL, TIM_STOP);
	else {
		sky2_write32(hw, STAT_TX_TIMER_INI,
			     sky2_us2clk(hw, ecmd->tx_coalesce_usecs));
		sky2_write8(hw, STAT_TX_TIMER_CTRL, TIM_START);
	}
	sky2_write16(hw, STAT_TX_IDX_TH, ecmd->tx_max_coalesced_frames);

	if (ecmd->rx_coalesce_usecs == 0)
		sky2_write8(hw, STAT_LEV_TIMER_CTRL, TIM_STOP);
	else {
		sky2_write32(hw, STAT_LEV_TIMER_INI,
			     sky2_us2clk(hw, ecmd->rx_coalesce_usecs));
		sky2_write8(hw, STAT_LEV_TIMER_CTRL, TIM_START);
	}
	sky2_write8(hw, STAT_FIFO_WM, ecmd->rx_max_coalesced_frames);

	if (ecmd->rx_coalesce_usecs_irq == 0)
		sky2_write8(hw, STAT_ISR_TIMER_CTRL, TIM_STOP);
	else {
		sky2_write32(hw, STAT_ISR_TIMER_INI,
			     sky2_us2clk(hw, ecmd->rx_coalesce_usecs_irq));
		sky2_write8(hw, STAT_ISR_TIMER_CTRL, TIM_START);
	}
	sky2_write8(hw, STAT_FIFO_ISR_WM, ecmd->rx_max_coalesced_frames_irq);
	return 0;
}

/*
 * Hardware is limited to min of 128 and max of 2048 for ring size
 * and  rounded up to next power of two
 * to avoid division in modulus calclation
 */
static unsigned long roundup_ring_size(unsigned long pending)
{
	return max(128ul, roundup_pow_of_two(pending+1));
}

static void sky2_get_ringparam(struct net_device *dev,
			       struct ethtool_ringparam *ering)
{
	struct sky2_port *sky2 = netdev_priv(dev);

	ering->rx_max_pending = RX_MAX_PENDING;
	ering->tx_max_pending = TX_MAX_PENDING;

	ering->rx_pending = sky2->rx_pending;
	ering->tx_pending = sky2->tx_pending;
}

static int sky2_set_ringparam(struct net_device *dev,
			      struct ethtool_ringparam *ering)
{
	struct sky2_port *sky2 = netdev_priv(dev);

	if (ering->rx_pending > RX_MAX_PENDING ||
	    ering->rx_pending < 8 ||
	    ering->tx_pending < TX_MIN_PENDING ||
	    ering->tx_pending > TX_MAX_PENDING)
		return -EINVAL;

	sky2_detach(dev);

	sky2->rx_pending = ering->rx_pending;
	sky2->tx_pending = ering->tx_pending;
	sky2->tx_ring_size = roundup_ring_size(sky2->tx_pending);

	return sky2_reattach(dev);
}

static int sky2_get_regs_len(struct net_device *dev)
{
	return 0x4000;
}

static int sky2_reg_access_ok(struct sky2_hw *hw, unsigned int b)
{
	/* This complicated switch statement is to make sure and
	 * only access regions that are unreserved.
	 * Some blocks are only valid on dual port cards.
	 */
	switch (b) {
	/* second port */
	case 5:		/* Tx Arbiter 2 */
	case 9:		/* RX2 */
	case 14 ... 15:	/* TX2 */
	case 17: case 19: /* Ram Buffer 2 */
	case 22 ... 23: /* Tx Ram Buffer 2 */
	case 25:	/* Rx MAC Fifo 1 */
	case 27:	/* Tx MAC Fifo 2 */
	case 31:	/* GPHY 2 */
	case 40 ... 47: /* Pattern Ram 2 */
	case 52: case 54: /* TCP Segmentation 2 */
	case 112 ... 116: /* GMAC 2 */
		return hw->ports > 1;

	case 0:		/* Control */
	case 2:		/* Mac address */
	case 4:		/* Tx Arbiter 1 */
	case 7:		/* PCI express reg */
	case 8:		/* RX1 */
	case 12 ... 13: /* TX1 */
	case 16: case 18:/* Rx Ram Buffer 1 */
	case 20 ... 21: /* Tx Ram Buffer 1 */
	case 24:	/* Rx MAC Fifo 1 */
	case 26:	/* Tx MAC Fifo 1 */
	case 28 ... 29: /* Descriptor and status unit */
	case 30:	/* GPHY 1*/
	case 32 ... 39: /* Pattern Ram 1 */
	case 48: case 50: /* TCP Segmentation 1 */
	case 56 ... 60:	/* PCI space */
	case 80 ... 84:	/* GMAC 1 */
		return 1;

	default:
		return 0;
	}
}

/*
 * Returns copy of control register region
 * Note: ethtool_get_regs always provides full size (16k) buffer
 */
static void sky2_get_regs(struct net_device *dev, struct ethtool_regs *regs,
			  void *p)
{
	const struct sky2_port *sky2 = netdev_priv(dev);
	const void __iomem *io = sky2->hw->regs;
	unsigned int b;

	regs->version = 1;

	for (b = 0; b < 128; b++) {
		/* skip poisonous diagnostic ram region in block 3 */
		if (b == 3)
			memcpy_fromio(p + 0x10, io + 0x10, 128 - 0x10);
		else if (sky2_reg_access_ok(sky2->hw, b))
			memcpy_fromio(p, io, 128);
		else
			memset(p, 0, 128);

		p += 128;
		io += 128;
	}
}

static int sky2_get_eeprom_len(struct net_device *dev)
{
	struct sky2_port *sky2 = netdev_priv(dev);
	struct sky2_hw *hw = sky2->hw;
	u16 reg2;

	reg2 = sky2_pci_read16(hw, PCI_DEV_REG2);
	return 1 << ( ((reg2 & PCI_VPD_ROM_SZ) >> 14) + 8);
}

static int sky2_vpd_wait(const struct sky2_hw *hw, int cap, u16 busy)
{
	unsigned long start = jiffies;

	while ( (sky2_pci_read16(hw, cap + PCI_VPD_ADDR) & PCI_VPD_ADDR_F) == busy) {
		/* Can take up to 10.6 ms for write */
		if (time_after(jiffies, start + HZ/4)) {
			dev_err(&hw->pdev->dev, "VPD cycle timed out\n");
			return -ETIMEDOUT;
		}
		msleep(1);
	}

	return 0;
}

static int sky2_vpd_read(struct sky2_hw *hw, int cap, void *data,
			 u16 offset, size_t length)
{
	int rc = 0;

	while (length > 0) {
		u32 val;

		sky2_pci_write16(hw, cap + PCI_VPD_ADDR, offset);
		rc = sky2_vpd_wait(hw, cap, 0);
		if (rc)
			break;

		val = sky2_pci_read32(hw, cap + PCI_VPD_DATA);

		memcpy(data, &val, min(sizeof(val), length));
		offset += sizeof(u32);
		data += sizeof(u32);
		length -= sizeof(u32);
	}

	return rc;
}

static int sky2_vpd_write(struct sky2_hw *hw, int cap, const void *data,
			  u16 offset, unsigned int length)
{
	unsigned int i;
	int rc = 0;

	for (i = 0; i < length; i += sizeof(u32)) {
		u32 val = *(u32 *)(data + i);

		sky2_pci_write32(hw, cap + PCI_VPD_DATA, val);
		sky2_pci_write32(hw, cap + PCI_VPD_ADDR, offset | PCI_VPD_ADDR_F);

		rc = sky2_vpd_wait(hw, cap, PCI_VPD_ADDR_F);
		if (rc)
			break;
	}
	return rc;
}

static int sky2_get_eeprom(struct net_device *dev, struct ethtool_eeprom *eeprom,
			   u8 *data)
{
	struct sky2_port *sky2 = netdev_priv(dev);
	int cap = pci_find_capability(sky2->hw->pdev, PCI_CAP_ID_VPD);

	if (!cap)
		return -EINVAL;

	eeprom->magic = SKY2_EEPROM_MAGIC;

	return sky2_vpd_read(sky2->hw, cap, data, eeprom->offset, eeprom->len);
}

static int sky2_set_eeprom(struct net_device *dev, struct ethtool_eeprom *eeprom,
			   u8 *data)
{
	struct sky2_port *sky2 = netdev_priv(dev);
	int cap = pci_find_capability(sky2->hw->pdev, PCI_CAP_ID_VPD);

	if (!cap)
		return -EINVAL;

	if (eeprom->magic != SKY2_EEPROM_MAGIC)
		return -EINVAL;

	/* Partial writes not supported */
	if ((eeprom->offset & 3) || (eeprom->len & 3))
		return -EINVAL;

	return sky2_vpd_write(sky2->hw, cap, data, eeprom->offset, eeprom->len);
}

static netdev_features_t sky2_fix_features(struct net_device *dev,
	netdev_features_t features)
{
	const struct sky2_port *sky2 = netdev_priv(dev);
	const struct sky2_hw *hw = sky2->hw;

	/* In order to do Jumbo packets on these chips, need to turn off the
	 * transmit store/forward. Therefore checksum offload won't work.
	 */
	if (dev->mtu > ETH_DATA_LEN && hw->chip_id == CHIP_ID_YUKON_EC_U) {
		netdev_info(dev, "checksum offload not possible with jumbo frames\n");
		features &= ~(NETIF_F_TSO | NETIF_F_SG | NETIF_F_CSUM_MASK);
	}

	/* Some hardware requires receive checksum for RSS to work. */
	if ( (features & NETIF_F_RXHASH) &&
	     !(features & NETIF_F_RXCSUM) &&
	     (sky2->hw->flags & SKY2_HW_RSS_CHKSUM)) {
		netdev_info(dev, "receive hashing forces receive checksum\n");
		features |= NETIF_F_RXCSUM;
	}

	return features;
}

static int sky2_set_features(struct net_device *dev, netdev_features_t features)
{
	struct sky2_port *sky2 = netdev_priv(dev);
	netdev_features_t changed = dev->features ^ features;

	if ((changed & NETIF_F_RXCSUM) &&
	    !(sky2->hw->flags & SKY2_HW_NEW_LE)) {
		sky2_write32(sky2->hw,
			     Q_ADDR(rxqaddr[sky2->port], Q_CSR),
			     (features & NETIF_F_RXCSUM)
			     ? BMU_ENA_RX_CHKSUM : BMU_DIS_RX_CHKSUM);
	}

	if (changed & NETIF_F_RXHASH)
		rx_set_rss(dev, features);

	if (changed & (NETIF_F_HW_VLAN_CTAG_TX|NETIF_F_HW_VLAN_CTAG_RX))
		sky2_vlan_mode(dev, features);

	return 0;
}

static const struct ethtool_ops sky2_ethtool_ops = {
	.get_drvinfo	= sky2_get_drvinfo,
	.get_wol	= sky2_get_wol,
	.set_wol	= sky2_set_wol,
	.get_msglevel	= sky2_get_msglevel,
	.set_msglevel	= sky2_set_msglevel,
	.nway_reset	= sky2_nway_reset,
	.get_regs_len	= sky2_get_regs_len,
	.get_regs	= sky2_get_regs,
	.get_link	= ethtool_op_get_link,
	.get_eeprom_len	= sky2_get_eeprom_len,
	.get_eeprom	= sky2_get_eeprom,
	.set_eeprom	= sky2_set_eeprom,
	.get_strings	= sky2_get_strings,
	.get_coalesce	= sky2_get_coalesce,
	.set_coalesce	= sky2_set_coalesce,
	.get_ringparam	= sky2_get_ringparam,
	.set_ringparam	= sky2_set_ringparam,
	.get_pauseparam = sky2_get_pauseparam,
	.set_pauseparam = sky2_set_pauseparam,
	.set_phys_id	= sky2_set_phys_id,
	.get_sset_count = sky2_get_sset_count,
	.get_ethtool_stats = sky2_get_ethtool_stats,
	.get_link_ksettings = sky2_get_link_ksettings,
	.set_link_ksettings = sky2_set_link_ksettings,
};

#ifdef CONFIG_SKY2_DEBUG

static struct dentry *sky2_debug;


/*
 * Read and parse the first part of Vital Product Data
 */
#define VPD_SIZE	128
#define VPD_MAGIC	0x82

static const struct vpd_tag {
	char tag[2];
	char *label;
} vpd_tags[] = {
	{ "PN",	"Part Number" },
	{ "EC", "Engineering Level" },
	{ "MN", "Manufacturer" },
	{ "SN", "Serial Number" },
	{ "YA", "Asset Tag" },
	{ "VL", "First Error Log Message" },
	{ "VF", "Second Error Log Message" },
	{ "VB", "Boot Agent ROM Configuration" },
	{ "VE", "EFI UNDI Configuration" },
};

static void sky2_show_vpd(struct seq_file *seq, struct sky2_hw *hw)
{
	size_t vpd_size;
	loff_t offs;
	u8 len;
	unsigned char *buf;
	u16 reg2;

	reg2 = sky2_pci_read16(hw, PCI_DEV_REG2);
	vpd_size = 1 << ( ((reg2 & PCI_VPD_ROM_SZ) >> 14) + 8);

	seq_printf(seq, "%s Product Data\n", pci_name(hw->pdev));
	buf = kmalloc(vpd_size, GFP_KERNEL);
	if (!buf) {
		seq_puts(seq, "no memory!\n");
		return;
	}

	if (pci_read_vpd(hw->pdev, 0, vpd_size, buf) < 0) {
		seq_puts(seq, "VPD read failed\n");
		goto out;
	}

	if (buf[0] != VPD_MAGIC) {
		seq_printf(seq, "VPD tag mismatch: %#x\n", buf[0]);
		goto out;
	}
	len = buf[1];
	if (len == 0 || len > vpd_size - 4) {
		seq_printf(seq, "Invalid id length: %d\n", len);
		goto out;
	}

	seq_printf(seq, "%.*s\n", len, buf + 3);
	offs = len + 3;

	while (offs < vpd_size - 4) {
		int i;

		if (!memcmp("RW", buf + offs, 2))	/* end marker */
			break;
		len = buf[offs + 2];
		if (offs + len + 3 >= vpd_size)
			break;

		for (i = 0; i < ARRAY_SIZE(vpd_tags); i++) {
			if (!memcmp(vpd_tags[i].tag, buf + offs, 2)) {
				seq_printf(seq, " %s: %.*s\n",
					   vpd_tags[i].label, len, buf + offs + 3);
				break;
			}
		}
		offs += len + 3;
	}
out:
	kfree(buf);
}

static int sky2_debug_show(struct seq_file *seq, void *v)
{
	struct net_device *dev = seq->private;
	const struct sky2_port *sky2 = netdev_priv(dev);
	struct sky2_hw *hw = sky2->hw;
	unsigned port = sky2->port;
	unsigned idx, last;
	int sop;

	sky2_show_vpd(seq, hw);

	seq_printf(seq, "\nIRQ src=%x mask=%x control=%x\n",
		   sky2_read32(hw, B0_ISRC),
		   sky2_read32(hw, B0_IMSK),
		   sky2_read32(hw, B0_Y2_SP_ICR));

	if (!netif_running(dev)) {
		seq_puts(seq, "network not running\n");
		return 0;
	}

	napi_disable(&hw->napi);
	last = sky2_read16(hw, STAT_PUT_IDX);

	seq_printf(seq, "Status ring %u\n", hw->st_size);
	if (hw->st_idx == last)
		seq_puts(seq, "Status ring (empty)\n");
	else {
		seq_puts(seq, "Status ring\n");
		for (idx = hw->st_idx; idx != last && idx < hw->st_size;
		     idx = RING_NEXT(idx, hw->st_size)) {
			const struct sky2_status_le *le = hw->st_le + idx;
			seq_printf(seq, "[%d] %#x %d %#x\n",
				   idx, le->opcode, le->length, le->status);
		}
		seq_puts(seq, "\n");
	}

	seq_printf(seq, "Tx ring pending=%u...%u report=%d done=%d\n",
		   sky2->tx_cons, sky2->tx_prod,
		   sky2_read16(hw, port == 0 ? STAT_TXA1_RIDX : STAT_TXA2_RIDX),
		   sky2_read16(hw, Q_ADDR(txqaddr[port], Q_DONE)));

	/* Dump contents of tx ring */
	sop = 1;
	for (idx = sky2->tx_next; idx != sky2->tx_prod && idx < sky2->tx_ring_size;
	     idx = RING_NEXT(idx, sky2->tx_ring_size)) {
		const struct sky2_tx_le *le = sky2->tx_le + idx;
		u32 a = le32_to_cpu(le->addr);

		if (sop)
			seq_printf(seq, "%u:", idx);
		sop = 0;

		switch (le->opcode & ~HW_OWNER) {
		case OP_ADDR64:
			seq_printf(seq, " %#x:", a);
			break;
		case OP_LRGLEN:
			seq_printf(seq, " mtu=%d", a);
			break;
		case OP_VLAN:
			seq_printf(seq, " vlan=%d", be16_to_cpu(le->length));
			break;
		case OP_TCPLISW:
			seq_printf(seq, " csum=%#x", a);
			break;
		case OP_LARGESEND:
			seq_printf(seq, " tso=%#x(%d)", a, le16_to_cpu(le->length));
			break;
		case OP_PACKET:
			seq_printf(seq, " %#x(%d)", a, le16_to_cpu(le->length));
			break;
		case OP_BUFFER:
			seq_printf(seq, " frag=%#x(%d)", a, le16_to_cpu(le->length));
			break;
		default:
			seq_printf(seq, " op=%#x,%#x(%d)", le->opcode,
				   a, le16_to_cpu(le->length));
		}

		if (le->ctrl & EOP) {
			seq_putc(seq, '\n');
			sop = 1;
		}
	}

	seq_printf(seq, "\nRx ring hw get=%d put=%d last=%d\n",
		   sky2_read16(hw, Y2_QADDR(rxqaddr[port], PREF_UNIT_GET_IDX)),
		   sky2_read16(hw, Y2_QADDR(rxqaddr[port], PREF_UNIT_PUT_IDX)),
		   sky2_read16(hw, Y2_QADDR(rxqaddr[port], PREF_UNIT_LAST_IDX)));

	sky2_read32(hw, B0_Y2_SP_LISR);
	napi_enable(&hw->napi);
	return 0;
}

static int sky2_debug_open(struct inode *inode, struct file *file)
{
	return single_open(file, sky2_debug_show, inode->i_private);
}

static const struct file_operations sky2_debug_fops = {
	.owner		= THIS_MODULE,
	.open		= sky2_debug_open,
	.read		= seq_read,
	.llseek		= seq_lseek,
	.release	= single_release,
};

/*
 * Use network device events to create/remove/rename
 * debugfs file entries
 */
static int sky2_device_event(struct notifier_block *unused,
			     unsigned long event, void *ptr)
{
	struct net_device *dev = netdev_notifier_info_to_dev(ptr);
	struct sky2_port *sky2 = netdev_priv(dev);

	if (dev->netdev_ops->ndo_open != sky2_open || !sky2_debug)
		return NOTIFY_DONE;

	switch (event) {
	case NETDEV_CHANGENAME:
		if (sky2->debugfs) {
			sky2->debugfs = debugfs_rename(sky2_debug, sky2->debugfs,
						       sky2_debug, dev->name);
		}
		break;

	case NETDEV_GOING_DOWN:
		if (sky2->debugfs) {
			netdev_printk(KERN_DEBUG, dev, "remove debugfs\n");
			debugfs_remove(sky2->debugfs);
			sky2->debugfs = NULL;
		}
		break;

	case NETDEV_UP:
		sky2->debugfs = debugfs_create_file(dev->name, 0444,
						    sky2_debug, dev,
						    &sky2_debug_fops);
		if (IS_ERR(sky2->debugfs))
			sky2->debugfs = NULL;
	}

	return NOTIFY_DONE;
}

static struct notifier_block sky2_notifier = {
	.notifier_call = sky2_device_event,
};


static __init void sky2_debug_init(void)
{
	struct dentry *ent;

	ent = debugfs_create_dir("sky2", NULL);
	if (!ent || IS_ERR(ent))
		return;

	sky2_debug = ent;
	register_netdevice_notifier(&sky2_notifier);
}

static __exit void sky2_debug_cleanup(void)
{
	if (sky2_debug) {
		unregister_netdevice_notifier(&sky2_notifier);
		debugfs_remove(sky2_debug);
		sky2_debug = NULL;
	}
}

#else
#define sky2_debug_init()
#define sky2_debug_cleanup()
#endif

/* Two copies of network device operations to handle special case of
   not allowing netpoll on second port */
static const struct net_device_ops sky2_netdev_ops[2] = {
  {
	.ndo_open		= sky2_open,
	.ndo_stop		= sky2_close,
	.ndo_start_xmit		= sky2_xmit_frame,
	.ndo_do_ioctl		= sky2_ioctl,
	.ndo_validate_addr	= eth_validate_addr,
	.ndo_set_mac_address	= sky2_set_mac_address,
	.ndo_set_rx_mode	= sky2_set_multicast,
	.ndo_change_mtu		= sky2_change_mtu,
	.ndo_fix_features	= sky2_fix_features,
	.ndo_set_features	= sky2_set_features,
	.ndo_tx_timeout		= sky2_tx_timeout,
	.ndo_get_stats64	= sky2_get_stats,
#ifdef CONFIG_NET_POLL_CONTROLLER
	.ndo_poll_controller	= sky2_netpoll,
#endif
  },
  {
	.ndo_open		= sky2_open,
	.ndo_stop		= sky2_close,
	.ndo_start_xmit		= sky2_xmit_frame,
	.ndo_do_ioctl		= sky2_ioctl,
	.ndo_validate_addr	= eth_validate_addr,
	.ndo_set_mac_address	= sky2_set_mac_address,
	.ndo_set_rx_mode	= sky2_set_multicast,
	.ndo_change_mtu		= sky2_change_mtu,
	.ndo_fix_features	= sky2_fix_features,
	.ndo_set_features	= sky2_set_features,
	.ndo_tx_timeout		= sky2_tx_timeout,
	.ndo_get_stats64	= sky2_get_stats,
  },
};

/* Initialize network device */
static struct net_device *sky2_init_netdev(struct sky2_hw *hw, unsigned port,
					   int highmem, int wol)
{
	struct sky2_port *sky2;
	struct net_device *dev = alloc_etherdev(sizeof(*sky2));
	const void *iap;

	if (!dev)
		return NULL;

	SET_NETDEV_DEV(dev, &hw->pdev->dev);
	dev->irq = hw->pdev->irq;
	dev->ethtool_ops = &sky2_ethtool_ops;
	dev->watchdog_timeo = TX_WATCHDOG;
	dev->netdev_ops = &sky2_netdev_ops[port];

	sky2 = netdev_priv(dev);
	sky2->netdev = dev;
	sky2->hw = hw;
	sky2->msg_enable = netif_msg_init(debug, default_msg);

	u64_stats_init(&sky2->tx_stats.syncp);
	u64_stats_init(&sky2->rx_stats.syncp);

	/* Auto speed and flow control */
	sky2->flags = SKY2_FLAG_AUTO_SPEED | SKY2_FLAG_AUTO_PAUSE;
	if (hw->chip_id != CHIP_ID_YUKON_XL)
		dev->hw_features |= NETIF_F_RXCSUM;

	sky2->flow_mode = FC_BOTH;

	sky2->duplex = -1;
	sky2->speed = -1;
	sky2->advertising = sky2_supported_modes(hw);
	sky2->wol = wol;

	spin_lock_init(&sky2->phy_lock);

	sky2->tx_pending = TX_DEF_PENDING;
	sky2->tx_ring_size = roundup_ring_size(TX_DEF_PENDING);
	sky2->rx_pending = RX_DEF_PENDING;

	hw->dev[port] = dev;

	sky2->port = port;

	dev->hw_features |= NETIF_F_IP_CSUM | NETIF_F_SG | NETIF_F_TSO;

	if (highmem)
		dev->features |= NETIF_F_HIGHDMA;

	/* Enable receive hashing unless hardware is known broken */
	if (!(hw->flags & SKY2_HW_RSS_BROKEN))
		dev->hw_features |= NETIF_F_RXHASH;

	if (!(hw->flags & SKY2_HW_VLAN_BROKEN)) {
		dev->hw_features |= NETIF_F_HW_VLAN_CTAG_TX |
				    NETIF_F_HW_VLAN_CTAG_RX;
		dev->vlan_features |= SKY2_VLAN_OFFLOADS;
	}

	dev->features |= dev->hw_features;

	/* MTU range: 60 - 1500 or 9000 */
	dev->min_mtu = ETH_ZLEN;
	if (hw->chip_id == CHIP_ID_YUKON_FE ||
	    hw->chip_id == CHIP_ID_YUKON_FE_P)
		dev->max_mtu = ETH_DATA_LEN;
	else
		dev->max_mtu = ETH_JUMBO_MTU;

	/* try to get mac address in the following order:
	 * 1) from device tree data
	 * 2) from internal registers set by bootloader
	 */
	iap = of_get_mac_address(hw->pdev->dev.of_node);
	if (iap)
		memcpy(dev->dev_addr, iap, ETH_ALEN);
	else
		memcpy_fromio(dev->dev_addr, hw->regs + B2_MAC_1 + port * 8,
			      ETH_ALEN);

	/* if the address is invalid, use a random value */
	if (!is_valid_ether_addr(dev->dev_addr)) {
		struct sockaddr sa = { AF_UNSPEC };

		netdev_warn(dev,
			    "Invalid MAC address, defaulting to random\n");
		eth_hw_addr_random(dev);
		memcpy(sa.sa_data, dev->dev_addr, ETH_ALEN);
		if (sky2_set_mac_address(dev, &sa))
			netdev_warn(dev, "Failed to set MAC address.\n");
	}

	return dev;
}

static void sky2_show_addr(struct net_device *dev)
{
	const struct sky2_port *sky2 = netdev_priv(dev);

	netif_info(sky2, probe, dev, "addr %pM\n", dev->dev_addr);
}

/* Handle software interrupt used during MSI test */
static irqreturn_t sky2_test_intr(int irq, void *dev_id)
{
	struct sky2_hw *hw = dev_id;
	u32 status = sky2_read32(hw, B0_Y2_SP_ISRC2);

	if (status == 0)
		return IRQ_NONE;

	if (status & Y2_IS_IRQ_SW) {
		hw->flags |= SKY2_HW_USE_MSI;
		wake_up(&hw->msi_wait);
		sky2_write8(hw, B0_CTST, CS_CL_SW_IRQ);
	}
	sky2_write32(hw, B0_Y2_SP_ICR, 2);

	return IRQ_HANDLED;
}

/* Test interrupt path by forcing a a software IRQ */
static int sky2_test_msi(struct sky2_hw *hw)
{
	struct pci_dev *pdev = hw->pdev;
	int err;

	init_waitqueue_head(&hw->msi_wait);

	err = request_irq(pdev->irq, sky2_test_intr, 0, DRV_NAME, hw);
	if (err) {
		dev_err(&pdev->dev, "cannot assign irq %d\n", pdev->irq);
		return err;
	}

	sky2_write32(hw, B0_IMSK, Y2_IS_IRQ_SW);

	sky2_write8(hw, B0_CTST, CS_ST_SW_IRQ);
	sky2_read8(hw, B0_CTST);

	wait_event_timeout(hw->msi_wait, (hw->flags & SKY2_HW_USE_MSI), HZ/10);

	if (!(hw->flags & SKY2_HW_USE_MSI)) {
		/* MSI test failed, go back to INTx mode */
		dev_info(&pdev->dev, "No interrupt generated using MSI, "
			 "switching to INTx mode.\n");

		err = -EOPNOTSUPP;
		sky2_write8(hw, B0_CTST, CS_CL_SW_IRQ);
	}

	sky2_write32(hw, B0_IMSK, 0);
	sky2_read32(hw, B0_IMSK);

	free_irq(pdev->irq, hw);

	return err;
}

/* This driver supports yukon2 chipset only */
static const char *sky2_name(u8 chipid, char *buf, int sz)
{
	const char *name[] = {
		"XL",		/* 0xb3 */
		"EC Ultra", 	/* 0xb4 */
		"Extreme",	/* 0xb5 */
		"EC",		/* 0xb6 */
		"FE",		/* 0xb7 */
		"FE+",		/* 0xb8 */
		"Supreme",	/* 0xb9 */
		"UL 2",		/* 0xba */
		"Unknown",	/* 0xbb */
		"Optima",	/* 0xbc */
		"OptimaEEE",    /* 0xbd */
		"Optima 2",	/* 0xbe */
	};

	if (chipid >= CHIP_ID_YUKON_XL && chipid <= CHIP_ID_YUKON_OP_2)
		strncpy(buf, name[chipid - CHIP_ID_YUKON_XL], sz);
	else
		snprintf(buf, sz, "(chip %#x)", chipid);
	return buf;
}

static int sky2_probe(struct pci_dev *pdev, const struct pci_device_id *ent)
{
	struct net_device *dev, *dev1;
	struct sky2_hw *hw;
	int err, using_dac = 0, wol_default;
	u32 reg;
	char buf1[16];

	err = pci_enable_device(pdev);
	if (err) {
		dev_err(&pdev->dev, "cannot enable PCI device\n");
		goto err_out;
	}

	/* Get configuration information
	 * Note: only regular PCI config access once to test for HW issues
	 *       other PCI access through shared memory for speed and to
	 *	 avoid MMCONFIG problems.
	 */
	err = pci_read_config_dword(pdev, PCI_DEV_REG2, &reg);
	if (err) {
		dev_err(&pdev->dev, "PCI read config failed\n");
		goto err_out_disable;
	}

	if (~reg == 0) {
		dev_err(&pdev->dev, "PCI configuration read error\n");
		err = -EIO;
		goto err_out_disable;
	}

	err = pci_request_regions(pdev, DRV_NAME);
	if (err) {
		dev_err(&pdev->dev, "cannot obtain PCI resources\n");
		goto err_out_disable;
	}

	pci_set_master(pdev);

	if (sizeof(dma_addr_t) > sizeof(u32) &&
	    !(err = pci_set_dma_mask(pdev, DMA_BIT_MASK(64)))) {
		using_dac = 1;
		err = pci_set_consistent_dma_mask(pdev, DMA_BIT_MASK(64));
		if (err < 0) {
			dev_err(&pdev->dev, "unable to obtain 64 bit DMA "
				"for consistent allocations\n");
			goto err_out_free_regions;
		}
	} else {
		err = pci_set_dma_mask(pdev, DMA_BIT_MASK(32));
		if (err) {
			dev_err(&pdev->dev, "no usable DMA configuration\n");
			goto err_out_free_regions;
		}
	}


#ifdef __BIG_ENDIAN
	/* The sk98lin vendor driver uses hardware byte swapping but
	 * this driver uses software swapping.
	 */
	reg &= ~PCI_REV_DESC;
	err = pci_write_config_dword(pdev, PCI_DEV_REG2, reg);
	if (err) {
		dev_err(&pdev->dev, "PCI write config failed\n");
		goto err_out_free_regions;
	}
#endif

	wol_default = device_may_wakeup(&pdev->dev) ? WAKE_MAGIC : 0;

	err = -ENOMEM;

	hw = kzalloc(sizeof(*hw) + strlen(DRV_NAME "@pci:")
		     + strlen(pci_name(pdev)) + 1, GFP_KERNEL);
	if (!hw)
		goto err_out_free_regions;

	hw->pdev = pdev;
	sprintf(hw->irq_name, DRV_NAME "@pci:%s", pci_name(pdev));

	hw->regs = ioremap_nocache(pci_resource_start(pdev, 0), 0x4000);
	if (!hw->regs) {
		dev_err(&pdev->dev, "cannot map device registers\n");
		goto err_out_free_hw;
	}

	err = sky2_init(hw);
	if (err)
		goto err_out_iounmap;

	/* ring for status responses */
	hw->st_size = hw->ports * roundup_pow_of_two(3*RX_MAX_PENDING + TX_MAX_PENDING);
	hw->st_le = pci_alloc_consistent(pdev, hw->st_size * sizeof(struct sky2_status_le),
					 &hw->st_dma);
	if (!hw->st_le) {
		err = -ENOMEM;
		goto err_out_reset;
	}

	dev_info(&pdev->dev, "Yukon-2 %s chip revision %d\n",
		 sky2_name(hw->chip_id, buf1, sizeof(buf1)), hw->chip_rev);

	sky2_reset(hw);

	dev = sky2_init_netdev(hw, 0, using_dac, wol_default);
	if (!dev) {
		err = -ENOMEM;
		goto err_out_free_pci;
	}

	if (!disable_msi && pci_enable_msi(pdev) == 0) {
		err = sky2_test_msi(hw);
		if (err) {
 			pci_disable_msi(pdev);
			if (err != -EOPNOTSUPP)
				goto err_out_free_netdev;
		}
 	}

	netif_napi_add(dev, &hw->napi, sky2_poll, NAPI_WEIGHT);

	err = register_netdev(dev);
	if (err) {
		dev_err(&pdev->dev, "cannot register net device\n");
		goto err_out_free_netdev;
	}

	netif_carrier_off(dev);

	sky2_show_addr(dev);

	if (hw->ports > 1) {
		dev1 = sky2_init_netdev(hw, 1, using_dac, wol_default);
		if (!dev1) {
			err = -ENOMEM;
			goto err_out_unregister;
		}

		err = register_netdev(dev1);
		if (err) {
			dev_err(&pdev->dev, "cannot register second net device\n");
			goto err_out_free_dev1;
		}

		err = sky2_setup_irq(hw, hw->irq_name);
		if (err)
			goto err_out_unregister_dev1;

		sky2_show_addr(dev1);
	}

	timer_setup(&hw->watchdog_timer, sky2_watchdog, 0);
	INIT_WORK(&hw->restart_work, sky2_restart);

	pci_set_drvdata(pdev, hw);
<<<<<<< HEAD
	pdev->d3_delay = 200;
=======
	pdev->d3_delay = 300;
>>>>>>> e021bb4f

	return 0;

err_out_unregister_dev1:
	unregister_netdev(dev1);
err_out_free_dev1:
	free_netdev(dev1);
err_out_unregister:
	unregister_netdev(dev);
err_out_free_netdev:
	if (hw->flags & SKY2_HW_USE_MSI)
		pci_disable_msi(pdev);
	free_netdev(dev);
err_out_free_pci:
	pci_free_consistent(pdev, hw->st_size * sizeof(struct sky2_status_le),
			    hw->st_le, hw->st_dma);
err_out_reset:
	sky2_write8(hw, B0_CTST, CS_RST_SET);
err_out_iounmap:
	iounmap(hw->regs);
err_out_free_hw:
	kfree(hw);
err_out_free_regions:
	pci_release_regions(pdev);
err_out_disable:
	pci_disable_device(pdev);
err_out:
	return err;
}

static void sky2_remove(struct pci_dev *pdev)
{
	struct sky2_hw *hw = pci_get_drvdata(pdev);
	int i;

	if (!hw)
		return;

	del_timer_sync(&hw->watchdog_timer);
	cancel_work_sync(&hw->restart_work);

	for (i = hw->ports-1; i >= 0; --i)
		unregister_netdev(hw->dev[i]);

	sky2_write32(hw, B0_IMSK, 0);
	sky2_read32(hw, B0_IMSK);

	sky2_power_aux(hw);

	sky2_write8(hw, B0_CTST, CS_RST_SET);
	sky2_read8(hw, B0_CTST);

	if (hw->ports > 1) {
		napi_disable(&hw->napi);
		free_irq(pdev->irq, hw);
	}

	if (hw->flags & SKY2_HW_USE_MSI)
		pci_disable_msi(pdev);
	pci_free_consistent(pdev, hw->st_size * sizeof(struct sky2_status_le),
			    hw->st_le, hw->st_dma);
	pci_release_regions(pdev);
	pci_disable_device(pdev);

	for (i = hw->ports-1; i >= 0; --i)
		free_netdev(hw->dev[i]);

	iounmap(hw->regs);
	kfree(hw);
}

static int sky2_suspend(struct device *dev)
{
	struct pci_dev *pdev = to_pci_dev(dev);
	struct sky2_hw *hw = pci_get_drvdata(pdev);
	int i;

	if (!hw)
		return 0;

	del_timer_sync(&hw->watchdog_timer);
	cancel_work_sync(&hw->restart_work);

	rtnl_lock();

	sky2_all_down(hw);
	for (i = 0; i < hw->ports; i++) {
		struct net_device *dev = hw->dev[i];
		struct sky2_port *sky2 = netdev_priv(dev);

		if (sky2->wol)
			sky2_wol_init(sky2);
	}

	sky2_power_aux(hw);
	rtnl_unlock();

	return 0;
}

#ifdef CONFIG_PM_SLEEP
static int sky2_resume(struct device *dev)
{
	struct pci_dev *pdev = to_pci_dev(dev);
	struct sky2_hw *hw = pci_get_drvdata(pdev);
	int err;

	if (!hw)
		return 0;

	/* Re-enable all clocks */
	err = pci_write_config_dword(pdev, PCI_DEV_REG3, 0);
	if (err) {
		dev_err(&pdev->dev, "PCI write config failed\n");
		goto out;
	}

	rtnl_lock();
	sky2_reset(hw);
	sky2_all_up(hw);
	rtnl_unlock();

	return 0;
out:

	dev_err(&pdev->dev, "resume failed (%d)\n", err);
	pci_disable_device(pdev);
	return err;
}

static SIMPLE_DEV_PM_OPS(sky2_pm_ops, sky2_suspend, sky2_resume);
#define SKY2_PM_OPS (&sky2_pm_ops)

#else

#define SKY2_PM_OPS NULL
#endif

static void sky2_shutdown(struct pci_dev *pdev)
{
	struct sky2_hw *hw = pci_get_drvdata(pdev);
	int port;

	for (port = 0; port < hw->ports; port++) {
		struct net_device *ndev = hw->dev[port];

		rtnl_lock();
		if (netif_running(ndev)) {
			dev_close(ndev);
			netif_device_detach(ndev);
		}
		rtnl_unlock();
	}
	sky2_suspend(&pdev->dev);
	pci_wake_from_d3(pdev, device_may_wakeup(&pdev->dev));
	pci_set_power_state(pdev, PCI_D3hot);
}

static struct pci_driver sky2_driver = {
	.name = DRV_NAME,
	.id_table = sky2_id_table,
	.probe = sky2_probe,
	.remove = sky2_remove,
	.shutdown = sky2_shutdown,
	.driver.pm = SKY2_PM_OPS,
};

static int __init sky2_init_module(void)
{
	pr_info("driver version " DRV_VERSION "\n");

	sky2_debug_init();
	return pci_register_driver(&sky2_driver);
}

static void __exit sky2_cleanup_module(void)
{
	pci_unregister_driver(&sky2_driver);
	sky2_debug_cleanup();
}

module_init(sky2_init_module);
module_exit(sky2_cleanup_module);

MODULE_DESCRIPTION("Marvell Yukon 2 Gigabit Ethernet driver");
MODULE_AUTHOR("Stephen Hemminger <shemminger@linux-foundation.org>");
MODULE_LICENSE("GPL");
MODULE_VERSION(DRV_VERSION);<|MERGE_RESOLUTION|>--- conflicted
+++ resolved
@@ -5087,11 +5087,7 @@
 	INIT_WORK(&hw->restart_work, sky2_restart);
 
 	pci_set_drvdata(pdev, hw);
-<<<<<<< HEAD
-	pdev->d3_delay = 200;
-=======
 	pdev->d3_delay = 300;
->>>>>>> e021bb4f
 
 	return 0;
 
