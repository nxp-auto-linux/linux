--- conflicted
+++ resolved
@@ -4917,8 +4917,6 @@
 			DMI_MATCH(DMI_PRODUCT_NAME, "P-79"),
 		},
 	},
-<<<<<<< HEAD
-=======
 	{
 		.ident = "ASUS P5W DH Deluxe",
 		.matches = {
@@ -4940,7 +4938,6 @@
 			DMI_MATCH(DMI_BOARD_NAME, "P6X"),
 		},
 	},
->>>>>>> fa578e9d
 	{}
 };
 
