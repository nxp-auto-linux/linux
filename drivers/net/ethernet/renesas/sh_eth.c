// SPDX-License-Identifier: GPL-2.0
/*  SuperH Ethernet device driver
 *
 *  Copyright (C) 2014 Renesas Electronics Corporation
 *  Copyright (C) 2006-2012 Nobuhiro Iwamatsu
 *  Copyright (C) 2008-2014 Renesas Solutions Corp.
 *  Copyright (C) 2013-2017 Cogent Embedded, Inc.
 *  Copyright (C) 2014 Codethink Limited
 */

#include <linux/module.h>
#include <linux/kernel.h>
#include <linux/spinlock.h>
#include <linux/interrupt.h>
#include <linux/dma-mapping.h>
#include <linux/etherdevice.h>
#include <linux/delay.h>
#include <linux/platform_device.h>
#include <linux/mdio-bitbang.h>
#include <linux/netdevice.h>
#include <linux/of.h>
#include <linux/of_device.h>
#include <linux/of_irq.h>
#include <linux/of_net.h>
#include <linux/phy.h>
#include <linux/cache.h>
#include <linux/io.h>
#include <linux/pm_runtime.h>
#include <linux/slab.h>
#include <linux/ethtool.h>
#include <linux/if_vlan.h>
#include <linux/sh_eth.h>
#include <linux/of_mdio.h>

#include "sh_eth.h"

#define SH_ETH_DEF_MSG_ENABLE \
		(NETIF_MSG_LINK	| \
		NETIF_MSG_TIMER	| \
		NETIF_MSG_RX_ERR| \
		NETIF_MSG_TX_ERR)

#define SH_ETH_OFFSET_INVALID	((u16)~0)

#define SH_ETH_OFFSET_DEFAULTS			\
	[0 ... SH_ETH_MAX_REGISTER_OFFSET - 1] = SH_ETH_OFFSET_INVALID

static const u16 sh_eth_offset_gigabit[SH_ETH_MAX_REGISTER_OFFSET] = {
	SH_ETH_OFFSET_DEFAULTS,

	[EDSR]		= 0x0000,
	[EDMR]		= 0x0400,
	[EDTRR]		= 0x0408,
	[EDRRR]		= 0x0410,
	[EESR]		= 0x0428,
	[EESIPR]	= 0x0430,
	[TDLAR]		= 0x0010,
	[TDFAR]		= 0x0014,
	[TDFXR]		= 0x0018,
	[TDFFR]		= 0x001c,
	[RDLAR]		= 0x0030,
	[RDFAR]		= 0x0034,
	[RDFXR]		= 0x0038,
	[RDFFR]		= 0x003c,
	[TRSCER]	= 0x0438,
	[RMFCR]		= 0x0440,
	[TFTR]		= 0x0448,
	[FDR]		= 0x0450,
	[RMCR]		= 0x0458,
	[RPADIR]	= 0x0460,
	[FCFTR]		= 0x0468,
	[CSMR]		= 0x04E4,

	[ECMR]		= 0x0500,
	[ECSR]		= 0x0510,
	[ECSIPR]	= 0x0518,
	[PIR]		= 0x0520,
	[PSR]		= 0x0528,
	[PIPR]		= 0x052c,
	[RFLR]		= 0x0508,
	[APR]		= 0x0554,
	[MPR]		= 0x0558,
	[PFTCR]		= 0x055c,
	[PFRCR]		= 0x0560,
	[TPAUSER]	= 0x0564,
	[GECMR]		= 0x05b0,
	[BCULR]		= 0x05b4,
	[MAHR]		= 0x05c0,
	[MALR]		= 0x05c8,
	[TROCR]		= 0x0700,
	[CDCR]		= 0x0708,
	[LCCR]		= 0x0710,
	[CEFCR]		= 0x0740,
	[FRECR]		= 0x0748,
	[TSFRCR]	= 0x0750,
	[TLFRCR]	= 0x0758,
	[RFCR]		= 0x0760,
	[CERCR]		= 0x0768,
	[CEECR]		= 0x0770,
	[MAFCR]		= 0x0778,
	[RMII_MII]	= 0x0790,

	[ARSTR]		= 0x0000,
	[TSU_CTRST]	= 0x0004,
	[TSU_FWEN0]	= 0x0010,
	[TSU_FWEN1]	= 0x0014,
	[TSU_FCM]	= 0x0018,
	[TSU_BSYSL0]	= 0x0020,
	[TSU_BSYSL1]	= 0x0024,
	[TSU_PRISL0]	= 0x0028,
	[TSU_PRISL1]	= 0x002c,
	[TSU_FWSL0]	= 0x0030,
	[TSU_FWSL1]	= 0x0034,
	[TSU_FWSLC]	= 0x0038,
	[TSU_QTAGM0]	= 0x0040,
	[TSU_QTAGM1]	= 0x0044,
	[TSU_FWSR]	= 0x0050,
	[TSU_FWINMK]	= 0x0054,
	[TSU_ADQT0]	= 0x0048,
	[TSU_ADQT1]	= 0x004c,
	[TSU_VTAG0]	= 0x0058,
	[TSU_VTAG1]	= 0x005c,
	[TSU_ADSBSY]	= 0x0060,
	[TSU_TEN]	= 0x0064,
	[TSU_POST1]	= 0x0070,
	[TSU_POST2]	= 0x0074,
	[TSU_POST3]	= 0x0078,
	[TSU_POST4]	= 0x007c,
	[TSU_ADRH0]	= 0x0100,

	[TXNLCR0]	= 0x0080,
	[TXALCR0]	= 0x0084,
	[RXNLCR0]	= 0x0088,
	[RXALCR0]	= 0x008c,
	[FWNLCR0]	= 0x0090,
	[FWALCR0]	= 0x0094,
	[TXNLCR1]	= 0x00a0,
	[TXALCR1]	= 0x00a4,
	[RXNLCR1]	= 0x00a8,
	[RXALCR1]	= 0x00ac,
	[FWNLCR1]	= 0x00b0,
	[FWALCR1]	= 0x00b4,
};

static const u16 sh_eth_offset_fast_rz[SH_ETH_MAX_REGISTER_OFFSET] = {
	SH_ETH_OFFSET_DEFAULTS,

	[EDSR]		= 0x0000,
	[EDMR]		= 0x0400,
	[EDTRR]		= 0x0408,
	[EDRRR]		= 0x0410,
	[EESR]		= 0x0428,
	[EESIPR]	= 0x0430,
	[TDLAR]		= 0x0010,
	[TDFAR]		= 0x0014,
	[TDFXR]		= 0x0018,
	[TDFFR]		= 0x001c,
	[RDLAR]		= 0x0030,
	[RDFAR]		= 0x0034,
	[RDFXR]		= 0x0038,
	[RDFFR]		= 0x003c,
	[TRSCER]	= 0x0438,
	[RMFCR]		= 0x0440,
	[TFTR]		= 0x0448,
	[FDR]		= 0x0450,
	[RMCR]		= 0x0458,
	[RPADIR]	= 0x0460,
	[FCFTR]		= 0x0468,
	[CSMR]		= 0x04E4,

	[ECMR]		= 0x0500,
	[RFLR]		= 0x0508,
	[ECSR]		= 0x0510,
	[ECSIPR]	= 0x0518,
	[PIR]		= 0x0520,
	[APR]		= 0x0554,
	[MPR]		= 0x0558,
	[PFTCR]		= 0x055c,
	[PFRCR]		= 0x0560,
	[TPAUSER]	= 0x0564,
	[MAHR]		= 0x05c0,
	[MALR]		= 0x05c8,
	[CEFCR]		= 0x0740,
	[FRECR]		= 0x0748,
	[TSFRCR]	= 0x0750,
	[TLFRCR]	= 0x0758,
	[RFCR]		= 0x0760,
	[MAFCR]		= 0x0778,

	[ARSTR]		= 0x0000,
	[TSU_CTRST]	= 0x0004,
	[TSU_FWSLC]	= 0x0038,
	[TSU_VTAG0]	= 0x0058,
	[TSU_ADSBSY]	= 0x0060,
	[TSU_TEN]	= 0x0064,
	[TSU_POST1]	= 0x0070,
	[TSU_POST2]	= 0x0074,
	[TSU_POST3]	= 0x0078,
	[TSU_POST4]	= 0x007c,
	[TSU_ADRH0]	= 0x0100,

	[TXNLCR0]	= 0x0080,
	[TXALCR0]	= 0x0084,
	[RXNLCR0]	= 0x0088,
	[RXALCR0]	= 0x008C,
};

static const u16 sh_eth_offset_fast_rcar[SH_ETH_MAX_REGISTER_OFFSET] = {
	SH_ETH_OFFSET_DEFAULTS,

	[ECMR]		= 0x0300,
	[RFLR]		= 0x0308,
	[ECSR]		= 0x0310,
	[ECSIPR]	= 0x0318,
	[PIR]		= 0x0320,
	[PSR]		= 0x0328,
	[RDMLR]		= 0x0340,
	[IPGR]		= 0x0350,
	[APR]		= 0x0354,
	[MPR]		= 0x0358,
	[RFCF]		= 0x0360,
	[TPAUSER]	= 0x0364,
	[TPAUSECR]	= 0x0368,
	[MAHR]		= 0x03c0,
	[MALR]		= 0x03c8,
	[TROCR]		= 0x03d0,
	[CDCR]		= 0x03d4,
	[LCCR]		= 0x03d8,
	[CNDCR]		= 0x03dc,
	[CEFCR]		= 0x03e4,
	[FRECR]		= 0x03e8,
	[TSFRCR]	= 0x03ec,
	[TLFRCR]	= 0x03f0,
	[RFCR]		= 0x03f4,
	[MAFCR]		= 0x03f8,

	[EDMR]		= 0x0200,
	[EDTRR]		= 0x0208,
	[EDRRR]		= 0x0210,
	[TDLAR]		= 0x0218,
	[RDLAR]		= 0x0220,
	[EESR]		= 0x0228,
	[EESIPR]	= 0x0230,
	[TRSCER]	= 0x0238,
	[RMFCR]		= 0x0240,
	[TFTR]		= 0x0248,
	[FDR]		= 0x0250,
	[RMCR]		= 0x0258,
	[TFUCR]		= 0x0264,
	[RFOCR]		= 0x0268,
	[RMIIMODE]      = 0x026c,
	[FCFTR]		= 0x0270,
	[TRIMD]		= 0x027c,
};

static const u16 sh_eth_offset_fast_sh4[SH_ETH_MAX_REGISTER_OFFSET] = {
	SH_ETH_OFFSET_DEFAULTS,

	[ECMR]		= 0x0100,
	[RFLR]		= 0x0108,
	[ECSR]		= 0x0110,
	[ECSIPR]	= 0x0118,
	[PIR]		= 0x0120,
	[PSR]		= 0x0128,
	[RDMLR]		= 0x0140,
	[IPGR]		= 0x0150,
	[APR]		= 0x0154,
	[MPR]		= 0x0158,
	[TPAUSER]	= 0x0164,
	[RFCF]		= 0x0160,
	[TPAUSECR]	= 0x0168,
	[BCFRR]		= 0x016c,
	[MAHR]		= 0x01c0,
	[MALR]		= 0x01c8,
	[TROCR]		= 0x01d0,
	[CDCR]		= 0x01d4,
	[LCCR]		= 0x01d8,
	[CNDCR]		= 0x01dc,
	[CEFCR]		= 0x01e4,
	[FRECR]		= 0x01e8,
	[TSFRCR]	= 0x01ec,
	[TLFRCR]	= 0x01f0,
	[RFCR]		= 0x01f4,
	[MAFCR]		= 0x01f8,
	[RTRATE]	= 0x01fc,

	[EDMR]		= 0x0000,
	[EDTRR]		= 0x0008,
	[EDRRR]		= 0x0010,
	[TDLAR]		= 0x0018,
	[RDLAR]		= 0x0020,
	[EESR]		= 0x0028,
	[EESIPR]	= 0x0030,
	[TRSCER]	= 0x0038,
	[RMFCR]		= 0x0040,
	[TFTR]		= 0x0048,
	[FDR]		= 0x0050,
	[RMCR]		= 0x0058,
	[TFUCR]		= 0x0064,
	[RFOCR]		= 0x0068,
	[FCFTR]		= 0x0070,
	[RPADIR]	= 0x0078,
	[TRIMD]		= 0x007c,
	[RBWAR]		= 0x00c8,
	[RDFAR]		= 0x00cc,
	[TBRAR]		= 0x00d4,
	[TDFAR]		= 0x00d8,
};

static const u16 sh_eth_offset_fast_sh3_sh2[SH_ETH_MAX_REGISTER_OFFSET] = {
	SH_ETH_OFFSET_DEFAULTS,

	[EDMR]		= 0x0000,
	[EDTRR]		= 0x0004,
	[EDRRR]		= 0x0008,
	[TDLAR]		= 0x000c,
	[RDLAR]		= 0x0010,
	[EESR]		= 0x0014,
	[EESIPR]	= 0x0018,
	[TRSCER]	= 0x001c,
	[RMFCR]		= 0x0020,
	[TFTR]		= 0x0024,
	[FDR]		= 0x0028,
	[RMCR]		= 0x002c,
	[EDOCR]		= 0x0030,
	[FCFTR]		= 0x0034,
	[RPADIR]	= 0x0038,
	[TRIMD]		= 0x003c,
	[RBWAR]		= 0x0040,
	[RDFAR]		= 0x0044,
	[TBRAR]		= 0x004c,
	[TDFAR]		= 0x0050,

	[ECMR]		= 0x0160,
	[ECSR]		= 0x0164,
	[ECSIPR]	= 0x0168,
	[PIR]		= 0x016c,
	[MAHR]		= 0x0170,
	[MALR]		= 0x0174,
	[RFLR]		= 0x0178,
	[PSR]		= 0x017c,
	[TROCR]		= 0x0180,
	[CDCR]		= 0x0184,
	[LCCR]		= 0x0188,
	[CNDCR]		= 0x018c,
	[CEFCR]		= 0x0194,
	[FRECR]		= 0x0198,
	[TSFRCR]	= 0x019c,
	[TLFRCR]	= 0x01a0,
	[RFCR]		= 0x01a4,
	[MAFCR]		= 0x01a8,
	[IPGR]		= 0x01b4,
	[APR]		= 0x01b8,
	[MPR]		= 0x01bc,
	[TPAUSER]	= 0x01c4,
	[BCFR]		= 0x01cc,

	[ARSTR]		= 0x0000,
	[TSU_CTRST]	= 0x0004,
	[TSU_FWEN0]	= 0x0010,
	[TSU_FWEN1]	= 0x0014,
	[TSU_FCM]	= 0x0018,
	[TSU_BSYSL0]	= 0x0020,
	[TSU_BSYSL1]	= 0x0024,
	[TSU_PRISL0]	= 0x0028,
	[TSU_PRISL1]	= 0x002c,
	[TSU_FWSL0]	= 0x0030,
	[TSU_FWSL1]	= 0x0034,
	[TSU_FWSLC]	= 0x0038,
	[TSU_QTAGM0]	= 0x0040,
	[TSU_QTAGM1]	= 0x0044,
	[TSU_ADQT0]	= 0x0048,
	[TSU_ADQT1]	= 0x004c,
	[TSU_FWSR]	= 0x0050,
	[TSU_FWINMK]	= 0x0054,
	[TSU_ADSBSY]	= 0x0060,
	[TSU_TEN]	= 0x0064,
	[TSU_POST1]	= 0x0070,
	[TSU_POST2]	= 0x0074,
	[TSU_POST3]	= 0x0078,
	[TSU_POST4]	= 0x007c,

	[TXNLCR0]	= 0x0080,
	[TXALCR0]	= 0x0084,
	[RXNLCR0]	= 0x0088,
	[RXALCR0]	= 0x008c,
	[FWNLCR0]	= 0x0090,
	[FWALCR0]	= 0x0094,
	[TXNLCR1]	= 0x00a0,
	[TXALCR1]	= 0x00a4,
	[RXNLCR1]	= 0x00a8,
	[RXALCR1]	= 0x00ac,
	[FWNLCR1]	= 0x00b0,
	[FWALCR1]	= 0x00b4,

	[TSU_ADRH0]	= 0x0100,
};

static void sh_eth_rcv_snd_disable(struct net_device *ndev);
static struct net_device_stats *sh_eth_get_stats(struct net_device *ndev);

static void sh_eth_write(struct net_device *ndev, u32 data, int enum_index)
{
	struct sh_eth_private *mdp = netdev_priv(ndev);
	u16 offset = mdp->reg_offset[enum_index];

	if (WARN_ON(offset == SH_ETH_OFFSET_INVALID))
		return;

	iowrite32(data, mdp->addr + offset);
}

static u32 sh_eth_read(struct net_device *ndev, int enum_index)
{
	struct sh_eth_private *mdp = netdev_priv(ndev);
	u16 offset = mdp->reg_offset[enum_index];

	if (WARN_ON(offset == SH_ETH_OFFSET_INVALID))
		return ~0U;

	return ioread32(mdp->addr + offset);
}

static void sh_eth_modify(struct net_device *ndev, int enum_index, u32 clear,
			  u32 set)
{
	sh_eth_write(ndev, (sh_eth_read(ndev, enum_index) & ~clear) | set,
		     enum_index);
}

static u16 sh_eth_tsu_get_offset(struct sh_eth_private *mdp, int enum_index)
{
	return mdp->reg_offset[enum_index];
}

static void sh_eth_tsu_write(struct sh_eth_private *mdp, u32 data,
			     int enum_index)
{
	u16 offset = sh_eth_tsu_get_offset(mdp, enum_index);

	if (WARN_ON(offset == SH_ETH_OFFSET_INVALID))
		return;

	iowrite32(data, mdp->tsu_addr + offset);
}

static u32 sh_eth_tsu_read(struct sh_eth_private *mdp, int enum_index)
{
	u16 offset = sh_eth_tsu_get_offset(mdp, enum_index);

	if (WARN_ON(offset == SH_ETH_OFFSET_INVALID))
		return ~0U;

	return ioread32(mdp->tsu_addr + offset);
}

static void sh_eth_soft_swap(char *src, int len)
{
#ifdef __LITTLE_ENDIAN
	u32 *p = (u32 *)src;
	u32 *maxp = p + DIV_ROUND_UP(len, sizeof(u32));

	for (; p < maxp; p++)
		*p = swab32(*p);
#endif
}

static void sh_eth_select_mii(struct net_device *ndev)
{
	struct sh_eth_private *mdp = netdev_priv(ndev);
	u32 value;

	switch (mdp->phy_interface) {
	case PHY_INTERFACE_MODE_RGMII ... PHY_INTERFACE_MODE_RGMII_TXID:
		value = 0x3;
		break;
	case PHY_INTERFACE_MODE_GMII:
		value = 0x2;
		break;
	case PHY_INTERFACE_MODE_MII:
		value = 0x1;
		break;
	case PHY_INTERFACE_MODE_RMII:
		value = 0x0;
		break;
	default:
		netdev_warn(ndev,
			    "PHY interface mode was not setup. Set to MII.\n");
		value = 0x1;
		break;
	}

	sh_eth_write(ndev, value, RMII_MII);
}

static void sh_eth_set_duplex(struct net_device *ndev)
{
	struct sh_eth_private *mdp = netdev_priv(ndev);

	sh_eth_modify(ndev, ECMR, ECMR_DM, mdp->duplex ? ECMR_DM : 0);
}

static void sh_eth_chip_reset(struct net_device *ndev)
{
	struct sh_eth_private *mdp = netdev_priv(ndev);

	/* reset device */
	sh_eth_tsu_write(mdp, ARSTR_ARST, ARSTR);
	mdelay(1);
}

static int sh_eth_soft_reset(struct net_device *ndev)
{
	sh_eth_modify(ndev, EDMR, EDMR_SRST_ETHER, EDMR_SRST_ETHER);
	mdelay(3);
	sh_eth_modify(ndev, EDMR, EDMR_SRST_ETHER, 0);

	return 0;
}

static int sh_eth_check_soft_reset(struct net_device *ndev)
{
	int cnt;

	for (cnt = 100; cnt > 0; cnt--) {
		if (!(sh_eth_read(ndev, EDMR) & EDMR_SRST_GETHER))
			return 0;
		mdelay(1);
	}

	netdev_err(ndev, "Device reset failed\n");
	return -ETIMEDOUT;
}

static int sh_eth_soft_reset_gether(struct net_device *ndev)
{
	struct sh_eth_private *mdp = netdev_priv(ndev);
	int ret;

	sh_eth_write(ndev, EDSR_ENALL, EDSR);
	sh_eth_modify(ndev, EDMR, EDMR_SRST_GETHER, EDMR_SRST_GETHER);

	ret = sh_eth_check_soft_reset(ndev);
	if (ret)
		return ret;

	/* Table Init */
	sh_eth_write(ndev, 0, TDLAR);
	sh_eth_write(ndev, 0, TDFAR);
	sh_eth_write(ndev, 0, TDFXR);
	sh_eth_write(ndev, 0, TDFFR);
	sh_eth_write(ndev, 0, RDLAR);
	sh_eth_write(ndev, 0, RDFAR);
	sh_eth_write(ndev, 0, RDFXR);
	sh_eth_write(ndev, 0, RDFFR);

	/* Reset HW CRC register */
	if (mdp->cd->hw_checksum)
		sh_eth_write(ndev, 0, CSMR);

	/* Select MII mode */
	if (mdp->cd->select_mii)
		sh_eth_select_mii(ndev);

	return ret;
}

static void sh_eth_set_rate_gether(struct net_device *ndev)
{
	struct sh_eth_private *mdp = netdev_priv(ndev);

	switch (mdp->speed) {
	case 10: /* 10BASE */
		sh_eth_write(ndev, GECMR_10, GECMR);
		break;
	case 100:/* 100BASE */
		sh_eth_write(ndev, GECMR_100, GECMR);
		break;
	case 1000: /* 1000BASE */
		sh_eth_write(ndev, GECMR_1000, GECMR);
		break;
	}
}

#ifdef CONFIG_OF
/* R7S72100 */
static struct sh_eth_cpu_data r7s72100_data = {
	.soft_reset	= sh_eth_soft_reset_gether,

	.chip_reset	= sh_eth_chip_reset,
	.set_duplex	= sh_eth_set_duplex,

	.register_type	= SH_ETH_REG_FAST_RZ,

	.edtrr_trns	= EDTRR_TRNS_GETHER,
	.ecsr_value	= ECSR_ICD,
	.ecsipr_value	= ECSIPR_ICDIP,
	.eesipr_value	= EESIPR_TWB1IP | EESIPR_TWBIP | EESIPR_TC1IP |
			  EESIPR_TABTIP | EESIPR_RABTIP | EESIPR_RFCOFIP |
			  EESIPR_ECIIP |
			  EESIPR_FTCIP | EESIPR_TDEIP | EESIPR_TFUFIP |
			  EESIPR_FRIP | EESIPR_RDEIP | EESIPR_RFOFIP |
			  EESIPR_RMAFIP | EESIPR_RRFIP |
			  EESIPR_RTLFIP | EESIPR_RTSFIP |
			  EESIPR_PREIP | EESIPR_CERFIP,

	.tx_check	= EESR_TC1 | EESR_FTC,
	.eesr_err_check	= EESR_TWB1 | EESR_TWB | EESR_TABT | EESR_RABT |
			  EESR_RFE | EESR_RDE | EESR_RFRMER | EESR_TFE |
			  EESR_TDE,
	.fdr_value	= 0x0000070f,

	.no_psr		= 1,
	.apr		= 1,
	.mpr		= 1,
	.tpauser	= 1,
	.hw_swap	= 1,
	.rpadir		= 1,
	.no_trimd	= 1,
	.no_ade		= 1,
	.xdfar_rw	= 1,
	.hw_checksum	= 1,
	.tsu		= 1,
	.no_tx_cntrs	= 1,
};

static void sh_eth_chip_reset_r8a7740(struct net_device *ndev)
{
	sh_eth_chip_reset(ndev);

	sh_eth_select_mii(ndev);
}

/* R8A7740 */
static struct sh_eth_cpu_data r8a7740_data = {
	.soft_reset	= sh_eth_soft_reset_gether,

	.chip_reset	= sh_eth_chip_reset_r8a7740,
	.set_duplex	= sh_eth_set_duplex,
	.set_rate	= sh_eth_set_rate_gether,

	.register_type	= SH_ETH_REG_GIGABIT,

	.edtrr_trns	= EDTRR_TRNS_GETHER,
	.ecsr_value	= ECSR_ICD | ECSR_MPD,
	.ecsipr_value	= ECSIPR_LCHNGIP | ECSIPR_ICDIP | ECSIPR_MPDIP,
	.eesipr_value	= EESIPR_RFCOFIP | EESIPR_ECIIP |
			  EESIPR_FTCIP | EESIPR_TDEIP | EESIPR_TFUFIP |
			  EESIPR_FRIP | EESIPR_RDEIP | EESIPR_RFOFIP |
			  0x0000f000 | EESIPR_CNDIP | EESIPR_DLCIP |
			  EESIPR_CDIP | EESIPR_TROIP | EESIPR_RMAFIP |
			  EESIPR_CEEFIP | EESIPR_CELFIP |
			  EESIPR_RRFIP | EESIPR_RTLFIP | EESIPR_RTSFIP |
			  EESIPR_PREIP | EESIPR_CERFIP,

	.tx_check	= EESR_TC1 | EESR_FTC,
	.eesr_err_check	= EESR_TWB1 | EESR_TWB | EESR_TABT | EESR_RABT |
			  EESR_RFE | EESR_RDE | EESR_RFRMER | EESR_TFE |
			  EESR_TDE,
	.fdr_value	= 0x0000070f,

	.apr		= 1,
	.mpr		= 1,
	.tpauser	= 1,
	.bculr		= 1,
	.hw_swap	= 1,
	.rpadir		= 1,
	.no_trimd	= 1,
	.no_ade		= 1,
	.xdfar_rw	= 1,
	.hw_checksum	= 1,
	.tsu		= 1,
	.select_mii	= 1,
	.magic		= 1,
	.cexcr		= 1,
};

/* There is CPU dependent code */
static void sh_eth_set_rate_rcar(struct net_device *ndev)
{
	struct sh_eth_private *mdp = netdev_priv(ndev);

	switch (mdp->speed) {
	case 10: /* 10BASE */
		sh_eth_modify(ndev, ECMR, ECMR_ELB, 0);
		break;
	case 100:/* 100BASE */
		sh_eth_modify(ndev, ECMR, ECMR_ELB, ECMR_ELB);
		break;
	}
}

/* R-Car Gen1 */
static struct sh_eth_cpu_data rcar_gen1_data = {
	.soft_reset	= sh_eth_soft_reset,

	.set_duplex	= sh_eth_set_duplex,
	.set_rate	= sh_eth_set_rate_rcar,

	.register_type	= SH_ETH_REG_FAST_RCAR,

	.edtrr_trns	= EDTRR_TRNS_ETHER,
	.ecsr_value	= ECSR_PSRTO | ECSR_LCHNG | ECSR_ICD,
	.ecsipr_value	= ECSIPR_PSRTOIP | ECSIPR_LCHNGIP | ECSIPR_ICDIP,
	.eesipr_value	= EESIPR_RFCOFIP | EESIPR_ADEIP | EESIPR_ECIIP |
			  EESIPR_FTCIP | EESIPR_TDEIP | EESIPR_TFUFIP |
			  EESIPR_FRIP | EESIPR_RDEIP | EESIPR_RFOFIP |
			  EESIPR_RMAFIP | EESIPR_RRFIP |
			  EESIPR_RTLFIP | EESIPR_RTSFIP |
			  EESIPR_PREIP | EESIPR_CERFIP,

	.tx_check	= EESR_FTC | EESR_CND | EESR_DLC | EESR_CD | EESR_TRO,
	.eesr_err_check	= EESR_TWB | EESR_TABT | EESR_RABT | EESR_RFE |
			  EESR_RDE | EESR_RFRMER | EESR_TFE | EESR_TDE,
	.fdr_value	= 0x00000f0f,

	.apr		= 1,
	.mpr		= 1,
	.tpauser	= 1,
	.hw_swap	= 1,
	.no_xdfar	= 1,
};

/* R-Car Gen2 and RZ/G1 */
static struct sh_eth_cpu_data rcar_gen2_data = {
	.soft_reset	= sh_eth_soft_reset,

	.set_duplex	= sh_eth_set_duplex,
	.set_rate	= sh_eth_set_rate_rcar,

	.register_type	= SH_ETH_REG_FAST_RCAR,

	.edtrr_trns	= EDTRR_TRNS_ETHER,
	.ecsr_value	= ECSR_PSRTO | ECSR_LCHNG | ECSR_ICD | ECSR_MPD,
	.ecsipr_value	= ECSIPR_PSRTOIP | ECSIPR_LCHNGIP | ECSIPR_ICDIP |
			  ECSIPR_MPDIP,
	.eesipr_value	= EESIPR_RFCOFIP | EESIPR_ADEIP | EESIPR_ECIIP |
			  EESIPR_FTCIP | EESIPR_TDEIP | EESIPR_TFUFIP |
			  EESIPR_FRIP | EESIPR_RDEIP | EESIPR_RFOFIP |
			  EESIPR_RMAFIP | EESIPR_RRFIP |
			  EESIPR_RTLFIP | EESIPR_RTSFIP |
			  EESIPR_PREIP | EESIPR_CERFIP,

	.tx_check	= EESR_FTC | EESR_CND | EESR_DLC | EESR_CD | EESR_TRO,
	.eesr_err_check	= EESR_TWB | EESR_TABT | EESR_RABT | EESR_RFE |
			  EESR_RDE | EESR_RFRMER | EESR_TFE | EESR_TDE,
	.fdr_value	= 0x00000f0f,

	.trscer_err_mask = DESC_I_RINT8,

	.apr		= 1,
	.mpr		= 1,
	.tpauser	= 1,
	.hw_swap	= 1,
	.no_xdfar	= 1,
	.rmiimode	= 1,
	.magic		= 1,
};

/* R8A77980 */
static struct sh_eth_cpu_data r8a77980_data = {
	.soft_reset	= sh_eth_soft_reset_gether,

	.set_duplex	= sh_eth_set_duplex,
	.set_rate	= sh_eth_set_rate_gether,

	.register_type  = SH_ETH_REG_GIGABIT,

	.edtrr_trns	= EDTRR_TRNS_GETHER,
	.ecsr_value	= ECSR_PSRTO | ECSR_LCHNG | ECSR_ICD | ECSR_MPD,
	.ecsipr_value	= ECSIPR_PSRTOIP | ECSIPR_LCHNGIP | ECSIPR_ICDIP |
			  ECSIPR_MPDIP,
	.eesipr_value	= EESIPR_RFCOFIP | EESIPR_ECIIP |
			  EESIPR_FTCIP | EESIPR_TDEIP | EESIPR_TFUFIP |
			  EESIPR_FRIP | EESIPR_RDEIP | EESIPR_RFOFIP |
			  EESIPR_RMAFIP | EESIPR_RRFIP |
			  EESIPR_RTLFIP | EESIPR_RTSFIP |
			  EESIPR_PREIP | EESIPR_CERFIP,

	.tx_check       = EESR_FTC | EESR_CD | EESR_TRO,
	.eesr_err_check = EESR_TWB1 | EESR_TWB | EESR_TABT | EESR_RABT |
			  EESR_RFE | EESR_RDE | EESR_RFRMER |
			  EESR_TFE | EESR_TDE | EESR_ECI,
	.fdr_value	= 0x0000070f,

	.apr		= 1,
	.mpr		= 1,
	.tpauser	= 1,
	.bculr		= 1,
	.hw_swap	= 1,
	.nbst		= 1,
	.rpadir		= 1,
	.no_trimd	= 1,
	.no_ade		= 1,
	.xdfar_rw	= 1,
	.hw_checksum	= 1,
	.select_mii	= 1,
	.magic		= 1,
	.cexcr		= 1,
};

/* R7S9210 */
static struct sh_eth_cpu_data r7s9210_data = {
	.soft_reset	= sh_eth_soft_reset,

	.set_duplex	= sh_eth_set_duplex,
	.set_rate	= sh_eth_set_rate_rcar,

	.register_type	= SH_ETH_REG_FAST_SH4,

	.edtrr_trns	= EDTRR_TRNS_ETHER,
	.ecsr_value	= ECSR_ICD,
	.ecsipr_value	= ECSIPR_ICDIP,
	.eesipr_value	= EESIPR_TWBIP | EESIPR_TABTIP | EESIPR_RABTIP |
			  EESIPR_RFCOFIP | EESIPR_ECIIP | EESIPR_FTCIP |
			  EESIPR_TDEIP | EESIPR_TFUFIP | EESIPR_FRIP |
			  EESIPR_RDEIP | EESIPR_RFOFIP | EESIPR_CNDIP |
			  EESIPR_DLCIP | EESIPR_CDIP | EESIPR_TROIP |
			  EESIPR_RMAFIP | EESIPR_RRFIP | EESIPR_RTLFIP |
			  EESIPR_RTSFIP | EESIPR_PREIP | EESIPR_CERFIP,

	.tx_check	= EESR_FTC | EESR_CND | EESR_DLC | EESR_CD | EESR_TRO,
	.eesr_err_check	= EESR_TWB | EESR_TABT | EESR_RABT | EESR_RFE |
			  EESR_RDE | EESR_RFRMER | EESR_TFE | EESR_TDE,

	.fdr_value	= 0x0000070f,

	.apr		= 1,
	.mpr		= 1,
	.tpauser	= 1,
	.hw_swap	= 1,
	.rpadir		= 1,
	.no_ade		= 1,
	.xdfar_rw	= 1,
};
#endif /* CONFIG_OF */

static void sh_eth_set_rate_sh7724(struct net_device *ndev)
{
	struct sh_eth_private *mdp = netdev_priv(ndev);

	switch (mdp->speed) {
	case 10: /* 10BASE */
		sh_eth_modify(ndev, ECMR, ECMR_RTM, 0);
		break;
	case 100:/* 100BASE */
		sh_eth_modify(ndev, ECMR, ECMR_RTM, ECMR_RTM);
		break;
	}
}

/* SH7724 */
static struct sh_eth_cpu_data sh7724_data = {
	.soft_reset	= sh_eth_soft_reset,

	.set_duplex	= sh_eth_set_duplex,
	.set_rate	= sh_eth_set_rate_sh7724,

	.register_type	= SH_ETH_REG_FAST_SH4,

	.edtrr_trns	= EDTRR_TRNS_ETHER,
	.ecsr_value	= ECSR_PSRTO | ECSR_LCHNG | ECSR_ICD,
	.ecsipr_value	= ECSIPR_PSRTOIP | ECSIPR_LCHNGIP | ECSIPR_ICDIP,
	.eesipr_value	= EESIPR_RFCOFIP | EESIPR_ADEIP | EESIPR_ECIIP |
			  EESIPR_FTCIP | EESIPR_TDEIP | EESIPR_TFUFIP |
			  EESIPR_FRIP | EESIPR_RDEIP | EESIPR_RFOFIP |
			  EESIPR_RMAFIP | EESIPR_RRFIP |
			  EESIPR_RTLFIP | EESIPR_RTSFIP |
			  EESIPR_PREIP | EESIPR_CERFIP,

	.tx_check	= EESR_FTC | EESR_CND | EESR_DLC | EESR_CD | EESR_TRO,
	.eesr_err_check	= EESR_TWB | EESR_TABT | EESR_RABT | EESR_RFE |
			  EESR_RDE | EESR_RFRMER | EESR_TFE | EESR_TDE,

	.apr		= 1,
	.mpr		= 1,
	.tpauser	= 1,
	.hw_swap	= 1,
	.rpadir		= 1,
};

static void sh_eth_set_rate_sh7757(struct net_device *ndev)
{
	struct sh_eth_private *mdp = netdev_priv(ndev);

	switch (mdp->speed) {
	case 10: /* 10BASE */
		sh_eth_write(ndev, 0, RTRATE);
		break;
	case 100:/* 100BASE */
		sh_eth_write(ndev, 1, RTRATE);
		break;
	}
}

/* SH7757 */
static struct sh_eth_cpu_data sh7757_data = {
	.soft_reset	= sh_eth_soft_reset,

	.set_duplex	= sh_eth_set_duplex,
	.set_rate	= sh_eth_set_rate_sh7757,

	.register_type	= SH_ETH_REG_FAST_SH4,

	.edtrr_trns	= EDTRR_TRNS_ETHER,
	.eesipr_value	= EESIPR_RFCOFIP | EESIPR_ECIIP |
			  EESIPR_FTCIP | EESIPR_TDEIP | EESIPR_TFUFIP |
			  EESIPR_FRIP | EESIPR_RDEIP | EESIPR_RFOFIP |
			  0x0000f000 | EESIPR_CNDIP | EESIPR_DLCIP |
			  EESIPR_CDIP | EESIPR_TROIP | EESIPR_RMAFIP |
			  EESIPR_CEEFIP | EESIPR_CELFIP |
			  EESIPR_RRFIP | EESIPR_RTLFIP | EESIPR_RTSFIP |
			  EESIPR_PREIP | EESIPR_CERFIP,

	.tx_check	= EESR_FTC | EESR_CND | EESR_DLC | EESR_CD | EESR_TRO,
	.eesr_err_check	= EESR_TWB | EESR_TABT | EESR_RABT | EESR_RFE |
			  EESR_RDE | EESR_RFRMER | EESR_TFE | EESR_TDE,

	.irq_flags	= IRQF_SHARED,
	.apr		= 1,
	.mpr		= 1,
	.tpauser	= 1,
	.hw_swap	= 1,
	.no_ade		= 1,
	.rpadir		= 1,
	.rtrate		= 1,
	.dual_port	= 1,
};

#define SH_GIGA_ETH_BASE	0xfee00000UL
#define GIGA_MALR(port)		(SH_GIGA_ETH_BASE + 0x800 * (port) + 0x05c8)
#define GIGA_MAHR(port)		(SH_GIGA_ETH_BASE + 0x800 * (port) + 0x05c0)
static void sh_eth_chip_reset_giga(struct net_device *ndev)
{
	u32 mahr[2], malr[2];
	int i;

	/* save MAHR and MALR */
	for (i = 0; i < 2; i++) {
		malr[i] = ioread32((void *)GIGA_MALR(i));
		mahr[i] = ioread32((void *)GIGA_MAHR(i));
	}

	sh_eth_chip_reset(ndev);

	/* restore MAHR and MALR */
	for (i = 0; i < 2; i++) {
		iowrite32(malr[i], (void *)GIGA_MALR(i));
		iowrite32(mahr[i], (void *)GIGA_MAHR(i));
	}
}

static void sh_eth_set_rate_giga(struct net_device *ndev)
{
	struct sh_eth_private *mdp = netdev_priv(ndev);

	switch (mdp->speed) {
	case 10: /* 10BASE */
		sh_eth_write(ndev, 0x00000000, GECMR);
		break;
	case 100:/* 100BASE */
		sh_eth_write(ndev, 0x00000010, GECMR);
		break;
	case 1000: /* 1000BASE */
		sh_eth_write(ndev, 0x00000020, GECMR);
		break;
	}
}

/* SH7757(GETHERC) */
static struct sh_eth_cpu_data sh7757_data_giga = {
	.soft_reset	= sh_eth_soft_reset_gether,

	.chip_reset	= sh_eth_chip_reset_giga,
	.set_duplex	= sh_eth_set_duplex,
	.set_rate	= sh_eth_set_rate_giga,

	.register_type	= SH_ETH_REG_GIGABIT,

	.edtrr_trns	= EDTRR_TRNS_GETHER,
	.ecsr_value	= ECSR_ICD | ECSR_MPD,
	.ecsipr_value	= ECSIPR_LCHNGIP | ECSIPR_ICDIP | ECSIPR_MPDIP,
	.eesipr_value	= EESIPR_RFCOFIP | EESIPR_ECIIP |
			  EESIPR_FTCIP | EESIPR_TDEIP | EESIPR_TFUFIP |
			  EESIPR_FRIP | EESIPR_RDEIP | EESIPR_RFOFIP |
			  0x0000f000 | EESIPR_CNDIP | EESIPR_DLCIP |
			  EESIPR_CDIP | EESIPR_TROIP | EESIPR_RMAFIP |
			  EESIPR_CEEFIP | EESIPR_CELFIP |
			  EESIPR_RRFIP | EESIPR_RTLFIP | EESIPR_RTSFIP |
			  EESIPR_PREIP | EESIPR_CERFIP,

	.tx_check	= EESR_TC1 | EESR_FTC,
	.eesr_err_check	= EESR_TWB1 | EESR_TWB | EESR_TABT | EESR_RABT |
			  EESR_RFE | EESR_RDE | EESR_RFRMER | EESR_TFE |
			  EESR_TDE,
	.fdr_value	= 0x0000072f,

	.irq_flags	= IRQF_SHARED,
	.apr		= 1,
	.mpr		= 1,
	.tpauser	= 1,
	.bculr		= 1,
	.hw_swap	= 1,
	.rpadir		= 1,
	.no_trimd	= 1,
	.no_ade		= 1,
	.xdfar_rw	= 1,
	.tsu		= 1,
<<<<<<< HEAD
=======
	.cexcr		= 1,
>>>>>>> e021bb4f
	.dual_port	= 1,
};

/* SH7734 */
static struct sh_eth_cpu_data sh7734_data = {
	.soft_reset	= sh_eth_soft_reset_gether,

	.chip_reset	= sh_eth_chip_reset,
	.set_duplex	= sh_eth_set_duplex,
	.set_rate	= sh_eth_set_rate_gether,

	.register_type	= SH_ETH_REG_GIGABIT,

	.edtrr_trns	= EDTRR_TRNS_GETHER,
	.ecsr_value	= ECSR_ICD | ECSR_MPD,
	.ecsipr_value	= ECSIPR_LCHNGIP | ECSIPR_ICDIP | ECSIPR_MPDIP,
	.eesipr_value	= EESIPR_RFCOFIP | EESIPR_ECIIP |
			  EESIPR_FTCIP | EESIPR_TDEIP | EESIPR_TFUFIP |
			  EESIPR_FRIP | EESIPR_RDEIP | EESIPR_RFOFIP |
			  EESIPR_DLCIP | EESIPR_CDIP | EESIPR_TROIP |
			  EESIPR_RMAFIP | EESIPR_CEEFIP | EESIPR_CELFIP |
			  EESIPR_RRFIP | EESIPR_RTLFIP | EESIPR_RTSFIP |
			  EESIPR_PREIP | EESIPR_CERFIP,

	.tx_check	= EESR_TC1 | EESR_FTC,
	.eesr_err_check	= EESR_TWB1 | EESR_TWB | EESR_TABT | EESR_RABT |
			  EESR_RFE | EESR_RDE | EESR_RFRMER | EESR_TFE |
			  EESR_TDE,

	.apr		= 1,
	.mpr		= 1,
	.tpauser	= 1,
	.bculr		= 1,
	.hw_swap	= 1,
	.no_trimd	= 1,
	.no_ade		= 1,
	.xdfar_rw	= 1,
	.tsu		= 1,
	.hw_checksum	= 1,
	.select_mii	= 1,
	.magic		= 1,
	.cexcr		= 1,
};

/* SH7763 */
static struct sh_eth_cpu_data sh7763_data = {
	.soft_reset	= sh_eth_soft_reset_gether,

	.chip_reset	= sh_eth_chip_reset,
	.set_duplex	= sh_eth_set_duplex,
	.set_rate	= sh_eth_set_rate_gether,

	.register_type	= SH_ETH_REG_GIGABIT,

	.edtrr_trns	= EDTRR_TRNS_GETHER,
	.ecsr_value	= ECSR_ICD | ECSR_MPD,
	.ecsipr_value	= ECSIPR_LCHNGIP | ECSIPR_ICDIP | ECSIPR_MPDIP,
	.eesipr_value	= EESIPR_RFCOFIP | EESIPR_ECIIP |
			  EESIPR_FTCIP | EESIPR_TDEIP | EESIPR_TFUFIP |
			  EESIPR_FRIP | EESIPR_RDEIP | EESIPR_RFOFIP |
			  EESIPR_DLCIP | EESIPR_CDIP | EESIPR_TROIP |
			  EESIPR_RMAFIP | EESIPR_CEEFIP | EESIPR_CELFIP |
			  EESIPR_RRFIP | EESIPR_RTLFIP | EESIPR_RTSFIP |
			  EESIPR_PREIP | EESIPR_CERFIP,

	.tx_check	= EESR_TC1 | EESR_FTC,
	.eesr_err_check	= EESR_TWB1 | EESR_TWB | EESR_TABT | EESR_RABT |
			  EESR_RDE | EESR_RFRMER | EESR_TFE | EESR_TDE,

	.apr		= 1,
	.mpr		= 1,
	.tpauser	= 1,
	.bculr		= 1,
	.hw_swap	= 1,
	.no_trimd	= 1,
	.no_ade		= 1,
	.xdfar_rw	= 1,
	.tsu		= 1,
	.irq_flags	= IRQF_SHARED,
	.magic		= 1,
<<<<<<< HEAD
=======
	.cexcr		= 1,
>>>>>>> e021bb4f
	.dual_port	= 1,
};

static struct sh_eth_cpu_data sh7619_data = {
	.soft_reset	= sh_eth_soft_reset,

	.register_type	= SH_ETH_REG_FAST_SH3_SH2,

	.edtrr_trns	= EDTRR_TRNS_ETHER,
	.eesipr_value	= EESIPR_RFCOFIP | EESIPR_ECIIP |
			  EESIPR_FTCIP | EESIPR_TDEIP | EESIPR_TFUFIP |
			  EESIPR_FRIP | EESIPR_RDEIP | EESIPR_RFOFIP |
			  0x0000f000 | EESIPR_CNDIP | EESIPR_DLCIP |
			  EESIPR_CDIP | EESIPR_TROIP | EESIPR_RMAFIP |
			  EESIPR_CEEFIP | EESIPR_CELFIP |
			  EESIPR_RRFIP | EESIPR_RTLFIP | EESIPR_RTSFIP |
			  EESIPR_PREIP | EESIPR_CERFIP,

	.apr		= 1,
	.mpr		= 1,
	.tpauser	= 1,
	.hw_swap	= 1,
};

static struct sh_eth_cpu_data sh771x_data = {
	.soft_reset	= sh_eth_soft_reset,

	.register_type	= SH_ETH_REG_FAST_SH3_SH2,

	.edtrr_trns	= EDTRR_TRNS_ETHER,
	.eesipr_value	= EESIPR_RFCOFIP | EESIPR_ECIIP |
			  EESIPR_FTCIP | EESIPR_TDEIP | EESIPR_TFUFIP |
			  EESIPR_FRIP | EESIPR_RDEIP | EESIPR_RFOFIP |
			  0x0000f000 | EESIPR_CNDIP | EESIPR_DLCIP |
			  EESIPR_CDIP | EESIPR_TROIP | EESIPR_RMAFIP |
			  EESIPR_CEEFIP | EESIPR_CELFIP |
			  EESIPR_RRFIP | EESIPR_RTLFIP | EESIPR_RTSFIP |
			  EESIPR_PREIP | EESIPR_CERFIP,
	.tsu		= 1,
	.dual_port	= 1,
};

static void sh_eth_set_default_cpu_data(struct sh_eth_cpu_data *cd)
{
	if (!cd->ecsr_value)
		cd->ecsr_value = DEFAULT_ECSR_INIT;

	if (!cd->ecsipr_value)
		cd->ecsipr_value = DEFAULT_ECSIPR_INIT;

	if (!cd->fcftr_value)
		cd->fcftr_value = DEFAULT_FIFO_F_D_RFF |
				  DEFAULT_FIFO_F_D_RFD;

	if (!cd->fdr_value)
		cd->fdr_value = DEFAULT_FDR_INIT;

	if (!cd->tx_check)
		cd->tx_check = DEFAULT_TX_CHECK;

	if (!cd->eesr_err_check)
		cd->eesr_err_check = DEFAULT_EESR_ERR_CHECK;

	if (!cd->trscer_err_mask)
		cd->trscer_err_mask = DEFAULT_TRSCER_ERR_MASK;
}

static void sh_eth_set_receive_align(struct sk_buff *skb)
{
	uintptr_t reserve = (uintptr_t)skb->data & (SH_ETH_RX_ALIGN - 1);

	if (reserve)
		skb_reserve(skb, SH_ETH_RX_ALIGN - reserve);
}

/* Program the hardware MAC address from dev->dev_addr. */
static void update_mac_address(struct net_device *ndev)
{
	sh_eth_write(ndev,
		     (ndev->dev_addr[0] << 24) | (ndev->dev_addr[1] << 16) |
		     (ndev->dev_addr[2] << 8) | (ndev->dev_addr[3]), MAHR);
	sh_eth_write(ndev,
		     (ndev->dev_addr[4] << 8) | (ndev->dev_addr[5]), MALR);
}

/* Get MAC address from SuperH MAC address register
 *
 * SuperH's Ethernet device doesn't have 'ROM' to MAC address.
 * This driver get MAC address that use by bootloader(U-boot or sh-ipl+g).
 * When you want use this device, you must set MAC address in bootloader.
 *
 */
static void read_mac_address(struct net_device *ndev, unsigned char *mac)
{
	if (mac[0] || mac[1] || mac[2] || mac[3] || mac[4] || mac[5]) {
		memcpy(ndev->dev_addr, mac, ETH_ALEN);
	} else {
		u32 mahr = sh_eth_read(ndev, MAHR);
		u32 malr = sh_eth_read(ndev, MALR);

		ndev->dev_addr[0] = (mahr >> 24) & 0xFF;
		ndev->dev_addr[1] = (mahr >> 16) & 0xFF;
		ndev->dev_addr[2] = (mahr >>  8) & 0xFF;
		ndev->dev_addr[3] = (mahr >>  0) & 0xFF;
		ndev->dev_addr[4] = (malr >>  8) & 0xFF;
		ndev->dev_addr[5] = (malr >>  0) & 0xFF;
	}
}

struct bb_info {
	void (*set_gate)(void *addr);
	struct mdiobb_ctrl ctrl;
	void *addr;
};

static void sh_mdio_ctrl(struct mdiobb_ctrl *ctrl, u32 mask, int set)
{
	struct bb_info *bitbang = container_of(ctrl, struct bb_info, ctrl);
	u32 pir;

	if (bitbang->set_gate)
		bitbang->set_gate(bitbang->addr);

	pir = ioread32(bitbang->addr);
	if (set)
		pir |=  mask;
	else
		pir &= ~mask;
	iowrite32(pir, bitbang->addr);
}

/* Data I/O pin control */
static void sh_mmd_ctrl(struct mdiobb_ctrl *ctrl, int bit)
{
	sh_mdio_ctrl(ctrl, PIR_MMD, bit);
}

/* Set bit data*/
static void sh_set_mdio(struct mdiobb_ctrl *ctrl, int bit)
{
	sh_mdio_ctrl(ctrl, PIR_MDO, bit);
}

/* Get bit data*/
static int sh_get_mdio(struct mdiobb_ctrl *ctrl)
{
	struct bb_info *bitbang = container_of(ctrl, struct bb_info, ctrl);

	if (bitbang->set_gate)
		bitbang->set_gate(bitbang->addr);

	return (ioread32(bitbang->addr) & PIR_MDI) != 0;
}

/* MDC pin control */
static void sh_mdc_ctrl(struct mdiobb_ctrl *ctrl, int bit)
{
	sh_mdio_ctrl(ctrl, PIR_MDC, bit);
}

/* mdio bus control struct */
static struct mdiobb_ops bb_ops = {
	.owner = THIS_MODULE,
	.set_mdc = sh_mdc_ctrl,
	.set_mdio_dir = sh_mmd_ctrl,
	.set_mdio_data = sh_set_mdio,
	.get_mdio_data = sh_get_mdio,
};

/* free Tx skb function */
static int sh_eth_tx_free(struct net_device *ndev, bool sent_only)
{
	struct sh_eth_private *mdp = netdev_priv(ndev);
	struct sh_eth_txdesc *txdesc;
	int free_num = 0;
	int entry;
	bool sent;

	for (; mdp->cur_tx - mdp->dirty_tx > 0; mdp->dirty_tx++) {
		entry = mdp->dirty_tx % mdp->num_tx_ring;
		txdesc = &mdp->tx_ring[entry];
		sent = !(txdesc->status & cpu_to_le32(TD_TACT));
		if (sent_only && !sent)
			break;
		/* TACT bit must be checked before all the following reads */
		dma_rmb();
		netif_info(mdp, tx_done, ndev,
			   "tx entry %d status 0x%08x\n",
			   entry, le32_to_cpu(txdesc->status));
		/* Free the original skb. */
		if (mdp->tx_skbuff[entry]) {
			dma_unmap_single(&mdp->pdev->dev,
					 le32_to_cpu(txdesc->addr),
					 le32_to_cpu(txdesc->len) >> 16,
					 DMA_TO_DEVICE);
			dev_kfree_skb_irq(mdp->tx_skbuff[entry]);
			mdp->tx_skbuff[entry] = NULL;
			free_num++;
		}
		txdesc->status = cpu_to_le32(TD_TFP);
		if (entry >= mdp->num_tx_ring - 1)
			txdesc->status |= cpu_to_le32(TD_TDLE);

		if (sent) {
			ndev->stats.tx_packets++;
			ndev->stats.tx_bytes += le32_to_cpu(txdesc->len) >> 16;
		}
	}
	return free_num;
}

/* free skb and descriptor buffer */
static void sh_eth_ring_free(struct net_device *ndev)
{
	struct sh_eth_private *mdp = netdev_priv(ndev);
	int ringsize, i;

	if (mdp->rx_ring) {
		for (i = 0; i < mdp->num_rx_ring; i++) {
			if (mdp->rx_skbuff[i]) {
				struct sh_eth_rxdesc *rxdesc = &mdp->rx_ring[i];

				dma_unmap_single(&mdp->pdev->dev,
						 le32_to_cpu(rxdesc->addr),
						 ALIGN(mdp->rx_buf_sz, 32),
						 DMA_FROM_DEVICE);
			}
		}
		ringsize = sizeof(struct sh_eth_rxdesc) * mdp->num_rx_ring;
		dma_free_coherent(&mdp->pdev->dev, ringsize, mdp->rx_ring,
				  mdp->rx_desc_dma);
		mdp->rx_ring = NULL;
	}

	/* Free Rx skb ringbuffer */
	if (mdp->rx_skbuff) {
		for (i = 0; i < mdp->num_rx_ring; i++)
			dev_kfree_skb(mdp->rx_skbuff[i]);
	}
	kfree(mdp->rx_skbuff);
	mdp->rx_skbuff = NULL;

	if (mdp->tx_ring) {
		sh_eth_tx_free(ndev, false);

		ringsize = sizeof(struct sh_eth_txdesc) * mdp->num_tx_ring;
		dma_free_coherent(&mdp->pdev->dev, ringsize, mdp->tx_ring,
				  mdp->tx_desc_dma);
		mdp->tx_ring = NULL;
	}

	/* Free Tx skb ringbuffer */
	kfree(mdp->tx_skbuff);
	mdp->tx_skbuff = NULL;
}

/* format skb and descriptor buffer */
static void sh_eth_ring_format(struct net_device *ndev)
{
	struct sh_eth_private *mdp = netdev_priv(ndev);
	int i;
	struct sk_buff *skb;
	struct sh_eth_rxdesc *rxdesc = NULL;
	struct sh_eth_txdesc *txdesc = NULL;
	int rx_ringsize = sizeof(*rxdesc) * mdp->num_rx_ring;
	int tx_ringsize = sizeof(*txdesc) * mdp->num_tx_ring;
	int skbuff_size = mdp->rx_buf_sz + SH_ETH_RX_ALIGN + 32 - 1;
	dma_addr_t dma_addr;
	u32 buf_len;

	mdp->cur_rx = 0;
	mdp->cur_tx = 0;
	mdp->dirty_rx = 0;
	mdp->dirty_tx = 0;

	memset(mdp->rx_ring, 0, rx_ringsize);

	/* build Rx ring buffer */
	for (i = 0; i < mdp->num_rx_ring; i++) {
		/* skb */
		mdp->rx_skbuff[i] = NULL;
		skb = netdev_alloc_skb(ndev, skbuff_size);
		if (skb == NULL)
			break;
		sh_eth_set_receive_align(skb);

		/* The size of the buffer is a multiple of 32 bytes. */
		buf_len = ALIGN(mdp->rx_buf_sz, 32);
		dma_addr = dma_map_single(&mdp->pdev->dev, skb->data, buf_len,
					  DMA_FROM_DEVICE);
		if (dma_mapping_error(&mdp->pdev->dev, dma_addr)) {
			kfree_skb(skb);
			break;
		}
		mdp->rx_skbuff[i] = skb;

		/* RX descriptor */
		rxdesc = &mdp->rx_ring[i];
		rxdesc->len = cpu_to_le32(buf_len << 16);
		rxdesc->addr = cpu_to_le32(dma_addr);
		rxdesc->status = cpu_to_le32(RD_RACT | RD_RFP);

		/* Rx descriptor address set */
		if (i == 0) {
			sh_eth_write(ndev, mdp->rx_desc_dma, RDLAR);
			if (mdp->cd->xdfar_rw)
				sh_eth_write(ndev, mdp->rx_desc_dma, RDFAR);
		}
	}

	mdp->dirty_rx = (u32) (i - mdp->num_rx_ring);

	/* Mark the last entry as wrapping the ring. */
	if (rxdesc)
		rxdesc->status |= cpu_to_le32(RD_RDLE);

	memset(mdp->tx_ring, 0, tx_ringsize);

	/* build Tx ring buffer */
	for (i = 0; i < mdp->num_tx_ring; i++) {
		mdp->tx_skbuff[i] = NULL;
		txdesc = &mdp->tx_ring[i];
		txdesc->status = cpu_to_le32(TD_TFP);
		txdesc->len = cpu_to_le32(0);
		if (i == 0) {
			/* Tx descriptor address set */
			sh_eth_write(ndev, mdp->tx_desc_dma, TDLAR);
			if (mdp->cd->xdfar_rw)
				sh_eth_write(ndev, mdp->tx_desc_dma, TDFAR);
		}
	}

	txdesc->status |= cpu_to_le32(TD_TDLE);
}

/* Get skb and descriptor buffer */
static int sh_eth_ring_init(struct net_device *ndev)
{
	struct sh_eth_private *mdp = netdev_priv(ndev);
	int rx_ringsize, tx_ringsize;

	/* +26 gets the maximum ethernet encapsulation, +7 & ~7 because the
	 * card needs room to do 8 byte alignment, +2 so we can reserve
	 * the first 2 bytes, and +16 gets room for the status word from the
	 * card.
	 */
	mdp->rx_buf_sz = (ndev->mtu <= 1492 ? PKT_BUF_SZ :
			  (((ndev->mtu + 26 + 7) & ~7) + 2 + 16));
	if (mdp->cd->rpadir)
		mdp->rx_buf_sz += NET_IP_ALIGN;

	/* Allocate RX and TX skb rings */
	mdp->rx_skbuff = kcalloc(mdp->num_rx_ring, sizeof(*mdp->rx_skbuff),
				 GFP_KERNEL);
	if (!mdp->rx_skbuff)
		return -ENOMEM;

	mdp->tx_skbuff = kcalloc(mdp->num_tx_ring, sizeof(*mdp->tx_skbuff),
				 GFP_KERNEL);
	if (!mdp->tx_skbuff)
		goto ring_free;

	/* Allocate all Rx descriptors. */
	rx_ringsize = sizeof(struct sh_eth_rxdesc) * mdp->num_rx_ring;
	mdp->rx_ring = dma_alloc_coherent(&mdp->pdev->dev, rx_ringsize,
					  &mdp->rx_desc_dma, GFP_KERNEL);
	if (!mdp->rx_ring)
		goto ring_free;

	mdp->dirty_rx = 0;

	/* Allocate all Tx descriptors. */
	tx_ringsize = sizeof(struct sh_eth_txdesc) * mdp->num_tx_ring;
	mdp->tx_ring = dma_alloc_coherent(&mdp->pdev->dev, tx_ringsize,
					  &mdp->tx_desc_dma, GFP_KERNEL);
	if (!mdp->tx_ring)
		goto ring_free;
	return 0;

ring_free:
	/* Free Rx and Tx skb ring buffer and DMA buffer */
	sh_eth_ring_free(ndev);

	return -ENOMEM;
}

static int sh_eth_dev_init(struct net_device *ndev)
{
	struct sh_eth_private *mdp = netdev_priv(ndev);
	int ret;

	/* Soft Reset */
	ret = mdp->cd->soft_reset(ndev);
	if (ret)
		return ret;

	if (mdp->cd->rmiimode)
		sh_eth_write(ndev, 0x1, RMIIMODE);

	/* Descriptor format */
	sh_eth_ring_format(ndev);
	if (mdp->cd->rpadir)
		sh_eth_write(ndev, NET_IP_ALIGN << 16, RPADIR);

	/* all sh_eth int mask */
	sh_eth_write(ndev, 0, EESIPR);

#if defined(__LITTLE_ENDIAN)
	if (mdp->cd->hw_swap)
		sh_eth_write(ndev, EDMR_EL, EDMR);
	else
#endif
		sh_eth_write(ndev, 0, EDMR);

	/* FIFO size set */
	sh_eth_write(ndev, mdp->cd->fdr_value, FDR);
	sh_eth_write(ndev, 0, TFTR);

	/* Frame recv control (enable multiple-packets per rx irq) */
	sh_eth_write(ndev, RMCR_RNC, RMCR);

	sh_eth_write(ndev, mdp->cd->trscer_err_mask, TRSCER);

	/* DMA transfer burst mode */
	if (mdp->cd->nbst)
		sh_eth_modify(ndev, EDMR, EDMR_NBST, EDMR_NBST);

	/* Burst cycle count upper-limit */
	if (mdp->cd->bculr)
		sh_eth_write(ndev, 0x800, BCULR);

	sh_eth_write(ndev, mdp->cd->fcftr_value, FCFTR);

	if (!mdp->cd->no_trimd)
		sh_eth_write(ndev, 0, TRIMD);

	/* Recv frame limit set register */
	sh_eth_write(ndev, ndev->mtu + ETH_HLEN + VLAN_HLEN + ETH_FCS_LEN,
		     RFLR);

	sh_eth_modify(ndev, EESR, 0, 0);
	mdp->irq_enabled = true;
	sh_eth_write(ndev, mdp->cd->eesipr_value, EESIPR);

	/* PAUSE Prohibition */
	sh_eth_write(ndev, ECMR_ZPF | (mdp->duplex ? ECMR_DM : 0) |
		     ECMR_TE | ECMR_RE, ECMR);

	if (mdp->cd->set_rate)
		mdp->cd->set_rate(ndev);

	/* E-MAC Status Register clear */
	sh_eth_write(ndev, mdp->cd->ecsr_value, ECSR);

	/* E-MAC Interrupt Enable register */
	sh_eth_write(ndev, mdp->cd->ecsipr_value, ECSIPR);

	/* Set MAC address */
	update_mac_address(ndev);

	/* mask reset */
	if (mdp->cd->apr)
		sh_eth_write(ndev, 1, APR);
	if (mdp->cd->mpr)
		sh_eth_write(ndev, 1, MPR);
	if (mdp->cd->tpauser)
		sh_eth_write(ndev, TPAUSER_UNLIMITED, TPAUSER);

	/* Setting the Rx mode will start the Rx process. */
	sh_eth_write(ndev, EDRRR_R, EDRRR);

	return ret;
}

static void sh_eth_dev_exit(struct net_device *ndev)
{
	struct sh_eth_private *mdp = netdev_priv(ndev);
	int i;

	/* Deactivate all TX descriptors, so DMA should stop at next
	 * packet boundary if it's currently running
	 */
	for (i = 0; i < mdp->num_tx_ring; i++)
		mdp->tx_ring[i].status &= ~cpu_to_le32(TD_TACT);

	/* Disable TX FIFO egress to MAC */
	sh_eth_rcv_snd_disable(ndev);

	/* Stop RX DMA at next packet boundary */
	sh_eth_write(ndev, 0, EDRRR);

	/* Aside from TX DMA, we can't tell when the hardware is
	 * really stopped, so we need to reset to make sure.
	 * Before doing that, wait for long enough to *probably*
	 * finish transmitting the last packet and poll stats.
	 */
	msleep(2); /* max frame time at 10 Mbps < 1250 us */
	sh_eth_get_stats(ndev);
	mdp->cd->soft_reset(ndev);

	/* Set MAC address again */
	update_mac_address(ndev);
}

/* Packet receive function */
static int sh_eth_rx(struct net_device *ndev, u32 intr_status, int *quota)
{
	struct sh_eth_private *mdp = netdev_priv(ndev);
	struct sh_eth_rxdesc *rxdesc;

	int entry = mdp->cur_rx % mdp->num_rx_ring;
	int boguscnt = (mdp->dirty_rx + mdp->num_rx_ring) - mdp->cur_rx;
	int limit;
	struct sk_buff *skb;
	u32 desc_status;
	int skbuff_size = mdp->rx_buf_sz + SH_ETH_RX_ALIGN + 32 - 1;
	dma_addr_t dma_addr;
	u16 pkt_len;
	u32 buf_len;

	boguscnt = min(boguscnt, *quota);
	limit = boguscnt;
	rxdesc = &mdp->rx_ring[entry];
	while (!(rxdesc->status & cpu_to_le32(RD_RACT))) {
		/* RACT bit must be checked before all the following reads */
		dma_rmb();
		desc_status = le32_to_cpu(rxdesc->status);
		pkt_len = le32_to_cpu(rxdesc->len) & RD_RFL;

		if (--boguscnt < 0)
			break;

		netif_info(mdp, rx_status, ndev,
			   "rx entry %d status 0x%08x len %d\n",
			   entry, desc_status, pkt_len);

		if (!(desc_status & RDFEND))
			ndev->stats.rx_length_errors++;

		/* In case of almost all GETHER/ETHERs, the Receive Frame State
		 * (RFS) bits in the Receive Descriptor 0 are from bit 9 to
		 * bit 0. However, in case of the R8A7740 and R7S72100
		 * the RFS bits are from bit 25 to bit 16. So, the
		 * driver needs right shifting by 16.
		 */
		if (mdp->cd->hw_checksum)
			desc_status >>= 16;

		skb = mdp->rx_skbuff[entry];
		if (desc_status & (RD_RFS1 | RD_RFS2 | RD_RFS3 | RD_RFS4 |
				   RD_RFS5 | RD_RFS6 | RD_RFS10)) {
			ndev->stats.rx_errors++;
			if (desc_status & RD_RFS1)
				ndev->stats.rx_crc_errors++;
			if (desc_status & RD_RFS2)
				ndev->stats.rx_frame_errors++;
			if (desc_status & RD_RFS3)
				ndev->stats.rx_length_errors++;
			if (desc_status & RD_RFS4)
				ndev->stats.rx_length_errors++;
			if (desc_status & RD_RFS6)
				ndev->stats.rx_missed_errors++;
			if (desc_status & RD_RFS10)
				ndev->stats.rx_over_errors++;
		} else	if (skb) {
			dma_addr = le32_to_cpu(rxdesc->addr);
			if (!mdp->cd->hw_swap)
				sh_eth_soft_swap(
					phys_to_virt(ALIGN(dma_addr, 4)),
					pkt_len + 2);
			mdp->rx_skbuff[entry] = NULL;
			if (mdp->cd->rpadir)
				skb_reserve(skb, NET_IP_ALIGN);
			dma_unmap_single(&mdp->pdev->dev, dma_addr,
					 ALIGN(mdp->rx_buf_sz, 32),
					 DMA_FROM_DEVICE);
			skb_put(skb, pkt_len);
			skb->protocol = eth_type_trans(skb, ndev);
			netif_receive_skb(skb);
			ndev->stats.rx_packets++;
			ndev->stats.rx_bytes += pkt_len;
			if (desc_status & RD_RFS8)
				ndev->stats.multicast++;
		}
		entry = (++mdp->cur_rx) % mdp->num_rx_ring;
		rxdesc = &mdp->rx_ring[entry];
	}

	/* Refill the Rx ring buffers. */
	for (; mdp->cur_rx - mdp->dirty_rx > 0; mdp->dirty_rx++) {
		entry = mdp->dirty_rx % mdp->num_rx_ring;
		rxdesc = &mdp->rx_ring[entry];
		/* The size of the buffer is 32 byte boundary. */
		buf_len = ALIGN(mdp->rx_buf_sz, 32);
		rxdesc->len = cpu_to_le32(buf_len << 16);

		if (mdp->rx_skbuff[entry] == NULL) {
			skb = netdev_alloc_skb(ndev, skbuff_size);
			if (skb == NULL)
				break;	/* Better luck next round. */
			sh_eth_set_receive_align(skb);
			dma_addr = dma_map_single(&mdp->pdev->dev, skb->data,
						  buf_len, DMA_FROM_DEVICE);
			if (dma_mapping_error(&mdp->pdev->dev, dma_addr)) {
				kfree_skb(skb);
				break;
			}
			mdp->rx_skbuff[entry] = skb;

			skb_checksum_none_assert(skb);
			rxdesc->addr = cpu_to_le32(dma_addr);
		}
		dma_wmb(); /* RACT bit must be set after all the above writes */
		if (entry >= mdp->num_rx_ring - 1)
			rxdesc->status |=
				cpu_to_le32(RD_RACT | RD_RFP | RD_RDLE);
		else
			rxdesc->status |= cpu_to_le32(RD_RACT | RD_RFP);
	}

	/* Restart Rx engine if stopped. */
	/* If we don't need to check status, don't. -KDU */
	if (!(sh_eth_read(ndev, EDRRR) & EDRRR_R)) {
		/* fix the values for the next receiving if RDE is set */
		if (intr_status & EESR_RDE && !mdp->cd->no_xdfar) {
			u32 count = (sh_eth_read(ndev, RDFAR) -
				     sh_eth_read(ndev, RDLAR)) >> 4;

			mdp->cur_rx = count;
			mdp->dirty_rx = count;
		}
		sh_eth_write(ndev, EDRRR_R, EDRRR);
	}

	*quota -= limit - boguscnt - 1;

	return *quota <= 0;
}

static void sh_eth_rcv_snd_disable(struct net_device *ndev)
{
	/* disable tx and rx */
	sh_eth_modify(ndev, ECMR, ECMR_RE | ECMR_TE, 0);
}

static void sh_eth_rcv_snd_enable(struct net_device *ndev)
{
	/* enable tx and rx */
	sh_eth_modify(ndev, ECMR, ECMR_RE | ECMR_TE, ECMR_RE | ECMR_TE);
}

/* E-MAC interrupt handler */
static void sh_eth_emac_interrupt(struct net_device *ndev)
{
	struct sh_eth_private *mdp = netdev_priv(ndev);
	u32 felic_stat;
	u32 link_stat;

	felic_stat = sh_eth_read(ndev, ECSR) & sh_eth_read(ndev, ECSIPR);
	sh_eth_write(ndev, felic_stat, ECSR);	/* clear int */
	if (felic_stat & ECSR_ICD)
		ndev->stats.tx_carrier_errors++;
	if (felic_stat & ECSR_MPD)
		pm_wakeup_event(&mdp->pdev->dev, 0);
	if (felic_stat & ECSR_LCHNG) {
		/* Link Changed */
		if (mdp->cd->no_psr || mdp->no_ether_link)
			return;
		link_stat = sh_eth_read(ndev, PSR);
		if (mdp->ether_link_active_low)
			link_stat = ~link_stat;
		if (!(link_stat & PHY_ST_LINK)) {
			sh_eth_rcv_snd_disable(ndev);
		} else {
			/* Link Up */
			sh_eth_modify(ndev, EESIPR, EESIPR_ECIIP, 0);
			/* clear int */
			sh_eth_modify(ndev, ECSR, 0, 0);
			sh_eth_modify(ndev, EESIPR, EESIPR_ECIIP, EESIPR_ECIIP);
			/* enable tx and rx */
			sh_eth_rcv_snd_enable(ndev);
		}
	}
}

/* error control function */
static void sh_eth_error(struct net_device *ndev, u32 intr_status)
{
	struct sh_eth_private *mdp = netdev_priv(ndev);
	u32 mask;

	if (intr_status & EESR_TWB) {
		/* Unused write back interrupt */
		if (intr_status & EESR_TABT) {	/* Transmit Abort int */
			ndev->stats.tx_aborted_errors++;
			netif_err(mdp, tx_err, ndev, "Transmit Abort\n");
		}
	}

	if (intr_status & EESR_RABT) {
		/* Receive Abort int */
		if (intr_status & EESR_RFRMER) {
			/* Receive Frame Overflow int */
			ndev->stats.rx_frame_errors++;
		}
	}

	if (intr_status & EESR_TDE) {
		/* Transmit Descriptor Empty int */
		ndev->stats.tx_fifo_errors++;
		netif_err(mdp, tx_err, ndev, "Transmit Descriptor Empty\n");
	}

	if (intr_status & EESR_TFE) {
		/* FIFO under flow */
		ndev->stats.tx_fifo_errors++;
		netif_err(mdp, tx_err, ndev, "Transmit FIFO Under flow\n");
	}

	if (intr_status & EESR_RDE) {
		/* Receive Descriptor Empty int */
		ndev->stats.rx_over_errors++;
	}

	if (intr_status & EESR_RFE) {
		/* Receive FIFO Overflow int */
		ndev->stats.rx_fifo_errors++;
	}

	if (!mdp->cd->no_ade && (intr_status & EESR_ADE)) {
		/* Address Error */
		ndev->stats.tx_fifo_errors++;
		netif_err(mdp, tx_err, ndev, "Address Error\n");
	}

	mask = EESR_TWB | EESR_TABT | EESR_ADE | EESR_TDE | EESR_TFE;
	if (mdp->cd->no_ade)
		mask &= ~EESR_ADE;
	if (intr_status & mask) {
		/* Tx error */
		u32 edtrr = sh_eth_read(ndev, EDTRR);

		/* dmesg */
		netdev_err(ndev, "TX error. status=%8.8x cur_tx=%8.8x dirty_tx=%8.8x state=%8.8x EDTRR=%8.8x.\n",
			   intr_status, mdp->cur_tx, mdp->dirty_tx,
			   (u32)ndev->state, edtrr);
		/* dirty buffer free */
		sh_eth_tx_free(ndev, true);

		/* SH7712 BUG */
		if (edtrr ^ mdp->cd->edtrr_trns) {
			/* tx dma start */
			sh_eth_write(ndev, mdp->cd->edtrr_trns, EDTRR);
		}
		/* wakeup */
		netif_wake_queue(ndev);
	}
}

static irqreturn_t sh_eth_interrupt(int irq, void *netdev)
{
	struct net_device *ndev = netdev;
	struct sh_eth_private *mdp = netdev_priv(ndev);
	struct sh_eth_cpu_data *cd = mdp->cd;
	irqreturn_t ret = IRQ_NONE;
	u32 intr_status, intr_enable;

	spin_lock(&mdp->lock);

	/* Get interrupt status */
	intr_status = sh_eth_read(ndev, EESR);
	/* Mask it with the interrupt mask, forcing ECI interrupt  to be always
	 * enabled since it's the one that  comes  thru regardless of the mask,
	 * and  we need to fully handle it  in sh_eth_emac_interrupt() in order
	 * to quench it as it doesn't get cleared by just writing 1 to the  ECI
	 * bit...
	 */
	intr_enable = sh_eth_read(ndev, EESIPR);
	intr_status &= intr_enable | EESIPR_ECIIP;
	if (intr_status & (EESR_RX_CHECK | cd->tx_check | EESR_ECI |
			   cd->eesr_err_check))
		ret = IRQ_HANDLED;
	else
		goto out;

	if (unlikely(!mdp->irq_enabled)) {
		sh_eth_write(ndev, 0, EESIPR);
		goto out;
	}

	if (intr_status & EESR_RX_CHECK) {
		if (napi_schedule_prep(&mdp->napi)) {
			/* Mask Rx interrupts */
			sh_eth_write(ndev, intr_enable & ~EESR_RX_CHECK,
				     EESIPR);
			__napi_schedule(&mdp->napi);
		} else {
			netdev_warn(ndev,
				    "ignoring interrupt, status 0x%08x, mask 0x%08x.\n",
				    intr_status, intr_enable);
		}
	}

	/* Tx Check */
	if (intr_status & cd->tx_check) {
		/* Clear Tx interrupts */
		sh_eth_write(ndev, intr_status & cd->tx_check, EESR);

		sh_eth_tx_free(ndev, true);
		netif_wake_queue(ndev);
	}

	/* E-MAC interrupt */
	if (intr_status & EESR_ECI)
		sh_eth_emac_interrupt(ndev);

	if (intr_status & cd->eesr_err_check) {
		/* Clear error interrupts */
		sh_eth_write(ndev, intr_status & cd->eesr_err_check, EESR);

		sh_eth_error(ndev, intr_status);
	}

out:
	spin_unlock(&mdp->lock);

	return ret;
}

static int sh_eth_poll(struct napi_struct *napi, int budget)
{
	struct sh_eth_private *mdp = container_of(napi, struct sh_eth_private,
						  napi);
	struct net_device *ndev = napi->dev;
	int quota = budget;
	u32 intr_status;

	for (;;) {
		intr_status = sh_eth_read(ndev, EESR);
		if (!(intr_status & EESR_RX_CHECK))
			break;
		/* Clear Rx interrupts */
		sh_eth_write(ndev, intr_status & EESR_RX_CHECK, EESR);

		if (sh_eth_rx(ndev, intr_status, &quota))
			goto out;
	}

	napi_complete(napi);

	/* Reenable Rx interrupts */
	if (mdp->irq_enabled)
		sh_eth_write(ndev, mdp->cd->eesipr_value, EESIPR);
out:
	return budget - quota;
}

/* PHY state control function */
static void sh_eth_adjust_link(struct net_device *ndev)
{
	struct sh_eth_private *mdp = netdev_priv(ndev);
	struct phy_device *phydev = ndev->phydev;
	unsigned long flags;
	int new_state = 0;

	spin_lock_irqsave(&mdp->lock, flags);

	/* Disable TX and RX right over here, if E-MAC change is ignored */
	if (mdp->cd->no_psr || mdp->no_ether_link)
		sh_eth_rcv_snd_disable(ndev);

	if (phydev->link) {
		if (phydev->duplex != mdp->duplex) {
			new_state = 1;
			mdp->duplex = phydev->duplex;
			if (mdp->cd->set_duplex)
				mdp->cd->set_duplex(ndev);
		}

		if (phydev->speed != mdp->speed) {
			new_state = 1;
			mdp->speed = phydev->speed;
			if (mdp->cd->set_rate)
				mdp->cd->set_rate(ndev);
		}
		if (!mdp->link) {
			sh_eth_modify(ndev, ECMR, ECMR_TXF, 0);
			new_state = 1;
			mdp->link = phydev->link;
		}
	} else if (mdp->link) {
		new_state = 1;
		mdp->link = 0;
		mdp->speed = 0;
		mdp->duplex = -1;
	}

	/* Enable TX and RX right over here, if E-MAC change is ignored */
	if ((mdp->cd->no_psr || mdp->no_ether_link) && phydev->link)
		sh_eth_rcv_snd_enable(ndev);

	mmiowb();
	spin_unlock_irqrestore(&mdp->lock, flags);

	if (new_state && netif_msg_link(mdp))
		phy_print_status(phydev);
}

/* PHY init function */
static int sh_eth_phy_init(struct net_device *ndev)
{
	struct device_node *np = ndev->dev.parent->of_node;
	struct sh_eth_private *mdp = netdev_priv(ndev);
	struct phy_device *phydev;

	mdp->link = 0;
	mdp->speed = 0;
	mdp->duplex = -1;

	/* Try connect to PHY */
	if (np) {
		struct device_node *pn;

		pn = of_parse_phandle(np, "phy-handle", 0);
		phydev = of_phy_connect(ndev, pn,
					sh_eth_adjust_link, 0,
					mdp->phy_interface);

		of_node_put(pn);
		if (!phydev)
			phydev = ERR_PTR(-ENOENT);
	} else {
		char phy_id[MII_BUS_ID_SIZE + 3];

		snprintf(phy_id, sizeof(phy_id), PHY_ID_FMT,
			 mdp->mii_bus->id, mdp->phy_id);

		phydev = phy_connect(ndev, phy_id, sh_eth_adjust_link,
				     mdp->phy_interface);
	}

	if (IS_ERR(phydev)) {
		netdev_err(ndev, "failed to connect PHY\n");
		return PTR_ERR(phydev);
	}

	/* mask with MAC supported features */
	if (mdp->cd->register_type != SH_ETH_REG_GIGABIT) {
		int err = phy_set_max_speed(phydev, SPEED_100);
		if (err) {
			netdev_err(ndev, "failed to limit PHY to 100 Mbit/s\n");
			phy_disconnect(phydev);
			return err;
		}
	}

	phy_attached_info(phydev);

	return 0;
}

/* PHY control start function */
static int sh_eth_phy_start(struct net_device *ndev)
{
	int ret;

	ret = sh_eth_phy_init(ndev);
	if (ret)
		return ret;

	phy_start(ndev->phydev);

	return 0;
}

<<<<<<< HEAD
static int sh_eth_get_link_ksettings(struct net_device *ndev,
				     struct ethtool_link_ksettings *cmd)
{
	struct sh_eth_private *mdp = netdev_priv(ndev);
	unsigned long flags;

	if (!ndev->phydev)
		return -ENODEV;

	spin_lock_irqsave(&mdp->lock, flags);
	phy_ethtool_ksettings_get(ndev->phydev, cmd);
	spin_unlock_irqrestore(&mdp->lock, flags);

	return 0;
}

static int sh_eth_set_link_ksettings(struct net_device *ndev,
				     const struct ethtool_link_ksettings *cmd)
{
	if (!ndev->phydev)
		return -ENODEV;

	return phy_ethtool_ksettings_set(ndev->phydev, cmd);
}

=======
>>>>>>> e021bb4f
/* If it is ever necessary to increase SH_ETH_REG_DUMP_MAX_REGS, the
 * version must be bumped as well.  Just adding registers up to that
 * limit is fine, as long as the existing register indices don't
 * change.
 */
#define SH_ETH_REG_DUMP_VERSION		1
#define SH_ETH_REG_DUMP_MAX_REGS	256

static size_t __sh_eth_get_regs(struct net_device *ndev, u32 *buf)
{
	struct sh_eth_private *mdp = netdev_priv(ndev);
	struct sh_eth_cpu_data *cd = mdp->cd;
	u32 *valid_map;
	size_t len;

	BUILD_BUG_ON(SH_ETH_MAX_REGISTER_OFFSET > SH_ETH_REG_DUMP_MAX_REGS);

	/* Dump starts with a bitmap that tells ethtool which
	 * registers are defined for this chip.
	 */
	len = DIV_ROUND_UP(SH_ETH_REG_DUMP_MAX_REGS, 32);
	if (buf) {
		valid_map = buf;
		buf += len;
	} else {
		valid_map = NULL;
	}

	/* Add a register to the dump, if it has a defined offset.
	 * This automatically skips most undefined registers, but for
	 * some it is also necessary to check a capability flag in
	 * struct sh_eth_cpu_data.
	 */
#define mark_reg_valid(reg) valid_map[reg / 32] |= 1U << (reg % 32)
#define add_reg_from(reg, read_expr) do {				\
		if (mdp->reg_offset[reg] != SH_ETH_OFFSET_INVALID) {	\
			if (buf) {					\
				mark_reg_valid(reg);			\
				*buf++ = read_expr;			\
			}						\
			++len;						\
		}							\
	} while (0)
#define add_reg(reg) add_reg_from(reg, sh_eth_read(ndev, reg))
#define add_tsu_reg(reg) add_reg_from(reg, sh_eth_tsu_read(mdp, reg))

	add_reg(EDSR);
	add_reg(EDMR);
	add_reg(EDTRR);
	add_reg(EDRRR);
	add_reg(EESR);
	add_reg(EESIPR);
	add_reg(TDLAR);
	add_reg(TDFAR);
	add_reg(TDFXR);
	add_reg(TDFFR);
	add_reg(RDLAR);
	add_reg(RDFAR);
	add_reg(RDFXR);
	add_reg(RDFFR);
	add_reg(TRSCER);
	add_reg(RMFCR);
	add_reg(TFTR);
	add_reg(FDR);
	add_reg(RMCR);
	add_reg(TFUCR);
	add_reg(RFOCR);
	if (cd->rmiimode)
		add_reg(RMIIMODE);
	add_reg(FCFTR);
	if (cd->rpadir)
		add_reg(RPADIR);
	if (!cd->no_trimd)
		add_reg(TRIMD);
	add_reg(ECMR);
	add_reg(ECSR);
	add_reg(ECSIPR);
	add_reg(PIR);
	if (!cd->no_psr)
		add_reg(PSR);
	add_reg(RDMLR);
	add_reg(RFLR);
	add_reg(IPGR);
	if (cd->apr)
		add_reg(APR);
	if (cd->mpr)
		add_reg(MPR);
	add_reg(RFCR);
	add_reg(RFCF);
	if (cd->tpauser)
		add_reg(TPAUSER);
	add_reg(TPAUSECR);
	add_reg(GECMR);
	if (cd->bculr)
		add_reg(BCULR);
	add_reg(MAHR);
	add_reg(MALR);
	add_reg(TROCR);
	add_reg(CDCR);
	add_reg(LCCR);
	add_reg(CNDCR);
	add_reg(CEFCR);
	add_reg(FRECR);
	add_reg(TSFRCR);
	add_reg(TLFRCR);
	add_reg(CERCR);
	add_reg(CEECR);
	add_reg(MAFCR);
	if (cd->rtrate)
		add_reg(RTRATE);
	if (cd->hw_checksum)
		add_reg(CSMR);
	if (cd->select_mii)
		add_reg(RMII_MII);
	if (cd->tsu) {
		add_tsu_reg(ARSTR);
		add_tsu_reg(TSU_CTRST);
		add_tsu_reg(TSU_FWEN0);
		add_tsu_reg(TSU_FWEN1);
		add_tsu_reg(TSU_FCM);
		add_tsu_reg(TSU_BSYSL0);
		add_tsu_reg(TSU_BSYSL1);
		add_tsu_reg(TSU_PRISL0);
		add_tsu_reg(TSU_PRISL1);
		add_tsu_reg(TSU_FWSL0);
		add_tsu_reg(TSU_FWSL1);
		add_tsu_reg(TSU_FWSLC);
		add_tsu_reg(TSU_QTAGM0);
		add_tsu_reg(TSU_QTAGM1);
		add_tsu_reg(TSU_FWSR);
		add_tsu_reg(TSU_FWINMK);
		add_tsu_reg(TSU_ADQT0);
		add_tsu_reg(TSU_ADQT1);
		add_tsu_reg(TSU_VTAG0);
		add_tsu_reg(TSU_VTAG1);
		add_tsu_reg(TSU_ADSBSY);
		add_tsu_reg(TSU_TEN);
		add_tsu_reg(TSU_POST1);
		add_tsu_reg(TSU_POST2);
		add_tsu_reg(TSU_POST3);
		add_tsu_reg(TSU_POST4);
		/* This is the start of a table, not just a single register. */
		if (buf) {
			unsigned int i;

			mark_reg_valid(TSU_ADRH0);
			for (i = 0; i < SH_ETH_TSU_CAM_ENTRIES * 2; i++)
				*buf++ = ioread32(mdp->tsu_addr +
						  mdp->reg_offset[TSU_ADRH0] +
						  i * 4);
		}
		len += SH_ETH_TSU_CAM_ENTRIES * 2;
	}

#undef mark_reg_valid
#undef add_reg_from
#undef add_reg
#undef add_tsu_reg

	return len * 4;
}

static int sh_eth_get_regs_len(struct net_device *ndev)
{
	return __sh_eth_get_regs(ndev, NULL);
}

static void sh_eth_get_regs(struct net_device *ndev, struct ethtool_regs *regs,
			    void *buf)
{
	struct sh_eth_private *mdp = netdev_priv(ndev);

	regs->version = SH_ETH_REG_DUMP_VERSION;

	pm_runtime_get_sync(&mdp->pdev->dev);
	__sh_eth_get_regs(ndev, buf);
	pm_runtime_put_sync(&mdp->pdev->dev);
}

<<<<<<< HEAD
static int sh_eth_nway_reset(struct net_device *ndev)
{
	if (!ndev->phydev)
		return -ENODEV;

	return phy_start_aneg(ndev->phydev);
}

=======
>>>>>>> e021bb4f
static u32 sh_eth_get_msglevel(struct net_device *ndev)
{
	struct sh_eth_private *mdp = netdev_priv(ndev);
	return mdp->msg_enable;
}

static void sh_eth_set_msglevel(struct net_device *ndev, u32 value)
{
	struct sh_eth_private *mdp = netdev_priv(ndev);
	mdp->msg_enable = value;
}

static const char sh_eth_gstrings_stats[][ETH_GSTRING_LEN] = {
	"rx_current", "tx_current",
	"rx_dirty", "tx_dirty",
};
#define SH_ETH_STATS_LEN  ARRAY_SIZE(sh_eth_gstrings_stats)

static int sh_eth_get_sset_count(struct net_device *netdev, int sset)
{
	switch (sset) {
	case ETH_SS_STATS:
		return SH_ETH_STATS_LEN;
	default:
		return -EOPNOTSUPP;
	}
}

static void sh_eth_get_ethtool_stats(struct net_device *ndev,
				     struct ethtool_stats *stats, u64 *data)
{
	struct sh_eth_private *mdp = netdev_priv(ndev);
	int i = 0;

	/* device-specific stats */
	data[i++] = mdp->cur_rx;
	data[i++] = mdp->cur_tx;
	data[i++] = mdp->dirty_rx;
	data[i++] = mdp->dirty_tx;
}

static void sh_eth_get_strings(struct net_device *ndev, u32 stringset, u8 *data)
{
	switch (stringset) {
	case ETH_SS_STATS:
		memcpy(data, *sh_eth_gstrings_stats,
		       sizeof(sh_eth_gstrings_stats));
		break;
	}
}

static void sh_eth_get_ringparam(struct net_device *ndev,
				 struct ethtool_ringparam *ring)
{
	struct sh_eth_private *mdp = netdev_priv(ndev);

	ring->rx_max_pending = RX_RING_MAX;
	ring->tx_max_pending = TX_RING_MAX;
	ring->rx_pending = mdp->num_rx_ring;
	ring->tx_pending = mdp->num_tx_ring;
}

static int sh_eth_set_ringparam(struct net_device *ndev,
				struct ethtool_ringparam *ring)
{
	struct sh_eth_private *mdp = netdev_priv(ndev);
	int ret;

	if (ring->tx_pending > TX_RING_MAX ||
	    ring->rx_pending > RX_RING_MAX ||
	    ring->tx_pending < TX_RING_MIN ||
	    ring->rx_pending < RX_RING_MIN)
		return -EINVAL;
	if (ring->rx_mini_pending || ring->rx_jumbo_pending)
		return -EINVAL;

	if (netif_running(ndev)) {
		netif_device_detach(ndev);
		netif_tx_disable(ndev);

		/* Serialise with the interrupt handler and NAPI, then
		 * disable interrupts.  We have to clear the
		 * irq_enabled flag first to ensure that interrupts
		 * won't be re-enabled.
		 */
		mdp->irq_enabled = false;
		synchronize_irq(ndev->irq);
		napi_synchronize(&mdp->napi);
		sh_eth_write(ndev, 0x0000, EESIPR);

		sh_eth_dev_exit(ndev);

		/* Free all the skbuffs in the Rx queue and the DMA buffers. */
		sh_eth_ring_free(ndev);
	}

	/* Set new parameters */
	mdp->num_rx_ring = ring->rx_pending;
	mdp->num_tx_ring = ring->tx_pending;

	if (netif_running(ndev)) {
		ret = sh_eth_ring_init(ndev);
		if (ret < 0) {
			netdev_err(ndev, "%s: sh_eth_ring_init failed.\n",
				   __func__);
			return ret;
		}
		ret = sh_eth_dev_init(ndev);
		if (ret < 0) {
			netdev_err(ndev, "%s: sh_eth_dev_init failed.\n",
				   __func__);
			return ret;
		}

		netif_device_attach(ndev);
	}

	return 0;
}

static void sh_eth_get_wol(struct net_device *ndev, struct ethtool_wolinfo *wol)
{
	struct sh_eth_private *mdp = netdev_priv(ndev);

	wol->supported = 0;
	wol->wolopts = 0;

	if (mdp->cd->magic) {
		wol->supported = WAKE_MAGIC;
		wol->wolopts = mdp->wol_enabled ? WAKE_MAGIC : 0;
	}
}

static int sh_eth_set_wol(struct net_device *ndev, struct ethtool_wolinfo *wol)
{
	struct sh_eth_private *mdp = netdev_priv(ndev);

	if (!mdp->cd->magic || wol->wolopts & ~WAKE_MAGIC)
		return -EOPNOTSUPP;

	mdp->wol_enabled = !!(wol->wolopts & WAKE_MAGIC);

	device_set_wakeup_enable(&mdp->pdev->dev, mdp->wol_enabled);

	return 0;
}

static const struct ethtool_ops sh_eth_ethtool_ops = {
	.get_regs_len	= sh_eth_get_regs_len,
	.get_regs	= sh_eth_get_regs,
	.nway_reset	= phy_ethtool_nway_reset,
	.get_msglevel	= sh_eth_get_msglevel,
	.set_msglevel	= sh_eth_set_msglevel,
	.get_link	= ethtool_op_get_link,
	.get_strings	= sh_eth_get_strings,
	.get_ethtool_stats  = sh_eth_get_ethtool_stats,
	.get_sset_count     = sh_eth_get_sset_count,
	.get_ringparam	= sh_eth_get_ringparam,
	.set_ringparam	= sh_eth_set_ringparam,
	.get_link_ksettings = phy_ethtool_get_link_ksettings,
	.set_link_ksettings = phy_ethtool_set_link_ksettings,
	.get_wol	= sh_eth_get_wol,
	.set_wol	= sh_eth_set_wol,
};

/* network device open function */
static int sh_eth_open(struct net_device *ndev)
{
	struct sh_eth_private *mdp = netdev_priv(ndev);
	int ret;

	pm_runtime_get_sync(&mdp->pdev->dev);

	napi_enable(&mdp->napi);

	ret = request_irq(ndev->irq, sh_eth_interrupt,
			  mdp->cd->irq_flags, ndev->name, ndev);
	if (ret) {
		netdev_err(ndev, "Can not assign IRQ number\n");
		goto out_napi_off;
	}

	/* Descriptor set */
	ret = sh_eth_ring_init(ndev);
	if (ret)
		goto out_free_irq;

	/* device init */
	ret = sh_eth_dev_init(ndev);
	if (ret)
		goto out_free_irq;

	/* PHY control start*/
	ret = sh_eth_phy_start(ndev);
	if (ret)
		goto out_free_irq;

	netif_start_queue(ndev);

	mdp->is_opened = 1;

	return ret;

out_free_irq:
	free_irq(ndev->irq, ndev);
out_napi_off:
	napi_disable(&mdp->napi);
	pm_runtime_put_sync(&mdp->pdev->dev);
	return ret;
}

/* Timeout function */
static void sh_eth_tx_timeout(struct net_device *ndev)
{
	struct sh_eth_private *mdp = netdev_priv(ndev);
	struct sh_eth_rxdesc *rxdesc;
	int i;

	netif_stop_queue(ndev);

	netif_err(mdp, timer, ndev,
		  "transmit timed out, status %8.8x, resetting...\n",
		  sh_eth_read(ndev, EESR));

	/* tx_errors count up */
	ndev->stats.tx_errors++;

	/* Free all the skbuffs in the Rx queue. */
	for (i = 0; i < mdp->num_rx_ring; i++) {
		rxdesc = &mdp->rx_ring[i];
		rxdesc->status = cpu_to_le32(0);
		rxdesc->addr = cpu_to_le32(0xBADF00D0);
		dev_kfree_skb(mdp->rx_skbuff[i]);
		mdp->rx_skbuff[i] = NULL;
	}
	for (i = 0; i < mdp->num_tx_ring; i++) {
		dev_kfree_skb(mdp->tx_skbuff[i]);
		mdp->tx_skbuff[i] = NULL;
	}

	/* device init */
	sh_eth_dev_init(ndev);

	netif_start_queue(ndev);
}

/* Packet transmit function */
static int sh_eth_start_xmit(struct sk_buff *skb, struct net_device *ndev)
{
	struct sh_eth_private *mdp = netdev_priv(ndev);
	struct sh_eth_txdesc *txdesc;
	dma_addr_t dma_addr;
	u32 entry;
	unsigned long flags;

	spin_lock_irqsave(&mdp->lock, flags);
	if ((mdp->cur_tx - mdp->dirty_tx) >= (mdp->num_tx_ring - 4)) {
		if (!sh_eth_tx_free(ndev, true)) {
			netif_warn(mdp, tx_queued, ndev, "TxFD exhausted.\n");
			netif_stop_queue(ndev);
			spin_unlock_irqrestore(&mdp->lock, flags);
			return NETDEV_TX_BUSY;
		}
	}
	spin_unlock_irqrestore(&mdp->lock, flags);

	if (skb_put_padto(skb, ETH_ZLEN))
		return NETDEV_TX_OK;

	entry = mdp->cur_tx % mdp->num_tx_ring;
	mdp->tx_skbuff[entry] = skb;
	txdesc = &mdp->tx_ring[entry];
	/* soft swap. */
	if (!mdp->cd->hw_swap)
		sh_eth_soft_swap(PTR_ALIGN(skb->data, 4), skb->len + 2);
	dma_addr = dma_map_single(&mdp->pdev->dev, skb->data, skb->len,
				  DMA_TO_DEVICE);
	if (dma_mapping_error(&mdp->pdev->dev, dma_addr)) {
		kfree_skb(skb);
		return NETDEV_TX_OK;
	}
	txdesc->addr = cpu_to_le32(dma_addr);
	txdesc->len  = cpu_to_le32(skb->len << 16);

	dma_wmb(); /* TACT bit must be set after all the above writes */
	if (entry >= mdp->num_tx_ring - 1)
		txdesc->status |= cpu_to_le32(TD_TACT | TD_TDLE);
	else
		txdesc->status |= cpu_to_le32(TD_TACT);

	mdp->cur_tx++;

	if (!(sh_eth_read(ndev, EDTRR) & mdp->cd->edtrr_trns))
		sh_eth_write(ndev, mdp->cd->edtrr_trns, EDTRR);

	return NETDEV_TX_OK;
}

/* The statistics registers have write-clear behaviour, which means we
 * will lose any increment between the read and write.  We mitigate
 * this by only clearing when we read a non-zero value, so we will
 * never falsely report a total of zero.
 */
static void
sh_eth_update_stat(struct net_device *ndev, unsigned long *stat, int reg)
{
	u32 delta = sh_eth_read(ndev, reg);

	if (delta) {
		*stat += delta;
		sh_eth_write(ndev, 0, reg);
	}
}

static struct net_device_stats *sh_eth_get_stats(struct net_device *ndev)
{
	struct sh_eth_private *mdp = netdev_priv(ndev);

	if (mdp->cd->no_tx_cntrs)
		return &ndev->stats;

	if (!mdp->is_opened)
		return &ndev->stats;

	sh_eth_update_stat(ndev, &ndev->stats.tx_dropped, TROCR);
	sh_eth_update_stat(ndev, &ndev->stats.collisions, CDCR);
	sh_eth_update_stat(ndev, &ndev->stats.tx_carrier_errors, LCCR);

	if (mdp->cd->cexcr) {
		sh_eth_update_stat(ndev, &ndev->stats.tx_carrier_errors,
				   CERCR);
		sh_eth_update_stat(ndev, &ndev->stats.tx_carrier_errors,
				   CEECR);
	} else {
		sh_eth_update_stat(ndev, &ndev->stats.tx_carrier_errors,
				   CNDCR);
	}

	return &ndev->stats;
}

/* device close function */
static int sh_eth_close(struct net_device *ndev)
{
	struct sh_eth_private *mdp = netdev_priv(ndev);

	netif_stop_queue(ndev);

	/* Serialise with the interrupt handler and NAPI, then disable
	 * interrupts.  We have to clear the irq_enabled flag first to
	 * ensure that interrupts won't be re-enabled.
	 */
	mdp->irq_enabled = false;
	synchronize_irq(ndev->irq);
	napi_disable(&mdp->napi);
	sh_eth_write(ndev, 0x0000, EESIPR);

	sh_eth_dev_exit(ndev);

	/* PHY Disconnect */
	if (ndev->phydev) {
		phy_stop(ndev->phydev);
		phy_disconnect(ndev->phydev);
	}

	free_irq(ndev->irq, ndev);

	/* Free all the skbuffs in the Rx queue and the DMA buffer. */
	sh_eth_ring_free(ndev);

	pm_runtime_put_sync(&mdp->pdev->dev);

	mdp->is_opened = 0;

	return 0;
}

/* ioctl to device function */
static int sh_eth_do_ioctl(struct net_device *ndev, struct ifreq *rq, int cmd)
{
	struct phy_device *phydev = ndev->phydev;

	if (!netif_running(ndev))
		return -EINVAL;

	if (!phydev)
		return -ENODEV;

	return phy_mii_ioctl(phydev, rq, cmd);
}

static int sh_eth_change_mtu(struct net_device *ndev, int new_mtu)
{
	if (netif_running(ndev))
		return -EBUSY;

	ndev->mtu = new_mtu;
	netdev_update_features(ndev);

	return 0;
}

/* For TSU_POSTn. Please refer to the manual about this (strange) bitfields */
static u32 sh_eth_tsu_get_post_mask(int entry)
{
	return 0x0f << (28 - ((entry % 8) * 4));
}

static u32 sh_eth_tsu_get_post_bit(struct sh_eth_private *mdp, int entry)
{
	return (0x08 >> (mdp->port << 1)) << (28 - ((entry % 8) * 4));
}

static void sh_eth_tsu_enable_cam_entry_post(struct net_device *ndev,
					     int entry)
{
	struct sh_eth_private *mdp = netdev_priv(ndev);
	int reg = TSU_POST1 + entry / 8;
	u32 tmp;

	tmp = sh_eth_tsu_read(mdp, reg);
	sh_eth_tsu_write(mdp, tmp | sh_eth_tsu_get_post_bit(mdp, entry), reg);
}

static bool sh_eth_tsu_disable_cam_entry_post(struct net_device *ndev,
					      int entry)
{
	struct sh_eth_private *mdp = netdev_priv(ndev);
	int reg = TSU_POST1 + entry / 8;
	u32 post_mask, ref_mask, tmp;

	post_mask = sh_eth_tsu_get_post_mask(entry);
	ref_mask = sh_eth_tsu_get_post_bit(mdp, entry) & ~post_mask;

	tmp = sh_eth_tsu_read(mdp, reg);
	sh_eth_tsu_write(mdp, tmp & ~post_mask, reg);

	/* If other port enables, the function returns "true" */
	return tmp & ref_mask;
}

static int sh_eth_tsu_busy(struct net_device *ndev)
{
	int timeout = SH_ETH_TSU_TIMEOUT_MS * 100;
	struct sh_eth_private *mdp = netdev_priv(ndev);

	while ((sh_eth_tsu_read(mdp, TSU_ADSBSY) & TSU_ADSBSY_0)) {
		udelay(10);
		timeout--;
		if (timeout <= 0) {
			netdev_err(ndev, "%s: timeout\n", __func__);
			return -ETIMEDOUT;
		}
	}

	return 0;
}

static int sh_eth_tsu_write_entry(struct net_device *ndev, u16 offset,
				  const u8 *addr)
{
	struct sh_eth_private *mdp = netdev_priv(ndev);
	u32 val;

	val = addr[0] << 24 | addr[1] << 16 | addr[2] << 8 | addr[3];
	iowrite32(val, mdp->tsu_addr + offset);
	if (sh_eth_tsu_busy(ndev) < 0)
		return -EBUSY;

	val = addr[4] << 8 | addr[5];
	iowrite32(val, mdp->tsu_addr + offset + 4);
	if (sh_eth_tsu_busy(ndev) < 0)
		return -EBUSY;

	return 0;
}

static void sh_eth_tsu_read_entry(struct net_device *ndev, u16 offset, u8 *addr)
{
	struct sh_eth_private *mdp = netdev_priv(ndev);
	u32 val;

	val = ioread32(mdp->tsu_addr + offset);
	addr[0] = (val >> 24) & 0xff;
	addr[1] = (val >> 16) & 0xff;
	addr[2] = (val >> 8) & 0xff;
	addr[3] = val & 0xff;
	val = ioread32(mdp->tsu_addr + offset + 4);
	addr[4] = (val >> 8) & 0xff;
	addr[5] = val & 0xff;
}


static int sh_eth_tsu_find_entry(struct net_device *ndev, const u8 *addr)
{
	struct sh_eth_private *mdp = netdev_priv(ndev);
	u16 reg_offset = sh_eth_tsu_get_offset(mdp, TSU_ADRH0);
	int i;
	u8 c_addr[ETH_ALEN];

	for (i = 0; i < SH_ETH_TSU_CAM_ENTRIES; i++, reg_offset += 8) {
		sh_eth_tsu_read_entry(ndev, reg_offset, c_addr);
		if (ether_addr_equal(addr, c_addr))
			return i;
	}

	return -ENOENT;
}

static int sh_eth_tsu_find_empty(struct net_device *ndev)
{
	u8 blank[ETH_ALEN];
	int entry;

	memset(blank, 0, sizeof(blank));
	entry = sh_eth_tsu_find_entry(ndev, blank);
	return (entry < 0) ? -ENOMEM : entry;
}

static int sh_eth_tsu_disable_cam_entry_table(struct net_device *ndev,
					      int entry)
{
	struct sh_eth_private *mdp = netdev_priv(ndev);
	u16 reg_offset = sh_eth_tsu_get_offset(mdp, TSU_ADRH0);
	int ret;
	u8 blank[ETH_ALEN];

	sh_eth_tsu_write(mdp, sh_eth_tsu_read(mdp, TSU_TEN) &
			 ~(1 << (31 - entry)), TSU_TEN);

	memset(blank, 0, sizeof(blank));
	ret = sh_eth_tsu_write_entry(ndev, reg_offset + entry * 8, blank);
	if (ret < 0)
		return ret;
	return 0;
}

static int sh_eth_tsu_add_entry(struct net_device *ndev, const u8 *addr)
{
	struct sh_eth_private *mdp = netdev_priv(ndev);
	u16 reg_offset = sh_eth_tsu_get_offset(mdp, TSU_ADRH0);
	int i, ret;

	if (!mdp->cd->tsu)
		return 0;

	i = sh_eth_tsu_find_entry(ndev, addr);
	if (i < 0) {
		/* No entry found, create one */
		i = sh_eth_tsu_find_empty(ndev);
		if (i < 0)
			return -ENOMEM;
		ret = sh_eth_tsu_write_entry(ndev, reg_offset + i * 8, addr);
		if (ret < 0)
			return ret;

		/* Enable the entry */
		sh_eth_tsu_write(mdp, sh_eth_tsu_read(mdp, TSU_TEN) |
				 (1 << (31 - i)), TSU_TEN);
	}

	/* Entry found or created, enable POST */
	sh_eth_tsu_enable_cam_entry_post(ndev, i);

	return 0;
}

static int sh_eth_tsu_del_entry(struct net_device *ndev, const u8 *addr)
{
	struct sh_eth_private *mdp = netdev_priv(ndev);
	int i, ret;

	if (!mdp->cd->tsu)
		return 0;

	i = sh_eth_tsu_find_entry(ndev, addr);
	if (i) {
		/* Entry found */
		if (sh_eth_tsu_disable_cam_entry_post(ndev, i))
			goto done;

		/* Disable the entry if both ports was disabled */
		ret = sh_eth_tsu_disable_cam_entry_table(ndev, i);
		if (ret < 0)
			return ret;
	}
done:
	return 0;
}

static int sh_eth_tsu_purge_all(struct net_device *ndev)
{
	struct sh_eth_private *mdp = netdev_priv(ndev);
	int i, ret;

	if (!mdp->cd->tsu)
		return 0;

	for (i = 0; i < SH_ETH_TSU_CAM_ENTRIES; i++) {
		if (sh_eth_tsu_disable_cam_entry_post(ndev, i))
			continue;

		/* Disable the entry if both ports was disabled */
		ret = sh_eth_tsu_disable_cam_entry_table(ndev, i);
		if (ret < 0)
			return ret;
	}

	return 0;
}

static void sh_eth_tsu_purge_mcast(struct net_device *ndev)
{
	struct sh_eth_private *mdp = netdev_priv(ndev);
	u16 reg_offset = sh_eth_tsu_get_offset(mdp, TSU_ADRH0);
	u8 addr[ETH_ALEN];
	int i;

	if (!mdp->cd->tsu)
		return;

	for (i = 0; i < SH_ETH_TSU_CAM_ENTRIES; i++, reg_offset += 8) {
		sh_eth_tsu_read_entry(ndev, reg_offset, addr);
		if (is_multicast_ether_addr(addr))
			sh_eth_tsu_del_entry(ndev, addr);
	}
}

/* Update promiscuous flag and multicast filter */
static void sh_eth_set_rx_mode(struct net_device *ndev)
{
	struct sh_eth_private *mdp = netdev_priv(ndev);
	u32 ecmr_bits;
	int mcast_all = 0;
	unsigned long flags;

	spin_lock_irqsave(&mdp->lock, flags);
	/* Initial condition is MCT = 1, PRM = 0.
	 * Depending on ndev->flags, set PRM or clear MCT
	 */
	ecmr_bits = sh_eth_read(ndev, ECMR) & ~ECMR_PRM;
	if (mdp->cd->tsu)
		ecmr_bits |= ECMR_MCT;

	if (!(ndev->flags & IFF_MULTICAST)) {
		sh_eth_tsu_purge_mcast(ndev);
		mcast_all = 1;
	}
	if (ndev->flags & IFF_ALLMULTI) {
		sh_eth_tsu_purge_mcast(ndev);
		ecmr_bits &= ~ECMR_MCT;
		mcast_all = 1;
	}

	if (ndev->flags & IFF_PROMISC) {
		sh_eth_tsu_purge_all(ndev);
		ecmr_bits = (ecmr_bits & ~ECMR_MCT) | ECMR_PRM;
	} else if (mdp->cd->tsu) {
		struct netdev_hw_addr *ha;
		netdev_for_each_mc_addr(ha, ndev) {
			if (mcast_all && is_multicast_ether_addr(ha->addr))
				continue;

			if (sh_eth_tsu_add_entry(ndev, ha->addr) < 0) {
				if (!mcast_all) {
					sh_eth_tsu_purge_mcast(ndev);
					ecmr_bits &= ~ECMR_MCT;
					mcast_all = 1;
				}
			}
		}
	}

	/* update the ethernet mode */
	sh_eth_write(ndev, ecmr_bits, ECMR);

	spin_unlock_irqrestore(&mdp->lock, flags);
}

static int sh_eth_get_vtag_index(struct sh_eth_private *mdp)
{
	if (!mdp->port)
		return TSU_VTAG0;
	else
		return TSU_VTAG1;
}

static int sh_eth_vlan_rx_add_vid(struct net_device *ndev,
				  __be16 proto, u16 vid)
{
	struct sh_eth_private *mdp = netdev_priv(ndev);
	int vtag_reg_index = sh_eth_get_vtag_index(mdp);

	if (unlikely(!mdp->cd->tsu))
		return -EPERM;

	/* No filtering if vid = 0 */
	if (!vid)
		return 0;

	mdp->vlan_num_ids++;

	/* The controller has one VLAN tag HW filter. So, if the filter is
	 * already enabled, the driver disables it and the filte
	 */
	if (mdp->vlan_num_ids > 1) {
		/* disable VLAN filter */
		sh_eth_tsu_write(mdp, 0, vtag_reg_index);
		return 0;
	}

	sh_eth_tsu_write(mdp, TSU_VTAG_ENABLE | (vid & TSU_VTAG_VID_MASK),
			 vtag_reg_index);

	return 0;
}

static int sh_eth_vlan_rx_kill_vid(struct net_device *ndev,
				   __be16 proto, u16 vid)
{
	struct sh_eth_private *mdp = netdev_priv(ndev);
	int vtag_reg_index = sh_eth_get_vtag_index(mdp);

	if (unlikely(!mdp->cd->tsu))
		return -EPERM;

	/* No filtering if vid = 0 */
	if (!vid)
		return 0;

	mdp->vlan_num_ids--;
	sh_eth_tsu_write(mdp, 0, vtag_reg_index);

	return 0;
}

/* SuperH's TSU register init function */
static void sh_eth_tsu_init(struct sh_eth_private *mdp)
{
	if (!mdp->cd->dual_port) {
		sh_eth_tsu_write(mdp, 0, TSU_TEN); /* Disable all CAM entry */
		sh_eth_tsu_write(mdp, TSU_FWSLC_POSTENU | TSU_FWSLC_POSTENL,
				 TSU_FWSLC);	/* Enable POST registers */
		return;
	}

	sh_eth_tsu_write(mdp, 0, TSU_FWEN0);	/* Disable forward(0->1) */
	sh_eth_tsu_write(mdp, 0, TSU_FWEN1);	/* Disable forward(1->0) */
	sh_eth_tsu_write(mdp, 0, TSU_FCM);	/* forward fifo 3k-3k */
	sh_eth_tsu_write(mdp, 0xc, TSU_BSYSL0);
	sh_eth_tsu_write(mdp, 0xc, TSU_BSYSL1);
	sh_eth_tsu_write(mdp, 0, TSU_PRISL0);
	sh_eth_tsu_write(mdp, 0, TSU_PRISL1);
	sh_eth_tsu_write(mdp, 0, TSU_FWSL0);
	sh_eth_tsu_write(mdp, 0, TSU_FWSL1);
	sh_eth_tsu_write(mdp, TSU_FWSLC_POSTENU | TSU_FWSLC_POSTENL, TSU_FWSLC);
	sh_eth_tsu_write(mdp, 0, TSU_QTAGM0);	/* Disable QTAG(0->1) */
	sh_eth_tsu_write(mdp, 0, TSU_QTAGM1);	/* Disable QTAG(1->0) */
	sh_eth_tsu_write(mdp, 0, TSU_FWSR);	/* all interrupt status clear */
	sh_eth_tsu_write(mdp, 0, TSU_FWINMK);	/* Disable all interrupt */
	sh_eth_tsu_write(mdp, 0, TSU_TEN);	/* Disable all CAM entry */
	sh_eth_tsu_write(mdp, 0, TSU_POST1);	/* Disable CAM entry [ 0- 7] */
	sh_eth_tsu_write(mdp, 0, TSU_POST2);	/* Disable CAM entry [ 8-15] */
	sh_eth_tsu_write(mdp, 0, TSU_POST3);	/* Disable CAM entry [16-23] */
	sh_eth_tsu_write(mdp, 0, TSU_POST4);	/* Disable CAM entry [24-31] */
}

/* MDIO bus release function */
static int sh_mdio_release(struct sh_eth_private *mdp)
{
	/* unregister mdio bus */
	mdiobus_unregister(mdp->mii_bus);

	/* free bitbang info */
	free_mdio_bitbang(mdp->mii_bus);

	return 0;
}

/* MDIO bus init function */
static int sh_mdio_init(struct sh_eth_private *mdp,
			struct sh_eth_plat_data *pd)
{
	int ret;
	struct bb_info *bitbang;
	struct platform_device *pdev = mdp->pdev;
	struct device *dev = &mdp->pdev->dev;

	/* create bit control struct for PHY */
	bitbang = devm_kzalloc(dev, sizeof(struct bb_info), GFP_KERNEL);
	if (!bitbang)
		return -ENOMEM;

	/* bitbang init */
	bitbang->addr = mdp->addr + mdp->reg_offset[PIR];
	bitbang->set_gate = pd->set_mdio_gate;
	bitbang->ctrl.ops = &bb_ops;

	/* MII controller setting */
	mdp->mii_bus = alloc_mdio_bitbang(&bitbang->ctrl);
	if (!mdp->mii_bus)
		return -ENOMEM;

	/* Hook up MII support for ethtool */
	mdp->mii_bus->name = "sh_mii";
	mdp->mii_bus->parent = dev;
	snprintf(mdp->mii_bus->id, MII_BUS_ID_SIZE, "%s-%x",
		 pdev->name, pdev->id);

	/* register MDIO bus */
	if (pd->phy_irq > 0)
		mdp->mii_bus->irq[pd->phy] = pd->phy_irq;

	ret = of_mdiobus_register(mdp->mii_bus, dev->of_node);
	if (ret)
		goto out_free_bus;

	return 0;

out_free_bus:
	free_mdio_bitbang(mdp->mii_bus);
	return ret;
}

static const u16 *sh_eth_get_register_offset(int register_type)
{
	const u16 *reg_offset = NULL;

	switch (register_type) {
	case SH_ETH_REG_GIGABIT:
		reg_offset = sh_eth_offset_gigabit;
		break;
	case SH_ETH_REG_FAST_RZ:
		reg_offset = sh_eth_offset_fast_rz;
		break;
	case SH_ETH_REG_FAST_RCAR:
		reg_offset = sh_eth_offset_fast_rcar;
		break;
	case SH_ETH_REG_FAST_SH4:
		reg_offset = sh_eth_offset_fast_sh4;
		break;
	case SH_ETH_REG_FAST_SH3_SH2:
		reg_offset = sh_eth_offset_fast_sh3_sh2;
		break;
	}

	return reg_offset;
}

static const struct net_device_ops sh_eth_netdev_ops = {
	.ndo_open		= sh_eth_open,
	.ndo_stop		= sh_eth_close,
	.ndo_start_xmit		= sh_eth_start_xmit,
	.ndo_get_stats		= sh_eth_get_stats,
	.ndo_set_rx_mode	= sh_eth_set_rx_mode,
	.ndo_tx_timeout		= sh_eth_tx_timeout,
	.ndo_do_ioctl		= sh_eth_do_ioctl,
	.ndo_change_mtu		= sh_eth_change_mtu,
	.ndo_validate_addr	= eth_validate_addr,
	.ndo_set_mac_address	= eth_mac_addr,
};

static const struct net_device_ops sh_eth_netdev_ops_tsu = {
	.ndo_open		= sh_eth_open,
	.ndo_stop		= sh_eth_close,
	.ndo_start_xmit		= sh_eth_start_xmit,
	.ndo_get_stats		= sh_eth_get_stats,
	.ndo_set_rx_mode	= sh_eth_set_rx_mode,
	.ndo_vlan_rx_add_vid	= sh_eth_vlan_rx_add_vid,
	.ndo_vlan_rx_kill_vid	= sh_eth_vlan_rx_kill_vid,
	.ndo_tx_timeout		= sh_eth_tx_timeout,
	.ndo_do_ioctl		= sh_eth_do_ioctl,
	.ndo_change_mtu		= sh_eth_change_mtu,
	.ndo_validate_addr	= eth_validate_addr,
	.ndo_set_mac_address	= eth_mac_addr,
};

#ifdef CONFIG_OF
static struct sh_eth_plat_data *sh_eth_parse_dt(struct device *dev)
{
	struct device_node *np = dev->of_node;
	struct sh_eth_plat_data *pdata;
	const char *mac_addr;

	pdata = devm_kzalloc(dev, sizeof(*pdata), GFP_KERNEL);
	if (!pdata)
		return NULL;

	pdata->phy_interface = of_get_phy_mode(np);

	mac_addr = of_get_mac_address(np);
	if (mac_addr)
		memcpy(pdata->mac_addr, mac_addr, ETH_ALEN);

	pdata->no_ether_link =
		of_property_read_bool(np, "renesas,no-ether-link");
	pdata->ether_link_active_low =
		of_property_read_bool(np, "renesas,ether-link-active-low");

	return pdata;
}

static const struct of_device_id sh_eth_match_table[] = {
	{ .compatible = "renesas,gether-r8a7740", .data = &r8a7740_data },
	{ .compatible = "renesas,ether-r8a7743", .data = &rcar_gen2_data },
	{ .compatible = "renesas,ether-r8a7745", .data = &rcar_gen2_data },
	{ .compatible = "renesas,ether-r8a7778", .data = &rcar_gen1_data },
	{ .compatible = "renesas,ether-r8a7779", .data = &rcar_gen1_data },
	{ .compatible = "renesas,ether-r8a7790", .data = &rcar_gen2_data },
	{ .compatible = "renesas,ether-r8a7791", .data = &rcar_gen2_data },
	{ .compatible = "renesas,ether-r8a7793", .data = &rcar_gen2_data },
	{ .compatible = "renesas,ether-r8a7794", .data = &rcar_gen2_data },
	{ .compatible = "renesas,gether-r8a77980", .data = &r8a77980_data },
	{ .compatible = "renesas,ether-r7s72100", .data = &r7s72100_data },
	{ .compatible = "renesas,ether-r7s9210", .data = &r7s9210_data },
	{ .compatible = "renesas,rcar-gen1-ether", .data = &rcar_gen1_data },
	{ .compatible = "renesas,rcar-gen2-ether", .data = &rcar_gen2_data },
	{ }
};
MODULE_DEVICE_TABLE(of, sh_eth_match_table);
#else
static inline struct sh_eth_plat_data *sh_eth_parse_dt(struct device *dev)
{
	return NULL;
}
#endif

static int sh_eth_drv_probe(struct platform_device *pdev)
{
	struct resource *res;
	struct sh_eth_plat_data *pd = dev_get_platdata(&pdev->dev);
	const struct platform_device_id *id = platform_get_device_id(pdev);
	struct sh_eth_private *mdp;
	struct net_device *ndev;
	int ret;

	/* get base addr */
	res = platform_get_resource(pdev, IORESOURCE_MEM, 0);

	ndev = alloc_etherdev(sizeof(struct sh_eth_private));
	if (!ndev)
		return -ENOMEM;

	pm_runtime_enable(&pdev->dev);
	pm_runtime_get_sync(&pdev->dev);

	ret = platform_get_irq(pdev, 0);
	if (ret < 0)
		goto out_release;
	ndev->irq = ret;

	SET_NETDEV_DEV(ndev, &pdev->dev);

	mdp = netdev_priv(ndev);
	mdp->num_tx_ring = TX_RING_SIZE;
	mdp->num_rx_ring = RX_RING_SIZE;
	mdp->addr = devm_ioremap_resource(&pdev->dev, res);
	if (IS_ERR(mdp->addr)) {
		ret = PTR_ERR(mdp->addr);
		goto out_release;
	}

	ndev->base_addr = res->start;

	spin_lock_init(&mdp->lock);
	mdp->pdev = pdev;

	if (pdev->dev.of_node)
		pd = sh_eth_parse_dt(&pdev->dev);
	if (!pd) {
		dev_err(&pdev->dev, "no platform data\n");
		ret = -EINVAL;
		goto out_release;
	}

	/* get PHY ID */
	mdp->phy_id = pd->phy;
	mdp->phy_interface = pd->phy_interface;
	mdp->no_ether_link = pd->no_ether_link;
	mdp->ether_link_active_low = pd->ether_link_active_low;

	/* set cpu data */
	if (id)
		mdp->cd = (struct sh_eth_cpu_data *)id->driver_data;
	else
		mdp->cd = (struct sh_eth_cpu_data *)of_device_get_match_data(&pdev->dev);

	mdp->reg_offset = sh_eth_get_register_offset(mdp->cd->register_type);
	if (!mdp->reg_offset) {
		dev_err(&pdev->dev, "Unknown register type (%d)\n",
			mdp->cd->register_type);
		ret = -EINVAL;
		goto out_release;
	}
	sh_eth_set_default_cpu_data(mdp->cd);

	/* User's manual states max MTU should be 2048 but due to the
	 * alignment calculations in sh_eth_ring_init() the practical
	 * MTU is a bit less. Maybe this can be optimized some more.
	 */
	ndev->max_mtu = 2000 - (ETH_HLEN + VLAN_HLEN + ETH_FCS_LEN);
	ndev->min_mtu = ETH_MIN_MTU;

	/* set function */
	if (mdp->cd->tsu)
		ndev->netdev_ops = &sh_eth_netdev_ops_tsu;
	else
		ndev->netdev_ops = &sh_eth_netdev_ops;
	ndev->ethtool_ops = &sh_eth_ethtool_ops;
	ndev->watchdog_timeo = TX_TIMEOUT;

	/* debug message level */
	mdp->msg_enable = SH_ETH_DEF_MSG_ENABLE;

	/* read and set MAC address */
	read_mac_address(ndev, pd->mac_addr);
	if (!is_valid_ether_addr(ndev->dev_addr)) {
		dev_warn(&pdev->dev,
			 "no valid MAC address supplied, using a random one.\n");
		eth_hw_addr_random(ndev);
	}

	if (mdp->cd->tsu) {
		int port = pdev->id < 0 ? 0 : pdev->id % 2;
		struct resource *rtsu;

		rtsu = platform_get_resource(pdev, IORESOURCE_MEM, 1);
		if (!rtsu) {
			dev_err(&pdev->dev, "no TSU resource\n");
			ret = -ENODEV;
			goto out_release;
		}
		/* We can only request the  TSU region  for the first port
		 * of the two  sharing this TSU for the probe to succeed...
		 */
<<<<<<< HEAD
		if (devno % 2 == 0 &&
=======
		if (port == 0 &&
>>>>>>> e021bb4f
		    !devm_request_mem_region(&pdev->dev, rtsu->start,
					     resource_size(rtsu),
					     dev_name(&pdev->dev))) {
			dev_err(&pdev->dev, "can't request TSU resource.\n");
			ret = -EBUSY;
			goto out_release;
		}
<<<<<<< HEAD
=======
		/* ioremap the TSU registers */
>>>>>>> e021bb4f
		mdp->tsu_addr = devm_ioremap(&pdev->dev, rtsu->start,
					     resource_size(rtsu));
		if (!mdp->tsu_addr) {
			dev_err(&pdev->dev, "TSU region ioremap() failed.\n");
			ret = -ENOMEM;
			goto out_release;
		}
		mdp->port = port;
		ndev->features = NETIF_F_HW_VLAN_CTAG_FILTER;

<<<<<<< HEAD
	/* Need to init only the first port of the two sharing a TSU */
	if (devno % 2 == 0) {
		if (mdp->cd->chip_reset)
			mdp->cd->chip_reset(ndev);
=======
		/* Need to init only the first port of the two sharing a TSU */
		if (port == 0) {
			if (mdp->cd->chip_reset)
				mdp->cd->chip_reset(ndev);
>>>>>>> e021bb4f

			/* TSU init (Init only)*/
			sh_eth_tsu_init(mdp);
		}
	}

	if (mdp->cd->rmiimode)
		sh_eth_write(ndev, 0x1, RMIIMODE);

	/* MDIO bus init */
	ret = sh_mdio_init(mdp, pd);
	if (ret) {
		if (ret != -EPROBE_DEFER)
			dev_err(&pdev->dev, "MDIO init failed: %d\n", ret);
		goto out_release;
	}

	netif_napi_add(ndev, &mdp->napi, sh_eth_poll, 64);

	/* network device register */
	ret = register_netdev(ndev);
	if (ret)
		goto out_napi_del;

	if (mdp->cd->magic)
		device_set_wakeup_capable(&pdev->dev, 1);

	/* print device information */
	netdev_info(ndev, "Base address at 0x%x, %pM, IRQ %d.\n",
		    (u32)ndev->base_addr, ndev->dev_addr, ndev->irq);

	pm_runtime_put(&pdev->dev);
	platform_set_drvdata(pdev, ndev);

	return ret;

out_napi_del:
	netif_napi_del(&mdp->napi);
	sh_mdio_release(mdp);

out_release:
	/* net_dev free */
	free_netdev(ndev);

	pm_runtime_put(&pdev->dev);
	pm_runtime_disable(&pdev->dev);
	return ret;
}

static int sh_eth_drv_remove(struct platform_device *pdev)
{
	struct net_device *ndev = platform_get_drvdata(pdev);
	struct sh_eth_private *mdp = netdev_priv(ndev);

	unregister_netdev(ndev);
	netif_napi_del(&mdp->napi);
	sh_mdio_release(mdp);
	pm_runtime_disable(&pdev->dev);
	free_netdev(ndev);

	return 0;
}

#ifdef CONFIG_PM
#ifdef CONFIG_PM_SLEEP
static int sh_eth_wol_setup(struct net_device *ndev)
{
	struct sh_eth_private *mdp = netdev_priv(ndev);

	/* Only allow ECI interrupts */
	synchronize_irq(ndev->irq);
	napi_disable(&mdp->napi);
	sh_eth_write(ndev, EESIPR_ECIIP, EESIPR);

	/* Enable MagicPacket */
	sh_eth_modify(ndev, ECMR, ECMR_MPDE, ECMR_MPDE);

	return enable_irq_wake(ndev->irq);
}

static int sh_eth_wol_restore(struct net_device *ndev)
{
	struct sh_eth_private *mdp = netdev_priv(ndev);
	int ret;

	napi_enable(&mdp->napi);

	/* Disable MagicPacket */
	sh_eth_modify(ndev, ECMR, ECMR_MPDE, 0);

	/* The device needs to be reset to restore MagicPacket logic
	 * for next wakeup. If we close and open the device it will
	 * both be reset and all registers restored. This is what
	 * happens during suspend and resume without WoL enabled.
	 */
	ret = sh_eth_close(ndev);
	if (ret < 0)
		return ret;
	ret = sh_eth_open(ndev);
	if (ret < 0)
		return ret;

	return disable_irq_wake(ndev->irq);
}

static int sh_eth_suspend(struct device *dev)
{
	struct net_device *ndev = dev_get_drvdata(dev);
	struct sh_eth_private *mdp = netdev_priv(ndev);
	int ret = 0;

	if (!netif_running(ndev))
		return 0;

	netif_device_detach(ndev);

	if (mdp->wol_enabled)
		ret = sh_eth_wol_setup(ndev);
	else
		ret = sh_eth_close(ndev);

	return ret;
}

static int sh_eth_resume(struct device *dev)
{
	struct net_device *ndev = dev_get_drvdata(dev);
	struct sh_eth_private *mdp = netdev_priv(ndev);
	int ret = 0;

	if (!netif_running(ndev))
		return 0;

	if (mdp->wol_enabled)
		ret = sh_eth_wol_restore(ndev);
	else
		ret = sh_eth_open(ndev);

	if (ret < 0)
		return ret;

	netif_device_attach(ndev);

	return ret;
}
#endif

static int sh_eth_runtime_nop(struct device *dev)
{
	/* Runtime PM callback shared between ->runtime_suspend()
	 * and ->runtime_resume(). Simply returns success.
	 *
	 * This driver re-initializes all registers after
	 * pm_runtime_get_sync() anyway so there is no need
	 * to save and restore registers here.
	 */
	return 0;
}

static const struct dev_pm_ops sh_eth_dev_pm_ops = {
	SET_SYSTEM_SLEEP_PM_OPS(sh_eth_suspend, sh_eth_resume)
	SET_RUNTIME_PM_OPS(sh_eth_runtime_nop, sh_eth_runtime_nop, NULL)
};
#define SH_ETH_PM_OPS (&sh_eth_dev_pm_ops)
#else
#define SH_ETH_PM_OPS NULL
#endif

static const struct platform_device_id sh_eth_id_table[] = {
	{ "sh7619-ether", (kernel_ulong_t)&sh7619_data },
	{ "sh771x-ether", (kernel_ulong_t)&sh771x_data },
	{ "sh7724-ether", (kernel_ulong_t)&sh7724_data },
	{ "sh7734-gether", (kernel_ulong_t)&sh7734_data },
	{ "sh7757-ether", (kernel_ulong_t)&sh7757_data },
	{ "sh7757-gether", (kernel_ulong_t)&sh7757_data_giga },
	{ "sh7763-gether", (kernel_ulong_t)&sh7763_data },
	{ }
};
MODULE_DEVICE_TABLE(platform, sh_eth_id_table);

static struct platform_driver sh_eth_driver = {
	.probe = sh_eth_drv_probe,
	.remove = sh_eth_drv_remove,
	.id_table = sh_eth_id_table,
	.driver = {
		   .name = CARDNAME,
		   .pm = SH_ETH_PM_OPS,
		   .of_match_table = of_match_ptr(sh_eth_match_table),
	},
};

module_platform_driver(sh_eth_driver);

MODULE_AUTHOR("Nobuhiro Iwamatsu, Yoshihiro Shimoda");
MODULE_DESCRIPTION("Renesas SuperH Ethernet driver");
MODULE_LICENSE("GPL v2");<|MERGE_RESOLUTION|>--- conflicted
+++ resolved
@@ -1006,10 +1006,7 @@
 	.no_ade		= 1,
 	.xdfar_rw	= 1,
 	.tsu		= 1,
-<<<<<<< HEAD
-=======
 	.cexcr		= 1,
->>>>>>> e021bb4f
 	.dual_port	= 1,
 };
 
@@ -1090,10 +1087,7 @@
 	.tsu		= 1,
 	.irq_flags	= IRQF_SHARED,
 	.magic		= 1,
-<<<<<<< HEAD
-=======
 	.cexcr		= 1,
->>>>>>> e021bb4f
 	.dual_port	= 1,
 };
 
@@ -2069,34 +2063,6 @@
 	return 0;
 }
 
-<<<<<<< HEAD
-static int sh_eth_get_link_ksettings(struct net_device *ndev,
-				     struct ethtool_link_ksettings *cmd)
-{
-	struct sh_eth_private *mdp = netdev_priv(ndev);
-	unsigned long flags;
-
-	if (!ndev->phydev)
-		return -ENODEV;
-
-	spin_lock_irqsave(&mdp->lock, flags);
-	phy_ethtool_ksettings_get(ndev->phydev, cmd);
-	spin_unlock_irqrestore(&mdp->lock, flags);
-
-	return 0;
-}
-
-static int sh_eth_set_link_ksettings(struct net_device *ndev,
-				     const struct ethtool_link_ksettings *cmd)
-{
-	if (!ndev->phydev)
-		return -ENODEV;
-
-	return phy_ethtool_ksettings_set(ndev->phydev, cmd);
-}
-
-=======
->>>>>>> e021bb4f
 /* If it is ever necessary to increase SH_ETH_REG_DUMP_MAX_REGS, the
  * version must be bumped as well.  Just adding registers up to that
  * limit is fine, as long as the existing register indices don't
@@ -2276,17 +2242,6 @@
 	pm_runtime_put_sync(&mdp->pdev->dev);
 }
 
-<<<<<<< HEAD
-static int sh_eth_nway_reset(struct net_device *ndev)
-{
-	if (!ndev->phydev)
-		return -ENODEV;
-
-	return phy_start_aneg(ndev->phydev);
-}
-
-=======
->>>>>>> e021bb4f
 static u32 sh_eth_get_msglevel(struct net_device *ndev)
 {
 	struct sh_eth_private *mdp = netdev_priv(ndev);
@@ -3322,11 +3277,7 @@
 		/* We can only request the  TSU region  for the first port
 		 * of the two  sharing this TSU for the probe to succeed...
 		 */
-<<<<<<< HEAD
-		if (devno % 2 == 0 &&
-=======
 		if (port == 0 &&
->>>>>>> e021bb4f
 		    !devm_request_mem_region(&pdev->dev, rtsu->start,
 					     resource_size(rtsu),
 					     dev_name(&pdev->dev))) {
@@ -3334,10 +3285,7 @@
 			ret = -EBUSY;
 			goto out_release;
 		}
-<<<<<<< HEAD
-=======
 		/* ioremap the TSU registers */
->>>>>>> e021bb4f
 		mdp->tsu_addr = devm_ioremap(&pdev->dev, rtsu->start,
 					     resource_size(rtsu));
 		if (!mdp->tsu_addr) {
@@ -3348,17 +3296,10 @@
 		mdp->port = port;
 		ndev->features = NETIF_F_HW_VLAN_CTAG_FILTER;
 
-<<<<<<< HEAD
-	/* Need to init only the first port of the two sharing a TSU */
-	if (devno % 2 == 0) {
-		if (mdp->cd->chip_reset)
-			mdp->cd->chip_reset(ndev);
-=======
 		/* Need to init only the first port of the two sharing a TSU */
 		if (port == 0) {
 			if (mdp->cd->chip_reset)
 				mdp->cd->chip_reset(ndev);
->>>>>>> e021bb4f
 
 			/* TSU init (Init only)*/
 			sh_eth_tsu_init(mdp);
