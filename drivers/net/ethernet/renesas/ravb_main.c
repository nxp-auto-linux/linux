--- conflicted
+++ resolved
@@ -1106,44 +1106,6 @@
 	return 0;
 }
 
-<<<<<<< HEAD
-static int ravb_get_link_ksettings(struct net_device *ndev,
-				   struct ethtool_link_ksettings *cmd)
-{
-	struct ravb_private *priv = netdev_priv(ndev);
-	unsigned long flags;
-
-	if (!ndev->phydev)
-		return -ENODEV;
-
-	spin_lock_irqsave(&priv->lock, flags);
-	phy_ethtool_ksettings_get(ndev->phydev, cmd);
-	spin_unlock_irqrestore(&priv->lock, flags);
-
-	return 0;
-}
-
-static int ravb_set_link_ksettings(struct net_device *ndev,
-				   const struct ethtool_link_ksettings *cmd)
-{
-	if (!ndev->phydev)
-		return -ENODEV;
-
-	return phy_ethtool_ksettings_set(ndev->phydev, cmd);
-}
-
-static int ravb_nway_reset(struct net_device *ndev)
-{
-	int error = -ENODEV;
-
-	if (ndev->phydev)
-		error = phy_start_aneg(ndev->phydev);
-
-	return error;
-}
-
-=======
->>>>>>> e021bb4f
 static u32 ravb_get_msglevel(struct net_device *ndev)
 {
 	struct ravb_private *priv = netdev_priv(ndev);
