/* SPDX-License-Identifier: GPL-2.0 */
/*  SuperH Ethernet device driver
 *
 *  Copyright (C) 2006-2012 Nobuhiro Iwamatsu
 *  Copyright (C) 2008-2012 Renesas Solutions Corp.
 */

#ifndef __SH_ETH_H__
#define __SH_ETH_H__

#define CARDNAME	"sh-eth"
#define TX_TIMEOUT	(5*HZ)
#define TX_RING_SIZE	64	/* Tx ring size */
#define RX_RING_SIZE	64	/* Rx ring size */
#define TX_RING_MIN	64
#define RX_RING_MIN	64
#define TX_RING_MAX	1024
#define RX_RING_MAX	1024
#define PKT_BUF_SZ	1538
#define SH_ETH_TSU_TIMEOUT_MS	500
#define SH_ETH_TSU_CAM_ENTRIES	32

enum {
	/* IMPORTANT: To keep ethtool register dump working, add new
	 * register names immediately before SH_ETH_MAX_REGISTER_OFFSET.
	 */

	/* E-DMAC registers */
	EDSR = 0,
	EDMR,
	EDTRR,
	EDRRR,
	EESR,
	EESIPR,
	TDLAR,
	TDFAR,
	TDFXR,
	TDFFR,
	RDLAR,
	RDFAR,
	RDFXR,
	RDFFR,
	TRSCER,
	RMFCR,
	TFTR,
	FDR,
	RMCR,
	EDOCR,
	TFUCR,
	RFOCR,
	RMIIMODE,
	FCFTR,
	RPADIR,
	TRIMD,
	RBWAR,
	TBRAR,

	/* Ether registers */
	ECMR,
	ECSR,
	ECSIPR,
	PIR,
	PSR,
	RDMLR,
	PIPR,
	RFLR,
	IPGR,
	APR,
	MPR,
	PFTCR,
	PFRCR,
	RFCR,
	RFCF,
	TPAUSER,
	TPAUSECR,
	BCFR,
	BCFRR,
	GECMR,
	BCULR,
	MAHR,
	MALR,
	TROCR,
	CDCR,
	LCCR,
	CNDCR,
	CEFCR,
	FRECR,
	TSFRCR,
	TLFRCR,
	CERCR,
	CEECR,
	MAFCR,
	RTRATE,
	CSMR,
	RMII_MII,

	/* TSU Absolute address */
	ARSTR,
	TSU_CTRST,
	TSU_FWEN0,
	TSU_FWEN1,
	TSU_FCM,
	TSU_BSYSL0,
	TSU_BSYSL1,
	TSU_PRISL0,
	TSU_PRISL1,
	TSU_FWSL0,
	TSU_FWSL1,
	TSU_FWSLC,
	TSU_QTAG0,			/* Same as TSU_QTAGM0 */
	TSU_QTAG1,			/* Same as TSU_QTAGM1 */
	TSU_QTAGM0,
	TSU_QTAGM1,
	TSU_FWSR,
	TSU_FWINMK,
	TSU_ADQT0,
	TSU_ADQT1,
	TSU_VTAG0,
	TSU_VTAG1,
	TSU_ADSBSY,
	TSU_TEN,
	TSU_POST1,
	TSU_POST2,
	TSU_POST3,
	TSU_POST4,
	TSU_ADRH0,
	/* TSU_ADR{H,L}{0..31} are assumed to be contiguous */

	TXNLCR0,
	TXALCR0,
	RXNLCR0,
	RXALCR0,
	FWNLCR0,
	FWALCR0,
	TXNLCR1,
	TXALCR1,
	RXNLCR1,
	RXALCR1,
	FWNLCR1,
	FWALCR1,

	/* This value must be written at last. */
	SH_ETH_MAX_REGISTER_OFFSET,
};

enum {
	SH_ETH_REG_GIGABIT,
	SH_ETH_REG_FAST_RZ,
	SH_ETH_REG_FAST_RCAR,
	SH_ETH_REG_FAST_SH4,
	SH_ETH_REG_FAST_SH3_SH2
};

/* Driver's parameters */
#if defined(CONFIG_CPU_SH4) || defined(CONFIG_ARCH_RENESAS)
#define SH_ETH_RX_ALIGN		32
#else
#define SH_ETH_RX_ALIGN		2
#endif

/* Register's bits
 */
/* EDSR : sh7734, sh7757, sh7763, r8a7740, and r7s72100 only */
enum EDSR_BIT {
	EDSR_ENT = 0x01, EDSR_ENR = 0x02,
};
#define EDSR_ENALL (EDSR_ENT|EDSR_ENR)

/* GECMR : sh7734, sh7763 and r8a7740 only */
enum GECMR_BIT {
	GECMR_10 = 0x0, GECMR_100 = 0x04, GECMR_1000 = 0x01,
};

/* EDMR */
enum DMAC_M_BIT {
	EDMR_NBST = 0x80,
	EDMR_EL = 0x40, /* Litte endian */
	EDMR_DL1 = 0x20, EDMR_DL0 = 0x10,
	EDMR_SRST_GETHER = 0x03,
	EDMR_SRST_ETHER = 0x01,
};

/* EDTRR */
enum DMAC_T_BIT {
	EDTRR_TRNS_GETHER = 0x03,
	EDTRR_TRNS_ETHER = 0x01,
};

/* EDRRR */
enum EDRRR_R_BIT {
	EDRRR_R = 0x01,
};

/* TPAUSER */
enum TPAUSER_BIT {
	TPAUSER_TPAUSE = 0x0000ffff,
	TPAUSER_UNLIMITED = 0,
};

/* BCFR */
enum BCFR_BIT {
	BCFR_RPAUSE = 0x0000ffff,
	BCFR_UNLIMITED = 0,
};

/* PIR */
enum PIR_BIT {
	PIR_MDI = 0x08, PIR_MDO = 0x04, PIR_MMD = 0x02, PIR_MDC = 0x01,
};

/* PSR */
enum PHY_STATUS_BIT { PHY_ST_LINK = 0x01, };

/* EESR */
enum EESR_BIT {
	EESR_TWB1	= 0x80000000,
	EESR_TWB	= 0x40000000,	/* same as TWB0 */
	EESR_TC1	= 0x20000000,
	EESR_TUC	= 0x10000000,
	EESR_ROC	= 0x08000000,
	EESR_TABT	= 0x04000000,
	EESR_RABT	= 0x02000000,
	EESR_RFRMER	= 0x01000000,	/* same as RFCOF */
	EESR_ADE	= 0x00800000,
	EESR_ECI	= 0x00400000,
	EESR_FTC	= 0x00200000,	/* same as TC or TC0 */
	EESR_TDE	= 0x00100000,
	EESR_TFE	= 0x00080000,	/* same as TFUF */
	EESR_FRC	= 0x00040000,	/* same as FR */
	EESR_RDE	= 0x00020000,
	EESR_RFE	= 0x00010000,
	EESR_CND	= 0x00000800,
	EESR_DLC	= 0x00000400,
	EESR_CD		= 0x00000200,
	EESR_TRO	= 0x00000100,
	EESR_RMAF	= 0x00000080,
	EESR_CEEF	= 0x00000040,
	EESR_CELF	= 0x00000020,
	EESR_RRF	= 0x00000010,
	EESR_RTLF	= 0x00000008,
	EESR_RTSF	= 0x00000004,
	EESR_PRE	= 0x00000002,
	EESR_CERF	= 0x00000001,
};

#define EESR_RX_CHECK		(EESR_FRC  | /* Frame recv */		\
				 EESR_RMAF | /* Multicast address recv */ \
				 EESR_RRF  | /* Bit frame recv */	\
				 EESR_RTLF | /* Long frame recv */	\
				 EESR_RTSF | /* Short frame recv */	\
				 EESR_PRE  | /* PHY-LSI recv error */	\
				 EESR_CERF)  /* Recv frame CRC error */

#define DEFAULT_TX_CHECK	(EESR_FTC | EESR_CND | EESR_DLC | EESR_CD | \
				 EESR_TRO)
#define DEFAULT_EESR_ERR_CHECK	(EESR_TWB | EESR_TABT | EESR_RABT | EESR_RFE | \
				 EESR_RDE | EESR_RFRMER | EESR_ADE | \
				 EESR_TFE | EESR_TDE)

/* EESIPR */
enum EESIPR_BIT {
	EESIPR_TWB1IP	= 0x80000000,
	EESIPR_TWBIP	= 0x40000000,	/* same as TWB0IP */
	EESIPR_TC1IP	= 0x20000000,
	EESIPR_TUCIP	= 0x10000000,
	EESIPR_ROCIP	= 0x08000000,
	EESIPR_TABTIP	= 0x04000000,
	EESIPR_RABTIP	= 0x02000000,
	EESIPR_RFCOFIP	= 0x01000000,
	EESIPR_ADEIP	= 0x00800000,
	EESIPR_ECIIP	= 0x00400000,
	EESIPR_FTCIP	= 0x00200000,	/* same as TC0IP */
	EESIPR_TDEIP	= 0x00100000,
	EESIPR_TFUFIP	= 0x00080000,
	EESIPR_FRIP	= 0x00040000,
	EESIPR_RDEIP	= 0x00020000,
	EESIPR_RFOFIP	= 0x00010000,
	EESIPR_CNDIP	= 0x00000800,
	EESIPR_DLCIP	= 0x00000400,
	EESIPR_CDIP	= 0x00000200,
	EESIPR_TROIP	= 0x00000100,
	EESIPR_RMAFIP	= 0x00000080,
	EESIPR_CEEFIP	= 0x00000040,
	EESIPR_CELFIP	= 0x00000020,
	EESIPR_RRFIP	= 0x00000010,
	EESIPR_RTLFIP	= 0x00000008,
	EESIPR_RTSFIP	= 0x00000004,
	EESIPR_PREIP	= 0x00000002,
	EESIPR_CERFIP	= 0x00000001,
};

/* Receive descriptor 0 bits */
enum RD_STS_BIT {
	RD_RACT = 0x80000000, RD_RDLE = 0x40000000,
	RD_RFP1 = 0x20000000, RD_RFP0 = 0x10000000,
	RD_RFE = 0x08000000, RD_RFS10 = 0x00000200,
	RD_RFS9 = 0x00000100, RD_RFS8 = 0x00000080,
	RD_RFS7 = 0x00000040, RD_RFS6 = 0x00000020,
	RD_RFS5 = 0x00000010, RD_RFS4 = 0x00000008,
	RD_RFS3 = 0x00000004, RD_RFS2 = 0x00000002,
	RD_RFS1 = 0x00000001,
};
#define RDF1ST	RD_RFP1
#define RDFEND	RD_RFP0
#define RD_RFP	(RD_RFP1|RD_RFP0)

/* Receive descriptor 1 bits */
enum RD_LEN_BIT {
	RD_RFL	= 0x0000ffff,	/* receive frame  length */
	RD_RBL	= 0xffff0000,	/* receive buffer length */
};

/* FCFTR */
enum FCFTR_BIT {
	FCFTR_RFF2 = 0x00040000, FCFTR_RFF1 = 0x00020000,
	FCFTR_RFF0 = 0x00010000, FCFTR_RFD2 = 0x00000004,
	FCFTR_RFD1 = 0x00000002, FCFTR_RFD0 = 0x00000001,
};
#define DEFAULT_FIFO_F_D_RFF	(FCFTR_RFF2 | FCFTR_RFF1 | FCFTR_RFF0)
#define DEFAULT_FIFO_F_D_RFD	(FCFTR_RFD2 | FCFTR_RFD1 | FCFTR_RFD0)

/* Transmit descriptor 0 bits */
enum TD_STS_BIT {
	TD_TACT = 0x80000000, TD_TDLE = 0x40000000,
	TD_TFP1 = 0x20000000, TD_TFP0 = 0x10000000,
	TD_TFE  = 0x08000000, TD_TWBI = 0x04000000,
};
#define TDF1ST	TD_TFP1
#define TDFEND	TD_TFP0
#define TD_TFP	(TD_TFP1|TD_TFP0)

/* Transmit descriptor 1 bits */
enum TD_LEN_BIT {
	TD_TBL	= 0xffff0000,	/* transmit buffer length */
};

/* RMCR */
enum RMCR_BIT {
	RMCR_RNC = 0x00000001,
};

/* ECMR */
enum FELIC_MODE_BIT {
	ECMR_TRCCM = 0x04000000, ECMR_RCSC = 0x00800000,
	ECMR_DPAD = 0x00200000, ECMR_RZPF = 0x00100000,
	ECMR_ZPF = 0x00080000, ECMR_PFR = 0x00040000, ECMR_RXF = 0x00020000,
	ECMR_TXF = 0x00010000, ECMR_MCT = 0x00002000, ECMR_PRCEF = 0x00001000,
	ECMR_MPDE = 0x00000200, ECMR_RE = 0x00000040, ECMR_TE = 0x00000020,
	ECMR_RTM = 0x00000010, ECMR_ILB = 0x00000008, ECMR_ELB = 0x00000004,
	ECMR_DM = 0x00000002, ECMR_PRM = 0x00000001,
};

/* ECSR */
enum ECSR_STATUS_BIT {
	ECSR_BRCRX = 0x20, ECSR_PSRTO = 0x10,
	ECSR_LCHNG = 0x04,
	ECSR_MPD = 0x02, ECSR_ICD = 0x01,
};

#define DEFAULT_ECSR_INIT	(ECSR_BRCRX | ECSR_PSRTO | ECSR_LCHNG | \
				 ECSR_ICD | ECSIPR_MPDIP)

/* ECSIPR */
enum ECSIPR_STATUS_MASK_BIT {
	ECSIPR_BRCRXIP = 0x20, ECSIPR_PSRTOIP = 0x10,
	ECSIPR_LCHNGIP = 0x04,
	ECSIPR_MPDIP = 0x02, ECSIPR_ICDIP = 0x01,
};

#define DEFAULT_ECSIPR_INIT	(ECSIPR_BRCRXIP | ECSIPR_PSRTOIP | \
				 ECSIPR_LCHNGIP | ECSIPR_ICDIP | ECSIPR_MPDIP)

/* APR */
enum APR_BIT {
	APR_AP = 0x0000ffff,
};

/* MPR */
enum MPR_BIT {
	MPR_MP = 0x0000ffff,
};

/* TRSCER */
enum DESC_I_BIT {
	DESC_I_TINT4 = 0x0800, DESC_I_TINT3 = 0x0400, DESC_I_TINT2 = 0x0200,
	DESC_I_TINT1 = 0x0100, DESC_I_RINT8 = 0x0080, DESC_I_RINT5 = 0x0010,
	DESC_I_RINT4 = 0x0008, DESC_I_RINT3 = 0x0004, DESC_I_RINT2 = 0x0002,
	DESC_I_RINT1 = 0x0001,
};

#define DEFAULT_TRSCER_ERR_MASK (DESC_I_RINT8 | DESC_I_RINT5 | DESC_I_TINT2)

/* RPADIR */
enum RPADIR_BIT {
	RPADIR_PADS = 0x1f0000, RPADIR_PADR = 0xffff,
};

/* FDR */
#define DEFAULT_FDR_INIT	0x00000707

/* ARSTR */
enum ARSTR_BIT { ARSTR_ARST = 0x00000001, };

/* TSU_FWEN0 */
enum TSU_FWEN0_BIT {
	TSU_FWEN0_0 = 0x00000001,
};

/* TSU_ADSBSY */
enum TSU_ADSBSY_BIT {
	TSU_ADSBSY_0 = 0x00000001,
};

/* TSU_TEN */
enum TSU_TEN_BIT {
	TSU_TEN_0 = 0x80000000,
};

/* TSU_FWSL0 */
enum TSU_FWSL0_BIT {
	TSU_FWSL0_FW50 = 0x1000, TSU_FWSL0_FW40 = 0x0800,
	TSU_FWSL0_FW30 = 0x0400, TSU_FWSL0_FW20 = 0x0200,
	TSU_FWSL0_FW10 = 0x0100, TSU_FWSL0_RMSA0 = 0x0010,
};

/* TSU_FWSLC */
enum TSU_FWSLC_BIT {
	TSU_FWSLC_POSTENU = 0x2000, TSU_FWSLC_POSTENL = 0x1000,
	TSU_FWSLC_CAMSEL03 = 0x0080, TSU_FWSLC_CAMSEL02 = 0x0040,
	TSU_FWSLC_CAMSEL01 = 0x0020, TSU_FWSLC_CAMSEL00 = 0x0010,
	TSU_FWSLC_CAMSEL13 = 0x0008, TSU_FWSLC_CAMSEL12 = 0x0004,
	TSU_FWSLC_CAMSEL11 = 0x0002, TSU_FWSLC_CAMSEL10 = 0x0001,
};

/* TSU_VTAGn */
#define TSU_VTAG_ENABLE		0x80000000
#define TSU_VTAG_VID_MASK	0x00000fff

/* The sh ether Tx buffer descriptors.
 * This structure should be 20 bytes.
 */
struct sh_eth_txdesc {
	u32 status;		/* TD0 */
	u32 len;		/* TD1 */
	u32 addr;		/* TD2 */
	u32 pad0;		/* padding data */
} __aligned(2) __packed;

/* The sh ether Rx buffer descriptors.
 * This structure should be 20 bytes.
 */
struct sh_eth_rxdesc {
	u32 status;		/* RD0 */
	u32 len;		/* RD1 */
	u32 addr;		/* RD2 */
	u32 pad0;		/* padding data */
} __aligned(2) __packed;

/* This structure is used by each CPU dependency handling. */
struct sh_eth_cpu_data {
	/* mandatory functions */
	int (*soft_reset)(struct net_device *ndev);

	/* optional functions */
	void (*chip_reset)(struct net_device *ndev);
	void (*set_duplex)(struct net_device *ndev);
	void (*set_rate)(struct net_device *ndev);

	/* mandatory initialize value */
	int register_type;
	u32 edtrr_trns;
	u32 eesipr_value;

	/* optional initialize value */
	u32 ecsr_value;
	u32 ecsipr_value;
	u32 fdr_value;
	u32 fcftr_value;

	/* interrupt checking mask */
	u32 tx_check;
	u32 eesr_err_check;

	/* Error mask */
	u32 trscer_err_mask;

	/* hardware features */
	unsigned long irq_flags; /* IRQ configuration flags */
	unsigned no_psr:1;	/* EtherC DOES NOT have PSR */
	unsigned apr:1;		/* EtherC has APR */
	unsigned mpr:1;		/* EtherC has MPR */
	unsigned tpauser:1;	/* EtherC has TPAUSER */
	unsigned bculr:1;	/* EtherC has BCULR */
	unsigned tsu:1;		/* EtherC has TSU */
	unsigned hw_swap:1;	/* E-DMAC has DE bit in EDMR */
	unsigned nbst:1;	/* E-DMAC has NBST bit in EDMR */
	unsigned rpadir:1;	/* E-DMAC has RPADIR */
	unsigned no_trimd:1;	/* E-DMAC DOES NOT have TRIMD */
	unsigned no_ade:1;	/* E-DMAC DOES NOT have ADE bit in EESR */
	unsigned no_xdfar:1;	/* E-DMAC DOES NOT have RDFAR/TDFAR */
	unsigned xdfar_rw:1;	/* E-DMAC has writeable RDFAR/TDFAR */
	unsigned hw_checksum:1;	/* E-DMAC has CSMR */
	unsigned select_mii:1;	/* EtherC has RMII_MII (MII select register) */
	unsigned rmiimode:1;	/* EtherC has RMIIMODE register */
	unsigned rtrate:1;	/* EtherC has RTRATE register */
	unsigned magic:1;	/* EtherC has ECMR.MPDE and ECSR.MPD */
<<<<<<< HEAD
=======
	unsigned no_tx_cntrs:1;	/* EtherC DOES NOT have TX error counters */
	unsigned cexcr:1;	/* EtherC has CERCR/CEECR */
>>>>>>> e021bb4f
	unsigned dual_port:1;	/* Dual EtherC/E-DMAC */
};

struct sh_eth_private {
	struct platform_device *pdev;
	struct sh_eth_cpu_data *cd;
	const u16 *reg_offset;
	void __iomem *addr;
	void __iomem *tsu_addr;
	struct clk *clk;
	u32 num_rx_ring;
	u32 num_tx_ring;
	dma_addr_t rx_desc_dma;
	dma_addr_t tx_desc_dma;
	struct sh_eth_rxdesc *rx_ring;
	struct sh_eth_txdesc *tx_ring;
	struct sk_buff **rx_skbuff;
	struct sk_buff **tx_skbuff;
	spinlock_t lock;		/* Register access lock */
	u32 cur_rx, dirty_rx;		/* Producer/consumer ring indices */
	u32 cur_tx, dirty_tx;
	u32 rx_buf_sz;			/* Based on MTU+slack. */
	struct napi_struct napi;
	bool irq_enabled;
	/* MII transceiver section. */
	u32 phy_id;			/* PHY ID */
	struct mii_bus *mii_bus;	/* MDIO bus control */
	int link;
	phy_interface_t phy_interface;
	int msg_enable;
	int speed;
	int duplex;
	int port;			/* for TSU */
	int vlan_num_ids;		/* for VLAN tag filter */

	unsigned no_ether_link:1;
	unsigned ether_link_active_low:1;
	unsigned is_opened:1;
	unsigned wol_enabled:1;
};

#endif	/* #ifndef __SH_ETH_H__ */<|MERGE_RESOLUTION|>--- conflicted
+++ resolved
@@ -504,11 +504,8 @@
 	unsigned rmiimode:1;	/* EtherC has RMIIMODE register */
 	unsigned rtrate:1;	/* EtherC has RTRATE register */
 	unsigned magic:1;	/* EtherC has ECMR.MPDE and ECSR.MPD */
-<<<<<<< HEAD
-=======
 	unsigned no_tx_cntrs:1;	/* EtherC DOES NOT have TX error counters */
 	unsigned cexcr:1;	/* EtherC has CERCR/CEECR */
->>>>>>> e021bb4f
 	unsigned dual_port:1;	/* Dual EtherC/E-DMAC */
 };
 
