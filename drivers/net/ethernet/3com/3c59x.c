/* EtherLinkXL.c: A 3Com EtherLink PCI III/XL ethernet driver for linux. */
/*
	Written 1996-1999 by Donald Becker.

	This software may be used and distributed according to the terms
	of the GNU General Public License, incorporated herein by reference.

	This driver is for the 3Com "Vortex" and "Boomerang" series ethercards.
	Members of the series include Fast EtherLink 3c590/3c592/3c595/3c597
	and the EtherLink XL 3c900 and 3c905 cards.

	Problem reports and questions should be directed to
	vortex@scyld.com

	The author may be reached as becker@scyld.com, or C/O
	Scyld Computing Corporation
	410 Severn Ave., Suite 210
	Annapolis MD 21403

*/

/*
 * FIXME: This driver _could_ support MTU changing, but doesn't.  See Don's hamachi.c implementation
 * as well as other drivers
 *
 * NOTE: If you make 'vortex_debug' a constant (#define vortex_debug 0) the driver shrinks by 2k
 * due to dead code elimination.  There will be some performance benefits from this due to
 * elimination of all the tests and reduced cache footprint.
 */


#define DRV_NAME	"3c59x"



/* A few values that may be tweaked. */
/* Keep the ring sizes a power of two for efficiency. */
#define TX_RING_SIZE	16
#define RX_RING_SIZE	32
#define PKT_BUF_SZ		1536			/* Size of each temporary Rx buffer.*/

/* "Knobs" that adjust features and parameters. */
/* Set the copy breakpoint for the copy-only-tiny-frames scheme.
   Setting to > 1512 effectively disables this feature. */
#ifndef __arm__
static int rx_copybreak = 200;
#else
/* ARM systems perform better by disregarding the bus-master
   transfer capability of these cards. -- rmk */
static int rx_copybreak = 1513;
#endif
/* Allow setting MTU to a larger size, bypassing the normal ethernet setup. */
static const int mtu = 1500;
/* Maximum events (Rx packets, etc.) to handle at each interrupt. */
static int max_interrupt_work = 32;
/* Tx timeout interval (millisecs) */
static int watchdog = 5000;

/* Allow aggregation of Tx interrupts.  Saves CPU load at the cost
 * of possible Tx stalls if the system is blocking interrupts
 * somewhere else.  Undefine this to disable.
 */
#define tx_interrupt_mitigation 1

/* Put out somewhat more debugging messages. (0: no msg, 1 minimal .. 6). */
#define vortex_debug debug
#ifdef VORTEX_DEBUG
static int vortex_debug = VORTEX_DEBUG;
#else
static int vortex_debug = 1;
#endif

#include <linux/module.h>
#include <linux/kernel.h>
#include <linux/string.h>
#include <linux/timer.h>
#include <linux/errno.h>
#include <linux/in.h>
#include <linux/ioport.h>
#include <linux/interrupt.h>
#include <linux/pci.h>
#include <linux/mii.h>
#include <linux/init.h>
#include <linux/netdevice.h>
#include <linux/etherdevice.h>
#include <linux/skbuff.h>
#include <linux/ethtool.h>
#include <linux/highmem.h>
#include <linux/eisa.h>
#include <linux/bitops.h>
#include <linux/jiffies.h>
#include <linux/gfp.h>
#include <asm/irq.h>			/* For nr_irqs only. */
#include <asm/io.h>
#include <linux/uaccess.h>

/* Kernel compatibility defines, some common to David Hinds' PCMCIA package.
   This is only in the support-all-kernels source code. */

#define RUN_AT(x) (jiffies + (x))

#include <linux/delay.h>


static const char version[] =
	DRV_NAME ": Donald Becker and others.\n";

MODULE_AUTHOR("Donald Becker <becker@scyld.com>");
MODULE_DESCRIPTION("3Com 3c59x/3c9xx ethernet driver ");
MODULE_LICENSE("GPL");


/* Operational parameter that usually are not changed. */

/* The Vortex size is twice that of the original EtherLinkIII series: the
   runtime register window, window 1, is now always mapped in.
   The Boomerang size is twice as large as the Vortex -- it has additional
   bus master control registers. */
#define VORTEX_TOTAL_SIZE 0x20
#define BOOMERANG_TOTAL_SIZE 0x40

/* Set iff a MII transceiver on any interface requires mdio preamble.
   This only set with the original DP83840 on older 3c905 boards, so the extra
   code size of a per-interface flag is not worthwhile. */
static char mii_preamble_required;

#define PFX DRV_NAME ": "



/*
				Theory of Operation

I. Board Compatibility

This device driver is designed for the 3Com FastEtherLink and FastEtherLink
XL, 3Com's PCI to 10/100baseT adapters.  It also works with the 10Mbs
versions of the FastEtherLink cards.  The supported product IDs are
  3c590, 3c592, 3c595, 3c597, 3c900, 3c905

The related ISA 3c515 is supported with a separate driver, 3c515.c, included
with the kernel source or available from
    cesdis.gsfc.nasa.gov:/pub/linux/drivers/3c515.html

II. Board-specific settings

PCI bus devices are configured by the system at boot time, so no jumpers
need to be set on the board.  The system BIOS should be set to assign the
PCI INTA signal to an otherwise unused system IRQ line.

The EEPROM settings for media type and forced-full-duplex are observed.
The EEPROM media type should be left at the default "autoselect" unless using
10base2 or AUI connections which cannot be reliably detected.

III. Driver operation

The 3c59x series use an interface that's very similar to the previous 3c5x9
series.  The primary interface is two programmed-I/O FIFOs, with an
alternate single-contiguous-region bus-master transfer (see next).

The 3c900 "Boomerang" series uses a full-bus-master interface with separate
lists of transmit and receive descriptors, similar to the AMD LANCE/PCnet,
DEC Tulip and Intel Speedo3.  The first chip version retains a compatible
programmed-I/O interface that has been removed in 'B' and subsequent board
revisions.

One extension that is advertised in a very large font is that the adapters
are capable of being bus masters.  On the Vortex chip this capability was
only for a single contiguous region making it far less useful than the full
bus master capability.  There is a significant performance impact of taking
an extra interrupt or polling for the completion of each transfer, as well
as difficulty sharing the single transfer engine between the transmit and
receive threads.  Using DMA transfers is a win only with large blocks or
with the flawed versions of the Intel Orion motherboard PCI controller.

The Boomerang chip's full-bus-master interface is useful, and has the
currently-unused advantages over other similar chips that queued transmit
packets may be reordered and receive buffer groups are associated with a
single frame.

With full-bus-master support, this driver uses a "RX_COPYBREAK" scheme.
Rather than a fixed intermediate receive buffer, this scheme allocates
full-sized skbuffs as receive buffers.  The value RX_COPYBREAK is used as
the copying breakpoint: it is chosen to trade-off the memory wasted by
passing the full-sized skbuff to the queue layer for all frames vs. the
copying cost of copying a frame to a correctly-sized skbuff.

IIIC. Synchronization
The driver runs as two independent, single-threaded flows of control.  One
is the send-packet routine, which enforces single-threaded use by the
dev->tbusy flag.  The other thread is the interrupt handler, which is single
threaded by the hardware and other software.

IV. Notes

Thanks to Cameron Spitzer and Terry Murphy of 3Com for providing development
3c590, 3c595, and 3c900 boards.
The name "Vortex" is the internal 3Com project name for the PCI ASIC, and
the EISA version is called "Demon".  According to Terry these names come
from rides at the local amusement park.

The new chips support both ethernet (1.5K) and FDDI (4.5K) packet sizes!
This driver only supports ethernet packets because of the skbuff allocation
limit of 4K.
*/

/* This table drives the PCI probe routines.  It's mostly boilerplate in all
   of the drivers, and will likely be provided by some future kernel.
*/
enum pci_flags_bit {
	PCI_USES_MASTER=4,
};

enum {	IS_VORTEX=1, IS_BOOMERANG=2, IS_CYCLONE=4, IS_TORNADO=8,
	EEPROM_8BIT=0x10,	/* AKPM: Uses 0x230 as the base bitmaps for EEPROM reads */
	HAS_PWR_CTRL=0x20, HAS_MII=0x40, HAS_NWAY=0x80, HAS_CB_FNS=0x100,
	INVERT_MII_PWR=0x200, INVERT_LED_PWR=0x400, MAX_COLLISION_RESET=0x800,
	EEPROM_OFFSET=0x1000, HAS_HWCKSM=0x2000, WNO_XCVR_PWR=0x4000,
	EXTRA_PREAMBLE=0x8000, EEPROM_RESET=0x10000, };

enum vortex_chips {
	CH_3C590 = 0,
	CH_3C592,
	CH_3C597,
	CH_3C595_1,
	CH_3C595_2,

	CH_3C595_3,
	CH_3C900_1,
	CH_3C900_2,
	CH_3C900_3,
	CH_3C900_4,

	CH_3C900_5,
	CH_3C900B_FL,
	CH_3C905_1,
	CH_3C905_2,
	CH_3C905B_TX,
	CH_3C905B_1,

	CH_3C905B_2,
	CH_3C905B_FX,
	CH_3C905C,
	CH_3C9202,
	CH_3C980,
	CH_3C9805,

	CH_3CSOHO100_TX,
	CH_3C555,
	CH_3C556,
	CH_3C556B,
	CH_3C575,

	CH_3C575_1,
	CH_3CCFE575,
	CH_3CCFE575CT,
	CH_3CCFE656,
	CH_3CCFEM656,

	CH_3CCFEM656_1,
	CH_3C450,
	CH_3C920,
	CH_3C982A,
	CH_3C982B,

	CH_905BT4,
	CH_920B_EMB_WNM,
};


/* note: this array directly indexed by above enums, and MUST
 * be kept in sync with both the enums above, and the PCI device
 * table below
 */
static struct vortex_chip_info {
	const char *name;
	int flags;
	int drv_flags;
	int io_size;
} vortex_info_tbl[] = {
	{"3c590 Vortex 10Mbps",
	 PCI_USES_MASTER, IS_VORTEX, 32, },
	{"3c592 EISA 10Mbps Demon/Vortex",					/* AKPM: from Don's 3c59x_cb.c 0.49H */
	 PCI_USES_MASTER, IS_VORTEX, 32, },
	{"3c597 EISA Fast Demon/Vortex",					/* AKPM: from Don's 3c59x_cb.c 0.49H */
	 PCI_USES_MASTER, IS_VORTEX, 32, },
	{"3c595 Vortex 100baseTx",
	 PCI_USES_MASTER, IS_VORTEX, 32, },
	{"3c595 Vortex 100baseT4",
	 PCI_USES_MASTER, IS_VORTEX, 32, },

	{"3c595 Vortex 100base-MII",
	 PCI_USES_MASTER, IS_VORTEX, 32, },
	{"3c900 Boomerang 10baseT",
	 PCI_USES_MASTER, IS_BOOMERANG|EEPROM_RESET, 64, },
	{"3c900 Boomerang 10Mbps Combo",
	 PCI_USES_MASTER, IS_BOOMERANG|EEPROM_RESET, 64, },
	{"3c900 Cyclone 10Mbps TPO",						/* AKPM: from Don's 0.99M */
	 PCI_USES_MASTER, IS_CYCLONE|HAS_HWCKSM, 128, },
	{"3c900 Cyclone 10Mbps Combo",
	 PCI_USES_MASTER, IS_CYCLONE|HAS_HWCKSM, 128, },

	{"3c900 Cyclone 10Mbps TPC",						/* AKPM: from Don's 0.99M */
	 PCI_USES_MASTER, IS_CYCLONE|HAS_HWCKSM, 128, },
	{"3c900B-FL Cyclone 10base-FL",
	 PCI_USES_MASTER, IS_CYCLONE|HAS_HWCKSM, 128, },
	{"3c905 Boomerang 100baseTx",
	 PCI_USES_MASTER, IS_BOOMERANG|HAS_MII|EEPROM_RESET, 64, },
	{"3c905 Boomerang 100baseT4",
	 PCI_USES_MASTER, IS_BOOMERANG|HAS_MII|EEPROM_RESET, 64, },
	{"3C905B-TX Fast Etherlink XL PCI",
	 PCI_USES_MASTER, IS_CYCLONE|HAS_NWAY|HAS_HWCKSM|EXTRA_PREAMBLE, 128, },
	{"3c905B Cyclone 100baseTx",
	 PCI_USES_MASTER, IS_CYCLONE|HAS_NWAY|HAS_HWCKSM|EXTRA_PREAMBLE, 128, },

	{"3c905B Cyclone 10/100/BNC",
	 PCI_USES_MASTER, IS_CYCLONE|HAS_NWAY|HAS_HWCKSM, 128, },
	{"3c905B-FX Cyclone 100baseFx",
	 PCI_USES_MASTER, IS_CYCLONE|HAS_HWCKSM, 128, },
	{"3c905C Tornado",
	PCI_USES_MASTER, IS_TORNADO|HAS_NWAY|HAS_HWCKSM|EXTRA_PREAMBLE, 128, },
	{"3c920B-EMB-WNM (ATI Radeon 9100 IGP)",
	 PCI_USES_MASTER, IS_TORNADO|HAS_MII|HAS_HWCKSM, 128, },
	{"3c980 Cyclone",
	 PCI_USES_MASTER, IS_CYCLONE|HAS_HWCKSM|EXTRA_PREAMBLE, 128, },

	{"3c980C Python-T",
	 PCI_USES_MASTER, IS_CYCLONE|HAS_NWAY|HAS_HWCKSM, 128, },
	{"3cSOHO100-TX Hurricane",
	 PCI_USES_MASTER, IS_CYCLONE|HAS_NWAY|HAS_HWCKSM|EXTRA_PREAMBLE, 128, },
	{"3c555 Laptop Hurricane",
	 PCI_USES_MASTER, IS_CYCLONE|EEPROM_8BIT|HAS_HWCKSM, 128, },
	{"3c556 Laptop Tornado",
	 PCI_USES_MASTER, IS_TORNADO|HAS_NWAY|EEPROM_8BIT|HAS_CB_FNS|INVERT_MII_PWR|
									HAS_HWCKSM, 128, },
	{"3c556B Laptop Hurricane",
	 PCI_USES_MASTER, IS_TORNADO|HAS_NWAY|EEPROM_OFFSET|HAS_CB_FNS|INVERT_MII_PWR|
	                                WNO_XCVR_PWR|HAS_HWCKSM, 128, },

	{"3c575 [Megahertz] 10/100 LAN 	CardBus",
	PCI_USES_MASTER, IS_BOOMERANG|HAS_MII|EEPROM_8BIT, 128, },
	{"3c575 Boomerang CardBus",
	 PCI_USES_MASTER, IS_BOOMERANG|HAS_MII|EEPROM_8BIT, 128, },
	{"3CCFE575BT Cyclone CardBus",
	 PCI_USES_MASTER, IS_CYCLONE|HAS_NWAY|HAS_CB_FNS|EEPROM_8BIT|
									INVERT_LED_PWR|HAS_HWCKSM, 128, },
	{"3CCFE575CT Tornado CardBus",
	 PCI_USES_MASTER, IS_TORNADO|HAS_NWAY|HAS_CB_FNS|EEPROM_8BIT|INVERT_MII_PWR|
									MAX_COLLISION_RESET|HAS_HWCKSM, 128, },
	{"3CCFE656 Cyclone CardBus",
	 PCI_USES_MASTER, IS_CYCLONE|HAS_NWAY|HAS_CB_FNS|EEPROM_8BIT|INVERT_MII_PWR|
									INVERT_LED_PWR|HAS_HWCKSM, 128, },

	{"3CCFEM656B Cyclone+Winmodem CardBus",
	 PCI_USES_MASTER, IS_CYCLONE|HAS_NWAY|HAS_CB_FNS|EEPROM_8BIT|INVERT_MII_PWR|
									INVERT_LED_PWR|HAS_HWCKSM, 128, },
	{"3CXFEM656C Tornado+Winmodem CardBus",			/* From pcmcia-cs-3.1.5 */
	 PCI_USES_MASTER, IS_TORNADO|HAS_NWAY|HAS_CB_FNS|EEPROM_8BIT|INVERT_MII_PWR|
									MAX_COLLISION_RESET|HAS_HWCKSM, 128, },
	{"3c450 HomePNA Tornado",						/* AKPM: from Don's 0.99Q */
	 PCI_USES_MASTER, IS_TORNADO|HAS_NWAY|HAS_HWCKSM, 128, },
	{"3c920 Tornado",
	 PCI_USES_MASTER, IS_TORNADO|HAS_NWAY|HAS_HWCKSM, 128, },
	{"3c982 Hydra Dual Port A",
	 PCI_USES_MASTER, IS_TORNADO|HAS_HWCKSM|HAS_NWAY, 128, },

	{"3c982 Hydra Dual Port B",
	 PCI_USES_MASTER, IS_TORNADO|HAS_HWCKSM|HAS_NWAY, 128, },
	{"3c905B-T4",
	 PCI_USES_MASTER, IS_CYCLONE|HAS_NWAY|HAS_HWCKSM|EXTRA_PREAMBLE, 128, },
	{"3c920B-EMB-WNM Tornado",
	 PCI_USES_MASTER, IS_TORNADO|HAS_NWAY|HAS_HWCKSM, 128, },

	{NULL,}, /* NULL terminated list. */
};


static const struct pci_device_id vortex_pci_tbl[] = {
	{ 0x10B7, 0x5900, PCI_ANY_ID, PCI_ANY_ID, 0, 0, CH_3C590 },
	{ 0x10B7, 0x5920, PCI_ANY_ID, PCI_ANY_ID, 0, 0, CH_3C592 },
	{ 0x10B7, 0x5970, PCI_ANY_ID, PCI_ANY_ID, 0, 0, CH_3C597 },
	{ 0x10B7, 0x5950, PCI_ANY_ID, PCI_ANY_ID, 0, 0, CH_3C595_1 },
	{ 0x10B7, 0x5951, PCI_ANY_ID, PCI_ANY_ID, 0, 0, CH_3C595_2 },

	{ 0x10B7, 0x5952, PCI_ANY_ID, PCI_ANY_ID, 0, 0, CH_3C595_3 },
	{ 0x10B7, 0x9000, PCI_ANY_ID, PCI_ANY_ID, 0, 0, CH_3C900_1 },
	{ 0x10B7, 0x9001, PCI_ANY_ID, PCI_ANY_ID, 0, 0, CH_3C900_2 },
	{ 0x10B7, 0x9004, PCI_ANY_ID, PCI_ANY_ID, 0, 0, CH_3C900_3 },
	{ 0x10B7, 0x9005, PCI_ANY_ID, PCI_ANY_ID, 0, 0, CH_3C900_4 },

	{ 0x10B7, 0x9006, PCI_ANY_ID, PCI_ANY_ID, 0, 0, CH_3C900_5 },
	{ 0x10B7, 0x900A, PCI_ANY_ID, PCI_ANY_ID, 0, 0, CH_3C900B_FL },
	{ 0x10B7, 0x9050, PCI_ANY_ID, PCI_ANY_ID, 0, 0, CH_3C905_1 },
	{ 0x10B7, 0x9051, PCI_ANY_ID, PCI_ANY_ID, 0, 0, CH_3C905_2 },
	{ 0x10B7, 0x9054, PCI_ANY_ID, PCI_ANY_ID, 0, 0, CH_3C905B_TX },
	{ 0x10B7, 0x9055, PCI_ANY_ID, PCI_ANY_ID, 0, 0, CH_3C905B_1 },

	{ 0x10B7, 0x9058, PCI_ANY_ID, PCI_ANY_ID, 0, 0, CH_3C905B_2 },
	{ 0x10B7, 0x905A, PCI_ANY_ID, PCI_ANY_ID, 0, 0, CH_3C905B_FX },
	{ 0x10B7, 0x9200, PCI_ANY_ID, PCI_ANY_ID, 0, 0, CH_3C905C },
	{ 0x10B7, 0x9202, PCI_ANY_ID, PCI_ANY_ID, 0, 0, CH_3C9202 },
	{ 0x10B7, 0x9800, PCI_ANY_ID, PCI_ANY_ID, 0, 0, CH_3C980 },
	{ 0x10B7, 0x9805, PCI_ANY_ID, PCI_ANY_ID, 0, 0, CH_3C9805 },

	{ 0x10B7, 0x7646, PCI_ANY_ID, PCI_ANY_ID, 0, 0, CH_3CSOHO100_TX },
	{ 0x10B7, 0x5055, PCI_ANY_ID, PCI_ANY_ID, 0, 0, CH_3C555 },
	{ 0x10B7, 0x6055, PCI_ANY_ID, PCI_ANY_ID, 0, 0, CH_3C556 },
	{ 0x10B7, 0x6056, PCI_ANY_ID, PCI_ANY_ID, 0, 0, CH_3C556B },
	{ 0x10B7, 0x5b57, PCI_ANY_ID, PCI_ANY_ID, 0, 0, CH_3C575 },

	{ 0x10B7, 0x5057, PCI_ANY_ID, PCI_ANY_ID, 0, 0, CH_3C575_1 },
	{ 0x10B7, 0x5157, PCI_ANY_ID, PCI_ANY_ID, 0, 0, CH_3CCFE575 },
	{ 0x10B7, 0x5257, PCI_ANY_ID, PCI_ANY_ID, 0, 0, CH_3CCFE575CT },
	{ 0x10B7, 0x6560, PCI_ANY_ID, PCI_ANY_ID, 0, 0, CH_3CCFE656 },
	{ 0x10B7, 0x6562, PCI_ANY_ID, PCI_ANY_ID, 0, 0, CH_3CCFEM656 },

	{ 0x10B7, 0x6564, PCI_ANY_ID, PCI_ANY_ID, 0, 0, CH_3CCFEM656_1 },
	{ 0x10B7, 0x4500, PCI_ANY_ID, PCI_ANY_ID, 0, 0, CH_3C450 },
	{ 0x10B7, 0x9201, PCI_ANY_ID, PCI_ANY_ID, 0, 0, CH_3C920 },
	{ 0x10B7, 0x1201, PCI_ANY_ID, PCI_ANY_ID, 0, 0, CH_3C982A },
	{ 0x10B7, 0x1202, PCI_ANY_ID, PCI_ANY_ID, 0, 0, CH_3C982B },

	{ 0x10B7, 0x9056, PCI_ANY_ID, PCI_ANY_ID, 0, 0, CH_905BT4 },
	{ 0x10B7, 0x9210, PCI_ANY_ID, PCI_ANY_ID, 0, 0, CH_920B_EMB_WNM },

	{0,}						/* 0 terminated list. */
};
MODULE_DEVICE_TABLE(pci, vortex_pci_tbl);


/* Operational definitions.
   These are not used by other compilation units and thus are not
   exported in a ".h" file.

   First the windows.  There are eight register windows, with the command
   and status registers available in each.
   */
#define EL3_CMD 0x0e
#define EL3_STATUS 0x0e

/* The top five bits written to EL3_CMD are a command, the lower
   11 bits are the parameter, if applicable.
   Note that 11 parameters bits was fine for ethernet, but the new chip
   can handle FDDI length frames (~4500 octets) and now parameters count
   32-bit 'Dwords' rather than octets. */

enum vortex_cmd {
	TotalReset = 0<<11, SelectWindow = 1<<11, StartCoax = 2<<11,
	RxDisable = 3<<11, RxEnable = 4<<11, RxReset = 5<<11,
	UpStall = 6<<11, UpUnstall = (6<<11)+1,
	DownStall = (6<<11)+2, DownUnstall = (6<<11)+3,
	RxDiscard = 8<<11, TxEnable = 9<<11, TxDisable = 10<<11, TxReset = 11<<11,
	FakeIntr = 12<<11, AckIntr = 13<<11, SetIntrEnb = 14<<11,
	SetStatusEnb = 15<<11, SetRxFilter = 16<<11, SetRxThreshold = 17<<11,
	SetTxThreshold = 18<<11, SetTxStart = 19<<11,
	StartDMAUp = 20<<11, StartDMADown = (20<<11)+1, StatsEnable = 21<<11,
	StatsDisable = 22<<11, StopCoax = 23<<11, SetFilterBit = 25<<11,};

/* The SetRxFilter command accepts the following classes: */
enum RxFilter {
	RxStation = 1, RxMulticast = 2, RxBroadcast = 4, RxProm = 8 };

/* Bits in the general status register. */
enum vortex_status {
	IntLatch = 0x0001, HostError = 0x0002, TxComplete = 0x0004,
	TxAvailable = 0x0008, RxComplete = 0x0010, RxEarly = 0x0020,
	IntReq = 0x0040, StatsFull = 0x0080,
	DMADone = 1<<8, DownComplete = 1<<9, UpComplete = 1<<10,
	DMAInProgress = 1<<11,			/* DMA controller is still busy.*/
	CmdInProgress = 1<<12,			/* EL3_CMD is still busy.*/
};

/* Register window 1 offsets, the window used in normal operation.
   On the Vortex this window is always mapped at offsets 0x10-0x1f. */
enum Window1 {
	TX_FIFO = 0x10,  RX_FIFO = 0x10,  RxErrors = 0x14,
	RxStatus = 0x18,  Timer=0x1A, TxStatus = 0x1B,
	TxFree = 0x1C, /* Remaining free bytes in Tx buffer. */
};
enum Window0 {
	Wn0EepromCmd = 10,		/* Window 0: EEPROM command register. */
	Wn0EepromData = 12,		/* Window 0: EEPROM results register. */
	IntrStatus=0x0E,		/* Valid in all windows. */
};
enum Win0_EEPROM_bits {
	EEPROM_Read = 0x80, EEPROM_WRITE = 0x40, EEPROM_ERASE = 0xC0,
	EEPROM_EWENB = 0x30,		/* Enable erasing/writing for 10 msec. */
	EEPROM_EWDIS = 0x00,		/* Disable EWENB before 10 msec timeout. */
};
/* EEPROM locations. */
enum eeprom_offset {
	PhysAddr01=0, PhysAddr23=1, PhysAddr45=2, ModelID=3,
	EtherLink3ID=7, IFXcvrIO=8, IRQLine=9,
	NodeAddr01=10, NodeAddr23=11, NodeAddr45=12,
	DriverTune=13, Checksum=15};

enum Window2 {			/* Window 2. */
	Wn2_ResetOptions=12,
};
enum Window3 {			/* Window 3: MAC/config bits. */
	Wn3_Config=0, Wn3_MaxPktSize=4, Wn3_MAC_Ctrl=6, Wn3_Options=8,
};

#define BFEXT(value, offset, bitcount)  \
    ((((unsigned long)(value)) >> (offset)) & ((1 << (bitcount)) - 1))

#define BFINS(lhs, rhs, offset, bitcount)					\
	(((lhs) & ~((((1 << (bitcount)) - 1)) << (offset))) |	\
	(((rhs) & ((1 << (bitcount)) - 1)) << (offset)))

#define RAM_SIZE(v)		BFEXT(v, 0, 3)
#define RAM_WIDTH(v)	BFEXT(v, 3, 1)
#define RAM_SPEED(v)	BFEXT(v, 4, 2)
#define ROM_SIZE(v)		BFEXT(v, 6, 2)
#define RAM_SPLIT(v)	BFEXT(v, 16, 2)
#define XCVR(v)			BFEXT(v, 20, 4)
#define AUTOSELECT(v)	BFEXT(v, 24, 1)

enum Window4 {		/* Window 4: Xcvr/media bits. */
	Wn4_FIFODiag = 4, Wn4_NetDiag = 6, Wn4_PhysicalMgmt=8, Wn4_Media = 10,
};
enum Win4_Media_bits {
	Media_SQE = 0x0008,		/* Enable SQE error counting for AUI. */
	Media_10TP = 0x00C0,	/* Enable link beat and jabber for 10baseT. */
	Media_Lnk = 0x0080,		/* Enable just link beat for 100TX/100FX. */
	Media_LnkBeat = 0x0800,
};
enum Window7 {					/* Window 7: Bus Master control. */
	Wn7_MasterAddr = 0, Wn7_VlanEtherType=4, Wn7_MasterLen = 6,
	Wn7_MasterStatus = 12,
};
/* Boomerang bus master control registers. */
enum MasterCtrl {
	PktStatus = 0x20, DownListPtr = 0x24, FragAddr = 0x28, FragLen = 0x2c,
	TxFreeThreshold = 0x2f, UpPktStatus = 0x30, UpListPtr = 0x38,
};

/* The Rx and Tx descriptor lists.
   Caution Alpha hackers: these types are 32 bits!  Note also the 8 byte
   alignment contraint on tx_ring[] and rx_ring[]. */
#define LAST_FRAG 	0x80000000			/* Last Addr/Len pair in descriptor. */
#define DN_COMPLETE	0x00010000			/* This packet has been downloaded */
struct boom_rx_desc {
	__le32 next;					/* Last entry points to 0.   */
	__le32 status;
	__le32 addr;					/* Up to 63 addr/len pairs possible. */
	__le32 length;					/* Set LAST_FRAG to indicate last pair. */
};
/* Values for the Rx status entry. */
enum rx_desc_status {
	RxDComplete=0x00008000, RxDError=0x4000,
	/* See boomerang_rx() for actual error bits */
	IPChksumErr=1<<25, TCPChksumErr=1<<26, UDPChksumErr=1<<27,
	IPChksumValid=1<<29, TCPChksumValid=1<<30, UDPChksumValid=1<<31,
};

#ifdef MAX_SKB_FRAGS
#define DO_ZEROCOPY 1
#else
#define DO_ZEROCOPY 0
#endif

struct boom_tx_desc {
	__le32 next;					/* Last entry points to 0.   */
	__le32 status;					/* bits 0:12 length, others see below.  */
#if DO_ZEROCOPY
	struct {
		__le32 addr;
		__le32 length;
	} frag[1+MAX_SKB_FRAGS];
#else
		__le32 addr;
		__le32 length;
#endif
};

/* Values for the Tx status entry. */
enum tx_desc_status {
	CRCDisable=0x2000, TxDComplete=0x8000,
	AddIPChksum=0x02000000, AddTCPChksum=0x04000000, AddUDPChksum=0x08000000,
	TxIntrUploaded=0x80000000,		/* IRQ when in FIFO, but maybe not sent. */
};

/* Chip features we care about in vp->capabilities, read from the EEPROM. */
enum ChipCaps { CapBusMaster=0x20, CapPwrMgmt=0x2000 };

struct vortex_extra_stats {
	unsigned long tx_deferred;
	unsigned long tx_max_collisions;
	unsigned long tx_multiple_collisions;
	unsigned long tx_single_collisions;
	unsigned long rx_bad_ssd;
};

struct vortex_private {
	/* The Rx and Tx rings should be quad-word-aligned. */
	struct boom_rx_desc* rx_ring;
	struct boom_tx_desc* tx_ring;
	dma_addr_t rx_ring_dma;
	dma_addr_t tx_ring_dma;
	/* The addresses of transmit- and receive-in-place skbuffs. */
	struct sk_buff* rx_skbuff[RX_RING_SIZE];
	struct sk_buff* tx_skbuff[TX_RING_SIZE];
	unsigned int cur_rx, cur_tx;		/* The next free ring entry */
	unsigned int dirty_tx;	/* The ring entries to be free()ed. */
	struct vortex_extra_stats xstats;	/* NIC-specific extra stats */
	struct sk_buff *tx_skb;				/* Packet being eaten by bus master ctrl.  */
	dma_addr_t tx_skb_dma;				/* Allocated DMA address for bus master ctrl DMA.   */

	/* PCI configuration space information. */
	struct device *gendev;
	void __iomem *ioaddr;			/* IO address space */
	void __iomem *cb_fn_base;		/* CardBus function status addr space. */

	/* Some values here only for performance evaluation and path-coverage */
	int rx_nocopy, rx_copy, queued_packet, rx_csumhits;
	int card_idx;

	/* The remainder are related to chip state, mostly media selection. */
	struct timer_list timer;			/* Media selection timer. */
	int options;						/* User-settable misc. driver options. */
	unsigned int media_override:4, 		/* Passed-in media type. */
		default_media:4,				/* Read from the EEPROM/Wn3_Config. */
		full_duplex:1, autoselect:1,
		bus_master:1,					/* Vortex can only do a fragment bus-m. */
		full_bus_master_tx:1, full_bus_master_rx:2, /* Boomerang  */
		flow_ctrl:1,					/* Use 802.3x flow control (PAUSE only) */
		partner_flow_ctrl:1,			/* Partner supports flow control */
		has_nway:1,
		enable_wol:1,					/* Wake-on-LAN is enabled */
		pm_state_valid:1,				/* pci_dev->saved_config_space has sane contents */
		open:1,
		medialock:1,
		large_frames:1,			/* accept large frames */
		handling_irq:1;			/* private in_irq indicator */
	/* {get|set}_wol operations are already serialized by rtnl.
	 * no additional locking is required for the enable_wol and acpi_set_WOL()
	 */
	int drv_flags;
	u16 status_enable;
	u16 intr_enable;
	u16 available_media;				/* From Wn3_Options. */
	u16 capabilities, info1, info2;		/* Various, from EEPROM. */
	u16 advertising;					/* NWay media advertisement */
	unsigned char phys[2];				/* MII device addresses. */
	u16 deferred;						/* Resend these interrupts when we
										 * bale from the ISR */
	u16 io_size;						/* Size of PCI region (for release_region) */

	/* Serialises access to hardware other than MII and variables below.
	 * The lock hierarchy is rtnl_lock > {lock, mii_lock} > window_lock. */
	spinlock_t lock;

	spinlock_t mii_lock;		/* Serialises access to MII */
	struct mii_if_info mii;		/* MII lib hooks/info */
	spinlock_t window_lock;		/* Serialises access to windowed regs */
	int window;			/* Register window */
};

static void window_set(struct vortex_private *vp, int window)
{
	if (window != vp->window) {
		iowrite16(SelectWindow + window, vp->ioaddr + EL3_CMD);
		vp->window = window;
	}
}

#define DEFINE_WINDOW_IO(size)						\
static u ## size							\
window_read ## size(struct vortex_private *vp, int window, int addr)	\
{									\
	unsigned long flags;						\
	u ## size ret;							\
	spin_lock_irqsave(&vp->window_lock, flags);			\
	window_set(vp, window);						\
	ret = ioread ## size(vp->ioaddr + addr);			\
	spin_unlock_irqrestore(&vp->window_lock, flags);		\
	return ret;							\
}									\
static void								\
window_write ## size(struct vortex_private *vp, u ## size value,	\
		     int window, int addr)				\
{									\
	unsigned long flags;						\
	spin_lock_irqsave(&vp->window_lock, flags);			\
	window_set(vp, window);						\
	iowrite ## size(value, vp->ioaddr + addr);			\
	spin_unlock_irqrestore(&vp->window_lock, flags);		\
}
DEFINE_WINDOW_IO(8)
DEFINE_WINDOW_IO(16)
DEFINE_WINDOW_IO(32)

#ifdef CONFIG_PCI
#define DEVICE_PCI(dev) ((dev_is_pci(dev)) ? to_pci_dev((dev)) : NULL)
#else
#define DEVICE_PCI(dev) NULL
#endif

#define VORTEX_PCI(vp)							\
	((struct pci_dev *) (((vp)->gendev) ? DEVICE_PCI((vp)->gendev) : NULL))

#ifdef CONFIG_EISA
#define DEVICE_EISA(dev) (((dev)->bus == &eisa_bus_type) ? to_eisa_device((dev)) : NULL)
#else
#define DEVICE_EISA(dev) NULL
#endif

#define VORTEX_EISA(vp)							\
	((struct eisa_device *) (((vp)->gendev) ? DEVICE_EISA((vp)->gendev) : NULL))

/* The action to take with a media selection timer tick.
   Note that we deviate from the 3Com order by checking 10base2 before AUI.
 */
enum xcvr_types {
	XCVR_10baseT=0, XCVR_AUI, XCVR_10baseTOnly, XCVR_10base2, XCVR_100baseTx,
	XCVR_100baseFx, XCVR_MII=6, XCVR_NWAY=8, XCVR_ExtMII=9, XCVR_Default=10,
};

static const struct media_table {
	char *name;
	unsigned int media_bits:16,		/* Bits to set in Wn4_Media register. */
		mask:8,						/* The transceiver-present bit in Wn3_Config.*/
		next:8;						/* The media type to try next. */
	int wait;						/* Time before we check media status. */
} media_tbl[] = {
  {	"10baseT",   Media_10TP,0x08, XCVR_10base2, (14*HZ)/10},
  { "10Mbs AUI", Media_SQE, 0x20, XCVR_Default, (1*HZ)/10},
  { "undefined", 0,			0x80, XCVR_10baseT, 10000},
  { "10base2",   0,			0x10, XCVR_AUI,		(1*HZ)/10},
  { "100baseTX", Media_Lnk, 0x02, XCVR_100baseFx, (14*HZ)/10},
  { "100baseFX", Media_Lnk, 0x04, XCVR_MII,		(14*HZ)/10},
  { "MII",		 0,			0x41, XCVR_10baseT, 3*HZ },
  { "undefined", 0,			0x01, XCVR_10baseT, 10000},
  { "Autonegotiate", 0,		0x41, XCVR_10baseT, 3*HZ},
  { "MII-External",	 0,		0x41, XCVR_10baseT, 3*HZ },
  { "Default",	 0,			0xFF, XCVR_10baseT, 10000},
};

static struct {
	const char str[ETH_GSTRING_LEN];
} ethtool_stats_keys[] = {
	{ "tx_deferred" },
	{ "tx_max_collisions" },
	{ "tx_multiple_collisions" },
	{ "tx_single_collisions" },
	{ "rx_bad_ssd" },
};

/* number of ETHTOOL_GSTATS u64's */
#define VORTEX_NUM_STATS    5

static int vortex_probe1(struct device *gendev, void __iomem *ioaddr, int irq,
				   int chip_idx, int card_idx);
static int vortex_up(struct net_device *dev);
static void vortex_down(struct net_device *dev, int final);
static int vortex_open(struct net_device *dev);
static void mdio_sync(struct vortex_private *vp, int bits);
static int mdio_read(struct net_device *dev, int phy_id, int location);
static void mdio_write(struct net_device *vp, int phy_id, int location, int value);
static void vortex_timer(struct timer_list *t);
static netdev_tx_t vortex_start_xmit(struct sk_buff *skb,
				     struct net_device *dev);
static netdev_tx_t boomerang_start_xmit(struct sk_buff *skb,
					struct net_device *dev);
static int vortex_rx(struct net_device *dev);
static int boomerang_rx(struct net_device *dev);
static irqreturn_t vortex_boomerang_interrupt(int irq, void *dev_id);
static irqreturn_t _vortex_interrupt(int irq, struct net_device *dev);
static irqreturn_t _boomerang_interrupt(int irq, struct net_device *dev);
static int vortex_close(struct net_device *dev);
static void dump_tx_ring(struct net_device *dev);
static void update_stats(void __iomem *ioaddr, struct net_device *dev);
static struct net_device_stats *vortex_get_stats(struct net_device *dev);
static void set_rx_mode(struct net_device *dev);
#ifdef CONFIG_PCI
static int vortex_ioctl(struct net_device *dev, struct ifreq *rq, int cmd);
#endif
static void vortex_tx_timeout(struct net_device *dev);
static void acpi_set_WOL(struct net_device *dev);
static const struct ethtool_ops vortex_ethtool_ops;
static void set_8021q_mode(struct net_device *dev, int enable);

/* This driver uses 'options' to pass the media type, full-duplex flag, etc. */
/* Option count limit only -- unlimited interfaces are supported. */
#define MAX_UNITS 8
static int options[MAX_UNITS] = { [0 ... MAX_UNITS-1] = -1 };
static int full_duplex[MAX_UNITS] = {[0 ... MAX_UNITS-1] = -1 };
static int hw_checksums[MAX_UNITS] = {[0 ... MAX_UNITS-1] = -1 };
static int flow_ctrl[MAX_UNITS] = {[0 ... MAX_UNITS-1] = -1 };
static int enable_wol[MAX_UNITS] = {[0 ... MAX_UNITS-1] = -1 };
static int use_mmio[MAX_UNITS] = {[0 ... MAX_UNITS-1] = -1 };
static int global_options = -1;
static int global_full_duplex = -1;
static int global_enable_wol = -1;
static int global_use_mmio = -1;

/* Variables to work-around the Compaq PCI BIOS32 problem. */
static int compaq_ioaddr, compaq_irq, compaq_device_id = 0x5900;
static struct net_device *compaq_net_device;

static int vortex_cards_found;

module_param(debug, int, 0);
module_param(global_options, int, 0);
module_param_array(options, int, NULL, 0);
module_param(global_full_duplex, int, 0);
module_param_array(full_duplex, int, NULL, 0);
module_param_array(hw_checksums, int, NULL, 0);
module_param_array(flow_ctrl, int, NULL, 0);
module_param(global_enable_wol, int, 0);
module_param_array(enable_wol, int, NULL, 0);
module_param(rx_copybreak, int, 0);
module_param(max_interrupt_work, int, 0);
module_param_hw(compaq_ioaddr, int, ioport, 0);
module_param_hw(compaq_irq, int, irq, 0);
module_param(compaq_device_id, int, 0);
module_param(watchdog, int, 0);
module_param(global_use_mmio, int, 0);
module_param_array(use_mmio, int, NULL, 0);
MODULE_PARM_DESC(debug, "3c59x debug level (0-6)");
MODULE_PARM_DESC(options, "3c59x: Bits 0-3: media type, bit 4: bus mastering, bit 9: full duplex");
MODULE_PARM_DESC(global_options, "3c59x: same as options, but applies to all NICs if options is unset");
MODULE_PARM_DESC(full_duplex, "3c59x full duplex setting(s) (1)");
MODULE_PARM_DESC(global_full_duplex, "3c59x: same as full_duplex, but applies to all NICs if full_duplex is unset");
MODULE_PARM_DESC(hw_checksums, "3c59x Hardware checksum checking by adapter(s) (0-1)");
MODULE_PARM_DESC(flow_ctrl, "3c59x 802.3x flow control usage (PAUSE only) (0-1)");
MODULE_PARM_DESC(enable_wol, "3c59x: Turn on Wake-on-LAN for adapter(s) (0-1)");
MODULE_PARM_DESC(global_enable_wol, "3c59x: same as enable_wol, but applies to all NICs if enable_wol is unset");
MODULE_PARM_DESC(rx_copybreak, "3c59x copy breakpoint for copy-only-tiny-frames");
MODULE_PARM_DESC(max_interrupt_work, "3c59x maximum events handled per interrupt");
MODULE_PARM_DESC(compaq_ioaddr, "3c59x PCI I/O base address (Compaq BIOS problem workaround)");
MODULE_PARM_DESC(compaq_irq, "3c59x PCI IRQ number (Compaq BIOS problem workaround)");
MODULE_PARM_DESC(compaq_device_id, "3c59x PCI device ID (Compaq BIOS problem workaround)");
MODULE_PARM_DESC(watchdog, "3c59x transmit timeout in milliseconds");
MODULE_PARM_DESC(global_use_mmio, "3c59x: same as use_mmio, but applies to all NICs if options is unset");
MODULE_PARM_DESC(use_mmio, "3c59x: use memory-mapped PCI I/O resource (0-1)");

#ifdef CONFIG_NET_POLL_CONTROLLER
static void poll_vortex(struct net_device *dev)
{
<<<<<<< HEAD
	struct vortex_private *vp = netdev_priv(dev);
	unsigned long flags;
	local_irq_save_nort(flags);
	(vp->full_bus_master_rx ? boomerang_interrupt:vortex_interrupt)(dev->irq,dev);
	local_irq_restore_nort(flags);
=======
	vortex_boomerang_interrupt(dev->irq, dev);
>>>>>>> e021bb4f
}
#endif

#ifdef CONFIG_PM

static int vortex_suspend(struct device *dev)
{
	struct pci_dev *pdev = to_pci_dev(dev);
	struct net_device *ndev = pci_get_drvdata(pdev);

	if (!ndev || !netif_running(ndev))
		return 0;

	netif_device_detach(ndev);
	vortex_down(ndev, 1);

	return 0;
}

static int vortex_resume(struct device *dev)
{
	struct pci_dev *pdev = to_pci_dev(dev);
	struct net_device *ndev = pci_get_drvdata(pdev);
	int err;

	if (!ndev || !netif_running(ndev))
		return 0;

	err = vortex_up(ndev);
	if (err)
		return err;

	netif_device_attach(ndev);

	return 0;
}

static const struct dev_pm_ops vortex_pm_ops = {
	.suspend = vortex_suspend,
	.resume = vortex_resume,
	.freeze = vortex_suspend,
	.thaw = vortex_resume,
	.poweroff = vortex_suspend,
	.restore = vortex_resume,
};

#define VORTEX_PM_OPS (&vortex_pm_ops)

#else /* !CONFIG_PM */

#define VORTEX_PM_OPS NULL

#endif /* !CONFIG_PM */

#ifdef CONFIG_EISA
static const struct eisa_device_id vortex_eisa_ids[] = {
	{ "TCM5920", CH_3C592 },
	{ "TCM5970", CH_3C597 },
	{ "" }
};
MODULE_DEVICE_TABLE(eisa, vortex_eisa_ids);

static int vortex_eisa_probe(struct device *device)
{
	void __iomem *ioaddr;
	struct eisa_device *edev;

	edev = to_eisa_device(device);

	if (!request_region(edev->base_addr, VORTEX_TOTAL_SIZE, DRV_NAME))
		return -EBUSY;

	ioaddr = ioport_map(edev->base_addr, VORTEX_TOTAL_SIZE);

	if (vortex_probe1(device, ioaddr, ioread16(ioaddr + 0xC88) >> 12,
					  edev->id.driver_data, vortex_cards_found)) {
		release_region(edev->base_addr, VORTEX_TOTAL_SIZE);
		return -ENODEV;
	}

	vortex_cards_found++;

	return 0;
}

static int vortex_eisa_remove(struct device *device)
{
	struct eisa_device *edev;
	struct net_device *dev;
	struct vortex_private *vp;
	void __iomem *ioaddr;

	edev = to_eisa_device(device);
	dev = eisa_get_drvdata(edev);

	if (!dev) {
		pr_err("vortex_eisa_remove called for Compaq device!\n");
		BUG();
	}

	vp = netdev_priv(dev);
	ioaddr = vp->ioaddr;

	unregister_netdev(dev);
	iowrite16(TotalReset|0x14, ioaddr + EL3_CMD);
	release_region(edev->base_addr, VORTEX_TOTAL_SIZE);

	free_netdev(dev);
	return 0;
}

static struct eisa_driver vortex_eisa_driver = {
	.id_table = vortex_eisa_ids,
	.driver   = {
		.name    = "3c59x",
		.probe   = vortex_eisa_probe,
		.remove  = vortex_eisa_remove
	}
};

#endif /* CONFIG_EISA */

/* returns count found (>= 0), or negative on error */
static int __init vortex_eisa_init(void)
{
	int eisa_found = 0;
	int orig_cards_found = vortex_cards_found;

#ifdef CONFIG_EISA
	int err;

	err = eisa_driver_register (&vortex_eisa_driver);
	if (!err) {
		/*
		 * Because of the way EISA bus is probed, we cannot assume
		 * any device have been found when we exit from
		 * eisa_driver_register (the bus root driver may not be
		 * initialized yet). So we blindly assume something was
		 * found, and let the sysfs magic happened...
		 */
		eisa_found = 1;
	}
#endif

	/* Special code to work-around the Compaq PCI BIOS32 problem. */
	if (compaq_ioaddr) {
		vortex_probe1(NULL, ioport_map(compaq_ioaddr, VORTEX_TOTAL_SIZE),
			      compaq_irq, compaq_device_id, vortex_cards_found++);
	}

	return vortex_cards_found - orig_cards_found + eisa_found;
}

/* returns count (>= 0), or negative on error */
static int vortex_init_one(struct pci_dev *pdev,
			   const struct pci_device_id *ent)
{
	int rc, unit, pci_bar;
	struct vortex_chip_info *vci;
	void __iomem *ioaddr;

	/* wake up and enable device */
	rc = pci_enable_device(pdev);
	if (rc < 0)
		goto out;

	rc = pci_request_regions(pdev, DRV_NAME);
	if (rc < 0)
		goto out_disable;

	unit = vortex_cards_found;

	if (global_use_mmio < 0 && (unit >= MAX_UNITS || use_mmio[unit] < 0)) {
		/* Determine the default if the user didn't override us */
		vci = &vortex_info_tbl[ent->driver_data];
		pci_bar = vci->drv_flags & (IS_CYCLONE | IS_TORNADO) ? 1 : 0;
	} else if (unit < MAX_UNITS && use_mmio[unit] >= 0)
		pci_bar = use_mmio[unit] ? 1 : 0;
	else
		pci_bar = global_use_mmio ? 1 : 0;

	ioaddr = pci_iomap(pdev, pci_bar, 0);
	if (!ioaddr) /* If mapping fails, fall-back to BAR 0... */
		ioaddr = pci_iomap(pdev, 0, 0);
	if (!ioaddr) {
		rc = -ENOMEM;
		goto out_release;
	}

	rc = vortex_probe1(&pdev->dev, ioaddr, pdev->irq,
			   ent->driver_data, unit);
	if (rc < 0)
		goto out_iounmap;

	vortex_cards_found++;
	goto out;

out_iounmap:
	pci_iounmap(pdev, ioaddr);
out_release:
	pci_release_regions(pdev);
out_disable:
	pci_disable_device(pdev);
out:
	return rc;
}

static const struct net_device_ops boomrang_netdev_ops = {
	.ndo_open		= vortex_open,
	.ndo_stop		= vortex_close,
	.ndo_start_xmit		= boomerang_start_xmit,
	.ndo_tx_timeout		= vortex_tx_timeout,
	.ndo_get_stats		= vortex_get_stats,
#ifdef CONFIG_PCI
	.ndo_do_ioctl 		= vortex_ioctl,
#endif
	.ndo_set_rx_mode	= set_rx_mode,
	.ndo_set_mac_address 	= eth_mac_addr,
	.ndo_validate_addr	= eth_validate_addr,
#ifdef CONFIG_NET_POLL_CONTROLLER
	.ndo_poll_controller	= poll_vortex,
#endif
};

static const struct net_device_ops vortex_netdev_ops = {
	.ndo_open		= vortex_open,
	.ndo_stop		= vortex_close,
	.ndo_start_xmit		= vortex_start_xmit,
	.ndo_tx_timeout		= vortex_tx_timeout,
	.ndo_get_stats		= vortex_get_stats,
#ifdef CONFIG_PCI
	.ndo_do_ioctl 		= vortex_ioctl,
#endif
	.ndo_set_rx_mode	= set_rx_mode,
	.ndo_set_mac_address 	= eth_mac_addr,
	.ndo_validate_addr	= eth_validate_addr,
#ifdef CONFIG_NET_POLL_CONTROLLER
	.ndo_poll_controller	= poll_vortex,
#endif
};

/*
 * Start up the PCI/EISA device which is described by *gendev.
 * Return 0 on success.
 *
 * NOTE: pdev can be NULL, for the case of a Compaq device
 */
static int vortex_probe1(struct device *gendev, void __iomem *ioaddr, int irq,
			 int chip_idx, int card_idx)
{
	struct vortex_private *vp;
	int option;
	unsigned int eeprom[0x40], checksum = 0;		/* EEPROM contents */
	int i, step;
	struct net_device *dev;
	static int printed_version;
	int retval, print_info;
	struct vortex_chip_info * const vci = &vortex_info_tbl[chip_idx];
	const char *print_name = "3c59x";
	struct pci_dev *pdev = NULL;
	struct eisa_device *edev = NULL;

	if (!printed_version) {
		pr_info("%s", version);
		printed_version = 1;
	}

	if (gendev) {
		if ((pdev = DEVICE_PCI(gendev))) {
			print_name = pci_name(pdev);
		}

		if ((edev = DEVICE_EISA(gendev))) {
			print_name = dev_name(&edev->dev);
		}
	}

	dev = alloc_etherdev(sizeof(*vp));
	retval = -ENOMEM;
	if (!dev)
		goto out;

	SET_NETDEV_DEV(dev, gendev);
	vp = netdev_priv(dev);

	option = global_options;

	/* The lower four bits are the media type. */
	if (dev->mem_start) {
		/*
		 * The 'options' param is passed in as the third arg to the
		 * LILO 'ether=' argument for non-modular use
		 */
		option = dev->mem_start;
	}
	else if (card_idx < MAX_UNITS) {
		if (options[card_idx] >= 0)
			option = options[card_idx];
	}

	if (option > 0) {
		if (option & 0x8000)
			vortex_debug = 7;
		if (option & 0x4000)
			vortex_debug = 2;
		if (option & 0x0400)
			vp->enable_wol = 1;
	}

	print_info = (vortex_debug > 1);
	if (print_info)
		pr_info("See Documentation/networking/vortex.txt\n");

	pr_info("%s: 3Com %s %s at %p.\n",
	       print_name,
	       pdev ? "PCI" : "EISA",
	       vci->name,
	       ioaddr);

	dev->base_addr = (unsigned long)ioaddr;
	dev->irq = irq;
	dev->mtu = mtu;
	vp->ioaddr = ioaddr;
	vp->large_frames = mtu > 1500;
	vp->drv_flags = vci->drv_flags;
	vp->has_nway = (vci->drv_flags & HAS_NWAY) ? 1 : 0;
	vp->io_size = vci->io_size;
	vp->card_idx = card_idx;
	vp->window = -1;

	/* module list only for Compaq device */
	if (gendev == NULL) {
		compaq_net_device = dev;
	}

	/* PCI-only startup logic */
	if (pdev) {
		/* enable bus-mastering if necessary */
		if (vci->flags & PCI_USES_MASTER)
			pci_set_master(pdev);

		if (vci->drv_flags & IS_VORTEX) {
			u8 pci_latency;
			u8 new_latency = 248;

			/* Check the PCI latency value.  On the 3c590 series the latency timer
			   must be set to the maximum value to avoid data corruption that occurs
			   when the timer expires during a transfer.  This bug exists the Vortex
			   chip only. */
			pci_read_config_byte(pdev, PCI_LATENCY_TIMER, &pci_latency);
			if (pci_latency < new_latency) {
				pr_info("%s: Overriding PCI latency timer (CFLT) setting of %d, new value is %d.\n",
					print_name, pci_latency, new_latency);
				pci_write_config_byte(pdev, PCI_LATENCY_TIMER, new_latency);
			}
		}
	}

	spin_lock_init(&vp->lock);
	spin_lock_init(&vp->mii_lock);
	spin_lock_init(&vp->window_lock);
	vp->gendev = gendev;
	vp->mii.dev = dev;
	vp->mii.mdio_read = mdio_read;
	vp->mii.mdio_write = mdio_write;
	vp->mii.phy_id_mask = 0x1f;
	vp->mii.reg_num_mask = 0x1f;

	/* Makes sure rings are at least 16 byte aligned. */
	vp->rx_ring = dma_alloc_coherent(gendev, sizeof(struct boom_rx_desc) * RX_RING_SIZE
					   + sizeof(struct boom_tx_desc) * TX_RING_SIZE,
					   &vp->rx_ring_dma, GFP_KERNEL);
	retval = -ENOMEM;
	if (!vp->rx_ring)
		goto free_device;

	vp->tx_ring = (struct boom_tx_desc *)(vp->rx_ring + RX_RING_SIZE);
	vp->tx_ring_dma = vp->rx_ring_dma + sizeof(struct boom_rx_desc) * RX_RING_SIZE;

	/* if we are a PCI driver, we store info in pdev->driver_data
	 * instead of a module list */
	if (pdev)
		pci_set_drvdata(pdev, dev);
	if (edev)
		eisa_set_drvdata(edev, dev);

	vp->media_override = 7;
	if (option >= 0) {
		vp->media_override = ((option & 7) == 2)  ?  0  :  option & 15;
		if (vp->media_override != 7)
			vp->medialock = 1;
		vp->full_duplex = (option & 0x200) ? 1 : 0;
		vp->bus_master = (option & 16) ? 1 : 0;
	}

	if (global_full_duplex > 0)
		vp->full_duplex = 1;
	if (global_enable_wol > 0)
		vp->enable_wol = 1;

	if (card_idx < MAX_UNITS) {
		if (full_duplex[card_idx] > 0)
			vp->full_duplex = 1;
		if (flow_ctrl[card_idx] > 0)
			vp->flow_ctrl = 1;
		if (enable_wol[card_idx] > 0)
			vp->enable_wol = 1;
	}

	vp->mii.force_media = vp->full_duplex;
	vp->options = option;
	/* Read the station address from the EEPROM. */
	{
		int base;

		if (vci->drv_flags & EEPROM_8BIT)
			base = 0x230;
		else if (vci->drv_flags & EEPROM_OFFSET)
			base = EEPROM_Read + 0x30;
		else
			base = EEPROM_Read;

		for (i = 0; i < 0x40; i++) {
			int timer;
			window_write16(vp, base + i, 0, Wn0EepromCmd);
			/* Pause for at least 162 us. for the read to take place. */
			for (timer = 10; timer >= 0; timer--) {
				udelay(162);
				if ((window_read16(vp, 0, Wn0EepromCmd) &
				     0x8000) == 0)
					break;
			}
			eeprom[i] = window_read16(vp, 0, Wn0EepromData);
		}
	}
	for (i = 0; i < 0x18; i++)
		checksum ^= eeprom[i];
	checksum = (checksum ^ (checksum >> 8)) & 0xff;
	if (checksum != 0x00) {		/* Grrr, needless incompatible change 3Com. */
		while (i < 0x21)
			checksum ^= eeprom[i++];
		checksum = (checksum ^ (checksum >> 8)) & 0xff;
	}
	if ((checksum != 0x00) && !(vci->drv_flags & IS_TORNADO))
		pr_cont(" ***INVALID CHECKSUM %4.4x*** ", checksum);
	for (i = 0; i < 3; i++)
		((__be16 *)dev->dev_addr)[i] = htons(eeprom[i + 10]);
	if (print_info)
		pr_cont(" %pM", dev->dev_addr);
	/* Unfortunately an all zero eeprom passes the checksum and this
	   gets found in the wild in failure cases. Crypto is hard 8) */
	if (!is_valid_ether_addr(dev->dev_addr)) {
		retval = -EINVAL;
		pr_err("*** EEPROM MAC address is invalid.\n");
		goto free_ring;	/* With every pack */
	}
	for (i = 0; i < 6; i++)
		window_write8(vp, dev->dev_addr[i], 2, i);

	if (print_info)
		pr_cont(", IRQ %d\n", dev->irq);
	/* Tell them about an invalid IRQ. */
	if (dev->irq <= 0 || dev->irq >= nr_irqs)
		pr_warn(" *** Warning: IRQ %d is unlikely to work! ***\n",
			dev->irq);

	step = (window_read8(vp, 4, Wn4_NetDiag) & 0x1e) >> 1;
	if (print_info) {
		pr_info("  product code %02x%02x rev %02x.%d date %02d-%02d-%02d\n",
			eeprom[6]&0xff, eeprom[6]>>8, eeprom[0x14],
			step, (eeprom[4]>>5) & 15, eeprom[4] & 31, eeprom[4]>>9);
	}


	if (pdev && vci->drv_flags & HAS_CB_FNS) {
		unsigned short n;

		vp->cb_fn_base = pci_iomap(pdev, 2, 0);
		if (!vp->cb_fn_base) {
			retval = -ENOMEM;
			goto free_ring;
		}

		if (print_info) {
			pr_info("%s: CardBus functions mapped %16.16llx->%p\n",
				print_name,
				(unsigned long long)pci_resource_start(pdev, 2),
				vp->cb_fn_base);
		}

		n = window_read16(vp, 2, Wn2_ResetOptions) & ~0x4010;
		if (vp->drv_flags & INVERT_LED_PWR)
			n |= 0x10;
		if (vp->drv_flags & INVERT_MII_PWR)
			n |= 0x4000;
		window_write16(vp, n, 2, Wn2_ResetOptions);
		if (vp->drv_flags & WNO_XCVR_PWR) {
			window_write16(vp, 0x0800, 0, 0);
		}
	}

	/* Extract our information from the EEPROM data. */
	vp->info1 = eeprom[13];
	vp->info2 = eeprom[15];
	vp->capabilities = eeprom[16];

	if (vp->info1 & 0x8000) {
		vp->full_duplex = 1;
		if (print_info)
			pr_info("Full duplex capable\n");
	}

	{
		static const char * const ram_split[] = {"5:3", "3:1", "1:1", "3:5"};
		unsigned int config;
		vp->available_media = window_read16(vp, 3, Wn3_Options);
		if ((vp->available_media & 0xff) == 0)		/* Broken 3c916 */
			vp->available_media = 0x40;
		config = window_read32(vp, 3, Wn3_Config);
		if (print_info) {
			pr_debug("  Internal config register is %4.4x, transceivers %#x.\n",
				config, window_read16(vp, 3, Wn3_Options));
			pr_info("  %dK %s-wide RAM %s Rx:Tx split, %s%s interface.\n",
				   8 << RAM_SIZE(config),
				   RAM_WIDTH(config) ? "word" : "byte",
				   ram_split[RAM_SPLIT(config)],
				   AUTOSELECT(config) ? "autoselect/" : "",
				   XCVR(config) > XCVR_ExtMII ? "<invalid transceiver>" :
				   media_tbl[XCVR(config)].name);
		}
		vp->default_media = XCVR(config);
		if (vp->default_media == XCVR_NWAY)
			vp->has_nway = 1;
		vp->autoselect = AUTOSELECT(config);
	}

	if (vp->media_override != 7) {
		pr_info("%s:  Media override to transceiver type %d (%s).\n",
				print_name, vp->media_override,
				media_tbl[vp->media_override].name);
		dev->if_port = vp->media_override;
	} else
		dev->if_port = vp->default_media;

	if ((vp->available_media & 0x40) || (vci->drv_flags & HAS_NWAY) ||
		dev->if_port == XCVR_MII || dev->if_port == XCVR_NWAY) {
		int phy, phy_idx = 0;
		mii_preamble_required++;
		if (vp->drv_flags & EXTRA_PREAMBLE)
			mii_preamble_required++;
		mdio_sync(vp, 32);
		mdio_read(dev, 24, MII_BMSR);
		for (phy = 0; phy < 32 && phy_idx < 1; phy++) {
			int mii_status, phyx;

			/*
			 * For the 3c905CX we look at index 24 first, because it bogusly
			 * reports an external PHY at all indices
			 */
			if (phy == 0)
				phyx = 24;
			else if (phy <= 24)
				phyx = phy - 1;
			else
				phyx = phy;
			mii_status = mdio_read(dev, phyx, MII_BMSR);
			if (mii_status  &&  mii_status != 0xffff) {
				vp->phys[phy_idx++] = phyx;
				if (print_info) {
					pr_info("  MII transceiver found at address %d, status %4x.\n",
						phyx, mii_status);
				}
				if ((mii_status & 0x0040) == 0)
					mii_preamble_required++;
			}
		}
		mii_preamble_required--;
		if (phy_idx == 0) {
			pr_warn("  ***WARNING*** No MII transceivers found!\n");
			vp->phys[0] = 24;
		} else {
			vp->advertising = mdio_read(dev, vp->phys[0], MII_ADVERTISE);
			if (vp->full_duplex) {
				/* Only advertise the FD media types. */
				vp->advertising &= ~0x02A0;
				mdio_write(dev, vp->phys[0], 4, vp->advertising);
			}
		}
		vp->mii.phy_id = vp->phys[0];
	}

	if (vp->capabilities & CapBusMaster) {
		vp->full_bus_master_tx = 1;
		if (print_info) {
			pr_info("  Enabling bus-master transmits and %s receives.\n",
			(vp->info2 & 1) ? "early" : "whole-frame" );
		}
		vp->full_bus_master_rx = (vp->info2 & 1) ? 1 : 2;
		vp->bus_master = 0;		/* AKPM: vortex only */
	}

	/* The 3c59x-specific entries in the device structure. */
	if (vp->full_bus_master_tx) {
		dev->netdev_ops = &boomrang_netdev_ops;
		/* Actually, it still should work with iommu. */
		if (card_idx < MAX_UNITS &&
		    ((hw_checksums[card_idx] == -1 && (vp->drv_flags & HAS_HWCKSM)) ||
				hw_checksums[card_idx] == 1)) {
			dev->features |= NETIF_F_IP_CSUM | NETIF_F_SG;
		}
	} else
		dev->netdev_ops =  &vortex_netdev_ops;

	if (print_info) {
		pr_info("%s: scatter/gather %sabled. h/w checksums %sabled\n",
				print_name,
				(dev->features & NETIF_F_SG) ? "en":"dis",
				(dev->features & NETIF_F_IP_CSUM) ? "en":"dis");
	}

	dev->ethtool_ops = &vortex_ethtool_ops;
	dev->watchdog_timeo = (watchdog * HZ) / 1000;

	if (pdev) {
		vp->pm_state_valid = 1;
		pci_save_state(pdev);
 		acpi_set_WOL(dev);
	}
	retval = register_netdev(dev);
	if (retval == 0)
		return 0;

free_ring:
	dma_free_coherent(&pdev->dev,
		sizeof(struct boom_rx_desc) * RX_RING_SIZE +
		sizeof(struct boom_tx_desc) * TX_RING_SIZE,
		vp->rx_ring, vp->rx_ring_dma);
free_device:
	free_netdev(dev);
	pr_err(PFX "vortex_probe1 fails.  Returns %d\n", retval);
out:
	return retval;
}

static void
issue_and_wait(struct net_device *dev, int cmd)
{
	struct vortex_private *vp = netdev_priv(dev);
	void __iomem *ioaddr = vp->ioaddr;
	int i;

	iowrite16(cmd, ioaddr + EL3_CMD);
	for (i = 0; i < 2000; i++) {
		if (!(ioread16(ioaddr + EL3_STATUS) & CmdInProgress))
			return;
	}

	/* OK, that didn't work.  Do it the slow way.  One second */
	for (i = 0; i < 100000; i++) {
		if (!(ioread16(ioaddr + EL3_STATUS) & CmdInProgress)) {
			if (vortex_debug > 1)
				pr_info("%s: command 0x%04x took %d usecs\n",
					   dev->name, cmd, i * 10);
			return;
		}
		udelay(10);
	}
	pr_err("%s: command 0x%04x did not complete! Status=0x%x\n",
			   dev->name, cmd, ioread16(ioaddr + EL3_STATUS));
}

static void
vortex_set_duplex(struct net_device *dev)
{
	struct vortex_private *vp = netdev_priv(dev);

	pr_info("%s:  setting %s-duplex.\n",
		dev->name, (vp->full_duplex) ? "full" : "half");

	/* Set the full-duplex bit. */
	window_write16(vp,
		       ((vp->info1 & 0x8000) || vp->full_duplex ? 0x20 : 0) |
		       (vp->large_frames ? 0x40 : 0) |
		       ((vp->full_duplex && vp->flow_ctrl && vp->partner_flow_ctrl) ?
			0x100 : 0),
		       3, Wn3_MAC_Ctrl);
}

static void vortex_check_media(struct net_device *dev, unsigned int init)
{
	struct vortex_private *vp = netdev_priv(dev);
	unsigned int ok_to_print = 0;

	if (vortex_debug > 3)
		ok_to_print = 1;

	if (mii_check_media(&vp->mii, ok_to_print, init)) {
		vp->full_duplex = vp->mii.full_duplex;
		vortex_set_duplex(dev);
	} else if (init) {
		vortex_set_duplex(dev);
	}
}

static int
vortex_up(struct net_device *dev)
{
	struct vortex_private *vp = netdev_priv(dev);
	void __iomem *ioaddr = vp->ioaddr;
	unsigned int config;
	int i, mii_reg1, mii_reg5, err = 0;

	if (VORTEX_PCI(vp)) {
		pci_set_power_state(VORTEX_PCI(vp), PCI_D0);	/* Go active */
		if (vp->pm_state_valid)
			pci_restore_state(VORTEX_PCI(vp));
		err = pci_enable_device(VORTEX_PCI(vp));
		if (err) {
			pr_warn("%s: Could not enable device\n", dev->name);
			goto err_out;
		}
	}

	/* Before initializing select the active media port. */
	config = window_read32(vp, 3, Wn3_Config);

	if (vp->media_override != 7) {
		pr_info("%s: Media override to transceiver %d (%s).\n",
			   dev->name, vp->media_override,
			   media_tbl[vp->media_override].name);
		dev->if_port = vp->media_override;
	} else if (vp->autoselect) {
		if (vp->has_nway) {
			if (vortex_debug > 1)
				pr_info("%s: using NWAY device table, not %d\n",
								dev->name, dev->if_port);
			dev->if_port = XCVR_NWAY;
		} else {
			/* Find first available media type, starting with 100baseTx. */
			dev->if_port = XCVR_100baseTx;
			while (! (vp->available_media & media_tbl[dev->if_port].mask))
				dev->if_port = media_tbl[dev->if_port].next;
			if (vortex_debug > 1)
				pr_info("%s: first available media type: %s\n",
					dev->name, media_tbl[dev->if_port].name);
		}
	} else {
		dev->if_port = vp->default_media;
		if (vortex_debug > 1)
			pr_info("%s: using default media %s\n",
				dev->name, media_tbl[dev->if_port].name);
	}

	timer_setup(&vp->timer, vortex_timer, 0);
	mod_timer(&vp->timer, RUN_AT(media_tbl[dev->if_port].wait));

	if (vortex_debug > 1)
		pr_debug("%s: Initial media type %s.\n",
			   dev->name, media_tbl[dev->if_port].name);

	vp->full_duplex = vp->mii.force_media;
	config = BFINS(config, dev->if_port, 20, 4);
	if (vortex_debug > 6)
		pr_debug("vortex_up(): writing 0x%x to InternalConfig\n", config);
	window_write32(vp, config, 3, Wn3_Config);

	if (dev->if_port == XCVR_MII || dev->if_port == XCVR_NWAY) {
		mii_reg1 = mdio_read(dev, vp->phys[0], MII_BMSR);
		mii_reg5 = mdio_read(dev, vp->phys[0], MII_LPA);
		vp->partner_flow_ctrl = ((mii_reg5 & 0x0400) != 0);
		vp->mii.full_duplex = vp->full_duplex;

		vortex_check_media(dev, 1);
	}
	else
		vortex_set_duplex(dev);

	issue_and_wait(dev, TxReset);
	/*
	 * Don't reset the PHY - that upsets autonegotiation during DHCP operations.
	 */
	issue_and_wait(dev, RxReset|0x04);


	iowrite16(SetStatusEnb | 0x00, ioaddr + EL3_CMD);

	if (vortex_debug > 1) {
		pr_debug("%s: vortex_up() irq %d media status %4.4x.\n",
			   dev->name, dev->irq, window_read16(vp, 4, Wn4_Media));
	}

	/* Set the station address and mask in window 2 each time opened. */
	for (i = 0; i < 6; i++)
		window_write8(vp, dev->dev_addr[i], 2, i);
	for (; i < 12; i+=2)
		window_write16(vp, 0, 2, i);

	if (vp->cb_fn_base) {
		unsigned short n = window_read16(vp, 2, Wn2_ResetOptions) & ~0x4010;
		if (vp->drv_flags & INVERT_LED_PWR)
			n |= 0x10;
		if (vp->drv_flags & INVERT_MII_PWR)
			n |= 0x4000;
		window_write16(vp, n, 2, Wn2_ResetOptions);
	}

	if (dev->if_port == XCVR_10base2)
		/* Start the thinnet transceiver. We should really wait 50ms...*/
		iowrite16(StartCoax, ioaddr + EL3_CMD);
	if (dev->if_port != XCVR_NWAY) {
		window_write16(vp,
			       (window_read16(vp, 4, Wn4_Media) &
				~(Media_10TP|Media_SQE)) |
			       media_tbl[dev->if_port].media_bits,
			       4, Wn4_Media);
	}

	/* Switch to the stats window, and clear all stats by reading. */
	iowrite16(StatsDisable, ioaddr + EL3_CMD);
	for (i = 0; i < 10; i++)
		window_read8(vp, 6, i);
	window_read16(vp, 6, 10);
	window_read16(vp, 6, 12);
	/* New: On the Vortex we must also clear the BadSSD counter. */
	window_read8(vp, 4, 12);
	/* ..and on the Boomerang we enable the extra statistics bits. */
	window_write16(vp, 0x0040, 4, Wn4_NetDiag);

	if (vp->full_bus_master_rx) { /* Boomerang bus master. */
		vp->cur_rx = 0;
		/* Initialize the RxEarly register as recommended. */
		iowrite16(SetRxThreshold + (1536>>2), ioaddr + EL3_CMD);
		iowrite32(0x0020, ioaddr + PktStatus);
		iowrite32(vp->rx_ring_dma, ioaddr + UpListPtr);
	}
	if (vp->full_bus_master_tx) { 		/* Boomerang bus master Tx. */
		vp->cur_tx = vp->dirty_tx = 0;
		if (vp->drv_flags & IS_BOOMERANG)
			iowrite8(PKT_BUF_SZ>>8, ioaddr + TxFreeThreshold); /* Room for a packet. */
		/* Clear the Rx, Tx rings. */
		for (i = 0; i < RX_RING_SIZE; i++)	/* AKPM: this is done in vortex_open, too */
			vp->rx_ring[i].status = 0;
		for (i = 0; i < TX_RING_SIZE; i++)
			vp->tx_skbuff[i] = NULL;
		iowrite32(0, ioaddr + DownListPtr);
	}
	/* Set receiver mode: presumably accept b-case and phys addr only. */
	set_rx_mode(dev);
	/* enable 802.1q tagged frames */
	set_8021q_mode(dev, 1);
	iowrite16(StatsEnable, ioaddr + EL3_CMD); /* Turn on statistics. */

	iowrite16(RxEnable, ioaddr + EL3_CMD); /* Enable the receiver. */
	iowrite16(TxEnable, ioaddr + EL3_CMD); /* Enable transmitter. */
	/* Allow status bits to be seen. */
	vp->status_enable = SetStatusEnb | HostError|IntReq|StatsFull|TxComplete|
		(vp->full_bus_master_tx ? DownComplete : TxAvailable) |
		(vp->full_bus_master_rx ? UpComplete : RxComplete) |
		(vp->bus_master ? DMADone : 0);
	vp->intr_enable = SetIntrEnb | IntLatch | TxAvailable |
		(vp->full_bus_master_rx ? 0 : RxComplete) |
		StatsFull | HostError | TxComplete | IntReq
		| (vp->bus_master ? DMADone : 0) | UpComplete | DownComplete;
	iowrite16(vp->status_enable, ioaddr + EL3_CMD);
	/* Ack all pending events, and set active indicator mask. */
	iowrite16(AckIntr | IntLatch | TxAvailable | RxEarly | IntReq,
		 ioaddr + EL3_CMD);
	iowrite16(vp->intr_enable, ioaddr + EL3_CMD);
	if (vp->cb_fn_base)			/* The PCMCIA people are idiots.  */
		iowrite32(0x8000, vp->cb_fn_base + 4);
	netif_start_queue (dev);
	netdev_reset_queue(dev);
err_out:
	return err;
}

static int
vortex_open(struct net_device *dev)
{
	struct vortex_private *vp = netdev_priv(dev);
	int i;
	int retval;
	dma_addr_t dma;

	/* Use the now-standard shared IRQ implementation. */
	if ((retval = request_irq(dev->irq, vortex_boomerang_interrupt, IRQF_SHARED, dev->name, dev))) {
		pr_err("%s: Could not reserve IRQ %d\n", dev->name, dev->irq);
		goto err;
	}

	if (vp->full_bus_master_rx) { /* Boomerang bus master. */
		if (vortex_debug > 2)
			pr_debug("%s:  Filling in the Rx ring.\n", dev->name);
		for (i = 0; i < RX_RING_SIZE; i++) {
			struct sk_buff *skb;
			vp->rx_ring[i].next = cpu_to_le32(vp->rx_ring_dma + sizeof(struct boom_rx_desc) * (i+1));
			vp->rx_ring[i].status = 0;	/* Clear complete bit. */
			vp->rx_ring[i].length = cpu_to_le32(PKT_BUF_SZ | LAST_FRAG);

			skb = __netdev_alloc_skb(dev, PKT_BUF_SZ + NET_IP_ALIGN,
						 GFP_KERNEL);
			vp->rx_skbuff[i] = skb;
			if (skb == NULL)
				break;			/* Bad news!  */

			skb_reserve(skb, NET_IP_ALIGN);	/* Align IP on 16 byte boundaries */
			dma = dma_map_single(vp->gendev, skb->data,
					     PKT_BUF_SZ, DMA_FROM_DEVICE);
			if (dma_mapping_error(vp->gendev, dma))
				break;
			vp->rx_ring[i].addr = cpu_to_le32(dma);
		}
		if (i != RX_RING_SIZE) {
			pr_emerg("%s: no memory for rx ring\n", dev->name);
			retval = -ENOMEM;
			goto err_free_skb;
		}
		/* Wrap the ring. */
		vp->rx_ring[i-1].next = cpu_to_le32(vp->rx_ring_dma);
	}

	retval = vortex_up(dev);
	if (!retval)
		goto out;

err_free_skb:
	for (i = 0; i < RX_RING_SIZE; i++) {
		if (vp->rx_skbuff[i]) {
			dev_kfree_skb(vp->rx_skbuff[i]);
			vp->rx_skbuff[i] = NULL;
		}
	}
	free_irq(dev->irq, dev);
err:
	if (vortex_debug > 1)
		pr_err("%s: vortex_open() fails: returning %d\n", dev->name, retval);
out:
	return retval;
}

static void
vortex_timer(struct timer_list *t)
{
	struct vortex_private *vp = from_timer(vp, t, timer);
	struct net_device *dev = vp->mii.dev;
	void __iomem *ioaddr = vp->ioaddr;
	int next_tick = 60*HZ;
	int ok = 0;
	int media_status;

	if (vortex_debug > 2) {
		pr_debug("%s: Media selection timer tick happened, %s.\n",
			   dev->name, media_tbl[dev->if_port].name);
		pr_debug("dev->watchdog_timeo=%d\n", dev->watchdog_timeo);
	}

	media_status = window_read16(vp, 4, Wn4_Media);
	switch (dev->if_port) {
	case XCVR_10baseT:  case XCVR_100baseTx:  case XCVR_100baseFx:
		if (media_status & Media_LnkBeat) {
			netif_carrier_on(dev);
			ok = 1;
			if (vortex_debug > 1)
				pr_debug("%s: Media %s has link beat, %x.\n",
					   dev->name, media_tbl[dev->if_port].name, media_status);
		} else {
			netif_carrier_off(dev);
			if (vortex_debug > 1) {
				pr_debug("%s: Media %s has no link beat, %x.\n",
					   dev->name, media_tbl[dev->if_port].name, media_status);
			}
		}
		break;
	case XCVR_MII: case XCVR_NWAY:
		{
			ok = 1;
			vortex_check_media(dev, 0);
		}
		break;
	  default:					/* Other media types handled by Tx timeouts. */
		if (vortex_debug > 1)
		  pr_debug("%s: Media %s has no indication, %x.\n",
				 dev->name, media_tbl[dev->if_port].name, media_status);
		ok = 1;
	}

	if (dev->flags & IFF_SLAVE || !netif_carrier_ok(dev))
		next_tick = 5*HZ;

	if (vp->medialock)
		goto leave_media_alone;

	if (!ok) {
		unsigned int config;

		spin_lock_irq(&vp->lock);

		do {
			dev->if_port = media_tbl[dev->if_port].next;
		} while ( ! (vp->available_media & media_tbl[dev->if_port].mask));
		if (dev->if_port == XCVR_Default) { /* Go back to default. */
		  dev->if_port = vp->default_media;
		  if (vortex_debug > 1)
			pr_debug("%s: Media selection failing, using default %s port.\n",
				   dev->name, media_tbl[dev->if_port].name);
		} else {
			if (vortex_debug > 1)
				pr_debug("%s: Media selection failed, now trying %s port.\n",
					   dev->name, media_tbl[dev->if_port].name);
			next_tick = media_tbl[dev->if_port].wait;
		}
		window_write16(vp,
			       (media_status & ~(Media_10TP|Media_SQE)) |
			       media_tbl[dev->if_port].media_bits,
			       4, Wn4_Media);

		config = window_read32(vp, 3, Wn3_Config);
		config = BFINS(config, dev->if_port, 20, 4);
		window_write32(vp, config, 3, Wn3_Config);

		iowrite16(dev->if_port == XCVR_10base2 ? StartCoax : StopCoax,
			 ioaddr + EL3_CMD);
		if (vortex_debug > 1)
			pr_debug("wrote 0x%08x to Wn3_Config\n", config);
		/* AKPM: FIXME: Should reset Rx & Tx here.  P60 of 3c90xc.pdf */

		spin_unlock_irq(&vp->lock);
	}

leave_media_alone:
	if (vortex_debug > 2)
	  pr_debug("%s: Media selection timer finished, %s.\n",
			 dev->name, media_tbl[dev->if_port].name);

	mod_timer(&vp->timer, RUN_AT(next_tick));
	if (vp->deferred)
		iowrite16(FakeIntr, ioaddr + EL3_CMD);
}

static void vortex_tx_timeout(struct net_device *dev)
{
	struct vortex_private *vp = netdev_priv(dev);
	void __iomem *ioaddr = vp->ioaddr;

	pr_err("%s: transmit timed out, tx_status %2.2x status %4.4x.\n",
		   dev->name, ioread8(ioaddr + TxStatus),
		   ioread16(ioaddr + EL3_STATUS));
	pr_err("  diagnostics: net %04x media %04x dma %08x fifo %04x\n",
			window_read16(vp, 4, Wn4_NetDiag),
			window_read16(vp, 4, Wn4_Media),
			ioread32(ioaddr + PktStatus),
			window_read16(vp, 4, Wn4_FIFODiag));
	/* Slight code bloat to be user friendly. */
	if ((ioread8(ioaddr + TxStatus) & 0x88) == 0x88)
		pr_err("%s: Transmitter encountered 16 collisions --"
			   " network cable problem?\n", dev->name);
	if (ioread16(ioaddr + EL3_STATUS) & IntLatch) {
		pr_err("%s: Interrupt posted but not delivered --"
			   " IRQ blocked by another device?\n", dev->name);
		/* Bad idea here.. but we might as well handle a few events. */
<<<<<<< HEAD
		{
			/*
			 * Block interrupts because vortex_interrupt does a bare spin_lock()
			 */
			unsigned long flags;
			local_irq_save_nort(flags);
			if (vp->full_bus_master_tx)
				boomerang_interrupt(dev->irq, dev);
			else
				vortex_interrupt(dev->irq, dev);
			local_irq_restore_nort(flags);
		}
=======
		vortex_boomerang_interrupt(dev->irq, dev);
>>>>>>> e021bb4f
	}

	if (vortex_debug > 0)
		dump_tx_ring(dev);

	issue_and_wait(dev, TxReset);

	dev->stats.tx_errors++;
	if (vp->full_bus_master_tx) {
		pr_debug("%s: Resetting the Tx ring pointer.\n", dev->name);
		if (vp->cur_tx - vp->dirty_tx > 0  &&  ioread32(ioaddr + DownListPtr) == 0)
			iowrite32(vp->tx_ring_dma + (vp->dirty_tx % TX_RING_SIZE) * sizeof(struct boom_tx_desc),
				 ioaddr + DownListPtr);
		if (vp->cur_tx - vp->dirty_tx < TX_RING_SIZE) {
			netif_wake_queue (dev);
			netdev_reset_queue (dev);
		}
		if (vp->drv_flags & IS_BOOMERANG)
			iowrite8(PKT_BUF_SZ>>8, ioaddr + TxFreeThreshold);
		iowrite16(DownUnstall, ioaddr + EL3_CMD);
	} else {
		dev->stats.tx_dropped++;
		netif_wake_queue(dev);
		netdev_reset_queue(dev);
	}
	/* Issue Tx Enable */
	iowrite16(TxEnable, ioaddr + EL3_CMD);
	netif_trans_update(dev); /* prevent tx timeout */
}

/*
 * Handle uncommon interrupt sources.  This is a separate routine to minimize
 * the cache impact.
 */
static void
vortex_error(struct net_device *dev, int status)
{
	struct vortex_private *vp = netdev_priv(dev);
	void __iomem *ioaddr = vp->ioaddr;
	int do_tx_reset = 0, reset_mask = 0;
	unsigned char tx_status = 0;

	if (vortex_debug > 2) {
		pr_err("%s: vortex_error(), status=0x%x\n", dev->name, status);
	}

	if (status & TxComplete) {			/* Really "TxError" for us. */
		tx_status = ioread8(ioaddr + TxStatus);
		/* Presumably a tx-timeout. We must merely re-enable. */
		if (vortex_debug > 2 ||
		    (tx_status != 0x88 && vortex_debug > 0)) {
			pr_err("%s: Transmit error, Tx status register %2.2x.\n",
				   dev->name, tx_status);
			if (tx_status == 0x82) {
				pr_err("Probably a duplex mismatch.  See "
						"Documentation/networking/vortex.txt\n");
			}
			dump_tx_ring(dev);
		}
		if (tx_status & 0x14)  dev->stats.tx_fifo_errors++;
		if (tx_status & 0x38)  dev->stats.tx_aborted_errors++;
		if (tx_status & 0x08)  vp->xstats.tx_max_collisions++;
		iowrite8(0, ioaddr + TxStatus);
		if (tx_status & 0x30) {			/* txJabber or txUnderrun */
			do_tx_reset = 1;
		} else if ((tx_status & 0x08) && (vp->drv_flags & MAX_COLLISION_RESET))  {	/* maxCollisions */
			do_tx_reset = 1;
			reset_mask = 0x0108;		/* Reset interface logic, but not download logic */
		} else {				/* Merely re-enable the transmitter. */
			iowrite16(TxEnable, ioaddr + EL3_CMD);
		}
	}

	if (status & RxEarly)				/* Rx early is unused. */
		iowrite16(AckIntr | RxEarly, ioaddr + EL3_CMD);

	if (status & StatsFull) {			/* Empty statistics. */
		static int DoneDidThat;
		if (vortex_debug > 4)
			pr_debug("%s: Updating stats.\n", dev->name);
		update_stats(ioaddr, dev);
		/* HACK: Disable statistics as an interrupt source. */
		/* This occurs when we have the wrong media type! */
		if (DoneDidThat == 0  &&
			ioread16(ioaddr + EL3_STATUS) & StatsFull) {
			pr_warn("%s: Updating statistics failed, disabling stats as an interrupt source\n",
				dev->name);
			iowrite16(SetIntrEnb |
				  (window_read16(vp, 5, 10) & ~StatsFull),
				  ioaddr + EL3_CMD);
			vp->intr_enable &= ~StatsFull;
			DoneDidThat++;
		}
	}
	if (status & IntReq) {		/* Restore all interrupt sources.  */
		iowrite16(vp->status_enable, ioaddr + EL3_CMD);
		iowrite16(vp->intr_enable, ioaddr + EL3_CMD);
	}
	if (status & HostError) {
		u16 fifo_diag;
		fifo_diag = window_read16(vp, 4, Wn4_FIFODiag);
		pr_err("%s: Host error, FIFO diagnostic register %4.4x.\n",
			   dev->name, fifo_diag);
		/* Adapter failure requires Tx/Rx reset and reinit. */
		if (vp->full_bus_master_tx) {
			int bus_status = ioread32(ioaddr + PktStatus);
			/* 0x80000000 PCI master abort. */
			/* 0x40000000 PCI target abort. */
			if (vortex_debug)
				pr_err("%s: PCI bus error, bus status %8.8x\n", dev->name, bus_status);

			/* In this case, blow the card away */
			/* Must not enter D3 or we can't legally issue the reset! */
			vortex_down(dev, 0);
			issue_and_wait(dev, TotalReset | 0xff);
			vortex_up(dev);		/* AKPM: bug.  vortex_up() assumes that the rx ring is full. It may not be. */
		} else if (fifo_diag & 0x0400)
			do_tx_reset = 1;
		if (fifo_diag & 0x3000) {
			/* Reset Rx fifo and upload logic */
			issue_and_wait(dev, RxReset|0x07);
			/* Set the Rx filter to the current state. */
			set_rx_mode(dev);
			/* enable 802.1q VLAN tagged frames */
			set_8021q_mode(dev, 1);
			iowrite16(RxEnable, ioaddr + EL3_CMD); /* Re-enable the receiver. */
			iowrite16(AckIntr | HostError, ioaddr + EL3_CMD);
		}
	}

	if (do_tx_reset) {
		issue_and_wait(dev, TxReset|reset_mask);
		iowrite16(TxEnable, ioaddr + EL3_CMD);
		if (!vp->full_bus_master_tx)
			netif_wake_queue(dev);
	}
}

static netdev_tx_t
vortex_start_xmit(struct sk_buff *skb, struct net_device *dev)
{
	struct vortex_private *vp = netdev_priv(dev);
	void __iomem *ioaddr = vp->ioaddr;
	int skblen = skb->len;

	/* Put out the doubleword header... */
	iowrite32(skb->len, ioaddr + TX_FIFO);
	if (vp->bus_master) {
		/* Set the bus-master controller to transfer the packet. */
		int len = (skb->len + 3) & ~3;
		vp->tx_skb_dma = dma_map_single(vp->gendev, skb->data, len,
						DMA_TO_DEVICE);
		if (dma_mapping_error(vp->gendev, vp->tx_skb_dma)) {
			dev_kfree_skb_any(skb);
			dev->stats.tx_dropped++;
			return NETDEV_TX_OK;
		}

		spin_lock_irq(&vp->window_lock);
		window_set(vp, 7);
		iowrite32(vp->tx_skb_dma, ioaddr + Wn7_MasterAddr);
		iowrite16(len, ioaddr + Wn7_MasterLen);
		spin_unlock_irq(&vp->window_lock);
		vp->tx_skb = skb;
		skb_tx_timestamp(skb);
		iowrite16(StartDMADown, ioaddr + EL3_CMD);
		/* netif_wake_queue() will be called at the DMADone interrupt. */
	} else {
		/* ... and the packet rounded to a doubleword. */
		skb_tx_timestamp(skb);
		iowrite32_rep(ioaddr + TX_FIFO, skb->data, (skb->len + 3) >> 2);
		dev_consume_skb_any (skb);
		if (ioread16(ioaddr + TxFree) > 1536) {
			netif_start_queue (dev);	/* AKPM: redundant? */
		} else {
			/* Interrupt us when the FIFO has room for max-sized packet. */
			netif_stop_queue(dev);
			iowrite16(SetTxThreshold + (1536>>2), ioaddr + EL3_CMD);
		}
	}

	netdev_sent_queue(dev, skblen);

	/* Clear the Tx status stack. */
	{
		int tx_status;
		int i = 32;

		while (--i > 0	&&	(tx_status = ioread8(ioaddr + TxStatus)) > 0) {
			if (tx_status & 0x3C) {		/* A Tx-disabling error occurred.  */
				if (vortex_debug > 2)
				  pr_debug("%s: Tx error, status %2.2x.\n",
						 dev->name, tx_status);
				if (tx_status & 0x04) dev->stats.tx_fifo_errors++;
				if (tx_status & 0x38) dev->stats.tx_aborted_errors++;
				if (tx_status & 0x30) {
					issue_and_wait(dev, TxReset);
				}
				iowrite16(TxEnable, ioaddr + EL3_CMD);
			}
			iowrite8(0x00, ioaddr + TxStatus); /* Pop the status stack. */
		}
	}
	return NETDEV_TX_OK;
}

static netdev_tx_t
boomerang_start_xmit(struct sk_buff *skb, struct net_device *dev)
{
	struct vortex_private *vp = netdev_priv(dev);
	void __iomem *ioaddr = vp->ioaddr;
	/* Calculate the next Tx descriptor entry. */
	int entry = vp->cur_tx % TX_RING_SIZE;
	int skblen = skb->len;
	struct boom_tx_desc *prev_entry = &vp->tx_ring[(vp->cur_tx-1) % TX_RING_SIZE];
	unsigned long flags;
	dma_addr_t dma_addr;

	if (vortex_debug > 6) {
		pr_debug("boomerang_start_xmit()\n");
		pr_debug("%s: Trying to send a packet, Tx index %d.\n",
			   dev->name, vp->cur_tx);
	}

	/*
	 * We can't allow a recursion from our interrupt handler back into the
	 * tx routine, as they take the same spin lock, and that causes
	 * deadlock.  Just return NETDEV_TX_BUSY and let the stack try again in
	 * a bit
	 */
	if (vp->handling_irq)
		return NETDEV_TX_BUSY;

	if (vp->cur_tx - vp->dirty_tx >= TX_RING_SIZE) {
		if (vortex_debug > 0)
			pr_warn("%s: BUG! Tx Ring full, refusing to send buffer\n",
				dev->name);
		netif_stop_queue(dev);
		return NETDEV_TX_BUSY;
	}

	vp->tx_skbuff[entry] = skb;

	vp->tx_ring[entry].next = 0;
#if DO_ZEROCOPY
	if (skb->ip_summed != CHECKSUM_PARTIAL)
			vp->tx_ring[entry].status = cpu_to_le32(skb->len | TxIntrUploaded);
	else
			vp->tx_ring[entry].status = cpu_to_le32(skb->len | TxIntrUploaded | AddTCPChksum | AddUDPChksum);

	if (!skb_shinfo(skb)->nr_frags) {
		dma_addr = dma_map_single(vp->gendev, skb->data, skb->len,
					  DMA_TO_DEVICE);
		if (dma_mapping_error(vp->gendev, dma_addr))
			goto out_dma_err;

		vp->tx_ring[entry].frag[0].addr = cpu_to_le32(dma_addr);
		vp->tx_ring[entry].frag[0].length = cpu_to_le32(skb->len | LAST_FRAG);
	} else {
		int i;

		dma_addr = dma_map_single(vp->gendev, skb->data,
					  skb_headlen(skb), DMA_TO_DEVICE);
		if (dma_mapping_error(vp->gendev, dma_addr))
			goto out_dma_err;

		vp->tx_ring[entry].frag[0].addr = cpu_to_le32(dma_addr);
		vp->tx_ring[entry].frag[0].length = cpu_to_le32(skb_headlen(skb));

		for (i = 0; i < skb_shinfo(skb)->nr_frags; i++) {
			skb_frag_t *frag = &skb_shinfo(skb)->frags[i];

			dma_addr = skb_frag_dma_map(vp->gendev, frag,
						    0,
						    frag->size,
						    DMA_TO_DEVICE);
			if (dma_mapping_error(vp->gendev, dma_addr)) {
				for(i = i-1; i >= 0; i--)
					dma_unmap_page(vp->gendev,
						       le32_to_cpu(vp->tx_ring[entry].frag[i+1].addr),
						       le32_to_cpu(vp->tx_ring[entry].frag[i+1].length),
						       DMA_TO_DEVICE);

				dma_unmap_single(vp->gendev,
						 le32_to_cpu(vp->tx_ring[entry].frag[0].addr),
						 le32_to_cpu(vp->tx_ring[entry].frag[0].length),
						 DMA_TO_DEVICE);

				goto out_dma_err;
			}

			vp->tx_ring[entry].frag[i+1].addr =
						cpu_to_le32(dma_addr);

			if (i == skb_shinfo(skb)->nr_frags-1)
					vp->tx_ring[entry].frag[i+1].length = cpu_to_le32(skb_frag_size(frag)|LAST_FRAG);
			else
					vp->tx_ring[entry].frag[i+1].length = cpu_to_le32(skb_frag_size(frag));
		}
	}
#else
	dma_addr = dma_map_single(vp->gendev, skb->data, skb->len, DMA_TO_DEVICE);
	if (dma_mapping_error(vp->gendev, dma_addr))
		goto out_dma_err;
	vp->tx_ring[entry].addr = cpu_to_le32(dma_addr);
	vp->tx_ring[entry].length = cpu_to_le32(skb->len | LAST_FRAG);
	vp->tx_ring[entry].status = cpu_to_le32(skb->len | TxIntrUploaded);
#endif

	spin_lock_irqsave(&vp->lock, flags);
	/* Wait for the stall to complete. */
	issue_and_wait(dev, DownStall);
	prev_entry->next = cpu_to_le32(vp->tx_ring_dma + entry * sizeof(struct boom_tx_desc));
	if (ioread32(ioaddr + DownListPtr) == 0) {
		iowrite32(vp->tx_ring_dma + entry * sizeof(struct boom_tx_desc), ioaddr + DownListPtr);
		vp->queued_packet++;
	}

	vp->cur_tx++;
	netdev_sent_queue(dev, skblen);

	if (vp->cur_tx - vp->dirty_tx > TX_RING_SIZE - 1) {
		netif_stop_queue (dev);
	} else {					/* Clear previous interrupt enable. */
#if defined(tx_interrupt_mitigation)
		/* Dubious. If in boomeang_interrupt "faster" cyclone ifdef
		 * were selected, this would corrupt DN_COMPLETE. No?
		 */
		prev_entry->status &= cpu_to_le32(~TxIntrUploaded);
#endif
	}
	skb_tx_timestamp(skb);
	iowrite16(DownUnstall, ioaddr + EL3_CMD);
	spin_unlock_irqrestore(&vp->lock, flags);
out:
	return NETDEV_TX_OK;
out_dma_err:
	dev_err(vp->gendev, "Error mapping dma buffer\n");
	goto out;
}

/* The interrupt handler does all of the Rx thread work and cleans up
   after the Tx thread. */

/*
 * This is the ISR for the vortex series chips.
 * full_bus_master_tx == 0 && full_bus_master_rx == 0
 */

static irqreturn_t
_vortex_interrupt(int irq, struct net_device *dev)
{
	struct vortex_private *vp = netdev_priv(dev);
	void __iomem *ioaddr;
	int status;
	int work_done = max_interrupt_work;
	int handled = 0;
	unsigned int bytes_compl = 0, pkts_compl = 0;

	ioaddr = vp->ioaddr;

	status = ioread16(ioaddr + EL3_STATUS);

	if (vortex_debug > 6)
		pr_debug("vortex_interrupt(). status=0x%4x\n", status);

	if ((status & IntLatch) == 0)
		goto handler_exit;		/* No interrupt: shared IRQs cause this */
	handled = 1;

	if (status & IntReq) {
		status |= vp->deferred;
		vp->deferred = 0;
	}

	if (status == 0xffff)		/* h/w no longer present (hotplug)? */
		goto handler_exit;

	if (vortex_debug > 4)
		pr_debug("%s: interrupt, status %4.4x, latency %d ticks.\n",
			   dev->name, status, ioread8(ioaddr + Timer));

	spin_lock(&vp->window_lock);
	window_set(vp, 7);

	do {
		if (vortex_debug > 5)
				pr_debug("%s: In interrupt loop, status %4.4x.\n",
					   dev->name, status);
		if (status & RxComplete)
			vortex_rx(dev);

		if (status & TxAvailable) {
			if (vortex_debug > 5)
				pr_debug("	TX room bit was handled.\n");
			/* There's room in the FIFO for a full-sized packet. */
			iowrite16(AckIntr | TxAvailable, ioaddr + EL3_CMD);
			netif_wake_queue (dev);
		}

		if (status & DMADone) {
			if (ioread16(ioaddr + Wn7_MasterStatus) & 0x1000) {
				iowrite16(0x1000, ioaddr + Wn7_MasterStatus); /* Ack the event. */
				dma_unmap_single(vp->gendev, vp->tx_skb_dma, (vp->tx_skb->len + 3) & ~3, DMA_TO_DEVICE);
				pkts_compl++;
				bytes_compl += vp->tx_skb->len;
				dev_kfree_skb_irq(vp->tx_skb); /* Release the transferred buffer */
				if (ioread16(ioaddr + TxFree) > 1536) {
					/*
					 * AKPM: FIXME: I don't think we need this.  If the queue was stopped due to
					 * insufficient FIFO room, the TxAvailable test will succeed and call
					 * netif_wake_queue()
					 */
					netif_wake_queue(dev);
				} else { /* Interrupt when FIFO has room for max-sized packet. */
					iowrite16(SetTxThreshold + (1536>>2), ioaddr + EL3_CMD);
					netif_stop_queue(dev);
				}
			}
		}
		/* Check for all uncommon interrupts at once. */
		if (status & (HostError | RxEarly | StatsFull | TxComplete | IntReq)) {
			if (status == 0xffff)
				break;
			if (status & RxEarly)
				vortex_rx(dev);
			spin_unlock(&vp->window_lock);
			vortex_error(dev, status);
			spin_lock(&vp->window_lock);
			window_set(vp, 7);
		}

		if (--work_done < 0) {
			pr_warn("%s: Too much work in interrupt, status %4.4x\n",
				dev->name, status);
			/* Disable all pending interrupts. */
			do {
				vp->deferred |= status;
				iowrite16(SetStatusEnb | (~vp->deferred & vp->status_enable),
					 ioaddr + EL3_CMD);
				iowrite16(AckIntr | (vp->deferred & 0x7ff), ioaddr + EL3_CMD);
			} while ((status = ioread16(ioaddr + EL3_CMD)) & IntLatch);
			/* The timer will reenable interrupts. */
			mod_timer(&vp->timer, jiffies + 1*HZ);
			break;
		}
		/* Acknowledge the IRQ. */
		iowrite16(AckIntr | IntReq | IntLatch, ioaddr + EL3_CMD);
	} while ((status = ioread16(ioaddr + EL3_STATUS)) & (IntLatch | RxComplete));

	netdev_completed_queue(dev, pkts_compl, bytes_compl);
	spin_unlock(&vp->window_lock);

	if (vortex_debug > 4)
		pr_debug("%s: exiting interrupt, status %4.4x.\n",
			   dev->name, status);
handler_exit:
	return IRQ_RETVAL(handled);
}

/*
 * This is the ISR for the boomerang series chips.
 * full_bus_master_tx == 1 && full_bus_master_rx == 1
 */

static irqreturn_t
_boomerang_interrupt(int irq, struct net_device *dev)
{
	struct vortex_private *vp = netdev_priv(dev);
	void __iomem *ioaddr;
	int status;
	int work_done = max_interrupt_work;
	int handled = 0;
	unsigned int bytes_compl = 0, pkts_compl = 0;

	ioaddr = vp->ioaddr;

	vp->handling_irq = 1;

	status = ioread16(ioaddr + EL3_STATUS);

	if (vortex_debug > 6)
		pr_debug("boomerang_interrupt. status=0x%4x\n", status);

	if ((status & IntLatch) == 0)
		goto handler_exit;		/* No interrupt: shared IRQs can cause this */
	handled = 1;

	if (status == 0xffff) {		/* h/w no longer present (hotplug)? */
		if (vortex_debug > 1)
			pr_debug("boomerang_interrupt(1): status = 0xffff\n");
		goto handler_exit;
	}

	if (status & IntReq) {
		status |= vp->deferred;
		vp->deferred = 0;
	}

	if (vortex_debug > 4)
		pr_debug("%s: interrupt, status %4.4x, latency %d ticks.\n",
			   dev->name, status, ioread8(ioaddr + Timer));
	do {
		if (vortex_debug > 5)
				pr_debug("%s: In interrupt loop, status %4.4x.\n",
					   dev->name, status);
		if (status & UpComplete) {
			iowrite16(AckIntr | UpComplete, ioaddr + EL3_CMD);
			if (vortex_debug > 5)
				pr_debug("boomerang_interrupt->boomerang_rx\n");
			boomerang_rx(dev);
		}

		if (status & DownComplete) {
			unsigned int dirty_tx = vp->dirty_tx;

			iowrite16(AckIntr | DownComplete, ioaddr + EL3_CMD);
			while (vp->cur_tx - dirty_tx > 0) {
				int entry = dirty_tx % TX_RING_SIZE;
#if 1	/* AKPM: the latter is faster, but cyclone-only */
				if (ioread32(ioaddr + DownListPtr) ==
					vp->tx_ring_dma + entry * sizeof(struct boom_tx_desc))
					break;			/* It still hasn't been processed. */
#else
				if ((vp->tx_ring[entry].status & DN_COMPLETE) == 0)
					break;			/* It still hasn't been processed. */
#endif

				if (vp->tx_skbuff[entry]) {
					struct sk_buff *skb = vp->tx_skbuff[entry];
#if DO_ZEROCOPY
					int i;
					dma_unmap_single(vp->gendev,
							le32_to_cpu(vp->tx_ring[entry].frag[0].addr),
							le32_to_cpu(vp->tx_ring[entry].frag[0].length)&0xFFF,
							DMA_TO_DEVICE);

					for (i=1; i<=skb_shinfo(skb)->nr_frags; i++)
							dma_unmap_page(vp->gendev,
											 le32_to_cpu(vp->tx_ring[entry].frag[i].addr),
											 le32_to_cpu(vp->tx_ring[entry].frag[i].length)&0xFFF,
											 DMA_TO_DEVICE);
#else
					dma_unmap_single(vp->gendev,
						le32_to_cpu(vp->tx_ring[entry].addr), skb->len, DMA_TO_DEVICE);
#endif
					pkts_compl++;
					bytes_compl += skb->len;
					dev_kfree_skb_irq(skb);
					vp->tx_skbuff[entry] = NULL;
				} else {
					pr_debug("boomerang_interrupt: no skb!\n");
				}
				/* dev->stats.tx_packets++;  Counted below. */
				dirty_tx++;
			}
			vp->dirty_tx = dirty_tx;
			if (vp->cur_tx - dirty_tx <= TX_RING_SIZE - 1) {
				if (vortex_debug > 6)
					pr_debug("boomerang_interrupt: wake queue\n");
				netif_wake_queue (dev);
			}
		}

		/* Check for all uncommon interrupts at once. */
		if (status & (HostError | RxEarly | StatsFull | TxComplete | IntReq))
			vortex_error(dev, status);

		if (--work_done < 0) {
			pr_warn("%s: Too much work in interrupt, status %4.4x\n",
				dev->name, status);
			/* Disable all pending interrupts. */
			do {
				vp->deferred |= status;
				iowrite16(SetStatusEnb | (~vp->deferred & vp->status_enable),
					 ioaddr + EL3_CMD);
				iowrite16(AckIntr | (vp->deferred & 0x7ff), ioaddr + EL3_CMD);
			} while ((status = ioread16(ioaddr + EL3_CMD)) & IntLatch);
			/* The timer will reenable interrupts. */
			mod_timer(&vp->timer, jiffies + 1*HZ);
			break;
		}
		/* Acknowledge the IRQ. */
		iowrite16(AckIntr | IntReq | IntLatch, ioaddr + EL3_CMD);
		if (vp->cb_fn_base)			/* The PCMCIA people are idiots.  */
			iowrite32(0x8000, vp->cb_fn_base + 4);

	} while ((status = ioread16(ioaddr + EL3_STATUS)) & IntLatch);
	netdev_completed_queue(dev, pkts_compl, bytes_compl);

	if (vortex_debug > 4)
		pr_debug("%s: exiting interrupt, status %4.4x.\n",
			   dev->name, status);
handler_exit:
	vp->handling_irq = 0;
	return IRQ_RETVAL(handled);
}

static irqreturn_t
vortex_boomerang_interrupt(int irq, void *dev_id)
{
	struct net_device *dev = dev_id;
	struct vortex_private *vp = netdev_priv(dev);
	unsigned long flags;
	irqreturn_t ret;

	spin_lock_irqsave(&vp->lock, flags);

	if (vp->full_bus_master_rx)
		ret = _boomerang_interrupt(dev->irq, dev);
	else
		ret = _vortex_interrupt(dev->irq, dev);

	spin_unlock_irqrestore(&vp->lock, flags);

	return ret;
}

static int vortex_rx(struct net_device *dev)
{
	struct vortex_private *vp = netdev_priv(dev);
	void __iomem *ioaddr = vp->ioaddr;
	int i;
	short rx_status;

	if (vortex_debug > 5)
		pr_debug("vortex_rx(): status %4.4x, rx_status %4.4x.\n",
			   ioread16(ioaddr+EL3_STATUS), ioread16(ioaddr+RxStatus));
	while ((rx_status = ioread16(ioaddr + RxStatus)) > 0) {
		if (rx_status & 0x4000) { /* Error, update stats. */
			unsigned char rx_error = ioread8(ioaddr + RxErrors);
			if (vortex_debug > 2)
				pr_debug(" Rx error: status %2.2x.\n", rx_error);
			dev->stats.rx_errors++;
			if (rx_error & 0x01)  dev->stats.rx_over_errors++;
			if (rx_error & 0x02)  dev->stats.rx_length_errors++;
			if (rx_error & 0x04)  dev->stats.rx_frame_errors++;
			if (rx_error & 0x08)  dev->stats.rx_crc_errors++;
			if (rx_error & 0x10)  dev->stats.rx_length_errors++;
		} else {
			/* The packet length: up to 4.5K!. */
			int pkt_len = rx_status & 0x1fff;
			struct sk_buff *skb;

			skb = netdev_alloc_skb(dev, pkt_len + 5);
			if (vortex_debug > 4)
				pr_debug("Receiving packet size %d status %4.4x.\n",
					   pkt_len, rx_status);
			if (skb != NULL) {
				skb_reserve(skb, 2);	/* Align IP on 16 byte boundaries */
				/* 'skb_put()' points to the start of sk_buff data area. */
				if (vp->bus_master &&
					! (ioread16(ioaddr + Wn7_MasterStatus) & 0x8000)) {
					dma_addr_t dma = dma_map_single(vp->gendev, skb_put(skb, pkt_len),
									   pkt_len, DMA_FROM_DEVICE);
					iowrite32(dma, ioaddr + Wn7_MasterAddr);
					iowrite16((skb->len + 3) & ~3, ioaddr + Wn7_MasterLen);
					iowrite16(StartDMAUp, ioaddr + EL3_CMD);
					while (ioread16(ioaddr + Wn7_MasterStatus) & 0x8000)
						;
					dma_unmap_single(vp->gendev, dma, pkt_len, DMA_FROM_DEVICE);
				} else {
					ioread32_rep(ioaddr + RX_FIFO,
					             skb_put(skb, pkt_len),
						     (pkt_len + 3) >> 2);
				}
				iowrite16(RxDiscard, ioaddr + EL3_CMD); /* Pop top Rx packet. */
				skb->protocol = eth_type_trans(skb, dev);
				netif_rx(skb);
				dev->stats.rx_packets++;
				/* Wait a limited time to go to next packet. */
				for (i = 200; i >= 0; i--)
					if ( ! (ioread16(ioaddr + EL3_STATUS) & CmdInProgress))
						break;
				continue;
			} else if (vortex_debug > 0)
				pr_notice("%s: No memory to allocate a sk_buff of size %d.\n",
					dev->name, pkt_len);
			dev->stats.rx_dropped++;
		}
		issue_and_wait(dev, RxDiscard);
	}

	return 0;
}

static int
boomerang_rx(struct net_device *dev)
{
	struct vortex_private *vp = netdev_priv(dev);
	int entry = vp->cur_rx % RX_RING_SIZE;
	void __iomem *ioaddr = vp->ioaddr;
	int rx_status;
	int rx_work_limit = RX_RING_SIZE;

	if (vortex_debug > 5)
		pr_debug("boomerang_rx(): status %4.4x\n", ioread16(ioaddr+EL3_STATUS));

	while ((rx_status = le32_to_cpu(vp->rx_ring[entry].status)) & RxDComplete){
		if (--rx_work_limit < 0)
			break;
		if (rx_status & RxDError) { /* Error, update stats. */
			unsigned char rx_error = rx_status >> 16;
			if (vortex_debug > 2)
				pr_debug(" Rx error: status %2.2x.\n", rx_error);
			dev->stats.rx_errors++;
			if (rx_error & 0x01)  dev->stats.rx_over_errors++;
			if (rx_error & 0x02)  dev->stats.rx_length_errors++;
			if (rx_error & 0x04)  dev->stats.rx_frame_errors++;
			if (rx_error & 0x08)  dev->stats.rx_crc_errors++;
			if (rx_error & 0x10)  dev->stats.rx_length_errors++;
		} else {
			/* The packet length: up to 4.5K!. */
			int pkt_len = rx_status & 0x1fff;
			struct sk_buff *skb, *newskb;
			dma_addr_t newdma;
			dma_addr_t dma = le32_to_cpu(vp->rx_ring[entry].addr);

			if (vortex_debug > 4)
				pr_debug("Receiving packet size %d status %4.4x.\n",
					   pkt_len, rx_status);

			/* Check if the packet is long enough to just accept without
			   copying to a properly sized skbuff. */
			if (pkt_len < rx_copybreak &&
			    (skb = netdev_alloc_skb(dev, pkt_len + 2)) != NULL) {
				skb_reserve(skb, 2);	/* Align IP on 16 byte boundaries */
				dma_sync_single_for_cpu(vp->gendev, dma, PKT_BUF_SZ, DMA_FROM_DEVICE);
				/* 'skb_put()' points to the start of sk_buff data area. */
				skb_put_data(skb, vp->rx_skbuff[entry]->data,
					     pkt_len);
				dma_sync_single_for_device(vp->gendev, dma, PKT_BUF_SZ, DMA_FROM_DEVICE);
				vp->rx_copy++;
			} else {
				/* Pre-allocate the replacement skb.  If it or its
				 * mapping fails then recycle the buffer thats already
				 * in place
				 */
				newskb = netdev_alloc_skb_ip_align(dev, PKT_BUF_SZ);
				if (!newskb) {
					dev->stats.rx_dropped++;
					goto clear_complete;
				}
				newdma = dma_map_single(vp->gendev, newskb->data,
							PKT_BUF_SZ, DMA_FROM_DEVICE);
				if (dma_mapping_error(vp->gendev, newdma)) {
					dev->stats.rx_dropped++;
					consume_skb(newskb);
					goto clear_complete;
				}

				/* Pass up the skbuff already on the Rx ring. */
				skb = vp->rx_skbuff[entry];
				vp->rx_skbuff[entry] = newskb;
				vp->rx_ring[entry].addr = cpu_to_le32(newdma);
				skb_put(skb, pkt_len);
				dma_unmap_single(vp->gendev, dma, PKT_BUF_SZ, DMA_FROM_DEVICE);
				vp->rx_nocopy++;
			}
			skb->protocol = eth_type_trans(skb, dev);
			{					/* Use hardware checksum info. */
				int csum_bits = rx_status & 0xee000000;
				if (csum_bits &&
					(csum_bits == (IPChksumValid | TCPChksumValid) ||
					 csum_bits == (IPChksumValid | UDPChksumValid))) {
					skb->ip_summed = CHECKSUM_UNNECESSARY;
					vp->rx_csumhits++;
				}
			}
			netif_rx(skb);
			dev->stats.rx_packets++;
		}

clear_complete:
		vp->rx_ring[entry].status = 0;	/* Clear complete bit. */
		iowrite16(UpUnstall, ioaddr + EL3_CMD);
		entry = (++vp->cur_rx) % RX_RING_SIZE;
	}
	return 0;
}

static void
vortex_down(struct net_device *dev, int final_down)
{
	struct vortex_private *vp = netdev_priv(dev);
	void __iomem *ioaddr = vp->ioaddr;

	netdev_reset_queue(dev);
	netif_stop_queue(dev);

	del_timer_sync(&vp->timer);

	/* Turn off statistics ASAP.  We update dev->stats below. */
	iowrite16(StatsDisable, ioaddr + EL3_CMD);

	/* Disable the receiver and transmitter. */
	iowrite16(RxDisable, ioaddr + EL3_CMD);
	iowrite16(TxDisable, ioaddr + EL3_CMD);

	/* Disable receiving 802.1q tagged frames */
	set_8021q_mode(dev, 0);

	if (dev->if_port == XCVR_10base2)
		/* Turn off thinnet power.  Green! */
		iowrite16(StopCoax, ioaddr + EL3_CMD);

	iowrite16(SetIntrEnb | 0x0000, ioaddr + EL3_CMD);

	update_stats(ioaddr, dev);
	if (vp->full_bus_master_rx)
		iowrite32(0, ioaddr + UpListPtr);
	if (vp->full_bus_master_tx)
		iowrite32(0, ioaddr + DownListPtr);

	if (final_down && VORTEX_PCI(vp)) {
		vp->pm_state_valid = 1;
		pci_save_state(VORTEX_PCI(vp));
		acpi_set_WOL(dev);
	}
}

static int
vortex_close(struct net_device *dev)
{
	struct vortex_private *vp = netdev_priv(dev);
	void __iomem *ioaddr = vp->ioaddr;
	int i;

	if (netif_device_present(dev))
		vortex_down(dev, 1);

	if (vortex_debug > 1) {
		pr_debug("%s: vortex_close() status %4.4x, Tx status %2.2x.\n",
			   dev->name, ioread16(ioaddr + EL3_STATUS), ioread8(ioaddr + TxStatus));
		pr_debug("%s: vortex close stats: rx_nocopy %d rx_copy %d"
			   " tx_queued %d Rx pre-checksummed %d.\n",
			   dev->name, vp->rx_nocopy, vp->rx_copy, vp->queued_packet, vp->rx_csumhits);
	}

#if DO_ZEROCOPY
	if (vp->rx_csumhits &&
	    (vp->drv_flags & HAS_HWCKSM) == 0 &&
	    (vp->card_idx >= MAX_UNITS || hw_checksums[vp->card_idx] == -1)) {
		pr_warn("%s supports hardware checksums, and we're not using them!\n",
			dev->name);
	}
#endif

	free_irq(dev->irq, dev);

	if (vp->full_bus_master_rx) { /* Free Boomerang bus master Rx buffers. */
		for (i = 0; i < RX_RING_SIZE; i++)
			if (vp->rx_skbuff[i]) {
				dma_unmap_single(vp->gendev, le32_to_cpu(vp->rx_ring[i].addr),
									PKT_BUF_SZ, DMA_FROM_DEVICE);
				dev_kfree_skb(vp->rx_skbuff[i]);
				vp->rx_skbuff[i] = NULL;
			}
	}
	if (vp->full_bus_master_tx) { /* Free Boomerang bus master Tx buffers. */
		for (i = 0; i < TX_RING_SIZE; i++) {
			if (vp->tx_skbuff[i]) {
				struct sk_buff *skb = vp->tx_skbuff[i];
#if DO_ZEROCOPY
				int k;

				for (k=0; k<=skb_shinfo(skb)->nr_frags; k++)
						dma_unmap_single(vp->gendev,
										 le32_to_cpu(vp->tx_ring[i].frag[k].addr),
										 le32_to_cpu(vp->tx_ring[i].frag[k].length)&0xFFF,
										 DMA_TO_DEVICE);
#else
				dma_unmap_single(vp->gendev, le32_to_cpu(vp->tx_ring[i].addr), skb->len, DMA_TO_DEVICE);
#endif
				dev_kfree_skb(skb);
				vp->tx_skbuff[i] = NULL;
			}
		}
	}

	return 0;
}

static void
dump_tx_ring(struct net_device *dev)
{
	if (vortex_debug > 0) {
	struct vortex_private *vp = netdev_priv(dev);
		void __iomem *ioaddr = vp->ioaddr;

		if (vp->full_bus_master_tx) {
			int i;
			int stalled = ioread32(ioaddr + PktStatus) & 0x04;	/* Possible racy. But it's only debug stuff */

			pr_err("  Flags; bus-master %d, dirty %d(%d) current %d(%d)\n",
					vp->full_bus_master_tx,
					vp->dirty_tx, vp->dirty_tx % TX_RING_SIZE,
					vp->cur_tx, vp->cur_tx % TX_RING_SIZE);
			pr_err("  Transmit list %8.8x vs. %p.\n",
				   ioread32(ioaddr + DownListPtr),
				   &vp->tx_ring[vp->dirty_tx % TX_RING_SIZE]);
			issue_and_wait(dev, DownStall);
			for (i = 0; i < TX_RING_SIZE; i++) {
				unsigned int length;

#if DO_ZEROCOPY
				length = le32_to_cpu(vp->tx_ring[i].frag[0].length);
#else
				length = le32_to_cpu(vp->tx_ring[i].length);
#endif
				pr_err("  %d: @%p  length %8.8x status %8.8x\n",
					   i, &vp->tx_ring[i], length,
					   le32_to_cpu(vp->tx_ring[i].status));
			}
			if (!stalled)
				iowrite16(DownUnstall, ioaddr + EL3_CMD);
		}
	}
}

static struct net_device_stats *vortex_get_stats(struct net_device *dev)
{
	struct vortex_private *vp = netdev_priv(dev);
	void __iomem *ioaddr = vp->ioaddr;
	unsigned long flags;

	if (netif_device_present(dev)) {	/* AKPM: Used to be netif_running */
		spin_lock_irqsave (&vp->lock, flags);
		update_stats(ioaddr, dev);
		spin_unlock_irqrestore (&vp->lock, flags);
	}
	return &dev->stats;
}

/*  Update statistics.
	Unlike with the EL3 we need not worry about interrupts changing
	the window setting from underneath us, but we must still guard
	against a race condition with a StatsUpdate interrupt updating the
	table.  This is done by checking that the ASM (!) code generated uses
	atomic updates with '+='.
	*/
static void update_stats(void __iomem *ioaddr, struct net_device *dev)
{
	struct vortex_private *vp = netdev_priv(dev);

	/* Unlike the 3c5x9 we need not turn off stats updates while reading. */
	/* Switch to the stats window, and read everything. */
	dev->stats.tx_carrier_errors		+= window_read8(vp, 6, 0);
	dev->stats.tx_heartbeat_errors		+= window_read8(vp, 6, 1);
	dev->stats.tx_window_errors		+= window_read8(vp, 6, 4);
	dev->stats.rx_fifo_errors		+= window_read8(vp, 6, 5);
	dev->stats.tx_packets			+= window_read8(vp, 6, 6);
	dev->stats.tx_packets			+= (window_read8(vp, 6, 9) &
						    0x30) << 4;
	/* Rx packets	*/			window_read8(vp, 6, 7);   /* Must read to clear */
	/* Don't bother with register 9, an extension of registers 6&7.
	   If we do use the 6&7 values the atomic update assumption above
	   is invalid. */
	dev->stats.rx_bytes 			+= window_read16(vp, 6, 10);
	dev->stats.tx_bytes 			+= window_read16(vp, 6, 12);
	/* Extra stats for get_ethtool_stats() */
	vp->xstats.tx_multiple_collisions	+= window_read8(vp, 6, 2);
	vp->xstats.tx_single_collisions         += window_read8(vp, 6, 3);
	vp->xstats.tx_deferred			+= window_read8(vp, 6, 8);
	vp->xstats.rx_bad_ssd			+= window_read8(vp, 4, 12);

	dev->stats.collisions = vp->xstats.tx_multiple_collisions
		+ vp->xstats.tx_single_collisions
		+ vp->xstats.tx_max_collisions;

	{
		u8 up = window_read8(vp, 4, 13);
		dev->stats.rx_bytes += (up & 0x0f) << 16;
		dev->stats.tx_bytes += (up & 0xf0) << 12;
	}
}

static int vortex_nway_reset(struct net_device *dev)
{
	struct vortex_private *vp = netdev_priv(dev);

	return mii_nway_restart(&vp->mii);
}

static int vortex_get_link_ksettings(struct net_device *dev,
				     struct ethtool_link_ksettings *cmd)
{
	struct vortex_private *vp = netdev_priv(dev);

	mii_ethtool_get_link_ksettings(&vp->mii, cmd);

	return 0;
}

static int vortex_set_link_ksettings(struct net_device *dev,
				     const struct ethtool_link_ksettings *cmd)
{
	struct vortex_private *vp = netdev_priv(dev);

	return mii_ethtool_set_link_ksettings(&vp->mii, cmd);
}

static u32 vortex_get_msglevel(struct net_device *dev)
{
	return vortex_debug;
}

static void vortex_set_msglevel(struct net_device *dev, u32 dbg)
{
	vortex_debug = dbg;
}

static int vortex_get_sset_count(struct net_device *dev, int sset)
{
	switch (sset) {
	case ETH_SS_STATS:
		return VORTEX_NUM_STATS;
	default:
		return -EOPNOTSUPP;
	}
}

static void vortex_get_ethtool_stats(struct net_device *dev,
	struct ethtool_stats *stats, u64 *data)
{
	struct vortex_private *vp = netdev_priv(dev);
	void __iomem *ioaddr = vp->ioaddr;
	unsigned long flags;

	spin_lock_irqsave(&vp->lock, flags);
	update_stats(ioaddr, dev);
	spin_unlock_irqrestore(&vp->lock, flags);

	data[0] = vp->xstats.tx_deferred;
	data[1] = vp->xstats.tx_max_collisions;
	data[2] = vp->xstats.tx_multiple_collisions;
	data[3] = vp->xstats.tx_single_collisions;
	data[4] = vp->xstats.rx_bad_ssd;
}


static void vortex_get_strings(struct net_device *dev, u32 stringset, u8 *data)
{
	switch (stringset) {
	case ETH_SS_STATS:
		memcpy(data, &ethtool_stats_keys, sizeof(ethtool_stats_keys));
		break;
	default:
		WARN_ON(1);
		break;
	}
}

static void vortex_get_drvinfo(struct net_device *dev,
					struct ethtool_drvinfo *info)
{
	struct vortex_private *vp = netdev_priv(dev);

	strlcpy(info->driver, DRV_NAME, sizeof(info->driver));
	if (VORTEX_PCI(vp)) {
		strlcpy(info->bus_info, pci_name(VORTEX_PCI(vp)),
			sizeof(info->bus_info));
	} else {
		if (VORTEX_EISA(vp))
			strlcpy(info->bus_info, dev_name(vp->gendev),
				sizeof(info->bus_info));
		else
			snprintf(info->bus_info, sizeof(info->bus_info),
				"EISA 0x%lx %d", dev->base_addr, dev->irq);
	}
}

static void vortex_get_wol(struct net_device *dev, struct ethtool_wolinfo *wol)
{
	struct vortex_private *vp = netdev_priv(dev);

	if (!VORTEX_PCI(vp))
		return;

	wol->supported = WAKE_MAGIC;

	wol->wolopts = 0;
	if (vp->enable_wol)
		wol->wolopts |= WAKE_MAGIC;
}

static int vortex_set_wol(struct net_device *dev, struct ethtool_wolinfo *wol)
{
	struct vortex_private *vp = netdev_priv(dev);

	if (!VORTEX_PCI(vp))
		return -EOPNOTSUPP;

	if (wol->wolopts & ~WAKE_MAGIC)
		return -EINVAL;

	if (wol->wolopts & WAKE_MAGIC)
		vp->enable_wol = 1;
	else
		vp->enable_wol = 0;
	acpi_set_WOL(dev);

	return 0;
}

static const struct ethtool_ops vortex_ethtool_ops = {
	.get_drvinfo		= vortex_get_drvinfo,
	.get_strings            = vortex_get_strings,
	.get_msglevel           = vortex_get_msglevel,
	.set_msglevel           = vortex_set_msglevel,
	.get_ethtool_stats      = vortex_get_ethtool_stats,
	.get_sset_count		= vortex_get_sset_count,
	.get_link               = ethtool_op_get_link,
	.nway_reset             = vortex_nway_reset,
	.get_wol                = vortex_get_wol,
	.set_wol                = vortex_set_wol,
	.get_ts_info		= ethtool_op_get_ts_info,
	.get_link_ksettings     = vortex_get_link_ksettings,
	.set_link_ksettings     = vortex_set_link_ksettings,
};

#ifdef CONFIG_PCI
/*
 *	Must power the device up to do MDIO operations
 */
static int vortex_ioctl(struct net_device *dev, struct ifreq *rq, int cmd)
{
	int err;
	struct vortex_private *vp = netdev_priv(dev);
	pci_power_t state = 0;

	if(VORTEX_PCI(vp))
		state = VORTEX_PCI(vp)->current_state;

	/* The kernel core really should have pci_get_power_state() */

	if(state != 0)
		pci_set_power_state(VORTEX_PCI(vp), PCI_D0);
	err = generic_mii_ioctl(&vp->mii, if_mii(rq), cmd, NULL);
	if(state != 0)
		pci_set_power_state(VORTEX_PCI(vp), state);

	return err;
}
#endif


/* Pre-Cyclone chips have no documented multicast filter, so the only
   multicast setting is to receive all multicast frames.  At least
   the chip has a very clean way to set the mode, unlike many others. */
static void set_rx_mode(struct net_device *dev)
{
	struct vortex_private *vp = netdev_priv(dev);
	void __iomem *ioaddr = vp->ioaddr;
	int new_mode;

	if (dev->flags & IFF_PROMISC) {
		if (vortex_debug > 3)
			pr_notice("%s: Setting promiscuous mode.\n", dev->name);
		new_mode = SetRxFilter|RxStation|RxMulticast|RxBroadcast|RxProm;
	} else	if (!netdev_mc_empty(dev) || dev->flags & IFF_ALLMULTI) {
		new_mode = SetRxFilter|RxStation|RxMulticast|RxBroadcast;
	} else
		new_mode = SetRxFilter | RxStation | RxBroadcast;

	iowrite16(new_mode, ioaddr + EL3_CMD);
}

#if IS_ENABLED(CONFIG_VLAN_8021Q)
/* Setup the card so that it can receive frames with an 802.1q VLAN tag.
   Note that this must be done after each RxReset due to some backwards
   compatibility logic in the Cyclone and Tornado ASICs */

/* The Ethernet Type used for 802.1q tagged frames */
#define VLAN_ETHER_TYPE 0x8100

static void set_8021q_mode(struct net_device *dev, int enable)
{
	struct vortex_private *vp = netdev_priv(dev);
	int mac_ctrl;

	if ((vp->drv_flags&IS_CYCLONE) || (vp->drv_flags&IS_TORNADO)) {
		/* cyclone and tornado chipsets can recognize 802.1q
		 * tagged frames and treat them correctly */

		int max_pkt_size = dev->mtu+14;	/* MTU+Ethernet header */
		if (enable)
			max_pkt_size += 4;	/* 802.1Q VLAN tag */

		window_write16(vp, max_pkt_size, 3, Wn3_MaxPktSize);

		/* set VlanEtherType to let the hardware checksumming
		   treat tagged frames correctly */
		window_write16(vp, VLAN_ETHER_TYPE, 7, Wn7_VlanEtherType);
	} else {
		/* on older cards we have to enable large frames */

		vp->large_frames = dev->mtu > 1500 || enable;

		mac_ctrl = window_read16(vp, 3, Wn3_MAC_Ctrl);
		if (vp->large_frames)
			mac_ctrl |= 0x40;
		else
			mac_ctrl &= ~0x40;
		window_write16(vp, mac_ctrl, 3, Wn3_MAC_Ctrl);
	}
}
#else

static void set_8021q_mode(struct net_device *dev, int enable)
{
}


#endif

/* MII transceiver control section.
   Read and write the MII registers using software-generated serial
   MDIO protocol.  See the MII specifications or DP83840A data sheet
   for details. */

/* The maximum data clock rate is 2.5 Mhz.  The minimum timing is usually
   met by back-to-back PCI I/O cycles, but we insert a delay to avoid
   "overclocking" issues. */
static void mdio_delay(struct vortex_private *vp)
{
	window_read32(vp, 4, Wn4_PhysicalMgmt);
}

#define MDIO_SHIFT_CLK	0x01
#define MDIO_DIR_WRITE	0x04
#define MDIO_DATA_WRITE0 (0x00 | MDIO_DIR_WRITE)
#define MDIO_DATA_WRITE1 (0x02 | MDIO_DIR_WRITE)
#define MDIO_DATA_READ	0x02
#define MDIO_ENB_IN		0x00

/* Generate the preamble required for initial synchronization and
   a few older transceivers. */
static void mdio_sync(struct vortex_private *vp, int bits)
{
	/* Establish sync by sending at least 32 logic ones. */
	while (-- bits >= 0) {
		window_write16(vp, MDIO_DATA_WRITE1, 4, Wn4_PhysicalMgmt);
		mdio_delay(vp);
		window_write16(vp, MDIO_DATA_WRITE1 | MDIO_SHIFT_CLK,
			       4, Wn4_PhysicalMgmt);
		mdio_delay(vp);
	}
}

static int mdio_read(struct net_device *dev, int phy_id, int location)
{
	int i;
	struct vortex_private *vp = netdev_priv(dev);
	int read_cmd = (0xf6 << 10) | (phy_id << 5) | location;
	unsigned int retval = 0;

	spin_lock_bh(&vp->mii_lock);

	if (mii_preamble_required)
		mdio_sync(vp, 32);

	/* Shift the read command bits out. */
	for (i = 14; i >= 0; i--) {
		int dataval = (read_cmd&(1<<i)) ? MDIO_DATA_WRITE1 : MDIO_DATA_WRITE0;
		window_write16(vp, dataval, 4, Wn4_PhysicalMgmt);
		mdio_delay(vp);
		window_write16(vp, dataval | MDIO_SHIFT_CLK,
			       4, Wn4_PhysicalMgmt);
		mdio_delay(vp);
	}
	/* Read the two transition, 16 data, and wire-idle bits. */
	for (i = 19; i > 0; i--) {
		window_write16(vp, MDIO_ENB_IN, 4, Wn4_PhysicalMgmt);
		mdio_delay(vp);
		retval = (retval << 1) |
			((window_read16(vp, 4, Wn4_PhysicalMgmt) &
			  MDIO_DATA_READ) ? 1 : 0);
		window_write16(vp, MDIO_ENB_IN | MDIO_SHIFT_CLK,
			       4, Wn4_PhysicalMgmt);
		mdio_delay(vp);
	}

	spin_unlock_bh(&vp->mii_lock);

	return retval & 0x20000 ? 0xffff : retval>>1 & 0xffff;
}

static void mdio_write(struct net_device *dev, int phy_id, int location, int value)
{
	struct vortex_private *vp = netdev_priv(dev);
	int write_cmd = 0x50020000 | (phy_id << 23) | (location << 18) | value;
	int i;

	spin_lock_bh(&vp->mii_lock);

	if (mii_preamble_required)
		mdio_sync(vp, 32);

	/* Shift the command bits out. */
	for (i = 31; i >= 0; i--) {
		int dataval = (write_cmd&(1<<i)) ? MDIO_DATA_WRITE1 : MDIO_DATA_WRITE0;
		window_write16(vp, dataval, 4, Wn4_PhysicalMgmt);
		mdio_delay(vp);
		window_write16(vp, dataval | MDIO_SHIFT_CLK,
			       4, Wn4_PhysicalMgmt);
		mdio_delay(vp);
	}
	/* Leave the interface idle. */
	for (i = 1; i >= 0; i--) {
		window_write16(vp, MDIO_ENB_IN, 4, Wn4_PhysicalMgmt);
		mdio_delay(vp);
		window_write16(vp, MDIO_ENB_IN | MDIO_SHIFT_CLK,
			       4, Wn4_PhysicalMgmt);
		mdio_delay(vp);
	}

	spin_unlock_bh(&vp->mii_lock);
}

/* ACPI: Advanced Configuration and Power Interface. */
/* Set Wake-On-LAN mode and put the board into D3 (power-down) state. */
static void acpi_set_WOL(struct net_device *dev)
{
	struct vortex_private *vp = netdev_priv(dev);
	void __iomem *ioaddr = vp->ioaddr;

	device_set_wakeup_enable(vp->gendev, vp->enable_wol);

	if (vp->enable_wol) {
		/* Power up on: 1==Downloaded Filter, 2==Magic Packets, 4==Link Status. */
		window_write16(vp, 2, 7, 0x0c);
		/* The RxFilter must accept the WOL frames. */
		iowrite16(SetRxFilter|RxStation|RxMulticast|RxBroadcast, ioaddr + EL3_CMD);
		iowrite16(RxEnable, ioaddr + EL3_CMD);

		if (pci_enable_wake(VORTEX_PCI(vp), PCI_D3hot, 1)) {
			pr_info("%s: WOL not supported.\n", pci_name(VORTEX_PCI(vp)));

			vp->enable_wol = 0;
			return;
		}

		if (VORTEX_PCI(vp)->current_state < PCI_D3hot)
			return;

		/* Change the power state to D3; RxEnable doesn't take effect. */
		pci_set_power_state(VORTEX_PCI(vp), PCI_D3hot);
	}
}


static void vortex_remove_one(struct pci_dev *pdev)
{
	struct net_device *dev = pci_get_drvdata(pdev);
	struct vortex_private *vp;

	if (!dev) {
		pr_err("vortex_remove_one called for Compaq device!\n");
		BUG();
	}

	vp = netdev_priv(dev);

	if (vp->cb_fn_base)
		pci_iounmap(pdev, vp->cb_fn_base);

	unregister_netdev(dev);

	pci_set_power_state(pdev, PCI_D0);	/* Go active */
	if (vp->pm_state_valid)
		pci_restore_state(pdev);
	pci_disable_device(pdev);

	/* Should really use issue_and_wait() here */
	iowrite16(TotalReset | ((vp->drv_flags & EEPROM_RESET) ? 0x04 : 0x14),
	     vp->ioaddr + EL3_CMD);

	pci_iounmap(pdev, vp->ioaddr);

	dma_free_coherent(&pdev->dev,
			sizeof(struct boom_rx_desc) * RX_RING_SIZE +
			sizeof(struct boom_tx_desc) * TX_RING_SIZE,
			vp->rx_ring, vp->rx_ring_dma);

	pci_release_regions(pdev);

	free_netdev(dev);
}


static struct pci_driver vortex_driver = {
	.name		= "3c59x",
	.probe		= vortex_init_one,
	.remove		= vortex_remove_one,
	.id_table	= vortex_pci_tbl,
	.driver.pm	= VORTEX_PM_OPS,
};


static int vortex_have_pci;
static int vortex_have_eisa;


static int __init vortex_init(void)
{
	int pci_rc, eisa_rc;

	pci_rc = pci_register_driver(&vortex_driver);
	eisa_rc = vortex_eisa_init();

	if (pci_rc == 0)
		vortex_have_pci = 1;
	if (eisa_rc > 0)
		vortex_have_eisa = 1;

	return (vortex_have_pci + vortex_have_eisa) ? 0 : -ENODEV;
}


static void __exit vortex_eisa_cleanup(void)
{
	void __iomem *ioaddr;

#ifdef CONFIG_EISA
	/* Take care of the EISA devices */
	eisa_driver_unregister(&vortex_eisa_driver);
#endif

	if (compaq_net_device) {
		ioaddr = ioport_map(compaq_net_device->base_addr,
		                    VORTEX_TOTAL_SIZE);

		unregister_netdev(compaq_net_device);
		iowrite16(TotalReset, ioaddr + EL3_CMD);
		release_region(compaq_net_device->base_addr,
		               VORTEX_TOTAL_SIZE);

		free_netdev(compaq_net_device);
	}
}


static void __exit vortex_cleanup(void)
{
	if (vortex_have_pci)
		pci_unregister_driver(&vortex_driver);
	if (vortex_have_eisa)
		vortex_eisa_cleanup();
}


module_init(vortex_init);
module_exit(vortex_cleanup);<|MERGE_RESOLUTION|>--- conflicted
+++ resolved
@@ -839,15 +839,7 @@
 #ifdef CONFIG_NET_POLL_CONTROLLER
 static void poll_vortex(struct net_device *dev)
 {
-<<<<<<< HEAD
-	struct vortex_private *vp = netdev_priv(dev);
-	unsigned long flags;
-	local_irq_save_nort(flags);
-	(vp->full_bus_master_rx ? boomerang_interrupt:vortex_interrupt)(dev->irq,dev);
-	local_irq_restore_nort(flags);
-=======
 	vortex_boomerang_interrupt(dev->irq, dev);
->>>>>>> e021bb4f
 }
 #endif
 
@@ -1908,22 +1900,7 @@
 		pr_err("%s: Interrupt posted but not delivered --"
 			   " IRQ blocked by another device?\n", dev->name);
 		/* Bad idea here.. but we might as well handle a few events. */
-<<<<<<< HEAD
-		{
-			/*
-			 * Block interrupts because vortex_interrupt does a bare spin_lock()
-			 */
-			unsigned long flags;
-			local_irq_save_nort(flags);
-			if (vp->full_bus_master_tx)
-				boomerang_interrupt(dev->irq, dev);
-			else
-				vortex_interrupt(dev->irq, dev);
-			local_irq_restore_nort(flags);
-		}
-=======
 		vortex_boomerang_interrupt(dev->irq, dev);
->>>>>>> e021bb4f
 	}
 
 	if (vortex_debug > 0)
