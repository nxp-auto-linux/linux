--- conflicted
+++ resolved
@@ -2539,11 +2539,7 @@
  * MAC filters: 16 for multicast, 1 for MAC, 1 for broadcast
  */
 #define I40E_VC_MAX_MAC_ADDR_PER_VF (16 + 1 + 1)
-<<<<<<< HEAD
-#define I40E_VC_MAX_VLAN_PER_VF 8
-=======
 #define I40E_VC_MAX_VLAN_PER_VF 16
->>>>>>> fa578e9d
 
 /**
  * i40e_check_vf_permission
