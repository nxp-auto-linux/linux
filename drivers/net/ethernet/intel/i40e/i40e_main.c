--- conflicted
+++ resolved
@@ -1543,19 +1543,6 @@
 		netdev_info(netdev, "set new mac address %pM\n", addr->sa_data);
 
 	/* Copy the address first, so that we avoid a possible race with
-<<<<<<< HEAD
-	 * .set_rx_mode(). If we copy after changing the address in the filter
-	 * list, we might open ourselves to a narrow race window where
-	 * .set_rx_mode could delete our dev_addr filter and prevent traffic
-	 * from passing.
-	 */
-	ether_addr_copy(netdev->dev_addr, addr->sa_data);
-
-	spin_lock_bh(&vsi->mac_filter_hash_lock);
-	i40e_del_mac_filter(vsi, netdev->dev_addr);
-	i40e_add_mac_filter(vsi, addr->sa_data);
-	spin_unlock_bh(&vsi->mac_filter_hash_lock);
-=======
 	 * .set_rx_mode().
 	 * - Remove old address from MAC filter
 	 * - Copy new address
@@ -1567,7 +1554,6 @@
 	i40e_add_mac_filter(vsi, netdev->dev_addr);
 	spin_unlock_bh(&vsi->mac_filter_hash_lock);
 
->>>>>>> e021bb4f
 	if (vsi->type == I40E_VSI_MAIN) {
 		i40e_status ret;
 
@@ -3061,27 +3047,14 @@
  **/
 static void i40e_config_xps_tx_ring(struct i40e_ring *ring)
 {
-<<<<<<< HEAD
-	struct i40e_vsi *vsi = ring->vsi;
-=======
->>>>>>> e021bb4f
 	int cpu;
 
 	if (!ring->q_vector || !ring->netdev || ring->ch)
 		return;
 
-<<<<<<< HEAD
-	if ((vsi->tc_config.numtc <= 1) &&
-	    !test_and_set_bit(__I40E_TX_XPS_INIT_DONE, &ring->state)) {
-		cpu = cpumask_local_spread(ring->q_vector->v_idx, -1);
-		netif_set_xps_queue(ring->netdev, get_cpu_mask(cpu),
-				    ring->queue_index);
-	}
-=======
 	/* We only initialize XPS once, so as not to overwrite user settings */
 	if (test_and_set_bit(__I40E_TX_XPS_INIT_DONE, ring->state))
 		return;
->>>>>>> e021bb4f
 
 	cpu = cpumask_local_spread(ring->q_vector->v_idx, -1);
 	netif_set_xps_queue(ring->netdev, get_cpu_mask(cpu),
@@ -7792,8 +7765,6 @@
 
 	i40e_write_fd_input_set(pf, I40E_FILTER_PCTYPE_FRAG_IPV4,
 				I40E_L3_SRC_MASK | I40E_L3_DST_MASK);
-<<<<<<< HEAD
-=======
 }
 
 /**
@@ -7821,7 +7792,6 @@
 		pf->flags &= ~I40E_FLAG_FD_SB_TO_CLOUD_FILTER;
 		pf->flags &= ~I40E_FLAG_FD_SB_INACTIVE;
 	}
->>>>>>> e021bb4f
 }
 
 /**
