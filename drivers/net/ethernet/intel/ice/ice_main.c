// SPDX-License-Identifier: GPL-2.0
/* Copyright (c) 2018, Intel Corporation. */

/* Intel(R) Ethernet Connection E800 Series Linux Driver */

#define pr_fmt(fmt) KBUILD_MODNAME ": " fmt

#include "ice.h"
#include "ice_lib.h"
#include "ice_dcb_lib.h"

#define DRV_VERSION_MAJOR 0
#define DRV_VERSION_MINOR 8
#define DRV_VERSION_BUILD 1

#define DRV_VERSION	__stringify(DRV_VERSION_MAJOR) "." \
			__stringify(DRV_VERSION_MINOR) "." \
			__stringify(DRV_VERSION_BUILD) "-k"
#define DRV_SUMMARY	"Intel(R) Ethernet Connection E800 Series Linux Driver"
const char ice_drv_ver[] = DRV_VERSION;
static const char ice_driver_string[] = DRV_SUMMARY;
static const char ice_copyright[] = "Copyright (c) 2018, Intel Corporation.";

/* DDP Package file located in firmware search paths (e.g. /lib/firmware/) */
#define ICE_DDP_PKG_PATH	"intel/ice/ddp/"
#define ICE_DDP_PKG_FILE	ICE_DDP_PKG_PATH "ice.pkg"

MODULE_AUTHOR("Intel Corporation, <linux.nics@intel.com>");
MODULE_DESCRIPTION(DRV_SUMMARY);
MODULE_LICENSE("GPL v2");
MODULE_VERSION(DRV_VERSION);
MODULE_FIRMWARE(ICE_DDP_PKG_FILE);

static int debug = -1;
module_param(debug, int, 0644);
#ifndef CONFIG_DYNAMIC_DEBUG
MODULE_PARM_DESC(debug, "netif level (0=none,...,16=all), hw debug_mask (0x8XXXXXXX)");
#else
MODULE_PARM_DESC(debug, "netif level (0=none,...,16=all)");
#endif /* !CONFIG_DYNAMIC_DEBUG */

static struct workqueue_struct *ice_wq;
static const struct net_device_ops ice_netdev_safe_mode_ops;
static const struct net_device_ops ice_netdev_ops;

static void ice_rebuild(struct ice_pf *pf, enum ice_reset_req reset_type);

static void ice_vsi_release_all(struct ice_pf *pf);

/**
 * ice_get_tx_pending - returns number of Tx descriptors not processed
 * @ring: the ring of descriptors
 */
static u16 ice_get_tx_pending(struct ice_ring *ring)
{
	u16 head, tail;

	head = ring->next_to_clean;
	tail = ring->next_to_use;

	if (head != tail)
		return (head < tail) ?
			tail - head : (tail + ring->count - head);
	return 0;
}

/**
 * ice_check_for_hang_subtask - check for and recover hung queues
 * @pf: pointer to PF struct
 */
static void ice_check_for_hang_subtask(struct ice_pf *pf)
{
	struct ice_vsi *vsi = NULL;
	struct ice_hw *hw;
	unsigned int i;
	int packets;
	u32 v;

	ice_for_each_vsi(pf, v)
		if (pf->vsi[v] && pf->vsi[v]->type == ICE_VSI_PF) {
			vsi = pf->vsi[v];
			break;
		}

	if (!vsi || test_bit(__ICE_DOWN, vsi->state))
		return;

	if (!(vsi->netdev && netif_carrier_ok(vsi->netdev)))
		return;

	hw = &vsi->back->hw;

	for (i = 0; i < vsi->num_txq; i++) {
		struct ice_ring *tx_ring = vsi->tx_rings[i];

		if (tx_ring && tx_ring->desc) {
			/* If packet counter has not changed the queue is
			 * likely stalled, so force an interrupt for this
			 * queue.
			 *
			 * prev_pkt would be negative if there was no
			 * pending work.
			 */
			packets = tx_ring->stats.pkts & INT_MAX;
			if (tx_ring->tx_stats.prev_pkt == packets) {
				/* Trigger sw interrupt to revive the queue */
				ice_trigger_sw_intr(hw, tx_ring->q_vector);
				continue;
			}

			/* Memory barrier between read of packet count and call
			 * to ice_get_tx_pending()
			 */
			smp_rmb();
			tx_ring->tx_stats.prev_pkt =
			    ice_get_tx_pending(tx_ring) ? packets : -1;
		}
	}
}

/**
 * ice_init_mac_fltr - Set initial MAC filters
 * @pf: board private structure
 *
 * Set initial set of MAC filters for PF VSI; configure filters for permanent
 * address and broadcast address. If an error is encountered, netdevice will be
 * unregistered.
 */
static int ice_init_mac_fltr(struct ice_pf *pf)
{
	enum ice_status status;
	u8 broadcast[ETH_ALEN];
	struct ice_vsi *vsi;

	vsi = ice_get_main_vsi(pf);
	if (!vsi)
		return -EINVAL;

	/* To add a MAC filter, first add the MAC to a list and then
	 * pass the list to ice_add_mac.
	 */

	 /* Add a unicast MAC filter so the VSI can get its packets */
	status = ice_vsi_cfg_mac_fltr(vsi, vsi->port_info->mac.perm_addr, true);
	if (status)
		goto unregister;

	/* VSI needs to receive broadcast traffic, so add the broadcast
	 * MAC address to the list as well.
	 */
	eth_broadcast_addr(broadcast);
	status = ice_vsi_cfg_mac_fltr(vsi, broadcast, true);
	if (status)
		goto unregister;

	return 0;
unregister:
	/* We aren't useful with no MAC filters, so unregister if we
	 * had an error
	 */
	if (status && vsi->netdev->reg_state == NETREG_REGISTERED) {
		dev_err(&pf->pdev->dev,
			"Could not add MAC filters error %d. Unregistering device\n",
			status);
		unregister_netdev(vsi->netdev);
		free_netdev(vsi->netdev);
		vsi->netdev = NULL;
	}

	return -EIO;
}

/**
 * ice_add_mac_to_sync_list - creates list of MAC addresses to be synced
 * @netdev: the net device on which the sync is happening
 * @addr: MAC address to sync
 *
 * This is a callback function which is called by the in kernel device sync
 * functions (like __dev_uc_sync, __dev_mc_sync, etc). This function only
 * populates the tmp_sync_list, which is later used by ice_add_mac to add the
 * MAC filters from the hardware.
 */
static int ice_add_mac_to_sync_list(struct net_device *netdev, const u8 *addr)
{
	struct ice_netdev_priv *np = netdev_priv(netdev);
	struct ice_vsi *vsi = np->vsi;

	if (ice_add_mac_to_list(vsi, &vsi->tmp_sync_list, addr))
		return -EINVAL;

	return 0;
}

/**
 * ice_add_mac_to_unsync_list - creates list of MAC addresses to be unsynced
 * @netdev: the net device on which the unsync is happening
 * @addr: MAC address to unsync
 *
 * This is a callback function which is called by the in kernel device unsync
 * functions (like __dev_uc_unsync, __dev_mc_unsync, etc). This function only
 * populates the tmp_unsync_list, which is later used by ice_remove_mac to
 * delete the MAC filters from the hardware.
 */
static int ice_add_mac_to_unsync_list(struct net_device *netdev, const u8 *addr)
{
	struct ice_netdev_priv *np = netdev_priv(netdev);
	struct ice_vsi *vsi = np->vsi;

	if (ice_add_mac_to_list(vsi, &vsi->tmp_unsync_list, addr))
		return -EINVAL;

	return 0;
}

/**
 * ice_vsi_fltr_changed - check if filter state changed
 * @vsi: VSI to be checked
 *
 * returns true if filter state has changed, false otherwise.
 */
static bool ice_vsi_fltr_changed(struct ice_vsi *vsi)
{
	return test_bit(ICE_VSI_FLAG_UMAC_FLTR_CHANGED, vsi->flags) ||
	       test_bit(ICE_VSI_FLAG_MMAC_FLTR_CHANGED, vsi->flags) ||
	       test_bit(ICE_VSI_FLAG_VLAN_FLTR_CHANGED, vsi->flags);
}

/**
 * ice_cfg_promisc - Enable or disable promiscuous mode for a given PF
 * @vsi: the VSI being configured
 * @promisc_m: mask of promiscuous config bits
 * @set_promisc: enable or disable promisc flag request
 *
 */
static int ice_cfg_promisc(struct ice_vsi *vsi, u8 promisc_m, bool set_promisc)
{
	struct ice_hw *hw = &vsi->back->hw;
	enum ice_status status = 0;

	if (vsi->type != ICE_VSI_PF)
		return 0;

	if (vsi->vlan_ena) {
		status = ice_set_vlan_vsi_promisc(hw, vsi->idx, promisc_m,
						  set_promisc);
	} else {
		if (set_promisc)
			status = ice_set_vsi_promisc(hw, vsi->idx, promisc_m,
						     0);
		else
			status = ice_clear_vsi_promisc(hw, vsi->idx, promisc_m,
						       0);
	}

	if (status)
		return -EIO;

	return 0;
}

/**
 * ice_vsi_sync_fltr - Update the VSI filter list to the HW
 * @vsi: ptr to the VSI
 *
 * Push any outstanding VSI filter changes through the AdminQ.
 */
static int ice_vsi_sync_fltr(struct ice_vsi *vsi)
{
	struct device *dev = &vsi->back->pdev->dev;
	struct net_device *netdev = vsi->netdev;
	bool promisc_forced_on = false;
	struct ice_pf *pf = vsi->back;
	struct ice_hw *hw = &pf->hw;
	enum ice_status status = 0;
	u32 changed_flags = 0;
	u8 promisc_m;
	int err = 0;

	if (!vsi->netdev)
		return -EINVAL;

	while (test_and_set_bit(__ICE_CFG_BUSY, vsi->state))
		usleep_range(1000, 2000);

	changed_flags = vsi->current_netdev_flags ^ vsi->netdev->flags;
	vsi->current_netdev_flags = vsi->netdev->flags;

	INIT_LIST_HEAD(&vsi->tmp_sync_list);
	INIT_LIST_HEAD(&vsi->tmp_unsync_list);

	if (ice_vsi_fltr_changed(vsi)) {
		clear_bit(ICE_VSI_FLAG_UMAC_FLTR_CHANGED, vsi->flags);
		clear_bit(ICE_VSI_FLAG_MMAC_FLTR_CHANGED, vsi->flags);
		clear_bit(ICE_VSI_FLAG_VLAN_FLTR_CHANGED, vsi->flags);

		/* grab the netdev's addr_list_lock */
		netif_addr_lock_bh(netdev);
		__dev_uc_sync(netdev, ice_add_mac_to_sync_list,
			      ice_add_mac_to_unsync_list);
		__dev_mc_sync(netdev, ice_add_mac_to_sync_list,
			      ice_add_mac_to_unsync_list);
		/* our temp lists are populated. release lock */
		netif_addr_unlock_bh(netdev);
	}

	/* Remove MAC addresses in the unsync list */
	status = ice_remove_mac(hw, &vsi->tmp_unsync_list);
	ice_free_fltr_list(dev, &vsi->tmp_unsync_list);
	if (status) {
		netdev_err(netdev, "Failed to delete MAC filters\n");
		/* if we failed because of alloc failures, just bail */
		if (status == ICE_ERR_NO_MEMORY) {
			err = -ENOMEM;
			goto out;
		}
	}

	/* Add MAC addresses in the sync list */
	status = ice_add_mac(hw, &vsi->tmp_sync_list);
	ice_free_fltr_list(dev, &vsi->tmp_sync_list);
	/* If filter is added successfully or already exists, do not go into
	 * 'if' condition and report it as error. Instead continue processing
	 * rest of the function.
	 */
	if (status && status != ICE_ERR_ALREADY_EXISTS) {
		netdev_err(netdev, "Failed to add MAC filters\n");
		/* If there is no more space for new umac filters, VSI
		 * should go into promiscuous mode. There should be some
		 * space reserved for promiscuous filters.
		 */
		if (hw->adminq.sq_last_status == ICE_AQ_RC_ENOSPC &&
		    !test_and_set_bit(__ICE_FLTR_OVERFLOW_PROMISC,
				      vsi->state)) {
			promisc_forced_on = true;
			netdev_warn(netdev,
				    "Reached MAC filter limit, forcing promisc mode on VSI %d\n",
				    vsi->vsi_num);
		} else {
			err = -EIO;
			goto out;
		}
	}
	/* check for changes in promiscuous modes */
	if (changed_flags & IFF_ALLMULTI) {
		if (vsi->current_netdev_flags & IFF_ALLMULTI) {
			if (vsi->vlan_ena)
				promisc_m = ICE_MCAST_VLAN_PROMISC_BITS;
			else
				promisc_m = ICE_MCAST_PROMISC_BITS;

			err = ice_cfg_promisc(vsi, promisc_m, true);
			if (err) {
				netdev_err(netdev, "Error setting Multicast promiscuous mode on VSI %i\n",
					   vsi->vsi_num);
				vsi->current_netdev_flags &= ~IFF_ALLMULTI;
				goto out_promisc;
			}
		} else if (!(vsi->current_netdev_flags & IFF_ALLMULTI)) {
			if (vsi->vlan_ena)
				promisc_m = ICE_MCAST_VLAN_PROMISC_BITS;
			else
				promisc_m = ICE_MCAST_PROMISC_BITS;

			err = ice_cfg_promisc(vsi, promisc_m, false);
			if (err) {
				netdev_err(netdev, "Error clearing Multicast promiscuous mode on VSI %i\n",
					   vsi->vsi_num);
				vsi->current_netdev_flags |= IFF_ALLMULTI;
				goto out_promisc;
			}
		}
	}

	if (((changed_flags & IFF_PROMISC) || promisc_forced_on) ||
	    test_bit(ICE_VSI_FLAG_PROMISC_CHANGED, vsi->flags)) {
		clear_bit(ICE_VSI_FLAG_PROMISC_CHANGED, vsi->flags);
		if (vsi->current_netdev_flags & IFF_PROMISC) {
			/* Apply Rx filter rule to get traffic from wire */
			status = ice_cfg_dflt_vsi(hw, vsi->idx, true,
						  ICE_FLTR_RX);
			if (status) {
				netdev_err(netdev, "Error setting default VSI %i Rx rule\n",
					   vsi->vsi_num);
				vsi->current_netdev_flags &= ~IFF_PROMISC;
				err = -EIO;
				goto out_promisc;
			}
		} else {
			/* Clear Rx filter to remove traffic from wire */
			status = ice_cfg_dflt_vsi(hw, vsi->idx, false,
						  ICE_FLTR_RX);
			if (status) {
				netdev_err(netdev, "Error clearing default VSI %i Rx rule\n",
					   vsi->vsi_num);
				vsi->current_netdev_flags |= IFF_PROMISC;
				err = -EIO;
				goto out_promisc;
			}
		}
	}
	goto exit;

out_promisc:
	set_bit(ICE_VSI_FLAG_PROMISC_CHANGED, vsi->flags);
	goto exit;
out:
	/* if something went wrong then set the changed flag so we try again */
	set_bit(ICE_VSI_FLAG_UMAC_FLTR_CHANGED, vsi->flags);
	set_bit(ICE_VSI_FLAG_MMAC_FLTR_CHANGED, vsi->flags);
exit:
	clear_bit(__ICE_CFG_BUSY, vsi->state);
	return err;
}

/**
 * ice_sync_fltr_subtask - Sync the VSI filter list with HW
 * @pf: board private structure
 */
static void ice_sync_fltr_subtask(struct ice_pf *pf)
{
	int v;

	if (!pf || !(test_bit(ICE_FLAG_FLTR_SYNC, pf->flags)))
		return;

	clear_bit(ICE_FLAG_FLTR_SYNC, pf->flags);

	ice_for_each_vsi(pf, v)
		if (pf->vsi[v] && ice_vsi_fltr_changed(pf->vsi[v]) &&
		    ice_vsi_sync_fltr(pf->vsi[v])) {
			/* come back and try again later */
			set_bit(ICE_FLAG_FLTR_SYNC, pf->flags);
			break;
		}
}

/**
 * ice_dis_vsi - pause a VSI
 * @vsi: the VSI being paused
 * @locked: is the rtnl_lock already held
 */
static void ice_dis_vsi(struct ice_vsi *vsi, bool locked)
{
	if (test_bit(__ICE_DOWN, vsi->state))
		return;

	set_bit(__ICE_NEEDS_RESTART, vsi->state);

	if (vsi->type == ICE_VSI_PF && vsi->netdev) {
		if (netif_running(vsi->netdev)) {
			if (!locked)
				rtnl_lock();

			ice_stop(vsi->netdev);

			if (!locked)
				rtnl_unlock();
		} else {
			ice_vsi_close(vsi);
		}
	}
}

/**
 * ice_pf_dis_all_vsi - Pause all VSIs on a PF
 * @pf: the PF
 * @locked: is the rtnl_lock already held
 */
#ifdef CONFIG_DCB
void ice_pf_dis_all_vsi(struct ice_pf *pf, bool locked)
#else
static void ice_pf_dis_all_vsi(struct ice_pf *pf, bool locked)
#endif /* CONFIG_DCB */
{
	int v;

	ice_for_each_vsi(pf, v)
		if (pf->vsi[v])
			ice_dis_vsi(pf->vsi[v], locked);
}

/**
 * ice_prepare_for_reset - prep for the core to reset
 * @pf: board private structure
 *
 * Inform or close all dependent features in prep for reset.
 */
static void
ice_prepare_for_reset(struct ice_pf *pf)
{
	struct ice_hw *hw = &pf->hw;
	int i;

	/* already prepared for reset */
	if (test_bit(__ICE_PREPARED_FOR_RESET, pf->state))
		return;

	/* Notify VFs of impending reset */
	if (ice_check_sq_alive(hw, &hw->mailboxq))
		ice_vc_notify_reset(pf);

	/* Disable VFs until reset is completed */
	for (i = 0; i < pf->num_alloc_vfs; i++)
		ice_set_vf_state_qs_dis(&pf->vf[i]);

	/* clear SW filtering DB */
	ice_clear_hw_tbls(hw);
	/* disable the VSIs and their queues that are not already DOWN */
	ice_pf_dis_all_vsi(pf, false);

	if (hw->port_info)
		ice_sched_clear_port(hw->port_info);

	ice_shutdown_all_ctrlq(hw);

	set_bit(__ICE_PREPARED_FOR_RESET, pf->state);
}

/**
 * ice_do_reset - Initiate one of many types of resets
 * @pf: board private structure
 * @reset_type: reset type requested
 * before this function was called.
 */
static void ice_do_reset(struct ice_pf *pf, enum ice_reset_req reset_type)
{
	struct device *dev = &pf->pdev->dev;
	struct ice_hw *hw = &pf->hw;

	dev_dbg(dev, "reset_type 0x%x requested\n", reset_type);
	WARN_ON(in_interrupt());

	ice_prepare_for_reset(pf);

	/* trigger the reset */
	if (ice_reset(hw, reset_type)) {
		dev_err(dev, "reset %d failed\n", reset_type);
		set_bit(__ICE_RESET_FAILED, pf->state);
		clear_bit(__ICE_RESET_OICR_RECV, pf->state);
		clear_bit(__ICE_PREPARED_FOR_RESET, pf->state);
		clear_bit(__ICE_PFR_REQ, pf->state);
		clear_bit(__ICE_CORER_REQ, pf->state);
		clear_bit(__ICE_GLOBR_REQ, pf->state);
		return;
	}

	/* PFR is a bit of a special case because it doesn't result in an OICR
	 * interrupt. So for PFR, rebuild after the reset and clear the reset-
	 * associated state bits.
	 */
	if (reset_type == ICE_RESET_PFR) {
		pf->pfr_count++;
		ice_rebuild(pf, reset_type);
		clear_bit(__ICE_PREPARED_FOR_RESET, pf->state);
		clear_bit(__ICE_PFR_REQ, pf->state);
		ice_reset_all_vfs(pf, true);
	}
}

/**
 * ice_reset_subtask - Set up for resetting the device and driver
 * @pf: board private structure
 */
static void ice_reset_subtask(struct ice_pf *pf)
{
	enum ice_reset_req reset_type = ICE_RESET_INVAL;

	/* When a CORER/GLOBR/EMPR is about to happen, the hardware triggers an
	 * OICR interrupt. The OICR handler (ice_misc_intr) determines what type
	 * of reset is pending and sets bits in pf->state indicating the reset
	 * type and __ICE_RESET_OICR_RECV. So, if the latter bit is set
	 * prepare for pending reset if not already (for PF software-initiated
	 * global resets the software should already be prepared for it as
	 * indicated by __ICE_PREPARED_FOR_RESET; for global resets initiated
	 * by firmware or software on other PFs, that bit is not set so prepare
	 * for the reset now), poll for reset done, rebuild and return.
	 */
	if (test_bit(__ICE_RESET_OICR_RECV, pf->state)) {
		/* Perform the largest reset requested */
		if (test_and_clear_bit(__ICE_CORER_RECV, pf->state))
			reset_type = ICE_RESET_CORER;
		if (test_and_clear_bit(__ICE_GLOBR_RECV, pf->state))
			reset_type = ICE_RESET_GLOBR;
		if (test_and_clear_bit(__ICE_EMPR_RECV, pf->state))
			reset_type = ICE_RESET_EMPR;
		/* return if no valid reset type requested */
		if (reset_type == ICE_RESET_INVAL)
			return;
		ice_prepare_for_reset(pf);

		/* make sure we are ready to rebuild */
		if (ice_check_reset(&pf->hw)) {
			set_bit(__ICE_RESET_FAILED, pf->state);
		} else {
			/* done with reset. start rebuild */
			pf->hw.reset_ongoing = false;
			ice_rebuild(pf, reset_type);
			/* clear bit to resume normal operations, but
			 * ICE_NEEDS_RESTART bit is set in case rebuild failed
			 */
			clear_bit(__ICE_RESET_OICR_RECV, pf->state);
			clear_bit(__ICE_PREPARED_FOR_RESET, pf->state);
			clear_bit(__ICE_PFR_REQ, pf->state);
			clear_bit(__ICE_CORER_REQ, pf->state);
			clear_bit(__ICE_GLOBR_REQ, pf->state);
			ice_reset_all_vfs(pf, true);
		}

		return;
	}

	/* No pending resets to finish processing. Check for new resets */
	if (test_bit(__ICE_PFR_REQ, pf->state))
		reset_type = ICE_RESET_PFR;
	if (test_bit(__ICE_CORER_REQ, pf->state))
		reset_type = ICE_RESET_CORER;
	if (test_bit(__ICE_GLOBR_REQ, pf->state))
		reset_type = ICE_RESET_GLOBR;
	/* If no valid reset type requested just return */
	if (reset_type == ICE_RESET_INVAL)
		return;

	/* reset if not already down or busy */
	if (!test_bit(__ICE_DOWN, pf->state) &&
	    !test_bit(__ICE_CFG_BUSY, pf->state)) {
		ice_do_reset(pf, reset_type);
	}
}

/**
 * ice_print_topo_conflict - print topology conflict message
 * @vsi: the VSI whose topology status is being checked
 */
static void ice_print_topo_conflict(struct ice_vsi *vsi)
{
	switch (vsi->port_info->phy.link_info.topo_media_conflict) {
	case ICE_AQ_LINK_TOPO_CONFLICT:
	case ICE_AQ_LINK_MEDIA_CONFLICT:
		netdev_info(vsi->netdev, "Possible mis-configuration of the Ethernet port detected, please use the Intel(R) Ethernet Port Configuration Tool application to address the issue.\n");
		break;
	default:
		break;
	}
}

/**
 * ice_print_link_msg - print link up or down message
 * @vsi: the VSI whose link status is being queried
 * @isup: boolean for if the link is now up or down
 */
void ice_print_link_msg(struct ice_vsi *vsi, bool isup)
{
	struct ice_aqc_get_phy_caps_data *caps;
	enum ice_status status;
	const char *fec_req;
	const char *speed;
	const char *fec;
	const char *fc;
	const char *an;

	if (!vsi)
		return;

	if (vsi->current_isup == isup)
		return;

	vsi->current_isup = isup;

	if (!isup) {
		netdev_info(vsi->netdev, "NIC Link is Down\n");
		return;
	}

	switch (vsi->port_info->phy.link_info.link_speed) {
	case ICE_AQ_LINK_SPEED_100GB:
		speed = "100 G";
		break;
	case ICE_AQ_LINK_SPEED_50GB:
		speed = "50 G";
		break;
	case ICE_AQ_LINK_SPEED_40GB:
		speed = "40 G";
		break;
	case ICE_AQ_LINK_SPEED_25GB:
		speed = "25 G";
		break;
	case ICE_AQ_LINK_SPEED_20GB:
		speed = "20 G";
		break;
	case ICE_AQ_LINK_SPEED_10GB:
		speed = "10 G";
		break;
	case ICE_AQ_LINK_SPEED_5GB:
		speed = "5 G";
		break;
	case ICE_AQ_LINK_SPEED_2500MB:
		speed = "2.5 G";
		break;
	case ICE_AQ_LINK_SPEED_1000MB:
		speed = "1 G";
		break;
	case ICE_AQ_LINK_SPEED_100MB:
		speed = "100 M";
		break;
	default:
		speed = "Unknown";
		break;
	}

	switch (vsi->port_info->fc.current_mode) {
	case ICE_FC_FULL:
		fc = "Rx/Tx";
		break;
	case ICE_FC_TX_PAUSE:
		fc = "Tx";
		break;
	case ICE_FC_RX_PAUSE:
		fc = "Rx";
		break;
	case ICE_FC_NONE:
		fc = "None";
		break;
	case ICE_FC_NONE:
		fc = "None";
		break;
	default:
		fc = "Unknown";
		break;
	}

	/* Get FEC mode based on negotiated link info */
	switch (vsi->port_info->phy.link_info.fec_info) {
	case ICE_AQ_LINK_25G_RS_528_FEC_EN:
		/* fall through */
	case ICE_AQ_LINK_25G_RS_544_FEC_EN:
		fec = "RS-FEC";
		break;
	case ICE_AQ_LINK_25G_KR_FEC_EN:
		fec = "FC-FEC/BASE-R";
		break;
	default:
		fec = "NONE";
		break;
	}

	/* check if autoneg completed, might be false due to not supported */
	if (vsi->port_info->phy.link_info.an_info & ICE_AQ_AN_COMPLETED)
		an = "True";
	else
		an = "False";

	/* Get FEC mode requested based on PHY caps last SW configuration */
	caps = devm_kzalloc(&vsi->back->pdev->dev, sizeof(*caps), GFP_KERNEL);
	if (!caps) {
		fec_req = "Unknown";
		goto done;
	}

	status = ice_aq_get_phy_caps(vsi->port_info, false,
				     ICE_AQC_REPORT_SW_CFG, caps, NULL);
	if (status)
		netdev_info(vsi->netdev, "Get phy capability failed.\n");

	if (caps->link_fec_options & ICE_AQC_PHY_FEC_25G_RS_528_REQ ||
	    caps->link_fec_options & ICE_AQC_PHY_FEC_25G_RS_544_REQ)
		fec_req = "RS-FEC";
	else if (caps->link_fec_options & ICE_AQC_PHY_FEC_10G_KR_40G_KR4_REQ ||
		 caps->link_fec_options & ICE_AQC_PHY_FEC_25G_KR_REQ)
		fec_req = "FC-FEC/BASE-R";
	else
		fec_req = "NONE";

	devm_kfree(&vsi->back->pdev->dev, caps);

done:
	netdev_info(vsi->netdev, "NIC Link is up %sbps, Requested FEC: %s, FEC: %s, Autoneg: %s, Flow Control: %s\n",
		    speed, fec_req, fec, an, fc);
	ice_print_topo_conflict(vsi);
}

/**
 * ice_vsi_link_event - update the VSI's netdev
 * @vsi: the VSI on which the link event occurred
 * @link_up: whether or not the VSI needs to be set up or down
 */
static void ice_vsi_link_event(struct ice_vsi *vsi, bool link_up)
{
	if (!vsi)
		return;

	if (test_bit(__ICE_DOWN, vsi->state) || !vsi->netdev)
		return;

	if (vsi->type == ICE_VSI_PF) {
		if (link_up == netif_carrier_ok(vsi->netdev))
			return;

		if (link_up) {
			netif_carrier_on(vsi->netdev);
			netif_tx_wake_all_queues(vsi->netdev);
		} else {
			netif_carrier_off(vsi->netdev);
			netif_tx_stop_all_queues(vsi->netdev);
		}
	}
}

/**
 * ice_link_event - process the link event
 * @pf: PF that the link event is associated with
 * @pi: port_info for the port that the link event is associated with
 * @link_up: true if the physical link is up and false if it is down
 * @link_speed: current link speed received from the link event
 *
 * Returns 0 on success and negative on failure
 */
static int
ice_link_event(struct ice_pf *pf, struct ice_port_info *pi, bool link_up,
	       u16 link_speed)
{
	struct ice_phy_info *phy_info;
	struct ice_vsi *vsi;
	u16 old_link_speed;
	bool old_link;
	int result;

	phy_info = &pi->phy;
	phy_info->link_info_old = phy_info->link_info;

	old_link = !!(phy_info->link_info_old.link_info & ICE_AQ_LINK_UP);
	old_link_speed = phy_info->link_info_old.link_speed;

	/* update the link info structures and re-enable link events,
	 * don't bail on failure due to other book keeping needed
	 */
	result = ice_update_link_info(pi);
	if (result)
		dev_dbg(&pf->pdev->dev,
			"Failed to update link status and re-enable link events for port %d\n",
			pi->lport);

	/* if the old link up/down and speed is the same as the new */
	if (link_up == old_link && link_speed == old_link_speed)
		return result;

	vsi = ice_get_main_vsi(pf);
	if (!vsi || !vsi->port_info)
		return -EINVAL;

	/* turn off PHY if media was removed */
	if (!test_bit(ICE_FLAG_NO_MEDIA, pf->flags) &&
	    !(pi->phy.link_info.link_info & ICE_AQ_MEDIA_AVAILABLE)) {
		set_bit(ICE_FLAG_NO_MEDIA, pf->flags);

		result = ice_aq_set_link_restart_an(pi, false, NULL);
		if (result) {
			dev_dbg(&pf->pdev->dev,
				"Failed to set link down, VSI %d error %d\n",
				vsi->vsi_num, result);
			return result;
		}
	}

	ice_vsi_link_event(vsi, link_up);
	ice_print_link_msg(vsi, link_up);

	if (pf->num_alloc_vfs)
		ice_vc_notify_link_state(pf);

	return result;
}

/**
 * ice_watchdog_subtask - periodic tasks not using event driven scheduling
 * @pf: board private structure
 */
static void ice_watchdog_subtask(struct ice_pf *pf)
{
	int i;

	/* if interface is down do nothing */
	if (test_bit(__ICE_DOWN, pf->state) ||
	    test_bit(__ICE_CFG_BUSY, pf->state))
		return;

	/* make sure we don't do these things too often */
	if (time_before(jiffies,
			pf->serv_tmr_prev + pf->serv_tmr_period))
		return;

	pf->serv_tmr_prev = jiffies;

	/* Update the stats for active netdevs so the network stack
	 * can look at updated numbers whenever it cares to
	 */
	ice_update_pf_stats(pf);
	ice_for_each_vsi(pf, i)
		if (pf->vsi[i] && pf->vsi[i]->netdev)
			ice_update_vsi_stats(pf->vsi[i]);
}

/**
 * ice_init_link_events - enable/initialize link events
 * @pi: pointer to the port_info instance
 *
 * Returns -EIO on failure, 0 on success
 */
static int ice_init_link_events(struct ice_port_info *pi)
{
	u16 mask;

	mask = ~((u16)(ICE_AQ_LINK_EVENT_UPDOWN | ICE_AQ_LINK_EVENT_MEDIA_NA |
		       ICE_AQ_LINK_EVENT_MODULE_QUAL_FAIL));

	if (ice_aq_set_event_mask(pi->hw, pi->lport, mask, NULL)) {
		dev_dbg(ice_hw_to_dev(pi->hw),
			"Failed to set link event mask for port %d\n",
			pi->lport);
		return -EIO;
	}

	if (ice_aq_get_link_info(pi, true, NULL, NULL)) {
		dev_dbg(ice_hw_to_dev(pi->hw),
			"Failed to enable link events for port %d\n",
			pi->lport);
		return -EIO;
	}

	return 0;
}

/**
 * ice_handle_link_event - handle link event via ARQ
 * @pf: PF that the link event is associated with
 * @event: event structure containing link status info
 */
static int
ice_handle_link_event(struct ice_pf *pf, struct ice_rq_event_info *event)
{
	struct ice_aqc_get_link_status_data *link_data;
	struct ice_port_info *port_info;
	int status;

	link_data = (struct ice_aqc_get_link_status_data *)event->msg_buf;
	port_info = pf->hw.port_info;
	if (!port_info)
		return -EINVAL;

	status = ice_link_event(pf, port_info,
				!!(link_data->link_info & ICE_AQ_LINK_UP),
				le16_to_cpu(link_data->link_speed));
	if (status)
		dev_dbg(&pf->pdev->dev,
			"Could not process link event, error %d\n", status);

	return status;
}

/**
 * __ice_clean_ctrlq - helper function to clean controlq rings
 * @pf: ptr to struct ice_pf
 * @q_type: specific Control queue type
 */
static int __ice_clean_ctrlq(struct ice_pf *pf, enum ice_ctl_q q_type)
{
	struct ice_rq_event_info event;
	struct ice_hw *hw = &pf->hw;
	struct ice_ctl_q_info *cq;
	u16 pending, i = 0;
	const char *qtype;
	u32 oldval, val;

	/* Do not clean control queue if/when PF reset fails */
	if (test_bit(__ICE_RESET_FAILED, pf->state))
		return 0;

	switch (q_type) {
	case ICE_CTL_Q_ADMIN:
		cq = &hw->adminq;
		qtype = "Admin";
		break;
	case ICE_CTL_Q_MAILBOX:
		cq = &hw->mailboxq;
		qtype = "Mailbox";
		break;
	default:
		dev_warn(&pf->pdev->dev, "Unknown control queue type 0x%x\n",
			 q_type);
		return 0;
	}

	/* check for error indications - PF_xx_AxQLEN register layout for
	 * FW/MBX/SB are identical so just use defines for PF_FW_AxQLEN.
	 */
	val = rd32(hw, cq->rq.len);
	if (val & (PF_FW_ARQLEN_ARQVFE_M | PF_FW_ARQLEN_ARQOVFL_M |
		   PF_FW_ARQLEN_ARQCRIT_M)) {
		oldval = val;
		if (val & PF_FW_ARQLEN_ARQVFE_M)
			dev_dbg(&pf->pdev->dev,
				"%s Receive Queue VF Error detected\n", qtype);
		if (val & PF_FW_ARQLEN_ARQOVFL_M) {
			dev_dbg(&pf->pdev->dev,
				"%s Receive Queue Overflow Error detected\n",
				qtype);
		}
		if (val & PF_FW_ARQLEN_ARQCRIT_M)
			dev_dbg(&pf->pdev->dev,
				"%s Receive Queue Critical Error detected\n",
				qtype);
		val &= ~(PF_FW_ARQLEN_ARQVFE_M | PF_FW_ARQLEN_ARQOVFL_M |
			 PF_FW_ARQLEN_ARQCRIT_M);
		if (oldval != val)
			wr32(hw, cq->rq.len, val);
	}

	val = rd32(hw, cq->sq.len);
	if (val & (PF_FW_ATQLEN_ATQVFE_M | PF_FW_ATQLEN_ATQOVFL_M |
		   PF_FW_ATQLEN_ATQCRIT_M)) {
		oldval = val;
		if (val & PF_FW_ATQLEN_ATQVFE_M)
			dev_dbg(&pf->pdev->dev,
				"%s Send Queue VF Error detected\n", qtype);
		if (val & PF_FW_ATQLEN_ATQOVFL_M) {
			dev_dbg(&pf->pdev->dev,
				"%s Send Queue Overflow Error detected\n",
				qtype);
		}
		if (val & PF_FW_ATQLEN_ATQCRIT_M)
			dev_dbg(&pf->pdev->dev,
				"%s Send Queue Critical Error detected\n",
				qtype);
		val &= ~(PF_FW_ATQLEN_ATQVFE_M | PF_FW_ATQLEN_ATQOVFL_M |
			 PF_FW_ATQLEN_ATQCRIT_M);
		if (oldval != val)
			wr32(hw, cq->sq.len, val);
	}

	event.buf_len = cq->rq_buf_size;
	event.msg_buf = devm_kzalloc(&pf->pdev->dev, event.buf_len,
				     GFP_KERNEL);
	if (!event.msg_buf)
		return 0;

	do {
		enum ice_status ret;
		u16 opcode;

		ret = ice_clean_rq_elem(hw, cq, &event, &pending);
		if (ret == ICE_ERR_AQ_NO_WORK)
			break;
		if (ret) {
			dev_err(&pf->pdev->dev,
				"%s Receive Queue event error %d\n", qtype,
				ret);
			break;
		}

		opcode = le16_to_cpu(event.desc.opcode);

		switch (opcode) {
		case ice_aqc_opc_get_link_status:
			if (ice_handle_link_event(pf, &event))
				dev_err(&pf->pdev->dev,
					"Could not handle link event\n");
			break;
		case ice_mbx_opc_send_msg_to_pf:
			ice_vc_process_vf_msg(pf, &event);
			break;
		case ice_aqc_opc_fw_logging:
			ice_output_fw_log(hw, &event.desc, event.msg_buf);
			break;
		case ice_aqc_opc_lldp_set_mib_change:
			ice_dcb_process_lldp_set_mib_change(pf, &event);
			break;
		default:
			dev_dbg(&pf->pdev->dev,
				"%s Receive Queue unknown event 0x%04x ignored\n",
				qtype, opcode);
			break;
		}
	} while (pending && (i++ < ICE_DFLT_IRQ_WORK));

	devm_kfree(&pf->pdev->dev, event.msg_buf);

	return pending && (i == ICE_DFLT_IRQ_WORK);
}

/**
 * ice_ctrlq_pending - check if there is a difference between ntc and ntu
 * @hw: pointer to hardware info
 * @cq: control queue information
 *
 * returns true if there are pending messages in a queue, false if there aren't
 */
static bool ice_ctrlq_pending(struct ice_hw *hw, struct ice_ctl_q_info *cq)
{
	u16 ntu;

	ntu = (u16)(rd32(hw, cq->rq.head) & cq->rq.head_mask);
	return cq->rq.next_to_clean != ntu;
}

/**
 * ice_clean_adminq_subtask - clean the AdminQ rings
 * @pf: board private structure
 */
static void ice_clean_adminq_subtask(struct ice_pf *pf)
{
	struct ice_hw *hw = &pf->hw;

	if (!test_bit(__ICE_ADMINQ_EVENT_PENDING, pf->state))
		return;

	if (__ice_clean_ctrlq(pf, ICE_CTL_Q_ADMIN))
		return;

	clear_bit(__ICE_ADMINQ_EVENT_PENDING, pf->state);

	/* There might be a situation where new messages arrive to a control
	 * queue between processing the last message and clearing the
	 * EVENT_PENDING bit. So before exiting, check queue head again (using
	 * ice_ctrlq_pending) and process new messages if any.
	 */
	if (ice_ctrlq_pending(hw, &hw->adminq))
		__ice_clean_ctrlq(pf, ICE_CTL_Q_ADMIN);

	ice_flush(hw);
}

/**
 * ice_clean_mailboxq_subtask - clean the MailboxQ rings
 * @pf: board private structure
 */
static void ice_clean_mailboxq_subtask(struct ice_pf *pf)
{
	struct ice_hw *hw = &pf->hw;

	if (!test_bit(__ICE_MAILBOXQ_EVENT_PENDING, pf->state))
		return;

	if (__ice_clean_ctrlq(pf, ICE_CTL_Q_MAILBOX))
		return;

	clear_bit(__ICE_MAILBOXQ_EVENT_PENDING, pf->state);

	if (ice_ctrlq_pending(hw, &hw->mailboxq))
		__ice_clean_ctrlq(pf, ICE_CTL_Q_MAILBOX);

	ice_flush(hw);
}

/**
 * ice_service_task_schedule - schedule the service task to wake up
 * @pf: board private structure
 *
 * If not already scheduled, this puts the task into the work queue.
 */
static void ice_service_task_schedule(struct ice_pf *pf)
{
	if (!test_bit(__ICE_SERVICE_DIS, pf->state) &&
	    !test_and_set_bit(__ICE_SERVICE_SCHED, pf->state) &&
	    !test_bit(__ICE_NEEDS_RESTART, pf->state))
		queue_work(ice_wq, &pf->serv_task);
}

/**
 * ice_service_task_complete - finish up the service task
 * @pf: board private structure
 */
static void ice_service_task_complete(struct ice_pf *pf)
{
	WARN_ON(!test_bit(__ICE_SERVICE_SCHED, pf->state));

	/* force memory (pf->state) to sync before next service task */
	smp_mb__before_atomic();
	clear_bit(__ICE_SERVICE_SCHED, pf->state);
}

/**
 * ice_service_task_stop - stop service task and cancel works
 * @pf: board private structure
 */
static void ice_service_task_stop(struct ice_pf *pf)
{
	set_bit(__ICE_SERVICE_DIS, pf->state);

	if (pf->serv_tmr.function)
		del_timer_sync(&pf->serv_tmr);
	if (pf->serv_task.func)
		cancel_work_sync(&pf->serv_task);

	clear_bit(__ICE_SERVICE_SCHED, pf->state);
}

/**
 * ice_service_task_restart - restart service task and schedule works
 * @pf: board private structure
 *
 * This function is needed for suspend and resume works (e.g WoL scenario)
 */
static void ice_service_task_restart(struct ice_pf *pf)
{
	clear_bit(__ICE_SERVICE_DIS, pf->state);
	ice_service_task_schedule(pf);
}

/**
 * ice_service_timer - timer callback to schedule service task
 * @t: pointer to timer_list
 */
static void ice_service_timer(struct timer_list *t)
{
	struct ice_pf *pf = from_timer(pf, t, serv_tmr);

	mod_timer(&pf->serv_tmr, round_jiffies(pf->serv_tmr_period + jiffies));
	ice_service_task_schedule(pf);
}

/**
 * ice_handle_mdd_event - handle malicious driver detect event
 * @pf: pointer to the PF structure
 *
 * Called from service task. OICR interrupt handler indicates MDD event
 */
static void ice_handle_mdd_event(struct ice_pf *pf)
{
	struct ice_hw *hw = &pf->hw;
	bool mdd_detected = false;
	u32 reg;
	int i;

	if (!test_and_clear_bit(__ICE_MDD_EVENT_PENDING, pf->state))
		return;

	/* find what triggered the MDD event */
	reg = rd32(hw, GL_MDET_TX_PQM);
	if (reg & GL_MDET_TX_PQM_VALID_M) {
		u8 pf_num = (reg & GL_MDET_TX_PQM_PF_NUM_M) >>
				GL_MDET_TX_PQM_PF_NUM_S;
		u16 vf_num = (reg & GL_MDET_TX_PQM_VF_NUM_M) >>
				GL_MDET_TX_PQM_VF_NUM_S;
		u8 event = (reg & GL_MDET_TX_PQM_MAL_TYPE_M) >>
				GL_MDET_TX_PQM_MAL_TYPE_S;
		u16 queue = ((reg & GL_MDET_TX_PQM_QNUM_M) >>
				GL_MDET_TX_PQM_QNUM_S);

		if (netif_msg_tx_err(pf))
			dev_info(&pf->pdev->dev, "Malicious Driver Detection event %d on TX queue %d PF# %d VF# %d\n",
				 event, queue, pf_num, vf_num);
		wr32(hw, GL_MDET_TX_PQM, 0xffffffff);
		mdd_detected = true;
	}

	reg = rd32(hw, GL_MDET_TX_TCLAN);
	if (reg & GL_MDET_TX_TCLAN_VALID_M) {
		u8 pf_num = (reg & GL_MDET_TX_TCLAN_PF_NUM_M) >>
				GL_MDET_TX_TCLAN_PF_NUM_S;
		u16 vf_num = (reg & GL_MDET_TX_TCLAN_VF_NUM_M) >>
				GL_MDET_TX_TCLAN_VF_NUM_S;
		u8 event = (reg & GL_MDET_TX_TCLAN_MAL_TYPE_M) >>
				GL_MDET_TX_TCLAN_MAL_TYPE_S;
		u16 queue = ((reg & GL_MDET_TX_TCLAN_QNUM_M) >>
				GL_MDET_TX_TCLAN_QNUM_S);

		if (netif_msg_rx_err(pf))
			dev_info(&pf->pdev->dev, "Malicious Driver Detection event %d on TX queue %d PF# %d VF# %d\n",
				 event, queue, pf_num, vf_num);
		wr32(hw, GL_MDET_TX_TCLAN, 0xffffffff);
		mdd_detected = true;
	}

	reg = rd32(hw, GL_MDET_RX);
	if (reg & GL_MDET_RX_VALID_M) {
		u8 pf_num = (reg & GL_MDET_RX_PF_NUM_M) >>
				GL_MDET_RX_PF_NUM_S;
		u16 vf_num = (reg & GL_MDET_RX_VF_NUM_M) >>
				GL_MDET_RX_VF_NUM_S;
		u8 event = (reg & GL_MDET_RX_MAL_TYPE_M) >>
				GL_MDET_RX_MAL_TYPE_S;
		u16 queue = ((reg & GL_MDET_RX_QNUM_M) >>
				GL_MDET_RX_QNUM_S);

		if (netif_msg_rx_err(pf))
			dev_info(&pf->pdev->dev, "Malicious Driver Detection event %d on RX queue %d PF# %d VF# %d\n",
				 event, queue, pf_num, vf_num);
		wr32(hw, GL_MDET_RX, 0xffffffff);
		mdd_detected = true;
	}

	if (mdd_detected) {
		bool pf_mdd_detected = false;

		reg = rd32(hw, PF_MDET_TX_PQM);
		if (reg & PF_MDET_TX_PQM_VALID_M) {
			wr32(hw, PF_MDET_TX_PQM, 0xFFFF);
			dev_info(&pf->pdev->dev, "TX driver issue detected, PF reset issued\n");
			pf_mdd_detected = true;
		}

		reg = rd32(hw, PF_MDET_TX_TCLAN);
		if (reg & PF_MDET_TX_TCLAN_VALID_M) {
			wr32(hw, PF_MDET_TX_TCLAN, 0xFFFF);
			dev_info(&pf->pdev->dev, "TX driver issue detected, PF reset issued\n");
			pf_mdd_detected = true;
		}

		reg = rd32(hw, PF_MDET_RX);
		if (reg & PF_MDET_RX_VALID_M) {
			wr32(hw, PF_MDET_RX, 0xFFFF);
			dev_info(&pf->pdev->dev, "RX driver issue detected, PF reset issued\n");
			pf_mdd_detected = true;
		}
		/* Queue belongs to the PF initiate a reset */
		if (pf_mdd_detected) {
			set_bit(__ICE_NEEDS_RESTART, pf->state);
			ice_service_task_schedule(pf);
		}
	}

	/* check to see if one of the VFs caused the MDD */
	for (i = 0; i < pf->num_alloc_vfs; i++) {
		struct ice_vf *vf = &pf->vf[i];

		bool vf_mdd_detected = false;

		reg = rd32(hw, VP_MDET_TX_PQM(i));
		if (reg & VP_MDET_TX_PQM_VALID_M) {
			wr32(hw, VP_MDET_TX_PQM(i), 0xFFFF);
			vf_mdd_detected = true;
			dev_info(&pf->pdev->dev, "TX driver issue detected on VF %d\n",
				 i);
		}

		reg = rd32(hw, VP_MDET_TX_TCLAN(i));
		if (reg & VP_MDET_TX_TCLAN_VALID_M) {
			wr32(hw, VP_MDET_TX_TCLAN(i), 0xFFFF);
			vf_mdd_detected = true;
			dev_info(&pf->pdev->dev, "TX driver issue detected on VF %d\n",
				 i);
		}

		reg = rd32(hw, VP_MDET_TX_TDPU(i));
		if (reg & VP_MDET_TX_TDPU_VALID_M) {
			wr32(hw, VP_MDET_TX_TDPU(i), 0xFFFF);
			vf_mdd_detected = true;
			dev_info(&pf->pdev->dev, "TX driver issue detected on VF %d\n",
				 i);
		}

		reg = rd32(hw, VP_MDET_RX(i));
		if (reg & VP_MDET_RX_VALID_M) {
			wr32(hw, VP_MDET_RX(i), 0xFFFF);
			vf_mdd_detected = true;
			dev_info(&pf->pdev->dev, "RX driver issue detected on VF %d\n",
				 i);
		}

		if (vf_mdd_detected) {
			vf->num_mdd_events++;
			if (vf->num_mdd_events &&
			    vf->num_mdd_events <= ICE_MDD_EVENTS_THRESHOLD)
				dev_info(&pf->pdev->dev,
					 "VF %d has had %llu MDD events since last boot, Admin might need to reload AVF driver with this number of events\n",
					 i, vf->num_mdd_events);
		}
	}
}

/**
 * ice_force_phys_link_state - Force the physical link state
 * @vsi: VSI to force the physical link state to up/down
 * @link_up: true/false indicates to set the physical link to up/down
 *
 * Force the physical link state by getting the current PHY capabilities from
 * hardware and setting the PHY config based on the determined capabilities. If
 * link changes a link event will be triggered because both the Enable Automatic
 * Link Update and LESM Enable bits are set when setting the PHY capabilities.
 *
 * Returns 0 on success, negative on failure
 */
static int ice_force_phys_link_state(struct ice_vsi *vsi, bool link_up)
{
	struct ice_aqc_get_phy_caps_data *pcaps;
	struct ice_aqc_set_phy_cfg_data *cfg;
	struct ice_port_info *pi;
	struct device *dev;
	int retcode;

	if (!vsi || !vsi->port_info || !vsi->back)
		return -EINVAL;
	if (vsi->type != ICE_VSI_PF)
		return 0;

	dev = &vsi->back->pdev->dev;

	pi = vsi->port_info;

	pcaps = devm_kzalloc(dev, sizeof(*pcaps), GFP_KERNEL);
	if (!pcaps)
		return -ENOMEM;

	retcode = ice_aq_get_phy_caps(pi, false, ICE_AQC_REPORT_SW_CFG, pcaps,
				      NULL);
	if (retcode) {
		dev_err(dev,
			"Failed to get phy capabilities, VSI %d error %d\n",
			vsi->vsi_num, retcode);
		retcode = -EIO;
		goto out;
	}

	/* No change in link */
	if (link_up == !!(pcaps->caps & ICE_AQC_PHY_EN_LINK) &&
	    link_up == !!(pi->phy.link_info.link_info & ICE_AQ_LINK_UP))
		goto out;

	cfg = devm_kzalloc(dev, sizeof(*cfg), GFP_KERNEL);
	if (!cfg) {
		retcode = -ENOMEM;
		goto out;
	}

	cfg->phy_type_low = pcaps->phy_type_low;
	cfg->phy_type_high = pcaps->phy_type_high;
	cfg->caps = pcaps->caps | ICE_AQ_PHY_ENA_AUTO_LINK_UPDT;
	cfg->low_power_ctrl = pcaps->low_power_ctrl;
	cfg->eee_cap = pcaps->eee_cap;
	cfg->eeer_value = pcaps->eeer_value;
	cfg->link_fec_opt = pcaps->link_fec_options;
	if (link_up)
		cfg->caps |= ICE_AQ_PHY_ENA_LINK;
	else
		cfg->caps &= ~ICE_AQ_PHY_ENA_LINK;

	retcode = ice_aq_set_phy_cfg(&vsi->back->hw, pi->lport, cfg, NULL);
	if (retcode) {
		dev_err(dev, "Failed to set phy config, VSI %d error %d\n",
			vsi->vsi_num, retcode);
		retcode = -EIO;
	}

	devm_kfree(dev, cfg);
out:
	devm_kfree(dev, pcaps);
	return retcode;
}

/**
 * ice_check_media_subtask - Check for media; bring link up if detected.
 * @pf: pointer to PF struct
 */
static void ice_check_media_subtask(struct ice_pf *pf)
{
	struct ice_port_info *pi;
	struct ice_vsi *vsi;
	int err;

	vsi = ice_get_main_vsi(pf);
	if (!vsi)
		return;

	/* No need to check for media if it's already present or the interface
	 * is down
	 */
	if (!test_bit(ICE_FLAG_NO_MEDIA, pf->flags) ||
	    test_bit(__ICE_DOWN, vsi->state))
		return;

	/* Refresh link info and check if media is present */
	pi = vsi->port_info;
	err = ice_update_link_info(pi);
	if (err)
		return;

	if (pi->phy.link_info.link_info & ICE_AQ_MEDIA_AVAILABLE) {
		err = ice_force_phys_link_state(vsi, true);
		if (err)
			return;
		clear_bit(ICE_FLAG_NO_MEDIA, pf->flags);

		/* A Link Status Event will be generated; the event handler
		 * will complete bringing the interface up
		 */
	}
}

/**
 * ice_service_task - manage and run subtasks
 * @work: pointer to work_struct contained by the PF struct
 */
static void ice_service_task(struct work_struct *work)
{
	struct ice_pf *pf = container_of(work, struct ice_pf, serv_task);
	unsigned long start_time = jiffies;

	/* subtasks */

	/* process reset requests first */
	ice_reset_subtask(pf);

	/* bail if a reset/recovery cycle is pending or rebuild failed */
	if (ice_is_reset_in_progress(pf->state) ||
	    test_bit(__ICE_SUSPENDED, pf->state) ||
	    test_bit(__ICE_NEEDS_RESTART, pf->state)) {
		ice_service_task_complete(pf);
		return;
	}

	ice_clean_adminq_subtask(pf);
	ice_check_media_subtask(pf);
	ice_check_for_hang_subtask(pf);
	ice_sync_fltr_subtask(pf);
	ice_handle_mdd_event(pf);
	ice_watchdog_subtask(pf);

	if (ice_is_safe_mode(pf)) {
		ice_service_task_complete(pf);
		return;
	}

	ice_process_vflr_event(pf);
	ice_clean_mailboxq_subtask(pf);

	/* Clear __ICE_SERVICE_SCHED flag to allow scheduling next event */
	ice_service_task_complete(pf);

	/* If the tasks have taken longer than one service timer period
	 * or there is more work to be done, reset the service timer to
	 * schedule the service task now.
	 */
	if (time_after(jiffies, (start_time + pf->serv_tmr_period)) ||
	    test_bit(__ICE_MDD_EVENT_PENDING, pf->state) ||
	    test_bit(__ICE_VFLR_EVENT_PENDING, pf->state) ||
	    test_bit(__ICE_MAILBOXQ_EVENT_PENDING, pf->state) ||
	    test_bit(__ICE_ADMINQ_EVENT_PENDING, pf->state))
		mod_timer(&pf->serv_tmr, jiffies);
}

/**
 * ice_set_ctrlq_len - helper function to set controlq length
 * @hw: pointer to the HW instance
 */
static void ice_set_ctrlq_len(struct ice_hw *hw)
{
	hw->adminq.num_rq_entries = ICE_AQ_LEN;
	hw->adminq.num_sq_entries = ICE_AQ_LEN;
	hw->adminq.rq_buf_size = ICE_AQ_MAX_BUF_LEN;
	hw->adminq.sq_buf_size = ICE_AQ_MAX_BUF_LEN;
	hw->mailboxq.num_rq_entries = ICE_MBXRQ_LEN;
	hw->mailboxq.num_sq_entries = ICE_MBXSQ_LEN;
	hw->mailboxq.rq_buf_size = ICE_MBXQ_MAX_BUF_LEN;
	hw->mailboxq.sq_buf_size = ICE_MBXQ_MAX_BUF_LEN;
}

/**
 * ice_irq_affinity_notify - Callback for affinity changes
 * @notify: context as to what irq was changed
 * @mask: the new affinity mask
 *
 * This is a callback function used by the irq_set_affinity_notifier function
 * so that we may register to receive changes to the irq affinity masks.
 */
static void
ice_irq_affinity_notify(struct irq_affinity_notify *notify,
			const cpumask_t *mask)
{
	struct ice_q_vector *q_vector =
		container_of(notify, struct ice_q_vector, affinity_notify);

	cpumask_copy(&q_vector->affinity_mask, mask);
}

/**
 * ice_irq_affinity_release - Callback for affinity notifier release
 * @ref: internal core kernel usage
 *
 * This is a callback function used by the irq_set_affinity_notifier function
 * to inform the current notification subscriber that they will no longer
 * receive notifications.
 */
static void ice_irq_affinity_release(struct kref __always_unused *ref) {}

/**
 * ice_vsi_ena_irq - Enable IRQ for the given VSI
 * @vsi: the VSI being configured
 */
static int ice_vsi_ena_irq(struct ice_vsi *vsi)
{
	struct ice_hw *hw = &vsi->back->hw;
	int i;

	ice_for_each_q_vector(vsi, i)
		ice_irq_dynamic_ena(hw, vsi, vsi->q_vectors[i]);

	ice_flush(hw);
	return 0;
}

/**
 * ice_vsi_req_irq_msix - get MSI-X vectors from the OS for the VSI
 * @vsi: the VSI being configured
 * @basename: name for the vector
 */
static int ice_vsi_req_irq_msix(struct ice_vsi *vsi, char *basename)
{
	int q_vectors = vsi->num_q_vectors;
	struct ice_pf *pf = vsi->back;
	int base = vsi->base_vector;
	int rx_int_idx = 0;
	int tx_int_idx = 0;
	int vector, err;
	int irq_num;

	for (vector = 0; vector < q_vectors; vector++) {
		struct ice_q_vector *q_vector = vsi->q_vectors[vector];

		irq_num = pf->msix_entries[base + vector].vector;

		if (q_vector->tx.ring && q_vector->rx.ring) {
			snprintf(q_vector->name, sizeof(q_vector->name) - 1,
				 "%s-%s-%d", basename, "TxRx", rx_int_idx++);
			tx_int_idx++;
		} else if (q_vector->rx.ring) {
			snprintf(q_vector->name, sizeof(q_vector->name) - 1,
				 "%s-%s-%d", basename, "rx", rx_int_idx++);
		} else if (q_vector->tx.ring) {
			snprintf(q_vector->name, sizeof(q_vector->name) - 1,
				 "%s-%s-%d", basename, "tx", tx_int_idx++);
		} else {
			/* skip this unused q_vector */
			continue;
		}
		err = devm_request_irq(&pf->pdev->dev, irq_num,
				       vsi->irq_handler, 0,
				       q_vector->name, q_vector);
		if (err) {
			netdev_err(vsi->netdev,
				   "MSIX request_irq failed, error: %d\n", err);
			goto free_q_irqs;
		}

		/* register for affinity change notifications */
		q_vector->affinity_notify.notify = ice_irq_affinity_notify;
		q_vector->affinity_notify.release = ice_irq_affinity_release;
		irq_set_affinity_notifier(irq_num, &q_vector->affinity_notify);

		/* assign the mask for this irq */
		irq_set_affinity_hint(irq_num, &q_vector->affinity_mask);
	}

	vsi->irqs_ready = true;
	return 0;

free_q_irqs:
	while (vector) {
		vector--;
		irq_num = pf->msix_entries[base + vector].vector,
		irq_set_affinity_notifier(irq_num, NULL);
		irq_set_affinity_hint(irq_num, NULL);
		devm_free_irq(&pf->pdev->dev, irq_num, &vsi->q_vectors[vector]);
	}
	return err;
}

/**
 * ice_ena_misc_vector - enable the non-queue interrupts
 * @pf: board private structure
 */
static void ice_ena_misc_vector(struct ice_pf *pf)
{
	struct ice_hw *hw = &pf->hw;
	u32 val;

	/* clear things first */
	wr32(hw, PFINT_OICR_ENA, 0);	/* disable all */
	rd32(hw, PFINT_OICR);		/* read to clear */

	val = (PFINT_OICR_ECC_ERR_M |
	       PFINT_OICR_MAL_DETECT_M |
	       PFINT_OICR_GRST_M |
	       PFINT_OICR_PCI_EXCEPTION_M |
	       PFINT_OICR_VFLR_M |
	       PFINT_OICR_HMC_ERR_M |
	       PFINT_OICR_PE_CRITERR_M);

	wr32(hw, PFINT_OICR_ENA, val);

	/* SW_ITR_IDX = 0, but don't change INTENA */
	wr32(hw, GLINT_DYN_CTL(pf->oicr_idx),
	     GLINT_DYN_CTL_SW_ITR_INDX_M | GLINT_DYN_CTL_INTENA_MSK_M);
}

/**
 * ice_misc_intr - misc interrupt handler
 * @irq: interrupt number
 * @data: pointer to a q_vector
 */
static irqreturn_t ice_misc_intr(int __always_unused irq, void *data)
{
	struct ice_pf *pf = (struct ice_pf *)data;
	struct ice_hw *hw = &pf->hw;
	irqreturn_t ret = IRQ_NONE;
	u32 oicr, ena_mask;

	set_bit(__ICE_ADMINQ_EVENT_PENDING, pf->state);
	set_bit(__ICE_MAILBOXQ_EVENT_PENDING, pf->state);

	oicr = rd32(hw, PFINT_OICR);
	ena_mask = rd32(hw, PFINT_OICR_ENA);

	if (oicr & PFINT_OICR_SWINT_M) {
		ena_mask &= ~PFINT_OICR_SWINT_M;
		pf->sw_int_count++;
	}

	if (oicr & PFINT_OICR_MAL_DETECT_M) {
		ena_mask &= ~PFINT_OICR_MAL_DETECT_M;
		set_bit(__ICE_MDD_EVENT_PENDING, pf->state);
	}
	if (oicr & PFINT_OICR_VFLR_M) {
		ena_mask &= ~PFINT_OICR_VFLR_M;
		set_bit(__ICE_VFLR_EVENT_PENDING, pf->state);
	}

	if (oicr & PFINT_OICR_GRST_M) {
		u32 reset;

		/* we have a reset warning */
		ena_mask &= ~PFINT_OICR_GRST_M;
		reset = (rd32(hw, GLGEN_RSTAT) & GLGEN_RSTAT_RESET_TYPE_M) >>
			GLGEN_RSTAT_RESET_TYPE_S;

		if (reset == ICE_RESET_CORER)
			pf->corer_count++;
		else if (reset == ICE_RESET_GLOBR)
			pf->globr_count++;
		else if (reset == ICE_RESET_EMPR)
			pf->empr_count++;
		else
			dev_dbg(&pf->pdev->dev, "Invalid reset type %d\n",
				reset);

		/* If a reset cycle isn't already in progress, we set a bit in
		 * pf->state so that the service task can start a reset/rebuild.
		 * We also make note of which reset happened so that peer
		 * devices/drivers can be informed.
		 */
		if (!test_and_set_bit(__ICE_RESET_OICR_RECV, pf->state)) {
			if (reset == ICE_RESET_CORER)
				set_bit(__ICE_CORER_RECV, pf->state);
			else if (reset == ICE_RESET_GLOBR)
				set_bit(__ICE_GLOBR_RECV, pf->state);
			else
				set_bit(__ICE_EMPR_RECV, pf->state);

			/* There are couple of different bits at play here.
			 * hw->reset_ongoing indicates whether the hardware is
			 * in reset. This is set to true when a reset interrupt
			 * is received and set back to false after the driver
			 * has determined that the hardware is out of reset.
			 *
			 * __ICE_RESET_OICR_RECV in pf->state indicates
			 * that a post reset rebuild is required before the
			 * driver is operational again. This is set above.
			 *
			 * As this is the start of the reset/rebuild cycle, set
			 * both to indicate that.
			 */
			hw->reset_ongoing = true;
		}
	}

	if (oicr & PFINT_OICR_HMC_ERR_M) {
		ena_mask &= ~PFINT_OICR_HMC_ERR_M;
		dev_dbg(&pf->pdev->dev,
			"HMC Error interrupt - info 0x%x, data 0x%x\n",
			rd32(hw, PFHMC_ERRORINFO),
			rd32(hw, PFHMC_ERRORDATA));
	}

	/* Report any remaining unexpected interrupts */
	oicr &= ena_mask;
	if (oicr) {
		dev_dbg(&pf->pdev->dev, "unhandled interrupt oicr=0x%08x\n",
			oicr);
		/* If a critical error is pending there is no choice but to
		 * reset the device.
		 */
		if (oicr & (PFINT_OICR_PE_CRITERR_M |
			    PFINT_OICR_PCI_EXCEPTION_M |
			    PFINT_OICR_ECC_ERR_M)) {
			set_bit(__ICE_PFR_REQ, pf->state);
			ice_service_task_schedule(pf);
		}
	}
	ret = IRQ_HANDLED;

	if (!test_bit(__ICE_DOWN, pf->state)) {
		ice_service_task_schedule(pf);
		ice_irq_dynamic_ena(hw, NULL, NULL);
	}

	return ret;
}

/**
 * ice_dis_ctrlq_interrupts - disable control queue interrupts
 * @hw: pointer to HW structure
 */
static void ice_dis_ctrlq_interrupts(struct ice_hw *hw)
{
	/* disable Admin queue Interrupt causes */
	wr32(hw, PFINT_FW_CTL,
	     rd32(hw, PFINT_FW_CTL) & ~PFINT_FW_CTL_CAUSE_ENA_M);

	/* disable Mailbox queue Interrupt causes */
	wr32(hw, PFINT_MBX_CTL,
	     rd32(hw, PFINT_MBX_CTL) & ~PFINT_MBX_CTL_CAUSE_ENA_M);

	/* disable Control queue Interrupt causes */
	wr32(hw, PFINT_OICR_CTL,
	     rd32(hw, PFINT_OICR_CTL) & ~PFINT_OICR_CTL_CAUSE_ENA_M);

	ice_flush(hw);
}

/**
 * ice_free_irq_msix_misc - Unroll misc vector setup
 * @pf: board private structure
 */
static void ice_free_irq_msix_misc(struct ice_pf *pf)
{
	struct ice_hw *hw = &pf->hw;

	ice_dis_ctrlq_interrupts(hw);

	/* disable OICR interrupt */
	wr32(hw, PFINT_OICR_ENA, 0);
	ice_flush(hw);

	if (pf->msix_entries) {
		synchronize_irq(pf->msix_entries[pf->oicr_idx].vector);
		devm_free_irq(&pf->pdev->dev,
			      pf->msix_entries[pf->oicr_idx].vector, pf);
	}

	pf->num_avail_sw_msix += 1;
	ice_free_res(pf->irq_tracker, pf->oicr_idx, ICE_RES_MISC_VEC_ID);
}

/**
 * ice_ena_ctrlq_interrupts - enable control queue interrupts
 * @hw: pointer to HW structure
 * @reg_idx: HW vector index to associate the control queue interrupts with
 */
static void ice_ena_ctrlq_interrupts(struct ice_hw *hw, u16 reg_idx)
{
	u32 val;

	val = ((reg_idx & PFINT_OICR_CTL_MSIX_INDX_M) |
	       PFINT_OICR_CTL_CAUSE_ENA_M);
	wr32(hw, PFINT_OICR_CTL, val);

	/* enable Admin queue Interrupt causes */
	val = ((reg_idx & PFINT_FW_CTL_MSIX_INDX_M) |
	       PFINT_FW_CTL_CAUSE_ENA_M);
	wr32(hw, PFINT_FW_CTL, val);

	/* enable Mailbox queue Interrupt causes */
	val = ((reg_idx & PFINT_MBX_CTL_MSIX_INDX_M) |
	       PFINT_MBX_CTL_CAUSE_ENA_M);
	wr32(hw, PFINT_MBX_CTL, val);

	ice_flush(hw);
}

/**
 * ice_req_irq_msix_misc - Setup the misc vector to handle non queue events
 * @pf: board private structure
 *
 * This sets up the handler for MSIX 0, which is used to manage the
 * non-queue interrupts, e.g. AdminQ and errors. This is not used
 * when in MSI or Legacy interrupt mode.
 */
static int ice_req_irq_msix_misc(struct ice_pf *pf)
{
	struct ice_hw *hw = &pf->hw;
	int oicr_idx, err = 0;

	if (!pf->int_name[0])
		snprintf(pf->int_name, sizeof(pf->int_name) - 1, "%s-%s:misc",
			 dev_driver_string(&pf->pdev->dev),
			 dev_name(&pf->pdev->dev));

	/* Do not request IRQ but do enable OICR interrupt since settings are
	 * lost during reset. Note that this function is called only during
	 * rebuild path and not while reset is in progress.
	 */
	if (ice_is_reset_in_progress(pf->state))
		goto skip_req_irq;

	/* reserve one vector in irq_tracker for misc interrupts */
	oicr_idx = ice_get_res(pf, pf->irq_tracker, 1, ICE_RES_MISC_VEC_ID);
	if (oicr_idx < 0)
		return oicr_idx;

	pf->num_avail_sw_msix -= 1;
	pf->oicr_idx = oicr_idx;

	err = devm_request_irq(&pf->pdev->dev,
			       pf->msix_entries[pf->oicr_idx].vector,
			       ice_misc_intr, 0, pf->int_name, pf);
	if (err) {
		dev_err(&pf->pdev->dev,
			"devm_request_irq for %s failed: %d\n",
			pf->int_name, err);
		ice_free_res(pf->irq_tracker, 1, ICE_RES_MISC_VEC_ID);
		pf->num_avail_sw_msix += 1;
		return err;
	}

skip_req_irq:
	ice_ena_misc_vector(pf);

	ice_ena_ctrlq_interrupts(hw, pf->oicr_idx);
	wr32(hw, GLINT_ITR(ICE_RX_ITR, pf->oicr_idx),
	     ITR_REG_ALIGN(ICE_ITR_8K) >> ICE_ITR_GRAN_S);

	ice_flush(hw);
	ice_irq_dynamic_ena(hw, NULL, NULL);

	return 0;
}

/**
 * ice_napi_add - register NAPI handler for the VSI
 * @vsi: VSI for which NAPI handler is to be registered
 *
 * This function is only called in the driver's load path. Registering the NAPI
 * handler is done in ice_vsi_alloc_q_vector() for all other cases (i.e. resume,
 * reset/rebuild, etc.)
 */
static void ice_napi_add(struct ice_vsi *vsi)
{
	int v_idx;

	if (!vsi->netdev)
		return;

	ice_for_each_q_vector(vsi, v_idx)
		netif_napi_add(vsi->netdev, &vsi->q_vectors[v_idx]->napi,
			       ice_napi_poll, NAPI_POLL_WEIGHT);
}

/**
 * ice_set_ops - set netdev and ethtools ops for the given netdev
 * @netdev: netdev instance
 */
static void ice_set_ops(struct net_device *netdev)
{
	struct ice_pf *pf = ice_netdev_to_pf(netdev);

	if (ice_is_safe_mode(pf)) {
		netdev->netdev_ops = &ice_netdev_safe_mode_ops;
		ice_set_ethtool_safe_mode_ops(netdev);
		return;
	}

	netdev->netdev_ops = &ice_netdev_ops;
	ice_set_ethtool_ops(netdev);
}

/**
 * ice_set_netdev_features - set features for the given netdev
 * @netdev: netdev instance
 */
static void ice_set_netdev_features(struct net_device *netdev)
{
	struct ice_pf *pf = ice_netdev_to_pf(netdev);
	netdev_features_t csumo_features;
	netdev_features_t vlano_features;
	netdev_features_t dflt_features;
	netdev_features_t tso_features;

	if (ice_is_safe_mode(pf)) {
		/* safe mode */
		netdev->features = NETIF_F_SG | NETIF_F_HIGHDMA;
		netdev->hw_features = netdev->features;
		return;
	}

	dflt_features = NETIF_F_SG	|
			NETIF_F_HIGHDMA	|
			NETIF_F_RXHASH;

	csumo_features = NETIF_F_RXCSUM	  |
			 NETIF_F_IP_CSUM  |
			 NETIF_F_SCTP_CRC |
			 NETIF_F_IPV6_CSUM;

	vlano_features = NETIF_F_HW_VLAN_CTAG_FILTER |
			 NETIF_F_HW_VLAN_CTAG_TX     |
			 NETIF_F_HW_VLAN_CTAG_RX;

	tso_features = NETIF_F_TSO;

	/* set features that user can change */
	netdev->hw_features = dflt_features | csumo_features |
			      vlano_features | tso_features;

	/* enable features */
	netdev->features |= netdev->hw_features;
	/* encap and VLAN devices inherit default, csumo and tso features */
	netdev->hw_enc_features |= dflt_features | csumo_features |
				   tso_features;
	netdev->vlan_features |= dflt_features | csumo_features |
				 tso_features;
}

/**
 * ice_cfg_netdev - Allocate, configure and register a netdev
 * @vsi: the VSI associated with the new netdev
 *
 * Returns 0 on success, negative value on failure
 */
static int ice_cfg_netdev(struct ice_vsi *vsi)
{
	struct ice_pf *pf = vsi->back;
	struct ice_netdev_priv *np;
	struct net_device *netdev;
	u8 mac_addr[ETH_ALEN];
	int err;

	netdev = alloc_etherdev_mqs(sizeof(*np), vsi->alloc_txq,
				    vsi->alloc_rxq);
	if (!netdev)
		return -ENOMEM;

	vsi->netdev = netdev;
	np = netdev_priv(netdev);
	np->vsi = vsi;

	ice_set_netdev_features(netdev);

	ice_set_ops(netdev);

	if (vsi->type == ICE_VSI_PF) {
		SET_NETDEV_DEV(netdev, &pf->pdev->dev);
		ether_addr_copy(mac_addr, vsi->port_info->mac.perm_addr);
		ether_addr_copy(netdev->dev_addr, mac_addr);
		ether_addr_copy(netdev->perm_addr, mac_addr);
	}

	netdev->priv_flags |= IFF_UNICAST_FLT;

	/* Setup netdev TC information */
	ice_vsi_cfg_netdev_tc(vsi, vsi->tc_cfg.ena_tc);

	/* setup watchdog timeout value to be 5 second */
	netdev->watchdog_timeo = 5 * HZ;

	netdev->min_mtu = ETH_MIN_MTU;
	netdev->max_mtu = ICE_MAX_MTU;

	err = register_netdev(vsi->netdev);
	if (err)
		return err;

	netif_carrier_off(vsi->netdev);

	/* make sure transmit queues start off as stopped */
	netif_tx_stop_all_queues(vsi->netdev);

	return 0;
}

/**
 * ice_fill_rss_lut - Fill the RSS lookup table with default values
 * @lut: Lookup table
 * @rss_table_size: Lookup table size
 * @rss_size: Range of queue number for hashing
 */
void ice_fill_rss_lut(u8 *lut, u16 rss_table_size, u16 rss_size)
{
	u16 i;

	for (i = 0; i < rss_table_size; i++)
		lut[i] = i % rss_size;
}

/**
 * ice_pf_vsi_setup - Set up a PF VSI
 * @pf: board private structure
 * @pi: pointer to the port_info instance
 *
 * Returns pointer to the successfully allocated VSI software struct
 * on success, otherwise returns NULL on failure.
 */
static struct ice_vsi *
ice_pf_vsi_setup(struct ice_pf *pf, struct ice_port_info *pi)
{
	return ice_vsi_setup(pf, pi, ICE_VSI_PF, ICE_INVAL_VFID);
}

/**
 * ice_lb_vsi_setup - Set up a loopback VSI
 * @pf: board private structure
 * @pi: pointer to the port_info instance
 *
 * Returns pointer to the successfully allocated VSI software struct
 * on success, otherwise returns NULL on failure.
 */
struct ice_vsi *
ice_lb_vsi_setup(struct ice_pf *pf, struct ice_port_info *pi)
{
	return ice_vsi_setup(pf, pi, ICE_VSI_LB, ICE_INVAL_VFID);
}

/**
 * ice_vlan_rx_add_vid - Add a VLAN ID filter to HW offload
 * @netdev: network interface to be adjusted
 * @proto: unused protocol
 * @vid: VLAN ID to be added
 *
 * net_device_ops implementation for adding VLAN IDs
 */
static int
ice_vlan_rx_add_vid(struct net_device *netdev, __always_unused __be16 proto,
		    u16 vid)
{
	struct ice_netdev_priv *np = netdev_priv(netdev);
	struct ice_vsi *vsi = np->vsi;
	int ret;

	if (vid >= VLAN_N_VID) {
		netdev_err(netdev, "VLAN id requested %d is out of range %d\n",
			   vid, VLAN_N_VID);
		return -EINVAL;
	}

	if (vsi->info.pvid)
		return -EINVAL;

	/* Enable VLAN pruning when VLAN 0 is added */
	if (unlikely(!vid)) {
		ret = ice_cfg_vlan_pruning(vsi, true, false);
		if (ret)
			return ret;
	}

	/* Add all VLAN IDs including 0 to the switch filter. VLAN ID 0 is
	 * needed to continue allowing all untagged packets since VLAN prune
	 * list is applied to all packets by the switch
	 */
	ret = ice_vsi_add_vlan(vsi, vid);
	if (!ret) {
		vsi->vlan_ena = true;
		set_bit(ICE_VSI_FLAG_VLAN_FLTR_CHANGED, vsi->flags);
	}

	return ret;
}

/**
 * ice_vlan_rx_kill_vid - Remove a VLAN ID filter from HW offload
 * @netdev: network interface to be adjusted
 * @proto: unused protocol
 * @vid: VLAN ID to be removed
 *
 * net_device_ops implementation for removing VLAN IDs
 */
static int
ice_vlan_rx_kill_vid(struct net_device *netdev, __always_unused __be16 proto,
		     u16 vid)
{
	struct ice_netdev_priv *np = netdev_priv(netdev);
	struct ice_vsi *vsi = np->vsi;
	int ret;

	if (vsi->info.pvid)
		return -EINVAL;

	/* Make sure ice_vsi_kill_vlan is successful before updating VLAN
	 * information
	 */
	ret = ice_vsi_kill_vlan(vsi, vid);
	if (ret)
		return ret;

	/* Disable VLAN pruning when VLAN 0 is removed */
	if (unlikely(!vid))
		ret = ice_cfg_vlan_pruning(vsi, false, false);

	vsi->vlan_ena = false;
	set_bit(ICE_VSI_FLAG_VLAN_FLTR_CHANGED, vsi->flags);
	return ret;
}

/**
 * ice_setup_pf_sw - Setup the HW switch on startup or after reset
 * @pf: board private structure
 *
 * Returns 0 on success, negative value on failure
 */
static int ice_setup_pf_sw(struct ice_pf *pf)
{
	struct ice_vsi *vsi;
	int status = 0;

	if (ice_is_reset_in_progress(pf->state))
		return -EBUSY;

	vsi = ice_pf_vsi_setup(pf, pf->hw.port_info);
	if (!vsi) {
		status = -ENOMEM;
		goto unroll_vsi_setup;
	}

	status = ice_cfg_netdev(vsi);
	if (status) {
		status = -ENODEV;
		goto unroll_vsi_setup;
	}

	/* registering the NAPI handler requires both the queues and
	 * netdev to be created, which are done in ice_pf_vsi_setup()
	 * and ice_cfg_netdev() respectively
	 */
	ice_napi_add(vsi);

	status = ice_init_mac_fltr(pf);
	if (status)
		goto unroll_napi_add;

	return status;

unroll_napi_add:
	if (vsi) {
		ice_napi_del(vsi);
		if (vsi->netdev) {
			if (vsi->netdev->reg_state == NETREG_REGISTERED)
				unregister_netdev(vsi->netdev);
			free_netdev(vsi->netdev);
			vsi->netdev = NULL;
		}
	}

unroll_vsi_setup:
	if (vsi) {
		ice_vsi_free_q_vectors(vsi);
		ice_vsi_delete(vsi);
		ice_vsi_put_qs(vsi);
		ice_vsi_clear(vsi);
	}
	return status;
}

/**
 * ice_get_avail_q_count - Get count of queues in use
 * @pf_qmap: bitmap to get queue use count from
 * @lock: pointer to a mutex that protects access to pf_qmap
 * @size: size of the bitmap
 */
static u16
ice_get_avail_q_count(unsigned long *pf_qmap, struct mutex *lock, u16 size)
{
	u16 count = 0, bit;

	mutex_lock(lock);
	for_each_clear_bit(bit, pf_qmap, size)
		count++;
	mutex_unlock(lock);

	return count;
}

/**
 * ice_get_avail_txq_count - Get count of Tx queues in use
 * @pf: pointer to an ice_pf instance
 */
u16 ice_get_avail_txq_count(struct ice_pf *pf)
{
	return ice_get_avail_q_count(pf->avail_txqs, &pf->avail_q_mutex,
				     pf->max_pf_txqs);
}

/**
 * ice_get_avail_rxq_count - Get count of Rx queues in use
 * @pf: pointer to an ice_pf instance
 */
u16 ice_get_avail_rxq_count(struct ice_pf *pf)
{
	return ice_get_avail_q_count(pf->avail_rxqs, &pf->avail_q_mutex,
				     pf->max_pf_rxqs);
}

/**
 * ice_deinit_pf - Unrolls initialziations done by ice_init_pf
 * @pf: board private structure to initialize
 */
static void ice_deinit_pf(struct ice_pf *pf)
{
	ice_service_task_stop(pf);
	mutex_destroy(&pf->sw_mutex);
	mutex_destroy(&pf->avail_q_mutex);

	if (pf->avail_txqs) {
		bitmap_free(pf->avail_txqs);
		pf->avail_txqs = NULL;
	}

	if (pf->avail_rxqs) {
		bitmap_free(pf->avail_rxqs);
		pf->avail_rxqs = NULL;
	}
}

/**
 * ice_set_pf_caps - set PFs capability flags
 * @pf: pointer to the PF instance
 */
static void ice_set_pf_caps(struct ice_pf *pf)
{
	struct ice_hw_func_caps *func_caps = &pf->hw.func_caps;

	clear_bit(ICE_FLAG_DCB_CAPABLE, pf->flags);
	if (func_caps->common_cap.dcb)
		set_bit(ICE_FLAG_DCB_CAPABLE, pf->flags);
#ifdef CONFIG_PCI_IOV
	clear_bit(ICE_FLAG_SRIOV_CAPABLE, pf->flags);
	if (func_caps->common_cap.sr_iov_1_1) {
		set_bit(ICE_FLAG_SRIOV_CAPABLE, pf->flags);
		pf->num_vfs_supported = min_t(int, func_caps->num_allocd_vfs,
					      ICE_MAX_VF_COUNT);
	}
#endif /* CONFIG_PCI_IOV */
	clear_bit(ICE_FLAG_RSS_ENA, pf->flags);
	if (func_caps->common_cap.rss_table_size)
		set_bit(ICE_FLAG_RSS_ENA, pf->flags);

	pf->max_pf_txqs = func_caps->common_cap.num_txq;
	pf->max_pf_rxqs = func_caps->common_cap.num_rxq;
}

/**
 * ice_init_pf - Initialize general software structures (struct ice_pf)
 * @pf: board private structure to initialize
 */
static int ice_init_pf(struct ice_pf *pf)
{
	ice_set_pf_caps(pf);

	mutex_init(&pf->sw_mutex);

	/* setup service timer and periodic service task */
	timer_setup(&pf->serv_tmr, ice_service_timer, 0);
	pf->serv_tmr_period = HZ;
	INIT_WORK(&pf->serv_task, ice_service_task);
	clear_bit(__ICE_SERVICE_SCHED, pf->state);

	mutex_init(&pf->avail_q_mutex);
	pf->avail_txqs = bitmap_zalloc(pf->max_pf_txqs, GFP_KERNEL);
	if (!pf->avail_txqs)
		return -ENOMEM;

	pf->avail_rxqs = bitmap_zalloc(pf->max_pf_rxqs, GFP_KERNEL);
	if (!pf->avail_rxqs) {
		devm_kfree(&pf->pdev->dev, pf->avail_txqs);
		pf->avail_txqs = NULL;
		return -ENOMEM;
	}

	return 0;
}

/**
 * ice_ena_msix_range - Request a range of MSIX vectors from the OS
 * @pf: board private structure
 *
 * compute the number of MSIX vectors required (v_budget) and request from
 * the OS. Return the number of vectors reserved or negative on failure
 */
static int ice_ena_msix_range(struct ice_pf *pf)
{
	int v_left, v_actual, v_budget = 0;
	int needed, err, i;

	v_left = pf->hw.func_caps.common_cap.num_msix_vectors;

	/* reserve one vector for miscellaneous handler */
	needed = 1;
	if (v_left < needed)
		goto no_hw_vecs_left_err;
	v_budget += needed;
	v_left -= needed;

	/* reserve vectors for LAN traffic */
	needed = min_t(int, num_online_cpus(), v_left);
	if (v_left < needed)
		goto no_hw_vecs_left_err;
	pf->num_lan_msix = needed;
	v_budget += needed;
	v_left -= needed;

	pf->msix_entries = devm_kcalloc(&pf->pdev->dev, v_budget,
					sizeof(*pf->msix_entries), GFP_KERNEL);

	if (!pf->msix_entries) {
		err = -ENOMEM;
		goto exit_err;
	}

	for (i = 0; i < v_budget; i++)
		pf->msix_entries[i].entry = i;

	/* actually reserve the vectors */
	v_actual = pci_enable_msix_range(pf->pdev, pf->msix_entries,
					 ICE_MIN_MSIX, v_budget);

	if (v_actual < 0) {
		dev_err(&pf->pdev->dev, "unable to reserve MSI-X vectors\n");
		err = v_actual;
		goto msix_err;
	}

	if (v_actual < v_budget) {
		dev_warn(&pf->pdev->dev,
			 "not enough OS MSI-X vectors. requested = %d, obtained = %d\n",
			 v_budget, v_actual);
/* 2 vectors for LAN (traffic + OICR) */
#define ICE_MIN_LAN_VECS 2

		if (v_actual < ICE_MIN_LAN_VECS) {
			/* error if we can't get minimum vectors */
			pci_disable_msix(pf->pdev);
			err = -ERANGE;
			goto msix_err;
		} else {
			pf->num_lan_msix = ICE_MIN_LAN_VECS;
		}
	}

	return v_actual;

msix_err:
	devm_kfree(&pf->pdev->dev, pf->msix_entries);
	goto exit_err;

no_hw_vecs_left_err:
	dev_err(&pf->pdev->dev,
		"not enough device MSI-X vectors. requested = %d, available = %d\n",
		needed, v_left);
	err = -ERANGE;
exit_err:
	pf->num_lan_msix = 0;
	return err;
}

/**
 * ice_dis_msix - Disable MSI-X interrupt setup in OS
 * @pf: board private structure
 */
static void ice_dis_msix(struct ice_pf *pf)
{
	pci_disable_msix(pf->pdev);
	devm_kfree(&pf->pdev->dev, pf->msix_entries);
	pf->msix_entries = NULL;
}

/**
 * ice_clear_interrupt_scheme - Undo things done by ice_init_interrupt_scheme
 * @pf: board private structure
 */
static void ice_clear_interrupt_scheme(struct ice_pf *pf)
{
	ice_dis_msix(pf);

	if (pf->irq_tracker) {
		devm_kfree(&pf->pdev->dev, pf->irq_tracker);
		pf->irq_tracker = NULL;
	}
}

/**
 * ice_init_interrupt_scheme - Determine proper interrupt scheme
 * @pf: board private structure to initialize
 */
static int ice_init_interrupt_scheme(struct ice_pf *pf)
{
	int vectors;

	vectors = ice_ena_msix_range(pf);

	if (vectors < 0)
		return vectors;

	/* set up vector assignment tracking */
	pf->irq_tracker =
		devm_kzalloc(&pf->pdev->dev, sizeof(*pf->irq_tracker) +
			     (sizeof(u16) * vectors), GFP_KERNEL);
	if (!pf->irq_tracker) {
		ice_dis_msix(pf);
		return -ENOMEM;
	}

	/* populate SW interrupts pool with number of OS granted IRQs. */
	pf->num_avail_sw_msix = vectors;
	pf->irq_tracker->num_entries = vectors;
	pf->irq_tracker->end = pf->irq_tracker->num_entries;

	return 0;
}

/**
 * ice_log_pkg_init - log result of DDP package load
 * @hw: pointer to hardware info
 * @status: status of package load
 */
static void
ice_log_pkg_init(struct ice_hw *hw, enum ice_status *status)
{
	struct ice_pf *pf = (struct ice_pf *)hw->back;
	struct device *dev = &pf->pdev->dev;

	switch (*status) {
	case ICE_SUCCESS:
		/* The package download AdminQ command returned success because
		 * this download succeeded or ICE_ERR_AQ_NO_WORK since there is
		 * already a package loaded on the device.
		 */
		if (hw->pkg_ver.major == hw->active_pkg_ver.major &&
		    hw->pkg_ver.minor == hw->active_pkg_ver.minor &&
		    hw->pkg_ver.update == hw->active_pkg_ver.update &&
		    hw->pkg_ver.draft == hw->active_pkg_ver.draft &&
		    !memcmp(hw->pkg_name, hw->active_pkg_name,
			    sizeof(hw->pkg_name))) {
			if (hw->pkg_dwnld_status == ICE_AQ_RC_EEXIST)
				dev_info(dev,
					 "DDP package already present on device: %s version %d.%d.%d.%d\n",
					 hw->active_pkg_name,
					 hw->active_pkg_ver.major,
					 hw->active_pkg_ver.minor,
					 hw->active_pkg_ver.update,
					 hw->active_pkg_ver.draft);
			else
				dev_info(dev,
					 "The DDP package was successfully loaded: %s version %d.%d.%d.%d\n",
					 hw->active_pkg_name,
					 hw->active_pkg_ver.major,
					 hw->active_pkg_ver.minor,
					 hw->active_pkg_ver.update,
					 hw->active_pkg_ver.draft);
		} else if (hw->active_pkg_ver.major != ICE_PKG_SUPP_VER_MAJ ||
			   hw->active_pkg_ver.minor != ICE_PKG_SUPP_VER_MNR) {
			dev_err(dev,
				"The device has a DDP package that is not supported by the driver.  The device has package '%s' version %d.%d.x.x.  The driver requires version %d.%d.x.x.  Entering Safe Mode.\n",
				hw->active_pkg_name,
				hw->active_pkg_ver.major,
				hw->active_pkg_ver.minor,
				ICE_PKG_SUPP_VER_MAJ, ICE_PKG_SUPP_VER_MNR);
			*status = ICE_ERR_NOT_SUPPORTED;
		} else if (hw->active_pkg_ver.major == ICE_PKG_SUPP_VER_MAJ &&
			   hw->active_pkg_ver.minor == ICE_PKG_SUPP_VER_MNR) {
			dev_info(dev,
				 "The driver could not load the DDP package file because a compatible DDP package is already present on the device.  The device has package '%s' version %d.%d.%d.%d.  The package file found by the driver: '%s' version %d.%d.%d.%d.\n",
				 hw->active_pkg_name,
				 hw->active_pkg_ver.major,
				 hw->active_pkg_ver.minor,
				 hw->active_pkg_ver.update,
				 hw->active_pkg_ver.draft,
				 hw->pkg_name,
				 hw->pkg_ver.major,
				 hw->pkg_ver.minor,
				 hw->pkg_ver.update,
				 hw->pkg_ver.draft);
		} else {
			dev_err(dev,
				"An unknown error occurred when loading the DDP package, please reboot the system.  If the problem persists, update the NVM.  Entering Safe Mode.\n");
			*status = ICE_ERR_NOT_SUPPORTED;
		}
		break;
	case ICE_ERR_BUF_TOO_SHORT:
		/* fall-through */
	case ICE_ERR_CFG:
		dev_err(dev,
			"The DDP package file is invalid. Entering Safe Mode.\n");
		break;
	case ICE_ERR_NOT_SUPPORTED:
		/* Package File version not supported */
		if (hw->pkg_ver.major > ICE_PKG_SUPP_VER_MAJ ||
		    (hw->pkg_ver.major == ICE_PKG_SUPP_VER_MAJ &&
		     hw->pkg_ver.minor > ICE_PKG_SUPP_VER_MNR))
			dev_err(dev,
				"The DDP package file version is higher than the driver supports.  Please use an updated driver.  Entering Safe Mode.\n");
		else if (hw->pkg_ver.major < ICE_PKG_SUPP_VER_MAJ ||
			 (hw->pkg_ver.major == ICE_PKG_SUPP_VER_MAJ &&
			  hw->pkg_ver.minor < ICE_PKG_SUPP_VER_MNR))
			dev_err(dev,
				"The DDP package file version is lower than the driver supports.  The driver requires version %d.%d.x.x.  Please use an updated DDP Package file.  Entering Safe Mode.\n",
				ICE_PKG_SUPP_VER_MAJ, ICE_PKG_SUPP_VER_MNR);
		break;
	case ICE_ERR_AQ_ERROR:
		switch (hw->adminq.sq_last_status) {
		case ICE_AQ_RC_ENOSEC:
		case ICE_AQ_RC_EBADSIG:
			dev_err(dev,
				"The DDP package could not be loaded because its signature is not valid.  Please use a valid DDP Package.  Entering Safe Mode.\n");
			return;
		case ICE_AQ_RC_ESVN:
			dev_err(dev,
				"The DDP Package could not be loaded because its security revision is too low.  Please use an updated DDP Package.  Entering Safe Mode.\n");
			return;
		case ICE_AQ_RC_EBADMAN:
		case ICE_AQ_RC_EBADBUF:
			dev_err(dev,
				"An error occurred on the device while loading the DDP package.  The device will be reset.\n");
			return;
		default:
			break;
		}
		/* fall-through */
	default:
		dev_err(dev,
			"An unknown error (%d) occurred when loading the DDP package.  Entering Safe Mode.\n",
			*status);
		break;
	}
}

/**
 * ice_load_pkg - load/reload the DDP Package file
 * @firmware: firmware structure when firmware requested or NULL for reload
 * @pf: pointer to the PF instance
 *
 * Called on probe and post CORER/GLOBR rebuild to load DDP Package and
 * initialize HW tables.
 */
static void
ice_load_pkg(const struct firmware *firmware, struct ice_pf *pf)
{
	enum ice_status status = ICE_ERR_PARAM;
	struct device *dev = &pf->pdev->dev;
	struct ice_hw *hw = &pf->hw;

	/* Load DDP Package */
	if (firmware && !hw->pkg_copy) {
		status = ice_copy_and_init_pkg(hw, firmware->data,
					       firmware->size);
		ice_log_pkg_init(hw, &status);
	} else if (!firmware && hw->pkg_copy) {
		/* Reload package during rebuild after CORER/GLOBR reset */
		status = ice_init_pkg(hw, hw->pkg_copy, hw->pkg_size);
		ice_log_pkg_init(hw, &status);
	} else {
		dev_err(dev,
			"The DDP package file failed to load. Entering Safe Mode.\n");
	}

	if (status) {
		/* Safe Mode */
		clear_bit(ICE_FLAG_ADV_FEATURES, pf->flags);
		return;
	}

	/* Successful download package is the precondition for advanced
	 * features, hence setting the ICE_FLAG_ADV_FEATURES flag
	 */
	set_bit(ICE_FLAG_ADV_FEATURES, pf->flags);
}

/**
 * ice_verify_cacheline_size - verify driver's assumption of 64 Byte cache lines
 * @pf: pointer to the PF structure
 *
 * There is no error returned here because the driver should be able to handle
 * 128 Byte cache lines, so we only print a warning in case issues are seen,
 * specifically with Tx.
 */
static void ice_verify_cacheline_size(struct ice_pf *pf)
{
	if (rd32(&pf->hw, GLPCI_CNF2) & GLPCI_CNF2_CACHELINE_SIZE_M)
		dev_warn(&pf->pdev->dev,
			 "%d Byte cache line assumption is invalid, driver may have Tx timeouts!\n",
			 ICE_CACHE_LINE_BYTES);
}

/**
 * ice_send_version - update firmware with driver version
 * @pf: PF struct
 *
 * Returns ICE_SUCCESS on success, else error code
 */
static enum ice_status ice_send_version(struct ice_pf *pf)
{
	struct ice_driver_ver dv;

	dv.major_ver = DRV_VERSION_MAJOR;
	dv.minor_ver = DRV_VERSION_MINOR;
	dv.build_ver = DRV_VERSION_BUILD;
	dv.subbuild_ver = 0;
	strscpy((char *)dv.driver_string, DRV_VERSION,
		sizeof(dv.driver_string));
	return ice_aq_send_driver_ver(&pf->hw, &dv, NULL);
}

/**
 * ice_get_opt_fw_name - return optional firmware file name or NULL
 * @pf: pointer to the PF instance
 */
static char *ice_get_opt_fw_name(struct ice_pf *pf)
{
	/* Optional firmware name same as default with additional dash
	 * followed by a EUI-64 identifier (PCIe Device Serial Number)
	 */
	struct pci_dev *pdev = pf->pdev;
	char *opt_fw_filename = NULL;
	u32 dword;
	u8 dsn[8];
	int pos;

	/* Determine the name of the optional file using the DSN (two
	 * dwords following the start of the DSN Capability).
	 */
	pos = pci_find_ext_capability(pdev, PCI_EXT_CAP_ID_DSN);
	if (pos) {
		opt_fw_filename = kzalloc(NAME_MAX, GFP_KERNEL);
		if (!opt_fw_filename)
			return NULL;

		pci_read_config_dword(pdev, pos + 4, &dword);
		put_unaligned_le32(dword, &dsn[0]);
		pci_read_config_dword(pdev, pos + 8, &dword);
		put_unaligned_le32(dword, &dsn[4]);
		snprintf(opt_fw_filename, NAME_MAX,
			 "%sice-%02x%02x%02x%02x%02x%02x%02x%02x.pkg",
			 ICE_DDP_PKG_PATH,
			 dsn[7], dsn[6], dsn[5], dsn[4],
			 dsn[3], dsn[2], dsn[1], dsn[0]);
	}

	return opt_fw_filename;
}

/**
 * ice_request_fw - Device initialization routine
 * @pf: pointer to the PF instance
 */
static void ice_request_fw(struct ice_pf *pf)
{
	char *opt_fw_filename = ice_get_opt_fw_name(pf);
	const struct firmware *firmware = NULL;
	struct device *dev = &pf->pdev->dev;
	int err = 0;

	/* optional device-specific DDP (if present) overrides the default DDP
	 * package file. kernel logs a debug message if the file doesn't exist,
	 * and warning messages for other errors.
	 */
	if (opt_fw_filename) {
		err = firmware_request_nowarn(&firmware, opt_fw_filename, dev);
		if (err) {
			kfree(opt_fw_filename);
			goto dflt_pkg_load;
		}

		/* request for firmware was successful. Download to device */
		ice_load_pkg(firmware, pf);
		kfree(opt_fw_filename);
		release_firmware(firmware);
		return;
	}

dflt_pkg_load:
	err = request_firmware(&firmware, ICE_DDP_PKG_FILE, dev);
	if (err) {
		dev_err(dev,
			"The DDP package file was not found or could not be read. Entering Safe Mode\n");
		return;
	}

	/* request for firmware was successful. Download to device */
	ice_load_pkg(firmware, pf);
	release_firmware(firmware);
}

/**
 * ice_probe - Device initialization routine
 * @pdev: PCI device information struct
 * @ent: entry in ice_pci_tbl
 *
 * Returns 0 on success, negative on failure
 */
static int
ice_probe(struct pci_dev *pdev, const struct pci_device_id __always_unused *ent)
{
	struct device *dev = &pdev->dev;
	struct ice_pf *pf;
	struct ice_hw *hw;
	int err;

	/* this driver uses devres, see Documentation/driver-api/driver-model/devres.rst */
	err = pcim_enable_device(pdev);
	if (err)
		return err;

	err = pcim_iomap_regions(pdev, BIT(ICE_BAR0), pci_name(pdev));
	if (err) {
		dev_err(dev, "BAR0 I/O map error %d\n", err);
		return err;
	}

	pf = devm_kzalloc(dev, sizeof(*pf), GFP_KERNEL);
	if (!pf)
		return -ENOMEM;

	/* set up for high or low DMA */
	err = dma_set_mask_and_coherent(dev, DMA_BIT_MASK(64));
	if (err)
		err = dma_set_mask_and_coherent(dev, DMA_BIT_MASK(32));
	if (err) {
		dev_err(dev, "DMA configuration failed: 0x%x\n", err);
		return err;
	}

	pci_enable_pcie_error_reporting(pdev);
	pci_set_master(pdev);

	pf->pdev = pdev;
	pci_set_drvdata(pdev, pf);
	set_bit(__ICE_DOWN, pf->state);
	/* Disable service task until DOWN bit is cleared */
	set_bit(__ICE_SERVICE_DIS, pf->state);

	hw = &pf->hw;
	hw->hw_addr = pcim_iomap_table(pdev)[ICE_BAR0];
	hw->back = pf;
	hw->vendor_id = pdev->vendor;
	hw->device_id = pdev->device;
	pci_read_config_byte(pdev, PCI_REVISION_ID, &hw->revision_id);
	hw->subsystem_vendor_id = pdev->subsystem_vendor;
	hw->subsystem_device_id = pdev->subsystem_device;
	hw->bus.device = PCI_SLOT(pdev->devfn);
	hw->bus.func = PCI_FUNC(pdev->devfn);
	ice_set_ctrlq_len(hw);

	pf->msg_enable = netif_msg_init(debug, ICE_DFLT_NETIF_M);

#ifndef CONFIG_DYNAMIC_DEBUG
	if (debug < -1)
		hw->debug_mask = debug;
#endif

	err = ice_init_hw(hw);
	if (err) {
		dev_err(dev, "ice_init_hw failed: %d\n", err);
		err = -EIO;
		goto err_exit_unroll;
	}

	dev_info(dev, "firmware %d.%d.%d api %d.%d.%d nvm %s build 0x%08x\n",
		 hw->fw_maj_ver, hw->fw_min_ver, hw->fw_patch,
		 hw->api_maj_ver, hw->api_min_ver, hw->api_patch,
		 ice_nvm_version_str(hw), hw->fw_build);

	ice_request_fw(pf);

	/* if ice_request_fw fails, ICE_FLAG_ADV_FEATURES bit won't be
	 * set in pf->state, which will cause ice_is_safe_mode to return
	 * true
	 */
	if (ice_is_safe_mode(pf)) {
		dev_err(dev,
			"Package download failed. Advanced features disabled - Device now in Safe Mode\n");
		/* we already got function/device capabilities but these don't
		 * reflect what the driver needs to do in safe mode. Instead of
		 * adding conditional logic everywhere to ignore these
		 * device/function capabilities, override them.
		 */
		ice_set_safe_mode_caps(hw);
	}

	err = ice_init_pf(pf);
	if (err) {
		dev_err(dev, "ice_init_pf failed: %d\n", err);
		goto err_init_pf_unroll;
	}

	pf->num_alloc_vsi = hw->func_caps.guar_num_vsi;
	if (!pf->num_alloc_vsi) {
		err = -EIO;
		goto err_init_pf_unroll;
	}

	pf->vsi = devm_kcalloc(dev, pf->num_alloc_vsi, sizeof(*pf->vsi),
			       GFP_KERNEL);
	if (!pf->vsi) {
		err = -ENOMEM;
		goto err_init_pf_unroll;
	}

	err = ice_init_interrupt_scheme(pf);
	if (err) {
		dev_err(dev, "ice_init_interrupt_scheme failed: %d\n", err);
		err = -EIO;
		goto err_init_interrupt_unroll;
	}

	/* Driver is mostly up */
	clear_bit(__ICE_DOWN, pf->state);

	/* In case of MSIX we are going to setup the misc vector right here
	 * to handle admin queue events etc. In case of legacy and MSI
	 * the misc functionality and queue processing is combined in
	 * the same vector and that gets setup at open.
	 */
	err = ice_req_irq_msix_misc(pf);
	if (err) {
		dev_err(dev, "setup of misc vector failed: %d\n", err);
		goto err_init_interrupt_unroll;
	}

	/* create switch struct for the switch element created by FW on boot */
	pf->first_sw = devm_kzalloc(dev, sizeof(*pf->first_sw), GFP_KERNEL);
	if (!pf->first_sw) {
		err = -ENOMEM;
		goto err_msix_misc_unroll;
	}

	if (hw->evb_veb)
		pf->first_sw->bridge_mode = BRIDGE_MODE_VEB;
	else
		pf->first_sw->bridge_mode = BRIDGE_MODE_VEPA;

	pf->first_sw->pf = pf;

	/* record the sw_id available for later use */
	pf->first_sw->sw_id = hw->port_info->sw_id;

	err = ice_setup_pf_sw(pf);
	if (err) {
		dev_err(dev, "probe failed due to setup PF switch:%d\n", err);
		goto err_alloc_sw_unroll;
	}

	clear_bit(__ICE_SERVICE_DIS, pf->state);

	/* tell the firmware we are up */
	err = ice_send_version(pf);
	if (err) {
		dev_err(dev,
			"probe failed sending driver version %s. error: %d\n",
			ice_drv_ver, err);
		goto err_alloc_sw_unroll;
	}

	/* since everything is good, start the service timer */
	mod_timer(&pf->serv_tmr, round_jiffies(jiffies + pf->serv_tmr_period));

	err = ice_init_link_events(pf->hw.port_info);
	if (err) {
		dev_err(dev, "ice_init_link_events failed: %d\n", err);
		goto err_alloc_sw_unroll;
	}

	ice_verify_cacheline_size(pf);

	/* If no DDP driven features have to be setup, return here */
	if (ice_is_safe_mode(pf))
		return 0;

	/* initialize DDP driven features */

	/* Note: DCB init failure is non-fatal to load */
	if (ice_init_pf_dcb(pf, false)) {
		clear_bit(ICE_FLAG_DCB_CAPABLE, pf->flags);
		clear_bit(ICE_FLAG_DCB_ENA, pf->flags);
	} else {
		ice_cfg_lldp_mib_change(&pf->hw, true);
	}

	return 0;

err_alloc_sw_unroll:
	set_bit(__ICE_SERVICE_DIS, pf->state);
	set_bit(__ICE_DOWN, pf->state);
	devm_kfree(&pf->pdev->dev, pf->first_sw);
err_msix_misc_unroll:
	ice_free_irq_msix_misc(pf);
err_init_interrupt_unroll:
	ice_clear_interrupt_scheme(pf);
	devm_kfree(dev, pf->vsi);
err_init_pf_unroll:
	ice_deinit_pf(pf);
	ice_deinit_hw(hw);
err_exit_unroll:
	pci_disable_pcie_error_reporting(pdev);
	return err;
}

/**
 * ice_remove - Device removal routine
 * @pdev: PCI device information struct
 */
static void ice_remove(struct pci_dev *pdev)
{
	struct ice_pf *pf = pci_get_drvdata(pdev);
	int i;

	if (!pf)
		return;

	for (i = 0; i < ICE_MAX_RESET_WAIT; i++) {
		if (!ice_is_reset_in_progress(pf->state))
			break;
		msleep(100);
	}

	set_bit(__ICE_DOWN, pf->state);
	ice_service_task_stop(pf);

	if (test_bit(ICE_FLAG_SRIOV_ENA, pf->flags))
		ice_free_vfs(pf);
	ice_vsi_release_all(pf);
	ice_free_irq_msix_misc(pf);
	ice_for_each_vsi(pf, i) {
		if (!pf->vsi[i])
			continue;
		ice_vsi_free_q_vectors(pf->vsi[i]);
	}
	ice_deinit_pf(pf);
	ice_deinit_hw(&pf->hw);
	ice_clear_interrupt_scheme(pf);
	/* Issue a PFR as part of the prescribed driver unload flow.  Do not
	 * do it via ice_schedule_reset() since there is no need to rebuild
	 * and the service task is already stopped.
	 */
	ice_reset(&pf->hw, ICE_RESET_PFR);
	pci_disable_pcie_error_reporting(pdev);
}

/**
 * ice_pci_err_detected - warning that PCI error has been detected
 * @pdev: PCI device information struct
 * @err: the type of PCI error
 *
 * Called to warn that something happened on the PCI bus and the error handling
 * is in progress.  Allows the driver to gracefully prepare/handle PCI errors.
 */
static pci_ers_result_t
ice_pci_err_detected(struct pci_dev *pdev, enum pci_channel_state err)
{
	struct ice_pf *pf = pci_get_drvdata(pdev);

	if (!pf) {
		dev_err(&pdev->dev, "%s: unrecoverable device error %d\n",
			__func__, err);
		return PCI_ERS_RESULT_DISCONNECT;
	}

	if (!test_bit(__ICE_SUSPENDED, pf->state)) {
		ice_service_task_stop(pf);

		if (!test_bit(__ICE_PREPARED_FOR_RESET, pf->state)) {
			set_bit(__ICE_PFR_REQ, pf->state);
			ice_prepare_for_reset(pf);
		}
	}

	return PCI_ERS_RESULT_NEED_RESET;
}

/**
 * ice_pci_err_slot_reset - a PCI slot reset has just happened
 * @pdev: PCI device information struct
 *
 * Called to determine if the driver can recover from the PCI slot reset by
 * using a register read to determine if the device is recoverable.
 */
static pci_ers_result_t ice_pci_err_slot_reset(struct pci_dev *pdev)
{
	struct ice_pf *pf = pci_get_drvdata(pdev);
	pci_ers_result_t result;
	int err;
	u32 reg;

	err = pci_enable_device_mem(pdev);
	if (err) {
		dev_err(&pdev->dev,
			"Cannot re-enable PCI device after reset, error %d\n",
			err);
		result = PCI_ERS_RESULT_DISCONNECT;
	} else {
		pci_set_master(pdev);
		pci_restore_state(pdev);
		pci_save_state(pdev);
		pci_wake_from_d3(pdev, false);

		/* Check for life */
		reg = rd32(&pf->hw, GLGEN_RTRIG);
		if (!reg)
			result = PCI_ERS_RESULT_RECOVERED;
		else
			result = PCI_ERS_RESULT_DISCONNECT;
	}

	err = pci_cleanup_aer_uncorrect_error_status(pdev);
	if (err)
		dev_dbg(&pdev->dev,
			"pci_cleanup_aer_uncorrect_error_status failed, error %d\n",
			err);
		/* non-fatal, continue */

	return result;
}

/**
 * ice_pci_err_resume - restart operations after PCI error recovery
 * @pdev: PCI device information struct
 *
 * Called to allow the driver to bring things back up after PCI error and/or
 * reset recovery have finished
 */
static void ice_pci_err_resume(struct pci_dev *pdev)
{
	struct ice_pf *pf = pci_get_drvdata(pdev);

	if (!pf) {
		dev_err(&pdev->dev,
			"%s failed, device is unrecoverable\n", __func__);
		return;
	}

	if (test_bit(__ICE_SUSPENDED, pf->state)) {
		dev_dbg(&pdev->dev, "%s failed to resume normal operations!\n",
			__func__);
		return;
	}

	ice_do_reset(pf, ICE_RESET_PFR);
	ice_service_task_restart(pf);
	mod_timer(&pf->serv_tmr, round_jiffies(jiffies + pf->serv_tmr_period));
}

/**
 * ice_pci_err_reset_prepare - prepare device driver for PCI reset
 * @pdev: PCI device information struct
 */
static void ice_pci_err_reset_prepare(struct pci_dev *pdev)
{
	struct ice_pf *pf = pci_get_drvdata(pdev);

	if (!test_bit(__ICE_SUSPENDED, pf->state)) {
		ice_service_task_stop(pf);

		if (!test_bit(__ICE_PREPARED_FOR_RESET, pf->state)) {
			set_bit(__ICE_PFR_REQ, pf->state);
			ice_prepare_for_reset(pf);
		}
	}
}

/**
 * ice_pci_err_reset_done - PCI reset done, device driver reset can begin
 * @pdev: PCI device information struct
 */
static void ice_pci_err_reset_done(struct pci_dev *pdev)
{
	ice_pci_err_resume(pdev);
}

/* ice_pci_tbl - PCI Device ID Table
 *
 * Wildcard entries (PCI_ANY_ID) should come last
 * Last entry must be all 0s
 *
 * { Vendor ID, Device ID, SubVendor ID, SubDevice ID,
 *   Class, Class Mask, private data (not used) }
 */
static const struct pci_device_id ice_pci_tbl[] = {
	{ PCI_VDEVICE(INTEL, ICE_DEV_ID_E810C_BACKPLANE), 0 },
	{ PCI_VDEVICE(INTEL, ICE_DEV_ID_E810C_QSFP), 0 },
	{ PCI_VDEVICE(INTEL, ICE_DEV_ID_E810C_SFP), 0 },
	/* required last entry */
	{ 0, }
};
MODULE_DEVICE_TABLE(pci, ice_pci_tbl);

static const struct pci_error_handlers ice_pci_err_handler = {
	.error_detected = ice_pci_err_detected,
	.slot_reset = ice_pci_err_slot_reset,
	.reset_prepare = ice_pci_err_reset_prepare,
	.reset_done = ice_pci_err_reset_done,
	.resume = ice_pci_err_resume
};

static struct pci_driver ice_driver = {
	.name = KBUILD_MODNAME,
	.id_table = ice_pci_tbl,
	.probe = ice_probe,
	.remove = ice_remove,
	.sriov_configure = ice_sriov_configure,
	.err_handler = &ice_pci_err_handler
};

/**
 * ice_module_init - Driver registration routine
 *
 * ice_module_init is the first routine called when the driver is
 * loaded. All it does is register with the PCI subsystem.
 */
static int __init ice_module_init(void)
{
	int status;

	pr_info("%s - version %s\n", ice_driver_string, ice_drv_ver);
	pr_info("%s\n", ice_copyright);

	ice_wq = alloc_workqueue("%s", WQ_MEM_RECLAIM, 0, KBUILD_MODNAME);
	if (!ice_wq) {
		pr_err("Failed to create workqueue\n");
		return -ENOMEM;
	}

	status = pci_register_driver(&ice_driver);
	if (status) {
		pr_err("failed to register PCI driver, err %d\n", status);
		destroy_workqueue(ice_wq);
	}

	return status;
}
module_init(ice_module_init);

/**
 * ice_module_exit - Driver exit cleanup routine
 *
 * ice_module_exit is called just before the driver is removed
 * from memory.
 */
static void __exit ice_module_exit(void)
{
	pci_unregister_driver(&ice_driver);
	destroy_workqueue(ice_wq);
	pr_info("module unloaded\n");
}
module_exit(ice_module_exit);

/**
 * ice_set_mac_address - NDO callback to set MAC address
 * @netdev: network interface device structure
 * @pi: pointer to an address structure
 *
 * Returns 0 on success, negative on failure
 */
static int ice_set_mac_address(struct net_device *netdev, void *pi)
{
	struct ice_netdev_priv *np = netdev_priv(netdev);
	struct ice_vsi *vsi = np->vsi;
	struct ice_pf *pf = vsi->back;
	struct ice_hw *hw = &pf->hw;
	struct sockaddr *addr = pi;
	enum ice_status status;
	u8 flags = 0;
	int err = 0;
	u8 *mac;

	mac = (u8 *)addr->sa_data;

	if (!is_valid_ether_addr(mac))
		return -EADDRNOTAVAIL;

	if (ether_addr_equal(netdev->dev_addr, mac)) {
		netdev_warn(netdev, "already using mac %pM\n", mac);
		return 0;
	}

	if (test_bit(__ICE_DOWN, pf->state) ||
	    ice_is_reset_in_progress(pf->state)) {
		netdev_err(netdev, "can't set mac %pM. device not ready\n",
			   mac);
		return -EBUSY;
	}

	/* When we change the MAC address we also have to change the MAC address
	 * based filter rules that were created previously for the old MAC
	 * address. So first, we remove the old filter rule using ice_remove_mac
	 * and then create a new filter rule using ice_add_mac via
	 * ice_vsi_cfg_mac_fltr function call for both add and/or remove
	 * filters.
	 */
	status = ice_vsi_cfg_mac_fltr(vsi, netdev->dev_addr, false);
	if (status) {
		err = -EADDRNOTAVAIL;
		goto err_update_filters;
	}

	status = ice_vsi_cfg_mac_fltr(vsi, mac, true);
	if (status) {
		err = -EADDRNOTAVAIL;
		goto err_update_filters;
	}

err_update_filters:
	if (err) {
		netdev_err(netdev, "can't set MAC %pM. filter update failed\n",
			   mac);
		return err;
	}

	/* change the netdev's MAC address */
	memcpy(netdev->dev_addr, mac, netdev->addr_len);
	netdev_dbg(vsi->netdev, "updated MAC address to %pM\n",
		   netdev->dev_addr);

	/* write new MAC address to the firmware */
	flags = ICE_AQC_MAN_MAC_UPDATE_LAA_WOL;
	status = ice_aq_manage_mac_write(hw, mac, flags, NULL);
	if (status) {
		netdev_err(netdev, "can't set MAC %pM. write to firmware failed error %d\n",
			   mac, status);
	}
	return 0;
}

/**
 * ice_set_rx_mode - NDO callback to set the netdev filters
 * @netdev: network interface device structure
 */
static void ice_set_rx_mode(struct net_device *netdev)
{
	struct ice_netdev_priv *np = netdev_priv(netdev);
	struct ice_vsi *vsi = np->vsi;

	if (!vsi)
		return;

	/* Set the flags to synchronize filters
	 * ndo_set_rx_mode may be triggered even without a change in netdev
	 * flags
	 */
	set_bit(ICE_VSI_FLAG_UMAC_FLTR_CHANGED, vsi->flags);
	set_bit(ICE_VSI_FLAG_MMAC_FLTR_CHANGED, vsi->flags);
	set_bit(ICE_FLAG_FLTR_SYNC, vsi->back->flags);

	/* schedule our worker thread which will take care of
	 * applying the new filter changes
	 */
	ice_service_task_schedule(vsi->back);
}

/**
 * ice_fdb_add - add an entry to the hardware database
 * @ndm: the input from the stack
 * @tb: pointer to array of nladdr (unused)
 * @dev: the net device pointer
 * @addr: the MAC address entry being added
 * @vid: VLAN ID
 * @flags: instructions from stack about fdb operation
 * @extack: netlink extended ack
 */
static int
ice_fdb_add(struct ndmsg *ndm, struct nlattr __always_unused *tb[],
	    struct net_device *dev, const unsigned char *addr, u16 vid,
	    u16 flags, struct netlink_ext_ack __always_unused *extack)
{
	int err;

	if (vid) {
		netdev_err(dev, "VLANs aren't supported yet for dev_uc|mc_add()\n");
		return -EINVAL;
	}
	if (ndm->ndm_state && !(ndm->ndm_state & NUD_PERMANENT)) {
		netdev_err(dev, "FDB only supports static addresses\n");
		return -EINVAL;
	}

	if (is_unicast_ether_addr(addr) || is_link_local_ether_addr(addr))
		err = dev_uc_add_excl(dev, addr);
	else if (is_multicast_ether_addr(addr))
		err = dev_mc_add_excl(dev, addr);
	else
		err = -EINVAL;

	/* Only return duplicate errors if NLM_F_EXCL is set */
	if (err == -EEXIST && !(flags & NLM_F_EXCL))
		err = 0;

	return err;
}

/**
 * ice_fdb_del - delete an entry from the hardware database
 * @ndm: the input from the stack
 * @tb: pointer to array of nladdr (unused)
 * @dev: the net device pointer
 * @addr: the MAC address entry being added
 * @vid: VLAN ID
 */
static int
ice_fdb_del(struct ndmsg *ndm, __always_unused struct nlattr *tb[],
	    struct net_device *dev, const unsigned char *addr,
	    __always_unused u16 vid)
{
	int err;

	if (ndm->ndm_state & NUD_PERMANENT) {
		netdev_err(dev, "FDB only supports static addresses\n");
		return -EINVAL;
	}

	if (is_unicast_ether_addr(addr))
		err = dev_uc_del(dev, addr);
	else if (is_multicast_ether_addr(addr))
		err = dev_mc_del(dev, addr);
	else
		err = -EINVAL;

	return err;
}

/**
 * ice_set_features - set the netdev feature flags
 * @netdev: ptr to the netdev being adjusted
 * @features: the feature set that the stack is suggesting
 */
static int
ice_set_features(struct net_device *netdev, netdev_features_t features)
{
	struct ice_netdev_priv *np = netdev_priv(netdev);
	struct ice_vsi *vsi = np->vsi;
	int ret = 0;

	/* Don't set any netdev advanced features with device in Safe Mode */
	if (ice_is_safe_mode(vsi->back)) {
		dev_err(&vsi->back->pdev->dev,
			"Device is in Safe Mode - not enabling advanced netdev features\n");
		return ret;
	}

	/* Multiple features can be changed in one call so keep features in
	 * separate if/else statements to guarantee each feature is checked
	 */
	if (features & NETIF_F_RXHASH && !(netdev->features & NETIF_F_RXHASH))
		ret = ice_vsi_manage_rss_lut(vsi, true);
	else if (!(features & NETIF_F_RXHASH) &&
		 netdev->features & NETIF_F_RXHASH)
		ret = ice_vsi_manage_rss_lut(vsi, false);

	if ((features & NETIF_F_HW_VLAN_CTAG_RX) &&
	    !(netdev->features & NETIF_F_HW_VLAN_CTAG_RX))
		ret = ice_vsi_manage_vlan_stripping(vsi, true);
	else if (!(features & NETIF_F_HW_VLAN_CTAG_RX) &&
		 (netdev->features & NETIF_F_HW_VLAN_CTAG_RX))
		ret = ice_vsi_manage_vlan_stripping(vsi, false);

	if ((features & NETIF_F_HW_VLAN_CTAG_TX) &&
	    !(netdev->features & NETIF_F_HW_VLAN_CTAG_TX))
		ret = ice_vsi_manage_vlan_insertion(vsi);
	else if (!(features & NETIF_F_HW_VLAN_CTAG_TX) &&
		 (netdev->features & NETIF_F_HW_VLAN_CTAG_TX))
		ret = ice_vsi_manage_vlan_insertion(vsi);

	if ((features & NETIF_F_HW_VLAN_CTAG_FILTER) &&
	    !(netdev->features & NETIF_F_HW_VLAN_CTAG_FILTER))
		ret = ice_cfg_vlan_pruning(vsi, true, false);
	else if (!(features & NETIF_F_HW_VLAN_CTAG_FILTER) &&
		 (netdev->features & NETIF_F_HW_VLAN_CTAG_FILTER))
		ret = ice_cfg_vlan_pruning(vsi, false, false);

	return ret;
}

/**
 * ice_vsi_vlan_setup - Setup VLAN offload properties on a VSI
 * @vsi: VSI to setup VLAN properties for
 */
static int ice_vsi_vlan_setup(struct ice_vsi *vsi)
{
	int ret = 0;

	if (vsi->netdev->features & NETIF_F_HW_VLAN_CTAG_RX)
		ret = ice_vsi_manage_vlan_stripping(vsi, true);
	if (vsi->netdev->features & NETIF_F_HW_VLAN_CTAG_TX)
		ret = ice_vsi_manage_vlan_insertion(vsi);

	return ret;
}

/**
 * ice_vsi_cfg - Setup the VSI
 * @vsi: the VSI being configured
 *
 * Return 0 on success and negative value on error
 */
int ice_vsi_cfg(struct ice_vsi *vsi)
{
	int err;

	if (vsi->netdev) {
		ice_set_rx_mode(vsi->netdev);

		err = ice_vsi_vlan_setup(vsi);

		if (err)
			return err;
	}
	ice_vsi_cfg_dcb_rings(vsi);

	err = ice_vsi_cfg_lan_txqs(vsi);
	if (!err)
		err = ice_vsi_cfg_rxqs(vsi);

	return err;
}

/**
 * ice_napi_enable_all - Enable NAPI for all q_vectors in the VSI
 * @vsi: the VSI being configured
 */
static void ice_napi_enable_all(struct ice_vsi *vsi)
{
	int q_idx;

	if (!vsi->netdev)
		return;

<<<<<<< HEAD
	for (q_idx = 0; q_idx < vsi->num_q_vectors; q_idx++) {
=======
	ice_for_each_q_vector(vsi, q_idx) {
>>>>>>> fa578e9d
		struct ice_q_vector *q_vector = vsi->q_vectors[q_idx];

		if (q_vector->rx.ring || q_vector->tx.ring)
			napi_enable(&q_vector->napi);
	}
}

/**
 * ice_up_complete - Finish the last steps of bringing up a connection
 * @vsi: The VSI being configured
 *
 * Return 0 on success and negative value on error
 */
static int ice_up_complete(struct ice_vsi *vsi)
{
	struct ice_pf *pf = vsi->back;
	int err;

	ice_vsi_cfg_msix(vsi);

	/* Enable only Rx rings, Tx rings were enabled by the FW when the
	 * Tx queue group list was configured and the context bits were
	 * programmed using ice_vsi_cfg_txqs
	 */
	err = ice_vsi_start_rx_rings(vsi);
	if (err)
		return err;

	clear_bit(__ICE_DOWN, vsi->state);
	ice_napi_enable_all(vsi);
	ice_vsi_ena_irq(vsi);

	if (vsi->port_info &&
	    (vsi->port_info->phy.link_info.link_info & ICE_AQ_LINK_UP) &&
	    vsi->netdev) {
		ice_print_link_msg(vsi, true);
		netif_tx_start_all_queues(vsi->netdev);
		netif_carrier_on(vsi->netdev);
	}

	ice_service_task_schedule(pf);

	return 0;
}

/**
 * ice_up - Bring the connection back up after being down
 * @vsi: VSI being configured
 */
int ice_up(struct ice_vsi *vsi)
{
	int err;

	err = ice_vsi_cfg(vsi);
	if (!err)
		err = ice_up_complete(vsi);

	return err;
}

/**
 * ice_fetch_u64_stats_per_ring - get packets and bytes stats per ring
 * @ring: Tx or Rx ring to read stats from
 * @pkts: packets stats counter
 * @bytes: bytes stats counter
 *
 * This function fetches stats from the ring considering the atomic operations
 * that needs to be performed to read u64 values in 32 bit machine.
 */
static void
ice_fetch_u64_stats_per_ring(struct ice_ring *ring, u64 *pkts, u64 *bytes)
{
	unsigned int start;
	*pkts = 0;
	*bytes = 0;

	if (!ring)
		return;
	do {
		start = u64_stats_fetch_begin_irq(&ring->syncp);
		*pkts = ring->stats.pkts;
		*bytes = ring->stats.bytes;
	} while (u64_stats_fetch_retry_irq(&ring->syncp, start));
}

/**
 * ice_update_vsi_ring_stats - Update VSI stats counters
 * @vsi: the VSI to be updated
 */
static void ice_update_vsi_ring_stats(struct ice_vsi *vsi)
{
	struct rtnl_link_stats64 *vsi_stats = &vsi->net_stats;
	struct ice_ring *ring;
	u64 pkts, bytes;
	int i;

	/* reset netdev stats */
	vsi_stats->tx_packets = 0;
	vsi_stats->tx_bytes = 0;
	vsi_stats->rx_packets = 0;
	vsi_stats->rx_bytes = 0;

	/* reset non-netdev (extended) stats */
	vsi->tx_restart = 0;
	vsi->tx_busy = 0;
	vsi->tx_linearize = 0;
	vsi->rx_buf_failed = 0;
	vsi->rx_page_failed = 0;

	rcu_read_lock();

	/* update Tx rings counters */
	ice_for_each_txq(vsi, i) {
		ring = READ_ONCE(vsi->tx_rings[i]);
		ice_fetch_u64_stats_per_ring(ring, &pkts, &bytes);
		vsi_stats->tx_packets += pkts;
		vsi_stats->tx_bytes += bytes;
		vsi->tx_restart += ring->tx_stats.restart_q;
		vsi->tx_busy += ring->tx_stats.tx_busy;
		vsi->tx_linearize += ring->tx_stats.tx_linearize;
	}

	/* update Rx rings counters */
	ice_for_each_rxq(vsi, i) {
		ring = READ_ONCE(vsi->rx_rings[i]);
		ice_fetch_u64_stats_per_ring(ring, &pkts, &bytes);
		vsi_stats->rx_packets += pkts;
		vsi_stats->rx_bytes += bytes;
		vsi->rx_buf_failed += ring->rx_stats.alloc_buf_failed;
		vsi->rx_page_failed += ring->rx_stats.alloc_page_failed;
	}

	rcu_read_unlock();
}

/**
 * ice_update_vsi_stats - Update VSI stats counters
 * @vsi: the VSI to be updated
 */
void ice_update_vsi_stats(struct ice_vsi *vsi)
{
	struct rtnl_link_stats64 *cur_ns = &vsi->net_stats;
	struct ice_eth_stats *cur_es = &vsi->eth_stats;
	struct ice_pf *pf = vsi->back;

	if (test_bit(__ICE_DOWN, vsi->state) ||
	    test_bit(__ICE_CFG_BUSY, pf->state))
		return;

	/* get stats as recorded by Tx/Rx rings */
	ice_update_vsi_ring_stats(vsi);

	/* get VSI stats as recorded by the hardware */
	ice_update_eth_stats(vsi);

	cur_ns->tx_errors = cur_es->tx_errors;
	cur_ns->rx_dropped = cur_es->rx_discards;
	cur_ns->tx_dropped = cur_es->tx_discards;
	cur_ns->multicast = cur_es->rx_multicast;

	/* update some more netdev stats if this is main VSI */
	if (vsi->type == ICE_VSI_PF) {
		cur_ns->rx_crc_errors = pf->stats.crc_errors;
		cur_ns->rx_errors = pf->stats.crc_errors +
				    pf->stats.illegal_bytes;
		cur_ns->rx_length_errors = pf->stats.rx_len_errors;
		/* record drops from the port level */
		cur_ns->rx_missed_errors = pf->stats.eth.rx_discards;
	}
}

/**
 * ice_update_pf_stats - Update PF port stats counters
 * @pf: PF whose stats needs to be updated
 */
void ice_update_pf_stats(struct ice_pf *pf)
{
	struct ice_hw_port_stats *prev_ps, *cur_ps;
	struct ice_hw *hw = &pf->hw;
	u8 port;

	port = hw->port_info->lport;
	prev_ps = &pf->stats_prev;
	cur_ps = &pf->stats;

	ice_stat_update40(hw, GLPRT_GORCL(port), pf->stat_prev_loaded,
			  &prev_ps->eth.rx_bytes,
			  &cur_ps->eth.rx_bytes);

	ice_stat_update40(hw, GLPRT_UPRCL(port), pf->stat_prev_loaded,
			  &prev_ps->eth.rx_unicast,
			  &cur_ps->eth.rx_unicast);

	ice_stat_update40(hw, GLPRT_MPRCL(port), pf->stat_prev_loaded,
			  &prev_ps->eth.rx_multicast,
			  &cur_ps->eth.rx_multicast);

	ice_stat_update40(hw, GLPRT_BPRCL(port), pf->stat_prev_loaded,
			  &prev_ps->eth.rx_broadcast,
			  &cur_ps->eth.rx_broadcast);

	ice_stat_update32(hw, PRTRPB_RDPC, pf->stat_prev_loaded,
			  &prev_ps->eth.rx_discards,
			  &cur_ps->eth.rx_discards);

	ice_stat_update40(hw, GLPRT_GOTCL(port), pf->stat_prev_loaded,
			  &prev_ps->eth.tx_bytes,
			  &cur_ps->eth.tx_bytes);

	ice_stat_update40(hw, GLPRT_UPTCL(port), pf->stat_prev_loaded,
			  &prev_ps->eth.tx_unicast,
			  &cur_ps->eth.tx_unicast);

	ice_stat_update40(hw, GLPRT_MPTCL(port), pf->stat_prev_loaded,
			  &prev_ps->eth.tx_multicast,
			  &cur_ps->eth.tx_multicast);

	ice_stat_update40(hw, GLPRT_BPTCL(port), pf->stat_prev_loaded,
			  &prev_ps->eth.tx_broadcast,
			  &cur_ps->eth.tx_broadcast);

	ice_stat_update32(hw, GLPRT_TDOLD(port), pf->stat_prev_loaded,
			  &prev_ps->tx_dropped_link_down,
			  &cur_ps->tx_dropped_link_down);

	ice_stat_update40(hw, GLPRT_PRC64L(port), pf->stat_prev_loaded,
			  &prev_ps->rx_size_64, &cur_ps->rx_size_64);

	ice_stat_update40(hw, GLPRT_PRC127L(port), pf->stat_prev_loaded,
			  &prev_ps->rx_size_127, &cur_ps->rx_size_127);

	ice_stat_update40(hw, GLPRT_PRC255L(port), pf->stat_prev_loaded,
			  &prev_ps->rx_size_255, &cur_ps->rx_size_255);

	ice_stat_update40(hw, GLPRT_PRC511L(port), pf->stat_prev_loaded,
			  &prev_ps->rx_size_511, &cur_ps->rx_size_511);

	ice_stat_update40(hw, GLPRT_PRC1023L(port), pf->stat_prev_loaded,
			  &prev_ps->rx_size_1023, &cur_ps->rx_size_1023);

	ice_stat_update40(hw, GLPRT_PRC1522L(port), pf->stat_prev_loaded,
			  &prev_ps->rx_size_1522, &cur_ps->rx_size_1522);

	ice_stat_update40(hw, GLPRT_PRC9522L(port), pf->stat_prev_loaded,
			  &prev_ps->rx_size_big, &cur_ps->rx_size_big);

	ice_stat_update40(hw, GLPRT_PTC64L(port), pf->stat_prev_loaded,
			  &prev_ps->tx_size_64, &cur_ps->tx_size_64);

	ice_stat_update40(hw, GLPRT_PTC127L(port), pf->stat_prev_loaded,
			  &prev_ps->tx_size_127, &cur_ps->tx_size_127);

	ice_stat_update40(hw, GLPRT_PTC255L(port), pf->stat_prev_loaded,
			  &prev_ps->tx_size_255, &cur_ps->tx_size_255);

	ice_stat_update40(hw, GLPRT_PTC511L(port), pf->stat_prev_loaded,
			  &prev_ps->tx_size_511, &cur_ps->tx_size_511);

	ice_stat_update40(hw, GLPRT_PTC1023L(port), pf->stat_prev_loaded,
			  &prev_ps->tx_size_1023, &cur_ps->tx_size_1023);

	ice_stat_update40(hw, GLPRT_PTC1522L(port), pf->stat_prev_loaded,
			  &prev_ps->tx_size_1522, &cur_ps->tx_size_1522);

	ice_stat_update40(hw, GLPRT_PTC9522L(port), pf->stat_prev_loaded,
			  &prev_ps->tx_size_big, &cur_ps->tx_size_big);

	ice_stat_update32(hw, GLPRT_LXONRXC(port), pf->stat_prev_loaded,
			  &prev_ps->link_xon_rx, &cur_ps->link_xon_rx);

	ice_stat_update32(hw, GLPRT_LXOFFRXC(port), pf->stat_prev_loaded,
			  &prev_ps->link_xoff_rx, &cur_ps->link_xoff_rx);

	ice_stat_update32(hw, GLPRT_LXONTXC(port), pf->stat_prev_loaded,
			  &prev_ps->link_xon_tx, &cur_ps->link_xon_tx);

	ice_stat_update32(hw, GLPRT_LXOFFTXC(port), pf->stat_prev_loaded,
			  &prev_ps->link_xoff_tx, &cur_ps->link_xoff_tx);

	ice_update_dcb_stats(pf);

	ice_stat_update32(hw, GLPRT_CRCERRS(port), pf->stat_prev_loaded,
			  &prev_ps->crc_errors, &cur_ps->crc_errors);

	ice_stat_update32(hw, GLPRT_ILLERRC(port), pf->stat_prev_loaded,
			  &prev_ps->illegal_bytes, &cur_ps->illegal_bytes);

	ice_stat_update32(hw, GLPRT_MLFC(port), pf->stat_prev_loaded,
			  &prev_ps->mac_local_faults,
			  &cur_ps->mac_local_faults);

	ice_stat_update32(hw, GLPRT_MRFC(port), pf->stat_prev_loaded,
			  &prev_ps->mac_remote_faults,
			  &cur_ps->mac_remote_faults);

	ice_stat_update32(hw, GLPRT_RLEC(port), pf->stat_prev_loaded,
			  &prev_ps->rx_len_errors, &cur_ps->rx_len_errors);

	ice_stat_update32(hw, GLPRT_RUC(port), pf->stat_prev_loaded,
			  &prev_ps->rx_undersize, &cur_ps->rx_undersize);

	ice_stat_update32(hw, GLPRT_RFC(port), pf->stat_prev_loaded,
			  &prev_ps->rx_fragments, &cur_ps->rx_fragments);

	ice_stat_update32(hw, GLPRT_ROC(port), pf->stat_prev_loaded,
			  &prev_ps->rx_oversize, &cur_ps->rx_oversize);

	ice_stat_update32(hw, GLPRT_RJC(port), pf->stat_prev_loaded,
			  &prev_ps->rx_jabber, &cur_ps->rx_jabber);

	pf->stat_prev_loaded = true;
}

/**
 * ice_get_stats64 - get statistics for network device structure
 * @netdev: network interface device structure
 * @stats: main device statistics structure
 */
static
void ice_get_stats64(struct net_device *netdev, struct rtnl_link_stats64 *stats)
{
	struct ice_netdev_priv *np = netdev_priv(netdev);
	struct rtnl_link_stats64 *vsi_stats;
	struct ice_vsi *vsi = np->vsi;

	vsi_stats = &vsi->net_stats;

	if (!vsi->num_txq || !vsi->num_rxq)
		return;

	/* netdev packet/byte stats come from ring counter. These are obtained
	 * by summing up ring counters (done by ice_update_vsi_ring_stats).
	 * But, only call the update routine and read the registers if VSI is
	 * not down.
	 */
	if (!test_bit(__ICE_DOWN, vsi->state))
		ice_update_vsi_ring_stats(vsi);
	stats->tx_packets = vsi_stats->tx_packets;
	stats->tx_bytes = vsi_stats->tx_bytes;
	stats->rx_packets = vsi_stats->rx_packets;
	stats->rx_bytes = vsi_stats->rx_bytes;

	/* The rest of the stats can be read from the hardware but instead we
	 * just return values that the watchdog task has already obtained from
	 * the hardware.
	 */
	stats->multicast = vsi_stats->multicast;
	stats->tx_errors = vsi_stats->tx_errors;
	stats->tx_dropped = vsi_stats->tx_dropped;
	stats->rx_errors = vsi_stats->rx_errors;
	stats->rx_dropped = vsi_stats->rx_dropped;
	stats->rx_crc_errors = vsi_stats->rx_crc_errors;
	stats->rx_length_errors = vsi_stats->rx_length_errors;
}

/**
 * ice_napi_disable_all - Disable NAPI for all q_vectors in the VSI
 * @vsi: VSI having NAPI disabled
 */
static void ice_napi_disable_all(struct ice_vsi *vsi)
{
	int q_idx;

	if (!vsi->netdev)
		return;

<<<<<<< HEAD
	for (q_idx = 0; q_idx < vsi->num_q_vectors; q_idx++) {
=======
	ice_for_each_q_vector(vsi, q_idx) {
>>>>>>> fa578e9d
		struct ice_q_vector *q_vector = vsi->q_vectors[q_idx];

		if (q_vector->rx.ring || q_vector->tx.ring)
			napi_disable(&q_vector->napi);
	}
}

/**
 * ice_down - Shutdown the connection
 * @vsi: The VSI being stopped
 */
int ice_down(struct ice_vsi *vsi)
{
	int i, tx_err, rx_err, link_err = 0;

	/* Caller of this function is expected to set the
	 * vsi->state __ICE_DOWN bit
	 */
	if (vsi->netdev) {
		netif_carrier_off(vsi->netdev);
		netif_tx_disable(vsi->netdev);
	}

	ice_vsi_dis_irq(vsi);

	tx_err = ice_vsi_stop_lan_tx_rings(vsi, ICE_NO_RESET, 0);
	if (tx_err)
		netdev_err(vsi->netdev,
			   "Failed stop Tx rings, VSI %d error %d\n",
			   vsi->vsi_num, tx_err);

	rx_err = ice_vsi_stop_rx_rings(vsi);
	if (rx_err)
		netdev_err(vsi->netdev,
			   "Failed stop Rx rings, VSI %d error %d\n",
			   vsi->vsi_num, rx_err);

	ice_napi_disable_all(vsi);

	if (test_bit(ICE_FLAG_LINK_DOWN_ON_CLOSE_ENA, vsi->back->flags)) {
		link_err = ice_force_phys_link_state(vsi, false);
		if (link_err)
			netdev_err(vsi->netdev,
				   "Failed to set physical link down, VSI %d error %d\n",
				   vsi->vsi_num, link_err);
	}

	ice_for_each_txq(vsi, i)
		ice_clean_tx_ring(vsi->tx_rings[i]);

	ice_for_each_rxq(vsi, i)
		ice_clean_rx_ring(vsi->rx_rings[i]);

	if (tx_err || rx_err || link_err) {
		netdev_err(vsi->netdev,
			   "Failed to close VSI 0x%04X on switch 0x%04X\n",
			   vsi->vsi_num, vsi->vsw->sw_id);
		return -EIO;
	}

	return 0;
}

/**
 * ice_vsi_setup_tx_rings - Allocate VSI Tx queue resources
 * @vsi: VSI having resources allocated
 *
 * Return 0 on success, negative on failure
 */
int ice_vsi_setup_tx_rings(struct ice_vsi *vsi)
{
	int i, err = 0;

	if (!vsi->num_txq) {
		dev_err(&vsi->back->pdev->dev, "VSI %d has 0 Tx queues\n",
			vsi->vsi_num);
		return -EINVAL;
	}

	ice_for_each_txq(vsi, i) {
		struct ice_ring *ring = vsi->tx_rings[i];

		if (!ring)
			return -EINVAL;

		ring->netdev = vsi->netdev;
		err = ice_setup_tx_ring(ring);
		if (err)
			break;
	}

	return err;
}

/**
 * ice_vsi_setup_rx_rings - Allocate VSI Rx queue resources
 * @vsi: VSI having resources allocated
 *
 * Return 0 on success, negative on failure
 */
int ice_vsi_setup_rx_rings(struct ice_vsi *vsi)
{
	int i, err = 0;

	if (!vsi->num_rxq) {
		dev_err(&vsi->back->pdev->dev, "VSI %d has 0 Rx queues\n",
			vsi->vsi_num);
		return -EINVAL;
	}

	ice_for_each_rxq(vsi, i) {
		struct ice_ring *ring = vsi->rx_rings[i];

		if (!ring)
			return -EINVAL;

		ring->netdev = vsi->netdev;
		err = ice_setup_rx_ring(ring);
		if (err)
			break;
	}

	return err;
}

/**
 * ice_vsi_open - Called when a network interface is made active
 * @vsi: the VSI to open
 *
 * Initialization of the VSI
 *
 * Returns 0 on success, negative value on error
 */
static int ice_vsi_open(struct ice_vsi *vsi)
{
	char int_name[ICE_INT_NAME_STR_LEN];
	struct ice_pf *pf = vsi->back;
	int err;

	/* allocate descriptors */
	err = ice_vsi_setup_tx_rings(vsi);
	if (err)
		goto err_setup_tx;

	err = ice_vsi_setup_rx_rings(vsi);
	if (err)
		goto err_setup_rx;

	err = ice_vsi_cfg(vsi);
	if (err)
		goto err_setup_rx;

	snprintf(int_name, sizeof(int_name) - 1, "%s-%s",
		 dev_driver_string(&pf->pdev->dev), vsi->netdev->name);
	err = ice_vsi_req_irq_msix(vsi, int_name);
	if (err)
		goto err_setup_rx;

	/* Notify the stack of the actual queue counts. */
	err = netif_set_real_num_tx_queues(vsi->netdev, vsi->num_txq);
	if (err)
		goto err_set_qs;

	err = netif_set_real_num_rx_queues(vsi->netdev, vsi->num_rxq);
	if (err)
		goto err_set_qs;

	err = ice_up_complete(vsi);
	if (err)
		goto err_up_complete;

	return 0;

err_up_complete:
	ice_down(vsi);
err_set_qs:
	ice_vsi_free_irq(vsi);
err_setup_rx:
	ice_vsi_free_rx_rings(vsi);
err_setup_tx:
	ice_vsi_free_tx_rings(vsi);

	return err;
}

/**
 * ice_vsi_release_all - Delete all VSIs
 * @pf: PF from which all VSIs are being removed
 */
static void ice_vsi_release_all(struct ice_pf *pf)
{
	int err, i;

	if (!pf->vsi)
		return;

	ice_for_each_vsi(pf, i) {
		if (!pf->vsi[i])
			continue;

		err = ice_vsi_release(pf->vsi[i]);
		if (err)
			dev_dbg(&pf->pdev->dev,
				"Failed to release pf->vsi[%d], err %d, vsi_num = %d\n",
				i, err, pf->vsi[i]->vsi_num);
	}
}

/**
 * ice_ena_vsi - resume a VSI
 * @vsi: the VSI being resume
 * @locked: is the rtnl_lock already held
 */
static int ice_ena_vsi(struct ice_vsi *vsi, bool locked)
{
	int err = 0;

	if (!test_bit(__ICE_NEEDS_RESTART, vsi->state))
		return 0;

	clear_bit(__ICE_NEEDS_RESTART, vsi->state);

	if (vsi->netdev && vsi->type == ICE_VSI_PF) {
		if (netif_running(vsi->netdev)) {
			if (!locked)
				rtnl_lock();

			err = ice_open(vsi->netdev);

			if (!locked)
				rtnl_unlock();
		}
	}

	return err;
}

/**
 * ice_pf_ena_all_vsi - Resume all VSIs on a PF
 * @pf: the PF
 * @locked: is the rtnl_lock already held
 */
#ifdef CONFIG_DCB
int ice_pf_ena_all_vsi(struct ice_pf *pf, bool locked)
{
	int v;

	ice_for_each_vsi(pf, v)
		if (pf->vsi[v])
			if (ice_ena_vsi(pf->vsi[v], locked))
				return -EIO;

	return 0;
}
#endif /* CONFIG_DCB */

/**
 * ice_vsi_rebuild_by_type - Rebuild VSI of a given type
 * @pf: pointer to the PF instance
 * @type: VSI type to rebuild
 *
 * Iterates through the pf->vsi array and rebuilds VSIs of the requested type
 */
static int ice_vsi_rebuild_by_type(struct ice_pf *pf, enum ice_vsi_type type)
{
	enum ice_status status;
	int i, err;

	ice_for_each_vsi(pf, i) {
		struct ice_vsi *vsi = pf->vsi[i];

		if (!vsi || vsi->type != type)
			continue;

		/* rebuild the VSI */
		err = ice_vsi_rebuild(vsi);
		if (err) {
			dev_err(&pf->pdev->dev,
				"rebuild VSI failed, err %d, VSI index %d, type %d\n",
				err, vsi->idx, type);
			return err;
		}

		/* replay filters for the VSI */
		status = ice_replay_vsi(&pf->hw, vsi->idx);
		if (status) {
			dev_err(&pf->pdev->dev,
				"replay VSI failed, status %d, VSI index %d, type %d\n",
				status, vsi->idx, type);
			return -EIO;
		}

		/* Re-map HW VSI number, using VSI handle that has been
		 * previously validated in ice_replay_vsi() call above
		 */
		vsi->vsi_num = ice_get_hw_vsi_num(&pf->hw, vsi->idx);

		/* enable the VSI */
		err = ice_ena_vsi(vsi, false);
		if (err) {
			dev_err(&pf->pdev->dev,
				"enable VSI failed, err %d, VSI index %d, type %d\n",
				err, vsi->idx, type);
			return err;
		}

		dev_info(&pf->pdev->dev, "VSI rebuilt. VSI index %d, type %d\n",
			 vsi->idx, type);
	}

	return 0;
}

/**
 * ice_update_pf_netdev_link - Update PF netdev link status
 * @pf: pointer to the PF instance
 */
static void ice_update_pf_netdev_link(struct ice_pf *pf)
{
	bool link_up;
	int i;

	ice_for_each_vsi(pf, i) {
		struct ice_vsi *vsi = pf->vsi[i];

		if (!vsi || vsi->type != ICE_VSI_PF)
			return;

		ice_get_link_status(pf->vsi[i]->port_info, &link_up);
		if (link_up) {
			netif_carrier_on(pf->vsi[i]->netdev);
			netif_tx_wake_all_queues(pf->vsi[i]->netdev);
		} else {
			netif_carrier_off(pf->vsi[i]->netdev);
			netif_tx_stop_all_queues(pf->vsi[i]->netdev);
		}
	}
}

/**
 * ice_rebuild - rebuild after reset
 * @pf: PF to rebuild
 * @reset_type: type of reset
 */
static void ice_rebuild(struct ice_pf *pf, enum ice_reset_req reset_type)
{
	struct device *dev = &pf->pdev->dev;
	struct ice_hw *hw = &pf->hw;
	enum ice_status ret;
	int err;

	if (test_bit(__ICE_DOWN, pf->state))
		goto clear_recovery;

	dev_dbg(dev, "rebuilding PF after reset_type=%d\n", reset_type);

	ret = ice_init_all_ctrlq(hw);
	if (ret) {
		dev_err(dev, "control queues init failed %d\n", ret);
		goto err_init_ctrlq;
	}

	/* if DDP was previously loaded successfully */
	if (!ice_is_safe_mode(pf)) {
		/* reload the SW DB of filter tables */
		if (reset_type == ICE_RESET_PFR)
			ice_fill_blk_tbls(hw);
		else
			/* Reload DDP Package after CORER/GLOBR reset */
			ice_load_pkg(NULL, pf);
	}

	ret = ice_clear_pf_cfg(hw);
	if (ret) {
		dev_err(dev, "clear PF configuration failed %d\n", ret);
		goto err_init_ctrlq;
	}

	ice_clear_pxe_mode(hw);

	ret = ice_get_caps(hw);
	if (ret) {
		dev_err(dev, "ice_get_caps failed %d\n", ret);
		goto err_init_ctrlq;
	}

	err = ice_sched_init_port(hw->port_info);
	if (err)
		goto err_sched_init_port;

	err = ice_update_link_info(hw->port_info);
	if (err)
		dev_err(&pf->pdev->dev, "Get link status error %d\n", err);

	/* start misc vector */
	err = ice_req_irq_msix_misc(pf);
	if (err) {
		dev_err(dev, "misc vector setup failed: %d\n", err);
		goto err_sched_init_port;
	}

	if (test_bit(ICE_FLAG_DCB_ENA, pf->flags))
		ice_dcb_rebuild(pf);

	/* rebuild PF VSI */
	err = ice_vsi_rebuild_by_type(pf, ICE_VSI_PF);
	if (err) {
		dev_err(dev, "PF VSI rebuild failed: %d\n", err);
		goto err_vsi_rebuild;
	}

	if (test_bit(ICE_FLAG_SRIOV_ENA, pf->flags)) {
		err = ice_vsi_rebuild_by_type(pf, ICE_VSI_VF);
		if (err) {
			dev_err(dev, "VF VSI rebuild failed: %d\n", err);
			goto err_vsi_rebuild;
		}
	}

	ice_update_pf_netdev_link(pf);

	/* tell the firmware we are up */
	ret = ice_send_version(pf);
	if (ret) {
		dev_err(dev,
			"Rebuild failed due to error sending driver version: %d\n",
			ret);
		goto err_vsi_rebuild;
	}

	ice_replay_post(hw);

	/* if we get here, reset flow is successful */
	clear_bit(__ICE_RESET_FAILED, pf->state);
	return;

err_vsi_rebuild:
err_sched_init_port:
	ice_sched_cleanup_all(hw);
err_init_ctrlq:
	ice_shutdown_all_ctrlq(hw);
	set_bit(__ICE_RESET_FAILED, pf->state);
clear_recovery:
	/* set this bit in PF state to control service task scheduling */
	set_bit(__ICE_NEEDS_RESTART, pf->state);
	dev_err(dev, "Rebuild failed, unload and reload driver\n");
}

/**
 * ice_change_mtu - NDO callback to change the MTU
 * @netdev: network interface device structure
 * @new_mtu: new value for maximum frame size
 *
 * Returns 0 on success, negative on failure
 */
static int ice_change_mtu(struct net_device *netdev, int new_mtu)
{
	struct ice_netdev_priv *np = netdev_priv(netdev);
	struct ice_vsi *vsi = np->vsi;
	struct ice_pf *pf = vsi->back;
	u8 count = 0;

	if (new_mtu == netdev->mtu) {
		netdev_warn(netdev, "MTU is already %u\n", netdev->mtu);
		return 0;
	}

	if (new_mtu < netdev->min_mtu) {
		netdev_err(netdev, "new MTU invalid. min_mtu is %d\n",
			   netdev->min_mtu);
		return -EINVAL;
	} else if (new_mtu > netdev->max_mtu) {
		netdev_err(netdev, "new MTU invalid. max_mtu is %d\n",
			   netdev->min_mtu);
		return -EINVAL;
	}
	/* if a reset is in progress, wait for some time for it to complete */
	do {
		if (ice_is_reset_in_progress(pf->state)) {
			count++;
			usleep_range(1000, 2000);
		} else {
			break;
		}

	} while (count < 100);

	if (count == 100) {
		netdev_err(netdev, "can't change MTU. Device is busy\n");
		return -EBUSY;
	}

	netdev->mtu = new_mtu;

	/* if VSI is up, bring it down and then back up */
	if (!test_and_set_bit(__ICE_DOWN, vsi->state)) {
		int err;

		err = ice_down(vsi);
		if (err) {
			netdev_err(netdev, "change MTU if_up err %d\n", err);
			return err;
		}

		err = ice_up(vsi);
		if (err) {
			netdev_err(netdev, "change MTU if_up err %d\n", err);
			return err;
		}
	}

	netdev_info(netdev, "changed MTU to %d\n", new_mtu);
	return 0;
}

/**
 * ice_set_rss - Set RSS keys and lut
 * @vsi: Pointer to VSI structure
 * @seed: RSS hash seed
 * @lut: Lookup table
 * @lut_size: Lookup table size
 *
 * Returns 0 on success, negative on failure
 */
int ice_set_rss(struct ice_vsi *vsi, u8 *seed, u8 *lut, u16 lut_size)
{
	struct ice_pf *pf = vsi->back;
	struct ice_hw *hw = &pf->hw;
	enum ice_status status;

	if (seed) {
		struct ice_aqc_get_set_rss_keys *buf =
				  (struct ice_aqc_get_set_rss_keys *)seed;

		status = ice_aq_set_rss_key(hw, vsi->idx, buf);

		if (status) {
			dev_err(&pf->pdev->dev,
				"Cannot set RSS key, err %d aq_err %d\n",
				status, hw->adminq.rq_last_status);
			return -EIO;
		}
	}

	if (lut) {
		status = ice_aq_set_rss_lut(hw, vsi->idx, vsi->rss_lut_type,
					    lut, lut_size);
		if (status) {
			dev_err(&pf->pdev->dev,
				"Cannot set RSS lut, err %d aq_err %d\n",
				status, hw->adminq.rq_last_status);
			return -EIO;
		}
	}

	return 0;
}

/**
 * ice_get_rss - Get RSS keys and lut
 * @vsi: Pointer to VSI structure
 * @seed: Buffer to store the keys
 * @lut: Buffer to store the lookup table entries
 * @lut_size: Size of buffer to store the lookup table entries
 *
 * Returns 0 on success, negative on failure
 */
int ice_get_rss(struct ice_vsi *vsi, u8 *seed, u8 *lut, u16 lut_size)
{
	struct ice_pf *pf = vsi->back;
	struct ice_hw *hw = &pf->hw;
	enum ice_status status;

	if (seed) {
		struct ice_aqc_get_set_rss_keys *buf =
				  (struct ice_aqc_get_set_rss_keys *)seed;

		status = ice_aq_get_rss_key(hw, vsi->idx, buf);
		if (status) {
			dev_err(&pf->pdev->dev,
				"Cannot get RSS key, err %d aq_err %d\n",
				status, hw->adminq.rq_last_status);
			return -EIO;
		}
	}

	if (lut) {
		status = ice_aq_get_rss_lut(hw, vsi->idx, vsi->rss_lut_type,
					    lut, lut_size);
		if (status) {
			dev_err(&pf->pdev->dev,
				"Cannot get RSS lut, err %d aq_err %d\n",
				status, hw->adminq.rq_last_status);
			return -EIO;
		}
	}

	return 0;
}

/**
 * ice_bridge_getlink - Get the hardware bridge mode
 * @skb: skb buff
 * @pid: process ID
 * @seq: RTNL message seq
 * @dev: the netdev being configured
 * @filter_mask: filter mask passed in
 * @nlflags: netlink flags passed in
 *
 * Return the bridge mode (VEB/VEPA)
 */
static int
ice_bridge_getlink(struct sk_buff *skb, u32 pid, u32 seq,
		   struct net_device *dev, u32 filter_mask, int nlflags)
{
	struct ice_netdev_priv *np = netdev_priv(dev);
	struct ice_vsi *vsi = np->vsi;
	struct ice_pf *pf = vsi->back;
	u16 bmode;

	bmode = pf->first_sw->bridge_mode;

	return ndo_dflt_bridge_getlink(skb, pid, seq, dev, bmode, 0, 0, nlflags,
				       filter_mask, NULL);
}

/**
 * ice_vsi_update_bridge_mode - Update VSI for switching bridge mode (VEB/VEPA)
 * @vsi: Pointer to VSI structure
 * @bmode: Hardware bridge mode (VEB/VEPA)
 *
 * Returns 0 on success, negative on failure
 */
static int ice_vsi_update_bridge_mode(struct ice_vsi *vsi, u16 bmode)
{
	struct device *dev = &vsi->back->pdev->dev;
	struct ice_aqc_vsi_props *vsi_props;
	struct ice_hw *hw = &vsi->back->hw;
	struct ice_vsi_ctx *ctxt;
	enum ice_status status;
	int ret = 0;

	vsi_props = &vsi->info;

	ctxt = devm_kzalloc(dev, sizeof(*ctxt), GFP_KERNEL);
	if (!ctxt)
		return -ENOMEM;

	ctxt->info = vsi->info;

	if (bmode == BRIDGE_MODE_VEB)
		/* change from VEPA to VEB mode */
		ctxt->info.sw_flags |= ICE_AQ_VSI_SW_FLAG_ALLOW_LB;
	else
		/* change from VEB to VEPA mode */
		ctxt->info.sw_flags &= ~ICE_AQ_VSI_SW_FLAG_ALLOW_LB;
	ctxt->info.valid_sections = cpu_to_le16(ICE_AQ_VSI_PROP_SW_VALID);

	status = ice_update_vsi(hw, vsi->idx, ctxt, NULL);
	if (status) {
		dev_err(dev, "update VSI for bridge mode failed, bmode = %d err %d aq_err %d\n",
			bmode, status, hw->adminq.sq_last_status);
		ret = -EIO;
		goto out;
	}
	/* Update sw flags for book keeping */
	vsi_props->sw_flags = ctxt->info.sw_flags;

out:
	devm_kfree(dev, ctxt);
	return ret;
}

/**
 * ice_bridge_setlink - Set the hardware bridge mode
 * @dev: the netdev being configured
 * @nlh: RTNL message
 * @flags: bridge setlink flags
 * @extack: netlink extended ack
 *
 * Sets the bridge mode (VEB/VEPA) of the switch to which the netdev (VSI) is
 * hooked up to. Iterates through the PF VSI list and sets the loopback mode (if
 * not already set for all VSIs connected to this switch. And also update the
 * unicast switch filter rules for the corresponding switch of the netdev.
 */
static int
ice_bridge_setlink(struct net_device *dev, struct nlmsghdr *nlh,
		   u16 __always_unused flags,
		   struct netlink_ext_ack __always_unused *extack)
{
	struct ice_netdev_priv *np = netdev_priv(dev);
	struct ice_pf *pf = np->vsi->back;
	struct nlattr *attr, *br_spec;
	struct ice_hw *hw = &pf->hw;
	enum ice_status status;
	struct ice_sw *pf_sw;
	int rem, v, err = 0;

	pf_sw = pf->first_sw;
	/* find the attribute in the netlink message */
	br_spec = nlmsg_find_attr(nlh, sizeof(struct ifinfomsg), IFLA_AF_SPEC);

	nla_for_each_nested(attr, br_spec, rem) {
		__u16 mode;

		if (nla_type(attr) != IFLA_BRIDGE_MODE)
			continue;
		mode = nla_get_u16(attr);
		if (mode != BRIDGE_MODE_VEPA && mode != BRIDGE_MODE_VEB)
			return -EINVAL;
		/* Continue  if bridge mode is not being flipped */
		if (mode == pf_sw->bridge_mode)
			continue;
		/* Iterates through the PF VSI list and update the loopback
		 * mode of the VSI
		 */
		ice_for_each_vsi(pf, v) {
			if (!pf->vsi[v])
				continue;
			err = ice_vsi_update_bridge_mode(pf->vsi[v], mode);
			if (err)
				return err;
		}

		hw->evb_veb = (mode == BRIDGE_MODE_VEB);
		/* Update the unicast switch filter rules for the corresponding
		 * switch of the netdev
		 */
		status = ice_update_sw_rule_bridge_mode(hw);
		if (status) {
			netdev_err(dev, "switch rule update failed, mode = %d err %d aq_err %d\n",
				   mode, status, hw->adminq.sq_last_status);
			/* revert hw->evb_veb */
			hw->evb_veb = (pf_sw->bridge_mode == BRIDGE_MODE_VEB);
			return -EIO;
		}

		pf_sw->bridge_mode = mode;
	}

	return 0;
}

/**
 * ice_tx_timeout - Respond to a Tx Hang
 * @netdev: network interface device structure
 */
static void ice_tx_timeout(struct net_device *netdev)
{
	struct ice_netdev_priv *np = netdev_priv(netdev);
	struct ice_ring *tx_ring = NULL;
	struct ice_vsi *vsi = np->vsi;
	struct ice_pf *pf = vsi->back;
	int hung_queue = -1;
	u32 i;

	pf->tx_timeout_count++;

	/* find the stopped queue the same way dev_watchdog() does */
	for (i = 0; i < netdev->num_tx_queues; i++) {
		unsigned long trans_start;
		struct netdev_queue *q;

		q = netdev_get_tx_queue(netdev, i);
		trans_start = q->trans_start;
		if (netif_xmit_stopped(q) &&
		    time_after(jiffies,
			       trans_start + netdev->watchdog_timeo)) {
			hung_queue = i;
			break;
		}
	}

	if (i == netdev->num_tx_queues)
		netdev_info(netdev, "tx_timeout: no netdev hung queue found\n");
	else
		/* now that we have an index, find the tx_ring struct */
		for (i = 0; i < vsi->num_txq; i++)
			if (vsi->tx_rings[i] && vsi->tx_rings[i]->desc)
				if (hung_queue == vsi->tx_rings[i]->q_index) {
					tx_ring = vsi->tx_rings[i];
					break;
				}

	/* Reset recovery level if enough time has elapsed after last timeout.
	 * Also ensure no new reset action happens before next timeout period.
	 */
	if (time_after(jiffies, (pf->tx_timeout_last_recovery + HZ * 20)))
		pf->tx_timeout_recovery_level = 1;
	else if (time_before(jiffies, (pf->tx_timeout_last_recovery +
				       netdev->watchdog_timeo)))
		return;

	if (tx_ring) {
		struct ice_hw *hw = &pf->hw;
		u32 head, val = 0;

		head = (rd32(hw, QTX_COMM_HEAD(vsi->txq_map[hung_queue])) &
			QTX_COMM_HEAD_HEAD_M) >> QTX_COMM_HEAD_HEAD_S;
		/* Read interrupt register */
		val = rd32(hw, GLINT_DYN_CTL(tx_ring->q_vector->reg_idx));

		netdev_info(netdev, "tx_timeout: VSI_num: %d, Q %d, NTC: 0x%x, HW_HEAD: 0x%x, NTU: 0x%x, INT: 0x%x\n",
			    vsi->vsi_num, hung_queue, tx_ring->next_to_clean,
			    head, tx_ring->next_to_use, val);
	}

	pf->tx_timeout_last_recovery = jiffies;
	netdev_info(netdev, "tx_timeout recovery level %d, hung_queue %d\n",
		    pf->tx_timeout_recovery_level, hung_queue);

	switch (pf->tx_timeout_recovery_level) {
	case 1:
		set_bit(__ICE_PFR_REQ, pf->state);
		break;
	case 2:
		set_bit(__ICE_CORER_REQ, pf->state);
		break;
	case 3:
		set_bit(__ICE_GLOBR_REQ, pf->state);
		break;
	default:
		netdev_err(netdev, "tx_timeout recovery unsuccessful, device is in unrecoverable state.\n");
		set_bit(__ICE_DOWN, pf->state);
		set_bit(__ICE_NEEDS_RESTART, vsi->state);
		set_bit(__ICE_SERVICE_DIS, pf->state);
		break;
	}

	ice_service_task_schedule(pf);
	pf->tx_timeout_recovery_level++;
}

/**
 * ice_open - Called when a network interface becomes active
 * @netdev: network interface device structure
 *
 * The open entry point is called when a network interface is made
 * active by the system (IFF_UP). At this point all resources needed
 * for transmit and receive operations are allocated, the interrupt
 * handler is registered with the OS, the netdev watchdog is enabled,
 * and the stack is notified that the interface is ready.
 *
 * Returns 0 on success, negative value on failure
 */
int ice_open(struct net_device *netdev)
{
	struct ice_netdev_priv *np = netdev_priv(netdev);
	struct ice_vsi *vsi = np->vsi;
	struct ice_port_info *pi;
	int err;

	if (test_bit(__ICE_NEEDS_RESTART, vsi->back->state)) {
		netdev_err(netdev, "driver needs to be unloaded and reloaded\n");
		return -EIO;
	}

	netif_carrier_off(netdev);

	pi = vsi->port_info;
	err = ice_update_link_info(pi);
	if (err) {
		netdev_err(netdev, "Failed to get link info, error %d\n",
			   err);
		return err;
	}

	/* Set PHY if there is media, otherwise, turn off PHY */
	if (pi->phy.link_info.link_info & ICE_AQ_MEDIA_AVAILABLE) {
		err = ice_force_phys_link_state(vsi, true);
		if (err) {
			netdev_err(netdev,
				   "Failed to set physical link up, error %d\n",
				   err);
			return err;
		}
	} else {
		err = ice_aq_set_link_restart_an(pi, false, NULL);
		if (err) {
			netdev_err(netdev, "Failed to set PHY state, VSI %d error %d\n",
				   vsi->vsi_num, err);
			return err;
		}
		set_bit(ICE_FLAG_NO_MEDIA, vsi->back->flags);
	}

	err = ice_vsi_open(vsi);
	if (err)
		netdev_err(netdev, "Failed to open VSI 0x%04X on switch 0x%04X\n",
			   vsi->vsi_num, vsi->vsw->sw_id);
	return err;
}

/**
 * ice_stop - Disables a network interface
 * @netdev: network interface device structure
 *
 * The stop entry point is called when an interface is de-activated by the OS,
 * and the netdevice enters the DOWN state. The hardware is still under the
 * driver's control, but the netdev interface is disabled.
 *
 * Returns success only - not allowed to fail
 */
int ice_stop(struct net_device *netdev)
{
	struct ice_netdev_priv *np = netdev_priv(netdev);
	struct ice_vsi *vsi = np->vsi;

	ice_vsi_close(vsi);

	return 0;
}

/**
 * ice_features_check - Validate encapsulated packet conforms to limits
 * @skb: skb buffer
 * @netdev: This port's netdev
 * @features: Offload features that the stack believes apply
 */
static netdev_features_t
ice_features_check(struct sk_buff *skb,
		   struct net_device __always_unused *netdev,
		   netdev_features_t features)
{
	size_t len;

	/* No point in doing any of this if neither checksum nor GSO are
	 * being requested for this frame. We can rule out both by just
	 * checking for CHECKSUM_PARTIAL
	 */
	if (skb->ip_summed != CHECKSUM_PARTIAL)
		return features;

	/* We cannot support GSO if the MSS is going to be less than
	 * 64 bytes. If it is then we need to drop support for GSO.
	 */
	if (skb_is_gso(skb) && (skb_shinfo(skb)->gso_size < 64))
		features &= ~NETIF_F_GSO_MASK;

	len = skb_network_header(skb) - skb->data;
	if (len & ~(ICE_TXD_MACLEN_MAX))
		goto out_rm_features;

	len = skb_transport_header(skb) - skb_network_header(skb);
	if (len & ~(ICE_TXD_IPLEN_MAX))
		goto out_rm_features;

	if (skb->encapsulation) {
		len = skb_inner_network_header(skb) - skb_transport_header(skb);
		if (len & ~(ICE_TXD_L4LEN_MAX))
			goto out_rm_features;

		len = skb_inner_transport_header(skb) -
		      skb_inner_network_header(skb);
		if (len & ~(ICE_TXD_IPLEN_MAX))
			goto out_rm_features;
	}

	return features;
out_rm_features:
	return features & ~(NETIF_F_CSUM_MASK | NETIF_F_GSO_MASK);
}

static const struct net_device_ops ice_netdev_safe_mode_ops = {
	.ndo_open = ice_open,
	.ndo_stop = ice_stop,
	.ndo_start_xmit = ice_start_xmit,
	.ndo_set_mac_address = ice_set_mac_address,
	.ndo_validate_addr = eth_validate_addr,
	.ndo_change_mtu = ice_change_mtu,
	.ndo_get_stats64 = ice_get_stats64,
	.ndo_tx_timeout = ice_tx_timeout,
};

static const struct net_device_ops ice_netdev_ops = {
	.ndo_open = ice_open,
	.ndo_stop = ice_stop,
	.ndo_start_xmit = ice_start_xmit,
	.ndo_features_check = ice_features_check,
	.ndo_set_rx_mode = ice_set_rx_mode,
	.ndo_set_mac_address = ice_set_mac_address,
	.ndo_validate_addr = eth_validate_addr,
	.ndo_change_mtu = ice_change_mtu,
	.ndo_get_stats64 = ice_get_stats64,
	.ndo_set_vf_spoofchk = ice_set_vf_spoofchk,
	.ndo_set_vf_mac = ice_set_vf_mac,
	.ndo_get_vf_config = ice_get_vf_cfg,
	.ndo_set_vf_trust = ice_set_vf_trust,
	.ndo_set_vf_vlan = ice_set_vf_port_vlan,
	.ndo_set_vf_link_state = ice_set_vf_link_state,
	.ndo_vlan_rx_add_vid = ice_vlan_rx_add_vid,
	.ndo_vlan_rx_kill_vid = ice_vlan_rx_kill_vid,
	.ndo_set_features = ice_set_features,
	.ndo_bridge_getlink = ice_bridge_getlink,
	.ndo_bridge_setlink = ice_bridge_setlink,
	.ndo_fdb_add = ice_fdb_add,
	.ndo_fdb_del = ice_fdb_del,
	.ndo_tx_timeout = ice_tx_timeout,
};<|MERGE_RESOLUTION|>--- conflicted
+++ resolved
@@ -3525,11 +3525,7 @@
 	if (!vsi->netdev)
 		return;
 
-<<<<<<< HEAD
-	for (q_idx = 0; q_idx < vsi->num_q_vectors; q_idx++) {
-=======
 	ice_for_each_q_vector(vsi, q_idx) {
->>>>>>> fa578e9d
 		struct ice_q_vector *q_vector = vsi->q_vectors[q_idx];
 
 		if (q_vector->rx.ring || q_vector->tx.ring)
@@ -3896,11 +3892,7 @@
 	if (!vsi->netdev)
 		return;
 
-<<<<<<< HEAD
-	for (q_idx = 0; q_idx < vsi->num_q_vectors; q_idx++) {
-=======
 	ice_for_each_q_vector(vsi, q_idx) {
->>>>>>> fa578e9d
 		struct ice_q_vector *q_vector = vsi->q_vectors[q_idx];
 
 		if (q_vector->rx.ring || q_vector->tx.ring)
