// SPDX-License-Identifier: GPL-2.0
/* Copyright(c) 1999 - 2018 Intel Corporation. */

#include <linux/types.h>
#include <linux/module.h>
#include <linux/pci.h>
#include <linux/netdevice.h>
#include <linux/vmalloc.h>
#include <linux/string.h>
#include <linux/in.h>
#include <linux/interrupt.h>
#include <linux/ip.h>
#include <linux/tcp.h>
#include <linux/sctp.h>
#include <linux/pkt_sched.h>
#include <linux/ipv6.h>
#include <linux/slab.h>
#include <net/checksum.h>
#include <net/ip6_checksum.h>
#include <linux/etherdevice.h>
#include <linux/ethtool.h>
#include <linux/if.h>
#include <linux/if_vlan.h>
#include <linux/if_macvlan.h>
#include <linux/if_bridge.h>
#include <linux/prefetch.h>
#include <linux/bpf.h>
#include <linux/bpf_trace.h>
#include <linux/atomic.h>
#include <scsi/fc/fc_fcoe.h>
#include <net/udp_tunnel.h>
#include <net/pkt_cls.h>
#include <net/tc_act/tc_gact.h>
#include <net/tc_act/tc_mirred.h>
#include <net/vxlan.h>
#include <net/mpls.h>

#include "ixgbe.h"
#include "ixgbe_common.h"
#include "ixgbe_dcb_82599.h"
#include "ixgbe_sriov.h"
#include "ixgbe_model.h"

char ixgbe_driver_name[] = "ixgbe";
static const char ixgbe_driver_string[] =
			      "Intel(R) 10 Gigabit PCI Express Network Driver";
#ifdef IXGBE_FCOE
char ixgbe_default_device_descr[] =
			      "Intel(R) 10 Gigabit Network Connection";
#else
static char ixgbe_default_device_descr[] =
			      "Intel(R) 10 Gigabit Network Connection";
#endif
#define DRV_VERSION "5.1.0-k"
const char ixgbe_driver_version[] = DRV_VERSION;
static const char ixgbe_copyright[] =
				"Copyright (c) 1999-2016 Intel Corporation.";

static const char ixgbe_overheat_msg[] = "Network adapter has been stopped because it has over heated. Restart the computer. If the problem persists, power off the system and replace the adapter";

static const struct ixgbe_info *ixgbe_info_tbl[] = {
	[board_82598]		= &ixgbe_82598_info,
	[board_82599]		= &ixgbe_82599_info,
	[board_X540]		= &ixgbe_X540_info,
	[board_X550]		= &ixgbe_X550_info,
	[board_X550EM_x]	= &ixgbe_X550EM_x_info,
	[board_x550em_x_fw]	= &ixgbe_x550em_x_fw_info,
	[board_x550em_a]	= &ixgbe_x550em_a_info,
	[board_x550em_a_fw]	= &ixgbe_x550em_a_fw_info,
};

/* ixgbe_pci_tbl - PCI Device ID Table
 *
 * Wildcard entries (PCI_ANY_ID) should come last
 * Last entry must be all 0s
 *
 * { Vendor ID, Device ID, SubVendor ID, SubDevice ID,
 *   Class, Class Mask, private data (not used) }
 */
static const struct pci_device_id ixgbe_pci_tbl[] = {
	{PCI_VDEVICE(INTEL, IXGBE_DEV_ID_82598), board_82598 },
	{PCI_VDEVICE(INTEL, IXGBE_DEV_ID_82598AF_DUAL_PORT), board_82598 },
	{PCI_VDEVICE(INTEL, IXGBE_DEV_ID_82598AF_SINGLE_PORT), board_82598 },
	{PCI_VDEVICE(INTEL, IXGBE_DEV_ID_82598AT), board_82598 },
	{PCI_VDEVICE(INTEL, IXGBE_DEV_ID_82598AT2), board_82598 },
	{PCI_VDEVICE(INTEL, IXGBE_DEV_ID_82598EB_CX4), board_82598 },
	{PCI_VDEVICE(INTEL, IXGBE_DEV_ID_82598_CX4_DUAL_PORT), board_82598 },
	{PCI_VDEVICE(INTEL, IXGBE_DEV_ID_82598_DA_DUAL_PORT), board_82598 },
	{PCI_VDEVICE(INTEL, IXGBE_DEV_ID_82598_SR_DUAL_PORT_EM), board_82598 },
	{PCI_VDEVICE(INTEL, IXGBE_DEV_ID_82598EB_XF_LR), board_82598 },
	{PCI_VDEVICE(INTEL, IXGBE_DEV_ID_82598EB_SFP_LOM), board_82598 },
	{PCI_VDEVICE(INTEL, IXGBE_DEV_ID_82598_BX), board_82598 },
	{PCI_VDEVICE(INTEL, IXGBE_DEV_ID_82599_KX4), board_82599 },
	{PCI_VDEVICE(INTEL, IXGBE_DEV_ID_82599_XAUI_LOM), board_82599 },
	{PCI_VDEVICE(INTEL, IXGBE_DEV_ID_82599_KR), board_82599 },
	{PCI_VDEVICE(INTEL, IXGBE_DEV_ID_82599_SFP), board_82599 },
	{PCI_VDEVICE(INTEL, IXGBE_DEV_ID_82599_SFP_EM), board_82599 },
	{PCI_VDEVICE(INTEL, IXGBE_DEV_ID_82599_KX4_MEZZ), board_82599 },
	{PCI_VDEVICE(INTEL, IXGBE_DEV_ID_82599_CX4), board_82599 },
	{PCI_VDEVICE(INTEL, IXGBE_DEV_ID_82599_BACKPLANE_FCOE), board_82599 },
	{PCI_VDEVICE(INTEL, IXGBE_DEV_ID_82599_SFP_FCOE), board_82599 },
	{PCI_VDEVICE(INTEL, IXGBE_DEV_ID_82599_T3_LOM), board_82599 },
	{PCI_VDEVICE(INTEL, IXGBE_DEV_ID_82599_COMBO_BACKPLANE), board_82599 },
	{PCI_VDEVICE(INTEL, IXGBE_DEV_ID_X540T), board_X540 },
	{PCI_VDEVICE(INTEL, IXGBE_DEV_ID_82599_SFP_SF2), board_82599 },
	{PCI_VDEVICE(INTEL, IXGBE_DEV_ID_82599_LS), board_82599 },
	{PCI_VDEVICE(INTEL, IXGBE_DEV_ID_82599_QSFP_SF_QP), board_82599 },
	{PCI_VDEVICE(INTEL, IXGBE_DEV_ID_82599EN_SFP), board_82599 },
	{PCI_VDEVICE(INTEL, IXGBE_DEV_ID_82599_SFP_SF_QP), board_82599 },
	{PCI_VDEVICE(INTEL, IXGBE_DEV_ID_X540T1), board_X540 },
	{PCI_VDEVICE(INTEL, IXGBE_DEV_ID_X550T), board_X550},
	{PCI_VDEVICE(INTEL, IXGBE_DEV_ID_X550T1), board_X550},
	{PCI_VDEVICE(INTEL, IXGBE_DEV_ID_X550EM_X_KX4), board_X550EM_x},
	{PCI_VDEVICE(INTEL, IXGBE_DEV_ID_X550EM_X_XFI), board_X550EM_x},
	{PCI_VDEVICE(INTEL, IXGBE_DEV_ID_X550EM_X_KR), board_X550EM_x},
	{PCI_VDEVICE(INTEL, IXGBE_DEV_ID_X550EM_X_10G_T), board_X550EM_x},
	{PCI_VDEVICE(INTEL, IXGBE_DEV_ID_X550EM_X_SFP), board_X550EM_x},
	{PCI_VDEVICE(INTEL, IXGBE_DEV_ID_X550EM_X_1G_T), board_x550em_x_fw},
	{PCI_VDEVICE(INTEL, IXGBE_DEV_ID_X550EM_A_KR), board_x550em_a },
	{PCI_VDEVICE(INTEL, IXGBE_DEV_ID_X550EM_A_KR_L), board_x550em_a },
	{PCI_VDEVICE(INTEL, IXGBE_DEV_ID_X550EM_A_SFP_N), board_x550em_a },
	{PCI_VDEVICE(INTEL, IXGBE_DEV_ID_X550EM_A_SGMII), board_x550em_a },
	{PCI_VDEVICE(INTEL, IXGBE_DEV_ID_X550EM_A_SGMII_L), board_x550em_a },
	{PCI_VDEVICE(INTEL, IXGBE_DEV_ID_X550EM_A_10G_T), board_x550em_a},
	{PCI_VDEVICE(INTEL, IXGBE_DEV_ID_X550EM_A_SFP), board_x550em_a },
	{PCI_VDEVICE(INTEL, IXGBE_DEV_ID_X550EM_A_1G_T), board_x550em_a_fw },
	{PCI_VDEVICE(INTEL, IXGBE_DEV_ID_X550EM_A_1G_T_L), board_x550em_a_fw },
	/* required last entry */
	{0, }
};
MODULE_DEVICE_TABLE(pci, ixgbe_pci_tbl);

#ifdef CONFIG_IXGBE_DCA
static int ixgbe_notify_dca(struct notifier_block *, unsigned long event,
			    void *p);
static struct notifier_block dca_notifier = {
	.notifier_call = ixgbe_notify_dca,
	.next          = NULL,
	.priority      = 0
};
#endif

#ifdef CONFIG_PCI_IOV
static unsigned int max_vfs;
module_param(max_vfs, uint, 0);
MODULE_PARM_DESC(max_vfs,
		 "Maximum number of virtual functions to allocate per physical function - default is zero and maximum value is 63. (Deprecated)");
#endif /* CONFIG_PCI_IOV */

static unsigned int allow_unsupported_sfp;
module_param(allow_unsupported_sfp, uint, 0);
MODULE_PARM_DESC(allow_unsupported_sfp,
		 "Allow unsupported and untested SFP+ modules on 82599-based adapters");

#define DEFAULT_MSG_ENABLE (NETIF_MSG_DRV|NETIF_MSG_PROBE|NETIF_MSG_LINK)
static int debug = -1;
module_param(debug, int, 0);
MODULE_PARM_DESC(debug, "Debug level (0=none,...,16=all)");

MODULE_AUTHOR("Intel Corporation, <linux.nics@intel.com>");
MODULE_DESCRIPTION("Intel(R) 10 Gigabit PCI Express Network Driver");
MODULE_LICENSE("GPL");
MODULE_VERSION(DRV_VERSION);

static struct workqueue_struct *ixgbe_wq;

static bool ixgbe_check_cfg_remove(struct ixgbe_hw *hw, struct pci_dev *pdev);
static void ixgbe_watchdog_link_is_down(struct ixgbe_adapter *);

static const struct net_device_ops ixgbe_netdev_ops;

static bool netif_is_ixgbe(struct net_device *dev)
{
	return dev && (dev->netdev_ops == &ixgbe_netdev_ops);
}

static int ixgbe_read_pci_cfg_word_parent(struct ixgbe_adapter *adapter,
					  u32 reg, u16 *value)
{
	struct pci_dev *parent_dev;
	struct pci_bus *parent_bus;

	parent_bus = adapter->pdev->bus->parent;
	if (!parent_bus)
		return -1;

	parent_dev = parent_bus->self;
	if (!parent_dev)
		return -1;

	if (!pci_is_pcie(parent_dev))
		return -1;

	pcie_capability_read_word(parent_dev, reg, value);
	if (*value == IXGBE_FAILED_READ_CFG_WORD &&
	    ixgbe_check_cfg_remove(&adapter->hw, parent_dev))
		return -1;
	return 0;
}

static s32 ixgbe_get_parent_bus_info(struct ixgbe_adapter *adapter)
{
	struct ixgbe_hw *hw = &adapter->hw;
	u16 link_status = 0;
	int err;

	hw->bus.type = ixgbe_bus_type_pci_express;

	/* Get the negotiated link width and speed from PCI config space of the
	 * parent, as this device is behind a switch
	 */
	err = ixgbe_read_pci_cfg_word_parent(adapter, 18, &link_status);

	/* assume caller will handle error case */
	if (err)
		return err;

	hw->bus.width = ixgbe_convert_bus_width(link_status);
	hw->bus.speed = ixgbe_convert_bus_speed(link_status);

	return 0;
}

/**
 * ixgbe_check_from_parent - Determine whether PCIe info should come from parent
 * @hw: hw specific details
 *
 * This function is used by probe to determine whether a device's PCI-Express
 * bandwidth details should be gathered from the parent bus instead of from the
 * device. Used to ensure that various locations all have the correct device ID
 * checks.
 */
static inline bool ixgbe_pcie_from_parent(struct ixgbe_hw *hw)
{
	switch (hw->device_id) {
	case IXGBE_DEV_ID_82599_SFP_SF_QP:
	case IXGBE_DEV_ID_82599_QSFP_SF_QP:
		return true;
	default:
		return false;
	}
}

static void ixgbe_check_minimum_link(struct ixgbe_adapter *adapter,
				     int expected_gts)
{
	struct ixgbe_hw *hw = &adapter->hw;
	struct pci_dev *pdev;

	/* Some devices are not connected over PCIe and thus do not negotiate
	 * speed. These devices do not have valid bus info, and thus any report
	 * we generate may not be correct.
	 */
	if (hw->bus.type == ixgbe_bus_type_internal)
		return;

	/* determine whether to use the parent device */
	if (ixgbe_pcie_from_parent(&adapter->hw))
		pdev = adapter->pdev->bus->parent->self;
	else
		pdev = adapter->pdev;

	pcie_print_link_status(pdev);
}

static void ixgbe_service_event_schedule(struct ixgbe_adapter *adapter)
{
	if (!test_bit(__IXGBE_DOWN, &adapter->state) &&
	    !test_bit(__IXGBE_REMOVING, &adapter->state) &&
	    !test_and_set_bit(__IXGBE_SERVICE_SCHED, &adapter->state))
		queue_work(ixgbe_wq, &adapter->service_task);
}

static void ixgbe_remove_adapter(struct ixgbe_hw *hw)
{
	struct ixgbe_adapter *adapter = hw->back;

	if (!hw->hw_addr)
		return;
	hw->hw_addr = NULL;
	e_dev_err("Adapter removed\n");
	if (test_bit(__IXGBE_SERVICE_INITED, &adapter->state))
		ixgbe_service_event_schedule(adapter);
}

static u32 ixgbe_check_remove(struct ixgbe_hw *hw, u32 reg)
{
	u8 __iomem *reg_addr;
	u32 value;
	int i;

	reg_addr = READ_ONCE(hw->hw_addr);
	if (ixgbe_removed(reg_addr))
		return IXGBE_FAILED_READ_REG;

	/* Register read of 0xFFFFFFF can indicate the adapter has been removed,
	 * so perform several status register reads to determine if the adapter
	 * has been removed.
	 */
	for (i = 0; i < IXGBE_FAILED_READ_RETRIES; i++) {
		value = readl(reg_addr + IXGBE_STATUS);
		if (value != IXGBE_FAILED_READ_REG)
			break;
		mdelay(3);
	}

	if (value == IXGBE_FAILED_READ_REG)
		ixgbe_remove_adapter(hw);
	else
		value = readl(reg_addr + reg);
	return value;
}

/**
 * ixgbe_read_reg - Read from device register
 * @hw: hw specific details
 * @reg: offset of register to read
 *
 * Returns : value read or IXGBE_FAILED_READ_REG if removed
 *
 * This function is used to read device registers. It checks for device
 * removal by confirming any read that returns all ones by checking the
 * status register value for all ones. This function avoids reading from
 * the hardware if a removal was previously detected in which case it
 * returns IXGBE_FAILED_READ_REG (all ones).
 */
u32 ixgbe_read_reg(struct ixgbe_hw *hw, u32 reg)
{
	u8 __iomem *reg_addr = READ_ONCE(hw->hw_addr);
	u32 value;

	if (ixgbe_removed(reg_addr))
		return IXGBE_FAILED_READ_REG;
	if (unlikely(hw->phy.nw_mng_if_sel &
		     IXGBE_NW_MNG_IF_SEL_SGMII_ENABLE)) {
		struct ixgbe_adapter *adapter;
		int i;

		for (i = 0; i < 200; ++i) {
			value = readl(reg_addr + IXGBE_MAC_SGMII_BUSY);
			if (likely(!value))
				goto writes_completed;
			if (value == IXGBE_FAILED_READ_REG) {
				ixgbe_remove_adapter(hw);
				return IXGBE_FAILED_READ_REG;
			}
			udelay(5);
		}

		adapter = hw->back;
		e_warn(hw, "register writes incomplete %08x\n", value);
	}

writes_completed:
	value = readl(reg_addr + reg);
	if (unlikely(value == IXGBE_FAILED_READ_REG))
		value = ixgbe_check_remove(hw, reg);
	return value;
}

static bool ixgbe_check_cfg_remove(struct ixgbe_hw *hw, struct pci_dev *pdev)
{
	u16 value;

	pci_read_config_word(pdev, PCI_VENDOR_ID, &value);
	if (value == IXGBE_FAILED_READ_CFG_WORD) {
		ixgbe_remove_adapter(hw);
		return true;
	}
	return false;
}

u16 ixgbe_read_pci_cfg_word(struct ixgbe_hw *hw, u32 reg)
{
	struct ixgbe_adapter *adapter = hw->back;
	u16 value;

	if (ixgbe_removed(hw->hw_addr))
		return IXGBE_FAILED_READ_CFG_WORD;
	pci_read_config_word(adapter->pdev, reg, &value);
	if (value == IXGBE_FAILED_READ_CFG_WORD &&
	    ixgbe_check_cfg_remove(hw, adapter->pdev))
		return IXGBE_FAILED_READ_CFG_WORD;
	return value;
}

#ifdef CONFIG_PCI_IOV
static u32 ixgbe_read_pci_cfg_dword(struct ixgbe_hw *hw, u32 reg)
{
	struct ixgbe_adapter *adapter = hw->back;
	u32 value;

	if (ixgbe_removed(hw->hw_addr))
		return IXGBE_FAILED_READ_CFG_DWORD;
	pci_read_config_dword(adapter->pdev, reg, &value);
	if (value == IXGBE_FAILED_READ_CFG_DWORD &&
	    ixgbe_check_cfg_remove(hw, adapter->pdev))
		return IXGBE_FAILED_READ_CFG_DWORD;
	return value;
}
#endif /* CONFIG_PCI_IOV */

void ixgbe_write_pci_cfg_word(struct ixgbe_hw *hw, u32 reg, u16 value)
{
	struct ixgbe_adapter *adapter = hw->back;

	if (ixgbe_removed(hw->hw_addr))
		return;
	pci_write_config_word(adapter->pdev, reg, value);
}

static void ixgbe_service_event_complete(struct ixgbe_adapter *adapter)
{
	BUG_ON(!test_bit(__IXGBE_SERVICE_SCHED, &adapter->state));

	/* flush memory to make sure state is correct before next watchdog */
	smp_mb__before_atomic();
	clear_bit(__IXGBE_SERVICE_SCHED, &adapter->state);
}

struct ixgbe_reg_info {
	u32 ofs;
	char *name;
};

static const struct ixgbe_reg_info ixgbe_reg_info_tbl[] = {

	/* General Registers */
	{IXGBE_CTRL, "CTRL"},
	{IXGBE_STATUS, "STATUS"},
	{IXGBE_CTRL_EXT, "CTRL_EXT"},

	/* Interrupt Registers */
	{IXGBE_EICR, "EICR"},

	/* RX Registers */
	{IXGBE_SRRCTL(0), "SRRCTL"},
	{IXGBE_DCA_RXCTRL(0), "DRXCTL"},
	{IXGBE_RDLEN(0), "RDLEN"},
	{IXGBE_RDH(0), "RDH"},
	{IXGBE_RDT(0), "RDT"},
	{IXGBE_RXDCTL(0), "RXDCTL"},
	{IXGBE_RDBAL(0), "RDBAL"},
	{IXGBE_RDBAH(0), "RDBAH"},

	/* TX Registers */
	{IXGBE_TDBAL(0), "TDBAL"},
	{IXGBE_TDBAH(0), "TDBAH"},
	{IXGBE_TDLEN(0), "TDLEN"},
	{IXGBE_TDH(0), "TDH"},
	{IXGBE_TDT(0), "TDT"},
	{IXGBE_TXDCTL(0), "TXDCTL"},

	/* List Terminator */
	{ .name = NULL }
};


/*
 * ixgbe_regdump - register printout routine
 */
static void ixgbe_regdump(struct ixgbe_hw *hw, struct ixgbe_reg_info *reginfo)
{
	int i;
	char rname[16];
	u32 regs[64];

	switch (reginfo->ofs) {
	case IXGBE_SRRCTL(0):
		for (i = 0; i < 64; i++)
			regs[i] = IXGBE_READ_REG(hw, IXGBE_SRRCTL(i));
		break;
	case IXGBE_DCA_RXCTRL(0):
		for (i = 0; i < 64; i++)
			regs[i] = IXGBE_READ_REG(hw, IXGBE_DCA_RXCTRL(i));
		break;
	case IXGBE_RDLEN(0):
		for (i = 0; i < 64; i++)
			regs[i] = IXGBE_READ_REG(hw, IXGBE_RDLEN(i));
		break;
	case IXGBE_RDH(0):
		for (i = 0; i < 64; i++)
			regs[i] = IXGBE_READ_REG(hw, IXGBE_RDH(i));
		break;
	case IXGBE_RDT(0):
		for (i = 0; i < 64; i++)
			regs[i] = IXGBE_READ_REG(hw, IXGBE_RDT(i));
		break;
	case IXGBE_RXDCTL(0):
		for (i = 0; i < 64; i++)
			regs[i] = IXGBE_READ_REG(hw, IXGBE_RXDCTL(i));
		break;
	case IXGBE_RDBAL(0):
		for (i = 0; i < 64; i++)
			regs[i] = IXGBE_READ_REG(hw, IXGBE_RDBAL(i));
		break;
	case IXGBE_RDBAH(0):
		for (i = 0; i < 64; i++)
			regs[i] = IXGBE_READ_REG(hw, IXGBE_RDBAH(i));
		break;
	case IXGBE_TDBAL(0):
		for (i = 0; i < 64; i++)
			regs[i] = IXGBE_READ_REG(hw, IXGBE_TDBAL(i));
		break;
	case IXGBE_TDBAH(0):
		for (i = 0; i < 64; i++)
			regs[i] = IXGBE_READ_REG(hw, IXGBE_TDBAH(i));
		break;
	case IXGBE_TDLEN(0):
		for (i = 0; i < 64; i++)
			regs[i] = IXGBE_READ_REG(hw, IXGBE_TDLEN(i));
		break;
	case IXGBE_TDH(0):
		for (i = 0; i < 64; i++)
			regs[i] = IXGBE_READ_REG(hw, IXGBE_TDH(i));
		break;
	case IXGBE_TDT(0):
		for (i = 0; i < 64; i++)
			regs[i] = IXGBE_READ_REG(hw, IXGBE_TDT(i));
		break;
	case IXGBE_TXDCTL(0):
		for (i = 0; i < 64; i++)
			regs[i] = IXGBE_READ_REG(hw, IXGBE_TXDCTL(i));
		break;
	default:
		pr_info("%-15s %08x\n",
			reginfo->name, IXGBE_READ_REG(hw, reginfo->ofs));
		return;
	}

	i = 0;
	while (i < 64) {
		int j;
		char buf[9 * 8 + 1];
		char *p = buf;

		snprintf(rname, 16, "%s[%d-%d]", reginfo->name, i, i + 7);
		for (j = 0; j < 8; j++)
			p += sprintf(p, " %08x", regs[i++]);
		pr_err("%-15s%s\n", rname, buf);
	}

}

static void ixgbe_print_buffer(struct ixgbe_ring *ring, int n)
{
	struct ixgbe_tx_buffer *tx_buffer;

	tx_buffer = &ring->tx_buffer_info[ring->next_to_clean];
	pr_info(" %5d %5X %5X %016llX %08X %p %016llX\n",
		n, ring->next_to_use, ring->next_to_clean,
		(u64)dma_unmap_addr(tx_buffer, dma),
		dma_unmap_len(tx_buffer, len),
		tx_buffer->next_to_watch,
		(u64)tx_buffer->time_stamp);
}

/*
 * ixgbe_dump - Print registers, tx-rings and rx-rings
 */
static void ixgbe_dump(struct ixgbe_adapter *adapter)
{
	struct net_device *netdev = adapter->netdev;
	struct ixgbe_hw *hw = &adapter->hw;
	struct ixgbe_reg_info *reginfo;
	int n = 0;
	struct ixgbe_ring *ring;
	struct ixgbe_tx_buffer *tx_buffer;
	union ixgbe_adv_tx_desc *tx_desc;
	struct my_u0 { u64 a; u64 b; } *u0;
	struct ixgbe_ring *rx_ring;
	union ixgbe_adv_rx_desc *rx_desc;
	struct ixgbe_rx_buffer *rx_buffer_info;
	int i = 0;

	if (!netif_msg_hw(adapter))
		return;

	/* Print netdevice Info */
	if (netdev) {
		dev_info(&adapter->pdev->dev, "Net device Info\n");
		pr_info("Device Name     state            "
			"trans_start\n");
		pr_info("%-15s %016lX %016lX\n",
			netdev->name,
			netdev->state,
			dev_trans_start(netdev));
	}

	/* Print Registers */
	dev_info(&adapter->pdev->dev, "Register Dump\n");
	pr_info(" Register Name   Value\n");
	for (reginfo = (struct ixgbe_reg_info *)ixgbe_reg_info_tbl;
	     reginfo->name; reginfo++) {
		ixgbe_regdump(hw, reginfo);
	}

	/* Print TX Ring Summary */
	if (!netdev || !netif_running(netdev))
		return;

	dev_info(&adapter->pdev->dev, "TX Rings Summary\n");
	pr_info(" %s     %s              %s        %s\n",
		"Queue [NTU] [NTC] [bi(ntc)->dma  ]",
		"leng", "ntw", "timestamp");
	for (n = 0; n < adapter->num_tx_queues; n++) {
		ring = adapter->tx_ring[n];
		ixgbe_print_buffer(ring, n);
	}

	for (n = 0; n < adapter->num_xdp_queues; n++) {
		ring = adapter->xdp_ring[n];
		ixgbe_print_buffer(ring, n);
	}

	/* Print TX Rings */
	if (!netif_msg_tx_done(adapter))
		goto rx_ring_summary;

	dev_info(&adapter->pdev->dev, "TX Rings Dump\n");

	/* Transmit Descriptor Formats
	 *
	 * 82598 Advanced Transmit Descriptor
	 *   +--------------------------------------------------------------+
	 * 0 |         Buffer Address [63:0]                                |
	 *   +--------------------------------------------------------------+
	 * 8 |  PAYLEN  | POPTS  | IDX | STA | DCMD  |DTYP |  RSV |  DTALEN |
	 *   +--------------------------------------------------------------+
	 *   63       46 45    40 39 36 35 32 31   24 23 20 19              0
	 *
	 * 82598 Advanced Transmit Descriptor (Write-Back Format)
	 *   +--------------------------------------------------------------+
	 * 0 |                          RSV [63:0]                          |
	 *   +--------------------------------------------------------------+
	 * 8 |            RSV           |  STA  |          NXTSEQ           |
	 *   +--------------------------------------------------------------+
	 *   63                       36 35   32 31                         0
	 *
	 * 82599+ Advanced Transmit Descriptor
	 *   +--------------------------------------------------------------+
	 * 0 |         Buffer Address [63:0]                                |
	 *   +--------------------------------------------------------------+
	 * 8 |PAYLEN  |POPTS|CC|IDX  |STA  |DCMD  |DTYP |MAC  |RSV  |DTALEN |
	 *   +--------------------------------------------------------------+
	 *   63     46 45 40 39 38 36 35 32 31  24 23 20 19 18 17 16 15     0
	 *
	 * 82599+ Advanced Transmit Descriptor (Write-Back Format)
	 *   +--------------------------------------------------------------+
	 * 0 |                          RSV [63:0]                          |
	 *   +--------------------------------------------------------------+
	 * 8 |            RSV           |  STA  |           RSV             |
	 *   +--------------------------------------------------------------+
	 *   63                       36 35   32 31                         0
	 */

	for (n = 0; n < adapter->num_tx_queues; n++) {
		ring = adapter->tx_ring[n];
		pr_info("------------------------------------\n");
		pr_info("TX QUEUE INDEX = %d\n", ring->queue_index);
		pr_info("------------------------------------\n");
		pr_info("%s%s    %s              %s        %s          %s\n",
			"T [desc]     [address 63:0  ] ",
			"[PlPOIdStDDt Ln] [bi->dma       ] ",
			"leng", "ntw", "timestamp", "bi->skb");

		for (i = 0; ring->desc && (i < ring->count); i++) {
			tx_desc = IXGBE_TX_DESC(ring, i);
			tx_buffer = &ring->tx_buffer_info[i];
			u0 = (struct my_u0 *)tx_desc;
			if (dma_unmap_len(tx_buffer, len) > 0) {
				const char *ring_desc;

				if (i == ring->next_to_use &&
				    i == ring->next_to_clean)
					ring_desc = " NTC/U";
				else if (i == ring->next_to_use)
					ring_desc = " NTU";
				else if (i == ring->next_to_clean)
					ring_desc = " NTC";
				else
					ring_desc = "";
				pr_info("T [0x%03X]    %016llX %016llX %016llX %08X %p %016llX %p%s",
					i,
					le64_to_cpu((__force __le64)u0->a),
					le64_to_cpu((__force __le64)u0->b),
					(u64)dma_unmap_addr(tx_buffer, dma),
					dma_unmap_len(tx_buffer, len),
					tx_buffer->next_to_watch,
					(u64)tx_buffer->time_stamp,
					tx_buffer->skb,
					ring_desc);

				if (netif_msg_pktdata(adapter) &&
				    tx_buffer->skb)
					print_hex_dump(KERN_INFO, "",
						DUMP_PREFIX_ADDRESS, 16, 1,
						tx_buffer->skb->data,
						dma_unmap_len(tx_buffer, len),
						true);
			}
		}
	}

	/* Print RX Rings Summary */
rx_ring_summary:
	dev_info(&adapter->pdev->dev, "RX Rings Summary\n");
	pr_info("Queue [NTU] [NTC]\n");
	for (n = 0; n < adapter->num_rx_queues; n++) {
		rx_ring = adapter->rx_ring[n];
		pr_info("%5d %5X %5X\n",
			n, rx_ring->next_to_use, rx_ring->next_to_clean);
	}

	/* Print RX Rings */
	if (!netif_msg_rx_status(adapter))
		return;

	dev_info(&adapter->pdev->dev, "RX Rings Dump\n");

	/* Receive Descriptor Formats
	 *
	 * 82598 Advanced Receive Descriptor (Read) Format
	 *    63                                           1        0
	 *    +-----------------------------------------------------+
	 *  0 |       Packet Buffer Address [63:1]           |A0/NSE|
	 *    +----------------------------------------------+------+
	 *  8 |       Header Buffer Address [63:1]           |  DD  |
	 *    +-----------------------------------------------------+
	 *
	 *
	 * 82598 Advanced Receive Descriptor (Write-Back) Format
	 *
	 *   63       48 47    32 31  30      21 20 16 15   4 3     0
	 *   +------------------------------------------------------+
	 * 0 |       RSS Hash /  |SPH| HDR_LEN  | RSV |Packet|  RSS |
	 *   | Packet   | IP     |   |          |     | Type | Type |
	 *   | Checksum | Ident  |   |          |     |      |      |
	 *   +------------------------------------------------------+
	 * 8 | VLAN Tag | Length | Extended Error | Extended Status |
	 *   +------------------------------------------------------+
	 *   63       48 47    32 31            20 19               0
	 *
	 * 82599+ Advanced Receive Descriptor (Read) Format
	 *    63                                           1        0
	 *    +-----------------------------------------------------+
	 *  0 |       Packet Buffer Address [63:1]           |A0/NSE|
	 *    +----------------------------------------------+------+
	 *  8 |       Header Buffer Address [63:1]           |  DD  |
	 *    +-----------------------------------------------------+
	 *
	 *
	 * 82599+ Advanced Receive Descriptor (Write-Back) Format
	 *
	 *   63       48 47    32 31  30      21 20 17 16   4 3     0
	 *   +------------------------------------------------------+
	 * 0 |RSS / Frag Checksum|SPH| HDR_LEN  |RSC- |Packet|  RSS |
	 *   |/ RTT / PCoE_PARAM |   |          | CNT | Type | Type |
	 *   |/ Flow Dir Flt ID  |   |          |     |      |      |
	 *   +------------------------------------------------------+
	 * 8 | VLAN Tag | Length |Extended Error| Xtnd Status/NEXTP |
	 *   +------------------------------------------------------+
	 *   63       48 47    32 31          20 19                 0
	 */

	for (n = 0; n < adapter->num_rx_queues; n++) {
		rx_ring = adapter->rx_ring[n];
		pr_info("------------------------------------\n");
		pr_info("RX QUEUE INDEX = %d\n", rx_ring->queue_index);
		pr_info("------------------------------------\n");
		pr_info("%s%s%s\n",
			"R  [desc]      [ PktBuf     A0] ",
			"[  HeadBuf   DD] [bi->dma       ] [bi->skb       ] ",
			"<-- Adv Rx Read format");
		pr_info("%s%s%s\n",
			"RWB[desc]      [PcsmIpSHl PtRs] ",
			"[vl er S cks ln] ---------------- [bi->skb       ] ",
			"<-- Adv Rx Write-Back format");

		for (i = 0; i < rx_ring->count; i++) {
			const char *ring_desc;

			if (i == rx_ring->next_to_use)
				ring_desc = " NTU";
			else if (i == rx_ring->next_to_clean)
				ring_desc = " NTC";
			else
				ring_desc = "";

			rx_buffer_info = &rx_ring->rx_buffer_info[i];
			rx_desc = IXGBE_RX_DESC(rx_ring, i);
			u0 = (struct my_u0 *)rx_desc;
			if (rx_desc->wb.upper.length) {
				/* Descriptor Done */
				pr_info("RWB[0x%03X]     %016llX %016llX ---------------- %p%s\n",
					i,
					le64_to_cpu((__force __le64)u0->a),
					le64_to_cpu((__force __le64)u0->b),
					rx_buffer_info->skb,
					ring_desc);
			} else {
				pr_info("R  [0x%03X]     %016llX %016llX %016llX %p%s\n",
					i,
					le64_to_cpu((__force __le64)u0->a),
					le64_to_cpu((__force __le64)u0->b),
					(u64)rx_buffer_info->dma,
					rx_buffer_info->skb,
					ring_desc);

				if (netif_msg_pktdata(adapter) &&
				    rx_buffer_info->dma) {
					print_hex_dump(KERN_INFO, "",
					   DUMP_PREFIX_ADDRESS, 16, 1,
					   page_address(rx_buffer_info->page) +
						    rx_buffer_info->page_offset,
					   ixgbe_rx_bufsz(rx_ring), true);
				}
			}
		}
	}
}

static void ixgbe_release_hw_control(struct ixgbe_adapter *adapter)
{
	u32 ctrl_ext;

	/* Let firmware take over control of h/w */
	ctrl_ext = IXGBE_READ_REG(&adapter->hw, IXGBE_CTRL_EXT);
	IXGBE_WRITE_REG(&adapter->hw, IXGBE_CTRL_EXT,
			ctrl_ext & ~IXGBE_CTRL_EXT_DRV_LOAD);
}

static void ixgbe_get_hw_control(struct ixgbe_adapter *adapter)
{
	u32 ctrl_ext;

	/* Let firmware know the driver has taken over */
	ctrl_ext = IXGBE_READ_REG(&adapter->hw, IXGBE_CTRL_EXT);
	IXGBE_WRITE_REG(&adapter->hw, IXGBE_CTRL_EXT,
			ctrl_ext | IXGBE_CTRL_EXT_DRV_LOAD);
}

/**
 * ixgbe_set_ivar - set the IVAR registers, mapping interrupt causes to vectors
 * @adapter: pointer to adapter struct
 * @direction: 0 for Rx, 1 for Tx, -1 for other causes
 * @queue: queue to map the corresponding interrupt to
 * @msix_vector: the vector to map to the corresponding queue
 *
 */
static void ixgbe_set_ivar(struct ixgbe_adapter *adapter, s8 direction,
			   u8 queue, u8 msix_vector)
{
	u32 ivar, index;
	struct ixgbe_hw *hw = &adapter->hw;
	switch (hw->mac.type) {
	case ixgbe_mac_82598EB:
		msix_vector |= IXGBE_IVAR_ALLOC_VAL;
		if (direction == -1)
			direction = 0;
		index = (((direction * 64) + queue) >> 2) & 0x1F;
		ivar = IXGBE_READ_REG(hw, IXGBE_IVAR(index));
		ivar &= ~(0xFF << (8 * (queue & 0x3)));
		ivar |= (msix_vector << (8 * (queue & 0x3)));
		IXGBE_WRITE_REG(hw, IXGBE_IVAR(index), ivar);
		break;
	case ixgbe_mac_82599EB:
	case ixgbe_mac_X540:
	case ixgbe_mac_X550:
	case ixgbe_mac_X550EM_x:
	case ixgbe_mac_x550em_a:
		if (direction == -1) {
			/* other causes */
			msix_vector |= IXGBE_IVAR_ALLOC_VAL;
			index = ((queue & 1) * 8);
			ivar = IXGBE_READ_REG(&adapter->hw, IXGBE_IVAR_MISC);
			ivar &= ~(0xFF << index);
			ivar |= (msix_vector << index);
			IXGBE_WRITE_REG(&adapter->hw, IXGBE_IVAR_MISC, ivar);
			break;
		} else {
			/* tx or rx causes */
			msix_vector |= IXGBE_IVAR_ALLOC_VAL;
			index = ((16 * (queue & 1)) + (8 * direction));
			ivar = IXGBE_READ_REG(hw, IXGBE_IVAR(queue >> 1));
			ivar &= ~(0xFF << index);
			ivar |= (msix_vector << index);
			IXGBE_WRITE_REG(hw, IXGBE_IVAR(queue >> 1), ivar);
			break;
		}
	default:
		break;
	}
}

static inline void ixgbe_irq_rearm_queues(struct ixgbe_adapter *adapter,
					  u64 qmask)
{
	u32 mask;

	switch (adapter->hw.mac.type) {
	case ixgbe_mac_82598EB:
		mask = (IXGBE_EIMS_RTX_QUEUE & qmask);
		IXGBE_WRITE_REG(&adapter->hw, IXGBE_EICS, mask);
		break;
	case ixgbe_mac_82599EB:
	case ixgbe_mac_X540:
	case ixgbe_mac_X550:
	case ixgbe_mac_X550EM_x:
	case ixgbe_mac_x550em_a:
		mask = (qmask & 0xFFFFFFFF);
		IXGBE_WRITE_REG(&adapter->hw, IXGBE_EICS_EX(0), mask);
		mask = (qmask >> 32);
		IXGBE_WRITE_REG(&adapter->hw, IXGBE_EICS_EX(1), mask);
		break;
	default:
		break;
	}
}

static void ixgbe_update_xoff_rx_lfc(struct ixgbe_adapter *adapter)
{
	struct ixgbe_hw *hw = &adapter->hw;
	struct ixgbe_hw_stats *hwstats = &adapter->stats;
	int i;
	u32 data;

	if ((hw->fc.current_mode != ixgbe_fc_full) &&
	    (hw->fc.current_mode != ixgbe_fc_rx_pause))
		return;

	switch (hw->mac.type) {
	case ixgbe_mac_82598EB:
		data = IXGBE_READ_REG(hw, IXGBE_LXOFFRXC);
		break;
	default:
		data = IXGBE_READ_REG(hw, IXGBE_LXOFFRXCNT);
	}
	hwstats->lxoffrxc += data;

	/* refill credits (no tx hang) if we received xoff */
	if (!data)
		return;

	for (i = 0; i < adapter->num_tx_queues; i++)
		clear_bit(__IXGBE_HANG_CHECK_ARMED,
			  &adapter->tx_ring[i]->state);

	for (i = 0; i < adapter->num_xdp_queues; i++)
		clear_bit(__IXGBE_HANG_CHECK_ARMED,
			  &adapter->xdp_ring[i]->state);
}

static void ixgbe_update_xoff_received(struct ixgbe_adapter *adapter)
{
	struct ixgbe_hw *hw = &adapter->hw;
	struct ixgbe_hw_stats *hwstats = &adapter->stats;
	u32 xoff[8] = {0};
	u8 tc;
	int i;
	bool pfc_en = adapter->dcb_cfg.pfc_mode_enable;

	if (adapter->ixgbe_ieee_pfc)
		pfc_en |= !!(adapter->ixgbe_ieee_pfc->pfc_en);

	if (!(adapter->flags & IXGBE_FLAG_DCB_ENABLED) || !pfc_en) {
		ixgbe_update_xoff_rx_lfc(adapter);
		return;
	}

	/* update stats for each tc, only valid with PFC enabled */
	for (i = 0; i < MAX_TX_PACKET_BUFFERS; i++) {
		u32 pxoffrxc;

		switch (hw->mac.type) {
		case ixgbe_mac_82598EB:
			pxoffrxc = IXGBE_READ_REG(hw, IXGBE_PXOFFRXC(i));
			break;
		default:
			pxoffrxc = IXGBE_READ_REG(hw, IXGBE_PXOFFRXCNT(i));
		}
		hwstats->pxoffrxc[i] += pxoffrxc;
		/* Get the TC for given UP */
		tc = netdev_get_prio_tc_map(adapter->netdev, i);
		xoff[tc] += pxoffrxc;
	}

	/* disarm tx queues that have received xoff frames */
	for (i = 0; i < adapter->num_tx_queues; i++) {
		struct ixgbe_ring *tx_ring = adapter->tx_ring[i];

		tc = tx_ring->dcb_tc;
		if (xoff[tc])
			clear_bit(__IXGBE_HANG_CHECK_ARMED, &tx_ring->state);
	}

	for (i = 0; i < adapter->num_xdp_queues; i++) {
		struct ixgbe_ring *xdp_ring = adapter->xdp_ring[i];

		tc = xdp_ring->dcb_tc;
		if (xoff[tc])
			clear_bit(__IXGBE_HANG_CHECK_ARMED, &xdp_ring->state);
	}
}

static u64 ixgbe_get_tx_completed(struct ixgbe_ring *ring)
{
	return ring->stats.packets;
}

static u64 ixgbe_get_tx_pending(struct ixgbe_ring *ring)
{
	unsigned int head, tail;

	head = ring->next_to_clean;
	tail = ring->next_to_use;

	return ((head <= tail) ? tail : tail + ring->count) - head;
}

static inline bool ixgbe_check_tx_hang(struct ixgbe_ring *tx_ring)
{
	u32 tx_done = ixgbe_get_tx_completed(tx_ring);
	u32 tx_done_old = tx_ring->tx_stats.tx_done_old;
	u32 tx_pending = ixgbe_get_tx_pending(tx_ring);

	clear_check_for_tx_hang(tx_ring);

	/*
	 * Check for a hung queue, but be thorough. This verifies
	 * that a transmit has been completed since the previous
	 * check AND there is at least one packet pending. The
	 * ARMED bit is set to indicate a potential hang. The
	 * bit is cleared if a pause frame is received to remove
	 * false hang detection due to PFC or 802.3x frames. By
	 * requiring this to fail twice we avoid races with
	 * pfc clearing the ARMED bit and conditions where we
	 * run the check_tx_hang logic with a transmit completion
	 * pending but without time to complete it yet.
	 */
	if (tx_done_old == tx_done && tx_pending)
		/* make sure it is true for two checks in a row */
		return test_and_set_bit(__IXGBE_HANG_CHECK_ARMED,
					&tx_ring->state);
	/* update completed stats and continue */
	tx_ring->tx_stats.tx_done_old = tx_done;
	/* reset the countdown */
	clear_bit(__IXGBE_HANG_CHECK_ARMED, &tx_ring->state);

	return false;
}

/**
 * ixgbe_tx_timeout_reset - initiate reset due to Tx timeout
 * @adapter: driver private struct
 **/
static void ixgbe_tx_timeout_reset(struct ixgbe_adapter *adapter)
{

	/* Do the reset outside of interrupt context */
	if (!test_bit(__IXGBE_DOWN, &adapter->state)) {
		set_bit(__IXGBE_RESET_REQUESTED, &adapter->state);
		e_warn(drv, "initiating reset due to tx timeout\n");
		ixgbe_service_event_schedule(adapter);
	}
}

/**
 * ixgbe_tx_maxrate - callback to set the maximum per-queue bitrate
 * @netdev: network interface device structure
 * @queue_index: Tx queue to set
 * @maxrate: desired maximum transmit bitrate
 **/
static int ixgbe_tx_maxrate(struct net_device *netdev,
			    int queue_index, u32 maxrate)
{
	struct ixgbe_adapter *adapter = netdev_priv(netdev);
	struct ixgbe_hw *hw = &adapter->hw;
	u32 bcnrc_val = ixgbe_link_mbps(adapter);

	if (!maxrate)
		return 0;

	/* Calculate the rate factor values to set */
	bcnrc_val <<= IXGBE_RTTBCNRC_RF_INT_SHIFT;
	bcnrc_val /= maxrate;

	/* clear everything but the rate factor */
	bcnrc_val &= IXGBE_RTTBCNRC_RF_INT_MASK |
	IXGBE_RTTBCNRC_RF_DEC_MASK;

	/* enable the rate scheduler */
	bcnrc_val |= IXGBE_RTTBCNRC_RS_ENA;

	IXGBE_WRITE_REG(hw, IXGBE_RTTDQSEL, queue_index);
	IXGBE_WRITE_REG(hw, IXGBE_RTTBCNRC, bcnrc_val);

	return 0;
}

/**
 * ixgbe_clean_tx_irq - Reclaim resources after transmit completes
 * @q_vector: structure containing interrupt and ring information
 * @tx_ring: tx ring to clean
 * @napi_budget: Used to determine if we are in netpoll
 **/
static bool ixgbe_clean_tx_irq(struct ixgbe_q_vector *q_vector,
			       struct ixgbe_ring *tx_ring, int napi_budget)
{
	struct ixgbe_adapter *adapter = q_vector->adapter;
	struct ixgbe_tx_buffer *tx_buffer;
	union ixgbe_adv_tx_desc *tx_desc;
	unsigned int total_bytes = 0, total_packets = 0, total_ipsec = 0;
	unsigned int budget = q_vector->tx.work_limit;
	unsigned int i = tx_ring->next_to_clean;

	if (test_bit(__IXGBE_DOWN, &adapter->state))
		return true;

	tx_buffer = &tx_ring->tx_buffer_info[i];
	tx_desc = IXGBE_TX_DESC(tx_ring, i);
	i -= tx_ring->count;

	do {
		union ixgbe_adv_tx_desc *eop_desc = tx_buffer->next_to_watch;

		/* if next_to_watch is not set then there is no work pending */
		if (!eop_desc)
			break;

		/* prevent any other reads prior to eop_desc */
		smp_rmb();

		/* if DD is not set pending work has not been completed */
		if (!(eop_desc->wb.status & cpu_to_le32(IXGBE_TXD_STAT_DD)))
			break;

		/* clear next_to_watch to prevent false hangs */
		tx_buffer->next_to_watch = NULL;

		/* update the statistics for this packet */
		total_bytes += tx_buffer->bytecount;
		total_packets += tx_buffer->gso_segs;
		if (tx_buffer->tx_flags & IXGBE_TX_FLAGS_IPSEC)
			total_ipsec++;

		/* free the skb */
		if (ring_is_xdp(tx_ring))
			xdp_return_frame(tx_buffer->xdpf);
		else
			napi_consume_skb(tx_buffer->skb, napi_budget);

		/* unmap skb header data */
		dma_unmap_single(tx_ring->dev,
				 dma_unmap_addr(tx_buffer, dma),
				 dma_unmap_len(tx_buffer, len),
				 DMA_TO_DEVICE);

		/* clear tx_buffer data */
		dma_unmap_len_set(tx_buffer, len, 0);

		/* unmap remaining buffers */
		while (tx_desc != eop_desc) {
			tx_buffer++;
			tx_desc++;
			i++;
			if (unlikely(!i)) {
				i -= tx_ring->count;
				tx_buffer = tx_ring->tx_buffer_info;
				tx_desc = IXGBE_TX_DESC(tx_ring, 0);
			}

			/* unmap any remaining paged data */
			if (dma_unmap_len(tx_buffer, len)) {
				dma_unmap_page(tx_ring->dev,
					       dma_unmap_addr(tx_buffer, dma),
					       dma_unmap_len(tx_buffer, len),
					       DMA_TO_DEVICE);
				dma_unmap_len_set(tx_buffer, len, 0);
			}
		}

		/* move us one more past the eop_desc for start of next pkt */
		tx_buffer++;
		tx_desc++;
		i++;
		if (unlikely(!i)) {
			i -= tx_ring->count;
			tx_buffer = tx_ring->tx_buffer_info;
			tx_desc = IXGBE_TX_DESC(tx_ring, 0);
		}

		/* issue prefetch for next Tx descriptor */
		prefetch(tx_desc);

		/* update budget accounting */
		budget--;
	} while (likely(budget));

	i += tx_ring->count;
	tx_ring->next_to_clean = i;
	u64_stats_update_begin(&tx_ring->syncp);
	tx_ring->stats.bytes += total_bytes;
	tx_ring->stats.packets += total_packets;
	u64_stats_update_end(&tx_ring->syncp);
	q_vector->tx.total_bytes += total_bytes;
	q_vector->tx.total_packets += total_packets;
	adapter->tx_ipsec += total_ipsec;

	if (check_for_tx_hang(tx_ring) && ixgbe_check_tx_hang(tx_ring)) {
		/* schedule immediate reset if we believe we hung */
		struct ixgbe_hw *hw = &adapter->hw;
		e_err(drv, "Detected Tx Unit Hang %s\n"
			"  Tx Queue             <%d>\n"
			"  TDH, TDT             <%x>, <%x>\n"
			"  next_to_use          <%x>\n"
			"  next_to_clean        <%x>\n"
			"tx_buffer_info[next_to_clean]\n"
			"  time_stamp           <%lx>\n"
			"  jiffies              <%lx>\n",
			ring_is_xdp(tx_ring) ? "(XDP)" : "",
			tx_ring->queue_index,
			IXGBE_READ_REG(hw, IXGBE_TDH(tx_ring->reg_idx)),
			IXGBE_READ_REG(hw, IXGBE_TDT(tx_ring->reg_idx)),
			tx_ring->next_to_use, i,
			tx_ring->tx_buffer_info[i].time_stamp, jiffies);

		if (!ring_is_xdp(tx_ring))
			netif_stop_subqueue(tx_ring->netdev,
					    tx_ring->queue_index);

		e_info(probe,
		       "tx hang %d detected on queue %d, resetting adapter\n",
			adapter->tx_timeout_count + 1, tx_ring->queue_index);

		/* schedule immediate reset if we believe we hung */
		ixgbe_tx_timeout_reset(adapter);

		/* the adapter is about to reset, no point in enabling stuff */
		return true;
	}

	if (ring_is_xdp(tx_ring))
		return !!budget;

	netdev_tx_completed_queue(txring_txq(tx_ring),
				  total_packets, total_bytes);

#define TX_WAKE_THRESHOLD (DESC_NEEDED * 2)
	if (unlikely(total_packets && netif_carrier_ok(tx_ring->netdev) &&
		     (ixgbe_desc_unused(tx_ring) >= TX_WAKE_THRESHOLD))) {
		/* Make sure that anybody stopping the queue after this
		 * sees the new next_to_clean.
		 */
		smp_mb();
		if (__netif_subqueue_stopped(tx_ring->netdev,
					     tx_ring->queue_index)
		    && !test_bit(__IXGBE_DOWN, &adapter->state)) {
			netif_wake_subqueue(tx_ring->netdev,
					    tx_ring->queue_index);
			++tx_ring->tx_stats.restart_queue;
		}
	}

	return !!budget;
}

#ifdef CONFIG_IXGBE_DCA
static void ixgbe_update_tx_dca(struct ixgbe_adapter *adapter,
				struct ixgbe_ring *tx_ring,
				int cpu)
{
	struct ixgbe_hw *hw = &adapter->hw;
	u32 txctrl = 0;
	u16 reg_offset;

	if (adapter->flags & IXGBE_FLAG_DCA_ENABLED)
		txctrl = dca3_get_tag(tx_ring->dev, cpu);

	switch (hw->mac.type) {
	case ixgbe_mac_82598EB:
		reg_offset = IXGBE_DCA_TXCTRL(tx_ring->reg_idx);
		break;
	case ixgbe_mac_82599EB:
	case ixgbe_mac_X540:
		reg_offset = IXGBE_DCA_TXCTRL_82599(tx_ring->reg_idx);
		txctrl <<= IXGBE_DCA_TXCTRL_CPUID_SHIFT_82599;
		break;
	default:
		/* for unknown hardware do not write register */
		return;
	}

	/*
	 * We can enable relaxed ordering for reads, but not writes when
	 * DCA is enabled.  This is due to a known issue in some chipsets
	 * which will cause the DCA tag to be cleared.
	 */
	txctrl |= IXGBE_DCA_TXCTRL_DESC_RRO_EN |
		  IXGBE_DCA_TXCTRL_DATA_RRO_EN |
		  IXGBE_DCA_TXCTRL_DESC_DCA_EN;

	IXGBE_WRITE_REG(hw, reg_offset, txctrl);
}

static void ixgbe_update_rx_dca(struct ixgbe_adapter *adapter,
				struct ixgbe_ring *rx_ring,
				int cpu)
{
	struct ixgbe_hw *hw = &adapter->hw;
	u32 rxctrl = 0;
	u8 reg_idx = rx_ring->reg_idx;

	if (adapter->flags & IXGBE_FLAG_DCA_ENABLED)
		rxctrl = dca3_get_tag(rx_ring->dev, cpu);

	switch (hw->mac.type) {
	case ixgbe_mac_82599EB:
	case ixgbe_mac_X540:
		rxctrl <<= IXGBE_DCA_RXCTRL_CPUID_SHIFT_82599;
		break;
	default:
		break;
	}

	/*
	 * We can enable relaxed ordering for reads, but not writes when
	 * DCA is enabled.  This is due to a known issue in some chipsets
	 * which will cause the DCA tag to be cleared.
	 */
	rxctrl |= IXGBE_DCA_RXCTRL_DESC_RRO_EN |
		  IXGBE_DCA_RXCTRL_DATA_DCA_EN |
		  IXGBE_DCA_RXCTRL_DESC_DCA_EN;

	IXGBE_WRITE_REG(hw, IXGBE_DCA_RXCTRL(reg_idx), rxctrl);
}

static void ixgbe_update_dca(struct ixgbe_q_vector *q_vector)
{
	struct ixgbe_adapter *adapter = q_vector->adapter;
	struct ixgbe_ring *ring;
	int cpu = get_cpu();

	if (q_vector->cpu == cpu)
		goto out_no_update;

	ixgbe_for_each_ring(ring, q_vector->tx)
		ixgbe_update_tx_dca(adapter, ring, cpu);

	ixgbe_for_each_ring(ring, q_vector->rx)
		ixgbe_update_rx_dca(adapter, ring, cpu);

	q_vector->cpu = cpu;
out_no_update:
	put_cpu();
}

static void ixgbe_setup_dca(struct ixgbe_adapter *adapter)
{
	int i;

	/* always use CB2 mode, difference is masked in the CB driver */
	if (adapter->flags & IXGBE_FLAG_DCA_ENABLED)
		IXGBE_WRITE_REG(&adapter->hw, IXGBE_DCA_CTRL,
				IXGBE_DCA_CTRL_DCA_MODE_CB2);
	else
		IXGBE_WRITE_REG(&adapter->hw, IXGBE_DCA_CTRL,
				IXGBE_DCA_CTRL_DCA_DISABLE);

	for (i = 0; i < adapter->num_q_vectors; i++) {
		adapter->q_vector[i]->cpu = -1;
		ixgbe_update_dca(adapter->q_vector[i]);
	}
}

static int __ixgbe_notify_dca(struct device *dev, void *data)
{
	struct ixgbe_adapter *adapter = dev_get_drvdata(dev);
	unsigned long event = *(unsigned long *)data;

	if (!(adapter->flags & IXGBE_FLAG_DCA_CAPABLE))
		return 0;

	switch (event) {
	case DCA_PROVIDER_ADD:
		/* if we're already enabled, don't do it again */
		if (adapter->flags & IXGBE_FLAG_DCA_ENABLED)
			break;
		if (dca_add_requester(dev) == 0) {
			adapter->flags |= IXGBE_FLAG_DCA_ENABLED;
			IXGBE_WRITE_REG(&adapter->hw, IXGBE_DCA_CTRL,
					IXGBE_DCA_CTRL_DCA_MODE_CB2);
			break;
		}
		/* fall through - DCA is disabled. */
	case DCA_PROVIDER_REMOVE:
		if (adapter->flags & IXGBE_FLAG_DCA_ENABLED) {
			dca_remove_requester(dev);
			adapter->flags &= ~IXGBE_FLAG_DCA_ENABLED;
			IXGBE_WRITE_REG(&adapter->hw, IXGBE_DCA_CTRL,
					IXGBE_DCA_CTRL_DCA_DISABLE);
		}
		break;
	}

	return 0;
}

#endif /* CONFIG_IXGBE_DCA */

#define IXGBE_RSS_L4_TYPES_MASK \
	((1ul << IXGBE_RXDADV_RSSTYPE_IPV4_TCP) | \
	 (1ul << IXGBE_RXDADV_RSSTYPE_IPV4_UDP) | \
	 (1ul << IXGBE_RXDADV_RSSTYPE_IPV6_TCP) | \
	 (1ul << IXGBE_RXDADV_RSSTYPE_IPV6_UDP))

static inline void ixgbe_rx_hash(struct ixgbe_ring *ring,
				 union ixgbe_adv_rx_desc *rx_desc,
				 struct sk_buff *skb)
{
	u16 rss_type;

	if (!(ring->netdev->features & NETIF_F_RXHASH))
		return;

	rss_type = le16_to_cpu(rx_desc->wb.lower.lo_dword.hs_rss.pkt_info) &
		   IXGBE_RXDADV_RSSTYPE_MASK;

	if (!rss_type)
		return;

	skb_set_hash(skb, le32_to_cpu(rx_desc->wb.lower.hi_dword.rss),
		     (IXGBE_RSS_L4_TYPES_MASK & (1ul << rss_type)) ?
		     PKT_HASH_TYPE_L4 : PKT_HASH_TYPE_L3);
}

#ifdef IXGBE_FCOE
/**
 * ixgbe_rx_is_fcoe - check the rx desc for incoming pkt type
 * @ring: structure containing ring specific data
 * @rx_desc: advanced rx descriptor
 *
 * Returns : true if it is FCoE pkt
 */
static inline bool ixgbe_rx_is_fcoe(struct ixgbe_ring *ring,
				    union ixgbe_adv_rx_desc *rx_desc)
{
	__le16 pkt_info = rx_desc->wb.lower.lo_dword.hs_rss.pkt_info;

	return test_bit(__IXGBE_RX_FCOE, &ring->state) &&
	       ((pkt_info & cpu_to_le16(IXGBE_RXDADV_PKTTYPE_ETQF_MASK)) ==
		(cpu_to_le16(IXGBE_ETQF_FILTER_FCOE <<
			     IXGBE_RXDADV_PKTTYPE_ETQF_SHIFT)));
}

#endif /* IXGBE_FCOE */
/**
 * ixgbe_rx_checksum - indicate in skb if hw indicated a good cksum
 * @ring: structure containing ring specific data
 * @rx_desc: current Rx descriptor being processed
 * @skb: skb currently being received and modified
 **/
static inline void ixgbe_rx_checksum(struct ixgbe_ring *ring,
				     union ixgbe_adv_rx_desc *rx_desc,
				     struct sk_buff *skb)
{
	__le16 pkt_info = rx_desc->wb.lower.lo_dword.hs_rss.pkt_info;
	bool encap_pkt = false;

	skb_checksum_none_assert(skb);

	/* Rx csum disabled */
	if (!(ring->netdev->features & NETIF_F_RXCSUM))
		return;

	/* check for VXLAN and Geneve packets */
	if (pkt_info & cpu_to_le16(IXGBE_RXDADV_PKTTYPE_VXLAN)) {
		encap_pkt = true;
		skb->encapsulation = 1;
	}

	/* if IP and error */
	if (ixgbe_test_staterr(rx_desc, IXGBE_RXD_STAT_IPCS) &&
	    ixgbe_test_staterr(rx_desc, IXGBE_RXDADV_ERR_IPE)) {
		ring->rx_stats.csum_err++;
		return;
	}

	if (!ixgbe_test_staterr(rx_desc, IXGBE_RXD_STAT_L4CS))
		return;

	if (ixgbe_test_staterr(rx_desc, IXGBE_RXDADV_ERR_TCPE)) {
		/*
		 * 82599 errata, UDP frames with a 0 checksum can be marked as
		 * checksum errors.
		 */
		if ((pkt_info & cpu_to_le16(IXGBE_RXDADV_PKTTYPE_UDP)) &&
		    test_bit(__IXGBE_RX_CSUM_UDP_ZERO_ERR, &ring->state))
			return;

		ring->rx_stats.csum_err++;
		return;
	}

	/* It must be a TCP or UDP packet with a valid checksum */
	skb->ip_summed = CHECKSUM_UNNECESSARY;
	if (encap_pkt) {
		if (!ixgbe_test_staterr(rx_desc, IXGBE_RXD_STAT_OUTERIPCS))
			return;

		if (ixgbe_test_staterr(rx_desc, IXGBE_RXDADV_ERR_OUTERIPER)) {
			skb->ip_summed = CHECKSUM_NONE;
			return;
		}
		/* If we checked the outer header let the stack know */
		skb->csum_level = 1;
	}
}

static inline unsigned int ixgbe_rx_offset(struct ixgbe_ring *rx_ring)
{
	return ring_uses_build_skb(rx_ring) ? IXGBE_SKB_PAD : 0;
}

static bool ixgbe_alloc_mapped_page(struct ixgbe_ring *rx_ring,
				    struct ixgbe_rx_buffer *bi)
{
	struct page *page = bi->page;
	dma_addr_t dma;

	/* since we are recycling buffers we should seldom need to alloc */
	if (likely(page))
		return true;

	/* alloc new page for storage */
	page = dev_alloc_pages(ixgbe_rx_pg_order(rx_ring));
	if (unlikely(!page)) {
		rx_ring->rx_stats.alloc_rx_page_failed++;
		return false;
	}

	/* map page for use */
	dma = dma_map_page_attrs(rx_ring->dev, page, 0,
				 ixgbe_rx_pg_size(rx_ring),
				 DMA_FROM_DEVICE,
				 IXGBE_RX_DMA_ATTR);

	/*
	 * if mapping failed free memory back to system since
	 * there isn't much point in holding memory we can't use
	 */
	if (dma_mapping_error(rx_ring->dev, dma)) {
		__free_pages(page, ixgbe_rx_pg_order(rx_ring));

		rx_ring->rx_stats.alloc_rx_page_failed++;
		return false;
	}

	bi->dma = dma;
	bi->page = page;
	bi->page_offset = ixgbe_rx_offset(rx_ring);
	page_ref_add(page, USHRT_MAX - 1);
	bi->pagecnt_bias = USHRT_MAX;
	rx_ring->rx_stats.alloc_rx_page++;

	return true;
}

/**
 * ixgbe_alloc_rx_buffers - Replace used receive buffers
 * @rx_ring: ring to place buffers on
 * @cleaned_count: number of buffers to replace
 **/
void ixgbe_alloc_rx_buffers(struct ixgbe_ring *rx_ring, u16 cleaned_count)
{
	union ixgbe_adv_rx_desc *rx_desc;
	struct ixgbe_rx_buffer *bi;
	u16 i = rx_ring->next_to_use;
	u16 bufsz;

	/* nothing to do */
	if (!cleaned_count)
		return;

	rx_desc = IXGBE_RX_DESC(rx_ring, i);
	bi = &rx_ring->rx_buffer_info[i];
	i -= rx_ring->count;

	bufsz = ixgbe_rx_bufsz(rx_ring);

	do {
		if (!ixgbe_alloc_mapped_page(rx_ring, bi))
			break;

		/* sync the buffer for use by the device */
		dma_sync_single_range_for_device(rx_ring->dev, bi->dma,
						 bi->page_offset, bufsz,
						 DMA_FROM_DEVICE);

		/*
		 * Refresh the desc even if buffer_addrs didn't change
		 * because each write-back erases this info.
		 */
		rx_desc->read.pkt_addr = cpu_to_le64(bi->dma + bi->page_offset);

		rx_desc++;
		bi++;
		i++;
		if (unlikely(!i)) {
			rx_desc = IXGBE_RX_DESC(rx_ring, 0);
			bi = rx_ring->rx_buffer_info;
			i -= rx_ring->count;
		}

		/* clear the length for the next_to_use descriptor */
		rx_desc->wb.upper.length = 0;

		cleaned_count--;
	} while (cleaned_count);

	i += rx_ring->count;

	if (rx_ring->next_to_use != i) {
		rx_ring->next_to_use = i;

		/* update next to alloc since we have filled the ring */
		rx_ring->next_to_alloc = i;

		/* Force memory writes to complete before letting h/w
		 * know there are new descriptors to fetch.  (Only
		 * applicable for weak-ordered memory model archs,
		 * such as IA-64).
		 */
		wmb();
		writel(i, rx_ring->tail);
	}
}

static void ixgbe_set_rsc_gso_size(struct ixgbe_ring *ring,
				   struct sk_buff *skb)
{
	u16 hdr_len = skb_headlen(skb);

	/* set gso_size to avoid messing up TCP MSS */
	skb_shinfo(skb)->gso_size = DIV_ROUND_UP((skb->len - hdr_len),
						 IXGBE_CB(skb)->append_cnt);
	skb_shinfo(skb)->gso_type = SKB_GSO_TCPV4;
}

static void ixgbe_update_rsc_stats(struct ixgbe_ring *rx_ring,
				   struct sk_buff *skb)
{
	/* if append_cnt is 0 then frame is not RSC */
	if (!IXGBE_CB(skb)->append_cnt)
		return;

	rx_ring->rx_stats.rsc_count += IXGBE_CB(skb)->append_cnt;
	rx_ring->rx_stats.rsc_flush++;

	ixgbe_set_rsc_gso_size(rx_ring, skb);

	/* gso_size is computed using append_cnt so always clear it last */
	IXGBE_CB(skb)->append_cnt = 0;
}

/**
 * ixgbe_process_skb_fields - Populate skb header fields from Rx descriptor
 * @rx_ring: rx descriptor ring packet is being transacted on
 * @rx_desc: pointer to the EOP Rx descriptor
 * @skb: pointer to current skb being populated
 *
 * This function checks the ring, descriptor, and packet information in
 * order to populate the hash, checksum, VLAN, timestamp, protocol, and
 * other fields within the skb.
 **/
static void ixgbe_process_skb_fields(struct ixgbe_ring *rx_ring,
				     union ixgbe_adv_rx_desc *rx_desc,
				     struct sk_buff *skb)
{
	struct net_device *dev = rx_ring->netdev;
	u32 flags = rx_ring->q_vector->adapter->flags;

	ixgbe_update_rsc_stats(rx_ring, skb);

	ixgbe_rx_hash(rx_ring, rx_desc, skb);

	ixgbe_rx_checksum(rx_ring, rx_desc, skb);

	if (unlikely(flags & IXGBE_FLAG_RX_HWTSTAMP_ENABLED))
		ixgbe_ptp_rx_hwtstamp(rx_ring, rx_desc, skb);

	if ((dev->features & NETIF_F_HW_VLAN_CTAG_RX) &&
	    ixgbe_test_staterr(rx_desc, IXGBE_RXD_STAT_VP)) {
		u16 vid = le16_to_cpu(rx_desc->wb.upper.vlan);
		__vlan_hwaccel_put_tag(skb, htons(ETH_P_8021Q), vid);
	}

	if (ixgbe_test_staterr(rx_desc, IXGBE_RXDADV_STAT_SECP))
		ixgbe_ipsec_rx(rx_ring, rx_desc, skb);

	/* record Rx queue, or update MACVLAN statistics */
	if (netif_is_ixgbe(dev))
		skb_record_rx_queue(skb, rx_ring->queue_index);
	else
		macvlan_count_rx(netdev_priv(dev), skb->len + ETH_HLEN, true,
				 false);

	skb->protocol = eth_type_trans(skb, dev);
}

static void ixgbe_rx_skb(struct ixgbe_q_vector *q_vector,
			 struct sk_buff *skb)
{
	napi_gro_receive(&q_vector->napi, skb);
}

/**
 * ixgbe_is_non_eop - process handling of non-EOP buffers
 * @rx_ring: Rx ring being processed
 * @rx_desc: Rx descriptor for current buffer
 * @skb: Current socket buffer containing buffer in progress
 *
 * This function updates next to clean.  If the buffer is an EOP buffer
 * this function exits returning false, otherwise it will place the
 * sk_buff in the next buffer to be chained and return true indicating
 * that this is in fact a non-EOP buffer.
 **/
static bool ixgbe_is_non_eop(struct ixgbe_ring *rx_ring,
			     union ixgbe_adv_rx_desc *rx_desc,
			     struct sk_buff *skb)
{
	u32 ntc = rx_ring->next_to_clean + 1;

	/* fetch, update, and store next to clean */
	ntc = (ntc < rx_ring->count) ? ntc : 0;
	rx_ring->next_to_clean = ntc;

	prefetch(IXGBE_RX_DESC(rx_ring, ntc));

	/* update RSC append count if present */
	if (ring_is_rsc_enabled(rx_ring)) {
		__le32 rsc_enabled = rx_desc->wb.lower.lo_dword.data &
				     cpu_to_le32(IXGBE_RXDADV_RSCCNT_MASK);

		if (unlikely(rsc_enabled)) {
			u32 rsc_cnt = le32_to_cpu(rsc_enabled);

			rsc_cnt >>= IXGBE_RXDADV_RSCCNT_SHIFT;
			IXGBE_CB(skb)->append_cnt += rsc_cnt - 1;

			/* update ntc based on RSC value */
			ntc = le32_to_cpu(rx_desc->wb.upper.status_error);
			ntc &= IXGBE_RXDADV_NEXTP_MASK;
			ntc >>= IXGBE_RXDADV_NEXTP_SHIFT;
		}
	}

	/* if we are the last buffer then there is nothing else to do */
	if (likely(ixgbe_test_staterr(rx_desc, IXGBE_RXD_STAT_EOP)))
		return false;

	/* place skb in next buffer to be received */
	rx_ring->rx_buffer_info[ntc].skb = skb;
	rx_ring->rx_stats.non_eop_descs++;

	return true;
}

/**
 * ixgbe_pull_tail - ixgbe specific version of skb_pull_tail
 * @rx_ring: rx descriptor ring packet is being transacted on
 * @skb: pointer to current skb being adjusted
 *
 * This function is an ixgbe specific version of __pskb_pull_tail.  The
 * main difference between this version and the original function is that
 * this function can make several assumptions about the state of things
 * that allow for significant optimizations versus the standard function.
 * As a result we can do things like drop a frag and maintain an accurate
 * truesize for the skb.
 */
static void ixgbe_pull_tail(struct ixgbe_ring *rx_ring,
			    struct sk_buff *skb)
{
	struct skb_frag_struct *frag = &skb_shinfo(skb)->frags[0];
	unsigned char *va;
	unsigned int pull_len;

	/*
	 * it is valid to use page_address instead of kmap since we are
	 * working with pages allocated out of the lomem pool per
	 * alloc_page(GFP_ATOMIC)
	 */
	va = skb_frag_address(frag);

	/*
	 * we need the header to contain the greater of either ETH_HLEN or
	 * 60 bytes if the skb->len is less than 60 for skb_pad.
	 */
	pull_len = eth_get_headlen(va, IXGBE_RX_HDR_SIZE);

	/* align pull length to size of long to optimize memcpy performance */
	skb_copy_to_linear_data(skb, va, ALIGN(pull_len, sizeof(long)));

	/* update all of the pointers */
	skb_frag_size_sub(frag, pull_len);
	frag->page_offset += pull_len;
	skb->data_len -= pull_len;
	skb->tail += pull_len;
}

/**
 * ixgbe_dma_sync_frag - perform DMA sync for first frag of SKB
 * @rx_ring: rx descriptor ring packet is being transacted on
 * @skb: pointer to current skb being updated
 *
 * This function provides a basic DMA sync up for the first fragment of an
 * skb.  The reason for doing this is that the first fragment cannot be
 * unmapped until we have reached the end of packet descriptor for a buffer
 * chain.
 */
static void ixgbe_dma_sync_frag(struct ixgbe_ring *rx_ring,
				struct sk_buff *skb)
{
	/* if the page was released unmap it, else just sync our portion */
	if (unlikely(IXGBE_CB(skb)->page_released)) {
		dma_unmap_page_attrs(rx_ring->dev, IXGBE_CB(skb)->dma,
				     ixgbe_rx_pg_size(rx_ring),
				     DMA_FROM_DEVICE,
				     IXGBE_RX_DMA_ATTR);
	} else if (ring_uses_build_skb(rx_ring)) {
		unsigned long offset = (unsigned long)(skb->data) & ~PAGE_MASK;

		dma_sync_single_range_for_cpu(rx_ring->dev,
					      IXGBE_CB(skb)->dma,
					      offset,
					      skb_headlen(skb),
					      DMA_FROM_DEVICE);
	} else {
		struct skb_frag_struct *frag = &skb_shinfo(skb)->frags[0];

		dma_sync_single_range_for_cpu(rx_ring->dev,
					      IXGBE_CB(skb)->dma,
					      frag->page_offset,
					      skb_frag_size(frag),
					      DMA_FROM_DEVICE);
	}
}

/**
 * ixgbe_cleanup_headers - Correct corrupted or empty headers
 * @rx_ring: rx descriptor ring packet is being transacted on
 * @rx_desc: pointer to the EOP Rx descriptor
 * @skb: pointer to current skb being fixed
 *
 * Check if the skb is valid in the XDP case it will be an error pointer.
 * Return true in this case to abort processing and advance to next
 * descriptor.
 *
 * Check for corrupted packet headers caused by senders on the local L2
 * embedded NIC switch not setting up their Tx Descriptors right.  These
 * should be very rare.
 *
 * Also address the case where we are pulling data in on pages only
 * and as such no data is present in the skb header.
 *
 * In addition if skb is not at least 60 bytes we need to pad it so that
 * it is large enough to qualify as a valid Ethernet frame.
 *
 * Returns true if an error was encountered and skb was freed.
 **/
static bool ixgbe_cleanup_headers(struct ixgbe_ring *rx_ring,
				  union ixgbe_adv_rx_desc *rx_desc,
				  struct sk_buff *skb)
{
	struct net_device *netdev = rx_ring->netdev;

	/* XDP packets use error pointer so abort at this point */
	if (IS_ERR(skb))
		return true;

	/* Verify netdev is present, and that packet does not have any
	 * errors that would be unacceptable to the netdev.
	 */
	if (!netdev ||
	    (unlikely(ixgbe_test_staterr(rx_desc,
					 IXGBE_RXDADV_ERR_FRAME_ERR_MASK) &&
	     !(netdev->features & NETIF_F_RXALL)))) {
		dev_kfree_skb_any(skb);
		return true;
	}

	/* place header in linear portion of buffer */
	if (!skb_headlen(skb))
		ixgbe_pull_tail(rx_ring, skb);

#ifdef IXGBE_FCOE
	/* do not attempt to pad FCoE Frames as this will disrupt DDP */
	if (ixgbe_rx_is_fcoe(rx_ring, rx_desc))
		return false;

#endif
	/* if eth_skb_pad returns an error the skb was freed */
	if (eth_skb_pad(skb))
		return true;

	return false;
}

/**
 * ixgbe_reuse_rx_page - page flip buffer and store it back on the ring
 * @rx_ring: rx descriptor ring to store buffers on
 * @old_buff: donor buffer to have page reused
 *
 * Synchronizes page for reuse by the adapter
 **/
static void ixgbe_reuse_rx_page(struct ixgbe_ring *rx_ring,
				struct ixgbe_rx_buffer *old_buff)
{
	struct ixgbe_rx_buffer *new_buff;
	u16 nta = rx_ring->next_to_alloc;

	new_buff = &rx_ring->rx_buffer_info[nta];

	/* update, and store next to alloc */
	nta++;
	rx_ring->next_to_alloc = (nta < rx_ring->count) ? nta : 0;

	/* Transfer page from old buffer to new buffer.
	 * Move each member individually to avoid possible store
	 * forwarding stalls and unnecessary copy of skb.
	 */
	new_buff->dma		= old_buff->dma;
	new_buff->page		= old_buff->page;
	new_buff->page_offset	= old_buff->page_offset;
	new_buff->pagecnt_bias	= old_buff->pagecnt_bias;
}

static inline bool ixgbe_page_is_reserved(struct page *page)
{
	return (page_to_nid(page) != numa_mem_id()) || page_is_pfmemalloc(page);
}

static bool ixgbe_can_reuse_rx_page(struct ixgbe_rx_buffer *rx_buffer)
{
	unsigned int pagecnt_bias = rx_buffer->pagecnt_bias;
	struct page *page = rx_buffer->page;

	/* avoid re-using remote pages */
	if (unlikely(ixgbe_page_is_reserved(page)))
		return false;

#if (PAGE_SIZE < 8192)
	/* if we are only owner of page we can reuse it */
	if (unlikely((page_ref_count(page) - pagecnt_bias) > 1))
		return false;
#else
	/* The last offset is a bit aggressive in that we assume the
	 * worst case of FCoE being enabled and using a 3K buffer.
	 * However this should have minimal impact as the 1K extra is
	 * still less than one buffer in size.
	 */
#define IXGBE_LAST_OFFSET \
	(SKB_WITH_OVERHEAD(PAGE_SIZE) - IXGBE_RXBUFFER_3K)
	if (rx_buffer->page_offset > IXGBE_LAST_OFFSET)
		return false;
#endif

	/* If we have drained the page fragment pool we need to update
	 * the pagecnt_bias and page count so that we fully restock the
	 * number of references the driver holds.
	 */
	if (unlikely(pagecnt_bias == 1)) {
		page_ref_add(page, USHRT_MAX - 1);
		rx_buffer->pagecnt_bias = USHRT_MAX;
	}

	return true;
}

/**
 * ixgbe_add_rx_frag - Add contents of Rx buffer to sk_buff
 * @rx_ring: rx descriptor ring to transact packets on
 * @rx_buffer: buffer containing page to add
 * @skb: sk_buff to place the data into
 * @size: size of data in rx_buffer
 *
 * This function will add the data contained in rx_buffer->page to the skb.
 * This is done either through a direct copy if the data in the buffer is
 * less than the skb header size, otherwise it will just attach the page as
 * a frag to the skb.
 *
 * The function will then update the page offset if necessary and return
 * true if the buffer can be reused by the adapter.
 **/
static void ixgbe_add_rx_frag(struct ixgbe_ring *rx_ring,
			      struct ixgbe_rx_buffer *rx_buffer,
			      struct sk_buff *skb,
			      unsigned int size)
{
#if (PAGE_SIZE < 8192)
	unsigned int truesize = ixgbe_rx_pg_size(rx_ring) / 2;
#else
	unsigned int truesize = ring_uses_build_skb(rx_ring) ?
				SKB_DATA_ALIGN(IXGBE_SKB_PAD + size) :
				SKB_DATA_ALIGN(size);
#endif
	skb_add_rx_frag(skb, skb_shinfo(skb)->nr_frags, rx_buffer->page,
			rx_buffer->page_offset, size, truesize);
#if (PAGE_SIZE < 8192)
	rx_buffer->page_offset ^= truesize;
#else
	rx_buffer->page_offset += truesize;
#endif
}

static struct ixgbe_rx_buffer *ixgbe_get_rx_buffer(struct ixgbe_ring *rx_ring,
						   union ixgbe_adv_rx_desc *rx_desc,
						   struct sk_buff **skb,
						   const unsigned int size)
{
	struct ixgbe_rx_buffer *rx_buffer;

	rx_buffer = &rx_ring->rx_buffer_info[rx_ring->next_to_clean];
	prefetchw(rx_buffer->page);
	*skb = rx_buffer->skb;

	/* Delay unmapping of the first packet. It carries the header
	 * information, HW may still access the header after the writeback.
	 * Only unmap it when EOP is reached
	 */
	if (!ixgbe_test_staterr(rx_desc, IXGBE_RXD_STAT_EOP)) {
		if (!*skb)
			goto skip_sync;
	} else {
		if (*skb)
			ixgbe_dma_sync_frag(rx_ring, *skb);
	}

	/* we are reusing so sync this buffer for CPU use */
	dma_sync_single_range_for_cpu(rx_ring->dev,
				      rx_buffer->dma,
				      rx_buffer->page_offset,
				      size,
				      DMA_FROM_DEVICE);
skip_sync:
	rx_buffer->pagecnt_bias--;

	return rx_buffer;
}

static void ixgbe_put_rx_buffer(struct ixgbe_ring *rx_ring,
				struct ixgbe_rx_buffer *rx_buffer,
				struct sk_buff *skb)
{
	if (ixgbe_can_reuse_rx_page(rx_buffer)) {
		/* hand second half of page back to the ring */
		ixgbe_reuse_rx_page(rx_ring, rx_buffer);
	} else {
		if (!IS_ERR(skb) && IXGBE_CB(skb)->dma == rx_buffer->dma) {
			/* the page has been released from the ring */
			IXGBE_CB(skb)->page_released = true;
		} else {
			/* we are not reusing the buffer so unmap it */
			dma_unmap_page_attrs(rx_ring->dev, rx_buffer->dma,
					     ixgbe_rx_pg_size(rx_ring),
					     DMA_FROM_DEVICE,
					     IXGBE_RX_DMA_ATTR);
		}
		__page_frag_cache_drain(rx_buffer->page,
					rx_buffer->pagecnt_bias);
	}

	/* clear contents of rx_buffer */
	rx_buffer->page = NULL;
	rx_buffer->skb = NULL;
}

static struct sk_buff *ixgbe_construct_skb(struct ixgbe_ring *rx_ring,
					   struct ixgbe_rx_buffer *rx_buffer,
					   struct xdp_buff *xdp,
					   union ixgbe_adv_rx_desc *rx_desc)
{
	unsigned int size = xdp->data_end - xdp->data;
#if (PAGE_SIZE < 8192)
	unsigned int truesize = ixgbe_rx_pg_size(rx_ring) / 2;
#else
	unsigned int truesize = SKB_DATA_ALIGN(xdp->data_end -
					       xdp->data_hard_start);
#endif
	struct sk_buff *skb;

	/* prefetch first cache line of first page */
	prefetch(xdp->data);
#if L1_CACHE_BYTES < 128
	prefetch(xdp->data + L1_CACHE_BYTES);
#endif
	/* Note, we get here by enabling legacy-rx via:
	 *
	 *    ethtool --set-priv-flags <dev> legacy-rx on
	 *
	 * In this mode, we currently get 0 extra XDP headroom as
	 * opposed to having legacy-rx off, where we process XDP
	 * packets going to stack via ixgbe_build_skb(). The latter
	 * provides us currently with 192 bytes of headroom.
	 *
	 * For ixgbe_construct_skb() mode it means that the
	 * xdp->data_meta will always point to xdp->data, since
	 * the helper cannot expand the head. Should this ever
	 * change in future for legacy-rx mode on, then lets also
	 * add xdp->data_meta handling here.
	 */

	/* allocate a skb to store the frags */
	skb = napi_alloc_skb(&rx_ring->q_vector->napi, IXGBE_RX_HDR_SIZE);
	if (unlikely(!skb))
		return NULL;

	if (size > IXGBE_RX_HDR_SIZE) {
		if (!ixgbe_test_staterr(rx_desc, IXGBE_RXD_STAT_EOP))
			IXGBE_CB(skb)->dma = rx_buffer->dma;

		skb_add_rx_frag(skb, 0, rx_buffer->page,
				xdp->data - page_address(rx_buffer->page),
				size, truesize);
#if (PAGE_SIZE < 8192)
		rx_buffer->page_offset ^= truesize;
#else
		rx_buffer->page_offset += truesize;
#endif
	} else {
		memcpy(__skb_put(skb, size),
		       xdp->data, ALIGN(size, sizeof(long)));
		rx_buffer->pagecnt_bias++;
	}

	return skb;
}

static struct sk_buff *ixgbe_build_skb(struct ixgbe_ring *rx_ring,
				       struct ixgbe_rx_buffer *rx_buffer,
				       struct xdp_buff *xdp,
				       union ixgbe_adv_rx_desc *rx_desc)
{
	unsigned int metasize = xdp->data - xdp->data_meta;
#if (PAGE_SIZE < 8192)
	unsigned int truesize = ixgbe_rx_pg_size(rx_ring) / 2;
#else
	unsigned int truesize = SKB_DATA_ALIGN(sizeof(struct skb_shared_info)) +
				SKB_DATA_ALIGN(xdp->data_end -
					       xdp->data_hard_start);
#endif
	struct sk_buff *skb;

	/* Prefetch first cache line of first page. If xdp->data_meta
	 * is unused, this points extactly as xdp->data, otherwise we
	 * likely have a consumer accessing first few bytes of meta
	 * data, and then actual data.
	 */
	prefetch(xdp->data_meta);
#if L1_CACHE_BYTES < 128
	prefetch(xdp->data_meta + L1_CACHE_BYTES);
#endif

	/* build an skb to around the page buffer */
	skb = build_skb(xdp->data_hard_start, truesize);
	if (unlikely(!skb))
		return NULL;

	/* update pointers within the skb to store the data */
	skb_reserve(skb, xdp->data - xdp->data_hard_start);
	__skb_put(skb, xdp->data_end - xdp->data);
	if (metasize)
		skb_metadata_set(skb, metasize);

	/* record DMA address if this is the start of a chain of buffers */
	if (!ixgbe_test_staterr(rx_desc, IXGBE_RXD_STAT_EOP))
		IXGBE_CB(skb)->dma = rx_buffer->dma;

	/* update buffer offset */
#if (PAGE_SIZE < 8192)
	rx_buffer->page_offset ^= truesize;
#else
	rx_buffer->page_offset += truesize;
#endif

	return skb;
}

#define IXGBE_XDP_PASS		0
#define IXGBE_XDP_CONSUMED	BIT(0)
#define IXGBE_XDP_TX		BIT(1)
#define IXGBE_XDP_REDIR		BIT(2)

static int ixgbe_xmit_xdp_ring(struct ixgbe_adapter *adapter,
			       struct xdp_frame *xdpf);

static struct sk_buff *ixgbe_run_xdp(struct ixgbe_adapter *adapter,
				     struct ixgbe_ring *rx_ring,
				     struct xdp_buff *xdp)
{
	int err, result = IXGBE_XDP_PASS;
	struct bpf_prog *xdp_prog;
	struct xdp_frame *xdpf;
	u32 act;

	rcu_read_lock();
	xdp_prog = READ_ONCE(rx_ring->xdp_prog);

	if (!xdp_prog)
		goto xdp_out;

	prefetchw(xdp->data_hard_start); /* xdp_frame write */

	act = bpf_prog_run_xdp(xdp_prog, xdp);
	switch (act) {
	case XDP_PASS:
		break;
	case XDP_TX:
		xdpf = convert_to_xdp_frame(xdp);
		if (unlikely(!xdpf)) {
			result = IXGBE_XDP_CONSUMED;
			break;
		}
		result = ixgbe_xmit_xdp_ring(adapter, xdpf);
		break;
	case XDP_REDIRECT:
		err = xdp_do_redirect(adapter->netdev, xdp, xdp_prog);
		if (!err)
			result = IXGBE_XDP_REDIR;
		else
			result = IXGBE_XDP_CONSUMED;
		break;
	default:
		bpf_warn_invalid_xdp_action(act);
		/* fallthrough */
	case XDP_ABORTED:
		trace_xdp_exception(rx_ring->netdev, xdp_prog, act);
		/* fallthrough -- handle aborts by dropping packet */
	case XDP_DROP:
		result = IXGBE_XDP_CONSUMED;
		break;
	}
xdp_out:
	rcu_read_unlock();
	return ERR_PTR(-result);
}

static void ixgbe_rx_buffer_flip(struct ixgbe_ring *rx_ring,
				 struct ixgbe_rx_buffer *rx_buffer,
				 unsigned int size)
{
#if (PAGE_SIZE < 8192)
	unsigned int truesize = ixgbe_rx_pg_size(rx_ring) / 2;

	rx_buffer->page_offset ^= truesize;
#else
	unsigned int truesize = ring_uses_build_skb(rx_ring) ?
				SKB_DATA_ALIGN(IXGBE_SKB_PAD + size) :
				SKB_DATA_ALIGN(size);

	rx_buffer->page_offset += truesize;
#endif
}

/**
 * ixgbe_clean_rx_irq - Clean completed descriptors from Rx ring - bounce buf
 * @q_vector: structure containing interrupt and ring information
 * @rx_ring: rx descriptor ring to transact packets on
 * @budget: Total limit on number of packets to process
 *
 * This function provides a "bounce buffer" approach to Rx interrupt
 * processing.  The advantage to this is that on systems that have
 * expensive overhead for IOMMU access this provides a means of avoiding
 * it by maintaining the mapping of the page to the syste.
 *
 * Returns amount of work completed
 **/
static int ixgbe_clean_rx_irq(struct ixgbe_q_vector *q_vector,
			       struct ixgbe_ring *rx_ring,
			       const int budget)
{
	unsigned int total_rx_bytes = 0, total_rx_packets = 0;
	struct ixgbe_adapter *adapter = q_vector->adapter;
#ifdef IXGBE_FCOE
	int ddp_bytes;
	unsigned int mss = 0;
#endif /* IXGBE_FCOE */
	u16 cleaned_count = ixgbe_desc_unused(rx_ring);
	unsigned int xdp_xmit = 0;
<<<<<<< HEAD
=======
	struct xdp_buff xdp;

	xdp.rxq = &rx_ring->xdp_rxq;
>>>>>>> e021bb4f

	while (likely(total_rx_packets < budget)) {
		union ixgbe_adv_rx_desc *rx_desc;
		struct ixgbe_rx_buffer *rx_buffer;
		struct sk_buff *skb;
		unsigned int size;

		/* return some buffers to hardware, one at a time is too slow */
		if (cleaned_count >= IXGBE_RX_BUFFER_WRITE) {
			ixgbe_alloc_rx_buffers(rx_ring, cleaned_count);
			cleaned_count = 0;
		}

		rx_desc = IXGBE_RX_DESC(rx_ring, rx_ring->next_to_clean);
		size = le16_to_cpu(rx_desc->wb.upper.length);
		if (!size)
			break;

		/* This memory barrier is needed to keep us from reading
		 * any other fields out of the rx_desc until we know the
		 * descriptor has been written back
		 */
		dma_rmb();

		rx_buffer = ixgbe_get_rx_buffer(rx_ring, rx_desc, &skb, size);

		/* retrieve a buffer from the ring */
		if (!skb) {
			xdp.data = page_address(rx_buffer->page) +
				   rx_buffer->page_offset;
			xdp.data_meta = xdp.data;
			xdp.data_hard_start = xdp.data -
					      ixgbe_rx_offset(rx_ring);
			xdp.data_end = xdp.data + size;

			skb = ixgbe_run_xdp(adapter, rx_ring, &xdp);
		}

		if (IS_ERR(skb)) {
			unsigned int xdp_res = -PTR_ERR(skb);

			if (xdp_res & (IXGBE_XDP_TX | IXGBE_XDP_REDIR)) {
				xdp_xmit |= xdp_res;
				ixgbe_rx_buffer_flip(rx_ring, rx_buffer, size);
			} else {
				rx_buffer->pagecnt_bias++;
			}
			total_rx_packets++;
			total_rx_bytes += size;
		} else if (skb) {
			ixgbe_add_rx_frag(rx_ring, rx_buffer, skb, size);
		} else if (ring_uses_build_skb(rx_ring)) {
			skb = ixgbe_build_skb(rx_ring, rx_buffer,
					      &xdp, rx_desc);
		} else {
			skb = ixgbe_construct_skb(rx_ring, rx_buffer,
						  &xdp, rx_desc);
		}

		/* exit if we failed to retrieve a buffer */
		if (!skb) {
			rx_ring->rx_stats.alloc_rx_buff_failed++;
			rx_buffer->pagecnt_bias++;
			break;
		}

		ixgbe_put_rx_buffer(rx_ring, rx_buffer, skb);
		cleaned_count++;

		/* place incomplete frames back on ring for completion */
		if (ixgbe_is_non_eop(rx_ring, rx_desc, skb))
			continue;

		/* verify the packet layout is correct */
		if (ixgbe_cleanup_headers(rx_ring, rx_desc, skb))
			continue;

		/* probably a little skewed due to removing CRC */
		total_rx_bytes += skb->len;

		/* populate checksum, timestamp, VLAN, and protocol */
		ixgbe_process_skb_fields(rx_ring, rx_desc, skb);

#ifdef IXGBE_FCOE
		/* if ddp, not passing to ULD unless for FCP_RSP or error */
		if (ixgbe_rx_is_fcoe(rx_ring, rx_desc)) {
			ddp_bytes = ixgbe_fcoe_ddp(adapter, rx_desc, skb);
			/* include DDPed FCoE data */
			if (ddp_bytes > 0) {
				if (!mss) {
					mss = rx_ring->netdev->mtu -
						sizeof(struct fcoe_hdr) -
						sizeof(struct fc_frame_header) -
						sizeof(struct fcoe_crc_eof);
					if (mss > 512)
						mss &= ~511;
				}
				total_rx_bytes += ddp_bytes;
				total_rx_packets += DIV_ROUND_UP(ddp_bytes,
								 mss);
			}
			if (!ddp_bytes) {
				dev_kfree_skb_any(skb);
				continue;
			}
		}

#endif /* IXGBE_FCOE */
		ixgbe_rx_skb(q_vector, skb);

		/* update budget accounting */
		total_rx_packets++;
	}

	if (xdp_xmit & IXGBE_XDP_REDIR)
		xdp_do_flush_map();

	if (xdp_xmit & IXGBE_XDP_TX) {
		struct ixgbe_ring *ring = adapter->xdp_ring[smp_processor_id()];

		/* Force memory writes to complete before letting h/w
		 * know there are new descriptors to fetch.
		 */
		wmb();
		writel(ring->next_to_use, ring->tail);
	}

	u64_stats_update_begin(&rx_ring->syncp);
	rx_ring->stats.packets += total_rx_packets;
	rx_ring->stats.bytes += total_rx_bytes;
	u64_stats_update_end(&rx_ring->syncp);
	q_vector->rx.total_packets += total_rx_packets;
	q_vector->rx.total_bytes += total_rx_bytes;

	return total_rx_packets;
}

/**
 * ixgbe_configure_msix - Configure MSI-X hardware
 * @adapter: board private structure
 *
 * ixgbe_configure_msix sets up the hardware to properly generate MSI-X
 * interrupts.
 **/
static void ixgbe_configure_msix(struct ixgbe_adapter *adapter)
{
	struct ixgbe_q_vector *q_vector;
	int v_idx;
	u32 mask;

	/* Populate MSIX to EITR Select */
	if (adapter->num_vfs > 32) {
		u32 eitrsel = BIT(adapter->num_vfs - 32) - 1;
		IXGBE_WRITE_REG(&adapter->hw, IXGBE_EITRSEL, eitrsel);
	}

	/*
	 * Populate the IVAR table and set the ITR values to the
	 * corresponding register.
	 */
	for (v_idx = 0; v_idx < adapter->num_q_vectors; v_idx++) {
		struct ixgbe_ring *ring;
		q_vector = adapter->q_vector[v_idx];

		ixgbe_for_each_ring(ring, q_vector->rx)
			ixgbe_set_ivar(adapter, 0, ring->reg_idx, v_idx);

		ixgbe_for_each_ring(ring, q_vector->tx)
			ixgbe_set_ivar(adapter, 1, ring->reg_idx, v_idx);

		ixgbe_write_eitr(q_vector);
	}

	switch (adapter->hw.mac.type) {
	case ixgbe_mac_82598EB:
		ixgbe_set_ivar(adapter, -1, IXGBE_IVAR_OTHER_CAUSES_INDEX,
			       v_idx);
		break;
	case ixgbe_mac_82599EB:
	case ixgbe_mac_X540:
	case ixgbe_mac_X550:
	case ixgbe_mac_X550EM_x:
	case ixgbe_mac_x550em_a:
		ixgbe_set_ivar(adapter, -1, 1, v_idx);
		break;
	default:
		break;
	}
	IXGBE_WRITE_REG(&adapter->hw, IXGBE_EITR(v_idx), 1950);

	/* set up to autoclear timer, and the vectors */
	mask = IXGBE_EIMS_ENABLE_MASK;
	mask &= ~(IXGBE_EIMS_OTHER |
		  IXGBE_EIMS_MAILBOX |
		  IXGBE_EIMS_LSC);

	IXGBE_WRITE_REG(&adapter->hw, IXGBE_EIAC, mask);
}

/**
 * ixgbe_update_itr - update the dynamic ITR value based on statistics
 * @q_vector: structure containing interrupt and ring information
 * @ring_container: structure containing ring performance data
 *
 *      Stores a new ITR value based on packets and byte
 *      counts during the last interrupt.  The advantage of per interrupt
 *      computation is faster updates and more accurate ITR for the current
 *      traffic pattern.  Constants in this function were computed
 *      based on theoretical maximum wire speed and thresholds were set based
 *      on testing data as well as attempting to minimize response time
 *      while increasing bulk throughput.
 **/
static void ixgbe_update_itr(struct ixgbe_q_vector *q_vector,
			     struct ixgbe_ring_container *ring_container)
{
	unsigned int itr = IXGBE_ITR_ADAPTIVE_MIN_USECS |
			   IXGBE_ITR_ADAPTIVE_LATENCY;
	unsigned int avg_wire_size, packets, bytes;
	unsigned long next_update = jiffies;

	/* If we don't have any rings just leave ourselves set for maximum
	 * possible latency so we take ourselves out of the equation.
	 */
	if (!ring_container->ring)
		return;

	/* If we didn't update within up to 1 - 2 jiffies we can assume
	 * that either packets are coming in so slow there hasn't been
	 * any work, or that there is so much work that NAPI is dealing
	 * with interrupt moderation and we don't need to do anything.
	 */
	if (time_after(next_update, ring_container->next_update))
		goto clear_counts;

	packets = ring_container->total_packets;

	/* We have no packets to actually measure against. This means
	 * either one of the other queues on this vector is active or
	 * we are a Tx queue doing TSO with too high of an interrupt rate.
	 *
	 * When this occurs just tick up our delay by the minimum value
	 * and hope that this extra delay will prevent us from being called
	 * without any work on our queue.
	 */
	if (!packets) {
		itr = (q_vector->itr >> 2) + IXGBE_ITR_ADAPTIVE_MIN_INC;
		if (itr > IXGBE_ITR_ADAPTIVE_MAX_USECS)
			itr = IXGBE_ITR_ADAPTIVE_MAX_USECS;
		itr += ring_container->itr & IXGBE_ITR_ADAPTIVE_LATENCY;
		goto clear_counts;
	}

	bytes = ring_container->total_bytes;

	/* If packets are less than 4 or bytes are less than 9000 assume
	 * insufficient data to use bulk rate limiting approach. We are
	 * likely latency driven.
	 */
	if (packets < 4 && bytes < 9000) {
		itr = IXGBE_ITR_ADAPTIVE_LATENCY;
		goto adjust_by_size;
	}

	/* Between 4 and 48 we can assume that our current interrupt delay
	 * is only slightly too low. As such we should increase it by a small
	 * fixed amount.
	 */
	if (packets < 48) {
		itr = (q_vector->itr >> 2) + IXGBE_ITR_ADAPTIVE_MIN_INC;
		if (itr > IXGBE_ITR_ADAPTIVE_MAX_USECS)
			itr = IXGBE_ITR_ADAPTIVE_MAX_USECS;
		goto clear_counts;
	}

	/* Between 48 and 96 is our "goldilocks" zone where we are working
	 * out "just right". Just report that our current ITR is good for us.
	 */
	if (packets < 96) {
		itr = q_vector->itr >> 2;
		goto clear_counts;
	}

	/* If packet count is 96 or greater we are likely looking at a slight
	 * overrun of the delay we want. Try halving our delay to see if that
	 * will cut the number of packets in half per interrupt.
	 */
	if (packets < 256) {
		itr = q_vector->itr >> 3;
		if (itr < IXGBE_ITR_ADAPTIVE_MIN_USECS)
			itr = IXGBE_ITR_ADAPTIVE_MIN_USECS;
		goto clear_counts;
	}

	/* The paths below assume we are dealing with a bulk ITR since number
	 * of packets is 256 or greater. We are just going to have to compute
	 * a value and try to bring the count under control, though for smaller
	 * packet sizes there isn't much we can do as NAPI polling will likely
	 * be kicking in sooner rather than later.
	 */
	itr = IXGBE_ITR_ADAPTIVE_BULK;

adjust_by_size:
	/* If packet counts are 256 or greater we can assume we have a gross
	 * overestimation of what the rate should be. Instead of trying to fine
	 * tune it just use the formula below to try and dial in an exact value
	 * give the current packet size of the frame.
	 */
	avg_wire_size = bytes / packets;

	/* The following is a crude approximation of:
	 *  wmem_default / (size + overhead) = desired_pkts_per_int
	 *  rate / bits_per_byte / (size + ethernet overhead) = pkt_rate
	 *  (desired_pkt_rate / pkt_rate) * usecs_per_sec = ITR value
	 *
	 * Assuming wmem_default is 212992 and overhead is 640 bytes per
	 * packet, (256 skb, 64 headroom, 320 shared info), we can reduce the
	 * formula down to
	 *
	 *  (170 * (size + 24)) / (size + 640) = ITR
	 *
	 * We first do some math on the packet size and then finally bitshift
	 * by 8 after rounding up. We also have to account for PCIe link speed
	 * difference as ITR scales based on this.
	 */
	if (avg_wire_size <= 60) {
		/* Start at 50k ints/sec */
		avg_wire_size = 5120;
	} else if (avg_wire_size <= 316) {
		/* 50K ints/sec to 16K ints/sec */
		avg_wire_size *= 40;
		avg_wire_size += 2720;
	} else if (avg_wire_size <= 1084) {
		/* 16K ints/sec to 9.2K ints/sec */
		avg_wire_size *= 15;
		avg_wire_size += 11452;
	} else if (avg_wire_size <= 1980) {
		/* 9.2K ints/sec to 8K ints/sec */
		avg_wire_size *= 5;
		avg_wire_size += 22420;
	} else {
		/* plateau at a limit of 8K ints/sec */
		avg_wire_size = 32256;
	}

	/* If we are in low latency mode half our delay which doubles the rate
	 * to somewhere between 100K to 16K ints/sec
	 */
	if (itr & IXGBE_ITR_ADAPTIVE_LATENCY)
		avg_wire_size >>= 1;

	/* Resultant value is 256 times larger than it needs to be. This
	 * gives us room to adjust the value as needed to either increase
	 * or decrease the value based on link speeds of 10G, 2.5G, 1G, etc.
	 *
	 * Use addition as we have already recorded the new latency flag
	 * for the ITR value.
	 */
	switch (q_vector->adapter->link_speed) {
	case IXGBE_LINK_SPEED_10GB_FULL:
	case IXGBE_LINK_SPEED_100_FULL:
	default:
		itr += DIV_ROUND_UP(avg_wire_size,
				    IXGBE_ITR_ADAPTIVE_MIN_INC * 256) *
		       IXGBE_ITR_ADAPTIVE_MIN_INC;
		break;
	case IXGBE_LINK_SPEED_2_5GB_FULL:
	case IXGBE_LINK_SPEED_1GB_FULL:
	case IXGBE_LINK_SPEED_10_FULL:
		itr += DIV_ROUND_UP(avg_wire_size,
				    IXGBE_ITR_ADAPTIVE_MIN_INC * 64) *
		       IXGBE_ITR_ADAPTIVE_MIN_INC;
		break;
	}

clear_counts:
	/* write back value */
	ring_container->itr = itr;

	/* next update should occur within next jiffy */
	ring_container->next_update = next_update + 1;

	ring_container->total_bytes = 0;
	ring_container->total_packets = 0;
}

/**
 * ixgbe_write_eitr - write EITR register in hardware specific way
 * @q_vector: structure containing interrupt and ring information
 *
 * This function is made to be called by ethtool and by the driver
 * when it needs to update EITR registers at runtime.  Hardware
 * specific quirks/differences are taken care of here.
 */
void ixgbe_write_eitr(struct ixgbe_q_vector *q_vector)
{
	struct ixgbe_adapter *adapter = q_vector->adapter;
	struct ixgbe_hw *hw = &adapter->hw;
	int v_idx = q_vector->v_idx;
	u32 itr_reg = q_vector->itr & IXGBE_MAX_EITR;

	switch (adapter->hw.mac.type) {
	case ixgbe_mac_82598EB:
		/* must write high and low 16 bits to reset counter */
		itr_reg |= (itr_reg << 16);
		break;
	case ixgbe_mac_82599EB:
	case ixgbe_mac_X540:
	case ixgbe_mac_X550:
	case ixgbe_mac_X550EM_x:
	case ixgbe_mac_x550em_a:
		/*
		 * set the WDIS bit to not clear the timer bits and cause an
		 * immediate assertion of the interrupt
		 */
		itr_reg |= IXGBE_EITR_CNT_WDIS;
		break;
	default:
		break;
	}
	IXGBE_WRITE_REG(hw, IXGBE_EITR(v_idx), itr_reg);
}

static void ixgbe_set_itr(struct ixgbe_q_vector *q_vector)
{
	u32 new_itr;

	ixgbe_update_itr(q_vector, &q_vector->tx);
	ixgbe_update_itr(q_vector, &q_vector->rx);

	/* use the smallest value of new ITR delay calculations */
	new_itr = min(q_vector->rx.itr, q_vector->tx.itr);

	/* Clear latency flag if set, shift into correct position */
	new_itr &= ~IXGBE_ITR_ADAPTIVE_LATENCY;
	new_itr <<= 2;

	if (new_itr != q_vector->itr) {
		/* save the algorithm value here */
		q_vector->itr = new_itr;

		ixgbe_write_eitr(q_vector);
	}
}

/**
 * ixgbe_check_overtemp_subtask - check for over temperature
 * @adapter: pointer to adapter
 **/
static void ixgbe_check_overtemp_subtask(struct ixgbe_adapter *adapter)
{
	struct ixgbe_hw *hw = &adapter->hw;
	u32 eicr = adapter->interrupt_event;
	s32 rc;

	if (test_bit(__IXGBE_DOWN, &adapter->state))
		return;

	if (!(adapter->flags2 & IXGBE_FLAG2_TEMP_SENSOR_EVENT))
		return;

	adapter->flags2 &= ~IXGBE_FLAG2_TEMP_SENSOR_EVENT;

	switch (hw->device_id) {
	case IXGBE_DEV_ID_82599_T3_LOM:
		/*
		 * Since the warning interrupt is for both ports
		 * we don't have to check if:
		 *  - This interrupt wasn't for our port.
		 *  - We may have missed the interrupt so always have to
		 *    check if we  got a LSC
		 */
		if (!(eicr & IXGBE_EICR_GPI_SDP0_8259X) &&
		    !(eicr & IXGBE_EICR_LSC))
			return;

		if (!(eicr & IXGBE_EICR_LSC) && hw->mac.ops.check_link) {
			u32 speed;
			bool link_up = false;

			hw->mac.ops.check_link(hw, &speed, &link_up, false);

			if (link_up)
				return;
		}

		/* Check if this is not due to overtemp */
		if (hw->phy.ops.check_overtemp(hw) != IXGBE_ERR_OVERTEMP)
			return;

		break;
	case IXGBE_DEV_ID_X550EM_A_1G_T:
	case IXGBE_DEV_ID_X550EM_A_1G_T_L:
		rc = hw->phy.ops.check_overtemp(hw);
		if (rc != IXGBE_ERR_OVERTEMP)
			return;
		break;
	default:
		if (adapter->hw.mac.type >= ixgbe_mac_X540)
			return;
		if (!(eicr & IXGBE_EICR_GPI_SDP0(hw)))
			return;
		break;
	}
	e_crit(drv, "%s\n", ixgbe_overheat_msg);

	adapter->interrupt_event = 0;
}

static void ixgbe_check_fan_failure(struct ixgbe_adapter *adapter, u32 eicr)
{
	struct ixgbe_hw *hw = &adapter->hw;

	if ((adapter->flags & IXGBE_FLAG_FAN_FAIL_CAPABLE) &&
	    (eicr & IXGBE_EICR_GPI_SDP1(hw))) {
		e_crit(probe, "Fan has stopped, replace the adapter\n");
		/* write to clear the interrupt */
		IXGBE_WRITE_REG(hw, IXGBE_EICR, IXGBE_EICR_GPI_SDP1(hw));
	}
}

static void ixgbe_check_overtemp_event(struct ixgbe_adapter *adapter, u32 eicr)
{
	struct ixgbe_hw *hw = &adapter->hw;

	if (!(adapter->flags2 & IXGBE_FLAG2_TEMP_SENSOR_CAPABLE))
		return;

	switch (adapter->hw.mac.type) {
	case ixgbe_mac_82599EB:
		/*
		 * Need to check link state so complete overtemp check
		 * on service task
		 */
		if (((eicr & IXGBE_EICR_GPI_SDP0(hw)) ||
		     (eicr & IXGBE_EICR_LSC)) &&
		    (!test_bit(__IXGBE_DOWN, &adapter->state))) {
			adapter->interrupt_event = eicr;
			adapter->flags2 |= IXGBE_FLAG2_TEMP_SENSOR_EVENT;
			ixgbe_service_event_schedule(adapter);
			return;
		}
		return;
	case ixgbe_mac_x550em_a:
		if (eicr & IXGBE_EICR_GPI_SDP0_X550EM_a) {
			adapter->interrupt_event = eicr;
			adapter->flags2 |= IXGBE_FLAG2_TEMP_SENSOR_EVENT;
			ixgbe_service_event_schedule(adapter);
			IXGBE_WRITE_REG(&adapter->hw, IXGBE_EIMC,
					IXGBE_EICR_GPI_SDP0_X550EM_a);
			IXGBE_WRITE_REG(&adapter->hw, IXGBE_EICR,
					IXGBE_EICR_GPI_SDP0_X550EM_a);
		}
		return;
	case ixgbe_mac_X550:
	case ixgbe_mac_X540:
		if (!(eicr & IXGBE_EICR_TS))
			return;
		break;
	default:
		return;
	}

	e_crit(drv, "%s\n", ixgbe_overheat_msg);
}

static inline bool ixgbe_is_sfp(struct ixgbe_hw *hw)
{
	switch (hw->mac.type) {
	case ixgbe_mac_82598EB:
		if (hw->phy.type == ixgbe_phy_nl)
			return true;
		return false;
	case ixgbe_mac_82599EB:
	case ixgbe_mac_X550EM_x:
	case ixgbe_mac_x550em_a:
		switch (hw->mac.ops.get_media_type(hw)) {
		case ixgbe_media_type_fiber:
		case ixgbe_media_type_fiber_qsfp:
			return true;
		default:
			return false;
		}
	default:
		return false;
	}
}

static void ixgbe_check_sfp_event(struct ixgbe_adapter *adapter, u32 eicr)
{
	struct ixgbe_hw *hw = &adapter->hw;
	u32 eicr_mask = IXGBE_EICR_GPI_SDP2(hw);

	if (!ixgbe_is_sfp(hw))
		return;

	/* Later MAC's use different SDP */
	if (hw->mac.type >= ixgbe_mac_X540)
		eicr_mask = IXGBE_EICR_GPI_SDP0_X540;

	if (eicr & eicr_mask) {
		/* Clear the interrupt */
		IXGBE_WRITE_REG(hw, IXGBE_EICR, eicr_mask);
		if (!test_bit(__IXGBE_DOWN, &adapter->state)) {
			adapter->flags2 |= IXGBE_FLAG2_SFP_NEEDS_RESET;
			adapter->sfp_poll_time = 0;
			ixgbe_service_event_schedule(adapter);
		}
	}

	if (adapter->hw.mac.type == ixgbe_mac_82599EB &&
	    (eicr & IXGBE_EICR_GPI_SDP1(hw))) {
		/* Clear the interrupt */
		IXGBE_WRITE_REG(hw, IXGBE_EICR, IXGBE_EICR_GPI_SDP1(hw));
		if (!test_bit(__IXGBE_DOWN, &adapter->state)) {
			adapter->flags |= IXGBE_FLAG_NEED_LINK_CONFIG;
			ixgbe_service_event_schedule(adapter);
		}
	}
}

static void ixgbe_check_lsc(struct ixgbe_adapter *adapter)
{
	struct ixgbe_hw *hw = &adapter->hw;

	adapter->lsc_int++;
	adapter->flags |= IXGBE_FLAG_NEED_LINK_UPDATE;
	adapter->link_check_timeout = jiffies;
	if (!test_bit(__IXGBE_DOWN, &adapter->state)) {
		IXGBE_WRITE_REG(hw, IXGBE_EIMC, IXGBE_EIMC_LSC);
		IXGBE_WRITE_FLUSH(hw);
		ixgbe_service_event_schedule(adapter);
	}
}

static inline void ixgbe_irq_enable_queues(struct ixgbe_adapter *adapter,
					   u64 qmask)
{
	u32 mask;
	struct ixgbe_hw *hw = &adapter->hw;

	switch (hw->mac.type) {
	case ixgbe_mac_82598EB:
		mask = (IXGBE_EIMS_RTX_QUEUE & qmask);
		IXGBE_WRITE_REG(hw, IXGBE_EIMS, mask);
		break;
	case ixgbe_mac_82599EB:
	case ixgbe_mac_X540:
	case ixgbe_mac_X550:
	case ixgbe_mac_X550EM_x:
	case ixgbe_mac_x550em_a:
		mask = (qmask & 0xFFFFFFFF);
		if (mask)
			IXGBE_WRITE_REG(hw, IXGBE_EIMS_EX(0), mask);
		mask = (qmask >> 32);
		if (mask)
			IXGBE_WRITE_REG(hw, IXGBE_EIMS_EX(1), mask);
		break;
	default:
		break;
	}
	/* skip the flush */
}

static inline void ixgbe_irq_disable_queues(struct ixgbe_adapter *adapter,
					    u64 qmask)
{
	u32 mask;
	struct ixgbe_hw *hw = &adapter->hw;

	switch (hw->mac.type) {
	case ixgbe_mac_82598EB:
		mask = (IXGBE_EIMS_RTX_QUEUE & qmask);
		IXGBE_WRITE_REG(hw, IXGBE_EIMC, mask);
		break;
	case ixgbe_mac_82599EB:
	case ixgbe_mac_X540:
	case ixgbe_mac_X550:
	case ixgbe_mac_X550EM_x:
	case ixgbe_mac_x550em_a:
		mask = (qmask & 0xFFFFFFFF);
		if (mask)
			IXGBE_WRITE_REG(hw, IXGBE_EIMC_EX(0), mask);
		mask = (qmask >> 32);
		if (mask)
			IXGBE_WRITE_REG(hw, IXGBE_EIMC_EX(1), mask);
		break;
	default:
		break;
	}
	/* skip the flush */
}

/**
 * ixgbe_irq_enable - Enable default interrupt generation settings
 * @adapter: board private structure
 * @queues: enable irqs for queues
 * @flush: flush register write
 **/
static inline void ixgbe_irq_enable(struct ixgbe_adapter *adapter, bool queues,
				    bool flush)
{
	struct ixgbe_hw *hw = &adapter->hw;
	u32 mask = (IXGBE_EIMS_ENABLE_MASK & ~IXGBE_EIMS_RTX_QUEUE);

	/* don't reenable LSC while waiting for link */
	if (adapter->flags & IXGBE_FLAG_NEED_LINK_UPDATE)
		mask &= ~IXGBE_EIMS_LSC;

	if (adapter->flags2 & IXGBE_FLAG2_TEMP_SENSOR_CAPABLE)
		switch (adapter->hw.mac.type) {
		case ixgbe_mac_82599EB:
			mask |= IXGBE_EIMS_GPI_SDP0(hw);
			break;
		case ixgbe_mac_X540:
		case ixgbe_mac_X550:
		case ixgbe_mac_X550EM_x:
		case ixgbe_mac_x550em_a:
			mask |= IXGBE_EIMS_TS;
			break;
		default:
			break;
		}
	if (adapter->flags & IXGBE_FLAG_FAN_FAIL_CAPABLE)
		mask |= IXGBE_EIMS_GPI_SDP1(hw);
	switch (adapter->hw.mac.type) {
	case ixgbe_mac_82599EB:
		mask |= IXGBE_EIMS_GPI_SDP1(hw);
		mask |= IXGBE_EIMS_GPI_SDP2(hw);
		/* fall through */
	case ixgbe_mac_X540:
	case ixgbe_mac_X550:
	case ixgbe_mac_X550EM_x:
	case ixgbe_mac_x550em_a:
		if (adapter->hw.device_id == IXGBE_DEV_ID_X550EM_X_SFP ||
		    adapter->hw.device_id == IXGBE_DEV_ID_X550EM_A_SFP ||
		    adapter->hw.device_id == IXGBE_DEV_ID_X550EM_A_SFP_N)
			mask |= IXGBE_EIMS_GPI_SDP0(&adapter->hw);
		if (adapter->hw.phy.type == ixgbe_phy_x550em_ext_t)
			mask |= IXGBE_EICR_GPI_SDP0_X540;
		mask |= IXGBE_EIMS_ECC;
		mask |= IXGBE_EIMS_MAILBOX;
		break;
	default:
		break;
	}

	if ((adapter->flags & IXGBE_FLAG_FDIR_HASH_CAPABLE) &&
	    !(adapter->flags2 & IXGBE_FLAG2_FDIR_REQUIRES_REINIT))
		mask |= IXGBE_EIMS_FLOW_DIR;

	IXGBE_WRITE_REG(&adapter->hw, IXGBE_EIMS, mask);
	if (queues)
		ixgbe_irq_enable_queues(adapter, ~0);
	if (flush)
		IXGBE_WRITE_FLUSH(&adapter->hw);
}

static irqreturn_t ixgbe_msix_other(int irq, void *data)
{
	struct ixgbe_adapter *adapter = data;
	struct ixgbe_hw *hw = &adapter->hw;
	u32 eicr;

	/*
	 * Workaround for Silicon errata.  Use clear-by-write instead
	 * of clear-by-read.  Reading with EICS will return the
	 * interrupt causes without clearing, which later be done
	 * with the write to EICR.
	 */
	eicr = IXGBE_READ_REG(hw, IXGBE_EICS);

	/* The lower 16bits of the EICR register are for the queue interrupts
	 * which should be masked here in order to not accidentally clear them if
	 * the bits are high when ixgbe_msix_other is called. There is a race
	 * condition otherwise which results in possible performance loss
	 * especially if the ixgbe_msix_other interrupt is triggering
	 * consistently (as it would when PPS is turned on for the X540 device)
	 */
	eicr &= 0xFFFF0000;

	IXGBE_WRITE_REG(hw, IXGBE_EICR, eicr);

	if (eicr & IXGBE_EICR_LSC)
		ixgbe_check_lsc(adapter);

	if (eicr & IXGBE_EICR_MAILBOX)
		ixgbe_msg_task(adapter);

	switch (hw->mac.type) {
	case ixgbe_mac_82599EB:
	case ixgbe_mac_X540:
	case ixgbe_mac_X550:
	case ixgbe_mac_X550EM_x:
	case ixgbe_mac_x550em_a:
		if (hw->phy.type == ixgbe_phy_x550em_ext_t &&
		    (eicr & IXGBE_EICR_GPI_SDP0_X540)) {
			adapter->flags2 |= IXGBE_FLAG2_PHY_INTERRUPT;
			ixgbe_service_event_schedule(adapter);
			IXGBE_WRITE_REG(hw, IXGBE_EICR,
					IXGBE_EICR_GPI_SDP0_X540);
		}
		if (eicr & IXGBE_EICR_ECC) {
			e_info(link, "Received ECC Err, initiating reset\n");
			set_bit(__IXGBE_RESET_REQUESTED, &adapter->state);
			ixgbe_service_event_schedule(adapter);
			IXGBE_WRITE_REG(hw, IXGBE_EICR, IXGBE_EICR_ECC);
		}
		/* Handle Flow Director Full threshold interrupt */
		if (eicr & IXGBE_EICR_FLOW_DIR) {
			int reinit_count = 0;
			int i;
			for (i = 0; i < adapter->num_tx_queues; i++) {
				struct ixgbe_ring *ring = adapter->tx_ring[i];
				if (test_and_clear_bit(__IXGBE_TX_FDIR_INIT_DONE,
						       &ring->state))
					reinit_count++;
			}
			if (reinit_count) {
				/* no more flow director interrupts until after init */
				IXGBE_WRITE_REG(hw, IXGBE_EIMC, IXGBE_EIMC_FLOW_DIR);
				adapter->flags2 |= IXGBE_FLAG2_FDIR_REQUIRES_REINIT;
				ixgbe_service_event_schedule(adapter);
			}
		}
		ixgbe_check_sfp_event(adapter, eicr);
		ixgbe_check_overtemp_event(adapter, eicr);
		break;
	default:
		break;
	}

	ixgbe_check_fan_failure(adapter, eicr);

	if (unlikely(eicr & IXGBE_EICR_TIMESYNC))
		ixgbe_ptp_check_pps_event(adapter);

	/* re-enable the original interrupt state, no lsc, no queues */
	if (!test_bit(__IXGBE_DOWN, &adapter->state))
		ixgbe_irq_enable(adapter, false, false);

	return IRQ_HANDLED;
}

static irqreturn_t ixgbe_msix_clean_rings(int irq, void *data)
{
	struct ixgbe_q_vector *q_vector = data;

	/* EIAM disabled interrupts (on this vector) for us */

	if (q_vector->rx.ring || q_vector->tx.ring)
		napi_schedule_irqoff(&q_vector->napi);

	return IRQ_HANDLED;
}

/**
 * ixgbe_poll - NAPI Rx polling callback
 * @napi: structure for representing this polling device
 * @budget: how many packets driver is allowed to clean
 *
 * This function is used for legacy and MSI, NAPI mode
 **/
int ixgbe_poll(struct napi_struct *napi, int budget)
{
	struct ixgbe_q_vector *q_vector =
				container_of(napi, struct ixgbe_q_vector, napi);
	struct ixgbe_adapter *adapter = q_vector->adapter;
	struct ixgbe_ring *ring;
	int per_ring_budget, work_done = 0;
	bool clean_complete = true;

#ifdef CONFIG_IXGBE_DCA
	if (adapter->flags & IXGBE_FLAG_DCA_ENABLED)
		ixgbe_update_dca(q_vector);
#endif

	ixgbe_for_each_ring(ring, q_vector->tx) {
		if (!ixgbe_clean_tx_irq(q_vector, ring, budget))
			clean_complete = false;
	}

	/* Exit if we are called by netpoll */
	if (budget <= 0)
		return budget;

	/* attempt to distribute budget to each queue fairly, but don't allow
	 * the budget to go below 1 because we'll exit polling */
	if (q_vector->rx.count > 1)
		per_ring_budget = max(budget/q_vector->rx.count, 1);
	else
		per_ring_budget = budget;

	ixgbe_for_each_ring(ring, q_vector->rx) {
		int cleaned = ixgbe_clean_rx_irq(q_vector, ring,
						 per_ring_budget);

		work_done += cleaned;
		if (cleaned >= per_ring_budget)
			clean_complete = false;
	}

	/* If all work not completed, return budget and keep polling */
	if (!clean_complete)
		return budget;

	/* all work done, exit the polling mode */
	if (likely(napi_complete_done(napi, work_done))) {
		if (adapter->rx_itr_setting & 1)
			ixgbe_set_itr(q_vector);
		if (!test_bit(__IXGBE_DOWN, &adapter->state))
			ixgbe_irq_enable_queues(adapter,
						BIT_ULL(q_vector->v_idx));
	}

	return min(work_done, budget - 1);
}

/**
 * ixgbe_request_msix_irqs - Initialize MSI-X interrupts
 * @adapter: board private structure
 *
 * ixgbe_request_msix_irqs allocates MSI-X vectors and requests
 * interrupts from the kernel.
 **/
static int ixgbe_request_msix_irqs(struct ixgbe_adapter *adapter)
{
	struct net_device *netdev = adapter->netdev;
	unsigned int ri = 0, ti = 0;
	int vector, err;

	for (vector = 0; vector < adapter->num_q_vectors; vector++) {
		struct ixgbe_q_vector *q_vector = adapter->q_vector[vector];
		struct msix_entry *entry = &adapter->msix_entries[vector];

		if (q_vector->tx.ring && q_vector->rx.ring) {
			snprintf(q_vector->name, sizeof(q_vector->name),
				 "%s-TxRx-%u", netdev->name, ri++);
			ti++;
		} else if (q_vector->rx.ring) {
			snprintf(q_vector->name, sizeof(q_vector->name),
				 "%s-rx-%u", netdev->name, ri++);
		} else if (q_vector->tx.ring) {
			snprintf(q_vector->name, sizeof(q_vector->name),
				 "%s-tx-%u", netdev->name, ti++);
		} else {
			/* skip this unused q_vector */
			continue;
		}
		err = request_irq(entry->vector, &ixgbe_msix_clean_rings, 0,
				  q_vector->name, q_vector);
		if (err) {
			e_err(probe, "request_irq failed for MSIX interrupt "
			      "Error: %d\n", err);
			goto free_queue_irqs;
		}
		/* If Flow Director is enabled, set interrupt affinity */
		if (adapter->flags & IXGBE_FLAG_FDIR_HASH_CAPABLE) {
			/* assign the mask for this irq */
			irq_set_affinity_hint(entry->vector,
					      &q_vector->affinity_mask);
		}
	}

	err = request_irq(adapter->msix_entries[vector].vector,
			  ixgbe_msix_other, 0, netdev->name, adapter);
	if (err) {
		e_err(probe, "request_irq for msix_other failed: %d\n", err);
		goto free_queue_irqs;
	}

	return 0;

free_queue_irqs:
	while (vector) {
		vector--;
		irq_set_affinity_hint(adapter->msix_entries[vector].vector,
				      NULL);
		free_irq(adapter->msix_entries[vector].vector,
			 adapter->q_vector[vector]);
	}
	adapter->flags &= ~IXGBE_FLAG_MSIX_ENABLED;
	pci_disable_msix(adapter->pdev);
	kfree(adapter->msix_entries);
	adapter->msix_entries = NULL;
	return err;
}

/**
 * ixgbe_intr - legacy mode Interrupt Handler
 * @irq: interrupt number
 * @data: pointer to a network interface device structure
 **/
static irqreturn_t ixgbe_intr(int irq, void *data)
{
	struct ixgbe_adapter *adapter = data;
	struct ixgbe_hw *hw = &adapter->hw;
	struct ixgbe_q_vector *q_vector = adapter->q_vector[0];
	u32 eicr;

	/*
	 * Workaround for silicon errata #26 on 82598.  Mask the interrupt
	 * before the read of EICR.
	 */
	IXGBE_WRITE_REG(hw, IXGBE_EIMC, IXGBE_IRQ_CLEAR_MASK);

	/* for NAPI, using EIAM to auto-mask tx/rx interrupt bits on read
	 * therefore no explicit interrupt disable is necessary */
	eicr = IXGBE_READ_REG(hw, IXGBE_EICR);
	if (!eicr) {
		/*
		 * shared interrupt alert!
		 * make sure interrupts are enabled because the read will
		 * have disabled interrupts due to EIAM
		 * finish the workaround of silicon errata on 82598.  Unmask
		 * the interrupt that we masked before the EICR read.
		 */
		if (!test_bit(__IXGBE_DOWN, &adapter->state))
			ixgbe_irq_enable(adapter, true, true);
		return IRQ_NONE;	/* Not our interrupt */
	}

	if (eicr & IXGBE_EICR_LSC)
		ixgbe_check_lsc(adapter);

	switch (hw->mac.type) {
	case ixgbe_mac_82599EB:
		ixgbe_check_sfp_event(adapter, eicr);
		/* Fall through */
	case ixgbe_mac_X540:
	case ixgbe_mac_X550:
	case ixgbe_mac_X550EM_x:
	case ixgbe_mac_x550em_a:
		if (eicr & IXGBE_EICR_ECC) {
			e_info(link, "Received ECC Err, initiating reset\n");
			set_bit(__IXGBE_RESET_REQUESTED, &adapter->state);
			ixgbe_service_event_schedule(adapter);
			IXGBE_WRITE_REG(hw, IXGBE_EICR, IXGBE_EICR_ECC);
		}
		ixgbe_check_overtemp_event(adapter, eicr);
		break;
	default:
		break;
	}

	ixgbe_check_fan_failure(adapter, eicr);
	if (unlikely(eicr & IXGBE_EICR_TIMESYNC))
		ixgbe_ptp_check_pps_event(adapter);

	/* would disable interrupts here but EIAM disabled it */
	napi_schedule_irqoff(&q_vector->napi);

	/*
	 * re-enable link(maybe) and non-queue interrupts, no flush.
	 * ixgbe_poll will re-enable the queue interrupts
	 */
	if (!test_bit(__IXGBE_DOWN, &adapter->state))
		ixgbe_irq_enable(adapter, false, false);

	return IRQ_HANDLED;
}

/**
 * ixgbe_request_irq - initialize interrupts
 * @adapter: board private structure
 *
 * Attempts to configure interrupts using the best available
 * capabilities of the hardware and kernel.
 **/
static int ixgbe_request_irq(struct ixgbe_adapter *adapter)
{
	struct net_device *netdev = adapter->netdev;
	int err;

	if (adapter->flags & IXGBE_FLAG_MSIX_ENABLED)
		err = ixgbe_request_msix_irqs(adapter);
	else if (adapter->flags & IXGBE_FLAG_MSI_ENABLED)
		err = request_irq(adapter->pdev->irq, ixgbe_intr, 0,
				  netdev->name, adapter);
	else
		err = request_irq(adapter->pdev->irq, ixgbe_intr, IRQF_SHARED,
				  netdev->name, adapter);

	if (err)
		e_err(probe, "request_irq failed, Error %d\n", err);

	return err;
}

static void ixgbe_free_irq(struct ixgbe_adapter *adapter)
{
	int vector;

	if (!(adapter->flags & IXGBE_FLAG_MSIX_ENABLED)) {
		free_irq(adapter->pdev->irq, adapter);
		return;
	}

	if (!adapter->msix_entries)
		return;

	for (vector = 0; vector < adapter->num_q_vectors; vector++) {
		struct ixgbe_q_vector *q_vector = adapter->q_vector[vector];
		struct msix_entry *entry = &adapter->msix_entries[vector];

		/* free only the irqs that were actually requested */
		if (!q_vector->rx.ring && !q_vector->tx.ring)
			continue;

		/* clear the affinity_mask in the IRQ descriptor */
		irq_set_affinity_hint(entry->vector, NULL);

		free_irq(entry->vector, q_vector);
	}

	free_irq(adapter->msix_entries[vector].vector, adapter);
}

/**
 * ixgbe_irq_disable - Mask off interrupt generation on the NIC
 * @adapter: board private structure
 **/
static inline void ixgbe_irq_disable(struct ixgbe_adapter *adapter)
{
	switch (adapter->hw.mac.type) {
	case ixgbe_mac_82598EB:
		IXGBE_WRITE_REG(&adapter->hw, IXGBE_EIMC, ~0);
		break;
	case ixgbe_mac_82599EB:
	case ixgbe_mac_X540:
	case ixgbe_mac_X550:
	case ixgbe_mac_X550EM_x:
	case ixgbe_mac_x550em_a:
		IXGBE_WRITE_REG(&adapter->hw, IXGBE_EIMC, 0xFFFF0000);
		IXGBE_WRITE_REG(&adapter->hw, IXGBE_EIMC_EX(0), ~0);
		IXGBE_WRITE_REG(&adapter->hw, IXGBE_EIMC_EX(1), ~0);
		break;
	default:
		break;
	}
	IXGBE_WRITE_FLUSH(&adapter->hw);
	if (adapter->flags & IXGBE_FLAG_MSIX_ENABLED) {
		int vector;

		for (vector = 0; vector < adapter->num_q_vectors; vector++)
			synchronize_irq(adapter->msix_entries[vector].vector);

		synchronize_irq(adapter->msix_entries[vector++].vector);
	} else {
		synchronize_irq(adapter->pdev->irq);
	}
}

/**
 * ixgbe_configure_msi_and_legacy - Initialize PIN (INTA...) and MSI interrupts
 * @adapter: board private structure
 *
 **/
static void ixgbe_configure_msi_and_legacy(struct ixgbe_adapter *adapter)
{
	struct ixgbe_q_vector *q_vector = adapter->q_vector[0];

	ixgbe_write_eitr(q_vector);

	ixgbe_set_ivar(adapter, 0, 0, 0);
	ixgbe_set_ivar(adapter, 1, 0, 0);

	e_info(hw, "Legacy interrupt IVAR setup done\n");
}

/**
 * ixgbe_configure_tx_ring - Configure 8259x Tx ring after Reset
 * @adapter: board private structure
 * @ring: structure containing ring specific data
 *
 * Configure the Tx descriptor ring after a reset.
 **/
void ixgbe_configure_tx_ring(struct ixgbe_adapter *adapter,
			     struct ixgbe_ring *ring)
{
	struct ixgbe_hw *hw = &adapter->hw;
	u64 tdba = ring->dma;
	int wait_loop = 10;
	u32 txdctl = IXGBE_TXDCTL_ENABLE;
	u8 reg_idx = ring->reg_idx;

	/* disable queue to avoid issues while updating state */
	IXGBE_WRITE_REG(hw, IXGBE_TXDCTL(reg_idx), 0);
	IXGBE_WRITE_FLUSH(hw);

	IXGBE_WRITE_REG(hw, IXGBE_TDBAL(reg_idx),
			(tdba & DMA_BIT_MASK(32)));
	IXGBE_WRITE_REG(hw, IXGBE_TDBAH(reg_idx), (tdba >> 32));
	IXGBE_WRITE_REG(hw, IXGBE_TDLEN(reg_idx),
			ring->count * sizeof(union ixgbe_adv_tx_desc));
	IXGBE_WRITE_REG(hw, IXGBE_TDH(reg_idx), 0);
	IXGBE_WRITE_REG(hw, IXGBE_TDT(reg_idx), 0);
	ring->tail = adapter->io_addr + IXGBE_TDT(reg_idx);

	/*
	 * set WTHRESH to encourage burst writeback, it should not be set
	 * higher than 1 when:
	 * - ITR is 0 as it could cause false TX hangs
	 * - ITR is set to > 100k int/sec and BQL is enabled
	 *
	 * In order to avoid issues WTHRESH + PTHRESH should always be equal
	 * to or less than the number of on chip descriptors, which is
	 * currently 40.
	 */
	if (!ring->q_vector || (ring->q_vector->itr < IXGBE_100K_ITR))
		txdctl |= 1u << 16;	/* WTHRESH = 1 */
	else
		txdctl |= 8u << 16;	/* WTHRESH = 8 */

	/*
	 * Setting PTHRESH to 32 both improves performance
	 * and avoids a TX hang with DFP enabled
	 */
	txdctl |= (1u << 8) |	/* HTHRESH = 1 */
		   32;		/* PTHRESH = 32 */

	/* reinitialize flowdirector state */
	if (adapter->flags & IXGBE_FLAG_FDIR_HASH_CAPABLE) {
		ring->atr_sample_rate = adapter->atr_sample_rate;
		ring->atr_count = 0;
		set_bit(__IXGBE_TX_FDIR_INIT_DONE, &ring->state);
	} else {
		ring->atr_sample_rate = 0;
	}

	/* initialize XPS */
	if (!test_and_set_bit(__IXGBE_TX_XPS_INIT_DONE, &ring->state)) {
		struct ixgbe_q_vector *q_vector = ring->q_vector;

		if (q_vector)
			netif_set_xps_queue(ring->netdev,
					    &q_vector->affinity_mask,
					    ring->queue_index);
	}

	clear_bit(__IXGBE_HANG_CHECK_ARMED, &ring->state);

	/* reinitialize tx_buffer_info */
	memset(ring->tx_buffer_info, 0,
	       sizeof(struct ixgbe_tx_buffer) * ring->count);

	/* enable queue */
	IXGBE_WRITE_REG(hw, IXGBE_TXDCTL(reg_idx), txdctl);

	/* TXDCTL.EN will return 0 on 82598 if link is down, so skip it */
	if (hw->mac.type == ixgbe_mac_82598EB &&
	    !(IXGBE_READ_REG(hw, IXGBE_LINKS) & IXGBE_LINKS_UP))
		return;

	/* poll to verify queue is enabled */
	do {
		usleep_range(1000, 2000);
		txdctl = IXGBE_READ_REG(hw, IXGBE_TXDCTL(reg_idx));
	} while (--wait_loop && !(txdctl & IXGBE_TXDCTL_ENABLE));
	if (!wait_loop)
		hw_dbg(hw, "Could not enable Tx Queue %d\n", reg_idx);
}

static void ixgbe_setup_mtqc(struct ixgbe_adapter *adapter)
{
	struct ixgbe_hw *hw = &adapter->hw;
	u32 rttdcs, mtqc;
	u8 tcs = adapter->hw_tcs;

	if (hw->mac.type == ixgbe_mac_82598EB)
		return;

	/* disable the arbiter while setting MTQC */
	rttdcs = IXGBE_READ_REG(hw, IXGBE_RTTDCS);
	rttdcs |= IXGBE_RTTDCS_ARBDIS;
	IXGBE_WRITE_REG(hw, IXGBE_RTTDCS, rttdcs);

	/* set transmit pool layout */
	if (adapter->flags & IXGBE_FLAG_SRIOV_ENABLED) {
		mtqc = IXGBE_MTQC_VT_ENA;
		if (tcs > 4)
			mtqc |= IXGBE_MTQC_RT_ENA | IXGBE_MTQC_8TC_8TQ;
		else if (tcs > 1)
			mtqc |= IXGBE_MTQC_RT_ENA | IXGBE_MTQC_4TC_4TQ;
		else if (adapter->ring_feature[RING_F_VMDQ].mask ==
			 IXGBE_82599_VMDQ_4Q_MASK)
			mtqc |= IXGBE_MTQC_32VF;
		else
			mtqc |= IXGBE_MTQC_64VF;
	} else {
		if (tcs > 4)
			mtqc = IXGBE_MTQC_RT_ENA | IXGBE_MTQC_8TC_8TQ;
		else if (tcs > 1)
			mtqc = IXGBE_MTQC_RT_ENA | IXGBE_MTQC_4TC_4TQ;
		else
			mtqc = IXGBE_MTQC_64Q_1PB;
	}

	IXGBE_WRITE_REG(hw, IXGBE_MTQC, mtqc);

	/* Enable Security TX Buffer IFG for multiple pb */
	if (tcs) {
		u32 sectx = IXGBE_READ_REG(hw, IXGBE_SECTXMINIFG);
		sectx |= IXGBE_SECTX_DCB;
		IXGBE_WRITE_REG(hw, IXGBE_SECTXMINIFG, sectx);
	}

	/* re-enable the arbiter */
	rttdcs &= ~IXGBE_RTTDCS_ARBDIS;
	IXGBE_WRITE_REG(hw, IXGBE_RTTDCS, rttdcs);
}

/**
 * ixgbe_configure_tx - Configure 8259x Transmit Unit after Reset
 * @adapter: board private structure
 *
 * Configure the Tx unit of the MAC after a reset.
 **/
static void ixgbe_configure_tx(struct ixgbe_adapter *adapter)
{
	struct ixgbe_hw *hw = &adapter->hw;
	u32 dmatxctl;
	u32 i;

	ixgbe_setup_mtqc(adapter);

	if (hw->mac.type != ixgbe_mac_82598EB) {
		/* DMATXCTL.EN must be before Tx queues are enabled */
		dmatxctl = IXGBE_READ_REG(hw, IXGBE_DMATXCTL);
		dmatxctl |= IXGBE_DMATXCTL_TE;
		IXGBE_WRITE_REG(hw, IXGBE_DMATXCTL, dmatxctl);
	}

	/* Setup the HW Tx Head and Tail descriptor pointers */
	for (i = 0; i < adapter->num_tx_queues; i++)
		ixgbe_configure_tx_ring(adapter, adapter->tx_ring[i]);
	for (i = 0; i < adapter->num_xdp_queues; i++)
		ixgbe_configure_tx_ring(adapter, adapter->xdp_ring[i]);
}

static void ixgbe_enable_rx_drop(struct ixgbe_adapter *adapter,
				 struct ixgbe_ring *ring)
{
	struct ixgbe_hw *hw = &adapter->hw;
	u8 reg_idx = ring->reg_idx;
	u32 srrctl = IXGBE_READ_REG(hw, IXGBE_SRRCTL(reg_idx));

	srrctl |= IXGBE_SRRCTL_DROP_EN;

	IXGBE_WRITE_REG(hw, IXGBE_SRRCTL(reg_idx), srrctl);
}

static void ixgbe_disable_rx_drop(struct ixgbe_adapter *adapter,
				  struct ixgbe_ring *ring)
{
	struct ixgbe_hw *hw = &adapter->hw;
	u8 reg_idx = ring->reg_idx;
	u32 srrctl = IXGBE_READ_REG(hw, IXGBE_SRRCTL(reg_idx));

	srrctl &= ~IXGBE_SRRCTL_DROP_EN;

	IXGBE_WRITE_REG(hw, IXGBE_SRRCTL(reg_idx), srrctl);
}

#ifdef CONFIG_IXGBE_DCB
void ixgbe_set_rx_drop_en(struct ixgbe_adapter *adapter)
#else
static void ixgbe_set_rx_drop_en(struct ixgbe_adapter *adapter)
#endif
{
	int i;
	bool pfc_en = adapter->dcb_cfg.pfc_mode_enable;

	if (adapter->ixgbe_ieee_pfc)
		pfc_en |= !!(adapter->ixgbe_ieee_pfc->pfc_en);

	/*
	 * We should set the drop enable bit if:
	 *  SR-IOV is enabled
	 *   or
	 *  Number of Rx queues > 1 and flow control is disabled
	 *
	 *  This allows us to avoid head of line blocking for security
	 *  and performance reasons.
	 */
	if (adapter->num_vfs || (adapter->num_rx_queues > 1 &&
	    !(adapter->hw.fc.current_mode & ixgbe_fc_tx_pause) && !pfc_en)) {
		for (i = 0; i < adapter->num_rx_queues; i++)
			ixgbe_enable_rx_drop(adapter, adapter->rx_ring[i]);
	} else {
		for (i = 0; i < adapter->num_rx_queues; i++)
			ixgbe_disable_rx_drop(adapter, adapter->rx_ring[i]);
	}
}

#define IXGBE_SRRCTL_BSIZEHDRSIZE_SHIFT 2

static void ixgbe_configure_srrctl(struct ixgbe_adapter *adapter,
				   struct ixgbe_ring *rx_ring)
{
	struct ixgbe_hw *hw = &adapter->hw;
	u32 srrctl;
	u8 reg_idx = rx_ring->reg_idx;

	if (hw->mac.type == ixgbe_mac_82598EB) {
		u16 mask = adapter->ring_feature[RING_F_RSS].mask;

		/*
		 * if VMDq is not active we must program one srrctl register
		 * per RSS queue since we have enabled RDRXCTL.MVMEN
		 */
		reg_idx &= mask;
	}

	/* configure header buffer length, needed for RSC */
	srrctl = IXGBE_RX_HDR_SIZE << IXGBE_SRRCTL_BSIZEHDRSIZE_SHIFT;

	/* configure the packet buffer length */
	if (test_bit(__IXGBE_RX_3K_BUFFER, &rx_ring->state))
		srrctl |= IXGBE_RXBUFFER_3K >> IXGBE_SRRCTL_BSIZEPKT_SHIFT;
	else
		srrctl |= IXGBE_RXBUFFER_2K >> IXGBE_SRRCTL_BSIZEPKT_SHIFT;

	/* configure descriptor type */
	srrctl |= IXGBE_SRRCTL_DESCTYPE_ADV_ONEBUF;

	IXGBE_WRITE_REG(hw, IXGBE_SRRCTL(reg_idx), srrctl);
}

/**
 * ixgbe_rss_indir_tbl_entries - Return RSS indirection table entries
 * @adapter: device handle
 *
 *  - 82598/82599/X540:     128
 *  - X550(non-SRIOV mode): 512
 *  - X550(SRIOV mode):     64
 */
u32 ixgbe_rss_indir_tbl_entries(struct ixgbe_adapter *adapter)
{
	if (adapter->hw.mac.type < ixgbe_mac_X550)
		return 128;
	else if (adapter->flags & IXGBE_FLAG_SRIOV_ENABLED)
		return 64;
	else
		return 512;
}

/**
 * ixgbe_store_key - Write the RSS key to HW
 * @adapter: device handle
 *
 * Write the RSS key stored in adapter.rss_key to HW.
 */
void ixgbe_store_key(struct ixgbe_adapter *adapter)
{
	struct ixgbe_hw *hw = &adapter->hw;
	int i;

	for (i = 0; i < 10; i++)
		IXGBE_WRITE_REG(hw, IXGBE_RSSRK(i), adapter->rss_key[i]);
}

/**
 * ixgbe_init_rss_key - Initialize adapter RSS key
 * @adapter: device handle
 *
 * Allocates and initializes the RSS key if it is not allocated.
 **/
static inline int ixgbe_init_rss_key(struct ixgbe_adapter *adapter)
{
	u32 *rss_key;

	if (!adapter->rss_key) {
		rss_key = kzalloc(IXGBE_RSS_KEY_SIZE, GFP_KERNEL);
		if (unlikely(!rss_key))
			return -ENOMEM;

		netdev_rss_key_fill(rss_key, IXGBE_RSS_KEY_SIZE);
		adapter->rss_key = rss_key;
	}

	return 0;
}

/**
 * ixgbe_store_reta - Write the RETA table to HW
 * @adapter: device handle
 *
 * Write the RSS redirection table stored in adapter.rss_indir_tbl[] to HW.
 */
void ixgbe_store_reta(struct ixgbe_adapter *adapter)
{
	u32 i, reta_entries = ixgbe_rss_indir_tbl_entries(adapter);
	struct ixgbe_hw *hw = &adapter->hw;
	u32 reta = 0;
	u32 indices_multi;
	u8 *indir_tbl = adapter->rss_indir_tbl;

	/* Fill out the redirection table as follows:
	 *  - 82598:      8 bit wide entries containing pair of 4 bit RSS
	 *    indices.
	 *  - 82599/X540: 8 bit wide entries containing 4 bit RSS index
	 *  - X550:       8 bit wide entries containing 6 bit RSS index
	 */
	if (adapter->hw.mac.type == ixgbe_mac_82598EB)
		indices_multi = 0x11;
	else
		indices_multi = 0x1;

	/* Write redirection table to HW */
	for (i = 0; i < reta_entries; i++) {
		reta |= indices_multi * indir_tbl[i] << (i & 0x3) * 8;
		if ((i & 3) == 3) {
			if (i < 128)
				IXGBE_WRITE_REG(hw, IXGBE_RETA(i >> 2), reta);
			else
				IXGBE_WRITE_REG(hw, IXGBE_ERETA((i >> 2) - 32),
						reta);
			reta = 0;
		}
	}
}

/**
 * ixgbe_store_vfreta - Write the RETA table to HW (x550 devices in SRIOV mode)
 * @adapter: device handle
 *
 * Write the RSS redirection table stored in adapter.rss_indir_tbl[] to HW.
 */
static void ixgbe_store_vfreta(struct ixgbe_adapter *adapter)
{
	u32 i, reta_entries = ixgbe_rss_indir_tbl_entries(adapter);
	struct ixgbe_hw *hw = &adapter->hw;
	u32 vfreta = 0;

	/* Write redirection table to HW */
	for (i = 0; i < reta_entries; i++) {
		u16 pool = adapter->num_rx_pools;

		vfreta |= (u32)adapter->rss_indir_tbl[i] << (i & 0x3) * 8;
		if ((i & 3) != 3)
			continue;

		while (pool--)
			IXGBE_WRITE_REG(hw,
					IXGBE_PFVFRETA(i >> 2, VMDQ_P(pool)),
					vfreta);
		vfreta = 0;
	}
}

static void ixgbe_setup_reta(struct ixgbe_adapter *adapter)
{
	u32 i, j;
	u32 reta_entries = ixgbe_rss_indir_tbl_entries(adapter);
	u16 rss_i = adapter->ring_feature[RING_F_RSS].indices;

	/* Program table for at least 4 queues w/ SR-IOV so that VFs can
	 * make full use of any rings they may have.  We will use the
	 * PSRTYPE register to control how many rings we use within the PF.
	 */
	if ((adapter->flags & IXGBE_FLAG_SRIOV_ENABLED) && (rss_i < 4))
		rss_i = 4;

	/* Fill out hash function seeds */
	ixgbe_store_key(adapter);

	/* Fill out redirection table */
	memset(adapter->rss_indir_tbl, 0, sizeof(adapter->rss_indir_tbl));

	for (i = 0, j = 0; i < reta_entries; i++, j++) {
		if (j == rss_i)
			j = 0;

		adapter->rss_indir_tbl[i] = j;
	}

	ixgbe_store_reta(adapter);
}

static void ixgbe_setup_vfreta(struct ixgbe_adapter *adapter)
{
	struct ixgbe_hw *hw = &adapter->hw;
	u16 rss_i = adapter->ring_feature[RING_F_RSS].indices;
	int i, j;

	/* Fill out hash function seeds */
	for (i = 0; i < 10; i++) {
		u16 pool = adapter->num_rx_pools;

		while (pool--)
			IXGBE_WRITE_REG(hw,
					IXGBE_PFVFRSSRK(i, VMDQ_P(pool)),
					*(adapter->rss_key + i));
	}

	/* Fill out the redirection table */
	for (i = 0, j = 0; i < 64; i++, j++) {
		if (j == rss_i)
			j = 0;

		adapter->rss_indir_tbl[i] = j;
	}

	ixgbe_store_vfreta(adapter);
}

static void ixgbe_setup_mrqc(struct ixgbe_adapter *adapter)
{
	struct ixgbe_hw *hw = &adapter->hw;
	u32 mrqc = 0, rss_field = 0, vfmrqc = 0;
	u32 rxcsum;

	/* Disable indicating checksum in descriptor, enables RSS hash */
	rxcsum = IXGBE_READ_REG(hw, IXGBE_RXCSUM);
	rxcsum |= IXGBE_RXCSUM_PCSD;
	IXGBE_WRITE_REG(hw, IXGBE_RXCSUM, rxcsum);

	if (adapter->hw.mac.type == ixgbe_mac_82598EB) {
		if (adapter->ring_feature[RING_F_RSS].mask)
			mrqc = IXGBE_MRQC_RSSEN;
	} else {
		u8 tcs = adapter->hw_tcs;

		if (adapter->flags & IXGBE_FLAG_SRIOV_ENABLED) {
			if (tcs > 4)
				mrqc = IXGBE_MRQC_VMDQRT8TCEN;	/* 8 TCs */
			else if (tcs > 1)
				mrqc = IXGBE_MRQC_VMDQRT4TCEN;	/* 4 TCs */
			else if (adapter->ring_feature[RING_F_VMDQ].mask ==
				 IXGBE_82599_VMDQ_4Q_MASK)
				mrqc = IXGBE_MRQC_VMDQRSS32EN;
			else
				mrqc = IXGBE_MRQC_VMDQRSS64EN;

			/* Enable L3/L4 for Tx Switched packets */
			mrqc |= IXGBE_MRQC_L3L4TXSWEN;
		} else {
			if (tcs > 4)
				mrqc = IXGBE_MRQC_RTRSS8TCEN;
			else if (tcs > 1)
				mrqc = IXGBE_MRQC_RTRSS4TCEN;
			else
				mrqc = IXGBE_MRQC_RSSEN;
		}
	}

	/* Perform hash on these packet types */
	rss_field |= IXGBE_MRQC_RSS_FIELD_IPV4 |
		     IXGBE_MRQC_RSS_FIELD_IPV4_TCP |
		     IXGBE_MRQC_RSS_FIELD_IPV6 |
		     IXGBE_MRQC_RSS_FIELD_IPV6_TCP;

	if (adapter->flags2 & IXGBE_FLAG2_RSS_FIELD_IPV4_UDP)
		rss_field |= IXGBE_MRQC_RSS_FIELD_IPV4_UDP;
	if (adapter->flags2 & IXGBE_FLAG2_RSS_FIELD_IPV6_UDP)
		rss_field |= IXGBE_MRQC_RSS_FIELD_IPV6_UDP;

	if ((hw->mac.type >= ixgbe_mac_X550) &&
	    (adapter->flags & IXGBE_FLAG_SRIOV_ENABLED)) {
		u16 pool = adapter->num_rx_pools;

		/* Enable VF RSS mode */
		mrqc |= IXGBE_MRQC_MULTIPLE_RSS;
		IXGBE_WRITE_REG(hw, IXGBE_MRQC, mrqc);

		/* Setup RSS through the VF registers */
		ixgbe_setup_vfreta(adapter);
		vfmrqc = IXGBE_MRQC_RSSEN;
		vfmrqc |= rss_field;

		while (pool--)
			IXGBE_WRITE_REG(hw,
					IXGBE_PFVFMRQC(VMDQ_P(pool)),
					vfmrqc);
	} else {
		ixgbe_setup_reta(adapter);
		mrqc |= rss_field;
		IXGBE_WRITE_REG(hw, IXGBE_MRQC, mrqc);
	}
}

/**
 * ixgbe_configure_rscctl - enable RSC for the indicated ring
 * @adapter: address of board private structure
 * @ring: structure containing ring specific data
 **/
static void ixgbe_configure_rscctl(struct ixgbe_adapter *adapter,
				   struct ixgbe_ring *ring)
{
	struct ixgbe_hw *hw = &adapter->hw;
	u32 rscctrl;
	u8 reg_idx = ring->reg_idx;

	if (!ring_is_rsc_enabled(ring))
		return;

	rscctrl = IXGBE_READ_REG(hw, IXGBE_RSCCTL(reg_idx));
	rscctrl |= IXGBE_RSCCTL_RSCEN;
	/*
	 * we must limit the number of descriptors so that the
	 * total size of max desc * buf_len is not greater
	 * than 65536
	 */
	rscctrl |= IXGBE_RSCCTL_MAXDESC_16;
	IXGBE_WRITE_REG(hw, IXGBE_RSCCTL(reg_idx), rscctrl);
}

#define IXGBE_MAX_RX_DESC_POLL 10
static void ixgbe_rx_desc_queue_enable(struct ixgbe_adapter *adapter,
				       struct ixgbe_ring *ring)
{
	struct ixgbe_hw *hw = &adapter->hw;
	int wait_loop = IXGBE_MAX_RX_DESC_POLL;
	u32 rxdctl;
	u8 reg_idx = ring->reg_idx;

	if (ixgbe_removed(hw->hw_addr))
		return;
	/* RXDCTL.EN will return 0 on 82598 if link is down, so skip it */
	if (hw->mac.type == ixgbe_mac_82598EB &&
	    !(IXGBE_READ_REG(hw, IXGBE_LINKS) & IXGBE_LINKS_UP))
		return;

	do {
		usleep_range(1000, 2000);
		rxdctl = IXGBE_READ_REG(hw, IXGBE_RXDCTL(reg_idx));
	} while (--wait_loop && !(rxdctl & IXGBE_RXDCTL_ENABLE));

	if (!wait_loop) {
		e_err(drv, "RXDCTL.ENABLE on Rx queue %d not set within "
		      "the polling period\n", reg_idx);
	}
}

void ixgbe_configure_rx_ring(struct ixgbe_adapter *adapter,
			     struct ixgbe_ring *ring)
{
	struct ixgbe_hw *hw = &adapter->hw;
	union ixgbe_adv_rx_desc *rx_desc;
	u64 rdba = ring->dma;
	u32 rxdctl;
	u8 reg_idx = ring->reg_idx;

	/* disable queue to avoid use of these values while updating state */
	rxdctl = IXGBE_READ_REG(hw, IXGBE_RXDCTL(reg_idx));
	rxdctl &= ~IXGBE_RXDCTL_ENABLE;

	/* write value back with RXDCTL.ENABLE bit cleared */
	IXGBE_WRITE_REG(hw, IXGBE_RXDCTL(reg_idx), rxdctl);
	IXGBE_WRITE_FLUSH(hw);

	IXGBE_WRITE_REG(hw, IXGBE_RDBAL(reg_idx), (rdba & DMA_BIT_MASK(32)));
	IXGBE_WRITE_REG(hw, IXGBE_RDBAH(reg_idx), (rdba >> 32));
	IXGBE_WRITE_REG(hw, IXGBE_RDLEN(reg_idx),
			ring->count * sizeof(union ixgbe_adv_rx_desc));
	/* Force flushing of IXGBE_RDLEN to prevent MDD */
	IXGBE_WRITE_FLUSH(hw);

	IXGBE_WRITE_REG(hw, IXGBE_RDH(reg_idx), 0);
	IXGBE_WRITE_REG(hw, IXGBE_RDT(reg_idx), 0);
	ring->tail = adapter->io_addr + IXGBE_RDT(reg_idx);

	ixgbe_configure_srrctl(adapter, ring);
	ixgbe_configure_rscctl(adapter, ring);

	if (hw->mac.type == ixgbe_mac_82598EB) {
		/*
		 * enable cache line friendly hardware writes:
		 * PTHRESH=32 descriptors (half the internal cache),
		 * this also removes ugly rx_no_buffer_count increment
		 * HTHRESH=4 descriptors (to minimize latency on fetch)
		 * WTHRESH=8 burst writeback up to two cache lines
		 */
		rxdctl &= ~0x3FFFFF;
		rxdctl |=  0x080420;
#if (PAGE_SIZE < 8192)
	/* RXDCTL.RLPML does not work on 82599 */
	} else if (hw->mac.type != ixgbe_mac_82599EB) {
		rxdctl &= ~(IXGBE_RXDCTL_RLPMLMASK |
			    IXGBE_RXDCTL_RLPML_EN);

		/* Limit the maximum frame size so we don't overrun the skb.
		 * This can happen in SRIOV mode when the MTU of the VF is
		 * higher than the MTU of the PF.
		 */
		if (ring_uses_build_skb(ring) &&
		    !test_bit(__IXGBE_RX_3K_BUFFER, &ring->state))
			rxdctl |= IXGBE_MAX_2K_FRAME_BUILD_SKB |
				  IXGBE_RXDCTL_RLPML_EN;
#endif
	}

	/* initialize rx_buffer_info */
	memset(ring->rx_buffer_info, 0,
	       sizeof(struct ixgbe_rx_buffer) * ring->count);

	/* initialize Rx descriptor 0 */
	rx_desc = IXGBE_RX_DESC(ring, 0);
	rx_desc->wb.upper.length = 0;

	/* enable receive descriptor ring */
	rxdctl |= IXGBE_RXDCTL_ENABLE;
	IXGBE_WRITE_REG(hw, IXGBE_RXDCTL(reg_idx), rxdctl);

	ixgbe_rx_desc_queue_enable(adapter, ring);
	ixgbe_alloc_rx_buffers(ring, ixgbe_desc_unused(ring));
}

static void ixgbe_setup_psrtype(struct ixgbe_adapter *adapter)
{
	struct ixgbe_hw *hw = &adapter->hw;
	int rss_i = adapter->ring_feature[RING_F_RSS].indices;
	u16 pool = adapter->num_rx_pools;

	/* PSRTYPE must be initialized in non 82598 adapters */
	u32 psrtype = IXGBE_PSRTYPE_TCPHDR |
		      IXGBE_PSRTYPE_UDPHDR |
		      IXGBE_PSRTYPE_IPV4HDR |
		      IXGBE_PSRTYPE_L2HDR |
		      IXGBE_PSRTYPE_IPV6HDR;

	if (hw->mac.type == ixgbe_mac_82598EB)
		return;

	if (rss_i > 3)
		psrtype |= 2u << 29;
	else if (rss_i > 1)
		psrtype |= 1u << 29;

	while (pool--)
		IXGBE_WRITE_REG(hw, IXGBE_PSRTYPE(VMDQ_P(pool)), psrtype);
}

static void ixgbe_configure_virtualization(struct ixgbe_adapter *adapter)
{
	struct ixgbe_hw *hw = &adapter->hw;
	u16 pool = adapter->num_rx_pools;
	u32 reg_offset, vf_shift, vmolr;
	u32 gcr_ext, vmdctl;
	int i;

	if (!(adapter->flags & IXGBE_FLAG_SRIOV_ENABLED))
		return;

	vmdctl = IXGBE_READ_REG(hw, IXGBE_VT_CTL);
	vmdctl |= IXGBE_VMD_CTL_VMDQ_EN;
	vmdctl &= ~IXGBE_VT_CTL_POOL_MASK;
	vmdctl |= VMDQ_P(0) << IXGBE_VT_CTL_POOL_SHIFT;
	vmdctl |= IXGBE_VT_CTL_REPLEN;
	IXGBE_WRITE_REG(hw, IXGBE_VT_CTL, vmdctl);

	/* accept untagged packets until a vlan tag is
	 * specifically set for the VMDQ queue/pool
	 */
	vmolr = IXGBE_VMOLR_AUPE;
	while (pool--)
		IXGBE_WRITE_REG(hw, IXGBE_VMOLR(VMDQ_P(pool)), vmolr);

	vf_shift = VMDQ_P(0) % 32;
	reg_offset = (VMDQ_P(0) >= 32) ? 1 : 0;

	/* Enable only the PF's pool for Tx/Rx */
	IXGBE_WRITE_REG(hw, IXGBE_VFRE(reg_offset), GENMASK(31, vf_shift));
	IXGBE_WRITE_REG(hw, IXGBE_VFRE(reg_offset ^ 1), reg_offset - 1);
	IXGBE_WRITE_REG(hw, IXGBE_VFTE(reg_offset), GENMASK(31, vf_shift));
	IXGBE_WRITE_REG(hw, IXGBE_VFTE(reg_offset ^ 1), reg_offset - 1);
	if (adapter->bridge_mode == BRIDGE_MODE_VEB)
		IXGBE_WRITE_REG(hw, IXGBE_PFDTXGSWC, IXGBE_PFDTXGSWC_VT_LBEN);

	/* Map PF MAC address in RAR Entry 0 to first pool following VFs */
	hw->mac.ops.set_vmdq(hw, 0, VMDQ_P(0));

	/* clear VLAN promisc flag so VFTA will be updated if necessary */
	adapter->flags2 &= ~IXGBE_FLAG2_VLAN_PROMISC;

	/*
	 * Set up VF register offsets for selected VT Mode,
	 * i.e. 32 or 64 VFs for SR-IOV
	 */
	switch (adapter->ring_feature[RING_F_VMDQ].mask) {
	case IXGBE_82599_VMDQ_8Q_MASK:
		gcr_ext = IXGBE_GCR_EXT_VT_MODE_16;
		break;
	case IXGBE_82599_VMDQ_4Q_MASK:
		gcr_ext = IXGBE_GCR_EXT_VT_MODE_32;
		break;
	default:
		gcr_ext = IXGBE_GCR_EXT_VT_MODE_64;
		break;
	}

	IXGBE_WRITE_REG(hw, IXGBE_GCR_EXT, gcr_ext);

	for (i = 0; i < adapter->num_vfs; i++) {
		/* configure spoof checking */
		ixgbe_ndo_set_vf_spoofchk(adapter->netdev, i,
					  adapter->vfinfo[i].spoofchk_enabled);

		/* Enable/Disable RSS query feature  */
		ixgbe_ndo_set_vf_rss_query_en(adapter->netdev, i,
					  adapter->vfinfo[i].rss_query_enabled);
	}
}

static void ixgbe_set_rx_buffer_len(struct ixgbe_adapter *adapter)
{
	struct ixgbe_hw *hw = &adapter->hw;
	struct net_device *netdev = adapter->netdev;
	int max_frame = netdev->mtu + ETH_HLEN + ETH_FCS_LEN;
	struct ixgbe_ring *rx_ring;
	int i;
	u32 mhadd, hlreg0;

#ifdef IXGBE_FCOE
	/* adjust max frame to be able to do baby jumbo for FCoE */
	if ((adapter->flags & IXGBE_FLAG_FCOE_ENABLED) &&
	    (max_frame < IXGBE_FCOE_JUMBO_FRAME_SIZE))
		max_frame = IXGBE_FCOE_JUMBO_FRAME_SIZE;

#endif /* IXGBE_FCOE */

	/* adjust max frame to be at least the size of a standard frame */
	if (max_frame < (ETH_FRAME_LEN + ETH_FCS_LEN))
		max_frame = (ETH_FRAME_LEN + ETH_FCS_LEN);

	mhadd = IXGBE_READ_REG(hw, IXGBE_MHADD);
	if (max_frame != (mhadd >> IXGBE_MHADD_MFS_SHIFT)) {
		mhadd &= ~IXGBE_MHADD_MFS_MASK;
		mhadd |= max_frame << IXGBE_MHADD_MFS_SHIFT;

		IXGBE_WRITE_REG(hw, IXGBE_MHADD, mhadd);
	}

	hlreg0 = IXGBE_READ_REG(hw, IXGBE_HLREG0);
	/* set jumbo enable since MHADD.MFS is keeping size locked at max_frame */
	hlreg0 |= IXGBE_HLREG0_JUMBOEN;
	IXGBE_WRITE_REG(hw, IXGBE_HLREG0, hlreg0);

	/*
	 * Setup the HW Rx Head and Tail Descriptor Pointers and
	 * the Base and Length of the Rx Descriptor Ring
	 */
	for (i = 0; i < adapter->num_rx_queues; i++) {
		rx_ring = adapter->rx_ring[i];

		clear_ring_rsc_enabled(rx_ring);
		clear_bit(__IXGBE_RX_3K_BUFFER, &rx_ring->state);
		clear_bit(__IXGBE_RX_BUILD_SKB_ENABLED, &rx_ring->state);

		if (adapter->flags2 & IXGBE_FLAG2_RSC_ENABLED)
			set_ring_rsc_enabled(rx_ring);

		if (test_bit(__IXGBE_RX_FCOE, &rx_ring->state))
			set_bit(__IXGBE_RX_3K_BUFFER, &rx_ring->state);

		clear_bit(__IXGBE_RX_BUILD_SKB_ENABLED, &rx_ring->state);
		if (adapter->flags2 & IXGBE_FLAG2_RX_LEGACY)
			continue;

		set_bit(__IXGBE_RX_BUILD_SKB_ENABLED, &rx_ring->state);

#if (PAGE_SIZE < 8192)
		if (adapter->flags2 & IXGBE_FLAG2_RSC_ENABLED)
			set_bit(__IXGBE_RX_3K_BUFFER, &rx_ring->state);

		if (IXGBE_2K_TOO_SMALL_WITH_PADDING ||
		    (max_frame > (ETH_FRAME_LEN + ETH_FCS_LEN)))
			set_bit(__IXGBE_RX_3K_BUFFER, &rx_ring->state);
#endif
	}
}

static void ixgbe_setup_rdrxctl(struct ixgbe_adapter *adapter)
{
	struct ixgbe_hw *hw = &adapter->hw;
	u32 rdrxctl = IXGBE_READ_REG(hw, IXGBE_RDRXCTL);

	switch (hw->mac.type) {
	case ixgbe_mac_82598EB:
		/*
		 * For VMDq support of different descriptor types or
		 * buffer sizes through the use of multiple SRRCTL
		 * registers, RDRXCTL.MVMEN must be set to 1
		 *
		 * also, the manual doesn't mention it clearly but DCA hints
		 * will only use queue 0's tags unless this bit is set.  Side
		 * effects of setting this bit are only that SRRCTL must be
		 * fully programmed [0..15]
		 */
		rdrxctl |= IXGBE_RDRXCTL_MVMEN;
		break;
	case ixgbe_mac_X550:
	case ixgbe_mac_X550EM_x:
	case ixgbe_mac_x550em_a:
		if (adapter->num_vfs)
			rdrxctl |= IXGBE_RDRXCTL_PSP;
		/* fall through */
	case ixgbe_mac_82599EB:
	case ixgbe_mac_X540:
		/* Disable RSC for ACK packets */
		IXGBE_WRITE_REG(hw, IXGBE_RSCDBU,
		   (IXGBE_RSCDBU_RSCACKDIS | IXGBE_READ_REG(hw, IXGBE_RSCDBU)));
		rdrxctl &= ~IXGBE_RDRXCTL_RSCFRSTSIZE;
		/* hardware requires some bits to be set by default */
		rdrxctl |= (IXGBE_RDRXCTL_RSCACKC | IXGBE_RDRXCTL_FCOE_WRFIX);
		rdrxctl |= IXGBE_RDRXCTL_CRCSTRIP;
		break;
	default:
		/* We should do nothing since we don't know this hardware */
		return;
	}

	IXGBE_WRITE_REG(hw, IXGBE_RDRXCTL, rdrxctl);
}

/**
 * ixgbe_configure_rx - Configure 8259x Receive Unit after Reset
 * @adapter: board private structure
 *
 * Configure the Rx unit of the MAC after a reset.
 **/
static void ixgbe_configure_rx(struct ixgbe_adapter *adapter)
{
	struct ixgbe_hw *hw = &adapter->hw;
	int i;
	u32 rxctrl, rfctl;

	/* disable receives while setting up the descriptors */
	hw->mac.ops.disable_rx(hw);

	ixgbe_setup_psrtype(adapter);
	ixgbe_setup_rdrxctl(adapter);

	/* RSC Setup */
	rfctl = IXGBE_READ_REG(hw, IXGBE_RFCTL);
	rfctl &= ~IXGBE_RFCTL_RSC_DIS;
	if (!(adapter->flags2 & IXGBE_FLAG2_RSC_ENABLED))
		rfctl |= IXGBE_RFCTL_RSC_DIS;

	/* disable NFS filtering */
	rfctl |= (IXGBE_RFCTL_NFSW_DIS | IXGBE_RFCTL_NFSR_DIS);
	IXGBE_WRITE_REG(hw, IXGBE_RFCTL, rfctl);

	/* Program registers for the distribution of queues */
	ixgbe_setup_mrqc(adapter);

	/* set_rx_buffer_len must be called before ring initialization */
	ixgbe_set_rx_buffer_len(adapter);

	/*
	 * Setup the HW Rx Head and Tail Descriptor Pointers and
	 * the Base and Length of the Rx Descriptor Ring
	 */
	for (i = 0; i < adapter->num_rx_queues; i++)
		ixgbe_configure_rx_ring(adapter, adapter->rx_ring[i]);

	rxctrl = IXGBE_READ_REG(hw, IXGBE_RXCTRL);
	/* disable drop enable for 82598 parts */
	if (hw->mac.type == ixgbe_mac_82598EB)
		rxctrl |= IXGBE_RXCTRL_DMBYPS;

	/* enable all receives */
	rxctrl |= IXGBE_RXCTRL_RXEN;
	hw->mac.ops.enable_rx_dma(hw, rxctrl);
}

static int ixgbe_vlan_rx_add_vid(struct net_device *netdev,
				 __be16 proto, u16 vid)
{
	struct ixgbe_adapter *adapter = netdev_priv(netdev);
	struct ixgbe_hw *hw = &adapter->hw;

	/* add VID to filter table */
	if (!vid || !(adapter->flags2 & IXGBE_FLAG2_VLAN_PROMISC))
		hw->mac.ops.set_vfta(&adapter->hw, vid, VMDQ_P(0), true, !!vid);

	set_bit(vid, adapter->active_vlans);

	return 0;
}

static int ixgbe_find_vlvf_entry(struct ixgbe_hw *hw, u32 vlan)
{
	u32 vlvf;
	int idx;

	/* short cut the special case */
	if (vlan == 0)
		return 0;

	/* Search for the vlan id in the VLVF entries */
	for (idx = IXGBE_VLVF_ENTRIES; --idx;) {
		vlvf = IXGBE_READ_REG(hw, IXGBE_VLVF(idx));
		if ((vlvf & VLAN_VID_MASK) == vlan)
			break;
	}

	return idx;
}

void ixgbe_update_pf_promisc_vlvf(struct ixgbe_adapter *adapter, u32 vid)
{
	struct ixgbe_hw *hw = &adapter->hw;
	u32 bits, word;
	int idx;

	idx = ixgbe_find_vlvf_entry(hw, vid);
	if (!idx)
		return;

	/* See if any other pools are set for this VLAN filter
	 * entry other than the PF.
	 */
	word = idx * 2 + (VMDQ_P(0) / 32);
	bits = ~BIT(VMDQ_P(0) % 32);
	bits &= IXGBE_READ_REG(hw, IXGBE_VLVFB(word));

	/* Disable the filter so this falls into the default pool. */
	if (!bits && !IXGBE_READ_REG(hw, IXGBE_VLVFB(word ^ 1))) {
		if (!(adapter->flags2 & IXGBE_FLAG2_VLAN_PROMISC))
			IXGBE_WRITE_REG(hw, IXGBE_VLVFB(word), 0);
		IXGBE_WRITE_REG(hw, IXGBE_VLVF(idx), 0);
	}
}

static int ixgbe_vlan_rx_kill_vid(struct net_device *netdev,
				  __be16 proto, u16 vid)
{
	struct ixgbe_adapter *adapter = netdev_priv(netdev);
	struct ixgbe_hw *hw = &adapter->hw;

	/* remove VID from filter table */
	if (vid && !(adapter->flags2 & IXGBE_FLAG2_VLAN_PROMISC))
		hw->mac.ops.set_vfta(hw, vid, VMDQ_P(0), false, true);

	clear_bit(vid, adapter->active_vlans);

	return 0;
}

/**
 * ixgbe_vlan_strip_disable - helper to disable hw vlan stripping
 * @adapter: driver data
 */
static void ixgbe_vlan_strip_disable(struct ixgbe_adapter *adapter)
{
	struct ixgbe_hw *hw = &adapter->hw;
	u32 vlnctrl;
	int i, j;

	switch (hw->mac.type) {
	case ixgbe_mac_82598EB:
		vlnctrl = IXGBE_READ_REG(hw, IXGBE_VLNCTRL);
		vlnctrl &= ~IXGBE_VLNCTRL_VME;
		IXGBE_WRITE_REG(hw, IXGBE_VLNCTRL, vlnctrl);
		break;
	case ixgbe_mac_82599EB:
	case ixgbe_mac_X540:
	case ixgbe_mac_X550:
	case ixgbe_mac_X550EM_x:
	case ixgbe_mac_x550em_a:
		for (i = 0; i < adapter->num_rx_queues; i++) {
			struct ixgbe_ring *ring = adapter->rx_ring[i];

			if (!netif_is_ixgbe(ring->netdev))
				continue;

			j = ring->reg_idx;
			vlnctrl = IXGBE_READ_REG(hw, IXGBE_RXDCTL(j));
			vlnctrl &= ~IXGBE_RXDCTL_VME;
			IXGBE_WRITE_REG(hw, IXGBE_RXDCTL(j), vlnctrl);
		}
		break;
	default:
		break;
	}
}

/**
 * ixgbe_vlan_strip_enable - helper to enable hw vlan stripping
 * @adapter: driver data
 */
static void ixgbe_vlan_strip_enable(struct ixgbe_adapter *adapter)
{
	struct ixgbe_hw *hw = &adapter->hw;
	u32 vlnctrl;
	int i, j;

	switch (hw->mac.type) {
	case ixgbe_mac_82598EB:
		vlnctrl = IXGBE_READ_REG(hw, IXGBE_VLNCTRL);
		vlnctrl |= IXGBE_VLNCTRL_VME;
		IXGBE_WRITE_REG(hw, IXGBE_VLNCTRL, vlnctrl);
		break;
	case ixgbe_mac_82599EB:
	case ixgbe_mac_X540:
	case ixgbe_mac_X550:
	case ixgbe_mac_X550EM_x:
	case ixgbe_mac_x550em_a:
		for (i = 0; i < adapter->num_rx_queues; i++) {
			struct ixgbe_ring *ring = adapter->rx_ring[i];

			if (!netif_is_ixgbe(ring->netdev))
				continue;

			j = ring->reg_idx;
			vlnctrl = IXGBE_READ_REG(hw, IXGBE_RXDCTL(j));
			vlnctrl |= IXGBE_RXDCTL_VME;
			IXGBE_WRITE_REG(hw, IXGBE_RXDCTL(j), vlnctrl);
		}
		break;
	default:
		break;
	}
}

static void ixgbe_vlan_promisc_enable(struct ixgbe_adapter *adapter)
{
	struct ixgbe_hw *hw = &adapter->hw;
	u32 vlnctrl, i;

	vlnctrl = IXGBE_READ_REG(hw, IXGBE_VLNCTRL);

	if (adapter->flags & IXGBE_FLAG_VMDQ_ENABLED) {
	/* For VMDq and SR-IOV we must leave VLAN filtering enabled */
		vlnctrl |= IXGBE_VLNCTRL_VFE;
		IXGBE_WRITE_REG(hw, IXGBE_VLNCTRL, vlnctrl);
	} else {
		vlnctrl &= ~IXGBE_VLNCTRL_VFE;
		IXGBE_WRITE_REG(hw, IXGBE_VLNCTRL, vlnctrl);
		return;
	}

	/* Nothing to do for 82598 */
	if (hw->mac.type == ixgbe_mac_82598EB)
		return;

	/* We are already in VLAN promisc, nothing to do */
	if (adapter->flags2 & IXGBE_FLAG2_VLAN_PROMISC)
		return;

	/* Set flag so we don't redo unnecessary work */
	adapter->flags2 |= IXGBE_FLAG2_VLAN_PROMISC;

	/* Add PF to all active pools */
	for (i = IXGBE_VLVF_ENTRIES; --i;) {
		u32 reg_offset = IXGBE_VLVFB(i * 2 + VMDQ_P(0) / 32);
		u32 vlvfb = IXGBE_READ_REG(hw, reg_offset);

		vlvfb |= BIT(VMDQ_P(0) % 32);
		IXGBE_WRITE_REG(hw, reg_offset, vlvfb);
	}

	/* Set all bits in the VLAN filter table array */
	for (i = hw->mac.vft_size; i--;)
		IXGBE_WRITE_REG(hw, IXGBE_VFTA(i), ~0U);
}

#define VFTA_BLOCK_SIZE 8
static void ixgbe_scrub_vfta(struct ixgbe_adapter *adapter, u32 vfta_offset)
{
	struct ixgbe_hw *hw = &adapter->hw;
	u32 vfta[VFTA_BLOCK_SIZE] = { 0 };
	u32 vid_start = vfta_offset * 32;
	u32 vid_end = vid_start + (VFTA_BLOCK_SIZE * 32);
	u32 i, vid, word, bits;

	for (i = IXGBE_VLVF_ENTRIES; --i;) {
		u32 vlvf = IXGBE_READ_REG(hw, IXGBE_VLVF(i));

		/* pull VLAN ID from VLVF */
		vid = vlvf & VLAN_VID_MASK;

		/* only concern outselves with a certain range */
		if (vid < vid_start || vid >= vid_end)
			continue;

		if (vlvf) {
			/* record VLAN ID in VFTA */
			vfta[(vid - vid_start) / 32] |= BIT(vid % 32);

			/* if PF is part of this then continue */
			if (test_bit(vid, adapter->active_vlans))
				continue;
		}

		/* remove PF from the pool */
		word = i * 2 + VMDQ_P(0) / 32;
		bits = ~BIT(VMDQ_P(0) % 32);
		bits &= IXGBE_READ_REG(hw, IXGBE_VLVFB(word));
		IXGBE_WRITE_REG(hw, IXGBE_VLVFB(word), bits);
	}

	/* extract values from active_vlans and write back to VFTA */
	for (i = VFTA_BLOCK_SIZE; i--;) {
		vid = (vfta_offset + i) * 32;
		word = vid / BITS_PER_LONG;
		bits = vid % BITS_PER_LONG;

		vfta[i] |= adapter->active_vlans[word] >> bits;

		IXGBE_WRITE_REG(hw, IXGBE_VFTA(vfta_offset + i), vfta[i]);
	}
}

static void ixgbe_vlan_promisc_disable(struct ixgbe_adapter *adapter)
{
	struct ixgbe_hw *hw = &adapter->hw;
	u32 vlnctrl, i;

	/* Set VLAN filtering to enabled */
	vlnctrl = IXGBE_READ_REG(hw, IXGBE_VLNCTRL);
	vlnctrl |= IXGBE_VLNCTRL_VFE;
	IXGBE_WRITE_REG(hw, IXGBE_VLNCTRL, vlnctrl);

	if (!(adapter->flags & IXGBE_FLAG_VMDQ_ENABLED) ||
	    hw->mac.type == ixgbe_mac_82598EB)
		return;

	/* We are not in VLAN promisc, nothing to do */
	if (!(adapter->flags2 & IXGBE_FLAG2_VLAN_PROMISC))
		return;

	/* Set flag so we don't redo unnecessary work */
	adapter->flags2 &= ~IXGBE_FLAG2_VLAN_PROMISC;

	for (i = 0; i < hw->mac.vft_size; i += VFTA_BLOCK_SIZE)
		ixgbe_scrub_vfta(adapter, i);
}

static void ixgbe_restore_vlan(struct ixgbe_adapter *adapter)
{
	u16 vid = 1;

	ixgbe_vlan_rx_add_vid(adapter->netdev, htons(ETH_P_8021Q), 0);

	for_each_set_bit_from(vid, adapter->active_vlans, VLAN_N_VID)
		ixgbe_vlan_rx_add_vid(adapter->netdev, htons(ETH_P_8021Q), vid);
}

/**
 * ixgbe_write_mc_addr_list - write multicast addresses to MTA
 * @netdev: network interface device structure
 *
 * Writes multicast address list to the MTA hash table.
 * Returns: -ENOMEM on failure
 *                0 on no addresses written
 *                X on writing X addresses to MTA
 **/
static int ixgbe_write_mc_addr_list(struct net_device *netdev)
{
	struct ixgbe_adapter *adapter = netdev_priv(netdev);
	struct ixgbe_hw *hw = &adapter->hw;

	if (!netif_running(netdev))
		return 0;

	if (hw->mac.ops.update_mc_addr_list)
		hw->mac.ops.update_mc_addr_list(hw, netdev);
	else
		return -ENOMEM;

#ifdef CONFIG_PCI_IOV
	ixgbe_restore_vf_multicasts(adapter);
#endif

	return netdev_mc_count(netdev);
}

#ifdef CONFIG_PCI_IOV
void ixgbe_full_sync_mac_table(struct ixgbe_adapter *adapter)
{
	struct ixgbe_mac_addr *mac_table = &adapter->mac_table[0];
	struct ixgbe_hw *hw = &adapter->hw;
	int i;

	for (i = 0; i < hw->mac.num_rar_entries; i++, mac_table++) {
		mac_table->state &= ~IXGBE_MAC_STATE_MODIFIED;

		if (mac_table->state & IXGBE_MAC_STATE_IN_USE)
			hw->mac.ops.set_rar(hw, i,
					    mac_table->addr,
					    mac_table->pool,
					    IXGBE_RAH_AV);
		else
			hw->mac.ops.clear_rar(hw, i);
	}
}

#endif
static void ixgbe_sync_mac_table(struct ixgbe_adapter *adapter)
{
	struct ixgbe_mac_addr *mac_table = &adapter->mac_table[0];
	struct ixgbe_hw *hw = &adapter->hw;
	int i;

	for (i = 0; i < hw->mac.num_rar_entries; i++, mac_table++) {
		if (!(mac_table->state & IXGBE_MAC_STATE_MODIFIED))
			continue;

		mac_table->state &= ~IXGBE_MAC_STATE_MODIFIED;

		if (mac_table->state & IXGBE_MAC_STATE_IN_USE)
			hw->mac.ops.set_rar(hw, i,
					    mac_table->addr,
					    mac_table->pool,
					    IXGBE_RAH_AV);
		else
			hw->mac.ops.clear_rar(hw, i);
	}
}

static void ixgbe_flush_sw_mac_table(struct ixgbe_adapter *adapter)
{
	struct ixgbe_mac_addr *mac_table = &adapter->mac_table[0];
	struct ixgbe_hw *hw = &adapter->hw;
	int i;

	for (i = 0; i < hw->mac.num_rar_entries; i++, mac_table++) {
		mac_table->state |= IXGBE_MAC_STATE_MODIFIED;
		mac_table->state &= ~IXGBE_MAC_STATE_IN_USE;
	}

	ixgbe_sync_mac_table(adapter);
}

static int ixgbe_available_rars(struct ixgbe_adapter *adapter, u16 pool)
{
	struct ixgbe_mac_addr *mac_table = &adapter->mac_table[0];
	struct ixgbe_hw *hw = &adapter->hw;
	int i, count = 0;

	for (i = 0; i < hw->mac.num_rar_entries; i++, mac_table++) {
		/* do not count default RAR as available */
		if (mac_table->state & IXGBE_MAC_STATE_DEFAULT)
			continue;

		/* only count unused and addresses that belong to us */
		if (mac_table->state & IXGBE_MAC_STATE_IN_USE) {
			if (mac_table->pool != pool)
				continue;
		}

		count++;
	}

	return count;
}

/* this function destroys the first RAR entry */
static void ixgbe_mac_set_default_filter(struct ixgbe_adapter *adapter)
{
	struct ixgbe_mac_addr *mac_table = &adapter->mac_table[0];
	struct ixgbe_hw *hw = &adapter->hw;

	memcpy(&mac_table->addr, hw->mac.addr, ETH_ALEN);
	mac_table->pool = VMDQ_P(0);

	mac_table->state = IXGBE_MAC_STATE_DEFAULT | IXGBE_MAC_STATE_IN_USE;

	hw->mac.ops.set_rar(hw, 0, mac_table->addr, mac_table->pool,
			    IXGBE_RAH_AV);
}

int ixgbe_add_mac_filter(struct ixgbe_adapter *adapter,
			 const u8 *addr, u16 pool)
{
	struct ixgbe_mac_addr *mac_table = &adapter->mac_table[0];
	struct ixgbe_hw *hw = &adapter->hw;
	int i;

	if (is_zero_ether_addr(addr))
		return -EINVAL;

	for (i = 0; i < hw->mac.num_rar_entries; i++, mac_table++) {
		if (mac_table->state & IXGBE_MAC_STATE_IN_USE)
			continue;

		ether_addr_copy(mac_table->addr, addr);
		mac_table->pool = pool;

		mac_table->state |= IXGBE_MAC_STATE_MODIFIED |
				    IXGBE_MAC_STATE_IN_USE;

		ixgbe_sync_mac_table(adapter);

		return i;
	}

	return -ENOMEM;
}

int ixgbe_del_mac_filter(struct ixgbe_adapter *adapter,
			 const u8 *addr, u16 pool)
{
	struct ixgbe_mac_addr *mac_table = &adapter->mac_table[0];
	struct ixgbe_hw *hw = &adapter->hw;
	int i;

	if (is_zero_ether_addr(addr))
		return -EINVAL;

	/* search table for addr, if found clear IN_USE flag and sync */
	for (i = 0; i < hw->mac.num_rar_entries; i++, mac_table++) {
		/* we can only delete an entry if it is in use */
		if (!(mac_table->state & IXGBE_MAC_STATE_IN_USE))
			continue;
		/* we only care about entries that belong to the given pool */
		if (mac_table->pool != pool)
			continue;
		/* we only care about a specific MAC address */
		if (!ether_addr_equal(addr, mac_table->addr))
			continue;

		mac_table->state |= IXGBE_MAC_STATE_MODIFIED;
		mac_table->state &= ~IXGBE_MAC_STATE_IN_USE;

		ixgbe_sync_mac_table(adapter);

		return 0;
	}

	return -ENOMEM;
}

static int ixgbe_uc_sync(struct net_device *netdev, const unsigned char *addr)
{
	struct ixgbe_adapter *adapter = netdev_priv(netdev);
	int ret;

	ret = ixgbe_add_mac_filter(adapter, addr, VMDQ_P(0));

	return min_t(int, ret, 0);
}

static int ixgbe_uc_unsync(struct net_device *netdev, const unsigned char *addr)
{
	struct ixgbe_adapter *adapter = netdev_priv(netdev);

	ixgbe_del_mac_filter(adapter, addr, VMDQ_P(0));

	return 0;
}

/**
 * ixgbe_set_rx_mode - Unicast, Multicast and Promiscuous mode set
 * @netdev: network interface device structure
 *
 * The set_rx_method entry point is called whenever the unicast/multicast
 * address list or the network interface flags are updated.  This routine is
 * responsible for configuring the hardware for proper unicast, multicast and
 * promiscuous mode.
 **/
void ixgbe_set_rx_mode(struct net_device *netdev)
{
	struct ixgbe_adapter *adapter = netdev_priv(netdev);
	struct ixgbe_hw *hw = &adapter->hw;
	u32 fctrl, vmolr = IXGBE_VMOLR_BAM | IXGBE_VMOLR_AUPE;
	netdev_features_t features = netdev->features;
	int count;

	/* Check for Promiscuous and All Multicast modes */
	fctrl = IXGBE_READ_REG(hw, IXGBE_FCTRL);

	/* set all bits that we expect to always be set */
	fctrl &= ~IXGBE_FCTRL_SBP; /* disable store-bad-packets */
	fctrl |= IXGBE_FCTRL_BAM;
	fctrl |= IXGBE_FCTRL_DPF; /* discard pause frames when FC enabled */
	fctrl |= IXGBE_FCTRL_PMCF;

	/* clear the bits we are changing the status of */
	fctrl &= ~(IXGBE_FCTRL_UPE | IXGBE_FCTRL_MPE);
	if (netdev->flags & IFF_PROMISC) {
		hw->addr_ctrl.user_set_promisc = true;
		fctrl |= (IXGBE_FCTRL_UPE | IXGBE_FCTRL_MPE);
		vmolr |= IXGBE_VMOLR_MPE;
		features &= ~NETIF_F_HW_VLAN_CTAG_FILTER;
	} else {
		if (netdev->flags & IFF_ALLMULTI) {
			fctrl |= IXGBE_FCTRL_MPE;
			vmolr |= IXGBE_VMOLR_MPE;
		}
		hw->addr_ctrl.user_set_promisc = false;
	}

	/*
	 * Write addresses to available RAR registers, if there is not
	 * sufficient space to store all the addresses then enable
	 * unicast promiscuous mode
	 */
	if (__dev_uc_sync(netdev, ixgbe_uc_sync, ixgbe_uc_unsync)) {
		fctrl |= IXGBE_FCTRL_UPE;
		vmolr |= IXGBE_VMOLR_ROPE;
	}

	/* Write addresses to the MTA, if the attempt fails
	 * then we should just turn on promiscuous mode so
	 * that we can at least receive multicast traffic
	 */
	count = ixgbe_write_mc_addr_list(netdev);
	if (count < 0) {
		fctrl |= IXGBE_FCTRL_MPE;
		vmolr |= IXGBE_VMOLR_MPE;
	} else if (count) {
		vmolr |= IXGBE_VMOLR_ROMPE;
	}

	if (hw->mac.type != ixgbe_mac_82598EB) {
		vmolr |= IXGBE_READ_REG(hw, IXGBE_VMOLR(VMDQ_P(0))) &
			 ~(IXGBE_VMOLR_MPE | IXGBE_VMOLR_ROMPE |
			   IXGBE_VMOLR_ROPE);
		IXGBE_WRITE_REG(hw, IXGBE_VMOLR(VMDQ_P(0)), vmolr);
	}

	/* This is useful for sniffing bad packets. */
	if (features & NETIF_F_RXALL) {
		/* UPE and MPE will be handled by normal PROMISC logic
		 * in e1000e_set_rx_mode */
		fctrl |= (IXGBE_FCTRL_SBP | /* Receive bad packets */
			  IXGBE_FCTRL_BAM | /* RX All Bcast Pkts */
			  IXGBE_FCTRL_PMCF); /* RX All MAC Ctrl Pkts */

		fctrl &= ~(IXGBE_FCTRL_DPF);
		/* NOTE:  VLAN filtering is disabled by setting PROMISC */
	}

	IXGBE_WRITE_REG(hw, IXGBE_FCTRL, fctrl);

	if (features & NETIF_F_HW_VLAN_CTAG_RX)
		ixgbe_vlan_strip_enable(adapter);
	else
		ixgbe_vlan_strip_disable(adapter);

	if (features & NETIF_F_HW_VLAN_CTAG_FILTER)
		ixgbe_vlan_promisc_disable(adapter);
	else
		ixgbe_vlan_promisc_enable(adapter);
}

static void ixgbe_napi_enable_all(struct ixgbe_adapter *adapter)
{
	int q_idx;

	for (q_idx = 0; q_idx < adapter->num_q_vectors; q_idx++)
		napi_enable(&adapter->q_vector[q_idx]->napi);
}

static void ixgbe_napi_disable_all(struct ixgbe_adapter *adapter)
{
	int q_idx;

	for (q_idx = 0; q_idx < adapter->num_q_vectors; q_idx++)
		napi_disable(&adapter->q_vector[q_idx]->napi);
}

static void ixgbe_clear_udp_tunnel_port(struct ixgbe_adapter *adapter, u32 mask)
{
	struct ixgbe_hw *hw = &adapter->hw;
	u32 vxlanctrl;

	if (!(adapter->flags & (IXGBE_FLAG_VXLAN_OFFLOAD_CAPABLE |
				IXGBE_FLAG_GENEVE_OFFLOAD_CAPABLE)))
		return;

	vxlanctrl = IXGBE_READ_REG(hw, IXGBE_VXLANCTRL) & ~mask;
	IXGBE_WRITE_REG(hw, IXGBE_VXLANCTRL, vxlanctrl);

	if (mask & IXGBE_VXLANCTRL_VXLAN_UDPPORT_MASK)
		adapter->vxlan_port = 0;

	if (mask & IXGBE_VXLANCTRL_GENEVE_UDPPORT_MASK)
		adapter->geneve_port = 0;
}

#ifdef CONFIG_IXGBE_DCB
/**
 * ixgbe_configure_dcb - Configure DCB hardware
 * @adapter: ixgbe adapter struct
 *
 * This is called by the driver on open to configure the DCB hardware.
 * This is also called by the gennetlink interface when reconfiguring
 * the DCB state.
 */
static void ixgbe_configure_dcb(struct ixgbe_adapter *adapter)
{
	struct ixgbe_hw *hw = &adapter->hw;
	int max_frame = adapter->netdev->mtu + ETH_HLEN + ETH_FCS_LEN;

	if (!(adapter->flags & IXGBE_FLAG_DCB_ENABLED)) {
		if (hw->mac.type == ixgbe_mac_82598EB)
			netif_set_gso_max_size(adapter->netdev, 65536);
		return;
	}

	if (hw->mac.type == ixgbe_mac_82598EB)
		netif_set_gso_max_size(adapter->netdev, 32768);

#ifdef IXGBE_FCOE
	if (adapter->netdev->features & NETIF_F_FCOE_MTU)
		max_frame = max(max_frame, IXGBE_FCOE_JUMBO_FRAME_SIZE);
#endif

	/* reconfigure the hardware */
	if (adapter->dcbx_cap & DCB_CAP_DCBX_VER_CEE) {
		ixgbe_dcb_calculate_tc_credits(hw, &adapter->dcb_cfg, max_frame,
						DCB_TX_CONFIG);
		ixgbe_dcb_calculate_tc_credits(hw, &adapter->dcb_cfg, max_frame,
						DCB_RX_CONFIG);
		ixgbe_dcb_hw_config(hw, &adapter->dcb_cfg);
	} else if (adapter->ixgbe_ieee_ets && adapter->ixgbe_ieee_pfc) {
		ixgbe_dcb_hw_ets(&adapter->hw,
				 adapter->ixgbe_ieee_ets,
				 max_frame);
		ixgbe_dcb_hw_pfc_config(&adapter->hw,
					adapter->ixgbe_ieee_pfc->pfc_en,
					adapter->ixgbe_ieee_ets->prio_tc);
	}

	/* Enable RSS Hash per TC */
	if (hw->mac.type != ixgbe_mac_82598EB) {
		u32 msb = 0;
		u16 rss_i = adapter->ring_feature[RING_F_RSS].indices - 1;

		while (rss_i) {
			msb++;
			rss_i >>= 1;
		}

		/* write msb to all 8 TCs in one write */
		IXGBE_WRITE_REG(hw, IXGBE_RQTC, msb * 0x11111111);
	}
}
#endif

/* Additional bittime to account for IXGBE framing */
#define IXGBE_ETH_FRAMING 20

/**
 * ixgbe_hpbthresh - calculate high water mark for flow control
 *
 * @adapter: board private structure to calculate for
 * @pb: packet buffer to calculate
 */
static int ixgbe_hpbthresh(struct ixgbe_adapter *adapter, int pb)
{
	struct ixgbe_hw *hw = &adapter->hw;
	struct net_device *dev = adapter->netdev;
	int link, tc, kb, marker;
	u32 dv_id, rx_pba;

	/* Calculate max LAN frame size */
	tc = link = dev->mtu + ETH_HLEN + ETH_FCS_LEN + IXGBE_ETH_FRAMING;

#ifdef IXGBE_FCOE
	/* FCoE traffic class uses FCOE jumbo frames */
	if ((dev->features & NETIF_F_FCOE_MTU) &&
	    (tc < IXGBE_FCOE_JUMBO_FRAME_SIZE) &&
	    (pb == ixgbe_fcoe_get_tc(adapter)))
		tc = IXGBE_FCOE_JUMBO_FRAME_SIZE;
#endif

	/* Calculate delay value for device */
	switch (hw->mac.type) {
	case ixgbe_mac_X540:
	case ixgbe_mac_X550:
	case ixgbe_mac_X550EM_x:
	case ixgbe_mac_x550em_a:
		dv_id = IXGBE_DV_X540(link, tc);
		break;
	default:
		dv_id = IXGBE_DV(link, tc);
		break;
	}

	/* Loopback switch introduces additional latency */
	if (adapter->flags & IXGBE_FLAG_SRIOV_ENABLED)
		dv_id += IXGBE_B2BT(tc);

	/* Delay value is calculated in bit times convert to KB */
	kb = IXGBE_BT2KB(dv_id);
	rx_pba = IXGBE_READ_REG(hw, IXGBE_RXPBSIZE(pb)) >> 10;

	marker = rx_pba - kb;

	/* It is possible that the packet buffer is not large enough
	 * to provide required headroom. In this case throw an error
	 * to user and a do the best we can.
	 */
	if (marker < 0) {
		e_warn(drv, "Packet Buffer(%i) can not provide enough"
			    "headroom to support flow control."
			    "Decrease MTU or number of traffic classes\n", pb);
		marker = tc + 1;
	}

	return marker;
}

/**
 * ixgbe_lpbthresh - calculate low water mark for for flow control
 *
 * @adapter: board private structure to calculate for
 * @pb: packet buffer to calculate
 */
static int ixgbe_lpbthresh(struct ixgbe_adapter *adapter, int pb)
{
	struct ixgbe_hw *hw = &adapter->hw;
	struct net_device *dev = adapter->netdev;
	int tc;
	u32 dv_id;

	/* Calculate max LAN frame size */
	tc = dev->mtu + ETH_HLEN + ETH_FCS_LEN;

#ifdef IXGBE_FCOE
	/* FCoE traffic class uses FCOE jumbo frames */
	if ((dev->features & NETIF_F_FCOE_MTU) &&
	    (tc < IXGBE_FCOE_JUMBO_FRAME_SIZE) &&
	    (pb == netdev_get_prio_tc_map(dev, adapter->fcoe.up)))
		tc = IXGBE_FCOE_JUMBO_FRAME_SIZE;
#endif

	/* Calculate delay value for device */
	switch (hw->mac.type) {
	case ixgbe_mac_X540:
	case ixgbe_mac_X550:
	case ixgbe_mac_X550EM_x:
	case ixgbe_mac_x550em_a:
		dv_id = IXGBE_LOW_DV_X540(tc);
		break;
	default:
		dv_id = IXGBE_LOW_DV(tc);
		break;
	}

	/* Delay value is calculated in bit times convert to KB */
	return IXGBE_BT2KB(dv_id);
}

/*
 * ixgbe_pbthresh_setup - calculate and setup high low water marks
 */
static void ixgbe_pbthresh_setup(struct ixgbe_adapter *adapter)
{
	struct ixgbe_hw *hw = &adapter->hw;
	int num_tc = adapter->hw_tcs;
	int i;

	if (!num_tc)
		num_tc = 1;

	for (i = 0; i < num_tc; i++) {
		hw->fc.high_water[i] = ixgbe_hpbthresh(adapter, i);
		hw->fc.low_water[i] = ixgbe_lpbthresh(adapter, i);

		/* Low water marks must not be larger than high water marks */
		if (hw->fc.low_water[i] > hw->fc.high_water[i])
			hw->fc.low_water[i] = 0;
	}

	for (; i < MAX_TRAFFIC_CLASS; i++)
		hw->fc.high_water[i] = 0;
}

static void ixgbe_configure_pb(struct ixgbe_adapter *adapter)
{
	struct ixgbe_hw *hw = &adapter->hw;
	int hdrm;
	u8 tc = adapter->hw_tcs;

	if (adapter->flags & IXGBE_FLAG_FDIR_HASH_CAPABLE ||
	    adapter->flags & IXGBE_FLAG_FDIR_PERFECT_CAPABLE)
		hdrm = 32 << adapter->fdir_pballoc;
	else
		hdrm = 0;

	hw->mac.ops.set_rxpba(hw, tc, hdrm, PBA_STRATEGY_EQUAL);
	ixgbe_pbthresh_setup(adapter);
}

static void ixgbe_fdir_filter_restore(struct ixgbe_adapter *adapter)
{
	struct ixgbe_hw *hw = &adapter->hw;
	struct hlist_node *node2;
	struct ixgbe_fdir_filter *filter;

	spin_lock(&adapter->fdir_perfect_lock);

	if (!hlist_empty(&adapter->fdir_filter_list))
		ixgbe_fdir_set_input_mask_82599(hw, &adapter->fdir_mask);

	hlist_for_each_entry_safe(filter, node2,
				  &adapter->fdir_filter_list, fdir_node) {
		ixgbe_fdir_write_perfect_filter_82599(hw,
				&filter->filter,
				filter->sw_idx,
				(filter->action == IXGBE_FDIR_DROP_QUEUE) ?
				IXGBE_FDIR_DROP_QUEUE :
				adapter->rx_ring[filter->action]->reg_idx);
	}

	spin_unlock(&adapter->fdir_perfect_lock);
}

/**
 * ixgbe_clean_rx_ring - Free Rx Buffers per Queue
 * @rx_ring: ring to free buffers from
 **/
static void ixgbe_clean_rx_ring(struct ixgbe_ring *rx_ring)
{
	u16 i = rx_ring->next_to_clean;
	struct ixgbe_rx_buffer *rx_buffer = &rx_ring->rx_buffer_info[i];

	/* Free all the Rx ring sk_buffs */
	while (i != rx_ring->next_to_alloc) {
		if (rx_buffer->skb) {
			struct sk_buff *skb = rx_buffer->skb;
			if (IXGBE_CB(skb)->page_released)
				dma_unmap_page_attrs(rx_ring->dev,
						     IXGBE_CB(skb)->dma,
						     ixgbe_rx_pg_size(rx_ring),
						     DMA_FROM_DEVICE,
						     IXGBE_RX_DMA_ATTR);
			dev_kfree_skb(skb);
		}

		/* Invalidate cache lines that may have been written to by
		 * device so that we avoid corrupting memory.
		 */
		dma_sync_single_range_for_cpu(rx_ring->dev,
					      rx_buffer->dma,
					      rx_buffer->page_offset,
					      ixgbe_rx_bufsz(rx_ring),
					      DMA_FROM_DEVICE);

		/* free resources associated with mapping */
		dma_unmap_page_attrs(rx_ring->dev, rx_buffer->dma,
				     ixgbe_rx_pg_size(rx_ring),
				     DMA_FROM_DEVICE,
				     IXGBE_RX_DMA_ATTR);
		__page_frag_cache_drain(rx_buffer->page,
					rx_buffer->pagecnt_bias);

		i++;
		rx_buffer++;
		if (i == rx_ring->count) {
			i = 0;
			rx_buffer = rx_ring->rx_buffer_info;
		}
	}

	rx_ring->next_to_alloc = 0;
	rx_ring->next_to_clean = 0;
	rx_ring->next_to_use = 0;
}

static int ixgbe_fwd_ring_up(struct ixgbe_adapter *adapter,
			     struct ixgbe_fwd_adapter *accel)
{
	u16 rss_i = adapter->ring_feature[RING_F_RSS].indices;
	int num_tc = netdev_get_num_tc(adapter->netdev);
	struct net_device *vdev = accel->netdev;
	int i, baseq, err;

	baseq = accel->pool * adapter->num_rx_queues_per_pool;
	netdev_dbg(vdev, "pool %i:%i queues %i:%i\n",
		   accel->pool, adapter->num_rx_pools,
		   baseq, baseq + adapter->num_rx_queues_per_pool);

	accel->rx_base_queue = baseq;
	accel->tx_base_queue = baseq;

	/* record configuration for macvlan interface in vdev */
	for (i = 0; i < num_tc; i++)
		netdev_bind_sb_channel_queue(adapter->netdev, vdev,
					     i, rss_i, baseq + (rss_i * i));

	for (i = 0; i < adapter->num_rx_queues_per_pool; i++)
		adapter->rx_ring[baseq + i]->netdev = vdev;

	/* Guarantee all rings are updated before we update the
	 * MAC address filter.
	 */
	wmb();

	/* ixgbe_add_mac_filter will return an index if it succeeds, so we
	 * need to only treat it as an error value if it is negative.
	 */
	err = ixgbe_add_mac_filter(adapter, vdev->dev_addr,
				   VMDQ_P(accel->pool));
	if (err >= 0)
		return 0;

	/* if we cannot add the MAC rule then disable the offload */
	macvlan_release_l2fw_offload(vdev);

	for (i = 0; i < adapter->num_rx_queues_per_pool; i++)
		adapter->rx_ring[baseq + i]->netdev = NULL;

	netdev_err(vdev, "L2FW offload disabled due to L2 filter error\n");

	/* unbind the queues and drop the subordinate channel config */
	netdev_unbind_sb_channel(adapter->netdev, vdev);
	netdev_set_sb_channel(vdev, 0);

	clear_bit(accel->pool, adapter->fwd_bitmask);
	kfree(accel);

	return err;
}

static int ixgbe_macvlan_up(struct net_device *vdev, void *data)
{
	struct ixgbe_adapter *adapter = data;
	struct ixgbe_fwd_adapter *accel;

	if (!netif_is_macvlan(vdev))
		return 0;

	accel = macvlan_accel_priv(vdev);
	if (!accel)
		return 0;

	ixgbe_fwd_ring_up(adapter, accel);

	return 0;
}

static void ixgbe_configure_dfwd(struct ixgbe_adapter *adapter)
{
	netdev_walk_all_upper_dev_rcu(adapter->netdev,
				      ixgbe_macvlan_up, adapter);
}

static void ixgbe_configure(struct ixgbe_adapter *adapter)
{
	struct ixgbe_hw *hw = &adapter->hw;

	ixgbe_configure_pb(adapter);
#ifdef CONFIG_IXGBE_DCB
	ixgbe_configure_dcb(adapter);
#endif
	/*
	 * We must restore virtualization before VLANs or else
	 * the VLVF registers will not be populated
	 */
	ixgbe_configure_virtualization(adapter);

	ixgbe_set_rx_mode(adapter->netdev);
	ixgbe_restore_vlan(adapter);
	ixgbe_ipsec_restore(adapter);

	switch (hw->mac.type) {
	case ixgbe_mac_82599EB:
	case ixgbe_mac_X540:
		hw->mac.ops.disable_rx_buff(hw);
		break;
	default:
		break;
	}

	if (adapter->flags & IXGBE_FLAG_FDIR_HASH_CAPABLE) {
		ixgbe_init_fdir_signature_82599(&adapter->hw,
						adapter->fdir_pballoc);
	} else if (adapter->flags & IXGBE_FLAG_FDIR_PERFECT_CAPABLE) {
		ixgbe_init_fdir_perfect_82599(&adapter->hw,
					      adapter->fdir_pballoc);
		ixgbe_fdir_filter_restore(adapter);
	}

	switch (hw->mac.type) {
	case ixgbe_mac_82599EB:
	case ixgbe_mac_X540:
		hw->mac.ops.enable_rx_buff(hw);
		break;
	default:
		break;
	}

#ifdef CONFIG_IXGBE_DCA
	/* configure DCA */
	if (adapter->flags & IXGBE_FLAG_DCA_CAPABLE)
		ixgbe_setup_dca(adapter);
#endif /* CONFIG_IXGBE_DCA */

#ifdef IXGBE_FCOE
	/* configure FCoE L2 filters, redirection table, and Rx control */
	ixgbe_configure_fcoe(adapter);

#endif /* IXGBE_FCOE */
	ixgbe_configure_tx(adapter);
	ixgbe_configure_rx(adapter);
	ixgbe_configure_dfwd(adapter);
}

/**
 * ixgbe_sfp_link_config - set up SFP+ link
 * @adapter: pointer to private adapter struct
 **/
static void ixgbe_sfp_link_config(struct ixgbe_adapter *adapter)
{
	/*
	 * We are assuming the worst case scenario here, and that
	 * is that an SFP was inserted/removed after the reset
	 * but before SFP detection was enabled.  As such the best
	 * solution is to just start searching as soon as we start
	 */
	if (adapter->hw.mac.type == ixgbe_mac_82598EB)
		adapter->flags2 |= IXGBE_FLAG2_SEARCH_FOR_SFP;

	adapter->flags2 |= IXGBE_FLAG2_SFP_NEEDS_RESET;
	adapter->sfp_poll_time = 0;
}

/**
 * ixgbe_non_sfp_link_config - set up non-SFP+ link
 * @hw: pointer to private hardware struct
 *
 * Returns 0 on success, negative on failure
 **/
static int ixgbe_non_sfp_link_config(struct ixgbe_hw *hw)
{
	u32 speed;
	bool autoneg, link_up = false;
	int ret = IXGBE_ERR_LINK_SETUP;

	if (hw->mac.ops.check_link)
		ret = hw->mac.ops.check_link(hw, &speed, &link_up, false);

	if (ret)
		return ret;

	speed = hw->phy.autoneg_advertised;
	if ((!speed) && (hw->mac.ops.get_link_capabilities))
		ret = hw->mac.ops.get_link_capabilities(hw, &speed,
							&autoneg);
	if (ret)
		return ret;

	if (hw->mac.ops.setup_link)
		ret = hw->mac.ops.setup_link(hw, speed, link_up);

	return ret;
}

static void ixgbe_setup_gpie(struct ixgbe_adapter *adapter)
{
	struct ixgbe_hw *hw = &adapter->hw;
	u32 gpie = 0;

	if (adapter->flags & IXGBE_FLAG_MSIX_ENABLED) {
		gpie = IXGBE_GPIE_MSIX_MODE | IXGBE_GPIE_PBA_SUPPORT |
		       IXGBE_GPIE_OCD;
		gpie |= IXGBE_GPIE_EIAME;
		/*
		 * use EIAM to auto-mask when MSI-X interrupt is asserted
		 * this saves a register write for every interrupt
		 */
		switch (hw->mac.type) {
		case ixgbe_mac_82598EB:
			IXGBE_WRITE_REG(hw, IXGBE_EIAM, IXGBE_EICS_RTX_QUEUE);
			break;
		case ixgbe_mac_82599EB:
		case ixgbe_mac_X540:
		case ixgbe_mac_X550:
		case ixgbe_mac_X550EM_x:
		case ixgbe_mac_x550em_a:
		default:
			IXGBE_WRITE_REG(hw, IXGBE_EIAM_EX(0), 0xFFFFFFFF);
			IXGBE_WRITE_REG(hw, IXGBE_EIAM_EX(1), 0xFFFFFFFF);
			break;
		}
	} else {
		/* legacy interrupts, use EIAM to auto-mask when reading EICR,
		 * specifically only auto mask tx and rx interrupts */
		IXGBE_WRITE_REG(hw, IXGBE_EIAM, IXGBE_EICS_RTX_QUEUE);
	}

	/* XXX: to interrupt immediately for EICS writes, enable this */
	/* gpie |= IXGBE_GPIE_EIMEN; */

	if (adapter->flags & IXGBE_FLAG_SRIOV_ENABLED) {
		gpie &= ~IXGBE_GPIE_VTMODE_MASK;

		switch (adapter->ring_feature[RING_F_VMDQ].mask) {
		case IXGBE_82599_VMDQ_8Q_MASK:
			gpie |= IXGBE_GPIE_VTMODE_16;
			break;
		case IXGBE_82599_VMDQ_4Q_MASK:
			gpie |= IXGBE_GPIE_VTMODE_32;
			break;
		default:
			gpie |= IXGBE_GPIE_VTMODE_64;
			break;
		}
	}

	/* Enable Thermal over heat sensor interrupt */
	if (adapter->flags2 & IXGBE_FLAG2_TEMP_SENSOR_CAPABLE) {
		switch (adapter->hw.mac.type) {
		case ixgbe_mac_82599EB:
			gpie |= IXGBE_SDP0_GPIEN_8259X;
			break;
		default:
			break;
		}
	}

	/* Enable fan failure interrupt */
	if (adapter->flags & IXGBE_FLAG_FAN_FAIL_CAPABLE)
		gpie |= IXGBE_SDP1_GPIEN(hw);

	switch (hw->mac.type) {
	case ixgbe_mac_82599EB:
		gpie |= IXGBE_SDP1_GPIEN_8259X | IXGBE_SDP2_GPIEN_8259X;
		break;
	case ixgbe_mac_X550EM_x:
	case ixgbe_mac_x550em_a:
		gpie |= IXGBE_SDP0_GPIEN_X540;
		break;
	default:
		break;
	}

	IXGBE_WRITE_REG(hw, IXGBE_GPIE, gpie);
}

static void ixgbe_up_complete(struct ixgbe_adapter *adapter)
{
	struct ixgbe_hw *hw = &adapter->hw;
	int err;
	u32 ctrl_ext;

	ixgbe_get_hw_control(adapter);
	ixgbe_setup_gpie(adapter);

	if (adapter->flags & IXGBE_FLAG_MSIX_ENABLED)
		ixgbe_configure_msix(adapter);
	else
		ixgbe_configure_msi_and_legacy(adapter);

	/* enable the optics for 82599 SFP+ fiber */
	if (hw->mac.ops.enable_tx_laser)
		hw->mac.ops.enable_tx_laser(hw);

	if (hw->phy.ops.set_phy_power)
		hw->phy.ops.set_phy_power(hw, true);

	smp_mb__before_atomic();
	clear_bit(__IXGBE_DOWN, &adapter->state);
	ixgbe_napi_enable_all(adapter);

	if (ixgbe_is_sfp(hw)) {
		ixgbe_sfp_link_config(adapter);
	} else {
		err = ixgbe_non_sfp_link_config(hw);
		if (err)
			e_err(probe, "link_config FAILED %d\n", err);
	}

	/* clear any pending interrupts, may auto mask */
	IXGBE_READ_REG(hw, IXGBE_EICR);
	ixgbe_irq_enable(adapter, true, true);

	/*
	 * If this adapter has a fan, check to see if we had a failure
	 * before we enabled the interrupt.
	 */
	if (adapter->flags & IXGBE_FLAG_FAN_FAIL_CAPABLE) {
		u32 esdp = IXGBE_READ_REG(hw, IXGBE_ESDP);
		if (esdp & IXGBE_ESDP_SDP1)
			e_crit(drv, "Fan has stopped, replace the adapter\n");
	}

	/* bring the link up in the watchdog, this could race with our first
	 * link up interrupt but shouldn't be a problem */
	adapter->flags |= IXGBE_FLAG_NEED_LINK_UPDATE;
	adapter->link_check_timeout = jiffies;
	mod_timer(&adapter->service_timer, jiffies);

	/* Set PF Reset Done bit so PF/VF Mail Ops can work */
	ctrl_ext = IXGBE_READ_REG(hw, IXGBE_CTRL_EXT);
	ctrl_ext |= IXGBE_CTRL_EXT_PFRSTD;
	IXGBE_WRITE_REG(hw, IXGBE_CTRL_EXT, ctrl_ext);
}

void ixgbe_reinit_locked(struct ixgbe_adapter *adapter)
{
	WARN_ON(in_interrupt());
	/* put off any impending NetWatchDogTimeout */
	netif_trans_update(adapter->netdev);

	while (test_and_set_bit(__IXGBE_RESETTING, &adapter->state))
		usleep_range(1000, 2000);
	if (adapter->hw.phy.type == ixgbe_phy_fw)
		ixgbe_watchdog_link_is_down(adapter);
	ixgbe_down(adapter);
	/*
	 * If SR-IOV enabled then wait a bit before bringing the adapter
	 * back up to give the VFs time to respond to the reset.  The
	 * two second wait is based upon the watchdog timer cycle in
	 * the VF driver.
	 */
	if (adapter->flags & IXGBE_FLAG_SRIOV_ENABLED)
		msleep(2000);
	ixgbe_up(adapter);
	clear_bit(__IXGBE_RESETTING, &adapter->state);
}

void ixgbe_up(struct ixgbe_adapter *adapter)
{
	/* hardware has been reset, we need to reload some things */
	ixgbe_configure(adapter);

	ixgbe_up_complete(adapter);
}

static unsigned long ixgbe_get_completion_timeout(struct ixgbe_adapter *adapter)
{
	u16 devctl2;

	pcie_capability_read_word(adapter->pdev, PCI_EXP_DEVCTL2, &devctl2);

	switch (devctl2 & IXGBE_PCIDEVCTRL2_TIMEO_MASK) {
	case IXGBE_PCIDEVCTRL2_17_34s:
	case IXGBE_PCIDEVCTRL2_4_8s:
		/* For now we cap the upper limit on delay to 2 seconds
		 * as we end up going up to 34 seconds of delay in worst
		 * case timeout value.
		 */
	case IXGBE_PCIDEVCTRL2_1_2s:
		return 2000000ul;	/* 2.0 s */
	case IXGBE_PCIDEVCTRL2_260_520ms:
		return 520000ul;	/* 520 ms */
	case IXGBE_PCIDEVCTRL2_65_130ms:
		return 130000ul;	/* 130 ms */
	case IXGBE_PCIDEVCTRL2_16_32ms:
		return 32000ul;		/* 32 ms */
	case IXGBE_PCIDEVCTRL2_1_2ms:
		return 2000ul;		/* 2 ms */
	case IXGBE_PCIDEVCTRL2_50_100us:
		return 100ul;		/* 100 us */
	case IXGBE_PCIDEVCTRL2_16_32ms_def:
		return 32000ul;		/* 32 ms */
	default:
		break;
	}

	/* We shouldn't need to hit this path, but just in case default as
	 * though completion timeout is not supported and support 32ms.
	 */
	return 32000ul;
}

void ixgbe_disable_rx(struct ixgbe_adapter *adapter)
{
	unsigned long wait_delay, delay_interval;
	struct ixgbe_hw *hw = &adapter->hw;
	int i, wait_loop;
	u32 rxdctl;

	/* disable receives */
	hw->mac.ops.disable_rx(hw);

	if (ixgbe_removed(hw->hw_addr))
		return;

	/* disable all enabled Rx queues */
	for (i = 0; i < adapter->num_rx_queues; i++) {
		struct ixgbe_ring *ring = adapter->rx_ring[i];
		u8 reg_idx = ring->reg_idx;

		rxdctl = IXGBE_READ_REG(hw, IXGBE_RXDCTL(reg_idx));
		rxdctl &= ~IXGBE_RXDCTL_ENABLE;
		rxdctl |= IXGBE_RXDCTL_SWFLSH;

		/* write value back with RXDCTL.ENABLE bit cleared */
		IXGBE_WRITE_REG(hw, IXGBE_RXDCTL(reg_idx), rxdctl);
	}

	/* RXDCTL.EN may not change on 82598 if link is down, so skip it */
	if (hw->mac.type == ixgbe_mac_82598EB &&
	    !(IXGBE_READ_REG(hw, IXGBE_LINKS) & IXGBE_LINKS_UP))
		return;

	/* Determine our minimum delay interval. We will increase this value
	 * with each subsequent test. This way if the device returns quickly
	 * we should spend as little time as possible waiting, however as
	 * the time increases we will wait for larger periods of time.
	 *
	 * The trick here is that we increase the interval using the
	 * following pattern: 1x 3x 5x 7x 9x 11x 13x 15x 17x 19x. The result
	 * of that wait is that it totals up to 100x whatever interval we
	 * choose. Since our minimum wait is 100us we can just divide the
	 * total timeout by 100 to get our minimum delay interval.
	 */
	delay_interval = ixgbe_get_completion_timeout(adapter) / 100;

	wait_loop = IXGBE_MAX_RX_DESC_POLL;
	wait_delay = delay_interval;

	while (wait_loop--) {
		usleep_range(wait_delay, wait_delay + 10);
		wait_delay += delay_interval * 2;
		rxdctl = 0;

		/* OR together the reading of all the active RXDCTL registers,
		 * and then test the result. We need the disable to complete
		 * before we start freeing the memory and invalidating the
		 * DMA mappings.
		 */
		for (i = 0; i < adapter->num_rx_queues; i++) {
			struct ixgbe_ring *ring = adapter->rx_ring[i];
			u8 reg_idx = ring->reg_idx;

			rxdctl |= IXGBE_READ_REG(hw, IXGBE_RXDCTL(reg_idx));
		}

		if (!(rxdctl & IXGBE_RXDCTL_ENABLE))
			return;
	}

	e_err(drv,
	      "RXDCTL.ENABLE for one or more queues not cleared within the polling period\n");
}

void ixgbe_disable_tx(struct ixgbe_adapter *adapter)
{
	unsigned long wait_delay, delay_interval;
	struct ixgbe_hw *hw = &adapter->hw;
	int i, wait_loop;
	u32 txdctl;

	if (ixgbe_removed(hw->hw_addr))
		return;

	/* disable all enabled Tx queues */
	for (i = 0; i < adapter->num_tx_queues; i++) {
		struct ixgbe_ring *ring = adapter->tx_ring[i];
		u8 reg_idx = ring->reg_idx;

		IXGBE_WRITE_REG(hw, IXGBE_TXDCTL(reg_idx), IXGBE_TXDCTL_SWFLSH);
	}

	/* disable all enabled XDP Tx queues */
	for (i = 0; i < adapter->num_xdp_queues; i++) {
		struct ixgbe_ring *ring = adapter->xdp_ring[i];
		u8 reg_idx = ring->reg_idx;

		IXGBE_WRITE_REG(hw, IXGBE_TXDCTL(reg_idx), IXGBE_TXDCTL_SWFLSH);
	}

	/* If the link is not up there shouldn't be much in the way of
	 * pending transactions. Those that are left will be flushed out
	 * when the reset logic goes through the flush sequence to clean out
	 * the pending Tx transactions.
	 */
	if (!(IXGBE_READ_REG(hw, IXGBE_LINKS) & IXGBE_LINKS_UP))
		goto dma_engine_disable;

	/* Determine our minimum delay interval. We will increase this value
	 * with each subsequent test. This way if the device returns quickly
	 * we should spend as little time as possible waiting, however as
	 * the time increases we will wait for larger periods of time.
	 *
	 * The trick here is that we increase the interval using the
	 * following pattern: 1x 3x 5x 7x 9x 11x 13x 15x 17x 19x. The result
	 * of that wait is that it totals up to 100x whatever interval we
	 * choose. Since our minimum wait is 100us we can just divide the
	 * total timeout by 100 to get our minimum delay interval.
	 */
	delay_interval = ixgbe_get_completion_timeout(adapter) / 100;

	wait_loop = IXGBE_MAX_RX_DESC_POLL;
	wait_delay = delay_interval;

	while (wait_loop--) {
		usleep_range(wait_delay, wait_delay + 10);
		wait_delay += delay_interval * 2;
		txdctl = 0;

		/* OR together the reading of all the active TXDCTL registers,
		 * and then test the result. We need the disable to complete
		 * before we start freeing the memory and invalidating the
		 * DMA mappings.
		 */
		for (i = 0; i < adapter->num_tx_queues; i++) {
			struct ixgbe_ring *ring = adapter->tx_ring[i];
			u8 reg_idx = ring->reg_idx;

			txdctl |= IXGBE_READ_REG(hw, IXGBE_TXDCTL(reg_idx));
		}
		for (i = 0; i < adapter->num_xdp_queues; i++) {
			struct ixgbe_ring *ring = adapter->xdp_ring[i];
			u8 reg_idx = ring->reg_idx;

			txdctl |= IXGBE_READ_REG(hw, IXGBE_TXDCTL(reg_idx));
		}

		if (!(txdctl & IXGBE_TXDCTL_ENABLE))
			goto dma_engine_disable;
	}

	e_err(drv,
	      "TXDCTL.ENABLE for one or more queues not cleared within the polling period\n");

dma_engine_disable:
	/* Disable the Tx DMA engine on 82599 and later MAC */
	switch (hw->mac.type) {
	case ixgbe_mac_82599EB:
	case ixgbe_mac_X540:
	case ixgbe_mac_X550:
	case ixgbe_mac_X550EM_x:
	case ixgbe_mac_x550em_a:
		IXGBE_WRITE_REG(hw, IXGBE_DMATXCTL,
				(IXGBE_READ_REG(hw, IXGBE_DMATXCTL) &
				 ~IXGBE_DMATXCTL_TE));
		/* fall through */
	default:
		break;
	}
}

void ixgbe_reset(struct ixgbe_adapter *adapter)
{
	struct ixgbe_hw *hw = &adapter->hw;
	struct net_device *netdev = adapter->netdev;
	int err;

	if (ixgbe_removed(hw->hw_addr))
		return;
	/* lock SFP init bit to prevent race conditions with the watchdog */
	while (test_and_set_bit(__IXGBE_IN_SFP_INIT, &adapter->state))
		usleep_range(1000, 2000);

	/* clear all SFP and link config related flags while holding SFP_INIT */
	adapter->flags2 &= ~(IXGBE_FLAG2_SEARCH_FOR_SFP |
			     IXGBE_FLAG2_SFP_NEEDS_RESET);
	adapter->flags &= ~IXGBE_FLAG_NEED_LINK_CONFIG;

	err = hw->mac.ops.init_hw(hw);
	switch (err) {
	case 0:
	case IXGBE_ERR_SFP_NOT_PRESENT:
	case IXGBE_ERR_SFP_NOT_SUPPORTED:
		break;
	case IXGBE_ERR_MASTER_REQUESTS_PENDING:
		e_dev_err("master disable timed out\n");
		break;
	case IXGBE_ERR_EEPROM_VERSION:
		/* We are running on a pre-production device, log a warning */
		e_dev_warn("This device is a pre-production adapter/LOM. "
			   "Please be aware there may be issues associated with "
			   "your hardware.  If you are experiencing problems "
			   "please contact your Intel or hardware "
			   "representative who provided you with this "
			   "hardware.\n");
		break;
	default:
		e_dev_err("Hardware Error: %d\n", err);
	}

	clear_bit(__IXGBE_IN_SFP_INIT, &adapter->state);

	/* flush entries out of MAC table */
	ixgbe_flush_sw_mac_table(adapter);
	__dev_uc_unsync(netdev, NULL);

	/* do not flush user set addresses */
	ixgbe_mac_set_default_filter(adapter);

	/* update SAN MAC vmdq pool selection */
	if (hw->mac.san_mac_rar_index)
		hw->mac.ops.set_vmdq_san_mac(hw, VMDQ_P(0));

	if (test_bit(__IXGBE_PTP_RUNNING, &adapter->state))
		ixgbe_ptp_reset(adapter);

	if (hw->phy.ops.set_phy_power) {
		if (!netif_running(adapter->netdev) && !adapter->wol)
			hw->phy.ops.set_phy_power(hw, false);
		else
			hw->phy.ops.set_phy_power(hw, true);
	}
}

/**
 * ixgbe_clean_tx_ring - Free Tx Buffers
 * @tx_ring: ring to be cleaned
 **/
static void ixgbe_clean_tx_ring(struct ixgbe_ring *tx_ring)
{
	u16 i = tx_ring->next_to_clean;
	struct ixgbe_tx_buffer *tx_buffer = &tx_ring->tx_buffer_info[i];

	while (i != tx_ring->next_to_use) {
		union ixgbe_adv_tx_desc *eop_desc, *tx_desc;

		/* Free all the Tx ring sk_buffs */
		if (ring_is_xdp(tx_ring))
			xdp_return_frame(tx_buffer->xdpf);
		else
			dev_kfree_skb_any(tx_buffer->skb);

		/* unmap skb header data */
		dma_unmap_single(tx_ring->dev,
				 dma_unmap_addr(tx_buffer, dma),
				 dma_unmap_len(tx_buffer, len),
				 DMA_TO_DEVICE);

		/* check for eop_desc to determine the end of the packet */
		eop_desc = tx_buffer->next_to_watch;
		tx_desc = IXGBE_TX_DESC(tx_ring, i);

		/* unmap remaining buffers */
		while (tx_desc != eop_desc) {
			tx_buffer++;
			tx_desc++;
			i++;
			if (unlikely(i == tx_ring->count)) {
				i = 0;
				tx_buffer = tx_ring->tx_buffer_info;
				tx_desc = IXGBE_TX_DESC(tx_ring, 0);
			}

			/* unmap any remaining paged data */
			if (dma_unmap_len(tx_buffer, len))
				dma_unmap_page(tx_ring->dev,
					       dma_unmap_addr(tx_buffer, dma),
					       dma_unmap_len(tx_buffer, len),
					       DMA_TO_DEVICE);
		}

		/* move us one more past the eop_desc for start of next pkt */
		tx_buffer++;
		i++;
		if (unlikely(i == tx_ring->count)) {
			i = 0;
			tx_buffer = tx_ring->tx_buffer_info;
		}
	}

	/* reset BQL for queue */
	if (!ring_is_xdp(tx_ring))
		netdev_tx_reset_queue(txring_txq(tx_ring));

	/* reset next_to_use and next_to_clean */
	tx_ring->next_to_use = 0;
	tx_ring->next_to_clean = 0;
}

/**
 * ixgbe_clean_all_rx_rings - Free Rx Buffers for all queues
 * @adapter: board private structure
 **/
static void ixgbe_clean_all_rx_rings(struct ixgbe_adapter *adapter)
{
	int i;

	for (i = 0; i < adapter->num_rx_queues; i++)
		ixgbe_clean_rx_ring(adapter->rx_ring[i]);
}

/**
 * ixgbe_clean_all_tx_rings - Free Tx Buffers for all queues
 * @adapter: board private structure
 **/
static void ixgbe_clean_all_tx_rings(struct ixgbe_adapter *adapter)
{
	int i;

	for (i = 0; i < adapter->num_tx_queues; i++)
		ixgbe_clean_tx_ring(adapter->tx_ring[i]);
	for (i = 0; i < adapter->num_xdp_queues; i++)
		ixgbe_clean_tx_ring(adapter->xdp_ring[i]);
}

static void ixgbe_fdir_filter_exit(struct ixgbe_adapter *adapter)
{
	struct hlist_node *node2;
	struct ixgbe_fdir_filter *filter;

	spin_lock(&adapter->fdir_perfect_lock);

	hlist_for_each_entry_safe(filter, node2,
				  &adapter->fdir_filter_list, fdir_node) {
		hlist_del(&filter->fdir_node);
		kfree(filter);
	}
	adapter->fdir_filter_count = 0;

	spin_unlock(&adapter->fdir_perfect_lock);
}

void ixgbe_down(struct ixgbe_adapter *adapter)
{
	struct net_device *netdev = adapter->netdev;
	struct ixgbe_hw *hw = &adapter->hw;
	int i;

	/* signal that we are down to the interrupt handler */
	if (test_and_set_bit(__IXGBE_DOWN, &adapter->state))
		return; /* do nothing if already down */

	/* Shut off incoming Tx traffic */
	netif_tx_stop_all_queues(netdev);

	/* call carrier off first to avoid false dev_watchdog timeouts */
	netif_carrier_off(netdev);
	netif_tx_disable(netdev);

	/* Disable Rx */
	ixgbe_disable_rx(adapter);

	/* synchronize_sched() needed for pending XDP buffers to drain */
	if (adapter->xdp_ring[0])
		synchronize_sched();

	ixgbe_irq_disable(adapter);

	ixgbe_napi_disable_all(adapter);

	clear_bit(__IXGBE_RESET_REQUESTED, &adapter->state);
	adapter->flags2 &= ~IXGBE_FLAG2_FDIR_REQUIRES_REINIT;
	adapter->flags &= ~IXGBE_FLAG_NEED_LINK_UPDATE;

	del_timer_sync(&adapter->service_timer);

	if (adapter->num_vfs) {
		/* Clear EITR Select mapping */
		IXGBE_WRITE_REG(&adapter->hw, IXGBE_EITRSEL, 0);

		/* Mark all the VFs as inactive */
		for (i = 0 ; i < adapter->num_vfs; i++)
			adapter->vfinfo[i].clear_to_send = false;

		/* ping all the active vfs to let them know we are going down */
		ixgbe_ping_all_vfs(adapter);

		/* Disable all VFTE/VFRE TX/RX */
		ixgbe_disable_tx_rx(adapter);
	}

	/* disable transmits in the hardware now that interrupts are off */
	ixgbe_disable_tx(adapter);

	if (!pci_channel_offline(adapter->pdev))
		ixgbe_reset(adapter);

	/* power down the optics for 82599 SFP+ fiber */
	if (hw->mac.ops.disable_tx_laser)
		hw->mac.ops.disable_tx_laser(hw);

	ixgbe_clean_all_tx_rings(adapter);
	ixgbe_clean_all_rx_rings(adapter);
}

/**
 * ixgbe_eee_capable - helper function to determine EEE support on X550
 * @adapter: board private structure
 */
static void ixgbe_set_eee_capable(struct ixgbe_adapter *adapter)
{
	struct ixgbe_hw *hw = &adapter->hw;

	switch (hw->device_id) {
	case IXGBE_DEV_ID_X550EM_A_1G_T:
	case IXGBE_DEV_ID_X550EM_A_1G_T_L:
		if (!hw->phy.eee_speeds_supported)
			break;
		adapter->flags2 |= IXGBE_FLAG2_EEE_CAPABLE;
		if (!hw->phy.eee_speeds_advertised)
			break;
		adapter->flags2 |= IXGBE_FLAG2_EEE_ENABLED;
		break;
	default:
		adapter->flags2 &= ~IXGBE_FLAG2_EEE_CAPABLE;
		adapter->flags2 &= ~IXGBE_FLAG2_EEE_ENABLED;
		break;
	}
}

/**
 * ixgbe_tx_timeout - Respond to a Tx Hang
 * @netdev: network interface device structure
 **/
static void ixgbe_tx_timeout(struct net_device *netdev)
{
	struct ixgbe_adapter *adapter = netdev_priv(netdev);

	/* Do the reset outside of interrupt context */
	ixgbe_tx_timeout_reset(adapter);
}

#ifdef CONFIG_IXGBE_DCB
static void ixgbe_init_dcb(struct ixgbe_adapter *adapter)
{
	struct ixgbe_hw *hw = &adapter->hw;
	struct tc_configuration *tc;
	int j;

	switch (hw->mac.type) {
	case ixgbe_mac_82598EB:
	case ixgbe_mac_82599EB:
		adapter->dcb_cfg.num_tcs.pg_tcs = MAX_TRAFFIC_CLASS;
		adapter->dcb_cfg.num_tcs.pfc_tcs = MAX_TRAFFIC_CLASS;
		break;
	case ixgbe_mac_X540:
	case ixgbe_mac_X550:
		adapter->dcb_cfg.num_tcs.pg_tcs = X540_TRAFFIC_CLASS;
		adapter->dcb_cfg.num_tcs.pfc_tcs = X540_TRAFFIC_CLASS;
		break;
	case ixgbe_mac_X550EM_x:
	case ixgbe_mac_x550em_a:
	default:
		adapter->dcb_cfg.num_tcs.pg_tcs = DEF_TRAFFIC_CLASS;
		adapter->dcb_cfg.num_tcs.pfc_tcs = DEF_TRAFFIC_CLASS;
		break;
	}

	/* Configure DCB traffic classes */
	for (j = 0; j < MAX_TRAFFIC_CLASS; j++) {
		tc = &adapter->dcb_cfg.tc_config[j];
		tc->path[DCB_TX_CONFIG].bwg_id = 0;
		tc->path[DCB_TX_CONFIG].bwg_percent = 12 + (j & 1);
		tc->path[DCB_RX_CONFIG].bwg_id = 0;
		tc->path[DCB_RX_CONFIG].bwg_percent = 12 + (j & 1);
		tc->dcb_pfc = pfc_disabled;
	}

	/* Initialize default user to priority mapping, UPx->TC0 */
	tc = &adapter->dcb_cfg.tc_config[0];
	tc->path[DCB_TX_CONFIG].up_to_tc_bitmap = 0xFF;
	tc->path[DCB_RX_CONFIG].up_to_tc_bitmap = 0xFF;

	adapter->dcb_cfg.bw_percentage[DCB_TX_CONFIG][0] = 100;
	adapter->dcb_cfg.bw_percentage[DCB_RX_CONFIG][0] = 100;
	adapter->dcb_cfg.pfc_mode_enable = false;
	adapter->dcb_set_bitmap = 0x00;
	if (adapter->flags & IXGBE_FLAG_DCB_CAPABLE)
		adapter->dcbx_cap = DCB_CAP_DCBX_HOST | DCB_CAP_DCBX_VER_CEE;
	memcpy(&adapter->temp_dcb_cfg, &adapter->dcb_cfg,
	       sizeof(adapter->temp_dcb_cfg));
}
#endif

/**
 * ixgbe_sw_init - Initialize general software structures (struct ixgbe_adapter)
 * @adapter: board private structure to initialize
 * @ii: pointer to ixgbe_info for device
 *
 * ixgbe_sw_init initializes the Adapter private data structure.
 * Fields are initialized based on PCI device information and
 * OS network device settings (MTU size).
 **/
static int ixgbe_sw_init(struct ixgbe_adapter *adapter,
			 const struct ixgbe_info *ii)
{
	struct ixgbe_hw *hw = &adapter->hw;
	struct pci_dev *pdev = adapter->pdev;
	unsigned int rss, fdir;
	u32 fwsm;
	int i;

	/* PCI config space info */

	hw->vendor_id = pdev->vendor;
	hw->device_id = pdev->device;
	hw->revision_id = pdev->revision;
	hw->subsystem_vendor_id = pdev->subsystem_vendor;
	hw->subsystem_device_id = pdev->subsystem_device;

	/* get_invariants needs the device IDs */
	ii->get_invariants(hw);

	/* Set common capability flags and settings */
	rss = min_t(int, ixgbe_max_rss_indices(adapter), num_online_cpus());
	adapter->ring_feature[RING_F_RSS].limit = rss;
	adapter->flags2 |= IXGBE_FLAG2_RSC_CAPABLE;
	adapter->max_q_vectors = MAX_Q_VECTORS_82599;
	adapter->atr_sample_rate = 20;
	fdir = min_t(int, IXGBE_MAX_FDIR_INDICES, num_online_cpus());
	adapter->ring_feature[RING_F_FDIR].limit = fdir;
	adapter->fdir_pballoc = IXGBE_FDIR_PBALLOC_64K;
	adapter->ring_feature[RING_F_VMDQ].limit = 1;
#ifdef CONFIG_IXGBE_DCA
	adapter->flags |= IXGBE_FLAG_DCA_CAPABLE;
#endif
#ifdef CONFIG_IXGBE_DCB
	adapter->flags |= IXGBE_FLAG_DCB_CAPABLE;
	adapter->flags &= ~IXGBE_FLAG_DCB_ENABLED;
#endif
#ifdef IXGBE_FCOE
	adapter->flags |= IXGBE_FLAG_FCOE_CAPABLE;
	adapter->flags &= ~IXGBE_FLAG_FCOE_ENABLED;
#ifdef CONFIG_IXGBE_DCB
	/* Default traffic class to use for FCoE */
	adapter->fcoe.up = IXGBE_FCOE_DEFTC;
#endif /* CONFIG_IXGBE_DCB */
#endif /* IXGBE_FCOE */

	/* initialize static ixgbe jump table entries */
	adapter->jump_tables[0] = kzalloc(sizeof(*adapter->jump_tables[0]),
					  GFP_KERNEL);
	if (!adapter->jump_tables[0])
		return -ENOMEM;
	adapter->jump_tables[0]->mat = ixgbe_ipv4_fields;

	for (i = 1; i < IXGBE_MAX_LINK_HANDLE; i++)
		adapter->jump_tables[i] = NULL;

	adapter->mac_table = kcalloc(hw->mac.num_rar_entries,
				     sizeof(struct ixgbe_mac_addr),
				     GFP_KERNEL);
	if (!adapter->mac_table)
		return -ENOMEM;

	if (ixgbe_init_rss_key(adapter))
		return -ENOMEM;

	/* Set MAC specific capability flags and exceptions */
	switch (hw->mac.type) {
	case ixgbe_mac_82598EB:
		adapter->flags2 &= ~IXGBE_FLAG2_RSC_CAPABLE;

		if (hw->device_id == IXGBE_DEV_ID_82598AT)
			adapter->flags |= IXGBE_FLAG_FAN_FAIL_CAPABLE;

		adapter->max_q_vectors = MAX_Q_VECTORS_82598;
		adapter->ring_feature[RING_F_FDIR].limit = 0;
		adapter->atr_sample_rate = 0;
		adapter->fdir_pballoc = 0;
#ifdef IXGBE_FCOE
		adapter->flags &= ~IXGBE_FLAG_FCOE_CAPABLE;
		adapter->flags &= ~IXGBE_FLAG_FCOE_ENABLED;
#ifdef CONFIG_IXGBE_DCB
		adapter->fcoe.up = 0;
#endif /* IXGBE_DCB */
#endif /* IXGBE_FCOE */
		break;
	case ixgbe_mac_82599EB:
		if (hw->device_id == IXGBE_DEV_ID_82599_T3_LOM)
			adapter->flags2 |= IXGBE_FLAG2_TEMP_SENSOR_CAPABLE;
		break;
	case ixgbe_mac_X540:
		fwsm = IXGBE_READ_REG(hw, IXGBE_FWSM(hw));
		if (fwsm & IXGBE_FWSM_TS_ENABLED)
			adapter->flags2 |= IXGBE_FLAG2_TEMP_SENSOR_CAPABLE;
		break;
	case ixgbe_mac_x550em_a:
		adapter->flags |= IXGBE_FLAG_GENEVE_OFFLOAD_CAPABLE;
		switch (hw->device_id) {
		case IXGBE_DEV_ID_X550EM_A_1G_T:
		case IXGBE_DEV_ID_X550EM_A_1G_T_L:
			adapter->flags2 |= IXGBE_FLAG2_TEMP_SENSOR_CAPABLE;
			break;
		default:
			break;
		}
	/* fall through */
	case ixgbe_mac_X550EM_x:
#ifdef CONFIG_IXGBE_DCB
		adapter->flags &= ~IXGBE_FLAG_DCB_CAPABLE;
#endif
#ifdef IXGBE_FCOE
		adapter->flags &= ~IXGBE_FLAG_FCOE_CAPABLE;
#ifdef CONFIG_IXGBE_DCB
		adapter->fcoe.up = 0;
#endif /* IXGBE_DCB */
#endif /* IXGBE_FCOE */
	/* Fall Through */
	case ixgbe_mac_X550:
		if (hw->mac.type == ixgbe_mac_X550)
			adapter->flags2 |= IXGBE_FLAG2_TEMP_SENSOR_CAPABLE;
#ifdef CONFIG_IXGBE_DCA
		adapter->flags &= ~IXGBE_FLAG_DCA_CAPABLE;
#endif
		adapter->flags |= IXGBE_FLAG_VXLAN_OFFLOAD_CAPABLE;
		break;
	default:
		break;
	}

#ifdef IXGBE_FCOE
	/* FCoE support exists, always init the FCoE lock */
	spin_lock_init(&adapter->fcoe.lock);

#endif
	/* n-tuple support exists, always init our spinlock */
	spin_lock_init(&adapter->fdir_perfect_lock);

#ifdef CONFIG_IXGBE_DCB
	ixgbe_init_dcb(adapter);
#endif
	ixgbe_init_ipsec_offload(adapter);

	/* default flow control settings */
	hw->fc.requested_mode = ixgbe_fc_full;
	hw->fc.current_mode = ixgbe_fc_full;	/* init for ethtool output */
	ixgbe_pbthresh_setup(adapter);
	hw->fc.pause_time = IXGBE_DEFAULT_FCPAUSE;
	hw->fc.send_xon = true;
	hw->fc.disable_fc_autoneg = ixgbe_device_supports_autoneg_fc(hw);

#ifdef CONFIG_PCI_IOV
	if (max_vfs > 0)
		e_dev_warn("Enabling SR-IOV VFs using the max_vfs module parameter is deprecated - please use the pci sysfs interface instead.\n");

	/* assign number of SR-IOV VFs */
	if (hw->mac.type != ixgbe_mac_82598EB) {
		if (max_vfs > IXGBE_MAX_VFS_DRV_LIMIT) {
			max_vfs = 0;
			e_dev_warn("max_vfs parameter out of range. Not assigning any SR-IOV VFs\n");
		}
	}
#endif /* CONFIG_PCI_IOV */

	/* enable itr by default in dynamic mode */
	adapter->rx_itr_setting = 1;
	adapter->tx_itr_setting = 1;

	/* set default ring sizes */
	adapter->tx_ring_count = IXGBE_DEFAULT_TXD;
	adapter->rx_ring_count = IXGBE_DEFAULT_RXD;

	/* set default work limits */
	adapter->tx_work_limit = IXGBE_DEFAULT_TX_WORK;

	/* initialize eeprom parameters */
	if (ixgbe_init_eeprom_params_generic(hw)) {
		e_dev_err("EEPROM initialization failed\n");
		return -EIO;
	}

	/* PF holds first pool slot */
	set_bit(0, adapter->fwd_bitmask);
	set_bit(__IXGBE_DOWN, &adapter->state);

	return 0;
}

/**
 * ixgbe_setup_tx_resources - allocate Tx resources (Descriptors)
 * @tx_ring:    tx descriptor ring (for a specific queue) to setup
 *
 * Return 0 on success, negative on failure
 **/
int ixgbe_setup_tx_resources(struct ixgbe_ring *tx_ring)
{
	struct device *dev = tx_ring->dev;
	int orig_node = dev_to_node(dev);
	int ring_node = -1;
	int size;

	size = sizeof(struct ixgbe_tx_buffer) * tx_ring->count;

	if (tx_ring->q_vector)
		ring_node = tx_ring->q_vector->numa_node;

	tx_ring->tx_buffer_info = vmalloc_node(size, ring_node);
	if (!tx_ring->tx_buffer_info)
		tx_ring->tx_buffer_info = vmalloc(size);
	if (!tx_ring->tx_buffer_info)
		goto err;

	/* round up to nearest 4K */
	tx_ring->size = tx_ring->count * sizeof(union ixgbe_adv_tx_desc);
	tx_ring->size = ALIGN(tx_ring->size, 4096);

	set_dev_node(dev, ring_node);
	tx_ring->desc = dma_alloc_coherent(dev,
					   tx_ring->size,
					   &tx_ring->dma,
					   GFP_KERNEL);
	set_dev_node(dev, orig_node);
	if (!tx_ring->desc)
		tx_ring->desc = dma_alloc_coherent(dev, tx_ring->size,
						   &tx_ring->dma, GFP_KERNEL);
	if (!tx_ring->desc)
		goto err;

	tx_ring->next_to_use = 0;
	tx_ring->next_to_clean = 0;
	return 0;

err:
	vfree(tx_ring->tx_buffer_info);
	tx_ring->tx_buffer_info = NULL;
	dev_err(dev, "Unable to allocate memory for the Tx descriptor ring\n");
	return -ENOMEM;
}

/**
 * ixgbe_setup_all_tx_resources - allocate all queues Tx resources
 * @adapter: board private structure
 *
 * If this function returns with an error, then it's possible one or
 * more of the rings is populated (while the rest are not).  It is the
 * callers duty to clean those orphaned rings.
 *
 * Return 0 on success, negative on failure
 **/
static int ixgbe_setup_all_tx_resources(struct ixgbe_adapter *adapter)
{
	int i, j = 0, err = 0;

	for (i = 0; i < adapter->num_tx_queues; i++) {
		err = ixgbe_setup_tx_resources(adapter->tx_ring[i]);
		if (!err)
			continue;

		e_err(probe, "Allocation for Tx Queue %u failed\n", i);
		goto err_setup_tx;
	}
	for (j = 0; j < adapter->num_xdp_queues; j++) {
		err = ixgbe_setup_tx_resources(adapter->xdp_ring[j]);
		if (!err)
			continue;

		e_err(probe, "Allocation for Tx Queue %u failed\n", j);
		goto err_setup_tx;
	}

	return 0;
err_setup_tx:
	/* rewind the index freeing the rings as we go */
	while (j--)
		ixgbe_free_tx_resources(adapter->xdp_ring[j]);
	while (i--)
		ixgbe_free_tx_resources(adapter->tx_ring[i]);
	return err;
}

/**
 * ixgbe_setup_rx_resources - allocate Rx resources (Descriptors)
 * @adapter: pointer to ixgbe_adapter
 * @rx_ring:    rx descriptor ring (for a specific queue) to setup
 *
 * Returns 0 on success, negative on failure
 **/
int ixgbe_setup_rx_resources(struct ixgbe_adapter *adapter,
			     struct ixgbe_ring *rx_ring)
{
	struct device *dev = rx_ring->dev;
	int orig_node = dev_to_node(dev);
	int ring_node = -1;
	int size, err;

	size = sizeof(struct ixgbe_rx_buffer) * rx_ring->count;

	if (rx_ring->q_vector)
		ring_node = rx_ring->q_vector->numa_node;

	rx_ring->rx_buffer_info = vmalloc_node(size, ring_node);
	if (!rx_ring->rx_buffer_info)
		rx_ring->rx_buffer_info = vmalloc(size);
	if (!rx_ring->rx_buffer_info)
		goto err;

	/* Round up to nearest 4K */
	rx_ring->size = rx_ring->count * sizeof(union ixgbe_adv_rx_desc);
	rx_ring->size = ALIGN(rx_ring->size, 4096);

	set_dev_node(dev, ring_node);
	rx_ring->desc = dma_alloc_coherent(dev,
					   rx_ring->size,
					   &rx_ring->dma,
					   GFP_KERNEL);
	set_dev_node(dev, orig_node);
	if (!rx_ring->desc)
		rx_ring->desc = dma_alloc_coherent(dev, rx_ring->size,
						   &rx_ring->dma, GFP_KERNEL);
	if (!rx_ring->desc)
		goto err;

	rx_ring->next_to_clean = 0;
	rx_ring->next_to_use = 0;

	/* XDP RX-queue info */
	if (xdp_rxq_info_reg(&rx_ring->xdp_rxq, adapter->netdev,
			     rx_ring->queue_index) < 0)
		goto err;

	err = xdp_rxq_info_reg_mem_model(&rx_ring->xdp_rxq,
					 MEM_TYPE_PAGE_SHARED, NULL);
	if (err) {
		xdp_rxq_info_unreg(&rx_ring->xdp_rxq);
		goto err;
	}

	rx_ring->xdp_prog = adapter->xdp_prog;

	return 0;
err:
	vfree(rx_ring->rx_buffer_info);
	rx_ring->rx_buffer_info = NULL;
	dev_err(dev, "Unable to allocate memory for the Rx descriptor ring\n");
	return -ENOMEM;
}

/**
 * ixgbe_setup_all_rx_resources - allocate all queues Rx resources
 * @adapter: board private structure
 *
 * If this function returns with an error, then it's possible one or
 * more of the rings is populated (while the rest are not).  It is the
 * callers duty to clean those orphaned rings.
 *
 * Return 0 on success, negative on failure
 **/
static int ixgbe_setup_all_rx_resources(struct ixgbe_adapter *adapter)
{
	int i, err = 0;

	for (i = 0; i < adapter->num_rx_queues; i++) {
		err = ixgbe_setup_rx_resources(adapter, adapter->rx_ring[i]);
		if (!err)
			continue;

		e_err(probe, "Allocation for Rx Queue %u failed\n", i);
		goto err_setup_rx;
	}

#ifdef IXGBE_FCOE
	err = ixgbe_setup_fcoe_ddp_resources(adapter);
	if (!err)
#endif
		return 0;
err_setup_rx:
	/* rewind the index freeing the rings as we go */
	while (i--)
		ixgbe_free_rx_resources(adapter->rx_ring[i]);
	return err;
}

/**
 * ixgbe_free_tx_resources - Free Tx Resources per Queue
 * @tx_ring: Tx descriptor ring for a specific queue
 *
 * Free all transmit software resources
 **/
void ixgbe_free_tx_resources(struct ixgbe_ring *tx_ring)
{
	ixgbe_clean_tx_ring(tx_ring);

	vfree(tx_ring->tx_buffer_info);
	tx_ring->tx_buffer_info = NULL;

	/* if not set, then don't free */
	if (!tx_ring->desc)
		return;

	dma_free_coherent(tx_ring->dev, tx_ring->size,
			  tx_ring->desc, tx_ring->dma);

	tx_ring->desc = NULL;
}

/**
 * ixgbe_free_all_tx_resources - Free Tx Resources for All Queues
 * @adapter: board private structure
 *
 * Free all transmit software resources
 **/
static void ixgbe_free_all_tx_resources(struct ixgbe_adapter *adapter)
{
	int i;

	for (i = 0; i < adapter->num_tx_queues; i++)
		if (adapter->tx_ring[i]->desc)
			ixgbe_free_tx_resources(adapter->tx_ring[i]);
	for (i = 0; i < adapter->num_xdp_queues; i++)
		if (adapter->xdp_ring[i]->desc)
			ixgbe_free_tx_resources(adapter->xdp_ring[i]);
}

/**
 * ixgbe_free_rx_resources - Free Rx Resources
 * @rx_ring: ring to clean the resources from
 *
 * Free all receive software resources
 **/
void ixgbe_free_rx_resources(struct ixgbe_ring *rx_ring)
{
	ixgbe_clean_rx_ring(rx_ring);

	rx_ring->xdp_prog = NULL;
	xdp_rxq_info_unreg(&rx_ring->xdp_rxq);
	vfree(rx_ring->rx_buffer_info);
	rx_ring->rx_buffer_info = NULL;

	/* if not set, then don't free */
	if (!rx_ring->desc)
		return;

	dma_free_coherent(rx_ring->dev, rx_ring->size,
			  rx_ring->desc, rx_ring->dma);

	rx_ring->desc = NULL;
}

/**
 * ixgbe_free_all_rx_resources - Free Rx Resources for All Queues
 * @adapter: board private structure
 *
 * Free all receive software resources
 **/
static void ixgbe_free_all_rx_resources(struct ixgbe_adapter *adapter)
{
	int i;

#ifdef IXGBE_FCOE
	ixgbe_free_fcoe_ddp_resources(adapter);

#endif
	for (i = 0; i < adapter->num_rx_queues; i++)
		if (adapter->rx_ring[i]->desc)
			ixgbe_free_rx_resources(adapter->rx_ring[i]);
}

/**
 * ixgbe_change_mtu - Change the Maximum Transfer Unit
 * @netdev: network interface device structure
 * @new_mtu: new value for maximum frame size
 *
 * Returns 0 on success, negative on failure
 **/
static int ixgbe_change_mtu(struct net_device *netdev, int new_mtu)
{
	struct ixgbe_adapter *adapter = netdev_priv(netdev);

	if (adapter->xdp_prog) {
		int new_frame_size = new_mtu + ETH_HLEN + ETH_FCS_LEN +
				     VLAN_HLEN;
		int i;

		for (i = 0; i < adapter->num_rx_queues; i++) {
			struct ixgbe_ring *ring = adapter->rx_ring[i];

			if (new_frame_size > ixgbe_rx_bufsz(ring)) {
				e_warn(probe, "Requested MTU size is not supported with XDP\n");
				return -EINVAL;
			}
		}
	}

	/*
	 * For 82599EB we cannot allow legacy VFs to enable their receive
	 * paths when MTU greater than 1500 is configured.  So display a
	 * warning that legacy VFs will be disabled.
	 */
	if ((adapter->flags & IXGBE_FLAG_SRIOV_ENABLED) &&
	    (adapter->hw.mac.type == ixgbe_mac_82599EB) &&
	    (new_mtu > ETH_DATA_LEN))
		e_warn(probe, "Setting MTU > 1500 will disable legacy VFs\n");

	e_info(probe, "changing MTU from %d to %d\n", netdev->mtu, new_mtu);

	/* must set new MTU before calling down or up */
	netdev->mtu = new_mtu;

	if (netif_running(netdev))
		ixgbe_reinit_locked(adapter);

	return 0;
}

/**
 * ixgbe_open - Called when a network interface is made active
 * @netdev: network interface device structure
 *
 * Returns 0 on success, negative value on failure
 *
 * The open entry point is called when a network interface is made
 * active by the system (IFF_UP).  At this point all resources needed
 * for transmit and receive operations are allocated, the interrupt
 * handler is registered with the OS, the watchdog timer is started,
 * and the stack is notified that the interface is ready.
 **/
int ixgbe_open(struct net_device *netdev)
{
	struct ixgbe_adapter *adapter = netdev_priv(netdev);
	struct ixgbe_hw *hw = &adapter->hw;
	int err, queues;

	/* disallow open during test */
	if (test_bit(__IXGBE_TESTING, &adapter->state))
		return -EBUSY;

	netif_carrier_off(netdev);

	/* allocate transmit descriptors */
	err = ixgbe_setup_all_tx_resources(adapter);
	if (err)
		goto err_setup_tx;

	/* allocate receive descriptors */
	err = ixgbe_setup_all_rx_resources(adapter);
	if (err)
		goto err_setup_rx;

	ixgbe_configure(adapter);

	err = ixgbe_request_irq(adapter);
	if (err)
		goto err_req_irq;

	/* Notify the stack of the actual queue counts. */
	queues = adapter->num_tx_queues;
	err = netif_set_real_num_tx_queues(netdev, queues);
	if (err)
		goto err_set_queues;

	queues = adapter->num_rx_queues;
	err = netif_set_real_num_rx_queues(netdev, queues);
	if (err)
		goto err_set_queues;

	ixgbe_ptp_init(adapter);

	ixgbe_up_complete(adapter);

	ixgbe_clear_udp_tunnel_port(adapter, IXGBE_VXLANCTRL_ALL_UDPPORT_MASK);
	udp_tunnel_get_rx_info(netdev);

	return 0;

err_set_queues:
	ixgbe_free_irq(adapter);
err_req_irq:
	ixgbe_free_all_rx_resources(adapter);
	if (hw->phy.ops.set_phy_power && !adapter->wol)
		hw->phy.ops.set_phy_power(&adapter->hw, false);
err_setup_rx:
	ixgbe_free_all_tx_resources(adapter);
err_setup_tx:
	ixgbe_reset(adapter);

	return err;
}

static void ixgbe_close_suspend(struct ixgbe_adapter *adapter)
{
	ixgbe_ptp_suspend(adapter);

	if (adapter->hw.phy.ops.enter_lplu) {
		adapter->hw.phy.reset_disable = true;
		ixgbe_down(adapter);
		adapter->hw.phy.ops.enter_lplu(&adapter->hw);
		adapter->hw.phy.reset_disable = false;
	} else {
		ixgbe_down(adapter);
	}

	ixgbe_free_irq(adapter);

	ixgbe_free_all_tx_resources(adapter);
	ixgbe_free_all_rx_resources(adapter);
}

/**
 * ixgbe_close - Disables a network interface
 * @netdev: network interface device structure
 *
 * Returns 0, this is not allowed to fail
 *
 * The close entry point is called when an interface is de-activated
 * by the OS.  The hardware is still under the drivers control, but
 * needs to be disabled.  A global MAC reset is issued to stop the
 * hardware, and all transmit and receive resources are freed.
 **/
int ixgbe_close(struct net_device *netdev)
{
	struct ixgbe_adapter *adapter = netdev_priv(netdev);

	ixgbe_ptp_stop(adapter);

	if (netif_device_present(netdev))
		ixgbe_close_suspend(adapter);

	ixgbe_fdir_filter_exit(adapter);

	ixgbe_release_hw_control(adapter);

	return 0;
}

#ifdef CONFIG_PM
static int ixgbe_resume(struct pci_dev *pdev)
{
	struct ixgbe_adapter *adapter = pci_get_drvdata(pdev);
	struct net_device *netdev = adapter->netdev;
	u32 err;

	adapter->hw.hw_addr = adapter->io_addr;
	pci_set_power_state(pdev, PCI_D0);
	pci_restore_state(pdev);
	/*
	 * pci_restore_state clears dev->state_saved so call
	 * pci_save_state to restore it.
	 */
	pci_save_state(pdev);

	err = pci_enable_device_mem(pdev);
	if (err) {
		e_dev_err("Cannot enable PCI device from suspend\n");
		return err;
	}
	smp_mb__before_atomic();
	clear_bit(__IXGBE_DISABLED, &adapter->state);
	pci_set_master(pdev);

	pci_wake_from_d3(pdev, false);

	ixgbe_reset(adapter);

	IXGBE_WRITE_REG(&adapter->hw, IXGBE_WUS, ~0);

	rtnl_lock();
	err = ixgbe_init_interrupt_scheme(adapter);
	if (!err && netif_running(netdev))
		err = ixgbe_open(netdev);


	if (!err)
		netif_device_attach(netdev);
	rtnl_unlock();

	return err;
}
#endif /* CONFIG_PM */

static int __ixgbe_shutdown(struct pci_dev *pdev, bool *enable_wake)
{
	struct ixgbe_adapter *adapter = pci_get_drvdata(pdev);
	struct net_device *netdev = adapter->netdev;
	struct ixgbe_hw *hw = &adapter->hw;
	u32 ctrl;
	u32 wufc = adapter->wol;
#ifdef CONFIG_PM
	int retval = 0;
#endif

	rtnl_lock();
	netif_device_detach(netdev);

	if (netif_running(netdev))
		ixgbe_close_suspend(adapter);

	ixgbe_clear_interrupt_scheme(adapter);
	rtnl_unlock();

#ifdef CONFIG_PM
	retval = pci_save_state(pdev);
	if (retval)
		return retval;

#endif
	if (hw->mac.ops.stop_link_on_d3)
		hw->mac.ops.stop_link_on_d3(hw);

	if (wufc) {
		u32 fctrl;

		ixgbe_set_rx_mode(netdev);

		/* enable the optics for 82599 SFP+ fiber as we can WoL */
		if (hw->mac.ops.enable_tx_laser)
			hw->mac.ops.enable_tx_laser(hw);

		/* enable the reception of multicast packets */
		fctrl = IXGBE_READ_REG(hw, IXGBE_FCTRL);
		fctrl |= IXGBE_FCTRL_MPE;
		IXGBE_WRITE_REG(hw, IXGBE_FCTRL, fctrl);

		ctrl = IXGBE_READ_REG(hw, IXGBE_CTRL);
		ctrl |= IXGBE_CTRL_GIO_DIS;
		IXGBE_WRITE_REG(hw, IXGBE_CTRL, ctrl);

		IXGBE_WRITE_REG(hw, IXGBE_WUFC, wufc);
	} else {
		IXGBE_WRITE_REG(hw, IXGBE_WUC, 0);
		IXGBE_WRITE_REG(hw, IXGBE_WUFC, 0);
	}

	switch (hw->mac.type) {
	case ixgbe_mac_82598EB:
		pci_wake_from_d3(pdev, false);
		break;
	case ixgbe_mac_82599EB:
	case ixgbe_mac_X540:
	case ixgbe_mac_X550:
	case ixgbe_mac_X550EM_x:
	case ixgbe_mac_x550em_a:
		pci_wake_from_d3(pdev, !!wufc);
		break;
	default:
		break;
	}

	*enable_wake = !!wufc;
	if (hw->phy.ops.set_phy_power && !*enable_wake)
		hw->phy.ops.set_phy_power(hw, false);

	ixgbe_release_hw_control(adapter);

	if (!test_and_set_bit(__IXGBE_DISABLED, &adapter->state))
		pci_disable_device(pdev);

	return 0;
}

#ifdef CONFIG_PM
static int ixgbe_suspend(struct pci_dev *pdev, pm_message_t state)
{
	int retval;
	bool wake;

	retval = __ixgbe_shutdown(pdev, &wake);
	if (retval)
		return retval;

	if (wake) {
		pci_prepare_to_sleep(pdev);
	} else {
		pci_wake_from_d3(pdev, false);
		pci_set_power_state(pdev, PCI_D3hot);
	}

	return 0;
}
#endif /* CONFIG_PM */

static void ixgbe_shutdown(struct pci_dev *pdev)
{
	bool wake;

	__ixgbe_shutdown(pdev, &wake);

	if (system_state == SYSTEM_POWER_OFF) {
		pci_wake_from_d3(pdev, wake);
		pci_set_power_state(pdev, PCI_D3hot);
	}
}

/**
 * ixgbe_update_stats - Update the board statistics counters.
 * @adapter: board private structure
 **/
void ixgbe_update_stats(struct ixgbe_adapter *adapter)
{
	struct net_device *netdev = adapter->netdev;
	struct ixgbe_hw *hw = &adapter->hw;
	struct ixgbe_hw_stats *hwstats = &adapter->stats;
	u64 total_mpc = 0;
	u32 i, missed_rx = 0, mpc, bprc, lxon, lxoff, xon_off_tot;
	u64 non_eop_descs = 0, restart_queue = 0, tx_busy = 0;
	u64 alloc_rx_page_failed = 0, alloc_rx_buff_failed = 0;
	u64 alloc_rx_page = 0;
	u64 bytes = 0, packets = 0, hw_csum_rx_error = 0;

	if (test_bit(__IXGBE_DOWN, &adapter->state) ||
	    test_bit(__IXGBE_RESETTING, &adapter->state))
		return;

	if (adapter->flags2 & IXGBE_FLAG2_RSC_ENABLED) {
		u64 rsc_count = 0;
		u64 rsc_flush = 0;
		for (i = 0; i < adapter->num_rx_queues; i++) {
			rsc_count += adapter->rx_ring[i]->rx_stats.rsc_count;
			rsc_flush += adapter->rx_ring[i]->rx_stats.rsc_flush;
		}
		adapter->rsc_total_count = rsc_count;
		adapter->rsc_total_flush = rsc_flush;
	}

	for (i = 0; i < adapter->num_rx_queues; i++) {
		struct ixgbe_ring *rx_ring = adapter->rx_ring[i];
		non_eop_descs += rx_ring->rx_stats.non_eop_descs;
		alloc_rx_page += rx_ring->rx_stats.alloc_rx_page;
		alloc_rx_page_failed += rx_ring->rx_stats.alloc_rx_page_failed;
		alloc_rx_buff_failed += rx_ring->rx_stats.alloc_rx_buff_failed;
		hw_csum_rx_error += rx_ring->rx_stats.csum_err;
		bytes += rx_ring->stats.bytes;
		packets += rx_ring->stats.packets;
	}
	adapter->non_eop_descs = non_eop_descs;
	adapter->alloc_rx_page = alloc_rx_page;
	adapter->alloc_rx_page_failed = alloc_rx_page_failed;
	adapter->alloc_rx_buff_failed = alloc_rx_buff_failed;
	adapter->hw_csum_rx_error = hw_csum_rx_error;
	netdev->stats.rx_bytes = bytes;
	netdev->stats.rx_packets = packets;

	bytes = 0;
	packets = 0;
	/* gather some stats to the adapter struct that are per queue */
	for (i = 0; i < adapter->num_tx_queues; i++) {
		struct ixgbe_ring *tx_ring = adapter->tx_ring[i];
		restart_queue += tx_ring->tx_stats.restart_queue;
		tx_busy += tx_ring->tx_stats.tx_busy;
		bytes += tx_ring->stats.bytes;
		packets += tx_ring->stats.packets;
	}
	for (i = 0; i < adapter->num_xdp_queues; i++) {
		struct ixgbe_ring *xdp_ring = adapter->xdp_ring[i];

		restart_queue += xdp_ring->tx_stats.restart_queue;
		tx_busy += xdp_ring->tx_stats.tx_busy;
		bytes += xdp_ring->stats.bytes;
		packets += xdp_ring->stats.packets;
	}
	adapter->restart_queue = restart_queue;
	adapter->tx_busy = tx_busy;
	netdev->stats.tx_bytes = bytes;
	netdev->stats.tx_packets = packets;

	hwstats->crcerrs += IXGBE_READ_REG(hw, IXGBE_CRCERRS);

	/* 8 register reads */
	for (i = 0; i < 8; i++) {
		/* for packet buffers not used, the register should read 0 */
		mpc = IXGBE_READ_REG(hw, IXGBE_MPC(i));
		missed_rx += mpc;
		hwstats->mpc[i] += mpc;
		total_mpc += hwstats->mpc[i];
		hwstats->pxontxc[i] += IXGBE_READ_REG(hw, IXGBE_PXONTXC(i));
		hwstats->pxofftxc[i] += IXGBE_READ_REG(hw, IXGBE_PXOFFTXC(i));
		switch (hw->mac.type) {
		case ixgbe_mac_82598EB:
			hwstats->rnbc[i] += IXGBE_READ_REG(hw, IXGBE_RNBC(i));
			hwstats->qbtc[i] += IXGBE_READ_REG(hw, IXGBE_QBTC(i));
			hwstats->qbrc[i] += IXGBE_READ_REG(hw, IXGBE_QBRC(i));
			hwstats->pxonrxc[i] +=
				IXGBE_READ_REG(hw, IXGBE_PXONRXC(i));
			break;
		case ixgbe_mac_82599EB:
		case ixgbe_mac_X540:
		case ixgbe_mac_X550:
		case ixgbe_mac_X550EM_x:
		case ixgbe_mac_x550em_a:
			hwstats->pxonrxc[i] +=
				IXGBE_READ_REG(hw, IXGBE_PXONRXCNT(i));
			break;
		default:
			break;
		}
	}

	/*16 register reads */
	for (i = 0; i < 16; i++) {
		hwstats->qptc[i] += IXGBE_READ_REG(hw, IXGBE_QPTC(i));
		hwstats->qprc[i] += IXGBE_READ_REG(hw, IXGBE_QPRC(i));
		if ((hw->mac.type == ixgbe_mac_82599EB) ||
		    (hw->mac.type == ixgbe_mac_X540) ||
		    (hw->mac.type == ixgbe_mac_X550) ||
		    (hw->mac.type == ixgbe_mac_X550EM_x) ||
		    (hw->mac.type == ixgbe_mac_x550em_a)) {
			hwstats->qbtc[i] += IXGBE_READ_REG(hw, IXGBE_QBTC_L(i));
			IXGBE_READ_REG(hw, IXGBE_QBTC_H(i)); /* to clear */
			hwstats->qbrc[i] += IXGBE_READ_REG(hw, IXGBE_QBRC_L(i));
			IXGBE_READ_REG(hw, IXGBE_QBRC_H(i)); /* to clear */
		}
	}

	hwstats->gprc += IXGBE_READ_REG(hw, IXGBE_GPRC);
	/* work around hardware counting issue */
	hwstats->gprc -= missed_rx;

	ixgbe_update_xoff_received(adapter);

	/* 82598 hardware only has a 32 bit counter in the high register */
	switch (hw->mac.type) {
	case ixgbe_mac_82598EB:
		hwstats->lxonrxc += IXGBE_READ_REG(hw, IXGBE_LXONRXC);
		hwstats->gorc += IXGBE_READ_REG(hw, IXGBE_GORCH);
		hwstats->gotc += IXGBE_READ_REG(hw, IXGBE_GOTCH);
		hwstats->tor += IXGBE_READ_REG(hw, IXGBE_TORH);
		break;
	case ixgbe_mac_X540:
	case ixgbe_mac_X550:
	case ixgbe_mac_X550EM_x:
	case ixgbe_mac_x550em_a:
		/* OS2BMC stats are X540 and later */
		hwstats->o2bgptc += IXGBE_READ_REG(hw, IXGBE_O2BGPTC);
		hwstats->o2bspc += IXGBE_READ_REG(hw, IXGBE_O2BSPC);
		hwstats->b2ospc += IXGBE_READ_REG(hw, IXGBE_B2OSPC);
		hwstats->b2ogprc += IXGBE_READ_REG(hw, IXGBE_B2OGPRC);
		/* fall through */
	case ixgbe_mac_82599EB:
		for (i = 0; i < 16; i++)
			adapter->hw_rx_no_dma_resources +=
					     IXGBE_READ_REG(hw, IXGBE_QPRDC(i));
		hwstats->gorc += IXGBE_READ_REG(hw, IXGBE_GORCL);
		IXGBE_READ_REG(hw, IXGBE_GORCH); /* to clear */
		hwstats->gotc += IXGBE_READ_REG(hw, IXGBE_GOTCL);
		IXGBE_READ_REG(hw, IXGBE_GOTCH); /* to clear */
		hwstats->tor += IXGBE_READ_REG(hw, IXGBE_TORL);
		IXGBE_READ_REG(hw, IXGBE_TORH); /* to clear */
		hwstats->lxonrxc += IXGBE_READ_REG(hw, IXGBE_LXONRXCNT);
		hwstats->fdirmatch += IXGBE_READ_REG(hw, IXGBE_FDIRMATCH);
		hwstats->fdirmiss += IXGBE_READ_REG(hw, IXGBE_FDIRMISS);
#ifdef IXGBE_FCOE
		hwstats->fccrc += IXGBE_READ_REG(hw, IXGBE_FCCRC);
		hwstats->fcoerpdc += IXGBE_READ_REG(hw, IXGBE_FCOERPDC);
		hwstats->fcoeprc += IXGBE_READ_REG(hw, IXGBE_FCOEPRC);
		hwstats->fcoeptc += IXGBE_READ_REG(hw, IXGBE_FCOEPTC);
		hwstats->fcoedwrc += IXGBE_READ_REG(hw, IXGBE_FCOEDWRC);
		hwstats->fcoedwtc += IXGBE_READ_REG(hw, IXGBE_FCOEDWTC);
		/* Add up per cpu counters for total ddp aloc fail */
		if (adapter->fcoe.ddp_pool) {
			struct ixgbe_fcoe *fcoe = &adapter->fcoe;
			struct ixgbe_fcoe_ddp_pool *ddp_pool;
			unsigned int cpu;
			u64 noddp = 0, noddp_ext_buff = 0;
			for_each_possible_cpu(cpu) {
				ddp_pool = per_cpu_ptr(fcoe->ddp_pool, cpu);
				noddp += ddp_pool->noddp;
				noddp_ext_buff += ddp_pool->noddp_ext_buff;
			}
			hwstats->fcoe_noddp = noddp;
			hwstats->fcoe_noddp_ext_buff = noddp_ext_buff;
		}
#endif /* IXGBE_FCOE */
		break;
	default:
		break;
	}
	bprc = IXGBE_READ_REG(hw, IXGBE_BPRC);
	hwstats->bprc += bprc;
	hwstats->mprc += IXGBE_READ_REG(hw, IXGBE_MPRC);
	if (hw->mac.type == ixgbe_mac_82598EB)
		hwstats->mprc -= bprc;
	hwstats->roc += IXGBE_READ_REG(hw, IXGBE_ROC);
	hwstats->prc64 += IXGBE_READ_REG(hw, IXGBE_PRC64);
	hwstats->prc127 += IXGBE_READ_REG(hw, IXGBE_PRC127);
	hwstats->prc255 += IXGBE_READ_REG(hw, IXGBE_PRC255);
	hwstats->prc511 += IXGBE_READ_REG(hw, IXGBE_PRC511);
	hwstats->prc1023 += IXGBE_READ_REG(hw, IXGBE_PRC1023);
	hwstats->prc1522 += IXGBE_READ_REG(hw, IXGBE_PRC1522);
	hwstats->rlec += IXGBE_READ_REG(hw, IXGBE_RLEC);
	lxon = IXGBE_READ_REG(hw, IXGBE_LXONTXC);
	hwstats->lxontxc += lxon;
	lxoff = IXGBE_READ_REG(hw, IXGBE_LXOFFTXC);
	hwstats->lxofftxc += lxoff;
	hwstats->gptc += IXGBE_READ_REG(hw, IXGBE_GPTC);
	hwstats->mptc += IXGBE_READ_REG(hw, IXGBE_MPTC);
	/*
	 * 82598 errata - tx of flow control packets is included in tx counters
	 */
	xon_off_tot = lxon + lxoff;
	hwstats->gptc -= xon_off_tot;
	hwstats->mptc -= xon_off_tot;
	hwstats->gotc -= (xon_off_tot * (ETH_ZLEN + ETH_FCS_LEN));
	hwstats->ruc += IXGBE_READ_REG(hw, IXGBE_RUC);
	hwstats->rfc += IXGBE_READ_REG(hw, IXGBE_RFC);
	hwstats->rjc += IXGBE_READ_REG(hw, IXGBE_RJC);
	hwstats->tpr += IXGBE_READ_REG(hw, IXGBE_TPR);
	hwstats->ptc64 += IXGBE_READ_REG(hw, IXGBE_PTC64);
	hwstats->ptc64 -= xon_off_tot;
	hwstats->ptc127 += IXGBE_READ_REG(hw, IXGBE_PTC127);
	hwstats->ptc255 += IXGBE_READ_REG(hw, IXGBE_PTC255);
	hwstats->ptc511 += IXGBE_READ_REG(hw, IXGBE_PTC511);
	hwstats->ptc1023 += IXGBE_READ_REG(hw, IXGBE_PTC1023);
	hwstats->ptc1522 += IXGBE_READ_REG(hw, IXGBE_PTC1522);
	hwstats->bptc += IXGBE_READ_REG(hw, IXGBE_BPTC);

	/* Fill out the OS statistics structure */
	netdev->stats.multicast = hwstats->mprc;

	/* Rx Errors */
	netdev->stats.rx_errors = hwstats->crcerrs + hwstats->rlec;
	netdev->stats.rx_dropped = 0;
	netdev->stats.rx_length_errors = hwstats->rlec;
	netdev->stats.rx_crc_errors = hwstats->crcerrs;
	netdev->stats.rx_missed_errors = total_mpc;
}

/**
 * ixgbe_fdir_reinit_subtask - worker thread to reinit FDIR filter table
 * @adapter: pointer to the device adapter structure
 **/
static void ixgbe_fdir_reinit_subtask(struct ixgbe_adapter *adapter)
{
	struct ixgbe_hw *hw = &adapter->hw;
	int i;

	if (!(adapter->flags2 & IXGBE_FLAG2_FDIR_REQUIRES_REINIT))
		return;

	adapter->flags2 &= ~IXGBE_FLAG2_FDIR_REQUIRES_REINIT;

	/* if interface is down do nothing */
	if (test_bit(__IXGBE_DOWN, &adapter->state))
		return;

	/* do nothing if we are not using signature filters */
	if (!(adapter->flags & IXGBE_FLAG_FDIR_HASH_CAPABLE))
		return;

	adapter->fdir_overflow++;

	if (ixgbe_reinit_fdir_tables_82599(hw) == 0) {
		for (i = 0; i < adapter->num_tx_queues; i++)
			set_bit(__IXGBE_TX_FDIR_INIT_DONE,
				&(adapter->tx_ring[i]->state));
		for (i = 0; i < adapter->num_xdp_queues; i++)
			set_bit(__IXGBE_TX_FDIR_INIT_DONE,
				&adapter->xdp_ring[i]->state);
		/* re-enable flow director interrupts */
		IXGBE_WRITE_REG(hw, IXGBE_EIMS, IXGBE_EIMS_FLOW_DIR);
	} else {
		e_err(probe, "failed to finish FDIR re-initialization, "
		      "ignored adding FDIR ATR filters\n");
	}
}

/**
 * ixgbe_check_hang_subtask - check for hung queues and dropped interrupts
 * @adapter: pointer to the device adapter structure
 *
 * This function serves two purposes.  First it strobes the interrupt lines
 * in order to make certain interrupts are occurring.  Secondly it sets the
 * bits needed to check for TX hangs.  As a result we should immediately
 * determine if a hang has occurred.
 */
static void ixgbe_check_hang_subtask(struct ixgbe_adapter *adapter)
{
	struct ixgbe_hw *hw = &adapter->hw;
	u64 eics = 0;
	int i;

	/* If we're down, removing or resetting, just bail */
	if (test_bit(__IXGBE_DOWN, &adapter->state) ||
	    test_bit(__IXGBE_REMOVING, &adapter->state) ||
	    test_bit(__IXGBE_RESETTING, &adapter->state))
		return;

	/* Force detection of hung controller */
	if (netif_carrier_ok(adapter->netdev)) {
		for (i = 0; i < adapter->num_tx_queues; i++)
			set_check_for_tx_hang(adapter->tx_ring[i]);
		for (i = 0; i < adapter->num_xdp_queues; i++)
			set_check_for_tx_hang(adapter->xdp_ring[i]);
	}

	if (!(adapter->flags & IXGBE_FLAG_MSIX_ENABLED)) {
		/*
		 * for legacy and MSI interrupts don't set any bits
		 * that are enabled for EIAM, because this operation
		 * would set *both* EIMS and EICS for any bit in EIAM
		 */
		IXGBE_WRITE_REG(hw, IXGBE_EICS,
			(IXGBE_EICS_TCP_TIMER | IXGBE_EICS_OTHER));
	} else {
		/* get one bit for every active tx/rx interrupt vector */
		for (i = 0; i < adapter->num_q_vectors; i++) {
			struct ixgbe_q_vector *qv = adapter->q_vector[i];
			if (qv->rx.ring || qv->tx.ring)
				eics |= BIT_ULL(i);
		}
	}

	/* Cause software interrupt to ensure rings are cleaned */
	ixgbe_irq_rearm_queues(adapter, eics);
}

/**
 * ixgbe_watchdog_update_link - update the link status
 * @adapter: pointer to the device adapter structure
 **/
static void ixgbe_watchdog_update_link(struct ixgbe_adapter *adapter)
{
	struct ixgbe_hw *hw = &adapter->hw;
	u32 link_speed = adapter->link_speed;
	bool link_up = adapter->link_up;
	bool pfc_en = adapter->dcb_cfg.pfc_mode_enable;

	if (!(adapter->flags & IXGBE_FLAG_NEED_LINK_UPDATE))
		return;

	if (hw->mac.ops.check_link) {
		hw->mac.ops.check_link(hw, &link_speed, &link_up, false);
	} else {
		/* always assume link is up, if no check link function */
		link_speed = IXGBE_LINK_SPEED_10GB_FULL;
		link_up = true;
	}

	if (adapter->ixgbe_ieee_pfc)
		pfc_en |= !!(adapter->ixgbe_ieee_pfc->pfc_en);

	if (link_up && !((adapter->flags & IXGBE_FLAG_DCB_ENABLED) && pfc_en)) {
		hw->mac.ops.fc_enable(hw);
		ixgbe_set_rx_drop_en(adapter);
	}

	if (link_up ||
	    time_after(jiffies, (adapter->link_check_timeout +
				 IXGBE_TRY_LINK_TIMEOUT))) {
		adapter->flags &= ~IXGBE_FLAG_NEED_LINK_UPDATE;
		IXGBE_WRITE_REG(hw, IXGBE_EIMS, IXGBE_EIMC_LSC);
		IXGBE_WRITE_FLUSH(hw);
	}

	adapter->link_up = link_up;
	adapter->link_speed = link_speed;
}

static void ixgbe_update_default_up(struct ixgbe_adapter *adapter)
{
#ifdef CONFIG_IXGBE_DCB
	struct net_device *netdev = adapter->netdev;
	struct dcb_app app = {
			      .selector = IEEE_8021QAZ_APP_SEL_ETHERTYPE,
			      .protocol = 0,
			     };
	u8 up = 0;

	if (adapter->dcbx_cap & DCB_CAP_DCBX_VER_IEEE)
		up = dcb_ieee_getapp_mask(netdev, &app);

	adapter->default_up = (up > 1) ? (ffs(up) - 1) : 0;
#endif
}

/**
 * ixgbe_watchdog_link_is_up - update netif_carrier status and
 *                             print link up message
 * @adapter: pointer to the device adapter structure
 **/
static void ixgbe_watchdog_link_is_up(struct ixgbe_adapter *adapter)
{
	struct net_device *netdev = adapter->netdev;
	struct ixgbe_hw *hw = &adapter->hw;
	u32 link_speed = adapter->link_speed;
	const char *speed_str;
	bool flow_rx, flow_tx;

	/* only continue if link was previously down */
	if (netif_carrier_ok(netdev))
		return;

	adapter->flags2 &= ~IXGBE_FLAG2_SEARCH_FOR_SFP;

	switch (hw->mac.type) {
	case ixgbe_mac_82598EB: {
		u32 frctl = IXGBE_READ_REG(hw, IXGBE_FCTRL);
		u32 rmcs = IXGBE_READ_REG(hw, IXGBE_RMCS);
		flow_rx = !!(frctl & IXGBE_FCTRL_RFCE);
		flow_tx = !!(rmcs & IXGBE_RMCS_TFCE_802_3X);
	}
		break;
	case ixgbe_mac_X540:
	case ixgbe_mac_X550:
	case ixgbe_mac_X550EM_x:
	case ixgbe_mac_x550em_a:
	case ixgbe_mac_82599EB: {
		u32 mflcn = IXGBE_READ_REG(hw, IXGBE_MFLCN);
		u32 fccfg = IXGBE_READ_REG(hw, IXGBE_FCCFG);
		flow_rx = !!(mflcn & IXGBE_MFLCN_RFCE);
		flow_tx = !!(fccfg & IXGBE_FCCFG_TFCE_802_3X);
	}
		break;
	default:
		flow_tx = false;
		flow_rx = false;
		break;
	}

	adapter->last_rx_ptp_check = jiffies;

	if (test_bit(__IXGBE_PTP_RUNNING, &adapter->state))
		ixgbe_ptp_start_cyclecounter(adapter);

	switch (link_speed) {
	case IXGBE_LINK_SPEED_10GB_FULL:
		speed_str = "10 Gbps";
		break;
	case IXGBE_LINK_SPEED_5GB_FULL:
		speed_str = "5 Gbps";
		break;
	case IXGBE_LINK_SPEED_2_5GB_FULL:
		speed_str = "2.5 Gbps";
		break;
	case IXGBE_LINK_SPEED_1GB_FULL:
		speed_str = "1 Gbps";
		break;
	case IXGBE_LINK_SPEED_100_FULL:
		speed_str = "100 Mbps";
		break;
	case IXGBE_LINK_SPEED_10_FULL:
		speed_str = "10 Mbps";
		break;
	default:
		speed_str = "unknown speed";
		break;
	}
	e_info(drv, "NIC Link is Up %s, Flow Control: %s\n", speed_str,
	       ((flow_rx && flow_tx) ? "RX/TX" :
	       (flow_rx ? "RX" :
	       (flow_tx ? "TX" : "None"))));

	netif_carrier_on(netdev);
	ixgbe_check_vf_rate_limit(adapter);

	/* enable transmits */
	netif_tx_wake_all_queues(adapter->netdev);

	/* update the default user priority for VFs */
	ixgbe_update_default_up(adapter);

	/* ping all the active vfs to let them know link has changed */
	ixgbe_ping_all_vfs(adapter);
}

/**
 * ixgbe_watchdog_link_is_down - update netif_carrier status and
 *                               print link down message
 * @adapter: pointer to the adapter structure
 **/
static void ixgbe_watchdog_link_is_down(struct ixgbe_adapter *adapter)
{
	struct net_device *netdev = adapter->netdev;
	struct ixgbe_hw *hw = &adapter->hw;

	adapter->link_up = false;
	adapter->link_speed = 0;

	/* only continue if link was up previously */
	if (!netif_carrier_ok(netdev))
		return;

	/* poll for SFP+ cable when link is down */
	if (ixgbe_is_sfp(hw) && hw->mac.type == ixgbe_mac_82598EB)
		adapter->flags2 |= IXGBE_FLAG2_SEARCH_FOR_SFP;

	if (test_bit(__IXGBE_PTP_RUNNING, &adapter->state))
		ixgbe_ptp_start_cyclecounter(adapter);

	e_info(drv, "NIC Link is Down\n");
	netif_carrier_off(netdev);

	/* ping all the active vfs to let them know link has changed */
	ixgbe_ping_all_vfs(adapter);
}

static bool ixgbe_ring_tx_pending(struct ixgbe_adapter *adapter)
{
	int i;

	for (i = 0; i < adapter->num_tx_queues; i++) {
		struct ixgbe_ring *tx_ring = adapter->tx_ring[i];

		if (tx_ring->next_to_use != tx_ring->next_to_clean)
			return true;
	}

	for (i = 0; i < adapter->num_xdp_queues; i++) {
		struct ixgbe_ring *ring = adapter->xdp_ring[i];

		if (ring->next_to_use != ring->next_to_clean)
			return true;
	}

	return false;
}

static bool ixgbe_vf_tx_pending(struct ixgbe_adapter *adapter)
{
	struct ixgbe_hw *hw = &adapter->hw;
	struct ixgbe_ring_feature *vmdq = &adapter->ring_feature[RING_F_VMDQ];
	u32 q_per_pool = __ALIGN_MASK(1, ~vmdq->mask);

	int i, j;

	if (!adapter->num_vfs)
		return false;

	/* resetting the PF is only needed for MAC before X550 */
	if (hw->mac.type >= ixgbe_mac_X550)
		return false;

	for (i = 0; i < adapter->num_vfs; i++) {
		for (j = 0; j < q_per_pool; j++) {
			u32 h, t;

			h = IXGBE_READ_REG(hw, IXGBE_PVFTDHN(q_per_pool, i, j));
			t = IXGBE_READ_REG(hw, IXGBE_PVFTDTN(q_per_pool, i, j));

			if (h != t)
				return true;
		}
	}

	return false;
}

/**
 * ixgbe_watchdog_flush_tx - flush queues on link down
 * @adapter: pointer to the device adapter structure
 **/
static void ixgbe_watchdog_flush_tx(struct ixgbe_adapter *adapter)
{
	if (!netif_carrier_ok(adapter->netdev)) {
		if (ixgbe_ring_tx_pending(adapter) ||
		    ixgbe_vf_tx_pending(adapter)) {
			/* We've lost link, so the controller stops DMA,
			 * but we've got queued Tx work that's never going
			 * to get done, so reset controller to flush Tx.
			 * (Do the reset outside of interrupt context).
			 */
			e_warn(drv, "initiating reset to clear Tx work after link loss\n");
			set_bit(__IXGBE_RESET_REQUESTED, &adapter->state);
		}
	}
}

#ifdef CONFIG_PCI_IOV
static void ixgbe_check_for_bad_vf(struct ixgbe_adapter *adapter)
{
	struct ixgbe_hw *hw = &adapter->hw;
	struct pci_dev *pdev = adapter->pdev;
	unsigned int vf;
	u32 gpc;

	if (!(netif_carrier_ok(adapter->netdev)))
		return;

	gpc = IXGBE_READ_REG(hw, IXGBE_TXDGPC);
	if (gpc) /* If incrementing then no need for the check below */
		return;
	/* Check to see if a bad DMA write target from an errant or
	 * malicious VF has caused a PCIe error.  If so then we can
	 * issue a VFLR to the offending VF(s) and then resume without
	 * requesting a full slot reset.
	 */

	if (!pdev)
		return;

	/* check status reg for all VFs owned by this PF */
	for (vf = 0; vf < adapter->num_vfs; ++vf) {
		struct pci_dev *vfdev = adapter->vfinfo[vf].vfdev;
		u16 status_reg;

		if (!vfdev)
			continue;
		pci_read_config_word(vfdev, PCI_STATUS, &status_reg);
		if (status_reg != IXGBE_FAILED_READ_CFG_WORD &&
		    status_reg & PCI_STATUS_REC_MASTER_ABORT)
			pcie_flr(vfdev);
	}
}

static void ixgbe_spoof_check(struct ixgbe_adapter *adapter)
{
	u32 ssvpc;

	/* Do not perform spoof check for 82598 or if not in IOV mode */
	if (adapter->hw.mac.type == ixgbe_mac_82598EB ||
	    adapter->num_vfs == 0)
		return;

	ssvpc = IXGBE_READ_REG(&adapter->hw, IXGBE_SSVPC);

	/*
	 * ssvpc register is cleared on read, if zero then no
	 * spoofed packets in the last interval.
	 */
	if (!ssvpc)
		return;

	e_warn(drv, "%u Spoofed packets detected\n", ssvpc);
}
#else
static void ixgbe_spoof_check(struct ixgbe_adapter __always_unused *adapter)
{
}

static void
ixgbe_check_for_bad_vf(struct ixgbe_adapter __always_unused *adapter)
{
}
#endif /* CONFIG_PCI_IOV */


/**
 * ixgbe_watchdog_subtask - check and bring link up
 * @adapter: pointer to the device adapter structure
 **/
static void ixgbe_watchdog_subtask(struct ixgbe_adapter *adapter)
{
	/* if interface is down, removing or resetting, do nothing */
	if (test_bit(__IXGBE_DOWN, &adapter->state) ||
	    test_bit(__IXGBE_REMOVING, &adapter->state) ||
	    test_bit(__IXGBE_RESETTING, &adapter->state))
		return;

	ixgbe_watchdog_update_link(adapter);

	if (adapter->link_up)
		ixgbe_watchdog_link_is_up(adapter);
	else
		ixgbe_watchdog_link_is_down(adapter);

	ixgbe_check_for_bad_vf(adapter);
	ixgbe_spoof_check(adapter);
	ixgbe_update_stats(adapter);

	ixgbe_watchdog_flush_tx(adapter);
}

/**
 * ixgbe_sfp_detection_subtask - poll for SFP+ cable
 * @adapter: the ixgbe adapter structure
 **/
static void ixgbe_sfp_detection_subtask(struct ixgbe_adapter *adapter)
{
	struct ixgbe_hw *hw = &adapter->hw;
	s32 err;

	/* not searching for SFP so there is nothing to do here */
	if (!(adapter->flags2 & IXGBE_FLAG2_SEARCH_FOR_SFP) &&
	    !(adapter->flags2 & IXGBE_FLAG2_SFP_NEEDS_RESET))
		return;

	if (adapter->sfp_poll_time &&
	    time_after(adapter->sfp_poll_time, jiffies))
		return; /* If not yet time to poll for SFP */

	/* someone else is in init, wait until next service event */
	if (test_and_set_bit(__IXGBE_IN_SFP_INIT, &adapter->state))
		return;

	adapter->sfp_poll_time = jiffies + IXGBE_SFP_POLL_JIFFIES - 1;

	err = hw->phy.ops.identify_sfp(hw);
	if (err == IXGBE_ERR_SFP_NOT_SUPPORTED)
		goto sfp_out;

	if (err == IXGBE_ERR_SFP_NOT_PRESENT) {
		/* If no cable is present, then we need to reset
		 * the next time we find a good cable. */
		adapter->flags2 |= IXGBE_FLAG2_SFP_NEEDS_RESET;
	}

	/* exit on error */
	if (err)
		goto sfp_out;

	/* exit if reset not needed */
	if (!(adapter->flags2 & IXGBE_FLAG2_SFP_NEEDS_RESET))
		goto sfp_out;

	adapter->flags2 &= ~IXGBE_FLAG2_SFP_NEEDS_RESET;

	/*
	 * A module may be identified correctly, but the EEPROM may not have
	 * support for that module.  setup_sfp() will fail in that case, so
	 * we should not allow that module to load.
	 */
	if (hw->mac.type == ixgbe_mac_82598EB)
		err = hw->phy.ops.reset(hw);
	else
		err = hw->mac.ops.setup_sfp(hw);

	if (err == IXGBE_ERR_SFP_NOT_SUPPORTED)
		goto sfp_out;

	adapter->flags |= IXGBE_FLAG_NEED_LINK_CONFIG;
	e_info(probe, "detected SFP+: %d\n", hw->phy.sfp_type);

sfp_out:
	clear_bit(__IXGBE_IN_SFP_INIT, &adapter->state);

	if ((err == IXGBE_ERR_SFP_NOT_SUPPORTED) &&
	    (adapter->netdev->reg_state == NETREG_REGISTERED)) {
		e_dev_err("failed to initialize because an unsupported "
			  "SFP+ module type was detected.\n");
		e_dev_err("Reload the driver after installing a "
			  "supported module.\n");
		unregister_netdev(adapter->netdev);
	}
}

/**
 * ixgbe_sfp_link_config_subtask - set up link SFP after module install
 * @adapter: the ixgbe adapter structure
 **/
static void ixgbe_sfp_link_config_subtask(struct ixgbe_adapter *adapter)
{
	struct ixgbe_hw *hw = &adapter->hw;
	u32 cap_speed;
	u32 speed;
	bool autoneg = false;

	if (!(adapter->flags & IXGBE_FLAG_NEED_LINK_CONFIG))
		return;

	/* someone else is in init, wait until next service event */
	if (test_and_set_bit(__IXGBE_IN_SFP_INIT, &adapter->state))
		return;

	adapter->flags &= ~IXGBE_FLAG_NEED_LINK_CONFIG;

	hw->mac.ops.get_link_capabilities(hw, &cap_speed, &autoneg);

	/* advertise highest capable link speed */
	if (!autoneg && (cap_speed & IXGBE_LINK_SPEED_10GB_FULL))
		speed = IXGBE_LINK_SPEED_10GB_FULL;
	else
		speed = cap_speed & (IXGBE_LINK_SPEED_10GB_FULL |
				     IXGBE_LINK_SPEED_1GB_FULL);

	if (hw->mac.ops.setup_link)
		hw->mac.ops.setup_link(hw, speed, true);

	adapter->flags |= IXGBE_FLAG_NEED_LINK_UPDATE;
	adapter->link_check_timeout = jiffies;
	clear_bit(__IXGBE_IN_SFP_INIT, &adapter->state);
}

/**
 * ixgbe_service_timer - Timer Call-back
 * @t: pointer to timer_list structure
 **/
static void ixgbe_service_timer(struct timer_list *t)
{
	struct ixgbe_adapter *adapter = from_timer(adapter, t, service_timer);
	unsigned long next_event_offset;

	/* poll faster when waiting for link */
	if (adapter->flags & IXGBE_FLAG_NEED_LINK_UPDATE)
		next_event_offset = HZ / 10;
	else
		next_event_offset = HZ * 2;

	/* Reset the timer */
	mod_timer(&adapter->service_timer, next_event_offset + jiffies);

	ixgbe_service_event_schedule(adapter);
}

static void ixgbe_phy_interrupt_subtask(struct ixgbe_adapter *adapter)
{
	struct ixgbe_hw *hw = &adapter->hw;
	u32 status;

	if (!(adapter->flags2 & IXGBE_FLAG2_PHY_INTERRUPT))
		return;

	adapter->flags2 &= ~IXGBE_FLAG2_PHY_INTERRUPT;

	if (!hw->phy.ops.handle_lasi)
		return;

	status = hw->phy.ops.handle_lasi(&adapter->hw);
	if (status != IXGBE_ERR_OVERTEMP)
		return;

	e_crit(drv, "%s\n", ixgbe_overheat_msg);
}

static void ixgbe_reset_subtask(struct ixgbe_adapter *adapter)
{
	if (!test_and_clear_bit(__IXGBE_RESET_REQUESTED, &adapter->state))
		return;

	rtnl_lock();
	/* If we're already down, removing or resetting, just bail */
	if (test_bit(__IXGBE_DOWN, &adapter->state) ||
	    test_bit(__IXGBE_REMOVING, &adapter->state) ||
	    test_bit(__IXGBE_RESETTING, &adapter->state)) {
		rtnl_unlock();
		return;
	}

	ixgbe_dump(adapter);
	netdev_err(adapter->netdev, "Reset adapter\n");
	adapter->tx_timeout_count++;

	ixgbe_reinit_locked(adapter);
	rtnl_unlock();
}

/**
 * ixgbe_service_task - manages and runs subtasks
 * @work: pointer to work_struct containing our data
 **/
static void ixgbe_service_task(struct work_struct *work)
{
	struct ixgbe_adapter *adapter = container_of(work,
						     struct ixgbe_adapter,
						     service_task);
	if (ixgbe_removed(adapter->hw.hw_addr)) {
		if (!test_bit(__IXGBE_DOWN, &adapter->state)) {
			rtnl_lock();
			ixgbe_down(adapter);
			rtnl_unlock();
		}
		ixgbe_service_event_complete(adapter);
		return;
	}
	if (adapter->flags2 & IXGBE_FLAG2_UDP_TUN_REREG_NEEDED) {
		rtnl_lock();
		adapter->flags2 &= ~IXGBE_FLAG2_UDP_TUN_REREG_NEEDED;
		udp_tunnel_get_rx_info(adapter->netdev);
		rtnl_unlock();
	}
	ixgbe_reset_subtask(adapter);
	ixgbe_phy_interrupt_subtask(adapter);
	ixgbe_sfp_detection_subtask(adapter);
	ixgbe_sfp_link_config_subtask(adapter);
	ixgbe_check_overtemp_subtask(adapter);
	ixgbe_watchdog_subtask(adapter);
	ixgbe_fdir_reinit_subtask(adapter);
	ixgbe_check_hang_subtask(adapter);

	if (test_bit(__IXGBE_PTP_RUNNING, &adapter->state)) {
		ixgbe_ptp_overflow_check(adapter);
		if (adapter->flags & IXGBE_FLAG_RX_HWTSTAMP_IN_REGISTER)
			ixgbe_ptp_rx_hang(adapter);
		ixgbe_ptp_tx_hang(adapter);
	}

	ixgbe_service_event_complete(adapter);
}

static int ixgbe_tso(struct ixgbe_ring *tx_ring,
		     struct ixgbe_tx_buffer *first,
		     u8 *hdr_len,
		     struct ixgbe_ipsec_tx_data *itd)
{
	u32 vlan_macip_lens, type_tucmd, mss_l4len_idx;
	struct sk_buff *skb = first->skb;
	union {
		struct iphdr *v4;
		struct ipv6hdr *v6;
		unsigned char *hdr;
	} ip;
	union {
		struct tcphdr *tcp;
		unsigned char *hdr;
	} l4;
	u32 paylen, l4_offset;
	u32 fceof_saidx = 0;
	int err;

	if (skb->ip_summed != CHECKSUM_PARTIAL)
		return 0;

	if (!skb_is_gso(skb))
		return 0;

	err = skb_cow_head(skb, 0);
	if (err < 0)
		return err;

	if (eth_p_mpls(first->protocol))
		ip.hdr = skb_inner_network_header(skb);
	else
		ip.hdr = skb_network_header(skb);
	l4.hdr = skb_checksum_start(skb);

	/* ADV DTYP TUCMD MKRLOC/ISCSIHEDLEN */
	type_tucmd = IXGBE_ADVTXD_TUCMD_L4T_TCP;

	/* initialize outer IP header fields */
	if (ip.v4->version == 4) {
		unsigned char *csum_start = skb_checksum_start(skb);
		unsigned char *trans_start = ip.hdr + (ip.v4->ihl * 4);
		int len = csum_start - trans_start;

		/* IP header will have to cancel out any data that
		 * is not a part of the outer IP header, so set to
		 * a reverse csum if needed, else init check to 0.
		 */
		ip.v4->check = (skb_shinfo(skb)->gso_type & SKB_GSO_PARTIAL) ?
					   csum_fold(csum_partial(trans_start,
								  len, 0)) : 0;
		type_tucmd |= IXGBE_ADVTXD_TUCMD_IPV4;

		ip.v4->tot_len = 0;
		first->tx_flags |= IXGBE_TX_FLAGS_TSO |
				   IXGBE_TX_FLAGS_CSUM |
				   IXGBE_TX_FLAGS_IPV4;
	} else {
		ip.v6->payload_len = 0;
		first->tx_flags |= IXGBE_TX_FLAGS_TSO |
				   IXGBE_TX_FLAGS_CSUM;
	}

	/* determine offset of inner transport header */
	l4_offset = l4.hdr - skb->data;

	/* compute length of segmentation header */
	*hdr_len = (l4.tcp->doff * 4) + l4_offset;

	/* remove payload length from inner checksum */
	paylen = skb->len - l4_offset;
	csum_replace_by_diff(&l4.tcp->check, (__force __wsum)htonl(paylen));

	/* update gso size and bytecount with header size */
	first->gso_segs = skb_shinfo(skb)->gso_segs;
	first->bytecount += (first->gso_segs - 1) * *hdr_len;

	/* mss_l4len_id: use 0 as index for TSO */
	mss_l4len_idx = (*hdr_len - l4_offset) << IXGBE_ADVTXD_L4LEN_SHIFT;
	mss_l4len_idx |= skb_shinfo(skb)->gso_size << IXGBE_ADVTXD_MSS_SHIFT;

	fceof_saidx |= itd->sa_idx;
	type_tucmd |= itd->flags | itd->trailer_len;

	/* vlan_macip_lens: HEADLEN, MACLEN, VLAN tag */
	vlan_macip_lens = l4.hdr - ip.hdr;
	vlan_macip_lens |= (ip.hdr - skb->data) << IXGBE_ADVTXD_MACLEN_SHIFT;
	vlan_macip_lens |= first->tx_flags & IXGBE_TX_FLAGS_VLAN_MASK;

	ixgbe_tx_ctxtdesc(tx_ring, vlan_macip_lens, fceof_saidx, type_tucmd,
			  mss_l4len_idx);

	return 1;
}

static inline bool ixgbe_ipv6_csum_is_sctp(struct sk_buff *skb)
{
	unsigned int offset = 0;

	ipv6_find_hdr(skb, &offset, IPPROTO_SCTP, NULL, NULL);

	return offset == skb_checksum_start_offset(skb);
}

static void ixgbe_tx_csum(struct ixgbe_ring *tx_ring,
			  struct ixgbe_tx_buffer *first,
			  struct ixgbe_ipsec_tx_data *itd)
{
	struct sk_buff *skb = first->skb;
	u32 vlan_macip_lens = 0;
	u32 fceof_saidx = 0;
	u32 type_tucmd = 0;

	if (skb->ip_summed != CHECKSUM_PARTIAL) {
csum_failed:
		if (!(first->tx_flags & (IXGBE_TX_FLAGS_HW_VLAN |
					 IXGBE_TX_FLAGS_CC)))
			return;
		goto no_csum;
	}

	switch (skb->csum_offset) {
	case offsetof(struct tcphdr, check):
		type_tucmd = IXGBE_ADVTXD_TUCMD_L4T_TCP;
		/* fall through */
	case offsetof(struct udphdr, check):
		break;
	case offsetof(struct sctphdr, checksum):
		/* validate that this is actually an SCTP request */
		if (((first->protocol == htons(ETH_P_IP)) &&
		     (ip_hdr(skb)->protocol == IPPROTO_SCTP)) ||
		    ((first->protocol == htons(ETH_P_IPV6)) &&
		     ixgbe_ipv6_csum_is_sctp(skb))) {
			type_tucmd = IXGBE_ADVTXD_TUCMD_L4T_SCTP;
			break;
		}
		/* fall through */
	default:
		skb_checksum_help(skb);
		goto csum_failed;
	}

	/* update TX checksum flag */
	first->tx_flags |= IXGBE_TX_FLAGS_CSUM;
	vlan_macip_lens = skb_checksum_start_offset(skb) -
			  skb_network_offset(skb);
no_csum:
	/* vlan_macip_lens: MACLEN, VLAN tag */
	vlan_macip_lens |= skb_network_offset(skb) << IXGBE_ADVTXD_MACLEN_SHIFT;
	vlan_macip_lens |= first->tx_flags & IXGBE_TX_FLAGS_VLAN_MASK;

	fceof_saidx |= itd->sa_idx;
	type_tucmd |= itd->flags | itd->trailer_len;

	ixgbe_tx_ctxtdesc(tx_ring, vlan_macip_lens, fceof_saidx, type_tucmd, 0);
}

#define IXGBE_SET_FLAG(_input, _flag, _result) \
	((_flag <= _result) ? \
	 ((u32)(_input & _flag) * (_result / _flag)) : \
	 ((u32)(_input & _flag) / (_flag / _result)))

static u32 ixgbe_tx_cmd_type(struct sk_buff *skb, u32 tx_flags)
{
	/* set type for advanced descriptor with frame checksum insertion */
	u32 cmd_type = IXGBE_ADVTXD_DTYP_DATA |
		       IXGBE_ADVTXD_DCMD_DEXT |
		       IXGBE_ADVTXD_DCMD_IFCS;

	/* set HW vlan bit if vlan is present */
	cmd_type |= IXGBE_SET_FLAG(tx_flags, IXGBE_TX_FLAGS_HW_VLAN,
				   IXGBE_ADVTXD_DCMD_VLE);

	/* set segmentation enable bits for TSO/FSO */
	cmd_type |= IXGBE_SET_FLAG(tx_flags, IXGBE_TX_FLAGS_TSO,
				   IXGBE_ADVTXD_DCMD_TSE);

	/* set timestamp bit if present */
	cmd_type |= IXGBE_SET_FLAG(tx_flags, IXGBE_TX_FLAGS_TSTAMP,
				   IXGBE_ADVTXD_MAC_TSTAMP);

	/* insert frame checksum */
	cmd_type ^= IXGBE_SET_FLAG(skb->no_fcs, 1, IXGBE_ADVTXD_DCMD_IFCS);

	return cmd_type;
}

static void ixgbe_tx_olinfo_status(union ixgbe_adv_tx_desc *tx_desc,
				   u32 tx_flags, unsigned int paylen)
{
	u32 olinfo_status = paylen << IXGBE_ADVTXD_PAYLEN_SHIFT;

	/* enable L4 checksum for TSO and TX checksum offload */
	olinfo_status |= IXGBE_SET_FLAG(tx_flags,
					IXGBE_TX_FLAGS_CSUM,
					IXGBE_ADVTXD_POPTS_TXSM);

	/* enable IPv4 checksum for TSO */
	olinfo_status |= IXGBE_SET_FLAG(tx_flags,
					IXGBE_TX_FLAGS_IPV4,
					IXGBE_ADVTXD_POPTS_IXSM);

	/* enable IPsec */
	olinfo_status |= IXGBE_SET_FLAG(tx_flags,
					IXGBE_TX_FLAGS_IPSEC,
					IXGBE_ADVTXD_POPTS_IPSEC);

	/*
	 * Check Context must be set if Tx switch is enabled, which it
	 * always is for case where virtual functions are running
	 */
	olinfo_status |= IXGBE_SET_FLAG(tx_flags,
					IXGBE_TX_FLAGS_CC,
					IXGBE_ADVTXD_CC);

	tx_desc->read.olinfo_status = cpu_to_le32(olinfo_status);
}

static int __ixgbe_maybe_stop_tx(struct ixgbe_ring *tx_ring, u16 size)
{
	netif_stop_subqueue(tx_ring->netdev, tx_ring->queue_index);

	/* Herbert's original patch had:
	 *  smp_mb__after_netif_stop_queue();
	 * but since that doesn't exist yet, just open code it.
	 */
	smp_mb();

	/* We need to check again in a case another CPU has just
	 * made room available.
	 */
	if (likely(ixgbe_desc_unused(tx_ring) < size))
		return -EBUSY;

	/* A reprieve! - use start_queue because it doesn't call schedule */
	netif_start_subqueue(tx_ring->netdev, tx_ring->queue_index);
	++tx_ring->tx_stats.restart_queue;
	return 0;
}

static inline int ixgbe_maybe_stop_tx(struct ixgbe_ring *tx_ring, u16 size)
{
	if (likely(ixgbe_desc_unused(tx_ring) >= size))
		return 0;

	return __ixgbe_maybe_stop_tx(tx_ring, size);
}

#define IXGBE_TXD_CMD (IXGBE_TXD_CMD_EOP | \
		       IXGBE_TXD_CMD_RS)

static int ixgbe_tx_map(struct ixgbe_ring *tx_ring,
			struct ixgbe_tx_buffer *first,
			const u8 hdr_len)
{
	struct sk_buff *skb = first->skb;
	struct ixgbe_tx_buffer *tx_buffer;
	union ixgbe_adv_tx_desc *tx_desc;
	struct skb_frag_struct *frag;
	dma_addr_t dma;
	unsigned int data_len, size;
	u32 tx_flags = first->tx_flags;
	u32 cmd_type = ixgbe_tx_cmd_type(skb, tx_flags);
	u16 i = tx_ring->next_to_use;

	tx_desc = IXGBE_TX_DESC(tx_ring, i);

	ixgbe_tx_olinfo_status(tx_desc, tx_flags, skb->len - hdr_len);

	size = skb_headlen(skb);
	data_len = skb->data_len;

#ifdef IXGBE_FCOE
	if (tx_flags & IXGBE_TX_FLAGS_FCOE) {
		if (data_len < sizeof(struct fcoe_crc_eof)) {
			size -= sizeof(struct fcoe_crc_eof) - data_len;
			data_len = 0;
		} else {
			data_len -= sizeof(struct fcoe_crc_eof);
		}
	}

#endif
	dma = dma_map_single(tx_ring->dev, skb->data, size, DMA_TO_DEVICE);

	tx_buffer = first;

	for (frag = &skb_shinfo(skb)->frags[0];; frag++) {
		if (dma_mapping_error(tx_ring->dev, dma))
			goto dma_error;

		/* record length, and DMA address */
		dma_unmap_len_set(tx_buffer, len, size);
		dma_unmap_addr_set(tx_buffer, dma, dma);

		tx_desc->read.buffer_addr = cpu_to_le64(dma);

		while (unlikely(size > IXGBE_MAX_DATA_PER_TXD)) {
			tx_desc->read.cmd_type_len =
				cpu_to_le32(cmd_type ^ IXGBE_MAX_DATA_PER_TXD);

			i++;
			tx_desc++;
			if (i == tx_ring->count) {
				tx_desc = IXGBE_TX_DESC(tx_ring, 0);
				i = 0;
			}
			tx_desc->read.olinfo_status = 0;

			dma += IXGBE_MAX_DATA_PER_TXD;
			size -= IXGBE_MAX_DATA_PER_TXD;

			tx_desc->read.buffer_addr = cpu_to_le64(dma);
		}

		if (likely(!data_len))
			break;

		tx_desc->read.cmd_type_len = cpu_to_le32(cmd_type ^ size);

		i++;
		tx_desc++;
		if (i == tx_ring->count) {
			tx_desc = IXGBE_TX_DESC(tx_ring, 0);
			i = 0;
		}
		tx_desc->read.olinfo_status = 0;

#ifdef IXGBE_FCOE
		size = min_t(unsigned int, data_len, skb_frag_size(frag));
#else
		size = skb_frag_size(frag);
#endif
		data_len -= size;

		dma = skb_frag_dma_map(tx_ring->dev, frag, 0, size,
				       DMA_TO_DEVICE);

		tx_buffer = &tx_ring->tx_buffer_info[i];
	}

	/* write last descriptor with RS and EOP bits */
	cmd_type |= size | IXGBE_TXD_CMD;
	tx_desc->read.cmd_type_len = cpu_to_le32(cmd_type);

	netdev_tx_sent_queue(txring_txq(tx_ring), first->bytecount);

	/* set the timestamp */
	first->time_stamp = jiffies;

	/*
	 * Force memory writes to complete before letting h/w know there
	 * are new descriptors to fetch.  (Only applicable for weak-ordered
	 * memory model archs, such as IA-64).
	 *
	 * We also need this memory barrier to make certain all of the
	 * status bits have been updated before next_to_watch is written.
	 */
	wmb();

	/* set next_to_watch value indicating a packet is present */
	first->next_to_watch = tx_desc;

	i++;
	if (i == tx_ring->count)
		i = 0;

	tx_ring->next_to_use = i;

	ixgbe_maybe_stop_tx(tx_ring, DESC_NEEDED);

	if (netif_xmit_stopped(txring_txq(tx_ring)) || !skb->xmit_more) {
		writel(i, tx_ring->tail);

		/* we need this if more than one processor can write to our tail
		 * at a time, it synchronizes IO on IA64/Altix systems
		 */
		mmiowb();
	}

	return 0;
dma_error:
	dev_err(tx_ring->dev, "TX DMA map failed\n");

	/* clear dma mappings for failed tx_buffer_info map */
	for (;;) {
		tx_buffer = &tx_ring->tx_buffer_info[i];
		if (dma_unmap_len(tx_buffer, len))
			dma_unmap_page(tx_ring->dev,
				       dma_unmap_addr(tx_buffer, dma),
				       dma_unmap_len(tx_buffer, len),
				       DMA_TO_DEVICE);
		dma_unmap_len_set(tx_buffer, len, 0);
		if (tx_buffer == first)
			break;
		if (i == 0)
			i += tx_ring->count;
		i--;
	}

	dev_kfree_skb_any(first->skb);
	first->skb = NULL;

	tx_ring->next_to_use = i;

	return -1;
}

static void ixgbe_atr(struct ixgbe_ring *ring,
		      struct ixgbe_tx_buffer *first)
{
	struct ixgbe_q_vector *q_vector = ring->q_vector;
	union ixgbe_atr_hash_dword input = { .dword = 0 };
	union ixgbe_atr_hash_dword common = { .dword = 0 };
	union {
		unsigned char *network;
		struct iphdr *ipv4;
		struct ipv6hdr *ipv6;
	} hdr;
	struct tcphdr *th;
	unsigned int hlen;
	struct sk_buff *skb;
	__be16 vlan_id;
	int l4_proto;

	/* if ring doesn't have a interrupt vector, cannot perform ATR */
	if (!q_vector)
		return;

	/* do nothing if sampling is disabled */
	if (!ring->atr_sample_rate)
		return;

	ring->atr_count++;

	/* currently only IPv4/IPv6 with TCP is supported */
	if ((first->protocol != htons(ETH_P_IP)) &&
	    (first->protocol != htons(ETH_P_IPV6)))
		return;

	/* snag network header to get L4 type and address */
	skb = first->skb;
	hdr.network = skb_network_header(skb);
	if (unlikely(hdr.network <= skb->data))
		return;
	if (skb->encapsulation &&
	    first->protocol == htons(ETH_P_IP) &&
	    hdr.ipv4->protocol == IPPROTO_UDP) {
		struct ixgbe_adapter *adapter = q_vector->adapter;

		if (unlikely(skb_tail_pointer(skb) < hdr.network +
			     VXLAN_HEADROOM))
			return;

		/* verify the port is recognized as VXLAN */
		if (adapter->vxlan_port &&
		    udp_hdr(skb)->dest == adapter->vxlan_port)
			hdr.network = skb_inner_network_header(skb);

		if (adapter->geneve_port &&
		    udp_hdr(skb)->dest == adapter->geneve_port)
			hdr.network = skb_inner_network_header(skb);
	}

	/* Make sure we have at least [minimum IPv4 header + TCP]
	 * or [IPv6 header] bytes
	 */
	if (unlikely(skb_tail_pointer(skb) < hdr.network + 40))
		return;

	/* Currently only IPv4/IPv6 with TCP is supported */
	switch (hdr.ipv4->version) {
	case IPVERSION:
		/* access ihl as u8 to avoid unaligned access on ia64 */
		hlen = (hdr.network[0] & 0x0F) << 2;
		l4_proto = hdr.ipv4->protocol;
		break;
	case 6:
		hlen = hdr.network - skb->data;
		l4_proto = ipv6_find_hdr(skb, &hlen, IPPROTO_TCP, NULL, NULL);
		hlen -= hdr.network - skb->data;
		break;
	default:
		return;
	}

	if (l4_proto != IPPROTO_TCP)
		return;

	if (unlikely(skb_tail_pointer(skb) < hdr.network +
		     hlen + sizeof(struct tcphdr)))
		return;

	th = (struct tcphdr *)(hdr.network + hlen);

	/* skip this packet since the socket is closing */
	if (th->fin)
		return;

	/* sample on all syn packets or once every atr sample count */
	if (!th->syn && (ring->atr_count < ring->atr_sample_rate))
		return;

	/* reset sample count */
	ring->atr_count = 0;

	vlan_id = htons(first->tx_flags >> IXGBE_TX_FLAGS_VLAN_SHIFT);

	/*
	 * src and dst are inverted, think how the receiver sees them
	 *
	 * The input is broken into two sections, a non-compressed section
	 * containing vm_pool, vlan_id, and flow_type.  The rest of the data
	 * is XORed together and stored in the compressed dword.
	 */
	input.formatted.vlan_id = vlan_id;

	/*
	 * since src port and flex bytes occupy the same word XOR them together
	 * and write the value to source port portion of compressed dword
	 */
	if (first->tx_flags & (IXGBE_TX_FLAGS_SW_VLAN | IXGBE_TX_FLAGS_HW_VLAN))
		common.port.src ^= th->dest ^ htons(ETH_P_8021Q);
	else
		common.port.src ^= th->dest ^ first->protocol;
	common.port.dst ^= th->source;

	switch (hdr.ipv4->version) {
	case IPVERSION:
		input.formatted.flow_type = IXGBE_ATR_FLOW_TYPE_TCPV4;
		common.ip ^= hdr.ipv4->saddr ^ hdr.ipv4->daddr;
		break;
	case 6:
		input.formatted.flow_type = IXGBE_ATR_FLOW_TYPE_TCPV6;
		common.ip ^= hdr.ipv6->saddr.s6_addr32[0] ^
			     hdr.ipv6->saddr.s6_addr32[1] ^
			     hdr.ipv6->saddr.s6_addr32[2] ^
			     hdr.ipv6->saddr.s6_addr32[3] ^
			     hdr.ipv6->daddr.s6_addr32[0] ^
			     hdr.ipv6->daddr.s6_addr32[1] ^
			     hdr.ipv6->daddr.s6_addr32[2] ^
			     hdr.ipv6->daddr.s6_addr32[3];
		break;
	default:
		break;
	}

	if (hdr.network != skb_network_header(skb))
		input.formatted.flow_type |= IXGBE_ATR_L4TYPE_TUNNEL_MASK;

	/* This assumes the Rx queue and Tx queue are bound to the same CPU */
	ixgbe_fdir_add_signature_filter_82599(&q_vector->adapter->hw,
					      input, common, ring->queue_index);
}

#ifdef IXGBE_FCOE
static u16 ixgbe_select_queue(struct net_device *dev, struct sk_buff *skb,
			      struct net_device *sb_dev,
			      select_queue_fallback_t fallback)
{
	struct ixgbe_adapter *adapter;
	struct ixgbe_ring_feature *f;
	int txq;

	if (sb_dev) {
		u8 tc = netdev_get_prio_tc_map(dev, skb->priority);
		struct net_device *vdev = sb_dev;

		txq = vdev->tc_to_txq[tc].offset;
		txq += reciprocal_scale(skb_get_hash(skb),
					vdev->tc_to_txq[tc].count);

		return txq;
	}

	/*
	 * only execute the code below if protocol is FCoE
	 * or FIP and we have FCoE enabled on the adapter
	 */
	switch (vlan_get_protocol(skb)) {
	case htons(ETH_P_FCOE):
	case htons(ETH_P_FIP):
		adapter = netdev_priv(dev);

		if (!sb_dev && (adapter->flags & IXGBE_FLAG_FCOE_ENABLED))
			break;
		/* fall through */
	default:
		return fallback(dev, skb, sb_dev);
	}

	f = &adapter->ring_feature[RING_F_FCOE];

	txq = skb_rx_queue_recorded(skb) ? skb_get_rx_queue(skb) :
					   smp_processor_id();

	while (txq >= f->indices)
		txq -= f->indices;

	return txq + f->offset;
}

#endif
static int ixgbe_xmit_xdp_ring(struct ixgbe_adapter *adapter,
			       struct xdp_frame *xdpf)
{
	struct ixgbe_ring *ring = adapter->xdp_ring[smp_processor_id()];
	struct ixgbe_tx_buffer *tx_buffer;
	union ixgbe_adv_tx_desc *tx_desc;
	u32 len, cmd_type;
	dma_addr_t dma;
	u16 i;

	len = xdpf->len;

	if (unlikely(!ixgbe_desc_unused(ring)))
		return IXGBE_XDP_CONSUMED;

	dma = dma_map_single(ring->dev, xdpf->data, len, DMA_TO_DEVICE);
	if (dma_mapping_error(ring->dev, dma))
		return IXGBE_XDP_CONSUMED;

	/* record the location of the first descriptor for this packet */
	tx_buffer = &ring->tx_buffer_info[ring->next_to_use];
	tx_buffer->bytecount = len;
	tx_buffer->gso_segs = 1;
	tx_buffer->protocol = 0;

	i = ring->next_to_use;
	tx_desc = IXGBE_TX_DESC(ring, i);

	dma_unmap_len_set(tx_buffer, len, len);
	dma_unmap_addr_set(tx_buffer, dma, dma);
	tx_buffer->xdpf = xdpf;

	tx_desc->read.buffer_addr = cpu_to_le64(dma);

	/* put descriptor type bits */
	cmd_type = IXGBE_ADVTXD_DTYP_DATA |
		   IXGBE_ADVTXD_DCMD_DEXT |
		   IXGBE_ADVTXD_DCMD_IFCS;
	cmd_type |= len | IXGBE_TXD_CMD;
	tx_desc->read.cmd_type_len = cpu_to_le32(cmd_type);
	tx_desc->read.olinfo_status =
		cpu_to_le32(len << IXGBE_ADVTXD_PAYLEN_SHIFT);

	/* Avoid any potential race with xdp_xmit and cleanup */
	smp_wmb();

	/* set next_to_watch value indicating a packet is present */
	i++;
	if (i == ring->count)
		i = 0;

	tx_buffer->next_to_watch = tx_desc;
	ring->next_to_use = i;

	return IXGBE_XDP_TX;
}

netdev_tx_t ixgbe_xmit_frame_ring(struct sk_buff *skb,
			  struct ixgbe_adapter *adapter,
			  struct ixgbe_ring *tx_ring)
{
	struct ixgbe_tx_buffer *first;
	int tso;
	u32 tx_flags = 0;
	unsigned short f;
	u16 count = TXD_USE_COUNT(skb_headlen(skb));
	struct ixgbe_ipsec_tx_data ipsec_tx = { 0 };
	__be16 protocol = skb->protocol;
	u8 hdr_len = 0;

	/*
	 * need: 1 descriptor per page * PAGE_SIZE/IXGBE_MAX_DATA_PER_TXD,
	 *       + 1 desc for skb_headlen/IXGBE_MAX_DATA_PER_TXD,
	 *       + 2 desc gap to keep tail from touching head,
	 *       + 1 desc for context descriptor,
	 * otherwise try next time
	 */
	for (f = 0; f < skb_shinfo(skb)->nr_frags; f++)
		count += TXD_USE_COUNT(skb_shinfo(skb)->frags[f].size);

	if (ixgbe_maybe_stop_tx(tx_ring, count + 3)) {
		tx_ring->tx_stats.tx_busy++;
		return NETDEV_TX_BUSY;
	}

	/* record the location of the first descriptor for this packet */
	first = &tx_ring->tx_buffer_info[tx_ring->next_to_use];
	first->skb = skb;
	first->bytecount = skb->len;
	first->gso_segs = 1;

	/* if we have a HW VLAN tag being added default to the HW one */
	if (skb_vlan_tag_present(skb)) {
		tx_flags |= skb_vlan_tag_get(skb) << IXGBE_TX_FLAGS_VLAN_SHIFT;
		tx_flags |= IXGBE_TX_FLAGS_HW_VLAN;
	/* else if it is a SW VLAN check the next protocol and store the tag */
	} else if (protocol == htons(ETH_P_8021Q)) {
		struct vlan_hdr *vhdr, _vhdr;
		vhdr = skb_header_pointer(skb, ETH_HLEN, sizeof(_vhdr), &_vhdr);
		if (!vhdr)
			goto out_drop;

		tx_flags |= ntohs(vhdr->h_vlan_TCI) <<
				  IXGBE_TX_FLAGS_VLAN_SHIFT;
		tx_flags |= IXGBE_TX_FLAGS_SW_VLAN;
	}
	protocol = vlan_get_protocol(skb);

	if (unlikely(skb_shinfo(skb)->tx_flags & SKBTX_HW_TSTAMP) &&
	    adapter->ptp_clock) {
		if (!test_and_set_bit_lock(__IXGBE_PTP_TX_IN_PROGRESS,
					   &adapter->state)) {
			skb_shinfo(skb)->tx_flags |= SKBTX_IN_PROGRESS;
			tx_flags |= IXGBE_TX_FLAGS_TSTAMP;

			/* schedule check for Tx timestamp */
			adapter->ptp_tx_skb = skb_get(skb);
			adapter->ptp_tx_start = jiffies;
			schedule_work(&adapter->ptp_tx_work);
		} else {
			adapter->tx_hwtstamp_skipped++;
		}
	}

	skb_tx_timestamp(skb);

#ifdef CONFIG_PCI_IOV
	/*
	 * Use the l2switch_enable flag - would be false if the DMA
	 * Tx switch had been disabled.
	 */
	if (adapter->flags & IXGBE_FLAG_SRIOV_ENABLED)
		tx_flags |= IXGBE_TX_FLAGS_CC;

#endif
	/* DCB maps skb priorities 0-7 onto 3 bit PCP of VLAN tag. */
	if ((adapter->flags & IXGBE_FLAG_DCB_ENABLED) &&
	    ((tx_flags & (IXGBE_TX_FLAGS_HW_VLAN | IXGBE_TX_FLAGS_SW_VLAN)) ||
	     (skb->priority != TC_PRIO_CONTROL))) {
		tx_flags &= ~IXGBE_TX_FLAGS_VLAN_PRIO_MASK;
		tx_flags |= (skb->priority & 0x7) <<
					IXGBE_TX_FLAGS_VLAN_PRIO_SHIFT;
		if (tx_flags & IXGBE_TX_FLAGS_SW_VLAN) {
			struct vlan_ethhdr *vhdr;

			if (skb_cow_head(skb, 0))
				goto out_drop;
			vhdr = (struct vlan_ethhdr *)skb->data;
			vhdr->h_vlan_TCI = htons(tx_flags >>
						 IXGBE_TX_FLAGS_VLAN_SHIFT);
		} else {
			tx_flags |= IXGBE_TX_FLAGS_HW_VLAN;
		}
	}

	/* record initial flags and protocol */
	first->tx_flags = tx_flags;
	first->protocol = protocol;

#ifdef IXGBE_FCOE
	/* setup tx offload for FCoE */
	if ((protocol == htons(ETH_P_FCOE)) &&
	    (tx_ring->netdev->features & (NETIF_F_FSO | NETIF_F_FCOE_CRC))) {
		tso = ixgbe_fso(tx_ring, first, &hdr_len);
		if (tso < 0)
			goto out_drop;

		goto xmit_fcoe;
	}

#endif /* IXGBE_FCOE */

#ifdef CONFIG_XFRM_OFFLOAD
	if (skb->sp && !ixgbe_ipsec_tx(tx_ring, first, &ipsec_tx))
		goto out_drop;
#endif
	tso = ixgbe_tso(tx_ring, first, &hdr_len, &ipsec_tx);
	if (tso < 0)
		goto out_drop;
	else if (!tso)
		ixgbe_tx_csum(tx_ring, first, &ipsec_tx);

	/* add the ATR filter if ATR is on */
	if (test_bit(__IXGBE_TX_FDIR_INIT_DONE, &tx_ring->state))
		ixgbe_atr(tx_ring, first);

#ifdef IXGBE_FCOE
xmit_fcoe:
#endif /* IXGBE_FCOE */
	if (ixgbe_tx_map(tx_ring, first, hdr_len))
		goto cleanup_tx_timestamp;

	return NETDEV_TX_OK;

out_drop:
	dev_kfree_skb_any(first->skb);
	first->skb = NULL;
cleanup_tx_timestamp:
	if (unlikely(tx_flags & IXGBE_TX_FLAGS_TSTAMP)) {
		dev_kfree_skb_any(adapter->ptp_tx_skb);
		adapter->ptp_tx_skb = NULL;
		cancel_work_sync(&adapter->ptp_tx_work);
		clear_bit_unlock(__IXGBE_PTP_TX_IN_PROGRESS, &adapter->state);
	}

	return NETDEV_TX_OK;
}

static netdev_tx_t __ixgbe_xmit_frame(struct sk_buff *skb,
				      struct net_device *netdev,
				      struct ixgbe_ring *ring)
{
	struct ixgbe_adapter *adapter = netdev_priv(netdev);
	struct ixgbe_ring *tx_ring;

	/*
	 * The minimum packet size for olinfo paylen is 17 so pad the skb
	 * in order to meet this minimum size requirement.
	 */
	if (skb_put_padto(skb, 17))
		return NETDEV_TX_OK;

	tx_ring = ring ? ring : adapter->tx_ring[skb->queue_mapping];

	return ixgbe_xmit_frame_ring(skb, adapter, tx_ring);
}

static netdev_tx_t ixgbe_xmit_frame(struct sk_buff *skb,
				    struct net_device *netdev)
{
	return __ixgbe_xmit_frame(skb, netdev, NULL);
}

/**
 * ixgbe_set_mac - Change the Ethernet Address of the NIC
 * @netdev: network interface device structure
 * @p: pointer to an address structure
 *
 * Returns 0 on success, negative on failure
 **/
static int ixgbe_set_mac(struct net_device *netdev, void *p)
{
	struct ixgbe_adapter *adapter = netdev_priv(netdev);
	struct ixgbe_hw *hw = &adapter->hw;
	struct sockaddr *addr = p;

	if (!is_valid_ether_addr(addr->sa_data))
		return -EADDRNOTAVAIL;

	memcpy(netdev->dev_addr, addr->sa_data, netdev->addr_len);
	memcpy(hw->mac.addr, addr->sa_data, netdev->addr_len);

	ixgbe_mac_set_default_filter(adapter);

	return 0;
}

static int
ixgbe_mdio_read(struct net_device *netdev, int prtad, int devad, u16 addr)
{
	struct ixgbe_adapter *adapter = netdev_priv(netdev);
	struct ixgbe_hw *hw = &adapter->hw;
	u16 value;
	int rc;

	if (prtad != hw->phy.mdio.prtad)
		return -EINVAL;
	rc = hw->phy.ops.read_reg(hw, addr, devad, &value);
	if (!rc)
		rc = value;
	return rc;
}

static int ixgbe_mdio_write(struct net_device *netdev, int prtad, int devad,
			    u16 addr, u16 value)
{
	struct ixgbe_adapter *adapter = netdev_priv(netdev);
	struct ixgbe_hw *hw = &adapter->hw;

	if (prtad != hw->phy.mdio.prtad)
		return -EINVAL;
	return hw->phy.ops.write_reg(hw, addr, devad, value);
}

static int ixgbe_ioctl(struct net_device *netdev, struct ifreq *req, int cmd)
{
	struct ixgbe_adapter *adapter = netdev_priv(netdev);

	switch (cmd) {
	case SIOCSHWTSTAMP:
		return ixgbe_ptp_set_ts_config(adapter, req);
	case SIOCGHWTSTAMP:
		return ixgbe_ptp_get_ts_config(adapter, req);
	case SIOCGMIIPHY:
		if (!adapter->hw.phy.ops.read_reg)
			return -EOPNOTSUPP;
		/* fall through */
	default:
		return mdio_mii_ioctl(&adapter->hw.phy.mdio, if_mii(req), cmd);
	}
}

/**
 * ixgbe_add_sanmac_netdev - Add the SAN MAC address to the corresponding
 * netdev->dev_addrs
 * @dev: network interface device structure
 *
 * Returns non-zero on failure
 **/
static int ixgbe_add_sanmac_netdev(struct net_device *dev)
{
	int err = 0;
	struct ixgbe_adapter *adapter = netdev_priv(dev);
	struct ixgbe_hw *hw = &adapter->hw;

	if (is_valid_ether_addr(hw->mac.san_addr)) {
		rtnl_lock();
		err = dev_addr_add(dev, hw->mac.san_addr, NETDEV_HW_ADDR_T_SAN);
		rtnl_unlock();

		/* update SAN MAC vmdq pool selection */
		hw->mac.ops.set_vmdq_san_mac(hw, VMDQ_P(0));
	}
	return err;
}

/**
 * ixgbe_del_sanmac_netdev - Removes the SAN MAC address to the corresponding
 * netdev->dev_addrs
 * @dev: network interface device structure
 *
 * Returns non-zero on failure
 **/
static int ixgbe_del_sanmac_netdev(struct net_device *dev)
{
	int err = 0;
	struct ixgbe_adapter *adapter = netdev_priv(dev);
	struct ixgbe_mac_info *mac = &adapter->hw.mac;

	if (is_valid_ether_addr(mac->san_addr)) {
		rtnl_lock();
		err = dev_addr_del(dev, mac->san_addr, NETDEV_HW_ADDR_T_SAN);
		rtnl_unlock();
	}
	return err;
}

static void ixgbe_get_ring_stats64(struct rtnl_link_stats64 *stats,
				   struct ixgbe_ring *ring)
{
	u64 bytes, packets;
	unsigned int start;

	if (ring) {
		do {
			start = u64_stats_fetch_begin_irq(&ring->syncp);
			packets = ring->stats.packets;
			bytes   = ring->stats.bytes;
		} while (u64_stats_fetch_retry_irq(&ring->syncp, start));
		stats->tx_packets += packets;
		stats->tx_bytes   += bytes;
	}
}

static void ixgbe_get_stats64(struct net_device *netdev,
			      struct rtnl_link_stats64 *stats)
{
	struct ixgbe_adapter *adapter = netdev_priv(netdev);
	int i;

	rcu_read_lock();
	for (i = 0; i < adapter->num_rx_queues; i++) {
		struct ixgbe_ring *ring = READ_ONCE(adapter->rx_ring[i]);
		u64 bytes, packets;
		unsigned int start;

		if (ring) {
			do {
				start = u64_stats_fetch_begin_irq(&ring->syncp);
				packets = ring->stats.packets;
				bytes   = ring->stats.bytes;
			} while (u64_stats_fetch_retry_irq(&ring->syncp, start));
			stats->rx_packets += packets;
			stats->rx_bytes   += bytes;
		}
	}

	for (i = 0; i < adapter->num_tx_queues; i++) {
		struct ixgbe_ring *ring = READ_ONCE(adapter->tx_ring[i]);

		ixgbe_get_ring_stats64(stats, ring);
	}
	for (i = 0; i < adapter->num_xdp_queues; i++) {
		struct ixgbe_ring *ring = READ_ONCE(adapter->xdp_ring[i]);

		ixgbe_get_ring_stats64(stats, ring);
	}
	rcu_read_unlock();

	/* following stats updated by ixgbe_watchdog_task() */
	stats->multicast	= netdev->stats.multicast;
	stats->rx_errors	= netdev->stats.rx_errors;
	stats->rx_length_errors	= netdev->stats.rx_length_errors;
	stats->rx_crc_errors	= netdev->stats.rx_crc_errors;
	stats->rx_missed_errors	= netdev->stats.rx_missed_errors;
}

#ifdef CONFIG_IXGBE_DCB
/**
 * ixgbe_validate_rtr - verify 802.1Qp to Rx packet buffer mapping is valid.
 * @adapter: pointer to ixgbe_adapter
 * @tc: number of traffic classes currently enabled
 *
 * Configure a valid 802.1Qp to Rx packet buffer mapping ie confirm
 * 802.1Q priority maps to a packet buffer that exists.
 */
static void ixgbe_validate_rtr(struct ixgbe_adapter *adapter, u8 tc)
{
	struct ixgbe_hw *hw = &adapter->hw;
	u32 reg, rsave;
	int i;

	/* 82598 have a static priority to TC mapping that can not
	 * be changed so no validation is needed.
	 */
	if (hw->mac.type == ixgbe_mac_82598EB)
		return;

	reg = IXGBE_READ_REG(hw, IXGBE_RTRUP2TC);
	rsave = reg;

	for (i = 0; i < MAX_TRAFFIC_CLASS; i++) {
		u8 up2tc = reg >> (i * IXGBE_RTRUP2TC_UP_SHIFT);

		/* If up2tc is out of bounds default to zero */
		if (up2tc > tc)
			reg &= ~(0x7 << IXGBE_RTRUP2TC_UP_SHIFT);
	}

	if (reg != rsave)
		IXGBE_WRITE_REG(hw, IXGBE_RTRUP2TC, reg);

	return;
}

/**
 * ixgbe_set_prio_tc_map - Configure netdev prio tc map
 * @adapter: Pointer to adapter struct
 *
 * Populate the netdev user priority to tc map
 */
static void ixgbe_set_prio_tc_map(struct ixgbe_adapter *adapter)
{
	struct net_device *dev = adapter->netdev;
	struct ixgbe_dcb_config *dcb_cfg = &adapter->dcb_cfg;
	struct ieee_ets *ets = adapter->ixgbe_ieee_ets;
	u8 prio;

	for (prio = 0; prio < MAX_USER_PRIORITY; prio++) {
		u8 tc = 0;

		if (adapter->dcbx_cap & DCB_CAP_DCBX_VER_CEE)
			tc = ixgbe_dcb_get_tc_from_up(dcb_cfg, 0, prio);
		else if (ets)
			tc = ets->prio_tc[prio];

		netdev_set_prio_tc_map(dev, prio, tc);
	}
}

#endif /* CONFIG_IXGBE_DCB */
static int ixgbe_reassign_macvlan_pool(struct net_device *vdev, void *data)
{
	struct ixgbe_adapter *adapter = data;
	struct ixgbe_fwd_adapter *accel;
	int pool;

	/* we only care about macvlans... */
	if (!netif_is_macvlan(vdev))
		return 0;

	/* that have hardware offload enabled... */
	accel = macvlan_accel_priv(vdev);
	if (!accel)
		return 0;

	/* If we can relocate to a different bit do so */
	pool = find_first_zero_bit(adapter->fwd_bitmask, adapter->num_rx_pools);
	if (pool < adapter->num_rx_pools) {
		set_bit(pool, adapter->fwd_bitmask);
		accel->pool = pool;
		return 0;
	}

	/* if we cannot find a free pool then disable the offload */
	netdev_err(vdev, "L2FW offload disabled due to lack of queue resources\n");
	macvlan_release_l2fw_offload(vdev);

	/* unbind the queues and drop the subordinate channel config */
	netdev_unbind_sb_channel(adapter->netdev, vdev);
	netdev_set_sb_channel(vdev, 0);

	kfree(accel);

	return 0;
}

static void ixgbe_defrag_macvlan_pools(struct net_device *dev)
{
	struct ixgbe_adapter *adapter = netdev_priv(dev);

	/* flush any stale bits out of the fwd bitmask */
	bitmap_clear(adapter->fwd_bitmask, 1, 63);

	/* walk through upper devices reassigning pools */
	netdev_walk_all_upper_dev_rcu(dev, ixgbe_reassign_macvlan_pool,
				      adapter);
}

/**
 * ixgbe_setup_tc - configure net_device for multiple traffic classes
 *
 * @dev: net device to configure
 * @tc: number of traffic classes to enable
 */
int ixgbe_setup_tc(struct net_device *dev, u8 tc)
{
	struct ixgbe_adapter *adapter = netdev_priv(dev);
	struct ixgbe_hw *hw = &adapter->hw;

	/* Hardware supports up to 8 traffic classes */
	if (tc > adapter->dcb_cfg.num_tcs.pg_tcs)
		return -EINVAL;

	if (hw->mac.type == ixgbe_mac_82598EB && tc && tc < MAX_TRAFFIC_CLASS)
		return -EINVAL;

	/* Hardware has to reinitialize queues and interrupts to
	 * match packet buffer alignment. Unfortunately, the
	 * hardware is not flexible enough to do this dynamically.
	 */
	if (netif_running(dev))
		ixgbe_close(dev);
	else
		ixgbe_reset(adapter);

	ixgbe_clear_interrupt_scheme(adapter);

#ifdef CONFIG_IXGBE_DCB
	if (tc) {
		if (adapter->xdp_prog) {
			e_warn(probe, "DCB is not supported with XDP\n");

			ixgbe_init_interrupt_scheme(adapter);
			if (netif_running(dev))
				ixgbe_open(dev);
			return -EINVAL;
		}

		netdev_set_num_tc(dev, tc);
		ixgbe_set_prio_tc_map(adapter);

		adapter->hw_tcs = tc;
		adapter->flags |= IXGBE_FLAG_DCB_ENABLED;

		if (adapter->hw.mac.type == ixgbe_mac_82598EB) {
			adapter->last_lfc_mode = adapter->hw.fc.requested_mode;
			adapter->hw.fc.requested_mode = ixgbe_fc_none;
		}
	} else {
		netdev_reset_tc(dev);

		if (adapter->hw.mac.type == ixgbe_mac_82598EB)
			adapter->hw.fc.requested_mode = adapter->last_lfc_mode;

		adapter->flags &= ~IXGBE_FLAG_DCB_ENABLED;
		adapter->hw_tcs = tc;

		adapter->temp_dcb_cfg.pfc_mode_enable = false;
		adapter->dcb_cfg.pfc_mode_enable = false;
	}

	ixgbe_validate_rtr(adapter, tc);

#endif /* CONFIG_IXGBE_DCB */
	ixgbe_init_interrupt_scheme(adapter);

	ixgbe_defrag_macvlan_pools(dev);

	if (netif_running(dev))
		return ixgbe_open(dev);

	return 0;
}

static int ixgbe_delete_clsu32(struct ixgbe_adapter *adapter,
			       struct tc_cls_u32_offload *cls)
{
	u32 hdl = cls->knode.handle;
	u32 uhtid = TC_U32_USERHTID(cls->knode.handle);
	u32 loc = cls->knode.handle & 0xfffff;
	int err = 0, i, j;
	struct ixgbe_jump_table *jump = NULL;

	if (loc > IXGBE_MAX_HW_ENTRIES)
		return -EINVAL;

	if ((uhtid != 0x800) && (uhtid >= IXGBE_MAX_LINK_HANDLE))
		return -EINVAL;

	/* Clear this filter in the link data it is associated with */
	if (uhtid != 0x800) {
		jump = adapter->jump_tables[uhtid];
		if (!jump)
			return -EINVAL;
		if (!test_bit(loc - 1, jump->child_loc_map))
			return -EINVAL;
		clear_bit(loc - 1, jump->child_loc_map);
	}

	/* Check if the filter being deleted is a link */
	for (i = 1; i < IXGBE_MAX_LINK_HANDLE; i++) {
		jump = adapter->jump_tables[i];
		if (jump && jump->link_hdl == hdl) {
			/* Delete filters in the hardware in the child hash
			 * table associated with this link
			 */
			for (j = 0; j < IXGBE_MAX_HW_ENTRIES; j++) {
				if (!test_bit(j, jump->child_loc_map))
					continue;
				spin_lock(&adapter->fdir_perfect_lock);
				err = ixgbe_update_ethtool_fdir_entry(adapter,
								      NULL,
								      j + 1);
				spin_unlock(&adapter->fdir_perfect_lock);
				clear_bit(j, jump->child_loc_map);
			}
			/* Remove resources for this link */
			kfree(jump->input);
			kfree(jump->mask);
			kfree(jump);
			adapter->jump_tables[i] = NULL;
			return err;
		}
	}

	spin_lock(&adapter->fdir_perfect_lock);
	err = ixgbe_update_ethtool_fdir_entry(adapter, NULL, loc);
	spin_unlock(&adapter->fdir_perfect_lock);
	return err;
}

static int ixgbe_configure_clsu32_add_hnode(struct ixgbe_adapter *adapter,
					    struct tc_cls_u32_offload *cls)
{
	u32 uhtid = TC_U32_USERHTID(cls->hnode.handle);

	if (uhtid >= IXGBE_MAX_LINK_HANDLE)
		return -EINVAL;

	/* This ixgbe devices do not support hash tables at the moment
	 * so abort when given hash tables.
	 */
	if (cls->hnode.divisor > 0)
		return -EINVAL;

	set_bit(uhtid - 1, &adapter->tables);
	return 0;
}

static int ixgbe_configure_clsu32_del_hnode(struct ixgbe_adapter *adapter,
					    struct tc_cls_u32_offload *cls)
{
	u32 uhtid = TC_U32_USERHTID(cls->hnode.handle);

	if (uhtid >= IXGBE_MAX_LINK_HANDLE)
		return -EINVAL;

	clear_bit(uhtid - 1, &adapter->tables);
	return 0;
}

#ifdef CONFIG_NET_CLS_ACT
struct upper_walk_data {
	struct ixgbe_adapter *adapter;
	u64 action;
	int ifindex;
	u8 queue;
};

static int get_macvlan_queue(struct net_device *upper, void *_data)
{
	if (netif_is_macvlan(upper)) {
		struct ixgbe_fwd_adapter *vadapter = macvlan_accel_priv(upper);
		struct upper_walk_data *data = _data;
		struct ixgbe_adapter *adapter = data->adapter;
		int ifindex = data->ifindex;

		if (vadapter && upper->ifindex == ifindex) {
			data->queue = adapter->rx_ring[vadapter->rx_base_queue]->reg_idx;
			data->action = data->queue;
			return 1;
		}
	}

	return 0;
}

static int handle_redirect_action(struct ixgbe_adapter *adapter, int ifindex,
				  u8 *queue, u64 *action)
{
	struct ixgbe_ring_feature *vmdq = &adapter->ring_feature[RING_F_VMDQ];
	unsigned int num_vfs = adapter->num_vfs, vf;
	struct upper_walk_data data;
	struct net_device *upper;

	/* redirect to a SRIOV VF */
	for (vf = 0; vf < num_vfs; ++vf) {
		upper = pci_get_drvdata(adapter->vfinfo[vf].vfdev);
		if (upper->ifindex == ifindex) {
			*queue = vf * __ALIGN_MASK(1, ~vmdq->mask);
			*action = vf + 1;
			*action <<= ETHTOOL_RX_FLOW_SPEC_RING_VF_OFF;
			return 0;
		}
	}

	/* redirect to a offloaded macvlan netdev */
	data.adapter = adapter;
	data.ifindex = ifindex;
	data.action = 0;
	data.queue = 0;
	if (netdev_walk_all_upper_dev_rcu(adapter->netdev,
					  get_macvlan_queue, &data)) {
		*action = data.action;
		*queue = data.queue;

		return 0;
	}

	return -EINVAL;
}

static int parse_tc_actions(struct ixgbe_adapter *adapter,
			    struct tcf_exts *exts, u64 *action, u8 *queue)
{
	const struct tc_action *a;
	int i;

	if (!tcf_exts_has_actions(exts))
		return -EINVAL;

	tcf_exts_for_each_action(i, a, exts) {
		/* Drop action */
		if (is_tcf_gact_shot(a)) {
			*action = IXGBE_FDIR_DROP_QUEUE;
			*queue = IXGBE_FDIR_DROP_QUEUE;
			return 0;
		}

		/* Redirect to a VF or a offloaded macvlan */
		if (is_tcf_mirred_egress_redirect(a)) {
			struct net_device *dev = tcf_mirred_dev(a);

			if (!dev)
				return -EINVAL;
			return handle_redirect_action(adapter, dev->ifindex,
						      queue, action);
		}

		return -EINVAL;
	}

	return -EINVAL;
}
#else
static int parse_tc_actions(struct ixgbe_adapter *adapter,
			    struct tcf_exts *exts, u64 *action, u8 *queue)
{
	return -EINVAL;
}
#endif /* CONFIG_NET_CLS_ACT */

static int ixgbe_clsu32_build_input(struct ixgbe_fdir_filter *input,
				    union ixgbe_atr_input *mask,
				    struct tc_cls_u32_offload *cls,
				    struct ixgbe_mat_field *field_ptr,
				    struct ixgbe_nexthdr *nexthdr)
{
	int i, j, off;
	__be32 val, m;
	bool found_entry = false, found_jump_field = false;

	for (i = 0; i < cls->knode.sel->nkeys; i++) {
		off = cls->knode.sel->keys[i].off;
		val = cls->knode.sel->keys[i].val;
		m = cls->knode.sel->keys[i].mask;

		for (j = 0; field_ptr[j].val; j++) {
			if (field_ptr[j].off == off) {
				field_ptr[j].val(input, mask, (__force u32)val,
						 (__force u32)m);
				input->filter.formatted.flow_type |=
					field_ptr[j].type;
				found_entry = true;
				break;
			}
		}
		if (nexthdr) {
			if (nexthdr->off == cls->knode.sel->keys[i].off &&
			    nexthdr->val ==
			    (__force u32)cls->knode.sel->keys[i].val &&
			    nexthdr->mask ==
			    (__force u32)cls->knode.sel->keys[i].mask)
				found_jump_field = true;
			else
				continue;
		}
	}

	if (nexthdr && !found_jump_field)
		return -EINVAL;

	if (!found_entry)
		return 0;

	mask->formatted.flow_type = IXGBE_ATR_L4TYPE_IPV6_MASK |
				    IXGBE_ATR_L4TYPE_MASK;

	if (input->filter.formatted.flow_type == IXGBE_ATR_FLOW_TYPE_IPV4)
		mask->formatted.flow_type &= IXGBE_ATR_L4TYPE_IPV6_MASK;

	return 0;
}

static int ixgbe_configure_clsu32(struct ixgbe_adapter *adapter,
				  struct tc_cls_u32_offload *cls)
{
	__be16 protocol = cls->common.protocol;
	u32 loc = cls->knode.handle & 0xfffff;
	struct ixgbe_hw *hw = &adapter->hw;
	struct ixgbe_mat_field *field_ptr;
	struct ixgbe_fdir_filter *input = NULL;
	union ixgbe_atr_input *mask = NULL;
	struct ixgbe_jump_table *jump = NULL;
	int i, err = -EINVAL;
	u8 queue;
	u32 uhtid, link_uhtid;

	uhtid = TC_U32_USERHTID(cls->knode.handle);
	link_uhtid = TC_U32_USERHTID(cls->knode.link_handle);

	/* At the moment cls_u32 jumps to network layer and skips past
	 * L2 headers. The canonical method to match L2 frames is to use
	 * negative values. However this is error prone at best but really
	 * just broken because there is no way to "know" what sort of hdr
	 * is in front of the network layer. Fix cls_u32 to support L2
	 * headers when needed.
	 */
	if (protocol != htons(ETH_P_IP))
		return err;

	if (loc >= ((1024 << adapter->fdir_pballoc) - 2)) {
		e_err(drv, "Location out of range\n");
		return err;
	}

	/* cls u32 is a graph starting at root node 0x800. The driver tracks
	 * links and also the fields used to advance the parser across each
	 * link (e.g. nexthdr/eat parameters from 'tc'). This way we can map
	 * the u32 graph onto the hardware parse graph denoted in ixgbe_model.h
	 * To add support for new nodes update ixgbe_model.h parse structures
	 * this function _should_ be generic try not to hardcode values here.
	 */
	if (uhtid == 0x800) {
		field_ptr = (adapter->jump_tables[0])->mat;
	} else {
		if (uhtid >= IXGBE_MAX_LINK_HANDLE)
			return err;
		if (!adapter->jump_tables[uhtid])
			return err;
		field_ptr = (adapter->jump_tables[uhtid])->mat;
	}

	if (!field_ptr)
		return err;

	/* At this point we know the field_ptr is valid and need to either
	 * build cls_u32 link or attach filter. Because adding a link to
	 * a handle that does not exist is invalid and the same for adding
	 * rules to handles that don't exist.
	 */

	if (link_uhtid) {
		struct ixgbe_nexthdr *nexthdr = ixgbe_ipv4_jumps;

		if (link_uhtid >= IXGBE_MAX_LINK_HANDLE)
			return err;

		if (!test_bit(link_uhtid - 1, &adapter->tables))
			return err;

		/* Multiple filters as links to the same hash table are not
		 * supported. To add a new filter with the same next header
		 * but different match/jump conditions, create a new hash table
		 * and link to it.
		 */
		if (adapter->jump_tables[link_uhtid] &&
		    (adapter->jump_tables[link_uhtid])->link_hdl) {
			e_err(drv, "Link filter exists for link: %x\n",
			      link_uhtid);
			return err;
		}

		for (i = 0; nexthdr[i].jump; i++) {
			if (nexthdr[i].o != cls->knode.sel->offoff ||
			    nexthdr[i].s != cls->knode.sel->offshift ||
			    nexthdr[i].m !=
			    (__force u32)cls->knode.sel->offmask)
				return err;

			jump = kzalloc(sizeof(*jump), GFP_KERNEL);
			if (!jump)
				return -ENOMEM;
			input = kzalloc(sizeof(*input), GFP_KERNEL);
			if (!input) {
				err = -ENOMEM;
				goto free_jump;
			}
			mask = kzalloc(sizeof(*mask), GFP_KERNEL);
			if (!mask) {
				err = -ENOMEM;
				goto free_input;
			}
			jump->input = input;
			jump->mask = mask;
			jump->link_hdl = cls->knode.handle;

			err = ixgbe_clsu32_build_input(input, mask, cls,
						       field_ptr, &nexthdr[i]);
			if (!err) {
				jump->mat = nexthdr[i].jump;
				adapter->jump_tables[link_uhtid] = jump;
				break;
			}
		}
		return 0;
	}

	input = kzalloc(sizeof(*input), GFP_KERNEL);
	if (!input)
		return -ENOMEM;
	mask = kzalloc(sizeof(*mask), GFP_KERNEL);
	if (!mask) {
		err = -ENOMEM;
		goto free_input;
	}

	if ((uhtid != 0x800) && (adapter->jump_tables[uhtid])) {
		if ((adapter->jump_tables[uhtid])->input)
			memcpy(input, (adapter->jump_tables[uhtid])->input,
			       sizeof(*input));
		if ((adapter->jump_tables[uhtid])->mask)
			memcpy(mask, (adapter->jump_tables[uhtid])->mask,
			       sizeof(*mask));

		/* Lookup in all child hash tables if this location is already
		 * filled with a filter
		 */
		for (i = 1; i < IXGBE_MAX_LINK_HANDLE; i++) {
			struct ixgbe_jump_table *link = adapter->jump_tables[i];

			if (link && (test_bit(loc - 1, link->child_loc_map))) {
				e_err(drv, "Filter exists in location: %x\n",
				      loc);
				err = -EINVAL;
				goto err_out;
			}
		}
	}
	err = ixgbe_clsu32_build_input(input, mask, cls, field_ptr, NULL);
	if (err)
		goto err_out;

	err = parse_tc_actions(adapter, cls->knode.exts, &input->action,
			       &queue);
	if (err < 0)
		goto err_out;

	input->sw_idx = loc;

	spin_lock(&adapter->fdir_perfect_lock);

	if (hlist_empty(&adapter->fdir_filter_list)) {
		memcpy(&adapter->fdir_mask, mask, sizeof(*mask));
		err = ixgbe_fdir_set_input_mask_82599(hw, mask);
		if (err)
			goto err_out_w_lock;
	} else if (memcmp(&adapter->fdir_mask, mask, sizeof(*mask))) {
		err = -EINVAL;
		goto err_out_w_lock;
	}

	ixgbe_atr_compute_perfect_hash_82599(&input->filter, mask);
	err = ixgbe_fdir_write_perfect_filter_82599(hw, &input->filter,
						    input->sw_idx, queue);
	if (!err)
		ixgbe_update_ethtool_fdir_entry(adapter, input, input->sw_idx);
	spin_unlock(&adapter->fdir_perfect_lock);

	if ((uhtid != 0x800) && (adapter->jump_tables[uhtid]))
		set_bit(loc - 1, (adapter->jump_tables[uhtid])->child_loc_map);

	kfree(mask);
	return err;
err_out_w_lock:
	spin_unlock(&adapter->fdir_perfect_lock);
err_out:
	kfree(mask);
free_input:
	kfree(input);
free_jump:
	kfree(jump);
	return err;
}

static int ixgbe_setup_tc_cls_u32(struct ixgbe_adapter *adapter,
				  struct tc_cls_u32_offload *cls_u32)
{
	switch (cls_u32->command) {
	case TC_CLSU32_NEW_KNODE:
	case TC_CLSU32_REPLACE_KNODE:
		return ixgbe_configure_clsu32(adapter, cls_u32);
	case TC_CLSU32_DELETE_KNODE:
		return ixgbe_delete_clsu32(adapter, cls_u32);
	case TC_CLSU32_NEW_HNODE:
	case TC_CLSU32_REPLACE_HNODE:
		return ixgbe_configure_clsu32_add_hnode(adapter, cls_u32);
	case TC_CLSU32_DELETE_HNODE:
		return ixgbe_configure_clsu32_del_hnode(adapter, cls_u32);
	default:
		return -EOPNOTSUPP;
	}
}

static int ixgbe_setup_tc_block_cb(enum tc_setup_type type, void *type_data,
				   void *cb_priv)
{
	struct ixgbe_adapter *adapter = cb_priv;

	if (!tc_cls_can_offload_and_chain0(adapter->netdev, type_data))
		return -EOPNOTSUPP;

	switch (type) {
	case TC_SETUP_CLSU32:
		return ixgbe_setup_tc_cls_u32(adapter, type_data);
	default:
		return -EOPNOTSUPP;
	}
}

static int ixgbe_setup_tc_block(struct net_device *dev,
				struct tc_block_offload *f)
{
	struct ixgbe_adapter *adapter = netdev_priv(dev);

	if (f->binder_type != TCF_BLOCK_BINDER_TYPE_CLSACT_INGRESS)
		return -EOPNOTSUPP;

	switch (f->command) {
	case TC_BLOCK_BIND:
		return tcf_block_cb_register(f->block, ixgbe_setup_tc_block_cb,
					     adapter, adapter, f->extack);
	case TC_BLOCK_UNBIND:
		tcf_block_cb_unregister(f->block, ixgbe_setup_tc_block_cb,
					adapter);
		return 0;
	default:
		return -EOPNOTSUPP;
	}
}

static int ixgbe_setup_tc_mqprio(struct net_device *dev,
				 struct tc_mqprio_qopt *mqprio)
{
	mqprio->hw = TC_MQPRIO_HW_OFFLOAD_TCS;
	return ixgbe_setup_tc(dev, mqprio->num_tc);
}

static int __ixgbe_setup_tc(struct net_device *dev, enum tc_setup_type type,
			    void *type_data)
{
	switch (type) {
	case TC_SETUP_BLOCK:
		return ixgbe_setup_tc_block(dev, type_data);
	case TC_SETUP_QDISC_MQPRIO:
		return ixgbe_setup_tc_mqprio(dev, type_data);
	default:
		return -EOPNOTSUPP;
	}
}

#ifdef CONFIG_PCI_IOV
void ixgbe_sriov_reinit(struct ixgbe_adapter *adapter)
{
	struct net_device *netdev = adapter->netdev;

	rtnl_lock();
	ixgbe_setup_tc(netdev, adapter->hw_tcs);
	rtnl_unlock();
}

#endif
void ixgbe_do_reset(struct net_device *netdev)
{
	struct ixgbe_adapter *adapter = netdev_priv(netdev);

	if (netif_running(netdev))
		ixgbe_reinit_locked(adapter);
	else
		ixgbe_reset(adapter);
}

static netdev_features_t ixgbe_fix_features(struct net_device *netdev,
					    netdev_features_t features)
{
	struct ixgbe_adapter *adapter = netdev_priv(netdev);

	/* If Rx checksum is disabled, then RSC/LRO should also be disabled */
	if (!(features & NETIF_F_RXCSUM))
		features &= ~NETIF_F_LRO;

	/* Turn off LRO if not RSC capable */
	if (!(adapter->flags2 & IXGBE_FLAG2_RSC_CAPABLE))
		features &= ~NETIF_F_LRO;

	if (adapter->xdp_prog && (features & NETIF_F_LRO)) {
		e_dev_err("LRO is not supported with XDP\n");
		features &= ~NETIF_F_LRO;
	}

	return features;
}

static void ixgbe_reset_l2fw_offload(struct ixgbe_adapter *adapter)
{
	int rss = min_t(int, ixgbe_max_rss_indices(adapter),
			num_online_cpus());

	/* go back to full RSS if we're not running SR-IOV */
	if (!adapter->ring_feature[RING_F_VMDQ].offset)
		adapter->flags &= ~(IXGBE_FLAG_VMDQ_ENABLED |
				    IXGBE_FLAG_SRIOV_ENABLED);

	adapter->ring_feature[RING_F_RSS].limit = rss;
	adapter->ring_feature[RING_F_VMDQ].limit = 1;

	ixgbe_setup_tc(adapter->netdev, adapter->hw_tcs);
}

static int ixgbe_set_features(struct net_device *netdev,
			      netdev_features_t features)
{
	struct ixgbe_adapter *adapter = netdev_priv(netdev);
	netdev_features_t changed = netdev->features ^ features;
	bool need_reset = false;

	/* Make sure RSC matches LRO, reset if change */
	if (!(features & NETIF_F_LRO)) {
		if (adapter->flags2 & IXGBE_FLAG2_RSC_ENABLED)
			need_reset = true;
		adapter->flags2 &= ~IXGBE_FLAG2_RSC_ENABLED;
	} else if ((adapter->flags2 & IXGBE_FLAG2_RSC_CAPABLE) &&
		   !(adapter->flags2 & IXGBE_FLAG2_RSC_ENABLED)) {
		if (adapter->rx_itr_setting == 1 ||
		    adapter->rx_itr_setting > IXGBE_MIN_RSC_ITR) {
			adapter->flags2 |= IXGBE_FLAG2_RSC_ENABLED;
			need_reset = true;
		} else if ((changed ^ features) & NETIF_F_LRO) {
			e_info(probe, "rx-usecs set too low, "
			       "disabling RSC\n");
		}
	}

	/*
	 * Check if Flow Director n-tuple support or hw_tc support was
	 * enabled or disabled.  If the state changed, we need to reset.
	 */
	if ((features & NETIF_F_NTUPLE) || (features & NETIF_F_HW_TC)) {
		/* turn off ATR, enable perfect filters and reset */
		if (!(adapter->flags & IXGBE_FLAG_FDIR_PERFECT_CAPABLE))
			need_reset = true;

		adapter->flags &= ~IXGBE_FLAG_FDIR_HASH_CAPABLE;
		adapter->flags |= IXGBE_FLAG_FDIR_PERFECT_CAPABLE;
	} else {
		/* turn off perfect filters, enable ATR and reset */
		if (adapter->flags & IXGBE_FLAG_FDIR_PERFECT_CAPABLE)
			need_reset = true;

		adapter->flags &= ~IXGBE_FLAG_FDIR_PERFECT_CAPABLE;

		/* We cannot enable ATR if SR-IOV is enabled */
		if (adapter->flags & IXGBE_FLAG_SRIOV_ENABLED ||
		    /* We cannot enable ATR if we have 2 or more tcs */
		    (adapter->hw_tcs > 1) ||
		    /* We cannot enable ATR if RSS is disabled */
		    (adapter->ring_feature[RING_F_RSS].limit <= 1) ||
		    /* A sample rate of 0 indicates ATR disabled */
		    (!adapter->atr_sample_rate))
			; /* do nothing not supported */
		else /* otherwise supported and set the flag */
			adapter->flags |= IXGBE_FLAG_FDIR_HASH_CAPABLE;
	}

	if (changed & NETIF_F_RXALL)
		need_reset = true;

	netdev->features = features;

	if ((adapter->flags & IXGBE_FLAG_VXLAN_OFFLOAD_CAPABLE)) {
		if (features & NETIF_F_RXCSUM) {
			adapter->flags2 |= IXGBE_FLAG2_UDP_TUN_REREG_NEEDED;
		} else {
			u32 port_mask = IXGBE_VXLANCTRL_VXLAN_UDPPORT_MASK;

			ixgbe_clear_udp_tunnel_port(adapter, port_mask);
		}
	}

	if ((adapter->flags & IXGBE_FLAG_GENEVE_OFFLOAD_CAPABLE)) {
		if (features & NETIF_F_RXCSUM) {
			adapter->flags2 |= IXGBE_FLAG2_UDP_TUN_REREG_NEEDED;
		} else {
			u32 port_mask = IXGBE_VXLANCTRL_GENEVE_UDPPORT_MASK;

			ixgbe_clear_udp_tunnel_port(adapter, port_mask);
		}
	}

	if ((changed & NETIF_F_HW_L2FW_DOFFLOAD) && adapter->num_rx_pools > 1)
		ixgbe_reset_l2fw_offload(adapter);
	else if (need_reset)
		ixgbe_do_reset(netdev);
	else if (changed & (NETIF_F_HW_VLAN_CTAG_RX |
			    NETIF_F_HW_VLAN_CTAG_FILTER))
		ixgbe_set_rx_mode(netdev);

	return 0;
}

/**
 * ixgbe_add_udp_tunnel_port - Get notifications about adding UDP tunnel ports
 * @dev: The port's netdev
 * @ti: Tunnel endpoint information
 **/
static void ixgbe_add_udp_tunnel_port(struct net_device *dev,
				      struct udp_tunnel_info *ti)
{
	struct ixgbe_adapter *adapter = netdev_priv(dev);
	struct ixgbe_hw *hw = &adapter->hw;
	__be16 port = ti->port;
	u32 port_shift = 0;
	u32 reg;

	if (ti->sa_family != AF_INET)
		return;

	switch (ti->type) {
	case UDP_TUNNEL_TYPE_VXLAN:
		if (!(adapter->flags & IXGBE_FLAG_VXLAN_OFFLOAD_CAPABLE))
			return;

		if (adapter->vxlan_port == port)
			return;

		if (adapter->vxlan_port) {
			netdev_info(dev,
				    "VXLAN port %d set, not adding port %d\n",
				    ntohs(adapter->vxlan_port),
				    ntohs(port));
			return;
		}

		adapter->vxlan_port = port;
		break;
	case UDP_TUNNEL_TYPE_GENEVE:
		if (!(adapter->flags & IXGBE_FLAG_GENEVE_OFFLOAD_CAPABLE))
			return;

		if (adapter->geneve_port == port)
			return;

		if (adapter->geneve_port) {
			netdev_info(dev,
				    "GENEVE port %d set, not adding port %d\n",
				    ntohs(adapter->geneve_port),
				    ntohs(port));
			return;
		}

		port_shift = IXGBE_VXLANCTRL_GENEVE_UDPPORT_SHIFT;
		adapter->geneve_port = port;
		break;
	default:
		return;
	}

	reg = IXGBE_READ_REG(hw, IXGBE_VXLANCTRL) | ntohs(port) << port_shift;
	IXGBE_WRITE_REG(hw, IXGBE_VXLANCTRL, reg);
}

/**
 * ixgbe_del_udp_tunnel_port - Get notifications about removing UDP tunnel ports
 * @dev: The port's netdev
 * @ti: Tunnel endpoint information
 **/
static void ixgbe_del_udp_tunnel_port(struct net_device *dev,
				      struct udp_tunnel_info *ti)
{
	struct ixgbe_adapter *adapter = netdev_priv(dev);
	u32 port_mask;

	if (ti->type != UDP_TUNNEL_TYPE_VXLAN &&
	    ti->type != UDP_TUNNEL_TYPE_GENEVE)
		return;

	if (ti->sa_family != AF_INET)
		return;

	switch (ti->type) {
	case UDP_TUNNEL_TYPE_VXLAN:
		if (!(adapter->flags & IXGBE_FLAG_VXLAN_OFFLOAD_CAPABLE))
			return;

		if (adapter->vxlan_port != ti->port) {
			netdev_info(dev, "VXLAN port %d not found\n",
				    ntohs(ti->port));
			return;
		}

		port_mask = IXGBE_VXLANCTRL_VXLAN_UDPPORT_MASK;
		break;
	case UDP_TUNNEL_TYPE_GENEVE:
		if (!(adapter->flags & IXGBE_FLAG_GENEVE_OFFLOAD_CAPABLE))
			return;

		if (adapter->geneve_port != ti->port) {
			netdev_info(dev, "GENEVE port %d not found\n",
				    ntohs(ti->port));
			return;
		}

		port_mask = IXGBE_VXLANCTRL_GENEVE_UDPPORT_MASK;
		break;
	default:
		return;
	}

	ixgbe_clear_udp_tunnel_port(adapter, port_mask);
	adapter->flags2 |= IXGBE_FLAG2_UDP_TUN_REREG_NEEDED;
}

static int ixgbe_ndo_fdb_add(struct ndmsg *ndm, struct nlattr *tb[],
			     struct net_device *dev,
			     const unsigned char *addr, u16 vid,
			     u16 flags)
{
	/* guarantee we can provide a unique filter for the unicast address */
	if (is_unicast_ether_addr(addr) || is_link_local_ether_addr(addr)) {
		struct ixgbe_adapter *adapter = netdev_priv(dev);
		u16 pool = VMDQ_P(0);

		if (netdev_uc_count(dev) >= ixgbe_available_rars(adapter, pool))
			return -ENOMEM;
	}

	return ndo_dflt_fdb_add(ndm, tb, dev, addr, vid, flags);
}

/**
 * ixgbe_configure_bridge_mode - set various bridge modes
 * @adapter: the private structure
 * @mode: requested bridge mode
 *
 * Configure some settings require for various bridge modes.
 **/
static int ixgbe_configure_bridge_mode(struct ixgbe_adapter *adapter,
				       __u16 mode)
{
	struct ixgbe_hw *hw = &adapter->hw;
	unsigned int p, num_pools;
	u32 vmdctl;

	switch (mode) {
	case BRIDGE_MODE_VEPA:
		/* disable Tx loopback, rely on switch hairpin mode */
		IXGBE_WRITE_REG(&adapter->hw, IXGBE_PFDTXGSWC, 0);

		/* must enable Rx switching replication to allow multicast
		 * packet reception on all VFs, and to enable source address
		 * pruning.
		 */
		vmdctl = IXGBE_READ_REG(hw, IXGBE_VMD_CTL);
		vmdctl |= IXGBE_VT_CTL_REPLEN;
		IXGBE_WRITE_REG(hw, IXGBE_VMD_CTL, vmdctl);

		/* enable Rx source address pruning. Note, this requires
		 * replication to be enabled or else it does nothing.
		 */
		num_pools = adapter->num_vfs + adapter->num_rx_pools;
		for (p = 0; p < num_pools; p++) {
			if (hw->mac.ops.set_source_address_pruning)
				hw->mac.ops.set_source_address_pruning(hw,
								       true,
								       p);
		}
		break;
	case BRIDGE_MODE_VEB:
		/* enable Tx loopback for internal VF/PF communication */
		IXGBE_WRITE_REG(&adapter->hw, IXGBE_PFDTXGSWC,
				IXGBE_PFDTXGSWC_VT_LBEN);

		/* disable Rx switching replication unless we have SR-IOV
		 * virtual functions
		 */
		vmdctl = IXGBE_READ_REG(hw, IXGBE_VMD_CTL);
		if (!adapter->num_vfs)
			vmdctl &= ~IXGBE_VT_CTL_REPLEN;
		IXGBE_WRITE_REG(hw, IXGBE_VMD_CTL, vmdctl);

		/* disable Rx source address pruning, since we don't expect to
		 * be receiving external loopback of our transmitted frames.
		 */
		num_pools = adapter->num_vfs + adapter->num_rx_pools;
		for (p = 0; p < num_pools; p++) {
			if (hw->mac.ops.set_source_address_pruning)
				hw->mac.ops.set_source_address_pruning(hw,
								       false,
								       p);
		}
		break;
	default:
		return -EINVAL;
	}

	adapter->bridge_mode = mode;

	e_info(drv, "enabling bridge mode: %s\n",
	       mode == BRIDGE_MODE_VEPA ? "VEPA" : "VEB");

	return 0;
}

static int ixgbe_ndo_bridge_setlink(struct net_device *dev,
				    struct nlmsghdr *nlh, u16 flags)
{
	struct ixgbe_adapter *adapter = netdev_priv(dev);
	struct nlattr *attr, *br_spec;
	int rem;

	if (!(adapter->flags & IXGBE_FLAG_SRIOV_ENABLED))
		return -EOPNOTSUPP;

	br_spec = nlmsg_find_attr(nlh, sizeof(struct ifinfomsg), IFLA_AF_SPEC);
	if (!br_spec)
		return -EINVAL;

	nla_for_each_nested(attr, br_spec, rem) {
		int status;
		__u16 mode;

		if (nla_type(attr) != IFLA_BRIDGE_MODE)
			continue;

		if (nla_len(attr) < sizeof(mode))
			return -EINVAL;

		mode = nla_get_u16(attr);
		status = ixgbe_configure_bridge_mode(adapter, mode);
		if (status)
			return status;

		break;
	}

	return 0;
}

static int ixgbe_ndo_bridge_getlink(struct sk_buff *skb, u32 pid, u32 seq,
				    struct net_device *dev,
				    u32 filter_mask, int nlflags)
{
	struct ixgbe_adapter *adapter = netdev_priv(dev);

	if (!(adapter->flags & IXGBE_FLAG_SRIOV_ENABLED))
		return 0;

	return ndo_dflt_bridge_getlink(skb, pid, seq, dev,
				       adapter->bridge_mode, 0, 0, nlflags,
				       filter_mask, NULL);
}

static void *ixgbe_fwd_add(struct net_device *pdev, struct net_device *vdev)
{
	struct ixgbe_adapter *adapter = netdev_priv(pdev);
	struct ixgbe_fwd_adapter *accel;
	int tcs = adapter->hw_tcs ? : 1;
	int pool, err;

	if (adapter->xdp_prog) {
		e_warn(probe, "L2FW offload is not supported with XDP\n");
		return ERR_PTR(-EINVAL);
	}

	/* The hardware supported by ixgbe only filters on the destination MAC
	 * address. In order to avoid issues we only support offloading modes
	 * where the hardware can actually provide the functionality.
	 */
	if (!macvlan_supports_dest_filter(vdev))
		return ERR_PTR(-EMEDIUMTYPE);

	/* We need to lock down the macvlan to be a single queue device so that
	 * we can reuse the tc_to_txq field in the macvlan netdev to represent
	 * the queue mapping to our netdev.
	 */
	if (netif_is_multiqueue(vdev))
		return ERR_PTR(-ERANGE);

	pool = find_first_zero_bit(adapter->fwd_bitmask, adapter->num_rx_pools);
	if (pool == adapter->num_rx_pools) {
		u16 used_pools = adapter->num_vfs + adapter->num_rx_pools;
		u16 reserved_pools;

		if (((adapter->flags & IXGBE_FLAG_DCB_ENABLED) &&
		     adapter->num_rx_pools >= (MAX_TX_QUEUES / tcs)) ||
		    adapter->num_rx_pools > IXGBE_MAX_MACVLANS)
			return ERR_PTR(-EBUSY);

		/* Hardware has a limited number of available pools. Each VF,
		 * and the PF require a pool. Check to ensure we don't
		 * attempt to use more then the available number of pools.
		 */
		if (used_pools >= IXGBE_MAX_VF_FUNCTIONS)
			return ERR_PTR(-EBUSY);

		/* Enable VMDq flag so device will be set in VM mode */
		adapter->flags |= IXGBE_FLAG_VMDQ_ENABLED |
				  IXGBE_FLAG_SRIOV_ENABLED;

		/* Try to reserve as many queues per pool as possible,
		 * we start with the configurations that support 4 queues
		 * per pools, followed by 2, and then by just 1 per pool.
		 */
		if (used_pools < 32 && adapter->num_rx_pools < 16)
			reserved_pools = min_t(u16,
					       32 - used_pools,
					       16 - adapter->num_rx_pools);
		else if (adapter->num_rx_pools < 32)
			reserved_pools = min_t(u16,
					       64 - used_pools,
					       32 - adapter->num_rx_pools);
		else
			reserved_pools = 64 - used_pools;


		if (!reserved_pools)
			return ERR_PTR(-EBUSY);

		adapter->ring_feature[RING_F_VMDQ].limit += reserved_pools;

		/* Force reinit of ring allocation with VMDQ enabled */
		err = ixgbe_setup_tc(pdev, adapter->hw_tcs);
		if (err)
			return ERR_PTR(err);

		if (pool >= adapter->num_rx_pools)
			return ERR_PTR(-ENOMEM);
	}

	accel = kzalloc(sizeof(*accel), GFP_KERNEL);
	if (!accel)
		return ERR_PTR(-ENOMEM);

	set_bit(pool, adapter->fwd_bitmask);
	netdev_set_sb_channel(vdev, pool);
	accel->pool = pool;
	accel->netdev = vdev;

	if (!netif_running(pdev))
		return accel;

	err = ixgbe_fwd_ring_up(adapter, accel);
	if (err)
		return ERR_PTR(err);

	return accel;
}

static void ixgbe_fwd_del(struct net_device *pdev, void *priv)
{
	struct ixgbe_fwd_adapter *accel = priv;
	struct ixgbe_adapter *adapter = netdev_priv(pdev);
	unsigned int rxbase = accel->rx_base_queue;
	unsigned int i;

	/* delete unicast filter associated with offloaded interface */
	ixgbe_del_mac_filter(adapter, accel->netdev->dev_addr,
			     VMDQ_P(accel->pool));

	/* Allow remaining Rx packets to get flushed out of the
	 * Rx FIFO before we drop the netdev for the ring.
	 */
	usleep_range(10000, 20000);

	for (i = 0; i < adapter->num_rx_queues_per_pool; i++) {
		struct ixgbe_ring *ring = adapter->rx_ring[rxbase + i];
		struct ixgbe_q_vector *qv = ring->q_vector;

		/* Make sure we aren't processing any packets and clear
		 * netdev to shut down the ring.
		 */
		if (netif_running(adapter->netdev))
			napi_synchronize(&qv->napi);
		ring->netdev = NULL;
	}

	/* unbind the queues and drop the subordinate channel config */
	netdev_unbind_sb_channel(pdev, accel->netdev);
	netdev_set_sb_channel(accel->netdev, 0);

	clear_bit(accel->pool, adapter->fwd_bitmask);
	kfree(accel);
}

#define IXGBE_MAX_MAC_HDR_LEN		127
#define IXGBE_MAX_NETWORK_HDR_LEN	511

static netdev_features_t
ixgbe_features_check(struct sk_buff *skb, struct net_device *dev,
		     netdev_features_t features)
{
	unsigned int network_hdr_len, mac_hdr_len;

	/* Make certain the headers can be described by a context descriptor */
	mac_hdr_len = skb_network_header(skb) - skb->data;
	if (unlikely(mac_hdr_len > IXGBE_MAX_MAC_HDR_LEN))
		return features & ~(NETIF_F_HW_CSUM |
				    NETIF_F_SCTP_CRC |
				    NETIF_F_HW_VLAN_CTAG_TX |
				    NETIF_F_TSO |
				    NETIF_F_TSO6);

	network_hdr_len = skb_checksum_start(skb) - skb_network_header(skb);
	if (unlikely(network_hdr_len >  IXGBE_MAX_NETWORK_HDR_LEN))
		return features & ~(NETIF_F_HW_CSUM |
				    NETIF_F_SCTP_CRC |
				    NETIF_F_TSO |
				    NETIF_F_TSO6);

	/* We can only support IPV4 TSO in tunnels if we can mangle the
	 * inner IP ID field, so strip TSO if MANGLEID is not supported.
	 * IPsec offoad sets skb->encapsulation but still can handle
	 * the TSO, so it's the exception.
	 */
	if (skb->encapsulation && !(features & NETIF_F_TSO_MANGLEID)) {
#ifdef CONFIG_XFRM_OFFLOAD
		if (!skb->sp)
#endif
			features &= ~NETIF_F_TSO;
	}

	return features;
}

static int ixgbe_xdp_setup(struct net_device *dev, struct bpf_prog *prog)
{
	int i, frame_size = dev->mtu + ETH_HLEN + ETH_FCS_LEN + VLAN_HLEN;
	struct ixgbe_adapter *adapter = netdev_priv(dev);
	struct bpf_prog *old_prog;

	if (adapter->flags & IXGBE_FLAG_SRIOV_ENABLED)
		return -EINVAL;

	if (adapter->flags & IXGBE_FLAG_DCB_ENABLED)
		return -EINVAL;

	/* verify ixgbe ring attributes are sufficient for XDP */
	for (i = 0; i < adapter->num_rx_queues; i++) {
		struct ixgbe_ring *ring = adapter->rx_ring[i];

		if (ring_is_rsc_enabled(ring))
			return -EINVAL;

		if (frame_size > ixgbe_rx_bufsz(ring))
			return -EINVAL;
	}

	if (nr_cpu_ids > MAX_XDP_QUEUES)
		return -ENOMEM;

	old_prog = xchg(&adapter->xdp_prog, prog);

	/* If transitioning XDP modes reconfigure rings */
	if (!!prog != !!old_prog) {
		int err = ixgbe_setup_tc(dev, adapter->hw_tcs);

		if (err) {
			rcu_assign_pointer(adapter->xdp_prog, old_prog);
			return -EINVAL;
		}
	} else {
		for (i = 0; i < adapter->num_rx_queues; i++)
			(void)xchg(&adapter->rx_ring[i]->xdp_prog,
			    adapter->xdp_prog);
	}

	if (old_prog)
		bpf_prog_put(old_prog);

	return 0;
}

static int ixgbe_xdp(struct net_device *dev, struct netdev_bpf *xdp)
{
	struct ixgbe_adapter *adapter = netdev_priv(dev);

	switch (xdp->command) {
	case XDP_SETUP_PROG:
		return ixgbe_xdp_setup(dev, xdp->prog);
	case XDP_QUERY_PROG:
		xdp->prog_id = adapter->xdp_prog ?
			adapter->xdp_prog->aux->id : 0;
		return 0;
	default:
		return -EINVAL;
	}
}

static void ixgbe_xdp_ring_update_tail(struct ixgbe_ring *ring)
{
	/* Force memory writes to complete before letting h/w know there
	 * are new descriptors to fetch.
	 */
	wmb();
	writel(ring->next_to_use, ring->tail);
}

static int ixgbe_xdp_xmit(struct net_device *dev, int n,
			  struct xdp_frame **frames, u32 flags)
{
	struct ixgbe_adapter *adapter = netdev_priv(dev);
	struct ixgbe_ring *ring;
	int drops = 0;
	int i;

	if (unlikely(test_bit(__IXGBE_DOWN, &adapter->state)))
		return -ENETDOWN;

	if (unlikely(flags & ~XDP_XMIT_FLAGS_MASK))
		return -EINVAL;

	/* During program transitions its possible adapter->xdp_prog is assigned
	 * but ring has not been configured yet. In this case simply abort xmit.
	 */
	ring = adapter->xdp_prog ? adapter->xdp_ring[smp_processor_id()] : NULL;
	if (unlikely(!ring))
		return -ENXIO;

	for (i = 0; i < n; i++) {
		struct xdp_frame *xdpf = frames[i];
		int err;

		err = ixgbe_xmit_xdp_ring(adapter, xdpf);
		if (err != IXGBE_XDP_TX) {
			xdp_return_frame_rx_napi(xdpf);
			drops++;
		}
	}

	if (unlikely(flags & XDP_XMIT_FLUSH))
		ixgbe_xdp_ring_update_tail(ring);

	return n - drops;
}

static const struct net_device_ops ixgbe_netdev_ops = {
	.ndo_open		= ixgbe_open,
	.ndo_stop		= ixgbe_close,
	.ndo_start_xmit		= ixgbe_xmit_frame,
	.ndo_set_rx_mode	= ixgbe_set_rx_mode,
	.ndo_validate_addr	= eth_validate_addr,
	.ndo_set_mac_address	= ixgbe_set_mac,
	.ndo_change_mtu		= ixgbe_change_mtu,
	.ndo_tx_timeout		= ixgbe_tx_timeout,
	.ndo_set_tx_maxrate	= ixgbe_tx_maxrate,
	.ndo_vlan_rx_add_vid	= ixgbe_vlan_rx_add_vid,
	.ndo_vlan_rx_kill_vid	= ixgbe_vlan_rx_kill_vid,
	.ndo_do_ioctl		= ixgbe_ioctl,
	.ndo_set_vf_mac		= ixgbe_ndo_set_vf_mac,
	.ndo_set_vf_vlan	= ixgbe_ndo_set_vf_vlan,
	.ndo_set_vf_rate	= ixgbe_ndo_set_vf_bw,
	.ndo_set_vf_spoofchk	= ixgbe_ndo_set_vf_spoofchk,
	.ndo_set_vf_rss_query_en = ixgbe_ndo_set_vf_rss_query_en,
	.ndo_set_vf_trust	= ixgbe_ndo_set_vf_trust,
	.ndo_get_vf_config	= ixgbe_ndo_get_vf_config,
	.ndo_get_stats64	= ixgbe_get_stats64,
	.ndo_setup_tc		= __ixgbe_setup_tc,
#ifdef IXGBE_FCOE
	.ndo_select_queue	= ixgbe_select_queue,
	.ndo_fcoe_ddp_setup = ixgbe_fcoe_ddp_get,
	.ndo_fcoe_ddp_target = ixgbe_fcoe_ddp_target,
	.ndo_fcoe_ddp_done = ixgbe_fcoe_ddp_put,
	.ndo_fcoe_enable = ixgbe_fcoe_enable,
	.ndo_fcoe_disable = ixgbe_fcoe_disable,
	.ndo_fcoe_get_wwn = ixgbe_fcoe_get_wwn,
	.ndo_fcoe_get_hbainfo = ixgbe_fcoe_get_hbainfo,
#endif /* IXGBE_FCOE */
	.ndo_set_features = ixgbe_set_features,
	.ndo_fix_features = ixgbe_fix_features,
	.ndo_fdb_add		= ixgbe_ndo_fdb_add,
	.ndo_bridge_setlink	= ixgbe_ndo_bridge_setlink,
	.ndo_bridge_getlink	= ixgbe_ndo_bridge_getlink,
	.ndo_dfwd_add_station	= ixgbe_fwd_add,
	.ndo_dfwd_del_station	= ixgbe_fwd_del,
	.ndo_udp_tunnel_add	= ixgbe_add_udp_tunnel_port,
	.ndo_udp_tunnel_del	= ixgbe_del_udp_tunnel_port,
	.ndo_features_check	= ixgbe_features_check,
	.ndo_bpf		= ixgbe_xdp,
	.ndo_xdp_xmit		= ixgbe_xdp_xmit,
};

/**
 * ixgbe_enumerate_functions - Get the number of ports this device has
 * @adapter: adapter structure
 *
 * This function enumerates the phsyical functions co-located on a single slot,
 * in order to determine how many ports a device has. This is most useful in
 * determining the required GT/s of PCIe bandwidth necessary for optimal
 * performance.
 **/
static inline int ixgbe_enumerate_functions(struct ixgbe_adapter *adapter)
{
	struct pci_dev *entry, *pdev = adapter->pdev;
	int physfns = 0;

	/* Some cards can not use the generic count PCIe functions method,
	 * because they are behind a parent switch, so we hardcode these with
	 * the correct number of functions.
	 */
	if (ixgbe_pcie_from_parent(&adapter->hw))
		physfns = 4;

	list_for_each_entry(entry, &adapter->pdev->bus->devices, bus_list) {
		/* don't count virtual functions */
		if (entry->is_virtfn)
			continue;

		/* When the devices on the bus don't all match our device ID,
		 * we can't reliably determine the correct number of
		 * functions. This can occur if a function has been direct
		 * attached to a virtual machine using VT-d, for example. In
		 * this case, simply return -1 to indicate this.
		 */
		if ((entry->vendor != pdev->vendor) ||
		    (entry->device != pdev->device))
			return -1;

		physfns++;
	}

	return physfns;
}

/**
 * ixgbe_wol_supported - Check whether device supports WoL
 * @adapter: the adapter private structure
 * @device_id: the device ID
 * @subdevice_id: the subsystem device ID
 *
 * This function is used by probe and ethtool to determine
 * which devices have WoL support
 *
 **/
bool ixgbe_wol_supported(struct ixgbe_adapter *adapter, u16 device_id,
			 u16 subdevice_id)
{
	struct ixgbe_hw *hw = &adapter->hw;
	u16 wol_cap = adapter->eeprom_cap & IXGBE_DEVICE_CAPS_WOL_MASK;

	/* WOL not supported on 82598 */
	if (hw->mac.type == ixgbe_mac_82598EB)
		return false;

	/* check eeprom to see if WOL is enabled for X540 and newer */
	if (hw->mac.type >= ixgbe_mac_X540) {
		if ((wol_cap == IXGBE_DEVICE_CAPS_WOL_PORT0_1) ||
		    ((wol_cap == IXGBE_DEVICE_CAPS_WOL_PORT0) &&
		     (hw->bus.func == 0)))
			return true;
	}

	/* WOL is determined based on device IDs for 82599 MACs */
	switch (device_id) {
	case IXGBE_DEV_ID_82599_SFP:
		/* Only these subdevices could supports WOL */
		switch (subdevice_id) {
		case IXGBE_SUBDEV_ID_82599_560FLR:
		case IXGBE_SUBDEV_ID_82599_LOM_SNAP6:
		case IXGBE_SUBDEV_ID_82599_SFP_WOL0:
		case IXGBE_SUBDEV_ID_82599_SFP_2OCP:
			/* only support first port */
			if (hw->bus.func != 0)
				break;
			/* fall through */
		case IXGBE_SUBDEV_ID_82599_SP_560FLR:
		case IXGBE_SUBDEV_ID_82599_SFP:
		case IXGBE_SUBDEV_ID_82599_RNDC:
		case IXGBE_SUBDEV_ID_82599_ECNA_DP:
		case IXGBE_SUBDEV_ID_82599_SFP_1OCP:
		case IXGBE_SUBDEV_ID_82599_SFP_LOM_OEM1:
		case IXGBE_SUBDEV_ID_82599_SFP_LOM_OEM2:
			return true;
		}
		break;
	case IXGBE_DEV_ID_82599EN_SFP:
		/* Only these subdevices support WOL */
		switch (subdevice_id) {
		case IXGBE_SUBDEV_ID_82599EN_SFP_OCP1:
			return true;
		}
		break;
	case IXGBE_DEV_ID_82599_COMBO_BACKPLANE:
		/* All except this subdevice support WOL */
		if (subdevice_id != IXGBE_SUBDEV_ID_82599_KX4_KR_MEZZ)
			return true;
		break;
	case IXGBE_DEV_ID_82599_KX4:
		return  true;
	default:
		break;
	}

	return false;
}

/**
 * ixgbe_set_fw_version - Set FW version
 * @adapter: the adapter private structure
 *
 * This function is used by probe and ethtool to determine the FW version to
 * format to display. The FW version is taken from the EEPROM/NVM.
 */
static void ixgbe_set_fw_version(struct ixgbe_adapter *adapter)
{
	struct ixgbe_hw *hw = &adapter->hw;
	struct ixgbe_nvm_version nvm_ver;

	ixgbe_get_oem_prod_version(hw, &nvm_ver);
	if (nvm_ver.oem_valid) {
		snprintf(adapter->eeprom_id, sizeof(adapter->eeprom_id),
			 "%x.%x.%x", nvm_ver.oem_major, nvm_ver.oem_minor,
			 nvm_ver.oem_release);
		return;
	}

	ixgbe_get_etk_id(hw, &nvm_ver);
	ixgbe_get_orom_version(hw, &nvm_ver);

	if (nvm_ver.or_valid) {
		snprintf(adapter->eeprom_id, sizeof(adapter->eeprom_id),
			 "0x%08x, %d.%d.%d", nvm_ver.etk_id, nvm_ver.or_major,
			 nvm_ver.or_build, nvm_ver.or_patch);
		return;
	}

	/* Set ETrack ID format */
	snprintf(adapter->eeprom_id, sizeof(adapter->eeprom_id),
		 "0x%08x", nvm_ver.etk_id);
}

/**
 * ixgbe_probe - Device Initialization Routine
 * @pdev: PCI device information struct
 * @ent: entry in ixgbe_pci_tbl
 *
 * Returns 0 on success, negative on failure
 *
 * ixgbe_probe initializes an adapter identified by a pci_dev structure.
 * The OS initialization, configuring of the adapter private structure,
 * and a hardware reset occur.
 **/
static int ixgbe_probe(struct pci_dev *pdev, const struct pci_device_id *ent)
{
	struct net_device *netdev;
	struct ixgbe_adapter *adapter = NULL;
	struct ixgbe_hw *hw;
	const struct ixgbe_info *ii = ixgbe_info_tbl[ent->driver_data];
	int i, err, pci_using_dac, expected_gts;
	unsigned int indices = MAX_TX_QUEUES;
	u8 part_str[IXGBE_PBANUM_LENGTH];
	bool disable_dev = false;
#ifdef IXGBE_FCOE
	u16 device_caps;
#endif
	u32 eec;

	/* Catch broken hardware that put the wrong VF device ID in
	 * the PCIe SR-IOV capability.
	 */
	if (pdev->is_virtfn) {
		WARN(1, KERN_ERR "%s (%hx:%hx) should not be a VF!\n",
		     pci_name(pdev), pdev->vendor, pdev->device);
		return -EINVAL;
	}

	err = pci_enable_device_mem(pdev);
	if (err)
		return err;

	if (!dma_set_mask_and_coherent(&pdev->dev, DMA_BIT_MASK(64))) {
		pci_using_dac = 1;
	} else {
		err = dma_set_mask_and_coherent(&pdev->dev, DMA_BIT_MASK(32));
		if (err) {
			dev_err(&pdev->dev,
				"No usable DMA configuration, aborting\n");
			goto err_dma;
		}
		pci_using_dac = 0;
	}

	err = pci_request_mem_regions(pdev, ixgbe_driver_name);
	if (err) {
		dev_err(&pdev->dev,
			"pci_request_selected_regions failed 0x%x\n", err);
		goto err_pci_reg;
	}

	pci_enable_pcie_error_reporting(pdev);

	pci_set_master(pdev);
	pci_save_state(pdev);

	if (ii->mac == ixgbe_mac_82598EB) {
#ifdef CONFIG_IXGBE_DCB
		/* 8 TC w/ 4 queues per TC */
		indices = 4 * MAX_TRAFFIC_CLASS;
#else
		indices = IXGBE_MAX_RSS_INDICES;
#endif
	}

	netdev = alloc_etherdev_mq(sizeof(struct ixgbe_adapter), indices);
	if (!netdev) {
		err = -ENOMEM;
		goto err_alloc_etherdev;
	}

	SET_NETDEV_DEV(netdev, &pdev->dev);

	adapter = netdev_priv(netdev);

	adapter->netdev = netdev;
	adapter->pdev = pdev;
	hw = &adapter->hw;
	hw->back = adapter;
	adapter->msg_enable = netif_msg_init(debug, DEFAULT_MSG_ENABLE);

	hw->hw_addr = ioremap(pci_resource_start(pdev, 0),
			      pci_resource_len(pdev, 0));
	adapter->io_addr = hw->hw_addr;
	if (!hw->hw_addr) {
		err = -EIO;
		goto err_ioremap;
	}

	netdev->netdev_ops = &ixgbe_netdev_ops;
	ixgbe_set_ethtool_ops(netdev);
	netdev->watchdog_timeo = 5 * HZ;
	strlcpy(netdev->name, pci_name(pdev), sizeof(netdev->name));

	/* Setup hw api */
	hw->mac.ops   = *ii->mac_ops;
	hw->mac.type  = ii->mac;
	hw->mvals     = ii->mvals;
	if (ii->link_ops)
		hw->link.ops  = *ii->link_ops;

	/* EEPROM */
	hw->eeprom.ops = *ii->eeprom_ops;
	eec = IXGBE_READ_REG(hw, IXGBE_EEC(hw));
	if (ixgbe_removed(hw->hw_addr)) {
		err = -EIO;
		goto err_ioremap;
	}
	/* If EEPROM is valid (bit 8 = 1), use default otherwise use bit bang */
	if (!(eec & BIT(8)))
		hw->eeprom.ops.read = &ixgbe_read_eeprom_bit_bang_generic;

	/* PHY */
	hw->phy.ops = *ii->phy_ops;
	hw->phy.sfp_type = ixgbe_sfp_type_unknown;
	/* ixgbe_identify_phy_generic will set prtad and mmds properly */
	hw->phy.mdio.prtad = MDIO_PRTAD_NONE;
	hw->phy.mdio.mmds = 0;
	hw->phy.mdio.mode_support = MDIO_SUPPORTS_C45 | MDIO_EMULATE_C22;
	hw->phy.mdio.dev = netdev;
	hw->phy.mdio.mdio_read = ixgbe_mdio_read;
	hw->phy.mdio.mdio_write = ixgbe_mdio_write;

	/* setup the private structure */
	err = ixgbe_sw_init(adapter, ii);
	if (err)
		goto err_sw_init;

	/* Make sure the SWFW semaphore is in a valid state */
	if (hw->mac.ops.init_swfw_sync)
		hw->mac.ops.init_swfw_sync(hw);

	/* Make it possible the adapter to be woken up via WOL */
	switch (adapter->hw.mac.type) {
	case ixgbe_mac_82599EB:
	case ixgbe_mac_X540:
	case ixgbe_mac_X550:
	case ixgbe_mac_X550EM_x:
	case ixgbe_mac_x550em_a:
		IXGBE_WRITE_REG(&adapter->hw, IXGBE_WUS, ~0);
		break;
	default:
		break;
	}

	/*
	 * If there is a fan on this device and it has failed log the
	 * failure.
	 */
	if (adapter->flags & IXGBE_FLAG_FAN_FAIL_CAPABLE) {
		u32 esdp = IXGBE_READ_REG(hw, IXGBE_ESDP);
		if (esdp & IXGBE_ESDP_SDP1)
			e_crit(probe, "Fan has stopped, replace the adapter\n");
	}

	if (allow_unsupported_sfp)
		hw->allow_unsupported_sfp = allow_unsupported_sfp;

	/* reset_hw fills in the perm_addr as well */
	hw->phy.reset_if_overtemp = true;
	err = hw->mac.ops.reset_hw(hw);
	hw->phy.reset_if_overtemp = false;
	ixgbe_set_eee_capable(adapter);
	if (err == IXGBE_ERR_SFP_NOT_PRESENT) {
		err = 0;
	} else if (err == IXGBE_ERR_SFP_NOT_SUPPORTED) {
		e_dev_err("failed to load because an unsupported SFP+ or QSFP module type was detected.\n");
		e_dev_err("Reload the driver after installing a supported module.\n");
		goto err_sw_init;
	} else if (err) {
		e_dev_err("HW Init failed: %d\n", err);
		goto err_sw_init;
	}

#ifdef CONFIG_PCI_IOV
	/* SR-IOV not supported on the 82598 */
	if (adapter->hw.mac.type == ixgbe_mac_82598EB)
		goto skip_sriov;
	/* Mailbox */
	ixgbe_init_mbx_params_pf(hw);
	hw->mbx.ops = ii->mbx_ops;
	pci_sriov_set_totalvfs(pdev, IXGBE_MAX_VFS_DRV_LIMIT);
	ixgbe_enable_sriov(adapter, max_vfs);
skip_sriov:

#endif
	netdev->features = NETIF_F_SG |
			   NETIF_F_TSO |
			   NETIF_F_TSO6 |
			   NETIF_F_RXHASH |
			   NETIF_F_RXCSUM |
			   NETIF_F_HW_CSUM;

#define IXGBE_GSO_PARTIAL_FEATURES (NETIF_F_GSO_GRE | \
				    NETIF_F_GSO_GRE_CSUM | \
				    NETIF_F_GSO_IPXIP4 | \
				    NETIF_F_GSO_IPXIP6 | \
				    NETIF_F_GSO_UDP_TUNNEL | \
				    NETIF_F_GSO_UDP_TUNNEL_CSUM)

	netdev->gso_partial_features = IXGBE_GSO_PARTIAL_FEATURES;
	netdev->features |= NETIF_F_GSO_PARTIAL |
			    IXGBE_GSO_PARTIAL_FEATURES;

	if (hw->mac.type >= ixgbe_mac_82599EB)
		netdev->features |= NETIF_F_SCTP_CRC;

#ifdef CONFIG_XFRM_OFFLOAD
#define IXGBE_ESP_FEATURES	(NETIF_F_HW_ESP | \
				 NETIF_F_HW_ESP_TX_CSUM | \
				 NETIF_F_GSO_ESP)

	if (adapter->ipsec)
		netdev->features |= IXGBE_ESP_FEATURES;
#endif
	/* copy netdev features into list of user selectable features */
	netdev->hw_features |= netdev->features |
			       NETIF_F_HW_VLAN_CTAG_FILTER |
			       NETIF_F_HW_VLAN_CTAG_RX |
			       NETIF_F_HW_VLAN_CTAG_TX |
			       NETIF_F_RXALL |
			       NETIF_F_HW_L2FW_DOFFLOAD;

	if (hw->mac.type >= ixgbe_mac_82599EB)
		netdev->hw_features |= NETIF_F_NTUPLE |
				       NETIF_F_HW_TC;

	if (pci_using_dac)
		netdev->features |= NETIF_F_HIGHDMA;

	netdev->vlan_features |= netdev->features | NETIF_F_TSO_MANGLEID;
	netdev->hw_enc_features |= netdev->vlan_features;
	netdev->mpls_features |= NETIF_F_SG |
				 NETIF_F_TSO |
				 NETIF_F_TSO6 |
				 NETIF_F_HW_CSUM;
	netdev->mpls_features |= IXGBE_GSO_PARTIAL_FEATURES;

	/* set this bit last since it cannot be part of vlan_features */
	netdev->features |= NETIF_F_HW_VLAN_CTAG_FILTER |
			    NETIF_F_HW_VLAN_CTAG_RX |
			    NETIF_F_HW_VLAN_CTAG_TX;

	netdev->priv_flags |= IFF_UNICAST_FLT;
	netdev->priv_flags |= IFF_SUPP_NOFCS;

	/* MTU range: 68 - 9710 */
	netdev->min_mtu = ETH_MIN_MTU;
	netdev->max_mtu = IXGBE_MAX_JUMBO_FRAME_SIZE - (ETH_HLEN + ETH_FCS_LEN);

#ifdef CONFIG_IXGBE_DCB
	if (adapter->flags & IXGBE_FLAG_DCB_CAPABLE)
		netdev->dcbnl_ops = &ixgbe_dcbnl_ops;
#endif

#ifdef IXGBE_FCOE
	if (adapter->flags & IXGBE_FLAG_FCOE_CAPABLE) {
		unsigned int fcoe_l;

		if (hw->mac.ops.get_device_caps) {
			hw->mac.ops.get_device_caps(hw, &device_caps);
			if (device_caps & IXGBE_DEVICE_CAPS_FCOE_OFFLOADS)
				adapter->flags &= ~IXGBE_FLAG_FCOE_CAPABLE;
		}


		fcoe_l = min_t(int, IXGBE_FCRETA_SIZE, num_online_cpus());
		adapter->ring_feature[RING_F_FCOE].limit = fcoe_l;

		netdev->features |= NETIF_F_FSO |
				    NETIF_F_FCOE_CRC;

		netdev->vlan_features |= NETIF_F_FSO |
					 NETIF_F_FCOE_CRC |
					 NETIF_F_FCOE_MTU;
	}
#endif /* IXGBE_FCOE */
	if (adapter->flags2 & IXGBE_FLAG2_RSC_CAPABLE)
		netdev->hw_features |= NETIF_F_LRO;
	if (adapter->flags2 & IXGBE_FLAG2_RSC_ENABLED)
		netdev->features |= NETIF_F_LRO;

	/* make sure the EEPROM is good */
	if (hw->eeprom.ops.validate_checksum(hw, NULL) < 0) {
		e_dev_err("The EEPROM Checksum Is Not Valid\n");
		err = -EIO;
		goto err_sw_init;
	}

	eth_platform_get_mac_address(&adapter->pdev->dev,
				     adapter->hw.mac.perm_addr);

	memcpy(netdev->dev_addr, hw->mac.perm_addr, netdev->addr_len);

	if (!is_valid_ether_addr(netdev->dev_addr)) {
		e_dev_err("invalid MAC address\n");
		err = -EIO;
		goto err_sw_init;
	}

	/* Set hw->mac.addr to permanent MAC address */
	ether_addr_copy(hw->mac.addr, hw->mac.perm_addr);
	ixgbe_mac_set_default_filter(adapter);

	timer_setup(&adapter->service_timer, ixgbe_service_timer, 0);

	if (ixgbe_removed(hw->hw_addr)) {
		err = -EIO;
		goto err_sw_init;
	}
	INIT_WORK(&adapter->service_task, ixgbe_service_task);
	set_bit(__IXGBE_SERVICE_INITED, &adapter->state);
	clear_bit(__IXGBE_SERVICE_SCHED, &adapter->state);

	err = ixgbe_init_interrupt_scheme(adapter);
	if (err)
		goto err_sw_init;

	for (i = 0; i < adapter->num_rx_queues; i++)
		u64_stats_init(&adapter->rx_ring[i]->syncp);
	for (i = 0; i < adapter->num_tx_queues; i++)
		u64_stats_init(&adapter->tx_ring[i]->syncp);
	for (i = 0; i < adapter->num_xdp_queues; i++)
		u64_stats_init(&adapter->xdp_ring[i]->syncp);

	/* WOL not supported for all devices */
	adapter->wol = 0;
	hw->eeprom.ops.read(hw, 0x2c, &adapter->eeprom_cap);
	hw->wol_enabled = ixgbe_wol_supported(adapter, pdev->device,
						pdev->subsystem_device);
	if (hw->wol_enabled)
		adapter->wol = IXGBE_WUFC_MAG;

	device_set_wakeup_enable(&adapter->pdev->dev, adapter->wol);

	/* save off EEPROM version number */
	ixgbe_set_fw_version(adapter);

	/* pick up the PCI bus settings for reporting later */
	if (ixgbe_pcie_from_parent(hw))
		ixgbe_get_parent_bus_info(adapter);
	else
		 hw->mac.ops.get_bus_info(hw);

	/* calculate the expected PCIe bandwidth required for optimal
	 * performance. Note that some older parts will never have enough
	 * bandwidth due to being older generation PCIe parts. We clamp these
	 * parts to ensure no warning is displayed if it can't be fixed.
	 */
	switch (hw->mac.type) {
	case ixgbe_mac_82598EB:
		expected_gts = min(ixgbe_enumerate_functions(adapter) * 10, 16);
		break;
	default:
		expected_gts = ixgbe_enumerate_functions(adapter) * 10;
		break;
	}

	/* don't check link if we failed to enumerate functions */
	if (expected_gts > 0)
		ixgbe_check_minimum_link(adapter, expected_gts);

	err = ixgbe_read_pba_string_generic(hw, part_str, sizeof(part_str));
	if (err)
		strlcpy(part_str, "Unknown", sizeof(part_str));
	if (ixgbe_is_sfp(hw) && hw->phy.sfp_type != ixgbe_sfp_type_not_present)
		e_dev_info("MAC: %d, PHY: %d, SFP+: %d, PBA No: %s\n",
			   hw->mac.type, hw->phy.type, hw->phy.sfp_type,
			   part_str);
	else
		e_dev_info("MAC: %d, PHY: %d, PBA No: %s\n",
			   hw->mac.type, hw->phy.type, part_str);

	e_dev_info("%pM\n", netdev->dev_addr);

	/* reset the hardware with the new settings */
	err = hw->mac.ops.start_hw(hw);
	if (err == IXGBE_ERR_EEPROM_VERSION) {
		/* We are running on a pre-production device, log a warning */
		e_dev_warn("This device is a pre-production adapter/LOM. "
			   "Please be aware there may be issues associated "
			   "with your hardware.  If you are experiencing "
			   "problems please contact your Intel or hardware "
			   "representative who provided you with this "
			   "hardware.\n");
	}
	strcpy(netdev->name, "eth%d");
	pci_set_drvdata(pdev, adapter);
	err = register_netdev(netdev);
	if (err)
		goto err_register;


	/* power down the optics for 82599 SFP+ fiber */
	if (hw->mac.ops.disable_tx_laser)
		hw->mac.ops.disable_tx_laser(hw);

	/* carrier off reporting is important to ethtool even BEFORE open */
	netif_carrier_off(netdev);

#ifdef CONFIG_IXGBE_DCA
	if (dca_add_requester(&pdev->dev) == 0) {
		adapter->flags |= IXGBE_FLAG_DCA_ENABLED;
		ixgbe_setup_dca(adapter);
	}
#endif
	if (adapter->flags & IXGBE_FLAG_SRIOV_ENABLED) {
		e_info(probe, "IOV is enabled with %d VFs\n", adapter->num_vfs);
		for (i = 0; i < adapter->num_vfs; i++)
			ixgbe_vf_configuration(pdev, (i | 0x10000000));
	}

	/* firmware requires driver version to be 0xFFFFFFFF
	 * since os does not support feature
	 */
	if (hw->mac.ops.set_fw_drv_ver)
		hw->mac.ops.set_fw_drv_ver(hw, 0xFF, 0xFF, 0xFF, 0xFF,
					   sizeof(ixgbe_driver_version) - 1,
					   ixgbe_driver_version);

	/* add san mac addr to netdev */
	ixgbe_add_sanmac_netdev(netdev);

	e_dev_info("%s\n", ixgbe_default_device_descr);

#ifdef CONFIG_IXGBE_HWMON
	if (ixgbe_sysfs_init(adapter))
		e_err(probe, "failed to allocate sysfs resources\n");
#endif /* CONFIG_IXGBE_HWMON */

	ixgbe_dbg_adapter_init(adapter);

	/* setup link for SFP devices with MNG FW, else wait for IXGBE_UP */
	if (ixgbe_mng_enabled(hw) && ixgbe_is_sfp(hw) && hw->mac.ops.setup_link)
		hw->mac.ops.setup_link(hw,
			IXGBE_LINK_SPEED_10GB_FULL | IXGBE_LINK_SPEED_1GB_FULL,
			true);

	return 0;

err_register:
	ixgbe_release_hw_control(adapter);
	ixgbe_clear_interrupt_scheme(adapter);
err_sw_init:
	ixgbe_disable_sriov(adapter);
	adapter->flags2 &= ~IXGBE_FLAG2_SEARCH_FOR_SFP;
	iounmap(adapter->io_addr);
	kfree(adapter->jump_tables[0]);
	kfree(adapter->mac_table);
	kfree(adapter->rss_key);
err_ioremap:
	disable_dev = !test_and_set_bit(__IXGBE_DISABLED, &adapter->state);
	free_netdev(netdev);
err_alloc_etherdev:
	pci_release_mem_regions(pdev);
err_pci_reg:
err_dma:
	if (!adapter || disable_dev)
		pci_disable_device(pdev);
	return err;
}

/**
 * ixgbe_remove - Device Removal Routine
 * @pdev: PCI device information struct
 *
 * ixgbe_remove is called by the PCI subsystem to alert the driver
 * that it should release a PCI device.  The could be caused by a
 * Hot-Plug event, or because the driver is going to be removed from
 * memory.
 **/
static void ixgbe_remove(struct pci_dev *pdev)
{
	struct ixgbe_adapter *adapter = pci_get_drvdata(pdev);
	struct net_device *netdev;
	bool disable_dev;
	int i;

	/* if !adapter then we already cleaned up in probe */
	if (!adapter)
		return;

	netdev  = adapter->netdev;
	ixgbe_dbg_adapter_exit(adapter);

	set_bit(__IXGBE_REMOVING, &adapter->state);
	cancel_work_sync(&adapter->service_task);


#ifdef CONFIG_IXGBE_DCA
	if (adapter->flags & IXGBE_FLAG_DCA_ENABLED) {
		adapter->flags &= ~IXGBE_FLAG_DCA_ENABLED;
		dca_remove_requester(&pdev->dev);
		IXGBE_WRITE_REG(&adapter->hw, IXGBE_DCA_CTRL,
				IXGBE_DCA_CTRL_DCA_DISABLE);
	}

#endif
#ifdef CONFIG_IXGBE_HWMON
	ixgbe_sysfs_exit(adapter);
#endif /* CONFIG_IXGBE_HWMON */

	/* remove the added san mac */
	ixgbe_del_sanmac_netdev(netdev);

#ifdef CONFIG_PCI_IOV
	ixgbe_disable_sriov(adapter);
#endif
	if (netdev->reg_state == NETREG_REGISTERED)
		unregister_netdev(netdev);

	ixgbe_stop_ipsec_offload(adapter);
	ixgbe_clear_interrupt_scheme(adapter);

	ixgbe_release_hw_control(adapter);

#ifdef CONFIG_DCB
	kfree(adapter->ixgbe_ieee_pfc);
	kfree(adapter->ixgbe_ieee_ets);

#endif
	iounmap(adapter->io_addr);
	pci_release_mem_regions(pdev);

	e_dev_info("complete\n");

	for (i = 0; i < IXGBE_MAX_LINK_HANDLE; i++) {
		if (adapter->jump_tables[i]) {
			kfree(adapter->jump_tables[i]->input);
			kfree(adapter->jump_tables[i]->mask);
		}
		kfree(adapter->jump_tables[i]);
	}

	kfree(adapter->mac_table);
	kfree(adapter->rss_key);
	disable_dev = !test_and_set_bit(__IXGBE_DISABLED, &adapter->state);
	free_netdev(netdev);

	pci_disable_pcie_error_reporting(pdev);

	if (disable_dev)
		pci_disable_device(pdev);
}

/**
 * ixgbe_io_error_detected - called when PCI error is detected
 * @pdev: Pointer to PCI device
 * @state: The current pci connection state
 *
 * This function is called after a PCI bus error affecting
 * this device has been detected.
 */
static pci_ers_result_t ixgbe_io_error_detected(struct pci_dev *pdev,
						pci_channel_state_t state)
{
	struct ixgbe_adapter *adapter = pci_get_drvdata(pdev);
	struct net_device *netdev = adapter->netdev;

#ifdef CONFIG_PCI_IOV
	struct ixgbe_hw *hw = &adapter->hw;
	struct pci_dev *bdev, *vfdev;
	u32 dw0, dw1, dw2, dw3;
	int vf, pos;
	u16 req_id, pf_func;

	if (adapter->hw.mac.type == ixgbe_mac_82598EB ||
	    adapter->num_vfs == 0)
		goto skip_bad_vf_detection;

	bdev = pdev->bus->self;
	while (bdev && (pci_pcie_type(bdev) != PCI_EXP_TYPE_ROOT_PORT))
		bdev = bdev->bus->self;

	if (!bdev)
		goto skip_bad_vf_detection;

	pos = pci_find_ext_capability(bdev, PCI_EXT_CAP_ID_ERR);
	if (!pos)
		goto skip_bad_vf_detection;

	dw0 = ixgbe_read_pci_cfg_dword(hw, pos + PCI_ERR_HEADER_LOG);
	dw1 = ixgbe_read_pci_cfg_dword(hw, pos + PCI_ERR_HEADER_LOG + 4);
	dw2 = ixgbe_read_pci_cfg_dword(hw, pos + PCI_ERR_HEADER_LOG + 8);
	dw3 = ixgbe_read_pci_cfg_dword(hw, pos + PCI_ERR_HEADER_LOG + 12);
	if (ixgbe_removed(hw->hw_addr))
		goto skip_bad_vf_detection;

	req_id = dw1 >> 16;
	/* On the 82599 if bit 7 of the requestor ID is set then it's a VF */
	if (!(req_id & 0x0080))
		goto skip_bad_vf_detection;

	pf_func = req_id & 0x01;
	if ((pf_func & 1) == (pdev->devfn & 1)) {
		unsigned int device_id;

		vf = (req_id & 0x7F) >> 1;
		e_dev_err("VF %d has caused a PCIe error\n", vf);
		e_dev_err("TLP: dw0: %8.8x\tdw1: %8.8x\tdw2: "
				"%8.8x\tdw3: %8.8x\n",
		dw0, dw1, dw2, dw3);
		switch (adapter->hw.mac.type) {
		case ixgbe_mac_82599EB:
			device_id = IXGBE_82599_VF_DEVICE_ID;
			break;
		case ixgbe_mac_X540:
			device_id = IXGBE_X540_VF_DEVICE_ID;
			break;
		case ixgbe_mac_X550:
			device_id = IXGBE_DEV_ID_X550_VF;
			break;
		case ixgbe_mac_X550EM_x:
			device_id = IXGBE_DEV_ID_X550EM_X_VF;
			break;
		case ixgbe_mac_x550em_a:
			device_id = IXGBE_DEV_ID_X550EM_A_VF;
			break;
		default:
			device_id = 0;
			break;
		}

		/* Find the pci device of the offending VF */
		vfdev = pci_get_device(PCI_VENDOR_ID_INTEL, device_id, NULL);
		while (vfdev) {
			if (vfdev->devfn == (req_id & 0xFF))
				break;
			vfdev = pci_get_device(PCI_VENDOR_ID_INTEL,
					       device_id, vfdev);
		}
		/*
		 * There's a slim chance the VF could have been hot plugged,
		 * so if it is no longer present we don't need to issue the
		 * VFLR.  Just clean up the AER in that case.
		 */
		if (vfdev) {
			pcie_flr(vfdev);
			/* Free device reference count */
			pci_dev_put(vfdev);
		}

		pci_cleanup_aer_uncorrect_error_status(pdev);
	}

	/*
	 * Even though the error may have occurred on the other port
	 * we still need to increment the vf error reference count for
	 * both ports because the I/O resume function will be called
	 * for both of them.
	 */
	adapter->vferr_refcount++;

	return PCI_ERS_RESULT_RECOVERED;

skip_bad_vf_detection:
#endif /* CONFIG_PCI_IOV */
	if (!test_bit(__IXGBE_SERVICE_INITED, &adapter->state))
		return PCI_ERS_RESULT_DISCONNECT;

	if (!netif_device_present(netdev))
		return PCI_ERS_RESULT_DISCONNECT;

	rtnl_lock();
	netif_device_detach(netdev);

	if (netif_running(netdev))
		ixgbe_close_suspend(adapter);

	if (state == pci_channel_io_perm_failure) {
		rtnl_unlock();
		return PCI_ERS_RESULT_DISCONNECT;
	}

	if (!test_and_set_bit(__IXGBE_DISABLED, &adapter->state))
		pci_disable_device(pdev);
	rtnl_unlock();

	/* Request a slot reset. */
	return PCI_ERS_RESULT_NEED_RESET;
}

/**
 * ixgbe_io_slot_reset - called after the pci bus has been reset.
 * @pdev: Pointer to PCI device
 *
 * Restart the card from scratch, as if from a cold-boot.
 */
static pci_ers_result_t ixgbe_io_slot_reset(struct pci_dev *pdev)
{
	struct ixgbe_adapter *adapter = pci_get_drvdata(pdev);
	pci_ers_result_t result;
	int err;

	if (pci_enable_device_mem(pdev)) {
		e_err(probe, "Cannot re-enable PCI device after reset.\n");
		result = PCI_ERS_RESULT_DISCONNECT;
	} else {
		smp_mb__before_atomic();
		clear_bit(__IXGBE_DISABLED, &adapter->state);
		adapter->hw.hw_addr = adapter->io_addr;
		pci_set_master(pdev);
		pci_restore_state(pdev);
		pci_save_state(pdev);

		pci_wake_from_d3(pdev, false);

		ixgbe_reset(adapter);
		IXGBE_WRITE_REG(&adapter->hw, IXGBE_WUS, ~0);
		result = PCI_ERS_RESULT_RECOVERED;
	}

	err = pci_cleanup_aer_uncorrect_error_status(pdev);
	if (err) {
		e_dev_err("pci_cleanup_aer_uncorrect_error_status "
			  "failed 0x%0x\n", err);
		/* non-fatal, continue */
	}

	return result;
}

/**
 * ixgbe_io_resume - called when traffic can start flowing again.
 * @pdev: Pointer to PCI device
 *
 * This callback is called when the error recovery driver tells us that
 * its OK to resume normal operation.
 */
static void ixgbe_io_resume(struct pci_dev *pdev)
{
	struct ixgbe_adapter *adapter = pci_get_drvdata(pdev);
	struct net_device *netdev = adapter->netdev;

#ifdef CONFIG_PCI_IOV
	if (adapter->vferr_refcount) {
		e_info(drv, "Resuming after VF err\n");
		adapter->vferr_refcount--;
		return;
	}

#endif
	rtnl_lock();
	if (netif_running(netdev))
		ixgbe_open(netdev);

	netif_device_attach(netdev);
	rtnl_unlock();
}

static const struct pci_error_handlers ixgbe_err_handler = {
	.error_detected = ixgbe_io_error_detected,
	.slot_reset = ixgbe_io_slot_reset,
	.resume = ixgbe_io_resume,
};

static struct pci_driver ixgbe_driver = {
	.name     = ixgbe_driver_name,
	.id_table = ixgbe_pci_tbl,
	.probe    = ixgbe_probe,
	.remove   = ixgbe_remove,
#ifdef CONFIG_PM
	.suspend  = ixgbe_suspend,
	.resume   = ixgbe_resume,
#endif
	.shutdown = ixgbe_shutdown,
	.sriov_configure = ixgbe_pci_sriov_configure,
	.err_handler = &ixgbe_err_handler
};

/**
 * ixgbe_init_module - Driver Registration Routine
 *
 * ixgbe_init_module is the first routine called when the driver is
 * loaded. All it does is register with the PCI subsystem.
 **/
static int __init ixgbe_init_module(void)
{
	int ret;
	pr_info("%s - version %s\n", ixgbe_driver_string, ixgbe_driver_version);
	pr_info("%s\n", ixgbe_copyright);

	ixgbe_wq = create_singlethread_workqueue(ixgbe_driver_name);
	if (!ixgbe_wq) {
		pr_err("%s: Failed to create workqueue\n", ixgbe_driver_name);
		return -ENOMEM;
	}

	ixgbe_dbg_init();

	ret = pci_register_driver(&ixgbe_driver);
	if (ret) {
		destroy_workqueue(ixgbe_wq);
		ixgbe_dbg_exit();
		return ret;
	}

#ifdef CONFIG_IXGBE_DCA
	dca_register_notify(&dca_notifier);
#endif

	return 0;
}

module_init(ixgbe_init_module);

/**
 * ixgbe_exit_module - Driver Exit Cleanup Routine
 *
 * ixgbe_exit_module is called just before the driver is removed
 * from memory.
 **/
static void __exit ixgbe_exit_module(void)
{
#ifdef CONFIG_IXGBE_DCA
	dca_unregister_notify(&dca_notifier);
#endif
	pci_unregister_driver(&ixgbe_driver);

	ixgbe_dbg_exit();
	if (ixgbe_wq) {
		destroy_workqueue(ixgbe_wq);
		ixgbe_wq = NULL;
	}
}

#ifdef CONFIG_IXGBE_DCA
static int ixgbe_notify_dca(struct notifier_block *nb, unsigned long event,
			    void *p)
{
	int ret_val;

	ret_val = driver_for_each_device(&ixgbe_driver.driver, NULL, &event,
					 __ixgbe_notify_dca);

	return ret_val ? NOTIFY_BAD : NOTIFY_DONE;
}

#endif /* CONFIG_IXGBE_DCA */

module_exit(ixgbe_exit_module);

/* ixgbe_main.c */<|MERGE_RESOLUTION|>--- conflicted
+++ resolved
@@ -2287,12 +2287,9 @@
 #endif /* IXGBE_FCOE */
 	u16 cleaned_count = ixgbe_desc_unused(rx_ring);
 	unsigned int xdp_xmit = 0;
-<<<<<<< HEAD
-=======
 	struct xdp_buff xdp;
 
 	xdp.rxq = &rx_ring->xdp_rxq;
->>>>>>> e021bb4f
 
 	while (likely(total_rx_packets < budget)) {
 		union ixgbe_adv_rx_desc *rx_desc;
