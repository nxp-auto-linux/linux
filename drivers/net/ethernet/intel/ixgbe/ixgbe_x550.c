--- conflicted
+++ resolved
@@ -878,14 +878,9 @@
 		buffer.hdr.req.checksum = FW_DEFAULT_CHECKSUM;
 
 		/* convert offset from words to bytes */
-<<<<<<< HEAD
-		buffer.address = cpu_to_be32((offset + current_word) * 2);
-		buffer.length = cpu_to_be16(words_to_read * 2);
-=======
 		buffer.address = (__force u32)cpu_to_be32((offset +
 							   current_word) * 2);
 		buffer.length = (__force u16)cpu_to_be16(words_to_read * 2);
->>>>>>> e021bb4f
 		buffer.pad2 = 0;
 		buffer.pad3 = 0;
 
