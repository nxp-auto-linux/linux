--- conflicted
+++ resolved
@@ -3876,11 +3876,7 @@
 
 	/* Setup and initialize a copy of the hw vlan table array */
 	adapter->shadow_vfta = kcalloc(E1000_VLAN_FILTER_TBL_SIZE, sizeof(u32),
-<<<<<<< HEAD
-				       GFP_ATOMIC);
-=======
 				       GFP_KERNEL);
->>>>>>> e021bb4f
 	if (!adapter->shadow_vfta)
 		return -ENOMEM;
 
@@ -9178,12 +9174,6 @@
 	if (adapter->mac_table[index].state & IGB_MAC_STATE_IN_USE) {
 		if (is_valid_ether_addr(addr))
 			rar_high |= E1000_RAH_AV;
-<<<<<<< HEAD
-
-		switch (hw->mac.type) {
-		case e1000_82575:
-		case e1000_i210:
-=======
 
 		if (adapter->mac_table[index].state & IGB_MAC_STATE_SRC_ADDR)
 			rar_high |= E1000_RAH_ASEL_SRC_ADDR;
@@ -9195,7 +9185,6 @@
 			    IGB_MAC_STATE_QUEUE_STEERING)
 				rar_high |= E1000_RAH_QSEL_ENABLE;
 
->>>>>>> e021bb4f
 			rar_high |= E1000_RAH_POOL_1 *
 				    adapter->mac_table[index].queue;
 			break;
