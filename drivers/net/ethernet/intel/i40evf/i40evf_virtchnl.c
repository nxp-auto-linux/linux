// SPDX-License-Identifier: GPL-2.0
/* Copyright(c) 2013 - 2018 Intel Corporation. */

#include "i40evf.h"
#include "i40e_prototype.h"
#include "i40evf_client.h"

/* busy wait delay in msec */
#define I40EVF_BUSY_WAIT_DELAY 10
#define I40EVF_BUSY_WAIT_COUNT 50

/**
 * i40evf_send_pf_msg
 * @adapter: adapter structure
 * @op: virtual channel opcode
 * @msg: pointer to message buffer
 * @len: message length
 *
 * Send message to PF and print status if failure.
 **/
static int i40evf_send_pf_msg(struct i40evf_adapter *adapter,
			      enum virtchnl_ops op, u8 *msg, u16 len)
{
	struct i40e_hw *hw = &adapter->hw;
	i40e_status err;

	if (adapter->flags & I40EVF_FLAG_PF_COMMS_FAILED)
		return 0; /* nothing to see here, move along */

	err = i40e_aq_send_msg_to_pf(hw, op, 0, msg, len, NULL);
	if (err)
		dev_dbg(&adapter->pdev->dev, "Unable to send opcode %d to PF, err %s, aq_err %s\n",
			op, i40evf_stat_str(hw, err),
			i40evf_aq_str(hw, hw->aq.asq_last_status));
	return err;
}

/**
 * i40evf_send_api_ver
 * @adapter: adapter structure
 *
 * Send API version admin queue message to the PF. The reply is not checked
 * in this function. Returns 0 if the message was successfully
 * sent, or one of the I40E_ADMIN_QUEUE_ERROR_ statuses if not.
 **/
int i40evf_send_api_ver(struct i40evf_adapter *adapter)
{
	struct virtchnl_version_info vvi;

	vvi.major = VIRTCHNL_VERSION_MAJOR;
	vvi.minor = VIRTCHNL_VERSION_MINOR;

	return i40evf_send_pf_msg(adapter, VIRTCHNL_OP_VERSION, (u8 *)&vvi,
				  sizeof(vvi));
}

/**
 * i40evf_verify_api_ver
 * @adapter: adapter structure
 *
 * Compare API versions with the PF. Must be called after admin queue is
 * initialized. Returns 0 if API versions match, -EIO if they do not,
 * I40E_ERR_ADMIN_QUEUE_NO_WORK if the admin queue is empty, and any errors
 * from the firmware are propagated.
 **/
int i40evf_verify_api_ver(struct i40evf_adapter *adapter)
{
	struct virtchnl_version_info *pf_vvi;
	struct i40e_hw *hw = &adapter->hw;
	struct i40e_arq_event_info event;
	enum virtchnl_ops op;
	i40e_status err;

	event.buf_len = I40EVF_MAX_AQ_BUF_SIZE;
	event.msg_buf = kzalloc(event.buf_len, GFP_KERNEL);
	if (!event.msg_buf) {
		err = -ENOMEM;
		goto out;
	}

	while (1) {
		err = i40evf_clean_arq_element(hw, &event, NULL);
		/* When the AQ is empty, i40evf_clean_arq_element will return
		 * nonzero and this loop will terminate.
		 */
		if (err)
			goto out_alloc;
		op =
		    (enum virtchnl_ops)le32_to_cpu(event.desc.cookie_high);
		if (op == VIRTCHNL_OP_VERSION)
			break;
	}


	err = (i40e_status)le32_to_cpu(event.desc.cookie_low);
	if (err)
		goto out_alloc;

	if (op != VIRTCHNL_OP_VERSION) {
		dev_info(&adapter->pdev->dev, "Invalid reply type %d from PF\n",
			op);
		err = -EIO;
		goto out_alloc;
	}

	pf_vvi = (struct virtchnl_version_info *)event.msg_buf;
	adapter->pf_version = *pf_vvi;

	if ((pf_vvi->major > VIRTCHNL_VERSION_MAJOR) ||
	    ((pf_vvi->major == VIRTCHNL_VERSION_MAJOR) &&
	     (pf_vvi->minor > VIRTCHNL_VERSION_MINOR)))
		err = -EIO;

out_alloc:
	kfree(event.msg_buf);
out:
	return err;
}

/**
 * i40evf_send_vf_config_msg
 * @adapter: adapter structure
 *
 * Send VF configuration request admin queue message to the PF. The reply
 * is not checked in this function. Returns 0 if the message was
 * successfully sent, or one of the I40E_ADMIN_QUEUE_ERROR_ statuses if not.
 **/
int i40evf_send_vf_config_msg(struct i40evf_adapter *adapter)
{
	u32 caps;

	caps = VIRTCHNL_VF_OFFLOAD_L2 |
	       VIRTCHNL_VF_OFFLOAD_RSS_PF |
	       VIRTCHNL_VF_OFFLOAD_RSS_AQ |
	       VIRTCHNL_VF_OFFLOAD_RSS_REG |
	       VIRTCHNL_VF_OFFLOAD_VLAN |
	       VIRTCHNL_VF_OFFLOAD_WB_ON_ITR |
	       VIRTCHNL_VF_OFFLOAD_RSS_PCTYPE_V2 |
	       VIRTCHNL_VF_OFFLOAD_ENCAP |
	       VIRTCHNL_VF_OFFLOAD_ENCAP_CSUM |
	       VIRTCHNL_VF_OFFLOAD_REQ_QUEUES |
	       VIRTCHNL_VF_OFFLOAD_ADQ;

	adapter->current_op = VIRTCHNL_OP_GET_VF_RESOURCES;
	adapter->aq_required &= ~I40EVF_FLAG_AQ_GET_CONFIG;
	if (PF_IS_V11(adapter))
		return i40evf_send_pf_msg(adapter,
					  VIRTCHNL_OP_GET_VF_RESOURCES,
					  (u8 *)&caps, sizeof(caps));
	else
		return i40evf_send_pf_msg(adapter,
					  VIRTCHNL_OP_GET_VF_RESOURCES,
					  NULL, 0);
}

/**
 * i40evf_get_vf_config
 * @adapter: private adapter structure
 *
 * Get VF configuration from PF and populate hw structure. Must be called after
 * admin queue is initialized. Busy waits until response is received from PF,
 * with maximum timeout. Response from PF is returned in the buffer for further
 * processing by the caller.
 **/
int i40evf_get_vf_config(struct i40evf_adapter *adapter)
{
	struct i40e_hw *hw = &adapter->hw;
	struct i40e_arq_event_info event;
	enum virtchnl_ops op;
	i40e_status err;
	u16 len;

	len =  sizeof(struct virtchnl_vf_resource) +
		I40E_MAX_VF_VSI * sizeof(struct virtchnl_vsi_resource);
	event.buf_len = len;
	event.msg_buf = kzalloc(event.buf_len, GFP_KERNEL);
	if (!event.msg_buf) {
		err = -ENOMEM;
		goto out;
	}

	while (1) {
		/* When the AQ is empty, i40evf_clean_arq_element will return
		 * nonzero and this loop will terminate.
		 */
		err = i40evf_clean_arq_element(hw, &event, NULL);
		if (err)
			goto out_alloc;
		op =
		    (enum virtchnl_ops)le32_to_cpu(event.desc.cookie_high);
		if (op == VIRTCHNL_OP_GET_VF_RESOURCES)
			break;
	}

	err = (i40e_status)le32_to_cpu(event.desc.cookie_low);
	memcpy(adapter->vf_res, event.msg_buf, min(event.msg_len, len));

	i40e_vf_parse_hw_config(hw, adapter->vf_res);
out_alloc:
	kfree(event.msg_buf);
out:
	return err;
}

/**
 * i40evf_configure_queues
 * @adapter: adapter structure
 *
 * Request that the PF set up our (previously allocated) queues.
 **/
void i40evf_configure_queues(struct i40evf_adapter *adapter)
{
	struct virtchnl_vsi_queue_config_info *vqci;
	struct virtchnl_queue_pair_info *vqpi;
	int pairs = adapter->num_active_queues;
	int i, len, max_frame = I40E_MAX_RXBUFFER;

	if (adapter->current_op != VIRTCHNL_OP_UNKNOWN) {
		/* bail because we already have a command pending */
		dev_err(&adapter->pdev->dev, "Cannot configure queues, command %d pending\n",
			adapter->current_op);
		return;
	}
	adapter->current_op = VIRTCHNL_OP_CONFIG_VSI_QUEUES;
	len = sizeof(struct virtchnl_vsi_queue_config_info) +
		       (sizeof(struct virtchnl_queue_pair_info) * pairs);
	vqci = kzalloc(len, GFP_KERNEL);
	if (!vqci)
		return;

	/* Limit maximum frame size when jumbo frames is not enabled */
	if (!(adapter->flags & I40EVF_FLAG_LEGACY_RX) &&
	    (adapter->netdev->mtu <= ETH_DATA_LEN))
		max_frame = I40E_RXBUFFER_1536 - NET_IP_ALIGN;

	vqci->vsi_id = adapter->vsi_res->vsi_id;
	vqci->num_queue_pairs = pairs;
	vqpi = vqci->qpair;
	/* Size check is not needed here - HW max is 16 queue pairs, and we
	 * can fit info for 31 of them into the AQ buffer before it overflows.
	 */
	for (i = 0; i < pairs; i++) {
		vqpi->txq.vsi_id = vqci->vsi_id;
		vqpi->txq.queue_id = i;
		vqpi->txq.ring_len = adapter->tx_rings[i].count;
		vqpi->txq.dma_ring_addr = adapter->tx_rings[i].dma;
		vqpi->rxq.vsi_id = vqci->vsi_id;
		vqpi->rxq.queue_id = i;
		vqpi->rxq.ring_len = adapter->rx_rings[i].count;
		vqpi->rxq.dma_ring_addr = adapter->rx_rings[i].dma;
		vqpi->rxq.max_pkt_size = max_frame;
		vqpi->rxq.databuffer_size =
			ALIGN(adapter->rx_rings[i].rx_buf_len,
			      BIT_ULL(I40E_RXQ_CTX_DBUFF_SHIFT));
		vqpi++;
	}

	adapter->aq_required &= ~I40EVF_FLAG_AQ_CONFIGURE_QUEUES;
	i40evf_send_pf_msg(adapter, VIRTCHNL_OP_CONFIG_VSI_QUEUES,
			   (u8 *)vqci, len);
	kfree(vqci);
}

/**
 * i40evf_enable_queues
 * @adapter: adapter structure
 *
 * Request that the PF enable all of our queues.
 **/
void i40evf_enable_queues(struct i40evf_adapter *adapter)
{
	struct virtchnl_queue_select vqs;

	if (adapter->current_op != VIRTCHNL_OP_UNKNOWN) {
		/* bail because we already have a command pending */
		dev_err(&adapter->pdev->dev, "Cannot enable queues, command %d pending\n",
			adapter->current_op);
		return;
	}
	adapter->current_op = VIRTCHNL_OP_ENABLE_QUEUES;
	vqs.vsi_id = adapter->vsi_res->vsi_id;
	vqs.tx_queues = BIT(adapter->num_active_queues) - 1;
	vqs.rx_queues = vqs.tx_queues;
	adapter->aq_required &= ~I40EVF_FLAG_AQ_ENABLE_QUEUES;
	i40evf_send_pf_msg(adapter, VIRTCHNL_OP_ENABLE_QUEUES,
			   (u8 *)&vqs, sizeof(vqs));
}

/**
 * i40evf_disable_queues
 * @adapter: adapter structure
 *
 * Request that the PF disable all of our queues.
 **/
void i40evf_disable_queues(struct i40evf_adapter *adapter)
{
	struct virtchnl_queue_select vqs;

	if (adapter->current_op != VIRTCHNL_OP_UNKNOWN) {
		/* bail because we already have a command pending */
		dev_err(&adapter->pdev->dev, "Cannot disable queues, command %d pending\n",
			adapter->current_op);
		return;
	}
	adapter->current_op = VIRTCHNL_OP_DISABLE_QUEUES;
	vqs.vsi_id = adapter->vsi_res->vsi_id;
	vqs.tx_queues = BIT(adapter->num_active_queues) - 1;
	vqs.rx_queues = vqs.tx_queues;
	adapter->aq_required &= ~I40EVF_FLAG_AQ_DISABLE_QUEUES;
	i40evf_send_pf_msg(adapter, VIRTCHNL_OP_DISABLE_QUEUES,
			   (u8 *)&vqs, sizeof(vqs));
}

/**
 * i40evf_map_queues
 * @adapter: adapter structure
 *
 * Request that the PF map queues to interrupt vectors. Misc causes, including
 * admin queue, are always mapped to vector 0.
 **/
void i40evf_map_queues(struct i40evf_adapter *adapter)
{
	struct virtchnl_irq_map_info *vimi;
	struct virtchnl_vector_map *vecmap;
	int v_idx, q_vectors, len;
	struct i40e_q_vector *q_vector;

	if (adapter->current_op != VIRTCHNL_OP_UNKNOWN) {
		/* bail because we already have a command pending */
		dev_err(&adapter->pdev->dev, "Cannot map queues to vectors, command %d pending\n",
			adapter->current_op);
		return;
	}
	adapter->current_op = VIRTCHNL_OP_CONFIG_IRQ_MAP;

	q_vectors = adapter->num_msix_vectors - NONQ_VECS;

	len = sizeof(struct virtchnl_irq_map_info) +
	      (adapter->num_msix_vectors *
		sizeof(struct virtchnl_vector_map));
	vimi = kzalloc(len, GFP_KERNEL);
	if (!vimi)
		return;

	vimi->num_vectors = adapter->num_msix_vectors;
	/* Queue vectors first */
	for (v_idx = 0; v_idx < q_vectors; v_idx++) {
		q_vector = &adapter->q_vectors[v_idx];
		vecmap = &vimi->vecmap[v_idx];

		vecmap->vsi_id = adapter->vsi_res->vsi_id;
		vecmap->vector_id = v_idx + NONQ_VECS;
		vecmap->txq_map = q_vector->ring_mask;
		vecmap->rxq_map = q_vector->ring_mask;
		vecmap->rxitr_idx = I40E_RX_ITR;
		vecmap->txitr_idx = I40E_TX_ITR;
	}
	/* Misc vector last - this is only for AdminQ messages */
	vecmap = &vimi->vecmap[v_idx];
	vecmap->vsi_id = adapter->vsi_res->vsi_id;
	vecmap->vector_id = 0;
	vecmap->txq_map = 0;
	vecmap->rxq_map = 0;

	adapter->aq_required &= ~I40EVF_FLAG_AQ_MAP_VECTORS;
	i40evf_send_pf_msg(adapter, VIRTCHNL_OP_CONFIG_IRQ_MAP,
			   (u8 *)vimi, len);
	kfree(vimi);
}

/**
 * i40evf_request_queues
 * @adapter: adapter structure
 * @num: number of requested queues
 *
 * We get a default number of queues from the PF.  This enables us to request a
 * different number.  Returns 0 on success, negative on failure
 **/
int i40evf_request_queues(struct i40evf_adapter *adapter, int num)
{
	struct virtchnl_vf_res_request vfres;

	if (adapter->current_op != VIRTCHNL_OP_UNKNOWN) {
		/* bail because we already have a command pending */
		dev_err(&adapter->pdev->dev, "Cannot request queues, command %d pending\n",
			adapter->current_op);
		return -EBUSY;
	}

	vfres.num_queue_pairs = num;

	adapter->current_op = VIRTCHNL_OP_REQUEST_QUEUES;
	adapter->flags |= I40EVF_FLAG_REINIT_ITR_NEEDED;
	return i40evf_send_pf_msg(adapter, VIRTCHNL_OP_REQUEST_QUEUES,
				  (u8 *)&vfres, sizeof(vfres));
}

/**
 * i40evf_add_ether_addrs
 * @adapter: adapter structure
 *
 * Request that the PF add one or more addresses to our filters.
 **/
void i40evf_add_ether_addrs(struct i40evf_adapter *adapter)
{
	struct virtchnl_ether_addr_list *veal;
	int len, i = 0, count = 0;
	struct i40evf_mac_filter *f;
	bool more = false;

	if (adapter->current_op != VIRTCHNL_OP_UNKNOWN) {
		/* bail because we already have a command pending */
		dev_err(&adapter->pdev->dev, "Cannot add filters, command %d pending\n",
			adapter->current_op);
		return;
	}

	spin_lock_bh(&adapter->mac_vlan_list_lock);

	list_for_each_entry(f, &adapter->mac_filter_list, list) {
		if (f->add)
			count++;
	}
	if (!count) {
		adapter->aq_required &= ~I40EVF_FLAG_AQ_ADD_MAC_FILTER;
		spin_unlock_bh(&adapter->mac_vlan_list_lock);
		return;
	}
	adapter->current_op = VIRTCHNL_OP_ADD_ETH_ADDR;

	len = sizeof(struct virtchnl_ether_addr_list) +
	      (count * sizeof(struct virtchnl_ether_addr));
	if (len > I40EVF_MAX_AQ_BUF_SIZE) {
		dev_warn(&adapter->pdev->dev, "Too many add MAC changes in one request\n");
		count = (I40EVF_MAX_AQ_BUF_SIZE -
			 sizeof(struct virtchnl_ether_addr_list)) /
			sizeof(struct virtchnl_ether_addr);
		len = sizeof(struct virtchnl_ether_addr_list) +
		      (count * sizeof(struct virtchnl_ether_addr));
		more = true;
	}

	veal = kzalloc(len, GFP_ATOMIC);
	if (!veal) {
		spin_unlock_bh(&adapter->mac_vlan_list_lock);
		return;
	}

	veal->vsi_id = adapter->vsi_res->vsi_id;
	veal->num_elements = count;
	list_for_each_entry(f, &adapter->mac_filter_list, list) {
		if (f->add) {
			ether_addr_copy(veal->list[i].addr, f->macaddr);
			i++;
			f->add = false;
			if (i == count)
				break;
		}
	}
	if (!more)
		adapter->aq_required &= ~I40EVF_FLAG_AQ_ADD_MAC_FILTER;

	spin_unlock_bh(&adapter->mac_vlan_list_lock);

	i40evf_send_pf_msg(adapter, VIRTCHNL_OP_ADD_ETH_ADDR,
			   (u8 *)veal, len);
	kfree(veal);
}

/**
 * i40evf_del_ether_addrs
 * @adapter: adapter structure
 *
 * Request that the PF remove one or more addresses from our filters.
 **/
void i40evf_del_ether_addrs(struct i40evf_adapter *adapter)
{
	struct virtchnl_ether_addr_list *veal;
	struct i40evf_mac_filter *f, *ftmp;
	int len, i = 0, count = 0;
	bool more = false;

	if (adapter->current_op != VIRTCHNL_OP_UNKNOWN) {
		/* bail because we already have a command pending */
		dev_err(&adapter->pdev->dev, "Cannot remove filters, command %d pending\n",
			adapter->current_op);
		return;
	}

	spin_lock_bh(&adapter->mac_vlan_list_lock);

	list_for_each_entry(f, &adapter->mac_filter_list, list) {
		if (f->remove)
			count++;
	}
	if (!count) {
		adapter->aq_required &= ~I40EVF_FLAG_AQ_DEL_MAC_FILTER;
		spin_unlock_bh(&adapter->mac_vlan_list_lock);
		return;
	}
	adapter->current_op = VIRTCHNL_OP_DEL_ETH_ADDR;

	len = sizeof(struct virtchnl_ether_addr_list) +
	      (count * sizeof(struct virtchnl_ether_addr));
	if (len > I40EVF_MAX_AQ_BUF_SIZE) {
		dev_warn(&adapter->pdev->dev, "Too many delete MAC changes in one request\n");
		count = (I40EVF_MAX_AQ_BUF_SIZE -
			 sizeof(struct virtchnl_ether_addr_list)) /
			sizeof(struct virtchnl_ether_addr);
		len = sizeof(struct virtchnl_ether_addr_list) +
		      (count * sizeof(struct virtchnl_ether_addr));
		more = true;
	}
	veal = kzalloc(len, GFP_ATOMIC);
	if (!veal) {
		spin_unlock_bh(&adapter->mac_vlan_list_lock);
		return;
	}

	veal->vsi_id = adapter->vsi_res->vsi_id;
	veal->num_elements = count;
	list_for_each_entry_safe(f, ftmp, &adapter->mac_filter_list, list) {
		if (f->remove) {
			ether_addr_copy(veal->list[i].addr, f->macaddr);
			i++;
			list_del(&f->list);
			kfree(f);
			if (i == count)
				break;
		}
	}
	if (!more)
		adapter->aq_required &= ~I40EVF_FLAG_AQ_DEL_MAC_FILTER;

	spin_unlock_bh(&adapter->mac_vlan_list_lock);

	i40evf_send_pf_msg(adapter, VIRTCHNL_OP_DEL_ETH_ADDR,
			   (u8 *)veal, len);
	kfree(veal);
}

/**
 * i40evf_add_vlans
 * @adapter: adapter structure
 *
 * Request that the PF add one or more VLAN filters to our VSI.
 **/
void i40evf_add_vlans(struct i40evf_adapter *adapter)
{
	struct virtchnl_vlan_filter_list *vvfl;
	int len, i = 0, count = 0;
	struct i40evf_vlan_filter *f;
	bool more = false;

	if (adapter->current_op != VIRTCHNL_OP_UNKNOWN) {
		/* bail because we already have a command pending */
		dev_err(&adapter->pdev->dev, "Cannot add VLANs, command %d pending\n",
			adapter->current_op);
		return;
	}

	spin_lock_bh(&adapter->mac_vlan_list_lock);

	list_for_each_entry(f, &adapter->vlan_filter_list, list) {
		if (f->add)
			count++;
	}
	if (!count) {
		adapter->aq_required &= ~I40EVF_FLAG_AQ_ADD_VLAN_FILTER;
		spin_unlock_bh(&adapter->mac_vlan_list_lock);
		return;
	}
	adapter->current_op = VIRTCHNL_OP_ADD_VLAN;

	len = sizeof(struct virtchnl_vlan_filter_list) +
	      (count * sizeof(u16));
	if (len > I40EVF_MAX_AQ_BUF_SIZE) {
		dev_warn(&adapter->pdev->dev, "Too many add VLAN changes in one request\n");
		count = (I40EVF_MAX_AQ_BUF_SIZE -
			 sizeof(struct virtchnl_vlan_filter_list)) /
			sizeof(u16);
		len = sizeof(struct virtchnl_vlan_filter_list) +
		      (count * sizeof(u16));
		more = true;
	}
	vvfl = kzalloc(len, GFP_ATOMIC);
	if (!vvfl) {
		spin_unlock_bh(&adapter->mac_vlan_list_lock);
		return;
	}

	vvfl->vsi_id = adapter->vsi_res->vsi_id;
	vvfl->num_elements = count;
	list_for_each_entry(f, &adapter->vlan_filter_list, list) {
		if (f->add) {
			vvfl->vlan_id[i] = f->vlan;
			i++;
			f->add = false;
			if (i == count)
				break;
		}
	}
	if (!more)
		adapter->aq_required &= ~I40EVF_FLAG_AQ_ADD_VLAN_FILTER;

	spin_unlock_bh(&adapter->mac_vlan_list_lock);

	i40evf_send_pf_msg(adapter, VIRTCHNL_OP_ADD_VLAN, (u8 *)vvfl, len);
	kfree(vvfl);
}

/**
 * i40evf_del_vlans
 * @adapter: adapter structure
 *
 * Request that the PF remove one or more VLAN filters from our VSI.
 **/
void i40evf_del_vlans(struct i40evf_adapter *adapter)
{
	struct virtchnl_vlan_filter_list *vvfl;
	struct i40evf_vlan_filter *f, *ftmp;
	int len, i = 0, count = 0;
	bool more = false;

	if (adapter->current_op != VIRTCHNL_OP_UNKNOWN) {
		/* bail because we already have a command pending */
		dev_err(&adapter->pdev->dev, "Cannot remove VLANs, command %d pending\n",
			adapter->current_op);
		return;
	}

	spin_lock_bh(&adapter->mac_vlan_list_lock);

	list_for_each_entry(f, &adapter->vlan_filter_list, list) {
		if (f->remove)
			count++;
	}
	if (!count) {
		adapter->aq_required &= ~I40EVF_FLAG_AQ_DEL_VLAN_FILTER;
		spin_unlock_bh(&adapter->mac_vlan_list_lock);
		return;
	}
	adapter->current_op = VIRTCHNL_OP_DEL_VLAN;

	len = sizeof(struct virtchnl_vlan_filter_list) +
	      (count * sizeof(u16));
	if (len > I40EVF_MAX_AQ_BUF_SIZE) {
		dev_warn(&adapter->pdev->dev, "Too many delete VLAN changes in one request\n");
		count = (I40EVF_MAX_AQ_BUF_SIZE -
			 sizeof(struct virtchnl_vlan_filter_list)) /
			sizeof(u16);
		len = sizeof(struct virtchnl_vlan_filter_list) +
		      (count * sizeof(u16));
		more = true;
	}
	vvfl = kzalloc(len, GFP_ATOMIC);
	if (!vvfl) {
		spin_unlock_bh(&adapter->mac_vlan_list_lock);
		return;
	}

	vvfl->vsi_id = adapter->vsi_res->vsi_id;
	vvfl->num_elements = count;
	list_for_each_entry_safe(f, ftmp, &adapter->vlan_filter_list, list) {
		if (f->remove) {
			vvfl->vlan_id[i] = f->vlan;
			i++;
			list_del(&f->list);
			kfree(f);
			if (i == count)
				break;
		}
	}
	if (!more)
		adapter->aq_required &= ~I40EVF_FLAG_AQ_DEL_VLAN_FILTER;

	spin_unlock_bh(&adapter->mac_vlan_list_lock);

	i40evf_send_pf_msg(adapter, VIRTCHNL_OP_DEL_VLAN, (u8 *)vvfl, len);
	kfree(vvfl);
}

/**
 * i40evf_set_promiscuous
 * @adapter: adapter structure
 * @flags: bitmask to control unicast/multicast promiscuous.
 *
 * Request that the PF enable promiscuous mode for our VSI.
 **/
void i40evf_set_promiscuous(struct i40evf_adapter *adapter, int flags)
{
	struct virtchnl_promisc_info vpi;
	int promisc_all;

	if (adapter->current_op != VIRTCHNL_OP_UNKNOWN) {
		/* bail because we already have a command pending */
		dev_err(&adapter->pdev->dev, "Cannot set promiscuous mode, command %d pending\n",
			adapter->current_op);
		return;
	}

	promisc_all = FLAG_VF_UNICAST_PROMISC |
		      FLAG_VF_MULTICAST_PROMISC;
	if ((flags & promisc_all) == promisc_all) {
		adapter->flags |= I40EVF_FLAG_PROMISC_ON;
		adapter->aq_required &= ~I40EVF_FLAG_AQ_REQUEST_PROMISC;
		dev_info(&adapter->pdev->dev, "Entering promiscuous mode\n");
	}

	if (flags & FLAG_VF_MULTICAST_PROMISC) {
		adapter->flags |= I40EVF_FLAG_ALLMULTI_ON;
		adapter->aq_required &= ~I40EVF_FLAG_AQ_REQUEST_ALLMULTI;
		dev_info(&adapter->pdev->dev, "Entering multicast promiscuous mode\n");
	}

	if (!flags) {
		adapter->flags &= ~(I40EVF_FLAG_PROMISC_ON |
				    I40EVF_FLAG_ALLMULTI_ON);
		adapter->aq_required &= ~(I40EVF_FLAG_AQ_RELEASE_PROMISC |
					  I40EVF_FLAG_AQ_RELEASE_ALLMULTI);
		dev_info(&adapter->pdev->dev, "Leaving promiscuous mode\n");
	}

	adapter->current_op = VIRTCHNL_OP_CONFIG_PROMISCUOUS_MODE;
	vpi.vsi_id = adapter->vsi_res->vsi_id;
	vpi.flags = flags;
	i40evf_send_pf_msg(adapter, VIRTCHNL_OP_CONFIG_PROMISCUOUS_MODE,
			   (u8 *)&vpi, sizeof(vpi));
}

/**
 * i40evf_request_stats
 * @adapter: adapter structure
 *
 * Request VSI statistics from PF.
 **/
void i40evf_request_stats(struct i40evf_adapter *adapter)
{
	struct virtchnl_queue_select vqs;

	if (adapter->current_op != VIRTCHNL_OP_UNKNOWN) {
		/* no error message, this isn't crucial */
		return;
	}
	adapter->current_op = VIRTCHNL_OP_GET_STATS;
	vqs.vsi_id = adapter->vsi_res->vsi_id;
	/* queue maps are ignored for this message - only the vsi is used */
	if (i40evf_send_pf_msg(adapter, VIRTCHNL_OP_GET_STATS,
			       (u8 *)&vqs, sizeof(vqs)))
		/* if the request failed, don't lock out others */
		adapter->current_op = VIRTCHNL_OP_UNKNOWN;
}

/**
 * i40evf_get_hena
 * @adapter: adapter structure
 *
 * Request hash enable capabilities from PF
 **/
void i40evf_get_hena(struct i40evf_adapter *adapter)
{
	if (adapter->current_op != VIRTCHNL_OP_UNKNOWN) {
		/* bail because we already have a command pending */
		dev_err(&adapter->pdev->dev, "Cannot get RSS hash capabilities, command %d pending\n",
			adapter->current_op);
		return;
	}
	adapter->current_op = VIRTCHNL_OP_GET_RSS_HENA_CAPS;
	adapter->aq_required &= ~I40EVF_FLAG_AQ_GET_HENA;
	i40evf_send_pf_msg(adapter, VIRTCHNL_OP_GET_RSS_HENA_CAPS,
			   NULL, 0);
}

/**
 * i40evf_set_hena
 * @adapter: adapter structure
 *
 * Request the PF to set our RSS hash capabilities
 **/
void i40evf_set_hena(struct i40evf_adapter *adapter)
{
	struct virtchnl_rss_hena vrh;

	if (adapter->current_op != VIRTCHNL_OP_UNKNOWN) {
		/* bail because we already have a command pending */
		dev_err(&adapter->pdev->dev, "Cannot set RSS hash enable, command %d pending\n",
			adapter->current_op);
		return;
	}
	vrh.hena = adapter->hena;
	adapter->current_op = VIRTCHNL_OP_SET_RSS_HENA;
	adapter->aq_required &= ~I40EVF_FLAG_AQ_SET_HENA;
	i40evf_send_pf_msg(adapter, VIRTCHNL_OP_SET_RSS_HENA,
			   (u8 *)&vrh, sizeof(vrh));
}

/**
 * i40evf_set_rss_key
 * @adapter: adapter structure
 *
 * Request the PF to set our RSS hash key
 **/
void i40evf_set_rss_key(struct i40evf_adapter *adapter)
{
	struct virtchnl_rss_key *vrk;
	int len;

	if (adapter->current_op != VIRTCHNL_OP_UNKNOWN) {
		/* bail because we already have a command pending */
		dev_err(&adapter->pdev->dev, "Cannot set RSS key, command %d pending\n",
			adapter->current_op);
		return;
	}
	len = sizeof(struct virtchnl_rss_key) +
	      (adapter->rss_key_size * sizeof(u8)) - 1;
	vrk = kzalloc(len, GFP_KERNEL);
	if (!vrk)
		return;
	vrk->vsi_id = adapter->vsi.id;
	vrk->key_len = adapter->rss_key_size;
	memcpy(vrk->key, adapter->rss_key, adapter->rss_key_size);

	adapter->current_op = VIRTCHNL_OP_CONFIG_RSS_KEY;
	adapter->aq_required &= ~I40EVF_FLAG_AQ_SET_RSS_KEY;
	i40evf_send_pf_msg(adapter, VIRTCHNL_OP_CONFIG_RSS_KEY,
			   (u8 *)vrk, len);
	kfree(vrk);
}

/**
 * i40evf_set_rss_lut
 * @adapter: adapter structure
 *
 * Request the PF to set our RSS lookup table
 **/
void i40evf_set_rss_lut(struct i40evf_adapter *adapter)
{
	struct virtchnl_rss_lut *vrl;
	int len;

	if (adapter->current_op != VIRTCHNL_OP_UNKNOWN) {
		/* bail because we already have a command pending */
		dev_err(&adapter->pdev->dev, "Cannot set RSS LUT, command %d pending\n",
			adapter->current_op);
		return;
	}
	len = sizeof(struct virtchnl_rss_lut) +
	      (adapter->rss_lut_size * sizeof(u8)) - 1;
	vrl = kzalloc(len, GFP_KERNEL);
	if (!vrl)
		return;
	vrl->vsi_id = adapter->vsi.id;
	vrl->lut_entries = adapter->rss_lut_size;
	memcpy(vrl->lut, adapter->rss_lut, adapter->rss_lut_size);
	adapter->current_op = VIRTCHNL_OP_CONFIG_RSS_LUT;
	adapter->aq_required &= ~I40EVF_FLAG_AQ_SET_RSS_LUT;
	i40evf_send_pf_msg(adapter, VIRTCHNL_OP_CONFIG_RSS_LUT,
			   (u8 *)vrl, len);
	kfree(vrl);
}

/**
 * i40evf_enable_vlan_stripping
 * @adapter: adapter structure
 *
 * Request VLAN header stripping to be enabled
 **/
void i40evf_enable_vlan_stripping(struct i40evf_adapter *adapter)
{
	if (adapter->current_op != VIRTCHNL_OP_UNKNOWN) {
		/* bail because we already have a command pending */
		dev_err(&adapter->pdev->dev, "Cannot enable stripping, command %d pending\n",
			adapter->current_op);
		return;
	}
	adapter->current_op = VIRTCHNL_OP_ENABLE_VLAN_STRIPPING;
	adapter->aq_required &= ~I40EVF_FLAG_AQ_ENABLE_VLAN_STRIPPING;
	i40evf_send_pf_msg(adapter, VIRTCHNL_OP_ENABLE_VLAN_STRIPPING,
			   NULL, 0);
}

/**
 * i40evf_disable_vlan_stripping
 * @adapter: adapter structure
 *
 * Request VLAN header stripping to be disabled
 **/
void i40evf_disable_vlan_stripping(struct i40evf_adapter *adapter)
{
	if (adapter->current_op != VIRTCHNL_OP_UNKNOWN) {
		/* bail because we already have a command pending */
		dev_err(&adapter->pdev->dev, "Cannot disable stripping, command %d pending\n",
			adapter->current_op);
		return;
	}
	adapter->current_op = VIRTCHNL_OP_DISABLE_VLAN_STRIPPING;
	adapter->aq_required &= ~I40EVF_FLAG_AQ_DISABLE_VLAN_STRIPPING;
	i40evf_send_pf_msg(adapter, VIRTCHNL_OP_DISABLE_VLAN_STRIPPING,
			   NULL, 0);
}

/**
 * i40evf_print_link_message - print link up or down
 * @adapter: adapter structure
 *
 * Log a message telling the world of our wonderous link status
 */
static void i40evf_print_link_message(struct i40evf_adapter *adapter)
{
	struct net_device *netdev = adapter->netdev;
	char *speed = "Unknown ";

	if (!adapter->link_up) {
		netdev_info(netdev, "NIC Link is Down\n");
		return;
	}

	switch (adapter->link_speed) {
	case I40E_LINK_SPEED_40GB:
		speed = "40 G";
		break;
	case I40E_LINK_SPEED_25GB:
		speed = "25 G";
		break;
	case I40E_LINK_SPEED_20GB:
		speed = "20 G";
		break;
	case I40E_LINK_SPEED_10GB:
		speed = "10 G";
		break;
	case I40E_LINK_SPEED_1GB:
		speed = "1000 M";
		break;
	case I40E_LINK_SPEED_100MB:
		speed = "100 M";
		break;
	default:
		break;
	}

	netdev_info(netdev, "NIC Link is Up %sbps Full Duplex\n", speed);
}

/**
 * i40evf_enable_channel
 * @adapter: adapter structure
 *
 * Request that the PF enable channels as specified by
 * the user via tc tool.
 **/
void i40evf_enable_channels(struct i40evf_adapter *adapter)
{
	struct virtchnl_tc_info *vti = NULL;
	u16 len;
	int i;

	if (adapter->current_op != VIRTCHNL_OP_UNKNOWN) {
		/* bail because we already have a command pending */
		dev_err(&adapter->pdev->dev, "Cannot configure mqprio, command %d pending\n",
			adapter->current_op);
		return;
	}

	len = (adapter->num_tc * sizeof(struct virtchnl_channel_info)) +
	       sizeof(struct virtchnl_tc_info);

	vti = kzalloc(len, GFP_KERNEL);
	if (!vti)
		return;
	vti->num_tc = adapter->num_tc;
	for (i = 0; i < vti->num_tc; i++) {
		vti->list[i].count = adapter->ch_config.ch_info[i].count;
		vti->list[i].offset = adapter->ch_config.ch_info[i].offset;
		vti->list[i].pad = 0;
		vti->list[i].max_tx_rate =
				adapter->ch_config.ch_info[i].max_tx_rate;
	}

	adapter->ch_config.state = __I40EVF_TC_RUNNING;
	adapter->flags |= I40EVF_FLAG_REINIT_ITR_NEEDED;
	adapter->current_op = VIRTCHNL_OP_ENABLE_CHANNELS;
	adapter->aq_required &= ~I40EVF_FLAG_AQ_ENABLE_CHANNELS;
	i40evf_send_pf_msg(adapter, VIRTCHNL_OP_ENABLE_CHANNELS,
			   (u8 *)vti, len);
	kfree(vti);
}

/**
 * i40evf_disable_channel
 * @adapter: adapter structure
 *
 * Request that the PF disable channels that are configured
 **/
void i40evf_disable_channels(struct i40evf_adapter *adapter)
{
	if (adapter->current_op != VIRTCHNL_OP_UNKNOWN) {
		/* bail because we already have a command pending */
		dev_err(&adapter->pdev->dev, "Cannot configure mqprio, command %d pending\n",
			adapter->current_op);
		return;
	}

	adapter->ch_config.state = __I40EVF_TC_INVALID;
	adapter->flags |= I40EVF_FLAG_REINIT_ITR_NEEDED;
	adapter->current_op = VIRTCHNL_OP_DISABLE_CHANNELS;
	adapter->aq_required &= ~I40EVF_FLAG_AQ_DISABLE_CHANNELS;
	i40evf_send_pf_msg(adapter, VIRTCHNL_OP_DISABLE_CHANNELS,
			   NULL, 0);
}

/**
 * i40evf_print_cloud_filter
 * @adapter: adapter structure
 * @f: cloud filter to print
 *
 * Print the cloud filter
 **/
static void i40evf_print_cloud_filter(struct i40evf_adapter *adapter,
				      struct virtchnl_filter *f)
{
	switch (f->flow_type) {
	case VIRTCHNL_TCP_V4_FLOW:
		dev_info(&adapter->pdev->dev, "dst_mac: %pM src_mac: %pM vlan_id: %hu dst_ip: %pI4 src_ip %pI4 dst_port %hu src_port %hu\n",
			 &f->data.tcp_spec.dst_mac,
			 &f->data.tcp_spec.src_mac,
			 ntohs(f->data.tcp_spec.vlan_id),
			 &f->data.tcp_spec.dst_ip[0],
			 &f->data.tcp_spec.src_ip[0],
			 ntohs(f->data.tcp_spec.dst_port),
			 ntohs(f->data.tcp_spec.src_port));
		break;
	case VIRTCHNL_TCP_V6_FLOW:
		dev_info(&adapter->pdev->dev, "dst_mac: %pM src_mac: %pM vlan_id: %hu dst_ip: %pI6 src_ip %pI6 dst_port %hu src_port %hu\n",
			 &f->data.tcp_spec.dst_mac,
			 &f->data.tcp_spec.src_mac,
			 ntohs(f->data.tcp_spec.vlan_id),
			 &f->data.tcp_spec.dst_ip,
			 &f->data.tcp_spec.src_ip,
			 ntohs(f->data.tcp_spec.dst_port),
			 ntohs(f->data.tcp_spec.src_port));
		break;
	}
}

/**
 * i40evf_add_cloud_filter
 * @adapter: adapter structure
 *
 * Request that the PF add cloud filters as specified
 * by the user via tc tool.
 **/
void i40evf_add_cloud_filter(struct i40evf_adapter *adapter)
{
	struct i40evf_cloud_filter *cf;
	struct virtchnl_filter *f;
	int len = 0, count = 0;

	if (adapter->current_op != VIRTCHNL_OP_UNKNOWN) {
		/* bail because we already have a command pending */
		dev_err(&adapter->pdev->dev, "Cannot add cloud filter, command %d pending\n",
			adapter->current_op);
		return;
	}
	list_for_each_entry(cf, &adapter->cloud_filter_list, list) {
		if (cf->add) {
			count++;
			break;
		}
	}
	if (!count) {
		adapter->aq_required &= ~I40EVF_FLAG_AQ_ADD_CLOUD_FILTER;
		return;
	}
	adapter->current_op = VIRTCHNL_OP_ADD_CLOUD_FILTER;

	len = sizeof(struct virtchnl_filter);
	f = kzalloc(len, GFP_KERNEL);
	if (!f)
		return;

	list_for_each_entry(cf, &adapter->cloud_filter_list, list) {
		if (cf->add) {
			memcpy(f, &cf->f, sizeof(struct virtchnl_filter));
			cf->add = false;
			cf->state = __I40EVF_CF_ADD_PENDING;
			i40evf_send_pf_msg(adapter,
					   VIRTCHNL_OP_ADD_CLOUD_FILTER,
					   (u8 *)f, len);
		}
	}
	kfree(f);
}

/**
 * i40evf_del_cloud_filter
 * @adapter: adapter structure
 *
 * Request that the PF delete cloud filters as specified
 * by the user via tc tool.
 **/
void i40evf_del_cloud_filter(struct i40evf_adapter *adapter)
{
	struct i40evf_cloud_filter *cf, *cftmp;
	struct virtchnl_filter *f;
	int len = 0, count = 0;

	if (adapter->current_op != VIRTCHNL_OP_UNKNOWN) {
		/* bail because we already have a command pending */
		dev_err(&adapter->pdev->dev, "Cannot remove cloud filter, command %d pending\n",
			adapter->current_op);
		return;
	}
	list_for_each_entry(cf, &adapter->cloud_filter_list, list) {
		if (cf->del) {
			count++;
			break;
		}
	}
	if (!count) {
		adapter->aq_required &= ~I40EVF_FLAG_AQ_DEL_CLOUD_FILTER;
		return;
	}
	adapter->current_op = VIRTCHNL_OP_DEL_CLOUD_FILTER;

	len = sizeof(struct virtchnl_filter);
	f = kzalloc(len, GFP_KERNEL);
	if (!f)
		return;

	list_for_each_entry_safe(cf, cftmp, &adapter->cloud_filter_list, list) {
		if (cf->del) {
			memcpy(f, &cf->f, sizeof(struct virtchnl_filter));
			cf->del = false;
			cf->state = __I40EVF_CF_DEL_PENDING;
			i40evf_send_pf_msg(adapter,
					   VIRTCHNL_OP_DEL_CLOUD_FILTER,
					   (u8 *)f, len);
		}
	}
	kfree(f);
}

/**
 * i40evf_request_reset
 * @adapter: adapter structure
 *
 * Request that the PF reset this VF. No response is expected.
 **/
void i40evf_request_reset(struct i40evf_adapter *adapter)
{
	/* Don't check CURRENT_OP - this is always higher priority */
	i40evf_send_pf_msg(adapter, VIRTCHNL_OP_RESET_VF, NULL, 0);
	adapter->current_op = VIRTCHNL_OP_UNKNOWN;
}

/**
 * i40evf_virtchnl_completion
 * @adapter: adapter structure
 * @v_opcode: opcode sent by PF
 * @v_retval: retval sent by PF
 * @msg: message sent by PF
 * @msglen: message length
 *
 * Asynchronous completion function for admin queue messages. Rather than busy
 * wait, we fire off our requests and assume that no errors will be returned.
 * This function handles the reply messages.
 **/
void i40evf_virtchnl_completion(struct i40evf_adapter *adapter,
				enum virtchnl_ops v_opcode,
				i40e_status v_retval,
				u8 *msg, u16 msglen)
{
	struct net_device *netdev = adapter->netdev;

	if (v_opcode == VIRTCHNL_OP_EVENT) {
		struct virtchnl_pf_event *vpe =
			(struct virtchnl_pf_event *)msg;
		bool link_up = vpe->event_data.link_event.link_status;
		switch (vpe->event) {
		case VIRTCHNL_EVENT_LINK_CHANGE:
			adapter->link_speed =
				vpe->event_data.link_event.link_speed;

			/* we've already got the right link status, bail */
			if (adapter->link_up == link_up)
				break;

<<<<<<< HEAD
			/* If we get link up message and start queues before
			 * our queues are configured it will trigger a TX hang.
			 * In that case, just ignore the link status message,
			 * we'll get another one after we enable queues and
			 * actually prepared to send traffic.
			 */
			if (link_up && adapter->state != __I40EVF_RUNNING)
				break;

			adapter->link_up = link_up;
			if (link_up) {
				netif_tx_start_all_queues(netdev);
				netif_carrier_on(netdev);
			} else {
				netif_tx_stop_all_queues(netdev);
				netif_carrier_off(netdev);
			}
=======
			if (link_up) {
				/* If we get link up message and start queues
				 * before our queues are configured it will
				 * trigger a TX hang. In that case, just ignore
				 * the link status message,we'll get another one
				 * after we enable queues and actually prepared
				 * to send traffic.
				 */
				if (adapter->state != __I40EVF_RUNNING)
					break;

				/* For ADq enabled VF, we reconfigure VSIs and
				 * re-allocate queues. Hence wait till all
				 * queues are enabled.
				 */
				if (adapter->flags &
				    I40EVF_FLAG_QUEUES_DISABLED)
					break;
			}

			adapter->link_up = link_up;
			if (link_up) {
				netif_tx_start_all_queues(netdev);
				netif_carrier_on(netdev);
			} else {
				netif_tx_stop_all_queues(netdev);
				netif_carrier_off(netdev);
			}
>>>>>>> e021bb4f
			i40evf_print_link_message(adapter);
			break;
		case VIRTCHNL_EVENT_RESET_IMPENDING:
			dev_info(&adapter->pdev->dev, "Reset warning received from the PF\n");
			if (!(adapter->flags & I40EVF_FLAG_RESET_PENDING)) {
				adapter->flags |= I40EVF_FLAG_RESET_PENDING;
				dev_info(&adapter->pdev->dev, "Scheduling reset task\n");
				schedule_work(&adapter->reset_task);
			}
			break;
		default:
			dev_err(&adapter->pdev->dev, "Unknown event %d from PF\n",
				vpe->event);
			break;
		}
		return;
	}
	if (v_retval) {
		switch (v_opcode) {
		case VIRTCHNL_OP_ADD_VLAN:
			dev_err(&adapter->pdev->dev, "Failed to add VLAN filter, error %s\n",
				i40evf_stat_str(&adapter->hw, v_retval));
			break;
		case VIRTCHNL_OP_ADD_ETH_ADDR:
			dev_err(&adapter->pdev->dev, "Failed to add MAC filter, error %s\n",
				i40evf_stat_str(&adapter->hw, v_retval));
			break;
		case VIRTCHNL_OP_DEL_VLAN:
			dev_err(&adapter->pdev->dev, "Failed to delete VLAN filter, error %s\n",
				i40evf_stat_str(&adapter->hw, v_retval));
			break;
		case VIRTCHNL_OP_DEL_ETH_ADDR:
			dev_err(&adapter->pdev->dev, "Failed to delete MAC filter, error %s\n",
				i40evf_stat_str(&adapter->hw, v_retval));
			break;
		case VIRTCHNL_OP_ENABLE_CHANNELS:
			dev_err(&adapter->pdev->dev, "Failed to configure queue channels, error %s\n",
				i40evf_stat_str(&adapter->hw, v_retval));
			adapter->flags &= ~I40EVF_FLAG_REINIT_ITR_NEEDED;
			adapter->ch_config.state = __I40EVF_TC_INVALID;
			netdev_reset_tc(netdev);
			netif_tx_start_all_queues(netdev);
			break;
		case VIRTCHNL_OP_DISABLE_CHANNELS:
			dev_err(&adapter->pdev->dev, "Failed to disable queue channels, error %s\n",
				i40evf_stat_str(&adapter->hw, v_retval));
			adapter->flags &= ~I40EVF_FLAG_REINIT_ITR_NEEDED;
			adapter->ch_config.state = __I40EVF_TC_RUNNING;
			netif_tx_start_all_queues(netdev);
			break;
		case VIRTCHNL_OP_ADD_CLOUD_FILTER: {
			struct i40evf_cloud_filter *cf, *cftmp;

			list_for_each_entry_safe(cf, cftmp,
						 &adapter->cloud_filter_list,
						 list) {
				if (cf->state == __I40EVF_CF_ADD_PENDING) {
					cf->state = __I40EVF_CF_INVALID;
					dev_info(&adapter->pdev->dev, "Failed to add cloud filter, error %s\n",
						 i40evf_stat_str(&adapter->hw,
								 v_retval));
					i40evf_print_cloud_filter(adapter,
								  &cf->f);
					list_del(&cf->list);
					kfree(cf);
					adapter->num_cloud_filters--;
				}
			}
			}
			break;
		case VIRTCHNL_OP_DEL_CLOUD_FILTER: {
			struct i40evf_cloud_filter *cf;

			list_for_each_entry(cf, &adapter->cloud_filter_list,
					    list) {
				if (cf->state == __I40EVF_CF_DEL_PENDING) {
					cf->state = __I40EVF_CF_ACTIVE;
					dev_info(&adapter->pdev->dev, "Failed to del cloud filter, error %s\n",
						 i40evf_stat_str(&adapter->hw,
								 v_retval));
					i40evf_print_cloud_filter(adapter,
								  &cf->f);
				}
			}
			}
			break;
		default:
			dev_err(&adapter->pdev->dev, "PF returned error %d (%s) to our request %d\n",
				v_retval,
				i40evf_stat_str(&adapter->hw, v_retval),
				v_opcode);
		}
	}
	switch (v_opcode) {
	case VIRTCHNL_OP_GET_STATS: {
		struct i40e_eth_stats *stats =
			(struct i40e_eth_stats *)msg;
		netdev->stats.rx_packets = stats->rx_unicast +
					   stats->rx_multicast +
					   stats->rx_broadcast;
		netdev->stats.tx_packets = stats->tx_unicast +
					   stats->tx_multicast +
					   stats->tx_broadcast;
		netdev->stats.rx_bytes = stats->rx_bytes;
		netdev->stats.tx_bytes = stats->tx_bytes;
		netdev->stats.tx_errors = stats->tx_errors;
		netdev->stats.rx_dropped = stats->rx_discards;
		netdev->stats.tx_dropped = stats->tx_discards;
		adapter->current_stats = *stats;
		}
		break;
	case VIRTCHNL_OP_GET_VF_RESOURCES: {
		u16 len = sizeof(struct virtchnl_vf_resource) +
			  I40E_MAX_VF_VSI *
			  sizeof(struct virtchnl_vsi_resource);
		memcpy(adapter->vf_res, msg, min(msglen, len));
		i40e_vf_parse_hw_config(&adapter->hw, adapter->vf_res);
		/* restore current mac address */
		ether_addr_copy(adapter->hw.mac.addr, netdev->dev_addr);
		i40evf_process_config(adapter);
		}
		break;
	case VIRTCHNL_OP_ENABLE_QUEUES:
		/* enable transmits */
		i40evf_irq_enable(adapter, true);
		adapter->flags &= ~I40EVF_FLAG_QUEUES_DISABLED;
		break;
	case VIRTCHNL_OP_DISABLE_QUEUES:
		i40evf_free_all_tx_resources(adapter);
		i40evf_free_all_rx_resources(adapter);
		if (adapter->state == __I40EVF_DOWN_PENDING) {
			adapter->state = __I40EVF_DOWN;
			wake_up(&adapter->down_waitqueue);
		}
		break;
	case VIRTCHNL_OP_VERSION:
	case VIRTCHNL_OP_CONFIG_IRQ_MAP:
		/* Don't display an error if we get these out of sequence.
		 * If the firmware needed to get kicked, we'll get these and
		 * it's no problem.
		 */
		if (v_opcode != adapter->current_op)
			return;
		break;
	case VIRTCHNL_OP_IWARP:
		/* Gobble zero-length replies from the PF. They indicate that
		 * a previous message was received OK, and the client doesn't
		 * care about that.
		 */
		if (msglen && CLIENT_ENABLED(adapter))
			i40evf_notify_client_message(&adapter->vsi,
						     msg, msglen);
		break;

	case VIRTCHNL_OP_CONFIG_IWARP_IRQ_MAP:
		adapter->client_pending &=
				~(BIT(VIRTCHNL_OP_CONFIG_IWARP_IRQ_MAP));
		break;
	case VIRTCHNL_OP_GET_RSS_HENA_CAPS: {
		struct virtchnl_rss_hena *vrh = (struct virtchnl_rss_hena *)msg;
		if (msglen == sizeof(*vrh))
			adapter->hena = vrh->hena;
		else
			dev_warn(&adapter->pdev->dev,
				 "Invalid message %d from PF\n", v_opcode);
		}
		break;
	case VIRTCHNL_OP_REQUEST_QUEUES: {
		struct virtchnl_vf_res_request *vfres =
			(struct virtchnl_vf_res_request *)msg;
		if (vfres->num_queue_pairs != adapter->num_req_queues) {
			dev_info(&adapter->pdev->dev,
				 "Requested %d queues, PF can support %d\n",
				 adapter->num_req_queues,
				 vfres->num_queue_pairs);
			adapter->num_req_queues = 0;
			adapter->flags &= ~I40EVF_FLAG_REINIT_ITR_NEEDED;
		}
		}
		break;
	case VIRTCHNL_OP_ADD_CLOUD_FILTER: {
		struct i40evf_cloud_filter *cf;

		list_for_each_entry(cf, &adapter->cloud_filter_list, list) {
			if (cf->state == __I40EVF_CF_ADD_PENDING)
				cf->state = __I40EVF_CF_ACTIVE;
		}
		}
		break;
	case VIRTCHNL_OP_DEL_CLOUD_FILTER: {
		struct i40evf_cloud_filter *cf, *cftmp;

		list_for_each_entry_safe(cf, cftmp, &adapter->cloud_filter_list,
					 list) {
			if (cf->state == __I40EVF_CF_DEL_PENDING) {
				cf->state = __I40EVF_CF_INVALID;
				list_del(&cf->list);
				kfree(cf);
				adapter->num_cloud_filters--;
			}
		}
		}
		break;
	default:
		if (adapter->current_op && (v_opcode != adapter->current_op))
			dev_warn(&adapter->pdev->dev, "Expected response %d from PF, received %d\n",
				 adapter->current_op, v_opcode);
		break;
	} /* switch v_opcode */
	adapter->current_op = VIRTCHNL_OP_UNKNOWN;
}<|MERGE_RESOLUTION|>--- conflicted
+++ resolved
@@ -1185,25 +1185,6 @@
 			if (adapter->link_up == link_up)
 				break;
 
-<<<<<<< HEAD
-			/* If we get link up message and start queues before
-			 * our queues are configured it will trigger a TX hang.
-			 * In that case, just ignore the link status message,
-			 * we'll get another one after we enable queues and
-			 * actually prepared to send traffic.
-			 */
-			if (link_up && adapter->state != __I40EVF_RUNNING)
-				break;
-
-			adapter->link_up = link_up;
-			if (link_up) {
-				netif_tx_start_all_queues(netdev);
-				netif_carrier_on(netdev);
-			} else {
-				netif_tx_stop_all_queues(netdev);
-				netif_carrier_off(netdev);
-			}
-=======
 			if (link_up) {
 				/* If we get link up message and start queues
 				 * before our queues are configured it will
@@ -1232,7 +1213,6 @@
 				netif_tx_stop_all_queues(netdev);
 				netif_carrier_off(netdev);
 			}
->>>>>>> e021bb4f
 			i40evf_print_link_message(adapter);
 			break;
 		case VIRTCHNL_EVENT_RESET_IMPENDING:
