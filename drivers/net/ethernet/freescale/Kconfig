--- conflicted
+++ resolved
@@ -7,12 +7,8 @@
 	default y
 	depends on FSL_SOC || QUICC_ENGINE || CPM1 || CPM2 || PPC_MPC512x || \
 		   M523x || M527x || M5272 || M528x || M520x || M532x || \
-<<<<<<< HEAD
-		   ARCH_MXC || ARCH_MXS || ARCH_S32 || (PPC_MPC52xx && PPC_BESTCOMM)
-=======
 		   ARCH_MXC || ARCH_MXS || (PPC_MPC52xx && PPC_BESTCOMM) || \
-		   ARCH_LAYERSCAPE || COMPILE_TEST
->>>>>>> 0ab73e6e
+		   ARCH_LAYERSCAPE || COMPILE_TEST || ARCH_S32
 	---help---
 	  If you have a network (Ethernet) card belonging to this class, say Y.
 
