/* SPDX-License-Identifier: GPL-2.0 */
/****************************************************************************/

/*
 *	fec.h  --  Fast Ethernet Controller for Motorola ColdFire SoC
 *		   processors.
 *
 *	(C) Copyright 2000-2005, Greg Ungerer (gerg@snapgear.com)
 *	(C) Copyright 2000-2001, Lineo (www.lineo.com)
 *	(C) Copyright 2015 Freescale Semiconductor, Inc.
 */

/****************************************************************************/
#ifndef FEC_H
#define	FEC_H
/****************************************************************************/

#include <linux/clocksource.h>
#include <linux/net_tstamp.h>
#include <linux/ptp_clock_kernel.h>
#include <linux/timecounter.h>

#if defined(CONFIG_M523x) || defined(CONFIG_M527x) || defined(CONFIG_M528x) || \
<<<<<<< HEAD
	defined(CONFIG_M520x) || defined(CONFIG_M532x) || \
	defined(CONFIG_ARM) || defined(CONFIG_ARCH_S32)
=======
    defined(CONFIG_M520x) || defined(CONFIG_M532x) || defined(CONFIG_ARM) || \
    defined(CONFIG_ARM64) || defined(CONFIG_COMPILE_TEST)
>>>>>>> e021bb4f
/*
 *	Just figures, Motorola would have to change the offsets for
 *	registers in the same peripheral device on different models
 *	of the ColdFire!
 */
#define FEC_IEVENT		0x004 /* Interrupt event reg */
#define FEC_IMASK		0x008 /* Interrupt mask reg */
#define FEC_R_DES_ACTIVE_0	0x010 /* Receive descriptor reg */
#define FEC_X_DES_ACTIVE_0	0x014 /* Transmit descriptor reg */
#define FEC_ECNTRL		0x024 /* Ethernet control reg */
#define FEC_MII_DATA		0x040 /* MII manage frame reg */
#define FEC_MII_SPEED		0x044 /* MII speed control reg */
#define FEC_MIB_CTRLSTAT	0x064 /* MIB control/status reg */
#define FEC_R_CNTRL		0x084 /* Receive control reg */
#define FEC_X_CNTRL		0x0c4 /* Transmit Control reg */
#define FEC_ADDR_LOW		0x0e4 /* Low 32bits MAC address */
#define FEC_ADDR_HIGH		0x0e8 /* High 16bits MAC address */
#define FEC_OPD			0x0ec /* Opcode + Pause duration */
#define FEC_TXIC0		0x0f0 /* Tx Interrupt Coalescing for ring 0 */
#define FEC_TXIC1		0x0f4 /* Tx Interrupt Coalescing for ring 1 */
#define FEC_TXIC2		0x0f8 /* Tx Interrupt Coalescing for ring 2 */
#define FEC_RXIC0		0x100 /* Rx Interrupt Coalescing for ring 0 */
#define FEC_RXIC1		0x104 /* Rx Interrupt Coalescing for ring 1 */
#define FEC_RXIC2		0x108 /* Rx Interrupt Coalescing for ring 2 */
#define FEC_HASH_TABLE_HIGH	0x118 /* High 32bits hash table */
#define FEC_HASH_TABLE_LOW	0x11c /* Low 32bits hash table */
#define FEC_GRP_HASH_TABLE_HIGH	0x120 /* High 32bits hash table */
#define FEC_GRP_HASH_TABLE_LOW	0x124 /* Low 32bits hash table */
#define FEC_X_WMRK		0x144 /* FIFO transmit water mark */
#define FEC_R_BOUND		0x14c /* FIFO receive bound reg */
#define FEC_R_FSTART		0x150 /* FIFO receive start reg */
#define FEC_R_DES_START_1	0x160 /* Receive descriptor ring 1 */
#define FEC_X_DES_START_1	0x164 /* Transmit descriptor ring 1 */
#define FEC_R_BUFF_SIZE_1	0x168 /* Maximum receive buff ring1 size */
#define FEC_R_DES_START_2	0x16c /* Receive descriptor ring 2 */
#define FEC_X_DES_START_2	0x170 /* Transmit descriptor ring 2 */
#define FEC_R_BUFF_SIZE_2	0x174 /* Maximum receive buff ring2 size */
#define FEC_R_DES_START_0	0x180 /* Receive descriptor ring */
#define FEC_X_DES_START_0	0x184 /* Transmit descriptor ring */
#define FEC_R_BUFF_SIZE_0	0x188 /* Maximum receive buff size */
#define FEC_R_FIFO_RSFL		0x190 /* Receive FIFO section full threshold */
#define FEC_R_FIFO_RSEM		0x194 /* Receive FIFO section empty threshold */
#define FEC_R_FIFO_RAEM		0x198 /* Receive FIFO almost empty threshold */
#define FEC_R_FIFO_RAFL		0x19c /* Receive FIFO almost full threshold */
#define FEC_FTRL		0x1b0 /* Frame truncation receive length*/
#define FEC_RACC		0x1c4 /* Receive Accelerator function */
#define FEC_RCMR_1		0x1c8 /* Receive classification match ring 1 */
#define FEC_RCMR_2		0x1cc /* Receive classification match ring 2 */
#define FEC_DMA_CFG_1		0x1d8 /* DMA class configuration for ring 1 */
#define FEC_DMA_CFG_2		0x1dc /* DMA class Configuration for ring 2 */
#define FEC_R_DES_ACTIVE_1	0x1e0 /* Rx descriptor active for ring 1 */
#define FEC_X_DES_ACTIVE_1	0x1e4 /* Tx descriptor active for ring 1 */
#define FEC_R_DES_ACTIVE_2	0x1e8 /* Rx descriptor active for ring 2 */
#define FEC_X_DES_ACTIVE_2	0x1ec /* Tx descriptor active for ring 2 */
#define FEC_QOS_SCHEME		0x1f0 /* Set multi queues Qos scheme */
#define FEC_MIIGSK_CFGR		0x300 /* MIIGSK Configuration reg */
#define FEC_MIIGSK_ENR		0x308 /* MIIGSK Enable reg */

#define BM_MIIGSK_CFGR_MII		0x00
#define BM_MIIGSK_CFGR_RMII		0x01
#define BM_MIIGSK_CFGR_FRCONT_10M	0x40

#define RMON_T_DROP		0x200 /* Count of frames not cntd correctly */
#define RMON_T_PACKETS		0x204 /* RMON TX packet count */
#define RMON_T_BC_PKT		0x208 /* RMON TX broadcast pkts */
#define RMON_T_MC_PKT		0x20c /* RMON TX multicast pkts */
#define RMON_T_CRC_ALIGN	0x210 /* RMON TX pkts with CRC align err */
#define RMON_T_UNDERSIZE	0x214 /* RMON TX pkts < 64 bytes, good CRC */
#define RMON_T_OVERSIZE		0x218 /* RMON TX pkts > MAX_FL bytes good CRC */
#define RMON_T_FRAG		0x21c /* RMON TX pkts < 64 bytes, bad CRC */
#define RMON_T_JAB		0x220 /* RMON TX pkts > MAX_FL bytes, bad CRC */
#define RMON_T_COL		0x224 /* RMON TX collision count */
#define RMON_T_P64		0x228 /* RMON TX 64 byte pkts */
#define RMON_T_P65TO127		0x22c /* RMON TX 65 to 127 byte pkts */
#define RMON_T_P128TO255	0x230 /* RMON TX 128 to 255 byte pkts */
#define RMON_T_P256TO511	0x234 /* RMON TX 256 to 511 byte pkts */
#define RMON_T_P512TO1023	0x238 /* RMON TX 512 to 1023 byte pkts */
#define RMON_T_P1024TO2047	0x23c /* RMON TX 1024 to 2047 byte pkts */
#define RMON_T_P_GTE2048	0x240 /* RMON TX pkts > 2048 bytes */
#define RMON_T_OCTETS		0x244 /* RMON TX octets */
#define IEEE_T_DROP		0x248 /* Count of frames not counted crtly */
#define IEEE_T_FRAME_OK		0x24c /* Frames tx'd OK */
#define IEEE_T_1COL		0x250 /* Frames tx'd with single collision */
#define IEEE_T_MCOL		0x254 /* Frames tx'd with multiple collision */
#define IEEE_T_DEF		0x258 /* Frames tx'd after deferral delay */
#define IEEE_T_LCOL		0x25c /* Frames tx'd with late collision */
#define IEEE_T_EXCOL		0x260 /* Frames tx'd with excesv collisions */
#define IEEE_T_MACERR		0x264 /* Frames tx'd with TX FIFO underrun */
#define IEEE_T_CSERR		0x268 /* Frames tx'd with carrier sense err */
#define IEEE_T_SQE		0x26c /* Frames tx'd with SQE err */
#define IEEE_T_FDXFC		0x270 /* Flow control pause frames tx'd */
#define IEEE_T_OCTETS_OK	0x274 /* Octet count for frames tx'd w/o err */
#define RMON_R_PACKETS		0x284 /* RMON RX packet count */
#define RMON_R_BC_PKT		0x288 /* RMON RX broadcast pkts */
#define RMON_R_MC_PKT		0x28c /* RMON RX multicast pkts */
#define RMON_R_CRC_ALIGN	0x290 /* RMON RX pkts with CRC alignment err */
#define RMON_R_UNDERSIZE	0x294 /* RMON RX pkts < 64 bytes, good CRC */
#define RMON_R_OVERSIZE		0x298 /* RMON RX pkts > MAX_FL bytes good CRC */
#define RMON_R_FRAG		0x29c /* RMON RX pkts < 64 bytes, bad CRC */
#define RMON_R_JAB		0x2a0 /* RMON RX pkts > MAX_FL bytes, bad CRC */
#define RMON_R_RESVD_O		0x2a4 /* Reserved */
#define RMON_R_P64		0x2a8 /* RMON RX 64 byte pkts */
#define RMON_R_P65TO127		0x2ac /* RMON RX 65 to 127 byte pkts */
#define RMON_R_P128TO255	0x2b0 /* RMON RX 128 to 255 byte pkts */
#define RMON_R_P256TO511	0x2b4 /* RMON RX 256 to 511 byte pkts */
#define RMON_R_P512TO1023	0x2b8 /* RMON RX 512 to 1023 byte pkts */
#define RMON_R_P1024TO2047	0x2bc /* RMON RX 1024 to 2047 byte pkts */
#define RMON_R_P_GTE2048	0x2c0 /* RMON RX pkts > 2048 bytes */
#define RMON_R_OCTETS		0x2c4 /* RMON RX octets */
#define IEEE_R_DROP		0x2c8 /* Count frames not counted correctly */
#define IEEE_R_FRAME_OK		0x2cc /* Frames rx'd OK */
#define IEEE_R_CRC		0x2d0 /* Frames rx'd with CRC err */
#define IEEE_R_ALIGN		0x2d4 /* Frames rx'd with alignment err */
#define IEEE_R_MACERR		0x2d8 /* Receive FIFO overflow count */
#define IEEE_R_FDXFC		0x2dc /* Flow control pause frames rx'd */
#define IEEE_R_OCTETS_OK	0x2e0 /* Octet cnt for frames rx'd w/o err */

#else

#define FEC_ECNTRL		0x000 /* Ethernet control reg */
#define FEC_IEVENT		0x004 /* Interrupt even reg */
#define FEC_IMASK		0x008 /* Interrupt mask reg */
#define FEC_IVEC		0x00c /* Interrupt vec status reg */
#define FEC_R_DES_ACTIVE_0	0x010 /* Receive descriptor reg */
#define FEC_R_DES_ACTIVE_1	FEC_R_DES_ACTIVE_0
#define FEC_R_DES_ACTIVE_2	FEC_R_DES_ACTIVE_0
#define FEC_X_DES_ACTIVE_0	0x014 /* Transmit descriptor reg */
#define FEC_X_DES_ACTIVE_1	FEC_X_DES_ACTIVE_0
#define FEC_X_DES_ACTIVE_2	FEC_X_DES_ACTIVE_0
#define FEC_MII_DATA		0x040 /* MII manage frame reg */
#define FEC_MII_SPEED		0x044 /* MII speed control reg */
#define FEC_R_BOUND		0x08c /* FIFO receive bound reg */
#define FEC_R_FSTART		0x090 /* FIFO receive start reg */
#define FEC_X_WMRK		0x0a4 /* FIFO transmit water mark */
#define FEC_X_FSTART		0x0ac /* FIFO transmit start reg */
#define FEC_R_CNTRL		0x104 /* Receive control reg */
#define FEC_MAX_FRM_LEN		0x108 /* Maximum frame length reg */
#define FEC_X_CNTRL		0x144 /* Transmit Control reg */
#define FEC_ADDR_LOW		0x3c0 /* Low 32bits MAC address */
#define FEC_ADDR_HIGH		0x3c4 /* High 16bits MAC address */
#define FEC_GRP_HASH_TABLE_HIGH	0x3c8 /* High 32bits hash table */
#define FEC_GRP_HASH_TABLE_LOW	0x3cc /* Low 32bits hash table */
#define FEC_R_DES_START_0	0x3d0 /* Receive descriptor ring */
#define FEC_R_DES_START_1	FEC_R_DES_START_0
#define FEC_R_DES_START_2	FEC_R_DES_START_0
#define FEC_X_DES_START_0	0x3d4 /* Transmit descriptor ring */
#define FEC_X_DES_START_1	FEC_X_DES_START_0
#define FEC_X_DES_START_2	FEC_X_DES_START_0
#define FEC_R_BUFF_SIZE_0	0x3d8 /* Maximum receive buff size */
#define FEC_R_BUFF_SIZE_1	FEC_R_BUFF_SIZE_0
#define FEC_R_BUFF_SIZE_2	FEC_R_BUFF_SIZE_0
#define FEC_FIFO_RAM		0x400 /* FIFO RAM buffer */
/* Not existed in real chip
 * Just for pass build.
 */
#define FEC_RCMR_1		0xfff
#define FEC_RCMR_2		0xfff
#define FEC_DMA_CFG_1		0xfff
#define FEC_DMA_CFG_2		0xfff
#define FEC_TXIC0		0xfff
#define FEC_TXIC1		0xfff
#define FEC_TXIC2		0xfff
#define FEC_RXIC0		0xfff
#define FEC_RXIC1		0xfff
#define FEC_RXIC2		0xfff
#endif /* CONFIG_M5272 */


/*
 *	Define the buffer descriptor structure.
 *
 *	Evidently, ARM SoCs have the FEC block generated in a
 *	little endian mode so adjust endianness accordingly.
 */
<<<<<<< HEAD
#if defined(CONFIG_ARM) || defined(CONFIG_ARCH_S32)
=======
#if defined(CONFIG_ARM) || defined(CONFIG_ARM64)
>>>>>>> e021bb4f
#define fec32_to_cpu le32_to_cpu
#define fec16_to_cpu le16_to_cpu
#define cpu_to_fec32 cpu_to_le32
#define cpu_to_fec16 cpu_to_le16
#define __fec32 __le32
#define __fec16 __le16

struct bufdesc {
	__fec16 cbd_datlen;	/* Data length */
	__fec16 cbd_sc;		/* Control and status info */
	__fec32 cbd_bufaddr;	/* Buffer address */
};
#else
#define fec32_to_cpu be32_to_cpu
#define fec16_to_cpu be16_to_cpu
#define cpu_to_fec32 cpu_to_be32
#define cpu_to_fec16 cpu_to_be16
#define __fec32 __be32
#define __fec16 __be16

struct bufdesc {
	__fec16	cbd_sc;		/* Control and status info */
	__fec16	cbd_datlen;	/* Data length */
	__fec32	cbd_bufaddr;	/* Buffer address */
};
#endif

struct bufdesc_ex {
	struct bufdesc desc;
	__fec32 cbd_esc;
	__fec32 cbd_prot;
	__fec32 cbd_bdu;
	__fec32 ts;
	__fec16 res0[4];
};

/*
 *	The following definitions courtesy of commproc.h, which where
 *	Copyright (c) 1997 Dan Malek (dmalek@jlc.net).
 */
#define BD_SC_EMPTY	((ushort)0x8000)	/* Receive is empty */
#define BD_SC_READY	((ushort)0x8000)	/* Transmit is ready */
#define BD_SC_WRAP	((ushort)0x2000)	/* Last buffer descriptor */
#define BD_SC_INTRPT	((ushort)0x1000)	/* Interrupt on change */
#define BD_SC_CM	((ushort)0x0200)	/* Continuous mode */
#define BD_SC_ID	((ushort)0x0100)	/* Rec'd too many idles */
#define BD_SC_P		((ushort)0x0100)	/* xmt preamble */
#define BD_SC_BR	((ushort)0x0020)	/* Break received */
#define BD_SC_FR	((ushort)0x0010)	/* Framing error */
#define BD_SC_PR	((ushort)0x0008)	/* Parity error */
#define BD_SC_OV	((ushort)0x0002)	/* Overrun */
#define BD_SC_CD	((ushort)0x0001)	/* ?? */

/* Buffer descriptor control/status used by Ethernet receive.
 */
#define BD_ENET_RX_EMPTY	((ushort)0x8000)
#define BD_ENET_RX_WRAP		((ushort)0x2000)
#define BD_ENET_RX_INTR		((ushort)0x1000)
#define BD_ENET_RX_LAST		((ushort)0x0800)
#define BD_ENET_RX_FIRST	((ushort)0x0400)
#define BD_ENET_RX_MISS		((ushort)0x0100)
#define BD_ENET_RX_LG		((ushort)0x0020)
#define BD_ENET_RX_NO		((ushort)0x0010)
#define BD_ENET_RX_SH		((ushort)0x0008)
#define BD_ENET_RX_CR		((ushort)0x0004)
#define BD_ENET_RX_OV		((ushort)0x0002)
#define BD_ENET_RX_CL		((ushort)0x0001)
#define BD_ENET_RX_STATS	((ushort)0x013f)	/* All status bits */

/* Enhanced buffer descriptor control/status used by Ethernet receive */
#define BD_ENET_RX_VLAN		0x00000004

/* Buffer descriptor control/status used by Ethernet transmit.
 */
#define BD_ENET_TX_READY	((ushort)0x8000)
#define BD_ENET_TX_PAD		((ushort)0x4000)
#define BD_ENET_TX_WRAP		((ushort)0x2000)
#define BD_ENET_TX_INTR		((ushort)0x1000)
#define BD_ENET_TX_LAST		((ushort)0x0800)
#define BD_ENET_TX_TC		((ushort)0x0400)
#define BD_ENET_TX_DEF		((ushort)0x0200)
#define BD_ENET_TX_HB		((ushort)0x0100)
#define BD_ENET_TX_LC		((ushort)0x0080)
#define BD_ENET_TX_RL		((ushort)0x0040)
#define BD_ENET_TX_RCMASK	((ushort)0x003c)
#define BD_ENET_TX_UN		((ushort)0x0002)
#define BD_ENET_TX_CSL		((ushort)0x0001)
#define BD_ENET_TX_STATS	((ushort)0x0fff)	/* All status bits */

/* enhanced buffer descriptor control/status used by Ethernet transmit */
#define BD_ENET_TX_INT		0x40000000
#define BD_ENET_TX_TS		0x20000000
#define BD_ENET_TX_PINS		0x10000000
#define BD_ENET_TX_IINS		0x08000000


/* This device has up to four irqs on some platforms */
#define FEC_IRQ_NUM		4

/* Maximum number of queues supported
 * ENET with AVB IP can support up to 3 independent tx queues and rx queues.
 * User can point the queue number that is less than or equal to 3.
 */
#define FEC_ENET_MAX_TX_QS	3
#define FEC_ENET_MAX_RX_QS	3

#define FEC_R_DES_START(X)	(((X) == 1) ? FEC_R_DES_START_1 : \
				(((X) == 2) ? \
					FEC_R_DES_START_2 : FEC_R_DES_START_0))
#define FEC_X_DES_START(X)	(((X) == 1) ? FEC_X_DES_START_1 : \
				(((X) == 2) ? \
					FEC_X_DES_START_2 : FEC_X_DES_START_0))
#define FEC_R_BUFF_SIZE(X)	(((X) == 1) ? FEC_R_BUFF_SIZE_1 : \
				(((X) == 2) ? \
					FEC_R_BUFF_SIZE_2 : FEC_R_BUFF_SIZE_0))

#define FEC_DMA_CFG(X)		(((X) == 2) ? FEC_DMA_CFG_2 : FEC_DMA_CFG_1)

#define DMA_CLASS_EN		(1 << 16)
#define FEC_RCMR(X)		(((X) == 2) ? FEC_RCMR_2 : FEC_RCMR_1)
#define IDLE_SLOPE_MASK		0xffff
#define IDLE_SLOPE_1		0x200 /* BW fraction: 0.5 */
#define IDLE_SLOPE_2		0x200 /* BW fraction: 0.5 */
#define IDLE_SLOPE(X)		(((X) == 1) ?				\
				(IDLE_SLOPE_1 & IDLE_SLOPE_MASK) :	\
				(IDLE_SLOPE_2 & IDLE_SLOPE_MASK))
#define RCMR_MATCHEN		(0x1 << 16)
#define RCMR_CMP_CFG(v, n)	(((v) & 0x7) <<  (n << 2))
#define RCMR_CMP_1		(RCMR_CMP_CFG(0, 0) | RCMR_CMP_CFG(1, 1) | \
				RCMR_CMP_CFG(2, 2) | RCMR_CMP_CFG(3, 3))
#define RCMR_CMP_2		(RCMR_CMP_CFG(4, 0) | RCMR_CMP_CFG(5, 1) | \
				RCMR_CMP_CFG(6, 2) | RCMR_CMP_CFG(7, 3))
#define RCMR_CMP(X)		(((X) == 1) ? RCMR_CMP_1 : RCMR_CMP_2)
#define FEC_TX_BD_FTYPE(X)	(((X) & 0xf) << 20)

/* The number of Tx and Rx buffers.  These are allocated from the page
 * pool.  The code may assume these are power of two, so it it best
 * to keep them that size.
 * We don't need to allocate pages for the transmitter.  We just use
 * the skbuffer directly.
 */

#define FEC_ENET_RX_PAGES	256
#define FEC_ENET_RX_FRSIZE	2048
#define FEC_ENET_RX_FRPPG	(PAGE_SIZE / FEC_ENET_RX_FRSIZE)
#define RX_RING_SIZE		(FEC_ENET_RX_FRPPG * FEC_ENET_RX_PAGES)
#define FEC_ENET_TX_FRSIZE	2048
#define FEC_ENET_TX_FRPPG	(PAGE_SIZE / FEC_ENET_TX_FRSIZE)
#define TX_RING_SIZE		512	/* Must be power of two */
#define TX_RING_MOD_MASK	511	/*   for this to work */

#define BD_ENET_RX_INT		0x00800000
#define BD_ENET_RX_PTP		((ushort)0x0400)
#define BD_ENET_RX_ICE		0x00000020
#define BD_ENET_RX_PCR		0x00000010
#define FLAG_RX_CSUM_ENABLED	(BD_ENET_RX_ICE | BD_ENET_RX_PCR)
#define FLAG_RX_CSUM_ERROR	(BD_ENET_RX_ICE | BD_ENET_RX_PCR)

/* Interrupt events/masks. */
#define FEC_ENET_HBERR  ((uint)0x80000000)      /* Heartbeat error */
#define FEC_ENET_BABR   ((uint)0x40000000)      /* Babbling receiver */
#define FEC_ENET_BABT   ((uint)0x20000000)      /* Babbling transmitter */
#define FEC_ENET_GRA    ((uint)0x10000000)      /* Graceful stop complete */
#define FEC_ENET_TXF_0	((uint)0x08000000)	/* Full frame transmitted */
#define FEC_ENET_TXF_1	((uint)0x00000008)	/* Full frame transmitted */
#define FEC_ENET_TXF_2	((uint)0x00000080)	/* Full frame transmitted */
#define FEC_ENET_TXB    ((uint)0x04000000)      /* A buffer was transmitted */
#define FEC_ENET_RXF_0	((uint)0x02000000)	/* Full frame received */
#define FEC_ENET_RXF_1	((uint)0x00000002)	/* Full frame received */
#define FEC_ENET_RXF_2	((uint)0x00000020)	/* Full frame received */
#define FEC_ENET_RXB    ((uint)0x01000000)      /* A buffer was received */
#define FEC_ENET_MII    ((uint)0x00800000)      /* MII interrupt */
#define FEC_ENET_EBERR  ((uint)0x00400000)      /* SDMA bus error */
#define FEC_ENET_WAKEUP	((uint)0x00020000)	/* Wakeup request */
#define FEC_ENET_TXF	(FEC_ENET_TXF_0 | FEC_ENET_TXF_1 | FEC_ENET_TXF_2)
#define FEC_ENET_RXF	(FEC_ENET_RXF_0 | FEC_ENET_RXF_1 | FEC_ENET_RXF_2)
#define FEC_ENET_TS_AVAIL       ((uint)0x00010000)
#define FEC_ENET_TS_TIMER       ((uint)0x00008000)

#define FEC_DEFAULT_IMASK (FEC_ENET_TXF | FEC_ENET_RXF | FEC_ENET_MII)
#define FEC_NAPI_IMASK	FEC_ENET_MII
#define FEC_RX_DISABLED_IMASK (FEC_DEFAULT_IMASK & (~FEC_ENET_RXF))

/* ENET interrupt coalescing macro define */
#define FEC_ITR_CLK_SEL		(0x1 << 30)
#define FEC_ITR_EN		(0x1 << 31)
#define FEC_ITR_ICFT(X)		(((X) & 0xff) << 20)
#define FEC_ITR_ICTT(X)		((X) & 0xffff)
#define FEC_ITR_ICFT_DEFAULT	200  /* Set 200 frame count threshold */
#define FEC_ITR_ICTT_DEFAULT	1000 /* Set 1000us timer threshold */

#define FEC_VLAN_TAG_LEN	0x04
#define FEC_ETHTYPE_LEN		0x02

/* Controller is ENET-MAC */
#define FEC_QUIRK_ENET_MAC		(1 << 0)
/* Controller needs driver to swap frame */
#define FEC_QUIRK_SWAP_FRAME		(1 << 1)
/* Controller uses gasket */
#define FEC_QUIRK_USE_GASKET		(1 << 2)
/* Controller has GBIT support */
#define FEC_QUIRK_HAS_GBIT		(1 << 3)
/* Controller has extend desc buffer */
#define FEC_QUIRK_HAS_BUFDESC_EX	(1 << 4)
/* Controller has hardware checksum support */
#define FEC_QUIRK_HAS_CSUM		(1 << 5)
/* Controller has hardware vlan support */
#define FEC_QUIRK_HAS_VLAN		(1 << 6)
/* ENET IP errata ERR006358
 *
 * If the ready bit in the transmit buffer descriptor (TxBD[R]) is previously
 * detected as not set during a prior frame transmission, then the
 * ENET_TDAR[TDAR] bit is cleared at a later time, even if additional TxBDs
 * were added to the ring and the ENET_TDAR[TDAR] bit is set. This results in
 * frames not being transmitted until there is a 0-to-1 transition on
 * ENET_TDAR[TDAR].
 */
#define FEC_QUIRK_ERR006358		(1 << 7)
/* ENET IP hw AVB
 *
 * i.MX6SX ENET IP add Audio Video Bridging (AVB) feature support.
 * - Two class indicators on receive with configurable priority
 * - Two class indicators and line speed timer on transmit allowing
 *   implementation class credit based shapers externally
 * - Additional DMA registers provisioned to allow managing up to 3
 *   independent rings
 */
#define FEC_QUIRK_HAS_AVB		(1 << 8)
/* There is a TDAR race condition for mutliQ when the software sets TDAR
 * and the UDMA clears TDAR simultaneously or in a small window (2-4 cycles).
 * This will cause the udma_tx and udma_tx_arbiter state machines to hang.
 * The issue exist at i.MX6SX enet IP.
 */
#define FEC_QUIRK_ERR007885		(1 << 9)
/* ENET Block Guide/ Chapter for the iMX6SX (PELE) address one issue:
 * After set ENET_ATCR[Capture], there need some time cycles before the counter
 * value is capture in the register clock domain.
 * The wait-time-cycles is at least 6 clock cycles of the slower clock between
 * the register clock and the 1588 clock. The 1588 ts_clk is fixed to 25Mhz,
 * register clock is 66Mhz, so the wait-time-cycles must be greater than 240ns
 * (40ns * 6).
 */
#define FEC_QUIRK_BUG_CAPTURE		(1 << 10)
/* Controller has only one MDIO bus */
#define FEC_QUIRK_SINGLE_MDIO		(1 << 11)
/* Controller supports RACC register */
#define FEC_QUIRK_HAS_RACC		(1 << 12)
/* Controller supports interrupt coalesc */
#define FEC_QUIRK_HAS_COALESCE		(1 << 13)
/* Interrupt doesn't wake CPU from deep idle */
#define FEC_QUIRK_ERR006687		(1 << 14)
/* The MIB counters should be cleared and enabled during
 * initialisation.
 */
#define FEC_QUIRK_MIB_CLEAR		(1 << 15)
/* Only i.MX25/i.MX27/i.MX28 controller supports FRBR,FRSR registers,
 * those FIFO receive registers are resolved in other platforms.
 */
#define FEC_QUIRK_HAS_FRREG		(1 << 16)

/* Ethernet Control Register */
#define FEC_ENET_ETHEREN		BIT(1)	/* Ethernet Enable */

struct bufdesc_prop {
	int qid;
	/* Address of Rx and Tx buffers */
	struct bufdesc	*base;
	struct bufdesc	*last;
	struct bufdesc	*cur;
	void __iomem	*reg_desc_active;
	dma_addr_t	dma;
	unsigned short ring_size;
	unsigned char dsize;
	unsigned char dsize_log2;
};

struct fec_enet_priv_tx_q {
	struct bufdesc_prop bd;
	unsigned char *tx_bounce[TX_RING_SIZE];
	struct  sk_buff *tx_skbuff[TX_RING_SIZE];

	unsigned short tx_stop_threshold;
	unsigned short tx_wake_threshold;

	struct bufdesc	*dirty_tx;
	char *tso_hdrs;
	dma_addr_t tso_hdrs_dma;
};

struct fec_enet_priv_rx_q {
	struct bufdesc_prop bd;
	struct  sk_buff *rx_skbuff[RX_RING_SIZE];
};

/* The FEC buffer descriptors track the ring buffers.  The rx_bd_base and
 * tx_bd_base always point to the base of the buffer descriptors.  The
 * cur_rx and cur_tx point to the currently available buffer.
 * The dirty_tx tracks the current buffer that is being sent by the
 * controller.  The cur_tx and dirty_tx are equal under both completely
 * empty and completely full conditions.  The empty/ready indicator in
 * the buffer descriptor determines the actual condition.
 */
struct fec_enet_private {
	/* Hardware registers of the FEC device */
	void __iomem *hwp;

	struct net_device *netdev;

	struct clk *clk_ipg;
	struct clk *clk_ahb;
	struct clk *clk_ref;
	struct clk *clk_enet_out;
	struct clk *clk_ptp;

	bool ptp_clk_on;
	struct mutex ptp_clk_mutex;
	unsigned int num_tx_queues;
	unsigned int num_rx_queues;

	/* The saved address of a sent-in-place packet/buffer, for skfree(). */
	struct fec_enet_priv_tx_q *tx_queue[FEC_ENET_MAX_TX_QS];
	struct fec_enet_priv_rx_q *rx_queue[FEC_ENET_MAX_RX_QS];

	unsigned int total_tx_ring_size;
	unsigned int total_rx_ring_size;

	unsigned long work_tx;
	unsigned long work_rx;
	unsigned long work_ts;
	unsigned long work_mdio;

	struct	platform_device *pdev;

	int	dev_id;

	/* Phylib and MDIO interface */
	struct	mii_bus *mii_bus;
	int	mii_timeout;
	uint	phy_speed;
	phy_interface_t	phy_interface;
	struct device_node *phy_node;
	int	link;
	int	full_duplex;
	int	speed;
	struct	completion mdio_done;
	int	irq[FEC_IRQ_NUM];
	bool	bufdesc_ex;
	int	pause_flag;
	int	wol_flag;
	u32	quirks;

	struct	napi_struct napi;
	int	csum_flags;

	struct work_struct tx_timeout_work;

	struct ptp_clock *ptp_clock;
	struct ptp_clock_info ptp_caps;
	unsigned long last_overflow_check;
	spinlock_t tmreg_lock;
	struct cyclecounter cc;
	struct timecounter tc;
	int rx_hwtstamp_filter;
	u32 base_incval;
	u32 cycle_speed;
	int hwts_rx_en;
	int hwts_tx_en;
	struct delayed_work time_keep;
	struct regulator *reg_phy;

	unsigned int tx_align;
	unsigned int rx_align;

	/* hw interrupt coalesce */
	unsigned int rx_pkts_itr;
	unsigned int rx_time_itr;
	unsigned int tx_pkts_itr;
	unsigned int tx_time_itr;
	unsigned int itr_clk_rate;

	u32 rx_copybreak;

	/* ptp clock period in ns*/
	unsigned int ptp_inc;

	/* pps  */
	int pps_channel;
	unsigned int reload_period;
	int pps_enable;
	unsigned int next_counter;

	u64 ethtool_stats[0];
};

void fec_ptp_init(struct platform_device *pdev, int irq_idx);
void fec_ptp_stop(struct platform_device *pdev);
void fec_ptp_start_cyclecounter(struct net_device *ndev);
int fec_ptp_set(struct net_device *ndev, struct ifreq *ifr);
int fec_ptp_get(struct net_device *ndev, struct ifreq *ifr);

/****************************************************************************/
#endif /* FEC_H */<|MERGE_RESOLUTION|>--- conflicted
+++ resolved
@@ -21,13 +21,8 @@
 #include <linux/timecounter.h>
 
 #if defined(CONFIG_M523x) || defined(CONFIG_M527x) || defined(CONFIG_M528x) || \
-<<<<<<< HEAD
-	defined(CONFIG_M520x) || defined(CONFIG_M532x) || \
-	defined(CONFIG_ARM) || defined(CONFIG_ARCH_S32)
-=======
     defined(CONFIG_M520x) || defined(CONFIG_M532x) || defined(CONFIG_ARM) || \
-    defined(CONFIG_ARM64) || defined(CONFIG_COMPILE_TEST)
->>>>>>> e021bb4f
+    defined(CONFIG_ARM64) || defined(CONFIG_COMPILE_TEST) || defined(CONFIG_ARCH_S32)
 /*
  *	Just figures, Motorola would have to change the offsets for
  *	registers in the same peripheral device on different models
@@ -202,11 +197,7 @@
  *	Evidently, ARM SoCs have the FEC block generated in a
  *	little endian mode so adjust endianness accordingly.
  */
-<<<<<<< HEAD
-#if defined(CONFIG_ARM) || defined(CONFIG_ARCH_S32)
-=======
-#if defined(CONFIG_ARM) || defined(CONFIG_ARM64)
->>>>>>> e021bb4f
+#if defined(CONFIG_ARM) || defined(CONFIG_ARM64) || defined(CONFIG_ARCH_S32)
 #define fec32_to_cpu le32_to_cpu
 #define fec16_to_cpu le16_to_cpu
 #define cpu_to_fec32 cpu_to_le32
