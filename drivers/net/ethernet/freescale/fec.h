--- conflicted
+++ resolved
@@ -7,7 +7,6 @@
  *
  *	(C) Copyright 2000-2005, Greg Ungerer (gerg@snapgear.com)
  *	(C) Copyright 2000-2001, Lineo (www.lineo.com)
- *	(C) Copyright 2015 Freescale Semiconductor, Inc.
  */
 
 /****************************************************************************/
@@ -21,13 +20,7 @@
 #include <linux/timecounter.h>
 
 #if defined(CONFIG_M523x) || defined(CONFIG_M527x) || defined(CONFIG_M528x) || \
-<<<<<<< HEAD
-    defined(CONFIG_M520x) || defined(CONFIG_M532x) || \
-    defined(CONFIG_ARCH_MXC) || defined(CONFIG_SOC_IMX28) || \
-    defined(CONFIG_ARCH_S32)
-=======
     defined(CONFIG_M520x) || defined(CONFIG_M532x) || defined(CONFIG_ARM)
->>>>>>> 0ab73e6e
 /*
  *	Just figures, Motorola would have to change the offsets for
  *	registers in the same peripheral device on different models
@@ -202,14 +195,6 @@
  *	Evidently, ARM SoCs have the FEC block generated in a
  *	little endian mode so adjust endianness accordingly.
  */
-<<<<<<< HEAD
-#if defined(CONFIG_ARCH_MXC) || defined(CONFIG_SOC_IMX28) || \
-    defined(CONFIG_ARCH_S32)
-struct bufdesc {
-	uint16_t cbd_datlen;	/* Data length */
-	uint16_t cbd_sc;	/* Control and status info */
-	uint32_t cbd_bufaddr;	/* Buffer address */
-=======
 #if defined(CONFIG_ARM)
 #define fec32_to_cpu le32_to_cpu
 #define fec16_to_cpu le16_to_cpu
@@ -222,7 +207,6 @@
 	__fec16 cbd_datlen;	/* Data length */
 	__fec16 cbd_sc;		/* Control and status info */
 	__fec32 cbd_bufaddr;	/* Buffer address */
->>>>>>> 0ab73e6e
 };
 #else
 #define fec32_to_cpu be32_to_cpu
@@ -241,19 +225,11 @@
 
 struct bufdesc_ex {
 	struct bufdesc desc;
-<<<<<<< HEAD
-	uint32_t cbd_esc;
-	uint32_t cbd_prot;
-	uint32_t cbd_bdu;
-	uint32_t ts;
-	uint16_t res0[4];
-=======
 	__fec32 cbd_esc;
 	__fec32 cbd_prot;
 	__fec32 cbd_bdu;
 	__fec32 ts;
 	__fec16 res0[4];
->>>>>>> 0ab73e6e
 };
 
 /*
@@ -316,8 +292,8 @@
 #define BD_ENET_TX_IINS		0x08000000
 
 
-/* This device has up to four irqs on some platforms */
-#define FEC_IRQ_NUM		4
+/* This device has up to three irqs on some platforms */
+#define FEC_IRQ_NUM		3
 
 /* Maximum number of queues supported
  * ENET with AVB IP can support up to 3 independent tx queues and rx queues.
@@ -489,24 +465,8 @@
 	unsigned char dsize_log2;
 };
 
-<<<<<<< HEAD
-/* Ethernet Control Register */
-#define FEC_ENET_ETHEREN		BIT(1) /* Ethernet Enable */
-
-/* This structure groups common FEC/ENET queue params
-   to allow reuse of functions for both TX and RX queues */
-struct fec_priv_common_q {
-	int index;
-	dma_addr_t bd_dma;
-	struct bufdesc *bd_base;
-	uint ring_size;
-};
-struct fec_enet_priv_tx_q {
-	struct fec_priv_common_q q;
-=======
 struct fec_enet_priv_tx_q {
 	struct bufdesc_prop bd;
->>>>>>> 0ab73e6e
 	unsigned char *tx_bounce[TX_RING_SIZE];
 	struct  sk_buff *tx_skbuff[TX_RING_SIZE];
 
@@ -519,15 +479,8 @@
 };
 
 struct fec_enet_priv_rx_q {
-<<<<<<< HEAD
-	struct fec_priv_common_q q;
-	struct  sk_buff *rx_skbuff[RX_RING_SIZE];
-
-	struct bufdesc	*cur_rx;
-=======
 	struct bufdesc_prop bd;
 	struct  sk_buff *rx_skbuff[RX_RING_SIZE];
->>>>>>> 0ab73e6e
 };
 
 /* The FEC buffer descriptors track the ring buffers.  The rx_bd_base and
