--- conflicted
+++ resolved
@@ -5251,41 +5251,6 @@
 	/* Initialize the device structure. */
 	dev->netdev_ops = &cxgb4_mgmt_netdev_ops;
 	dev->ethtool_ops = &cxgb4_mgmt_ethtool_ops;
-<<<<<<< HEAD
-}
-
-static int config_mgmt_dev(struct pci_dev *pdev)
-{
-	struct adapter *adap = pci_get_drvdata(pdev);
-	struct net_device *netdev;
-	struct port_info *pi;
-	char name[IFNAMSIZ];
-	int err;
-
-	snprintf(name, IFNAMSIZ, "mgmtpf%d%d", adap->adap_idx, adap->pf);
-	netdev = alloc_netdev(sizeof(struct port_info), name, NET_NAME_UNKNOWN,
-			      dummy_setup);
-	if (!netdev)
-		return -ENOMEM;
-
-	pi = netdev_priv(netdev);
-	pi->adapter = adap;
-	pi->tx_chan = adap->pf % adap->params.nports;
-	SET_NETDEV_DEV(netdev, &pdev->dev);
-
-	adap->port[0] = netdev;
-	pi->port_id = 0;
-
-	err = register_netdev(adap->port[0]);
-	if (err) {
-		pr_info("Unable to register VF mgmt netdev %s\n", name);
-		free_netdev(adap->port[0]);
-		adap->port[0] = NULL;
-		return err;
-	}
-	return 0;
-=======
->>>>>>> e021bb4f
 }
 
 static int cxgb4_iov_configure(struct pci_dev *pdev, int num_vfs)
@@ -5831,10 +5796,7 @@
 		goto out_free_dev;
 	}
 
-<<<<<<< HEAD
-=======
 fw_attach_fail:
->>>>>>> e021bb4f
 	/*
 	 * The card is now ready to go.  If any errors occur during device
 	 * registration we do not fail the whole card but rather proceed only
