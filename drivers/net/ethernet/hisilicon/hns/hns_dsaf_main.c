--- conflicted
+++ resolved
@@ -2793,7 +2793,6 @@
 
 	/* update software entry */
 	soft_mac_entry = priv->soft_mac_tbl;
-<<<<<<< HEAD
 	soft_mac_entry += entry_index;
 	soft_mac_entry->index = entry_index;
 	soft_mac_entry->tcam_key.high.val = mac_key.high.val;
@@ -2899,113 +2898,6 @@
 				   &tbl_tcam_mask, &tbl_tcam_mcast);
 	/* update soft management table. */
 	soft_mac_entry += entry_index;
-=======
-	soft_mac_entry += entry_index;
-	soft_mac_entry->index = entry_index;
-	soft_mac_entry->tcam_key.high.val = mac_key.high.val;
-	soft_mac_entry->tcam_key.low.val = mac_key.low.val;
-	/* step back to the START for mc. */
-	soft_mac_entry = priv->soft_mac_tbl;
-
-	/* 2. set promisc multicast vague tcam entry. */
-	entry_index = hns_dsaf_find_empty_mac_entry_reverse(dsaf_dev);
-	if (entry_index == DSAF_INVALID_ENTRY_IDX) {
-		dev_err(dsaf_dev->dev,
-			"enable mc promisc failed (port:%#x)\n",
-			port);
-		return;
-	}
-
-	memset(&mask_entry, 0x0, sizeof(mask_entry));
-	memset(&mask_key, 0x0, sizeof(mask_key));
-	memset(&temp_key, 0x0, sizeof(temp_key));
-	mask_entry.addr[0] = 0x01;
-	hns_dsaf_set_mac_key(dsaf_dev, &mask_key, mask_entry.in_vlan_id,
-			     0xf, mask_entry.addr);
-	tbl_tcam_mcast.tbl_mcast_item_vld = 1;
-	tbl_tcam_mcast.tbl_mcast_old_en = 0;
-
-	/* set MAC port to handle multicast */
-	mskid = hns_dsaf_get_port_id(port);
-	if (mskid == -EINVAL) {
-		dev_err(dsaf_dev->dev, "%s,pnum(%d)error,key(%#x:%#x)\n",
-			dsaf_dev->ae_dev.name, port,
-			mask_key.high.val, mask_key.low.val);
-		return;
-	}
-	dsaf_set_bit(tbl_tcam_mcast.tbl_mcast_port_msk[mskid / 32],
-		     mskid % 32, 1);
-
-	/* set pool bit map to handle multicast */
-	mskid = hns_dsaf_get_port_id(port_num);
-	if (mskid == -EINVAL) {
-		dev_err(dsaf_dev->dev,
-			"%s, pool bit map pnum(%d)error,key(%#x:%#x)\n",
-			dsaf_dev->ae_dev.name, port_num,
-			mask_key.high.val, mask_key.low.val);
-		return;
-	}
-	dsaf_set_bit(tbl_tcam_mcast.tbl_mcast_port_msk[mskid / 32],
-		     mskid % 32, 1);
-
-	memcpy(&temp_key, &mask_key, sizeof(mask_key));
-	hns_dsaf_tcam_mc_cfg_vague(dsaf_dev, entry_index, &tbl_tcam_data_mc,
-				   (struct dsaf_tbl_tcam_data *)(&mask_key),
-				   &tbl_tcam_mcast);
-
-	/* update software entry */
-	soft_mac_entry += entry_index;
-	soft_mac_entry->index = entry_index;
-	soft_mac_entry->tcam_key.high.val = temp_key.high.val;
-	soft_mac_entry->tcam_key.low.val = temp_key.low.val;
-}
-
-static void set_promisc_tcam_disable(struct dsaf_device *dsaf_dev, u32 port)
-{
-	struct dsaf_tbl_tcam_data tbl_tcam_data_mc = {0x01000000, port};
-	struct dsaf_tbl_tcam_ucast_cfg tbl_tcam_ucast = {0, 0, 0, 0, 0};
-	struct dsaf_tbl_tcam_mcast_cfg tbl_tcam_mcast = {0, 0, {0} };
-	struct dsaf_drv_priv *priv = hns_dsaf_dev_priv(dsaf_dev);
-	struct dsaf_tbl_tcam_data tbl_tcam_data_uc = {0, 0};
-	struct dsaf_tbl_tcam_data tbl_tcam_mask = {0, 0};
-	struct dsaf_drv_soft_mac_tbl *soft_mac_entry;
-	u16 entry_index = DSAF_INVALID_ENTRY_IDX;
-	struct dsaf_drv_tbl_tcam_key mac_key;
-	u8 addr[ETH_ALEN] = {0};
-
-	/* 1. delete uc vague tcam entry. */
-	/* promisc use vague table match with vlanid = 0 & macaddr = 0 */
-	hns_dsaf_set_mac_key(dsaf_dev, &mac_key, 0x00, port, addr);
-	entry_index = hns_dsaf_find_soft_mac_entry(dsaf_dev, &mac_key);
-
-	if (entry_index == DSAF_INVALID_ENTRY_IDX)
-		return;
-
-	/* config uc vague table */
-	hns_dsaf_tcam_uc_cfg_vague(dsaf_dev, entry_index, &tbl_tcam_data_uc,
-				   &tbl_tcam_mask, &tbl_tcam_ucast);
-	/* update soft management table. */
-	soft_mac_entry = priv->soft_mac_tbl;
-	soft_mac_entry += entry_index;
-	soft_mac_entry->index = DSAF_INVALID_ENTRY_IDX;
-	/* step back to the START for mc. */
-	soft_mac_entry = priv->soft_mac_tbl;
-
-	/* 2. delete mc vague tcam entry. */
-	addr[0] = 0x01;
-	memset(&mac_key, 0x0, sizeof(mac_key));
-	hns_dsaf_set_mac_key(dsaf_dev, &mac_key, 0x00, port, addr);
-	entry_index = hns_dsaf_find_soft_mac_entry(dsaf_dev, &mac_key);
-
-	if (entry_index == DSAF_INVALID_ENTRY_IDX)
-		return;
-
-	/* config mc vague table */
-	hns_dsaf_tcam_mc_cfg_vague(dsaf_dev, entry_index, &tbl_tcam_data_mc,
-				   &tbl_tcam_mask, &tbl_tcam_mcast);
-	/* update soft management table. */
-	soft_mac_entry += entry_index;
->>>>>>> fa578e9d
 	soft_mac_entry->index = DSAF_INVALID_ENTRY_IDX;
 }
 
@@ -3017,38 +2909,6 @@
 		set_promisc_tcam_enable(dsaf_dev, port);
 	else
 		set_promisc_tcam_disable(dsaf_dev, port);
-<<<<<<< HEAD
-}
-
-int hns_dsaf_wait_pkt_clean(struct dsaf_device *dsaf_dev, int port)
-{
-	u32 val, val_tmp;
-	int wait_cnt;
-
-	if (port >= DSAF_SERVICE_NW_NUM)
-		return 0;
-
-	wait_cnt = 0;
-	while (wait_cnt++ < HNS_MAX_WAIT_CNT) {
-		val = dsaf_read_dev(dsaf_dev, DSAF_VOQ_IN_PKT_NUM_0_REG +
-			(port + DSAF_XGE_NUM) * 0x40);
-		val_tmp = dsaf_read_dev(dsaf_dev, DSAF_VOQ_OUT_PKT_NUM_0_REG +
-			(port + DSAF_XGE_NUM) * 0x40);
-		if (val == val_tmp)
-			break;
-
-		usleep_range(100, 200);
-	}
-
-	if (wait_cnt >= HNS_MAX_WAIT_CNT) {
-		dev_err(dsaf_dev->dev, "hns dsaf clean wait timeout(%u - %u).\n",
-			val, val_tmp);
-		return -EBUSY;
-	}
-
-	return 0;
-=======
->>>>>>> fa578e9d
 }
 
 int hns_dsaf_wait_pkt_clean(struct dsaf_device *dsaf_dev, int port)
