// SPDX-License-Identifier: GPL-2.0+
// Copyright (c) 2016-2017 Hisilicon Limited.

#include <linux/etherdevice.h>
#include <linux/string.h>
#include <linux/phy.h>

#include "hns3_enet.h"

struct hns3_stats {
	char stats_string[ETH_GSTRING_LEN];
	int stats_offset;
};

/* tqp related stats */
#define HNS3_TQP_STAT(_string, _member)	{			\
	.stats_string = _string,				\
	.stats_offset = offsetof(struct hns3_enet_ring, stats) +\
			offsetof(struct ring_stats, _member),   \
}

static const struct hns3_stats hns3_txq_stats[] = {
	/* Tx per-queue statistics */
	HNS3_TQP_STAT("io_err_cnt", io_err_cnt),
	HNS3_TQP_STAT("dropped", sw_err_cnt),
	HNS3_TQP_STAT("seg_pkt_cnt", seg_pkt_cnt),
	HNS3_TQP_STAT("packets", tx_pkts),
	HNS3_TQP_STAT("bytes", tx_bytes),
	HNS3_TQP_STAT("errors", tx_err_cnt),
	HNS3_TQP_STAT("wake", restart_queue),
	HNS3_TQP_STAT("busy", tx_busy),
	HNS3_TQP_STAT("copy", tx_copy),
	HNS3_TQP_STAT("vlan_err", tx_vlan_err),
	HNS3_TQP_STAT("l4_proto_err", tx_l4_proto_err),
	HNS3_TQP_STAT("l2l3l4_err", tx_l2l3l4_err),
	HNS3_TQP_STAT("tso_err", tx_tso_err),
};

#define HNS3_TXQ_STATS_COUNT ARRAY_SIZE(hns3_txq_stats)

static const struct hns3_stats hns3_rxq_stats[] = {
	/* Rx per-queue statistics */
	HNS3_TQP_STAT("io_err_cnt", io_err_cnt),
	HNS3_TQP_STAT("dropped", sw_err_cnt),
	HNS3_TQP_STAT("seg_pkt_cnt", seg_pkt_cnt),
	HNS3_TQP_STAT("packets", rx_pkts),
	HNS3_TQP_STAT("bytes", rx_bytes),
	HNS3_TQP_STAT("errors", rx_err_cnt),
	HNS3_TQP_STAT("reuse_pg_cnt", reuse_pg_cnt),
	HNS3_TQP_STAT("err_pkt_len", err_pkt_len),
	HNS3_TQP_STAT("err_bd_num", err_bd_num),
	HNS3_TQP_STAT("l2_err", l2_err),
	HNS3_TQP_STAT("l3l4_csum_err", l3l4_csum_err),
	HNS3_TQP_STAT("multicast", rx_multicast),
	HNS3_TQP_STAT("non_reuse_pg", non_reuse_pg),
};

#define HNS3_RXQ_STATS_COUNT ARRAY_SIZE(hns3_rxq_stats)

#define HNS3_TQP_STATS_COUNT (HNS3_TXQ_STATS_COUNT + HNS3_RXQ_STATS_COUNT)

#define HNS3_SELF_TEST_TYPE_NUM         4
#define HNS3_NIC_LB_TEST_PKT_NUM	1
#define HNS3_NIC_LB_TEST_RING_ID	0
#define HNS3_NIC_LB_TEST_PACKET_SIZE	128
#define HNS3_NIC_LB_SETUP_USEC		10000

/* Nic loopback test err  */
#define HNS3_NIC_LB_TEST_NO_MEM_ERR	1
#define HNS3_NIC_LB_TEST_TX_CNT_ERR	2
#define HNS3_NIC_LB_TEST_RX_CNT_ERR	3

static int hns3_lp_setup(struct net_device *ndev, enum hnae3_loop loop, bool en)
{
	struct hnae3_handle *h = hns3_get_handle(ndev);
	bool vlan_filter_enable;
	int ret;

	if (!h->ae_algo->ops->set_loopback ||
	    !h->ae_algo->ops->set_promisc_mode)
		return -EOPNOTSUPP;

	switch (loop) {
	case HNAE3_LOOP_SERIAL_SERDES:
	case HNAE3_LOOP_PARALLEL_SERDES:
	case HNAE3_LOOP_APP:
	case HNAE3_LOOP_PHY:
		ret = h->ae_algo->ops->set_loopback(h, loop, en);
		break;
	default:
		ret = -ENOTSUPP;
		break;
	}

	if (ret || h->pdev->revision >= 0x21)
		return ret;

	if (en) {
		h->ae_algo->ops->set_promisc_mode(h, true, true);
	} else {
		/* recover promisc mode before loopback test */
		hns3_update_promisc_mode(ndev, h->netdev_flags);
		vlan_filter_enable = ndev->flags & IFF_PROMISC ? false : true;
		hns3_enable_vlan_filter(ndev, vlan_filter_enable);
	}

	return ret;
}

static int hns3_lp_up(struct net_device *ndev, enum hnae3_loop loop_mode)
{
	struct hnae3_handle *h = hns3_get_handle(ndev);
	int ret;

	ret = hns3_nic_reset_all_ring(h);
	if (ret)
		return ret;

	ret = hns3_lp_setup(ndev, loop_mode, true);
	usleep_range(HNS3_NIC_LB_SETUP_USEC, HNS3_NIC_LB_SETUP_USEC * 2);

	return ret;
}

static int hns3_lp_down(struct net_device *ndev, enum hnae3_loop loop_mode)
{
	int ret;

	ret = hns3_lp_setup(ndev, loop_mode, false);
	if (ret) {
		netdev_err(ndev, "lb_setup return error: %d\n", ret);
		return ret;
	}

	usleep_range(HNS3_NIC_LB_SETUP_USEC, HNS3_NIC_LB_SETUP_USEC * 2);

	return 0;
}

static void hns3_lp_setup_skb(struct sk_buff *skb)
{
#define	HNS3_NIC_LB_DST_MAC_ADDR	0x1f

	struct net_device *ndev = skb->dev;
	struct hnae3_handle *handle;
	unsigned char *packet;
	struct ethhdr *ethh;
	unsigned int i;

	skb_reserve(skb, NET_IP_ALIGN);
	ethh = skb_put(skb, sizeof(struct ethhdr));
	packet = skb_put(skb, HNS3_NIC_LB_TEST_PACKET_SIZE);

	memcpy(ethh->h_dest, ndev->dev_addr, ETH_ALEN);

	/* The dst mac addr of loopback packet is the same as the host'
	 * mac addr, the SSU component may loop back the packet to host
	 * before the packet reaches mac or serdes, which will defect
	 * the purpose of mac or serdes selftest.
	 */
	handle = hns3_get_handle(ndev);
	if (handle->pdev->revision == 0x20)
		ethh->h_dest[5] += HNS3_NIC_LB_DST_MAC_ADDR;
	eth_zero_addr(ethh->h_source);
	ethh->h_proto = htons(ETH_P_ARP);
	skb_reset_mac_header(skb);

	for (i = 0; i < HNS3_NIC_LB_TEST_PACKET_SIZE; i++)
		packet[i] = (unsigned char)(i & 0xff);
}

static void hns3_lb_check_skb_data(struct hns3_enet_ring *ring,
				   struct sk_buff *skb)
{
	struct hns3_enet_tqp_vector *tqp_vector = ring->tqp_vector;
	unsigned char *packet = skb->data;
	u32 i;

	for (i = 0; i < skb->len; i++)
		if (packet[i] != (unsigned char)(i & 0xff))
			break;

	/* The packet is correctly received */
	if (i == skb->len)
		tqp_vector->rx_group.total_packets++;
	else
		print_hex_dump(KERN_ERR, "selftest:", DUMP_PREFIX_OFFSET, 16, 1,
			       skb->data, skb->len, true);

	dev_kfree_skb_any(skb);
}

static u32 hns3_lb_check_rx_ring(struct hns3_nic_priv *priv, u32 budget)
{
	struct hnae3_handle *h = priv->ae_handle;
	struct hnae3_knic_private_info *kinfo;
	u32 i, rcv_good_pkt_total = 0;

	kinfo = &h->kinfo;
	for (i = kinfo->num_tqps; i < kinfo->num_tqps * 2; i++) {
		struct hns3_enet_ring *ring = priv->ring_data[i].ring;
		struct hns3_enet_ring_group *rx_group;
		u64 pre_rx_pkt;

		rx_group = &ring->tqp_vector->rx_group;
		pre_rx_pkt = rx_group->total_packets;

		preempt_disable();
		hns3_clean_rx_ring(ring, budget, hns3_lb_check_skb_data);
		preempt_enable();

		rcv_good_pkt_total += (rx_group->total_packets - pre_rx_pkt);
		rx_group->total_packets = pre_rx_pkt;
	}
	return rcv_good_pkt_total;
}

static void hns3_lb_clear_tx_ring(struct hns3_nic_priv *priv, u32 start_ringid,
				  u32 end_ringid, u32 budget)
{
	u32 i;

	for (i = start_ringid; i <= end_ringid; i++) {
		struct hns3_enet_ring *ring = priv->ring_data[i].ring;

		hns3_clean_tx_ring(ring);
	}
}

/**
 * hns3_lp_run_test -  run loopback test
 * @ndev: net device
 * @mode: loopback type
 */
static int hns3_lp_run_test(struct net_device *ndev, enum hnae3_loop mode)
{
	struct hns3_nic_priv *priv = netdev_priv(ndev);
	struct sk_buff *skb;
	u32 i, good_cnt;
	int ret_val = 0;

	skb = alloc_skb(HNS3_NIC_LB_TEST_PACKET_SIZE + ETH_HLEN + NET_IP_ALIGN,
			GFP_KERNEL);
	if (!skb)
		return HNS3_NIC_LB_TEST_NO_MEM_ERR;

	skb->dev = ndev;
	hns3_lp_setup_skb(skb);
	skb->queue_mapping = HNS3_NIC_LB_TEST_RING_ID;

	good_cnt = 0;
	for (i = 0; i < HNS3_NIC_LB_TEST_PKT_NUM; i++) {
		netdev_tx_t tx_ret;

		skb_get(skb);
		tx_ret = hns3_nic_net_xmit(skb, ndev);
		if (tx_ret == NETDEV_TX_OK) {
			good_cnt++;
		} else {
			kfree_skb(skb);
			netdev_err(ndev, "hns3_lb_run_test xmit failed: %d\n",
				   tx_ret);
		}
	}
	if (good_cnt != HNS3_NIC_LB_TEST_PKT_NUM) {
		ret_val = HNS3_NIC_LB_TEST_TX_CNT_ERR;
		netdev_err(ndev, "mode %d sent fail, cnt=0x%x, budget=0x%x\n",
			   mode, good_cnt, HNS3_NIC_LB_TEST_PKT_NUM);
		goto out;
	}

	/* Allow 200 milliseconds for packets to go from Tx to Rx */
	msleep(200);

	good_cnt = hns3_lb_check_rx_ring(priv, HNS3_NIC_LB_TEST_PKT_NUM);
	if (good_cnt != HNS3_NIC_LB_TEST_PKT_NUM) {
		ret_val = HNS3_NIC_LB_TEST_RX_CNT_ERR;
		netdev_err(ndev, "mode %d recv fail, cnt=0x%x, budget=0x%x\n",
			   mode, good_cnt, HNS3_NIC_LB_TEST_PKT_NUM);
	}

out:
	hns3_lb_clear_tx_ring(priv, HNS3_NIC_LB_TEST_RING_ID,
			      HNS3_NIC_LB_TEST_RING_ID,
			      HNS3_NIC_LB_TEST_PKT_NUM);

	kfree_skb(skb);
	return ret_val;
}

/**
 * hns3_nic_self_test - self test
 * @ndev: net device
 * @eth_test: test cmd
 * @data: test result
 */
static void hns3_self_test(struct net_device *ndev,
			   struct ethtool_test *eth_test, u64 *data)
{
	struct hns3_nic_priv *priv = netdev_priv(ndev);
	struct hnae3_handle *h = priv->ae_handle;
	int st_param[HNS3_SELF_TEST_TYPE_NUM][2];
	bool if_running = netif_running(ndev);
#if IS_ENABLED(CONFIG_VLAN_8021Q)
	bool dis_vlan_filter;
#endif
	int test_index = 0;
	u32 i;

	if (hns3_nic_resetting(ndev)) {
		netdev_err(ndev, "dev resetting!");
		return;
	}

	/* Only do offline selftest, or pass by default */
	if (eth_test->flags != ETH_TEST_FL_OFFLINE)
		return;

	netif_dbg(h, drv, ndev, "self test start");

	st_param[HNAE3_LOOP_APP][0] = HNAE3_LOOP_APP;
	st_param[HNAE3_LOOP_APP][1] =
			h->flags & HNAE3_SUPPORT_APP_LOOPBACK;

	st_param[HNAE3_LOOP_SERIAL_SERDES][0] = HNAE3_LOOP_SERIAL_SERDES;
	st_param[HNAE3_LOOP_SERIAL_SERDES][1] =
			h->flags & HNAE3_SUPPORT_SERDES_SERIAL_LOOPBACK;

	st_param[HNAE3_LOOP_PARALLEL_SERDES][0] =
			HNAE3_LOOP_PARALLEL_SERDES;
	st_param[HNAE3_LOOP_PARALLEL_SERDES][1] =
			h->flags & HNAE3_SUPPORT_SERDES_PARALLEL_LOOPBACK;

	st_param[HNAE3_LOOP_PHY][0] = HNAE3_LOOP_PHY;
	st_param[HNAE3_LOOP_PHY][1] =
			h->flags & HNAE3_SUPPORT_PHY_LOOPBACK;

	if (if_running)
		ndev->netdev_ops->ndo_stop(ndev);

#if IS_ENABLED(CONFIG_VLAN_8021Q)
	/* Disable the vlan filter for selftest does not support it */
	dis_vlan_filter = (ndev->features & NETIF_F_HW_VLAN_CTAG_FILTER) &&
				h->ae_algo->ops->enable_vlan_filter;
	if (dis_vlan_filter)
		h->ae_algo->ops->enable_vlan_filter(h, false);
#endif

	/* Tell firmware to stop mac autoneg before loopback test start,
	 * otherwise loopback test may be failed when the port is still
	 * negotiating.
	 */
	if (h->ae_algo->ops->halt_autoneg)
		h->ae_algo->ops->halt_autoneg(h, true);

	set_bit(HNS3_NIC_STATE_TESTING, &priv->state);

	for (i = 0; i < HNS3_SELF_TEST_TYPE_NUM; i++) {
		enum hnae3_loop loop_type = (enum hnae3_loop)st_param[i][0];

		if (!st_param[i][1])
			continue;

		data[test_index] = hns3_lp_up(ndev, loop_type);
		if (!data[test_index])
			data[test_index] = hns3_lp_run_test(ndev, loop_type);

		hns3_lp_down(ndev, loop_type);

		if (data[test_index])
			eth_test->flags |= ETH_TEST_FL_FAILED;

		test_index++;
	}

	clear_bit(HNS3_NIC_STATE_TESTING, &priv->state);

	if (h->ae_algo->ops->halt_autoneg)
		h->ae_algo->ops->halt_autoneg(h, false);

#if IS_ENABLED(CONFIG_VLAN_8021Q)
	if (dis_vlan_filter)
		h->ae_algo->ops->enable_vlan_filter(h, true);
#endif

	if (if_running)
		ndev->netdev_ops->ndo_open(ndev);
<<<<<<< HEAD
=======

	netif_dbg(h, drv, ndev, "self test end\n");
>>>>>>> fa578e9d
}

static int hns3_get_sset_count(struct net_device *netdev, int stringset)
{
	struct hnae3_handle *h = hns3_get_handle(netdev);
	const struct hnae3_ae_ops *ops = h->ae_algo->ops;

	if (!ops->get_sset_count)
		return -EOPNOTSUPP;

	switch (stringset) {
	case ETH_SS_STATS:
		return ((HNS3_TQP_STATS_COUNT * h->kinfo.num_tqps) +
			ops->get_sset_count(h, stringset));

	case ETH_SS_TEST:
		return ops->get_sset_count(h, stringset);

	default:
		return -EOPNOTSUPP;
	}
}

static void *hns3_update_strings(u8 *data, const struct hns3_stats *stats,
		u32 stat_count, u32 num_tqps, const char *prefix)
{
#define MAX_PREFIX_SIZE (6 + 4)
	u32 size_left;
	u32 i, j;
	u32 n1;

	for (i = 0; i < num_tqps; i++) {
		for (j = 0; j < stat_count; j++) {
			data[ETH_GSTRING_LEN - 1] = '\0';

			/* first, prepend the prefix string */
			n1 = snprintf(data, MAX_PREFIX_SIZE, "%s%d_",
				      prefix, i);
			n1 = min_t(uint, n1, MAX_PREFIX_SIZE - 1);
			size_left = (ETH_GSTRING_LEN - 1) - n1;

			/* now, concatenate the stats string to it */
			strncat(data, stats[j].stats_string, size_left);
			data += ETH_GSTRING_LEN;
		}
	}

	return data;
}

static u8 *hns3_get_strings_tqps(struct hnae3_handle *handle, u8 *data)
{
	struct hnae3_knic_private_info *kinfo = &handle->kinfo;
	const char tx_prefix[] = "txq";
	const char rx_prefix[] = "rxq";

	/* get strings for Tx */
	data = hns3_update_strings(data, hns3_txq_stats, HNS3_TXQ_STATS_COUNT,
				   kinfo->num_tqps, tx_prefix);

	/* get strings for Rx */
	data = hns3_update_strings(data, hns3_rxq_stats, HNS3_RXQ_STATS_COUNT,
				   kinfo->num_tqps, rx_prefix);

	return data;
}

static void hns3_get_strings(struct net_device *netdev, u32 stringset, u8 *data)
{
	struct hnae3_handle *h = hns3_get_handle(netdev);
	const struct hnae3_ae_ops *ops = h->ae_algo->ops;
	char *buff = (char *)data;

	if (!ops->get_strings)
		return;

	switch (stringset) {
	case ETH_SS_STATS:
		buff = hns3_get_strings_tqps(h, buff);
		ops->get_strings(h, stringset, (u8 *)buff);
		break;
	case ETH_SS_TEST:
		ops->get_strings(h, stringset, data);
		break;
	default:
		break;
	}
}

static u64 *hns3_get_stats_tqps(struct hnae3_handle *handle, u64 *data)
{
	struct hns3_nic_priv *nic_priv = (struct hns3_nic_priv *)handle->priv;
	struct hnae3_knic_private_info *kinfo = &handle->kinfo;
	struct hns3_enet_ring *ring;
	u8 *stat;
	int i, j;

	/* get stats for Tx */
	for (i = 0; i < kinfo->num_tqps; i++) {
		ring = nic_priv->ring_data[i].ring;
		for (j = 0; j < HNS3_TXQ_STATS_COUNT; j++) {
			stat = (u8 *)ring + hns3_txq_stats[j].stats_offset;
			*data++ = *(u64 *)stat;
		}
	}

	/* get stats for Rx */
	for (i = 0; i < kinfo->num_tqps; i++) {
		ring = nic_priv->ring_data[i + kinfo->num_tqps].ring;
		for (j = 0; j < HNS3_RXQ_STATS_COUNT; j++) {
			stat = (u8 *)ring + hns3_rxq_stats[j].stats_offset;
			*data++ = *(u64 *)stat;
		}
	}

	return data;
}

/* hns3_get_stats - get detail statistics.
 * @netdev: net device
 * @stats: statistics info.
 * @data: statistics data.
 */
static void hns3_get_stats(struct net_device *netdev,
			   struct ethtool_stats *stats, u64 *data)
{
	struct hnae3_handle *h = hns3_get_handle(netdev);
	u64 *p = data;

	if (hns3_nic_resetting(netdev)) {
		netdev_err(netdev, "dev resetting, could not get stats\n");
		return;
	}

	if (!h->ae_algo->ops->get_stats || !h->ae_algo->ops->update_stats) {
		netdev_err(netdev, "could not get any statistics\n");
		return;
	}

	h->ae_algo->ops->update_stats(h, &netdev->stats);

	/* get per-queue stats */
	p = hns3_get_stats_tqps(h, p);

	/* get MAC & other misc hardware stats */
	h->ae_algo->ops->get_stats(h, p);
}

static void hns3_get_drvinfo(struct net_device *netdev,
			     struct ethtool_drvinfo *drvinfo)
{
	struct hns3_nic_priv *priv = netdev_priv(netdev);
	struct hnae3_handle *h = priv->ae_handle;
	u32 fw_version;

	if (!h->ae_algo->ops->get_fw_version) {
		netdev_err(netdev, "could not get fw version!\n");
		return;
	}

	strncpy(drvinfo->version, hns3_driver_version,
		sizeof(drvinfo->version));
	drvinfo->version[sizeof(drvinfo->version) - 1] = '\0';

	strncpy(drvinfo->driver, h->pdev->driver->name,
		sizeof(drvinfo->driver));
	drvinfo->driver[sizeof(drvinfo->driver) - 1] = '\0';

	strncpy(drvinfo->bus_info, pci_name(h->pdev),
		sizeof(drvinfo->bus_info));
	drvinfo->bus_info[ETHTOOL_BUSINFO_LEN - 1] = '\0';

	fw_version = priv->ae_handle->ae_algo->ops->get_fw_version(h);

	snprintf(drvinfo->fw_version, sizeof(drvinfo->fw_version),
		 "%lu.%lu.%lu.%lu",
		 hnae3_get_field(fw_version, HNAE3_FW_VERSION_BYTE3_MASK,
				 HNAE3_FW_VERSION_BYTE3_SHIFT),
		 hnae3_get_field(fw_version, HNAE3_FW_VERSION_BYTE2_MASK,
				 HNAE3_FW_VERSION_BYTE2_SHIFT),
		 hnae3_get_field(fw_version, HNAE3_FW_VERSION_BYTE1_MASK,
				 HNAE3_FW_VERSION_BYTE1_SHIFT),
		 hnae3_get_field(fw_version, HNAE3_FW_VERSION_BYTE0_MASK,
				 HNAE3_FW_VERSION_BYTE0_SHIFT));
}

static u32 hns3_get_link(struct net_device *netdev)
{
	struct hnae3_handle *h = hns3_get_handle(netdev);

	if (h->ae_algo->ops->get_status)
		return h->ae_algo->ops->get_status(h);
	else
		return 0;
}

static void hns3_get_ringparam(struct net_device *netdev,
			       struct ethtool_ringparam *param)
{
	struct hns3_nic_priv *priv = netdev_priv(netdev);
	struct hnae3_handle *h = priv->ae_handle;
	int queue_num = h->kinfo.num_tqps;

	if (hns3_nic_resetting(netdev)) {
		netdev_err(netdev, "dev resetting!");
		return;
	}

	param->tx_max_pending = HNS3_RING_MAX_PENDING;
	param->rx_max_pending = HNS3_RING_MAX_PENDING;

	param->tx_pending = priv->ring_data[0].ring->desc_num;
	param->rx_pending = priv->ring_data[queue_num].ring->desc_num;
}

static void hns3_get_pauseparam(struct net_device *netdev,
				struct ethtool_pauseparam *param)
{
	struct hnae3_handle *h = hns3_get_handle(netdev);

	if (h->ae_algo->ops->get_pauseparam)
		h->ae_algo->ops->get_pauseparam(h, &param->autoneg,
			&param->rx_pause, &param->tx_pause);
}

static int hns3_set_pauseparam(struct net_device *netdev,
			       struct ethtool_pauseparam *param)
{
	struct hnae3_handle *h = hns3_get_handle(netdev);

	netif_dbg(h, drv, netdev,
		  "set pauseparam: autoneg=%u, rx:%u, tx:%u\n",
		  param->autoneg, param->rx_pause, param->tx_pause);

	if (h->ae_algo->ops->set_pauseparam)
		return h->ae_algo->ops->set_pauseparam(h, param->autoneg,
						       param->rx_pause,
						       param->tx_pause);
	return -EOPNOTSUPP;
}

static void hns3_get_ksettings(struct hnae3_handle *h,
			       struct ethtool_link_ksettings *cmd)
{
	const struct hnae3_ae_ops *ops = h->ae_algo->ops;

	/* 1.auto_neg & speed & duplex from cmd */
	if (ops->get_ksettings_an_result)
		ops->get_ksettings_an_result(h,
					     &cmd->base.autoneg,
					     &cmd->base.speed,
					     &cmd->base.duplex);

	/* 2.get link mode */
	if (ops->get_link_mode)
		ops->get_link_mode(h,
				   cmd->link_modes.supported,
				   cmd->link_modes.advertising);

	/* 3.mdix_ctrl&mdix get from phy reg */
	if (ops->get_mdix_mode)
		ops->get_mdix_mode(h, &cmd->base.eth_tp_mdix_ctrl,
				   &cmd->base.eth_tp_mdix);
}

static int hns3_get_link_ksettings(struct net_device *netdev,
				   struct ethtool_link_ksettings *cmd)
{
	struct hnae3_handle *h = hns3_get_handle(netdev);
	const struct hnae3_ae_ops *ops;
	u8 module_type;
	u8 media_type;
	u8 link_stat;

	ops = h->ae_algo->ops;
	if (ops->get_media_type)
		ops->get_media_type(h, &media_type, &module_type);
	else
		return -EOPNOTSUPP;

	switch (media_type) {
	case HNAE3_MEDIA_TYPE_NONE:
		cmd->base.port = PORT_NONE;
		hns3_get_ksettings(h, cmd);
		break;
	case HNAE3_MEDIA_TYPE_FIBER:
		if (module_type == HNAE3_MODULE_TYPE_CR)
			cmd->base.port = PORT_DA;
		else
			cmd->base.port = PORT_FIBRE;

		hns3_get_ksettings(h, cmd);
		break;
	case HNAE3_MEDIA_TYPE_BACKPLANE:
		cmd->base.port = PORT_NONE;
		hns3_get_ksettings(h, cmd);
		break;
	case HNAE3_MEDIA_TYPE_COPPER:
		cmd->base.port = PORT_TP;
		if (!netdev->phydev)
			hns3_get_ksettings(h, cmd);
		else
			phy_ethtool_ksettings_get(netdev->phydev, cmd);
		break;
	default:

		netdev_warn(netdev, "Unknown media type");
		return 0;
	}

	/* mdio_support */
	cmd->base.mdio_support = ETH_MDIO_SUPPORTS_C22;

	link_stat = hns3_get_link(netdev);
	if (!link_stat) {
		cmd->base.speed = SPEED_UNKNOWN;
		cmd->base.duplex = DUPLEX_UNKNOWN;
	}

	return 0;
}

static int hns3_check_ksettings_param(const struct net_device *netdev,
				      const struct ethtool_link_ksettings *cmd)
{
	struct hnae3_handle *handle = hns3_get_handle(netdev);
	const struct hnae3_ae_ops *ops = handle->ae_algo->ops;
	u8 module_type = HNAE3_MODULE_TYPE_UNKNOWN;
	u8 media_type = HNAE3_MEDIA_TYPE_UNKNOWN;
	u8 autoneg;
	u32 speed;
	u8 duplex;
	int ret;

	/* hw doesn't support use specified speed and duplex to negotiate,
	 * unnecessary to check them when autoneg on.
	 */
	if (cmd->base.autoneg)
		return 0;

	if (ops->get_ksettings_an_result) {
		ops->get_ksettings_an_result(handle, &autoneg, &speed, &duplex);
		if (cmd->base.autoneg == autoneg && cmd->base.speed == speed &&
		    cmd->base.duplex == duplex)
			return 0;
	}

	if (ops->get_media_type)
		ops->get_media_type(handle, &media_type, &module_type);

	if (cmd->base.duplex != DUPLEX_FULL &&
	    media_type != HNAE3_MEDIA_TYPE_COPPER) {
		netdev_err(netdev,
			   "only copper port supports half duplex!");
		return -EINVAL;
	}

	if (ops->check_port_speed) {
		ret = ops->check_port_speed(handle, cmd->base.speed);
		if (ret) {
			netdev_err(netdev, "unsupported speed\n");
			return ret;
		}
	}

	return 0;
}

static int hns3_set_link_ksettings(struct net_device *netdev,
				   const struct ethtool_link_ksettings *cmd)
{
	struct hnae3_handle *handle = hns3_get_handle(netdev);
	const struct hnae3_ae_ops *ops = handle->ae_algo->ops;
	int ret;

	/* Chip don't support this mode. */
	if (cmd->base.speed == SPEED_1000 && cmd->base.duplex == DUPLEX_HALF)
		return -EINVAL;

	netif_dbg(handle, drv, netdev,
		  "set link(%s): autoneg=%u, speed=%u, duplex=%u\n",
		  netdev->phydev ? "phy" : "mac",
		  cmd->base.autoneg, cmd->base.speed, cmd->base.duplex);

	/* Only support ksettings_set for netdev with phy attached for now */
	if (netdev->phydev)
		return phy_ethtool_ksettings_set(netdev->phydev, cmd);

	if (handle->pdev->revision == 0x20)
		return -EOPNOTSUPP;

	ret = hns3_check_ksettings_param(netdev, cmd);
	if (ret)
		return ret;

	if (ops->set_autoneg) {
		ret = ops->set_autoneg(handle, cmd->base.autoneg);
		if (ret)
			return ret;
	}

	/* hw doesn't support use specified speed and duplex to negotiate,
	 * ignore them when autoneg on.
	 */
	if (cmd->base.autoneg) {
		netdev_info(netdev,
			    "autoneg is on, ignore the speed and duplex\n");
		return 0;
	}

	if (ops->cfg_mac_speed_dup_h)
		ret = ops->cfg_mac_speed_dup_h(handle, cmd->base.speed,
					       cmd->base.duplex);

	return ret;
}

static u32 hns3_get_rss_key_size(struct net_device *netdev)
{
	struct hnae3_handle *h = hns3_get_handle(netdev);

	if (!h->ae_algo->ops->get_rss_key_size)
		return 0;

	return h->ae_algo->ops->get_rss_key_size(h);
}

static u32 hns3_get_rss_indir_size(struct net_device *netdev)
{
	struct hnae3_handle *h = hns3_get_handle(netdev);

	if (!h->ae_algo->ops->get_rss_indir_size)
		return 0;

	return h->ae_algo->ops->get_rss_indir_size(h);
}

static int hns3_get_rss(struct net_device *netdev, u32 *indir, u8 *key,
			u8 *hfunc)
{
	struct hnae3_handle *h = hns3_get_handle(netdev);

	if (!h->ae_algo->ops->get_rss)
		return -EOPNOTSUPP;

	return h->ae_algo->ops->get_rss(h, indir, key, hfunc);
}

static int hns3_set_rss(struct net_device *netdev, const u32 *indir,
			const u8 *key, const u8 hfunc)
{
	struct hnae3_handle *h = hns3_get_handle(netdev);

	if (!h->ae_algo->ops->set_rss)
		return -EOPNOTSUPP;

	if ((h->pdev->revision == 0x20 &&
	     hfunc != ETH_RSS_HASH_TOP) || (hfunc != ETH_RSS_HASH_NO_CHANGE &&
	     hfunc != ETH_RSS_HASH_TOP && hfunc != ETH_RSS_HASH_XOR)) {
		netdev_err(netdev, "hash func not supported\n");
		return -EOPNOTSUPP;
	}

	if (!indir) {
		netdev_err(netdev,
			   "set rss failed for indir is empty\n");
		return -EOPNOTSUPP;
	}

	return h->ae_algo->ops->set_rss(h, indir, key, hfunc);
}

static int hns3_get_rxnfc(struct net_device *netdev,
			  struct ethtool_rxnfc *cmd,
			  u32 *rule_locs)
{
	struct hnae3_handle *h = hns3_get_handle(netdev);

	switch (cmd->cmd) {
	case ETHTOOL_GRXRINGS:
		cmd->data = h->kinfo.num_tqps;
		return 0;
	case ETHTOOL_GRXFH:
		if (h->ae_algo->ops->get_rss_tuple)
			return h->ae_algo->ops->get_rss_tuple(h, cmd);
		return -EOPNOTSUPP;
	case ETHTOOL_GRXCLSRLCNT:
		if (h->ae_algo->ops->get_fd_rule_cnt)
			return h->ae_algo->ops->get_fd_rule_cnt(h, cmd);
		return -EOPNOTSUPP;
	case ETHTOOL_GRXCLSRULE:
		if (h->ae_algo->ops->get_fd_rule_info)
			return h->ae_algo->ops->get_fd_rule_info(h, cmd);
		return -EOPNOTSUPP;
	case ETHTOOL_GRXCLSRLALL:
		if (h->ae_algo->ops->get_fd_all_rules)
			return h->ae_algo->ops->get_fd_all_rules(h, cmd,
								 rule_locs);
		return -EOPNOTSUPP;
	default:
		return -EOPNOTSUPP;
	}
}

static void hns3_change_all_ring_bd_num(struct hns3_nic_priv *priv,
					u32 tx_desc_num, u32 rx_desc_num)
{
	struct hnae3_handle *h = priv->ae_handle;
	int i;

	h->kinfo.num_tx_desc = tx_desc_num;
	h->kinfo.num_rx_desc = rx_desc_num;

	for (i = 0; i < h->kinfo.num_tqps; i++) {
		priv->ring_data[i].ring->desc_num = tx_desc_num;
		priv->ring_data[i + h->kinfo.num_tqps].ring->desc_num =
			rx_desc_num;
	}
}

static struct hns3_enet_ring *hns3_backup_ringparam(struct hns3_nic_priv *priv)
{
	struct hnae3_handle *handle = priv->ae_handle;
	struct hns3_enet_ring *tmp_rings;
	int i;

	tmp_rings = kcalloc(handle->kinfo.num_tqps * 2,
			    sizeof(struct hns3_enet_ring), GFP_KERNEL);
	if (!tmp_rings)
		return NULL;

	for (i = 0; i < handle->kinfo.num_tqps * 2; i++) {
		memcpy(&tmp_rings[i], priv->ring_data[i].ring,
		       sizeof(struct hns3_enet_ring));
		tmp_rings[i].skb = NULL;
	}

	return tmp_rings;
}

static int hns3_check_ringparam(struct net_device *ndev,
				struct ethtool_ringparam *param)
{
	if (hns3_nic_resetting(ndev))
		return -EBUSY;

	if (param->rx_mini_pending || param->rx_jumbo_pending)
		return -EINVAL;

	if (param->tx_pending > HNS3_RING_MAX_PENDING ||
	    param->tx_pending < HNS3_RING_MIN_PENDING ||
	    param->rx_pending > HNS3_RING_MAX_PENDING ||
	    param->rx_pending < HNS3_RING_MIN_PENDING) {
		netdev_err(ndev, "Queue depth out of range [%d-%d]\n",
			   HNS3_RING_MIN_PENDING, HNS3_RING_MAX_PENDING);
		return -EINVAL;
	}

	return 0;
}

static int hns3_set_ringparam(struct net_device *ndev,
			      struct ethtool_ringparam *param)
{
	struct hns3_nic_priv *priv = netdev_priv(ndev);
	struct hnae3_handle *h = priv->ae_handle;
	struct hns3_enet_ring *tmp_rings;
	bool if_running = netif_running(ndev);
	u32 old_tx_desc_num, new_tx_desc_num;
	u32 old_rx_desc_num, new_rx_desc_num;
	u16 queue_num = h->kinfo.num_tqps;
	int ret, i;

	ret = hns3_check_ringparam(ndev, param);
	if (ret)
		return ret;

	/* Hardware requires that its descriptors must be multiple of eight */
	new_tx_desc_num = ALIGN(param->tx_pending, HNS3_RING_BD_MULTIPLE);
	new_rx_desc_num = ALIGN(param->rx_pending, HNS3_RING_BD_MULTIPLE);
	old_tx_desc_num = priv->ring_data[0].ring->desc_num;
	old_rx_desc_num = priv->ring_data[queue_num].ring->desc_num;
	if (old_tx_desc_num == new_tx_desc_num &&
	    old_rx_desc_num == new_rx_desc_num)
		return 0;

	tmp_rings = hns3_backup_ringparam(priv);
	if (!tmp_rings) {
		netdev_err(ndev,
			   "backup ring param failed by allocating memory fail\n");
		return -ENOMEM;
	}

	netdev_info(ndev,
		    "Changing Tx/Rx ring depth from %d/%d to %d/%d\n",
		    old_tx_desc_num, old_rx_desc_num,
		    new_tx_desc_num, new_rx_desc_num);

	if (if_running)
		ndev->netdev_ops->ndo_stop(ndev);

	hns3_change_all_ring_bd_num(priv, new_tx_desc_num, new_rx_desc_num);
	ret = hns3_init_all_ring(priv);
	if (ret) {
		netdev_err(ndev, "Change bd num fail, revert to old value(%d)\n",
			   ret);

		hns3_change_all_ring_bd_num(priv, old_tx_desc_num,
					    old_rx_desc_num);
		for (i = 0; i < h->kinfo.num_tqps * 2; i++)
			memcpy(priv->ring_data[i].ring, &tmp_rings[i],
			       sizeof(struct hns3_enet_ring));
	} else {
		for (i = 0; i < h->kinfo.num_tqps * 2; i++)
			hns3_fini_ring(&tmp_rings[i]);
	}

	kfree(tmp_rings);

	if (if_running)
		ret = ndev->netdev_ops->ndo_open(ndev);

	return ret;
}

static int hns3_set_rxnfc(struct net_device *netdev, struct ethtool_rxnfc *cmd)
{
	struct hnae3_handle *h = hns3_get_handle(netdev);

	switch (cmd->cmd) {
	case ETHTOOL_SRXFH:
		if (h->ae_algo->ops->set_rss_tuple)
			return h->ae_algo->ops->set_rss_tuple(h, cmd);
		return -EOPNOTSUPP;
	case ETHTOOL_SRXCLSRLINS:
		if (h->ae_algo->ops->add_fd_entry)
			return h->ae_algo->ops->add_fd_entry(h, cmd);
		return -EOPNOTSUPP;
	case ETHTOOL_SRXCLSRLDEL:
		if (h->ae_algo->ops->del_fd_entry)
			return h->ae_algo->ops->del_fd_entry(h, cmd);
		return -EOPNOTSUPP;
	default:
		return -EOPNOTSUPP;
	}
}

static int hns3_nway_reset(struct net_device *netdev)
{
	struct hnae3_handle *handle = hns3_get_handle(netdev);
	const struct hnae3_ae_ops *ops = handle->ae_algo->ops;
	struct phy_device *phy = netdev->phydev;
	int autoneg;

	if (!netif_running(netdev))
		return 0;

	if (hns3_nic_resetting(netdev)) {
		netdev_err(netdev, "dev resetting!");
		return -EBUSY;
	}

	if (!ops->get_autoneg || !ops->restart_autoneg)
		return -EOPNOTSUPP;

	autoneg = ops->get_autoneg(handle);
	if (autoneg != AUTONEG_ENABLE) {
		netdev_err(netdev,
			   "Autoneg is off, don't support to restart it\n");
		return -EINVAL;
	}

	netif_dbg(handle, drv, netdev,
		  "nway reset (using %s)\n", phy ? "phy" : "mac");

	if (phy)
		return genphy_restart_aneg(phy);

	if (handle->pdev->revision == 0x20)
		return -EOPNOTSUPP;

	return ops->restart_autoneg(handle);
}

static void hns3_get_channels(struct net_device *netdev,
			      struct ethtool_channels *ch)
{
	struct hnae3_handle *h = hns3_get_handle(netdev);

	if (h->ae_algo->ops->get_channels)
		h->ae_algo->ops->get_channels(h, ch);
}

static int hns3_get_coalesce_per_queue(struct net_device *netdev, u32 queue,
				       struct ethtool_coalesce *cmd)
{
	struct hns3_enet_tqp_vector *tx_vector, *rx_vector;
	struct hns3_nic_priv *priv = netdev_priv(netdev);
	struct hnae3_handle *h = priv->ae_handle;
	u16 queue_num = h->kinfo.num_tqps;

	if (hns3_nic_resetting(netdev))
		return -EBUSY;

	if (queue >= queue_num) {
		netdev_err(netdev,
			   "Invalid queue value %d! Queue max id=%d\n",
			   queue, queue_num - 1);
		return -EINVAL;
	}

	tx_vector = priv->ring_data[queue].ring->tqp_vector;
	rx_vector = priv->ring_data[queue_num + queue].ring->tqp_vector;

	cmd->use_adaptive_tx_coalesce =
			tx_vector->tx_group.coal.gl_adapt_enable;
	cmd->use_adaptive_rx_coalesce =
			rx_vector->rx_group.coal.gl_adapt_enable;

	cmd->tx_coalesce_usecs = tx_vector->tx_group.coal.int_gl;
	cmd->rx_coalesce_usecs = rx_vector->rx_group.coal.int_gl;

	cmd->tx_coalesce_usecs_high = h->kinfo.int_rl_setting;
	cmd->rx_coalesce_usecs_high = h->kinfo.int_rl_setting;

	return 0;
}

static int hns3_get_coalesce(struct net_device *netdev,
			     struct ethtool_coalesce *cmd)
{
	return hns3_get_coalesce_per_queue(netdev, 0, cmd);
}

static int hns3_check_gl_coalesce_para(struct net_device *netdev,
				       struct ethtool_coalesce *cmd)
{
	u32 rx_gl, tx_gl;

	if (cmd->rx_coalesce_usecs > HNS3_INT_GL_MAX) {
		netdev_err(netdev,
			   "Invalid rx-usecs value, rx-usecs range is 0-%d\n",
			   HNS3_INT_GL_MAX);
		return -EINVAL;
	}

	if (cmd->tx_coalesce_usecs > HNS3_INT_GL_MAX) {
		netdev_err(netdev,
			   "Invalid tx-usecs value, tx-usecs range is 0-%d\n",
			   HNS3_INT_GL_MAX);
		return -EINVAL;
	}

	rx_gl = hns3_gl_round_down(cmd->rx_coalesce_usecs);
	if (rx_gl != cmd->rx_coalesce_usecs) {
		netdev_info(netdev,
			    "rx_usecs(%d) rounded down to %d, because it must be multiple of 2.\n",
			    cmd->rx_coalesce_usecs, rx_gl);
	}

	tx_gl = hns3_gl_round_down(cmd->tx_coalesce_usecs);
	if (tx_gl != cmd->tx_coalesce_usecs) {
		netdev_info(netdev,
			    "tx_usecs(%d) rounded down to %d, because it must be multiple of 2.\n",
			    cmd->tx_coalesce_usecs, tx_gl);
	}

	return 0;
}

static int hns3_check_rl_coalesce_para(struct net_device *netdev,
				       struct ethtool_coalesce *cmd)
{
	u32 rl;

	if (cmd->tx_coalesce_usecs_high != cmd->rx_coalesce_usecs_high) {
		netdev_err(netdev,
			   "tx_usecs_high must be same as rx_usecs_high.\n");
		return -EINVAL;
	}

	if (cmd->rx_coalesce_usecs_high > HNS3_INT_RL_MAX) {
		netdev_err(netdev,
			   "Invalid usecs_high value, usecs_high range is 0-%d\n",
			   HNS3_INT_RL_MAX);
		return -EINVAL;
	}

	rl = hns3_rl_round_down(cmd->rx_coalesce_usecs_high);
	if (rl != cmd->rx_coalesce_usecs_high) {
		netdev_info(netdev,
			    "usecs_high(%d) rounded down to %d, because it must be multiple of 4.\n",
			    cmd->rx_coalesce_usecs_high, rl);
	}

	return 0;
}

static int hns3_check_coalesce_para(struct net_device *netdev,
				    struct ethtool_coalesce *cmd)
{
	int ret;

	ret = hns3_check_gl_coalesce_para(netdev, cmd);
	if (ret) {
		netdev_err(netdev,
			   "Check gl coalesce param fail. ret = %d\n", ret);
		return ret;
	}

	ret = hns3_check_rl_coalesce_para(netdev, cmd);
	if (ret) {
		netdev_err(netdev,
			   "Check rl coalesce param fail. ret = %d\n", ret);
		return ret;
	}

	if (cmd->use_adaptive_tx_coalesce == 1 ||
	    cmd->use_adaptive_rx_coalesce == 1) {
		netdev_info(netdev,
			    "adaptive-tx=%d and adaptive-rx=%d, tx_usecs or rx_usecs will changed dynamically.\n",
			    cmd->use_adaptive_tx_coalesce,
			    cmd->use_adaptive_rx_coalesce);
	}

	return 0;
}

static void hns3_set_coalesce_per_queue(struct net_device *netdev,
					struct ethtool_coalesce *cmd,
					u32 queue)
{
	struct hns3_enet_tqp_vector *tx_vector, *rx_vector;
	struct hns3_nic_priv *priv = netdev_priv(netdev);
	struct hnae3_handle *h = priv->ae_handle;
	int queue_num = h->kinfo.num_tqps;

	tx_vector = priv->ring_data[queue].ring->tqp_vector;
	rx_vector = priv->ring_data[queue_num + queue].ring->tqp_vector;

	tx_vector->tx_group.coal.gl_adapt_enable =
				cmd->use_adaptive_tx_coalesce;
	rx_vector->rx_group.coal.gl_adapt_enable =
				cmd->use_adaptive_rx_coalesce;

	tx_vector->tx_group.coal.int_gl = cmd->tx_coalesce_usecs;
	rx_vector->rx_group.coal.int_gl = cmd->rx_coalesce_usecs;

	hns3_set_vector_coalesce_tx_gl(tx_vector,
				       tx_vector->tx_group.coal.int_gl);
	hns3_set_vector_coalesce_rx_gl(rx_vector,
				       rx_vector->rx_group.coal.int_gl);

	hns3_set_vector_coalesce_rl(tx_vector, h->kinfo.int_rl_setting);
	hns3_set_vector_coalesce_rl(rx_vector, h->kinfo.int_rl_setting);
}

static int hns3_set_coalesce(struct net_device *netdev,
			     struct ethtool_coalesce *cmd)
{
	struct hnae3_handle *h = hns3_get_handle(netdev);
	u16 queue_num = h->kinfo.num_tqps;
	int ret;
	int i;

	if (hns3_nic_resetting(netdev))
		return -EBUSY;

	ret = hns3_check_coalesce_para(netdev, cmd);
	if (ret)
		return ret;

	h->kinfo.int_rl_setting =
		hns3_rl_round_down(cmd->rx_coalesce_usecs_high);

	for (i = 0; i < queue_num; i++)
		hns3_set_coalesce_per_queue(netdev, cmd, i);

	return 0;
}

static int hns3_get_regs_len(struct net_device *netdev)
{
	struct hnae3_handle *h = hns3_get_handle(netdev);

	if (!h->ae_algo->ops->get_regs_len)
		return -EOPNOTSUPP;

	return h->ae_algo->ops->get_regs_len(h);
}

static void hns3_get_regs(struct net_device *netdev,
			  struct ethtool_regs *cmd, void *data)
{
	struct hnae3_handle *h = hns3_get_handle(netdev);

	if (!h->ae_algo->ops->get_regs)
		return;

	h->ae_algo->ops->get_regs(h, &cmd->version, data);
}

static int hns3_set_phys_id(struct net_device *netdev,
			    enum ethtool_phys_id_state state)
{
	struct hnae3_handle *h = hns3_get_handle(netdev);

	if (!h->ae_algo->ops->set_led_id)
		return -EOPNOTSUPP;

	return h->ae_algo->ops->set_led_id(h, state);
}

static u32 hns3_get_msglevel(struct net_device *netdev)
{
	struct hnae3_handle *h = hns3_get_handle(netdev);

	return h->msg_enable;
}

static void hns3_set_msglevel(struct net_device *netdev, u32 msg_level)
{
	struct hnae3_handle *h = hns3_get_handle(netdev);

	h->msg_enable = msg_level;
}

/* Translate local fec value into ethtool value. */
static unsigned int loc_to_eth_fec(u8 loc_fec)
{
	u32 eth_fec = 0;

	if (loc_fec & BIT(HNAE3_FEC_AUTO))
		eth_fec |= ETHTOOL_FEC_AUTO;
	if (loc_fec & BIT(HNAE3_FEC_RS))
		eth_fec |= ETHTOOL_FEC_RS;
	if (loc_fec & BIT(HNAE3_FEC_BASER))
		eth_fec |= ETHTOOL_FEC_BASER;

	/* if nothing is set, then FEC is off */
	if (!eth_fec)
		eth_fec = ETHTOOL_FEC_OFF;

	return eth_fec;
}

/* Translate ethtool fec value into local value. */
static unsigned int eth_to_loc_fec(unsigned int eth_fec)
{
	u32 loc_fec = 0;

	if (eth_fec & ETHTOOL_FEC_OFF)
		return loc_fec;

	if (eth_fec & ETHTOOL_FEC_AUTO)
		loc_fec |= BIT(HNAE3_FEC_AUTO);
	if (eth_fec & ETHTOOL_FEC_RS)
		loc_fec |= BIT(HNAE3_FEC_RS);
	if (eth_fec & ETHTOOL_FEC_BASER)
		loc_fec |= BIT(HNAE3_FEC_BASER);

	return loc_fec;
}

static int hns3_get_fecparam(struct net_device *netdev,
			     struct ethtool_fecparam *fec)
{
	struct hnae3_handle *handle = hns3_get_handle(netdev);
	const struct hnae3_ae_ops *ops = handle->ae_algo->ops;
	u8 fec_ability;
	u8 fec_mode;

	if (handle->pdev->revision == 0x20)
		return -EOPNOTSUPP;

	if (!ops->get_fec)
		return -EOPNOTSUPP;

	ops->get_fec(handle, &fec_ability, &fec_mode);

	fec->fec = loc_to_eth_fec(fec_ability);
	fec->active_fec = loc_to_eth_fec(fec_mode);

	return 0;
}

static int hns3_set_fecparam(struct net_device *netdev,
			     struct ethtool_fecparam *fec)
{
	struct hnae3_handle *handle = hns3_get_handle(netdev);
	const struct hnae3_ae_ops *ops = handle->ae_algo->ops;
	u32 fec_mode;

	if (handle->pdev->revision == 0x20)
		return -EOPNOTSUPP;

	if (!ops->set_fec)
		return -EOPNOTSUPP;
	fec_mode = eth_to_loc_fec(fec->fec);

	netif_dbg(handle, drv, netdev, "set fecparam: mode=%u\n", fec_mode);

	return ops->set_fec(handle, fec_mode);
}

static const struct ethtool_ops hns3vf_ethtool_ops = {
	.get_drvinfo = hns3_get_drvinfo,
	.get_ringparam = hns3_get_ringparam,
	.set_ringparam = hns3_set_ringparam,
	.get_strings = hns3_get_strings,
	.get_ethtool_stats = hns3_get_stats,
	.get_sset_count = hns3_get_sset_count,
	.get_rxnfc = hns3_get_rxnfc,
	.set_rxnfc = hns3_set_rxnfc,
	.get_rxfh_key_size = hns3_get_rss_key_size,
	.get_rxfh_indir_size = hns3_get_rss_indir_size,
	.get_rxfh = hns3_get_rss,
	.set_rxfh = hns3_set_rss,
	.get_link_ksettings = hns3_get_link_ksettings,
	.get_channels = hns3_get_channels,
	.set_channels = hns3_set_channels,
	.get_coalesce = hns3_get_coalesce,
	.set_coalesce = hns3_set_coalesce,
	.get_regs_len = hns3_get_regs_len,
	.get_regs = hns3_get_regs,
	.get_link = hns3_get_link,
	.get_msglevel = hns3_get_msglevel,
	.set_msglevel = hns3_set_msglevel,
};

static const struct ethtool_ops hns3_ethtool_ops = {
	.self_test = hns3_self_test,
	.get_drvinfo = hns3_get_drvinfo,
	.get_link = hns3_get_link,
	.get_ringparam = hns3_get_ringparam,
	.set_ringparam = hns3_set_ringparam,
	.get_pauseparam = hns3_get_pauseparam,
	.set_pauseparam = hns3_set_pauseparam,
	.get_strings = hns3_get_strings,
	.get_ethtool_stats = hns3_get_stats,
	.get_sset_count = hns3_get_sset_count,
	.get_rxnfc = hns3_get_rxnfc,
	.set_rxnfc = hns3_set_rxnfc,
	.get_rxfh_key_size = hns3_get_rss_key_size,
	.get_rxfh_indir_size = hns3_get_rss_indir_size,
	.get_rxfh = hns3_get_rss,
	.set_rxfh = hns3_set_rss,
	.get_link_ksettings = hns3_get_link_ksettings,
	.set_link_ksettings = hns3_set_link_ksettings,
	.nway_reset = hns3_nway_reset,
	.get_channels = hns3_get_channels,
	.set_channels = hns3_set_channels,
	.get_coalesce = hns3_get_coalesce,
	.set_coalesce = hns3_set_coalesce,
	.get_regs_len = hns3_get_regs_len,
	.get_regs = hns3_get_regs,
	.set_phys_id = hns3_set_phys_id,
	.get_msglevel = hns3_get_msglevel,
	.set_msglevel = hns3_set_msglevel,
	.get_fecparam = hns3_get_fecparam,
	.set_fecparam = hns3_set_fecparam,
};

void hns3_ethtool_set_ops(struct net_device *netdev)
{
	struct hnae3_handle *h = hns3_get_handle(netdev);

	if (h->flags & HNAE3_SUPPORT_VF)
		netdev->ethtool_ops = &hns3vf_ethtool_ops;
	else
		netdev->ethtool_ops = &hns3_ethtool_ops;
}<|MERGE_RESOLUTION|>--- conflicted
+++ resolved
@@ -385,11 +385,8 @@
 
 	if (if_running)
 		ndev->netdev_ops->ndo_open(ndev);
-<<<<<<< HEAD
-=======
 
 	netif_dbg(h, drv, ndev, "self test end\n");
->>>>>>> fa578e9d
 }
 
 static int hns3_get_sset_count(struct net_device *netdev, int stringset)
