// SPDX-License-Identifier: GPL-2.0+
// Copyright (c) 2016-2017 Hisilicon Limited.

#include <linux/acpi.h>
#include <linux/device.h>
#include <linux/etherdevice.h>
#include <linux/init.h>
#include <linux/interrupt.h>
#include <linux/kernel.h>
#include <linux/module.h>
#include <linux/netdevice.h>
#include <linux/pci.h>
#include <linux/platform_device.h>
#include <linux/if_vlan.h>
#include <linux/crash_dump.h>
#include <net/rtnetlink.h>
#include "hclge_cmd.h"
#include "hclge_dcb.h"
#include "hclge_main.h"
#include "hclge_mbx.h"
#include "hclge_mdio.h"
#include "hclge_tm.h"
#include "hclge_err.h"
#include "hnae3.h"

#define HCLGE_NAME			"hclge"
#define HCLGE_STATS_READ(p, offset) (*((u64 *)((u8 *)(p) + (offset))))
#define HCLGE_MAC_STATS_FIELD_OFF(f) (offsetof(struct hclge_mac_stats, f))

#define HCLGE_BUF_SIZE_UNIT	256U
#define HCLGE_BUF_MUL_BY	2
#define HCLGE_BUF_DIV_BY	2
#define NEED_RESERVE_TC_NUM	2
#define BUF_MAX_PERCENT		100
#define BUF_RESERVE_PERCENT	90

#define HCLGE_RESET_MAX_FAIL_CNT	5
#define HCLGE_RESET_SYNC_TIME		100
#define HCLGE_PF_RESET_SYNC_TIME	20
#define HCLGE_PF_RESET_SYNC_CNT		1500

/* Get DFX BD number offset */
#define HCLGE_DFX_BIOS_BD_OFFSET        1
#define HCLGE_DFX_SSU_0_BD_OFFSET       2
#define HCLGE_DFX_SSU_1_BD_OFFSET       3
#define HCLGE_DFX_IGU_BD_OFFSET         4
#define HCLGE_DFX_RPU_0_BD_OFFSET       5
#define HCLGE_DFX_RPU_1_BD_OFFSET       6
#define HCLGE_DFX_NCSI_BD_OFFSET        7
#define HCLGE_DFX_RTC_BD_OFFSET         8
#define HCLGE_DFX_PPP_BD_OFFSET         9
#define HCLGE_DFX_RCB_BD_OFFSET         10
#define HCLGE_DFX_TQP_BD_OFFSET         11
#define HCLGE_DFX_SSU_2_BD_OFFSET       12

#define HCLGE_LINK_STATUS_MS	10

static int hclge_set_mac_mtu(struct hclge_dev *hdev, int new_mps);
static int hclge_init_vlan_config(struct hclge_dev *hdev);
static void hclge_sync_vlan_filter(struct hclge_dev *hdev);
static int hclge_reset_ae_dev(struct hnae3_ae_dev *ae_dev);
static bool hclge_get_hw_reset_stat(struct hnae3_handle *handle);
static int hclge_set_umv_space(struct hclge_dev *hdev, u16 space_size,
			       u16 *allocated_size, bool is_alloc);
static void hclge_rfs_filter_expire(struct hclge_dev *hdev);
static void hclge_clear_arfs_rules(struct hnae3_handle *handle);
static enum hnae3_reset_type hclge_get_reset_level(struct hnae3_ae_dev *ae_dev,
						   unsigned long *addr);
static int hclge_set_default_loopback(struct hclge_dev *hdev);

static struct hnae3_ae_algo ae_algo;

static const struct pci_device_id ae_algo_pci_tbl[] = {
	{PCI_VDEVICE(HUAWEI, HNAE3_DEV_ID_GE), 0},
	{PCI_VDEVICE(HUAWEI, HNAE3_DEV_ID_25GE), 0},
	{PCI_VDEVICE(HUAWEI, HNAE3_DEV_ID_25GE_RDMA), 0},
	{PCI_VDEVICE(HUAWEI, HNAE3_DEV_ID_25GE_RDMA_MACSEC), 0},
	{PCI_VDEVICE(HUAWEI, HNAE3_DEV_ID_50GE_RDMA), 0},
	{PCI_VDEVICE(HUAWEI, HNAE3_DEV_ID_50GE_RDMA_MACSEC), 0},
	{PCI_VDEVICE(HUAWEI, HNAE3_DEV_ID_100G_RDMA_MACSEC), 0},
	/* required last entry */
	{0, }
};

MODULE_DEVICE_TABLE(pci, ae_algo_pci_tbl);

static const u32 cmdq_reg_addr_list[] = {HCLGE_CMDQ_TX_ADDR_L_REG,
					 HCLGE_CMDQ_TX_ADDR_H_REG,
					 HCLGE_CMDQ_TX_DEPTH_REG,
					 HCLGE_CMDQ_TX_TAIL_REG,
					 HCLGE_CMDQ_TX_HEAD_REG,
					 HCLGE_CMDQ_RX_ADDR_L_REG,
					 HCLGE_CMDQ_RX_ADDR_H_REG,
					 HCLGE_CMDQ_RX_DEPTH_REG,
					 HCLGE_CMDQ_RX_TAIL_REG,
					 HCLGE_CMDQ_RX_HEAD_REG,
					 HCLGE_VECTOR0_CMDQ_SRC_REG,
					 HCLGE_CMDQ_INTR_STS_REG,
					 HCLGE_CMDQ_INTR_EN_REG,
					 HCLGE_CMDQ_INTR_GEN_REG};

static const u32 common_reg_addr_list[] = {HCLGE_MISC_VECTOR_REG_BASE,
					   HCLGE_VECTOR0_OTER_EN_REG,
					   HCLGE_MISC_RESET_STS_REG,
					   HCLGE_MISC_VECTOR_INT_STS,
					   HCLGE_GLOBAL_RESET_REG,
					   HCLGE_FUN_RST_ING,
					   HCLGE_GRO_EN_REG};

static const u32 ring_reg_addr_list[] = {HCLGE_RING_RX_ADDR_L_REG,
					 HCLGE_RING_RX_ADDR_H_REG,
					 HCLGE_RING_RX_BD_NUM_REG,
					 HCLGE_RING_RX_BD_LENGTH_REG,
					 HCLGE_RING_RX_MERGE_EN_REG,
					 HCLGE_RING_RX_TAIL_REG,
					 HCLGE_RING_RX_HEAD_REG,
					 HCLGE_RING_RX_FBD_NUM_REG,
					 HCLGE_RING_RX_OFFSET_REG,
					 HCLGE_RING_RX_FBD_OFFSET_REG,
					 HCLGE_RING_RX_STASH_REG,
					 HCLGE_RING_RX_BD_ERR_REG,
					 HCLGE_RING_TX_ADDR_L_REG,
					 HCLGE_RING_TX_ADDR_H_REG,
					 HCLGE_RING_TX_BD_NUM_REG,
					 HCLGE_RING_TX_PRIORITY_REG,
					 HCLGE_RING_TX_TC_REG,
					 HCLGE_RING_TX_MERGE_EN_REG,
					 HCLGE_RING_TX_TAIL_REG,
					 HCLGE_RING_TX_HEAD_REG,
					 HCLGE_RING_TX_FBD_NUM_REG,
					 HCLGE_RING_TX_OFFSET_REG,
					 HCLGE_RING_TX_EBD_NUM_REG,
					 HCLGE_RING_TX_EBD_OFFSET_REG,
					 HCLGE_RING_TX_BD_ERR_REG,
					 HCLGE_RING_EN_REG};

static const u32 tqp_intr_reg_addr_list[] = {HCLGE_TQP_INTR_CTRL_REG,
					     HCLGE_TQP_INTR_GL0_REG,
					     HCLGE_TQP_INTR_GL1_REG,
					     HCLGE_TQP_INTR_GL2_REG,
					     HCLGE_TQP_INTR_RL_REG};

static const char hns3_nic_test_strs[][ETH_GSTRING_LEN] = {
	"App    Loopback test",
	"Serdes serial Loopback test",
	"Serdes parallel Loopback test",
	"Phy    Loopback test"
};

static const struct hclge_comm_stats_str g_mac_stats_string[] = {
	{"mac_tx_mac_pause_num",
		HCLGE_MAC_STATS_FIELD_OFF(mac_tx_mac_pause_num)},
	{"mac_rx_mac_pause_num",
		HCLGE_MAC_STATS_FIELD_OFF(mac_rx_mac_pause_num)},
	{"mac_tx_control_pkt_num",
		HCLGE_MAC_STATS_FIELD_OFF(mac_tx_ctrl_pkt_num)},
	{"mac_rx_control_pkt_num",
		HCLGE_MAC_STATS_FIELD_OFF(mac_rx_ctrl_pkt_num)},
	{"mac_tx_pfc_pkt_num",
		HCLGE_MAC_STATS_FIELD_OFF(mac_tx_pfc_pause_pkt_num)},
	{"mac_tx_pfc_pri0_pkt_num",
		HCLGE_MAC_STATS_FIELD_OFF(mac_tx_pfc_pri0_pkt_num)},
	{"mac_tx_pfc_pri1_pkt_num",
		HCLGE_MAC_STATS_FIELD_OFF(mac_tx_pfc_pri1_pkt_num)},
	{"mac_tx_pfc_pri2_pkt_num",
		HCLGE_MAC_STATS_FIELD_OFF(mac_tx_pfc_pri2_pkt_num)},
	{"mac_tx_pfc_pri3_pkt_num",
		HCLGE_MAC_STATS_FIELD_OFF(mac_tx_pfc_pri3_pkt_num)},
	{"mac_tx_pfc_pri4_pkt_num",
		HCLGE_MAC_STATS_FIELD_OFF(mac_tx_pfc_pri4_pkt_num)},
	{"mac_tx_pfc_pri5_pkt_num",
		HCLGE_MAC_STATS_FIELD_OFF(mac_tx_pfc_pri5_pkt_num)},
	{"mac_tx_pfc_pri6_pkt_num",
		HCLGE_MAC_STATS_FIELD_OFF(mac_tx_pfc_pri6_pkt_num)},
	{"mac_tx_pfc_pri7_pkt_num",
		HCLGE_MAC_STATS_FIELD_OFF(mac_tx_pfc_pri7_pkt_num)},
	{"mac_rx_pfc_pkt_num",
		HCLGE_MAC_STATS_FIELD_OFF(mac_rx_pfc_pause_pkt_num)},
	{"mac_rx_pfc_pri0_pkt_num",
		HCLGE_MAC_STATS_FIELD_OFF(mac_rx_pfc_pri0_pkt_num)},
	{"mac_rx_pfc_pri1_pkt_num",
		HCLGE_MAC_STATS_FIELD_OFF(mac_rx_pfc_pri1_pkt_num)},
	{"mac_rx_pfc_pri2_pkt_num",
		HCLGE_MAC_STATS_FIELD_OFF(mac_rx_pfc_pri2_pkt_num)},
	{"mac_rx_pfc_pri3_pkt_num",
		HCLGE_MAC_STATS_FIELD_OFF(mac_rx_pfc_pri3_pkt_num)},
	{"mac_rx_pfc_pri4_pkt_num",
		HCLGE_MAC_STATS_FIELD_OFF(mac_rx_pfc_pri4_pkt_num)},
	{"mac_rx_pfc_pri5_pkt_num",
		HCLGE_MAC_STATS_FIELD_OFF(mac_rx_pfc_pri5_pkt_num)},
	{"mac_rx_pfc_pri6_pkt_num",
		HCLGE_MAC_STATS_FIELD_OFF(mac_rx_pfc_pri6_pkt_num)},
	{"mac_rx_pfc_pri7_pkt_num",
		HCLGE_MAC_STATS_FIELD_OFF(mac_rx_pfc_pri7_pkt_num)},
	{"mac_tx_total_pkt_num",
		HCLGE_MAC_STATS_FIELD_OFF(mac_tx_total_pkt_num)},
	{"mac_tx_total_oct_num",
		HCLGE_MAC_STATS_FIELD_OFF(mac_tx_total_oct_num)},
	{"mac_tx_good_pkt_num",
		HCLGE_MAC_STATS_FIELD_OFF(mac_tx_good_pkt_num)},
	{"mac_tx_bad_pkt_num",
		HCLGE_MAC_STATS_FIELD_OFF(mac_tx_bad_pkt_num)},
	{"mac_tx_good_oct_num",
		HCLGE_MAC_STATS_FIELD_OFF(mac_tx_good_oct_num)},
	{"mac_tx_bad_oct_num",
		HCLGE_MAC_STATS_FIELD_OFF(mac_tx_bad_oct_num)},
	{"mac_tx_uni_pkt_num",
		HCLGE_MAC_STATS_FIELD_OFF(mac_tx_uni_pkt_num)},
	{"mac_tx_multi_pkt_num",
		HCLGE_MAC_STATS_FIELD_OFF(mac_tx_multi_pkt_num)},
	{"mac_tx_broad_pkt_num",
		HCLGE_MAC_STATS_FIELD_OFF(mac_tx_broad_pkt_num)},
	{"mac_tx_undersize_pkt_num",
		HCLGE_MAC_STATS_FIELD_OFF(mac_tx_undersize_pkt_num)},
	{"mac_tx_oversize_pkt_num",
		HCLGE_MAC_STATS_FIELD_OFF(mac_tx_oversize_pkt_num)},
	{"mac_tx_64_oct_pkt_num",
		HCLGE_MAC_STATS_FIELD_OFF(mac_tx_64_oct_pkt_num)},
	{"mac_tx_65_127_oct_pkt_num",
		HCLGE_MAC_STATS_FIELD_OFF(mac_tx_65_127_oct_pkt_num)},
	{"mac_tx_128_255_oct_pkt_num",
		HCLGE_MAC_STATS_FIELD_OFF(mac_tx_128_255_oct_pkt_num)},
	{"mac_tx_256_511_oct_pkt_num",
		HCLGE_MAC_STATS_FIELD_OFF(mac_tx_256_511_oct_pkt_num)},
	{"mac_tx_512_1023_oct_pkt_num",
		HCLGE_MAC_STATS_FIELD_OFF(mac_tx_512_1023_oct_pkt_num)},
	{"mac_tx_1024_1518_oct_pkt_num",
		HCLGE_MAC_STATS_FIELD_OFF(mac_tx_1024_1518_oct_pkt_num)},
	{"mac_tx_1519_2047_oct_pkt_num",
		HCLGE_MAC_STATS_FIELD_OFF(mac_tx_1519_2047_oct_pkt_num)},
	{"mac_tx_2048_4095_oct_pkt_num",
		HCLGE_MAC_STATS_FIELD_OFF(mac_tx_2048_4095_oct_pkt_num)},
	{"mac_tx_4096_8191_oct_pkt_num",
		HCLGE_MAC_STATS_FIELD_OFF(mac_tx_4096_8191_oct_pkt_num)},
	{"mac_tx_8192_9216_oct_pkt_num",
		HCLGE_MAC_STATS_FIELD_OFF(mac_tx_8192_9216_oct_pkt_num)},
	{"mac_tx_9217_12287_oct_pkt_num",
		HCLGE_MAC_STATS_FIELD_OFF(mac_tx_9217_12287_oct_pkt_num)},
	{"mac_tx_12288_16383_oct_pkt_num",
		HCLGE_MAC_STATS_FIELD_OFF(mac_tx_12288_16383_oct_pkt_num)},
	{"mac_tx_1519_max_good_pkt_num",
		HCLGE_MAC_STATS_FIELD_OFF(mac_tx_1519_max_good_oct_pkt_num)},
	{"mac_tx_1519_max_bad_pkt_num",
		HCLGE_MAC_STATS_FIELD_OFF(mac_tx_1519_max_bad_oct_pkt_num)},
	{"mac_rx_total_pkt_num",
		HCLGE_MAC_STATS_FIELD_OFF(mac_rx_total_pkt_num)},
	{"mac_rx_total_oct_num",
		HCLGE_MAC_STATS_FIELD_OFF(mac_rx_total_oct_num)},
	{"mac_rx_good_pkt_num",
		HCLGE_MAC_STATS_FIELD_OFF(mac_rx_good_pkt_num)},
	{"mac_rx_bad_pkt_num",
		HCLGE_MAC_STATS_FIELD_OFF(mac_rx_bad_pkt_num)},
	{"mac_rx_good_oct_num",
		HCLGE_MAC_STATS_FIELD_OFF(mac_rx_good_oct_num)},
	{"mac_rx_bad_oct_num",
		HCLGE_MAC_STATS_FIELD_OFF(mac_rx_bad_oct_num)},
	{"mac_rx_uni_pkt_num",
		HCLGE_MAC_STATS_FIELD_OFF(mac_rx_uni_pkt_num)},
	{"mac_rx_multi_pkt_num",
		HCLGE_MAC_STATS_FIELD_OFF(mac_rx_multi_pkt_num)},
	{"mac_rx_broad_pkt_num",
		HCLGE_MAC_STATS_FIELD_OFF(mac_rx_broad_pkt_num)},
	{"mac_rx_undersize_pkt_num",
		HCLGE_MAC_STATS_FIELD_OFF(mac_rx_undersize_pkt_num)},
	{"mac_rx_oversize_pkt_num",
		HCLGE_MAC_STATS_FIELD_OFF(mac_rx_oversize_pkt_num)},
	{"mac_rx_64_oct_pkt_num",
		HCLGE_MAC_STATS_FIELD_OFF(mac_rx_64_oct_pkt_num)},
	{"mac_rx_65_127_oct_pkt_num",
		HCLGE_MAC_STATS_FIELD_OFF(mac_rx_65_127_oct_pkt_num)},
	{"mac_rx_128_255_oct_pkt_num",
		HCLGE_MAC_STATS_FIELD_OFF(mac_rx_128_255_oct_pkt_num)},
	{"mac_rx_256_511_oct_pkt_num",
		HCLGE_MAC_STATS_FIELD_OFF(mac_rx_256_511_oct_pkt_num)},
	{"mac_rx_512_1023_oct_pkt_num",
		HCLGE_MAC_STATS_FIELD_OFF(mac_rx_512_1023_oct_pkt_num)},
	{"mac_rx_1024_1518_oct_pkt_num",
		HCLGE_MAC_STATS_FIELD_OFF(mac_rx_1024_1518_oct_pkt_num)},
	{"mac_rx_1519_2047_oct_pkt_num",
		HCLGE_MAC_STATS_FIELD_OFF(mac_rx_1519_2047_oct_pkt_num)},
	{"mac_rx_2048_4095_oct_pkt_num",
		HCLGE_MAC_STATS_FIELD_OFF(mac_rx_2048_4095_oct_pkt_num)},
	{"mac_rx_4096_8191_oct_pkt_num",
		HCLGE_MAC_STATS_FIELD_OFF(mac_rx_4096_8191_oct_pkt_num)},
	{"mac_rx_8192_9216_oct_pkt_num",
		HCLGE_MAC_STATS_FIELD_OFF(mac_rx_8192_9216_oct_pkt_num)},
	{"mac_rx_9217_12287_oct_pkt_num",
		HCLGE_MAC_STATS_FIELD_OFF(mac_rx_9217_12287_oct_pkt_num)},
	{"mac_rx_12288_16383_oct_pkt_num",
		HCLGE_MAC_STATS_FIELD_OFF(mac_rx_12288_16383_oct_pkt_num)},
	{"mac_rx_1519_max_good_pkt_num",
		HCLGE_MAC_STATS_FIELD_OFF(mac_rx_1519_max_good_oct_pkt_num)},
	{"mac_rx_1519_max_bad_pkt_num",
		HCLGE_MAC_STATS_FIELD_OFF(mac_rx_1519_max_bad_oct_pkt_num)},

	{"mac_tx_fragment_pkt_num",
		HCLGE_MAC_STATS_FIELD_OFF(mac_tx_fragment_pkt_num)},
	{"mac_tx_undermin_pkt_num",
		HCLGE_MAC_STATS_FIELD_OFF(mac_tx_undermin_pkt_num)},
	{"mac_tx_jabber_pkt_num",
		HCLGE_MAC_STATS_FIELD_OFF(mac_tx_jabber_pkt_num)},
	{"mac_tx_err_all_pkt_num",
		HCLGE_MAC_STATS_FIELD_OFF(mac_tx_err_all_pkt_num)},
	{"mac_tx_from_app_good_pkt_num",
		HCLGE_MAC_STATS_FIELD_OFF(mac_tx_from_app_good_pkt_num)},
	{"mac_tx_from_app_bad_pkt_num",
		HCLGE_MAC_STATS_FIELD_OFF(mac_tx_from_app_bad_pkt_num)},
	{"mac_rx_fragment_pkt_num",
		HCLGE_MAC_STATS_FIELD_OFF(mac_rx_fragment_pkt_num)},
	{"mac_rx_undermin_pkt_num",
		HCLGE_MAC_STATS_FIELD_OFF(mac_rx_undermin_pkt_num)},
	{"mac_rx_jabber_pkt_num",
		HCLGE_MAC_STATS_FIELD_OFF(mac_rx_jabber_pkt_num)},
	{"mac_rx_fcs_err_pkt_num",
		HCLGE_MAC_STATS_FIELD_OFF(mac_rx_fcs_err_pkt_num)},
	{"mac_rx_send_app_good_pkt_num",
		HCLGE_MAC_STATS_FIELD_OFF(mac_rx_send_app_good_pkt_num)},
	{"mac_rx_send_app_bad_pkt_num",
		HCLGE_MAC_STATS_FIELD_OFF(mac_rx_send_app_bad_pkt_num)}
};

static const struct hclge_mac_mgr_tbl_entry_cmd hclge_mgr_table[] = {
	{
		.flags = HCLGE_MAC_MGR_MASK_VLAN_B,
		.ethter_type = cpu_to_le16(ETH_P_LLDP),
		.mac_addr_hi32 = cpu_to_le32(htonl(0x0180C200)),
		.mac_addr_lo16 = cpu_to_le16(htons(0x000E)),
		.i_port_bitmap = 0x1,
	},
};

static const u8 hclge_hash_key[] = {
	0x6D, 0x5A, 0x56, 0xDA, 0x25, 0x5B, 0x0E, 0xC2,
	0x41, 0x67, 0x25, 0x3D, 0x43, 0xA3, 0x8F, 0xB0,
	0xD0, 0xCA, 0x2B, 0xCB, 0xAE, 0x7B, 0x30, 0xB4,
	0x77, 0xCB, 0x2D, 0xA3, 0x80, 0x30, 0xF2, 0x0C,
	0x6A, 0x42, 0xB7, 0x3B, 0xBE, 0xAC, 0x01, 0xFA
};

static const u32 hclge_dfx_bd_offset_list[] = {
	HCLGE_DFX_BIOS_BD_OFFSET,
	HCLGE_DFX_SSU_0_BD_OFFSET,
	HCLGE_DFX_SSU_1_BD_OFFSET,
	HCLGE_DFX_IGU_BD_OFFSET,
	HCLGE_DFX_RPU_0_BD_OFFSET,
	HCLGE_DFX_RPU_1_BD_OFFSET,
	HCLGE_DFX_NCSI_BD_OFFSET,
	HCLGE_DFX_RTC_BD_OFFSET,
	HCLGE_DFX_PPP_BD_OFFSET,
	HCLGE_DFX_RCB_BD_OFFSET,
	HCLGE_DFX_TQP_BD_OFFSET,
	HCLGE_DFX_SSU_2_BD_OFFSET
};

static const enum hclge_opcode_type hclge_dfx_reg_opcode_list[] = {
	HCLGE_OPC_DFX_BIOS_COMMON_REG,
	HCLGE_OPC_DFX_SSU_REG_0,
	HCLGE_OPC_DFX_SSU_REG_1,
	HCLGE_OPC_DFX_IGU_EGU_REG,
	HCLGE_OPC_DFX_RPU_REG_0,
	HCLGE_OPC_DFX_RPU_REG_1,
	HCLGE_OPC_DFX_NCSI_REG,
	HCLGE_OPC_DFX_RTC_REG,
	HCLGE_OPC_DFX_PPP_REG,
	HCLGE_OPC_DFX_RCB_REG,
	HCLGE_OPC_DFX_TQP_REG,
	HCLGE_OPC_DFX_SSU_REG_2
};

static const struct key_info meta_data_key_info[] = {
	{ PACKET_TYPE_ID, 6},
	{ IP_FRAGEMENT, 1},
	{ ROCE_TYPE, 1},
	{ NEXT_KEY, 5},
	{ VLAN_NUMBER, 2},
	{ SRC_VPORT, 12},
	{ DST_VPORT, 12},
	{ TUNNEL_PACKET, 1},
};

static const struct key_info tuple_key_info[] = {
	{ OUTER_DST_MAC, 48},
	{ OUTER_SRC_MAC, 48},
	{ OUTER_VLAN_TAG_FST, 16},
	{ OUTER_VLAN_TAG_SEC, 16},
	{ OUTER_ETH_TYPE, 16},
	{ OUTER_L2_RSV, 16},
	{ OUTER_IP_TOS, 8},
	{ OUTER_IP_PROTO, 8},
	{ OUTER_SRC_IP, 32},
	{ OUTER_DST_IP, 32},
	{ OUTER_L3_RSV, 16},
	{ OUTER_SRC_PORT, 16},
	{ OUTER_DST_PORT, 16},
	{ OUTER_L4_RSV, 32},
	{ OUTER_TUN_VNI, 24},
	{ OUTER_TUN_FLOW_ID, 8},
	{ INNER_DST_MAC, 48},
	{ INNER_SRC_MAC, 48},
	{ INNER_VLAN_TAG_FST, 16},
	{ INNER_VLAN_TAG_SEC, 16},
	{ INNER_ETH_TYPE, 16},
	{ INNER_L2_RSV, 16},
	{ INNER_IP_TOS, 8},
	{ INNER_IP_PROTO, 8},
	{ INNER_SRC_IP, 32},
	{ INNER_DST_IP, 32},
	{ INNER_L3_RSV, 16},
	{ INNER_SRC_PORT, 16},
	{ INNER_DST_PORT, 16},
	{ INNER_L4_RSV, 32},
};

static int hclge_mac_update_stats_defective(struct hclge_dev *hdev)
{
#define HCLGE_MAC_CMD_NUM 21

	u64 *data = (u64 *)(&hdev->hw_stats.mac_stats);
	struct hclge_desc desc[HCLGE_MAC_CMD_NUM];
	__le64 *desc_data;
	int i, k, n;
	int ret;

	hclge_cmd_setup_basic_desc(&desc[0], HCLGE_OPC_STATS_MAC, true);
	ret = hclge_cmd_send(&hdev->hw, desc, HCLGE_MAC_CMD_NUM);
	if (ret) {
		dev_err(&hdev->pdev->dev,
			"Get MAC pkt stats fail, status = %d.\n", ret);

		return ret;
	}

	for (i = 0; i < HCLGE_MAC_CMD_NUM; i++) {
		/* for special opcode 0032, only the first desc has the head */
		if (unlikely(i == 0)) {
			desc_data = (__le64 *)(&desc[i].data[0]);
			n = HCLGE_RD_FIRST_STATS_NUM;
		} else {
			desc_data = (__le64 *)(&desc[i]);
			n = HCLGE_RD_OTHER_STATS_NUM;
		}

		for (k = 0; k < n; k++) {
			*data += le64_to_cpu(*desc_data);
			data++;
			desc_data++;
		}
	}

	return 0;
}

static int hclge_mac_update_stats_complete(struct hclge_dev *hdev, u32 desc_num)
{
	u64 *data = (u64 *)(&hdev->hw_stats.mac_stats);
	struct hclge_desc *desc;
	__le64 *desc_data;
	u16 i, k, n;
	int ret;

	/* This may be called inside atomic sections,
	 * so GFP_ATOMIC is more suitalbe here
	 */
	desc = kcalloc(desc_num, sizeof(struct hclge_desc), GFP_ATOMIC);
	if (!desc)
		return -ENOMEM;

	hclge_cmd_setup_basic_desc(&desc[0], HCLGE_OPC_STATS_MAC_ALL, true);
	ret = hclge_cmd_send(&hdev->hw, desc, desc_num);
	if (ret) {
		kfree(desc);
		return ret;
	}

	for (i = 0; i < desc_num; i++) {
		/* for special opcode 0034, only the first desc has the head */
		if (i == 0) {
			desc_data = (__le64 *)(&desc[i].data[0]);
			n = HCLGE_RD_FIRST_STATS_NUM;
		} else {
			desc_data = (__le64 *)(&desc[i]);
			n = HCLGE_RD_OTHER_STATS_NUM;
		}

		for (k = 0; k < n; k++) {
			*data += le64_to_cpu(*desc_data);
			data++;
			desc_data++;
		}
	}

	kfree(desc);

	return 0;
}

static int hclge_mac_query_reg_num(struct hclge_dev *hdev, u32 *desc_num)
{
	struct hclge_desc desc;
	__le32 *desc_data;
	u32 reg_num;
	int ret;

	hclge_cmd_setup_basic_desc(&desc, HCLGE_OPC_QUERY_MAC_REG_NUM, true);
	ret = hclge_cmd_send(&hdev->hw, &desc, 1);
	if (ret)
		return ret;

	desc_data = (__le32 *)(&desc.data[0]);
	reg_num = le32_to_cpu(*desc_data);

	*desc_num = 1 + ((reg_num - 3) >> 2) +
		    (u32)(((reg_num - 3) & 0x3) ? 1 : 0);

	return 0;
}

static int hclge_mac_update_stats(struct hclge_dev *hdev)
{
	u32 desc_num;
	int ret;

	ret = hclge_mac_query_reg_num(hdev, &desc_num);

	/* The firmware supports the new statistics acquisition method */
	if (!ret)
		ret = hclge_mac_update_stats_complete(hdev, desc_num);
	else if (ret == -EOPNOTSUPP)
		ret = hclge_mac_update_stats_defective(hdev);
	else
		dev_err(&hdev->pdev->dev, "query mac reg num fail!\n");

	return ret;
}

static int hclge_tqps_update_stats(struct hnae3_handle *handle)
{
	struct hnae3_knic_private_info *kinfo = &handle->kinfo;
	struct hclge_vport *vport = hclge_get_vport(handle);
	struct hclge_dev *hdev = vport->back;
	struct hnae3_queue *queue;
	struct hclge_desc desc[1];
	struct hclge_tqp *tqp;
	int ret, i;

	for (i = 0; i < kinfo->num_tqps; i++) {
		queue = handle->kinfo.tqp[i];
		tqp = container_of(queue, struct hclge_tqp, q);
		/* command : HCLGE_OPC_QUERY_IGU_STAT */
		hclge_cmd_setup_basic_desc(&desc[0], HCLGE_OPC_QUERY_RX_STATUS,
					   true);

		desc[0].data[0] = cpu_to_le32((tqp->index & 0x1ff));
		ret = hclge_cmd_send(&hdev->hw, desc, 1);
		if (ret) {
			dev_err(&hdev->pdev->dev,
				"Query tqp stat fail, status = %d,queue = %d\n",
				ret, i);
			return ret;
		}
		tqp->tqp_stats.rcb_rx_ring_pktnum_rcd +=
			le32_to_cpu(desc[0].data[1]);
	}

	for (i = 0; i < kinfo->num_tqps; i++) {
		queue = handle->kinfo.tqp[i];
		tqp = container_of(queue, struct hclge_tqp, q);
		/* command : HCLGE_OPC_QUERY_IGU_STAT */
		hclge_cmd_setup_basic_desc(&desc[0],
					   HCLGE_OPC_QUERY_TX_STATUS,
					   true);

		desc[0].data[0] = cpu_to_le32((tqp->index & 0x1ff));
		ret = hclge_cmd_send(&hdev->hw, desc, 1);
		if (ret) {
			dev_err(&hdev->pdev->dev,
				"Query tqp stat fail, status = %d,queue = %d\n",
				ret, i);
			return ret;
		}
		tqp->tqp_stats.rcb_tx_ring_pktnum_rcd +=
			le32_to_cpu(desc[0].data[1]);
	}

	return 0;
}

static u64 *hclge_tqps_get_stats(struct hnae3_handle *handle, u64 *data)
{
	struct hnae3_knic_private_info *kinfo = &handle->kinfo;
	struct hclge_tqp *tqp;
	u64 *buff = data;
	int i;

	for (i = 0; i < kinfo->num_tqps; i++) {
		tqp = container_of(kinfo->tqp[i], struct hclge_tqp, q);
		*buff++ = tqp->tqp_stats.rcb_tx_ring_pktnum_rcd;
	}

	for (i = 0; i < kinfo->num_tqps; i++) {
		tqp = container_of(kinfo->tqp[i], struct hclge_tqp, q);
		*buff++ = tqp->tqp_stats.rcb_rx_ring_pktnum_rcd;
	}

	return buff;
}

static int hclge_tqps_get_sset_count(struct hnae3_handle *handle, int stringset)
{
	struct hnae3_knic_private_info *kinfo = &handle->kinfo;

	/* each tqp has TX & RX two queues */
	return kinfo->num_tqps * (2);
}

static u8 *hclge_tqps_get_strings(struct hnae3_handle *handle, u8 *data)
{
	struct hnae3_knic_private_info *kinfo = &handle->kinfo;
	u8 *buff = data;
	int i = 0;

	for (i = 0; i < kinfo->num_tqps; i++) {
		struct hclge_tqp *tqp = container_of(handle->kinfo.tqp[i],
			struct hclge_tqp, q);
		snprintf(buff, ETH_GSTRING_LEN, "txq%d_pktnum_rcd",
			 tqp->index);
		buff = buff + ETH_GSTRING_LEN;
	}

	for (i = 0; i < kinfo->num_tqps; i++) {
		struct hclge_tqp *tqp = container_of(kinfo->tqp[i],
			struct hclge_tqp, q);
		snprintf(buff, ETH_GSTRING_LEN, "rxq%d_pktnum_rcd",
			 tqp->index);
		buff = buff + ETH_GSTRING_LEN;
	}

	return buff;
}

static u64 *hclge_comm_get_stats(const void *comm_stats,
				 const struct hclge_comm_stats_str strs[],
				 int size, u64 *data)
{
	u64 *buf = data;
	u32 i;

	for (i = 0; i < size; i++)
		buf[i] = HCLGE_STATS_READ(comm_stats, strs[i].offset);

	return buf + size;
}

static u8 *hclge_comm_get_strings(u32 stringset,
				  const struct hclge_comm_stats_str strs[],
				  int size, u8 *data)
{
	char *buff = (char *)data;
	u32 i;

	if (stringset != ETH_SS_STATS)
		return buff;

	for (i = 0; i < size; i++) {
		snprintf(buff, ETH_GSTRING_LEN, "%s", strs[i].desc);
		buff = buff + ETH_GSTRING_LEN;
	}

	return (u8 *)buff;
}

static void hclge_update_stats_for_all(struct hclge_dev *hdev)
{
	struct hnae3_handle *handle;
	int status;

	handle = &hdev->vport[0].nic;
	if (handle->client) {
		status = hclge_tqps_update_stats(handle);
		if (status) {
			dev_err(&hdev->pdev->dev,
				"Update TQPS stats fail, status = %d.\n",
				status);
		}
	}

	status = hclge_mac_update_stats(hdev);
	if (status)
		dev_err(&hdev->pdev->dev,
			"Update MAC stats fail, status = %d.\n", status);
}

static void hclge_update_stats(struct hnae3_handle *handle,
			       struct net_device_stats *net_stats)
{
	struct hclge_vport *vport = hclge_get_vport(handle);
	struct hclge_dev *hdev = vport->back;
	int status;

	if (test_and_set_bit(HCLGE_STATE_STATISTICS_UPDATING, &hdev->state))
		return;

	status = hclge_mac_update_stats(hdev);
	if (status)
		dev_err(&hdev->pdev->dev,
			"Update MAC stats fail, status = %d.\n",
			status);

	status = hclge_tqps_update_stats(handle);
	if (status)
		dev_err(&hdev->pdev->dev,
			"Update TQPS stats fail, status = %d.\n",
			status);

	clear_bit(HCLGE_STATE_STATISTICS_UPDATING, &hdev->state);
}

static int hclge_get_sset_count(struct hnae3_handle *handle, int stringset)
{
#define HCLGE_LOOPBACK_TEST_FLAGS (HNAE3_SUPPORT_APP_LOOPBACK |\
		HNAE3_SUPPORT_PHY_LOOPBACK |\
		HNAE3_SUPPORT_SERDES_SERIAL_LOOPBACK |\
		HNAE3_SUPPORT_SERDES_PARALLEL_LOOPBACK)

	struct hclge_vport *vport = hclge_get_vport(handle);
	struct hclge_dev *hdev = vport->back;
	int count = 0;

	/* Loopback test support rules:
	 * mac: only GE mode support
	 * serdes: all mac mode will support include GE/XGE/LGE/CGE
	 * phy: only support when phy device exist on board
	 */
	if (stringset == ETH_SS_TEST) {
		/* clear loopback bit flags at first */
		handle->flags = (handle->flags & (~HCLGE_LOOPBACK_TEST_FLAGS));
		if (hdev->pdev->revision >= 0x21 ||
		    hdev->hw.mac.speed == HCLGE_MAC_SPEED_10M ||
		    hdev->hw.mac.speed == HCLGE_MAC_SPEED_100M ||
		    hdev->hw.mac.speed == HCLGE_MAC_SPEED_1G) {
			count += 1;
			handle->flags |= HNAE3_SUPPORT_APP_LOOPBACK;
		}

		count += 2;
		handle->flags |= HNAE3_SUPPORT_SERDES_SERIAL_LOOPBACK;
		handle->flags |= HNAE3_SUPPORT_SERDES_PARALLEL_LOOPBACK;

		if (hdev->hw.mac.phydev) {
			count += 1;
			handle->flags |= HNAE3_SUPPORT_PHY_LOOPBACK;
		}

	} else if (stringset == ETH_SS_STATS) {
		count = ARRAY_SIZE(g_mac_stats_string) +
			hclge_tqps_get_sset_count(handle, stringset);
	}

	return count;
}

static void hclge_get_strings(struct hnae3_handle *handle, u32 stringset,
			      u8 *data)
{
	u8 *p = (char *)data;
	int size;

	if (stringset == ETH_SS_STATS) {
		size = ARRAY_SIZE(g_mac_stats_string);
		p = hclge_comm_get_strings(stringset, g_mac_stats_string,
					   size, p);
		p = hclge_tqps_get_strings(handle, p);
	} else if (stringset == ETH_SS_TEST) {
		if (handle->flags & HNAE3_SUPPORT_APP_LOOPBACK) {
			memcpy(p, hns3_nic_test_strs[HNAE3_LOOP_APP],
			       ETH_GSTRING_LEN);
			p += ETH_GSTRING_LEN;
		}
		if (handle->flags & HNAE3_SUPPORT_SERDES_SERIAL_LOOPBACK) {
			memcpy(p, hns3_nic_test_strs[HNAE3_LOOP_SERIAL_SERDES],
			       ETH_GSTRING_LEN);
			p += ETH_GSTRING_LEN;
		}
		if (handle->flags & HNAE3_SUPPORT_SERDES_PARALLEL_LOOPBACK) {
			memcpy(p,
			       hns3_nic_test_strs[HNAE3_LOOP_PARALLEL_SERDES],
			       ETH_GSTRING_LEN);
			p += ETH_GSTRING_LEN;
		}
		if (handle->flags & HNAE3_SUPPORT_PHY_LOOPBACK) {
			memcpy(p, hns3_nic_test_strs[HNAE3_LOOP_PHY],
			       ETH_GSTRING_LEN);
			p += ETH_GSTRING_LEN;
		}
	}
}

static void hclge_get_stats(struct hnae3_handle *handle, u64 *data)
{
	struct hclge_vport *vport = hclge_get_vport(handle);
	struct hclge_dev *hdev = vport->back;
	u64 *p;

	p = hclge_comm_get_stats(&hdev->hw_stats.mac_stats, g_mac_stats_string,
				 ARRAY_SIZE(g_mac_stats_string), data);
	p = hclge_tqps_get_stats(handle, p);
}

static void hclge_get_mac_stat(struct hnae3_handle *handle,
			       struct hns3_mac_stats *mac_stats)
{
	struct hclge_vport *vport = hclge_get_vport(handle);
	struct hclge_dev *hdev = vport->back;

	hclge_update_stats(handle, NULL);

	mac_stats->tx_pause_cnt = hdev->hw_stats.mac_stats.mac_tx_mac_pause_num;
	mac_stats->rx_pause_cnt = hdev->hw_stats.mac_stats.mac_rx_mac_pause_num;
}

static int hclge_parse_func_status(struct hclge_dev *hdev,
				   struct hclge_func_status_cmd *status)
{
	if (!(status->pf_state & HCLGE_PF_STATE_DONE))
		return -EINVAL;

	/* Set the pf to main pf */
	if (status->pf_state & HCLGE_PF_STATE_MAIN)
		hdev->flag |= HCLGE_FLAG_MAIN;
	else
		hdev->flag &= ~HCLGE_FLAG_MAIN;

	return 0;
}

static int hclge_query_function_status(struct hclge_dev *hdev)
{
#define HCLGE_QUERY_MAX_CNT	5

	struct hclge_func_status_cmd *req;
	struct hclge_desc desc;
	int timeout = 0;
	int ret;

	hclge_cmd_setup_basic_desc(&desc, HCLGE_OPC_QUERY_FUNC_STATUS, true);
	req = (struct hclge_func_status_cmd *)desc.data;

	do {
		ret = hclge_cmd_send(&hdev->hw, &desc, 1);
		if (ret) {
			dev_err(&hdev->pdev->dev,
				"query function status failed %d.\n", ret);
			return ret;
		}

		/* Check pf reset is done */
		if (req->pf_state)
			break;
		usleep_range(1000, 2000);
	} while (timeout++ < HCLGE_QUERY_MAX_CNT);

	ret = hclge_parse_func_status(hdev, req);

	return ret;
}

static int hclge_query_pf_resource(struct hclge_dev *hdev)
{
	struct hclge_pf_res_cmd *req;
	struct hclge_desc desc;
	int ret;

	hclge_cmd_setup_basic_desc(&desc, HCLGE_OPC_QUERY_PF_RSRC, true);
	ret = hclge_cmd_send(&hdev->hw, &desc, 1);
	if (ret) {
		dev_err(&hdev->pdev->dev,
			"query pf resource failed %d.\n", ret);
		return ret;
	}

	req = (struct hclge_pf_res_cmd *)desc.data;
	hdev->num_tqps = __le16_to_cpu(req->tqp_num);
	hdev->pkt_buf_size = __le16_to_cpu(req->buf_size) << HCLGE_BUF_UNIT_S;

	if (req->tx_buf_size)
		hdev->tx_buf_size =
			__le16_to_cpu(req->tx_buf_size) << HCLGE_BUF_UNIT_S;
	else
		hdev->tx_buf_size = HCLGE_DEFAULT_TX_BUF;

	hdev->tx_buf_size = roundup(hdev->tx_buf_size, HCLGE_BUF_SIZE_UNIT);

	if (req->dv_buf_size)
		hdev->dv_buf_size =
			__le16_to_cpu(req->dv_buf_size) << HCLGE_BUF_UNIT_S;
	else
		hdev->dv_buf_size = HCLGE_DEFAULT_DV;

	hdev->dv_buf_size = roundup(hdev->dv_buf_size, HCLGE_BUF_SIZE_UNIT);

	if (hnae3_dev_roce_supported(hdev)) {
		hdev->roce_base_msix_offset =
		hnae3_get_field(__le16_to_cpu(req->msixcap_localid_ba_rocee),
				HCLGE_MSIX_OFT_ROCEE_M, HCLGE_MSIX_OFT_ROCEE_S);
		hdev->num_roce_msi =
		hnae3_get_field(__le16_to_cpu(req->pf_intr_vector_number),
				HCLGE_PF_VEC_NUM_M, HCLGE_PF_VEC_NUM_S);

		/* nic's msix numbers is always equals to the roce's. */
		hdev->num_nic_msi = hdev->num_roce_msi;

		/* PF should have NIC vectors and Roce vectors,
		 * NIC vectors are queued before Roce vectors.
		 */
		hdev->num_msi = hdev->num_roce_msi +
				hdev->roce_base_msix_offset;
	} else {
		hdev->num_msi =
		hnae3_get_field(__le16_to_cpu(req->pf_intr_vector_number),
				HCLGE_PF_VEC_NUM_M, HCLGE_PF_VEC_NUM_S);

		hdev->num_nic_msi = hdev->num_msi;
	}

	if (hdev->num_nic_msi < HNAE3_MIN_VECTOR_NUM) {
		dev_err(&hdev->pdev->dev,
			"Just %u msi resources, not enough for pf(min:2).\n",
			hdev->num_nic_msi);
		return -EINVAL;
	}

	return 0;
}

static int hclge_parse_speed(int speed_cmd, int *speed)
{
	switch (speed_cmd) {
	case 6:
		*speed = HCLGE_MAC_SPEED_10M;
		break;
	case 7:
		*speed = HCLGE_MAC_SPEED_100M;
		break;
	case 0:
		*speed = HCLGE_MAC_SPEED_1G;
		break;
	case 1:
		*speed = HCLGE_MAC_SPEED_10G;
		break;
	case 2:
		*speed = HCLGE_MAC_SPEED_25G;
		break;
	case 3:
		*speed = HCLGE_MAC_SPEED_40G;
		break;
	case 4:
		*speed = HCLGE_MAC_SPEED_50G;
		break;
	case 5:
		*speed = HCLGE_MAC_SPEED_100G;
		break;
	default:
		return -EINVAL;
	}

	return 0;
}

static int hclge_check_port_speed(struct hnae3_handle *handle, u32 speed)
{
	struct hclge_vport *vport = hclge_get_vport(handle);
	struct hclge_dev *hdev = vport->back;
	u32 speed_ability = hdev->hw.mac.speed_ability;
	u32 speed_bit = 0;

	switch (speed) {
	case HCLGE_MAC_SPEED_10M:
		speed_bit = HCLGE_SUPPORT_10M_BIT;
		break;
	case HCLGE_MAC_SPEED_100M:
		speed_bit = HCLGE_SUPPORT_100M_BIT;
		break;
	case HCLGE_MAC_SPEED_1G:
		speed_bit = HCLGE_SUPPORT_1G_BIT;
		break;
	case HCLGE_MAC_SPEED_10G:
		speed_bit = HCLGE_SUPPORT_10G_BIT;
		break;
	case HCLGE_MAC_SPEED_25G:
		speed_bit = HCLGE_SUPPORT_25G_BIT;
		break;
	case HCLGE_MAC_SPEED_40G:
		speed_bit = HCLGE_SUPPORT_40G_BIT;
		break;
	case HCLGE_MAC_SPEED_50G:
		speed_bit = HCLGE_SUPPORT_50G_BIT;
		break;
	case HCLGE_MAC_SPEED_100G:
		speed_bit = HCLGE_SUPPORT_100G_BIT;
		break;
	default:
		return -EINVAL;
	}

	if (speed_bit & speed_ability)
		return 0;

	return -EINVAL;
}

static void hclge_convert_setting_sr(struct hclge_mac *mac, u8 speed_ability)
{
	if (speed_ability & HCLGE_SUPPORT_10G_BIT)
		linkmode_set_bit(ETHTOOL_LINK_MODE_10000baseSR_Full_BIT,
				 mac->supported);
	if (speed_ability & HCLGE_SUPPORT_25G_BIT)
		linkmode_set_bit(ETHTOOL_LINK_MODE_25000baseSR_Full_BIT,
				 mac->supported);
	if (speed_ability & HCLGE_SUPPORT_40G_BIT)
		linkmode_set_bit(ETHTOOL_LINK_MODE_40000baseSR4_Full_BIT,
				 mac->supported);
	if (speed_ability & HCLGE_SUPPORT_50G_BIT)
		linkmode_set_bit(ETHTOOL_LINK_MODE_50000baseSR2_Full_BIT,
				 mac->supported);
	if (speed_ability & HCLGE_SUPPORT_100G_BIT)
		linkmode_set_bit(ETHTOOL_LINK_MODE_100000baseSR4_Full_BIT,
				 mac->supported);
}

static void hclge_convert_setting_lr(struct hclge_mac *mac, u8 speed_ability)
{
	if (speed_ability & HCLGE_SUPPORT_10G_BIT)
		linkmode_set_bit(ETHTOOL_LINK_MODE_10000baseLR_Full_BIT,
				 mac->supported);
	if (speed_ability & HCLGE_SUPPORT_25G_BIT)
		linkmode_set_bit(ETHTOOL_LINK_MODE_25000baseSR_Full_BIT,
				 mac->supported);
	if (speed_ability & HCLGE_SUPPORT_50G_BIT)
		linkmode_set_bit(ETHTOOL_LINK_MODE_50000baseLR_ER_FR_Full_BIT,
				 mac->supported);
	if (speed_ability & HCLGE_SUPPORT_40G_BIT)
		linkmode_set_bit(ETHTOOL_LINK_MODE_40000baseLR4_Full_BIT,
				 mac->supported);
	if (speed_ability & HCLGE_SUPPORT_100G_BIT)
		linkmode_set_bit(ETHTOOL_LINK_MODE_100000baseLR4_ER4_Full_BIT,
				 mac->supported);
}

static void hclge_convert_setting_cr(struct hclge_mac *mac, u8 speed_ability)
{
	if (speed_ability & HCLGE_SUPPORT_10G_BIT)
		linkmode_set_bit(ETHTOOL_LINK_MODE_10000baseCR_Full_BIT,
				 mac->supported);
	if (speed_ability & HCLGE_SUPPORT_25G_BIT)
		linkmode_set_bit(ETHTOOL_LINK_MODE_25000baseCR_Full_BIT,
				 mac->supported);
	if (speed_ability & HCLGE_SUPPORT_40G_BIT)
		linkmode_set_bit(ETHTOOL_LINK_MODE_40000baseCR4_Full_BIT,
				 mac->supported);
	if (speed_ability & HCLGE_SUPPORT_50G_BIT)
		linkmode_set_bit(ETHTOOL_LINK_MODE_50000baseCR2_Full_BIT,
				 mac->supported);
	if (speed_ability & HCLGE_SUPPORT_100G_BIT)
		linkmode_set_bit(ETHTOOL_LINK_MODE_100000baseCR4_Full_BIT,
				 mac->supported);
}

static void hclge_convert_setting_kr(struct hclge_mac *mac, u8 speed_ability)
{
	if (speed_ability & HCLGE_SUPPORT_1G_BIT)
		linkmode_set_bit(ETHTOOL_LINK_MODE_1000baseKX_Full_BIT,
				 mac->supported);
	if (speed_ability & HCLGE_SUPPORT_10G_BIT)
		linkmode_set_bit(ETHTOOL_LINK_MODE_10000baseKR_Full_BIT,
				 mac->supported);
	if (speed_ability & HCLGE_SUPPORT_25G_BIT)
		linkmode_set_bit(ETHTOOL_LINK_MODE_25000baseKR_Full_BIT,
				 mac->supported);
	if (speed_ability & HCLGE_SUPPORT_40G_BIT)
		linkmode_set_bit(ETHTOOL_LINK_MODE_40000baseKR4_Full_BIT,
				 mac->supported);
	if (speed_ability & HCLGE_SUPPORT_50G_BIT)
		linkmode_set_bit(ETHTOOL_LINK_MODE_50000baseKR2_Full_BIT,
				 mac->supported);
	if (speed_ability & HCLGE_SUPPORT_100G_BIT)
		linkmode_set_bit(ETHTOOL_LINK_MODE_100000baseKR4_Full_BIT,
				 mac->supported);
}

static void hclge_convert_setting_fec(struct hclge_mac *mac)
{
	linkmode_clear_bit(ETHTOOL_LINK_MODE_FEC_BASER_BIT, mac->supported);
	linkmode_clear_bit(ETHTOOL_LINK_MODE_FEC_RS_BIT, mac->supported);

	switch (mac->speed) {
	case HCLGE_MAC_SPEED_10G:
	case HCLGE_MAC_SPEED_40G:
		linkmode_set_bit(ETHTOOL_LINK_MODE_FEC_BASER_BIT,
				 mac->supported);
		mac->fec_ability =
			BIT(HNAE3_FEC_BASER) | BIT(HNAE3_FEC_AUTO);
		break;
	case HCLGE_MAC_SPEED_25G:
	case HCLGE_MAC_SPEED_50G:
		linkmode_set_bit(ETHTOOL_LINK_MODE_FEC_RS_BIT,
				 mac->supported);
		mac->fec_ability =
			BIT(HNAE3_FEC_BASER) | BIT(HNAE3_FEC_RS) |
			BIT(HNAE3_FEC_AUTO);
		break;
	case HCLGE_MAC_SPEED_100G:
		linkmode_set_bit(ETHTOOL_LINK_MODE_FEC_RS_BIT, mac->supported);
		mac->fec_ability = BIT(HNAE3_FEC_RS) | BIT(HNAE3_FEC_AUTO);
		break;
	default:
		mac->fec_ability = 0;
		break;
	}
}

static void hclge_parse_fiber_link_mode(struct hclge_dev *hdev,
					u8 speed_ability)
{
	struct hclge_mac *mac = &hdev->hw.mac;

	if (speed_ability & HCLGE_SUPPORT_1G_BIT)
		linkmode_set_bit(ETHTOOL_LINK_MODE_1000baseX_Full_BIT,
				 mac->supported);

	hclge_convert_setting_sr(mac, speed_ability);
	hclge_convert_setting_lr(mac, speed_ability);
	hclge_convert_setting_cr(mac, speed_ability);
	if (hdev->pdev->revision >= 0x21)
		hclge_convert_setting_fec(mac);

	linkmode_set_bit(ETHTOOL_LINK_MODE_FIBRE_BIT, mac->supported);
	linkmode_set_bit(ETHTOOL_LINK_MODE_Pause_BIT, mac->supported);
	linkmode_set_bit(ETHTOOL_LINK_MODE_FEC_NONE_BIT, mac->supported);
}

static void hclge_parse_backplane_link_mode(struct hclge_dev *hdev,
					    u8 speed_ability)
{
	struct hclge_mac *mac = &hdev->hw.mac;

	hclge_convert_setting_kr(mac, speed_ability);
	if (hdev->pdev->revision >= 0x21)
		hclge_convert_setting_fec(mac);
	linkmode_set_bit(ETHTOOL_LINK_MODE_Backplane_BIT, mac->supported);
	linkmode_set_bit(ETHTOOL_LINK_MODE_Pause_BIT, mac->supported);
	linkmode_set_bit(ETHTOOL_LINK_MODE_FEC_NONE_BIT, mac->supported);
}

static void hclge_parse_copper_link_mode(struct hclge_dev *hdev,
					 u8 speed_ability)
{
	unsigned long *supported = hdev->hw.mac.supported;

	/* default to support all speed for GE port */
	if (!speed_ability)
		speed_ability = HCLGE_SUPPORT_GE;

	if (speed_ability & HCLGE_SUPPORT_1G_BIT)
		linkmode_set_bit(ETHTOOL_LINK_MODE_1000baseT_Full_BIT,
				 supported);

	if (speed_ability & HCLGE_SUPPORT_100M_BIT) {
		linkmode_set_bit(ETHTOOL_LINK_MODE_100baseT_Full_BIT,
				 supported);
		linkmode_set_bit(ETHTOOL_LINK_MODE_100baseT_Half_BIT,
				 supported);
	}

	if (speed_ability & HCLGE_SUPPORT_10M_BIT) {
		linkmode_set_bit(ETHTOOL_LINK_MODE_10baseT_Full_BIT, supported);
		linkmode_set_bit(ETHTOOL_LINK_MODE_10baseT_Half_BIT, supported);
	}

	linkmode_set_bit(ETHTOOL_LINK_MODE_Autoneg_BIT, supported);
	linkmode_set_bit(ETHTOOL_LINK_MODE_TP_BIT, supported);
	linkmode_set_bit(ETHTOOL_LINK_MODE_Pause_BIT, supported);
	linkmode_set_bit(ETHTOOL_LINK_MODE_Asym_Pause_BIT, supported);
}

static void hclge_parse_link_mode(struct hclge_dev *hdev, u8 speed_ability)
{
	u8 media_type = hdev->hw.mac.media_type;

	if (media_type == HNAE3_MEDIA_TYPE_FIBER)
		hclge_parse_fiber_link_mode(hdev, speed_ability);
	else if (media_type == HNAE3_MEDIA_TYPE_COPPER)
		hclge_parse_copper_link_mode(hdev, speed_ability);
	else if (media_type == HNAE3_MEDIA_TYPE_BACKPLANE)
		hclge_parse_backplane_link_mode(hdev, speed_ability);
}

static void hclge_parse_cfg(struct hclge_cfg *cfg, struct hclge_desc *desc)
{
	struct hclge_cfg_param_cmd *req;
	u64 mac_addr_tmp_high;
	u64 mac_addr_tmp;
	unsigned int i;

	req = (struct hclge_cfg_param_cmd *)desc[0].data;

	/* get the configuration */
	cfg->vmdq_vport_num = hnae3_get_field(__le32_to_cpu(req->param[0]),
					      HCLGE_CFG_VMDQ_M,
					      HCLGE_CFG_VMDQ_S);
	cfg->tc_num = hnae3_get_field(__le32_to_cpu(req->param[0]),
				      HCLGE_CFG_TC_NUM_M, HCLGE_CFG_TC_NUM_S);
	cfg->tqp_desc_num = hnae3_get_field(__le32_to_cpu(req->param[0]),
					    HCLGE_CFG_TQP_DESC_N_M,
					    HCLGE_CFG_TQP_DESC_N_S);

	cfg->phy_addr = hnae3_get_field(__le32_to_cpu(req->param[1]),
					HCLGE_CFG_PHY_ADDR_M,
					HCLGE_CFG_PHY_ADDR_S);
	cfg->media_type = hnae3_get_field(__le32_to_cpu(req->param[1]),
					  HCLGE_CFG_MEDIA_TP_M,
					  HCLGE_CFG_MEDIA_TP_S);
	cfg->rx_buf_len = hnae3_get_field(__le32_to_cpu(req->param[1]),
					  HCLGE_CFG_RX_BUF_LEN_M,
					  HCLGE_CFG_RX_BUF_LEN_S);
	/* get mac_address */
	mac_addr_tmp = __le32_to_cpu(req->param[2]);
	mac_addr_tmp_high = hnae3_get_field(__le32_to_cpu(req->param[3]),
					    HCLGE_CFG_MAC_ADDR_H_M,
					    HCLGE_CFG_MAC_ADDR_H_S);

	mac_addr_tmp |= (mac_addr_tmp_high << 31) << 1;

	cfg->default_speed = hnae3_get_field(__le32_to_cpu(req->param[3]),
					     HCLGE_CFG_DEFAULT_SPEED_M,
					     HCLGE_CFG_DEFAULT_SPEED_S);
	cfg->rss_size_max = hnae3_get_field(__le32_to_cpu(req->param[3]),
					    HCLGE_CFG_RSS_SIZE_M,
					    HCLGE_CFG_RSS_SIZE_S);

	for (i = 0; i < ETH_ALEN; i++)
		cfg->mac_addr[i] = (mac_addr_tmp >> (8 * i)) & 0xff;

	req = (struct hclge_cfg_param_cmd *)desc[1].data;
	cfg->numa_node_map = __le32_to_cpu(req->param[0]);

	cfg->speed_ability = hnae3_get_field(__le32_to_cpu(req->param[1]),
					     HCLGE_CFG_SPEED_ABILITY_M,
					     HCLGE_CFG_SPEED_ABILITY_S);
	cfg->umv_space = hnae3_get_field(__le32_to_cpu(req->param[1]),
					 HCLGE_CFG_UMV_TBL_SPACE_M,
					 HCLGE_CFG_UMV_TBL_SPACE_S);
	if (!cfg->umv_space)
		cfg->umv_space = HCLGE_DEFAULT_UMV_SPACE_PER_PF;
}

/* hclge_get_cfg: query the static parameter from flash
 * @hdev: pointer to struct hclge_dev
 * @hcfg: the config structure to be getted
 */
static int hclge_get_cfg(struct hclge_dev *hdev, struct hclge_cfg *hcfg)
{
	struct hclge_desc desc[HCLGE_PF_CFG_DESC_NUM];
	struct hclge_cfg_param_cmd *req;
	unsigned int i;
	int ret;

	for (i = 0; i < HCLGE_PF_CFG_DESC_NUM; i++) {
		u32 offset = 0;

		req = (struct hclge_cfg_param_cmd *)desc[i].data;
		hclge_cmd_setup_basic_desc(&desc[i], HCLGE_OPC_GET_CFG_PARAM,
					   true);
		hnae3_set_field(offset, HCLGE_CFG_OFFSET_M,
				HCLGE_CFG_OFFSET_S, i * HCLGE_CFG_RD_LEN_BYTES);
		/* Len should be united by 4 bytes when send to hardware */
		hnae3_set_field(offset, HCLGE_CFG_RD_LEN_M, HCLGE_CFG_RD_LEN_S,
				HCLGE_CFG_RD_LEN_BYTES / HCLGE_CFG_RD_LEN_UNIT);
		req->offset = cpu_to_le32(offset);
	}

	ret = hclge_cmd_send(&hdev->hw, desc, HCLGE_PF_CFG_DESC_NUM);
	if (ret) {
		dev_err(&hdev->pdev->dev, "get config failed %d.\n", ret);
		return ret;
	}

	hclge_parse_cfg(hcfg, desc);

	return 0;
}

static int hclge_get_cap(struct hclge_dev *hdev)
{
	int ret;

	ret = hclge_query_function_status(hdev);
	if (ret) {
		dev_err(&hdev->pdev->dev,
			"query function status error %d.\n", ret);
		return ret;
	}

	/* get pf resource */
	ret = hclge_query_pf_resource(hdev);
	if (ret)
		dev_err(&hdev->pdev->dev, "query pf resource error %d.\n", ret);

	return ret;
}

static void hclge_init_kdump_kernel_config(struct hclge_dev *hdev)
{
#define HCLGE_MIN_TX_DESC	64
#define HCLGE_MIN_RX_DESC	64

	if (!is_kdump_kernel())
		return;

	dev_info(&hdev->pdev->dev,
		 "Running kdump kernel. Using minimal resources\n");

	/* minimal queue pairs equals to the number of vports */
	hdev->num_tqps = hdev->num_vmdq_vport + hdev->num_req_vfs + 1;
	hdev->num_tx_desc = HCLGE_MIN_TX_DESC;
	hdev->num_rx_desc = HCLGE_MIN_RX_DESC;
}

static int hclge_configure(struct hclge_dev *hdev)
{
	struct hclge_cfg cfg;
	unsigned int i;
	int ret;

	ret = hclge_get_cfg(hdev, &cfg);
	if (ret) {
		dev_err(&hdev->pdev->dev, "get mac mode error %d.\n", ret);
		return ret;
	}

	hdev->num_vmdq_vport = cfg.vmdq_vport_num;
	hdev->base_tqp_pid = 0;
	hdev->rss_size_max = cfg.rss_size_max;
	hdev->rx_buf_len = cfg.rx_buf_len;
	ether_addr_copy(hdev->hw.mac.mac_addr, cfg.mac_addr);
	hdev->hw.mac.media_type = cfg.media_type;
	hdev->hw.mac.phy_addr = cfg.phy_addr;
	hdev->num_tx_desc = cfg.tqp_desc_num;
	hdev->num_rx_desc = cfg.tqp_desc_num;
	hdev->tm_info.num_pg = 1;
	hdev->tc_max = cfg.tc_num;
	hdev->tm_info.hw_pfc_map = 0;
	hdev->wanted_umv_size = cfg.umv_space;

	if (hnae3_dev_fd_supported(hdev)) {
		hdev->fd_en = true;
		hdev->fd_active_type = HCLGE_FD_RULE_NONE;
	}

	ret = hclge_parse_speed(cfg.default_speed, &hdev->hw.mac.speed);
	if (ret) {
		dev_err(&hdev->pdev->dev, "Get wrong speed ret=%d.\n", ret);
		return ret;
	}

	hclge_parse_link_mode(hdev, cfg.speed_ability);

	if ((hdev->tc_max > HNAE3_MAX_TC) ||
	    (hdev->tc_max < 1)) {
		dev_warn(&hdev->pdev->dev, "TC num = %d.\n",
			 hdev->tc_max);
		hdev->tc_max = 1;
	}

	/* Dev does not support DCB */
	if (!hnae3_dev_dcb_supported(hdev)) {
		hdev->tc_max = 1;
		hdev->pfc_max = 0;
	} else {
		hdev->pfc_max = hdev->tc_max;
	}

	hdev->tm_info.num_tc = 1;

	/* Currently not support uncontiuous tc */
	for (i = 0; i < hdev->tm_info.num_tc; i++)
		hnae3_set_bit(hdev->hw_tc_map, i, 1);

	hdev->tx_sch_mode = HCLGE_FLAG_TC_BASE_SCH_MODE;

	hclge_init_kdump_kernel_config(hdev);

	/* Set the init affinity based on pci func number */
	i = cpumask_weight(cpumask_of_node(dev_to_node(&hdev->pdev->dev)));
	i = i ? PCI_FUNC(hdev->pdev->devfn) % i : 0;
	cpumask_set_cpu(cpumask_local_spread(i, dev_to_node(&hdev->pdev->dev)),
			&hdev->affinity_mask);

	return ret;
}

static int hclge_config_tso(struct hclge_dev *hdev, unsigned int tso_mss_min,
			    unsigned int tso_mss_max)
{
	struct hclge_cfg_tso_status_cmd *req;
	struct hclge_desc desc;
	u16 tso_mss;

	hclge_cmd_setup_basic_desc(&desc, HCLGE_OPC_TSO_GENERIC_CONFIG, false);

	req = (struct hclge_cfg_tso_status_cmd *)desc.data;

	tso_mss = 0;
	hnae3_set_field(tso_mss, HCLGE_TSO_MSS_MIN_M,
			HCLGE_TSO_MSS_MIN_S, tso_mss_min);
	req->tso_mss_min = cpu_to_le16(tso_mss);

	tso_mss = 0;
	hnae3_set_field(tso_mss, HCLGE_TSO_MSS_MIN_M,
			HCLGE_TSO_MSS_MIN_S, tso_mss_max);
	req->tso_mss_max = cpu_to_le16(tso_mss);

	return hclge_cmd_send(&hdev->hw, &desc, 1);
}

static int hclge_config_gro(struct hclge_dev *hdev, bool en)
{
	struct hclge_cfg_gro_status_cmd *req;
	struct hclge_desc desc;
	int ret;

	if (!hnae3_dev_gro_supported(hdev))
		return 0;

	hclge_cmd_setup_basic_desc(&desc, HCLGE_OPC_GRO_GENERIC_CONFIG, false);
	req = (struct hclge_cfg_gro_status_cmd *)desc.data;

	req->gro_en = cpu_to_le16(en ? 1 : 0);

	ret = hclge_cmd_send(&hdev->hw, &desc, 1);
	if (ret)
		dev_err(&hdev->pdev->dev,
			"GRO hardware config cmd failed, ret = %d\n", ret);

	return ret;
}

static int hclge_alloc_tqps(struct hclge_dev *hdev)
{
	struct hclge_tqp *tqp;
	int i;

	hdev->htqp = devm_kcalloc(&hdev->pdev->dev, hdev->num_tqps,
				  sizeof(struct hclge_tqp), GFP_KERNEL);
	if (!hdev->htqp)
		return -ENOMEM;

	tqp = hdev->htqp;

	for (i = 0; i < hdev->num_tqps; i++) {
		tqp->dev = &hdev->pdev->dev;
		tqp->index = i;

		tqp->q.ae_algo = &ae_algo;
		tqp->q.buf_size = hdev->rx_buf_len;
		tqp->q.tx_desc_num = hdev->num_tx_desc;
		tqp->q.rx_desc_num = hdev->num_rx_desc;
		tqp->q.io_base = hdev->hw.io_base + HCLGE_TQP_REG_OFFSET +
			i * HCLGE_TQP_REG_SIZE;

		tqp++;
	}

	return 0;
}

static int hclge_map_tqps_to_func(struct hclge_dev *hdev, u16 func_id,
				  u16 tqp_pid, u16 tqp_vid, bool is_pf)
{
	struct hclge_tqp_map_cmd *req;
	struct hclge_desc desc;
	int ret;

	hclge_cmd_setup_basic_desc(&desc, HCLGE_OPC_SET_TQP_MAP, false);

	req = (struct hclge_tqp_map_cmd *)desc.data;
	req->tqp_id = cpu_to_le16(tqp_pid);
	req->tqp_vf = func_id;
	req->tqp_flag = 1U << HCLGE_TQP_MAP_EN_B;
	if (!is_pf)
		req->tqp_flag |= 1U << HCLGE_TQP_MAP_TYPE_B;
	req->tqp_vid = cpu_to_le16(tqp_vid);

	ret = hclge_cmd_send(&hdev->hw, &desc, 1);
	if (ret)
		dev_err(&hdev->pdev->dev, "TQP map failed %d.\n", ret);

	return ret;
}

static int  hclge_assign_tqp(struct hclge_vport *vport, u16 num_tqps)
{
	struct hnae3_knic_private_info *kinfo = &vport->nic.kinfo;
	struct hclge_dev *hdev = vport->back;
	int i, alloced;

	for (i = 0, alloced = 0; i < hdev->num_tqps &&
	     alloced < num_tqps; i++) {
		if (!hdev->htqp[i].alloced) {
			hdev->htqp[i].q.handle = &vport->nic;
			hdev->htqp[i].q.tqp_index = alloced;
			hdev->htqp[i].q.tx_desc_num = kinfo->num_tx_desc;
			hdev->htqp[i].q.rx_desc_num = kinfo->num_rx_desc;
			kinfo->tqp[alloced] = &hdev->htqp[i].q;
			hdev->htqp[i].alloced = true;
			alloced++;
		}
	}
	vport->alloc_tqps = alloced;
	kinfo->rss_size = min_t(u16, hdev->rss_size_max,
				vport->alloc_tqps / hdev->tm_info.num_tc);

	/* ensure one to one mapping between irq and queue at default */
	kinfo->rss_size = min_t(u16, kinfo->rss_size,
				(hdev->num_nic_msi - 1) / hdev->tm_info.num_tc);

	return 0;
}

static int hclge_knic_setup(struct hclge_vport *vport, u16 num_tqps,
			    u16 num_tx_desc, u16 num_rx_desc)

{
	struct hnae3_handle *nic = &vport->nic;
	struct hnae3_knic_private_info *kinfo = &nic->kinfo;
	struct hclge_dev *hdev = vport->back;
	int ret;

	kinfo->num_tx_desc = num_tx_desc;
	kinfo->num_rx_desc = num_rx_desc;

	kinfo->rx_buf_len = hdev->rx_buf_len;

	kinfo->tqp = devm_kcalloc(&hdev->pdev->dev, num_tqps,
				  sizeof(struct hnae3_queue *), GFP_KERNEL);
	if (!kinfo->tqp)
		return -ENOMEM;

	ret = hclge_assign_tqp(vport, num_tqps);
	if (ret)
		dev_err(&hdev->pdev->dev, "fail to assign TQPs %d.\n", ret);

	return ret;
}

static int hclge_map_tqp_to_vport(struct hclge_dev *hdev,
				  struct hclge_vport *vport)
{
	struct hnae3_handle *nic = &vport->nic;
	struct hnae3_knic_private_info *kinfo;
	u16 i;

	kinfo = &nic->kinfo;
	for (i = 0; i < vport->alloc_tqps; i++) {
		struct hclge_tqp *q =
			container_of(kinfo->tqp[i], struct hclge_tqp, q);
		bool is_pf;
		int ret;

		is_pf = !(vport->vport_id);
		ret = hclge_map_tqps_to_func(hdev, vport->vport_id, q->index,
					     i, is_pf);
		if (ret)
			return ret;
	}

	return 0;
}

static int hclge_map_tqp(struct hclge_dev *hdev)
{
	struct hclge_vport *vport = hdev->vport;
	u16 i, num_vport;

	num_vport = hdev->num_vmdq_vport + hdev->num_req_vfs + 1;
	for (i = 0; i < num_vport; i++)	{
		int ret;

		ret = hclge_map_tqp_to_vport(hdev, vport);
		if (ret)
			return ret;

		vport++;
	}

	return 0;
}

static int hclge_vport_setup(struct hclge_vport *vport, u16 num_tqps)
{
	struct hnae3_handle *nic = &vport->nic;
	struct hclge_dev *hdev = vport->back;
	int ret;

	nic->pdev = hdev->pdev;
	nic->ae_algo = &ae_algo;
	nic->numa_node_mask = hdev->numa_node_mask;

	ret = hclge_knic_setup(vport, num_tqps,
			       hdev->num_tx_desc, hdev->num_rx_desc);
	if (ret)
		dev_err(&hdev->pdev->dev, "knic setup failed %d\n", ret);

	return ret;
}

static int hclge_alloc_vport(struct hclge_dev *hdev)
{
	struct pci_dev *pdev = hdev->pdev;
	struct hclge_vport *vport;
	u32 tqp_main_vport;
	u32 tqp_per_vport;
	int num_vport, i;
	int ret;

	/* We need to alloc a vport for main NIC of PF */
	num_vport = hdev->num_vmdq_vport + hdev->num_req_vfs + 1;

	if (hdev->num_tqps < num_vport) {
		dev_err(&hdev->pdev->dev, "tqps(%d) is less than vports(%d)",
			hdev->num_tqps, num_vport);
		return -EINVAL;
	}

	/* Alloc the same number of TQPs for every vport */
	tqp_per_vport = hdev->num_tqps / num_vport;
	tqp_main_vport = tqp_per_vport + hdev->num_tqps % num_vport;

	vport = devm_kcalloc(&pdev->dev, num_vport, sizeof(struct hclge_vport),
			     GFP_KERNEL);
	if (!vport)
		return -ENOMEM;

	hdev->vport = vport;
	hdev->num_alloc_vport = num_vport;

	if (IS_ENABLED(CONFIG_PCI_IOV))
		hdev->num_alloc_vfs = hdev->num_req_vfs;

	for (i = 0; i < num_vport; i++) {
		vport->back = hdev;
		vport->vport_id = i;
		vport->mps = HCLGE_MAC_DEFAULT_FRAME;
		vport->port_base_vlan_cfg.state = HNAE3_PORT_BASE_VLAN_DISABLE;
		vport->rxvlan_cfg.rx_vlan_offload_en = true;
		INIT_LIST_HEAD(&vport->vlan_list);
		INIT_LIST_HEAD(&vport->uc_mac_list);
		INIT_LIST_HEAD(&vport->mc_mac_list);

		if (i == 0)
			ret = hclge_vport_setup(vport, tqp_main_vport);
		else
			ret = hclge_vport_setup(vport, tqp_per_vport);
		if (ret) {
			dev_err(&pdev->dev,
				"vport setup failed for vport %d, %d\n",
				i, ret);
			return ret;
		}

		vport++;
	}

	return 0;
}

static int  hclge_cmd_alloc_tx_buff(struct hclge_dev *hdev,
				    struct hclge_pkt_buf_alloc *buf_alloc)
{
/* TX buffer size is unit by 128 byte */
#define HCLGE_BUF_SIZE_UNIT_SHIFT	7
#define HCLGE_BUF_SIZE_UPDATE_EN_MSK	BIT(15)
	struct hclge_tx_buff_alloc_cmd *req;
	struct hclge_desc desc;
	int ret;
	u8 i;

	req = (struct hclge_tx_buff_alloc_cmd *)desc.data;

	hclge_cmd_setup_basic_desc(&desc, HCLGE_OPC_TX_BUFF_ALLOC, 0);
	for (i = 0; i < HCLGE_MAX_TC_NUM; i++) {
		u32 buf_size = buf_alloc->priv_buf[i].tx_buf_size;

		req->tx_pkt_buff[i] =
			cpu_to_le16((buf_size >> HCLGE_BUF_SIZE_UNIT_SHIFT) |
				     HCLGE_BUF_SIZE_UPDATE_EN_MSK);
	}

	ret = hclge_cmd_send(&hdev->hw, &desc, 1);
	if (ret)
		dev_err(&hdev->pdev->dev, "tx buffer alloc cmd failed %d.\n",
			ret);

	return ret;
}

static int hclge_tx_buffer_alloc(struct hclge_dev *hdev,
				 struct hclge_pkt_buf_alloc *buf_alloc)
{
	int ret = hclge_cmd_alloc_tx_buff(hdev, buf_alloc);

	if (ret)
		dev_err(&hdev->pdev->dev, "tx buffer alloc failed %d\n", ret);

	return ret;
}

static u32 hclge_get_tc_num(struct hclge_dev *hdev)
{
	unsigned int i;
	u32 cnt = 0;

	for (i = 0; i < HCLGE_MAX_TC_NUM; i++)
		if (hdev->hw_tc_map & BIT(i))
			cnt++;
	return cnt;
}

/* Get the number of pfc enabled TCs, which have private buffer */
static int hclge_get_pfc_priv_num(struct hclge_dev *hdev,
				  struct hclge_pkt_buf_alloc *buf_alloc)
{
	struct hclge_priv_buf *priv;
	unsigned int i;
	int cnt = 0;

	for (i = 0; i < HCLGE_MAX_TC_NUM; i++) {
		priv = &buf_alloc->priv_buf[i];
		if ((hdev->tm_info.hw_pfc_map & BIT(i)) &&
		    priv->enable)
			cnt++;
	}

	return cnt;
}

/* Get the number of pfc disabled TCs, which have private buffer */
static int hclge_get_no_pfc_priv_num(struct hclge_dev *hdev,
				     struct hclge_pkt_buf_alloc *buf_alloc)
{
	struct hclge_priv_buf *priv;
	unsigned int i;
	int cnt = 0;

	for (i = 0; i < HCLGE_MAX_TC_NUM; i++) {
		priv = &buf_alloc->priv_buf[i];
		if (hdev->hw_tc_map & BIT(i) &&
		    !(hdev->tm_info.hw_pfc_map & BIT(i)) &&
		    priv->enable)
			cnt++;
	}

	return cnt;
}

static u32 hclge_get_rx_priv_buff_alloced(struct hclge_pkt_buf_alloc *buf_alloc)
{
	struct hclge_priv_buf *priv;
	u32 rx_priv = 0;
	int i;

	for (i = 0; i < HCLGE_MAX_TC_NUM; i++) {
		priv = &buf_alloc->priv_buf[i];
		if (priv->enable)
			rx_priv += priv->buf_size;
	}
	return rx_priv;
}

static u32 hclge_get_tx_buff_alloced(struct hclge_pkt_buf_alloc *buf_alloc)
{
	u32 i, total_tx_size = 0;

	for (i = 0; i < HCLGE_MAX_TC_NUM; i++)
		total_tx_size += buf_alloc->priv_buf[i].tx_buf_size;

	return total_tx_size;
}

static bool  hclge_is_rx_buf_ok(struct hclge_dev *hdev,
				struct hclge_pkt_buf_alloc *buf_alloc,
				u32 rx_all)
{
	u32 shared_buf_min, shared_buf_tc, shared_std, hi_thrd, lo_thrd;
	u32 tc_num = hclge_get_tc_num(hdev);
	u32 shared_buf, aligned_mps;
	u32 rx_priv;
	int i;

	aligned_mps = roundup(hdev->mps, HCLGE_BUF_SIZE_UNIT);

	if (hnae3_dev_dcb_supported(hdev))
		shared_buf_min = HCLGE_BUF_MUL_BY * aligned_mps +
					hdev->dv_buf_size;
	else
		shared_buf_min = aligned_mps + HCLGE_NON_DCB_ADDITIONAL_BUF
					+ hdev->dv_buf_size;

	shared_buf_tc = tc_num * aligned_mps + aligned_mps;
	shared_std = roundup(max_t(u32, shared_buf_min, shared_buf_tc),
			     HCLGE_BUF_SIZE_UNIT);

	rx_priv = hclge_get_rx_priv_buff_alloced(buf_alloc);
	if (rx_all < rx_priv + shared_std)
		return false;

	shared_buf = rounddown(rx_all - rx_priv, HCLGE_BUF_SIZE_UNIT);
	buf_alloc->s_buf.buf_size = shared_buf;
	if (hnae3_dev_dcb_supported(hdev)) {
		buf_alloc->s_buf.self.high = shared_buf - hdev->dv_buf_size;
		buf_alloc->s_buf.self.low = buf_alloc->s_buf.self.high
			- roundup(aligned_mps / HCLGE_BUF_DIV_BY,
				  HCLGE_BUF_SIZE_UNIT);
	} else {
		buf_alloc->s_buf.self.high = aligned_mps +
						HCLGE_NON_DCB_ADDITIONAL_BUF;
		buf_alloc->s_buf.self.low = aligned_mps;
	}

	if (hnae3_dev_dcb_supported(hdev)) {
		hi_thrd = shared_buf - hdev->dv_buf_size;

		if (tc_num <= NEED_RESERVE_TC_NUM)
			hi_thrd = hi_thrd * BUF_RESERVE_PERCENT
					/ BUF_MAX_PERCENT;

		if (tc_num)
			hi_thrd = hi_thrd / tc_num;

		hi_thrd = max_t(u32, hi_thrd, HCLGE_BUF_MUL_BY * aligned_mps);
		hi_thrd = rounddown(hi_thrd, HCLGE_BUF_SIZE_UNIT);
		lo_thrd = hi_thrd - aligned_mps / HCLGE_BUF_DIV_BY;
	} else {
		hi_thrd = aligned_mps + HCLGE_NON_DCB_ADDITIONAL_BUF;
		lo_thrd = aligned_mps;
	}

	for (i = 0; i < HCLGE_MAX_TC_NUM; i++) {
		buf_alloc->s_buf.tc_thrd[i].low = lo_thrd;
		buf_alloc->s_buf.tc_thrd[i].high = hi_thrd;
	}

	return true;
}

static int hclge_tx_buffer_calc(struct hclge_dev *hdev,
				struct hclge_pkt_buf_alloc *buf_alloc)
{
	u32 i, total_size;

	total_size = hdev->pkt_buf_size;

	/* alloc tx buffer for all enabled tc */
	for (i = 0; i < HCLGE_MAX_TC_NUM; i++) {
		struct hclge_priv_buf *priv = &buf_alloc->priv_buf[i];

		if (hdev->hw_tc_map & BIT(i)) {
			if (total_size < hdev->tx_buf_size)
				return -ENOMEM;

			priv->tx_buf_size = hdev->tx_buf_size;
		} else {
			priv->tx_buf_size = 0;
		}

		total_size -= priv->tx_buf_size;
	}

	return 0;
}

static bool hclge_rx_buf_calc_all(struct hclge_dev *hdev, bool max,
				  struct hclge_pkt_buf_alloc *buf_alloc)
{
<<<<<<< HEAD
#define HCLGE_BUF_SIZE_UNIT	128
	u32 rx_all = hdev->pkt_buf_size, aligned_mps;
	int no_pfc_priv_num, pfc_priv_num;
	struct hclge_priv_buf *priv;
	int i;

	aligned_mps = round_up(hdev->mps, HCLGE_BUF_SIZE_UNIT);
	rx_all -= hclge_get_tx_buff_alloced(buf_alloc);

	/* When DCB is not supported, rx private
	 * buffer is not allocated.
	 */
	if (!hnae3_dev_dcb_supported(hdev)) {
		if (!hclge_is_rx_buf_ok(hdev, buf_alloc, rx_all))
			return -ENOMEM;

		return 0;
	}

	/* step 1, try to alloc private buffer for all enabled tc */
	for (i = 0; i < HCLGE_MAX_TC_NUM; i++) {
		priv = &buf_alloc->priv_buf[i];
		if (hdev->hw_tc_map & BIT(i)) {
			priv->enable = 1;
			if (hdev->tm_info.hw_pfc_map & BIT(i)) {
				priv->wl.low = aligned_mps;
				priv->wl.high = priv->wl.low + aligned_mps;
				priv->buf_size = priv->wl.high +
						HCLGE_DEFAULT_DV;
			} else {
				priv->wl.low = 0;
				priv->wl.high = 2 * aligned_mps;
				priv->buf_size = priv->wl.high;
			}
		} else {
			priv->enable = 0;
			priv->wl.low = 0;
			priv->wl.high = 0;
			priv->buf_size = 0;
		}
	}
=======
	u32 rx_all = hdev->pkt_buf_size - hclge_get_tx_buff_alloced(buf_alloc);
	u32 aligned_mps = round_up(hdev->mps, HCLGE_BUF_SIZE_UNIT);
	unsigned int i;
>>>>>>> fa578e9d

	for (i = 0; i < HCLGE_MAX_TC_NUM; i++) {
		struct hclge_priv_buf *priv = &buf_alloc->priv_buf[i];

		priv->enable = 0;
		priv->wl.low = 0;
		priv->wl.high = 0;
		priv->buf_size = 0;

		if (!(hdev->hw_tc_map & BIT(i)))
			continue;

		priv->enable = 1;

		if (hdev->tm_info.hw_pfc_map & BIT(i)) {
<<<<<<< HEAD
			priv->wl.low = 128;
			priv->wl.high = priv->wl.low + aligned_mps;
			priv->buf_size = priv->wl.high + HCLGE_DEFAULT_DV;
		} else {
			priv->wl.low = 0;
			priv->wl.high = aligned_mps;
			priv->buf_size = priv->wl.high;
=======
			priv->wl.low = max ? aligned_mps : HCLGE_BUF_SIZE_UNIT;
			priv->wl.high = roundup(priv->wl.low + aligned_mps,
						HCLGE_BUF_SIZE_UNIT);
		} else {
			priv->wl.low = 0;
			priv->wl.high = max ? (aligned_mps * HCLGE_BUF_MUL_BY) :
					aligned_mps;
>>>>>>> fa578e9d
		}

		priv->buf_size = priv->wl.high + hdev->dv_buf_size;
	}

	return hclge_is_rx_buf_ok(hdev, buf_alloc, rx_all);
}

static bool hclge_drop_nopfc_buf_till_fit(struct hclge_dev *hdev,
					  struct hclge_pkt_buf_alloc *buf_alloc)
{
	u32 rx_all = hdev->pkt_buf_size - hclge_get_tx_buff_alloced(buf_alloc);
	int no_pfc_priv_num = hclge_get_no_pfc_priv_num(hdev, buf_alloc);
	int i;

	/* let the last to be cleared first */
	for (i = HCLGE_MAX_TC_NUM - 1; i >= 0; i--) {
		struct hclge_priv_buf *priv = &buf_alloc->priv_buf[i];
		unsigned int mask = BIT((unsigned int)i);

		if (hdev->hw_tc_map & mask &&
		    !(hdev->tm_info.hw_pfc_map & mask)) {
			/* Clear the no pfc TC private buffer */
			priv->wl.low = 0;
			priv->wl.high = 0;
			priv->buf_size = 0;
			priv->enable = 0;
			no_pfc_priv_num--;
		}

		if (hclge_is_rx_buf_ok(hdev, buf_alloc, rx_all) ||
		    no_pfc_priv_num == 0)
			break;
	}

	return hclge_is_rx_buf_ok(hdev, buf_alloc, rx_all);
}

static bool hclge_drop_pfc_buf_till_fit(struct hclge_dev *hdev,
					struct hclge_pkt_buf_alloc *buf_alloc)
{
	u32 rx_all = hdev->pkt_buf_size - hclge_get_tx_buff_alloced(buf_alloc);
	int pfc_priv_num = hclge_get_pfc_priv_num(hdev, buf_alloc);
	int i;

	/* let the last to be cleared first */
	for (i = HCLGE_MAX_TC_NUM - 1; i >= 0; i--) {
		struct hclge_priv_buf *priv = &buf_alloc->priv_buf[i];
		unsigned int mask = BIT((unsigned int)i);

		if (hdev->hw_tc_map & mask &&
		    hdev->tm_info.hw_pfc_map & mask) {
			/* Reduce the number of pfc TC with private buffer */
			priv->wl.low = 0;
			priv->enable = 0;
			priv->wl.high = 0;
			priv->buf_size = 0;
			pfc_priv_num--;
		}

		if (hclge_is_rx_buf_ok(hdev, buf_alloc, rx_all) ||
		    pfc_priv_num == 0)
			break;
	}

	return hclge_is_rx_buf_ok(hdev, buf_alloc, rx_all);
}

static int hclge_only_alloc_priv_buff(struct hclge_dev *hdev,
				      struct hclge_pkt_buf_alloc *buf_alloc)
{
#define COMPENSATE_BUFFER	0x3C00
#define COMPENSATE_HALF_MPS_NUM	5
#define PRIV_WL_GAP		0x1800

	u32 rx_priv = hdev->pkt_buf_size - hclge_get_tx_buff_alloced(buf_alloc);
	u32 tc_num = hclge_get_tc_num(hdev);
	u32 half_mps = hdev->mps >> 1;
	u32 min_rx_priv;
	unsigned int i;

	if (tc_num)
		rx_priv = rx_priv / tc_num;

	if (tc_num <= NEED_RESERVE_TC_NUM)
		rx_priv = rx_priv * BUF_RESERVE_PERCENT / BUF_MAX_PERCENT;

	min_rx_priv = hdev->dv_buf_size + COMPENSATE_BUFFER +
			COMPENSATE_HALF_MPS_NUM * half_mps;
	min_rx_priv = round_up(min_rx_priv, HCLGE_BUF_SIZE_UNIT);
	rx_priv = round_down(rx_priv, HCLGE_BUF_SIZE_UNIT);

	if (rx_priv < min_rx_priv)
		return false;

	for (i = 0; i < HCLGE_MAX_TC_NUM; i++) {
		struct hclge_priv_buf *priv = &buf_alloc->priv_buf[i];

		priv->enable = 0;
		priv->wl.low = 0;
		priv->wl.high = 0;
		priv->buf_size = 0;

		if (!(hdev->hw_tc_map & BIT(i)))
			continue;

		priv->enable = 1;
		priv->buf_size = rx_priv;
		priv->wl.high = rx_priv - hdev->dv_buf_size;
		priv->wl.low = priv->wl.high - PRIV_WL_GAP;
	}

	buf_alloc->s_buf.buf_size = 0;

	return true;
}

/* hclge_rx_buffer_calc: calculate the rx private buffer size for all TCs
 * @hdev: pointer to struct hclge_dev
 * @buf_alloc: pointer to buffer calculation data
 * @return: 0: calculate sucessful, negative: fail
 */
static int hclge_rx_buffer_calc(struct hclge_dev *hdev,
				struct hclge_pkt_buf_alloc *buf_alloc)
{
	/* When DCB is not supported, rx private buffer is not allocated. */
	if (!hnae3_dev_dcb_supported(hdev)) {
		u32 rx_all = hdev->pkt_buf_size;

		rx_all -= hclge_get_tx_buff_alloced(buf_alloc);
		if (!hclge_is_rx_buf_ok(hdev, buf_alloc, rx_all))
			return -ENOMEM;

		return 0;
	}

	if (hclge_only_alloc_priv_buff(hdev, buf_alloc))
		return 0;

	if (hclge_rx_buf_calc_all(hdev, true, buf_alloc))
		return 0;

	/* try to decrease the buffer size */
	if (hclge_rx_buf_calc_all(hdev, false, buf_alloc))
		return 0;

	if (hclge_drop_nopfc_buf_till_fit(hdev, buf_alloc))
		return 0;

	if (hclge_drop_pfc_buf_till_fit(hdev, buf_alloc))
		return 0;

	return -ENOMEM;
}

static int hclge_rx_priv_buf_alloc(struct hclge_dev *hdev,
				   struct hclge_pkt_buf_alloc *buf_alloc)
{
	struct hclge_rx_priv_buff_cmd *req;
	struct hclge_desc desc;
	int ret;
	int i;

	hclge_cmd_setup_basic_desc(&desc, HCLGE_OPC_RX_PRIV_BUFF_ALLOC, false);
	req = (struct hclge_rx_priv_buff_cmd *)desc.data;

	/* Alloc private buffer TCs */
	for (i = 0; i < HCLGE_MAX_TC_NUM; i++) {
		struct hclge_priv_buf *priv = &buf_alloc->priv_buf[i];

		req->buf_num[i] =
			cpu_to_le16(priv->buf_size >> HCLGE_BUF_UNIT_S);
		req->buf_num[i] |=
			cpu_to_le16(1 << HCLGE_TC0_PRI_BUF_EN_B);
	}

	req->shared_buf =
		cpu_to_le16((buf_alloc->s_buf.buf_size >> HCLGE_BUF_UNIT_S) |
			    (1 << HCLGE_TC0_PRI_BUF_EN_B));

	ret = hclge_cmd_send(&hdev->hw, &desc, 1);
	if (ret)
		dev_err(&hdev->pdev->dev,
			"rx private buffer alloc cmd failed %d\n", ret);

	return ret;
}

static int hclge_rx_priv_wl_config(struct hclge_dev *hdev,
				   struct hclge_pkt_buf_alloc *buf_alloc)
{
	struct hclge_rx_priv_wl_buf *req;
	struct hclge_priv_buf *priv;
	struct hclge_desc desc[2];
	int i, j;
	int ret;

	for (i = 0; i < 2; i++) {
		hclge_cmd_setup_basic_desc(&desc[i], HCLGE_OPC_RX_PRIV_WL_ALLOC,
					   false);
		req = (struct hclge_rx_priv_wl_buf *)desc[i].data;

		/* The first descriptor set the NEXT bit to 1 */
		if (i == 0)
			desc[i].flag |= cpu_to_le16(HCLGE_CMD_FLAG_NEXT);
		else
			desc[i].flag &= ~cpu_to_le16(HCLGE_CMD_FLAG_NEXT);

		for (j = 0; j < HCLGE_TC_NUM_ONE_DESC; j++) {
			u32 idx = i * HCLGE_TC_NUM_ONE_DESC + j;

			priv = &buf_alloc->priv_buf[idx];
			req->tc_wl[j].high =
				cpu_to_le16(priv->wl.high >> HCLGE_BUF_UNIT_S);
			req->tc_wl[j].high |=
				cpu_to_le16(BIT(HCLGE_RX_PRIV_EN_B));
			req->tc_wl[j].low =
				cpu_to_le16(priv->wl.low >> HCLGE_BUF_UNIT_S);
			req->tc_wl[j].low |=
				 cpu_to_le16(BIT(HCLGE_RX_PRIV_EN_B));
		}
	}

	/* Send 2 descriptor at one time */
	ret = hclge_cmd_send(&hdev->hw, desc, 2);
	if (ret)
		dev_err(&hdev->pdev->dev,
			"rx private waterline config cmd failed %d\n",
			ret);
	return ret;
}

static int hclge_common_thrd_config(struct hclge_dev *hdev,
				    struct hclge_pkt_buf_alloc *buf_alloc)
{
	struct hclge_shared_buf *s_buf = &buf_alloc->s_buf;
	struct hclge_rx_com_thrd *req;
	struct hclge_desc desc[2];
	struct hclge_tc_thrd *tc;
	int i, j;
	int ret;

	for (i = 0; i < 2; i++) {
		hclge_cmd_setup_basic_desc(&desc[i],
					   HCLGE_OPC_RX_COM_THRD_ALLOC, false);
		req = (struct hclge_rx_com_thrd *)&desc[i].data;

		/* The first descriptor set the NEXT bit to 1 */
		if (i == 0)
			desc[i].flag |= cpu_to_le16(HCLGE_CMD_FLAG_NEXT);
		else
			desc[i].flag &= ~cpu_to_le16(HCLGE_CMD_FLAG_NEXT);

		for (j = 0; j < HCLGE_TC_NUM_ONE_DESC; j++) {
			tc = &s_buf->tc_thrd[i * HCLGE_TC_NUM_ONE_DESC + j];

			req->com_thrd[j].high =
				cpu_to_le16(tc->high >> HCLGE_BUF_UNIT_S);
			req->com_thrd[j].high |=
				 cpu_to_le16(BIT(HCLGE_RX_PRIV_EN_B));
			req->com_thrd[j].low =
				cpu_to_le16(tc->low >> HCLGE_BUF_UNIT_S);
			req->com_thrd[j].low |=
				 cpu_to_le16(BIT(HCLGE_RX_PRIV_EN_B));
		}
	}

	/* Send 2 descriptors at one time */
	ret = hclge_cmd_send(&hdev->hw, desc, 2);
	if (ret)
		dev_err(&hdev->pdev->dev,
			"common threshold config cmd failed %d\n", ret);
	return ret;
}

static int hclge_common_wl_config(struct hclge_dev *hdev,
				  struct hclge_pkt_buf_alloc *buf_alloc)
{
	struct hclge_shared_buf *buf = &buf_alloc->s_buf;
	struct hclge_rx_com_wl *req;
	struct hclge_desc desc;
	int ret;

	hclge_cmd_setup_basic_desc(&desc, HCLGE_OPC_RX_COM_WL_ALLOC, false);

	req = (struct hclge_rx_com_wl *)desc.data;
	req->com_wl.high = cpu_to_le16(buf->self.high >> HCLGE_BUF_UNIT_S);
	req->com_wl.high |=  cpu_to_le16(BIT(HCLGE_RX_PRIV_EN_B));

	req->com_wl.low = cpu_to_le16(buf->self.low >> HCLGE_BUF_UNIT_S);
	req->com_wl.low |=  cpu_to_le16(BIT(HCLGE_RX_PRIV_EN_B));

	ret = hclge_cmd_send(&hdev->hw, &desc, 1);
	if (ret)
		dev_err(&hdev->pdev->dev,
			"common waterline config cmd failed %d\n", ret);

	return ret;
}

int hclge_buffer_alloc(struct hclge_dev *hdev)
{
	struct hclge_pkt_buf_alloc *pkt_buf;
	int ret;

	pkt_buf = kzalloc(sizeof(*pkt_buf), GFP_KERNEL);
	if (!pkt_buf)
		return -ENOMEM;

	ret = hclge_tx_buffer_calc(hdev, pkt_buf);
	if (ret) {
		dev_err(&hdev->pdev->dev,
			"could not calc tx buffer size for all TCs %d\n", ret);
		goto out;
	}

	ret = hclge_tx_buffer_alloc(hdev, pkt_buf);
	if (ret) {
		dev_err(&hdev->pdev->dev,
			"could not alloc tx buffers %d\n", ret);
		goto out;
	}

	ret = hclge_rx_buffer_calc(hdev, pkt_buf);
	if (ret) {
		dev_err(&hdev->pdev->dev,
			"could not calc rx priv buffer size for all TCs %d\n",
			ret);
		goto out;
	}

	ret = hclge_rx_priv_buf_alloc(hdev, pkt_buf);
	if (ret) {
		dev_err(&hdev->pdev->dev, "could not alloc rx priv buffer %d\n",
			ret);
		goto out;
	}

	if (hnae3_dev_dcb_supported(hdev)) {
		ret = hclge_rx_priv_wl_config(hdev, pkt_buf);
		if (ret) {
			dev_err(&hdev->pdev->dev,
				"could not configure rx private waterline %d\n",
				ret);
			goto out;
		}

		ret = hclge_common_thrd_config(hdev, pkt_buf);
		if (ret) {
			dev_err(&hdev->pdev->dev,
				"could not configure common threshold %d\n",
				ret);
			goto out;
		}
	}

	ret = hclge_common_wl_config(hdev, pkt_buf);
	if (ret)
		dev_err(&hdev->pdev->dev,
			"could not configure common waterline %d\n", ret);

out:
	kfree(pkt_buf);
	return ret;
}

static int hclge_init_roce_base_info(struct hclge_vport *vport)
{
	struct hnae3_handle *roce = &vport->roce;
	struct hnae3_handle *nic = &vport->nic;

	roce->rinfo.num_vectors = vport->back->num_roce_msi;

	if (vport->back->num_msi_left < vport->roce.rinfo.num_vectors ||
	    vport->back->num_msi_left == 0)
		return -EINVAL;

	roce->rinfo.base_vector = vport->back->roce_base_vector;

	roce->rinfo.netdev = nic->kinfo.netdev;
	roce->rinfo.roce_io_base = vport->back->hw.io_base;

	roce->pdev = nic->pdev;
	roce->ae_algo = nic->ae_algo;
	roce->numa_node_mask = nic->numa_node_mask;

	return 0;
}

static int hclge_init_msi(struct hclge_dev *hdev)
{
	struct pci_dev *pdev = hdev->pdev;
	int vectors;
	int i;

	vectors = pci_alloc_irq_vectors(pdev, HNAE3_MIN_VECTOR_NUM,
					hdev->num_msi,
					PCI_IRQ_MSI | PCI_IRQ_MSIX);
	if (vectors < 0) {
		dev_err(&pdev->dev,
			"failed(%d) to allocate MSI/MSI-X vectors\n",
			vectors);
		return vectors;
	}
	if (vectors < hdev->num_msi)
		dev_warn(&hdev->pdev->dev,
			 "requested %d MSI/MSI-X, but allocated %d MSI/MSI-X\n",
			 hdev->num_msi, vectors);

	hdev->num_msi = vectors;
	hdev->num_msi_left = vectors;

	hdev->base_msi_vector = pdev->irq;
	hdev->roce_base_vector = hdev->base_msi_vector +
				hdev->roce_base_msix_offset;

	hdev->vector_status = devm_kcalloc(&pdev->dev, hdev->num_msi,
					   sizeof(u16), GFP_KERNEL);
	if (!hdev->vector_status) {
		pci_free_irq_vectors(pdev);
		return -ENOMEM;
	}

	for (i = 0; i < hdev->num_msi; i++)
		hdev->vector_status[i] = HCLGE_INVALID_VPORT;

	hdev->vector_irq = devm_kcalloc(&pdev->dev, hdev->num_msi,
					sizeof(int), GFP_KERNEL);
	if (!hdev->vector_irq) {
		pci_free_irq_vectors(pdev);
		return -ENOMEM;
	}

	return 0;
}

static u8 hclge_check_speed_dup(u8 duplex, int speed)
{
	if (!(speed == HCLGE_MAC_SPEED_10M || speed == HCLGE_MAC_SPEED_100M))
		duplex = HCLGE_MAC_FULL;

	return duplex;
}

static int hclge_cfg_mac_speed_dup_hw(struct hclge_dev *hdev, int speed,
				      u8 duplex)
{
	struct hclge_config_mac_speed_dup_cmd *req;
	struct hclge_desc desc;
	int ret;

	req = (struct hclge_config_mac_speed_dup_cmd *)desc.data;

	hclge_cmd_setup_basic_desc(&desc, HCLGE_OPC_CONFIG_SPEED_DUP, false);

	if (duplex)
		hnae3_set_bit(req->speed_dup, HCLGE_CFG_DUPLEX_B, 1);

	switch (speed) {
	case HCLGE_MAC_SPEED_10M:
		hnae3_set_field(req->speed_dup, HCLGE_CFG_SPEED_M,
				HCLGE_CFG_SPEED_S, 6);
		break;
	case HCLGE_MAC_SPEED_100M:
		hnae3_set_field(req->speed_dup, HCLGE_CFG_SPEED_M,
				HCLGE_CFG_SPEED_S, 7);
		break;
	case HCLGE_MAC_SPEED_1G:
		hnae3_set_field(req->speed_dup, HCLGE_CFG_SPEED_M,
				HCLGE_CFG_SPEED_S, 0);
		break;
	case HCLGE_MAC_SPEED_10G:
		hnae3_set_field(req->speed_dup, HCLGE_CFG_SPEED_M,
				HCLGE_CFG_SPEED_S, 1);
		break;
	case HCLGE_MAC_SPEED_25G:
		hnae3_set_field(req->speed_dup, HCLGE_CFG_SPEED_M,
				HCLGE_CFG_SPEED_S, 2);
		break;
	case HCLGE_MAC_SPEED_40G:
		hnae3_set_field(req->speed_dup, HCLGE_CFG_SPEED_M,
				HCLGE_CFG_SPEED_S, 3);
		break;
	case HCLGE_MAC_SPEED_50G:
		hnae3_set_field(req->speed_dup, HCLGE_CFG_SPEED_M,
				HCLGE_CFG_SPEED_S, 4);
		break;
	case HCLGE_MAC_SPEED_100G:
		hnae3_set_field(req->speed_dup, HCLGE_CFG_SPEED_M,
				HCLGE_CFG_SPEED_S, 5);
		break;
	default:
		dev_err(&hdev->pdev->dev, "invalid speed (%d)\n", speed);
		return -EINVAL;
	}

	hnae3_set_bit(req->mac_change_fec_en, HCLGE_CFG_MAC_SPEED_CHANGE_EN_B,
		      1);

	ret = hclge_cmd_send(&hdev->hw, &desc, 1);
	if (ret) {
		dev_err(&hdev->pdev->dev,
			"mac speed/duplex config cmd failed %d.\n", ret);
		return ret;
	}

	return 0;
}

int hclge_cfg_mac_speed_dup(struct hclge_dev *hdev, int speed, u8 duplex)
{
	int ret;

	duplex = hclge_check_speed_dup(duplex, speed);
	if (hdev->hw.mac.speed == speed && hdev->hw.mac.duplex == duplex)
		return 0;

	ret = hclge_cfg_mac_speed_dup_hw(hdev, speed, duplex);
	if (ret)
		return ret;

	hdev->hw.mac.speed = speed;
	hdev->hw.mac.duplex = duplex;

	return 0;
}

static int hclge_cfg_mac_speed_dup_h(struct hnae3_handle *handle, int speed,
				     u8 duplex)
{
	struct hclge_vport *vport = hclge_get_vport(handle);
	struct hclge_dev *hdev = vport->back;

	return hclge_cfg_mac_speed_dup(hdev, speed, duplex);
}

static int hclge_set_autoneg_en(struct hclge_dev *hdev, bool enable)
{
	struct hclge_config_auto_neg_cmd *req;
	struct hclge_desc desc;
	u32 flag = 0;
	int ret;

	hclge_cmd_setup_basic_desc(&desc, HCLGE_OPC_CONFIG_AN_MODE, false);

	req = (struct hclge_config_auto_neg_cmd *)desc.data;
	if (enable)
		hnae3_set_bit(flag, HCLGE_MAC_CFG_AN_EN_B, 1U);
	req->cfg_an_cmd_flag = cpu_to_le32(flag);

	ret = hclge_cmd_send(&hdev->hw, &desc, 1);
	if (ret)
		dev_err(&hdev->pdev->dev, "auto neg set cmd failed %d.\n",
			ret);

	return ret;
}

static int hclge_set_autoneg(struct hnae3_handle *handle, bool enable)
{
	struct hclge_vport *vport = hclge_get_vport(handle);
	struct hclge_dev *hdev = vport->back;

	if (!hdev->hw.mac.support_autoneg) {
		if (enable) {
			dev_err(&hdev->pdev->dev,
				"autoneg is not supported by current port\n");
			return -EOPNOTSUPP;
		} else {
			return 0;
		}
	}

	return hclge_set_autoneg_en(hdev, enable);
}

static int hclge_get_autoneg(struct hnae3_handle *handle)
{
	struct hclge_vport *vport = hclge_get_vport(handle);
	struct hclge_dev *hdev = vport->back;
	struct phy_device *phydev = hdev->hw.mac.phydev;

	if (phydev)
		return phydev->autoneg;

	return hdev->hw.mac.autoneg;
}

static int hclge_restart_autoneg(struct hnae3_handle *handle)
{
	struct hclge_vport *vport = hclge_get_vport(handle);
	struct hclge_dev *hdev = vport->back;
	int ret;

	dev_dbg(&hdev->pdev->dev, "restart autoneg\n");

	ret = hclge_notify_client(hdev, HNAE3_DOWN_CLIENT);
	if (ret)
		return ret;
	return hclge_notify_client(hdev, HNAE3_UP_CLIENT);
}

static int hclge_halt_autoneg(struct hnae3_handle *handle, bool halt)
{
	struct hclge_vport *vport = hclge_get_vport(handle);
	struct hclge_dev *hdev = vport->back;

	if (hdev->hw.mac.support_autoneg && hdev->hw.mac.autoneg)
		return hclge_set_autoneg_en(hdev, !halt);

	return 0;
}

static int hclge_set_fec_hw(struct hclge_dev *hdev, u32 fec_mode)
{
	struct hclge_config_fec_cmd *req;
	struct hclge_desc desc;
	int ret;

	hclge_cmd_setup_basic_desc(&desc, HCLGE_OPC_CONFIG_FEC_MODE, false);

	req = (struct hclge_config_fec_cmd *)desc.data;
	if (fec_mode & BIT(HNAE3_FEC_AUTO))
		hnae3_set_bit(req->fec_mode, HCLGE_MAC_CFG_FEC_AUTO_EN_B, 1);
	if (fec_mode & BIT(HNAE3_FEC_RS))
		hnae3_set_field(req->fec_mode, HCLGE_MAC_CFG_FEC_MODE_M,
				HCLGE_MAC_CFG_FEC_MODE_S, HCLGE_MAC_FEC_RS);
	if (fec_mode & BIT(HNAE3_FEC_BASER))
		hnae3_set_field(req->fec_mode, HCLGE_MAC_CFG_FEC_MODE_M,
				HCLGE_MAC_CFG_FEC_MODE_S, HCLGE_MAC_FEC_BASER);

	ret = hclge_cmd_send(&hdev->hw, &desc, 1);
	if (ret)
		dev_err(&hdev->pdev->dev, "set fec mode failed %d.\n", ret);

	return ret;
}

static int hclge_set_fec(struct hnae3_handle *handle, u32 fec_mode)
{
	struct hclge_vport *vport = hclge_get_vport(handle);
	struct hclge_dev *hdev = vport->back;
	struct hclge_mac *mac = &hdev->hw.mac;
	int ret;

	if (fec_mode && !(mac->fec_ability & fec_mode)) {
		dev_err(&hdev->pdev->dev, "unsupported fec mode\n");
		return -EINVAL;
	}

	ret = hclge_set_fec_hw(hdev, fec_mode);
	if (ret)
		return ret;

	mac->user_fec_mode = fec_mode | BIT(HNAE3_FEC_USER_DEF);
	return 0;
}

static void hclge_get_fec(struct hnae3_handle *handle, u8 *fec_ability,
			  u8 *fec_mode)
{
	struct hclge_vport *vport = hclge_get_vport(handle);
	struct hclge_dev *hdev = vport->back;
	struct hclge_mac *mac = &hdev->hw.mac;

	if (fec_ability)
		*fec_ability = mac->fec_ability;
	if (fec_mode)
		*fec_mode = mac->fec_mode;
}

static int hclge_mac_init(struct hclge_dev *hdev)
{
	struct hclge_mac *mac = &hdev->hw.mac;
	int ret;

	hdev->support_sfp_query = true;
	hdev->hw.mac.duplex = HCLGE_MAC_FULL;
	ret = hclge_cfg_mac_speed_dup_hw(hdev, hdev->hw.mac.speed,
					 hdev->hw.mac.duplex);
	if (ret) {
		dev_err(&hdev->pdev->dev,
			"Config mac speed dup fail ret=%d\n", ret);
		return ret;
	}

	if (hdev->hw.mac.support_autoneg) {
		ret = hclge_set_autoneg_en(hdev, hdev->hw.mac.autoneg);
		if (ret) {
			dev_err(&hdev->pdev->dev,
				"Config mac autoneg fail ret=%d\n", ret);
			return ret;
		}
	}

	mac->link = 0;

	if (mac->user_fec_mode & BIT(HNAE3_FEC_USER_DEF)) {
		ret = hclge_set_fec_hw(hdev, mac->user_fec_mode);
		if (ret) {
			dev_err(&hdev->pdev->dev,
				"Fec mode init fail, ret = %d\n", ret);
			return ret;
		}
	}

	ret = hclge_set_mac_mtu(hdev, hdev->mps);
	if (ret) {
		dev_err(&hdev->pdev->dev, "set mtu failed ret=%d\n", ret);
		return ret;
	}

	ret = hclge_set_default_loopback(hdev);
	if (ret)
		return ret;

	ret = hclge_buffer_alloc(hdev);
	if (ret)
		dev_err(&hdev->pdev->dev,
			"allocate buffer fail, ret=%d\n", ret);

	return ret;
}

static void hclge_mbx_task_schedule(struct hclge_dev *hdev)
{
	if (!test_bit(HCLGE_STATE_CMD_DISABLE, &hdev->state) &&
	    !test_and_set_bit(HCLGE_STATE_MBX_SERVICE_SCHED, &hdev->state))
		queue_work_on(cpumask_first(&hdev->affinity_mask), system_wq,
			      &hdev->mbx_service_task);
}

static void hclge_reset_task_schedule(struct hclge_dev *hdev)
{
	if (!test_bit(HCLGE_STATE_REMOVING, &hdev->state) &&
	    !test_and_set_bit(HCLGE_STATE_RST_SERVICE_SCHED, &hdev->state))
		queue_work_on(cpumask_first(&hdev->affinity_mask), system_wq,
			      &hdev->rst_service_task);
}

void hclge_task_schedule(struct hclge_dev *hdev, unsigned long delay_time)
{
	if (!test_bit(HCLGE_STATE_DOWN, &hdev->state) &&
	    !test_bit(HCLGE_STATE_REMOVING, &hdev->state) &&
	    !test_and_set_bit(HCLGE_STATE_SERVICE_SCHED, &hdev->state)) {
		hdev->hw_stats.stats_timer++;
		hdev->fd_arfs_expire_timer++;
		mod_delayed_work_on(cpumask_first(&hdev->affinity_mask),
				    system_wq, &hdev->service_task,
				    delay_time);
	}
}

static int hclge_get_mac_link_status(struct hclge_dev *hdev)
{
	struct hclge_link_status_cmd *req;
	struct hclge_desc desc;
	int link_status;
	int ret;

	hclge_cmd_setup_basic_desc(&desc, HCLGE_OPC_QUERY_LINK_STATUS, true);
	ret = hclge_cmd_send(&hdev->hw, &desc, 1);
	if (ret) {
		dev_err(&hdev->pdev->dev, "get link status cmd failed %d\n",
			ret);
		return ret;
	}

	req = (struct hclge_link_status_cmd *)desc.data;
	link_status = req->status & HCLGE_LINK_STATUS_UP_M;

	return !!link_status;
}

static int hclge_get_mac_phy_link(struct hclge_dev *hdev)
{
	unsigned int mac_state;
	int link_stat;

	if (test_bit(HCLGE_STATE_DOWN, &hdev->state))
		return 0;

	mac_state = hclge_get_mac_link_status(hdev);

	if (hdev->hw.mac.phydev) {
		if (hdev->hw.mac.phydev->state == PHY_RUNNING)
			link_stat = mac_state &
				hdev->hw.mac.phydev->link;
		else
			link_stat = 0;

	} else {
		link_stat = mac_state;
	}

	return !!link_stat;
}

static void hclge_update_link_status(struct hclge_dev *hdev)
{
	struct hnae3_client *rclient = hdev->roce_client;
	struct hnae3_client *client = hdev->nic_client;
	struct hnae3_handle *rhandle;
	struct hnae3_handle *handle;
	int state;
	int i;

	if (!client)
		return;
	state = hclge_get_mac_phy_link(hdev);
	if (state != hdev->hw.mac.link) {
		for (i = 0; i < hdev->num_vmdq_vport + 1; i++) {
			handle = &hdev->vport[i].nic;
			client->ops->link_status_change(handle, state);
			hclge_config_mac_tnl_int(hdev, state);
			rhandle = &hdev->vport[i].roce;
			if (rclient && rclient->ops->link_status_change)
				rclient->ops->link_status_change(rhandle,
								 state);
		}
		hdev->hw.mac.link = state;
	}
}

static void hclge_update_port_capability(struct hclge_mac *mac)
{
	/* update fec ability by speed */
	hclge_convert_setting_fec(mac);

	/* firmware can not identify back plane type, the media type
	 * read from configuration can help deal it
	 */
	if (mac->media_type == HNAE3_MEDIA_TYPE_BACKPLANE &&
	    mac->module_type == HNAE3_MODULE_TYPE_UNKNOWN)
		mac->module_type = HNAE3_MODULE_TYPE_KR;
	else if (mac->media_type == HNAE3_MEDIA_TYPE_COPPER)
		mac->module_type = HNAE3_MODULE_TYPE_TP;

	if (mac->support_autoneg == true) {
		linkmode_set_bit(ETHTOOL_LINK_MODE_Autoneg_BIT, mac->supported);
		linkmode_copy(mac->advertising, mac->supported);
	} else {
		linkmode_clear_bit(ETHTOOL_LINK_MODE_Autoneg_BIT,
				   mac->supported);
		linkmode_zero(mac->advertising);
	}
}

static int hclge_get_sfp_speed(struct hclge_dev *hdev, u32 *speed)
{
	struct hclge_sfp_info_cmd *resp;
	struct hclge_desc desc;
	int ret;

	hclge_cmd_setup_basic_desc(&desc, HCLGE_OPC_GET_SFP_INFO, true);
	resp = (struct hclge_sfp_info_cmd *)desc.data;
	ret = hclge_cmd_send(&hdev->hw, &desc, 1);
	if (ret == -EOPNOTSUPP) {
		dev_warn(&hdev->pdev->dev,
			 "IMP do not support get SFP speed %d\n", ret);
		return ret;
	} else if (ret) {
		dev_err(&hdev->pdev->dev, "get sfp speed failed %d\n", ret);
		return ret;
	}

	*speed = le32_to_cpu(resp->speed);

	return 0;
}

static int hclge_get_sfp_info(struct hclge_dev *hdev, struct hclge_mac *mac)
{
	struct hclge_sfp_info_cmd *resp;
	struct hclge_desc desc;
	int ret;

	hclge_cmd_setup_basic_desc(&desc, HCLGE_OPC_GET_SFP_INFO, true);
	resp = (struct hclge_sfp_info_cmd *)desc.data;

	resp->query_type = QUERY_ACTIVE_SPEED;

	ret = hclge_cmd_send(&hdev->hw, &desc, 1);
	if (ret == -EOPNOTSUPP) {
		dev_warn(&hdev->pdev->dev,
			 "IMP does not support get SFP info %d\n", ret);
		return ret;
	} else if (ret) {
		dev_err(&hdev->pdev->dev, "get sfp info failed %d\n", ret);
		return ret;
	}

	mac->speed = le32_to_cpu(resp->speed);
	/* if resp->speed_ability is 0, it means it's an old version
	 * firmware, do not update these params
	 */
	if (resp->speed_ability) {
		mac->module_type = le32_to_cpu(resp->module_type);
		mac->speed_ability = le32_to_cpu(resp->speed_ability);
		mac->autoneg = resp->autoneg;
		mac->support_autoneg = resp->autoneg_ability;
		mac->speed_type = QUERY_ACTIVE_SPEED;
		if (!resp->active_fec)
			mac->fec_mode = 0;
		else
			mac->fec_mode = BIT(resp->active_fec);
	} else {
		mac->speed_type = QUERY_SFP_SPEED;
	}

	return 0;
}

static int hclge_update_port_info(struct hclge_dev *hdev)
{
	struct hclge_mac *mac = &hdev->hw.mac;
	int speed = HCLGE_MAC_SPEED_UNKNOWN;
	int ret;

	/* get the port info from SFP cmd if not copper port */
	if (mac->media_type == HNAE3_MEDIA_TYPE_COPPER)
		return 0;

	/* if IMP does not support get SFP/qSFP info, return directly */
	if (!hdev->support_sfp_query)
		return 0;

	if (hdev->pdev->revision >= 0x21)
		ret = hclge_get_sfp_info(hdev, mac);
	else
		ret = hclge_get_sfp_speed(hdev, &speed);

	if (ret == -EOPNOTSUPP) {
		hdev->support_sfp_query = false;
		return ret;
	} else if (ret) {
		return ret;
	}

	if (hdev->pdev->revision >= 0x21) {
		if (mac->speed_type == QUERY_ACTIVE_SPEED) {
			hclge_update_port_capability(mac);
			return 0;
		}
		return hclge_cfg_mac_speed_dup(hdev, mac->speed,
					       HCLGE_MAC_FULL);
	} else {
		if (speed == HCLGE_MAC_SPEED_UNKNOWN)
			return 0; /* do nothing if no SFP */

		/* must config full duplex for SFP */
		return hclge_cfg_mac_speed_dup(hdev, speed, HCLGE_MAC_FULL);
	}
}

static int hclge_get_status(struct hnae3_handle *handle)
{
	struct hclge_vport *vport = hclge_get_vport(handle);
	struct hclge_dev *hdev = vport->back;

	hclge_update_link_status(hdev);

	return hdev->hw.mac.link;
}

static u32 hclge_check_event_cause(struct hclge_dev *hdev, u32 *clearval)
{
	u32 rst_src_reg, cmdq_src_reg, msix_src_reg;

	/* fetch the events from their corresponding regs */
	rst_src_reg = hclge_read_dev(&hdev->hw, HCLGE_MISC_VECTOR_INT_STS);
	cmdq_src_reg = hclge_read_dev(&hdev->hw, HCLGE_VECTOR0_CMDQ_SRC_REG);
	msix_src_reg = hclge_read_dev(&hdev->hw,
				      HCLGE_VECTOR0_PF_OTHER_INT_STS_REG);

	/* Assumption: If by any chance reset and mailbox events are reported
	 * together then we will only process reset event in this go and will
	 * defer the processing of the mailbox events. Since, we would have not
	 * cleared RX CMDQ event this time we would receive again another
	 * interrupt from H/W just for the mailbox.
	 *
	 * check for vector0 reset event sources
	 */
	if (BIT(HCLGE_VECTOR0_IMPRESET_INT_B) & rst_src_reg) {
		dev_info(&hdev->pdev->dev, "IMP reset interrupt\n");
		set_bit(HNAE3_IMP_RESET, &hdev->reset_pending);
		set_bit(HCLGE_STATE_CMD_DISABLE, &hdev->state);
		*clearval = BIT(HCLGE_VECTOR0_IMPRESET_INT_B);
		hdev->rst_stats.imp_rst_cnt++;
		return HCLGE_VECTOR0_EVENT_RST;
	}

	if (BIT(HCLGE_VECTOR0_GLOBALRESET_INT_B) & rst_src_reg) {
		dev_info(&hdev->pdev->dev, "global reset interrupt\n");
		set_bit(HCLGE_STATE_CMD_DISABLE, &hdev->state);
		set_bit(HNAE3_GLOBAL_RESET, &hdev->reset_pending);
		*clearval = BIT(HCLGE_VECTOR0_GLOBALRESET_INT_B);
		hdev->rst_stats.global_rst_cnt++;
		return HCLGE_VECTOR0_EVENT_RST;
	}

	/* check for vector0 msix event source */
	if (msix_src_reg & HCLGE_VECTOR0_REG_MSIX_MASK) {
		dev_info(&hdev->pdev->dev, "received event 0x%x\n",
			 msix_src_reg);
		*clearval = msix_src_reg;
		return HCLGE_VECTOR0_EVENT_ERR;
	}

	/* check for vector0 mailbox(=CMDQ RX) event source */
	if (BIT(HCLGE_VECTOR0_RX_CMDQ_INT_B) & cmdq_src_reg) {
		cmdq_src_reg &= ~BIT(HCLGE_VECTOR0_RX_CMDQ_INT_B);
		*clearval = cmdq_src_reg;
		return HCLGE_VECTOR0_EVENT_MBX;
	}

	/* print other vector0 event source */
	dev_info(&hdev->pdev->dev,
		 "CMDQ INT status:0x%x, other INT status:0x%x\n",
		 cmdq_src_reg, msix_src_reg);
	*clearval = msix_src_reg;

	return HCLGE_VECTOR0_EVENT_OTHER;
}

static void hclge_clear_event_cause(struct hclge_dev *hdev, u32 event_type,
				    u32 regclr)
{
	switch (event_type) {
	case HCLGE_VECTOR0_EVENT_RST:
		hclge_write_dev(&hdev->hw, HCLGE_MISC_RESET_STS_REG, regclr);
		break;
	case HCLGE_VECTOR0_EVENT_MBX:
		hclge_write_dev(&hdev->hw, HCLGE_VECTOR0_CMDQ_SRC_REG, regclr);
		break;
	default:
		break;
	}
}

static void hclge_clear_all_event_cause(struct hclge_dev *hdev)
{
	hclge_clear_event_cause(hdev, HCLGE_VECTOR0_EVENT_RST,
				BIT(HCLGE_VECTOR0_GLOBALRESET_INT_B) |
				BIT(HCLGE_VECTOR0_CORERESET_INT_B) |
				BIT(HCLGE_VECTOR0_IMPRESET_INT_B));
	hclge_clear_event_cause(hdev, HCLGE_VECTOR0_EVENT_MBX, 0);
}

static void hclge_enable_vector(struct hclge_misc_vector *vector, bool enable)
{
	writel(enable ? 1 : 0, vector->addr);
}

static irqreturn_t hclge_misc_irq_handle(int irq, void *data)
{
	struct hclge_dev *hdev = data;
	u32 clearval = 0;
	u32 event_cause;

	hclge_enable_vector(&hdev->misc_vector, false);
	event_cause = hclge_check_event_cause(hdev, &clearval);

	/* vector 0 interrupt is shared with reset and mailbox source events.*/
	switch (event_cause) {
	case HCLGE_VECTOR0_EVENT_ERR:
		/* we do not know what type of reset is required now. This could
		 * only be decided after we fetch the type of errors which
		 * caused this event. Therefore, we will do below for now:
		 * 1. Assert HNAE3_UNKNOWN_RESET type of reset. This means we
		 *    have defered type of reset to be used.
		 * 2. Schedule the reset serivce task.
		 * 3. When service task receives  HNAE3_UNKNOWN_RESET type it
		 *    will fetch the correct type of reset.  This would be done
		 *    by first decoding the types of errors.
		 */
		set_bit(HNAE3_UNKNOWN_RESET, &hdev->reset_request);
		/* fall through */
	case HCLGE_VECTOR0_EVENT_RST:
		hclge_reset_task_schedule(hdev);
		break;
	case HCLGE_VECTOR0_EVENT_MBX:
		/* If we are here then,
		 * 1. Either we are not handling any mbx task and we are not
		 *    scheduled as well
		 *                        OR
		 * 2. We could be handling a mbx task but nothing more is
		 *    scheduled.
		 * In both cases, we should schedule mbx task as there are more
		 * mbx messages reported by this interrupt.
		 */
		hclge_mbx_task_schedule(hdev);
		break;
	default:
		dev_warn(&hdev->pdev->dev,
			 "received unknown or unhandled event of vector0\n");
		break;
	}

	hclge_clear_event_cause(hdev, event_cause, clearval);

	/* Enable interrupt if it is not cause by reset. And when
	 * clearval equal to 0, it means interrupt status may be
	 * cleared by hardware before driver reads status register.
	 * For this case, vector0 interrupt also should be enabled.
	 */
	if (!clearval ||
	    event_cause == HCLGE_VECTOR0_EVENT_MBX) {
		hclge_enable_vector(&hdev->misc_vector, true);
	}

	return IRQ_HANDLED;
}

static void hclge_free_vector(struct hclge_dev *hdev, int vector_id)
{
	if (hdev->vector_status[vector_id] == HCLGE_INVALID_VPORT) {
		dev_warn(&hdev->pdev->dev,
			 "vector(vector_id %d) has been freed.\n", vector_id);
		return;
	}

	hdev->vector_status[vector_id] = HCLGE_INVALID_VPORT;
	hdev->num_msi_left += 1;
	hdev->num_msi_used -= 1;
}

static void hclge_get_misc_vector(struct hclge_dev *hdev)
{
	struct hclge_misc_vector *vector = &hdev->misc_vector;

	vector->vector_irq = pci_irq_vector(hdev->pdev, 0);

	vector->addr = hdev->hw.io_base + HCLGE_MISC_VECTOR_REG_BASE;
	hdev->vector_status[0] = 0;

	hdev->num_msi_left -= 1;
	hdev->num_msi_used += 1;
}

static void hclge_irq_affinity_notify(struct irq_affinity_notify *notify,
				      const cpumask_t *mask)
{
	struct hclge_dev *hdev = container_of(notify, struct hclge_dev,
					      affinity_notify);

	cpumask_copy(&hdev->affinity_mask, mask);
}

static void hclge_irq_affinity_release(struct kref *ref)
{
}

static void hclge_misc_affinity_setup(struct hclge_dev *hdev)
{
	irq_set_affinity_hint(hdev->misc_vector.vector_irq,
			      &hdev->affinity_mask);

	hdev->affinity_notify.notify = hclge_irq_affinity_notify;
	hdev->affinity_notify.release = hclge_irq_affinity_release;
	irq_set_affinity_notifier(hdev->misc_vector.vector_irq,
				  &hdev->affinity_notify);
}

static void hclge_misc_affinity_teardown(struct hclge_dev *hdev)
{
	irq_set_affinity_notifier(hdev->misc_vector.vector_irq, NULL);
	irq_set_affinity_hint(hdev->misc_vector.vector_irq, NULL);
}

static int hclge_misc_irq_init(struct hclge_dev *hdev)
{
	int ret;

	hclge_get_misc_vector(hdev);

	/* this would be explicitly freed in the end */
	ret = request_irq(hdev->misc_vector.vector_irq, hclge_misc_irq_handle,
			  0, "hclge_misc", hdev);
	if (ret) {
		hclge_free_vector(hdev, 0);
		dev_err(&hdev->pdev->dev, "request misc irq(%d) fail\n",
			hdev->misc_vector.vector_irq);
	}

	return ret;
}

static void hclge_misc_irq_uninit(struct hclge_dev *hdev)
{
	free_irq(hdev->misc_vector.vector_irq, hdev);
	hclge_free_vector(hdev, 0);
}

int hclge_notify_client(struct hclge_dev *hdev,
			enum hnae3_reset_notify_type type)
{
	struct hnae3_client *client = hdev->nic_client;
	u16 i;

	if (!test_bit(HCLGE_STATE_NIC_REGISTERED, &hdev->state) || !client)
		return 0;

	if (!client->ops->reset_notify)
		return -EOPNOTSUPP;

	for (i = 0; i < hdev->num_vmdq_vport + 1; i++) {
		struct hnae3_handle *handle = &hdev->vport[i].nic;
		int ret;

		ret = client->ops->reset_notify(handle, type);
		if (ret) {
			dev_err(&hdev->pdev->dev,
				"notify nic client failed %d(%d)\n", type, ret);
			return ret;
		}
	}

	return 0;
}

static int hclge_notify_roce_client(struct hclge_dev *hdev,
				    enum hnae3_reset_notify_type type)
{
	struct hnae3_client *client = hdev->roce_client;
	int ret = 0;
	u16 i;

	if (!test_bit(HCLGE_STATE_ROCE_REGISTERED, &hdev->state) || !client)
		return 0;

	if (!client->ops->reset_notify)
		return -EOPNOTSUPP;

	for (i = 0; i < hdev->num_vmdq_vport + 1; i++) {
		struct hnae3_handle *handle = &hdev->vport[i].roce;

		ret = client->ops->reset_notify(handle, type);
		if (ret) {
			dev_err(&hdev->pdev->dev,
				"notify roce client failed %d(%d)",
				type, ret);
			return ret;
		}
	}

	return ret;
}

static int hclge_reset_wait(struct hclge_dev *hdev)
{
#define HCLGE_RESET_WATI_MS	100
#define HCLGE_RESET_WAIT_CNT	200
	u32 val, reg, reg_bit;
	u32 cnt = 0;

	switch (hdev->reset_type) {
	case HNAE3_IMP_RESET:
		reg = HCLGE_GLOBAL_RESET_REG;
		reg_bit = HCLGE_IMP_RESET_BIT;
		break;
	case HNAE3_GLOBAL_RESET:
		reg = HCLGE_GLOBAL_RESET_REG;
		reg_bit = HCLGE_GLOBAL_RESET_BIT;
		break;
	case HNAE3_FUNC_RESET:
		reg = HCLGE_FUN_RST_ING;
		reg_bit = HCLGE_FUN_RST_ING_B;
		break;
	case HNAE3_FLR_RESET:
		break;
	default:
		dev_err(&hdev->pdev->dev,
			"Wait for unsupported reset type: %d\n",
			hdev->reset_type);
		return -EINVAL;
	}

	if (hdev->reset_type == HNAE3_FLR_RESET) {
		while (!test_bit(HNAE3_FLR_DONE, &hdev->flr_state) &&
		       cnt++ < HCLGE_RESET_WAIT_CNT)
			msleep(HCLGE_RESET_WATI_MS);

		if (!test_bit(HNAE3_FLR_DONE, &hdev->flr_state)) {
			dev_err(&hdev->pdev->dev,
				"flr wait timeout: %d\n", cnt);
			return -EBUSY;
		}

		return 0;
	}

	val = hclge_read_dev(&hdev->hw, reg);
	while (hnae3_get_bit(val, reg_bit) && cnt < HCLGE_RESET_WAIT_CNT) {
		msleep(HCLGE_RESET_WATI_MS);
		val = hclge_read_dev(&hdev->hw, reg);
		cnt++;
	}

	if (cnt >= HCLGE_RESET_WAIT_CNT) {
		dev_warn(&hdev->pdev->dev,
			 "Wait for reset timeout: %d\n", hdev->reset_type);
		return -EBUSY;
	}

	return 0;
}

static int hclge_set_vf_rst(struct hclge_dev *hdev, int func_id, bool reset)
{
	struct hclge_vf_rst_cmd *req;
	struct hclge_desc desc;

	req = (struct hclge_vf_rst_cmd *)desc.data;
	hclge_cmd_setup_basic_desc(&desc, HCLGE_OPC_GBL_RST_STATUS, false);
	req->dest_vfid = func_id;

	if (reset)
		req->vf_rst = 0x1;

	return hclge_cmd_send(&hdev->hw, &desc, 1);
}

static int hclge_set_all_vf_rst(struct hclge_dev *hdev, bool reset)
{
	int i;

	for (i = hdev->num_vmdq_vport + 1; i < hdev->num_alloc_vport; i++) {
		struct hclge_vport *vport = &hdev->vport[i];
		int ret;

		/* Send cmd to set/clear VF's FUNC_RST_ING */
		ret = hclge_set_vf_rst(hdev, vport->vport_id, reset);
		if (ret) {
			dev_err(&hdev->pdev->dev,
				"set vf(%d) rst failed %d!\n",
				vport->vport_id, ret);
			return ret;
		}

		if (!reset || !test_bit(HCLGE_VPORT_STATE_ALIVE, &vport->state))
			continue;

		/* Inform VF to process the reset.
		 * hclge_inform_reset_assert_to_vf may fail if VF
		 * driver is not loaded.
		 */
		ret = hclge_inform_reset_assert_to_vf(vport);
		if (ret)
			dev_warn(&hdev->pdev->dev,
				 "inform reset to vf(%d) failed %d!\n",
				 vport->vport_id, ret);
	}

	return 0;
}

static int hclge_func_reset_sync_vf(struct hclge_dev *hdev)
{
	struct hclge_pf_rst_sync_cmd *req;
	struct hclge_desc desc;
	int cnt = 0;
	int ret;

	req = (struct hclge_pf_rst_sync_cmd *)desc.data;
	hclge_cmd_setup_basic_desc(&desc, HCLGE_OPC_QUERY_VF_RST_RDY, true);

	do {
		ret = hclge_cmd_send(&hdev->hw, &desc, 1);
		/* for compatible with old firmware, wait
		 * 100 ms for VF to stop IO
		 */
		if (ret == -EOPNOTSUPP) {
			msleep(HCLGE_RESET_SYNC_TIME);
			return 0;
		} else if (ret) {
			dev_err(&hdev->pdev->dev, "sync with VF fail %d!\n",
				ret);
			return ret;
		} else if (req->all_vf_ready) {
			return 0;
		}
		msleep(HCLGE_PF_RESET_SYNC_TIME);
		hclge_cmd_reuse_desc(&desc, true);
	} while (cnt++ < HCLGE_PF_RESET_SYNC_CNT);

	dev_err(&hdev->pdev->dev, "sync with VF timeout!\n");
	return -ETIME;
}

void hclge_report_hw_error(struct hclge_dev *hdev,
			   enum hnae3_hw_error_type type)
{
	struct hnae3_client *client = hdev->nic_client;
	u16 i;

	if (!client || !client->ops->process_hw_error ||
	    !test_bit(HCLGE_STATE_NIC_REGISTERED, &hdev->state))
		return;

	for (i = 0; i < hdev->num_vmdq_vport + 1; i++)
		client->ops->process_hw_error(&hdev->vport[i].nic, type);
}

static void hclge_handle_imp_error(struct hclge_dev *hdev)
{
	u32 reg_val;

	reg_val = hclge_read_dev(&hdev->hw, HCLGE_PF_OTHER_INT_REG);
	if (reg_val & BIT(HCLGE_VECTOR0_IMP_RD_POISON_B)) {
		hclge_report_hw_error(hdev, HNAE3_IMP_RD_POISON_ERROR);
		reg_val &= ~BIT(HCLGE_VECTOR0_IMP_RD_POISON_B);
		hclge_write_dev(&hdev->hw, HCLGE_PF_OTHER_INT_REG, reg_val);
	}

	if (reg_val & BIT(HCLGE_VECTOR0_IMP_CMDQ_ERR_B)) {
		hclge_report_hw_error(hdev, HNAE3_CMDQ_ECC_ERROR);
		reg_val &= ~BIT(HCLGE_VECTOR0_IMP_CMDQ_ERR_B);
		hclge_write_dev(&hdev->hw, HCLGE_PF_OTHER_INT_REG, reg_val);
	}
}

int hclge_func_reset_cmd(struct hclge_dev *hdev, int func_id)
{
	struct hclge_desc desc;
	struct hclge_reset_cmd *req = (struct hclge_reset_cmd *)desc.data;
	int ret;

	hclge_cmd_setup_basic_desc(&desc, HCLGE_OPC_CFG_RST_TRIGGER, false);
	hnae3_set_bit(req->mac_func_reset, HCLGE_CFG_RESET_FUNC_B, 1);
	req->fun_reset_vfid = func_id;

	ret = hclge_cmd_send(&hdev->hw, &desc, 1);
	if (ret)
		dev_err(&hdev->pdev->dev,
			"send function reset cmd fail, status =%d\n", ret);

	return ret;
}

static void hclge_do_reset(struct hclge_dev *hdev)
{
	struct hnae3_handle *handle = &hdev->vport[0].nic;
	struct pci_dev *pdev = hdev->pdev;
	u32 val;

	if (hclge_get_hw_reset_stat(handle)) {
		dev_info(&pdev->dev, "Hardware reset not finish\n");
		dev_info(&pdev->dev, "func_rst_reg:0x%x, global_rst_reg:0x%x\n",
			 hclge_read_dev(&hdev->hw, HCLGE_FUN_RST_ING),
			 hclge_read_dev(&hdev->hw, HCLGE_GLOBAL_RESET_REG));
		return;
	}

	switch (hdev->reset_type) {
	case HNAE3_GLOBAL_RESET:
		val = hclge_read_dev(&hdev->hw, HCLGE_GLOBAL_RESET_REG);
		hnae3_set_bit(val, HCLGE_GLOBAL_RESET_BIT, 1);
		hclge_write_dev(&hdev->hw, HCLGE_GLOBAL_RESET_REG, val);
		dev_info(&pdev->dev, "Global Reset requested\n");
		break;
	case HNAE3_FUNC_RESET:
		dev_info(&pdev->dev, "PF Reset requested\n");
		/* schedule again to check later */
		set_bit(HNAE3_FUNC_RESET, &hdev->reset_pending);
		hclge_reset_task_schedule(hdev);
		break;
	case HNAE3_FLR_RESET:
		dev_info(&pdev->dev, "FLR requested\n");
		/* schedule again to check later */
		set_bit(HNAE3_FLR_RESET, &hdev->reset_pending);
		hclge_reset_task_schedule(hdev);
		break;
	default:
		dev_warn(&pdev->dev,
			 "Unsupported reset type: %d\n", hdev->reset_type);
		break;
	}
}

static enum hnae3_reset_type hclge_get_reset_level(struct hnae3_ae_dev *ae_dev,
						   unsigned long *addr)
{
	enum hnae3_reset_type rst_level = HNAE3_NONE_RESET;
	struct hclge_dev *hdev = ae_dev->priv;

	/* first, resolve any unknown reset type to the known type(s) */
	if (test_bit(HNAE3_UNKNOWN_RESET, addr)) {
		/* we will intentionally ignore any errors from this function
		 *  as we will end up in *some* reset request in any case
		 */
		hclge_handle_hw_msix_error(hdev, addr);
		clear_bit(HNAE3_UNKNOWN_RESET, addr);
		/* We defered the clearing of the error event which caused
		 * interrupt since it was not posssible to do that in
		 * interrupt context (and this is the reason we introduced
		 * new UNKNOWN reset type). Now, the errors have been
		 * handled and cleared in hardware we can safely enable
		 * interrupts. This is an exception to the norm.
		 */
		hclge_enable_vector(&hdev->misc_vector, true);
	}

	/* return the highest priority reset level amongst all */
	if (test_bit(HNAE3_IMP_RESET, addr)) {
		rst_level = HNAE3_IMP_RESET;
		clear_bit(HNAE3_IMP_RESET, addr);
		clear_bit(HNAE3_GLOBAL_RESET, addr);
		clear_bit(HNAE3_FUNC_RESET, addr);
	} else if (test_bit(HNAE3_GLOBAL_RESET, addr)) {
		rst_level = HNAE3_GLOBAL_RESET;
		clear_bit(HNAE3_GLOBAL_RESET, addr);
		clear_bit(HNAE3_FUNC_RESET, addr);
	} else if (test_bit(HNAE3_FUNC_RESET, addr)) {
		rst_level = HNAE3_FUNC_RESET;
		clear_bit(HNAE3_FUNC_RESET, addr);
	} else if (test_bit(HNAE3_FLR_RESET, addr)) {
		rst_level = HNAE3_FLR_RESET;
		clear_bit(HNAE3_FLR_RESET, addr);
	}

	if (hdev->reset_type != HNAE3_NONE_RESET &&
	    rst_level < hdev->reset_type)
		return HNAE3_NONE_RESET;

	return rst_level;
}

static void hclge_clear_reset_cause(struct hclge_dev *hdev)
{
	u32 clearval = 0;

	switch (hdev->reset_type) {
	case HNAE3_IMP_RESET:
		clearval = BIT(HCLGE_VECTOR0_IMPRESET_INT_B);
		break;
	case HNAE3_GLOBAL_RESET:
		clearval = BIT(HCLGE_VECTOR0_GLOBALRESET_INT_B);
		break;
	default:
		break;
	}

	if (!clearval)
		return;

	/* For revision 0x20, the reset interrupt source
	 * can only be cleared after hardware reset done
	 */
	if (hdev->pdev->revision == 0x20)
		hclge_write_dev(&hdev->hw, HCLGE_MISC_RESET_STS_REG,
				clearval);

	hclge_enable_vector(&hdev->misc_vector, true);
}

static int hclge_reset_prepare_down(struct hclge_dev *hdev)
{
	int ret = 0;

<<<<<<< HEAD
	/* perform reset of the stack & ae device for a client */
	handle = &hdev->vport[0].nic;
	rtnl_lock();
	hclge_notify_client(hdev, HNAE3_DOWN_CLIENT);
	rtnl_unlock();

	if (!hclge_reset_wait(hdev)) {
		rtnl_lock();
		hclge_notify_client(hdev, HNAE3_UNINIT_CLIENT);
		hclge_reset_ae_dev(hdev->ae_dev);
		hclge_notify_client(hdev, HNAE3_INIT_CLIENT);
=======
	switch (hdev->reset_type) {
	case HNAE3_FUNC_RESET:
		/* fall through */
	case HNAE3_FLR_RESET:
		ret = hclge_set_all_vf_rst(hdev, true);
		break;
	default:
		break;
	}

	return ret;
}

static void hclge_reset_handshake(struct hclge_dev *hdev, bool enable)
{
	u32 reg_val;

	reg_val = hclge_read_dev(&hdev->hw, HCLGE_NIC_CSQ_DEPTH_REG);
	if (enable)
		reg_val |= HCLGE_NIC_SW_RST_RDY;
	else
		reg_val &= ~HCLGE_NIC_SW_RST_RDY;

	hclge_write_dev(&hdev->hw, HCLGE_NIC_CSQ_DEPTH_REG, reg_val);
}

static int hclge_reset_prepare_wait(struct hclge_dev *hdev)
{
	u32 reg_val;
	int ret = 0;

	switch (hdev->reset_type) {
	case HNAE3_FUNC_RESET:
		/* to confirm whether all running VF is ready
		 * before request PF reset
		 */
		ret = hclge_func_reset_sync_vf(hdev);
		if (ret)
			return ret;

		ret = hclge_func_reset_cmd(hdev, 0);
		if (ret) {
			dev_err(&hdev->pdev->dev,
				"asserting function reset fail %d!\n", ret);
			return ret;
		}

		/* After performaning pf reset, it is not necessary to do the
		 * mailbox handling or send any command to firmware, because
		 * any mailbox handling or command to firmware is only valid
		 * after hclge_cmd_init is called.
		 */
		set_bit(HCLGE_STATE_CMD_DISABLE, &hdev->state);
		hdev->rst_stats.pf_rst_cnt++;
		break;
	case HNAE3_FLR_RESET:
		/* to confirm whether all running VF is ready
		 * before request PF reset
		 */
		ret = hclge_func_reset_sync_vf(hdev);
		if (ret)
			return ret;

		set_bit(HCLGE_STATE_CMD_DISABLE, &hdev->state);
		set_bit(HNAE3_FLR_DOWN, &hdev->flr_state);
		hdev->rst_stats.flr_rst_cnt++;
		break;
	case HNAE3_IMP_RESET:
		hclge_handle_imp_error(hdev);
		reg_val = hclge_read_dev(&hdev->hw, HCLGE_PF_OTHER_INT_REG);
		hclge_write_dev(&hdev->hw, HCLGE_PF_OTHER_INT_REG,
				BIT(HCLGE_VECTOR0_IMP_RESET_INT_B) | reg_val);
		break;
	default:
		break;
	}

	/* inform hardware that preparatory work is done */
	msleep(HCLGE_RESET_SYNC_TIME);
	hclge_reset_handshake(hdev, true);
	dev_info(&hdev->pdev->dev, "prepare wait ok\n");

	return ret;
}

static bool hclge_reset_err_handle(struct hclge_dev *hdev)
{
#define MAX_RESET_FAIL_CNT 5
>>>>>>> fa578e9d

	if (hdev->reset_pending) {
		dev_info(&hdev->pdev->dev, "Reset pending %lu\n",
			 hdev->reset_pending);
		return true;
	} else if (hclge_read_dev(&hdev->hw, HCLGE_MISC_VECTOR_INT_STS) &
		   HCLGE_RESET_INT_M) {
		dev_info(&hdev->pdev->dev,
			 "reset failed because new reset interrupt\n");
		hclge_clear_reset_cause(hdev);
<<<<<<< HEAD
	} else {
		rtnl_lock();
		/* schedule again to check pending resets later */
=======
		return false;
	} else if (hdev->rst_stats.reset_fail_cnt < MAX_RESET_FAIL_CNT) {
		hdev->rst_stats.reset_fail_cnt++;
>>>>>>> fa578e9d
		set_bit(hdev->reset_type, &hdev->reset_pending);
		dev_info(&hdev->pdev->dev,
			 "re-schedule reset task(%d)\n",
			 hdev->rst_stats.reset_fail_cnt);
		return true;
	}

	hclge_clear_reset_cause(hdev);

	/* recover the handshake status when reset fail */
	hclge_reset_handshake(hdev, true);

	dev_err(&hdev->pdev->dev, "Reset fail!\n");
	return false;
}

static int hclge_set_rst_done(struct hclge_dev *hdev)
{
	struct hclge_pf_rst_done_cmd *req;
	struct hclge_desc desc;
	int ret;

	req = (struct hclge_pf_rst_done_cmd *)desc.data;
	hclge_cmd_setup_basic_desc(&desc, HCLGE_OPC_PF_RST_DONE, false);
	req->pf_rst_done |= HCLGE_PF_RESET_DONE_BIT;

	ret = hclge_cmd_send(&hdev->hw, &desc, 1);
	/* To be compatible with the old firmware, which does not support
	 * command HCLGE_OPC_PF_RST_DONE, just print a warning and
	 * return success
	 */
	if (ret == -EOPNOTSUPP) {
		dev_warn(&hdev->pdev->dev,
			 "current firmware does not support command(0x%x)!\n",
			 HCLGE_OPC_PF_RST_DONE);
		return 0;
	} else if (ret) {
		dev_err(&hdev->pdev->dev, "assert PF reset done fail %d!\n",
			ret);
	}

	return ret;
}

static int hclge_reset_prepare_up(struct hclge_dev *hdev)
{
	int ret = 0;

	switch (hdev->reset_type) {
	case HNAE3_FUNC_RESET:
		/* fall through */
	case HNAE3_FLR_RESET:
		ret = hclge_set_all_vf_rst(hdev, false);
		break;
	case HNAE3_GLOBAL_RESET:
		/* fall through */
	case HNAE3_IMP_RESET:
		ret = hclge_set_rst_done(hdev);
		break;
	default:
		break;
	}

	/* clear up the handshake status after re-initialize done */
	hclge_reset_handshake(hdev, false);

	return ret;
}

static int hclge_reset_stack(struct hclge_dev *hdev)
{
	int ret;

	ret = hclge_notify_client(hdev, HNAE3_UNINIT_CLIENT);
	if (ret)
		return ret;

	ret = hclge_reset_ae_dev(hdev->ae_dev);
	if (ret)
		return ret;

	ret = hclge_notify_client(hdev, HNAE3_INIT_CLIENT);
	if (ret)
		return ret;

	return hclge_notify_client(hdev, HNAE3_RESTORE_CLIENT);
}

static void hclge_reset(struct hclge_dev *hdev)
{
	struct hnae3_ae_dev *ae_dev = pci_get_drvdata(hdev->pdev);
	enum hnae3_reset_type reset_level;
	int ret;

	/* Initialize ae_dev reset status as well, in case enet layer wants to
	 * know if device is undergoing reset
	 */
	ae_dev->reset_type = hdev->reset_type;
	hdev->rst_stats.reset_cnt++;
	/* perform reset of the stack & ae device for a client */
	ret = hclge_notify_roce_client(hdev, HNAE3_DOWN_CLIENT);
	if (ret)
		goto err_reset;

	ret = hclge_reset_prepare_down(hdev);
	if (ret)
		goto err_reset;

	rtnl_lock();
	ret = hclge_notify_client(hdev, HNAE3_DOWN_CLIENT);
	if (ret)
		goto err_reset_lock;

	rtnl_unlock();

	ret = hclge_reset_prepare_wait(hdev);
	if (ret)
		goto err_reset;

	if (hclge_reset_wait(hdev))
		goto err_reset;

	hdev->rst_stats.hw_reset_done_cnt++;

	ret = hclge_notify_roce_client(hdev, HNAE3_UNINIT_CLIENT);
	if (ret)
		goto err_reset;

	rtnl_lock();

	ret = hclge_reset_stack(hdev);
	if (ret)
		goto err_reset_lock;

	hclge_clear_reset_cause(hdev);

	ret = hclge_reset_prepare_up(hdev);
	if (ret)
		goto err_reset_lock;

	rtnl_unlock();

	ret = hclge_notify_roce_client(hdev, HNAE3_INIT_CLIENT);
	/* ignore RoCE notify error if it fails HCLGE_RESET_MAX_FAIL_CNT - 1
	 * times
	 */
	if (ret &&
	    hdev->rst_stats.reset_fail_cnt < HCLGE_RESET_MAX_FAIL_CNT - 1)
		goto err_reset;

	rtnl_lock();

	ret = hclge_notify_client(hdev, HNAE3_UP_CLIENT);
	if (ret)
		goto err_reset_lock;

	rtnl_unlock();

	ret = hclge_notify_roce_client(hdev, HNAE3_UP_CLIENT);
	if (ret)
		goto err_reset;

	hdev->last_reset_time = jiffies;
	hdev->rst_stats.reset_fail_cnt = 0;
	hdev->rst_stats.reset_done_cnt++;
	ae_dev->reset_type = HNAE3_NONE_RESET;

	/* if default_reset_request has a higher level reset request,
	 * it should be handled as soon as possible. since some errors
	 * need this kind of reset to fix.
	 */
	reset_level = hclge_get_reset_level(ae_dev,
					    &hdev->default_reset_request);
	if (reset_level != HNAE3_NONE_RESET)
		set_bit(reset_level, &hdev->reset_request);

	return;

err_reset_lock:
	rtnl_unlock();
err_reset:
	if (hclge_reset_err_handle(hdev))
		hclge_reset_task_schedule(hdev);
}

static void hclge_reset_event(struct pci_dev *pdev, struct hnae3_handle *handle)
{
	struct hnae3_ae_dev *ae_dev = pci_get_drvdata(pdev);
	struct hclge_dev *hdev = ae_dev->priv;

	/* We might end up getting called broadly because of 2 below cases:
	 * 1. Recoverable error was conveyed through APEI and only way to bring
	 *    normalcy is to reset.
	 * 2. A new reset request from the stack due to timeout
	 *
	 * For the first case,error event might not have ae handle available.
	 * check if this is a new reset request and we are not here just because
	 * last reset attempt did not succeed and watchdog hit us again. We will
	 * know this if last reset request did not occur very recently (watchdog
	 * timer = 5*HZ, let us check after sufficiently large time, say 4*5*Hz)
	 * In case of new request we reset the "reset level" to PF reset.
	 * And if it is a repeat reset request of the most recent one then we
	 * want to make sure we throttle the reset request. Therefore, we will
	 * not allow it again before 3*HZ times.
	 */
	if (!handle)
		handle = &hdev->vport[0].nic;

	if (time_before(jiffies, (hdev->last_reset_time +
				  HCLGE_RESET_INTERVAL))) {
		mod_timer(&hdev->reset_timer, jiffies + HCLGE_RESET_INTERVAL);
		return;
	} else if (hdev->default_reset_request)
		hdev->reset_level =
			hclge_get_reset_level(ae_dev,
					      &hdev->default_reset_request);
	else if (time_after(jiffies, (hdev->last_reset_time + 4 * 5 * HZ)))
		hdev->reset_level = HNAE3_FUNC_RESET;

	dev_info(&hdev->pdev->dev, "received reset event, reset type is %d\n",
		 hdev->reset_level);

	/* request reset & schedule reset task */
	set_bit(hdev->reset_level, &hdev->reset_request);
	hclge_reset_task_schedule(hdev);

	if (hdev->reset_level < HNAE3_GLOBAL_RESET)
		hdev->reset_level++;
}

static void hclge_set_def_reset_request(struct hnae3_ae_dev *ae_dev,
					enum hnae3_reset_type rst_type)
{
	struct hclge_dev *hdev = ae_dev->priv;

	set_bit(rst_type, &hdev->default_reset_request);
}

static void hclge_reset_timer(struct timer_list *t)
{
	struct hclge_dev *hdev = from_timer(hdev, t, reset_timer);

	/* if default_reset_request has no value, it means that this reset
	 * request has already be handled, so just return here
	 */
	if (!hdev->default_reset_request)
		return;

	dev_info(&hdev->pdev->dev,
		 "triggering reset in reset timer\n");
	hclge_reset_event(hdev->pdev, NULL);
}

static void hclge_reset_subtask(struct hclge_dev *hdev)
{
	struct hnae3_ae_dev *ae_dev = pci_get_drvdata(hdev->pdev);

	/* check if there is any ongoing reset in the hardware. This status can
	 * be checked from reset_pending. If there is then, we need to wait for
	 * hardware to complete reset.
	 *    a. If we are able to figure out in reasonable time that hardware
	 *       has fully resetted then, we can proceed with driver, client
	 *       reset.
	 *    b. else, we can come back later to check this status so re-sched
	 *       now.
	 */
	hdev->last_reset_time = jiffies;
	hdev->reset_type = hclge_get_reset_level(ae_dev, &hdev->reset_pending);
	if (hdev->reset_type != HNAE3_NONE_RESET)
		hclge_reset(hdev);

	/* check if we got any *new* reset requests to be honored */
	hdev->reset_type = hclge_get_reset_level(ae_dev, &hdev->reset_request);
	if (hdev->reset_type != HNAE3_NONE_RESET)
		hclge_do_reset(hdev);

	hdev->reset_type = HNAE3_NONE_RESET;
}

static void hclge_reset_service_task(struct work_struct *work)
{
	struct hclge_dev *hdev =
		container_of(work, struct hclge_dev, rst_service_task);

	if (test_and_set_bit(HCLGE_STATE_RST_HANDLING, &hdev->state))
		return;

	clear_bit(HCLGE_STATE_RST_SERVICE_SCHED, &hdev->state);

	hclge_reset_subtask(hdev);

	clear_bit(HCLGE_STATE_RST_HANDLING, &hdev->state);
}

static void hclge_mailbox_service_task(struct work_struct *work)
{
	struct hclge_dev *hdev =
		container_of(work, struct hclge_dev, mbx_service_task);

	if (test_and_set_bit(HCLGE_STATE_MBX_HANDLING, &hdev->state))
		return;

	clear_bit(HCLGE_STATE_MBX_SERVICE_SCHED, &hdev->state);

	hclge_mbx_handler(hdev);

	clear_bit(HCLGE_STATE_MBX_HANDLING, &hdev->state);
}

static void hclge_update_vport_alive(struct hclge_dev *hdev)
{
	int i;

	/* start from vport 1 for PF is always alive */
	for (i = 1; i < hdev->num_alloc_vport; i++) {
		struct hclge_vport *vport = &hdev->vport[i];

		if (time_after(jiffies, vport->last_active_jiffies + 8 * HZ))
			clear_bit(HCLGE_VPORT_STATE_ALIVE, &vport->state);

		/* If vf is not alive, set to default value */
		if (!test_bit(HCLGE_VPORT_STATE_ALIVE, &vport->state))
			vport->mps = HCLGE_MAC_DEFAULT_FRAME;
	}
}

static void hclge_service_task(struct work_struct *work)
{
	struct hclge_dev *hdev =
		container_of(work, struct hclge_dev, service_task.work);

	clear_bit(HCLGE_STATE_SERVICE_SCHED, &hdev->state);

	if (hdev->hw_stats.stats_timer >= HCLGE_STATS_TIMER_INTERVAL) {
		hclge_update_stats_for_all(hdev);
		hdev->hw_stats.stats_timer = 0;
	}

	hclge_update_port_info(hdev);
	hclge_update_link_status(hdev);
	hclge_update_vport_alive(hdev);
	hclge_sync_vlan_filter(hdev);
	if (hdev->fd_arfs_expire_timer >= HCLGE_FD_ARFS_EXPIRE_TIMER_INTERVAL) {
		hclge_rfs_filter_expire(hdev);
		hdev->fd_arfs_expire_timer = 0;
	}

	hclge_task_schedule(hdev, round_jiffies_relative(HZ));
}

struct hclge_vport *hclge_get_vport(struct hnae3_handle *handle)
{
	/* VF handle has no client */
	if (!handle->client)
		return container_of(handle, struct hclge_vport, nic);
	else if (handle->client->type == HNAE3_CLIENT_ROCE)
		return container_of(handle, struct hclge_vport, roce);
	else
		return container_of(handle, struct hclge_vport, nic);
}

static int hclge_get_vector(struct hnae3_handle *handle, u16 vector_num,
			    struct hnae3_vector_info *vector_info)
{
	struct hclge_vport *vport = hclge_get_vport(handle);
	struct hnae3_vector_info *vector = vector_info;
	struct hclge_dev *hdev = vport->back;
	int alloc = 0;
	int i, j;

	vector_num = min_t(u16, hdev->num_nic_msi - 1, vector_num);
	vector_num = min(hdev->num_msi_left, vector_num);

	for (j = 0; j < vector_num; j++) {
		for (i = 1; i < hdev->num_msi; i++) {
			if (hdev->vector_status[i] == HCLGE_INVALID_VPORT) {
				vector->vector = pci_irq_vector(hdev->pdev, i);
				vector->io_addr = hdev->hw.io_base +
					HCLGE_VECTOR_REG_BASE +
					(i - 1) * HCLGE_VECTOR_REG_OFFSET +
					vport->vport_id *
					HCLGE_VECTOR_VF_OFFSET;
				hdev->vector_status[i] = vport->vport_id;
				hdev->vector_irq[i] = vector->vector;

				vector++;
				alloc++;

				break;
			}
		}
	}
	hdev->num_msi_left -= alloc;
	hdev->num_msi_used += alloc;

	return alloc;
}

static int hclge_get_vector_index(struct hclge_dev *hdev, int vector)
{
	int i;

	for (i = 0; i < hdev->num_msi; i++)
		if (vector == hdev->vector_irq[i])
			return i;

	return -EINVAL;
}

static int hclge_put_vector(struct hnae3_handle *handle, int vector)
{
	struct hclge_vport *vport = hclge_get_vport(handle);
	struct hclge_dev *hdev = vport->back;
	int vector_id;

	vector_id = hclge_get_vector_index(hdev, vector);
	if (vector_id < 0) {
		dev_err(&hdev->pdev->dev,
			"Get vector index fail. vector_id =%d\n", vector_id);
		return vector_id;
	}

	hclge_free_vector(hdev, vector_id);

	return 0;
}

static u32 hclge_get_rss_key_size(struct hnae3_handle *handle)
{
	return HCLGE_RSS_KEY_SIZE;
}

static u32 hclge_get_rss_indir_size(struct hnae3_handle *handle)
{
	return HCLGE_RSS_IND_TBL_SIZE;
}

static int hclge_set_rss_algo_key(struct hclge_dev *hdev,
				  const u8 hfunc, const u8 *key)
{
	struct hclge_rss_config_cmd *req;
	unsigned int key_offset = 0;
	struct hclge_desc desc;
	int key_counts;
	int key_size;
	int ret;

	key_counts = HCLGE_RSS_KEY_SIZE;
	req = (struct hclge_rss_config_cmd *)desc.data;

	while (key_counts) {
		hclge_cmd_setup_basic_desc(&desc, HCLGE_OPC_RSS_GENERIC_CONFIG,
					   false);

		req->hash_config |= (hfunc & HCLGE_RSS_HASH_ALGO_MASK);
		req->hash_config |= (key_offset << HCLGE_RSS_HASH_KEY_OFFSET_B);

		key_size = min(HCLGE_RSS_HASH_KEY_NUM, key_counts);
		memcpy(req->hash_key,
		       key + key_offset * HCLGE_RSS_HASH_KEY_NUM, key_size);

		key_counts -= key_size;
		key_offset++;
		ret = hclge_cmd_send(&hdev->hw, &desc, 1);
		if (ret) {
			dev_err(&hdev->pdev->dev,
				"Configure RSS config fail, status = %d\n",
				ret);
			return ret;
		}
	}
	return 0;
}

static int hclge_set_rss_indir_table(struct hclge_dev *hdev, const u8 *indir)
{
	struct hclge_rss_indirection_table_cmd *req;
	struct hclge_desc desc;
	int i, j;
	int ret;

	req = (struct hclge_rss_indirection_table_cmd *)desc.data;

	for (i = 0; i < HCLGE_RSS_CFG_TBL_NUM; i++) {
		hclge_cmd_setup_basic_desc
			(&desc, HCLGE_OPC_RSS_INDIR_TABLE, false);

		req->start_table_index =
			cpu_to_le16(i * HCLGE_RSS_CFG_TBL_SIZE);
		req->rss_set_bitmap = cpu_to_le16(HCLGE_RSS_SET_BITMAP_MSK);

		for (j = 0; j < HCLGE_RSS_CFG_TBL_SIZE; j++)
			req->rss_result[j] =
				indir[i * HCLGE_RSS_CFG_TBL_SIZE + j];

		ret = hclge_cmd_send(&hdev->hw, &desc, 1);
		if (ret) {
			dev_err(&hdev->pdev->dev,
				"Configure rss indir table fail,status = %d\n",
				ret);
			return ret;
		}
	}
	return 0;
}

static int hclge_set_rss_tc_mode(struct hclge_dev *hdev, u16 *tc_valid,
				 u16 *tc_size, u16 *tc_offset)
{
	struct hclge_rss_tc_mode_cmd *req;
	struct hclge_desc desc;
	int ret;
	int i;

	hclge_cmd_setup_basic_desc(&desc, HCLGE_OPC_RSS_TC_MODE, false);
	req = (struct hclge_rss_tc_mode_cmd *)desc.data;

	for (i = 0; i < HCLGE_MAX_TC_NUM; i++) {
		u16 mode = 0;

		hnae3_set_bit(mode, HCLGE_RSS_TC_VALID_B, (tc_valid[i] & 0x1));
		hnae3_set_field(mode, HCLGE_RSS_TC_SIZE_M,
				HCLGE_RSS_TC_SIZE_S, tc_size[i]);
		hnae3_set_field(mode, HCLGE_RSS_TC_OFFSET_M,
				HCLGE_RSS_TC_OFFSET_S, tc_offset[i]);

		req->rss_tc_mode[i] = cpu_to_le16(mode);
	}

	ret = hclge_cmd_send(&hdev->hw, &desc, 1);
	if (ret)
		dev_err(&hdev->pdev->dev,
			"Configure rss tc mode fail, status = %d\n", ret);

	return ret;
}

static void hclge_get_rss_type(struct hclge_vport *vport)
{
	if (vport->rss_tuple_sets.ipv4_tcp_en ||
	    vport->rss_tuple_sets.ipv4_udp_en ||
	    vport->rss_tuple_sets.ipv4_sctp_en ||
	    vport->rss_tuple_sets.ipv6_tcp_en ||
	    vport->rss_tuple_sets.ipv6_udp_en ||
	    vport->rss_tuple_sets.ipv6_sctp_en)
		vport->nic.kinfo.rss_type = PKT_HASH_TYPE_L4;
	else if (vport->rss_tuple_sets.ipv4_fragment_en ||
		 vport->rss_tuple_sets.ipv6_fragment_en)
		vport->nic.kinfo.rss_type = PKT_HASH_TYPE_L3;
	else
		vport->nic.kinfo.rss_type = PKT_HASH_TYPE_NONE;
}

static int hclge_set_rss_input_tuple(struct hclge_dev *hdev)
{
	struct hclge_rss_input_tuple_cmd *req;
	struct hclge_desc desc;
	int ret;

	hclge_cmd_setup_basic_desc(&desc, HCLGE_OPC_RSS_INPUT_TUPLE, false);

	req = (struct hclge_rss_input_tuple_cmd *)desc.data;

	/* Get the tuple cfg from pf */
	req->ipv4_tcp_en = hdev->vport[0].rss_tuple_sets.ipv4_tcp_en;
	req->ipv4_udp_en = hdev->vport[0].rss_tuple_sets.ipv4_udp_en;
	req->ipv4_sctp_en = hdev->vport[0].rss_tuple_sets.ipv4_sctp_en;
	req->ipv4_fragment_en = hdev->vport[0].rss_tuple_sets.ipv4_fragment_en;
	req->ipv6_tcp_en = hdev->vport[0].rss_tuple_sets.ipv6_tcp_en;
	req->ipv6_udp_en = hdev->vport[0].rss_tuple_sets.ipv6_udp_en;
	req->ipv6_sctp_en = hdev->vport[0].rss_tuple_sets.ipv6_sctp_en;
	req->ipv6_fragment_en = hdev->vport[0].rss_tuple_sets.ipv6_fragment_en;
	hclge_get_rss_type(&hdev->vport[0]);
	ret = hclge_cmd_send(&hdev->hw, &desc, 1);
	if (ret)
		dev_err(&hdev->pdev->dev,
			"Configure rss input fail, status = %d\n", ret);
	return ret;
}

static int hclge_get_rss(struct hnae3_handle *handle, u32 *indir,
			 u8 *key, u8 *hfunc)
{
	struct hclge_vport *vport = hclge_get_vport(handle);
	int i;

	/* Get hash algorithm */
	if (hfunc) {
		switch (vport->rss_algo) {
		case HCLGE_RSS_HASH_ALGO_TOEPLITZ:
			*hfunc = ETH_RSS_HASH_TOP;
			break;
		case HCLGE_RSS_HASH_ALGO_SIMPLE:
			*hfunc = ETH_RSS_HASH_XOR;
			break;
		default:
			*hfunc = ETH_RSS_HASH_UNKNOWN;
			break;
		}
	}

	/* Get the RSS Key required by the user */
	if (key)
		memcpy(key, vport->rss_hash_key, HCLGE_RSS_KEY_SIZE);

	/* Get indirect table */
	if (indir)
		for (i = 0; i < HCLGE_RSS_IND_TBL_SIZE; i++)
			indir[i] =  vport->rss_indirection_tbl[i];

	return 0;
}

static int hclge_set_rss(struct hnae3_handle *handle, const u32 *indir,
			 const  u8 *key, const  u8 hfunc)
{
	struct hclge_vport *vport = hclge_get_vport(handle);
	struct hclge_dev *hdev = vport->back;
	u8 hash_algo;
	int ret, i;

	/* Set the RSS Hash Key if specififed by the user */
	if (key) {
		switch (hfunc) {
		case ETH_RSS_HASH_TOP:
			hash_algo = HCLGE_RSS_HASH_ALGO_TOEPLITZ;
			break;
		case ETH_RSS_HASH_XOR:
			hash_algo = HCLGE_RSS_HASH_ALGO_SIMPLE;
			break;
		case ETH_RSS_HASH_NO_CHANGE:
			hash_algo = vport->rss_algo;
			break;
		default:
			return -EINVAL;
		}

		ret = hclge_set_rss_algo_key(hdev, hash_algo, key);
		if (ret)
			return ret;

		/* Update the shadow RSS key with user specified qids */
		memcpy(vport->rss_hash_key, key, HCLGE_RSS_KEY_SIZE);
		vport->rss_algo = hash_algo;
	}

	/* Update the shadow RSS table with user specified qids */
	for (i = 0; i < HCLGE_RSS_IND_TBL_SIZE; i++)
		vport->rss_indirection_tbl[i] = indir[i];

	/* Update the hardware */
	return hclge_set_rss_indir_table(hdev, vport->rss_indirection_tbl);
}

static u8 hclge_get_rss_hash_bits(struct ethtool_rxnfc *nfc)
{
	u8 hash_sets = nfc->data & RXH_L4_B_0_1 ? HCLGE_S_PORT_BIT : 0;

	if (nfc->data & RXH_L4_B_2_3)
		hash_sets |= HCLGE_D_PORT_BIT;
	else
		hash_sets &= ~HCLGE_D_PORT_BIT;

	if (nfc->data & RXH_IP_SRC)
		hash_sets |= HCLGE_S_IP_BIT;
	else
		hash_sets &= ~HCLGE_S_IP_BIT;

	if (nfc->data & RXH_IP_DST)
		hash_sets |= HCLGE_D_IP_BIT;
	else
		hash_sets &= ~HCLGE_D_IP_BIT;

	if (nfc->flow_type == SCTP_V4_FLOW || nfc->flow_type == SCTP_V6_FLOW)
		hash_sets |= HCLGE_V_TAG_BIT;

	return hash_sets;
}

static int hclge_set_rss_tuple(struct hnae3_handle *handle,
			       struct ethtool_rxnfc *nfc)
{
	struct hclge_vport *vport = hclge_get_vport(handle);
	struct hclge_dev *hdev = vport->back;
	struct hclge_rss_input_tuple_cmd *req;
	struct hclge_desc desc;
	u8 tuple_sets;
	int ret;

	if (nfc->data & ~(RXH_IP_SRC | RXH_IP_DST |
			  RXH_L4_B_0_1 | RXH_L4_B_2_3))
		return -EINVAL;

	req = (struct hclge_rss_input_tuple_cmd *)desc.data;
	hclge_cmd_setup_basic_desc(&desc, HCLGE_OPC_RSS_INPUT_TUPLE, false);

	req->ipv4_tcp_en = vport->rss_tuple_sets.ipv4_tcp_en;
	req->ipv4_udp_en = vport->rss_tuple_sets.ipv4_udp_en;
	req->ipv4_sctp_en = vport->rss_tuple_sets.ipv4_sctp_en;
	req->ipv4_fragment_en = vport->rss_tuple_sets.ipv4_fragment_en;
	req->ipv6_tcp_en = vport->rss_tuple_sets.ipv6_tcp_en;
	req->ipv6_udp_en = vport->rss_tuple_sets.ipv6_udp_en;
	req->ipv6_sctp_en = vport->rss_tuple_sets.ipv6_sctp_en;
	req->ipv6_fragment_en = vport->rss_tuple_sets.ipv6_fragment_en;

	tuple_sets = hclge_get_rss_hash_bits(nfc);
	switch (nfc->flow_type) {
	case TCP_V4_FLOW:
		req->ipv4_tcp_en = tuple_sets;
		break;
	case TCP_V6_FLOW:
		req->ipv6_tcp_en = tuple_sets;
		break;
	case UDP_V4_FLOW:
		req->ipv4_udp_en = tuple_sets;
		break;
	case UDP_V6_FLOW:
		req->ipv6_udp_en = tuple_sets;
		break;
	case SCTP_V4_FLOW:
		req->ipv4_sctp_en = tuple_sets;
		break;
	case SCTP_V6_FLOW:
		if ((nfc->data & RXH_L4_B_0_1) ||
		    (nfc->data & RXH_L4_B_2_3))
			return -EINVAL;

		req->ipv6_sctp_en = tuple_sets;
		break;
	case IPV4_FLOW:
		req->ipv4_fragment_en = HCLGE_RSS_INPUT_TUPLE_OTHER;
		break;
	case IPV6_FLOW:
		req->ipv6_fragment_en = HCLGE_RSS_INPUT_TUPLE_OTHER;
		break;
	default:
		return -EINVAL;
	}

	ret = hclge_cmd_send(&hdev->hw, &desc, 1);
	if (ret) {
		dev_err(&hdev->pdev->dev,
			"Set rss tuple fail, status = %d\n", ret);
		return ret;
	}

	vport->rss_tuple_sets.ipv4_tcp_en = req->ipv4_tcp_en;
	vport->rss_tuple_sets.ipv4_udp_en = req->ipv4_udp_en;
	vport->rss_tuple_sets.ipv4_sctp_en = req->ipv4_sctp_en;
	vport->rss_tuple_sets.ipv4_fragment_en = req->ipv4_fragment_en;
	vport->rss_tuple_sets.ipv6_tcp_en = req->ipv6_tcp_en;
	vport->rss_tuple_sets.ipv6_udp_en = req->ipv6_udp_en;
	vport->rss_tuple_sets.ipv6_sctp_en = req->ipv6_sctp_en;
	vport->rss_tuple_sets.ipv6_fragment_en = req->ipv6_fragment_en;
	hclge_get_rss_type(vport);
	return 0;
}

static int hclge_get_rss_tuple(struct hnae3_handle *handle,
			       struct ethtool_rxnfc *nfc)
{
	struct hclge_vport *vport = hclge_get_vport(handle);
	u8 tuple_sets;

	nfc->data = 0;

	switch (nfc->flow_type) {
	case TCP_V4_FLOW:
		tuple_sets = vport->rss_tuple_sets.ipv4_tcp_en;
		break;
	case UDP_V4_FLOW:
		tuple_sets = vport->rss_tuple_sets.ipv4_udp_en;
		break;
	case TCP_V6_FLOW:
		tuple_sets = vport->rss_tuple_sets.ipv6_tcp_en;
		break;
	case UDP_V6_FLOW:
		tuple_sets = vport->rss_tuple_sets.ipv6_udp_en;
		break;
	case SCTP_V4_FLOW:
		tuple_sets = vport->rss_tuple_sets.ipv4_sctp_en;
		break;
	case SCTP_V6_FLOW:
		tuple_sets = vport->rss_tuple_sets.ipv6_sctp_en;
		break;
	case IPV4_FLOW:
	case IPV6_FLOW:
		tuple_sets = HCLGE_S_IP_BIT | HCLGE_D_IP_BIT;
		break;
	default:
		return -EINVAL;
	}

	if (!tuple_sets)
		return 0;

	if (tuple_sets & HCLGE_D_PORT_BIT)
		nfc->data |= RXH_L4_B_2_3;
	if (tuple_sets & HCLGE_S_PORT_BIT)
		nfc->data |= RXH_L4_B_0_1;
	if (tuple_sets & HCLGE_D_IP_BIT)
		nfc->data |= RXH_IP_DST;
	if (tuple_sets & HCLGE_S_IP_BIT)
		nfc->data |= RXH_IP_SRC;

	return 0;
}

static int hclge_get_tc_size(struct hnae3_handle *handle)
{
	struct hclge_vport *vport = hclge_get_vport(handle);
	struct hclge_dev *hdev = vport->back;

	return hdev->rss_size_max;
}

int hclge_rss_init_hw(struct hclge_dev *hdev)
{
	struct hclge_vport *vport = hdev->vport;
	u8 *rss_indir = vport[0].rss_indirection_tbl;
	u16 rss_size = vport[0].alloc_rss_size;
	u16 tc_offset[HCLGE_MAX_TC_NUM] = {0};
	u16 tc_size[HCLGE_MAX_TC_NUM] = {0};
	u8 *key = vport[0].rss_hash_key;
	u8 hfunc = vport[0].rss_algo;
	u16 tc_valid[HCLGE_MAX_TC_NUM];
	u16 roundup_size;
	unsigned int i;
	int ret;

	ret = hclge_set_rss_indir_table(hdev, rss_indir);
	if (ret)
		return ret;

	ret = hclge_set_rss_algo_key(hdev, hfunc, key);
	if (ret)
		return ret;

	ret = hclge_set_rss_input_tuple(hdev);
	if (ret)
		return ret;

	/* Each TC have the same queue size, and tc_size set to hardware is
	 * the log2 of roundup power of two of rss_size, the acutal queue
	 * size is limited by indirection table.
	 */
	if (rss_size > HCLGE_RSS_TC_SIZE_7 || rss_size == 0) {
		dev_err(&hdev->pdev->dev,
			"Configure rss tc size failed, invalid TC_SIZE = %d\n",
			rss_size);
		return -EINVAL;
	}

	roundup_size = roundup_pow_of_two(rss_size);
	roundup_size = ilog2(roundup_size);

	for (i = 0; i < HCLGE_MAX_TC_NUM; i++) {
		tc_valid[i] = 0;

		if (!(hdev->hw_tc_map & BIT(i)))
			continue;

		tc_valid[i] = 1;
		tc_size[i] = roundup_size;
		tc_offset[i] = rss_size * i;
	}

	return hclge_set_rss_tc_mode(hdev, tc_valid, tc_size, tc_offset);
}

void hclge_rss_indir_init_cfg(struct hclge_dev *hdev)
{
	struct hclge_vport *vport = hdev->vport;
	int i, j;

	for (j = 0; j < hdev->num_vmdq_vport + 1; j++) {
		for (i = 0; i < HCLGE_RSS_IND_TBL_SIZE; i++)
			vport[j].rss_indirection_tbl[i] =
				i % vport[j].alloc_rss_size;
	}
}

static void hclge_rss_init_cfg(struct hclge_dev *hdev)
{
	int i, rss_algo = HCLGE_RSS_HASH_ALGO_TOEPLITZ;
	struct hclge_vport *vport = hdev->vport;

	if (hdev->pdev->revision >= 0x21)
		rss_algo = HCLGE_RSS_HASH_ALGO_SIMPLE;

	for (i = 0; i < hdev->num_vmdq_vport + 1; i++) {
		vport[i].rss_tuple_sets.ipv4_tcp_en =
			HCLGE_RSS_INPUT_TUPLE_OTHER;
		vport[i].rss_tuple_sets.ipv4_udp_en =
			HCLGE_RSS_INPUT_TUPLE_OTHER;
		vport[i].rss_tuple_sets.ipv4_sctp_en =
			HCLGE_RSS_INPUT_TUPLE_SCTP;
		vport[i].rss_tuple_sets.ipv4_fragment_en =
			HCLGE_RSS_INPUT_TUPLE_OTHER;
		vport[i].rss_tuple_sets.ipv6_tcp_en =
			HCLGE_RSS_INPUT_TUPLE_OTHER;
		vport[i].rss_tuple_sets.ipv6_udp_en =
			HCLGE_RSS_INPUT_TUPLE_OTHER;
		vport[i].rss_tuple_sets.ipv6_sctp_en =
			HCLGE_RSS_INPUT_TUPLE_SCTP;
		vport[i].rss_tuple_sets.ipv6_fragment_en =
			HCLGE_RSS_INPUT_TUPLE_OTHER;

		vport[i].rss_algo = rss_algo;

		memcpy(vport[i].rss_hash_key, hclge_hash_key,
		       HCLGE_RSS_KEY_SIZE);
	}

	hclge_rss_indir_init_cfg(hdev);
}

int hclge_bind_ring_with_vector(struct hclge_vport *vport,
				int vector_id, bool en,
				struct hnae3_ring_chain_node *ring_chain)
{
	struct hclge_dev *hdev = vport->back;
	struct hnae3_ring_chain_node *node;
	struct hclge_desc desc;
	struct hclge_ctrl_vector_chain_cmd *req =
		(struct hclge_ctrl_vector_chain_cmd *)desc.data;
	enum hclge_cmd_status status;
	enum hclge_opcode_type op;
	u16 tqp_type_and_id;
	int i;

	op = en ? HCLGE_OPC_ADD_RING_TO_VECTOR : HCLGE_OPC_DEL_RING_TO_VECTOR;
	hclge_cmd_setup_basic_desc(&desc, op, false);
	req->int_vector_id = vector_id;

	i = 0;
	for (node = ring_chain; node; node = node->next) {
		tqp_type_and_id = le16_to_cpu(req->tqp_type_and_id[i]);
		hnae3_set_field(tqp_type_and_id,  HCLGE_INT_TYPE_M,
				HCLGE_INT_TYPE_S,
				hnae3_get_bit(node->flag, HNAE3_RING_TYPE_B));
		hnae3_set_field(tqp_type_and_id, HCLGE_TQP_ID_M,
				HCLGE_TQP_ID_S, node->tqp_index);
		hnae3_set_field(tqp_type_and_id, HCLGE_INT_GL_IDX_M,
				HCLGE_INT_GL_IDX_S,
				hnae3_get_field(node->int_gl_idx,
						HNAE3_RING_GL_IDX_M,
						HNAE3_RING_GL_IDX_S));
		req->tqp_type_and_id[i] = cpu_to_le16(tqp_type_and_id);
		if (++i >= HCLGE_VECTOR_ELEMENTS_PER_CMD) {
			req->int_cause_num = HCLGE_VECTOR_ELEMENTS_PER_CMD;
			req->vfid = vport->vport_id;

			status = hclge_cmd_send(&hdev->hw, &desc, 1);
			if (status) {
				dev_err(&hdev->pdev->dev,
					"Map TQP fail, status is %d.\n",
					status);
				return -EIO;
			}
			i = 0;

			hclge_cmd_setup_basic_desc(&desc,
						   op,
						   false);
			req->int_vector_id = vector_id;
		}
	}

	if (i > 0) {
		req->int_cause_num = i;
		req->vfid = vport->vport_id;
		status = hclge_cmd_send(&hdev->hw, &desc, 1);
		if (status) {
			dev_err(&hdev->pdev->dev,
				"Map TQP fail, status is %d.\n", status);
			return -EIO;
		}
	}

	return 0;
}

static int hclge_map_ring_to_vector(struct hnae3_handle *handle, int vector,
				    struct hnae3_ring_chain_node *ring_chain)
{
	struct hclge_vport *vport = hclge_get_vport(handle);
	struct hclge_dev *hdev = vport->back;
	int vector_id;

	vector_id = hclge_get_vector_index(hdev, vector);
	if (vector_id < 0) {
		dev_err(&hdev->pdev->dev,
			"Get vector index fail. vector_id =%d\n", vector_id);
		return vector_id;
	}

	return hclge_bind_ring_with_vector(vport, vector_id, true, ring_chain);
}

static int hclge_unmap_ring_frm_vector(struct hnae3_handle *handle, int vector,
				       struct hnae3_ring_chain_node *ring_chain)
{
	struct hclge_vport *vport = hclge_get_vport(handle);
	struct hclge_dev *hdev = vport->back;
	int vector_id, ret;

	if (test_bit(HCLGE_STATE_RST_HANDLING, &hdev->state))
		return 0;

	vector_id = hclge_get_vector_index(hdev, vector);
	if (vector_id < 0) {
		dev_err(&handle->pdev->dev,
			"Get vector index fail. ret =%d\n", vector_id);
		return vector_id;
	}

	ret = hclge_bind_ring_with_vector(vport, vector_id, false, ring_chain);
	if (ret)
		dev_err(&handle->pdev->dev,
			"Unmap ring from vector fail. vectorid=%d, ret =%d\n",
			vector_id, ret);

	return ret;
}

int hclge_cmd_set_promisc_mode(struct hclge_dev *hdev,
			       struct hclge_promisc_param *param)
{
	struct hclge_promisc_cfg_cmd *req;
	struct hclge_desc desc;
	int ret;

	hclge_cmd_setup_basic_desc(&desc, HCLGE_OPC_CFG_PROMISC_MODE, false);

	req = (struct hclge_promisc_cfg_cmd *)desc.data;
	req->vf_id = param->vf_id;

	/* HCLGE_PROMISC_TX_EN_B and HCLGE_PROMISC_RX_EN_B are not supported on
	 * pdev revision(0x20), new revision support them. The
	 * value of this two fields will not return error when driver
	 * send command to fireware in revision(0x20).
	 */
	req->flag = (param->enable << HCLGE_PROMISC_EN_B) |
		HCLGE_PROMISC_TX_EN_B | HCLGE_PROMISC_RX_EN_B;

	ret = hclge_cmd_send(&hdev->hw, &desc, 1);
	if (ret)
		dev_err(&hdev->pdev->dev,
			"Set promisc mode fail, status is %d.\n", ret);

	return ret;
}

void hclge_promisc_param_init(struct hclge_promisc_param *param, bool en_uc,
			      bool en_mc, bool en_bc, int vport_id)
{
	if (!param)
		return;

	memset(param, 0, sizeof(struct hclge_promisc_param));
	if (en_uc)
		param->enable = HCLGE_PROMISC_EN_UC;
	if (en_mc)
		param->enable |= HCLGE_PROMISC_EN_MC;
	if (en_bc)
		param->enable |= HCLGE_PROMISC_EN_BC;
	param->vf_id = vport_id;
}

static int hclge_set_promisc_mode(struct hnae3_handle *handle, bool en_uc_pmc,
				  bool en_mc_pmc)
{
	struct hclge_vport *vport = hclge_get_vport(handle);
	struct hclge_dev *hdev = vport->back;
	struct hclge_promisc_param param;
	bool en_bc_pmc = true;

	/* For revision 0x20, if broadcast promisc enabled, vlan filter is
	 * always bypassed. So broadcast promisc should be disabled until
	 * user enable promisc mode
	 */
	if (handle->pdev->revision == 0x20)
		en_bc_pmc = handle->netdev_flags & HNAE3_BPE ? true : false;

	hclge_promisc_param_init(&param, en_uc_pmc, en_mc_pmc, en_bc_pmc,
				 vport->vport_id);
	return hclge_cmd_set_promisc_mode(hdev, &param);
}

static int hclge_get_fd_mode(struct hclge_dev *hdev, u8 *fd_mode)
{
	struct hclge_get_fd_mode_cmd *req;
	struct hclge_desc desc;
	int ret;

	hclge_cmd_setup_basic_desc(&desc, HCLGE_OPC_FD_MODE_CTRL, true);

	req = (struct hclge_get_fd_mode_cmd *)desc.data;

	ret = hclge_cmd_send(&hdev->hw, &desc, 1);
	if (ret) {
		dev_err(&hdev->pdev->dev, "get fd mode fail, ret=%d\n", ret);
		return ret;
	}

	*fd_mode = req->mode;

	return ret;
}

static int hclge_get_fd_allocation(struct hclge_dev *hdev,
				   u32 *stage1_entry_num,
				   u32 *stage2_entry_num,
				   u16 *stage1_counter_num,
				   u16 *stage2_counter_num)
{
	struct hclge_get_fd_allocation_cmd *req;
	struct hclge_desc desc;
	int ret;

	hclge_cmd_setup_basic_desc(&desc, HCLGE_OPC_FD_GET_ALLOCATION, true);

	req = (struct hclge_get_fd_allocation_cmd *)desc.data;

	ret = hclge_cmd_send(&hdev->hw, &desc, 1);
	if (ret) {
		dev_err(&hdev->pdev->dev, "query fd allocation fail, ret=%d\n",
			ret);
		return ret;
	}

	*stage1_entry_num = le32_to_cpu(req->stage1_entry_num);
	*stage2_entry_num = le32_to_cpu(req->stage2_entry_num);
	*stage1_counter_num = le16_to_cpu(req->stage1_counter_num);
	*stage2_counter_num = le16_to_cpu(req->stage2_counter_num);

	return ret;
}

static int hclge_set_fd_key_config(struct hclge_dev *hdev, int stage_num)
{
	struct hclge_set_fd_key_config_cmd *req;
	struct hclge_fd_key_cfg *stage;
	struct hclge_desc desc;
	int ret;

	hclge_cmd_setup_basic_desc(&desc, HCLGE_OPC_FD_KEY_CONFIG, false);

	req = (struct hclge_set_fd_key_config_cmd *)desc.data;
	stage = &hdev->fd_cfg.key_cfg[stage_num];
	req->stage = stage_num;
	req->key_select = stage->key_sel;
	req->inner_sipv6_word_en = stage->inner_sipv6_word_en;
	req->inner_dipv6_word_en = stage->inner_dipv6_word_en;
	req->outer_sipv6_word_en = stage->outer_sipv6_word_en;
	req->outer_dipv6_word_en = stage->outer_dipv6_word_en;
	req->tuple_mask = cpu_to_le32(~stage->tuple_active);
	req->meta_data_mask = cpu_to_le32(~stage->meta_data_active);

	ret = hclge_cmd_send(&hdev->hw, &desc, 1);
	if (ret)
		dev_err(&hdev->pdev->dev, "set fd key fail, ret=%d\n", ret);

	return ret;
}

static int hclge_init_fd_config(struct hclge_dev *hdev)
{
#define LOW_2_WORDS		0x03
	struct hclge_fd_key_cfg *key_cfg;
	int ret;

	if (!hnae3_dev_fd_supported(hdev))
		return 0;

	ret = hclge_get_fd_mode(hdev, &hdev->fd_cfg.fd_mode);
	if (ret)
		return ret;

	switch (hdev->fd_cfg.fd_mode) {
	case HCLGE_FD_MODE_DEPTH_2K_WIDTH_400B_STAGE_1:
		hdev->fd_cfg.max_key_length = MAX_KEY_LENGTH;
		break;
	case HCLGE_FD_MODE_DEPTH_4K_WIDTH_200B_STAGE_1:
		hdev->fd_cfg.max_key_length = MAX_KEY_LENGTH / 2;
		break;
	default:
		dev_err(&hdev->pdev->dev,
			"Unsupported flow director mode %d\n",
			hdev->fd_cfg.fd_mode);
		return -EOPNOTSUPP;
	}

	hdev->fd_cfg.proto_support =
		TCP_V4_FLOW | UDP_V4_FLOW | SCTP_V4_FLOW | TCP_V6_FLOW |
		UDP_V6_FLOW | SCTP_V6_FLOW | IPV4_USER_FLOW | IPV6_USER_FLOW;
	key_cfg = &hdev->fd_cfg.key_cfg[HCLGE_FD_STAGE_1];
	key_cfg->key_sel = HCLGE_FD_KEY_BASE_ON_TUPLE,
	key_cfg->inner_sipv6_word_en = LOW_2_WORDS;
	key_cfg->inner_dipv6_word_en = LOW_2_WORDS;
	key_cfg->outer_sipv6_word_en = 0;
	key_cfg->outer_dipv6_word_en = 0;

	key_cfg->tuple_active = BIT(INNER_VLAN_TAG_FST) | BIT(INNER_ETH_TYPE) |
				BIT(INNER_IP_PROTO) | BIT(INNER_IP_TOS) |
				BIT(INNER_SRC_IP) | BIT(INNER_DST_IP) |
				BIT(INNER_SRC_PORT) | BIT(INNER_DST_PORT);

	/* If use max 400bit key, we can support tuples for ether type */
	if (hdev->fd_cfg.max_key_length == MAX_KEY_LENGTH) {
		hdev->fd_cfg.proto_support |= ETHER_FLOW;
		key_cfg->tuple_active |=
				BIT(INNER_DST_MAC) | BIT(INNER_SRC_MAC);
	}

	/* roce_type is used to filter roce frames
	 * dst_vport is used to specify the rule
	 */
	key_cfg->meta_data_active = BIT(ROCE_TYPE) | BIT(DST_VPORT);

	ret = hclge_get_fd_allocation(hdev,
				      &hdev->fd_cfg.rule_num[HCLGE_FD_STAGE_1],
				      &hdev->fd_cfg.rule_num[HCLGE_FD_STAGE_2],
				      &hdev->fd_cfg.cnt_num[HCLGE_FD_STAGE_1],
				      &hdev->fd_cfg.cnt_num[HCLGE_FD_STAGE_2]);
	if (ret)
		return ret;

	return hclge_set_fd_key_config(hdev, HCLGE_FD_STAGE_1);
}

static int hclge_fd_tcam_config(struct hclge_dev *hdev, u8 stage, bool sel_x,
				int loc, u8 *key, bool is_add)
{
	struct hclge_fd_tcam_config_1_cmd *req1;
	struct hclge_fd_tcam_config_2_cmd *req2;
	struct hclge_fd_tcam_config_3_cmd *req3;
	struct hclge_desc desc[3];
	int ret;

	hclge_cmd_setup_basic_desc(&desc[0], HCLGE_OPC_FD_TCAM_OP, false);
	desc[0].flag |= cpu_to_le16(HCLGE_CMD_FLAG_NEXT);
	hclge_cmd_setup_basic_desc(&desc[1], HCLGE_OPC_FD_TCAM_OP, false);
	desc[1].flag |= cpu_to_le16(HCLGE_CMD_FLAG_NEXT);
	hclge_cmd_setup_basic_desc(&desc[2], HCLGE_OPC_FD_TCAM_OP, false);

	req1 = (struct hclge_fd_tcam_config_1_cmd *)desc[0].data;
	req2 = (struct hclge_fd_tcam_config_2_cmd *)desc[1].data;
	req3 = (struct hclge_fd_tcam_config_3_cmd *)desc[2].data;

	req1->stage = stage;
	req1->xy_sel = sel_x ? 1 : 0;
	hnae3_set_bit(req1->port_info, HCLGE_FD_EPORT_SW_EN_B, 0);
	req1->index = cpu_to_le32(loc);
	req1->entry_vld = sel_x ? is_add : 0;

	if (key) {
		memcpy(req1->tcam_data, &key[0], sizeof(req1->tcam_data));
		memcpy(req2->tcam_data, &key[sizeof(req1->tcam_data)],
		       sizeof(req2->tcam_data));
		memcpy(req3->tcam_data, &key[sizeof(req1->tcam_data) +
		       sizeof(req2->tcam_data)], sizeof(req3->tcam_data));
	}

	ret = hclge_cmd_send(&hdev->hw, desc, 3);
	if (ret)
		dev_err(&hdev->pdev->dev,
			"config tcam key fail, ret=%d\n",
			ret);

	return ret;
}

static int hclge_fd_ad_config(struct hclge_dev *hdev, u8 stage, int loc,
			      struct hclge_fd_ad_data *action)
{
	struct hclge_fd_ad_config_cmd *req;
	struct hclge_desc desc;
	u64 ad_data = 0;
	int ret;

	hclge_cmd_setup_basic_desc(&desc, HCLGE_OPC_FD_AD_OP, false);

	req = (struct hclge_fd_ad_config_cmd *)desc.data;
	req->index = cpu_to_le32(loc);
	req->stage = stage;

	hnae3_set_bit(ad_data, HCLGE_FD_AD_WR_RULE_ID_B,
		      action->write_rule_id_to_bd);
	hnae3_set_field(ad_data, HCLGE_FD_AD_RULE_ID_M, HCLGE_FD_AD_RULE_ID_S,
			action->rule_id);
	ad_data <<= 32;
	hnae3_set_bit(ad_data, HCLGE_FD_AD_DROP_B, action->drop_packet);
	hnae3_set_bit(ad_data, HCLGE_FD_AD_DIRECT_QID_B,
		      action->forward_to_direct_queue);
	hnae3_set_field(ad_data, HCLGE_FD_AD_QID_M, HCLGE_FD_AD_QID_S,
			action->queue_id);
	hnae3_set_bit(ad_data, HCLGE_FD_AD_USE_COUNTER_B, action->use_counter);
	hnae3_set_field(ad_data, HCLGE_FD_AD_COUNTER_NUM_M,
			HCLGE_FD_AD_COUNTER_NUM_S, action->counter_id);
	hnae3_set_bit(ad_data, HCLGE_FD_AD_NXT_STEP_B, action->use_next_stage);
	hnae3_set_field(ad_data, HCLGE_FD_AD_NXT_KEY_M, HCLGE_FD_AD_NXT_KEY_S,
			action->counter_id);

	req->ad_data = cpu_to_le64(ad_data);
	ret = hclge_cmd_send(&hdev->hw, &desc, 1);
	if (ret)
		dev_err(&hdev->pdev->dev, "fd ad config fail, ret=%d\n", ret);

	return ret;
}

static bool hclge_fd_convert_tuple(u32 tuple_bit, u8 *key_x, u8 *key_y,
				   struct hclge_fd_rule *rule)
{
	u16 tmp_x_s, tmp_y_s;
	u32 tmp_x_l, tmp_y_l;
	int i;

	if (rule->unused_tuple & tuple_bit)
		return true;

	switch (tuple_bit) {
	case 0:
		return false;
	case BIT(INNER_DST_MAC):
		for (i = 0; i < ETH_ALEN; i++) {
			calc_x(key_x[ETH_ALEN - 1 - i], rule->tuples.dst_mac[i],
			       rule->tuples_mask.dst_mac[i]);
			calc_y(key_y[ETH_ALEN - 1 - i], rule->tuples.dst_mac[i],
			       rule->tuples_mask.dst_mac[i]);
		}

		return true;
	case BIT(INNER_SRC_MAC):
		for (i = 0; i < ETH_ALEN; i++) {
			calc_x(key_x[ETH_ALEN - 1 - i], rule->tuples.src_mac[i],
			       rule->tuples.src_mac[i]);
			calc_y(key_y[ETH_ALEN - 1 - i], rule->tuples.src_mac[i],
			       rule->tuples.src_mac[i]);
		}

		return true;
	case BIT(INNER_VLAN_TAG_FST):
		calc_x(tmp_x_s, rule->tuples.vlan_tag1,
		       rule->tuples_mask.vlan_tag1);
		calc_y(tmp_y_s, rule->tuples.vlan_tag1,
		       rule->tuples_mask.vlan_tag1);
		*(__le16 *)key_x = cpu_to_le16(tmp_x_s);
		*(__le16 *)key_y = cpu_to_le16(tmp_y_s);

		return true;
	case BIT(INNER_ETH_TYPE):
		calc_x(tmp_x_s, rule->tuples.ether_proto,
		       rule->tuples_mask.ether_proto);
		calc_y(tmp_y_s, rule->tuples.ether_proto,
		       rule->tuples_mask.ether_proto);
		*(__le16 *)key_x = cpu_to_le16(tmp_x_s);
		*(__le16 *)key_y = cpu_to_le16(tmp_y_s);

		return true;
	case BIT(INNER_IP_TOS):
		calc_x(*key_x, rule->tuples.ip_tos, rule->tuples_mask.ip_tos);
		calc_y(*key_y, rule->tuples.ip_tos, rule->tuples_mask.ip_tos);

		return true;
	case BIT(INNER_IP_PROTO):
		calc_x(*key_x, rule->tuples.ip_proto,
		       rule->tuples_mask.ip_proto);
		calc_y(*key_y, rule->tuples.ip_proto,
		       rule->tuples_mask.ip_proto);

		return true;
	case BIT(INNER_SRC_IP):
		calc_x(tmp_x_l, rule->tuples.src_ip[IPV4_INDEX],
		       rule->tuples_mask.src_ip[IPV4_INDEX]);
		calc_y(tmp_y_l, rule->tuples.src_ip[IPV4_INDEX],
		       rule->tuples_mask.src_ip[IPV4_INDEX]);
		*(__le32 *)key_x = cpu_to_le32(tmp_x_l);
		*(__le32 *)key_y = cpu_to_le32(tmp_y_l);

		return true;
	case BIT(INNER_DST_IP):
		calc_x(tmp_x_l, rule->tuples.dst_ip[IPV4_INDEX],
		       rule->tuples_mask.dst_ip[IPV4_INDEX]);
		calc_y(tmp_y_l, rule->tuples.dst_ip[IPV4_INDEX],
		       rule->tuples_mask.dst_ip[IPV4_INDEX]);
		*(__le32 *)key_x = cpu_to_le32(tmp_x_l);
		*(__le32 *)key_y = cpu_to_le32(tmp_y_l);

		return true;
	case BIT(INNER_SRC_PORT):
		calc_x(tmp_x_s, rule->tuples.src_port,
		       rule->tuples_mask.src_port);
		calc_y(tmp_y_s, rule->tuples.src_port,
		       rule->tuples_mask.src_port);
		*(__le16 *)key_x = cpu_to_le16(tmp_x_s);
		*(__le16 *)key_y = cpu_to_le16(tmp_y_s);

		return true;
	case BIT(INNER_DST_PORT):
		calc_x(tmp_x_s, rule->tuples.dst_port,
		       rule->tuples_mask.dst_port);
		calc_y(tmp_y_s, rule->tuples.dst_port,
		       rule->tuples_mask.dst_port);
		*(__le16 *)key_x = cpu_to_le16(tmp_x_s);
		*(__le16 *)key_y = cpu_to_le16(tmp_y_s);

		return true;
	default:
		return false;
	}
}

static u32 hclge_get_port_number(enum HLCGE_PORT_TYPE port_type, u8 pf_id,
				 u8 vf_id, u8 network_port_id)
{
	u32 port_number = 0;

	if (port_type == HOST_PORT) {
		hnae3_set_field(port_number, HCLGE_PF_ID_M, HCLGE_PF_ID_S,
				pf_id);
		hnae3_set_field(port_number, HCLGE_VF_ID_M, HCLGE_VF_ID_S,
				vf_id);
		hnae3_set_bit(port_number, HCLGE_PORT_TYPE_B, HOST_PORT);
	} else {
		hnae3_set_field(port_number, HCLGE_NETWORK_PORT_ID_M,
				HCLGE_NETWORK_PORT_ID_S, network_port_id);
		hnae3_set_bit(port_number, HCLGE_PORT_TYPE_B, NETWORK_PORT);
	}

	return port_number;
}

static void hclge_fd_convert_meta_data(struct hclge_fd_key_cfg *key_cfg,
				       __le32 *key_x, __le32 *key_y,
				       struct hclge_fd_rule *rule)
{
	u32 tuple_bit, meta_data = 0, tmp_x, tmp_y, port_number;
	u8 cur_pos = 0, tuple_size, shift_bits;
	unsigned int i;

	for (i = 0; i < MAX_META_DATA; i++) {
		tuple_size = meta_data_key_info[i].key_length;
		tuple_bit = key_cfg->meta_data_active & BIT(i);

		switch (tuple_bit) {
		case BIT(ROCE_TYPE):
			hnae3_set_bit(meta_data, cur_pos, NIC_PACKET);
			cur_pos += tuple_size;
			break;
		case BIT(DST_VPORT):
			port_number = hclge_get_port_number(HOST_PORT, 0,
							    rule->vf_id, 0);
			hnae3_set_field(meta_data,
					GENMASK(cur_pos + tuple_size, cur_pos),
					cur_pos, port_number);
			cur_pos += tuple_size;
			break;
		default:
			break;
		}
	}

	calc_x(tmp_x, meta_data, 0xFFFFFFFF);
	calc_y(tmp_y, meta_data, 0xFFFFFFFF);
	shift_bits = sizeof(meta_data) * 8 - cur_pos;

	*key_x = cpu_to_le32(tmp_x << shift_bits);
	*key_y = cpu_to_le32(tmp_y << shift_bits);
}

/* A complete key is combined with meta data key and tuple key.
 * Meta data key is stored at the MSB region, and tuple key is stored at
 * the LSB region, unused bits will be filled 0.
 */
static int hclge_config_key(struct hclge_dev *hdev, u8 stage,
			    struct hclge_fd_rule *rule)
{
	struct hclge_fd_key_cfg *key_cfg = &hdev->fd_cfg.key_cfg[stage];
	u8 key_x[MAX_KEY_BYTES], key_y[MAX_KEY_BYTES];
	u8 *cur_key_x, *cur_key_y;
	unsigned int i;
	int ret, tuple_size;
	u8 meta_data_region;

	memset(key_x, 0, sizeof(key_x));
	memset(key_y, 0, sizeof(key_y));
	cur_key_x = key_x;
	cur_key_y = key_y;

	for (i = 0 ; i < MAX_TUPLE; i++) {
		bool tuple_valid;
		u32 check_tuple;

		tuple_size = tuple_key_info[i].key_length / 8;
		check_tuple = key_cfg->tuple_active & BIT(i);

		tuple_valid = hclge_fd_convert_tuple(check_tuple, cur_key_x,
						     cur_key_y, rule);
		if (tuple_valid) {
			cur_key_x += tuple_size;
			cur_key_y += tuple_size;
		}
	}

	meta_data_region = hdev->fd_cfg.max_key_length / 8 -
			MAX_META_DATA_LENGTH / 8;

	hclge_fd_convert_meta_data(key_cfg,
				   (__le32 *)(key_x + meta_data_region),
				   (__le32 *)(key_y + meta_data_region),
				   rule);

	ret = hclge_fd_tcam_config(hdev, stage, false, rule->location, key_y,
				   true);
	if (ret) {
		dev_err(&hdev->pdev->dev,
			"fd key_y config fail, loc=%d, ret=%d\n",
			rule->queue_id, ret);
		return ret;
	}

	ret = hclge_fd_tcam_config(hdev, stage, true, rule->location, key_x,
				   true);
	if (ret)
		dev_err(&hdev->pdev->dev,
			"fd key_x config fail, loc=%d, ret=%d\n",
			rule->queue_id, ret);
	return ret;
}

static int hclge_config_action(struct hclge_dev *hdev, u8 stage,
			       struct hclge_fd_rule *rule)
{
	struct hclge_fd_ad_data ad_data;

	ad_data.ad_id = rule->location;

	if (rule->action == HCLGE_FD_ACTION_DROP_PACKET) {
		ad_data.drop_packet = true;
		ad_data.forward_to_direct_queue = false;
		ad_data.queue_id = 0;
	} else {
		ad_data.drop_packet = false;
		ad_data.forward_to_direct_queue = true;
		ad_data.queue_id = rule->queue_id;
	}

	ad_data.use_counter = false;
	ad_data.counter_id = 0;

	ad_data.use_next_stage = false;
	ad_data.next_input_key = 0;

	ad_data.write_rule_id_to_bd = true;
	ad_data.rule_id = rule->location;

	return hclge_fd_ad_config(hdev, stage, ad_data.ad_id, &ad_data);
}

static int hclge_fd_check_spec(struct hclge_dev *hdev,
			       struct ethtool_rx_flow_spec *fs, u32 *unused)
{
	struct ethtool_tcpip4_spec *tcp_ip4_spec;
	struct ethtool_usrip4_spec *usr_ip4_spec;
	struct ethtool_tcpip6_spec *tcp_ip6_spec;
	struct ethtool_usrip6_spec *usr_ip6_spec;
	struct ethhdr *ether_spec;

	if (fs->location >= hdev->fd_cfg.rule_num[HCLGE_FD_STAGE_1])
		return -EINVAL;

	if (!(fs->flow_type & hdev->fd_cfg.proto_support))
		return -EOPNOTSUPP;

	if ((fs->flow_type & FLOW_EXT) &&
	    (fs->h_ext.data[0] != 0 || fs->h_ext.data[1] != 0)) {
		dev_err(&hdev->pdev->dev, "user-def bytes are not supported\n");
		return -EOPNOTSUPP;
	}

	switch (fs->flow_type & ~(FLOW_EXT | FLOW_MAC_EXT)) {
	case SCTP_V4_FLOW:
	case TCP_V4_FLOW:
	case UDP_V4_FLOW:
		tcp_ip4_spec = &fs->h_u.tcp_ip4_spec;
		*unused |= BIT(INNER_SRC_MAC) | BIT(INNER_DST_MAC);

		if (!tcp_ip4_spec->ip4src)
			*unused |= BIT(INNER_SRC_IP);

		if (!tcp_ip4_spec->ip4dst)
			*unused |= BIT(INNER_DST_IP);

		if (!tcp_ip4_spec->psrc)
			*unused |= BIT(INNER_SRC_PORT);

		if (!tcp_ip4_spec->pdst)
			*unused |= BIT(INNER_DST_PORT);

		if (!tcp_ip4_spec->tos)
			*unused |= BIT(INNER_IP_TOS);

		break;
	case IP_USER_FLOW:
		usr_ip4_spec = &fs->h_u.usr_ip4_spec;
		*unused |= BIT(INNER_SRC_MAC) | BIT(INNER_DST_MAC) |
			BIT(INNER_SRC_PORT) | BIT(INNER_DST_PORT);

		if (!usr_ip4_spec->ip4src)
			*unused |= BIT(INNER_SRC_IP);

		if (!usr_ip4_spec->ip4dst)
			*unused |= BIT(INNER_DST_IP);

		if (!usr_ip4_spec->tos)
			*unused |= BIT(INNER_IP_TOS);

		if (!usr_ip4_spec->proto)
			*unused |= BIT(INNER_IP_PROTO);

		if (usr_ip4_spec->l4_4_bytes)
			return -EOPNOTSUPP;

		if (usr_ip4_spec->ip_ver != ETH_RX_NFC_IP4)
			return -EOPNOTSUPP;

		break;
	case SCTP_V6_FLOW:
	case TCP_V6_FLOW:
	case UDP_V6_FLOW:
		tcp_ip6_spec = &fs->h_u.tcp_ip6_spec;
		*unused |= BIT(INNER_SRC_MAC) | BIT(INNER_DST_MAC) |
			BIT(INNER_IP_TOS);

		/* check whether src/dst ip address used */
		if (!tcp_ip6_spec->ip6src[0] && !tcp_ip6_spec->ip6src[1] &&
		    !tcp_ip6_spec->ip6src[2] && !tcp_ip6_spec->ip6src[3])
			*unused |= BIT(INNER_SRC_IP);

		if (!tcp_ip6_spec->ip6dst[0] && !tcp_ip6_spec->ip6dst[1] &&
		    !tcp_ip6_spec->ip6dst[2] && !tcp_ip6_spec->ip6dst[3])
			*unused |= BIT(INNER_DST_IP);

		if (!tcp_ip6_spec->psrc)
			*unused |= BIT(INNER_SRC_PORT);

		if (!tcp_ip6_spec->pdst)
			*unused |= BIT(INNER_DST_PORT);

		if (tcp_ip6_spec->tclass)
			return -EOPNOTSUPP;

		break;
	case IPV6_USER_FLOW:
		usr_ip6_spec = &fs->h_u.usr_ip6_spec;
		*unused |= BIT(INNER_SRC_MAC) | BIT(INNER_DST_MAC) |
			BIT(INNER_IP_TOS) | BIT(INNER_SRC_PORT) |
			BIT(INNER_DST_PORT);

		/* check whether src/dst ip address used */
		if (!usr_ip6_spec->ip6src[0] && !usr_ip6_spec->ip6src[1] &&
		    !usr_ip6_spec->ip6src[2] && !usr_ip6_spec->ip6src[3])
			*unused |= BIT(INNER_SRC_IP);

		if (!usr_ip6_spec->ip6dst[0] && !usr_ip6_spec->ip6dst[1] &&
		    !usr_ip6_spec->ip6dst[2] && !usr_ip6_spec->ip6dst[3])
			*unused |= BIT(INNER_DST_IP);

		if (!usr_ip6_spec->l4_proto)
			*unused |= BIT(INNER_IP_PROTO);

		if (usr_ip6_spec->tclass)
			return -EOPNOTSUPP;

		if (usr_ip6_spec->l4_4_bytes)
			return -EOPNOTSUPP;

		break;
	case ETHER_FLOW:
		ether_spec = &fs->h_u.ether_spec;
		*unused |= BIT(INNER_SRC_IP) | BIT(INNER_DST_IP) |
			BIT(INNER_SRC_PORT) | BIT(INNER_DST_PORT) |
			BIT(INNER_IP_TOS) | BIT(INNER_IP_PROTO);

		if (is_zero_ether_addr(ether_spec->h_source))
			*unused |= BIT(INNER_SRC_MAC);

		if (is_zero_ether_addr(ether_spec->h_dest))
			*unused |= BIT(INNER_DST_MAC);

		if (!ether_spec->h_proto)
			*unused |= BIT(INNER_ETH_TYPE);

		break;
	default:
		return -EOPNOTSUPP;
	}

	if ((fs->flow_type & FLOW_EXT)) {
		if (fs->h_ext.vlan_etype)
			return -EOPNOTSUPP;
		if (!fs->h_ext.vlan_tci)
			*unused |= BIT(INNER_VLAN_TAG_FST);

		if (fs->m_ext.vlan_tci) {
			if (be16_to_cpu(fs->h_ext.vlan_tci) >= VLAN_N_VID)
				return -EINVAL;
		}
	} else {
		*unused |= BIT(INNER_VLAN_TAG_FST);
	}

	if (fs->flow_type & FLOW_MAC_EXT) {
		if (!(hdev->fd_cfg.proto_support & ETHER_FLOW))
			return -EOPNOTSUPP;

		if (is_zero_ether_addr(fs->h_ext.h_dest))
			*unused |= BIT(INNER_DST_MAC);
		else
			*unused &= ~(BIT(INNER_DST_MAC));
	}

	return 0;
}

static bool hclge_fd_rule_exist(struct hclge_dev *hdev, u16 location)
{
	struct hclge_fd_rule *rule = NULL;
	struct hlist_node *node2;

	spin_lock_bh(&hdev->fd_rule_lock);
	hlist_for_each_entry_safe(rule, node2, &hdev->fd_rule_list, rule_node) {
		if (rule->location >= location)
			break;
	}

	spin_unlock_bh(&hdev->fd_rule_lock);

	return  rule && rule->location == location;
}

/* make sure being called after lock up with fd_rule_lock */
static int hclge_fd_update_rule_list(struct hclge_dev *hdev,
				     struct hclge_fd_rule *new_rule,
				     u16 location,
				     bool is_add)
{
	struct hclge_fd_rule *rule = NULL, *parent = NULL;
	struct hlist_node *node2;

	if (is_add && !new_rule)
		return -EINVAL;

	hlist_for_each_entry_safe(rule, node2,
				  &hdev->fd_rule_list, rule_node) {
		if (rule->location >= location)
			break;
		parent = rule;
	}

	if (rule && rule->location == location) {
		hlist_del(&rule->rule_node);
		kfree(rule);
		hdev->hclge_fd_rule_num--;

		if (!is_add) {
			if (!hdev->hclge_fd_rule_num)
				hdev->fd_active_type = HCLGE_FD_RULE_NONE;
			clear_bit(location, hdev->fd_bmap);

			return 0;
		}
	} else if (!is_add) {
		dev_err(&hdev->pdev->dev,
			"delete fail, rule %d is inexistent\n",
			location);
		return -EINVAL;
	}

	INIT_HLIST_NODE(&new_rule->rule_node);

	if (parent)
		hlist_add_behind(&new_rule->rule_node, &parent->rule_node);
	else
		hlist_add_head(&new_rule->rule_node, &hdev->fd_rule_list);

	set_bit(location, hdev->fd_bmap);
	hdev->hclge_fd_rule_num++;
	hdev->fd_active_type = new_rule->rule_type;

	return 0;
}

static int hclge_fd_get_tuple(struct hclge_dev *hdev,
			      struct ethtool_rx_flow_spec *fs,
			      struct hclge_fd_rule *rule)
{
	u32 flow_type = fs->flow_type & ~(FLOW_EXT | FLOW_MAC_EXT);

	switch (flow_type) {
	case SCTP_V4_FLOW:
	case TCP_V4_FLOW:
	case UDP_V4_FLOW:
		rule->tuples.src_ip[IPV4_INDEX] =
				be32_to_cpu(fs->h_u.tcp_ip4_spec.ip4src);
		rule->tuples_mask.src_ip[IPV4_INDEX] =
				be32_to_cpu(fs->m_u.tcp_ip4_spec.ip4src);

		rule->tuples.dst_ip[IPV4_INDEX] =
				be32_to_cpu(fs->h_u.tcp_ip4_spec.ip4dst);
		rule->tuples_mask.dst_ip[IPV4_INDEX] =
				be32_to_cpu(fs->m_u.tcp_ip4_spec.ip4dst);

		rule->tuples.src_port = be16_to_cpu(fs->h_u.tcp_ip4_spec.psrc);
		rule->tuples_mask.src_port =
				be16_to_cpu(fs->m_u.tcp_ip4_spec.psrc);

		rule->tuples.dst_port = be16_to_cpu(fs->h_u.tcp_ip4_spec.pdst);
		rule->tuples_mask.dst_port =
				be16_to_cpu(fs->m_u.tcp_ip4_spec.pdst);

		rule->tuples.ip_tos = fs->h_u.tcp_ip4_spec.tos;
		rule->tuples_mask.ip_tos = fs->m_u.tcp_ip4_spec.tos;

		rule->tuples.ether_proto = ETH_P_IP;
		rule->tuples_mask.ether_proto = 0xFFFF;

		break;
	case IP_USER_FLOW:
		rule->tuples.src_ip[IPV4_INDEX] =
				be32_to_cpu(fs->h_u.usr_ip4_spec.ip4src);
		rule->tuples_mask.src_ip[IPV4_INDEX] =
				be32_to_cpu(fs->m_u.usr_ip4_spec.ip4src);

		rule->tuples.dst_ip[IPV4_INDEX] =
				be32_to_cpu(fs->h_u.usr_ip4_spec.ip4dst);
		rule->tuples_mask.dst_ip[IPV4_INDEX] =
				be32_to_cpu(fs->m_u.usr_ip4_spec.ip4dst);

		rule->tuples.ip_tos = fs->h_u.usr_ip4_spec.tos;
		rule->tuples_mask.ip_tos = fs->m_u.usr_ip4_spec.tos;

		rule->tuples.ip_proto = fs->h_u.usr_ip4_spec.proto;
		rule->tuples_mask.ip_proto = fs->m_u.usr_ip4_spec.proto;

		rule->tuples.ether_proto = ETH_P_IP;
		rule->tuples_mask.ether_proto = 0xFFFF;

		break;
	case SCTP_V6_FLOW:
	case TCP_V6_FLOW:
	case UDP_V6_FLOW:
		be32_to_cpu_array(rule->tuples.src_ip,
				  fs->h_u.tcp_ip6_spec.ip6src, IPV6_SIZE);
		be32_to_cpu_array(rule->tuples_mask.src_ip,
				  fs->m_u.tcp_ip6_spec.ip6src, IPV6_SIZE);

		be32_to_cpu_array(rule->tuples.dst_ip,
				  fs->h_u.tcp_ip6_spec.ip6dst, IPV6_SIZE);
		be32_to_cpu_array(rule->tuples_mask.dst_ip,
				  fs->m_u.tcp_ip6_spec.ip6dst, IPV6_SIZE);

		rule->tuples.src_port = be16_to_cpu(fs->h_u.tcp_ip6_spec.psrc);
		rule->tuples_mask.src_port =
				be16_to_cpu(fs->m_u.tcp_ip6_spec.psrc);

		rule->tuples.dst_port = be16_to_cpu(fs->h_u.tcp_ip6_spec.pdst);
		rule->tuples_mask.dst_port =
				be16_to_cpu(fs->m_u.tcp_ip6_spec.pdst);

		rule->tuples.ether_proto = ETH_P_IPV6;
		rule->tuples_mask.ether_proto = 0xFFFF;

		break;
	case IPV6_USER_FLOW:
		be32_to_cpu_array(rule->tuples.src_ip,
				  fs->h_u.usr_ip6_spec.ip6src, IPV6_SIZE);
		be32_to_cpu_array(rule->tuples_mask.src_ip,
				  fs->m_u.usr_ip6_spec.ip6src, IPV6_SIZE);

		be32_to_cpu_array(rule->tuples.dst_ip,
				  fs->h_u.usr_ip6_spec.ip6dst, IPV6_SIZE);
		be32_to_cpu_array(rule->tuples_mask.dst_ip,
				  fs->m_u.usr_ip6_spec.ip6dst, IPV6_SIZE);

		rule->tuples.ip_proto = fs->h_u.usr_ip6_spec.l4_proto;
		rule->tuples_mask.ip_proto = fs->m_u.usr_ip6_spec.l4_proto;

		rule->tuples.ether_proto = ETH_P_IPV6;
		rule->tuples_mask.ether_proto = 0xFFFF;

		break;
	case ETHER_FLOW:
		ether_addr_copy(rule->tuples.src_mac,
				fs->h_u.ether_spec.h_source);
		ether_addr_copy(rule->tuples_mask.src_mac,
				fs->m_u.ether_spec.h_source);

		ether_addr_copy(rule->tuples.dst_mac,
				fs->h_u.ether_spec.h_dest);
		ether_addr_copy(rule->tuples_mask.dst_mac,
				fs->m_u.ether_spec.h_dest);

		rule->tuples.ether_proto =
				be16_to_cpu(fs->h_u.ether_spec.h_proto);
		rule->tuples_mask.ether_proto =
				be16_to_cpu(fs->m_u.ether_spec.h_proto);

		break;
	default:
		return -EOPNOTSUPP;
	}

	switch (flow_type) {
	case SCTP_V4_FLOW:
	case SCTP_V6_FLOW:
		rule->tuples.ip_proto = IPPROTO_SCTP;
		rule->tuples_mask.ip_proto = 0xFF;
		break;
	case TCP_V4_FLOW:
	case TCP_V6_FLOW:
		rule->tuples.ip_proto = IPPROTO_TCP;
		rule->tuples_mask.ip_proto = 0xFF;
		break;
	case UDP_V4_FLOW:
	case UDP_V6_FLOW:
		rule->tuples.ip_proto = IPPROTO_UDP;
		rule->tuples_mask.ip_proto = 0xFF;
		break;
	default:
		break;
	}

	if ((fs->flow_type & FLOW_EXT)) {
		rule->tuples.vlan_tag1 = be16_to_cpu(fs->h_ext.vlan_tci);
		rule->tuples_mask.vlan_tag1 = be16_to_cpu(fs->m_ext.vlan_tci);
	}

	if (fs->flow_type & FLOW_MAC_EXT) {
		ether_addr_copy(rule->tuples.dst_mac, fs->h_ext.h_dest);
		ether_addr_copy(rule->tuples_mask.dst_mac, fs->m_ext.h_dest);
	}

	return 0;
}

/* make sure being called after lock up with fd_rule_lock */
static int hclge_fd_config_rule(struct hclge_dev *hdev,
				struct hclge_fd_rule *rule)
{
	int ret;

	if (!rule) {
		dev_err(&hdev->pdev->dev,
			"The flow director rule is NULL\n");
		return -EINVAL;
	}

	/* it will never fail here, so needn't to check return value */
	hclge_fd_update_rule_list(hdev, rule, rule->location, true);

	ret = hclge_config_action(hdev, HCLGE_FD_STAGE_1, rule);
	if (ret)
		goto clear_rule;

	ret = hclge_config_key(hdev, HCLGE_FD_STAGE_1, rule);
	if (ret)
		goto clear_rule;

	return 0;

clear_rule:
	hclge_fd_update_rule_list(hdev, rule, rule->location, false);
	return ret;
}

static int hclge_add_fd_entry(struct hnae3_handle *handle,
			      struct ethtool_rxnfc *cmd)
{
	struct hclge_vport *vport = hclge_get_vport(handle);
	struct hclge_dev *hdev = vport->back;
	u16 dst_vport_id = 0, q_index = 0;
	struct ethtool_rx_flow_spec *fs;
	struct hclge_fd_rule *rule;
	u32 unused = 0;
	u8 action;
	int ret;

	if (!hnae3_dev_fd_supported(hdev))
		return -EOPNOTSUPP;

	if (!hdev->fd_en) {
		dev_warn(&hdev->pdev->dev,
			 "Please enable flow director first\n");
		return -EOPNOTSUPP;
	}

	fs = (struct ethtool_rx_flow_spec *)&cmd->fs;

	ret = hclge_fd_check_spec(hdev, fs, &unused);
	if (ret) {
		dev_err(&hdev->pdev->dev, "Check fd spec failed\n");
		return ret;
	}

	if (fs->ring_cookie == RX_CLS_FLOW_DISC) {
		action = HCLGE_FD_ACTION_DROP_PACKET;
	} else {
		u32 ring = ethtool_get_flow_spec_ring(fs->ring_cookie);
		u8 vf = ethtool_get_flow_spec_ring_vf(fs->ring_cookie);
		u16 tqps;

		if (vf > hdev->num_req_vfs) {
			dev_err(&hdev->pdev->dev,
				"Error: vf id (%d) > max vf num (%d)\n",
				vf, hdev->num_req_vfs);
			return -EINVAL;
		}

		dst_vport_id = vf ? hdev->vport[vf].vport_id : vport->vport_id;
		tqps = vf ? hdev->vport[vf].alloc_tqps : vport->alloc_tqps;

		if (ring >= tqps) {
			dev_err(&hdev->pdev->dev,
				"Error: queue id (%d) > max tqp num (%d)\n",
				ring, tqps - 1);
			return -EINVAL;
		}

		action = HCLGE_FD_ACTION_ACCEPT_PACKET;
		q_index = ring;
	}

	rule = kzalloc(sizeof(*rule), GFP_KERNEL);
	if (!rule)
		return -ENOMEM;

	ret = hclge_fd_get_tuple(hdev, fs, rule);
	if (ret) {
		kfree(rule);
		return ret;
	}

	rule->flow_type = fs->flow_type;

	rule->location = fs->location;
	rule->unused_tuple = unused;
	rule->vf_id = dst_vport_id;
	rule->queue_id = q_index;
	rule->action = action;
	rule->rule_type = HCLGE_FD_EP_ACTIVE;

	/* to avoid rule conflict, when user configure rule by ethtool,
	 * we need to clear all arfs rules
	 */
	hclge_clear_arfs_rules(handle);

	spin_lock_bh(&hdev->fd_rule_lock);
	ret = hclge_fd_config_rule(hdev, rule);

	spin_unlock_bh(&hdev->fd_rule_lock);

	return ret;
}

static int hclge_del_fd_entry(struct hnae3_handle *handle,
			      struct ethtool_rxnfc *cmd)
{
	struct hclge_vport *vport = hclge_get_vport(handle);
	struct hclge_dev *hdev = vport->back;
	struct ethtool_rx_flow_spec *fs;
	int ret;

	if (!hnae3_dev_fd_supported(hdev))
		return -EOPNOTSUPP;

	fs = (struct ethtool_rx_flow_spec *)&cmd->fs;

	if (fs->location >= hdev->fd_cfg.rule_num[HCLGE_FD_STAGE_1])
		return -EINVAL;

	if (!hclge_fd_rule_exist(hdev, fs->location)) {
		dev_err(&hdev->pdev->dev,
			"Delete fail, rule %d is inexistent\n", fs->location);
		return -ENOENT;
	}

	ret = hclge_fd_tcam_config(hdev, HCLGE_FD_STAGE_1, true, fs->location,
				   NULL, false);
	if (ret)
		return ret;

	spin_lock_bh(&hdev->fd_rule_lock);
	ret = hclge_fd_update_rule_list(hdev, NULL, fs->location, false);

	spin_unlock_bh(&hdev->fd_rule_lock);

	return ret;
}

static void hclge_del_all_fd_entries(struct hnae3_handle *handle,
				     bool clear_list)
{
	struct hclge_vport *vport = hclge_get_vport(handle);
	struct hclge_dev *hdev = vport->back;
	struct hclge_fd_rule *rule;
	struct hlist_node *node;
	u16 location;

	if (!hnae3_dev_fd_supported(hdev))
		return;

	spin_lock_bh(&hdev->fd_rule_lock);
	for_each_set_bit(location, hdev->fd_bmap,
			 hdev->fd_cfg.rule_num[HCLGE_FD_STAGE_1])
		hclge_fd_tcam_config(hdev, HCLGE_FD_STAGE_1, true, location,
				     NULL, false);

	if (clear_list) {
		hlist_for_each_entry_safe(rule, node, &hdev->fd_rule_list,
					  rule_node) {
			hlist_del(&rule->rule_node);
			kfree(rule);
		}
		hdev->fd_active_type = HCLGE_FD_RULE_NONE;
		hdev->hclge_fd_rule_num = 0;
		bitmap_zero(hdev->fd_bmap,
			    hdev->fd_cfg.rule_num[HCLGE_FD_STAGE_1]);
	}

	spin_unlock_bh(&hdev->fd_rule_lock);
}

static int hclge_restore_fd_entries(struct hnae3_handle *handle)
{
	struct hclge_vport *vport = hclge_get_vport(handle);
	struct hclge_dev *hdev = vport->back;
	struct hclge_fd_rule *rule;
	struct hlist_node *node;
	int ret;

	/* Return ok here, because reset error handling will check this
	 * return value. If error is returned here, the reset process will
	 * fail.
	 */
	if (!hnae3_dev_fd_supported(hdev))
		return 0;

	/* if fd is disabled, should not restore it when reset */
	if (!hdev->fd_en)
		return 0;

	spin_lock_bh(&hdev->fd_rule_lock);
	hlist_for_each_entry_safe(rule, node, &hdev->fd_rule_list, rule_node) {
		ret = hclge_config_action(hdev, HCLGE_FD_STAGE_1, rule);
		if (!ret)
			ret = hclge_config_key(hdev, HCLGE_FD_STAGE_1, rule);

		if (ret) {
			dev_warn(&hdev->pdev->dev,
				 "Restore rule %d failed, remove it\n",
				 rule->location);
			clear_bit(rule->location, hdev->fd_bmap);
			hlist_del(&rule->rule_node);
			kfree(rule);
			hdev->hclge_fd_rule_num--;
		}
	}

	if (hdev->hclge_fd_rule_num)
		hdev->fd_active_type = HCLGE_FD_EP_ACTIVE;

	spin_unlock_bh(&hdev->fd_rule_lock);

	return 0;
}

static int hclge_get_fd_rule_cnt(struct hnae3_handle *handle,
				 struct ethtool_rxnfc *cmd)
{
	struct hclge_vport *vport = hclge_get_vport(handle);
	struct hclge_dev *hdev = vport->back;

	if (!hnae3_dev_fd_supported(hdev))
		return -EOPNOTSUPP;

	cmd->rule_cnt = hdev->hclge_fd_rule_num;
	cmd->data = hdev->fd_cfg.rule_num[HCLGE_FD_STAGE_1];

	return 0;
}

static int hclge_get_fd_rule_info(struct hnae3_handle *handle,
				  struct ethtool_rxnfc *cmd)
{
	struct hclge_vport *vport = hclge_get_vport(handle);
	struct hclge_fd_rule *rule = NULL;
	struct hclge_dev *hdev = vport->back;
	struct ethtool_rx_flow_spec *fs;
	struct hlist_node *node2;

	if (!hnae3_dev_fd_supported(hdev))
		return -EOPNOTSUPP;

	fs = (struct ethtool_rx_flow_spec *)&cmd->fs;

	spin_lock_bh(&hdev->fd_rule_lock);

	hlist_for_each_entry_safe(rule, node2, &hdev->fd_rule_list, rule_node) {
		if (rule->location >= fs->location)
			break;
	}

	if (!rule || fs->location != rule->location) {
		spin_unlock_bh(&hdev->fd_rule_lock);

		return -ENOENT;
	}

	fs->flow_type = rule->flow_type;
	switch (fs->flow_type & ~(FLOW_EXT | FLOW_MAC_EXT)) {
	case SCTP_V4_FLOW:
	case TCP_V4_FLOW:
	case UDP_V4_FLOW:
		fs->h_u.tcp_ip4_spec.ip4src =
				cpu_to_be32(rule->tuples.src_ip[IPV4_INDEX]);
		fs->m_u.tcp_ip4_spec.ip4src =
			rule->unused_tuple & BIT(INNER_SRC_IP) ?
			0 : cpu_to_be32(rule->tuples_mask.src_ip[IPV4_INDEX]);

		fs->h_u.tcp_ip4_spec.ip4dst =
				cpu_to_be32(rule->tuples.dst_ip[IPV4_INDEX]);
		fs->m_u.tcp_ip4_spec.ip4dst =
			rule->unused_tuple & BIT(INNER_DST_IP) ?
			0 : cpu_to_be32(rule->tuples_mask.dst_ip[IPV4_INDEX]);

		fs->h_u.tcp_ip4_spec.psrc = cpu_to_be16(rule->tuples.src_port);
		fs->m_u.tcp_ip4_spec.psrc =
				rule->unused_tuple & BIT(INNER_SRC_PORT) ?
				0 : cpu_to_be16(rule->tuples_mask.src_port);

		fs->h_u.tcp_ip4_spec.pdst = cpu_to_be16(rule->tuples.dst_port);
		fs->m_u.tcp_ip4_spec.pdst =
				rule->unused_tuple & BIT(INNER_DST_PORT) ?
				0 : cpu_to_be16(rule->tuples_mask.dst_port);

		fs->h_u.tcp_ip4_spec.tos = rule->tuples.ip_tos;
		fs->m_u.tcp_ip4_spec.tos =
				rule->unused_tuple & BIT(INNER_IP_TOS) ?
				0 : rule->tuples_mask.ip_tos;

		break;
	case IP_USER_FLOW:
		fs->h_u.usr_ip4_spec.ip4src =
				cpu_to_be32(rule->tuples.src_ip[IPV4_INDEX]);
		fs->m_u.tcp_ip4_spec.ip4src =
			rule->unused_tuple & BIT(INNER_SRC_IP) ?
			0 : cpu_to_be32(rule->tuples_mask.src_ip[IPV4_INDEX]);

		fs->h_u.usr_ip4_spec.ip4dst =
				cpu_to_be32(rule->tuples.dst_ip[IPV4_INDEX]);
		fs->m_u.usr_ip4_spec.ip4dst =
			rule->unused_tuple & BIT(INNER_DST_IP) ?
			0 : cpu_to_be32(rule->tuples_mask.dst_ip[IPV4_INDEX]);

		fs->h_u.usr_ip4_spec.tos = rule->tuples.ip_tos;
		fs->m_u.usr_ip4_spec.tos =
				rule->unused_tuple & BIT(INNER_IP_TOS) ?
				0 : rule->tuples_mask.ip_tos;

		fs->h_u.usr_ip4_spec.proto = rule->tuples.ip_proto;
		fs->m_u.usr_ip4_spec.proto =
				rule->unused_tuple & BIT(INNER_IP_PROTO) ?
				0 : rule->tuples_mask.ip_proto;

		fs->h_u.usr_ip4_spec.ip_ver = ETH_RX_NFC_IP4;

		break;
	case SCTP_V6_FLOW:
	case TCP_V6_FLOW:
	case UDP_V6_FLOW:
		cpu_to_be32_array(fs->h_u.tcp_ip6_spec.ip6src,
				  rule->tuples.src_ip, IPV6_SIZE);
		if (rule->unused_tuple & BIT(INNER_SRC_IP))
			memset(fs->m_u.tcp_ip6_spec.ip6src, 0,
			       sizeof(int) * IPV6_SIZE);
		else
			cpu_to_be32_array(fs->m_u.tcp_ip6_spec.ip6src,
					  rule->tuples_mask.src_ip, IPV6_SIZE);

		cpu_to_be32_array(fs->h_u.tcp_ip6_spec.ip6dst,
				  rule->tuples.dst_ip, IPV6_SIZE);
		if (rule->unused_tuple & BIT(INNER_DST_IP))
			memset(fs->m_u.tcp_ip6_spec.ip6dst, 0,
			       sizeof(int) * IPV6_SIZE);
		else
			cpu_to_be32_array(fs->m_u.tcp_ip6_spec.ip6dst,
					  rule->tuples_mask.dst_ip, IPV6_SIZE);

		fs->h_u.tcp_ip6_spec.psrc = cpu_to_be16(rule->tuples.src_port);
		fs->m_u.tcp_ip6_spec.psrc =
				rule->unused_tuple & BIT(INNER_SRC_PORT) ?
				0 : cpu_to_be16(rule->tuples_mask.src_port);

		fs->h_u.tcp_ip6_spec.pdst = cpu_to_be16(rule->tuples.dst_port);
		fs->m_u.tcp_ip6_spec.pdst =
				rule->unused_tuple & BIT(INNER_DST_PORT) ?
				0 : cpu_to_be16(rule->tuples_mask.dst_port);

		break;
	case IPV6_USER_FLOW:
		cpu_to_be32_array(fs->h_u.usr_ip6_spec.ip6src,
				  rule->tuples.src_ip, IPV6_SIZE);
		if (rule->unused_tuple & BIT(INNER_SRC_IP))
			memset(fs->m_u.usr_ip6_spec.ip6src, 0,
			       sizeof(int) * IPV6_SIZE);
		else
			cpu_to_be32_array(fs->m_u.usr_ip6_spec.ip6src,
					  rule->tuples_mask.src_ip, IPV6_SIZE);

		cpu_to_be32_array(fs->h_u.usr_ip6_spec.ip6dst,
				  rule->tuples.dst_ip, IPV6_SIZE);
		if (rule->unused_tuple & BIT(INNER_DST_IP))
			memset(fs->m_u.usr_ip6_spec.ip6dst, 0,
			       sizeof(int) * IPV6_SIZE);
		else
			cpu_to_be32_array(fs->m_u.usr_ip6_spec.ip6dst,
					  rule->tuples_mask.dst_ip, IPV6_SIZE);

		fs->h_u.usr_ip6_spec.l4_proto = rule->tuples.ip_proto;
		fs->m_u.usr_ip6_spec.l4_proto =
				rule->unused_tuple & BIT(INNER_IP_PROTO) ?
				0 : rule->tuples_mask.ip_proto;

		break;
	case ETHER_FLOW:
		ether_addr_copy(fs->h_u.ether_spec.h_source,
				rule->tuples.src_mac);
		if (rule->unused_tuple & BIT(INNER_SRC_MAC))
			eth_zero_addr(fs->m_u.ether_spec.h_source);
		else
			ether_addr_copy(fs->m_u.ether_spec.h_source,
					rule->tuples_mask.src_mac);

		ether_addr_copy(fs->h_u.ether_spec.h_dest,
				rule->tuples.dst_mac);
		if (rule->unused_tuple & BIT(INNER_DST_MAC))
			eth_zero_addr(fs->m_u.ether_spec.h_dest);
		else
			ether_addr_copy(fs->m_u.ether_spec.h_dest,
					rule->tuples_mask.dst_mac);

		fs->h_u.ether_spec.h_proto =
				cpu_to_be16(rule->tuples.ether_proto);
		fs->m_u.ether_spec.h_proto =
				rule->unused_tuple & BIT(INNER_ETH_TYPE) ?
				0 : cpu_to_be16(rule->tuples_mask.ether_proto);

		break;
	default:
		spin_unlock_bh(&hdev->fd_rule_lock);
		return -EOPNOTSUPP;
	}

	if (fs->flow_type & FLOW_EXT) {
		fs->h_ext.vlan_tci = cpu_to_be16(rule->tuples.vlan_tag1);
		fs->m_ext.vlan_tci =
				rule->unused_tuple & BIT(INNER_VLAN_TAG_FST) ?
				cpu_to_be16(VLAN_VID_MASK) :
				cpu_to_be16(rule->tuples_mask.vlan_tag1);
	}

	if (fs->flow_type & FLOW_MAC_EXT) {
		ether_addr_copy(fs->h_ext.h_dest, rule->tuples.dst_mac);
		if (rule->unused_tuple & BIT(INNER_DST_MAC))
			eth_zero_addr(fs->m_u.ether_spec.h_dest);
		else
			ether_addr_copy(fs->m_u.ether_spec.h_dest,
					rule->tuples_mask.dst_mac);
	}

	if (rule->action == HCLGE_FD_ACTION_DROP_PACKET) {
		fs->ring_cookie = RX_CLS_FLOW_DISC;
	} else {
		u64 vf_id;

		fs->ring_cookie = rule->queue_id;
		vf_id = rule->vf_id;
		vf_id <<= ETHTOOL_RX_FLOW_SPEC_RING_VF_OFF;
		fs->ring_cookie |= vf_id;
	}

	spin_unlock_bh(&hdev->fd_rule_lock);

	return 0;
}

static int hclge_get_all_rules(struct hnae3_handle *handle,
			       struct ethtool_rxnfc *cmd, u32 *rule_locs)
{
	struct hclge_vport *vport = hclge_get_vport(handle);
	struct hclge_dev *hdev = vport->back;
	struct hclge_fd_rule *rule;
	struct hlist_node *node2;
	int cnt = 0;

	if (!hnae3_dev_fd_supported(hdev))
		return -EOPNOTSUPP;

	cmd->data = hdev->fd_cfg.rule_num[HCLGE_FD_STAGE_1];

	spin_lock_bh(&hdev->fd_rule_lock);
	hlist_for_each_entry_safe(rule, node2,
				  &hdev->fd_rule_list, rule_node) {
		if (cnt == cmd->rule_cnt) {
			spin_unlock_bh(&hdev->fd_rule_lock);
			return -EMSGSIZE;
		}

		rule_locs[cnt] = rule->location;
		cnt++;
	}

	spin_unlock_bh(&hdev->fd_rule_lock);

	cmd->rule_cnt = cnt;

	return 0;
}

static void hclge_fd_get_flow_tuples(const struct flow_keys *fkeys,
				     struct hclge_fd_rule_tuples *tuples)
{
#define flow_ip6_src fkeys->addrs.v6addrs.src.in6_u.u6_addr32
#define flow_ip6_dst fkeys->addrs.v6addrs.dst.in6_u.u6_addr32

	tuples->ether_proto = be16_to_cpu(fkeys->basic.n_proto);
	tuples->ip_proto = fkeys->basic.ip_proto;
	tuples->dst_port = be16_to_cpu(fkeys->ports.dst);

	if (fkeys->basic.n_proto == htons(ETH_P_IP)) {
		tuples->src_ip[3] = be32_to_cpu(fkeys->addrs.v4addrs.src);
		tuples->dst_ip[3] = be32_to_cpu(fkeys->addrs.v4addrs.dst);
	} else {
		int i;

		for (i = 0; i < IPV6_SIZE; i++) {
			tuples->src_ip[i] = be32_to_cpu(flow_ip6_src[i]);
			tuples->dst_ip[i] = be32_to_cpu(flow_ip6_dst[i]);
		}
	}
}

/* traverse all rules, check whether an existed rule has the same tuples */
static struct hclge_fd_rule *
hclge_fd_search_flow_keys(struct hclge_dev *hdev,
			  const struct hclge_fd_rule_tuples *tuples)
{
	struct hclge_fd_rule *rule = NULL;
	struct hlist_node *node;

	hlist_for_each_entry_safe(rule, node, &hdev->fd_rule_list, rule_node) {
		if (!memcmp(tuples, &rule->tuples, sizeof(*tuples)))
			return rule;
	}

	return NULL;
}

static void hclge_fd_build_arfs_rule(const struct hclge_fd_rule_tuples *tuples,
				     struct hclge_fd_rule *rule)
{
	rule->unused_tuple = BIT(INNER_SRC_MAC) | BIT(INNER_DST_MAC) |
			     BIT(INNER_VLAN_TAG_FST) | BIT(INNER_IP_TOS) |
			     BIT(INNER_SRC_PORT);
	rule->action = 0;
	rule->vf_id = 0;
	rule->rule_type = HCLGE_FD_ARFS_ACTIVE;
	if (tuples->ether_proto == ETH_P_IP) {
		if (tuples->ip_proto == IPPROTO_TCP)
			rule->flow_type = TCP_V4_FLOW;
		else
			rule->flow_type = UDP_V4_FLOW;
	} else {
		if (tuples->ip_proto == IPPROTO_TCP)
			rule->flow_type = TCP_V6_FLOW;
		else
			rule->flow_type = UDP_V6_FLOW;
	}
	memcpy(&rule->tuples, tuples, sizeof(rule->tuples));
	memset(&rule->tuples_mask, 0xFF, sizeof(rule->tuples_mask));
}

static int hclge_add_fd_entry_by_arfs(struct hnae3_handle *handle, u16 queue_id,
				      u16 flow_id, struct flow_keys *fkeys)
{
	struct hclge_vport *vport = hclge_get_vport(handle);
	struct hclge_fd_rule_tuples new_tuples;
	struct hclge_dev *hdev = vport->back;
	struct hclge_fd_rule *rule;
	u16 tmp_queue_id;
	u16 bit_id;
	int ret;

	if (!hnae3_dev_fd_supported(hdev))
		return -EOPNOTSUPP;

	memset(&new_tuples, 0, sizeof(new_tuples));
	hclge_fd_get_flow_tuples(fkeys, &new_tuples);

	spin_lock_bh(&hdev->fd_rule_lock);

	/* when there is already fd rule existed add by user,
	 * arfs should not work
	 */
	if (hdev->fd_active_type == HCLGE_FD_EP_ACTIVE) {
		spin_unlock_bh(&hdev->fd_rule_lock);

		return -EOPNOTSUPP;
	}

	/* check is there flow director filter existed for this flow,
	 * if not, create a new filter for it;
	 * if filter exist with different queue id, modify the filter;
	 * if filter exist with same queue id, do nothing
	 */
	rule = hclge_fd_search_flow_keys(hdev, &new_tuples);
	if (!rule) {
		bit_id = find_first_zero_bit(hdev->fd_bmap, MAX_FD_FILTER_NUM);
		if (bit_id >= hdev->fd_cfg.rule_num[HCLGE_FD_STAGE_1]) {
			spin_unlock_bh(&hdev->fd_rule_lock);

			return -ENOSPC;
		}

		rule = kzalloc(sizeof(*rule), GFP_ATOMIC);
		if (!rule) {
			spin_unlock_bh(&hdev->fd_rule_lock);

			return -ENOMEM;
		}

		set_bit(bit_id, hdev->fd_bmap);
		rule->location = bit_id;
		rule->flow_id = flow_id;
		rule->queue_id = queue_id;
		hclge_fd_build_arfs_rule(&new_tuples, rule);
		ret = hclge_fd_config_rule(hdev, rule);

		spin_unlock_bh(&hdev->fd_rule_lock);

		if (ret)
			return ret;

		return rule->location;
	}

	spin_unlock_bh(&hdev->fd_rule_lock);

	if (rule->queue_id == queue_id)
		return rule->location;

	tmp_queue_id = rule->queue_id;
	rule->queue_id = queue_id;
	ret = hclge_config_action(hdev, HCLGE_FD_STAGE_1, rule);
	if (ret) {
		rule->queue_id = tmp_queue_id;
		return ret;
	}

	return rule->location;
}

static void hclge_rfs_filter_expire(struct hclge_dev *hdev)
{
#ifdef CONFIG_RFS_ACCEL
	struct hnae3_handle *handle = &hdev->vport[0].nic;
	struct hclge_fd_rule *rule;
	struct hlist_node *node;
	HLIST_HEAD(del_list);

	spin_lock_bh(&hdev->fd_rule_lock);
	if (hdev->fd_active_type != HCLGE_FD_ARFS_ACTIVE) {
		spin_unlock_bh(&hdev->fd_rule_lock);
		return;
	}
	hlist_for_each_entry_safe(rule, node, &hdev->fd_rule_list, rule_node) {
		if (rps_may_expire_flow(handle->netdev, rule->queue_id,
					rule->flow_id, rule->location)) {
			hlist_del_init(&rule->rule_node);
			hlist_add_head(&rule->rule_node, &del_list);
			hdev->hclge_fd_rule_num--;
			clear_bit(rule->location, hdev->fd_bmap);
		}
	}
	spin_unlock_bh(&hdev->fd_rule_lock);

	hlist_for_each_entry_safe(rule, node, &del_list, rule_node) {
		hclge_fd_tcam_config(hdev, HCLGE_FD_STAGE_1, true,
				     rule->location, NULL, false);
		kfree(rule);
	}
#endif
}

static void hclge_clear_arfs_rules(struct hnae3_handle *handle)
{
#ifdef CONFIG_RFS_ACCEL
	struct hclge_vport *vport = hclge_get_vport(handle);
	struct hclge_dev *hdev = vport->back;

	if (hdev->fd_active_type == HCLGE_FD_ARFS_ACTIVE)
		hclge_del_all_fd_entries(handle, true);
#endif
}

static bool hclge_get_hw_reset_stat(struct hnae3_handle *handle)
{
	struct hclge_vport *vport = hclge_get_vport(handle);
	struct hclge_dev *hdev = vport->back;

	return hclge_read_dev(&hdev->hw, HCLGE_GLOBAL_RESET_REG) ||
	       hclge_read_dev(&hdev->hw, HCLGE_FUN_RST_ING);
}

static bool hclge_ae_dev_resetting(struct hnae3_handle *handle)
{
	struct hclge_vport *vport = hclge_get_vport(handle);
	struct hclge_dev *hdev = vport->back;

	return test_bit(HCLGE_STATE_RST_HANDLING, &hdev->state);
}

static unsigned long hclge_ae_dev_reset_cnt(struct hnae3_handle *handle)
{
	struct hclge_vport *vport = hclge_get_vport(handle);
	struct hclge_dev *hdev = vport->back;

	return hdev->rst_stats.hw_reset_done_cnt;
}

static void hclge_enable_fd(struct hnae3_handle *handle, bool enable)
{
	struct hclge_vport *vport = hclge_get_vport(handle);
	struct hclge_dev *hdev = vport->back;
	bool clear;

	hdev->fd_en = enable;
	clear = hdev->fd_active_type == HCLGE_FD_ARFS_ACTIVE;
	if (!enable)
		hclge_del_all_fd_entries(handle, clear);
	else
		hclge_restore_fd_entries(handle);
}

static void hclge_cfg_mac_mode(struct hclge_dev *hdev, bool enable)
{
	struct hclge_desc desc;
	struct hclge_config_mac_mode_cmd *req =
		(struct hclge_config_mac_mode_cmd *)desc.data;
	u32 loop_en = 0;
	int ret;

	hclge_cmd_setup_basic_desc(&desc, HCLGE_OPC_CONFIG_MAC_MODE, false);

	if (enable) {
		hnae3_set_bit(loop_en, HCLGE_MAC_TX_EN_B, 1U);
		hnae3_set_bit(loop_en, HCLGE_MAC_RX_EN_B, 1U);
		hnae3_set_bit(loop_en, HCLGE_MAC_PAD_TX_B, 1U);
		hnae3_set_bit(loop_en, HCLGE_MAC_PAD_RX_B, 1U);
		hnae3_set_bit(loop_en, HCLGE_MAC_FCS_TX_B, 1U);
		hnae3_set_bit(loop_en, HCLGE_MAC_RX_FCS_B, 1U);
		hnae3_set_bit(loop_en, HCLGE_MAC_RX_FCS_STRIP_B, 1U);
		hnae3_set_bit(loop_en, HCLGE_MAC_TX_OVERSIZE_TRUNCATE_B, 1U);
		hnae3_set_bit(loop_en, HCLGE_MAC_RX_OVERSIZE_TRUNCATE_B, 1U);
		hnae3_set_bit(loop_en, HCLGE_MAC_TX_UNDER_MIN_ERR_B, 1U);
	}

	req->txrx_pad_fcs_loop_en = cpu_to_le32(loop_en);

	ret = hclge_cmd_send(&hdev->hw, &desc, 1);
	if (ret)
		dev_err(&hdev->pdev->dev,
			"mac enable fail, ret =%d.\n", ret);
}

static int hclge_config_switch_param(struct hclge_dev *hdev, int vfid,
				     u8 switch_param, u8 param_mask)
{
	struct hclge_mac_vlan_switch_cmd *req;
	struct hclge_desc desc;
	u32 func_id;
	int ret;

	func_id = hclge_get_port_number(HOST_PORT, 0, vfid, 0);
	req = (struct hclge_mac_vlan_switch_cmd *)desc.data;

	/* read current config parameter */
	hclge_cmd_setup_basic_desc(&desc, HCLGE_OPC_MAC_VLAN_SWITCH_PARAM,
				   true);
	req->roce_sel = HCLGE_MAC_VLAN_NIC_SEL;
	req->func_id = cpu_to_le32(func_id);

	ret = hclge_cmd_send(&hdev->hw, &desc, 1);
	if (ret) {
		dev_err(&hdev->pdev->dev,
			"read mac vlan switch parameter fail, ret = %d\n", ret);
		return ret;
	}

	/* modify and write new config parameter */
	hclge_cmd_reuse_desc(&desc, false);
	req->switch_param = (req->switch_param & param_mask) | switch_param;
	req->param_mask = param_mask;

	ret = hclge_cmd_send(&hdev->hw, &desc, 1);
	if (ret)
		dev_err(&hdev->pdev->dev,
			"set mac vlan switch parameter fail, ret = %d\n", ret);
	return ret;
}

static void hclge_phy_link_status_wait(struct hclge_dev *hdev,
				       int link_ret)
{
#define HCLGE_PHY_LINK_STATUS_NUM  200

	struct phy_device *phydev = hdev->hw.mac.phydev;
	int i = 0;
	int ret;

	do {
		ret = phy_read_status(phydev);
		if (ret) {
			dev_err(&hdev->pdev->dev,
				"phy update link status fail, ret = %d\n", ret);
			return;
		}

		if (phydev->link == link_ret)
			break;

		msleep(HCLGE_LINK_STATUS_MS);
	} while (++i < HCLGE_PHY_LINK_STATUS_NUM);
}

static int hclge_mac_link_status_wait(struct hclge_dev *hdev, int link_ret)
{
#define HCLGE_MAC_LINK_STATUS_NUM  100

	int i = 0;
	int ret;

	do {
		ret = hclge_get_mac_link_status(hdev);
		if (ret < 0)
			return ret;
		else if (ret == link_ret)
			return 0;

		msleep(HCLGE_LINK_STATUS_MS);
	} while (++i < HCLGE_MAC_LINK_STATUS_NUM);
	return -EBUSY;
}

static int hclge_mac_phy_link_status_wait(struct hclge_dev *hdev, bool en,
					  bool is_phy)
{
#define HCLGE_LINK_STATUS_DOWN 0
#define HCLGE_LINK_STATUS_UP   1

	int link_ret;

	link_ret = en ? HCLGE_LINK_STATUS_UP : HCLGE_LINK_STATUS_DOWN;

	if (is_phy)
		hclge_phy_link_status_wait(hdev, link_ret);

	return hclge_mac_link_status_wait(hdev, link_ret);
}

static int hclge_set_app_loopback(struct hclge_dev *hdev, bool en)
{
	struct hclge_config_mac_mode_cmd *req;
	struct hclge_desc desc;
	u32 loop_en;
	int ret;

	req = (struct hclge_config_mac_mode_cmd *)&desc.data[0];
	/* 1 Read out the MAC mode config at first */
	hclge_cmd_setup_basic_desc(&desc, HCLGE_OPC_CONFIG_MAC_MODE, true);
	ret = hclge_cmd_send(&hdev->hw, &desc, 1);
	if (ret) {
		dev_err(&hdev->pdev->dev,
			"mac loopback get fail, ret =%d.\n", ret);
		return ret;
	}

	/* 2 Then setup the loopback flag */
	loop_en = le32_to_cpu(req->txrx_pad_fcs_loop_en);
	hnae3_set_bit(loop_en, HCLGE_MAC_APP_LP_B, en ? 1 : 0);
	hnae3_set_bit(loop_en, HCLGE_MAC_TX_EN_B, en ? 1 : 0);
	hnae3_set_bit(loop_en, HCLGE_MAC_RX_EN_B, en ? 1 : 0);

	req->txrx_pad_fcs_loop_en = cpu_to_le32(loop_en);

	/* 3 Config mac work mode with loopback flag
	 * and its original configure parameters
	 */
	hclge_cmd_reuse_desc(&desc, false);
	ret = hclge_cmd_send(&hdev->hw, &desc, 1);
	if (ret)
		dev_err(&hdev->pdev->dev,
			"mac loopback set fail, ret =%d.\n", ret);
	return ret;
}

static int hclge_cfg_serdes_loopback(struct hclge_dev *hdev, bool en,
				     enum hnae3_loop loop_mode)
{
#define HCLGE_SERDES_RETRY_MS	10
#define HCLGE_SERDES_RETRY_NUM	100

	struct hclge_serdes_lb_cmd *req;
	struct hclge_desc desc;
	int ret, i = 0;
	u8 loop_mode_b;

	req = (struct hclge_serdes_lb_cmd *)desc.data;
	hclge_cmd_setup_basic_desc(&desc, HCLGE_OPC_SERDES_LOOPBACK, false);

	switch (loop_mode) {
	case HNAE3_LOOP_SERIAL_SERDES:
		loop_mode_b = HCLGE_CMD_SERDES_SERIAL_INNER_LOOP_B;
		break;
	case HNAE3_LOOP_PARALLEL_SERDES:
		loop_mode_b = HCLGE_CMD_SERDES_PARALLEL_INNER_LOOP_B;
		break;
	default:
		dev_err(&hdev->pdev->dev,
			"unsupported serdes loopback mode %d\n", loop_mode);
		return -ENOTSUPP;
	}

	if (en) {
		req->enable = loop_mode_b;
		req->mask = loop_mode_b;
	} else {
		req->mask = loop_mode_b;
	}

	ret = hclge_cmd_send(&hdev->hw, &desc, 1);
	if (ret) {
		dev_err(&hdev->pdev->dev,
			"serdes loopback set fail, ret = %d\n", ret);
		return ret;
	}

	do {
		msleep(HCLGE_SERDES_RETRY_MS);
		hclge_cmd_setup_basic_desc(&desc, HCLGE_OPC_SERDES_LOOPBACK,
					   true);
		ret = hclge_cmd_send(&hdev->hw, &desc, 1);
		if (ret) {
			dev_err(&hdev->pdev->dev,
				"serdes loopback get, ret = %d\n", ret);
			return ret;
		}
	} while (++i < HCLGE_SERDES_RETRY_NUM &&
		 !(req->result & HCLGE_CMD_SERDES_DONE_B));

	if (!(req->result & HCLGE_CMD_SERDES_DONE_B)) {
		dev_err(&hdev->pdev->dev, "serdes loopback set timeout\n");
		return -EBUSY;
	} else if (!(req->result & HCLGE_CMD_SERDES_SUCCESS_B)) {
		dev_err(&hdev->pdev->dev, "serdes loopback set failed in fw\n");
		return -EIO;
	}
	return ret;
}

static int hclge_set_serdes_loopback(struct hclge_dev *hdev, bool en,
				     enum hnae3_loop loop_mode)
{
	int ret;

	ret = hclge_cfg_serdes_loopback(hdev, en, loop_mode);
	if (ret)
		return ret;

	hclge_cfg_mac_mode(hdev, en);

	ret = hclge_mac_phy_link_status_wait(hdev, en, FALSE);
	if (ret)
		dev_err(&hdev->pdev->dev,
			"serdes loopback config mac mode timeout\n");

	return ret;
}

static int hclge_enable_phy_loopback(struct hclge_dev *hdev,
				     struct phy_device *phydev)
{
	int ret;

	if (!phydev->suspended) {
		ret = phy_suspend(phydev);
		if (ret)
			return ret;
	}

	ret = phy_resume(phydev);
	if (ret)
		return ret;

	return phy_loopback(phydev, true);
}

static int hclge_disable_phy_loopback(struct hclge_dev *hdev,
				      struct phy_device *phydev)
{
	int ret;

	ret = phy_loopback(phydev, false);
	if (ret)
		return ret;

	return phy_suspend(phydev);
}

static int hclge_set_phy_loopback(struct hclge_dev *hdev, bool en)
{
	struct phy_device *phydev = hdev->hw.mac.phydev;
	int ret;

	if (!phydev)
		return -ENOTSUPP;

	if (en)
		ret = hclge_enable_phy_loopback(hdev, phydev);
	else
		ret = hclge_disable_phy_loopback(hdev, phydev);
	if (ret) {
		dev_err(&hdev->pdev->dev,
			"set phy loopback fail, ret = %d\n", ret);
		return ret;
	}

	hclge_cfg_mac_mode(hdev, en);

	ret = hclge_mac_phy_link_status_wait(hdev, en, TRUE);
	if (ret)
		dev_err(&hdev->pdev->dev,
			"phy loopback config mac mode timeout\n");

	return ret;
}

static int hclge_tqp_enable(struct hclge_dev *hdev, unsigned int tqp_id,
			    int stream_id, bool enable)
{
	struct hclge_desc desc;
	struct hclge_cfg_com_tqp_queue_cmd *req =
		(struct hclge_cfg_com_tqp_queue_cmd *)desc.data;
	int ret;

	hclge_cmd_setup_basic_desc(&desc, HCLGE_OPC_CFG_COM_TQP_QUEUE, false);
	req->tqp_id = cpu_to_le16(tqp_id & HCLGE_RING_ID_MASK);
	req->stream_id = cpu_to_le16(stream_id);
	if (enable)
		req->enable |= 1U << HCLGE_TQP_ENABLE_B;

	ret = hclge_cmd_send(&hdev->hw, &desc, 1);
	if (ret)
		dev_err(&hdev->pdev->dev,
			"Tqp enable fail, status =%d.\n", ret);
	return ret;
}

static int hclge_set_loopback(struct hnae3_handle *handle,
			      enum hnae3_loop loop_mode, bool en)
{
	struct hclge_vport *vport = hclge_get_vport(handle);
	struct hnae3_knic_private_info *kinfo;
	struct hclge_dev *hdev = vport->back;
	int i, ret;

	/* Loopback can be enabled in three places: SSU, MAC, and serdes. By
	 * default, SSU loopback is enabled, so if the SMAC and the DMAC are
	 * the same, the packets are looped back in the SSU. If SSU loopback
	 * is disabled, packets can reach MAC even if SMAC is the same as DMAC.
	 */
	if (hdev->pdev->revision >= 0x21) {
		u8 switch_param = en ? 0 : BIT(HCLGE_SWITCH_ALW_LPBK_B);

		ret = hclge_config_switch_param(hdev, PF_VPORT_ID, switch_param,
						HCLGE_SWITCH_ALW_LPBK_MASK);
		if (ret)
			return ret;
	}

	switch (loop_mode) {
	case HNAE3_LOOP_APP:
		ret = hclge_set_app_loopback(hdev, en);
		break;
	case HNAE3_LOOP_SERIAL_SERDES:
	case HNAE3_LOOP_PARALLEL_SERDES:
		ret = hclge_set_serdes_loopback(hdev, en, loop_mode);
		break;
	case HNAE3_LOOP_PHY:
		ret = hclge_set_phy_loopback(hdev, en);
		break;
	default:
		ret = -ENOTSUPP;
		dev_err(&hdev->pdev->dev,
			"loop_mode %d is not supported\n", loop_mode);
		break;
	}

	if (ret)
		return ret;

	kinfo = &vport->nic.kinfo;
	for (i = 0; i < kinfo->num_tqps; i++) {
		ret = hclge_tqp_enable(hdev, i, 0, en);
		if (ret)
			return ret;
	}

	return 0;
}

static int hclge_set_default_loopback(struct hclge_dev *hdev)
{
	int ret;

	ret = hclge_set_app_loopback(hdev, false);
	if (ret)
		return ret;

	ret = hclge_cfg_serdes_loopback(hdev, false, HNAE3_LOOP_SERIAL_SERDES);
	if (ret)
		return ret;

	return hclge_cfg_serdes_loopback(hdev, false,
					 HNAE3_LOOP_PARALLEL_SERDES);
}

static void hclge_reset_tqp_stats(struct hnae3_handle *handle)
{
	struct hclge_vport *vport = hclge_get_vport(handle);
	struct hnae3_knic_private_info *kinfo;
	struct hnae3_queue *queue;
	struct hclge_tqp *tqp;
	int i;

	kinfo = &vport->nic.kinfo;
	for (i = 0; i < kinfo->num_tqps; i++) {
		queue = handle->kinfo.tqp[i];
		tqp = container_of(queue, struct hclge_tqp, q);
		memset(&tqp->tqp_stats, 0, sizeof(tqp->tqp_stats));
	}
}

static void hclge_set_timer_task(struct hnae3_handle *handle, bool enable)
{
	struct hclge_vport *vport = hclge_get_vport(handle);
	struct hclge_dev *hdev = vport->back;

	if (enable) {
		hclge_task_schedule(hdev, round_jiffies_relative(HZ));
	} else {
		/* Set the DOWN flag here to disable the service to be
		 * scheduled again
		 */
		set_bit(HCLGE_STATE_DOWN, &hdev->state);
		cancel_delayed_work_sync(&hdev->service_task);
		clear_bit(HCLGE_STATE_SERVICE_SCHED, &hdev->state);
	}
}

static int hclge_ae_start(struct hnae3_handle *handle)
{
	struct hclge_vport *vport = hclge_get_vport(handle);
	struct hclge_dev *hdev = vport->back;

	/* mac enable */
	hclge_cfg_mac_mode(hdev, true);
	clear_bit(HCLGE_STATE_DOWN, &hdev->state);
	hdev->hw.mac.link = 0;

	/* reset tqp stats */
	hclge_reset_tqp_stats(handle);

	hclge_mac_start_phy(hdev);

	return 0;
}

static void hclge_ae_stop(struct hnae3_handle *handle)
{
	struct hclge_vport *vport = hclge_get_vport(handle);
	struct hclge_dev *hdev = vport->back;
	int i;

	set_bit(HCLGE_STATE_DOWN, &hdev->state);

<<<<<<< HEAD
	del_timer_sync(&hdev->service_timer);
	cancel_work_sync(&hdev->service_task);
	clear_bit(HCLGE_STATE_SERVICE_SCHED, &hdev->state);
=======
	hclge_clear_arfs_rules(handle);
>>>>>>> fa578e9d

	/* If it is not PF reset, the firmware will disable the MAC,
	 * so it only need to stop phy here.
	 */
	if (test_bit(HCLGE_STATE_RST_HANDLING, &hdev->state) &&
	    hdev->reset_type != HNAE3_FUNC_RESET) {
		hclge_mac_stop_phy(hdev);
		hclge_update_link_status(hdev);
		return;
	}

	for (i = 0; i < handle->kinfo.num_tqps; i++)
		hclge_reset_tqp(handle, i);

	hclge_config_mac_tnl_int(hdev, false);

	/* Mac disable */
	hclge_cfg_mac_mode(hdev, false);

	hclge_mac_stop_phy(hdev);

	/* reset tqp stats */
	hclge_reset_tqp_stats(handle);
	hclge_update_link_status(hdev);
}

int hclge_vport_start(struct hclge_vport *vport)
{
	set_bit(HCLGE_VPORT_STATE_ALIVE, &vport->state);
	vport->last_active_jiffies = jiffies;
	return 0;
}

void hclge_vport_stop(struct hclge_vport *vport)
{
	clear_bit(HCLGE_VPORT_STATE_ALIVE, &vport->state);
}

static int hclge_client_start(struct hnae3_handle *handle)
{
	struct hclge_vport *vport = hclge_get_vport(handle);

	return hclge_vport_start(vport);
}

static void hclge_client_stop(struct hnae3_handle *handle)
{
	struct hclge_vport *vport = hclge_get_vport(handle);

	hclge_vport_stop(vport);
}

static int hclge_get_mac_vlan_cmd_status(struct hclge_vport *vport,
					 u16 cmdq_resp, u8  resp_code,
					 enum hclge_mac_vlan_tbl_opcode op)
{
	struct hclge_dev *hdev = vport->back;

	if (cmdq_resp) {
		dev_err(&hdev->pdev->dev,
			"cmdq execute failed for get_mac_vlan_cmd_status,status=%d.\n",
			cmdq_resp);
		return -EIO;
	}

	if (op == HCLGE_MAC_VLAN_ADD) {
		if ((!resp_code) || (resp_code == 1)) {
			return 0;
		} else if (resp_code == HCLGE_ADD_UC_OVERFLOW) {
			dev_err(&hdev->pdev->dev,
				"add mac addr failed for uc_overflow.\n");
			return -ENOSPC;
		} else if (resp_code == HCLGE_ADD_MC_OVERFLOW) {
			dev_err(&hdev->pdev->dev,
				"add mac addr failed for mc_overflow.\n");
			return -ENOSPC;
		}

		dev_err(&hdev->pdev->dev,
			"add mac addr failed for undefined, code=%u.\n",
			resp_code);
		return -EIO;
	} else if (op == HCLGE_MAC_VLAN_REMOVE) {
		if (!resp_code) {
			return 0;
		} else if (resp_code == 1) {
			dev_dbg(&hdev->pdev->dev,
				"remove mac addr failed for miss.\n");
			return -ENOENT;
		}

		dev_err(&hdev->pdev->dev,
			"remove mac addr failed for undefined, code=%u.\n",
			resp_code);
		return -EIO;
	} else if (op == HCLGE_MAC_VLAN_LKUP) {
		if (!resp_code) {
			return 0;
		} else if (resp_code == 1) {
			dev_dbg(&hdev->pdev->dev,
				"lookup mac addr failed for miss.\n");
			return -ENOENT;
		}

		dev_err(&hdev->pdev->dev,
			"lookup mac addr failed for undefined, code=%u.\n",
			resp_code);
		return -EIO;
	}

	dev_err(&hdev->pdev->dev,
		"unknown opcode for get_mac_vlan_cmd_status, opcode=%d.\n", op);

	return -EINVAL;
}

static int hclge_update_desc_vfid(struct hclge_desc *desc, int vfid, bool clr)
{
#define HCLGE_VF_NUM_IN_FIRST_DESC 192

	unsigned int word_num;
	unsigned int bit_num;

	if (vfid > 255 || vfid < 0)
		return -EIO;

	if (vfid >= 0 && vfid < HCLGE_VF_NUM_IN_FIRST_DESC) {
		word_num = vfid / 32;
		bit_num  = vfid % 32;
		if (clr)
			desc[1].data[word_num] &= cpu_to_le32(~(1 << bit_num));
		else
			desc[1].data[word_num] |= cpu_to_le32(1 << bit_num);
	} else {
		word_num = (vfid - HCLGE_VF_NUM_IN_FIRST_DESC) / 32;
		bit_num  = vfid % 32;
		if (clr)
			desc[2].data[word_num] &= cpu_to_le32(~(1 << bit_num));
		else
			desc[2].data[word_num] |= cpu_to_le32(1 << bit_num);
	}

	return 0;
}

static bool hclge_is_all_function_id_zero(struct hclge_desc *desc)
{
#define HCLGE_DESC_NUMBER 3
#define HCLGE_FUNC_NUMBER_PER_DESC 6
	int i, j;

	for (i = 1; i < HCLGE_DESC_NUMBER; i++)
		for (j = 0; j < HCLGE_FUNC_NUMBER_PER_DESC; j++)
			if (desc[i].data[j])
				return false;

	return true;
}

static void hclge_prepare_mac_addr(struct hclge_mac_vlan_tbl_entry_cmd *new_req,
				   const u8 *addr, bool is_mc)
{
	const unsigned char *mac_addr = addr;
	u32 high_val = mac_addr[2] << 16 | (mac_addr[3] << 24) |
		       (mac_addr[0]) | (mac_addr[1] << 8);
	u32 low_val  = mac_addr[4] | (mac_addr[5] << 8);

	hnae3_set_bit(new_req->flags, HCLGE_MAC_VLAN_BIT0_EN_B, 1);
	if (is_mc) {
		hnae3_set_bit(new_req->entry_type, HCLGE_MAC_VLAN_BIT1_EN_B, 1);
		hnae3_set_bit(new_req->mc_mac_en, HCLGE_MAC_VLAN_BIT0_EN_B, 1);
	}

	new_req->mac_addr_hi32 = cpu_to_le32(high_val);
	new_req->mac_addr_lo16 = cpu_to_le16(low_val & 0xffff);
}

static int hclge_remove_mac_vlan_tbl(struct hclge_vport *vport,
				     struct hclge_mac_vlan_tbl_entry_cmd *req)
{
	struct hclge_dev *hdev = vport->back;
	struct hclge_desc desc;
	u8 resp_code;
	u16 retval;
	int ret;

	hclge_cmd_setup_basic_desc(&desc, HCLGE_OPC_MAC_VLAN_REMOVE, false);

	memcpy(desc.data, req, sizeof(struct hclge_mac_vlan_tbl_entry_cmd));

	ret = hclge_cmd_send(&hdev->hw, &desc, 1);
	if (ret) {
		dev_err(&hdev->pdev->dev,
			"del mac addr failed for cmd_send, ret =%d.\n",
			ret);
		return ret;
	}
	resp_code = (le32_to_cpu(desc.data[0]) >> 8) & 0xff;
	retval = le16_to_cpu(desc.retval);

	return hclge_get_mac_vlan_cmd_status(vport, retval, resp_code,
					     HCLGE_MAC_VLAN_REMOVE);
}

static int hclge_lookup_mac_vlan_tbl(struct hclge_vport *vport,
				     struct hclge_mac_vlan_tbl_entry_cmd *req,
				     struct hclge_desc *desc,
				     bool is_mc)
{
	struct hclge_dev *hdev = vport->back;
	u8 resp_code;
	u16 retval;
	int ret;

	hclge_cmd_setup_basic_desc(&desc[0], HCLGE_OPC_MAC_VLAN_ADD, true);
	if (is_mc) {
		desc[0].flag |= cpu_to_le16(HCLGE_CMD_FLAG_NEXT);
		memcpy(desc[0].data,
		       req,
		       sizeof(struct hclge_mac_vlan_tbl_entry_cmd));
		hclge_cmd_setup_basic_desc(&desc[1],
					   HCLGE_OPC_MAC_VLAN_ADD,
					   true);
		desc[1].flag |= cpu_to_le16(HCLGE_CMD_FLAG_NEXT);
		hclge_cmd_setup_basic_desc(&desc[2],
					   HCLGE_OPC_MAC_VLAN_ADD,
					   true);
		ret = hclge_cmd_send(&hdev->hw, desc, 3);
	} else {
		memcpy(desc[0].data,
		       req,
		       sizeof(struct hclge_mac_vlan_tbl_entry_cmd));
		ret = hclge_cmd_send(&hdev->hw, desc, 1);
	}
	if (ret) {
		dev_err(&hdev->pdev->dev,
			"lookup mac addr failed for cmd_send, ret =%d.\n",
			ret);
		return ret;
	}
	resp_code = (le32_to_cpu(desc[0].data[0]) >> 8) & 0xff;
	retval = le16_to_cpu(desc[0].retval);

	return hclge_get_mac_vlan_cmd_status(vport, retval, resp_code,
					     HCLGE_MAC_VLAN_LKUP);
}

static int hclge_add_mac_vlan_tbl(struct hclge_vport *vport,
				  struct hclge_mac_vlan_tbl_entry_cmd *req,
				  struct hclge_desc *mc_desc)
{
	struct hclge_dev *hdev = vport->back;
	int cfg_status;
	u8 resp_code;
	u16 retval;
	int ret;

	if (!mc_desc) {
		struct hclge_desc desc;

		hclge_cmd_setup_basic_desc(&desc,
					   HCLGE_OPC_MAC_VLAN_ADD,
					   false);
		memcpy(desc.data, req,
		       sizeof(struct hclge_mac_vlan_tbl_entry_cmd));
		ret = hclge_cmd_send(&hdev->hw, &desc, 1);
		resp_code = (le32_to_cpu(desc.data[0]) >> 8) & 0xff;
		retval = le16_to_cpu(desc.retval);

		cfg_status = hclge_get_mac_vlan_cmd_status(vport, retval,
							   resp_code,
							   HCLGE_MAC_VLAN_ADD);
	} else {
		hclge_cmd_reuse_desc(&mc_desc[0], false);
		mc_desc[0].flag |= cpu_to_le16(HCLGE_CMD_FLAG_NEXT);
		hclge_cmd_reuse_desc(&mc_desc[1], false);
		mc_desc[1].flag |= cpu_to_le16(HCLGE_CMD_FLAG_NEXT);
		hclge_cmd_reuse_desc(&mc_desc[2], false);
		mc_desc[2].flag &= cpu_to_le16(~HCLGE_CMD_FLAG_NEXT);
		memcpy(mc_desc[0].data, req,
		       sizeof(struct hclge_mac_vlan_tbl_entry_cmd));
		ret = hclge_cmd_send(&hdev->hw, mc_desc, 3);
		resp_code = (le32_to_cpu(mc_desc[0].data[0]) >> 8) & 0xff;
		retval = le16_to_cpu(mc_desc[0].retval);

		cfg_status = hclge_get_mac_vlan_cmd_status(vport, retval,
							   resp_code,
							   HCLGE_MAC_VLAN_ADD);
	}

	if (ret) {
		dev_err(&hdev->pdev->dev,
			"add mac addr failed for cmd_send, ret =%d.\n",
			ret);
		return ret;
	}

	return cfg_status;
}

static int hclge_init_umv_space(struct hclge_dev *hdev)
{
	u16 allocated_size = 0;
	int ret;

	ret = hclge_set_umv_space(hdev, hdev->wanted_umv_size, &allocated_size,
				  true);
	if (ret)
		return ret;

	if (allocated_size < hdev->wanted_umv_size)
		dev_warn(&hdev->pdev->dev,
			 "Alloc umv space failed, want %d, get %d\n",
			 hdev->wanted_umv_size, allocated_size);

	mutex_init(&hdev->umv_mutex);
	hdev->max_umv_size = allocated_size;
	/* divide max_umv_size by (hdev->num_req_vfs + 2), in order to
	 * preserve some unicast mac vlan table entries shared by pf
	 * and its vfs.
	 */
	hdev->priv_umv_size = hdev->max_umv_size / (hdev->num_req_vfs + 2);
	hdev->share_umv_size = hdev->priv_umv_size +
			hdev->max_umv_size % (hdev->num_req_vfs + 2);

	return 0;
}

static int hclge_uninit_umv_space(struct hclge_dev *hdev)
{
	int ret;

	if (hdev->max_umv_size > 0) {
		ret = hclge_set_umv_space(hdev, hdev->max_umv_size, NULL,
					  false);
		if (ret)
			return ret;
		hdev->max_umv_size = 0;
	}
	mutex_destroy(&hdev->umv_mutex);

	return 0;
}

static int hclge_set_umv_space(struct hclge_dev *hdev, u16 space_size,
			       u16 *allocated_size, bool is_alloc)
{
	struct hclge_umv_spc_alc_cmd *req;
	struct hclge_desc desc;
	int ret;

	req = (struct hclge_umv_spc_alc_cmd *)desc.data;
	hclge_cmd_setup_basic_desc(&desc, HCLGE_OPC_MAC_VLAN_ALLOCATE, false);
	if (!is_alloc)
		hnae3_set_bit(req->allocate, HCLGE_UMV_SPC_ALC_B, 1);

	req->space_size = cpu_to_le32(space_size);

	ret = hclge_cmd_send(&hdev->hw, &desc, 1);
	if (ret) {
		dev_err(&hdev->pdev->dev,
			"%s umv space failed for cmd_send, ret =%d\n",
			is_alloc ? "allocate" : "free", ret);
		return ret;
	}

	if (is_alloc && allocated_size)
		*allocated_size = le32_to_cpu(desc.data[1]);

	return 0;
}

static void hclge_reset_umv_space(struct hclge_dev *hdev)
{
	struct hclge_vport *vport;
	int i;

	for (i = 0; i < hdev->num_alloc_vport; i++) {
		vport = &hdev->vport[i];
		vport->used_umv_num = 0;
	}

	mutex_lock(&hdev->umv_mutex);
	hdev->share_umv_size = hdev->priv_umv_size +
			hdev->max_umv_size % (hdev->num_req_vfs + 2);
	mutex_unlock(&hdev->umv_mutex);
}

static bool hclge_is_umv_space_full(struct hclge_vport *vport)
{
	struct hclge_dev *hdev = vport->back;
	bool is_full;

	mutex_lock(&hdev->umv_mutex);
	is_full = (vport->used_umv_num >= hdev->priv_umv_size &&
		   hdev->share_umv_size == 0);
	mutex_unlock(&hdev->umv_mutex);

	return is_full;
}

static void hclge_update_umv_space(struct hclge_vport *vport, bool is_free)
{
	struct hclge_dev *hdev = vport->back;

	mutex_lock(&hdev->umv_mutex);
	if (is_free) {
		if (vport->used_umv_num > hdev->priv_umv_size)
			hdev->share_umv_size++;

		if (vport->used_umv_num > 0)
			vport->used_umv_num--;
	} else {
		if (vport->used_umv_num >= hdev->priv_umv_size &&
		    hdev->share_umv_size > 0)
			hdev->share_umv_size--;
		vport->used_umv_num++;
	}
	mutex_unlock(&hdev->umv_mutex);
}

static int hclge_add_uc_addr(struct hnae3_handle *handle,
			     const unsigned char *addr)
{
	struct hclge_vport *vport = hclge_get_vport(handle);

	return hclge_add_uc_addr_common(vport, addr);
}

int hclge_add_uc_addr_common(struct hclge_vport *vport,
			     const unsigned char *addr)
{
	struct hclge_dev *hdev = vport->back;
	struct hclge_mac_vlan_tbl_entry_cmd req;
	struct hclge_desc desc;
	u16 egress_port = 0;
	int ret;

	/* mac addr check */
	if (is_zero_ether_addr(addr) ||
	    is_broadcast_ether_addr(addr) ||
	    is_multicast_ether_addr(addr)) {
		dev_err(&hdev->pdev->dev,
			"Set_uc mac err! invalid mac:%pM. is_zero:%d,is_br=%d,is_mul=%d\n",
			 addr, is_zero_ether_addr(addr),
			 is_broadcast_ether_addr(addr),
			 is_multicast_ether_addr(addr));
		return -EINVAL;
	}

	memset(&req, 0, sizeof(req));

	hnae3_set_field(egress_port, HCLGE_MAC_EPORT_VFID_M,
			HCLGE_MAC_EPORT_VFID_S, vport->vport_id);

	req.egress_port = cpu_to_le16(egress_port);

	hclge_prepare_mac_addr(&req, addr, false);

	/* Lookup the mac address in the mac_vlan table, and add
	 * it if the entry is inexistent. Repeated unicast entry
	 * is not allowed in the mac vlan table.
	 */
	ret = hclge_lookup_mac_vlan_tbl(vport, &req, &desc, false);
	if (ret == -ENOENT) {
		if (!hclge_is_umv_space_full(vport)) {
			ret = hclge_add_mac_vlan_tbl(vport, &req, NULL);
			if (!ret)
				hclge_update_umv_space(vport, false);
			return ret;
		}

		dev_err(&hdev->pdev->dev, "UC MAC table full(%u)\n",
			hdev->priv_umv_size);

		return -ENOSPC;
	}

	/* check if we just hit the duplicate */
	if (!ret) {
		dev_warn(&hdev->pdev->dev, "VF %d mac(%pM) exists\n",
			 vport->vport_id, addr);
		return 0;
	}

	dev_err(&hdev->pdev->dev,
		"PF failed to add unicast entry(%pM) in the MAC table\n",
		addr);

	return ret;
}

static int hclge_rm_uc_addr(struct hnae3_handle *handle,
			    const unsigned char *addr)
{
	struct hclge_vport *vport = hclge_get_vport(handle);

	return hclge_rm_uc_addr_common(vport, addr);
}

int hclge_rm_uc_addr_common(struct hclge_vport *vport,
			    const unsigned char *addr)
{
	struct hclge_dev *hdev = vport->back;
	struct hclge_mac_vlan_tbl_entry_cmd req;
	int ret;

	/* mac addr check */
	if (is_zero_ether_addr(addr) ||
	    is_broadcast_ether_addr(addr) ||
	    is_multicast_ether_addr(addr)) {
		dev_dbg(&hdev->pdev->dev, "Remove mac err! invalid mac:%pM.\n",
			addr);
		return -EINVAL;
	}

	memset(&req, 0, sizeof(req));
	hnae3_set_bit(req.entry_type, HCLGE_MAC_VLAN_BIT0_EN_B, 0);
	hclge_prepare_mac_addr(&req, addr, false);
	ret = hclge_remove_mac_vlan_tbl(vport, &req);
	if (!ret)
		hclge_update_umv_space(vport, true);

	return ret;
}

static int hclge_add_mc_addr(struct hnae3_handle *handle,
			     const unsigned char *addr)
{
	struct hclge_vport *vport = hclge_get_vport(handle);

	return hclge_add_mc_addr_common(vport, addr);
}

int hclge_add_mc_addr_common(struct hclge_vport *vport,
			     const unsigned char *addr)
{
	struct hclge_dev *hdev = vport->back;
	struct hclge_mac_vlan_tbl_entry_cmd req;
	struct hclge_desc desc[3];
	int status;

	/* mac addr check */
	if (!is_multicast_ether_addr(addr)) {
		dev_err(&hdev->pdev->dev,
			"Add mc mac err! invalid mac:%pM.\n",
			 addr);
		return -EINVAL;
	}
	memset(&req, 0, sizeof(req));
	hnae3_set_bit(req.entry_type, HCLGE_MAC_VLAN_BIT0_EN_B, 0);
	hclge_prepare_mac_addr(&req, addr, true);
	status = hclge_lookup_mac_vlan_tbl(vport, &req, desc, true);
	if (status) {
		/* This mac addr do not exist, add new entry for it */
		memset(desc[0].data, 0, sizeof(desc[0].data));
		memset(desc[1].data, 0, sizeof(desc[0].data));
		memset(desc[2].data, 0, sizeof(desc[0].data));
	}
	status = hclge_update_desc_vfid(desc, vport->vport_id, false);
	if (status)
		return status;
	status = hclge_add_mac_vlan_tbl(vport, &req, desc);

	if (status == -ENOSPC)
		dev_err(&hdev->pdev->dev, "mc mac vlan table is full\n");

	return status;
}

static int hclge_rm_mc_addr(struct hnae3_handle *handle,
			    const unsigned char *addr)
{
	struct hclge_vport *vport = hclge_get_vport(handle);

	return hclge_rm_mc_addr_common(vport, addr);
}

int hclge_rm_mc_addr_common(struct hclge_vport *vport,
			    const unsigned char *addr)
{
	struct hclge_dev *hdev = vport->back;
	struct hclge_mac_vlan_tbl_entry_cmd req;
	enum hclge_cmd_status status;
	struct hclge_desc desc[3];

	/* mac addr check */
	if (!is_multicast_ether_addr(addr)) {
		dev_dbg(&hdev->pdev->dev,
			"Remove mc mac err! invalid mac:%pM.\n",
			 addr);
		return -EINVAL;
	}

	memset(&req, 0, sizeof(req));
	hnae3_set_bit(req.entry_type, HCLGE_MAC_VLAN_BIT0_EN_B, 0);
	hclge_prepare_mac_addr(&req, addr, true);
	status = hclge_lookup_mac_vlan_tbl(vport, &req, desc, true);
	if (!status) {
		/* This mac addr exist, remove this handle's VFID for it */
		status = hclge_update_desc_vfid(desc, vport->vport_id, true);
		if (status)
			return status;

		if (hclge_is_all_function_id_zero(desc))
			/* All the vfid is zero, so need to delete this entry */
			status = hclge_remove_mac_vlan_tbl(vport, &req);
		else
			/* Not all the vfid is zero, update the vfid */
			status = hclge_add_mac_vlan_tbl(vport, &req, desc);

	} else {
		/* Maybe this mac address is in mta table, but it cannot be
		 * deleted here because an entry of mta represents an address
		 * range rather than a specific address. the delete action to
		 * all entries will take effect in update_mta_status called by
		 * hns3_nic_set_rx_mode.
		 */
		status = 0;
	}

	return status;
}

void hclge_add_vport_mac_table(struct hclge_vport *vport, const u8 *mac_addr,
			       enum HCLGE_MAC_ADDR_TYPE mac_type)
{
	struct hclge_vport_mac_addr_cfg *mac_cfg;
	struct list_head *list;

	if (!vport->vport_id)
		return;

	mac_cfg = kzalloc(sizeof(*mac_cfg), GFP_KERNEL);
	if (!mac_cfg)
		return;

	mac_cfg->hd_tbl_status = true;
	memcpy(mac_cfg->mac_addr, mac_addr, ETH_ALEN);

	list = (mac_type == HCLGE_MAC_ADDR_UC) ?
	       &vport->uc_mac_list : &vport->mc_mac_list;

	list_add_tail(&mac_cfg->node, list);
}

void hclge_rm_vport_mac_table(struct hclge_vport *vport, const u8 *mac_addr,
			      bool is_write_tbl,
			      enum HCLGE_MAC_ADDR_TYPE mac_type)
{
	struct hclge_vport_mac_addr_cfg *mac_cfg, *tmp;
	struct list_head *list;
	bool uc_flag, mc_flag;

	list = (mac_type == HCLGE_MAC_ADDR_UC) ?
	       &vport->uc_mac_list : &vport->mc_mac_list;

	uc_flag = is_write_tbl && mac_type == HCLGE_MAC_ADDR_UC;
	mc_flag = is_write_tbl && mac_type == HCLGE_MAC_ADDR_MC;

	list_for_each_entry_safe(mac_cfg, tmp, list, node) {
		if (strncmp(mac_cfg->mac_addr, mac_addr, ETH_ALEN) == 0) {
			if (uc_flag && mac_cfg->hd_tbl_status)
				hclge_rm_uc_addr_common(vport, mac_addr);

			if (mc_flag && mac_cfg->hd_tbl_status)
				hclge_rm_mc_addr_common(vport, mac_addr);

			list_del(&mac_cfg->node);
			kfree(mac_cfg);
			break;
		}
	}
}

void hclge_rm_vport_all_mac_table(struct hclge_vport *vport, bool is_del_list,
				  enum HCLGE_MAC_ADDR_TYPE mac_type)
{
	struct hclge_vport_mac_addr_cfg *mac_cfg, *tmp;
	struct list_head *list;

	list = (mac_type == HCLGE_MAC_ADDR_UC) ?
	       &vport->uc_mac_list : &vport->mc_mac_list;

	list_for_each_entry_safe(mac_cfg, tmp, list, node) {
		if (mac_type == HCLGE_MAC_ADDR_UC && mac_cfg->hd_tbl_status)
			hclge_rm_uc_addr_common(vport, mac_cfg->mac_addr);

		if (mac_type == HCLGE_MAC_ADDR_MC && mac_cfg->hd_tbl_status)
			hclge_rm_mc_addr_common(vport, mac_cfg->mac_addr);

		mac_cfg->hd_tbl_status = false;
		if (is_del_list) {
			list_del(&mac_cfg->node);
			kfree(mac_cfg);
		}
	}
}

void hclge_uninit_vport_mac_table(struct hclge_dev *hdev)
{
	struct hclge_vport_mac_addr_cfg *mac, *tmp;
	struct hclge_vport *vport;
	int i;

	mutex_lock(&hdev->vport_cfg_mutex);
	for (i = 0; i < hdev->num_alloc_vport; i++) {
		vport = &hdev->vport[i];
		list_for_each_entry_safe(mac, tmp, &vport->uc_mac_list, node) {
			list_del(&mac->node);
			kfree(mac);
		}

		list_for_each_entry_safe(mac, tmp, &vport->mc_mac_list, node) {
			list_del(&mac->node);
			kfree(mac);
		}
	}
	mutex_unlock(&hdev->vport_cfg_mutex);
}

static int hclge_get_mac_ethertype_cmd_status(struct hclge_dev *hdev,
					      u16 cmdq_resp, u8 resp_code)
{
#define HCLGE_ETHERTYPE_SUCCESS_ADD		0
#define HCLGE_ETHERTYPE_ALREADY_ADD		1
#define HCLGE_ETHERTYPE_MGR_TBL_OVERFLOW	2
#define HCLGE_ETHERTYPE_KEY_CONFLICT		3

	int return_status;

	if (cmdq_resp) {
		dev_err(&hdev->pdev->dev,
			"cmdq execute failed for get_mac_ethertype_cmd_status, status=%d.\n",
			cmdq_resp);
		return -EIO;
	}

	switch (resp_code) {
	case HCLGE_ETHERTYPE_SUCCESS_ADD:
	case HCLGE_ETHERTYPE_ALREADY_ADD:
		return_status = 0;
		break;
	case HCLGE_ETHERTYPE_MGR_TBL_OVERFLOW:
		dev_err(&hdev->pdev->dev,
			"add mac ethertype failed for manager table overflow.\n");
		return_status = -EIO;
		break;
	case HCLGE_ETHERTYPE_KEY_CONFLICT:
		dev_err(&hdev->pdev->dev,
			"add mac ethertype failed for key conflict.\n");
		return_status = -EIO;
		break;
	default:
		dev_err(&hdev->pdev->dev,
			"add mac ethertype failed for undefined, code=%d.\n",
			resp_code);
		return_status = -EIO;
	}

	return return_status;
}

static int hclge_add_mgr_tbl(struct hclge_dev *hdev,
			     const struct hclge_mac_mgr_tbl_entry_cmd *req)
{
	struct hclge_desc desc;
	u8 resp_code;
	u16 retval;
	int ret;

	hclge_cmd_setup_basic_desc(&desc, HCLGE_OPC_MAC_ETHTYPE_ADD, false);
	memcpy(desc.data, req, sizeof(struct hclge_mac_mgr_tbl_entry_cmd));

	ret = hclge_cmd_send(&hdev->hw, &desc, 1);
	if (ret) {
		dev_err(&hdev->pdev->dev,
			"add mac ethertype failed for cmd_send, ret =%d.\n",
			ret);
		return ret;
	}

	resp_code = (le32_to_cpu(desc.data[0]) >> 8) & 0xff;
	retval = le16_to_cpu(desc.retval);

	return hclge_get_mac_ethertype_cmd_status(hdev, retval, resp_code);
}

static int init_mgr_tbl(struct hclge_dev *hdev)
{
	int ret;
	int i;

	for (i = 0; i < ARRAY_SIZE(hclge_mgr_table); i++) {
		ret = hclge_add_mgr_tbl(hdev, &hclge_mgr_table[i]);
		if (ret) {
			dev_err(&hdev->pdev->dev,
				"add mac ethertype failed, ret =%d.\n",
				ret);
			return ret;
		}
	}

	return 0;
}

static void hclge_get_mac_addr(struct hnae3_handle *handle, u8 *p)
{
	struct hclge_vport *vport = hclge_get_vport(handle);
	struct hclge_dev *hdev = vport->back;

	ether_addr_copy(p, hdev->hw.mac.mac_addr);
}

static int hclge_set_mac_addr(struct hnae3_handle *handle, void *p,
			      bool is_first)
{
	const unsigned char *new_addr = (const unsigned char *)p;
	struct hclge_vport *vport = hclge_get_vport(handle);
	struct hclge_dev *hdev = vport->back;
	int ret;

	/* mac addr check */
	if (is_zero_ether_addr(new_addr) ||
	    is_broadcast_ether_addr(new_addr) ||
	    is_multicast_ether_addr(new_addr)) {
		dev_err(&hdev->pdev->dev,
			"Change uc mac err! invalid mac:%pM.\n",
			 new_addr);
		return -EINVAL;
	}

	if ((!is_first || is_kdump_kernel()) &&
	    hclge_rm_uc_addr(handle, hdev->hw.mac.mac_addr))
		dev_warn(&hdev->pdev->dev,
			 "remove old uc mac address fail.\n");

	ret = hclge_add_uc_addr(handle, new_addr);
	if (ret) {
		dev_err(&hdev->pdev->dev,
			"add uc mac address fail, ret =%d.\n",
			ret);

		if (!is_first &&
		    hclge_add_uc_addr(handle, hdev->hw.mac.mac_addr))
			dev_err(&hdev->pdev->dev,
				"restore uc mac address fail.\n");

		return -EIO;
	}

	ret = hclge_pause_addr_cfg(hdev, new_addr);
	if (ret) {
		dev_err(&hdev->pdev->dev,
			"configure mac pause address fail, ret =%d.\n",
			ret);
		return -EIO;
	}

	ether_addr_copy(hdev->hw.mac.mac_addr, new_addr);

	return 0;
}

static int hclge_do_ioctl(struct hnae3_handle *handle, struct ifreq *ifr,
			  int cmd)
{
	struct hclge_vport *vport = hclge_get_vport(handle);
	struct hclge_dev *hdev = vport->back;

	if (!hdev->hw.mac.phydev)
		return -EOPNOTSUPP;

	return phy_mii_ioctl(hdev->hw.mac.phydev, ifr, cmd);
}

static int hclge_set_vlan_filter_ctrl(struct hclge_dev *hdev, u8 vlan_type,
				      u8 fe_type, bool filter_en, u8 vf_id)
{
	struct hclge_vlan_filter_ctrl_cmd *req;
	struct hclge_desc desc;
	int ret;

	hclge_cmd_setup_basic_desc(&desc, HCLGE_OPC_VLAN_FILTER_CTRL, false);

	req = (struct hclge_vlan_filter_ctrl_cmd *)desc.data;
	req->vlan_type = vlan_type;
	req->vlan_fe = filter_en ? fe_type : 0;
	req->vf_id = vf_id;

	ret = hclge_cmd_send(&hdev->hw, &desc, 1);
	if (ret)
		dev_err(&hdev->pdev->dev, "set vlan filter fail, ret =%d.\n",
			ret);

	return ret;
}

#define HCLGE_FILTER_TYPE_VF		0
#define HCLGE_FILTER_TYPE_PORT		1
#define HCLGE_FILTER_FE_EGRESS_V1_B	BIT(0)
#define HCLGE_FILTER_FE_NIC_INGRESS_B	BIT(0)
#define HCLGE_FILTER_FE_NIC_EGRESS_B	BIT(1)
#define HCLGE_FILTER_FE_ROCE_INGRESS_B	BIT(2)
#define HCLGE_FILTER_FE_ROCE_EGRESS_B	BIT(3)
#define HCLGE_FILTER_FE_EGRESS		(HCLGE_FILTER_FE_NIC_EGRESS_B \
					| HCLGE_FILTER_FE_ROCE_EGRESS_B)
#define HCLGE_FILTER_FE_INGRESS		(HCLGE_FILTER_FE_NIC_INGRESS_B \
					| HCLGE_FILTER_FE_ROCE_INGRESS_B)

static void hclge_enable_vlan_filter(struct hnae3_handle *handle, bool enable)
{
	struct hclge_vport *vport = hclge_get_vport(handle);
	struct hclge_dev *hdev = vport->back;

	if (hdev->pdev->revision >= 0x21) {
		hclge_set_vlan_filter_ctrl(hdev, HCLGE_FILTER_TYPE_VF,
					   HCLGE_FILTER_FE_EGRESS, enable, 0);
		hclge_set_vlan_filter_ctrl(hdev, HCLGE_FILTER_TYPE_PORT,
					   HCLGE_FILTER_FE_INGRESS, enable, 0);
	} else {
		hclge_set_vlan_filter_ctrl(hdev, HCLGE_FILTER_TYPE_VF,
					   HCLGE_FILTER_FE_EGRESS_V1_B, enable,
					   0);
	}
	if (enable)
		handle->netdev_flags |= HNAE3_VLAN_FLTR;
	else
		handle->netdev_flags &= ~HNAE3_VLAN_FLTR;
}

static int hclge_set_vf_vlan_common(struct hclge_dev *hdev, u16 vfid,
				    bool is_kill, u16 vlan,
				    __be16 proto)
{
#define HCLGE_MAX_VF_BYTES  16
	struct hclge_vlan_filter_vf_cfg_cmd *req0;
	struct hclge_vlan_filter_vf_cfg_cmd *req1;
	struct hclge_desc desc[2];
	u8 vf_byte_val;
	u8 vf_byte_off;
	int ret;

	/* if vf vlan table is full, firmware will close vf vlan filter, it
	 * is unable and unnecessary to add new vlan id to vf vlan filter
	 */
	if (test_bit(vfid, hdev->vf_vlan_full) && !is_kill)
		return 0;

	hclge_cmd_setup_basic_desc(&desc[0],
				   HCLGE_OPC_VLAN_FILTER_VF_CFG, false);
	hclge_cmd_setup_basic_desc(&desc[1],
				   HCLGE_OPC_VLAN_FILTER_VF_CFG, false);

	desc[0].flag |= cpu_to_le16(HCLGE_CMD_FLAG_NEXT);

	vf_byte_off = vfid / 8;
	vf_byte_val = 1 << (vfid % 8);

	req0 = (struct hclge_vlan_filter_vf_cfg_cmd *)desc[0].data;
	req1 = (struct hclge_vlan_filter_vf_cfg_cmd *)desc[1].data;

	req0->vlan_id  = cpu_to_le16(vlan);
	req0->vlan_cfg = is_kill;

	if (vf_byte_off < HCLGE_MAX_VF_BYTES)
		req0->vf_bitmap[vf_byte_off] = vf_byte_val;
	else
		req1->vf_bitmap[vf_byte_off - HCLGE_MAX_VF_BYTES] = vf_byte_val;

	ret = hclge_cmd_send(&hdev->hw, desc, 2);
	if (ret) {
		dev_err(&hdev->pdev->dev,
			"Send vf vlan command fail, ret =%d.\n",
			ret);
		return ret;
	}

	if (!is_kill) {
#define HCLGE_VF_VLAN_NO_ENTRY	2
		if (!req0->resp_code || req0->resp_code == 1)
			return 0;

		if (req0->resp_code == HCLGE_VF_VLAN_NO_ENTRY) {
			set_bit(vfid, hdev->vf_vlan_full);
			dev_warn(&hdev->pdev->dev,
				 "vf vlan table is full, vf vlan filter is disabled\n");
			return 0;
		}

		dev_err(&hdev->pdev->dev,
			"Add vf vlan filter fail, ret =%d.\n",
			req0->resp_code);
	} else {
#define HCLGE_VF_VLAN_DEL_NO_FOUND	1
		if (!req0->resp_code)
			return 0;

<<<<<<< HEAD
		if (req0->resp_code == HCLGE_VF_VLAN_DEL_NO_FOUND) {
			dev_warn(&hdev->pdev->dev,
				 "vlan %d filter is not in vf vlan table\n",
				 vlan);
			return 0;
		}
=======
		/* vf vlan filter is disabled when vf vlan table is full,
		 * then new vlan id will not be added into vf vlan table.
		 * Just return 0 without warning, avoid massive verbose
		 * print logs when unload.
		 */
		if (req0->resp_code == HCLGE_VF_VLAN_DEL_NO_FOUND)
			return 0;
>>>>>>> fa578e9d

		dev_err(&hdev->pdev->dev,
			"Kill vf vlan filter fail, ret =%d.\n",
			req0->resp_code);
	}

	return -EIO;
}

static int hclge_set_port_vlan_filter(struct hclge_dev *hdev, __be16 proto,
				      u16 vlan_id, bool is_kill)
{
	struct hclge_vlan_filter_pf_cfg_cmd *req;
	struct hclge_desc desc;
	u8 vlan_offset_byte_val;
	u8 vlan_offset_byte;
	u8 vlan_offset_160;
	int ret;

	hclge_cmd_setup_basic_desc(&desc, HCLGE_OPC_VLAN_FILTER_PF_CFG, false);

	vlan_offset_160 = vlan_id / 160;
	vlan_offset_byte = (vlan_id % 160) / 8;
	vlan_offset_byte_val = 1 << (vlan_id % 8);

	req = (struct hclge_vlan_filter_pf_cfg_cmd *)desc.data;
	req->vlan_offset = vlan_offset_160;
	req->vlan_cfg = is_kill;
	req->vlan_offset_bitmap[vlan_offset_byte] = vlan_offset_byte_val;

	ret = hclge_cmd_send(&hdev->hw, &desc, 1);
	if (ret)
		dev_err(&hdev->pdev->dev,
			"port vlan command, send fail, ret =%d.\n", ret);
	return ret;
}

static int hclge_set_vlan_filter_hw(struct hclge_dev *hdev, __be16 proto,
				    u16 vport_id, u16 vlan_id,
				    bool is_kill)
{
	u16 vport_idx, vport_num = 0;
	int ret;

	if (is_kill && !vlan_id)
		return 0;

	ret = hclge_set_vf_vlan_common(hdev, vport_id, is_kill, vlan_id,
				       proto);
	if (ret) {
		dev_err(&hdev->pdev->dev,
			"Set %d vport vlan filter config fail, ret =%d.\n",
			vport_id, ret);
		return ret;
	}

	/* vlan 0 may be added twice when 8021q module is enabled */
	if (!is_kill && !vlan_id &&
	    test_bit(vport_id, hdev->vlan_table[vlan_id]))
		return 0;

	if (!is_kill && test_and_set_bit(vport_id, hdev->vlan_table[vlan_id])) {
		dev_err(&hdev->pdev->dev,
			"Add port vlan failed, vport %d is already in vlan %d\n",
			vport_id, vlan_id);
		return -EINVAL;
	}

	if (is_kill &&
	    !test_and_clear_bit(vport_id, hdev->vlan_table[vlan_id])) {
		dev_err(&hdev->pdev->dev,
			"Delete port vlan failed, vport %d is not in vlan %d\n",
			vport_id, vlan_id);
		return -EINVAL;
	}

	for_each_set_bit(vport_idx, hdev->vlan_table[vlan_id], HCLGE_VPORT_NUM)
		vport_num++;

	if ((is_kill && vport_num == 0) || (!is_kill && vport_num == 1))
		ret = hclge_set_port_vlan_filter(hdev, proto, vlan_id,
						 is_kill);

	return ret;
}

static int hclge_set_vlan_tx_offload_cfg(struct hclge_vport *vport)
{
	struct hclge_tx_vtag_cfg *vcfg = &vport->txvlan_cfg;
	struct hclge_vport_vtag_tx_cfg_cmd *req;
	struct hclge_dev *hdev = vport->back;
	struct hclge_desc desc;
	u16 bmap_index;
	int status;

	hclge_cmd_setup_basic_desc(&desc, HCLGE_OPC_VLAN_PORT_TX_CFG, false);

	req = (struct hclge_vport_vtag_tx_cfg_cmd *)desc.data;
	req->def_vlan_tag1 = cpu_to_le16(vcfg->default_tag1);
	req->def_vlan_tag2 = cpu_to_le16(vcfg->default_tag2);
	hnae3_set_bit(req->vport_vlan_cfg, HCLGE_ACCEPT_TAG1_B,
		      vcfg->accept_tag1 ? 1 : 0);
	hnae3_set_bit(req->vport_vlan_cfg, HCLGE_ACCEPT_UNTAG1_B,
		      vcfg->accept_untag1 ? 1 : 0);
	hnae3_set_bit(req->vport_vlan_cfg, HCLGE_ACCEPT_TAG2_B,
		      vcfg->accept_tag2 ? 1 : 0);
	hnae3_set_bit(req->vport_vlan_cfg, HCLGE_ACCEPT_UNTAG2_B,
		      vcfg->accept_untag2 ? 1 : 0);
	hnae3_set_bit(req->vport_vlan_cfg, HCLGE_PORT_INS_TAG1_EN_B,
		      vcfg->insert_tag1_en ? 1 : 0);
	hnae3_set_bit(req->vport_vlan_cfg, HCLGE_PORT_INS_TAG2_EN_B,
		      vcfg->insert_tag2_en ? 1 : 0);
	hnae3_set_bit(req->vport_vlan_cfg, HCLGE_CFG_NIC_ROCE_SEL_B, 0);

	req->vf_offset = vport->vport_id / HCLGE_VF_NUM_PER_CMD;
	bmap_index = vport->vport_id % HCLGE_VF_NUM_PER_CMD /
			HCLGE_VF_NUM_PER_BYTE;
	req->vf_bitmap[bmap_index] =
		1U << (vport->vport_id % HCLGE_VF_NUM_PER_BYTE);

	status = hclge_cmd_send(&hdev->hw, &desc, 1);
	if (status)
		dev_err(&hdev->pdev->dev,
			"Send port txvlan cfg command fail, ret =%d\n",
			status);

	return status;
}

static int hclge_set_vlan_rx_offload_cfg(struct hclge_vport *vport)
{
	struct hclge_rx_vtag_cfg *vcfg = &vport->rxvlan_cfg;
	struct hclge_vport_vtag_rx_cfg_cmd *req;
	struct hclge_dev *hdev = vport->back;
	struct hclge_desc desc;
	u16 bmap_index;
	int status;

	hclge_cmd_setup_basic_desc(&desc, HCLGE_OPC_VLAN_PORT_RX_CFG, false);

	req = (struct hclge_vport_vtag_rx_cfg_cmd *)desc.data;
	hnae3_set_bit(req->vport_vlan_cfg, HCLGE_REM_TAG1_EN_B,
		      vcfg->strip_tag1_en ? 1 : 0);
	hnae3_set_bit(req->vport_vlan_cfg, HCLGE_REM_TAG2_EN_B,
		      vcfg->strip_tag2_en ? 1 : 0);
	hnae3_set_bit(req->vport_vlan_cfg, HCLGE_SHOW_TAG1_EN_B,
		      vcfg->vlan1_vlan_prionly ? 1 : 0);
	hnae3_set_bit(req->vport_vlan_cfg, HCLGE_SHOW_TAG2_EN_B,
		      vcfg->vlan2_vlan_prionly ? 1 : 0);

	req->vf_offset = vport->vport_id / HCLGE_VF_NUM_PER_CMD;
	bmap_index = vport->vport_id % HCLGE_VF_NUM_PER_CMD /
			HCLGE_VF_NUM_PER_BYTE;
	req->vf_bitmap[bmap_index] =
		1U << (vport->vport_id % HCLGE_VF_NUM_PER_BYTE);

	status = hclge_cmd_send(&hdev->hw, &desc, 1);
	if (status)
		dev_err(&hdev->pdev->dev,
			"Send port rxvlan cfg command fail, ret =%d\n",
			status);

	return status;
}

static int hclge_vlan_offload_cfg(struct hclge_vport *vport,
				  u16 port_base_vlan_state,
				  u16 vlan_tag)
{
	int ret;

	if (port_base_vlan_state == HNAE3_PORT_BASE_VLAN_DISABLE) {
		vport->txvlan_cfg.accept_tag1 = true;
		vport->txvlan_cfg.insert_tag1_en = false;
		vport->txvlan_cfg.default_tag1 = 0;
	} else {
		vport->txvlan_cfg.accept_tag1 = false;
		vport->txvlan_cfg.insert_tag1_en = true;
		vport->txvlan_cfg.default_tag1 = vlan_tag;
	}

	vport->txvlan_cfg.accept_untag1 = true;

	/* accept_tag2 and accept_untag2 are not supported on
	 * pdev revision(0x20), new revision support them,
	 * this two fields can not be configured by user.
	 */
	vport->txvlan_cfg.accept_tag2 = true;
	vport->txvlan_cfg.accept_untag2 = true;
	vport->txvlan_cfg.insert_tag2_en = false;
	vport->txvlan_cfg.default_tag2 = 0;

	if (port_base_vlan_state == HNAE3_PORT_BASE_VLAN_DISABLE) {
		vport->rxvlan_cfg.strip_tag1_en = false;
		vport->rxvlan_cfg.strip_tag2_en =
				vport->rxvlan_cfg.rx_vlan_offload_en;
	} else {
		vport->rxvlan_cfg.strip_tag1_en =
				vport->rxvlan_cfg.rx_vlan_offload_en;
		vport->rxvlan_cfg.strip_tag2_en = true;
	}
	vport->rxvlan_cfg.vlan1_vlan_prionly = false;
	vport->rxvlan_cfg.vlan2_vlan_prionly = false;

	ret = hclge_set_vlan_tx_offload_cfg(vport);
	if (ret)
		return ret;

	return hclge_set_vlan_rx_offload_cfg(vport);
}

static int hclge_set_vlan_protocol_type(struct hclge_dev *hdev)
{
	struct hclge_rx_vlan_type_cfg_cmd *rx_req;
	struct hclge_tx_vlan_type_cfg_cmd *tx_req;
	struct hclge_desc desc;
	int status;

	hclge_cmd_setup_basic_desc(&desc, HCLGE_OPC_MAC_VLAN_TYPE_ID, false);
	rx_req = (struct hclge_rx_vlan_type_cfg_cmd *)desc.data;
	rx_req->ot_fst_vlan_type =
		cpu_to_le16(hdev->vlan_type_cfg.rx_ot_fst_vlan_type);
	rx_req->ot_sec_vlan_type =
		cpu_to_le16(hdev->vlan_type_cfg.rx_ot_sec_vlan_type);
	rx_req->in_fst_vlan_type =
		cpu_to_le16(hdev->vlan_type_cfg.rx_in_fst_vlan_type);
	rx_req->in_sec_vlan_type =
		cpu_to_le16(hdev->vlan_type_cfg.rx_in_sec_vlan_type);

	status = hclge_cmd_send(&hdev->hw, &desc, 1);
	if (status) {
		dev_err(&hdev->pdev->dev,
			"Send rxvlan protocol type command fail, ret =%d\n",
			status);
		return status;
	}

	hclge_cmd_setup_basic_desc(&desc, HCLGE_OPC_MAC_VLAN_INSERT, false);

	tx_req = (struct hclge_tx_vlan_type_cfg_cmd *)desc.data;
	tx_req->ot_vlan_type = cpu_to_le16(hdev->vlan_type_cfg.tx_ot_vlan_type);
	tx_req->in_vlan_type = cpu_to_le16(hdev->vlan_type_cfg.tx_in_vlan_type);

	status = hclge_cmd_send(&hdev->hw, &desc, 1);
	if (status)
		dev_err(&hdev->pdev->dev,
			"Send txvlan protocol type command fail, ret =%d\n",
			status);

	return status;
}

static int hclge_init_vlan_config(struct hclge_dev *hdev)
{
#define HCLGE_DEF_VLAN_TYPE		0x8100

	struct hnae3_handle *handle = &hdev->vport[0].nic;
	struct hclge_vport *vport;
	int ret;
	int i;

	if (hdev->pdev->revision >= 0x21) {
		/* for revision 0x21, vf vlan filter is per function */
		for (i = 0; i < hdev->num_alloc_vport; i++) {
			vport = &hdev->vport[i];
			ret = hclge_set_vlan_filter_ctrl(hdev,
							 HCLGE_FILTER_TYPE_VF,
							 HCLGE_FILTER_FE_EGRESS,
							 true,
							 vport->vport_id);
			if (ret)
				return ret;
		}

		ret = hclge_set_vlan_filter_ctrl(hdev, HCLGE_FILTER_TYPE_PORT,
						 HCLGE_FILTER_FE_INGRESS, true,
						 0);
		if (ret)
			return ret;
	} else {
		ret = hclge_set_vlan_filter_ctrl(hdev, HCLGE_FILTER_TYPE_VF,
						 HCLGE_FILTER_FE_EGRESS_V1_B,
						 true, 0);
		if (ret)
			return ret;
	}

	handle->netdev_flags |= HNAE3_VLAN_FLTR;

	hdev->vlan_type_cfg.rx_in_fst_vlan_type = HCLGE_DEF_VLAN_TYPE;
	hdev->vlan_type_cfg.rx_in_sec_vlan_type = HCLGE_DEF_VLAN_TYPE;
	hdev->vlan_type_cfg.rx_ot_fst_vlan_type = HCLGE_DEF_VLAN_TYPE;
	hdev->vlan_type_cfg.rx_ot_sec_vlan_type = HCLGE_DEF_VLAN_TYPE;
	hdev->vlan_type_cfg.tx_ot_vlan_type = HCLGE_DEF_VLAN_TYPE;
	hdev->vlan_type_cfg.tx_in_vlan_type = HCLGE_DEF_VLAN_TYPE;

	ret = hclge_set_vlan_protocol_type(hdev);
	if (ret)
		return ret;

	for (i = 0; i < hdev->num_alloc_vport; i++) {
		u16 vlan_tag;

		vport = &hdev->vport[i];
		vlan_tag = vport->port_base_vlan_cfg.vlan_info.vlan_tag;

		ret = hclge_vlan_offload_cfg(vport,
					     vport->port_base_vlan_cfg.state,
					     vlan_tag);
		if (ret)
			return ret;
	}

	return hclge_set_vlan_filter(handle, htons(ETH_P_8021Q), 0, false);
}

static void hclge_add_vport_vlan_table(struct hclge_vport *vport, u16 vlan_id,
				       bool writen_to_tbl)
{
	struct hclge_vport_vlan_cfg *vlan;

	vlan = kzalloc(sizeof(*vlan), GFP_KERNEL);
	if (!vlan)
		return;

	vlan->hd_tbl_status = writen_to_tbl;
	vlan->vlan_id = vlan_id;

	list_add_tail(&vlan->node, &vport->vlan_list);
}

static int hclge_add_vport_all_vlan_table(struct hclge_vport *vport)
{
	struct hclge_vport_vlan_cfg *vlan, *tmp;
	struct hclge_dev *hdev = vport->back;
	int ret;

	list_for_each_entry_safe(vlan, tmp, &vport->vlan_list, node) {
		if (!vlan->hd_tbl_status) {
			ret = hclge_set_vlan_filter_hw(hdev, htons(ETH_P_8021Q),
						       vport->vport_id,
						       vlan->vlan_id, false);
			if (ret) {
				dev_err(&hdev->pdev->dev,
					"restore vport vlan list failed, ret=%d\n",
					ret);
				return ret;
			}
		}
		vlan->hd_tbl_status = true;
	}

	return 0;
}

static void hclge_rm_vport_vlan_table(struct hclge_vport *vport, u16 vlan_id,
				      bool is_write_tbl)
{
	struct hclge_vport_vlan_cfg *vlan, *tmp;
	struct hclge_dev *hdev = vport->back;

	list_for_each_entry_safe(vlan, tmp, &vport->vlan_list, node) {
		if (vlan->vlan_id == vlan_id) {
			if (is_write_tbl && vlan->hd_tbl_status)
				hclge_set_vlan_filter_hw(hdev,
							 htons(ETH_P_8021Q),
							 vport->vport_id,
							 vlan_id,
							 true);

			list_del(&vlan->node);
			kfree(vlan);
			break;
		}
	}
}

void hclge_rm_vport_all_vlan_table(struct hclge_vport *vport, bool is_del_list)
{
	struct hclge_vport_vlan_cfg *vlan, *tmp;
	struct hclge_dev *hdev = vport->back;

	list_for_each_entry_safe(vlan, tmp, &vport->vlan_list, node) {
		if (vlan->hd_tbl_status)
			hclge_set_vlan_filter_hw(hdev,
						 htons(ETH_P_8021Q),
						 vport->vport_id,
						 vlan->vlan_id,
						 true);

		vlan->hd_tbl_status = false;
		if (is_del_list) {
			list_del(&vlan->node);
			kfree(vlan);
		}
	}
}

void hclge_uninit_vport_vlan_table(struct hclge_dev *hdev)
{
	struct hclge_vport_vlan_cfg *vlan, *tmp;
	struct hclge_vport *vport;
	int i;

	mutex_lock(&hdev->vport_cfg_mutex);
	for (i = 0; i < hdev->num_alloc_vport; i++) {
		vport = &hdev->vport[i];
		list_for_each_entry_safe(vlan, tmp, &vport->vlan_list, node) {
			list_del(&vlan->node);
			kfree(vlan);
		}
	}
	mutex_unlock(&hdev->vport_cfg_mutex);
}

static void hclge_restore_vlan_table(struct hnae3_handle *handle)
{
	struct hclge_vport *vport = hclge_get_vport(handle);
	struct hclge_vport_vlan_cfg *vlan, *tmp;
	struct hclge_dev *hdev = vport->back;
	u16 vlan_proto;
	u16 state, vlan_id;
	int i;

	mutex_lock(&hdev->vport_cfg_mutex);
	for (i = 0; i < hdev->num_alloc_vport; i++) {
		vport = &hdev->vport[i];
		vlan_proto = vport->port_base_vlan_cfg.vlan_info.vlan_proto;
		vlan_id = vport->port_base_vlan_cfg.vlan_info.vlan_tag;
		state = vport->port_base_vlan_cfg.state;

		if (state != HNAE3_PORT_BASE_VLAN_DISABLE) {
			hclge_set_vlan_filter_hw(hdev, htons(vlan_proto),
						 vport->vport_id, vlan_id,
						 false);
			continue;
		}

		list_for_each_entry_safe(vlan, tmp, &vport->vlan_list, node) {
			if (vlan->hd_tbl_status)
				hclge_set_vlan_filter_hw(hdev,
							 htons(ETH_P_8021Q),
							 vport->vport_id,
							 vlan->vlan_id,
							 false);
		}
	}

	mutex_unlock(&hdev->vport_cfg_mutex);
}

int hclge_en_hw_strip_rxvtag(struct hnae3_handle *handle, bool enable)
{
	struct hclge_vport *vport = hclge_get_vport(handle);

	if (vport->port_base_vlan_cfg.state == HNAE3_PORT_BASE_VLAN_DISABLE) {
		vport->rxvlan_cfg.strip_tag1_en = false;
		vport->rxvlan_cfg.strip_tag2_en = enable;
	} else {
		vport->rxvlan_cfg.strip_tag1_en = enable;
		vport->rxvlan_cfg.strip_tag2_en = true;
	}
	vport->rxvlan_cfg.vlan1_vlan_prionly = false;
	vport->rxvlan_cfg.vlan2_vlan_prionly = false;
	vport->rxvlan_cfg.rx_vlan_offload_en = enable;

	return hclge_set_vlan_rx_offload_cfg(vport);
}

static int hclge_update_vlan_filter_entries(struct hclge_vport *vport,
					    u16 port_base_vlan_state,
					    struct hclge_vlan_info *new_info,
					    struct hclge_vlan_info *old_info)
{
	struct hclge_dev *hdev = vport->back;
	int ret;

	if (port_base_vlan_state == HNAE3_PORT_BASE_VLAN_ENABLE) {
		hclge_rm_vport_all_vlan_table(vport, false);
		return hclge_set_vlan_filter_hw(hdev,
						 htons(new_info->vlan_proto),
						 vport->vport_id,
						 new_info->vlan_tag,
						 false);
	}

	ret = hclge_set_vlan_filter_hw(hdev, htons(old_info->vlan_proto),
				       vport->vport_id, old_info->vlan_tag,
				       true);
	if (ret)
		return ret;

	return hclge_add_vport_all_vlan_table(vport);
}

int hclge_update_port_base_vlan_cfg(struct hclge_vport *vport, u16 state,
				    struct hclge_vlan_info *vlan_info)
{
	struct hnae3_handle *nic = &vport->nic;
	struct hclge_vlan_info *old_vlan_info;
	struct hclge_dev *hdev = vport->back;
	int ret;

	old_vlan_info = &vport->port_base_vlan_cfg.vlan_info;

	ret = hclge_vlan_offload_cfg(vport, state, vlan_info->vlan_tag);
	if (ret)
		return ret;

	if (state == HNAE3_PORT_BASE_VLAN_MODIFY) {
		/* add new VLAN tag */
		ret = hclge_set_vlan_filter_hw(hdev,
					       htons(vlan_info->vlan_proto),
					       vport->vport_id,
					       vlan_info->vlan_tag,
					       false);
		if (ret)
			return ret;

		/* remove old VLAN tag */
		ret = hclge_set_vlan_filter_hw(hdev,
					       htons(old_vlan_info->vlan_proto),
					       vport->vport_id,
					       old_vlan_info->vlan_tag,
					       true);
		if (ret)
			return ret;

		goto update;
	}

	ret = hclge_update_vlan_filter_entries(vport, state, vlan_info,
					       old_vlan_info);
	if (ret)
		return ret;

	/* update state only when disable/enable port based VLAN */
	vport->port_base_vlan_cfg.state = state;
	if (state == HNAE3_PORT_BASE_VLAN_DISABLE)
		nic->port_base_vlan_state = HNAE3_PORT_BASE_VLAN_DISABLE;
	else
		nic->port_base_vlan_state = HNAE3_PORT_BASE_VLAN_ENABLE;

update:
	vport->port_base_vlan_cfg.vlan_info.vlan_tag = vlan_info->vlan_tag;
	vport->port_base_vlan_cfg.vlan_info.qos = vlan_info->qos;
	vport->port_base_vlan_cfg.vlan_info.vlan_proto = vlan_info->vlan_proto;

	return 0;
}

static u16 hclge_get_port_base_vlan_state(struct hclge_vport *vport,
					  enum hnae3_port_base_vlan_state state,
					  u16 vlan)
{
	if (state == HNAE3_PORT_BASE_VLAN_DISABLE) {
		if (!vlan)
			return HNAE3_PORT_BASE_VLAN_NOCHANGE;
		else
			return HNAE3_PORT_BASE_VLAN_ENABLE;
	} else {
		if (!vlan)
			return HNAE3_PORT_BASE_VLAN_DISABLE;
		else if (vport->port_base_vlan_cfg.vlan_info.vlan_tag == vlan)
			return HNAE3_PORT_BASE_VLAN_NOCHANGE;
		else
			return HNAE3_PORT_BASE_VLAN_MODIFY;
	}
}

static int hclge_set_vf_vlan_filter(struct hnae3_handle *handle, int vfid,
				    u16 vlan, u8 qos, __be16 proto)
{
	struct hclge_vport *vport = hclge_get_vport(handle);
	struct hclge_dev *hdev = vport->back;
	struct hclge_vlan_info vlan_info;
	u16 state;
	int ret;

	if (hdev->pdev->revision == 0x20)
		return -EOPNOTSUPP;

	/* qos is a 3 bits value, so can not be bigger than 7 */
	if (vfid >= hdev->num_alloc_vfs || vlan > VLAN_N_VID - 1 || qos > 7)
		return -EINVAL;
	if (proto != htons(ETH_P_8021Q))
		return -EPROTONOSUPPORT;

	vport = &hdev->vport[vfid];
	state = hclge_get_port_base_vlan_state(vport,
					       vport->port_base_vlan_cfg.state,
					       vlan);
	if (state == HNAE3_PORT_BASE_VLAN_NOCHANGE)
		return 0;

	vlan_info.vlan_tag = vlan;
	vlan_info.qos = qos;
	vlan_info.vlan_proto = ntohs(proto);

	/* update port based VLAN for PF */
	if (!vfid) {
		hclge_notify_client(hdev, HNAE3_DOWN_CLIENT);
		ret = hclge_update_port_base_vlan_cfg(vport, state, &vlan_info);
		hclge_notify_client(hdev, HNAE3_UP_CLIENT);

		return ret;
	}

	if (!test_bit(HCLGE_VPORT_STATE_ALIVE, &vport->state)) {
		return hclge_update_port_base_vlan_cfg(vport, state,
						       &vlan_info);
	} else {
		ret = hclge_push_vf_port_base_vlan_info(&hdev->vport[0],
							(u8)vfid, state,
							vlan, qos,
							ntohs(proto));
		return ret;
	}
}

int hclge_set_vlan_filter(struct hnae3_handle *handle, __be16 proto,
			  u16 vlan_id, bool is_kill)
{
	struct hclge_vport *vport = hclge_get_vport(handle);
	struct hclge_dev *hdev = vport->back;
	bool writen_to_tbl = false;
	int ret = 0;

	/* When device is resetting, firmware is unable to handle
	 * mailbox. Just record the vlan id, and remove it after
	 * reset finished.
	 */
	if (test_bit(HCLGE_STATE_RST_HANDLING, &hdev->state) && is_kill) {
		set_bit(vlan_id, vport->vlan_del_fail_bmap);
		return -EBUSY;
	}

	/* when port base vlan enabled, we use port base vlan as the vlan
	 * filter entry. In this case, we don't update vlan filter table
	 * when user add new vlan or remove exist vlan, just update the vport
	 * vlan list. The vlan id in vlan list will be writen in vlan filter
	 * table until port base vlan disabled
	 */
	if (handle->port_base_vlan_state == HNAE3_PORT_BASE_VLAN_DISABLE) {
		ret = hclge_set_vlan_filter_hw(hdev, proto, vport->vport_id,
					       vlan_id, is_kill);
		writen_to_tbl = true;
	}

	if (!ret) {
		if (is_kill)
			hclge_rm_vport_vlan_table(vport, vlan_id, false);
		else
			hclge_add_vport_vlan_table(vport, vlan_id,
						   writen_to_tbl);
	} else if (is_kill) {
		/* when remove hw vlan filter failed, record the vlan id,
		 * and try to remove it from hw later, to be consistence
		 * with stack
		 */
		set_bit(vlan_id, vport->vlan_del_fail_bmap);
	}
	return ret;
}

static void hclge_sync_vlan_filter(struct hclge_dev *hdev)
{
#define HCLGE_MAX_SYNC_COUNT	60

	int i, ret, sync_cnt = 0;
	u16 vlan_id;

	/* start from vport 1 for PF is always alive */
	for (i = 0; i < hdev->num_alloc_vport; i++) {
		struct hclge_vport *vport = &hdev->vport[i];

		vlan_id = find_first_bit(vport->vlan_del_fail_bmap,
					 VLAN_N_VID);
		while (vlan_id != VLAN_N_VID) {
			ret = hclge_set_vlan_filter_hw(hdev, htons(ETH_P_8021Q),
						       vport->vport_id, vlan_id,
						       true);
			if (ret && ret != -EINVAL)
				return;

			clear_bit(vlan_id, vport->vlan_del_fail_bmap);
			hclge_rm_vport_vlan_table(vport, vlan_id, false);

			sync_cnt++;
			if (sync_cnt >= HCLGE_MAX_SYNC_COUNT)
				return;

			vlan_id = find_first_bit(vport->vlan_del_fail_bmap,
						 VLAN_N_VID);
		}
	}
}

static int hclge_set_mac_mtu(struct hclge_dev *hdev, int new_mps)
{
	struct hclge_config_max_frm_size_cmd *req;
	struct hclge_desc desc;

	hclge_cmd_setup_basic_desc(&desc, HCLGE_OPC_CONFIG_MAX_FRM_SIZE, false);

	req = (struct hclge_config_max_frm_size_cmd *)desc.data;
	req->max_frm_size = cpu_to_le16(new_mps);
	req->min_frm_size = HCLGE_MAC_MIN_FRAME;

	return hclge_cmd_send(&hdev->hw, &desc, 1);
}

static int hclge_set_mtu(struct hnae3_handle *handle, int new_mtu)
{
	struct hclge_vport *vport = hclge_get_vport(handle);

	return hclge_set_vport_mtu(vport, new_mtu);
}

int hclge_set_vport_mtu(struct hclge_vport *vport, int new_mtu)
{
	struct hclge_dev *hdev = vport->back;
	int i, max_frm_size, ret;

	max_frm_size = new_mtu + ETH_HLEN + ETH_FCS_LEN + 2 * VLAN_HLEN;
	if (max_frm_size < HCLGE_MAC_MIN_FRAME ||
	    max_frm_size > HCLGE_MAC_MAX_FRAME)
		return -EINVAL;

	max_frm_size = max(max_frm_size, HCLGE_MAC_DEFAULT_FRAME);
	mutex_lock(&hdev->vport_lock);
	/* VF's mps must fit within hdev->mps */
	if (vport->vport_id && max_frm_size > hdev->mps) {
		mutex_unlock(&hdev->vport_lock);
		return -EINVAL;
	} else if (vport->vport_id) {
		vport->mps = max_frm_size;
		mutex_unlock(&hdev->vport_lock);
		return 0;
	}

	/* PF's mps must be greater then VF's mps */
	for (i = 1; i < hdev->num_alloc_vport; i++)
		if (max_frm_size < hdev->vport[i].mps) {
			mutex_unlock(&hdev->vport_lock);
			return -EINVAL;
		}

	hclge_notify_client(hdev, HNAE3_DOWN_CLIENT);

	ret = hclge_set_mac_mtu(hdev, max_frm_size);
	if (ret) {
		dev_err(&hdev->pdev->dev,
			"Change mtu fail, ret =%d\n", ret);
		goto out;
	}

	hdev->mps = max_frm_size;
	vport->mps = max_frm_size;

	ret = hclge_buffer_alloc(hdev);
	if (ret)
		dev_err(&hdev->pdev->dev,
			"Allocate buffer fail, ret =%d\n", ret);

out:
	hclge_notify_client(hdev, HNAE3_UP_CLIENT);
	mutex_unlock(&hdev->vport_lock);
	return ret;
}

static int hclge_send_reset_tqp_cmd(struct hclge_dev *hdev, u16 queue_id,
				    bool enable)
{
	struct hclge_reset_tqp_queue_cmd *req;
	struct hclge_desc desc;
	int ret;

	hclge_cmd_setup_basic_desc(&desc, HCLGE_OPC_RESET_TQP_QUEUE, false);

	req = (struct hclge_reset_tqp_queue_cmd *)desc.data;
	req->tqp_id = cpu_to_le16(queue_id & HCLGE_RING_ID_MASK);
	if (enable)
		hnae3_set_bit(req->reset_req, HCLGE_TQP_RESET_B, 1U);

	ret = hclge_cmd_send(&hdev->hw, &desc, 1);
	if (ret) {
		dev_err(&hdev->pdev->dev,
			"Send tqp reset cmd error, status =%d\n", ret);
		return ret;
	}

	return 0;
}

static int hclge_get_reset_status(struct hclge_dev *hdev, u16 queue_id)
{
	struct hclge_reset_tqp_queue_cmd *req;
	struct hclge_desc desc;
	int ret;

	hclge_cmd_setup_basic_desc(&desc, HCLGE_OPC_RESET_TQP_QUEUE, true);

	req = (struct hclge_reset_tqp_queue_cmd *)desc.data;
	req->tqp_id = cpu_to_le16(queue_id & HCLGE_RING_ID_MASK);

	ret = hclge_cmd_send(&hdev->hw, &desc, 1);
	if (ret) {
		dev_err(&hdev->pdev->dev,
			"Get reset status error, status =%d\n", ret);
		return ret;
	}

	return hnae3_get_bit(req->ready_to_reset, HCLGE_TQP_RESET_B);
}

u16 hclge_covert_handle_qid_global(struct hnae3_handle *handle, u16 queue_id)
{
	struct hnae3_queue *queue;
	struct hclge_tqp *tqp;

	queue = handle->kinfo.tqp[queue_id];
	tqp = container_of(queue, struct hclge_tqp, q);

	return tqp->index;
}

int hclge_reset_tqp(struct hnae3_handle *handle, u16 queue_id)
{
	struct hclge_vport *vport = hclge_get_vport(handle);
	struct hclge_dev *hdev = vport->back;
	int reset_try_times = 0;
	int reset_status;
	u16 queue_gid;
	int ret;

	queue_gid = hclge_covert_handle_qid_global(handle, queue_id);

	ret = hclge_tqp_enable(hdev, queue_id, 0, false);
	if (ret) {
		dev_err(&hdev->pdev->dev, "Disable tqp fail, ret = %d\n", ret);
		return ret;
	}

	ret = hclge_send_reset_tqp_cmd(hdev, queue_gid, true);
	if (ret) {
		dev_err(&hdev->pdev->dev,
			"Send reset tqp cmd fail, ret = %d\n", ret);
		return ret;
	}

	while (reset_try_times++ < HCLGE_TQP_RESET_TRY_TIMES) {
		reset_status = hclge_get_reset_status(hdev, queue_gid);
		if (reset_status)
			break;

		/* Wait for tqp hw reset */
		usleep_range(1000, 1200);
	}

	if (reset_try_times >= HCLGE_TQP_RESET_TRY_TIMES) {
		dev_err(&hdev->pdev->dev, "Reset TQP fail\n");
		return ret;
	}

	ret = hclge_send_reset_tqp_cmd(hdev, queue_gid, false);
	if (ret)
		dev_err(&hdev->pdev->dev,
			"Deassert the soft reset fail, ret = %d\n", ret);

	return ret;
}

void hclge_reset_vf_queue(struct hclge_vport *vport, u16 queue_id)
{
	struct hclge_dev *hdev = vport->back;
	int reset_try_times = 0;
	int reset_status;
	u16 queue_gid;
	int ret;

	queue_gid = hclge_covert_handle_qid_global(&vport->nic, queue_id);

	ret = hclge_send_reset_tqp_cmd(hdev, queue_gid, true);
	if (ret) {
		dev_warn(&hdev->pdev->dev,
			 "Send reset tqp cmd fail, ret = %d\n", ret);
		return;
	}

	while (reset_try_times++ < HCLGE_TQP_RESET_TRY_TIMES) {
		reset_status = hclge_get_reset_status(hdev, queue_gid);
		if (reset_status)
			break;

		/* Wait for tqp hw reset */
		usleep_range(1000, 1200);
	}

	if (reset_try_times >= HCLGE_TQP_RESET_TRY_TIMES) {
		dev_warn(&hdev->pdev->dev, "Reset TQP fail\n");
		return;
	}

	ret = hclge_send_reset_tqp_cmd(hdev, queue_gid, false);
	if (ret)
		dev_warn(&hdev->pdev->dev,
			 "Deassert the soft reset fail, ret = %d\n", ret);
}

static u32 hclge_get_fw_version(struct hnae3_handle *handle)
{
	struct hclge_vport *vport = hclge_get_vport(handle);
	struct hclge_dev *hdev = vport->back;

	return hdev->fw_version;
}

static void hclge_set_flowctrl_adv(struct hclge_dev *hdev, u32 rx_en, u32 tx_en)
{
	struct phy_device *phydev = hdev->hw.mac.phydev;

	if (!phydev)
		return;

	phy_set_asym_pause(phydev, rx_en, tx_en);
}

static int hclge_cfg_pauseparam(struct hclge_dev *hdev, u32 rx_en, u32 tx_en)
{
	int ret;

	if (hdev->tm_info.fc_mode == HCLGE_FC_PFC)
		return 0;

	ret = hclge_mac_pause_en_cfg(hdev, tx_en, rx_en);
	if (ret)
		dev_err(&hdev->pdev->dev,
			"configure pauseparam error, ret = %d.\n", ret);

	return ret;
}

int hclge_cfg_flowctrl(struct hclge_dev *hdev)
{
	struct phy_device *phydev = hdev->hw.mac.phydev;
	u16 remote_advertising = 0;
	u16 local_advertising;
	u32 rx_pause, tx_pause;
	u8 flowctl;

	if (!phydev->link || !phydev->autoneg)
		return 0;

	local_advertising = linkmode_adv_to_lcl_adv_t(phydev->advertising);

	if (phydev->pause)
		remote_advertising = LPA_PAUSE_CAP;

	if (phydev->asym_pause)
		remote_advertising |= LPA_PAUSE_ASYM;

	flowctl = mii_resolve_flowctrl_fdx(local_advertising,
					   remote_advertising);
	tx_pause = flowctl & FLOW_CTRL_TX;
	rx_pause = flowctl & FLOW_CTRL_RX;

	if (phydev->duplex == HCLGE_MAC_HALF) {
		tx_pause = 0;
		rx_pause = 0;
	}

	return hclge_cfg_pauseparam(hdev, rx_pause, tx_pause);
}

static void hclge_get_pauseparam(struct hnae3_handle *handle, u32 *auto_neg,
				 u32 *rx_en, u32 *tx_en)
{
	struct hclge_vport *vport = hclge_get_vport(handle);
	struct hclge_dev *hdev = vport->back;
	struct phy_device *phydev = hdev->hw.mac.phydev;

	*auto_neg = phydev ? hclge_get_autoneg(handle) : 0;

	if (hdev->tm_info.fc_mode == HCLGE_FC_PFC) {
		*rx_en = 0;
		*tx_en = 0;
		return;
	}

	if (hdev->tm_info.fc_mode == HCLGE_FC_RX_PAUSE) {
		*rx_en = 1;
		*tx_en = 0;
	} else if (hdev->tm_info.fc_mode == HCLGE_FC_TX_PAUSE) {
		*tx_en = 1;
		*rx_en = 0;
	} else if (hdev->tm_info.fc_mode == HCLGE_FC_FULL) {
		*rx_en = 1;
		*tx_en = 1;
	} else {
		*rx_en = 0;
		*tx_en = 0;
	}
}

static void hclge_record_user_pauseparam(struct hclge_dev *hdev,
					 u32 rx_en, u32 tx_en)
{
	if (rx_en && tx_en)
		hdev->fc_mode_last_time = HCLGE_FC_FULL;
	else if (rx_en && !tx_en)
		hdev->fc_mode_last_time = HCLGE_FC_RX_PAUSE;
	else if (!rx_en && tx_en)
		hdev->fc_mode_last_time = HCLGE_FC_TX_PAUSE;
	else
		hdev->fc_mode_last_time = HCLGE_FC_NONE;

	hdev->tm_info.fc_mode = hdev->fc_mode_last_time;
}

static int hclge_set_pauseparam(struct hnae3_handle *handle, u32 auto_neg,
				u32 rx_en, u32 tx_en)
{
	struct hclge_vport *vport = hclge_get_vport(handle);
	struct hclge_dev *hdev = vport->back;
	struct phy_device *phydev = hdev->hw.mac.phydev;
	u32 fc_autoneg;

	if (phydev) {
		fc_autoneg = hclge_get_autoneg(handle);
		if (auto_neg != fc_autoneg) {
			dev_info(&hdev->pdev->dev,
				 "To change autoneg please use: ethtool -s <dev> autoneg <on|off>\n");
			return -EOPNOTSUPP;
		}
	}

	if (hdev->tm_info.fc_mode == HCLGE_FC_PFC) {
		dev_info(&hdev->pdev->dev,
			 "Priority flow control enabled. Cannot set link flow control.\n");
		return -EOPNOTSUPP;
	}

	hclge_set_flowctrl_adv(hdev, rx_en, tx_en);

	hclge_record_user_pauseparam(hdev, rx_en, tx_en);

	if (!auto_neg)
		return hclge_cfg_pauseparam(hdev, rx_en, tx_en);

	if (phydev)
		return phy_start_aneg(phydev);

	return -EOPNOTSUPP;
}

static void hclge_get_ksettings_an_result(struct hnae3_handle *handle,
					  u8 *auto_neg, u32 *speed, u8 *duplex)
{
	struct hclge_vport *vport = hclge_get_vport(handle);
	struct hclge_dev *hdev = vport->back;

	if (speed)
		*speed = hdev->hw.mac.speed;
	if (duplex)
		*duplex = hdev->hw.mac.duplex;
	if (auto_neg)
		*auto_neg = hdev->hw.mac.autoneg;
}

static void hclge_get_media_type(struct hnae3_handle *handle, u8 *media_type,
				 u8 *module_type)
{
	struct hclge_vport *vport = hclge_get_vport(handle);
	struct hclge_dev *hdev = vport->back;

	if (media_type)
		*media_type = hdev->hw.mac.media_type;

	if (module_type)
		*module_type = hdev->hw.mac.module_type;
}

static void hclge_get_mdix_mode(struct hnae3_handle *handle,
				u8 *tp_mdix_ctrl, u8 *tp_mdix)
{
	struct hclge_vport *vport = hclge_get_vport(handle);
	struct hclge_dev *hdev = vport->back;
	struct phy_device *phydev = hdev->hw.mac.phydev;
	int mdix_ctrl, mdix, is_resolved;
	unsigned int retval;

	if (!phydev) {
		*tp_mdix_ctrl = ETH_TP_MDI_INVALID;
		*tp_mdix = ETH_TP_MDI_INVALID;
		return;
	}

	phy_write(phydev, HCLGE_PHY_PAGE_REG, HCLGE_PHY_PAGE_MDIX);

	retval = phy_read(phydev, HCLGE_PHY_CSC_REG);
	mdix_ctrl = hnae3_get_field(retval, HCLGE_PHY_MDIX_CTRL_M,
				    HCLGE_PHY_MDIX_CTRL_S);

	retval = phy_read(phydev, HCLGE_PHY_CSS_REG);
	mdix = hnae3_get_bit(retval, HCLGE_PHY_MDIX_STATUS_B);
	is_resolved = hnae3_get_bit(retval, HCLGE_PHY_SPEED_DUP_RESOLVE_B);

	phy_write(phydev, HCLGE_PHY_PAGE_REG, HCLGE_PHY_PAGE_COPPER);

	switch (mdix_ctrl) {
	case 0x0:
		*tp_mdix_ctrl = ETH_TP_MDI;
		break;
	case 0x1:
		*tp_mdix_ctrl = ETH_TP_MDI_X;
		break;
	case 0x3:
		*tp_mdix_ctrl = ETH_TP_MDI_AUTO;
		break;
	default:
		*tp_mdix_ctrl = ETH_TP_MDI_INVALID;
		break;
	}

	if (!is_resolved)
		*tp_mdix = ETH_TP_MDI_INVALID;
	else if (mdix)
		*tp_mdix = ETH_TP_MDI_X;
	else
		*tp_mdix = ETH_TP_MDI;
}

static void hclge_info_show(struct hclge_dev *hdev)
{
	struct device *dev = &hdev->pdev->dev;

	dev_info(dev, "PF info begin:\n");

	dev_info(dev, "Task queue pairs numbers: %d\n", hdev->num_tqps);
	dev_info(dev, "Desc num per TX queue: %d\n", hdev->num_tx_desc);
	dev_info(dev, "Desc num per RX queue: %d\n", hdev->num_rx_desc);
	dev_info(dev, "Numbers of vports: %d\n", hdev->num_alloc_vport);
	dev_info(dev, "Numbers of vmdp vports: %d\n", hdev->num_vmdq_vport);
	dev_info(dev, "Numbers of VF for this PF: %d\n", hdev->num_req_vfs);
	dev_info(dev, "HW tc map: %d\n", hdev->hw_tc_map);
	dev_info(dev, "Total buffer size for TX/RX: %d\n", hdev->pkt_buf_size);
	dev_info(dev, "TX buffer size for each TC: %d\n", hdev->tx_buf_size);
	dev_info(dev, "DV buffer size for each TC: %d\n", hdev->dv_buf_size);
	dev_info(dev, "This is %s PF\n",
		 hdev->flag & HCLGE_FLAG_MAIN ? "main" : "not main");
	dev_info(dev, "DCB %s\n",
		 hdev->flag & HCLGE_FLAG_DCB_ENABLE ? "enable" : "disable");
	dev_info(dev, "MQPRIO %s\n",
		 hdev->flag & HCLGE_FLAG_MQPRIO_ENABLE ? "enable" : "disable");

	dev_info(dev, "PF info end.\n");
}

static int hclge_init_nic_client_instance(struct hnae3_ae_dev *ae_dev,
					  struct hclge_vport *vport)
{
	struct hnae3_client *client = vport->nic.client;
	struct hclge_dev *hdev = ae_dev->priv;
	int rst_cnt;
	int ret;

	rst_cnt = hdev->rst_stats.reset_cnt;
	ret = client->ops->init_instance(&vport->nic);
	if (ret)
		return ret;

	set_bit(HCLGE_STATE_NIC_REGISTERED, &hdev->state);
	if (test_bit(HCLGE_STATE_RST_HANDLING, &hdev->state) ||
	    rst_cnt != hdev->rst_stats.reset_cnt) {
		ret = -EBUSY;
		goto init_nic_err;
	}

	/* Enable nic hw error interrupts */
	ret = hclge_config_nic_hw_error(hdev, true);
	if (ret) {
		dev_err(&ae_dev->pdev->dev,
			"fail(%d) to enable hw error interrupts\n", ret);
		goto init_nic_err;
	}

	hnae3_set_client_init_flag(client, ae_dev, 1);

	if (netif_msg_drv(&hdev->vport->nic))
		hclge_info_show(hdev);

	return ret;

init_nic_err:
	clear_bit(HCLGE_STATE_NIC_REGISTERED, &hdev->state);
	while (test_bit(HCLGE_STATE_RST_HANDLING, &hdev->state))
		msleep(HCLGE_WAIT_RESET_DONE);

	client->ops->uninit_instance(&vport->nic, 0);

	return ret;
}

static int hclge_init_roce_client_instance(struct hnae3_ae_dev *ae_dev,
					   struct hclge_vport *vport)
{
	struct hnae3_client *client = vport->roce.client;
	struct hclge_dev *hdev = ae_dev->priv;
	int rst_cnt;
	int ret;

	if (!hnae3_dev_roce_supported(hdev) || !hdev->roce_client ||
	    !hdev->nic_client)
		return 0;

	client = hdev->roce_client;
	ret = hclge_init_roce_base_info(vport);
	if (ret)
		return ret;

	rst_cnt = hdev->rst_stats.reset_cnt;
	ret = client->ops->init_instance(&vport->roce);
	if (ret)
		return ret;

	set_bit(HCLGE_STATE_ROCE_REGISTERED, &hdev->state);
	if (test_bit(HCLGE_STATE_RST_HANDLING, &hdev->state) ||
	    rst_cnt != hdev->rst_stats.reset_cnt) {
		ret = -EBUSY;
		goto init_roce_err;
	}

	/* Enable roce ras interrupts */
	ret = hclge_config_rocee_ras_interrupt(hdev, true);
	if (ret) {
		dev_err(&ae_dev->pdev->dev,
			"fail(%d) to enable roce ras interrupts\n", ret);
		goto init_roce_err;
	}

	hnae3_set_client_init_flag(client, ae_dev, 1);

	return 0;

init_roce_err:
	clear_bit(HCLGE_STATE_ROCE_REGISTERED, &hdev->state);
	while (test_bit(HCLGE_STATE_RST_HANDLING, &hdev->state))
		msleep(HCLGE_WAIT_RESET_DONE);

	hdev->roce_client->ops->uninit_instance(&vport->roce, 0);

	return ret;
}

static int hclge_init_client_instance(struct hnae3_client *client,
				      struct hnae3_ae_dev *ae_dev)
{
	struct hclge_dev *hdev = ae_dev->priv;
	struct hclge_vport *vport;
	int i, ret;

	for (i = 0; i <  hdev->num_vmdq_vport + 1; i++) {
		vport = &hdev->vport[i];

		switch (client->type) {
		case HNAE3_CLIENT_KNIC:

			hdev->nic_client = client;
			vport->nic.client = client;
			ret = hclge_init_nic_client_instance(ae_dev, vport);
			if (ret)
				goto clear_nic;

			ret = hclge_init_roce_client_instance(ae_dev, vport);
			if (ret)
				goto clear_roce;

			break;
		case HNAE3_CLIENT_ROCE:
			if (hnae3_dev_roce_supported(hdev)) {
				hdev->roce_client = client;
				vport->roce.client = client;
			}

			ret = hclge_init_roce_client_instance(ae_dev, vport);
			if (ret)
				goto clear_roce;

			break;
		default:
			return -EINVAL;
		}
	}

	return 0;

clear_nic:
	hdev->nic_client = NULL;
	vport->nic.client = NULL;
	return ret;
clear_roce:
	hdev->roce_client = NULL;
	vport->roce.client = NULL;
	return ret;
}

static void hclge_uninit_client_instance(struct hnae3_client *client,
					 struct hnae3_ae_dev *ae_dev)
{
	struct hclge_dev *hdev = ae_dev->priv;
	struct hclge_vport *vport;
	int i;

	for (i = 0; i < hdev->num_vmdq_vport + 1; i++) {
		vport = &hdev->vport[i];
		if (hdev->roce_client) {
			clear_bit(HCLGE_STATE_ROCE_REGISTERED, &hdev->state);
			while (test_bit(HCLGE_STATE_RST_HANDLING, &hdev->state))
				msleep(HCLGE_WAIT_RESET_DONE);

			hdev->roce_client->ops->uninit_instance(&vport->roce,
								0);
			hdev->roce_client = NULL;
			vport->roce.client = NULL;
		}
		if (client->type == HNAE3_CLIENT_ROCE)
			return;
		if (hdev->nic_client && client->ops->uninit_instance) {
			clear_bit(HCLGE_STATE_NIC_REGISTERED, &hdev->state);
			while (test_bit(HCLGE_STATE_RST_HANDLING, &hdev->state))
				msleep(HCLGE_WAIT_RESET_DONE);

			client->ops->uninit_instance(&vport->nic, 0);
			hdev->nic_client = NULL;
			vport->nic.client = NULL;
		}
	}
}

static int hclge_pci_init(struct hclge_dev *hdev)
{
	struct pci_dev *pdev = hdev->pdev;
	struct hclge_hw *hw;
	int ret;

	ret = pci_enable_device(pdev);
	if (ret) {
		dev_err(&pdev->dev, "failed to enable PCI device\n");
		return ret;
	}

	ret = dma_set_mask_and_coherent(&pdev->dev, DMA_BIT_MASK(64));
	if (ret) {
		ret = dma_set_mask_and_coherent(&pdev->dev, DMA_BIT_MASK(32));
		if (ret) {
			dev_err(&pdev->dev,
				"can't set consistent PCI DMA");
			goto err_disable_device;
		}
		dev_warn(&pdev->dev, "set DMA mask to 32 bits\n");
	}

	ret = pci_request_regions(pdev, HCLGE_DRIVER_NAME);
	if (ret) {
		dev_err(&pdev->dev, "PCI request regions failed %d\n", ret);
		goto err_disable_device;
	}

	pci_set_master(pdev);
	hw = &hdev->hw;
	hw->io_base = pcim_iomap(pdev, 2, 0);
	if (!hw->io_base) {
		dev_err(&pdev->dev, "Can't map configuration register space\n");
		ret = -ENOMEM;
		goto err_clr_master;
	}

	hdev->num_req_vfs = pci_sriov_get_totalvfs(pdev);

	return 0;
err_clr_master:
	pci_clear_master(pdev);
	pci_release_regions(pdev);
err_disable_device:
	pci_disable_device(pdev);

	return ret;
}

static void hclge_pci_uninit(struct hclge_dev *hdev)
{
	struct pci_dev *pdev = hdev->pdev;

	pcim_iounmap(pdev, hdev->hw.io_base);
	pci_free_irq_vectors(pdev);
	pci_clear_master(pdev);
	pci_release_mem_regions(pdev);
	pci_disable_device(pdev);
}

static void hclge_state_init(struct hclge_dev *hdev)
{
	set_bit(HCLGE_STATE_SERVICE_INITED, &hdev->state);
	set_bit(HCLGE_STATE_DOWN, &hdev->state);
	clear_bit(HCLGE_STATE_RST_SERVICE_SCHED, &hdev->state);
	clear_bit(HCLGE_STATE_RST_HANDLING, &hdev->state);
	clear_bit(HCLGE_STATE_MBX_SERVICE_SCHED, &hdev->state);
	clear_bit(HCLGE_STATE_MBX_HANDLING, &hdev->state);
}

static void hclge_state_uninit(struct hclge_dev *hdev)
{
	set_bit(HCLGE_STATE_DOWN, &hdev->state);
	set_bit(HCLGE_STATE_REMOVING, &hdev->state);

	if (hdev->reset_timer.function)
		del_timer_sync(&hdev->reset_timer);
	if (hdev->service_task.work.func)
		cancel_delayed_work_sync(&hdev->service_task);
	if (hdev->rst_service_task.func)
		cancel_work_sync(&hdev->rst_service_task);
	if (hdev->mbx_service_task.func)
		cancel_work_sync(&hdev->mbx_service_task);
}

static void hclge_flr_prepare(struct hnae3_ae_dev *ae_dev)
{
#define HCLGE_FLR_WAIT_MS	100
#define HCLGE_FLR_WAIT_CNT	50
	struct hclge_dev *hdev = ae_dev->priv;
	int cnt = 0;

	clear_bit(HNAE3_FLR_DOWN, &hdev->flr_state);
	clear_bit(HNAE3_FLR_DONE, &hdev->flr_state);
	set_bit(HNAE3_FLR_RESET, &hdev->default_reset_request);
	hclge_reset_event(hdev->pdev, NULL);

	while (!test_bit(HNAE3_FLR_DOWN, &hdev->flr_state) &&
	       cnt++ < HCLGE_FLR_WAIT_CNT)
		msleep(HCLGE_FLR_WAIT_MS);

	if (!test_bit(HNAE3_FLR_DOWN, &hdev->flr_state))
		dev_err(&hdev->pdev->dev,
			"flr wait down timeout: %d\n", cnt);
}

static void hclge_flr_done(struct hnae3_ae_dev *ae_dev)
{
	struct hclge_dev *hdev = ae_dev->priv;

	set_bit(HNAE3_FLR_DONE, &hdev->flr_state);
}

static void hclge_clear_resetting_state(struct hclge_dev *hdev)
{
	u16 i;

	for (i = 0; i < hdev->num_alloc_vport; i++) {
		struct hclge_vport *vport = &hdev->vport[i];
		int ret;

		 /* Send cmd to clear VF's FUNC_RST_ING */
		ret = hclge_set_vf_rst(hdev, vport->vport_id, false);
		if (ret)
			dev_warn(&hdev->pdev->dev,
				 "clear vf(%d) rst failed %d!\n",
				 vport->vport_id, ret);
	}
}

static int hclge_init_ae_dev(struct hnae3_ae_dev *ae_dev)
{
	struct pci_dev *pdev = ae_dev->pdev;
	struct hclge_dev *hdev;
	int ret;

	hdev = devm_kzalloc(&pdev->dev, sizeof(*hdev), GFP_KERNEL);
	if (!hdev) {
		ret = -ENOMEM;
		goto out;
	}

	hdev->pdev = pdev;
	hdev->ae_dev = ae_dev;
	hdev->reset_type = HNAE3_NONE_RESET;
	hdev->reset_level = HNAE3_FUNC_RESET;
	ae_dev->priv = hdev;
	hdev->mps = ETH_FRAME_LEN + ETH_FCS_LEN + 2 * VLAN_HLEN;

	mutex_init(&hdev->vport_lock);
	mutex_init(&hdev->vport_cfg_mutex);
	spin_lock_init(&hdev->fd_rule_lock);

	ret = hclge_pci_init(hdev);
	if (ret) {
		dev_err(&pdev->dev, "PCI init failed\n");
		goto out;
	}

	/* Firmware command queue initialize */
	ret = hclge_cmd_queue_init(hdev);
	if (ret) {
		dev_err(&pdev->dev, "Cmd queue init failed, ret = %d.\n", ret);
		goto err_pci_uninit;
	}

	/* Firmware command initialize */
	ret = hclge_cmd_init(hdev);
	if (ret)
		goto err_cmd_uninit;

	ret = hclge_get_cap(hdev);
	if (ret) {
		dev_err(&pdev->dev, "get hw capability error, ret = %d.\n",
			ret);
		goto err_cmd_uninit;
	}

	ret = hclge_configure(hdev);
	if (ret) {
		dev_err(&pdev->dev, "Configure dev error, ret = %d.\n", ret);
		goto err_cmd_uninit;
	}

	ret = hclge_init_msi(hdev);
	if (ret) {
		dev_err(&pdev->dev, "Init MSI/MSI-X error, ret = %d.\n", ret);
		goto err_cmd_uninit;
	}

	ret = hclge_misc_irq_init(hdev);
	if (ret) {
		dev_err(&pdev->dev,
			"Misc IRQ(vector0) init error, ret = %d.\n",
			ret);
		goto err_msi_uninit;
	}

	ret = hclge_alloc_tqps(hdev);
	if (ret) {
		dev_err(&pdev->dev, "Allocate TQPs error, ret = %d.\n", ret);
		goto err_msi_irq_uninit;
	}

	ret = hclge_alloc_vport(hdev);
	if (ret) {
		dev_err(&pdev->dev, "Allocate vport error, ret = %d.\n", ret);
		goto err_msi_irq_uninit;
	}

	ret = hclge_map_tqp(hdev);
	if (ret) {
		dev_err(&pdev->dev, "Map tqp error, ret = %d.\n", ret);
		goto err_msi_irq_uninit;
	}

	if (hdev->hw.mac.media_type == HNAE3_MEDIA_TYPE_COPPER) {
		ret = hclge_mac_mdio_config(hdev);
		if (ret) {
			dev_err(&hdev->pdev->dev,
				"mdio config fail ret=%d\n", ret);
			goto err_msi_irq_uninit;
		}
	}

	ret = hclge_init_umv_space(hdev);
	if (ret) {
		dev_err(&pdev->dev, "umv space init error, ret=%d.\n", ret);
		goto err_mdiobus_unreg;
	}

	ret = hclge_mac_init(hdev);
	if (ret) {
		dev_err(&pdev->dev, "Mac init error, ret = %d\n", ret);
		goto err_mdiobus_unreg;
	}

	ret = hclge_config_tso(hdev, HCLGE_TSO_MSS_MIN, HCLGE_TSO_MSS_MAX);
	if (ret) {
		dev_err(&pdev->dev, "Enable tso fail, ret =%d\n", ret);
		goto err_mdiobus_unreg;
	}

	ret = hclge_config_gro(hdev, true);
	if (ret)
		goto err_mdiobus_unreg;

	ret = hclge_init_vlan_config(hdev);
	if (ret) {
		dev_err(&pdev->dev, "VLAN init fail, ret =%d\n", ret);
		goto err_mdiobus_unreg;
	}

	ret = hclge_tm_schd_init(hdev);
	if (ret) {
		dev_err(&pdev->dev, "tm schd init fail, ret =%d\n", ret);
		goto err_mdiobus_unreg;
	}

	hclge_rss_init_cfg(hdev);
	ret = hclge_rss_init_hw(hdev);
	if (ret) {
		dev_err(&pdev->dev, "Rss init fail, ret =%d\n", ret);
		goto err_mdiobus_unreg;
	}

	ret = init_mgr_tbl(hdev);
	if (ret) {
		dev_err(&pdev->dev, "manager table init fail, ret =%d\n", ret);
		goto err_mdiobus_unreg;
	}

	ret = hclge_init_fd_config(hdev);
	if (ret) {
		dev_err(&pdev->dev,
			"fd table init fail, ret=%d\n", ret);
		goto err_mdiobus_unreg;
	}

	INIT_KFIFO(hdev->mac_tnl_log);

	hclge_dcb_ops_set(hdev);

	timer_setup(&hdev->reset_timer, hclge_reset_timer, 0);
	INIT_DELAYED_WORK(&hdev->service_task, hclge_service_task);
	INIT_WORK(&hdev->rst_service_task, hclge_reset_service_task);
	INIT_WORK(&hdev->mbx_service_task, hclge_mailbox_service_task);

	/* Setup affinity after service timer setup because add_timer_on
	 * is called in affinity notify.
	 */
	hclge_misc_affinity_setup(hdev);

	hclge_clear_all_event_cause(hdev);
	hclge_clear_resetting_state(hdev);

	/* Log and clear the hw errors those already occurred */
	hclge_handle_all_hns_hw_errors(ae_dev);

	/* request delayed reset for the error recovery because an immediate
	 * global reset on a PF affecting pending initialization of other PFs
	 */
	if (ae_dev->hw_err_reset_req) {
		enum hnae3_reset_type reset_level;

		reset_level = hclge_get_reset_level(ae_dev,
						    &ae_dev->hw_err_reset_req);
		hclge_set_def_reset_request(ae_dev, reset_level);
		mod_timer(&hdev->reset_timer, jiffies + HCLGE_RESET_INTERVAL);
	}

	/* Enable MISC vector(vector0) */
	hclge_enable_vector(&hdev->misc_vector, true);

	hclge_state_init(hdev);
	hdev->last_reset_time = jiffies;

	dev_info(&hdev->pdev->dev, "%s driver initialization finished.\n",
		 HCLGE_DRIVER_NAME);

	return 0;

err_mdiobus_unreg:
	if (hdev->hw.mac.phydev)
		mdiobus_unregister(hdev->hw.mac.mdio_bus);
err_msi_irq_uninit:
	hclge_misc_irq_uninit(hdev);
err_msi_uninit:
	pci_free_irq_vectors(pdev);
err_cmd_uninit:
	hclge_cmd_uninit(hdev);
err_pci_uninit:
	pcim_iounmap(pdev, hdev->hw.io_base);
	pci_clear_master(pdev);
	pci_release_regions(pdev);
	pci_disable_device(pdev);
out:
	return ret;
}

static void hclge_stats_clear(struct hclge_dev *hdev)
{
	memset(&hdev->hw_stats, 0, sizeof(hdev->hw_stats));
}

static void hclge_reset_vport_state(struct hclge_dev *hdev)
{
	struct hclge_vport *vport = hdev->vport;
	int i;

	for (i = 0; i < hdev->num_alloc_vport; i++) {
		hclge_vport_stop(vport);
		vport++;
	}
}

static int hclge_reset_ae_dev(struct hnae3_ae_dev *ae_dev)
{
	struct hclge_dev *hdev = ae_dev->priv;
	struct pci_dev *pdev = ae_dev->pdev;
	int ret;

	set_bit(HCLGE_STATE_DOWN, &hdev->state);

	hclge_stats_clear(hdev);
	memset(hdev->vlan_table, 0, sizeof(hdev->vlan_table));
	memset(hdev->vf_vlan_full, 0, sizeof(hdev->vf_vlan_full));

	ret = hclge_cmd_init(hdev);
	if (ret) {
		dev_err(&pdev->dev, "Cmd queue init failed\n");
		return ret;
	}

	ret = hclge_map_tqp(hdev);
	if (ret) {
		dev_err(&pdev->dev, "Map tqp error, ret = %d.\n", ret);
		return ret;
	}

	hclge_reset_umv_space(hdev);

	ret = hclge_mac_init(hdev);
	if (ret) {
		dev_err(&pdev->dev, "Mac init error, ret = %d\n", ret);
		return ret;
	}

	ret = hclge_config_tso(hdev, HCLGE_TSO_MSS_MIN, HCLGE_TSO_MSS_MAX);
	if (ret) {
		dev_err(&pdev->dev, "Enable tso fail, ret =%d\n", ret);
		return ret;
	}

	ret = hclge_config_gro(hdev, true);
	if (ret)
		return ret;

	ret = hclge_init_vlan_config(hdev);
	if (ret) {
		dev_err(&pdev->dev, "VLAN init fail, ret =%d\n", ret);
		return ret;
	}

	ret = hclge_tm_init_hw(hdev, true);
	if (ret) {
		dev_err(&pdev->dev, "tm init hw fail, ret =%d\n", ret);
		return ret;
	}

	ret = hclge_rss_init_hw(hdev);
	if (ret) {
		dev_err(&pdev->dev, "Rss init fail, ret =%d\n", ret);
		return ret;
	}

	ret = init_mgr_tbl(hdev);
	if (ret) {
		dev_err(&pdev->dev,
			"failed to reinit manager table, ret = %d\n", ret);
		return ret;
	}

	ret = hclge_init_fd_config(hdev);
	if (ret) {
		dev_err(&pdev->dev, "fd table init fail, ret=%d\n", ret);
		return ret;
	}

	/* Log and clear the hw errors those already occurred */
	hclge_handle_all_hns_hw_errors(ae_dev);

	/* Re-enable the hw error interrupts because
	 * the interrupts get disabled on global reset.
	 */
	ret = hclge_config_nic_hw_error(hdev, true);
	if (ret) {
		dev_err(&pdev->dev,
			"fail(%d) to re-enable NIC hw error interrupts\n",
			ret);
		return ret;
	}

	if (hdev->roce_client) {
		ret = hclge_config_rocee_ras_interrupt(hdev, true);
		if (ret) {
			dev_err(&pdev->dev,
				"fail(%d) to re-enable roce ras interrupts\n",
				ret);
			return ret;
		}
	}

	hclge_reset_vport_state(hdev);

	dev_info(&pdev->dev, "Reset done, %s driver initialization finished.\n",
		 HCLGE_DRIVER_NAME);

	return 0;
}

static void hclge_uninit_ae_dev(struct hnae3_ae_dev *ae_dev)
{
	struct hclge_dev *hdev = ae_dev->priv;
	struct hclge_mac *mac = &hdev->hw.mac;

	hclge_misc_affinity_teardown(hdev);
	hclge_state_uninit(hdev);

	if (mac->phydev)
		mdiobus_unregister(mac->mdio_bus);

	hclge_uninit_umv_space(hdev);

	/* Disable MISC vector(vector0) */
	hclge_enable_vector(&hdev->misc_vector, false);
	synchronize_irq(hdev->misc_vector.vector_irq);

	/* Disable all hw interrupts */
	hclge_config_mac_tnl_int(hdev, false);
	hclge_config_nic_hw_error(hdev, false);
	hclge_config_rocee_ras_interrupt(hdev, false);

	hclge_cmd_uninit(hdev);
	hclge_misc_irq_uninit(hdev);
	hclge_pci_uninit(hdev);
	mutex_destroy(&hdev->vport_lock);
	hclge_uninit_vport_mac_table(hdev);
	hclge_uninit_vport_vlan_table(hdev);
	mutex_destroy(&hdev->vport_cfg_mutex);
	ae_dev->priv = NULL;
}

static u32 hclge_get_max_channels(struct hnae3_handle *handle)
{
	struct hnae3_knic_private_info *kinfo = &handle->kinfo;
	struct hclge_vport *vport = hclge_get_vport(handle);
	struct hclge_dev *hdev = vport->back;

	return min_t(u32, hdev->rss_size_max,
		     vport->alloc_tqps / kinfo->num_tc);
}

static void hclge_get_channels(struct hnae3_handle *handle,
			       struct ethtool_channels *ch)
{
	ch->max_combined = hclge_get_max_channels(handle);
	ch->other_count = 1;
	ch->max_other = 1;
	ch->combined_count = handle->kinfo.rss_size;
}

static void hclge_get_tqps_and_rss_info(struct hnae3_handle *handle,
					u16 *alloc_tqps, u16 *max_rss_size)
{
	struct hclge_vport *vport = hclge_get_vport(handle);
	struct hclge_dev *hdev = vport->back;

	*alloc_tqps = vport->alloc_tqps;
	*max_rss_size = hdev->rss_size_max;
}

static int hclge_set_channels(struct hnae3_handle *handle, u32 new_tqps_num,
			      bool rxfh_configured)
{
	struct hclge_vport *vport = hclge_get_vport(handle);
	struct hnae3_knic_private_info *kinfo = &vport->nic.kinfo;
	u16 tc_offset[HCLGE_MAX_TC_NUM] = {0};
	struct hclge_dev *hdev = vport->back;
	u16 tc_size[HCLGE_MAX_TC_NUM] = {0};
	int cur_rss_size = kinfo->rss_size;
	int cur_tqps = kinfo->num_tqps;
	u16 tc_valid[HCLGE_MAX_TC_NUM];
	u16 roundup_size;
	u32 *rss_indir;
	unsigned int i;
	int ret;

	kinfo->req_rss_size = new_tqps_num;

	ret = hclge_tm_vport_map_update(hdev);
	if (ret) {
		dev_err(&hdev->pdev->dev, "tm vport map fail, ret =%d\n", ret);
		return ret;
	}

	roundup_size = roundup_pow_of_two(kinfo->rss_size);
	roundup_size = ilog2(roundup_size);
	/* Set the RSS TC mode according to the new RSS size */
	for (i = 0; i < HCLGE_MAX_TC_NUM; i++) {
		tc_valid[i] = 0;

		if (!(hdev->hw_tc_map & BIT(i)))
			continue;

		tc_valid[i] = 1;
		tc_size[i] = roundup_size;
		tc_offset[i] = kinfo->rss_size * i;
	}
	ret = hclge_set_rss_tc_mode(hdev, tc_valid, tc_size, tc_offset);
	if (ret)
		return ret;

	/* RSS indirection table has been configuared by user */
	if (rxfh_configured)
		goto out;

	/* Reinitializes the rss indirect table according to the new RSS size */
	rss_indir = kcalloc(HCLGE_RSS_IND_TBL_SIZE, sizeof(u32), GFP_KERNEL);
	if (!rss_indir)
		return -ENOMEM;

	for (i = 0; i < HCLGE_RSS_IND_TBL_SIZE; i++)
		rss_indir[i] = i % kinfo->rss_size;

	ret = hclge_set_rss(handle, rss_indir, NULL, 0);
	if (ret)
		dev_err(&hdev->pdev->dev, "set rss indir table fail, ret=%d\n",
			ret);

	kfree(rss_indir);

out:
	if (!ret)
		dev_info(&hdev->pdev->dev,
			 "Channels changed, rss_size from %d to %d, tqps from %d to %d",
			 cur_rss_size, kinfo->rss_size,
			 cur_tqps, kinfo->rss_size * kinfo->num_tc);

	return ret;
}

static int hclge_get_regs_num(struct hclge_dev *hdev, u32 *regs_num_32_bit,
			      u32 *regs_num_64_bit)
{
	struct hclge_desc desc;
	u32 total_num;
	int ret;

	hclge_cmd_setup_basic_desc(&desc, HCLGE_OPC_QUERY_REG_NUM, true);
	ret = hclge_cmd_send(&hdev->hw, &desc, 1);
	if (ret) {
		dev_err(&hdev->pdev->dev,
			"Query register number cmd failed, ret = %d.\n", ret);
		return ret;
	}

	*regs_num_32_bit = le32_to_cpu(desc.data[0]);
	*regs_num_64_bit = le32_to_cpu(desc.data[1]);

	total_num = *regs_num_32_bit + *regs_num_64_bit;
	if (!total_num)
		return -EINVAL;

	return 0;
}

static int hclge_get_32_bit_regs(struct hclge_dev *hdev, u32 regs_num,
				 void *data)
{
#define HCLGE_32_BIT_REG_RTN_DATANUM 8
#define HCLGE_32_BIT_DESC_NODATA_LEN 2

	struct hclge_desc *desc;
	u32 *reg_val = data;
	__le32 *desc_data;
	int nodata_num;
	int cmd_num;
	int i, k, n;
	int ret;

	if (regs_num == 0)
		return 0;

	nodata_num = HCLGE_32_BIT_DESC_NODATA_LEN;
	cmd_num = DIV_ROUND_UP(regs_num + nodata_num,
			       HCLGE_32_BIT_REG_RTN_DATANUM);
	desc = kcalloc(cmd_num, sizeof(struct hclge_desc), GFP_KERNEL);
	if (!desc)
		return -ENOMEM;

	hclge_cmd_setup_basic_desc(&desc[0], HCLGE_OPC_QUERY_32_BIT_REG, true);
	ret = hclge_cmd_send(&hdev->hw, desc, cmd_num);
	if (ret) {
		dev_err(&hdev->pdev->dev,
			"Query 32 bit register cmd failed, ret = %d.\n", ret);
		kfree(desc);
		return ret;
	}

	for (i = 0; i < cmd_num; i++) {
		if (i == 0) {
			desc_data = (__le32 *)(&desc[i].data[0]);
			n = HCLGE_32_BIT_REG_RTN_DATANUM - nodata_num;
		} else {
			desc_data = (__le32 *)(&desc[i]);
			n = HCLGE_32_BIT_REG_RTN_DATANUM;
		}
		for (k = 0; k < n; k++) {
			*reg_val++ = le32_to_cpu(*desc_data++);

			regs_num--;
			if (!regs_num)
				break;
		}
	}

	kfree(desc);
	return 0;
}

static int hclge_get_64_bit_regs(struct hclge_dev *hdev, u32 regs_num,
				 void *data)
{
#define HCLGE_64_BIT_REG_RTN_DATANUM 4
#define HCLGE_64_BIT_DESC_NODATA_LEN 1

	struct hclge_desc *desc;
	u64 *reg_val = data;
	__le64 *desc_data;
	int nodata_len;
	int cmd_num;
	int i, k, n;
	int ret;

	if (regs_num == 0)
		return 0;

	nodata_len = HCLGE_64_BIT_DESC_NODATA_LEN;
	cmd_num = DIV_ROUND_UP(regs_num + nodata_len,
			       HCLGE_64_BIT_REG_RTN_DATANUM);
	desc = kcalloc(cmd_num, sizeof(struct hclge_desc), GFP_KERNEL);
	if (!desc)
		return -ENOMEM;

	hclge_cmd_setup_basic_desc(&desc[0], HCLGE_OPC_QUERY_64_BIT_REG, true);
	ret = hclge_cmd_send(&hdev->hw, desc, cmd_num);
	if (ret) {
		dev_err(&hdev->pdev->dev,
			"Query 64 bit register cmd failed, ret = %d.\n", ret);
		kfree(desc);
		return ret;
	}

	for (i = 0; i < cmd_num; i++) {
		if (i == 0) {
			desc_data = (__le64 *)(&desc[i].data[0]);
			n = HCLGE_64_BIT_REG_RTN_DATANUM - nodata_len;
		} else {
			desc_data = (__le64 *)(&desc[i]);
			n = HCLGE_64_BIT_REG_RTN_DATANUM;
		}
		for (k = 0; k < n; k++) {
			*reg_val++ = le64_to_cpu(*desc_data++);

			regs_num--;
			if (!regs_num)
				break;
		}
	}

	kfree(desc);
	return 0;
}

#define MAX_SEPARATE_NUM	4
#define SEPARATOR_VALUE		0xFDFCFBFA
#define REG_NUM_PER_LINE	4
#define REG_LEN_PER_LINE	(REG_NUM_PER_LINE * sizeof(u32))
#define REG_SEPARATOR_LINE	1
#define REG_NUM_REMAIN_MASK	3
#define BD_LIST_MAX_NUM		30

int hclge_query_bd_num_cmd_send(struct hclge_dev *hdev, struct hclge_desc *desc)
{
	/*prepare 4 commands to query DFX BD number*/
	hclge_cmd_setup_basic_desc(&desc[0], HCLGE_OPC_DFX_BD_NUM, true);
	desc[0].flag |= cpu_to_le16(HCLGE_CMD_FLAG_NEXT);
	hclge_cmd_setup_basic_desc(&desc[1], HCLGE_OPC_DFX_BD_NUM, true);
	desc[1].flag |= cpu_to_le16(HCLGE_CMD_FLAG_NEXT);
	hclge_cmd_setup_basic_desc(&desc[2], HCLGE_OPC_DFX_BD_NUM, true);
	desc[2].flag |= cpu_to_le16(HCLGE_CMD_FLAG_NEXT);
	hclge_cmd_setup_basic_desc(&desc[3], HCLGE_OPC_DFX_BD_NUM, true);

	return hclge_cmd_send(&hdev->hw, desc, 4);
}

static int hclge_get_dfx_reg_bd_num(struct hclge_dev *hdev,
				    int *bd_num_list,
				    u32 type_num)
{
#define HCLGE_DFX_REG_BD_NUM	4

	u32 entries_per_desc, desc_index, index, offset, i;
	struct hclge_desc desc[HCLGE_DFX_REG_BD_NUM];
	int ret;

	ret = hclge_query_bd_num_cmd_send(hdev, desc);
	if (ret) {
		dev_err(&hdev->pdev->dev,
			"Get dfx bd num fail, status is %d.\n", ret);
		return ret;
	}

	entries_per_desc = ARRAY_SIZE(desc[0].data);
	for (i = 0; i < type_num; i++) {
		offset = hclge_dfx_bd_offset_list[i];
		index = offset % entries_per_desc;
		desc_index = offset / entries_per_desc;
		bd_num_list[i] = le32_to_cpu(desc[desc_index].data[index]);
	}

	return ret;
}

static int hclge_dfx_reg_cmd_send(struct hclge_dev *hdev,
				  struct hclge_desc *desc_src, int bd_num,
				  enum hclge_opcode_type cmd)
{
	struct hclge_desc *desc = desc_src;
	int i, ret;

	hclge_cmd_setup_basic_desc(desc, cmd, true);
	for (i = 0; i < bd_num - 1; i++) {
		desc->flag |= cpu_to_le16(HCLGE_CMD_FLAG_NEXT);
		desc++;
		hclge_cmd_setup_basic_desc(desc, cmd, true);
	}

	desc = desc_src;
	ret = hclge_cmd_send(&hdev->hw, desc, bd_num);
	if (ret)
		dev_err(&hdev->pdev->dev,
			"Query dfx reg cmd(0x%x) send fail, status is %d.\n",
			cmd, ret);

	return ret;
}

static int hclge_dfx_reg_fetch_data(struct hclge_desc *desc_src, int bd_num,
				    void *data)
{
	int entries_per_desc, reg_num, separator_num, desc_index, index, i;
	struct hclge_desc *desc = desc_src;
	u32 *reg = data;

	entries_per_desc = ARRAY_SIZE(desc->data);
	reg_num = entries_per_desc * bd_num;
	separator_num = REG_NUM_PER_LINE - (reg_num & REG_NUM_REMAIN_MASK);
	for (i = 0; i < reg_num; i++) {
		index = i % entries_per_desc;
		desc_index = i / entries_per_desc;
		*reg++ = le32_to_cpu(desc[desc_index].data[index]);
	}
	for (i = 0; i < separator_num; i++)
		*reg++ = SEPARATOR_VALUE;

	return reg_num + separator_num;
}

static int hclge_get_dfx_reg_len(struct hclge_dev *hdev, int *len)
{
	u32 dfx_reg_type_num = ARRAY_SIZE(hclge_dfx_bd_offset_list);
	int data_len_per_desc, data_len, bd_num, i;
	int bd_num_list[BD_LIST_MAX_NUM];
	int ret;

	ret = hclge_get_dfx_reg_bd_num(hdev, bd_num_list, dfx_reg_type_num);
	if (ret) {
		dev_err(&hdev->pdev->dev,
			"Get dfx reg bd num fail, status is %d.\n", ret);
		return ret;
	}

	data_len_per_desc = FIELD_SIZEOF(struct hclge_desc, data);
	*len = 0;
	for (i = 0; i < dfx_reg_type_num; i++) {
		bd_num = bd_num_list[i];
		data_len = data_len_per_desc * bd_num;
		*len += (data_len / REG_LEN_PER_LINE + 1) * REG_LEN_PER_LINE;
	}

	return ret;
}

static int hclge_get_dfx_reg(struct hclge_dev *hdev, void *data)
{
	u32 dfx_reg_type_num = ARRAY_SIZE(hclge_dfx_bd_offset_list);
	int bd_num, bd_num_max, buf_len, i;
	int bd_num_list[BD_LIST_MAX_NUM];
	struct hclge_desc *desc_src;
	u32 *reg = data;
	int ret;

	ret = hclge_get_dfx_reg_bd_num(hdev, bd_num_list, dfx_reg_type_num);
	if (ret) {
		dev_err(&hdev->pdev->dev,
			"Get dfx reg bd num fail, status is %d.\n", ret);
		return ret;
	}

	bd_num_max = bd_num_list[0];
	for (i = 1; i < dfx_reg_type_num; i++)
		bd_num_max = max_t(int, bd_num_max, bd_num_list[i]);

	buf_len = sizeof(*desc_src) * bd_num_max;
	desc_src = kzalloc(buf_len, GFP_KERNEL);
	if (!desc_src) {
		dev_err(&hdev->pdev->dev, "%s kzalloc failed\n", __func__);
		return -ENOMEM;
	}

	for (i = 0; i < dfx_reg_type_num; i++) {
		bd_num = bd_num_list[i];
		ret = hclge_dfx_reg_cmd_send(hdev, desc_src, bd_num,
					     hclge_dfx_reg_opcode_list[i]);
		if (ret) {
			dev_err(&hdev->pdev->dev,
				"Get dfx reg fail, status is %d.\n", ret);
			break;
		}

		reg += hclge_dfx_reg_fetch_data(desc_src, bd_num, reg);
	}

	kfree(desc_src);
	return ret;
}

static int hclge_fetch_pf_reg(struct hclge_dev *hdev, void *data,
			      struct hnae3_knic_private_info *kinfo)
{
#define HCLGE_RING_REG_OFFSET		0x200
#define HCLGE_RING_INT_REG_OFFSET	0x4

	int i, j, reg_num, separator_num;
	int data_num_sum;
	u32 *reg = data;

	/* fetching per-PF registers valus from PF PCIe register space */
	reg_num = ARRAY_SIZE(cmdq_reg_addr_list);
	separator_num = MAX_SEPARATE_NUM - (reg_num & REG_NUM_REMAIN_MASK);
	for (i = 0; i < reg_num; i++)
		*reg++ = hclge_read_dev(&hdev->hw, cmdq_reg_addr_list[i]);
	for (i = 0; i < separator_num; i++)
		*reg++ = SEPARATOR_VALUE;
	data_num_sum = reg_num + separator_num;

	reg_num = ARRAY_SIZE(common_reg_addr_list);
	separator_num = MAX_SEPARATE_NUM - (reg_num & REG_NUM_REMAIN_MASK);
	for (i = 0; i < reg_num; i++)
		*reg++ = hclge_read_dev(&hdev->hw, common_reg_addr_list[i]);
	for (i = 0; i < separator_num; i++)
		*reg++ = SEPARATOR_VALUE;
	data_num_sum += reg_num + separator_num;

	reg_num = ARRAY_SIZE(ring_reg_addr_list);
	separator_num = MAX_SEPARATE_NUM - (reg_num & REG_NUM_REMAIN_MASK);
	for (j = 0; j < kinfo->num_tqps; j++) {
		for (i = 0; i < reg_num; i++)
			*reg++ = hclge_read_dev(&hdev->hw,
						ring_reg_addr_list[i] +
						HCLGE_RING_REG_OFFSET * j);
		for (i = 0; i < separator_num; i++)
			*reg++ = SEPARATOR_VALUE;
	}
	data_num_sum += (reg_num + separator_num) * kinfo->num_tqps;

	reg_num = ARRAY_SIZE(tqp_intr_reg_addr_list);
	separator_num = MAX_SEPARATE_NUM - (reg_num & REG_NUM_REMAIN_MASK);
	for (j = 0; j < hdev->num_msi_used - 1; j++) {
		for (i = 0; i < reg_num; i++)
			*reg++ = hclge_read_dev(&hdev->hw,
						tqp_intr_reg_addr_list[i] +
						HCLGE_RING_INT_REG_OFFSET * j);
		for (i = 0; i < separator_num; i++)
			*reg++ = SEPARATOR_VALUE;
	}
	data_num_sum += (reg_num + separator_num) * (hdev->num_msi_used - 1);

	return data_num_sum;
}

static int hclge_get_regs_len(struct hnae3_handle *handle)
{
	int cmdq_lines, common_lines, ring_lines, tqp_intr_lines;
	struct hnae3_knic_private_info *kinfo = &handle->kinfo;
	struct hclge_vport *vport = hclge_get_vport(handle);
	struct hclge_dev *hdev = vport->back;
	int regs_num_32_bit, regs_num_64_bit, dfx_regs_len;
	int regs_lines_32_bit, regs_lines_64_bit;
	int ret;

	ret = hclge_get_regs_num(hdev, &regs_num_32_bit, &regs_num_64_bit);
	if (ret) {
		dev_err(&hdev->pdev->dev,
			"Get register number failed, ret = %d.\n", ret);
		return ret;
	}

	ret = hclge_get_dfx_reg_len(hdev, &dfx_regs_len);
	if (ret) {
		dev_err(&hdev->pdev->dev,
			"Get dfx reg len failed, ret = %d.\n", ret);
		return ret;
	}

	cmdq_lines = sizeof(cmdq_reg_addr_list) / REG_LEN_PER_LINE +
		REG_SEPARATOR_LINE;
	common_lines = sizeof(common_reg_addr_list) / REG_LEN_PER_LINE +
		REG_SEPARATOR_LINE;
	ring_lines = sizeof(ring_reg_addr_list) / REG_LEN_PER_LINE +
		REG_SEPARATOR_LINE;
	tqp_intr_lines = sizeof(tqp_intr_reg_addr_list) / REG_LEN_PER_LINE +
		REG_SEPARATOR_LINE;
	regs_lines_32_bit = regs_num_32_bit * sizeof(u32) / REG_LEN_PER_LINE +
		REG_SEPARATOR_LINE;
	regs_lines_64_bit = regs_num_64_bit * sizeof(u64) / REG_LEN_PER_LINE +
		REG_SEPARATOR_LINE;

	return (cmdq_lines + common_lines + ring_lines * kinfo->num_tqps +
		tqp_intr_lines * (hdev->num_msi_used - 1) + regs_lines_32_bit +
		regs_lines_64_bit) * REG_LEN_PER_LINE + dfx_regs_len;
}

static void hclge_get_regs(struct hnae3_handle *handle, u32 *version,
			   void *data)
{
	struct hnae3_knic_private_info *kinfo = &handle->kinfo;
	struct hclge_vport *vport = hclge_get_vport(handle);
	struct hclge_dev *hdev = vport->back;
	u32 regs_num_32_bit, regs_num_64_bit;
	int i, reg_num, separator_num, ret;
	u32 *reg = data;

	*version = hdev->fw_version;

	ret = hclge_get_regs_num(hdev, &regs_num_32_bit, &regs_num_64_bit);
	if (ret) {
		dev_err(&hdev->pdev->dev,
			"Get register number failed, ret = %d.\n", ret);
		return;
	}

	reg += hclge_fetch_pf_reg(hdev, reg, kinfo);

	ret = hclge_get_32_bit_regs(hdev, regs_num_32_bit, reg);
	if (ret) {
		dev_err(&hdev->pdev->dev,
			"Get 32 bit register failed, ret = %d.\n", ret);
		return;
	}
	reg_num = regs_num_32_bit;
	reg += reg_num;
	separator_num = MAX_SEPARATE_NUM - (reg_num & REG_NUM_REMAIN_MASK);
	for (i = 0; i < separator_num; i++)
		*reg++ = SEPARATOR_VALUE;

	ret = hclge_get_64_bit_regs(hdev, regs_num_64_bit, reg);
	if (ret) {
		dev_err(&hdev->pdev->dev,
			"Get 64 bit register failed, ret = %d.\n", ret);
		return;
	}
	reg_num = regs_num_64_bit * 2;
	reg += reg_num;
	separator_num = MAX_SEPARATE_NUM - (reg_num & REG_NUM_REMAIN_MASK);
	for (i = 0; i < separator_num; i++)
		*reg++ = SEPARATOR_VALUE;

	ret = hclge_get_dfx_reg(hdev, reg);
	if (ret)
		dev_err(&hdev->pdev->dev,
			"Get dfx register failed, ret = %d.\n", ret);
}

static int hclge_set_led_status(struct hclge_dev *hdev, u8 locate_led_status)
{
	struct hclge_set_led_state_cmd *req;
	struct hclge_desc desc;
	int ret;

	hclge_cmd_setup_basic_desc(&desc, HCLGE_OPC_LED_STATUS_CFG, false);

	req = (struct hclge_set_led_state_cmd *)desc.data;
	hnae3_set_field(req->locate_led_config, HCLGE_LED_LOCATE_STATE_M,
			HCLGE_LED_LOCATE_STATE_S, locate_led_status);

	ret = hclge_cmd_send(&hdev->hw, &desc, 1);
	if (ret)
		dev_err(&hdev->pdev->dev,
			"Send set led state cmd error, ret =%d\n", ret);

	return ret;
}

enum hclge_led_status {
	HCLGE_LED_OFF,
	HCLGE_LED_ON,
	HCLGE_LED_NO_CHANGE = 0xFF,
};

static int hclge_set_led_id(struct hnae3_handle *handle,
			    enum ethtool_phys_id_state status)
{
	struct hclge_vport *vport = hclge_get_vport(handle);
	struct hclge_dev *hdev = vport->back;

	switch (status) {
	case ETHTOOL_ID_ACTIVE:
		return hclge_set_led_status(hdev, HCLGE_LED_ON);
	case ETHTOOL_ID_INACTIVE:
		return hclge_set_led_status(hdev, HCLGE_LED_OFF);
	default:
		return -EINVAL;
	}
}

static void hclge_get_link_mode(struct hnae3_handle *handle,
				unsigned long *supported,
				unsigned long *advertising)
{
	unsigned int size = BITS_TO_LONGS(__ETHTOOL_LINK_MODE_MASK_NBITS);
	struct hclge_vport *vport = hclge_get_vport(handle);
	struct hclge_dev *hdev = vport->back;
	unsigned int idx = 0;

	for (; idx < size; idx++) {
		supported[idx] = hdev->hw.mac.supported[idx];
		advertising[idx] = hdev->hw.mac.advertising[idx];
	}
}

static int hclge_gro_en(struct hnae3_handle *handle, bool enable)
{
	struct hclge_vport *vport = hclge_get_vport(handle);
	struct hclge_dev *hdev = vport->back;

	return hclge_config_gro(hdev, enable);
}

static const struct hnae3_ae_ops hclge_ops = {
	.init_ae_dev = hclge_init_ae_dev,
	.uninit_ae_dev = hclge_uninit_ae_dev,
	.flr_prepare = hclge_flr_prepare,
	.flr_done = hclge_flr_done,
	.init_client_instance = hclge_init_client_instance,
	.uninit_client_instance = hclge_uninit_client_instance,
	.map_ring_to_vector = hclge_map_ring_to_vector,
	.unmap_ring_from_vector = hclge_unmap_ring_frm_vector,
	.get_vector = hclge_get_vector,
	.put_vector = hclge_put_vector,
	.set_promisc_mode = hclge_set_promisc_mode,
	.set_loopback = hclge_set_loopback,
	.start = hclge_ae_start,
	.stop = hclge_ae_stop,
	.client_start = hclge_client_start,
	.client_stop = hclge_client_stop,
	.get_status = hclge_get_status,
	.get_ksettings_an_result = hclge_get_ksettings_an_result,
	.cfg_mac_speed_dup_h = hclge_cfg_mac_speed_dup_h,
	.get_media_type = hclge_get_media_type,
	.check_port_speed = hclge_check_port_speed,
	.get_fec = hclge_get_fec,
	.set_fec = hclge_set_fec,
	.get_rss_key_size = hclge_get_rss_key_size,
	.get_rss_indir_size = hclge_get_rss_indir_size,
	.get_rss = hclge_get_rss,
	.set_rss = hclge_set_rss,
	.set_rss_tuple = hclge_set_rss_tuple,
	.get_rss_tuple = hclge_get_rss_tuple,
	.get_tc_size = hclge_get_tc_size,
	.get_mac_addr = hclge_get_mac_addr,
	.set_mac_addr = hclge_set_mac_addr,
	.do_ioctl = hclge_do_ioctl,
	.add_uc_addr = hclge_add_uc_addr,
	.rm_uc_addr = hclge_rm_uc_addr,
	.add_mc_addr = hclge_add_mc_addr,
	.rm_mc_addr = hclge_rm_mc_addr,
	.set_autoneg = hclge_set_autoneg,
	.get_autoneg = hclge_get_autoneg,
	.restart_autoneg = hclge_restart_autoneg,
	.halt_autoneg = hclge_halt_autoneg,
	.get_pauseparam = hclge_get_pauseparam,
	.set_pauseparam = hclge_set_pauseparam,
	.set_mtu = hclge_set_mtu,
	.reset_queue = hclge_reset_tqp,
	.get_stats = hclge_get_stats,
	.get_mac_stats = hclge_get_mac_stat,
	.update_stats = hclge_update_stats,
	.get_strings = hclge_get_strings,
	.get_sset_count = hclge_get_sset_count,
	.get_fw_version = hclge_get_fw_version,
	.get_mdix_mode = hclge_get_mdix_mode,
	.enable_vlan_filter = hclge_enable_vlan_filter,
	.set_vlan_filter = hclge_set_vlan_filter,
	.set_vf_vlan_filter = hclge_set_vf_vlan_filter,
	.enable_hw_strip_rxvtag = hclge_en_hw_strip_rxvtag,
	.reset_event = hclge_reset_event,
	.get_reset_level = hclge_get_reset_level,
	.set_default_reset_request = hclge_set_def_reset_request,
	.get_tqps_and_rss_info = hclge_get_tqps_and_rss_info,
	.set_channels = hclge_set_channels,
	.get_channels = hclge_get_channels,
	.get_regs_len = hclge_get_regs_len,
	.get_regs = hclge_get_regs,
	.set_led_id = hclge_set_led_id,
	.get_link_mode = hclge_get_link_mode,
	.add_fd_entry = hclge_add_fd_entry,
	.del_fd_entry = hclge_del_fd_entry,
	.del_all_fd_entries = hclge_del_all_fd_entries,
	.get_fd_rule_cnt = hclge_get_fd_rule_cnt,
	.get_fd_rule_info = hclge_get_fd_rule_info,
	.get_fd_all_rules = hclge_get_all_rules,
	.restore_fd_rules = hclge_restore_fd_entries,
	.enable_fd = hclge_enable_fd,
	.add_arfs_entry = hclge_add_fd_entry_by_arfs,
	.dbg_run_cmd = hclge_dbg_run_cmd,
	.handle_hw_ras_error = hclge_handle_hw_ras_error,
	.get_hw_reset_stat = hclge_get_hw_reset_stat,
	.ae_dev_resetting = hclge_ae_dev_resetting,
	.ae_dev_reset_cnt = hclge_ae_dev_reset_cnt,
	.set_gro_en = hclge_gro_en,
	.get_global_queue_id = hclge_covert_handle_qid_global,
	.set_timer_task = hclge_set_timer_task,
	.mac_connect_phy = hclge_mac_connect_phy,
	.mac_disconnect_phy = hclge_mac_disconnect_phy,
	.restore_vlan_table = hclge_restore_vlan_table,
};

static struct hnae3_ae_algo ae_algo = {
	.ops = &hclge_ops,
	.pdev_id_table = ae_algo_pci_tbl,
};

static int hclge_init(void)
{
	pr_info("%s is initializing\n", HCLGE_NAME);

	hnae3_register_ae_algo(&ae_algo);

	return 0;
}

static void hclge_exit(void)
{
	hnae3_unregister_ae_algo(&ae_algo);
}
module_init(hclge_init);
module_exit(hclge_exit);

MODULE_LICENSE("GPL");
MODULE_AUTHOR("Huawei Tech. Co., Ltd.");
MODULE_DESCRIPTION("HCLGE Driver");
MODULE_VERSION(HCLGE_MOD_VERSION);<|MERGE_RESOLUTION|>--- conflicted
+++ resolved
@@ -1881,53 +1881,9 @@
 static bool hclge_rx_buf_calc_all(struct hclge_dev *hdev, bool max,
 				  struct hclge_pkt_buf_alloc *buf_alloc)
 {
-<<<<<<< HEAD
-#define HCLGE_BUF_SIZE_UNIT	128
-	u32 rx_all = hdev->pkt_buf_size, aligned_mps;
-	int no_pfc_priv_num, pfc_priv_num;
-	struct hclge_priv_buf *priv;
-	int i;
-
-	aligned_mps = round_up(hdev->mps, HCLGE_BUF_SIZE_UNIT);
-	rx_all -= hclge_get_tx_buff_alloced(buf_alloc);
-
-	/* When DCB is not supported, rx private
-	 * buffer is not allocated.
-	 */
-	if (!hnae3_dev_dcb_supported(hdev)) {
-		if (!hclge_is_rx_buf_ok(hdev, buf_alloc, rx_all))
-			return -ENOMEM;
-
-		return 0;
-	}
-
-	/* step 1, try to alloc private buffer for all enabled tc */
-	for (i = 0; i < HCLGE_MAX_TC_NUM; i++) {
-		priv = &buf_alloc->priv_buf[i];
-		if (hdev->hw_tc_map & BIT(i)) {
-			priv->enable = 1;
-			if (hdev->tm_info.hw_pfc_map & BIT(i)) {
-				priv->wl.low = aligned_mps;
-				priv->wl.high = priv->wl.low + aligned_mps;
-				priv->buf_size = priv->wl.high +
-						HCLGE_DEFAULT_DV;
-			} else {
-				priv->wl.low = 0;
-				priv->wl.high = 2 * aligned_mps;
-				priv->buf_size = priv->wl.high;
-			}
-		} else {
-			priv->enable = 0;
-			priv->wl.low = 0;
-			priv->wl.high = 0;
-			priv->buf_size = 0;
-		}
-	}
-=======
 	u32 rx_all = hdev->pkt_buf_size - hclge_get_tx_buff_alloced(buf_alloc);
 	u32 aligned_mps = round_up(hdev->mps, HCLGE_BUF_SIZE_UNIT);
 	unsigned int i;
->>>>>>> fa578e9d
 
 	for (i = 0; i < HCLGE_MAX_TC_NUM; i++) {
 		struct hclge_priv_buf *priv = &buf_alloc->priv_buf[i];
@@ -1943,15 +1899,6 @@
 		priv->enable = 1;
 
 		if (hdev->tm_info.hw_pfc_map & BIT(i)) {
-<<<<<<< HEAD
-			priv->wl.low = 128;
-			priv->wl.high = priv->wl.low + aligned_mps;
-			priv->buf_size = priv->wl.high + HCLGE_DEFAULT_DV;
-		} else {
-			priv->wl.low = 0;
-			priv->wl.high = aligned_mps;
-			priv->buf_size = priv->wl.high;
-=======
 			priv->wl.low = max ? aligned_mps : HCLGE_BUF_SIZE_UNIT;
 			priv->wl.high = roundup(priv->wl.low + aligned_mps,
 						HCLGE_BUF_SIZE_UNIT);
@@ -1959,7 +1906,6 @@
 			priv->wl.low = 0;
 			priv->wl.high = max ? (aligned_mps * HCLGE_BUF_MUL_BY) :
 					aligned_mps;
->>>>>>> fa578e9d
 		}
 
 		priv->buf_size = priv->wl.high + hdev->dv_buf_size;
@@ -3520,19 +3466,6 @@
 {
 	int ret = 0;
 
-<<<<<<< HEAD
-	/* perform reset of the stack & ae device for a client */
-	handle = &hdev->vport[0].nic;
-	rtnl_lock();
-	hclge_notify_client(hdev, HNAE3_DOWN_CLIENT);
-	rtnl_unlock();
-
-	if (!hclge_reset_wait(hdev)) {
-		rtnl_lock();
-		hclge_notify_client(hdev, HNAE3_UNINIT_CLIENT);
-		hclge_reset_ae_dev(hdev->ae_dev);
-		hclge_notify_client(hdev, HNAE3_INIT_CLIENT);
-=======
 	switch (hdev->reset_type) {
 	case HNAE3_FUNC_RESET:
 		/* fall through */
@@ -3621,7 +3554,6 @@
 static bool hclge_reset_err_handle(struct hclge_dev *hdev)
 {
 #define MAX_RESET_FAIL_CNT 5
->>>>>>> fa578e9d
 
 	if (hdev->reset_pending) {
 		dev_info(&hdev->pdev->dev, "Reset pending %lu\n",
@@ -3632,15 +3564,9 @@
 		dev_info(&hdev->pdev->dev,
 			 "reset failed because new reset interrupt\n");
 		hclge_clear_reset_cause(hdev);
-<<<<<<< HEAD
-	} else {
-		rtnl_lock();
-		/* schedule again to check pending resets later */
-=======
 		return false;
 	} else if (hdev->rst_stats.reset_fail_cnt < MAX_RESET_FAIL_CNT) {
 		hdev->rst_stats.reset_fail_cnt++;
->>>>>>> fa578e9d
 		set_bit(hdev->reset_type, &hdev->reset_pending);
 		dev_info(&hdev->pdev->dev,
 			 "re-schedule reset task(%d)\n",
@@ -6751,13 +6677,7 @@
 
 	set_bit(HCLGE_STATE_DOWN, &hdev->state);
 
-<<<<<<< HEAD
-	del_timer_sync(&hdev->service_timer);
-	cancel_work_sync(&hdev->service_task);
-	clear_bit(HCLGE_STATE_SERVICE_SCHED, &hdev->state);
-=======
 	hclge_clear_arfs_rules(handle);
->>>>>>> fa578e9d
 
 	/* If it is not PF reset, the firmware will disable the MAC,
 	 * so it only need to stop phy here.
@@ -7756,14 +7676,6 @@
 		if (!req0->resp_code)
 			return 0;
 
-<<<<<<< HEAD
-		if (req0->resp_code == HCLGE_VF_VLAN_DEL_NO_FOUND) {
-			dev_warn(&hdev->pdev->dev,
-				 "vlan %d filter is not in vf vlan table\n",
-				 vlan);
-			return 0;
-		}
-=======
 		/* vf vlan filter is disabled when vf vlan table is full,
 		 * then new vlan id will not be added into vf vlan table.
 		 * Just return 0 without warning, avoid massive verbose
@@ -7771,7 +7683,6 @@
 		 */
 		if (req0->resp_code == HCLGE_VF_VLAN_DEL_NO_FOUND)
 			return 0;
->>>>>>> fa578e9d
 
 		dev_err(&hdev->pdev->dev,
 			"Kill vf vlan filter fail, ret =%d.\n",
