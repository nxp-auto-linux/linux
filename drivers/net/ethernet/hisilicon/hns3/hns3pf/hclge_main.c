// SPDX-License-Identifier: GPL-2.0+
// Copyright (c) 2016-2017 Hisilicon Limited.

#include <linux/acpi.h>
#include <linux/device.h>
#include <linux/etherdevice.h>
#include <linux/init.h>
#include <linux/interrupt.h>
#include <linux/kernel.h>
#include <linux/module.h>
#include <linux/netdevice.h>
#include <linux/pci.h>
#include <linux/platform_device.h>
#include <linux/if_vlan.h>
#include <net/rtnetlink.h>
#include "hclge_cmd.h"
#include "hclge_dcb.h"
#include "hclge_main.h"
#include "hclge_mbx.h"
#include "hclge_mdio.h"
#include "hclge_tm.h"
#include "hnae3.h"

#define HCLGE_NAME			"hclge"
#define HCLGE_STATS_READ(p, offset) (*((u64 *)((u8 *)(p) + (offset))))
#define HCLGE_MAC_STATS_FIELD_OFF(f) (offsetof(struct hclge_mac_stats, f))
#define HCLGE_64BIT_STATS_FIELD_OFF(f) (offsetof(struct hclge_64_bit_stats, f))
#define HCLGE_32BIT_STATS_FIELD_OFF(f) (offsetof(struct hclge_32_bit_stats, f))

static int hclge_set_mta_filter_mode(struct hclge_dev *hdev,
				     enum hclge_mta_dmac_sel_type mta_mac_sel,
				     bool enable);
static int hclge_set_mtu(struct hnae3_handle *handle, int new_mtu);
static int hclge_init_vlan_config(struct hclge_dev *hdev);
static int hclge_reset_ae_dev(struct hnae3_ae_dev *ae_dev);

static struct hnae3_ae_algo ae_algo;

static const struct pci_device_id ae_algo_pci_tbl[] = {
	{PCI_VDEVICE(HUAWEI, HNAE3_DEV_ID_GE), 0},
	{PCI_VDEVICE(HUAWEI, HNAE3_DEV_ID_25GE), 0},
	{PCI_VDEVICE(HUAWEI, HNAE3_DEV_ID_25GE_RDMA), 0},
	{PCI_VDEVICE(HUAWEI, HNAE3_DEV_ID_25GE_RDMA_MACSEC), 0},
	{PCI_VDEVICE(HUAWEI, HNAE3_DEV_ID_50GE_RDMA), 0},
	{PCI_VDEVICE(HUAWEI, HNAE3_DEV_ID_50GE_RDMA_MACSEC), 0},
	{PCI_VDEVICE(HUAWEI, HNAE3_DEV_ID_100G_RDMA_MACSEC), 0},
	/* required last entry */
	{0, }
};

MODULE_DEVICE_TABLE(pci, ae_algo_pci_tbl);

static const char hns3_nic_test_strs[][ETH_GSTRING_LEN] = {
	"Mac    Loopback test",
	"Serdes Loopback test",
	"Phy    Loopback test"
};

static const struct hclge_comm_stats_str g_all_64bit_stats_string[] = {
	{"igu_rx_oversize_pkt",
		HCLGE_64BIT_STATS_FIELD_OFF(igu_rx_oversize_pkt)},
	{"igu_rx_undersize_pkt",
		HCLGE_64BIT_STATS_FIELD_OFF(igu_rx_undersize_pkt)},
	{"igu_rx_out_all_pkt",
		HCLGE_64BIT_STATS_FIELD_OFF(igu_rx_out_all_pkt)},
	{"igu_rx_uni_pkt",
		HCLGE_64BIT_STATS_FIELD_OFF(igu_rx_uni_pkt)},
	{"igu_rx_multi_pkt",
		HCLGE_64BIT_STATS_FIELD_OFF(igu_rx_multi_pkt)},
	{"igu_rx_broad_pkt",
		HCLGE_64BIT_STATS_FIELD_OFF(igu_rx_broad_pkt)},
	{"egu_tx_out_all_pkt",
		HCLGE_64BIT_STATS_FIELD_OFF(egu_tx_out_all_pkt)},
	{"egu_tx_uni_pkt",
		HCLGE_64BIT_STATS_FIELD_OFF(egu_tx_uni_pkt)},
	{"egu_tx_multi_pkt",
		HCLGE_64BIT_STATS_FIELD_OFF(egu_tx_multi_pkt)},
	{"egu_tx_broad_pkt",
		HCLGE_64BIT_STATS_FIELD_OFF(egu_tx_broad_pkt)},
	{"ssu_ppp_mac_key_num",
		HCLGE_64BIT_STATS_FIELD_OFF(ssu_ppp_mac_key_num)},
	{"ssu_ppp_host_key_num",
		HCLGE_64BIT_STATS_FIELD_OFF(ssu_ppp_host_key_num)},
	{"ppp_ssu_mac_rlt_num",
		HCLGE_64BIT_STATS_FIELD_OFF(ppp_ssu_mac_rlt_num)},
	{"ppp_ssu_host_rlt_num",
		HCLGE_64BIT_STATS_FIELD_OFF(ppp_ssu_host_rlt_num)},
	{"ssu_tx_in_num",
		HCLGE_64BIT_STATS_FIELD_OFF(ssu_tx_in_num)},
	{"ssu_tx_out_num",
		HCLGE_64BIT_STATS_FIELD_OFF(ssu_tx_out_num)},
	{"ssu_rx_in_num",
		HCLGE_64BIT_STATS_FIELD_OFF(ssu_rx_in_num)},
	{"ssu_rx_out_num",
		HCLGE_64BIT_STATS_FIELD_OFF(ssu_rx_out_num)}
};

static const struct hclge_comm_stats_str g_all_32bit_stats_string[] = {
	{"igu_rx_err_pkt",
		HCLGE_32BIT_STATS_FIELD_OFF(igu_rx_err_pkt)},
	{"igu_rx_no_eof_pkt",
		HCLGE_32BIT_STATS_FIELD_OFF(igu_rx_no_eof_pkt)},
	{"igu_rx_no_sof_pkt",
		HCLGE_32BIT_STATS_FIELD_OFF(igu_rx_no_sof_pkt)},
	{"egu_tx_1588_pkt",
		HCLGE_32BIT_STATS_FIELD_OFF(egu_tx_1588_pkt)},
	{"ssu_full_drop_num",
		HCLGE_32BIT_STATS_FIELD_OFF(ssu_full_drop_num)},
	{"ssu_part_drop_num",
		HCLGE_32BIT_STATS_FIELD_OFF(ssu_part_drop_num)},
	{"ppp_key_drop_num",
		HCLGE_32BIT_STATS_FIELD_OFF(ppp_key_drop_num)},
	{"ppp_rlt_drop_num",
		HCLGE_32BIT_STATS_FIELD_OFF(ppp_rlt_drop_num)},
	{"ssu_key_drop_num",
		HCLGE_32BIT_STATS_FIELD_OFF(ssu_key_drop_num)},
	{"pkt_curr_buf_cnt",
		HCLGE_32BIT_STATS_FIELD_OFF(pkt_curr_buf_cnt)},
	{"qcn_fb_rcv_cnt",
		HCLGE_32BIT_STATS_FIELD_OFF(qcn_fb_rcv_cnt)},
	{"qcn_fb_drop_cnt",
		HCLGE_32BIT_STATS_FIELD_OFF(qcn_fb_drop_cnt)},
	{"qcn_fb_invaild_cnt",
		HCLGE_32BIT_STATS_FIELD_OFF(qcn_fb_invaild_cnt)},
	{"rx_packet_tc0_in_cnt",
		HCLGE_32BIT_STATS_FIELD_OFF(rx_packet_tc0_in_cnt)},
	{"rx_packet_tc1_in_cnt",
		HCLGE_32BIT_STATS_FIELD_OFF(rx_packet_tc1_in_cnt)},
	{"rx_packet_tc2_in_cnt",
		HCLGE_32BIT_STATS_FIELD_OFF(rx_packet_tc2_in_cnt)},
	{"rx_packet_tc3_in_cnt",
		HCLGE_32BIT_STATS_FIELD_OFF(rx_packet_tc3_in_cnt)},
	{"rx_packet_tc4_in_cnt",
		HCLGE_32BIT_STATS_FIELD_OFF(rx_packet_tc4_in_cnt)},
	{"rx_packet_tc5_in_cnt",
		HCLGE_32BIT_STATS_FIELD_OFF(rx_packet_tc5_in_cnt)},
	{"rx_packet_tc6_in_cnt",
		HCLGE_32BIT_STATS_FIELD_OFF(rx_packet_tc6_in_cnt)},
	{"rx_packet_tc7_in_cnt",
		HCLGE_32BIT_STATS_FIELD_OFF(rx_packet_tc7_in_cnt)},
	{"rx_packet_tc0_out_cnt",
		HCLGE_32BIT_STATS_FIELD_OFF(rx_packet_tc0_out_cnt)},
	{"rx_packet_tc1_out_cnt",
		HCLGE_32BIT_STATS_FIELD_OFF(rx_packet_tc1_out_cnt)},
	{"rx_packet_tc2_out_cnt",
		HCLGE_32BIT_STATS_FIELD_OFF(rx_packet_tc2_out_cnt)},
	{"rx_packet_tc3_out_cnt",
		HCLGE_32BIT_STATS_FIELD_OFF(rx_packet_tc3_out_cnt)},
	{"rx_packet_tc4_out_cnt",
		HCLGE_32BIT_STATS_FIELD_OFF(rx_packet_tc4_out_cnt)},
	{"rx_packet_tc5_out_cnt",
		HCLGE_32BIT_STATS_FIELD_OFF(rx_packet_tc5_out_cnt)},
	{"rx_packet_tc6_out_cnt",
		HCLGE_32BIT_STATS_FIELD_OFF(rx_packet_tc6_out_cnt)},
	{"rx_packet_tc7_out_cnt",
		HCLGE_32BIT_STATS_FIELD_OFF(rx_packet_tc7_out_cnt)},
	{"tx_packet_tc0_in_cnt",
		HCLGE_32BIT_STATS_FIELD_OFF(tx_packet_tc0_in_cnt)},
	{"tx_packet_tc1_in_cnt",
		HCLGE_32BIT_STATS_FIELD_OFF(tx_packet_tc1_in_cnt)},
	{"tx_packet_tc2_in_cnt",
		HCLGE_32BIT_STATS_FIELD_OFF(tx_packet_tc2_in_cnt)},
	{"tx_packet_tc3_in_cnt",
		HCLGE_32BIT_STATS_FIELD_OFF(tx_packet_tc3_in_cnt)},
	{"tx_packet_tc4_in_cnt",
		HCLGE_32BIT_STATS_FIELD_OFF(tx_packet_tc4_in_cnt)},
	{"tx_packet_tc5_in_cnt",
		HCLGE_32BIT_STATS_FIELD_OFF(tx_packet_tc5_in_cnt)},
	{"tx_packet_tc6_in_cnt",
		HCLGE_32BIT_STATS_FIELD_OFF(tx_packet_tc6_in_cnt)},
	{"tx_packet_tc7_in_cnt",
		HCLGE_32BIT_STATS_FIELD_OFF(tx_packet_tc7_in_cnt)},
	{"tx_packet_tc0_out_cnt",
		HCLGE_32BIT_STATS_FIELD_OFF(tx_packet_tc0_out_cnt)},
	{"tx_packet_tc1_out_cnt",
		HCLGE_32BIT_STATS_FIELD_OFF(tx_packet_tc1_out_cnt)},
	{"tx_packet_tc2_out_cnt",
		HCLGE_32BIT_STATS_FIELD_OFF(tx_packet_tc2_out_cnt)},
	{"tx_packet_tc3_out_cnt",
		HCLGE_32BIT_STATS_FIELD_OFF(tx_packet_tc3_out_cnt)},
	{"tx_packet_tc4_out_cnt",
		HCLGE_32BIT_STATS_FIELD_OFF(tx_packet_tc4_out_cnt)},
	{"tx_packet_tc5_out_cnt",
		HCLGE_32BIT_STATS_FIELD_OFF(tx_packet_tc5_out_cnt)},
	{"tx_packet_tc6_out_cnt",
		HCLGE_32BIT_STATS_FIELD_OFF(tx_packet_tc6_out_cnt)},
	{"tx_packet_tc7_out_cnt",
		HCLGE_32BIT_STATS_FIELD_OFF(tx_packet_tc7_out_cnt)},
	{"pkt_curr_buf_tc0_cnt",
		HCLGE_32BIT_STATS_FIELD_OFF(pkt_curr_buf_tc0_cnt)},
	{"pkt_curr_buf_tc1_cnt",
		HCLGE_32BIT_STATS_FIELD_OFF(pkt_curr_buf_tc1_cnt)},
	{"pkt_curr_buf_tc2_cnt",
		HCLGE_32BIT_STATS_FIELD_OFF(pkt_curr_buf_tc2_cnt)},
	{"pkt_curr_buf_tc3_cnt",
		HCLGE_32BIT_STATS_FIELD_OFF(pkt_curr_buf_tc3_cnt)},
	{"pkt_curr_buf_tc4_cnt",
		HCLGE_32BIT_STATS_FIELD_OFF(pkt_curr_buf_tc4_cnt)},
	{"pkt_curr_buf_tc5_cnt",
		HCLGE_32BIT_STATS_FIELD_OFF(pkt_curr_buf_tc5_cnt)},
	{"pkt_curr_buf_tc6_cnt",
		HCLGE_32BIT_STATS_FIELD_OFF(pkt_curr_buf_tc6_cnt)},
	{"pkt_curr_buf_tc7_cnt",
		HCLGE_32BIT_STATS_FIELD_OFF(pkt_curr_buf_tc7_cnt)},
	{"mb_uncopy_num",
		HCLGE_32BIT_STATS_FIELD_OFF(mb_uncopy_num)},
	{"lo_pri_unicast_rlt_drop_num",
		HCLGE_32BIT_STATS_FIELD_OFF(lo_pri_unicast_rlt_drop_num)},
	{"hi_pri_multicast_rlt_drop_num",
		HCLGE_32BIT_STATS_FIELD_OFF(hi_pri_multicast_rlt_drop_num)},
	{"lo_pri_multicast_rlt_drop_num",
		HCLGE_32BIT_STATS_FIELD_OFF(lo_pri_multicast_rlt_drop_num)},
	{"rx_oq_drop_pkt_cnt",
		HCLGE_32BIT_STATS_FIELD_OFF(rx_oq_drop_pkt_cnt)},
	{"tx_oq_drop_pkt_cnt",
		HCLGE_32BIT_STATS_FIELD_OFF(tx_oq_drop_pkt_cnt)},
	{"nic_l2_err_drop_pkt_cnt",
		HCLGE_32BIT_STATS_FIELD_OFF(nic_l2_err_drop_pkt_cnt)},
	{"roc_l2_err_drop_pkt_cnt",
		HCLGE_32BIT_STATS_FIELD_OFF(roc_l2_err_drop_pkt_cnt)}
};

static const struct hclge_comm_stats_str g_mac_stats_string[] = {
	{"mac_tx_mac_pause_num",
		HCLGE_MAC_STATS_FIELD_OFF(mac_tx_mac_pause_num)},
	{"mac_rx_mac_pause_num",
		HCLGE_MAC_STATS_FIELD_OFF(mac_rx_mac_pause_num)},
	{"mac_tx_pfc_pri0_pkt_num",
		HCLGE_MAC_STATS_FIELD_OFF(mac_tx_pfc_pri0_pkt_num)},
	{"mac_tx_pfc_pri1_pkt_num",
		HCLGE_MAC_STATS_FIELD_OFF(mac_tx_pfc_pri1_pkt_num)},
	{"mac_tx_pfc_pri2_pkt_num",
		HCLGE_MAC_STATS_FIELD_OFF(mac_tx_pfc_pri2_pkt_num)},
	{"mac_tx_pfc_pri3_pkt_num",
		HCLGE_MAC_STATS_FIELD_OFF(mac_tx_pfc_pri3_pkt_num)},
	{"mac_tx_pfc_pri4_pkt_num",
		HCLGE_MAC_STATS_FIELD_OFF(mac_tx_pfc_pri4_pkt_num)},
	{"mac_tx_pfc_pri5_pkt_num",
		HCLGE_MAC_STATS_FIELD_OFF(mac_tx_pfc_pri5_pkt_num)},
	{"mac_tx_pfc_pri6_pkt_num",
		HCLGE_MAC_STATS_FIELD_OFF(mac_tx_pfc_pri6_pkt_num)},
	{"mac_tx_pfc_pri7_pkt_num",
		HCLGE_MAC_STATS_FIELD_OFF(mac_tx_pfc_pri7_pkt_num)},
	{"mac_rx_pfc_pri0_pkt_num",
		HCLGE_MAC_STATS_FIELD_OFF(mac_rx_pfc_pri0_pkt_num)},
	{"mac_rx_pfc_pri1_pkt_num",
		HCLGE_MAC_STATS_FIELD_OFF(mac_rx_pfc_pri1_pkt_num)},
	{"mac_rx_pfc_pri2_pkt_num",
		HCLGE_MAC_STATS_FIELD_OFF(mac_rx_pfc_pri2_pkt_num)},
	{"mac_rx_pfc_pri3_pkt_num",
		HCLGE_MAC_STATS_FIELD_OFF(mac_rx_pfc_pri3_pkt_num)},
	{"mac_rx_pfc_pri4_pkt_num",
		HCLGE_MAC_STATS_FIELD_OFF(mac_rx_pfc_pri4_pkt_num)},
	{"mac_rx_pfc_pri5_pkt_num",
		HCLGE_MAC_STATS_FIELD_OFF(mac_rx_pfc_pri5_pkt_num)},
	{"mac_rx_pfc_pri6_pkt_num",
		HCLGE_MAC_STATS_FIELD_OFF(mac_rx_pfc_pri6_pkt_num)},
	{"mac_rx_pfc_pri7_pkt_num",
		HCLGE_MAC_STATS_FIELD_OFF(mac_rx_pfc_pri7_pkt_num)},
	{"mac_tx_total_pkt_num",
		HCLGE_MAC_STATS_FIELD_OFF(mac_tx_total_pkt_num)},
	{"mac_tx_total_oct_num",
		HCLGE_MAC_STATS_FIELD_OFF(mac_tx_total_oct_num)},
	{"mac_tx_good_pkt_num",
		HCLGE_MAC_STATS_FIELD_OFF(mac_tx_good_pkt_num)},
	{"mac_tx_bad_pkt_num",
		HCLGE_MAC_STATS_FIELD_OFF(mac_tx_bad_pkt_num)},
	{"mac_tx_good_oct_num",
		HCLGE_MAC_STATS_FIELD_OFF(mac_tx_good_oct_num)},
	{"mac_tx_bad_oct_num",
		HCLGE_MAC_STATS_FIELD_OFF(mac_tx_bad_oct_num)},
	{"mac_tx_uni_pkt_num",
		HCLGE_MAC_STATS_FIELD_OFF(mac_tx_uni_pkt_num)},
	{"mac_tx_multi_pkt_num",
		HCLGE_MAC_STATS_FIELD_OFF(mac_tx_multi_pkt_num)},
	{"mac_tx_broad_pkt_num",
		HCLGE_MAC_STATS_FIELD_OFF(mac_tx_broad_pkt_num)},
	{"mac_tx_undersize_pkt_num",
		HCLGE_MAC_STATS_FIELD_OFF(mac_tx_undersize_pkt_num)},
	{"mac_tx_oversize_pkt_num",
		HCLGE_MAC_STATS_FIELD_OFF(mac_tx_oversize_pkt_num)},
	{"mac_tx_64_oct_pkt_num",
		HCLGE_MAC_STATS_FIELD_OFF(mac_tx_64_oct_pkt_num)},
	{"mac_tx_65_127_oct_pkt_num",
		HCLGE_MAC_STATS_FIELD_OFF(mac_tx_65_127_oct_pkt_num)},
	{"mac_tx_128_255_oct_pkt_num",
		HCLGE_MAC_STATS_FIELD_OFF(mac_tx_128_255_oct_pkt_num)},
	{"mac_tx_256_511_oct_pkt_num",
		HCLGE_MAC_STATS_FIELD_OFF(mac_tx_256_511_oct_pkt_num)},
	{"mac_tx_512_1023_oct_pkt_num",
		HCLGE_MAC_STATS_FIELD_OFF(mac_tx_512_1023_oct_pkt_num)},
	{"mac_tx_1024_1518_oct_pkt_num",
		HCLGE_MAC_STATS_FIELD_OFF(mac_tx_1024_1518_oct_pkt_num)},
	{"mac_tx_1519_2047_oct_pkt_num",
		HCLGE_MAC_STATS_FIELD_OFF(mac_tx_1519_2047_oct_pkt_num)},
	{"mac_tx_2048_4095_oct_pkt_num",
		HCLGE_MAC_STATS_FIELD_OFF(mac_tx_2048_4095_oct_pkt_num)},
	{"mac_tx_4096_8191_oct_pkt_num",
		HCLGE_MAC_STATS_FIELD_OFF(mac_tx_4096_8191_oct_pkt_num)},
	{"mac_tx_8192_9216_oct_pkt_num",
		HCLGE_MAC_STATS_FIELD_OFF(mac_tx_8192_9216_oct_pkt_num)},
	{"mac_tx_9217_12287_oct_pkt_num",
		HCLGE_MAC_STATS_FIELD_OFF(mac_tx_9217_12287_oct_pkt_num)},
	{"mac_tx_12288_16383_oct_pkt_num",
		HCLGE_MAC_STATS_FIELD_OFF(mac_tx_12288_16383_oct_pkt_num)},
	{"mac_tx_1519_max_good_pkt_num",
		HCLGE_MAC_STATS_FIELD_OFF(mac_tx_1519_max_good_oct_pkt_num)},
	{"mac_tx_1519_max_bad_pkt_num",
		HCLGE_MAC_STATS_FIELD_OFF(mac_tx_1519_max_bad_oct_pkt_num)},
	{"mac_rx_total_pkt_num",
		HCLGE_MAC_STATS_FIELD_OFF(mac_rx_total_pkt_num)},
	{"mac_rx_total_oct_num",
		HCLGE_MAC_STATS_FIELD_OFF(mac_rx_total_oct_num)},
	{"mac_rx_good_pkt_num",
		HCLGE_MAC_STATS_FIELD_OFF(mac_rx_good_pkt_num)},
	{"mac_rx_bad_pkt_num",
		HCLGE_MAC_STATS_FIELD_OFF(mac_rx_bad_pkt_num)},
	{"mac_rx_good_oct_num",
		HCLGE_MAC_STATS_FIELD_OFF(mac_rx_good_oct_num)},
	{"mac_rx_bad_oct_num",
		HCLGE_MAC_STATS_FIELD_OFF(mac_rx_bad_oct_num)},
	{"mac_rx_uni_pkt_num",
		HCLGE_MAC_STATS_FIELD_OFF(mac_rx_uni_pkt_num)},
	{"mac_rx_multi_pkt_num",
		HCLGE_MAC_STATS_FIELD_OFF(mac_rx_multi_pkt_num)},
	{"mac_rx_broad_pkt_num",
		HCLGE_MAC_STATS_FIELD_OFF(mac_rx_broad_pkt_num)},
	{"mac_rx_undersize_pkt_num",
		HCLGE_MAC_STATS_FIELD_OFF(mac_rx_undersize_pkt_num)},
	{"mac_rx_oversize_pkt_num",
		HCLGE_MAC_STATS_FIELD_OFF(mac_rx_oversize_pkt_num)},
	{"mac_rx_64_oct_pkt_num",
		HCLGE_MAC_STATS_FIELD_OFF(mac_rx_64_oct_pkt_num)},
	{"mac_rx_65_127_oct_pkt_num",
		HCLGE_MAC_STATS_FIELD_OFF(mac_rx_65_127_oct_pkt_num)},
	{"mac_rx_128_255_oct_pkt_num",
		HCLGE_MAC_STATS_FIELD_OFF(mac_rx_128_255_oct_pkt_num)},
	{"mac_rx_256_511_oct_pkt_num",
		HCLGE_MAC_STATS_FIELD_OFF(mac_rx_256_511_oct_pkt_num)},
	{"mac_rx_512_1023_oct_pkt_num",
		HCLGE_MAC_STATS_FIELD_OFF(mac_rx_512_1023_oct_pkt_num)},
	{"mac_rx_1024_1518_oct_pkt_num",
		HCLGE_MAC_STATS_FIELD_OFF(mac_rx_1024_1518_oct_pkt_num)},
	{"mac_rx_1519_2047_oct_pkt_num",
		HCLGE_MAC_STATS_FIELD_OFF(mac_rx_1519_2047_oct_pkt_num)},
	{"mac_rx_2048_4095_oct_pkt_num",
		HCLGE_MAC_STATS_FIELD_OFF(mac_rx_2048_4095_oct_pkt_num)},
	{"mac_rx_4096_8191_oct_pkt_num",
		HCLGE_MAC_STATS_FIELD_OFF(mac_rx_4096_8191_oct_pkt_num)},
	{"mac_rx_8192_9216_oct_pkt_num",
		HCLGE_MAC_STATS_FIELD_OFF(mac_rx_8192_9216_oct_pkt_num)},
	{"mac_rx_9217_12287_oct_pkt_num",
		HCLGE_MAC_STATS_FIELD_OFF(mac_rx_9217_12287_oct_pkt_num)},
	{"mac_rx_12288_16383_oct_pkt_num",
		HCLGE_MAC_STATS_FIELD_OFF(mac_rx_12288_16383_oct_pkt_num)},
	{"mac_rx_1519_max_good_pkt_num",
		HCLGE_MAC_STATS_FIELD_OFF(mac_rx_1519_max_good_oct_pkt_num)},
	{"mac_rx_1519_max_bad_pkt_num",
		HCLGE_MAC_STATS_FIELD_OFF(mac_rx_1519_max_bad_oct_pkt_num)},

	{"mac_tx_fragment_pkt_num",
		HCLGE_MAC_STATS_FIELD_OFF(mac_tx_fragment_pkt_num)},
	{"mac_tx_undermin_pkt_num",
		HCLGE_MAC_STATS_FIELD_OFF(mac_tx_undermin_pkt_num)},
	{"mac_tx_jabber_pkt_num",
		HCLGE_MAC_STATS_FIELD_OFF(mac_tx_jabber_pkt_num)},
	{"mac_tx_err_all_pkt_num",
		HCLGE_MAC_STATS_FIELD_OFF(mac_tx_err_all_pkt_num)},
	{"mac_tx_from_app_good_pkt_num",
		HCLGE_MAC_STATS_FIELD_OFF(mac_tx_from_app_good_pkt_num)},
	{"mac_tx_from_app_bad_pkt_num",
		HCLGE_MAC_STATS_FIELD_OFF(mac_tx_from_app_bad_pkt_num)},
	{"mac_rx_fragment_pkt_num",
		HCLGE_MAC_STATS_FIELD_OFF(mac_rx_fragment_pkt_num)},
	{"mac_rx_undermin_pkt_num",
		HCLGE_MAC_STATS_FIELD_OFF(mac_rx_undermin_pkt_num)},
	{"mac_rx_jabber_pkt_num",
		HCLGE_MAC_STATS_FIELD_OFF(mac_rx_jabber_pkt_num)},
	{"mac_rx_fcs_err_pkt_num",
		HCLGE_MAC_STATS_FIELD_OFF(mac_rx_fcs_err_pkt_num)},
	{"mac_rx_send_app_good_pkt_num",
		HCLGE_MAC_STATS_FIELD_OFF(mac_rx_send_app_good_pkt_num)},
	{"mac_rx_send_app_bad_pkt_num",
		HCLGE_MAC_STATS_FIELD_OFF(mac_rx_send_app_bad_pkt_num)}
};

static const struct hclge_mac_mgr_tbl_entry_cmd hclge_mgr_table[] = {
	{
		.flags = HCLGE_MAC_MGR_MASK_VLAN_B,
		.ethter_type = cpu_to_le16(HCLGE_MAC_ETHERTYPE_LLDP),
		.mac_addr_hi32 = cpu_to_le32(htonl(0x0180C200)),
		.mac_addr_lo16 = cpu_to_le16(htons(0x000E)),
		.i_port_bitmap = 0x1,
	},
};

static int hclge_64_bit_update_stats(struct hclge_dev *hdev)
{
#define HCLGE_64_BIT_CMD_NUM 5
#define HCLGE_64_BIT_RTN_DATANUM 4
	u64 *data = (u64 *)(&hdev->hw_stats.all_64_bit_stats);
	struct hclge_desc desc[HCLGE_64_BIT_CMD_NUM];
	__le64 *desc_data;
	int i, k, n;
	int ret;

	hclge_cmd_setup_basic_desc(&desc[0], HCLGE_OPC_STATS_64_BIT, true);
	ret = hclge_cmd_send(&hdev->hw, desc, HCLGE_64_BIT_CMD_NUM);
	if (ret) {
		dev_err(&hdev->pdev->dev,
			"Get 64 bit pkt stats fail, status = %d.\n", ret);
		return ret;
	}

	for (i = 0; i < HCLGE_64_BIT_CMD_NUM; i++) {
		if (unlikely(i == 0)) {
			desc_data = (__le64 *)(&desc[i].data[0]);
			n = HCLGE_64_BIT_RTN_DATANUM - 1;
		} else {
			desc_data = (__le64 *)(&desc[i]);
			n = HCLGE_64_BIT_RTN_DATANUM;
		}
		for (k = 0; k < n; k++) {
			*data++ += le64_to_cpu(*desc_data);
			desc_data++;
		}
	}

	return 0;
}

static void hclge_reset_partial_32bit_counter(struct hclge_32_bit_stats *stats)
{
	stats->pkt_curr_buf_cnt     = 0;
	stats->pkt_curr_buf_tc0_cnt = 0;
	stats->pkt_curr_buf_tc1_cnt = 0;
	stats->pkt_curr_buf_tc2_cnt = 0;
	stats->pkt_curr_buf_tc3_cnt = 0;
	stats->pkt_curr_buf_tc4_cnt = 0;
	stats->pkt_curr_buf_tc5_cnt = 0;
	stats->pkt_curr_buf_tc6_cnt = 0;
	stats->pkt_curr_buf_tc7_cnt = 0;
}

static int hclge_32_bit_update_stats(struct hclge_dev *hdev)
{
#define HCLGE_32_BIT_CMD_NUM 8
#define HCLGE_32_BIT_RTN_DATANUM 8

	struct hclge_desc desc[HCLGE_32_BIT_CMD_NUM];
	struct hclge_32_bit_stats *all_32_bit_stats;
	__le32 *desc_data;
	int i, k, n;
	u64 *data;
	int ret;

	all_32_bit_stats = &hdev->hw_stats.all_32_bit_stats;
	data = (u64 *)(&all_32_bit_stats->egu_tx_1588_pkt);

	hclge_cmd_setup_basic_desc(&desc[0], HCLGE_OPC_STATS_32_BIT, true);
	ret = hclge_cmd_send(&hdev->hw, desc, HCLGE_32_BIT_CMD_NUM);
	if (ret) {
		dev_err(&hdev->pdev->dev,
			"Get 32 bit pkt stats fail, status = %d.\n", ret);

		return ret;
	}

	hclge_reset_partial_32bit_counter(all_32_bit_stats);
	for (i = 0; i < HCLGE_32_BIT_CMD_NUM; i++) {
		if (unlikely(i == 0)) {
			__le16 *desc_data_16bit;

			all_32_bit_stats->igu_rx_err_pkt +=
				le32_to_cpu(desc[i].data[0]);

			desc_data_16bit = (__le16 *)&desc[i].data[1];
			all_32_bit_stats->igu_rx_no_eof_pkt +=
				le16_to_cpu(*desc_data_16bit);

			desc_data_16bit++;
			all_32_bit_stats->igu_rx_no_sof_pkt +=
				le16_to_cpu(*desc_data_16bit);

			desc_data = &desc[i].data[2];
			n = HCLGE_32_BIT_RTN_DATANUM - 4;
		} else {
			desc_data = (__le32 *)&desc[i];
			n = HCLGE_32_BIT_RTN_DATANUM;
		}
		for (k = 0; k < n; k++) {
			*data++ += le32_to_cpu(*desc_data);
			desc_data++;
		}
	}

	return 0;
}

static int hclge_mac_update_stats(struct hclge_dev *hdev)
{
#define HCLGE_MAC_CMD_NUM 21
#define HCLGE_RTN_DATA_NUM 4

	u64 *data = (u64 *)(&hdev->hw_stats.mac_stats);
	struct hclge_desc desc[HCLGE_MAC_CMD_NUM];
	__le64 *desc_data;
	int i, k, n;
	int ret;

	hclge_cmd_setup_basic_desc(&desc[0], HCLGE_OPC_STATS_MAC, true);
	ret = hclge_cmd_send(&hdev->hw, desc, HCLGE_MAC_CMD_NUM);
	if (ret) {
		dev_err(&hdev->pdev->dev,
			"Get MAC pkt stats fail, status = %d.\n", ret);

		return ret;
	}

	for (i = 0; i < HCLGE_MAC_CMD_NUM; i++) {
		if (unlikely(i == 0)) {
			desc_data = (__le64 *)(&desc[i].data[0]);
			n = HCLGE_RTN_DATA_NUM - 2;
		} else {
			desc_data = (__le64 *)(&desc[i]);
			n = HCLGE_RTN_DATA_NUM;
		}
		for (k = 0; k < n; k++) {
			*data++ += le64_to_cpu(*desc_data);
			desc_data++;
		}
	}

	return 0;
}

static int hclge_tqps_update_stats(struct hnae3_handle *handle)
{
	struct hnae3_knic_private_info *kinfo = &handle->kinfo;
	struct hclge_vport *vport = hclge_get_vport(handle);
	struct hclge_dev *hdev = vport->back;
	struct hnae3_queue *queue;
	struct hclge_desc desc[1];
	struct hclge_tqp *tqp;
	int ret, i;

	for (i = 0; i < kinfo->num_tqps; i++) {
		queue = handle->kinfo.tqp[i];
		tqp = container_of(queue, struct hclge_tqp, q);
		/* command : HCLGE_OPC_QUERY_IGU_STAT */
		hclge_cmd_setup_basic_desc(&desc[0],
					   HCLGE_OPC_QUERY_RX_STATUS,
					   true);

		desc[0].data[0] = cpu_to_le32((tqp->index & 0x1ff));
		ret = hclge_cmd_send(&hdev->hw, desc, 1);
		if (ret) {
			dev_err(&hdev->pdev->dev,
				"Query tqp stat fail, status = %d,queue = %d\n",
				ret,	i);
			return ret;
		}
		tqp->tqp_stats.rcb_rx_ring_pktnum_rcd +=
			le32_to_cpu(desc[0].data[1]);
	}

	for (i = 0; i < kinfo->num_tqps; i++) {
		queue = handle->kinfo.tqp[i];
		tqp = container_of(queue, struct hclge_tqp, q);
		/* command : HCLGE_OPC_QUERY_IGU_STAT */
		hclge_cmd_setup_basic_desc(&desc[0],
					   HCLGE_OPC_QUERY_TX_STATUS,
					   true);

		desc[0].data[0] = cpu_to_le32((tqp->index & 0x1ff));
		ret = hclge_cmd_send(&hdev->hw, desc, 1);
		if (ret) {
			dev_err(&hdev->pdev->dev,
				"Query tqp stat fail, status = %d,queue = %d\n",
				ret, i);
			return ret;
		}
		tqp->tqp_stats.rcb_tx_ring_pktnum_rcd +=
			le32_to_cpu(desc[0].data[1]);
	}

	return 0;
}

static u64 *hclge_tqps_get_stats(struct hnae3_handle *handle, u64 *data)
{
	struct hnae3_knic_private_info *kinfo = &handle->kinfo;
	struct hclge_tqp *tqp;
	u64 *buff = data;
	int i;

	for (i = 0; i < kinfo->num_tqps; i++) {
		tqp = container_of(kinfo->tqp[i], struct hclge_tqp, q);
		*buff++ = tqp->tqp_stats.rcb_tx_ring_pktnum_rcd;
	}

	for (i = 0; i < kinfo->num_tqps; i++) {
		tqp = container_of(kinfo->tqp[i], struct hclge_tqp, q);
		*buff++ = tqp->tqp_stats.rcb_rx_ring_pktnum_rcd;
	}

	return buff;
}

static int hclge_tqps_get_sset_count(struct hnae3_handle *handle, int stringset)
{
	struct hnae3_knic_private_info *kinfo = &handle->kinfo;

	return kinfo->num_tqps * (2);
}

static u8 *hclge_tqps_get_strings(struct hnae3_handle *handle, u8 *data)
{
	struct hnae3_knic_private_info *kinfo = &handle->kinfo;
	u8 *buff = data;
	int i = 0;

	for (i = 0; i < kinfo->num_tqps; i++) {
		struct hclge_tqp *tqp = container_of(handle->kinfo.tqp[i],
			struct hclge_tqp, q);
		snprintf(buff, ETH_GSTRING_LEN, "txq#%d_pktnum_rcd",
			 tqp->index);
		buff = buff + ETH_GSTRING_LEN;
	}

	for (i = 0; i < kinfo->num_tqps; i++) {
		struct hclge_tqp *tqp = container_of(kinfo->tqp[i],
			struct hclge_tqp, q);
		snprintf(buff, ETH_GSTRING_LEN, "rxq#%d_pktnum_rcd",
			 tqp->index);
		buff = buff + ETH_GSTRING_LEN;
	}

	return buff;
}

static u64 *hclge_comm_get_stats(void *comm_stats,
				 const struct hclge_comm_stats_str strs[],
				 int size, u64 *data)
{
	u64 *buf = data;
	u32 i;

	for (i = 0; i < size; i++)
		buf[i] = HCLGE_STATS_READ(comm_stats, strs[i].offset);

	return buf + size;
}

static u8 *hclge_comm_get_strings(u32 stringset,
				  const struct hclge_comm_stats_str strs[],
				  int size, u8 *data)
{
	char *buff = (char *)data;
	u32 i;

	if (stringset != ETH_SS_STATS)
		return buff;

	for (i = 0; i < size; i++) {
		snprintf(buff, ETH_GSTRING_LEN,
			 strs[i].desc);
		buff = buff + ETH_GSTRING_LEN;
	}

	return (u8 *)buff;
}

static void hclge_update_netstat(struct hclge_hw_stats *hw_stats,
				 struct net_device_stats *net_stats)
{
	net_stats->tx_dropped = 0;
	net_stats->rx_dropped = hw_stats->all_32_bit_stats.ssu_full_drop_num;
	net_stats->rx_dropped += hw_stats->all_32_bit_stats.ppp_key_drop_num;
	net_stats->rx_dropped += hw_stats->all_32_bit_stats.ssu_key_drop_num;

	net_stats->rx_errors = hw_stats->mac_stats.mac_rx_oversize_pkt_num;
	net_stats->rx_errors += hw_stats->mac_stats.mac_rx_undersize_pkt_num;
	net_stats->rx_errors += hw_stats->all_32_bit_stats.igu_rx_no_eof_pkt;
	net_stats->rx_errors += hw_stats->all_32_bit_stats.igu_rx_no_sof_pkt;
	net_stats->rx_errors += hw_stats->mac_stats.mac_rx_fcs_err_pkt_num;

	net_stats->multicast = hw_stats->mac_stats.mac_tx_multi_pkt_num;
	net_stats->multicast += hw_stats->mac_stats.mac_rx_multi_pkt_num;

	net_stats->rx_crc_errors = hw_stats->mac_stats.mac_rx_fcs_err_pkt_num;
	net_stats->rx_length_errors =
		hw_stats->mac_stats.mac_rx_undersize_pkt_num;
	net_stats->rx_length_errors +=
		hw_stats->mac_stats.mac_rx_oversize_pkt_num;
	net_stats->rx_over_errors =
		hw_stats->mac_stats.mac_rx_oversize_pkt_num;
}

static void hclge_update_stats_for_all(struct hclge_dev *hdev)
{
	struct hnae3_handle *handle;
	int status;

	handle = &hdev->vport[0].nic;
	if (handle->client) {
		status = hclge_tqps_update_stats(handle);
		if (status) {
			dev_err(&hdev->pdev->dev,
				"Update TQPS stats fail, status = %d.\n",
				status);
		}
	}

	status = hclge_mac_update_stats(hdev);
	if (status)
		dev_err(&hdev->pdev->dev,
			"Update MAC stats fail, status = %d.\n", status);

	status = hclge_32_bit_update_stats(hdev);
	if (status)
		dev_err(&hdev->pdev->dev,
			"Update 32 bit stats fail, status = %d.\n",
			status);

	hclge_update_netstat(&hdev->hw_stats, &handle->kinfo.netdev->stats);
}

static void hclge_update_stats(struct hnae3_handle *handle,
			       struct net_device_stats *net_stats)
{
	struct hclge_vport *vport = hclge_get_vport(handle);
	struct hclge_dev *hdev = vport->back;
	struct hclge_hw_stats *hw_stats = &hdev->hw_stats;
	int status;

	if (test_and_set_bit(HCLGE_STATE_STATISTICS_UPDATING, &hdev->state))
		return;

	status = hclge_mac_update_stats(hdev);
	if (status)
		dev_err(&hdev->pdev->dev,
			"Update MAC stats fail, status = %d.\n",
			status);

	status = hclge_32_bit_update_stats(hdev);
	if (status)
		dev_err(&hdev->pdev->dev,
			"Update 32 bit stats fail, status = %d.\n",
			status);

	status = hclge_64_bit_update_stats(hdev);
	if (status)
		dev_err(&hdev->pdev->dev,
			"Update 64 bit stats fail, status = %d.\n",
			status);

	status = hclge_tqps_update_stats(handle);
	if (status)
		dev_err(&hdev->pdev->dev,
			"Update TQPS stats fail, status = %d.\n",
			status);

	hclge_update_netstat(hw_stats, net_stats);

	clear_bit(HCLGE_STATE_STATISTICS_UPDATING, &hdev->state);
}

static int hclge_get_sset_count(struct hnae3_handle *handle, int stringset)
{
#define HCLGE_LOOPBACK_TEST_FLAGS 0x7

	struct hclge_vport *vport = hclge_get_vport(handle);
	struct hclge_dev *hdev = vport->back;
	int count = 0;

	/* Loopback test support rules:
	 * mac: only GE mode support
	 * serdes: all mac mode will support include GE/XGE/LGE/CGE
	 * phy: only support when phy device exist on board
	 */
	if (stringset == ETH_SS_TEST) {
		/* clear loopback bit flags at first */
		handle->flags = (handle->flags & (~HCLGE_LOOPBACK_TEST_FLAGS));
		if (hdev->hw.mac.speed == HCLGE_MAC_SPEED_10M ||
		    hdev->hw.mac.speed == HCLGE_MAC_SPEED_100M ||
		    hdev->hw.mac.speed == HCLGE_MAC_SPEED_1G) {
			count += 1;
			handle->flags |= HNAE3_SUPPORT_MAC_LOOPBACK;
		}

		count++;
		handle->flags |= HNAE3_SUPPORT_SERDES_LOOPBACK;
	} else if (stringset == ETH_SS_STATS) {
		count = ARRAY_SIZE(g_mac_stats_string) +
			ARRAY_SIZE(g_all_32bit_stats_string) +
			ARRAY_SIZE(g_all_64bit_stats_string) +
			hclge_tqps_get_sset_count(handle, stringset);
	}

	return count;
}

static void hclge_get_strings(struct hnae3_handle *handle,
			      u32 stringset,
			      u8 *data)
{
	u8 *p = (char *)data;
	int size;

	if (stringset == ETH_SS_STATS) {
		size = ARRAY_SIZE(g_mac_stats_string);
		p = hclge_comm_get_strings(stringset,
					   g_mac_stats_string,
					   size,
					   p);
		size = ARRAY_SIZE(g_all_32bit_stats_string);
		p = hclge_comm_get_strings(stringset,
					   g_all_32bit_stats_string,
					   size,
					   p);
		size = ARRAY_SIZE(g_all_64bit_stats_string);
		p = hclge_comm_get_strings(stringset,
					   g_all_64bit_stats_string,
					   size,
					   p);
		p = hclge_tqps_get_strings(handle, p);
	} else if (stringset == ETH_SS_TEST) {
		if (handle->flags & HNAE3_SUPPORT_MAC_LOOPBACK) {
			memcpy(p,
			       hns3_nic_test_strs[HNAE3_MAC_INTER_LOOP_MAC],
			       ETH_GSTRING_LEN);
			p += ETH_GSTRING_LEN;
		}
		if (handle->flags & HNAE3_SUPPORT_SERDES_LOOPBACK) {
			memcpy(p,
			       hns3_nic_test_strs[HNAE3_MAC_INTER_LOOP_SERDES],
			       ETH_GSTRING_LEN);
			p += ETH_GSTRING_LEN;
		}
		if (handle->flags & HNAE3_SUPPORT_PHY_LOOPBACK) {
			memcpy(p,
			       hns3_nic_test_strs[HNAE3_MAC_INTER_LOOP_PHY],
			       ETH_GSTRING_LEN);
			p += ETH_GSTRING_LEN;
		}
	}
}

static void hclge_get_stats(struct hnae3_handle *handle, u64 *data)
{
	struct hclge_vport *vport = hclge_get_vport(handle);
	struct hclge_dev *hdev = vport->back;
	u64 *p;

	p = hclge_comm_get_stats(&hdev->hw_stats.mac_stats,
				 g_mac_stats_string,
				 ARRAY_SIZE(g_mac_stats_string),
				 data);
	p = hclge_comm_get_stats(&hdev->hw_stats.all_32_bit_stats,
				 g_all_32bit_stats_string,
				 ARRAY_SIZE(g_all_32bit_stats_string),
				 p);
	p = hclge_comm_get_stats(&hdev->hw_stats.all_64_bit_stats,
				 g_all_64bit_stats_string,
				 ARRAY_SIZE(g_all_64bit_stats_string),
				 p);
	p = hclge_tqps_get_stats(handle, p);
}

static int hclge_parse_func_status(struct hclge_dev *hdev,
				   struct hclge_func_status_cmd *status)
{
	if (!(status->pf_state & HCLGE_PF_STATE_DONE))
		return -EINVAL;

	/* Set the pf to main pf */
	if (status->pf_state & HCLGE_PF_STATE_MAIN)
		hdev->flag |= HCLGE_FLAG_MAIN;
	else
		hdev->flag &= ~HCLGE_FLAG_MAIN;

	return 0;
}

static int hclge_query_function_status(struct hclge_dev *hdev)
{
	struct hclge_func_status_cmd *req;
	struct hclge_desc desc;
	int timeout = 0;
	int ret;

	hclge_cmd_setup_basic_desc(&desc, HCLGE_OPC_QUERY_FUNC_STATUS, true);
	req = (struct hclge_func_status_cmd *)desc.data;

	do {
		ret = hclge_cmd_send(&hdev->hw, &desc, 1);
		if (ret) {
			dev_err(&hdev->pdev->dev,
				"query function status failed %d.\n",
				ret);

			return ret;
		}

		/* Check pf reset is done */
		if (req->pf_state)
			break;
		usleep_range(1000, 2000);
	} while (timeout++ < 5);

	ret = hclge_parse_func_status(hdev, req);

	return ret;
}

static int hclge_query_pf_resource(struct hclge_dev *hdev)
{
	struct hclge_pf_res_cmd *req;
	struct hclge_desc desc;
	int ret;

	hclge_cmd_setup_basic_desc(&desc, HCLGE_OPC_QUERY_PF_RSRC, true);
	ret = hclge_cmd_send(&hdev->hw, &desc, 1);
	if (ret) {
		dev_err(&hdev->pdev->dev,
			"query pf resource failed %d.\n", ret);
		return ret;
	}

	req = (struct hclge_pf_res_cmd *)desc.data;
	hdev->num_tqps = __le16_to_cpu(req->tqp_num);
	hdev->pkt_buf_size = __le16_to_cpu(req->buf_size) << HCLGE_BUF_UNIT_S;

	if (hnae3_dev_roce_supported(hdev)) {
		hdev->roce_base_msix_offset =
		hnae3_get_field(__le16_to_cpu(req->msixcap_localid_ba_rocee),
				HCLGE_MSIX_OFT_ROCEE_M, HCLGE_MSIX_OFT_ROCEE_S);
		hdev->num_roce_msi =
		hnae3_get_field(__le16_to_cpu(req->pf_intr_vector_number),
				HCLGE_PF_VEC_NUM_M, HCLGE_PF_VEC_NUM_S);

		/* PF should have NIC vectors and Roce vectors,
		 * NIC vectors are queued before Roce vectors.
		 */
		hdev->num_msi = hdev->num_roce_msi  +
				hdev->roce_base_msix_offset;
	} else {
		hdev->num_msi =
		hnae3_get_field(__le16_to_cpu(req->pf_intr_vector_number),
				HCLGE_PF_VEC_NUM_M, HCLGE_PF_VEC_NUM_S);
	}

	return 0;
}

static int hclge_parse_speed(int speed_cmd, int *speed)
{
	switch (speed_cmd) {
	case 6:
		*speed = HCLGE_MAC_SPEED_10M;
		break;
	case 7:
		*speed = HCLGE_MAC_SPEED_100M;
		break;
	case 0:
		*speed = HCLGE_MAC_SPEED_1G;
		break;
	case 1:
		*speed = HCLGE_MAC_SPEED_10G;
		break;
	case 2:
		*speed = HCLGE_MAC_SPEED_25G;
		break;
	case 3:
		*speed = HCLGE_MAC_SPEED_40G;
		break;
	case 4:
		*speed = HCLGE_MAC_SPEED_50G;
		break;
	case 5:
		*speed = HCLGE_MAC_SPEED_100G;
		break;
	default:
		return -EINVAL;
	}

	return 0;
}

static void hclge_parse_fiber_link_mode(struct hclge_dev *hdev,
					u8 speed_ability)
{
	unsigned long *supported = hdev->hw.mac.supported;

	if (speed_ability & HCLGE_SUPPORT_1G_BIT)
		set_bit(ETHTOOL_LINK_MODE_1000baseX_Full_BIT,
			supported);

	if (speed_ability & HCLGE_SUPPORT_10G_BIT)
		set_bit(ETHTOOL_LINK_MODE_10000baseSR_Full_BIT,
			supported);

	if (speed_ability & HCLGE_SUPPORT_25G_BIT)
		set_bit(ETHTOOL_LINK_MODE_25000baseSR_Full_BIT,
			supported);

	if (speed_ability & HCLGE_SUPPORT_50G_BIT)
		set_bit(ETHTOOL_LINK_MODE_50000baseSR2_Full_BIT,
			supported);

	if (speed_ability & HCLGE_SUPPORT_100G_BIT)
		set_bit(ETHTOOL_LINK_MODE_100000baseSR4_Full_BIT,
			supported);

	set_bit(ETHTOOL_LINK_MODE_FIBRE_BIT, supported);
	set_bit(ETHTOOL_LINK_MODE_Pause_BIT, supported);
}

static void hclge_parse_link_mode(struct hclge_dev *hdev, u8 speed_ability)
{
	u8 media_type = hdev->hw.mac.media_type;

	if (media_type != HNAE3_MEDIA_TYPE_FIBER)
		return;

	hclge_parse_fiber_link_mode(hdev, speed_ability);
}

static void hclge_parse_cfg(struct hclge_cfg *cfg, struct hclge_desc *desc)
{
	struct hclge_cfg_param_cmd *req;
	u64 mac_addr_tmp_high;
	u64 mac_addr_tmp;
	int i;

	req = (struct hclge_cfg_param_cmd *)desc[0].data;

	/* get the configuration */
	cfg->vmdq_vport_num = hnae3_get_field(__le32_to_cpu(req->param[0]),
					      HCLGE_CFG_VMDQ_M,
					      HCLGE_CFG_VMDQ_S);
	cfg->tc_num = hnae3_get_field(__le32_to_cpu(req->param[0]),
				      HCLGE_CFG_TC_NUM_M, HCLGE_CFG_TC_NUM_S);
	cfg->tqp_desc_num = hnae3_get_field(__le32_to_cpu(req->param[0]),
					    HCLGE_CFG_TQP_DESC_N_M,
					    HCLGE_CFG_TQP_DESC_N_S);

	cfg->phy_addr = hnae3_get_field(__le32_to_cpu(req->param[1]),
					HCLGE_CFG_PHY_ADDR_M,
					HCLGE_CFG_PHY_ADDR_S);
	cfg->media_type = hnae3_get_field(__le32_to_cpu(req->param[1]),
					  HCLGE_CFG_MEDIA_TP_M,
					  HCLGE_CFG_MEDIA_TP_S);
	cfg->rx_buf_len = hnae3_get_field(__le32_to_cpu(req->param[1]),
					  HCLGE_CFG_RX_BUF_LEN_M,
					  HCLGE_CFG_RX_BUF_LEN_S);
	/* get mac_address */
	mac_addr_tmp = __le32_to_cpu(req->param[2]);
	mac_addr_tmp_high = hnae3_get_field(__le32_to_cpu(req->param[3]),
					    HCLGE_CFG_MAC_ADDR_H_M,
					    HCLGE_CFG_MAC_ADDR_H_S);

	mac_addr_tmp |= (mac_addr_tmp_high << 31) << 1;

	cfg->default_speed = hnae3_get_field(__le32_to_cpu(req->param[3]),
					     HCLGE_CFG_DEFAULT_SPEED_M,
					     HCLGE_CFG_DEFAULT_SPEED_S);
	cfg->rss_size_max = hnae3_get_field(__le32_to_cpu(req->param[3]),
					    HCLGE_CFG_RSS_SIZE_M,
					    HCLGE_CFG_RSS_SIZE_S);

	for (i = 0; i < ETH_ALEN; i++)
		cfg->mac_addr[i] = (mac_addr_tmp >> (8 * i)) & 0xff;

	req = (struct hclge_cfg_param_cmd *)desc[1].data;
	cfg->numa_node_map = __le32_to_cpu(req->param[0]);

	cfg->speed_ability = hnae3_get_field(__le32_to_cpu(req->param[1]),
					     HCLGE_CFG_SPEED_ABILITY_M,
					     HCLGE_CFG_SPEED_ABILITY_S);
}

/* hclge_get_cfg: query the static parameter from flash
 * @hdev: pointer to struct hclge_dev
 * @hcfg: the config structure to be getted
 */
static int hclge_get_cfg(struct hclge_dev *hdev, struct hclge_cfg *hcfg)
{
	struct hclge_desc desc[HCLGE_PF_CFG_DESC_NUM];
	struct hclge_cfg_param_cmd *req;
	int i, ret;

	for (i = 0; i < HCLGE_PF_CFG_DESC_NUM; i++) {
		u32 offset = 0;

		req = (struct hclge_cfg_param_cmd *)desc[i].data;
		hclge_cmd_setup_basic_desc(&desc[i], HCLGE_OPC_GET_CFG_PARAM,
					   true);
		hnae3_set_field(offset, HCLGE_CFG_OFFSET_M,
				HCLGE_CFG_OFFSET_S, i * HCLGE_CFG_RD_LEN_BYTES);
		/* Len should be united by 4 bytes when send to hardware */
		hnae3_set_field(offset, HCLGE_CFG_RD_LEN_M, HCLGE_CFG_RD_LEN_S,
				HCLGE_CFG_RD_LEN_BYTES / HCLGE_CFG_RD_LEN_UNIT);
		req->offset = cpu_to_le32(offset);
	}

	ret = hclge_cmd_send(&hdev->hw, desc, HCLGE_PF_CFG_DESC_NUM);
	if (ret) {
		dev_err(&hdev->pdev->dev, "get config failed %d.\n", ret);
		return ret;
	}

	hclge_parse_cfg(hcfg, desc);

	return 0;
}

static int hclge_get_cap(struct hclge_dev *hdev)
{
	int ret;

	ret = hclge_query_function_status(hdev);
	if (ret) {
		dev_err(&hdev->pdev->dev,
			"query function status error %d.\n", ret);
		return ret;
	}

	/* get pf resource */
	ret = hclge_query_pf_resource(hdev);
	if (ret)
		dev_err(&hdev->pdev->dev, "query pf resource error %d.\n", ret);

	return ret;
}

static int hclge_configure(struct hclge_dev *hdev)
{
	struct hclge_cfg cfg;
	int ret, i;

	ret = hclge_get_cfg(hdev, &cfg);
	if (ret) {
		dev_err(&hdev->pdev->dev, "get mac mode error %d.\n", ret);
		return ret;
	}

	hdev->num_vmdq_vport = cfg.vmdq_vport_num;
	hdev->base_tqp_pid = 0;
	hdev->rss_size_max = cfg.rss_size_max;
	hdev->rx_buf_len = cfg.rx_buf_len;
	ether_addr_copy(hdev->hw.mac.mac_addr, cfg.mac_addr);
	hdev->hw.mac.media_type = cfg.media_type;
	hdev->hw.mac.phy_addr = cfg.phy_addr;
	hdev->num_desc = cfg.tqp_desc_num;
	hdev->tm_info.num_pg = 1;
	hdev->tc_max = cfg.tc_num;
	hdev->tm_info.hw_pfc_map = 0;

	ret = hclge_parse_speed(cfg.default_speed, &hdev->hw.mac.speed);
	if (ret) {
		dev_err(&hdev->pdev->dev, "Get wrong speed ret=%d.\n", ret);
		return ret;
	}

	hclge_parse_link_mode(hdev, cfg.speed_ability);

	if ((hdev->tc_max > HNAE3_MAX_TC) ||
	    (hdev->tc_max < 1)) {
		dev_warn(&hdev->pdev->dev, "TC num = %d.\n",
			 hdev->tc_max);
		hdev->tc_max = 1;
	}

	/* Dev does not support DCB */
	if (!hnae3_dev_dcb_supported(hdev)) {
		hdev->tc_max = 1;
		hdev->pfc_max = 0;
	} else {
		hdev->pfc_max = hdev->tc_max;
	}

	hdev->tm_info.num_tc = hdev->tc_max;

	/* Currently not support uncontiuous tc */
	for (i = 0; i < hdev->tm_info.num_tc; i++)
		hnae3_set_bit(hdev->hw_tc_map, i, 1);

	hdev->tx_sch_mode = HCLGE_FLAG_TC_BASE_SCH_MODE;

	return ret;
}

static int hclge_config_tso(struct hclge_dev *hdev, int tso_mss_min,
			    int tso_mss_max)
{
	struct hclge_cfg_tso_status_cmd *req;
	struct hclge_desc desc;
	u16 tso_mss;

	hclge_cmd_setup_basic_desc(&desc, HCLGE_OPC_TSO_GENERIC_CONFIG, false);

	req = (struct hclge_cfg_tso_status_cmd *)desc.data;

	tso_mss = 0;
	hnae3_set_field(tso_mss, HCLGE_TSO_MSS_MIN_M,
			HCLGE_TSO_MSS_MIN_S, tso_mss_min);
	req->tso_mss_min = cpu_to_le16(tso_mss);

	tso_mss = 0;
	hnae3_set_field(tso_mss, HCLGE_TSO_MSS_MIN_M,
			HCLGE_TSO_MSS_MIN_S, tso_mss_max);
	req->tso_mss_max = cpu_to_le16(tso_mss);

	return hclge_cmd_send(&hdev->hw, &desc, 1);
}

static int hclge_alloc_tqps(struct hclge_dev *hdev)
{
	struct hclge_tqp *tqp;
	int i;

	hdev->htqp = devm_kcalloc(&hdev->pdev->dev, hdev->num_tqps,
				  sizeof(struct hclge_tqp), GFP_KERNEL);
	if (!hdev->htqp)
		return -ENOMEM;

	tqp = hdev->htqp;

	for (i = 0; i < hdev->num_tqps; i++) {
		tqp->dev = &hdev->pdev->dev;
		tqp->index = i;

		tqp->q.ae_algo = &ae_algo;
		tqp->q.buf_size = hdev->rx_buf_len;
		tqp->q.desc_num = hdev->num_desc;
		tqp->q.io_base = hdev->hw.io_base + HCLGE_TQP_REG_OFFSET +
			i * HCLGE_TQP_REG_SIZE;

		tqp++;
	}

	return 0;
}

static int hclge_map_tqps_to_func(struct hclge_dev *hdev, u16 func_id,
				  u16 tqp_pid, u16 tqp_vid, bool is_pf)
{
	struct hclge_tqp_map_cmd *req;
	struct hclge_desc desc;
	int ret;

	hclge_cmd_setup_basic_desc(&desc, HCLGE_OPC_SET_TQP_MAP, false);

	req = (struct hclge_tqp_map_cmd *)desc.data;
	req->tqp_id = cpu_to_le16(tqp_pid);
	req->tqp_vf = func_id;
	req->tqp_flag = !is_pf << HCLGE_TQP_MAP_TYPE_B |
			1 << HCLGE_TQP_MAP_EN_B;
	req->tqp_vid = cpu_to_le16(tqp_vid);

	ret = hclge_cmd_send(&hdev->hw, &desc, 1);
	if (ret)
		dev_err(&hdev->pdev->dev, "TQP map failed %d.\n", ret);

	return ret;
}

static int  hclge_assign_tqp(struct hclge_vport *vport)
{
	struct hnae3_knic_private_info *kinfo = &vport->nic.kinfo;
	struct hclge_dev *hdev = vport->back;
	int i, alloced;

	for (i = 0, alloced = 0; i < hdev->num_tqps &&
	     alloced < kinfo->num_tqps; i++) {
		if (!hdev->htqp[i].alloced) {
			hdev->htqp[i].q.handle = &vport->nic;
			hdev->htqp[i].q.tqp_index = alloced;
			hdev->htqp[i].q.desc_num = kinfo->num_desc;
			kinfo->tqp[alloced] = &hdev->htqp[i].q;
			hdev->htqp[i].alloced = true;
			alloced++;
		}
	}
	vport->alloc_tqps = kinfo->num_tqps;

	return 0;
}

static int hclge_knic_setup(struct hclge_vport *vport,
			    u16 num_tqps, u16 num_desc)
{
	struct hnae3_handle *nic = &vport->nic;
	struct hnae3_knic_private_info *kinfo = &nic->kinfo;
	struct hclge_dev *hdev = vport->back;
	int i, ret;

	kinfo->num_desc = num_desc;
	kinfo->rx_buf_len = hdev->rx_buf_len;
	kinfo->num_tc = min_t(u16, num_tqps, hdev->tm_info.num_tc);
	kinfo->rss_size
		= min_t(u16, hdev->rss_size_max, num_tqps / kinfo->num_tc);
	kinfo->num_tqps = kinfo->rss_size * kinfo->num_tc;

	for (i = 0; i < HNAE3_MAX_TC; i++) {
		if (hdev->hw_tc_map & BIT(i)) {
			kinfo->tc_info[i].enable = true;
			kinfo->tc_info[i].tqp_offset = i * kinfo->rss_size;
			kinfo->tc_info[i].tqp_count = kinfo->rss_size;
			kinfo->tc_info[i].tc = i;
		} else {
			/* Set to default queue if TC is disable */
			kinfo->tc_info[i].enable = false;
			kinfo->tc_info[i].tqp_offset = 0;
			kinfo->tc_info[i].tqp_count = 1;
			kinfo->tc_info[i].tc = 0;
		}
	}

	kinfo->tqp = devm_kcalloc(&hdev->pdev->dev, kinfo->num_tqps,
				  sizeof(struct hnae3_queue *), GFP_KERNEL);
	if (!kinfo->tqp)
		return -ENOMEM;

	ret = hclge_assign_tqp(vport);
	if (ret)
		dev_err(&hdev->pdev->dev, "fail to assign TQPs %d.\n", ret);

	return ret;
}

static int hclge_map_tqp_to_vport(struct hclge_dev *hdev,
				  struct hclge_vport *vport)
{
	struct hnae3_handle *nic = &vport->nic;
	struct hnae3_knic_private_info *kinfo;
	u16 i;

	kinfo = &nic->kinfo;
	for (i = 0; i < kinfo->num_tqps; i++) {
		struct hclge_tqp *q =
			container_of(kinfo->tqp[i], struct hclge_tqp, q);
		bool is_pf;
		int ret;

		is_pf = !(vport->vport_id);
		ret = hclge_map_tqps_to_func(hdev, vport->vport_id, q->index,
					     i, is_pf);
		if (ret)
			return ret;
	}

	return 0;
}

static int hclge_map_tqp(struct hclge_dev *hdev)
{
	struct hclge_vport *vport = hdev->vport;
	u16 i, num_vport;

	num_vport = hdev->num_vmdq_vport + hdev->num_req_vfs + 1;
	for (i = 0; i < num_vport; i++)	{
		int ret;

		ret = hclge_map_tqp_to_vport(hdev, vport);
		if (ret)
			return ret;

		vport++;
	}

	return 0;
}

static void hclge_unic_setup(struct hclge_vport *vport, u16 num_tqps)
{
	/* this would be initialized later */
}

static int hclge_vport_setup(struct hclge_vport *vport, u16 num_tqps)
{
	struct hnae3_handle *nic = &vport->nic;
	struct hclge_dev *hdev = vport->back;
	int ret;

	nic->pdev = hdev->pdev;
	nic->ae_algo = &ae_algo;
	nic->numa_node_mask = hdev->numa_node_mask;

	if (hdev->ae_dev->dev_type == HNAE3_DEV_KNIC) {
		ret = hclge_knic_setup(vport, num_tqps, hdev->num_desc);
		if (ret) {
			dev_err(&hdev->pdev->dev, "knic setup failed %d\n",
				ret);
			return ret;
		}
	} else {
		hclge_unic_setup(vport, num_tqps);
	}

	return 0;
}

static int hclge_alloc_vport(struct hclge_dev *hdev)
{
	struct pci_dev *pdev = hdev->pdev;
	struct hclge_vport *vport;
	u32 tqp_main_vport;
	u32 tqp_per_vport;
	int num_vport, i;
	int ret;

	/* We need to alloc a vport for main NIC of PF */
	num_vport = hdev->num_vmdq_vport + hdev->num_req_vfs + 1;

	if (hdev->num_tqps < num_vport) {
		dev_err(&hdev->pdev->dev, "tqps(%d) is less than vports(%d)",
			hdev->num_tqps, num_vport);
		return -EINVAL;
	}

	/* Alloc the same number of TQPs for every vport */
	tqp_per_vport = hdev->num_tqps / num_vport;
	tqp_main_vport = tqp_per_vport + hdev->num_tqps % num_vport;

	vport = devm_kcalloc(&pdev->dev, num_vport, sizeof(struct hclge_vport),
			     GFP_KERNEL);
	if (!vport)
		return -ENOMEM;

	hdev->vport = vport;
	hdev->num_alloc_vport = num_vport;

	if (IS_ENABLED(CONFIG_PCI_IOV))
		hdev->num_alloc_vfs = hdev->num_req_vfs;

	for (i = 0; i < num_vport; i++) {
		vport->back = hdev;
		vport->vport_id = i;

		if (i == 0)
			ret = hclge_vport_setup(vport, tqp_main_vport);
		else
			ret = hclge_vport_setup(vport, tqp_per_vport);
		if (ret) {
			dev_err(&pdev->dev,
				"vport setup failed for vport %d, %d\n",
				i, ret);
			return ret;
		}

		vport++;
	}

	return 0;
}

static int  hclge_cmd_alloc_tx_buff(struct hclge_dev *hdev,
				    struct hclge_pkt_buf_alloc *buf_alloc)
{
/* TX buffer size is unit by 128 byte */
#define HCLGE_BUF_SIZE_UNIT_SHIFT	7
#define HCLGE_BUF_SIZE_UPDATE_EN_MSK	BIT(15)
	struct hclge_tx_buff_alloc_cmd *req;
	struct hclge_desc desc;
	int ret;
	u8 i;

	req = (struct hclge_tx_buff_alloc_cmd *)desc.data;

	hclge_cmd_setup_basic_desc(&desc, HCLGE_OPC_TX_BUFF_ALLOC, 0);
	for (i = 0; i < HCLGE_TC_NUM; i++) {
		u32 buf_size = buf_alloc->priv_buf[i].tx_buf_size;

		req->tx_pkt_buff[i] =
			cpu_to_le16((buf_size >> HCLGE_BUF_SIZE_UNIT_SHIFT) |
				     HCLGE_BUF_SIZE_UPDATE_EN_MSK);
	}

	ret = hclge_cmd_send(&hdev->hw, &desc, 1);
	if (ret)
		dev_err(&hdev->pdev->dev, "tx buffer alloc cmd failed %d.\n",
			ret);

	return ret;
}

static int hclge_tx_buffer_alloc(struct hclge_dev *hdev,
				 struct hclge_pkt_buf_alloc *buf_alloc)
{
	int ret = hclge_cmd_alloc_tx_buff(hdev, buf_alloc);

	if (ret)
		dev_err(&hdev->pdev->dev, "tx buffer alloc failed %d\n", ret);

	return ret;
}

static int hclge_get_tc_num(struct hclge_dev *hdev)
{
	int i, cnt = 0;

	for (i = 0; i < HCLGE_MAX_TC_NUM; i++)
		if (hdev->hw_tc_map & BIT(i))
			cnt++;
	return cnt;
}

static int hclge_get_pfc_enalbe_num(struct hclge_dev *hdev)
{
	int i, cnt = 0;

	for (i = 0; i < HCLGE_MAX_TC_NUM; i++)
		if (hdev->hw_tc_map & BIT(i) &&
		    hdev->tm_info.hw_pfc_map & BIT(i))
			cnt++;
	return cnt;
}

/* Get the number of pfc enabled TCs, which have private buffer */
static int hclge_get_pfc_priv_num(struct hclge_dev *hdev,
				  struct hclge_pkt_buf_alloc *buf_alloc)
{
	struct hclge_priv_buf *priv;
	int i, cnt = 0;

	for (i = 0; i < HCLGE_MAX_TC_NUM; i++) {
		priv = &buf_alloc->priv_buf[i];
		if ((hdev->tm_info.hw_pfc_map & BIT(i)) &&
		    priv->enable)
			cnt++;
	}

	return cnt;
}

/* Get the number of pfc disabled TCs, which have private buffer */
static int hclge_get_no_pfc_priv_num(struct hclge_dev *hdev,
				     struct hclge_pkt_buf_alloc *buf_alloc)
{
	struct hclge_priv_buf *priv;
	int i, cnt = 0;

	for (i = 0; i < HCLGE_MAX_TC_NUM; i++) {
		priv = &buf_alloc->priv_buf[i];
		if (hdev->hw_tc_map & BIT(i) &&
		    !(hdev->tm_info.hw_pfc_map & BIT(i)) &&
		    priv->enable)
			cnt++;
	}

	return cnt;
}

static u32 hclge_get_rx_priv_buff_alloced(struct hclge_pkt_buf_alloc *buf_alloc)
{
	struct hclge_priv_buf *priv;
	u32 rx_priv = 0;
	int i;

	for (i = 0; i < HCLGE_MAX_TC_NUM; i++) {
		priv = &buf_alloc->priv_buf[i];
		if (priv->enable)
			rx_priv += priv->buf_size;
	}
	return rx_priv;
}

static u32 hclge_get_tx_buff_alloced(struct hclge_pkt_buf_alloc *buf_alloc)
{
	u32 i, total_tx_size = 0;

	for (i = 0; i < HCLGE_MAX_TC_NUM; i++)
		total_tx_size += buf_alloc->priv_buf[i].tx_buf_size;

	return total_tx_size;
}

static bool  hclge_is_rx_buf_ok(struct hclge_dev *hdev,
				struct hclge_pkt_buf_alloc *buf_alloc,
				u32 rx_all)
{
	u32 shared_buf_min, shared_buf_tc, shared_std;
	int tc_num, pfc_enable_num;
	u32 shared_buf;
	u32 rx_priv;
	int i;

	tc_num = hclge_get_tc_num(hdev);
	pfc_enable_num = hclge_get_pfc_enalbe_num(hdev);

	if (hnae3_dev_dcb_supported(hdev))
		shared_buf_min = 2 * hdev->mps + HCLGE_DEFAULT_DV;
	else
		shared_buf_min = 2 * hdev->mps + HCLGE_DEFAULT_NON_DCB_DV;

	shared_buf_tc = pfc_enable_num * hdev->mps +
			(tc_num - pfc_enable_num) * hdev->mps / 2 +
			hdev->mps;
	shared_std = max_t(u32, shared_buf_min, shared_buf_tc);

	rx_priv = hclge_get_rx_priv_buff_alloced(buf_alloc);
	if (rx_all <= rx_priv + shared_std)
		return false;

	shared_buf = rx_all - rx_priv;
	buf_alloc->s_buf.buf_size = shared_buf;
	buf_alloc->s_buf.self.high = shared_buf;
	buf_alloc->s_buf.self.low =  2 * hdev->mps;

	for (i = 0; i < HCLGE_MAX_TC_NUM; i++) {
		if ((hdev->hw_tc_map & BIT(i)) &&
		    (hdev->tm_info.hw_pfc_map & BIT(i))) {
			buf_alloc->s_buf.tc_thrd[i].low = hdev->mps;
			buf_alloc->s_buf.tc_thrd[i].high = 2 * hdev->mps;
		} else {
			buf_alloc->s_buf.tc_thrd[i].low = 0;
			buf_alloc->s_buf.tc_thrd[i].high = hdev->mps;
		}
	}

	return true;
}

static int hclge_tx_buffer_calc(struct hclge_dev *hdev,
				struct hclge_pkt_buf_alloc *buf_alloc)
{
	u32 i, total_size;

	total_size = hdev->pkt_buf_size;

	/* alloc tx buffer for all enabled tc */
	for (i = 0; i < HCLGE_MAX_TC_NUM; i++) {
		struct hclge_priv_buf *priv = &buf_alloc->priv_buf[i];

		if (total_size < HCLGE_DEFAULT_TX_BUF)
			return -ENOMEM;

		if (hdev->hw_tc_map & BIT(i))
			priv->tx_buf_size = HCLGE_DEFAULT_TX_BUF;
		else
			priv->tx_buf_size = 0;

		total_size -= priv->tx_buf_size;
	}

	return 0;
}

/* hclge_rx_buffer_calc: calculate the rx private buffer size for all TCs
 * @hdev: pointer to struct hclge_dev
 * @buf_alloc: pointer to buffer calculation data
 * @return: 0: calculate sucessful, negative: fail
 */
static int hclge_rx_buffer_calc(struct hclge_dev *hdev,
				struct hclge_pkt_buf_alloc *buf_alloc)
{
#define HCLGE_BUF_SIZE_UNIT	128
	u32 rx_all = hdev->pkt_buf_size, aligned_mps;
	int no_pfc_priv_num, pfc_priv_num;
	struct hclge_priv_buf *priv;
	int i;

	aligned_mps = round_up(hdev->mps, HCLGE_BUF_SIZE_UNIT);
	rx_all -= hclge_get_tx_buff_alloced(buf_alloc);

	/* When DCB is not supported, rx private
	 * buffer is not allocated.
	 */
	if (!hnae3_dev_dcb_supported(hdev)) {
		if (!hclge_is_rx_buf_ok(hdev, buf_alloc, rx_all))
			return -ENOMEM;

		return 0;
	}

	/* step 1, try to alloc private buffer for all enabled tc */
	for (i = 0; i < HCLGE_MAX_TC_NUM; i++) {
		priv = &buf_alloc->priv_buf[i];
		if (hdev->hw_tc_map & BIT(i)) {
			priv->enable = 1;
			if (hdev->tm_info.hw_pfc_map & BIT(i)) {
				priv->wl.low = aligned_mps;
				priv->wl.high = priv->wl.low + aligned_mps;
				priv->buf_size = priv->wl.high +
						HCLGE_DEFAULT_DV;
			} else {
				priv->wl.low = 0;
				priv->wl.high = 2 * aligned_mps;
				priv->buf_size = priv->wl.high;
			}
		} else {
			priv->enable = 0;
			priv->wl.low = 0;
			priv->wl.high = 0;
			priv->buf_size = 0;
		}
	}

	if (hclge_is_rx_buf_ok(hdev, buf_alloc, rx_all))
		return 0;

	/* step 2, try to decrease the buffer size of
	 * no pfc TC's private buffer
	 */
	for (i = 0; i < HCLGE_MAX_TC_NUM; i++) {
		priv = &buf_alloc->priv_buf[i];

		priv->enable = 0;
		priv->wl.low = 0;
		priv->wl.high = 0;
		priv->buf_size = 0;

		if (!(hdev->hw_tc_map & BIT(i)))
			continue;

		priv->enable = 1;

		if (hdev->tm_info.hw_pfc_map & BIT(i)) {
			priv->wl.low = 128;
			priv->wl.high = priv->wl.low + aligned_mps;
			priv->buf_size = priv->wl.high + HCLGE_DEFAULT_DV;
		} else {
			priv->wl.low = 0;
			priv->wl.high = aligned_mps;
			priv->buf_size = priv->wl.high;
		}
	}

	if (hclge_is_rx_buf_ok(hdev, buf_alloc, rx_all))
		return 0;

	/* step 3, try to reduce the number of pfc disabled TCs,
	 * which have private buffer
	 */
	/* get the total no pfc enable TC number, which have private buffer */
	no_pfc_priv_num = hclge_get_no_pfc_priv_num(hdev, buf_alloc);

	/* let the last to be cleared first */
	for (i = HCLGE_MAX_TC_NUM - 1; i >= 0; i--) {
		priv = &buf_alloc->priv_buf[i];

		if (hdev->hw_tc_map & BIT(i) &&
		    !(hdev->tm_info.hw_pfc_map & BIT(i))) {
			/* Clear the no pfc TC private buffer */
			priv->wl.low = 0;
			priv->wl.high = 0;
			priv->buf_size = 0;
			priv->enable = 0;
			no_pfc_priv_num--;
		}

		if (hclge_is_rx_buf_ok(hdev, buf_alloc, rx_all) ||
		    no_pfc_priv_num == 0)
			break;
	}

	if (hclge_is_rx_buf_ok(hdev, buf_alloc, rx_all))
		return 0;

	/* step 4, try to reduce the number of pfc enabled TCs
	 * which have private buffer.
	 */
	pfc_priv_num = hclge_get_pfc_priv_num(hdev, buf_alloc);

	/* let the last to be cleared first */
	for (i = HCLGE_MAX_TC_NUM - 1; i >= 0; i--) {
		priv = &buf_alloc->priv_buf[i];

		if (hdev->hw_tc_map & BIT(i) &&
		    hdev->tm_info.hw_pfc_map & BIT(i)) {
			/* Reduce the number of pfc TC with private buffer */
			priv->wl.low = 0;
			priv->enable = 0;
			priv->wl.high = 0;
			priv->buf_size = 0;
			pfc_priv_num--;
		}

		if (hclge_is_rx_buf_ok(hdev, buf_alloc, rx_all) ||
		    pfc_priv_num == 0)
			break;
	}
	if (hclge_is_rx_buf_ok(hdev, buf_alloc, rx_all))
		return 0;

	return -ENOMEM;
}

static int hclge_rx_priv_buf_alloc(struct hclge_dev *hdev,
				   struct hclge_pkt_buf_alloc *buf_alloc)
{
	struct hclge_rx_priv_buff_cmd *req;
	struct hclge_desc desc;
	int ret;
	int i;

	hclge_cmd_setup_basic_desc(&desc, HCLGE_OPC_RX_PRIV_BUFF_ALLOC, false);
	req = (struct hclge_rx_priv_buff_cmd *)desc.data;

	/* Alloc private buffer TCs */
	for (i = 0; i < HCLGE_MAX_TC_NUM; i++) {
		struct hclge_priv_buf *priv = &buf_alloc->priv_buf[i];

		req->buf_num[i] =
			cpu_to_le16(priv->buf_size >> HCLGE_BUF_UNIT_S);
		req->buf_num[i] |=
			cpu_to_le16(1 << HCLGE_TC0_PRI_BUF_EN_B);
	}

	req->shared_buf =
		cpu_to_le16((buf_alloc->s_buf.buf_size >> HCLGE_BUF_UNIT_S) |
			    (1 << HCLGE_TC0_PRI_BUF_EN_B));

	ret = hclge_cmd_send(&hdev->hw, &desc, 1);
	if (ret)
		dev_err(&hdev->pdev->dev,
			"rx private buffer alloc cmd failed %d\n", ret);

	return ret;
}

static int hclge_rx_priv_wl_config(struct hclge_dev *hdev,
				   struct hclge_pkt_buf_alloc *buf_alloc)
{
	struct hclge_rx_priv_wl_buf *req;
	struct hclge_priv_buf *priv;
	struct hclge_desc desc[2];
	int i, j;
	int ret;

	for (i = 0; i < 2; i++) {
		hclge_cmd_setup_basic_desc(&desc[i], HCLGE_OPC_RX_PRIV_WL_ALLOC,
					   false);
		req = (struct hclge_rx_priv_wl_buf *)desc[i].data;

		/* The first descriptor set the NEXT bit to 1 */
		if (i == 0)
			desc[i].flag |= cpu_to_le16(HCLGE_CMD_FLAG_NEXT);
		else
			desc[i].flag &= ~cpu_to_le16(HCLGE_CMD_FLAG_NEXT);

		for (j = 0; j < HCLGE_TC_NUM_ONE_DESC; j++) {
			u32 idx = i * HCLGE_TC_NUM_ONE_DESC + j;

			priv = &buf_alloc->priv_buf[idx];
			req->tc_wl[j].high =
				cpu_to_le16(priv->wl.high >> HCLGE_BUF_UNIT_S);
			req->tc_wl[j].high |=
				cpu_to_le16(BIT(HCLGE_RX_PRIV_EN_B));
			req->tc_wl[j].low =
				cpu_to_le16(priv->wl.low >> HCLGE_BUF_UNIT_S);
			req->tc_wl[j].low |=
				 cpu_to_le16(BIT(HCLGE_RX_PRIV_EN_B));
		}
	}

	/* Send 2 descriptor at one time */
	ret = hclge_cmd_send(&hdev->hw, desc, 2);
	if (ret)
		dev_err(&hdev->pdev->dev,
			"rx private waterline config cmd failed %d\n",
			ret);
	return ret;
}

static int hclge_common_thrd_config(struct hclge_dev *hdev,
				    struct hclge_pkt_buf_alloc *buf_alloc)
{
	struct hclge_shared_buf *s_buf = &buf_alloc->s_buf;
	struct hclge_rx_com_thrd *req;
	struct hclge_desc desc[2];
	struct hclge_tc_thrd *tc;
	int i, j;
	int ret;

	for (i = 0; i < 2; i++) {
		hclge_cmd_setup_basic_desc(&desc[i],
					   HCLGE_OPC_RX_COM_THRD_ALLOC, false);
		req = (struct hclge_rx_com_thrd *)&desc[i].data;

		/* The first descriptor set the NEXT bit to 1 */
		if (i == 0)
			desc[i].flag |= cpu_to_le16(HCLGE_CMD_FLAG_NEXT);
		else
			desc[i].flag &= ~cpu_to_le16(HCLGE_CMD_FLAG_NEXT);

		for (j = 0; j < HCLGE_TC_NUM_ONE_DESC; j++) {
			tc = &s_buf->tc_thrd[i * HCLGE_TC_NUM_ONE_DESC + j];

			req->com_thrd[j].high =
				cpu_to_le16(tc->high >> HCLGE_BUF_UNIT_S);
			req->com_thrd[j].high |=
				 cpu_to_le16(BIT(HCLGE_RX_PRIV_EN_B));
			req->com_thrd[j].low =
				cpu_to_le16(tc->low >> HCLGE_BUF_UNIT_S);
			req->com_thrd[j].low |=
				 cpu_to_le16(BIT(HCLGE_RX_PRIV_EN_B));
		}
	}

	/* Send 2 descriptors at one time */
	ret = hclge_cmd_send(&hdev->hw, desc, 2);
	if (ret)
		dev_err(&hdev->pdev->dev,
			"common threshold config cmd failed %d\n", ret);
	return ret;
}

static int hclge_common_wl_config(struct hclge_dev *hdev,
				  struct hclge_pkt_buf_alloc *buf_alloc)
{
	struct hclge_shared_buf *buf = &buf_alloc->s_buf;
	struct hclge_rx_com_wl *req;
	struct hclge_desc desc;
	int ret;

	hclge_cmd_setup_basic_desc(&desc, HCLGE_OPC_RX_COM_WL_ALLOC, false);

	req = (struct hclge_rx_com_wl *)desc.data;
	req->com_wl.high = cpu_to_le16(buf->self.high >> HCLGE_BUF_UNIT_S);
	req->com_wl.high |=  cpu_to_le16(BIT(HCLGE_RX_PRIV_EN_B));

	req->com_wl.low = cpu_to_le16(buf->self.low >> HCLGE_BUF_UNIT_S);
	req->com_wl.low |=  cpu_to_le16(BIT(HCLGE_RX_PRIV_EN_B));

	ret = hclge_cmd_send(&hdev->hw, &desc, 1);
	if (ret)
		dev_err(&hdev->pdev->dev,
			"common waterline config cmd failed %d\n", ret);

	return ret;
}

int hclge_buffer_alloc(struct hclge_dev *hdev)
{
	struct hclge_pkt_buf_alloc *pkt_buf;
	int ret;

	pkt_buf = kzalloc(sizeof(*pkt_buf), GFP_KERNEL);
	if (!pkt_buf)
		return -ENOMEM;

	ret = hclge_tx_buffer_calc(hdev, pkt_buf);
	if (ret) {
		dev_err(&hdev->pdev->dev,
			"could not calc tx buffer size for all TCs %d\n", ret);
		goto out;
	}

	ret = hclge_tx_buffer_alloc(hdev, pkt_buf);
	if (ret) {
		dev_err(&hdev->pdev->dev,
			"could not alloc tx buffers %d\n", ret);
		goto out;
	}

	ret = hclge_rx_buffer_calc(hdev, pkt_buf);
	if (ret) {
		dev_err(&hdev->pdev->dev,
			"could not calc rx priv buffer size for all TCs %d\n",
			ret);
		goto out;
	}

	ret = hclge_rx_priv_buf_alloc(hdev, pkt_buf);
	if (ret) {
		dev_err(&hdev->pdev->dev, "could not alloc rx priv buffer %d\n",
			ret);
		goto out;
	}

	if (hnae3_dev_dcb_supported(hdev)) {
		ret = hclge_rx_priv_wl_config(hdev, pkt_buf);
		if (ret) {
			dev_err(&hdev->pdev->dev,
				"could not configure rx private waterline %d\n",
				ret);
			goto out;
		}

		ret = hclge_common_thrd_config(hdev, pkt_buf);
		if (ret) {
			dev_err(&hdev->pdev->dev,
				"could not configure common threshold %d\n",
				ret);
			goto out;
		}
	}

	ret = hclge_common_wl_config(hdev, pkt_buf);
	if (ret)
		dev_err(&hdev->pdev->dev,
			"could not configure common waterline %d\n", ret);

out:
	kfree(pkt_buf);
	return ret;
}

static int hclge_init_roce_base_info(struct hclge_vport *vport)
{
	struct hnae3_handle *roce = &vport->roce;
	struct hnae3_handle *nic = &vport->nic;

	roce->rinfo.num_vectors = vport->back->num_roce_msi;

	if (vport->back->num_msi_left < vport->roce.rinfo.num_vectors ||
	    vport->back->num_msi_left == 0)
		return -EINVAL;

	roce->rinfo.base_vector = vport->back->roce_base_vector;

	roce->rinfo.netdev = nic->kinfo.netdev;
	roce->rinfo.roce_io_base = vport->back->hw.io_base;

	roce->pdev = nic->pdev;
	roce->ae_algo = nic->ae_algo;
	roce->numa_node_mask = nic->numa_node_mask;

	return 0;
}

static int hclge_init_msi(struct hclge_dev *hdev)
{
	struct pci_dev *pdev = hdev->pdev;
	int vectors;
	int i;

	vectors = pci_alloc_irq_vectors(pdev, 1, hdev->num_msi,
					PCI_IRQ_MSI | PCI_IRQ_MSIX);
	if (vectors < 0) {
		dev_err(&pdev->dev,
			"failed(%d) to allocate MSI/MSI-X vectors\n",
			vectors);
		return vectors;
	}
	if (vectors < hdev->num_msi)
		dev_warn(&hdev->pdev->dev,
			 "requested %d MSI/MSI-X, but allocated %d MSI/MSI-X\n",
			 hdev->num_msi, vectors);

	hdev->num_msi = vectors;
	hdev->num_msi_left = vectors;
	hdev->base_msi_vector = pdev->irq;
	hdev->roce_base_vector = hdev->base_msi_vector +
				hdev->roce_base_msix_offset;

	hdev->vector_status = devm_kcalloc(&pdev->dev, hdev->num_msi,
					   sizeof(u16), GFP_KERNEL);
	if (!hdev->vector_status) {
		pci_free_irq_vectors(pdev);
		return -ENOMEM;
	}

	for (i = 0; i < hdev->num_msi; i++)
		hdev->vector_status[i] = HCLGE_INVALID_VPORT;

	hdev->vector_irq = devm_kcalloc(&pdev->dev, hdev->num_msi,
					sizeof(int), GFP_KERNEL);
	if (!hdev->vector_irq) {
		pci_free_irq_vectors(pdev);
		return -ENOMEM;
	}

	return 0;
}

static void hclge_check_speed_dup(struct hclge_dev *hdev, int duplex, int speed)
{
	struct hclge_mac *mac = &hdev->hw.mac;

	if ((speed == HCLGE_MAC_SPEED_10M) || (speed == HCLGE_MAC_SPEED_100M))
		mac->duplex = (u8)duplex;
	else
		mac->duplex = HCLGE_MAC_FULL;

	mac->speed = speed;
}

int hclge_cfg_mac_speed_dup(struct hclge_dev *hdev, int speed, u8 duplex)
{
	struct hclge_config_mac_speed_dup_cmd *req;
	struct hclge_desc desc;
	int ret;

	req = (struct hclge_config_mac_speed_dup_cmd *)desc.data;

	hclge_cmd_setup_basic_desc(&desc, HCLGE_OPC_CONFIG_SPEED_DUP, false);

	hnae3_set_bit(req->speed_dup, HCLGE_CFG_DUPLEX_B, !!duplex);

	switch (speed) {
	case HCLGE_MAC_SPEED_10M:
		hnae3_set_field(req->speed_dup, HCLGE_CFG_SPEED_M,
				HCLGE_CFG_SPEED_S, 6);
		break;
	case HCLGE_MAC_SPEED_100M:
		hnae3_set_field(req->speed_dup, HCLGE_CFG_SPEED_M,
				HCLGE_CFG_SPEED_S, 7);
		break;
	case HCLGE_MAC_SPEED_1G:
		hnae3_set_field(req->speed_dup, HCLGE_CFG_SPEED_M,
				HCLGE_CFG_SPEED_S, 0);
		break;
	case HCLGE_MAC_SPEED_10G:
		hnae3_set_field(req->speed_dup, HCLGE_CFG_SPEED_M,
				HCLGE_CFG_SPEED_S, 1);
		break;
	case HCLGE_MAC_SPEED_25G:
		hnae3_set_field(req->speed_dup, HCLGE_CFG_SPEED_M,
				HCLGE_CFG_SPEED_S, 2);
		break;
	case HCLGE_MAC_SPEED_40G:
		hnae3_set_field(req->speed_dup, HCLGE_CFG_SPEED_M,
				HCLGE_CFG_SPEED_S, 3);
		break;
	case HCLGE_MAC_SPEED_50G:
		hnae3_set_field(req->speed_dup, HCLGE_CFG_SPEED_M,
				HCLGE_CFG_SPEED_S, 4);
		break;
	case HCLGE_MAC_SPEED_100G:
		hnae3_set_field(req->speed_dup, HCLGE_CFG_SPEED_M,
				HCLGE_CFG_SPEED_S, 5);
		break;
	default:
		dev_err(&hdev->pdev->dev, "invalid speed (%d)\n", speed);
		return -EINVAL;
	}

	hnae3_set_bit(req->mac_change_fec_en, HCLGE_CFG_MAC_SPEED_CHANGE_EN_B,
		      1);

	ret = hclge_cmd_send(&hdev->hw, &desc, 1);
	if (ret) {
		dev_err(&hdev->pdev->dev,
			"mac speed/duplex config cmd failed %d.\n", ret);
		return ret;
	}

	hclge_check_speed_dup(hdev, duplex, speed);

	return 0;
}

static int hclge_cfg_mac_speed_dup_h(struct hnae3_handle *handle, int speed,
				     u8 duplex)
{
	struct hclge_vport *vport = hclge_get_vport(handle);
	struct hclge_dev *hdev = vport->back;

	return hclge_cfg_mac_speed_dup(hdev, speed, duplex);
}

static int hclge_query_mac_an_speed_dup(struct hclge_dev *hdev, int *speed,
					u8 *duplex)
{
	struct hclge_query_an_speed_dup_cmd *req;
	struct hclge_desc desc;
	int speed_tmp;
	int ret;

	req = (struct hclge_query_an_speed_dup_cmd *)desc.data;

	hclge_cmd_setup_basic_desc(&desc, HCLGE_OPC_QUERY_AN_RESULT, true);
	ret = hclge_cmd_send(&hdev->hw, &desc, 1);
	if (ret) {
		dev_err(&hdev->pdev->dev,
			"mac speed/autoneg/duplex query cmd failed %d\n",
			ret);
		return ret;
	}

	*duplex = hnae3_get_bit(req->an_syn_dup_speed, HCLGE_QUERY_DUPLEX_B);
	speed_tmp = hnae3_get_field(req->an_syn_dup_speed, HCLGE_QUERY_SPEED_M,
				    HCLGE_QUERY_SPEED_S);

	ret = hclge_parse_speed(speed_tmp, speed);
	if (ret)
		dev_err(&hdev->pdev->dev,
			"could not parse speed(=%d), %d\n", speed_tmp, ret);

	return ret;
}

static int hclge_set_autoneg_en(struct hclge_dev *hdev, bool enable)
{
	struct hclge_config_auto_neg_cmd *req;
	struct hclge_desc desc;
	u32 flag = 0;
	int ret;

	hclge_cmd_setup_basic_desc(&desc, HCLGE_OPC_CONFIG_AN_MODE, false);

	req = (struct hclge_config_auto_neg_cmd *)desc.data;
	hnae3_set_bit(flag, HCLGE_MAC_CFG_AN_EN_B, !!enable);
	req->cfg_an_cmd_flag = cpu_to_le32(flag);

	ret = hclge_cmd_send(&hdev->hw, &desc, 1);
	if (ret)
		dev_err(&hdev->pdev->dev, "auto neg set cmd failed %d.\n",
			ret);

	return ret;
}

static int hclge_set_autoneg(struct hnae3_handle *handle, bool enable)
{
	struct hclge_vport *vport = hclge_get_vport(handle);
	struct hclge_dev *hdev = vport->back;

	return hclge_set_autoneg_en(hdev, enable);
}

static int hclge_get_autoneg(struct hnae3_handle *handle)
{
	struct hclge_vport *vport = hclge_get_vport(handle);
	struct hclge_dev *hdev = vport->back;
	struct phy_device *phydev = hdev->hw.mac.phydev;
<<<<<<< HEAD

	if (phydev)
		return phydev->autoneg;
=======
>>>>>>> e021bb4f

	if (phydev)
		return phydev->autoneg;

	return hdev->hw.mac.autoneg;
}

static int hclge_set_default_mac_vlan_mask(struct hclge_dev *hdev,
					   bool mask_vlan,
					   u8 *mac_mask)
{
	struct hclge_mac_vlan_mask_entry_cmd *req;
	struct hclge_desc desc;
	int status;

	req = (struct hclge_mac_vlan_mask_entry_cmd *)desc.data;
	hclge_cmd_setup_basic_desc(&desc, HCLGE_OPC_MAC_VLAN_MASK_SET, false);

	hnae3_set_bit(req->vlan_mask, HCLGE_VLAN_MASK_EN_B,
		      mask_vlan ? 1 : 0);
	ether_addr_copy(req->mac_mask, mac_mask);

	status = hclge_cmd_send(&hdev->hw, &desc, 1);
	if (status)
		dev_err(&hdev->pdev->dev,
			"Config mac_vlan_mask failed for cmd_send, ret =%d\n",
			status);

	return status;
}

static int hclge_mac_init(struct hclge_dev *hdev)
{
	struct hnae3_handle *handle = &hdev->vport[0].nic;
	struct net_device *netdev = handle->kinfo.netdev;
	struct hclge_mac *mac = &hdev->hw.mac;
	u8 mac_mask[ETH_ALEN] = {0x00, 0x00, 0x00, 0x00, 0x00, 0x00};
	struct hclge_vport *vport;
	int mtu;
	int ret;
	int i;

	ret = hclge_cfg_mac_speed_dup(hdev, hdev->hw.mac.speed, HCLGE_MAC_FULL);
	if (ret) {
		dev_err(&hdev->pdev->dev,
			"Config mac speed dup fail ret=%d\n", ret);
		return ret;
	}

	mac->link = 0;

	/* Initialize the MTA table work mode */
	hdev->enable_mta	= true;
	hdev->mta_mac_sel_type	= HCLGE_MAC_ADDR_47_36;

	ret = hclge_set_mta_filter_mode(hdev,
					hdev->mta_mac_sel_type,
					hdev->enable_mta);
	if (ret) {
		dev_err(&hdev->pdev->dev, "set mta filter mode failed %d\n",
			ret);
		return ret;
	}

	for (i = 0; i < hdev->num_alloc_vport; i++) {
		vport = &hdev->vport[i];
		vport->accept_mta_mc = false;

		memset(vport->mta_shadow, 0, sizeof(vport->mta_shadow));
		ret = hclge_cfg_func_mta_filter(hdev, vport->vport_id, false);
		if (ret) {
			dev_err(&hdev->pdev->dev,
				"set mta filter mode fail ret=%d\n", ret);
			return ret;
		}
	}

	ret = hclge_set_default_mac_vlan_mask(hdev, true, mac_mask);
	if (ret) {
		dev_err(&hdev->pdev->dev,
			"set default mac_vlan_mask fail ret=%d\n", ret);
		return ret;
	}

	if (netdev)
		mtu = netdev->mtu;
	else
		mtu = ETH_DATA_LEN;

	ret = hclge_set_mtu(handle, mtu);
	if (ret)
		dev_err(&hdev->pdev->dev,
			"set mtu failed ret=%d\n", ret);

	return ret;
}

static void hclge_mbx_task_schedule(struct hclge_dev *hdev)
{
	if (!test_and_set_bit(HCLGE_STATE_MBX_SERVICE_SCHED, &hdev->state))
		schedule_work(&hdev->mbx_service_task);
}

static void hclge_reset_task_schedule(struct hclge_dev *hdev)
{
	if (!test_and_set_bit(HCLGE_STATE_RST_SERVICE_SCHED, &hdev->state))
		schedule_work(&hdev->rst_service_task);
}

static void hclge_task_schedule(struct hclge_dev *hdev)
{
	if (!test_bit(HCLGE_STATE_DOWN, &hdev->state) &&
	    !test_bit(HCLGE_STATE_REMOVING, &hdev->state) &&
	    !test_and_set_bit(HCLGE_STATE_SERVICE_SCHED, &hdev->state))
		(void)schedule_work(&hdev->service_task);
}

static int hclge_get_mac_link_status(struct hclge_dev *hdev)
{
	struct hclge_link_status_cmd *req;
	struct hclge_desc desc;
	int link_status;
	int ret;

	hclge_cmd_setup_basic_desc(&desc, HCLGE_OPC_QUERY_LINK_STATUS, true);
	ret = hclge_cmd_send(&hdev->hw, &desc, 1);
	if (ret) {
		dev_err(&hdev->pdev->dev, "get link status cmd failed %d\n",
			ret);
		return ret;
	}

	req = (struct hclge_link_status_cmd *)desc.data;
	link_status = req->status & HCLGE_LINK_STATUS_UP_M;

	return !!link_status;
}

static int hclge_get_mac_phy_link(struct hclge_dev *hdev)
{
	int mac_state;
	int link_stat;

	if (test_bit(HCLGE_STATE_DOWN, &hdev->state))
		return 0;

	mac_state = hclge_get_mac_link_status(hdev);

	if (hdev->hw.mac.phydev) {
		if (!genphy_read_status(hdev->hw.mac.phydev))
			link_stat = mac_state &
				hdev->hw.mac.phydev->link;
		else
			link_stat = 0;

	} else {
		link_stat = mac_state;
	}

	return !!link_stat;
}

static void hclge_update_link_status(struct hclge_dev *hdev)
{
	struct hnae3_client *client = hdev->nic_client;
	struct hnae3_handle *handle;
	int state;
	int i;

	if (!client)
		return;
	state = hclge_get_mac_phy_link(hdev);
	if (state != hdev->hw.mac.link) {
		for (i = 0; i < hdev->num_vmdq_vport + 1; i++) {
			handle = &hdev->vport[i].nic;
			client->ops->link_status_change(handle, state);
		}
		hdev->hw.mac.link = state;
	}
}

static int hclge_update_speed_duplex(struct hclge_dev *hdev)
{
	struct hclge_mac mac = hdev->hw.mac;
	u8 duplex;
	int speed;
	int ret;

	/* get the speed and duplex as autoneg'result from mac cmd when phy
	 * doesn't exit.
	 */
	if (mac.phydev || !mac.autoneg)
		return 0;

	ret = hclge_query_mac_an_speed_dup(hdev, &speed, &duplex);
	if (ret) {
		dev_err(&hdev->pdev->dev,
			"mac autoneg/speed/duplex query failed %d\n", ret);
		return ret;
	}

	if ((mac.speed != speed) || (mac.duplex != duplex)) {
		ret = hclge_cfg_mac_speed_dup(hdev, speed, duplex);
		if (ret) {
			dev_err(&hdev->pdev->dev,
				"mac speed/duplex config failed %d\n", ret);
			return ret;
		}
	}

	return 0;
}

static int hclge_update_speed_duplex_h(struct hnae3_handle *handle)
{
	struct hclge_vport *vport = hclge_get_vport(handle);
	struct hclge_dev *hdev = vport->back;

	return hclge_update_speed_duplex(hdev);
}

static int hclge_get_status(struct hnae3_handle *handle)
{
	struct hclge_vport *vport = hclge_get_vport(handle);
	struct hclge_dev *hdev = vport->back;

	hclge_update_link_status(hdev);

	return hdev->hw.mac.link;
}

static void hclge_service_timer(struct timer_list *t)
{
	struct hclge_dev *hdev = from_timer(hdev, t, service_timer);

	mod_timer(&hdev->service_timer, jiffies + HZ);
	hdev->hw_stats.stats_timer++;
	hclge_task_schedule(hdev);
}

static void hclge_service_complete(struct hclge_dev *hdev)
{
	WARN_ON(!test_bit(HCLGE_STATE_SERVICE_SCHED, &hdev->state));

	/* Flush memory before next watchdog */
	smp_mb__before_atomic();
	clear_bit(HCLGE_STATE_SERVICE_SCHED, &hdev->state);
}

static u32 hclge_check_event_cause(struct hclge_dev *hdev, u32 *clearval)
{
	u32 rst_src_reg;
	u32 cmdq_src_reg;

	/* fetch the events from their corresponding regs */
	rst_src_reg = hclge_read_dev(&hdev->hw, HCLGE_MISC_VECTOR_INT_STS);
	cmdq_src_reg = hclge_read_dev(&hdev->hw, HCLGE_VECTOR0_CMDQ_SRC_REG);

	/* Assumption: If by any chance reset and mailbox events are reported
	 * together then we will only process reset event in this go and will
	 * defer the processing of the mailbox events. Since, we would have not
	 * cleared RX CMDQ event this time we would receive again another
	 * interrupt from H/W just for the mailbox.
	 */

	/* check for vector0 reset event sources */
	if (BIT(HCLGE_VECTOR0_GLOBALRESET_INT_B) & rst_src_reg) {
		set_bit(HCLGE_STATE_CMD_DISABLE, &hdev->state);
		set_bit(HNAE3_GLOBAL_RESET, &hdev->reset_pending);
		*clearval = BIT(HCLGE_VECTOR0_GLOBALRESET_INT_B);
		return HCLGE_VECTOR0_EVENT_RST;
	}

	if (BIT(HCLGE_VECTOR0_CORERESET_INT_B) & rst_src_reg) {
		set_bit(HCLGE_STATE_CMD_DISABLE, &hdev->state);
		set_bit(HNAE3_CORE_RESET, &hdev->reset_pending);
		*clearval = BIT(HCLGE_VECTOR0_CORERESET_INT_B);
		return HCLGE_VECTOR0_EVENT_RST;
	}

	if (BIT(HCLGE_VECTOR0_IMPRESET_INT_B) & rst_src_reg) {
		set_bit(HNAE3_IMP_RESET, &hdev->reset_pending);
		*clearval = BIT(HCLGE_VECTOR0_IMPRESET_INT_B);
		return HCLGE_VECTOR0_EVENT_RST;
	}

	/* check for vector0 mailbox(=CMDQ RX) event source */
	if (BIT(HCLGE_VECTOR0_RX_CMDQ_INT_B) & cmdq_src_reg) {
		cmdq_src_reg &= ~BIT(HCLGE_VECTOR0_RX_CMDQ_INT_B);
		*clearval = cmdq_src_reg;
		return HCLGE_VECTOR0_EVENT_MBX;
	}

	return HCLGE_VECTOR0_EVENT_OTHER;
}

static void hclge_clear_event_cause(struct hclge_dev *hdev, u32 event_type,
				    u32 regclr)
{
	switch (event_type) {
	case HCLGE_VECTOR0_EVENT_RST:
		hclge_write_dev(&hdev->hw, HCLGE_MISC_RESET_STS_REG, regclr);
		break;
	case HCLGE_VECTOR0_EVENT_MBX:
		hclge_write_dev(&hdev->hw, HCLGE_VECTOR0_CMDQ_SRC_REG, regclr);
		break;
	}
}

static void hclge_clear_all_event_cause(struct hclge_dev *hdev)
{
	hclge_clear_event_cause(hdev, HCLGE_VECTOR0_EVENT_RST,
				BIT(HCLGE_VECTOR0_GLOBALRESET_INT_B) |
				BIT(HCLGE_VECTOR0_CORERESET_INT_B) |
				BIT(HCLGE_VECTOR0_IMPRESET_INT_B));
	hclge_clear_event_cause(hdev, HCLGE_VECTOR0_EVENT_MBX, 0);
}

static void hclge_enable_vector(struct hclge_misc_vector *vector, bool enable)
{
	writel(enable ? 1 : 0, vector->addr);
}

static irqreturn_t hclge_misc_irq_handle(int irq, void *data)
{
	struct hclge_dev *hdev = data;
	u32 event_cause;
	u32 clearval;

	hclge_enable_vector(&hdev->misc_vector, false);
	event_cause = hclge_check_event_cause(hdev, &clearval);

	/* vector 0 interrupt is shared with reset and mailbox source events.*/
	switch (event_cause) {
	case HCLGE_VECTOR0_EVENT_RST:
		hclge_reset_task_schedule(hdev);
		break;
	case HCLGE_VECTOR0_EVENT_MBX:
		/* If we are here then,
		 * 1. Either we are not handling any mbx task and we are not
		 *    scheduled as well
		 *                        OR
		 * 2. We could be handling a mbx task but nothing more is
		 *    scheduled.
		 * In both cases, we should schedule mbx task as there are more
		 * mbx messages reported by this interrupt.
		 */
		hclge_mbx_task_schedule(hdev);
		break;
	default:
		dev_warn(&hdev->pdev->dev,
			 "received unknown or unhandled event of vector0\n");
		break;
	}

	/* clear the source of interrupt if it is not cause by reset */
	if (event_cause != HCLGE_VECTOR0_EVENT_RST) {
		hclge_clear_event_cause(hdev, event_cause, clearval);
		hclge_enable_vector(&hdev->misc_vector, true);
	}

	return IRQ_HANDLED;
}

static void hclge_free_vector(struct hclge_dev *hdev, int vector_id)
{
	if (hdev->vector_status[vector_id] == HCLGE_INVALID_VPORT) {
		dev_warn(&hdev->pdev->dev,
			 "vector(vector_id %d) has been freed.\n", vector_id);
		return;
	}

	hdev->vector_status[vector_id] = HCLGE_INVALID_VPORT;
	hdev->num_msi_left += 1;
	hdev->num_msi_used -= 1;
}

static void hclge_get_misc_vector(struct hclge_dev *hdev)
{
	struct hclge_misc_vector *vector = &hdev->misc_vector;

	vector->vector_irq = pci_irq_vector(hdev->pdev, 0);

	vector->addr = hdev->hw.io_base + HCLGE_MISC_VECTOR_REG_BASE;
	hdev->vector_status[0] = 0;

	hdev->num_msi_left -= 1;
	hdev->num_msi_used += 1;
}

static int hclge_misc_irq_init(struct hclge_dev *hdev)
{
	int ret;

	hclge_get_misc_vector(hdev);

	/* this would be explicitly freed in the end */
	ret = request_irq(hdev->misc_vector.vector_irq, hclge_misc_irq_handle,
			  0, "hclge_misc", hdev);
	if (ret) {
		hclge_free_vector(hdev, 0);
		dev_err(&hdev->pdev->dev, "request misc irq(%d) fail\n",
			hdev->misc_vector.vector_irq);
	}

	return ret;
}

static void hclge_misc_irq_uninit(struct hclge_dev *hdev)
{
	free_irq(hdev->misc_vector.vector_irq, hdev);
	hclge_free_vector(hdev, 0);
}

static int hclge_notify_client(struct hclge_dev *hdev,
			       enum hnae3_reset_notify_type type)
{
	struct hnae3_client *client = hdev->nic_client;
	u16 i;

	if (!client->ops->reset_notify)
		return -EOPNOTSUPP;

	for (i = 0; i < hdev->num_vmdq_vport + 1; i++) {
		struct hnae3_handle *handle = &hdev->vport[i].nic;
		int ret;

		ret = client->ops->reset_notify(handle, type);
		if (ret)
			return ret;
	}

	return 0;
}

static int hclge_reset_wait(struct hclge_dev *hdev)
{
#define HCLGE_RESET_WATI_MS	100
#define HCLGE_RESET_WAIT_CNT	5
	u32 val, reg, reg_bit;
	u32 cnt = 0;

	switch (hdev->reset_type) {
	case HNAE3_GLOBAL_RESET:
		reg = HCLGE_GLOBAL_RESET_REG;
		reg_bit = HCLGE_GLOBAL_RESET_BIT;
		break;
	case HNAE3_CORE_RESET:
		reg = HCLGE_GLOBAL_RESET_REG;
		reg_bit = HCLGE_CORE_RESET_BIT;
		break;
	case HNAE3_FUNC_RESET:
		reg = HCLGE_FUN_RST_ING;
		reg_bit = HCLGE_FUN_RST_ING_B;
		break;
	default:
		dev_err(&hdev->pdev->dev,
			"Wait for unsupported reset type: %d\n",
			hdev->reset_type);
		return -EINVAL;
	}

	val = hclge_read_dev(&hdev->hw, reg);
	while (hnae3_get_bit(val, reg_bit) && cnt < HCLGE_RESET_WAIT_CNT) {
		msleep(HCLGE_RESET_WATI_MS);
		val = hclge_read_dev(&hdev->hw, reg);
		cnt++;
	}

	if (cnt >= HCLGE_RESET_WAIT_CNT) {
		dev_warn(&hdev->pdev->dev,
			 "Wait for reset timeout: %d\n", hdev->reset_type);
		return -EBUSY;
	}

	return 0;
}

int hclge_func_reset_cmd(struct hclge_dev *hdev, int func_id)
{
	struct hclge_desc desc;
	struct hclge_reset_cmd *req = (struct hclge_reset_cmd *)desc.data;
	int ret;

	hclge_cmd_setup_basic_desc(&desc, HCLGE_OPC_CFG_RST_TRIGGER, false);
	hnae3_set_bit(req->mac_func_reset, HCLGE_CFG_RESET_FUNC_B, 1);
	req->fun_reset_vfid = func_id;

	ret = hclge_cmd_send(&hdev->hw, &desc, 1);
	if (ret)
		dev_err(&hdev->pdev->dev,
			"send function reset cmd fail, status =%d\n", ret);

	return ret;
}

static void hclge_do_reset(struct hclge_dev *hdev)
{
	struct pci_dev *pdev = hdev->pdev;
	u32 val;

	switch (hdev->reset_type) {
	case HNAE3_GLOBAL_RESET:
		val = hclge_read_dev(&hdev->hw, HCLGE_GLOBAL_RESET_REG);
		hnae3_set_bit(val, HCLGE_GLOBAL_RESET_BIT, 1);
		hclge_write_dev(&hdev->hw, HCLGE_GLOBAL_RESET_REG, val);
		dev_info(&pdev->dev, "Global Reset requested\n");
		break;
	case HNAE3_CORE_RESET:
		val = hclge_read_dev(&hdev->hw, HCLGE_GLOBAL_RESET_REG);
		hnae3_set_bit(val, HCLGE_CORE_RESET_BIT, 1);
		hclge_write_dev(&hdev->hw, HCLGE_GLOBAL_RESET_REG, val);
		dev_info(&pdev->dev, "Core Reset requested\n");
		break;
	case HNAE3_FUNC_RESET:
		dev_info(&pdev->dev, "PF Reset requested\n");
		hclge_func_reset_cmd(hdev, 0);
		/* schedule again to check later */
		set_bit(HNAE3_FUNC_RESET, &hdev->reset_pending);
		hclge_reset_task_schedule(hdev);
		break;
	default:
		dev_warn(&pdev->dev,
			 "Unsupported reset type: %d\n", hdev->reset_type);
		break;
	}
}

static enum hnae3_reset_type hclge_get_reset_level(struct hclge_dev *hdev,
						   unsigned long *addr)
{
	enum hnae3_reset_type rst_level = HNAE3_NONE_RESET;

	/* return the highest priority reset level amongst all */
	if (test_bit(HNAE3_GLOBAL_RESET, addr))
		rst_level = HNAE3_GLOBAL_RESET;
	else if (test_bit(HNAE3_CORE_RESET, addr))
		rst_level = HNAE3_CORE_RESET;
	else if (test_bit(HNAE3_IMP_RESET, addr))
		rst_level = HNAE3_IMP_RESET;
	else if (test_bit(HNAE3_FUNC_RESET, addr))
		rst_level = HNAE3_FUNC_RESET;

	/* now, clear all other resets */
	clear_bit(HNAE3_GLOBAL_RESET, addr);
	clear_bit(HNAE3_CORE_RESET, addr);
	clear_bit(HNAE3_IMP_RESET, addr);
	clear_bit(HNAE3_FUNC_RESET, addr);

	return rst_level;
}

static void hclge_clear_reset_cause(struct hclge_dev *hdev)
{
	u32 clearval = 0;

	switch (hdev->reset_type) {
	case HNAE3_IMP_RESET:
		clearval = BIT(HCLGE_VECTOR0_IMPRESET_INT_B);
		break;
	case HNAE3_GLOBAL_RESET:
		clearval = BIT(HCLGE_VECTOR0_GLOBALRESET_INT_B);
		break;
	case HNAE3_CORE_RESET:
		clearval = BIT(HCLGE_VECTOR0_CORERESET_INT_B);
		break;
	default:
		break;
	}

	if (!clearval)
		return;

	hclge_write_dev(&hdev->hw, HCLGE_MISC_RESET_STS_REG, clearval);
	hclge_enable_vector(&hdev->misc_vector, true);
}

static void hclge_reset(struct hclge_dev *hdev)
{
	struct hnae3_handle *handle;

	/* perform reset of the stack & ae device for a client */
	handle = &hdev->vport[0].nic;
	rtnl_lock();
	hclge_notify_client(hdev, HNAE3_DOWN_CLIENT);
	rtnl_unlock();

	if (!hclge_reset_wait(hdev)) {
		rtnl_lock();
		hclge_notify_client(hdev, HNAE3_UNINIT_CLIENT);
		hclge_reset_ae_dev(hdev->ae_dev);
		hclge_notify_client(hdev, HNAE3_INIT_CLIENT);

		hclge_clear_reset_cause(hdev);
	} else {
		rtnl_lock();
		/* schedule again to check pending resets later */
		set_bit(hdev->reset_type, &hdev->reset_pending);
		hclge_reset_task_schedule(hdev);
	}

	hclge_notify_client(hdev, HNAE3_UP_CLIENT);
	handle->last_reset_time = jiffies;
	rtnl_unlock();
}

static void hclge_reset_event(struct hnae3_handle *handle)
{
	struct hclge_vport *vport = hclge_get_vport(handle);
	struct hclge_dev *hdev = vport->back;

	/* check if this is a new reset request and we are not here just because
	 * last reset attempt did not succeed and watchdog hit us again. We will
	 * know this if last reset request did not occur very recently (watchdog
	 * timer = 5*HZ, let us check after sufficiently large time, say 4*5*Hz)
	 * In case of new request we reset the "reset level" to PF reset.
	 * And if it is a repeat reset request of the most recent one then we
	 * want to make sure we throttle the reset request. Therefore, we will
	 * not allow it again before 3*HZ times.
	 */
	if (time_before(jiffies, (handle->last_reset_time + 3 * HZ)))
		return;
	else if (time_after(jiffies, (handle->last_reset_time + 4 * 5 * HZ)))
		handle->reset_level = HNAE3_FUNC_RESET;

	dev_info(&hdev->pdev->dev, "received reset event , reset type is %d",
		 handle->reset_level);

	/* request reset & schedule reset task */
	set_bit(handle->reset_level, &hdev->reset_request);
	hclge_reset_task_schedule(hdev);

	if (handle->reset_level < HNAE3_GLOBAL_RESET)
		handle->reset_level++;
}

static void hclge_reset_subtask(struct hclge_dev *hdev)
{
	/* check if there is any ongoing reset in the hardware. This status can
	 * be checked from reset_pending. If there is then, we need to wait for
	 * hardware to complete reset.
	 *    a. If we are able to figure out in reasonable time that hardware
	 *       has fully resetted then, we can proceed with driver, client
	 *       reset.
	 *    b. else, we can come back later to check this status so re-sched
	 *       now.
	 */
	hdev->reset_type = hclge_get_reset_level(hdev, &hdev->reset_pending);
	if (hdev->reset_type != HNAE3_NONE_RESET)
		hclge_reset(hdev);

	/* check if we got any *new* reset requests to be honored */
	hdev->reset_type = hclge_get_reset_level(hdev, &hdev->reset_request);
	if (hdev->reset_type != HNAE3_NONE_RESET)
		hclge_do_reset(hdev);

	hdev->reset_type = HNAE3_NONE_RESET;
}

static void hclge_reset_service_task(struct work_struct *work)
{
	struct hclge_dev *hdev =
		container_of(work, struct hclge_dev, rst_service_task);

	if (test_and_set_bit(HCLGE_STATE_RST_HANDLING, &hdev->state))
		return;

	clear_bit(HCLGE_STATE_RST_SERVICE_SCHED, &hdev->state);

	hclge_reset_subtask(hdev);

	clear_bit(HCLGE_STATE_RST_HANDLING, &hdev->state);
}

static void hclge_mailbox_service_task(struct work_struct *work)
{
	struct hclge_dev *hdev =
		container_of(work, struct hclge_dev, mbx_service_task);

	if (test_and_set_bit(HCLGE_STATE_MBX_HANDLING, &hdev->state))
		return;

	clear_bit(HCLGE_STATE_MBX_SERVICE_SCHED, &hdev->state);

	hclge_mbx_handler(hdev);

	clear_bit(HCLGE_STATE_MBX_HANDLING, &hdev->state);
}

static void hclge_service_task(struct work_struct *work)
{
	struct hclge_dev *hdev =
		container_of(work, struct hclge_dev, service_task);

	if (hdev->hw_stats.stats_timer >= HCLGE_STATS_TIMER_INTERVAL) {
		hclge_update_stats_for_all(hdev);
		hdev->hw_stats.stats_timer = 0;
	}

	hclge_update_speed_duplex(hdev);
	hclge_update_link_status(hdev);
	hclge_service_complete(hdev);
}

struct hclge_vport *hclge_get_vport(struct hnae3_handle *handle)
{
	/* VF handle has no client */
	if (!handle->client)
		return container_of(handle, struct hclge_vport, nic);
	else if (handle->client->type == HNAE3_CLIENT_ROCE)
		return container_of(handle, struct hclge_vport, roce);
	else
		return container_of(handle, struct hclge_vport, nic);
}

static int hclge_get_vector(struct hnae3_handle *handle, u16 vector_num,
			    struct hnae3_vector_info *vector_info)
{
	struct hclge_vport *vport = hclge_get_vport(handle);
	struct hnae3_vector_info *vector = vector_info;
	struct hclge_dev *hdev = vport->back;
	int alloc = 0;
	int i, j;

	vector_num = min(hdev->num_msi_left, vector_num);

	for (j = 0; j < vector_num; j++) {
		for (i = 1; i < hdev->num_msi; i++) {
			if (hdev->vector_status[i] == HCLGE_INVALID_VPORT) {
				vector->vector = pci_irq_vector(hdev->pdev, i);
				vector->io_addr = hdev->hw.io_base +
					HCLGE_VECTOR_REG_BASE +
					(i - 1) * HCLGE_VECTOR_REG_OFFSET +
					vport->vport_id *
					HCLGE_VECTOR_VF_OFFSET;
				hdev->vector_status[i] = vport->vport_id;
				hdev->vector_irq[i] = vector->vector;

				vector++;
				alloc++;

				break;
			}
		}
	}
	hdev->num_msi_left -= alloc;
	hdev->num_msi_used += alloc;

	return alloc;
}

static int hclge_get_vector_index(struct hclge_dev *hdev, int vector)
{
	int i;

	for (i = 0; i < hdev->num_msi; i++)
		if (vector == hdev->vector_irq[i])
			return i;

	return -EINVAL;
}

static int hclge_put_vector(struct hnae3_handle *handle, int vector)
{
	struct hclge_vport *vport = hclge_get_vport(handle);
	struct hclge_dev *hdev = vport->back;
	int vector_id;

	vector_id = hclge_get_vector_index(hdev, vector);
	if (vector_id < 0) {
		dev_err(&hdev->pdev->dev,
			"Get vector index fail. vector_id =%d\n", vector_id);
		return vector_id;
	}

	hclge_free_vector(hdev, vector_id);

	return 0;
}

static u32 hclge_get_rss_key_size(struct hnae3_handle *handle)
{
	return HCLGE_RSS_KEY_SIZE;
}

static u32 hclge_get_rss_indir_size(struct hnae3_handle *handle)
{
	return HCLGE_RSS_IND_TBL_SIZE;
}

static int hclge_set_rss_algo_key(struct hclge_dev *hdev,
				  const u8 hfunc, const u8 *key)
{
	struct hclge_rss_config_cmd *req;
	struct hclge_desc desc;
	int key_offset;
	int key_size;
	int ret;

	req = (struct hclge_rss_config_cmd *)desc.data;

	for (key_offset = 0; key_offset < 3; key_offset++) {
		hclge_cmd_setup_basic_desc(&desc, HCLGE_OPC_RSS_GENERIC_CONFIG,
					   false);

		req->hash_config |= (hfunc & HCLGE_RSS_HASH_ALGO_MASK);
		req->hash_config |= (key_offset << HCLGE_RSS_HASH_KEY_OFFSET_B);

		if (key_offset == 2)
			key_size =
			HCLGE_RSS_KEY_SIZE - HCLGE_RSS_HASH_KEY_NUM * 2;
		else
			key_size = HCLGE_RSS_HASH_KEY_NUM;

		memcpy(req->hash_key,
		       key + key_offset * HCLGE_RSS_HASH_KEY_NUM, key_size);

		ret = hclge_cmd_send(&hdev->hw, &desc, 1);
		if (ret) {
			dev_err(&hdev->pdev->dev,
				"Configure RSS config fail, status = %d\n",
				ret);
			return ret;
		}
	}
	return 0;
}

static int hclge_set_rss_indir_table(struct hclge_dev *hdev, const u8 *indir)
{
	struct hclge_rss_indirection_table_cmd *req;
	struct hclge_desc desc;
	int i, j;
	int ret;

	req = (struct hclge_rss_indirection_table_cmd *)desc.data;

	for (i = 0; i < HCLGE_RSS_CFG_TBL_NUM; i++) {
		hclge_cmd_setup_basic_desc
			(&desc, HCLGE_OPC_RSS_INDIR_TABLE, false);

		req->start_table_index =
			cpu_to_le16(i * HCLGE_RSS_CFG_TBL_SIZE);
		req->rss_set_bitmap = cpu_to_le16(HCLGE_RSS_SET_BITMAP_MSK);

		for (j = 0; j < HCLGE_RSS_CFG_TBL_SIZE; j++)
			req->rss_result[j] =
				indir[i * HCLGE_RSS_CFG_TBL_SIZE + j];

		ret = hclge_cmd_send(&hdev->hw, &desc, 1);
		if (ret) {
			dev_err(&hdev->pdev->dev,
				"Configure rss indir table fail,status = %d\n",
				ret);
			return ret;
		}
	}
	return 0;
}

static int hclge_set_rss_tc_mode(struct hclge_dev *hdev, u16 *tc_valid,
				 u16 *tc_size, u16 *tc_offset)
{
	struct hclge_rss_tc_mode_cmd *req;
	struct hclge_desc desc;
	int ret;
	int i;

	hclge_cmd_setup_basic_desc(&desc, HCLGE_OPC_RSS_TC_MODE, false);
	req = (struct hclge_rss_tc_mode_cmd *)desc.data;

	for (i = 0; i < HCLGE_MAX_TC_NUM; i++) {
		u16 mode = 0;

		hnae3_set_bit(mode, HCLGE_RSS_TC_VALID_B, (tc_valid[i] & 0x1));
		hnae3_set_field(mode, HCLGE_RSS_TC_SIZE_M,
				HCLGE_RSS_TC_SIZE_S, tc_size[i]);
		hnae3_set_field(mode, HCLGE_RSS_TC_OFFSET_M,
				HCLGE_RSS_TC_OFFSET_S, tc_offset[i]);

		req->rss_tc_mode[i] = cpu_to_le16(mode);
	}

	ret = hclge_cmd_send(&hdev->hw, &desc, 1);
	if (ret)
		dev_err(&hdev->pdev->dev,
			"Configure rss tc mode fail, status = %d\n", ret);

	return ret;
}

static int hclge_set_rss_input_tuple(struct hclge_dev *hdev)
{
	struct hclge_rss_input_tuple_cmd *req;
	struct hclge_desc desc;
	int ret;

	hclge_cmd_setup_basic_desc(&desc, HCLGE_OPC_RSS_INPUT_TUPLE, false);

	req = (struct hclge_rss_input_tuple_cmd *)desc.data;

	/* Get the tuple cfg from pf */
	req->ipv4_tcp_en = hdev->vport[0].rss_tuple_sets.ipv4_tcp_en;
	req->ipv4_udp_en = hdev->vport[0].rss_tuple_sets.ipv4_udp_en;
	req->ipv4_sctp_en = hdev->vport[0].rss_tuple_sets.ipv4_sctp_en;
	req->ipv4_fragment_en = hdev->vport[0].rss_tuple_sets.ipv4_fragment_en;
	req->ipv6_tcp_en = hdev->vport[0].rss_tuple_sets.ipv6_tcp_en;
	req->ipv6_udp_en = hdev->vport[0].rss_tuple_sets.ipv6_udp_en;
	req->ipv6_sctp_en = hdev->vport[0].rss_tuple_sets.ipv6_sctp_en;
	req->ipv6_fragment_en = hdev->vport[0].rss_tuple_sets.ipv6_fragment_en;
	ret = hclge_cmd_send(&hdev->hw, &desc, 1);
	if (ret)
		dev_err(&hdev->pdev->dev,
			"Configure rss input fail, status = %d\n", ret);
	return ret;
}

static int hclge_get_rss(struct hnae3_handle *handle, u32 *indir,
			 u8 *key, u8 *hfunc)
{
	struct hclge_vport *vport = hclge_get_vport(handle);
	int i;

	/* Get hash algorithm */
	if (hfunc)
		*hfunc = vport->rss_algo;

	/* Get the RSS Key required by the user */
	if (key)
		memcpy(key, vport->rss_hash_key, HCLGE_RSS_KEY_SIZE);

	/* Get indirect table */
	if (indir)
		for (i = 0; i < HCLGE_RSS_IND_TBL_SIZE; i++)
			indir[i] =  vport->rss_indirection_tbl[i];

	return 0;
}

static int hclge_set_rss(struct hnae3_handle *handle, const u32 *indir,
			 const  u8 *key, const  u8 hfunc)
{
	struct hclge_vport *vport = hclge_get_vport(handle);
	struct hclge_dev *hdev = vport->back;
	u8 hash_algo;
	int ret, i;

	/* Set the RSS Hash Key if specififed by the user */
	if (key) {

		if (hfunc == ETH_RSS_HASH_TOP ||
		    hfunc == ETH_RSS_HASH_NO_CHANGE)
			hash_algo = HCLGE_RSS_HASH_ALGO_TOEPLITZ;
		else
			return -EINVAL;
		ret = hclge_set_rss_algo_key(hdev, hash_algo, key);
		if (ret)
			return ret;

		/* Update the shadow RSS key with user specified qids */
		memcpy(vport->rss_hash_key, key, HCLGE_RSS_KEY_SIZE);
		vport->rss_algo = hash_algo;
	}

	/* Update the shadow RSS table with user specified qids */
	for (i = 0; i < HCLGE_RSS_IND_TBL_SIZE; i++)
		vport->rss_indirection_tbl[i] = indir[i];

	/* Update the hardware */
	return hclge_set_rss_indir_table(hdev, vport->rss_indirection_tbl);
}

static u8 hclge_get_rss_hash_bits(struct ethtool_rxnfc *nfc)
{
	u8 hash_sets = nfc->data & RXH_L4_B_0_1 ? HCLGE_S_PORT_BIT : 0;

	if (nfc->data & RXH_L4_B_2_3)
		hash_sets |= HCLGE_D_PORT_BIT;
	else
		hash_sets &= ~HCLGE_D_PORT_BIT;

<<<<<<< HEAD
	for (i = 1; i < HCLGE_DESC_NUMBER; i++)
		for (j = 0; j < HCLGE_FUNC_NUMBER_PER_DESC; j++)
			if (desc[i].data[j])
				return false;
=======
	if (nfc->data & RXH_IP_SRC)
		hash_sets |= HCLGE_S_IP_BIT;
	else
		hash_sets &= ~HCLGE_S_IP_BIT;
>>>>>>> e021bb4f

	if (nfc->data & RXH_IP_DST)
		hash_sets |= HCLGE_D_IP_BIT;
	else
		hash_sets &= ~HCLGE_D_IP_BIT;

	if (nfc->flow_type == SCTP_V4_FLOW || nfc->flow_type == SCTP_V6_FLOW)
		hash_sets |= HCLGE_V_TAG_BIT;

	return hash_sets;
}

static int hclge_set_rss_tuple(struct hnae3_handle *handle,
			       struct ethtool_rxnfc *nfc)
{
	struct hclge_vport *vport = hclge_get_vport(handle);
	struct hclge_dev *hdev = vport->back;
	struct hclge_rss_input_tuple_cmd *req;
	struct hclge_desc desc;
	u8 tuple_sets;
	int ret;

	if (nfc->data & ~(RXH_IP_SRC | RXH_IP_DST |
			  RXH_L4_B_0_1 | RXH_L4_B_2_3))
		return -EINVAL;

	req = (struct hclge_rss_input_tuple_cmd *)desc.data;
	hclge_cmd_setup_basic_desc(&desc, HCLGE_OPC_RSS_INPUT_TUPLE, false);

	req->ipv4_tcp_en = vport->rss_tuple_sets.ipv4_tcp_en;
	req->ipv4_udp_en = vport->rss_tuple_sets.ipv4_udp_en;
	req->ipv4_sctp_en = vport->rss_tuple_sets.ipv4_sctp_en;
	req->ipv4_fragment_en = vport->rss_tuple_sets.ipv4_fragment_en;
	req->ipv6_tcp_en = vport->rss_tuple_sets.ipv6_tcp_en;
	req->ipv6_udp_en = vport->rss_tuple_sets.ipv6_udp_en;
	req->ipv6_sctp_en = vport->rss_tuple_sets.ipv6_sctp_en;
	req->ipv6_fragment_en = vport->rss_tuple_sets.ipv6_fragment_en;

	tuple_sets = hclge_get_rss_hash_bits(nfc);
	switch (nfc->flow_type) {
	case TCP_V4_FLOW:
		req->ipv4_tcp_en = tuple_sets;
		break;
	case TCP_V6_FLOW:
		req->ipv6_tcp_en = tuple_sets;
		break;
	case UDP_V4_FLOW:
		req->ipv4_udp_en = tuple_sets;
		break;
	case UDP_V6_FLOW:
		req->ipv6_udp_en = tuple_sets;
		break;
	case SCTP_V4_FLOW:
		req->ipv4_sctp_en = tuple_sets;
		break;
	case SCTP_V6_FLOW:
		if ((nfc->data & RXH_L4_B_0_1) ||
		    (nfc->data & RXH_L4_B_2_3))
			return -EINVAL;

		req->ipv6_sctp_en = tuple_sets;
		break;
	case IPV4_FLOW:
		req->ipv4_fragment_en = HCLGE_RSS_INPUT_TUPLE_OTHER;
		break;
	case IPV6_FLOW:
		req->ipv6_fragment_en = HCLGE_RSS_INPUT_TUPLE_OTHER;
		break;
	default:
		return -EINVAL;
	}

	ret = hclge_cmd_send(&hdev->hw, &desc, 1);
	if (ret) {
		dev_err(&hdev->pdev->dev,
			"Set rss tuple fail, status = %d\n", ret);
		return ret;
	}

	vport->rss_tuple_sets.ipv4_tcp_en = req->ipv4_tcp_en;
	vport->rss_tuple_sets.ipv4_udp_en = req->ipv4_udp_en;
	vport->rss_tuple_sets.ipv4_sctp_en = req->ipv4_sctp_en;
	vport->rss_tuple_sets.ipv4_fragment_en = req->ipv4_fragment_en;
	vport->rss_tuple_sets.ipv6_tcp_en = req->ipv6_tcp_en;
	vport->rss_tuple_sets.ipv6_udp_en = req->ipv6_udp_en;
	vport->rss_tuple_sets.ipv6_sctp_en = req->ipv6_sctp_en;
	vport->rss_tuple_sets.ipv6_fragment_en = req->ipv6_fragment_en;
	return 0;
}

static int hclge_get_rss_tuple(struct hnae3_handle *handle,
			       struct ethtool_rxnfc *nfc)
{
	struct hclge_vport *vport = hclge_get_vport(handle);
	u8 tuple_sets;

	nfc->data = 0;

	switch (nfc->flow_type) {
	case TCP_V4_FLOW:
		tuple_sets = vport->rss_tuple_sets.ipv4_tcp_en;
		break;
	case UDP_V4_FLOW:
		tuple_sets = vport->rss_tuple_sets.ipv4_udp_en;
		break;
	case TCP_V6_FLOW:
		tuple_sets = vport->rss_tuple_sets.ipv6_tcp_en;
		break;
	case UDP_V6_FLOW:
		tuple_sets = vport->rss_tuple_sets.ipv6_udp_en;
		break;
	case SCTP_V4_FLOW:
		tuple_sets = vport->rss_tuple_sets.ipv4_sctp_en;
		break;
	case SCTP_V6_FLOW:
		tuple_sets = vport->rss_tuple_sets.ipv6_sctp_en;
		break;
	case IPV4_FLOW:
	case IPV6_FLOW:
		tuple_sets = HCLGE_S_IP_BIT | HCLGE_D_IP_BIT;
		break;
	default:
		return -EINVAL;
	}

	if (!tuple_sets)
		return 0;

	if (tuple_sets & HCLGE_D_PORT_BIT)
		nfc->data |= RXH_L4_B_2_3;
	if (tuple_sets & HCLGE_S_PORT_BIT)
		nfc->data |= RXH_L4_B_0_1;
	if (tuple_sets & HCLGE_D_IP_BIT)
		nfc->data |= RXH_IP_DST;
	if (tuple_sets & HCLGE_S_IP_BIT)
		nfc->data |= RXH_IP_SRC;

	return 0;
}

static int hclge_get_tc_size(struct hnae3_handle *handle)
{
	struct hclge_vport *vport = hclge_get_vport(handle);
	struct hclge_dev *hdev = vport->back;

	return hdev->rss_size_max;
}

int hclge_rss_init_hw(struct hclge_dev *hdev)
{
	struct hclge_vport *vport = hdev->vport;
	u8 *rss_indir = vport[0].rss_indirection_tbl;
	u16 rss_size = vport[0].alloc_rss_size;
	u8 *key = vport[0].rss_hash_key;
	u8 hfunc = vport[0].rss_algo;
	u16 tc_offset[HCLGE_MAX_TC_NUM];
	u16 tc_valid[HCLGE_MAX_TC_NUM];
	u16 tc_size[HCLGE_MAX_TC_NUM];
	u16 roundup_size;
	int i, ret;

	ret = hclge_set_rss_indir_table(hdev, rss_indir);
	if (ret)
		return ret;

	ret = hclge_set_rss_algo_key(hdev, hfunc, key);
	if (ret)
		return ret;

	ret = hclge_set_rss_input_tuple(hdev);
	if (ret)
		return ret;

	/* Each TC have the same queue size, and tc_size set to hardware is
	 * the log2 of roundup power of two of rss_size, the acutal queue
	 * size is limited by indirection table.
	 */
	if (rss_size > HCLGE_RSS_TC_SIZE_7 || rss_size == 0) {
		dev_err(&hdev->pdev->dev,
			"Configure rss tc size failed, invalid TC_SIZE = %d\n",
			rss_size);
		return -EINVAL;
	}

	roundup_size = roundup_pow_of_two(rss_size);
	roundup_size = ilog2(roundup_size);

	for (i = 0; i < HCLGE_MAX_TC_NUM; i++) {
		tc_valid[i] = 0;

		if (!(hdev->hw_tc_map & BIT(i)))
			continue;

		tc_valid[i] = 1;
		tc_size[i] = roundup_size;
		tc_offset[i] = rss_size * i;
	}

	return hclge_set_rss_tc_mode(hdev, tc_valid, tc_size, tc_offset);
}

void hclge_rss_indir_init_cfg(struct hclge_dev *hdev)
{
	struct hclge_vport *vport = hdev->vport;
	int i, j;

	for (j = 0; j < hdev->num_vmdq_vport + 1; j++) {
		for (i = 0; i < HCLGE_RSS_IND_TBL_SIZE; i++)
			vport[j].rss_indirection_tbl[i] =
				i % vport[j].alloc_rss_size;
	}
}

static void hclge_rss_init_cfg(struct hclge_dev *hdev)
{
	struct hclge_vport *vport = hdev->vport;
	int i;

	for (i = 0; i < hdev->num_vmdq_vport + 1; i++) {
		vport[i].rss_tuple_sets.ipv4_tcp_en =
			HCLGE_RSS_INPUT_TUPLE_OTHER;
		vport[i].rss_tuple_sets.ipv4_udp_en =
			HCLGE_RSS_INPUT_TUPLE_OTHER;
		vport[i].rss_tuple_sets.ipv4_sctp_en =
			HCLGE_RSS_INPUT_TUPLE_SCTP;
		vport[i].rss_tuple_sets.ipv4_fragment_en =
			HCLGE_RSS_INPUT_TUPLE_OTHER;
		vport[i].rss_tuple_sets.ipv6_tcp_en =
			HCLGE_RSS_INPUT_TUPLE_OTHER;
		vport[i].rss_tuple_sets.ipv6_udp_en =
			HCLGE_RSS_INPUT_TUPLE_OTHER;
		vport[i].rss_tuple_sets.ipv6_sctp_en =
			HCLGE_RSS_INPUT_TUPLE_SCTP;
		vport[i].rss_tuple_sets.ipv6_fragment_en =
			HCLGE_RSS_INPUT_TUPLE_OTHER;

		vport[i].rss_algo = HCLGE_RSS_HASH_ALGO_TOEPLITZ;

		netdev_rss_key_fill(vport[i].rss_hash_key, HCLGE_RSS_KEY_SIZE);
	}

	hclge_rss_indir_init_cfg(hdev);
}

int hclge_bind_ring_with_vector(struct hclge_vport *vport,
				int vector_id, bool en,
				struct hnae3_ring_chain_node *ring_chain)
{
	struct hclge_dev *hdev = vport->back;
	struct hnae3_ring_chain_node *node;
	struct hclge_desc desc;
	struct hclge_ctrl_vector_chain_cmd *req
		= (struct hclge_ctrl_vector_chain_cmd *)desc.data;
	enum hclge_cmd_status status;
	enum hclge_opcode_type op;
	u16 tqp_type_and_id;
	int i;

	op = en ? HCLGE_OPC_ADD_RING_TO_VECTOR : HCLGE_OPC_DEL_RING_TO_VECTOR;
	hclge_cmd_setup_basic_desc(&desc, op, false);
	req->int_vector_id = vector_id;

	i = 0;
	for (node = ring_chain; node; node = node->next) {
		tqp_type_and_id = le16_to_cpu(req->tqp_type_and_id[i]);
		hnae3_set_field(tqp_type_and_id,  HCLGE_INT_TYPE_M,
				HCLGE_INT_TYPE_S,
				hnae3_get_bit(node->flag, HNAE3_RING_TYPE_B));
		hnae3_set_field(tqp_type_and_id, HCLGE_TQP_ID_M,
				HCLGE_TQP_ID_S, node->tqp_index);
		hnae3_set_field(tqp_type_and_id, HCLGE_INT_GL_IDX_M,
				HCLGE_INT_GL_IDX_S,
				hnae3_get_field(node->int_gl_idx,
						HNAE3_RING_GL_IDX_M,
						HNAE3_RING_GL_IDX_S));
		req->tqp_type_and_id[i] = cpu_to_le16(tqp_type_and_id);
		if (++i >= HCLGE_VECTOR_ELEMENTS_PER_CMD) {
			req->int_cause_num = HCLGE_VECTOR_ELEMENTS_PER_CMD;
			req->vfid = vport->vport_id;

			status = hclge_cmd_send(&hdev->hw, &desc, 1);
			if (status) {
				dev_err(&hdev->pdev->dev,
					"Map TQP fail, status is %d.\n",
					status);
				return -EIO;
			}
			i = 0;

			hclge_cmd_setup_basic_desc(&desc,
						   op,
						   false);
			req->int_vector_id = vector_id;
		}
	}

	if (i > 0) {
		req->int_cause_num = i;
		req->vfid = vport->vport_id;
		status = hclge_cmd_send(&hdev->hw, &desc, 1);
		if (status) {
			dev_err(&hdev->pdev->dev,
				"Map TQP fail, status is %d.\n", status);
			return -EIO;
		}
	}

	return 0;
}

static int hclge_map_ring_to_vector(struct hnae3_handle *handle,
				    int vector,
				    struct hnae3_ring_chain_node *ring_chain)
{
	struct hclge_vport *vport = hclge_get_vport(handle);
	struct hclge_dev *hdev = vport->back;
	int vector_id;

	vector_id = hclge_get_vector_index(hdev, vector);
	if (vector_id < 0) {
		dev_err(&hdev->pdev->dev,
			"Get vector index fail. vector_id =%d\n", vector_id);
		return vector_id;
	}

	return hclge_bind_ring_with_vector(vport, vector_id, true, ring_chain);
}

static int hclge_unmap_ring_frm_vector(struct hnae3_handle *handle,
				       int vector,
				       struct hnae3_ring_chain_node *ring_chain)
{
	struct hclge_vport *vport = hclge_get_vport(handle);
	struct hclge_dev *hdev = vport->back;
	int vector_id, ret;

	if (test_bit(HCLGE_STATE_RST_HANDLING, &hdev->state))
		return 0;

	vector_id = hclge_get_vector_index(hdev, vector);
	if (vector_id < 0) {
		dev_err(&handle->pdev->dev,
			"Get vector index fail. ret =%d\n", vector_id);
		return vector_id;
	}

	ret = hclge_bind_ring_with_vector(vport, vector_id, false, ring_chain);
	if (ret)
		dev_err(&handle->pdev->dev,
			"Unmap ring from vector fail. vectorid=%d, ret =%d\n",
			vector_id,
			ret);

	return ret;
}

int hclge_cmd_set_promisc_mode(struct hclge_dev *hdev,
			       struct hclge_promisc_param *param)
{
	struct hclge_promisc_cfg_cmd *req;
	struct hclge_desc desc;
	int ret;

	hclge_cmd_setup_basic_desc(&desc, HCLGE_OPC_CFG_PROMISC_MODE, false);

	req = (struct hclge_promisc_cfg_cmd *)desc.data;
	req->vf_id = param->vf_id;

	/* HCLGE_PROMISC_TX_EN_B and HCLGE_PROMISC_RX_EN_B are not supported on
	 * pdev revision(0x20), new revision support them. The
	 * value of this two fields will not return error when driver
	 * send command to fireware in revision(0x20).
	 */
	req->flag = (param->enable << HCLGE_PROMISC_EN_B) |
		HCLGE_PROMISC_TX_EN_B | HCLGE_PROMISC_RX_EN_B;

	ret = hclge_cmd_send(&hdev->hw, &desc, 1);
	if (ret)
		dev_err(&hdev->pdev->dev,
			"Set promisc mode fail, status is %d.\n", ret);

	return ret;
}

void hclge_promisc_param_init(struct hclge_promisc_param *param, bool en_uc,
			      bool en_mc, bool en_bc, int vport_id)
{
	if (!param)
		return;

	memset(param, 0, sizeof(struct hclge_promisc_param));
	if (en_uc)
		param->enable = HCLGE_PROMISC_EN_UC;
	if (en_mc)
		param->enable |= HCLGE_PROMISC_EN_MC;
	if (en_bc)
		param->enable |= HCLGE_PROMISC_EN_BC;
	param->vf_id = vport_id;
}

static void hclge_set_promisc_mode(struct hnae3_handle *handle, bool en_uc_pmc,
				   bool en_mc_pmc)
{
	struct hclge_vport *vport = hclge_get_vport(handle);
	struct hclge_dev *hdev = vport->back;
	struct hclge_promisc_param param;

	hclge_promisc_param_init(&param, en_uc_pmc, en_mc_pmc, true,
				 vport->vport_id);
	hclge_cmd_set_promisc_mode(hdev, &param);
}

static void hclge_cfg_mac_mode(struct hclge_dev *hdev, bool enable)
{
	struct hclge_desc desc;
	struct hclge_config_mac_mode_cmd *req =
		(struct hclge_config_mac_mode_cmd *)desc.data;
	u32 loop_en = 0;
	int ret;

	hclge_cmd_setup_basic_desc(&desc, HCLGE_OPC_CONFIG_MAC_MODE, false);
	hnae3_set_bit(loop_en, HCLGE_MAC_TX_EN_B, enable);
	hnae3_set_bit(loop_en, HCLGE_MAC_RX_EN_B, enable);
	hnae3_set_bit(loop_en, HCLGE_MAC_PAD_TX_B, enable);
	hnae3_set_bit(loop_en, HCLGE_MAC_PAD_RX_B, enable);
	hnae3_set_bit(loop_en, HCLGE_MAC_1588_TX_B, 0);
	hnae3_set_bit(loop_en, HCLGE_MAC_1588_RX_B, 0);
	hnae3_set_bit(loop_en, HCLGE_MAC_APP_LP_B, 0);
	hnae3_set_bit(loop_en, HCLGE_MAC_LINE_LP_B, 0);
	hnae3_set_bit(loop_en, HCLGE_MAC_FCS_TX_B, enable);
	hnae3_set_bit(loop_en, HCLGE_MAC_RX_FCS_B, enable);
	hnae3_set_bit(loop_en, HCLGE_MAC_RX_FCS_STRIP_B, enable);
	hnae3_set_bit(loop_en, HCLGE_MAC_TX_OVERSIZE_TRUNCATE_B, enable);
	hnae3_set_bit(loop_en, HCLGE_MAC_RX_OVERSIZE_TRUNCATE_B, enable);
	hnae3_set_bit(loop_en, HCLGE_MAC_TX_UNDER_MIN_ERR_B, enable);
	req->txrx_pad_fcs_loop_en = cpu_to_le32(loop_en);

	ret = hclge_cmd_send(&hdev->hw, &desc, 1);
	if (ret)
		dev_err(&hdev->pdev->dev,
			"mac enable fail, ret =%d.\n", ret);
}

static int hclge_set_mac_loopback(struct hclge_dev *hdev, bool en)
{
	struct hclge_config_mac_mode_cmd *req;
	struct hclge_desc desc;
	u32 loop_en;
	int ret;

	req = (struct hclge_config_mac_mode_cmd *)&desc.data[0];
	/* 1 Read out the MAC mode config at first */
	hclge_cmd_setup_basic_desc(&desc, HCLGE_OPC_CONFIG_MAC_MODE, true);
	ret = hclge_cmd_send(&hdev->hw, &desc, 1);
	if (ret) {
		dev_err(&hdev->pdev->dev,
			"mac loopback get fail, ret =%d.\n", ret);
		return ret;
	}

	/* 2 Then setup the loopback flag */
	loop_en = le32_to_cpu(req->txrx_pad_fcs_loop_en);
	hnae3_set_bit(loop_en, HCLGE_MAC_APP_LP_B, en ? 1 : 0);

	req->txrx_pad_fcs_loop_en = cpu_to_le32(loop_en);

	/* 3 Config mac work mode with loopback flag
	 * and its original configure parameters
	 */
	hclge_cmd_reuse_desc(&desc, false);
	ret = hclge_cmd_send(&hdev->hw, &desc, 1);
	if (ret)
		dev_err(&hdev->pdev->dev,
			"mac loopback set fail, ret =%d.\n", ret);
	return ret;
}

static int hclge_set_serdes_loopback(struct hclge_dev *hdev, bool en)
{
#define HCLGE_SERDES_RETRY_MS	10
#define HCLGE_SERDES_RETRY_NUM	100
	struct hclge_serdes_lb_cmd *req;
	struct hclge_desc desc;
	int ret, i = 0;

	req = (struct hclge_serdes_lb_cmd *)&desc.data[0];
	hclge_cmd_setup_basic_desc(&desc, HCLGE_OPC_SERDES_LOOPBACK, false);

	if (en) {
		req->enable = HCLGE_CMD_SERDES_SERIAL_INNER_LOOP_B;
		req->mask = HCLGE_CMD_SERDES_SERIAL_INNER_LOOP_B;
	} else {
		req->mask = HCLGE_CMD_SERDES_SERIAL_INNER_LOOP_B;
	}

	ret = hclge_cmd_send(&hdev->hw, &desc, 1);
	if (ret) {
		dev_err(&hdev->pdev->dev,
			"serdes loopback set fail, ret = %d\n", ret);
		return ret;
	}

	do {
		msleep(HCLGE_SERDES_RETRY_MS);
		hclge_cmd_setup_basic_desc(&desc, HCLGE_OPC_SERDES_LOOPBACK,
					   true);
		ret = hclge_cmd_send(&hdev->hw, &desc, 1);
		if (ret) {
			dev_err(&hdev->pdev->dev,
				"serdes loopback get, ret = %d\n", ret);
			return ret;
		}
	} while (++i < HCLGE_SERDES_RETRY_NUM &&
		 !(req->result & HCLGE_CMD_SERDES_DONE_B));

	if (!(req->result & HCLGE_CMD_SERDES_DONE_B)) {
		dev_err(&hdev->pdev->dev, "serdes loopback set timeout\n");
		return -EBUSY;
	} else if (!(req->result & HCLGE_CMD_SERDES_SUCCESS_B)) {
		dev_err(&hdev->pdev->dev, "serdes loopback set failed in fw\n");
		return -EIO;
	}

	return 0;
}

static int hclge_set_loopback(struct hnae3_handle *handle,
			      enum hnae3_loop loop_mode, bool en)
{
	struct hclge_vport *vport = hclge_get_vport(handle);
	struct hclge_dev *hdev = vport->back;
	int ret;

	switch (loop_mode) {
	case HNAE3_MAC_INTER_LOOP_MAC:
		ret = hclge_set_mac_loopback(hdev, en);
		break;
	case HNAE3_MAC_INTER_LOOP_SERDES:
		ret = hclge_set_serdes_loopback(hdev, en);
		break;
	default:
		ret = -ENOTSUPP;
		dev_err(&hdev->pdev->dev,
			"loop_mode %d is not supported\n", loop_mode);
		break;
	}

	return ret;
}

static int hclge_tqp_enable(struct hclge_dev *hdev, int tqp_id,
			    int stream_id, bool enable)
{
	struct hclge_desc desc;
	struct hclge_cfg_com_tqp_queue_cmd *req =
		(struct hclge_cfg_com_tqp_queue_cmd *)desc.data;
	int ret;

	hclge_cmd_setup_basic_desc(&desc, HCLGE_OPC_CFG_COM_TQP_QUEUE, false);
	req->tqp_id = cpu_to_le16(tqp_id & HCLGE_RING_ID_MASK);
	req->stream_id = cpu_to_le16(stream_id);
	req->enable |= enable << HCLGE_TQP_ENABLE_B;

	ret = hclge_cmd_send(&hdev->hw, &desc, 1);
	if (ret)
		dev_err(&hdev->pdev->dev,
			"Tqp enable fail, status =%d.\n", ret);
	return ret;
}

static void hclge_reset_tqp_stats(struct hnae3_handle *handle)
{
	struct hclge_vport *vport = hclge_get_vport(handle);
	struct hnae3_queue *queue;
	struct hclge_tqp *tqp;
	int i;

	for (i = 0; i < vport->alloc_tqps; i++) {
		queue = handle->kinfo.tqp[i];
		tqp = container_of(queue, struct hclge_tqp, q);
		memset(&tqp->tqp_stats, 0, sizeof(tqp->tqp_stats));
	}
}

static int hclge_ae_start(struct hnae3_handle *handle)
{
	struct hclge_vport *vport = hclge_get_vport(handle);
	struct hclge_dev *hdev = vport->back;
	int i;

	for (i = 0; i < vport->alloc_tqps; i++)
		hclge_tqp_enable(hdev, i, 0, true);

	/* mac enable */
	hclge_cfg_mac_mode(hdev, true);
	clear_bit(HCLGE_STATE_DOWN, &hdev->state);
	mod_timer(&hdev->service_timer, jiffies + HZ);
	hdev->hw.mac.link = 0;

	/* reset tqp stats */
	hclge_reset_tqp_stats(handle);

	hclge_mac_start_phy(hdev);

	return 0;
}

static void hclge_ae_stop(struct hnae3_handle *handle)
{
	struct hclge_vport *vport = hclge_get_vport(handle);
	struct hclge_dev *hdev = vport->back;
	int i;

	set_bit(HCLGE_STATE_DOWN, &hdev->state);

	del_timer_sync(&hdev->service_timer);
	cancel_work_sync(&hdev->service_task);
	clear_bit(HCLGE_STATE_SERVICE_SCHED, &hdev->state);

	if (test_bit(HCLGE_STATE_RST_HANDLING, &hdev->state)) {
		hclge_mac_stop_phy(hdev);
		return;
	}

	for (i = 0; i < vport->alloc_tqps; i++)
		hclge_tqp_enable(hdev, i, 0, false);

	/* Mac disable */
	hclge_cfg_mac_mode(hdev, false);

	hclge_mac_stop_phy(hdev);

	/* reset tqp stats */
	hclge_reset_tqp_stats(handle);
	del_timer_sync(&hdev->service_timer);
	cancel_work_sync(&hdev->service_task);
	hclge_update_link_status(hdev);
}

static int hclge_get_mac_vlan_cmd_status(struct hclge_vport *vport,
					 u16 cmdq_resp, u8  resp_code,
					 enum hclge_mac_vlan_tbl_opcode op)
{
	struct hclge_dev *hdev = vport->back;
	int return_status = -EIO;

	if (cmdq_resp) {
		dev_err(&hdev->pdev->dev,
			"cmdq execute failed for get_mac_vlan_cmd_status,status=%d.\n",
			cmdq_resp);
		return -EIO;
	}

	if (op == HCLGE_MAC_VLAN_ADD) {
		if ((!resp_code) || (resp_code == 1)) {
			return_status = 0;
		} else if (resp_code == 2) {
			return_status = -ENOSPC;
			dev_err(&hdev->pdev->dev,
				"add mac addr failed for uc_overflow.\n");
		} else if (resp_code == 3) {
			return_status = -ENOSPC;
			dev_err(&hdev->pdev->dev,
				"add mac addr failed for mc_overflow.\n");
		} else {
			dev_err(&hdev->pdev->dev,
				"add mac addr failed for undefined, code=%d.\n",
				resp_code);
		}
	} else if (op == HCLGE_MAC_VLAN_REMOVE) {
		if (!resp_code) {
			return_status = 0;
		} else if (resp_code == 1) {
			return_status = -ENOENT;
			dev_dbg(&hdev->pdev->dev,
				"remove mac addr failed for miss.\n");
		} else {
			dev_err(&hdev->pdev->dev,
				"remove mac addr failed for undefined, code=%d.\n",
				resp_code);
		}
	} else if (op == HCLGE_MAC_VLAN_LKUP) {
		if (!resp_code) {
			return_status = 0;
		} else if (resp_code == 1) {
			return_status = -ENOENT;
			dev_dbg(&hdev->pdev->dev,
				"lookup mac addr failed for miss.\n");
		} else {
			dev_err(&hdev->pdev->dev,
				"lookup mac addr failed for undefined, code=%d.\n",
				resp_code);
		}
	} else {
		return_status = -EINVAL;
		dev_err(&hdev->pdev->dev,
			"unknown opcode for get_mac_vlan_cmd_status,opcode=%d.\n",
			op);
	}

	return return_status;
}

static int hclge_update_desc_vfid(struct hclge_desc *desc, int vfid, bool clr)
{
	int word_num;
	int bit_num;

	if (vfid > 255 || vfid < 0)
		return -EIO;

	if (vfid >= 0 && vfid <= 191) {
		word_num = vfid / 32;
		bit_num  = vfid % 32;
		if (clr)
			desc[1].data[word_num] &= cpu_to_le32(~(1 << bit_num));
		else
			desc[1].data[word_num] |= cpu_to_le32(1 << bit_num);
	} else {
		word_num = (vfid - 192) / 32;
		bit_num  = vfid % 32;
		if (clr)
			desc[2].data[word_num] &= cpu_to_le32(~(1 << bit_num));
		else
			desc[2].data[word_num] |= cpu_to_le32(1 << bit_num);
	}

	return 0;
}

static bool hclge_is_all_function_id_zero(struct hclge_desc *desc)
{
#define HCLGE_DESC_NUMBER 3
#define HCLGE_FUNC_NUMBER_PER_DESC 6
	int i, j;

	for (i = 1; i < HCLGE_DESC_NUMBER; i++)
		for (j = 0; j < HCLGE_FUNC_NUMBER_PER_DESC; j++)
			if (desc[i].data[j])
				return false;

	return true;
}

static void hclge_prepare_mac_addr(struct hclge_mac_vlan_tbl_entry_cmd *new_req,
				   const u8 *addr)
{
	const unsigned char *mac_addr = addr;
	u32 high_val = mac_addr[2] << 16 | (mac_addr[3] << 24) |
		       (mac_addr[0]) | (mac_addr[1] << 8);
	u32 low_val  = mac_addr[4] | (mac_addr[5] << 8);

	new_req->mac_addr_hi32 = cpu_to_le32(high_val);
	new_req->mac_addr_lo16 = cpu_to_le16(low_val & 0xffff);
}

static u16 hclge_get_mac_addr_to_mta_index(struct hclge_vport *vport,
					   const u8 *addr)
{
	u16 high_val = addr[1] | (addr[0] << 8);
	struct hclge_dev *hdev = vport->back;
	u32 rsh = 4 - hdev->mta_mac_sel_type;
	u16 ret_val = (high_val >> rsh) & 0xfff;

	return ret_val;
}

static int hclge_set_mta_filter_mode(struct hclge_dev *hdev,
				     enum hclge_mta_dmac_sel_type mta_mac_sel,
				     bool enable)
{
	struct hclge_mta_filter_mode_cmd *req;
	struct hclge_desc desc;
	int ret;

	req = (struct hclge_mta_filter_mode_cmd *)desc.data;
	hclge_cmd_setup_basic_desc(&desc, HCLGE_OPC_MTA_MAC_MODE_CFG, false);

	hnae3_set_bit(req->dmac_sel_en, HCLGE_CFG_MTA_MAC_EN_B,
		      enable);
	hnae3_set_field(req->dmac_sel_en, HCLGE_CFG_MTA_MAC_SEL_M,
			HCLGE_CFG_MTA_MAC_SEL_S, mta_mac_sel);

	ret = hclge_cmd_send(&hdev->hw, &desc, 1);
	if (ret)
		dev_err(&hdev->pdev->dev,
			"Config mat filter mode failed for cmd_send, ret =%d.\n",
			ret);

	return ret;
}

int hclge_cfg_func_mta_filter(struct hclge_dev *hdev,
			      u8 func_id,
			      bool enable)
{
	struct hclge_cfg_func_mta_filter_cmd *req;
	struct hclge_desc desc;
	int ret;

	req = (struct hclge_cfg_func_mta_filter_cmd *)desc.data;
	hclge_cmd_setup_basic_desc(&desc, HCLGE_OPC_MTA_MAC_FUNC_CFG, false);

	hnae3_set_bit(req->accept, HCLGE_CFG_FUNC_MTA_ACCEPT_B,
		      enable);
	req->function_id = func_id;

	ret = hclge_cmd_send(&hdev->hw, &desc, 1);
	if (ret)
		dev_err(&hdev->pdev->dev,
			"Config func_id enable failed for cmd_send, ret =%d.\n",
			ret);

	return ret;
}

static int hclge_set_mta_table_item(struct hclge_vport *vport,
				    u16 idx,
				    bool enable)
{
	struct hclge_dev *hdev = vport->back;
	struct hclge_cfg_func_mta_item_cmd *req;
	struct hclge_desc desc;
	u16 item_idx = 0;
	int ret;

	req = (struct hclge_cfg_func_mta_item_cmd *)desc.data;
	hclge_cmd_setup_basic_desc(&desc, HCLGE_OPC_MTA_TBL_ITEM_CFG, false);
	hnae3_set_bit(req->accept, HCLGE_CFG_MTA_ITEM_ACCEPT_B, enable);

	hnae3_set_field(item_idx, HCLGE_CFG_MTA_ITEM_IDX_M,
			HCLGE_CFG_MTA_ITEM_IDX_S, idx);
	req->item_idx = cpu_to_le16(item_idx);

	ret = hclge_cmd_send(&hdev->hw, &desc, 1);
	if (ret) {
		dev_err(&hdev->pdev->dev,
			"Config mta table item failed for cmd_send, ret =%d.\n",
			ret);
		return ret;
	}

	if (enable)
		set_bit(idx, vport->mta_shadow);
	else
		clear_bit(idx, vport->mta_shadow);

	return 0;
}

static int hclge_update_mta_status(struct hnae3_handle *handle)
{
	unsigned long mta_status[BITS_TO_LONGS(HCLGE_MTA_TBL_SIZE)];
	struct hclge_vport *vport = hclge_get_vport(handle);
	struct net_device *netdev = handle->kinfo.netdev;
	struct netdev_hw_addr *ha;
	u16 tbl_idx;

	memset(mta_status, 0, sizeof(mta_status));

	/* update mta_status from mc addr list */
	netdev_for_each_mc_addr(ha, netdev) {
		tbl_idx = hclge_get_mac_addr_to_mta_index(vport, ha->addr);
		set_bit(tbl_idx, mta_status);
	}

	return hclge_update_mta_status_common(vport, mta_status,
					0, HCLGE_MTA_TBL_SIZE, true);
}

int hclge_update_mta_status_common(struct hclge_vport *vport,
				   unsigned long *status,
				   u16 idx,
				   u16 count,
				   bool update_filter)
{
	struct hclge_dev *hdev = vport->back;
	u16 update_max = idx + count;
	u16 check_max;
	int ret = 0;
	bool used;
	u16 i;

	/* setup mta check range */
	if (update_filter) {
		i = 0;
		check_max = HCLGE_MTA_TBL_SIZE;
	} else {
		i = idx;
		check_max = update_max;
	}

	used = false;
	/* check and update all mta item */
	for (; i < check_max; i++) {
		/* ignore unused item */
		if (!test_bit(i, vport->mta_shadow))
			continue;

		/* if i in update range then update it */
		if (i >= idx && i < update_max)
			if (!test_bit(i - idx, status))
				hclge_set_mta_table_item(vport, i, false);

		if (!used && test_bit(i, vport->mta_shadow))
			used = true;
	}

	/* no longer use mta, disable it */
	if (vport->accept_mta_mc && update_filter && !used) {
		ret = hclge_cfg_func_mta_filter(hdev,
						vport->vport_id,
						false);
		if (ret)
			dev_err(&hdev->pdev->dev,
				"disable func mta filter fail ret=%d\n",
				ret);
		else
			vport->accept_mta_mc = false;
	}

	return ret;
}

static int hclge_remove_mac_vlan_tbl(struct hclge_vport *vport,
				     struct hclge_mac_vlan_tbl_entry_cmd *req)
{
	struct hclge_dev *hdev = vport->back;
	struct hclge_desc desc;
	u8 resp_code;
	u16 retval;
	int ret;

	hclge_cmd_setup_basic_desc(&desc, HCLGE_OPC_MAC_VLAN_REMOVE, false);

	memcpy(desc.data, req, sizeof(struct hclge_mac_vlan_tbl_entry_cmd));

	ret = hclge_cmd_send(&hdev->hw, &desc, 1);
	if (ret) {
		dev_err(&hdev->pdev->dev,
			"del mac addr failed for cmd_send, ret =%d.\n",
			ret);
		return ret;
	}
	resp_code = (le32_to_cpu(desc.data[0]) >> 8) & 0xff;
	retval = le16_to_cpu(desc.retval);

	return hclge_get_mac_vlan_cmd_status(vport, retval, resp_code,
					     HCLGE_MAC_VLAN_REMOVE);
}

static int hclge_lookup_mac_vlan_tbl(struct hclge_vport *vport,
				     struct hclge_mac_vlan_tbl_entry_cmd *req,
				     struct hclge_desc *desc,
				     bool is_mc)
{
	struct hclge_dev *hdev = vport->back;
	u8 resp_code;
	u16 retval;
	int ret;

	hclge_cmd_setup_basic_desc(&desc[0], HCLGE_OPC_MAC_VLAN_ADD, true);
	if (is_mc) {
		desc[0].flag |= cpu_to_le16(HCLGE_CMD_FLAG_NEXT);
		memcpy(desc[0].data,
		       req,
		       sizeof(struct hclge_mac_vlan_tbl_entry_cmd));
		hclge_cmd_setup_basic_desc(&desc[1],
					   HCLGE_OPC_MAC_VLAN_ADD,
					   true);
		desc[1].flag |= cpu_to_le16(HCLGE_CMD_FLAG_NEXT);
		hclge_cmd_setup_basic_desc(&desc[2],
					   HCLGE_OPC_MAC_VLAN_ADD,
					   true);
		ret = hclge_cmd_send(&hdev->hw, desc, 3);
	} else {
		memcpy(desc[0].data,
		       req,
		       sizeof(struct hclge_mac_vlan_tbl_entry_cmd));
		ret = hclge_cmd_send(&hdev->hw, desc, 1);
	}
	if (ret) {
		dev_err(&hdev->pdev->dev,
			"lookup mac addr failed for cmd_send, ret =%d.\n",
			ret);
		return ret;
	}
	resp_code = (le32_to_cpu(desc[0].data[0]) >> 8) & 0xff;
	retval = le16_to_cpu(desc[0].retval);

	return hclge_get_mac_vlan_cmd_status(vport, retval, resp_code,
					     HCLGE_MAC_VLAN_LKUP);
}

static int hclge_add_mac_vlan_tbl(struct hclge_vport *vport,
				  struct hclge_mac_vlan_tbl_entry_cmd *req,
				  struct hclge_desc *mc_desc)
{
	struct hclge_dev *hdev = vport->back;
	int cfg_status;
	u8 resp_code;
	u16 retval;
	int ret;

	if (!mc_desc) {
		struct hclge_desc desc;

		hclge_cmd_setup_basic_desc(&desc,
					   HCLGE_OPC_MAC_VLAN_ADD,
					   false);
		memcpy(desc.data, req,
		       sizeof(struct hclge_mac_vlan_tbl_entry_cmd));
		ret = hclge_cmd_send(&hdev->hw, &desc, 1);
		resp_code = (le32_to_cpu(desc.data[0]) >> 8) & 0xff;
		retval = le16_to_cpu(desc.retval);

		cfg_status = hclge_get_mac_vlan_cmd_status(vport, retval,
							   resp_code,
							   HCLGE_MAC_VLAN_ADD);
	} else {
		hclge_cmd_reuse_desc(&mc_desc[0], false);
		mc_desc[0].flag |= cpu_to_le16(HCLGE_CMD_FLAG_NEXT);
		hclge_cmd_reuse_desc(&mc_desc[1], false);
		mc_desc[1].flag |= cpu_to_le16(HCLGE_CMD_FLAG_NEXT);
		hclge_cmd_reuse_desc(&mc_desc[2], false);
		mc_desc[2].flag &= cpu_to_le16(~HCLGE_CMD_FLAG_NEXT);
		memcpy(mc_desc[0].data, req,
		       sizeof(struct hclge_mac_vlan_tbl_entry_cmd));
		ret = hclge_cmd_send(&hdev->hw, mc_desc, 3);
		resp_code = (le32_to_cpu(mc_desc[0].data[0]) >> 8) & 0xff;
		retval = le16_to_cpu(mc_desc[0].retval);

		cfg_status = hclge_get_mac_vlan_cmd_status(vport, retval,
							   resp_code,
							   HCLGE_MAC_VLAN_ADD);
	}

	if (ret) {
		dev_err(&hdev->pdev->dev,
			"add mac addr failed for cmd_send, ret =%d.\n",
			ret);
		return ret;
	}

	return cfg_status;
}

static int hclge_add_uc_addr(struct hnae3_handle *handle,
			     const unsigned char *addr)
{
	struct hclge_vport *vport = hclge_get_vport(handle);

	return hclge_add_uc_addr_common(vport, addr);
}

int hclge_add_uc_addr_common(struct hclge_vport *vport,
			     const unsigned char *addr)
{
	struct hclge_dev *hdev = vport->back;
	struct hclge_mac_vlan_tbl_entry_cmd req;
	struct hclge_desc desc;
	u16 egress_port = 0;
	int ret;

	/* mac addr check */
	if (is_zero_ether_addr(addr) ||
	    is_broadcast_ether_addr(addr) ||
	    is_multicast_ether_addr(addr)) {
		dev_err(&hdev->pdev->dev,
			"Set_uc mac err! invalid mac:%pM. is_zero:%d,is_br=%d,is_mul=%d\n",
			 addr,
			 is_zero_ether_addr(addr),
			 is_broadcast_ether_addr(addr),
			 is_multicast_ether_addr(addr));
		return -EINVAL;
	}

	memset(&req, 0, sizeof(req));
	hnae3_set_bit(req.flags, HCLGE_MAC_VLAN_BIT0_EN_B, 1);

	hnae3_set_field(egress_port, HCLGE_MAC_EPORT_VFID_M,
			HCLGE_MAC_EPORT_VFID_S, vport->vport_id);

	req.egress_port = cpu_to_le16(egress_port);

	hclge_prepare_mac_addr(&req, addr);

	/* Lookup the mac address in the mac_vlan table, and add
	 * it if the entry is inexistent. Repeated unicast entry
	 * is not allowed in the mac vlan table.
	 */
	ret = hclge_lookup_mac_vlan_tbl(vport, &req, &desc, false);
	if (ret == -ENOENT)
		return hclge_add_mac_vlan_tbl(vport, &req, NULL);

	/* check if we just hit the duplicate */
	if (!ret)
		ret = -EINVAL;

	dev_err(&hdev->pdev->dev,
		"PF failed to add unicast entry(%pM) in the MAC table\n",
		addr);

	return ret;
}

static int hclge_rm_uc_addr(struct hnae3_handle *handle,
			    const unsigned char *addr)
{
	struct hclge_vport *vport = hclge_get_vport(handle);

	return hclge_rm_uc_addr_common(vport, addr);
}

int hclge_rm_uc_addr_common(struct hclge_vport *vport,
			    const unsigned char *addr)
{
	struct hclge_dev *hdev = vport->back;
	struct hclge_mac_vlan_tbl_entry_cmd req;
	int ret;

	/* mac addr check */
	if (is_zero_ether_addr(addr) ||
	    is_broadcast_ether_addr(addr) ||
	    is_multicast_ether_addr(addr)) {
		dev_dbg(&hdev->pdev->dev,
			"Remove mac err! invalid mac:%pM.\n",
			 addr);
		return -EINVAL;
	}

	memset(&req, 0, sizeof(req));
	hnae3_set_bit(req.flags, HCLGE_MAC_VLAN_BIT0_EN_B, 1);
	hnae3_set_bit(req.entry_type, HCLGE_MAC_VLAN_BIT0_EN_B, 0);
	hclge_prepare_mac_addr(&req, addr);
	ret = hclge_remove_mac_vlan_tbl(vport, &req);

	return ret;
}

static int hclge_add_mc_addr(struct hnae3_handle *handle,
			     const unsigned char *addr)
{
	struct hclge_vport *vport = hclge_get_vport(handle);

	return hclge_add_mc_addr_common(vport, addr);
}

int hclge_add_mc_addr_common(struct hclge_vport *vport,
			     const unsigned char *addr)
{
	struct hclge_dev *hdev = vport->back;
	struct hclge_mac_vlan_tbl_entry_cmd req;
	struct hclge_desc desc[3];
	u16 tbl_idx;
	int status;

	/* mac addr check */
	if (!is_multicast_ether_addr(addr)) {
		dev_err(&hdev->pdev->dev,
			"Add mc mac err! invalid mac:%pM.\n",
			 addr);
		return -EINVAL;
	}
	memset(&req, 0, sizeof(req));
	hnae3_set_bit(req.flags, HCLGE_MAC_VLAN_BIT0_EN_B, 1);
	hnae3_set_bit(req.entry_type, HCLGE_MAC_VLAN_BIT0_EN_B, 0);
	hnae3_set_bit(req.entry_type, HCLGE_MAC_VLAN_BIT1_EN_B, 1);
	hnae3_set_bit(req.mc_mac_en, HCLGE_MAC_VLAN_BIT0_EN_B, 0);
	hclge_prepare_mac_addr(&req, addr);
	status = hclge_lookup_mac_vlan_tbl(vport, &req, desc, true);
	if (!status) {
		/* This mac addr exist, update VFID for it */
		hclge_update_desc_vfid(desc, vport->vport_id, false);
		status = hclge_add_mac_vlan_tbl(vport, &req, desc);
	} else {
		/* This mac addr do not exist, add new entry for it */
		memset(desc[0].data, 0, sizeof(desc[0].data));
		memset(desc[1].data, 0, sizeof(desc[0].data));
		memset(desc[2].data, 0, sizeof(desc[0].data));
		hclge_update_desc_vfid(desc, vport->vport_id, false);
		status = hclge_add_mac_vlan_tbl(vport, &req, desc);
	}

	/* If mc mac vlan table is full, use MTA table */
	if (status == -ENOSPC) {
		if (!vport->accept_mta_mc) {
			status = hclge_cfg_func_mta_filter(hdev,
							   vport->vport_id,
							   true);
			if (status) {
				dev_err(&hdev->pdev->dev,
					"set mta filter mode fail ret=%d\n",
					status);
				return status;
			}
			vport->accept_mta_mc = true;
		}

		/* Set MTA table for this MAC address */
		tbl_idx = hclge_get_mac_addr_to_mta_index(vport, addr);
		status = hclge_set_mta_table_item(vport, tbl_idx, true);
	}

	return status;
}

static int hclge_rm_mc_addr(struct hnae3_handle *handle,
			    const unsigned char *addr)
{
	struct hclge_vport *vport = hclge_get_vport(handle);

	return hclge_rm_mc_addr_common(vport, addr);
}

int hclge_rm_mc_addr_common(struct hclge_vport *vport,
			    const unsigned char *addr)
{
	struct hclge_dev *hdev = vport->back;
	struct hclge_mac_vlan_tbl_entry_cmd req;
	enum hclge_cmd_status status;
	struct hclge_desc desc[3];

	/* mac addr check */
	if (!is_multicast_ether_addr(addr)) {
		dev_dbg(&hdev->pdev->dev,
			"Remove mc mac err! invalid mac:%pM.\n",
			 addr);
		return -EINVAL;
	}

	memset(&req, 0, sizeof(req));
	hnae3_set_bit(req.flags, HCLGE_MAC_VLAN_BIT0_EN_B, 1);
	hnae3_set_bit(req.entry_type, HCLGE_MAC_VLAN_BIT0_EN_B, 0);
	hnae3_set_bit(req.entry_type, HCLGE_MAC_VLAN_BIT1_EN_B, 1);
	hnae3_set_bit(req.mc_mac_en, HCLGE_MAC_VLAN_BIT0_EN_B, 0);
	hclge_prepare_mac_addr(&req, addr);
	status = hclge_lookup_mac_vlan_tbl(vport, &req, desc, true);
	if (!status) {
		/* This mac addr exist, remove this handle's VFID for it */
		hclge_update_desc_vfid(desc, vport->vport_id, true);

		if (hclge_is_all_function_id_zero(desc))
			/* All the vfid is zero, so need to delete this entry */
			status = hclge_remove_mac_vlan_tbl(vport, &req);
		else
			/* Not all the vfid is zero, update the vfid */
			status = hclge_add_mac_vlan_tbl(vport, &req, desc);

	} else {
		/* Maybe this mac address is in mta table, but it cannot be
		 * deleted here because an entry of mta represents an address
		 * range rather than a specific address. the delete action to
		 * all entries will take effect in update_mta_status called by
		 * hns3_nic_set_rx_mode.
		 */
		status = 0;
	}

	return status;
}

static int hclge_get_mac_ethertype_cmd_status(struct hclge_dev *hdev,
					      u16 cmdq_resp, u8 resp_code)
{
#define HCLGE_ETHERTYPE_SUCCESS_ADD		0
#define HCLGE_ETHERTYPE_ALREADY_ADD		1
#define HCLGE_ETHERTYPE_MGR_TBL_OVERFLOW	2
#define HCLGE_ETHERTYPE_KEY_CONFLICT		3

	int return_status;

	if (cmdq_resp) {
		dev_err(&hdev->pdev->dev,
			"cmdq execute failed for get_mac_ethertype_cmd_status, status=%d.\n",
			cmdq_resp);
		return -EIO;
	}

	switch (resp_code) {
	case HCLGE_ETHERTYPE_SUCCESS_ADD:
	case HCLGE_ETHERTYPE_ALREADY_ADD:
		return_status = 0;
		break;
	case HCLGE_ETHERTYPE_MGR_TBL_OVERFLOW:
		dev_err(&hdev->pdev->dev,
			"add mac ethertype failed for manager table overflow.\n");
		return_status = -EIO;
		break;
	case HCLGE_ETHERTYPE_KEY_CONFLICT:
		dev_err(&hdev->pdev->dev,
			"add mac ethertype failed for key conflict.\n");
		return_status = -EIO;
		break;
	default:
		dev_err(&hdev->pdev->dev,
			"add mac ethertype failed for undefined, code=%d.\n",
			resp_code);
		return_status = -EIO;
	}

	return return_status;
}

static int hclge_add_mgr_tbl(struct hclge_dev *hdev,
			     const struct hclge_mac_mgr_tbl_entry_cmd *req)
{
	struct hclge_desc desc;
	u8 resp_code;
	u16 retval;
	int ret;

	hclge_cmd_setup_basic_desc(&desc, HCLGE_OPC_MAC_ETHTYPE_ADD, false);
	memcpy(desc.data, req, sizeof(struct hclge_mac_mgr_tbl_entry_cmd));

	ret = hclge_cmd_send(&hdev->hw, &desc, 1);
	if (ret) {
		dev_err(&hdev->pdev->dev,
			"add mac ethertype failed for cmd_send, ret =%d.\n",
			ret);
		return ret;
	}

	resp_code = (le32_to_cpu(desc.data[0]) >> 8) & 0xff;
	retval = le16_to_cpu(desc.retval);

	return hclge_get_mac_ethertype_cmd_status(hdev, retval, resp_code);
}

static int init_mgr_tbl(struct hclge_dev *hdev)
{
	int ret;
	int i;

	for (i = 0; i < ARRAY_SIZE(hclge_mgr_table); i++) {
		ret = hclge_add_mgr_tbl(hdev, &hclge_mgr_table[i]);
		if (ret) {
			dev_err(&hdev->pdev->dev,
				"add mac ethertype failed, ret =%d.\n",
				ret);
			return ret;
		}
	}

	return 0;
}

static void hclge_get_mac_addr(struct hnae3_handle *handle, u8 *p)
{
	struct hclge_vport *vport = hclge_get_vport(handle);
	struct hclge_dev *hdev = vport->back;

	ether_addr_copy(p, hdev->hw.mac.mac_addr);
}

static int hclge_set_mac_addr(struct hnae3_handle *handle, void *p,
			      bool is_first)
{
	const unsigned char *new_addr = (const unsigned char *)p;
	struct hclge_vport *vport = hclge_get_vport(handle);
	struct hclge_dev *hdev = vport->back;
	int ret;

	/* mac addr check */
	if (is_zero_ether_addr(new_addr) ||
	    is_broadcast_ether_addr(new_addr) ||
	    is_multicast_ether_addr(new_addr)) {
		dev_err(&hdev->pdev->dev,
			"Change uc mac err! invalid mac:%p.\n",
			 new_addr);
		return -EINVAL;
	}

	if (!is_first && hclge_rm_uc_addr(handle, hdev->hw.mac.mac_addr))
		dev_warn(&hdev->pdev->dev,
			 "remove old uc mac address fail.\n");

	ret = hclge_add_uc_addr(handle, new_addr);
	if (ret) {
		dev_err(&hdev->pdev->dev,
			"add uc mac address fail, ret =%d.\n",
			ret);

		if (!is_first &&
		    hclge_add_uc_addr(handle, hdev->hw.mac.mac_addr))
			dev_err(&hdev->pdev->dev,
				"restore uc mac address fail.\n");

		return -EIO;
	}

	ret = hclge_pause_addr_cfg(hdev, new_addr);
	if (ret) {
		dev_err(&hdev->pdev->dev,
			"configure mac pause address fail, ret =%d.\n",
			ret);
		return -EIO;
	}

	ether_addr_copy(hdev->hw.mac.mac_addr, new_addr);

	return 0;
}

static int hclge_set_vlan_filter_ctrl(struct hclge_dev *hdev, u8 vlan_type,
				      bool filter_en)
{
	struct hclge_vlan_filter_ctrl_cmd *req;
	struct hclge_desc desc;
	int ret;

	hclge_cmd_setup_basic_desc(&desc, HCLGE_OPC_VLAN_FILTER_CTRL, false);

	req = (struct hclge_vlan_filter_ctrl_cmd *)desc.data;
	req->vlan_type = vlan_type;
	req->vlan_fe = filter_en;

	ret = hclge_cmd_send(&hdev->hw, &desc, 1);
	if (ret)
		dev_err(&hdev->pdev->dev, "set vlan filter fail, ret =%d.\n",
			ret);

	return ret;
}

#define HCLGE_FILTER_TYPE_VF		0
#define HCLGE_FILTER_TYPE_PORT		1

static void hclge_enable_vlan_filter(struct hnae3_handle *handle, bool enable)
{
	struct hclge_vport *vport = hclge_get_vport(handle);
	struct hclge_dev *hdev = vport->back;

	hclge_set_vlan_filter_ctrl(hdev, HCLGE_FILTER_TYPE_VF, enable);
}

static int hclge_set_vf_vlan_common(struct hclge_dev *hdev, int vfid,
				    bool is_kill, u16 vlan, u8 qos,
				    __be16 proto)
{
#define HCLGE_MAX_VF_BYTES  16
	struct hclge_vlan_filter_vf_cfg_cmd *req0;
	struct hclge_vlan_filter_vf_cfg_cmd *req1;
	struct hclge_desc desc[2];
	u8 vf_byte_val;
	u8 vf_byte_off;
	int ret;

	hclge_cmd_setup_basic_desc(&desc[0],
				   HCLGE_OPC_VLAN_FILTER_VF_CFG, false);
	hclge_cmd_setup_basic_desc(&desc[1],
				   HCLGE_OPC_VLAN_FILTER_VF_CFG, false);

	desc[0].flag |= cpu_to_le16(HCLGE_CMD_FLAG_NEXT);

	vf_byte_off = vfid / 8;
	vf_byte_val = 1 << (vfid % 8);

	req0 = (struct hclge_vlan_filter_vf_cfg_cmd *)desc[0].data;
	req1 = (struct hclge_vlan_filter_vf_cfg_cmd *)desc[1].data;

	req0->vlan_id  = cpu_to_le16(vlan);
	req0->vlan_cfg = is_kill;

	if (vf_byte_off < HCLGE_MAX_VF_BYTES)
		req0->vf_bitmap[vf_byte_off] = vf_byte_val;
	else
		req1->vf_bitmap[vf_byte_off - HCLGE_MAX_VF_BYTES] = vf_byte_val;

	ret = hclge_cmd_send(&hdev->hw, desc, 2);
	if (ret) {
		dev_err(&hdev->pdev->dev,
			"Send vf vlan command fail, ret =%d.\n",
			ret);
		return ret;
	}

	if (!is_kill) {
#define HCLGE_VF_VLAN_NO_ENTRY	2
		if (!req0->resp_code || req0->resp_code == 1)
			return 0;

		if (req0->resp_code == HCLGE_VF_VLAN_NO_ENTRY) {
			dev_warn(&hdev->pdev->dev,
				 "vf vlan table is full, vf vlan filter is disabled\n");
			return 0;
		}

		dev_err(&hdev->pdev->dev,
			"Add vf vlan filter fail, ret =%d.\n",
			req0->resp_code);
	} else {
#define HCLGE_VF_VLAN_DEL_NO_FOUND	1
		if (!req0->resp_code)
			return 0;

		if (req0->resp_code == HCLGE_VF_VLAN_DEL_NO_FOUND) {
			dev_warn(&hdev->pdev->dev,
				 "vlan %d filter is not in vf vlan table\n",
				 vlan);
			return 0;
		}

		dev_err(&hdev->pdev->dev,
			"Kill vf vlan filter fail, ret =%d.\n",
			req0->resp_code);
	}

	return -EIO;
}

static int hclge_set_port_vlan_filter(struct hclge_dev *hdev, __be16 proto,
				      u16 vlan_id, bool is_kill)
{
	struct hclge_vlan_filter_pf_cfg_cmd *req;
	struct hclge_desc desc;
	u8 vlan_offset_byte_val;
	u8 vlan_offset_byte;
	u8 vlan_offset_160;
	int ret;

	hclge_cmd_setup_basic_desc(&desc, HCLGE_OPC_VLAN_FILTER_PF_CFG, false);

	vlan_offset_160 = vlan_id / 160;
	vlan_offset_byte = (vlan_id % 160) / 8;
	vlan_offset_byte_val = 1 << (vlan_id % 8);

	req = (struct hclge_vlan_filter_pf_cfg_cmd *)desc.data;
	req->vlan_offset = vlan_offset_160;
	req->vlan_cfg = is_kill;
	req->vlan_offset_bitmap[vlan_offset_byte] = vlan_offset_byte_val;

	ret = hclge_cmd_send(&hdev->hw, &desc, 1);
	if (ret)
		dev_err(&hdev->pdev->dev,
			"port vlan command, send fail, ret =%d.\n", ret);
	return ret;
}

static int hclge_set_vlan_filter_hw(struct hclge_dev *hdev, __be16 proto,
				    u16 vport_id, u16 vlan_id, u8 qos,
				    bool is_kill)
{
	u16 vport_idx, vport_num = 0;
	int ret;

	if (is_kill && !vlan_id)
		return 0;

	ret = hclge_set_vf_vlan_common(hdev, vport_id, is_kill, vlan_id,
				       0, proto);
	if (ret) {
		dev_err(&hdev->pdev->dev,
			"Set %d vport vlan filter config fail, ret =%d.\n",
			vport_id, ret);
		return ret;
	}

	/* vlan 0 may be added twice when 8021q module is enabled */
	if (!is_kill && !vlan_id &&
	    test_bit(vport_id, hdev->vlan_table[vlan_id]))
		return 0;

	if (!is_kill && test_and_set_bit(vport_id, hdev->vlan_table[vlan_id])) {
		dev_err(&hdev->pdev->dev,
			"Add port vlan failed, vport %d is already in vlan %d\n",
			vport_id, vlan_id);
		return -EINVAL;
	}

	if (is_kill &&
	    !test_and_clear_bit(vport_id, hdev->vlan_table[vlan_id])) {
		dev_err(&hdev->pdev->dev,
			"Delete port vlan failed, vport %d is not in vlan %d\n",
			vport_id, vlan_id);
		return -EINVAL;
	}

	for_each_set_bit(vport_idx, hdev->vlan_table[vlan_id], VLAN_N_VID)
		vport_num++;

	if ((is_kill && vport_num == 0) || (!is_kill && vport_num == 1))
		ret = hclge_set_port_vlan_filter(hdev, proto, vlan_id,
						 is_kill);

	return ret;
}

int hclge_set_vlan_filter(struct hnae3_handle *handle, __be16 proto,
			  u16 vlan_id, bool is_kill)
{
	struct hclge_vport *vport = hclge_get_vport(handle);
	struct hclge_dev *hdev = vport->back;

	return hclge_set_vlan_filter_hw(hdev, proto, vport->vport_id, vlan_id,
					0, is_kill);
}

static int hclge_set_vf_vlan_filter(struct hnae3_handle *handle, int vfid,
				    u16 vlan, u8 qos, __be16 proto)
{
	struct hclge_vport *vport = hclge_get_vport(handle);
	struct hclge_dev *hdev = vport->back;

	if ((vfid >= hdev->num_alloc_vfs) || (vlan > 4095) || (qos > 7))
		return -EINVAL;
	if (proto != htons(ETH_P_8021Q))
		return -EPROTONOSUPPORT;

	return hclge_set_vlan_filter_hw(hdev, proto, vfid, vlan, qos, false);
}

static int hclge_set_vlan_tx_offload_cfg(struct hclge_vport *vport)
{
	struct hclge_tx_vtag_cfg *vcfg = &vport->txvlan_cfg;
	struct hclge_vport_vtag_tx_cfg_cmd *req;
	struct hclge_dev *hdev = vport->back;
	struct hclge_desc desc;
	int status;

	hclge_cmd_setup_basic_desc(&desc, HCLGE_OPC_VLAN_PORT_TX_CFG, false);

	req = (struct hclge_vport_vtag_tx_cfg_cmd *)desc.data;
	req->def_vlan_tag1 = cpu_to_le16(vcfg->default_tag1);
	req->def_vlan_tag2 = cpu_to_le16(vcfg->default_tag2);
	hnae3_set_bit(req->vport_vlan_cfg, HCLGE_ACCEPT_TAG1_B,
		      vcfg->accept_tag1 ? 1 : 0);
	hnae3_set_bit(req->vport_vlan_cfg, HCLGE_ACCEPT_UNTAG1_B,
		      vcfg->accept_untag1 ? 1 : 0);
	hnae3_set_bit(req->vport_vlan_cfg, HCLGE_ACCEPT_TAG2_B,
		      vcfg->accept_tag2 ? 1 : 0);
	hnae3_set_bit(req->vport_vlan_cfg, HCLGE_ACCEPT_UNTAG2_B,
		      vcfg->accept_untag2 ? 1 : 0);
	hnae3_set_bit(req->vport_vlan_cfg, HCLGE_PORT_INS_TAG1_EN_B,
		      vcfg->insert_tag1_en ? 1 : 0);
	hnae3_set_bit(req->vport_vlan_cfg, HCLGE_PORT_INS_TAG2_EN_B,
		      vcfg->insert_tag2_en ? 1 : 0);
	hnae3_set_bit(req->vport_vlan_cfg, HCLGE_CFG_NIC_ROCE_SEL_B, 0);

	req->vf_offset = vport->vport_id / HCLGE_VF_NUM_PER_CMD;
	req->vf_bitmap[req->vf_offset] =
		1 << (vport->vport_id % HCLGE_VF_NUM_PER_BYTE);

	status = hclge_cmd_send(&hdev->hw, &desc, 1);
	if (status)
		dev_err(&hdev->pdev->dev,
			"Send port txvlan cfg command fail, ret =%d\n",
			status);

	return status;
}

static int hclge_set_vlan_rx_offload_cfg(struct hclge_vport *vport)
{
	struct hclge_rx_vtag_cfg *vcfg = &vport->rxvlan_cfg;
	struct hclge_vport_vtag_rx_cfg_cmd *req;
	struct hclge_dev *hdev = vport->back;
	struct hclge_desc desc;
	int status;

	hclge_cmd_setup_basic_desc(&desc, HCLGE_OPC_VLAN_PORT_RX_CFG, false);

	req = (struct hclge_vport_vtag_rx_cfg_cmd *)desc.data;
	hnae3_set_bit(req->vport_vlan_cfg, HCLGE_REM_TAG1_EN_B,
		      vcfg->strip_tag1_en ? 1 : 0);
	hnae3_set_bit(req->vport_vlan_cfg, HCLGE_REM_TAG2_EN_B,
		      vcfg->strip_tag2_en ? 1 : 0);
	hnae3_set_bit(req->vport_vlan_cfg, HCLGE_SHOW_TAG1_EN_B,
		      vcfg->vlan1_vlan_prionly ? 1 : 0);
	hnae3_set_bit(req->vport_vlan_cfg, HCLGE_SHOW_TAG2_EN_B,
		      vcfg->vlan2_vlan_prionly ? 1 : 0);

	req->vf_offset = vport->vport_id / HCLGE_VF_NUM_PER_CMD;
	req->vf_bitmap[req->vf_offset] =
		1 << (vport->vport_id % HCLGE_VF_NUM_PER_BYTE);

	status = hclge_cmd_send(&hdev->hw, &desc, 1);
	if (status)
		dev_err(&hdev->pdev->dev,
			"Send port rxvlan cfg command fail, ret =%d\n",
			status);

	return status;
}

static int hclge_set_vlan_protocol_type(struct hclge_dev *hdev)
{
	struct hclge_rx_vlan_type_cfg_cmd *rx_req;
	struct hclge_tx_vlan_type_cfg_cmd *tx_req;
	struct hclge_desc desc;
	int status;

	hclge_cmd_setup_basic_desc(&desc, HCLGE_OPC_MAC_VLAN_TYPE_ID, false);
	rx_req = (struct hclge_rx_vlan_type_cfg_cmd *)desc.data;
	rx_req->ot_fst_vlan_type =
		cpu_to_le16(hdev->vlan_type_cfg.rx_ot_fst_vlan_type);
	rx_req->ot_sec_vlan_type =
		cpu_to_le16(hdev->vlan_type_cfg.rx_ot_sec_vlan_type);
	rx_req->in_fst_vlan_type =
		cpu_to_le16(hdev->vlan_type_cfg.rx_in_fst_vlan_type);
	rx_req->in_sec_vlan_type =
		cpu_to_le16(hdev->vlan_type_cfg.rx_in_sec_vlan_type);

	status = hclge_cmd_send(&hdev->hw, &desc, 1);
	if (status) {
		dev_err(&hdev->pdev->dev,
			"Send rxvlan protocol type command fail, ret =%d\n",
			status);
		return status;
	}

	hclge_cmd_setup_basic_desc(&desc, HCLGE_OPC_MAC_VLAN_INSERT, false);

	tx_req = (struct hclge_tx_vlan_type_cfg_cmd *)&desc.data;
	tx_req->ot_vlan_type = cpu_to_le16(hdev->vlan_type_cfg.tx_ot_vlan_type);
	tx_req->in_vlan_type = cpu_to_le16(hdev->vlan_type_cfg.tx_in_vlan_type);

	status = hclge_cmd_send(&hdev->hw, &desc, 1);
	if (status)
		dev_err(&hdev->pdev->dev,
			"Send txvlan protocol type command fail, ret =%d\n",
			status);

	return status;
}

static int hclge_init_vlan_config(struct hclge_dev *hdev)
{
#define HCLGE_DEF_VLAN_TYPE		0x8100

	struct hnae3_handle *handle;
	struct hclge_vport *vport;
	int ret;
	int i;

	ret = hclge_set_vlan_filter_ctrl(hdev, HCLGE_FILTER_TYPE_VF, true);
	if (ret)
		return ret;

	ret = hclge_set_vlan_filter_ctrl(hdev, HCLGE_FILTER_TYPE_PORT, true);
	if (ret)
		return ret;

	hdev->vlan_type_cfg.rx_in_fst_vlan_type = HCLGE_DEF_VLAN_TYPE;
	hdev->vlan_type_cfg.rx_in_sec_vlan_type = HCLGE_DEF_VLAN_TYPE;
	hdev->vlan_type_cfg.rx_ot_fst_vlan_type = HCLGE_DEF_VLAN_TYPE;
	hdev->vlan_type_cfg.rx_ot_sec_vlan_type = HCLGE_DEF_VLAN_TYPE;
	hdev->vlan_type_cfg.tx_ot_vlan_type = HCLGE_DEF_VLAN_TYPE;
	hdev->vlan_type_cfg.tx_in_vlan_type = HCLGE_DEF_VLAN_TYPE;

	ret = hclge_set_vlan_protocol_type(hdev);
	if (ret)
		return ret;

	for (i = 0; i < hdev->num_alloc_vport; i++) {
		vport = &hdev->vport[i];
		vport->txvlan_cfg.accept_tag1 = true;
		vport->txvlan_cfg.accept_untag1 = true;

		/* accept_tag2 and accept_untag2 are not supported on
		 * pdev revision(0x20), new revision support them. The
		 * value of this two fields will not return error when driver
		 * send command to fireware in revision(0x20).
		 * This two fields can not configured by user.
		 */
		vport->txvlan_cfg.accept_tag2 = true;
		vport->txvlan_cfg.accept_untag2 = true;

		vport->txvlan_cfg.insert_tag1_en = false;
		vport->txvlan_cfg.insert_tag2_en = false;
		vport->txvlan_cfg.default_tag1 = 0;
		vport->txvlan_cfg.default_tag2 = 0;

		ret = hclge_set_vlan_tx_offload_cfg(vport);
		if (ret)
			return ret;

		vport->rxvlan_cfg.strip_tag1_en = false;
		vport->rxvlan_cfg.strip_tag2_en = true;
		vport->rxvlan_cfg.vlan1_vlan_prionly = false;
		vport->rxvlan_cfg.vlan2_vlan_prionly = false;

		ret = hclge_set_vlan_rx_offload_cfg(vport);
		if (ret)
			return ret;
	}

	handle = &hdev->vport[0].nic;
	return hclge_set_vlan_filter(handle, htons(ETH_P_8021Q), 0, false);
}

int hclge_en_hw_strip_rxvtag(struct hnae3_handle *handle, bool enable)
{
	struct hclge_vport *vport = hclge_get_vport(handle);

	vport->rxvlan_cfg.strip_tag1_en = false;
	vport->rxvlan_cfg.strip_tag2_en = enable;
	vport->rxvlan_cfg.vlan1_vlan_prionly = false;
	vport->rxvlan_cfg.vlan2_vlan_prionly = false;

	return hclge_set_vlan_rx_offload_cfg(vport);
}

static int hclge_set_mac_mtu(struct hclge_dev *hdev, int new_mtu)
{
	struct hclge_config_max_frm_size_cmd *req;
	struct hclge_desc desc;
	int max_frm_size;
	int ret;

	max_frm_size = new_mtu + ETH_HLEN + ETH_FCS_LEN + VLAN_HLEN;

	if (max_frm_size < HCLGE_MAC_MIN_FRAME ||
	    max_frm_size > HCLGE_MAC_MAX_FRAME)
		return -EINVAL;

	max_frm_size = max(max_frm_size, HCLGE_MAC_DEFAULT_FRAME);

	hclge_cmd_setup_basic_desc(&desc, HCLGE_OPC_CONFIG_MAX_FRM_SIZE, false);

	req = (struct hclge_config_max_frm_size_cmd *)desc.data;
	req->max_frm_size = cpu_to_le16(max_frm_size);
	req->min_frm_size = HCLGE_MAC_MIN_FRAME;

	ret = hclge_cmd_send(&hdev->hw, &desc, 1);
	if (ret)
		dev_err(&hdev->pdev->dev, "set mtu fail, ret =%d.\n", ret);
	else
		hdev->mps = max_frm_size;

	return ret;
}

static int hclge_set_mtu(struct hnae3_handle *handle, int new_mtu)
{
	struct hclge_vport *vport = hclge_get_vport(handle);
	struct hclge_dev *hdev = vport->back;
	int ret;

	ret = hclge_set_mac_mtu(hdev, new_mtu);
	if (ret) {
		dev_err(&hdev->pdev->dev,
			"Change mtu fail, ret =%d\n", ret);
		return ret;
	}

	ret = hclge_buffer_alloc(hdev);
	if (ret)
		dev_err(&hdev->pdev->dev,
			"Allocate buffer fail, ret =%d\n", ret);

	return ret;
}

static int hclge_send_reset_tqp_cmd(struct hclge_dev *hdev, u16 queue_id,
				    bool enable)
{
	struct hclge_reset_tqp_queue_cmd *req;
	struct hclge_desc desc;
	int ret;

	hclge_cmd_setup_basic_desc(&desc, HCLGE_OPC_RESET_TQP_QUEUE, false);

	req = (struct hclge_reset_tqp_queue_cmd *)desc.data;
	req->tqp_id = cpu_to_le16(queue_id & HCLGE_RING_ID_MASK);
	hnae3_set_bit(req->reset_req, HCLGE_TQP_RESET_B, enable);

	ret = hclge_cmd_send(&hdev->hw, &desc, 1);
	if (ret) {
		dev_err(&hdev->pdev->dev,
			"Send tqp reset cmd error, status =%d\n", ret);
		return ret;
	}

	return 0;
}

static int hclge_get_reset_status(struct hclge_dev *hdev, u16 queue_id)
{
	struct hclge_reset_tqp_queue_cmd *req;
	struct hclge_desc desc;
	int ret;

	hclge_cmd_setup_basic_desc(&desc, HCLGE_OPC_RESET_TQP_QUEUE, true);

	req = (struct hclge_reset_tqp_queue_cmd *)desc.data;
	req->tqp_id = cpu_to_le16(queue_id & HCLGE_RING_ID_MASK);

	ret = hclge_cmd_send(&hdev->hw, &desc, 1);
	if (ret) {
		dev_err(&hdev->pdev->dev,
			"Get reset status error, status =%d\n", ret);
		return ret;
	}

	return hnae3_get_bit(req->ready_to_reset, HCLGE_TQP_RESET_B);
}

static u16 hclge_covert_handle_qid_global(struct hnae3_handle *handle,
					  u16 queue_id)
{
	struct hnae3_queue *queue;
	struct hclge_tqp *tqp;

	queue = handle->kinfo.tqp[queue_id];
	tqp = container_of(queue, struct hclge_tqp, q);

	return tqp->index;
}

void hclge_reset_tqp(struct hnae3_handle *handle, u16 queue_id)
{
	struct hclge_vport *vport = hclge_get_vport(handle);
	struct hclge_dev *hdev = vport->back;
	int reset_try_times = 0;
	int reset_status;
	u16 queue_gid;
	int ret;

	if (test_bit(HCLGE_STATE_RST_HANDLING, &hdev->state))
		return;

	queue_gid = hclge_covert_handle_qid_global(handle, queue_id);

	ret = hclge_tqp_enable(hdev, queue_id, 0, false);
	if (ret) {
		dev_warn(&hdev->pdev->dev, "Disable tqp fail, ret = %d\n", ret);
		return;
	}

	ret = hclge_send_reset_tqp_cmd(hdev, queue_gid, true);
	if (ret) {
		dev_warn(&hdev->pdev->dev,
			 "Send reset tqp cmd fail, ret = %d\n", ret);
		return;
	}

	reset_try_times = 0;
	while (reset_try_times++ < HCLGE_TQP_RESET_TRY_TIMES) {
		/* Wait for tqp hw reset */
		msleep(20);
		reset_status = hclge_get_reset_status(hdev, queue_gid);
		if (reset_status)
			break;
	}

	if (reset_try_times >= HCLGE_TQP_RESET_TRY_TIMES) {
		dev_warn(&hdev->pdev->dev, "Reset TQP fail\n");
		return;
	}

	ret = hclge_send_reset_tqp_cmd(hdev, queue_gid, false);
	if (ret) {
		dev_warn(&hdev->pdev->dev,
			 "Deassert the soft reset fail, ret = %d\n", ret);
		return;
	}
}

void hclge_reset_vf_queue(struct hclge_vport *vport, u16 queue_id)
{
	struct hclge_dev *hdev = vport->back;
	int reset_try_times = 0;
	int reset_status;
	u16 queue_gid;
	int ret;

	queue_gid = hclge_covert_handle_qid_global(&vport->nic, queue_id);

	ret = hclge_send_reset_tqp_cmd(hdev, queue_gid, true);
	if (ret) {
		dev_warn(&hdev->pdev->dev,
			 "Send reset tqp cmd fail, ret = %d\n", ret);
		return;
	}

	reset_try_times = 0;
	while (reset_try_times++ < HCLGE_TQP_RESET_TRY_TIMES) {
		/* Wait for tqp hw reset */
		msleep(20);
		reset_status = hclge_get_reset_status(hdev, queue_gid);
		if (reset_status)
			break;
	}

	if (reset_try_times >= HCLGE_TQP_RESET_TRY_TIMES) {
		dev_warn(&hdev->pdev->dev, "Reset TQP fail\n");
		return;
	}

	ret = hclge_send_reset_tqp_cmd(hdev, queue_gid, false);
	if (ret)
		dev_warn(&hdev->pdev->dev,
			 "Deassert the soft reset fail, ret = %d\n", ret);
}

static u32 hclge_get_fw_version(struct hnae3_handle *handle)
{
	struct hclge_vport *vport = hclge_get_vport(handle);
	struct hclge_dev *hdev = vport->back;

	return hdev->fw_version;
}

static void hclge_get_flowctrl_adv(struct hnae3_handle *handle,
				   u32 *flowctrl_adv)
{
	struct hclge_vport *vport = hclge_get_vport(handle);
	struct hclge_dev *hdev = vport->back;
	struct phy_device *phydev = hdev->hw.mac.phydev;

	if (!phydev)
		return;

	*flowctrl_adv |= (phydev->advertising & ADVERTISED_Pause) |
			 (phydev->advertising & ADVERTISED_Asym_Pause);
}

static void hclge_set_flowctrl_adv(struct hclge_dev *hdev, u32 rx_en, u32 tx_en)
{
	struct phy_device *phydev = hdev->hw.mac.phydev;

	if (!phydev)
		return;

	phydev->advertising &= ~(ADVERTISED_Pause | ADVERTISED_Asym_Pause);

	if (rx_en)
		phydev->advertising |= ADVERTISED_Pause | ADVERTISED_Asym_Pause;

	if (tx_en)
		phydev->advertising ^= ADVERTISED_Asym_Pause;
}

static int hclge_cfg_pauseparam(struct hclge_dev *hdev, u32 rx_en, u32 tx_en)
{
	int ret;

	if (rx_en && tx_en)
		hdev->fc_mode_last_time = HCLGE_FC_FULL;
	else if (rx_en && !tx_en)
		hdev->fc_mode_last_time = HCLGE_FC_RX_PAUSE;
	else if (!rx_en && tx_en)
		hdev->fc_mode_last_time = HCLGE_FC_TX_PAUSE;
	else
		hdev->fc_mode_last_time = HCLGE_FC_NONE;

	if (hdev->tm_info.fc_mode == HCLGE_FC_PFC)
		return 0;

	ret = hclge_mac_pause_en_cfg(hdev, tx_en, rx_en);
	if (ret) {
		dev_err(&hdev->pdev->dev, "configure pauseparam error, ret = %d.\n",
			ret);
		return ret;
	}

	hdev->tm_info.fc_mode = hdev->fc_mode_last_time;

	return 0;
}

int hclge_cfg_flowctrl(struct hclge_dev *hdev)
{
	struct phy_device *phydev = hdev->hw.mac.phydev;
	u16 remote_advertising = 0;
	u16 local_advertising = 0;
	u32 rx_pause, tx_pause;
	u8 flowctl;

	if (!phydev->link || !phydev->autoneg)
		return 0;

	if (phydev->advertising & ADVERTISED_Pause)
		local_advertising = ADVERTISE_PAUSE_CAP;

	if (phydev->advertising & ADVERTISED_Asym_Pause)
		local_advertising |= ADVERTISE_PAUSE_ASYM;

	if (phydev->pause)
		remote_advertising = LPA_PAUSE_CAP;

	if (phydev->asym_pause)
		remote_advertising |= LPA_PAUSE_ASYM;

	flowctl = mii_resolve_flowctrl_fdx(local_advertising,
					   remote_advertising);
	tx_pause = flowctl & FLOW_CTRL_TX;
	rx_pause = flowctl & FLOW_CTRL_RX;

	if (phydev->duplex == HCLGE_MAC_HALF) {
		tx_pause = 0;
		rx_pause = 0;
	}

	return hclge_cfg_pauseparam(hdev, rx_pause, tx_pause);
}

static void hclge_get_pauseparam(struct hnae3_handle *handle, u32 *auto_neg,
				 u32 *rx_en, u32 *tx_en)
{
	struct hclge_vport *vport = hclge_get_vport(handle);
	struct hclge_dev *hdev = vport->back;

	*auto_neg = hclge_get_autoneg(handle);

	if (hdev->tm_info.fc_mode == HCLGE_FC_PFC) {
		*rx_en = 0;
		*tx_en = 0;
		return;
	}

	if (hdev->tm_info.fc_mode == HCLGE_FC_RX_PAUSE) {
		*rx_en = 1;
		*tx_en = 0;
	} else if (hdev->tm_info.fc_mode == HCLGE_FC_TX_PAUSE) {
		*tx_en = 1;
		*rx_en = 0;
	} else if (hdev->tm_info.fc_mode == HCLGE_FC_FULL) {
		*rx_en = 1;
		*tx_en = 1;
	} else {
		*rx_en = 0;
		*tx_en = 0;
	}
}

static int hclge_set_pauseparam(struct hnae3_handle *handle, u32 auto_neg,
				u32 rx_en, u32 tx_en)
{
	struct hclge_vport *vport = hclge_get_vport(handle);
	struct hclge_dev *hdev = vport->back;
	struct phy_device *phydev = hdev->hw.mac.phydev;
	u32 fc_autoneg;

	fc_autoneg = hclge_get_autoneg(handle);
	if (auto_neg != fc_autoneg) {
		dev_info(&hdev->pdev->dev,
			 "To change autoneg please use: ethtool -s <dev> autoneg <on|off>\n");
		return -EOPNOTSUPP;
	}

	if (hdev->tm_info.fc_mode == HCLGE_FC_PFC) {
		dev_info(&hdev->pdev->dev,
			 "Priority flow control enabled. Cannot set link flow control.\n");
		return -EOPNOTSUPP;
	}

	hclge_set_flowctrl_adv(hdev, rx_en, tx_en);

	if (!fc_autoneg)
		return hclge_cfg_pauseparam(hdev, rx_en, tx_en);

	/* Only support flow control negotiation for netdev with
	 * phy attached for now.
	 */
	if (!phydev)
		return -EOPNOTSUPP;

	return phy_start_aneg(phydev);
}

static void hclge_get_ksettings_an_result(struct hnae3_handle *handle,
					  u8 *auto_neg, u32 *speed, u8 *duplex)
{
	struct hclge_vport *vport = hclge_get_vport(handle);
	struct hclge_dev *hdev = vport->back;

	if (speed)
		*speed = hdev->hw.mac.speed;
	if (duplex)
		*duplex = hdev->hw.mac.duplex;
	if (auto_neg)
		*auto_neg = hdev->hw.mac.autoneg;
}

static void hclge_get_media_type(struct hnae3_handle *handle, u8 *media_type)
{
	struct hclge_vport *vport = hclge_get_vport(handle);
	struct hclge_dev *hdev = vport->back;

	if (media_type)
		*media_type = hdev->hw.mac.media_type;
}

static void hclge_get_mdix_mode(struct hnae3_handle *handle,
				u8 *tp_mdix_ctrl, u8 *tp_mdix)
{
	struct hclge_vport *vport = hclge_get_vport(handle);
	struct hclge_dev *hdev = vport->back;
	struct phy_device *phydev = hdev->hw.mac.phydev;
	int mdix_ctrl, mdix, retval, is_resolved;

	if (!phydev) {
		*tp_mdix_ctrl = ETH_TP_MDI_INVALID;
		*tp_mdix = ETH_TP_MDI_INVALID;
		return;
	}

	phy_write(phydev, HCLGE_PHY_PAGE_REG, HCLGE_PHY_PAGE_MDIX);

	retval = phy_read(phydev, HCLGE_PHY_CSC_REG);
	mdix_ctrl = hnae3_get_field(retval, HCLGE_PHY_MDIX_CTRL_M,
				    HCLGE_PHY_MDIX_CTRL_S);

	retval = phy_read(phydev, HCLGE_PHY_CSS_REG);
	mdix = hnae3_get_bit(retval, HCLGE_PHY_MDIX_STATUS_B);
	is_resolved = hnae3_get_bit(retval, HCLGE_PHY_SPEED_DUP_RESOLVE_B);

	phy_write(phydev, HCLGE_PHY_PAGE_REG, HCLGE_PHY_PAGE_COPPER);

	switch (mdix_ctrl) {
	case 0x0:
		*tp_mdix_ctrl = ETH_TP_MDI;
		break;
	case 0x1:
		*tp_mdix_ctrl = ETH_TP_MDI_X;
		break;
	case 0x3:
		*tp_mdix_ctrl = ETH_TP_MDI_AUTO;
		break;
	default:
		*tp_mdix_ctrl = ETH_TP_MDI_INVALID;
		break;
	}

	if (!is_resolved)
		*tp_mdix = ETH_TP_MDI_INVALID;
	else if (mdix)
		*tp_mdix = ETH_TP_MDI_X;
	else
		*tp_mdix = ETH_TP_MDI;
}

static int hclge_init_instance_hw(struct hclge_dev *hdev)
{
	return hclge_mac_connect_phy(hdev);
}

static void hclge_uninit_instance_hw(struct hclge_dev *hdev)
{
	hclge_mac_disconnect_phy(hdev);
}

static int hclge_init_client_instance(struct hnae3_client *client,
				      struct hnae3_ae_dev *ae_dev)
{
	struct hclge_dev *hdev = ae_dev->priv;
	struct hclge_vport *vport;
	int i, ret;

	for (i = 0; i <  hdev->num_vmdq_vport + 1; i++) {
		vport = &hdev->vport[i];

		switch (client->type) {
		case HNAE3_CLIENT_KNIC:

			hdev->nic_client = client;
			vport->nic.client = client;
			ret = client->ops->init_instance(&vport->nic);
			if (ret)
				return ret;

			ret = hclge_init_instance_hw(hdev);
			if (ret) {
			        client->ops->uninit_instance(&vport->nic,
			                                     0);
			        return ret;
			}

			if (hdev->roce_client &&
			    hnae3_dev_roce_supported(hdev)) {
				struct hnae3_client *rc = hdev->roce_client;

				ret = hclge_init_roce_base_info(vport);
				if (ret)
					return ret;

				ret = rc->ops->init_instance(&vport->roce);
				if (ret)
					return ret;
			}

			break;
		case HNAE3_CLIENT_UNIC:
			hdev->nic_client = client;
			vport->nic.client = client;

			ret = client->ops->init_instance(&vport->nic);
			if (ret)
				return ret;

			break;
		case HNAE3_CLIENT_ROCE:
			if (hnae3_dev_roce_supported(hdev)) {
				hdev->roce_client = client;
				vport->roce.client = client;
			}

			if (hdev->roce_client && hdev->nic_client) {
				ret = hclge_init_roce_base_info(vport);
				if (ret)
					return ret;

				ret = client->ops->init_instance(&vport->roce);
				if (ret)
					return ret;
			}
		}
	}

	return 0;
}

static void hclge_uninit_client_instance(struct hnae3_client *client,
					 struct hnae3_ae_dev *ae_dev)
{
	struct hclge_dev *hdev = ae_dev->priv;
	struct hclge_vport *vport;
	int i;

	for (i = 0; i < hdev->num_vmdq_vport + 1; i++) {
		vport = &hdev->vport[i];
		if (hdev->roce_client) {
			hdev->roce_client->ops->uninit_instance(&vport->roce,
								0);
			hdev->roce_client = NULL;
			vport->roce.client = NULL;
		}
		if (client->type == HNAE3_CLIENT_ROCE)
			return;
		if (client->ops->uninit_instance) {
			hclge_uninit_instance_hw(hdev);
			client->ops->uninit_instance(&vport->nic, 0);
			hdev->nic_client = NULL;
			vport->nic.client = NULL;
		}
	}
}

static int hclge_pci_init(struct hclge_dev *hdev)
{
	struct pci_dev *pdev = hdev->pdev;
	struct hclge_hw *hw;
	int ret;

	ret = pci_enable_device(pdev);
	if (ret) {
		dev_err(&pdev->dev, "failed to enable PCI device\n");
		return ret;
	}

	ret = dma_set_mask_and_coherent(&pdev->dev, DMA_BIT_MASK(64));
	if (ret) {
		ret = dma_set_mask_and_coherent(&pdev->dev, DMA_BIT_MASK(32));
		if (ret) {
			dev_err(&pdev->dev,
				"can't set consistent PCI DMA");
			goto err_disable_device;
		}
		dev_warn(&pdev->dev, "set DMA mask to 32 bits\n");
	}

	ret = pci_request_regions(pdev, HCLGE_DRIVER_NAME);
	if (ret) {
		dev_err(&pdev->dev, "PCI request regions failed %d\n", ret);
		goto err_disable_device;
	}

	pci_set_master(pdev);
	hw = &hdev->hw;
	hw->io_base = pcim_iomap(pdev, 2, 0);
	if (!hw->io_base) {
		dev_err(&pdev->dev, "Can't map configuration register space\n");
		ret = -ENOMEM;
		goto err_clr_master;
	}

	hdev->num_req_vfs = pci_sriov_get_totalvfs(pdev);

	return 0;
err_clr_master:
	pci_clear_master(pdev);
	pci_release_regions(pdev);
err_disable_device:
	pci_disable_device(pdev);

	return ret;
}

static void hclge_pci_uninit(struct hclge_dev *hdev)
{
	struct pci_dev *pdev = hdev->pdev;

	pcim_iounmap(pdev, hdev->hw.io_base);
	pci_free_irq_vectors(pdev);
	pci_clear_master(pdev);
	pci_release_mem_regions(pdev);
	pci_disable_device(pdev);
}

static void hclge_state_init(struct hclge_dev *hdev)
{
	set_bit(HCLGE_STATE_SERVICE_INITED, &hdev->state);
	set_bit(HCLGE_STATE_DOWN, &hdev->state);
	clear_bit(HCLGE_STATE_RST_SERVICE_SCHED, &hdev->state);
	clear_bit(HCLGE_STATE_RST_HANDLING, &hdev->state);
	clear_bit(HCLGE_STATE_MBX_SERVICE_SCHED, &hdev->state);
	clear_bit(HCLGE_STATE_MBX_HANDLING, &hdev->state);
}

static void hclge_state_uninit(struct hclge_dev *hdev)
{
	set_bit(HCLGE_STATE_DOWN, &hdev->state);

	if (hdev->service_timer.function)
		del_timer_sync(&hdev->service_timer);
	if (hdev->service_task.func)
		cancel_work_sync(&hdev->service_task);
	if (hdev->rst_service_task.func)
		cancel_work_sync(&hdev->rst_service_task);
	if (hdev->mbx_service_task.func)
		cancel_work_sync(&hdev->mbx_service_task);
}

static int hclge_init_ae_dev(struct hnae3_ae_dev *ae_dev)
{
	struct pci_dev *pdev = ae_dev->pdev;
	struct hclge_dev *hdev;
	int ret;

	hdev = devm_kzalloc(&pdev->dev, sizeof(*hdev), GFP_KERNEL);
	if (!hdev) {
		ret = -ENOMEM;
		goto out;
	}

	hdev->pdev = pdev;
	hdev->ae_dev = ae_dev;
	hdev->reset_type = HNAE3_NONE_RESET;
	ae_dev->priv = hdev;

	ret = hclge_pci_init(hdev);
	if (ret) {
		dev_err(&pdev->dev, "PCI init failed\n");
		goto out;
	}

	/* Firmware command queue initialize */
	ret = hclge_cmd_queue_init(hdev);
	if (ret) {
		dev_err(&pdev->dev, "Cmd queue init failed, ret = %d.\n", ret);
		goto err_pci_uninit;
	}

	/* Firmware command initialize */
	ret = hclge_cmd_init(hdev);
	if (ret)
		goto err_cmd_uninit;

	ret = hclge_get_cap(hdev);
	if (ret) {
		dev_err(&pdev->dev, "get hw capability error, ret = %d.\n",
			ret);
		goto err_cmd_uninit;
	}

	ret = hclge_configure(hdev);
	if (ret) {
		dev_err(&pdev->dev, "Configure dev error, ret = %d.\n", ret);
		goto err_cmd_uninit;
	}

	ret = hclge_init_msi(hdev);
	if (ret) {
		dev_err(&pdev->dev, "Init MSI/MSI-X error, ret = %d.\n", ret);
		goto err_cmd_uninit;
	}

	ret = hclge_misc_irq_init(hdev);
	if (ret) {
		dev_err(&pdev->dev,
			"Misc IRQ(vector0) init error, ret = %d.\n",
			ret);
		goto err_msi_uninit;
	}

	ret = hclge_alloc_tqps(hdev);
	if (ret) {
		dev_err(&pdev->dev, "Allocate TQPs error, ret = %d.\n", ret);
		goto err_msi_irq_uninit;
	}

	ret = hclge_alloc_vport(hdev);
	if (ret) {
		dev_err(&pdev->dev, "Allocate vport error, ret = %d.\n", ret);
		goto err_msi_irq_uninit;
	}

	ret = hclge_map_tqp(hdev);
	if (ret) {
		dev_err(&pdev->dev, "Map tqp error, ret = %d.\n", ret);
		goto err_msi_irq_uninit;
	}

	if (hdev->hw.mac.media_type == HNAE3_MEDIA_TYPE_COPPER) {
		ret = hclge_mac_mdio_config(hdev);
		if (ret) {
			dev_err(&hdev->pdev->dev,
				"mdio config fail ret=%d\n", ret);
			goto err_msi_irq_uninit;
		}
	}

	ret = hclge_mac_init(hdev);
	if (ret) {
		dev_err(&pdev->dev, "Mac init error, ret = %d\n", ret);
		goto err_mdiobus_unreg;
	}

	ret = hclge_config_tso(hdev, HCLGE_TSO_MSS_MIN, HCLGE_TSO_MSS_MAX);
	if (ret) {
		dev_err(&pdev->dev, "Enable tso fail, ret =%d\n", ret);
		goto err_mdiobus_unreg;
	}

	ret = hclge_init_vlan_config(hdev);
	if (ret) {
		dev_err(&pdev->dev, "VLAN init fail, ret =%d\n", ret);
		goto err_mdiobus_unreg;
	}

	ret = hclge_tm_schd_init(hdev);
	if (ret) {
		dev_err(&pdev->dev, "tm schd init fail, ret =%d\n", ret);
		goto err_mdiobus_unreg;
	}

	hclge_rss_init_cfg(hdev);
	ret = hclge_rss_init_hw(hdev);
	if (ret) {
		dev_err(&pdev->dev, "Rss init fail, ret =%d\n", ret);
		goto err_mdiobus_unreg;
	}

	ret = init_mgr_tbl(hdev);
	if (ret) {
		dev_err(&pdev->dev, "manager table init fail, ret =%d\n", ret);
		goto err_mdiobus_unreg;
	}

	hclge_dcb_ops_set(hdev);

	timer_setup(&hdev->service_timer, hclge_service_timer, 0);
	INIT_WORK(&hdev->service_task, hclge_service_task);
	INIT_WORK(&hdev->rst_service_task, hclge_reset_service_task);
	INIT_WORK(&hdev->mbx_service_task, hclge_mailbox_service_task);

	hclge_clear_all_event_cause(hdev);

	/* Enable MISC vector(vector0) */
	hclge_enable_vector(&hdev->misc_vector, true);

	hclge_state_init(hdev);

	pr_info("%s driver initialization finished.\n", HCLGE_DRIVER_NAME);
	return 0;

err_mdiobus_unreg:
	if (hdev->hw.mac.phydev)
		mdiobus_unregister(hdev->hw.mac.mdio_bus);
err_msi_irq_uninit:
	hclge_misc_irq_uninit(hdev);
err_msi_uninit:
	pci_free_irq_vectors(pdev);
err_cmd_uninit:
	hclge_destroy_cmd_queue(&hdev->hw);
err_pci_uninit:
	pcim_iounmap(pdev, hdev->hw.io_base);
	pci_clear_master(pdev);
	pci_release_regions(pdev);
	pci_disable_device(pdev);
out:
	return ret;
}

static void hclge_stats_clear(struct hclge_dev *hdev)
{
	memset(&hdev->hw_stats, 0, sizeof(hdev->hw_stats));
}

static int hclge_reset_ae_dev(struct hnae3_ae_dev *ae_dev)
{
	struct hclge_dev *hdev = ae_dev->priv;
	struct pci_dev *pdev = ae_dev->pdev;
	int ret;

	set_bit(HCLGE_STATE_DOWN, &hdev->state);

	hclge_stats_clear(hdev);
	memset(hdev->vlan_table, 0, sizeof(hdev->vlan_table));

	ret = hclge_cmd_init(hdev);
	if (ret) {
		dev_err(&pdev->dev, "Cmd queue init failed\n");
		return ret;
	}

	ret = hclge_get_cap(hdev);
	if (ret) {
		dev_err(&pdev->dev, "get hw capability error, ret = %d.\n",
			ret);
		return ret;
	}

	ret = hclge_configure(hdev);
	if (ret) {
		dev_err(&pdev->dev, "Configure dev error, ret = %d.\n", ret);
		return ret;
	}

	ret = hclge_map_tqp(hdev);
	if (ret) {
		dev_err(&pdev->dev, "Map tqp error, ret = %d.\n", ret);
		return ret;
	}

	ret = hclge_mac_init(hdev);
	if (ret) {
		dev_err(&pdev->dev, "Mac init error, ret = %d\n", ret);
		return ret;
	}

	ret = hclge_config_tso(hdev, HCLGE_TSO_MSS_MIN, HCLGE_TSO_MSS_MAX);
	if (ret) {
		dev_err(&pdev->dev, "Enable tso fail, ret =%d\n", ret);
		return ret;
	}

	ret = hclge_init_vlan_config(hdev);
	if (ret) {
		dev_err(&pdev->dev, "VLAN init fail, ret =%d\n", ret);
		return ret;
	}

	ret = hclge_tm_init_hw(hdev);
	if (ret) {
		dev_err(&pdev->dev, "tm init hw fail, ret =%d\n", ret);
		return ret;
	}

	ret = hclge_rss_init_hw(hdev);
	if (ret) {
		dev_err(&pdev->dev, "Rss init fail, ret =%d\n", ret);
		return ret;
	}

	dev_info(&pdev->dev, "Reset done, %s driver initialization finished.\n",
		 HCLGE_DRIVER_NAME);

	return 0;
}

static void hclge_uninit_ae_dev(struct hnae3_ae_dev *ae_dev)
{
	struct hclge_dev *hdev = ae_dev->priv;
	struct hclge_mac *mac = &hdev->hw.mac;

	hclge_state_uninit(hdev);

	if (mac->phydev)
		mdiobus_unregister(mac->mdio_bus);

	/* Disable MISC vector(vector0) */
	hclge_enable_vector(&hdev->misc_vector, false);
	synchronize_irq(hdev->misc_vector.vector_irq);

	hclge_destroy_cmd_queue(&hdev->hw);
	hclge_misc_irq_uninit(hdev);
	hclge_pci_uninit(hdev);
	ae_dev->priv = NULL;
}

static u32 hclge_get_max_channels(struct hnae3_handle *handle)
{
	struct hnae3_knic_private_info *kinfo = &handle->kinfo;
	struct hclge_vport *vport = hclge_get_vport(handle);
	struct hclge_dev *hdev = vport->back;

	return min_t(u32, hdev->rss_size_max * kinfo->num_tc, hdev->num_tqps);
}

static void hclge_get_channels(struct hnae3_handle *handle,
			       struct ethtool_channels *ch)
{
	struct hclge_vport *vport = hclge_get_vport(handle);

	ch->max_combined = hclge_get_max_channels(handle);
	ch->other_count = 1;
	ch->max_other = 1;
	ch->combined_count = vport->alloc_tqps;
}

static void hclge_get_tqps_and_rss_info(struct hnae3_handle *handle,
					u16 *free_tqps, u16 *max_rss_size)
{
	struct hclge_vport *vport = hclge_get_vport(handle);
	struct hclge_dev *hdev = vport->back;
<<<<<<< HEAD
	struct phy_device *phydev = hdev->hw.mac.phydev;
	int mdix_ctrl, mdix, retval, is_resolved;

	if (!phydev) {
		*tp_mdix_ctrl = ETH_TP_MDI_INVALID;
		*tp_mdix = ETH_TP_MDI_INVALID;
		return;
	}

	phy_write(phydev, HCLGE_PHY_PAGE_REG, HCLGE_PHY_PAGE_MDIX);

	retval = phy_read(phydev, HCLGE_PHY_CSC_REG);
	mdix_ctrl = hnae_get_field(retval, HCLGE_PHY_MDIX_CTRL_M,
				   HCLGE_PHY_MDIX_CTRL_S);

	retval = phy_read(phydev, HCLGE_PHY_CSS_REG);
	mdix = hnae_get_bit(retval, HCLGE_PHY_MDIX_STATUS_B);
	is_resolved = hnae_get_bit(retval, HCLGE_PHY_SPEED_DUP_RESOLVE_B);

	phy_write(phydev, HCLGE_PHY_PAGE_REG, HCLGE_PHY_PAGE_COPPER);

	switch (mdix_ctrl) {
	case 0x0:
		*tp_mdix_ctrl = ETH_TP_MDI;
		break;
	case 0x1:
		*tp_mdix_ctrl = ETH_TP_MDI_X;
		break;
	case 0x3:
		*tp_mdix_ctrl = ETH_TP_MDI_AUTO;
		break;
	default:
		*tp_mdix_ctrl = ETH_TP_MDI_INVALID;
		break;
	}

	if (!is_resolved)
		*tp_mdix = ETH_TP_MDI_INVALID;
	else if (mdix)
		*tp_mdix = ETH_TP_MDI_X;
	else
		*tp_mdix = ETH_TP_MDI;
}

static int hclge_init_client_instance(struct hnae3_client *client,
				      struct hnae3_ae_dev *ae_dev)
{
	struct hclge_dev *hdev = ae_dev->priv;
	struct hclge_vport *vport;
	int i, ret;

	for (i = 0; i <  hdev->num_vmdq_vport + 1; i++) {
		vport = &hdev->vport[i];

		switch (client->type) {
		case HNAE3_CLIENT_KNIC:

			hdev->nic_client = client;
			vport->nic.client = client;
			ret = client->ops->init_instance(&vport->nic);
			if (ret)
				goto err;

			if (hdev->roce_client &&
			    hnae3_dev_roce_supported(hdev)) {
				struct hnae3_client *rc = hdev->roce_client;

				ret = hclge_init_roce_base_info(vport);
				if (ret)
					goto err;

				ret = rc->ops->init_instance(&vport->roce);
				if (ret)
					goto err;
			}

			break;
		case HNAE3_CLIENT_UNIC:
			hdev->nic_client = client;
			vport->nic.client = client;

			ret = client->ops->init_instance(&vport->nic);
			if (ret)
				goto err;

			break;
		case HNAE3_CLIENT_ROCE:
			if (hnae3_dev_roce_supported(hdev)) {
				hdev->roce_client = client;
				vport->roce.client = client;
			}

			if (hdev->roce_client && hdev->nic_client) {
				ret = hclge_init_roce_base_info(vport);
				if (ret)
					goto err;

				ret = client->ops->init_instance(&vport->roce);
				if (ret)
					goto err;
			}
		}
	}
=======
	u16 temp_tqps = 0;
	int i;
>>>>>>> e021bb4f

	for (i = 0; i < hdev->num_tqps; i++) {
		if (!hdev->htqp[i].alloced)
			temp_tqps++;
	}
	*free_tqps = temp_tqps;
	*max_rss_size = hdev->rss_size_max;
}

static void hclge_release_tqp(struct hclge_vport *vport)
{
	struct hnae3_knic_private_info *kinfo = &vport->nic.kinfo;
	struct hclge_dev *hdev = vport->back;
	int i;

<<<<<<< HEAD
	for (i = 0; i < hdev->num_vmdq_vport + 1; i++) {
		vport = &hdev->vport[i];
		if (hdev->roce_client) {
			hdev->roce_client->ops->uninit_instance(&vport->roce,
								0);
			hdev->roce_client = NULL;
			vport->roce.client = NULL;
		}
		if (client->type == HNAE3_CLIENT_ROCE)
			return;
		if (client->ops->uninit_instance) {
			client->ops->uninit_instance(&vport->nic, 0);
			hdev->nic_client = NULL;
			vport->nic.client = NULL;
		}
=======
	for (i = 0; i < kinfo->num_tqps; i++) {
		struct hclge_tqp *tqp =
			container_of(kinfo->tqp[i], struct hclge_tqp, q);

		tqp->q.handle = NULL;
		tqp->q.tqp_index = 0;
		tqp->alloced = false;
>>>>>>> e021bb4f
	}

	devm_kfree(&hdev->pdev->dev, kinfo->tqp);
	kinfo->tqp = NULL;
}

static int hclge_set_channels(struct hnae3_handle *handle, u32 new_tqps_num)
{
	struct hclge_vport *vport = hclge_get_vport(handle);
	struct hnae3_knic_private_info *kinfo = &vport->nic.kinfo;
	struct hclge_dev *hdev = vport->back;
	int cur_rss_size = kinfo->rss_size;
	int cur_tqps = kinfo->num_tqps;
	u16 tc_offset[HCLGE_MAX_TC_NUM];
	u16 tc_valid[HCLGE_MAX_TC_NUM];
	u16 tc_size[HCLGE_MAX_TC_NUM];
	u16 roundup_size;
	u32 *rss_indir;
	int ret, i;

	/* Free old tqps, and reallocate with new tqp number when nic setup */
	hclge_release_tqp(vport);

	ret = hclge_knic_setup(vport, new_tqps_num, kinfo->num_desc);
	if (ret) {
		dev_err(&hdev->pdev->dev, "setup nic fail, ret =%d\n", ret);
		return ret;
	}

	ret = hclge_map_tqp_to_vport(hdev, vport);
	if (ret) {
		dev_err(&hdev->pdev->dev, "map vport tqp fail, ret =%d\n", ret);
		return ret;
	}

	ret = hclge_tm_schd_init(hdev);
	if (ret) {
		dev_err(&hdev->pdev->dev, "tm schd init fail, ret =%d\n", ret);
		return ret;
	}

	roundup_size = roundup_pow_of_two(kinfo->rss_size);
	roundup_size = ilog2(roundup_size);
	/* Set the RSS TC mode according to the new RSS size */
	for (i = 0; i < HCLGE_MAX_TC_NUM; i++) {
		tc_valid[i] = 0;

		if (!(hdev->hw_tc_map & BIT(i)))
			continue;

		tc_valid[i] = 1;
		tc_size[i] = roundup_size;
		tc_offset[i] = kinfo->rss_size * i;
	}
	ret = hclge_set_rss_tc_mode(hdev, tc_valid, tc_size, tc_offset);
	if (ret)
		return ret;

	/* Reinitializes the rss indirect table according to the new RSS size */
	rss_indir = kcalloc(HCLGE_RSS_IND_TBL_SIZE, sizeof(u32), GFP_KERNEL);
	if (!rss_indir)
		return -ENOMEM;

	for (i = 0; i < HCLGE_RSS_IND_TBL_SIZE; i++)
		rss_indir[i] = i % kinfo->rss_size;

	ret = hclge_set_rss(handle, rss_indir, NULL, 0);
	if (ret)
		dev_err(&hdev->pdev->dev, "set rss indir table fail, ret=%d\n",
			ret);

	kfree(rss_indir);

	if (!ret)
		dev_info(&hdev->pdev->dev,
			 "Channels changed, rss_size from %d to %d, tqps from %d to %d",
			 cur_rss_size, kinfo->rss_size,
			 cur_tqps, kinfo->rss_size * kinfo->num_tc);

	return ret;
}

static int hclge_get_regs_num(struct hclge_dev *hdev, u32 *regs_num_32_bit,
			      u32 *regs_num_64_bit)
{
	struct hclge_desc desc;
	u32 total_num;
	int ret;

	hclge_cmd_setup_basic_desc(&desc, HCLGE_OPC_QUERY_REG_NUM, true);
	ret = hclge_cmd_send(&hdev->hw, &desc, 1);
	if (ret) {
		dev_err(&hdev->pdev->dev,
			"Query register number cmd failed, ret = %d.\n", ret);
		return ret;
	}

	*regs_num_32_bit = le32_to_cpu(desc.data[0]);
	*regs_num_64_bit = le32_to_cpu(desc.data[1]);

	total_num = *regs_num_32_bit + *regs_num_64_bit;
	if (!total_num)
		return -EINVAL;

	return 0;
}

static int hclge_get_32_bit_regs(struct hclge_dev *hdev, u32 regs_num,
				 void *data)
{
#define HCLGE_32_BIT_REG_RTN_DATANUM 8

	struct hclge_desc *desc;
	u32 *reg_val = data;
	__le32 *desc_data;
	int cmd_num;
	int i, k, n;
	int ret;

	if (regs_num == 0)
		return 0;

	cmd_num = DIV_ROUND_UP(regs_num + 2, HCLGE_32_BIT_REG_RTN_DATANUM);
	desc = kcalloc(cmd_num, sizeof(struct hclge_desc), GFP_KERNEL);
	if (!desc)
		return -ENOMEM;

	hclge_cmd_setup_basic_desc(&desc[0], HCLGE_OPC_QUERY_32_BIT_REG, true);
	ret = hclge_cmd_send(&hdev->hw, desc, cmd_num);
	if (ret) {
		dev_err(&hdev->pdev->dev,
			"Query 32 bit register cmd failed, ret = %d.\n", ret);
		kfree(desc);
		return ret;
	}

	for (i = 0; i < cmd_num; i++) {
		if (i == 0) {
			desc_data = (__le32 *)(&desc[i].data[0]);
			n = HCLGE_32_BIT_REG_RTN_DATANUM - 2;
		} else {
			desc_data = (__le32 *)(&desc[i]);
			n = HCLGE_32_BIT_REG_RTN_DATANUM;
		}
		for (k = 0; k < n; k++) {
			*reg_val++ = le32_to_cpu(*desc_data++);

			regs_num--;
			if (!regs_num)
				break;
		}
	}

	kfree(desc);
	return 0;
}

static int hclge_get_64_bit_regs(struct hclge_dev *hdev, u32 regs_num,
				 void *data)
{
#define HCLGE_64_BIT_REG_RTN_DATANUM 4

	struct hclge_desc *desc;
	u64 *reg_val = data;
	__le64 *desc_data;
	int cmd_num;
	int i, k, n;
	int ret;

	if (regs_num == 0)
		return 0;

	cmd_num = DIV_ROUND_UP(regs_num + 1, HCLGE_64_BIT_REG_RTN_DATANUM);
	desc = kcalloc(cmd_num, sizeof(struct hclge_desc), GFP_KERNEL);
	if (!desc)
		return -ENOMEM;

	hclge_cmd_setup_basic_desc(&desc[0], HCLGE_OPC_QUERY_64_BIT_REG, true);
	ret = hclge_cmd_send(&hdev->hw, desc, cmd_num);
	if (ret) {
		dev_err(&hdev->pdev->dev,
			"Query 64 bit register cmd failed, ret = %d.\n", ret);
		kfree(desc);
		return ret;
	}

	for (i = 0; i < cmd_num; i++) {
		if (i == 0) {
			desc_data = (__le64 *)(&desc[i].data[0]);
			n = HCLGE_64_BIT_REG_RTN_DATANUM - 1;
		} else {
			desc_data = (__le64 *)(&desc[i]);
			n = HCLGE_64_BIT_REG_RTN_DATANUM;
		}
		for (k = 0; k < n; k++) {
			*reg_val++ = le64_to_cpu(*desc_data++);

			regs_num--;
			if (!regs_num)
				break;
		}
	}

	kfree(desc);
	return 0;
}

static int hclge_get_regs_len(struct hnae3_handle *handle)
{
	struct hclge_vport *vport = hclge_get_vport(handle);
	struct hclge_dev *hdev = vport->back;
	u32 regs_num_32_bit, regs_num_64_bit;
	int ret;

	ret = hclge_get_regs_num(hdev, &regs_num_32_bit, &regs_num_64_bit);
	if (ret) {
		dev_err(&hdev->pdev->dev,
			"Get register number failed, ret = %d.\n", ret);
		return -EOPNOTSUPP;
	}

	return regs_num_32_bit * sizeof(u32) + regs_num_64_bit * sizeof(u64);
}

static void hclge_get_regs(struct hnae3_handle *handle, u32 *version,
			   void *data)
{
	struct hclge_vport *vport = hclge_get_vport(handle);
	struct hclge_dev *hdev = vport->back;
	u32 regs_num_32_bit, regs_num_64_bit;
	int ret;

	*version = hdev->fw_version;

	ret = hclge_get_regs_num(hdev, &regs_num_32_bit, &regs_num_64_bit);
	if (ret) {
		dev_err(&hdev->pdev->dev,
			"Get register number failed, ret = %d.\n", ret);
		return;
	}

	ret = hclge_get_32_bit_regs(hdev, regs_num_32_bit, data);
	if (ret) {
		dev_err(&hdev->pdev->dev,
			"Get 32 bit register failed, ret = %d.\n", ret);
		return;
	}

	data = (u32 *)data + regs_num_32_bit;
	ret = hclge_get_64_bit_regs(hdev, regs_num_64_bit,
				    data);
	if (ret)
		dev_err(&hdev->pdev->dev,
			"Get 64 bit register failed, ret = %d.\n", ret);
}

static int hclge_set_led_status(struct hclge_dev *hdev, u8 locate_led_status)
{
	struct hclge_set_led_state_cmd *req;
	struct hclge_desc desc;
	int ret;

	hclge_cmd_setup_basic_desc(&desc, HCLGE_OPC_LED_STATUS_CFG, false);

	req = (struct hclge_set_led_state_cmd *)desc.data;
	hnae3_set_field(req->locate_led_config, HCLGE_LED_LOCATE_STATE_M,
			HCLGE_LED_LOCATE_STATE_S, locate_led_status);

	ret = hclge_cmd_send(&hdev->hw, &desc, 1);
	if (ret)
		dev_err(&hdev->pdev->dev,
			"Send set led state cmd error, ret =%d\n", ret);

	return ret;
}

enum hclge_led_status {
	HCLGE_LED_OFF,
	HCLGE_LED_ON,
	HCLGE_LED_NO_CHANGE = 0xFF,
};

static int hclge_set_led_id(struct hnae3_handle *handle,
			    enum ethtool_phys_id_state status)
{
	struct hclge_vport *vport = hclge_get_vport(handle);
	struct hclge_dev *hdev = vport->back;

	switch (status) {
	case ETHTOOL_ID_ACTIVE:
		return hclge_set_led_status(hdev, HCLGE_LED_ON);
	case ETHTOOL_ID_INACTIVE:
		return hclge_set_led_status(hdev, HCLGE_LED_OFF);
	default:
		return -EINVAL;
	}
}

static void hclge_get_link_mode(struct hnae3_handle *handle,
				unsigned long *supported,
				unsigned long *advertising)
{
	unsigned int size = BITS_TO_LONGS(__ETHTOOL_LINK_MODE_MASK_NBITS);
	struct hclge_vport *vport = hclge_get_vport(handle);
	struct hclge_dev *hdev = vport->back;
	unsigned int idx = 0;

	for (; idx < size; idx++) {
		supported[idx] = hdev->hw.mac.supported[idx];
		advertising[idx] = hdev->hw.mac.advertising[idx];
	}
}

static void hclge_get_port_type(struct hnae3_handle *handle,
				u8 *port_type)
{
	struct hclge_vport *vport = hclge_get_vport(handle);
	struct hclge_dev *hdev = vport->back;
	u8 media_type = hdev->hw.mac.media_type;

	switch (media_type) {
	case HNAE3_MEDIA_TYPE_FIBER:
		*port_type = PORT_FIBRE;
		break;
	case HNAE3_MEDIA_TYPE_COPPER:
		*port_type = PORT_TP;
		break;
	case HNAE3_MEDIA_TYPE_UNKNOWN:
	default:
		*port_type = PORT_OTHER;
		break;
	}
}

static const struct hnae3_ae_ops hclge_ops = {
	.init_ae_dev = hclge_init_ae_dev,
	.uninit_ae_dev = hclge_uninit_ae_dev,
	.init_client_instance = hclge_init_client_instance,
	.uninit_client_instance = hclge_uninit_client_instance,
	.map_ring_to_vector = hclge_map_ring_to_vector,
	.unmap_ring_from_vector = hclge_unmap_ring_frm_vector,
	.get_vector = hclge_get_vector,
	.put_vector = hclge_put_vector,
	.set_promisc_mode = hclge_set_promisc_mode,
	.set_loopback = hclge_set_loopback,
	.start = hclge_ae_start,
	.stop = hclge_ae_stop,
	.get_status = hclge_get_status,
	.get_ksettings_an_result = hclge_get_ksettings_an_result,
	.update_speed_duplex_h = hclge_update_speed_duplex_h,
	.cfg_mac_speed_dup_h = hclge_cfg_mac_speed_dup_h,
	.get_media_type = hclge_get_media_type,
	.get_rss_key_size = hclge_get_rss_key_size,
	.get_rss_indir_size = hclge_get_rss_indir_size,
	.get_rss = hclge_get_rss,
	.set_rss = hclge_set_rss,
	.set_rss_tuple = hclge_set_rss_tuple,
	.get_rss_tuple = hclge_get_rss_tuple,
	.get_tc_size = hclge_get_tc_size,
	.get_mac_addr = hclge_get_mac_addr,
	.set_mac_addr = hclge_set_mac_addr,
	.add_uc_addr = hclge_add_uc_addr,
	.rm_uc_addr = hclge_rm_uc_addr,
	.add_mc_addr = hclge_add_mc_addr,
	.rm_mc_addr = hclge_rm_mc_addr,
	.update_mta_status = hclge_update_mta_status,
	.set_autoneg = hclge_set_autoneg,
	.get_autoneg = hclge_get_autoneg,
	.get_pauseparam = hclge_get_pauseparam,
	.set_pauseparam = hclge_set_pauseparam,
	.set_mtu = hclge_set_mtu,
	.reset_queue = hclge_reset_tqp,
	.get_stats = hclge_get_stats,
	.update_stats = hclge_update_stats,
	.get_strings = hclge_get_strings,
	.get_sset_count = hclge_get_sset_count,
	.get_fw_version = hclge_get_fw_version,
	.get_mdix_mode = hclge_get_mdix_mode,
	.enable_vlan_filter = hclge_enable_vlan_filter,
	.set_vlan_filter = hclge_set_vlan_filter,
	.set_vf_vlan_filter = hclge_set_vf_vlan_filter,
	.enable_hw_strip_rxvtag = hclge_en_hw_strip_rxvtag,
	.reset_event = hclge_reset_event,
	.get_tqps_and_rss_info = hclge_get_tqps_and_rss_info,
	.set_channels = hclge_set_channels,
	.get_channels = hclge_get_channels,
	.get_flowctrl_adv = hclge_get_flowctrl_adv,
	.get_regs_len = hclge_get_regs_len,
	.get_regs = hclge_get_regs,
	.set_led_id = hclge_set_led_id,
	.get_link_mode = hclge_get_link_mode,
	.get_port_type = hclge_get_port_type,
};

static struct hnae3_ae_algo ae_algo = {
	.ops = &hclge_ops,
	.pdev_id_table = ae_algo_pci_tbl,
};

static int hclge_init(void)
{
	pr_info("%s is initializing\n", HCLGE_NAME);

	hnae3_register_ae_algo(&ae_algo);

	return 0;
}

static void hclge_exit(void)
{
	hnae3_unregister_ae_algo(&ae_algo);
}
module_init(hclge_init);
module_exit(hclge_exit);

MODULE_LICENSE("GPL");
MODULE_AUTHOR("Huawei Tech. Co., Ltd.");
MODULE_DESCRIPTION("HCLGE Driver");
MODULE_VERSION(HCLGE_MOD_VERSION);<|MERGE_RESOLUTION|>--- conflicted
+++ resolved
@@ -2219,12 +2219,6 @@
 	struct hclge_vport *vport = hclge_get_vport(handle);
 	struct hclge_dev *hdev = vport->back;
 	struct phy_device *phydev = hdev->hw.mac.phydev;
-<<<<<<< HEAD
-
-	if (phydev)
-		return phydev->autoneg;
-=======
->>>>>>> e021bb4f
 
 	if (phydev)
 		return phydev->autoneg;
@@ -3206,17 +3200,10 @@
 	else
 		hash_sets &= ~HCLGE_D_PORT_BIT;
 
-<<<<<<< HEAD
-	for (i = 1; i < HCLGE_DESC_NUMBER; i++)
-		for (j = 0; j < HCLGE_FUNC_NUMBER_PER_DESC; j++)
-			if (desc[i].data[j])
-				return false;
-=======
 	if (nfc->data & RXH_IP_SRC)
 		hash_sets |= HCLGE_S_IP_BIT;
 	else
 		hash_sets &= ~HCLGE_S_IP_BIT;
->>>>>>> e021bb4f
 
 	if (nfc->data & RXH_IP_DST)
 		hash_sets |= HCLGE_D_IP_BIT;
@@ -5925,114 +5912,8 @@
 {
 	struct hclge_vport *vport = hclge_get_vport(handle);
 	struct hclge_dev *hdev = vport->back;
-<<<<<<< HEAD
-	struct phy_device *phydev = hdev->hw.mac.phydev;
-	int mdix_ctrl, mdix, retval, is_resolved;
-
-	if (!phydev) {
-		*tp_mdix_ctrl = ETH_TP_MDI_INVALID;
-		*tp_mdix = ETH_TP_MDI_INVALID;
-		return;
-	}
-
-	phy_write(phydev, HCLGE_PHY_PAGE_REG, HCLGE_PHY_PAGE_MDIX);
-
-	retval = phy_read(phydev, HCLGE_PHY_CSC_REG);
-	mdix_ctrl = hnae_get_field(retval, HCLGE_PHY_MDIX_CTRL_M,
-				   HCLGE_PHY_MDIX_CTRL_S);
-
-	retval = phy_read(phydev, HCLGE_PHY_CSS_REG);
-	mdix = hnae_get_bit(retval, HCLGE_PHY_MDIX_STATUS_B);
-	is_resolved = hnae_get_bit(retval, HCLGE_PHY_SPEED_DUP_RESOLVE_B);
-
-	phy_write(phydev, HCLGE_PHY_PAGE_REG, HCLGE_PHY_PAGE_COPPER);
-
-	switch (mdix_ctrl) {
-	case 0x0:
-		*tp_mdix_ctrl = ETH_TP_MDI;
-		break;
-	case 0x1:
-		*tp_mdix_ctrl = ETH_TP_MDI_X;
-		break;
-	case 0x3:
-		*tp_mdix_ctrl = ETH_TP_MDI_AUTO;
-		break;
-	default:
-		*tp_mdix_ctrl = ETH_TP_MDI_INVALID;
-		break;
-	}
-
-	if (!is_resolved)
-		*tp_mdix = ETH_TP_MDI_INVALID;
-	else if (mdix)
-		*tp_mdix = ETH_TP_MDI_X;
-	else
-		*tp_mdix = ETH_TP_MDI;
-}
-
-static int hclge_init_client_instance(struct hnae3_client *client,
-				      struct hnae3_ae_dev *ae_dev)
-{
-	struct hclge_dev *hdev = ae_dev->priv;
-	struct hclge_vport *vport;
-	int i, ret;
-
-	for (i = 0; i <  hdev->num_vmdq_vport + 1; i++) {
-		vport = &hdev->vport[i];
-
-		switch (client->type) {
-		case HNAE3_CLIENT_KNIC:
-
-			hdev->nic_client = client;
-			vport->nic.client = client;
-			ret = client->ops->init_instance(&vport->nic);
-			if (ret)
-				goto err;
-
-			if (hdev->roce_client &&
-			    hnae3_dev_roce_supported(hdev)) {
-				struct hnae3_client *rc = hdev->roce_client;
-
-				ret = hclge_init_roce_base_info(vport);
-				if (ret)
-					goto err;
-
-				ret = rc->ops->init_instance(&vport->roce);
-				if (ret)
-					goto err;
-			}
-
-			break;
-		case HNAE3_CLIENT_UNIC:
-			hdev->nic_client = client;
-			vport->nic.client = client;
-
-			ret = client->ops->init_instance(&vport->nic);
-			if (ret)
-				goto err;
-
-			break;
-		case HNAE3_CLIENT_ROCE:
-			if (hnae3_dev_roce_supported(hdev)) {
-				hdev->roce_client = client;
-				vport->roce.client = client;
-			}
-
-			if (hdev->roce_client && hdev->nic_client) {
-				ret = hclge_init_roce_base_info(vport);
-				if (ret)
-					goto err;
-
-				ret = client->ops->init_instance(&vport->roce);
-				if (ret)
-					goto err;
-			}
-		}
-	}
-=======
 	u16 temp_tqps = 0;
 	int i;
->>>>>>> e021bb4f
 
 	for (i = 0; i < hdev->num_tqps; i++) {
 		if (!hdev->htqp[i].alloced)
@@ -6048,23 +5929,6 @@
 	struct hclge_dev *hdev = vport->back;
 	int i;
 
-<<<<<<< HEAD
-	for (i = 0; i < hdev->num_vmdq_vport + 1; i++) {
-		vport = &hdev->vport[i];
-		if (hdev->roce_client) {
-			hdev->roce_client->ops->uninit_instance(&vport->roce,
-								0);
-			hdev->roce_client = NULL;
-			vport->roce.client = NULL;
-		}
-		if (client->type == HNAE3_CLIENT_ROCE)
-			return;
-		if (client->ops->uninit_instance) {
-			client->ops->uninit_instance(&vport->nic, 0);
-			hdev->nic_client = NULL;
-			vport->nic.client = NULL;
-		}
-=======
 	for (i = 0; i < kinfo->num_tqps; i++) {
 		struct hclge_tqp *tqp =
 			container_of(kinfo->tqp[i], struct hclge_tqp, q);
@@ -6072,7 +5936,6 @@
 		tqp->q.handle = NULL;
 		tqp->q.tqp_index = 0;
 		tqp->alloced = false;
->>>>>>> e021bb4f
 	}
 
 	devm_kfree(&hdev->pdev->dev, kinfo->tqp);
