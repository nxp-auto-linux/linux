// SPDX-License-Identifier: GPL-2.0-or-later
/**************************************************************************/
/*                                                                        */
/*  IBM System i and System p Virtual NIC Device Driver                   */
/*  Copyright (C) 2014 IBM Corp.                                          */
/*  Santiago Leon (santi_leon@yahoo.com)                                  */
/*  Thomas Falcon (tlfalcon@linux.vnet.ibm.com)                           */
/*  John Allen (jallen@linux.vnet.ibm.com)                                */
/*                                                                        */
/*                                                                        */
/* This module contains the implementation of a virtual ethernet device   */
/* for use with IBM i/p Series LPAR Linux. It utilizes the logical LAN    */
/* option of the RS/6000 Platform Architecture to interface with virtual  */
/* ethernet NICs that are presented to the partition by the hypervisor.   */
/*									   */
/* Messages are passed between the VNIC driver and the VNIC server using  */
/* Command/Response Queues (CRQs) and sub CRQs (sCRQs). CRQs are used to  */
/* issue and receive commands that initiate communication with the server */
/* on driver initialization. Sub CRQs (sCRQs) are similar to CRQs, but    */
/* are used by the driver to notify the server that a packet is           */
/* ready for transmission or that a buffer has been added to receive a    */
/* packet. Subsequently, sCRQs are used by the server to notify the       */
/* driver that a packet transmission has been completed or that a packet  */
/* has been received and placed in a waiting buffer.                      */
/*                                                                        */
/* In lieu of a more conventional "on-the-fly" DMA mapping strategy in    */
/* which skbs are DMA mapped and immediately unmapped when the transmit   */
/* or receive has been completed, the VNIC driver is required to use      */
/* "long term mapping". This entails that large, continuous DMA mapped    */
/* buffers are allocated on driver initialization and these buffers are   */
/* then continuously reused to pass skbs to and from the VNIC server.     */
/*                                                                        */
/**************************************************************************/

#include <linux/module.h>
#include <linux/moduleparam.h>
#include <linux/types.h>
#include <linux/errno.h>
#include <linux/completion.h>
#include <linux/ioport.h>
#include <linux/dma-mapping.h>
#include <linux/kernel.h>
#include <linux/netdevice.h>
#include <linux/etherdevice.h>
#include <linux/skbuff.h>
#include <linux/init.h>
#include <linux/delay.h>
#include <linux/mm.h>
#include <linux/ethtool.h>
#include <linux/proc_fs.h>
#include <linux/if_arp.h>
#include <linux/in.h>
#include <linux/ip.h>
#include <linux/ipv6.h>
#include <linux/irq.h>
#include <linux/kthread.h>
#include <linux/seq_file.h>
#include <linux/interrupt.h>
#include <net/net_namespace.h>
#include <asm/hvcall.h>
#include <linux/atomic.h>
#include <asm/vio.h>
#include <asm/iommu.h>
#include <linux/uaccess.h>
#include <asm/firmware.h>
#include <linux/workqueue.h>
#include <linux/if_vlan.h>
#include <linux/utsname.h>

#include "ibmvnic.h"

static const char ibmvnic_driver_name[] = "ibmvnic";
static const char ibmvnic_driver_string[] = "IBM System i/p Virtual NIC Driver";

MODULE_AUTHOR("Santiago Leon");
MODULE_DESCRIPTION("IBM System i/p Virtual NIC Driver");
MODULE_LICENSE("GPL");
MODULE_VERSION(IBMVNIC_DRIVER_VERSION);

static int ibmvnic_version = IBMVNIC_INITIAL_VERSION;
static int ibmvnic_remove(struct vio_dev *);
static void release_sub_crqs(struct ibmvnic_adapter *, bool);
static int ibmvnic_reset_crq(struct ibmvnic_adapter *);
static int ibmvnic_send_crq_init(struct ibmvnic_adapter *);
static int ibmvnic_reenable_crq_queue(struct ibmvnic_adapter *);
static int ibmvnic_send_crq(struct ibmvnic_adapter *, union ibmvnic_crq *);
static int send_subcrq(struct ibmvnic_adapter *adapter, u64 remote_handle,
		       union sub_crq *sub_crq);
static int send_subcrq_indirect(struct ibmvnic_adapter *, u64, u64, u64);
static irqreturn_t ibmvnic_interrupt_rx(int irq, void *instance);
static int enable_scrq_irq(struct ibmvnic_adapter *,
			   struct ibmvnic_sub_crq_queue *);
static int disable_scrq_irq(struct ibmvnic_adapter *,
			    struct ibmvnic_sub_crq_queue *);
static int pending_scrq(struct ibmvnic_adapter *,
			struct ibmvnic_sub_crq_queue *);
static union sub_crq *ibmvnic_next_scrq(struct ibmvnic_adapter *,
					struct ibmvnic_sub_crq_queue *);
static int ibmvnic_poll(struct napi_struct *napi, int data);
static void send_map_query(struct ibmvnic_adapter *adapter);
static int send_request_map(struct ibmvnic_adapter *, dma_addr_t, __be32, u8);
static int send_request_unmap(struct ibmvnic_adapter *, u8);
static int send_login(struct ibmvnic_adapter *adapter);
static void send_cap_queries(struct ibmvnic_adapter *adapter);
static int init_sub_crqs(struct ibmvnic_adapter *);
static int init_sub_crq_irqs(struct ibmvnic_adapter *adapter);
static int ibmvnic_init(struct ibmvnic_adapter *);
static int ibmvnic_reset_init(struct ibmvnic_adapter *);
static void release_crq_queue(struct ibmvnic_adapter *);
static int __ibmvnic_set_mac(struct net_device *, u8 *);
static int init_crq_queue(struct ibmvnic_adapter *adapter);
static int send_query_phys_parms(struct ibmvnic_adapter *adapter);

struct ibmvnic_stat {
	char name[ETH_GSTRING_LEN];
	int offset;
};

#define IBMVNIC_STAT_OFF(stat) (offsetof(struct ibmvnic_adapter, stats) + \
			     offsetof(struct ibmvnic_statistics, stat))
#define IBMVNIC_GET_STAT(a, off) (*((u64 *)(((unsigned long)(a)) + off)))

static const struct ibmvnic_stat ibmvnic_stats[] = {
	{"rx_packets", IBMVNIC_STAT_OFF(rx_packets)},
	{"rx_bytes", IBMVNIC_STAT_OFF(rx_bytes)},
	{"tx_packets", IBMVNIC_STAT_OFF(tx_packets)},
	{"tx_bytes", IBMVNIC_STAT_OFF(tx_bytes)},
	{"ucast_tx_packets", IBMVNIC_STAT_OFF(ucast_tx_packets)},
	{"ucast_rx_packets", IBMVNIC_STAT_OFF(ucast_rx_packets)},
	{"mcast_tx_packets", IBMVNIC_STAT_OFF(mcast_tx_packets)},
	{"mcast_rx_packets", IBMVNIC_STAT_OFF(mcast_rx_packets)},
	{"bcast_tx_packets", IBMVNIC_STAT_OFF(bcast_tx_packets)},
	{"bcast_rx_packets", IBMVNIC_STAT_OFF(bcast_rx_packets)},
	{"align_errors", IBMVNIC_STAT_OFF(align_errors)},
	{"fcs_errors", IBMVNIC_STAT_OFF(fcs_errors)},
	{"single_collision_frames", IBMVNIC_STAT_OFF(single_collision_frames)},
	{"multi_collision_frames", IBMVNIC_STAT_OFF(multi_collision_frames)},
	{"sqe_test_errors", IBMVNIC_STAT_OFF(sqe_test_errors)},
	{"deferred_tx", IBMVNIC_STAT_OFF(deferred_tx)},
	{"late_collisions", IBMVNIC_STAT_OFF(late_collisions)},
	{"excess_collisions", IBMVNIC_STAT_OFF(excess_collisions)},
	{"internal_mac_tx_errors", IBMVNIC_STAT_OFF(internal_mac_tx_errors)},
	{"carrier_sense", IBMVNIC_STAT_OFF(carrier_sense)},
	{"too_long_frames", IBMVNIC_STAT_OFF(too_long_frames)},
	{"internal_mac_rx_errors", IBMVNIC_STAT_OFF(internal_mac_rx_errors)},
};

static long h_reg_sub_crq(unsigned long unit_address, unsigned long token,
			  unsigned long length, unsigned long *number,
			  unsigned long *irq)
{
	unsigned long retbuf[PLPAR_HCALL_BUFSIZE];
	long rc;

	rc = plpar_hcall(H_REG_SUB_CRQ, retbuf, unit_address, token, length);
	*number = retbuf[0];
	*irq = retbuf[1];

	return rc;
}

static int alloc_long_term_buff(struct ibmvnic_adapter *adapter,
				struct ibmvnic_long_term_buff *ltb, int size)
{
	struct device *dev = &adapter->vdev->dev;
	int rc;

	ltb->size = size;
	ltb->buff = dma_alloc_coherent(dev, ltb->size, &ltb->addr,
				       GFP_KERNEL);

	if (!ltb->buff) {
		dev_err(dev, "Couldn't alloc long term buffer\n");
		return -ENOMEM;
	}
	ltb->map_id = adapter->map_id;
	adapter->map_id++;

	init_completion(&adapter->fw_done);
	rc = send_request_map(adapter, ltb->addr,
			      ltb->size, ltb->map_id);
	if (rc) {
		dma_free_coherent(dev, ltb->size, ltb->buff, ltb->addr);
		return rc;
	}
	wait_for_completion(&adapter->fw_done);

	if (adapter->fw_done_rc) {
		dev_err(dev, "Couldn't map long term buffer,rc = %d\n",
			adapter->fw_done_rc);
		dma_free_coherent(dev, ltb->size, ltb->buff, ltb->addr);
		return -1;
	}
	return 0;
}

static void free_long_term_buff(struct ibmvnic_adapter *adapter,
				struct ibmvnic_long_term_buff *ltb)
{
	struct device *dev = &adapter->vdev->dev;

	if (!ltb->buff)
		return;

	if (adapter->reset_reason != VNIC_RESET_FAILOVER &&
	    adapter->reset_reason != VNIC_RESET_MOBILITY)
		send_request_unmap(adapter, ltb->map_id);
	dma_free_coherent(dev, ltb->size, ltb->buff, ltb->addr);
}

static int reset_long_term_buff(struct ibmvnic_adapter *adapter,
				struct ibmvnic_long_term_buff *ltb)
{
	int rc;

	memset(ltb->buff, 0, ltb->size);

	init_completion(&adapter->fw_done);
	rc = send_request_map(adapter, ltb->addr, ltb->size, ltb->map_id);
	if (rc)
		return rc;
	wait_for_completion(&adapter->fw_done);

	if (adapter->fw_done_rc) {
		dev_info(&adapter->vdev->dev,
			 "Reset failed, attempting to free and reallocate buffer\n");
		free_long_term_buff(adapter, ltb);
		return alloc_long_term_buff(adapter, ltb, ltb->size);
	}
	return 0;
}

static void deactivate_rx_pools(struct ibmvnic_adapter *adapter)
{
	int i;

	for (i = 0; i < be32_to_cpu(adapter->login_rsp_buf->num_rxadd_subcrqs);
	     i++)
		adapter->rx_pool[i].active = 0;
}

static void replenish_rx_pool(struct ibmvnic_adapter *adapter,
			      struct ibmvnic_rx_pool *pool)
{
	int count = pool->size - atomic_read(&pool->available);
	struct device *dev = &adapter->vdev->dev;
	int buffers_added = 0;
	unsigned long lpar_rc;
	union sub_crq sub_crq;
	struct sk_buff *skb;
	unsigned int offset;
	dma_addr_t dma_addr;
	unsigned char *dst;
	u64 *handle_array;
	int shift = 0;
	int index;
	int i;

	if (!pool->active)
		return;

	handle_array = (u64 *)((u8 *)(adapter->login_rsp_buf) +
				      be32_to_cpu(adapter->login_rsp_buf->
				      off_rxadd_subcrqs));

	for (i = 0; i < count; ++i) {
		skb = alloc_skb(pool->buff_size, GFP_ATOMIC);
		if (!skb) {
			dev_err(dev, "Couldn't replenish rx buff\n");
			adapter->replenish_no_mem++;
			break;
		}

		index = pool->free_map[pool->next_free];

		if (pool->rx_buff[index].skb)
			dev_err(dev, "Inconsistent free_map!\n");

		/* Copy the skb to the long term mapped DMA buffer */
		offset = index * pool->buff_size;
		dst = pool->long_term_buff.buff + offset;
		memset(dst, 0, pool->buff_size);
		dma_addr = pool->long_term_buff.addr + offset;
		pool->rx_buff[index].data = dst;

		pool->free_map[pool->next_free] = IBMVNIC_INVALID_MAP;
		pool->rx_buff[index].dma = dma_addr;
		pool->rx_buff[index].skb = skb;
		pool->rx_buff[index].pool_index = pool->index;
		pool->rx_buff[index].size = pool->buff_size;

		memset(&sub_crq, 0, sizeof(sub_crq));
		sub_crq.rx_add.first = IBMVNIC_CRQ_CMD;
		sub_crq.rx_add.correlator =
		    cpu_to_be64((u64)&pool->rx_buff[index]);
		sub_crq.rx_add.ioba = cpu_to_be32(dma_addr);
		sub_crq.rx_add.map_id = pool->long_term_buff.map_id;

		/* The length field of the sCRQ is defined to be 24 bits so the
		 * buffer size needs to be left shifted by a byte before it is
		 * converted to big endian to prevent the last byte from being
		 * truncated.
		 */
#ifdef __LITTLE_ENDIAN__
		shift = 8;
#endif
		sub_crq.rx_add.len = cpu_to_be32(pool->buff_size << shift);

		lpar_rc = send_subcrq(adapter, handle_array[pool->index],
				      &sub_crq);
		if (lpar_rc != H_SUCCESS)
			goto failure;

		buffers_added++;
		adapter->replenish_add_buff_success++;
		pool->next_free = (pool->next_free + 1) % pool->size;
	}
	atomic_add(buffers_added, &pool->available);
	return;

failure:
	if (lpar_rc != H_PARAMETER && lpar_rc != H_CLOSED)
		dev_err_ratelimited(dev, "rx: replenish packet buffer failed\n");
	pool->free_map[pool->next_free] = index;
	pool->rx_buff[index].skb = NULL;

	dev_kfree_skb_any(skb);
	adapter->replenish_add_buff_failure++;
	atomic_add(buffers_added, &pool->available);

	if (lpar_rc == H_CLOSED || adapter->failover_pending) {
		/* Disable buffer pool replenishment and report carrier off if
		 * queue is closed or pending failover.
		 * Firmware guarantees that a signal will be sent to the
		 * driver, triggering a reset.
		 */
		deactivate_rx_pools(adapter);
		netif_carrier_off(adapter->netdev);
	}
}

static void replenish_pools(struct ibmvnic_adapter *adapter)
{
	int i;

	adapter->replenish_task_cycles++;
	for (i = 0; i < be32_to_cpu(adapter->login_rsp_buf->num_rxadd_subcrqs);
	     i++) {
		if (adapter->rx_pool[i].active)
			replenish_rx_pool(adapter, &adapter->rx_pool[i]);
	}
}

static void release_stats_buffers(struct ibmvnic_adapter *adapter)
{
	kfree(adapter->tx_stats_buffers);
	kfree(adapter->rx_stats_buffers);
	adapter->tx_stats_buffers = NULL;
	adapter->rx_stats_buffers = NULL;
}

static int init_stats_buffers(struct ibmvnic_adapter *adapter)
{
	adapter->tx_stats_buffers =
				kcalloc(IBMVNIC_MAX_QUEUES,
					sizeof(struct ibmvnic_tx_queue_stats),
					GFP_KERNEL);
	if (!adapter->tx_stats_buffers)
		return -ENOMEM;

	adapter->rx_stats_buffers =
				kcalloc(IBMVNIC_MAX_QUEUES,
					sizeof(struct ibmvnic_rx_queue_stats),
					GFP_KERNEL);
	if (!adapter->rx_stats_buffers)
		return -ENOMEM;

	return 0;
}

static void release_stats_token(struct ibmvnic_adapter *adapter)
{
	struct device *dev = &adapter->vdev->dev;

	if (!adapter->stats_token)
		return;

	dma_unmap_single(dev, adapter->stats_token,
			 sizeof(struct ibmvnic_statistics),
			 DMA_FROM_DEVICE);
	adapter->stats_token = 0;
}

static int init_stats_token(struct ibmvnic_adapter *adapter)
{
	struct device *dev = &adapter->vdev->dev;
	dma_addr_t stok;

	stok = dma_map_single(dev, &adapter->stats,
			      sizeof(struct ibmvnic_statistics),
			      DMA_FROM_DEVICE);
	if (dma_mapping_error(dev, stok)) {
		dev_err(dev, "Couldn't map stats buffer\n");
		return -1;
	}

	adapter->stats_token = stok;
	netdev_dbg(adapter->netdev, "Stats token initialized (%llx)\n", stok);
	return 0;
}

static int reset_rx_pools(struct ibmvnic_adapter *adapter)
{
	struct ibmvnic_rx_pool *rx_pool;
	int rx_scrqs;
	int i, j, rc;
	u64 *size_array;

	size_array = (u64 *)((u8 *)(adapter->login_rsp_buf) +
		be32_to_cpu(adapter->login_rsp_buf->off_rxadd_buff_size));

	rx_scrqs = be32_to_cpu(adapter->login_rsp_buf->num_rxadd_subcrqs);
	for (i = 0; i < rx_scrqs; i++) {
		rx_pool = &adapter->rx_pool[i];

		netdev_dbg(adapter->netdev, "Re-setting rx_pool[%d]\n", i);

		if (rx_pool->buff_size != be64_to_cpu(size_array[i])) {
			free_long_term_buff(adapter, &rx_pool->long_term_buff);
			rx_pool->buff_size = be64_to_cpu(size_array[i]);
			rc = alloc_long_term_buff(adapter,
						  &rx_pool->long_term_buff,
						  rx_pool->size *
						  rx_pool->buff_size);
		} else {
			rc = reset_long_term_buff(adapter,
						  &rx_pool->long_term_buff);
		}

		if (rc)
			return rc;

		for (j = 0; j < rx_pool->size; j++)
			rx_pool->free_map[j] = j;

		memset(rx_pool->rx_buff, 0,
		       rx_pool->size * sizeof(struct ibmvnic_rx_buff));

		atomic_set(&rx_pool->available, 0);
		rx_pool->next_alloc = 0;
		rx_pool->next_free = 0;
		rx_pool->active = 1;
	}

	return 0;
}

static void release_rx_pools(struct ibmvnic_adapter *adapter)
{
	struct ibmvnic_rx_pool *rx_pool;
	int i, j;

	if (!adapter->rx_pool)
		return;

	for (i = 0; i < adapter->num_active_rx_pools; i++) {
		rx_pool = &adapter->rx_pool[i];

		netdev_dbg(adapter->netdev, "Releasing rx_pool[%d]\n", i);

		kfree(rx_pool->free_map);
		free_long_term_buff(adapter, &rx_pool->long_term_buff);

		if (!rx_pool->rx_buff)
			continue;

		for (j = 0; j < rx_pool->size; j++) {
			if (rx_pool->rx_buff[j].skb) {
				dev_kfree_skb_any(rx_pool->rx_buff[j].skb);
				rx_pool->rx_buff[j].skb = NULL;
			}
		}

		kfree(rx_pool->rx_buff);
	}

	kfree(adapter->rx_pool);
	adapter->rx_pool = NULL;
	adapter->num_active_rx_pools = 0;
}

static int init_rx_pools(struct net_device *netdev)
{
	struct ibmvnic_adapter *adapter = netdev_priv(netdev);
	struct device *dev = &adapter->vdev->dev;
	struct ibmvnic_rx_pool *rx_pool;
	int rxadd_subcrqs;
	u64 *size_array;
	int i, j;

	rxadd_subcrqs =
		be32_to_cpu(adapter->login_rsp_buf->num_rxadd_subcrqs);
	size_array = (u64 *)((u8 *)(adapter->login_rsp_buf) +
		be32_to_cpu(adapter->login_rsp_buf->off_rxadd_buff_size));

	adapter->rx_pool = kcalloc(rxadd_subcrqs,
				   sizeof(struct ibmvnic_rx_pool),
				   GFP_KERNEL);
	if (!adapter->rx_pool) {
		dev_err(dev, "Failed to allocate rx pools\n");
		return -1;
	}

	adapter->num_active_rx_pools = rxadd_subcrqs;

	for (i = 0; i < rxadd_subcrqs; i++) {
		rx_pool = &adapter->rx_pool[i];

		netdev_dbg(adapter->netdev,
			   "Initializing rx_pool[%d], %lld buffs, %lld bytes each\n",
			   i, adapter->req_rx_add_entries_per_subcrq,
			   be64_to_cpu(size_array[i]));

		rx_pool->size = adapter->req_rx_add_entries_per_subcrq;
		rx_pool->index = i;
		rx_pool->buff_size = be64_to_cpu(size_array[i]);
		rx_pool->active = 1;

		rx_pool->free_map = kcalloc(rx_pool->size, sizeof(int),
					    GFP_KERNEL);
		if (!rx_pool->free_map) {
			release_rx_pools(adapter);
			return -1;
		}

		rx_pool->rx_buff = kcalloc(rx_pool->size,
					   sizeof(struct ibmvnic_rx_buff),
					   GFP_KERNEL);
		if (!rx_pool->rx_buff) {
			dev_err(dev, "Couldn't alloc rx buffers\n");
			release_rx_pools(adapter);
			return -1;
		}

		if (alloc_long_term_buff(adapter, &rx_pool->long_term_buff,
					 rx_pool->size * rx_pool->buff_size)) {
			release_rx_pools(adapter);
			return -1;
		}

		for (j = 0; j < rx_pool->size; ++j)
			rx_pool->free_map[j] = j;

		atomic_set(&rx_pool->available, 0);
		rx_pool->next_alloc = 0;
		rx_pool->next_free = 0;
	}

	return 0;
}

static int reset_one_tx_pool(struct ibmvnic_adapter *adapter,
			     struct ibmvnic_tx_pool *tx_pool)
{
	int rc, i;

	rc = reset_long_term_buff(adapter, &tx_pool->long_term_buff);
	if (rc)
		return rc;

	memset(tx_pool->tx_buff, 0,
	       tx_pool->num_buffers *
	       sizeof(struct ibmvnic_tx_buff));

	for (i = 0; i < tx_pool->num_buffers; i++)
		tx_pool->free_map[i] = i;

	tx_pool->consumer_index = 0;
	tx_pool->producer_index = 0;

	return 0;
}

static int reset_tx_pools(struct ibmvnic_adapter *adapter)
{
	int tx_scrqs;
	int i, rc;

	tx_scrqs = be32_to_cpu(adapter->login_rsp_buf->num_txsubm_subcrqs);
	for (i = 0; i < tx_scrqs; i++) {
		rc = reset_one_tx_pool(adapter, &adapter->tso_pool[i]);
		if (rc)
			return rc;
		rc = reset_one_tx_pool(adapter, &adapter->tx_pool[i]);
		if (rc)
			return rc;
	}

	return 0;
}

static void release_vpd_data(struct ibmvnic_adapter *adapter)
{
	if (!adapter->vpd)
		return;

	kfree(adapter->vpd->buff);
	kfree(adapter->vpd);

	adapter->vpd = NULL;
}

static void release_one_tx_pool(struct ibmvnic_adapter *adapter,
				struct ibmvnic_tx_pool *tx_pool)
{
	kfree(tx_pool->tx_buff);
	kfree(tx_pool->free_map);
	free_long_term_buff(adapter, &tx_pool->long_term_buff);
}

static void release_tx_pools(struct ibmvnic_adapter *adapter)
{
	int i;

	if (!adapter->tx_pool)
		return;

	for (i = 0; i < adapter->num_active_tx_pools; i++) {
		release_one_tx_pool(adapter, &adapter->tx_pool[i]);
		release_one_tx_pool(adapter, &adapter->tso_pool[i]);
	}

	kfree(adapter->tx_pool);
	adapter->tx_pool = NULL;
	kfree(adapter->tso_pool);
	adapter->tso_pool = NULL;
	adapter->num_active_tx_pools = 0;
}

static int init_one_tx_pool(struct net_device *netdev,
			    struct ibmvnic_tx_pool *tx_pool,
			    int num_entries, int buf_size)
{
	struct ibmvnic_adapter *adapter = netdev_priv(netdev);
	int i;

	tx_pool->tx_buff = kcalloc(num_entries,
				   sizeof(struct ibmvnic_tx_buff),
				   GFP_KERNEL);
	if (!tx_pool->tx_buff)
		return -1;

	if (alloc_long_term_buff(adapter, &tx_pool->long_term_buff,
				 num_entries * buf_size))
		return -1;

	tx_pool->free_map = kcalloc(num_entries, sizeof(int), GFP_KERNEL);
	if (!tx_pool->free_map)
		return -1;

	for (i = 0; i < num_entries; i++)
		tx_pool->free_map[i] = i;

	tx_pool->consumer_index = 0;
	tx_pool->producer_index = 0;
	tx_pool->num_buffers = num_entries;
	tx_pool->buf_size = buf_size;

	return 0;
}

static int init_tx_pools(struct net_device *netdev)
{
	struct ibmvnic_adapter *adapter = netdev_priv(netdev);
	int tx_subcrqs;
	int i, rc;

	tx_subcrqs = be32_to_cpu(adapter->login_rsp_buf->num_txsubm_subcrqs);
	adapter->tx_pool = kcalloc(tx_subcrqs,
				   sizeof(struct ibmvnic_tx_pool), GFP_KERNEL);
	if (!adapter->tx_pool)
		return -1;

	adapter->tso_pool = kcalloc(tx_subcrqs,
				    sizeof(struct ibmvnic_tx_pool), GFP_KERNEL);
	if (!adapter->tso_pool)
		return -1;

	adapter->num_active_tx_pools = tx_subcrqs;

	for (i = 0; i < tx_subcrqs; i++) {
		rc = init_one_tx_pool(netdev, &adapter->tx_pool[i],
				      adapter->req_tx_entries_per_subcrq,
				      adapter->req_mtu + VLAN_HLEN);
		if (rc) {
			release_tx_pools(adapter);
			return rc;
		}

		rc = init_one_tx_pool(netdev, &adapter->tso_pool[i],
				      IBMVNIC_TSO_BUFS,
				      IBMVNIC_TSO_BUF_SZ);
		if (rc) {
			release_tx_pools(adapter);
			return rc;
		}
	}

	return 0;
}

static void ibmvnic_napi_enable(struct ibmvnic_adapter *adapter)
{
	int i;

	if (adapter->napi_enabled)
		return;

	for (i = 0; i < adapter->req_rx_queues; i++)
		napi_enable(&adapter->napi[i]);

	adapter->napi_enabled = true;
}

static void ibmvnic_napi_disable(struct ibmvnic_adapter *adapter)
{
	int i;

	if (!adapter->napi_enabled)
		return;

	for (i = 0; i < adapter->req_rx_queues; i++) {
		netdev_dbg(adapter->netdev, "Disabling napi[%d]\n", i);
		napi_disable(&adapter->napi[i]);
	}

	adapter->napi_enabled = false;
}

static int init_napi(struct ibmvnic_adapter *adapter)
{
	int i;

	adapter->napi = kcalloc(adapter->req_rx_queues,
				sizeof(struct napi_struct), GFP_KERNEL);
	if (!adapter->napi)
		return -ENOMEM;

	for (i = 0; i < adapter->req_rx_queues; i++) {
		netdev_dbg(adapter->netdev, "Adding napi[%d]\n", i);
		netif_napi_add(adapter->netdev, &adapter->napi[i],
			       ibmvnic_poll, NAPI_POLL_WEIGHT);
	}

	adapter->num_active_rx_napi = adapter->req_rx_queues;
	return 0;
}

static void release_napi(struct ibmvnic_adapter *adapter)
{
	int i;

	if (!adapter->napi)
		return;

	for (i = 0; i < adapter->num_active_rx_napi; i++) {
		netdev_dbg(adapter->netdev, "Releasing napi[%d]\n", i);
		netif_napi_del(&adapter->napi[i]);
	}

	kfree(adapter->napi);
	adapter->napi = NULL;
	adapter->num_active_rx_napi = 0;
	adapter->napi_enabled = false;
}

static int ibmvnic_login(struct net_device *netdev)
{
	struct ibmvnic_adapter *adapter = netdev_priv(netdev);
	unsigned long timeout = msecs_to_jiffies(30000);
	int retry_count = 0;
	bool retry;
	int rc;

	do {
		retry = false;
		if (retry_count > IBMVNIC_MAX_QUEUES) {
			netdev_warn(netdev, "Login attempts exceeded\n");
			return -1;
		}

		adapter->init_done_rc = 0;
		reinit_completion(&adapter->init_done);
		rc = send_login(adapter);
		if (rc) {
			netdev_warn(netdev, "Unable to login\n");
			return rc;
		}

		if (!wait_for_completion_timeout(&adapter->init_done,
						 timeout)) {
			netdev_warn(netdev, "Login timed out\n");
			return -1;
		}

		if (adapter->init_done_rc == PARTIALSUCCESS) {
			retry_count++;
			release_sub_crqs(adapter, 1);

			retry = true;
			netdev_dbg(netdev,
				   "Received partial success, retrying...\n");
			adapter->init_done_rc = 0;
			reinit_completion(&adapter->init_done);
			send_cap_queries(adapter);
			if (!wait_for_completion_timeout(&adapter->init_done,
							 timeout)) {
				netdev_warn(netdev,
					    "Capabilities query timed out\n");
				return -1;
			}

			rc = init_sub_crqs(adapter);
			if (rc) {
				netdev_warn(netdev,
					    "SCRQ initialization failed\n");
				return -1;
			}

			rc = init_sub_crq_irqs(adapter);
			if (rc) {
				netdev_warn(netdev,
					    "SCRQ irq initialization failed\n");
				return -1;
			}
		} else if (adapter->init_done_rc) {
			netdev_warn(netdev, "Adapter login failed\n");
			return -1;
		}
	} while (retry);

	__ibmvnic_set_mac(netdev, adapter->mac_addr);

	return 0;
}

static void release_login_buffer(struct ibmvnic_adapter *adapter)
{
	kfree(adapter->login_buf);
	adapter->login_buf = NULL;
}

static void release_login_rsp_buffer(struct ibmvnic_adapter *adapter)
{
	kfree(adapter->login_rsp_buf);
	adapter->login_rsp_buf = NULL;
}

static void release_resources(struct ibmvnic_adapter *adapter)
{
	release_vpd_data(adapter);

	release_tx_pools(adapter);
	release_rx_pools(adapter);

	release_napi(adapter);
	release_login_rsp_buffer(adapter);
}

static int set_link_state(struct ibmvnic_adapter *adapter, u8 link_state)
{
	struct net_device *netdev = adapter->netdev;
	unsigned long timeout = msecs_to_jiffies(30000);
	union ibmvnic_crq crq;
	bool resend;
	int rc;

	netdev_dbg(netdev, "setting link state %d\n", link_state);

	memset(&crq, 0, sizeof(crq));
	crq.logical_link_state.first = IBMVNIC_CRQ_CMD;
	crq.logical_link_state.cmd = LOGICAL_LINK_STATE;
	crq.logical_link_state.link_state = link_state;

	do {
		resend = false;

		reinit_completion(&adapter->init_done);
		rc = ibmvnic_send_crq(adapter, &crq);
		if (rc) {
			netdev_err(netdev, "Failed to set link state\n");
			return rc;
		}

		if (!wait_for_completion_timeout(&adapter->init_done,
						 timeout)) {
			netdev_err(netdev, "timeout setting link state\n");
			return -1;
		}

		if (adapter->init_done_rc == 1) {
			/* Partuial success, delay and re-send */
			mdelay(1000);
			resend = true;
		} else if (adapter->init_done_rc) {
			netdev_warn(netdev, "Unable to set link state, rc=%d\n",
				    adapter->init_done_rc);
			return adapter->init_done_rc;
		}
	} while (resend);

	return 0;
}

static int set_real_num_queues(struct net_device *netdev)
{
	struct ibmvnic_adapter *adapter = netdev_priv(netdev);
	int rc;

	netdev_dbg(netdev, "Setting real tx/rx queues (%llx/%llx)\n",
		   adapter->req_tx_queues, adapter->req_rx_queues);

	rc = netif_set_real_num_tx_queues(netdev, adapter->req_tx_queues);
	if (rc) {
		netdev_err(netdev, "failed to set the number of tx queues\n");
		return rc;
	}

	rc = netif_set_real_num_rx_queues(netdev, adapter->req_rx_queues);
	if (rc)
		netdev_err(netdev, "failed to set the number of rx queues\n");

	return rc;
}

static int ibmvnic_get_vpd(struct ibmvnic_adapter *adapter)
{
	struct device *dev = &adapter->vdev->dev;
	union ibmvnic_crq crq;
	int len = 0;
	int rc;

	if (adapter->vpd->buff)
		len = adapter->vpd->len;

	init_completion(&adapter->fw_done);
	crq.get_vpd_size.first = IBMVNIC_CRQ_CMD;
	crq.get_vpd_size.cmd = GET_VPD_SIZE;
	rc = ibmvnic_send_crq(adapter, &crq);
	if (rc)
		return rc;
	wait_for_completion(&adapter->fw_done);

	if (!adapter->vpd->len)
		return -ENODATA;

	if (!adapter->vpd->buff)
		adapter->vpd->buff = kzalloc(adapter->vpd->len, GFP_KERNEL);
	else if (adapter->vpd->len != len)
		adapter->vpd->buff =
			krealloc(adapter->vpd->buff,
				 adapter->vpd->len, GFP_KERNEL);

	if (!adapter->vpd->buff) {
		dev_err(dev, "Could allocate VPD buffer\n");
		return -ENOMEM;
	}

	adapter->vpd->dma_addr =
		dma_map_single(dev, adapter->vpd->buff, adapter->vpd->len,
			       DMA_FROM_DEVICE);
	if (dma_mapping_error(dev, adapter->vpd->dma_addr)) {
		dev_err(dev, "Could not map VPD buffer\n");
		kfree(adapter->vpd->buff);
		adapter->vpd->buff = NULL;
		return -ENOMEM;
	}

	reinit_completion(&adapter->fw_done);
	crq.get_vpd.first = IBMVNIC_CRQ_CMD;
	crq.get_vpd.cmd = GET_VPD;
	crq.get_vpd.ioba = cpu_to_be32(adapter->vpd->dma_addr);
	crq.get_vpd.len = cpu_to_be32((u32)adapter->vpd->len);
	rc = ibmvnic_send_crq(adapter, &crq);
	if (rc) {
		kfree(adapter->vpd->buff);
		adapter->vpd->buff = NULL;
		return rc;
	}
	wait_for_completion(&adapter->fw_done);

	return 0;
}

static int init_resources(struct ibmvnic_adapter *adapter)
{
	struct net_device *netdev = adapter->netdev;
	int rc;

	rc = set_real_num_queues(netdev);
	if (rc)
		return rc;

	adapter->vpd = kzalloc(sizeof(*adapter->vpd), GFP_KERNEL);
	if (!adapter->vpd)
		return -ENOMEM;

	/* Vital Product Data (VPD) */
	rc = ibmvnic_get_vpd(adapter);
	if (rc) {
		netdev_err(netdev, "failed to initialize Vital Product Data (VPD)\n");
		return rc;
	}

	adapter->map_id = 1;

	rc = init_napi(adapter);
	if (rc)
		return rc;

	send_map_query(adapter);

	rc = init_rx_pools(netdev);
	if (rc)
		return rc;

	rc = init_tx_pools(netdev);
	return rc;
}

static int __ibmvnic_open(struct net_device *netdev)
{
	struct ibmvnic_adapter *adapter = netdev_priv(netdev);
	enum vnic_state prev_state = adapter->state;
	int i, rc;

	adapter->state = VNIC_OPENING;
	replenish_pools(adapter);
	ibmvnic_napi_enable(adapter);

	/* We're ready to receive frames, enable the sub-crq interrupts and
	 * set the logical link state to up
	 */
	for (i = 0; i < adapter->req_rx_queues; i++) {
		netdev_dbg(netdev, "Enabling rx_scrq[%d] irq\n", i);
		if (prev_state == VNIC_CLOSED)
			enable_irq(adapter->rx_scrq[i]->irq);
		enable_scrq_irq(adapter, adapter->rx_scrq[i]);
	}

	for (i = 0; i < adapter->req_tx_queues; i++) {
		netdev_dbg(netdev, "Enabling tx_scrq[%d] irq\n", i);
		if (prev_state == VNIC_CLOSED)
			enable_irq(adapter->tx_scrq[i]->irq);
		enable_scrq_irq(adapter, adapter->tx_scrq[i]);
	}

	rc = set_link_state(adapter, IBMVNIC_LOGICAL_LNK_UP);
	if (rc) {
		for (i = 0; i < adapter->req_rx_queues; i++)
			napi_disable(&adapter->napi[i]);
		release_resources(adapter);
		return rc;
	}

	netif_tx_start_all_queues(netdev);

	if (prev_state == VNIC_CLOSED) {
		for (i = 0; i < adapter->req_rx_queues; i++)
			napi_schedule(&adapter->napi[i]);
	}

	adapter->state = VNIC_OPEN;
	return rc;
}

static int ibmvnic_open(struct net_device *netdev)
{
	struct ibmvnic_adapter *adapter = netdev_priv(netdev);
	int rc;

	/* If device failover is pending, just set device state and return.
	 * Device operation will be handled by reset routine.
	 */
	if (adapter->failover_pending) {
		adapter->state = VNIC_OPEN;
		return 0;
	}

	if (adapter->state != VNIC_CLOSED) {
		rc = ibmvnic_login(netdev);
		if (rc)
			return rc;

		rc = init_resources(adapter);
		if (rc) {
			netdev_err(netdev, "failed to initialize resources\n");
			release_resources(adapter);
			return rc;
		}
	}

	rc = __ibmvnic_open(netdev);
<<<<<<< HEAD
	netif_carrier_on(netdev);
=======
>>>>>>> f7688b48

	return rc;
}

static void clean_rx_pools(struct ibmvnic_adapter *adapter)
{
	struct ibmvnic_rx_pool *rx_pool;
	struct ibmvnic_rx_buff *rx_buff;
	u64 rx_entries;
	int rx_scrqs;
	int i, j;

	if (!adapter->rx_pool)
		return;

	rx_scrqs = adapter->num_active_rx_pools;
	rx_entries = adapter->req_rx_add_entries_per_subcrq;

	/* Free any remaining skbs in the rx buffer pools */
	for (i = 0; i < rx_scrqs; i++) {
		rx_pool = &adapter->rx_pool[i];
		if (!rx_pool || !rx_pool->rx_buff)
			continue;

		netdev_dbg(adapter->netdev, "Cleaning rx_pool[%d]\n", i);
		for (j = 0; j < rx_entries; j++) {
			rx_buff = &rx_pool->rx_buff[j];
			if (rx_buff && rx_buff->skb) {
				dev_kfree_skb_any(rx_buff->skb);
				rx_buff->skb = NULL;
			}
		}
	}
}

static void clean_one_tx_pool(struct ibmvnic_adapter *adapter,
			      struct ibmvnic_tx_pool *tx_pool)
{
	struct ibmvnic_tx_buff *tx_buff;
	u64 tx_entries;
	int i;

	if (!tx_pool || !tx_pool->tx_buff)
		return;

	tx_entries = tx_pool->num_buffers;

	for (i = 0; i < tx_entries; i++) {
		tx_buff = &tx_pool->tx_buff[i];
		if (tx_buff && tx_buff->skb) {
			dev_kfree_skb_any(tx_buff->skb);
			tx_buff->skb = NULL;
		}
	}
}

static void clean_tx_pools(struct ibmvnic_adapter *adapter)
{
	int tx_scrqs;
	int i;

	if (!adapter->tx_pool || !adapter->tso_pool)
		return;

	tx_scrqs = adapter->num_active_tx_pools;

	/* Free any remaining skbs in the tx buffer pools */
	for (i = 0; i < tx_scrqs; i++) {
		netdev_dbg(adapter->netdev, "Cleaning tx_pool[%d]\n", i);
		clean_one_tx_pool(adapter, &adapter->tx_pool[i]);
		clean_one_tx_pool(adapter, &adapter->tso_pool[i]);
	}
}

static void ibmvnic_disable_irqs(struct ibmvnic_adapter *adapter)
{
	struct net_device *netdev = adapter->netdev;
	int i;

	if (adapter->tx_scrq) {
		for (i = 0; i < adapter->req_tx_queues; i++)
			if (adapter->tx_scrq[i]->irq) {
				netdev_dbg(netdev,
					   "Disabling tx_scrq[%d] irq\n", i);
				disable_scrq_irq(adapter, adapter->tx_scrq[i]);
				disable_irq(adapter->tx_scrq[i]->irq);
			}
	}

	if (adapter->rx_scrq) {
		for (i = 0; i < adapter->req_rx_queues; i++) {
			if (adapter->rx_scrq[i]->irq) {
				netdev_dbg(netdev,
					   "Disabling rx_scrq[%d] irq\n", i);
				disable_scrq_irq(adapter, adapter->rx_scrq[i]);
				disable_irq(adapter->rx_scrq[i]->irq);
			}
		}
	}
}

static void ibmvnic_cleanup(struct net_device *netdev)
{
	struct ibmvnic_adapter *adapter = netdev_priv(netdev);

	/* ensure that transmissions are stopped if called by do_reset */
	if (test_bit(0, &adapter->resetting))
		netif_tx_disable(netdev);
	else
		netif_tx_stop_all_queues(netdev);

	ibmvnic_napi_disable(adapter);
	ibmvnic_disable_irqs(adapter);

	clean_rx_pools(adapter);
	clean_tx_pools(adapter);
}

static int __ibmvnic_close(struct net_device *netdev)
{
	struct ibmvnic_adapter *adapter = netdev_priv(netdev);
	int rc = 0;

	adapter->state = VNIC_CLOSING;
	rc = set_link_state(adapter, IBMVNIC_LOGICAL_LNK_DN);
	if (rc)
		return rc;
	adapter->state = VNIC_CLOSED;
	return 0;
}

static int ibmvnic_close(struct net_device *netdev)
{
	struct ibmvnic_adapter *adapter = netdev_priv(netdev);
	int rc;

	/* If device failover is pending, just set device state and return.
	 * Device operation will be handled by reset routine.
	 */
	if (adapter->failover_pending) {
		adapter->state = VNIC_CLOSED;
		return 0;
	}

	rc = __ibmvnic_close(netdev);
	ibmvnic_cleanup(netdev);

	return rc;
}

/**
 * build_hdr_data - creates L2/L3/L4 header data buffer
 * @hdr_field - bitfield determining needed headers
 * @skb - socket buffer
 * @hdr_len - array of header lengths
 * @tot_len - total length of data
 *
 * Reads hdr_field to determine which headers are needed by firmware.
 * Builds a buffer containing these headers.  Saves individual header
 * lengths and total buffer length to be used to build descriptors.
 */
static int build_hdr_data(u8 hdr_field, struct sk_buff *skb,
			  int *hdr_len, u8 *hdr_data)
{
	int len = 0;
	u8 *hdr;

	if (skb_vlan_tagged(skb) && !skb_vlan_tag_present(skb))
		hdr_len[0] = sizeof(struct vlan_ethhdr);
	else
		hdr_len[0] = sizeof(struct ethhdr);

	if (skb->protocol == htons(ETH_P_IP)) {
		hdr_len[1] = ip_hdr(skb)->ihl * 4;
		if (ip_hdr(skb)->protocol == IPPROTO_TCP)
			hdr_len[2] = tcp_hdrlen(skb);
		else if (ip_hdr(skb)->protocol == IPPROTO_UDP)
			hdr_len[2] = sizeof(struct udphdr);
	} else if (skb->protocol == htons(ETH_P_IPV6)) {
		hdr_len[1] = sizeof(struct ipv6hdr);
		if (ipv6_hdr(skb)->nexthdr == IPPROTO_TCP)
			hdr_len[2] = tcp_hdrlen(skb);
		else if (ipv6_hdr(skb)->nexthdr == IPPROTO_UDP)
			hdr_len[2] = sizeof(struct udphdr);
	} else if (skb->protocol == htons(ETH_P_ARP)) {
		hdr_len[1] = arp_hdr_len(skb->dev);
		hdr_len[2] = 0;
	}

	memset(hdr_data, 0, 120);
	if ((hdr_field >> 6) & 1) {
		hdr = skb_mac_header(skb);
		memcpy(hdr_data, hdr, hdr_len[0]);
		len += hdr_len[0];
	}

	if ((hdr_field >> 5) & 1) {
		hdr = skb_network_header(skb);
		memcpy(hdr_data + len, hdr, hdr_len[1]);
		len += hdr_len[1];
	}

	if ((hdr_field >> 4) & 1) {
		hdr = skb_transport_header(skb);
		memcpy(hdr_data + len, hdr, hdr_len[2]);
		len += hdr_len[2];
	}
	return len;
}

/**
 * create_hdr_descs - create header and header extension descriptors
 * @hdr_field - bitfield determining needed headers
 * @data - buffer containing header data
 * @len - length of data buffer
 * @hdr_len - array of individual header lengths
 * @scrq_arr - descriptor array
 *
 * Creates header and, if needed, header extension descriptors and
 * places them in a descriptor array, scrq_arr
 */

static int create_hdr_descs(u8 hdr_field, u8 *hdr_data, int len, int *hdr_len,
			    union sub_crq *scrq_arr)
{
	union sub_crq hdr_desc;
	int tmp_len = len;
	int num_descs = 0;
	u8 *data, *cur;
	int tmp;

	while (tmp_len > 0) {
		cur = hdr_data + len - tmp_len;

		memset(&hdr_desc, 0, sizeof(hdr_desc));
		if (cur != hdr_data) {
			data = hdr_desc.hdr_ext.data;
			tmp = tmp_len > 29 ? 29 : tmp_len;
			hdr_desc.hdr_ext.first = IBMVNIC_CRQ_CMD;
			hdr_desc.hdr_ext.type = IBMVNIC_HDR_EXT_DESC;
			hdr_desc.hdr_ext.len = tmp;
		} else {
			data = hdr_desc.hdr.data;
			tmp = tmp_len > 24 ? 24 : tmp_len;
			hdr_desc.hdr.first = IBMVNIC_CRQ_CMD;
			hdr_desc.hdr.type = IBMVNIC_HDR_DESC;
			hdr_desc.hdr.len = tmp;
			hdr_desc.hdr.l2_len = (u8)hdr_len[0];
			hdr_desc.hdr.l3_len = cpu_to_be16((u16)hdr_len[1]);
			hdr_desc.hdr.l4_len = (u8)hdr_len[2];
			hdr_desc.hdr.flag = hdr_field << 1;
		}
		memcpy(data, cur, tmp);
		tmp_len -= tmp;
		*scrq_arr = hdr_desc;
		scrq_arr++;
		num_descs++;
	}

	return num_descs;
}

/**
 * build_hdr_descs_arr - build a header descriptor array
 * @skb - socket buffer
 * @num_entries - number of descriptors to be sent
 * @subcrq - first TX descriptor
 * @hdr_field - bit field determining which headers will be sent
 *
 * This function will build a TX descriptor array with applicable
 * L2/L3/L4 packet header descriptors to be sent by send_subcrq_indirect.
 */

static void build_hdr_descs_arr(struct ibmvnic_tx_buff *txbuff,
				int *num_entries, u8 hdr_field)
{
	int hdr_len[3] = {0, 0, 0};
	int tot_len;
	u8 *hdr_data = txbuff->hdr_data;

	tot_len = build_hdr_data(hdr_field, txbuff->skb, hdr_len,
				 txbuff->hdr_data);
	*num_entries += create_hdr_descs(hdr_field, hdr_data, tot_len, hdr_len,
			 txbuff->indir_arr + 1);
}

static int ibmvnic_xmit_workarounds(struct sk_buff *skb,
				    struct net_device *netdev)
{
	/* For some backing devices, mishandling of small packets
	 * can result in a loss of connection or TX stall. Device
	 * architects recommend that no packet should be smaller
	 * than the minimum MTU value provided to the driver, so
	 * pad any packets to that length
	 */
	if (skb->len < netdev->min_mtu)
		return skb_put_padto(skb, netdev->min_mtu);

	return 0;
}

static netdev_tx_t ibmvnic_xmit(struct sk_buff *skb, struct net_device *netdev)
{
	struct ibmvnic_adapter *adapter = netdev_priv(netdev);
	int queue_num = skb_get_queue_mapping(skb);
	u8 *hdrs = (u8 *)&adapter->tx_rx_desc_req;
	struct device *dev = &adapter->vdev->dev;
	struct ibmvnic_tx_buff *tx_buff = NULL;
	struct ibmvnic_sub_crq_queue *tx_scrq;
	struct ibmvnic_tx_pool *tx_pool;
	unsigned int tx_send_failed = 0;
	unsigned int tx_map_failed = 0;
	unsigned int tx_dropped = 0;
	unsigned int tx_packets = 0;
	unsigned int tx_bytes = 0;
	dma_addr_t data_dma_addr;
	struct netdev_queue *txq;
	unsigned long lpar_rc;
	union sub_crq tx_crq;
	unsigned int offset;
	int num_entries = 1;
	unsigned char *dst;
	u64 *handle_array;
	int index = 0;
	u8 proto = 0;
	netdev_tx_t ret = NETDEV_TX_OK;

	if (test_bit(0, &adapter->resetting)) {
		if (!netif_subqueue_stopped(netdev, skb))
			netif_stop_subqueue(netdev, queue_num);
		dev_kfree_skb_any(skb);

		tx_send_failed++;
		tx_dropped++;
		ret = NETDEV_TX_OK;
		goto out;
	}

	if (ibmvnic_xmit_workarounds(skb, netdev)) {
		tx_dropped++;
		tx_send_failed++;
		ret = NETDEV_TX_OK;
		goto out;
	}
	if (skb_is_gso(skb))
		tx_pool = &adapter->tso_pool[queue_num];
	else
		tx_pool = &adapter->tx_pool[queue_num];

	tx_scrq = adapter->tx_scrq[queue_num];
	txq = netdev_get_tx_queue(netdev, skb_get_queue_mapping(skb));
	handle_array = (u64 *)((u8 *)(adapter->login_rsp_buf) +
		be32_to_cpu(adapter->login_rsp_buf->off_txsubm_subcrqs));

	index = tx_pool->free_map[tx_pool->consumer_index];

	if (index == IBMVNIC_INVALID_MAP) {
		dev_kfree_skb_any(skb);
		tx_send_failed++;
		tx_dropped++;
		ret = NETDEV_TX_OK;
		goto out;
	}

	tx_pool->free_map[tx_pool->consumer_index] = IBMVNIC_INVALID_MAP;

	offset = index * tx_pool->buf_size;
	dst = tx_pool->long_term_buff.buff + offset;
	memset(dst, 0, tx_pool->buf_size);
	data_dma_addr = tx_pool->long_term_buff.addr + offset;

	if (skb_shinfo(skb)->nr_frags) {
		int cur, i;

		/* Copy the head */
		skb_copy_from_linear_data(skb, dst, skb_headlen(skb));
		cur = skb_headlen(skb);

		/* Copy the frags */
		for (i = 0; i < skb_shinfo(skb)->nr_frags; i++) {
			const skb_frag_t *frag = &skb_shinfo(skb)->frags[i];

			memcpy(dst + cur,
			       page_address(skb_frag_page(frag)) +
			       skb_frag_off(frag), skb_frag_size(frag));
			cur += skb_frag_size(frag);
		}
	} else {
		skb_copy_from_linear_data(skb, dst, skb->len);
	}

	tx_pool->consumer_index =
	    (tx_pool->consumer_index + 1) % tx_pool->num_buffers;

	tx_buff = &tx_pool->tx_buff[index];
	tx_buff->skb = skb;
	tx_buff->data_dma[0] = data_dma_addr;
	tx_buff->data_len[0] = skb->len;
	tx_buff->index = index;
	tx_buff->pool_index = queue_num;
	tx_buff->last_frag = true;

	memset(&tx_crq, 0, sizeof(tx_crq));
	tx_crq.v1.first = IBMVNIC_CRQ_CMD;
	tx_crq.v1.type = IBMVNIC_TX_DESC;
	tx_crq.v1.n_crq_elem = 1;
	tx_crq.v1.n_sge = 1;
	tx_crq.v1.flags1 = IBMVNIC_TX_COMP_NEEDED;

	if (skb_is_gso(skb))
		tx_crq.v1.correlator =
			cpu_to_be32(index | IBMVNIC_TSO_POOL_MASK);
	else
		tx_crq.v1.correlator = cpu_to_be32(index);
	tx_crq.v1.dma_reg = cpu_to_be16(tx_pool->long_term_buff.map_id);
	tx_crq.v1.sge_len = cpu_to_be32(skb->len);
	tx_crq.v1.ioba = cpu_to_be64(data_dma_addr);

	if (adapter->vlan_header_insertion && skb_vlan_tag_present(skb)) {
		tx_crq.v1.flags2 |= IBMVNIC_TX_VLAN_INSERT;
		tx_crq.v1.vlan_id = cpu_to_be16(skb->vlan_tci);
	}

	if (skb->protocol == htons(ETH_P_IP)) {
		tx_crq.v1.flags1 |= IBMVNIC_TX_PROT_IPV4;
		proto = ip_hdr(skb)->protocol;
	} else if (skb->protocol == htons(ETH_P_IPV6)) {
		tx_crq.v1.flags1 |= IBMVNIC_TX_PROT_IPV6;
		proto = ipv6_hdr(skb)->nexthdr;
	}

	if (proto == IPPROTO_TCP)
		tx_crq.v1.flags1 |= IBMVNIC_TX_PROT_TCP;
	else if (proto == IPPROTO_UDP)
		tx_crq.v1.flags1 |= IBMVNIC_TX_PROT_UDP;

	if (skb->ip_summed == CHECKSUM_PARTIAL) {
		tx_crq.v1.flags1 |= IBMVNIC_TX_CHKSUM_OFFLOAD;
		hdrs += 2;
	}
	if (skb_is_gso(skb)) {
		tx_crq.v1.flags1 |= IBMVNIC_TX_LSO;
		tx_crq.v1.mss = cpu_to_be16(skb_shinfo(skb)->gso_size);
		hdrs += 2;
	}
	/* determine if l2/3/4 headers are sent to firmware */
	if ((*hdrs >> 7) & 1) {
		build_hdr_descs_arr(tx_buff, &num_entries, *hdrs);
		tx_crq.v1.n_crq_elem = num_entries;
		tx_buff->num_entries = num_entries;
		tx_buff->indir_arr[0] = tx_crq;
		tx_buff->indir_dma = dma_map_single(dev, tx_buff->indir_arr,
						    sizeof(tx_buff->indir_arr),
						    DMA_TO_DEVICE);
		if (dma_mapping_error(dev, tx_buff->indir_dma)) {
			dev_kfree_skb_any(skb);
			tx_buff->skb = NULL;
			if (!firmware_has_feature(FW_FEATURE_CMO))
				dev_err(dev, "tx: unable to map descriptor array\n");
			tx_map_failed++;
			tx_dropped++;
			ret = NETDEV_TX_OK;
			goto tx_err_out;
		}
		lpar_rc = send_subcrq_indirect(adapter, handle_array[queue_num],
					       (u64)tx_buff->indir_dma,
					       (u64)num_entries);
		dma_unmap_single(dev, tx_buff->indir_dma,
				 sizeof(tx_buff->indir_arr), DMA_TO_DEVICE);
	} else {
		tx_buff->num_entries = num_entries;
		lpar_rc = send_subcrq(adapter, handle_array[queue_num],
				      &tx_crq);
	}
	if (lpar_rc != H_SUCCESS) {
		if (lpar_rc != H_CLOSED && lpar_rc != H_PARAMETER)
			dev_err_ratelimited(dev, "tx: send failed\n");
		dev_kfree_skb_any(skb);
		tx_buff->skb = NULL;

		if (lpar_rc == H_CLOSED || adapter->failover_pending) {
			/* Disable TX and report carrier off if queue is closed
			 * or pending failover.
			 * Firmware guarantees that a signal will be sent to the
			 * driver, triggering a reset or some other action.
			 */
			netif_tx_stop_all_queues(netdev);
			netif_carrier_off(netdev);
		}

		tx_send_failed++;
		tx_dropped++;
		ret = NETDEV_TX_OK;
		goto tx_err_out;
	}

	if (atomic_add_return(num_entries, &tx_scrq->used)
					>= adapter->req_tx_entries_per_subcrq) {
		netdev_dbg(netdev, "Stopping queue %d\n", queue_num);
		netif_stop_subqueue(netdev, queue_num);
	}

	tx_packets++;
	tx_bytes += skb->len;
	txq->trans_start = jiffies;
	ret = NETDEV_TX_OK;
	goto out;

tx_err_out:
	/* roll back consumer index and map array*/
	if (tx_pool->consumer_index == 0)
		tx_pool->consumer_index =
			tx_pool->num_buffers - 1;
	else
		tx_pool->consumer_index--;
	tx_pool->free_map[tx_pool->consumer_index] = index;
out:
	netdev->stats.tx_dropped += tx_dropped;
	netdev->stats.tx_bytes += tx_bytes;
	netdev->stats.tx_packets += tx_packets;
	adapter->tx_send_failed += tx_send_failed;
	adapter->tx_map_failed += tx_map_failed;
	adapter->tx_stats_buffers[queue_num].packets += tx_packets;
	adapter->tx_stats_buffers[queue_num].bytes += tx_bytes;
	adapter->tx_stats_buffers[queue_num].dropped_packets += tx_dropped;

	return ret;
}

static void ibmvnic_set_multi(struct net_device *netdev)
{
	struct ibmvnic_adapter *adapter = netdev_priv(netdev);
	struct netdev_hw_addr *ha;
	union ibmvnic_crq crq;

	memset(&crq, 0, sizeof(crq));
	crq.request_capability.first = IBMVNIC_CRQ_CMD;
	crq.request_capability.cmd = REQUEST_CAPABILITY;

	if (netdev->flags & IFF_PROMISC) {
		if (!adapter->promisc_supported)
			return;
	} else {
		if (netdev->flags & IFF_ALLMULTI) {
			/* Accept all multicast */
			memset(&crq, 0, sizeof(crq));
			crq.multicast_ctrl.first = IBMVNIC_CRQ_CMD;
			crq.multicast_ctrl.cmd = MULTICAST_CTRL;
			crq.multicast_ctrl.flags = IBMVNIC_ENABLE_ALL;
			ibmvnic_send_crq(adapter, &crq);
		} else if (netdev_mc_empty(netdev)) {
			/* Reject all multicast */
			memset(&crq, 0, sizeof(crq));
			crq.multicast_ctrl.first = IBMVNIC_CRQ_CMD;
			crq.multicast_ctrl.cmd = MULTICAST_CTRL;
			crq.multicast_ctrl.flags = IBMVNIC_DISABLE_ALL;
			ibmvnic_send_crq(adapter, &crq);
		} else {
			/* Accept one or more multicast(s) */
			netdev_for_each_mc_addr(ha, netdev) {
				memset(&crq, 0, sizeof(crq));
				crq.multicast_ctrl.first = IBMVNIC_CRQ_CMD;
				crq.multicast_ctrl.cmd = MULTICAST_CTRL;
				crq.multicast_ctrl.flags = IBMVNIC_ENABLE_MC;
				ether_addr_copy(&crq.multicast_ctrl.mac_addr[0],
						ha->addr);
				ibmvnic_send_crq(adapter, &crq);
			}
		}
	}
}

static int __ibmvnic_set_mac(struct net_device *netdev, u8 *dev_addr)
{
	struct ibmvnic_adapter *adapter = netdev_priv(netdev);
	union ibmvnic_crq crq;
	int rc;

	if (!is_valid_ether_addr(dev_addr)) {
		rc = -EADDRNOTAVAIL;
		goto err;
	}

	memset(&crq, 0, sizeof(crq));
	crq.change_mac_addr.first = IBMVNIC_CRQ_CMD;
	crq.change_mac_addr.cmd = CHANGE_MAC_ADDR;
	ether_addr_copy(&crq.change_mac_addr.mac_addr[0], dev_addr);

	init_completion(&adapter->fw_done);
	rc = ibmvnic_send_crq(adapter, &crq);
	if (rc) {
		rc = -EIO;
		goto err;
	}

	wait_for_completion(&adapter->fw_done);
	/* netdev->dev_addr is changed in handle_change_mac_rsp function */
	if (adapter->fw_done_rc) {
		rc = -EIO;
		goto err;
	}

	return 0;
err:
	ether_addr_copy(adapter->mac_addr, netdev->dev_addr);
	return rc;
}

static int ibmvnic_set_mac(struct net_device *netdev, void *p)
{
	struct ibmvnic_adapter *adapter = netdev_priv(netdev);
	struct sockaddr *addr = p;
	int rc;

	rc = 0;
	ether_addr_copy(adapter->mac_addr, addr->sa_data);
	if (adapter->state != VNIC_PROBED)
		rc = __ibmvnic_set_mac(netdev, addr->sa_data);

	return rc;
}

/**
 * do_change_param_reset returns zero if we are able to keep processing reset
 * events, or non-zero if we hit a fatal error and must halt.
 */
static int do_change_param_reset(struct ibmvnic_adapter *adapter,
				 struct ibmvnic_rwi *rwi,
				 u32 reset_state)
{
	struct net_device *netdev = adapter->netdev;
	int i, rc;

	netdev_dbg(adapter->netdev, "Change param resetting driver (%d)\n",
		   rwi->reset_reason);

	netif_carrier_off(netdev);
	adapter->reset_reason = rwi->reset_reason;

	ibmvnic_cleanup(netdev);

	if (reset_state == VNIC_OPEN) {
		rc = __ibmvnic_close(netdev);
		if (rc)
			return rc;
	}

	release_resources(adapter);
	release_sub_crqs(adapter, 1);
	release_crq_queue(adapter);

	adapter->state = VNIC_PROBED;

	rc = init_crq_queue(adapter);

	if (rc) {
		netdev_err(adapter->netdev,
			   "Couldn't initialize crq. rc=%d\n", rc);
		return rc;
	}

	rc = ibmvnic_reset_init(adapter);
	if (rc)
		return IBMVNIC_INIT_FAILED;

	/* If the adapter was in PROBE state prior to the reset,
	 * exit here.
	 */
	if (reset_state == VNIC_PROBED)
		return 0;

	rc = ibmvnic_login(netdev);
	if (rc) {
		adapter->state = reset_state;
		return rc;
	}

	rc = init_resources(adapter);
	if (rc)
		return rc;

	ibmvnic_disable_irqs(adapter);

	adapter->state = VNIC_CLOSED;

	if (reset_state == VNIC_CLOSED)
		return 0;

	rc = __ibmvnic_open(netdev);
	if (rc)
		return IBMVNIC_OPEN_FAILED;

	/* refresh device's multicast list */
	ibmvnic_set_multi(netdev);

	/* kick napi */
	for (i = 0; i < adapter->req_rx_queues; i++)
		napi_schedule(&adapter->napi[i]);

	return 0;
}

/**
 * do_reset returns zero if we are able to keep processing reset events, or
 * non-zero if we hit a fatal error and must halt.
 */
static int do_reset(struct ibmvnic_adapter *adapter,
		    struct ibmvnic_rwi *rwi, u32 reset_state)
{
	u64 old_num_rx_queues, old_num_tx_queues;
	u64 old_num_rx_slots, old_num_tx_slots;
	struct net_device *netdev = adapter->netdev;
	int i, rc;

	netdev_dbg(adapter->netdev, "Re-setting driver (%d)\n",
		   rwi->reset_reason);

	rtnl_lock();

	netif_carrier_off(netdev);
	adapter->reset_reason = rwi->reset_reason;

	old_num_rx_queues = adapter->req_rx_queues;
	old_num_tx_queues = adapter->req_tx_queues;
	old_num_rx_slots = adapter->req_rx_add_entries_per_subcrq;
	old_num_tx_slots = adapter->req_tx_entries_per_subcrq;

	ibmvnic_cleanup(netdev);

	if (reset_state == VNIC_OPEN &&
	    adapter->reset_reason != VNIC_RESET_MOBILITY &&
	    adapter->reset_reason != VNIC_RESET_FAILOVER) {
		adapter->state = VNIC_CLOSING;

		/* Release the RTNL lock before link state change and
		 * re-acquire after the link state change to allow
		 * linkwatch_event to grab the RTNL lock and run during
		 * a reset.
		 */
		rtnl_unlock();
		rc = set_link_state(adapter, IBMVNIC_LOGICAL_LNK_DN);
		rtnl_lock();
		if (rc)
			goto out;

		if (adapter->state != VNIC_CLOSING) {
			rc = -1;
			goto out;
		}

		adapter->state = VNIC_CLOSED;
	}

	if (adapter->reset_reason != VNIC_RESET_NON_FATAL) {
		/* remove the closed state so when we call open it appears
		 * we are coming from the probed state.
		 */
		adapter->state = VNIC_PROBED;

		if (adapter->reset_reason == VNIC_RESET_MOBILITY) {
			rc = ibmvnic_reenable_crq_queue(adapter);
			release_sub_crqs(adapter, 1);
		} else {
			rc = ibmvnic_reset_crq(adapter);
			if (!rc)
				rc = vio_enable_interrupts(adapter->vdev);
		}

		if (rc) {
			netdev_err(adapter->netdev,
				   "Couldn't initialize crq. rc=%d\n", rc);
			goto out;
		}

		rc = ibmvnic_reset_init(adapter);
		if (rc) {
			rc = IBMVNIC_INIT_FAILED;
			goto out;
		}

		/* If the adapter was in PROBE state prior to the reset,
		 * exit here.
		 */
		if (reset_state == VNIC_PROBED) {
			rc = 0;
			goto out;
		}

		rc = ibmvnic_login(netdev);
		if (rc) {
			adapter->state = reset_state;
			goto out;
		}

<<<<<<< HEAD
		if (adapter->reset_reason == VNIC_RESET_CHANGE_PARAM ||
		    adapter->wait_for_reset) {
			rc = init_resources(adapter);
			if (rc)
				return rc;
		} else if (adapter->req_rx_queues != old_num_rx_queues ||
			   adapter->req_tx_queues != old_num_tx_queues ||
			   adapter->req_rx_add_entries_per_subcrq !=
							old_num_rx_slots ||
			   adapter->req_tx_entries_per_subcrq !=
							old_num_tx_slots) {
=======
		if (adapter->req_rx_queues != old_num_rx_queues ||
		    adapter->req_tx_queues != old_num_tx_queues ||
		    adapter->req_rx_add_entries_per_subcrq !=
		    old_num_rx_slots ||
		    adapter->req_tx_entries_per_subcrq !=
		    old_num_tx_slots) {
>>>>>>> f7688b48
			release_rx_pools(adapter);
			release_tx_pools(adapter);
			release_napi(adapter);
			release_vpd_data(adapter);

			rc = init_resources(adapter);
			if (rc)
<<<<<<< HEAD
				return rc;
=======
				goto out;
>>>>>>> f7688b48

		} else {
			rc = reset_tx_pools(adapter);
			if (rc)
				goto out;

			rc = reset_rx_pools(adapter);
			if (rc)
				goto out;
		}
		ibmvnic_disable_irqs(adapter);
	}
	adapter->state = VNIC_CLOSED;

	if (reset_state == VNIC_CLOSED) {
		rc = 0;
		goto out;
	}

	rc = __ibmvnic_open(netdev);
	if (rc) {
		rc = IBMVNIC_OPEN_FAILED;
		goto out;
	}

	/* refresh device's multicast list */
	ibmvnic_set_multi(netdev);

	/* kick napi */
	for (i = 0; i < adapter->req_rx_queues; i++)
		napi_schedule(&adapter->napi[i]);

<<<<<<< HEAD
	if (adapter->reset_reason != VNIC_RESET_FAILOVER &&
	    adapter->reset_reason != VNIC_RESET_CHANGE_PARAM)
=======
	if (adapter->reset_reason != VNIC_RESET_FAILOVER)
>>>>>>> f7688b48
		call_netdevice_notifiers(NETDEV_NOTIFY_PEERS, netdev);

	rc = 0;

out:
	rtnl_unlock();

	return rc;
}

static int do_hard_reset(struct ibmvnic_adapter *adapter,
			 struct ibmvnic_rwi *rwi, u32 reset_state)
{
	struct net_device *netdev = adapter->netdev;
	int rc;

	netdev_dbg(adapter->netdev, "Hard resetting driver (%d)\n",
		   rwi->reset_reason);

	netif_carrier_off(netdev);
	adapter->reset_reason = rwi->reset_reason;

	ibmvnic_cleanup(netdev);
	release_resources(adapter);
	release_sub_crqs(adapter, 0);
	release_crq_queue(adapter);

	/* remove the closed state so when we call open it appears
	 * we are coming from the probed state.
	 */
	adapter->state = VNIC_PROBED;

	reinit_completion(&adapter->init_done);
	rc = init_crq_queue(adapter);
	if (rc) {
		netdev_err(adapter->netdev,
			   "Couldn't initialize crq. rc=%d\n", rc);
		return rc;
	}

	rc = ibmvnic_init(adapter);
	if (rc)
		return rc;

	/* If the adapter was in PROBE state prior to the reset,
	 * exit here.
	 */
	if (reset_state == VNIC_PROBED)
		return 0;

	rc = ibmvnic_login(netdev);
	if (rc) {
		adapter->state = VNIC_PROBED;
		return 0;
	}

	rc = init_resources(adapter);
	if (rc)
		return rc;

	ibmvnic_disable_irqs(adapter);
	adapter->state = VNIC_CLOSED;

	if (reset_state == VNIC_CLOSED)
		return 0;

	rc = __ibmvnic_open(netdev);
	if (rc)
		return IBMVNIC_OPEN_FAILED;

	return 0;
}

static struct ibmvnic_rwi *get_next_rwi(struct ibmvnic_adapter *adapter)
{
	struct ibmvnic_rwi *rwi;
	unsigned long flags;

	spin_lock_irqsave(&adapter->rwi_lock, flags);

	if (!list_empty(&adapter->rwi_list)) {
		rwi = list_first_entry(&adapter->rwi_list, struct ibmvnic_rwi,
				       list);
		list_del(&rwi->list);
	} else {
		rwi = NULL;
	}

	spin_unlock_irqrestore(&adapter->rwi_lock, flags);
	return rwi;
}

static void free_all_rwi(struct ibmvnic_adapter *adapter)
{
	struct ibmvnic_rwi *rwi;

	rwi = get_next_rwi(adapter);
	while (rwi) {
		kfree(rwi);
		rwi = get_next_rwi(adapter);
	}
}

static void __ibmvnic_reset(struct work_struct *work)
{
	struct ibmvnic_rwi *rwi;
	struct ibmvnic_adapter *adapter;
<<<<<<< HEAD
	struct net_device *netdev;
	bool we_lock_rtnl = false;
=======
>>>>>>> f7688b48
	u32 reset_state;
	int rc = 0;

	adapter = container_of(work, struct ibmvnic_adapter, ibmvnic_reset);

<<<<<<< HEAD
	/* netif_set_real_num_xx_queues needs to take rtnl lock here
	 * unless wait_for_reset is set, in which case the rtnl lock
	 * has already been taken before initializing the reset
	 */
	if (!adapter->wait_for_reset) {
		rtnl_lock();
		we_lock_rtnl = true;
	}
=======
	if (test_and_set_bit_lock(0, &adapter->resetting)) {
		schedule_delayed_work(&adapter->ibmvnic_delayed_reset,
				      IBMVNIC_RESET_DELAY);
		return;
	}

>>>>>>> f7688b48
	reset_state = adapter->state;

	rwi = get_next_rwi(adapter);
	while (rwi) {
		if (adapter->state == VNIC_REMOVING ||
		    adapter->state == VNIC_REMOVED) {
			kfree(rwi);
			rc = EBUSY;
			break;
		}

<<<<<<< HEAD
		if (adapter->force_reset_recovery) {
			adapter->force_reset_recovery = false;
			rc = do_hard_reset(adapter, rwi, reset_state);
=======
		if (rwi->reset_reason == VNIC_RESET_CHANGE_PARAM) {
			/* CHANGE_PARAM requestor holds rtnl_lock */
			rc = do_change_param_reset(adapter, rwi, reset_state);
		} else if (adapter->force_reset_recovery) {
			/* Transport event occurred during previous reset */
			if (adapter->wait_for_reset) {
				/* Previous was CHANGE_PARAM; caller locked */
				adapter->force_reset_recovery = false;
				rc = do_hard_reset(adapter, rwi, reset_state);
			} else {
				rtnl_lock();
				adapter->force_reset_recovery = false;
				rc = do_hard_reset(adapter, rwi, reset_state);
				rtnl_unlock();
			}
>>>>>>> f7688b48
		} else {
			rc = do_reset(adapter, rwi, reset_state);
		}
		kfree(rwi);
		if (rc == IBMVNIC_OPEN_FAILED) {
			if (list_empty(&adapter->rwi_list))
				adapter->state = VNIC_CLOSED;
			else
				adapter->state = reset_state;
			rc = 0;
		} else if (rc && rc != IBMVNIC_INIT_FAILED &&
		    !adapter->force_reset_recovery)
			break;

		rwi = get_next_rwi(adapter);

		if (rwi && (rwi->reset_reason == VNIC_RESET_FAILOVER ||
			    rwi->reset_reason == VNIC_RESET_MOBILITY))
			adapter->force_reset_recovery = true;
	}

	if (adapter->wait_for_reset) {
		adapter->reset_done_rc = rc;
		complete(&adapter->reset_done);
	}

	if (rc) {
		netdev_dbg(adapter->netdev, "Reset failed\n");
		free_all_rwi(adapter);
	}

<<<<<<< HEAD
	adapter->resetting = false;
	if (we_lock_rtnl)
		rtnl_unlock();
=======
	clear_bit_unlock(0, &adapter->resetting);
}

static void __ibmvnic_delayed_reset(struct work_struct *work)
{
	struct ibmvnic_adapter *adapter;

	adapter = container_of(work, struct ibmvnic_adapter,
			       ibmvnic_delayed_reset.work);
	__ibmvnic_reset(&adapter->ibmvnic_reset);
>>>>>>> f7688b48
}

static int ibmvnic_reset(struct ibmvnic_adapter *adapter,
			 enum ibmvnic_reset_reason reason)
{
	struct list_head *entry, *tmp_entry;
	struct ibmvnic_rwi *rwi, *tmp;
	struct net_device *netdev = adapter->netdev;
	unsigned long flags;
	int ret;

	if (adapter->state == VNIC_REMOVING ||
	    adapter->state == VNIC_REMOVED ||
	    adapter->failover_pending) {
		ret = EBUSY;
		netdev_dbg(netdev, "Adapter removing or pending failover, skipping reset\n");
		goto err;
	}

	if (adapter->state == VNIC_PROBING) {
		netdev_warn(netdev, "Adapter reset during probe\n");
		ret = adapter->init_done_rc = EAGAIN;
		goto err;
	}

	spin_lock_irqsave(&adapter->rwi_lock, flags);

	list_for_each(entry, &adapter->rwi_list) {
		tmp = list_entry(entry, struct ibmvnic_rwi, list);
		if (tmp->reset_reason == reason) {
			netdev_dbg(netdev, "Skipping matching reset\n");
			spin_unlock_irqrestore(&adapter->rwi_lock, flags);
			ret = EBUSY;
			goto err;
		}
	}

	rwi = kzalloc(sizeof(*rwi), GFP_ATOMIC);
	if (!rwi) {
		spin_unlock_irqrestore(&adapter->rwi_lock, flags);
		ibmvnic_close(netdev);
		ret = ENOMEM;
		goto err;
	}
	/* if we just received a transport event,
	 * flush reset queue and process this reset
	 */
	if (adapter->force_reset_recovery && !list_empty(&adapter->rwi_list)) {
		list_for_each_safe(entry, tmp_entry, &adapter->rwi_list)
			list_del(entry);
	}
	rwi->reset_reason = reason;
	list_add_tail(&rwi->list, &adapter->rwi_list);
	spin_unlock_irqrestore(&adapter->rwi_lock, flags);
<<<<<<< HEAD
	adapter->resetting = true;
=======
>>>>>>> f7688b48
	netdev_dbg(adapter->netdev, "Scheduling reset (reason %d)\n", reason);
	schedule_work(&adapter->ibmvnic_reset);

	return 0;
err:
	return -ret;
}

static void ibmvnic_tx_timeout(struct net_device *dev)
{
	struct ibmvnic_adapter *adapter = netdev_priv(dev);

	ibmvnic_reset(adapter, VNIC_RESET_TIMEOUT);
}

static void remove_buff_from_pool(struct ibmvnic_adapter *adapter,
				  struct ibmvnic_rx_buff *rx_buff)
{
	struct ibmvnic_rx_pool *pool = &adapter->rx_pool[rx_buff->pool_index];

	rx_buff->skb = NULL;

	pool->free_map[pool->next_alloc] = (int)(rx_buff - pool->rx_buff);
	pool->next_alloc = (pool->next_alloc + 1) % pool->size;

	atomic_dec(&pool->available);
}

static int ibmvnic_poll(struct napi_struct *napi, int budget)
{
	struct net_device *netdev = napi->dev;
	struct ibmvnic_adapter *adapter = netdev_priv(netdev);
	int scrq_num = (int)(napi - adapter->napi);
	int frames_processed = 0;

restart_poll:
	while (frames_processed < budget) {
		struct sk_buff *skb;
		struct ibmvnic_rx_buff *rx_buff;
		union sub_crq *next;
		u32 length;
		u16 offset;
		u8 flags = 0;

		if (unlikely(test_bit(0, &adapter->resetting) &&
			     adapter->reset_reason != VNIC_RESET_NON_FATAL)) {
			enable_scrq_irq(adapter, adapter->rx_scrq[scrq_num]);
			napi_complete_done(napi, frames_processed);
			return frames_processed;
		}

		if (!pending_scrq(adapter, adapter->rx_scrq[scrq_num]))
			break;
		next = ibmvnic_next_scrq(adapter, adapter->rx_scrq[scrq_num]);
		rx_buff =
		    (struct ibmvnic_rx_buff *)be64_to_cpu(next->
							  rx_comp.correlator);
		/* do error checking */
		if (next->rx_comp.rc) {
			netdev_dbg(netdev, "rx buffer returned with rc %x\n",
				   be16_to_cpu(next->rx_comp.rc));
			/* free the entry */
			next->rx_comp.first = 0;
			dev_kfree_skb_any(rx_buff->skb);
			remove_buff_from_pool(adapter, rx_buff);
			continue;
		} else if (!rx_buff->skb) {
			/* free the entry */
			next->rx_comp.first = 0;
			remove_buff_from_pool(adapter, rx_buff);
			continue;
		}

		length = be32_to_cpu(next->rx_comp.len);
		offset = be16_to_cpu(next->rx_comp.off_frame_data);
		flags = next->rx_comp.flags;
		skb = rx_buff->skb;
		skb_copy_to_linear_data(skb, rx_buff->data + offset,
					length);

		/* VLAN Header has been stripped by the system firmware and
		 * needs to be inserted by the driver
		 */
		if (adapter->rx_vlan_header_insertion &&
		    (flags & IBMVNIC_VLAN_STRIPPED))
			__vlan_hwaccel_put_tag(skb, htons(ETH_P_8021Q),
					       ntohs(next->rx_comp.vlan_tci));

		/* free the entry */
		next->rx_comp.first = 0;
		remove_buff_from_pool(adapter, rx_buff);

		skb_put(skb, length);
		skb->protocol = eth_type_trans(skb, netdev);
		skb_record_rx_queue(skb, scrq_num);

		if (flags & IBMVNIC_IP_CHKSUM_GOOD &&
		    flags & IBMVNIC_TCP_UDP_CHKSUM_GOOD) {
			skb->ip_summed = CHECKSUM_UNNECESSARY;
		}

		length = skb->len;
		napi_gro_receive(napi, skb); /* send it up */
		netdev->stats.rx_packets++;
		netdev->stats.rx_bytes += length;
		adapter->rx_stats_buffers[scrq_num].packets++;
		adapter->rx_stats_buffers[scrq_num].bytes += length;
		frames_processed++;
	}

	if (adapter->state != VNIC_CLOSING)
		replenish_rx_pool(adapter, &adapter->rx_pool[scrq_num]);

	if (frames_processed < budget) {
		enable_scrq_irq(adapter, adapter->rx_scrq[scrq_num]);
		napi_complete_done(napi, frames_processed);
		if (pending_scrq(adapter, adapter->rx_scrq[scrq_num]) &&
		    napi_reschedule(napi)) {
			disable_scrq_irq(adapter, adapter->rx_scrq[scrq_num]);
			goto restart_poll;
		}
	}
	return frames_processed;
}

static int wait_for_reset(struct ibmvnic_adapter *adapter)
{
	int rc, ret;

	adapter->fallback.mtu = adapter->req_mtu;
	adapter->fallback.rx_queues = adapter->req_rx_queues;
	adapter->fallback.tx_queues = adapter->req_tx_queues;
	adapter->fallback.rx_entries = adapter->req_rx_add_entries_per_subcrq;
	adapter->fallback.tx_entries = adapter->req_tx_entries_per_subcrq;

	init_completion(&adapter->reset_done);
	adapter->wait_for_reset = true;
	rc = ibmvnic_reset(adapter, VNIC_RESET_CHANGE_PARAM);
	if (rc)
		return rc;
	wait_for_completion(&adapter->reset_done);

	ret = 0;
	if (adapter->reset_done_rc) {
		ret = -EIO;
		adapter->desired.mtu = adapter->fallback.mtu;
		adapter->desired.rx_queues = adapter->fallback.rx_queues;
		adapter->desired.tx_queues = adapter->fallback.tx_queues;
		adapter->desired.rx_entries = adapter->fallback.rx_entries;
		adapter->desired.tx_entries = adapter->fallback.tx_entries;

		init_completion(&adapter->reset_done);
		adapter->wait_for_reset = true;
		rc = ibmvnic_reset(adapter, VNIC_RESET_CHANGE_PARAM);
		if (rc)
			return ret;
		wait_for_completion(&adapter->reset_done);
	}
	adapter->wait_for_reset = false;

	return ret;
}

static int ibmvnic_change_mtu(struct net_device *netdev, int new_mtu)
{
	struct ibmvnic_adapter *adapter = netdev_priv(netdev);

	adapter->desired.mtu = new_mtu + ETH_HLEN;

	return wait_for_reset(adapter);
}

static netdev_features_t ibmvnic_features_check(struct sk_buff *skb,
						struct net_device *dev,
						netdev_features_t features)
{
	/* Some backing hardware adapters can not
	 * handle packets with a MSS less than 224
	 * or with only one segment.
	 */
	if (skb_is_gso(skb)) {
		if (skb_shinfo(skb)->gso_size < 224 ||
		    skb_shinfo(skb)->gso_segs == 1)
			features &= ~NETIF_F_GSO_MASK;
	}

	return features;
}

static const struct net_device_ops ibmvnic_netdev_ops = {
	.ndo_open		= ibmvnic_open,
	.ndo_stop		= ibmvnic_close,
	.ndo_start_xmit		= ibmvnic_xmit,
	.ndo_set_rx_mode	= ibmvnic_set_multi,
	.ndo_set_mac_address	= ibmvnic_set_mac,
	.ndo_validate_addr	= eth_validate_addr,
	.ndo_tx_timeout		= ibmvnic_tx_timeout,
	.ndo_change_mtu		= ibmvnic_change_mtu,
	.ndo_features_check     = ibmvnic_features_check,
};

/* ethtool functions */

static int ibmvnic_get_link_ksettings(struct net_device *netdev,
				      struct ethtool_link_ksettings *cmd)
{
	struct ibmvnic_adapter *adapter = netdev_priv(netdev);
	int rc;

	rc = send_query_phys_parms(adapter);
	if (rc) {
		adapter->speed = SPEED_UNKNOWN;
		adapter->duplex = DUPLEX_UNKNOWN;
	}
	cmd->base.speed = adapter->speed;
	cmd->base.duplex = adapter->duplex;
	cmd->base.port = PORT_FIBRE;
	cmd->base.phy_address = 0;
	cmd->base.autoneg = AUTONEG_ENABLE;

	return 0;
}

static void ibmvnic_get_drvinfo(struct net_device *netdev,
				struct ethtool_drvinfo *info)
{
	struct ibmvnic_adapter *adapter = netdev_priv(netdev);

	strlcpy(info->driver, ibmvnic_driver_name, sizeof(info->driver));
	strlcpy(info->version, IBMVNIC_DRIVER_VERSION, sizeof(info->version));
	strlcpy(info->fw_version, adapter->fw_version,
		sizeof(info->fw_version));
}

static u32 ibmvnic_get_msglevel(struct net_device *netdev)
{
	struct ibmvnic_adapter *adapter = netdev_priv(netdev);

	return adapter->msg_enable;
}

static void ibmvnic_set_msglevel(struct net_device *netdev, u32 data)
{
	struct ibmvnic_adapter *adapter = netdev_priv(netdev);

	adapter->msg_enable = data;
}

static u32 ibmvnic_get_link(struct net_device *netdev)
{
	struct ibmvnic_adapter *adapter = netdev_priv(netdev);

	/* Don't need to send a query because we request a logical link up at
	 * init and then we wait for link state indications
	 */
	return adapter->logical_link_state;
}

static void ibmvnic_get_ringparam(struct net_device *netdev,
				  struct ethtool_ringparam *ring)
{
	struct ibmvnic_adapter *adapter = netdev_priv(netdev);

	if (adapter->priv_flags & IBMVNIC_USE_SERVER_MAXES) {
		ring->rx_max_pending = adapter->max_rx_add_entries_per_subcrq;
		ring->tx_max_pending = adapter->max_tx_entries_per_subcrq;
	} else {
		ring->rx_max_pending = IBMVNIC_MAX_QUEUE_SZ;
		ring->tx_max_pending = IBMVNIC_MAX_QUEUE_SZ;
	}
	ring->rx_mini_max_pending = 0;
	ring->rx_jumbo_max_pending = 0;
	ring->rx_pending = adapter->req_rx_add_entries_per_subcrq;
	ring->tx_pending = adapter->req_tx_entries_per_subcrq;
	ring->rx_mini_pending = 0;
	ring->rx_jumbo_pending = 0;
}

static int ibmvnic_set_ringparam(struct net_device *netdev,
				 struct ethtool_ringparam *ring)
{
	struct ibmvnic_adapter *adapter = netdev_priv(netdev);
	int ret;

	ret = 0;
	adapter->desired.rx_entries = ring->rx_pending;
	adapter->desired.tx_entries = ring->tx_pending;

	ret = wait_for_reset(adapter);

	if (!ret &&
	    (adapter->req_rx_add_entries_per_subcrq != ring->rx_pending ||
	     adapter->req_tx_entries_per_subcrq != ring->tx_pending))
		netdev_info(netdev,
			    "Could not match full ringsize request. Requested: RX %d, TX %d; Allowed: RX %llu, TX %llu\n",
			    ring->rx_pending, ring->tx_pending,
			    adapter->req_rx_add_entries_per_subcrq,
			    adapter->req_tx_entries_per_subcrq);
	return ret;
}

static void ibmvnic_get_channels(struct net_device *netdev,
				 struct ethtool_channels *channels)
{
	struct ibmvnic_adapter *adapter = netdev_priv(netdev);

	if (adapter->priv_flags & IBMVNIC_USE_SERVER_MAXES) {
		channels->max_rx = adapter->max_rx_queues;
		channels->max_tx = adapter->max_tx_queues;
	} else {
		channels->max_rx = IBMVNIC_MAX_QUEUES;
		channels->max_tx = IBMVNIC_MAX_QUEUES;
	}

	channels->max_other = 0;
	channels->max_combined = 0;
	channels->rx_count = adapter->req_rx_queues;
	channels->tx_count = adapter->req_tx_queues;
	channels->other_count = 0;
	channels->combined_count = 0;
}

static int ibmvnic_set_channels(struct net_device *netdev,
				struct ethtool_channels *channels)
{
	struct ibmvnic_adapter *adapter = netdev_priv(netdev);
	int ret;

	ret = 0;
	adapter->desired.rx_queues = channels->rx_count;
	adapter->desired.tx_queues = channels->tx_count;

	ret = wait_for_reset(adapter);

	if (!ret &&
	    (adapter->req_rx_queues != channels->rx_count ||
	     adapter->req_tx_queues != channels->tx_count))
		netdev_info(netdev,
			    "Could not match full channels request. Requested: RX %d, TX %d; Allowed: RX %llu, TX %llu\n",
			    channels->rx_count, channels->tx_count,
			    adapter->req_rx_queues, adapter->req_tx_queues);
	return ret;

}

static void ibmvnic_get_strings(struct net_device *dev, u32 stringset, u8 *data)
{
	struct ibmvnic_adapter *adapter = netdev_priv(dev);
	int i;

	switch (stringset) {
	case ETH_SS_STATS:
		for (i = 0; i < ARRAY_SIZE(ibmvnic_stats);
				i++, data += ETH_GSTRING_LEN)
			memcpy(data, ibmvnic_stats[i].name, ETH_GSTRING_LEN);

		for (i = 0; i < adapter->req_tx_queues; i++) {
			snprintf(data, ETH_GSTRING_LEN, "tx%d_packets", i);
			data += ETH_GSTRING_LEN;

			snprintf(data, ETH_GSTRING_LEN, "tx%d_bytes", i);
			data += ETH_GSTRING_LEN;

			snprintf(data, ETH_GSTRING_LEN,
				 "tx%d_dropped_packets", i);
			data += ETH_GSTRING_LEN;
		}

		for (i = 0; i < adapter->req_rx_queues; i++) {
			snprintf(data, ETH_GSTRING_LEN, "rx%d_packets", i);
			data += ETH_GSTRING_LEN;

			snprintf(data, ETH_GSTRING_LEN, "rx%d_bytes", i);
			data += ETH_GSTRING_LEN;

			snprintf(data, ETH_GSTRING_LEN, "rx%d_interrupts", i);
			data += ETH_GSTRING_LEN;
		}
		break;

	case ETH_SS_PRIV_FLAGS:
		for (i = 0; i < ARRAY_SIZE(ibmvnic_priv_flags); i++)
			strcpy(data + i * ETH_GSTRING_LEN,
			       ibmvnic_priv_flags[i]);
		break;
	default:
		return;
	}
}

static int ibmvnic_get_sset_count(struct net_device *dev, int sset)
{
	struct ibmvnic_adapter *adapter = netdev_priv(dev);

	switch (sset) {
	case ETH_SS_STATS:
		return ARRAY_SIZE(ibmvnic_stats) +
		       adapter->req_tx_queues * NUM_TX_STATS +
		       adapter->req_rx_queues * NUM_RX_STATS;
	case ETH_SS_PRIV_FLAGS:
		return ARRAY_SIZE(ibmvnic_priv_flags);
	default:
		return -EOPNOTSUPP;
	}
}

static void ibmvnic_get_ethtool_stats(struct net_device *dev,
				      struct ethtool_stats *stats, u64 *data)
{
	struct ibmvnic_adapter *adapter = netdev_priv(dev);
	union ibmvnic_crq crq;
	int i, j;
	int rc;

	memset(&crq, 0, sizeof(crq));
	crq.request_statistics.first = IBMVNIC_CRQ_CMD;
	crq.request_statistics.cmd = REQUEST_STATISTICS;
	crq.request_statistics.ioba = cpu_to_be32(adapter->stats_token);
	crq.request_statistics.len =
	    cpu_to_be32(sizeof(struct ibmvnic_statistics));

	/* Wait for data to be written */
	init_completion(&adapter->stats_done);
	rc = ibmvnic_send_crq(adapter, &crq);
	if (rc)
		return;
	wait_for_completion(&adapter->stats_done);

	for (i = 0; i < ARRAY_SIZE(ibmvnic_stats); i++)
		data[i] = be64_to_cpu(IBMVNIC_GET_STAT(adapter,
						ibmvnic_stats[i].offset));

	for (j = 0; j < adapter->req_tx_queues; j++) {
		data[i] = adapter->tx_stats_buffers[j].packets;
		i++;
		data[i] = adapter->tx_stats_buffers[j].bytes;
		i++;
		data[i] = adapter->tx_stats_buffers[j].dropped_packets;
		i++;
	}

	for (j = 0; j < adapter->req_rx_queues; j++) {
		data[i] = adapter->rx_stats_buffers[j].packets;
		i++;
		data[i] = adapter->rx_stats_buffers[j].bytes;
		i++;
		data[i] = adapter->rx_stats_buffers[j].interrupts;
		i++;
	}
}

static u32 ibmvnic_get_priv_flags(struct net_device *netdev)
{
	struct ibmvnic_adapter *adapter = netdev_priv(netdev);

	return adapter->priv_flags;
}

static int ibmvnic_set_priv_flags(struct net_device *netdev, u32 flags)
{
	struct ibmvnic_adapter *adapter = netdev_priv(netdev);
	bool which_maxes = !!(flags & IBMVNIC_USE_SERVER_MAXES);

	if (which_maxes)
		adapter->priv_flags |= IBMVNIC_USE_SERVER_MAXES;
	else
		adapter->priv_flags &= ~IBMVNIC_USE_SERVER_MAXES;

	return 0;
}
static const struct ethtool_ops ibmvnic_ethtool_ops = {
	.get_drvinfo		= ibmvnic_get_drvinfo,
	.get_msglevel		= ibmvnic_get_msglevel,
	.set_msglevel		= ibmvnic_set_msglevel,
	.get_link		= ibmvnic_get_link,
	.get_ringparam		= ibmvnic_get_ringparam,
	.set_ringparam		= ibmvnic_set_ringparam,
	.get_channels		= ibmvnic_get_channels,
	.set_channels		= ibmvnic_set_channels,
	.get_strings            = ibmvnic_get_strings,
	.get_sset_count         = ibmvnic_get_sset_count,
	.get_ethtool_stats	= ibmvnic_get_ethtool_stats,
	.get_link_ksettings	= ibmvnic_get_link_ksettings,
	.get_priv_flags		= ibmvnic_get_priv_flags,
	.set_priv_flags		= ibmvnic_set_priv_flags,
};

/* Routines for managing CRQs/sCRQs  */

static int reset_one_sub_crq_queue(struct ibmvnic_adapter *adapter,
				   struct ibmvnic_sub_crq_queue *scrq)
{
	int rc;

	if (scrq->irq) {
		free_irq(scrq->irq, scrq);
		irq_dispose_mapping(scrq->irq);
		scrq->irq = 0;
	}

	memset(scrq->msgs, 0, 4 * PAGE_SIZE);
	atomic_set(&scrq->used, 0);
	scrq->cur = 0;

	rc = h_reg_sub_crq(adapter->vdev->unit_address, scrq->msg_token,
			   4 * PAGE_SIZE, &scrq->crq_num, &scrq->hw_irq);
	return rc;
}

static int reset_sub_crq_queues(struct ibmvnic_adapter *adapter)
{
	int i, rc;

	for (i = 0; i < adapter->req_tx_queues; i++) {
		netdev_dbg(adapter->netdev, "Re-setting tx_scrq[%d]\n", i);
		rc = reset_one_sub_crq_queue(adapter, adapter->tx_scrq[i]);
		if (rc)
			return rc;
	}

	for (i = 0; i < adapter->req_rx_queues; i++) {
		netdev_dbg(adapter->netdev, "Re-setting rx_scrq[%d]\n", i);
		rc = reset_one_sub_crq_queue(adapter, adapter->rx_scrq[i]);
		if (rc)
			return rc;
	}

	return rc;
}

static void release_sub_crq_queue(struct ibmvnic_adapter *adapter,
				  struct ibmvnic_sub_crq_queue *scrq,
				  bool do_h_free)
{
	struct device *dev = &adapter->vdev->dev;
	long rc;

	netdev_dbg(adapter->netdev, "Releasing sub-CRQ\n");

	if (do_h_free) {
		/* Close the sub-crqs */
		do {
			rc = plpar_hcall_norets(H_FREE_SUB_CRQ,
						adapter->vdev->unit_address,
						scrq->crq_num);
		} while (rc == H_BUSY || H_IS_LONG_BUSY(rc));

		if (rc) {
			netdev_err(adapter->netdev,
				   "Failed to release sub-CRQ %16lx, rc = %ld\n",
				   scrq->crq_num, rc);
		}
	}

	dma_unmap_single(dev, scrq->msg_token, 4 * PAGE_SIZE,
			 DMA_BIDIRECTIONAL);
	free_pages((unsigned long)scrq->msgs, 2);
	kfree(scrq);
}

static struct ibmvnic_sub_crq_queue *init_sub_crq_queue(struct ibmvnic_adapter
							*adapter)
{
	struct device *dev = &adapter->vdev->dev;
	struct ibmvnic_sub_crq_queue *scrq;
	int rc;

	scrq = kzalloc(sizeof(*scrq), GFP_KERNEL);
	if (!scrq)
		return NULL;

	scrq->msgs =
		(union sub_crq *)__get_free_pages(GFP_KERNEL | __GFP_ZERO, 2);
	if (!scrq->msgs) {
		dev_warn(dev, "Couldn't allocate crq queue messages page\n");
		goto zero_page_failed;
	}

	scrq->msg_token = dma_map_single(dev, scrq->msgs, 4 * PAGE_SIZE,
					 DMA_BIDIRECTIONAL);
	if (dma_mapping_error(dev, scrq->msg_token)) {
		dev_warn(dev, "Couldn't map crq queue messages page\n");
		goto map_failed;
	}

	rc = h_reg_sub_crq(adapter->vdev->unit_address, scrq->msg_token,
			   4 * PAGE_SIZE, &scrq->crq_num, &scrq->hw_irq);

	if (rc == H_RESOURCE)
		rc = ibmvnic_reset_crq(adapter);

	if (rc == H_CLOSED) {
		dev_warn(dev, "Partner adapter not ready, waiting.\n");
	} else if (rc) {
		dev_warn(dev, "Error %d registering sub-crq\n", rc);
		goto reg_failed;
	}

	scrq->adapter = adapter;
	scrq->size = 4 * PAGE_SIZE / sizeof(*scrq->msgs);
	spin_lock_init(&scrq->lock);

	netdev_dbg(adapter->netdev,
		   "sub-crq initialized, num %lx, hw_irq=%lx, irq=%x\n",
		   scrq->crq_num, scrq->hw_irq, scrq->irq);

	return scrq;

reg_failed:
	dma_unmap_single(dev, scrq->msg_token, 4 * PAGE_SIZE,
			 DMA_BIDIRECTIONAL);
map_failed:
	free_pages((unsigned long)scrq->msgs, 2);
zero_page_failed:
	kfree(scrq);

	return NULL;
}

static void release_sub_crqs(struct ibmvnic_adapter *adapter, bool do_h_free)
{
	int i;

	if (adapter->tx_scrq) {
		for (i = 0; i < adapter->num_active_tx_scrqs; i++) {
			if (!adapter->tx_scrq[i])
				continue;

			netdev_dbg(adapter->netdev, "Releasing tx_scrq[%d]\n",
				   i);
			if (adapter->tx_scrq[i]->irq) {
				free_irq(adapter->tx_scrq[i]->irq,
					 adapter->tx_scrq[i]);
				irq_dispose_mapping(adapter->tx_scrq[i]->irq);
				adapter->tx_scrq[i]->irq = 0;
			}

			release_sub_crq_queue(adapter, adapter->tx_scrq[i],
					      do_h_free);
		}

		kfree(adapter->tx_scrq);
		adapter->tx_scrq = NULL;
		adapter->num_active_tx_scrqs = 0;
	}

	if (adapter->rx_scrq) {
		for (i = 0; i < adapter->num_active_rx_scrqs; i++) {
			if (!adapter->rx_scrq[i])
				continue;

			netdev_dbg(adapter->netdev, "Releasing rx_scrq[%d]\n",
				   i);
			if (adapter->rx_scrq[i]->irq) {
				free_irq(adapter->rx_scrq[i]->irq,
					 adapter->rx_scrq[i]);
				irq_dispose_mapping(adapter->rx_scrq[i]->irq);
				adapter->rx_scrq[i]->irq = 0;
			}

			release_sub_crq_queue(adapter, adapter->rx_scrq[i],
					      do_h_free);
		}

		kfree(adapter->rx_scrq);
		adapter->rx_scrq = NULL;
		adapter->num_active_rx_scrqs = 0;
	}
}

static int disable_scrq_irq(struct ibmvnic_adapter *adapter,
			    struct ibmvnic_sub_crq_queue *scrq)
{
	struct device *dev = &adapter->vdev->dev;
	unsigned long rc;

	rc = plpar_hcall_norets(H_VIOCTL, adapter->vdev->unit_address,
				H_DISABLE_VIO_INTERRUPT, scrq->hw_irq, 0, 0);
	if (rc)
		dev_err(dev, "Couldn't disable scrq irq 0x%lx. rc=%ld\n",
			scrq->hw_irq, rc);
	return rc;
}

static int enable_scrq_irq(struct ibmvnic_adapter *adapter,
			   struct ibmvnic_sub_crq_queue *scrq)
{
	struct device *dev = &adapter->vdev->dev;
	unsigned long rc;

	if (scrq->hw_irq > 0x100000000ULL) {
		dev_err(dev, "bad hw_irq = %lx\n", scrq->hw_irq);
		return 1;
	}

	if (test_bit(0, &adapter->resetting) &&
	    adapter->reset_reason == VNIC_RESET_MOBILITY) {
		struct irq_desc *desc = irq_to_desc(scrq->irq);
		struct irq_chip *chip = irq_desc_get_chip(desc);

<<<<<<< HEAD
		chip->irq_eoi(&desc->irq_data);
=======
		rc = plpar_hcall_norets(H_EOI, val);
		/* H_EOI would fail with rc = H_FUNCTION when running
		 * in XIVE mode which is expected, but not an error.
		 */
		if (rc && (rc != H_FUNCTION))
			dev_err(dev, "H_EOI FAILED irq 0x%llx. rc=%ld\n",
				val, rc);
>>>>>>> f7688b48
	}

	rc = plpar_hcall_norets(H_VIOCTL, adapter->vdev->unit_address,
				H_ENABLE_VIO_INTERRUPT, scrq->hw_irq, 0, 0);
	if (rc)
		dev_err(dev, "Couldn't enable scrq irq 0x%lx. rc=%ld\n",
			scrq->hw_irq, rc);
	return rc;
}

static int ibmvnic_complete_tx(struct ibmvnic_adapter *adapter,
			       struct ibmvnic_sub_crq_queue *scrq)
{
	struct device *dev = &adapter->vdev->dev;
	struct ibmvnic_tx_pool *tx_pool;
	struct ibmvnic_tx_buff *txbuff;
	union sub_crq *next;
	int index;
	int i, j;

restart_loop:
	while (pending_scrq(adapter, scrq)) {
		unsigned int pool = scrq->pool_index;
		int num_entries = 0;

		next = ibmvnic_next_scrq(adapter, scrq);
		for (i = 0; i < next->tx_comp.num_comps; i++) {
			if (next->tx_comp.rcs[i]) {
				dev_err(dev, "tx error %x\n",
					next->tx_comp.rcs[i]);
				continue;
			}
			index = be32_to_cpu(next->tx_comp.correlators[i]);
			if (index & IBMVNIC_TSO_POOL_MASK) {
				tx_pool = &adapter->tso_pool[pool];
				index &= ~IBMVNIC_TSO_POOL_MASK;
			} else {
				tx_pool = &adapter->tx_pool[pool];
			}

			txbuff = &tx_pool->tx_buff[index];

			for (j = 0; j < IBMVNIC_MAX_FRAGS_PER_CRQ; j++) {
				if (!txbuff->data_dma[j])
					continue;

				txbuff->data_dma[j] = 0;
			}

			if (txbuff->last_frag) {
				dev_kfree_skb_any(txbuff->skb);
				txbuff->skb = NULL;
			}

			num_entries += txbuff->num_entries;

			tx_pool->free_map[tx_pool->producer_index] = index;
			tx_pool->producer_index =
				(tx_pool->producer_index + 1) %
					tx_pool->num_buffers;
		}
		/* remove tx_comp scrq*/
		next->tx_comp.first = 0;

		if (atomic_sub_return(num_entries, &scrq->used) <=
		    (adapter->req_tx_entries_per_subcrq / 2) &&
		    __netif_subqueue_stopped(adapter->netdev,
					     scrq->pool_index)) {
			netif_wake_subqueue(adapter->netdev, scrq->pool_index);
			netdev_dbg(adapter->netdev, "Started queue %d\n",
				   scrq->pool_index);
		}
	}

	enable_scrq_irq(adapter, scrq);

	if (pending_scrq(adapter, scrq)) {
		disable_scrq_irq(adapter, scrq);
		goto restart_loop;
	}

	return 0;
}

static irqreturn_t ibmvnic_interrupt_tx(int irq, void *instance)
{
	struct ibmvnic_sub_crq_queue *scrq = instance;
	struct ibmvnic_adapter *adapter = scrq->adapter;

	disable_scrq_irq(adapter, scrq);
	ibmvnic_complete_tx(adapter, scrq);

	return IRQ_HANDLED;
}

static irqreturn_t ibmvnic_interrupt_rx(int irq, void *instance)
{
	struct ibmvnic_sub_crq_queue *scrq = instance;
	struct ibmvnic_adapter *adapter = scrq->adapter;

	/* When booting a kdump kernel we can hit pending interrupts
	 * prior to completing driver initialization.
	 */
	if (unlikely(adapter->state != VNIC_OPEN))
		return IRQ_NONE;

	adapter->rx_stats_buffers[scrq->scrq_num].interrupts++;

	if (napi_schedule_prep(&adapter->napi[scrq->scrq_num])) {
		disable_scrq_irq(adapter, scrq);
		__napi_schedule(&adapter->napi[scrq->scrq_num]);
	}

	return IRQ_HANDLED;
}

static int init_sub_crq_irqs(struct ibmvnic_adapter *adapter)
{
	struct device *dev = &adapter->vdev->dev;
	struct ibmvnic_sub_crq_queue *scrq;
	int i = 0, j = 0;
	int rc = 0;

	for (i = 0; i < adapter->req_tx_queues; i++) {
		netdev_dbg(adapter->netdev, "Initializing tx_scrq[%d] irq\n",
			   i);
		scrq = adapter->tx_scrq[i];
		scrq->irq = irq_create_mapping(NULL, scrq->hw_irq);

		if (!scrq->irq) {
			rc = -EINVAL;
			dev_err(dev, "Error mapping irq\n");
			goto req_tx_irq_failed;
		}

		snprintf(scrq->name, sizeof(scrq->name), "ibmvnic-%x-tx%d",
			 adapter->vdev->unit_address, i);
		rc = request_irq(scrq->irq, ibmvnic_interrupt_tx,
				 0, scrq->name, scrq);

		if (rc) {
			dev_err(dev, "Couldn't register tx irq 0x%x. rc=%d\n",
				scrq->irq, rc);
			irq_dispose_mapping(scrq->irq);
			goto req_tx_irq_failed;
		}
	}

	for (i = 0; i < adapter->req_rx_queues; i++) {
		netdev_dbg(adapter->netdev, "Initializing rx_scrq[%d] irq\n",
			   i);
		scrq = adapter->rx_scrq[i];
		scrq->irq = irq_create_mapping(NULL, scrq->hw_irq);
		if (!scrq->irq) {
			rc = -EINVAL;
			dev_err(dev, "Error mapping irq\n");
			goto req_rx_irq_failed;
		}
		snprintf(scrq->name, sizeof(scrq->name), "ibmvnic-%x-rx%d",
			 adapter->vdev->unit_address, i);
		rc = request_irq(scrq->irq, ibmvnic_interrupt_rx,
				 0, scrq->name, scrq);
		if (rc) {
			dev_err(dev, "Couldn't register rx irq 0x%x. rc=%d\n",
				scrq->irq, rc);
			irq_dispose_mapping(scrq->irq);
			goto req_rx_irq_failed;
		}
	}
	return rc;

req_rx_irq_failed:
	for (j = 0; j < i; j++) {
		free_irq(adapter->rx_scrq[j]->irq, adapter->rx_scrq[j]);
		irq_dispose_mapping(adapter->rx_scrq[j]->irq);
	}
	i = adapter->req_tx_queues;
req_tx_irq_failed:
	for (j = 0; j < i; j++) {
		free_irq(adapter->tx_scrq[j]->irq, adapter->tx_scrq[j]);
		irq_dispose_mapping(adapter->rx_scrq[j]->irq);
	}
	release_sub_crqs(adapter, 1);
	return rc;
}

static int init_sub_crqs(struct ibmvnic_adapter *adapter)
{
	struct device *dev = &adapter->vdev->dev;
	struct ibmvnic_sub_crq_queue **allqueues;
	int registered_queues = 0;
	int total_queues;
	int more = 0;
	int i;

	total_queues = adapter->req_tx_queues + adapter->req_rx_queues;

	allqueues = kcalloc(total_queues, sizeof(*allqueues), GFP_KERNEL);
	if (!allqueues)
		return -1;

	for (i = 0; i < total_queues; i++) {
		allqueues[i] = init_sub_crq_queue(adapter);
		if (!allqueues[i]) {
			dev_warn(dev, "Couldn't allocate all sub-crqs\n");
			break;
		}
		registered_queues++;
	}

	/* Make sure we were able to register the minimum number of queues */
	if (registered_queues <
	    adapter->min_tx_queues + adapter->min_rx_queues) {
		dev_err(dev, "Fatal: Couldn't init  min number of sub-crqs\n");
		goto tx_failed;
	}

	/* Distribute the failed allocated queues*/
	for (i = 0; i < total_queues - registered_queues + more ; i++) {
		netdev_dbg(adapter->netdev, "Reducing number of queues\n");
		switch (i % 3) {
		case 0:
			if (adapter->req_rx_queues > adapter->min_rx_queues)
				adapter->req_rx_queues--;
			else
				more++;
			break;
		case 1:
			if (adapter->req_tx_queues > adapter->min_tx_queues)
				adapter->req_tx_queues--;
			else
				more++;
			break;
		}
	}

	adapter->tx_scrq = kcalloc(adapter->req_tx_queues,
				   sizeof(*adapter->tx_scrq), GFP_KERNEL);
	if (!adapter->tx_scrq)
		goto tx_failed;

	for (i = 0; i < adapter->req_tx_queues; i++) {
		adapter->tx_scrq[i] = allqueues[i];
		adapter->tx_scrq[i]->pool_index = i;
		adapter->num_active_tx_scrqs++;
	}

	adapter->rx_scrq = kcalloc(adapter->req_rx_queues,
				   sizeof(*adapter->rx_scrq), GFP_KERNEL);
	if (!adapter->rx_scrq)
		goto rx_failed;

	for (i = 0; i < adapter->req_rx_queues; i++) {
		adapter->rx_scrq[i] = allqueues[i + adapter->req_tx_queues];
		adapter->rx_scrq[i]->scrq_num = i;
		adapter->num_active_rx_scrqs++;
	}

	kfree(allqueues);
	return 0;

rx_failed:
	kfree(adapter->tx_scrq);
	adapter->tx_scrq = NULL;
tx_failed:
	for (i = 0; i < registered_queues; i++)
		release_sub_crq_queue(adapter, allqueues[i], 1);
	kfree(allqueues);
	return -1;
}

static void ibmvnic_send_req_caps(struct ibmvnic_adapter *adapter, int retry)
{
	struct device *dev = &adapter->vdev->dev;
	union ibmvnic_crq crq;
	int max_entries;

	if (!retry) {
		/* Sub-CRQ entries are 32 byte long */
		int entries_page = 4 * PAGE_SIZE / (sizeof(u64) * 4);

		if (adapter->min_tx_entries_per_subcrq > entries_page ||
		    adapter->min_rx_add_entries_per_subcrq > entries_page) {
			dev_err(dev, "Fatal, invalid entries per sub-crq\n");
			return;
		}

		if (adapter->desired.mtu)
			adapter->req_mtu = adapter->desired.mtu;
		else
			adapter->req_mtu = adapter->netdev->mtu + ETH_HLEN;

		if (!adapter->desired.tx_entries)
			adapter->desired.tx_entries =
					adapter->max_tx_entries_per_subcrq;
		if (!adapter->desired.rx_entries)
			adapter->desired.rx_entries =
					adapter->max_rx_add_entries_per_subcrq;

		max_entries = IBMVNIC_MAX_LTB_SIZE /
			      (adapter->req_mtu + IBMVNIC_BUFFER_HLEN);

		if ((adapter->req_mtu + IBMVNIC_BUFFER_HLEN) *
			adapter->desired.tx_entries > IBMVNIC_MAX_LTB_SIZE) {
			adapter->desired.tx_entries = max_entries;
		}

		if ((adapter->req_mtu + IBMVNIC_BUFFER_HLEN) *
			adapter->desired.rx_entries > IBMVNIC_MAX_LTB_SIZE) {
			adapter->desired.rx_entries = max_entries;
		}

		if (adapter->desired.tx_entries)
			adapter->req_tx_entries_per_subcrq =
					adapter->desired.tx_entries;
		else
			adapter->req_tx_entries_per_subcrq =
					adapter->max_tx_entries_per_subcrq;

		if (adapter->desired.rx_entries)
			adapter->req_rx_add_entries_per_subcrq =
					adapter->desired.rx_entries;
		else
			adapter->req_rx_add_entries_per_subcrq =
					adapter->max_rx_add_entries_per_subcrq;

		if (adapter->desired.tx_queues)
			adapter->req_tx_queues =
					adapter->desired.tx_queues;
		else
			adapter->req_tx_queues =
					adapter->opt_tx_comp_sub_queues;

		if (adapter->desired.rx_queues)
			adapter->req_rx_queues =
					adapter->desired.rx_queues;
		else
			adapter->req_rx_queues =
					adapter->opt_rx_comp_queues;

		adapter->req_rx_add_queues = adapter->max_rx_add_queues;
	}

	memset(&crq, 0, sizeof(crq));
	crq.request_capability.first = IBMVNIC_CRQ_CMD;
	crq.request_capability.cmd = REQUEST_CAPABILITY;

	crq.request_capability.capability = cpu_to_be16(REQ_TX_QUEUES);
	crq.request_capability.number = cpu_to_be64(adapter->req_tx_queues);
	atomic_inc(&adapter->running_cap_crqs);
	ibmvnic_send_crq(adapter, &crq);

	crq.request_capability.capability = cpu_to_be16(REQ_RX_QUEUES);
	crq.request_capability.number = cpu_to_be64(adapter->req_rx_queues);
	atomic_inc(&adapter->running_cap_crqs);
	ibmvnic_send_crq(adapter, &crq);

	crq.request_capability.capability = cpu_to_be16(REQ_RX_ADD_QUEUES);
	crq.request_capability.number = cpu_to_be64(adapter->req_rx_add_queues);
	atomic_inc(&adapter->running_cap_crqs);
	ibmvnic_send_crq(adapter, &crq);

	crq.request_capability.capability =
	    cpu_to_be16(REQ_TX_ENTRIES_PER_SUBCRQ);
	crq.request_capability.number =
	    cpu_to_be64(adapter->req_tx_entries_per_subcrq);
	atomic_inc(&adapter->running_cap_crqs);
	ibmvnic_send_crq(adapter, &crq);

	crq.request_capability.capability =
	    cpu_to_be16(REQ_RX_ADD_ENTRIES_PER_SUBCRQ);
	crq.request_capability.number =
	    cpu_to_be64(adapter->req_rx_add_entries_per_subcrq);
	atomic_inc(&adapter->running_cap_crqs);
	ibmvnic_send_crq(adapter, &crq);

	crq.request_capability.capability = cpu_to_be16(REQ_MTU);
	crq.request_capability.number = cpu_to_be64(adapter->req_mtu);
	atomic_inc(&adapter->running_cap_crqs);
	ibmvnic_send_crq(adapter, &crq);

	if (adapter->netdev->flags & IFF_PROMISC) {
		if (adapter->promisc_supported) {
			crq.request_capability.capability =
			    cpu_to_be16(PROMISC_REQUESTED);
			crq.request_capability.number = cpu_to_be64(1);
			atomic_inc(&adapter->running_cap_crqs);
			ibmvnic_send_crq(adapter, &crq);
		}
	} else {
		crq.request_capability.capability =
		    cpu_to_be16(PROMISC_REQUESTED);
		crq.request_capability.number = cpu_to_be64(0);
		atomic_inc(&adapter->running_cap_crqs);
		ibmvnic_send_crq(adapter, &crq);
	}
}

static int pending_scrq(struct ibmvnic_adapter *adapter,
			struct ibmvnic_sub_crq_queue *scrq)
{
	union sub_crq *entry = &scrq->msgs[scrq->cur];

	if (entry->generic.first & IBMVNIC_CRQ_CMD_RSP)
		return 1;
	else
		return 0;
}

static union sub_crq *ibmvnic_next_scrq(struct ibmvnic_adapter *adapter,
					struct ibmvnic_sub_crq_queue *scrq)
{
	union sub_crq *entry;
	unsigned long flags;

	spin_lock_irqsave(&scrq->lock, flags);
	entry = &scrq->msgs[scrq->cur];
	if (entry->generic.first & IBMVNIC_CRQ_CMD_RSP) {
		if (++scrq->cur == scrq->size)
			scrq->cur = 0;
	} else {
		entry = NULL;
	}
	spin_unlock_irqrestore(&scrq->lock, flags);

	return entry;
}

static union ibmvnic_crq *ibmvnic_next_crq(struct ibmvnic_adapter *adapter)
{
	struct ibmvnic_crq_queue *queue = &adapter->crq;
	union ibmvnic_crq *crq;

	crq = &queue->msgs[queue->cur];
	if (crq->generic.first & IBMVNIC_CRQ_CMD_RSP) {
		if (++queue->cur == queue->size)
			queue->cur = 0;
	} else {
		crq = NULL;
	}

	return crq;
}

static void print_subcrq_error(struct device *dev, int rc, const char *func)
{
	switch (rc) {
	case H_PARAMETER:
		dev_warn_ratelimited(dev,
				     "%s failed: Send request is malformed or adapter failover pending. (rc=%d)\n",
				     func, rc);
		break;
	case H_CLOSED:
		dev_warn_ratelimited(dev,
				     "%s failed: Backing queue closed. Adapter is down or failover pending. (rc=%d)\n",
				     func, rc);
		break;
	default:
		dev_err_ratelimited(dev, "%s failed: (rc=%d)\n", func, rc);
		break;
	}
}

static int send_subcrq(struct ibmvnic_adapter *adapter, u64 remote_handle,
		       union sub_crq *sub_crq)
{
	unsigned int ua = adapter->vdev->unit_address;
	struct device *dev = &adapter->vdev->dev;
	u64 *u64_crq = (u64 *)sub_crq;
	int rc;

	netdev_dbg(adapter->netdev,
		   "Sending sCRQ %016lx: %016lx %016lx %016lx %016lx\n",
		   (unsigned long int)cpu_to_be64(remote_handle),
		   (unsigned long int)cpu_to_be64(u64_crq[0]),
		   (unsigned long int)cpu_to_be64(u64_crq[1]),
		   (unsigned long int)cpu_to_be64(u64_crq[2]),
		   (unsigned long int)cpu_to_be64(u64_crq[3]));

	/* Make sure the hypervisor sees the complete request */
	mb();

	rc = plpar_hcall_norets(H_SEND_SUB_CRQ, ua,
				cpu_to_be64(remote_handle),
				cpu_to_be64(u64_crq[0]),
				cpu_to_be64(u64_crq[1]),
				cpu_to_be64(u64_crq[2]),
				cpu_to_be64(u64_crq[3]));

	if (rc)
		print_subcrq_error(dev, rc, __func__);

	return rc;
}

static int send_subcrq_indirect(struct ibmvnic_adapter *adapter,
				u64 remote_handle, u64 ioba, u64 num_entries)
{
	unsigned int ua = adapter->vdev->unit_address;
	struct device *dev = &adapter->vdev->dev;
	int rc;

	/* Make sure the hypervisor sees the complete request */
	mb();
	rc = plpar_hcall_norets(H_SEND_SUB_CRQ_INDIRECT, ua,
				cpu_to_be64(remote_handle),
				ioba, num_entries);

	if (rc)
		print_subcrq_error(dev, rc, __func__);

	return rc;
}

static int ibmvnic_send_crq(struct ibmvnic_adapter *adapter,
			    union ibmvnic_crq *crq)
{
	unsigned int ua = adapter->vdev->unit_address;
	struct device *dev = &adapter->vdev->dev;
	u64 *u64_crq = (u64 *)crq;
	int rc;

	netdev_dbg(adapter->netdev, "Sending CRQ: %016lx %016lx\n",
		   (unsigned long int)cpu_to_be64(u64_crq[0]),
		   (unsigned long int)cpu_to_be64(u64_crq[1]));

	if (!adapter->crq.active &&
	    crq->generic.first != IBMVNIC_CRQ_INIT_CMD) {
		dev_warn(dev, "Invalid request detected while CRQ is inactive, possible device state change during reset\n");
		return -EINVAL;
	}

	/* Make sure the hypervisor sees the complete request */
	mb();

	rc = plpar_hcall_norets(H_SEND_CRQ, ua,
				cpu_to_be64(u64_crq[0]),
				cpu_to_be64(u64_crq[1]));

	if (rc) {
		if (rc == H_CLOSED) {
			dev_warn(dev, "CRQ Queue closed\n");
			if (test_bit(0, &adapter->resetting))
				ibmvnic_reset(adapter, VNIC_RESET_FATAL);
		}

		dev_warn(dev, "Send error (rc=%d)\n", rc);
	}

	return rc;
}

static int ibmvnic_send_crq_init(struct ibmvnic_adapter *adapter)
{
	union ibmvnic_crq crq;

	memset(&crq, 0, sizeof(crq));
	crq.generic.first = IBMVNIC_CRQ_INIT_CMD;
	crq.generic.cmd = IBMVNIC_CRQ_INIT;
	netdev_dbg(adapter->netdev, "Sending CRQ init\n");

	return ibmvnic_send_crq(adapter, &crq);
}

static int send_version_xchg(struct ibmvnic_adapter *adapter)
{
	union ibmvnic_crq crq;

	memset(&crq, 0, sizeof(crq));
	crq.version_exchange.first = IBMVNIC_CRQ_CMD;
	crq.version_exchange.cmd = VERSION_EXCHANGE;
	crq.version_exchange.version = cpu_to_be16(ibmvnic_version);

	return ibmvnic_send_crq(adapter, &crq);
}

struct vnic_login_client_data {
	u8	type;
	__be16	len;
	char	name[];
} __packed;

static int vnic_client_data_len(struct ibmvnic_adapter *adapter)
{
	int len;

	/* Calculate the amount of buffer space needed for the
	 * vnic client data in the login buffer. There are four entries,
	 * OS name, LPAR name, device name, and a null last entry.
	 */
	len = 4 * sizeof(struct vnic_login_client_data);
	len += 6; /* "Linux" plus NULL */
	len += strlen(utsname()->nodename) + 1;
	len += strlen(adapter->netdev->name) + 1;

	return len;
}

static void vnic_add_client_data(struct ibmvnic_adapter *adapter,
				 struct vnic_login_client_data *vlcd)
{
	const char *os_name = "Linux";
	int len;

	/* Type 1 - LPAR OS */
	vlcd->type = 1;
	len = strlen(os_name) + 1;
	vlcd->len = cpu_to_be16(len);
	strncpy(vlcd->name, os_name, len);
	vlcd = (struct vnic_login_client_data *)(vlcd->name + len);

	/* Type 2 - LPAR name */
	vlcd->type = 2;
	len = strlen(utsname()->nodename) + 1;
	vlcd->len = cpu_to_be16(len);
	strncpy(vlcd->name, utsname()->nodename, len);
	vlcd = (struct vnic_login_client_data *)(vlcd->name + len);

	/* Type 3 - device name */
	vlcd->type = 3;
	len = strlen(adapter->netdev->name) + 1;
	vlcd->len = cpu_to_be16(len);
	strncpy(vlcd->name, adapter->netdev->name, len);
}

static int send_login(struct ibmvnic_adapter *adapter)
{
	struct ibmvnic_login_rsp_buffer *login_rsp_buffer;
	struct ibmvnic_login_buffer *login_buffer;
	struct device *dev = &adapter->vdev->dev;
	dma_addr_t rsp_buffer_token;
	dma_addr_t buffer_token;
	size_t rsp_buffer_size;
	union ibmvnic_crq crq;
	size_t buffer_size;
	__be64 *tx_list_p;
	__be64 *rx_list_p;
	int client_data_len;
	struct vnic_login_client_data *vlcd;
	int i;

	if (!adapter->tx_scrq || !adapter->rx_scrq) {
		netdev_err(adapter->netdev,
			   "RX or TX queues are not allocated, device login failed\n");
		return -1;
	}

	release_login_rsp_buffer(adapter);
	client_data_len = vnic_client_data_len(adapter);

	buffer_size =
	    sizeof(struct ibmvnic_login_buffer) +
	    sizeof(u64) * (adapter->req_tx_queues + adapter->req_rx_queues) +
	    client_data_len;

	login_buffer = kzalloc(buffer_size, GFP_ATOMIC);
	if (!login_buffer)
		goto buf_alloc_failed;

	buffer_token = dma_map_single(dev, login_buffer, buffer_size,
				      DMA_TO_DEVICE);
	if (dma_mapping_error(dev, buffer_token)) {
		dev_err(dev, "Couldn't map login buffer\n");
		goto buf_map_failed;
	}

	rsp_buffer_size = sizeof(struct ibmvnic_login_rsp_buffer) +
			  sizeof(u64) * adapter->req_tx_queues +
			  sizeof(u64) * adapter->req_rx_queues +
			  sizeof(u64) * adapter->req_rx_queues +
			  sizeof(u8) * IBMVNIC_TX_DESC_VERSIONS;

	login_rsp_buffer = kmalloc(rsp_buffer_size, GFP_ATOMIC);
	if (!login_rsp_buffer)
		goto buf_rsp_alloc_failed;

	rsp_buffer_token = dma_map_single(dev, login_rsp_buffer,
					  rsp_buffer_size, DMA_FROM_DEVICE);
	if (dma_mapping_error(dev, rsp_buffer_token)) {
		dev_err(dev, "Couldn't map login rsp buffer\n");
		goto buf_rsp_map_failed;
	}

	adapter->login_buf = login_buffer;
	adapter->login_buf_token = buffer_token;
	adapter->login_buf_sz = buffer_size;
	adapter->login_rsp_buf = login_rsp_buffer;
	adapter->login_rsp_buf_token = rsp_buffer_token;
	adapter->login_rsp_buf_sz = rsp_buffer_size;

	login_buffer->len = cpu_to_be32(buffer_size);
	login_buffer->version = cpu_to_be32(INITIAL_VERSION_LB);
	login_buffer->num_txcomp_subcrqs = cpu_to_be32(adapter->req_tx_queues);
	login_buffer->off_txcomp_subcrqs =
	    cpu_to_be32(sizeof(struct ibmvnic_login_buffer));
	login_buffer->num_rxcomp_subcrqs = cpu_to_be32(adapter->req_rx_queues);
	login_buffer->off_rxcomp_subcrqs =
	    cpu_to_be32(sizeof(struct ibmvnic_login_buffer) +
			sizeof(u64) * adapter->req_tx_queues);
	login_buffer->login_rsp_ioba = cpu_to_be32(rsp_buffer_token);
	login_buffer->login_rsp_len = cpu_to_be32(rsp_buffer_size);

	tx_list_p = (__be64 *)((char *)login_buffer +
				      sizeof(struct ibmvnic_login_buffer));
	rx_list_p = (__be64 *)((char *)login_buffer +
				      sizeof(struct ibmvnic_login_buffer) +
				      sizeof(u64) * adapter->req_tx_queues);

	for (i = 0; i < adapter->req_tx_queues; i++) {
		if (adapter->tx_scrq[i]) {
			tx_list_p[i] = cpu_to_be64(adapter->tx_scrq[i]->
						   crq_num);
		}
	}

	for (i = 0; i < adapter->req_rx_queues; i++) {
		if (adapter->rx_scrq[i]) {
			rx_list_p[i] = cpu_to_be64(adapter->rx_scrq[i]->
						   crq_num);
		}
	}

	/* Insert vNIC login client data */
	vlcd = (struct vnic_login_client_data *)
		((char *)rx_list_p + (sizeof(u64) * adapter->req_rx_queues));
	login_buffer->client_data_offset =
			cpu_to_be32((char *)vlcd - (char *)login_buffer);
	login_buffer->client_data_len = cpu_to_be32(client_data_len);

	vnic_add_client_data(adapter, vlcd);

	netdev_dbg(adapter->netdev, "Login Buffer:\n");
	for (i = 0; i < (adapter->login_buf_sz - 1) / 8 + 1; i++) {
		netdev_dbg(adapter->netdev, "%016lx\n",
			   ((unsigned long int *)(adapter->login_buf))[i]);
	}

	memset(&crq, 0, sizeof(crq));
	crq.login.first = IBMVNIC_CRQ_CMD;
	crq.login.cmd = LOGIN;
	crq.login.ioba = cpu_to_be32(buffer_token);
	crq.login.len = cpu_to_be32(buffer_size);
	ibmvnic_send_crq(adapter, &crq);

	return 0;

buf_rsp_map_failed:
	kfree(login_rsp_buffer);
buf_rsp_alloc_failed:
	dma_unmap_single(dev, buffer_token, buffer_size, DMA_TO_DEVICE);
buf_map_failed:
	kfree(login_buffer);
buf_alloc_failed:
	return -1;
}

static int send_request_map(struct ibmvnic_adapter *adapter, dma_addr_t addr,
			    u32 len, u8 map_id)
{
	union ibmvnic_crq crq;

	memset(&crq, 0, sizeof(crq));
	crq.request_map.first = IBMVNIC_CRQ_CMD;
	crq.request_map.cmd = REQUEST_MAP;
	crq.request_map.map_id = map_id;
	crq.request_map.ioba = cpu_to_be32(addr);
	crq.request_map.len = cpu_to_be32(len);
	return ibmvnic_send_crq(adapter, &crq);
}

static int send_request_unmap(struct ibmvnic_adapter *adapter, u8 map_id)
{
	union ibmvnic_crq crq;

	memset(&crq, 0, sizeof(crq));
	crq.request_unmap.first = IBMVNIC_CRQ_CMD;
	crq.request_unmap.cmd = REQUEST_UNMAP;
	crq.request_unmap.map_id = map_id;
	return ibmvnic_send_crq(adapter, &crq);
}

static void send_map_query(struct ibmvnic_adapter *adapter)
{
	union ibmvnic_crq crq;

	memset(&crq, 0, sizeof(crq));
	crq.query_map.first = IBMVNIC_CRQ_CMD;
	crq.query_map.cmd = QUERY_MAP;
	ibmvnic_send_crq(adapter, &crq);
}

/* Send a series of CRQs requesting various capabilities of the VNIC server */
static void send_cap_queries(struct ibmvnic_adapter *adapter)
{
	union ibmvnic_crq crq;

	atomic_set(&adapter->running_cap_crqs, 0);
	memset(&crq, 0, sizeof(crq));
	crq.query_capability.first = IBMVNIC_CRQ_CMD;
	crq.query_capability.cmd = QUERY_CAPABILITY;

	crq.query_capability.capability = cpu_to_be16(MIN_TX_QUEUES);
	atomic_inc(&adapter->running_cap_crqs);
	ibmvnic_send_crq(adapter, &crq);

	crq.query_capability.capability = cpu_to_be16(MIN_RX_QUEUES);
	atomic_inc(&adapter->running_cap_crqs);
	ibmvnic_send_crq(adapter, &crq);

	crq.query_capability.capability = cpu_to_be16(MIN_RX_ADD_QUEUES);
	atomic_inc(&adapter->running_cap_crqs);
	ibmvnic_send_crq(adapter, &crq);

	crq.query_capability.capability = cpu_to_be16(MAX_TX_QUEUES);
	atomic_inc(&adapter->running_cap_crqs);
	ibmvnic_send_crq(adapter, &crq);

	crq.query_capability.capability = cpu_to_be16(MAX_RX_QUEUES);
	atomic_inc(&adapter->running_cap_crqs);
	ibmvnic_send_crq(adapter, &crq);

	crq.query_capability.capability = cpu_to_be16(MAX_RX_ADD_QUEUES);
	atomic_inc(&adapter->running_cap_crqs);
	ibmvnic_send_crq(adapter, &crq);

	crq.query_capability.capability =
	    cpu_to_be16(MIN_TX_ENTRIES_PER_SUBCRQ);
	atomic_inc(&adapter->running_cap_crqs);
	ibmvnic_send_crq(adapter, &crq);

	crq.query_capability.capability =
	    cpu_to_be16(MIN_RX_ADD_ENTRIES_PER_SUBCRQ);
	atomic_inc(&adapter->running_cap_crqs);
	ibmvnic_send_crq(adapter, &crq);

	crq.query_capability.capability =
	    cpu_to_be16(MAX_TX_ENTRIES_PER_SUBCRQ);
	atomic_inc(&adapter->running_cap_crqs);
	ibmvnic_send_crq(adapter, &crq);

	crq.query_capability.capability =
	    cpu_to_be16(MAX_RX_ADD_ENTRIES_PER_SUBCRQ);
	atomic_inc(&adapter->running_cap_crqs);
	ibmvnic_send_crq(adapter, &crq);

	crq.query_capability.capability = cpu_to_be16(TCP_IP_OFFLOAD);
	atomic_inc(&adapter->running_cap_crqs);
	ibmvnic_send_crq(adapter, &crq);

	crq.query_capability.capability = cpu_to_be16(PROMISC_SUPPORTED);
	atomic_inc(&adapter->running_cap_crqs);
	ibmvnic_send_crq(adapter, &crq);

	crq.query_capability.capability = cpu_to_be16(MIN_MTU);
	atomic_inc(&adapter->running_cap_crqs);
	ibmvnic_send_crq(adapter, &crq);

	crq.query_capability.capability = cpu_to_be16(MAX_MTU);
	atomic_inc(&adapter->running_cap_crqs);
	ibmvnic_send_crq(adapter, &crq);

	crq.query_capability.capability = cpu_to_be16(MAX_MULTICAST_FILTERS);
	atomic_inc(&adapter->running_cap_crqs);
	ibmvnic_send_crq(adapter, &crq);

	crq.query_capability.capability = cpu_to_be16(VLAN_HEADER_INSERTION);
	atomic_inc(&adapter->running_cap_crqs);
	ibmvnic_send_crq(adapter, &crq);

	crq.query_capability.capability = cpu_to_be16(RX_VLAN_HEADER_INSERTION);
	atomic_inc(&adapter->running_cap_crqs);
	ibmvnic_send_crq(adapter, &crq);

	crq.query_capability.capability = cpu_to_be16(MAX_TX_SG_ENTRIES);
	atomic_inc(&adapter->running_cap_crqs);
	ibmvnic_send_crq(adapter, &crq);

	crq.query_capability.capability = cpu_to_be16(RX_SG_SUPPORTED);
	atomic_inc(&adapter->running_cap_crqs);
	ibmvnic_send_crq(adapter, &crq);

	crq.query_capability.capability = cpu_to_be16(OPT_TX_COMP_SUB_QUEUES);
	atomic_inc(&adapter->running_cap_crqs);
	ibmvnic_send_crq(adapter, &crq);

	crq.query_capability.capability = cpu_to_be16(OPT_RX_COMP_QUEUES);
	atomic_inc(&adapter->running_cap_crqs);
	ibmvnic_send_crq(adapter, &crq);

	crq.query_capability.capability =
			cpu_to_be16(OPT_RX_BUFADD_Q_PER_RX_COMP_Q);
	atomic_inc(&adapter->running_cap_crqs);
	ibmvnic_send_crq(adapter, &crq);

	crq.query_capability.capability =
			cpu_to_be16(OPT_TX_ENTRIES_PER_SUBCRQ);
	atomic_inc(&adapter->running_cap_crqs);
	ibmvnic_send_crq(adapter, &crq);

	crq.query_capability.capability =
			cpu_to_be16(OPT_RXBA_ENTRIES_PER_SUBCRQ);
	atomic_inc(&adapter->running_cap_crqs);
	ibmvnic_send_crq(adapter, &crq);

	crq.query_capability.capability = cpu_to_be16(TX_RX_DESC_REQ);
	atomic_inc(&adapter->running_cap_crqs);
	ibmvnic_send_crq(adapter, &crq);
}

static void handle_vpd_size_rsp(union ibmvnic_crq *crq,
				struct ibmvnic_adapter *adapter)
{
	struct device *dev = &adapter->vdev->dev;

	if (crq->get_vpd_size_rsp.rc.code) {
		dev_err(dev, "Error retrieving VPD size, rc=%x\n",
			crq->get_vpd_size_rsp.rc.code);
		complete(&adapter->fw_done);
		return;
	}

	adapter->vpd->len = be64_to_cpu(crq->get_vpd_size_rsp.len);
	complete(&adapter->fw_done);
}

static void handle_vpd_rsp(union ibmvnic_crq *crq,
			   struct ibmvnic_adapter *adapter)
{
	struct device *dev = &adapter->vdev->dev;
	unsigned char *substr = NULL;
	u8 fw_level_len = 0;

	memset(adapter->fw_version, 0, 32);

	dma_unmap_single(dev, adapter->vpd->dma_addr, adapter->vpd->len,
			 DMA_FROM_DEVICE);

	if (crq->get_vpd_rsp.rc.code) {
		dev_err(dev, "Error retrieving VPD from device, rc=%x\n",
			crq->get_vpd_rsp.rc.code);
		goto complete;
	}

	/* get the position of the firmware version info
	 * located after the ASCII 'RM' substring in the buffer
	 */
	substr = strnstr(adapter->vpd->buff, "RM", adapter->vpd->len);
	if (!substr) {
		dev_info(dev, "Warning - No FW level has been provided in the VPD buffer by the VIOS Server\n");
		goto complete;
	}

	/* get length of firmware level ASCII substring */
	if ((substr + 2) < (adapter->vpd->buff + adapter->vpd->len)) {
		fw_level_len = *(substr + 2);
	} else {
		dev_info(dev, "Length of FW substr extrapolated VDP buff\n");
		goto complete;
	}

	/* copy firmware version string from vpd into adapter */
	if ((substr + 3 + fw_level_len) <
	    (adapter->vpd->buff + adapter->vpd->len)) {
		strncpy((char *)adapter->fw_version, substr + 3, fw_level_len);
	} else {
		dev_info(dev, "FW substr extrapolated VPD buff\n");
	}

complete:
	if (adapter->fw_version[0] == '\0')
		strncpy((char *)adapter->fw_version, "N/A", 3 * sizeof(char));
	complete(&adapter->fw_done);
}

static void handle_query_ip_offload_rsp(struct ibmvnic_adapter *adapter)
{
	struct device *dev = &adapter->vdev->dev;
	struct ibmvnic_query_ip_offload_buffer *buf = &adapter->ip_offload_buf;
	netdev_features_t old_hw_features = 0;
	union ibmvnic_crq crq;
	int i;

	dma_unmap_single(dev, adapter->ip_offload_tok,
			 sizeof(adapter->ip_offload_buf), DMA_FROM_DEVICE);

	netdev_dbg(adapter->netdev, "Query IP Offload Buffer:\n");
	for (i = 0; i < (sizeof(adapter->ip_offload_buf) - 1) / 8 + 1; i++)
		netdev_dbg(adapter->netdev, "%016lx\n",
			   ((unsigned long int *)(buf))[i]);

	netdev_dbg(adapter->netdev, "ipv4_chksum = %d\n", buf->ipv4_chksum);
	netdev_dbg(adapter->netdev, "ipv6_chksum = %d\n", buf->ipv6_chksum);
	netdev_dbg(adapter->netdev, "tcp_ipv4_chksum = %d\n",
		   buf->tcp_ipv4_chksum);
	netdev_dbg(adapter->netdev, "tcp_ipv6_chksum = %d\n",
		   buf->tcp_ipv6_chksum);
	netdev_dbg(adapter->netdev, "udp_ipv4_chksum = %d\n",
		   buf->udp_ipv4_chksum);
	netdev_dbg(adapter->netdev, "udp_ipv6_chksum = %d\n",
		   buf->udp_ipv6_chksum);
	netdev_dbg(adapter->netdev, "large_tx_ipv4 = %d\n",
		   buf->large_tx_ipv4);
	netdev_dbg(adapter->netdev, "large_tx_ipv6 = %d\n",
		   buf->large_tx_ipv6);
	netdev_dbg(adapter->netdev, "large_rx_ipv4 = %d\n",
		   buf->large_rx_ipv4);
	netdev_dbg(adapter->netdev, "large_rx_ipv6 = %d\n",
		   buf->large_rx_ipv6);
	netdev_dbg(adapter->netdev, "max_ipv4_hdr_sz = %d\n",
		   buf->max_ipv4_header_size);
	netdev_dbg(adapter->netdev, "max_ipv6_hdr_sz = %d\n",
		   buf->max_ipv6_header_size);
	netdev_dbg(adapter->netdev, "max_tcp_hdr_size = %d\n",
		   buf->max_tcp_header_size);
	netdev_dbg(adapter->netdev, "max_udp_hdr_size = %d\n",
		   buf->max_udp_header_size);
	netdev_dbg(adapter->netdev, "max_large_tx_size = %d\n",
		   buf->max_large_tx_size);
	netdev_dbg(adapter->netdev, "max_large_rx_size = %d\n",
		   buf->max_large_rx_size);
	netdev_dbg(adapter->netdev, "ipv6_ext_hdr = %d\n",
		   buf->ipv6_extension_header);
	netdev_dbg(adapter->netdev, "tcp_pseudosum_req = %d\n",
		   buf->tcp_pseudosum_req);
	netdev_dbg(adapter->netdev, "num_ipv6_ext_hd = %d\n",
		   buf->num_ipv6_ext_headers);
	netdev_dbg(adapter->netdev, "off_ipv6_ext_hd = %d\n",
		   buf->off_ipv6_ext_headers);

	adapter->ip_offload_ctrl_tok =
	    dma_map_single(dev, &adapter->ip_offload_ctrl,
			   sizeof(adapter->ip_offload_ctrl), DMA_TO_DEVICE);

	if (dma_mapping_error(dev, adapter->ip_offload_ctrl_tok)) {
		dev_err(dev, "Couldn't map ip offload control buffer\n");
		return;
	}

	adapter->ip_offload_ctrl.len =
	    cpu_to_be32(sizeof(adapter->ip_offload_ctrl));
	adapter->ip_offload_ctrl.version = cpu_to_be32(INITIAL_VERSION_IOB);
	adapter->ip_offload_ctrl.ipv4_chksum = buf->ipv4_chksum;
	adapter->ip_offload_ctrl.ipv6_chksum = buf->ipv6_chksum;
	adapter->ip_offload_ctrl.tcp_ipv4_chksum = buf->tcp_ipv4_chksum;
	adapter->ip_offload_ctrl.udp_ipv4_chksum = buf->udp_ipv4_chksum;
	adapter->ip_offload_ctrl.tcp_ipv6_chksum = buf->tcp_ipv6_chksum;
	adapter->ip_offload_ctrl.udp_ipv6_chksum = buf->udp_ipv6_chksum;
	adapter->ip_offload_ctrl.large_tx_ipv4 = buf->large_tx_ipv4;
	adapter->ip_offload_ctrl.large_tx_ipv6 = buf->large_tx_ipv6;

	/* large_rx disabled for now, additional features needed */
	adapter->ip_offload_ctrl.large_rx_ipv4 = 0;
	adapter->ip_offload_ctrl.large_rx_ipv6 = 0;

	if (adapter->state != VNIC_PROBING) {
		old_hw_features = adapter->netdev->hw_features;
		adapter->netdev->hw_features = 0;
	}

	adapter->netdev->hw_features = NETIF_F_SG | NETIF_F_GSO | NETIF_F_GRO;

	if (buf->tcp_ipv4_chksum || buf->udp_ipv4_chksum)
		adapter->netdev->hw_features |= NETIF_F_IP_CSUM;

	if (buf->tcp_ipv6_chksum || buf->udp_ipv6_chksum)
		adapter->netdev->hw_features |= NETIF_F_IPV6_CSUM;

	if ((adapter->netdev->features &
	    (NETIF_F_IP_CSUM | NETIF_F_IPV6_CSUM)))
		adapter->netdev->hw_features |= NETIF_F_RXCSUM;

	if (buf->large_tx_ipv4)
		adapter->netdev->hw_features |= NETIF_F_TSO;
	if (buf->large_tx_ipv6)
		adapter->netdev->hw_features |= NETIF_F_TSO6;

	if (adapter->state == VNIC_PROBING) {
		adapter->netdev->features |= adapter->netdev->hw_features;
	} else if (old_hw_features != adapter->netdev->hw_features) {
		netdev_features_t tmp = 0;

		/* disable features no longer supported */
		adapter->netdev->features &= adapter->netdev->hw_features;
		/* turn on features now supported if previously enabled */
		tmp = (old_hw_features ^ adapter->netdev->hw_features) &
			adapter->netdev->hw_features;
		adapter->netdev->features |=
				tmp & adapter->netdev->wanted_features;
	}

	memset(&crq, 0, sizeof(crq));
	crq.control_ip_offload.first = IBMVNIC_CRQ_CMD;
	crq.control_ip_offload.cmd = CONTROL_IP_OFFLOAD;
	crq.control_ip_offload.len =
	    cpu_to_be32(sizeof(adapter->ip_offload_ctrl));
	crq.control_ip_offload.ioba = cpu_to_be32(adapter->ip_offload_ctrl_tok);
	ibmvnic_send_crq(adapter, &crq);
}

static const char *ibmvnic_fw_err_cause(u16 cause)
{
	switch (cause) {
	case ADAPTER_PROBLEM:
		return "adapter problem";
	case BUS_PROBLEM:
		return "bus problem";
	case FW_PROBLEM:
		return "firmware problem";
	case DD_PROBLEM:
		return "device driver problem";
	case EEH_RECOVERY:
		return "EEH recovery";
	case FW_UPDATED:
		return "firmware updated";
	case LOW_MEMORY:
		return "low Memory";
	default:
		return "unknown";
	}
}

static void handle_error_indication(union ibmvnic_crq *crq,
				    struct ibmvnic_adapter *adapter)
{
	struct device *dev = &adapter->vdev->dev;
	u16 cause;

	cause = be16_to_cpu(crq->error_indication.error_cause);

	dev_warn_ratelimited(dev,
			     "Firmware reports %serror, cause: %s. Starting recovery...\n",
			     crq->error_indication.flags
				& IBMVNIC_FATAL_ERROR ? "FATAL " : "",
			     ibmvnic_fw_err_cause(cause));

	if (crq->error_indication.flags & IBMVNIC_FATAL_ERROR)
		ibmvnic_reset(adapter, VNIC_RESET_FATAL);
	else
		ibmvnic_reset(adapter, VNIC_RESET_NON_FATAL);
}

static int handle_change_mac_rsp(union ibmvnic_crq *crq,
				 struct ibmvnic_adapter *adapter)
{
	struct net_device *netdev = adapter->netdev;
	struct device *dev = &adapter->vdev->dev;
	long rc;

	rc = crq->change_mac_addr_rsp.rc.code;
	if (rc) {
		dev_err(dev, "Error %ld in CHANGE_MAC_ADDR_RSP\n", rc);
		goto out;
	}
	ether_addr_copy(netdev->dev_addr,
			&crq->change_mac_addr_rsp.mac_addr[0]);
out:
	complete(&adapter->fw_done);
	return rc;
}

static void handle_request_cap_rsp(union ibmvnic_crq *crq,
				   struct ibmvnic_adapter *adapter)
{
	struct device *dev = &adapter->vdev->dev;
	u64 *req_value;
	char *name;

	atomic_dec(&adapter->running_cap_crqs);
	switch (be16_to_cpu(crq->request_capability_rsp.capability)) {
	case REQ_TX_QUEUES:
		req_value = &adapter->req_tx_queues;
		name = "tx";
		break;
	case REQ_RX_QUEUES:
		req_value = &adapter->req_rx_queues;
		name = "rx";
		break;
	case REQ_RX_ADD_QUEUES:
		req_value = &adapter->req_rx_add_queues;
		name = "rx_add";
		break;
	case REQ_TX_ENTRIES_PER_SUBCRQ:
		req_value = &adapter->req_tx_entries_per_subcrq;
		name = "tx_entries_per_subcrq";
		break;
	case REQ_RX_ADD_ENTRIES_PER_SUBCRQ:
		req_value = &adapter->req_rx_add_entries_per_subcrq;
		name = "rx_add_entries_per_subcrq";
		break;
	case REQ_MTU:
		req_value = &adapter->req_mtu;
		name = "mtu";
		break;
	case PROMISC_REQUESTED:
		req_value = &adapter->promisc;
		name = "promisc";
		break;
	default:
		dev_err(dev, "Got invalid cap request rsp %d\n",
			crq->request_capability.capability);
		return;
	}

	switch (crq->request_capability_rsp.rc.code) {
	case SUCCESS:
		break;
	case PARTIALSUCCESS:
		dev_info(dev, "req=%lld, rsp=%ld in %s queue, retrying.\n",
			 *req_value,
			 (long int)be64_to_cpu(crq->request_capability_rsp.
					       number), name);

		if (be16_to_cpu(crq->request_capability_rsp.capability) ==
		    REQ_MTU) {
			pr_err("mtu of %llu is not supported. Reverting.\n",
			       *req_value);
			*req_value = adapter->fallback.mtu;
		} else {
			*req_value =
				be64_to_cpu(crq->request_capability_rsp.number);
		}

		ibmvnic_send_req_caps(adapter, 1);
		return;
	default:
		dev_err(dev, "Error %d in request cap rsp\n",
			crq->request_capability_rsp.rc.code);
		return;
	}

	/* Done receiving requested capabilities, query IP offload support */
	if (atomic_read(&adapter->running_cap_crqs) == 0) {
		union ibmvnic_crq newcrq;
		int buf_sz = sizeof(struct ibmvnic_query_ip_offload_buffer);
		struct ibmvnic_query_ip_offload_buffer *ip_offload_buf =
		    &adapter->ip_offload_buf;

		adapter->wait_capability = false;
		adapter->ip_offload_tok = dma_map_single(dev, ip_offload_buf,
							 buf_sz,
							 DMA_FROM_DEVICE);

		if (dma_mapping_error(dev, adapter->ip_offload_tok)) {
			if (!firmware_has_feature(FW_FEATURE_CMO))
				dev_err(dev, "Couldn't map offload buffer\n");
			return;
		}

		memset(&newcrq, 0, sizeof(newcrq));
		newcrq.query_ip_offload.first = IBMVNIC_CRQ_CMD;
		newcrq.query_ip_offload.cmd = QUERY_IP_OFFLOAD;
		newcrq.query_ip_offload.len = cpu_to_be32(buf_sz);
		newcrq.query_ip_offload.ioba =
		    cpu_to_be32(adapter->ip_offload_tok);

		ibmvnic_send_crq(adapter, &newcrq);
	}
}

static int handle_login_rsp(union ibmvnic_crq *login_rsp_crq,
			    struct ibmvnic_adapter *adapter)
{
	struct device *dev = &adapter->vdev->dev;
	struct net_device *netdev = adapter->netdev;
	struct ibmvnic_login_rsp_buffer *login_rsp = adapter->login_rsp_buf;
	struct ibmvnic_login_buffer *login = adapter->login_buf;
	int i;

	dma_unmap_single(dev, adapter->login_buf_token, adapter->login_buf_sz,
			 DMA_TO_DEVICE);
	dma_unmap_single(dev, adapter->login_rsp_buf_token,
			 adapter->login_rsp_buf_sz, DMA_FROM_DEVICE);

	/* If the number of queues requested can't be allocated by the
	 * server, the login response will return with code 1. We will need
	 * to resend the login buffer with fewer queues requested.
	 */
	if (login_rsp_crq->generic.rc.code) {
		adapter->init_done_rc = login_rsp_crq->generic.rc.code;
		complete(&adapter->init_done);
		return 0;
	}

	netdev->mtu = adapter->req_mtu - ETH_HLEN;

	netdev_dbg(adapter->netdev, "Login Response Buffer:\n");
	for (i = 0; i < (adapter->login_rsp_buf_sz - 1) / 8 + 1; i++) {
		netdev_dbg(adapter->netdev, "%016lx\n",
			   ((unsigned long int *)(adapter->login_rsp_buf))[i]);
	}

	/* Sanity checks */
	if (login->num_txcomp_subcrqs != login_rsp->num_txsubm_subcrqs ||
	    (be32_to_cpu(login->num_rxcomp_subcrqs) *
	     adapter->req_rx_add_queues !=
	     be32_to_cpu(login_rsp->num_rxadd_subcrqs))) {
		dev_err(dev, "FATAL: Inconsistent login and login rsp\n");
		ibmvnic_remove(adapter->vdev);
		return -EIO;
	}
	release_login_buffer(adapter);
	complete(&adapter->init_done);

	return 0;
}

static void handle_request_unmap_rsp(union ibmvnic_crq *crq,
				     struct ibmvnic_adapter *adapter)
{
	struct device *dev = &adapter->vdev->dev;
	long rc;

	rc = crq->request_unmap_rsp.rc.code;
	if (rc)
		dev_err(dev, "Error %ld in REQUEST_UNMAP_RSP\n", rc);
}

static void handle_query_map_rsp(union ibmvnic_crq *crq,
				 struct ibmvnic_adapter *adapter)
{
	struct net_device *netdev = adapter->netdev;
	struct device *dev = &adapter->vdev->dev;
	long rc;

	rc = crq->query_map_rsp.rc.code;
	if (rc) {
		dev_err(dev, "Error %ld in QUERY_MAP_RSP\n", rc);
		return;
	}
	netdev_dbg(netdev, "page_size = %d\ntot_pages = %d\nfree_pages = %d\n",
		   crq->query_map_rsp.page_size, crq->query_map_rsp.tot_pages,
		   crq->query_map_rsp.free_pages);
}

static void handle_query_cap_rsp(union ibmvnic_crq *crq,
				 struct ibmvnic_adapter *adapter)
{
	struct net_device *netdev = adapter->netdev;
	struct device *dev = &adapter->vdev->dev;
	long rc;

	atomic_dec(&adapter->running_cap_crqs);
	netdev_dbg(netdev, "Outstanding queries: %d\n",
		   atomic_read(&adapter->running_cap_crqs));
	rc = crq->query_capability.rc.code;
	if (rc) {
		dev_err(dev, "Error %ld in QUERY_CAP_RSP\n", rc);
		goto out;
	}

	switch (be16_to_cpu(crq->query_capability.capability)) {
	case MIN_TX_QUEUES:
		adapter->min_tx_queues =
		    be64_to_cpu(crq->query_capability.number);
		netdev_dbg(netdev, "min_tx_queues = %lld\n",
			   adapter->min_tx_queues);
		break;
	case MIN_RX_QUEUES:
		adapter->min_rx_queues =
		    be64_to_cpu(crq->query_capability.number);
		netdev_dbg(netdev, "min_rx_queues = %lld\n",
			   adapter->min_rx_queues);
		break;
	case MIN_RX_ADD_QUEUES:
		adapter->min_rx_add_queues =
		    be64_to_cpu(crq->query_capability.number);
		netdev_dbg(netdev, "min_rx_add_queues = %lld\n",
			   adapter->min_rx_add_queues);
		break;
	case MAX_TX_QUEUES:
		adapter->max_tx_queues =
		    be64_to_cpu(crq->query_capability.number);
		netdev_dbg(netdev, "max_tx_queues = %lld\n",
			   adapter->max_tx_queues);
		break;
	case MAX_RX_QUEUES:
		adapter->max_rx_queues =
		    be64_to_cpu(crq->query_capability.number);
		netdev_dbg(netdev, "max_rx_queues = %lld\n",
			   adapter->max_rx_queues);
		break;
	case MAX_RX_ADD_QUEUES:
		adapter->max_rx_add_queues =
		    be64_to_cpu(crq->query_capability.number);
		netdev_dbg(netdev, "max_rx_add_queues = %lld\n",
			   adapter->max_rx_add_queues);
		break;
	case MIN_TX_ENTRIES_PER_SUBCRQ:
		adapter->min_tx_entries_per_subcrq =
		    be64_to_cpu(crq->query_capability.number);
		netdev_dbg(netdev, "min_tx_entries_per_subcrq = %lld\n",
			   adapter->min_tx_entries_per_subcrq);
		break;
	case MIN_RX_ADD_ENTRIES_PER_SUBCRQ:
		adapter->min_rx_add_entries_per_subcrq =
		    be64_to_cpu(crq->query_capability.number);
		netdev_dbg(netdev, "min_rx_add_entrs_per_subcrq = %lld\n",
			   adapter->min_rx_add_entries_per_subcrq);
		break;
	case MAX_TX_ENTRIES_PER_SUBCRQ:
		adapter->max_tx_entries_per_subcrq =
		    be64_to_cpu(crq->query_capability.number);
		netdev_dbg(netdev, "max_tx_entries_per_subcrq = %lld\n",
			   adapter->max_tx_entries_per_subcrq);
		break;
	case MAX_RX_ADD_ENTRIES_PER_SUBCRQ:
		adapter->max_rx_add_entries_per_subcrq =
		    be64_to_cpu(crq->query_capability.number);
		netdev_dbg(netdev, "max_rx_add_entrs_per_subcrq = %lld\n",
			   adapter->max_rx_add_entries_per_subcrq);
		break;
	case TCP_IP_OFFLOAD:
		adapter->tcp_ip_offload =
		    be64_to_cpu(crq->query_capability.number);
		netdev_dbg(netdev, "tcp_ip_offload = %lld\n",
			   adapter->tcp_ip_offload);
		break;
	case PROMISC_SUPPORTED:
		adapter->promisc_supported =
		    be64_to_cpu(crq->query_capability.number);
		netdev_dbg(netdev, "promisc_supported = %lld\n",
			   adapter->promisc_supported);
		break;
	case MIN_MTU:
		adapter->min_mtu = be64_to_cpu(crq->query_capability.number);
		netdev->min_mtu = adapter->min_mtu - ETH_HLEN;
		netdev_dbg(netdev, "min_mtu = %lld\n", adapter->min_mtu);
		break;
	case MAX_MTU:
		adapter->max_mtu = be64_to_cpu(crq->query_capability.number);
		netdev->max_mtu = adapter->max_mtu - ETH_HLEN;
		netdev_dbg(netdev, "max_mtu = %lld\n", adapter->max_mtu);
		break;
	case MAX_MULTICAST_FILTERS:
		adapter->max_multicast_filters =
		    be64_to_cpu(crq->query_capability.number);
		netdev_dbg(netdev, "max_multicast_filters = %lld\n",
			   adapter->max_multicast_filters);
		break;
	case VLAN_HEADER_INSERTION:
		adapter->vlan_header_insertion =
		    be64_to_cpu(crq->query_capability.number);
		if (adapter->vlan_header_insertion)
			netdev->features |= NETIF_F_HW_VLAN_STAG_TX;
		netdev_dbg(netdev, "vlan_header_insertion = %lld\n",
			   adapter->vlan_header_insertion);
		break;
	case RX_VLAN_HEADER_INSERTION:
		adapter->rx_vlan_header_insertion =
		    be64_to_cpu(crq->query_capability.number);
		netdev_dbg(netdev, "rx_vlan_header_insertion = %lld\n",
			   adapter->rx_vlan_header_insertion);
		break;
	case MAX_TX_SG_ENTRIES:
		adapter->max_tx_sg_entries =
		    be64_to_cpu(crq->query_capability.number);
		netdev_dbg(netdev, "max_tx_sg_entries = %lld\n",
			   adapter->max_tx_sg_entries);
		break;
	case RX_SG_SUPPORTED:
		adapter->rx_sg_supported =
		    be64_to_cpu(crq->query_capability.number);
		netdev_dbg(netdev, "rx_sg_supported = %lld\n",
			   adapter->rx_sg_supported);
		break;
	case OPT_TX_COMP_SUB_QUEUES:
		adapter->opt_tx_comp_sub_queues =
		    be64_to_cpu(crq->query_capability.number);
		netdev_dbg(netdev, "opt_tx_comp_sub_queues = %lld\n",
			   adapter->opt_tx_comp_sub_queues);
		break;
	case OPT_RX_COMP_QUEUES:
		adapter->opt_rx_comp_queues =
		    be64_to_cpu(crq->query_capability.number);
		netdev_dbg(netdev, "opt_rx_comp_queues = %lld\n",
			   adapter->opt_rx_comp_queues);
		break;
	case OPT_RX_BUFADD_Q_PER_RX_COMP_Q:
		adapter->opt_rx_bufadd_q_per_rx_comp_q =
		    be64_to_cpu(crq->query_capability.number);
		netdev_dbg(netdev, "opt_rx_bufadd_q_per_rx_comp_q = %lld\n",
			   adapter->opt_rx_bufadd_q_per_rx_comp_q);
		break;
	case OPT_TX_ENTRIES_PER_SUBCRQ:
		adapter->opt_tx_entries_per_subcrq =
		    be64_to_cpu(crq->query_capability.number);
		netdev_dbg(netdev, "opt_tx_entries_per_subcrq = %lld\n",
			   adapter->opt_tx_entries_per_subcrq);
		break;
	case OPT_RXBA_ENTRIES_PER_SUBCRQ:
		adapter->opt_rxba_entries_per_subcrq =
		    be64_to_cpu(crq->query_capability.number);
		netdev_dbg(netdev, "opt_rxba_entries_per_subcrq = %lld\n",
			   adapter->opt_rxba_entries_per_subcrq);
		break;
	case TX_RX_DESC_REQ:
		adapter->tx_rx_desc_req = crq->query_capability.number;
		netdev_dbg(netdev, "tx_rx_desc_req = %llx\n",
			   adapter->tx_rx_desc_req);
		break;

	default:
		netdev_err(netdev, "Got invalid cap rsp %d\n",
			   crq->query_capability.capability);
	}

out:
	if (atomic_read(&adapter->running_cap_crqs) == 0) {
		adapter->wait_capability = false;
		ibmvnic_send_req_caps(adapter, 0);
	}
}

static int send_query_phys_parms(struct ibmvnic_adapter *adapter)
{
	union ibmvnic_crq crq;
	int rc;

	memset(&crq, 0, sizeof(crq));
	crq.query_phys_parms.first = IBMVNIC_CRQ_CMD;
	crq.query_phys_parms.cmd = QUERY_PHYS_PARMS;
	init_completion(&adapter->fw_done);
	rc = ibmvnic_send_crq(adapter, &crq);
	if (rc)
		return rc;
	wait_for_completion(&adapter->fw_done);
	return adapter->fw_done_rc ? -EIO : 0;
}

static int handle_query_phys_parms_rsp(union ibmvnic_crq *crq,
				       struct ibmvnic_adapter *adapter)
{
	struct net_device *netdev = adapter->netdev;
	int rc;
	__be32 rspeed = cpu_to_be32(crq->query_phys_parms_rsp.speed);

	rc = crq->query_phys_parms_rsp.rc.code;
	if (rc) {
		netdev_err(netdev, "Error %d in QUERY_PHYS_PARMS\n", rc);
		return rc;
	}
	switch (rspeed) {
	case IBMVNIC_10MBPS:
		adapter->speed = SPEED_10;
		break;
	case IBMVNIC_100MBPS:
		adapter->speed = SPEED_100;
		break;
	case IBMVNIC_1GBPS:
		adapter->speed = SPEED_1000;
		break;
	case IBMVNIC_10GBP:
		adapter->speed = SPEED_10000;
		break;
	case IBMVNIC_25GBPS:
		adapter->speed = SPEED_25000;
		break;
	case IBMVNIC_40GBPS:
		adapter->speed = SPEED_40000;
		break;
	case IBMVNIC_50GBPS:
		adapter->speed = SPEED_50000;
		break;
	case IBMVNIC_100GBPS:
		adapter->speed = SPEED_100000;
		break;
	default:
		if (netif_carrier_ok(netdev))
			netdev_warn(netdev, "Unknown speed 0x%08x\n", rspeed);
		adapter->speed = SPEED_UNKNOWN;
	}
	if (crq->query_phys_parms_rsp.flags1 & IBMVNIC_FULL_DUPLEX)
		adapter->duplex = DUPLEX_FULL;
	else if (crq->query_phys_parms_rsp.flags1 & IBMVNIC_HALF_DUPLEX)
		adapter->duplex = DUPLEX_HALF;
	else
		adapter->duplex = DUPLEX_UNKNOWN;

	return rc;
}

static void ibmvnic_handle_crq(union ibmvnic_crq *crq,
			       struct ibmvnic_adapter *adapter)
{
	struct ibmvnic_generic_crq *gen_crq = &crq->generic;
	struct net_device *netdev = adapter->netdev;
	struct device *dev = &adapter->vdev->dev;
	u64 *u64_crq = (u64 *)crq;
	long rc;

	netdev_dbg(netdev, "Handling CRQ: %016lx %016lx\n",
		   (unsigned long int)cpu_to_be64(u64_crq[0]),
		   (unsigned long int)cpu_to_be64(u64_crq[1]));
	switch (gen_crq->first) {
	case IBMVNIC_CRQ_INIT_RSP:
		switch (gen_crq->cmd) {
		case IBMVNIC_CRQ_INIT:
			dev_info(dev, "Partner initialized\n");
			adapter->from_passive_init = true;
			adapter->failover_pending = false;
			if (!completion_done(&adapter->init_done)) {
				complete(&adapter->init_done);
				adapter->init_done_rc = -EIO;
			}
			ibmvnic_reset(adapter, VNIC_RESET_FAILOVER);
			break;
		case IBMVNIC_CRQ_INIT_COMPLETE:
			dev_info(dev, "Partner initialization complete\n");
			adapter->crq.active = true;
			send_version_xchg(adapter);
			break;
		default:
			dev_err(dev, "Unknown crq cmd: %d\n", gen_crq->cmd);
		}
		return;
	case IBMVNIC_CRQ_XPORT_EVENT:
		netif_carrier_off(netdev);
		adapter->crq.active = false;
		if (test_bit(0, &adapter->resetting))
			adapter->force_reset_recovery = true;
		if (gen_crq->cmd == IBMVNIC_PARTITION_MIGRATED) {
			dev_info(dev, "Migrated, re-enabling adapter\n");
			ibmvnic_reset(adapter, VNIC_RESET_MOBILITY);
		} else if (gen_crq->cmd == IBMVNIC_DEVICE_FAILOVER) {
			dev_info(dev, "Backing device failover detected\n");
			adapter->failover_pending = true;
		} else {
			/* The adapter lost the connection */
			dev_err(dev, "Virtual Adapter failed (rc=%d)\n",
				gen_crq->cmd);
			ibmvnic_reset(adapter, VNIC_RESET_FATAL);
		}
		return;
	case IBMVNIC_CRQ_CMD_RSP:
		break;
	default:
		dev_err(dev, "Got an invalid msg type 0x%02x\n",
			gen_crq->first);
		return;
	}

	switch (gen_crq->cmd) {
	case VERSION_EXCHANGE_RSP:
		rc = crq->version_exchange_rsp.rc.code;
		if (rc) {
			dev_err(dev, "Error %ld in VERSION_EXCHG_RSP\n", rc);
			break;
		}
		dev_info(dev, "Partner protocol version is %d\n",
			 crq->version_exchange_rsp.version);
		if (be16_to_cpu(crq->version_exchange_rsp.version) <
		    ibmvnic_version)
			ibmvnic_version =
			    be16_to_cpu(crq->version_exchange_rsp.version);
		send_cap_queries(adapter);
		break;
	case QUERY_CAPABILITY_RSP:
		handle_query_cap_rsp(crq, adapter);
		break;
	case QUERY_MAP_RSP:
		handle_query_map_rsp(crq, adapter);
		break;
	case REQUEST_MAP_RSP:
		adapter->fw_done_rc = crq->request_map_rsp.rc.code;
		complete(&adapter->fw_done);
		break;
	case REQUEST_UNMAP_RSP:
		handle_request_unmap_rsp(crq, adapter);
		break;
	case REQUEST_CAPABILITY_RSP:
		handle_request_cap_rsp(crq, adapter);
		break;
	case LOGIN_RSP:
		netdev_dbg(netdev, "Got Login Response\n");
		handle_login_rsp(crq, adapter);
		break;
	case LOGICAL_LINK_STATE_RSP:
		netdev_dbg(netdev,
			   "Got Logical Link State Response, state: %d rc: %d\n",
			   crq->logical_link_state_rsp.link_state,
			   crq->logical_link_state_rsp.rc.code);
		adapter->logical_link_state =
		    crq->logical_link_state_rsp.link_state;
		adapter->init_done_rc = crq->logical_link_state_rsp.rc.code;
		complete(&adapter->init_done);
		break;
	case LINK_STATE_INDICATION:
		netdev_dbg(netdev, "Got Logical Link State Indication\n");
		adapter->phys_link_state =
		    crq->link_state_indication.phys_link_state;
		adapter->logical_link_state =
		    crq->link_state_indication.logical_link_state;
		if (adapter->phys_link_state && adapter->logical_link_state)
			netif_carrier_on(netdev);
		else
			netif_carrier_off(netdev);
		break;
	case CHANGE_MAC_ADDR_RSP:
		netdev_dbg(netdev, "Got MAC address change Response\n");
		adapter->fw_done_rc = handle_change_mac_rsp(crq, adapter);
		break;
	case ERROR_INDICATION:
		netdev_dbg(netdev, "Got Error Indication\n");
		handle_error_indication(crq, adapter);
		break;
	case REQUEST_STATISTICS_RSP:
		netdev_dbg(netdev, "Got Statistics Response\n");
		complete(&adapter->stats_done);
		break;
	case QUERY_IP_OFFLOAD_RSP:
		netdev_dbg(netdev, "Got Query IP offload Response\n");
		handle_query_ip_offload_rsp(adapter);
		break;
	case MULTICAST_CTRL_RSP:
		netdev_dbg(netdev, "Got multicast control Response\n");
		break;
	case CONTROL_IP_OFFLOAD_RSP:
		netdev_dbg(netdev, "Got Control IP offload Response\n");
		dma_unmap_single(dev, adapter->ip_offload_ctrl_tok,
				 sizeof(adapter->ip_offload_ctrl),
				 DMA_TO_DEVICE);
		complete(&adapter->init_done);
		break;
	case COLLECT_FW_TRACE_RSP:
		netdev_dbg(netdev, "Got Collect firmware trace Response\n");
		complete(&adapter->fw_done);
		break;
	case GET_VPD_SIZE_RSP:
		handle_vpd_size_rsp(crq, adapter);
		break;
	case GET_VPD_RSP:
		handle_vpd_rsp(crq, adapter);
		break;
	case QUERY_PHYS_PARMS_RSP:
		adapter->fw_done_rc = handle_query_phys_parms_rsp(crq, adapter);
		complete(&adapter->fw_done);
		break;
	default:
		netdev_err(netdev, "Got an invalid cmd type 0x%02x\n",
			   gen_crq->cmd);
	}
}

static irqreturn_t ibmvnic_interrupt(int irq, void *instance)
{
	struct ibmvnic_adapter *adapter = instance;

	tasklet_schedule(&adapter->tasklet);
	return IRQ_HANDLED;
}

static void ibmvnic_tasklet(void *data)
{
	struct ibmvnic_adapter *adapter = data;
	struct ibmvnic_crq_queue *queue = &adapter->crq;
	union ibmvnic_crq *crq;
	unsigned long flags;
	bool done = false;

	spin_lock_irqsave(&queue->lock, flags);
	while (!done) {
		/* Pull all the valid messages off the CRQ */
		while ((crq = ibmvnic_next_crq(adapter)) != NULL) {
			ibmvnic_handle_crq(crq, adapter);
			crq->generic.first = 0;
		}

		/* remain in tasklet until all
		 * capabilities responses are received
		 */
		if (!adapter->wait_capability)
			done = true;
	}
	/* if capabilities CRQ's were sent in this tasklet, the following
	 * tasklet must wait until all responses are received
	 */
	if (atomic_read(&adapter->running_cap_crqs) != 0)
		adapter->wait_capability = true;
	spin_unlock_irqrestore(&queue->lock, flags);
}

static int ibmvnic_reenable_crq_queue(struct ibmvnic_adapter *adapter)
{
	struct vio_dev *vdev = adapter->vdev;
	int rc;

	do {
		rc = plpar_hcall_norets(H_ENABLE_CRQ, vdev->unit_address);
	} while (rc == H_IN_PROGRESS || rc == H_BUSY || H_IS_LONG_BUSY(rc));

	if (rc)
		dev_err(&vdev->dev, "Error enabling adapter (rc=%d)\n", rc);

	return rc;
}

static int ibmvnic_reset_crq(struct ibmvnic_adapter *adapter)
{
	struct ibmvnic_crq_queue *crq = &adapter->crq;
	struct device *dev = &adapter->vdev->dev;
	struct vio_dev *vdev = adapter->vdev;
	int rc;

	/* Close the CRQ */
	do {
		rc = plpar_hcall_norets(H_FREE_CRQ, vdev->unit_address);
	} while (rc == H_BUSY || H_IS_LONG_BUSY(rc));

	/* Clean out the queue */
	memset(crq->msgs, 0, PAGE_SIZE);
	crq->cur = 0;
	crq->active = false;

	/* And re-open it again */
	rc = plpar_hcall_norets(H_REG_CRQ, vdev->unit_address,
				crq->msg_token, PAGE_SIZE);

	if (rc == H_CLOSED)
		/* Adapter is good, but other end is not ready */
		dev_warn(dev, "Partner adapter not ready\n");
	else if (rc != 0)
		dev_warn(dev, "Couldn't register crq (rc=%d)\n", rc);

	return rc;
}

static void release_crq_queue(struct ibmvnic_adapter *adapter)
{
	struct ibmvnic_crq_queue *crq = &adapter->crq;
	struct vio_dev *vdev = adapter->vdev;
	long rc;

	if (!crq->msgs)
		return;

	netdev_dbg(adapter->netdev, "Releasing CRQ\n");
	free_irq(vdev->irq, adapter);
	tasklet_kill(&adapter->tasklet);
	do {
		rc = plpar_hcall_norets(H_FREE_CRQ, vdev->unit_address);
	} while (rc == H_BUSY || H_IS_LONG_BUSY(rc));

	dma_unmap_single(&vdev->dev, crq->msg_token, PAGE_SIZE,
			 DMA_BIDIRECTIONAL);
	free_page((unsigned long)crq->msgs);
	crq->msgs = NULL;
	crq->active = false;
}

static int init_crq_queue(struct ibmvnic_adapter *adapter)
{
	struct ibmvnic_crq_queue *crq = &adapter->crq;
	struct device *dev = &adapter->vdev->dev;
	struct vio_dev *vdev = adapter->vdev;
	int rc, retrc = -ENOMEM;

	if (crq->msgs)
		return 0;

	crq->msgs = (union ibmvnic_crq *)get_zeroed_page(GFP_KERNEL);
	/* Should we allocate more than one page? */

	if (!crq->msgs)
		return -ENOMEM;

	crq->size = PAGE_SIZE / sizeof(*crq->msgs);
	crq->msg_token = dma_map_single(dev, crq->msgs, PAGE_SIZE,
					DMA_BIDIRECTIONAL);
	if (dma_mapping_error(dev, crq->msg_token))
		goto map_failed;

	rc = plpar_hcall_norets(H_REG_CRQ, vdev->unit_address,
				crq->msg_token, PAGE_SIZE);

	if (rc == H_RESOURCE)
		/* maybe kexecing and resource is busy. try a reset */
		rc = ibmvnic_reset_crq(adapter);
	retrc = rc;

	if (rc == H_CLOSED) {
		dev_warn(dev, "Partner adapter not ready\n");
	} else if (rc) {
		dev_warn(dev, "Error %d opening adapter\n", rc);
		goto reg_crq_failed;
	}

	retrc = 0;

	tasklet_init(&adapter->tasklet, (void *)ibmvnic_tasklet,
		     (unsigned long)adapter);

	netdev_dbg(adapter->netdev, "registering irq 0x%x\n", vdev->irq);
	snprintf(crq->name, sizeof(crq->name), "ibmvnic-%x",
		 adapter->vdev->unit_address);
	rc = request_irq(vdev->irq, ibmvnic_interrupt, 0, crq->name, adapter);
	if (rc) {
		dev_err(dev, "Couldn't register irq 0x%x. rc=%d\n",
			vdev->irq, rc);
		goto req_irq_failed;
	}

	rc = vio_enable_interrupts(vdev);
	if (rc) {
		dev_err(dev, "Error %d enabling interrupts\n", rc);
		goto req_irq_failed;
	}

	crq->cur = 0;
	spin_lock_init(&crq->lock);

	return retrc;

req_irq_failed:
	tasklet_kill(&adapter->tasklet);
	do {
		rc = plpar_hcall_norets(H_FREE_CRQ, vdev->unit_address);
	} while (rc == H_BUSY || H_IS_LONG_BUSY(rc));
reg_crq_failed:
	dma_unmap_single(dev, crq->msg_token, PAGE_SIZE, DMA_BIDIRECTIONAL);
map_failed:
	free_page((unsigned long)crq->msgs);
	crq->msgs = NULL;
	return retrc;
}

static int ibmvnic_reset_init(struct ibmvnic_adapter *adapter)
{
	struct device *dev = &adapter->vdev->dev;
	unsigned long timeout = msecs_to_jiffies(30000);
	u64 old_num_rx_queues, old_num_tx_queues;
	int rc;

	adapter->from_passive_init = false;

	old_num_rx_queues = adapter->req_rx_queues;
	old_num_tx_queues = adapter->req_tx_queues;

	reinit_completion(&adapter->init_done);
	adapter->init_done_rc = 0;
	ibmvnic_send_crq_init(adapter);
	if (!wait_for_completion_timeout(&adapter->init_done, timeout)) {
		dev_err(dev, "Initialization sequence timed out\n");
		return -1;
	}

	if (adapter->init_done_rc) {
		release_crq_queue(adapter);
		return adapter->init_done_rc;
	}

	if (adapter->from_passive_init) {
		adapter->state = VNIC_OPEN;
		adapter->from_passive_init = false;
		return -1;
	}

	if (test_bit(0, &adapter->resetting) && !adapter->wait_for_reset &&
	    adapter->reset_reason != VNIC_RESET_MOBILITY) {
		if (adapter->req_rx_queues != old_num_rx_queues ||
		    adapter->req_tx_queues != old_num_tx_queues) {
			release_sub_crqs(adapter, 0);
			rc = init_sub_crqs(adapter);
		} else {
			rc = reset_sub_crq_queues(adapter);
		}
	} else {
		rc = init_sub_crqs(adapter);
	}

	if (rc) {
		dev_err(dev, "Initialization of sub crqs failed\n");
		release_crq_queue(adapter);
		return rc;
	}

	rc = init_sub_crq_irqs(adapter);
	if (rc) {
		dev_err(dev, "Failed to initialize sub crq irqs\n");
		release_crq_queue(adapter);
	}

	return rc;
}

static int ibmvnic_init(struct ibmvnic_adapter *adapter)
{
	struct device *dev = &adapter->vdev->dev;
	unsigned long timeout = msecs_to_jiffies(30000);
	int rc;

	adapter->from_passive_init = false;

	adapter->init_done_rc = 0;
	ibmvnic_send_crq_init(adapter);
	if (!wait_for_completion_timeout(&adapter->init_done, timeout)) {
		dev_err(dev, "Initialization sequence timed out\n");
		return -1;
	}

	if (adapter->init_done_rc) {
		release_crq_queue(adapter);
		return adapter->init_done_rc;
	}

	if (adapter->from_passive_init) {
		adapter->state = VNIC_OPEN;
		adapter->from_passive_init = false;
		return -1;
	}

	rc = init_sub_crqs(adapter);
	if (rc) {
		dev_err(dev, "Initialization of sub crqs failed\n");
		release_crq_queue(adapter);
		return rc;
	}

	rc = init_sub_crq_irqs(adapter);
	if (rc) {
		dev_err(dev, "Failed to initialize sub crq irqs\n");
		release_crq_queue(adapter);
	}

	return rc;
}

static struct device_attribute dev_attr_failover;

static int ibmvnic_probe(struct vio_dev *dev, const struct vio_device_id *id)
{
	struct ibmvnic_adapter *adapter;
	struct net_device *netdev;
	unsigned char *mac_addr_p;
	int rc;

	dev_dbg(&dev->dev, "entering ibmvnic_probe for UA 0x%x\n",
		dev->unit_address);

	mac_addr_p = (unsigned char *)vio_get_attribute(dev,
							VETH_MAC_ADDR, NULL);
	if (!mac_addr_p) {
		dev_err(&dev->dev,
			"(%s:%3.3d) ERROR: Can't find MAC_ADDR attribute\n",
			__FILE__, __LINE__);
		return 0;
	}

	netdev = alloc_etherdev_mq(sizeof(struct ibmvnic_adapter),
				   IBMVNIC_MAX_QUEUES);
	if (!netdev)
		return -ENOMEM;

	adapter = netdev_priv(netdev);
	adapter->state = VNIC_PROBING;
	dev_set_drvdata(&dev->dev, netdev);
	adapter->vdev = dev;
	adapter->netdev = netdev;

	ether_addr_copy(adapter->mac_addr, mac_addr_p);
	ether_addr_copy(netdev->dev_addr, adapter->mac_addr);
	netdev->irq = dev->irq;
	netdev->netdev_ops = &ibmvnic_netdev_ops;
	netdev->ethtool_ops = &ibmvnic_ethtool_ops;
	SET_NETDEV_DEV(netdev, &dev->dev);

	spin_lock_init(&adapter->stats_lock);

	INIT_WORK(&adapter->ibmvnic_reset, __ibmvnic_reset);
	INIT_DELAYED_WORK(&adapter->ibmvnic_delayed_reset,
			  __ibmvnic_delayed_reset);
	INIT_LIST_HEAD(&adapter->rwi_list);
	spin_lock_init(&adapter->rwi_lock);
	init_completion(&adapter->init_done);
<<<<<<< HEAD
	adapter->resetting = false;

	adapter->mac_change_pending = false;
=======
	clear_bit(0, &adapter->resetting);
>>>>>>> f7688b48

	do {
		rc = init_crq_queue(adapter);
		if (rc) {
			dev_err(&dev->dev, "Couldn't initialize crq. rc=%d\n",
				rc);
			goto ibmvnic_init_fail;
		}

		rc = ibmvnic_init(adapter);
		if (rc && rc != EAGAIN)
			goto ibmvnic_init_fail;
	} while (rc == EAGAIN);

	rc = init_stats_buffers(adapter);
	if (rc)
		goto ibmvnic_init_fail;

	rc = init_stats_token(adapter);
	if (rc)
		goto ibmvnic_stats_fail;

	netdev->mtu = adapter->req_mtu - ETH_HLEN;
	netdev->min_mtu = adapter->min_mtu - ETH_HLEN;
	netdev->max_mtu = adapter->max_mtu - ETH_HLEN;

	rc = device_create_file(&dev->dev, &dev_attr_failover);
	if (rc)
		goto ibmvnic_dev_file_err;

	netif_carrier_off(netdev);
	rc = register_netdev(netdev);
	if (rc) {
		dev_err(&dev->dev, "failed to register netdev rc=%d\n", rc);
		goto ibmvnic_register_fail;
	}
	dev_info(&dev->dev, "ibmvnic registered\n");

	adapter->state = VNIC_PROBED;

	adapter->wait_for_reset = false;

	return 0;

ibmvnic_register_fail:
	device_remove_file(&dev->dev, &dev_attr_failover);

ibmvnic_dev_file_err:
	release_stats_token(adapter);

ibmvnic_stats_fail:
	release_stats_buffers(adapter);

ibmvnic_init_fail:
	release_sub_crqs(adapter, 1);
	release_crq_queue(adapter);
	free_netdev(netdev);

	return rc;
}

static int ibmvnic_remove(struct vio_dev *dev)
{
	struct net_device *netdev = dev_get_drvdata(&dev->dev);
	struct ibmvnic_adapter *adapter = netdev_priv(netdev);

	adapter->state = VNIC_REMOVING;
	rtnl_lock();
	unregister_netdevice(netdev);

	release_resources(adapter);
	release_sub_crqs(adapter, 1);
	release_crq_queue(adapter);

	release_stats_token(adapter);
	release_stats_buffers(adapter);

	adapter->state = VNIC_REMOVED;

	rtnl_unlock();
	device_remove_file(&dev->dev, &dev_attr_failover);
	free_netdev(netdev);
	dev_set_drvdata(&dev->dev, NULL);

	return 0;
}

static ssize_t failover_store(struct device *dev, struct device_attribute *attr,
			      const char *buf, size_t count)
{
	struct net_device *netdev = dev_get_drvdata(dev);
	struct ibmvnic_adapter *adapter = netdev_priv(netdev);
	unsigned long retbuf[PLPAR_HCALL_BUFSIZE];
	__be64 session_token;
	long rc;

	if (!sysfs_streq(buf, "1"))
		return -EINVAL;

	rc = plpar_hcall(H_VIOCTL, retbuf, adapter->vdev->unit_address,
			 H_GET_SESSION_TOKEN, 0, 0, 0);
	if (rc) {
		netdev_err(netdev, "Couldn't retrieve session token, rc %ld\n",
			   rc);
		return -EINVAL;
	}

	session_token = (__be64)retbuf[0];
	netdev_dbg(netdev, "Initiating client failover, session id %llx\n",
		   be64_to_cpu(session_token));
	rc = plpar_hcall_norets(H_VIOCTL, adapter->vdev->unit_address,
				H_SESSION_ERR_DETECTED, session_token, 0, 0);
	if (rc) {
		netdev_err(netdev, "Client initiated failover failed, rc %ld\n",
			   rc);
		return -EINVAL;
	}

	return count;
}

static DEVICE_ATTR_WO(failover);

static unsigned long ibmvnic_get_desired_dma(struct vio_dev *vdev)
{
	struct net_device *netdev = dev_get_drvdata(&vdev->dev);
	struct ibmvnic_adapter *adapter;
	struct iommu_table *tbl;
	unsigned long ret = 0;
	int i;

	tbl = get_iommu_table_base(&vdev->dev);

	/* netdev inits at probe time along with the structures we need below*/
	if (!netdev)
		return IOMMU_PAGE_ALIGN(IBMVNIC_IO_ENTITLEMENT_DEFAULT, tbl);

	adapter = netdev_priv(netdev);

	ret += PAGE_SIZE; /* the crq message queue */
	ret += IOMMU_PAGE_ALIGN(sizeof(struct ibmvnic_statistics), tbl);

	for (i = 0; i < adapter->req_tx_queues + adapter->req_rx_queues; i++)
		ret += 4 * PAGE_SIZE; /* the scrq message queue */

	for (i = 0; i < be32_to_cpu(adapter->login_rsp_buf->num_rxadd_subcrqs);
	     i++)
		ret += adapter->rx_pool[i].size *
		    IOMMU_PAGE_ALIGN(adapter->rx_pool[i].buff_size, tbl);

	return ret;
}

static int ibmvnic_resume(struct device *dev)
{
	struct net_device *netdev = dev_get_drvdata(dev);
	struct ibmvnic_adapter *adapter = netdev_priv(netdev);

	if (adapter->state != VNIC_OPEN)
		return 0;

	tasklet_schedule(&adapter->tasklet);

	return 0;
}

static const struct vio_device_id ibmvnic_device_table[] = {
	{"network", "IBM,vnic"},
	{"", "" }
};
MODULE_DEVICE_TABLE(vio, ibmvnic_device_table);

static const struct dev_pm_ops ibmvnic_pm_ops = {
	.resume = ibmvnic_resume
};

static struct vio_driver ibmvnic_driver = {
	.id_table       = ibmvnic_device_table,
	.probe          = ibmvnic_probe,
	.remove         = ibmvnic_remove,
	.get_desired_dma = ibmvnic_get_desired_dma,
	.name		= ibmvnic_driver_name,
	.pm		= &ibmvnic_pm_ops,
};

/* module functions */
static int __init ibmvnic_module_init(void)
{
	pr_info("%s: %s %s\n", ibmvnic_driver_name, ibmvnic_driver_string,
		IBMVNIC_DRIVER_VERSION);

	return vio_register_driver(&ibmvnic_driver);
}

static void __exit ibmvnic_module_exit(void)
{
	vio_unregister_driver(&ibmvnic_driver);
}

module_init(ibmvnic_module_init);
module_exit(ibmvnic_module_exit);<|MERGE_RESOLUTION|>--- conflicted
+++ resolved
@@ -1101,10 +1101,6 @@
 	}
 
 	rc = __ibmvnic_open(netdev);
-<<<<<<< HEAD
-	netif_carrier_on(netdev);
-=======
->>>>>>> f7688b48
 
 	return rc;
 }
@@ -1899,26 +1895,12 @@
 			goto out;
 		}
 
-<<<<<<< HEAD
-		if (adapter->reset_reason == VNIC_RESET_CHANGE_PARAM ||
-		    adapter->wait_for_reset) {
-			rc = init_resources(adapter);
-			if (rc)
-				return rc;
-		} else if (adapter->req_rx_queues != old_num_rx_queues ||
-			   adapter->req_tx_queues != old_num_tx_queues ||
-			   adapter->req_rx_add_entries_per_subcrq !=
-							old_num_rx_slots ||
-			   adapter->req_tx_entries_per_subcrq !=
-							old_num_tx_slots) {
-=======
 		if (adapter->req_rx_queues != old_num_rx_queues ||
 		    adapter->req_tx_queues != old_num_tx_queues ||
 		    adapter->req_rx_add_entries_per_subcrq !=
 		    old_num_rx_slots ||
 		    adapter->req_tx_entries_per_subcrq !=
 		    old_num_tx_slots) {
->>>>>>> f7688b48
 			release_rx_pools(adapter);
 			release_tx_pools(adapter);
 			release_napi(adapter);
@@ -1926,11 +1908,7 @@
 
 			rc = init_resources(adapter);
 			if (rc)
-<<<<<<< HEAD
-				return rc;
-=======
 				goto out;
->>>>>>> f7688b48
 
 		} else {
 			rc = reset_tx_pools(adapter);
@@ -1963,12 +1941,7 @@
 	for (i = 0; i < adapter->req_rx_queues; i++)
 		napi_schedule(&adapter->napi[i]);
 
-<<<<<<< HEAD
-	if (adapter->reset_reason != VNIC_RESET_FAILOVER &&
-	    adapter->reset_reason != VNIC_RESET_CHANGE_PARAM)
-=======
 	if (adapter->reset_reason != VNIC_RESET_FAILOVER)
->>>>>>> f7688b48
 		call_netdevice_notifiers(NETDEV_NOTIFY_PEERS, netdev);
 
 	rc = 0;
@@ -2076,33 +2049,17 @@
 {
 	struct ibmvnic_rwi *rwi;
 	struct ibmvnic_adapter *adapter;
-<<<<<<< HEAD
-	struct net_device *netdev;
-	bool we_lock_rtnl = false;
-=======
->>>>>>> f7688b48
 	u32 reset_state;
 	int rc = 0;
 
 	adapter = container_of(work, struct ibmvnic_adapter, ibmvnic_reset);
 
-<<<<<<< HEAD
-	/* netif_set_real_num_xx_queues needs to take rtnl lock here
-	 * unless wait_for_reset is set, in which case the rtnl lock
-	 * has already been taken before initializing the reset
-	 */
-	if (!adapter->wait_for_reset) {
-		rtnl_lock();
-		we_lock_rtnl = true;
-	}
-=======
 	if (test_and_set_bit_lock(0, &adapter->resetting)) {
 		schedule_delayed_work(&adapter->ibmvnic_delayed_reset,
 				      IBMVNIC_RESET_DELAY);
 		return;
 	}
 
->>>>>>> f7688b48
 	reset_state = adapter->state;
 
 	rwi = get_next_rwi(adapter);
@@ -2114,11 +2071,6 @@
 			break;
 		}
 
-<<<<<<< HEAD
-		if (adapter->force_reset_recovery) {
-			adapter->force_reset_recovery = false;
-			rc = do_hard_reset(adapter, rwi, reset_state);
-=======
 		if (rwi->reset_reason == VNIC_RESET_CHANGE_PARAM) {
 			/* CHANGE_PARAM requestor holds rtnl_lock */
 			rc = do_change_param_reset(adapter, rwi, reset_state);
@@ -2134,7 +2086,6 @@
 				rc = do_hard_reset(adapter, rwi, reset_state);
 				rtnl_unlock();
 			}
->>>>>>> f7688b48
 		} else {
 			rc = do_reset(adapter, rwi, reset_state);
 		}
@@ -2166,11 +2117,6 @@
 		free_all_rwi(adapter);
 	}
 
-<<<<<<< HEAD
-	adapter->resetting = false;
-	if (we_lock_rtnl)
-		rtnl_unlock();
-=======
 	clear_bit_unlock(0, &adapter->resetting);
 }
 
@@ -2181,7 +2127,6 @@
 	adapter = container_of(work, struct ibmvnic_adapter,
 			       ibmvnic_delayed_reset.work);
 	__ibmvnic_reset(&adapter->ibmvnic_reset);
->>>>>>> f7688b48
 }
 
 static int ibmvnic_reset(struct ibmvnic_adapter *adapter,
@@ -2236,10 +2181,6 @@
 	rwi->reset_reason = reason;
 	list_add_tail(&rwi->list, &adapter->rwi_list);
 	spin_unlock_irqrestore(&adapter->rwi_lock, flags);
-<<<<<<< HEAD
-	adapter->resetting = true;
-=======
->>>>>>> f7688b48
 	netdev_dbg(adapter->netdev, "Scheduling reset (reason %d)\n", reason);
 	schedule_work(&adapter->ibmvnic_reset);
 
@@ -2937,12 +2878,8 @@
 
 	if (test_bit(0, &adapter->resetting) &&
 	    adapter->reset_reason == VNIC_RESET_MOBILITY) {
-		struct irq_desc *desc = irq_to_desc(scrq->irq);
-		struct irq_chip *chip = irq_desc_get_chip(desc);
-
-<<<<<<< HEAD
-		chip->irq_eoi(&desc->irq_data);
-=======
+		u64 val = (0xff000000) | scrq->hw_irq;
+
 		rc = plpar_hcall_norets(H_EOI, val);
 		/* H_EOI would fail with rc = H_FUNCTION when running
 		 * in XIVE mode which is expected, but not an error.
@@ -2950,7 +2887,6 @@
 		if (rc && (rc != H_FUNCTION))
 			dev_err(dev, "H_EOI FAILED irq 0x%llx. rc=%ld\n",
 				val, rc);
->>>>>>> f7688b48
 	}
 
 	rc = plpar_hcall_norets(H_VIOCTL, adapter->vdev->unit_address,
@@ -5024,13 +4960,7 @@
 	INIT_LIST_HEAD(&adapter->rwi_list);
 	spin_lock_init(&adapter->rwi_lock);
 	init_completion(&adapter->init_done);
-<<<<<<< HEAD
-	adapter->resetting = false;
-
-	adapter->mac_change_pending = false;
-=======
 	clear_bit(0, &adapter->resetting);
->>>>>>> f7688b48
 
 	do {
 		rc = init_crq_queue(adapter);
