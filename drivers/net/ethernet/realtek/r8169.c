/*
 * r8169.c: RealTek 8169/8168/8101 ethernet driver.
 *
 * Copyright (c) 2002 ShuChen <shuchen@realtek.com.tw>
 * Copyright (c) 2003 - 2007 Francois Romieu <romieu@fr.zoreil.com>
 * Copyright (c) a lot of people too. Please respect their work.
 *
 * See MAINTAINERS file for support contact information.
 */

#include <linux/module.h>
#include <linux/moduleparam.h>
#include <linux/pci.h>
#include <linux/netdevice.h>
#include <linux/etherdevice.h>
#include <linux/clk.h>
#include <linux/delay.h>
#include <linux/ethtool.h>
#include <linux/phy.h>
#include <linux/if_vlan.h>
#include <linux/crc32.h>
#include <linux/in.h>
#include <linux/io.h>
#include <linux/ip.h>
#include <linux/tcp.h>
#include <linux/interrupt.h>
#include <linux/dma-mapping.h>
#include <linux/pm_runtime.h>
#include <linux/firmware.h>
#include <linux/prefetch.h>
#include <linux/ipv6.h>
#include <net/ip6_checksum.h>

#define MODULENAME "r8169"

#define FIRMWARE_8168D_1	"rtl_nic/rtl8168d-1.fw"
#define FIRMWARE_8168D_2	"rtl_nic/rtl8168d-2.fw"
#define FIRMWARE_8168E_1	"rtl_nic/rtl8168e-1.fw"
#define FIRMWARE_8168E_2	"rtl_nic/rtl8168e-2.fw"
#define FIRMWARE_8168E_3	"rtl_nic/rtl8168e-3.fw"
#define FIRMWARE_8168F_1	"rtl_nic/rtl8168f-1.fw"
#define FIRMWARE_8168F_2	"rtl_nic/rtl8168f-2.fw"
#define FIRMWARE_8105E_1	"rtl_nic/rtl8105e-1.fw"
#define FIRMWARE_8402_1		"rtl_nic/rtl8402-1.fw"
#define FIRMWARE_8411_1		"rtl_nic/rtl8411-1.fw"
#define FIRMWARE_8411_2		"rtl_nic/rtl8411-2.fw"
#define FIRMWARE_8106E_1	"rtl_nic/rtl8106e-1.fw"
#define FIRMWARE_8106E_2	"rtl_nic/rtl8106e-2.fw"
#define FIRMWARE_8168G_2	"rtl_nic/rtl8168g-2.fw"
#define FIRMWARE_8168G_3	"rtl_nic/rtl8168g-3.fw"
#define FIRMWARE_8168H_1	"rtl_nic/rtl8168h-1.fw"
#define FIRMWARE_8168H_2	"rtl_nic/rtl8168h-2.fw"
#define FIRMWARE_8107E_1	"rtl_nic/rtl8107e-1.fw"
#define FIRMWARE_8107E_2	"rtl_nic/rtl8107e-2.fw"

#define R8169_MSG_DEFAULT \
	(NETIF_MSG_DRV | NETIF_MSG_PROBE | NETIF_MSG_IFUP | NETIF_MSG_IFDOWN)

#define TX_SLOTS_AVAIL(tp) \
	(tp->dirty_tx + NUM_TX_DESC - tp->cur_tx)

/* A skbuff with nr_frags needs nr_frags+1 entries in the tx queue */
#define TX_FRAGS_READY_FOR(tp,nr_frags) \
	(TX_SLOTS_AVAIL(tp) >= (nr_frags + 1))

/* Maximum number of multicast addresses to filter (vs. Rx-all-multicast).
   The RTL chips use a 64 element hash table based on the Ethernet CRC. */
static const int multicast_filter_limit = 32;

#define TX_DMA_BURST	7	/* Maximum PCI burst, '7' is unlimited */
#define InterFrameGap	0x03	/* 3 means InterFrameGap = the shortest one */

#define R8169_REGS_SIZE		256
#define R8169_RX_BUF_SIZE	(SZ_16K - 1)
#define NUM_TX_DESC	64	/* Number of Tx descriptor registers */
#define NUM_RX_DESC	256U	/* Number of Rx descriptor registers */
#define R8169_TX_RING_BYTES	(NUM_TX_DESC * sizeof(struct TxDesc))
#define R8169_RX_RING_BYTES	(NUM_RX_DESC * sizeof(struct RxDesc))

#define RTL8169_TX_TIMEOUT	(6*HZ)

/* write/read MMIO register */
#define RTL_W8(tp, reg, val8)	writeb((val8), tp->mmio_addr + (reg))
#define RTL_W16(tp, reg, val16)	writew((val16), tp->mmio_addr + (reg))
#define RTL_W32(tp, reg, val32)	writel((val32), tp->mmio_addr + (reg))
#define RTL_R8(tp, reg)		readb(tp->mmio_addr + (reg))
#define RTL_R16(tp, reg)		readw(tp->mmio_addr + (reg))
#define RTL_R32(tp, reg)		readl(tp->mmio_addr + (reg))

enum mac_version {
	RTL_GIGA_MAC_VER_01 = 0,
	RTL_GIGA_MAC_VER_02,
	RTL_GIGA_MAC_VER_03,
	RTL_GIGA_MAC_VER_04,
	RTL_GIGA_MAC_VER_05,
	RTL_GIGA_MAC_VER_06,
	RTL_GIGA_MAC_VER_07,
	RTL_GIGA_MAC_VER_08,
	RTL_GIGA_MAC_VER_09,
	RTL_GIGA_MAC_VER_10,
	RTL_GIGA_MAC_VER_11,
	RTL_GIGA_MAC_VER_12,
	RTL_GIGA_MAC_VER_13,
	RTL_GIGA_MAC_VER_14,
	RTL_GIGA_MAC_VER_15,
	RTL_GIGA_MAC_VER_16,
	RTL_GIGA_MAC_VER_17,
	RTL_GIGA_MAC_VER_18,
	RTL_GIGA_MAC_VER_19,
	RTL_GIGA_MAC_VER_20,
	RTL_GIGA_MAC_VER_21,
	RTL_GIGA_MAC_VER_22,
	RTL_GIGA_MAC_VER_23,
	RTL_GIGA_MAC_VER_24,
	RTL_GIGA_MAC_VER_25,
	RTL_GIGA_MAC_VER_26,
	RTL_GIGA_MAC_VER_27,
	RTL_GIGA_MAC_VER_28,
	RTL_GIGA_MAC_VER_29,
	RTL_GIGA_MAC_VER_30,
	RTL_GIGA_MAC_VER_31,
	RTL_GIGA_MAC_VER_32,
	RTL_GIGA_MAC_VER_33,
	RTL_GIGA_MAC_VER_34,
	RTL_GIGA_MAC_VER_35,
	RTL_GIGA_MAC_VER_36,
	RTL_GIGA_MAC_VER_37,
	RTL_GIGA_MAC_VER_38,
	RTL_GIGA_MAC_VER_39,
	RTL_GIGA_MAC_VER_40,
	RTL_GIGA_MAC_VER_41,
	RTL_GIGA_MAC_VER_42,
	RTL_GIGA_MAC_VER_43,
	RTL_GIGA_MAC_VER_44,
	RTL_GIGA_MAC_VER_45,
	RTL_GIGA_MAC_VER_46,
	RTL_GIGA_MAC_VER_47,
	RTL_GIGA_MAC_VER_48,
	RTL_GIGA_MAC_VER_49,
	RTL_GIGA_MAC_VER_50,
	RTL_GIGA_MAC_VER_51,
	RTL_GIGA_MAC_NONE   = 0xff,
};

#define JUMBO_1K	ETH_DATA_LEN
#define JUMBO_4K	(4*1024 - ETH_HLEN - 2)
#define JUMBO_6K	(6*1024 - ETH_HLEN - 2)
#define JUMBO_7K	(7*1024 - ETH_HLEN - 2)
#define JUMBO_9K	(9*1024 - ETH_HLEN - 2)

static const struct {
	const char *name;
	const char *fw_name;
} rtl_chip_infos[] = {
	/* PCI devices. */
	[RTL_GIGA_MAC_VER_01] = {"RTL8169"				},
	[RTL_GIGA_MAC_VER_02] = {"RTL8169s"				},
	[RTL_GIGA_MAC_VER_03] = {"RTL8110s"				},
	[RTL_GIGA_MAC_VER_04] = {"RTL8169sb/8110sb"			},
	[RTL_GIGA_MAC_VER_05] = {"RTL8169sc/8110sc"			},
	[RTL_GIGA_MAC_VER_06] = {"RTL8169sc/8110sc"			},
	/* PCI-E devices. */
	[RTL_GIGA_MAC_VER_07] = {"RTL8102e"				},
	[RTL_GIGA_MAC_VER_08] = {"RTL8102e"				},
	[RTL_GIGA_MAC_VER_09] = {"RTL8102e"				},
	[RTL_GIGA_MAC_VER_10] = {"RTL8101e"				},
	[RTL_GIGA_MAC_VER_11] = {"RTL8168b/8111b"			},
	[RTL_GIGA_MAC_VER_12] = {"RTL8168b/8111b"			},
	[RTL_GIGA_MAC_VER_13] = {"RTL8101e"				},
	[RTL_GIGA_MAC_VER_14] = {"RTL8100e"				},
	[RTL_GIGA_MAC_VER_15] = {"RTL8100e"				},
	[RTL_GIGA_MAC_VER_16] = {"RTL8101e"				},
	[RTL_GIGA_MAC_VER_17] = {"RTL8168b/8111b"			},
	[RTL_GIGA_MAC_VER_18] = {"RTL8168cp/8111cp"			},
	[RTL_GIGA_MAC_VER_19] = {"RTL8168c/8111c"			},
	[RTL_GIGA_MAC_VER_20] = {"RTL8168c/8111c"			},
	[RTL_GIGA_MAC_VER_21] = {"RTL8168c/8111c"			},
	[RTL_GIGA_MAC_VER_22] = {"RTL8168c/8111c"			},
	[RTL_GIGA_MAC_VER_23] = {"RTL8168cp/8111cp"			},
	[RTL_GIGA_MAC_VER_24] = {"RTL8168cp/8111cp"			},
	[RTL_GIGA_MAC_VER_25] = {"RTL8168d/8111d",	FIRMWARE_8168D_1},
	[RTL_GIGA_MAC_VER_26] = {"RTL8168d/8111d",	FIRMWARE_8168D_2},
	[RTL_GIGA_MAC_VER_27] = {"RTL8168dp/8111dp"			},
	[RTL_GIGA_MAC_VER_28] = {"RTL8168dp/8111dp"			},
	[RTL_GIGA_MAC_VER_29] = {"RTL8105e",		FIRMWARE_8105E_1},
	[RTL_GIGA_MAC_VER_30] = {"RTL8105e",		FIRMWARE_8105E_1},
	[RTL_GIGA_MAC_VER_31] = {"RTL8168dp/8111dp"			},
	[RTL_GIGA_MAC_VER_32] = {"RTL8168e/8111e",	FIRMWARE_8168E_1},
	[RTL_GIGA_MAC_VER_33] = {"RTL8168e/8111e",	FIRMWARE_8168E_2},
	[RTL_GIGA_MAC_VER_34] = {"RTL8168evl/8111evl",	FIRMWARE_8168E_3},
	[RTL_GIGA_MAC_VER_35] = {"RTL8168f/8111f",	FIRMWARE_8168F_1},
	[RTL_GIGA_MAC_VER_36] = {"RTL8168f/8111f",	FIRMWARE_8168F_2},
	[RTL_GIGA_MAC_VER_37] = {"RTL8402",		FIRMWARE_8402_1 },
	[RTL_GIGA_MAC_VER_38] = {"RTL8411",		FIRMWARE_8411_1 },
	[RTL_GIGA_MAC_VER_39] = {"RTL8106e",		FIRMWARE_8106E_1},
	[RTL_GIGA_MAC_VER_40] = {"RTL8168g/8111g",	FIRMWARE_8168G_2},
	[RTL_GIGA_MAC_VER_41] = {"RTL8168g/8111g"			},
	[RTL_GIGA_MAC_VER_42] = {"RTL8168g/8111g",	FIRMWARE_8168G_3},
	[RTL_GIGA_MAC_VER_43] = {"RTL8106e",		FIRMWARE_8106E_2},
	[RTL_GIGA_MAC_VER_44] = {"RTL8411",		FIRMWARE_8411_2 },
	[RTL_GIGA_MAC_VER_45] = {"RTL8168h/8111h",	FIRMWARE_8168H_1},
	[RTL_GIGA_MAC_VER_46] = {"RTL8168h/8111h",	FIRMWARE_8168H_2},
	[RTL_GIGA_MAC_VER_47] = {"RTL8107e",		FIRMWARE_8107E_1},
	[RTL_GIGA_MAC_VER_48] = {"RTL8107e",		FIRMWARE_8107E_2},
	[RTL_GIGA_MAC_VER_49] = {"RTL8168ep/8111ep"			},
	[RTL_GIGA_MAC_VER_50] = {"RTL8168ep/8111ep"			},
	[RTL_GIGA_MAC_VER_51] = {"RTL8168ep/8111ep"			},
};

enum cfg_version {
	RTL_CFG_0 = 0x00,
	RTL_CFG_1,
	RTL_CFG_2
};

static const struct pci_device_id rtl8169_pci_tbl[] = {
	{ PCI_VDEVICE(REALTEK,	0x2502), RTL_CFG_1 },
	{ PCI_VDEVICE(REALTEK,	0x2600), RTL_CFG_1 },
	{ PCI_DEVICE(PCI_VENDOR_ID_REALTEK,	0x8129), 0, 0, RTL_CFG_0 },
	{ PCI_DEVICE(PCI_VENDOR_ID_REALTEK,	0x8136), 0, 0, RTL_CFG_2 },
	{ PCI_DEVICE(PCI_VENDOR_ID_REALTEK,	0x8161), 0, 0, RTL_CFG_1 },
	{ PCI_DEVICE(PCI_VENDOR_ID_REALTEK,	0x8167), 0, 0, RTL_CFG_0 },
	{ PCI_DEVICE(PCI_VENDOR_ID_REALTEK,	0x8168), 0, 0, RTL_CFG_1 },
	{ PCI_DEVICE(PCI_VENDOR_ID_NCUBE,	0x8168), 0, 0, RTL_CFG_1 },
	{ PCI_DEVICE(PCI_VENDOR_ID_REALTEK,	0x8169), 0, 0, RTL_CFG_0 },
	{ PCI_VENDOR_ID_DLINK,			0x4300,
		PCI_VENDOR_ID_DLINK, 0x4b10,		 0, 0, RTL_CFG_1 },
	{ PCI_DEVICE(PCI_VENDOR_ID_DLINK,	0x4300), 0, 0, RTL_CFG_0 },
	{ PCI_DEVICE(PCI_VENDOR_ID_DLINK,	0x4302), 0, 0, RTL_CFG_0 },
	{ PCI_DEVICE(PCI_VENDOR_ID_AT,		0xc107), 0, 0, RTL_CFG_0 },
	{ PCI_DEVICE(0x16ec,			0x0116), 0, 0, RTL_CFG_0 },
	{ PCI_VENDOR_ID_LINKSYS,		0x1032,
		PCI_ANY_ID, 0x0024, 0, 0, RTL_CFG_0 },
	{ 0x0001,				0x8168,
		PCI_ANY_ID, 0x2410, 0, 0, RTL_CFG_2 },
	{0,},
};

MODULE_DEVICE_TABLE(pci, rtl8169_pci_tbl);

static int use_dac = -1;
static struct {
	u32 msg_enable;
} debug = { -1 };

enum rtl_registers {
	MAC0		= 0,	/* Ethernet hardware address. */
	MAC4		= 4,
	MAR0		= 8,	/* Multicast filter. */
	CounterAddrLow		= 0x10,
	CounterAddrHigh		= 0x14,
	TxDescStartAddrLow	= 0x20,
	TxDescStartAddrHigh	= 0x24,
	TxHDescStartAddrLow	= 0x28,
	TxHDescStartAddrHigh	= 0x2c,
	FLASH		= 0x30,
	ERSR		= 0x36,
	ChipCmd		= 0x37,
	TxPoll		= 0x38,
	IntrMask	= 0x3c,
	IntrStatus	= 0x3e,

	TxConfig	= 0x40,
#define	TXCFG_AUTO_FIFO			(1 << 7)	/* 8111e-vl */
#define	TXCFG_EMPTY			(1 << 11)	/* 8111e-vl */

	RxConfig	= 0x44,
#define	RX128_INT_EN			(1 << 15)	/* 8111c and later */
#define	RX_MULTI_EN			(1 << 14)	/* 8111c only */
#define	RXCFG_FIFO_SHIFT		13
					/* No threshold before first PCI xfer */
#define	RX_FIFO_THRESH			(7 << RXCFG_FIFO_SHIFT)
#define	RX_EARLY_OFF			(1 << 11)
#define	RXCFG_DMA_SHIFT			8
					/* Unlimited maximum PCI burst. */
#define	RX_DMA_BURST			(7 << RXCFG_DMA_SHIFT)

	RxMissed	= 0x4c,
	Cfg9346		= 0x50,
	Config0		= 0x51,
	Config1		= 0x52,
	Config2		= 0x53,
#define PME_SIGNAL			(1 << 5)	/* 8168c and later */

	Config3		= 0x54,
	Config4		= 0x55,
	Config5		= 0x56,
	MultiIntr	= 0x5c,
	PHYAR		= 0x60,
	PHYstatus	= 0x6c,
	RxMaxSize	= 0xda,
	CPlusCmd	= 0xe0,
	IntrMitigate	= 0xe2,

#define RTL_COALESCE_MASK	0x0f
#define RTL_COALESCE_SHIFT	4
#define RTL_COALESCE_T_MAX	(RTL_COALESCE_MASK)
#define RTL_COALESCE_FRAME_MAX	(RTL_COALESCE_MASK << 2)

	RxDescAddrLow	= 0xe4,
	RxDescAddrHigh	= 0xe8,
	EarlyTxThres	= 0xec,	/* 8169. Unit of 32 bytes. */

#define NoEarlyTx	0x3f	/* Max value : no early transmit. */

	MaxTxPacketSize	= 0xec,	/* 8101/8168. Unit of 128 bytes. */

#define TxPacketMax	(8064 >> 7)
#define EarlySize	0x27

	FuncEvent	= 0xf0,
	FuncEventMask	= 0xf4,
	FuncPresetState	= 0xf8,
	IBCR0           = 0xf8,
	IBCR2           = 0xf9,
	IBIMR0          = 0xfa,
	IBISR0          = 0xfb,
	FuncForceEvent	= 0xfc,
};

enum rtl8168_8101_registers {
	CSIDR			= 0x64,
	CSIAR			= 0x68,
#define	CSIAR_FLAG			0x80000000
#define	CSIAR_WRITE_CMD			0x80000000
#define	CSIAR_BYTE_ENABLE		0x0000f000
#define	CSIAR_ADDR_MASK			0x00000fff
	PMCH			= 0x6f,
	EPHYAR			= 0x80,
#define	EPHYAR_FLAG			0x80000000
#define	EPHYAR_WRITE_CMD		0x80000000
#define	EPHYAR_REG_MASK			0x1f
#define	EPHYAR_REG_SHIFT		16
#define	EPHYAR_DATA_MASK		0xffff
	DLLPR			= 0xd0,
#define	PFM_EN				(1 << 6)
#define	TX_10M_PS_EN			(1 << 7)
	DBG_REG			= 0xd1,
#define	FIX_NAK_1			(1 << 4)
#define	FIX_NAK_2			(1 << 3)
	TWSI			= 0xd2,
	MCU			= 0xd3,
#define	NOW_IS_OOB			(1 << 7)
#define	TX_EMPTY			(1 << 5)
#define	RX_EMPTY			(1 << 4)
#define	RXTX_EMPTY			(TX_EMPTY | RX_EMPTY)
#define	EN_NDP				(1 << 3)
#define	EN_OOB_RESET			(1 << 2)
#define	LINK_LIST_RDY			(1 << 1)
	EFUSEAR			= 0xdc,
#define	EFUSEAR_FLAG			0x80000000
#define	EFUSEAR_WRITE_CMD		0x80000000
#define	EFUSEAR_READ_CMD		0x00000000
#define	EFUSEAR_REG_MASK		0x03ff
#define	EFUSEAR_REG_SHIFT		8
#define	EFUSEAR_DATA_MASK		0xff
	MISC_1			= 0xf2,
#define	PFM_D3COLD_EN			(1 << 6)
};

enum rtl8168_registers {
	LED_FREQ		= 0x1a,
	EEE_LED			= 0x1b,
	ERIDR			= 0x70,
	ERIAR			= 0x74,
#define ERIAR_FLAG			0x80000000
#define ERIAR_WRITE_CMD			0x80000000
#define ERIAR_READ_CMD			0x00000000
#define ERIAR_ADDR_BYTE_ALIGN		4
#define ERIAR_TYPE_SHIFT		16
#define ERIAR_EXGMAC			(0x00 << ERIAR_TYPE_SHIFT)
#define ERIAR_MSIX			(0x01 << ERIAR_TYPE_SHIFT)
#define ERIAR_ASF			(0x02 << ERIAR_TYPE_SHIFT)
#define ERIAR_OOB			(0x02 << ERIAR_TYPE_SHIFT)
#define ERIAR_MASK_SHIFT		12
#define ERIAR_MASK_0001			(0x1 << ERIAR_MASK_SHIFT)
#define ERIAR_MASK_0011			(0x3 << ERIAR_MASK_SHIFT)
#define ERIAR_MASK_0100			(0x4 << ERIAR_MASK_SHIFT)
#define ERIAR_MASK_0101			(0x5 << ERIAR_MASK_SHIFT)
#define ERIAR_MASK_1111			(0xf << ERIAR_MASK_SHIFT)
	EPHY_RXER_NUM		= 0x7c,
	OCPDR			= 0xb0,	/* OCP GPHY access */
#define OCPDR_WRITE_CMD			0x80000000
#define OCPDR_READ_CMD			0x00000000
#define OCPDR_REG_MASK			0x7f
#define OCPDR_GPHY_REG_SHIFT		16
#define OCPDR_DATA_MASK			0xffff
	OCPAR			= 0xb4,
#define OCPAR_FLAG			0x80000000
#define OCPAR_GPHY_WRITE_CMD		0x8000f060
#define OCPAR_GPHY_READ_CMD		0x0000f060
	GPHY_OCP		= 0xb8,
	RDSAR1			= 0xd0,	/* 8168c only. Undocumented on 8168dp */
	MISC			= 0xf0,	/* 8168e only. */
#define TXPLA_RST			(1 << 29)
#define DISABLE_LAN_EN			(1 << 23) /* Enable GPIO pin */
#define PWM_EN				(1 << 22)
#define RXDV_GATED_EN			(1 << 19)
#define EARLY_TALLY_EN			(1 << 16)
};

enum rtl_register_content {
	/* InterruptStatusBits */
	SYSErr		= 0x8000,
	PCSTimeout	= 0x4000,
	SWInt		= 0x0100,
	TxDescUnavail	= 0x0080,
	RxFIFOOver	= 0x0040,
	LinkChg		= 0x0020,
	RxOverflow	= 0x0010,
	TxErr		= 0x0008,
	TxOK		= 0x0004,
	RxErr		= 0x0002,
	RxOK		= 0x0001,

	/* RxStatusDesc */
	RxBOVF	= (1 << 24),
	RxFOVF	= (1 << 23),
	RxRWT	= (1 << 22),
	RxRES	= (1 << 21),
	RxRUNT	= (1 << 20),
	RxCRC	= (1 << 19),

	/* ChipCmdBits */
	StopReq		= 0x80,
	CmdReset	= 0x10,
	CmdRxEnb	= 0x08,
	CmdTxEnb	= 0x04,
	RxBufEmpty	= 0x01,

	/* TXPoll register p.5 */
	HPQ		= 0x80,		/* Poll cmd on the high prio queue */
	NPQ		= 0x40,		/* Poll cmd on the low prio queue */
	FSWInt		= 0x01,		/* Forced software interrupt */

	/* Cfg9346Bits */
	Cfg9346_Lock	= 0x00,
	Cfg9346_Unlock	= 0xc0,

	/* rx_mode_bits */
	AcceptErr	= 0x20,
	AcceptRunt	= 0x10,
	AcceptBroadcast	= 0x08,
	AcceptMulticast	= 0x04,
	AcceptMyPhys	= 0x02,
	AcceptAllPhys	= 0x01,
#define RX_CONFIG_ACCEPT_MASK		0x3f

	/* TxConfigBits */
	TxInterFrameGapShift = 24,
	TxDMAShift = 8,	/* DMA burst value (0-7) is shift this many bits */

	/* Config1 register p.24 */
	LEDS1		= (1 << 7),
	LEDS0		= (1 << 6),
	Speed_down	= (1 << 4),
	MEMMAP		= (1 << 3),
	IOMAP		= (1 << 2),
	VPD		= (1 << 1),
	PMEnable	= (1 << 0),	/* Power Management Enable */

	/* Config2 register p. 25 */
	ClkReqEn	= (1 << 7),	/* Clock Request Enable */
	MSIEnable	= (1 << 5),	/* 8169 only. Reserved in the 8168. */
	PCI_Clock_66MHz = 0x01,
	PCI_Clock_33MHz = 0x00,

	/* Config3 register p.25 */
	MagicPacket	= (1 << 5),	/* Wake up when receives a Magic Packet */
	LinkUp		= (1 << 4),	/* Wake up when the cable connection is re-established */
	Jumbo_En0	= (1 << 2),	/* 8168 only. Reserved in the 8168b */
	Rdy_to_L23	= (1 << 1),	/* L23 Enable */
	Beacon_en	= (1 << 0),	/* 8168 only. Reserved in the 8168b */

	/* Config4 register */
	Jumbo_En1	= (1 << 1),	/* 8168 only. Reserved in the 8168b */

	/* Config5 register p.27 */
	BWF		= (1 << 6),	/* Accept Broadcast wakeup frame */
	MWF		= (1 << 5),	/* Accept Multicast wakeup frame */
	UWF		= (1 << 4),	/* Accept Unicast wakeup frame */
	Spi_en		= (1 << 3),
	LanWake		= (1 << 1),	/* LanWake enable/disable */
	PMEStatus	= (1 << 0),	/* PME status can be reset by PCI RST# */
	ASPM_en		= (1 << 0),	/* ASPM enable */

	/* CPlusCmd p.31 */
	EnableBist	= (1 << 15),	// 8168 8101
	Mac_dbgo_oe	= (1 << 14),	// 8168 8101
	Normal_mode	= (1 << 13),	// unused
	Force_half_dup	= (1 << 12),	// 8168 8101
	Force_rxflow_en	= (1 << 11),	// 8168 8101
	Force_txflow_en	= (1 << 10),	// 8168 8101
	Cxpl_dbg_sel	= (1 << 9),	// 8168 8101
	ASF		= (1 << 8),	// 8168 8101
	PktCntrDisable	= (1 << 7),	// 8168 8101
	Mac_dbgo_sel	= 0x001c,	// 8168
	RxVlan		= (1 << 6),
	RxChkSum	= (1 << 5),
	PCIDAC		= (1 << 4),
	PCIMulRW	= (1 << 3),
#define INTT_MASK	GENMASK(1, 0)
	INTT_0		= 0x0000,	// 8168
	INTT_1		= 0x0001,	// 8168
	INTT_2		= 0x0002,	// 8168
	INTT_3		= 0x0003,	// 8168

	/* rtl8169_PHYstatus */
	TBI_Enable	= 0x80,
	TxFlowCtrl	= 0x40,
	RxFlowCtrl	= 0x20,
	_1000bpsF	= 0x10,
	_100bps		= 0x08,
	_10bps		= 0x04,
	LinkStatus	= 0x02,
	FullDup		= 0x01,

	/* _TBICSRBit */
	TBILinkOK	= 0x02000000,

	/* ResetCounterCommand */
	CounterReset	= 0x1,

	/* DumpCounterCommand */
	CounterDump	= 0x8,

	/* magic enable v2 */
	MagicPacket_v2	= (1 << 16),	/* Wake up when receives a Magic Packet */
};

enum rtl_desc_bit {
	/* First doubleword. */
	DescOwn		= (1 << 31), /* Descriptor is owned by NIC */
	RingEnd		= (1 << 30), /* End of descriptor ring */
	FirstFrag	= (1 << 29), /* First segment of a packet */
	LastFrag	= (1 << 28), /* Final segment of a packet */
};

/* Generic case. */
enum rtl_tx_desc_bit {
	/* First doubleword. */
	TD_LSO		= (1 << 27),		/* Large Send Offload */
#define TD_MSS_MAX			0x07ffu	/* MSS value */

	/* Second doubleword. */
	TxVlanTag	= (1 << 17),		/* Add VLAN tag */
};

/* 8169, 8168b and 810x except 8102e. */
enum rtl_tx_desc_bit_0 {
	/* First doubleword. */
#define TD0_MSS_SHIFT			16	/* MSS position (11 bits) */
	TD0_TCP_CS	= (1 << 16),		/* Calculate TCP/IP checksum */
	TD0_UDP_CS	= (1 << 17),		/* Calculate UDP/IP checksum */
	TD0_IP_CS	= (1 << 18),		/* Calculate IP checksum */
};

/* 8102e, 8168c and beyond. */
enum rtl_tx_desc_bit_1 {
	/* First doubleword. */
	TD1_GTSENV4	= (1 << 26),		/* Giant Send for IPv4 */
	TD1_GTSENV6	= (1 << 25),		/* Giant Send for IPv6 */
#define GTTCPHO_SHIFT			18
#define GTTCPHO_MAX			0x7fU

	/* Second doubleword. */
#define TCPHO_SHIFT			18
#define TCPHO_MAX			0x3ffU
#define TD1_MSS_SHIFT			18	/* MSS position (11 bits) */
	TD1_IPv6_CS	= (1 << 28),		/* Calculate IPv6 checksum */
	TD1_IPv4_CS	= (1 << 29),		/* Calculate IPv4 checksum */
	TD1_TCP_CS	= (1 << 30),		/* Calculate TCP/IP checksum */
	TD1_UDP_CS	= (1 << 31),		/* Calculate UDP/IP checksum */
};

enum rtl_rx_desc_bit {
	/* Rx private */
	PID1		= (1 << 18), /* Protocol ID bit 1/2 */
	PID0		= (1 << 17), /* Protocol ID bit 0/2 */

#define RxProtoUDP	(PID1)
#define RxProtoTCP	(PID0)
#define RxProtoIP	(PID1 | PID0)
#define RxProtoMask	RxProtoIP

	IPFail		= (1 << 16), /* IP checksum failed */
	UDPFail		= (1 << 15), /* UDP/IP checksum failed */
	TCPFail		= (1 << 14), /* TCP/IP checksum failed */
	RxVlanTag	= (1 << 16), /* VLAN tag available */
};

#define RsvdMask	0x3fffc000
#define CPCMD_QUIRK_MASK	(Normal_mode | RxVlan | RxChkSum | INTT_MASK)

struct TxDesc {
	__le32 opts1;
	__le32 opts2;
	__le64 addr;
};

struct RxDesc {
	__le32 opts1;
	__le32 opts2;
	__le64 addr;
};

struct ring_info {
	struct sk_buff	*skb;
	u32		len;
	u8		__pad[sizeof(void *) - sizeof(u32)];
};

struct rtl8169_counters {
	__le64	tx_packets;
	__le64	rx_packets;
	__le64	tx_errors;
	__le32	rx_errors;
	__le16	rx_missed;
	__le16	align_errors;
	__le32	tx_one_collision;
	__le32	tx_multi_collision;
	__le64	rx_unicast;
	__le64	rx_broadcast;
	__le32	rx_multicast;
	__le16	tx_aborted;
	__le16	tx_underun;
};

struct rtl8169_tc_offsets {
	bool	inited;
	__le64	tx_errors;
	__le32	tx_multi_collision;
	__le16	tx_aborted;
};

enum rtl_flag {
	RTL_FLAG_TASK_ENABLED = 0,
	RTL_FLAG_TASK_SLOW_PENDING,
	RTL_FLAG_TASK_RESET_PENDING,
	RTL_FLAG_MAX
};

struct rtl8169_stats {
	u64			packets;
	u64			bytes;
	struct u64_stats_sync	syncp;
};

struct rtl8169_private {
	void __iomem *mmio_addr;	/* memory map physical address */
	struct pci_dev *pci_dev;
	struct net_device *dev;
	struct napi_struct napi;
	u32 msg_enable;
	u16 mac_version;
	u32 cur_rx; /* Index into the Rx descriptor buffer of next Rx pkt. */
	u32 cur_tx; /* Index into the Tx descriptor buffer of next Rx pkt. */
	u32 dirty_tx;
	struct rtl8169_stats rx_stats;
	struct rtl8169_stats tx_stats;
	struct TxDesc *TxDescArray;	/* 256-aligned Tx descriptor ring */
	struct RxDesc *RxDescArray;	/* 256-aligned Rx descriptor ring */
	dma_addr_t TxPhyAddr;
	dma_addr_t RxPhyAddr;
	void *Rx_databuff[NUM_RX_DESC];	/* Rx data buffers */
	struct ring_info tx_skb[NUM_TX_DESC];	/* Tx data buffers */
	u16 cp_cmd;

	u16 event_slow;
	const struct rtl_coalesce_info *coalesce_info;
	struct clk *clk;

	struct mdio_ops {
		void (*write)(struct rtl8169_private *, int, int);
		int (*read)(struct rtl8169_private *, int);
	} mdio_ops;

	struct jumbo_ops {
		void (*enable)(struct rtl8169_private *);
		void (*disable)(struct rtl8169_private *);
	} jumbo_ops;

	void (*hw_start)(struct rtl8169_private *tp);
	bool (*tso_csum)(struct rtl8169_private *, struct sk_buff *, u32 *);

	struct {
		DECLARE_BITMAP(flags, RTL_FLAG_MAX);
		struct mutex mutex;
		struct work_struct work;
	} wk;

	unsigned supports_gmii:1;
	struct mii_bus *mii_bus;
	dma_addr_t counters_phys_addr;
	struct rtl8169_counters *counters;
	struct rtl8169_tc_offsets tc_offset;
	u32 saved_wolopts;

	struct rtl_fw {
		const struct firmware *fw;

#define RTL_VER_SIZE		32

		char version[RTL_VER_SIZE];

		struct rtl_fw_phy_action {
			__le32 *code;
			size_t size;
		} phy_action;
	} *rtl_fw;
#define RTL_FIRMWARE_UNKNOWN	ERR_PTR(-EAGAIN)

	u32 ocp_base;
};

MODULE_AUTHOR("Realtek and the Linux r8169 crew <netdev@vger.kernel.org>");
MODULE_DESCRIPTION("RealTek RTL-8169 Gigabit Ethernet driver");
module_param(use_dac, int, 0);
MODULE_PARM_DESC(use_dac, "Enable PCI DAC. Unsafe on 32 bit PCI slot.");
module_param_named(debug, debug.msg_enable, int, 0);
MODULE_PARM_DESC(debug, "Debug verbosity level (0=none, ..., 16=all)");
MODULE_SOFTDEP("pre: realtek");
MODULE_LICENSE("GPL");
MODULE_FIRMWARE(FIRMWARE_8168D_1);
MODULE_FIRMWARE(FIRMWARE_8168D_2);
MODULE_FIRMWARE(FIRMWARE_8168E_1);
MODULE_FIRMWARE(FIRMWARE_8168E_2);
MODULE_FIRMWARE(FIRMWARE_8168E_3);
MODULE_FIRMWARE(FIRMWARE_8105E_1);
MODULE_FIRMWARE(FIRMWARE_8168F_1);
MODULE_FIRMWARE(FIRMWARE_8168F_2);
MODULE_FIRMWARE(FIRMWARE_8402_1);
MODULE_FIRMWARE(FIRMWARE_8411_1);
MODULE_FIRMWARE(FIRMWARE_8411_2);
MODULE_FIRMWARE(FIRMWARE_8106E_1);
MODULE_FIRMWARE(FIRMWARE_8106E_2);
MODULE_FIRMWARE(FIRMWARE_8168G_2);
MODULE_FIRMWARE(FIRMWARE_8168G_3);
MODULE_FIRMWARE(FIRMWARE_8168H_1);
MODULE_FIRMWARE(FIRMWARE_8168H_2);
MODULE_FIRMWARE(FIRMWARE_8107E_1);
MODULE_FIRMWARE(FIRMWARE_8107E_2);

static inline struct device *tp_to_dev(struct rtl8169_private *tp)
{
	return &tp->pci_dev->dev;
}

static void rtl_lock_work(struct rtl8169_private *tp)
{
	mutex_lock(&tp->wk.mutex);
}

static void rtl_unlock_work(struct rtl8169_private *tp)
{
	mutex_unlock(&tp->wk.mutex);
}

static void rtl_tx_performance_tweak(struct rtl8169_private *tp, u16 force)
{
	pcie_capability_clear_and_set_word(tp->pci_dev, PCI_EXP_DEVCTL,
					   PCI_EXP_DEVCTL_READRQ, force);
}

struct rtl_cond {
	bool (*check)(struct rtl8169_private *);
	const char *msg;
};

static void rtl_udelay(unsigned int d)
{
	udelay(d);
}

static bool rtl_loop_wait(struct rtl8169_private *tp, const struct rtl_cond *c,
			  void (*delay)(unsigned int), unsigned int d, int n,
			  bool high)
{
	int i;

	for (i = 0; i < n; i++) {
		delay(d);
		if (c->check(tp) == high)
			return true;
	}
	netif_err(tp, drv, tp->dev, "%s == %d (loop: %d, delay: %d).\n",
		  c->msg, !high, n, d);
	return false;
}

static bool rtl_udelay_loop_wait_high(struct rtl8169_private *tp,
				      const struct rtl_cond *c,
				      unsigned int d, int n)
{
	return rtl_loop_wait(tp, c, rtl_udelay, d, n, true);
}

static bool rtl_udelay_loop_wait_low(struct rtl8169_private *tp,
				     const struct rtl_cond *c,
				     unsigned int d, int n)
{
	return rtl_loop_wait(tp, c, rtl_udelay, d, n, false);
}

static bool rtl_msleep_loop_wait_high(struct rtl8169_private *tp,
				      const struct rtl_cond *c,
				      unsigned int d, int n)
{
	return rtl_loop_wait(tp, c, msleep, d, n, true);
}

static bool rtl_msleep_loop_wait_low(struct rtl8169_private *tp,
				     const struct rtl_cond *c,
				     unsigned int d, int n)
{
	return rtl_loop_wait(tp, c, msleep, d, n, false);
}

#define DECLARE_RTL_COND(name)				\
static bool name ## _check(struct rtl8169_private *);	\
							\
static const struct rtl_cond name = {			\
	.check	= name ## _check,			\
	.msg	= #name					\
};							\
							\
static bool name ## _check(struct rtl8169_private *tp)

static bool rtl_ocp_reg_failure(struct rtl8169_private *tp, u32 reg)
{
	if (reg & 0xffff0001) {
		netif_err(tp, drv, tp->dev, "Invalid ocp reg %x!\n", reg);
		return true;
	}
	return false;
}

DECLARE_RTL_COND(rtl_ocp_gphy_cond)
{
	return RTL_R32(tp, GPHY_OCP) & OCPAR_FLAG;
}

static void r8168_phy_ocp_write(struct rtl8169_private *tp, u32 reg, u32 data)
{
	if (rtl_ocp_reg_failure(tp, reg))
		return;

	RTL_W32(tp, GPHY_OCP, OCPAR_FLAG | (reg << 15) | data);

	rtl_udelay_loop_wait_low(tp, &rtl_ocp_gphy_cond, 25, 10);
}

static u16 r8168_phy_ocp_read(struct rtl8169_private *tp, u32 reg)
{
	if (rtl_ocp_reg_failure(tp, reg))
		return 0;

	RTL_W32(tp, GPHY_OCP, reg << 15);

	return rtl_udelay_loop_wait_high(tp, &rtl_ocp_gphy_cond, 25, 10) ?
		(RTL_R32(tp, GPHY_OCP) & 0xffff) : ~0;
}

static void r8168_mac_ocp_write(struct rtl8169_private *tp, u32 reg, u32 data)
{
	if (rtl_ocp_reg_failure(tp, reg))
		return;

	RTL_W32(tp, OCPDR, OCPAR_FLAG | (reg << 15) | data);
}

static u16 r8168_mac_ocp_read(struct rtl8169_private *tp, u32 reg)
{
	if (rtl_ocp_reg_failure(tp, reg))
		return 0;

	RTL_W32(tp, OCPDR, reg << 15);

	return RTL_R32(tp, OCPDR);
}

#define OCP_STD_PHY_BASE	0xa400

static void r8168g_mdio_write(struct rtl8169_private *tp, int reg, int value)
{
	if (reg == 0x1f) {
		tp->ocp_base = value ? value << 4 : OCP_STD_PHY_BASE;
		return;
	}

	if (tp->ocp_base != OCP_STD_PHY_BASE)
		reg -= 0x10;

	r8168_phy_ocp_write(tp, tp->ocp_base + reg * 2, value);
}

static int r8168g_mdio_read(struct rtl8169_private *tp, int reg)
{
	if (tp->ocp_base != OCP_STD_PHY_BASE)
		reg -= 0x10;

	return r8168_phy_ocp_read(tp, tp->ocp_base + reg * 2);
}

static void mac_mcu_write(struct rtl8169_private *tp, int reg, int value)
{
	if (reg == 0x1f) {
		tp->ocp_base = value << 4;
		return;
	}

	r8168_mac_ocp_write(tp, tp->ocp_base + reg, value);
}

static int mac_mcu_read(struct rtl8169_private *tp, int reg)
{
	return r8168_mac_ocp_read(tp, tp->ocp_base + reg);
}

DECLARE_RTL_COND(rtl_phyar_cond)
{
	return RTL_R32(tp, PHYAR) & 0x80000000;
}

static void r8169_mdio_write(struct rtl8169_private *tp, int reg, int value)
{
	RTL_W32(tp, PHYAR, 0x80000000 | (reg & 0x1f) << 16 | (value & 0xffff));

	rtl_udelay_loop_wait_low(tp, &rtl_phyar_cond, 25, 20);
	/*
	 * According to hardware specs a 20us delay is required after write
	 * complete indication, but before sending next command.
	 */
	udelay(20);
}

static int r8169_mdio_read(struct rtl8169_private *tp, int reg)
{
	int value;

	RTL_W32(tp, PHYAR, 0x0 | (reg & 0x1f) << 16);

	value = rtl_udelay_loop_wait_high(tp, &rtl_phyar_cond, 25, 20) ?
		RTL_R32(tp, PHYAR) & 0xffff : ~0;

	/*
	 * According to hardware specs a 20us delay is required after read
	 * complete indication, but before sending next command.
	 */
	udelay(20);

	return value;
}

DECLARE_RTL_COND(rtl_ocpar_cond)
{
	return RTL_R32(tp, OCPAR) & OCPAR_FLAG;
}

static void r8168dp_1_mdio_access(struct rtl8169_private *tp, int reg, u32 data)
{
	RTL_W32(tp, OCPDR, data | ((reg & OCPDR_REG_MASK) << OCPDR_GPHY_REG_SHIFT));
	RTL_W32(tp, OCPAR, OCPAR_GPHY_WRITE_CMD);
	RTL_W32(tp, EPHY_RXER_NUM, 0);

	rtl_udelay_loop_wait_low(tp, &rtl_ocpar_cond, 1000, 100);
}

static void r8168dp_1_mdio_write(struct rtl8169_private *tp, int reg, int value)
{
	r8168dp_1_mdio_access(tp, reg,
			      OCPDR_WRITE_CMD | (value & OCPDR_DATA_MASK));
}

static int r8168dp_1_mdio_read(struct rtl8169_private *tp, int reg)
{
	r8168dp_1_mdio_access(tp, reg, OCPDR_READ_CMD);

	mdelay(1);
	RTL_W32(tp, OCPAR, OCPAR_GPHY_READ_CMD);
	RTL_W32(tp, EPHY_RXER_NUM, 0);

	return rtl_udelay_loop_wait_high(tp, &rtl_ocpar_cond, 1000, 100) ?
		RTL_R32(tp, OCPDR) & OCPDR_DATA_MASK : ~0;
}

#define R8168DP_1_MDIO_ACCESS_BIT	0x00020000

static void r8168dp_2_mdio_start(struct rtl8169_private *tp)
{
	RTL_W32(tp, 0xd0, RTL_R32(tp, 0xd0) & ~R8168DP_1_MDIO_ACCESS_BIT);
}

static void r8168dp_2_mdio_stop(struct rtl8169_private *tp)
{
	RTL_W32(tp, 0xd0, RTL_R32(tp, 0xd0) | R8168DP_1_MDIO_ACCESS_BIT);
}

static void r8168dp_2_mdio_write(struct rtl8169_private *tp, int reg, int value)
{
	r8168dp_2_mdio_start(tp);

	r8169_mdio_write(tp, reg, value);

	r8168dp_2_mdio_stop(tp);
}

static int r8168dp_2_mdio_read(struct rtl8169_private *tp, int reg)
{
	int value;

	r8168dp_2_mdio_start(tp);

	value = r8169_mdio_read(tp, reg);

	r8168dp_2_mdio_stop(tp);

	return value;
}

static void rtl_writephy(struct rtl8169_private *tp, int location, u32 val)
{
	tp->mdio_ops.write(tp, location, val);
}

static int rtl_readphy(struct rtl8169_private *tp, int location)
{
	return tp->mdio_ops.read(tp, location);
}

static void rtl_patchphy(struct rtl8169_private *tp, int reg_addr, int value)
{
	rtl_writephy(tp, reg_addr, rtl_readphy(tp, reg_addr) | value);
}

static void rtl_w0w1_phy(struct rtl8169_private *tp, int reg_addr, int p, int m)
{
	int val;

	val = rtl_readphy(tp, reg_addr);
	rtl_writephy(tp, reg_addr, (val & ~m) | p);
}

DECLARE_RTL_COND(rtl_ephyar_cond)
{
	return RTL_R32(tp, EPHYAR) & EPHYAR_FLAG;
}

static void rtl_ephy_write(struct rtl8169_private *tp, int reg_addr, int value)
{
	RTL_W32(tp, EPHYAR, EPHYAR_WRITE_CMD | (value & EPHYAR_DATA_MASK) |
		(reg_addr & EPHYAR_REG_MASK) << EPHYAR_REG_SHIFT);

	rtl_udelay_loop_wait_low(tp, &rtl_ephyar_cond, 10, 100);

	udelay(10);
}

static u16 rtl_ephy_read(struct rtl8169_private *tp, int reg_addr)
{
	RTL_W32(tp, EPHYAR, (reg_addr & EPHYAR_REG_MASK) << EPHYAR_REG_SHIFT);

	return rtl_udelay_loop_wait_high(tp, &rtl_ephyar_cond, 10, 100) ?
		RTL_R32(tp, EPHYAR) & EPHYAR_DATA_MASK : ~0;
}

DECLARE_RTL_COND(rtl_eriar_cond)
{
	return RTL_R32(tp, ERIAR) & ERIAR_FLAG;
}

static void rtl_eri_write(struct rtl8169_private *tp, int addr, u32 mask,
			  u32 val, int type)
{
	BUG_ON((addr & 3) || (mask == 0));
	RTL_W32(tp, ERIDR, val);
	RTL_W32(tp, ERIAR, ERIAR_WRITE_CMD | type | mask | addr);

	rtl_udelay_loop_wait_low(tp, &rtl_eriar_cond, 100, 100);
}

static u32 rtl_eri_read(struct rtl8169_private *tp, int addr, int type)
{
	RTL_W32(tp, ERIAR, ERIAR_READ_CMD | type | ERIAR_MASK_1111 | addr);

	return rtl_udelay_loop_wait_high(tp, &rtl_eriar_cond, 100, 100) ?
		RTL_R32(tp, ERIDR) : ~0;
}

static void rtl_w0w1_eri(struct rtl8169_private *tp, int addr, u32 mask, u32 p,
			 u32 m, int type)
{
	u32 val;

	val = rtl_eri_read(tp, addr, type);
	rtl_eri_write(tp, addr, mask, (val & ~m) | p, type);
}

static u32 r8168dp_ocp_read(struct rtl8169_private *tp, u8 mask, u16 reg)
{
	RTL_W32(tp, OCPAR, ((u32)mask & 0x0f) << 12 | (reg & 0x0fff));
	return rtl_udelay_loop_wait_high(tp, &rtl_ocpar_cond, 100, 20) ?
		RTL_R32(tp, OCPDR) : ~0;
}

static u32 r8168ep_ocp_read(struct rtl8169_private *tp, u8 mask, u16 reg)
{
	return rtl_eri_read(tp, reg, ERIAR_OOB);
}

static u32 ocp_read(struct rtl8169_private *tp, u8 mask, u16 reg)
{
	switch (tp->mac_version) {
	case RTL_GIGA_MAC_VER_27:
	case RTL_GIGA_MAC_VER_28:
	case RTL_GIGA_MAC_VER_31:
		return r8168dp_ocp_read(tp, mask, reg);
	case RTL_GIGA_MAC_VER_49:
	case RTL_GIGA_MAC_VER_50:
	case RTL_GIGA_MAC_VER_51:
		return r8168ep_ocp_read(tp, mask, reg);
	default:
		BUG();
		return ~0;
	}
}

static void r8168dp_ocp_write(struct rtl8169_private *tp, u8 mask, u16 reg,
			      u32 data)
{
	RTL_W32(tp, OCPDR, data);
	RTL_W32(tp, OCPAR, OCPAR_FLAG | ((u32)mask & 0x0f) << 12 | (reg & 0x0fff));
	rtl_udelay_loop_wait_low(tp, &rtl_ocpar_cond, 100, 20);
}

static void r8168ep_ocp_write(struct rtl8169_private *tp, u8 mask, u16 reg,
			      u32 data)
{
	rtl_eri_write(tp, reg, ((u32)mask & 0x0f) << ERIAR_MASK_SHIFT,
		      data, ERIAR_OOB);
}

static void ocp_write(struct rtl8169_private *tp, u8 mask, u16 reg, u32 data)
{
	switch (tp->mac_version) {
	case RTL_GIGA_MAC_VER_27:
	case RTL_GIGA_MAC_VER_28:
	case RTL_GIGA_MAC_VER_31:
		r8168dp_ocp_write(tp, mask, reg, data);
		break;
	case RTL_GIGA_MAC_VER_49:
	case RTL_GIGA_MAC_VER_50:
	case RTL_GIGA_MAC_VER_51:
		r8168ep_ocp_write(tp, mask, reg, data);
		break;
	default:
		BUG();
		break;
	}
}

static void rtl8168_oob_notify(struct rtl8169_private *tp, u8 cmd)
{
	rtl_eri_write(tp, 0xe8, ERIAR_MASK_0001, cmd, ERIAR_EXGMAC);

	ocp_write(tp, 0x1, 0x30, 0x00000001);
}

#define OOB_CMD_RESET		0x00
#define OOB_CMD_DRIVER_START	0x05
#define OOB_CMD_DRIVER_STOP	0x06

static u16 rtl8168_get_ocp_reg(struct rtl8169_private *tp)
{
	return (tp->mac_version == RTL_GIGA_MAC_VER_31) ? 0xb8 : 0x10;
}

DECLARE_RTL_COND(rtl_ocp_read_cond)
{
	u16 reg;

	reg = rtl8168_get_ocp_reg(tp);

	return ocp_read(tp, 0x0f, reg) & 0x00000800;
}

DECLARE_RTL_COND(rtl_ep_ocp_read_cond)
{
	return ocp_read(tp, 0x0f, 0x124) & 0x00000001;
}

DECLARE_RTL_COND(rtl_ocp_tx_cond)
{
<<<<<<< HEAD
	void __iomem *ioaddr = tp->mmio_addr;

	return RTL_R8(IBISR0) & 0x20;
=======
	return RTL_R8(tp, IBISR0) & 0x20;
>>>>>>> e021bb4f
}

static void rtl8168ep_stop_cmac(struct rtl8169_private *tp)
{
<<<<<<< HEAD
	void __iomem *ioaddr = tp->mmio_addr;

	RTL_W8(IBCR2, RTL_R8(IBCR2) & ~0x01);
	rtl_msleep_loop_wait_high(tp, &rtl_ocp_tx_cond, 50, 2000);
	RTL_W8(IBISR0, RTL_R8(IBISR0) | 0x20);
	RTL_W8(IBCR0, RTL_R8(IBCR0) & ~0x01);
=======
	RTL_W8(tp, IBCR2, RTL_R8(tp, IBCR2) & ~0x01);
	rtl_msleep_loop_wait_high(tp, &rtl_ocp_tx_cond, 50, 2000);
	RTL_W8(tp, IBISR0, RTL_R8(tp, IBISR0) | 0x20);
	RTL_W8(tp, IBCR0, RTL_R8(tp, IBCR0) & ~0x01);
>>>>>>> e021bb4f
}

static void rtl8168dp_driver_start(struct rtl8169_private *tp)
{
	rtl8168_oob_notify(tp, OOB_CMD_DRIVER_START);
	rtl_msleep_loop_wait_high(tp, &rtl_ocp_read_cond, 10, 10);
}

static void rtl8168ep_driver_start(struct rtl8169_private *tp)
{
	ocp_write(tp, 0x01, 0x180, OOB_CMD_DRIVER_START);
	ocp_write(tp, 0x01, 0x30, ocp_read(tp, 0x01, 0x30) | 0x01);
	rtl_msleep_loop_wait_high(tp, &rtl_ep_ocp_read_cond, 10, 10);
}

static void rtl8168_driver_start(struct rtl8169_private *tp)
{
	switch (tp->mac_version) {
	case RTL_GIGA_MAC_VER_27:
	case RTL_GIGA_MAC_VER_28:
	case RTL_GIGA_MAC_VER_31:
		rtl8168dp_driver_start(tp);
		break;
	case RTL_GIGA_MAC_VER_49:
	case RTL_GIGA_MAC_VER_50:
	case RTL_GIGA_MAC_VER_51:
		rtl8168ep_driver_start(tp);
		break;
	default:
		BUG();
		break;
	}
}

static void rtl8168dp_driver_stop(struct rtl8169_private *tp)
{
	rtl8168_oob_notify(tp, OOB_CMD_DRIVER_STOP);
	rtl_msleep_loop_wait_low(tp, &rtl_ocp_read_cond, 10, 10);
}

static void rtl8168ep_driver_stop(struct rtl8169_private *tp)
{
	rtl8168ep_stop_cmac(tp);
	ocp_write(tp, 0x01, 0x180, OOB_CMD_DRIVER_STOP);
	ocp_write(tp, 0x01, 0x30, ocp_read(tp, 0x01, 0x30) | 0x01);
	rtl_msleep_loop_wait_low(tp, &rtl_ep_ocp_read_cond, 10, 10);
}

static void rtl8168_driver_stop(struct rtl8169_private *tp)
{
	switch (tp->mac_version) {
	case RTL_GIGA_MAC_VER_27:
	case RTL_GIGA_MAC_VER_28:
	case RTL_GIGA_MAC_VER_31:
		rtl8168dp_driver_stop(tp);
		break;
	case RTL_GIGA_MAC_VER_49:
	case RTL_GIGA_MAC_VER_50:
	case RTL_GIGA_MAC_VER_51:
		rtl8168ep_driver_stop(tp);
		break;
	default:
		BUG();
		break;
	}
}

static bool r8168dp_check_dash(struct rtl8169_private *tp)
{
	u16 reg = rtl8168_get_ocp_reg(tp);

	return !!(ocp_read(tp, 0x0f, reg) & 0x00008000);
}

static bool r8168ep_check_dash(struct rtl8169_private *tp)
{
	return !!(ocp_read(tp, 0x0f, 0x128) & 0x00000001);
}

static bool r8168_check_dash(struct rtl8169_private *tp)
{
	switch (tp->mac_version) {
	case RTL_GIGA_MAC_VER_27:
	case RTL_GIGA_MAC_VER_28:
	case RTL_GIGA_MAC_VER_31:
		return r8168dp_check_dash(tp);
	case RTL_GIGA_MAC_VER_49:
	case RTL_GIGA_MAC_VER_50:
	case RTL_GIGA_MAC_VER_51:
		return r8168ep_check_dash(tp);
	default:
		return false;
	}
}

struct exgmac_reg {
	u16 addr;
	u16 mask;
	u32 val;
};

static void rtl_write_exgmac_batch(struct rtl8169_private *tp,
				   const struct exgmac_reg *r, int len)
{
	while (len-- > 0) {
		rtl_eri_write(tp, r->addr, r->mask, r->val, ERIAR_EXGMAC);
		r++;
	}
}

DECLARE_RTL_COND(rtl_efusear_cond)
{
	return RTL_R32(tp, EFUSEAR) & EFUSEAR_FLAG;
}

static u8 rtl8168d_efuse_read(struct rtl8169_private *tp, int reg_addr)
{
	RTL_W32(tp, EFUSEAR, (reg_addr & EFUSEAR_REG_MASK) << EFUSEAR_REG_SHIFT);

	return rtl_udelay_loop_wait_high(tp, &rtl_efusear_cond, 100, 300) ?
		RTL_R32(tp, EFUSEAR) & EFUSEAR_DATA_MASK : ~0;
}

static u16 rtl_get_events(struct rtl8169_private *tp)
{
	return RTL_R16(tp, IntrStatus);
}

static void rtl_ack_events(struct rtl8169_private *tp, u16 bits)
{
	RTL_W16(tp, IntrStatus, bits);
	mmiowb();
}

static void rtl_irq_disable(struct rtl8169_private *tp)
{
	RTL_W16(tp, IntrMask, 0);
	mmiowb();
}

static void rtl_irq_enable(struct rtl8169_private *tp, u16 bits)
{
	RTL_W16(tp, IntrMask, bits);
}

#define RTL_EVENT_NAPI_RX	(RxOK | RxErr)
#define RTL_EVENT_NAPI_TX	(TxOK | TxErr)
#define RTL_EVENT_NAPI		(RTL_EVENT_NAPI_RX | RTL_EVENT_NAPI_TX)

static void rtl_irq_enable_all(struct rtl8169_private *tp)
{
	rtl_irq_enable(tp, RTL_EVENT_NAPI | tp->event_slow);
}

static void rtl8169_irq_mask_and_ack(struct rtl8169_private *tp)
{
	rtl_irq_disable(tp);
	rtl_ack_events(tp, RTL_EVENT_NAPI | tp->event_slow);
	RTL_R8(tp, ChipCmd);
}

static void rtl_link_chg_patch(struct rtl8169_private *tp)
{
	struct net_device *dev = tp->dev;
	struct phy_device *phydev = dev->phydev;

	if (!netif_running(dev))
		return;

	if (tp->mac_version == RTL_GIGA_MAC_VER_34 ||
	    tp->mac_version == RTL_GIGA_MAC_VER_38) {
		if (phydev->speed == SPEED_1000) {
			rtl_eri_write(tp, 0x1bc, ERIAR_MASK_1111, 0x00000011,
				      ERIAR_EXGMAC);
			rtl_eri_write(tp, 0x1dc, ERIAR_MASK_1111, 0x00000005,
				      ERIAR_EXGMAC);
		} else if (phydev->speed == SPEED_100) {
			rtl_eri_write(tp, 0x1bc, ERIAR_MASK_1111, 0x0000001f,
				      ERIAR_EXGMAC);
			rtl_eri_write(tp, 0x1dc, ERIAR_MASK_1111, 0x00000005,
				      ERIAR_EXGMAC);
		} else {
			rtl_eri_write(tp, 0x1bc, ERIAR_MASK_1111, 0x0000001f,
				      ERIAR_EXGMAC);
			rtl_eri_write(tp, 0x1dc, ERIAR_MASK_1111, 0x0000003f,
				      ERIAR_EXGMAC);
		}
		/* Reset packet filter */
		rtl_w0w1_eri(tp, 0xdc, ERIAR_MASK_0001, 0x00, 0x01,
			     ERIAR_EXGMAC);
		rtl_w0w1_eri(tp, 0xdc, ERIAR_MASK_0001, 0x01, 0x00,
			     ERIAR_EXGMAC);
	} else if (tp->mac_version == RTL_GIGA_MAC_VER_35 ||
		   tp->mac_version == RTL_GIGA_MAC_VER_36) {
		if (phydev->speed == SPEED_1000) {
			rtl_eri_write(tp, 0x1bc, ERIAR_MASK_1111, 0x00000011,
				      ERIAR_EXGMAC);
			rtl_eri_write(tp, 0x1dc, ERIAR_MASK_1111, 0x00000005,
				      ERIAR_EXGMAC);
		} else {
			rtl_eri_write(tp, 0x1bc, ERIAR_MASK_1111, 0x0000001f,
				      ERIAR_EXGMAC);
			rtl_eri_write(tp, 0x1dc, ERIAR_MASK_1111, 0x0000003f,
				      ERIAR_EXGMAC);
		}
	} else if (tp->mac_version == RTL_GIGA_MAC_VER_37) {
		if (phydev->speed == SPEED_10) {
			rtl_eri_write(tp, 0x1d0, ERIAR_MASK_0011, 0x4d02,
				      ERIAR_EXGMAC);
			rtl_eri_write(tp, 0x1dc, ERIAR_MASK_0011, 0x0060,
				      ERIAR_EXGMAC);
		} else {
			rtl_eri_write(tp, 0x1d0, ERIAR_MASK_0011, 0x0000,
				      ERIAR_EXGMAC);
		}
	}
}

#define WAKE_ANY (WAKE_PHY | WAKE_MAGIC | WAKE_UCAST | WAKE_BCAST | WAKE_MCAST)

static u32 __rtl8169_get_wol(struct rtl8169_private *tp)
{
	u8 options;
	u32 wolopts = 0;

	options = RTL_R8(tp, Config1);
	if (!(options & PMEnable))
		return 0;

	options = RTL_R8(tp, Config3);
	if (options & LinkUp)
		wolopts |= WAKE_PHY;
	switch (tp->mac_version) {
	case RTL_GIGA_MAC_VER_34 ... RTL_GIGA_MAC_VER_38:
	case RTL_GIGA_MAC_VER_40 ... RTL_GIGA_MAC_VER_51:
		if (rtl_eri_read(tp, 0xdc, ERIAR_EXGMAC) & MagicPacket_v2)
			wolopts |= WAKE_MAGIC;
		break;
	default:
		if (options & MagicPacket)
			wolopts |= WAKE_MAGIC;
		break;
	}

	options = RTL_R8(tp, Config5);
	if (options & UWF)
		wolopts |= WAKE_UCAST;
	if (options & BWF)
		wolopts |= WAKE_BCAST;
	if (options & MWF)
		wolopts |= WAKE_MCAST;

	return wolopts;
}

static void rtl8169_get_wol(struct net_device *dev, struct ethtool_wolinfo *wol)
{
	struct rtl8169_private *tp = netdev_priv(dev);

	rtl_lock_work(tp);
	wol->supported = WAKE_ANY;
	wol->wolopts = tp->saved_wolopts;
	rtl_unlock_work(tp);
}

static void __rtl8169_set_wol(struct rtl8169_private *tp, u32 wolopts)
{
	unsigned int i, tmp;
	static const struct {
		u32 opt;
		u16 reg;
		u8  mask;
	} cfg[] = {
		{ WAKE_PHY,   Config3, LinkUp },
		{ WAKE_UCAST, Config5, UWF },
		{ WAKE_BCAST, Config5, BWF },
		{ WAKE_MCAST, Config5, MWF },
		{ WAKE_ANY,   Config5, LanWake },
		{ WAKE_MAGIC, Config3, MagicPacket }
	};
	u8 options;

	RTL_W8(tp, Cfg9346, Cfg9346_Unlock);

	switch (tp->mac_version) {
	case RTL_GIGA_MAC_VER_34 ... RTL_GIGA_MAC_VER_38:
	case RTL_GIGA_MAC_VER_40 ... RTL_GIGA_MAC_VER_51:
		tmp = ARRAY_SIZE(cfg) - 1;
		if (wolopts & WAKE_MAGIC)
			rtl_w0w1_eri(tp,
				     0x0dc,
				     ERIAR_MASK_0100,
				     MagicPacket_v2,
				     0x0000,
				     ERIAR_EXGMAC);
		else
			rtl_w0w1_eri(tp,
				     0x0dc,
				     ERIAR_MASK_0100,
				     0x0000,
				     MagicPacket_v2,
				     ERIAR_EXGMAC);
		break;
	default:
		tmp = ARRAY_SIZE(cfg);
		break;
	}

	for (i = 0; i < tmp; i++) {
		options = RTL_R8(tp, cfg[i].reg) & ~cfg[i].mask;
		if (wolopts & cfg[i].opt)
			options |= cfg[i].mask;
		RTL_W8(tp, cfg[i].reg, options);
	}

	switch (tp->mac_version) {
	case RTL_GIGA_MAC_VER_01 ... RTL_GIGA_MAC_VER_17:
		options = RTL_R8(tp, Config1) & ~PMEnable;
		if (wolopts)
			options |= PMEnable;
		RTL_W8(tp, Config1, options);
		break;
	default:
		options = RTL_R8(tp, Config2) & ~PME_SIGNAL;
		if (wolopts)
			options |= PME_SIGNAL;
		RTL_W8(tp, Config2, options);
		break;
	}

	RTL_W8(tp, Cfg9346, Cfg9346_Lock);

	device_set_wakeup_enable(tp_to_dev(tp), wolopts);
}

static int rtl8169_set_wol(struct net_device *dev, struct ethtool_wolinfo *wol)
{
	struct rtl8169_private *tp = netdev_priv(dev);
	struct device *d = tp_to_dev(tp);

	if (wol->wolopts & ~WAKE_ANY)
		return -EINVAL;

	pm_runtime_get_noresume(d);

	rtl_lock_work(tp);

	tp->saved_wolopts = wol->wolopts;

	if (pm_runtime_active(d))
		__rtl8169_set_wol(tp, tp->saved_wolopts);

	rtl_unlock_work(tp);

	pm_runtime_put_noidle(d);

	return 0;
}

static const char *rtl_lookup_firmware_name(struct rtl8169_private *tp)
{
	return rtl_chip_infos[tp->mac_version].fw_name;
}

static void rtl8169_get_drvinfo(struct net_device *dev,
				struct ethtool_drvinfo *info)
{
	struct rtl8169_private *tp = netdev_priv(dev);
	struct rtl_fw *rtl_fw = tp->rtl_fw;

	strlcpy(info->driver, MODULENAME, sizeof(info->driver));
	strlcpy(info->bus_info, pci_name(tp->pci_dev), sizeof(info->bus_info));
	BUILD_BUG_ON(sizeof(info->fw_version) < sizeof(rtl_fw->version));
	if (!IS_ERR_OR_NULL(rtl_fw))
		strlcpy(info->fw_version, rtl_fw->version,
			sizeof(info->fw_version));
}

static int rtl8169_get_regs_len(struct net_device *dev)
{
	return R8169_REGS_SIZE;
}

<<<<<<< HEAD
static int rtl8169_set_speed_tbi(struct net_device *dev,
				 u8 autoneg, u16 speed, u8 duplex, u32 ignored)
{
	struct rtl8169_private *tp = netdev_priv(dev);
	void __iomem *ioaddr = tp->mmio_addr;
	int ret = 0;
	u32 reg;

	reg = RTL_R32(TBICSR);
	if ((autoneg == AUTONEG_DISABLE) && (speed == SPEED_1000) &&
	    (duplex == DUPLEX_FULL)) {
		RTL_W32(TBICSR, reg & ~(TBINwEnable | TBINwRestart));
	} else if (autoneg == AUTONEG_ENABLE)
		RTL_W32(TBICSR, reg | TBINwEnable | TBINwRestart);
	else {
		netif_warn(tp, link, dev,
			   "incorrect speed setting refused in TBI mode\n");
		ret = -EOPNOTSUPP;
	}

	return ret;
}

static int rtl8169_set_speed_xmii(struct net_device *dev,
				  u8 autoneg, u16 speed, u8 duplex, u32 adv)
{
	struct rtl8169_private *tp = netdev_priv(dev);
	int giga_ctrl, bmcr;
	int rc = -EINVAL;

	rtl_writephy(tp, 0x1f, 0x0000);

	if (autoneg == AUTONEG_ENABLE) {
		int auto_nego;

		auto_nego = rtl_readphy(tp, MII_ADVERTISE);
		auto_nego &= ~(ADVERTISE_10HALF | ADVERTISE_10FULL |
				ADVERTISE_100HALF | ADVERTISE_100FULL);

		if (adv & ADVERTISED_10baseT_Half)
			auto_nego |= ADVERTISE_10HALF;
		if (adv & ADVERTISED_10baseT_Full)
			auto_nego |= ADVERTISE_10FULL;
		if (adv & ADVERTISED_100baseT_Half)
			auto_nego |= ADVERTISE_100HALF;
		if (adv & ADVERTISED_100baseT_Full)
			auto_nego |= ADVERTISE_100FULL;

		auto_nego |= ADVERTISE_PAUSE_CAP | ADVERTISE_PAUSE_ASYM;

		giga_ctrl = rtl_readphy(tp, MII_CTRL1000);
		giga_ctrl &= ~(ADVERTISE_1000FULL | ADVERTISE_1000HALF);

		/* The 8100e/8101e/8102e do Fast Ethernet only. */
		if (tp->mii.supports_gmii) {
			if (adv & ADVERTISED_1000baseT_Half)
				giga_ctrl |= ADVERTISE_1000HALF;
			if (adv & ADVERTISED_1000baseT_Full)
				giga_ctrl |= ADVERTISE_1000FULL;
		} else if (adv & (ADVERTISED_1000baseT_Half |
				  ADVERTISED_1000baseT_Full)) {
			netif_info(tp, link, dev,
				   "PHY does not support 1000Mbps\n");
			goto out;
		}

		bmcr = BMCR_ANENABLE | BMCR_ANRESTART;

		rtl_writephy(tp, MII_ADVERTISE, auto_nego);
		rtl_writephy(tp, MII_CTRL1000, giga_ctrl);
	} else {
		giga_ctrl = 0;

		if (speed == SPEED_10)
			bmcr = 0;
		else if (speed == SPEED_100)
			bmcr = BMCR_SPEED100;
		else
			goto out;

		if (duplex == DUPLEX_FULL)
			bmcr |= BMCR_FULLDPLX;
	}

	rtl_writephy(tp, MII_BMCR, bmcr);

	if (tp->mac_version == RTL_GIGA_MAC_VER_02 ||
	    tp->mac_version == RTL_GIGA_MAC_VER_03) {
		if ((speed == SPEED_100) && (autoneg != AUTONEG_ENABLE)) {
			rtl_writephy(tp, 0x17, 0x2138);
			rtl_writephy(tp, 0x0e, 0x0260);
		} else {
			rtl_writephy(tp, 0x17, 0x2108);
			rtl_writephy(tp, 0x0e, 0x0000);
		}
	}

	rc = 0;
out:
	return rc;
}

static int rtl8169_set_speed(struct net_device *dev,
			     u8 autoneg, u16 speed, u8 duplex, u32 advertising)
{
	struct rtl8169_private *tp = netdev_priv(dev);
	int ret;

	ret = tp->set_speed(dev, autoneg, speed, duplex, advertising);
	if (ret < 0)
		goto out;

	if (netif_running(dev) && (autoneg == AUTONEG_ENABLE) &&
	    (advertising & ADVERTISED_1000baseT_Full) &&
	    !pci_is_pcie(tp->pci_dev)) {
		mod_timer(&tp->timer, jiffies + RTL8169_PHY_TIMEOUT);
	}
out:
	return ret;
}

=======
>>>>>>> e021bb4f
static netdev_features_t rtl8169_fix_features(struct net_device *dev,
	netdev_features_t features)
{
	struct rtl8169_private *tp = netdev_priv(dev);

	if (dev->mtu > TD_MSS_MAX)
		features &= ~NETIF_F_ALL_TSO;

	if (dev->mtu > JUMBO_1K &&
	    tp->mac_version > RTL_GIGA_MAC_VER_06)
		features &= ~NETIF_F_IP_CSUM;

	return features;
}

static int rtl8169_set_features(struct net_device *dev,
				netdev_features_t features)
{
	struct rtl8169_private *tp = netdev_priv(dev);
	u32 rx_config;

	rtl_lock_work(tp);

	rx_config = RTL_R32(tp, RxConfig);
	if (features & NETIF_F_RXALL)
		rx_config |= (AcceptErr | AcceptRunt);
	else
		rx_config &= ~(AcceptErr | AcceptRunt);

	RTL_W32(tp, RxConfig, rx_config);

	if (features & NETIF_F_RXCSUM)
		tp->cp_cmd |= RxChkSum;
	else
		tp->cp_cmd &= ~RxChkSum;

	if (features & NETIF_F_HW_VLAN_CTAG_RX)
		tp->cp_cmd |= RxVlan;
	else
		tp->cp_cmd &= ~RxVlan;

	RTL_W16(tp, CPlusCmd, tp->cp_cmd);
	RTL_R16(tp, CPlusCmd);

	rtl_unlock_work(tp);

	return 0;
}

static inline u32 rtl8169_tx_vlan_tag(struct sk_buff *skb)
{
	return (skb_vlan_tag_present(skb)) ?
		TxVlanTag | swab16(skb_vlan_tag_get(skb)) : 0x00;
}

static void rtl8169_rx_vlan_tag(struct RxDesc *desc, struct sk_buff *skb)
{
	u32 opts2 = le32_to_cpu(desc->opts2);

	if (opts2 & RxVlanTag)
		__vlan_hwaccel_put_tag(skb, htons(ETH_P_8021Q), swab16(opts2 & 0xffff));
}

<<<<<<< HEAD
static int rtl8169_get_link_ksettings_tbi(struct net_device *dev,
					  struct ethtool_link_ksettings *cmd)
{
	struct rtl8169_private *tp = netdev_priv(dev);
	void __iomem *ioaddr = tp->mmio_addr;
	u32 status;
	u32 supported, advertising;

	supported =
		SUPPORTED_1000baseT_Full | SUPPORTED_Autoneg | SUPPORTED_FIBRE;
	cmd->base.port = PORT_FIBRE;

	status = RTL_R32(TBICSR);
	advertising = (status & TBINwEnable) ?  ADVERTISED_Autoneg : 0;
	cmd->base.autoneg = !!(status & TBINwEnable);

	cmd->base.speed = SPEED_1000;
	cmd->base.duplex = DUPLEX_FULL; /* Always set */

	ethtool_convert_legacy_u32_to_link_mode(cmd->link_modes.supported,
						supported);
	ethtool_convert_legacy_u32_to_link_mode(cmd->link_modes.advertising,
						advertising);

	return 0;
}

static int rtl8169_get_link_ksettings_xmii(struct net_device *dev,
					   struct ethtool_link_ksettings *cmd)
{
	struct rtl8169_private *tp = netdev_priv(dev);

	mii_ethtool_get_link_ksettings(&tp->mii, cmd);

	return 0;
}

static int rtl8169_get_link_ksettings(struct net_device *dev,
				      struct ethtool_link_ksettings *cmd)
{
	struct rtl8169_private *tp = netdev_priv(dev);
	int rc;

	rtl_lock_work(tp);
	rc = tp->get_link_ksettings(dev, cmd);
	rtl_unlock_work(tp);

	return rc;
}

static int rtl8169_set_link_ksettings(struct net_device *dev,
				      const struct ethtool_link_ksettings *cmd)
{
	struct rtl8169_private *tp = netdev_priv(dev);
	int rc;
	u32 advertising;

	if (!ethtool_convert_link_mode_to_legacy_u32(&advertising,
	    cmd->link_modes.advertising))
		return -EINVAL;

	del_timer_sync(&tp->timer);

	rtl_lock_work(tp);
	rc = rtl8169_set_speed(dev, cmd->base.autoneg, cmd->base.speed,
			       cmd->base.duplex, advertising);
	rtl_unlock_work(tp);

	return rc;
}

=======
>>>>>>> e021bb4f
static void rtl8169_get_regs(struct net_device *dev, struct ethtool_regs *regs,
			     void *p)
{
	struct rtl8169_private *tp = netdev_priv(dev);
	u32 __iomem *data = tp->mmio_addr;
	u32 *dw = p;
	int i;

	rtl_lock_work(tp);
	for (i = 0; i < R8169_REGS_SIZE; i += 4)
		memcpy_fromio(dw++, data++, 4);
	rtl_unlock_work(tp);
}

static u32 rtl8169_get_msglevel(struct net_device *dev)
{
	struct rtl8169_private *tp = netdev_priv(dev);

	return tp->msg_enable;
}

static void rtl8169_set_msglevel(struct net_device *dev, u32 value)
{
	struct rtl8169_private *tp = netdev_priv(dev);

	tp->msg_enable = value;
}

static const char rtl8169_gstrings[][ETH_GSTRING_LEN] = {
	"tx_packets",
	"rx_packets",
	"tx_errors",
	"rx_errors",
	"rx_missed",
	"align_errors",
	"tx_single_collisions",
	"tx_multi_collisions",
	"unicast",
	"broadcast",
	"multicast",
	"tx_aborted",
	"tx_underrun",
};

static int rtl8169_get_sset_count(struct net_device *dev, int sset)
{
	switch (sset) {
	case ETH_SS_STATS:
		return ARRAY_SIZE(rtl8169_gstrings);
	default:
		return -EOPNOTSUPP;
	}
}

DECLARE_RTL_COND(rtl_counters_cond)
{
	return RTL_R32(tp, CounterAddrLow) & (CounterReset | CounterDump);
}

static bool rtl8169_do_counters(struct rtl8169_private *tp, u32 counter_cmd)
{
	dma_addr_t paddr = tp->counters_phys_addr;
	u32 cmd;

<<<<<<< HEAD
	RTL_W32(CounterAddrHigh, (u64)paddr >> 32);
	RTL_R32(CounterAddrHigh);
	cmd = (u64)paddr & DMA_BIT_MASK(32);
	RTL_W32(CounterAddrLow, cmd);
	RTL_W32(CounterAddrLow, cmd | counter_cmd);
=======
	RTL_W32(tp, CounterAddrHigh, (u64)paddr >> 32);
	RTL_R32(tp, CounterAddrHigh);
	cmd = (u64)paddr & DMA_BIT_MASK(32);
	RTL_W32(tp, CounterAddrLow, cmd);
	RTL_W32(tp, CounterAddrLow, cmd | counter_cmd);
>>>>>>> e021bb4f

	return rtl_udelay_loop_wait_low(tp, &rtl_counters_cond, 10, 1000);
}

static bool rtl8169_reset_counters(struct rtl8169_private *tp)
{
	/*
	 * Versions prior to RTL_GIGA_MAC_VER_19 don't support resetting the
	 * tally counters.
	 */
	if (tp->mac_version < RTL_GIGA_MAC_VER_19)
		return true;

	return rtl8169_do_counters(tp, CounterReset);
}

static bool rtl8169_update_counters(struct rtl8169_private *tp)
{
	u8 val = RTL_R8(tp, ChipCmd);

	/*
	 * Some chips are unable to dump tally counters when the receiver
	 * is disabled. If 0xff chip may be in a PCI power-save state.
	 */
	if (!(val & CmdRxEnb) || val == 0xff)
		return true;

	return rtl8169_do_counters(tp, CounterDump);
}

static bool rtl8169_init_counter_offsets(struct rtl8169_private *tp)
{
	struct rtl8169_counters *counters = tp->counters;
	bool ret = false;

	/*
	 * rtl8169_init_counter_offsets is called from rtl_open.  On chip
	 * versions prior to RTL_GIGA_MAC_VER_19 the tally counters are only
	 * reset by a power cycle, while the counter values collected by the
	 * driver are reset at every driver unload/load cycle.
	 *
	 * To make sure the HW values returned by @get_stats64 match the SW
	 * values, we collect the initial values at first open(*) and use them
	 * as offsets to normalize the values returned by @get_stats64.
	 *
	 * (*) We can't call rtl8169_init_counter_offsets from rtl_init_one
	 * for the reason stated in rtl8169_update_counters; CmdRxEnb is only
	 * set at open time by rtl_hw_start.
	 */

	if (tp->tc_offset.inited)
		return true;

	/* If both, reset and update fail, propagate to caller. */
	if (rtl8169_reset_counters(tp))
		ret = true;

	if (rtl8169_update_counters(tp))
		ret = true;

	tp->tc_offset.tx_errors = counters->tx_errors;
	tp->tc_offset.tx_multi_collision = counters->tx_multi_collision;
	tp->tc_offset.tx_aborted = counters->tx_aborted;
	tp->tc_offset.inited = true;

	return ret;
}

static void rtl8169_get_ethtool_stats(struct net_device *dev,
				      struct ethtool_stats *stats, u64 *data)
{
	struct rtl8169_private *tp = netdev_priv(dev);
	struct device *d = tp_to_dev(tp);
	struct rtl8169_counters *counters = tp->counters;

	ASSERT_RTNL();

	pm_runtime_get_noresume(d);

	if (pm_runtime_active(d))
		rtl8169_update_counters(tp);

	pm_runtime_put_noidle(d);

	data[0] = le64_to_cpu(counters->tx_packets);
	data[1] = le64_to_cpu(counters->rx_packets);
	data[2] = le64_to_cpu(counters->tx_errors);
	data[3] = le32_to_cpu(counters->rx_errors);
	data[4] = le16_to_cpu(counters->rx_missed);
	data[5] = le16_to_cpu(counters->align_errors);
	data[6] = le32_to_cpu(counters->tx_one_collision);
	data[7] = le32_to_cpu(counters->tx_multi_collision);
	data[8] = le64_to_cpu(counters->rx_unicast);
	data[9] = le64_to_cpu(counters->rx_broadcast);
	data[10] = le32_to_cpu(counters->rx_multicast);
	data[11] = le16_to_cpu(counters->tx_aborted);
	data[12] = le16_to_cpu(counters->tx_underun);
}

static void rtl8169_get_strings(struct net_device *dev, u32 stringset, u8 *data)
{
	switch(stringset) {
	case ETH_SS_STATS:
		memcpy(data, *rtl8169_gstrings, sizeof(rtl8169_gstrings));
		break;
	}
}

/*
 * Interrupt coalescing
 *
 * > 1 - the availability of the IntrMitigate (0xe2) register through the
 * >     8169, 8168 and 810x line of chipsets
 *
 * 8169, 8168, and 8136(810x) serial chipsets support it.
 *
 * > 2 - the Tx timer unit at gigabit speed
 *
 * The unit of the timer depends on both the speed and the setting of CPlusCmd
 * (0xe0) bit 1 and bit 0.
 *
 * For 8169
 * bit[1:0] \ speed        1000M           100M            10M
 * 0 0                     320ns           2.56us          40.96us
 * 0 1                     2.56us          20.48us         327.7us
 * 1 0                     5.12us          40.96us         655.4us
 * 1 1                     10.24us         81.92us         1.31ms
 *
 * For the other
 * bit[1:0] \ speed        1000M           100M            10M
 * 0 0                     5us             2.56us          40.96us
 * 0 1                     40us            20.48us         327.7us
 * 1 0                     80us            40.96us         655.4us
 * 1 1                     160us           81.92us         1.31ms
 */

/* rx/tx scale factors for one particular CPlusCmd[0:1] value */
struct rtl_coalesce_scale {
	/* Rx / Tx */
	u32 nsecs[2];
};

/* rx/tx scale factors for all CPlusCmd[0:1] cases */
struct rtl_coalesce_info {
	u32 speed;
	struct rtl_coalesce_scale scalev[4];	/* each CPlusCmd[0:1] case */
};

/* produce (r,t) pairs with each being in series of *1, *8, *8*2, *8*2*2 */
#define rxtx_x1822(r, t) {		\
	{{(r),		(t)}},		\
	{{(r)*8,	(t)*8}},	\
	{{(r)*8*2,	(t)*8*2}},	\
	{{(r)*8*2*2,	(t)*8*2*2}},	\
}
static const struct rtl_coalesce_info rtl_coalesce_info_8169[] = {
	/* speed	delays:     rx00   tx00	*/
	{ SPEED_10,	rxtx_x1822(40960, 40960)	},
	{ SPEED_100,	rxtx_x1822( 2560,  2560)	},
	{ SPEED_1000,	rxtx_x1822(  320,   320)	},
	{ 0 },
};

static const struct rtl_coalesce_info rtl_coalesce_info_8168_8136[] = {
	/* speed	delays:     rx00   tx00	*/
	{ SPEED_10,	rxtx_x1822(40960, 40960)	},
	{ SPEED_100,	rxtx_x1822( 2560,  2560)	},
	{ SPEED_1000,	rxtx_x1822( 5000,  5000)	},
	{ 0 },
};
#undef rxtx_x1822

/* get rx/tx scale vector corresponding to current speed */
static const struct rtl_coalesce_info *rtl_coalesce_info(struct net_device *dev)
{
	struct rtl8169_private *tp = netdev_priv(dev);
	struct ethtool_link_ksettings ecmd;
	const struct rtl_coalesce_info *ci;
	int rc;

	rc = phy_ethtool_get_link_ksettings(dev, &ecmd);
	if (rc < 0)
		return ERR_PTR(rc);

	for (ci = tp->coalesce_info; ci->speed != 0; ci++) {
		if (ecmd.base.speed == ci->speed) {
			return ci;
		}
	}

	return ERR_PTR(-ELNRNG);
}

static int rtl_get_coalesce(struct net_device *dev, struct ethtool_coalesce *ec)
{
	struct rtl8169_private *tp = netdev_priv(dev);
	const struct rtl_coalesce_info *ci;
	const struct rtl_coalesce_scale *scale;
	struct {
		u32 *max_frames;
		u32 *usecs;
	} coal_settings [] = {
		{ &ec->rx_max_coalesced_frames, &ec->rx_coalesce_usecs },
		{ &ec->tx_max_coalesced_frames, &ec->tx_coalesce_usecs }
	}, *p = coal_settings;
	int i;
	u16 w;

	memset(ec, 0, sizeof(*ec));

	/* get rx/tx scale corresponding to current speed and CPlusCmd[0:1] */
	ci = rtl_coalesce_info(dev);
	if (IS_ERR(ci))
		return PTR_ERR(ci);

	scale = &ci->scalev[tp->cp_cmd & INTT_MASK];

	/* read IntrMitigate and adjust according to scale */
	for (w = RTL_R16(tp, IntrMitigate); w; w >>= RTL_COALESCE_SHIFT, p++) {
		*p->max_frames = (w & RTL_COALESCE_MASK) << 2;
		w >>= RTL_COALESCE_SHIFT;
		*p->usecs = w & RTL_COALESCE_MASK;
	}

	for (i = 0; i < 2; i++) {
		p = coal_settings + i;
		*p->usecs = (*p->usecs * scale->nsecs[i]) / 1000;

		/*
		 * ethtool_coalesce says it is illegal to set both usecs and
		 * max_frames to 0.
		 */
		if (!*p->usecs && !*p->max_frames)
			*p->max_frames = 1;
	}

	return 0;
}

/* choose appropriate scale factor and CPlusCmd[0:1] for (speed, nsec) */
static const struct rtl_coalesce_scale *rtl_coalesce_choose_scale(
			struct net_device *dev, u32 nsec, u16 *cp01)
{
	const struct rtl_coalesce_info *ci;
	u16 i;

	ci = rtl_coalesce_info(dev);
	if (IS_ERR(ci))
		return ERR_CAST(ci);

	for (i = 0; i < 4; i++) {
		u32 rxtx_maxscale = max(ci->scalev[i].nsecs[0],
					ci->scalev[i].nsecs[1]);
		if (nsec <= rxtx_maxscale * RTL_COALESCE_T_MAX) {
			*cp01 = i;
			return &ci->scalev[i];
		}
	}

	return ERR_PTR(-EINVAL);
}

static int rtl_set_coalesce(struct net_device *dev, struct ethtool_coalesce *ec)
{
	struct rtl8169_private *tp = netdev_priv(dev);
	const struct rtl_coalesce_scale *scale;
	struct {
		u32 frames;
		u32 usecs;
	} coal_settings [] = {
		{ ec->rx_max_coalesced_frames, ec->rx_coalesce_usecs },
		{ ec->tx_max_coalesced_frames, ec->tx_coalesce_usecs }
	}, *p = coal_settings;
	u16 w = 0, cp01;
	int i;

	scale = rtl_coalesce_choose_scale(dev,
			max(p[0].usecs, p[1].usecs) * 1000, &cp01);
	if (IS_ERR(scale))
		return PTR_ERR(scale);

	for (i = 0; i < 2; i++, p++) {
		u32 units;

		/*
		 * accept max_frames=1 we returned in rtl_get_coalesce.
		 * accept it not only when usecs=0 because of e.g. the following scenario:
		 *
		 * - both rx_usecs=0 & rx_frames=0 in hardware (no delay on RX)
		 * - rtl_get_coalesce returns rx_usecs=0, rx_frames=1
		 * - then user does `ethtool -C eth0 rx-usecs 100`
		 *
		 * since ethtool sends to kernel whole ethtool_coalesce
		 * settings, if we do not handle rx_usecs=!0, rx_frames=1
		 * we'll reject it below in `frames % 4 != 0`.
		 */
		if (p->frames == 1) {
			p->frames = 0;
		}

		units = p->usecs * 1000 / scale->nsecs[i];
		if (p->frames > RTL_COALESCE_FRAME_MAX || p->frames % 4)
			return -EINVAL;

		w <<= RTL_COALESCE_SHIFT;
		w |= units;
		w <<= RTL_COALESCE_SHIFT;
		w |= p->frames >> 2;
	}

	rtl_lock_work(tp);

	RTL_W16(tp, IntrMitigate, swab16(w));

	tp->cp_cmd = (tp->cp_cmd & ~INTT_MASK) | cp01;
	RTL_W16(tp, CPlusCmd, tp->cp_cmd);
	RTL_R16(tp, CPlusCmd);

	rtl_unlock_work(tp);

	return 0;
}

static const struct ethtool_ops rtl8169_ethtool_ops = {
	.get_drvinfo		= rtl8169_get_drvinfo,
	.get_regs_len		= rtl8169_get_regs_len,
	.get_link		= ethtool_op_get_link,
<<<<<<< HEAD
=======
	.get_coalesce		= rtl_get_coalesce,
	.set_coalesce		= rtl_set_coalesce,
>>>>>>> e021bb4f
	.get_msglevel		= rtl8169_get_msglevel,
	.set_msglevel		= rtl8169_set_msglevel,
	.get_regs		= rtl8169_get_regs,
	.get_wol		= rtl8169_get_wol,
	.set_wol		= rtl8169_set_wol,
	.get_strings		= rtl8169_get_strings,
	.get_sset_count		= rtl8169_get_sset_count,
	.get_ethtool_stats	= rtl8169_get_ethtool_stats,
	.get_ts_info		= ethtool_op_get_ts_info,
<<<<<<< HEAD
	.nway_reset		= rtl8169_nway_reset,
	.get_link_ksettings	= rtl8169_get_link_ksettings,
	.set_link_ksettings	= rtl8169_set_link_ksettings,
=======
	.nway_reset		= phy_ethtool_nway_reset,
	.get_link_ksettings	= phy_ethtool_get_link_ksettings,
	.set_link_ksettings	= phy_ethtool_set_link_ksettings,
>>>>>>> e021bb4f
};

static void rtl8169_get_mac_version(struct rtl8169_private *tp,
				    u8 default_version)
{
	/*
	 * The driver currently handles the 8168Bf and the 8168Be identically
	 * but they can be identified more specifically through the test below
	 * if needed:
	 *
	 * (RTL_R32(tp, TxConfig) & 0x700000) == 0x500000 ? 8168Bf : 8168Be
	 *
	 * Same thing for the 8101Eb and the 8101Ec:
	 *
	 * (RTL_R32(tp, TxConfig) & 0x700000) == 0x200000 ? 8101Eb : 8101Ec
	 */
	static const struct rtl_mac_info {
		u32 mask;
		u32 val;
		int mac_version;
	} mac_info[] = {
		/* 8168EP family. */
		{ 0x7cf00000, 0x50200000,	RTL_GIGA_MAC_VER_51 },
		{ 0x7cf00000, 0x50100000,	RTL_GIGA_MAC_VER_50 },
		{ 0x7cf00000, 0x50000000,	RTL_GIGA_MAC_VER_49 },

		/* 8168H family. */
		{ 0x7cf00000, 0x54100000,	RTL_GIGA_MAC_VER_46 },
		{ 0x7cf00000, 0x54000000,	RTL_GIGA_MAC_VER_45 },

		/* 8168G family. */
		{ 0x7cf00000, 0x5c800000,	RTL_GIGA_MAC_VER_44 },
		{ 0x7cf00000, 0x50900000,	RTL_GIGA_MAC_VER_42 },
		{ 0x7cf00000, 0x4c100000,	RTL_GIGA_MAC_VER_41 },
		{ 0x7cf00000, 0x4c000000,	RTL_GIGA_MAC_VER_40 },

		/* 8168F family. */
		{ 0x7c800000, 0x48800000,	RTL_GIGA_MAC_VER_38 },
		{ 0x7cf00000, 0x48100000,	RTL_GIGA_MAC_VER_36 },
		{ 0x7cf00000, 0x48000000,	RTL_GIGA_MAC_VER_35 },

		/* 8168E family. */
		{ 0x7c800000, 0x2c800000,	RTL_GIGA_MAC_VER_34 },
		{ 0x7cf00000, 0x2c100000,	RTL_GIGA_MAC_VER_32 },
		{ 0x7c800000, 0x2c000000,	RTL_GIGA_MAC_VER_33 },

		/* 8168D family. */
		{ 0x7cf00000, 0x28100000,	RTL_GIGA_MAC_VER_25 },
		{ 0x7c800000, 0x28000000,	RTL_GIGA_MAC_VER_26 },

		/* 8168DP family. */
		{ 0x7cf00000, 0x28800000,	RTL_GIGA_MAC_VER_27 },
		{ 0x7cf00000, 0x28a00000,	RTL_GIGA_MAC_VER_28 },
		{ 0x7cf00000, 0x28b00000,	RTL_GIGA_MAC_VER_31 },

		/* 8168C family. */
		{ 0x7cf00000, 0x3c900000,	RTL_GIGA_MAC_VER_23 },
		{ 0x7cf00000, 0x3c800000,	RTL_GIGA_MAC_VER_18 },
		{ 0x7c800000, 0x3c800000,	RTL_GIGA_MAC_VER_24 },
		{ 0x7cf00000, 0x3c000000,	RTL_GIGA_MAC_VER_19 },
		{ 0x7cf00000, 0x3c200000,	RTL_GIGA_MAC_VER_20 },
		{ 0x7cf00000, 0x3c300000,	RTL_GIGA_MAC_VER_21 },
		{ 0x7c800000, 0x3c000000,	RTL_GIGA_MAC_VER_22 },

		/* 8168B family. */
		{ 0x7cf00000, 0x38000000,	RTL_GIGA_MAC_VER_12 },
		{ 0x7c800000, 0x38000000,	RTL_GIGA_MAC_VER_17 },
		{ 0x7c800000, 0x30000000,	RTL_GIGA_MAC_VER_11 },

		/* 8101 family. */
		{ 0x7c800000, 0x44800000,	RTL_GIGA_MAC_VER_39 },
		{ 0x7c800000, 0x44000000,	RTL_GIGA_MAC_VER_37 },
		{ 0x7cf00000, 0x40900000,	RTL_GIGA_MAC_VER_29 },
		{ 0x7c800000, 0x40800000,	RTL_GIGA_MAC_VER_30 },
		{ 0x7cf00000, 0x34900000,	RTL_GIGA_MAC_VER_08 },
		{ 0x7cf00000, 0x24900000,	RTL_GIGA_MAC_VER_08 },
		{ 0x7cf00000, 0x34800000,	RTL_GIGA_MAC_VER_07 },
		{ 0x7cf00000, 0x24800000,	RTL_GIGA_MAC_VER_07 },
		{ 0x7cf00000, 0x34000000,	RTL_GIGA_MAC_VER_13 },
		{ 0x7cf00000, 0x34300000,	RTL_GIGA_MAC_VER_10 },
		{ 0x7cf00000, 0x34200000,	RTL_GIGA_MAC_VER_16 },
		{ 0x7c800000, 0x34800000,	RTL_GIGA_MAC_VER_09 },
		{ 0x7c800000, 0x24800000,	RTL_GIGA_MAC_VER_09 },
		{ 0x7c800000, 0x34000000,	RTL_GIGA_MAC_VER_16 },
		/* FIXME: where did these entries come from ? -- FR */
		{ 0xfc800000, 0x38800000,	RTL_GIGA_MAC_VER_15 },
		{ 0xfc800000, 0x30800000,	RTL_GIGA_MAC_VER_14 },

		/* 8110 family. */
		{ 0xfc800000, 0x98000000,	RTL_GIGA_MAC_VER_06 },
		{ 0xfc800000, 0x18000000,	RTL_GIGA_MAC_VER_05 },
		{ 0xfc800000, 0x10000000,	RTL_GIGA_MAC_VER_04 },
		{ 0xfc800000, 0x04000000,	RTL_GIGA_MAC_VER_03 },
		{ 0xfc800000, 0x00800000,	RTL_GIGA_MAC_VER_02 },
		{ 0xfc800000, 0x00000000,	RTL_GIGA_MAC_VER_01 },

		/* Catch-all */
		{ 0x00000000, 0x00000000,	RTL_GIGA_MAC_NONE   }
	};
	const struct rtl_mac_info *p = mac_info;
	u32 reg;

	reg = RTL_R32(tp, TxConfig);
	while ((reg & p->mask) != p->val)
		p++;
	tp->mac_version = p->mac_version;

	if (tp->mac_version == RTL_GIGA_MAC_NONE) {
		dev_notice(tp_to_dev(tp),
			   "unknown MAC, using family default\n");
		tp->mac_version = default_version;
	} else if (tp->mac_version == RTL_GIGA_MAC_VER_42) {
		tp->mac_version = tp->supports_gmii ?
				  RTL_GIGA_MAC_VER_42 :
				  RTL_GIGA_MAC_VER_43;
	} else if (tp->mac_version == RTL_GIGA_MAC_VER_45) {
		tp->mac_version = tp->supports_gmii ?
				  RTL_GIGA_MAC_VER_45 :
				  RTL_GIGA_MAC_VER_47;
	} else if (tp->mac_version == RTL_GIGA_MAC_VER_46) {
		tp->mac_version = tp->supports_gmii ?
				  RTL_GIGA_MAC_VER_46 :
				  RTL_GIGA_MAC_VER_48;
	}
}

static void rtl8169_print_mac_version(struct rtl8169_private *tp)
{
	netif_dbg(tp, drv, tp->dev, "mac_version = 0x%02x\n", tp->mac_version);
}

struct phy_reg {
	u16 reg;
	u16 val;
};

static void rtl_writephy_batch(struct rtl8169_private *tp,
			       const struct phy_reg *regs, int len)
{
	while (len-- > 0) {
		rtl_writephy(tp, regs->reg, regs->val);
		regs++;
	}
}

#define PHY_READ		0x00000000
#define PHY_DATA_OR		0x10000000
#define PHY_DATA_AND		0x20000000
#define PHY_BJMPN		0x30000000
#define PHY_MDIO_CHG		0x40000000
#define PHY_CLEAR_READCOUNT	0x70000000
#define PHY_WRITE		0x80000000
#define PHY_READCOUNT_EQ_SKIP	0x90000000
#define PHY_COMP_EQ_SKIPN	0xa0000000
#define PHY_COMP_NEQ_SKIPN	0xb0000000
#define PHY_WRITE_PREVIOUS	0xc0000000
#define PHY_SKIPN		0xd0000000
#define PHY_DELAY_MS		0xe0000000

struct fw_info {
	u32	magic;
	char	version[RTL_VER_SIZE];
	__le32	fw_start;
	__le32	fw_len;
	u8	chksum;
} __packed;

#define FW_OPCODE_SIZE	sizeof(typeof(*((struct rtl_fw_phy_action *)0)->code))

static bool rtl_fw_format_ok(struct rtl8169_private *tp, struct rtl_fw *rtl_fw)
{
	const struct firmware *fw = rtl_fw->fw;
	struct fw_info *fw_info = (struct fw_info *)fw->data;
	struct rtl_fw_phy_action *pa = &rtl_fw->phy_action;
	char *version = rtl_fw->version;
	bool rc = false;

	if (fw->size < FW_OPCODE_SIZE)
		goto out;

	if (!fw_info->magic) {
		size_t i, size, start;
		u8 checksum = 0;

		if (fw->size < sizeof(*fw_info))
			goto out;

		for (i = 0; i < fw->size; i++)
			checksum += fw->data[i];
		if (checksum != 0)
			goto out;

		start = le32_to_cpu(fw_info->fw_start);
		if (start > fw->size)
			goto out;

		size = le32_to_cpu(fw_info->fw_len);
		if (size > (fw->size - start) / FW_OPCODE_SIZE)
			goto out;

		memcpy(version, fw_info->version, RTL_VER_SIZE);

		pa->code = (__le32 *)(fw->data + start);
		pa->size = size;
	} else {
		if (fw->size % FW_OPCODE_SIZE)
			goto out;

		strlcpy(version, rtl_lookup_firmware_name(tp), RTL_VER_SIZE);

		pa->code = (__le32 *)fw->data;
		pa->size = fw->size / FW_OPCODE_SIZE;
	}
	version[RTL_VER_SIZE - 1] = 0;

	rc = true;
out:
	return rc;
}

static bool rtl_fw_data_ok(struct rtl8169_private *tp, struct net_device *dev,
			   struct rtl_fw_phy_action *pa)
{
	bool rc = false;
	size_t index;

	for (index = 0; index < pa->size; index++) {
		u32 action = le32_to_cpu(pa->code[index]);
		u32 regno = (action & 0x0fff0000) >> 16;

		switch(action & 0xf0000000) {
		case PHY_READ:
		case PHY_DATA_OR:
		case PHY_DATA_AND:
		case PHY_MDIO_CHG:
		case PHY_CLEAR_READCOUNT:
		case PHY_WRITE:
		case PHY_WRITE_PREVIOUS:
		case PHY_DELAY_MS:
			break;

		case PHY_BJMPN:
			if (regno > index) {
				netif_err(tp, ifup, tp->dev,
					  "Out of range of firmware\n");
				goto out;
			}
			break;
		case PHY_READCOUNT_EQ_SKIP:
			if (index + 2 >= pa->size) {
				netif_err(tp, ifup, tp->dev,
					  "Out of range of firmware\n");
				goto out;
			}
			break;
		case PHY_COMP_EQ_SKIPN:
		case PHY_COMP_NEQ_SKIPN:
		case PHY_SKIPN:
			if (index + 1 + regno >= pa->size) {
				netif_err(tp, ifup, tp->dev,
					  "Out of range of firmware\n");
				goto out;
			}
			break;

		default:
			netif_err(tp, ifup, tp->dev,
				  "Invalid action 0x%08x\n", action);
			goto out;
		}
	}
	rc = true;
out:
	return rc;
}

static int rtl_check_firmware(struct rtl8169_private *tp, struct rtl_fw *rtl_fw)
{
	struct net_device *dev = tp->dev;
	int rc = -EINVAL;

	if (!rtl_fw_format_ok(tp, rtl_fw)) {
		netif_err(tp, ifup, dev, "invalid firmware\n");
		goto out;
	}

	if (rtl_fw_data_ok(tp, dev, &rtl_fw->phy_action))
		rc = 0;
out:
	return rc;
}

static void rtl_phy_write_fw(struct rtl8169_private *tp, struct rtl_fw *rtl_fw)
{
	struct rtl_fw_phy_action *pa = &rtl_fw->phy_action;
	struct mdio_ops org, *ops = &tp->mdio_ops;
	u32 predata, count;
	size_t index;

	predata = count = 0;
	org.write = ops->write;
	org.read = ops->read;

	for (index = 0; index < pa->size; ) {
		u32 action = le32_to_cpu(pa->code[index]);
		u32 data = action & 0x0000ffff;
		u32 regno = (action & 0x0fff0000) >> 16;

		if (!action)
			break;

		switch(action & 0xf0000000) {
		case PHY_READ:
			predata = rtl_readphy(tp, regno);
			count++;
			index++;
			break;
		case PHY_DATA_OR:
			predata |= data;
			index++;
			break;
		case PHY_DATA_AND:
			predata &= data;
			index++;
			break;
		case PHY_BJMPN:
			index -= regno;
			break;
		case PHY_MDIO_CHG:
			if (data == 0) {
				ops->write = org.write;
				ops->read = org.read;
			} else if (data == 1) {
				ops->write = mac_mcu_write;
				ops->read = mac_mcu_read;
			}

			index++;
			break;
		case PHY_CLEAR_READCOUNT:
			count = 0;
			index++;
			break;
		case PHY_WRITE:
			rtl_writephy(tp, regno, data);
			index++;
			break;
		case PHY_READCOUNT_EQ_SKIP:
			index += (count == data) ? 2 : 1;
			break;
		case PHY_COMP_EQ_SKIPN:
			if (predata == data)
				index += regno;
			index++;
			break;
		case PHY_COMP_NEQ_SKIPN:
			if (predata != data)
				index += regno;
			index++;
			break;
		case PHY_WRITE_PREVIOUS:
			rtl_writephy(tp, regno, predata);
			index++;
			break;
		case PHY_SKIPN:
			index += regno + 1;
			break;
		case PHY_DELAY_MS:
			mdelay(data);
			index++;
			break;

		default:
			BUG();
		}
	}

	ops->write = org.write;
	ops->read = org.read;
}

static void rtl_release_firmware(struct rtl8169_private *tp)
{
	if (!IS_ERR_OR_NULL(tp->rtl_fw)) {
		release_firmware(tp->rtl_fw->fw);
		kfree(tp->rtl_fw);
	}
	tp->rtl_fw = RTL_FIRMWARE_UNKNOWN;
}

static void rtl_apply_firmware(struct rtl8169_private *tp)
{
	struct rtl_fw *rtl_fw = tp->rtl_fw;

	/* TODO: release firmware once rtl_phy_write_fw signals failures. */
	if (!IS_ERR_OR_NULL(rtl_fw))
		rtl_phy_write_fw(tp, rtl_fw);
}

static void rtl_apply_firmware_cond(struct rtl8169_private *tp, u8 reg, u16 val)
{
	if (rtl_readphy(tp, reg) != val)
		netif_warn(tp, hw, tp->dev, "chipset not ready for firmware\n");
	else
		rtl_apply_firmware(tp);
}

static void rtl8169s_hw_phy_config(struct rtl8169_private *tp)
{
	static const struct phy_reg phy_reg_init[] = {
		{ 0x1f, 0x0001 },
		{ 0x06, 0x006e },
		{ 0x08, 0x0708 },
		{ 0x15, 0x4000 },
		{ 0x18, 0x65c7 },

		{ 0x1f, 0x0001 },
		{ 0x03, 0x00a1 },
		{ 0x02, 0x0008 },
		{ 0x01, 0x0120 },
		{ 0x00, 0x1000 },
		{ 0x04, 0x0800 },
		{ 0x04, 0x0000 },

		{ 0x03, 0xff41 },
		{ 0x02, 0xdf60 },
		{ 0x01, 0x0140 },
		{ 0x00, 0x0077 },
		{ 0x04, 0x7800 },
		{ 0x04, 0x7000 },

		{ 0x03, 0x802f },
		{ 0x02, 0x4f02 },
		{ 0x01, 0x0409 },
		{ 0x00, 0xf0f9 },
		{ 0x04, 0x9800 },
		{ 0x04, 0x9000 },

		{ 0x03, 0xdf01 },
		{ 0x02, 0xdf20 },
		{ 0x01, 0xff95 },
		{ 0x00, 0xba00 },
		{ 0x04, 0xa800 },
		{ 0x04, 0xa000 },

		{ 0x03, 0xff41 },
		{ 0x02, 0xdf20 },
		{ 0x01, 0x0140 },
		{ 0x00, 0x00bb },
		{ 0x04, 0xb800 },
		{ 0x04, 0xb000 },

		{ 0x03, 0xdf41 },
		{ 0x02, 0xdc60 },
		{ 0x01, 0x6340 },
		{ 0x00, 0x007d },
		{ 0x04, 0xd800 },
		{ 0x04, 0xd000 },

		{ 0x03, 0xdf01 },
		{ 0x02, 0xdf20 },
		{ 0x01, 0x100a },
		{ 0x00, 0xa0ff },
		{ 0x04, 0xf800 },
		{ 0x04, 0xf000 },

		{ 0x1f, 0x0000 },
		{ 0x0b, 0x0000 },
		{ 0x00, 0x9200 }
	};

	rtl_writephy_batch(tp, phy_reg_init, ARRAY_SIZE(phy_reg_init));
}

static void rtl8169sb_hw_phy_config(struct rtl8169_private *tp)
{
	static const struct phy_reg phy_reg_init[] = {
		{ 0x1f, 0x0002 },
		{ 0x01, 0x90d0 },
		{ 0x1f, 0x0000 }
	};

	rtl_writephy_batch(tp, phy_reg_init, ARRAY_SIZE(phy_reg_init));
}

static void rtl8169scd_hw_phy_config_quirk(struct rtl8169_private *tp)
{
	struct pci_dev *pdev = tp->pci_dev;

	if ((pdev->subsystem_vendor != PCI_VENDOR_ID_GIGABYTE) ||
	    (pdev->subsystem_device != 0xe000))
		return;

	rtl_writephy(tp, 0x1f, 0x0001);
	rtl_writephy(tp, 0x10, 0xf01b);
	rtl_writephy(tp, 0x1f, 0x0000);
}

static void rtl8169scd_hw_phy_config(struct rtl8169_private *tp)
{
	static const struct phy_reg phy_reg_init[] = {
		{ 0x1f, 0x0001 },
		{ 0x04, 0x0000 },
		{ 0x03, 0x00a1 },
		{ 0x02, 0x0008 },
		{ 0x01, 0x0120 },
		{ 0x00, 0x1000 },
		{ 0x04, 0x0800 },
		{ 0x04, 0x9000 },
		{ 0x03, 0x802f },
		{ 0x02, 0x4f02 },
		{ 0x01, 0x0409 },
		{ 0x00, 0xf099 },
		{ 0x04, 0x9800 },
		{ 0x04, 0xa000 },
		{ 0x03, 0xdf01 },
		{ 0x02, 0xdf20 },
		{ 0x01, 0xff95 },
		{ 0x00, 0xba00 },
		{ 0x04, 0xa800 },
		{ 0x04, 0xf000 },
		{ 0x03, 0xdf01 },
		{ 0x02, 0xdf20 },
		{ 0x01, 0x101a },
		{ 0x00, 0xa0ff },
		{ 0x04, 0xf800 },
		{ 0x04, 0x0000 },
		{ 0x1f, 0x0000 },

		{ 0x1f, 0x0001 },
		{ 0x10, 0xf41b },
		{ 0x14, 0xfb54 },
		{ 0x18, 0xf5c7 },
		{ 0x1f, 0x0000 },

		{ 0x1f, 0x0001 },
		{ 0x17, 0x0cc0 },
		{ 0x1f, 0x0000 }
	};

	rtl_writephy_batch(tp, phy_reg_init, ARRAY_SIZE(phy_reg_init));

	rtl8169scd_hw_phy_config_quirk(tp);
}

static void rtl8169sce_hw_phy_config(struct rtl8169_private *tp)
{
	static const struct phy_reg phy_reg_init[] = {
		{ 0x1f, 0x0001 },
		{ 0x04, 0x0000 },
		{ 0x03, 0x00a1 },
		{ 0x02, 0x0008 },
		{ 0x01, 0x0120 },
		{ 0x00, 0x1000 },
		{ 0x04, 0x0800 },
		{ 0x04, 0x9000 },
		{ 0x03, 0x802f },
		{ 0x02, 0x4f02 },
		{ 0x01, 0x0409 },
		{ 0x00, 0xf099 },
		{ 0x04, 0x9800 },
		{ 0x04, 0xa000 },
		{ 0x03, 0xdf01 },
		{ 0x02, 0xdf20 },
		{ 0x01, 0xff95 },
		{ 0x00, 0xba00 },
		{ 0x04, 0xa800 },
		{ 0x04, 0xf000 },
		{ 0x03, 0xdf01 },
		{ 0x02, 0xdf20 },
		{ 0x01, 0x101a },
		{ 0x00, 0xa0ff },
		{ 0x04, 0xf800 },
		{ 0x04, 0x0000 },
		{ 0x1f, 0x0000 },

		{ 0x1f, 0x0001 },
		{ 0x0b, 0x8480 },
		{ 0x1f, 0x0000 },

		{ 0x1f, 0x0001 },
		{ 0x18, 0x67c7 },
		{ 0x04, 0x2000 },
		{ 0x03, 0x002f },
		{ 0x02, 0x4360 },
		{ 0x01, 0x0109 },
		{ 0x00, 0x3022 },
		{ 0x04, 0x2800 },
		{ 0x1f, 0x0000 },

		{ 0x1f, 0x0001 },
		{ 0x17, 0x0cc0 },
		{ 0x1f, 0x0000 }
	};

	rtl_writephy_batch(tp, phy_reg_init, ARRAY_SIZE(phy_reg_init));
}

static void rtl8168bb_hw_phy_config(struct rtl8169_private *tp)
{
	static const struct phy_reg phy_reg_init[] = {
		{ 0x10, 0xf41b },
		{ 0x1f, 0x0000 }
	};

	rtl_writephy(tp, 0x1f, 0x0001);
	rtl_patchphy(tp, 0x16, 1 << 0);

	rtl_writephy_batch(tp, phy_reg_init, ARRAY_SIZE(phy_reg_init));
}

static void rtl8168bef_hw_phy_config(struct rtl8169_private *tp)
{
	static const struct phy_reg phy_reg_init[] = {
		{ 0x1f, 0x0001 },
		{ 0x10, 0xf41b },
		{ 0x1f, 0x0000 }
	};

	rtl_writephy_batch(tp, phy_reg_init, ARRAY_SIZE(phy_reg_init));
}

static void rtl8168cp_1_hw_phy_config(struct rtl8169_private *tp)
{
	static const struct phy_reg phy_reg_init[] = {
		{ 0x1f, 0x0000 },
		{ 0x1d, 0x0f00 },
		{ 0x1f, 0x0002 },
		{ 0x0c, 0x1ec8 },
		{ 0x1f, 0x0000 }
	};

	rtl_writephy_batch(tp, phy_reg_init, ARRAY_SIZE(phy_reg_init));
}

static void rtl8168cp_2_hw_phy_config(struct rtl8169_private *tp)
{
	static const struct phy_reg phy_reg_init[] = {
		{ 0x1f, 0x0001 },
		{ 0x1d, 0x3d98 },
		{ 0x1f, 0x0000 }
	};

	rtl_writephy(tp, 0x1f, 0x0000);
	rtl_patchphy(tp, 0x14, 1 << 5);
	rtl_patchphy(tp, 0x0d, 1 << 5);

	rtl_writephy_batch(tp, phy_reg_init, ARRAY_SIZE(phy_reg_init));
}

static void rtl8168c_1_hw_phy_config(struct rtl8169_private *tp)
{
	static const struct phy_reg phy_reg_init[] = {
		{ 0x1f, 0x0001 },
		{ 0x12, 0x2300 },
		{ 0x1f, 0x0002 },
		{ 0x00, 0x88d4 },
		{ 0x01, 0x82b1 },
		{ 0x03, 0x7002 },
		{ 0x08, 0x9e30 },
		{ 0x09, 0x01f0 },
		{ 0x0a, 0x5500 },
		{ 0x0c, 0x00c8 },
		{ 0x1f, 0x0003 },
		{ 0x12, 0xc096 },
		{ 0x16, 0x000a },
		{ 0x1f, 0x0000 },
		{ 0x1f, 0x0000 },
		{ 0x09, 0x2000 },
		{ 0x09, 0x0000 }
	};

	rtl_writephy_batch(tp, phy_reg_init, ARRAY_SIZE(phy_reg_init));

	rtl_patchphy(tp, 0x14, 1 << 5);
	rtl_patchphy(tp, 0x0d, 1 << 5);
	rtl_writephy(tp, 0x1f, 0x0000);
}

static void rtl8168c_2_hw_phy_config(struct rtl8169_private *tp)
{
	static const struct phy_reg phy_reg_init[] = {
		{ 0x1f, 0x0001 },
		{ 0x12, 0x2300 },
		{ 0x03, 0x802f },
		{ 0x02, 0x4f02 },
		{ 0x01, 0x0409 },
		{ 0x00, 0xf099 },
		{ 0x04, 0x9800 },
		{ 0x04, 0x9000 },
		{ 0x1d, 0x3d98 },
		{ 0x1f, 0x0002 },
		{ 0x0c, 0x7eb8 },
		{ 0x06, 0x0761 },
		{ 0x1f, 0x0003 },
		{ 0x16, 0x0f0a },
		{ 0x1f, 0x0000 }
	};

	rtl_writephy_batch(tp, phy_reg_init, ARRAY_SIZE(phy_reg_init));

	rtl_patchphy(tp, 0x16, 1 << 0);
	rtl_patchphy(tp, 0x14, 1 << 5);
	rtl_patchphy(tp, 0x0d, 1 << 5);
	rtl_writephy(tp, 0x1f, 0x0000);
}

static void rtl8168c_3_hw_phy_config(struct rtl8169_private *tp)
{
	static const struct phy_reg phy_reg_init[] = {
		{ 0x1f, 0x0001 },
		{ 0x12, 0x2300 },
		{ 0x1d, 0x3d98 },
		{ 0x1f, 0x0002 },
		{ 0x0c, 0x7eb8 },
		{ 0x06, 0x5461 },
		{ 0x1f, 0x0003 },
		{ 0x16, 0x0f0a },
		{ 0x1f, 0x0000 }
	};

	rtl_writephy_batch(tp, phy_reg_init, ARRAY_SIZE(phy_reg_init));

	rtl_patchphy(tp, 0x16, 1 << 0);
	rtl_patchphy(tp, 0x14, 1 << 5);
	rtl_patchphy(tp, 0x0d, 1 << 5);
	rtl_writephy(tp, 0x1f, 0x0000);
}

static void rtl8168c_4_hw_phy_config(struct rtl8169_private *tp)
{
	rtl8168c_3_hw_phy_config(tp);
}

static void rtl8168d_1_hw_phy_config(struct rtl8169_private *tp)
{
	static const struct phy_reg phy_reg_init_0[] = {
		/* Channel Estimation */
		{ 0x1f, 0x0001 },
		{ 0x06, 0x4064 },
		{ 0x07, 0x2863 },
		{ 0x08, 0x059c },
		{ 0x09, 0x26b4 },
		{ 0x0a, 0x6a19 },
		{ 0x0b, 0xdcc8 },
		{ 0x10, 0xf06d },
		{ 0x14, 0x7f68 },
		{ 0x18, 0x7fd9 },
		{ 0x1c, 0xf0ff },
		{ 0x1d, 0x3d9c },
		{ 0x1f, 0x0003 },
		{ 0x12, 0xf49f },
		{ 0x13, 0x070b },
		{ 0x1a, 0x05ad },
		{ 0x14, 0x94c0 },

		/*
		 * Tx Error Issue
		 * Enhance line driver power
		 */
		{ 0x1f, 0x0002 },
		{ 0x06, 0x5561 },
		{ 0x1f, 0x0005 },
		{ 0x05, 0x8332 },
		{ 0x06, 0x5561 },

		/*
		 * Can not link to 1Gbps with bad cable
		 * Decrease SNR threshold form 21.07dB to 19.04dB
		 */
		{ 0x1f, 0x0001 },
		{ 0x17, 0x0cc0 },

		{ 0x1f, 0x0000 },
		{ 0x0d, 0xf880 }
	};

	rtl_writephy_batch(tp, phy_reg_init_0, ARRAY_SIZE(phy_reg_init_0));

	/*
	 * Rx Error Issue
	 * Fine Tune Switching regulator parameter
	 */
	rtl_writephy(tp, 0x1f, 0x0002);
	rtl_w0w1_phy(tp, 0x0b, 0x0010, 0x00ef);
	rtl_w0w1_phy(tp, 0x0c, 0xa200, 0x5d00);

	if (rtl8168d_efuse_read(tp, 0x01) == 0xb1) {
		static const struct phy_reg phy_reg_init[] = {
			{ 0x1f, 0x0002 },
			{ 0x05, 0x669a },
			{ 0x1f, 0x0005 },
			{ 0x05, 0x8330 },
			{ 0x06, 0x669a },
			{ 0x1f, 0x0002 }
		};
		int val;

		rtl_writephy_batch(tp, phy_reg_init, ARRAY_SIZE(phy_reg_init));

		val = rtl_readphy(tp, 0x0d);

		if ((val & 0x00ff) != 0x006c) {
			static const u32 set[] = {
				0x0065, 0x0066, 0x0067, 0x0068,
				0x0069, 0x006a, 0x006b, 0x006c
			};
			int i;

			rtl_writephy(tp, 0x1f, 0x0002);

			val &= 0xff00;
			for (i = 0; i < ARRAY_SIZE(set); i++)
				rtl_writephy(tp, 0x0d, val | set[i]);
		}
	} else {
		static const struct phy_reg phy_reg_init[] = {
			{ 0x1f, 0x0002 },
			{ 0x05, 0x6662 },
			{ 0x1f, 0x0005 },
			{ 0x05, 0x8330 },
			{ 0x06, 0x6662 }
		};

		rtl_writephy_batch(tp, phy_reg_init, ARRAY_SIZE(phy_reg_init));
	}

	/* RSET couple improve */
	rtl_writephy(tp, 0x1f, 0x0002);
	rtl_patchphy(tp, 0x0d, 0x0300);
	rtl_patchphy(tp, 0x0f, 0x0010);

	/* Fine tune PLL performance */
	rtl_writephy(tp, 0x1f, 0x0002);
	rtl_w0w1_phy(tp, 0x02, 0x0100, 0x0600);
	rtl_w0w1_phy(tp, 0x03, 0x0000, 0xe000);

	rtl_writephy(tp, 0x1f, 0x0005);
	rtl_writephy(tp, 0x05, 0x001b);

	rtl_apply_firmware_cond(tp, MII_EXPANSION, 0xbf00);

	rtl_writephy(tp, 0x1f, 0x0000);
}

static void rtl8168d_2_hw_phy_config(struct rtl8169_private *tp)
{
	static const struct phy_reg phy_reg_init_0[] = {
		/* Channel Estimation */
		{ 0x1f, 0x0001 },
		{ 0x06, 0x4064 },
		{ 0x07, 0x2863 },
		{ 0x08, 0x059c },
		{ 0x09, 0x26b4 },
		{ 0x0a, 0x6a19 },
		{ 0x0b, 0xdcc8 },
		{ 0x10, 0xf06d },
		{ 0x14, 0x7f68 },
		{ 0x18, 0x7fd9 },
		{ 0x1c, 0xf0ff },
		{ 0x1d, 0x3d9c },
		{ 0x1f, 0x0003 },
		{ 0x12, 0xf49f },
		{ 0x13, 0x070b },
		{ 0x1a, 0x05ad },
		{ 0x14, 0x94c0 },

		/*
		 * Tx Error Issue
		 * Enhance line driver power
		 */
		{ 0x1f, 0x0002 },
		{ 0x06, 0x5561 },
		{ 0x1f, 0x0005 },
		{ 0x05, 0x8332 },
		{ 0x06, 0x5561 },

		/*
		 * Can not link to 1Gbps with bad cable
		 * Decrease SNR threshold form 21.07dB to 19.04dB
		 */
		{ 0x1f, 0x0001 },
		{ 0x17, 0x0cc0 },

		{ 0x1f, 0x0000 },
		{ 0x0d, 0xf880 }
	};

	rtl_writephy_batch(tp, phy_reg_init_0, ARRAY_SIZE(phy_reg_init_0));

	if (rtl8168d_efuse_read(tp, 0x01) == 0xb1) {
		static const struct phy_reg phy_reg_init[] = {
			{ 0x1f, 0x0002 },
			{ 0x05, 0x669a },
			{ 0x1f, 0x0005 },
			{ 0x05, 0x8330 },
			{ 0x06, 0x669a },

			{ 0x1f, 0x0002 }
		};
		int val;

		rtl_writephy_batch(tp, phy_reg_init, ARRAY_SIZE(phy_reg_init));

		val = rtl_readphy(tp, 0x0d);
		if ((val & 0x00ff) != 0x006c) {
			static const u32 set[] = {
				0x0065, 0x0066, 0x0067, 0x0068,
				0x0069, 0x006a, 0x006b, 0x006c
			};
			int i;

			rtl_writephy(tp, 0x1f, 0x0002);

			val &= 0xff00;
			for (i = 0; i < ARRAY_SIZE(set); i++)
				rtl_writephy(tp, 0x0d, val | set[i]);
		}
	} else {
		static const struct phy_reg phy_reg_init[] = {
			{ 0x1f, 0x0002 },
			{ 0x05, 0x2642 },
			{ 0x1f, 0x0005 },
			{ 0x05, 0x8330 },
			{ 0x06, 0x2642 }
		};

		rtl_writephy_batch(tp, phy_reg_init, ARRAY_SIZE(phy_reg_init));
	}

	/* Fine tune PLL performance */
	rtl_writephy(tp, 0x1f, 0x0002);
	rtl_w0w1_phy(tp, 0x02, 0x0100, 0x0600);
	rtl_w0w1_phy(tp, 0x03, 0x0000, 0xe000);

	/* Switching regulator Slew rate */
	rtl_writephy(tp, 0x1f, 0x0002);
	rtl_patchphy(tp, 0x0f, 0x0017);

	rtl_writephy(tp, 0x1f, 0x0005);
	rtl_writephy(tp, 0x05, 0x001b);

	rtl_apply_firmware_cond(tp, MII_EXPANSION, 0xb300);

	rtl_writephy(tp, 0x1f, 0x0000);
}

static void rtl8168d_3_hw_phy_config(struct rtl8169_private *tp)
{
	static const struct phy_reg phy_reg_init[] = {
		{ 0x1f, 0x0002 },
		{ 0x10, 0x0008 },
		{ 0x0d, 0x006c },

		{ 0x1f, 0x0000 },
		{ 0x0d, 0xf880 },

		{ 0x1f, 0x0001 },
		{ 0x17, 0x0cc0 },

		{ 0x1f, 0x0001 },
		{ 0x0b, 0xa4d8 },
		{ 0x09, 0x281c },
		{ 0x07, 0x2883 },
		{ 0x0a, 0x6b35 },
		{ 0x1d, 0x3da4 },
		{ 0x1c, 0xeffd },
		{ 0x14, 0x7f52 },
		{ 0x18, 0x7fc6 },
		{ 0x08, 0x0601 },
		{ 0x06, 0x4063 },
		{ 0x10, 0xf074 },
		{ 0x1f, 0x0003 },
		{ 0x13, 0x0789 },
		{ 0x12, 0xf4bd },
		{ 0x1a, 0x04fd },
		{ 0x14, 0x84b0 },
		{ 0x1f, 0x0000 },
		{ 0x00, 0x9200 },

		{ 0x1f, 0x0005 },
		{ 0x01, 0x0340 },
		{ 0x1f, 0x0001 },
		{ 0x04, 0x4000 },
		{ 0x03, 0x1d21 },
		{ 0x02, 0x0c32 },
		{ 0x01, 0x0200 },
		{ 0x00, 0x5554 },
		{ 0x04, 0x4800 },
		{ 0x04, 0x4000 },
		{ 0x04, 0xf000 },
		{ 0x03, 0xdf01 },
		{ 0x02, 0xdf20 },
		{ 0x01, 0x101a },
		{ 0x00, 0xa0ff },
		{ 0x04, 0xf800 },
		{ 0x04, 0xf000 },
		{ 0x1f, 0x0000 },

		{ 0x1f, 0x0007 },
		{ 0x1e, 0x0023 },
		{ 0x16, 0x0000 },
		{ 0x1f, 0x0000 }
	};

	rtl_writephy_batch(tp, phy_reg_init, ARRAY_SIZE(phy_reg_init));
}

static void rtl8168d_4_hw_phy_config(struct rtl8169_private *tp)
{
	static const struct phy_reg phy_reg_init[] = {
		{ 0x1f, 0x0001 },
		{ 0x17, 0x0cc0 },

		{ 0x1f, 0x0007 },
		{ 0x1e, 0x002d },
		{ 0x18, 0x0040 },
		{ 0x1f, 0x0000 }
	};

	rtl_writephy_batch(tp, phy_reg_init, ARRAY_SIZE(phy_reg_init));
	rtl_patchphy(tp, 0x0d, 1 << 5);
}

static void rtl8168e_1_hw_phy_config(struct rtl8169_private *tp)
{
	static const struct phy_reg phy_reg_init[] = {
		/* Enable Delay cap */
		{ 0x1f, 0x0005 },
		{ 0x05, 0x8b80 },
		{ 0x06, 0xc896 },
		{ 0x1f, 0x0000 },

		/* Channel estimation fine tune */
		{ 0x1f, 0x0001 },
		{ 0x0b, 0x6c20 },
		{ 0x07, 0x2872 },
		{ 0x1c, 0xefff },
		{ 0x1f, 0x0003 },
		{ 0x14, 0x6420 },
		{ 0x1f, 0x0000 },

		/* Update PFM & 10M TX idle timer */
		{ 0x1f, 0x0007 },
		{ 0x1e, 0x002f },
		{ 0x15, 0x1919 },
		{ 0x1f, 0x0000 },

		{ 0x1f, 0x0007 },
		{ 0x1e, 0x00ac },
		{ 0x18, 0x0006 },
		{ 0x1f, 0x0000 }
	};

	rtl_apply_firmware(tp);

	rtl_writephy_batch(tp, phy_reg_init, ARRAY_SIZE(phy_reg_init));

	/* DCO enable for 10M IDLE Power */
	rtl_writephy(tp, 0x1f, 0x0007);
	rtl_writephy(tp, 0x1e, 0x0023);
	rtl_w0w1_phy(tp, 0x17, 0x0006, 0x0000);
	rtl_writephy(tp, 0x1f, 0x0000);

	/* For impedance matching */
	rtl_writephy(tp, 0x1f, 0x0002);
	rtl_w0w1_phy(tp, 0x08, 0x8000, 0x7f00);
	rtl_writephy(tp, 0x1f, 0x0000);

	/* PHY auto speed down */
	rtl_writephy(tp, 0x1f, 0x0007);
	rtl_writephy(tp, 0x1e, 0x002d);
	rtl_w0w1_phy(tp, 0x18, 0x0050, 0x0000);
	rtl_writephy(tp, 0x1f, 0x0000);
	rtl_w0w1_phy(tp, 0x14, 0x8000, 0x0000);

	rtl_writephy(tp, 0x1f, 0x0005);
	rtl_writephy(tp, 0x05, 0x8b86);
	rtl_w0w1_phy(tp, 0x06, 0x0001, 0x0000);
	rtl_writephy(tp, 0x1f, 0x0000);

	rtl_writephy(tp, 0x1f, 0x0005);
	rtl_writephy(tp, 0x05, 0x8b85);
	rtl_w0w1_phy(tp, 0x06, 0x0000, 0x2000);
	rtl_writephy(tp, 0x1f, 0x0007);
	rtl_writephy(tp, 0x1e, 0x0020);
	rtl_w0w1_phy(tp, 0x15, 0x0000, 0x1100);
	rtl_writephy(tp, 0x1f, 0x0006);
	rtl_writephy(tp, 0x00, 0x5a00);
	rtl_writephy(tp, 0x1f, 0x0000);
	rtl_writephy(tp, 0x0d, 0x0007);
	rtl_writephy(tp, 0x0e, 0x003c);
	rtl_writephy(tp, 0x0d, 0x4007);
	rtl_writephy(tp, 0x0e, 0x0000);
	rtl_writephy(tp, 0x0d, 0x0000);
}

static void rtl_rar_exgmac_set(struct rtl8169_private *tp, u8 *addr)
{
	const u16 w[] = {
		addr[0] | (addr[1] << 8),
		addr[2] | (addr[3] << 8),
		addr[4] | (addr[5] << 8)
	};
	const struct exgmac_reg e[] = {
		{ .addr = 0xe0, ERIAR_MASK_1111, .val = w[0] | (w[1] << 16) },
		{ .addr = 0xe4, ERIAR_MASK_1111, .val = w[2] },
		{ .addr = 0xf0, ERIAR_MASK_1111, .val = w[0] << 16 },
		{ .addr = 0xf4, ERIAR_MASK_1111, .val = w[1] | (w[2] << 16) }
	};

	rtl_write_exgmac_batch(tp, e, ARRAY_SIZE(e));
}

static void rtl8168e_2_hw_phy_config(struct rtl8169_private *tp)
{
	static const struct phy_reg phy_reg_init[] = {
		/* Enable Delay cap */
		{ 0x1f, 0x0004 },
		{ 0x1f, 0x0007 },
		{ 0x1e, 0x00ac },
		{ 0x18, 0x0006 },
		{ 0x1f, 0x0002 },
		{ 0x1f, 0x0000 },
		{ 0x1f, 0x0000 },

		/* Channel estimation fine tune */
		{ 0x1f, 0x0003 },
		{ 0x09, 0xa20f },
		{ 0x1f, 0x0000 },
		{ 0x1f, 0x0000 },

		/* Green Setting */
		{ 0x1f, 0x0005 },
		{ 0x05, 0x8b5b },
		{ 0x06, 0x9222 },
		{ 0x05, 0x8b6d },
		{ 0x06, 0x8000 },
		{ 0x05, 0x8b76 },
		{ 0x06, 0x8000 },
		{ 0x1f, 0x0000 }
	};

	rtl_apply_firmware(tp);

	rtl_writephy_batch(tp, phy_reg_init, ARRAY_SIZE(phy_reg_init));

	/* For 4-corner performance improve */
	rtl_writephy(tp, 0x1f, 0x0005);
	rtl_writephy(tp, 0x05, 0x8b80);
	rtl_w0w1_phy(tp, 0x17, 0x0006, 0x0000);
	rtl_writephy(tp, 0x1f, 0x0000);

	/* PHY auto speed down */
	rtl_writephy(tp, 0x1f, 0x0004);
	rtl_writephy(tp, 0x1f, 0x0007);
	rtl_writephy(tp, 0x1e, 0x002d);
	rtl_w0w1_phy(tp, 0x18, 0x0010, 0x0000);
	rtl_writephy(tp, 0x1f, 0x0002);
	rtl_writephy(tp, 0x1f, 0x0000);
	rtl_w0w1_phy(tp, 0x14, 0x8000, 0x0000);

	/* improve 10M EEE waveform */
	rtl_writephy(tp, 0x1f, 0x0005);
	rtl_writephy(tp, 0x05, 0x8b86);
	rtl_w0w1_phy(tp, 0x06, 0x0001, 0x0000);
	rtl_writephy(tp, 0x1f, 0x0000);

	/* Improve 2-pair detection performance */
	rtl_writephy(tp, 0x1f, 0x0005);
	rtl_writephy(tp, 0x05, 0x8b85);
	rtl_w0w1_phy(tp, 0x06, 0x4000, 0x0000);
	rtl_writephy(tp, 0x1f, 0x0000);

	/* EEE setting */
	rtl_w0w1_eri(tp, 0x1b0, ERIAR_MASK_1111, 0x0003, 0x0000, ERIAR_EXGMAC);
	rtl_writephy(tp, 0x1f, 0x0005);
	rtl_writephy(tp, 0x05, 0x8b85);
	rtl_w0w1_phy(tp, 0x06, 0x2000, 0x0000);
	rtl_writephy(tp, 0x1f, 0x0004);
	rtl_writephy(tp, 0x1f, 0x0007);
	rtl_writephy(tp, 0x1e, 0x0020);
	rtl_w0w1_phy(tp, 0x15, 0x0100, 0x0000);
	rtl_writephy(tp, 0x1f, 0x0002);
	rtl_writephy(tp, 0x1f, 0x0000);
	rtl_writephy(tp, 0x0d, 0x0007);
	rtl_writephy(tp, 0x0e, 0x003c);
	rtl_writephy(tp, 0x0d, 0x4007);
	rtl_writephy(tp, 0x0e, 0x0006);
	rtl_writephy(tp, 0x0d, 0x0000);

	/* Green feature */
	rtl_writephy(tp, 0x1f, 0x0003);
	rtl_w0w1_phy(tp, 0x19, 0x0001, 0x0000);
	rtl_w0w1_phy(tp, 0x10, 0x0400, 0x0000);
	rtl_writephy(tp, 0x1f, 0x0000);
	rtl_writephy(tp, 0x1f, 0x0005);
	rtl_w0w1_phy(tp, 0x01, 0x0100, 0x0000);
	rtl_writephy(tp, 0x1f, 0x0000);

	/* Broken BIOS workaround: feed GigaMAC registers with MAC address. */
	rtl_rar_exgmac_set(tp, tp->dev->dev_addr);
}

static void rtl8168f_hw_phy_config(struct rtl8169_private *tp)
{
	/* For 4-corner performance improve */
	rtl_writephy(tp, 0x1f, 0x0005);
	rtl_writephy(tp, 0x05, 0x8b80);
	rtl_w0w1_phy(tp, 0x06, 0x0006, 0x0000);
	rtl_writephy(tp, 0x1f, 0x0000);

	/* PHY auto speed down */
	rtl_writephy(tp, 0x1f, 0x0007);
	rtl_writephy(tp, 0x1e, 0x002d);
	rtl_w0w1_phy(tp, 0x18, 0x0010, 0x0000);
	rtl_writephy(tp, 0x1f, 0x0000);
	rtl_w0w1_phy(tp, 0x14, 0x8000, 0x0000);

	/* Improve 10M EEE waveform */
	rtl_writephy(tp, 0x1f, 0x0005);
	rtl_writephy(tp, 0x05, 0x8b86);
	rtl_w0w1_phy(tp, 0x06, 0x0001, 0x0000);
	rtl_writephy(tp, 0x1f, 0x0000);
}

static void rtl8168f_1_hw_phy_config(struct rtl8169_private *tp)
{
	static const struct phy_reg phy_reg_init[] = {
		/* Channel estimation fine tune */
		{ 0x1f, 0x0003 },
		{ 0x09, 0xa20f },
		{ 0x1f, 0x0000 },

		/* Modify green table for giga & fnet */
		{ 0x1f, 0x0005 },
		{ 0x05, 0x8b55 },
		{ 0x06, 0x0000 },
		{ 0x05, 0x8b5e },
		{ 0x06, 0x0000 },
		{ 0x05, 0x8b67 },
		{ 0x06, 0x0000 },
		{ 0x05, 0x8b70 },
		{ 0x06, 0x0000 },
		{ 0x1f, 0x0000 },
		{ 0x1f, 0x0007 },
		{ 0x1e, 0x0078 },
		{ 0x17, 0x0000 },
		{ 0x19, 0x00fb },
		{ 0x1f, 0x0000 },

		/* Modify green table for 10M */
		{ 0x1f, 0x0005 },
		{ 0x05, 0x8b79 },
		{ 0x06, 0xaa00 },
		{ 0x1f, 0x0000 },

		/* Disable hiimpedance detection (RTCT) */
		{ 0x1f, 0x0003 },
		{ 0x01, 0x328a },
		{ 0x1f, 0x0000 }
	};

	rtl_apply_firmware(tp);

	rtl_writephy_batch(tp, phy_reg_init, ARRAY_SIZE(phy_reg_init));

	rtl8168f_hw_phy_config(tp);

	/* Improve 2-pair detection performance */
	rtl_writephy(tp, 0x1f, 0x0005);
	rtl_writephy(tp, 0x05, 0x8b85);
	rtl_w0w1_phy(tp, 0x06, 0x4000, 0x0000);
	rtl_writephy(tp, 0x1f, 0x0000);
}

static void rtl8168f_2_hw_phy_config(struct rtl8169_private *tp)
{
	rtl_apply_firmware(tp);

	rtl8168f_hw_phy_config(tp);
}

static void rtl8411_hw_phy_config(struct rtl8169_private *tp)
{
	static const struct phy_reg phy_reg_init[] = {
		/* Channel estimation fine tune */
		{ 0x1f, 0x0003 },
		{ 0x09, 0xa20f },
		{ 0x1f, 0x0000 },

		/* Modify green table for giga & fnet */
		{ 0x1f, 0x0005 },
		{ 0x05, 0x8b55 },
		{ 0x06, 0x0000 },
		{ 0x05, 0x8b5e },
		{ 0x06, 0x0000 },
		{ 0x05, 0x8b67 },
		{ 0x06, 0x0000 },
		{ 0x05, 0x8b70 },
		{ 0x06, 0x0000 },
		{ 0x1f, 0x0000 },
		{ 0x1f, 0x0007 },
		{ 0x1e, 0x0078 },
		{ 0x17, 0x0000 },
		{ 0x19, 0x00aa },
		{ 0x1f, 0x0000 },

		/* Modify green table for 10M */
		{ 0x1f, 0x0005 },
		{ 0x05, 0x8b79 },
		{ 0x06, 0xaa00 },
		{ 0x1f, 0x0000 },

		/* Disable hiimpedance detection (RTCT) */
		{ 0x1f, 0x0003 },
		{ 0x01, 0x328a },
		{ 0x1f, 0x0000 }
	};


	rtl_apply_firmware(tp);

	rtl8168f_hw_phy_config(tp);

	/* Improve 2-pair detection performance */
	rtl_writephy(tp, 0x1f, 0x0005);
	rtl_writephy(tp, 0x05, 0x8b85);
	rtl_w0w1_phy(tp, 0x06, 0x4000, 0x0000);
	rtl_writephy(tp, 0x1f, 0x0000);

	rtl_writephy_batch(tp, phy_reg_init, ARRAY_SIZE(phy_reg_init));

	/* Modify green table for giga */
	rtl_writephy(tp, 0x1f, 0x0005);
	rtl_writephy(tp, 0x05, 0x8b54);
	rtl_w0w1_phy(tp, 0x06, 0x0000, 0x0800);
	rtl_writephy(tp, 0x05, 0x8b5d);
	rtl_w0w1_phy(tp, 0x06, 0x0000, 0x0800);
	rtl_writephy(tp, 0x05, 0x8a7c);
	rtl_w0w1_phy(tp, 0x06, 0x0000, 0x0100);
	rtl_writephy(tp, 0x05, 0x8a7f);
	rtl_w0w1_phy(tp, 0x06, 0x0100, 0x0000);
	rtl_writephy(tp, 0x05, 0x8a82);
	rtl_w0w1_phy(tp, 0x06, 0x0000, 0x0100);
	rtl_writephy(tp, 0x05, 0x8a85);
	rtl_w0w1_phy(tp, 0x06, 0x0000, 0x0100);
	rtl_writephy(tp, 0x05, 0x8a88);
	rtl_w0w1_phy(tp, 0x06, 0x0000, 0x0100);
	rtl_writephy(tp, 0x1f, 0x0000);

	/* uc same-seed solution */
	rtl_writephy(tp, 0x1f, 0x0005);
	rtl_writephy(tp, 0x05, 0x8b85);
	rtl_w0w1_phy(tp, 0x06, 0x8000, 0x0000);
	rtl_writephy(tp, 0x1f, 0x0000);

	/* eee setting */
	rtl_w0w1_eri(tp, 0x1b0, ERIAR_MASK_0001, 0x00, 0x03, ERIAR_EXGMAC);
	rtl_writephy(tp, 0x1f, 0x0005);
	rtl_writephy(tp, 0x05, 0x8b85);
	rtl_w0w1_phy(tp, 0x06, 0x0000, 0x2000);
	rtl_writephy(tp, 0x1f, 0x0004);
	rtl_writephy(tp, 0x1f, 0x0007);
	rtl_writephy(tp, 0x1e, 0x0020);
	rtl_w0w1_phy(tp, 0x15, 0x0000, 0x0100);
	rtl_writephy(tp, 0x1f, 0x0000);
	rtl_writephy(tp, 0x0d, 0x0007);
	rtl_writephy(tp, 0x0e, 0x003c);
	rtl_writephy(tp, 0x0d, 0x4007);
	rtl_writephy(tp, 0x0e, 0x0000);
	rtl_writephy(tp, 0x0d, 0x0000);

	/* Green feature */
	rtl_writephy(tp, 0x1f, 0x0003);
	rtl_w0w1_phy(tp, 0x19, 0x0000, 0x0001);
	rtl_w0w1_phy(tp, 0x10, 0x0000, 0x0400);
	rtl_writephy(tp, 0x1f, 0x0000);
}

static void rtl8168g_1_hw_phy_config(struct rtl8169_private *tp)
{
	rtl_apply_firmware(tp);

	rtl_writephy(tp, 0x1f, 0x0a46);
	if (rtl_readphy(tp, 0x10) & 0x0100) {
		rtl_writephy(tp, 0x1f, 0x0bcc);
		rtl_w0w1_phy(tp, 0x12, 0x0000, 0x8000);
	} else {
		rtl_writephy(tp, 0x1f, 0x0bcc);
		rtl_w0w1_phy(tp, 0x12, 0x8000, 0x0000);
	}

	rtl_writephy(tp, 0x1f, 0x0a46);
	if (rtl_readphy(tp, 0x13) & 0x0100) {
		rtl_writephy(tp, 0x1f, 0x0c41);
		rtl_w0w1_phy(tp, 0x15, 0x0002, 0x0000);
	} else {
		rtl_writephy(tp, 0x1f, 0x0c41);
		rtl_w0w1_phy(tp, 0x15, 0x0000, 0x0002);
	}

	/* Enable PHY auto speed down */
	rtl_writephy(tp, 0x1f, 0x0a44);
	rtl_w0w1_phy(tp, 0x11, 0x000c, 0x0000);

	rtl_writephy(tp, 0x1f, 0x0bcc);
	rtl_w0w1_phy(tp, 0x14, 0x0100, 0x0000);
	rtl_writephy(tp, 0x1f, 0x0a44);
	rtl_w0w1_phy(tp, 0x11, 0x00c0, 0x0000);
	rtl_writephy(tp, 0x1f, 0x0a43);
	rtl_writephy(tp, 0x13, 0x8084);
	rtl_w0w1_phy(tp, 0x14, 0x0000, 0x6000);
	rtl_w0w1_phy(tp, 0x10, 0x1003, 0x0000);

	/* EEE auto-fallback function */
	rtl_writephy(tp, 0x1f, 0x0a4b);
	rtl_w0w1_phy(tp, 0x11, 0x0004, 0x0000);

	/* Enable UC LPF tune function */
	rtl_writephy(tp, 0x1f, 0x0a43);
	rtl_writephy(tp, 0x13, 0x8012);
	rtl_w0w1_phy(tp, 0x14, 0x8000, 0x0000);

	rtl_writephy(tp, 0x1f, 0x0c42);
	rtl_w0w1_phy(tp, 0x11, 0x4000, 0x2000);

	/* Improve SWR Efficiency */
	rtl_writephy(tp, 0x1f, 0x0bcd);
	rtl_writephy(tp, 0x14, 0x5065);
	rtl_writephy(tp, 0x14, 0xd065);
	rtl_writephy(tp, 0x1f, 0x0bc8);
	rtl_writephy(tp, 0x11, 0x5655);
	rtl_writephy(tp, 0x1f, 0x0bcd);
	rtl_writephy(tp, 0x14, 0x1065);
	rtl_writephy(tp, 0x14, 0x9065);
	rtl_writephy(tp, 0x14, 0x1065);

	/* Check ALDPS bit, disable it if enabled */
	rtl_writephy(tp, 0x1f, 0x0a43);
	if (rtl_readphy(tp, 0x10) & 0x0004)
		rtl_w0w1_phy(tp, 0x10, 0x0000, 0x0004);

	rtl_writephy(tp, 0x1f, 0x0000);
}

static void rtl8168g_2_hw_phy_config(struct rtl8169_private *tp)
{
	rtl_apply_firmware(tp);
}

static void rtl8168h_1_hw_phy_config(struct rtl8169_private *tp)
{
	u16 dout_tapbin;
	u32 data;

	rtl_apply_firmware(tp);

	/* CHN EST parameters adjust - giga master */
	rtl_writephy(tp, 0x1f, 0x0a43);
	rtl_writephy(tp, 0x13, 0x809b);
	rtl_w0w1_phy(tp, 0x14, 0x8000, 0xf800);
	rtl_writephy(tp, 0x13, 0x80a2);
	rtl_w0w1_phy(tp, 0x14, 0x8000, 0xff00);
	rtl_writephy(tp, 0x13, 0x80a4);
	rtl_w0w1_phy(tp, 0x14, 0x8500, 0xff00);
	rtl_writephy(tp, 0x13, 0x809c);
	rtl_w0w1_phy(tp, 0x14, 0xbd00, 0xff00);
	rtl_writephy(tp, 0x1f, 0x0000);

	/* CHN EST parameters adjust - giga slave */
	rtl_writephy(tp, 0x1f, 0x0a43);
	rtl_writephy(tp, 0x13, 0x80ad);
	rtl_w0w1_phy(tp, 0x14, 0x7000, 0xf800);
	rtl_writephy(tp, 0x13, 0x80b4);
	rtl_w0w1_phy(tp, 0x14, 0x5000, 0xff00);
	rtl_writephy(tp, 0x13, 0x80ac);
	rtl_w0w1_phy(tp, 0x14, 0x4000, 0xff00);
	rtl_writephy(tp, 0x1f, 0x0000);

	/* CHN EST parameters adjust - fnet */
	rtl_writephy(tp, 0x1f, 0x0a43);
	rtl_writephy(tp, 0x13, 0x808e);
	rtl_w0w1_phy(tp, 0x14, 0x1200, 0xff00);
	rtl_writephy(tp, 0x13, 0x8090);
	rtl_w0w1_phy(tp, 0x14, 0xe500, 0xff00);
	rtl_writephy(tp, 0x13, 0x8092);
	rtl_w0w1_phy(tp, 0x14, 0x9f00, 0xff00);
	rtl_writephy(tp, 0x1f, 0x0000);

	/* enable R-tune & PGA-retune function */
	dout_tapbin = 0;
	rtl_writephy(tp, 0x1f, 0x0a46);
	data = rtl_readphy(tp, 0x13);
	data &= 3;
	data <<= 2;
	dout_tapbin |= data;
	data = rtl_readphy(tp, 0x12);
	data &= 0xc000;
	data >>= 14;
	dout_tapbin |= data;
	dout_tapbin = ~(dout_tapbin^0x08);
	dout_tapbin <<= 12;
	dout_tapbin &= 0xf000;
	rtl_writephy(tp, 0x1f, 0x0a43);
	rtl_writephy(tp, 0x13, 0x827a);
	rtl_w0w1_phy(tp, 0x14, dout_tapbin, 0xf000);
	rtl_writephy(tp, 0x13, 0x827b);
	rtl_w0w1_phy(tp, 0x14, dout_tapbin, 0xf000);
	rtl_writephy(tp, 0x13, 0x827c);
	rtl_w0w1_phy(tp, 0x14, dout_tapbin, 0xf000);
	rtl_writephy(tp, 0x13, 0x827d);
	rtl_w0w1_phy(tp, 0x14, dout_tapbin, 0xf000);

	rtl_writephy(tp, 0x1f, 0x0a43);
	rtl_writephy(tp, 0x13, 0x0811);
	rtl_w0w1_phy(tp, 0x14, 0x0800, 0x0000);
	rtl_writephy(tp, 0x1f, 0x0a42);
	rtl_w0w1_phy(tp, 0x16, 0x0002, 0x0000);
	rtl_writephy(tp, 0x1f, 0x0000);

	/* enable GPHY 10M */
	rtl_writephy(tp, 0x1f, 0x0a44);
	rtl_w0w1_phy(tp, 0x11, 0x0800, 0x0000);
	rtl_writephy(tp, 0x1f, 0x0000);

	/* SAR ADC performance */
	rtl_writephy(tp, 0x1f, 0x0bca);
	rtl_w0w1_phy(tp, 0x17, 0x4000, 0x3000);
	rtl_writephy(tp, 0x1f, 0x0000);

	rtl_writephy(tp, 0x1f, 0x0a43);
	rtl_writephy(tp, 0x13, 0x803f);
	rtl_w0w1_phy(tp, 0x14, 0x0000, 0x3000);
	rtl_writephy(tp, 0x13, 0x8047);
	rtl_w0w1_phy(tp, 0x14, 0x0000, 0x3000);
	rtl_writephy(tp, 0x13, 0x804f);
	rtl_w0w1_phy(tp, 0x14, 0x0000, 0x3000);
	rtl_writephy(tp, 0x13, 0x8057);
	rtl_w0w1_phy(tp, 0x14, 0x0000, 0x3000);
	rtl_writephy(tp, 0x13, 0x805f);
	rtl_w0w1_phy(tp, 0x14, 0x0000, 0x3000);
	rtl_writephy(tp, 0x13, 0x8067);
	rtl_w0w1_phy(tp, 0x14, 0x0000, 0x3000);
	rtl_writephy(tp, 0x13, 0x806f);
	rtl_w0w1_phy(tp, 0x14, 0x0000, 0x3000);
	rtl_writephy(tp, 0x1f, 0x0000);

	/* disable phy pfm mode */
	rtl_writephy(tp, 0x1f, 0x0a44);
	rtl_w0w1_phy(tp, 0x11, 0x0000, 0x0080);
	rtl_writephy(tp, 0x1f, 0x0000);

	/* Check ALDPS bit, disable it if enabled */
	rtl_writephy(tp, 0x1f, 0x0a43);
	if (rtl_readphy(tp, 0x10) & 0x0004)
		rtl_w0w1_phy(tp, 0x10, 0x0000, 0x0004);

	rtl_writephy(tp, 0x1f, 0x0000);
}

static void rtl8168h_2_hw_phy_config(struct rtl8169_private *tp)
{
	u16 ioffset_p3, ioffset_p2, ioffset_p1, ioffset_p0;
	u16 rlen;
	u32 data;

	rtl_apply_firmware(tp);

	/* CHIN EST parameter update */
	rtl_writephy(tp, 0x1f, 0x0a43);
	rtl_writephy(tp, 0x13, 0x808a);
	rtl_w0w1_phy(tp, 0x14, 0x000a, 0x003f);
	rtl_writephy(tp, 0x1f, 0x0000);

	/* enable R-tune & PGA-retune function */
	rtl_writephy(tp, 0x1f, 0x0a43);
	rtl_writephy(tp, 0x13, 0x0811);
	rtl_w0w1_phy(tp, 0x14, 0x0800, 0x0000);
	rtl_writephy(tp, 0x1f, 0x0a42);
	rtl_w0w1_phy(tp, 0x16, 0x0002, 0x0000);
	rtl_writephy(tp, 0x1f, 0x0000);

	/* enable GPHY 10M */
	rtl_writephy(tp, 0x1f, 0x0a44);
	rtl_w0w1_phy(tp, 0x11, 0x0800, 0x0000);
	rtl_writephy(tp, 0x1f, 0x0000);

	r8168_mac_ocp_write(tp, 0xdd02, 0x807d);
	data = r8168_mac_ocp_read(tp, 0xdd02);
	ioffset_p3 = ((data & 0x80)>>7);
	ioffset_p3 <<= 3;

	data = r8168_mac_ocp_read(tp, 0xdd00);
	ioffset_p3 |= ((data & (0xe000))>>13);
	ioffset_p2 = ((data & (0x1e00))>>9);
	ioffset_p1 = ((data & (0x01e0))>>5);
	ioffset_p0 = ((data & 0x0010)>>4);
	ioffset_p0 <<= 3;
	ioffset_p0 |= (data & (0x07));
	data = (ioffset_p3<<12)|(ioffset_p2<<8)|(ioffset_p1<<4)|(ioffset_p0);

	if ((ioffset_p3 != 0x0f) || (ioffset_p2 != 0x0f) ||
	    (ioffset_p1 != 0x0f) || (ioffset_p0 != 0x0f)) {
		rtl_writephy(tp, 0x1f, 0x0bcf);
		rtl_writephy(tp, 0x16, data);
		rtl_writephy(tp, 0x1f, 0x0000);
	}

	/* Modify rlen (TX LPF corner frequency) level */
	rtl_writephy(tp, 0x1f, 0x0bcd);
	data = rtl_readphy(tp, 0x16);
	data &= 0x000f;
	rlen = 0;
	if (data > 3)
		rlen = data - 3;
	data = rlen | (rlen<<4) | (rlen<<8) | (rlen<<12);
	rtl_writephy(tp, 0x17, data);
	rtl_writephy(tp, 0x1f, 0x0bcd);
	rtl_writephy(tp, 0x1f, 0x0000);

	/* disable phy pfm mode */
	rtl_writephy(tp, 0x1f, 0x0a44);
	rtl_w0w1_phy(tp, 0x11, 0x0000, 0x0080);
	rtl_writephy(tp, 0x1f, 0x0000);

	/* Check ALDPS bit, disable it if enabled */
	rtl_writephy(tp, 0x1f, 0x0a43);
	if (rtl_readphy(tp, 0x10) & 0x0004)
		rtl_w0w1_phy(tp, 0x10, 0x0000, 0x0004);

	rtl_writephy(tp, 0x1f, 0x0000);
}

static void rtl8168ep_1_hw_phy_config(struct rtl8169_private *tp)
{
	/* Enable PHY auto speed down */
	rtl_writephy(tp, 0x1f, 0x0a44);
	rtl_w0w1_phy(tp, 0x11, 0x000c, 0x0000);
	rtl_writephy(tp, 0x1f, 0x0000);

	/* patch 10M & ALDPS */
	rtl_writephy(tp, 0x1f, 0x0bcc);
	rtl_w0w1_phy(tp, 0x14, 0x0000, 0x0100);
	rtl_writephy(tp, 0x1f, 0x0a44);
	rtl_w0w1_phy(tp, 0x11, 0x00c0, 0x0000);
	rtl_writephy(tp, 0x1f, 0x0a43);
	rtl_writephy(tp, 0x13, 0x8084);
	rtl_w0w1_phy(tp, 0x14, 0x0000, 0x6000);
	rtl_w0w1_phy(tp, 0x10, 0x1003, 0x0000);
	rtl_writephy(tp, 0x1f, 0x0000);

	/* Enable EEE auto-fallback function */
	rtl_writephy(tp, 0x1f, 0x0a4b);
	rtl_w0w1_phy(tp, 0x11, 0x0004, 0x0000);
	rtl_writephy(tp, 0x1f, 0x0000);

	/* Enable UC LPF tune function */
	rtl_writephy(tp, 0x1f, 0x0a43);
	rtl_writephy(tp, 0x13, 0x8012);
	rtl_w0w1_phy(tp, 0x14, 0x8000, 0x0000);
	rtl_writephy(tp, 0x1f, 0x0000);

	/* set rg_sel_sdm_rate */
	rtl_writephy(tp, 0x1f, 0x0c42);
	rtl_w0w1_phy(tp, 0x11, 0x4000, 0x2000);
	rtl_writephy(tp, 0x1f, 0x0000);

	/* Check ALDPS bit, disable it if enabled */
	rtl_writephy(tp, 0x1f, 0x0a43);
	if (rtl_readphy(tp, 0x10) & 0x0004)
		rtl_w0w1_phy(tp, 0x10, 0x0000, 0x0004);

	rtl_writephy(tp, 0x1f, 0x0000);
}

static void rtl8168ep_2_hw_phy_config(struct rtl8169_private *tp)
{
	/* patch 10M & ALDPS */
	rtl_writephy(tp, 0x1f, 0x0bcc);
	rtl_w0w1_phy(tp, 0x14, 0x0000, 0x0100);
	rtl_writephy(tp, 0x1f, 0x0a44);
	rtl_w0w1_phy(tp, 0x11, 0x00c0, 0x0000);
	rtl_writephy(tp, 0x1f, 0x0a43);
	rtl_writephy(tp, 0x13, 0x8084);
	rtl_w0w1_phy(tp, 0x14, 0x0000, 0x6000);
	rtl_w0w1_phy(tp, 0x10, 0x1003, 0x0000);
	rtl_writephy(tp, 0x1f, 0x0000);

	/* Enable UC LPF tune function */
	rtl_writephy(tp, 0x1f, 0x0a43);
	rtl_writephy(tp, 0x13, 0x8012);
	rtl_w0w1_phy(tp, 0x14, 0x8000, 0x0000);
	rtl_writephy(tp, 0x1f, 0x0000);

	/* Set rg_sel_sdm_rate */
	rtl_writephy(tp, 0x1f, 0x0c42);
	rtl_w0w1_phy(tp, 0x11, 0x4000, 0x2000);
	rtl_writephy(tp, 0x1f, 0x0000);

	/* Channel estimation parameters */
	rtl_writephy(tp, 0x1f, 0x0a43);
	rtl_writephy(tp, 0x13, 0x80f3);
	rtl_w0w1_phy(tp, 0x14, 0x8b00, ~0x8bff);
	rtl_writephy(tp, 0x13, 0x80f0);
	rtl_w0w1_phy(tp, 0x14, 0x3a00, ~0x3aff);
	rtl_writephy(tp, 0x13, 0x80ef);
	rtl_w0w1_phy(tp, 0x14, 0x0500, ~0x05ff);
	rtl_writephy(tp, 0x13, 0x80f6);
	rtl_w0w1_phy(tp, 0x14, 0x6e00, ~0x6eff);
	rtl_writephy(tp, 0x13, 0x80ec);
	rtl_w0w1_phy(tp, 0x14, 0x6800, ~0x68ff);
	rtl_writephy(tp, 0x13, 0x80ed);
	rtl_w0w1_phy(tp, 0x14, 0x7c00, ~0x7cff);
	rtl_writephy(tp, 0x13, 0x80f2);
	rtl_w0w1_phy(tp, 0x14, 0xf400, ~0xf4ff);
	rtl_writephy(tp, 0x13, 0x80f4);
	rtl_w0w1_phy(tp, 0x14, 0x8500, ~0x85ff);
	rtl_writephy(tp, 0x1f, 0x0a43);
	rtl_writephy(tp, 0x13, 0x8110);
	rtl_w0w1_phy(tp, 0x14, 0xa800, ~0xa8ff);
	rtl_writephy(tp, 0x13, 0x810f);
	rtl_w0w1_phy(tp, 0x14, 0x1d00, ~0x1dff);
	rtl_writephy(tp, 0x13, 0x8111);
	rtl_w0w1_phy(tp, 0x14, 0xf500, ~0xf5ff);
	rtl_writephy(tp, 0x13, 0x8113);
	rtl_w0w1_phy(tp, 0x14, 0x6100, ~0x61ff);
	rtl_writephy(tp, 0x13, 0x8115);
	rtl_w0w1_phy(tp, 0x14, 0x9200, ~0x92ff);
	rtl_writephy(tp, 0x13, 0x810e);
	rtl_w0w1_phy(tp, 0x14, 0x0400, ~0x04ff);
	rtl_writephy(tp, 0x13, 0x810c);
	rtl_w0w1_phy(tp, 0x14, 0x7c00, ~0x7cff);
	rtl_writephy(tp, 0x13, 0x810b);
	rtl_w0w1_phy(tp, 0x14, 0x5a00, ~0x5aff);
	rtl_writephy(tp, 0x1f, 0x0a43);
	rtl_writephy(tp, 0x13, 0x80d1);
	rtl_w0w1_phy(tp, 0x14, 0xff00, ~0xffff);
	rtl_writephy(tp, 0x13, 0x80cd);
	rtl_w0w1_phy(tp, 0x14, 0x9e00, ~0x9eff);
	rtl_writephy(tp, 0x13, 0x80d3);
	rtl_w0w1_phy(tp, 0x14, 0x0e00, ~0x0eff);
	rtl_writephy(tp, 0x13, 0x80d5);
	rtl_w0w1_phy(tp, 0x14, 0xca00, ~0xcaff);
	rtl_writephy(tp, 0x13, 0x80d7);
	rtl_w0w1_phy(tp, 0x14, 0x8400, ~0x84ff);

	/* Force PWM-mode */
	rtl_writephy(tp, 0x1f, 0x0bcd);
	rtl_writephy(tp, 0x14, 0x5065);
	rtl_writephy(tp, 0x14, 0xd065);
	rtl_writephy(tp, 0x1f, 0x0bc8);
	rtl_writephy(tp, 0x12, 0x00ed);
	rtl_writephy(tp, 0x1f, 0x0bcd);
	rtl_writephy(tp, 0x14, 0x1065);
	rtl_writephy(tp, 0x14, 0x9065);
	rtl_writephy(tp, 0x14, 0x1065);
	rtl_writephy(tp, 0x1f, 0x0000);

	/* Check ALDPS bit, disable it if enabled */
	rtl_writephy(tp, 0x1f, 0x0a43);
	if (rtl_readphy(tp, 0x10) & 0x0004)
		rtl_w0w1_phy(tp, 0x10, 0x0000, 0x0004);

	rtl_writephy(tp, 0x1f, 0x0000);
}

static void rtl8102e_hw_phy_config(struct rtl8169_private *tp)
{
	static const struct phy_reg phy_reg_init[] = {
		{ 0x1f, 0x0003 },
		{ 0x08, 0x441d },
		{ 0x01, 0x9100 },
		{ 0x1f, 0x0000 }
	};

	rtl_writephy(tp, 0x1f, 0x0000);
	rtl_patchphy(tp, 0x11, 1 << 12);
	rtl_patchphy(tp, 0x19, 1 << 13);
	rtl_patchphy(tp, 0x10, 1 << 15);

	rtl_writephy_batch(tp, phy_reg_init, ARRAY_SIZE(phy_reg_init));
}

static void rtl8105e_hw_phy_config(struct rtl8169_private *tp)
{
	static const struct phy_reg phy_reg_init[] = {
		{ 0x1f, 0x0005 },
		{ 0x1a, 0x0000 },
		{ 0x1f, 0x0000 },

		{ 0x1f, 0x0004 },
		{ 0x1c, 0x0000 },
		{ 0x1f, 0x0000 },

		{ 0x1f, 0x0001 },
		{ 0x15, 0x7701 },
		{ 0x1f, 0x0000 }
	};

	/* Disable ALDPS before ram code */
	rtl_writephy(tp, 0x1f, 0x0000);
	rtl_writephy(tp, 0x18, 0x0310);
	msleep(100);

	rtl_apply_firmware(tp);

	rtl_writephy_batch(tp, phy_reg_init, ARRAY_SIZE(phy_reg_init));
}

static void rtl8402_hw_phy_config(struct rtl8169_private *tp)
{
	/* Disable ALDPS before setting firmware */
	rtl_writephy(tp, 0x1f, 0x0000);
	rtl_writephy(tp, 0x18, 0x0310);
	msleep(20);

	rtl_apply_firmware(tp);

	/* EEE setting */
	rtl_eri_write(tp, 0x1b0, ERIAR_MASK_0011, 0x0000, ERIAR_EXGMAC);
	rtl_writephy(tp, 0x1f, 0x0004);
	rtl_writephy(tp, 0x10, 0x401f);
	rtl_writephy(tp, 0x19, 0x7030);
	rtl_writephy(tp, 0x1f, 0x0000);
}

static void rtl8106e_hw_phy_config(struct rtl8169_private *tp)
{
	static const struct phy_reg phy_reg_init[] = {
		{ 0x1f, 0x0004 },
		{ 0x10, 0xc07f },
		{ 0x19, 0x7030 },
		{ 0x1f, 0x0000 }
	};

	/* Disable ALDPS before ram code */
	rtl_writephy(tp, 0x1f, 0x0000);
	rtl_writephy(tp, 0x18, 0x0310);
	msleep(100);

	rtl_apply_firmware(tp);

	rtl_eri_write(tp, 0x1b0, ERIAR_MASK_0011, 0x0000, ERIAR_EXGMAC);
	rtl_writephy_batch(tp, phy_reg_init, ARRAY_SIZE(phy_reg_init));

	rtl_eri_write(tp, 0x1d0, ERIAR_MASK_0011, 0x0000, ERIAR_EXGMAC);
}

static void rtl_hw_phy_config(struct net_device *dev)
{
	struct rtl8169_private *tp = netdev_priv(dev);

	rtl8169_print_mac_version(tp);

	switch (tp->mac_version) {
	case RTL_GIGA_MAC_VER_01:
		break;
	case RTL_GIGA_MAC_VER_02:
	case RTL_GIGA_MAC_VER_03:
		rtl8169s_hw_phy_config(tp);
		break;
	case RTL_GIGA_MAC_VER_04:
		rtl8169sb_hw_phy_config(tp);
		break;
	case RTL_GIGA_MAC_VER_05:
		rtl8169scd_hw_phy_config(tp);
		break;
	case RTL_GIGA_MAC_VER_06:
		rtl8169sce_hw_phy_config(tp);
		break;
	case RTL_GIGA_MAC_VER_07:
	case RTL_GIGA_MAC_VER_08:
	case RTL_GIGA_MAC_VER_09:
		rtl8102e_hw_phy_config(tp);
		break;
	case RTL_GIGA_MAC_VER_11:
		rtl8168bb_hw_phy_config(tp);
		break;
	case RTL_GIGA_MAC_VER_12:
		rtl8168bef_hw_phy_config(tp);
		break;
	case RTL_GIGA_MAC_VER_17:
		rtl8168bef_hw_phy_config(tp);
		break;
	case RTL_GIGA_MAC_VER_18:
		rtl8168cp_1_hw_phy_config(tp);
		break;
	case RTL_GIGA_MAC_VER_19:
		rtl8168c_1_hw_phy_config(tp);
		break;
	case RTL_GIGA_MAC_VER_20:
		rtl8168c_2_hw_phy_config(tp);
		break;
	case RTL_GIGA_MAC_VER_21:
		rtl8168c_3_hw_phy_config(tp);
		break;
	case RTL_GIGA_MAC_VER_22:
		rtl8168c_4_hw_phy_config(tp);
		break;
	case RTL_GIGA_MAC_VER_23:
	case RTL_GIGA_MAC_VER_24:
		rtl8168cp_2_hw_phy_config(tp);
		break;
	case RTL_GIGA_MAC_VER_25:
		rtl8168d_1_hw_phy_config(tp);
		break;
	case RTL_GIGA_MAC_VER_26:
		rtl8168d_2_hw_phy_config(tp);
		break;
	case RTL_GIGA_MAC_VER_27:
		rtl8168d_3_hw_phy_config(tp);
		break;
	case RTL_GIGA_MAC_VER_28:
		rtl8168d_4_hw_phy_config(tp);
		break;
	case RTL_GIGA_MAC_VER_29:
	case RTL_GIGA_MAC_VER_30:
		rtl8105e_hw_phy_config(tp);
		break;
	case RTL_GIGA_MAC_VER_31:
		/* None. */
		break;
	case RTL_GIGA_MAC_VER_32:
	case RTL_GIGA_MAC_VER_33:
		rtl8168e_1_hw_phy_config(tp);
		break;
	case RTL_GIGA_MAC_VER_34:
		rtl8168e_2_hw_phy_config(tp);
		break;
	case RTL_GIGA_MAC_VER_35:
		rtl8168f_1_hw_phy_config(tp);
		break;
	case RTL_GIGA_MAC_VER_36:
		rtl8168f_2_hw_phy_config(tp);
		break;

	case RTL_GIGA_MAC_VER_37:
		rtl8402_hw_phy_config(tp);
		break;

	case RTL_GIGA_MAC_VER_38:
		rtl8411_hw_phy_config(tp);
		break;

	case RTL_GIGA_MAC_VER_39:
		rtl8106e_hw_phy_config(tp);
		break;

	case RTL_GIGA_MAC_VER_40:
		rtl8168g_1_hw_phy_config(tp);
		break;
	case RTL_GIGA_MAC_VER_42:
	case RTL_GIGA_MAC_VER_43:
	case RTL_GIGA_MAC_VER_44:
		rtl8168g_2_hw_phy_config(tp);
		break;
	case RTL_GIGA_MAC_VER_45:
	case RTL_GIGA_MAC_VER_47:
		rtl8168h_1_hw_phy_config(tp);
		break;
	case RTL_GIGA_MAC_VER_46:
	case RTL_GIGA_MAC_VER_48:
		rtl8168h_2_hw_phy_config(tp);
		break;

	case RTL_GIGA_MAC_VER_49:
		rtl8168ep_1_hw_phy_config(tp);
		break;
	case RTL_GIGA_MAC_VER_50:
	case RTL_GIGA_MAC_VER_51:
		rtl8168ep_2_hw_phy_config(tp);
		break;

	case RTL_GIGA_MAC_VER_41:
	default:
		break;
	}
}

static void rtl_schedule_task(struct rtl8169_private *tp, enum rtl_flag flag)
{
	if (!test_and_set_bit(flag, tp->wk.flags))
		schedule_work(&tp->wk.work);
}

static bool rtl_tbi_enabled(struct rtl8169_private *tp)
{
	return (tp->mac_version == RTL_GIGA_MAC_VER_01) &&
	       (RTL_R8(tp, PHYstatus) & TBI_Enable);
}

static void rtl8169_init_phy(struct net_device *dev, struct rtl8169_private *tp)
{
	rtl_hw_phy_config(dev);

	if (tp->mac_version <= RTL_GIGA_MAC_VER_06) {
		netif_dbg(tp, drv, dev,
			  "Set MAC Reg C+CR Offset 0x82h = 0x01h\n");
		RTL_W8(tp, 0x82, 0x01);
	}

	pci_write_config_byte(tp->pci_dev, PCI_LATENCY_TIMER, 0x40);

	if (tp->mac_version <= RTL_GIGA_MAC_VER_06)
		pci_write_config_byte(tp->pci_dev, PCI_CACHE_LINE_SIZE, 0x08);

	if (tp->mac_version == RTL_GIGA_MAC_VER_02) {
		netif_dbg(tp, drv, dev,
			  "Set MAC Reg C+CR Offset 0x82h = 0x01h\n");
		RTL_W8(tp, 0x82, 0x01);
		netif_dbg(tp, drv, dev,
			  "Set PHY Reg 0x0bh = 0x00h\n");
		rtl_writephy(tp, 0x0b, 0x0000); //w 0x0b 15 0 0
	}

	/* We may have called phy_speed_down before */
	phy_speed_up(dev->phydev);

	genphy_soft_reset(dev->phydev);

	/* It was reported that several chips end up with 10MBit/Half on a
	 * 1GBit link after resuming from S3. For whatever reason the PHY on
	 * these chips doesn't properly start a renegotiation when soft-reset.
	 * Explicitly requesting a renegotiation fixes this.
	 */
	if (dev->phydev->autoneg == AUTONEG_ENABLE)
		phy_restart_aneg(dev->phydev);
}

static void rtl_rar_set(struct rtl8169_private *tp, u8 *addr)
{
	rtl_lock_work(tp);

	RTL_W8(tp, Cfg9346, Cfg9346_Unlock);

	RTL_W32(tp, MAC4, addr[4] | addr[5] << 8);
	RTL_R32(tp, MAC4);

	RTL_W32(tp, MAC0, addr[0] | addr[1] << 8 | addr[2] << 16 | addr[3] << 24);
	RTL_R32(tp, MAC0);

	if (tp->mac_version == RTL_GIGA_MAC_VER_34)
		rtl_rar_exgmac_set(tp, addr);

	RTL_W8(tp, Cfg9346, Cfg9346_Lock);

	rtl_unlock_work(tp);
}

static int rtl_set_mac_address(struct net_device *dev, void *p)
{
	struct rtl8169_private *tp = netdev_priv(dev);
	struct device *d = tp_to_dev(tp);
	int ret;

	ret = eth_mac_addr(dev, p);
	if (ret)
		return ret;

	pm_runtime_get_noresume(d);

	if (pm_runtime_active(d))
		rtl_rar_set(tp, dev->dev_addr);

	pm_runtime_put_noidle(d);

	return 0;
}

static int rtl8169_ioctl(struct net_device *dev, struct ifreq *ifr, int cmd)
{
	if (!netif_running(dev))
		return -ENODEV;

	return phy_mii_ioctl(dev->phydev, ifr, cmd);
}

static void rtl_init_mdio_ops(struct rtl8169_private *tp)
{
	struct mdio_ops *ops = &tp->mdio_ops;

	switch (tp->mac_version) {
	case RTL_GIGA_MAC_VER_27:
		ops->write	= r8168dp_1_mdio_write;
		ops->read	= r8168dp_1_mdio_read;
		break;
	case RTL_GIGA_MAC_VER_28:
	case RTL_GIGA_MAC_VER_31:
		ops->write	= r8168dp_2_mdio_write;
		ops->read	= r8168dp_2_mdio_read;
		break;
	case RTL_GIGA_MAC_VER_40 ... RTL_GIGA_MAC_VER_51:
		ops->write	= r8168g_mdio_write;
		ops->read	= r8168g_mdio_read;
		break;
	default:
		ops->write	= r8169_mdio_write;
		ops->read	= r8169_mdio_read;
		break;
	}
}

static void rtl_wol_suspend_quirk(struct rtl8169_private *tp)
{
	switch (tp->mac_version) {
	case RTL_GIGA_MAC_VER_25:
	case RTL_GIGA_MAC_VER_26:
	case RTL_GIGA_MAC_VER_29:
	case RTL_GIGA_MAC_VER_30:
	case RTL_GIGA_MAC_VER_32:
	case RTL_GIGA_MAC_VER_33:
	case RTL_GIGA_MAC_VER_34:
	case RTL_GIGA_MAC_VER_37 ... RTL_GIGA_MAC_VER_51:
		RTL_W32(tp, RxConfig, RTL_R32(tp, RxConfig) |
			AcceptBroadcast | AcceptMulticast | AcceptMyPhys);
		break;
	default:
		break;
	}
}

static bool rtl_wol_pll_power_down(struct rtl8169_private *tp)
{
	struct phy_device *phydev;

	if (!__rtl8169_get_wol(tp))
		return false;

	/* phydev may not be attached to netdevice */
	phydev = mdiobus_get_phy(tp->mii_bus, 0);

	phy_speed_down(phydev, false);
	rtl_wol_suspend_quirk(tp);

	return true;
}

static void r8168_pll_power_down(struct rtl8169_private *tp)
{
	if (r8168_check_dash(tp))
		return;

	if (tp->mac_version == RTL_GIGA_MAC_VER_32 ||
	    tp->mac_version == RTL_GIGA_MAC_VER_33)
		rtl_ephy_write(tp, 0x19, 0xff64);

	if (rtl_wol_pll_power_down(tp))
		return;

	switch (tp->mac_version) {
	case RTL_GIGA_MAC_VER_25 ... RTL_GIGA_MAC_VER_33:
	case RTL_GIGA_MAC_VER_37:
	case RTL_GIGA_MAC_VER_39:
	case RTL_GIGA_MAC_VER_43:
	case RTL_GIGA_MAC_VER_44:
	case RTL_GIGA_MAC_VER_45:
	case RTL_GIGA_MAC_VER_46:
	case RTL_GIGA_MAC_VER_47:
	case RTL_GIGA_MAC_VER_48:
	case RTL_GIGA_MAC_VER_50:
	case RTL_GIGA_MAC_VER_51:
		RTL_W8(tp, PMCH, RTL_R8(tp, PMCH) & ~0x80);
		break;
	case RTL_GIGA_MAC_VER_40:
	case RTL_GIGA_MAC_VER_41:
	case RTL_GIGA_MAC_VER_49:
		rtl_w0w1_eri(tp, 0x1a8, ERIAR_MASK_1111, 0x00000000,
			     0xfc000000, ERIAR_EXGMAC);
		RTL_W8(tp, PMCH, RTL_R8(tp, PMCH) & ~0x80);
		break;
	}
}

static void r8168_pll_power_up(struct rtl8169_private *tp)
{
	switch (tp->mac_version) {
	case RTL_GIGA_MAC_VER_25 ... RTL_GIGA_MAC_VER_33:
	case RTL_GIGA_MAC_VER_37:
	case RTL_GIGA_MAC_VER_39:
	case RTL_GIGA_MAC_VER_43:
		RTL_W8(tp, PMCH, RTL_R8(tp, PMCH) | 0x80);
		break;
	case RTL_GIGA_MAC_VER_44:
	case RTL_GIGA_MAC_VER_45:
	case RTL_GIGA_MAC_VER_46:
	case RTL_GIGA_MAC_VER_47:
	case RTL_GIGA_MAC_VER_48:
	case RTL_GIGA_MAC_VER_50:
	case RTL_GIGA_MAC_VER_51:
		RTL_W8(tp, PMCH, RTL_R8(tp, PMCH) | 0xc0);
		break;
	case RTL_GIGA_MAC_VER_40:
	case RTL_GIGA_MAC_VER_41:
	case RTL_GIGA_MAC_VER_49:
		RTL_W8(tp, PMCH, RTL_R8(tp, PMCH) | 0xc0);
		rtl_w0w1_eri(tp, 0x1a8, ERIAR_MASK_1111, 0xfc000000,
			     0x00000000, ERIAR_EXGMAC);
		break;
	}

	phy_resume(tp->dev->phydev);
	/* give MAC/PHY some time to resume */
	msleep(20);
}

static void rtl_pll_power_down(struct rtl8169_private *tp)
{
	switch (tp->mac_version) {
	case RTL_GIGA_MAC_VER_01 ... RTL_GIGA_MAC_VER_06:
	case RTL_GIGA_MAC_VER_13 ... RTL_GIGA_MAC_VER_15:
		break;
	default:
		r8168_pll_power_down(tp);
	}
}

static void rtl_pll_power_up(struct rtl8169_private *tp)
{
	switch (tp->mac_version) {
	case RTL_GIGA_MAC_VER_01 ... RTL_GIGA_MAC_VER_06:
	case RTL_GIGA_MAC_VER_13 ... RTL_GIGA_MAC_VER_15:
		break;
	default:
<<<<<<< HEAD
		rtl_writephy(tp, MII_BMCR, BMCR_PDOWN);
		break;
	}
}

static void r8168_pll_power_down(struct rtl8169_private *tp)
{
	void __iomem *ioaddr = tp->mmio_addr;

	if ((tp->mac_version == RTL_GIGA_MAC_VER_27 ||
	     tp->mac_version == RTL_GIGA_MAC_VER_28 ||
	     tp->mac_version == RTL_GIGA_MAC_VER_31 ||
	     tp->mac_version == RTL_GIGA_MAC_VER_49 ||
	     tp->mac_version == RTL_GIGA_MAC_VER_50 ||
	     tp->mac_version == RTL_GIGA_MAC_VER_51) &&
	    r8168_check_dash(tp)) {
		return;
	}

	if ((tp->mac_version == RTL_GIGA_MAC_VER_23 ||
	     tp->mac_version == RTL_GIGA_MAC_VER_24) &&
	    (RTL_R16(CPlusCmd) & ASF)) {
		return;
	}

	if (tp->mac_version == RTL_GIGA_MAC_VER_32 ||
	    tp->mac_version == RTL_GIGA_MAC_VER_33)
		rtl_ephy_write(tp, 0x19, 0xff64);

	if (rtl_wol_pll_power_down(tp))
		return;

	r8168_phy_power_down(tp);

	switch (tp->mac_version) {
	case RTL_GIGA_MAC_VER_25:
	case RTL_GIGA_MAC_VER_26:
	case RTL_GIGA_MAC_VER_27:
	case RTL_GIGA_MAC_VER_28:
	case RTL_GIGA_MAC_VER_31:
	case RTL_GIGA_MAC_VER_32:
	case RTL_GIGA_MAC_VER_33:
	case RTL_GIGA_MAC_VER_44:
	case RTL_GIGA_MAC_VER_45:
	case RTL_GIGA_MAC_VER_46:
	case RTL_GIGA_MAC_VER_50:
	case RTL_GIGA_MAC_VER_51:
		RTL_W8(PMCH, RTL_R8(PMCH) & ~0x80);
		break;
	case RTL_GIGA_MAC_VER_40:
	case RTL_GIGA_MAC_VER_41:
	case RTL_GIGA_MAC_VER_49:
		rtl_w0w1_eri(tp, 0x1a8, ERIAR_MASK_1111, 0x00000000,
			     0xfc000000, ERIAR_EXGMAC);
		RTL_W8(PMCH, RTL_R8(PMCH) & ~0x80);
		break;
	}
}

static void r8168_pll_power_up(struct rtl8169_private *tp)
{
	void __iomem *ioaddr = tp->mmio_addr;

	switch (tp->mac_version) {
	case RTL_GIGA_MAC_VER_25:
	case RTL_GIGA_MAC_VER_26:
	case RTL_GIGA_MAC_VER_27:
	case RTL_GIGA_MAC_VER_28:
	case RTL_GIGA_MAC_VER_31:
	case RTL_GIGA_MAC_VER_32:
	case RTL_GIGA_MAC_VER_33:
		RTL_W8(PMCH, RTL_R8(PMCH) | 0x80);
		break;
	case RTL_GIGA_MAC_VER_44:
	case RTL_GIGA_MAC_VER_45:
	case RTL_GIGA_MAC_VER_46:
	case RTL_GIGA_MAC_VER_50:
	case RTL_GIGA_MAC_VER_51:
		RTL_W8(PMCH, RTL_R8(PMCH) | 0xc0);
		break;
	case RTL_GIGA_MAC_VER_40:
	case RTL_GIGA_MAC_VER_41:
	case RTL_GIGA_MAC_VER_49:
		RTL_W8(PMCH, RTL_R8(PMCH) | 0xc0);
		rtl_w0w1_eri(tp, 0x1a8, ERIAR_MASK_1111, 0xfc000000,
			     0x00000000, ERIAR_EXGMAC);
		break;
	}

	r8168_phy_power_up(tp);
}

static void rtl_generic_op(struct rtl8169_private *tp,
			   void (*op)(struct rtl8169_private *))
{
	if (op)
		op(tp);
}

static void rtl_pll_power_down(struct rtl8169_private *tp)
{
	rtl_generic_op(tp, tp->pll_power_ops.down);
}

static void rtl_pll_power_up(struct rtl8169_private *tp)
{
	rtl_generic_op(tp, tp->pll_power_ops.up);

	/* give MAC/PHY some time to resume */
	msleep(20);
}

static void rtl_init_pll_power_ops(struct rtl8169_private *tp)
{
	struct pll_power_ops *ops = &tp->pll_power_ops;

	switch (tp->mac_version) {
	case RTL_GIGA_MAC_VER_07:
	case RTL_GIGA_MAC_VER_08:
	case RTL_GIGA_MAC_VER_09:
	case RTL_GIGA_MAC_VER_10:
	case RTL_GIGA_MAC_VER_16:
	case RTL_GIGA_MAC_VER_29:
	case RTL_GIGA_MAC_VER_30:
	case RTL_GIGA_MAC_VER_37:
	case RTL_GIGA_MAC_VER_39:
	case RTL_GIGA_MAC_VER_43:
	case RTL_GIGA_MAC_VER_47:
	case RTL_GIGA_MAC_VER_48:
		ops->down	= r810x_pll_power_down;
		ops->up		= r810x_pll_power_up;
		break;

	case RTL_GIGA_MAC_VER_11:
	case RTL_GIGA_MAC_VER_12:
	case RTL_GIGA_MAC_VER_17:
	case RTL_GIGA_MAC_VER_18:
	case RTL_GIGA_MAC_VER_19:
	case RTL_GIGA_MAC_VER_20:
	case RTL_GIGA_MAC_VER_21:
	case RTL_GIGA_MAC_VER_22:
	case RTL_GIGA_MAC_VER_23:
	case RTL_GIGA_MAC_VER_24:
	case RTL_GIGA_MAC_VER_25:
	case RTL_GIGA_MAC_VER_26:
	case RTL_GIGA_MAC_VER_27:
	case RTL_GIGA_MAC_VER_28:
	case RTL_GIGA_MAC_VER_31:
	case RTL_GIGA_MAC_VER_32:
	case RTL_GIGA_MAC_VER_33:
	case RTL_GIGA_MAC_VER_34:
	case RTL_GIGA_MAC_VER_35:
	case RTL_GIGA_MAC_VER_36:
	case RTL_GIGA_MAC_VER_38:
	case RTL_GIGA_MAC_VER_40:
	case RTL_GIGA_MAC_VER_41:
	case RTL_GIGA_MAC_VER_42:
	case RTL_GIGA_MAC_VER_44:
	case RTL_GIGA_MAC_VER_45:
	case RTL_GIGA_MAC_VER_46:
	case RTL_GIGA_MAC_VER_49:
	case RTL_GIGA_MAC_VER_50:
	case RTL_GIGA_MAC_VER_51:
		ops->down	= r8168_pll_power_down;
		ops->up		= r8168_pll_power_up;
		break;

	default:
		ops->down	= NULL;
		ops->up		= NULL;
		break;
=======
		r8168_pll_power_up(tp);
>>>>>>> e021bb4f
	}
}

static void rtl_init_rxcfg(struct rtl8169_private *tp)
{
	switch (tp->mac_version) {
	case RTL_GIGA_MAC_VER_01 ... RTL_GIGA_MAC_VER_06:
	case RTL_GIGA_MAC_VER_10 ... RTL_GIGA_MAC_VER_17:
		RTL_W32(tp, RxConfig, RX_FIFO_THRESH | RX_DMA_BURST);
		break;
	case RTL_GIGA_MAC_VER_18 ... RTL_GIGA_MAC_VER_24:
	case RTL_GIGA_MAC_VER_34 ... RTL_GIGA_MAC_VER_36:
	case RTL_GIGA_MAC_VER_38:
		RTL_W32(tp, RxConfig, RX128_INT_EN | RX_MULTI_EN | RX_DMA_BURST);
		break;
	case RTL_GIGA_MAC_VER_40 ... RTL_GIGA_MAC_VER_51:
		RTL_W32(tp, RxConfig, RX128_INT_EN | RX_MULTI_EN | RX_DMA_BURST | RX_EARLY_OFF);
		break;
	default:
		RTL_W32(tp, RxConfig, RX128_INT_EN | RX_DMA_BURST);
		break;
	}
}

static void rtl8169_init_ring_indexes(struct rtl8169_private *tp)
{
	tp->dirty_tx = tp->cur_tx = tp->cur_rx = 0;
}

static void rtl_hw_jumbo_enable(struct rtl8169_private *tp)
{
	if (tp->jumbo_ops.enable) {
		RTL_W8(tp, Cfg9346, Cfg9346_Unlock);
		tp->jumbo_ops.enable(tp);
		RTL_W8(tp, Cfg9346, Cfg9346_Lock);
	}
}

static void rtl_hw_jumbo_disable(struct rtl8169_private *tp)
{
	if (tp->jumbo_ops.disable) {
		RTL_W8(tp, Cfg9346, Cfg9346_Unlock);
		tp->jumbo_ops.disable(tp);
		RTL_W8(tp, Cfg9346, Cfg9346_Lock);
	}
}

static void r8168c_hw_jumbo_enable(struct rtl8169_private *tp)
{
	RTL_W8(tp, Config3, RTL_R8(tp, Config3) | Jumbo_En0);
	RTL_W8(tp, Config4, RTL_R8(tp, Config4) | Jumbo_En1);
	rtl_tx_performance_tweak(tp, PCI_EXP_DEVCTL_READRQ_512B);
}

static void r8168c_hw_jumbo_disable(struct rtl8169_private *tp)
{
	RTL_W8(tp, Config3, RTL_R8(tp, Config3) & ~Jumbo_En0);
	RTL_W8(tp, Config4, RTL_R8(tp, Config4) & ~Jumbo_En1);
	rtl_tx_performance_tweak(tp, PCI_EXP_DEVCTL_READRQ_4096B);
}

static void r8168dp_hw_jumbo_enable(struct rtl8169_private *tp)
{
	RTL_W8(tp, Config3, RTL_R8(tp, Config3) | Jumbo_En0);
}

static void r8168dp_hw_jumbo_disable(struct rtl8169_private *tp)
{
	RTL_W8(tp, Config3, RTL_R8(tp, Config3) & ~Jumbo_En0);
}

static void r8168e_hw_jumbo_enable(struct rtl8169_private *tp)
{
	RTL_W8(tp, MaxTxPacketSize, 0x3f);
	RTL_W8(tp, Config3, RTL_R8(tp, Config3) | Jumbo_En0);
	RTL_W8(tp, Config4, RTL_R8(tp, Config4) | 0x01);
	rtl_tx_performance_tweak(tp, PCI_EXP_DEVCTL_READRQ_512B);
}

static void r8168e_hw_jumbo_disable(struct rtl8169_private *tp)
{
	RTL_W8(tp, MaxTxPacketSize, 0x0c);
	RTL_W8(tp, Config3, RTL_R8(tp, Config3) & ~Jumbo_En0);
	RTL_W8(tp, Config4, RTL_R8(tp, Config4) & ~0x01);
	rtl_tx_performance_tweak(tp, PCI_EXP_DEVCTL_READRQ_4096B);
}

static void r8168b_0_hw_jumbo_enable(struct rtl8169_private *tp)
{
	rtl_tx_performance_tweak(tp,
		PCI_EXP_DEVCTL_READRQ_512B | PCI_EXP_DEVCTL_NOSNOOP_EN);
}

static void r8168b_0_hw_jumbo_disable(struct rtl8169_private *tp)
{
	rtl_tx_performance_tweak(tp,
		PCI_EXP_DEVCTL_READRQ_4096B | PCI_EXP_DEVCTL_NOSNOOP_EN);
}

static void r8168b_1_hw_jumbo_enable(struct rtl8169_private *tp)
{
	r8168b_0_hw_jumbo_enable(tp);

	RTL_W8(tp, Config4, RTL_R8(tp, Config4) | (1 << 0));
}

static void r8168b_1_hw_jumbo_disable(struct rtl8169_private *tp)
{
	r8168b_0_hw_jumbo_disable(tp);

	RTL_W8(tp, Config4, RTL_R8(tp, Config4) & ~(1 << 0));
}

static void rtl_init_jumbo_ops(struct rtl8169_private *tp)
{
	struct jumbo_ops *ops = &tp->jumbo_ops;

	switch (tp->mac_version) {
	case RTL_GIGA_MAC_VER_11:
		ops->disable	= r8168b_0_hw_jumbo_disable;
		ops->enable	= r8168b_0_hw_jumbo_enable;
		break;
	case RTL_GIGA_MAC_VER_12:
	case RTL_GIGA_MAC_VER_17:
		ops->disable	= r8168b_1_hw_jumbo_disable;
		ops->enable	= r8168b_1_hw_jumbo_enable;
		break;
	case RTL_GIGA_MAC_VER_18: /* Wild guess. Needs info from Realtek. */
	case RTL_GIGA_MAC_VER_19:
	case RTL_GIGA_MAC_VER_20:
	case RTL_GIGA_MAC_VER_21: /* Wild guess. Needs info from Realtek. */
	case RTL_GIGA_MAC_VER_22:
	case RTL_GIGA_MAC_VER_23:
	case RTL_GIGA_MAC_VER_24:
	case RTL_GIGA_MAC_VER_25:
	case RTL_GIGA_MAC_VER_26:
		ops->disable	= r8168c_hw_jumbo_disable;
		ops->enable	= r8168c_hw_jumbo_enable;
		break;
	case RTL_GIGA_MAC_VER_27:
	case RTL_GIGA_MAC_VER_28:
		ops->disable	= r8168dp_hw_jumbo_disable;
		ops->enable	= r8168dp_hw_jumbo_enable;
		break;
	case RTL_GIGA_MAC_VER_31: /* Wild guess. Needs info from Realtek. */
	case RTL_GIGA_MAC_VER_32:
	case RTL_GIGA_MAC_VER_33:
	case RTL_GIGA_MAC_VER_34:
		ops->disable	= r8168e_hw_jumbo_disable;
		ops->enable	= r8168e_hw_jumbo_enable;
		break;

	/*
	 * No action needed for jumbo frames with 8169.
	 * No jumbo for 810x at all.
	 */
	case RTL_GIGA_MAC_VER_40 ... RTL_GIGA_MAC_VER_51:
	default:
		ops->disable	= NULL;
		ops->enable	= NULL;
		break;
	}
}

DECLARE_RTL_COND(rtl_chipcmd_cond)
{
	return RTL_R8(tp, ChipCmd) & CmdReset;
}

static void rtl_hw_reset(struct rtl8169_private *tp)
{
	RTL_W8(tp, ChipCmd, CmdReset);

	rtl_udelay_loop_wait_low(tp, &rtl_chipcmd_cond, 100, 100);
}

static void rtl_request_uncached_firmware(struct rtl8169_private *tp)
{
	struct rtl_fw *rtl_fw;
	const char *name;
	int rc = -ENOMEM;

	name = rtl_lookup_firmware_name(tp);
	if (!name)
		goto out_no_firmware;

	rtl_fw = kzalloc(sizeof(*rtl_fw), GFP_KERNEL);
	if (!rtl_fw)
		goto err_warn;

	rc = request_firmware(&rtl_fw->fw, name, tp_to_dev(tp));
	if (rc < 0)
		goto err_free;

	rc = rtl_check_firmware(tp, rtl_fw);
	if (rc < 0)
		goto err_release_firmware;

	tp->rtl_fw = rtl_fw;
out:
	return;

err_release_firmware:
	release_firmware(rtl_fw->fw);
err_free:
	kfree(rtl_fw);
err_warn:
	netif_warn(tp, ifup, tp->dev, "unable to load firmware patch %s (%d)\n",
		   name, rc);
out_no_firmware:
	tp->rtl_fw = NULL;
	goto out;
}

static void rtl_request_firmware(struct rtl8169_private *tp)
{
	if (IS_ERR(tp->rtl_fw))
		rtl_request_uncached_firmware(tp);
}

static void rtl_rx_close(struct rtl8169_private *tp)
{
	RTL_W32(tp, RxConfig, RTL_R32(tp, RxConfig) & ~RX_CONFIG_ACCEPT_MASK);
}

DECLARE_RTL_COND(rtl_npq_cond)
{
	return RTL_R8(tp, TxPoll) & NPQ;
}

DECLARE_RTL_COND(rtl_txcfg_empty_cond)
{
	return RTL_R32(tp, TxConfig) & TXCFG_EMPTY;
}

static void rtl8169_hw_reset(struct rtl8169_private *tp)
{
	/* Disable interrupts */
	rtl8169_irq_mask_and_ack(tp);

	rtl_rx_close(tp);

	switch (tp->mac_version) {
	case RTL_GIGA_MAC_VER_27:
	case RTL_GIGA_MAC_VER_28:
	case RTL_GIGA_MAC_VER_31:
		rtl_udelay_loop_wait_low(tp, &rtl_npq_cond, 20, 42*42);
		break;
	case RTL_GIGA_MAC_VER_34 ... RTL_GIGA_MAC_VER_38:
	case RTL_GIGA_MAC_VER_40 ... RTL_GIGA_MAC_VER_51:
		RTL_W8(tp, ChipCmd, RTL_R8(tp, ChipCmd) | StopReq);
		rtl_udelay_loop_wait_high(tp, &rtl_txcfg_empty_cond, 100, 666);
		break;
	default:
		RTL_W8(tp, ChipCmd, RTL_R8(tp, ChipCmd) | StopReq);
		udelay(100);
		break;
	}

	rtl_hw_reset(tp);
}

static void rtl_set_tx_config_registers(struct rtl8169_private *tp)
{
	u32 val = TX_DMA_BURST << TxDMAShift |
		  InterFrameGap << TxInterFrameGapShift;

	if (tp->mac_version >= RTL_GIGA_MAC_VER_34 &&
	    tp->mac_version != RTL_GIGA_MAC_VER_39)
		val |= TXCFG_AUTO_FIFO;

	RTL_W32(tp, TxConfig, val);
}

static void rtl_set_rx_max_size(struct rtl8169_private *tp)
{
	/* Low hurts. Let's disable the filtering. */
	RTL_W16(tp, RxMaxSize, R8169_RX_BUF_SIZE + 1);
}

static void rtl_set_rx_tx_desc_registers(struct rtl8169_private *tp)
{
	/*
	 * Magic spell: some iop3xx ARM board needs the TxDescAddrHigh
	 * register to be written before TxDescAddrLow to work.
	 * Switching from MMIO to I/O access fixes the issue as well.
	 */
	RTL_W32(tp, TxDescStartAddrHigh, ((u64) tp->TxPhyAddr) >> 32);
	RTL_W32(tp, TxDescStartAddrLow, ((u64) tp->TxPhyAddr) & DMA_BIT_MASK(32));
	RTL_W32(tp, RxDescAddrHigh, ((u64) tp->RxPhyAddr) >> 32);
	RTL_W32(tp, RxDescAddrLow, ((u64) tp->RxPhyAddr) & DMA_BIT_MASK(32));
}

static void rtl8169_set_magic_reg(struct rtl8169_private *tp, unsigned mac_version)
{
	static const struct rtl_cfg2_info {
		u32 mac_version;
		u32 clk;
		u32 val;
	} cfg2_info [] = {
		{ RTL_GIGA_MAC_VER_05, PCI_Clock_33MHz, 0x000fff00 }, // 8110SCd
		{ RTL_GIGA_MAC_VER_05, PCI_Clock_66MHz, 0x000fffff },
		{ RTL_GIGA_MAC_VER_06, PCI_Clock_33MHz, 0x00ffff00 }, // 8110SCe
		{ RTL_GIGA_MAC_VER_06, PCI_Clock_66MHz, 0x00ffffff }
	};
	const struct rtl_cfg2_info *p = cfg2_info;
	unsigned int i;
	u32 clk;

	clk = RTL_R8(tp, Config2) & PCI_Clock_66MHz;
	for (i = 0; i < ARRAY_SIZE(cfg2_info); i++, p++) {
		if ((p->mac_version == mac_version) && (p->clk == clk)) {
			RTL_W32(tp, 0x7c, p->val);
			break;
		}
	}
}

static void rtl_set_rx_mode(struct net_device *dev)
{
	struct rtl8169_private *tp = netdev_priv(dev);
	u32 mc_filter[2];	/* Multicast hash filter */
	int rx_mode;
	u32 tmp = 0;

	if (dev->flags & IFF_PROMISC) {
		/* Unconditionally log net taps. */
		netif_notice(tp, link, dev, "Promiscuous mode enabled\n");
		rx_mode =
		    AcceptBroadcast | AcceptMulticast | AcceptMyPhys |
		    AcceptAllPhys;
		mc_filter[1] = mc_filter[0] = 0xffffffff;
	} else if ((netdev_mc_count(dev) > multicast_filter_limit) ||
		   (dev->flags & IFF_ALLMULTI)) {
		/* Too many to filter perfectly -- accept all multicasts. */
		rx_mode = AcceptBroadcast | AcceptMulticast | AcceptMyPhys;
		mc_filter[1] = mc_filter[0] = 0xffffffff;
	} else {
		struct netdev_hw_addr *ha;

		rx_mode = AcceptBroadcast | AcceptMyPhys;
		mc_filter[1] = mc_filter[0] = 0;
		netdev_for_each_mc_addr(ha, dev) {
			int bit_nr = ether_crc(ETH_ALEN, ha->addr) >> 26;
			mc_filter[bit_nr >> 5] |= 1 << (bit_nr & 31);
			rx_mode |= AcceptMulticast;
		}
	}

	if (dev->features & NETIF_F_RXALL)
		rx_mode |= (AcceptErr | AcceptRunt);

	tmp = (RTL_R32(tp, RxConfig) & ~RX_CONFIG_ACCEPT_MASK) | rx_mode;

	if (tp->mac_version > RTL_GIGA_MAC_VER_06) {
		u32 data = mc_filter[0];

		mc_filter[0] = swab32(mc_filter[1]);
		mc_filter[1] = swab32(data);
	}

	if (tp->mac_version == RTL_GIGA_MAC_VER_35)
		mc_filter[1] = mc_filter[0] = 0xffffffff;

	RTL_W32(tp, MAR0 + 4, mc_filter[1]);
	RTL_W32(tp, MAR0 + 0, mc_filter[0]);

	RTL_W32(tp, RxConfig, tmp);
}

static void rtl_hw_start(struct  rtl8169_private *tp)
{
	RTL_W8(tp, Cfg9346, Cfg9346_Unlock);

	tp->hw_start(tp);

	rtl_set_rx_max_size(tp);
	rtl_set_rx_tx_desc_registers(tp);
	RTL_W8(tp, Cfg9346, Cfg9346_Lock);

	/* Initially a 10 us delay. Turned it into a PCI commit. - FR */
	RTL_R8(tp, IntrMask);
	RTL_W8(tp, ChipCmd, CmdTxEnb | CmdRxEnb);
	rtl_init_rxcfg(tp);
	rtl_set_tx_config_registers(tp);

	rtl_set_rx_mode(tp->dev);
	/* no early-rx interrupts */
	RTL_W16(tp, MultiIntr, RTL_R16(tp, MultiIntr) & 0xf000);
	rtl_irq_enable_all(tp);
}

static void rtl_hw_start_8169(struct rtl8169_private *tp)
{
	if (tp->mac_version == RTL_GIGA_MAC_VER_05)
		pci_write_config_byte(tp->pci_dev, PCI_CACHE_LINE_SIZE, 0x08);

	RTL_W8(tp, EarlyTxThres, NoEarlyTx);

	tp->cp_cmd |= PCIMulRW;

	if (tp->mac_version == RTL_GIGA_MAC_VER_02 ||
	    tp->mac_version == RTL_GIGA_MAC_VER_03) {
		netif_dbg(tp, drv, tp->dev,
			  "Set MAC Reg C+CR Offset 0xe0. Bit 3 and Bit 14 MUST be 1\n");
		tp->cp_cmd |= (1 << 14);
	}

	RTL_W16(tp, CPlusCmd, tp->cp_cmd);

	rtl8169_set_magic_reg(tp, tp->mac_version);

	/*
	 * Undocumented corner. Supposedly:
	 * (TxTimer << 12) | (TxPackets << 8) | (RxTimer << 4) | RxPackets
	 */
	RTL_W16(tp, IntrMitigate, 0x0000);

	RTL_W32(tp, RxMissed, 0);
}

DECLARE_RTL_COND(rtl_csiar_cond)
{
	return RTL_R32(tp, CSIAR) & CSIAR_FLAG;
}

static void rtl_csi_write(struct rtl8169_private *tp, int addr, int value)
{
	u32 func = PCI_FUNC(tp->pci_dev->devfn);

	RTL_W32(tp, CSIDR, value);
	RTL_W32(tp, CSIAR, CSIAR_WRITE_CMD | (addr & CSIAR_ADDR_MASK) |
		CSIAR_BYTE_ENABLE | func << 16);

	rtl_udelay_loop_wait_low(tp, &rtl_csiar_cond, 10, 100);
}

static u32 rtl_csi_read(struct rtl8169_private *tp, int addr)
{
	u32 func = PCI_FUNC(tp->pci_dev->devfn);

	RTL_W32(tp, CSIAR, (addr & CSIAR_ADDR_MASK) | func << 16 |
		CSIAR_BYTE_ENABLE);

	return rtl_udelay_loop_wait_high(tp, &rtl_csiar_cond, 10, 100) ?
		RTL_R32(tp, CSIDR) : ~0;
}

static void rtl_csi_access_enable(struct rtl8169_private *tp, u8 val)
{
	struct pci_dev *pdev = tp->pci_dev;
	u32 csi;

	/* According to Realtek the value at config space address 0x070f
	 * controls the L0s/L1 entrance latency. We try standard ECAM access
	 * first and if it fails fall back to CSI.
	 */
	if (pdev->cfg_size > 0x070f &&
	    pci_write_config_byte(pdev, 0x070f, val) == PCIBIOS_SUCCESSFUL)
		return;

	netdev_notice_once(tp->dev,
		"No native access to PCI extended config space, falling back to CSI\n");
	csi = rtl_csi_read(tp, 0x070c) & 0x00ffffff;
	rtl_csi_write(tp, 0x070c, csi | val << 24);
}

static void rtl_set_def_aspm_entry_latency(struct rtl8169_private *tp)
{
	rtl_csi_access_enable(tp, 0x27);
}

struct ephy_info {
	unsigned int offset;
	u16 mask;
	u16 bits;
};

static void rtl_ephy_init(struct rtl8169_private *tp, const struct ephy_info *e,
			  int len)
{
	u16 w;

	while (len-- > 0) {
		w = (rtl_ephy_read(tp, e->offset) & ~e->mask) | e->bits;
		rtl_ephy_write(tp, e->offset, w);
		e++;
	}
}

static void rtl_disable_clock_request(struct rtl8169_private *tp)
{
	pcie_capability_clear_word(tp->pci_dev, PCI_EXP_LNKCTL,
				   PCI_EXP_LNKCTL_CLKREQ_EN);
}

static void rtl_enable_clock_request(struct rtl8169_private *tp)
{
	pcie_capability_set_word(tp->pci_dev, PCI_EXP_LNKCTL,
				 PCI_EXP_LNKCTL_CLKREQ_EN);
}

static void rtl_pcie_state_l2l3_enable(struct rtl8169_private *tp, bool enable)
{
	u8 data;

	data = RTL_R8(tp, Config3);

	if (enable)
		data |= Rdy_to_L23;
	else
		data &= ~Rdy_to_L23;

	RTL_W8(tp, Config3, data);
}

static void rtl_hw_aspm_clkreq_enable(struct rtl8169_private *tp, bool enable)
{
	if (enable) {
		RTL_W8(tp, Config5, RTL_R8(tp, Config5) | ASPM_en);
		RTL_W8(tp, Config2, RTL_R8(tp, Config2) | ClkReqEn);
	} else {
		RTL_W8(tp, Config2, RTL_R8(tp, Config2) & ~ClkReqEn);
		RTL_W8(tp, Config5, RTL_R8(tp, Config5) & ~ASPM_en);
	}

	udelay(10);
}

static void rtl_hw_start_8168bb(struct rtl8169_private *tp)
{
	RTL_W8(tp, Config3, RTL_R8(tp, Config3) & ~Beacon_en);

	tp->cp_cmd &= CPCMD_QUIRK_MASK;
	RTL_W16(tp, CPlusCmd, tp->cp_cmd);

	if (tp->dev->mtu <= ETH_DATA_LEN) {
		rtl_tx_performance_tweak(tp, PCI_EXP_DEVCTL_READRQ_4096B |
					 PCI_EXP_DEVCTL_NOSNOOP_EN);
	}
}

static void rtl_hw_start_8168bef(struct rtl8169_private *tp)
{
	rtl_hw_start_8168bb(tp);

	RTL_W8(tp, MaxTxPacketSize, TxPacketMax);

	RTL_W8(tp, Config4, RTL_R8(tp, Config4) & ~(1 << 0));
}

static void __rtl_hw_start_8168cp(struct rtl8169_private *tp)
{
	RTL_W8(tp, Config1, RTL_R8(tp, Config1) | Speed_down);

	RTL_W8(tp, Config3, RTL_R8(tp, Config3) & ~Beacon_en);

	if (tp->dev->mtu <= ETH_DATA_LEN)
		rtl_tx_performance_tweak(tp, PCI_EXP_DEVCTL_READRQ_4096B);

	rtl_disable_clock_request(tp);

	tp->cp_cmd &= CPCMD_QUIRK_MASK;
	RTL_W16(tp, CPlusCmd, tp->cp_cmd);
}

static void rtl_hw_start_8168cp_1(struct rtl8169_private *tp)
{
	static const struct ephy_info e_info_8168cp[] = {
		{ 0x01, 0,	0x0001 },
		{ 0x02, 0x0800,	0x1000 },
		{ 0x03, 0,	0x0042 },
		{ 0x06, 0x0080,	0x0000 },
		{ 0x07, 0,	0x2000 }
	};

	rtl_set_def_aspm_entry_latency(tp);

	rtl_ephy_init(tp, e_info_8168cp, ARRAY_SIZE(e_info_8168cp));

	__rtl_hw_start_8168cp(tp);
}

static void rtl_hw_start_8168cp_2(struct rtl8169_private *tp)
{
	rtl_set_def_aspm_entry_latency(tp);

	RTL_W8(tp, Config3, RTL_R8(tp, Config3) & ~Beacon_en);

	if (tp->dev->mtu <= ETH_DATA_LEN)
		rtl_tx_performance_tweak(tp, PCI_EXP_DEVCTL_READRQ_4096B);

	tp->cp_cmd &= CPCMD_QUIRK_MASK;
	RTL_W16(tp, CPlusCmd, tp->cp_cmd);
}

static void rtl_hw_start_8168cp_3(struct rtl8169_private *tp)
{
	rtl_set_def_aspm_entry_latency(tp);

	RTL_W8(tp, Config3, RTL_R8(tp, Config3) & ~Beacon_en);

	/* Magic. */
	RTL_W8(tp, DBG_REG, 0x20);

	RTL_W8(tp, MaxTxPacketSize, TxPacketMax);

	if (tp->dev->mtu <= ETH_DATA_LEN)
		rtl_tx_performance_tweak(tp, PCI_EXP_DEVCTL_READRQ_4096B);

	tp->cp_cmd &= CPCMD_QUIRK_MASK;
	RTL_W16(tp, CPlusCmd, tp->cp_cmd);
}

static void rtl_hw_start_8168c_1(struct rtl8169_private *tp)
{
	static const struct ephy_info e_info_8168c_1[] = {
		{ 0x02, 0x0800,	0x1000 },
		{ 0x03, 0,	0x0002 },
		{ 0x06, 0x0080,	0x0000 }
	};

	rtl_set_def_aspm_entry_latency(tp);

	RTL_W8(tp, DBG_REG, 0x06 | FIX_NAK_1 | FIX_NAK_2);

	rtl_ephy_init(tp, e_info_8168c_1, ARRAY_SIZE(e_info_8168c_1));

	__rtl_hw_start_8168cp(tp);
}

static void rtl_hw_start_8168c_2(struct rtl8169_private *tp)
{
	static const struct ephy_info e_info_8168c_2[] = {
		{ 0x01, 0,	0x0001 },
		{ 0x03, 0x0400,	0x0220 }
	};

	rtl_set_def_aspm_entry_latency(tp);

	rtl_ephy_init(tp, e_info_8168c_2, ARRAY_SIZE(e_info_8168c_2));

	__rtl_hw_start_8168cp(tp);
}

static void rtl_hw_start_8168c_3(struct rtl8169_private *tp)
{
	rtl_hw_start_8168c_2(tp);
}

static void rtl_hw_start_8168c_4(struct rtl8169_private *tp)
{
	rtl_set_def_aspm_entry_latency(tp);

	__rtl_hw_start_8168cp(tp);
}

static void rtl_hw_start_8168d(struct rtl8169_private *tp)
{
	rtl_set_def_aspm_entry_latency(tp);

	rtl_disable_clock_request(tp);

	RTL_W8(tp, MaxTxPacketSize, TxPacketMax);

	if (tp->dev->mtu <= ETH_DATA_LEN)
		rtl_tx_performance_tweak(tp, PCI_EXP_DEVCTL_READRQ_4096B);

	tp->cp_cmd &= CPCMD_QUIRK_MASK;
	RTL_W16(tp, CPlusCmd, tp->cp_cmd);
}

static void rtl_hw_start_8168dp(struct rtl8169_private *tp)
{
	rtl_set_def_aspm_entry_latency(tp);

	if (tp->dev->mtu <= ETH_DATA_LEN)
		rtl_tx_performance_tweak(tp, PCI_EXP_DEVCTL_READRQ_4096B);

	RTL_W8(tp, MaxTxPacketSize, TxPacketMax);

	rtl_disable_clock_request(tp);
}

static void rtl_hw_start_8168d_4(struct rtl8169_private *tp)
{
	static const struct ephy_info e_info_8168d_4[] = {
		{ 0x0b, 0x0000,	0x0048 },
		{ 0x19, 0x0020,	0x0050 },
		{ 0x0c, 0x0100,	0x0020 }
	};

	rtl_set_def_aspm_entry_latency(tp);

	rtl_tx_performance_tweak(tp, PCI_EXP_DEVCTL_READRQ_4096B);

	RTL_W8(tp, MaxTxPacketSize, TxPacketMax);

	rtl_ephy_init(tp, e_info_8168d_4, ARRAY_SIZE(e_info_8168d_4));

	rtl_enable_clock_request(tp);
}

static void rtl_hw_start_8168e_1(struct rtl8169_private *tp)
{
	static const struct ephy_info e_info_8168e_1[] = {
		{ 0x00, 0x0200,	0x0100 },
		{ 0x00, 0x0000,	0x0004 },
		{ 0x06, 0x0002,	0x0001 },
		{ 0x06, 0x0000,	0x0030 },
		{ 0x07, 0x0000,	0x2000 },
		{ 0x00, 0x0000,	0x0020 },
		{ 0x03, 0x5800,	0x2000 },
		{ 0x03, 0x0000,	0x0001 },
		{ 0x01, 0x0800,	0x1000 },
		{ 0x07, 0x0000,	0x4000 },
		{ 0x1e, 0x0000,	0x2000 },
		{ 0x19, 0xffff,	0xfe6c },
		{ 0x0a, 0x0000,	0x0040 }
	};

	rtl_set_def_aspm_entry_latency(tp);

	rtl_ephy_init(tp, e_info_8168e_1, ARRAY_SIZE(e_info_8168e_1));

	if (tp->dev->mtu <= ETH_DATA_LEN)
		rtl_tx_performance_tweak(tp, PCI_EXP_DEVCTL_READRQ_4096B);

	RTL_W8(tp, MaxTxPacketSize, TxPacketMax);

	rtl_disable_clock_request(tp);

	/* Reset tx FIFO pointer */
	RTL_W32(tp, MISC, RTL_R32(tp, MISC) | TXPLA_RST);
	RTL_W32(tp, MISC, RTL_R32(tp, MISC) & ~TXPLA_RST);

	RTL_W8(tp, Config5, RTL_R8(tp, Config5) & ~Spi_en);
}

static void rtl_hw_start_8168e_2(struct rtl8169_private *tp)
{
	static const struct ephy_info e_info_8168e_2[] = {
		{ 0x09, 0x0000,	0x0080 },
		{ 0x19, 0x0000,	0x0224 }
	};

	rtl_set_def_aspm_entry_latency(tp);

	rtl_ephy_init(tp, e_info_8168e_2, ARRAY_SIZE(e_info_8168e_2));

	if (tp->dev->mtu <= ETH_DATA_LEN)
		rtl_tx_performance_tweak(tp, PCI_EXP_DEVCTL_READRQ_4096B);

	rtl_eri_write(tp, 0xc0, ERIAR_MASK_0011, 0x0000, ERIAR_EXGMAC);
	rtl_eri_write(tp, 0xb8, ERIAR_MASK_0011, 0x0000, ERIAR_EXGMAC);
	rtl_eri_write(tp, 0xc8, ERIAR_MASK_1111, 0x00100002, ERIAR_EXGMAC);
	rtl_eri_write(tp, 0xe8, ERIAR_MASK_1111, 0x00100006, ERIAR_EXGMAC);
	rtl_eri_write(tp, 0xcc, ERIAR_MASK_1111, 0x00000050, ERIAR_EXGMAC);
	rtl_eri_write(tp, 0xd0, ERIAR_MASK_1111, 0x07ff0060, ERIAR_EXGMAC);
	rtl_w0w1_eri(tp, 0x1b0, ERIAR_MASK_0001, 0x10, 0x00, ERIAR_EXGMAC);
	rtl_w0w1_eri(tp, 0x0d4, ERIAR_MASK_0011, 0x0c00, 0xff00, ERIAR_EXGMAC);

	RTL_W8(tp, MaxTxPacketSize, EarlySize);

	rtl_disable_clock_request(tp);

	RTL_W8(tp, MCU, RTL_R8(tp, MCU) & ~NOW_IS_OOB);

	/* Adjust EEE LED frequency */
	RTL_W8(tp, EEE_LED, RTL_R8(tp, EEE_LED) & ~0x07);

	RTL_W8(tp, DLLPR, RTL_R8(tp, DLLPR) | PFM_EN);
	RTL_W32(tp, MISC, RTL_R32(tp, MISC) | PWM_EN);
	RTL_W8(tp, Config5, RTL_R8(tp, Config5) & ~Spi_en);

	rtl_hw_aspm_clkreq_enable(tp, true);
}

static void rtl_hw_start_8168f(struct rtl8169_private *tp)
{
	rtl_set_def_aspm_entry_latency(tp);

	rtl_tx_performance_tweak(tp, PCI_EXP_DEVCTL_READRQ_4096B);

	rtl_eri_write(tp, 0xc0, ERIAR_MASK_0011, 0x0000, ERIAR_EXGMAC);
	rtl_eri_write(tp, 0xb8, ERIAR_MASK_0011, 0x0000, ERIAR_EXGMAC);
	rtl_eri_write(tp, 0xc8, ERIAR_MASK_1111, 0x00100002, ERIAR_EXGMAC);
	rtl_eri_write(tp, 0xe8, ERIAR_MASK_1111, 0x00100006, ERIAR_EXGMAC);
	rtl_w0w1_eri(tp, 0xdc, ERIAR_MASK_0001, 0x00, 0x01, ERIAR_EXGMAC);
	rtl_w0w1_eri(tp, 0xdc, ERIAR_MASK_0001, 0x01, 0x00, ERIAR_EXGMAC);
	rtl_w0w1_eri(tp, 0x1b0, ERIAR_MASK_0001, 0x10, 0x00, ERIAR_EXGMAC);
	rtl_w0w1_eri(tp, 0x1d0, ERIAR_MASK_0001, 0x10, 0x00, ERIAR_EXGMAC);
	rtl_eri_write(tp, 0xcc, ERIAR_MASK_1111, 0x00000050, ERIAR_EXGMAC);
	rtl_eri_write(tp, 0xd0, ERIAR_MASK_1111, 0x00000060, ERIAR_EXGMAC);

	RTL_W8(tp, MaxTxPacketSize, EarlySize);

	rtl_disable_clock_request(tp);

	RTL_W8(tp, MCU, RTL_R8(tp, MCU) & ~NOW_IS_OOB);
	RTL_W8(tp, DLLPR, RTL_R8(tp, DLLPR) | PFM_EN);
	RTL_W32(tp, MISC, RTL_R32(tp, MISC) | PWM_EN);
	RTL_W8(tp, Config5, RTL_R8(tp, Config5) & ~Spi_en);
}

static void rtl_hw_start_8168f_1(struct rtl8169_private *tp)
{
	static const struct ephy_info e_info_8168f_1[] = {
		{ 0x06, 0x00c0,	0x0020 },
		{ 0x08, 0x0001,	0x0002 },
		{ 0x09, 0x0000,	0x0080 },
		{ 0x19, 0x0000,	0x0224 }
	};

	rtl_hw_start_8168f(tp);

	rtl_ephy_init(tp, e_info_8168f_1, ARRAY_SIZE(e_info_8168f_1));

	rtl_w0w1_eri(tp, 0x0d4, ERIAR_MASK_0011, 0x0c00, 0xff00, ERIAR_EXGMAC);

	/* Adjust EEE LED frequency */
	RTL_W8(tp, EEE_LED, RTL_R8(tp, EEE_LED) & ~0x07);
}

static void rtl_hw_start_8411(struct rtl8169_private *tp)
{
	static const struct ephy_info e_info_8168f_1[] = {
		{ 0x06, 0x00c0,	0x0020 },
		{ 0x0f, 0xffff,	0x5200 },
		{ 0x1e, 0x0000,	0x4000 },
		{ 0x19, 0x0000,	0x0224 }
	};

	rtl_hw_start_8168f(tp);
	rtl_pcie_state_l2l3_enable(tp, false);

	rtl_ephy_init(tp, e_info_8168f_1, ARRAY_SIZE(e_info_8168f_1));

	rtl_w0w1_eri(tp, 0x0d4, ERIAR_MASK_0011, 0x0c00, 0x0000, ERIAR_EXGMAC);
}

static void rtl_hw_start_8168g(struct rtl8169_private *tp)
{
	rtl_eri_write(tp, 0xc8, ERIAR_MASK_0101, 0x080002, ERIAR_EXGMAC);
	rtl_eri_write(tp, 0xcc, ERIAR_MASK_0001, 0x38, ERIAR_EXGMAC);
	rtl_eri_write(tp, 0xd0, ERIAR_MASK_0001, 0x48, ERIAR_EXGMAC);
	rtl_eri_write(tp, 0xe8, ERIAR_MASK_1111, 0x00100006, ERIAR_EXGMAC);

	rtl_set_def_aspm_entry_latency(tp);

	rtl_tx_performance_tweak(tp, PCI_EXP_DEVCTL_READRQ_4096B);

	rtl_w0w1_eri(tp, 0xdc, ERIAR_MASK_0001, 0x00, 0x01, ERIAR_EXGMAC);
	rtl_w0w1_eri(tp, 0xdc, ERIAR_MASK_0001, 0x01, 0x00, ERIAR_EXGMAC);
	rtl_eri_write(tp, 0x2f8, ERIAR_MASK_0011, 0x1d8f, ERIAR_EXGMAC);

	RTL_W32(tp, MISC, RTL_R32(tp, MISC) & ~RXDV_GATED_EN);
	RTL_W8(tp, MaxTxPacketSize, EarlySize);

	rtl_eri_write(tp, 0xc0, ERIAR_MASK_0011, 0x0000, ERIAR_EXGMAC);
	rtl_eri_write(tp, 0xb8, ERIAR_MASK_0011, 0x0000, ERIAR_EXGMAC);

	/* Adjust EEE LED frequency */
	RTL_W8(tp, EEE_LED, RTL_R8(tp, EEE_LED) & ~0x07);

	rtl_w0w1_eri(tp, 0x2fc, ERIAR_MASK_0001, 0x01, 0x06, ERIAR_EXGMAC);
	rtl_w0w1_eri(tp, 0x1b0, ERIAR_MASK_0011, 0x0000, 0x1000, ERIAR_EXGMAC);

	rtl_pcie_state_l2l3_enable(tp, false);
}

static void rtl_hw_start_8168g_1(struct rtl8169_private *tp)
{
	static const struct ephy_info e_info_8168g_1[] = {
		{ 0x00, 0x0000,	0x0008 },
		{ 0x0c, 0x37d0,	0x0820 },
		{ 0x1e, 0x0000,	0x0001 },
		{ 0x19, 0x8000,	0x0000 }
	};

	rtl_hw_start_8168g(tp);

	/* disable aspm and clock request before access ephy */
	rtl_hw_aspm_clkreq_enable(tp, false);
	rtl_ephy_init(tp, e_info_8168g_1, ARRAY_SIZE(e_info_8168g_1));
	rtl_hw_aspm_clkreq_enable(tp, true);
}

static void rtl_hw_start_8168g_2(struct rtl8169_private *tp)
{
	static const struct ephy_info e_info_8168g_2[] = {
		{ 0x00, 0x0000,	0x0008 },
		{ 0x0c, 0x3df0,	0x0200 },
		{ 0x19, 0xffff,	0xfc00 },
		{ 0x1e, 0xffff,	0x20eb }
	};

	rtl_hw_start_8168g(tp);

	/* disable aspm and clock request before access ephy */
	RTL_W8(tp, Config2, RTL_R8(tp, Config2) & ~ClkReqEn);
	RTL_W8(tp, Config5, RTL_R8(tp, Config5) & ~ASPM_en);
	rtl_ephy_init(tp, e_info_8168g_2, ARRAY_SIZE(e_info_8168g_2));
}

static void rtl_hw_start_8411_2(struct rtl8169_private *tp)
{
	static const struct ephy_info e_info_8411_2[] = {
		{ 0x00, 0x0000,	0x0008 },
		{ 0x0c, 0x3df0,	0x0200 },
		{ 0x0f, 0xffff,	0x5200 },
		{ 0x19, 0x0020,	0x0000 },
		{ 0x1e, 0x0000,	0x2000 }
	};

	rtl_hw_start_8168g(tp);

	/* disable aspm and clock request before access ephy */
	rtl_hw_aspm_clkreq_enable(tp, false);
	rtl_ephy_init(tp, e_info_8411_2, ARRAY_SIZE(e_info_8411_2));
	rtl_hw_aspm_clkreq_enable(tp, true);
}

static void rtl_hw_start_8168h_1(struct rtl8169_private *tp)
{
	int rg_saw_cnt;
	u32 data;
	static const struct ephy_info e_info_8168h_1[] = {
		{ 0x1e, 0x0800,	0x0001 },
		{ 0x1d, 0x0000,	0x0800 },
		{ 0x05, 0xffff,	0x2089 },
		{ 0x06, 0xffff,	0x5881 },
		{ 0x04, 0xffff,	0x154a },
		{ 0x01, 0xffff,	0x068b }
	};

	/* disable aspm and clock request before access ephy */
	rtl_hw_aspm_clkreq_enable(tp, false);
	rtl_ephy_init(tp, e_info_8168h_1, ARRAY_SIZE(e_info_8168h_1));

	rtl_eri_write(tp, 0xc8, ERIAR_MASK_0101, 0x00080002, ERIAR_EXGMAC);
	rtl_eri_write(tp, 0xcc, ERIAR_MASK_0001, 0x38, ERIAR_EXGMAC);
	rtl_eri_write(tp, 0xd0, ERIAR_MASK_0001, 0x48, ERIAR_EXGMAC);
	rtl_eri_write(tp, 0xe8, ERIAR_MASK_1111, 0x00100006, ERIAR_EXGMAC);

	rtl_set_def_aspm_entry_latency(tp);

	rtl_tx_performance_tweak(tp, PCI_EXP_DEVCTL_READRQ_4096B);

	rtl_w0w1_eri(tp, 0xdc, ERIAR_MASK_0001, 0x00, 0x01, ERIAR_EXGMAC);
	rtl_w0w1_eri(tp, 0xdc, ERIAR_MASK_0001, 0x01, 0x00, ERIAR_EXGMAC);

	rtl_w0w1_eri(tp, 0xdc, ERIAR_MASK_1111, 0x0010, 0x00, ERIAR_EXGMAC);

	rtl_w0w1_eri(tp, 0xd4, ERIAR_MASK_1111, 0x1f00, 0x00, ERIAR_EXGMAC);

	rtl_eri_write(tp, 0x5f0, ERIAR_MASK_0011, 0x4f87, ERIAR_EXGMAC);

	RTL_W32(tp, MISC, RTL_R32(tp, MISC) & ~RXDV_GATED_EN);
	RTL_W8(tp, MaxTxPacketSize, EarlySize);

	rtl_eri_write(tp, 0xc0, ERIAR_MASK_0011, 0x0000, ERIAR_EXGMAC);
	rtl_eri_write(tp, 0xb8, ERIAR_MASK_0011, 0x0000, ERIAR_EXGMAC);

	/* Adjust EEE LED frequency */
	RTL_W8(tp, EEE_LED, RTL_R8(tp, EEE_LED) & ~0x07);

	RTL_W8(tp, DLLPR, RTL_R8(tp, DLLPR) & ~PFM_EN);
	RTL_W8(tp, MISC_1, RTL_R8(tp, MISC_1) & ~PFM_D3COLD_EN);

	RTL_W8(tp, DLLPR, RTL_R8(tp, DLLPR) & ~TX_10M_PS_EN);

	rtl_w0w1_eri(tp, 0x1b0, ERIAR_MASK_0011, 0x0000, 0x1000, ERIAR_EXGMAC);

	rtl_pcie_state_l2l3_enable(tp, false);

	rtl_writephy(tp, 0x1f, 0x0c42);
	rg_saw_cnt = (rtl_readphy(tp, 0x13) & 0x3fff);
	rtl_writephy(tp, 0x1f, 0x0000);
	if (rg_saw_cnt > 0) {
		u16 sw_cnt_1ms_ini;

		sw_cnt_1ms_ini = 16000000/rg_saw_cnt;
		sw_cnt_1ms_ini &= 0x0fff;
		data = r8168_mac_ocp_read(tp, 0xd412);
		data &= ~0x0fff;
		data |= sw_cnt_1ms_ini;
		r8168_mac_ocp_write(tp, 0xd412, data);
	}

	data = r8168_mac_ocp_read(tp, 0xe056);
	data &= ~0xf0;
	data |= 0x70;
	r8168_mac_ocp_write(tp, 0xe056, data);

	data = r8168_mac_ocp_read(tp, 0xe052);
	data &= ~0x6000;
	data |= 0x8008;
	r8168_mac_ocp_write(tp, 0xe052, data);

	data = r8168_mac_ocp_read(tp, 0xe0d6);
	data &= ~0x01ff;
	data |= 0x017f;
	r8168_mac_ocp_write(tp, 0xe0d6, data);

	data = r8168_mac_ocp_read(tp, 0xd420);
	data &= ~0x0fff;
	data |= 0x047f;
	r8168_mac_ocp_write(tp, 0xd420, data);

	r8168_mac_ocp_write(tp, 0xe63e, 0x0001);
	r8168_mac_ocp_write(tp, 0xe63e, 0x0000);
	r8168_mac_ocp_write(tp, 0xc094, 0x0000);
	r8168_mac_ocp_write(tp, 0xc09e, 0x0000);

	rtl_hw_aspm_clkreq_enable(tp, true);
}

static void rtl_hw_start_8168ep(struct rtl8169_private *tp)
{
	rtl8168ep_stop_cmac(tp);

	rtl_eri_write(tp, 0xc8, ERIAR_MASK_0101, 0x00080002, ERIAR_EXGMAC);
	rtl_eri_write(tp, 0xcc, ERIAR_MASK_0001, 0x2f, ERIAR_EXGMAC);
	rtl_eri_write(tp, 0xd0, ERIAR_MASK_0001, 0x5f, ERIAR_EXGMAC);
	rtl_eri_write(tp, 0xe8, ERIAR_MASK_1111, 0x00100006, ERIAR_EXGMAC);

	rtl_set_def_aspm_entry_latency(tp);

	rtl_tx_performance_tweak(tp, PCI_EXP_DEVCTL_READRQ_4096B);

	rtl_w0w1_eri(tp, 0xdc, ERIAR_MASK_0001, 0x00, 0x01, ERIAR_EXGMAC);
	rtl_w0w1_eri(tp, 0xdc, ERIAR_MASK_0001, 0x01, 0x00, ERIAR_EXGMAC);

	rtl_w0w1_eri(tp, 0xd4, ERIAR_MASK_1111, 0x1f80, 0x00, ERIAR_EXGMAC);

	rtl_eri_write(tp, 0x5f0, ERIAR_MASK_0011, 0x4f87, ERIAR_EXGMAC);

	RTL_W32(tp, MISC, RTL_R32(tp, MISC) & ~RXDV_GATED_EN);
	RTL_W8(tp, MaxTxPacketSize, EarlySize);

	rtl_eri_write(tp, 0xc0, ERIAR_MASK_0011, 0x0000, ERIAR_EXGMAC);
	rtl_eri_write(tp, 0xb8, ERIAR_MASK_0011, 0x0000, ERIAR_EXGMAC);

	/* Adjust EEE LED frequency */
	RTL_W8(tp, EEE_LED, RTL_R8(tp, EEE_LED) & ~0x07);

	rtl_w0w1_eri(tp, 0x2fc, ERIAR_MASK_0001, 0x01, 0x06, ERIAR_EXGMAC);

	RTL_W8(tp, DLLPR, RTL_R8(tp, DLLPR) & ~TX_10M_PS_EN);

	rtl_pcie_state_l2l3_enable(tp, false);
}

static void rtl_hw_start_8168ep_1(struct rtl8169_private *tp)
{
	static const struct ephy_info e_info_8168ep_1[] = {
		{ 0x00, 0xffff,	0x10ab },
		{ 0x06, 0xffff,	0xf030 },
		{ 0x08, 0xffff,	0x2006 },
		{ 0x0d, 0xffff,	0x1666 },
		{ 0x0c, 0x3ff0,	0x0000 }
	};

	/* disable aspm and clock request before access ephy */
	rtl_hw_aspm_clkreq_enable(tp, false);
	rtl_ephy_init(tp, e_info_8168ep_1, ARRAY_SIZE(e_info_8168ep_1));

	rtl_hw_start_8168ep(tp);

	rtl_hw_aspm_clkreq_enable(tp, true);
}

static void rtl_hw_start_8168ep_2(struct rtl8169_private *tp)
{
	static const struct ephy_info e_info_8168ep_2[] = {
		{ 0x00, 0xffff,	0x10a3 },
		{ 0x19, 0xffff,	0xfc00 },
		{ 0x1e, 0xffff,	0x20ea }
	};

	/* disable aspm and clock request before access ephy */
	rtl_hw_aspm_clkreq_enable(tp, false);
	rtl_ephy_init(tp, e_info_8168ep_2, ARRAY_SIZE(e_info_8168ep_2));

	rtl_hw_start_8168ep(tp);

	RTL_W8(tp, DLLPR, RTL_R8(tp, DLLPR) & ~PFM_EN);
	RTL_W8(tp, MISC_1, RTL_R8(tp, MISC_1) & ~PFM_D3COLD_EN);

	rtl_hw_aspm_clkreq_enable(tp, true);
}

static void rtl_hw_start_8168ep_3(struct rtl8169_private *tp)
{
	u32 data;
	static const struct ephy_info e_info_8168ep_3[] = {
		{ 0x00, 0xffff,	0x10a3 },
		{ 0x19, 0xffff,	0x7c00 },
		{ 0x1e, 0xffff,	0x20eb },
		{ 0x0d, 0xffff,	0x1666 }
	};

	/* disable aspm and clock request before access ephy */
	rtl_hw_aspm_clkreq_enable(tp, false);
	rtl_ephy_init(tp, e_info_8168ep_3, ARRAY_SIZE(e_info_8168ep_3));

	rtl_hw_start_8168ep(tp);

	RTL_W8(tp, DLLPR, RTL_R8(tp, DLLPR) & ~PFM_EN);
	RTL_W8(tp, MISC_1, RTL_R8(tp, MISC_1) & ~PFM_D3COLD_EN);

	data = r8168_mac_ocp_read(tp, 0xd3e2);
	data &= 0xf000;
	data |= 0x0271;
	r8168_mac_ocp_write(tp, 0xd3e2, data);

	data = r8168_mac_ocp_read(tp, 0xd3e4);
	data &= 0xff00;
	r8168_mac_ocp_write(tp, 0xd3e4, data);

	data = r8168_mac_ocp_read(tp, 0xe860);
	data |= 0x0080;
	r8168_mac_ocp_write(tp, 0xe860, data);

	rtl_hw_aspm_clkreq_enable(tp, true);
}

static void rtl_hw_start_8168(struct rtl8169_private *tp)
{
	RTL_W8(tp, MaxTxPacketSize, TxPacketMax);

	tp->cp_cmd &= ~INTT_MASK;
	tp->cp_cmd |= PktCntrDisable | INTT_1;
	RTL_W16(tp, CPlusCmd, tp->cp_cmd);

	RTL_W16(tp, IntrMitigate, 0x5151);

	/* Work around for RxFIFO overflow. */
	if (tp->mac_version == RTL_GIGA_MAC_VER_11) {
		tp->event_slow |= RxFIFOOver | PCSTimeout;
		tp->event_slow &= ~RxOverflow;
	}

	switch (tp->mac_version) {
	case RTL_GIGA_MAC_VER_11:
		rtl_hw_start_8168bb(tp);
		break;

	case RTL_GIGA_MAC_VER_12:
	case RTL_GIGA_MAC_VER_17:
		rtl_hw_start_8168bef(tp);
		break;

	case RTL_GIGA_MAC_VER_18:
		rtl_hw_start_8168cp_1(tp);
		break;

	case RTL_GIGA_MAC_VER_19:
		rtl_hw_start_8168c_1(tp);
		break;

	case RTL_GIGA_MAC_VER_20:
		rtl_hw_start_8168c_2(tp);
		break;

	case RTL_GIGA_MAC_VER_21:
		rtl_hw_start_8168c_3(tp);
		break;

	case RTL_GIGA_MAC_VER_22:
		rtl_hw_start_8168c_4(tp);
		break;

	case RTL_GIGA_MAC_VER_23:
		rtl_hw_start_8168cp_2(tp);
		break;

	case RTL_GIGA_MAC_VER_24:
		rtl_hw_start_8168cp_3(tp);
		break;

	case RTL_GIGA_MAC_VER_25:
	case RTL_GIGA_MAC_VER_26:
	case RTL_GIGA_MAC_VER_27:
		rtl_hw_start_8168d(tp);
		break;

	case RTL_GIGA_MAC_VER_28:
		rtl_hw_start_8168d_4(tp);
		break;

	case RTL_GIGA_MAC_VER_31:
		rtl_hw_start_8168dp(tp);
		break;

	case RTL_GIGA_MAC_VER_32:
	case RTL_GIGA_MAC_VER_33:
		rtl_hw_start_8168e_1(tp);
		break;
	case RTL_GIGA_MAC_VER_34:
		rtl_hw_start_8168e_2(tp);
		break;

	case RTL_GIGA_MAC_VER_35:
	case RTL_GIGA_MAC_VER_36:
		rtl_hw_start_8168f_1(tp);
		break;

	case RTL_GIGA_MAC_VER_38:
		rtl_hw_start_8411(tp);
		break;

	case RTL_GIGA_MAC_VER_40:
	case RTL_GIGA_MAC_VER_41:
		rtl_hw_start_8168g_1(tp);
		break;
	case RTL_GIGA_MAC_VER_42:
		rtl_hw_start_8168g_2(tp);
		break;

	case RTL_GIGA_MAC_VER_44:
		rtl_hw_start_8411_2(tp);
		break;

	case RTL_GIGA_MAC_VER_45:
	case RTL_GIGA_MAC_VER_46:
		rtl_hw_start_8168h_1(tp);
		break;

	case RTL_GIGA_MAC_VER_49:
		rtl_hw_start_8168ep_1(tp);
		break;

	case RTL_GIGA_MAC_VER_50:
		rtl_hw_start_8168ep_2(tp);
		break;

	case RTL_GIGA_MAC_VER_51:
		rtl_hw_start_8168ep_3(tp);
		break;

	default:
		netif_err(tp, drv, tp->dev,
			  "unknown chipset (mac_version = %d)\n",
			  tp->mac_version);
		break;
	}
}

static void rtl_hw_start_8102e_1(struct rtl8169_private *tp)
{
	static const struct ephy_info e_info_8102e_1[] = {
		{ 0x01,	0, 0x6e65 },
		{ 0x02,	0, 0x091f },
		{ 0x03,	0, 0xc2f9 },
		{ 0x06,	0, 0xafb5 },
		{ 0x07,	0, 0x0e00 },
		{ 0x19,	0, 0xec80 },
		{ 0x01,	0, 0x2e65 },
		{ 0x01,	0, 0x6e65 }
	};
	u8 cfg1;

	rtl_set_def_aspm_entry_latency(tp);

	RTL_W8(tp, DBG_REG, FIX_NAK_1);

	rtl_tx_performance_tweak(tp, PCI_EXP_DEVCTL_READRQ_4096B);

	RTL_W8(tp, Config1,
	       LEDS1 | LEDS0 | Speed_down | MEMMAP | IOMAP | VPD | PMEnable);
	RTL_W8(tp, Config3, RTL_R8(tp, Config3) & ~Beacon_en);

	cfg1 = RTL_R8(tp, Config1);
	if ((cfg1 & LEDS0) && (cfg1 & LEDS1))
		RTL_W8(tp, Config1, cfg1 & ~LEDS0);

	rtl_ephy_init(tp, e_info_8102e_1, ARRAY_SIZE(e_info_8102e_1));
}

static void rtl_hw_start_8102e_2(struct rtl8169_private *tp)
{
	rtl_set_def_aspm_entry_latency(tp);

	rtl_tx_performance_tweak(tp, PCI_EXP_DEVCTL_READRQ_4096B);

	RTL_W8(tp, Config1, MEMMAP | IOMAP | VPD | PMEnable);
	RTL_W8(tp, Config3, RTL_R8(tp, Config3) & ~Beacon_en);
}

static void rtl_hw_start_8102e_3(struct rtl8169_private *tp)
{
	rtl_hw_start_8102e_2(tp);

	rtl_ephy_write(tp, 0x03, 0xc2f9);
}

static void rtl_hw_start_8105e_1(struct rtl8169_private *tp)
{
	static const struct ephy_info e_info_8105e_1[] = {
		{ 0x07,	0, 0x4000 },
		{ 0x19,	0, 0x0200 },
		{ 0x19,	0, 0x0020 },
		{ 0x1e,	0, 0x2000 },
		{ 0x03,	0, 0x0001 },
		{ 0x19,	0, 0x0100 },
		{ 0x19,	0, 0x0004 },
		{ 0x0a,	0, 0x0020 }
	};

	/* Force LAN exit from ASPM if Rx/Tx are not idle */
	RTL_W32(tp, FuncEvent, RTL_R32(tp, FuncEvent) | 0x002800);

	/* Disable Early Tally Counter */
	RTL_W32(tp, FuncEvent, RTL_R32(tp, FuncEvent) & ~0x010000);

	RTL_W8(tp, MCU, RTL_R8(tp, MCU) | EN_NDP | EN_OOB_RESET);
	RTL_W8(tp, DLLPR, RTL_R8(tp, DLLPR) | PFM_EN);

	rtl_ephy_init(tp, e_info_8105e_1, ARRAY_SIZE(e_info_8105e_1));

	rtl_pcie_state_l2l3_enable(tp, false);
}

static void rtl_hw_start_8105e_2(struct rtl8169_private *tp)
{
	rtl_hw_start_8105e_1(tp);
	rtl_ephy_write(tp, 0x1e, rtl_ephy_read(tp, 0x1e) | 0x8000);
}

static void rtl_hw_start_8402(struct rtl8169_private *tp)
{
	static const struct ephy_info e_info_8402[] = {
		{ 0x19,	0xffff, 0xff64 },
		{ 0x1e,	0, 0x4000 }
	};

	rtl_set_def_aspm_entry_latency(tp);

	/* Force LAN exit from ASPM if Rx/Tx are not idle */
	RTL_W32(tp, FuncEvent, RTL_R32(tp, FuncEvent) | 0x002800);

	RTL_W8(tp, MCU, RTL_R8(tp, MCU) & ~NOW_IS_OOB);

	rtl_ephy_init(tp, e_info_8402, ARRAY_SIZE(e_info_8402));

	rtl_tx_performance_tweak(tp, PCI_EXP_DEVCTL_READRQ_4096B);

	rtl_eri_write(tp, 0xc8, ERIAR_MASK_1111, 0x00000002, ERIAR_EXGMAC);
	rtl_eri_write(tp, 0xe8, ERIAR_MASK_1111, 0x00000006, ERIAR_EXGMAC);
	rtl_w0w1_eri(tp, 0xdc, ERIAR_MASK_0001, 0x00, 0x01, ERIAR_EXGMAC);
	rtl_w0w1_eri(tp, 0xdc, ERIAR_MASK_0001, 0x01, 0x00, ERIAR_EXGMAC);
	rtl_eri_write(tp, 0xc0, ERIAR_MASK_0011, 0x0000, ERIAR_EXGMAC);
	rtl_eri_write(tp, 0xb8, ERIAR_MASK_0011, 0x0000, ERIAR_EXGMAC);
	rtl_w0w1_eri(tp, 0x0d4, ERIAR_MASK_0011, 0x0e00, 0xff00, ERIAR_EXGMAC);

	rtl_pcie_state_l2l3_enable(tp, false);
}

static void rtl_hw_start_8106(struct rtl8169_private *tp)
{
	rtl_hw_aspm_clkreq_enable(tp, false);

	/* Force LAN exit from ASPM if Rx/Tx are not idle */
	RTL_W32(tp, FuncEvent, RTL_R32(tp, FuncEvent) | 0x002800);

	RTL_W32(tp, MISC, (RTL_R32(tp, MISC) | DISABLE_LAN_EN) & ~EARLY_TALLY_EN);
	RTL_W8(tp, MCU, RTL_R8(tp, MCU) | EN_NDP | EN_OOB_RESET);
	RTL_W8(tp, DLLPR, RTL_R8(tp, DLLPR) & ~PFM_EN);

	rtl_pcie_state_l2l3_enable(tp, false);
	rtl_hw_aspm_clkreq_enable(tp, true);
}

static void rtl_hw_start_8101(struct rtl8169_private *tp)
{
	if (tp->mac_version >= RTL_GIGA_MAC_VER_30)
		tp->event_slow &= ~RxFIFOOver;

	if (tp->mac_version == RTL_GIGA_MAC_VER_13 ||
	    tp->mac_version == RTL_GIGA_MAC_VER_16)
		pcie_capability_set_word(tp->pci_dev, PCI_EXP_DEVCTL,
					 PCI_EXP_DEVCTL_NOSNOOP_EN);

	RTL_W8(tp, MaxTxPacketSize, TxPacketMax);

	tp->cp_cmd &= CPCMD_QUIRK_MASK;
	RTL_W16(tp, CPlusCmd, tp->cp_cmd);

	switch (tp->mac_version) {
	case RTL_GIGA_MAC_VER_07:
		rtl_hw_start_8102e_1(tp);
		break;

	case RTL_GIGA_MAC_VER_08:
		rtl_hw_start_8102e_3(tp);
		break;

	case RTL_GIGA_MAC_VER_09:
		rtl_hw_start_8102e_2(tp);
		break;

	case RTL_GIGA_MAC_VER_29:
		rtl_hw_start_8105e_1(tp);
		break;
	case RTL_GIGA_MAC_VER_30:
		rtl_hw_start_8105e_2(tp);
		break;

	case RTL_GIGA_MAC_VER_37:
		rtl_hw_start_8402(tp);
		break;

	case RTL_GIGA_MAC_VER_39:
		rtl_hw_start_8106(tp);
		break;
	case RTL_GIGA_MAC_VER_43:
		rtl_hw_start_8168g_2(tp);
		break;
	case RTL_GIGA_MAC_VER_47:
	case RTL_GIGA_MAC_VER_48:
		rtl_hw_start_8168h_1(tp);
		break;
	}

	RTL_W16(tp, IntrMitigate, 0x0000);
}

static int rtl8169_change_mtu(struct net_device *dev, int new_mtu)
{
	struct rtl8169_private *tp = netdev_priv(dev);

	if (new_mtu > ETH_DATA_LEN)
		rtl_hw_jumbo_enable(tp);
	else
		rtl_hw_jumbo_disable(tp);

	dev->mtu = new_mtu;
	netdev_update_features(dev);

	return 0;
}

static inline void rtl8169_make_unusable_by_asic(struct RxDesc *desc)
{
	desc->addr = cpu_to_le64(0x0badbadbadbadbadull);
	desc->opts1 &= ~cpu_to_le32(DescOwn | RsvdMask);
}

static void rtl8169_free_rx_databuff(struct rtl8169_private *tp,
				     void **data_buff, struct RxDesc *desc)
{
	dma_unmap_single(tp_to_dev(tp), le64_to_cpu(desc->addr),
			 R8169_RX_BUF_SIZE, DMA_FROM_DEVICE);

	kfree(*data_buff);
	*data_buff = NULL;
	rtl8169_make_unusable_by_asic(desc);
}

static inline void rtl8169_mark_to_asic(struct RxDesc *desc)
{
	u32 eor = le32_to_cpu(desc->opts1) & RingEnd;

	/* Force memory writes to complete before releasing descriptor */
	dma_wmb();

	desc->opts1 = cpu_to_le32(DescOwn | eor | R8169_RX_BUF_SIZE);
}

static inline void *rtl8169_align(void *data)
{
	return (void *)ALIGN((long)data, 16);
}

static struct sk_buff *rtl8169_alloc_rx_data(struct rtl8169_private *tp,
					     struct RxDesc *desc)
{
	void *data;
	dma_addr_t mapping;
	struct device *d = tp_to_dev(tp);
	int node = dev_to_node(d);

	data = kmalloc_node(R8169_RX_BUF_SIZE, GFP_KERNEL, node);
	if (!data)
		return NULL;

	if (rtl8169_align(data) != data) {
		kfree(data);
		data = kmalloc_node(R8169_RX_BUF_SIZE + 15, GFP_KERNEL, node);
		if (!data)
			return NULL;
	}

	mapping = dma_map_single(d, rtl8169_align(data), R8169_RX_BUF_SIZE,
				 DMA_FROM_DEVICE);
	if (unlikely(dma_mapping_error(d, mapping))) {
		if (net_ratelimit())
			netif_err(tp, drv, tp->dev, "Failed to map RX DMA!\n");
		goto err_out;
	}

	desc->addr = cpu_to_le64(mapping);
	rtl8169_mark_to_asic(desc);
	return data;

err_out:
	kfree(data);
	return NULL;
}

static void rtl8169_rx_clear(struct rtl8169_private *tp)
{
	unsigned int i;

	for (i = 0; i < NUM_RX_DESC; i++) {
		if (tp->Rx_databuff[i]) {
			rtl8169_free_rx_databuff(tp, tp->Rx_databuff + i,
					    tp->RxDescArray + i);
		}
	}
}

static inline void rtl8169_mark_as_last_descriptor(struct RxDesc *desc)
{
	desc->opts1 |= cpu_to_le32(RingEnd);
}

static int rtl8169_rx_fill(struct rtl8169_private *tp)
{
	unsigned int i;

	for (i = 0; i < NUM_RX_DESC; i++) {
		void *data;

		data = rtl8169_alloc_rx_data(tp, tp->RxDescArray + i);
		if (!data) {
			rtl8169_make_unusable_by_asic(tp->RxDescArray + i);
			goto err_out;
		}
		tp->Rx_databuff[i] = data;
	}

	rtl8169_mark_as_last_descriptor(tp->RxDescArray + NUM_RX_DESC - 1);
	return 0;

err_out:
	rtl8169_rx_clear(tp);
	return -ENOMEM;
}

static int rtl8169_init_ring(struct rtl8169_private *tp)
{
	rtl8169_init_ring_indexes(tp);

	memset(tp->tx_skb, 0, sizeof(tp->tx_skb));
	memset(tp->Rx_databuff, 0, sizeof(tp->Rx_databuff));

	return rtl8169_rx_fill(tp);
}

static void rtl8169_unmap_tx_skb(struct device *d, struct ring_info *tx_skb,
				 struct TxDesc *desc)
{
	unsigned int len = tx_skb->len;

	dma_unmap_single(d, le64_to_cpu(desc->addr), len, DMA_TO_DEVICE);

	desc->opts1 = 0x00;
	desc->opts2 = 0x00;
	desc->addr = 0x00;
	tx_skb->len = 0;
}

static void rtl8169_tx_clear_range(struct rtl8169_private *tp, u32 start,
				   unsigned int n)
{
	unsigned int i;

	for (i = 0; i < n; i++) {
		unsigned int entry = (start + i) % NUM_TX_DESC;
		struct ring_info *tx_skb = tp->tx_skb + entry;
		unsigned int len = tx_skb->len;

		if (len) {
			struct sk_buff *skb = tx_skb->skb;

			rtl8169_unmap_tx_skb(tp_to_dev(tp), tx_skb,
					     tp->TxDescArray + entry);
			if (skb) {
				dev_consume_skb_any(skb);
				tx_skb->skb = NULL;
			}
		}
	}
}

static void rtl8169_tx_clear(struct rtl8169_private *tp)
{
	rtl8169_tx_clear_range(tp, tp->dirty_tx, NUM_TX_DESC);
	tp->cur_tx = tp->dirty_tx = 0;
}

static void rtl_reset_work(struct rtl8169_private *tp)
{
	struct net_device *dev = tp->dev;
	int i;

	napi_disable(&tp->napi);
	netif_stop_queue(dev);
	synchronize_sched();

	rtl8169_hw_reset(tp);

	for (i = 0; i < NUM_RX_DESC; i++)
		rtl8169_mark_to_asic(tp->RxDescArray + i);

	rtl8169_tx_clear(tp);
	rtl8169_init_ring_indexes(tp);

	napi_enable(&tp->napi);
	rtl_hw_start(tp);
	netif_wake_queue(dev);
}

static void rtl8169_tx_timeout(struct net_device *dev)
{
	struct rtl8169_private *tp = netdev_priv(dev);

	rtl_schedule_task(tp, RTL_FLAG_TASK_RESET_PENDING);
}

static int rtl8169_xmit_frags(struct rtl8169_private *tp, struct sk_buff *skb,
			      u32 *opts)
{
	struct skb_shared_info *info = skb_shinfo(skb);
	unsigned int cur_frag, entry;
	struct TxDesc *uninitialized_var(txd);
	struct device *d = tp_to_dev(tp);

	entry = tp->cur_tx;
	for (cur_frag = 0; cur_frag < info->nr_frags; cur_frag++) {
		const skb_frag_t *frag = info->frags + cur_frag;
		dma_addr_t mapping;
		u32 status, len;
		void *addr;

		entry = (entry + 1) % NUM_TX_DESC;

		txd = tp->TxDescArray + entry;
		len = skb_frag_size(frag);
		addr = skb_frag_address(frag);
		mapping = dma_map_single(d, addr, len, DMA_TO_DEVICE);
		if (unlikely(dma_mapping_error(d, mapping))) {
			if (net_ratelimit())
				netif_err(tp, drv, tp->dev,
					  "Failed to map TX fragments DMA!\n");
			goto err_out;
		}

		/* Anti gcc 2.95.3 bugware (sic) */
		status = opts[0] | len |
			(RingEnd * !((entry + 1) % NUM_TX_DESC));

		txd->opts1 = cpu_to_le32(status);
		txd->opts2 = cpu_to_le32(opts[1]);
		txd->addr = cpu_to_le64(mapping);

		tp->tx_skb[entry].len = len;
	}

	if (cur_frag) {
		tp->tx_skb[entry].skb = skb;
		txd->opts1 |= cpu_to_le32(LastFrag);
	}

	return cur_frag;

err_out:
	rtl8169_tx_clear_range(tp, tp->cur_tx + 1, cur_frag);
	return -EIO;
}

static bool rtl_test_hw_pad_bug(struct rtl8169_private *tp, struct sk_buff *skb)
{
	return skb->len < ETH_ZLEN && tp->mac_version == RTL_GIGA_MAC_VER_34;
}

static netdev_tx_t rtl8169_start_xmit(struct sk_buff *skb,
				      struct net_device *dev);
/* r8169_csum_workaround()
 * The hw limites the value the transport offset. When the offset is out of the
 * range, calculate the checksum by sw.
 */
static void r8169_csum_workaround(struct rtl8169_private *tp,
				  struct sk_buff *skb)
{
	if (skb_shinfo(skb)->gso_size) {
		netdev_features_t features = tp->dev->features;
		struct sk_buff *segs, *nskb;

		features &= ~(NETIF_F_SG | NETIF_F_IPV6_CSUM | NETIF_F_TSO6);
		segs = skb_gso_segment(skb, features);
		if (IS_ERR(segs) || !segs)
			goto drop;

		do {
			nskb = segs;
			segs = segs->next;
			nskb->next = NULL;
			rtl8169_start_xmit(nskb, tp->dev);
		} while (segs);

		dev_consume_skb_any(skb);
	} else if (skb->ip_summed == CHECKSUM_PARTIAL) {
		if (skb_checksum_help(skb) < 0)
			goto drop;

		rtl8169_start_xmit(skb, tp->dev);
	} else {
		struct net_device_stats *stats;

drop:
		stats = &tp->dev->stats;
		stats->tx_dropped++;
		dev_kfree_skb_any(skb);
	}
}

/* msdn_giant_send_check()
 * According to the document of microsoft, the TCP Pseudo Header excludes the
 * packet length for IPv6 TCP large packets.
 */
static int msdn_giant_send_check(struct sk_buff *skb)
{
	const struct ipv6hdr *ipv6h;
	struct tcphdr *th;
	int ret;

	ret = skb_cow_head(skb, 0);
	if (ret)
		return ret;

	ipv6h = ipv6_hdr(skb);
	th = tcp_hdr(skb);

	th->check = 0;
	th->check = ~tcp_v6_check(0, &ipv6h->saddr, &ipv6h->daddr, 0);

	return ret;
}

static bool rtl8169_tso_csum_v1(struct rtl8169_private *tp,
				struct sk_buff *skb, u32 *opts)
{
	u32 mss = skb_shinfo(skb)->gso_size;

	if (mss) {
		opts[0] |= TD_LSO;
		opts[0] |= min(mss, TD_MSS_MAX) << TD0_MSS_SHIFT;
	} else if (skb->ip_summed == CHECKSUM_PARTIAL) {
		const struct iphdr *ip = ip_hdr(skb);

		if (ip->protocol == IPPROTO_TCP)
			opts[0] |= TD0_IP_CS | TD0_TCP_CS;
		else if (ip->protocol == IPPROTO_UDP)
			opts[0] |= TD0_IP_CS | TD0_UDP_CS;
		else
			WARN_ON_ONCE(1);
	}

	return true;
}

static bool rtl8169_tso_csum_v2(struct rtl8169_private *tp,
				struct sk_buff *skb, u32 *opts)
{
	u32 transport_offset = (u32)skb_transport_offset(skb);
	u32 mss = skb_shinfo(skb)->gso_size;

	if (mss) {
		if (transport_offset > GTTCPHO_MAX) {
			netif_warn(tp, tx_err, tp->dev,
				   "Invalid transport offset 0x%x for TSO\n",
				   transport_offset);
			return false;
		}

		switch (vlan_get_protocol(skb)) {
		case htons(ETH_P_IP):
			opts[0] |= TD1_GTSENV4;
			break;

		case htons(ETH_P_IPV6):
			if (msdn_giant_send_check(skb))
				return false;

			opts[0] |= TD1_GTSENV6;
			break;

		default:
			WARN_ON_ONCE(1);
			break;
		}

		opts[0] |= transport_offset << GTTCPHO_SHIFT;
		opts[1] |= min(mss, TD_MSS_MAX) << TD1_MSS_SHIFT;
	} else if (skb->ip_summed == CHECKSUM_PARTIAL) {
		u8 ip_protocol;

		if (unlikely(rtl_test_hw_pad_bug(tp, skb)))
			return !(skb_checksum_help(skb) || eth_skb_pad(skb));

		if (transport_offset > TCPHO_MAX) {
			netif_warn(tp, tx_err, tp->dev,
				   "Invalid transport offset 0x%x\n",
				   transport_offset);
			return false;
		}

		switch (vlan_get_protocol(skb)) {
		case htons(ETH_P_IP):
			opts[1] |= TD1_IPv4_CS;
			ip_protocol = ip_hdr(skb)->protocol;
			break;

		case htons(ETH_P_IPV6):
			opts[1] |= TD1_IPv6_CS;
			ip_protocol = ipv6_hdr(skb)->nexthdr;
			break;

		default:
			ip_protocol = IPPROTO_RAW;
			break;
		}

		if (ip_protocol == IPPROTO_TCP)
			opts[1] |= TD1_TCP_CS;
		else if (ip_protocol == IPPROTO_UDP)
			opts[1] |= TD1_UDP_CS;
		else
			WARN_ON_ONCE(1);

		opts[1] |= transport_offset << TCPHO_SHIFT;
	} else {
		if (unlikely(rtl_test_hw_pad_bug(tp, skb)))
			return !eth_skb_pad(skb);
	}

	return true;
}

static netdev_tx_t rtl8169_start_xmit(struct sk_buff *skb,
				      struct net_device *dev)
{
	struct rtl8169_private *tp = netdev_priv(dev);
	unsigned int entry = tp->cur_tx % NUM_TX_DESC;
	struct TxDesc *txd = tp->TxDescArray + entry;
	struct device *d = tp_to_dev(tp);
	dma_addr_t mapping;
	u32 status, len;
	u32 opts[2];
	int frags;

	if (unlikely(!TX_FRAGS_READY_FOR(tp, skb_shinfo(skb)->nr_frags))) {
		netif_err(tp, drv, dev, "BUG! Tx Ring full when queue awake!\n");
		goto err_stop_0;
	}

	if (unlikely(le32_to_cpu(txd->opts1) & DescOwn))
		goto err_stop_0;

	opts[1] = cpu_to_le32(rtl8169_tx_vlan_tag(skb));
	opts[0] = DescOwn;

	if (!tp->tso_csum(tp, skb, opts)) {
		r8169_csum_workaround(tp, skb);
		return NETDEV_TX_OK;
	}

	len = skb_headlen(skb);
	mapping = dma_map_single(d, skb->data, len, DMA_TO_DEVICE);
	if (unlikely(dma_mapping_error(d, mapping))) {
		if (net_ratelimit())
			netif_err(tp, drv, dev, "Failed to map TX DMA!\n");
		goto err_dma_0;
	}

	tp->tx_skb[entry].len = len;
	txd->addr = cpu_to_le64(mapping);

	frags = rtl8169_xmit_frags(tp, skb, opts);
	if (frags < 0)
		goto err_dma_1;
	else if (frags)
		opts[0] |= FirstFrag;
	else {
		opts[0] |= FirstFrag | LastFrag;
		tp->tx_skb[entry].skb = skb;
	}

	txd->opts2 = cpu_to_le32(opts[1]);

	skb_tx_timestamp(skb);

	/* Force memory writes to complete before releasing descriptor */
	dma_wmb();

	/* Anti gcc 2.95.3 bugware (sic) */
	status = opts[0] | len | (RingEnd * !((entry + 1) % NUM_TX_DESC));
	txd->opts1 = cpu_to_le32(status);

	/* Force all memory writes to complete before notifying device */
	wmb();

	tp->cur_tx += frags + 1;

	RTL_W8(tp, TxPoll, NPQ);

	mmiowb();

	if (!TX_FRAGS_READY_FOR(tp, MAX_SKB_FRAGS)) {
		/* Avoid wrongly optimistic queue wake-up: rtl_tx thread must
		 * not miss a ring update when it notices a stopped queue.
		 */
		smp_wmb();
		netif_stop_queue(dev);
		/* Sync with rtl_tx:
		 * - publish queue status and cur_tx ring index (write barrier)
		 * - refresh dirty_tx ring index (read barrier).
		 * May the current thread have a pessimistic view of the ring
		 * status and forget to wake up queue, a racing rtl_tx thread
		 * can't.
		 */
		smp_mb();
		if (TX_FRAGS_READY_FOR(tp, MAX_SKB_FRAGS))
			netif_wake_queue(dev);
	}

	return NETDEV_TX_OK;

err_dma_1:
	rtl8169_unmap_tx_skb(d, tp->tx_skb + entry, txd);
err_dma_0:
	dev_kfree_skb_any(skb);
	dev->stats.tx_dropped++;
	return NETDEV_TX_OK;

err_stop_0:
	netif_stop_queue(dev);
	dev->stats.tx_dropped++;
	return NETDEV_TX_BUSY;
}

static void rtl8169_pcierr_interrupt(struct net_device *dev)
{
	struct rtl8169_private *tp = netdev_priv(dev);
	struct pci_dev *pdev = tp->pci_dev;
	u16 pci_status, pci_cmd;

	pci_read_config_word(pdev, PCI_COMMAND, &pci_cmd);
	pci_read_config_word(pdev, PCI_STATUS, &pci_status);

	netif_err(tp, intr, dev, "PCI error (cmd = 0x%04x, status = 0x%04x)\n",
		  pci_cmd, pci_status);

	/*
	 * The recovery sequence below admits a very elaborated explanation:
	 * - it seems to work;
	 * - I did not see what else could be done;
	 * - it makes iop3xx happy.
	 *
	 * Feel free to adjust to your needs.
	 */
	if (pdev->broken_parity_status)
		pci_cmd &= ~PCI_COMMAND_PARITY;
	else
		pci_cmd |= PCI_COMMAND_SERR | PCI_COMMAND_PARITY;

	pci_write_config_word(pdev, PCI_COMMAND, pci_cmd);

	pci_write_config_word(pdev, PCI_STATUS,
		pci_status & (PCI_STATUS_DETECTED_PARITY |
		PCI_STATUS_SIG_SYSTEM_ERROR | PCI_STATUS_REC_MASTER_ABORT |
		PCI_STATUS_REC_TARGET_ABORT | PCI_STATUS_SIG_TARGET_ABORT));

	/* The infamous DAC f*ckup only happens at boot time */
	if ((tp->cp_cmd & PCIDAC) && !tp->cur_rx) {
		netif_info(tp, intr, dev, "disabling PCI DAC\n");
		tp->cp_cmd &= ~PCIDAC;
		RTL_W16(tp, CPlusCmd, tp->cp_cmd);
		dev->features &= ~NETIF_F_HIGHDMA;
	}

	rtl8169_hw_reset(tp);

	rtl_schedule_task(tp, RTL_FLAG_TASK_RESET_PENDING);
}

static void rtl_tx(struct net_device *dev, struct rtl8169_private *tp)
{
	unsigned int dirty_tx, tx_left;

	dirty_tx = tp->dirty_tx;
	smp_rmb();
	tx_left = tp->cur_tx - dirty_tx;

	while (tx_left > 0) {
		unsigned int entry = dirty_tx % NUM_TX_DESC;
		struct ring_info *tx_skb = tp->tx_skb + entry;
		u32 status;

		status = le32_to_cpu(tp->TxDescArray[entry].opts1);
		if (status & DescOwn)
			break;

		/* This barrier is needed to keep us from reading
		 * any other fields out of the Tx descriptor until
		 * we know the status of DescOwn
		 */
		dma_rmb();

		rtl8169_unmap_tx_skb(tp_to_dev(tp), tx_skb,
				     tp->TxDescArray + entry);
		if (status & LastFrag) {
			u64_stats_update_begin(&tp->tx_stats.syncp);
			tp->tx_stats.packets++;
			tp->tx_stats.bytes += tx_skb->skb->len;
			u64_stats_update_end(&tp->tx_stats.syncp);
			dev_consume_skb_any(tx_skb->skb);
			tx_skb->skb = NULL;
		}
		dirty_tx++;
		tx_left--;
	}

	if (tp->dirty_tx != dirty_tx) {
		tp->dirty_tx = dirty_tx;
		/* Sync with rtl8169_start_xmit:
		 * - publish dirty_tx ring index (write barrier)
		 * - refresh cur_tx ring index and queue status (read barrier)
		 * May the current thread miss the stopped queue condition,
		 * a racing xmit thread can only have a right view of the
		 * ring status.
		 */
		smp_mb();
		if (netif_queue_stopped(dev) &&
		    TX_FRAGS_READY_FOR(tp, MAX_SKB_FRAGS)) {
			netif_wake_queue(dev);
		}
		/*
		 * 8168 hack: TxPoll requests are lost when the Tx packets are
		 * too close. Let's kick an extra TxPoll request when a burst
		 * of start_xmit activity is detected (if it is not detected,
		 * it is slow enough). -- FR
		 */
		if (tp->cur_tx != dirty_tx)
			RTL_W8(tp, TxPoll, NPQ);
	}
}

static inline int rtl8169_fragmented_frame(u32 status)
{
	return (status & (FirstFrag | LastFrag)) != (FirstFrag | LastFrag);
}

static inline void rtl8169_rx_csum(struct sk_buff *skb, u32 opts1)
{
	u32 status = opts1 & RxProtoMask;

	if (((status == RxProtoTCP) && !(opts1 & TCPFail)) ||
	    ((status == RxProtoUDP) && !(opts1 & UDPFail)))
		skb->ip_summed = CHECKSUM_UNNECESSARY;
	else
		skb_checksum_none_assert(skb);
}

static struct sk_buff *rtl8169_try_rx_copy(void *data,
					   struct rtl8169_private *tp,
					   int pkt_size,
					   dma_addr_t addr)
{
	struct sk_buff *skb;
	struct device *d = tp_to_dev(tp);

	data = rtl8169_align(data);
	dma_sync_single_for_cpu(d, addr, pkt_size, DMA_FROM_DEVICE);
	prefetch(data);
	skb = napi_alloc_skb(&tp->napi, pkt_size);
	if (skb)
		skb_copy_to_linear_data(skb, data, pkt_size);
	dma_sync_single_for_device(d, addr, pkt_size, DMA_FROM_DEVICE);

	return skb;
}

static int rtl_rx(struct net_device *dev, struct rtl8169_private *tp, u32 budget)
{
	unsigned int cur_rx, rx_left;
	unsigned int count;

	cur_rx = tp->cur_rx;

	for (rx_left = min(budget, NUM_RX_DESC); rx_left > 0; rx_left--, cur_rx++) {
		unsigned int entry = cur_rx % NUM_RX_DESC;
		struct RxDesc *desc = tp->RxDescArray + entry;
		u32 status;

		status = le32_to_cpu(desc->opts1);
		if (status & DescOwn)
			break;

		/* This barrier is needed to keep us from reading
		 * any other fields out of the Rx descriptor until
		 * we know the status of DescOwn
		 */
		dma_rmb();

		if (unlikely(status & RxRES)) {
			netif_info(tp, rx_err, dev, "Rx ERROR. status = %08x\n",
				   status);
			dev->stats.rx_errors++;
			if (status & (RxRWT | RxRUNT))
				dev->stats.rx_length_errors++;
			if (status & RxCRC)
				dev->stats.rx_crc_errors++;
			/* RxFOVF is a reserved bit on later chip versions */
			if (tp->mac_version == RTL_GIGA_MAC_VER_01 &&
			    status & RxFOVF) {
				rtl_schedule_task(tp, RTL_FLAG_TASK_RESET_PENDING);
				dev->stats.rx_fifo_errors++;
			} else if (status & (RxRUNT | RxCRC) &&
				   !(status & RxRWT) &&
				   dev->features & NETIF_F_RXALL) {
				goto process_pkt;
			}
		} else {
			struct sk_buff *skb;
			dma_addr_t addr;
			int pkt_size;

process_pkt:
			addr = le64_to_cpu(desc->addr);
			if (likely(!(dev->features & NETIF_F_RXFCS)))
				pkt_size = (status & 0x00003fff) - 4;
			else
				pkt_size = status & 0x00003fff;

			/*
			 * The driver does not support incoming fragmented
			 * frames. They are seen as a symptom of over-mtu
			 * sized frames.
			 */
			if (unlikely(rtl8169_fragmented_frame(status))) {
				dev->stats.rx_dropped++;
				dev->stats.rx_length_errors++;
				goto release_descriptor;
			}

			skb = rtl8169_try_rx_copy(tp->Rx_databuff[entry],
						  tp, pkt_size, addr);
			if (!skb) {
				dev->stats.rx_dropped++;
				goto release_descriptor;
			}

			rtl8169_rx_csum(skb, status);
			skb_put(skb, pkt_size);
			skb->protocol = eth_type_trans(skb, dev);

			rtl8169_rx_vlan_tag(desc, skb);

			if (skb->pkt_type == PACKET_MULTICAST)
				dev->stats.multicast++;

			napi_gro_receive(&tp->napi, skb);

			u64_stats_update_begin(&tp->rx_stats.syncp);
			tp->rx_stats.packets++;
			tp->rx_stats.bytes += pkt_size;
			u64_stats_update_end(&tp->rx_stats.syncp);
		}
release_descriptor:
		desc->opts2 = 0;
		rtl8169_mark_to_asic(desc);
	}

	count = cur_rx - tp->cur_rx;
	tp->cur_rx = cur_rx;

	return count;
}

static irqreturn_t rtl8169_interrupt(int irq, void *dev_instance)
{
	struct rtl8169_private *tp = dev_instance;
	u16 status = rtl_get_events(tp);

	if (status == 0xffff || !(status & (RTL_EVENT_NAPI | tp->event_slow)))
		return IRQ_NONE;

	rtl_irq_disable(tp);
	napi_schedule_irqoff(&tp->napi);

	return IRQ_HANDLED;
}

/*
 * Workqueue context.
 */
static void rtl_slow_event_work(struct rtl8169_private *tp)
{
	struct net_device *dev = tp->dev;
	u16 status;

	status = rtl_get_events(tp) & tp->event_slow;
	rtl_ack_events(tp, status);

	if (unlikely(status & RxFIFOOver)) {
		switch (tp->mac_version) {
		/* Work around for rx fifo overflow */
		case RTL_GIGA_MAC_VER_11:
			netif_stop_queue(dev);
			/* XXX - Hack alert. See rtl_task(). */
			set_bit(RTL_FLAG_TASK_RESET_PENDING, tp->wk.flags);
		default:
			break;
		}
	}

	if (unlikely(status & SYSErr))
		rtl8169_pcierr_interrupt(dev);

	if (status & LinkChg)
		phy_mac_interrupt(dev->phydev);

	rtl_irq_enable_all(tp);
}

static void rtl_task(struct work_struct *work)
{
	static const struct {
		int bitnr;
		void (*action)(struct rtl8169_private *);
	} rtl_work[] = {
		/* XXX - keep rtl_slow_event_work() as first element. */
		{ RTL_FLAG_TASK_SLOW_PENDING,	rtl_slow_event_work },
		{ RTL_FLAG_TASK_RESET_PENDING,	rtl_reset_work },
	};
	struct rtl8169_private *tp =
		container_of(work, struct rtl8169_private, wk.work);
	struct net_device *dev = tp->dev;
	int i;

	rtl_lock_work(tp);

	if (!netif_running(dev) ||
	    !test_bit(RTL_FLAG_TASK_ENABLED, tp->wk.flags))
		goto out_unlock;

	for (i = 0; i < ARRAY_SIZE(rtl_work); i++) {
		bool pending;

		pending = test_and_clear_bit(rtl_work[i].bitnr, tp->wk.flags);
		if (pending)
			rtl_work[i].action(tp);
	}

out_unlock:
	rtl_unlock_work(tp);
}

static int rtl8169_poll(struct napi_struct *napi, int budget)
{
	struct rtl8169_private *tp = container_of(napi, struct rtl8169_private, napi);
	struct net_device *dev = tp->dev;
	u16 enable_mask = RTL_EVENT_NAPI | tp->event_slow;
	int work_done;
	u16 status;

	status = rtl_get_events(tp);
	rtl_ack_events(tp, status & ~tp->event_slow);

	work_done = rtl_rx(dev, tp, (u32) budget);

	rtl_tx(dev, tp);

	if (status & tp->event_slow) {
		enable_mask &= ~tp->event_slow;

		rtl_schedule_task(tp, RTL_FLAG_TASK_SLOW_PENDING);
	}

	if (work_done < budget) {
		napi_complete_done(napi, work_done);

		rtl_irq_enable(tp, enable_mask);
		mmiowb();
	}

	return work_done;
}

static void rtl8169_rx_missed(struct net_device *dev)
{
	struct rtl8169_private *tp = netdev_priv(dev);

	if (tp->mac_version > RTL_GIGA_MAC_VER_06)
		return;

	dev->stats.rx_missed_errors += RTL_R32(tp, RxMissed) & 0xffffff;
	RTL_W32(tp, RxMissed, 0);
}

static void r8169_phylink_handler(struct net_device *ndev)
{
	struct rtl8169_private *tp = netdev_priv(ndev);

	if (netif_carrier_ok(ndev)) {
		rtl_link_chg_patch(tp);
		pm_request_resume(&tp->pci_dev->dev);
	} else {
		pm_runtime_idle(&tp->pci_dev->dev);
	}

	if (net_ratelimit())
		phy_print_status(ndev->phydev);
}

static int r8169_phy_connect(struct rtl8169_private *tp)
{
	struct phy_device *phydev = mdiobus_get_phy(tp->mii_bus, 0);
	phy_interface_t phy_mode;
	int ret;

	phy_mode = tp->supports_gmii ? PHY_INTERFACE_MODE_GMII :
		   PHY_INTERFACE_MODE_MII;

	ret = phy_connect_direct(tp->dev, phydev, r8169_phylink_handler,
				 phy_mode);
	if (ret)
		return ret;

	if (!tp->supports_gmii)
		phy_set_max_speed(phydev, SPEED_100);

	/* Ensure to advertise everything, incl. pause */
	phydev->advertising = phydev->supported;

	phy_attached_info(phydev);

	return 0;
}

static void rtl8169_down(struct net_device *dev)
{
	struct rtl8169_private *tp = netdev_priv(dev);

	phy_stop(dev->phydev);

	napi_disable(&tp->napi);
	netif_stop_queue(dev);

	rtl8169_hw_reset(tp);
	/*
	 * At this point device interrupts can not be enabled in any function,
	 * as netif_running is not true (rtl8169_interrupt, rtl8169_reset_task)
	 * and napi is disabled (rtl8169_poll).
	 */
	rtl8169_rx_missed(dev);

	/* Give a racing hard_start_xmit a few cycles to complete. */
	synchronize_sched();

	rtl8169_tx_clear(tp);

	rtl8169_rx_clear(tp);

	rtl_pll_power_down(tp);
}

static int rtl8169_close(struct net_device *dev)
{
	struct rtl8169_private *tp = netdev_priv(dev);
	struct pci_dev *pdev = tp->pci_dev;

	pm_runtime_get_sync(&pdev->dev);

	/* Update counters before going down */
	rtl8169_update_counters(tp);

	rtl_lock_work(tp);
	/* Clear all task flags */
	bitmap_zero(tp->wk.flags, RTL_FLAG_MAX);

	rtl8169_down(dev);
	rtl_unlock_work(tp);

	cancel_work_sync(&tp->wk.work);

	phy_disconnect(dev->phydev);

	pci_free_irq(pdev, 0, tp);

	dma_free_coherent(&pdev->dev, R8169_RX_RING_BYTES, tp->RxDescArray,
			  tp->RxPhyAddr);
	dma_free_coherent(&pdev->dev, R8169_TX_RING_BYTES, tp->TxDescArray,
			  tp->TxPhyAddr);
	tp->TxDescArray = NULL;
	tp->RxDescArray = NULL;

	pm_runtime_put_sync(&pdev->dev);

	return 0;
}

#ifdef CONFIG_NET_POLL_CONTROLLER
static void rtl8169_netpoll(struct net_device *dev)
{
	struct rtl8169_private *tp = netdev_priv(dev);

	rtl8169_interrupt(pci_irq_vector(tp->pci_dev, 0), tp);
}
#endif

static int rtl_open(struct net_device *dev)
{
	struct rtl8169_private *tp = netdev_priv(dev);
	struct pci_dev *pdev = tp->pci_dev;
	int retval = -ENOMEM;

	pm_runtime_get_sync(&pdev->dev);

	/*
	 * Rx and Tx descriptors needs 256 bytes alignment.
	 * dma_alloc_coherent provides more.
	 */
	tp->TxDescArray = dma_alloc_coherent(&pdev->dev, R8169_TX_RING_BYTES,
					     &tp->TxPhyAddr, GFP_KERNEL);
	if (!tp->TxDescArray)
		goto err_pm_runtime_put;

	tp->RxDescArray = dma_alloc_coherent(&pdev->dev, R8169_RX_RING_BYTES,
					     &tp->RxPhyAddr, GFP_KERNEL);
	if (!tp->RxDescArray)
		goto err_free_tx_0;

	retval = rtl8169_init_ring(tp);
	if (retval < 0)
		goto err_free_rx_1;

	INIT_WORK(&tp->wk.work, rtl_task);

	smp_mb();

	rtl_request_firmware(tp);

	retval = pci_request_irq(pdev, 0, rtl8169_interrupt, NULL, tp,
				 dev->name);
	if (retval < 0)
		goto err_release_fw_2;

	retval = r8169_phy_connect(tp);
	if (retval)
		goto err_free_irq;

	rtl_lock_work(tp);

	set_bit(RTL_FLAG_TASK_ENABLED, tp->wk.flags);

	napi_enable(&tp->napi);

	rtl8169_init_phy(dev, tp);

	rtl_pll_power_up(tp);

	rtl_hw_start(tp);

	if (!rtl8169_init_counter_offsets(tp))
		netif_warn(tp, hw, dev, "counter reset/update failed\n");

	phy_start(dev->phydev);
	netif_start_queue(dev);

	rtl_unlock_work(tp);

	pm_runtime_put_sync(&pdev->dev);
out:
	return retval;

err_free_irq:
	pci_free_irq(pdev, 0, tp);
err_release_fw_2:
	rtl_release_firmware(tp);
	rtl8169_rx_clear(tp);
err_free_rx_1:
	dma_free_coherent(&pdev->dev, R8169_RX_RING_BYTES, tp->RxDescArray,
			  tp->RxPhyAddr);
	tp->RxDescArray = NULL;
err_free_tx_0:
	dma_free_coherent(&pdev->dev, R8169_TX_RING_BYTES, tp->TxDescArray,
			  tp->TxPhyAddr);
	tp->TxDescArray = NULL;
err_pm_runtime_put:
	pm_runtime_put_noidle(&pdev->dev);
	goto out;
}

static void
rtl8169_get_stats64(struct net_device *dev, struct rtnl_link_stats64 *stats)
{
	struct rtl8169_private *tp = netdev_priv(dev);
	struct pci_dev *pdev = tp->pci_dev;
	struct rtl8169_counters *counters = tp->counters;
	unsigned int start;

	pm_runtime_get_noresume(&pdev->dev);

	if (netif_running(dev) && pm_runtime_active(&pdev->dev))
		rtl8169_rx_missed(dev);

	do {
		start = u64_stats_fetch_begin_irq(&tp->rx_stats.syncp);
		stats->rx_packets = tp->rx_stats.packets;
		stats->rx_bytes	= tp->rx_stats.bytes;
	} while (u64_stats_fetch_retry_irq(&tp->rx_stats.syncp, start));

	do {
		start = u64_stats_fetch_begin_irq(&tp->tx_stats.syncp);
		stats->tx_packets = tp->tx_stats.packets;
		stats->tx_bytes	= tp->tx_stats.bytes;
	} while (u64_stats_fetch_retry_irq(&tp->tx_stats.syncp, start));

	stats->rx_dropped	= dev->stats.rx_dropped;
	stats->tx_dropped	= dev->stats.tx_dropped;
	stats->rx_length_errors = dev->stats.rx_length_errors;
	stats->rx_errors	= dev->stats.rx_errors;
	stats->rx_crc_errors	= dev->stats.rx_crc_errors;
	stats->rx_fifo_errors	= dev->stats.rx_fifo_errors;
	stats->rx_missed_errors = dev->stats.rx_missed_errors;
	stats->multicast	= dev->stats.multicast;

	/*
	 * Fetch additonal counter values missing in stats collected by driver
	 * from tally counters.
	 */
	if (pm_runtime_active(&pdev->dev))
		rtl8169_update_counters(tp);

	/*
	 * Subtract values fetched during initalization.
	 * See rtl8169_init_counter_offsets for a description why we do that.
	 */
	stats->tx_errors = le64_to_cpu(counters->tx_errors) -
		le64_to_cpu(tp->tc_offset.tx_errors);
	stats->collisions = le32_to_cpu(counters->tx_multi_collision) -
		le32_to_cpu(tp->tc_offset.tx_multi_collision);
	stats->tx_aborted_errors = le16_to_cpu(counters->tx_aborted) -
		le16_to_cpu(tp->tc_offset.tx_aborted);

	pm_runtime_put_noidle(&pdev->dev);
}

static void rtl8169_net_suspend(struct net_device *dev)
{
	struct rtl8169_private *tp = netdev_priv(dev);

	if (!netif_running(dev))
		return;

	phy_stop(dev->phydev);
	netif_device_detach(dev);
	netif_stop_queue(dev);

	rtl_lock_work(tp);
	napi_disable(&tp->napi);
	/* Clear all task flags */
	bitmap_zero(tp->wk.flags, RTL_FLAG_MAX);

	rtl_unlock_work(tp);

	rtl_pll_power_down(tp);
}

#ifdef CONFIG_PM

static int rtl8169_suspend(struct device *device)
{
	struct pci_dev *pdev = to_pci_dev(device);
	struct net_device *dev = pci_get_drvdata(pdev);
	struct rtl8169_private *tp = netdev_priv(dev);

	rtl8169_net_suspend(dev);
	clk_disable_unprepare(tp->clk);

	return 0;
}

static void __rtl8169_resume(struct net_device *dev)
{
	struct rtl8169_private *tp = netdev_priv(dev);

	netif_device_attach(dev);

	rtl_pll_power_up(tp);
	rtl8169_init_phy(dev, tp);

	phy_start(tp->dev->phydev);

	rtl_lock_work(tp);
	napi_enable(&tp->napi);
	set_bit(RTL_FLAG_TASK_ENABLED, tp->wk.flags);
	rtl_unlock_work(tp);

	rtl_schedule_task(tp, RTL_FLAG_TASK_RESET_PENDING);
}

static int rtl8169_resume(struct device *device)
{
	struct pci_dev *pdev = to_pci_dev(device);
	struct net_device *dev = pci_get_drvdata(pdev);
	struct rtl8169_private *tp = netdev_priv(dev);

	clk_prepare_enable(tp->clk);

	if (netif_running(dev))
		__rtl8169_resume(dev);

	return 0;
}

static int rtl8169_runtime_suspend(struct device *device)
{
	struct pci_dev *pdev = to_pci_dev(device);
	struct net_device *dev = pci_get_drvdata(pdev);
	struct rtl8169_private *tp = netdev_priv(dev);

	if (!tp->TxDescArray)
		return 0;

	rtl_lock_work(tp);
	__rtl8169_set_wol(tp, WAKE_ANY);
	rtl_unlock_work(tp);

	rtl8169_net_suspend(dev);

	/* Update counters before going runtime suspend */
	rtl8169_rx_missed(dev);
	rtl8169_update_counters(tp);

	return 0;
}

static int rtl8169_runtime_resume(struct device *device)
{
	struct pci_dev *pdev = to_pci_dev(device);
	struct net_device *dev = pci_get_drvdata(pdev);
	struct rtl8169_private *tp = netdev_priv(dev);
	rtl_rar_set(tp, dev->dev_addr);

	if (!tp->TxDescArray)
		return 0;

	rtl_lock_work(tp);
	__rtl8169_set_wol(tp, tp->saved_wolopts);
	rtl_unlock_work(tp);

	__rtl8169_resume(dev);

	return 0;
}

static int rtl8169_runtime_idle(struct device *device)
{
	struct pci_dev *pdev = to_pci_dev(device);
	struct net_device *dev = pci_get_drvdata(pdev);

	if (!netif_running(dev) || !netif_carrier_ok(dev))
		pm_schedule_suspend(device, 10000);

	return -EBUSY;
}

static const struct dev_pm_ops rtl8169_pm_ops = {
	.suspend		= rtl8169_suspend,
	.resume			= rtl8169_resume,
	.freeze			= rtl8169_suspend,
	.thaw			= rtl8169_resume,
	.poweroff		= rtl8169_suspend,
	.restore		= rtl8169_resume,
	.runtime_suspend	= rtl8169_runtime_suspend,
	.runtime_resume		= rtl8169_runtime_resume,
	.runtime_idle		= rtl8169_runtime_idle,
};

#define RTL8169_PM_OPS	(&rtl8169_pm_ops)

#else /* !CONFIG_PM */

#define RTL8169_PM_OPS	NULL

#endif /* !CONFIG_PM */

static void rtl_wol_shutdown_quirk(struct rtl8169_private *tp)
{
	/* WoL fails with 8168b when the receiver is disabled. */
	switch (tp->mac_version) {
	case RTL_GIGA_MAC_VER_11:
	case RTL_GIGA_MAC_VER_12:
	case RTL_GIGA_MAC_VER_17:
		pci_clear_master(tp->pci_dev);

		RTL_W8(tp, ChipCmd, CmdRxEnb);
		/* PCI commit */
		RTL_R8(tp, ChipCmd);
		break;
	default:
		break;
	}
}

static void rtl_shutdown(struct pci_dev *pdev)
{
	struct net_device *dev = pci_get_drvdata(pdev);
	struct rtl8169_private *tp = netdev_priv(dev);

	rtl8169_net_suspend(dev);

	/* Restore original MAC address */
	rtl_rar_set(tp, dev->perm_addr);

	rtl8169_hw_reset(tp);

	if (system_state == SYSTEM_POWER_OFF) {
		if (tp->saved_wolopts) {
			rtl_wol_suspend_quirk(tp);
			rtl_wol_shutdown_quirk(tp);
		}

		pci_wake_from_d3(pdev, true);
		pci_set_power_state(pdev, PCI_D3hot);
	}
}

static void rtl_remove_one(struct pci_dev *pdev)
{
	struct net_device *dev = pci_get_drvdata(pdev);
	struct rtl8169_private *tp = netdev_priv(dev);

	if (r8168_check_dash(tp))
		rtl8168_driver_stop(tp);

	netif_napi_del(&tp->napi);

	unregister_netdev(dev);
	mdiobus_unregister(tp->mii_bus);

	rtl_release_firmware(tp);

	if (pci_dev_run_wake(pdev))
		pm_runtime_get_noresume(&pdev->dev);

	/* restore original MAC address */
	rtl_rar_set(tp, dev->perm_addr);
}

static const struct net_device_ops rtl_netdev_ops = {
	.ndo_open		= rtl_open,
	.ndo_stop		= rtl8169_close,
	.ndo_get_stats64	= rtl8169_get_stats64,
	.ndo_start_xmit		= rtl8169_start_xmit,
	.ndo_tx_timeout		= rtl8169_tx_timeout,
	.ndo_validate_addr	= eth_validate_addr,
	.ndo_change_mtu		= rtl8169_change_mtu,
	.ndo_fix_features	= rtl8169_fix_features,
	.ndo_set_features	= rtl8169_set_features,
	.ndo_set_mac_address	= rtl_set_mac_address,
	.ndo_do_ioctl		= rtl8169_ioctl,
	.ndo_set_rx_mode	= rtl_set_rx_mode,
#ifdef CONFIG_NET_POLL_CONTROLLER
	.ndo_poll_controller	= rtl8169_netpoll,
#endif

};

static const struct rtl_cfg_info {
	void (*hw_start)(struct rtl8169_private *tp);
	u16 event_slow;
	unsigned int has_gmii:1;
	const struct rtl_coalesce_info *coalesce_info;
	u8 default_ver;
} rtl_cfg_infos [] = {
	[RTL_CFG_0] = {
		.hw_start	= rtl_hw_start_8169,
		.event_slow	= SYSErr | LinkChg | RxOverflow | RxFIFOOver,
		.has_gmii	= 1,
		.coalesce_info	= rtl_coalesce_info_8169,
		.default_ver	= RTL_GIGA_MAC_VER_01,
	},
	[RTL_CFG_1] = {
		.hw_start	= rtl_hw_start_8168,
		.event_slow	= SYSErr | LinkChg | RxOverflow,
		.has_gmii	= 1,
		.coalesce_info	= rtl_coalesce_info_8168_8136,
		.default_ver	= RTL_GIGA_MAC_VER_11,
	},
	[RTL_CFG_2] = {
		.hw_start	= rtl_hw_start_8101,
		.event_slow	= SYSErr | LinkChg | RxOverflow | RxFIFOOver |
				  PCSTimeout,
		.coalesce_info	= rtl_coalesce_info_8168_8136,
		.default_ver	= RTL_GIGA_MAC_VER_13,
	}
};

static int rtl_alloc_irq(struct rtl8169_private *tp)
{
	unsigned int flags;

	if (tp->mac_version <= RTL_GIGA_MAC_VER_06) {
		RTL_W8(tp, Cfg9346, Cfg9346_Unlock);
		RTL_W8(tp, Config2, RTL_R8(tp, Config2) & ~MSIEnable);
		RTL_W8(tp, Cfg9346, Cfg9346_Lock);
		flags = PCI_IRQ_LEGACY;
	} else {
		flags = PCI_IRQ_ALL_TYPES;
	}

	return pci_alloc_irq_vectors(tp->pci_dev, 1, 1, flags);
}

DECLARE_RTL_COND(rtl_link_list_ready_cond)
{
	return RTL_R8(tp, MCU) & LINK_LIST_RDY;
}

DECLARE_RTL_COND(rtl_rxtx_empty_cond)
{
	return (RTL_R8(tp, MCU) & RXTX_EMPTY) == RXTX_EMPTY;
}

static int r8169_mdio_read_reg(struct mii_bus *mii_bus, int phyaddr, int phyreg)
{
	struct rtl8169_private *tp = mii_bus->priv;

	if (phyaddr > 0)
		return -ENODEV;

	return rtl_readphy(tp, phyreg);
}

static int r8169_mdio_write_reg(struct mii_bus *mii_bus, int phyaddr,
				int phyreg, u16 val)
{
	struct rtl8169_private *tp = mii_bus->priv;

	if (phyaddr > 0)
		return -ENODEV;

	rtl_writephy(tp, phyreg, val);

	return 0;
}

static int r8169_mdio_register(struct rtl8169_private *tp)
{
	struct pci_dev *pdev = tp->pci_dev;
	struct phy_device *phydev;
	struct mii_bus *new_bus;
	int ret;

	new_bus = devm_mdiobus_alloc(&pdev->dev);
	if (!new_bus)
		return -ENOMEM;

	new_bus->name = "r8169";
	new_bus->priv = tp;
	new_bus->parent = &pdev->dev;
	new_bus->irq[0] = PHY_IGNORE_INTERRUPT;
	snprintf(new_bus->id, MII_BUS_ID_SIZE, "r8169-%x",
		 PCI_DEVID(pdev->bus->number, pdev->devfn));

	new_bus->read = r8169_mdio_read_reg;
	new_bus->write = r8169_mdio_write_reg;

	ret = mdiobus_register(new_bus);
	if (ret)
		return ret;

	phydev = mdiobus_get_phy(new_bus, 0);
	if (!phydev) {
		mdiobus_unregister(new_bus);
		return -ENODEV;
	}

	/* PHY will be woken up in rtl_open() */
	phy_suspend(phydev);

	tp->mii_bus = new_bus;

	return 0;
}

static void rtl_hw_init_8168g(struct rtl8169_private *tp)
{
	u32 data;

	tp->ocp_base = OCP_STD_PHY_BASE;

	RTL_W32(tp, MISC, RTL_R32(tp, MISC) | RXDV_GATED_EN);

	if (!rtl_udelay_loop_wait_high(tp, &rtl_txcfg_empty_cond, 100, 42))
		return;

	if (!rtl_udelay_loop_wait_high(tp, &rtl_rxtx_empty_cond, 100, 42))
		return;

	RTL_W8(tp, ChipCmd, RTL_R8(tp, ChipCmd) & ~(CmdTxEnb | CmdRxEnb));
	msleep(1);
	RTL_W8(tp, MCU, RTL_R8(tp, MCU) & ~NOW_IS_OOB);

	data = r8168_mac_ocp_read(tp, 0xe8de);
	data &= ~(1 << 14);
	r8168_mac_ocp_write(tp, 0xe8de, data);

	if (!rtl_udelay_loop_wait_high(tp, &rtl_link_list_ready_cond, 100, 42))
		return;

	data = r8168_mac_ocp_read(tp, 0xe8de);
	data |= (1 << 15);
	r8168_mac_ocp_write(tp, 0xe8de, data);

	if (!rtl_udelay_loop_wait_high(tp, &rtl_link_list_ready_cond, 100, 42))
		return;
}

static void rtl_hw_init_8168ep(struct rtl8169_private *tp)
{
	rtl8168ep_stop_cmac(tp);
	rtl_hw_init_8168g(tp);
}

static void rtl_hw_initialize(struct rtl8169_private *tp)
{
	switch (tp->mac_version) {
	case RTL_GIGA_MAC_VER_40 ... RTL_GIGA_MAC_VER_48:
		rtl_hw_init_8168g(tp);
		break;
	case RTL_GIGA_MAC_VER_49 ... RTL_GIGA_MAC_VER_51:
		rtl_hw_init_8168ep(tp);
		break;
	default:
		break;
	}
}

/* Versions RTL8102e and from RTL8168c onwards support csum_v2 */
static bool rtl_chip_supports_csum_v2(struct rtl8169_private *tp)
{
	switch (tp->mac_version) {
	case RTL_GIGA_MAC_VER_01 ... RTL_GIGA_MAC_VER_06:
	case RTL_GIGA_MAC_VER_10 ... RTL_GIGA_MAC_VER_17:
		return false;
	default:
		return true;
	}
}

static int rtl_jumbo_max(struct rtl8169_private *tp)
{
	/* Non-GBit versions don't support jumbo frames */
	if (!tp->supports_gmii)
		return JUMBO_1K;

	switch (tp->mac_version) {
	/* RTL8169 */
	case RTL_GIGA_MAC_VER_01 ... RTL_GIGA_MAC_VER_06:
		return JUMBO_7K;
	/* RTL8168b */
	case RTL_GIGA_MAC_VER_11:
	case RTL_GIGA_MAC_VER_12:
	case RTL_GIGA_MAC_VER_17:
		return JUMBO_4K;
	/* RTL8168c */
	case RTL_GIGA_MAC_VER_18 ... RTL_GIGA_MAC_VER_24:
		return JUMBO_6K;
	default:
		return JUMBO_9K;
	}
}

static void rtl_disable_clk(void *data)
{
	clk_disable_unprepare(data);
}

static int rtl_init_one(struct pci_dev *pdev, const struct pci_device_id *ent)
{
	const struct rtl_cfg_info *cfg = rtl_cfg_infos + ent->driver_data;
	struct rtl8169_private *tp;
	struct net_device *dev;
	int chipset, region, i;
	int jumbo_max, rc;

	dev = devm_alloc_etherdev(&pdev->dev, sizeof (*tp));
	if (!dev)
		return -ENOMEM;

	SET_NETDEV_DEV(dev, &pdev->dev);
	dev->netdev_ops = &rtl_netdev_ops;
	tp = netdev_priv(dev);
	tp->dev = dev;
	tp->pci_dev = pdev;
	tp->msg_enable = netif_msg_init(debug.msg_enable, R8169_MSG_DEFAULT);
	tp->supports_gmii = cfg->has_gmii;

	/* Get the *optional* external "ether_clk" used on some boards */
	tp->clk = devm_clk_get(&pdev->dev, "ether_clk");
	if (IS_ERR(tp->clk)) {
		rc = PTR_ERR(tp->clk);
		if (rc == -ENOENT) {
			/* clk-core allows NULL (for suspend / resume) */
			tp->clk = NULL;
		} else if (rc == -EPROBE_DEFER) {
			return rc;
		} else {
			dev_err(&pdev->dev, "failed to get clk: %d\n", rc);
			return rc;
		}
	} else {
		rc = clk_prepare_enable(tp->clk);
		if (rc) {
			dev_err(&pdev->dev, "failed to enable clk: %d\n", rc);
			return rc;
		}

		rc = devm_add_action_or_reset(&pdev->dev, rtl_disable_clk,
					      tp->clk);
		if (rc)
			return rc;
	}

	/* enable device (incl. PCI PM wakeup and hotplug setup) */
	rc = pcim_enable_device(pdev);
	if (rc < 0) {
		dev_err(&pdev->dev, "enable failure\n");
		return rc;
	}

	if (pcim_set_mwi(pdev) < 0)
		dev_info(&pdev->dev, "Mem-Wr-Inval unavailable\n");

	/* use first MMIO region */
	region = ffs(pci_select_bars(pdev, IORESOURCE_MEM)) - 1;
	if (region < 0) {
		dev_err(&pdev->dev, "no MMIO resource found\n");
		return -ENODEV;
	}

	/* check for weird/broken PCI region reporting */
	if (pci_resource_len(pdev, region) < R8169_REGS_SIZE) {
		dev_err(&pdev->dev, "Invalid PCI region size(s), aborting\n");
		return -ENODEV;
	}

	rc = pcim_iomap_regions(pdev, BIT(region), MODULENAME);
	if (rc < 0) {
		dev_err(&pdev->dev, "cannot remap MMIO, aborting\n");
		return rc;
	}

	tp->mmio_addr = pcim_iomap_table(pdev)[region];

	if (!pci_is_pcie(pdev))
		dev_info(&pdev->dev, "not PCI Express\n");

	/* Identify chip attached to board */
	rtl8169_get_mac_version(tp, cfg->default_ver);

	if (rtl_tbi_enabled(tp)) {
		dev_err(&pdev->dev, "TBI fiber mode not supported\n");
		return -ENODEV;
	}

	tp->cp_cmd = RTL_R16(tp, CPlusCmd);

	if ((sizeof(dma_addr_t) > 4) &&
	    (use_dac == 1 || (use_dac == -1 && pci_is_pcie(pdev) &&
			      tp->mac_version >= RTL_GIGA_MAC_VER_18)) &&
	    !pci_set_dma_mask(pdev, DMA_BIT_MASK(64)) &&
	    !pci_set_consistent_dma_mask(pdev, DMA_BIT_MASK(64))) {

		/* CPlusCmd Dual Access Cycle is only needed for non-PCIe */
		if (!pci_is_pcie(pdev))
			tp->cp_cmd |= PCIDAC;
		dev->features |= NETIF_F_HIGHDMA;
	} else {
		rc = pci_set_dma_mask(pdev, DMA_BIT_MASK(32));
		if (rc < 0) {
			dev_err(&pdev->dev, "DMA configuration failed\n");
			return rc;
		}
	}

	rtl_init_rxcfg(tp);

	rtl_irq_disable(tp);

	rtl_hw_initialize(tp);

	rtl_hw_reset(tp);

	rtl_ack_events(tp, 0xffff);

	pci_set_master(pdev);

	rtl_init_mdio_ops(tp);
	rtl_init_jumbo_ops(tp);

	rtl8169_print_mac_version(tp);

	chipset = tp->mac_version;

	rc = rtl_alloc_irq(tp);
	if (rc < 0) {
		dev_err(&pdev->dev, "Can't allocate interrupt\n");
		return rc;
	}

	tp->saved_wolopts = __rtl8169_get_wol(tp);

	mutex_init(&tp->wk.mutex);
	u64_stats_init(&tp->rx_stats.syncp);
	u64_stats_init(&tp->tx_stats.syncp);

	/* Get MAC address */
	switch (tp->mac_version) {
		u8 mac_addr[ETH_ALEN] __aligned(4);
	case RTL_GIGA_MAC_VER_35 ... RTL_GIGA_MAC_VER_38:
	case RTL_GIGA_MAC_VER_40 ... RTL_GIGA_MAC_VER_51:
		*(u32 *)&mac_addr[0] = rtl_eri_read(tp, 0xe0, ERIAR_EXGMAC);
		*(u16 *)&mac_addr[4] = rtl_eri_read(tp, 0xe4, ERIAR_EXGMAC);

		if (is_valid_ether_addr(mac_addr))
			rtl_rar_set(tp, mac_addr);
		break;
	default:
		break;
	}
	for (i = 0; i < ETH_ALEN; i++)
		dev->dev_addr[i] = RTL_R8(tp, MAC0 + i);

	dev->ethtool_ops = &rtl8169_ethtool_ops;
	dev->watchdog_timeo = RTL8169_TX_TIMEOUT;

	netif_napi_add(dev, &tp->napi, rtl8169_poll, NAPI_POLL_WEIGHT);

	/* don't enable SG, IP_CSUM and TSO by default - it might not work
	 * properly for all devices */
	dev->features |= NETIF_F_RXCSUM |
		NETIF_F_HW_VLAN_CTAG_TX | NETIF_F_HW_VLAN_CTAG_RX;

	dev->hw_features = NETIF_F_SG | NETIF_F_IP_CSUM | NETIF_F_TSO |
		NETIF_F_RXCSUM | NETIF_F_HW_VLAN_CTAG_TX |
		NETIF_F_HW_VLAN_CTAG_RX;
	dev->vlan_features = NETIF_F_SG | NETIF_F_IP_CSUM | NETIF_F_TSO |
		NETIF_F_HIGHDMA;
	dev->priv_flags |= IFF_LIVE_ADDR_CHANGE;

	tp->cp_cmd |= RxChkSum | RxVlan;

	/*
	 * Pretend we are using VLANs; This bypasses a nasty bug where
	 * Interrupts stop flowing on high load on 8110SCd controllers.
	 */
	if (tp->mac_version == RTL_GIGA_MAC_VER_05)
		/* Disallow toggling */
		dev->hw_features &= ~NETIF_F_HW_VLAN_CTAG_RX;

	if (rtl_chip_supports_csum_v2(tp)) {
		tp->tso_csum = rtl8169_tso_csum_v2;
		dev->hw_features |= NETIF_F_IPV6_CSUM | NETIF_F_TSO6;
	} else {
		tp->tso_csum = rtl8169_tso_csum_v1;
	}

	dev->hw_features |= NETIF_F_RXALL;
	dev->hw_features |= NETIF_F_RXFCS;

	/* MTU range: 60 - hw-specific max */
	dev->min_mtu = ETH_ZLEN;
	jumbo_max = rtl_jumbo_max(tp);
	dev->max_mtu = jumbo_max;

	tp->hw_start = cfg->hw_start;
	tp->event_slow = cfg->event_slow;
	tp->coalesce_info = cfg->coalesce_info;

	tp->rtl_fw = RTL_FIRMWARE_UNKNOWN;

	tp->counters = dmam_alloc_coherent (&pdev->dev, sizeof(*tp->counters),
					    &tp->counters_phys_addr,
					    GFP_KERNEL);
	if (!tp->counters)
		return -ENOMEM;

	pci_set_drvdata(pdev, dev);

	rc = r8169_mdio_register(tp);
	if (rc)
		return rc;

	/* chip gets powered up in rtl_open() */
	rtl_pll_power_down(tp);

	pci_set_drvdata(pdev, dev);

	rc = register_netdev(dev);
	if (rc)
		goto err_mdio_unregister;

<<<<<<< HEAD
	netif_info(tp, probe, dev, "%s at 0x%p, %pM, XID %08x IRQ %d\n",
		   rtl_chip_infos[chipset].name, ioaddr, dev->dev_addr,
		   (u32)(RTL_R32(TxConfig) & 0x9cf0f8ff), pdev->irq);
	if (rtl_chip_infos[chipset].jumbo_max != JUMBO_1K) {
		netif_info(tp, probe, dev, "jumbo features [frames: %d bytes, "
			   "tx checksumming: %s]\n",
			   rtl_chip_infos[chipset].jumbo_max,
			   rtl_chip_infos[chipset].jumbo_tx_csum ? "ok" : "ko");
	}
=======
	netif_info(tp, probe, dev, "%s, %pM, XID %08x, IRQ %d\n",
		   rtl_chip_infos[chipset].name, dev->dev_addr,
		   (u32)(RTL_R32(tp, TxConfig) & 0xfcf0f8ff),
		   pci_irq_vector(pdev, 0));

	if (jumbo_max > JUMBO_1K)
		netif_info(tp, probe, dev,
			   "jumbo features [frames: %d bytes, tx checksumming: %s]\n",
			   jumbo_max, tp->mac_version <= RTL_GIGA_MAC_VER_06 ?
			   "ok" : "ko");
>>>>>>> e021bb4f

	if (r8168_check_dash(tp))
		rtl8168_driver_start(tp);

	if (pci_dev_run_wake(pdev))
		pm_runtime_put_sync(&pdev->dev);

	return 0;

err_mdio_unregister:
	mdiobus_unregister(tp->mii_bus);
	return rc;
}

static struct pci_driver rtl8169_pci_driver = {
	.name		= MODULENAME,
	.id_table	= rtl8169_pci_tbl,
	.probe		= rtl_init_one,
	.remove		= rtl_remove_one,
	.shutdown	= rtl_shutdown,
	.driver.pm	= RTL8169_PM_OPS,
};

module_pci_driver(rtl8169_pci_driver);<|MERGE_RESOLUTION|>--- conflicted
+++ resolved
@@ -1191,30 +1191,15 @@
 
 DECLARE_RTL_COND(rtl_ocp_tx_cond)
 {
-<<<<<<< HEAD
-	void __iomem *ioaddr = tp->mmio_addr;
-
-	return RTL_R8(IBISR0) & 0x20;
-=======
 	return RTL_R8(tp, IBISR0) & 0x20;
->>>>>>> e021bb4f
 }
 
 static void rtl8168ep_stop_cmac(struct rtl8169_private *tp)
 {
-<<<<<<< HEAD
-	void __iomem *ioaddr = tp->mmio_addr;
-
-	RTL_W8(IBCR2, RTL_R8(IBCR2) & ~0x01);
-	rtl_msleep_loop_wait_high(tp, &rtl_ocp_tx_cond, 50, 2000);
-	RTL_W8(IBISR0, RTL_R8(IBISR0) | 0x20);
-	RTL_W8(IBCR0, RTL_R8(IBCR0) & ~0x01);
-=======
 	RTL_W8(tp, IBCR2, RTL_R8(tp, IBCR2) & ~0x01);
 	rtl_msleep_loop_wait_high(tp, &rtl_ocp_tx_cond, 50, 2000);
 	RTL_W8(tp, IBISR0, RTL_R8(tp, IBISR0) | 0x20);
 	RTL_W8(tp, IBCR0, RTL_R8(tp, IBCR0) & ~0x01);
->>>>>>> e021bb4f
 }
 
 static void rtl8168dp_driver_start(struct rtl8169_private *tp)
@@ -1598,130 +1583,6 @@
 	return R8169_REGS_SIZE;
 }
 
-<<<<<<< HEAD
-static int rtl8169_set_speed_tbi(struct net_device *dev,
-				 u8 autoneg, u16 speed, u8 duplex, u32 ignored)
-{
-	struct rtl8169_private *tp = netdev_priv(dev);
-	void __iomem *ioaddr = tp->mmio_addr;
-	int ret = 0;
-	u32 reg;
-
-	reg = RTL_R32(TBICSR);
-	if ((autoneg == AUTONEG_DISABLE) && (speed == SPEED_1000) &&
-	    (duplex == DUPLEX_FULL)) {
-		RTL_W32(TBICSR, reg & ~(TBINwEnable | TBINwRestart));
-	} else if (autoneg == AUTONEG_ENABLE)
-		RTL_W32(TBICSR, reg | TBINwEnable | TBINwRestart);
-	else {
-		netif_warn(tp, link, dev,
-			   "incorrect speed setting refused in TBI mode\n");
-		ret = -EOPNOTSUPP;
-	}
-
-	return ret;
-}
-
-static int rtl8169_set_speed_xmii(struct net_device *dev,
-				  u8 autoneg, u16 speed, u8 duplex, u32 adv)
-{
-	struct rtl8169_private *tp = netdev_priv(dev);
-	int giga_ctrl, bmcr;
-	int rc = -EINVAL;
-
-	rtl_writephy(tp, 0x1f, 0x0000);
-
-	if (autoneg == AUTONEG_ENABLE) {
-		int auto_nego;
-
-		auto_nego = rtl_readphy(tp, MII_ADVERTISE);
-		auto_nego &= ~(ADVERTISE_10HALF | ADVERTISE_10FULL |
-				ADVERTISE_100HALF | ADVERTISE_100FULL);
-
-		if (adv & ADVERTISED_10baseT_Half)
-			auto_nego |= ADVERTISE_10HALF;
-		if (adv & ADVERTISED_10baseT_Full)
-			auto_nego |= ADVERTISE_10FULL;
-		if (adv & ADVERTISED_100baseT_Half)
-			auto_nego |= ADVERTISE_100HALF;
-		if (adv & ADVERTISED_100baseT_Full)
-			auto_nego |= ADVERTISE_100FULL;
-
-		auto_nego |= ADVERTISE_PAUSE_CAP | ADVERTISE_PAUSE_ASYM;
-
-		giga_ctrl = rtl_readphy(tp, MII_CTRL1000);
-		giga_ctrl &= ~(ADVERTISE_1000FULL | ADVERTISE_1000HALF);
-
-		/* The 8100e/8101e/8102e do Fast Ethernet only. */
-		if (tp->mii.supports_gmii) {
-			if (adv & ADVERTISED_1000baseT_Half)
-				giga_ctrl |= ADVERTISE_1000HALF;
-			if (adv & ADVERTISED_1000baseT_Full)
-				giga_ctrl |= ADVERTISE_1000FULL;
-		} else if (adv & (ADVERTISED_1000baseT_Half |
-				  ADVERTISED_1000baseT_Full)) {
-			netif_info(tp, link, dev,
-				   "PHY does not support 1000Mbps\n");
-			goto out;
-		}
-
-		bmcr = BMCR_ANENABLE | BMCR_ANRESTART;
-
-		rtl_writephy(tp, MII_ADVERTISE, auto_nego);
-		rtl_writephy(tp, MII_CTRL1000, giga_ctrl);
-	} else {
-		giga_ctrl = 0;
-
-		if (speed == SPEED_10)
-			bmcr = 0;
-		else if (speed == SPEED_100)
-			bmcr = BMCR_SPEED100;
-		else
-			goto out;
-
-		if (duplex == DUPLEX_FULL)
-			bmcr |= BMCR_FULLDPLX;
-	}
-
-	rtl_writephy(tp, MII_BMCR, bmcr);
-
-	if (tp->mac_version == RTL_GIGA_MAC_VER_02 ||
-	    tp->mac_version == RTL_GIGA_MAC_VER_03) {
-		if ((speed == SPEED_100) && (autoneg != AUTONEG_ENABLE)) {
-			rtl_writephy(tp, 0x17, 0x2138);
-			rtl_writephy(tp, 0x0e, 0x0260);
-		} else {
-			rtl_writephy(tp, 0x17, 0x2108);
-			rtl_writephy(tp, 0x0e, 0x0000);
-		}
-	}
-
-	rc = 0;
-out:
-	return rc;
-}
-
-static int rtl8169_set_speed(struct net_device *dev,
-			     u8 autoneg, u16 speed, u8 duplex, u32 advertising)
-{
-	struct rtl8169_private *tp = netdev_priv(dev);
-	int ret;
-
-	ret = tp->set_speed(dev, autoneg, speed, duplex, advertising);
-	if (ret < 0)
-		goto out;
-
-	if (netif_running(dev) && (autoneg == AUTONEG_ENABLE) &&
-	    (advertising & ADVERTISED_1000baseT_Full) &&
-	    !pci_is_pcie(tp->pci_dev)) {
-		mod_timer(&tp->timer, jiffies + RTL8169_PHY_TIMEOUT);
-	}
-out:
-	return ret;
-}
-
-=======
->>>>>>> e021bb4f
 static netdev_features_t rtl8169_fix_features(struct net_device *dev,
 	netdev_features_t features)
 {
@@ -1785,80 +1646,6 @@
 		__vlan_hwaccel_put_tag(skb, htons(ETH_P_8021Q), swab16(opts2 & 0xffff));
 }
 
-<<<<<<< HEAD
-static int rtl8169_get_link_ksettings_tbi(struct net_device *dev,
-					  struct ethtool_link_ksettings *cmd)
-{
-	struct rtl8169_private *tp = netdev_priv(dev);
-	void __iomem *ioaddr = tp->mmio_addr;
-	u32 status;
-	u32 supported, advertising;
-
-	supported =
-		SUPPORTED_1000baseT_Full | SUPPORTED_Autoneg | SUPPORTED_FIBRE;
-	cmd->base.port = PORT_FIBRE;
-
-	status = RTL_R32(TBICSR);
-	advertising = (status & TBINwEnable) ?  ADVERTISED_Autoneg : 0;
-	cmd->base.autoneg = !!(status & TBINwEnable);
-
-	cmd->base.speed = SPEED_1000;
-	cmd->base.duplex = DUPLEX_FULL; /* Always set */
-
-	ethtool_convert_legacy_u32_to_link_mode(cmd->link_modes.supported,
-						supported);
-	ethtool_convert_legacy_u32_to_link_mode(cmd->link_modes.advertising,
-						advertising);
-
-	return 0;
-}
-
-static int rtl8169_get_link_ksettings_xmii(struct net_device *dev,
-					   struct ethtool_link_ksettings *cmd)
-{
-	struct rtl8169_private *tp = netdev_priv(dev);
-
-	mii_ethtool_get_link_ksettings(&tp->mii, cmd);
-
-	return 0;
-}
-
-static int rtl8169_get_link_ksettings(struct net_device *dev,
-				      struct ethtool_link_ksettings *cmd)
-{
-	struct rtl8169_private *tp = netdev_priv(dev);
-	int rc;
-
-	rtl_lock_work(tp);
-	rc = tp->get_link_ksettings(dev, cmd);
-	rtl_unlock_work(tp);
-
-	return rc;
-}
-
-static int rtl8169_set_link_ksettings(struct net_device *dev,
-				      const struct ethtool_link_ksettings *cmd)
-{
-	struct rtl8169_private *tp = netdev_priv(dev);
-	int rc;
-	u32 advertising;
-
-	if (!ethtool_convert_link_mode_to_legacy_u32(&advertising,
-	    cmd->link_modes.advertising))
-		return -EINVAL;
-
-	del_timer_sync(&tp->timer);
-
-	rtl_lock_work(tp);
-	rc = rtl8169_set_speed(dev, cmd->base.autoneg, cmd->base.speed,
-			       cmd->base.duplex, advertising);
-	rtl_unlock_work(tp);
-
-	return rc;
-}
-
-=======
->>>>>>> e021bb4f
 static void rtl8169_get_regs(struct net_device *dev, struct ethtool_regs *regs,
 			     void *p)
 {
@@ -1923,19 +1710,11 @@
 	dma_addr_t paddr = tp->counters_phys_addr;
 	u32 cmd;
 
-<<<<<<< HEAD
-	RTL_W32(CounterAddrHigh, (u64)paddr >> 32);
-	RTL_R32(CounterAddrHigh);
-	cmd = (u64)paddr & DMA_BIT_MASK(32);
-	RTL_W32(CounterAddrLow, cmd);
-	RTL_W32(CounterAddrLow, cmd | counter_cmd);
-=======
 	RTL_W32(tp, CounterAddrHigh, (u64)paddr >> 32);
 	RTL_R32(tp, CounterAddrHigh);
 	cmd = (u64)paddr & DMA_BIT_MASK(32);
 	RTL_W32(tp, CounterAddrLow, cmd);
 	RTL_W32(tp, CounterAddrLow, cmd | counter_cmd);
->>>>>>> e021bb4f
 
 	return rtl_udelay_loop_wait_low(tp, &rtl_counters_cond, 10, 1000);
 }
@@ -2263,11 +2042,8 @@
 	.get_drvinfo		= rtl8169_get_drvinfo,
 	.get_regs_len		= rtl8169_get_regs_len,
 	.get_link		= ethtool_op_get_link,
-<<<<<<< HEAD
-=======
 	.get_coalesce		= rtl_get_coalesce,
 	.set_coalesce		= rtl_set_coalesce,
->>>>>>> e021bb4f
 	.get_msglevel		= rtl8169_get_msglevel,
 	.set_msglevel		= rtl8169_set_msglevel,
 	.get_regs		= rtl8169_get_regs,
@@ -2277,15 +2053,9 @@
 	.get_sset_count		= rtl8169_get_sset_count,
 	.get_ethtool_stats	= rtl8169_get_ethtool_stats,
 	.get_ts_info		= ethtool_op_get_ts_info,
-<<<<<<< HEAD
-	.nway_reset		= rtl8169_nway_reset,
-	.get_link_ksettings	= rtl8169_get_link_ksettings,
-	.set_link_ksettings	= rtl8169_set_link_ksettings,
-=======
 	.nway_reset		= phy_ethtool_nway_reset,
 	.get_link_ksettings	= phy_ethtool_get_link_ksettings,
 	.set_link_ksettings	= phy_ethtool_set_link_ksettings,
->>>>>>> e021bb4f
 };
 
 static void rtl8169_get_mac_version(struct rtl8169_private *tp,
@@ -4510,181 +4280,7 @@
 	case RTL_GIGA_MAC_VER_13 ... RTL_GIGA_MAC_VER_15:
 		break;
 	default:
-<<<<<<< HEAD
-		rtl_writephy(tp, MII_BMCR, BMCR_PDOWN);
-		break;
-	}
-}
-
-static void r8168_pll_power_down(struct rtl8169_private *tp)
-{
-	void __iomem *ioaddr = tp->mmio_addr;
-
-	if ((tp->mac_version == RTL_GIGA_MAC_VER_27 ||
-	     tp->mac_version == RTL_GIGA_MAC_VER_28 ||
-	     tp->mac_version == RTL_GIGA_MAC_VER_31 ||
-	     tp->mac_version == RTL_GIGA_MAC_VER_49 ||
-	     tp->mac_version == RTL_GIGA_MAC_VER_50 ||
-	     tp->mac_version == RTL_GIGA_MAC_VER_51) &&
-	    r8168_check_dash(tp)) {
-		return;
-	}
-
-	if ((tp->mac_version == RTL_GIGA_MAC_VER_23 ||
-	     tp->mac_version == RTL_GIGA_MAC_VER_24) &&
-	    (RTL_R16(CPlusCmd) & ASF)) {
-		return;
-	}
-
-	if (tp->mac_version == RTL_GIGA_MAC_VER_32 ||
-	    tp->mac_version == RTL_GIGA_MAC_VER_33)
-		rtl_ephy_write(tp, 0x19, 0xff64);
-
-	if (rtl_wol_pll_power_down(tp))
-		return;
-
-	r8168_phy_power_down(tp);
-
-	switch (tp->mac_version) {
-	case RTL_GIGA_MAC_VER_25:
-	case RTL_GIGA_MAC_VER_26:
-	case RTL_GIGA_MAC_VER_27:
-	case RTL_GIGA_MAC_VER_28:
-	case RTL_GIGA_MAC_VER_31:
-	case RTL_GIGA_MAC_VER_32:
-	case RTL_GIGA_MAC_VER_33:
-	case RTL_GIGA_MAC_VER_44:
-	case RTL_GIGA_MAC_VER_45:
-	case RTL_GIGA_MAC_VER_46:
-	case RTL_GIGA_MAC_VER_50:
-	case RTL_GIGA_MAC_VER_51:
-		RTL_W8(PMCH, RTL_R8(PMCH) & ~0x80);
-		break;
-	case RTL_GIGA_MAC_VER_40:
-	case RTL_GIGA_MAC_VER_41:
-	case RTL_GIGA_MAC_VER_49:
-		rtl_w0w1_eri(tp, 0x1a8, ERIAR_MASK_1111, 0x00000000,
-			     0xfc000000, ERIAR_EXGMAC);
-		RTL_W8(PMCH, RTL_R8(PMCH) & ~0x80);
-		break;
-	}
-}
-
-static void r8168_pll_power_up(struct rtl8169_private *tp)
-{
-	void __iomem *ioaddr = tp->mmio_addr;
-
-	switch (tp->mac_version) {
-	case RTL_GIGA_MAC_VER_25:
-	case RTL_GIGA_MAC_VER_26:
-	case RTL_GIGA_MAC_VER_27:
-	case RTL_GIGA_MAC_VER_28:
-	case RTL_GIGA_MAC_VER_31:
-	case RTL_GIGA_MAC_VER_32:
-	case RTL_GIGA_MAC_VER_33:
-		RTL_W8(PMCH, RTL_R8(PMCH) | 0x80);
-		break;
-	case RTL_GIGA_MAC_VER_44:
-	case RTL_GIGA_MAC_VER_45:
-	case RTL_GIGA_MAC_VER_46:
-	case RTL_GIGA_MAC_VER_50:
-	case RTL_GIGA_MAC_VER_51:
-		RTL_W8(PMCH, RTL_R8(PMCH) | 0xc0);
-		break;
-	case RTL_GIGA_MAC_VER_40:
-	case RTL_GIGA_MAC_VER_41:
-	case RTL_GIGA_MAC_VER_49:
-		RTL_W8(PMCH, RTL_R8(PMCH) | 0xc0);
-		rtl_w0w1_eri(tp, 0x1a8, ERIAR_MASK_1111, 0xfc000000,
-			     0x00000000, ERIAR_EXGMAC);
-		break;
-	}
-
-	r8168_phy_power_up(tp);
-}
-
-static void rtl_generic_op(struct rtl8169_private *tp,
-			   void (*op)(struct rtl8169_private *))
-{
-	if (op)
-		op(tp);
-}
-
-static void rtl_pll_power_down(struct rtl8169_private *tp)
-{
-	rtl_generic_op(tp, tp->pll_power_ops.down);
-}
-
-static void rtl_pll_power_up(struct rtl8169_private *tp)
-{
-	rtl_generic_op(tp, tp->pll_power_ops.up);
-
-	/* give MAC/PHY some time to resume */
-	msleep(20);
-}
-
-static void rtl_init_pll_power_ops(struct rtl8169_private *tp)
-{
-	struct pll_power_ops *ops = &tp->pll_power_ops;
-
-	switch (tp->mac_version) {
-	case RTL_GIGA_MAC_VER_07:
-	case RTL_GIGA_MAC_VER_08:
-	case RTL_GIGA_MAC_VER_09:
-	case RTL_GIGA_MAC_VER_10:
-	case RTL_GIGA_MAC_VER_16:
-	case RTL_GIGA_MAC_VER_29:
-	case RTL_GIGA_MAC_VER_30:
-	case RTL_GIGA_MAC_VER_37:
-	case RTL_GIGA_MAC_VER_39:
-	case RTL_GIGA_MAC_VER_43:
-	case RTL_GIGA_MAC_VER_47:
-	case RTL_GIGA_MAC_VER_48:
-		ops->down	= r810x_pll_power_down;
-		ops->up		= r810x_pll_power_up;
-		break;
-
-	case RTL_GIGA_MAC_VER_11:
-	case RTL_GIGA_MAC_VER_12:
-	case RTL_GIGA_MAC_VER_17:
-	case RTL_GIGA_MAC_VER_18:
-	case RTL_GIGA_MAC_VER_19:
-	case RTL_GIGA_MAC_VER_20:
-	case RTL_GIGA_MAC_VER_21:
-	case RTL_GIGA_MAC_VER_22:
-	case RTL_GIGA_MAC_VER_23:
-	case RTL_GIGA_MAC_VER_24:
-	case RTL_GIGA_MAC_VER_25:
-	case RTL_GIGA_MAC_VER_26:
-	case RTL_GIGA_MAC_VER_27:
-	case RTL_GIGA_MAC_VER_28:
-	case RTL_GIGA_MAC_VER_31:
-	case RTL_GIGA_MAC_VER_32:
-	case RTL_GIGA_MAC_VER_33:
-	case RTL_GIGA_MAC_VER_34:
-	case RTL_GIGA_MAC_VER_35:
-	case RTL_GIGA_MAC_VER_36:
-	case RTL_GIGA_MAC_VER_38:
-	case RTL_GIGA_MAC_VER_40:
-	case RTL_GIGA_MAC_VER_41:
-	case RTL_GIGA_MAC_VER_42:
-	case RTL_GIGA_MAC_VER_44:
-	case RTL_GIGA_MAC_VER_45:
-	case RTL_GIGA_MAC_VER_46:
-	case RTL_GIGA_MAC_VER_49:
-	case RTL_GIGA_MAC_VER_50:
-	case RTL_GIGA_MAC_VER_51:
-		ops->down	= r8168_pll_power_down;
-		ops->up		= r8168_pll_power_up;
-		break;
-
-	default:
-		ops->down	= NULL;
-		ops->up		= NULL;
-		break;
-=======
 		r8168_pll_power_up(tp);
->>>>>>> e021bb4f
 	}
 }
 
@@ -7901,23 +7497,10 @@
 	/* chip gets powered up in rtl_open() */
 	rtl_pll_power_down(tp);
 
-	pci_set_drvdata(pdev, dev);
-
 	rc = register_netdev(dev);
 	if (rc)
 		goto err_mdio_unregister;
 
-<<<<<<< HEAD
-	netif_info(tp, probe, dev, "%s at 0x%p, %pM, XID %08x IRQ %d\n",
-		   rtl_chip_infos[chipset].name, ioaddr, dev->dev_addr,
-		   (u32)(RTL_R32(TxConfig) & 0x9cf0f8ff), pdev->irq);
-	if (rtl_chip_infos[chipset].jumbo_max != JUMBO_1K) {
-		netif_info(tp, probe, dev, "jumbo features [frames: %d bytes, "
-			   "tx checksumming: %s]\n",
-			   rtl_chip_infos[chipset].jumbo_max,
-			   rtl_chip_infos[chipset].jumbo_tx_csum ? "ok" : "ko");
-	}
-=======
 	netif_info(tp, probe, dev, "%s, %pM, XID %08x, IRQ %d\n",
 		   rtl_chip_infos[chipset].name, dev->dev_addr,
 		   (u32)(RTL_R32(tp, TxConfig) & 0xfcf0f8ff),
@@ -7928,7 +7511,6 @@
 			   "jumbo features [frames: %d bytes, tx checksumming: %s]\n",
 			   jumbo_max, tp->mac_version <= RTL_GIGA_MAC_VER_06 ?
 			   "ok" : "ko");
->>>>>>> e021bb4f
 
 	if (r8168_check_dash(tp))
 		rtl8168_driver_start(tp);
