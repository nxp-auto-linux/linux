// SPDX-License-Identifier: GPL-2.0-only
/*
 * Cadence MACB/GEM Ethernet Controller driver
 *
 * Copyright (C) 2004-2006 Atmel Corporation
 */

#define pr_fmt(fmt) KBUILD_MODNAME ": " fmt
#include <linux/clk.h>
#include <linux/clk-provider.h>
#include <linux/crc32.h>
#include <linux/module.h>
#include <linux/moduleparam.h>
#include <linux/kernel.h>
#include <linux/types.h>
#include <linux/circ_buf.h>
#include <linux/slab.h>
#include <linux/init.h>
#include <linux/io.h>
#include <linux/gpio.h>
#include <linux/gpio/consumer.h>
#include <linux/interrupt.h>
#include <linux/netdevice.h>
#include <linux/etherdevice.h>
#include <linux/dma-mapping.h>
#include <linux/platform_data/macb.h>
#include <linux/platform_device.h>
#include <linux/phy.h>
#include <linux/of.h>
#include <linux/of_device.h>
#include <linux/of_gpio.h>
#include <linux/of_mdio.h>
#include <linux/of_net.h>
#include <linux/ip.h>
#include <linux/udp.h>
#include <linux/tcp.h>
#include <linux/iopoll.h>
#include <linux/pm_runtime.h>
#include "macb.h"

/* This structure is only used for MACB on SiFive FU540 devices */
struct sifive_fu540_macb_mgmt {
	void __iomem *reg;
	unsigned long rate;
	struct clk_hw hw;
};

#define MACB_RX_BUFFER_SIZE	128
#define RX_BUFFER_MULTIPLE	64  /* bytes */

#define DEFAULT_RX_RING_SIZE	512 /* must be power of 2 */
#define MIN_RX_RING_SIZE	64
#define MAX_RX_RING_SIZE	8192
#define RX_RING_BYTES(bp)	(macb_dma_desc_get_size(bp)	\
				 * (bp)->rx_ring_size)

#define DEFAULT_TX_RING_SIZE	512 /* must be power of 2 */
#define MIN_TX_RING_SIZE	64
#define MAX_TX_RING_SIZE	4096
#define TX_RING_BYTES(bp)	(macb_dma_desc_get_size(bp)	\
				 * (bp)->tx_ring_size)

/* level of occupied TX descriptors under which we wake up TX process */
#define MACB_TX_WAKEUP_THRESH(bp)	(3 * (bp)->tx_ring_size / 4)

#define MACB_RX_INT_FLAGS	(MACB_BIT(RCOMP) | MACB_BIT(ISR_ROVR))
#define MACB_TX_ERR_FLAGS	(MACB_BIT(ISR_TUND)			\
					| MACB_BIT(ISR_RLE)		\
					| MACB_BIT(TXERR))
#define MACB_TX_INT_FLAGS	(MACB_TX_ERR_FLAGS | MACB_BIT(TCOMP)	\
					| MACB_BIT(TXUBR))

/* Max length of transmit frame must be a multiple of 8 bytes */
#define MACB_TX_LEN_ALIGN	8
#define MACB_MAX_TX_LEN		((unsigned int)((1 << MACB_TX_FRMLEN_SIZE) - 1) & ~((unsigned int)(MACB_TX_LEN_ALIGN - 1)))
/* Limit maximum TX length as per Cadence TSO errata. This is to avoid a
 * false amba_error in TX path from the DMA assuming there is not enough
 * space in the SRAM (16KB) even when there is.
 */
#define GEM_MAX_TX_LEN		(unsigned int)(0x3FC0)

#define GEM_MTU_MIN_SIZE	ETH_MIN_MTU
#define MACB_NETIF_LSO		NETIF_F_TSO

#define MACB_WOL_HAS_MAGIC_PACKET	(0x1 << 0)
#define MACB_WOL_ENABLED		(0x1 << 1)

/* Graceful stop timeouts in us. We should allow up to
 * 1 frame time (10 Mbits/s, full-duplex, ignoring collisions)
 */
#define MACB_HALT_TIMEOUT	1230

#define MACB_PM_TIMEOUT  100 /* ms */

#define MACB_MDIO_TIMEOUT	1000000 /* in usecs */

/* DMA buffer descriptor might be different size
 * depends on hardware configuration:
 *
 * 1. dma address width 32 bits:
 *    word 1: 32 bit address of Data Buffer
 *    word 2: control
 *
 * 2. dma address width 64 bits:
 *    word 1: 32 bit address of Data Buffer
 *    word 2: control
 *    word 3: upper 32 bit address of Data Buffer
 *    word 4: unused
 *
 * 3. dma address width 32 bits with hardware timestamping:
 *    word 1: 32 bit address of Data Buffer
 *    word 2: control
 *    word 3: timestamp word 1
 *    word 4: timestamp word 2
 *
 * 4. dma address width 64 bits with hardware timestamping:
 *    word 1: 32 bit address of Data Buffer
 *    word 2: control
 *    word 3: upper 32 bit address of Data Buffer
 *    word 4: unused
 *    word 5: timestamp word 1
 *    word 6: timestamp word 2
 */
static unsigned int macb_dma_desc_get_size(struct macb *bp)
{
#ifdef MACB_EXT_DESC
	unsigned int desc_size;

	switch (bp->hw_dma_cap) {
	case HW_DMA_CAP_64B:
		desc_size = sizeof(struct macb_dma_desc)
			+ sizeof(struct macb_dma_desc_64);
		break;
	case HW_DMA_CAP_PTP:
		desc_size = sizeof(struct macb_dma_desc)
			+ sizeof(struct macb_dma_desc_ptp);
		break;
	case HW_DMA_CAP_64B_PTP:
		desc_size = sizeof(struct macb_dma_desc)
			+ sizeof(struct macb_dma_desc_64)
			+ sizeof(struct macb_dma_desc_ptp);
		break;
	default:
		desc_size = sizeof(struct macb_dma_desc);
	}
	return desc_size;
#endif
	return sizeof(struct macb_dma_desc);
}

static unsigned int macb_adj_dma_desc_idx(struct macb *bp, unsigned int desc_idx)
{
#ifdef MACB_EXT_DESC
	switch (bp->hw_dma_cap) {
	case HW_DMA_CAP_64B:
	case HW_DMA_CAP_PTP:
		desc_idx <<= 1;
		break;
	case HW_DMA_CAP_64B_PTP:
		desc_idx *= 3;
		break;
	default:
		break;
	}
#endif
	return desc_idx;
}

#ifdef CONFIG_ARCH_DMA_ADDR_T_64BIT
static struct macb_dma_desc_64 *macb_64b_desc(struct macb *bp, struct macb_dma_desc *desc)
{
	return (struct macb_dma_desc_64 *)((void *)desc
		+ sizeof(struct macb_dma_desc));
}
#endif

/* Ring buffer accessors */
static unsigned int macb_tx_ring_wrap(struct macb *bp, unsigned int index)
{
	return index & (bp->tx_ring_size - 1);
}

static struct macb_dma_desc *macb_tx_desc(struct macb_queue *queue,
					  unsigned int index)
{
	index = macb_tx_ring_wrap(queue->bp, index);
	index = macb_adj_dma_desc_idx(queue->bp, index);
	return &queue->tx_ring[index];
}

static struct macb_tx_skb *macb_tx_skb(struct macb_queue *queue,
				       unsigned int index)
{
	return &queue->tx_skb[macb_tx_ring_wrap(queue->bp, index)];
}

static dma_addr_t macb_tx_dma(struct macb_queue *queue, unsigned int index)
{
	dma_addr_t offset;

	offset = macb_tx_ring_wrap(queue->bp, index) *
			macb_dma_desc_get_size(queue->bp);

	return queue->tx_ring_dma + offset;
}

static unsigned int macb_rx_ring_wrap(struct macb *bp, unsigned int index)
{
	return index & (bp->rx_ring_size - 1);
}

static struct macb_dma_desc *macb_rx_desc(struct macb_queue *queue, unsigned int index)
{
	index = macb_rx_ring_wrap(queue->bp, index);
	index = macb_adj_dma_desc_idx(queue->bp, index);
	return &queue->rx_ring[index];
}

static void *macb_rx_buffer(struct macb_queue *queue, unsigned int index)
{
	return queue->rx_buffers + queue->bp->rx_buffer_size *
	       macb_rx_ring_wrap(queue->bp, index);
}

/* I/O accessors */
static u32 hw_readl_native(struct macb *bp, int offset)
{
	return __raw_readl(bp->regs + offset);
}

static void hw_writel_native(struct macb *bp, int offset, u32 value)
{
	__raw_writel(value, bp->regs + offset);
}

static u32 hw_readl(struct macb *bp, int offset)
{
	return readl_relaxed(bp->regs + offset);
}

static void hw_writel(struct macb *bp, int offset, u32 value)
{
	writel_relaxed(value, bp->regs + offset);
}

/* Find the CPU endianness by using the loopback bit of NCR register. When the
 * CPU is in big endian we need to program swapped mode for management
 * descriptor access.
 */
static bool hw_is_native_io(void __iomem *addr)
{
	u32 value = MACB_BIT(LLB);

	__raw_writel(value, addr + MACB_NCR);
	value = __raw_readl(addr + MACB_NCR);

	/* Write 0 back to disable everything */
	__raw_writel(0, addr + MACB_NCR);

	return value == MACB_BIT(LLB);
}

static bool hw_is_gem(void __iomem *addr, bool native_io)
{
	u32 id;

	if (native_io)
		id = __raw_readl(addr + MACB_MID);
	else
		id = readl_relaxed(addr + MACB_MID);

	return MACB_BFEXT(IDNUM, id) >= 0x2;
}

static void macb_set_hwaddr(struct macb *bp)
{
	u32 bottom;
	u16 top;

	bottom = cpu_to_le32(*((u32 *)bp->dev->dev_addr));
	macb_or_gem_writel(bp, SA1B, bottom);
	top = cpu_to_le16(*((u16 *)(bp->dev->dev_addr + 4)));
	macb_or_gem_writel(bp, SA1T, top);

	/* Clear unused address register sets */
	macb_or_gem_writel(bp, SA2B, 0);
	macb_or_gem_writel(bp, SA2T, 0);
	macb_or_gem_writel(bp, SA3B, 0);
	macb_or_gem_writel(bp, SA3T, 0);
	macb_or_gem_writel(bp, SA4B, 0);
	macb_or_gem_writel(bp, SA4T, 0);
}

static void macb_get_hwaddr(struct macb *bp)
{
	u32 bottom;
	u16 top;
	u8 addr[6];
	int i;

	/* Check all 4 address register for valid address */
	for (i = 0; i < 4; i++) {
		bottom = macb_or_gem_readl(bp, SA1B + i * 8);
		top = macb_or_gem_readl(bp, SA1T + i * 8);

		addr[0] = bottom & 0xff;
		addr[1] = (bottom >> 8) & 0xff;
		addr[2] = (bottom >> 16) & 0xff;
		addr[3] = (bottom >> 24) & 0xff;
		addr[4] = top & 0xff;
		addr[5] = (top >> 8) & 0xff;

		if (is_valid_ether_addr(addr)) {
			memcpy(bp->dev->dev_addr, addr, sizeof(addr));
			return;
		}
	}

	dev_info(&bp->pdev->dev, "invalid hw address, using random\n");
	eth_hw_addr_random(bp->dev);
}

static int macb_mdio_wait_for_idle(struct macb *bp)
{
	u32 val;

	return readx_poll_timeout(MACB_READ_NSR, bp, val, val & MACB_BIT(IDLE),
				  1, MACB_MDIO_TIMEOUT);
}

static int macb_mdio_read(struct mii_bus *bus, int mii_id, int regnum)
{
	struct macb *bp = bus->priv;
	int status;

	status = pm_runtime_get_sync(&bp->pdev->dev);
	if (status < 0)
		goto mdio_pm_exit;

	status = macb_mdio_wait_for_idle(bp);
	if (status < 0)
		goto mdio_read_exit;

	macb_writel(bp, MAN, (MACB_BF(SOF, MACB_MAN_SOF)
			      | MACB_BF(RW, MACB_MAN_READ)
			      | MACB_BF(PHYA, mii_id)
			      | MACB_BF(REGA, regnum)
			      | MACB_BF(CODE, MACB_MAN_CODE)));

	status = macb_mdio_wait_for_idle(bp);
	if (status < 0)
		goto mdio_read_exit;

	status = MACB_BFEXT(DATA, macb_readl(bp, MAN));

mdio_read_exit:
	pm_runtime_mark_last_busy(&bp->pdev->dev);
	pm_runtime_put_autosuspend(&bp->pdev->dev);
mdio_pm_exit:
	return status;
}

static int macb_mdio_write(struct mii_bus *bus, int mii_id, int regnum,
			   u16 value)
{
	struct macb *bp = bus->priv;
	int status;

	status = pm_runtime_get_sync(&bp->pdev->dev);
	if (status < 0)
		goto mdio_pm_exit;

	status = macb_mdio_wait_for_idle(bp);
	if (status < 0)
		goto mdio_write_exit;

	macb_writel(bp, MAN, (MACB_BF(SOF, MACB_MAN_SOF)
			      | MACB_BF(RW, MACB_MAN_WRITE)
			      | MACB_BF(PHYA, mii_id)
			      | MACB_BF(REGA, regnum)
			      | MACB_BF(CODE, MACB_MAN_CODE)
			      | MACB_BF(DATA, value)));

	status = macb_mdio_wait_for_idle(bp);
	if (status < 0)
		goto mdio_write_exit;

mdio_write_exit:
	pm_runtime_mark_last_busy(&bp->pdev->dev);
	pm_runtime_put_autosuspend(&bp->pdev->dev);
mdio_pm_exit:
	return status;
}

/**
 * macb_set_tx_clk() - Set a clock to a new frequency
 * @clk		Pointer to the clock to change
 * @rate	New frequency in Hz
 * @dev		Pointer to the struct net_device
 */
static void macb_set_tx_clk(struct clk *clk, int speed, struct net_device *dev)
{
	long ferr, rate, rate_rounded;

	if (!clk)
		return;

	switch (speed) {
	case SPEED_10:
		rate = 2500000;
		break;
	case SPEED_100:
		rate = 25000000;
		break;
	case SPEED_1000:
		rate = 125000000;
		break;
	default:
		return;
	}

	rate_rounded = clk_round_rate(clk, rate);
	if (rate_rounded < 0)
		return;

	/* RGMII allows 50 ppm frequency error. Test and warn if this limit
	 * is not satisfied.
	 */
	ferr = abs(rate_rounded - rate);
	ferr = DIV_ROUND_UP(ferr, rate / 100000);
	if (ferr > 5)
		netdev_warn(dev, "unable to generate target frequency: %ld Hz\n",
			    rate);

	if (clk_set_rate(clk, rate_rounded))
		netdev_err(dev, "adjusting tx_clk failed.\n");
}

static void macb_handle_link_change(struct net_device *dev)
{
	struct macb *bp = netdev_priv(dev);
	struct phy_device *phydev = dev->phydev;
	unsigned long flags;
	int status_change = 0;

	spin_lock_irqsave(&bp->lock, flags);

	if (phydev->link) {
		if ((bp->speed != phydev->speed) ||
		    (bp->duplex != phydev->duplex)) {
			u32 reg;

			reg = macb_readl(bp, NCFGR);
			reg &= ~(MACB_BIT(SPD) | MACB_BIT(FD));
			if (macb_is_gem(bp))
				reg &= ~GEM_BIT(GBE);

			if (phydev->duplex)
				reg |= MACB_BIT(FD);
			if (phydev->speed == SPEED_100)
				reg |= MACB_BIT(SPD);
			if (phydev->speed == SPEED_1000 &&
			    bp->caps & MACB_CAPS_GIGABIT_MODE_AVAILABLE)
				reg |= GEM_BIT(GBE);

			macb_or_gem_writel(bp, NCFGR, reg);

			bp->speed = phydev->speed;
			bp->duplex = phydev->duplex;
			status_change = 1;
		}
	}

	if (phydev->link != bp->link) {
		if (!phydev->link) {
			bp->speed = 0;
			bp->duplex = -1;
		}
		bp->link = phydev->link;

		status_change = 1;
	}

	spin_unlock_irqrestore(&bp->lock, flags);

	if (status_change) {
		if (phydev->link) {
			/* Update the TX clock rate if and only if the link is
			 * up and there has been a link change.
			 */
			macb_set_tx_clk(bp->tx_clk, phydev->speed, dev);

			netif_carrier_on(dev);
			netdev_info(dev, "link up (%d/%s)\n",
				    phydev->speed,
				    phydev->duplex == DUPLEX_FULL ?
				    "Full" : "Half");
		} else {
			netif_carrier_off(dev);
			netdev_info(dev, "link down\n");
		}
	}
}

/* based on au1000_eth. c*/
static int macb_mii_probe(struct net_device *dev)
{
	struct macb *bp = netdev_priv(dev);
	struct phy_device *phydev;
	struct device_node *np;
	int ret, i;

	np = bp->pdev->dev.of_node;
	ret = 0;

	if (np) {
		if (of_phy_is_fixed_link(np)) {
			bp->phy_node = of_node_get(np);
		} else {
			bp->phy_node = of_parse_phandle(np, "phy-handle", 0);
			/* fallback to standard phy registration if no
			 * phy-handle was found nor any phy found during
			 * dt phy registration
			 */
			if (!bp->phy_node && !phy_find_first(bp->mii_bus)) {
				for (i = 0; i < PHY_MAX_ADDR; i++) {
					phydev = mdiobus_scan(bp->mii_bus, i);
					if (IS_ERR(phydev) &&
					    PTR_ERR(phydev) != -ENODEV) {
						ret = PTR_ERR(phydev);
						break;
					}
				}

				if (ret)
					return -ENODEV;
			}
		}
	}

	if (bp->phy_node) {
		phydev = of_phy_connect(dev, bp->phy_node,
					&macb_handle_link_change, 0,
					bp->phy_interface);
		if (!phydev)
			return -ENODEV;
	} else {
		phydev = phy_find_first(bp->mii_bus);
		if (!phydev) {
			netdev_err(dev, "no PHY found\n");
			return -ENXIO;
		}

		/* attach the mac to the phy */
		ret = phy_connect_direct(dev, phydev, &macb_handle_link_change,
					 bp->phy_interface);
		if (ret) {
			netdev_err(dev, "Could not attach to PHY\n");
			return ret;
		}
	}

	/* mask with MAC supported features */
	if (macb_is_gem(bp) && bp->caps & MACB_CAPS_GIGABIT_MODE_AVAILABLE)
		phy_set_max_speed(phydev, SPEED_1000);
	else
		phy_set_max_speed(phydev, SPEED_100);

	if (bp->caps & MACB_CAPS_NO_GIGABIT_HALF)
		phy_remove_link_mode(phydev,
				     ETHTOOL_LINK_MODE_1000baseT_Half_BIT);

	bp->link = 0;
	bp->speed = 0;
	bp->duplex = -1;

	return 0;
}

static int macb_mii_init(struct macb *bp)
{
	struct device_node *np;
	int err = -ENXIO;

	/* Enable management port */
	macb_writel(bp, NCR, MACB_BIT(MPE));

	bp->mii_bus = mdiobus_alloc();
	if (!bp->mii_bus) {
		err = -ENOMEM;
		goto err_out;
	}

	bp->mii_bus->name = "MACB_mii_bus";
	bp->mii_bus->read = &macb_mdio_read;
	bp->mii_bus->write = &macb_mdio_write;
	snprintf(bp->mii_bus->id, MII_BUS_ID_SIZE, "%s-%x",
		 bp->pdev->name, bp->pdev->id);
	bp->mii_bus->priv = bp;
	bp->mii_bus->parent = &bp->pdev->dev;

	dev_set_drvdata(&bp->dev->dev, bp->mii_bus);

	np = bp->pdev->dev.of_node;
	if (np && of_phy_is_fixed_link(np)) {
		if (of_phy_register_fixed_link(np) < 0) {
			dev_err(&bp->pdev->dev,
				"broken fixed-link specification %pOF\n", np);
			goto err_out_free_mdiobus;
		}

		err = mdiobus_register(bp->mii_bus);
	} else {
		err = of_mdiobus_register(bp->mii_bus, np);
	}

	if (err)
		goto err_out_free_fixed_link;

	err = macb_mii_probe(bp->dev);
	if (err)
		goto err_out_unregister_bus;

	return 0;

err_out_unregister_bus:
	mdiobus_unregister(bp->mii_bus);
err_out_free_fixed_link:
	if (np && of_phy_is_fixed_link(np))
		of_phy_deregister_fixed_link(np);
err_out_free_mdiobus:
	of_node_put(bp->phy_node);
	mdiobus_free(bp->mii_bus);
err_out:
	return err;
}

static void macb_update_stats(struct macb *bp)
{
	u32 *p = &bp->hw_stats.macb.rx_pause_frames;
	u32 *end = &bp->hw_stats.macb.tx_pause_frames + 1;
	int offset = MACB_PFR;

	WARN_ON((unsigned long)(end - p - 1) != (MACB_TPF - MACB_PFR) / 4);

	for (; p < end; p++, offset += 4)
		*p += bp->macb_reg_readl(bp, offset);
}

static int macb_halt_tx(struct macb *bp)
{
	unsigned long	halt_time, timeout;
	u32		status;

	macb_writel(bp, NCR, macb_readl(bp, NCR) | MACB_BIT(THALT));

	timeout = jiffies + usecs_to_jiffies(MACB_HALT_TIMEOUT);
	do {
		halt_time = jiffies;
		status = macb_readl(bp, TSR);
		if (!(status & MACB_BIT(TGO)))
			return 0;

		udelay(250);
	} while (time_before(halt_time, timeout));

	return -ETIMEDOUT;
}

static void macb_tx_unmap(struct macb *bp, struct macb_tx_skb *tx_skb)
{
	if (tx_skb->mapping) {
		if (tx_skb->mapped_as_page)
			dma_unmap_page(&bp->pdev->dev, tx_skb->mapping,
				       tx_skb->size, DMA_TO_DEVICE);
		else
			dma_unmap_single(&bp->pdev->dev, tx_skb->mapping,
					 tx_skb->size, DMA_TO_DEVICE);
		tx_skb->mapping = 0;
	}

	if (tx_skb->skb) {
		dev_kfree_skb_any(tx_skb->skb);
		tx_skb->skb = NULL;
	}
}

static void macb_set_addr(struct macb *bp, struct macb_dma_desc *desc, dma_addr_t addr)
{
#ifdef CONFIG_ARCH_DMA_ADDR_T_64BIT
	struct macb_dma_desc_64 *desc_64;

	if (bp->hw_dma_cap & HW_DMA_CAP_64B) {
		desc_64 = macb_64b_desc(bp, desc);
		desc_64->addrh = upper_32_bits(addr);
		/* The low bits of RX address contain the RX_USED bit, clearing
		 * of which allows packet RX. Make sure the high bits are also
		 * visible to HW at that point.
		 */
		dma_wmb();
	}
#endif
	desc->addr = lower_32_bits(addr);
}

static dma_addr_t macb_get_addr(struct macb *bp, struct macb_dma_desc *desc)
{
	dma_addr_t addr = 0;
#ifdef CONFIG_ARCH_DMA_ADDR_T_64BIT
	struct macb_dma_desc_64 *desc_64;

	if (bp->hw_dma_cap & HW_DMA_CAP_64B) {
		desc_64 = macb_64b_desc(bp, desc);
		addr = ((u64)(desc_64->addrh) << 32);
	}
#endif
	addr |= MACB_BF(RX_WADDR, MACB_BFEXT(RX_WADDR, desc->addr));
	return addr;
}

static void macb_tx_error_task(struct work_struct *work)
{
	struct macb_queue	*queue = container_of(work, struct macb_queue,
						      tx_error_task);
	struct macb		*bp = queue->bp;
	struct macb_tx_skb	*tx_skb;
	struct macb_dma_desc	*desc;
	struct sk_buff		*skb;
	unsigned int		tail;
	unsigned long		flags;

	netdev_vdbg(bp->dev, "macb_tx_error_task: q = %u, t = %u, h = %u\n",
		    (unsigned int)(queue - bp->queues),
		    queue->tx_tail, queue->tx_head);

	/* Prevent the queue IRQ handlers from running: each of them may call
	 * macb_tx_interrupt(), which in turn may call netif_wake_subqueue().
	 * As explained below, we have to halt the transmission before updating
	 * TBQP registers so we call netif_tx_stop_all_queues() to notify the
	 * network engine about the macb/gem being halted.
	 */
	spin_lock_irqsave(&bp->lock, flags);

	/* Make sure nobody is trying to queue up new packets */
	netif_tx_stop_all_queues(bp->dev);

	/* Stop transmission now
	 * (in case we have just queued new packets)
	 * macb/gem must be halted to write TBQP register
	 */
	if (macb_halt_tx(bp))
		/* Just complain for now, reinitializing TX path can be good */
		netdev_err(bp->dev, "BUG: halt tx timed out\n");

	/* Treat frames in TX queue including the ones that caused the error.
	 * Free transmit buffers in upper layer.
	 */
	for (tail = queue->tx_tail; tail != queue->tx_head; tail++) {
		u32	ctrl;

		desc = macb_tx_desc(queue, tail);
		ctrl = desc->ctrl;
		tx_skb = macb_tx_skb(queue, tail);
		skb = tx_skb->skb;

		if (ctrl & MACB_BIT(TX_USED)) {
			/* skb is set for the last buffer of the frame */
			while (!skb) {
				macb_tx_unmap(bp, tx_skb);
				tail++;
				tx_skb = macb_tx_skb(queue, tail);
				skb = tx_skb->skb;
			}

			/* ctrl still refers to the first buffer descriptor
			 * since it's the only one written back by the hardware
			 */
			if (!(ctrl & MACB_BIT(TX_BUF_EXHAUSTED))) {
				netdev_vdbg(bp->dev, "txerr skb %u (data %p) TX complete\n",
					    macb_tx_ring_wrap(bp, tail),
					    skb->data);
				bp->dev->stats.tx_packets++;
				queue->stats.tx_packets++;
				bp->dev->stats.tx_bytes += skb->len;
				queue->stats.tx_bytes += skb->len;
			}
		} else {
			/* "Buffers exhausted mid-frame" errors may only happen
			 * if the driver is buggy, so complain loudly about
			 * those. Statistics are updated by hardware.
			 */
			if (ctrl & MACB_BIT(TX_BUF_EXHAUSTED))
				netdev_err(bp->dev,
					   "BUG: TX buffers exhausted mid-frame\n");

			desc->ctrl = ctrl | MACB_BIT(TX_USED);
		}

		macb_tx_unmap(bp, tx_skb);
	}

	/* Set end of TX queue */
	desc = macb_tx_desc(queue, 0);
	macb_set_addr(bp, desc, 0);
	desc->ctrl = MACB_BIT(TX_USED);

	/* Make descriptor updates visible to hardware */
	wmb();

	/* Reinitialize the TX desc queue */
	queue_writel(queue, TBQP, lower_32_bits(queue->tx_ring_dma));
#ifdef CONFIG_ARCH_DMA_ADDR_T_64BIT
	if (bp->hw_dma_cap & HW_DMA_CAP_64B)
		queue_writel(queue, TBQPH, upper_32_bits(queue->tx_ring_dma));
#endif
	/* Make TX ring reflect state of hardware */
	queue->tx_head = 0;
	queue->tx_tail = 0;

	/* Housework before enabling TX IRQ */
	macb_writel(bp, TSR, macb_readl(bp, TSR));
	queue_writel(queue, IER, MACB_TX_INT_FLAGS);

	/* Now we are ready to start transmission again */
	netif_tx_start_all_queues(bp->dev);
	macb_writel(bp, NCR, macb_readl(bp, NCR) | MACB_BIT(TSTART));

	spin_unlock_irqrestore(&bp->lock, flags);
}

static void macb_tx_interrupt(struct macb_queue *queue)
{
	unsigned int tail;
	unsigned int head;
	u32 status;
	struct macb *bp = queue->bp;
	u16 queue_index = queue - bp->queues;

	status = macb_readl(bp, TSR);
	macb_writel(bp, TSR, status);

	if (bp->caps & MACB_CAPS_ISR_CLEAR_ON_WRITE)
		queue_writel(queue, ISR, MACB_BIT(TCOMP));

	netdev_vdbg(bp->dev, "macb_tx_interrupt status = 0x%03lx\n",
		    (unsigned long)status);

	head = queue->tx_head;
	for (tail = queue->tx_tail; tail != head; tail++) {
		struct macb_tx_skb	*tx_skb;
		struct sk_buff		*skb;
		struct macb_dma_desc	*desc;
		u32			ctrl;

		desc = macb_tx_desc(queue, tail);

		/* Make hw descriptor updates visible to CPU */
		rmb();

		ctrl = desc->ctrl;

		/* TX_USED bit is only set by hardware on the very first buffer
		 * descriptor of the transmitted frame.
		 */
		if (!(ctrl & MACB_BIT(TX_USED)))
			break;

		/* Process all buffers of the current transmitted frame */
		for (;; tail++) {
			tx_skb = macb_tx_skb(queue, tail);
			skb = tx_skb->skb;

			/* First, update TX stats if needed */
			if (skb) {
				if (unlikely(skb_shinfo(skb)->tx_flags &
					     SKBTX_HW_TSTAMP) &&
				    gem_ptp_do_txstamp(queue, skb, desc) == 0) {
					/* skb now belongs to timestamp buffer
					 * and will be removed later
					 */
					tx_skb->skb = NULL;
				}
				netdev_vdbg(bp->dev, "skb %u (data %p) TX complete\n",
					    macb_tx_ring_wrap(bp, tail),
					    skb->data);
				bp->dev->stats.tx_packets++;
				queue->stats.tx_packets++;
				bp->dev->stats.tx_bytes += skb->len;
				queue->stats.tx_bytes += skb->len;
			}

			/* Now we can safely release resources */
			macb_tx_unmap(bp, tx_skb);

			/* skb is set only for the last buffer of the frame.
			 * WARNING: at this point skb has been freed by
			 * macb_tx_unmap().
			 */
			if (skb)
				break;
		}
	}

	queue->tx_tail = tail;
	if (__netif_subqueue_stopped(bp->dev, queue_index) &&
	    CIRC_CNT(queue->tx_head, queue->tx_tail,
		     bp->tx_ring_size) <= MACB_TX_WAKEUP_THRESH(bp))
		netif_wake_subqueue(bp->dev, queue_index);
}

static void gem_rx_refill(struct macb_queue *queue)
{
	unsigned int		entry;
	struct sk_buff		*skb;
	dma_addr_t		paddr;
	struct macb *bp = queue->bp;
	struct macb_dma_desc *desc;

	while (CIRC_SPACE(queue->rx_prepared_head, queue->rx_tail,
			bp->rx_ring_size) > 0) {
		entry = macb_rx_ring_wrap(bp, queue->rx_prepared_head);

		/* Make hw descriptor updates visible to CPU */
		rmb();

		queue->rx_prepared_head++;
		desc = macb_rx_desc(queue, entry);

		if (!queue->rx_skbuff[entry]) {
			/* allocate sk_buff for this free entry in ring */
			skb = netdev_alloc_skb(bp->dev, bp->rx_buffer_size);
			if (unlikely(!skb)) {
				netdev_err(bp->dev,
					   "Unable to allocate sk_buff\n");
				break;
			}

			/* now fill corresponding descriptor entry */
			paddr = dma_map_single(&bp->pdev->dev, skb->data,
					       bp->rx_buffer_size,
					       DMA_FROM_DEVICE);
			if (dma_mapping_error(&bp->pdev->dev, paddr)) {
				dev_kfree_skb(skb);
				break;
			}

			queue->rx_skbuff[entry] = skb;

			if (entry == bp->rx_ring_size - 1)
				paddr |= MACB_BIT(RX_WRAP);
			desc->ctrl = 0;
			/* Setting addr clears RX_USED and allows reception,
			 * make sure ctrl is cleared first to avoid a race.
			 */
			dma_wmb();
			macb_set_addr(bp, desc, paddr);

			/* properly align Ethernet header */
			skb_reserve(skb, NET_IP_ALIGN);
		} else {
			desc->ctrl = 0;
			dma_wmb();
			desc->addr &= ~MACB_BIT(RX_USED);
		}
	}

	/* Make descriptor updates visible to hardware */
	wmb();

	netdev_vdbg(bp->dev, "rx ring: queue: %p, prepared head %d, tail %d\n",
			queue, queue->rx_prepared_head, queue->rx_tail);
}

/* Mark DMA descriptors from begin up to and not including end as unused */
static void discard_partial_frame(struct macb_queue *queue, unsigned int begin,
				  unsigned int end)
{
	unsigned int frag;

	for (frag = begin; frag != end; frag++) {
		struct macb_dma_desc *desc = macb_rx_desc(queue, frag);

		desc->addr &= ~MACB_BIT(RX_USED);
	}

	/* Make descriptor updates visible to hardware */
	wmb();

	/* When this happens, the hardware stats registers for
	 * whatever caused this is updated, so we don't have to record
	 * anything.
	 */
}

static int gem_rx(struct macb_queue *queue, struct napi_struct *napi,
		  int budget)
{
	struct macb *bp = queue->bp;
	unsigned int		len;
	unsigned int		entry;
	struct sk_buff		*skb;
	struct macb_dma_desc	*desc;
	int			count = 0;

	while (count < budget) {
		u32 ctrl;
		dma_addr_t addr;
		bool rxused;

		entry = macb_rx_ring_wrap(bp, queue->rx_tail);
		desc = macb_rx_desc(queue, entry);

		/* Make hw descriptor updates visible to CPU */
		rmb();

		rxused = (desc->addr & MACB_BIT(RX_USED)) ? true : false;
		addr = macb_get_addr(bp, desc);

		if (!rxused)
			break;

		/* Ensure ctrl is at least as up-to-date as rxused */
		dma_rmb();

		ctrl = desc->ctrl;

		queue->rx_tail++;
		count++;

		if (!(ctrl & MACB_BIT(RX_SOF) && ctrl & MACB_BIT(RX_EOF))) {
			netdev_err(bp->dev,
				   "not whole frame pointed by descriptor\n");
			bp->dev->stats.rx_dropped++;
			queue->stats.rx_dropped++;
			break;
		}
		skb = queue->rx_skbuff[entry];
		if (unlikely(!skb)) {
			netdev_err(bp->dev,
				   "inconsistent Rx descriptor chain\n");
			bp->dev->stats.rx_dropped++;
			queue->stats.rx_dropped++;
			break;
		}
		/* now everything is ready for receiving packet */
		queue->rx_skbuff[entry] = NULL;
		len = ctrl & bp->rx_frm_len_mask;

		netdev_vdbg(bp->dev, "gem_rx %u (len %u)\n", entry, len);

		skb_put(skb, len);
		dma_unmap_single(&bp->pdev->dev, addr,
				 bp->rx_buffer_size, DMA_FROM_DEVICE);

		skb->protocol = eth_type_trans(skb, bp->dev);
		skb_checksum_none_assert(skb);
		if (bp->dev->features & NETIF_F_RXCSUM &&
		    !(bp->dev->flags & IFF_PROMISC) &&
		    GEM_BFEXT(RX_CSUM, ctrl) & GEM_RX_CSUM_CHECKED_MASK)
			skb->ip_summed = CHECKSUM_UNNECESSARY;

		bp->dev->stats.rx_packets++;
		queue->stats.rx_packets++;
		bp->dev->stats.rx_bytes += skb->len;
		queue->stats.rx_bytes += skb->len;

		gem_ptp_do_rxstamp(bp, skb, desc);

#if defined(DEBUG) && defined(VERBOSE_DEBUG)
		netdev_vdbg(bp->dev, "received skb of length %u, csum: %08x\n",
			    skb->len, skb->csum);
		print_hex_dump(KERN_DEBUG, " mac: ", DUMP_PREFIX_ADDRESS, 16, 1,
			       skb_mac_header(skb), 16, true);
		print_hex_dump(KERN_DEBUG, "data: ", DUMP_PREFIX_ADDRESS, 16, 1,
			       skb->data, 32, true);
#endif

		napi_gro_receive(napi, skb);
	}

	gem_rx_refill(queue);

	return count;
}

static int macb_rx_frame(struct macb_queue *queue, struct napi_struct *napi,
			 unsigned int first_frag, unsigned int last_frag)
{
	unsigned int len;
	unsigned int frag;
	unsigned int offset;
	struct sk_buff *skb;
	struct macb_dma_desc *desc;
	struct macb *bp = queue->bp;

	desc = macb_rx_desc(queue, last_frag);
	len = desc->ctrl & bp->rx_frm_len_mask;

	netdev_vdbg(bp->dev, "macb_rx_frame frags %u - %u (len %u)\n",
		macb_rx_ring_wrap(bp, first_frag),
		macb_rx_ring_wrap(bp, last_frag), len);

	/* The ethernet header starts NET_IP_ALIGN bytes into the
	 * first buffer. Since the header is 14 bytes, this makes the
	 * payload word-aligned.
	 *
	 * Instead of calling skb_reserve(NET_IP_ALIGN), we just copy
	 * the two padding bytes into the skb so that we avoid hitting
	 * the slowpath in memcpy(), and pull them off afterwards.
	 */
	skb = netdev_alloc_skb(bp->dev, len + NET_IP_ALIGN);
	if (!skb) {
		bp->dev->stats.rx_dropped++;
		for (frag = first_frag; ; frag++) {
			desc = macb_rx_desc(queue, frag);
			desc->addr &= ~MACB_BIT(RX_USED);
			if (frag == last_frag)
				break;
		}

		/* Make descriptor updates visible to hardware */
		wmb();

		return 1;
	}

	offset = 0;
	len += NET_IP_ALIGN;
	skb_checksum_none_assert(skb);
	skb_put(skb, len);

	for (frag = first_frag; ; frag++) {
		unsigned int frag_len = bp->rx_buffer_size;

		if (offset + frag_len > len) {
			if (unlikely(frag != last_frag)) {
				dev_kfree_skb_any(skb);
				return -1;
			}
			frag_len = len - offset;
		}
		skb_copy_to_linear_data_offset(skb, offset,
					       macb_rx_buffer(queue, frag),
					       frag_len);
		offset += bp->rx_buffer_size;
		desc = macb_rx_desc(queue, frag);
		desc->addr &= ~MACB_BIT(RX_USED);

		if (frag == last_frag)
			break;
	}

	/* Make descriptor updates visible to hardware */
	wmb();

	__skb_pull(skb, NET_IP_ALIGN);
	skb->protocol = eth_type_trans(skb, bp->dev);

	bp->dev->stats.rx_packets++;
	bp->dev->stats.rx_bytes += skb->len;
	netdev_vdbg(bp->dev, "received skb of length %u, csum: %08x\n",
		    skb->len, skb->csum);
	napi_gro_receive(napi, skb);

	return 0;
}

static inline void macb_init_rx_ring(struct macb_queue *queue)
{
	struct macb *bp = queue->bp;
	dma_addr_t addr;
	struct macb_dma_desc *desc = NULL;
	int i;

	addr = queue->rx_buffers_dma;
	for (i = 0; i < bp->rx_ring_size; i++) {
		desc = macb_rx_desc(queue, i);
		macb_set_addr(bp, desc, addr);
		desc->ctrl = 0;
		addr += bp->rx_buffer_size;
	}
	desc->addr |= MACB_BIT(RX_WRAP);
	queue->rx_tail = 0;
}

static int macb_rx(struct macb_queue *queue, struct napi_struct *napi,
		   int budget)
{
	struct macb *bp = queue->bp;
	bool reset_rx_queue = false;
	int received = 0;
	unsigned int tail;
	int first_frag = -1;

	for (tail = queue->rx_tail; budget > 0; tail++) {
		struct macb_dma_desc *desc = macb_rx_desc(queue, tail);
		u32 ctrl;

		/* Make hw descriptor updates visible to CPU */
		rmb();

		if (!(desc->addr & MACB_BIT(RX_USED)))
			break;

		/* Ensure ctrl is at least as up-to-date as addr */
		dma_rmb();

		ctrl = desc->ctrl;

		if (ctrl & MACB_BIT(RX_SOF)) {
			if (first_frag != -1)
				discard_partial_frame(queue, first_frag, tail);
			first_frag = tail;
		}

		if (ctrl & MACB_BIT(RX_EOF)) {
			int dropped;

			if (unlikely(first_frag == -1)) {
				reset_rx_queue = true;
				continue;
			}

			dropped = macb_rx_frame(queue, napi, first_frag, tail);
			first_frag = -1;
			if (unlikely(dropped < 0)) {
				reset_rx_queue = true;
				continue;
			}
			if (!dropped) {
				received++;
				budget--;
			}
		}
	}

	if (unlikely(reset_rx_queue)) {
		unsigned long flags;
		u32 ctrl;

		netdev_err(bp->dev, "RX queue corruption: reset it\n");

		spin_lock_irqsave(&bp->lock, flags);

		ctrl = macb_readl(bp, NCR);
		macb_writel(bp, NCR, ctrl & ~MACB_BIT(RE));

		macb_init_rx_ring(queue);
		queue_writel(queue, RBQP, queue->rx_ring_dma);

		macb_writel(bp, NCR, ctrl | MACB_BIT(RE));

		spin_unlock_irqrestore(&bp->lock, flags);
		return received;
	}

	if (first_frag != -1)
		queue->rx_tail = first_frag;
	else
		queue->rx_tail = tail;

	return received;
}

static int macb_poll(struct napi_struct *napi, int budget)
{
	struct macb_queue *queue = container_of(napi, struct macb_queue, napi);
	struct macb *bp = queue->bp;
	int work_done;
	u32 status;

	status = macb_readl(bp, RSR);
	macb_writel(bp, RSR, status);

	netdev_vdbg(bp->dev, "poll: status = %08lx, budget = %d\n",
		    (unsigned long)status, budget);

	work_done = bp->macbgem_ops.mog_rx(queue, napi, budget);
	if (work_done < budget) {
		napi_complete_done(napi, work_done);

		/* Packets received while interrupts were disabled */
		status = macb_readl(bp, RSR);
		if (status) {
			if (bp->caps & MACB_CAPS_ISR_CLEAR_ON_WRITE)
				queue_writel(queue, ISR, MACB_BIT(RCOMP));
			napi_reschedule(napi);
		} else {
			queue_writel(queue, IER, bp->rx_intr_mask);
		}
	}

	/* TODO: Handle errors */

	return work_done;
}

static void macb_hresp_error_task(unsigned long data)
{
	struct macb *bp = (struct macb *)data;
	struct net_device *dev = bp->dev;
	struct macb_queue *queue = bp->queues;
	unsigned int q;
	u32 ctrl;

	for (q = 0, queue = bp->queues; q < bp->num_queues; ++q, ++queue) {
		queue_writel(queue, IDR, bp->rx_intr_mask |
					 MACB_TX_INT_FLAGS |
					 MACB_BIT(HRESP));
	}
	ctrl = macb_readl(bp, NCR);
	ctrl &= ~(MACB_BIT(RE) | MACB_BIT(TE));
	macb_writel(bp, NCR, ctrl);

	netif_tx_stop_all_queues(dev);
	netif_carrier_off(dev);

	bp->macbgem_ops.mog_init_rings(bp);

	/* Initialize TX and RX buffers */
	for (q = 0, queue = bp->queues; q < bp->num_queues; ++q, ++queue) {
		queue_writel(queue, RBQP, lower_32_bits(queue->rx_ring_dma));
#ifdef CONFIG_ARCH_DMA_ADDR_T_64BIT
		if (bp->hw_dma_cap & HW_DMA_CAP_64B)
			queue_writel(queue, RBQPH,
				     upper_32_bits(queue->rx_ring_dma));
#endif
		queue_writel(queue, TBQP, lower_32_bits(queue->tx_ring_dma));
#ifdef CONFIG_ARCH_DMA_ADDR_T_64BIT
		if (bp->hw_dma_cap & HW_DMA_CAP_64B)
			queue_writel(queue, TBQPH,
				     upper_32_bits(queue->tx_ring_dma));
#endif

		/* Enable interrupts */
		queue_writel(queue, IER,
			     bp->rx_intr_mask |
			     MACB_TX_INT_FLAGS |
			     MACB_BIT(HRESP));
	}

	ctrl |= MACB_BIT(RE) | MACB_BIT(TE);
	macb_writel(bp, NCR, ctrl);

	netif_carrier_on(dev);
	netif_tx_start_all_queues(dev);
}

static void macb_tx_restart(struct macb_queue *queue)
{
	unsigned int head = queue->tx_head;
	unsigned int tail = queue->tx_tail;
	struct macb *bp = queue->bp;

	if (bp->caps & MACB_CAPS_ISR_CLEAR_ON_WRITE)
		queue_writel(queue, ISR, MACB_BIT(TXUBR));

	if (head == tail)
		return;

	macb_writel(bp, NCR, macb_readl(bp, NCR) | MACB_BIT(TSTART));
}

static irqreturn_t macb_interrupt(int irq, void *dev_id)
{
	struct macb_queue *queue = dev_id;
	struct macb *bp = queue->bp;
	struct net_device *dev = bp->dev;
	u32 status, ctrl;

	status = queue_readl(queue, ISR);

	if (unlikely(!status))
		return IRQ_NONE;

	spin_lock(&bp->lock);

	while (status) {
		/* close possible race with dev_close */
		if (unlikely(!netif_running(dev))) {
			queue_writel(queue, IDR, -1);
			if (bp->caps & MACB_CAPS_ISR_CLEAR_ON_WRITE)
				queue_writel(queue, ISR, -1);
			break;
		}

		netdev_vdbg(bp->dev, "queue = %u, isr = 0x%08lx\n",
			    (unsigned int)(queue - bp->queues),
			    (unsigned long)status);

		if (status & bp->rx_intr_mask) {
			/* There's no point taking any more interrupts
			 * until we have processed the buffers. The
			 * scheduling call may fail if the poll routine
			 * is already scheduled, so disable interrupts
			 * now.
			 */
			queue_writel(queue, IDR, bp->rx_intr_mask);
			if (bp->caps & MACB_CAPS_ISR_CLEAR_ON_WRITE)
				queue_writel(queue, ISR, MACB_BIT(RCOMP));

			if (napi_schedule_prep(&queue->napi)) {
				netdev_vdbg(bp->dev, "scheduling RX softirq\n");
				__napi_schedule(&queue->napi);
			}
		}

		if (unlikely(status & (MACB_TX_ERR_FLAGS))) {
			queue_writel(queue, IDR, MACB_TX_INT_FLAGS);
			schedule_work(&queue->tx_error_task);

			if (bp->caps & MACB_CAPS_ISR_CLEAR_ON_WRITE)
				queue_writel(queue, ISR, MACB_TX_ERR_FLAGS);

			break;
		}

		if (status & MACB_BIT(TCOMP))
			macb_tx_interrupt(queue);

		if (status & MACB_BIT(TXUBR))
			macb_tx_restart(queue);

		/* Link change detection isn't possible with RMII, so we'll
		 * add that if/when we get our hands on a full-blown MII PHY.
		 */

		/* There is a hardware issue under heavy load where DMA can
		 * stop, this causes endless "used buffer descriptor read"
		 * interrupts but it can be cleared by re-enabling RX. See
		 * the at91rm9200 manual, section 41.3.1 or the Zynq manual
		 * section 16.7.4 for details. RXUBR is only enabled for
		 * these two versions.
		 */
		if (status & MACB_BIT(RXUBR)) {
			ctrl = macb_readl(bp, NCR);
			macb_writel(bp, NCR, ctrl & ~MACB_BIT(RE));
			wmb();
			macb_writel(bp, NCR, ctrl | MACB_BIT(RE));

			if (bp->caps & MACB_CAPS_ISR_CLEAR_ON_WRITE)
				queue_writel(queue, ISR, MACB_BIT(RXUBR));
		}

		if (status & MACB_BIT(ISR_ROVR)) {
			/* We missed at least one packet */
			if (macb_is_gem(bp))
				bp->hw_stats.gem.rx_overruns++;
			else
				bp->hw_stats.macb.rx_overruns++;

			if (bp->caps & MACB_CAPS_ISR_CLEAR_ON_WRITE)
				queue_writel(queue, ISR, MACB_BIT(ISR_ROVR));
		}

		if (status & MACB_BIT(HRESP)) {
			tasklet_schedule(&bp->hresp_err_tasklet);
			netdev_err(dev, "DMA bus error: HRESP not OK\n");

			if (bp->caps & MACB_CAPS_ISR_CLEAR_ON_WRITE)
				queue_writel(queue, ISR, MACB_BIT(HRESP));
		}
		status = queue_readl(queue, ISR);
	}

	spin_unlock(&bp->lock);

	return IRQ_HANDLED;
}

#ifdef CONFIG_NET_POLL_CONTROLLER
/* Polling receive - used by netconsole and other diagnostic tools
 * to allow network i/o with interrupts disabled.
 */
static void macb_poll_controller(struct net_device *dev)
{
	struct macb *bp = netdev_priv(dev);
	struct macb_queue *queue;
	unsigned long flags;
	unsigned int q;

	local_irq_save(flags);
	for (q = 0, queue = bp->queues; q < bp->num_queues; ++q, ++queue)
		macb_interrupt(dev->irq, queue);
	local_irq_restore(flags);
}
#endif

static unsigned int macb_tx_map(struct macb *bp,
				struct macb_queue *queue,
				struct sk_buff *skb,
				unsigned int hdrlen)
{
	dma_addr_t mapping;
	unsigned int len, entry, i, tx_head = queue->tx_head;
	struct macb_tx_skb *tx_skb = NULL;
	struct macb_dma_desc *desc;
	unsigned int offset, size, count = 0;
	unsigned int f, nr_frags = skb_shinfo(skb)->nr_frags;
	unsigned int eof = 1, mss_mfs = 0;
	u32 ctrl, lso_ctrl = 0, seq_ctrl = 0;

	/* LSO */
	if (skb_shinfo(skb)->gso_size != 0) {
		if (ip_hdr(skb)->protocol == IPPROTO_UDP)
			/* UDP - UFO */
			lso_ctrl = MACB_LSO_UFO_ENABLE;
		else
			/* TCP - TSO */
			lso_ctrl = MACB_LSO_TSO_ENABLE;
	}

	/* First, map non-paged data */
	len = skb_headlen(skb);

	/* first buffer length */
	size = hdrlen;

	offset = 0;
	while (len) {
		entry = macb_tx_ring_wrap(bp, tx_head);
		tx_skb = &queue->tx_skb[entry];

		mapping = dma_map_single(&bp->pdev->dev,
					 skb->data + offset,
					 size, DMA_TO_DEVICE);
		if (dma_mapping_error(&bp->pdev->dev, mapping))
			goto dma_error;

		/* Save info to properly release resources */
		tx_skb->skb = NULL;
		tx_skb->mapping = mapping;
		tx_skb->size = size;
		tx_skb->mapped_as_page = false;

		len -= size;
		offset += size;
		count++;
		tx_head++;

		size = min(len, bp->max_tx_length);
	}

	/* Then, map paged data from fragments */
	for (f = 0; f < nr_frags; f++) {
		const skb_frag_t *frag = &skb_shinfo(skb)->frags[f];

		len = skb_frag_size(frag);
		offset = 0;
		while (len) {
			size = min(len, bp->max_tx_length);
			entry = macb_tx_ring_wrap(bp, tx_head);
			tx_skb = &queue->tx_skb[entry];

			mapping = skb_frag_dma_map(&bp->pdev->dev, frag,
						   offset, size, DMA_TO_DEVICE);
			if (dma_mapping_error(&bp->pdev->dev, mapping))
				goto dma_error;

			/* Save info to properly release resources */
			tx_skb->skb = NULL;
			tx_skb->mapping = mapping;
			tx_skb->size = size;
			tx_skb->mapped_as_page = true;

			len -= size;
			offset += size;
			count++;
			tx_head++;
		}
	}

	/* Should never happen */
	if (unlikely(!tx_skb)) {
		netdev_err(bp->dev, "BUG! empty skb!\n");
		return 0;
	}

	/* This is the last buffer of the frame: save socket buffer */
	tx_skb->skb = skb;

	/* Update TX ring: update buffer descriptors in reverse order
	 * to avoid race condition
	 */

	/* Set 'TX_USED' bit in buffer descriptor at tx_head position
	 * to set the end of TX queue
	 */
	i = tx_head;
	entry = macb_tx_ring_wrap(bp, i);
	ctrl = MACB_BIT(TX_USED);
	desc = macb_tx_desc(queue, entry);
	desc->ctrl = ctrl;

	if (lso_ctrl) {
		if (lso_ctrl == MACB_LSO_UFO_ENABLE)
			/* include header and FCS in value given to h/w */
			mss_mfs = skb_shinfo(skb)->gso_size +
					skb_transport_offset(skb) +
					ETH_FCS_LEN;
		else /* TSO */ {
			mss_mfs = skb_shinfo(skb)->gso_size;
			/* TCP Sequence Number Source Select
			 * can be set only for TSO
			 */
			seq_ctrl = 0;
		}
	}

	do {
		i--;
		entry = macb_tx_ring_wrap(bp, i);
		tx_skb = &queue->tx_skb[entry];
		desc = macb_tx_desc(queue, entry);

		ctrl = (u32)tx_skb->size;
		if (eof) {
			ctrl |= MACB_BIT(TX_LAST);
			eof = 0;
		}
		if (unlikely(entry == (bp->tx_ring_size - 1)))
			ctrl |= MACB_BIT(TX_WRAP);

		/* First descriptor is header descriptor */
		if (i == queue->tx_head) {
			ctrl |= MACB_BF(TX_LSO, lso_ctrl);
			ctrl |= MACB_BF(TX_TCP_SEQ_SRC, seq_ctrl);
			if ((bp->dev->features & NETIF_F_HW_CSUM) &&
			    skb->ip_summed != CHECKSUM_PARTIAL && !lso_ctrl)
				ctrl |= MACB_BIT(TX_NOCRC);
		} else
			/* Only set MSS/MFS on payload descriptors
			 * (second or later descriptor)
			 */
			ctrl |= MACB_BF(MSS_MFS, mss_mfs);

		/* Set TX buffer descriptor */
		macb_set_addr(bp, desc, tx_skb->mapping);
		/* desc->addr must be visible to hardware before clearing
		 * 'TX_USED' bit in desc->ctrl.
		 */
		wmb();
		desc->ctrl = ctrl;
	} while (i != queue->tx_head);

	queue->tx_head = tx_head;

	return count;

dma_error:
	netdev_err(bp->dev, "TX DMA map failed\n");

	for (i = queue->tx_head; i != tx_head; i++) {
		tx_skb = macb_tx_skb(queue, i);

		macb_tx_unmap(bp, tx_skb);
	}

	return 0;
}

static netdev_features_t macb_features_check(struct sk_buff *skb,
					     struct net_device *dev,
					     netdev_features_t features)
{
	unsigned int nr_frags, f;
	unsigned int hdrlen;

	/* Validate LSO compatibility */

	/* there is only one buffer or protocol is not UDP */
	if (!skb_is_nonlinear(skb) || (ip_hdr(skb)->protocol != IPPROTO_UDP))
		return features;

	/* length of header */
	hdrlen = skb_transport_offset(skb);

	/* For UFO only:
	 * When software supplies two or more payload buffers all payload buffers
	 * apart from the last must be a multiple of 8 bytes in size.
	 */
	if (!IS_ALIGNED(skb_headlen(skb) - hdrlen, MACB_TX_LEN_ALIGN))
		return features & ~MACB_NETIF_LSO;

	nr_frags = skb_shinfo(skb)->nr_frags;
	/* No need to check last fragment */
	nr_frags--;
	for (f = 0; f < nr_frags; f++) {
		const skb_frag_t *frag = &skb_shinfo(skb)->frags[f];

		if (!IS_ALIGNED(skb_frag_size(frag), MACB_TX_LEN_ALIGN))
			return features & ~MACB_NETIF_LSO;
	}
	return features;
}

static inline int macb_clear_csum(struct sk_buff *skb)
{
	/* no change for packets without checksum offloading */
	if (skb->ip_summed != CHECKSUM_PARTIAL)
		return 0;

	/* make sure we can modify the header */
	if (unlikely(skb_cow_head(skb, 0)))
		return -1;

	/* initialize checksum field
	 * This is required - at least for Zynq, which otherwise calculates
	 * wrong UDP header checksums for UDP packets with UDP data len <=2
	 */
	*(__sum16 *)(skb_checksum_start(skb) + skb->csum_offset) = 0;
	return 0;
}

static int macb_pad_and_fcs(struct sk_buff **skb, struct net_device *ndev)
{
	bool cloned = skb_cloned(*skb) || skb_header_cloned(*skb);
	int padlen = ETH_ZLEN - (*skb)->len;
	int headroom = skb_headroom(*skb);
	int tailroom = skb_tailroom(*skb);
	struct sk_buff *nskb;
	u32 fcs;

	if (!(ndev->features & NETIF_F_HW_CSUM) ||
	    !((*skb)->ip_summed != CHECKSUM_PARTIAL) ||
	    skb_shinfo(*skb)->gso_size)	/* Not available for GSO */
		return 0;

	if (padlen <= 0) {
		/* FCS could be appeded to tailroom. */
		if (tailroom >= ETH_FCS_LEN)
			goto add_fcs;
		/* FCS could be appeded by moving data to headroom. */
		else if (!cloned && headroom + tailroom >= ETH_FCS_LEN)
			padlen = 0;
		/* No room for FCS, need to reallocate skb. */
		else
			padlen = ETH_FCS_LEN;
	} else {
		/* Add room for FCS. */
		padlen += ETH_FCS_LEN;
	}

	if (!cloned && headroom + tailroom >= padlen) {
		(*skb)->data = memmove((*skb)->head, (*skb)->data, (*skb)->len);
		skb_set_tail_pointer(*skb, (*skb)->len);
	} else {
		nskb = skb_copy_expand(*skb, 0, padlen, GFP_ATOMIC);
		if (!nskb)
			return -ENOMEM;

		dev_consume_skb_any(*skb);
		*skb = nskb;
	}

	if (padlen > ETH_FCS_LEN)
		skb_put_zero(*skb, padlen - ETH_FCS_LEN);

add_fcs:
	/* set FCS to packet */
	fcs = crc32_le(~0, (*skb)->data, (*skb)->len);
	fcs = ~fcs;

	skb_put_u8(*skb, fcs		& 0xff);
	skb_put_u8(*skb, (fcs >> 8)	& 0xff);
	skb_put_u8(*skb, (fcs >> 16)	& 0xff);
	skb_put_u8(*skb, (fcs >> 24)	& 0xff);

	return 0;
}

static netdev_tx_t macb_start_xmit(struct sk_buff *skb, struct net_device *dev)
{
	u16 queue_index = skb_get_queue_mapping(skb);
	struct macb *bp = netdev_priv(dev);
	struct macb_queue *queue = &bp->queues[queue_index];
	unsigned long flags;
	unsigned int desc_cnt, nr_frags, frag_size, f;
	unsigned int hdrlen;
	bool is_lso, is_udp = 0;
	netdev_tx_t ret = NETDEV_TX_OK;

	if (macb_clear_csum(skb)) {
		dev_kfree_skb_any(skb);
		return ret;
	}

	if (macb_pad_and_fcs(&skb, dev)) {
		dev_kfree_skb_any(skb);
		return ret;
	}

	is_lso = (skb_shinfo(skb)->gso_size != 0);

	if (is_lso) {
		is_udp = !!(ip_hdr(skb)->protocol == IPPROTO_UDP);

		/* length of headers */
		if (is_udp)
			/* only queue eth + ip headers separately for UDP */
			hdrlen = skb_transport_offset(skb);
		else
			hdrlen = skb_transport_offset(skb) + tcp_hdrlen(skb);
		if (skb_headlen(skb) < hdrlen) {
			netdev_err(bp->dev, "Error - LSO headers fragmented!!!\n");
			/* if this is required, would need to copy to single buffer */
			return NETDEV_TX_BUSY;
		}
	} else
		hdrlen = min(skb_headlen(skb), bp->max_tx_length);

#if defined(DEBUG) && defined(VERBOSE_DEBUG)
	netdev_vdbg(bp->dev,
		    "start_xmit: queue %hu len %u head %p data %p tail %p end %p\n",
		    queue_index, skb->len, skb->head, skb->data,
		    skb_tail_pointer(skb), skb_end_pointer(skb));
	print_hex_dump(KERN_DEBUG, "data: ", DUMP_PREFIX_OFFSET, 16, 1,
		       skb->data, 16, true);
#endif

	/* Count how many TX buffer descriptors are needed to send this
	 * socket buffer: skb fragments of jumbo frames may need to be
	 * split into many buffer descriptors.
	 */
	if (is_lso && (skb_headlen(skb) > hdrlen))
		/* extra header descriptor if also payload in first buffer */
		desc_cnt = DIV_ROUND_UP((skb_headlen(skb) - hdrlen), bp->max_tx_length) + 1;
	else
		desc_cnt = DIV_ROUND_UP(skb_headlen(skb), bp->max_tx_length);
	nr_frags = skb_shinfo(skb)->nr_frags;
	for (f = 0; f < nr_frags; f++) {
		frag_size = skb_frag_size(&skb_shinfo(skb)->frags[f]);
		desc_cnt += DIV_ROUND_UP(frag_size, bp->max_tx_length);
	}

	spin_lock_irqsave(&bp->lock, flags);

	/* This is a hard error, log it. */
	if (CIRC_SPACE(queue->tx_head, queue->tx_tail,
		       bp->tx_ring_size) < desc_cnt) {
		netif_stop_subqueue(dev, queue_index);
		spin_unlock_irqrestore(&bp->lock, flags);
		netdev_dbg(bp->dev, "tx_head = %u, tx_tail = %u\n",
			   queue->tx_head, queue->tx_tail);
		return NETDEV_TX_BUSY;
	}

	/* Map socket buffer for DMA transfer */
	if (!macb_tx_map(bp, queue, skb, hdrlen)) {
		dev_kfree_skb_any(skb);
		goto unlock;
	}

	/* Make newly initialized descriptor visible to hardware */
	wmb();
	skb_tx_timestamp(skb);

	macb_writel(bp, NCR, macb_readl(bp, NCR) | MACB_BIT(TSTART));

	if (CIRC_SPACE(queue->tx_head, queue->tx_tail, bp->tx_ring_size) < 1)
		netif_stop_subqueue(dev, queue_index);

unlock:
	spin_unlock_irqrestore(&bp->lock, flags);

	return ret;
}

static void macb_init_rx_buffer_size(struct macb *bp, size_t size)
{
	if (!macb_is_gem(bp)) {
		bp->rx_buffer_size = MACB_RX_BUFFER_SIZE;
	} else {
		bp->rx_buffer_size = size;

		if (bp->rx_buffer_size % RX_BUFFER_MULTIPLE) {
			netdev_dbg(bp->dev,
				   "RX buffer must be multiple of %d bytes, expanding\n",
				   RX_BUFFER_MULTIPLE);
			bp->rx_buffer_size =
				roundup(bp->rx_buffer_size, RX_BUFFER_MULTIPLE);
		}
	}

	netdev_dbg(bp->dev, "mtu [%u] rx_buffer_size [%zu]\n",
		   bp->dev->mtu, bp->rx_buffer_size);
}

static void gem_free_rx_buffers(struct macb *bp)
{
	struct sk_buff		*skb;
	struct macb_dma_desc	*desc;
	struct macb_queue *queue;
	dma_addr_t		addr;
	unsigned int q;
	int i;

	for (q = 0, queue = bp->queues; q < bp->num_queues; ++q, ++queue) {
		if (!queue->rx_skbuff)
			continue;

		for (i = 0; i < bp->rx_ring_size; i++) {
			skb = queue->rx_skbuff[i];

			if (!skb)
				continue;

			desc = macb_rx_desc(queue, i);
			addr = macb_get_addr(bp, desc);

			dma_unmap_single(&bp->pdev->dev, addr, bp->rx_buffer_size,
					DMA_FROM_DEVICE);
			dev_kfree_skb_any(skb);
			skb = NULL;
		}

		kfree(queue->rx_skbuff);
		queue->rx_skbuff = NULL;
	}
}

static void macb_free_rx_buffers(struct macb *bp)
{
	struct macb_queue *queue = &bp->queues[0];

	if (queue->rx_buffers) {
		dma_free_coherent(&bp->pdev->dev,
				  bp->rx_ring_size * bp->rx_buffer_size,
				  queue->rx_buffers, queue->rx_buffers_dma);
		queue->rx_buffers = NULL;
	}
}

static void macb_free_consistent(struct macb *bp)
{
	struct macb_queue *queue;
	unsigned int q;
	int size;

	bp->macbgem_ops.mog_free_rx_buffers(bp);

	for (q = 0, queue = bp->queues; q < bp->num_queues; ++q, ++queue) {
		kfree(queue->tx_skb);
		queue->tx_skb = NULL;
		if (queue->tx_ring) {
			size = TX_RING_BYTES(bp) + bp->tx_bd_rd_prefetch;
			dma_free_coherent(&bp->pdev->dev, size,
					  queue->tx_ring, queue->tx_ring_dma);
			queue->tx_ring = NULL;
		}
		if (queue->rx_ring) {
			size = RX_RING_BYTES(bp) + bp->rx_bd_rd_prefetch;
			dma_free_coherent(&bp->pdev->dev, size,
					  queue->rx_ring, queue->rx_ring_dma);
			queue->rx_ring = NULL;
		}
	}
}

static int gem_alloc_rx_buffers(struct macb *bp)
{
	struct macb_queue *queue;
	unsigned int q;
	int size;

	for (q = 0, queue = bp->queues; q < bp->num_queues; ++q, ++queue) {
		size = bp->rx_ring_size * sizeof(struct sk_buff *);
		queue->rx_skbuff = kzalloc(size, GFP_KERNEL);
		if (!queue->rx_skbuff)
			return -ENOMEM;
		else
			netdev_dbg(bp->dev,
				   "Allocated %d RX struct sk_buff entries at %p\n",
				   bp->rx_ring_size, queue->rx_skbuff);
	}
	return 0;
}

static int macb_alloc_rx_buffers(struct macb *bp)
{
	struct macb_queue *queue = &bp->queues[0];
	int size;

	size = bp->rx_ring_size * bp->rx_buffer_size;
	queue->rx_buffers = dma_alloc_coherent(&bp->pdev->dev, size,
					    &queue->rx_buffers_dma, GFP_KERNEL);
	if (!queue->rx_buffers)
		return -ENOMEM;

	netdev_dbg(bp->dev,
		   "Allocated RX buffers of %d bytes at %08lx (mapped %p)\n",
		   size, (unsigned long)queue->rx_buffers_dma, queue->rx_buffers);
	return 0;
}

static int macb_alloc_consistent(struct macb *bp)
{
	struct macb_queue *queue;
	unsigned int q;
	int size;

	for (q = 0, queue = bp->queues; q < bp->num_queues; ++q, ++queue) {
		size = TX_RING_BYTES(bp) + bp->tx_bd_rd_prefetch;
		queue->tx_ring = dma_alloc_coherent(&bp->pdev->dev, size,
						    &queue->tx_ring_dma,
						    GFP_KERNEL);
		if (!queue->tx_ring)
			goto out_err;
		netdev_dbg(bp->dev,
			   "Allocated TX ring for queue %u of %d bytes at %08lx (mapped %p)\n",
			   q, size, (unsigned long)queue->tx_ring_dma,
			   queue->tx_ring);

		size = bp->tx_ring_size * sizeof(struct macb_tx_skb);
		queue->tx_skb = kmalloc(size, GFP_KERNEL);
		if (!queue->tx_skb)
			goto out_err;

		size = RX_RING_BYTES(bp) + bp->rx_bd_rd_prefetch;
		queue->rx_ring = dma_alloc_coherent(&bp->pdev->dev, size,
						 &queue->rx_ring_dma, GFP_KERNEL);
		if (!queue->rx_ring)
			goto out_err;
		netdev_dbg(bp->dev,
			   "Allocated RX ring of %d bytes at %08lx (mapped %p)\n",
			   size, (unsigned long)queue->rx_ring_dma, queue->rx_ring);
	}
	if (bp->macbgem_ops.mog_alloc_rx_buffers(bp))
		goto out_err;

	return 0;

out_err:
	macb_free_consistent(bp);
	return -ENOMEM;
}

static void gem_init_rings(struct macb *bp)
{
	struct macb_queue *queue;
	struct macb_dma_desc *desc = NULL;
	unsigned int q;
	int i;

	for (q = 0, queue = bp->queues; q < bp->num_queues; ++q, ++queue) {
		for (i = 0; i < bp->tx_ring_size; i++) {
			desc = macb_tx_desc(queue, i);
			macb_set_addr(bp, desc, 0);
			desc->ctrl = MACB_BIT(TX_USED);
		}
		desc->ctrl |= MACB_BIT(TX_WRAP);
		queue->tx_head = 0;
		queue->tx_tail = 0;

		queue->rx_tail = 0;
		queue->rx_prepared_head = 0;

		gem_rx_refill(queue);
	}

}

static void macb_init_rings(struct macb *bp)
{
	int i;
	struct macb_dma_desc *desc = NULL;

	macb_init_rx_ring(&bp->queues[0]);

	for (i = 0; i < bp->tx_ring_size; i++) {
		desc = macb_tx_desc(&bp->queues[0], i);
		macb_set_addr(bp, desc, 0);
		desc->ctrl = MACB_BIT(TX_USED);
	}
	bp->queues[0].tx_head = 0;
	bp->queues[0].tx_tail = 0;
	desc->ctrl |= MACB_BIT(TX_WRAP);
}

static void macb_reset_hw(struct macb *bp)
{
	struct macb_queue *queue;
	unsigned int q;
	u32 ctrl = macb_readl(bp, NCR);

	/* Disable RX and TX (XXX: Should we halt the transmission
	 * more gracefully?)
	 */
	ctrl &= ~(MACB_BIT(RE) | MACB_BIT(TE));

	/* Clear the stats registers (XXX: Update stats first?) */
	ctrl |= MACB_BIT(CLRSTAT);

	macb_writel(bp, NCR, ctrl);

	/* Clear all status flags */
	macb_writel(bp, TSR, -1);
	macb_writel(bp, RSR, -1);

	/* Disable all interrupts */
	for (q = 0, queue = bp->queues; q < bp->num_queues; ++q, ++queue) {
		queue_writel(queue, IDR, -1);
		queue_readl(queue, ISR);
		if (bp->caps & MACB_CAPS_ISR_CLEAR_ON_WRITE)
			queue_writel(queue, ISR, -1);
	}
}

static u32 gem_mdc_clk_div(struct macb *bp)
{
	u32 config;
	unsigned long pclk_hz = clk_get_rate(bp->pclk);

	if (pclk_hz <= 20000000)
		config = GEM_BF(CLK, GEM_CLK_DIV8);
	else if (pclk_hz <= 40000000)
		config = GEM_BF(CLK, GEM_CLK_DIV16);
	else if (pclk_hz <= 80000000)
		config = GEM_BF(CLK, GEM_CLK_DIV32);
	else if (pclk_hz <= 120000000)
		config = GEM_BF(CLK, GEM_CLK_DIV48);
	else if (pclk_hz <= 160000000)
		config = GEM_BF(CLK, GEM_CLK_DIV64);
	else
		config = GEM_BF(CLK, GEM_CLK_DIV96);

	return config;
}

static u32 macb_mdc_clk_div(struct macb *bp)
{
	u32 config;
	unsigned long pclk_hz;

	if (macb_is_gem(bp))
		return gem_mdc_clk_div(bp);

	pclk_hz = clk_get_rate(bp->pclk);
	if (pclk_hz <= 20000000)
		config = MACB_BF(CLK, MACB_CLK_DIV8);
	else if (pclk_hz <= 40000000)
		config = MACB_BF(CLK, MACB_CLK_DIV16);
	else if (pclk_hz <= 80000000)
		config = MACB_BF(CLK, MACB_CLK_DIV32);
	else
		config = MACB_BF(CLK, MACB_CLK_DIV64);

	return config;
}

/* Get the DMA bus width field of the network configuration register that we
 * should program.  We find the width from decoding the design configuration
 * register to find the maximum supported data bus width.
 */
static u32 macb_dbw(struct macb *bp)
{
	if (!macb_is_gem(bp))
		return 0;

	switch (GEM_BFEXT(DBWDEF, gem_readl(bp, DCFG1))) {
	case 4:
		return GEM_BF(DBW, GEM_DBW128);
	case 2:
		return GEM_BF(DBW, GEM_DBW64);
	case 1:
	default:
		return GEM_BF(DBW, GEM_DBW32);
	}
}

/* Configure the receive DMA engine
 * - use the correct receive buffer size
 * - set best burst length for DMA operations
 *   (if not supported by FIFO, it will fallback to default)
 * - set both rx/tx packet buffers to full memory size
 * These are configurable parameters for GEM.
 */
static void macb_configure_dma(struct macb *bp)
{
	struct macb_queue *queue;
	u32 buffer_size;
	unsigned int q;
	u32 dmacfg;

	buffer_size = bp->rx_buffer_size / RX_BUFFER_MULTIPLE;
	if (macb_is_gem(bp)) {
		dmacfg = gem_readl(bp, DMACFG) & ~GEM_BF(RXBS, -1L);
		for (q = 0, queue = bp->queues; q < bp->num_queues; ++q, ++queue) {
			if (q)
				queue_writel(queue, RBQS, buffer_size);
			else
				dmacfg |= GEM_BF(RXBS, buffer_size);
		}
		if (bp->dma_burst_length)
			dmacfg = GEM_BFINS(FBLDO, bp->dma_burst_length, dmacfg);
		dmacfg |= GEM_BIT(TXPBMS) | GEM_BF(RXBMS, -1L);
		dmacfg &= ~GEM_BIT(ENDIA_PKT);

		if (bp->native_io)
			dmacfg &= ~GEM_BIT(ENDIA_DESC);
		else
			dmacfg |= GEM_BIT(ENDIA_DESC); /* CPU in big endian */

		if (bp->dev->features & NETIF_F_HW_CSUM)
			dmacfg |= GEM_BIT(TXCOEN);
		else
			dmacfg &= ~GEM_BIT(TXCOEN);

		dmacfg &= ~GEM_BIT(ADDR64);
#ifdef CONFIG_ARCH_DMA_ADDR_T_64BIT
		if (bp->hw_dma_cap & HW_DMA_CAP_64B)
			dmacfg |= GEM_BIT(ADDR64);
#endif
#ifdef CONFIG_MACB_USE_HWSTAMP
		if (bp->hw_dma_cap & HW_DMA_CAP_PTP)
			dmacfg |= GEM_BIT(RXEXT) | GEM_BIT(TXEXT);
#endif
		netdev_dbg(bp->dev, "Cadence configure DMA with 0x%08x\n",
			   dmacfg);
		gem_writel(bp, DMACFG, dmacfg);
	}
}

static void macb_init_hw(struct macb *bp)
{
	struct macb_queue *queue;
	unsigned int q;

	u32 config;

	macb_reset_hw(bp);
	macb_set_hwaddr(bp);

	config = macb_mdc_clk_div(bp);
	if (bp->phy_interface == PHY_INTERFACE_MODE_SGMII)
		config |= GEM_BIT(SGMIIEN) | GEM_BIT(PCSSEL);
	config |= MACB_BF(RBOF, NET_IP_ALIGN);	/* Make eth data aligned */
	config |= MACB_BIT(PAE);		/* PAuse Enable */
	config |= MACB_BIT(DRFCS);		/* Discard Rx FCS */
	if (bp->caps & MACB_CAPS_JUMBO)
		config |= MACB_BIT(JFRAME);	/* Enable jumbo frames */
	else
		config |= MACB_BIT(BIG);	/* Receive oversized frames */
	if (bp->dev->flags & IFF_PROMISC)
		config |= MACB_BIT(CAF);	/* Copy All Frames */
	else if (macb_is_gem(bp) && bp->dev->features & NETIF_F_RXCSUM)
		config |= GEM_BIT(RXCOEN);
	if (!(bp->dev->flags & IFF_BROADCAST))
		config |= MACB_BIT(NBC);	/* No BroadCast */
	config |= macb_dbw(bp);
	macb_writel(bp, NCFGR, config);
	if ((bp->caps & MACB_CAPS_JUMBO) && bp->jumbo_max_len)
		gem_writel(bp, JML, bp->jumbo_max_len);
	bp->speed = SPEED_10;
	bp->duplex = DUPLEX_HALF;
	bp->rx_frm_len_mask = MACB_RX_FRMLEN_MASK;
	if (bp->caps & MACB_CAPS_JUMBO)
		bp->rx_frm_len_mask = MACB_RX_JFRMLEN_MASK;

	macb_configure_dma(bp);

	/* Initialize TX and RX buffers */
	for (q = 0, queue = bp->queues; q < bp->num_queues; ++q, ++queue) {
		queue_writel(queue, RBQP, lower_32_bits(queue->rx_ring_dma));
#ifdef CONFIG_ARCH_DMA_ADDR_T_64BIT
		if (bp->hw_dma_cap & HW_DMA_CAP_64B)
			queue_writel(queue, RBQPH, upper_32_bits(queue->rx_ring_dma));
#endif
		queue_writel(queue, TBQP, lower_32_bits(queue->tx_ring_dma));
#ifdef CONFIG_ARCH_DMA_ADDR_T_64BIT
		if (bp->hw_dma_cap & HW_DMA_CAP_64B)
			queue_writel(queue, TBQPH, upper_32_bits(queue->tx_ring_dma));
#endif

		/* Enable interrupts */
		queue_writel(queue, IER,
			     bp->rx_intr_mask |
			     MACB_TX_INT_FLAGS |
			     MACB_BIT(HRESP));
	}

	/* Enable TX and RX */
	macb_writel(bp, NCR, macb_readl(bp, NCR) | MACB_BIT(RE) | MACB_BIT(TE));
}

/* The hash address register is 64 bits long and takes up two
 * locations in the memory map.  The least significant bits are stored
 * in EMAC_HSL and the most significant bits in EMAC_HSH.
 *
 * The unicast hash enable and the multicast hash enable bits in the
 * network configuration register enable the reception of hash matched
 * frames. The destination address is reduced to a 6 bit index into
 * the 64 bit hash register using the following hash function.  The
 * hash function is an exclusive or of every sixth bit of the
 * destination address.
 *
 * hi[5] = da[5] ^ da[11] ^ da[17] ^ da[23] ^ da[29] ^ da[35] ^ da[41] ^ da[47]
 * hi[4] = da[4] ^ da[10] ^ da[16] ^ da[22] ^ da[28] ^ da[34] ^ da[40] ^ da[46]
 * hi[3] = da[3] ^ da[09] ^ da[15] ^ da[21] ^ da[27] ^ da[33] ^ da[39] ^ da[45]
 * hi[2] = da[2] ^ da[08] ^ da[14] ^ da[20] ^ da[26] ^ da[32] ^ da[38] ^ da[44]
 * hi[1] = da[1] ^ da[07] ^ da[13] ^ da[19] ^ da[25] ^ da[31] ^ da[37] ^ da[43]
 * hi[0] = da[0] ^ da[06] ^ da[12] ^ da[18] ^ da[24] ^ da[30] ^ da[36] ^ da[42]
 *
 * da[0] represents the least significant bit of the first byte
 * received, that is, the multicast/unicast indicator, and da[47]
 * represents the most significant bit of the last byte received.  If
 * the hash index, hi[n], points to a bit that is set in the hash
 * register then the frame will be matched according to whether the
 * frame is multicast or unicast.  A multicast match will be signalled
 * if the multicast hash enable bit is set, da[0] is 1 and the hash
 * index points to a bit set in the hash register.  A unicast match
 * will be signalled if the unicast hash enable bit is set, da[0] is 0
 * and the hash index points to a bit set in the hash register.  To
 * receive all multicast frames, the hash register should be set with
 * all ones and the multicast hash enable bit should be set in the
 * network configuration register.
 */

static inline int hash_bit_value(int bitnr, __u8 *addr)
{
	if (addr[bitnr / 8] & (1 << (bitnr % 8)))
		return 1;
	return 0;
}

/* Return the hash index value for the specified address. */
static int hash_get_index(__u8 *addr)
{
	int i, j, bitval;
	int hash_index = 0;

	for (j = 0; j < 6; j++) {
		for (i = 0, bitval = 0; i < 8; i++)
			bitval ^= hash_bit_value(i * 6 + j, addr);

		hash_index |= (bitval << j);
	}

	return hash_index;
}

/* Add multicast addresses to the internal multicast-hash table. */
static void macb_sethashtable(struct net_device *dev)
{
	struct netdev_hw_addr *ha;
	unsigned long mc_filter[2];
	unsigned int bitnr;
	struct macb *bp = netdev_priv(dev);

	mc_filter[0] = 0;
	mc_filter[1] = 0;

	netdev_for_each_mc_addr(ha, dev) {
		bitnr = hash_get_index(ha->addr);
		mc_filter[bitnr >> 5] |= 1 << (bitnr & 31);
	}

	macb_or_gem_writel(bp, HRB, mc_filter[0]);
	macb_or_gem_writel(bp, HRT, mc_filter[1]);
}

/* Enable/Disable promiscuous and multicast modes. */
static void macb_set_rx_mode(struct net_device *dev)
{
	unsigned long cfg;
	struct macb *bp = netdev_priv(dev);

	cfg = macb_readl(bp, NCFGR);

	if (dev->flags & IFF_PROMISC) {
		/* Enable promiscuous mode */
		cfg |= MACB_BIT(CAF);

		/* Disable RX checksum offload */
		if (macb_is_gem(bp))
			cfg &= ~GEM_BIT(RXCOEN);
	} else {
		/* Disable promiscuous mode */
		cfg &= ~MACB_BIT(CAF);

		/* Enable RX checksum offload only if requested */
		if (macb_is_gem(bp) && dev->features & NETIF_F_RXCSUM)
			cfg |= GEM_BIT(RXCOEN);
	}

	if (dev->flags & IFF_ALLMULTI) {
		/* Enable all multicast mode */
		macb_or_gem_writel(bp, HRB, -1);
		macb_or_gem_writel(bp, HRT, -1);
		cfg |= MACB_BIT(NCFGR_MTI);
	} else if (!netdev_mc_empty(dev)) {
		/* Enable specific multicasts */
		macb_sethashtable(dev);
		cfg |= MACB_BIT(NCFGR_MTI);
	} else if (dev->flags & (~IFF_ALLMULTI)) {
		/* Disable all multicast mode */
		macb_or_gem_writel(bp, HRB, 0);
		macb_or_gem_writel(bp, HRT, 0);
		cfg &= ~MACB_BIT(NCFGR_MTI);
	}

	macb_writel(bp, NCFGR, cfg);
}

static int macb_open(struct net_device *dev)
{
	struct macb *bp = netdev_priv(dev);
	size_t bufsz = dev->mtu + ETH_HLEN + ETH_FCS_LEN + NET_IP_ALIGN;
	struct macb_queue *queue;
	unsigned int q;
	int err;

	netdev_dbg(bp->dev, "open\n");

	err = pm_runtime_get_sync(&bp->pdev->dev);
	if (err < 0)
		goto pm_exit;

	/* carrier starts down */
	netif_carrier_off(dev);

	/* if the phy is not yet register, retry later*/
	if (!dev->phydev) {
		err = -EAGAIN;
		goto pm_exit;
	}

	/* RX buffers initialization */
	macb_init_rx_buffer_size(bp, bufsz);

	err = macb_alloc_consistent(bp);
	if (err) {
		netdev_err(dev, "Unable to allocate DMA memory (error %d)\n",
			   err);
		goto pm_exit;
	}

	for (q = 0, queue = bp->queues; q < bp->num_queues; ++q, ++queue)
		napi_enable(&queue->napi);

	bp->macbgem_ops.mog_init_rings(bp);
	macb_init_hw(bp);

	/* schedule a link state check */
	phy_start(dev->phydev);

	netif_tx_start_all_queues(dev);

	if (bp->ptp_info)
		bp->ptp_info->ptp_init(dev);

pm_exit:
	if (err) {
		pm_runtime_put_sync(&bp->pdev->dev);
		return err;
	}
	return 0;
}

static int macb_close(struct net_device *dev)
{
	struct macb *bp = netdev_priv(dev);
	struct macb_queue *queue;
	unsigned long flags;
	unsigned int q;

	netif_tx_stop_all_queues(dev);

	for (q = 0, queue = bp->queues; q < bp->num_queues; ++q, ++queue)
		napi_disable(&queue->napi);

	if (dev->phydev)
		phy_stop(dev->phydev);

	spin_lock_irqsave(&bp->lock, flags);
	macb_reset_hw(bp);
	netif_carrier_off(dev);
	spin_unlock_irqrestore(&bp->lock, flags);

	macb_free_consistent(bp);

	if (bp->ptp_info)
		bp->ptp_info->ptp_remove(dev);

	pm_runtime_put(&bp->pdev->dev);

	return 0;
}

static int macb_change_mtu(struct net_device *dev, int new_mtu)
{
	if (netif_running(dev))
		return -EBUSY;

	dev->mtu = new_mtu;

	return 0;
}

static void gem_update_stats(struct macb *bp)
{
	struct macb_queue *queue;
	unsigned int i, q, idx;
	unsigned long *stat;

	u32 *p = &bp->hw_stats.gem.tx_octets_31_0;

	for (i = 0; i < GEM_STATS_LEN; ++i, ++p) {
		u32 offset = gem_statistics[i].offset;
		u64 val = bp->macb_reg_readl(bp, offset);

		bp->ethtool_stats[i] += val;
		*p += val;

		if (offset == GEM_OCTTXL || offset == GEM_OCTRXL) {
			/* Add GEM_OCTTXH, GEM_OCTRXH */
			val = bp->macb_reg_readl(bp, offset + 4);
			bp->ethtool_stats[i] += ((u64)val) << 32;
			*(++p) += val;
		}
	}

	idx = GEM_STATS_LEN;
	for (q = 0, queue = bp->queues; q < bp->num_queues; ++q, ++queue)
		for (i = 0, stat = &queue->stats.first; i < QUEUE_STATS_LEN; ++i, ++stat)
			bp->ethtool_stats[idx++] = *stat;
}

static struct net_device_stats *gem_get_stats(struct macb *bp)
{
	struct gem_stats *hwstat = &bp->hw_stats.gem;
	struct net_device_stats *nstat = &bp->dev->stats;

	gem_update_stats(bp);

	nstat->rx_errors = (hwstat->rx_frame_check_sequence_errors +
			    hwstat->rx_alignment_errors +
			    hwstat->rx_resource_errors +
			    hwstat->rx_overruns +
			    hwstat->rx_oversize_frames +
			    hwstat->rx_jabbers +
			    hwstat->rx_undersized_frames +
			    hwstat->rx_length_field_frame_errors);
	nstat->tx_errors = (hwstat->tx_late_collisions +
			    hwstat->tx_excessive_collisions +
			    hwstat->tx_underrun +
			    hwstat->tx_carrier_sense_errors);
	nstat->multicast = hwstat->rx_multicast_frames;
	nstat->collisions = (hwstat->tx_single_collision_frames +
			     hwstat->tx_multiple_collision_frames +
			     hwstat->tx_excessive_collisions);
	nstat->rx_length_errors = (hwstat->rx_oversize_frames +
				   hwstat->rx_jabbers +
				   hwstat->rx_undersized_frames +
				   hwstat->rx_length_field_frame_errors);
	nstat->rx_over_errors = hwstat->rx_resource_errors;
	nstat->rx_crc_errors = hwstat->rx_frame_check_sequence_errors;
	nstat->rx_frame_errors = hwstat->rx_alignment_errors;
	nstat->rx_fifo_errors = hwstat->rx_overruns;
	nstat->tx_aborted_errors = hwstat->tx_excessive_collisions;
	nstat->tx_carrier_errors = hwstat->tx_carrier_sense_errors;
	nstat->tx_fifo_errors = hwstat->tx_underrun;

	return nstat;
}

static void gem_get_ethtool_stats(struct net_device *dev,
				  struct ethtool_stats *stats, u64 *data)
{
	struct macb *bp;

	bp = netdev_priv(dev);
	gem_update_stats(bp);
	memcpy(data, &bp->ethtool_stats, sizeof(u64)
			* (GEM_STATS_LEN + QUEUE_STATS_LEN * MACB_MAX_QUEUES));
}

static int gem_get_sset_count(struct net_device *dev, int sset)
{
	struct macb *bp = netdev_priv(dev);

	switch (sset) {
	case ETH_SS_STATS:
		return GEM_STATS_LEN + bp->num_queues * QUEUE_STATS_LEN;
	default:
		return -EOPNOTSUPP;
	}
}

static void gem_get_ethtool_strings(struct net_device *dev, u32 sset, u8 *p)
{
	char stat_string[ETH_GSTRING_LEN];
	struct macb *bp = netdev_priv(dev);
	struct macb_queue *queue;
	unsigned int i;
	unsigned int q;

	switch (sset) {
	case ETH_SS_STATS:
		for (i = 0; i < GEM_STATS_LEN; i++, p += ETH_GSTRING_LEN)
			memcpy(p, gem_statistics[i].stat_string,
			       ETH_GSTRING_LEN);

		for (q = 0, queue = bp->queues; q < bp->num_queues; ++q, ++queue) {
			for (i = 0; i < QUEUE_STATS_LEN; i++, p += ETH_GSTRING_LEN) {
				snprintf(stat_string, ETH_GSTRING_LEN, "q%d_%s",
						q, queue_statistics[i].stat_string);
				memcpy(p, stat_string, ETH_GSTRING_LEN);
			}
		}
		break;
	}
}

static struct net_device_stats *macb_get_stats(struct net_device *dev)
{
	struct macb *bp = netdev_priv(dev);
	struct net_device_stats *nstat = &bp->dev->stats;
	struct macb_stats *hwstat = &bp->hw_stats.macb;

	if (macb_is_gem(bp))
		return gem_get_stats(bp);

	/* read stats from hardware */
	macb_update_stats(bp);

	/* Convert HW stats into netdevice stats */
	nstat->rx_errors = (hwstat->rx_fcs_errors +
			    hwstat->rx_align_errors +
			    hwstat->rx_resource_errors +
			    hwstat->rx_overruns +
			    hwstat->rx_oversize_pkts +
			    hwstat->rx_jabbers +
			    hwstat->rx_undersize_pkts +
			    hwstat->rx_length_mismatch);
	nstat->tx_errors = (hwstat->tx_late_cols +
			    hwstat->tx_excessive_cols +
			    hwstat->tx_underruns +
			    hwstat->tx_carrier_errors +
			    hwstat->sqe_test_errors);
	nstat->collisions = (hwstat->tx_single_cols +
			     hwstat->tx_multiple_cols +
			     hwstat->tx_excessive_cols);
	nstat->rx_length_errors = (hwstat->rx_oversize_pkts +
				   hwstat->rx_jabbers +
				   hwstat->rx_undersize_pkts +
				   hwstat->rx_length_mismatch);
	nstat->rx_over_errors = hwstat->rx_resource_errors +
				   hwstat->rx_overruns;
	nstat->rx_crc_errors = hwstat->rx_fcs_errors;
	nstat->rx_frame_errors = hwstat->rx_align_errors;
	nstat->rx_fifo_errors = hwstat->rx_overruns;
	/* XXX: What does "missed" mean? */
	nstat->tx_aborted_errors = hwstat->tx_excessive_cols;
	nstat->tx_carrier_errors = hwstat->tx_carrier_errors;
	nstat->tx_fifo_errors = hwstat->tx_underruns;
	/* Don't know about heartbeat or window errors... */

	return nstat;
}

static int macb_get_regs_len(struct net_device *netdev)
{
	return MACB_GREGS_NBR * sizeof(u32);
}

static void macb_get_regs(struct net_device *dev, struct ethtool_regs *regs,
			  void *p)
{
	struct macb *bp = netdev_priv(dev);
	unsigned int tail, head;
	u32 *regs_buff = p;

	regs->version = (macb_readl(bp, MID) & ((1 << MACB_REV_SIZE) - 1))
			| MACB_GREGS_VERSION;

	tail = macb_tx_ring_wrap(bp, bp->queues[0].tx_tail);
	head = macb_tx_ring_wrap(bp, bp->queues[0].tx_head);

	regs_buff[0]  = macb_readl(bp, NCR);
	regs_buff[1]  = macb_or_gem_readl(bp, NCFGR);
	regs_buff[2]  = macb_readl(bp, NSR);
	regs_buff[3]  = macb_readl(bp, TSR);
	regs_buff[4]  = macb_readl(bp, RBQP);
	regs_buff[5]  = macb_readl(bp, TBQP);
	regs_buff[6]  = macb_readl(bp, RSR);
	regs_buff[7]  = macb_readl(bp, IMR);

	regs_buff[8]  = tail;
	regs_buff[9]  = head;
	regs_buff[10] = macb_tx_dma(&bp->queues[0], tail);
	regs_buff[11] = macb_tx_dma(&bp->queues[0], head);

	if (!(bp->caps & MACB_CAPS_USRIO_DISABLED))
		regs_buff[12] = macb_or_gem_readl(bp, USRIO);
	if (macb_is_gem(bp))
		regs_buff[13] = gem_readl(bp, DMACFG);
}

static void macb_get_wol(struct net_device *netdev, struct ethtool_wolinfo *wol)
{
	struct macb *bp = netdev_priv(netdev);

	wol->supported = 0;
	wol->wolopts = 0;

	if (bp->wol & MACB_WOL_HAS_MAGIC_PACKET) {
		wol->supported = WAKE_MAGIC;

		if (bp->wol & MACB_WOL_ENABLED)
			wol->wolopts |= WAKE_MAGIC;
	}
}

static int macb_set_wol(struct net_device *netdev, struct ethtool_wolinfo *wol)
{
	struct macb *bp = netdev_priv(netdev);

	if (!(bp->wol & MACB_WOL_HAS_MAGIC_PACKET) ||
	    (wol->wolopts & ~WAKE_MAGIC))
		return -EOPNOTSUPP;

	if (wol->wolopts & WAKE_MAGIC)
		bp->wol |= MACB_WOL_ENABLED;
	else
		bp->wol &= ~MACB_WOL_ENABLED;

	device_set_wakeup_enable(&bp->pdev->dev, bp->wol & MACB_WOL_ENABLED);

	return 0;
}

static void macb_get_ringparam(struct net_device *netdev,
			       struct ethtool_ringparam *ring)
{
	struct macb *bp = netdev_priv(netdev);

	ring->rx_max_pending = MAX_RX_RING_SIZE;
	ring->tx_max_pending = MAX_TX_RING_SIZE;

	ring->rx_pending = bp->rx_ring_size;
	ring->tx_pending = bp->tx_ring_size;
}

static int macb_set_ringparam(struct net_device *netdev,
			      struct ethtool_ringparam *ring)
{
	struct macb *bp = netdev_priv(netdev);
	u32 new_rx_size, new_tx_size;
	unsigned int reset = 0;

	if ((ring->rx_mini_pending) || (ring->rx_jumbo_pending))
		return -EINVAL;

	new_rx_size = clamp_t(u32, ring->rx_pending,
			      MIN_RX_RING_SIZE, MAX_RX_RING_SIZE);
	new_rx_size = roundup_pow_of_two(new_rx_size);

	new_tx_size = clamp_t(u32, ring->tx_pending,
			      MIN_TX_RING_SIZE, MAX_TX_RING_SIZE);
	new_tx_size = roundup_pow_of_two(new_tx_size);

	if ((new_tx_size == bp->tx_ring_size) &&
	    (new_rx_size == bp->rx_ring_size)) {
		/* nothing to do */
		return 0;
	}

	if (netif_running(bp->dev)) {
		reset = 1;
		macb_close(bp->dev);
	}

	bp->rx_ring_size = new_rx_size;
	bp->tx_ring_size = new_tx_size;

	if (reset)
		macb_open(bp->dev);

	return 0;
}

#ifdef CONFIG_MACB_USE_HWSTAMP
static unsigned int gem_get_tsu_rate(struct macb *bp)
{
	struct clk *tsu_clk;
	unsigned int tsu_rate;

	tsu_clk = devm_clk_get(&bp->pdev->dev, "tsu_clk");
	if (!IS_ERR(tsu_clk))
		tsu_rate = clk_get_rate(tsu_clk);
	/* try pclk instead */
	else if (!IS_ERR(bp->pclk)) {
		tsu_clk = bp->pclk;
		tsu_rate = clk_get_rate(tsu_clk);
	} else
		return -ENOTSUPP;
	return tsu_rate;
}

static s32 gem_get_ptp_max_adj(void)
{
	return 64000000;
}

static int gem_get_ts_info(struct net_device *dev,
			   struct ethtool_ts_info *info)
{
	struct macb *bp = netdev_priv(dev);

	if ((bp->hw_dma_cap & HW_DMA_CAP_PTP) == 0) {
		ethtool_op_get_ts_info(dev, info);
		return 0;
	}

	info->so_timestamping =
		SOF_TIMESTAMPING_TX_SOFTWARE |
		SOF_TIMESTAMPING_RX_SOFTWARE |
		SOF_TIMESTAMPING_SOFTWARE |
		SOF_TIMESTAMPING_TX_HARDWARE |
		SOF_TIMESTAMPING_RX_HARDWARE |
		SOF_TIMESTAMPING_RAW_HARDWARE;
	info->tx_types =
		(1 << HWTSTAMP_TX_ONESTEP_SYNC) |
		(1 << HWTSTAMP_TX_OFF) |
		(1 << HWTSTAMP_TX_ON);
	info->rx_filters =
		(1 << HWTSTAMP_FILTER_NONE) |
		(1 << HWTSTAMP_FILTER_ALL);

	info->phc_index = bp->ptp_clock ? ptp_clock_index(bp->ptp_clock) : -1;

	return 0;
}

static struct macb_ptp_info gem_ptp_info = {
	.ptp_init	 = gem_ptp_init,
	.ptp_remove	 = gem_ptp_remove,
	.get_ptp_max_adj = gem_get_ptp_max_adj,
	.get_tsu_rate	 = gem_get_tsu_rate,
	.get_ts_info	 = gem_get_ts_info,
	.get_hwtst	 = gem_get_hwtst,
	.set_hwtst	 = gem_set_hwtst,
};
#endif

static int macb_get_ts_info(struct net_device *netdev,
			    struct ethtool_ts_info *info)
{
	struct macb *bp = netdev_priv(netdev);

	if (bp->ptp_info)
		return bp->ptp_info->get_ts_info(netdev, info);

	return ethtool_op_get_ts_info(netdev, info);
}

static void gem_enable_flow_filters(struct macb *bp, bool enable)
{
	struct net_device *netdev = bp->dev;
	struct ethtool_rx_fs_item *item;
	u32 t2_scr;
	int num_t2_scr;

	if (!(netdev->features & NETIF_F_NTUPLE))
		return;

	num_t2_scr = GEM_BFEXT(T2SCR, gem_readl(bp, DCFG8));

	list_for_each_entry(item, &bp->rx_fs_list.list, list) {
		struct ethtool_rx_flow_spec *fs = &item->fs;
		struct ethtool_tcpip4_spec *tp4sp_m;

		if (fs->location >= num_t2_scr)
			continue;

		t2_scr = gem_readl_n(bp, SCRT2, fs->location);

		/* enable/disable screener regs for the flow entry */
		t2_scr = GEM_BFINS(ETHTEN, enable, t2_scr);

		/* only enable fields with no masking */
		tp4sp_m = &(fs->m_u.tcp_ip4_spec);

		if (enable && (tp4sp_m->ip4src == 0xFFFFFFFF))
			t2_scr = GEM_BFINS(CMPAEN, 1, t2_scr);
		else
			t2_scr = GEM_BFINS(CMPAEN, 0, t2_scr);

		if (enable && (tp4sp_m->ip4dst == 0xFFFFFFFF))
			t2_scr = GEM_BFINS(CMPBEN, 1, t2_scr);
		else
			t2_scr = GEM_BFINS(CMPBEN, 0, t2_scr);

		if (enable && ((tp4sp_m->psrc == 0xFFFF) || (tp4sp_m->pdst == 0xFFFF)))
			t2_scr = GEM_BFINS(CMPCEN, 1, t2_scr);
		else
			t2_scr = GEM_BFINS(CMPCEN, 0, t2_scr);

		gem_writel_n(bp, SCRT2, fs->location, t2_scr);
	}
}

static void gem_prog_cmp_regs(struct macb *bp, struct ethtool_rx_flow_spec *fs)
{
	struct ethtool_tcpip4_spec *tp4sp_v, *tp4sp_m;
	uint16_t index = fs->location;
	u32 w0, w1, t2_scr;
	bool cmp_a = false;
	bool cmp_b = false;
	bool cmp_c = false;

	tp4sp_v = &(fs->h_u.tcp_ip4_spec);
	tp4sp_m = &(fs->m_u.tcp_ip4_spec);

	/* ignore field if any masking set */
	if (tp4sp_m->ip4src == 0xFFFFFFFF) {
		/* 1st compare reg - IP source address */
		w0 = 0;
		w1 = 0;
		w0 = tp4sp_v->ip4src;
		w1 = GEM_BFINS(T2DISMSK, 1, w1); /* 32-bit compare */
		w1 = GEM_BFINS(T2CMPOFST, GEM_T2COMPOFST_ETYPE, w1);
		w1 = GEM_BFINS(T2OFST, ETYPE_SRCIP_OFFSET, w1);
		gem_writel_n(bp, T2CMPW0, T2CMP_OFST(GEM_IP4SRC_CMP(index)), w0);
		gem_writel_n(bp, T2CMPW1, T2CMP_OFST(GEM_IP4SRC_CMP(index)), w1);
		cmp_a = true;
	}

	/* ignore field if any masking set */
	if (tp4sp_m->ip4dst == 0xFFFFFFFF) {
		/* 2nd compare reg - IP destination address */
		w0 = 0;
		w1 = 0;
		w0 = tp4sp_v->ip4dst;
		w1 = GEM_BFINS(T2DISMSK, 1, w1); /* 32-bit compare */
		w1 = GEM_BFINS(T2CMPOFST, GEM_T2COMPOFST_ETYPE, w1);
		w1 = GEM_BFINS(T2OFST, ETYPE_DSTIP_OFFSET, w1);
		gem_writel_n(bp, T2CMPW0, T2CMP_OFST(GEM_IP4DST_CMP(index)), w0);
		gem_writel_n(bp, T2CMPW1, T2CMP_OFST(GEM_IP4DST_CMP(index)), w1);
		cmp_b = true;
	}

	/* ignore both port fields if masking set in both */
	if ((tp4sp_m->psrc == 0xFFFF) || (tp4sp_m->pdst == 0xFFFF)) {
		/* 3rd compare reg - source port, destination port */
		w0 = 0;
		w1 = 0;
		w1 = GEM_BFINS(T2CMPOFST, GEM_T2COMPOFST_IPHDR, w1);
		if (tp4sp_m->psrc == tp4sp_m->pdst) {
			w0 = GEM_BFINS(T2MASK, tp4sp_v->psrc, w0);
			w0 = GEM_BFINS(T2CMP, tp4sp_v->pdst, w0);
			w1 = GEM_BFINS(T2DISMSK, 1, w1); /* 32-bit compare */
			w1 = GEM_BFINS(T2OFST, IPHDR_SRCPORT_OFFSET, w1);
		} else {
			/* only one port definition */
			w1 = GEM_BFINS(T2DISMSK, 0, w1); /* 16-bit compare */
			w0 = GEM_BFINS(T2MASK, 0xFFFF, w0);
			if (tp4sp_m->psrc == 0xFFFF) { /* src port */
				w0 = GEM_BFINS(T2CMP, tp4sp_v->psrc, w0);
				w1 = GEM_BFINS(T2OFST, IPHDR_SRCPORT_OFFSET, w1);
			} else { /* dst port */
				w0 = GEM_BFINS(T2CMP, tp4sp_v->pdst, w0);
				w1 = GEM_BFINS(T2OFST, IPHDR_DSTPORT_OFFSET, w1);
			}
		}
		gem_writel_n(bp, T2CMPW0, T2CMP_OFST(GEM_PORT_CMP(index)), w0);
		gem_writel_n(bp, T2CMPW1, T2CMP_OFST(GEM_PORT_CMP(index)), w1);
		cmp_c = true;
	}

	t2_scr = 0;
	t2_scr = GEM_BFINS(QUEUE, (fs->ring_cookie) & 0xFF, t2_scr);
	t2_scr = GEM_BFINS(ETHT2IDX, SCRT2_ETHT, t2_scr);
	if (cmp_a)
		t2_scr = GEM_BFINS(CMPA, GEM_IP4SRC_CMP(index), t2_scr);
	if (cmp_b)
		t2_scr = GEM_BFINS(CMPB, GEM_IP4DST_CMP(index), t2_scr);
	if (cmp_c)
		t2_scr = GEM_BFINS(CMPC, GEM_PORT_CMP(index), t2_scr);
	gem_writel_n(bp, SCRT2, index, t2_scr);
}

static int gem_add_flow_filter(struct net_device *netdev,
		struct ethtool_rxnfc *cmd)
{
	struct macb *bp = netdev_priv(netdev);
	struct ethtool_rx_flow_spec *fs = &cmd->fs;
	struct ethtool_rx_fs_item *item, *newfs;
	unsigned long flags;
	int ret = -EINVAL;
	bool added = false;

	newfs = kmalloc(sizeof(*newfs), GFP_KERNEL);
	if (newfs == NULL)
		return -ENOMEM;
	memcpy(&newfs->fs, fs, sizeof(newfs->fs));

	netdev_dbg(netdev,
			"Adding flow filter entry,type=%u,queue=%u,loc=%u,src=%08X,dst=%08X,ps=%u,pd=%u\n",
			fs->flow_type, (int)fs->ring_cookie, fs->location,
			htonl(fs->h_u.tcp_ip4_spec.ip4src),
			htonl(fs->h_u.tcp_ip4_spec.ip4dst),
			htons(fs->h_u.tcp_ip4_spec.psrc), htons(fs->h_u.tcp_ip4_spec.pdst));

	spin_lock_irqsave(&bp->rx_fs_lock, flags);

	/* find correct place to add in list */
	list_for_each_entry(item, &bp->rx_fs_list.list, list) {
		if (item->fs.location > newfs->fs.location) {
			list_add_tail(&newfs->list, &item->list);
			added = true;
			break;
		} else if (item->fs.location == fs->location) {
			netdev_err(netdev, "Rule not added: location %d not free!\n",
					fs->location);
			ret = -EBUSY;
			goto err;
		}
	}
	if (!added)
		list_add_tail(&newfs->list, &bp->rx_fs_list.list);

	gem_prog_cmp_regs(bp, fs);
	bp->rx_fs_list.count++;
	/* enable filtering if NTUPLE on */
	gem_enable_flow_filters(bp, 1);

	spin_unlock_irqrestore(&bp->rx_fs_lock, flags);
	return 0;

err:
	spin_unlock_irqrestore(&bp->rx_fs_lock, flags);
	kfree(newfs);
	return ret;
}

static int gem_del_flow_filter(struct net_device *netdev,
		struct ethtool_rxnfc *cmd)
{
	struct macb *bp = netdev_priv(netdev);
	struct ethtool_rx_fs_item *item;
	struct ethtool_rx_flow_spec *fs;
	unsigned long flags;

	spin_lock_irqsave(&bp->rx_fs_lock, flags);

	list_for_each_entry(item, &bp->rx_fs_list.list, list) {
		if (item->fs.location == cmd->fs.location) {
			/* disable screener regs for the flow entry */
			fs = &(item->fs);
			netdev_dbg(netdev,
					"Deleting flow filter entry,type=%u,queue=%u,loc=%u,src=%08X,dst=%08X,ps=%u,pd=%u\n",
					fs->flow_type, (int)fs->ring_cookie, fs->location,
					htonl(fs->h_u.tcp_ip4_spec.ip4src),
					htonl(fs->h_u.tcp_ip4_spec.ip4dst),
					htons(fs->h_u.tcp_ip4_spec.psrc),
					htons(fs->h_u.tcp_ip4_spec.pdst));

			gem_writel_n(bp, SCRT2, fs->location, 0);

			list_del(&item->list);
			bp->rx_fs_list.count--;
			spin_unlock_irqrestore(&bp->rx_fs_lock, flags);
			kfree(item);
			return 0;
		}
	}

	spin_unlock_irqrestore(&bp->rx_fs_lock, flags);
	return -EINVAL;
}

static int gem_get_flow_entry(struct net_device *netdev,
		struct ethtool_rxnfc *cmd)
{
	struct macb *bp = netdev_priv(netdev);
	struct ethtool_rx_fs_item *item;

	list_for_each_entry(item, &bp->rx_fs_list.list, list) {
		if (item->fs.location == cmd->fs.location) {
			memcpy(&cmd->fs, &item->fs, sizeof(cmd->fs));
			return 0;
		}
	}
	return -EINVAL;
}

static int gem_get_all_flow_entries(struct net_device *netdev,
		struct ethtool_rxnfc *cmd, u32 *rule_locs)
{
	struct macb *bp = netdev_priv(netdev);
	struct ethtool_rx_fs_item *item;
	uint32_t cnt = 0;

	list_for_each_entry(item, &bp->rx_fs_list.list, list) {
		if (cnt == cmd->rule_cnt)
			return -EMSGSIZE;
		rule_locs[cnt] = item->fs.location;
		cnt++;
	}
	cmd->data = bp->max_tuples;
	cmd->rule_cnt = cnt;

	return 0;
}

static int gem_get_rxnfc(struct net_device *netdev, struct ethtool_rxnfc *cmd,
		u32 *rule_locs)
{
	struct macb *bp = netdev_priv(netdev);
	int ret = 0;

	switch (cmd->cmd) {
	case ETHTOOL_GRXRINGS:
		cmd->data = bp->num_queues;
		break;
	case ETHTOOL_GRXCLSRLCNT:
		cmd->rule_cnt = bp->rx_fs_list.count;
		break;
	case ETHTOOL_GRXCLSRULE:
		ret = gem_get_flow_entry(netdev, cmd);
		break;
	case ETHTOOL_GRXCLSRLALL:
		ret = gem_get_all_flow_entries(netdev, cmd, rule_locs);
		break;
	default:
		netdev_err(netdev,
			  "Command parameter %d is not supported\n", cmd->cmd);
		ret = -EOPNOTSUPP;
	}

	return ret;
}

static int gem_set_rxnfc(struct net_device *netdev, struct ethtool_rxnfc *cmd)
{
	struct macb *bp = netdev_priv(netdev);
	int ret;

	switch (cmd->cmd) {
	case ETHTOOL_SRXCLSRLINS:
		if ((cmd->fs.location >= bp->max_tuples)
				|| (cmd->fs.ring_cookie >= bp->num_queues)) {
			ret = -EINVAL;
			break;
		}
		ret = gem_add_flow_filter(netdev, cmd);
		break;
	case ETHTOOL_SRXCLSRLDEL:
		ret = gem_del_flow_filter(netdev, cmd);
		break;
	default:
		netdev_err(netdev,
			  "Command parameter %d is not supported\n", cmd->cmd);
		ret = -EOPNOTSUPP;
	}

	return ret;
}

static const struct ethtool_ops macb_ethtool_ops = {
	.get_regs_len		= macb_get_regs_len,
	.get_regs		= macb_get_regs,
	.get_link		= ethtool_op_get_link,
	.get_ts_info		= ethtool_op_get_ts_info,
	.get_wol		= macb_get_wol,
	.set_wol		= macb_set_wol,
	.get_link_ksettings     = phy_ethtool_get_link_ksettings,
	.set_link_ksettings     = phy_ethtool_set_link_ksettings,
	.get_ringparam		= macb_get_ringparam,
	.set_ringparam		= macb_set_ringparam,
};

static const struct ethtool_ops gem_ethtool_ops = {
	.get_regs_len		= macb_get_regs_len,
	.get_regs		= macb_get_regs,
	.get_link		= ethtool_op_get_link,
	.get_ts_info		= macb_get_ts_info,
	.get_ethtool_stats	= gem_get_ethtool_stats,
	.get_strings		= gem_get_ethtool_strings,
	.get_sset_count		= gem_get_sset_count,
	.get_link_ksettings     = phy_ethtool_get_link_ksettings,
	.set_link_ksettings     = phy_ethtool_set_link_ksettings,
	.get_ringparam		= macb_get_ringparam,
	.set_ringparam		= macb_set_ringparam,
	.get_rxnfc			= gem_get_rxnfc,
	.set_rxnfc			= gem_set_rxnfc,
};

static int macb_ioctl(struct net_device *dev, struct ifreq *rq, int cmd)
{
	struct phy_device *phydev = dev->phydev;
	struct macb *bp = netdev_priv(dev);

	if (!netif_running(dev))
		return -EINVAL;

	if (!phydev)
		return -ENODEV;

	if (!bp->ptp_info)
		return phy_mii_ioctl(phydev, rq, cmd);

	switch (cmd) {
	case SIOCSHWTSTAMP:
		return bp->ptp_info->set_hwtst(dev, rq, cmd);
	case SIOCGHWTSTAMP:
		return bp->ptp_info->get_hwtst(dev, rq);
	default:
		return phy_mii_ioctl(phydev, rq, cmd);
	}
}

static inline void macb_set_txcsum_feature(struct macb *bp,
					   netdev_features_t features)
{
	u32 val;

	if (!macb_is_gem(bp))
		return;

	val = gem_readl(bp, DMACFG);
	if (features & NETIF_F_HW_CSUM)
		val |= GEM_BIT(TXCOEN);
	else
		val &= ~GEM_BIT(TXCOEN);

	gem_writel(bp, DMACFG, val);
}

static inline void macb_set_rxcsum_feature(struct macb *bp,
					   netdev_features_t features)
{
	struct net_device *netdev = bp->dev;
	u32 val;

	if (!macb_is_gem(bp))
		return;

	val = gem_readl(bp, NCFGR);
	if ((features & NETIF_F_RXCSUM) && !(netdev->flags & IFF_PROMISC))
		val |= GEM_BIT(RXCOEN);
	else
		val &= ~GEM_BIT(RXCOEN);

	gem_writel(bp, NCFGR, val);
}

static inline void macb_set_rxflow_feature(struct macb *bp,
					   netdev_features_t features)
{
	if (!macb_is_gem(bp))
		return;

	gem_enable_flow_filters(bp, !!(features & NETIF_F_NTUPLE));
}

static int macb_set_features(struct net_device *netdev,
			     netdev_features_t features)
{
	struct macb *bp = netdev_priv(netdev);
	netdev_features_t changed = features ^ netdev->features;

	/* TX checksum offload */
	if (changed & NETIF_F_HW_CSUM)
		macb_set_txcsum_feature(bp, features);

	/* RX checksum offload */
	if (changed & NETIF_F_RXCSUM)
		macb_set_rxcsum_feature(bp, features);

	/* RX Flow Filters */
	if (changed & NETIF_F_NTUPLE)
		macb_set_rxflow_feature(bp, features);

	return 0;
}

static void macb_restore_features(struct macb *bp)
{
	struct net_device *netdev = bp->dev;
	netdev_features_t features = netdev->features;

	/* TX checksum offload */
	macb_set_txcsum_feature(bp, features);

	/* RX checksum offload */
	macb_set_rxcsum_feature(bp, features);

	/* RX Flow Filters */
	macb_set_rxflow_feature(bp, features);
}

static const struct net_device_ops macb_netdev_ops = {
	.ndo_open		= macb_open,
	.ndo_stop		= macb_close,
	.ndo_start_xmit		= macb_start_xmit,
	.ndo_set_rx_mode	= macb_set_rx_mode,
	.ndo_get_stats		= macb_get_stats,
	.ndo_do_ioctl		= macb_ioctl,
	.ndo_validate_addr	= eth_validate_addr,
	.ndo_change_mtu		= macb_change_mtu,
	.ndo_set_mac_address	= eth_mac_addr,
#ifdef CONFIG_NET_POLL_CONTROLLER
	.ndo_poll_controller	= macb_poll_controller,
#endif
	.ndo_set_features	= macb_set_features,
	.ndo_features_check	= macb_features_check,
};

/* Configure peripheral capabilities according to device tree
 * and integration options used
 */
static void macb_configure_caps(struct macb *bp,
				const struct macb_config *dt_conf)
{
	u32 dcfg;

	if (dt_conf)
		bp->caps = dt_conf->caps;

	if (hw_is_gem(bp->regs, bp->native_io)) {
		bp->caps |= MACB_CAPS_MACB_IS_GEM;

		dcfg = gem_readl(bp, DCFG1);
		if (GEM_BFEXT(IRQCOR, dcfg) == 0)
			bp->caps |= MACB_CAPS_ISR_CLEAR_ON_WRITE;
		dcfg = gem_readl(bp, DCFG2);
		if ((dcfg & (GEM_BIT(RX_PKT_BUFF) | GEM_BIT(TX_PKT_BUFF))) == 0)
			bp->caps |= MACB_CAPS_FIFO_MODE;
#ifdef CONFIG_MACB_USE_HWSTAMP
		if (gem_has_ptp(bp)) {
			if (!GEM_BFEXT(TSU, gem_readl(bp, DCFG5)))
				pr_err("GEM doesn't support hardware ptp.\n");
			else {
				bp->hw_dma_cap |= HW_DMA_CAP_PTP;
				bp->ptp_info = &gem_ptp_info;
			}
		}
#endif
	}

	dev_dbg(&bp->pdev->dev, "Cadence caps 0x%08x\n", bp->caps);
}

static void macb_probe_queues(void __iomem *mem,
			      bool native_io,
			      unsigned int *queue_mask,
			      unsigned int *num_queues)
{
	unsigned int hw_q;

	*queue_mask = 0x1;
	*num_queues = 1;

	/* is it macb or gem ?
	 *
	 * We need to read directly from the hardware here because
	 * we are early in the probe process and don't have the
	 * MACB_CAPS_MACB_IS_GEM flag positioned
	 */
	if (!hw_is_gem(mem, native_io))
		return;

	/* bit 0 is never set but queue 0 always exists */
	*queue_mask = readl_relaxed(mem + GEM_DCFG6) & 0xff;

	*queue_mask |= 0x1;

	for (hw_q = 1; hw_q < MACB_MAX_QUEUES; ++hw_q)
		if (*queue_mask & (1 << hw_q))
			(*num_queues)++;
}

static int macb_clk_init(struct platform_device *pdev, struct clk **pclk,
			 struct clk **hclk, struct clk **tx_clk,
			 struct clk **rx_clk, struct clk **tsu_clk)
{
	struct macb_platform_data *pdata;
	int err;

	pdata = dev_get_platdata(&pdev->dev);
	if (pdata) {
		*pclk = pdata->pclk;
		*hclk = pdata->hclk;
	} else {
		*pclk = devm_clk_get(&pdev->dev, "pclk");
		*hclk = devm_clk_get(&pdev->dev, "hclk");
	}

	if (IS_ERR_OR_NULL(*pclk)) {
		err = PTR_ERR(*pclk);
		if (!err)
			err = -ENODEV;

<<<<<<< HEAD
		dev_err(&pdev->dev, "failed to get macb_clk (%u)\n", err);
=======
		dev_err(&pdev->dev, "failed to get macb_clk (%d)\n", err);
>>>>>>> fa578e9d
		return err;
	}

	if (IS_ERR_OR_NULL(*hclk)) {
		err = PTR_ERR(*hclk);
		if (!err)
			err = -ENODEV;

<<<<<<< HEAD
		dev_err(&pdev->dev, "failed to get hclk (%u)\n", err);
=======
		dev_err(&pdev->dev, "failed to get hclk (%d)\n", err);
>>>>>>> fa578e9d
		return err;
	}

	*tx_clk = devm_clk_get_optional(&pdev->dev, "tx_clk");
	if (IS_ERR(*tx_clk))
		return PTR_ERR(*tx_clk);

	*rx_clk = devm_clk_get_optional(&pdev->dev, "rx_clk");
	if (IS_ERR(*rx_clk))
		return PTR_ERR(*rx_clk);

	*tsu_clk = devm_clk_get_optional(&pdev->dev, "tsu_clk");
	if (IS_ERR(*tsu_clk))
		return PTR_ERR(*tsu_clk);

	err = clk_prepare_enable(*pclk);
	if (err) {
		dev_err(&pdev->dev, "failed to enable pclk (%d)\n", err);
		return err;
	}

	err = clk_prepare_enable(*hclk);
	if (err) {
		dev_err(&pdev->dev, "failed to enable hclk (%d)\n", err);
		goto err_disable_pclk;
	}

	err = clk_prepare_enable(*tx_clk);
	if (err) {
		dev_err(&pdev->dev, "failed to enable tx_clk (%d)\n", err);
		goto err_disable_hclk;
	}

	err = clk_prepare_enable(*rx_clk);
	if (err) {
		dev_err(&pdev->dev, "failed to enable rx_clk (%d)\n", err);
		goto err_disable_txclk;
	}

	err = clk_prepare_enable(*tsu_clk);
	if (err) {
		dev_err(&pdev->dev, "failed to enable tsu_clk (%d)\n", err);
		goto err_disable_rxclk;
	}

	return 0;

err_disable_rxclk:
	clk_disable_unprepare(*rx_clk);

err_disable_txclk:
	clk_disable_unprepare(*tx_clk);

err_disable_hclk:
	clk_disable_unprepare(*hclk);

err_disable_pclk:
	clk_disable_unprepare(*pclk);

	return err;
}

static int macb_init(struct platform_device *pdev)
{
	struct net_device *dev = platform_get_drvdata(pdev);
	unsigned int hw_q, q;
	struct macb *bp = netdev_priv(dev);
	struct macb_queue *queue;
	int err;
	u32 val, reg;

	bp->tx_ring_size = DEFAULT_TX_RING_SIZE;
	bp->rx_ring_size = DEFAULT_RX_RING_SIZE;

	/* set the queue register mapping once for all: queue0 has a special
	 * register mapping but we don't want to test the queue index then
	 * compute the corresponding register offset at run time.
	 */
	for (hw_q = 0, q = 0; hw_q < MACB_MAX_QUEUES; ++hw_q) {
		if (!(bp->queue_mask & (1 << hw_q)))
			continue;

		queue = &bp->queues[q];
		queue->bp = bp;
		netif_napi_add(dev, &queue->napi, macb_poll, NAPI_POLL_WEIGHT);
		if (hw_q) {
			queue->ISR  = GEM_ISR(hw_q - 1);
			queue->IER  = GEM_IER(hw_q - 1);
			queue->IDR  = GEM_IDR(hw_q - 1);
			queue->IMR  = GEM_IMR(hw_q - 1);
			queue->TBQP = GEM_TBQP(hw_q - 1);
			queue->RBQP = GEM_RBQP(hw_q - 1);
			queue->RBQS = GEM_RBQS(hw_q - 1);
#ifdef CONFIG_ARCH_DMA_ADDR_T_64BIT
			if (bp->hw_dma_cap & HW_DMA_CAP_64B) {
				queue->TBQPH = GEM_TBQPH(hw_q - 1);
				queue->RBQPH = GEM_RBQPH(hw_q - 1);
			}
#endif
		} else {
			/* queue0 uses legacy registers */
			queue->ISR  = MACB_ISR;
			queue->IER  = MACB_IER;
			queue->IDR  = MACB_IDR;
			queue->IMR  = MACB_IMR;
			queue->TBQP = MACB_TBQP;
			queue->RBQP = MACB_RBQP;
#ifdef CONFIG_ARCH_DMA_ADDR_T_64BIT
			if (bp->hw_dma_cap & HW_DMA_CAP_64B) {
				queue->TBQPH = MACB_TBQPH;
				queue->RBQPH = MACB_RBQPH;
			}
#endif
		}

		/* get irq: here we use the linux queue index, not the hardware
		 * queue index. the queue irq definitions in the device tree
		 * must remove the optional gaps that could exist in the
		 * hardware queue mask.
		 */
		queue->irq = platform_get_irq(pdev, q);
		err = devm_request_irq(&pdev->dev, queue->irq, macb_interrupt,
				       IRQF_SHARED, dev->name, queue);
		if (err) {
			dev_err(&pdev->dev,
				"Unable to request IRQ %d (error %d)\n",
				queue->irq, err);
			return err;
		}

		INIT_WORK(&queue->tx_error_task, macb_tx_error_task);
		q++;
	}

	dev->netdev_ops = &macb_netdev_ops;

	/* setup appropriated routines according to adapter type */
	if (macb_is_gem(bp)) {
		bp->max_tx_length = GEM_MAX_TX_LEN;
		bp->macbgem_ops.mog_alloc_rx_buffers = gem_alloc_rx_buffers;
		bp->macbgem_ops.mog_free_rx_buffers = gem_free_rx_buffers;
		bp->macbgem_ops.mog_init_rings = gem_init_rings;
		bp->macbgem_ops.mog_rx = gem_rx;
		dev->ethtool_ops = &gem_ethtool_ops;
	} else {
		bp->max_tx_length = MACB_MAX_TX_LEN;
		bp->macbgem_ops.mog_alloc_rx_buffers = macb_alloc_rx_buffers;
		bp->macbgem_ops.mog_free_rx_buffers = macb_free_rx_buffers;
		bp->macbgem_ops.mog_init_rings = macb_init_rings;
		bp->macbgem_ops.mog_rx = macb_rx;
		dev->ethtool_ops = &macb_ethtool_ops;
	}

	/* Set features */
	dev->hw_features = NETIF_F_SG;

	/* Check LSO capability */
	if (GEM_BFEXT(PBUF_LSO, gem_readl(bp, DCFG6)))
		dev->hw_features |= MACB_NETIF_LSO;

	/* Checksum offload is only available on gem with packet buffer */
	if (macb_is_gem(bp) && !(bp->caps & MACB_CAPS_FIFO_MODE))
		dev->hw_features |= NETIF_F_HW_CSUM | NETIF_F_RXCSUM;
	if (bp->caps & MACB_CAPS_SG_DISABLED)
		dev->hw_features &= ~NETIF_F_SG;
	dev->features = dev->hw_features;

	/* Check RX Flow Filters support.
	 * Max Rx flows set by availability of screeners & compare regs:
	 * each 4-tuple define requires 1 T2 screener reg + 3 compare regs
	 */
	reg = gem_readl(bp, DCFG8);
	bp->max_tuples = min((GEM_BFEXT(SCR2CMP, reg) / 3),
			GEM_BFEXT(T2SCR, reg));
	if (bp->max_tuples > 0) {
		/* also needs one ethtype match to check IPv4 */
		if (GEM_BFEXT(SCR2ETH, reg) > 0) {
			/* program this reg now */
			reg = 0;
			reg = GEM_BFINS(ETHTCMP, (uint16_t)ETH_P_IP, reg);
			gem_writel_n(bp, ETHT, SCRT2_ETHT, reg);
			/* Filtering is supported in hw but don't enable it in kernel now */
			dev->hw_features |= NETIF_F_NTUPLE;
			/* init Rx flow definitions */
			INIT_LIST_HEAD(&bp->rx_fs_list.list);
			bp->rx_fs_list.count = 0;
			spin_lock_init(&bp->rx_fs_lock);
		} else
			bp->max_tuples = 0;
	}

	if (!(bp->caps & MACB_CAPS_USRIO_DISABLED)) {
		val = 0;
		if (bp->phy_interface == PHY_INTERFACE_MODE_RGMII)
			val = GEM_BIT(RGMII);
		else if (bp->phy_interface == PHY_INTERFACE_MODE_RMII &&
			 (bp->caps & MACB_CAPS_USRIO_DEFAULT_IS_MII_GMII))
			val = MACB_BIT(RMII);
		else if (!(bp->caps & MACB_CAPS_USRIO_DEFAULT_IS_MII_GMII))
			val = MACB_BIT(MII);

		if (bp->caps & MACB_CAPS_USRIO_HAS_CLKEN)
			val |= MACB_BIT(CLKEN);

		macb_or_gem_writel(bp, USRIO, val);
	}

	/* Set MII management clock divider */
	val = macb_mdc_clk_div(bp);
	val |= macb_dbw(bp);
	if (bp->phy_interface == PHY_INTERFACE_MODE_SGMII)
		val |= GEM_BIT(SGMIIEN) | GEM_BIT(PCSSEL);
	macb_writel(bp, NCFGR, val);

	return 0;
}

#if defined(CONFIG_OF)
/* 1518 rounded up */
#define AT91ETHER_MAX_RBUFF_SZ	0x600
/* max number of receive buffers */
#define AT91ETHER_MAX_RX_DESCR	9

static struct sifive_fu540_macb_mgmt *mgmt;

/* Initialize and start the Receiver and Transmit subsystems */
static int at91ether_start(struct net_device *dev)
{
	struct macb *lp = netdev_priv(dev);
	struct macb_queue *q = &lp->queues[0];
	struct macb_dma_desc *desc;
	dma_addr_t addr;
	u32 ctl;
	int i;

	q->rx_ring = dma_alloc_coherent(&lp->pdev->dev,
					 (AT91ETHER_MAX_RX_DESCR *
					  macb_dma_desc_get_size(lp)),
					 &q->rx_ring_dma, GFP_KERNEL);
	if (!q->rx_ring)
		return -ENOMEM;

	q->rx_buffers = dma_alloc_coherent(&lp->pdev->dev,
					    AT91ETHER_MAX_RX_DESCR *
					    AT91ETHER_MAX_RBUFF_SZ,
					    &q->rx_buffers_dma, GFP_KERNEL);
	if (!q->rx_buffers) {
		dma_free_coherent(&lp->pdev->dev,
				  AT91ETHER_MAX_RX_DESCR *
				  macb_dma_desc_get_size(lp),
				  q->rx_ring, q->rx_ring_dma);
		q->rx_ring = NULL;
		return -ENOMEM;
	}

	addr = q->rx_buffers_dma;
	for (i = 0; i < AT91ETHER_MAX_RX_DESCR; i++) {
		desc = macb_rx_desc(q, i);
		macb_set_addr(lp, desc, addr);
		desc->ctrl = 0;
		addr += AT91ETHER_MAX_RBUFF_SZ;
	}

	/* Set the Wrap bit on the last descriptor */
	desc->addr |= MACB_BIT(RX_WRAP);

	/* Reset buffer index */
	q->rx_tail = 0;

	/* Program address of descriptor list in Rx Buffer Queue register */
	macb_writel(lp, RBQP, q->rx_ring_dma);

	/* Enable Receive and Transmit */
	ctl = macb_readl(lp, NCR);
	macb_writel(lp, NCR, ctl | MACB_BIT(RE) | MACB_BIT(TE));

	return 0;
}

/* Open the ethernet interface */
static int at91ether_open(struct net_device *dev)
{
	struct macb *lp = netdev_priv(dev);
	u32 ctl;
	int ret;

	ret = pm_runtime_get_sync(&lp->pdev->dev);
	if (ret < 0)
		return ret;

	/* Clear internal statistics */
	ctl = macb_readl(lp, NCR);
	macb_writel(lp, NCR, ctl | MACB_BIT(CLRSTAT));

	macb_set_hwaddr(lp);

	ret = at91ether_start(dev);
	if (ret)
		return ret;

	/* Enable MAC interrupts */
	macb_writel(lp, IER, MACB_BIT(RCOMP)	|
			     MACB_BIT(RXUBR)	|
			     MACB_BIT(ISR_TUND)	|
			     MACB_BIT(ISR_RLE)	|
			     MACB_BIT(TCOMP)	|
			     MACB_BIT(ISR_ROVR)	|
			     MACB_BIT(HRESP));

	/* schedule a link state check */
	phy_start(dev->phydev);

	netif_start_queue(dev);

	return 0;
}

/* Close the interface */
static int at91ether_close(struct net_device *dev)
{
	struct macb *lp = netdev_priv(dev);
	struct macb_queue *q = &lp->queues[0];
	u32 ctl;

	/* Disable Receiver and Transmitter */
	ctl = macb_readl(lp, NCR);
	macb_writel(lp, NCR, ctl & ~(MACB_BIT(TE) | MACB_BIT(RE)));

	/* Disable MAC interrupts */
	macb_writel(lp, IDR, MACB_BIT(RCOMP)	|
			     MACB_BIT(RXUBR)	|
			     MACB_BIT(ISR_TUND)	|
			     MACB_BIT(ISR_RLE)	|
			     MACB_BIT(TCOMP)	|
			     MACB_BIT(ISR_ROVR) |
			     MACB_BIT(HRESP));

	netif_stop_queue(dev);

	dma_free_coherent(&lp->pdev->dev,
			  AT91ETHER_MAX_RX_DESCR *
			  macb_dma_desc_get_size(lp),
			  q->rx_ring, q->rx_ring_dma);
	q->rx_ring = NULL;

	dma_free_coherent(&lp->pdev->dev,
			  AT91ETHER_MAX_RX_DESCR * AT91ETHER_MAX_RBUFF_SZ,
			  q->rx_buffers, q->rx_buffers_dma);
	q->rx_buffers = NULL;

	return pm_runtime_put(&lp->pdev->dev);
}

/* Transmit packet */
static netdev_tx_t at91ether_start_xmit(struct sk_buff *skb,
					struct net_device *dev)
{
	struct macb *lp = netdev_priv(dev);

	if (macb_readl(lp, TSR) & MACB_BIT(RM9200_BNQ)) {
		netif_stop_queue(dev);

		/* Store packet information (to free when Tx completed) */
		lp->skb = skb;
		lp->skb_length = skb->len;
		lp->skb_physaddr = dma_map_single(&lp->pdev->dev, skb->data,
						  skb->len, DMA_TO_DEVICE);
		if (dma_mapping_error(&lp->pdev->dev, lp->skb_physaddr)) {
			dev_kfree_skb_any(skb);
			dev->stats.tx_dropped++;
			netdev_err(dev, "%s: DMA mapping error\n", __func__);
			return NETDEV_TX_OK;
		}

		/* Set address of the data in the Transmit Address register */
		macb_writel(lp, TAR, lp->skb_physaddr);
		/* Set length of the packet in the Transmit Control register */
		macb_writel(lp, TCR, skb->len);

	} else {
		netdev_err(dev, "%s called, but device is busy!\n", __func__);
		return NETDEV_TX_BUSY;
	}

	return NETDEV_TX_OK;
}

/* Extract received frame from buffer descriptors and sent to upper layers.
 * (Called from interrupt context)
 */
static void at91ether_rx(struct net_device *dev)
{
	struct macb *lp = netdev_priv(dev);
	struct macb_queue *q = &lp->queues[0];
	struct macb_dma_desc *desc;
	unsigned char *p_recv;
	struct sk_buff *skb;
	unsigned int pktlen;

	desc = macb_rx_desc(q, q->rx_tail);
	while (desc->addr & MACB_BIT(RX_USED)) {
		p_recv = q->rx_buffers + q->rx_tail * AT91ETHER_MAX_RBUFF_SZ;
		pktlen = MACB_BF(RX_FRMLEN, desc->ctrl);
		skb = netdev_alloc_skb(dev, pktlen + 2);
		if (skb) {
			skb_reserve(skb, 2);
			skb_put_data(skb, p_recv, pktlen);

			skb->protocol = eth_type_trans(skb, dev);
			dev->stats.rx_packets++;
			dev->stats.rx_bytes += pktlen;
			netif_rx(skb);
		} else {
			dev->stats.rx_dropped++;
		}

		if (desc->ctrl & MACB_BIT(RX_MHASH_MATCH))
			dev->stats.multicast++;

		/* reset ownership bit */
		desc->addr &= ~MACB_BIT(RX_USED);

		/* wrap after last buffer */
		if (q->rx_tail == AT91ETHER_MAX_RX_DESCR - 1)
			q->rx_tail = 0;
		else
			q->rx_tail++;

		desc = macb_rx_desc(q, q->rx_tail);
	}
}

/* MAC interrupt handler */
static irqreturn_t at91ether_interrupt(int irq, void *dev_id)
{
	struct net_device *dev = dev_id;
	struct macb *lp = netdev_priv(dev);
	u32 intstatus, ctl;

	/* MAC Interrupt Status register indicates what interrupts are pending.
	 * It is automatically cleared once read.
	 */
	intstatus = macb_readl(lp, ISR);

	/* Receive complete */
	if (intstatus & MACB_BIT(RCOMP))
		at91ether_rx(dev);

	/* Transmit complete */
	if (intstatus & MACB_BIT(TCOMP)) {
		/* The TCOM bit is set even if the transmission failed */
		if (intstatus & (MACB_BIT(ISR_TUND) | MACB_BIT(ISR_RLE)))
			dev->stats.tx_errors++;

		if (lp->skb) {
			dev_consume_skb_irq(lp->skb);
			lp->skb = NULL;
			dma_unmap_single(&lp->pdev->dev, lp->skb_physaddr,
					 lp->skb_length, DMA_TO_DEVICE);
			dev->stats.tx_packets++;
			dev->stats.tx_bytes += lp->skb_length;
		}
		netif_wake_queue(dev);
	}

	/* Work-around for EMAC Errata section 41.3.1 */
	if (intstatus & MACB_BIT(RXUBR)) {
		ctl = macb_readl(lp, NCR);
		macb_writel(lp, NCR, ctl & ~MACB_BIT(RE));
		wmb();
		macb_writel(lp, NCR, ctl | MACB_BIT(RE));
	}

	if (intstatus & MACB_BIT(ISR_ROVR))
		netdev_err(dev, "ROVR error\n");

	return IRQ_HANDLED;
}

#ifdef CONFIG_NET_POLL_CONTROLLER
static void at91ether_poll_controller(struct net_device *dev)
{
	unsigned long flags;

	local_irq_save(flags);
	at91ether_interrupt(dev->irq, dev);
	local_irq_restore(flags);
}
#endif

static const struct net_device_ops at91ether_netdev_ops = {
	.ndo_open		= at91ether_open,
	.ndo_stop		= at91ether_close,
	.ndo_start_xmit		= at91ether_start_xmit,
	.ndo_get_stats		= macb_get_stats,
	.ndo_set_rx_mode	= macb_set_rx_mode,
	.ndo_set_mac_address	= eth_mac_addr,
	.ndo_do_ioctl		= macb_ioctl,
	.ndo_validate_addr	= eth_validate_addr,
#ifdef CONFIG_NET_POLL_CONTROLLER
	.ndo_poll_controller	= at91ether_poll_controller,
#endif
};

static int at91ether_clk_init(struct platform_device *pdev, struct clk **pclk,
			      struct clk **hclk, struct clk **tx_clk,
			      struct clk **rx_clk, struct clk **tsu_clk)
{
	int err;

	*hclk = NULL;
	*tx_clk = NULL;
	*rx_clk = NULL;
	*tsu_clk = NULL;

	*pclk = devm_clk_get(&pdev->dev, "ether_clk");
	if (IS_ERR(*pclk))
		return PTR_ERR(*pclk);

	err = clk_prepare_enable(*pclk);
	if (err) {
		dev_err(&pdev->dev, "failed to enable pclk (%d)\n", err);
		return err;
	}

	return 0;
}

static int at91ether_init(struct platform_device *pdev)
{
	struct net_device *dev = platform_get_drvdata(pdev);
	struct macb *bp = netdev_priv(dev);
	int err;
	u32 reg;

	bp->queues[0].bp = bp;

	dev->netdev_ops = &at91ether_netdev_ops;
	dev->ethtool_ops = &macb_ethtool_ops;

	err = devm_request_irq(&pdev->dev, dev->irq, at91ether_interrupt,
			       0, dev->name, dev);
	if (err)
		return err;

	macb_writel(bp, NCR, 0);

	reg = MACB_BF(CLK, MACB_CLK_DIV32) | MACB_BIT(BIG);
	if (bp->phy_interface == PHY_INTERFACE_MODE_RMII)
		reg |= MACB_BIT(RM9200_RMII);

	macb_writel(bp, NCFGR, reg);

	return 0;
}

static unsigned long fu540_macb_tx_recalc_rate(struct clk_hw *hw,
					       unsigned long parent_rate)
{
	return mgmt->rate;
}

static long fu540_macb_tx_round_rate(struct clk_hw *hw, unsigned long rate,
				     unsigned long *parent_rate)
{
	if (WARN_ON(rate < 2500000))
		return 2500000;
	else if (rate == 2500000)
		return 2500000;
	else if (WARN_ON(rate < 13750000))
		return 2500000;
	else if (WARN_ON(rate < 25000000))
		return 25000000;
	else if (rate == 25000000)
		return 25000000;
	else if (WARN_ON(rate < 75000000))
		return 25000000;
	else if (WARN_ON(rate < 125000000))
		return 125000000;
	else if (rate == 125000000)
		return 125000000;

	WARN_ON(rate > 125000000);

	return 125000000;
}

static int fu540_macb_tx_set_rate(struct clk_hw *hw, unsigned long rate,
				  unsigned long parent_rate)
{
	rate = fu540_macb_tx_round_rate(hw, rate, &parent_rate);
	if (rate != 125000000)
		iowrite32(1, mgmt->reg);
	else
		iowrite32(0, mgmt->reg);
	mgmt->rate = rate;

	return 0;
}

static const struct clk_ops fu540_c000_ops = {
	.recalc_rate = fu540_macb_tx_recalc_rate,
	.round_rate = fu540_macb_tx_round_rate,
	.set_rate = fu540_macb_tx_set_rate,
};

static int fu540_c000_clk_init(struct platform_device *pdev, struct clk **pclk,
			       struct clk **hclk, struct clk **tx_clk,
			       struct clk **rx_clk, struct clk **tsu_clk)
{
	struct clk_init_data init;
	int err = 0;

	err = macb_clk_init(pdev, pclk, hclk, tx_clk, rx_clk, tsu_clk);
	if (err)
		return err;

	mgmt = devm_kzalloc(&pdev->dev, sizeof(*mgmt), GFP_KERNEL);
	if (!mgmt)
		return -ENOMEM;

	init.name = "sifive-gemgxl-mgmt";
	init.ops = &fu540_c000_ops;
	init.flags = 0;
	init.num_parents = 0;

	mgmt->rate = 0;
	mgmt->hw.init = &init;

	*tx_clk = devm_clk_register(&pdev->dev, &mgmt->hw);
	if (IS_ERR(*tx_clk))
		return PTR_ERR(*tx_clk);

	err = clk_prepare_enable(*tx_clk);
	if (err)
		dev_err(&pdev->dev, "failed to enable tx_clk (%u)\n", err);
	else
		dev_info(&pdev->dev, "Registered clk switch '%s'\n", init.name);

	return 0;
}

static int fu540_c000_init(struct platform_device *pdev)
{
	struct resource *res;

	res = platform_get_resource(pdev, IORESOURCE_MEM, 1);
	if (!res)
		return -ENODEV;

	mgmt->reg = ioremap(res->start, resource_size(res));
	if (!mgmt->reg)
		return -ENOMEM;

	return macb_init(pdev);
}

static const struct macb_config fu540_c000_config = {
	.caps = MACB_CAPS_GIGABIT_MODE_AVAILABLE | MACB_CAPS_JUMBO |
		MACB_CAPS_GEM_HAS_PTP,
	.dma_burst_length = 16,
	.clk_init = fu540_c000_clk_init,
	.init = fu540_c000_init,
	.jumbo_max_len = 10240,
};

static const struct macb_config at91sam9260_config = {
	.caps = MACB_CAPS_USRIO_HAS_CLKEN | MACB_CAPS_USRIO_DEFAULT_IS_MII_GMII,
	.clk_init = macb_clk_init,
	.init = macb_init,
};

static const struct macb_config sama5d3macb_config = {
	.caps = MACB_CAPS_SG_DISABLED
	      | MACB_CAPS_USRIO_HAS_CLKEN | MACB_CAPS_USRIO_DEFAULT_IS_MII_GMII,
	.clk_init = macb_clk_init,
	.init = macb_init,
};

static const struct macb_config pc302gem_config = {
	.caps = MACB_CAPS_SG_DISABLED | MACB_CAPS_GIGABIT_MODE_AVAILABLE,
	.dma_burst_length = 16,
	.clk_init = macb_clk_init,
	.init = macb_init,
};

static const struct macb_config sama5d2_config = {
	.caps = MACB_CAPS_USRIO_DEFAULT_IS_MII_GMII,
	.dma_burst_length = 16,
	.clk_init = macb_clk_init,
	.init = macb_init,
};

static const struct macb_config sama5d3_config = {
	.caps = MACB_CAPS_SG_DISABLED | MACB_CAPS_GIGABIT_MODE_AVAILABLE
	      | MACB_CAPS_USRIO_DEFAULT_IS_MII_GMII | MACB_CAPS_JUMBO,
	.dma_burst_length = 16,
	.clk_init = macb_clk_init,
	.init = macb_init,
	.jumbo_max_len = 10240,
};

static const struct macb_config sama5d4_config = {
	.caps = MACB_CAPS_USRIO_DEFAULT_IS_MII_GMII,
	.dma_burst_length = 4,
	.clk_init = macb_clk_init,
	.init = macb_init,
};

static const struct macb_config emac_config = {
	.caps = MACB_CAPS_NEEDS_RSTONUBR,
	.clk_init = at91ether_clk_init,
	.init = at91ether_init,
};

static const struct macb_config np4_config = {
	.caps = MACB_CAPS_USRIO_DISABLED,
	.clk_init = macb_clk_init,
	.init = macb_init,
};

static const struct macb_config zynqmp_config = {
	.caps = MACB_CAPS_GIGABIT_MODE_AVAILABLE |
			MACB_CAPS_JUMBO |
			MACB_CAPS_GEM_HAS_PTP | MACB_CAPS_BD_RD_PREFETCH,
	.dma_burst_length = 16,
	.clk_init = macb_clk_init,
	.init = macb_init,
	.jumbo_max_len = 10240,
};

static const struct macb_config zynq_config = {
	.caps = MACB_CAPS_GIGABIT_MODE_AVAILABLE | MACB_CAPS_NO_GIGABIT_HALF |
		MACB_CAPS_NEEDS_RSTONUBR,
	.dma_burst_length = 16,
	.clk_init = macb_clk_init,
	.init = macb_init,
};

static const struct of_device_id macb_dt_ids[] = {
	{ .compatible = "cdns,at32ap7000-macb" },
	{ .compatible = "cdns,at91sam9260-macb", .data = &at91sam9260_config },
	{ .compatible = "cdns,macb" },
	{ .compatible = "cdns,np4-macb", .data = &np4_config },
	{ .compatible = "cdns,pc302-gem", .data = &pc302gem_config },
	{ .compatible = "cdns,gem", .data = &pc302gem_config },
	{ .compatible = "cdns,sam9x60-macb", .data = &at91sam9260_config },
	{ .compatible = "atmel,sama5d2-gem", .data = &sama5d2_config },
	{ .compatible = "atmel,sama5d3-gem", .data = &sama5d3_config },
	{ .compatible = "atmel,sama5d3-macb", .data = &sama5d3macb_config },
	{ .compatible = "atmel,sama5d4-gem", .data = &sama5d4_config },
	{ .compatible = "cdns,at91rm9200-emac", .data = &emac_config },
	{ .compatible = "cdns,emac", .data = &emac_config },
	{ .compatible = "cdns,zynqmp-gem", .data = &zynqmp_config},
	{ .compatible = "cdns,zynq-gem", .data = &zynq_config },
	{ .compatible = "sifive,fu540-c000-gem", .data = &fu540_c000_config },
	{ /* sentinel */ }
};
MODULE_DEVICE_TABLE(of, macb_dt_ids);
#endif /* CONFIG_OF */

static const struct macb_config default_gem_config = {
	.caps = MACB_CAPS_GIGABIT_MODE_AVAILABLE |
			MACB_CAPS_JUMBO |
			MACB_CAPS_GEM_HAS_PTP,
	.dma_burst_length = 16,
	.clk_init = macb_clk_init,
	.init = macb_init,
	.jumbo_max_len = 10240,
};

static int macb_probe(struct platform_device *pdev)
{
	const struct macb_config *macb_config = &default_gem_config;
	int (*clk_init)(struct platform_device *, struct clk **,
			struct clk **, struct clk **,  struct clk **,
			struct clk **) = macb_config->clk_init;
	int (*init)(struct platform_device *) = macb_config->init;
	struct device_node *np = pdev->dev.of_node;
	struct clk *pclk, *hclk = NULL, *tx_clk = NULL, *rx_clk = NULL;
	struct clk *tsu_clk = NULL;
	unsigned int queue_mask, num_queues;
	bool native_io;
	struct phy_device *phydev;
	struct net_device *dev;
	struct resource *regs;
	void __iomem *mem;
	const char *mac;
	struct macb *bp;
	int err, val;

	regs = platform_get_resource(pdev, IORESOURCE_MEM, 0);
	mem = devm_ioremap_resource(&pdev->dev, regs);
	if (IS_ERR(mem))
		return PTR_ERR(mem);

	if (np) {
		const struct of_device_id *match;

		match = of_match_node(macb_dt_ids, np);
		if (match && match->data) {
			macb_config = match->data;
			clk_init = macb_config->clk_init;
			init = macb_config->init;
		}
	}

	err = clk_init(pdev, &pclk, &hclk, &tx_clk, &rx_clk, &tsu_clk);
	if (err)
		return err;

	pm_runtime_set_autosuspend_delay(&pdev->dev, MACB_PM_TIMEOUT);
	pm_runtime_use_autosuspend(&pdev->dev);
	pm_runtime_get_noresume(&pdev->dev);
	pm_runtime_set_active(&pdev->dev);
	pm_runtime_enable(&pdev->dev);
	native_io = hw_is_native_io(mem);

	macb_probe_queues(mem, native_io, &queue_mask, &num_queues);
	dev = alloc_etherdev_mq(sizeof(*bp), num_queues);
	if (!dev) {
		err = -ENOMEM;
		goto err_disable_clocks;
	}

	dev->base_addr = regs->start;

	SET_NETDEV_DEV(dev, &pdev->dev);

	bp = netdev_priv(dev);
	bp->pdev = pdev;
	bp->dev = dev;
	bp->regs = mem;
	bp->native_io = native_io;
	if (native_io) {
		bp->macb_reg_readl = hw_readl_native;
		bp->macb_reg_writel = hw_writel_native;
	} else {
		bp->macb_reg_readl = hw_readl;
		bp->macb_reg_writel = hw_writel;
	}
	bp->num_queues = num_queues;
	bp->queue_mask = queue_mask;
	if (macb_config)
		bp->dma_burst_length = macb_config->dma_burst_length;
	bp->pclk = pclk;
	bp->hclk = hclk;
	bp->tx_clk = tx_clk;
	bp->rx_clk = rx_clk;
	bp->tsu_clk = tsu_clk;
	if (macb_config)
		bp->jumbo_max_len = macb_config->jumbo_max_len;

	bp->wol = 0;
	if (of_get_property(np, "magic-packet", NULL))
		bp->wol |= MACB_WOL_HAS_MAGIC_PACKET;
	device_init_wakeup(&pdev->dev, bp->wol & MACB_WOL_HAS_MAGIC_PACKET);

	spin_lock_init(&bp->lock);

	/* setup capabilities */
	macb_configure_caps(bp, macb_config);

#ifdef CONFIG_ARCH_DMA_ADDR_T_64BIT
	if (GEM_BFEXT(DAW64, gem_readl(bp, DCFG6))) {
		dma_set_mask(&pdev->dev, DMA_BIT_MASK(44));
		bp->hw_dma_cap |= HW_DMA_CAP_64B;
	}
#endif
	platform_set_drvdata(pdev, dev);

	dev->irq = platform_get_irq(pdev, 0);
	if (dev->irq < 0) {
		err = dev->irq;
		goto err_out_free_netdev;
	}

	/* MTU range: 68 - 1500 or 10240 */
	dev->min_mtu = GEM_MTU_MIN_SIZE;
	if (bp->caps & MACB_CAPS_JUMBO)
		dev->max_mtu = gem_readl(bp, JML) - ETH_HLEN - ETH_FCS_LEN;
	else
		dev->max_mtu = ETH_DATA_LEN;

	if (bp->caps & MACB_CAPS_BD_RD_PREFETCH) {
		val = GEM_BFEXT(RXBD_RDBUFF, gem_readl(bp, DCFG10));
		if (val)
			bp->rx_bd_rd_prefetch = (2 << (val - 1)) *
						macb_dma_desc_get_size(bp);

		val = GEM_BFEXT(TXBD_RDBUFF, gem_readl(bp, DCFG10));
		if (val)
			bp->tx_bd_rd_prefetch = (2 << (val - 1)) *
						macb_dma_desc_get_size(bp);
	}

	bp->rx_intr_mask = MACB_RX_INT_FLAGS;
	if (bp->caps & MACB_CAPS_NEEDS_RSTONUBR)
		bp->rx_intr_mask |= MACB_BIT(RXUBR);

	mac = of_get_mac_address(np);
	if (PTR_ERR(mac) == -EPROBE_DEFER) {
		err = -EPROBE_DEFER;
		goto err_out_free_netdev;
	} else if (!IS_ERR_OR_NULL(mac)) {
		ether_addr_copy(bp->dev->dev_addr, mac);
	} else {
		macb_get_hwaddr(bp);
	}

	err = of_get_phy_mode(np);
	if (err < 0)
		/* not found in DT, MII by default */
		bp->phy_interface = PHY_INTERFACE_MODE_MII;
	else
		bp->phy_interface = err;

	/* IP specific init */
	err = init(pdev);
	if (err)
		goto err_out_free_netdev;

	err = macb_mii_init(bp);
	if (err)
		goto err_out_free_netdev;

	phydev = dev->phydev;

	netif_carrier_off(dev);

	err = register_netdev(dev);
	if (err) {
		dev_err(&pdev->dev, "Cannot register net device, aborting.\n");
		goto err_out_unregister_mdio;
	}

	tasklet_init(&bp->hresp_err_tasklet, macb_hresp_error_task,
		     (unsigned long)bp);

	phy_attached_info(phydev);

	netdev_info(dev, "Cadence %s rev 0x%08x at 0x%08lx irq %d (%pM)\n",
		    macb_is_gem(bp) ? "GEM" : "MACB", macb_readl(bp, MID),
		    dev->base_addr, dev->irq, dev->dev_addr);

	pm_runtime_mark_last_busy(&bp->pdev->dev);
	pm_runtime_put_autosuspend(&bp->pdev->dev);

	return 0;

err_out_unregister_mdio:
	phy_disconnect(dev->phydev);
	mdiobus_unregister(bp->mii_bus);
	of_node_put(bp->phy_node);
	if (np && of_phy_is_fixed_link(np))
		of_phy_deregister_fixed_link(np);
	mdiobus_free(bp->mii_bus);

err_out_free_netdev:
	free_netdev(dev);

err_disable_clocks:
	clk_disable_unprepare(tx_clk);
	clk_disable_unprepare(hclk);
	clk_disable_unprepare(pclk);
	clk_disable_unprepare(rx_clk);
	clk_disable_unprepare(tsu_clk);
	pm_runtime_disable(&pdev->dev);
	pm_runtime_set_suspended(&pdev->dev);
	pm_runtime_dont_use_autosuspend(&pdev->dev);

	return err;
}

static int macb_remove(struct platform_device *pdev)
{
	struct net_device *dev;
	struct macb *bp;
	struct device_node *np = pdev->dev.of_node;

	dev = platform_get_drvdata(pdev);

	if (dev) {
		bp = netdev_priv(dev);
		if (dev->phydev)
			phy_disconnect(dev->phydev);
		mdiobus_unregister(bp->mii_bus);
		if (np && of_phy_is_fixed_link(np))
			of_phy_deregister_fixed_link(np);
		dev->phydev = NULL;
		mdiobus_free(bp->mii_bus);

		unregister_netdev(dev);
		tasklet_kill(&bp->hresp_err_tasklet);
		pm_runtime_disable(&pdev->dev);
		pm_runtime_dont_use_autosuspend(&pdev->dev);
		if (!pm_runtime_suspended(&pdev->dev)) {
			clk_disable_unprepare(bp->tx_clk);
			clk_disable_unprepare(bp->hclk);
			clk_disable_unprepare(bp->pclk);
			clk_disable_unprepare(bp->rx_clk);
			clk_disable_unprepare(bp->tsu_clk);
			pm_runtime_set_suspended(&pdev->dev);
		}
		of_node_put(bp->phy_node);
		free_netdev(dev);
	}

	return 0;
}

static int __maybe_unused macb_suspend(struct device *dev)
{
	struct net_device *netdev = dev_get_drvdata(dev);
	struct macb *bp = netdev_priv(netdev);
	struct macb_queue *queue = bp->queues;
	unsigned long flags;
	unsigned int q;

	if (!netif_running(netdev))
		return 0;


	if (bp->wol & MACB_WOL_ENABLED) {
		macb_writel(bp, IER, MACB_BIT(WOL));
		macb_writel(bp, WOL, MACB_BIT(MAG));
		enable_irq_wake(bp->queues[0].irq);
		netif_device_detach(netdev);
	} else {
		netif_device_detach(netdev);
		for (q = 0, queue = bp->queues; q < bp->num_queues;
		     ++q, ++queue)
			napi_disable(&queue->napi);
		phy_stop(netdev->phydev);
		phy_suspend(netdev->phydev);
		spin_lock_irqsave(&bp->lock, flags);
		macb_reset_hw(bp);
		spin_unlock_irqrestore(&bp->lock, flags);

		if (!(bp->caps & MACB_CAPS_USRIO_DISABLED))
			bp->pm_data.usrio = macb_or_gem_readl(bp, USRIO);

		if (netdev->hw_features & NETIF_F_NTUPLE)
			bp->pm_data.scrt2 = gem_readl_n(bp, ETHT, SCRT2_ETHT);
	}

	netif_carrier_off(netdev);
	if (bp->ptp_info)
		bp->ptp_info->ptp_remove(netdev);
	pm_runtime_force_suspend(dev);

	return 0;
}

static int __maybe_unused macb_resume(struct device *dev)
{
	struct net_device *netdev = dev_get_drvdata(dev);
	struct macb *bp = netdev_priv(netdev);
	struct macb_queue *queue = bp->queues;
	unsigned int q;

	if (!netif_running(netdev))
		return 0;

	pm_runtime_force_resume(dev);

	if (bp->wol & MACB_WOL_ENABLED) {
		macb_writel(bp, IDR, MACB_BIT(WOL));
		macb_writel(bp, WOL, 0);
		disable_irq_wake(bp->queues[0].irq);
	} else {
		macb_writel(bp, NCR, MACB_BIT(MPE));

		if (netdev->hw_features & NETIF_F_NTUPLE)
			gem_writel_n(bp, ETHT, SCRT2_ETHT, bp->pm_data.scrt2);

		if (!(bp->caps & MACB_CAPS_USRIO_DISABLED))
			macb_or_gem_writel(bp, USRIO, bp->pm_data.usrio);

		for (q = 0, queue = bp->queues; q < bp->num_queues;
		     ++q, ++queue)
			napi_enable(&queue->napi);
		phy_resume(netdev->phydev);
		phy_init_hw(netdev->phydev);
		phy_start(netdev->phydev);
	}

	bp->macbgem_ops.mog_init_rings(bp);
	macb_init_hw(bp);
	macb_set_rx_mode(netdev);
	macb_restore_features(bp);
	netif_device_attach(netdev);
	if (bp->ptp_info)
		bp->ptp_info->ptp_init(netdev);

	return 0;
}

static int __maybe_unused macb_runtime_suspend(struct device *dev)
{
	struct net_device *netdev = dev_get_drvdata(dev);
	struct macb *bp = netdev_priv(netdev);

	if (!(device_may_wakeup(&bp->dev->dev))) {
		clk_disable_unprepare(bp->tx_clk);
		clk_disable_unprepare(bp->hclk);
		clk_disable_unprepare(bp->pclk);
		clk_disable_unprepare(bp->rx_clk);
	}
	clk_disable_unprepare(bp->tsu_clk);

	return 0;
}

static int __maybe_unused macb_runtime_resume(struct device *dev)
{
	struct net_device *netdev = dev_get_drvdata(dev);
	struct macb *bp = netdev_priv(netdev);

	if (!(device_may_wakeup(&bp->dev->dev))) {
		clk_prepare_enable(bp->pclk);
		clk_prepare_enable(bp->hclk);
		clk_prepare_enable(bp->tx_clk);
		clk_prepare_enable(bp->rx_clk);
	}
	clk_prepare_enable(bp->tsu_clk);

	return 0;
}

static const struct dev_pm_ops macb_pm_ops = {
	SET_SYSTEM_SLEEP_PM_OPS(macb_suspend, macb_resume)
	SET_RUNTIME_PM_OPS(macb_runtime_suspend, macb_runtime_resume, NULL)
};

static struct platform_driver macb_driver = {
	.probe		= macb_probe,
	.remove		= macb_remove,
	.driver		= {
		.name		= "macb",
		.of_match_table	= of_match_ptr(macb_dt_ids),
		.pm	= &macb_pm_ops,
	},
};

module_platform_driver(macb_driver);

MODULE_LICENSE("GPL");
MODULE_DESCRIPTION("Cadence MACB/GEM Ethernet driver");
MODULE_AUTHOR("Haavard Skinnemoen (Atmel)");
MODULE_ALIAS("platform:macb");<|MERGE_RESOLUTION|>--- conflicted
+++ resolved
@@ -3394,11 +3394,7 @@
 		if (!err)
 			err = -ENODEV;
 
-<<<<<<< HEAD
-		dev_err(&pdev->dev, "failed to get macb_clk (%u)\n", err);
-=======
 		dev_err(&pdev->dev, "failed to get macb_clk (%d)\n", err);
->>>>>>> fa578e9d
 		return err;
 	}
 
@@ -3407,11 +3403,7 @@
 		if (!err)
 			err = -ENODEV;
 
-<<<<<<< HEAD
-		dev_err(&pdev->dev, "failed to get hclk (%u)\n", err);
-=======
 		dev_err(&pdev->dev, "failed to get hclk (%d)\n", err);
->>>>>>> fa578e9d
 		return err;
 	}
 
