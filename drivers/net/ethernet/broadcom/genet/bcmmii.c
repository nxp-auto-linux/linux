--- conflicted
+++ resolved
@@ -117,28 +117,6 @@
 {
 	struct bcmgenet_priv *priv;
 	u32 reg;
-<<<<<<< HEAD
-
-	if (dev && dev->phydev && status) {
-		priv = netdev_priv(dev);
-		reg = bcmgenet_umac_readl(priv, UMAC_MODE);
-		status->link = !!(reg & MODE_LINK_STATUS);
-	}
-
-	return 0;
-}
-
-/* Perform a voluntary PHY software reset, since the EPHY is very finicky about
- * not doing it and will start corrupting packets
- */
-void bcmgenet_mii_reset(struct net_device *dev)
-{
-	struct bcmgenet_priv *priv = netdev_priv(dev);
-
-	if (GENET_IS_V4(priv))
-		return;
-=======
->>>>>>> e021bb4f
 
 	if (dev && dev->phydev && status) {
 		priv = netdev_priv(dev);
