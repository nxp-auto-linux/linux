/* bnx2x_main.c: QLogic Everest network driver.
 *
 * Copyright (c) 2007-2013 Broadcom Corporation
 * Copyright (c) 2014 QLogic Corporation
 * All rights reserved
 *
 * This program is free software; you can redistribute it and/or modify
 * it under the terms of the GNU General Public License as published by
 * the Free Software Foundation.
 *
 * Maintained by: Ariel Elior <ariel.elior@qlogic.com>
 * Written by: Eliezer Tamir
 * Based on code from Michael Chan's bnx2 driver
 * UDP CSUM errata workaround by Arik Gendelman
 * Slowpath and fastpath rework by Vladislav Zolotarov
 * Statistics and Link management by Yitchak Gertner
 *
 */

#define pr_fmt(fmt) KBUILD_MODNAME ": " fmt

#include <linux/module.h>
#include <linux/moduleparam.h>
#include <linux/kernel.h>
#include <linux/device.h>  /* for dev_info() */
#include <linux/timer.h>
#include <linux/errno.h>
#include <linux/ioport.h>
#include <linux/slab.h>
#include <linux/interrupt.h>
#include <linux/pci.h>
#include <linux/aer.h>
#include <linux/init.h>
#include <linux/netdevice.h>
#include <linux/etherdevice.h>
#include <linux/skbuff.h>
#include <linux/dma-mapping.h>
#include <linux/bitops.h>
#include <linux/irq.h>
#include <linux/delay.h>
#include <asm/byteorder.h>
#include <linux/time.h>
#include <linux/ethtool.h>
#include <linux/mii.h>
#include <linux/if_vlan.h>
#include <linux/crash_dump.h>
#include <net/ip.h>
#include <net/ipv6.h>
#include <net/tcp.h>
#include <net/vxlan.h>
#include <net/checksum.h>
#include <net/ip6_checksum.h>
#include <linux/workqueue.h>
#include <linux/crc32.h>
#include <linux/crc32c.h>
#include <linux/prefetch.h>
#include <linux/zlib.h>
#include <linux/io.h>
#include <linux/semaphore.h>
#include <linux/stringify.h>
#include <linux/vmalloc.h>
#include "bnx2x.h"
#include "bnx2x_init.h"
#include "bnx2x_init_ops.h"
#include "bnx2x_cmn.h"
#include "bnx2x_vfpf.h"
#include "bnx2x_dcb.h"
#include "bnx2x_sp.h"
#include <linux/firmware.h>
#include "bnx2x_fw_file_hdr.h"
/* FW files */
#define FW_FILE_VERSION					\
	__stringify(BCM_5710_FW_MAJOR_VERSION) "."	\
	__stringify(BCM_5710_FW_MINOR_VERSION) "."	\
	__stringify(BCM_5710_FW_REVISION_VERSION) "."	\
	__stringify(BCM_5710_FW_ENGINEERING_VERSION)
#define FW_FILE_NAME_E1		"bnx2x/bnx2x-e1-" FW_FILE_VERSION ".fw"
#define FW_FILE_NAME_E1H	"bnx2x/bnx2x-e1h-" FW_FILE_VERSION ".fw"
#define FW_FILE_NAME_E2		"bnx2x/bnx2x-e2-" FW_FILE_VERSION ".fw"

/* Time in jiffies before concluding the transmitter is hung */
#define TX_TIMEOUT		(5*HZ)

static char version[] =
	"QLogic 5771x/578xx 10/20-Gigabit Ethernet Driver "
	DRV_MODULE_NAME " " DRV_MODULE_VERSION " (" DRV_MODULE_RELDATE ")\n";

MODULE_AUTHOR("Eliezer Tamir");
MODULE_DESCRIPTION("QLogic "
		   "BCM57710/57711/57711E/"
		   "57712/57712_MF/57800/57800_MF/57810/57810_MF/"
		   "57840/57840_MF Driver");
MODULE_LICENSE("GPL");
MODULE_VERSION(DRV_MODULE_VERSION);
MODULE_FIRMWARE(FW_FILE_NAME_E1);
MODULE_FIRMWARE(FW_FILE_NAME_E1H);
MODULE_FIRMWARE(FW_FILE_NAME_E2);

int bnx2x_num_queues;
module_param_named(num_queues, bnx2x_num_queues, int, 0444);
MODULE_PARM_DESC(num_queues,
		 " Set number of queues (default is as a number of CPUs)");

static int disable_tpa;
module_param(disable_tpa, int, 0444);
MODULE_PARM_DESC(disable_tpa, " Disable the TPA (LRO) feature");

static int int_mode;
module_param(int_mode, int, 0444);
MODULE_PARM_DESC(int_mode, " Force interrupt mode other than MSI-X "
				"(1 INT#x; 2 MSI)");

static int dropless_fc;
module_param(dropless_fc, int, 0444);
MODULE_PARM_DESC(dropless_fc, " Pause on exhausted host ring");

static int mrrs = -1;
module_param(mrrs, int, 0444);
MODULE_PARM_DESC(mrrs, " Force Max Read Req Size (0..3) (for debug)");

static int debug;
module_param(debug, int, 0444);
MODULE_PARM_DESC(debug, " Default debug msglevel");

static struct workqueue_struct *bnx2x_wq;
struct workqueue_struct *bnx2x_iov_wq;

struct bnx2x_mac_vals {
	u32 xmac_addr;
	u32 xmac_val;
	u32 emac_addr;
	u32 emac_val;
	u32 umac_addr[2];
	u32 umac_val[2];
	u32 bmac_addr;
	u32 bmac_val[2];
};

enum bnx2x_board_type {
	BCM57710 = 0,
	BCM57711,
	BCM57711E,
	BCM57712,
	BCM57712_MF,
	BCM57712_VF,
	BCM57800,
	BCM57800_MF,
	BCM57800_VF,
	BCM57810,
	BCM57810_MF,
	BCM57810_VF,
	BCM57840_4_10,
	BCM57840_2_20,
	BCM57840_MF,
	BCM57840_VF,
	BCM57811,
	BCM57811_MF,
	BCM57840_O,
	BCM57840_MFO,
	BCM57811_VF
};

/* indexed by board_type, above */
static struct {
	char *name;
} board_info[] = {
	[BCM57710]	= { "QLogic BCM57710 10 Gigabit PCIe [Everest]" },
	[BCM57711]	= { "QLogic BCM57711 10 Gigabit PCIe" },
	[BCM57711E]	= { "QLogic BCM57711E 10 Gigabit PCIe" },
	[BCM57712]	= { "QLogic BCM57712 10 Gigabit Ethernet" },
	[BCM57712_MF]	= { "QLogic BCM57712 10 Gigabit Ethernet Multi Function" },
	[BCM57712_VF]	= { "QLogic BCM57712 10 Gigabit Ethernet Virtual Function" },
	[BCM57800]	= { "QLogic BCM57800 10 Gigabit Ethernet" },
	[BCM57800_MF]	= { "QLogic BCM57800 10 Gigabit Ethernet Multi Function" },
	[BCM57800_VF]	= { "QLogic BCM57800 10 Gigabit Ethernet Virtual Function" },
	[BCM57810]	= { "QLogic BCM57810 10 Gigabit Ethernet" },
	[BCM57810_MF]	= { "QLogic BCM57810 10 Gigabit Ethernet Multi Function" },
	[BCM57810_VF]	= { "QLogic BCM57810 10 Gigabit Ethernet Virtual Function" },
	[BCM57840_4_10]	= { "QLogic BCM57840 10 Gigabit Ethernet" },
	[BCM57840_2_20]	= { "QLogic BCM57840 20 Gigabit Ethernet" },
	[BCM57840_MF]	= { "QLogic BCM57840 10/20 Gigabit Ethernet Multi Function" },
	[BCM57840_VF]	= { "QLogic BCM57840 10/20 Gigabit Ethernet Virtual Function" },
	[BCM57811]	= { "QLogic BCM57811 10 Gigabit Ethernet" },
	[BCM57811_MF]	= { "QLogic BCM57811 10 Gigabit Ethernet Multi Function" },
	[BCM57840_O]	= { "QLogic BCM57840 10/20 Gigabit Ethernet" },
	[BCM57840_MFO]	= { "QLogic BCM57840 10/20 Gigabit Ethernet Multi Function" },
	[BCM57811_VF]	= { "QLogic BCM57840 10/20 Gigabit Ethernet Virtual Function" }
};

#ifndef PCI_DEVICE_ID_NX2_57710
#define PCI_DEVICE_ID_NX2_57710		CHIP_NUM_57710
#endif
#ifndef PCI_DEVICE_ID_NX2_57711
#define PCI_DEVICE_ID_NX2_57711		CHIP_NUM_57711
#endif
#ifndef PCI_DEVICE_ID_NX2_57711E
#define PCI_DEVICE_ID_NX2_57711E	CHIP_NUM_57711E
#endif
#ifndef PCI_DEVICE_ID_NX2_57712
#define PCI_DEVICE_ID_NX2_57712		CHIP_NUM_57712
#endif
#ifndef PCI_DEVICE_ID_NX2_57712_MF
#define PCI_DEVICE_ID_NX2_57712_MF	CHIP_NUM_57712_MF
#endif
#ifndef PCI_DEVICE_ID_NX2_57712_VF
#define PCI_DEVICE_ID_NX2_57712_VF	CHIP_NUM_57712_VF
#endif
#ifndef PCI_DEVICE_ID_NX2_57800
#define PCI_DEVICE_ID_NX2_57800		CHIP_NUM_57800
#endif
#ifndef PCI_DEVICE_ID_NX2_57800_MF
#define PCI_DEVICE_ID_NX2_57800_MF	CHIP_NUM_57800_MF
#endif
#ifndef PCI_DEVICE_ID_NX2_57800_VF
#define PCI_DEVICE_ID_NX2_57800_VF	CHIP_NUM_57800_VF
#endif
#ifndef PCI_DEVICE_ID_NX2_57810
#define PCI_DEVICE_ID_NX2_57810		CHIP_NUM_57810
#endif
#ifndef PCI_DEVICE_ID_NX2_57810_MF
#define PCI_DEVICE_ID_NX2_57810_MF	CHIP_NUM_57810_MF
#endif
#ifndef PCI_DEVICE_ID_NX2_57840_O
#define PCI_DEVICE_ID_NX2_57840_O	CHIP_NUM_57840_OBSOLETE
#endif
#ifndef PCI_DEVICE_ID_NX2_57810_VF
#define PCI_DEVICE_ID_NX2_57810_VF	CHIP_NUM_57810_VF
#endif
#ifndef PCI_DEVICE_ID_NX2_57840_4_10
#define PCI_DEVICE_ID_NX2_57840_4_10	CHIP_NUM_57840_4_10
#endif
#ifndef PCI_DEVICE_ID_NX2_57840_2_20
#define PCI_DEVICE_ID_NX2_57840_2_20	CHIP_NUM_57840_2_20
#endif
#ifndef PCI_DEVICE_ID_NX2_57840_MFO
#define PCI_DEVICE_ID_NX2_57840_MFO	CHIP_NUM_57840_MF_OBSOLETE
#endif
#ifndef PCI_DEVICE_ID_NX2_57840_MF
#define PCI_DEVICE_ID_NX2_57840_MF	CHIP_NUM_57840_MF
#endif
#ifndef PCI_DEVICE_ID_NX2_57840_VF
#define PCI_DEVICE_ID_NX2_57840_VF	CHIP_NUM_57840_VF
#endif
#ifndef PCI_DEVICE_ID_NX2_57811
#define PCI_DEVICE_ID_NX2_57811		CHIP_NUM_57811
#endif
#ifndef PCI_DEVICE_ID_NX2_57811_MF
#define PCI_DEVICE_ID_NX2_57811_MF	CHIP_NUM_57811_MF
#endif
#ifndef PCI_DEVICE_ID_NX2_57811_VF
#define PCI_DEVICE_ID_NX2_57811_VF	CHIP_NUM_57811_VF
#endif

static const struct pci_device_id bnx2x_pci_tbl[] = {
	{ PCI_VDEVICE(BROADCOM, PCI_DEVICE_ID_NX2_57710), BCM57710 },
	{ PCI_VDEVICE(BROADCOM, PCI_DEVICE_ID_NX2_57711), BCM57711 },
	{ PCI_VDEVICE(BROADCOM, PCI_DEVICE_ID_NX2_57711E), BCM57711E },
	{ PCI_VDEVICE(BROADCOM, PCI_DEVICE_ID_NX2_57712), BCM57712 },
	{ PCI_VDEVICE(BROADCOM, PCI_DEVICE_ID_NX2_57712_MF), BCM57712_MF },
	{ PCI_VDEVICE(BROADCOM, PCI_DEVICE_ID_NX2_57712_VF), BCM57712_VF },
	{ PCI_VDEVICE(BROADCOM, PCI_DEVICE_ID_NX2_57800), BCM57800 },
	{ PCI_VDEVICE(BROADCOM, PCI_DEVICE_ID_NX2_57800_MF), BCM57800_MF },
	{ PCI_VDEVICE(BROADCOM, PCI_DEVICE_ID_NX2_57800_VF), BCM57800_VF },
	{ PCI_VDEVICE(BROADCOM, PCI_DEVICE_ID_NX2_57810), BCM57810 },
	{ PCI_VDEVICE(BROADCOM, PCI_DEVICE_ID_NX2_57810_MF), BCM57810_MF },
	{ PCI_VDEVICE(BROADCOM, PCI_DEVICE_ID_NX2_57840_O), BCM57840_O },
	{ PCI_VDEVICE(BROADCOM, PCI_DEVICE_ID_NX2_57840_4_10), BCM57840_4_10 },
	{ PCI_VDEVICE(QLOGIC,	PCI_DEVICE_ID_NX2_57840_4_10), BCM57840_4_10 },
	{ PCI_VDEVICE(BROADCOM, PCI_DEVICE_ID_NX2_57840_2_20), BCM57840_2_20 },
	{ PCI_VDEVICE(BROADCOM, PCI_DEVICE_ID_NX2_57810_VF), BCM57810_VF },
	{ PCI_VDEVICE(BROADCOM, PCI_DEVICE_ID_NX2_57840_MFO), BCM57840_MFO },
	{ PCI_VDEVICE(BROADCOM, PCI_DEVICE_ID_NX2_57840_MF), BCM57840_MF },
	{ PCI_VDEVICE(QLOGIC,	PCI_DEVICE_ID_NX2_57840_MF), BCM57840_MF },
	{ PCI_VDEVICE(BROADCOM, PCI_DEVICE_ID_NX2_57840_VF), BCM57840_VF },
	{ PCI_VDEVICE(QLOGIC,	PCI_DEVICE_ID_NX2_57840_VF), BCM57840_VF },
	{ PCI_VDEVICE(BROADCOM, PCI_DEVICE_ID_NX2_57811), BCM57811 },
	{ PCI_VDEVICE(BROADCOM, PCI_DEVICE_ID_NX2_57811_MF), BCM57811_MF },
	{ PCI_VDEVICE(BROADCOM, PCI_DEVICE_ID_NX2_57811_VF), BCM57811_VF },
	{ 0 }
};

MODULE_DEVICE_TABLE(pci, bnx2x_pci_tbl);

/* Global resources for unloading a previously loaded device */
#define BNX2X_PREV_WAIT_NEEDED 1
static DEFINE_SEMAPHORE(bnx2x_prev_sem);
static LIST_HEAD(bnx2x_prev_list);

/* Forward declaration */
static struct cnic_eth_dev *bnx2x_cnic_probe(struct net_device *dev);
static u32 bnx2x_rx_ustorm_prods_offset(struct bnx2x_fastpath *fp);
static int bnx2x_set_storm_rx_mode(struct bnx2x *bp);

/****************************************************************************
* General service functions
****************************************************************************/

static int bnx2x_hwtstamp_ioctl(struct bnx2x *bp, struct ifreq *ifr);

static void __storm_memset_dma_mapping(struct bnx2x *bp,
				       u32 addr, dma_addr_t mapping)
{
	REG_WR(bp,  addr, U64_LO(mapping));
	REG_WR(bp,  addr + 4, U64_HI(mapping));
}

static void storm_memset_spq_addr(struct bnx2x *bp,
				  dma_addr_t mapping, u16 abs_fid)
{
	u32 addr = XSEM_REG_FAST_MEMORY +
			XSTORM_SPQ_PAGE_BASE_OFFSET(abs_fid);

	__storm_memset_dma_mapping(bp, addr, mapping);
}

static void storm_memset_vf_to_pf(struct bnx2x *bp, u16 abs_fid,
				  u16 pf_id)
{
	REG_WR8(bp, BAR_XSTRORM_INTMEM + XSTORM_VF_TO_PF_OFFSET(abs_fid),
		pf_id);
	REG_WR8(bp, BAR_CSTRORM_INTMEM + CSTORM_VF_TO_PF_OFFSET(abs_fid),
		pf_id);
	REG_WR8(bp, BAR_TSTRORM_INTMEM + TSTORM_VF_TO_PF_OFFSET(abs_fid),
		pf_id);
	REG_WR8(bp, BAR_USTRORM_INTMEM + USTORM_VF_TO_PF_OFFSET(abs_fid),
		pf_id);
}

static void storm_memset_func_en(struct bnx2x *bp, u16 abs_fid,
				 u8 enable)
{
	REG_WR8(bp, BAR_XSTRORM_INTMEM + XSTORM_FUNC_EN_OFFSET(abs_fid),
		enable);
	REG_WR8(bp, BAR_CSTRORM_INTMEM + CSTORM_FUNC_EN_OFFSET(abs_fid),
		enable);
	REG_WR8(bp, BAR_TSTRORM_INTMEM + TSTORM_FUNC_EN_OFFSET(abs_fid),
		enable);
	REG_WR8(bp, BAR_USTRORM_INTMEM + USTORM_FUNC_EN_OFFSET(abs_fid),
		enable);
}

static void storm_memset_eq_data(struct bnx2x *bp,
				 struct event_ring_data *eq_data,
				u16 pfid)
{
	size_t size = sizeof(struct event_ring_data);

	u32 addr = BAR_CSTRORM_INTMEM + CSTORM_EVENT_RING_DATA_OFFSET(pfid);

	__storm_memset_struct(bp, addr, size, (u32 *)eq_data);
}

static void storm_memset_eq_prod(struct bnx2x *bp, u16 eq_prod,
				 u16 pfid)
{
	u32 addr = BAR_CSTRORM_INTMEM + CSTORM_EVENT_RING_PROD_OFFSET(pfid);
	REG_WR16(bp, addr, eq_prod);
}

/* used only at init
 * locking is done by mcp
 */
static void bnx2x_reg_wr_ind(struct bnx2x *bp, u32 addr, u32 val)
{
	pci_write_config_dword(bp->pdev, PCICFG_GRC_ADDRESS, addr);
	pci_write_config_dword(bp->pdev, PCICFG_GRC_DATA, val);
	pci_write_config_dword(bp->pdev, PCICFG_GRC_ADDRESS,
			       PCICFG_VENDOR_ID_OFFSET);
}

static u32 bnx2x_reg_rd_ind(struct bnx2x *bp, u32 addr)
{
	u32 val;

	pci_write_config_dword(bp->pdev, PCICFG_GRC_ADDRESS, addr);
	pci_read_config_dword(bp->pdev, PCICFG_GRC_DATA, &val);
	pci_write_config_dword(bp->pdev, PCICFG_GRC_ADDRESS,
			       PCICFG_VENDOR_ID_OFFSET);

	return val;
}

#define DMAE_DP_SRC_GRC		"grc src_addr [%08x]"
#define DMAE_DP_SRC_PCI		"pci src_addr [%x:%08x]"
#define DMAE_DP_DST_GRC		"grc dst_addr [%08x]"
#define DMAE_DP_DST_PCI		"pci dst_addr [%x:%08x]"
#define DMAE_DP_DST_NONE	"dst_addr [none]"

static void bnx2x_dp_dmae(struct bnx2x *bp,
			  struct dmae_command *dmae, int msglvl)
{
	u32 src_type = dmae->opcode & DMAE_COMMAND_SRC;
	int i;

	switch (dmae->opcode & DMAE_COMMAND_DST) {
	case DMAE_CMD_DST_PCI:
		if (src_type == DMAE_CMD_SRC_PCI)
			DP(msglvl, "DMAE: opcode 0x%08x\n"
			   "src [%x:%08x], len [%d*4], dst [%x:%08x]\n"
			   "comp_addr [%x:%08x], comp_val 0x%08x\n",
			   dmae->opcode, dmae->src_addr_hi, dmae->src_addr_lo,
			   dmae->len, dmae->dst_addr_hi, dmae->dst_addr_lo,
			   dmae->comp_addr_hi, dmae->comp_addr_lo,
			   dmae->comp_val);
		else
			DP(msglvl, "DMAE: opcode 0x%08x\n"
			   "src [%08x], len [%d*4], dst [%x:%08x]\n"
			   "comp_addr [%x:%08x], comp_val 0x%08x\n",
			   dmae->opcode, dmae->src_addr_lo >> 2,
			   dmae->len, dmae->dst_addr_hi, dmae->dst_addr_lo,
			   dmae->comp_addr_hi, dmae->comp_addr_lo,
			   dmae->comp_val);
		break;
	case DMAE_CMD_DST_GRC:
		if (src_type == DMAE_CMD_SRC_PCI)
			DP(msglvl, "DMAE: opcode 0x%08x\n"
			   "src [%x:%08x], len [%d*4], dst_addr [%08x]\n"
			   "comp_addr [%x:%08x], comp_val 0x%08x\n",
			   dmae->opcode, dmae->src_addr_hi, dmae->src_addr_lo,
			   dmae->len, dmae->dst_addr_lo >> 2,
			   dmae->comp_addr_hi, dmae->comp_addr_lo,
			   dmae->comp_val);
		else
			DP(msglvl, "DMAE: opcode 0x%08x\n"
			   "src [%08x], len [%d*4], dst [%08x]\n"
			   "comp_addr [%x:%08x], comp_val 0x%08x\n",
			   dmae->opcode, dmae->src_addr_lo >> 2,
			   dmae->len, dmae->dst_addr_lo >> 2,
			   dmae->comp_addr_hi, dmae->comp_addr_lo,
			   dmae->comp_val);
		break;
	default:
		if (src_type == DMAE_CMD_SRC_PCI)
			DP(msglvl, "DMAE: opcode 0x%08x\n"
			   "src_addr [%x:%08x]  len [%d * 4]  dst_addr [none]\n"
			   "comp_addr [%x:%08x]  comp_val 0x%08x\n",
			   dmae->opcode, dmae->src_addr_hi, dmae->src_addr_lo,
			   dmae->len, dmae->comp_addr_hi, dmae->comp_addr_lo,
			   dmae->comp_val);
		else
			DP(msglvl, "DMAE: opcode 0x%08x\n"
			   "src_addr [%08x]  len [%d * 4]  dst_addr [none]\n"
			   "comp_addr [%x:%08x]  comp_val 0x%08x\n",
			   dmae->opcode, dmae->src_addr_lo >> 2,
			   dmae->len, dmae->comp_addr_hi, dmae->comp_addr_lo,
			   dmae->comp_val);
		break;
	}

	for (i = 0; i < (sizeof(struct dmae_command)/4); i++)
		DP(msglvl, "DMAE RAW [%02d]: 0x%08x\n",
		   i, *(((u32 *)dmae) + i));
}

/* copy command into DMAE command memory and set DMAE command go */
void bnx2x_post_dmae(struct bnx2x *bp, struct dmae_command *dmae, int idx)
{
	u32 cmd_offset;
	int i;

	cmd_offset = (DMAE_REG_CMD_MEM + sizeof(struct dmae_command) * idx);
	for (i = 0; i < (sizeof(struct dmae_command)/4); i++) {
		REG_WR(bp, cmd_offset + i*4, *(((u32 *)dmae) + i));
	}
	REG_WR(bp, dmae_reg_go_c[idx], 1);
}

u32 bnx2x_dmae_opcode_add_comp(u32 opcode, u8 comp_type)
{
	return opcode | ((comp_type << DMAE_COMMAND_C_DST_SHIFT) |
			   DMAE_CMD_C_ENABLE);
}

u32 bnx2x_dmae_opcode_clr_src_reset(u32 opcode)
{
	return opcode & ~DMAE_CMD_SRC_RESET;
}

u32 bnx2x_dmae_opcode(struct bnx2x *bp, u8 src_type, u8 dst_type,
			     bool with_comp, u8 comp_type)
{
	u32 opcode = 0;

	opcode |= ((src_type << DMAE_COMMAND_SRC_SHIFT) |
		   (dst_type << DMAE_COMMAND_DST_SHIFT));

	opcode |= (DMAE_CMD_SRC_RESET | DMAE_CMD_DST_RESET);

	opcode |= (BP_PORT(bp) ? DMAE_CMD_PORT_1 : DMAE_CMD_PORT_0);
	opcode |= ((BP_VN(bp) << DMAE_CMD_E1HVN_SHIFT) |
		   (BP_VN(bp) << DMAE_COMMAND_DST_VN_SHIFT));
	opcode |= (DMAE_COM_SET_ERR << DMAE_COMMAND_ERR_POLICY_SHIFT);

#ifdef __BIG_ENDIAN
	opcode |= DMAE_CMD_ENDIANITY_B_DW_SWAP;
#else
	opcode |= DMAE_CMD_ENDIANITY_DW_SWAP;
#endif
	if (with_comp)
		opcode = bnx2x_dmae_opcode_add_comp(opcode, comp_type);
	return opcode;
}

void bnx2x_prep_dmae_with_comp(struct bnx2x *bp,
				      struct dmae_command *dmae,
				      u8 src_type, u8 dst_type)
{
	memset(dmae, 0, sizeof(struct dmae_command));

	/* set the opcode */
	dmae->opcode = bnx2x_dmae_opcode(bp, src_type, dst_type,
					 true, DMAE_COMP_PCI);

	/* fill in the completion parameters */
	dmae->comp_addr_lo = U64_LO(bnx2x_sp_mapping(bp, wb_comp));
	dmae->comp_addr_hi = U64_HI(bnx2x_sp_mapping(bp, wb_comp));
	dmae->comp_val = DMAE_COMP_VAL;
}

/* issue a dmae command over the init-channel and wait for completion */
int bnx2x_issue_dmae_with_comp(struct bnx2x *bp, struct dmae_command *dmae,
			       u32 *comp)
{
	int cnt = CHIP_REV_IS_SLOW(bp) ? (400000) : 4000;
	int rc = 0;

	bnx2x_dp_dmae(bp, dmae, BNX2X_MSG_DMAE);

	/* Lock the dmae channel. Disable BHs to prevent a dead-lock
	 * as long as this code is called both from syscall context and
	 * from ndo_set_rx_mode() flow that may be called from BH.
	 */

	spin_lock_bh(&bp->dmae_lock);

	/* reset completion */
	*comp = 0;

	/* post the command on the channel used for initializations */
	bnx2x_post_dmae(bp, dmae, INIT_DMAE_C(bp));

	/* wait for completion */
	udelay(5);
	while ((*comp & ~DMAE_PCI_ERR_FLAG) != DMAE_COMP_VAL) {

		if (!cnt ||
		    (bp->recovery_state != BNX2X_RECOVERY_DONE &&
		     bp->recovery_state != BNX2X_RECOVERY_NIC_LOADING)) {
			BNX2X_ERR("DMAE timeout!\n");
			rc = DMAE_TIMEOUT;
			goto unlock;
		}
		cnt--;
		udelay(50);
	}
	if (*comp & DMAE_PCI_ERR_FLAG) {
		BNX2X_ERR("DMAE PCI error!\n");
		rc = DMAE_PCI_ERROR;
	}

unlock:

	spin_unlock_bh(&bp->dmae_lock);

	return rc;
}

void bnx2x_write_dmae(struct bnx2x *bp, dma_addr_t dma_addr, u32 dst_addr,
		      u32 len32)
{
	int rc;
	struct dmae_command dmae;

	if (!bp->dmae_ready) {
		u32 *data = bnx2x_sp(bp, wb_data[0]);

		if (CHIP_IS_E1(bp))
			bnx2x_init_ind_wr(bp, dst_addr, data, len32);
		else
			bnx2x_init_str_wr(bp, dst_addr, data, len32);
		return;
	}

	/* set opcode and fixed command fields */
	bnx2x_prep_dmae_with_comp(bp, &dmae, DMAE_SRC_PCI, DMAE_DST_GRC);

	/* fill in addresses and len */
	dmae.src_addr_lo = U64_LO(dma_addr);
	dmae.src_addr_hi = U64_HI(dma_addr);
	dmae.dst_addr_lo = dst_addr >> 2;
	dmae.dst_addr_hi = 0;
	dmae.len = len32;

	/* issue the command and wait for completion */
	rc = bnx2x_issue_dmae_with_comp(bp, &dmae, bnx2x_sp(bp, wb_comp));
	if (rc) {
		BNX2X_ERR("DMAE returned failure %d\n", rc);
#ifdef BNX2X_STOP_ON_ERROR
		bnx2x_panic();
#endif
	}
}

void bnx2x_read_dmae(struct bnx2x *bp, u32 src_addr, u32 len32)
{
	int rc;
	struct dmae_command dmae;

	if (!bp->dmae_ready) {
		u32 *data = bnx2x_sp(bp, wb_data[0]);
		int i;

		if (CHIP_IS_E1(bp))
			for (i = 0; i < len32; i++)
				data[i] = bnx2x_reg_rd_ind(bp, src_addr + i*4);
		else
			for (i = 0; i < len32; i++)
				data[i] = REG_RD(bp, src_addr + i*4);

		return;
	}

	/* set opcode and fixed command fields */
	bnx2x_prep_dmae_with_comp(bp, &dmae, DMAE_SRC_GRC, DMAE_DST_PCI);

	/* fill in addresses and len */
	dmae.src_addr_lo = src_addr >> 2;
	dmae.src_addr_hi = 0;
	dmae.dst_addr_lo = U64_LO(bnx2x_sp_mapping(bp, wb_data));
	dmae.dst_addr_hi = U64_HI(bnx2x_sp_mapping(bp, wb_data));
	dmae.len = len32;

	/* issue the command and wait for completion */
	rc = bnx2x_issue_dmae_with_comp(bp, &dmae, bnx2x_sp(bp, wb_comp));
	if (rc) {
		BNX2X_ERR("DMAE returned failure %d\n", rc);
#ifdef BNX2X_STOP_ON_ERROR
		bnx2x_panic();
#endif
	}
}

static void bnx2x_write_dmae_phys_len(struct bnx2x *bp, dma_addr_t phys_addr,
				      u32 addr, u32 len)
{
	int dmae_wr_max = DMAE_LEN32_WR_MAX(bp);
	int offset = 0;

	while (len > dmae_wr_max) {
		bnx2x_write_dmae(bp, phys_addr + offset,
				 addr + offset, dmae_wr_max);
		offset += dmae_wr_max * 4;
		len -= dmae_wr_max;
	}

	bnx2x_write_dmae(bp, phys_addr + offset, addr + offset, len);
}

enum storms {
	   XSTORM,
	   TSTORM,
	   CSTORM,
	   USTORM,
	   MAX_STORMS
};

#define STORMS_NUM 4
#define REGS_IN_ENTRY 4

static inline int bnx2x_get_assert_list_entry(struct bnx2x *bp,
					      enum storms storm,
					      int entry)
{
	switch (storm) {
	case XSTORM:
		return XSTORM_ASSERT_LIST_OFFSET(entry);
	case TSTORM:
		return TSTORM_ASSERT_LIST_OFFSET(entry);
	case CSTORM:
		return CSTORM_ASSERT_LIST_OFFSET(entry);
	case USTORM:
		return USTORM_ASSERT_LIST_OFFSET(entry);
	case MAX_STORMS:
	default:
		BNX2X_ERR("unknown storm\n");
	}
	return -EINVAL;
}

static int bnx2x_mc_assert(struct bnx2x *bp)
{
	char last_idx;
	int i, j, rc = 0;
	enum storms storm;
	u32 regs[REGS_IN_ENTRY];
	u32 bar_storm_intmem[STORMS_NUM] = {
		BAR_XSTRORM_INTMEM,
		BAR_TSTRORM_INTMEM,
		BAR_CSTRORM_INTMEM,
		BAR_USTRORM_INTMEM
	};
	u32 storm_assert_list_index[STORMS_NUM] = {
		XSTORM_ASSERT_LIST_INDEX_OFFSET,
		TSTORM_ASSERT_LIST_INDEX_OFFSET,
		CSTORM_ASSERT_LIST_INDEX_OFFSET,
		USTORM_ASSERT_LIST_INDEX_OFFSET
	};
	char *storms_string[STORMS_NUM] = {
		"XSTORM",
		"TSTORM",
		"CSTORM",
		"USTORM"
	};

	for (storm = XSTORM; storm < MAX_STORMS; storm++) {
		last_idx = REG_RD8(bp, bar_storm_intmem[storm] +
				   storm_assert_list_index[storm]);
		if (last_idx)
			BNX2X_ERR("%s_ASSERT_LIST_INDEX 0x%x\n",
				  storms_string[storm], last_idx);

		/* print the asserts */
		for (i = 0; i < STROM_ASSERT_ARRAY_SIZE; i++) {
			/* read a single assert entry */
			for (j = 0; j < REGS_IN_ENTRY; j++)
				regs[j] = REG_RD(bp, bar_storm_intmem[storm] +
					  bnx2x_get_assert_list_entry(bp,
								      storm,
								      i) +
					  sizeof(u32) * j);

			/* log entry if it contains a valid assert */
			if (regs[0] != COMMON_ASM_INVALID_ASSERT_OPCODE) {
				BNX2X_ERR("%s_ASSERT_INDEX 0x%x = 0x%08x 0x%08x 0x%08x 0x%08x\n",
					  storms_string[storm], i, regs[3],
					  regs[2], regs[1], regs[0]);
				rc++;
			} else {
				break;
			}
		}
	}

	BNX2X_ERR("Chip Revision: %s, FW Version: %d_%d_%d\n",
		  CHIP_IS_E1(bp) ? "everest1" :
		  CHIP_IS_E1H(bp) ? "everest1h" :
		  CHIP_IS_E2(bp) ? "everest2" : "everest3",
		  BCM_5710_FW_MAJOR_VERSION,
		  BCM_5710_FW_MINOR_VERSION,
		  BCM_5710_FW_REVISION_VERSION);

	return rc;
}

#define MCPR_TRACE_BUFFER_SIZE	(0x800)
#define SCRATCH_BUFFER_SIZE(bp)	\
	(CHIP_IS_E1(bp) ? 0x10000 : (CHIP_IS_E1H(bp) ? 0x20000 : 0x28000))

void bnx2x_fw_dump_lvl(struct bnx2x *bp, const char *lvl)
{
	u32 addr, val;
	u32 mark, offset;
	__be32 data[9];
	int word;
	u32 trace_shmem_base;
	if (BP_NOMCP(bp)) {
		BNX2X_ERR("NO MCP - can not dump\n");
		return;
	}
	netdev_printk(lvl, bp->dev, "bc %d.%d.%d\n",
		(bp->common.bc_ver & 0xff0000) >> 16,
		(bp->common.bc_ver & 0xff00) >> 8,
		(bp->common.bc_ver & 0xff));

	if (pci_channel_offline(bp->pdev)) {
		BNX2X_ERR("Cannot dump MCP info while in PCI error\n");
		return;
	}

	val = REG_RD(bp, MCP_REG_MCPR_CPU_PROGRAM_COUNTER);
	if (val == REG_RD(bp, MCP_REG_MCPR_CPU_PROGRAM_COUNTER))
		BNX2X_ERR("%s" "MCP PC at 0x%x\n", lvl, val);

	if (BP_PATH(bp) == 0)
		trace_shmem_base = bp->common.shmem_base;
	else
		trace_shmem_base = SHMEM2_RD(bp, other_shmem_base_addr);

	/* sanity */
	if (trace_shmem_base < MCPR_SCRATCH_BASE(bp) + MCPR_TRACE_BUFFER_SIZE ||
	    trace_shmem_base >= MCPR_SCRATCH_BASE(bp) +
				SCRATCH_BUFFER_SIZE(bp)) {
		BNX2X_ERR("Unable to dump trace buffer (mark %x)\n",
			  trace_shmem_base);
		return;
	}

	addr = trace_shmem_base - MCPR_TRACE_BUFFER_SIZE;

	/* validate TRCB signature */
	mark = REG_RD(bp, addr);
	if (mark != MFW_TRACE_SIGNATURE) {
		BNX2X_ERR("Trace buffer signature is missing.");
		return ;
	}

	/* read cyclic buffer pointer */
	addr += 4;
	mark = REG_RD(bp, addr);
	mark = MCPR_SCRATCH_BASE(bp) + ((mark + 0x3) & ~0x3) - 0x08000000;
	if (mark >= trace_shmem_base || mark < addr + 4) {
		BNX2X_ERR("Mark doesn't fall inside Trace Buffer\n");
		return;
	}
	printk("%s" "begin fw dump (mark 0x%x)\n", lvl, mark);

	printk("%s", lvl);

	/* dump buffer after the mark */
	for (offset = mark; offset < trace_shmem_base; offset += 0x8*4) {
		for (word = 0; word < 8; word++)
			data[word] = htonl(REG_RD(bp, offset + 4*word));
		data[8] = 0x0;
		pr_cont("%s", (char *)data);
	}

	/* dump buffer before the mark */
	for (offset = addr + 4; offset <= mark; offset += 0x8*4) {
		for (word = 0; word < 8; word++)
			data[word] = htonl(REG_RD(bp, offset + 4*word));
		data[8] = 0x0;
		pr_cont("%s", (char *)data);
	}
	printk("%s" "end of fw dump\n", lvl);
}

static void bnx2x_fw_dump(struct bnx2x *bp)
{
	bnx2x_fw_dump_lvl(bp, KERN_ERR);
}

static void bnx2x_hc_int_disable(struct bnx2x *bp)
{
	int port = BP_PORT(bp);
	u32 addr = port ? HC_REG_CONFIG_1 : HC_REG_CONFIG_0;
	u32 val = REG_RD(bp, addr);

	/* in E1 we must use only PCI configuration space to disable
	 * MSI/MSIX capability
	 * It's forbidden to disable IGU_PF_CONF_MSI_MSIX_EN in HC block
	 */
	if (CHIP_IS_E1(bp)) {
		/* Since IGU_PF_CONF_MSI_MSIX_EN still always on
		 * Use mask register to prevent from HC sending interrupts
		 * after we exit the function
		 */
		REG_WR(bp, HC_REG_INT_MASK + port*4, 0);

		val &= ~(HC_CONFIG_0_REG_SINGLE_ISR_EN_0 |
			 HC_CONFIG_0_REG_INT_LINE_EN_0 |
			 HC_CONFIG_0_REG_ATTN_BIT_EN_0);
	} else
		val &= ~(HC_CONFIG_0_REG_SINGLE_ISR_EN_0 |
			 HC_CONFIG_0_REG_MSI_MSIX_INT_EN_0 |
			 HC_CONFIG_0_REG_INT_LINE_EN_0 |
			 HC_CONFIG_0_REG_ATTN_BIT_EN_0);

	DP(NETIF_MSG_IFDOWN,
	   "write %x to HC %d (addr 0x%x)\n",
	   val, port, addr);

	/* flush all outstanding writes */
	mmiowb();

	REG_WR(bp, addr, val);
	if (REG_RD(bp, addr) != val)
		BNX2X_ERR("BUG! Proper val not read from IGU!\n");
}

static void bnx2x_igu_int_disable(struct bnx2x *bp)
{
	u32 val = REG_RD(bp, IGU_REG_PF_CONFIGURATION);

	val &= ~(IGU_PF_CONF_MSI_MSIX_EN |
		 IGU_PF_CONF_INT_LINE_EN |
		 IGU_PF_CONF_ATTN_BIT_EN);

	DP(NETIF_MSG_IFDOWN, "write %x to IGU\n", val);

	/* flush all outstanding writes */
	mmiowb();

	REG_WR(bp, IGU_REG_PF_CONFIGURATION, val);
	if (REG_RD(bp, IGU_REG_PF_CONFIGURATION) != val)
		BNX2X_ERR("BUG! Proper val not read from IGU!\n");
}

static void bnx2x_int_disable(struct bnx2x *bp)
{
	if (bp->common.int_block == INT_BLOCK_HC)
		bnx2x_hc_int_disable(bp);
	else
		bnx2x_igu_int_disable(bp);
}

void bnx2x_panic_dump(struct bnx2x *bp, bool disable_int)
{
	int i;
	u16 j;
	struct hc_sp_status_block_data sp_sb_data;
	int func = BP_FUNC(bp);
#ifdef BNX2X_STOP_ON_ERROR
	u16 start = 0, end = 0;
	u8 cos;
#endif
	if (IS_PF(bp) && disable_int)
		bnx2x_int_disable(bp);

	bp->stats_state = STATS_STATE_DISABLED;
	bp->eth_stats.unrecoverable_error++;
	DP(BNX2X_MSG_STATS, "stats_state - DISABLED\n");

	BNX2X_ERR("begin crash dump -----------------\n");

	/* Indices */
	/* Common */
	if (IS_PF(bp)) {
		struct host_sp_status_block *def_sb = bp->def_status_blk;
		int data_size, cstorm_offset;

		BNX2X_ERR("def_idx(0x%x)  def_att_idx(0x%x)  attn_state(0x%x)  spq_prod_idx(0x%x) next_stats_cnt(0x%x)\n",
			  bp->def_idx, bp->def_att_idx, bp->attn_state,
			  bp->spq_prod_idx, bp->stats_counter);
		BNX2X_ERR("DSB: attn bits(0x%x)  ack(0x%x)  id(0x%x)  idx(0x%x)\n",
			  def_sb->atten_status_block.attn_bits,
			  def_sb->atten_status_block.attn_bits_ack,
			  def_sb->atten_status_block.status_block_id,
			  def_sb->atten_status_block.attn_bits_index);
		BNX2X_ERR("     def (");
		for (i = 0; i < HC_SP_SB_MAX_INDICES; i++)
			pr_cont("0x%x%s",
				def_sb->sp_sb.index_values[i],
				(i == HC_SP_SB_MAX_INDICES - 1) ? ")  " : " ");

		data_size = sizeof(struct hc_sp_status_block_data) /
			    sizeof(u32);
		cstorm_offset = CSTORM_SP_STATUS_BLOCK_DATA_OFFSET(func);
		for (i = 0; i < data_size; i++)
			*((u32 *)&sp_sb_data + i) =
				REG_RD(bp, BAR_CSTRORM_INTMEM + cstorm_offset +
					   i * sizeof(u32));

		pr_cont("igu_sb_id(0x%x)  igu_seg_id(0x%x) pf_id(0x%x)  vnic_id(0x%x)  vf_id(0x%x)  vf_valid (0x%x) state(0x%x)\n",
			sp_sb_data.igu_sb_id,
			sp_sb_data.igu_seg_id,
			sp_sb_data.p_func.pf_id,
			sp_sb_data.p_func.vnic_id,
			sp_sb_data.p_func.vf_id,
			sp_sb_data.p_func.vf_valid,
			sp_sb_data.state);
	}

	for_each_eth_queue(bp, i) {
		struct bnx2x_fastpath *fp = &bp->fp[i];
		int loop;
		struct hc_status_block_data_e2 sb_data_e2;
		struct hc_status_block_data_e1x sb_data_e1x;
		struct hc_status_block_sm  *hc_sm_p =
			CHIP_IS_E1x(bp) ?
			sb_data_e1x.common.state_machine :
			sb_data_e2.common.state_machine;
		struct hc_index_data *hc_index_p =
			CHIP_IS_E1x(bp) ?
			sb_data_e1x.index_data :
			sb_data_e2.index_data;
		u8 data_size, cos;
		u32 *sb_data_p;
		struct bnx2x_fp_txdata txdata;

		if (!bp->fp)
			break;

		if (!fp->rx_cons_sb)
			continue;

		/* Rx */
		BNX2X_ERR("fp%d: rx_bd_prod(0x%x)  rx_bd_cons(0x%x)  rx_comp_prod(0x%x)  rx_comp_cons(0x%x)  *rx_cons_sb(0x%x)\n",
			  i, fp->rx_bd_prod, fp->rx_bd_cons,
			  fp->rx_comp_prod,
			  fp->rx_comp_cons, le16_to_cpu(*fp->rx_cons_sb));
		BNX2X_ERR("     rx_sge_prod(0x%x)  last_max_sge(0x%x)  fp_hc_idx(0x%x)\n",
			  fp->rx_sge_prod, fp->last_max_sge,
			  le16_to_cpu(fp->fp_hc_idx));

		/* Tx */
		for_each_cos_in_tx_queue(fp, cos)
		{
			if (!fp->txdata_ptr[cos])
				break;

			txdata = *fp->txdata_ptr[cos];

			if (!txdata.tx_cons_sb)
				continue;

			BNX2X_ERR("fp%d: tx_pkt_prod(0x%x)  tx_pkt_cons(0x%x)  tx_bd_prod(0x%x)  tx_bd_cons(0x%x)  *tx_cons_sb(0x%x)\n",
				  i, txdata.tx_pkt_prod,
				  txdata.tx_pkt_cons, txdata.tx_bd_prod,
				  txdata.tx_bd_cons,
				  le16_to_cpu(*txdata.tx_cons_sb));
		}

		loop = CHIP_IS_E1x(bp) ?
			HC_SB_MAX_INDICES_E1X : HC_SB_MAX_INDICES_E2;

		/* host sb data */

		if (IS_FCOE_FP(fp))
			continue;

		BNX2X_ERR("     run indexes (");
		for (j = 0; j < HC_SB_MAX_SM; j++)
			pr_cont("0x%x%s",
			       fp->sb_running_index[j],
			       (j == HC_SB_MAX_SM - 1) ? ")" : " ");

		BNX2X_ERR("     indexes (");
		for (j = 0; j < loop; j++)
			pr_cont("0x%x%s",
			       fp->sb_index_values[j],
			       (j == loop - 1) ? ")" : " ");

		/* VF cannot access FW refelection for status block */
		if (IS_VF(bp))
			continue;

		/* fw sb data */
		data_size = CHIP_IS_E1x(bp) ?
			sizeof(struct hc_status_block_data_e1x) :
			sizeof(struct hc_status_block_data_e2);
		data_size /= sizeof(u32);
		sb_data_p = CHIP_IS_E1x(bp) ?
			(u32 *)&sb_data_e1x :
			(u32 *)&sb_data_e2;
		/* copy sb data in here */
		for (j = 0; j < data_size; j++)
			*(sb_data_p + j) = REG_RD(bp, BAR_CSTRORM_INTMEM +
				CSTORM_STATUS_BLOCK_DATA_OFFSET(fp->fw_sb_id) +
				j * sizeof(u32));

		if (!CHIP_IS_E1x(bp)) {
			pr_cont("pf_id(0x%x)  vf_id(0x%x)  vf_valid(0x%x) vnic_id(0x%x)  same_igu_sb_1b(0x%x) state(0x%x)\n",
				sb_data_e2.common.p_func.pf_id,
				sb_data_e2.common.p_func.vf_id,
				sb_data_e2.common.p_func.vf_valid,
				sb_data_e2.common.p_func.vnic_id,
				sb_data_e2.common.same_igu_sb_1b,
				sb_data_e2.common.state);
		} else {
			pr_cont("pf_id(0x%x)  vf_id(0x%x)  vf_valid(0x%x) vnic_id(0x%x)  same_igu_sb_1b(0x%x) state(0x%x)\n",
				sb_data_e1x.common.p_func.pf_id,
				sb_data_e1x.common.p_func.vf_id,
				sb_data_e1x.common.p_func.vf_valid,
				sb_data_e1x.common.p_func.vnic_id,
				sb_data_e1x.common.same_igu_sb_1b,
				sb_data_e1x.common.state);
		}

		/* SB_SMs data */
		for (j = 0; j < HC_SB_MAX_SM; j++) {
			pr_cont("SM[%d] __flags (0x%x) igu_sb_id (0x%x)  igu_seg_id(0x%x) time_to_expire (0x%x) timer_value(0x%x)\n",
				j, hc_sm_p[j].__flags,
				hc_sm_p[j].igu_sb_id,
				hc_sm_p[j].igu_seg_id,
				hc_sm_p[j].time_to_expire,
				hc_sm_p[j].timer_value);
		}

		/* Indices data */
		for (j = 0; j < loop; j++) {
			pr_cont("INDEX[%d] flags (0x%x) timeout (0x%x)\n", j,
			       hc_index_p[j].flags,
			       hc_index_p[j].timeout);
		}
	}

#ifdef BNX2X_STOP_ON_ERROR
	if (IS_PF(bp)) {
		/* event queue */
		BNX2X_ERR("eq cons %x prod %x\n", bp->eq_cons, bp->eq_prod);
		for (i = 0; i < NUM_EQ_DESC; i++) {
			u32 *data = (u32 *)&bp->eq_ring[i].message.data;

			BNX2X_ERR("event queue [%d]: header: opcode %d, error %d\n",
				  i, bp->eq_ring[i].message.opcode,
				  bp->eq_ring[i].message.error);
			BNX2X_ERR("data: %x %x %x\n",
				  data[0], data[1], data[2]);
		}
	}

	/* Rings */
	/* Rx */
	for_each_valid_rx_queue(bp, i) {
		struct bnx2x_fastpath *fp = &bp->fp[i];

		if (!bp->fp)
			break;

		if (!fp->rx_cons_sb)
			continue;

		start = RX_BD(le16_to_cpu(*fp->rx_cons_sb) - 10);
		end = RX_BD(le16_to_cpu(*fp->rx_cons_sb) + 503);
		for (j = start; j != end; j = RX_BD(j + 1)) {
			u32 *rx_bd = (u32 *)&fp->rx_desc_ring[j];
			struct sw_rx_bd *sw_bd = &fp->rx_buf_ring[j];

			BNX2X_ERR("fp%d: rx_bd[%x]=[%x:%x]  sw_bd=[%p]\n",
				  i, j, rx_bd[1], rx_bd[0], sw_bd->data);
		}

		start = RX_SGE(fp->rx_sge_prod);
		end = RX_SGE(fp->last_max_sge);
		for (j = start; j != end; j = RX_SGE(j + 1)) {
			u32 *rx_sge = (u32 *)&fp->rx_sge_ring[j];
			struct sw_rx_page *sw_page = &fp->rx_page_ring[j];

			BNX2X_ERR("fp%d: rx_sge[%x]=[%x:%x]  sw_page=[%p]\n",
				  i, j, rx_sge[1], rx_sge[0], sw_page->page);
		}

		start = RCQ_BD(fp->rx_comp_cons - 10);
		end = RCQ_BD(fp->rx_comp_cons + 503);
		for (j = start; j != end; j = RCQ_BD(j + 1)) {
			u32 *cqe = (u32 *)&fp->rx_comp_ring[j];

			BNX2X_ERR("fp%d: cqe[%x]=[%x:%x:%x:%x]\n",
				  i, j, cqe[0], cqe[1], cqe[2], cqe[3]);
		}
	}

	/* Tx */
	for_each_valid_tx_queue(bp, i) {
		struct bnx2x_fastpath *fp = &bp->fp[i];

		if (!bp->fp)
			break;

		for_each_cos_in_tx_queue(fp, cos) {
			struct bnx2x_fp_txdata *txdata = fp->txdata_ptr[cos];

			if (!fp->txdata_ptr[cos])
				break;

			if (!txdata->tx_cons_sb)
				continue;

			start = TX_BD(le16_to_cpu(*txdata->tx_cons_sb) - 10);
			end = TX_BD(le16_to_cpu(*txdata->tx_cons_sb) + 245);
			for (j = start; j != end; j = TX_BD(j + 1)) {
				struct sw_tx_bd *sw_bd =
					&txdata->tx_buf_ring[j];

				BNX2X_ERR("fp%d: txdata %d, packet[%x]=[%p,%x]\n",
					  i, cos, j, sw_bd->skb,
					  sw_bd->first_bd);
			}

			start = TX_BD(txdata->tx_bd_cons - 10);
			end = TX_BD(txdata->tx_bd_cons + 254);
			for (j = start; j != end; j = TX_BD(j + 1)) {
				u32 *tx_bd = (u32 *)&txdata->tx_desc_ring[j];

				BNX2X_ERR("fp%d: txdata %d, tx_bd[%x]=[%x:%x:%x:%x]\n",
					  i, cos, j, tx_bd[0], tx_bd[1],
					  tx_bd[2], tx_bd[3]);
			}
		}
	}
#endif
	if (IS_PF(bp)) {
		bnx2x_fw_dump(bp);
		bnx2x_mc_assert(bp);
	}
	BNX2X_ERR("end crash dump -----------------\n");
}

/*
 * FLR Support for E2
 *
 * bnx2x_pf_flr_clnup() is called during nic_load in the per function HW
 * initialization.
 */
#define FLR_WAIT_USEC		10000	/* 10 milliseconds */
#define FLR_WAIT_INTERVAL	50	/* usec */
#define	FLR_POLL_CNT		(FLR_WAIT_USEC/FLR_WAIT_INTERVAL) /* 200 */

struct pbf_pN_buf_regs {
	int pN;
	u32 init_crd;
	u32 crd;
	u32 crd_freed;
};

struct pbf_pN_cmd_regs {
	int pN;
	u32 lines_occup;
	u32 lines_freed;
};

static void bnx2x_pbf_pN_buf_flushed(struct bnx2x *bp,
				     struct pbf_pN_buf_regs *regs,
				     u32 poll_count)
{
	u32 init_crd, crd, crd_start, crd_freed, crd_freed_start;
	u32 cur_cnt = poll_count;

	crd_freed = crd_freed_start = REG_RD(bp, regs->crd_freed);
	crd = crd_start = REG_RD(bp, regs->crd);
	init_crd = REG_RD(bp, regs->init_crd);

	DP(BNX2X_MSG_SP, "INIT CREDIT[%d] : %x\n", regs->pN, init_crd);
	DP(BNX2X_MSG_SP, "CREDIT[%d]      : s:%x\n", regs->pN, crd);
	DP(BNX2X_MSG_SP, "CREDIT_FREED[%d]: s:%x\n", regs->pN, crd_freed);

	while ((crd != init_crd) && ((u32)SUB_S32(crd_freed, crd_freed_start) <
	       (init_crd - crd_start))) {
		if (cur_cnt--) {
			udelay(FLR_WAIT_INTERVAL);
			crd = REG_RD(bp, regs->crd);
			crd_freed = REG_RD(bp, regs->crd_freed);
		} else {
			DP(BNX2X_MSG_SP, "PBF tx buffer[%d] timed out\n",
			   regs->pN);
			DP(BNX2X_MSG_SP, "CREDIT[%d]      : c:%x\n",
			   regs->pN, crd);
			DP(BNX2X_MSG_SP, "CREDIT_FREED[%d]: c:%x\n",
			   regs->pN, crd_freed);
			break;
		}
	}
	DP(BNX2X_MSG_SP, "Waited %d*%d usec for PBF tx buffer[%d]\n",
	   poll_count-cur_cnt, FLR_WAIT_INTERVAL, regs->pN);
}

static void bnx2x_pbf_pN_cmd_flushed(struct bnx2x *bp,
				     struct pbf_pN_cmd_regs *regs,
				     u32 poll_count)
{
	u32 occup, to_free, freed, freed_start;
	u32 cur_cnt = poll_count;

	occup = to_free = REG_RD(bp, regs->lines_occup);
	freed = freed_start = REG_RD(bp, regs->lines_freed);

	DP(BNX2X_MSG_SP, "OCCUPANCY[%d]   : s:%x\n", regs->pN, occup);
	DP(BNX2X_MSG_SP, "LINES_FREED[%d] : s:%x\n", regs->pN, freed);

	while (occup && ((u32)SUB_S32(freed, freed_start) < to_free)) {
		if (cur_cnt--) {
			udelay(FLR_WAIT_INTERVAL);
			occup = REG_RD(bp, regs->lines_occup);
			freed = REG_RD(bp, regs->lines_freed);
		} else {
			DP(BNX2X_MSG_SP, "PBF cmd queue[%d] timed out\n",
			   regs->pN);
			DP(BNX2X_MSG_SP, "OCCUPANCY[%d]   : s:%x\n",
			   regs->pN, occup);
			DP(BNX2X_MSG_SP, "LINES_FREED[%d] : s:%x\n",
			   regs->pN, freed);
			break;
		}
	}
	DP(BNX2X_MSG_SP, "Waited %d*%d usec for PBF cmd queue[%d]\n",
	   poll_count-cur_cnt, FLR_WAIT_INTERVAL, regs->pN);
}

static u32 bnx2x_flr_clnup_reg_poll(struct bnx2x *bp, u32 reg,
				    u32 expected, u32 poll_count)
{
	u32 cur_cnt = poll_count;
	u32 val;

	while ((val = REG_RD(bp, reg)) != expected && cur_cnt--)
		udelay(FLR_WAIT_INTERVAL);

	return val;
}

int bnx2x_flr_clnup_poll_hw_counter(struct bnx2x *bp, u32 reg,
				    char *msg, u32 poll_cnt)
{
	u32 val = bnx2x_flr_clnup_reg_poll(bp, reg, 0, poll_cnt);
	if (val != 0) {
		BNX2X_ERR("%s usage count=%d\n", msg, val);
		return 1;
	}
	return 0;
}

/* Common routines with VF FLR cleanup */
u32 bnx2x_flr_clnup_poll_count(struct bnx2x *bp)
{
	/* adjust polling timeout */
	if (CHIP_REV_IS_EMUL(bp))
		return FLR_POLL_CNT * 2000;

	if (CHIP_REV_IS_FPGA(bp))
		return FLR_POLL_CNT * 120;

	return FLR_POLL_CNT;
}

void bnx2x_tx_hw_flushed(struct bnx2x *bp, u32 poll_count)
{
	struct pbf_pN_cmd_regs cmd_regs[] = {
		{0, (CHIP_IS_E3B0(bp)) ?
			PBF_REG_TQ_OCCUPANCY_Q0 :
			PBF_REG_P0_TQ_OCCUPANCY,
		    (CHIP_IS_E3B0(bp)) ?
			PBF_REG_TQ_LINES_FREED_CNT_Q0 :
			PBF_REG_P0_TQ_LINES_FREED_CNT},
		{1, (CHIP_IS_E3B0(bp)) ?
			PBF_REG_TQ_OCCUPANCY_Q1 :
			PBF_REG_P1_TQ_OCCUPANCY,
		    (CHIP_IS_E3B0(bp)) ?
			PBF_REG_TQ_LINES_FREED_CNT_Q1 :
			PBF_REG_P1_TQ_LINES_FREED_CNT},
		{4, (CHIP_IS_E3B0(bp)) ?
			PBF_REG_TQ_OCCUPANCY_LB_Q :
			PBF_REG_P4_TQ_OCCUPANCY,
		    (CHIP_IS_E3B0(bp)) ?
			PBF_REG_TQ_LINES_FREED_CNT_LB_Q :
			PBF_REG_P4_TQ_LINES_FREED_CNT}
	};

	struct pbf_pN_buf_regs buf_regs[] = {
		{0, (CHIP_IS_E3B0(bp)) ?
			PBF_REG_INIT_CRD_Q0 :
			PBF_REG_P0_INIT_CRD ,
		    (CHIP_IS_E3B0(bp)) ?
			PBF_REG_CREDIT_Q0 :
			PBF_REG_P0_CREDIT,
		    (CHIP_IS_E3B0(bp)) ?
			PBF_REG_INTERNAL_CRD_FREED_CNT_Q0 :
			PBF_REG_P0_INTERNAL_CRD_FREED_CNT},
		{1, (CHIP_IS_E3B0(bp)) ?
			PBF_REG_INIT_CRD_Q1 :
			PBF_REG_P1_INIT_CRD,
		    (CHIP_IS_E3B0(bp)) ?
			PBF_REG_CREDIT_Q1 :
			PBF_REG_P1_CREDIT,
		    (CHIP_IS_E3B0(bp)) ?
			PBF_REG_INTERNAL_CRD_FREED_CNT_Q1 :
			PBF_REG_P1_INTERNAL_CRD_FREED_CNT},
		{4, (CHIP_IS_E3B0(bp)) ?
			PBF_REG_INIT_CRD_LB_Q :
			PBF_REG_P4_INIT_CRD,
		    (CHIP_IS_E3B0(bp)) ?
			PBF_REG_CREDIT_LB_Q :
			PBF_REG_P4_CREDIT,
		    (CHIP_IS_E3B0(bp)) ?
			PBF_REG_INTERNAL_CRD_FREED_CNT_LB_Q :
			PBF_REG_P4_INTERNAL_CRD_FREED_CNT},
	};

	int i;

	/* Verify the command queues are flushed P0, P1, P4 */
	for (i = 0; i < ARRAY_SIZE(cmd_regs); i++)
		bnx2x_pbf_pN_cmd_flushed(bp, &cmd_regs[i], poll_count);

	/* Verify the transmission buffers are flushed P0, P1, P4 */
	for (i = 0; i < ARRAY_SIZE(buf_regs); i++)
		bnx2x_pbf_pN_buf_flushed(bp, &buf_regs[i], poll_count);
}

#define OP_GEN_PARAM(param) \
	(((param) << SDM_OP_GEN_COMP_PARAM_SHIFT) & SDM_OP_GEN_COMP_PARAM)

#define OP_GEN_TYPE(type) \
	(((type) << SDM_OP_GEN_COMP_TYPE_SHIFT) & SDM_OP_GEN_COMP_TYPE)

#define OP_GEN_AGG_VECT(index) \
	(((index) << SDM_OP_GEN_AGG_VECT_IDX_SHIFT) & SDM_OP_GEN_AGG_VECT_IDX)

int bnx2x_send_final_clnup(struct bnx2x *bp, u8 clnup_func, u32 poll_cnt)
{
	u32 op_gen_command = 0;
	u32 comp_addr = BAR_CSTRORM_INTMEM +
			CSTORM_FINAL_CLEANUP_COMPLETE_OFFSET(clnup_func);
	int ret = 0;

	if (REG_RD(bp, comp_addr)) {
		BNX2X_ERR("Cleanup complete was not 0 before sending\n");
		return 1;
	}

	op_gen_command |= OP_GEN_PARAM(XSTORM_AGG_INT_FINAL_CLEANUP_INDEX);
	op_gen_command |= OP_GEN_TYPE(XSTORM_AGG_INT_FINAL_CLEANUP_COMP_TYPE);
	op_gen_command |= OP_GEN_AGG_VECT(clnup_func);
	op_gen_command |= 1 << SDM_OP_GEN_AGG_VECT_IDX_VALID_SHIFT;

	DP(BNX2X_MSG_SP, "sending FW Final cleanup\n");
	REG_WR(bp, XSDM_REG_OPERATION_GEN, op_gen_command);

	if (bnx2x_flr_clnup_reg_poll(bp, comp_addr, 1, poll_cnt) != 1) {
		BNX2X_ERR("FW final cleanup did not succeed\n");
		DP(BNX2X_MSG_SP, "At timeout completion address contained %x\n",
		   (REG_RD(bp, comp_addr)));
		bnx2x_panic();
		return 1;
	}
	/* Zero completion for next FLR */
	REG_WR(bp, comp_addr, 0);

	return ret;
}

u8 bnx2x_is_pcie_pending(struct pci_dev *dev)
{
	u16 status;

	pcie_capability_read_word(dev, PCI_EXP_DEVSTA, &status);
	return status & PCI_EXP_DEVSTA_TRPND;
}

/* PF FLR specific routines
*/
static int bnx2x_poll_hw_usage_counters(struct bnx2x *bp, u32 poll_cnt)
{
	/* wait for CFC PF usage-counter to zero (includes all the VFs) */
	if (bnx2x_flr_clnup_poll_hw_counter(bp,
			CFC_REG_NUM_LCIDS_INSIDE_PF,
			"CFC PF usage counter timed out",
			poll_cnt))
		return 1;

	/* Wait for DQ PF usage-counter to zero (until DQ cleanup) */
	if (bnx2x_flr_clnup_poll_hw_counter(bp,
			DORQ_REG_PF_USAGE_CNT,
			"DQ PF usage counter timed out",
			poll_cnt))
		return 1;

	/* Wait for QM PF usage-counter to zero (until DQ cleanup) */
	if (bnx2x_flr_clnup_poll_hw_counter(bp,
			QM_REG_PF_USG_CNT_0 + 4*BP_FUNC(bp),
			"QM PF usage counter timed out",
			poll_cnt))
		return 1;

	/* Wait for Timer PF usage-counters to zero (until DQ cleanup) */
	if (bnx2x_flr_clnup_poll_hw_counter(bp,
			TM_REG_LIN0_VNIC_UC + 4*BP_PORT(bp),
			"Timers VNIC usage counter timed out",
			poll_cnt))
		return 1;
	if (bnx2x_flr_clnup_poll_hw_counter(bp,
			TM_REG_LIN0_NUM_SCANS + 4*BP_PORT(bp),
			"Timers NUM_SCANS usage counter timed out",
			poll_cnt))
		return 1;

	/* Wait DMAE PF usage counter to zero */
	if (bnx2x_flr_clnup_poll_hw_counter(bp,
			dmae_reg_go_c[INIT_DMAE_C(bp)],
			"DMAE command register timed out",
			poll_cnt))
		return 1;

	return 0;
}

static void bnx2x_hw_enable_status(struct bnx2x *bp)
{
	u32 val;

	val = REG_RD(bp, CFC_REG_WEAK_ENABLE_PF);
	DP(BNX2X_MSG_SP, "CFC_REG_WEAK_ENABLE_PF is 0x%x\n", val);

	val = REG_RD(bp, PBF_REG_DISABLE_PF);
	DP(BNX2X_MSG_SP, "PBF_REG_DISABLE_PF is 0x%x\n", val);

	val = REG_RD(bp, IGU_REG_PCI_PF_MSI_EN);
	DP(BNX2X_MSG_SP, "IGU_REG_PCI_PF_MSI_EN is 0x%x\n", val);

	val = REG_RD(bp, IGU_REG_PCI_PF_MSIX_EN);
	DP(BNX2X_MSG_SP, "IGU_REG_PCI_PF_MSIX_EN is 0x%x\n", val);

	val = REG_RD(bp, IGU_REG_PCI_PF_MSIX_FUNC_MASK);
	DP(BNX2X_MSG_SP, "IGU_REG_PCI_PF_MSIX_FUNC_MASK is 0x%x\n", val);

	val = REG_RD(bp, PGLUE_B_REG_SHADOW_BME_PF_7_0_CLR);
	DP(BNX2X_MSG_SP, "PGLUE_B_REG_SHADOW_BME_PF_7_0_CLR is 0x%x\n", val);

	val = REG_RD(bp, PGLUE_B_REG_FLR_REQUEST_PF_7_0_CLR);
	DP(BNX2X_MSG_SP, "PGLUE_B_REG_FLR_REQUEST_PF_7_0_CLR is 0x%x\n", val);

	val = REG_RD(bp, PGLUE_B_REG_INTERNAL_PFID_ENABLE_MASTER);
	DP(BNX2X_MSG_SP, "PGLUE_B_REG_INTERNAL_PFID_ENABLE_MASTER is 0x%x\n",
	   val);
}

static int bnx2x_pf_flr_clnup(struct bnx2x *bp)
{
	u32 poll_cnt = bnx2x_flr_clnup_poll_count(bp);

	DP(BNX2X_MSG_SP, "Cleanup after FLR PF[%d]\n", BP_ABS_FUNC(bp));

	/* Re-enable PF target read access */
	REG_WR(bp, PGLUE_B_REG_INTERNAL_PFID_ENABLE_TARGET_READ, 1);

	/* Poll HW usage counters */
	DP(BNX2X_MSG_SP, "Polling usage counters\n");
	if (bnx2x_poll_hw_usage_counters(bp, poll_cnt))
		return -EBUSY;

	/* Zero the igu 'trailing edge' and 'leading edge' */

	/* Send the FW cleanup command */
	if (bnx2x_send_final_clnup(bp, (u8)BP_FUNC(bp), poll_cnt))
		return -EBUSY;

	/* ATC cleanup */

	/* Verify TX hw is flushed */
	bnx2x_tx_hw_flushed(bp, poll_cnt);

	/* Wait 100ms (not adjusted according to platform) */
	msleep(100);

	/* Verify no pending pci transactions */
	if (bnx2x_is_pcie_pending(bp->pdev))
		BNX2X_ERR("PCIE Transactions still pending\n");

	/* Debug */
	bnx2x_hw_enable_status(bp);

	/*
	 * Master enable - Due to WB DMAE writes performed before this
	 * register is re-initialized as part of the regular function init
	 */
	REG_WR(bp, PGLUE_B_REG_INTERNAL_PFID_ENABLE_MASTER, 1);

	return 0;
}

static void bnx2x_hc_int_enable(struct bnx2x *bp)
{
	int port = BP_PORT(bp);
	u32 addr = port ? HC_REG_CONFIG_1 : HC_REG_CONFIG_0;
	u32 val = REG_RD(bp, addr);
	bool msix = (bp->flags & USING_MSIX_FLAG) ? true : false;
	bool single_msix = (bp->flags & USING_SINGLE_MSIX_FLAG) ? true : false;
	bool msi = (bp->flags & USING_MSI_FLAG) ? true : false;

	if (msix) {
		val &= ~(HC_CONFIG_0_REG_SINGLE_ISR_EN_0 |
			 HC_CONFIG_0_REG_INT_LINE_EN_0);
		val |= (HC_CONFIG_0_REG_MSI_MSIX_INT_EN_0 |
			HC_CONFIG_0_REG_ATTN_BIT_EN_0);
		if (single_msix)
			val |= HC_CONFIG_0_REG_SINGLE_ISR_EN_0;
	} else if (msi) {
		val &= ~HC_CONFIG_0_REG_INT_LINE_EN_0;
		val |= (HC_CONFIG_0_REG_SINGLE_ISR_EN_0 |
			HC_CONFIG_0_REG_MSI_MSIX_INT_EN_0 |
			HC_CONFIG_0_REG_ATTN_BIT_EN_0);
	} else {
		val |= (HC_CONFIG_0_REG_SINGLE_ISR_EN_0 |
			HC_CONFIG_0_REG_MSI_MSIX_INT_EN_0 |
			HC_CONFIG_0_REG_INT_LINE_EN_0 |
			HC_CONFIG_0_REG_ATTN_BIT_EN_0);

		if (!CHIP_IS_E1(bp)) {
			DP(NETIF_MSG_IFUP,
			   "write %x to HC %d (addr 0x%x)\n", val, port, addr);

			REG_WR(bp, addr, val);

			val &= ~HC_CONFIG_0_REG_MSI_MSIX_INT_EN_0;
		}
	}

	if (CHIP_IS_E1(bp))
		REG_WR(bp, HC_REG_INT_MASK + port*4, 0x1FFFF);

	DP(NETIF_MSG_IFUP,
	   "write %x to HC %d (addr 0x%x) mode %s\n", val, port, addr,
	   (msix ? "MSI-X" : (msi ? "MSI" : "INTx")));

	REG_WR(bp, addr, val);
	/*
	 * Ensure that HC_CONFIG is written before leading/trailing edge config
	 */
	mmiowb();
	barrier();

	if (!CHIP_IS_E1(bp)) {
		/* init leading/trailing edge */
		if (IS_MF(bp)) {
			val = (0xee0f | (1 << (BP_VN(bp) + 4)));
			if (bp->port.pmf)
				/* enable nig and gpio3 attention */
				val |= 0x1100;
		} else
			val = 0xffff;

		REG_WR(bp, HC_REG_TRAILING_EDGE_0 + port*8, val);
		REG_WR(bp, HC_REG_LEADING_EDGE_0 + port*8, val);
	}

	/* Make sure that interrupts are indeed enabled from here on */
	mmiowb();
}

static void bnx2x_igu_int_enable(struct bnx2x *bp)
{
	u32 val;
	bool msix = (bp->flags & USING_MSIX_FLAG) ? true : false;
	bool single_msix = (bp->flags & USING_SINGLE_MSIX_FLAG) ? true : false;
	bool msi = (bp->flags & USING_MSI_FLAG) ? true : false;

	val = REG_RD(bp, IGU_REG_PF_CONFIGURATION);

	if (msix) {
		val &= ~(IGU_PF_CONF_INT_LINE_EN |
			 IGU_PF_CONF_SINGLE_ISR_EN);
		val |= (IGU_PF_CONF_MSI_MSIX_EN |
			IGU_PF_CONF_ATTN_BIT_EN);

		if (single_msix)
			val |= IGU_PF_CONF_SINGLE_ISR_EN;
	} else if (msi) {
		val &= ~IGU_PF_CONF_INT_LINE_EN;
		val |= (IGU_PF_CONF_MSI_MSIX_EN |
			IGU_PF_CONF_ATTN_BIT_EN |
			IGU_PF_CONF_SINGLE_ISR_EN);
	} else {
		val &= ~IGU_PF_CONF_MSI_MSIX_EN;
		val |= (IGU_PF_CONF_INT_LINE_EN |
			IGU_PF_CONF_ATTN_BIT_EN |
			IGU_PF_CONF_SINGLE_ISR_EN);
	}

	/* Clean previous status - need to configure igu prior to ack*/
	if ((!msix) || single_msix) {
		REG_WR(bp, IGU_REG_PF_CONFIGURATION, val);
		bnx2x_ack_int(bp);
	}

	val |= IGU_PF_CONF_FUNC_EN;

	DP(NETIF_MSG_IFUP, "write 0x%x to IGU  mode %s\n",
	   val, (msix ? "MSI-X" : (msi ? "MSI" : "INTx")));

	REG_WR(bp, IGU_REG_PF_CONFIGURATION, val);

	if (val & IGU_PF_CONF_INT_LINE_EN)
		pci_intx(bp->pdev, true);

	barrier();

	/* init leading/trailing edge */
	if (IS_MF(bp)) {
		val = (0xee0f | (1 << (BP_VN(bp) + 4)));
		if (bp->port.pmf)
			/* enable nig and gpio3 attention */
			val |= 0x1100;
	} else
		val = 0xffff;

	REG_WR(bp, IGU_REG_TRAILING_EDGE_LATCH, val);
	REG_WR(bp, IGU_REG_LEADING_EDGE_LATCH, val);

	/* Make sure that interrupts are indeed enabled from here on */
	mmiowb();
}

void bnx2x_int_enable(struct bnx2x *bp)
{
	if (bp->common.int_block == INT_BLOCK_HC)
		bnx2x_hc_int_enable(bp);
	else
		bnx2x_igu_int_enable(bp);
}

void bnx2x_int_disable_sync(struct bnx2x *bp, int disable_hw)
{
	int msix = (bp->flags & USING_MSIX_FLAG) ? 1 : 0;
	int i, offset;

	if (disable_hw)
		/* prevent the HW from sending interrupts */
		bnx2x_int_disable(bp);

	/* make sure all ISRs are done */
	if (msix) {
		synchronize_irq(bp->msix_table[0].vector);
		offset = 1;
		if (CNIC_SUPPORT(bp))
			offset++;
		for_each_eth_queue(bp, i)
			synchronize_irq(bp->msix_table[offset++].vector);
	} else
		synchronize_irq(bp->pdev->irq);

	/* make sure sp_task is not running */
	cancel_delayed_work(&bp->sp_task);
	cancel_delayed_work(&bp->period_task);
	flush_workqueue(bnx2x_wq);
}

/* fast path */

/*
 * General service functions
 */

/* Return true if succeeded to acquire the lock */
static bool bnx2x_trylock_hw_lock(struct bnx2x *bp, u32 resource)
{
	u32 lock_status;
	u32 resource_bit = (1 << resource);
	int func = BP_FUNC(bp);
	u32 hw_lock_control_reg;

	DP(NETIF_MSG_HW | NETIF_MSG_IFUP,
	   "Trying to take a lock on resource %d\n", resource);

	/* Validating that the resource is within range */
	if (resource > HW_LOCK_MAX_RESOURCE_VALUE) {
		DP(NETIF_MSG_HW | NETIF_MSG_IFUP,
		   "resource(0x%x) > HW_LOCK_MAX_RESOURCE_VALUE(0x%x)\n",
		   resource, HW_LOCK_MAX_RESOURCE_VALUE);
		return false;
	}

	if (func <= 5)
		hw_lock_control_reg = (MISC_REG_DRIVER_CONTROL_1 + func*8);
	else
		hw_lock_control_reg =
				(MISC_REG_DRIVER_CONTROL_7 + (func - 6)*8);

	/* Try to acquire the lock */
	REG_WR(bp, hw_lock_control_reg + 4, resource_bit);
	lock_status = REG_RD(bp, hw_lock_control_reg);
	if (lock_status & resource_bit)
		return true;

	DP(NETIF_MSG_HW | NETIF_MSG_IFUP,
	   "Failed to get a lock on resource %d\n", resource);
	return false;
}

/**
 * bnx2x_get_leader_lock_resource - get the recovery leader resource id
 *
 * @bp:	driver handle
 *
 * Returns the recovery leader resource id according to the engine this function
 * belongs to. Currently only only 2 engines is supported.
 */
static int bnx2x_get_leader_lock_resource(struct bnx2x *bp)
{
	if (BP_PATH(bp))
		return HW_LOCK_RESOURCE_RECOVERY_LEADER_1;
	else
		return HW_LOCK_RESOURCE_RECOVERY_LEADER_0;
}

/**
 * bnx2x_trylock_leader_lock- try to acquire a leader lock.
 *
 * @bp: driver handle
 *
 * Tries to acquire a leader lock for current engine.
 */
static bool bnx2x_trylock_leader_lock(struct bnx2x *bp)
{
	return bnx2x_trylock_hw_lock(bp, bnx2x_get_leader_lock_resource(bp));
}

static void bnx2x_cnic_cfc_comp(struct bnx2x *bp, int cid, u8 err);

/* schedule the sp task and mark that interrupt occurred (runs from ISR) */
static int bnx2x_schedule_sp_task(struct bnx2x *bp)
{
	/* Set the interrupt occurred bit for the sp-task to recognize it
	 * must ack the interrupt and transition according to the IGU
	 * state machine.
	 */
	atomic_set(&bp->interrupt_occurred, 1);

	/* The sp_task must execute only after this bit
	 * is set, otherwise we will get out of sync and miss all
	 * further interrupts. Hence, the barrier.
	 */
	smp_wmb();

	/* schedule sp_task to workqueue */
	return queue_delayed_work(bnx2x_wq, &bp->sp_task, 0);
}

void bnx2x_sp_event(struct bnx2x_fastpath *fp, union eth_rx_cqe *rr_cqe)
{
	struct bnx2x *bp = fp->bp;
	int cid = SW_CID(rr_cqe->ramrod_cqe.conn_and_cmd_data);
	int command = CQE_CMD(rr_cqe->ramrod_cqe.conn_and_cmd_data);
	enum bnx2x_queue_cmd drv_cmd = BNX2X_Q_CMD_MAX;
	struct bnx2x_queue_sp_obj *q_obj = &bnx2x_sp_obj(bp, fp).q_obj;

	DP(BNX2X_MSG_SP,
	   "fp %d  cid %d  got ramrod #%d  state is %x  type is %d\n",
	   fp->index, cid, command, bp->state,
	   rr_cqe->ramrod_cqe.ramrod_type);

	/* If cid is within VF range, replace the slowpath object with the
	 * one corresponding to this VF
	 */
	if (cid >= BNX2X_FIRST_VF_CID  &&
	    cid < BNX2X_FIRST_VF_CID + BNX2X_VF_CIDS)
		bnx2x_iov_set_queue_sp_obj(bp, cid, &q_obj);

	switch (command) {
	case (RAMROD_CMD_ID_ETH_CLIENT_UPDATE):
		DP(BNX2X_MSG_SP, "got UPDATE ramrod. CID %d\n", cid);
		drv_cmd = BNX2X_Q_CMD_UPDATE;
		break;

	case (RAMROD_CMD_ID_ETH_CLIENT_SETUP):
		DP(BNX2X_MSG_SP, "got MULTI[%d] setup ramrod\n", cid);
		drv_cmd = BNX2X_Q_CMD_SETUP;
		break;

	case (RAMROD_CMD_ID_ETH_TX_QUEUE_SETUP):
		DP(BNX2X_MSG_SP, "got MULTI[%d] tx-only setup ramrod\n", cid);
		drv_cmd = BNX2X_Q_CMD_SETUP_TX_ONLY;
		break;

	case (RAMROD_CMD_ID_ETH_HALT):
		DP(BNX2X_MSG_SP, "got MULTI[%d] halt ramrod\n", cid);
		drv_cmd = BNX2X_Q_CMD_HALT;
		break;

	case (RAMROD_CMD_ID_ETH_TERMINATE):
		DP(BNX2X_MSG_SP, "got MULTI[%d] terminate ramrod\n", cid);
		drv_cmd = BNX2X_Q_CMD_TERMINATE;
		break;

	case (RAMROD_CMD_ID_ETH_EMPTY):
		DP(BNX2X_MSG_SP, "got MULTI[%d] empty ramrod\n", cid);
		drv_cmd = BNX2X_Q_CMD_EMPTY;
		break;

	case (RAMROD_CMD_ID_ETH_TPA_UPDATE):
		DP(BNX2X_MSG_SP, "got tpa update ramrod CID=%d\n", cid);
		drv_cmd = BNX2X_Q_CMD_UPDATE_TPA;
		break;

	default:
		BNX2X_ERR("unexpected MC reply (%d) on fp[%d]\n",
			  command, fp->index);
		return;
	}

	if ((drv_cmd != BNX2X_Q_CMD_MAX) &&
	    q_obj->complete_cmd(bp, q_obj, drv_cmd))
		/* q_obj->complete_cmd() failure means that this was
		 * an unexpected completion.
		 *
		 * In this case we don't want to increase the bp->spq_left
		 * because apparently we haven't sent this command the first
		 * place.
		 */
#ifdef BNX2X_STOP_ON_ERROR
		bnx2x_panic();
#else
		return;
#endif

	smp_mb__before_atomic();
	atomic_inc(&bp->cq_spq_left);
	/* push the change in bp->spq_left and towards the memory */
	smp_mb__after_atomic();

	DP(BNX2X_MSG_SP, "bp->cq_spq_left %x\n", atomic_read(&bp->cq_spq_left));

	if ((drv_cmd == BNX2X_Q_CMD_UPDATE) && (IS_FCOE_FP(fp)) &&
	    (!!test_bit(BNX2X_AFEX_FCOE_Q_UPDATE_PENDING, &bp->sp_state))) {
		/* if Q update ramrod is completed for last Q in AFEX vif set
		 * flow, then ACK MCP at the end
		 *
		 * mark pending ACK to MCP bit.
		 * prevent case that both bits are cleared.
		 * At the end of load/unload driver checks that
		 * sp_state is cleared, and this order prevents
		 * races
		 */
		smp_mb__before_atomic();
		set_bit(BNX2X_AFEX_PENDING_VIFSET_MCP_ACK, &bp->sp_state);
		wmb();
		clear_bit(BNX2X_AFEX_FCOE_Q_UPDATE_PENDING, &bp->sp_state);
		smp_mb__after_atomic();

		/* schedule the sp task as mcp ack is required */
		bnx2x_schedule_sp_task(bp);
	}

	return;
}

irqreturn_t bnx2x_interrupt(int irq, void *dev_instance)
{
	struct bnx2x *bp = netdev_priv(dev_instance);
	u16 status = bnx2x_ack_int(bp);
	u16 mask;
	int i;
	u8 cos;

	/* Return here if interrupt is shared and it's not for us */
	if (unlikely(status == 0)) {
		DP(NETIF_MSG_INTR, "not our interrupt!\n");
		return IRQ_NONE;
	}
	DP(NETIF_MSG_INTR, "got an interrupt  status 0x%x\n", status);

#ifdef BNX2X_STOP_ON_ERROR
	if (unlikely(bp->panic))
		return IRQ_HANDLED;
#endif

	for_each_eth_queue(bp, i) {
		struct bnx2x_fastpath *fp = &bp->fp[i];

		mask = 0x2 << (fp->index + CNIC_SUPPORT(bp));
		if (status & mask) {
			/* Handle Rx or Tx according to SB id */
			for_each_cos_in_tx_queue(fp, cos)
				prefetch(fp->txdata_ptr[cos]->tx_cons_sb);
			prefetch(&fp->sb_running_index[SM_RX_ID]);
			napi_schedule_irqoff(&bnx2x_fp(bp, fp->index, napi));
			status &= ~mask;
		}
	}

	if (CNIC_SUPPORT(bp)) {
		mask = 0x2;
		if (status & (mask | 0x1)) {
			struct cnic_ops *c_ops = NULL;

			rcu_read_lock();
			c_ops = rcu_dereference(bp->cnic_ops);
			if (c_ops && (bp->cnic_eth_dev.drv_state &
				      CNIC_DRV_STATE_HANDLES_IRQ))
				c_ops->cnic_handler(bp->cnic_data, NULL);
			rcu_read_unlock();

			status &= ~mask;
		}
	}

	if (unlikely(status & 0x1)) {

		/* schedule sp task to perform default status block work, ack
		 * attentions and enable interrupts.
		 */
		bnx2x_schedule_sp_task(bp);

		status &= ~0x1;
		if (!status)
			return IRQ_HANDLED;
	}

	if (unlikely(status))
		DP(NETIF_MSG_INTR, "got an unknown interrupt! (status 0x%x)\n",
		   status);

	return IRQ_HANDLED;
}

/* Link */

/*
 * General service functions
 */

int bnx2x_acquire_hw_lock(struct bnx2x *bp, u32 resource)
{
	u32 lock_status;
	u32 resource_bit = (1 << resource);
	int func = BP_FUNC(bp);
	u32 hw_lock_control_reg;
	int cnt;

	/* Validating that the resource is within range */
	if (resource > HW_LOCK_MAX_RESOURCE_VALUE) {
		BNX2X_ERR("resource(0x%x) > HW_LOCK_MAX_RESOURCE_VALUE(0x%x)\n",
		   resource, HW_LOCK_MAX_RESOURCE_VALUE);
		return -EINVAL;
	}

	if (func <= 5) {
		hw_lock_control_reg = (MISC_REG_DRIVER_CONTROL_1 + func*8);
	} else {
		hw_lock_control_reg =
				(MISC_REG_DRIVER_CONTROL_7 + (func - 6)*8);
	}

	/* Validating that the resource is not already taken */
	lock_status = REG_RD(bp, hw_lock_control_reg);
	if (lock_status & resource_bit) {
		BNX2X_ERR("lock_status 0x%x  resource_bit 0x%x\n",
		   lock_status, resource_bit);
		return -EEXIST;
	}

	/* Try for 5 second every 5ms */
	for (cnt = 0; cnt < 1000; cnt++) {
		/* Try to acquire the lock */
		REG_WR(bp, hw_lock_control_reg + 4, resource_bit);
		lock_status = REG_RD(bp, hw_lock_control_reg);
		if (lock_status & resource_bit)
			return 0;

		usleep_range(5000, 10000);
	}
	BNX2X_ERR("Timeout\n");
	return -EAGAIN;
}

int bnx2x_release_leader_lock(struct bnx2x *bp)
{
	return bnx2x_release_hw_lock(bp, bnx2x_get_leader_lock_resource(bp));
}

int bnx2x_release_hw_lock(struct bnx2x *bp, u32 resource)
{
	u32 lock_status;
	u32 resource_bit = (1 << resource);
	int func = BP_FUNC(bp);
	u32 hw_lock_control_reg;

	/* Validating that the resource is within range */
	if (resource > HW_LOCK_MAX_RESOURCE_VALUE) {
		BNX2X_ERR("resource(0x%x) > HW_LOCK_MAX_RESOURCE_VALUE(0x%x)\n",
		   resource, HW_LOCK_MAX_RESOURCE_VALUE);
		return -EINVAL;
	}

	if (func <= 5) {
		hw_lock_control_reg = (MISC_REG_DRIVER_CONTROL_1 + func*8);
	} else {
		hw_lock_control_reg =
				(MISC_REG_DRIVER_CONTROL_7 + (func - 6)*8);
	}

	/* Validating that the resource is currently taken */
	lock_status = REG_RD(bp, hw_lock_control_reg);
	if (!(lock_status & resource_bit)) {
		BNX2X_ERR("lock_status 0x%x resource_bit 0x%x. Unlock was called but lock wasn't taken!\n",
			  lock_status, resource_bit);
		return -EFAULT;
	}

	REG_WR(bp, hw_lock_control_reg, resource_bit);
	return 0;
}

int bnx2x_get_gpio(struct bnx2x *bp, int gpio_num, u8 port)
{
	/* The GPIO should be swapped if swap register is set and active */
	int gpio_port = (REG_RD(bp, NIG_REG_PORT_SWAP) &&
			 REG_RD(bp, NIG_REG_STRAP_OVERRIDE)) ^ port;
	int gpio_shift = gpio_num +
			(gpio_port ? MISC_REGISTERS_GPIO_PORT_SHIFT : 0);
	u32 gpio_mask = (1 << gpio_shift);
	u32 gpio_reg;
	int value;

	if (gpio_num > MISC_REGISTERS_GPIO_3) {
		BNX2X_ERR("Invalid GPIO %d\n", gpio_num);
		return -EINVAL;
	}

	/* read GPIO value */
	gpio_reg = REG_RD(bp, MISC_REG_GPIO);

	/* get the requested pin value */
	if ((gpio_reg & gpio_mask) == gpio_mask)
		value = 1;
	else
		value = 0;

	return value;
}

int bnx2x_set_gpio(struct bnx2x *bp, int gpio_num, u32 mode, u8 port)
{
	/* The GPIO should be swapped if swap register is set and active */
	int gpio_port = (REG_RD(bp, NIG_REG_PORT_SWAP) &&
			 REG_RD(bp, NIG_REG_STRAP_OVERRIDE)) ^ port;
	int gpio_shift = gpio_num +
			(gpio_port ? MISC_REGISTERS_GPIO_PORT_SHIFT : 0);
	u32 gpio_mask = (1 << gpio_shift);
	u32 gpio_reg;

	if (gpio_num > MISC_REGISTERS_GPIO_3) {
		BNX2X_ERR("Invalid GPIO %d\n", gpio_num);
		return -EINVAL;
	}

	bnx2x_acquire_hw_lock(bp, HW_LOCK_RESOURCE_GPIO);
	/* read GPIO and mask except the float bits */
	gpio_reg = (REG_RD(bp, MISC_REG_GPIO) & MISC_REGISTERS_GPIO_FLOAT);

	switch (mode) {
	case MISC_REGISTERS_GPIO_OUTPUT_LOW:
		DP(NETIF_MSG_LINK,
		   "Set GPIO %d (shift %d) -> output low\n",
		   gpio_num, gpio_shift);
		/* clear FLOAT and set CLR */
		gpio_reg &= ~(gpio_mask << MISC_REGISTERS_GPIO_FLOAT_POS);
		gpio_reg |=  (gpio_mask << MISC_REGISTERS_GPIO_CLR_POS);
		break;

	case MISC_REGISTERS_GPIO_OUTPUT_HIGH:
		DP(NETIF_MSG_LINK,
		   "Set GPIO %d (shift %d) -> output high\n",
		   gpio_num, gpio_shift);
		/* clear FLOAT and set SET */
		gpio_reg &= ~(gpio_mask << MISC_REGISTERS_GPIO_FLOAT_POS);
		gpio_reg |=  (gpio_mask << MISC_REGISTERS_GPIO_SET_POS);
		break;

	case MISC_REGISTERS_GPIO_INPUT_HI_Z:
		DP(NETIF_MSG_LINK,
		   "Set GPIO %d (shift %d) -> input\n",
		   gpio_num, gpio_shift);
		/* set FLOAT */
		gpio_reg |= (gpio_mask << MISC_REGISTERS_GPIO_FLOAT_POS);
		break;

	default:
		break;
	}

	REG_WR(bp, MISC_REG_GPIO, gpio_reg);
	bnx2x_release_hw_lock(bp, HW_LOCK_RESOURCE_GPIO);

	return 0;
}

int bnx2x_set_mult_gpio(struct bnx2x *bp, u8 pins, u32 mode)
{
	u32 gpio_reg = 0;
	int rc = 0;

	/* Any port swapping should be handled by caller. */

	bnx2x_acquire_hw_lock(bp, HW_LOCK_RESOURCE_GPIO);
	/* read GPIO and mask except the float bits */
	gpio_reg = REG_RD(bp, MISC_REG_GPIO);
	gpio_reg &= ~(pins << MISC_REGISTERS_GPIO_FLOAT_POS);
	gpio_reg &= ~(pins << MISC_REGISTERS_GPIO_CLR_POS);
	gpio_reg &= ~(pins << MISC_REGISTERS_GPIO_SET_POS);

	switch (mode) {
	case MISC_REGISTERS_GPIO_OUTPUT_LOW:
		DP(NETIF_MSG_LINK, "Set GPIO 0x%x -> output low\n", pins);
		/* set CLR */
		gpio_reg |= (pins << MISC_REGISTERS_GPIO_CLR_POS);
		break;

	case MISC_REGISTERS_GPIO_OUTPUT_HIGH:
		DP(NETIF_MSG_LINK, "Set GPIO 0x%x -> output high\n", pins);
		/* set SET */
		gpio_reg |= (pins << MISC_REGISTERS_GPIO_SET_POS);
		break;

	case MISC_REGISTERS_GPIO_INPUT_HI_Z:
		DP(NETIF_MSG_LINK, "Set GPIO 0x%x -> input\n", pins);
		/* set FLOAT */
		gpio_reg |= (pins << MISC_REGISTERS_GPIO_FLOAT_POS);
		break;

	default:
		BNX2X_ERR("Invalid GPIO mode assignment %d\n", mode);
		rc = -EINVAL;
		break;
	}

	if (rc == 0)
		REG_WR(bp, MISC_REG_GPIO, gpio_reg);

	bnx2x_release_hw_lock(bp, HW_LOCK_RESOURCE_GPIO);

	return rc;
}

int bnx2x_set_gpio_int(struct bnx2x *bp, int gpio_num, u32 mode, u8 port)
{
	/* The GPIO should be swapped if swap register is set and active */
	int gpio_port = (REG_RD(bp, NIG_REG_PORT_SWAP) &&
			 REG_RD(bp, NIG_REG_STRAP_OVERRIDE)) ^ port;
	int gpio_shift = gpio_num +
			(gpio_port ? MISC_REGISTERS_GPIO_PORT_SHIFT : 0);
	u32 gpio_mask = (1 << gpio_shift);
	u32 gpio_reg;

	if (gpio_num > MISC_REGISTERS_GPIO_3) {
		BNX2X_ERR("Invalid GPIO %d\n", gpio_num);
		return -EINVAL;
	}

	bnx2x_acquire_hw_lock(bp, HW_LOCK_RESOURCE_GPIO);
	/* read GPIO int */
	gpio_reg = REG_RD(bp, MISC_REG_GPIO_INT);

	switch (mode) {
	case MISC_REGISTERS_GPIO_INT_OUTPUT_CLR:
		DP(NETIF_MSG_LINK,
		   "Clear GPIO INT %d (shift %d) -> output low\n",
		   gpio_num, gpio_shift);
		/* clear SET and set CLR */
		gpio_reg &= ~(gpio_mask << MISC_REGISTERS_GPIO_INT_SET_POS);
		gpio_reg |=  (gpio_mask << MISC_REGISTERS_GPIO_INT_CLR_POS);
		break;

	case MISC_REGISTERS_GPIO_INT_OUTPUT_SET:
		DP(NETIF_MSG_LINK,
		   "Set GPIO INT %d (shift %d) -> output high\n",
		   gpio_num, gpio_shift);
		/* clear CLR and set SET */
		gpio_reg &= ~(gpio_mask << MISC_REGISTERS_GPIO_INT_CLR_POS);
		gpio_reg |=  (gpio_mask << MISC_REGISTERS_GPIO_INT_SET_POS);
		break;

	default:
		break;
	}

	REG_WR(bp, MISC_REG_GPIO_INT, gpio_reg);
	bnx2x_release_hw_lock(bp, HW_LOCK_RESOURCE_GPIO);

	return 0;
}

static int bnx2x_set_spio(struct bnx2x *bp, int spio, u32 mode)
{
	u32 spio_reg;

	/* Only 2 SPIOs are configurable */
	if ((spio != MISC_SPIO_SPIO4) && (spio != MISC_SPIO_SPIO5)) {
		BNX2X_ERR("Invalid SPIO 0x%x\n", spio);
		return -EINVAL;
	}

	bnx2x_acquire_hw_lock(bp, HW_LOCK_RESOURCE_SPIO);
	/* read SPIO and mask except the float bits */
	spio_reg = (REG_RD(bp, MISC_REG_SPIO) & MISC_SPIO_FLOAT);

	switch (mode) {
	case MISC_SPIO_OUTPUT_LOW:
		DP(NETIF_MSG_HW, "Set SPIO 0x%x -> output low\n", spio);
		/* clear FLOAT and set CLR */
		spio_reg &= ~(spio << MISC_SPIO_FLOAT_POS);
		spio_reg |=  (spio << MISC_SPIO_CLR_POS);
		break;

	case MISC_SPIO_OUTPUT_HIGH:
		DP(NETIF_MSG_HW, "Set SPIO 0x%x -> output high\n", spio);
		/* clear FLOAT and set SET */
		spio_reg &= ~(spio << MISC_SPIO_FLOAT_POS);
		spio_reg |=  (spio << MISC_SPIO_SET_POS);
		break;

	case MISC_SPIO_INPUT_HI_Z:
		DP(NETIF_MSG_HW, "Set SPIO 0x%x -> input\n", spio);
		/* set FLOAT */
		spio_reg |= (spio << MISC_SPIO_FLOAT_POS);
		break;

	default:
		break;
	}

	REG_WR(bp, MISC_REG_SPIO, spio_reg);
	bnx2x_release_hw_lock(bp, HW_LOCK_RESOURCE_SPIO);

	return 0;
}

void bnx2x_calc_fc_adv(struct bnx2x *bp)
{
	u8 cfg_idx = bnx2x_get_link_cfg_idx(bp);

	bp->port.advertising[cfg_idx] &= ~(ADVERTISED_Asym_Pause |
					   ADVERTISED_Pause);
	switch (bp->link_vars.ieee_fc &
		MDIO_COMBO_IEEE0_AUTO_NEG_ADV_PAUSE_MASK) {
	case MDIO_COMBO_IEEE0_AUTO_NEG_ADV_PAUSE_BOTH:
		bp->port.advertising[cfg_idx] |= (ADVERTISED_Asym_Pause |
						  ADVERTISED_Pause);
		break;

	case MDIO_COMBO_IEEE0_AUTO_NEG_ADV_PAUSE_ASYMMETRIC:
		bp->port.advertising[cfg_idx] |= ADVERTISED_Asym_Pause;
		break;

	default:
		break;
	}
}

static void bnx2x_set_requested_fc(struct bnx2x *bp)
{
	/* Initialize link parameters structure variables
	 * It is recommended to turn off RX FC for jumbo frames
	 *  for better performance
	 */
	if (CHIP_IS_E1x(bp) && (bp->dev->mtu > 5000))
		bp->link_params.req_fc_auto_adv = BNX2X_FLOW_CTRL_TX;
	else
		bp->link_params.req_fc_auto_adv = BNX2X_FLOW_CTRL_BOTH;
}

static void bnx2x_init_dropless_fc(struct bnx2x *bp)
{
	u32 pause_enabled = 0;

	if (!CHIP_IS_E1(bp) && bp->dropless_fc && bp->link_vars.link_up) {
		if (bp->link_vars.flow_ctrl & BNX2X_FLOW_CTRL_TX)
			pause_enabled = 1;

		REG_WR(bp, BAR_USTRORM_INTMEM +
			   USTORM_ETH_PAUSE_ENABLED_OFFSET(BP_PORT(bp)),
		       pause_enabled);
	}

	DP(NETIF_MSG_IFUP | NETIF_MSG_LINK, "dropless_fc is %s\n",
	   pause_enabled ? "enabled" : "disabled");
}

int bnx2x_initial_phy_init(struct bnx2x *bp, int load_mode)
{
	int rc, cfx_idx = bnx2x_get_link_cfg_idx(bp);
	u16 req_line_speed = bp->link_params.req_line_speed[cfx_idx];

	if (!BP_NOMCP(bp)) {
		bnx2x_set_requested_fc(bp);
		bnx2x_acquire_phy_lock(bp);

		if (load_mode == LOAD_DIAG) {
			struct link_params *lp = &bp->link_params;
			lp->loopback_mode = LOOPBACK_XGXS;
			/* Prefer doing PHY loopback at highest speed */
			if (lp->req_line_speed[cfx_idx] < SPEED_20000) {
				if (lp->speed_cap_mask[cfx_idx] &
				    PORT_HW_CFG_SPEED_CAPABILITY_D0_20G)
					lp->req_line_speed[cfx_idx] =
					SPEED_20000;
				else if (lp->speed_cap_mask[cfx_idx] &
					    PORT_HW_CFG_SPEED_CAPABILITY_D0_10G)
						lp->req_line_speed[cfx_idx] =
						SPEED_10000;
				else
					lp->req_line_speed[cfx_idx] =
					SPEED_1000;
			}
		}

		if (load_mode == LOAD_LOOPBACK_EXT) {
			struct link_params *lp = &bp->link_params;
			lp->loopback_mode = LOOPBACK_EXT;
		}

		rc = bnx2x_phy_init(&bp->link_params, &bp->link_vars);

		bnx2x_release_phy_lock(bp);

		bnx2x_init_dropless_fc(bp);

		bnx2x_calc_fc_adv(bp);

		if (bp->link_vars.link_up) {
			bnx2x_stats_handle(bp, STATS_EVENT_LINK_UP);
			bnx2x_link_report(bp);
		}
		queue_delayed_work(bnx2x_wq, &bp->period_task, 0);
		bp->link_params.req_line_speed[cfx_idx] = req_line_speed;
		return rc;
	}
	BNX2X_ERR("Bootcode is missing - can not initialize link\n");
	return -EINVAL;
}

void bnx2x_link_set(struct bnx2x *bp)
{
	if (!BP_NOMCP(bp)) {
		bnx2x_acquire_phy_lock(bp);
		bnx2x_phy_init(&bp->link_params, &bp->link_vars);
		bnx2x_release_phy_lock(bp);

		bnx2x_init_dropless_fc(bp);

		bnx2x_calc_fc_adv(bp);
	} else
		BNX2X_ERR("Bootcode is missing - can not set link\n");
}

static void bnx2x__link_reset(struct bnx2x *bp)
{
	if (!BP_NOMCP(bp)) {
		bnx2x_acquire_phy_lock(bp);
		bnx2x_lfa_reset(&bp->link_params, &bp->link_vars);
		bnx2x_release_phy_lock(bp);
	} else
		BNX2X_ERR("Bootcode is missing - can not reset link\n");
}

void bnx2x_force_link_reset(struct bnx2x *bp)
{
	bnx2x_acquire_phy_lock(bp);
	bnx2x_link_reset(&bp->link_params, &bp->link_vars, 1);
	bnx2x_release_phy_lock(bp);
}

u8 bnx2x_link_test(struct bnx2x *bp, u8 is_serdes)
{
	u8 rc = 0;

	if (!BP_NOMCP(bp)) {
		bnx2x_acquire_phy_lock(bp);
		rc = bnx2x_test_link(&bp->link_params, &bp->link_vars,
				     is_serdes);
		bnx2x_release_phy_lock(bp);
	} else
		BNX2X_ERR("Bootcode is missing - can not test link\n");

	return rc;
}

/* Calculates the sum of vn_min_rates.
   It's needed for further normalizing of the min_rates.
   Returns:
     sum of vn_min_rates.
       or
     0 - if all the min_rates are 0.
     In the later case fairness algorithm should be deactivated.
     If not all min_rates are zero then those that are zeroes will be set to 1.
 */
static void bnx2x_calc_vn_min(struct bnx2x *bp,
				      struct cmng_init_input *input)
{
	int all_zero = 1;
	int vn;

	for (vn = VN_0; vn < BP_MAX_VN_NUM(bp); vn++) {
		u32 vn_cfg = bp->mf_config[vn];
		u32 vn_min_rate = ((vn_cfg & FUNC_MF_CFG_MIN_BW_MASK) >>
				   FUNC_MF_CFG_MIN_BW_SHIFT) * 100;

		/* Skip hidden vns */
		if (vn_cfg & FUNC_MF_CFG_FUNC_HIDE)
			vn_min_rate = 0;
		/* If min rate is zero - set it to 1 */
		else if (!vn_min_rate)
			vn_min_rate = DEF_MIN_RATE;
		else
			all_zero = 0;

		input->vnic_min_rate[vn] = vn_min_rate;
	}

	/* if ETS or all min rates are zeros - disable fairness */
	if (BNX2X_IS_ETS_ENABLED(bp)) {
		input->flags.cmng_enables &=
					~CMNG_FLAGS_PER_PORT_FAIRNESS_VN;
		DP(NETIF_MSG_IFUP, "Fairness will be disabled due to ETS\n");
	} else if (all_zero) {
		input->flags.cmng_enables &=
					~CMNG_FLAGS_PER_PORT_FAIRNESS_VN;
		DP(NETIF_MSG_IFUP,
		   "All MIN values are zeroes fairness will be disabled\n");
	} else
		input->flags.cmng_enables |=
					CMNG_FLAGS_PER_PORT_FAIRNESS_VN;
}

static void bnx2x_calc_vn_max(struct bnx2x *bp, int vn,
				    struct cmng_init_input *input)
{
	u16 vn_max_rate;
	u32 vn_cfg = bp->mf_config[vn];

	if (vn_cfg & FUNC_MF_CFG_FUNC_HIDE)
		vn_max_rate = 0;
	else {
		u32 maxCfg = bnx2x_extract_max_cfg(bp, vn_cfg);

		if (IS_MF_PERCENT_BW(bp)) {
			/* maxCfg in percents of linkspeed */
			vn_max_rate = (bp->link_vars.line_speed * maxCfg) / 100;
		} else /* SD modes */
			/* maxCfg is absolute in 100Mb units */
			vn_max_rate = maxCfg * 100;
	}

	DP(NETIF_MSG_IFUP, "vn %d: vn_max_rate %d\n", vn, vn_max_rate);

	input->vnic_max_rate[vn] = vn_max_rate;
}

static int bnx2x_get_cmng_fns_mode(struct bnx2x *bp)
{
	if (CHIP_REV_IS_SLOW(bp))
		return CMNG_FNS_NONE;
	if (IS_MF(bp))
		return CMNG_FNS_MINMAX;

	return CMNG_FNS_NONE;
}

void bnx2x_read_mf_cfg(struct bnx2x *bp)
{
	int vn, n = (CHIP_MODE_IS_4_PORT(bp) ? 2 : 1);

	if (BP_NOMCP(bp))
		return; /* what should be the default value in this case */

	/* For 2 port configuration the absolute function number formula
	 * is:
	 *      abs_func = 2 * vn + BP_PORT + BP_PATH
	 *
	 *      and there are 4 functions per port
	 *
	 * For 4 port configuration it is
	 *      abs_func = 4 * vn + 2 * BP_PORT + BP_PATH
	 *
	 *      and there are 2 functions per port
	 */
	for (vn = VN_0; vn < BP_MAX_VN_NUM(bp); vn++) {
		int /*abs*/func = n * (2 * vn + BP_PORT(bp)) + BP_PATH(bp);

		if (func >= E1H_FUNC_MAX)
			break;

		bp->mf_config[vn] =
			MF_CFG_RD(bp, func_mf_config[func].config);
	}
	if (bp->mf_config[BP_VN(bp)] & FUNC_MF_CFG_FUNC_DISABLED) {
		DP(NETIF_MSG_IFUP, "mf_cfg function disabled\n");
		bp->flags |= MF_FUNC_DIS;
	} else {
		DP(NETIF_MSG_IFUP, "mf_cfg function enabled\n");
		bp->flags &= ~MF_FUNC_DIS;
	}
}

static void bnx2x_cmng_fns_init(struct bnx2x *bp, u8 read_cfg, u8 cmng_type)
{
	struct cmng_init_input input;
	memset(&input, 0, sizeof(struct cmng_init_input));

	input.port_rate = bp->link_vars.line_speed;

	if (cmng_type == CMNG_FNS_MINMAX && input.port_rate) {
		int vn;

		/* read mf conf from shmem */
		if (read_cfg)
			bnx2x_read_mf_cfg(bp);

		/* vn_weight_sum and enable fairness if not 0 */
		bnx2x_calc_vn_min(bp, &input);

		/* calculate and set min-max rate for each vn */
		if (bp->port.pmf)
			for (vn = VN_0; vn < BP_MAX_VN_NUM(bp); vn++)
				bnx2x_calc_vn_max(bp, vn, &input);

		/* always enable rate shaping and fairness */
		input.flags.cmng_enables |=
					CMNG_FLAGS_PER_PORT_RATE_SHAPING_VN;

		bnx2x_init_cmng(&input, &bp->cmng);
		return;
	}

	/* rate shaping and fairness are disabled */
	DP(NETIF_MSG_IFUP,
	   "rate shaping and fairness are disabled\n");
}

static void storm_memset_cmng(struct bnx2x *bp,
			      struct cmng_init *cmng,
			      u8 port)
{
	int vn;
	size_t size = sizeof(struct cmng_struct_per_port);

	u32 addr = BAR_XSTRORM_INTMEM +
			XSTORM_CMNG_PER_PORT_VARS_OFFSET(port);

	__storm_memset_struct(bp, addr, size, (u32 *)&cmng->port);

	for (vn = VN_0; vn < BP_MAX_VN_NUM(bp); vn++) {
		int func = func_by_vn(bp, vn);

		addr = BAR_XSTRORM_INTMEM +
		       XSTORM_RATE_SHAPING_PER_VN_VARS_OFFSET(func);
		size = sizeof(struct rate_shaping_vars_per_vn);
		__storm_memset_struct(bp, addr, size,
				      (u32 *)&cmng->vnic.vnic_max_rate[vn]);

		addr = BAR_XSTRORM_INTMEM +
		       XSTORM_FAIRNESS_PER_VN_VARS_OFFSET(func);
		size = sizeof(struct fairness_vars_per_vn);
		__storm_memset_struct(bp, addr, size,
				      (u32 *)&cmng->vnic.vnic_min_rate[vn]);
	}
}

/* init cmng mode in HW according to local configuration */
void bnx2x_set_local_cmng(struct bnx2x *bp)
{
	int cmng_fns = bnx2x_get_cmng_fns_mode(bp);

	if (cmng_fns != CMNG_FNS_NONE) {
		bnx2x_cmng_fns_init(bp, false, cmng_fns);
		storm_memset_cmng(bp, &bp->cmng, BP_PORT(bp));
	} else {
		/* rate shaping and fairness are disabled */
		DP(NETIF_MSG_IFUP,
		   "single function mode without fairness\n");
	}
}

/* This function is called upon link interrupt */
static void bnx2x_link_attn(struct bnx2x *bp)
{
	/* Make sure that we are synced with the current statistics */
	bnx2x_stats_handle(bp, STATS_EVENT_STOP);

	bnx2x_link_update(&bp->link_params, &bp->link_vars);

	bnx2x_init_dropless_fc(bp);

	if (bp->link_vars.link_up) {

		if (bp->link_vars.mac_type != MAC_TYPE_EMAC) {
			struct host_port_stats *pstats;

			pstats = bnx2x_sp(bp, port_stats);
			/* reset old mac stats */
			memset(&(pstats->mac_stx[0]), 0,
			       sizeof(struct mac_stx));
		}
		if (bp->state == BNX2X_STATE_OPEN)
			bnx2x_stats_handle(bp, STATS_EVENT_LINK_UP);
	}

	if (bp->link_vars.link_up && bp->link_vars.line_speed)
		bnx2x_set_local_cmng(bp);

	__bnx2x_link_report(bp);

	if (IS_MF(bp))
		bnx2x_link_sync_notify(bp);
}

void bnx2x__link_status_update(struct bnx2x *bp)
{
	if (bp->state != BNX2X_STATE_OPEN)
		return;

	/* read updated dcb configuration */
	if (IS_PF(bp)) {
		bnx2x_dcbx_pmf_update(bp);
		bnx2x_link_status_update(&bp->link_params, &bp->link_vars);
		if (bp->link_vars.link_up)
			bnx2x_stats_handle(bp, STATS_EVENT_LINK_UP);
		else
			bnx2x_stats_handle(bp, STATS_EVENT_STOP);
			/* indicate link status */
		bnx2x_link_report(bp);

	} else { /* VF */
		bp->port.supported[0] |= (SUPPORTED_10baseT_Half |
					  SUPPORTED_10baseT_Full |
					  SUPPORTED_100baseT_Half |
					  SUPPORTED_100baseT_Full |
					  SUPPORTED_1000baseT_Full |
					  SUPPORTED_2500baseX_Full |
					  SUPPORTED_10000baseT_Full |
					  SUPPORTED_TP |
					  SUPPORTED_FIBRE |
					  SUPPORTED_Autoneg |
					  SUPPORTED_Pause |
					  SUPPORTED_Asym_Pause);
		bp->port.advertising[0] = bp->port.supported[0];

		bp->link_params.bp = bp;
		bp->link_params.port = BP_PORT(bp);
		bp->link_params.req_duplex[0] = DUPLEX_FULL;
		bp->link_params.req_flow_ctrl[0] = BNX2X_FLOW_CTRL_NONE;
		bp->link_params.req_line_speed[0] = SPEED_10000;
		bp->link_params.speed_cap_mask[0] = 0x7f0000;
		bp->link_params.switch_cfg = SWITCH_CFG_10G;
		bp->link_vars.mac_type = MAC_TYPE_BMAC;
		bp->link_vars.line_speed = SPEED_10000;
		bp->link_vars.link_status =
			(LINK_STATUS_LINK_UP |
			 LINK_STATUS_SPEED_AND_DUPLEX_10GTFD);
		bp->link_vars.link_up = 1;
		bp->link_vars.duplex = DUPLEX_FULL;
		bp->link_vars.flow_ctrl = BNX2X_FLOW_CTRL_NONE;
		__bnx2x_link_report(bp);

		bnx2x_sample_bulletin(bp);

		/* if bulletin board did not have an update for link status
		 * __bnx2x_link_report will report current status
		 * but it will NOT duplicate report in case of already reported
		 * during sampling bulletin board.
		 */
		bnx2x_stats_handle(bp, STATS_EVENT_LINK_UP);
	}
}

static int bnx2x_afex_func_update(struct bnx2x *bp, u16 vifid,
				  u16 vlan_val, u8 allowed_prio)
{
	struct bnx2x_func_state_params func_params = {NULL};
	struct bnx2x_func_afex_update_params *f_update_params =
		&func_params.params.afex_update;

	func_params.f_obj = &bp->func_obj;
	func_params.cmd = BNX2X_F_CMD_AFEX_UPDATE;

	/* no need to wait for RAMROD completion, so don't
	 * set RAMROD_COMP_WAIT flag
	 */

	f_update_params->vif_id = vifid;
	f_update_params->afex_default_vlan = vlan_val;
	f_update_params->allowed_priorities = allowed_prio;

	/* if ramrod can not be sent, response to MCP immediately */
	if (bnx2x_func_state_change(bp, &func_params) < 0)
		bnx2x_fw_command(bp, DRV_MSG_CODE_AFEX_VIFSET_ACK, 0);

	return 0;
}

static int bnx2x_afex_handle_vif_list_cmd(struct bnx2x *bp, u8 cmd_type,
					  u16 vif_index, u8 func_bit_map)
{
	struct bnx2x_func_state_params func_params = {NULL};
	struct bnx2x_func_afex_viflists_params *update_params =
		&func_params.params.afex_viflists;
	int rc;
	u32 drv_msg_code;

	/* validate only LIST_SET and LIST_GET are received from switch */
	if ((cmd_type != VIF_LIST_RULE_GET) && (cmd_type != VIF_LIST_RULE_SET))
		BNX2X_ERR("BUG! afex_handle_vif_list_cmd invalid type 0x%x\n",
			  cmd_type);

	func_params.f_obj = &bp->func_obj;
	func_params.cmd = BNX2X_F_CMD_AFEX_VIFLISTS;

	/* set parameters according to cmd_type */
	update_params->afex_vif_list_command = cmd_type;
	update_params->vif_list_index = vif_index;
	update_params->func_bit_map =
		(cmd_type == VIF_LIST_RULE_GET) ? 0 : func_bit_map;
	update_params->func_to_clear = 0;
	drv_msg_code =
		(cmd_type == VIF_LIST_RULE_GET) ?
		DRV_MSG_CODE_AFEX_LISTGET_ACK :
		DRV_MSG_CODE_AFEX_LISTSET_ACK;

	/* if ramrod can not be sent, respond to MCP immediately for
	 * SET and GET requests (other are not triggered from MCP)
	 */
	rc = bnx2x_func_state_change(bp, &func_params);
	if (rc < 0)
		bnx2x_fw_command(bp, drv_msg_code, 0);

	return 0;
}

static void bnx2x_handle_afex_cmd(struct bnx2x *bp, u32 cmd)
{
	struct afex_stats afex_stats;
	u32 func = BP_ABS_FUNC(bp);
	u32 mf_config;
	u16 vlan_val;
	u32 vlan_prio;
	u16 vif_id;
	u8 allowed_prio;
	u8 vlan_mode;
	u32 addr_to_write, vifid, addrs, stats_type, i;

	if (cmd & DRV_STATUS_AFEX_LISTGET_REQ) {
		vifid = SHMEM2_RD(bp, afex_param1_to_driver[BP_FW_MB_IDX(bp)]);
		DP(BNX2X_MSG_MCP,
		   "afex: got MCP req LISTGET_REQ for vifid 0x%x\n", vifid);
		bnx2x_afex_handle_vif_list_cmd(bp, VIF_LIST_RULE_GET, vifid, 0);
	}

	if (cmd & DRV_STATUS_AFEX_LISTSET_REQ) {
		vifid = SHMEM2_RD(bp, afex_param1_to_driver[BP_FW_MB_IDX(bp)]);
		addrs = SHMEM2_RD(bp, afex_param2_to_driver[BP_FW_MB_IDX(bp)]);
		DP(BNX2X_MSG_MCP,
		   "afex: got MCP req LISTSET_REQ for vifid 0x%x addrs 0x%x\n",
		   vifid, addrs);
		bnx2x_afex_handle_vif_list_cmd(bp, VIF_LIST_RULE_SET, vifid,
					       addrs);
	}

	if (cmd & DRV_STATUS_AFEX_STATSGET_REQ) {
		addr_to_write = SHMEM2_RD(bp,
			afex_scratchpad_addr_to_write[BP_FW_MB_IDX(bp)]);
		stats_type = SHMEM2_RD(bp,
			afex_param1_to_driver[BP_FW_MB_IDX(bp)]);

		DP(BNX2X_MSG_MCP,
		   "afex: got MCP req STATSGET_REQ, write to addr 0x%x\n",
		   addr_to_write);

		bnx2x_afex_collect_stats(bp, (void *)&afex_stats, stats_type);

		/* write response to scratchpad, for MCP */
		for (i = 0; i < (sizeof(struct afex_stats)/sizeof(u32)); i++)
			REG_WR(bp, addr_to_write + i*sizeof(u32),
			       *(((u32 *)(&afex_stats))+i));

		/* send ack message to MCP */
		bnx2x_fw_command(bp, DRV_MSG_CODE_AFEX_STATSGET_ACK, 0);
	}

	if (cmd & DRV_STATUS_AFEX_VIFSET_REQ) {
		mf_config = MF_CFG_RD(bp, func_mf_config[func].config);
		bp->mf_config[BP_VN(bp)] = mf_config;
		DP(BNX2X_MSG_MCP,
		   "afex: got MCP req VIFSET_REQ, mf_config 0x%x\n",
		   mf_config);

		/* if VIF_SET is "enabled" */
		if (!(mf_config & FUNC_MF_CFG_FUNC_DISABLED)) {
			/* set rate limit directly to internal RAM */
			struct cmng_init_input cmng_input;
			struct rate_shaping_vars_per_vn m_rs_vn;
			size_t size = sizeof(struct rate_shaping_vars_per_vn);
			u32 addr = BAR_XSTRORM_INTMEM +
			    XSTORM_RATE_SHAPING_PER_VN_VARS_OFFSET(BP_FUNC(bp));

			bp->mf_config[BP_VN(bp)] = mf_config;

			bnx2x_calc_vn_max(bp, BP_VN(bp), &cmng_input);
			m_rs_vn.vn_counter.rate =
				cmng_input.vnic_max_rate[BP_VN(bp)];
			m_rs_vn.vn_counter.quota =
				(m_rs_vn.vn_counter.rate *
				 RS_PERIODIC_TIMEOUT_USEC) / 8;

			__storm_memset_struct(bp, addr, size, (u32 *)&m_rs_vn);

			/* read relevant values from mf_cfg struct in shmem */
			vif_id =
				(MF_CFG_RD(bp, func_mf_config[func].e1hov_tag) &
				 FUNC_MF_CFG_E1HOV_TAG_MASK) >>
				FUNC_MF_CFG_E1HOV_TAG_SHIFT;
			vlan_val =
				(MF_CFG_RD(bp, func_mf_config[func].e1hov_tag) &
				 FUNC_MF_CFG_AFEX_VLAN_MASK) >>
				FUNC_MF_CFG_AFEX_VLAN_SHIFT;
			vlan_prio = (mf_config &
				     FUNC_MF_CFG_TRANSMIT_PRIORITY_MASK) >>
				    FUNC_MF_CFG_TRANSMIT_PRIORITY_SHIFT;
			vlan_val |= (vlan_prio << VLAN_PRIO_SHIFT);
			vlan_mode =
				(MF_CFG_RD(bp,
					   func_mf_config[func].afex_config) &
				 FUNC_MF_CFG_AFEX_VLAN_MODE_MASK) >>
				FUNC_MF_CFG_AFEX_VLAN_MODE_SHIFT;
			allowed_prio =
				(MF_CFG_RD(bp,
					   func_mf_config[func].afex_config) &
				 FUNC_MF_CFG_AFEX_COS_FILTER_MASK) >>
				FUNC_MF_CFG_AFEX_COS_FILTER_SHIFT;

			/* send ramrod to FW, return in case of failure */
			if (bnx2x_afex_func_update(bp, vif_id, vlan_val,
						   allowed_prio))
				return;

			bp->afex_def_vlan_tag = vlan_val;
			bp->afex_vlan_mode = vlan_mode;
		} else {
			/* notify link down because BP->flags is disabled */
			bnx2x_link_report(bp);

			/* send INVALID VIF ramrod to FW */
			bnx2x_afex_func_update(bp, 0xFFFF, 0, 0);

			/* Reset the default afex VLAN */
			bp->afex_def_vlan_tag = -1;
		}
	}
}

static void bnx2x_handle_update_svid_cmd(struct bnx2x *bp)
{
	struct bnx2x_func_switch_update_params *switch_update_params;
	struct bnx2x_func_state_params func_params;

	memset(&func_params, 0, sizeof(struct bnx2x_func_state_params));
	switch_update_params = &func_params.params.switch_update;
	func_params.f_obj = &bp->func_obj;
	func_params.cmd = BNX2X_F_CMD_SWITCH_UPDATE;

	/* Prepare parameters for function state transitions */
	__set_bit(RAMROD_COMP_WAIT, &func_params.ramrod_flags);
	__set_bit(RAMROD_RETRY, &func_params.ramrod_flags);

	if (IS_MF_UFP(bp) || IS_MF_BD(bp)) {
		int func = BP_ABS_FUNC(bp);
		u32 val;

		/* Re-learn the S-tag from shmem */
		val = MF_CFG_RD(bp, func_mf_config[func].e1hov_tag) &
				FUNC_MF_CFG_E1HOV_TAG_MASK;
		if (val != FUNC_MF_CFG_E1HOV_TAG_DEFAULT) {
			bp->mf_ov = val;
		} else {
			BNX2X_ERR("Got an SVID event, but no tag is configured in shmem\n");
			goto fail;
		}

		/* Configure new S-tag in LLH */
		REG_WR(bp, NIG_REG_LLH0_FUNC_VLAN_ID + BP_PORT(bp) * 8,
		       bp->mf_ov);

		/* Send Ramrod to update FW of change */
		__set_bit(BNX2X_F_UPDATE_SD_VLAN_TAG_CHNG,
			  &switch_update_params->changes);
		switch_update_params->vlan = bp->mf_ov;

		if (bnx2x_func_state_change(bp, &func_params) < 0) {
			BNX2X_ERR("Failed to configure FW of S-tag Change to %02x\n",
				  bp->mf_ov);
			goto fail;
		} else {
			DP(BNX2X_MSG_MCP, "Configured S-tag %02x\n",
			   bp->mf_ov);
		}
	} else {
		goto fail;
	}

	bnx2x_fw_command(bp, DRV_MSG_CODE_OEM_UPDATE_SVID_OK, 0);
	return;
fail:
	bnx2x_fw_command(bp, DRV_MSG_CODE_OEM_UPDATE_SVID_FAILURE, 0);
}

static void bnx2x_pmf_update(struct bnx2x *bp)
{
	int port = BP_PORT(bp);
	u32 val;

	bp->port.pmf = 1;
	DP(BNX2X_MSG_MCP, "pmf %d\n", bp->port.pmf);

	/*
	 * We need the mb() to ensure the ordering between the writing to
	 * bp->port.pmf here and reading it from the bnx2x_periodic_task().
	 */
	smp_mb();

	/* queue a periodic task */
	queue_delayed_work(bnx2x_wq, &bp->period_task, 0);

	bnx2x_dcbx_pmf_update(bp);

	/* enable nig attention */
	val = (0xff0f | (1 << (BP_VN(bp) + 4)));
	if (bp->common.int_block == INT_BLOCK_HC) {
		REG_WR(bp, HC_REG_TRAILING_EDGE_0 + port*8, val);
		REG_WR(bp, HC_REG_LEADING_EDGE_0 + port*8, val);
	} else if (!CHIP_IS_E1x(bp)) {
		REG_WR(bp, IGU_REG_TRAILING_EDGE_LATCH, val);
		REG_WR(bp, IGU_REG_LEADING_EDGE_LATCH, val);
	}

	bnx2x_stats_handle(bp, STATS_EVENT_PMF);
}

/* end of Link */

/* slow path */

/*
 * General service functions
 */

/* send the MCP a request, block until there is a reply */
u32 bnx2x_fw_command(struct bnx2x *bp, u32 command, u32 param)
{
	int mb_idx = BP_FW_MB_IDX(bp);
	u32 seq;
	u32 rc = 0;
	u32 cnt = 1;
	u8 delay = CHIP_REV_IS_SLOW(bp) ? 100 : 10;

	mutex_lock(&bp->fw_mb_mutex);
	seq = ++bp->fw_seq;
	SHMEM_WR(bp, func_mb[mb_idx].drv_mb_param, param);
	SHMEM_WR(bp, func_mb[mb_idx].drv_mb_header, (command | seq));

	DP(BNX2X_MSG_MCP, "wrote command (%x) to FW MB param 0x%08x\n",
			(command | seq), param);

	do {
		/* let the FW do it's magic ... */
		msleep(delay);

		rc = SHMEM_RD(bp, func_mb[mb_idx].fw_mb_header);

		/* Give the FW up to 5 second (500*10ms) */
	} while ((seq != (rc & FW_MSG_SEQ_NUMBER_MASK)) && (cnt++ < 500));

	DP(BNX2X_MSG_MCP, "[after %d ms] read (%x) seq is (%x) from FW MB\n",
	   cnt*delay, rc, seq);

	/* is this a reply to our command? */
	if (seq == (rc & FW_MSG_SEQ_NUMBER_MASK))
		rc &= FW_MSG_CODE_MASK;
	else {
		/* FW BUG! */
		BNX2X_ERR("FW failed to respond!\n");
		bnx2x_fw_dump(bp);
		rc = 0;
	}
	mutex_unlock(&bp->fw_mb_mutex);

	return rc;
}

static void storm_memset_func_cfg(struct bnx2x *bp,
				 struct tstorm_eth_function_common_config *tcfg,
				 u16 abs_fid)
{
	size_t size = sizeof(struct tstorm_eth_function_common_config);

	u32 addr = BAR_TSTRORM_INTMEM +
			TSTORM_FUNCTION_COMMON_CONFIG_OFFSET(abs_fid);

	__storm_memset_struct(bp, addr, size, (u32 *)tcfg);
}

void bnx2x_func_init(struct bnx2x *bp, struct bnx2x_func_init_params *p)
{
	if (CHIP_IS_E1x(bp)) {
		struct tstorm_eth_function_common_config tcfg = {0};

		storm_memset_func_cfg(bp, &tcfg, p->func_id);
	}

	/* Enable the function in the FW */
	storm_memset_vf_to_pf(bp, p->func_id, p->pf_id);
	storm_memset_func_en(bp, p->func_id, 1);

	/* spq */
	if (p->spq_active) {
		storm_memset_spq_addr(bp, p->spq_map, p->func_id);
		REG_WR(bp, XSEM_REG_FAST_MEMORY +
		       XSTORM_SPQ_PROD_OFFSET(p->func_id), p->spq_prod);
	}
}

/**
 * bnx2x_get_common_flags - Return common flags
 *
 * @bp		device handle
 * @fp		queue handle
 * @zero_stats	TRUE if statistics zeroing is needed
 *
 * Return the flags that are common for the Tx-only and not normal connections.
 */
static unsigned long bnx2x_get_common_flags(struct bnx2x *bp,
					    struct bnx2x_fastpath *fp,
					    bool zero_stats)
{
	unsigned long flags = 0;

	/* PF driver will always initialize the Queue to an ACTIVE state */
	__set_bit(BNX2X_Q_FLG_ACTIVE, &flags);

	/* tx only connections collect statistics (on the same index as the
	 * parent connection). The statistics are zeroed when the parent
	 * connection is initialized.
	 */

	__set_bit(BNX2X_Q_FLG_STATS, &flags);
	if (zero_stats)
		__set_bit(BNX2X_Q_FLG_ZERO_STATS, &flags);

	if (bp->flags & TX_SWITCHING)
		__set_bit(BNX2X_Q_FLG_TX_SWITCH, &flags);

	__set_bit(BNX2X_Q_FLG_PCSUM_ON_PKT, &flags);
	__set_bit(BNX2X_Q_FLG_TUN_INC_INNER_IP_ID, &flags);

#ifdef BNX2X_STOP_ON_ERROR
	__set_bit(BNX2X_Q_FLG_TX_SEC, &flags);
#endif

	return flags;
}

static unsigned long bnx2x_get_q_flags(struct bnx2x *bp,
				       struct bnx2x_fastpath *fp,
				       bool leading)
{
	unsigned long flags = 0;

	/* calculate other queue flags */
	if (IS_MF_SD(bp))
		__set_bit(BNX2X_Q_FLG_OV, &flags);

	if (IS_FCOE_FP(fp)) {
		__set_bit(BNX2X_Q_FLG_FCOE, &flags);
		/* For FCoE - force usage of default priority (for afex) */
		__set_bit(BNX2X_Q_FLG_FORCE_DEFAULT_PRI, &flags);
	}

	if (fp->mode != TPA_MODE_DISABLED) {
		__set_bit(BNX2X_Q_FLG_TPA, &flags);
		__set_bit(BNX2X_Q_FLG_TPA_IPV6, &flags);
		if (fp->mode == TPA_MODE_GRO)
			__set_bit(BNX2X_Q_FLG_TPA_GRO, &flags);
	}

	if (leading) {
		__set_bit(BNX2X_Q_FLG_LEADING_RSS, &flags);
		__set_bit(BNX2X_Q_FLG_MCAST, &flags);
	}

	/* Always set HW VLAN stripping */
	__set_bit(BNX2X_Q_FLG_VLAN, &flags);

	/* configure silent vlan removal */
	if (IS_MF_AFEX(bp))
		__set_bit(BNX2X_Q_FLG_SILENT_VLAN_REM, &flags);

	return flags | bnx2x_get_common_flags(bp, fp, true);
}

static void bnx2x_pf_q_prep_general(struct bnx2x *bp,
	struct bnx2x_fastpath *fp, struct bnx2x_general_setup_params *gen_init,
	u8 cos)
{
	gen_init->stat_id = bnx2x_stats_id(fp);
	gen_init->spcl_id = fp->cl_id;

	/* Always use mini-jumbo MTU for FCoE L2 ring */
	if (IS_FCOE_FP(fp))
		gen_init->mtu = BNX2X_FCOE_MINI_JUMBO_MTU;
	else
		gen_init->mtu = bp->dev->mtu;

	gen_init->cos = cos;

	gen_init->fp_hsi = ETH_FP_HSI_VERSION;
}

static void bnx2x_pf_rx_q_prep(struct bnx2x *bp,
	struct bnx2x_fastpath *fp, struct rxq_pause_params *pause,
	struct bnx2x_rxq_setup_params *rxq_init)
{
	u8 max_sge = 0;
	u16 sge_sz = 0;
	u16 tpa_agg_size = 0;

	if (fp->mode != TPA_MODE_DISABLED) {
		pause->sge_th_lo = SGE_TH_LO(bp);
		pause->sge_th_hi = SGE_TH_HI(bp);

		/* validate SGE ring has enough to cross high threshold */
		WARN_ON(bp->dropless_fc &&
				pause->sge_th_hi + FW_PREFETCH_CNT >
				MAX_RX_SGE_CNT * NUM_RX_SGE_PAGES);

		tpa_agg_size = TPA_AGG_SIZE;
		max_sge = SGE_PAGE_ALIGN(bp->dev->mtu) >>
			SGE_PAGE_SHIFT;
		max_sge = ((max_sge + PAGES_PER_SGE - 1) &
			  (~(PAGES_PER_SGE-1))) >> PAGES_PER_SGE_SHIFT;
		sge_sz = (u16)min_t(u32, SGE_PAGES, 0xffff);
	}

	/* pause - not for e1 */
	if (!CHIP_IS_E1(bp)) {
		pause->bd_th_lo = BD_TH_LO(bp);
		pause->bd_th_hi = BD_TH_HI(bp);

		pause->rcq_th_lo = RCQ_TH_LO(bp);
		pause->rcq_th_hi = RCQ_TH_HI(bp);
		/*
		 * validate that rings have enough entries to cross
		 * high thresholds
		 */
		WARN_ON(bp->dropless_fc &&
				pause->bd_th_hi + FW_PREFETCH_CNT >
				bp->rx_ring_size);
		WARN_ON(bp->dropless_fc &&
				pause->rcq_th_hi + FW_PREFETCH_CNT >
				NUM_RCQ_RINGS * MAX_RCQ_DESC_CNT);

		pause->pri_map = 1;
	}

	/* rxq setup */
	rxq_init->dscr_map = fp->rx_desc_mapping;
	rxq_init->sge_map = fp->rx_sge_mapping;
	rxq_init->rcq_map = fp->rx_comp_mapping;
	rxq_init->rcq_np_map = fp->rx_comp_mapping + BCM_PAGE_SIZE;

	/* This should be a maximum number of data bytes that may be
	 * placed on the BD (not including paddings).
	 */
	rxq_init->buf_sz = fp->rx_buf_size - BNX2X_FW_RX_ALIGN_START -
			   BNX2X_FW_RX_ALIGN_END - IP_HEADER_ALIGNMENT_PADDING;

	rxq_init->cl_qzone_id = fp->cl_qzone_id;
	rxq_init->tpa_agg_sz = tpa_agg_size;
	rxq_init->sge_buf_sz = sge_sz;
	rxq_init->max_sges_pkt = max_sge;
	rxq_init->rss_engine_id = BP_FUNC(bp);
	rxq_init->mcast_engine_id = BP_FUNC(bp);

	/* Maximum number or simultaneous TPA aggregation for this Queue.
	 *
	 * For PF Clients it should be the maximum available number.
	 * VF driver(s) may want to define it to a smaller value.
	 */
	rxq_init->max_tpa_queues = MAX_AGG_QS(bp);

	rxq_init->cache_line_log = BNX2X_RX_ALIGN_SHIFT;
	rxq_init->fw_sb_id = fp->fw_sb_id;

	if (IS_FCOE_FP(fp))
		rxq_init->sb_cq_index = HC_SP_INDEX_ETH_FCOE_RX_CQ_CONS;
	else
		rxq_init->sb_cq_index = HC_INDEX_ETH_RX_CQ_CONS;
	/* configure silent vlan removal
	 * if multi function mode is afex, then mask default vlan
	 */
	if (IS_MF_AFEX(bp)) {
		rxq_init->silent_removal_value = bp->afex_def_vlan_tag;
		rxq_init->silent_removal_mask = VLAN_VID_MASK;
	}
}

static void bnx2x_pf_tx_q_prep(struct bnx2x *bp,
	struct bnx2x_fastpath *fp, struct bnx2x_txq_setup_params *txq_init,
	u8 cos)
{
	txq_init->dscr_map = fp->txdata_ptr[cos]->tx_desc_mapping;
	txq_init->sb_cq_index = HC_INDEX_ETH_FIRST_TX_CQ_CONS + cos;
	txq_init->traffic_type = LLFC_TRAFFIC_TYPE_NW;
	txq_init->fw_sb_id = fp->fw_sb_id;

	/*
	 * set the tss leading client id for TX classification ==
	 * leading RSS client id
	 */
	txq_init->tss_leading_cl_id = bnx2x_fp(bp, 0, cl_id);

	if (IS_FCOE_FP(fp)) {
		txq_init->sb_cq_index = HC_SP_INDEX_ETH_FCOE_TX_CQ_CONS;
		txq_init->traffic_type = LLFC_TRAFFIC_TYPE_FCOE;
	}
}

static void bnx2x_pf_init(struct bnx2x *bp)
{
	struct bnx2x_func_init_params func_init = {0};
	struct event_ring_data eq_data = { {0} };

	if (!CHIP_IS_E1x(bp)) {
		/* reset IGU PF statistics: MSIX + ATTN */
		/* PF */
		REG_WR(bp, IGU_REG_STATISTIC_NUM_MESSAGE_SENT +
			   BNX2X_IGU_STAS_MSG_VF_CNT*4 +
			   (CHIP_MODE_IS_4_PORT(bp) ?
				BP_FUNC(bp) : BP_VN(bp))*4, 0);
		/* ATTN */
		REG_WR(bp, IGU_REG_STATISTIC_NUM_MESSAGE_SENT +
			   BNX2X_IGU_STAS_MSG_VF_CNT*4 +
			   BNX2X_IGU_STAS_MSG_PF_CNT*4 +
			   (CHIP_MODE_IS_4_PORT(bp) ?
				BP_FUNC(bp) : BP_VN(bp))*4, 0);
	}

	func_init.spq_active = true;
	func_init.pf_id = BP_FUNC(bp);
	func_init.func_id = BP_FUNC(bp);
	func_init.spq_map = bp->spq_mapping;
	func_init.spq_prod = bp->spq_prod_idx;

	bnx2x_func_init(bp, &func_init);

	memset(&(bp->cmng), 0, sizeof(struct cmng_struct_per_port));

	/*
	 * Congestion management values depend on the link rate
	 * There is no active link so initial link rate is set to 10 Gbps.
	 * When the link comes up The congestion management values are
	 * re-calculated according to the actual link rate.
	 */
	bp->link_vars.line_speed = SPEED_10000;
	bnx2x_cmng_fns_init(bp, true, bnx2x_get_cmng_fns_mode(bp));

	/* Only the PMF sets the HW */
	if (bp->port.pmf)
		storm_memset_cmng(bp, &bp->cmng, BP_PORT(bp));

	/* init Event Queue - PCI bus guarantees correct endianity*/
	eq_data.base_addr.hi = U64_HI(bp->eq_mapping);
	eq_data.base_addr.lo = U64_LO(bp->eq_mapping);
	eq_data.producer = bp->eq_prod;
	eq_data.index_id = HC_SP_INDEX_EQ_CONS;
	eq_data.sb_id = DEF_SB_ID;
	storm_memset_eq_data(bp, &eq_data, BP_FUNC(bp));
}

static void bnx2x_e1h_disable(struct bnx2x *bp)
{
	int port = BP_PORT(bp);

	bnx2x_tx_disable(bp);

	REG_WR(bp, NIG_REG_LLH0_FUNC_EN + port*8, 0);
}

static void bnx2x_e1h_enable(struct bnx2x *bp)
{
	int port = BP_PORT(bp);

	if (!(IS_MF_UFP(bp) && BNX2X_IS_MF_SD_PROTOCOL_FCOE(bp)))
		REG_WR(bp, NIG_REG_LLH0_FUNC_EN + port * 8, 1);

	/* Tx queue should be only re-enabled */
	netif_tx_wake_all_queues(bp->dev);

	/*
	 * Should not call netif_carrier_on since it will be called if the link
	 * is up when checking for link state
	 */
}

#define DRV_INFO_ETH_STAT_NUM_MACS_REQUIRED 3

static void bnx2x_drv_info_ether_stat(struct bnx2x *bp)
{
	struct eth_stats_info *ether_stat =
		&bp->slowpath->drv_info_to_mcp.ether_stat;
	struct bnx2x_vlan_mac_obj *mac_obj =
		&bp->sp_objs->mac_obj;
	int i;

	strlcpy(ether_stat->version, DRV_MODULE_VERSION,
		ETH_STAT_INFO_VERSION_LEN);

	/* get DRV_INFO_ETH_STAT_NUM_MACS_REQUIRED macs, placing them in the
	 * mac_local field in ether_stat struct. The base address is offset by 2
	 * bytes to account for the field being 8 bytes but a mac address is
	 * only 6 bytes. Likewise, the stride for the get_n_elements function is
	 * 2 bytes to compensate from the 6 bytes of a mac to the 8 bytes
	 * allocated by the ether_stat struct, so the macs will land in their
	 * proper positions.
	 */
	for (i = 0; i < DRV_INFO_ETH_STAT_NUM_MACS_REQUIRED; i++)
		memset(ether_stat->mac_local + i, 0,
		       sizeof(ether_stat->mac_local[0]));
	mac_obj->get_n_elements(bp, &bp->sp_objs[0].mac_obj,
				DRV_INFO_ETH_STAT_NUM_MACS_REQUIRED,
				ether_stat->mac_local + MAC_PAD, MAC_PAD,
				ETH_ALEN);
	ether_stat->mtu_size = bp->dev->mtu;
	if (bp->dev->features & NETIF_F_RXCSUM)
		ether_stat->feature_flags |= FEATURE_ETH_CHKSUM_OFFLOAD_MASK;
	if (bp->dev->features & NETIF_F_TSO)
		ether_stat->feature_flags |= FEATURE_ETH_LSO_MASK;
	ether_stat->feature_flags |= bp->common.boot_mode;

	ether_stat->promiscuous_mode = (bp->dev->flags & IFF_PROMISC) ? 1 : 0;

	ether_stat->txq_size = bp->tx_ring_size;
	ether_stat->rxq_size = bp->rx_ring_size;

#ifdef CONFIG_BNX2X_SRIOV
	ether_stat->vf_cnt = IS_SRIOV(bp) ? bp->vfdb->sriov.nr_virtfn : 0;
#endif
}

static void bnx2x_drv_info_fcoe_stat(struct bnx2x *bp)
{
	struct bnx2x_dcbx_app_params *app = &bp->dcbx_port_params.app;
	struct fcoe_stats_info *fcoe_stat =
		&bp->slowpath->drv_info_to_mcp.fcoe_stat;

	if (!CNIC_LOADED(bp))
		return;

	memcpy(fcoe_stat->mac_local + MAC_PAD, bp->fip_mac, ETH_ALEN);

	fcoe_stat->qos_priority =
		app->traffic_type_priority[LLFC_TRAFFIC_TYPE_FCOE];

	/* insert FCoE stats from ramrod response */
	if (!NO_FCOE(bp)) {
		struct tstorm_per_queue_stats *fcoe_q_tstorm_stats =
			&bp->fw_stats_data->queue_stats[FCOE_IDX(bp)].
			tstorm_queue_statistics;

		struct xstorm_per_queue_stats *fcoe_q_xstorm_stats =
			&bp->fw_stats_data->queue_stats[FCOE_IDX(bp)].
			xstorm_queue_statistics;

		struct fcoe_statistics_params *fw_fcoe_stat =
			&bp->fw_stats_data->fcoe;

		ADD_64_LE(fcoe_stat->rx_bytes_hi, LE32_0,
			  fcoe_stat->rx_bytes_lo,
			  fw_fcoe_stat->rx_stat0.fcoe_rx_byte_cnt);

		ADD_64_LE(fcoe_stat->rx_bytes_hi,
			  fcoe_q_tstorm_stats->rcv_ucast_bytes.hi,
			  fcoe_stat->rx_bytes_lo,
			  fcoe_q_tstorm_stats->rcv_ucast_bytes.lo);

		ADD_64_LE(fcoe_stat->rx_bytes_hi,
			  fcoe_q_tstorm_stats->rcv_bcast_bytes.hi,
			  fcoe_stat->rx_bytes_lo,
			  fcoe_q_tstorm_stats->rcv_bcast_bytes.lo);

		ADD_64_LE(fcoe_stat->rx_bytes_hi,
			  fcoe_q_tstorm_stats->rcv_mcast_bytes.hi,
			  fcoe_stat->rx_bytes_lo,
			  fcoe_q_tstorm_stats->rcv_mcast_bytes.lo);

		ADD_64_LE(fcoe_stat->rx_frames_hi, LE32_0,
			  fcoe_stat->rx_frames_lo,
			  fw_fcoe_stat->rx_stat0.fcoe_rx_pkt_cnt);

		ADD_64_LE(fcoe_stat->rx_frames_hi, LE32_0,
			  fcoe_stat->rx_frames_lo,
			  fcoe_q_tstorm_stats->rcv_ucast_pkts);

		ADD_64_LE(fcoe_stat->rx_frames_hi, LE32_0,
			  fcoe_stat->rx_frames_lo,
			  fcoe_q_tstorm_stats->rcv_bcast_pkts);

		ADD_64_LE(fcoe_stat->rx_frames_hi, LE32_0,
			  fcoe_stat->rx_frames_lo,
			  fcoe_q_tstorm_stats->rcv_mcast_pkts);

		ADD_64_LE(fcoe_stat->tx_bytes_hi, LE32_0,
			  fcoe_stat->tx_bytes_lo,
			  fw_fcoe_stat->tx_stat.fcoe_tx_byte_cnt);

		ADD_64_LE(fcoe_stat->tx_bytes_hi,
			  fcoe_q_xstorm_stats->ucast_bytes_sent.hi,
			  fcoe_stat->tx_bytes_lo,
			  fcoe_q_xstorm_stats->ucast_bytes_sent.lo);

		ADD_64_LE(fcoe_stat->tx_bytes_hi,
			  fcoe_q_xstorm_stats->bcast_bytes_sent.hi,
			  fcoe_stat->tx_bytes_lo,
			  fcoe_q_xstorm_stats->bcast_bytes_sent.lo);

		ADD_64_LE(fcoe_stat->tx_bytes_hi,
			  fcoe_q_xstorm_stats->mcast_bytes_sent.hi,
			  fcoe_stat->tx_bytes_lo,
			  fcoe_q_xstorm_stats->mcast_bytes_sent.lo);

		ADD_64_LE(fcoe_stat->tx_frames_hi, LE32_0,
			  fcoe_stat->tx_frames_lo,
			  fw_fcoe_stat->tx_stat.fcoe_tx_pkt_cnt);

		ADD_64_LE(fcoe_stat->tx_frames_hi, LE32_0,
			  fcoe_stat->tx_frames_lo,
			  fcoe_q_xstorm_stats->ucast_pkts_sent);

		ADD_64_LE(fcoe_stat->tx_frames_hi, LE32_0,
			  fcoe_stat->tx_frames_lo,
			  fcoe_q_xstorm_stats->bcast_pkts_sent);

		ADD_64_LE(fcoe_stat->tx_frames_hi, LE32_0,
			  fcoe_stat->tx_frames_lo,
			  fcoe_q_xstorm_stats->mcast_pkts_sent);
	}

	/* ask L5 driver to add data to the struct */
	bnx2x_cnic_notify(bp, CNIC_CTL_FCOE_STATS_GET_CMD);
}

static void bnx2x_drv_info_iscsi_stat(struct bnx2x *bp)
{
	struct bnx2x_dcbx_app_params *app = &bp->dcbx_port_params.app;
	struct iscsi_stats_info *iscsi_stat =
		&bp->slowpath->drv_info_to_mcp.iscsi_stat;

	if (!CNIC_LOADED(bp))
		return;

	memcpy(iscsi_stat->mac_local + MAC_PAD, bp->cnic_eth_dev.iscsi_mac,
	       ETH_ALEN);

	iscsi_stat->qos_priority =
		app->traffic_type_priority[LLFC_TRAFFIC_TYPE_ISCSI];

	/* ask L5 driver to add data to the struct */
	bnx2x_cnic_notify(bp, CNIC_CTL_ISCSI_STATS_GET_CMD);
}

/* called due to MCP event (on pmf):
 *	reread new bandwidth configuration
 *	configure FW
 *	notify others function about the change
 */
static void bnx2x_config_mf_bw(struct bnx2x *bp)
{
	if (bp->link_vars.link_up) {
		bnx2x_cmng_fns_init(bp, true, CMNG_FNS_MINMAX);
		bnx2x_link_sync_notify(bp);
	}
	storm_memset_cmng(bp, &bp->cmng, BP_PORT(bp));
}

static void bnx2x_set_mf_bw(struct bnx2x *bp)
{
	bnx2x_config_mf_bw(bp);
	bnx2x_fw_command(bp, DRV_MSG_CODE_SET_MF_BW_ACK, 0);
}

static void bnx2x_handle_eee_event(struct bnx2x *bp)
{
	DP(BNX2X_MSG_MCP, "EEE - LLDP event\n");
	bnx2x_fw_command(bp, DRV_MSG_CODE_EEE_RESULTS_ACK, 0);
}

#define BNX2X_UPDATE_DRV_INFO_IND_LENGTH	(20)
#define BNX2X_UPDATE_DRV_INFO_IND_COUNT		(25)

static void bnx2x_handle_drv_info_req(struct bnx2x *bp)
{
	enum drv_info_opcode op_code;
	u32 drv_info_ctl = SHMEM2_RD(bp, drv_info_control);
	bool release = false;
	int wait;

	/* if drv_info version supported by MFW doesn't match - send NACK */
	if ((drv_info_ctl & DRV_INFO_CONTROL_VER_MASK) != DRV_INFO_CUR_VER) {
		bnx2x_fw_command(bp, DRV_MSG_CODE_DRV_INFO_NACK, 0);
		return;
	}

	op_code = (drv_info_ctl & DRV_INFO_CONTROL_OP_CODE_MASK) >>
		  DRV_INFO_CONTROL_OP_CODE_SHIFT;

	/* Must prevent other flows from accessing drv_info_to_mcp */
	mutex_lock(&bp->drv_info_mutex);

	memset(&bp->slowpath->drv_info_to_mcp, 0,
	       sizeof(union drv_info_to_mcp));

	switch (op_code) {
	case ETH_STATS_OPCODE:
		bnx2x_drv_info_ether_stat(bp);
		break;
	case FCOE_STATS_OPCODE:
		bnx2x_drv_info_fcoe_stat(bp);
		break;
	case ISCSI_STATS_OPCODE:
		bnx2x_drv_info_iscsi_stat(bp);
		break;
	default:
		/* if op code isn't supported - send NACK */
		bnx2x_fw_command(bp, DRV_MSG_CODE_DRV_INFO_NACK, 0);
		goto out;
	}

	/* if we got drv_info attn from MFW then these fields are defined in
	 * shmem2 for sure
	 */
	SHMEM2_WR(bp, drv_info_host_addr_lo,
		U64_LO(bnx2x_sp_mapping(bp, drv_info_to_mcp)));
	SHMEM2_WR(bp, drv_info_host_addr_hi,
		U64_HI(bnx2x_sp_mapping(bp, drv_info_to_mcp)));

	bnx2x_fw_command(bp, DRV_MSG_CODE_DRV_INFO_ACK, 0);

	/* Since possible management wants both this and get_driver_version
	 * need to wait until management notifies us it finished utilizing
	 * the buffer.
	 */
	if (!SHMEM2_HAS(bp, mfw_drv_indication)) {
		DP(BNX2X_MSG_MCP, "Management does not support indication\n");
	} else if (!bp->drv_info_mng_owner) {
		u32 bit = MFW_DRV_IND_READ_DONE_OFFSET((BP_ABS_FUNC(bp) >> 1));

		for (wait = 0; wait < BNX2X_UPDATE_DRV_INFO_IND_COUNT; wait++) {
			u32 indication = SHMEM2_RD(bp, mfw_drv_indication);

			/* Management is done; need to clear indication */
			if (indication & bit) {
				SHMEM2_WR(bp, mfw_drv_indication,
					  indication & ~bit);
				release = true;
				break;
			}

			msleep(BNX2X_UPDATE_DRV_INFO_IND_LENGTH);
		}
	}
	if (!release) {
		DP(BNX2X_MSG_MCP, "Management did not release indication\n");
		bp->drv_info_mng_owner = true;
	}

out:
	mutex_unlock(&bp->drv_info_mutex);
}

static u32 bnx2x_update_mng_version_utility(u8 *version, bool bnx2x_format)
{
	u8 vals[4];
	int i = 0;

	if (bnx2x_format) {
		i = sscanf(version, "1.%c%hhd.%hhd.%hhd",
			   &vals[0], &vals[1], &vals[2], &vals[3]);
		if (i > 0)
			vals[0] -= '0';
	} else {
		i = sscanf(version, "%hhd.%hhd.%hhd.%hhd",
			   &vals[0], &vals[1], &vals[2], &vals[3]);
	}

	while (i < 4)
		vals[i++] = 0;

	return (vals[0] << 24) | (vals[1] << 16) | (vals[2] << 8) | vals[3];
}

void bnx2x_update_mng_version(struct bnx2x *bp)
{
	u32 iscsiver = DRV_VER_NOT_LOADED;
	u32 fcoever = DRV_VER_NOT_LOADED;
	u32 ethver = DRV_VER_NOT_LOADED;
	int idx = BP_FW_MB_IDX(bp);
	u8 *version;

	if (!SHMEM2_HAS(bp, func_os_drv_ver))
		return;

	mutex_lock(&bp->drv_info_mutex);
	/* Must not proceed when `bnx2x_handle_drv_info_req' is feasible */
	if (bp->drv_info_mng_owner)
		goto out;

	if (bp->state != BNX2X_STATE_OPEN)
		goto out;

	/* Parse ethernet driver version */
	ethver = bnx2x_update_mng_version_utility(DRV_MODULE_VERSION, true);
	if (!CNIC_LOADED(bp))
		goto out;

	/* Try getting storage driver version via cnic */
	memset(&bp->slowpath->drv_info_to_mcp, 0,
	       sizeof(union drv_info_to_mcp));
	bnx2x_drv_info_iscsi_stat(bp);
	version = bp->slowpath->drv_info_to_mcp.iscsi_stat.version;
	iscsiver = bnx2x_update_mng_version_utility(version, false);

	memset(&bp->slowpath->drv_info_to_mcp, 0,
	       sizeof(union drv_info_to_mcp));
	bnx2x_drv_info_fcoe_stat(bp);
	version = bp->slowpath->drv_info_to_mcp.fcoe_stat.version;
	fcoever = bnx2x_update_mng_version_utility(version, false);

out:
	SHMEM2_WR(bp, func_os_drv_ver[idx].versions[DRV_PERS_ETHERNET], ethver);
	SHMEM2_WR(bp, func_os_drv_ver[idx].versions[DRV_PERS_ISCSI], iscsiver);
	SHMEM2_WR(bp, func_os_drv_ver[idx].versions[DRV_PERS_FCOE], fcoever);

	mutex_unlock(&bp->drv_info_mutex);

	DP(BNX2X_MSG_MCP, "Setting driver version: ETH [%08x] iSCSI [%08x] FCoE [%08x]\n",
	   ethver, iscsiver, fcoever);
}

void bnx2x_update_mfw_dump(struct bnx2x *bp)
{
	u32 drv_ver;
	u32 valid_dump;

	if (!SHMEM2_HAS(bp, drv_info))
		return;

	/* Update Driver load time, possibly broken in y2038 */
	SHMEM2_WR(bp, drv_info.epoc, (u32)ktime_get_real_seconds());

	drv_ver = bnx2x_update_mng_version_utility(DRV_MODULE_VERSION, true);
	SHMEM2_WR(bp, drv_info.drv_ver, drv_ver);

	SHMEM2_WR(bp, drv_info.fw_ver, REG_RD(bp, XSEM_REG_PRAM));

	/* Check & notify On-Chip dump. */
	valid_dump = SHMEM2_RD(bp, drv_info.valid_dump);

	if (valid_dump & FIRST_DUMP_VALID)
		DP(NETIF_MSG_IFUP, "A valid On-Chip MFW dump found on 1st partition\n");

	if (valid_dump & SECOND_DUMP_VALID)
		DP(NETIF_MSG_IFUP, "A valid On-Chip MFW dump found on 2nd partition\n");
}

static void bnx2x_oem_event(struct bnx2x *bp, u32 event)
{
	u32 cmd_ok, cmd_fail;

	/* sanity */
	if (event & DRV_STATUS_DCC_EVENT_MASK &&
	    event & DRV_STATUS_OEM_EVENT_MASK) {
		BNX2X_ERR("Received simultaneous events %08x\n", event);
		return;
	}

	if (event & DRV_STATUS_DCC_EVENT_MASK) {
		cmd_fail = DRV_MSG_CODE_DCC_FAILURE;
		cmd_ok = DRV_MSG_CODE_DCC_OK;
	} else /* if (event & DRV_STATUS_OEM_EVENT_MASK) */ {
		cmd_fail = DRV_MSG_CODE_OEM_FAILURE;
		cmd_ok = DRV_MSG_CODE_OEM_OK;
	}

	DP(BNX2X_MSG_MCP, "oem_event 0x%x\n", event);

	if (event & (DRV_STATUS_DCC_DISABLE_ENABLE_PF |
		     DRV_STATUS_OEM_DISABLE_ENABLE_PF)) {
		/* This is the only place besides the function initialization
		 * where the bp->flags can change so it is done without any
		 * locks
		 */
		if (bp->mf_config[BP_VN(bp)] & FUNC_MF_CFG_FUNC_DISABLED) {
			DP(BNX2X_MSG_MCP, "mf_cfg function disabled\n");
			bp->flags |= MF_FUNC_DIS;

			bnx2x_e1h_disable(bp);
		} else {
			DP(BNX2X_MSG_MCP, "mf_cfg function enabled\n");
			bp->flags &= ~MF_FUNC_DIS;

			bnx2x_e1h_enable(bp);
		}
		event &= ~(DRV_STATUS_DCC_DISABLE_ENABLE_PF |
			   DRV_STATUS_OEM_DISABLE_ENABLE_PF);
	}

	if (event & (DRV_STATUS_DCC_BANDWIDTH_ALLOCATION |
		     DRV_STATUS_OEM_BANDWIDTH_ALLOCATION)) {
		bnx2x_config_mf_bw(bp);
		event &= ~(DRV_STATUS_DCC_BANDWIDTH_ALLOCATION |
			   DRV_STATUS_OEM_BANDWIDTH_ALLOCATION);
	}

	/* Report results to MCP */
	if (event)
		bnx2x_fw_command(bp, cmd_fail, 0);
	else
		bnx2x_fw_command(bp, cmd_ok, 0);
}

/* must be called under the spq lock */
static struct eth_spe *bnx2x_sp_get_next(struct bnx2x *bp)
{
	struct eth_spe *next_spe = bp->spq_prod_bd;

	if (bp->spq_prod_bd == bp->spq_last_bd) {
		bp->spq_prod_bd = bp->spq;
		bp->spq_prod_idx = 0;
		DP(BNX2X_MSG_SP, "end of spq\n");
	} else {
		bp->spq_prod_bd++;
		bp->spq_prod_idx++;
	}
	return next_spe;
}

/* must be called under the spq lock */
static void bnx2x_sp_prod_update(struct bnx2x *bp)
{
	int func = BP_FUNC(bp);

	/*
	 * Make sure that BD data is updated before writing the producer:
	 * BD data is written to the memory, the producer is read from the
	 * memory, thus we need a full memory barrier to ensure the ordering.
	 */
	mb();

	REG_WR16_RELAXED(bp, BAR_XSTRORM_INTMEM + XSTORM_SPQ_PROD_OFFSET(func),
			 bp->spq_prod_idx);
	mmiowb();
}

/**
 * bnx2x_is_contextless_ramrod - check if the current command ends on EQ
 *
 * @cmd:	command to check
 * @cmd_type:	command type
 */
static bool bnx2x_is_contextless_ramrod(int cmd, int cmd_type)
{
	if ((cmd_type == NONE_CONNECTION_TYPE) ||
	    (cmd == RAMROD_CMD_ID_ETH_FORWARD_SETUP) ||
	    (cmd == RAMROD_CMD_ID_ETH_CLASSIFICATION_RULES) ||
	    (cmd == RAMROD_CMD_ID_ETH_FILTER_RULES) ||
	    (cmd == RAMROD_CMD_ID_ETH_MULTICAST_RULES) ||
	    (cmd == RAMROD_CMD_ID_ETH_SET_MAC) ||
	    (cmd == RAMROD_CMD_ID_ETH_RSS_UPDATE))
		return true;
	else
		return false;
}

/**
 * bnx2x_sp_post - place a single command on an SP ring
 *
 * @bp:		driver handle
 * @command:	command to place (e.g. SETUP, FILTER_RULES, etc.)
 * @cid:	SW CID the command is related to
 * @data_hi:	command private data address (high 32 bits)
 * @data_lo:	command private data address (low 32 bits)
 * @cmd_type:	command type (e.g. NONE, ETH)
 *
 * SP data is handled as if it's always an address pair, thus data fields are
 * not swapped to little endian in upper functions. Instead this function swaps
 * data as if it's two u32 fields.
 */
int bnx2x_sp_post(struct bnx2x *bp, int command, int cid,
		  u32 data_hi, u32 data_lo, int cmd_type)
{
	struct eth_spe *spe;
	u16 type;
	bool common = bnx2x_is_contextless_ramrod(command, cmd_type);

#ifdef BNX2X_STOP_ON_ERROR
	if (unlikely(bp->panic)) {
		BNX2X_ERR("Can't post SP when there is panic\n");
		return -EIO;
	}
#endif

	spin_lock_bh(&bp->spq_lock);

	if (common) {
		if (!atomic_read(&bp->eq_spq_left)) {
			BNX2X_ERR("BUG! EQ ring full!\n");
			spin_unlock_bh(&bp->spq_lock);
			bnx2x_panic();
			return -EBUSY;
		}
	} else if (!atomic_read(&bp->cq_spq_left)) {
			BNX2X_ERR("BUG! SPQ ring full!\n");
			spin_unlock_bh(&bp->spq_lock);
			bnx2x_panic();
			return -EBUSY;
	}

	spe = bnx2x_sp_get_next(bp);

	/* CID needs port number to be encoded int it */
	spe->hdr.conn_and_cmd_data =
			cpu_to_le32((command << SPE_HDR_CMD_ID_SHIFT) |
				    HW_CID(bp, cid));

	/* In some cases, type may already contain the func-id
	 * mainly in SRIOV related use cases, so we add it here only
	 * if it's not already set.
	 */
	if (!(cmd_type & SPE_HDR_FUNCTION_ID)) {
		type = (cmd_type << SPE_HDR_CONN_TYPE_SHIFT) &
			SPE_HDR_CONN_TYPE;
		type |= ((BP_FUNC(bp) << SPE_HDR_FUNCTION_ID_SHIFT) &
			 SPE_HDR_FUNCTION_ID);
	} else {
		type = cmd_type;
	}

	spe->hdr.type = cpu_to_le16(type);

	spe->data.update_data_addr.hi = cpu_to_le32(data_hi);
	spe->data.update_data_addr.lo = cpu_to_le32(data_lo);

	/*
	 * It's ok if the actual decrement is issued towards the memory
	 * somewhere between the spin_lock and spin_unlock. Thus no
	 * more explicit memory barrier is needed.
	 */
	if (common)
		atomic_dec(&bp->eq_spq_left);
	else
		atomic_dec(&bp->cq_spq_left);

	DP(BNX2X_MSG_SP,
	   "SPQE[%x] (%x:%x)  (cmd, common?) (%d,%d)  hw_cid %x  data (%x:%x) type(0x%x) left (CQ, EQ) (%x,%x)\n",
	   bp->spq_prod_idx, (u32)U64_HI(bp->spq_mapping),
	   (u32)(U64_LO(bp->spq_mapping) +
	   (void *)bp->spq_prod_bd - (void *)bp->spq), command, common,
	   HW_CID(bp, cid), data_hi, data_lo, type,
	   atomic_read(&bp->cq_spq_left), atomic_read(&bp->eq_spq_left));

	bnx2x_sp_prod_update(bp);
	spin_unlock_bh(&bp->spq_lock);
	return 0;
}

/* acquire split MCP access lock register */
static int bnx2x_acquire_alr(struct bnx2x *bp)
{
	u32 j, val;
	int rc = 0;

	might_sleep();
	for (j = 0; j < 1000; j++) {
		REG_WR(bp, MCP_REG_MCPR_ACCESS_LOCK, MCPR_ACCESS_LOCK_LOCK);
		val = REG_RD(bp, MCP_REG_MCPR_ACCESS_LOCK);
		if (val & MCPR_ACCESS_LOCK_LOCK)
			break;

		usleep_range(5000, 10000);
	}
	if (!(val & MCPR_ACCESS_LOCK_LOCK)) {
		BNX2X_ERR("Cannot acquire MCP access lock register\n");
		rc = -EBUSY;
	}

	return rc;
}

/* release split MCP access lock register */
static void bnx2x_release_alr(struct bnx2x *bp)
{
	REG_WR(bp, MCP_REG_MCPR_ACCESS_LOCK, 0);
}

#define BNX2X_DEF_SB_ATT_IDX	0x0001
#define BNX2X_DEF_SB_IDX	0x0002

static u16 bnx2x_update_dsb_idx(struct bnx2x *bp)
{
	struct host_sp_status_block *def_sb = bp->def_status_blk;
	u16 rc = 0;

	barrier(); /* status block is written to by the chip */
	if (bp->def_att_idx != def_sb->atten_status_block.attn_bits_index) {
		bp->def_att_idx = def_sb->atten_status_block.attn_bits_index;
		rc |= BNX2X_DEF_SB_ATT_IDX;
	}

	if (bp->def_idx != def_sb->sp_sb.running_index) {
		bp->def_idx = def_sb->sp_sb.running_index;
		rc |= BNX2X_DEF_SB_IDX;
	}

	/* Do not reorder: indices reading should complete before handling */
	barrier();
	return rc;
}

/*
 * slow path service functions
 */

static void bnx2x_attn_int_asserted(struct bnx2x *bp, u32 asserted)
{
	int port = BP_PORT(bp);
	u32 aeu_addr = port ? MISC_REG_AEU_MASK_ATTN_FUNC_1 :
			      MISC_REG_AEU_MASK_ATTN_FUNC_0;
	u32 nig_int_mask_addr = port ? NIG_REG_MASK_INTERRUPT_PORT1 :
				       NIG_REG_MASK_INTERRUPT_PORT0;
	u32 aeu_mask;
	u32 nig_mask = 0;
	u32 reg_addr;

	if (bp->attn_state & asserted)
		BNX2X_ERR("IGU ERROR\n");

	bnx2x_acquire_hw_lock(bp, HW_LOCK_RESOURCE_PORT0_ATT_MASK + port);
	aeu_mask = REG_RD(bp, aeu_addr);

	DP(NETIF_MSG_HW, "aeu_mask %x  newly asserted %x\n",
	   aeu_mask, asserted);
	aeu_mask &= ~(asserted & 0x3ff);
	DP(NETIF_MSG_HW, "new mask %x\n", aeu_mask);

	REG_WR(bp, aeu_addr, aeu_mask);
	bnx2x_release_hw_lock(bp, HW_LOCK_RESOURCE_PORT0_ATT_MASK + port);

	DP(NETIF_MSG_HW, "attn_state %x\n", bp->attn_state);
	bp->attn_state |= asserted;
	DP(NETIF_MSG_HW, "new state %x\n", bp->attn_state);

	if (asserted & ATTN_HARD_WIRED_MASK) {
		if (asserted & ATTN_NIG_FOR_FUNC) {

			bnx2x_acquire_phy_lock(bp);

			/* save nig interrupt mask */
			nig_mask = REG_RD(bp, nig_int_mask_addr);

			/* If nig_mask is not set, no need to call the update
			 * function.
			 */
			if (nig_mask) {
				REG_WR(bp, nig_int_mask_addr, 0);

				bnx2x_link_attn(bp);
			}

			/* handle unicore attn? */
		}
		if (asserted & ATTN_SW_TIMER_4_FUNC)
			DP(NETIF_MSG_HW, "ATTN_SW_TIMER_4_FUNC!\n");

		if (asserted & GPIO_2_FUNC)
			DP(NETIF_MSG_HW, "GPIO_2_FUNC!\n");

		if (asserted & GPIO_3_FUNC)
			DP(NETIF_MSG_HW, "GPIO_3_FUNC!\n");

		if (asserted & GPIO_4_FUNC)
			DP(NETIF_MSG_HW, "GPIO_4_FUNC!\n");

		if (port == 0) {
			if (asserted & ATTN_GENERAL_ATTN_1) {
				DP(NETIF_MSG_HW, "ATTN_GENERAL_ATTN_1!\n");
				REG_WR(bp, MISC_REG_AEU_GENERAL_ATTN_1, 0x0);
			}
			if (asserted & ATTN_GENERAL_ATTN_2) {
				DP(NETIF_MSG_HW, "ATTN_GENERAL_ATTN_2!\n");
				REG_WR(bp, MISC_REG_AEU_GENERAL_ATTN_2, 0x0);
			}
			if (asserted & ATTN_GENERAL_ATTN_3) {
				DP(NETIF_MSG_HW, "ATTN_GENERAL_ATTN_3!\n");
				REG_WR(bp, MISC_REG_AEU_GENERAL_ATTN_3, 0x0);
			}
		} else {
			if (asserted & ATTN_GENERAL_ATTN_4) {
				DP(NETIF_MSG_HW, "ATTN_GENERAL_ATTN_4!\n");
				REG_WR(bp, MISC_REG_AEU_GENERAL_ATTN_4, 0x0);
			}
			if (asserted & ATTN_GENERAL_ATTN_5) {
				DP(NETIF_MSG_HW, "ATTN_GENERAL_ATTN_5!\n");
				REG_WR(bp, MISC_REG_AEU_GENERAL_ATTN_5, 0x0);
			}
			if (asserted & ATTN_GENERAL_ATTN_6) {
				DP(NETIF_MSG_HW, "ATTN_GENERAL_ATTN_6!\n");
				REG_WR(bp, MISC_REG_AEU_GENERAL_ATTN_6, 0x0);
			}
		}

	} /* if hardwired */

	if (bp->common.int_block == INT_BLOCK_HC)
		reg_addr = (HC_REG_COMMAND_REG + port*32 +
			    COMMAND_REG_ATTN_BITS_SET);
	else
		reg_addr = (BAR_IGU_INTMEM + IGU_CMD_ATTN_BIT_SET_UPPER*8);

	DP(NETIF_MSG_HW, "about to mask 0x%08x at %s addr 0x%x\n", asserted,
	   (bp->common.int_block == INT_BLOCK_HC) ? "HC" : "IGU", reg_addr);
	REG_WR(bp, reg_addr, asserted);

	/* now set back the mask */
	if (asserted & ATTN_NIG_FOR_FUNC) {
		/* Verify that IGU ack through BAR was written before restoring
		 * NIG mask. This loop should exit after 2-3 iterations max.
		 */
		if (bp->common.int_block != INT_BLOCK_HC) {
			u32 cnt = 0, igu_acked;
			do {
				igu_acked = REG_RD(bp,
						   IGU_REG_ATTENTION_ACK_BITS);
			} while (((igu_acked & ATTN_NIG_FOR_FUNC) == 0) &&
				 (++cnt < MAX_IGU_ATTN_ACK_TO));
			if (!igu_acked)
				DP(NETIF_MSG_HW,
				   "Failed to verify IGU ack on time\n");
			barrier();
		}
		REG_WR(bp, nig_int_mask_addr, nig_mask);
		bnx2x_release_phy_lock(bp);
	}
}

static void bnx2x_fan_failure(struct bnx2x *bp)
{
	int port = BP_PORT(bp);
	u32 ext_phy_config;
	/* mark the failure */
	ext_phy_config =
		SHMEM_RD(bp,
			 dev_info.port_hw_config[port].external_phy_config);

	ext_phy_config &= ~PORT_HW_CFG_XGXS_EXT_PHY_TYPE_MASK;
	ext_phy_config |= PORT_HW_CFG_XGXS_EXT_PHY_TYPE_FAILURE;
	SHMEM_WR(bp, dev_info.port_hw_config[port].external_phy_config,
		 ext_phy_config);

	/* log the failure */
	netdev_err(bp->dev, "Fan Failure on Network Controller has caused the driver to shutdown the card to prevent permanent damage.\n"
			    "Please contact OEM Support for assistance\n");

	/* Schedule device reset (unload)
	 * This is due to some boards consuming sufficient power when driver is
	 * up to overheat if fan fails.
	 */
	bnx2x_schedule_sp_rtnl(bp, BNX2X_SP_RTNL_FAN_FAILURE, 0);
}

static void bnx2x_attn_int_deasserted0(struct bnx2x *bp, u32 attn)
{
	int port = BP_PORT(bp);
	int reg_offset;
	u32 val;

	reg_offset = (port ? MISC_REG_AEU_ENABLE1_FUNC_1_OUT_0 :
			     MISC_REG_AEU_ENABLE1_FUNC_0_OUT_0);

	if (attn & AEU_INPUTS_ATTN_BITS_SPIO5) {

		val = REG_RD(bp, reg_offset);
		val &= ~AEU_INPUTS_ATTN_BITS_SPIO5;
		REG_WR(bp, reg_offset, val);

		BNX2X_ERR("SPIO5 hw attention\n");

		/* Fan failure attention */
		bnx2x_hw_reset_phy(&bp->link_params);
		bnx2x_fan_failure(bp);
	}

	if ((attn & bp->link_vars.aeu_int_mask) && bp->port.pmf) {
		bnx2x_acquire_phy_lock(bp);
		bnx2x_handle_module_detect_int(&bp->link_params);
		bnx2x_release_phy_lock(bp);
	}

	if (attn & HW_INTERRUPT_ASSERT_SET_0) {

		val = REG_RD(bp, reg_offset);
		val &= ~(attn & HW_INTERRUPT_ASSERT_SET_0);
		REG_WR(bp, reg_offset, val);

		BNX2X_ERR("FATAL HW block attention set0 0x%x\n",
			  (u32)(attn & HW_INTERRUPT_ASSERT_SET_0));
		bnx2x_panic();
	}
}

static void bnx2x_attn_int_deasserted1(struct bnx2x *bp, u32 attn)
{
	u32 val;

	if (attn & AEU_INPUTS_ATTN_BITS_DOORBELLQ_HW_INTERRUPT) {

		val = REG_RD(bp, DORQ_REG_DORQ_INT_STS_CLR);
		BNX2X_ERR("DB hw attention 0x%x\n", val);
		/* DORQ discard attention */
		if (val & 0x2)
			BNX2X_ERR("FATAL error from DORQ\n");
	}

	if (attn & HW_INTERRUPT_ASSERT_SET_1) {

		int port = BP_PORT(bp);
		int reg_offset;

		reg_offset = (port ? MISC_REG_AEU_ENABLE1_FUNC_1_OUT_1 :
				     MISC_REG_AEU_ENABLE1_FUNC_0_OUT_1);

		val = REG_RD(bp, reg_offset);
		val &= ~(attn & HW_INTERRUPT_ASSERT_SET_1);
		REG_WR(bp, reg_offset, val);

		BNX2X_ERR("FATAL HW block attention set1 0x%x\n",
			  (u32)(attn & HW_INTERRUPT_ASSERT_SET_1));
		bnx2x_panic();
	}
}

static void bnx2x_attn_int_deasserted2(struct bnx2x *bp, u32 attn)
{
	u32 val;

	if (attn & AEU_INPUTS_ATTN_BITS_CFC_HW_INTERRUPT) {

		val = REG_RD(bp, CFC_REG_CFC_INT_STS_CLR);
		BNX2X_ERR("CFC hw attention 0x%x\n", val);
		/* CFC error attention */
		if (val & 0x2)
			BNX2X_ERR("FATAL error from CFC\n");
	}

	if (attn & AEU_INPUTS_ATTN_BITS_PXP_HW_INTERRUPT) {
		val = REG_RD(bp, PXP_REG_PXP_INT_STS_CLR_0);
		BNX2X_ERR("PXP hw attention-0 0x%x\n", val);
		/* RQ_USDMDP_FIFO_OVERFLOW */
		if (val & 0x18000)
			BNX2X_ERR("FATAL error from PXP\n");

		if (!CHIP_IS_E1x(bp)) {
			val = REG_RD(bp, PXP_REG_PXP_INT_STS_CLR_1);
			BNX2X_ERR("PXP hw attention-1 0x%x\n", val);
		}
	}

	if (attn & HW_INTERRUPT_ASSERT_SET_2) {

		int port = BP_PORT(bp);
		int reg_offset;

		reg_offset = (port ? MISC_REG_AEU_ENABLE1_FUNC_1_OUT_2 :
				     MISC_REG_AEU_ENABLE1_FUNC_0_OUT_2);

		val = REG_RD(bp, reg_offset);
		val &= ~(attn & HW_INTERRUPT_ASSERT_SET_2);
		REG_WR(bp, reg_offset, val);

		BNX2X_ERR("FATAL HW block attention set2 0x%x\n",
			  (u32)(attn & HW_INTERRUPT_ASSERT_SET_2));
		bnx2x_panic();
	}
}

static void bnx2x_attn_int_deasserted3(struct bnx2x *bp, u32 attn)
{
	u32 val;

	if (attn & EVEREST_GEN_ATTN_IN_USE_MASK) {

		if (attn & BNX2X_PMF_LINK_ASSERT) {
			int func = BP_FUNC(bp);

			REG_WR(bp, MISC_REG_AEU_GENERAL_ATTN_12 + func*4, 0);
			bnx2x_read_mf_cfg(bp);
			bp->mf_config[BP_VN(bp)] = MF_CFG_RD(bp,
					func_mf_config[BP_ABS_FUNC(bp)].config);
			val = SHMEM_RD(bp,
				       func_mb[BP_FW_MB_IDX(bp)].drv_status);

			if (val & (DRV_STATUS_DCC_EVENT_MASK |
				   DRV_STATUS_OEM_EVENT_MASK))
				bnx2x_oem_event(bp,
					(val & (DRV_STATUS_DCC_EVENT_MASK |
						DRV_STATUS_OEM_EVENT_MASK)));

			if (val & DRV_STATUS_SET_MF_BW)
				bnx2x_set_mf_bw(bp);

			if (val & DRV_STATUS_DRV_INFO_REQ)
				bnx2x_handle_drv_info_req(bp);

			if (val & DRV_STATUS_VF_DISABLED)
				bnx2x_schedule_iov_task(bp,
							BNX2X_IOV_HANDLE_FLR);

			if ((bp->port.pmf == 0) && (val & DRV_STATUS_PMF))
				bnx2x_pmf_update(bp);

			if (bp->port.pmf &&
			    (val & DRV_STATUS_DCBX_NEGOTIATION_RESULTS) &&
				bp->dcbx_enabled > 0)
				/* start dcbx state machine */
				bnx2x_dcbx_set_params(bp,
					BNX2X_DCBX_STATE_NEG_RECEIVED);
			if (val & DRV_STATUS_AFEX_EVENT_MASK)
				bnx2x_handle_afex_cmd(bp,
					val & DRV_STATUS_AFEX_EVENT_MASK);
			if (val & DRV_STATUS_EEE_NEGOTIATION_RESULTS)
				bnx2x_handle_eee_event(bp);

			if (val & DRV_STATUS_OEM_UPDATE_SVID)
				bnx2x_schedule_sp_rtnl(bp,
					BNX2X_SP_RTNL_UPDATE_SVID, 0);

			if (bp->link_vars.periodic_flags &
			    PERIODIC_FLAGS_LINK_EVENT) {
				/*  sync with link */
				bnx2x_acquire_phy_lock(bp);
				bp->link_vars.periodic_flags &=
					~PERIODIC_FLAGS_LINK_EVENT;
				bnx2x_release_phy_lock(bp);
				if (IS_MF(bp))
					bnx2x_link_sync_notify(bp);
				bnx2x_link_report(bp);
			}
			/* Always call it here: bnx2x_link_report() will
			 * prevent the link indication duplication.
			 */
			bnx2x__link_status_update(bp);
		} else if (attn & BNX2X_MC_ASSERT_BITS) {

			BNX2X_ERR("MC assert!\n");
			bnx2x_mc_assert(bp);
			REG_WR(bp, MISC_REG_AEU_GENERAL_ATTN_10, 0);
			REG_WR(bp, MISC_REG_AEU_GENERAL_ATTN_9, 0);
			REG_WR(bp, MISC_REG_AEU_GENERAL_ATTN_8, 0);
			REG_WR(bp, MISC_REG_AEU_GENERAL_ATTN_7, 0);
			bnx2x_panic();

		} else if (attn & BNX2X_MCP_ASSERT) {

			BNX2X_ERR("MCP assert!\n");
			REG_WR(bp, MISC_REG_AEU_GENERAL_ATTN_11, 0);
			bnx2x_fw_dump(bp);

		} else
			BNX2X_ERR("Unknown HW assert! (attn 0x%x)\n", attn);
	}

	if (attn & EVEREST_LATCHED_ATTN_IN_USE_MASK) {
		BNX2X_ERR("LATCHED attention 0x%08x (masked)\n", attn);
		if (attn & BNX2X_GRC_TIMEOUT) {
			val = CHIP_IS_E1(bp) ? 0 :
					REG_RD(bp, MISC_REG_GRC_TIMEOUT_ATTN);
			BNX2X_ERR("GRC time-out 0x%08x\n", val);
		}
		if (attn & BNX2X_GRC_RSV) {
			val = CHIP_IS_E1(bp) ? 0 :
					REG_RD(bp, MISC_REG_GRC_RSV_ATTN);
			BNX2X_ERR("GRC reserved 0x%08x\n", val);
		}
		REG_WR(bp, MISC_REG_AEU_CLR_LATCH_SIGNAL, 0x7ff);
	}
}

/*
 * Bits map:
 * 0-7   - Engine0 load counter.
 * 8-15  - Engine1 load counter.
 * 16    - Engine0 RESET_IN_PROGRESS bit.
 * 17    - Engine1 RESET_IN_PROGRESS bit.
 * 18    - Engine0 ONE_IS_LOADED. Set when there is at least one active function
 *         on the engine
 * 19    - Engine1 ONE_IS_LOADED.
 * 20    - Chip reset flow bit. When set none-leader must wait for both engines
 *         leader to complete (check for both RESET_IN_PROGRESS bits and not for
 *         just the one belonging to its engine).
 *
 */
#define BNX2X_RECOVERY_GLOB_REG		MISC_REG_GENERIC_POR_1

#define BNX2X_PATH0_LOAD_CNT_MASK	0x000000ff
#define BNX2X_PATH0_LOAD_CNT_SHIFT	0
#define BNX2X_PATH1_LOAD_CNT_MASK	0x0000ff00
#define BNX2X_PATH1_LOAD_CNT_SHIFT	8
#define BNX2X_PATH0_RST_IN_PROG_BIT	0x00010000
#define BNX2X_PATH1_RST_IN_PROG_BIT	0x00020000
#define BNX2X_GLOBAL_RESET_BIT		0x00040000

/*
 * Set the GLOBAL_RESET bit.
 *
 * Should be run under rtnl lock
 */
void bnx2x_set_reset_global(struct bnx2x *bp)
{
	u32 val;
	bnx2x_acquire_hw_lock(bp, HW_LOCK_RESOURCE_RECOVERY_REG);
	val = REG_RD(bp, BNX2X_RECOVERY_GLOB_REG);
	REG_WR(bp, BNX2X_RECOVERY_GLOB_REG, val | BNX2X_GLOBAL_RESET_BIT);
	bnx2x_release_hw_lock(bp, HW_LOCK_RESOURCE_RECOVERY_REG);
}

/*
 * Clear the GLOBAL_RESET bit.
 *
 * Should be run under rtnl lock
 */
static void bnx2x_clear_reset_global(struct bnx2x *bp)
{
	u32 val;
	bnx2x_acquire_hw_lock(bp, HW_LOCK_RESOURCE_RECOVERY_REG);
	val = REG_RD(bp, BNX2X_RECOVERY_GLOB_REG);
	REG_WR(bp, BNX2X_RECOVERY_GLOB_REG, val & (~BNX2X_GLOBAL_RESET_BIT));
	bnx2x_release_hw_lock(bp, HW_LOCK_RESOURCE_RECOVERY_REG);
}

/*
 * Checks the GLOBAL_RESET bit.
 *
 * should be run under rtnl lock
 */
static bool bnx2x_reset_is_global(struct bnx2x *bp)
{
	u32 val = REG_RD(bp, BNX2X_RECOVERY_GLOB_REG);

	DP(NETIF_MSG_HW, "GEN_REG_VAL=0x%08x\n", val);
	return (val & BNX2X_GLOBAL_RESET_BIT) ? true : false;
}

/*
 * Clear RESET_IN_PROGRESS bit for the current engine.
 *
 * Should be run under rtnl lock
 */
static void bnx2x_set_reset_done(struct bnx2x *bp)
{
	u32 val;
	u32 bit = BP_PATH(bp) ?
		BNX2X_PATH1_RST_IN_PROG_BIT : BNX2X_PATH0_RST_IN_PROG_BIT;
	bnx2x_acquire_hw_lock(bp, HW_LOCK_RESOURCE_RECOVERY_REG);
	val = REG_RD(bp, BNX2X_RECOVERY_GLOB_REG);

	/* Clear the bit */
	val &= ~bit;
	REG_WR(bp, BNX2X_RECOVERY_GLOB_REG, val);

	bnx2x_release_hw_lock(bp, HW_LOCK_RESOURCE_RECOVERY_REG);
}

/*
 * Set RESET_IN_PROGRESS for the current engine.
 *
 * should be run under rtnl lock
 */
void bnx2x_set_reset_in_progress(struct bnx2x *bp)
{
	u32 val;
	u32 bit = BP_PATH(bp) ?
		BNX2X_PATH1_RST_IN_PROG_BIT : BNX2X_PATH0_RST_IN_PROG_BIT;
	bnx2x_acquire_hw_lock(bp, HW_LOCK_RESOURCE_RECOVERY_REG);
	val = REG_RD(bp, BNX2X_RECOVERY_GLOB_REG);

	/* Set the bit */
	val |= bit;
	REG_WR(bp, BNX2X_RECOVERY_GLOB_REG, val);
	bnx2x_release_hw_lock(bp, HW_LOCK_RESOURCE_RECOVERY_REG);
}

/*
 * Checks the RESET_IN_PROGRESS bit for the given engine.
 * should be run under rtnl lock
 */
bool bnx2x_reset_is_done(struct bnx2x *bp, int engine)
{
	u32 val = REG_RD(bp, BNX2X_RECOVERY_GLOB_REG);
	u32 bit = engine ?
		BNX2X_PATH1_RST_IN_PROG_BIT : BNX2X_PATH0_RST_IN_PROG_BIT;

	/* return false if bit is set */
	return (val & bit) ? false : true;
}

/*
 * set pf load for the current pf.
 *
 * should be run under rtnl lock
 */
void bnx2x_set_pf_load(struct bnx2x *bp)
{
	u32 val1, val;
	u32 mask = BP_PATH(bp) ? BNX2X_PATH1_LOAD_CNT_MASK :
			     BNX2X_PATH0_LOAD_CNT_MASK;
	u32 shift = BP_PATH(bp) ? BNX2X_PATH1_LOAD_CNT_SHIFT :
			     BNX2X_PATH0_LOAD_CNT_SHIFT;

	bnx2x_acquire_hw_lock(bp, HW_LOCK_RESOURCE_RECOVERY_REG);
	val = REG_RD(bp, BNX2X_RECOVERY_GLOB_REG);

	DP(NETIF_MSG_IFUP, "Old GEN_REG_VAL=0x%08x\n", val);

	/* get the current counter value */
	val1 = (val & mask) >> shift;

	/* set bit of that PF */
	val1 |= (1 << bp->pf_num);

	/* clear the old value */
	val &= ~mask;

	/* set the new one */
	val |= ((val1 << shift) & mask);

	REG_WR(bp, BNX2X_RECOVERY_GLOB_REG, val);
	bnx2x_release_hw_lock(bp, HW_LOCK_RESOURCE_RECOVERY_REG);
}

/**
 * bnx2x_clear_pf_load - clear pf load mark
 *
 * @bp:		driver handle
 *
 * Should be run under rtnl lock.
 * Decrements the load counter for the current engine. Returns
 * whether other functions are still loaded
 */
bool bnx2x_clear_pf_load(struct bnx2x *bp)
{
	u32 val1, val;
	u32 mask = BP_PATH(bp) ? BNX2X_PATH1_LOAD_CNT_MASK :
			     BNX2X_PATH0_LOAD_CNT_MASK;
	u32 shift = BP_PATH(bp) ? BNX2X_PATH1_LOAD_CNT_SHIFT :
			     BNX2X_PATH0_LOAD_CNT_SHIFT;

	bnx2x_acquire_hw_lock(bp, HW_LOCK_RESOURCE_RECOVERY_REG);
	val = REG_RD(bp, BNX2X_RECOVERY_GLOB_REG);
	DP(NETIF_MSG_IFDOWN, "Old GEN_REG_VAL=0x%08x\n", val);

	/* get the current counter value */
	val1 = (val & mask) >> shift;

	/* clear bit of that PF */
	val1 &= ~(1 << bp->pf_num);

	/* clear the old value */
	val &= ~mask;

	/* set the new one */
	val |= ((val1 << shift) & mask);

	REG_WR(bp, BNX2X_RECOVERY_GLOB_REG, val);
	bnx2x_release_hw_lock(bp, HW_LOCK_RESOURCE_RECOVERY_REG);
	return val1 != 0;
}

/*
 * Read the load status for the current engine.
 *
 * should be run under rtnl lock
 */
static bool bnx2x_get_load_status(struct bnx2x *bp, int engine)
{
	u32 mask = (engine ? BNX2X_PATH1_LOAD_CNT_MASK :
			     BNX2X_PATH0_LOAD_CNT_MASK);
	u32 shift = (engine ? BNX2X_PATH1_LOAD_CNT_SHIFT :
			     BNX2X_PATH0_LOAD_CNT_SHIFT);
	u32 val = REG_RD(bp, BNX2X_RECOVERY_GLOB_REG);

	DP(NETIF_MSG_HW | NETIF_MSG_IFUP, "GLOB_REG=0x%08x\n", val);

	val = (val & mask) >> shift;

	DP(NETIF_MSG_HW | NETIF_MSG_IFUP, "load mask for engine %d = 0x%x\n",
	   engine, val);

	return val != 0;
}

static void _print_parity(struct bnx2x *bp, u32 reg)
{
	pr_cont(" [0x%08x] ", REG_RD(bp, reg));
}

static void _print_next_block(int idx, const char *blk)
{
	pr_cont("%s%s", idx ? ", " : "", blk);
}

static bool bnx2x_check_blocks_with_parity0(struct bnx2x *bp, u32 sig,
					    int *par_num, bool print)
{
	u32 cur_bit;
	bool res;
	int i;

	res = false;

	for (i = 0; sig; i++) {
		cur_bit = (0x1UL << i);
		if (sig & cur_bit) {
			res |= true; /* Each bit is real error! */

			if (print) {
				switch (cur_bit) {
				case AEU_INPUTS_ATTN_BITS_BRB_PARITY_ERROR:
					_print_next_block((*par_num)++, "BRB");
					_print_parity(bp,
						      BRB1_REG_BRB1_PRTY_STS);
					break;
				case AEU_INPUTS_ATTN_BITS_PARSER_PARITY_ERROR:
					_print_next_block((*par_num)++,
							  "PARSER");
					_print_parity(bp, PRS_REG_PRS_PRTY_STS);
					break;
				case AEU_INPUTS_ATTN_BITS_TSDM_PARITY_ERROR:
					_print_next_block((*par_num)++, "TSDM");
					_print_parity(bp,
						      TSDM_REG_TSDM_PRTY_STS);
					break;
				case AEU_INPUTS_ATTN_BITS_SEARCHER_PARITY_ERROR:
					_print_next_block((*par_num)++,
							  "SEARCHER");
					_print_parity(bp, SRC_REG_SRC_PRTY_STS);
					break;
				case AEU_INPUTS_ATTN_BITS_TCM_PARITY_ERROR:
					_print_next_block((*par_num)++, "TCM");
					_print_parity(bp, TCM_REG_TCM_PRTY_STS);
					break;
				case AEU_INPUTS_ATTN_BITS_TSEMI_PARITY_ERROR:
					_print_next_block((*par_num)++,
							  "TSEMI");
					_print_parity(bp,
						      TSEM_REG_TSEM_PRTY_STS_0);
					_print_parity(bp,
						      TSEM_REG_TSEM_PRTY_STS_1);
					break;
				case AEU_INPUTS_ATTN_BITS_PBCLIENT_PARITY_ERROR:
					_print_next_block((*par_num)++, "XPB");
					_print_parity(bp, GRCBASE_XPB +
							  PB_REG_PB_PRTY_STS);
					break;
				}
			}

			/* Clear the bit */
			sig &= ~cur_bit;
		}
	}

	return res;
}

static bool bnx2x_check_blocks_with_parity1(struct bnx2x *bp, u32 sig,
					    int *par_num, bool *global,
					    bool print)
{
	u32 cur_bit;
	bool res;
	int i;

	res = false;

	for (i = 0; sig; i++) {
		cur_bit = (0x1UL << i);
		if (sig & cur_bit) {
			res |= true; /* Each bit is real error! */
			switch (cur_bit) {
			case AEU_INPUTS_ATTN_BITS_PBF_PARITY_ERROR:
				if (print) {
					_print_next_block((*par_num)++, "PBF");
					_print_parity(bp, PBF_REG_PBF_PRTY_STS);
				}
				break;
			case AEU_INPUTS_ATTN_BITS_QM_PARITY_ERROR:
				if (print) {
					_print_next_block((*par_num)++, "QM");
					_print_parity(bp, QM_REG_QM_PRTY_STS);
				}
				break;
			case AEU_INPUTS_ATTN_BITS_TIMERS_PARITY_ERROR:
				if (print) {
					_print_next_block((*par_num)++, "TM");
					_print_parity(bp, TM_REG_TM_PRTY_STS);
				}
				break;
			case AEU_INPUTS_ATTN_BITS_XSDM_PARITY_ERROR:
				if (print) {
					_print_next_block((*par_num)++, "XSDM");
					_print_parity(bp,
						      XSDM_REG_XSDM_PRTY_STS);
				}
				break;
			case AEU_INPUTS_ATTN_BITS_XCM_PARITY_ERROR:
				if (print) {
					_print_next_block((*par_num)++, "XCM");
					_print_parity(bp, XCM_REG_XCM_PRTY_STS);
				}
				break;
			case AEU_INPUTS_ATTN_BITS_XSEMI_PARITY_ERROR:
				if (print) {
					_print_next_block((*par_num)++,
							  "XSEMI");
					_print_parity(bp,
						      XSEM_REG_XSEM_PRTY_STS_0);
					_print_parity(bp,
						      XSEM_REG_XSEM_PRTY_STS_1);
				}
				break;
			case AEU_INPUTS_ATTN_BITS_DOORBELLQ_PARITY_ERROR:
				if (print) {
					_print_next_block((*par_num)++,
							  "DOORBELLQ");
					_print_parity(bp,
						      DORQ_REG_DORQ_PRTY_STS);
				}
				break;
			case AEU_INPUTS_ATTN_BITS_NIG_PARITY_ERROR:
				if (print) {
					_print_next_block((*par_num)++, "NIG");
					if (CHIP_IS_E1x(bp)) {
						_print_parity(bp,
							NIG_REG_NIG_PRTY_STS);
					} else {
						_print_parity(bp,
							NIG_REG_NIG_PRTY_STS_0);
						_print_parity(bp,
							NIG_REG_NIG_PRTY_STS_1);
					}
				}
				break;
			case AEU_INPUTS_ATTN_BITS_VAUX_PCI_CORE_PARITY_ERROR:
				if (print)
					_print_next_block((*par_num)++,
							  "VAUX PCI CORE");
				*global = true;
				break;
			case AEU_INPUTS_ATTN_BITS_DEBUG_PARITY_ERROR:
				if (print) {
					_print_next_block((*par_num)++,
							  "DEBUG");
					_print_parity(bp, DBG_REG_DBG_PRTY_STS);
				}
				break;
			case AEU_INPUTS_ATTN_BITS_USDM_PARITY_ERROR:
				if (print) {
					_print_next_block((*par_num)++, "USDM");
					_print_parity(bp,
						      USDM_REG_USDM_PRTY_STS);
				}
				break;
			case AEU_INPUTS_ATTN_BITS_UCM_PARITY_ERROR:
				if (print) {
					_print_next_block((*par_num)++, "UCM");
					_print_parity(bp, UCM_REG_UCM_PRTY_STS);
				}
				break;
			case AEU_INPUTS_ATTN_BITS_USEMI_PARITY_ERROR:
				if (print) {
					_print_next_block((*par_num)++,
							  "USEMI");
					_print_parity(bp,
						      USEM_REG_USEM_PRTY_STS_0);
					_print_parity(bp,
						      USEM_REG_USEM_PRTY_STS_1);
				}
				break;
			case AEU_INPUTS_ATTN_BITS_UPB_PARITY_ERROR:
				if (print) {
					_print_next_block((*par_num)++, "UPB");
					_print_parity(bp, GRCBASE_UPB +
							  PB_REG_PB_PRTY_STS);
				}
				break;
			case AEU_INPUTS_ATTN_BITS_CSDM_PARITY_ERROR:
				if (print) {
					_print_next_block((*par_num)++, "CSDM");
					_print_parity(bp,
						      CSDM_REG_CSDM_PRTY_STS);
				}
				break;
			case AEU_INPUTS_ATTN_BITS_CCM_PARITY_ERROR:
				if (print) {
					_print_next_block((*par_num)++, "CCM");
					_print_parity(bp, CCM_REG_CCM_PRTY_STS);
				}
				break;
			}

			/* Clear the bit */
			sig &= ~cur_bit;
		}
	}

	return res;
}

static bool bnx2x_check_blocks_with_parity2(struct bnx2x *bp, u32 sig,
					    int *par_num, bool print)
{
	u32 cur_bit;
	bool res;
	int i;

	res = false;

	for (i = 0; sig; i++) {
		cur_bit = (0x1UL << i);
		if (sig & cur_bit) {
			res = true; /* Each bit is real error! */
			if (print) {
				switch (cur_bit) {
				case AEU_INPUTS_ATTN_BITS_CSEMI_PARITY_ERROR:
					_print_next_block((*par_num)++,
							  "CSEMI");
					_print_parity(bp,
						      CSEM_REG_CSEM_PRTY_STS_0);
					_print_parity(bp,
						      CSEM_REG_CSEM_PRTY_STS_1);
					break;
				case AEU_INPUTS_ATTN_BITS_PXP_PARITY_ERROR:
					_print_next_block((*par_num)++, "PXP");
					_print_parity(bp, PXP_REG_PXP_PRTY_STS);
					_print_parity(bp,
						      PXP2_REG_PXP2_PRTY_STS_0);
					_print_parity(bp,
						      PXP2_REG_PXP2_PRTY_STS_1);
					break;
				case AEU_IN_ATTN_BITS_PXPPCICLOCKCLIENT_PARITY_ERROR:
					_print_next_block((*par_num)++,
							  "PXPPCICLOCKCLIENT");
					break;
				case AEU_INPUTS_ATTN_BITS_CFC_PARITY_ERROR:
					_print_next_block((*par_num)++, "CFC");
					_print_parity(bp,
						      CFC_REG_CFC_PRTY_STS);
					break;
				case AEU_INPUTS_ATTN_BITS_CDU_PARITY_ERROR:
					_print_next_block((*par_num)++, "CDU");
					_print_parity(bp, CDU_REG_CDU_PRTY_STS);
					break;
				case AEU_INPUTS_ATTN_BITS_DMAE_PARITY_ERROR:
					_print_next_block((*par_num)++, "DMAE");
					_print_parity(bp,
						      DMAE_REG_DMAE_PRTY_STS);
					break;
				case AEU_INPUTS_ATTN_BITS_IGU_PARITY_ERROR:
					_print_next_block((*par_num)++, "IGU");
					if (CHIP_IS_E1x(bp))
						_print_parity(bp,
							HC_REG_HC_PRTY_STS);
					else
						_print_parity(bp,
							IGU_REG_IGU_PRTY_STS);
					break;
				case AEU_INPUTS_ATTN_BITS_MISC_PARITY_ERROR:
					_print_next_block((*par_num)++, "MISC");
					_print_parity(bp,
						      MISC_REG_MISC_PRTY_STS);
					break;
				}
			}

			/* Clear the bit */
			sig &= ~cur_bit;
		}
	}

	return res;
}

static bool bnx2x_check_blocks_with_parity3(struct bnx2x *bp, u32 sig,
					    int *par_num, bool *global,
					    bool print)
{
	bool res = false;
	u32 cur_bit;
	int i;

	for (i = 0; sig; i++) {
		cur_bit = (0x1UL << i);
		if (sig & cur_bit) {
			switch (cur_bit) {
			case AEU_INPUTS_ATTN_BITS_MCP_LATCHED_ROM_PARITY:
				if (print)
					_print_next_block((*par_num)++,
							  "MCP ROM");
				*global = true;
				res = true;
				break;
			case AEU_INPUTS_ATTN_BITS_MCP_LATCHED_UMP_RX_PARITY:
				if (print)
					_print_next_block((*par_num)++,
							  "MCP UMP RX");
				*global = true;
				res = true;
				break;
			case AEU_INPUTS_ATTN_BITS_MCP_LATCHED_UMP_TX_PARITY:
				if (print)
					_print_next_block((*par_num)++,
							  "MCP UMP TX");
				*global = true;
				res = true;
				break;
			case AEU_INPUTS_ATTN_BITS_MCP_LATCHED_SCPAD_PARITY:
				(*par_num)++;
				/* clear latched SCPAD PATIRY from MCP */
				REG_WR(bp, MISC_REG_AEU_CLR_LATCH_SIGNAL,
				       1UL << 10);
				break;
			}

			/* Clear the bit */
			sig &= ~cur_bit;
		}
	}

	return res;
}

static bool bnx2x_check_blocks_with_parity4(struct bnx2x *bp, u32 sig,
					    int *par_num, bool print)
{
	u32 cur_bit;
	bool res;
	int i;

	res = false;

	for (i = 0; sig; i++) {
		cur_bit = (0x1UL << i);
		if (sig & cur_bit) {
			res = true; /* Each bit is real error! */
			if (print) {
				switch (cur_bit) {
				case AEU_INPUTS_ATTN_BITS_PGLUE_PARITY_ERROR:
					_print_next_block((*par_num)++,
							  "PGLUE_B");
					_print_parity(bp,
						      PGLUE_B_REG_PGLUE_B_PRTY_STS);
					break;
				case AEU_INPUTS_ATTN_BITS_ATC_PARITY_ERROR:
					_print_next_block((*par_num)++, "ATC");
					_print_parity(bp,
						      ATC_REG_ATC_PRTY_STS);
					break;
				}
			}
			/* Clear the bit */
			sig &= ~cur_bit;
		}
	}

	return res;
}

static bool bnx2x_parity_attn(struct bnx2x *bp, bool *global, bool print,
			      u32 *sig)
{
	bool res = false;

	if ((sig[0] & HW_PRTY_ASSERT_SET_0) ||
	    (sig[1] & HW_PRTY_ASSERT_SET_1) ||
	    (sig[2] & HW_PRTY_ASSERT_SET_2) ||
	    (sig[3] & HW_PRTY_ASSERT_SET_3) ||
	    (sig[4] & HW_PRTY_ASSERT_SET_4)) {
		int par_num = 0;

		DP(NETIF_MSG_HW, "Was parity error: HW block parity attention:\n"
				 "[0]:0x%08x [1]:0x%08x [2]:0x%08x [3]:0x%08x [4]:0x%08x\n",
			  sig[0] & HW_PRTY_ASSERT_SET_0,
			  sig[1] & HW_PRTY_ASSERT_SET_1,
			  sig[2] & HW_PRTY_ASSERT_SET_2,
			  sig[3] & HW_PRTY_ASSERT_SET_3,
			  sig[4] & HW_PRTY_ASSERT_SET_4);
		if (print) {
			if (((sig[0] & HW_PRTY_ASSERT_SET_0) ||
			     (sig[1] & HW_PRTY_ASSERT_SET_1) ||
			     (sig[2] & HW_PRTY_ASSERT_SET_2) ||
			     (sig[4] & HW_PRTY_ASSERT_SET_4)) ||
			     (sig[3] & HW_PRTY_ASSERT_SET_3_WITHOUT_SCPAD)) {
				netdev_err(bp->dev,
					   "Parity errors detected in blocks: ");
			} else {
				print = false;
			}
		}
		res |= bnx2x_check_blocks_with_parity0(bp,
			sig[0] & HW_PRTY_ASSERT_SET_0, &par_num, print);
		res |= bnx2x_check_blocks_with_parity1(bp,
			sig[1] & HW_PRTY_ASSERT_SET_1, &par_num, global, print);
		res |= bnx2x_check_blocks_with_parity2(bp,
			sig[2] & HW_PRTY_ASSERT_SET_2, &par_num, print);
		res |= bnx2x_check_blocks_with_parity3(bp,
			sig[3] & HW_PRTY_ASSERT_SET_3, &par_num, global, print);
		res |= bnx2x_check_blocks_with_parity4(bp,
			sig[4] & HW_PRTY_ASSERT_SET_4, &par_num, print);

		if (print)
			pr_cont("\n");
	}

	return res;
}

/**
 * bnx2x_chk_parity_attn - checks for parity attentions.
 *
 * @bp:		driver handle
 * @global:	true if there was a global attention
 * @print:	show parity attention in syslog
 */
bool bnx2x_chk_parity_attn(struct bnx2x *bp, bool *global, bool print)
{
	struct attn_route attn = { {0} };
	int port = BP_PORT(bp);

	attn.sig[0] = REG_RD(bp,
		MISC_REG_AEU_AFTER_INVERT_1_FUNC_0 +
			     port*4);
	attn.sig[1] = REG_RD(bp,
		MISC_REG_AEU_AFTER_INVERT_2_FUNC_0 +
			     port*4);
	attn.sig[2] = REG_RD(bp,
		MISC_REG_AEU_AFTER_INVERT_3_FUNC_0 +
			     port*4);
	attn.sig[3] = REG_RD(bp,
		MISC_REG_AEU_AFTER_INVERT_4_FUNC_0 +
			     port*4);
	/* Since MCP attentions can't be disabled inside the block, we need to
	 * read AEU registers to see whether they're currently disabled
	 */
	attn.sig[3] &= ((REG_RD(bp,
				!port ? MISC_REG_AEU_ENABLE4_FUNC_0_OUT_0
				      : MISC_REG_AEU_ENABLE4_FUNC_1_OUT_0) &
			 MISC_AEU_ENABLE_MCP_PRTY_BITS) |
			~MISC_AEU_ENABLE_MCP_PRTY_BITS);

	if (!CHIP_IS_E1x(bp))
		attn.sig[4] = REG_RD(bp,
			MISC_REG_AEU_AFTER_INVERT_5_FUNC_0 +
				     port*4);

	return bnx2x_parity_attn(bp, global, print, attn.sig);
}

static void bnx2x_attn_int_deasserted4(struct bnx2x *bp, u32 attn)
{
	u32 val;
	if (attn & AEU_INPUTS_ATTN_BITS_PGLUE_HW_INTERRUPT) {

		val = REG_RD(bp, PGLUE_B_REG_PGLUE_B_INT_STS_CLR);
		BNX2X_ERR("PGLUE hw attention 0x%x\n", val);
		if (val & PGLUE_B_PGLUE_B_INT_STS_REG_ADDRESS_ERROR)
			BNX2X_ERR("PGLUE_B_PGLUE_B_INT_STS_REG_ADDRESS_ERROR\n");
		if (val & PGLUE_B_PGLUE_B_INT_STS_REG_INCORRECT_RCV_BEHAVIOR)
			BNX2X_ERR("PGLUE_B_PGLUE_B_INT_STS_REG_INCORRECT_RCV_BEHAVIOR\n");
		if (val & PGLUE_B_PGLUE_B_INT_STS_REG_WAS_ERROR_ATTN)
			BNX2X_ERR("PGLUE_B_PGLUE_B_INT_STS_REG_WAS_ERROR_ATTN\n");
		if (val & PGLUE_B_PGLUE_B_INT_STS_REG_VF_LENGTH_VIOLATION_ATTN)
			BNX2X_ERR("PGLUE_B_PGLUE_B_INT_STS_REG_VF_LENGTH_VIOLATION_ATTN\n");
		if (val &
		    PGLUE_B_PGLUE_B_INT_STS_REG_VF_GRC_SPACE_VIOLATION_ATTN)
			BNX2X_ERR("PGLUE_B_PGLUE_B_INT_STS_REG_VF_GRC_SPACE_VIOLATION_ATTN\n");
		if (val &
		    PGLUE_B_PGLUE_B_INT_STS_REG_VF_MSIX_BAR_VIOLATION_ATTN)
			BNX2X_ERR("PGLUE_B_PGLUE_B_INT_STS_REG_VF_MSIX_BAR_VIOLATION_ATTN\n");
		if (val & PGLUE_B_PGLUE_B_INT_STS_REG_TCPL_ERROR_ATTN)
			BNX2X_ERR("PGLUE_B_PGLUE_B_INT_STS_REG_TCPL_ERROR_ATTN\n");
		if (val & PGLUE_B_PGLUE_B_INT_STS_REG_TCPL_IN_TWO_RCBS_ATTN)
			BNX2X_ERR("PGLUE_B_PGLUE_B_INT_STS_REG_TCPL_IN_TWO_RCBS_ATTN\n");
		if (val & PGLUE_B_PGLUE_B_INT_STS_REG_CSSNOOP_FIFO_OVERFLOW)
			BNX2X_ERR("PGLUE_B_PGLUE_B_INT_STS_REG_CSSNOOP_FIFO_OVERFLOW\n");
	}
	if (attn & AEU_INPUTS_ATTN_BITS_ATC_HW_INTERRUPT) {
		val = REG_RD(bp, ATC_REG_ATC_INT_STS_CLR);
		BNX2X_ERR("ATC hw attention 0x%x\n", val);
		if (val & ATC_ATC_INT_STS_REG_ADDRESS_ERROR)
			BNX2X_ERR("ATC_ATC_INT_STS_REG_ADDRESS_ERROR\n");
		if (val & ATC_ATC_INT_STS_REG_ATC_TCPL_TO_NOT_PEND)
			BNX2X_ERR("ATC_ATC_INT_STS_REG_ATC_TCPL_TO_NOT_PEND\n");
		if (val & ATC_ATC_INT_STS_REG_ATC_GPA_MULTIPLE_HITS)
			BNX2X_ERR("ATC_ATC_INT_STS_REG_ATC_GPA_MULTIPLE_HITS\n");
		if (val & ATC_ATC_INT_STS_REG_ATC_RCPL_TO_EMPTY_CNT)
			BNX2X_ERR("ATC_ATC_INT_STS_REG_ATC_RCPL_TO_EMPTY_CNT\n");
		if (val & ATC_ATC_INT_STS_REG_ATC_TCPL_ERROR)
			BNX2X_ERR("ATC_ATC_INT_STS_REG_ATC_TCPL_ERROR\n");
		if (val & ATC_ATC_INT_STS_REG_ATC_IREQ_LESS_THAN_STU)
			BNX2X_ERR("ATC_ATC_INT_STS_REG_ATC_IREQ_LESS_THAN_STU\n");
	}

	if (attn & (AEU_INPUTS_ATTN_BITS_PGLUE_PARITY_ERROR |
		    AEU_INPUTS_ATTN_BITS_ATC_PARITY_ERROR)) {
		BNX2X_ERR("FATAL parity attention set4 0x%x\n",
		(u32)(attn & (AEU_INPUTS_ATTN_BITS_PGLUE_PARITY_ERROR |
		    AEU_INPUTS_ATTN_BITS_ATC_PARITY_ERROR)));
	}
}

static void bnx2x_attn_int_deasserted(struct bnx2x *bp, u32 deasserted)
{
	struct attn_route attn, *group_mask;
	int port = BP_PORT(bp);
	int index;
	u32 reg_addr;
	u32 val;
	u32 aeu_mask;
	bool global = false;

	/* need to take HW lock because MCP or other port might also
	   try to handle this event */
	bnx2x_acquire_alr(bp);

	if (bnx2x_chk_parity_attn(bp, &global, true)) {
#ifndef BNX2X_STOP_ON_ERROR
		bp->recovery_state = BNX2X_RECOVERY_INIT;
		schedule_delayed_work(&bp->sp_rtnl_task, 0);
		/* Disable HW interrupts */
		bnx2x_int_disable(bp);
		/* In case of parity errors don't handle attentions so that
		 * other function would "see" parity errors.
		 */
#else
		bnx2x_panic();
#endif
		bnx2x_release_alr(bp);
		return;
	}

	attn.sig[0] = REG_RD(bp, MISC_REG_AEU_AFTER_INVERT_1_FUNC_0 + port*4);
	attn.sig[1] = REG_RD(bp, MISC_REG_AEU_AFTER_INVERT_2_FUNC_0 + port*4);
	attn.sig[2] = REG_RD(bp, MISC_REG_AEU_AFTER_INVERT_3_FUNC_0 + port*4);
	attn.sig[3] = REG_RD(bp, MISC_REG_AEU_AFTER_INVERT_4_FUNC_0 + port*4);
	if (!CHIP_IS_E1x(bp))
		attn.sig[4] =
		      REG_RD(bp, MISC_REG_AEU_AFTER_INVERT_5_FUNC_0 + port*4);
	else
		attn.sig[4] = 0;

	DP(NETIF_MSG_HW, "attn: %08x %08x %08x %08x %08x\n",
	   attn.sig[0], attn.sig[1], attn.sig[2], attn.sig[3], attn.sig[4]);

	for (index = 0; index < MAX_DYNAMIC_ATTN_GRPS; index++) {
		if (deasserted & (1 << index)) {
			group_mask = &bp->attn_group[index];

			DP(NETIF_MSG_HW, "group[%d]: %08x %08x %08x %08x %08x\n",
			   index,
			   group_mask->sig[0], group_mask->sig[1],
			   group_mask->sig[2], group_mask->sig[3],
			   group_mask->sig[4]);

			bnx2x_attn_int_deasserted4(bp,
					attn.sig[4] & group_mask->sig[4]);
			bnx2x_attn_int_deasserted3(bp,
					attn.sig[3] & group_mask->sig[3]);
			bnx2x_attn_int_deasserted1(bp,
					attn.sig[1] & group_mask->sig[1]);
			bnx2x_attn_int_deasserted2(bp,
					attn.sig[2] & group_mask->sig[2]);
			bnx2x_attn_int_deasserted0(bp,
					attn.sig[0] & group_mask->sig[0]);
		}
	}

	bnx2x_release_alr(bp);

	if (bp->common.int_block == INT_BLOCK_HC)
		reg_addr = (HC_REG_COMMAND_REG + port*32 +
			    COMMAND_REG_ATTN_BITS_CLR);
	else
		reg_addr = (BAR_IGU_INTMEM + IGU_CMD_ATTN_BIT_CLR_UPPER*8);

	val = ~deasserted;
	DP(NETIF_MSG_HW, "about to mask 0x%08x at %s addr 0x%x\n", val,
	   (bp->common.int_block == INT_BLOCK_HC) ? "HC" : "IGU", reg_addr);
	REG_WR(bp, reg_addr, val);

	if (~bp->attn_state & deasserted)
		BNX2X_ERR("IGU ERROR\n");

	reg_addr = port ? MISC_REG_AEU_MASK_ATTN_FUNC_1 :
			  MISC_REG_AEU_MASK_ATTN_FUNC_0;

	bnx2x_acquire_hw_lock(bp, HW_LOCK_RESOURCE_PORT0_ATT_MASK + port);
	aeu_mask = REG_RD(bp, reg_addr);

	DP(NETIF_MSG_HW, "aeu_mask %x  newly deasserted %x\n",
	   aeu_mask, deasserted);
	aeu_mask |= (deasserted & 0x3ff);
	DP(NETIF_MSG_HW, "new mask %x\n", aeu_mask);

	REG_WR(bp, reg_addr, aeu_mask);
	bnx2x_release_hw_lock(bp, HW_LOCK_RESOURCE_PORT0_ATT_MASK + port);

	DP(NETIF_MSG_HW, "attn_state %x\n", bp->attn_state);
	bp->attn_state &= ~deasserted;
	DP(NETIF_MSG_HW, "new state %x\n", bp->attn_state);
}

static void bnx2x_attn_int(struct bnx2x *bp)
{
	/* read local copy of bits */
	u32 attn_bits = le32_to_cpu(bp->def_status_blk->atten_status_block.
								attn_bits);
	u32 attn_ack = le32_to_cpu(bp->def_status_blk->atten_status_block.
								attn_bits_ack);
	u32 attn_state = bp->attn_state;

	/* look for changed bits */
	u32 asserted   =  attn_bits & ~attn_ack & ~attn_state;
	u32 deasserted = ~attn_bits &  attn_ack &  attn_state;

	DP(NETIF_MSG_HW,
	   "attn_bits %x  attn_ack %x  asserted %x  deasserted %x\n",
	   attn_bits, attn_ack, asserted, deasserted);

	if (~(attn_bits ^ attn_ack) & (attn_bits ^ attn_state))
		BNX2X_ERR("BAD attention state\n");

	/* handle bits that were raised */
	if (asserted)
		bnx2x_attn_int_asserted(bp, asserted);

	if (deasserted)
		bnx2x_attn_int_deasserted(bp, deasserted);
}

void bnx2x_igu_ack_sb(struct bnx2x *bp, u8 igu_sb_id, u8 segment,
		      u16 index, u8 op, u8 update)
{
	u32 igu_addr = bp->igu_base_addr;
	igu_addr += (IGU_CMD_INT_ACK_BASE + igu_sb_id)*8;
	bnx2x_igu_ack_sb_gen(bp, igu_sb_id, segment, index, op, update,
			     igu_addr);
}

static void bnx2x_update_eq_prod(struct bnx2x *bp, u16 prod)
{
	/* No memory barriers */
	storm_memset_eq_prod(bp, prod, BP_FUNC(bp));
	mmiowb(); /* keep prod updates ordered */
}

static int  bnx2x_cnic_handle_cfc_del(struct bnx2x *bp, u32 cid,
				      union event_ring_elem *elem)
{
	u8 err = elem->message.error;

	if (!bp->cnic_eth_dev.starting_cid  ||
	    (cid < bp->cnic_eth_dev.starting_cid &&
	    cid != bp->cnic_eth_dev.iscsi_l2_cid))
		return 1;

	DP(BNX2X_MSG_SP, "got delete ramrod for CNIC CID %d\n", cid);

	if (unlikely(err)) {

		BNX2X_ERR("got delete ramrod for CNIC CID %d with error!\n",
			  cid);
		bnx2x_panic_dump(bp, false);
	}
	bnx2x_cnic_cfc_comp(bp, cid, err);
	return 0;
}

static void bnx2x_handle_mcast_eqe(struct bnx2x *bp)
{
	struct bnx2x_mcast_ramrod_params rparam;
	int rc;

	memset(&rparam, 0, sizeof(rparam));

	rparam.mcast_obj = &bp->mcast_obj;

	netif_addr_lock_bh(bp->dev);

	/* Clear pending state for the last command */
	bp->mcast_obj.raw.clear_pending(&bp->mcast_obj.raw);

	/* If there are pending mcast commands - send them */
	if (bp->mcast_obj.check_pending(&bp->mcast_obj)) {
		rc = bnx2x_config_mcast(bp, &rparam, BNX2X_MCAST_CMD_CONT);
		if (rc < 0)
			BNX2X_ERR("Failed to send pending mcast commands: %d\n",
				  rc);
	}

	netif_addr_unlock_bh(bp->dev);
}

static void bnx2x_handle_classification_eqe(struct bnx2x *bp,
					    union event_ring_elem *elem)
{
	unsigned long ramrod_flags = 0;
	int rc = 0;
	u32 echo = le32_to_cpu(elem->message.data.eth_event.echo);
	u32 cid = echo & BNX2X_SWCID_MASK;
	struct bnx2x_vlan_mac_obj *vlan_mac_obj;

	/* Always push next commands out, don't wait here */
	__set_bit(RAMROD_CONT, &ramrod_flags);

	switch (echo >> BNX2X_SWCID_SHIFT) {
	case BNX2X_FILTER_MAC_PENDING:
		DP(BNX2X_MSG_SP, "Got SETUP_MAC completions\n");
		if (CNIC_LOADED(bp) && (cid == BNX2X_ISCSI_ETH_CID(bp)))
			vlan_mac_obj = &bp->iscsi_l2_mac_obj;
		else
			vlan_mac_obj = &bp->sp_objs[cid].mac_obj;

		break;
	case BNX2X_FILTER_VLAN_PENDING:
		DP(BNX2X_MSG_SP, "Got SETUP_VLAN completions\n");
		vlan_mac_obj = &bp->sp_objs[cid].vlan_obj;
		break;
	case BNX2X_FILTER_MCAST_PENDING:
		DP(BNX2X_MSG_SP, "Got SETUP_MCAST completions\n");
		/* This is only relevant for 57710 where multicast MACs are
		 * configured as unicast MACs using the same ramrod.
		 */
		bnx2x_handle_mcast_eqe(bp);
		return;
	default:
		BNX2X_ERR("Unsupported classification command: 0x%x\n", echo);
		return;
	}

	rc = vlan_mac_obj->complete(bp, vlan_mac_obj, elem, &ramrod_flags);

	if (rc < 0)
		BNX2X_ERR("Failed to schedule new commands: %d\n", rc);
	else if (rc > 0)
		DP(BNX2X_MSG_SP, "Scheduled next pending commands...\n");
}

static void bnx2x_set_iscsi_eth_rx_mode(struct bnx2x *bp, bool start);

static void bnx2x_handle_rx_mode_eqe(struct bnx2x *bp)
{
	netif_addr_lock_bh(bp->dev);

	clear_bit(BNX2X_FILTER_RX_MODE_PENDING, &bp->sp_state);

	/* Send rx_mode command again if was requested */
	if (test_and_clear_bit(BNX2X_FILTER_RX_MODE_SCHED, &bp->sp_state))
		bnx2x_set_storm_rx_mode(bp);
	else if (test_and_clear_bit(BNX2X_FILTER_ISCSI_ETH_START_SCHED,
				    &bp->sp_state))
		bnx2x_set_iscsi_eth_rx_mode(bp, true);
	else if (test_and_clear_bit(BNX2X_FILTER_ISCSI_ETH_STOP_SCHED,
				    &bp->sp_state))
		bnx2x_set_iscsi_eth_rx_mode(bp, false);

	netif_addr_unlock_bh(bp->dev);
}

static void bnx2x_after_afex_vif_lists(struct bnx2x *bp,
					      union event_ring_elem *elem)
{
	if (elem->message.data.vif_list_event.echo == VIF_LIST_RULE_GET) {
		DP(BNX2X_MSG_SP,
		   "afex: ramrod completed VIF LIST_GET, addrs 0x%x\n",
		   elem->message.data.vif_list_event.func_bit_map);
		bnx2x_fw_command(bp, DRV_MSG_CODE_AFEX_LISTGET_ACK,
			elem->message.data.vif_list_event.func_bit_map);
	} else if (elem->message.data.vif_list_event.echo ==
		   VIF_LIST_RULE_SET) {
		DP(BNX2X_MSG_SP, "afex: ramrod completed VIF LIST_SET\n");
		bnx2x_fw_command(bp, DRV_MSG_CODE_AFEX_LISTSET_ACK, 0);
	}
}

/* called with rtnl_lock */
static void bnx2x_after_function_update(struct bnx2x *bp)
{
	int q, rc;
	struct bnx2x_fastpath *fp;
	struct bnx2x_queue_state_params queue_params = {NULL};
	struct bnx2x_queue_update_params *q_update_params =
		&queue_params.params.update;

	/* Send Q update command with afex vlan removal values for all Qs */
	queue_params.cmd = BNX2X_Q_CMD_UPDATE;

	/* set silent vlan removal values according to vlan mode */
	__set_bit(BNX2X_Q_UPDATE_SILENT_VLAN_REM_CHNG,
		  &q_update_params->update_flags);
	__set_bit(BNX2X_Q_UPDATE_SILENT_VLAN_REM,
		  &q_update_params->update_flags);
	__set_bit(RAMROD_COMP_WAIT, &queue_params.ramrod_flags);

	/* in access mode mark mask and value are 0 to strip all vlans */
	if (bp->afex_vlan_mode == FUNC_MF_CFG_AFEX_VLAN_ACCESS_MODE) {
		q_update_params->silent_removal_value = 0;
		q_update_params->silent_removal_mask = 0;
	} else {
		q_update_params->silent_removal_value =
			(bp->afex_def_vlan_tag & VLAN_VID_MASK);
		q_update_params->silent_removal_mask = VLAN_VID_MASK;
	}

	for_each_eth_queue(bp, q) {
		/* Set the appropriate Queue object */
		fp = &bp->fp[q];
		queue_params.q_obj = &bnx2x_sp_obj(bp, fp).q_obj;

		/* send the ramrod */
		rc = bnx2x_queue_state_change(bp, &queue_params);
		if (rc < 0)
			BNX2X_ERR("Failed to config silent vlan rem for Q %d\n",
				  q);
	}

	if (!NO_FCOE(bp) && CNIC_ENABLED(bp)) {
		fp = &bp->fp[FCOE_IDX(bp)];
		queue_params.q_obj = &bnx2x_sp_obj(bp, fp).q_obj;

		/* clear pending completion bit */
		__clear_bit(RAMROD_COMP_WAIT, &queue_params.ramrod_flags);

		/* mark latest Q bit */
		smp_mb__before_atomic();
		set_bit(BNX2X_AFEX_FCOE_Q_UPDATE_PENDING, &bp->sp_state);
		smp_mb__after_atomic();

		/* send Q update ramrod for FCoE Q */
		rc = bnx2x_queue_state_change(bp, &queue_params);
		if (rc < 0)
			BNX2X_ERR("Failed to config silent vlan rem for Q %d\n",
				  q);
	} else {
		/* If no FCoE ring - ACK MCP now */
		bnx2x_link_report(bp);
		bnx2x_fw_command(bp, DRV_MSG_CODE_AFEX_VIFSET_ACK, 0);
	}
}

static struct bnx2x_queue_sp_obj *bnx2x_cid_to_q_obj(
	struct bnx2x *bp, u32 cid)
{
	DP(BNX2X_MSG_SP, "retrieving fp from cid %d\n", cid);

	if (CNIC_LOADED(bp) && (cid == BNX2X_FCOE_ETH_CID(bp)))
		return &bnx2x_fcoe_sp_obj(bp, q_obj);
	else
		return &bp->sp_objs[CID_TO_FP(cid, bp)].q_obj;
}

static void bnx2x_eq_int(struct bnx2x *bp)
{
	u16 hw_cons, sw_cons, sw_prod;
	union event_ring_elem *elem;
	u8 echo;
	u32 cid;
	u8 opcode;
	int rc, spqe_cnt = 0;
	struct bnx2x_queue_sp_obj *q_obj;
	struct bnx2x_func_sp_obj *f_obj = &bp->func_obj;
	struct bnx2x_raw_obj *rss_raw = &bp->rss_conf_obj.raw;

	hw_cons = le16_to_cpu(*bp->eq_cons_sb);

	/* The hw_cos range is 1-255, 257 - the sw_cons range is 0-254, 256.
	 * when we get the next-page we need to adjust so the loop
	 * condition below will be met. The next element is the size of a
	 * regular element and hence incrementing by 1
	 */
	if ((hw_cons & EQ_DESC_MAX_PAGE) == EQ_DESC_MAX_PAGE)
		hw_cons++;

	/* This function may never run in parallel with itself for a
	 * specific bp, thus there is no need in "paired" read memory
	 * barrier here.
	 */
	sw_cons = bp->eq_cons;
	sw_prod = bp->eq_prod;

	DP(BNX2X_MSG_SP, "EQ:  hw_cons %u  sw_cons %u bp->eq_spq_left %x\n",
			hw_cons, sw_cons, atomic_read(&bp->eq_spq_left));

	for (; sw_cons != hw_cons;
	      sw_prod = NEXT_EQ_IDX(sw_prod), sw_cons = NEXT_EQ_IDX(sw_cons)) {

		elem = &bp->eq_ring[EQ_DESC(sw_cons)];

		rc = bnx2x_iov_eq_sp_event(bp, elem);
		if (!rc) {
			DP(BNX2X_MSG_IOV, "bnx2x_iov_eq_sp_event returned %d\n",
			   rc);
			goto next_spqe;
		}

		opcode = elem->message.opcode;

		/* handle eq element */
		switch (opcode) {
		case EVENT_RING_OPCODE_VF_PF_CHANNEL:
			bnx2x_vf_mbx_schedule(bp,
					      &elem->message.data.vf_pf_event);
			continue;

		case EVENT_RING_OPCODE_STAT_QUERY:
			DP_AND((BNX2X_MSG_SP | BNX2X_MSG_STATS),
			       "got statistics comp event %d\n",
			       bp->stats_comp++);
			/* nothing to do with stats comp */
			goto next_spqe;

		case EVENT_RING_OPCODE_CFC_DEL:
			/* handle according to cid range */
			/*
			 * we may want to verify here that the bp state is
			 * HALTING
			 */

			/* elem CID originates from FW; actually LE */
			cid = SW_CID(elem->message.data.cfc_del_event.cid);

			DP(BNX2X_MSG_SP,
			   "got delete ramrod for MULTI[%d]\n", cid);

			if (CNIC_LOADED(bp) &&
			    !bnx2x_cnic_handle_cfc_del(bp, cid, elem))
				goto next_spqe;

			q_obj = bnx2x_cid_to_q_obj(bp, cid);

			if (q_obj->complete_cmd(bp, q_obj, BNX2X_Q_CMD_CFC_DEL))
				break;

			goto next_spqe;

		case EVENT_RING_OPCODE_STOP_TRAFFIC:
			DP(BNX2X_MSG_SP | BNX2X_MSG_DCB, "got STOP TRAFFIC\n");
			bnx2x_dcbx_set_params(bp, BNX2X_DCBX_STATE_TX_PAUSED);
			if (f_obj->complete_cmd(bp, f_obj,
						BNX2X_F_CMD_TX_STOP))
				break;
			goto next_spqe;

		case EVENT_RING_OPCODE_START_TRAFFIC:
			DP(BNX2X_MSG_SP | BNX2X_MSG_DCB, "got START TRAFFIC\n");
			bnx2x_dcbx_set_params(bp, BNX2X_DCBX_STATE_TX_RELEASED);
			if (f_obj->complete_cmd(bp, f_obj,
						BNX2X_F_CMD_TX_START))
				break;
			goto next_spqe;

		case EVENT_RING_OPCODE_FUNCTION_UPDATE:
			echo = elem->message.data.function_update_event.echo;
			if (echo == SWITCH_UPDATE) {
				DP(BNX2X_MSG_SP | NETIF_MSG_IFUP,
				   "got FUNC_SWITCH_UPDATE ramrod\n");
				if (f_obj->complete_cmd(
					bp, f_obj, BNX2X_F_CMD_SWITCH_UPDATE))
					break;

			} else {
				int cmd = BNX2X_SP_RTNL_AFEX_F_UPDATE;

				DP(BNX2X_MSG_SP | BNX2X_MSG_MCP,
				   "AFEX: ramrod completed FUNCTION_UPDATE\n");
				f_obj->complete_cmd(bp, f_obj,
						    BNX2X_F_CMD_AFEX_UPDATE);

				/* We will perform the Queues update from
				 * sp_rtnl task as all Queue SP operations
				 * should run under rtnl_lock.
				 */
				bnx2x_schedule_sp_rtnl(bp, cmd, 0);
			}

			goto next_spqe;

		case EVENT_RING_OPCODE_AFEX_VIF_LISTS:
			f_obj->complete_cmd(bp, f_obj,
					    BNX2X_F_CMD_AFEX_VIFLISTS);
			bnx2x_after_afex_vif_lists(bp, elem);
			goto next_spqe;
		case EVENT_RING_OPCODE_FUNCTION_START:
			DP(BNX2X_MSG_SP | NETIF_MSG_IFUP,
			   "got FUNC_START ramrod\n");
			if (f_obj->complete_cmd(bp, f_obj, BNX2X_F_CMD_START))
				break;

			goto next_spqe;

		case EVENT_RING_OPCODE_FUNCTION_STOP:
			DP(BNX2X_MSG_SP | NETIF_MSG_IFUP,
			   "got FUNC_STOP ramrod\n");
			if (f_obj->complete_cmd(bp, f_obj, BNX2X_F_CMD_STOP))
				break;

			goto next_spqe;

		case EVENT_RING_OPCODE_SET_TIMESYNC:
			DP(BNX2X_MSG_SP | BNX2X_MSG_PTP,
			   "got set_timesync ramrod completion\n");
			if (f_obj->complete_cmd(bp, f_obj,
						BNX2X_F_CMD_SET_TIMESYNC))
				break;
			goto next_spqe;
		}

		switch (opcode | bp->state) {
		case (EVENT_RING_OPCODE_RSS_UPDATE_RULES |
		      BNX2X_STATE_OPEN):
		case (EVENT_RING_OPCODE_RSS_UPDATE_RULES |
		      BNX2X_STATE_OPENING_WAIT4_PORT):
		case (EVENT_RING_OPCODE_RSS_UPDATE_RULES |
		      BNX2X_STATE_CLOSING_WAIT4_HALT):
			DP(BNX2X_MSG_SP, "got RSS_UPDATE ramrod. CID %d\n",
			   SW_CID(elem->message.data.eth_event.echo));
			rss_raw->clear_pending(rss_raw);
			break;

		case (EVENT_RING_OPCODE_SET_MAC | BNX2X_STATE_OPEN):
		case (EVENT_RING_OPCODE_SET_MAC | BNX2X_STATE_DIAG):
		case (EVENT_RING_OPCODE_SET_MAC |
		      BNX2X_STATE_CLOSING_WAIT4_HALT):
		case (EVENT_RING_OPCODE_CLASSIFICATION_RULES |
		      BNX2X_STATE_OPEN):
		case (EVENT_RING_OPCODE_CLASSIFICATION_RULES |
		      BNX2X_STATE_DIAG):
		case (EVENT_RING_OPCODE_CLASSIFICATION_RULES |
		      BNX2X_STATE_CLOSING_WAIT4_HALT):
			DP(BNX2X_MSG_SP, "got (un)set vlan/mac ramrod\n");
			bnx2x_handle_classification_eqe(bp, elem);
			break;

		case (EVENT_RING_OPCODE_MULTICAST_RULES |
		      BNX2X_STATE_OPEN):
		case (EVENT_RING_OPCODE_MULTICAST_RULES |
		      BNX2X_STATE_DIAG):
		case (EVENT_RING_OPCODE_MULTICAST_RULES |
		      BNX2X_STATE_CLOSING_WAIT4_HALT):
			DP(BNX2X_MSG_SP, "got mcast ramrod\n");
			bnx2x_handle_mcast_eqe(bp);
			break;

		case (EVENT_RING_OPCODE_FILTERS_RULES |
		      BNX2X_STATE_OPEN):
		case (EVENT_RING_OPCODE_FILTERS_RULES |
		      BNX2X_STATE_DIAG):
		case (EVENT_RING_OPCODE_FILTERS_RULES |
		      BNX2X_STATE_CLOSING_WAIT4_HALT):
			DP(BNX2X_MSG_SP, "got rx_mode ramrod\n");
			bnx2x_handle_rx_mode_eqe(bp);
			break;
		default:
			/* unknown event log error and continue */
			BNX2X_ERR("Unknown EQ event %d, bp->state 0x%x\n",
				  elem->message.opcode, bp->state);
		}
next_spqe:
		spqe_cnt++;
	} /* for */

	smp_mb__before_atomic();
	atomic_add(spqe_cnt, &bp->eq_spq_left);

	bp->eq_cons = sw_cons;
	bp->eq_prod = sw_prod;
	/* Make sure that above mem writes were issued towards the memory */
	smp_wmb();

	/* update producer */
	bnx2x_update_eq_prod(bp, bp->eq_prod);
}

static void bnx2x_sp_task(struct work_struct *work)
{
	struct bnx2x *bp = container_of(work, struct bnx2x, sp_task.work);

	DP(BNX2X_MSG_SP, "sp task invoked\n");

	/* make sure the atomic interrupt_occurred has been written */
	smp_rmb();
	if (atomic_read(&bp->interrupt_occurred)) {

		/* what work needs to be performed? */
		u16 status = bnx2x_update_dsb_idx(bp);

		DP(BNX2X_MSG_SP, "status %x\n", status);
		DP(BNX2X_MSG_SP, "setting interrupt_occurred to 0\n");
		atomic_set(&bp->interrupt_occurred, 0);

		/* HW attentions */
		if (status & BNX2X_DEF_SB_ATT_IDX) {
			bnx2x_attn_int(bp);
			status &= ~BNX2X_DEF_SB_ATT_IDX;
		}

		/* SP events: STAT_QUERY and others */
		if (status & BNX2X_DEF_SB_IDX) {
			struct bnx2x_fastpath *fp = bnx2x_fcoe_fp(bp);

			if (FCOE_INIT(bp) &&
			    (bnx2x_has_rx_work(fp) || bnx2x_has_tx_work(fp))) {
				/* Prevent local bottom-halves from running as
				 * we are going to change the local NAPI list.
				 */
				local_bh_disable();
				napi_schedule(&bnx2x_fcoe(bp, napi));
				local_bh_enable();
			}

			/* Handle EQ completions */
			bnx2x_eq_int(bp);
			bnx2x_ack_sb(bp, bp->igu_dsb_id, USTORM_ID,
				     le16_to_cpu(bp->def_idx), IGU_INT_NOP, 1);

			status &= ~BNX2X_DEF_SB_IDX;
		}

		/* if status is non zero then perhaps something went wrong */
		if (unlikely(status))
			DP(BNX2X_MSG_SP,
			   "got an unknown interrupt! (status 0x%x)\n", status);

		/* ack status block only if something was actually handled */
		bnx2x_ack_sb(bp, bp->igu_dsb_id, ATTENTION_ID,
			     le16_to_cpu(bp->def_att_idx), IGU_INT_ENABLE, 1);
	}

	/* afex - poll to check if VIFSET_ACK should be sent to MFW */
	if (test_and_clear_bit(BNX2X_AFEX_PENDING_VIFSET_MCP_ACK,
			       &bp->sp_state)) {
		bnx2x_link_report(bp);
		bnx2x_fw_command(bp, DRV_MSG_CODE_AFEX_VIFSET_ACK, 0);
	}
}

irqreturn_t bnx2x_msix_sp_int(int irq, void *dev_instance)
{
	struct net_device *dev = dev_instance;
	struct bnx2x *bp = netdev_priv(dev);

	bnx2x_ack_sb(bp, bp->igu_dsb_id, USTORM_ID, 0,
		     IGU_INT_DISABLE, 0);

#ifdef BNX2X_STOP_ON_ERROR
	if (unlikely(bp->panic))
		return IRQ_HANDLED;
#endif

	if (CNIC_LOADED(bp)) {
		struct cnic_ops *c_ops;

		rcu_read_lock();
		c_ops = rcu_dereference(bp->cnic_ops);
		if (c_ops)
			c_ops->cnic_handler(bp->cnic_data, NULL);
		rcu_read_unlock();
	}

	/* schedule sp task to perform default status block work, ack
	 * attentions and enable interrupts.
	 */
	bnx2x_schedule_sp_task(bp);

	return IRQ_HANDLED;
}

/* end of slow path */

void bnx2x_drv_pulse(struct bnx2x *bp)
{
	SHMEM_WR(bp, func_mb[BP_FW_MB_IDX(bp)].drv_pulse_mb,
		 bp->fw_drv_pulse_wr_seq);
}

static void bnx2x_timer(struct timer_list *t)
{
	struct bnx2x *bp = from_timer(bp, t, timer);

	if (!netif_running(bp->dev))
		return;

	if (IS_PF(bp) &&
	    !BP_NOMCP(bp)) {
		int mb_idx = BP_FW_MB_IDX(bp);
		u16 drv_pulse;
		u16 mcp_pulse;

		++bp->fw_drv_pulse_wr_seq;
		bp->fw_drv_pulse_wr_seq &= DRV_PULSE_SEQ_MASK;
		drv_pulse = bp->fw_drv_pulse_wr_seq;
		bnx2x_drv_pulse(bp);

		mcp_pulse = (SHMEM_RD(bp, func_mb[mb_idx].mcp_pulse_mb) &
			     MCP_PULSE_SEQ_MASK);
		/* The delta between driver pulse and mcp response
		 * should not get too big. If the MFW is more than 5 pulses
		 * behind, we should worry about it enough to generate an error
		 * log.
		 */
		if (((drv_pulse - mcp_pulse) & MCP_PULSE_SEQ_MASK) > 5)
			BNX2X_ERR("MFW seems hanged: drv_pulse (0x%x) != mcp_pulse (0x%x)\n",
				  drv_pulse, mcp_pulse);
	}

	if (bp->state == BNX2X_STATE_OPEN)
		bnx2x_stats_handle(bp, STATS_EVENT_UPDATE);

	/* sample pf vf bulletin board for new posts from pf */
	if (IS_VF(bp))
		bnx2x_timer_sriov(bp);

	mod_timer(&bp->timer, jiffies + bp->current_interval);
}

/* end of Statistics */

/* nic init */

/*
 * nic init service functions
 */

static void bnx2x_fill(struct bnx2x *bp, u32 addr, int fill, u32 len)
{
	u32 i;
	if (!(len%4) && !(addr%4))
		for (i = 0; i < len; i += 4)
			REG_WR(bp, addr + i, fill);
	else
		for (i = 0; i < len; i++)
			REG_WR8(bp, addr + i, fill);
}

/* helper: writes FP SP data to FW - data_size in dwords */
static void bnx2x_wr_fp_sb_data(struct bnx2x *bp,
				int fw_sb_id,
				u32 *sb_data_p,
				u32 data_size)
{
	int index;
	for (index = 0; index < data_size; index++)
		REG_WR(bp, BAR_CSTRORM_INTMEM +
			CSTORM_STATUS_BLOCK_DATA_OFFSET(fw_sb_id) +
			sizeof(u32)*index,
			*(sb_data_p + index));
}

static void bnx2x_zero_fp_sb(struct bnx2x *bp, int fw_sb_id)
{
	u32 *sb_data_p;
	u32 data_size = 0;
	struct hc_status_block_data_e2 sb_data_e2;
	struct hc_status_block_data_e1x sb_data_e1x;

	/* disable the function first */
	if (!CHIP_IS_E1x(bp)) {
		memset(&sb_data_e2, 0, sizeof(struct hc_status_block_data_e2));
		sb_data_e2.common.state = SB_DISABLED;
		sb_data_e2.common.p_func.vf_valid = false;
		sb_data_p = (u32 *)&sb_data_e2;
		data_size = sizeof(struct hc_status_block_data_e2)/sizeof(u32);
	} else {
		memset(&sb_data_e1x, 0,
		       sizeof(struct hc_status_block_data_e1x));
		sb_data_e1x.common.state = SB_DISABLED;
		sb_data_e1x.common.p_func.vf_valid = false;
		sb_data_p = (u32 *)&sb_data_e1x;
		data_size = sizeof(struct hc_status_block_data_e1x)/sizeof(u32);
	}
	bnx2x_wr_fp_sb_data(bp, fw_sb_id, sb_data_p, data_size);

	bnx2x_fill(bp, BAR_CSTRORM_INTMEM +
			CSTORM_STATUS_BLOCK_OFFSET(fw_sb_id), 0,
			CSTORM_STATUS_BLOCK_SIZE);
	bnx2x_fill(bp, BAR_CSTRORM_INTMEM +
			CSTORM_SYNC_BLOCK_OFFSET(fw_sb_id), 0,
			CSTORM_SYNC_BLOCK_SIZE);
}

/* helper:  writes SP SB data to FW */
static void bnx2x_wr_sp_sb_data(struct bnx2x *bp,
		struct hc_sp_status_block_data *sp_sb_data)
{
	int func = BP_FUNC(bp);
	int i;
	for (i = 0; i < sizeof(struct hc_sp_status_block_data)/sizeof(u32); i++)
		REG_WR(bp, BAR_CSTRORM_INTMEM +
			CSTORM_SP_STATUS_BLOCK_DATA_OFFSET(func) +
			i*sizeof(u32),
			*((u32 *)sp_sb_data + i));
}

static void bnx2x_zero_sp_sb(struct bnx2x *bp)
{
	int func = BP_FUNC(bp);
	struct hc_sp_status_block_data sp_sb_data;
	memset(&sp_sb_data, 0, sizeof(struct hc_sp_status_block_data));

	sp_sb_data.state = SB_DISABLED;
	sp_sb_data.p_func.vf_valid = false;

	bnx2x_wr_sp_sb_data(bp, &sp_sb_data);

	bnx2x_fill(bp, BAR_CSTRORM_INTMEM +
			CSTORM_SP_STATUS_BLOCK_OFFSET(func), 0,
			CSTORM_SP_STATUS_BLOCK_SIZE);
	bnx2x_fill(bp, BAR_CSTRORM_INTMEM +
			CSTORM_SP_SYNC_BLOCK_OFFSET(func), 0,
			CSTORM_SP_SYNC_BLOCK_SIZE);
}

static void bnx2x_setup_ndsb_state_machine(struct hc_status_block_sm *hc_sm,
					   int igu_sb_id, int igu_seg_id)
{
	hc_sm->igu_sb_id = igu_sb_id;
	hc_sm->igu_seg_id = igu_seg_id;
	hc_sm->timer_value = 0xFF;
	hc_sm->time_to_expire = 0xFFFFFFFF;
}

/* allocates state machine ids. */
static void bnx2x_map_sb_state_machines(struct hc_index_data *index_data)
{
	/* zero out state machine indices */
	/* rx indices */
	index_data[HC_INDEX_ETH_RX_CQ_CONS].flags &= ~HC_INDEX_DATA_SM_ID;

	/* tx indices */
	index_data[HC_INDEX_OOO_TX_CQ_CONS].flags &= ~HC_INDEX_DATA_SM_ID;
	index_data[HC_INDEX_ETH_TX_CQ_CONS_COS0].flags &= ~HC_INDEX_DATA_SM_ID;
	index_data[HC_INDEX_ETH_TX_CQ_CONS_COS1].flags &= ~HC_INDEX_DATA_SM_ID;
	index_data[HC_INDEX_ETH_TX_CQ_CONS_COS2].flags &= ~HC_INDEX_DATA_SM_ID;

	/* map indices */
	/* rx indices */
	index_data[HC_INDEX_ETH_RX_CQ_CONS].flags |=
		SM_RX_ID << HC_INDEX_DATA_SM_ID_SHIFT;

	/* tx indices */
	index_data[HC_INDEX_OOO_TX_CQ_CONS].flags |=
		SM_TX_ID << HC_INDEX_DATA_SM_ID_SHIFT;
	index_data[HC_INDEX_ETH_TX_CQ_CONS_COS0].flags |=
		SM_TX_ID << HC_INDEX_DATA_SM_ID_SHIFT;
	index_data[HC_INDEX_ETH_TX_CQ_CONS_COS1].flags |=
		SM_TX_ID << HC_INDEX_DATA_SM_ID_SHIFT;
	index_data[HC_INDEX_ETH_TX_CQ_CONS_COS2].flags |=
		SM_TX_ID << HC_INDEX_DATA_SM_ID_SHIFT;
}

void bnx2x_init_sb(struct bnx2x *bp, dma_addr_t mapping, int vfid,
			  u8 vf_valid, int fw_sb_id, int igu_sb_id)
{
	int igu_seg_id;

	struct hc_status_block_data_e2 sb_data_e2;
	struct hc_status_block_data_e1x sb_data_e1x;
	struct hc_status_block_sm  *hc_sm_p;
	int data_size;
	u32 *sb_data_p;

	if (CHIP_INT_MODE_IS_BC(bp))
		igu_seg_id = HC_SEG_ACCESS_NORM;
	else
		igu_seg_id = IGU_SEG_ACCESS_NORM;

	bnx2x_zero_fp_sb(bp, fw_sb_id);

	if (!CHIP_IS_E1x(bp)) {
		memset(&sb_data_e2, 0, sizeof(struct hc_status_block_data_e2));
		sb_data_e2.common.state = SB_ENABLED;
		sb_data_e2.common.p_func.pf_id = BP_FUNC(bp);
		sb_data_e2.common.p_func.vf_id = vfid;
		sb_data_e2.common.p_func.vf_valid = vf_valid;
		sb_data_e2.common.p_func.vnic_id = BP_VN(bp);
		sb_data_e2.common.same_igu_sb_1b = true;
		sb_data_e2.common.host_sb_addr.hi = U64_HI(mapping);
		sb_data_e2.common.host_sb_addr.lo = U64_LO(mapping);
		hc_sm_p = sb_data_e2.common.state_machine;
		sb_data_p = (u32 *)&sb_data_e2;
		data_size = sizeof(struct hc_status_block_data_e2)/sizeof(u32);
		bnx2x_map_sb_state_machines(sb_data_e2.index_data);
	} else {
		memset(&sb_data_e1x, 0,
		       sizeof(struct hc_status_block_data_e1x));
		sb_data_e1x.common.state = SB_ENABLED;
		sb_data_e1x.common.p_func.pf_id = BP_FUNC(bp);
		sb_data_e1x.common.p_func.vf_id = 0xff;
		sb_data_e1x.common.p_func.vf_valid = false;
		sb_data_e1x.common.p_func.vnic_id = BP_VN(bp);
		sb_data_e1x.common.same_igu_sb_1b = true;
		sb_data_e1x.common.host_sb_addr.hi = U64_HI(mapping);
		sb_data_e1x.common.host_sb_addr.lo = U64_LO(mapping);
		hc_sm_p = sb_data_e1x.common.state_machine;
		sb_data_p = (u32 *)&sb_data_e1x;
		data_size = sizeof(struct hc_status_block_data_e1x)/sizeof(u32);
		bnx2x_map_sb_state_machines(sb_data_e1x.index_data);
	}

	bnx2x_setup_ndsb_state_machine(&hc_sm_p[SM_RX_ID],
				       igu_sb_id, igu_seg_id);
	bnx2x_setup_ndsb_state_machine(&hc_sm_p[SM_TX_ID],
				       igu_sb_id, igu_seg_id);

	DP(NETIF_MSG_IFUP, "Init FW SB %d\n", fw_sb_id);

	/* write indices to HW - PCI guarantees endianity of regpairs */
	bnx2x_wr_fp_sb_data(bp, fw_sb_id, sb_data_p, data_size);
}

static void bnx2x_update_coalesce_sb(struct bnx2x *bp, u8 fw_sb_id,
				     u16 tx_usec, u16 rx_usec)
{
	bnx2x_update_coalesce_sb_index(bp, fw_sb_id, HC_INDEX_ETH_RX_CQ_CONS,
				    false, rx_usec);
	bnx2x_update_coalesce_sb_index(bp, fw_sb_id,
				       HC_INDEX_ETH_TX_CQ_CONS_COS0, false,
				       tx_usec);
	bnx2x_update_coalesce_sb_index(bp, fw_sb_id,
				       HC_INDEX_ETH_TX_CQ_CONS_COS1, false,
				       tx_usec);
	bnx2x_update_coalesce_sb_index(bp, fw_sb_id,
				       HC_INDEX_ETH_TX_CQ_CONS_COS2, false,
				       tx_usec);
}

static void bnx2x_init_def_sb(struct bnx2x *bp)
{
	struct host_sp_status_block *def_sb = bp->def_status_blk;
	dma_addr_t mapping = bp->def_status_blk_mapping;
	int igu_sp_sb_index;
	int igu_seg_id;
	int port = BP_PORT(bp);
	int func = BP_FUNC(bp);
	int reg_offset, reg_offset_en5;
	u64 section;
	int index;
	struct hc_sp_status_block_data sp_sb_data;
	memset(&sp_sb_data, 0, sizeof(struct hc_sp_status_block_data));

	if (CHIP_INT_MODE_IS_BC(bp)) {
		igu_sp_sb_index = DEF_SB_IGU_ID;
		igu_seg_id = HC_SEG_ACCESS_DEF;
	} else {
		igu_sp_sb_index = bp->igu_dsb_id;
		igu_seg_id = IGU_SEG_ACCESS_DEF;
	}

	/* ATTN */
	section = ((u64)mapping) + offsetof(struct host_sp_status_block,
					    atten_status_block);
	def_sb->atten_status_block.status_block_id = igu_sp_sb_index;

	bp->attn_state = 0;

	reg_offset = (port ? MISC_REG_AEU_ENABLE1_FUNC_1_OUT_0 :
			     MISC_REG_AEU_ENABLE1_FUNC_0_OUT_0);
	reg_offset_en5 = (port ? MISC_REG_AEU_ENABLE5_FUNC_1_OUT_0 :
				 MISC_REG_AEU_ENABLE5_FUNC_0_OUT_0);
	for (index = 0; index < MAX_DYNAMIC_ATTN_GRPS; index++) {
		int sindex;
		/* take care of sig[0]..sig[4] */
		for (sindex = 0; sindex < 4; sindex++)
			bp->attn_group[index].sig[sindex] =
			   REG_RD(bp, reg_offset + sindex*0x4 + 0x10*index);

		if (!CHIP_IS_E1x(bp))
			/*
			 * enable5 is separate from the rest of the registers,
			 * and therefore the address skip is 4
			 * and not 16 between the different groups
			 */
			bp->attn_group[index].sig[4] = REG_RD(bp,
					reg_offset_en5 + 0x4*index);
		else
			bp->attn_group[index].sig[4] = 0;
	}

	if (bp->common.int_block == INT_BLOCK_HC) {
		reg_offset = (port ? HC_REG_ATTN_MSG1_ADDR_L :
				     HC_REG_ATTN_MSG0_ADDR_L);

		REG_WR(bp, reg_offset, U64_LO(section));
		REG_WR(bp, reg_offset + 4, U64_HI(section));
	} else if (!CHIP_IS_E1x(bp)) {
		REG_WR(bp, IGU_REG_ATTN_MSG_ADDR_L, U64_LO(section));
		REG_WR(bp, IGU_REG_ATTN_MSG_ADDR_H, U64_HI(section));
	}

	section = ((u64)mapping) + offsetof(struct host_sp_status_block,
					    sp_sb);

	bnx2x_zero_sp_sb(bp);

	/* PCI guarantees endianity of regpairs */
	sp_sb_data.state		= SB_ENABLED;
	sp_sb_data.host_sb_addr.lo	= U64_LO(section);
	sp_sb_data.host_sb_addr.hi	= U64_HI(section);
	sp_sb_data.igu_sb_id		= igu_sp_sb_index;
	sp_sb_data.igu_seg_id		= igu_seg_id;
	sp_sb_data.p_func.pf_id		= func;
	sp_sb_data.p_func.vnic_id	= BP_VN(bp);
	sp_sb_data.p_func.vf_id		= 0xff;

	bnx2x_wr_sp_sb_data(bp, &sp_sb_data);

	bnx2x_ack_sb(bp, bp->igu_dsb_id, USTORM_ID, 0, IGU_INT_ENABLE, 0);
}

void bnx2x_update_coalesce(struct bnx2x *bp)
{
	int i;

	for_each_eth_queue(bp, i)
		bnx2x_update_coalesce_sb(bp, bp->fp[i].fw_sb_id,
					 bp->tx_ticks, bp->rx_ticks);
}

static void bnx2x_init_sp_ring(struct bnx2x *bp)
{
	spin_lock_init(&bp->spq_lock);
	atomic_set(&bp->cq_spq_left, MAX_SPQ_PENDING);

	bp->spq_prod_idx = 0;
	bp->dsb_sp_prod = BNX2X_SP_DSB_INDEX;
	bp->spq_prod_bd = bp->spq;
	bp->spq_last_bd = bp->spq_prod_bd + MAX_SP_DESC_CNT;
}

static void bnx2x_init_eq_ring(struct bnx2x *bp)
{
	int i;
	for (i = 1; i <= NUM_EQ_PAGES; i++) {
		union event_ring_elem *elem =
			&bp->eq_ring[EQ_DESC_CNT_PAGE * i - 1];

		elem->next_page.addr.hi =
			cpu_to_le32(U64_HI(bp->eq_mapping +
				   BCM_PAGE_SIZE * (i % NUM_EQ_PAGES)));
		elem->next_page.addr.lo =
			cpu_to_le32(U64_LO(bp->eq_mapping +
				   BCM_PAGE_SIZE*(i % NUM_EQ_PAGES)));
	}
	bp->eq_cons = 0;
	bp->eq_prod = NUM_EQ_DESC;
	bp->eq_cons_sb = BNX2X_EQ_INDEX;
	/* we want a warning message before it gets wrought... */
	atomic_set(&bp->eq_spq_left,
		min_t(int, MAX_SP_DESC_CNT - MAX_SPQ_PENDING, NUM_EQ_DESC) - 1);
}

/* called with netif_addr_lock_bh() */
static int bnx2x_set_q_rx_mode(struct bnx2x *bp, u8 cl_id,
			       unsigned long rx_mode_flags,
			       unsigned long rx_accept_flags,
			       unsigned long tx_accept_flags,
			       unsigned long ramrod_flags)
{
	struct bnx2x_rx_mode_ramrod_params ramrod_param;
	int rc;

	memset(&ramrod_param, 0, sizeof(ramrod_param));

	/* Prepare ramrod parameters */
	ramrod_param.cid = 0;
	ramrod_param.cl_id = cl_id;
	ramrod_param.rx_mode_obj = &bp->rx_mode_obj;
	ramrod_param.func_id = BP_FUNC(bp);

	ramrod_param.pstate = &bp->sp_state;
	ramrod_param.state = BNX2X_FILTER_RX_MODE_PENDING;

	ramrod_param.rdata = bnx2x_sp(bp, rx_mode_rdata);
	ramrod_param.rdata_mapping = bnx2x_sp_mapping(bp, rx_mode_rdata);

	set_bit(BNX2X_FILTER_RX_MODE_PENDING, &bp->sp_state);

	ramrod_param.ramrod_flags = ramrod_flags;
	ramrod_param.rx_mode_flags = rx_mode_flags;

	ramrod_param.rx_accept_flags = rx_accept_flags;
	ramrod_param.tx_accept_flags = tx_accept_flags;

	rc = bnx2x_config_rx_mode(bp, &ramrod_param);
	if (rc < 0) {
		BNX2X_ERR("Set rx_mode %d failed\n", bp->rx_mode);
		return rc;
	}

	return 0;
}

static int bnx2x_fill_accept_flags(struct bnx2x *bp, u32 rx_mode,
				   unsigned long *rx_accept_flags,
				   unsigned long *tx_accept_flags)
{
	/* Clear the flags first */
	*rx_accept_flags = 0;
	*tx_accept_flags = 0;

	switch (rx_mode) {
	case BNX2X_RX_MODE_NONE:
		/*
		 * 'drop all' supersedes any accept flags that may have been
		 * passed to the function.
		 */
		break;
	case BNX2X_RX_MODE_NORMAL:
		__set_bit(BNX2X_ACCEPT_UNICAST, rx_accept_flags);
		__set_bit(BNX2X_ACCEPT_MULTICAST, rx_accept_flags);
		__set_bit(BNX2X_ACCEPT_BROADCAST, rx_accept_flags);

		/* internal switching mode */
		__set_bit(BNX2X_ACCEPT_UNICAST, tx_accept_flags);
		__set_bit(BNX2X_ACCEPT_MULTICAST, tx_accept_flags);
		__set_bit(BNX2X_ACCEPT_BROADCAST, tx_accept_flags);

		if (bp->accept_any_vlan) {
			__set_bit(BNX2X_ACCEPT_ANY_VLAN, rx_accept_flags);
			__set_bit(BNX2X_ACCEPT_ANY_VLAN, tx_accept_flags);
		}

		break;
	case BNX2X_RX_MODE_ALLMULTI:
		__set_bit(BNX2X_ACCEPT_UNICAST, rx_accept_flags);
		__set_bit(BNX2X_ACCEPT_ALL_MULTICAST, rx_accept_flags);
		__set_bit(BNX2X_ACCEPT_BROADCAST, rx_accept_flags);

		/* internal switching mode */
		__set_bit(BNX2X_ACCEPT_UNICAST, tx_accept_flags);
		__set_bit(BNX2X_ACCEPT_ALL_MULTICAST, tx_accept_flags);
		__set_bit(BNX2X_ACCEPT_BROADCAST, tx_accept_flags);

		if (bp->accept_any_vlan) {
			__set_bit(BNX2X_ACCEPT_ANY_VLAN, rx_accept_flags);
			__set_bit(BNX2X_ACCEPT_ANY_VLAN, tx_accept_flags);
		}

		break;
	case BNX2X_RX_MODE_PROMISC:
		/* According to definition of SI mode, iface in promisc mode
		 * should receive matched and unmatched (in resolution of port)
		 * unicast packets.
		 */
		__set_bit(BNX2X_ACCEPT_UNMATCHED, rx_accept_flags);
		__set_bit(BNX2X_ACCEPT_UNICAST, rx_accept_flags);
		__set_bit(BNX2X_ACCEPT_ALL_MULTICAST, rx_accept_flags);
		__set_bit(BNX2X_ACCEPT_BROADCAST, rx_accept_flags);

		/* internal switching mode */
		__set_bit(BNX2X_ACCEPT_ALL_MULTICAST, tx_accept_flags);
		__set_bit(BNX2X_ACCEPT_BROADCAST, tx_accept_flags);

		if (IS_MF_SI(bp))
			__set_bit(BNX2X_ACCEPT_ALL_UNICAST, tx_accept_flags);
		else
			__set_bit(BNX2X_ACCEPT_UNICAST, tx_accept_flags);

		__set_bit(BNX2X_ACCEPT_ANY_VLAN, rx_accept_flags);
		__set_bit(BNX2X_ACCEPT_ANY_VLAN, tx_accept_flags);

		break;
	default:
		BNX2X_ERR("Unknown rx_mode: %d\n", rx_mode);
		return -EINVAL;
	}

	return 0;
}

/* called with netif_addr_lock_bh() */
static int bnx2x_set_storm_rx_mode(struct bnx2x *bp)
{
	unsigned long rx_mode_flags = 0, ramrod_flags = 0;
	unsigned long rx_accept_flags = 0, tx_accept_flags = 0;
	int rc;

	if (!NO_FCOE(bp))
		/* Configure rx_mode of FCoE Queue */
		__set_bit(BNX2X_RX_MODE_FCOE_ETH, &rx_mode_flags);

	rc = bnx2x_fill_accept_flags(bp, bp->rx_mode, &rx_accept_flags,
				     &tx_accept_flags);
	if (rc)
		return rc;

	__set_bit(RAMROD_RX, &ramrod_flags);
	__set_bit(RAMROD_TX, &ramrod_flags);

	return bnx2x_set_q_rx_mode(bp, bp->fp->cl_id, rx_mode_flags,
				   rx_accept_flags, tx_accept_flags,
				   ramrod_flags);
}

static void bnx2x_init_internal_common(struct bnx2x *bp)
{
	int i;

	/* Zero this manually as its initialization is
	   currently missing in the initTool */
	for (i = 0; i < (USTORM_AGG_DATA_SIZE >> 2); i++)
		REG_WR(bp, BAR_USTRORM_INTMEM +
		       USTORM_AGG_DATA_OFFSET + i * 4, 0);
	if (!CHIP_IS_E1x(bp)) {
		REG_WR8(bp, BAR_CSTRORM_INTMEM + CSTORM_IGU_MODE_OFFSET,
			CHIP_INT_MODE_IS_BC(bp) ?
			HC_IGU_BC_MODE : HC_IGU_NBC_MODE);
	}
}

static void bnx2x_init_internal(struct bnx2x *bp, u32 load_code)
{
	switch (load_code) {
	case FW_MSG_CODE_DRV_LOAD_COMMON:
	case FW_MSG_CODE_DRV_LOAD_COMMON_CHIP:
		bnx2x_init_internal_common(bp);
		/* no break */

	case FW_MSG_CODE_DRV_LOAD_PORT:
		/* nothing to do */
		/* no break */

	case FW_MSG_CODE_DRV_LOAD_FUNCTION:
		/* internal memory per function is
		   initialized inside bnx2x_pf_init */
		break;

	default:
		BNX2X_ERR("Unknown load_code (0x%x) from MCP\n", load_code);
		break;
	}
}

static inline u8 bnx2x_fp_igu_sb_id(struct bnx2x_fastpath *fp)
{
	return fp->bp->igu_base_sb + fp->index + CNIC_SUPPORT(fp->bp);
}

static inline u8 bnx2x_fp_fw_sb_id(struct bnx2x_fastpath *fp)
{
	return fp->bp->base_fw_ndsb + fp->index + CNIC_SUPPORT(fp->bp);
}

static u8 bnx2x_fp_cl_id(struct bnx2x_fastpath *fp)
{
	if (CHIP_IS_E1x(fp->bp))
		return BP_L_ID(fp->bp) + fp->index;
	else	/* We want Client ID to be the same as IGU SB ID for 57712 */
		return bnx2x_fp_igu_sb_id(fp);
}

static void bnx2x_init_eth_fp(struct bnx2x *bp, int fp_idx)
{
	struct bnx2x_fastpath *fp = &bp->fp[fp_idx];
	u8 cos;
	unsigned long q_type = 0;
	u32 cids[BNX2X_MULTI_TX_COS] = { 0 };
	fp->rx_queue = fp_idx;
	fp->cid = fp_idx;
	fp->cl_id = bnx2x_fp_cl_id(fp);
	fp->fw_sb_id = bnx2x_fp_fw_sb_id(fp);
	fp->igu_sb_id = bnx2x_fp_igu_sb_id(fp);
	/* qZone id equals to FW (per path) client id */
	fp->cl_qzone_id  = bnx2x_fp_qzone_id(fp);

	/* init shortcut */
	fp->ustorm_rx_prods_offset = bnx2x_rx_ustorm_prods_offset(fp);

	/* Setup SB indices */
	fp->rx_cons_sb = BNX2X_RX_SB_INDEX;

	/* Configure Queue State object */
	__set_bit(BNX2X_Q_TYPE_HAS_RX, &q_type);
	__set_bit(BNX2X_Q_TYPE_HAS_TX, &q_type);

	BUG_ON(fp->max_cos > BNX2X_MULTI_TX_COS);

	/* init tx data */
	for_each_cos_in_tx_queue(fp, cos) {
		bnx2x_init_txdata(bp, fp->txdata_ptr[cos],
				  CID_COS_TO_TX_ONLY_CID(fp->cid, cos, bp),
				  FP_COS_TO_TXQ(fp, cos, bp),
				  BNX2X_TX_SB_INDEX_BASE + cos, fp);
		cids[cos] = fp->txdata_ptr[cos]->cid;
	}

	/* nothing more for vf to do here */
	if (IS_VF(bp))
		return;

	bnx2x_init_sb(bp, fp->status_blk_mapping, BNX2X_VF_ID_INVALID, false,
		      fp->fw_sb_id, fp->igu_sb_id);
	bnx2x_update_fpsb_idx(fp);
	bnx2x_init_queue_obj(bp, &bnx2x_sp_obj(bp, fp).q_obj, fp->cl_id, cids,
			     fp->max_cos, BP_FUNC(bp), bnx2x_sp(bp, q_rdata),
			     bnx2x_sp_mapping(bp, q_rdata), q_type);

	/**
	 * Configure classification DBs: Always enable Tx switching
	 */
	bnx2x_init_vlan_mac_fp_objs(fp, BNX2X_OBJ_TYPE_RX_TX);

	DP(NETIF_MSG_IFUP,
	   "queue[%d]:  bnx2x_init_sb(%p,%p)  cl_id %d  fw_sb %d  igu_sb %d\n",
	   fp_idx, bp, fp->status_blk.e2_sb, fp->cl_id, fp->fw_sb_id,
	   fp->igu_sb_id);
}

static void bnx2x_init_tx_ring_one(struct bnx2x_fp_txdata *txdata)
{
	int i;

	for (i = 1; i <= NUM_TX_RINGS; i++) {
		struct eth_tx_next_bd *tx_next_bd =
			&txdata->tx_desc_ring[TX_DESC_CNT * i - 1].next_bd;

		tx_next_bd->addr_hi =
			cpu_to_le32(U64_HI(txdata->tx_desc_mapping +
				    BCM_PAGE_SIZE*(i % NUM_TX_RINGS)));
		tx_next_bd->addr_lo =
			cpu_to_le32(U64_LO(txdata->tx_desc_mapping +
				    BCM_PAGE_SIZE*(i % NUM_TX_RINGS)));
	}

	*txdata->tx_cons_sb = cpu_to_le16(0);

	SET_FLAG(txdata->tx_db.data.header.header, DOORBELL_HDR_DB_TYPE, 1);
	txdata->tx_db.data.zero_fill1 = 0;
	txdata->tx_db.data.prod = 0;

	txdata->tx_pkt_prod = 0;
	txdata->tx_pkt_cons = 0;
	txdata->tx_bd_prod = 0;
	txdata->tx_bd_cons = 0;
	txdata->tx_pkt = 0;
}

static void bnx2x_init_tx_rings_cnic(struct bnx2x *bp)
{
	int i;

	for_each_tx_queue_cnic(bp, i)
		bnx2x_init_tx_ring_one(bp->fp[i].txdata_ptr[0]);
}

static void bnx2x_init_tx_rings(struct bnx2x *bp)
{
	int i;
	u8 cos;

	for_each_eth_queue(bp, i)
		for_each_cos_in_tx_queue(&bp->fp[i], cos)
			bnx2x_init_tx_ring_one(bp->fp[i].txdata_ptr[cos]);
}

static void bnx2x_init_fcoe_fp(struct bnx2x *bp)
{
	struct bnx2x_fastpath *fp = bnx2x_fcoe_fp(bp);
	unsigned long q_type = 0;

	bnx2x_fcoe(bp, rx_queue) = BNX2X_NUM_ETH_QUEUES(bp);
	bnx2x_fcoe(bp, cl_id) = bnx2x_cnic_eth_cl_id(bp,
						     BNX2X_FCOE_ETH_CL_ID_IDX);
	bnx2x_fcoe(bp, cid) = BNX2X_FCOE_ETH_CID(bp);
	bnx2x_fcoe(bp, fw_sb_id) = DEF_SB_ID;
	bnx2x_fcoe(bp, igu_sb_id) = bp->igu_dsb_id;
	bnx2x_fcoe(bp, rx_cons_sb) = BNX2X_FCOE_L2_RX_INDEX;
	bnx2x_init_txdata(bp, bnx2x_fcoe(bp, txdata_ptr[0]),
			  fp->cid, FCOE_TXQ_IDX(bp), BNX2X_FCOE_L2_TX_INDEX,
			  fp);

	DP(NETIF_MSG_IFUP, "created fcoe tx data (fp index %d)\n", fp->index);

	/* qZone id equals to FW (per path) client id */
	bnx2x_fcoe(bp, cl_qzone_id) = bnx2x_fp_qzone_id(fp);
	/* init shortcut */
	bnx2x_fcoe(bp, ustorm_rx_prods_offset) =
		bnx2x_rx_ustorm_prods_offset(fp);

	/* Configure Queue State object */
	__set_bit(BNX2X_Q_TYPE_HAS_RX, &q_type);
	__set_bit(BNX2X_Q_TYPE_HAS_TX, &q_type);

	/* No multi-CoS for FCoE L2 client */
	BUG_ON(fp->max_cos != 1);

	bnx2x_init_queue_obj(bp, &bnx2x_sp_obj(bp, fp).q_obj, fp->cl_id,
			     &fp->cid, 1, BP_FUNC(bp), bnx2x_sp(bp, q_rdata),
			     bnx2x_sp_mapping(bp, q_rdata), q_type);

	DP(NETIF_MSG_IFUP,
	   "queue[%d]: bnx2x_init_sb(%p,%p) cl_id %d fw_sb %d igu_sb %d\n",
	   fp->index, bp, fp->status_blk.e2_sb, fp->cl_id, fp->fw_sb_id,
	   fp->igu_sb_id);
}

void bnx2x_nic_init_cnic(struct bnx2x *bp)
{
	if (!NO_FCOE(bp))
		bnx2x_init_fcoe_fp(bp);

	bnx2x_init_sb(bp, bp->cnic_sb_mapping,
		      BNX2X_VF_ID_INVALID, false,
		      bnx2x_cnic_fw_sb_id(bp), bnx2x_cnic_igu_sb_id(bp));

	/* ensure status block indices were read */
	rmb();
	bnx2x_init_rx_rings_cnic(bp);
	bnx2x_init_tx_rings_cnic(bp);

	/* flush all */
	mb();
	mmiowb();
}

void bnx2x_pre_irq_nic_init(struct bnx2x *bp)
{
	int i;

	/* Setup NIC internals and enable interrupts */
	for_each_eth_queue(bp, i)
		bnx2x_init_eth_fp(bp, i);

	/* ensure status block indices were read */
	rmb();
	bnx2x_init_rx_rings(bp);
	bnx2x_init_tx_rings(bp);

	if (IS_PF(bp)) {
		/* Initialize MOD_ABS interrupts */
		bnx2x_init_mod_abs_int(bp, &bp->link_vars, bp->common.chip_id,
				       bp->common.shmem_base,
				       bp->common.shmem2_base, BP_PORT(bp));

		/* initialize the default status block and sp ring */
		bnx2x_init_def_sb(bp);
		bnx2x_update_dsb_idx(bp);
		bnx2x_init_sp_ring(bp);
	} else {
		bnx2x_memset_stats(bp);
	}
}

void bnx2x_post_irq_nic_init(struct bnx2x *bp, u32 load_code)
{
	bnx2x_init_eq_ring(bp);
	bnx2x_init_internal(bp, load_code);
	bnx2x_pf_init(bp);
	bnx2x_stats_init(bp);

	/* flush all before enabling interrupts */
	mb();
	mmiowb();

	bnx2x_int_enable(bp);

	/* Check for SPIO5 */
	bnx2x_attn_int_deasserted0(bp,
		REG_RD(bp, MISC_REG_AEU_AFTER_INVERT_1_FUNC_0 + BP_PORT(bp)*4) &
				   AEU_INPUTS_ATTN_BITS_SPIO5);
}

/* gzip service functions */
static int bnx2x_gunzip_init(struct bnx2x *bp)
{
	bp->gunzip_buf = dma_alloc_coherent(&bp->pdev->dev, FW_BUF_SIZE,
					    &bp->gunzip_mapping, GFP_KERNEL);
	if (bp->gunzip_buf  == NULL)
		goto gunzip_nomem1;

	bp->strm = kmalloc(sizeof(*bp->strm), GFP_KERNEL);
	if (bp->strm  == NULL)
		goto gunzip_nomem2;

	bp->strm->workspace = vmalloc(zlib_inflate_workspacesize());
	if (bp->strm->workspace == NULL)
		goto gunzip_nomem3;

	return 0;

gunzip_nomem3:
	kfree(bp->strm);
	bp->strm = NULL;

gunzip_nomem2:
	dma_free_coherent(&bp->pdev->dev, FW_BUF_SIZE, bp->gunzip_buf,
			  bp->gunzip_mapping);
	bp->gunzip_buf = NULL;

gunzip_nomem1:
	BNX2X_ERR("Cannot allocate firmware buffer for un-compression\n");
	return -ENOMEM;
}

static void bnx2x_gunzip_end(struct bnx2x *bp)
{
	if (bp->strm) {
		vfree(bp->strm->workspace);
		kfree(bp->strm);
		bp->strm = NULL;
	}

	if (bp->gunzip_buf) {
		dma_free_coherent(&bp->pdev->dev, FW_BUF_SIZE, bp->gunzip_buf,
				  bp->gunzip_mapping);
		bp->gunzip_buf = NULL;
	}
}

static int bnx2x_gunzip(struct bnx2x *bp, const u8 *zbuf, int len)
{
	int n, rc;

	/* check gzip header */
	if ((zbuf[0] != 0x1f) || (zbuf[1] != 0x8b) || (zbuf[2] != Z_DEFLATED)) {
		BNX2X_ERR("Bad gzip header\n");
		return -EINVAL;
	}

	n = 10;

#define FNAME				0x8

	if (zbuf[3] & FNAME)
		while ((zbuf[n++] != 0) && (n < len));

	bp->strm->next_in = (typeof(bp->strm->next_in))zbuf + n;
	bp->strm->avail_in = len - n;
	bp->strm->next_out = bp->gunzip_buf;
	bp->strm->avail_out = FW_BUF_SIZE;

	rc = zlib_inflateInit2(bp->strm, -MAX_WBITS);
	if (rc != Z_OK)
		return rc;

	rc = zlib_inflate(bp->strm, Z_FINISH);
	if ((rc != Z_OK) && (rc != Z_STREAM_END))
		netdev_err(bp->dev, "Firmware decompression error: %s\n",
			   bp->strm->msg);

	bp->gunzip_outlen = (FW_BUF_SIZE - bp->strm->avail_out);
	if (bp->gunzip_outlen & 0x3)
		netdev_err(bp->dev,
			   "Firmware decompression error: gunzip_outlen (%d) not aligned\n",
				bp->gunzip_outlen);
	bp->gunzip_outlen >>= 2;

	zlib_inflateEnd(bp->strm);

	if (rc == Z_STREAM_END)
		return 0;

	return rc;
}

/* nic load/unload */

/*
 * General service functions
 */

/* send a NIG loopback debug packet */
static void bnx2x_lb_pckt(struct bnx2x *bp)
{
	u32 wb_write[3];

	/* Ethernet source and destination addresses */
	wb_write[0] = 0x55555555;
	wb_write[1] = 0x55555555;
	wb_write[2] = 0x20;		/* SOP */
	REG_WR_DMAE(bp, NIG_REG_DEBUG_PACKET_LB, wb_write, 3);

	/* NON-IP protocol */
	wb_write[0] = 0x09000000;
	wb_write[1] = 0x55555555;
	wb_write[2] = 0x10;		/* EOP, eop_bvalid = 0 */
	REG_WR_DMAE(bp, NIG_REG_DEBUG_PACKET_LB, wb_write, 3);
}

/* some of the internal memories
 * are not directly readable from the driver
 * to test them we send debug packets
 */
static int bnx2x_int_mem_test(struct bnx2x *bp)
{
	int factor;
	int count, i;
	u32 val = 0;

	if (CHIP_REV_IS_FPGA(bp))
		factor = 120;
	else if (CHIP_REV_IS_EMUL(bp))
		factor = 200;
	else
		factor = 1;

	/* Disable inputs of parser neighbor blocks */
	REG_WR(bp, TSDM_REG_ENABLE_IN1, 0x0);
	REG_WR(bp, TCM_REG_PRS_IFEN, 0x0);
	REG_WR(bp, CFC_REG_DEBUG0, 0x1);
	REG_WR(bp, NIG_REG_PRS_REQ_IN_EN, 0x0);

	/*  Write 0 to parser credits for CFC search request */
	REG_WR(bp, PRS_REG_CFC_SEARCH_INITIAL_CREDIT, 0x0);

	/* send Ethernet packet */
	bnx2x_lb_pckt(bp);

	/* TODO do i reset NIG statistic? */
	/* Wait until NIG register shows 1 packet of size 0x10 */
	count = 1000 * factor;
	while (count) {

		bnx2x_read_dmae(bp, NIG_REG_STAT2_BRB_OCTET, 2);
		val = *bnx2x_sp(bp, wb_data[0]);
		if (val == 0x10)
			break;

		usleep_range(10000, 20000);
		count--;
	}
	if (val != 0x10) {
		BNX2X_ERR("NIG timeout  val = 0x%x\n", val);
		return -1;
	}

	/* Wait until PRS register shows 1 packet */
	count = 1000 * factor;
	while (count) {
		val = REG_RD(bp, PRS_REG_NUM_OF_PACKETS);
		if (val == 1)
			break;

		usleep_range(10000, 20000);
		count--;
	}
	if (val != 0x1) {
		BNX2X_ERR("PRS timeout val = 0x%x\n", val);
		return -2;
	}

	/* Reset and init BRB, PRS */
	REG_WR(bp, GRCBASE_MISC + MISC_REGISTERS_RESET_REG_1_CLEAR, 0x03);
	msleep(50);
	REG_WR(bp, GRCBASE_MISC + MISC_REGISTERS_RESET_REG_1_SET, 0x03);
	msleep(50);
	bnx2x_init_block(bp, BLOCK_BRB1, PHASE_COMMON);
	bnx2x_init_block(bp, BLOCK_PRS, PHASE_COMMON);

	DP(NETIF_MSG_HW, "part2\n");

	/* Disable inputs of parser neighbor blocks */
	REG_WR(bp, TSDM_REG_ENABLE_IN1, 0x0);
	REG_WR(bp, TCM_REG_PRS_IFEN, 0x0);
	REG_WR(bp, CFC_REG_DEBUG0, 0x1);
	REG_WR(bp, NIG_REG_PRS_REQ_IN_EN, 0x0);

	/* Write 0 to parser credits for CFC search request */
	REG_WR(bp, PRS_REG_CFC_SEARCH_INITIAL_CREDIT, 0x0);

	/* send 10 Ethernet packets */
	for (i = 0; i < 10; i++)
		bnx2x_lb_pckt(bp);

	/* Wait until NIG register shows 10 + 1
	   packets of size 11*0x10 = 0xb0 */
	count = 1000 * factor;
	while (count) {

		bnx2x_read_dmae(bp, NIG_REG_STAT2_BRB_OCTET, 2);
		val = *bnx2x_sp(bp, wb_data[0]);
		if (val == 0xb0)
			break;

		usleep_range(10000, 20000);
		count--;
	}
	if (val != 0xb0) {
		BNX2X_ERR("NIG timeout  val = 0x%x\n", val);
		return -3;
	}

	/* Wait until PRS register shows 2 packets */
	val = REG_RD(bp, PRS_REG_NUM_OF_PACKETS);
	if (val != 2)
		BNX2X_ERR("PRS timeout  val = 0x%x\n", val);

	/* Write 1 to parser credits for CFC search request */
	REG_WR(bp, PRS_REG_CFC_SEARCH_INITIAL_CREDIT, 0x1);

	/* Wait until PRS register shows 3 packets */
	msleep(10 * factor);
	/* Wait until NIG register shows 1 packet of size 0x10 */
	val = REG_RD(bp, PRS_REG_NUM_OF_PACKETS);
	if (val != 3)
		BNX2X_ERR("PRS timeout  val = 0x%x\n", val);

	/* clear NIG EOP FIFO */
	for (i = 0; i < 11; i++)
		REG_RD(bp, NIG_REG_INGRESS_EOP_LB_FIFO);
	val = REG_RD(bp, NIG_REG_INGRESS_EOP_LB_EMPTY);
	if (val != 1) {
		BNX2X_ERR("clear of NIG failed\n");
		return -4;
	}

	/* Reset and init BRB, PRS, NIG */
	REG_WR(bp, GRCBASE_MISC + MISC_REGISTERS_RESET_REG_1_CLEAR, 0x03);
	msleep(50);
	REG_WR(bp, GRCBASE_MISC + MISC_REGISTERS_RESET_REG_1_SET, 0x03);
	msleep(50);
	bnx2x_init_block(bp, BLOCK_BRB1, PHASE_COMMON);
	bnx2x_init_block(bp, BLOCK_PRS, PHASE_COMMON);
	if (!CNIC_SUPPORT(bp))
		/* set NIC mode */
		REG_WR(bp, PRS_REG_NIC_MODE, 1);

	/* Enable inputs of parser neighbor blocks */
	REG_WR(bp, TSDM_REG_ENABLE_IN1, 0x7fffffff);
	REG_WR(bp, TCM_REG_PRS_IFEN, 0x1);
	REG_WR(bp, CFC_REG_DEBUG0, 0x0);
	REG_WR(bp, NIG_REG_PRS_REQ_IN_EN, 0x1);

	DP(NETIF_MSG_HW, "done\n");

	return 0; /* OK */
}

static void bnx2x_enable_blocks_attention(struct bnx2x *bp)
{
	u32 val;

	REG_WR(bp, PXP_REG_PXP_INT_MASK_0, 0);
	if (!CHIP_IS_E1x(bp))
		REG_WR(bp, PXP_REG_PXP_INT_MASK_1, 0x40);
	else
		REG_WR(bp, PXP_REG_PXP_INT_MASK_1, 0);
	REG_WR(bp, DORQ_REG_DORQ_INT_MASK, 0);
	REG_WR(bp, CFC_REG_CFC_INT_MASK, 0);
	/*
	 * mask read length error interrupts in brb for parser
	 * (parsing unit and 'checksum and crc' unit)
	 * these errors are legal (PU reads fixed length and CAC can cause
	 * read length error on truncated packets)
	 */
	REG_WR(bp, BRB1_REG_BRB1_INT_MASK, 0xFC00);
	REG_WR(bp, QM_REG_QM_INT_MASK, 0);
	REG_WR(bp, TM_REG_TM_INT_MASK, 0);
	REG_WR(bp, XSDM_REG_XSDM_INT_MASK_0, 0);
	REG_WR(bp, XSDM_REG_XSDM_INT_MASK_1, 0);
	REG_WR(bp, XCM_REG_XCM_INT_MASK, 0);
/*	REG_WR(bp, XSEM_REG_XSEM_INT_MASK_0, 0); */
/*	REG_WR(bp, XSEM_REG_XSEM_INT_MASK_1, 0); */
	REG_WR(bp, USDM_REG_USDM_INT_MASK_0, 0);
	REG_WR(bp, USDM_REG_USDM_INT_MASK_1, 0);
	REG_WR(bp, UCM_REG_UCM_INT_MASK, 0);
/*	REG_WR(bp, USEM_REG_USEM_INT_MASK_0, 0); */
/*	REG_WR(bp, USEM_REG_USEM_INT_MASK_1, 0); */
	REG_WR(bp, GRCBASE_UPB + PB_REG_PB_INT_MASK, 0);
	REG_WR(bp, CSDM_REG_CSDM_INT_MASK_0, 0);
	REG_WR(bp, CSDM_REG_CSDM_INT_MASK_1, 0);
	REG_WR(bp, CCM_REG_CCM_INT_MASK, 0);
/*	REG_WR(bp, CSEM_REG_CSEM_INT_MASK_0, 0); */
/*	REG_WR(bp, CSEM_REG_CSEM_INT_MASK_1, 0); */

	val = PXP2_PXP2_INT_MASK_0_REG_PGL_CPL_AFT  |
		PXP2_PXP2_INT_MASK_0_REG_PGL_CPL_OF |
		PXP2_PXP2_INT_MASK_0_REG_PGL_PCIE_ATTN;
	if (!CHIP_IS_E1x(bp))
		val |= PXP2_PXP2_INT_MASK_0_REG_PGL_READ_BLOCKED |
			PXP2_PXP2_INT_MASK_0_REG_PGL_WRITE_BLOCKED;
	REG_WR(bp, PXP2_REG_PXP2_INT_MASK_0, val);

	REG_WR(bp, TSDM_REG_TSDM_INT_MASK_0, 0);
	REG_WR(bp, TSDM_REG_TSDM_INT_MASK_1, 0);
	REG_WR(bp, TCM_REG_TCM_INT_MASK, 0);
/*	REG_WR(bp, TSEM_REG_TSEM_INT_MASK_0, 0); */

	if (!CHIP_IS_E1x(bp))
		/* enable VFC attentions: bits 11 and 12, bits 31:13 reserved */
		REG_WR(bp, TSEM_REG_TSEM_INT_MASK_1, 0x07ff);

	REG_WR(bp, CDU_REG_CDU_INT_MASK, 0);
	REG_WR(bp, DMAE_REG_DMAE_INT_MASK, 0);
/*	REG_WR(bp, MISC_REG_MISC_INT_MASK, 0); */
	REG_WR(bp, PBF_REG_PBF_INT_MASK, 0x18);		/* bit 3,4 masked */
}

static void bnx2x_reset_common(struct bnx2x *bp)
{
	u32 val = 0x1400;

	/* reset_common */
	REG_WR(bp, GRCBASE_MISC + MISC_REGISTERS_RESET_REG_1_CLEAR,
	       0xd3ffff7f);

	if (CHIP_IS_E3(bp)) {
		val |= MISC_REGISTERS_RESET_REG_2_MSTAT0;
		val |= MISC_REGISTERS_RESET_REG_2_MSTAT1;
	}

	REG_WR(bp, GRCBASE_MISC + MISC_REGISTERS_RESET_REG_2_CLEAR, val);
}

static void bnx2x_setup_dmae(struct bnx2x *bp)
{
	bp->dmae_ready = 0;
	spin_lock_init(&bp->dmae_lock);
}

static void bnx2x_init_pxp(struct bnx2x *bp)
{
	u16 devctl;
	int r_order, w_order;

	pcie_capability_read_word(bp->pdev, PCI_EXP_DEVCTL, &devctl);
	DP(NETIF_MSG_HW, "read 0x%x from devctl\n", devctl);
	w_order = ((devctl & PCI_EXP_DEVCTL_PAYLOAD) >> 5);
	if (bp->mrrs == -1)
		r_order = ((devctl & PCI_EXP_DEVCTL_READRQ) >> 12);
	else {
		DP(NETIF_MSG_HW, "force read order to %d\n", bp->mrrs);
		r_order = bp->mrrs;
	}

	bnx2x_init_pxp_arb(bp, r_order, w_order);
}

static void bnx2x_setup_fan_failure_detection(struct bnx2x *bp)
{
	int is_required;
	u32 val;
	int port;

	if (BP_NOMCP(bp))
		return;

	is_required = 0;
	val = SHMEM_RD(bp, dev_info.shared_hw_config.config2) &
	      SHARED_HW_CFG_FAN_FAILURE_MASK;

	if (val == SHARED_HW_CFG_FAN_FAILURE_ENABLED)
		is_required = 1;

	/*
	 * The fan failure mechanism is usually related to the PHY type since
	 * the power consumption of the board is affected by the PHY. Currently,
	 * fan is required for most designs with SFX7101, BCM8727 and BCM8481.
	 */
	else if (val == SHARED_HW_CFG_FAN_FAILURE_PHY_TYPE)
		for (port = PORT_0; port < PORT_MAX; port++) {
			is_required |=
				bnx2x_fan_failure_det_req(
					bp,
					bp->common.shmem_base,
					bp->common.shmem2_base,
					port);
		}

	DP(NETIF_MSG_HW, "fan detection setting: %d\n", is_required);

	if (is_required == 0)
		return;

	/* Fan failure is indicated by SPIO 5 */
	bnx2x_set_spio(bp, MISC_SPIO_SPIO5, MISC_SPIO_INPUT_HI_Z);

	/* set to active low mode */
	val = REG_RD(bp, MISC_REG_SPIO_INT);
	val |= (MISC_SPIO_SPIO5 << MISC_SPIO_INT_OLD_SET_POS);
	REG_WR(bp, MISC_REG_SPIO_INT, val);

	/* enable interrupt to signal the IGU */
	val = REG_RD(bp, MISC_REG_SPIO_EVENT_EN);
	val |= MISC_SPIO_SPIO5;
	REG_WR(bp, MISC_REG_SPIO_EVENT_EN, val);
}

void bnx2x_pf_disable(struct bnx2x *bp)
{
	u32 val = REG_RD(bp, IGU_REG_PF_CONFIGURATION);
	val &= ~IGU_PF_CONF_FUNC_EN;

	REG_WR(bp, IGU_REG_PF_CONFIGURATION, val);
	REG_WR(bp, PGLUE_B_REG_INTERNAL_PFID_ENABLE_MASTER, 0);
	REG_WR(bp, CFC_REG_WEAK_ENABLE_PF, 0);
}

static void bnx2x__common_init_phy(struct bnx2x *bp)
{
	u32 shmem_base[2], shmem2_base[2];
	/* Avoid common init in case MFW supports LFA */
	if (SHMEM2_RD(bp, size) >
	    (u32)offsetof(struct shmem2_region, lfa_host_addr[BP_PORT(bp)]))
		return;
	shmem_base[0] =  bp->common.shmem_base;
	shmem2_base[0] = bp->common.shmem2_base;
	if (!CHIP_IS_E1x(bp)) {
		shmem_base[1] =
			SHMEM2_RD(bp, other_shmem_base_addr);
		shmem2_base[1] =
			SHMEM2_RD(bp, other_shmem2_base_addr);
	}
	bnx2x_acquire_phy_lock(bp);
	bnx2x_common_init_phy(bp, shmem_base, shmem2_base,
			      bp->common.chip_id);
	bnx2x_release_phy_lock(bp);
}

static void bnx2x_config_endianity(struct bnx2x *bp, u32 val)
{
	REG_WR(bp, PXP2_REG_RQ_QM_ENDIAN_M, val);
	REG_WR(bp, PXP2_REG_RQ_TM_ENDIAN_M, val);
	REG_WR(bp, PXP2_REG_RQ_SRC_ENDIAN_M, val);
	REG_WR(bp, PXP2_REG_RQ_CDU_ENDIAN_M, val);
	REG_WR(bp, PXP2_REG_RQ_DBG_ENDIAN_M, val);

	/* make sure this value is 0 */
	REG_WR(bp, PXP2_REG_RQ_HC_ENDIAN_M, 0);

	REG_WR(bp, PXP2_REG_RD_QM_SWAP_MODE, val);
	REG_WR(bp, PXP2_REG_RD_TM_SWAP_MODE, val);
	REG_WR(bp, PXP2_REG_RD_SRC_SWAP_MODE, val);
	REG_WR(bp, PXP2_REG_RD_CDURD_SWAP_MODE, val);
}

static void bnx2x_set_endianity(struct bnx2x *bp)
{
#ifdef __BIG_ENDIAN
	bnx2x_config_endianity(bp, 1);
#else
	bnx2x_config_endianity(bp, 0);
#endif
}

static void bnx2x_reset_endianity(struct bnx2x *bp)
{
	bnx2x_config_endianity(bp, 0);
}

/**
 * bnx2x_init_hw_common - initialize the HW at the COMMON phase.
 *
 * @bp:		driver handle
 */
static int bnx2x_init_hw_common(struct bnx2x *bp)
{
	u32 val;

	DP(NETIF_MSG_HW, "starting common init  func %d\n", BP_ABS_FUNC(bp));

	/*
	 * take the RESET lock to protect undi_unload flow from accessing
	 * registers while we're resetting the chip
	 */
	bnx2x_acquire_hw_lock(bp, HW_LOCK_RESOURCE_RESET);

	bnx2x_reset_common(bp);
	REG_WR(bp, GRCBASE_MISC + MISC_REGISTERS_RESET_REG_1_SET, 0xffffffff);

	val = 0xfffc;
	if (CHIP_IS_E3(bp)) {
		val |= MISC_REGISTERS_RESET_REG_2_MSTAT0;
		val |= MISC_REGISTERS_RESET_REG_2_MSTAT1;
	}
	REG_WR(bp, GRCBASE_MISC + MISC_REGISTERS_RESET_REG_2_SET, val);

	bnx2x_release_hw_lock(bp, HW_LOCK_RESOURCE_RESET);

	bnx2x_init_block(bp, BLOCK_MISC, PHASE_COMMON);

	if (!CHIP_IS_E1x(bp)) {
		u8 abs_func_id;

		/**
		 * 4-port mode or 2-port mode we need to turn of master-enable
		 * for everyone, after that, turn it back on for self.
		 * so, we disregard multi-function or not, and always disable
		 * for all functions on the given path, this means 0,2,4,6 for
		 * path 0 and 1,3,5,7 for path 1
		 */
		for (abs_func_id = BP_PATH(bp);
		     abs_func_id < E2_FUNC_MAX*2; abs_func_id += 2) {
			if (abs_func_id == BP_ABS_FUNC(bp)) {
				REG_WR(bp,
				    PGLUE_B_REG_INTERNAL_PFID_ENABLE_MASTER,
				    1);
				continue;
			}

			bnx2x_pretend_func(bp, abs_func_id);
			/* clear pf enable */
			bnx2x_pf_disable(bp);
			bnx2x_pretend_func(bp, BP_ABS_FUNC(bp));
		}
	}

	bnx2x_init_block(bp, BLOCK_PXP, PHASE_COMMON);
	if (CHIP_IS_E1(bp)) {
		/* enable HW interrupt from PXP on USDM overflow
		   bit 16 on INT_MASK_0 */
		REG_WR(bp, PXP_REG_PXP_INT_MASK_0, 0);
	}

	bnx2x_init_block(bp, BLOCK_PXP2, PHASE_COMMON);
	bnx2x_init_pxp(bp);
	bnx2x_set_endianity(bp);
	bnx2x_ilt_init_page_size(bp, INITOP_SET);

	if (CHIP_REV_IS_FPGA(bp) && CHIP_IS_E1H(bp))
		REG_WR(bp, PXP2_REG_PGL_TAGS_LIMIT, 0x1);

	/* let the HW do it's magic ... */
	msleep(100);
	/* finish PXP init */
	val = REG_RD(bp, PXP2_REG_RQ_CFG_DONE);
	if (val != 1) {
		BNX2X_ERR("PXP2 CFG failed\n");
		return -EBUSY;
	}
	val = REG_RD(bp, PXP2_REG_RD_INIT_DONE);
	if (val != 1) {
		BNX2X_ERR("PXP2 RD_INIT failed\n");
		return -EBUSY;
	}

	/* Timers bug workaround E2 only. We need to set the entire ILT to
	 * have entries with value "0" and valid bit on.
	 * This needs to be done by the first PF that is loaded in a path
	 * (i.e. common phase)
	 */
	if (!CHIP_IS_E1x(bp)) {
/* In E2 there is a bug in the timers block that can cause function 6 / 7
 * (i.e. vnic3) to start even if it is marked as "scan-off".
 * This occurs when a different function (func2,3) is being marked
 * as "scan-off". Real-life scenario for example: if a driver is being
 * load-unloaded while func6,7 are down. This will cause the timer to access
 * the ilt, translate to a logical address and send a request to read/write.
 * Since the ilt for the function that is down is not valid, this will cause
 * a translation error which is unrecoverable.
 * The Workaround is intended to make sure that when this happens nothing fatal
 * will occur. The workaround:
 *	1.  First PF driver which loads on a path will:
 *		a.  After taking the chip out of reset, by using pretend,
 *		    it will write "0" to the following registers of
 *		    the other vnics.
 *		    REG_WR(pdev, PGLUE_B_REG_INTERNAL_PFID_ENABLE_MASTER, 0);
 *		    REG_WR(pdev, CFC_REG_WEAK_ENABLE_PF,0);
 *		    REG_WR(pdev, CFC_REG_STRONG_ENABLE_PF,0);
 *		    And for itself it will write '1' to
 *		    PGLUE_B_REG_INTERNAL_PFID_ENABLE_MASTER to enable
 *		    dmae-operations (writing to pram for example.)
 *		    note: can be done for only function 6,7 but cleaner this
 *			  way.
 *		b.  Write zero+valid to the entire ILT.
 *		c.  Init the first_timers_ilt_entry, last_timers_ilt_entry of
 *		    VNIC3 (of that port). The range allocated will be the
 *		    entire ILT. This is needed to prevent  ILT range error.
 *	2.  Any PF driver load flow:
 *		a.  ILT update with the physical addresses of the allocated
 *		    logical pages.
 *		b.  Wait 20msec. - note that this timeout is needed to make
 *		    sure there are no requests in one of the PXP internal
 *		    queues with "old" ILT addresses.
 *		c.  PF enable in the PGLC.
 *		d.  Clear the was_error of the PF in the PGLC. (could have
 *		    occurred while driver was down)
 *		e.  PF enable in the CFC (WEAK + STRONG)
 *		f.  Timers scan enable
 *	3.  PF driver unload flow:
 *		a.  Clear the Timers scan_en.
 *		b.  Polling for scan_on=0 for that PF.
 *		c.  Clear the PF enable bit in the PXP.
 *		d.  Clear the PF enable in the CFC (WEAK + STRONG)
 *		e.  Write zero+valid to all ILT entries (The valid bit must
 *		    stay set)
 *		f.  If this is VNIC 3 of a port then also init
 *		    first_timers_ilt_entry to zero and last_timers_ilt_entry
 *		    to the last entry in the ILT.
 *
 *	Notes:
 *	Currently the PF error in the PGLC is non recoverable.
 *	In the future the there will be a recovery routine for this error.
 *	Currently attention is masked.
 *	Having an MCP lock on the load/unload process does not guarantee that
 *	there is no Timer disable during Func6/7 enable. This is because the
 *	Timers scan is currently being cleared by the MCP on FLR.
 *	Step 2.d can be done only for PF6/7 and the driver can also check if
 *	there is error before clearing it. But the flow above is simpler and
 *	more general.
 *	All ILT entries are written by zero+valid and not just PF6/7
 *	ILT entries since in the future the ILT entries allocation for
 *	PF-s might be dynamic.
 */
		struct ilt_client_info ilt_cli;
		struct bnx2x_ilt ilt;
		memset(&ilt_cli, 0, sizeof(struct ilt_client_info));
		memset(&ilt, 0, sizeof(struct bnx2x_ilt));

		/* initialize dummy TM client */
		ilt_cli.start = 0;
		ilt_cli.end = ILT_NUM_PAGE_ENTRIES - 1;
		ilt_cli.client_num = ILT_CLIENT_TM;

		/* Step 1: set zeroes to all ilt page entries with valid bit on
		 * Step 2: set the timers first/last ilt entry to point
		 * to the entire range to prevent ILT range error for 3rd/4th
		 * vnic	(this code assumes existence of the vnic)
		 *
		 * both steps performed by call to bnx2x_ilt_client_init_op()
		 * with dummy TM client
		 *
		 * we must use pretend since PXP2_REG_RQ_##blk##_FIRST_ILT
		 * and his brother are split registers
		 */
		bnx2x_pretend_func(bp, (BP_PATH(bp) + 6));
		bnx2x_ilt_client_init_op_ilt(bp, &ilt, &ilt_cli, INITOP_CLEAR);
		bnx2x_pretend_func(bp, BP_ABS_FUNC(bp));

		REG_WR(bp, PXP2_REG_RQ_DRAM_ALIGN, BNX2X_PXP_DRAM_ALIGN);
		REG_WR(bp, PXP2_REG_RQ_DRAM_ALIGN_RD, BNX2X_PXP_DRAM_ALIGN);
		REG_WR(bp, PXP2_REG_RQ_DRAM_ALIGN_SEL, 1);
	}

	REG_WR(bp, PXP2_REG_RQ_DISABLE_INPUTS, 0);
	REG_WR(bp, PXP2_REG_RD_DISABLE_INPUTS, 0);

	if (!CHIP_IS_E1x(bp)) {
		int factor = CHIP_REV_IS_EMUL(bp) ? 1000 :
				(CHIP_REV_IS_FPGA(bp) ? 400 : 0);
		bnx2x_init_block(bp, BLOCK_PGLUE_B, PHASE_COMMON);

		bnx2x_init_block(bp, BLOCK_ATC, PHASE_COMMON);

		/* let the HW do it's magic ... */
		do {
			msleep(200);
			val = REG_RD(bp, ATC_REG_ATC_INIT_DONE);
		} while (factor-- && (val != 1));

		if (val != 1) {
			BNX2X_ERR("ATC_INIT failed\n");
			return -EBUSY;
		}
	}

	bnx2x_init_block(bp, BLOCK_DMAE, PHASE_COMMON);

	bnx2x_iov_init_dmae(bp);

	/* clean the DMAE memory */
	bp->dmae_ready = 1;
	bnx2x_init_fill(bp, TSEM_REG_PRAM, 0, 8, 1);

	bnx2x_init_block(bp, BLOCK_TCM, PHASE_COMMON);

	bnx2x_init_block(bp, BLOCK_UCM, PHASE_COMMON);

	bnx2x_init_block(bp, BLOCK_CCM, PHASE_COMMON);

	bnx2x_init_block(bp, BLOCK_XCM, PHASE_COMMON);

	bnx2x_read_dmae(bp, XSEM_REG_PASSIVE_BUFFER, 3);
	bnx2x_read_dmae(bp, CSEM_REG_PASSIVE_BUFFER, 3);
	bnx2x_read_dmae(bp, TSEM_REG_PASSIVE_BUFFER, 3);
	bnx2x_read_dmae(bp, USEM_REG_PASSIVE_BUFFER, 3);

	bnx2x_init_block(bp, BLOCK_QM, PHASE_COMMON);

	/* QM queues pointers table */
	bnx2x_qm_init_ptr_table(bp, bp->qm_cid_count, INITOP_SET);

	/* soft reset pulse */
	REG_WR(bp, QM_REG_SOFT_RESET, 1);
	REG_WR(bp, QM_REG_SOFT_RESET, 0);

	if (CNIC_SUPPORT(bp))
		bnx2x_init_block(bp, BLOCK_TM, PHASE_COMMON);

	bnx2x_init_block(bp, BLOCK_DORQ, PHASE_COMMON);

	if (!CHIP_REV_IS_SLOW(bp))
		/* enable hw interrupt from doorbell Q */
		REG_WR(bp, DORQ_REG_DORQ_INT_MASK, 0);

	bnx2x_init_block(bp, BLOCK_BRB1, PHASE_COMMON);

	bnx2x_init_block(bp, BLOCK_PRS, PHASE_COMMON);
	REG_WR(bp, PRS_REG_A_PRSU_20, 0xf);

	if (!CHIP_IS_E1(bp))
		REG_WR(bp, PRS_REG_E1HOV_MODE, bp->path_has_ovlan);

	if (!CHIP_IS_E1x(bp) && !CHIP_IS_E3B0(bp)) {
		if (IS_MF_AFEX(bp)) {
			/* configure that VNTag and VLAN headers must be
			 * received in afex mode
			 */
			REG_WR(bp, PRS_REG_HDRS_AFTER_BASIC, 0xE);
			REG_WR(bp, PRS_REG_MUST_HAVE_HDRS, 0xA);
			REG_WR(bp, PRS_REG_HDRS_AFTER_TAG_0, 0x6);
			REG_WR(bp, PRS_REG_TAG_ETHERTYPE_0, 0x8926);
			REG_WR(bp, PRS_REG_TAG_LEN_0, 0x4);
		} else {
			/* Bit-map indicating which L2 hdrs may appear
			 * after the basic Ethernet header
			 */
			REG_WR(bp, PRS_REG_HDRS_AFTER_BASIC,
			       bp->path_has_ovlan ? 7 : 6);
		}
	}

	bnx2x_init_block(bp, BLOCK_TSDM, PHASE_COMMON);
	bnx2x_init_block(bp, BLOCK_CSDM, PHASE_COMMON);
	bnx2x_init_block(bp, BLOCK_USDM, PHASE_COMMON);
	bnx2x_init_block(bp, BLOCK_XSDM, PHASE_COMMON);

	if (!CHIP_IS_E1x(bp)) {
		/* reset VFC memories */
		REG_WR(bp, TSEM_REG_FAST_MEMORY + VFC_REG_MEMORIES_RST,
			   VFC_MEMORIES_RST_REG_CAM_RST |
			   VFC_MEMORIES_RST_REG_RAM_RST);
		REG_WR(bp, XSEM_REG_FAST_MEMORY + VFC_REG_MEMORIES_RST,
			   VFC_MEMORIES_RST_REG_CAM_RST |
			   VFC_MEMORIES_RST_REG_RAM_RST);

		msleep(20);
	}

	bnx2x_init_block(bp, BLOCK_TSEM, PHASE_COMMON);
	bnx2x_init_block(bp, BLOCK_USEM, PHASE_COMMON);
	bnx2x_init_block(bp, BLOCK_CSEM, PHASE_COMMON);
	bnx2x_init_block(bp, BLOCK_XSEM, PHASE_COMMON);

	/* sync semi rtc */
	REG_WR(bp, GRCBASE_MISC + MISC_REGISTERS_RESET_REG_1_CLEAR,
	       0x80000000);
	REG_WR(bp, GRCBASE_MISC + MISC_REGISTERS_RESET_REG_1_SET,
	       0x80000000);

	bnx2x_init_block(bp, BLOCK_UPB, PHASE_COMMON);
	bnx2x_init_block(bp, BLOCK_XPB, PHASE_COMMON);
	bnx2x_init_block(bp, BLOCK_PBF, PHASE_COMMON);

	if (!CHIP_IS_E1x(bp)) {
		if (IS_MF_AFEX(bp)) {
			/* configure that VNTag and VLAN headers must be
			 * sent in afex mode
			 */
			REG_WR(bp, PBF_REG_HDRS_AFTER_BASIC, 0xE);
			REG_WR(bp, PBF_REG_MUST_HAVE_HDRS, 0xA);
			REG_WR(bp, PBF_REG_HDRS_AFTER_TAG_0, 0x6);
			REG_WR(bp, PBF_REG_TAG_ETHERTYPE_0, 0x8926);
			REG_WR(bp, PBF_REG_TAG_LEN_0, 0x4);
		} else {
			REG_WR(bp, PBF_REG_HDRS_AFTER_BASIC,
			       bp->path_has_ovlan ? 7 : 6);
		}
	}

	REG_WR(bp, SRC_REG_SOFT_RST, 1);

	bnx2x_init_block(bp, BLOCK_SRC, PHASE_COMMON);

	if (CNIC_SUPPORT(bp)) {
		REG_WR(bp, SRC_REG_KEYSEARCH_0, 0x63285672);
		REG_WR(bp, SRC_REG_KEYSEARCH_1, 0x24b8f2cc);
		REG_WR(bp, SRC_REG_KEYSEARCH_2, 0x223aef9b);
		REG_WR(bp, SRC_REG_KEYSEARCH_3, 0x26001e3a);
		REG_WR(bp, SRC_REG_KEYSEARCH_4, 0x7ae91116);
		REG_WR(bp, SRC_REG_KEYSEARCH_5, 0x5ce5230b);
		REG_WR(bp, SRC_REG_KEYSEARCH_6, 0x298d8adf);
		REG_WR(bp, SRC_REG_KEYSEARCH_7, 0x6eb0ff09);
		REG_WR(bp, SRC_REG_KEYSEARCH_8, 0x1830f82f);
		REG_WR(bp, SRC_REG_KEYSEARCH_9, 0x01e46be7);
	}
	REG_WR(bp, SRC_REG_SOFT_RST, 0);

	if (sizeof(union cdu_context) != 1024)
		/* we currently assume that a context is 1024 bytes */
		dev_alert(&bp->pdev->dev,
			  "please adjust the size of cdu_context(%ld)\n",
			  (long)sizeof(union cdu_context));

	bnx2x_init_block(bp, BLOCK_CDU, PHASE_COMMON);
	val = (4 << 24) + (0 << 12) + 1024;
	REG_WR(bp, CDU_REG_CDU_GLOBAL_PARAMS, val);

	bnx2x_init_block(bp, BLOCK_CFC, PHASE_COMMON);
	REG_WR(bp, CFC_REG_INIT_REG, 0x7FF);
	/* enable context validation interrupt from CFC */
	REG_WR(bp, CFC_REG_CFC_INT_MASK, 0);

	/* set the thresholds to prevent CFC/CDU race */
	REG_WR(bp, CFC_REG_DEBUG0, 0x20020000);

	bnx2x_init_block(bp, BLOCK_HC, PHASE_COMMON);

	if (!CHIP_IS_E1x(bp) && BP_NOMCP(bp))
		REG_WR(bp, IGU_REG_RESET_MEMORIES, 0x36);

	bnx2x_init_block(bp, BLOCK_IGU, PHASE_COMMON);
	bnx2x_init_block(bp, BLOCK_MISC_AEU, PHASE_COMMON);

	/* Reset PCIE errors for debug */
	REG_WR(bp, 0x2814, 0xffffffff);
	REG_WR(bp, 0x3820, 0xffffffff);

	if (!CHIP_IS_E1x(bp)) {
		REG_WR(bp, PCICFG_OFFSET + PXPCS_TL_CONTROL_5,
			   (PXPCS_TL_CONTROL_5_ERR_UNSPPORT1 |
				PXPCS_TL_CONTROL_5_ERR_UNSPPORT));
		REG_WR(bp, PCICFG_OFFSET + PXPCS_TL_FUNC345_STAT,
			   (PXPCS_TL_FUNC345_STAT_ERR_UNSPPORT4 |
				PXPCS_TL_FUNC345_STAT_ERR_UNSPPORT3 |
				PXPCS_TL_FUNC345_STAT_ERR_UNSPPORT2));
		REG_WR(bp, PCICFG_OFFSET + PXPCS_TL_FUNC678_STAT,
			   (PXPCS_TL_FUNC678_STAT_ERR_UNSPPORT7 |
				PXPCS_TL_FUNC678_STAT_ERR_UNSPPORT6 |
				PXPCS_TL_FUNC678_STAT_ERR_UNSPPORT5));
	}

	bnx2x_init_block(bp, BLOCK_NIG, PHASE_COMMON);
	if (!CHIP_IS_E1(bp)) {
		/* in E3 this done in per-port section */
		if (!CHIP_IS_E3(bp))
			REG_WR(bp, NIG_REG_LLH_MF_MODE, IS_MF(bp));
	}
	if (CHIP_IS_E1H(bp))
		/* not applicable for E2 (and above ...) */
		REG_WR(bp, NIG_REG_LLH_E1HOV_MODE, IS_MF_SD(bp));

	if (CHIP_REV_IS_SLOW(bp))
		msleep(200);

	/* finish CFC init */
	val = reg_poll(bp, CFC_REG_LL_INIT_DONE, 1, 100, 10);
	if (val != 1) {
		BNX2X_ERR("CFC LL_INIT failed\n");
		return -EBUSY;
	}
	val = reg_poll(bp, CFC_REG_AC_INIT_DONE, 1, 100, 10);
	if (val != 1) {
		BNX2X_ERR("CFC AC_INIT failed\n");
		return -EBUSY;
	}
	val = reg_poll(bp, CFC_REG_CAM_INIT_DONE, 1, 100, 10);
	if (val != 1) {
		BNX2X_ERR("CFC CAM_INIT failed\n");
		return -EBUSY;
	}
	REG_WR(bp, CFC_REG_DEBUG0, 0);

	if (CHIP_IS_E1(bp)) {
		/* read NIG statistic
		   to see if this is our first up since powerup */
		bnx2x_read_dmae(bp, NIG_REG_STAT2_BRB_OCTET, 2);
		val = *bnx2x_sp(bp, wb_data[0]);

		/* do internal memory self test */
		if ((val == 0) && bnx2x_int_mem_test(bp)) {
			BNX2X_ERR("internal mem self test failed\n");
			return -EBUSY;
		}
	}

	bnx2x_setup_fan_failure_detection(bp);

	/* clear PXP2 attentions */
	REG_RD(bp, PXP2_REG_PXP2_INT_STS_CLR_0);

	bnx2x_enable_blocks_attention(bp);
	bnx2x_enable_blocks_parity(bp);

	if (!BP_NOMCP(bp)) {
		if (CHIP_IS_E1x(bp))
			bnx2x__common_init_phy(bp);
	} else
		BNX2X_ERR("Bootcode is missing - can not initialize link\n");

	if (SHMEM2_HAS(bp, netproc_fw_ver))
		SHMEM2_WR(bp, netproc_fw_ver, REG_RD(bp, XSEM_REG_PRAM));

	return 0;
}

/**
 * bnx2x_init_hw_common_chip - init HW at the COMMON_CHIP phase.
 *
 * @bp:		driver handle
 */
static int bnx2x_init_hw_common_chip(struct bnx2x *bp)
{
	int rc = bnx2x_init_hw_common(bp);

	if (rc)
		return rc;

	/* In E2 2-PORT mode, same ext phy is used for the two paths */
	if (!BP_NOMCP(bp))
		bnx2x__common_init_phy(bp);

	return 0;
}

static int bnx2x_init_hw_port(struct bnx2x *bp)
{
	int port = BP_PORT(bp);
	int init_phase = port ? PHASE_PORT1 : PHASE_PORT0;
	u32 low, high;
	u32 val, reg;

	DP(NETIF_MSG_HW, "starting port init  port %d\n", port);

	REG_WR(bp, NIG_REG_MASK_INTERRUPT_PORT0 + port*4, 0);

	bnx2x_init_block(bp, BLOCK_MISC, init_phase);
	bnx2x_init_block(bp, BLOCK_PXP, init_phase);
	bnx2x_init_block(bp, BLOCK_PXP2, init_phase);

	/* Timers bug workaround: disables the pf_master bit in pglue at
	 * common phase, we need to enable it here before any dmae access are
	 * attempted. Therefore we manually added the enable-master to the
	 * port phase (it also happens in the function phase)
	 */
	if (!CHIP_IS_E1x(bp))
		REG_WR(bp, PGLUE_B_REG_INTERNAL_PFID_ENABLE_MASTER, 1);

	bnx2x_init_block(bp, BLOCK_ATC, init_phase);
	bnx2x_init_block(bp, BLOCK_DMAE, init_phase);
	bnx2x_init_block(bp, BLOCK_PGLUE_B, init_phase);
	bnx2x_init_block(bp, BLOCK_QM, init_phase);

	bnx2x_init_block(bp, BLOCK_TCM, init_phase);
	bnx2x_init_block(bp, BLOCK_UCM, init_phase);
	bnx2x_init_block(bp, BLOCK_CCM, init_phase);
	bnx2x_init_block(bp, BLOCK_XCM, init_phase);

	/* QM cid (connection) count */
	bnx2x_qm_init_cid_count(bp, bp->qm_cid_count, INITOP_SET);

	if (CNIC_SUPPORT(bp)) {
		bnx2x_init_block(bp, BLOCK_TM, init_phase);
		REG_WR(bp, TM_REG_LIN0_SCAN_TIME + port*4, 20);
		REG_WR(bp, TM_REG_LIN0_MAX_ACTIVE_CID + port*4, 31);
	}

	bnx2x_init_block(bp, BLOCK_DORQ, init_phase);

	bnx2x_init_block(bp, BLOCK_BRB1, init_phase);

	if (CHIP_IS_E1(bp) || CHIP_IS_E1H(bp)) {

		if (IS_MF(bp))
			low = ((bp->flags & ONE_PORT_FLAG) ? 160 : 246);
		else if (bp->dev->mtu > 4096) {
			if (bp->flags & ONE_PORT_FLAG)
				low = 160;
			else {
				val = bp->dev->mtu;
				/* (24*1024 + val*4)/256 */
				low = 96 + (val/64) +
						((val % 64) ? 1 : 0);
			}
		} else
			low = ((bp->flags & ONE_PORT_FLAG) ? 80 : 160);
		high = low + 56;	/* 14*1024/256 */
		REG_WR(bp, BRB1_REG_PAUSE_LOW_THRESHOLD_0 + port*4, low);
		REG_WR(bp, BRB1_REG_PAUSE_HIGH_THRESHOLD_0 + port*4, high);
	}

	if (CHIP_MODE_IS_4_PORT(bp))
		REG_WR(bp, (BP_PORT(bp) ?
			    BRB1_REG_MAC_GUARANTIED_1 :
			    BRB1_REG_MAC_GUARANTIED_0), 40);

	bnx2x_init_block(bp, BLOCK_PRS, init_phase);
	if (CHIP_IS_E3B0(bp)) {
		if (IS_MF_AFEX(bp)) {
			/* configure headers for AFEX mode */
			REG_WR(bp, BP_PORT(bp) ?
			       PRS_REG_HDRS_AFTER_BASIC_PORT_1 :
			       PRS_REG_HDRS_AFTER_BASIC_PORT_0, 0xE);
			REG_WR(bp, BP_PORT(bp) ?
			       PRS_REG_HDRS_AFTER_TAG_0_PORT_1 :
			       PRS_REG_HDRS_AFTER_TAG_0_PORT_0, 0x6);
			REG_WR(bp, BP_PORT(bp) ?
			       PRS_REG_MUST_HAVE_HDRS_PORT_1 :
			       PRS_REG_MUST_HAVE_HDRS_PORT_0, 0xA);
		} else {
			/* Ovlan exists only if we are in multi-function +
			 * switch-dependent mode, in switch-independent there
			 * is no ovlan headers
			 */
			REG_WR(bp, BP_PORT(bp) ?
			       PRS_REG_HDRS_AFTER_BASIC_PORT_1 :
			       PRS_REG_HDRS_AFTER_BASIC_PORT_0,
			       (bp->path_has_ovlan ? 7 : 6));
		}
	}

	bnx2x_init_block(bp, BLOCK_TSDM, init_phase);
	bnx2x_init_block(bp, BLOCK_CSDM, init_phase);
	bnx2x_init_block(bp, BLOCK_USDM, init_phase);
	bnx2x_init_block(bp, BLOCK_XSDM, init_phase);

	bnx2x_init_block(bp, BLOCK_TSEM, init_phase);
	bnx2x_init_block(bp, BLOCK_USEM, init_phase);
	bnx2x_init_block(bp, BLOCK_CSEM, init_phase);
	bnx2x_init_block(bp, BLOCK_XSEM, init_phase);

	bnx2x_init_block(bp, BLOCK_UPB, init_phase);
	bnx2x_init_block(bp, BLOCK_XPB, init_phase);

	bnx2x_init_block(bp, BLOCK_PBF, init_phase);

	if (CHIP_IS_E1x(bp)) {
		/* configure PBF to work without PAUSE mtu 9000 */
		REG_WR(bp, PBF_REG_P0_PAUSE_ENABLE + port*4, 0);

		/* update threshold */
		REG_WR(bp, PBF_REG_P0_ARB_THRSH + port*4, (9040/16));
		/* update init credit */
		REG_WR(bp, PBF_REG_P0_INIT_CRD + port*4, (9040/16) + 553 - 22);

		/* probe changes */
		REG_WR(bp, PBF_REG_INIT_P0 + port*4, 1);
		udelay(50);
		REG_WR(bp, PBF_REG_INIT_P0 + port*4, 0);
	}

	if (CNIC_SUPPORT(bp))
		bnx2x_init_block(bp, BLOCK_SRC, init_phase);

	bnx2x_init_block(bp, BLOCK_CDU, init_phase);
	bnx2x_init_block(bp, BLOCK_CFC, init_phase);

	if (CHIP_IS_E1(bp)) {
		REG_WR(bp, HC_REG_LEADING_EDGE_0 + port*8, 0);
		REG_WR(bp, HC_REG_TRAILING_EDGE_0 + port*8, 0);
	}
	bnx2x_init_block(bp, BLOCK_HC, init_phase);

	bnx2x_init_block(bp, BLOCK_IGU, init_phase);

	bnx2x_init_block(bp, BLOCK_MISC_AEU, init_phase);
	/* init aeu_mask_attn_func_0/1:
	 *  - SF mode: bits 3-7 are masked. Only bits 0-2 are in use
	 *  - MF mode: bit 3 is masked. Bits 0-2 are in use as in SF
	 *             bits 4-7 are used for "per vn group attention" */
	val = IS_MF(bp) ? 0xF7 : 0x7;
	/* Enable DCBX attention for all but E1 */
	val |= CHIP_IS_E1(bp) ? 0 : 0x10;
	REG_WR(bp, MISC_REG_AEU_MASK_ATTN_FUNC_0 + port*4, val);

	/* SCPAD_PARITY should NOT trigger close the gates */
	reg = port ? MISC_REG_AEU_ENABLE4_NIG_1 : MISC_REG_AEU_ENABLE4_NIG_0;
	REG_WR(bp, reg,
	       REG_RD(bp, reg) &
	       ~AEU_INPUTS_ATTN_BITS_MCP_LATCHED_SCPAD_PARITY);

	reg = port ? MISC_REG_AEU_ENABLE4_PXP_1 : MISC_REG_AEU_ENABLE4_PXP_0;
	REG_WR(bp, reg,
	       REG_RD(bp, reg) &
	       ~AEU_INPUTS_ATTN_BITS_MCP_LATCHED_SCPAD_PARITY);

	bnx2x_init_block(bp, BLOCK_NIG, init_phase);

	if (!CHIP_IS_E1x(bp)) {
		/* Bit-map indicating which L2 hdrs may appear after the
		 * basic Ethernet header
		 */
		if (IS_MF_AFEX(bp))
			REG_WR(bp, BP_PORT(bp) ?
			       NIG_REG_P1_HDRS_AFTER_BASIC :
			       NIG_REG_P0_HDRS_AFTER_BASIC, 0xE);
		else
			REG_WR(bp, BP_PORT(bp) ?
			       NIG_REG_P1_HDRS_AFTER_BASIC :
			       NIG_REG_P0_HDRS_AFTER_BASIC,
			       IS_MF_SD(bp) ? 7 : 6);

		if (CHIP_IS_E3(bp))
			REG_WR(bp, BP_PORT(bp) ?
				   NIG_REG_LLH1_MF_MODE :
				   NIG_REG_LLH_MF_MODE, IS_MF(bp));
	}
	if (!CHIP_IS_E3(bp))
		REG_WR(bp, NIG_REG_XGXS_SERDES0_MODE_SEL + port*4, 1);

	if (!CHIP_IS_E1(bp)) {
		/* 0x2 disable mf_ov, 0x1 enable */
		REG_WR(bp, NIG_REG_LLH0_BRB1_DRV_MASK_MF + port*4,
		       (IS_MF_SD(bp) ? 0x1 : 0x2));

		if (!CHIP_IS_E1x(bp)) {
			val = 0;
			switch (bp->mf_mode) {
			case MULTI_FUNCTION_SD:
				val = 1;
				break;
			case MULTI_FUNCTION_SI:
			case MULTI_FUNCTION_AFEX:
				val = 2;
				break;
			}

			REG_WR(bp, (BP_PORT(bp) ? NIG_REG_LLH1_CLS_TYPE :
						  NIG_REG_LLH0_CLS_TYPE), val);
		}
		{
			REG_WR(bp, NIG_REG_LLFC_ENABLE_0 + port*4, 0);
			REG_WR(bp, NIG_REG_LLFC_OUT_EN_0 + port*4, 0);
			REG_WR(bp, NIG_REG_PAUSE_ENABLE_0 + port*4, 1);
		}
	}

	/* If SPIO5 is set to generate interrupts, enable it for this port */
	val = REG_RD(bp, MISC_REG_SPIO_EVENT_EN);
	if (val & MISC_SPIO_SPIO5) {
		u32 reg_addr = (port ? MISC_REG_AEU_ENABLE1_FUNC_1_OUT_0 :
				       MISC_REG_AEU_ENABLE1_FUNC_0_OUT_0);
		val = REG_RD(bp, reg_addr);
		val |= AEU_INPUTS_ATTN_BITS_SPIO5;
		REG_WR(bp, reg_addr, val);
	}

	return 0;
}

static void bnx2x_ilt_wr(struct bnx2x *bp, u32 index, dma_addr_t addr)
{
	int reg;
	u32 wb_write[2];

	if (CHIP_IS_E1(bp))
		reg = PXP2_REG_RQ_ONCHIP_AT + index*8;
	else
		reg = PXP2_REG_RQ_ONCHIP_AT_B0 + index*8;

	wb_write[0] = ONCHIP_ADDR1(addr);
	wb_write[1] = ONCHIP_ADDR2(addr);
	REG_WR_DMAE(bp, reg, wb_write, 2);
}

void bnx2x_igu_clear_sb_gen(struct bnx2x *bp, u8 func, u8 idu_sb_id, bool is_pf)
{
	u32 data, ctl, cnt = 100;
	u32 igu_addr_data = IGU_REG_COMMAND_REG_32LSB_DATA;
	u32 igu_addr_ctl = IGU_REG_COMMAND_REG_CTRL;
	u32 igu_addr_ack = IGU_REG_CSTORM_TYPE_0_SB_CLEANUP + (idu_sb_id/32)*4;
	u32 sb_bit =  1 << (idu_sb_id%32);
	u32 func_encode = func | (is_pf ? 1 : 0) << IGU_FID_ENCODE_IS_PF_SHIFT;
	u32 addr_encode = IGU_CMD_E2_PROD_UPD_BASE + idu_sb_id;

	/* Not supported in BC mode */
	if (CHIP_INT_MODE_IS_BC(bp))
		return;

	data = (IGU_USE_REGISTER_cstorm_type_0_sb_cleanup
			<< IGU_REGULAR_CLEANUP_TYPE_SHIFT)	|
		IGU_REGULAR_CLEANUP_SET				|
		IGU_REGULAR_BCLEANUP;

	ctl = addr_encode << IGU_CTRL_REG_ADDRESS_SHIFT		|
	      func_encode << IGU_CTRL_REG_FID_SHIFT		|
	      IGU_CTRL_CMD_TYPE_WR << IGU_CTRL_REG_TYPE_SHIFT;

	DP(NETIF_MSG_HW, "write 0x%08x to IGU(via GRC) addr 0x%x\n",
			 data, igu_addr_data);
	REG_WR(bp, igu_addr_data, data);
	mmiowb();
	barrier();
	DP(NETIF_MSG_HW, "write 0x%08x to IGU(via GRC) addr 0x%x\n",
			  ctl, igu_addr_ctl);
	REG_WR(bp, igu_addr_ctl, ctl);
	mmiowb();
	barrier();

	/* wait for clean up to finish */
	while (!(REG_RD(bp, igu_addr_ack) & sb_bit) && --cnt)
		msleep(20);

	if (!(REG_RD(bp, igu_addr_ack) & sb_bit)) {
		DP(NETIF_MSG_HW,
		   "Unable to finish IGU cleanup: idu_sb_id %d offset %d bit %d (cnt %d)\n",
			  idu_sb_id, idu_sb_id/32, idu_sb_id%32, cnt);
	}
}

static void bnx2x_igu_clear_sb(struct bnx2x *bp, u8 idu_sb_id)
{
	bnx2x_igu_clear_sb_gen(bp, BP_FUNC(bp), idu_sb_id, true /*PF*/);
}

static void bnx2x_clear_func_ilt(struct bnx2x *bp, u32 func)
{
	u32 i, base = FUNC_ILT_BASE(func);
	for (i = base; i < base + ILT_PER_FUNC; i++)
		bnx2x_ilt_wr(bp, i, 0);
}

static void bnx2x_init_searcher(struct bnx2x *bp)
{
	int port = BP_PORT(bp);
	bnx2x_src_init_t2(bp, bp->t2, bp->t2_mapping, SRC_CONN_NUM);
	/* T1 hash bits value determines the T1 number of entries */
	REG_WR(bp, SRC_REG_NUMBER_HASH_BITS0 + port*4, SRC_HASH_BITS);
}

static inline int bnx2x_func_switch_update(struct bnx2x *bp, int suspend)
{
	int rc;
	struct bnx2x_func_state_params func_params = {NULL};
	struct bnx2x_func_switch_update_params *switch_update_params =
		&func_params.params.switch_update;

	/* Prepare parameters for function state transitions */
	__set_bit(RAMROD_COMP_WAIT, &func_params.ramrod_flags);
	__set_bit(RAMROD_RETRY, &func_params.ramrod_flags);

	func_params.f_obj = &bp->func_obj;
	func_params.cmd = BNX2X_F_CMD_SWITCH_UPDATE;

	/* Function parameters */
	__set_bit(BNX2X_F_UPDATE_TX_SWITCH_SUSPEND_CHNG,
		  &switch_update_params->changes);
	if (suspend)
		__set_bit(BNX2X_F_UPDATE_TX_SWITCH_SUSPEND,
			  &switch_update_params->changes);

	rc = bnx2x_func_state_change(bp, &func_params);

	return rc;
}

static int bnx2x_reset_nic_mode(struct bnx2x *bp)
{
	int rc, i, port = BP_PORT(bp);
	int vlan_en = 0, mac_en[NUM_MACS];

	/* Close input from network */
	if (bp->mf_mode == SINGLE_FUNCTION) {
		bnx2x_set_rx_filter(&bp->link_params, 0);
	} else {
		vlan_en = REG_RD(bp, port ? NIG_REG_LLH1_FUNC_EN :
				   NIG_REG_LLH0_FUNC_EN);
		REG_WR(bp, port ? NIG_REG_LLH1_FUNC_EN :
			  NIG_REG_LLH0_FUNC_EN, 0);
		for (i = 0; i < NUM_MACS; i++) {
			mac_en[i] = REG_RD(bp, port ?
					     (NIG_REG_LLH1_FUNC_MEM_ENABLE +
					      4 * i) :
					     (NIG_REG_LLH0_FUNC_MEM_ENABLE +
					      4 * i));
			REG_WR(bp, port ? (NIG_REG_LLH1_FUNC_MEM_ENABLE +
					      4 * i) :
				  (NIG_REG_LLH0_FUNC_MEM_ENABLE + 4 * i), 0);
		}
	}

	/* Close BMC to host */
	REG_WR(bp, port ? NIG_REG_P0_TX_MNG_HOST_ENABLE :
	       NIG_REG_P1_TX_MNG_HOST_ENABLE, 0);

	/* Suspend Tx switching to the PF. Completion of this ramrod
	 * further guarantees that all the packets of that PF / child
	 * VFs in BRB were processed by the Parser, so it is safe to
	 * change the NIC_MODE register.
	 */
	rc = bnx2x_func_switch_update(bp, 1);
	if (rc) {
		BNX2X_ERR("Can't suspend tx-switching!\n");
		return rc;
	}

	/* Change NIC_MODE register */
	REG_WR(bp, PRS_REG_NIC_MODE, 0);

	/* Open input from network */
	if (bp->mf_mode == SINGLE_FUNCTION) {
		bnx2x_set_rx_filter(&bp->link_params, 1);
	} else {
		REG_WR(bp, port ? NIG_REG_LLH1_FUNC_EN :
			  NIG_REG_LLH0_FUNC_EN, vlan_en);
		for (i = 0; i < NUM_MACS; i++) {
			REG_WR(bp, port ? (NIG_REG_LLH1_FUNC_MEM_ENABLE +
					      4 * i) :
				  (NIG_REG_LLH0_FUNC_MEM_ENABLE + 4 * i),
				  mac_en[i]);
		}
	}

	/* Enable BMC to host */
	REG_WR(bp, port ? NIG_REG_P0_TX_MNG_HOST_ENABLE :
	       NIG_REG_P1_TX_MNG_HOST_ENABLE, 1);

	/* Resume Tx switching to the PF */
	rc = bnx2x_func_switch_update(bp, 0);
	if (rc) {
		BNX2X_ERR("Can't resume tx-switching!\n");
		return rc;
	}

	DP(NETIF_MSG_IFUP, "NIC MODE disabled\n");
	return 0;
}

int bnx2x_init_hw_func_cnic(struct bnx2x *bp)
{
	int rc;

	bnx2x_ilt_init_op_cnic(bp, INITOP_SET);

	if (CONFIGURE_NIC_MODE(bp)) {
		/* Configure searcher as part of function hw init */
		bnx2x_init_searcher(bp);

		/* Reset NIC mode */
		rc = bnx2x_reset_nic_mode(bp);
		if (rc)
			BNX2X_ERR("Can't change NIC mode!\n");
		return rc;
	}

	return 0;
}

/* previous driver DMAE transaction may have occurred when pre-boot stage ended
 * and boot began, or when kdump kernel was loaded. Either case would invalidate
 * the addresses of the transaction, resulting in was-error bit set in the pci
 * causing all hw-to-host pcie transactions to timeout. If this happened we want
 * to clear the interrupt which detected this from the pglueb and the was done
 * bit
 */
static void bnx2x_clean_pglue_errors(struct bnx2x *bp)
{
	if (!CHIP_IS_E1x(bp))
		REG_WR(bp, PGLUE_B_REG_WAS_ERROR_PF_7_0_CLR,
		       1 << BP_ABS_FUNC(bp));
}

static int bnx2x_init_hw_func(struct bnx2x *bp)
{
	int port = BP_PORT(bp);
	int func = BP_FUNC(bp);
	int init_phase = PHASE_PF0 + func;
	struct bnx2x_ilt *ilt = BP_ILT(bp);
	u16 cdu_ilt_start;
	u32 addr, val;
	u32 main_mem_base, main_mem_size, main_mem_prty_clr;
	int i, main_mem_width, rc;

	DP(NETIF_MSG_HW, "starting func init  func %d\n", func);

	/* FLR cleanup - hmmm */
	if (!CHIP_IS_E1x(bp)) {
		rc = bnx2x_pf_flr_clnup(bp);
		if (rc) {
			bnx2x_fw_dump(bp);
			return rc;
		}
	}

	/* set MSI reconfigure capability */
	if (bp->common.int_block == INT_BLOCK_HC) {
		addr = (port ? HC_REG_CONFIG_1 : HC_REG_CONFIG_0);
		val = REG_RD(bp, addr);
		val |= HC_CONFIG_0_REG_MSI_ATTN_EN_0;
		REG_WR(bp, addr, val);
	}

	bnx2x_init_block(bp, BLOCK_PXP, init_phase);
	bnx2x_init_block(bp, BLOCK_PXP2, init_phase);

	ilt = BP_ILT(bp);
	cdu_ilt_start = ilt->clients[ILT_CLIENT_CDU].start;

	if (IS_SRIOV(bp))
		cdu_ilt_start += BNX2X_FIRST_VF_CID/ILT_PAGE_CIDS;
	cdu_ilt_start = bnx2x_iov_init_ilt(bp, cdu_ilt_start);

	/* since BNX2X_FIRST_VF_CID > 0 the PF L2 cids precedes
	 * those of the VFs, so start line should be reset
	 */
	cdu_ilt_start = ilt->clients[ILT_CLIENT_CDU].start;
	for (i = 0; i < L2_ILT_LINES(bp); i++) {
		ilt->lines[cdu_ilt_start + i].page = bp->context[i].vcxt;
		ilt->lines[cdu_ilt_start + i].page_mapping =
			bp->context[i].cxt_mapping;
		ilt->lines[cdu_ilt_start + i].size = bp->context[i].size;
	}

	bnx2x_ilt_init_op(bp, INITOP_SET);

	if (!CONFIGURE_NIC_MODE(bp)) {
		bnx2x_init_searcher(bp);
		REG_WR(bp, PRS_REG_NIC_MODE, 0);
		DP(NETIF_MSG_IFUP, "NIC MODE disabled\n");
	} else {
		/* Set NIC mode */
		REG_WR(bp, PRS_REG_NIC_MODE, 1);
		DP(NETIF_MSG_IFUP, "NIC MODE configured\n");
	}

	if (!CHIP_IS_E1x(bp)) {
		u32 pf_conf = IGU_PF_CONF_FUNC_EN;

		/* Turn on a single ISR mode in IGU if driver is going to use
		 * INT#x or MSI
		 */
		if (!(bp->flags & USING_MSIX_FLAG))
			pf_conf |= IGU_PF_CONF_SINGLE_ISR_EN;
		/*
		 * Timers workaround bug: function init part.
		 * Need to wait 20msec after initializing ILT,
		 * needed to make sure there are no requests in
		 * one of the PXP internal queues with "old" ILT addresses
		 */
		msleep(20);
		/*
		 * Master enable - Due to WB DMAE writes performed before this
		 * register is re-initialized as part of the regular function
		 * init
		 */
		REG_WR(bp, PGLUE_B_REG_INTERNAL_PFID_ENABLE_MASTER, 1);
		/* Enable the function in IGU */
		REG_WR(bp, IGU_REG_PF_CONFIGURATION, pf_conf);
	}

	bp->dmae_ready = 1;

	bnx2x_init_block(bp, BLOCK_PGLUE_B, init_phase);

	bnx2x_clean_pglue_errors(bp);

	bnx2x_init_block(bp, BLOCK_ATC, init_phase);
	bnx2x_init_block(bp, BLOCK_DMAE, init_phase);
	bnx2x_init_block(bp, BLOCK_NIG, init_phase);
	bnx2x_init_block(bp, BLOCK_SRC, init_phase);
	bnx2x_init_block(bp, BLOCK_MISC, init_phase);
	bnx2x_init_block(bp, BLOCK_TCM, init_phase);
	bnx2x_init_block(bp, BLOCK_UCM, init_phase);
	bnx2x_init_block(bp, BLOCK_CCM, init_phase);
	bnx2x_init_block(bp, BLOCK_XCM, init_phase);
	bnx2x_init_block(bp, BLOCK_TSEM, init_phase);
	bnx2x_init_block(bp, BLOCK_USEM, init_phase);
	bnx2x_init_block(bp, BLOCK_CSEM, init_phase);
	bnx2x_init_block(bp, BLOCK_XSEM, init_phase);

	if (!CHIP_IS_E1x(bp))
		REG_WR(bp, QM_REG_PF_EN, 1);

	if (!CHIP_IS_E1x(bp)) {
		REG_WR(bp, TSEM_REG_VFPF_ERR_NUM, BNX2X_MAX_NUM_OF_VFS + func);
		REG_WR(bp, USEM_REG_VFPF_ERR_NUM, BNX2X_MAX_NUM_OF_VFS + func);
		REG_WR(bp, CSEM_REG_VFPF_ERR_NUM, BNX2X_MAX_NUM_OF_VFS + func);
		REG_WR(bp, XSEM_REG_VFPF_ERR_NUM, BNX2X_MAX_NUM_OF_VFS + func);
	}
	bnx2x_init_block(bp, BLOCK_QM, init_phase);

	bnx2x_init_block(bp, BLOCK_TM, init_phase);
	bnx2x_init_block(bp, BLOCK_DORQ, init_phase);
	REG_WR(bp, DORQ_REG_MODE_ACT, 1); /* no dpm */

	bnx2x_iov_init_dq(bp);

	bnx2x_init_block(bp, BLOCK_BRB1, init_phase);
	bnx2x_init_block(bp, BLOCK_PRS, init_phase);
	bnx2x_init_block(bp, BLOCK_TSDM, init_phase);
	bnx2x_init_block(bp, BLOCK_CSDM, init_phase);
	bnx2x_init_block(bp, BLOCK_USDM, init_phase);
	bnx2x_init_block(bp, BLOCK_XSDM, init_phase);
	bnx2x_init_block(bp, BLOCK_UPB, init_phase);
	bnx2x_init_block(bp, BLOCK_XPB, init_phase);
	bnx2x_init_block(bp, BLOCK_PBF, init_phase);
	if (!CHIP_IS_E1x(bp))
		REG_WR(bp, PBF_REG_DISABLE_PF, 0);

	bnx2x_init_block(bp, BLOCK_CDU, init_phase);

	bnx2x_init_block(bp, BLOCK_CFC, init_phase);

	if (!CHIP_IS_E1x(bp))
		REG_WR(bp, CFC_REG_WEAK_ENABLE_PF, 1);

	if (IS_MF(bp)) {
		if (!(IS_MF_UFP(bp) && BNX2X_IS_MF_SD_PROTOCOL_FCOE(bp))) {
			REG_WR(bp, NIG_REG_LLH0_FUNC_EN + port * 8, 1);
			REG_WR(bp, NIG_REG_LLH0_FUNC_VLAN_ID + port * 8,
			       bp->mf_ov);
		}
	}

	bnx2x_init_block(bp, BLOCK_MISC_AEU, init_phase);

	/* HC init per function */
	if (bp->common.int_block == INT_BLOCK_HC) {
		if (CHIP_IS_E1H(bp)) {
			REG_WR(bp, MISC_REG_AEU_GENERAL_ATTN_12 + func*4, 0);

			REG_WR(bp, HC_REG_LEADING_EDGE_0 + port*8, 0);
			REG_WR(bp, HC_REG_TRAILING_EDGE_0 + port*8, 0);
		}
		bnx2x_init_block(bp, BLOCK_HC, init_phase);

	} else {
		int num_segs, sb_idx, prod_offset;

		REG_WR(bp, MISC_REG_AEU_GENERAL_ATTN_12 + func*4, 0);

		if (!CHIP_IS_E1x(bp)) {
			REG_WR(bp, IGU_REG_LEADING_EDGE_LATCH, 0);
			REG_WR(bp, IGU_REG_TRAILING_EDGE_LATCH, 0);
		}

		bnx2x_init_block(bp, BLOCK_IGU, init_phase);

		if (!CHIP_IS_E1x(bp)) {
			int dsb_idx = 0;
			/**
			 * Producer memory:
			 * E2 mode: address 0-135 match to the mapping memory;
			 * 136 - PF0 default prod; 137 - PF1 default prod;
			 * 138 - PF2 default prod; 139 - PF3 default prod;
			 * 140 - PF0 attn prod;    141 - PF1 attn prod;
			 * 142 - PF2 attn prod;    143 - PF3 attn prod;
			 * 144-147 reserved.
			 *
			 * E1.5 mode - In backward compatible mode;
			 * for non default SB; each even line in the memory
			 * holds the U producer and each odd line hold
			 * the C producer. The first 128 producers are for
			 * NDSB (PF0 - 0-31; PF1 - 32-63 and so on). The last 20
			 * producers are for the DSB for each PF.
			 * Each PF has five segments: (the order inside each
			 * segment is PF0; PF1; PF2; PF3) - 128-131 U prods;
			 * 132-135 C prods; 136-139 X prods; 140-143 T prods;
			 * 144-147 attn prods;
			 */
			/* non-default-status-blocks */
			num_segs = CHIP_INT_MODE_IS_BC(bp) ?
				IGU_BC_NDSB_NUM_SEGS : IGU_NORM_NDSB_NUM_SEGS;
			for (sb_idx = 0; sb_idx < bp->igu_sb_cnt; sb_idx++) {
				prod_offset = (bp->igu_base_sb + sb_idx) *
					num_segs;

				for (i = 0; i < num_segs; i++) {
					addr = IGU_REG_PROD_CONS_MEMORY +
							(prod_offset + i) * 4;
					REG_WR(bp, addr, 0);
				}
				/* send consumer update with value 0 */
				bnx2x_ack_sb(bp, bp->igu_base_sb + sb_idx,
					     USTORM_ID, 0, IGU_INT_NOP, 1);
				bnx2x_igu_clear_sb(bp,
						   bp->igu_base_sb + sb_idx);
			}

			/* default-status-blocks */
			num_segs = CHIP_INT_MODE_IS_BC(bp) ?
				IGU_BC_DSB_NUM_SEGS : IGU_NORM_DSB_NUM_SEGS;

			if (CHIP_MODE_IS_4_PORT(bp))
				dsb_idx = BP_FUNC(bp);
			else
				dsb_idx = BP_VN(bp);

			prod_offset = (CHIP_INT_MODE_IS_BC(bp) ?
				       IGU_BC_BASE_DSB_PROD + dsb_idx :
				       IGU_NORM_BASE_DSB_PROD + dsb_idx);

			/*
			 * igu prods come in chunks of E1HVN_MAX (4) -
			 * does not matters what is the current chip mode
			 */
			for (i = 0; i < (num_segs * E1HVN_MAX);
			     i += E1HVN_MAX) {
				addr = IGU_REG_PROD_CONS_MEMORY +
							(prod_offset + i)*4;
				REG_WR(bp, addr, 0);
			}
			/* send consumer update with 0 */
			if (CHIP_INT_MODE_IS_BC(bp)) {
				bnx2x_ack_sb(bp, bp->igu_dsb_id,
					     USTORM_ID, 0, IGU_INT_NOP, 1);
				bnx2x_ack_sb(bp, bp->igu_dsb_id,
					     CSTORM_ID, 0, IGU_INT_NOP, 1);
				bnx2x_ack_sb(bp, bp->igu_dsb_id,
					     XSTORM_ID, 0, IGU_INT_NOP, 1);
				bnx2x_ack_sb(bp, bp->igu_dsb_id,
					     TSTORM_ID, 0, IGU_INT_NOP, 1);
				bnx2x_ack_sb(bp, bp->igu_dsb_id,
					     ATTENTION_ID, 0, IGU_INT_NOP, 1);
			} else {
				bnx2x_ack_sb(bp, bp->igu_dsb_id,
					     USTORM_ID, 0, IGU_INT_NOP, 1);
				bnx2x_ack_sb(bp, bp->igu_dsb_id,
					     ATTENTION_ID, 0, IGU_INT_NOP, 1);
			}
			bnx2x_igu_clear_sb(bp, bp->igu_dsb_id);

			/* !!! These should become driver const once
			   rf-tool supports split-68 const */
			REG_WR(bp, IGU_REG_SB_INT_BEFORE_MASK_LSB, 0);
			REG_WR(bp, IGU_REG_SB_INT_BEFORE_MASK_MSB, 0);
			REG_WR(bp, IGU_REG_SB_MASK_LSB, 0);
			REG_WR(bp, IGU_REG_SB_MASK_MSB, 0);
			REG_WR(bp, IGU_REG_PBA_STATUS_LSB, 0);
			REG_WR(bp, IGU_REG_PBA_STATUS_MSB, 0);
		}
	}

	/* Reset PCIE errors for debug */
	REG_WR(bp, 0x2114, 0xffffffff);
	REG_WR(bp, 0x2120, 0xffffffff);

	if (CHIP_IS_E1x(bp)) {
		main_mem_size = HC_REG_MAIN_MEMORY_SIZE / 2; /*dwords*/
		main_mem_base = HC_REG_MAIN_MEMORY +
				BP_PORT(bp) * (main_mem_size * 4);
		main_mem_prty_clr = HC_REG_HC_PRTY_STS_CLR;
		main_mem_width = 8;

		val = REG_RD(bp, main_mem_prty_clr);
		if (val)
			DP(NETIF_MSG_HW,
			   "Hmmm... Parity errors in HC block during function init (0x%x)!\n",
			   val);

		/* Clear "false" parity errors in MSI-X table */
		for (i = main_mem_base;
		     i < main_mem_base + main_mem_size * 4;
		     i += main_mem_width) {
			bnx2x_read_dmae(bp, i, main_mem_width / 4);
			bnx2x_write_dmae(bp, bnx2x_sp_mapping(bp, wb_data),
					 i, main_mem_width / 4);
		}
		/* Clear HC parity attention */
		REG_RD(bp, main_mem_prty_clr);
	}

#ifdef BNX2X_STOP_ON_ERROR
	/* Enable STORMs SP logging */
	REG_WR8(bp, BAR_USTRORM_INTMEM +
	       USTORM_RECORD_SLOW_PATH_OFFSET(BP_FUNC(bp)), 1);
	REG_WR8(bp, BAR_TSTRORM_INTMEM +
	       TSTORM_RECORD_SLOW_PATH_OFFSET(BP_FUNC(bp)), 1);
	REG_WR8(bp, BAR_CSTRORM_INTMEM +
	       CSTORM_RECORD_SLOW_PATH_OFFSET(BP_FUNC(bp)), 1);
	REG_WR8(bp, BAR_XSTRORM_INTMEM +
	       XSTORM_RECORD_SLOW_PATH_OFFSET(BP_FUNC(bp)), 1);
#endif

	bnx2x_phy_probe(&bp->link_params);

	return 0;
}

void bnx2x_free_mem_cnic(struct bnx2x *bp)
{
	bnx2x_ilt_mem_op_cnic(bp, ILT_MEMOP_FREE);

	if (!CHIP_IS_E1x(bp))
		BNX2X_PCI_FREE(bp->cnic_sb.e2_sb, bp->cnic_sb_mapping,
			       sizeof(struct host_hc_status_block_e2));
	else
		BNX2X_PCI_FREE(bp->cnic_sb.e1x_sb, bp->cnic_sb_mapping,
			       sizeof(struct host_hc_status_block_e1x));

	BNX2X_PCI_FREE(bp->t2, bp->t2_mapping, SRC_T2_SZ);
}

void bnx2x_free_mem(struct bnx2x *bp)
{
	int i;

	BNX2X_PCI_FREE(bp->fw_stats, bp->fw_stats_mapping,
		       bp->fw_stats_data_sz + bp->fw_stats_req_sz);

	if (IS_VF(bp))
		return;

	BNX2X_PCI_FREE(bp->def_status_blk, bp->def_status_blk_mapping,
		       sizeof(struct host_sp_status_block));

	BNX2X_PCI_FREE(bp->slowpath, bp->slowpath_mapping,
		       sizeof(struct bnx2x_slowpath));

	for (i = 0; i < L2_ILT_LINES(bp); i++)
		BNX2X_PCI_FREE(bp->context[i].vcxt, bp->context[i].cxt_mapping,
			       bp->context[i].size);
	bnx2x_ilt_mem_op(bp, ILT_MEMOP_FREE);

	BNX2X_FREE(bp->ilt->lines);

	BNX2X_PCI_FREE(bp->spq, bp->spq_mapping, BCM_PAGE_SIZE);

	BNX2X_PCI_FREE(bp->eq_ring, bp->eq_mapping,
		       BCM_PAGE_SIZE * NUM_EQ_PAGES);

	BNX2X_PCI_FREE(bp->t2, bp->t2_mapping, SRC_T2_SZ);

	bnx2x_iov_free_mem(bp);
}

int bnx2x_alloc_mem_cnic(struct bnx2x *bp)
{
	if (!CHIP_IS_E1x(bp)) {
		/* size = the status block + ramrod buffers */
		bp->cnic_sb.e2_sb = BNX2X_PCI_ALLOC(&bp->cnic_sb_mapping,
						    sizeof(struct host_hc_status_block_e2));
		if (!bp->cnic_sb.e2_sb)
			goto alloc_mem_err;
	} else {
		bp->cnic_sb.e1x_sb = BNX2X_PCI_ALLOC(&bp->cnic_sb_mapping,
						     sizeof(struct host_hc_status_block_e1x));
		if (!bp->cnic_sb.e1x_sb)
			goto alloc_mem_err;
	}

	if (CONFIGURE_NIC_MODE(bp) && !bp->t2) {
		/* allocate searcher T2 table, as it wasn't allocated before */
		bp->t2 = BNX2X_PCI_ALLOC(&bp->t2_mapping, SRC_T2_SZ);
		if (!bp->t2)
			goto alloc_mem_err;
	}

	/* write address to which L5 should insert its values */
	bp->cnic_eth_dev.addr_drv_info_to_mcp =
		&bp->slowpath->drv_info_to_mcp;

	if (bnx2x_ilt_mem_op_cnic(bp, ILT_MEMOP_ALLOC))
		goto alloc_mem_err;

	return 0;

alloc_mem_err:
	bnx2x_free_mem_cnic(bp);
	BNX2X_ERR("Can't allocate memory\n");
	return -ENOMEM;
}

int bnx2x_alloc_mem(struct bnx2x *bp)
{
	int i, allocated, context_size;

	if (!CONFIGURE_NIC_MODE(bp) && !bp->t2) {
		/* allocate searcher T2 table */
		bp->t2 = BNX2X_PCI_ALLOC(&bp->t2_mapping, SRC_T2_SZ);
		if (!bp->t2)
			goto alloc_mem_err;
	}

	bp->def_status_blk = BNX2X_PCI_ALLOC(&bp->def_status_blk_mapping,
					     sizeof(struct host_sp_status_block));
	if (!bp->def_status_blk)
		goto alloc_mem_err;

	bp->slowpath = BNX2X_PCI_ALLOC(&bp->slowpath_mapping,
				       sizeof(struct bnx2x_slowpath));
	if (!bp->slowpath)
		goto alloc_mem_err;

	/* Allocate memory for CDU context:
	 * This memory is allocated separately and not in the generic ILT
	 * functions because CDU differs in few aspects:
	 * 1. There are multiple entities allocating memory for context -
	 * 'regular' driver, CNIC and SRIOV driver. Each separately controls
	 * its own ILT lines.
	 * 2. Since CDU page-size is not a single 4KB page (which is the case
	 * for the other ILT clients), to be efficient we want to support
	 * allocation of sub-page-size in the last entry.
	 * 3. Context pointers are used by the driver to pass to FW / update
	 * the context (for the other ILT clients the pointers are used just to
	 * free the memory during unload).
	 */
	context_size = sizeof(union cdu_context) * BNX2X_L2_CID_COUNT(bp);

	for (i = 0, allocated = 0; allocated < context_size; i++) {
		bp->context[i].size = min(CDU_ILT_PAGE_SZ,
					  (context_size - allocated));
		bp->context[i].vcxt = BNX2X_PCI_ALLOC(&bp->context[i].cxt_mapping,
						      bp->context[i].size);
		if (!bp->context[i].vcxt)
			goto alloc_mem_err;
		allocated += bp->context[i].size;
	}
	bp->ilt->lines = kcalloc(ILT_MAX_LINES, sizeof(struct ilt_line),
				 GFP_KERNEL);
	if (!bp->ilt->lines)
		goto alloc_mem_err;

	if (bnx2x_ilt_mem_op(bp, ILT_MEMOP_ALLOC))
		goto alloc_mem_err;

	if (bnx2x_iov_alloc_mem(bp))
		goto alloc_mem_err;

	/* Slow path ring */
	bp->spq = BNX2X_PCI_ALLOC(&bp->spq_mapping, BCM_PAGE_SIZE);
	if (!bp->spq)
		goto alloc_mem_err;

	/* EQ */
	bp->eq_ring = BNX2X_PCI_ALLOC(&bp->eq_mapping,
				      BCM_PAGE_SIZE * NUM_EQ_PAGES);
	if (!bp->eq_ring)
		goto alloc_mem_err;

	return 0;

alloc_mem_err:
	bnx2x_free_mem(bp);
	BNX2X_ERR("Can't allocate memory\n");
	return -ENOMEM;
}

/*
 * Init service functions
 */

int bnx2x_set_mac_one(struct bnx2x *bp, u8 *mac,
		      struct bnx2x_vlan_mac_obj *obj, bool set,
		      int mac_type, unsigned long *ramrod_flags)
{
	int rc;
	struct bnx2x_vlan_mac_ramrod_params ramrod_param;

	memset(&ramrod_param, 0, sizeof(ramrod_param));

	/* Fill general parameters */
	ramrod_param.vlan_mac_obj = obj;
	ramrod_param.ramrod_flags = *ramrod_flags;

	/* Fill a user request section if needed */
	if (!test_bit(RAMROD_CONT, ramrod_flags)) {
		memcpy(ramrod_param.user_req.u.mac.mac, mac, ETH_ALEN);

		__set_bit(mac_type, &ramrod_param.user_req.vlan_mac_flags);

		/* Set the command: ADD or DEL */
		if (set)
			ramrod_param.user_req.cmd = BNX2X_VLAN_MAC_ADD;
		else
			ramrod_param.user_req.cmd = BNX2X_VLAN_MAC_DEL;
	}

	rc = bnx2x_config_vlan_mac(bp, &ramrod_param);

	if (rc == -EEXIST) {
		DP(BNX2X_MSG_SP, "Failed to schedule ADD operations: %d\n", rc);
		/* do not treat adding same MAC as error */
		rc = 0;
	} else if (rc < 0)
		BNX2X_ERR("%s MAC failed\n", (set ? "Set" : "Del"));

	return rc;
}

int bnx2x_set_vlan_one(struct bnx2x *bp, u16 vlan,
		       struct bnx2x_vlan_mac_obj *obj, bool set,
		       unsigned long *ramrod_flags)
{
	int rc;
	struct bnx2x_vlan_mac_ramrod_params ramrod_param;

	memset(&ramrod_param, 0, sizeof(ramrod_param));

	/* Fill general parameters */
	ramrod_param.vlan_mac_obj = obj;
	ramrod_param.ramrod_flags = *ramrod_flags;

	/* Fill a user request section if needed */
	if (!test_bit(RAMROD_CONT, ramrod_flags)) {
		ramrod_param.user_req.u.vlan.vlan = vlan;
		__set_bit(BNX2X_VLAN, &ramrod_param.user_req.vlan_mac_flags);
		/* Set the command: ADD or DEL */
		if (set)
			ramrod_param.user_req.cmd = BNX2X_VLAN_MAC_ADD;
		else
			ramrod_param.user_req.cmd = BNX2X_VLAN_MAC_DEL;
	}

	rc = bnx2x_config_vlan_mac(bp, &ramrod_param);

	if (rc == -EEXIST) {
		/* Do not treat adding same vlan as error. */
		DP(BNX2X_MSG_SP, "Failed to schedule ADD operations: %d\n", rc);
		rc = 0;
	} else if (rc < 0) {
		BNX2X_ERR("%s VLAN failed\n", (set ? "Set" : "Del"));
	}

	return rc;
}

static int bnx2x_del_all_vlans(struct bnx2x *bp)
{
	struct bnx2x_vlan_mac_obj *vlan_obj = &bp->sp_objs[0].vlan_obj;
	unsigned long ramrod_flags = 0, vlan_flags = 0;
	struct bnx2x_vlan_entry *vlan;
	int rc;

	__set_bit(RAMROD_COMP_WAIT, &ramrod_flags);
	__set_bit(BNX2X_VLAN, &vlan_flags);
	rc = vlan_obj->delete_all(bp, vlan_obj, &vlan_flags, &ramrod_flags);
	if (rc)
		return rc;

	/* Mark that hw forgot all entries */
	list_for_each_entry(vlan, &bp->vlan_reg, link)
		vlan->hw = false;
	bp->vlan_cnt = 0;

	return 0;
}

int bnx2x_del_all_macs(struct bnx2x *bp,
		       struct bnx2x_vlan_mac_obj *mac_obj,
		       int mac_type, bool wait_for_comp)
{
	int rc;
	unsigned long ramrod_flags = 0, vlan_mac_flags = 0;

	/* Wait for completion of requested */
	if (wait_for_comp)
		__set_bit(RAMROD_COMP_WAIT, &ramrod_flags);

	/* Set the mac type of addresses we want to clear */
	__set_bit(mac_type, &vlan_mac_flags);

	rc = mac_obj->delete_all(bp, mac_obj, &vlan_mac_flags, &ramrod_flags);
	if (rc < 0)
		BNX2X_ERR("Failed to delete MACs: %d\n", rc);

	return rc;
}

int bnx2x_set_eth_mac(struct bnx2x *bp, bool set)
{
	if (IS_PF(bp)) {
		unsigned long ramrod_flags = 0;

		DP(NETIF_MSG_IFUP, "Adding Eth MAC\n");
		__set_bit(RAMROD_COMP_WAIT, &ramrod_flags);
		return bnx2x_set_mac_one(bp, bp->dev->dev_addr,
					 &bp->sp_objs->mac_obj, set,
					 BNX2X_ETH_MAC, &ramrod_flags);
	} else { /* vf */
		return bnx2x_vfpf_config_mac(bp, bp->dev->dev_addr,
					     bp->fp->index, set);
	}
}

int bnx2x_setup_leading(struct bnx2x *bp)
{
	if (IS_PF(bp))
		return bnx2x_setup_queue(bp, &bp->fp[0], true);
	else /* VF */
		return bnx2x_vfpf_setup_q(bp, &bp->fp[0], true);
}

/**
 * bnx2x_set_int_mode - configure interrupt mode
 *
 * @bp:		driver handle
 *
 * In case of MSI-X it will also try to enable MSI-X.
 */
int bnx2x_set_int_mode(struct bnx2x *bp)
{
	int rc = 0;

	if (IS_VF(bp) && int_mode != BNX2X_INT_MODE_MSIX) {
		BNX2X_ERR("VF not loaded since interrupt mode not msix\n");
		return -EINVAL;
	}

	switch (int_mode) {
	case BNX2X_INT_MODE_MSIX:
		/* attempt to enable msix */
		rc = bnx2x_enable_msix(bp);

		/* msix attained */
		if (!rc)
			return 0;

		/* vfs use only msix */
		if (rc && IS_VF(bp))
			return rc;

		/* failed to enable multiple MSI-X */
		BNX2X_DEV_INFO("Failed to enable multiple MSI-X (%d), set number of queues to %d\n",
			       bp->num_queues,
			       1 + bp->num_cnic_queues);

		/* fall through */
	case BNX2X_INT_MODE_MSI:
		bnx2x_enable_msi(bp);

		/* fall through */
	case BNX2X_INT_MODE_INTX:
		bp->num_ethernet_queues = 1;
		bp->num_queues = bp->num_ethernet_queues + bp->num_cnic_queues;
		BNX2X_DEV_INFO("set number of queues to 1\n");
		break;
	default:
		BNX2X_DEV_INFO("unknown value in int_mode module parameter\n");
		return -EINVAL;
	}
	return 0;
}

/* must be called prior to any HW initializations */
static inline u16 bnx2x_cid_ilt_lines(struct bnx2x *bp)
{
	if (IS_SRIOV(bp))
		return (BNX2X_FIRST_VF_CID + BNX2X_VF_CIDS)/ILT_PAGE_CIDS;
	return L2_ILT_LINES(bp);
}

void bnx2x_ilt_set_info(struct bnx2x *bp)
{
	struct ilt_client_info *ilt_client;
	struct bnx2x_ilt *ilt = BP_ILT(bp);
	u16 line = 0;

	ilt->start_line = FUNC_ILT_BASE(BP_FUNC(bp));
	DP(BNX2X_MSG_SP, "ilt starts at line %d\n", ilt->start_line);

	/* CDU */
	ilt_client = &ilt->clients[ILT_CLIENT_CDU];
	ilt_client->client_num = ILT_CLIENT_CDU;
	ilt_client->page_size = CDU_ILT_PAGE_SZ;
	ilt_client->flags = ILT_CLIENT_SKIP_MEM;
	ilt_client->start = line;
	line += bnx2x_cid_ilt_lines(bp);

	if (CNIC_SUPPORT(bp))
		line += CNIC_ILT_LINES;
	ilt_client->end = line - 1;

	DP(NETIF_MSG_IFUP, "ilt client[CDU]: start %d, end %d, psz 0x%x, flags 0x%x, hw psz %d\n",
	   ilt_client->start,
	   ilt_client->end,
	   ilt_client->page_size,
	   ilt_client->flags,
	   ilog2(ilt_client->page_size >> 12));

	/* QM */
	if (QM_INIT(bp->qm_cid_count)) {
		ilt_client = &ilt->clients[ILT_CLIENT_QM];
		ilt_client->client_num = ILT_CLIENT_QM;
		ilt_client->page_size = QM_ILT_PAGE_SZ;
		ilt_client->flags = 0;
		ilt_client->start = line;

		/* 4 bytes for each cid */
		line += DIV_ROUND_UP(bp->qm_cid_count * QM_QUEUES_PER_FUNC * 4,
							 QM_ILT_PAGE_SZ);

		ilt_client->end = line - 1;

		DP(NETIF_MSG_IFUP,
		   "ilt client[QM]: start %d, end %d, psz 0x%x, flags 0x%x, hw psz %d\n",
		   ilt_client->start,
		   ilt_client->end,
		   ilt_client->page_size,
		   ilt_client->flags,
		   ilog2(ilt_client->page_size >> 12));
	}

	if (CNIC_SUPPORT(bp)) {
		/* SRC */
		ilt_client = &ilt->clients[ILT_CLIENT_SRC];
		ilt_client->client_num = ILT_CLIENT_SRC;
		ilt_client->page_size = SRC_ILT_PAGE_SZ;
		ilt_client->flags = 0;
		ilt_client->start = line;
		line += SRC_ILT_LINES;
		ilt_client->end = line - 1;

		DP(NETIF_MSG_IFUP,
		   "ilt client[SRC]: start %d, end %d, psz 0x%x, flags 0x%x, hw psz %d\n",
		   ilt_client->start,
		   ilt_client->end,
		   ilt_client->page_size,
		   ilt_client->flags,
		   ilog2(ilt_client->page_size >> 12));

		/* TM */
		ilt_client = &ilt->clients[ILT_CLIENT_TM];
		ilt_client->client_num = ILT_CLIENT_TM;
		ilt_client->page_size = TM_ILT_PAGE_SZ;
		ilt_client->flags = 0;
		ilt_client->start = line;
		line += TM_ILT_LINES;
		ilt_client->end = line - 1;

		DP(NETIF_MSG_IFUP,
		   "ilt client[TM]: start %d, end %d, psz 0x%x, flags 0x%x, hw psz %d\n",
		   ilt_client->start,
		   ilt_client->end,
		   ilt_client->page_size,
		   ilt_client->flags,
		   ilog2(ilt_client->page_size >> 12));
	}

	BUG_ON(line > ILT_MAX_LINES);
}

/**
 * bnx2x_pf_q_prep_init - prepare INIT transition parameters
 *
 * @bp:			driver handle
 * @fp:			pointer to fastpath
 * @init_params:	pointer to parameters structure
 *
 * parameters configured:
 *      - HC configuration
 *      - Queue's CDU context
 */
static void bnx2x_pf_q_prep_init(struct bnx2x *bp,
	struct bnx2x_fastpath *fp, struct bnx2x_queue_init_params *init_params)
{
	u8 cos;
	int cxt_index, cxt_offset;

	/* FCoE Queue uses Default SB, thus has no HC capabilities */
	if (!IS_FCOE_FP(fp)) {
		__set_bit(BNX2X_Q_FLG_HC, &init_params->rx.flags);
		__set_bit(BNX2X_Q_FLG_HC, &init_params->tx.flags);

		/* If HC is supported, enable host coalescing in the transition
		 * to INIT state.
		 */
		__set_bit(BNX2X_Q_FLG_HC_EN, &init_params->rx.flags);
		__set_bit(BNX2X_Q_FLG_HC_EN, &init_params->tx.flags);

		/* HC rate */
		init_params->rx.hc_rate = bp->rx_ticks ?
			(1000000 / bp->rx_ticks) : 0;
		init_params->tx.hc_rate = bp->tx_ticks ?
			(1000000 / bp->tx_ticks) : 0;

		/* FW SB ID */
		init_params->rx.fw_sb_id = init_params->tx.fw_sb_id =
			fp->fw_sb_id;

		/*
		 * CQ index among the SB indices: FCoE clients uses the default
		 * SB, therefore it's different.
		 */
		init_params->rx.sb_cq_index = HC_INDEX_ETH_RX_CQ_CONS;
		init_params->tx.sb_cq_index = HC_INDEX_ETH_FIRST_TX_CQ_CONS;
	}

	/* set maximum number of COSs supported by this queue */
	init_params->max_cos = fp->max_cos;

	DP(NETIF_MSG_IFUP, "fp: %d setting queue params max cos to: %d\n",
	    fp->index, init_params->max_cos);

	/* set the context pointers queue object */
	for (cos = FIRST_TX_COS_INDEX; cos < init_params->max_cos; cos++) {
		cxt_index = fp->txdata_ptr[cos]->cid / ILT_PAGE_CIDS;
		cxt_offset = fp->txdata_ptr[cos]->cid - (cxt_index *
				ILT_PAGE_CIDS);
		init_params->cxts[cos] =
			&bp->context[cxt_index].vcxt[cxt_offset].eth;
	}
}

static int bnx2x_setup_tx_only(struct bnx2x *bp, struct bnx2x_fastpath *fp,
			struct bnx2x_queue_state_params *q_params,
			struct bnx2x_queue_setup_tx_only_params *tx_only_params,
			int tx_index, bool leading)
{
	memset(tx_only_params, 0, sizeof(*tx_only_params));

	/* Set the command */
	q_params->cmd = BNX2X_Q_CMD_SETUP_TX_ONLY;

	/* Set tx-only QUEUE flags: don't zero statistics */
	tx_only_params->flags = bnx2x_get_common_flags(bp, fp, false);

	/* choose the index of the cid to send the slow path on */
	tx_only_params->cid_index = tx_index;

	/* Set general TX_ONLY_SETUP parameters */
	bnx2x_pf_q_prep_general(bp, fp, &tx_only_params->gen_params, tx_index);

	/* Set Tx TX_ONLY_SETUP parameters */
	bnx2x_pf_tx_q_prep(bp, fp, &tx_only_params->txq_params, tx_index);

	DP(NETIF_MSG_IFUP,
	   "preparing to send tx-only ramrod for connection: cos %d, primary cid %d, cid %d, client id %d, sp-client id %d, flags %lx\n",
	   tx_index, q_params->q_obj->cids[FIRST_TX_COS_INDEX],
	   q_params->q_obj->cids[tx_index], q_params->q_obj->cl_id,
	   tx_only_params->gen_params.spcl_id, tx_only_params->flags);

	/* send the ramrod */
	return bnx2x_queue_state_change(bp, q_params);
}

/**
 * bnx2x_setup_queue - setup queue
 *
 * @bp:		driver handle
 * @fp:		pointer to fastpath
 * @leading:	is leading
 *
 * This function performs 2 steps in a Queue state machine
 *      actually: 1) RESET->INIT 2) INIT->SETUP
 */

int bnx2x_setup_queue(struct bnx2x *bp, struct bnx2x_fastpath *fp,
		       bool leading)
{
	struct bnx2x_queue_state_params q_params = {NULL};
	struct bnx2x_queue_setup_params *setup_params =
						&q_params.params.setup;
	struct bnx2x_queue_setup_tx_only_params *tx_only_params =
						&q_params.params.tx_only;
	int rc;
	u8 tx_index;

	DP(NETIF_MSG_IFUP, "setting up queue %d\n", fp->index);

	/* reset IGU state skip FCoE L2 queue */
	if (!IS_FCOE_FP(fp))
		bnx2x_ack_sb(bp, fp->igu_sb_id, USTORM_ID, 0,
			     IGU_INT_ENABLE, 0);

	q_params.q_obj = &bnx2x_sp_obj(bp, fp).q_obj;
	/* We want to wait for completion in this context */
	__set_bit(RAMROD_COMP_WAIT, &q_params.ramrod_flags);

	/* Prepare the INIT parameters */
	bnx2x_pf_q_prep_init(bp, fp, &q_params.params.init);

	/* Set the command */
	q_params.cmd = BNX2X_Q_CMD_INIT;

	/* Change the state to INIT */
	rc = bnx2x_queue_state_change(bp, &q_params);
	if (rc) {
		BNX2X_ERR("Queue(%d) INIT failed\n", fp->index);
		return rc;
	}

	DP(NETIF_MSG_IFUP, "init complete\n");

	/* Now move the Queue to the SETUP state... */
	memset(setup_params, 0, sizeof(*setup_params));

	/* Set QUEUE flags */
	setup_params->flags = bnx2x_get_q_flags(bp, fp, leading);

	/* Set general SETUP parameters */
	bnx2x_pf_q_prep_general(bp, fp, &setup_params->gen_params,
				FIRST_TX_COS_INDEX);

	bnx2x_pf_rx_q_prep(bp, fp, &setup_params->pause_params,
			    &setup_params->rxq_params);

	bnx2x_pf_tx_q_prep(bp, fp, &setup_params->txq_params,
			   FIRST_TX_COS_INDEX);

	/* Set the command */
	q_params.cmd = BNX2X_Q_CMD_SETUP;

	if (IS_FCOE_FP(fp))
		bp->fcoe_init = true;

	/* Change the state to SETUP */
	rc = bnx2x_queue_state_change(bp, &q_params);
	if (rc) {
		BNX2X_ERR("Queue(%d) SETUP failed\n", fp->index);
		return rc;
	}

	/* loop through the relevant tx-only indices */
	for (tx_index = FIRST_TX_ONLY_COS_INDEX;
	      tx_index < fp->max_cos;
	      tx_index++) {

		/* prepare and send tx-only ramrod*/
		rc = bnx2x_setup_tx_only(bp, fp, &q_params,
					  tx_only_params, tx_index, leading);
		if (rc) {
			BNX2X_ERR("Queue(%d.%d) TX_ONLY_SETUP failed\n",
				  fp->index, tx_index);
			return rc;
		}
	}

	return rc;
}

static int bnx2x_stop_queue(struct bnx2x *bp, int index)
{
	struct bnx2x_fastpath *fp = &bp->fp[index];
	struct bnx2x_fp_txdata *txdata;
	struct bnx2x_queue_state_params q_params = {NULL};
	int rc, tx_index;

	DP(NETIF_MSG_IFDOWN, "stopping queue %d cid %d\n", index, fp->cid);

	q_params.q_obj = &bnx2x_sp_obj(bp, fp).q_obj;
	/* We want to wait for completion in this context */
	__set_bit(RAMROD_COMP_WAIT, &q_params.ramrod_flags);

	/* close tx-only connections */
	for (tx_index = FIRST_TX_ONLY_COS_INDEX;
	     tx_index < fp->max_cos;
	     tx_index++){

		/* ascertain this is a normal queue*/
		txdata = fp->txdata_ptr[tx_index];

		DP(NETIF_MSG_IFDOWN, "stopping tx-only queue %d\n",
							txdata->txq_index);

		/* send halt terminate on tx-only connection */
		q_params.cmd = BNX2X_Q_CMD_TERMINATE;
		memset(&q_params.params.terminate, 0,
		       sizeof(q_params.params.terminate));
		q_params.params.terminate.cid_index = tx_index;

		rc = bnx2x_queue_state_change(bp, &q_params);
		if (rc)
			return rc;

		/* send halt terminate on tx-only connection */
		q_params.cmd = BNX2X_Q_CMD_CFC_DEL;
		memset(&q_params.params.cfc_del, 0,
		       sizeof(q_params.params.cfc_del));
		q_params.params.cfc_del.cid_index = tx_index;
		rc = bnx2x_queue_state_change(bp, &q_params);
		if (rc)
			return rc;
	}
	/* Stop the primary connection: */
	/* ...halt the connection */
	q_params.cmd = BNX2X_Q_CMD_HALT;
	rc = bnx2x_queue_state_change(bp, &q_params);
	if (rc)
		return rc;

	/* ...terminate the connection */
	q_params.cmd = BNX2X_Q_CMD_TERMINATE;
	memset(&q_params.params.terminate, 0,
	       sizeof(q_params.params.terminate));
	q_params.params.terminate.cid_index = FIRST_TX_COS_INDEX;
	rc = bnx2x_queue_state_change(bp, &q_params);
	if (rc)
		return rc;
	/* ...delete cfc entry */
	q_params.cmd = BNX2X_Q_CMD_CFC_DEL;
	memset(&q_params.params.cfc_del, 0,
	       sizeof(q_params.params.cfc_del));
	q_params.params.cfc_del.cid_index = FIRST_TX_COS_INDEX;
	return bnx2x_queue_state_change(bp, &q_params);
}

static void bnx2x_reset_func(struct bnx2x *bp)
{
	int port = BP_PORT(bp);
	int func = BP_FUNC(bp);
	int i;

	/* Disable the function in the FW */
	REG_WR8(bp, BAR_XSTRORM_INTMEM + XSTORM_FUNC_EN_OFFSET(func), 0);
	REG_WR8(bp, BAR_CSTRORM_INTMEM + CSTORM_FUNC_EN_OFFSET(func), 0);
	REG_WR8(bp, BAR_TSTRORM_INTMEM + TSTORM_FUNC_EN_OFFSET(func), 0);
	REG_WR8(bp, BAR_USTRORM_INTMEM + USTORM_FUNC_EN_OFFSET(func), 0);

	/* FP SBs */
	for_each_eth_queue(bp, i) {
		struct bnx2x_fastpath *fp = &bp->fp[i];
		REG_WR8(bp, BAR_CSTRORM_INTMEM +
			   CSTORM_STATUS_BLOCK_DATA_STATE_OFFSET(fp->fw_sb_id),
			   SB_DISABLED);
	}

	if (CNIC_LOADED(bp))
		/* CNIC SB */
		REG_WR8(bp, BAR_CSTRORM_INTMEM +
			CSTORM_STATUS_BLOCK_DATA_STATE_OFFSET
			(bnx2x_cnic_fw_sb_id(bp)), SB_DISABLED);

	/* SP SB */
	REG_WR8(bp, BAR_CSTRORM_INTMEM +
		CSTORM_SP_STATUS_BLOCK_DATA_STATE_OFFSET(func),
		SB_DISABLED);

	for (i = 0; i < XSTORM_SPQ_DATA_SIZE / 4; i++)
		REG_WR(bp, BAR_XSTRORM_INTMEM + XSTORM_SPQ_DATA_OFFSET(func),
		       0);

	/* Configure IGU */
	if (bp->common.int_block == INT_BLOCK_HC) {
		REG_WR(bp, HC_REG_LEADING_EDGE_0 + port*8, 0);
		REG_WR(bp, HC_REG_TRAILING_EDGE_0 + port*8, 0);
	} else {
		REG_WR(bp, IGU_REG_LEADING_EDGE_LATCH, 0);
		REG_WR(bp, IGU_REG_TRAILING_EDGE_LATCH, 0);
	}

	if (CNIC_LOADED(bp)) {
		/* Disable Timer scan */
		REG_WR(bp, TM_REG_EN_LINEAR0_TIMER + port*4, 0);
		/*
		 * Wait for at least 10ms and up to 2 second for the timers
		 * scan to complete
		 */
		for (i = 0; i < 200; i++) {
			usleep_range(10000, 20000);
			if (!REG_RD(bp, TM_REG_LIN0_SCAN_ON + port*4))
				break;
		}
	}
	/* Clear ILT */
	bnx2x_clear_func_ilt(bp, func);

	/* Timers workaround bug for E2: if this is vnic-3,
	 * we need to set the entire ilt range for this timers.
	 */
	if (!CHIP_IS_E1x(bp) && BP_VN(bp) == 3) {
		struct ilt_client_info ilt_cli;
		/* use dummy TM client */
		memset(&ilt_cli, 0, sizeof(struct ilt_client_info));
		ilt_cli.start = 0;
		ilt_cli.end = ILT_NUM_PAGE_ENTRIES - 1;
		ilt_cli.client_num = ILT_CLIENT_TM;

		bnx2x_ilt_boundry_init_op(bp, &ilt_cli, 0, INITOP_CLEAR);
	}

	/* this assumes that reset_port() called before reset_func()*/
	if (!CHIP_IS_E1x(bp))
		bnx2x_pf_disable(bp);

	bp->dmae_ready = 0;
}

static void bnx2x_reset_port(struct bnx2x *bp)
{
	int port = BP_PORT(bp);
	u32 val;

	/* Reset physical Link */
	bnx2x__link_reset(bp);

	REG_WR(bp, NIG_REG_MASK_INTERRUPT_PORT0 + port*4, 0);

	/* Do not rcv packets to BRB */
	REG_WR(bp, NIG_REG_LLH0_BRB1_DRV_MASK + port*4, 0x0);
	/* Do not direct rcv packets that are not for MCP to the BRB */
	REG_WR(bp, (port ? NIG_REG_LLH1_BRB1_NOT_MCP :
			   NIG_REG_LLH0_BRB1_NOT_MCP), 0x0);

	/* Configure AEU */
	REG_WR(bp, MISC_REG_AEU_MASK_ATTN_FUNC_0 + port*4, 0);

	msleep(100);
	/* Check for BRB port occupancy */
	val = REG_RD(bp, BRB1_REG_PORT_NUM_OCC_BLOCKS_0 + port*4);
	if (val)
		DP(NETIF_MSG_IFDOWN,
		   "BRB1 is not empty  %d blocks are occupied\n", val);

	/* TODO: Close Doorbell port? */
}

static int bnx2x_reset_hw(struct bnx2x *bp, u32 load_code)
{
	struct bnx2x_func_state_params func_params = {NULL};

	/* Prepare parameters for function state transitions */
	__set_bit(RAMROD_COMP_WAIT, &func_params.ramrod_flags);

	func_params.f_obj = &bp->func_obj;
	func_params.cmd = BNX2X_F_CMD_HW_RESET;

	func_params.params.hw_init.load_phase = load_code;

	return bnx2x_func_state_change(bp, &func_params);
}

static int bnx2x_func_stop(struct bnx2x *bp)
{
	struct bnx2x_func_state_params func_params = {NULL};
	int rc;

	/* Prepare parameters for function state transitions */
	__set_bit(RAMROD_COMP_WAIT, &func_params.ramrod_flags);
	func_params.f_obj = &bp->func_obj;
	func_params.cmd = BNX2X_F_CMD_STOP;

	/*
	 * Try to stop the function the 'good way'. If fails (in case
	 * of a parity error during bnx2x_chip_cleanup()) and we are
	 * not in a debug mode, perform a state transaction in order to
	 * enable further HW_RESET transaction.
	 */
	rc = bnx2x_func_state_change(bp, &func_params);
	if (rc) {
#ifdef BNX2X_STOP_ON_ERROR
		return rc;
#else
		BNX2X_ERR("FUNC_STOP ramrod failed. Running a dry transaction\n");
		__set_bit(RAMROD_DRV_CLR_ONLY, &func_params.ramrod_flags);
		return bnx2x_func_state_change(bp, &func_params);
#endif
	}

	return 0;
}

/**
 * bnx2x_send_unload_req - request unload mode from the MCP.
 *
 * @bp:			driver handle
 * @unload_mode:	requested function's unload mode
 *
 * Return unload mode returned by the MCP: COMMON, PORT or FUNC.
 */
u32 bnx2x_send_unload_req(struct bnx2x *bp, int unload_mode)
{
	u32 reset_code = 0;
	int port = BP_PORT(bp);

	/* Select the UNLOAD request mode */
	if (unload_mode == UNLOAD_NORMAL)
		reset_code = DRV_MSG_CODE_UNLOAD_REQ_WOL_DIS;

	else if (bp->flags & NO_WOL_FLAG)
		reset_code = DRV_MSG_CODE_UNLOAD_REQ_WOL_MCP;

	else if (bp->wol) {
		u32 emac_base = port ? GRCBASE_EMAC1 : GRCBASE_EMAC0;
		u8 *mac_addr = bp->dev->dev_addr;
		struct pci_dev *pdev = bp->pdev;
		u32 val;
		u16 pmc;

		/* The mac address is written to entries 1-4 to
		 * preserve entry 0 which is used by the PMF
		 */
		u8 entry = (BP_VN(bp) + 1)*8;

		val = (mac_addr[0] << 8) | mac_addr[1];
		EMAC_WR(bp, EMAC_REG_EMAC_MAC_MATCH + entry, val);

		val = (mac_addr[2] << 24) | (mac_addr[3] << 16) |
		      (mac_addr[4] << 8) | mac_addr[5];
		EMAC_WR(bp, EMAC_REG_EMAC_MAC_MATCH + entry + 4, val);

		/* Enable the PME and clear the status */
		pci_read_config_word(pdev, pdev->pm_cap + PCI_PM_CTRL, &pmc);
		pmc |= PCI_PM_CTRL_PME_ENABLE | PCI_PM_CTRL_PME_STATUS;
		pci_write_config_word(pdev, pdev->pm_cap + PCI_PM_CTRL, pmc);

		reset_code = DRV_MSG_CODE_UNLOAD_REQ_WOL_EN;

	} else
		reset_code = DRV_MSG_CODE_UNLOAD_REQ_WOL_DIS;

	/* Send the request to the MCP */
	if (!BP_NOMCP(bp))
		reset_code = bnx2x_fw_command(bp, reset_code, 0);
	else {
		int path = BP_PATH(bp);

		DP(NETIF_MSG_IFDOWN, "NO MCP - load counts[%d]      %d, %d, %d\n",
		   path, bnx2x_load_count[path][0], bnx2x_load_count[path][1],
		   bnx2x_load_count[path][2]);
		bnx2x_load_count[path][0]--;
		bnx2x_load_count[path][1 + port]--;
		DP(NETIF_MSG_IFDOWN, "NO MCP - new load counts[%d]  %d, %d, %d\n",
		   path, bnx2x_load_count[path][0], bnx2x_load_count[path][1],
		   bnx2x_load_count[path][2]);
		if (bnx2x_load_count[path][0] == 0)
			reset_code = FW_MSG_CODE_DRV_UNLOAD_COMMON;
		else if (bnx2x_load_count[path][1 + port] == 0)
			reset_code = FW_MSG_CODE_DRV_UNLOAD_PORT;
		else
			reset_code = FW_MSG_CODE_DRV_UNLOAD_FUNCTION;
	}

	return reset_code;
}

/**
 * bnx2x_send_unload_done - send UNLOAD_DONE command to the MCP.
 *
 * @bp:		driver handle
 * @keep_link:		true iff link should be kept up
 */
void bnx2x_send_unload_done(struct bnx2x *bp, bool keep_link)
{
	u32 reset_param = keep_link ? DRV_MSG_CODE_UNLOAD_SKIP_LINK_RESET : 0;

	/* Report UNLOAD_DONE to MCP */
	if (!BP_NOMCP(bp))
		bnx2x_fw_command(bp, DRV_MSG_CODE_UNLOAD_DONE, reset_param);
}

static int bnx2x_func_wait_started(struct bnx2x *bp)
{
	int tout = 50;
	int msix = (bp->flags & USING_MSIX_FLAG) ? 1 : 0;

	if (!bp->port.pmf)
		return 0;

	/*
	 * (assumption: No Attention from MCP at this stage)
	 * PMF probably in the middle of TX disable/enable transaction
	 * 1. Sync IRS for default SB
	 * 2. Sync SP queue - this guarantees us that attention handling started
	 * 3. Wait, that TX disable/enable transaction completes
	 *
	 * 1+2 guarantee that if DCBx attention was scheduled it already changed
	 * pending bit of transaction from STARTED-->TX_STOPPED, if we already
	 * received completion for the transaction the state is TX_STOPPED.
	 * State will return to STARTED after completion of TX_STOPPED-->STARTED
	 * transaction.
	 */

	/* make sure default SB ISR is done */
	if (msix)
		synchronize_irq(bp->msix_table[0].vector);
	else
		synchronize_irq(bp->pdev->irq);

	flush_workqueue(bnx2x_wq);
	flush_workqueue(bnx2x_iov_wq);

	while (bnx2x_func_get_state(bp, &bp->func_obj) !=
				BNX2X_F_STATE_STARTED && tout--)
		msleep(20);

	if (bnx2x_func_get_state(bp, &bp->func_obj) !=
						BNX2X_F_STATE_STARTED) {
#ifdef BNX2X_STOP_ON_ERROR
		BNX2X_ERR("Wrong function state\n");
		return -EBUSY;
#else
		/*
		 * Failed to complete the transaction in a "good way"
		 * Force both transactions with CLR bit
		 */
		struct bnx2x_func_state_params func_params = {NULL};

		DP(NETIF_MSG_IFDOWN,
		   "Hmmm... Unexpected function state! Forcing STARTED-->TX_STOPPED-->STARTED\n");

		func_params.f_obj = &bp->func_obj;
		__set_bit(RAMROD_DRV_CLR_ONLY,
					&func_params.ramrod_flags);

		/* STARTED-->TX_ST0PPED */
		func_params.cmd = BNX2X_F_CMD_TX_STOP;
		bnx2x_func_state_change(bp, &func_params);

		/* TX_ST0PPED-->STARTED */
		func_params.cmd = BNX2X_F_CMD_TX_START;
		return bnx2x_func_state_change(bp, &func_params);
#endif
	}

	return 0;
}

static void bnx2x_disable_ptp(struct bnx2x *bp)
{
	int port = BP_PORT(bp);

	/* Disable sending PTP packets to host */
	REG_WR(bp, port ? NIG_REG_P1_LLH_PTP_TO_HOST :
	       NIG_REG_P0_LLH_PTP_TO_HOST, 0x0);

	/* Reset PTP event detection rules */
	REG_WR(bp, port ? NIG_REG_P1_LLH_PTP_PARAM_MASK :
	       NIG_REG_P0_LLH_PTP_PARAM_MASK, 0x7FF);
	REG_WR(bp, port ? NIG_REG_P1_LLH_PTP_RULE_MASK :
	       NIG_REG_P0_LLH_PTP_RULE_MASK, 0x3FFF);
	REG_WR(bp, port ? NIG_REG_P1_TLLH_PTP_PARAM_MASK :
	       NIG_REG_P0_TLLH_PTP_PARAM_MASK, 0x7FF);
	REG_WR(bp, port ? NIG_REG_P1_TLLH_PTP_RULE_MASK :
	       NIG_REG_P0_TLLH_PTP_RULE_MASK, 0x3FFF);

	/* Disable the PTP feature */
	REG_WR(bp, port ? NIG_REG_P1_PTP_EN :
	       NIG_REG_P0_PTP_EN, 0x0);
}

/* Called during unload, to stop PTP-related stuff */
static void bnx2x_stop_ptp(struct bnx2x *bp)
{
	/* Cancel PTP work queue. Should be done after the Tx queues are
	 * drained to prevent additional scheduling.
	 */
	cancel_work_sync(&bp->ptp_task);

	if (bp->ptp_tx_skb) {
		dev_kfree_skb_any(bp->ptp_tx_skb);
		bp->ptp_tx_skb = NULL;
	}

	/* Disable PTP in HW */
	bnx2x_disable_ptp(bp);

	DP(BNX2X_MSG_PTP, "PTP stop ended successfully\n");
}

void bnx2x_chip_cleanup(struct bnx2x *bp, int unload_mode, bool keep_link)
{
	int port = BP_PORT(bp);
	int i, rc = 0;
	u8 cos;
	struct bnx2x_mcast_ramrod_params rparam = {NULL};
	u32 reset_code;

	/* Wait until tx fastpath tasks complete */
	for_each_tx_queue(bp, i) {
		struct bnx2x_fastpath *fp = &bp->fp[i];

		for_each_cos_in_tx_queue(fp, cos)
			rc = bnx2x_clean_tx_queue(bp, fp->txdata_ptr[cos]);
#ifdef BNX2X_STOP_ON_ERROR
		if (rc)
			return;
#endif
	}

	/* Give HW time to discard old tx messages */
	usleep_range(1000, 2000);

	/* Clean all ETH MACs */
	rc = bnx2x_del_all_macs(bp, &bp->sp_objs[0].mac_obj, BNX2X_ETH_MAC,
				false);
	if (rc < 0)
		BNX2X_ERR("Failed to delete all ETH macs: %d\n", rc);

	/* Clean up UC list  */
	rc = bnx2x_del_all_macs(bp, &bp->sp_objs[0].mac_obj, BNX2X_UC_LIST_MAC,
				true);
	if (rc < 0)
		BNX2X_ERR("Failed to schedule DEL commands for UC MACs list: %d\n",
			  rc);

	/* The whole *vlan_obj structure may be not initialized if VLAN
	 * filtering offload is not supported by hardware. Currently this is
	 * true for all hardware covered by CHIP_IS_E1x().
	 */
	if (!CHIP_IS_E1x(bp)) {
		/* Remove all currently configured VLANs */
		rc = bnx2x_del_all_vlans(bp);
		if (rc < 0)
			BNX2X_ERR("Failed to delete all VLANs\n");
	}

	/* Disable LLH */
	if (!CHIP_IS_E1(bp))
		REG_WR(bp, NIG_REG_LLH0_FUNC_EN + port*8, 0);

	/* Set "drop all" (stop Rx).
	 * We need to take a netif_addr_lock() here in order to prevent
	 * a race between the completion code and this code.
	 */
	netif_addr_lock_bh(bp->dev);
	/* Schedule the rx_mode command */
	if (test_bit(BNX2X_FILTER_RX_MODE_PENDING, &bp->sp_state))
		set_bit(BNX2X_FILTER_RX_MODE_SCHED, &bp->sp_state);
	else if (bp->slowpath)
		bnx2x_set_storm_rx_mode(bp);

	/* Cleanup multicast configuration */
	rparam.mcast_obj = &bp->mcast_obj;
	rc = bnx2x_config_mcast(bp, &rparam, BNX2X_MCAST_CMD_DEL);
	if (rc < 0)
		BNX2X_ERR("Failed to send DEL multicast command: %d\n", rc);

	netif_addr_unlock_bh(bp->dev);

	bnx2x_iov_chip_cleanup(bp);

	/*
	 * Send the UNLOAD_REQUEST to the MCP. This will return if
	 * this function should perform FUNC, PORT or COMMON HW
	 * reset.
	 */
	reset_code = bnx2x_send_unload_req(bp, unload_mode);

	/*
	 * (assumption: No Attention from MCP at this stage)
	 * PMF probably in the middle of TX disable/enable transaction
	 */
	rc = bnx2x_func_wait_started(bp);
	if (rc) {
		BNX2X_ERR("bnx2x_func_wait_started failed\n");
#ifdef BNX2X_STOP_ON_ERROR
		return;
#endif
	}

	/* Close multi and leading connections
	 * Completions for ramrods are collected in a synchronous way
	 */
	for_each_eth_queue(bp, i)
		if (bnx2x_stop_queue(bp, i))
#ifdef BNX2X_STOP_ON_ERROR
			return;
#else
			goto unload_error;
#endif

	if (CNIC_LOADED(bp)) {
		for_each_cnic_queue(bp, i)
			if (bnx2x_stop_queue(bp, i))
#ifdef BNX2X_STOP_ON_ERROR
				return;
#else
				goto unload_error;
#endif
	}

	/* If SP settings didn't get completed so far - something
	 * very wrong has happen.
	 */
	if (!bnx2x_wait_sp_comp(bp, ~0x0UL))
		BNX2X_ERR("Hmmm... Common slow path ramrods got stuck!\n");

#ifndef BNX2X_STOP_ON_ERROR
unload_error:
#endif
	rc = bnx2x_func_stop(bp);
	if (rc) {
		BNX2X_ERR("Function stop failed!\n");
#ifdef BNX2X_STOP_ON_ERROR
		return;
#endif
	}

	/* stop_ptp should be after the Tx queues are drained to prevent
	 * scheduling to the cancelled PTP work queue. It should also be after
	 * function stop ramrod is sent, since as part of this ramrod FW access
	 * PTP registers.
	 */
	if (bp->flags & PTP_SUPPORTED)
		bnx2x_stop_ptp(bp);

	/* Disable HW interrupts, NAPI */
	bnx2x_netif_stop(bp, 1);
	/* Delete all NAPI objects */
	bnx2x_del_all_napi(bp);
	if (CNIC_LOADED(bp))
		bnx2x_del_all_napi_cnic(bp);

	/* Release IRQs */
	bnx2x_free_irq(bp);

	/* Reset the chip, unless PCI function is offline. If we reach this
	 * point following a PCI error handling, it means device is really
	 * in a bad state and we're about to remove it, so reset the chip
	 * is not a good idea.
	 */
	if (!pci_channel_offline(bp->pdev)) {
		rc = bnx2x_reset_hw(bp, reset_code);
		if (rc)
			BNX2X_ERR("HW_RESET failed\n");
	}

	/* Report UNLOAD_DONE to MCP */
	bnx2x_send_unload_done(bp, keep_link);
}

void bnx2x_disable_close_the_gate(struct bnx2x *bp)
{
	u32 val;

	DP(NETIF_MSG_IFDOWN, "Disabling \"close the gates\"\n");

	if (CHIP_IS_E1(bp)) {
		int port = BP_PORT(bp);
		u32 addr = port ? MISC_REG_AEU_MASK_ATTN_FUNC_1 :
			MISC_REG_AEU_MASK_ATTN_FUNC_0;

		val = REG_RD(bp, addr);
		val &= ~(0x300);
		REG_WR(bp, addr, val);
	} else {
		val = REG_RD(bp, MISC_REG_AEU_GENERAL_MASK);
		val &= ~(MISC_AEU_GENERAL_MASK_REG_AEU_PXP_CLOSE_MASK |
			 MISC_AEU_GENERAL_MASK_REG_AEU_NIG_CLOSE_MASK);
		REG_WR(bp, MISC_REG_AEU_GENERAL_MASK, val);
	}
}

/* Close gates #2, #3 and #4: */
static void bnx2x_set_234_gates(struct bnx2x *bp, bool close)
{
	u32 val;

	/* Gates #2 and #4a are closed/opened for "not E1" only */
	if (!CHIP_IS_E1(bp)) {
		/* #4 */
		REG_WR(bp, PXP_REG_HST_DISCARD_DOORBELLS, !!close);
		/* #2 */
		REG_WR(bp, PXP_REG_HST_DISCARD_INTERNAL_WRITES, !!close);
	}

	/* #3 */
	if (CHIP_IS_E1x(bp)) {
		/* Prevent interrupts from HC on both ports */
		val = REG_RD(bp, HC_REG_CONFIG_1);
		REG_WR(bp, HC_REG_CONFIG_1,
		       (!close) ? (val | HC_CONFIG_1_REG_BLOCK_DISABLE_1) :
		       (val & ~(u32)HC_CONFIG_1_REG_BLOCK_DISABLE_1));

		val = REG_RD(bp, HC_REG_CONFIG_0);
		REG_WR(bp, HC_REG_CONFIG_0,
		       (!close) ? (val | HC_CONFIG_0_REG_BLOCK_DISABLE_0) :
		       (val & ~(u32)HC_CONFIG_0_REG_BLOCK_DISABLE_0));
	} else {
		/* Prevent incoming interrupts in IGU */
		val = REG_RD(bp, IGU_REG_BLOCK_CONFIGURATION);

		REG_WR(bp, IGU_REG_BLOCK_CONFIGURATION,
		       (!close) ?
		       (val | IGU_BLOCK_CONFIGURATION_REG_BLOCK_ENABLE) :
		       (val & ~(u32)IGU_BLOCK_CONFIGURATION_REG_BLOCK_ENABLE));
	}

	DP(NETIF_MSG_HW | NETIF_MSG_IFUP, "%s gates #2, #3 and #4\n",
		close ? "closing" : "opening");
	mmiowb();
}

#define SHARED_MF_CLP_MAGIC  0x80000000 /* `magic' bit */

static void bnx2x_clp_reset_prep(struct bnx2x *bp, u32 *magic_val)
{
	/* Do some magic... */
	u32 val = MF_CFG_RD(bp, shared_mf_config.clp_mb);
	*magic_val = val & SHARED_MF_CLP_MAGIC;
	MF_CFG_WR(bp, shared_mf_config.clp_mb, val | SHARED_MF_CLP_MAGIC);
}

/**
 * bnx2x_clp_reset_done - restore the value of the `magic' bit.
 *
 * @bp:		driver handle
 * @magic_val:	old value of the `magic' bit.
 */
static void bnx2x_clp_reset_done(struct bnx2x *bp, u32 magic_val)
{
	/* Restore the `magic' bit value... */
	u32 val = MF_CFG_RD(bp, shared_mf_config.clp_mb);
	MF_CFG_WR(bp, shared_mf_config.clp_mb,
		(val & (~SHARED_MF_CLP_MAGIC)) | magic_val);
}

/**
 * bnx2x_reset_mcp_prep - prepare for MCP reset.
 *
 * @bp:		driver handle
 * @magic_val:	old value of 'magic' bit.
 *
 * Takes care of CLP configurations.
 */
static void bnx2x_reset_mcp_prep(struct bnx2x *bp, u32 *magic_val)
{
	u32 shmem;
	u32 validity_offset;

	DP(NETIF_MSG_HW | NETIF_MSG_IFUP, "Starting\n");

	/* Set `magic' bit in order to save MF config */
	if (!CHIP_IS_E1(bp))
		bnx2x_clp_reset_prep(bp, magic_val);

	/* Get shmem offset */
	shmem = REG_RD(bp, MISC_REG_SHARED_MEM_ADDR);
	validity_offset =
		offsetof(struct shmem_region, validity_map[BP_PORT(bp)]);

	/* Clear validity map flags */
	if (shmem > 0)
		REG_WR(bp, shmem + validity_offset, 0);
}

#define MCP_TIMEOUT      5000   /* 5 seconds (in ms) */
#define MCP_ONE_TIMEOUT  100    /* 100 ms */

/**
 * bnx2x_mcp_wait_one - wait for MCP_ONE_TIMEOUT
 *
 * @bp:	driver handle
 */
static void bnx2x_mcp_wait_one(struct bnx2x *bp)
{
	/* special handling for emulation and FPGA,
	   wait 10 times longer */
	if (CHIP_REV_IS_SLOW(bp))
		msleep(MCP_ONE_TIMEOUT*10);
	else
		msleep(MCP_ONE_TIMEOUT);
}

/*
 * initializes bp->common.shmem_base and waits for validity signature to appear
 */
static int bnx2x_init_shmem(struct bnx2x *bp)
{
	int cnt = 0;
	u32 val = 0;

	do {
		bp->common.shmem_base = REG_RD(bp, MISC_REG_SHARED_MEM_ADDR);

		/* If we read all 0xFFs, means we are in PCI error state and
		 * should bail out to avoid crashes on adapter's FW reads.
		 */
		if (bp->common.shmem_base == 0xFFFFFFFF) {
			bp->flags |= NO_MCP_FLAG;
			return -ENODEV;
		}

		if (bp->common.shmem_base) {
			val = SHMEM_RD(bp, validity_map[BP_PORT(bp)]);
			if (val & SHR_MEM_VALIDITY_MB)
				return 0;
		}

		bnx2x_mcp_wait_one(bp);

	} while (cnt++ < (MCP_TIMEOUT / MCP_ONE_TIMEOUT));

	BNX2X_ERR("BAD MCP validity signature\n");

	return -ENODEV;
}

static int bnx2x_reset_mcp_comp(struct bnx2x *bp, u32 magic_val)
{
	int rc = bnx2x_init_shmem(bp);

	/* Restore the `magic' bit value */
	if (!CHIP_IS_E1(bp))
		bnx2x_clp_reset_done(bp, magic_val);

	return rc;
}

static void bnx2x_pxp_prep(struct bnx2x *bp)
{
	if (!CHIP_IS_E1(bp)) {
		REG_WR(bp, PXP2_REG_RD_START_INIT, 0);
		REG_WR(bp, PXP2_REG_RQ_RBC_DONE, 0);
		mmiowb();
	}
}

/*
 * Reset the whole chip except for:
 *      - PCIE core
 *      - PCI Glue, PSWHST, PXP/PXP2 RF (all controlled by
 *              one reset bit)
 *      - IGU
 *      - MISC (including AEU)
 *      - GRC
 *      - RBCN, RBCP
 */
static void bnx2x_process_kill_chip_reset(struct bnx2x *bp, bool global)
{
	u32 not_reset_mask1, reset_mask1, not_reset_mask2, reset_mask2;
	u32 global_bits2, stay_reset2;

	/*
	 * Bits that have to be set in reset_mask2 if we want to reset 'global'
	 * (per chip) blocks.
	 */
	global_bits2 =
		MISC_REGISTERS_RESET_REG_2_RST_MCP_N_RESET_CMN_CPU |
		MISC_REGISTERS_RESET_REG_2_RST_MCP_N_RESET_CMN_CORE;

	/* Don't reset the following blocks.
	 * Important: per port blocks (such as EMAC, BMAC, UMAC) can't be
	 *            reset, as in 4 port device they might still be owned
	 *            by the MCP (there is only one leader per path).
	 */
	not_reset_mask1 =
		MISC_REGISTERS_RESET_REG_1_RST_HC |
		MISC_REGISTERS_RESET_REG_1_RST_PXPV |
		MISC_REGISTERS_RESET_REG_1_RST_PXP;

	not_reset_mask2 =
		MISC_REGISTERS_RESET_REG_2_RST_PCI_MDIO |
		MISC_REGISTERS_RESET_REG_2_RST_EMAC0_HARD_CORE |
		MISC_REGISTERS_RESET_REG_2_RST_EMAC1_HARD_CORE |
		MISC_REGISTERS_RESET_REG_2_RST_MISC_CORE |
		MISC_REGISTERS_RESET_REG_2_RST_RBCN |
		MISC_REGISTERS_RESET_REG_2_RST_GRC  |
		MISC_REGISTERS_RESET_REG_2_RST_MCP_N_RESET_REG_HARD_CORE |
		MISC_REGISTERS_RESET_REG_2_RST_MCP_N_HARD_CORE_RST_B |
		MISC_REGISTERS_RESET_REG_2_RST_ATC |
		MISC_REGISTERS_RESET_REG_2_PGLC |
		MISC_REGISTERS_RESET_REG_2_RST_BMAC0 |
		MISC_REGISTERS_RESET_REG_2_RST_BMAC1 |
		MISC_REGISTERS_RESET_REG_2_RST_EMAC0 |
		MISC_REGISTERS_RESET_REG_2_RST_EMAC1 |
		MISC_REGISTERS_RESET_REG_2_UMAC0 |
		MISC_REGISTERS_RESET_REG_2_UMAC1;

	/*
	 * Keep the following blocks in reset:
	 *  - all xxMACs are handled by the bnx2x_link code.
	 */
	stay_reset2 =
		MISC_REGISTERS_RESET_REG_2_XMAC |
		MISC_REGISTERS_RESET_REG_2_XMAC_SOFT;

	/* Full reset masks according to the chip */
	reset_mask1 = 0xffffffff;

	if (CHIP_IS_E1(bp))
		reset_mask2 = 0xffff;
	else if (CHIP_IS_E1H(bp))
		reset_mask2 = 0x1ffff;
	else if (CHIP_IS_E2(bp))
		reset_mask2 = 0xfffff;
	else /* CHIP_IS_E3 */
		reset_mask2 = 0x3ffffff;

	/* Don't reset global blocks unless we need to */
	if (!global)
		reset_mask2 &= ~global_bits2;

	/*
	 * In case of attention in the QM, we need to reset PXP
	 * (MISC_REGISTERS_RESET_REG_2_RST_PXP_RQ_RD_WR) before QM
	 * because otherwise QM reset would release 'close the gates' shortly
	 * before resetting the PXP, then the PSWRQ would send a write
	 * request to PGLUE. Then when PXP is reset, PGLUE would try to
	 * read the payload data from PSWWR, but PSWWR would not
	 * respond. The write queue in PGLUE would stuck, dmae commands
	 * would not return. Therefore it's important to reset the second
	 * reset register (containing the
	 * MISC_REGISTERS_RESET_REG_2_RST_PXP_RQ_RD_WR bit) before the
	 * first one (containing the MISC_REGISTERS_RESET_REG_1_RST_QM
	 * bit).
	 */
	REG_WR(bp, GRCBASE_MISC + MISC_REGISTERS_RESET_REG_2_CLEAR,
	       reset_mask2 & (~not_reset_mask2));

	REG_WR(bp, GRCBASE_MISC + MISC_REGISTERS_RESET_REG_1_CLEAR,
	       reset_mask1 & (~not_reset_mask1));

	barrier();
	mmiowb();

	REG_WR(bp, GRCBASE_MISC + MISC_REGISTERS_RESET_REG_2_SET,
	       reset_mask2 & (~stay_reset2));

	barrier();
	mmiowb();

	REG_WR(bp, GRCBASE_MISC + MISC_REGISTERS_RESET_REG_1_SET, reset_mask1);
	mmiowb();
}

/**
 * bnx2x_er_poll_igu_vq - poll for pending writes bit.
 * It should get cleared in no more than 1s.
 *
 * @bp:	driver handle
 *
 * It should get cleared in no more than 1s. Returns 0 if
 * pending writes bit gets cleared.
 */
static int bnx2x_er_poll_igu_vq(struct bnx2x *bp)
{
	u32 cnt = 1000;
	u32 pend_bits = 0;

	do {
		pend_bits  = REG_RD(bp, IGU_REG_PENDING_BITS_STATUS);

		if (pend_bits == 0)
			break;

		usleep_range(1000, 2000);
	} while (cnt-- > 0);

	if (cnt <= 0) {
		BNX2X_ERR("Still pending IGU requests pend_bits=%x!\n",
			  pend_bits);
		return -EBUSY;
	}

	return 0;
}

static int bnx2x_process_kill(struct bnx2x *bp, bool global)
{
	int cnt = 1000;
	u32 val = 0;
	u32 sr_cnt, blk_cnt, port_is_idle_0, port_is_idle_1, pgl_exp_rom2;
	u32 tags_63_32 = 0;

	/* Empty the Tetris buffer, wait for 1s */
	do {
		sr_cnt  = REG_RD(bp, PXP2_REG_RD_SR_CNT);
		blk_cnt = REG_RD(bp, PXP2_REG_RD_BLK_CNT);
		port_is_idle_0 = REG_RD(bp, PXP2_REG_RD_PORT_IS_IDLE_0);
		port_is_idle_1 = REG_RD(bp, PXP2_REG_RD_PORT_IS_IDLE_1);
		pgl_exp_rom2 = REG_RD(bp, PXP2_REG_PGL_EXP_ROM2);
		if (CHIP_IS_E3(bp))
			tags_63_32 = REG_RD(bp, PGLUE_B_REG_TAGS_63_32);

		if ((sr_cnt == 0x7e) && (blk_cnt == 0xa0) &&
		    ((port_is_idle_0 & 0x1) == 0x1) &&
		    ((port_is_idle_1 & 0x1) == 0x1) &&
		    (pgl_exp_rom2 == 0xffffffff) &&
		    (!CHIP_IS_E3(bp) || (tags_63_32 == 0xffffffff)))
			break;
		usleep_range(1000, 2000);
	} while (cnt-- > 0);

	if (cnt <= 0) {
		BNX2X_ERR("Tetris buffer didn't get empty or there are still outstanding read requests after 1s!\n");
		BNX2X_ERR("sr_cnt=0x%08x, blk_cnt=0x%08x, port_is_idle_0=0x%08x, port_is_idle_1=0x%08x, pgl_exp_rom2=0x%08x\n",
			  sr_cnt, blk_cnt, port_is_idle_0, port_is_idle_1,
			  pgl_exp_rom2);
		return -EAGAIN;
	}

	barrier();

	/* Close gates #2, #3 and #4 */
	bnx2x_set_234_gates(bp, true);

	/* Poll for IGU VQs for 57712 and newer chips */
	if (!CHIP_IS_E1x(bp) && bnx2x_er_poll_igu_vq(bp))
		return -EAGAIN;

	/* TBD: Indicate that "process kill" is in progress to MCP */

	/* Clear "unprepared" bit */
	REG_WR(bp, MISC_REG_UNPREPARED, 0);
	barrier();

	/* Make sure all is written to the chip before the reset */
	mmiowb();

	/* Wait for 1ms to empty GLUE and PCI-E core queues,
	 * PSWHST, GRC and PSWRD Tetris buffer.
	 */
	usleep_range(1000, 2000);

	/* Prepare to chip reset: */
	/* MCP */
	if (global)
		bnx2x_reset_mcp_prep(bp, &val);

	/* PXP */
	bnx2x_pxp_prep(bp);
	barrier();

	/* reset the chip */
	bnx2x_process_kill_chip_reset(bp, global);
	barrier();

	/* clear errors in PGB */
	if (!CHIP_IS_E1x(bp))
		REG_WR(bp, PGLUE_B_REG_LATCHED_ERRORS_CLR, 0x7f);

	/* Recover after reset: */
	/* MCP */
	if (global && bnx2x_reset_mcp_comp(bp, val))
		return -EAGAIN;

	/* TBD: Add resetting the NO_MCP mode DB here */

	/* Open the gates #2, #3 and #4 */
	bnx2x_set_234_gates(bp, false);

	/* TBD: IGU/AEU preparation bring back the AEU/IGU to a
	 * reset state, re-enable attentions. */

	return 0;
}

static int bnx2x_leader_reset(struct bnx2x *bp)
{
	int rc = 0;
	bool global = bnx2x_reset_is_global(bp);
	u32 load_code;

	/* if not going to reset MCP - load "fake" driver to reset HW while
	 * driver is owner of the HW
	 */
	if (!global && !BP_NOMCP(bp)) {
		load_code = bnx2x_fw_command(bp, DRV_MSG_CODE_LOAD_REQ,
					     DRV_MSG_CODE_LOAD_REQ_WITH_LFA);
		if (!load_code) {
			BNX2X_ERR("MCP response failure, aborting\n");
			rc = -EAGAIN;
			goto exit_leader_reset;
		}
		if ((load_code != FW_MSG_CODE_DRV_LOAD_COMMON_CHIP) &&
		    (load_code != FW_MSG_CODE_DRV_LOAD_COMMON)) {
			BNX2X_ERR("MCP unexpected resp, aborting\n");
			rc = -EAGAIN;
			goto exit_leader_reset2;
		}
		load_code = bnx2x_fw_command(bp, DRV_MSG_CODE_LOAD_DONE, 0);
		if (!load_code) {
			BNX2X_ERR("MCP response failure, aborting\n");
			rc = -EAGAIN;
			goto exit_leader_reset2;
		}
	}

	/* Try to recover after the failure */
	if (bnx2x_process_kill(bp, global)) {
		BNX2X_ERR("Something bad had happen on engine %d! Aii!\n",
			  BP_PATH(bp));
		rc = -EAGAIN;
		goto exit_leader_reset2;
	}

	/*
	 * Clear RESET_IN_PROGRES and RESET_GLOBAL bits and update the driver
	 * state.
	 */
	bnx2x_set_reset_done(bp);
	if (global)
		bnx2x_clear_reset_global(bp);

exit_leader_reset2:
	/* unload "fake driver" if it was loaded */
	if (!global && !BP_NOMCP(bp)) {
		bnx2x_fw_command(bp, DRV_MSG_CODE_UNLOAD_REQ_WOL_MCP, 0);
		bnx2x_fw_command(bp, DRV_MSG_CODE_UNLOAD_DONE, 0);
	}
exit_leader_reset:
	bp->is_leader = 0;
	bnx2x_release_leader_lock(bp);
	smp_mb();
	return rc;
}

static void bnx2x_recovery_failed(struct bnx2x *bp)
{
	netdev_err(bp->dev, "Recovery has failed. Power cycle is needed.\n");

	/* Disconnect this device */
	netif_device_detach(bp->dev);

	/*
	 * Block ifup for all function on this engine until "process kill"
	 * or power cycle.
	 */
	bnx2x_set_reset_in_progress(bp);

	/* Shut down the power */
	bnx2x_set_power_state(bp, PCI_D3hot);

	bp->recovery_state = BNX2X_RECOVERY_FAILED;

	smp_mb();
}

/*
 * Assumption: runs under rtnl lock. This together with the fact
 * that it's called only from bnx2x_sp_rtnl() ensure that it
 * will never be called when netif_running(bp->dev) is false.
 */
static void bnx2x_parity_recover(struct bnx2x *bp)
{
	bool global = false;
	u32 error_recovered, error_unrecovered;
	bool is_parity;

	DP(NETIF_MSG_HW, "Handling parity\n");
	while (1) {
		switch (bp->recovery_state) {
		case BNX2X_RECOVERY_INIT:
			DP(NETIF_MSG_HW, "State is BNX2X_RECOVERY_INIT\n");
			is_parity = bnx2x_chk_parity_attn(bp, &global, false);
			WARN_ON(!is_parity);

			/* Try to get a LEADER_LOCK HW lock */
			if (bnx2x_trylock_leader_lock(bp)) {
				bnx2x_set_reset_in_progress(bp);
				/*
				 * Check if there is a global attention and if
				 * there was a global attention, set the global
				 * reset bit.
				 */

				if (global)
					bnx2x_set_reset_global(bp);

				bp->is_leader = 1;
			}

			/* Stop the driver */
			/* If interface has been removed - break */
			if (bnx2x_nic_unload(bp, UNLOAD_RECOVERY, false))
				return;

			bp->recovery_state = BNX2X_RECOVERY_WAIT;

			/* Ensure "is_leader", MCP command sequence and
			 * "recovery_state" update values are seen on other
			 * CPUs.
			 */
			smp_mb();
			break;

		case BNX2X_RECOVERY_WAIT:
			DP(NETIF_MSG_HW, "State is BNX2X_RECOVERY_WAIT\n");
			if (bp->is_leader) {
				int other_engine = BP_PATH(bp) ? 0 : 1;
				bool other_load_status =
					bnx2x_get_load_status(bp, other_engine);
				bool load_status =
					bnx2x_get_load_status(bp, BP_PATH(bp));
				global = bnx2x_reset_is_global(bp);

				/*
				 * In case of a parity in a global block, let
				 * the first leader that performs a
				 * leader_reset() reset the global blocks in
				 * order to clear global attentions. Otherwise
				 * the gates will remain closed for that
				 * engine.
				 */
				if (load_status ||
				    (global && other_load_status)) {
					/* Wait until all other functions get
					 * down.
					 */
					schedule_delayed_work(&bp->sp_rtnl_task,
								HZ/10);
					return;
				} else {
					/* If all other functions got down -
					 * try to bring the chip back to
					 * normal. In any case it's an exit
					 * point for a leader.
					 */
					if (bnx2x_leader_reset(bp)) {
						bnx2x_recovery_failed(bp);
						return;
					}

					/* If we are here, means that the
					 * leader has succeeded and doesn't
					 * want to be a leader any more. Try
					 * to continue as a none-leader.
					 */
					break;
				}
			} else { /* non-leader */
				if (!bnx2x_reset_is_done(bp, BP_PATH(bp))) {
					/* Try to get a LEADER_LOCK HW lock as
					 * long as a former leader may have
					 * been unloaded by the user or
					 * released a leadership by another
					 * reason.
					 */
					if (bnx2x_trylock_leader_lock(bp)) {
						/* I'm a leader now! Restart a
						 * switch case.
						 */
						bp->is_leader = 1;
						break;
					}

					schedule_delayed_work(&bp->sp_rtnl_task,
								HZ/10);
					return;

				} else {
					/*
					 * If there was a global attention, wait
					 * for it to be cleared.
					 */
					if (bnx2x_reset_is_global(bp)) {
						schedule_delayed_work(
							&bp->sp_rtnl_task,
							HZ/10);
						return;
					}

					error_recovered =
					  bp->eth_stats.recoverable_error;
					error_unrecovered =
					  bp->eth_stats.unrecoverable_error;
					bp->recovery_state =
						BNX2X_RECOVERY_NIC_LOADING;
					if (bnx2x_nic_load(bp, LOAD_NORMAL)) {
						error_unrecovered++;
						netdev_err(bp->dev,
							   "Recovery failed. Power cycle needed\n");
						/* Disconnect this device */
						netif_device_detach(bp->dev);
						/* Shut down the power */
						bnx2x_set_power_state(
							bp, PCI_D3hot);
						smp_mb();
					} else {
						bp->recovery_state =
							BNX2X_RECOVERY_DONE;
						error_recovered++;
						smp_mb();
					}
					bp->eth_stats.recoverable_error =
						error_recovered;
					bp->eth_stats.unrecoverable_error =
						error_unrecovered;

					return;
				}
			}
		default:
			return;
		}
	}
}

static int bnx2x_udp_port_update(struct bnx2x *bp)
{
	struct bnx2x_func_switch_update_params *switch_update_params;
	struct bnx2x_func_state_params func_params = {NULL};
	struct bnx2x_udp_tunnel *udp_tunnel;
	u16 vxlan_port = 0, geneve_port = 0;
	int rc;

	switch_update_params = &func_params.params.switch_update;

	/* Prepare parameters for function state transitions */
	__set_bit(RAMROD_COMP_WAIT, &func_params.ramrod_flags);
	__set_bit(RAMROD_RETRY, &func_params.ramrod_flags);

	func_params.f_obj = &bp->func_obj;
	func_params.cmd = BNX2X_F_CMD_SWITCH_UPDATE;

	/* Function parameters */
	__set_bit(BNX2X_F_UPDATE_TUNNEL_CFG_CHNG,
		  &switch_update_params->changes);

	if (bp->udp_tunnel_ports[BNX2X_UDP_PORT_GENEVE].count) {
		udp_tunnel = &bp->udp_tunnel_ports[BNX2X_UDP_PORT_GENEVE];
		geneve_port = udp_tunnel->dst_port;
		switch_update_params->geneve_dst_port = geneve_port;
	}

	if (bp->udp_tunnel_ports[BNX2X_UDP_PORT_VXLAN].count) {
		udp_tunnel = &bp->udp_tunnel_ports[BNX2X_UDP_PORT_VXLAN];
		vxlan_port = udp_tunnel->dst_port;
		switch_update_params->vxlan_dst_port = vxlan_port;
	}

	/* Re-enable inner-rss for the offloaded UDP tunnels */
	__set_bit(BNX2X_F_UPDATE_TUNNEL_INNER_RSS,
		  &switch_update_params->changes);

	rc = bnx2x_func_state_change(bp, &func_params);
	if (rc)
		BNX2X_ERR("failed to set UDP dst port to %04x %04x (rc = 0x%x)\n",
			  vxlan_port, geneve_port, rc);
	else
		DP(BNX2X_MSG_SP,
		   "Configured UDP ports: Vxlan [%04x] Geneve [%04x]\n",
		   vxlan_port, geneve_port);

	return rc;
}

static void __bnx2x_add_udp_port(struct bnx2x *bp, u16 port,
				 enum bnx2x_udp_port_type type)
{
	struct bnx2x_udp_tunnel *udp_port = &bp->udp_tunnel_ports[type];

	if (!netif_running(bp->dev) || !IS_PF(bp) || CHIP_IS_E1x(bp))
		return;

	if (udp_port->count && udp_port->dst_port == port) {
		udp_port->count++;
		return;
	}

	if (udp_port->count) {
		DP(BNX2X_MSG_SP,
		   "UDP tunnel [%d] -  destination port limit reached\n",
		   type);
		return;
	}

	udp_port->dst_port = port;
	udp_port->count = 1;
	bnx2x_schedule_sp_rtnl(bp, BNX2X_SP_RTNL_CHANGE_UDP_PORT, 0);
}

static void __bnx2x_del_udp_port(struct bnx2x *bp, u16 port,
				 enum bnx2x_udp_port_type type)
{
	struct bnx2x_udp_tunnel *udp_port = &bp->udp_tunnel_ports[type];

	if (!IS_PF(bp) || CHIP_IS_E1x(bp))
		return;

	if (!udp_port->count || udp_port->dst_port != port) {
		DP(BNX2X_MSG_SP, "Invalid UDP tunnel [%d] port\n",
		   type);
		return;
	}

	/* Remove reference, and make certain it's no longer in use */
	udp_port->count--;
	if (udp_port->count)
		return;
	udp_port->dst_port = 0;

	if (netif_running(bp->dev))
		bnx2x_schedule_sp_rtnl(bp, BNX2X_SP_RTNL_CHANGE_UDP_PORT, 0);
	else
		DP(BNX2X_MSG_SP, "Deleted UDP tunnel [%d] port %d\n",
		   type, port);
}

static void bnx2x_udp_tunnel_add(struct net_device *netdev,
				 struct udp_tunnel_info *ti)
{
	struct bnx2x *bp = netdev_priv(netdev);
	u16 t_port = ntohs(ti->port);

	switch (ti->type) {
	case UDP_TUNNEL_TYPE_VXLAN:
		__bnx2x_add_udp_port(bp, t_port, BNX2X_UDP_PORT_VXLAN);
		break;
	case UDP_TUNNEL_TYPE_GENEVE:
		__bnx2x_add_udp_port(bp, t_port, BNX2X_UDP_PORT_GENEVE);
		break;
	default:
		break;
	}
}

static void bnx2x_udp_tunnel_del(struct net_device *netdev,
				 struct udp_tunnel_info *ti)
{
	struct bnx2x *bp = netdev_priv(netdev);
	u16 t_port = ntohs(ti->port);

	switch (ti->type) {
	case UDP_TUNNEL_TYPE_VXLAN:
		__bnx2x_del_udp_port(bp, t_port, BNX2X_UDP_PORT_VXLAN);
		break;
	case UDP_TUNNEL_TYPE_GENEVE:
		__bnx2x_del_udp_port(bp, t_port, BNX2X_UDP_PORT_GENEVE);
		break;
	default:
		break;
	}
}

static int bnx2x_close(struct net_device *dev);

/* bnx2x_nic_unload() flushes the bnx2x_wq, thus reset task is
 * scheduled on a general queue in order to prevent a dead lock.
 */
static void bnx2x_sp_rtnl_task(struct work_struct *work)
{
	struct bnx2x *bp = container_of(work, struct bnx2x, sp_rtnl_task.work);

	rtnl_lock();

	if (!netif_running(bp->dev)) {
		rtnl_unlock();
		return;
	}

	if (unlikely(bp->recovery_state != BNX2X_RECOVERY_DONE)) {
#ifdef BNX2X_STOP_ON_ERROR
		BNX2X_ERR("recovery flow called but STOP_ON_ERROR defined so reset not done to allow debug dump,\n"
			  "you will need to reboot when done\n");
		goto sp_rtnl_not_reset;
#endif
		/*
		 * Clear all pending SP commands as we are going to reset the
		 * function anyway.
		 */
		bp->sp_rtnl_state = 0;
		smp_mb();

		bnx2x_parity_recover(bp);

		rtnl_unlock();
		return;
	}

	if (test_and_clear_bit(BNX2X_SP_RTNL_TX_TIMEOUT, &bp->sp_rtnl_state)) {
#ifdef BNX2X_STOP_ON_ERROR
		BNX2X_ERR("recovery flow called but STOP_ON_ERROR defined so reset not done to allow debug dump,\n"
			  "you will need to reboot when done\n");
		goto sp_rtnl_not_reset;
#endif

		/*
		 * Clear all pending SP commands as we are going to reset the
		 * function anyway.
		 */
		bp->sp_rtnl_state = 0;
		smp_mb();

		/* Immediately indicate link as down */
		bp->link_vars.link_up = 0;
		bp->force_link_down = true;
		netif_carrier_off(bp->dev);
		BNX2X_ERR("Indicating link is down due to Tx-timeout\n");
<<<<<<< HEAD

		bnx2x_nic_unload(bp, UNLOAD_NORMAL, true);
		bnx2x_nic_load(bp, LOAD_NORMAL);
=======
>>>>>>> e021bb4f

		bnx2x_nic_unload(bp, UNLOAD_NORMAL, true);
		/* When ret value shows failure of allocation failure,
		 * the nic is rebooted again. If open still fails, a error
		 * message to notify the user.
		 */
		if (bnx2x_nic_load(bp, LOAD_NORMAL) == -ENOMEM) {
			bnx2x_nic_unload(bp, UNLOAD_NORMAL, true);
			if (bnx2x_nic_load(bp, LOAD_NORMAL))
				BNX2X_ERR("Open the NIC fails again!\n");
		}
		rtnl_unlock();
		return;
	}
#ifdef BNX2X_STOP_ON_ERROR
sp_rtnl_not_reset:
#endif
	if (test_and_clear_bit(BNX2X_SP_RTNL_SETUP_TC, &bp->sp_rtnl_state))
		bnx2x_setup_tc(bp->dev, bp->dcbx_port_params.ets.num_of_cos);
	if (test_and_clear_bit(BNX2X_SP_RTNL_AFEX_F_UPDATE, &bp->sp_rtnl_state))
		bnx2x_after_function_update(bp);
	/*
	 * in case of fan failure we need to reset id if the "stop on error"
	 * debug flag is set, since we trying to prevent permanent overheating
	 * damage
	 */
	if (test_and_clear_bit(BNX2X_SP_RTNL_FAN_FAILURE, &bp->sp_rtnl_state)) {
		DP(NETIF_MSG_HW, "fan failure detected. Unloading driver\n");
		netif_device_detach(bp->dev);
		bnx2x_close(bp->dev);
		rtnl_unlock();
		return;
	}

	if (test_and_clear_bit(BNX2X_SP_RTNL_VFPF_MCAST, &bp->sp_rtnl_state)) {
		DP(BNX2X_MSG_SP,
		   "sending set mcast vf pf channel message from rtnl sp-task\n");
		bnx2x_vfpf_set_mcast(bp->dev);
	}
	if (test_and_clear_bit(BNX2X_SP_RTNL_VFPF_CHANNEL_DOWN,
			       &bp->sp_rtnl_state)){
		if (netif_carrier_ok(bp->dev)) {
			bnx2x_tx_disable(bp);
			BNX2X_ERR("PF indicated channel is not servicable anymore. This means this VF device is no longer operational\n");
		}
	}

	if (test_and_clear_bit(BNX2X_SP_RTNL_RX_MODE, &bp->sp_rtnl_state)) {
		DP(BNX2X_MSG_SP, "Handling Rx Mode setting\n");
		bnx2x_set_rx_mode_inner(bp);
	}

	if (test_and_clear_bit(BNX2X_SP_RTNL_HYPERVISOR_VLAN,
			       &bp->sp_rtnl_state))
		bnx2x_pf_set_vfs_vlan(bp);

	if (test_and_clear_bit(BNX2X_SP_RTNL_TX_STOP, &bp->sp_rtnl_state)) {
		bnx2x_dcbx_stop_hw_tx(bp);
		bnx2x_dcbx_resume_hw_tx(bp);
	}

	if (test_and_clear_bit(BNX2X_SP_RTNL_GET_DRV_VERSION,
			       &bp->sp_rtnl_state))
		bnx2x_update_mng_version(bp);

	if (test_and_clear_bit(BNX2X_SP_RTNL_UPDATE_SVID, &bp->sp_rtnl_state))
		bnx2x_handle_update_svid_cmd(bp);

	if (test_and_clear_bit(BNX2X_SP_RTNL_CHANGE_UDP_PORT,
			       &bp->sp_rtnl_state)) {
		if (bnx2x_udp_port_update(bp)) {
			/* On error, forget configuration */
			memset(bp->udp_tunnel_ports, 0,
			       sizeof(struct bnx2x_udp_tunnel) *
			       BNX2X_UDP_PORT_MAX);
		} else {
			/* Since we don't store additional port information,
			 * if no ports are configured for any feature ask for
			 * information about currently configured ports.
			 */
			if (!bp->udp_tunnel_ports[BNX2X_UDP_PORT_VXLAN].count &&
			    !bp->udp_tunnel_ports[BNX2X_UDP_PORT_GENEVE].count)
				udp_tunnel_get_rx_info(bp->dev);
		}
	}

	/* work which needs rtnl lock not-taken (as it takes the lock itself and
	 * can be called from other contexts as well)
	 */
	rtnl_unlock();

	/* enable SR-IOV if applicable */
	if (IS_SRIOV(bp) && test_and_clear_bit(BNX2X_SP_RTNL_ENABLE_SRIOV,
					       &bp->sp_rtnl_state)) {
		bnx2x_disable_sriov(bp);
		bnx2x_enable_sriov(bp);
	}
}

static void bnx2x_period_task(struct work_struct *work)
{
	struct bnx2x *bp = container_of(work, struct bnx2x, period_task.work);

	if (!netif_running(bp->dev))
		goto period_task_exit;

	if (CHIP_REV_IS_SLOW(bp)) {
		BNX2X_ERR("period task called on emulation, ignoring\n");
		goto period_task_exit;
	}

	bnx2x_acquire_phy_lock(bp);
	/*
	 * The barrier is needed to ensure the ordering between the writing to
	 * the bp->port.pmf in the bnx2x_nic_load() or bnx2x_pmf_update() and
	 * the reading here.
	 */
	smp_mb();
	if (bp->port.pmf) {
		bnx2x_period_func(&bp->link_params, &bp->link_vars);

		/* Re-queue task in 1 sec */
		queue_delayed_work(bnx2x_wq, &bp->period_task, 1*HZ);
	}

	bnx2x_release_phy_lock(bp);
period_task_exit:
	return;
}

/*
 * Init service functions
 */

static u32 bnx2x_get_pretend_reg(struct bnx2x *bp)
{
	u32 base = PXP2_REG_PGL_PRETEND_FUNC_F0;
	u32 stride = PXP2_REG_PGL_PRETEND_FUNC_F1 - base;
	return base + (BP_ABS_FUNC(bp)) * stride;
}

static bool bnx2x_prev_unload_close_umac(struct bnx2x *bp,
					 u8 port, u32 reset_reg,
					 struct bnx2x_mac_vals *vals)
{
	u32 mask = MISC_REGISTERS_RESET_REG_2_UMAC0 << port;
	u32 base_addr;

	if (!(mask & reset_reg))
		return false;

	BNX2X_DEV_INFO("Disable umac Rx %02x\n", port);
	base_addr = port ? GRCBASE_UMAC1 : GRCBASE_UMAC0;
	vals->umac_addr[port] = base_addr + UMAC_REG_COMMAND_CONFIG;
	vals->umac_val[port] = REG_RD(bp, vals->umac_addr[port]);
	REG_WR(bp, vals->umac_addr[port], 0);

	return true;
}

static void bnx2x_prev_unload_close_mac(struct bnx2x *bp,
					struct bnx2x_mac_vals *vals)
{
	u32 val, base_addr, offset, mask, reset_reg;
	bool mac_stopped = false;
	u8 port = BP_PORT(bp);

	/* reset addresses as they also mark which values were changed */
	memset(vals, 0, sizeof(*vals));

	reset_reg = REG_RD(bp, MISC_REG_RESET_REG_2);

	if (!CHIP_IS_E3(bp)) {
		val = REG_RD(bp, NIG_REG_BMAC0_REGS_OUT_EN + port * 4);
		mask = MISC_REGISTERS_RESET_REG_2_RST_BMAC0 << port;
		if ((mask & reset_reg) && val) {
			u32 wb_data[2];
			BNX2X_DEV_INFO("Disable bmac Rx\n");
			base_addr = BP_PORT(bp) ? NIG_REG_INGRESS_BMAC1_MEM
						: NIG_REG_INGRESS_BMAC0_MEM;
			offset = CHIP_IS_E2(bp) ? BIGMAC2_REGISTER_BMAC_CONTROL
						: BIGMAC_REGISTER_BMAC_CONTROL;

			/*
			 * use rd/wr since we cannot use dmae. This is safe
			 * since MCP won't access the bus due to the request
			 * to unload, and no function on the path can be
			 * loaded at this time.
			 */
			wb_data[0] = REG_RD(bp, base_addr + offset);
			wb_data[1] = REG_RD(bp, base_addr + offset + 0x4);
			vals->bmac_addr = base_addr + offset;
			vals->bmac_val[0] = wb_data[0];
			vals->bmac_val[1] = wb_data[1];
			wb_data[0] &= ~BMAC_CONTROL_RX_ENABLE;
			REG_WR(bp, vals->bmac_addr, wb_data[0]);
			REG_WR(bp, vals->bmac_addr + 0x4, wb_data[1]);
		}
		BNX2X_DEV_INFO("Disable emac Rx\n");
		vals->emac_addr = NIG_REG_NIG_EMAC0_EN + BP_PORT(bp)*4;
		vals->emac_val = REG_RD(bp, vals->emac_addr);
		REG_WR(bp, vals->emac_addr, 0);
		mac_stopped = true;
	} else {
		if (reset_reg & MISC_REGISTERS_RESET_REG_2_XMAC) {
			BNX2X_DEV_INFO("Disable xmac Rx\n");
			base_addr = BP_PORT(bp) ? GRCBASE_XMAC1 : GRCBASE_XMAC0;
			val = REG_RD(bp, base_addr + XMAC_REG_PFC_CTRL_HI);
			REG_WR(bp, base_addr + XMAC_REG_PFC_CTRL_HI,
			       val & ~(1 << 1));
			REG_WR(bp, base_addr + XMAC_REG_PFC_CTRL_HI,
			       val | (1 << 1));
			vals->xmac_addr = base_addr + XMAC_REG_CTRL;
			vals->xmac_val = REG_RD(bp, vals->xmac_addr);
			REG_WR(bp, vals->xmac_addr, 0);
			mac_stopped = true;
		}

		mac_stopped |= bnx2x_prev_unload_close_umac(bp, 0,
							    reset_reg, vals);
		mac_stopped |= bnx2x_prev_unload_close_umac(bp, 1,
							    reset_reg, vals);
	}

	if (mac_stopped)
		msleep(20);
}

#define BNX2X_PREV_UNDI_PROD_ADDR(p) (BAR_TSTRORM_INTMEM + 0x1508 + ((p) << 4))
#define BNX2X_PREV_UNDI_PROD_ADDR_H(f) (BAR_TSTRORM_INTMEM + \
					0x1848 + ((f) << 4))
#define BNX2X_PREV_UNDI_RCQ(val)	((val) & 0xffff)
#define BNX2X_PREV_UNDI_BD(val)		((val) >> 16 & 0xffff)
#define BNX2X_PREV_UNDI_PROD(rcq, bd)	((bd) << 16 | (rcq))

#define BCM_5710_UNDI_FW_MF_MAJOR	(0x07)
#define BCM_5710_UNDI_FW_MF_MINOR	(0x08)
#define BCM_5710_UNDI_FW_MF_VERS	(0x05)

static bool bnx2x_prev_is_after_undi(struct bnx2x *bp)
{
	/* UNDI marks its presence in DORQ -
	 * it initializes CID offset for normal bell to 0x7
	 */
	if (!(REG_RD(bp, MISC_REG_RESET_REG_1) &
	    MISC_REGISTERS_RESET_REG_1_RST_DORQ))
		return false;

	if (REG_RD(bp, DORQ_REG_NORM_CID_OFST) == 0x7) {
		BNX2X_DEV_INFO("UNDI previously loaded\n");
		return true;
	}

	return false;
}

static void bnx2x_prev_unload_undi_inc(struct bnx2x *bp, u8 inc)
{
	u16 rcq, bd;
	u32 addr, tmp_reg;

	if (BP_FUNC(bp) < 2)
		addr = BNX2X_PREV_UNDI_PROD_ADDR(BP_PORT(bp));
	else
		addr = BNX2X_PREV_UNDI_PROD_ADDR_H(BP_FUNC(bp) - 2);

	tmp_reg = REG_RD(bp, addr);
	rcq = BNX2X_PREV_UNDI_RCQ(tmp_reg) + inc;
	bd = BNX2X_PREV_UNDI_BD(tmp_reg) + inc;

	tmp_reg = BNX2X_PREV_UNDI_PROD(rcq, bd);
	REG_WR(bp, addr, tmp_reg);

	BNX2X_DEV_INFO("UNDI producer [%d/%d][%08x] rings bd -> 0x%04x, rcq -> 0x%04x\n",
		       BP_PORT(bp), BP_FUNC(bp), addr, bd, rcq);
}

static int bnx2x_prev_mcp_done(struct bnx2x *bp)
{
	u32 rc = bnx2x_fw_command(bp, DRV_MSG_CODE_UNLOAD_DONE,
				  DRV_MSG_CODE_UNLOAD_SKIP_LINK_RESET);
	if (!rc) {
		BNX2X_ERR("MCP response failure, aborting\n");
		return -EBUSY;
	}

	return 0;
}

static struct bnx2x_prev_path_list *
		bnx2x_prev_path_get_entry(struct bnx2x *bp)
{
	struct bnx2x_prev_path_list *tmp_list;

	list_for_each_entry(tmp_list, &bnx2x_prev_list, list)
		if (PCI_SLOT(bp->pdev->devfn) == tmp_list->slot &&
		    bp->pdev->bus->number == tmp_list->bus &&
		    BP_PATH(bp) == tmp_list->path)
			return tmp_list;

	return NULL;
}

static int bnx2x_prev_path_mark_eeh(struct bnx2x *bp)
{
	struct bnx2x_prev_path_list *tmp_list;
	int rc;

	rc = down_interruptible(&bnx2x_prev_sem);
	if (rc) {
		BNX2X_ERR("Received %d when tried to take lock\n", rc);
		return rc;
	}

	tmp_list = bnx2x_prev_path_get_entry(bp);
	if (tmp_list) {
		tmp_list->aer = 1;
		rc = 0;
	} else {
		BNX2X_ERR("path %d: Entry does not exist for eeh; Flow occurs before initial insmod is over ?\n",
			  BP_PATH(bp));
	}

	up(&bnx2x_prev_sem);

	return rc;
}

static bool bnx2x_prev_is_path_marked(struct bnx2x *bp)
{
	struct bnx2x_prev_path_list *tmp_list;
	bool rc = false;

	if (down_trylock(&bnx2x_prev_sem))
		return false;

	tmp_list = bnx2x_prev_path_get_entry(bp);
	if (tmp_list) {
		if (tmp_list->aer) {
			DP(NETIF_MSG_HW, "Path %d was marked by AER\n",
			   BP_PATH(bp));
		} else {
			rc = true;
			BNX2X_DEV_INFO("Path %d was already cleaned from previous drivers\n",
				       BP_PATH(bp));
		}
	}

	up(&bnx2x_prev_sem);

	return rc;
}

bool bnx2x_port_after_undi(struct bnx2x *bp)
{
	struct bnx2x_prev_path_list *entry;
	bool val;

	down(&bnx2x_prev_sem);

	entry = bnx2x_prev_path_get_entry(bp);
	val = !!(entry && (entry->undi & (1 << BP_PORT(bp))));

	up(&bnx2x_prev_sem);

	return val;
}

static int bnx2x_prev_mark_path(struct bnx2x *bp, bool after_undi)
{
	struct bnx2x_prev_path_list *tmp_list;
	int rc;

	rc = down_interruptible(&bnx2x_prev_sem);
	if (rc) {
		BNX2X_ERR("Received %d when tried to take lock\n", rc);
		return rc;
	}

	/* Check whether the entry for this path already exists */
	tmp_list = bnx2x_prev_path_get_entry(bp);
	if (tmp_list) {
		if (!tmp_list->aer) {
			BNX2X_ERR("Re-Marking the path.\n");
		} else {
			DP(NETIF_MSG_HW, "Removing AER indication from path %d\n",
			   BP_PATH(bp));
			tmp_list->aer = 0;
		}
		up(&bnx2x_prev_sem);
		return 0;
	}
	up(&bnx2x_prev_sem);

	/* Create an entry for this path and add it */
	tmp_list = kmalloc(sizeof(struct bnx2x_prev_path_list), GFP_KERNEL);
	if (!tmp_list) {
		BNX2X_ERR("Failed to allocate 'bnx2x_prev_path_list'\n");
		return -ENOMEM;
	}

	tmp_list->bus = bp->pdev->bus->number;
	tmp_list->slot = PCI_SLOT(bp->pdev->devfn);
	tmp_list->path = BP_PATH(bp);
	tmp_list->aer = 0;
	tmp_list->undi = after_undi ? (1 << BP_PORT(bp)) : 0;

	rc = down_interruptible(&bnx2x_prev_sem);
	if (rc) {
		BNX2X_ERR("Received %d when tried to take lock\n", rc);
		kfree(tmp_list);
	} else {
		DP(NETIF_MSG_HW, "Marked path [%d] - finished previous unload\n",
		   BP_PATH(bp));
		list_add(&tmp_list->list, &bnx2x_prev_list);
		up(&bnx2x_prev_sem);
	}

	return rc;
}

static int bnx2x_do_flr(struct bnx2x *bp)
{
	struct pci_dev *dev = bp->pdev;

	if (CHIP_IS_E1x(bp)) {
		BNX2X_DEV_INFO("FLR not supported in E1/E1H\n");
		return -EINVAL;
	}

	/* only bootcode REQ_BC_VER_4_INITIATE_FLR and onwards support flr */
	if (bp->common.bc_ver < REQ_BC_VER_4_INITIATE_FLR) {
		BNX2X_ERR("FLR not supported by BC_VER: 0x%x\n",
			  bp->common.bc_ver);
		return -EINVAL;
	}

	if (!pci_wait_for_pending_transaction(dev))
		dev_err(&dev->dev, "transaction is not cleared; proceeding with reset anyway\n");

	BNX2X_DEV_INFO("Initiating FLR\n");
	bnx2x_fw_command(bp, DRV_MSG_CODE_INITIATE_FLR, 0);

	return 0;
}

static int bnx2x_prev_unload_uncommon(struct bnx2x *bp)
{
	int rc;

	BNX2X_DEV_INFO("Uncommon unload Flow\n");

	/* Test if previous unload process was already finished for this path */
	if (bnx2x_prev_is_path_marked(bp))
		return bnx2x_prev_mcp_done(bp);

	BNX2X_DEV_INFO("Path is unmarked\n");

	/* Cannot proceed with FLR if UNDI is loaded, since FW does not match */
	if (bnx2x_prev_is_after_undi(bp))
		goto out;

	/* If function has FLR capabilities, and existing FW version matches
	 * the one required, then FLR will be sufficient to clean any residue
	 * left by previous driver
	 */
	rc = bnx2x_compare_fw_ver(bp, FW_MSG_CODE_DRV_LOAD_FUNCTION, false);

	if (!rc) {
		/* fw version is good */
		BNX2X_DEV_INFO("FW version matches our own. Attempting FLR\n");
		rc = bnx2x_do_flr(bp);
	}

	if (!rc) {
		/* FLR was performed */
		BNX2X_DEV_INFO("FLR successful\n");
		return 0;
	}

	BNX2X_DEV_INFO("Could not FLR\n");

out:
	/* Close the MCP request, return failure*/
	rc = bnx2x_prev_mcp_done(bp);
	if (!rc)
		rc = BNX2X_PREV_WAIT_NEEDED;

	return rc;
}

static int bnx2x_prev_unload_common(struct bnx2x *bp)
{
	u32 reset_reg, tmp_reg = 0, rc;
	bool prev_undi = false;
	struct bnx2x_mac_vals mac_vals;

	/* It is possible a previous function received 'common' answer,
	 * but hasn't loaded yet, therefore creating a scenario of
	 * multiple functions receiving 'common' on the same path.
	 */
	BNX2X_DEV_INFO("Common unload Flow\n");

	memset(&mac_vals, 0, sizeof(mac_vals));

	if (bnx2x_prev_is_path_marked(bp))
		return bnx2x_prev_mcp_done(bp);

	reset_reg = REG_RD(bp, MISC_REG_RESET_REG_1);

	/* Reset should be performed after BRB is emptied */
	if (reset_reg & MISC_REGISTERS_RESET_REG_1_RST_BRB1) {
		u32 timer_count = 1000;

		/* Close the MAC Rx to prevent BRB from filling up */
		bnx2x_prev_unload_close_mac(bp, &mac_vals);

		/* close LLH filters for both ports towards the BRB */
		bnx2x_set_rx_filter(&bp->link_params, 0);
		bp->link_params.port ^= 1;
		bnx2x_set_rx_filter(&bp->link_params, 0);
		bp->link_params.port ^= 1;

		/* Check if the UNDI driver was previously loaded */
		if (bnx2x_prev_is_after_undi(bp)) {
			prev_undi = true;
			/* clear the UNDI indication */
			REG_WR(bp, DORQ_REG_NORM_CID_OFST, 0);
			/* clear possible idle check errors */
			REG_RD(bp, NIG_REG_NIG_INT_STS_CLR_0);
		}
		if (!CHIP_IS_E1x(bp))
			/* block FW from writing to host */
			REG_WR(bp, PGLUE_B_REG_INTERNAL_PFID_ENABLE_MASTER, 0);

		/* wait until BRB is empty */
		tmp_reg = REG_RD(bp, BRB1_REG_NUM_OF_FULL_BLOCKS);
		while (timer_count) {
			u32 prev_brb = tmp_reg;

			tmp_reg = REG_RD(bp, BRB1_REG_NUM_OF_FULL_BLOCKS);
			if (!tmp_reg)
				break;

			BNX2X_DEV_INFO("BRB still has 0x%08x\n", tmp_reg);

			/* reset timer as long as BRB actually gets emptied */
			if (prev_brb > tmp_reg)
				timer_count = 1000;
			else
				timer_count--;

			/* If UNDI resides in memory, manually increment it */
			if (prev_undi)
				bnx2x_prev_unload_undi_inc(bp, 1);

			udelay(10);
		}

		if (!timer_count)
			BNX2X_ERR("Failed to empty BRB, hope for the best\n");
	}

	/* No packets are in the pipeline, path is ready for reset */
	bnx2x_reset_common(bp);

	if (mac_vals.xmac_addr)
		REG_WR(bp, mac_vals.xmac_addr, mac_vals.xmac_val);
	if (mac_vals.umac_addr[0])
		REG_WR(bp, mac_vals.umac_addr[0], mac_vals.umac_val[0]);
	if (mac_vals.umac_addr[1])
		REG_WR(bp, mac_vals.umac_addr[1], mac_vals.umac_val[1]);
	if (mac_vals.emac_addr)
		REG_WR(bp, mac_vals.emac_addr, mac_vals.emac_val);
	if (mac_vals.bmac_addr) {
		REG_WR(bp, mac_vals.bmac_addr, mac_vals.bmac_val[0]);
		REG_WR(bp, mac_vals.bmac_addr + 4, mac_vals.bmac_val[1]);
	}

	rc = bnx2x_prev_mark_path(bp, prev_undi);
	if (rc) {
		bnx2x_prev_mcp_done(bp);
		return rc;
	}

	return bnx2x_prev_mcp_done(bp);
}

static int bnx2x_prev_unload(struct bnx2x *bp)
{
	int time_counter = 10;
	u32 rc, fw, hw_lock_reg, hw_lock_val;
	BNX2X_DEV_INFO("Entering Previous Unload Flow\n");

	/* clear hw from errors which may have resulted from an interrupted
	 * dmae transaction.
	 */
	bnx2x_clean_pglue_errors(bp);

	/* Release previously held locks */
	hw_lock_reg = (BP_FUNC(bp) <= 5) ?
		      (MISC_REG_DRIVER_CONTROL_1 + BP_FUNC(bp) * 8) :
		      (MISC_REG_DRIVER_CONTROL_7 + (BP_FUNC(bp) - 6) * 8);

	hw_lock_val = REG_RD(bp, hw_lock_reg);
	if (hw_lock_val) {
		if (hw_lock_val & HW_LOCK_RESOURCE_NVRAM) {
			BNX2X_DEV_INFO("Release Previously held NVRAM lock\n");
			REG_WR(bp, MCP_REG_MCPR_NVM_SW_ARB,
			       (MCPR_NVM_SW_ARB_ARB_REQ_CLR1 << BP_PORT(bp)));
		}

		BNX2X_DEV_INFO("Release Previously held hw lock\n");
		REG_WR(bp, hw_lock_reg, 0xffffffff);
	} else
		BNX2X_DEV_INFO("No need to release hw/nvram locks\n");

	if (MCPR_ACCESS_LOCK_LOCK & REG_RD(bp, MCP_REG_MCPR_ACCESS_LOCK)) {
		BNX2X_DEV_INFO("Release previously held alr\n");
		bnx2x_release_alr(bp);
	}

	do {
		int aer = 0;
		/* Lock MCP using an unload request */
		fw = bnx2x_fw_command(bp, DRV_MSG_CODE_UNLOAD_REQ_WOL_DIS, 0);
		if (!fw) {
			BNX2X_ERR("MCP response failure, aborting\n");
			rc = -EBUSY;
			break;
		}

		rc = down_interruptible(&bnx2x_prev_sem);
		if (rc) {
			BNX2X_ERR("Cannot check for AER; Received %d when tried to take lock\n",
				  rc);
		} else {
			/* If Path is marked by EEH, ignore unload status */
			aer = !!(bnx2x_prev_path_get_entry(bp) &&
				 bnx2x_prev_path_get_entry(bp)->aer);
			up(&bnx2x_prev_sem);
		}

		if (fw == FW_MSG_CODE_DRV_UNLOAD_COMMON || aer) {
			rc = bnx2x_prev_unload_common(bp);
			break;
		}

		/* non-common reply from MCP might require looping */
		rc = bnx2x_prev_unload_uncommon(bp);
		if (rc != BNX2X_PREV_WAIT_NEEDED)
			break;

		msleep(20);
	} while (--time_counter);

	if (!time_counter || rc) {
		BNX2X_DEV_INFO("Unloading previous driver did not occur, Possibly due to MF UNDI\n");
		rc = -EPROBE_DEFER;
	}

	/* Mark function if its port was used to boot from SAN */
	if (bnx2x_port_after_undi(bp))
		bp->link_params.feature_config_flags |=
			FEATURE_CONFIG_BOOT_FROM_SAN;

	BNX2X_DEV_INFO("Finished Previous Unload Flow [%d]\n", rc);

	return rc;
}

static void bnx2x_get_common_hwinfo(struct bnx2x *bp)
{
	u32 val, val2, val3, val4, id, boot_mode;
	u16 pmc;

	/* Get the chip revision id and number. */
	/* chip num:16-31, rev:12-15, metal:4-11, bond_id:0-3 */
	val = REG_RD(bp, MISC_REG_CHIP_NUM);
	id = ((val & 0xffff) << 16);
	val = REG_RD(bp, MISC_REG_CHIP_REV);
	id |= ((val & 0xf) << 12);

	/* Metal is read from PCI regs, but we can't access >=0x400 from
	 * the configuration space (so we need to reg_rd)
	 */
	val = REG_RD(bp, PCICFG_OFFSET + PCI_ID_VAL3);
	id |= (((val >> 24) & 0xf) << 4);
	val = REG_RD(bp, MISC_REG_BOND_ID);
	id |= (val & 0xf);
	bp->common.chip_id = id;

	/* force 57811 according to MISC register */
	if (REG_RD(bp, MISC_REG_CHIP_TYPE) & MISC_REG_CHIP_TYPE_57811_MASK) {
		if (CHIP_IS_57810(bp))
			bp->common.chip_id = (CHIP_NUM_57811 << 16) |
				(bp->common.chip_id & 0x0000FFFF);
		else if (CHIP_IS_57810_MF(bp))
			bp->common.chip_id = (CHIP_NUM_57811_MF << 16) |
				(bp->common.chip_id & 0x0000FFFF);
		bp->common.chip_id |= 0x1;
	}

	/* Set doorbell size */
	bp->db_size = (1 << BNX2X_DB_SHIFT);

	if (!CHIP_IS_E1x(bp)) {
		val = REG_RD(bp, MISC_REG_PORT4MODE_EN_OVWR);
		if ((val & 1) == 0)
			val = REG_RD(bp, MISC_REG_PORT4MODE_EN);
		else
			val = (val >> 1) & 1;
		BNX2X_DEV_INFO("chip is in %s\n", val ? "4_PORT_MODE" :
						       "2_PORT_MODE");
		bp->common.chip_port_mode = val ? CHIP_4_PORT_MODE :
						 CHIP_2_PORT_MODE;

		if (CHIP_MODE_IS_4_PORT(bp))
			bp->pfid = (bp->pf_num >> 1);	/* 0..3 */
		else
			bp->pfid = (bp->pf_num & 0x6);	/* 0, 2, 4, 6 */
	} else {
		bp->common.chip_port_mode = CHIP_PORT_MODE_NONE; /* N/A */
		bp->pfid = bp->pf_num;			/* 0..7 */
	}

	BNX2X_DEV_INFO("pf_id: %x", bp->pfid);

	bp->link_params.chip_id = bp->common.chip_id;
	BNX2X_DEV_INFO("chip ID is 0x%x\n", id);

	val = (REG_RD(bp, 0x2874) & 0x55);
	if ((bp->common.chip_id & 0x1) ||
	    (CHIP_IS_E1(bp) && val) || (CHIP_IS_E1H(bp) && (val == 0x55))) {
		bp->flags |= ONE_PORT_FLAG;
		BNX2X_DEV_INFO("single port device\n");
	}

	val = REG_RD(bp, MCP_REG_MCPR_NVM_CFG4);
	bp->common.flash_size = (BNX2X_NVRAM_1MB_SIZE <<
				 (val & MCPR_NVM_CFG4_FLASH_SIZE));
	BNX2X_DEV_INFO("flash_size 0x%x (%d)\n",
		       bp->common.flash_size, bp->common.flash_size);

	bnx2x_init_shmem(bp);

	bp->common.shmem2_base = REG_RD(bp, (BP_PATH(bp) ?
					MISC_REG_GENERIC_CR_1 :
					MISC_REG_GENERIC_CR_0));

	bp->link_params.shmem_base = bp->common.shmem_base;
	bp->link_params.shmem2_base = bp->common.shmem2_base;
	if (SHMEM2_RD(bp, size) >
	    (u32)offsetof(struct shmem2_region, lfa_host_addr[BP_PORT(bp)]))
		bp->link_params.lfa_base =
		REG_RD(bp, bp->common.shmem2_base +
		       (u32)offsetof(struct shmem2_region,
				     lfa_host_addr[BP_PORT(bp)]));
	else
		bp->link_params.lfa_base = 0;
	BNX2X_DEV_INFO("shmem offset 0x%x  shmem2 offset 0x%x\n",
		       bp->common.shmem_base, bp->common.shmem2_base);

	if (!bp->common.shmem_base) {
		BNX2X_DEV_INFO("MCP not active\n");
		bp->flags |= NO_MCP_FLAG;
		return;
	}

	bp->common.hw_config = SHMEM_RD(bp, dev_info.shared_hw_config.config);
	BNX2X_DEV_INFO("hw_config 0x%08x\n", bp->common.hw_config);

	bp->link_params.hw_led_mode = ((bp->common.hw_config &
					SHARED_HW_CFG_LED_MODE_MASK) >>
				       SHARED_HW_CFG_LED_MODE_SHIFT);

	bp->link_params.feature_config_flags = 0;
	val = SHMEM_RD(bp, dev_info.shared_feature_config.config);
	if (val & SHARED_FEAT_CFG_OVERRIDE_PREEMPHASIS_CFG_ENABLED)
		bp->link_params.feature_config_flags |=
				FEATURE_CONFIG_OVERRIDE_PREEMPHASIS_ENABLED;
	else
		bp->link_params.feature_config_flags &=
				~FEATURE_CONFIG_OVERRIDE_PREEMPHASIS_ENABLED;

	val = SHMEM_RD(bp, dev_info.bc_rev) >> 8;
	bp->common.bc_ver = val;
	BNX2X_DEV_INFO("bc_ver %X\n", val);
	if (val < BNX2X_BC_VER) {
		/* for now only warn
		 * later we might need to enforce this */
		BNX2X_ERR("This driver needs bc_ver %X but found %X, please upgrade BC\n",
			  BNX2X_BC_VER, val);
	}
	bp->link_params.feature_config_flags |=
				(val >= REQ_BC_VER_4_VRFY_FIRST_PHY_OPT_MDL) ?
				FEATURE_CONFIG_BC_SUPPORTS_OPT_MDL_VRFY : 0;

	bp->link_params.feature_config_flags |=
		(val >= REQ_BC_VER_4_VRFY_SPECIFIC_PHY_OPT_MDL) ?
		FEATURE_CONFIG_BC_SUPPORTS_DUAL_PHY_OPT_MDL_VRFY : 0;
	bp->link_params.feature_config_flags |=
		(val >= REQ_BC_VER_4_VRFY_AFEX_SUPPORTED) ?
		FEATURE_CONFIG_BC_SUPPORTS_AFEX : 0;
	bp->link_params.feature_config_flags |=
		(val >= REQ_BC_VER_4_SFP_TX_DISABLE_SUPPORTED) ?
		FEATURE_CONFIG_BC_SUPPORTS_SFP_TX_DISABLED : 0;

	bp->link_params.feature_config_flags |=
		(val >= REQ_BC_VER_4_MT_SUPPORTED) ?
		FEATURE_CONFIG_MT_SUPPORT : 0;

	bp->flags |= (val >= REQ_BC_VER_4_PFC_STATS_SUPPORTED) ?
			BC_SUPPORTS_PFC_STATS : 0;

	bp->flags |= (val >= REQ_BC_VER_4_FCOE_FEATURES) ?
			BC_SUPPORTS_FCOE_FEATURES : 0;

	bp->flags |= (val >= REQ_BC_VER_4_DCBX_ADMIN_MSG_NON_PMF) ?
			BC_SUPPORTS_DCBX_MSG_NON_PMF : 0;

	bp->flags |= (val >= REQ_BC_VER_4_RMMOD_CMD) ?
			BC_SUPPORTS_RMMOD_CMD : 0;

	boot_mode = SHMEM_RD(bp,
			dev_info.port_feature_config[BP_PORT(bp)].mba_config) &
			PORT_FEATURE_MBA_BOOT_AGENT_TYPE_MASK;
	switch (boot_mode) {
	case PORT_FEATURE_MBA_BOOT_AGENT_TYPE_PXE:
		bp->common.boot_mode = FEATURE_ETH_BOOTMODE_PXE;
		break;
	case PORT_FEATURE_MBA_BOOT_AGENT_TYPE_ISCSIB:
		bp->common.boot_mode = FEATURE_ETH_BOOTMODE_ISCSI;
		break;
	case PORT_FEATURE_MBA_BOOT_AGENT_TYPE_FCOE_BOOT:
		bp->common.boot_mode = FEATURE_ETH_BOOTMODE_FCOE;
		break;
	case PORT_FEATURE_MBA_BOOT_AGENT_TYPE_NONE:
		bp->common.boot_mode = FEATURE_ETH_BOOTMODE_NONE;
		break;
	}

	pci_read_config_word(bp->pdev, bp->pdev->pm_cap + PCI_PM_PMC, &pmc);
	bp->flags |= (pmc & PCI_PM_CAP_PME_D3cold) ? 0 : NO_WOL_FLAG;

	BNX2X_DEV_INFO("%sWoL capable\n",
		       (bp->flags & NO_WOL_FLAG) ? "not " : "");

	val = SHMEM_RD(bp, dev_info.shared_hw_config.part_num);
	val2 = SHMEM_RD(bp, dev_info.shared_hw_config.part_num[4]);
	val3 = SHMEM_RD(bp, dev_info.shared_hw_config.part_num[8]);
	val4 = SHMEM_RD(bp, dev_info.shared_hw_config.part_num[12]);

	dev_info(&bp->pdev->dev, "part number %X-%X-%X-%X\n",
		 val, val2, val3, val4);
}

#define IGU_FID(val)	GET_FIELD((val), IGU_REG_MAPPING_MEMORY_FID)
#define IGU_VEC(val)	GET_FIELD((val), IGU_REG_MAPPING_MEMORY_VECTOR)

static int bnx2x_get_igu_cam_info(struct bnx2x *bp)
{
	int pfid = BP_FUNC(bp);
	int igu_sb_id;
	u32 val;
	u8 fid, igu_sb_cnt = 0;

	bp->igu_base_sb = 0xff;
	if (CHIP_INT_MODE_IS_BC(bp)) {
		int vn = BP_VN(bp);
		igu_sb_cnt = bp->igu_sb_cnt;
		bp->igu_base_sb = (CHIP_MODE_IS_4_PORT(bp) ? pfid : vn) *
			FP_SB_MAX_E1x;

		bp->igu_dsb_id =  E1HVN_MAX * FP_SB_MAX_E1x +
			(CHIP_MODE_IS_4_PORT(bp) ? pfid : vn);

		return 0;
	}

	/* IGU in normal mode - read CAM */
	for (igu_sb_id = 0; igu_sb_id < IGU_REG_MAPPING_MEMORY_SIZE;
	     igu_sb_id++) {
		val = REG_RD(bp, IGU_REG_MAPPING_MEMORY + igu_sb_id * 4);
		if (!(val & IGU_REG_MAPPING_MEMORY_VALID))
			continue;
		fid = IGU_FID(val);
		if ((fid & IGU_FID_ENCODE_IS_PF)) {
			if ((fid & IGU_FID_PF_NUM_MASK) != pfid)
				continue;
			if (IGU_VEC(val) == 0)
				/* default status block */
				bp->igu_dsb_id = igu_sb_id;
			else {
				if (bp->igu_base_sb == 0xff)
					bp->igu_base_sb = igu_sb_id;
				igu_sb_cnt++;
			}
		}
	}

#ifdef CONFIG_PCI_MSI
	/* Due to new PF resource allocation by MFW T7.4 and above, it's
	 * optional that number of CAM entries will not be equal to the value
	 * advertised in PCI.
	 * Driver should use the minimal value of both as the actual status
	 * block count
	 */
	bp->igu_sb_cnt = min_t(int, bp->igu_sb_cnt, igu_sb_cnt);
#endif

	if (igu_sb_cnt == 0) {
		BNX2X_ERR("CAM configuration error\n");
		return -EINVAL;
	}

	return 0;
}

static void bnx2x_link_settings_supported(struct bnx2x *bp, u32 switch_cfg)
{
	int cfg_size = 0, idx, port = BP_PORT(bp);

	/* Aggregation of supported attributes of all external phys */
	bp->port.supported[0] = 0;
	bp->port.supported[1] = 0;
	switch (bp->link_params.num_phys) {
	case 1:
		bp->port.supported[0] = bp->link_params.phy[INT_PHY].supported;
		cfg_size = 1;
		break;
	case 2:
		bp->port.supported[0] = bp->link_params.phy[EXT_PHY1].supported;
		cfg_size = 1;
		break;
	case 3:
		if (bp->link_params.multi_phy_config &
		    PORT_HW_CFG_PHY_SWAPPED_ENABLED) {
			bp->port.supported[1] =
				bp->link_params.phy[EXT_PHY1].supported;
			bp->port.supported[0] =
				bp->link_params.phy[EXT_PHY2].supported;
		} else {
			bp->port.supported[0] =
				bp->link_params.phy[EXT_PHY1].supported;
			bp->port.supported[1] =
				bp->link_params.phy[EXT_PHY2].supported;
		}
		cfg_size = 2;
		break;
	}

	if (!(bp->port.supported[0] || bp->port.supported[1])) {
		BNX2X_ERR("NVRAM config error. BAD phy config. PHY1 config 0x%x, PHY2 config 0x%x\n",
			   SHMEM_RD(bp,
			   dev_info.port_hw_config[port].external_phy_config),
			   SHMEM_RD(bp,
			   dev_info.port_hw_config[port].external_phy_config2));
			return;
	}

	if (CHIP_IS_E3(bp))
		bp->port.phy_addr = REG_RD(bp, MISC_REG_WC0_CTRL_PHY_ADDR);
	else {
		switch (switch_cfg) {
		case SWITCH_CFG_1G:
			bp->port.phy_addr = REG_RD(
				bp, NIG_REG_SERDES0_CTRL_PHY_ADDR + port*0x10);
			break;
		case SWITCH_CFG_10G:
			bp->port.phy_addr = REG_RD(
				bp, NIG_REG_XGXS0_CTRL_PHY_ADDR + port*0x18);
			break;
		default:
			BNX2X_ERR("BAD switch_cfg link_config 0x%x\n",
				  bp->port.link_config[0]);
			return;
		}
	}
	BNX2X_DEV_INFO("phy_addr 0x%x\n", bp->port.phy_addr);
	/* mask what we support according to speed_cap_mask per configuration */
	for (idx = 0; idx < cfg_size; idx++) {
		if (!(bp->link_params.speed_cap_mask[idx] &
				PORT_HW_CFG_SPEED_CAPABILITY_D0_10M_HALF))
			bp->port.supported[idx] &= ~SUPPORTED_10baseT_Half;

		if (!(bp->link_params.speed_cap_mask[idx] &
				PORT_HW_CFG_SPEED_CAPABILITY_D0_10M_FULL))
			bp->port.supported[idx] &= ~SUPPORTED_10baseT_Full;

		if (!(bp->link_params.speed_cap_mask[idx] &
				PORT_HW_CFG_SPEED_CAPABILITY_D0_100M_HALF))
			bp->port.supported[idx] &= ~SUPPORTED_100baseT_Half;

		if (!(bp->link_params.speed_cap_mask[idx] &
				PORT_HW_CFG_SPEED_CAPABILITY_D0_100M_FULL))
			bp->port.supported[idx] &= ~SUPPORTED_100baseT_Full;

		if (!(bp->link_params.speed_cap_mask[idx] &
					PORT_HW_CFG_SPEED_CAPABILITY_D0_1G))
			bp->port.supported[idx] &= ~(SUPPORTED_1000baseT_Half |
						     SUPPORTED_1000baseT_Full);

		if (!(bp->link_params.speed_cap_mask[idx] &
					PORT_HW_CFG_SPEED_CAPABILITY_D0_2_5G))
			bp->port.supported[idx] &= ~SUPPORTED_2500baseX_Full;

		if (!(bp->link_params.speed_cap_mask[idx] &
					PORT_HW_CFG_SPEED_CAPABILITY_D0_10G))
			bp->port.supported[idx] &= ~SUPPORTED_10000baseT_Full;

		if (!(bp->link_params.speed_cap_mask[idx] &
					PORT_HW_CFG_SPEED_CAPABILITY_D0_20G))
			bp->port.supported[idx] &= ~SUPPORTED_20000baseKR2_Full;
	}

	BNX2X_DEV_INFO("supported 0x%x 0x%x\n", bp->port.supported[0],
		       bp->port.supported[1]);
}

static void bnx2x_link_settings_requested(struct bnx2x *bp)
{
	u32 link_config, idx, cfg_size = 0;
	bp->port.advertising[0] = 0;
	bp->port.advertising[1] = 0;
	switch (bp->link_params.num_phys) {
	case 1:
	case 2:
		cfg_size = 1;
		break;
	case 3:
		cfg_size = 2;
		break;
	}
	for (idx = 0; idx < cfg_size; idx++) {
		bp->link_params.req_duplex[idx] = DUPLEX_FULL;
		link_config = bp->port.link_config[idx];
		switch (link_config & PORT_FEATURE_LINK_SPEED_MASK) {
		case PORT_FEATURE_LINK_SPEED_AUTO:
			if (bp->port.supported[idx] & SUPPORTED_Autoneg) {
				bp->link_params.req_line_speed[idx] =
					SPEED_AUTO_NEG;
				bp->port.advertising[idx] |=
					bp->port.supported[idx];
				if (bp->link_params.phy[EXT_PHY1].type ==
				    PORT_HW_CFG_XGXS_EXT_PHY_TYPE_BCM84833)
					bp->port.advertising[idx] |=
					(SUPPORTED_100baseT_Half |
					 SUPPORTED_100baseT_Full);
			} else {
				/* force 10G, no AN */
				bp->link_params.req_line_speed[idx] =
					SPEED_10000;
				bp->port.advertising[idx] |=
					(ADVERTISED_10000baseT_Full |
					 ADVERTISED_FIBRE);
				continue;
			}
			break;

		case PORT_FEATURE_LINK_SPEED_10M_FULL:
			if (bp->port.supported[idx] & SUPPORTED_10baseT_Full) {
				bp->link_params.req_line_speed[idx] =
					SPEED_10;
				bp->port.advertising[idx] |=
					(ADVERTISED_10baseT_Full |
					 ADVERTISED_TP);
			} else {
				BNX2X_ERR("NVRAM config error. Invalid link_config 0x%x  speed_cap_mask 0x%x\n",
					    link_config,
				    bp->link_params.speed_cap_mask[idx]);
				return;
			}
			break;

		case PORT_FEATURE_LINK_SPEED_10M_HALF:
			if (bp->port.supported[idx] & SUPPORTED_10baseT_Half) {
				bp->link_params.req_line_speed[idx] =
					SPEED_10;
				bp->link_params.req_duplex[idx] =
					DUPLEX_HALF;
				bp->port.advertising[idx] |=
					(ADVERTISED_10baseT_Half |
					 ADVERTISED_TP);
			} else {
				BNX2X_ERR("NVRAM config error. Invalid link_config 0x%x  speed_cap_mask 0x%x\n",
					    link_config,
					  bp->link_params.speed_cap_mask[idx]);
				return;
			}
			break;

		case PORT_FEATURE_LINK_SPEED_100M_FULL:
			if (bp->port.supported[idx] &
			    SUPPORTED_100baseT_Full) {
				bp->link_params.req_line_speed[idx] =
					SPEED_100;
				bp->port.advertising[idx] |=
					(ADVERTISED_100baseT_Full |
					 ADVERTISED_TP);
			} else {
				BNX2X_ERR("NVRAM config error. Invalid link_config 0x%x  speed_cap_mask 0x%x\n",
					    link_config,
					  bp->link_params.speed_cap_mask[idx]);
				return;
			}
			break;

		case PORT_FEATURE_LINK_SPEED_100M_HALF:
			if (bp->port.supported[idx] &
			    SUPPORTED_100baseT_Half) {
				bp->link_params.req_line_speed[idx] =
								SPEED_100;
				bp->link_params.req_duplex[idx] =
								DUPLEX_HALF;
				bp->port.advertising[idx] |=
					(ADVERTISED_100baseT_Half |
					 ADVERTISED_TP);
			} else {
				BNX2X_ERR("NVRAM config error. Invalid link_config 0x%x  speed_cap_mask 0x%x\n",
				    link_config,
				    bp->link_params.speed_cap_mask[idx]);
				return;
			}
			break;

		case PORT_FEATURE_LINK_SPEED_1G:
			if (bp->port.supported[idx] &
			    SUPPORTED_1000baseT_Full) {
				bp->link_params.req_line_speed[idx] =
					SPEED_1000;
				bp->port.advertising[idx] |=
					(ADVERTISED_1000baseT_Full |
					 ADVERTISED_TP);
			} else if (bp->port.supported[idx] &
				   SUPPORTED_1000baseKX_Full) {
				bp->link_params.req_line_speed[idx] =
					SPEED_1000;
				bp->port.advertising[idx] |=
					ADVERTISED_1000baseKX_Full;
			} else {
				BNX2X_ERR("NVRAM config error. Invalid link_config 0x%x  speed_cap_mask 0x%x\n",
				    link_config,
				    bp->link_params.speed_cap_mask[idx]);
				return;
			}
			break;

		case PORT_FEATURE_LINK_SPEED_2_5G:
			if (bp->port.supported[idx] &
			    SUPPORTED_2500baseX_Full) {
				bp->link_params.req_line_speed[idx] =
					SPEED_2500;
				bp->port.advertising[idx] |=
					(ADVERTISED_2500baseX_Full |
						ADVERTISED_TP);
			} else {
				BNX2X_ERR("NVRAM config error. Invalid link_config 0x%x  speed_cap_mask 0x%x\n",
				    link_config,
				    bp->link_params.speed_cap_mask[idx]);
				return;
			}
			break;

		case PORT_FEATURE_LINK_SPEED_10G_CX4:
			if (bp->port.supported[idx] &
			    SUPPORTED_10000baseT_Full) {
				bp->link_params.req_line_speed[idx] =
					SPEED_10000;
				bp->port.advertising[idx] |=
					(ADVERTISED_10000baseT_Full |
						ADVERTISED_FIBRE);
			} else if (bp->port.supported[idx] &
				   SUPPORTED_10000baseKR_Full) {
				bp->link_params.req_line_speed[idx] =
					SPEED_10000;
				bp->port.advertising[idx] |=
					(ADVERTISED_10000baseKR_Full |
						ADVERTISED_FIBRE);
			} else {
				BNX2X_ERR("NVRAM config error. Invalid link_config 0x%x  speed_cap_mask 0x%x\n",
				    link_config,
				    bp->link_params.speed_cap_mask[idx]);
				return;
			}
			break;
		case PORT_FEATURE_LINK_SPEED_20G:
			bp->link_params.req_line_speed[idx] = SPEED_20000;

			break;
		default:
			BNX2X_ERR("NVRAM config error. BAD link speed link_config 0x%x\n",
				  link_config);
				bp->link_params.req_line_speed[idx] =
							SPEED_AUTO_NEG;
				bp->port.advertising[idx] =
						bp->port.supported[idx];
			break;
		}

		bp->link_params.req_flow_ctrl[idx] = (link_config &
					 PORT_FEATURE_FLOW_CONTROL_MASK);
		if (bp->link_params.req_flow_ctrl[idx] ==
		    BNX2X_FLOW_CTRL_AUTO) {
			if (!(bp->port.supported[idx] & SUPPORTED_Autoneg))
				bp->link_params.req_flow_ctrl[idx] =
							BNX2X_FLOW_CTRL_NONE;
			else
				bnx2x_set_requested_fc(bp);
		}

		BNX2X_DEV_INFO("req_line_speed %d  req_duplex %d req_flow_ctrl 0x%x advertising 0x%x\n",
			       bp->link_params.req_line_speed[idx],
			       bp->link_params.req_duplex[idx],
			       bp->link_params.req_flow_ctrl[idx],
			       bp->port.advertising[idx]);
	}
}

static void bnx2x_set_mac_buf(u8 *mac_buf, u32 mac_lo, u16 mac_hi)
{
	__be16 mac_hi_be = cpu_to_be16(mac_hi);
	__be32 mac_lo_be = cpu_to_be32(mac_lo);
	memcpy(mac_buf, &mac_hi_be, sizeof(mac_hi_be));
	memcpy(mac_buf + sizeof(mac_hi_be), &mac_lo_be, sizeof(mac_lo_be));
}

static void bnx2x_get_port_hwinfo(struct bnx2x *bp)
{
	int port = BP_PORT(bp);
	u32 config;
	u32 ext_phy_type, ext_phy_config, eee_mode;

	bp->link_params.bp = bp;
	bp->link_params.port = port;

	bp->link_params.lane_config =
		SHMEM_RD(bp, dev_info.port_hw_config[port].lane_config);

	bp->link_params.speed_cap_mask[0] =
		SHMEM_RD(bp,
			 dev_info.port_hw_config[port].speed_capability_mask) &
		PORT_HW_CFG_SPEED_CAPABILITY_D0_MASK;
	bp->link_params.speed_cap_mask[1] =
		SHMEM_RD(bp,
			 dev_info.port_hw_config[port].speed_capability_mask2) &
		PORT_HW_CFG_SPEED_CAPABILITY_D0_MASK;
	bp->port.link_config[0] =
		SHMEM_RD(bp, dev_info.port_feature_config[port].link_config);

	bp->port.link_config[1] =
		SHMEM_RD(bp, dev_info.port_feature_config[port].link_config2);

	bp->link_params.multi_phy_config =
		SHMEM_RD(bp, dev_info.port_hw_config[port].multi_phy_config);
	/* If the device is capable of WoL, set the default state according
	 * to the HW
	 */
	config = SHMEM_RD(bp, dev_info.port_feature_config[port].config);
	bp->wol = (!(bp->flags & NO_WOL_FLAG) &&
		   (config & PORT_FEATURE_WOL_ENABLED));

	if ((config & PORT_FEAT_CFG_STORAGE_PERSONALITY_MASK) ==
	    PORT_FEAT_CFG_STORAGE_PERSONALITY_FCOE && !IS_MF(bp))
		bp->flags |= NO_ISCSI_FLAG;
	if ((config & PORT_FEAT_CFG_STORAGE_PERSONALITY_MASK) ==
	    PORT_FEAT_CFG_STORAGE_PERSONALITY_ISCSI && !(IS_MF(bp)))
		bp->flags |= NO_FCOE_FLAG;

	BNX2X_DEV_INFO("lane_config 0x%08x  speed_cap_mask0 0x%08x  link_config0 0x%08x\n",
		       bp->link_params.lane_config,
		       bp->link_params.speed_cap_mask[0],
		       bp->port.link_config[0]);

	bp->link_params.switch_cfg = (bp->port.link_config[0] &
				      PORT_FEATURE_CONNECTED_SWITCH_MASK);
	bnx2x_phy_probe(&bp->link_params);
	bnx2x_link_settings_supported(bp, bp->link_params.switch_cfg);

	bnx2x_link_settings_requested(bp);

	/*
	 * If connected directly, work with the internal PHY, otherwise, work
	 * with the external PHY
	 */
	ext_phy_config =
		SHMEM_RD(bp,
			 dev_info.port_hw_config[port].external_phy_config);
	ext_phy_type = XGXS_EXT_PHY_TYPE(ext_phy_config);
	if (ext_phy_type == PORT_HW_CFG_XGXS_EXT_PHY_TYPE_DIRECT)
		bp->mdio.prtad = bp->port.phy_addr;

	else if ((ext_phy_type != PORT_HW_CFG_XGXS_EXT_PHY_TYPE_FAILURE) &&
		 (ext_phy_type != PORT_HW_CFG_XGXS_EXT_PHY_TYPE_NOT_CONN))
		bp->mdio.prtad =
			XGXS_EXT_PHY_ADDR(ext_phy_config);

	/* Configure link feature according to nvram value */
	eee_mode = (((SHMEM_RD(bp, dev_info.
		      port_feature_config[port].eee_power_mode)) &
		     PORT_FEAT_CFG_EEE_POWER_MODE_MASK) >>
		    PORT_FEAT_CFG_EEE_POWER_MODE_SHIFT);
	if (eee_mode != PORT_FEAT_CFG_EEE_POWER_MODE_DISABLED) {
		bp->link_params.eee_mode = EEE_MODE_ADV_LPI |
					   EEE_MODE_ENABLE_LPI |
					   EEE_MODE_OUTPUT_TIME;
	} else {
		bp->link_params.eee_mode = 0;
	}
}

void bnx2x_get_iscsi_info(struct bnx2x *bp)
{
	u32 no_flags = NO_ISCSI_FLAG;
	int port = BP_PORT(bp);
	u32 max_iscsi_conn = FW_ENCODE_32BIT_PATTERN ^ SHMEM_RD(bp,
				drv_lic_key[port].max_iscsi_conn);

	if (!CNIC_SUPPORT(bp)) {
		bp->flags |= no_flags;
		return;
	}

	/* Get the number of maximum allowed iSCSI connections */
	bp->cnic_eth_dev.max_iscsi_conn =
		(max_iscsi_conn & BNX2X_MAX_ISCSI_INIT_CONN_MASK) >>
		BNX2X_MAX_ISCSI_INIT_CONN_SHIFT;

	BNX2X_DEV_INFO("max_iscsi_conn 0x%x\n",
		       bp->cnic_eth_dev.max_iscsi_conn);

	/*
	 * If maximum allowed number of connections is zero -
	 * disable the feature.
	 */
	if (!bp->cnic_eth_dev.max_iscsi_conn)
		bp->flags |= no_flags;
}

static void bnx2x_get_ext_wwn_info(struct bnx2x *bp, int func)
{
	/* Port info */
	bp->cnic_eth_dev.fcoe_wwn_port_name_hi =
		MF_CFG_RD(bp, func_ext_config[func].fcoe_wwn_port_name_upper);
	bp->cnic_eth_dev.fcoe_wwn_port_name_lo =
		MF_CFG_RD(bp, func_ext_config[func].fcoe_wwn_port_name_lower);

	/* Node info */
	bp->cnic_eth_dev.fcoe_wwn_node_name_hi =
		MF_CFG_RD(bp, func_ext_config[func].fcoe_wwn_node_name_upper);
	bp->cnic_eth_dev.fcoe_wwn_node_name_lo =
		MF_CFG_RD(bp, func_ext_config[func].fcoe_wwn_node_name_lower);
}

static int bnx2x_shared_fcoe_funcs(struct bnx2x *bp)
{
	u8 count = 0;

	if (IS_MF(bp)) {
		u8 fid;

		/* iterate over absolute function ids for this path: */
		for (fid = BP_PATH(bp); fid < E2_FUNC_MAX * 2; fid += 2) {
			if (IS_MF_SD(bp)) {
				u32 cfg = MF_CFG_RD(bp,
						    func_mf_config[fid].config);

				if (!(cfg & FUNC_MF_CFG_FUNC_HIDE) &&
				    ((cfg & FUNC_MF_CFG_PROTOCOL_MASK) ==
					    FUNC_MF_CFG_PROTOCOL_FCOE))
					count++;
			} else {
				u32 cfg = MF_CFG_RD(bp,
						    func_ext_config[fid].
								      func_cfg);

				if ((cfg & MACP_FUNC_CFG_FLAGS_ENABLED) &&
				    (cfg & MACP_FUNC_CFG_FLAGS_FCOE_OFFLOAD))
					count++;
			}
		}
	} else { /* SF */
		int port, port_cnt = CHIP_MODE_IS_4_PORT(bp) ? 2 : 1;

		for (port = 0; port < port_cnt; port++) {
			u32 lic = SHMEM_RD(bp,
					   drv_lic_key[port].max_fcoe_conn) ^
				  FW_ENCODE_32BIT_PATTERN;
			if (lic)
				count++;
		}
	}

	return count;
}

static void bnx2x_get_fcoe_info(struct bnx2x *bp)
{
	int port = BP_PORT(bp);
	int func = BP_ABS_FUNC(bp);
	u32 max_fcoe_conn = FW_ENCODE_32BIT_PATTERN ^ SHMEM_RD(bp,
				drv_lic_key[port].max_fcoe_conn);
	u8 num_fcoe_func = bnx2x_shared_fcoe_funcs(bp);

	if (!CNIC_SUPPORT(bp)) {
		bp->flags |= NO_FCOE_FLAG;
		return;
	}

	/* Get the number of maximum allowed FCoE connections */
	bp->cnic_eth_dev.max_fcoe_conn =
		(max_fcoe_conn & BNX2X_MAX_FCOE_INIT_CONN_MASK) >>
		BNX2X_MAX_FCOE_INIT_CONN_SHIFT;

	/* Calculate the number of maximum allowed FCoE tasks */
	bp->cnic_eth_dev.max_fcoe_exchanges = MAX_NUM_FCOE_TASKS_PER_ENGINE;

	/* check if FCoE resources must be shared between different functions */
	if (num_fcoe_func)
		bp->cnic_eth_dev.max_fcoe_exchanges /= num_fcoe_func;

	/* Read the WWN: */
	if (!IS_MF(bp)) {
		/* Port info */
		bp->cnic_eth_dev.fcoe_wwn_port_name_hi =
			SHMEM_RD(bp,
				 dev_info.port_hw_config[port].
				 fcoe_wwn_port_name_upper);
		bp->cnic_eth_dev.fcoe_wwn_port_name_lo =
			SHMEM_RD(bp,
				 dev_info.port_hw_config[port].
				 fcoe_wwn_port_name_lower);

		/* Node info */
		bp->cnic_eth_dev.fcoe_wwn_node_name_hi =
			SHMEM_RD(bp,
				 dev_info.port_hw_config[port].
				 fcoe_wwn_node_name_upper);
		bp->cnic_eth_dev.fcoe_wwn_node_name_lo =
			SHMEM_RD(bp,
				 dev_info.port_hw_config[port].
				 fcoe_wwn_node_name_lower);
	} else if (!IS_MF_SD(bp)) {
		/* Read the WWN info only if the FCoE feature is enabled for
		 * this function.
		 */
		if (BNX2X_HAS_MF_EXT_PROTOCOL_FCOE(bp))
			bnx2x_get_ext_wwn_info(bp, func);
	} else {
		if (BNX2X_IS_MF_SD_PROTOCOL_FCOE(bp) && !CHIP_IS_E1x(bp))
			bnx2x_get_ext_wwn_info(bp, func);
	}

	BNX2X_DEV_INFO("max_fcoe_conn 0x%x\n", bp->cnic_eth_dev.max_fcoe_conn);

	/*
	 * If maximum allowed number of connections is zero -
	 * disable the feature.
	 */
	if (!bp->cnic_eth_dev.max_fcoe_conn) {
		bp->flags |= NO_FCOE_FLAG;
		eth_zero_addr(bp->fip_mac);
	}
}

static void bnx2x_get_cnic_info(struct bnx2x *bp)
{
	/*
	 * iSCSI may be dynamically disabled but reading
	 * info here we will decrease memory usage by driver
	 * if the feature is disabled for good
	 */
	bnx2x_get_iscsi_info(bp);
	bnx2x_get_fcoe_info(bp);
}

static void bnx2x_get_cnic_mac_hwinfo(struct bnx2x *bp)
{
	u32 val, val2;
	int func = BP_ABS_FUNC(bp);
	int port = BP_PORT(bp);
	u8 *iscsi_mac = bp->cnic_eth_dev.iscsi_mac;
	u8 *fip_mac = bp->fip_mac;

	if (IS_MF(bp)) {
		/* iSCSI and FCoE NPAR MACs: if there is no either iSCSI or
		 * FCoE MAC then the appropriate feature should be disabled.
		 * In non SD mode features configuration comes from struct
		 * func_ext_config.
		 */
		if (!IS_MF_SD(bp)) {
			u32 cfg = MF_CFG_RD(bp, func_ext_config[func].func_cfg);
			if (cfg & MACP_FUNC_CFG_FLAGS_ISCSI_OFFLOAD) {
				val2 = MF_CFG_RD(bp, func_ext_config[func].
						 iscsi_mac_addr_upper);
				val = MF_CFG_RD(bp, func_ext_config[func].
						iscsi_mac_addr_lower);
				bnx2x_set_mac_buf(iscsi_mac, val, val2);
				BNX2X_DEV_INFO
					("Read iSCSI MAC: %pM\n", iscsi_mac);
			} else {
				bp->flags |= NO_ISCSI_OOO_FLAG | NO_ISCSI_FLAG;
			}

			if (cfg & MACP_FUNC_CFG_FLAGS_FCOE_OFFLOAD) {
				val2 = MF_CFG_RD(bp, func_ext_config[func].
						 fcoe_mac_addr_upper);
				val = MF_CFG_RD(bp, func_ext_config[func].
						fcoe_mac_addr_lower);
				bnx2x_set_mac_buf(fip_mac, val, val2);
				BNX2X_DEV_INFO
					("Read FCoE L2 MAC: %pM\n", fip_mac);
			} else {
				bp->flags |= NO_FCOE_FLAG;
			}

			bp->mf_ext_config = cfg;

		} else { /* SD MODE */
			if (BNX2X_IS_MF_SD_PROTOCOL_ISCSI(bp)) {
				/* use primary mac as iscsi mac */
				memcpy(iscsi_mac, bp->dev->dev_addr, ETH_ALEN);

				BNX2X_DEV_INFO("SD ISCSI MODE\n");
				BNX2X_DEV_INFO
					("Read iSCSI MAC: %pM\n", iscsi_mac);
			} else if (BNX2X_IS_MF_SD_PROTOCOL_FCOE(bp)) {
				/* use primary mac as fip mac */
				memcpy(fip_mac, bp->dev->dev_addr, ETH_ALEN);
				BNX2X_DEV_INFO("SD FCoE MODE\n");
				BNX2X_DEV_INFO
					("Read FIP MAC: %pM\n", fip_mac);
			}
		}

		/* If this is a storage-only interface, use SAN mac as
		 * primary MAC. Notice that for SD this is already the case,
		 * as the SAN mac was copied from the primary MAC.
		 */
		if (IS_MF_FCOE_AFEX(bp))
			memcpy(bp->dev->dev_addr, fip_mac, ETH_ALEN);
	} else {
		val2 = SHMEM_RD(bp, dev_info.port_hw_config[port].
				iscsi_mac_upper);
		val = SHMEM_RD(bp, dev_info.port_hw_config[port].
			       iscsi_mac_lower);
		bnx2x_set_mac_buf(iscsi_mac, val, val2);

		val2 = SHMEM_RD(bp, dev_info.port_hw_config[port].
				fcoe_fip_mac_upper);
		val = SHMEM_RD(bp, dev_info.port_hw_config[port].
			       fcoe_fip_mac_lower);
		bnx2x_set_mac_buf(fip_mac, val, val2);
	}

	/* Disable iSCSI OOO if MAC configuration is invalid. */
	if (!is_valid_ether_addr(iscsi_mac)) {
		bp->flags |= NO_ISCSI_OOO_FLAG | NO_ISCSI_FLAG;
		eth_zero_addr(iscsi_mac);
	}

	/* Disable FCoE if MAC configuration is invalid. */
	if (!is_valid_ether_addr(fip_mac)) {
		bp->flags |= NO_FCOE_FLAG;
		eth_zero_addr(bp->fip_mac);
	}
}

static void bnx2x_get_mac_hwinfo(struct bnx2x *bp)
{
	u32 val, val2;
	int func = BP_ABS_FUNC(bp);
	int port = BP_PORT(bp);

	/* Zero primary MAC configuration */
	eth_zero_addr(bp->dev->dev_addr);

	if (BP_NOMCP(bp)) {
		BNX2X_ERROR("warning: random MAC workaround active\n");
		eth_hw_addr_random(bp->dev);
	} else if (IS_MF(bp)) {
		val2 = MF_CFG_RD(bp, func_mf_config[func].mac_upper);
		val = MF_CFG_RD(bp, func_mf_config[func].mac_lower);
		if ((val2 != FUNC_MF_CFG_UPPERMAC_DEFAULT) &&
		    (val != FUNC_MF_CFG_LOWERMAC_DEFAULT))
			bnx2x_set_mac_buf(bp->dev->dev_addr, val, val2);

		if (CNIC_SUPPORT(bp))
			bnx2x_get_cnic_mac_hwinfo(bp);
	} else {
		/* in SF read MACs from port configuration */
		val2 = SHMEM_RD(bp, dev_info.port_hw_config[port].mac_upper);
		val = SHMEM_RD(bp, dev_info.port_hw_config[port].mac_lower);
		bnx2x_set_mac_buf(bp->dev->dev_addr, val, val2);

		if (CNIC_SUPPORT(bp))
			bnx2x_get_cnic_mac_hwinfo(bp);
	}

	if (!BP_NOMCP(bp)) {
		/* Read physical port identifier from shmem */
		val2 = SHMEM_RD(bp, dev_info.port_hw_config[port].mac_upper);
		val = SHMEM_RD(bp, dev_info.port_hw_config[port].mac_lower);
		bnx2x_set_mac_buf(bp->phys_port_id, val, val2);
		bp->flags |= HAS_PHYS_PORT_ID;
	}

	memcpy(bp->link_params.mac_addr, bp->dev->dev_addr, ETH_ALEN);

	if (!is_valid_ether_addr(bp->dev->dev_addr))
		dev_err(&bp->pdev->dev,
			"bad Ethernet MAC address configuration: %pM\n"
			"change it manually before bringing up the appropriate network interface\n",
			bp->dev->dev_addr);
}

static bool bnx2x_get_dropless_info(struct bnx2x *bp)
{
	int tmp;
	u32 cfg;

	if (IS_VF(bp))
		return false;

	if (IS_MF(bp) && !CHIP_IS_E1x(bp)) {
		/* Take function: tmp = func */
		tmp = BP_ABS_FUNC(bp);
		cfg = MF_CFG_RD(bp, func_ext_config[tmp].func_cfg);
		cfg = !!(cfg & MACP_FUNC_CFG_PAUSE_ON_HOST_RING);
	} else {
		/* Take port: tmp = port */
		tmp = BP_PORT(bp);
		cfg = SHMEM_RD(bp,
			       dev_info.port_hw_config[tmp].generic_features);
		cfg = !!(cfg & PORT_HW_CFG_PAUSE_ON_HOST_RING_ENABLED);
	}
	return cfg;
}

static void validate_set_si_mode(struct bnx2x *bp)
{
	u8 func = BP_ABS_FUNC(bp);
	u32 val;

	val = MF_CFG_RD(bp, func_mf_config[func].mac_upper);

	/* check for legal mac (upper bytes) */
	if (val != 0xffff) {
		bp->mf_mode = MULTI_FUNCTION_SI;
		bp->mf_config[BP_VN(bp)] =
			MF_CFG_RD(bp, func_mf_config[func].config);
	} else
		BNX2X_DEV_INFO("illegal MAC address for SI\n");
}

static int bnx2x_get_hwinfo(struct bnx2x *bp)
{
	int /*abs*/func = BP_ABS_FUNC(bp);
	int vn, mfw_vn;
	u32 val = 0, val2 = 0;
	int rc = 0;

	/* Validate that chip access is feasible */
	if (REG_RD(bp, MISC_REG_CHIP_NUM) == 0xffffffff) {
		dev_err(&bp->pdev->dev,
			"Chip read returns all Fs. Preventing probe from continuing\n");
		return -EINVAL;
	}

	bnx2x_get_common_hwinfo(bp);

	/*
	 * initialize IGU parameters
	 */
	if (CHIP_IS_E1x(bp)) {
		bp->common.int_block = INT_BLOCK_HC;

		bp->igu_dsb_id = DEF_SB_IGU_ID;
		bp->igu_base_sb = 0;
	} else {
		bp->common.int_block = INT_BLOCK_IGU;

		/* do not allow device reset during IGU info processing */
		bnx2x_acquire_hw_lock(bp, HW_LOCK_RESOURCE_RESET);

		val = REG_RD(bp, IGU_REG_BLOCK_CONFIGURATION);

		if (val & IGU_BLOCK_CONFIGURATION_REG_BACKWARD_COMP_EN) {
			int tout = 5000;

			BNX2X_DEV_INFO("FORCING Normal Mode\n");

			val &= ~(IGU_BLOCK_CONFIGURATION_REG_BACKWARD_COMP_EN);
			REG_WR(bp, IGU_REG_BLOCK_CONFIGURATION, val);
			REG_WR(bp, IGU_REG_RESET_MEMORIES, 0x7f);

			while (tout && REG_RD(bp, IGU_REG_RESET_MEMORIES)) {
				tout--;
				usleep_range(1000, 2000);
			}

			if (REG_RD(bp, IGU_REG_RESET_MEMORIES)) {
				dev_err(&bp->pdev->dev,
					"FORCING Normal Mode failed!!!\n");
				bnx2x_release_hw_lock(bp,
						      HW_LOCK_RESOURCE_RESET);
				return -EPERM;
			}
		}

		if (val & IGU_BLOCK_CONFIGURATION_REG_BACKWARD_COMP_EN) {
			BNX2X_DEV_INFO("IGU Backward Compatible Mode\n");
			bp->common.int_block |= INT_BLOCK_MODE_BW_COMP;
		} else
			BNX2X_DEV_INFO("IGU Normal Mode\n");

		rc = bnx2x_get_igu_cam_info(bp);
		bnx2x_release_hw_lock(bp, HW_LOCK_RESOURCE_RESET);
		if (rc)
			return rc;
	}

	/*
	 * set base FW non-default (fast path) status block id, this value is
	 * used to initialize the fw_sb_id saved on the fp/queue structure to
	 * determine the id used by the FW.
	 */
	if (CHIP_IS_E1x(bp))
		bp->base_fw_ndsb = BP_PORT(bp) * FP_SB_MAX_E1x + BP_L_ID(bp);
	else /*
	      * 57712 - we currently use one FW SB per IGU SB (Rx and Tx of
	      * the same queue are indicated on the same IGU SB). So we prefer
	      * FW and IGU SBs to be the same value.
	      */
		bp->base_fw_ndsb = bp->igu_base_sb;

	BNX2X_DEV_INFO("igu_dsb_id %d  igu_base_sb %d  igu_sb_cnt %d\n"
		       "base_fw_ndsb %d\n", bp->igu_dsb_id, bp->igu_base_sb,
		       bp->igu_sb_cnt, bp->base_fw_ndsb);

	/*
	 * Initialize MF configuration
	 */

	bp->mf_ov = 0;
	bp->mf_mode = 0;
	bp->mf_sub_mode = 0;
	vn = BP_VN(bp);
	mfw_vn = BP_FW_MB_IDX(bp);

	if (!CHIP_IS_E1(bp) && !BP_NOMCP(bp)) {
		BNX2X_DEV_INFO("shmem2base 0x%x, size %d, mfcfg offset %d\n",
			       bp->common.shmem2_base, SHMEM2_RD(bp, size),
			      (u32)offsetof(struct shmem2_region, mf_cfg_addr));

		if (SHMEM2_HAS(bp, mf_cfg_addr))
			bp->common.mf_cfg_base = SHMEM2_RD(bp, mf_cfg_addr);
		else
			bp->common.mf_cfg_base = bp->common.shmem_base +
				offsetof(struct shmem_region, func_mb) +
				E1H_FUNC_MAX * sizeof(struct drv_func_mb);
		/*
		 * get mf configuration:
		 * 1. Existence of MF configuration
		 * 2. MAC address must be legal (check only upper bytes)
		 *    for  Switch-Independent mode;
		 *    OVLAN must be legal for Switch-Dependent mode
		 * 3. SF_MODE configures specific MF mode
		 */
		if (bp->common.mf_cfg_base != SHMEM_MF_CFG_ADDR_NONE) {
			/* get mf configuration */
			val = SHMEM_RD(bp,
				       dev_info.shared_feature_config.config);
			val &= SHARED_FEAT_CFG_FORCE_SF_MODE_MASK;

			switch (val) {
			case SHARED_FEAT_CFG_FORCE_SF_MODE_SWITCH_INDEPT:
				validate_set_si_mode(bp);
				break;
			case SHARED_FEAT_CFG_FORCE_SF_MODE_AFEX_MODE:
				if ((!CHIP_IS_E1x(bp)) &&
				    (MF_CFG_RD(bp, func_mf_config[func].
					       mac_upper) != 0xffff) &&
				    (SHMEM2_HAS(bp,
						afex_driver_support))) {
					bp->mf_mode = MULTI_FUNCTION_AFEX;
					bp->mf_config[vn] = MF_CFG_RD(bp,
						func_mf_config[func].config);
				} else {
					BNX2X_DEV_INFO("can not configure afex mode\n");
				}
				break;
			case SHARED_FEAT_CFG_FORCE_SF_MODE_MF_ALLOWED:
				/* get OV configuration */
				val = MF_CFG_RD(bp,
					func_mf_config[FUNC_0].e1hov_tag);
				val &= FUNC_MF_CFG_E1HOV_TAG_MASK;

				if (val != FUNC_MF_CFG_E1HOV_TAG_DEFAULT) {
					bp->mf_mode = MULTI_FUNCTION_SD;
					bp->mf_config[vn] = MF_CFG_RD(bp,
						func_mf_config[func].config);
				} else
					BNX2X_DEV_INFO("illegal OV for SD\n");
				break;
			case SHARED_FEAT_CFG_FORCE_SF_MODE_BD_MODE:
				bp->mf_mode = MULTI_FUNCTION_SD;
				bp->mf_sub_mode = SUB_MF_MODE_BD;
				bp->mf_config[vn] =
					MF_CFG_RD(bp,
						  func_mf_config[func].config);

				if (SHMEM2_HAS(bp, mtu_size)) {
					int mtu_idx = BP_FW_MB_IDX(bp);
					u16 mtu_size;
					u32 mtu;

					mtu = SHMEM2_RD(bp, mtu_size[mtu_idx]);
					mtu_size = (u16)mtu;
					DP(NETIF_MSG_IFUP, "Read MTU size %04x [%08x]\n",
					   mtu_size, mtu);

					/* if valid: update device mtu */
					if ((mtu_size >= ETH_MIN_PACKET_SIZE) &&
					    (mtu_size <=
					     ETH_MAX_JUMBO_PACKET_SIZE))
						bp->dev->mtu = mtu_size;
				}
				break;
			case SHARED_FEAT_CFG_FORCE_SF_MODE_UFP_MODE:
				bp->mf_mode = MULTI_FUNCTION_SD;
				bp->mf_sub_mode = SUB_MF_MODE_UFP;
				bp->mf_config[vn] =
					MF_CFG_RD(bp,
						  func_mf_config[func].config);
				break;
			case SHARED_FEAT_CFG_FORCE_SF_MODE_FORCED_SF:
				bp->mf_config[vn] = 0;
				break;
			case SHARED_FEAT_CFG_FORCE_SF_MODE_EXTENDED_MODE:
				val2 = SHMEM_RD(bp,
					dev_info.shared_hw_config.config_3);
				val2 &= SHARED_HW_CFG_EXTENDED_MF_MODE_MASK;
				switch (val2) {
				case SHARED_HW_CFG_EXTENDED_MF_MODE_NPAR1_DOT_5:
					validate_set_si_mode(bp);
					bp->mf_sub_mode =
							SUB_MF_MODE_NPAR1_DOT_5;
					break;
				default:
					/* Unknown configuration */
					bp->mf_config[vn] = 0;
					BNX2X_DEV_INFO("unknown extended MF mode 0x%x\n",
						       val);
				}
				break;
			default:
				/* Unknown configuration: reset mf_config */
				bp->mf_config[vn] = 0;
				BNX2X_DEV_INFO("unknown MF mode 0x%x\n", val);
			}
		}

		BNX2X_DEV_INFO("%s function mode\n",
			       IS_MF(bp) ? "multi" : "single");

		switch (bp->mf_mode) {
		case MULTI_FUNCTION_SD:
			val = MF_CFG_RD(bp, func_mf_config[func].e1hov_tag) &
			      FUNC_MF_CFG_E1HOV_TAG_MASK;
			if (val != FUNC_MF_CFG_E1HOV_TAG_DEFAULT) {
				bp->mf_ov = val;
				bp->path_has_ovlan = true;

				BNX2X_DEV_INFO("MF OV for func %d is %d (0x%04x)\n",
					       func, bp->mf_ov, bp->mf_ov);
			} else if ((bp->mf_sub_mode == SUB_MF_MODE_UFP) ||
				   (bp->mf_sub_mode == SUB_MF_MODE_BD)) {
				dev_err(&bp->pdev->dev,
					"Unexpected - no valid MF OV for func %d in UFP/BD mode\n",
					func);
				bp->path_has_ovlan = true;
			} else {
				dev_err(&bp->pdev->dev,
					"No valid MF OV for func %d, aborting\n",
					func);
				return -EPERM;
			}
			break;
		case MULTI_FUNCTION_AFEX:
			BNX2X_DEV_INFO("func %d is in MF afex mode\n", func);
			break;
		case MULTI_FUNCTION_SI:
			BNX2X_DEV_INFO("func %d is in MF switch-independent mode\n",
				       func);
			break;
		default:
			if (vn) {
				dev_err(&bp->pdev->dev,
					"VN %d is in a single function mode, aborting\n",
					vn);
				return -EPERM;
			}
			break;
		}

		/* check if other port on the path needs ovlan:
		 * Since MF configuration is shared between ports
		 * Possible mixed modes are only
		 * {SF, SI} {SF, SD} {SD, SF} {SI, SF}
		 */
		if (CHIP_MODE_IS_4_PORT(bp) &&
		    !bp->path_has_ovlan &&
		    !IS_MF(bp) &&
		    bp->common.mf_cfg_base != SHMEM_MF_CFG_ADDR_NONE) {
			u8 other_port = !BP_PORT(bp);
			u8 other_func = BP_PATH(bp) + 2*other_port;
			val = MF_CFG_RD(bp,
					func_mf_config[other_func].e1hov_tag);
			if (val != FUNC_MF_CFG_E1HOV_TAG_DEFAULT)
				bp->path_has_ovlan = true;
		}
	}

	/* adjust igu_sb_cnt to MF for E1H */
	if (CHIP_IS_E1H(bp) && IS_MF(bp))
		bp->igu_sb_cnt = min_t(u8, bp->igu_sb_cnt, E1H_MAX_MF_SB_COUNT);

	/* port info */
	bnx2x_get_port_hwinfo(bp);

	/* Get MAC addresses */
	bnx2x_get_mac_hwinfo(bp);

	bnx2x_get_cnic_info(bp);

	return rc;
}

static void bnx2x_read_fwinfo(struct bnx2x *bp)
{
	int cnt, i, block_end, rodi;
	char vpd_start[BNX2X_VPD_LEN+1];
	char str_id_reg[VENDOR_ID_LEN+1];
	char str_id_cap[VENDOR_ID_LEN+1];
	char *vpd_data;
	char *vpd_extended_data = NULL;
	u8 len;

	cnt = pci_read_vpd(bp->pdev, 0, BNX2X_VPD_LEN, vpd_start);
	memset(bp->fw_ver, 0, sizeof(bp->fw_ver));

	if (cnt < BNX2X_VPD_LEN)
		goto out_not_found;

	/* VPD RO tag should be first tag after identifier string, hence
	 * we should be able to find it in first BNX2X_VPD_LEN chars
	 */
	i = pci_vpd_find_tag(vpd_start, 0, BNX2X_VPD_LEN,
			     PCI_VPD_LRDT_RO_DATA);
	if (i < 0)
		goto out_not_found;

	block_end = i + PCI_VPD_LRDT_TAG_SIZE +
		    pci_vpd_lrdt_size(&vpd_start[i]);

	i += PCI_VPD_LRDT_TAG_SIZE;

	if (block_end > BNX2X_VPD_LEN) {
		vpd_extended_data = kmalloc(block_end, GFP_KERNEL);
		if (vpd_extended_data  == NULL)
			goto out_not_found;

		/* read rest of vpd image into vpd_extended_data */
		memcpy(vpd_extended_data, vpd_start, BNX2X_VPD_LEN);
		cnt = pci_read_vpd(bp->pdev, BNX2X_VPD_LEN,
				   block_end - BNX2X_VPD_LEN,
				   vpd_extended_data + BNX2X_VPD_LEN);
		if (cnt < (block_end - BNX2X_VPD_LEN))
			goto out_not_found;
		vpd_data = vpd_extended_data;
	} else
		vpd_data = vpd_start;

	/* now vpd_data holds full vpd content in both cases */

	rodi = pci_vpd_find_info_keyword(vpd_data, i, block_end,
				   PCI_VPD_RO_KEYWORD_MFR_ID);
	if (rodi < 0)
		goto out_not_found;

	len = pci_vpd_info_field_size(&vpd_data[rodi]);

	if (len != VENDOR_ID_LEN)
		goto out_not_found;

	rodi += PCI_VPD_INFO_FLD_HDR_SIZE;

	/* vendor specific info */
	snprintf(str_id_reg, VENDOR_ID_LEN + 1, "%04x", PCI_VENDOR_ID_DELL);
	snprintf(str_id_cap, VENDOR_ID_LEN + 1, "%04X", PCI_VENDOR_ID_DELL);
	if (!strncmp(str_id_reg, &vpd_data[rodi], VENDOR_ID_LEN) ||
	    !strncmp(str_id_cap, &vpd_data[rodi], VENDOR_ID_LEN)) {

		rodi = pci_vpd_find_info_keyword(vpd_data, i, block_end,
						PCI_VPD_RO_KEYWORD_VENDOR0);
		if (rodi >= 0) {
			len = pci_vpd_info_field_size(&vpd_data[rodi]);

			rodi += PCI_VPD_INFO_FLD_HDR_SIZE;

			if (len < 32 && (len + rodi) <= BNX2X_VPD_LEN) {
				memcpy(bp->fw_ver, &vpd_data[rodi], len);
				bp->fw_ver[len] = ' ';
			}
		}
		kfree(vpd_extended_data);
		return;
	}
out_not_found:
	kfree(vpd_extended_data);
	return;
}

static void bnx2x_set_modes_bitmap(struct bnx2x *bp)
{
	u32 flags = 0;

	if (CHIP_REV_IS_FPGA(bp))
		SET_FLAGS(flags, MODE_FPGA);
	else if (CHIP_REV_IS_EMUL(bp))
		SET_FLAGS(flags, MODE_EMUL);
	else
		SET_FLAGS(flags, MODE_ASIC);

	if (CHIP_MODE_IS_4_PORT(bp))
		SET_FLAGS(flags, MODE_PORT4);
	else
		SET_FLAGS(flags, MODE_PORT2);

	if (CHIP_IS_E2(bp))
		SET_FLAGS(flags, MODE_E2);
	else if (CHIP_IS_E3(bp)) {
		SET_FLAGS(flags, MODE_E3);
		if (CHIP_REV(bp) == CHIP_REV_Ax)
			SET_FLAGS(flags, MODE_E3_A0);
		else /*if (CHIP_REV(bp) == CHIP_REV_Bx)*/
			SET_FLAGS(flags, MODE_E3_B0 | MODE_COS3);
	}

	if (IS_MF(bp)) {
		SET_FLAGS(flags, MODE_MF);
		switch (bp->mf_mode) {
		case MULTI_FUNCTION_SD:
			SET_FLAGS(flags, MODE_MF_SD);
			break;
		case MULTI_FUNCTION_SI:
			SET_FLAGS(flags, MODE_MF_SI);
			break;
		case MULTI_FUNCTION_AFEX:
			SET_FLAGS(flags, MODE_MF_AFEX);
			break;
		}
	} else
		SET_FLAGS(flags, MODE_SF);

#if defined(__LITTLE_ENDIAN)
	SET_FLAGS(flags, MODE_LITTLE_ENDIAN);
#else /*(__BIG_ENDIAN)*/
	SET_FLAGS(flags, MODE_BIG_ENDIAN);
#endif
	INIT_MODE_FLAGS(bp) = flags;
}

static int bnx2x_init_bp(struct bnx2x *bp)
{
	int func;
	int rc;

	mutex_init(&bp->port.phy_mutex);
	mutex_init(&bp->fw_mb_mutex);
	mutex_init(&bp->drv_info_mutex);
	sema_init(&bp->stats_lock, 1);
	bp->drv_info_mng_owner = false;
	INIT_LIST_HEAD(&bp->vlan_reg);

	INIT_DELAYED_WORK(&bp->sp_task, bnx2x_sp_task);
	INIT_DELAYED_WORK(&bp->sp_rtnl_task, bnx2x_sp_rtnl_task);
	INIT_DELAYED_WORK(&bp->period_task, bnx2x_period_task);
	INIT_DELAYED_WORK(&bp->iov_task, bnx2x_iov_task);
	if (IS_PF(bp)) {
		rc = bnx2x_get_hwinfo(bp);
		if (rc)
			return rc;
	} else {
		eth_zero_addr(bp->dev->dev_addr);
	}

	bnx2x_set_modes_bitmap(bp);

	rc = bnx2x_alloc_mem_bp(bp);
	if (rc)
		return rc;

	bnx2x_read_fwinfo(bp);

	func = BP_FUNC(bp);

	/* need to reset chip if undi was active */
	if (IS_PF(bp) && !BP_NOMCP(bp)) {
		/* init fw_seq */
		bp->fw_seq =
			SHMEM_RD(bp, func_mb[BP_FW_MB_IDX(bp)].drv_mb_header) &
							DRV_MSG_SEQ_NUMBER_MASK;
		BNX2X_DEV_INFO("fw_seq 0x%08x\n", bp->fw_seq);

		rc = bnx2x_prev_unload(bp);
		if (rc) {
			bnx2x_free_mem_bp(bp);
			return rc;
		}
	}

	if (CHIP_REV_IS_FPGA(bp))
		dev_err(&bp->pdev->dev, "FPGA detected\n");

	if (BP_NOMCP(bp) && (func == 0))
		dev_err(&bp->pdev->dev, "MCP disabled, must load devices in order!\n");

	bp->disable_tpa = disable_tpa;
	bp->disable_tpa |= !!IS_MF_STORAGE_ONLY(bp);
	/* Reduce memory usage in kdump environment by disabling TPA */
	bp->disable_tpa |= is_kdump_kernel();

	/* Set TPA flags */
	if (bp->disable_tpa) {
		bp->dev->hw_features &= ~(NETIF_F_LRO | NETIF_F_GRO_HW);
		bp->dev->features &= ~(NETIF_F_LRO | NETIF_F_GRO_HW);
	}

	if (CHIP_IS_E1(bp))
		bp->dropless_fc = 0;
	else
		bp->dropless_fc = dropless_fc | bnx2x_get_dropless_info(bp);

	bp->mrrs = mrrs;

	bp->tx_ring_size = IS_MF_STORAGE_ONLY(bp) ? 0 : MAX_TX_AVAIL;
	if (IS_VF(bp))
		bp->rx_ring_size = MAX_RX_AVAIL;

	/* make sure that the numbers are in the right granularity */
	bp->tx_ticks = (50 / BNX2X_BTR) * BNX2X_BTR;
	bp->rx_ticks = (25 / BNX2X_BTR) * BNX2X_BTR;

	bp->current_interval = CHIP_REV_IS_SLOW(bp) ? 5*HZ : HZ;

	timer_setup(&bp->timer, bnx2x_timer, 0);
	bp->timer.expires = jiffies + bp->current_interval;

	if (SHMEM2_HAS(bp, dcbx_lldp_params_offset) &&
	    SHMEM2_HAS(bp, dcbx_lldp_dcbx_stat_offset) &&
	    SHMEM2_HAS(bp, dcbx_en) &&
	    SHMEM2_RD(bp, dcbx_lldp_params_offset) &&
	    SHMEM2_RD(bp, dcbx_lldp_dcbx_stat_offset) &&
	    SHMEM2_RD(bp, dcbx_en[BP_PORT(bp)])) {
		bnx2x_dcbx_set_state(bp, true, BNX2X_DCBX_ENABLED_ON_NEG_ON);
		bnx2x_dcbx_init_params(bp);
	} else {
		bnx2x_dcbx_set_state(bp, false, BNX2X_DCBX_ENABLED_OFF);
	}

	if (CHIP_IS_E1x(bp))
		bp->cnic_base_cl_id = FP_SB_MAX_E1x;
	else
		bp->cnic_base_cl_id = FP_SB_MAX_E2;

	/* multiple tx priority */
	if (IS_VF(bp))
		bp->max_cos = 1;
	else if (CHIP_IS_E1x(bp))
		bp->max_cos = BNX2X_MULTI_TX_COS_E1X;
	else if (CHIP_IS_E2(bp) || CHIP_IS_E3A0(bp))
		bp->max_cos = BNX2X_MULTI_TX_COS_E2_E3A0;
	else if (CHIP_IS_E3B0(bp))
		bp->max_cos = BNX2X_MULTI_TX_COS_E3B0;
	else
		BNX2X_ERR("unknown chip %x revision %x\n",
			  CHIP_NUM(bp), CHIP_REV(bp));
	BNX2X_DEV_INFO("set bp->max_cos to %d\n", bp->max_cos);

	/* We need at least one default status block for slow-path events,
	 * second status block for the L2 queue, and a third status block for
	 * CNIC if supported.
	 */
	if (IS_VF(bp))
		bp->min_msix_vec_cnt = 1;
	else if (CNIC_SUPPORT(bp))
		bp->min_msix_vec_cnt = 3;
	else /* PF w/o cnic */
		bp->min_msix_vec_cnt = 2;
	BNX2X_DEV_INFO("bp->min_msix_vec_cnt %d", bp->min_msix_vec_cnt);

	bp->dump_preset_idx = 1;

	if (CHIP_IS_E3B0(bp))
		bp->flags |= PTP_SUPPORTED;

	return rc;
}

/****************************************************************************
* General service functions
****************************************************************************/

/*
 * net_device service functions
 */

/* called with rtnl_lock */
static int bnx2x_open(struct net_device *dev)
{
	struct bnx2x *bp = netdev_priv(dev);
	int rc;

	bp->stats_init = true;

	netif_carrier_off(dev);

	bnx2x_set_power_state(bp, PCI_D0);

	/* If parity had happen during the unload, then attentions
	 * and/or RECOVERY_IN_PROGRES may still be set. In this case we
	 * want the first function loaded on the current engine to
	 * complete the recovery.
	 * Parity recovery is only relevant for PF driver.
	 */
	if (IS_PF(bp)) {
		int other_engine = BP_PATH(bp) ? 0 : 1;
		bool other_load_status, load_status;
		bool global = false;

		other_load_status = bnx2x_get_load_status(bp, other_engine);
		load_status = bnx2x_get_load_status(bp, BP_PATH(bp));
		if (!bnx2x_reset_is_done(bp, BP_PATH(bp)) ||
		    bnx2x_chk_parity_attn(bp, &global, true)) {
			do {
				/* If there are attentions and they are in a
				 * global blocks, set the GLOBAL_RESET bit
				 * regardless whether it will be this function
				 * that will complete the recovery or not.
				 */
				if (global)
					bnx2x_set_reset_global(bp);

				/* Only the first function on the current
				 * engine should try to recover in open. In case
				 * of attentions in global blocks only the first
				 * in the chip should try to recover.
				 */
				if ((!load_status &&
				     (!global || !other_load_status)) &&
				      bnx2x_trylock_leader_lock(bp) &&
				      !bnx2x_leader_reset(bp)) {
					netdev_info(bp->dev,
						    "Recovered in open\n");
					break;
				}

				/* recovery has failed... */
				bnx2x_set_power_state(bp, PCI_D3hot);
				bp->recovery_state = BNX2X_RECOVERY_FAILED;

				BNX2X_ERR("Recovery flow hasn't been properly completed yet. Try again later.\n"
					  "If you still see this message after a few retries then power cycle is required.\n");

				return -EAGAIN;
			} while (0);
		}
	}

	bp->recovery_state = BNX2X_RECOVERY_DONE;
	rc = bnx2x_nic_load(bp, LOAD_OPEN);
	if (rc)
		return rc;

	if (IS_PF(bp))
		udp_tunnel_get_rx_info(dev);

	return 0;
}

/* called with rtnl_lock */
static int bnx2x_close(struct net_device *dev)
{
	struct bnx2x *bp = netdev_priv(dev);

	/* Unload the driver, release IRQs */
	bnx2x_nic_unload(bp, UNLOAD_CLOSE, false);

	return 0;
}

struct bnx2x_mcast_list_elem_group
{
	struct list_head mcast_group_link;
	struct bnx2x_mcast_list_elem mcast_elems[];
};

#define MCAST_ELEMS_PER_PG \
	((PAGE_SIZE - sizeof(struct bnx2x_mcast_list_elem_group)) / \
	sizeof(struct bnx2x_mcast_list_elem))

static void bnx2x_free_mcast_macs_list(struct list_head *mcast_group_list)
{
	struct bnx2x_mcast_list_elem_group *current_mcast_group;

	while (!list_empty(mcast_group_list)) {
		current_mcast_group = list_first_entry(mcast_group_list,
				      struct bnx2x_mcast_list_elem_group,
				      mcast_group_link);
		list_del(&current_mcast_group->mcast_group_link);
		free_page((unsigned long)current_mcast_group);
	}
}

static int bnx2x_init_mcast_macs_list(struct bnx2x *bp,
				      struct bnx2x_mcast_ramrod_params *p,
				      struct list_head *mcast_group_list)
{
	struct bnx2x_mcast_list_elem *mc_mac;
	struct netdev_hw_addr *ha;
	struct bnx2x_mcast_list_elem_group *current_mcast_group = NULL;
	int mc_count = netdev_mc_count(bp->dev);
	int offset = 0;

	INIT_LIST_HEAD(&p->mcast_list);
	netdev_for_each_mc_addr(ha, bp->dev) {
		if (!offset) {
			current_mcast_group =
				(struct bnx2x_mcast_list_elem_group *)
				__get_free_page(GFP_ATOMIC);
			if (!current_mcast_group) {
				bnx2x_free_mcast_macs_list(mcast_group_list);
				BNX2X_ERR("Failed to allocate mc MAC list\n");
				return -ENOMEM;
			}
			list_add(&current_mcast_group->mcast_group_link,
				 mcast_group_list);
		}
		mc_mac = &current_mcast_group->mcast_elems[offset];
		mc_mac->mac = bnx2x_mc_addr(ha);
		list_add_tail(&mc_mac->link, &p->mcast_list);
		offset++;
		if (offset == MCAST_ELEMS_PER_PG)
			offset = 0;
	}
	p->mcast_list_len = mc_count;
	return 0;
}

/**
 * bnx2x_set_uc_list - configure a new unicast MACs list.
 *
 * @bp: driver handle
 *
 * We will use zero (0) as a MAC type for these MACs.
 */
static int bnx2x_set_uc_list(struct bnx2x *bp)
{
	int rc;
	struct net_device *dev = bp->dev;
	struct netdev_hw_addr *ha;
	struct bnx2x_vlan_mac_obj *mac_obj = &bp->sp_objs->mac_obj;
	unsigned long ramrod_flags = 0;

	/* First schedule a cleanup up of old configuration */
	rc = bnx2x_del_all_macs(bp, mac_obj, BNX2X_UC_LIST_MAC, false);
	if (rc < 0) {
		BNX2X_ERR("Failed to schedule DELETE operations: %d\n", rc);
		return rc;
	}

	netdev_for_each_uc_addr(ha, dev) {
		rc = bnx2x_set_mac_one(bp, bnx2x_uc_addr(ha), mac_obj, true,
				       BNX2X_UC_LIST_MAC, &ramrod_flags);
		if (rc == -EEXIST) {
			DP(BNX2X_MSG_SP,
			   "Failed to schedule ADD operations: %d\n", rc);
			/* do not treat adding same MAC as error */
			rc = 0;

		} else if (rc < 0) {

			BNX2X_ERR("Failed to schedule ADD operations: %d\n",
				  rc);
			return rc;
		}
	}

	/* Execute the pending commands */
	__set_bit(RAMROD_CONT, &ramrod_flags);
	return bnx2x_set_mac_one(bp, NULL, mac_obj, false /* don't care */,
				 BNX2X_UC_LIST_MAC, &ramrod_flags);
}

static int bnx2x_set_mc_list_e1x(struct bnx2x *bp)
{
	LIST_HEAD(mcast_group_list);
	struct net_device *dev = bp->dev;
	struct bnx2x_mcast_ramrod_params rparam = {NULL};
	int rc = 0;

	rparam.mcast_obj = &bp->mcast_obj;

	/* first, clear all configured multicast MACs */
	rc = bnx2x_config_mcast(bp, &rparam, BNX2X_MCAST_CMD_DEL);
	if (rc < 0) {
		BNX2X_ERR("Failed to clear multicast configuration: %d\n", rc);
		return rc;
	}

	/* then, configure a new MACs list */
	if (netdev_mc_count(dev)) {
		rc = bnx2x_init_mcast_macs_list(bp, &rparam, &mcast_group_list);
		if (rc)
			return rc;

		/* Now add the new MACs */
		rc = bnx2x_config_mcast(bp, &rparam,
					BNX2X_MCAST_CMD_ADD);
		if (rc < 0)
			BNX2X_ERR("Failed to set a new multicast configuration: %d\n",
				  rc);

		bnx2x_free_mcast_macs_list(&mcast_group_list);
	}

	return rc;
}

static int bnx2x_set_mc_list(struct bnx2x *bp)
{
	LIST_HEAD(mcast_group_list);
	struct bnx2x_mcast_ramrod_params rparam = {NULL};
	struct net_device *dev = bp->dev;
	int rc = 0;

	/* On older adapters, we need to flush and re-add filters */
	if (CHIP_IS_E1x(bp))
		return bnx2x_set_mc_list_e1x(bp);

	rparam.mcast_obj = &bp->mcast_obj;

	if (netdev_mc_count(dev)) {
		rc = bnx2x_init_mcast_macs_list(bp, &rparam, &mcast_group_list);
		if (rc)
			return rc;

		/* Override the curently configured set of mc filters */
		rc = bnx2x_config_mcast(bp, &rparam,
					BNX2X_MCAST_CMD_SET);
		if (rc < 0)
			BNX2X_ERR("Failed to set a new multicast configuration: %d\n",
				  rc);

		bnx2x_free_mcast_macs_list(&mcast_group_list);
	} else {
		/* If no mc addresses are required, flush the configuration */
		rc = bnx2x_config_mcast(bp, &rparam, BNX2X_MCAST_CMD_DEL);
		if (rc < 0)
			BNX2X_ERR("Failed to clear multicast configuration %d\n",
				  rc);
	}

	return rc;
}

/* If bp->state is OPEN, should be called with netif_addr_lock_bh() */
static void bnx2x_set_rx_mode(struct net_device *dev)
{
	struct bnx2x *bp = netdev_priv(dev);

	if (bp->state != BNX2X_STATE_OPEN) {
		DP(NETIF_MSG_IFUP, "state is %x, returning\n", bp->state);
		return;
	} else {
		/* Schedule an SP task to handle rest of change */
		bnx2x_schedule_sp_rtnl(bp, BNX2X_SP_RTNL_RX_MODE,
				       NETIF_MSG_IFUP);
	}
}

void bnx2x_set_rx_mode_inner(struct bnx2x *bp)
{
	u32 rx_mode = BNX2X_RX_MODE_NORMAL;

	DP(NETIF_MSG_IFUP, "dev->flags = %x\n", bp->dev->flags);

	netif_addr_lock_bh(bp->dev);

	if (bp->dev->flags & IFF_PROMISC) {
		rx_mode = BNX2X_RX_MODE_PROMISC;
	} else if ((bp->dev->flags & IFF_ALLMULTI) ||
		   ((netdev_mc_count(bp->dev) > BNX2X_MAX_MULTICAST) &&
		    CHIP_IS_E1(bp))) {
		rx_mode = BNX2X_RX_MODE_ALLMULTI;
	} else {
		if (IS_PF(bp)) {
			/* some multicasts */
			if (bnx2x_set_mc_list(bp) < 0)
				rx_mode = BNX2X_RX_MODE_ALLMULTI;

			/* release bh lock, as bnx2x_set_uc_list might sleep */
			netif_addr_unlock_bh(bp->dev);
			if (bnx2x_set_uc_list(bp) < 0)
				rx_mode = BNX2X_RX_MODE_PROMISC;
			netif_addr_lock_bh(bp->dev);
		} else {
			/* configuring mcast to a vf involves sleeping (when we
			 * wait for the pf's response).
			 */
			bnx2x_schedule_sp_rtnl(bp,
					       BNX2X_SP_RTNL_VFPF_MCAST, 0);
		}
	}

	bp->rx_mode = rx_mode;
	/* handle ISCSI SD mode */
	if (IS_MF_ISCSI_ONLY(bp))
		bp->rx_mode = BNX2X_RX_MODE_NONE;

	/* Schedule the rx_mode command */
	if (test_bit(BNX2X_FILTER_RX_MODE_PENDING, &bp->sp_state)) {
		set_bit(BNX2X_FILTER_RX_MODE_SCHED, &bp->sp_state);
		netif_addr_unlock_bh(bp->dev);
		return;
	}

	if (IS_PF(bp)) {
		bnx2x_set_storm_rx_mode(bp);
		netif_addr_unlock_bh(bp->dev);
	} else {
		/* VF will need to request the PF to make this change, and so
		 * the VF needs to release the bottom-half lock prior to the
		 * request (as it will likely require sleep on the VF side)
		 */
		netif_addr_unlock_bh(bp->dev);
		bnx2x_vfpf_storm_rx_mode(bp);
	}
}

/* called with rtnl_lock */
static int bnx2x_mdio_read(struct net_device *netdev, int prtad,
			   int devad, u16 addr)
{
	struct bnx2x *bp = netdev_priv(netdev);
	u16 value;
	int rc;

	DP(NETIF_MSG_LINK, "mdio_read: prtad 0x%x, devad 0x%x, addr 0x%x\n",
	   prtad, devad, addr);

	/* The HW expects different devad if CL22 is used */
	devad = (devad == MDIO_DEVAD_NONE) ? DEFAULT_PHY_DEV_ADDR : devad;

	bnx2x_acquire_phy_lock(bp);
	rc = bnx2x_phy_read(&bp->link_params, prtad, devad, addr, &value);
	bnx2x_release_phy_lock(bp);
	DP(NETIF_MSG_LINK, "mdio_read_val 0x%x rc = 0x%x\n", value, rc);

	if (!rc)
		rc = value;
	return rc;
}

/* called with rtnl_lock */
static int bnx2x_mdio_write(struct net_device *netdev, int prtad, int devad,
			    u16 addr, u16 value)
{
	struct bnx2x *bp = netdev_priv(netdev);
	int rc;

	DP(NETIF_MSG_LINK,
	   "mdio_write: prtad 0x%x, devad 0x%x, addr 0x%x, value 0x%x\n",
	   prtad, devad, addr, value);

	/* The HW expects different devad if CL22 is used */
	devad = (devad == MDIO_DEVAD_NONE) ? DEFAULT_PHY_DEV_ADDR : devad;

	bnx2x_acquire_phy_lock(bp);
	rc = bnx2x_phy_write(&bp->link_params, prtad, devad, addr, value);
	bnx2x_release_phy_lock(bp);
	return rc;
}

/* called with rtnl_lock */
static int bnx2x_ioctl(struct net_device *dev, struct ifreq *ifr, int cmd)
{
	struct bnx2x *bp = netdev_priv(dev);
	struct mii_ioctl_data *mdio = if_mii(ifr);

	if (!netif_running(dev))
		return -EAGAIN;

	switch (cmd) {
	case SIOCSHWTSTAMP:
		return bnx2x_hwtstamp_ioctl(bp, ifr);
	default:
		DP(NETIF_MSG_LINK, "ioctl: phy id 0x%x, reg 0x%x, val_in 0x%x\n",
		   mdio->phy_id, mdio->reg_num, mdio->val_in);
		return mdio_mii_ioctl(&bp->mdio, mdio, cmd);
	}
}

static int bnx2x_validate_addr(struct net_device *dev)
{
	struct bnx2x *bp = netdev_priv(dev);

	/* query the bulletin board for mac address configured by the PF */
	if (IS_VF(bp))
		bnx2x_sample_bulletin(bp);

	if (!is_valid_ether_addr(dev->dev_addr)) {
		BNX2X_ERR("Non-valid Ethernet address\n");
		return -EADDRNOTAVAIL;
	}
	return 0;
}

static int bnx2x_get_phys_port_id(struct net_device *netdev,
				  struct netdev_phys_item_id *ppid)
{
	struct bnx2x *bp = netdev_priv(netdev);

	if (!(bp->flags & HAS_PHYS_PORT_ID))
		return -EOPNOTSUPP;

	ppid->id_len = sizeof(bp->phys_port_id);
	memcpy(ppid->id, bp->phys_port_id, ppid->id_len);

	return 0;
}

static netdev_features_t bnx2x_features_check(struct sk_buff *skb,
					      struct net_device *dev,
					      netdev_features_t features)
{
	/*
	 * A skb with gso_size + header length > 9700 will cause a
	 * firmware panic. Drop GSO support.
	 *
	 * Eventually the upper layer should not pass these packets down.
	 *
	 * For speed, if the gso_size is <= 9000, assume there will
	 * not be 700 bytes of headers and pass it through. Only do a
	 * full (slow) validation if the gso_size is > 9000.
	 *
	 * (Due to the way SKB_BY_FRAGS works this will also do a full
	 * validation in that case.)
	 */
	if (unlikely(skb_is_gso(skb) &&
		     (skb_shinfo(skb)->gso_size > 9000) &&
		     !skb_gso_validate_mac_len(skb, 9700)))
		features &= ~NETIF_F_GSO_MASK;

	features = vlan_features_check(skb, features);
	return vxlan_features_check(skb, features);
}

static int __bnx2x_vlan_configure_vid(struct bnx2x *bp, u16 vid, bool add)
{
	int rc;

	if (IS_PF(bp)) {
		unsigned long ramrod_flags = 0;

		__set_bit(RAMROD_COMP_WAIT, &ramrod_flags);
		rc = bnx2x_set_vlan_one(bp, vid, &bp->sp_objs->vlan_obj,
					add, &ramrod_flags);
	} else {
		rc = bnx2x_vfpf_update_vlan(bp, vid, bp->fp->index, add);
	}

	return rc;
}

static int bnx2x_vlan_configure_vid_list(struct bnx2x *bp)
{
	struct bnx2x_vlan_entry *vlan;
	int rc = 0;

	/* Configure all non-configured entries */
	list_for_each_entry(vlan, &bp->vlan_reg, link) {
		if (vlan->hw)
			continue;

		if (bp->vlan_cnt >= bp->vlan_credit)
			return -ENOBUFS;

		rc = __bnx2x_vlan_configure_vid(bp, vlan->vid, true);
		if (rc) {
			BNX2X_ERR("Unable to config VLAN %d\n", vlan->vid);
			return rc;
		}

		DP(NETIF_MSG_IFUP, "HW configured for VLAN %d\n", vlan->vid);
		vlan->hw = true;
		bp->vlan_cnt++;
	}

	return 0;
}

static void bnx2x_vlan_configure(struct bnx2x *bp, bool set_rx_mode)
{
	bool need_accept_any_vlan;

	need_accept_any_vlan = !!bnx2x_vlan_configure_vid_list(bp);

	if (bp->accept_any_vlan != need_accept_any_vlan) {
		bp->accept_any_vlan = need_accept_any_vlan;
		DP(NETIF_MSG_IFUP, "Accept all VLAN %s\n",
		   bp->accept_any_vlan ? "raised" : "cleared");
		if (set_rx_mode) {
			if (IS_PF(bp))
				bnx2x_set_rx_mode_inner(bp);
			else
				bnx2x_vfpf_storm_rx_mode(bp);
		}
	}
}

int bnx2x_vlan_reconfigure_vid(struct bnx2x *bp)
{
	/* Don't set rx mode here. Our caller will do it. */
	bnx2x_vlan_configure(bp, false);

	return 0;
}

static int bnx2x_vlan_rx_add_vid(struct net_device *dev, __be16 proto, u16 vid)
{
	struct bnx2x *bp = netdev_priv(dev);
	struct bnx2x_vlan_entry *vlan;

	DP(NETIF_MSG_IFUP, "Adding VLAN %d\n", vid);

	vlan = kmalloc(sizeof(*vlan), GFP_KERNEL);
	if (!vlan)
		return -ENOMEM;

	vlan->vid = vid;
	vlan->hw = false;
	list_add_tail(&vlan->link, &bp->vlan_reg);

	if (netif_running(dev))
		bnx2x_vlan_configure(bp, true);

	return 0;
}

static int bnx2x_vlan_rx_kill_vid(struct net_device *dev, __be16 proto, u16 vid)
{
	struct bnx2x *bp = netdev_priv(dev);
	struct bnx2x_vlan_entry *vlan;
	bool found = false;
	int rc = 0;

	DP(NETIF_MSG_IFUP, "Removing VLAN %d\n", vid);

	list_for_each_entry(vlan, &bp->vlan_reg, link)
		if (vlan->vid == vid) {
			found = true;
			break;
		}

	if (!found) {
		BNX2X_ERR("Unable to kill VLAN %d - not found\n", vid);
		return -EINVAL;
	}

	if (netif_running(dev) && vlan->hw) {
		rc = __bnx2x_vlan_configure_vid(bp, vid, false);
		DP(NETIF_MSG_IFUP, "HW deconfigured for VLAN %d\n", vid);
		bp->vlan_cnt--;
	}

	list_del(&vlan->link);
	kfree(vlan);

	if (netif_running(dev))
		bnx2x_vlan_configure(bp, true);

	DP(NETIF_MSG_IFUP, "Removing VLAN result %d\n", rc);

	return rc;
}

static const struct net_device_ops bnx2x_netdev_ops = {
	.ndo_open		= bnx2x_open,
	.ndo_stop		= bnx2x_close,
	.ndo_start_xmit		= bnx2x_start_xmit,
	.ndo_select_queue	= bnx2x_select_queue,
	.ndo_set_rx_mode	= bnx2x_set_rx_mode,
	.ndo_set_mac_address	= bnx2x_change_mac_addr,
	.ndo_validate_addr	= bnx2x_validate_addr,
	.ndo_do_ioctl		= bnx2x_ioctl,
	.ndo_change_mtu		= bnx2x_change_mtu,
	.ndo_fix_features	= bnx2x_fix_features,
	.ndo_set_features	= bnx2x_set_features,
	.ndo_tx_timeout		= bnx2x_tx_timeout,
	.ndo_vlan_rx_add_vid	= bnx2x_vlan_rx_add_vid,
	.ndo_vlan_rx_kill_vid	= bnx2x_vlan_rx_kill_vid,
	.ndo_setup_tc		= __bnx2x_setup_tc,
#ifdef CONFIG_BNX2X_SRIOV
	.ndo_set_vf_mac		= bnx2x_set_vf_mac,
	.ndo_set_vf_vlan	= bnx2x_set_vf_vlan,
	.ndo_get_vf_config	= bnx2x_get_vf_config,
#endif
#ifdef NETDEV_FCOE_WWNN
	.ndo_fcoe_get_wwn	= bnx2x_fcoe_get_wwn,
#endif

	.ndo_get_phys_port_id	= bnx2x_get_phys_port_id,
	.ndo_set_vf_link_state	= bnx2x_set_vf_link_state,
	.ndo_features_check	= bnx2x_features_check,
	.ndo_udp_tunnel_add	= bnx2x_udp_tunnel_add,
	.ndo_udp_tunnel_del	= bnx2x_udp_tunnel_del,
};

static int bnx2x_set_coherency_mask(struct bnx2x *bp)
{
	struct device *dev = &bp->pdev->dev;

	if (dma_set_mask_and_coherent(dev, DMA_BIT_MASK(64)) != 0 &&
	    dma_set_mask_and_coherent(dev, DMA_BIT_MASK(32)) != 0) {
		dev_err(dev, "System does not support DMA, aborting\n");
		return -EIO;
	}

	return 0;
}

static void bnx2x_disable_pcie_error_reporting(struct bnx2x *bp)
{
	if (bp->flags & AER_ENABLED) {
		pci_disable_pcie_error_reporting(bp->pdev);
		bp->flags &= ~AER_ENABLED;
	}
}

static int bnx2x_init_dev(struct bnx2x *bp, struct pci_dev *pdev,
			  struct net_device *dev, unsigned long board_type)
{
	int rc;
	u32 pci_cfg_dword;
	bool chip_is_e1x = (board_type == BCM57710 ||
			    board_type == BCM57711 ||
			    board_type == BCM57711E);

	SET_NETDEV_DEV(dev, &pdev->dev);

	bp->dev = dev;
	bp->pdev = pdev;

	rc = pci_enable_device(pdev);
	if (rc) {
		dev_err(&bp->pdev->dev,
			"Cannot enable PCI device, aborting\n");
		goto err_out;
	}

	if (!(pci_resource_flags(pdev, 0) & IORESOURCE_MEM)) {
		dev_err(&bp->pdev->dev,
			"Cannot find PCI device base address, aborting\n");
		rc = -ENODEV;
		goto err_out_disable;
	}

	if (IS_PF(bp) && !(pci_resource_flags(pdev, 2) & IORESOURCE_MEM)) {
		dev_err(&bp->pdev->dev, "Cannot find second PCI device base address, aborting\n");
		rc = -ENODEV;
		goto err_out_disable;
	}

	pci_read_config_dword(pdev, PCICFG_REVISION_ID_OFFSET, &pci_cfg_dword);
	if ((pci_cfg_dword & PCICFG_REVESION_ID_MASK) ==
	    PCICFG_REVESION_ID_ERROR_VAL) {
		pr_err("PCI device error, probably due to fan failure, aborting\n");
		rc = -ENODEV;
		goto err_out_disable;
	}

	if (atomic_read(&pdev->enable_cnt) == 1) {
		rc = pci_request_regions(pdev, DRV_MODULE_NAME);
		if (rc) {
			dev_err(&bp->pdev->dev,
				"Cannot obtain PCI resources, aborting\n");
			goto err_out_disable;
		}

		pci_set_master(pdev);
		pci_save_state(pdev);
	}

	if (IS_PF(bp)) {
		if (!pdev->pm_cap) {
			dev_err(&bp->pdev->dev,
				"Cannot find power management capability, aborting\n");
			rc = -EIO;
			goto err_out_release;
		}
	}

	if (!pci_is_pcie(pdev)) {
		dev_err(&bp->pdev->dev, "Not PCI Express, aborting\n");
		rc = -EIO;
		goto err_out_release;
	}

	rc = bnx2x_set_coherency_mask(bp);
	if (rc)
		goto err_out_release;

	dev->mem_start = pci_resource_start(pdev, 0);
	dev->base_addr = dev->mem_start;
	dev->mem_end = pci_resource_end(pdev, 0);

	dev->irq = pdev->irq;

	bp->regview = pci_ioremap_bar(pdev, 0);
	if (!bp->regview) {
		dev_err(&bp->pdev->dev,
			"Cannot map register space, aborting\n");
		rc = -ENOMEM;
		goto err_out_release;
	}

	/* In E1/E1H use pci device function given by kernel.
	 * In E2/E3 read physical function from ME register since these chips
	 * support Physical Device Assignment where kernel BDF maybe arbitrary
	 * (depending on hypervisor).
	 */
	if (chip_is_e1x) {
		bp->pf_num = PCI_FUNC(pdev->devfn);
	} else {
		/* chip is E2/3*/
		pci_read_config_dword(bp->pdev,
				      PCICFG_ME_REGISTER, &pci_cfg_dword);
		bp->pf_num = (u8)((pci_cfg_dword & ME_REG_ABS_PF_NUM) >>
				  ME_REG_ABS_PF_NUM_SHIFT);
	}
	BNX2X_DEV_INFO("me reg PF num: %d\n", bp->pf_num);

	/* clean indirect addresses */
	pci_write_config_dword(bp->pdev, PCICFG_GRC_ADDRESS,
			       PCICFG_VENDOR_ID_OFFSET);

	/* Set PCIe reset type to fundamental for EEH recovery */
	pdev->needs_freset = 1;

	/* AER (Advanced Error reporting) configuration */
	rc = pci_enable_pcie_error_reporting(pdev);
	if (!rc)
		bp->flags |= AER_ENABLED;
	else
		BNX2X_DEV_INFO("Failed To configure PCIe AER [%d]\n", rc);

	/*
	 * Clean the following indirect addresses for all functions since it
	 * is not used by the driver.
	 */
	if (IS_PF(bp)) {
		REG_WR(bp, PXP2_REG_PGL_ADDR_88_F0, 0);
		REG_WR(bp, PXP2_REG_PGL_ADDR_8C_F0, 0);
		REG_WR(bp, PXP2_REG_PGL_ADDR_90_F0, 0);
		REG_WR(bp, PXP2_REG_PGL_ADDR_94_F0, 0);

		if (chip_is_e1x) {
			REG_WR(bp, PXP2_REG_PGL_ADDR_88_F1, 0);
			REG_WR(bp, PXP2_REG_PGL_ADDR_8C_F1, 0);
			REG_WR(bp, PXP2_REG_PGL_ADDR_90_F1, 0);
			REG_WR(bp, PXP2_REG_PGL_ADDR_94_F1, 0);
		}

		/* Enable internal target-read (in case we are probed after PF
		 * FLR). Must be done prior to any BAR read access. Only for
		 * 57712 and up
		 */
		if (!chip_is_e1x)
			REG_WR(bp,
			       PGLUE_B_REG_INTERNAL_PFID_ENABLE_TARGET_READ, 1);
	}

	dev->watchdog_timeo = TX_TIMEOUT;

	dev->netdev_ops = &bnx2x_netdev_ops;
	bnx2x_set_ethtool_ops(bp, dev);

	dev->priv_flags |= IFF_UNICAST_FLT;

	dev->hw_features = NETIF_F_SG | NETIF_F_IP_CSUM | NETIF_F_IPV6_CSUM |
		NETIF_F_TSO | NETIF_F_TSO_ECN | NETIF_F_TSO6 |
		NETIF_F_RXCSUM | NETIF_F_LRO | NETIF_F_GRO | NETIF_F_GRO_HW |
		NETIF_F_RXHASH | NETIF_F_HW_VLAN_CTAG_TX;
	if (!chip_is_e1x) {
		dev->hw_features |= NETIF_F_GSO_GRE | NETIF_F_GSO_GRE_CSUM |
				    NETIF_F_GSO_IPXIP4 |
				    NETIF_F_GSO_UDP_TUNNEL |
				    NETIF_F_GSO_UDP_TUNNEL_CSUM |
				    NETIF_F_GSO_PARTIAL;

		dev->hw_enc_features =
			NETIF_F_IP_CSUM | NETIF_F_IPV6_CSUM | NETIF_F_SG |
			NETIF_F_TSO | NETIF_F_TSO_ECN | NETIF_F_TSO6 |
			NETIF_F_GSO_IPXIP4 |
			NETIF_F_GSO_GRE | NETIF_F_GSO_GRE_CSUM |
			NETIF_F_GSO_UDP_TUNNEL | NETIF_F_GSO_UDP_TUNNEL_CSUM |
			NETIF_F_GSO_PARTIAL;

		dev->gso_partial_features = NETIF_F_GSO_GRE_CSUM |
					    NETIF_F_GSO_UDP_TUNNEL_CSUM;
	}

	dev->vlan_features = NETIF_F_SG | NETIF_F_IP_CSUM | NETIF_F_IPV6_CSUM |
		NETIF_F_TSO | NETIF_F_TSO_ECN | NETIF_F_TSO6 | NETIF_F_HIGHDMA;

	if (IS_PF(bp)) {
		if (chip_is_e1x)
			bp->accept_any_vlan = true;
		else
			dev->hw_features |= NETIF_F_HW_VLAN_CTAG_FILTER;
	}
	/* For VF we'll know whether to enable VLAN filtering after
	 * getting a response to CHANNEL_TLV_ACQUIRE from PF.
	 */

	dev->features |= dev->hw_features | NETIF_F_HW_VLAN_CTAG_RX;
	dev->features |= NETIF_F_HIGHDMA;
	if (dev->features & NETIF_F_LRO)
		dev->features &= ~NETIF_F_GRO_HW;

	/* Add Loopback capability to the device */
	dev->hw_features |= NETIF_F_LOOPBACK;

#ifdef BCM_DCBNL
	dev->dcbnl_ops = &bnx2x_dcbnl_ops;
#endif

	/* MTU range, 46 - 9600 */
	dev->min_mtu = ETH_MIN_PACKET_SIZE;
	dev->max_mtu = ETH_MAX_JUMBO_PACKET_SIZE;

	/* get_port_hwinfo() will set prtad and mmds properly */
	bp->mdio.prtad = MDIO_PRTAD_NONE;
	bp->mdio.mmds = 0;
	bp->mdio.mode_support = MDIO_SUPPORTS_C45 | MDIO_EMULATE_C22;
	bp->mdio.dev = dev;
	bp->mdio.mdio_read = bnx2x_mdio_read;
	bp->mdio.mdio_write = bnx2x_mdio_write;

	return 0;

err_out_release:
	if (atomic_read(&pdev->enable_cnt) == 1)
		pci_release_regions(pdev);

err_out_disable:
	pci_disable_device(pdev);

err_out:
	return rc;
}

static int bnx2x_check_firmware(struct bnx2x *bp)
{
	const struct firmware *firmware = bp->firmware;
	struct bnx2x_fw_file_hdr *fw_hdr;
	struct bnx2x_fw_file_section *sections;
	u32 offset, len, num_ops;
	__be16 *ops_offsets;
	int i;
	const u8 *fw_ver;

	if (firmware->size < sizeof(struct bnx2x_fw_file_hdr)) {
		BNX2X_ERR("Wrong FW size\n");
		return -EINVAL;
	}

	fw_hdr = (struct bnx2x_fw_file_hdr *)firmware->data;
	sections = (struct bnx2x_fw_file_section *)fw_hdr;

	/* Make sure none of the offsets and sizes make us read beyond
	 * the end of the firmware data */
	for (i = 0; i < sizeof(*fw_hdr) / sizeof(*sections); i++) {
		offset = be32_to_cpu(sections[i].offset);
		len = be32_to_cpu(sections[i].len);
		if (offset + len > firmware->size) {
			BNX2X_ERR("Section %d length is out of bounds\n", i);
			return -EINVAL;
		}
	}

	/* Likewise for the init_ops offsets */
	offset = be32_to_cpu(fw_hdr->init_ops_offsets.offset);
	ops_offsets = (__force __be16 *)(firmware->data + offset);
	num_ops = be32_to_cpu(fw_hdr->init_ops.len) / sizeof(struct raw_op);

	for (i = 0; i < be32_to_cpu(fw_hdr->init_ops_offsets.len) / 2; i++) {
		if (be16_to_cpu(ops_offsets[i]) > num_ops) {
			BNX2X_ERR("Section offset %d is out of bounds\n", i);
			return -EINVAL;
		}
	}

	/* Check FW version */
	offset = be32_to_cpu(fw_hdr->fw_version.offset);
	fw_ver = firmware->data + offset;
	if ((fw_ver[0] != BCM_5710_FW_MAJOR_VERSION) ||
	    (fw_ver[1] != BCM_5710_FW_MINOR_VERSION) ||
	    (fw_ver[2] != BCM_5710_FW_REVISION_VERSION) ||
	    (fw_ver[3] != BCM_5710_FW_ENGINEERING_VERSION)) {
		BNX2X_ERR("Bad FW version:%d.%d.%d.%d. Should be %d.%d.%d.%d\n",
		       fw_ver[0], fw_ver[1], fw_ver[2], fw_ver[3],
		       BCM_5710_FW_MAJOR_VERSION,
		       BCM_5710_FW_MINOR_VERSION,
		       BCM_5710_FW_REVISION_VERSION,
		       BCM_5710_FW_ENGINEERING_VERSION);
		return -EINVAL;
	}

	return 0;
}

static void be32_to_cpu_n(const u8 *_source, u8 *_target, u32 n)
{
	const __be32 *source = (const __be32 *)_source;
	u32 *target = (u32 *)_target;
	u32 i;

	for (i = 0; i < n/4; i++)
		target[i] = be32_to_cpu(source[i]);
}

/*
   Ops array is stored in the following format:
   {op(8bit), offset(24bit, big endian), data(32bit, big endian)}
 */
static void bnx2x_prep_ops(const u8 *_source, u8 *_target, u32 n)
{
	const __be32 *source = (const __be32 *)_source;
	struct raw_op *target = (struct raw_op *)_target;
	u32 i, j, tmp;

	for (i = 0, j = 0; i < n/8; i++, j += 2) {
		tmp = be32_to_cpu(source[j]);
		target[i].op = (tmp >> 24) & 0xff;
		target[i].offset = tmp & 0xffffff;
		target[i].raw_data = be32_to_cpu(source[j + 1]);
	}
}

/* IRO array is stored in the following format:
 * {base(24bit), m1(16bit), m2(16bit), m3(16bit), size(16bit) }
 */
static void bnx2x_prep_iro(const u8 *_source, u8 *_target, u32 n)
{
	const __be32 *source = (const __be32 *)_source;
	struct iro *target = (struct iro *)_target;
	u32 i, j, tmp;

	for (i = 0, j = 0; i < n/sizeof(struct iro); i++) {
		target[i].base = be32_to_cpu(source[j]);
		j++;
		tmp = be32_to_cpu(source[j]);
		target[i].m1 = (tmp >> 16) & 0xffff;
		target[i].m2 = tmp & 0xffff;
		j++;
		tmp = be32_to_cpu(source[j]);
		target[i].m3 = (tmp >> 16) & 0xffff;
		target[i].size = tmp & 0xffff;
		j++;
	}
}

static void be16_to_cpu_n(const u8 *_source, u8 *_target, u32 n)
{
	const __be16 *source = (const __be16 *)_source;
	u16 *target = (u16 *)_target;
	u32 i;

	for (i = 0; i < n/2; i++)
		target[i] = be16_to_cpu(source[i]);
}

#define BNX2X_ALLOC_AND_SET(arr, lbl, func)				\
do {									\
	u32 len = be32_to_cpu(fw_hdr->arr.len);				\
	bp->arr = kmalloc(len, GFP_KERNEL);				\
	if (!bp->arr)							\
		goto lbl;						\
	func(bp->firmware->data + be32_to_cpu(fw_hdr->arr.offset),	\
	     (u8 *)bp->arr, len);					\
} while (0)

static int bnx2x_init_firmware(struct bnx2x *bp)
{
	const char *fw_file_name;
	struct bnx2x_fw_file_hdr *fw_hdr;
	int rc;

	if (bp->firmware)
		return 0;

	if (CHIP_IS_E1(bp))
		fw_file_name = FW_FILE_NAME_E1;
	else if (CHIP_IS_E1H(bp))
		fw_file_name = FW_FILE_NAME_E1H;
	else if (!CHIP_IS_E1x(bp))
		fw_file_name = FW_FILE_NAME_E2;
	else {
		BNX2X_ERR("Unsupported chip revision\n");
		return -EINVAL;
	}
	BNX2X_DEV_INFO("Loading %s\n", fw_file_name);

	rc = request_firmware(&bp->firmware, fw_file_name, &bp->pdev->dev);
	if (rc) {
		BNX2X_ERR("Can't load firmware file %s\n",
			  fw_file_name);
		goto request_firmware_exit;
	}

	rc = bnx2x_check_firmware(bp);
	if (rc) {
		BNX2X_ERR("Corrupt firmware file %s\n", fw_file_name);
		goto request_firmware_exit;
	}

	fw_hdr = (struct bnx2x_fw_file_hdr *)bp->firmware->data;

	/* Initialize the pointers to the init arrays */
	/* Blob */
	rc = -ENOMEM;
	BNX2X_ALLOC_AND_SET(init_data, request_firmware_exit, be32_to_cpu_n);

	/* Opcodes */
	BNX2X_ALLOC_AND_SET(init_ops, init_ops_alloc_err, bnx2x_prep_ops);

	/* Offsets */
	BNX2X_ALLOC_AND_SET(init_ops_offsets, init_offsets_alloc_err,
			    be16_to_cpu_n);

	/* STORMs firmware */
	INIT_TSEM_INT_TABLE_DATA(bp) = bp->firmware->data +
			be32_to_cpu(fw_hdr->tsem_int_table_data.offset);
	INIT_TSEM_PRAM_DATA(bp)      = bp->firmware->data +
			be32_to_cpu(fw_hdr->tsem_pram_data.offset);
	INIT_USEM_INT_TABLE_DATA(bp) = bp->firmware->data +
			be32_to_cpu(fw_hdr->usem_int_table_data.offset);
	INIT_USEM_PRAM_DATA(bp)      = bp->firmware->data +
			be32_to_cpu(fw_hdr->usem_pram_data.offset);
	INIT_XSEM_INT_TABLE_DATA(bp) = bp->firmware->data +
			be32_to_cpu(fw_hdr->xsem_int_table_data.offset);
	INIT_XSEM_PRAM_DATA(bp)      = bp->firmware->data +
			be32_to_cpu(fw_hdr->xsem_pram_data.offset);
	INIT_CSEM_INT_TABLE_DATA(bp) = bp->firmware->data +
			be32_to_cpu(fw_hdr->csem_int_table_data.offset);
	INIT_CSEM_PRAM_DATA(bp)      = bp->firmware->data +
			be32_to_cpu(fw_hdr->csem_pram_data.offset);
	/* IRO */
	BNX2X_ALLOC_AND_SET(iro_arr, iro_alloc_err, bnx2x_prep_iro);

	return 0;

iro_alloc_err:
	kfree(bp->init_ops_offsets);
init_offsets_alloc_err:
	kfree(bp->init_ops);
init_ops_alloc_err:
	kfree(bp->init_data);
request_firmware_exit:
	release_firmware(bp->firmware);
	bp->firmware = NULL;

	return rc;
}

static void bnx2x_release_firmware(struct bnx2x *bp)
{
	kfree(bp->init_ops_offsets);
	kfree(bp->init_ops);
	kfree(bp->init_data);
	release_firmware(bp->firmware);
	bp->firmware = NULL;
}

static struct bnx2x_func_sp_drv_ops bnx2x_func_sp_drv = {
	.init_hw_cmn_chip = bnx2x_init_hw_common_chip,
	.init_hw_cmn      = bnx2x_init_hw_common,
	.init_hw_port     = bnx2x_init_hw_port,
	.init_hw_func     = bnx2x_init_hw_func,

	.reset_hw_cmn     = bnx2x_reset_common,
	.reset_hw_port    = bnx2x_reset_port,
	.reset_hw_func    = bnx2x_reset_func,

	.gunzip_init      = bnx2x_gunzip_init,
	.gunzip_end       = bnx2x_gunzip_end,

	.init_fw          = bnx2x_init_firmware,
	.release_fw       = bnx2x_release_firmware,
};

void bnx2x__init_func_obj(struct bnx2x *bp)
{
	/* Prepare DMAE related driver resources */
	bnx2x_setup_dmae(bp);

	bnx2x_init_func_obj(bp, &bp->func_obj,
			    bnx2x_sp(bp, func_rdata),
			    bnx2x_sp_mapping(bp, func_rdata),
			    bnx2x_sp(bp, func_afex_rdata),
			    bnx2x_sp_mapping(bp, func_afex_rdata),
			    &bnx2x_func_sp_drv);
}

/* must be called after sriov-enable */
static int bnx2x_set_qm_cid_count(struct bnx2x *bp)
{
	int cid_count = BNX2X_L2_MAX_CID(bp);

	if (IS_SRIOV(bp))
		cid_count += BNX2X_VF_CIDS;

	if (CNIC_SUPPORT(bp))
		cid_count += CNIC_CID_MAX;

	return roundup(cid_count, QM_CID_ROUND);
}

/**
 * bnx2x_get_num_none_def_sbs - return the number of none default SBs
 *
 * @dev:	pci device
 *
 */
static int bnx2x_get_num_non_def_sbs(struct pci_dev *pdev, int cnic_cnt)
{
	int index;
	u16 control = 0;

	/*
	 * If MSI-X is not supported - return number of SBs needed to support
	 * one fast path queue: one FP queue + SB for CNIC
	 */
	if (!pdev->msix_cap) {
		dev_info(&pdev->dev, "no msix capability found\n");
		return 1 + cnic_cnt;
	}
	dev_info(&pdev->dev, "msix capability found\n");

	/*
	 * The value in the PCI configuration space is the index of the last
	 * entry, namely one less than the actual size of the table, which is
	 * exactly what we want to return from this function: number of all SBs
	 * without the default SB.
	 * For VFs there is no default SB, then we return (index+1).
	 */
	pci_read_config_word(pdev, pdev->msix_cap + PCI_MSIX_FLAGS, &control);

	index = control & PCI_MSIX_FLAGS_QSIZE;

	return index;
}

static int set_max_cos_est(int chip_id)
{
	switch (chip_id) {
	case BCM57710:
	case BCM57711:
	case BCM57711E:
		return BNX2X_MULTI_TX_COS_E1X;
	case BCM57712:
	case BCM57712_MF:
		return BNX2X_MULTI_TX_COS_E2_E3A0;
	case BCM57800:
	case BCM57800_MF:
	case BCM57810:
	case BCM57810_MF:
	case BCM57840_4_10:
	case BCM57840_2_20:
	case BCM57840_O:
	case BCM57840_MFO:
	case BCM57840_MF:
	case BCM57811:
	case BCM57811_MF:
		return BNX2X_MULTI_TX_COS_E3B0;
	case BCM57712_VF:
	case BCM57800_VF:
	case BCM57810_VF:
	case BCM57840_VF:
	case BCM57811_VF:
		return 1;
	default:
		pr_err("Unknown board_type (%d), aborting\n", chip_id);
		return -ENODEV;
	}
}

static int set_is_vf(int chip_id)
{
	switch (chip_id) {
	case BCM57712_VF:
	case BCM57800_VF:
	case BCM57810_VF:
	case BCM57840_VF:
	case BCM57811_VF:
		return true;
	default:
		return false;
	}
}

/* nig_tsgen registers relative address */
#define tsgen_ctrl 0x0
#define tsgen_freecount 0x10
#define tsgen_synctime_t0 0x20
#define tsgen_offset_t0 0x28
#define tsgen_drift_t0 0x30
#define tsgen_synctime_t1 0x58
#define tsgen_offset_t1 0x60
#define tsgen_drift_t1 0x68

/* FW workaround for setting drift */
static int bnx2x_send_update_drift_ramrod(struct bnx2x *bp, int drift_dir,
					  int best_val, int best_period)
{
	struct bnx2x_func_state_params func_params = {NULL};
	struct bnx2x_func_set_timesync_params *set_timesync_params =
		&func_params.params.set_timesync;

	/* Prepare parameters for function state transitions */
	__set_bit(RAMROD_COMP_WAIT, &func_params.ramrod_flags);
	__set_bit(RAMROD_RETRY, &func_params.ramrod_flags);

	func_params.f_obj = &bp->func_obj;
	func_params.cmd = BNX2X_F_CMD_SET_TIMESYNC;

	/* Function parameters */
	set_timesync_params->drift_adjust_cmd = TS_DRIFT_ADJUST_SET;
	set_timesync_params->offset_cmd = TS_OFFSET_KEEP;
	set_timesync_params->add_sub_drift_adjust_value =
		drift_dir ? TS_ADD_VALUE : TS_SUB_VALUE;
	set_timesync_params->drift_adjust_value = best_val;
	set_timesync_params->drift_adjust_period = best_period;

	return bnx2x_func_state_change(bp, &func_params);
}

static int bnx2x_ptp_adjfreq(struct ptp_clock_info *ptp, s32 ppb)
{
	struct bnx2x *bp = container_of(ptp, struct bnx2x, ptp_clock_info);
	int rc;
	int drift_dir = 1;
	int val, period, period1, period2, dif, dif1, dif2;
	int best_dif = BNX2X_MAX_PHC_DRIFT, best_period = 0, best_val = 0;

	DP(BNX2X_MSG_PTP, "PTP adjfreq called, ppb = %d\n", ppb);

	if (!netif_running(bp->dev)) {
		DP(BNX2X_MSG_PTP,
		   "PTP adjfreq called while the interface is down\n");
		return -ENETDOWN;
	}

	if (ppb < 0) {
		ppb = -ppb;
		drift_dir = 0;
	}

	if (ppb == 0) {
		best_val = 1;
		best_period = 0x1FFFFFF;
	} else if (ppb >= BNX2X_MAX_PHC_DRIFT) {
		best_val = 31;
		best_period = 1;
	} else {
		/* Changed not to allow val = 8, 16, 24 as these values
		 * are not supported in workaround.
		 */
		for (val = 0; val <= 31; val++) {
			if ((val & 0x7) == 0)
				continue;
			period1 = val * 1000000 / ppb;
			period2 = period1 + 1;
			if (period1 != 0)
				dif1 = ppb - (val * 1000000 / period1);
			else
				dif1 = BNX2X_MAX_PHC_DRIFT;
			if (dif1 < 0)
				dif1 = -dif1;
			dif2 = ppb - (val * 1000000 / period2);
			if (dif2 < 0)
				dif2 = -dif2;
			dif = (dif1 < dif2) ? dif1 : dif2;
			period = (dif1 < dif2) ? period1 : period2;
			if (dif < best_dif) {
				best_dif = dif;
				best_val = val;
				best_period = period;
			}
		}
	}

	rc = bnx2x_send_update_drift_ramrod(bp, drift_dir, best_val,
					    best_period);
	if (rc) {
		BNX2X_ERR("Failed to set drift\n");
		return -EFAULT;
	}

	DP(BNX2X_MSG_PTP, "Configured val = %d, period = %d\n", best_val,
	   best_period);

	return 0;
}

static int bnx2x_ptp_adjtime(struct ptp_clock_info *ptp, s64 delta)
{
	struct bnx2x *bp = container_of(ptp, struct bnx2x, ptp_clock_info);

	if (!netif_running(bp->dev)) {
		DP(BNX2X_MSG_PTP,
		   "PTP adjtime called while the interface is down\n");
		return -ENETDOWN;
	}

	DP(BNX2X_MSG_PTP, "PTP adjtime called, delta = %llx\n", delta);

	timecounter_adjtime(&bp->timecounter, delta);

	return 0;
}

static int bnx2x_ptp_gettime(struct ptp_clock_info *ptp, struct timespec64 *ts)
{
	struct bnx2x *bp = container_of(ptp, struct bnx2x, ptp_clock_info);
	u64 ns;

	if (!netif_running(bp->dev)) {
		DP(BNX2X_MSG_PTP,
		   "PTP gettime called while the interface is down\n");
		return -ENETDOWN;
	}

	ns = timecounter_read(&bp->timecounter);

	DP(BNX2X_MSG_PTP, "PTP gettime called, ns = %llu\n", ns);

	*ts = ns_to_timespec64(ns);

	return 0;
}

static int bnx2x_ptp_settime(struct ptp_clock_info *ptp,
			     const struct timespec64 *ts)
{
	struct bnx2x *bp = container_of(ptp, struct bnx2x, ptp_clock_info);
	u64 ns;

	if (!netif_running(bp->dev)) {
		DP(BNX2X_MSG_PTP,
		   "PTP settime called while the interface is down\n");
		return -ENETDOWN;
	}

	ns = timespec64_to_ns(ts);

	DP(BNX2X_MSG_PTP, "PTP settime called, ns = %llu\n", ns);

	/* Re-init the timecounter */
	timecounter_init(&bp->timecounter, &bp->cyclecounter, ns);

	return 0;
}

/* Enable (or disable) ancillary features of the phc subsystem */
static int bnx2x_ptp_enable(struct ptp_clock_info *ptp,
			    struct ptp_clock_request *rq, int on)
{
	struct bnx2x *bp = container_of(ptp, struct bnx2x, ptp_clock_info);

	BNX2X_ERR("PHC ancillary features are not supported\n");
	return -ENOTSUPP;
}

static void bnx2x_register_phc(struct bnx2x *bp)
{
	/* Fill the ptp_clock_info struct and register PTP clock*/
	bp->ptp_clock_info.owner = THIS_MODULE;
	snprintf(bp->ptp_clock_info.name, 16, "%s", bp->dev->name);
	bp->ptp_clock_info.max_adj = BNX2X_MAX_PHC_DRIFT; /* In PPB */
	bp->ptp_clock_info.n_alarm = 0;
	bp->ptp_clock_info.n_ext_ts = 0;
	bp->ptp_clock_info.n_per_out = 0;
	bp->ptp_clock_info.pps = 0;
	bp->ptp_clock_info.adjfreq = bnx2x_ptp_adjfreq;
	bp->ptp_clock_info.adjtime = bnx2x_ptp_adjtime;
	bp->ptp_clock_info.gettime64 = bnx2x_ptp_gettime;
	bp->ptp_clock_info.settime64 = bnx2x_ptp_settime;
	bp->ptp_clock_info.enable = bnx2x_ptp_enable;

	bp->ptp_clock = ptp_clock_register(&bp->ptp_clock_info, &bp->pdev->dev);
	if (IS_ERR(bp->ptp_clock)) {
		bp->ptp_clock = NULL;
		BNX2X_ERR("PTP clock registration failed\n");
	}
}

static int bnx2x_init_one(struct pci_dev *pdev,
				    const struct pci_device_id *ent)
{
	struct net_device *dev = NULL;
	struct bnx2x *bp;
	int rc, max_non_def_sbs;
	int rx_count, tx_count, rss_count, doorbell_size;
	int max_cos_est;
	bool is_vf;
	int cnic_cnt;

	/* Management FW 'remembers' living interfaces. Allow it some time
	 * to forget previously living interfaces, allowing a proper re-load.
	 */
	if (is_kdump_kernel()) {
		ktime_t now = ktime_get_boottime();
		ktime_t fw_ready_time = ktime_set(5, 0);

		if (ktime_before(now, fw_ready_time))
			msleep(ktime_ms_delta(fw_ready_time, now));
	}

	/* An estimated maximum supported CoS number according to the chip
	 * version.
	 * We will try to roughly estimate the maximum number of CoSes this chip
	 * may support in order to minimize the memory allocated for Tx
	 * netdev_queue's. This number will be accurately calculated during the
	 * initialization of bp->max_cos based on the chip versions AND chip
	 * revision in the bnx2x_init_bp().
	 */
	max_cos_est = set_max_cos_est(ent->driver_data);
	if (max_cos_est < 0)
		return max_cos_est;
	is_vf = set_is_vf(ent->driver_data);
	cnic_cnt = is_vf ? 0 : 1;

	max_non_def_sbs = bnx2x_get_num_non_def_sbs(pdev, cnic_cnt);

	/* add another SB for VF as it has no default SB */
	max_non_def_sbs += is_vf ? 1 : 0;

	/* Maximum number of RSS queues: one IGU SB goes to CNIC */
	rss_count = max_non_def_sbs - cnic_cnt;

	if (rss_count < 1)
		return -EINVAL;

	/* Maximum number of netdev Rx queues: RSS + FCoE L2 */
	rx_count = rss_count + cnic_cnt;

	/* Maximum number of netdev Tx queues:
	 * Maximum TSS queues * Maximum supported number of CoS  + FCoE L2
	 */
	tx_count = rss_count * max_cos_est + cnic_cnt;

	/* dev zeroed in init_etherdev */
	dev = alloc_etherdev_mqs(sizeof(*bp), tx_count, rx_count);
	if (!dev)
		return -ENOMEM;

	bp = netdev_priv(dev);

	bp->flags = 0;
	if (is_vf)
		bp->flags |= IS_VF_FLAG;

	bp->igu_sb_cnt = max_non_def_sbs;
	bp->igu_base_addr = IS_VF(bp) ? PXP_VF_ADDR_IGU_START : BAR_IGU_INTMEM;
	bp->msg_enable = debug;
	bp->cnic_support = cnic_cnt;
	bp->cnic_probe = bnx2x_cnic_probe;

	pci_set_drvdata(pdev, dev);

	rc = bnx2x_init_dev(bp, pdev, dev, ent->driver_data);
	if (rc < 0) {
		free_netdev(dev);
		return rc;
	}

	BNX2X_DEV_INFO("This is a %s function\n",
		       IS_PF(bp) ? "physical" : "virtual");
	BNX2X_DEV_INFO("Cnic support is %s\n", CNIC_SUPPORT(bp) ? "on" : "off");
	BNX2X_DEV_INFO("Max num of status blocks %d\n", max_non_def_sbs);
	BNX2X_DEV_INFO("Allocated netdev with %d tx and %d rx queues\n",
		       tx_count, rx_count);

	rc = bnx2x_init_bp(bp);
	if (rc)
		goto init_one_exit;

	/* Map doorbells here as we need the real value of bp->max_cos which
	 * is initialized in bnx2x_init_bp() to determine the number of
	 * l2 connections.
	 */
	if (IS_VF(bp)) {
		bp->doorbells = bnx2x_vf_doorbells(bp);
		rc = bnx2x_vf_pci_alloc(bp);
		if (rc)
			goto init_one_freemem;
	} else {
		doorbell_size = BNX2X_L2_MAX_CID(bp) * (1 << BNX2X_DB_SHIFT);
		if (doorbell_size > pci_resource_len(pdev, 2)) {
			dev_err(&bp->pdev->dev,
				"Cannot map doorbells, bar size too small, aborting\n");
			rc = -ENOMEM;
			goto init_one_freemem;
		}
		bp->doorbells = ioremap_nocache(pci_resource_start(pdev, 2),
						doorbell_size);
	}
	if (!bp->doorbells) {
		dev_err(&bp->pdev->dev,
			"Cannot map doorbell space, aborting\n");
		rc = -ENOMEM;
		goto init_one_freemem;
	}

	if (IS_VF(bp)) {
		rc = bnx2x_vfpf_acquire(bp, tx_count, rx_count);
		if (rc)
			goto init_one_freemem;

#ifdef CONFIG_BNX2X_SRIOV
		/* VF with OLD Hypervisor or old PF do not support filtering */
		if (bp->acquire_resp.pfdev_info.pf_cap & PFVF_CAP_VLAN_FILTER) {
			dev->hw_features |= NETIF_F_HW_VLAN_CTAG_FILTER;
			dev->features |= NETIF_F_HW_VLAN_CTAG_FILTER;
		}
#endif
	}

	/* Enable SRIOV if capability found in configuration space */
	rc = bnx2x_iov_init_one(bp, int_mode, BNX2X_MAX_NUM_OF_VFS);
	if (rc)
		goto init_one_freemem;

	/* calc qm_cid_count */
	bp->qm_cid_count = bnx2x_set_qm_cid_count(bp);
	BNX2X_DEV_INFO("qm_cid_count %d\n", bp->qm_cid_count);

	/* disable FCOE L2 queue for E1x*/
	if (CHIP_IS_E1x(bp))
		bp->flags |= NO_FCOE_FLAG;

	/* Set bp->num_queues for MSI-X mode*/
	bnx2x_set_num_queues(bp);

	/* Configure interrupt mode: try to enable MSI-X/MSI if
	 * needed.
	 */
	rc = bnx2x_set_int_mode(bp);
	if (rc) {
		dev_err(&pdev->dev, "Cannot set interrupts\n");
		goto init_one_freemem;
	}
	BNX2X_DEV_INFO("set interrupts successfully\n");

	/* register the net device */
	rc = register_netdev(dev);
	if (rc) {
		dev_err(&pdev->dev, "Cannot register net device\n");
		goto init_one_freemem;
	}
	BNX2X_DEV_INFO("device name after netdev register %s\n", dev->name);

	if (!NO_FCOE(bp)) {
		/* Add storage MAC address */
		rtnl_lock();
		dev_addr_add(bp->dev, bp->fip_mac, NETDEV_HW_ADDR_T_SAN);
		rtnl_unlock();
	}
	BNX2X_DEV_INFO(
	       "%s (%c%d) PCI-E found at mem %lx, IRQ %d, node addr %pM\n",
	       board_info[ent->driver_data].name,
	       (CHIP_REV(bp) >> 12) + 'A', (CHIP_METAL(bp) >> 4),
	       dev->base_addr, bp->pdev->irq, dev->dev_addr);
	pcie_print_link_status(bp->pdev);

	bnx2x_register_phc(bp);

	if (!IS_MF_SD_STORAGE_PERSONALITY_ONLY(bp))
		bnx2x_set_os_driver_state(bp, OS_DRIVER_STATE_DISABLED);

	return 0;

init_one_freemem:
	bnx2x_free_mem_bp(bp);

init_one_exit:
	bnx2x_disable_pcie_error_reporting(bp);

	if (bp->regview)
		iounmap(bp->regview);

	if (IS_PF(bp) && bp->doorbells)
		iounmap(bp->doorbells);

	free_netdev(dev);

	if (atomic_read(&pdev->enable_cnt) == 1)
		pci_release_regions(pdev);

	pci_disable_device(pdev);

	return rc;
}

static void __bnx2x_remove(struct pci_dev *pdev,
			   struct net_device *dev,
			   struct bnx2x *bp,
			   bool remove_netdev)
{
	if (bp->ptp_clock) {
		ptp_clock_unregister(bp->ptp_clock);
		bp->ptp_clock = NULL;
	}

	/* Delete storage MAC address */
	if (!NO_FCOE(bp)) {
		rtnl_lock();
		dev_addr_del(bp->dev, bp->fip_mac, NETDEV_HW_ADDR_T_SAN);
		rtnl_unlock();
	}

#ifdef BCM_DCBNL
	/* Delete app tlvs from dcbnl */
	bnx2x_dcbnl_update_applist(bp, true);
#endif

	if (IS_PF(bp) &&
	    !BP_NOMCP(bp) &&
	    (bp->flags & BC_SUPPORTS_RMMOD_CMD))
		bnx2x_fw_command(bp, DRV_MSG_CODE_RMMOD, 0);

	/* Close the interface - either directly or implicitly */
	if (remove_netdev) {
		unregister_netdev(dev);
	} else {
		rtnl_lock();
		dev_close(dev);
		rtnl_unlock();
	}

	bnx2x_iov_remove_one(bp);

	/* Power on: we can't let PCI layer write to us while we are in D3 */
	if (IS_PF(bp)) {
		bnx2x_set_power_state(bp, PCI_D0);
		bnx2x_set_os_driver_state(bp, OS_DRIVER_STATE_NOT_LOADED);

		/* Set endianity registers to reset values in case next driver
		 * boots in different endianty environment.
		 */
		bnx2x_reset_endianity(bp);
	}

	/* Disable MSI/MSI-X */
	bnx2x_disable_msi(bp);

	/* Power off */
	if (IS_PF(bp))
		bnx2x_set_power_state(bp, PCI_D3hot);

	/* Make sure RESET task is not scheduled before continuing */
	cancel_delayed_work_sync(&bp->sp_rtnl_task);

	/* send message via vfpf channel to release the resources of this vf */
	if (IS_VF(bp))
		bnx2x_vfpf_release(bp);

	/* Assumes no further PCIe PM changes will occur */
	if (system_state == SYSTEM_POWER_OFF) {
		pci_wake_from_d3(pdev, bp->wol);
		pci_set_power_state(pdev, PCI_D3hot);
	}

	bnx2x_disable_pcie_error_reporting(bp);
	if (remove_netdev) {
		if (bp->regview)
			iounmap(bp->regview);

		/* For vfs, doorbells are part of the regview and were unmapped
		 * along with it. FW is only loaded by PF.
		 */
		if (IS_PF(bp)) {
			if (bp->doorbells)
				iounmap(bp->doorbells);

			bnx2x_release_firmware(bp);
		} else {
			bnx2x_vf_pci_dealloc(bp);
		}
		bnx2x_free_mem_bp(bp);

		free_netdev(dev);

		if (atomic_read(&pdev->enable_cnt) == 1)
			pci_release_regions(pdev);

		pci_disable_device(pdev);
	}
}

static void bnx2x_remove_one(struct pci_dev *pdev)
{
	struct net_device *dev = pci_get_drvdata(pdev);
	struct bnx2x *bp;

	if (!dev) {
		dev_err(&pdev->dev, "BAD net device from bnx2x_init_one\n");
		return;
	}
	bp = netdev_priv(dev);

	__bnx2x_remove(pdev, dev, bp, true);
}

static int bnx2x_eeh_nic_unload(struct bnx2x *bp)
{
	bp->state = BNX2X_STATE_CLOSING_WAIT4_HALT;

	bp->rx_mode = BNX2X_RX_MODE_NONE;

	if (CNIC_LOADED(bp))
		bnx2x_cnic_notify(bp, CNIC_CTL_STOP_CMD);

	/* Stop Tx */
	bnx2x_tx_disable(bp);
	/* Delete all NAPI objects */
	bnx2x_del_all_napi(bp);
	if (CNIC_LOADED(bp))
		bnx2x_del_all_napi_cnic(bp);
	netdev_reset_tc(bp->dev);

	del_timer_sync(&bp->timer);
	cancel_delayed_work_sync(&bp->sp_task);
	cancel_delayed_work_sync(&bp->period_task);

	if (!down_timeout(&bp->stats_lock, HZ / 10)) {
		bp->stats_state = STATS_STATE_DISABLED;
		up(&bp->stats_lock);
	}

	bnx2x_save_statistics(bp);

	netif_carrier_off(bp->dev);

	return 0;
}

/**
 * bnx2x_io_error_detected - called when PCI error is detected
 * @pdev: Pointer to PCI device
 * @state: The current pci connection state
 *
 * This function is called after a PCI bus error affecting
 * this device has been detected.
 */
static pci_ers_result_t bnx2x_io_error_detected(struct pci_dev *pdev,
						pci_channel_state_t state)
{
	struct net_device *dev = pci_get_drvdata(pdev);
	struct bnx2x *bp = netdev_priv(dev);

	rtnl_lock();

	BNX2X_ERR("IO error detected\n");

	netif_device_detach(dev);

	if (state == pci_channel_io_perm_failure) {
		rtnl_unlock();
		return PCI_ERS_RESULT_DISCONNECT;
	}

	if (netif_running(dev))
		bnx2x_eeh_nic_unload(bp);

	bnx2x_prev_path_mark_eeh(bp);

	pci_disable_device(pdev);

	rtnl_unlock();

	/* Request a slot reset */
	return PCI_ERS_RESULT_NEED_RESET;
}

/**
 * bnx2x_io_slot_reset - called after the PCI bus has been reset
 * @pdev: Pointer to PCI device
 *
 * Restart the card from scratch, as if from a cold-boot.
 */
static pci_ers_result_t bnx2x_io_slot_reset(struct pci_dev *pdev)
{
	struct net_device *dev = pci_get_drvdata(pdev);
	struct bnx2x *bp = netdev_priv(dev);
	int i;

	rtnl_lock();
	BNX2X_ERR("IO slot reset initializing...\n");
	if (pci_enable_device(pdev)) {
		dev_err(&pdev->dev,
			"Cannot re-enable PCI device after reset\n");
		rtnl_unlock();
		return PCI_ERS_RESULT_DISCONNECT;
	}

	pci_set_master(pdev);
	pci_restore_state(pdev);
	pci_save_state(pdev);

	if (netif_running(dev))
		bnx2x_set_power_state(bp, PCI_D0);

	if (netif_running(dev)) {
		BNX2X_ERR("IO slot reset --> driver unload\n");

		/* MCP should have been reset; Need to wait for validity */
		if (bnx2x_init_shmem(bp)) {
			rtnl_unlock();
			return PCI_ERS_RESULT_DISCONNECT;
		}

		if (IS_PF(bp) && SHMEM2_HAS(bp, drv_capabilities_flag)) {
			u32 v;

			v = SHMEM2_RD(bp,
				      drv_capabilities_flag[BP_FW_MB_IDX(bp)]);
			SHMEM2_WR(bp, drv_capabilities_flag[BP_FW_MB_IDX(bp)],
				  v & ~DRV_FLAGS_CAPABILITIES_LOADED_L2);
		}
		bnx2x_drain_tx_queues(bp);
		bnx2x_send_unload_req(bp, UNLOAD_RECOVERY);
		bnx2x_netif_stop(bp, 1);
		bnx2x_free_irq(bp);

		/* Report UNLOAD_DONE to MCP */
		bnx2x_send_unload_done(bp, true);

		bp->sp_state = 0;
		bp->port.pmf = 0;

		bnx2x_prev_unload(bp);

		/* We should have reseted the engine, so It's fair to
		 * assume the FW will no longer write to the bnx2x driver.
		 */
		bnx2x_squeeze_objects(bp);
		bnx2x_free_skbs(bp);
		for_each_rx_queue(bp, i)
			bnx2x_free_rx_sge_range(bp, bp->fp + i, NUM_RX_SGE);
		bnx2x_free_fp_mem(bp);
		bnx2x_free_mem(bp);

		bp->state = BNX2X_STATE_CLOSED;
	}

	rtnl_unlock();

	/* If AER, perform cleanup of the PCIe registers */
	if (bp->flags & AER_ENABLED) {
		if (pci_cleanup_aer_uncorrect_error_status(pdev))
			BNX2X_ERR("pci_cleanup_aer_uncorrect_error_status failed\n");
		else
			DP(NETIF_MSG_HW, "pci_cleanup_aer_uncorrect_error_status succeeded\n");
	}

	return PCI_ERS_RESULT_RECOVERED;
}

/**
 * bnx2x_io_resume - called when traffic can start flowing again
 * @pdev: Pointer to PCI device
 *
 * This callback is called when the error recovery driver tells us that
 * its OK to resume normal operation.
 */
static void bnx2x_io_resume(struct pci_dev *pdev)
{
	struct net_device *dev = pci_get_drvdata(pdev);
	struct bnx2x *bp = netdev_priv(dev);

	if (bp->recovery_state != BNX2X_RECOVERY_DONE) {
		netdev_err(bp->dev, "Handling parity error recovery. Try again later\n");
		return;
	}

	rtnl_lock();

	bp->fw_seq = SHMEM_RD(bp, func_mb[BP_FW_MB_IDX(bp)].drv_mb_header) &
							DRV_MSG_SEQ_NUMBER_MASK;

	if (netif_running(dev))
		bnx2x_nic_load(bp, LOAD_NORMAL);

	netif_device_attach(dev);

	rtnl_unlock();
}

static const struct pci_error_handlers bnx2x_err_handler = {
	.error_detected = bnx2x_io_error_detected,
	.slot_reset     = bnx2x_io_slot_reset,
	.resume         = bnx2x_io_resume,
};

static void bnx2x_shutdown(struct pci_dev *pdev)
{
	struct net_device *dev = pci_get_drvdata(pdev);
	struct bnx2x *bp;

	if (!dev)
		return;

	bp = netdev_priv(dev);
	if (!bp)
		return;

	rtnl_lock();
	netif_device_detach(dev);
	rtnl_unlock();

	/* Don't remove the netdevice, as there are scenarios which will cause
	 * the kernel to hang, e.g., when trying to remove bnx2i while the
	 * rootfs is mounted from SAN.
	 */
	__bnx2x_remove(pdev, dev, bp, false);
}

static struct pci_driver bnx2x_pci_driver = {
	.name        = DRV_MODULE_NAME,
	.id_table    = bnx2x_pci_tbl,
	.probe       = bnx2x_init_one,
	.remove      = bnx2x_remove_one,
	.suspend     = bnx2x_suspend,
	.resume      = bnx2x_resume,
	.err_handler = &bnx2x_err_handler,
#ifdef CONFIG_BNX2X_SRIOV
	.sriov_configure = bnx2x_sriov_configure,
#endif
	.shutdown    = bnx2x_shutdown,
};

static int __init bnx2x_init(void)
{
	int ret;

	pr_info("%s", version);

	bnx2x_wq = create_singlethread_workqueue("bnx2x");
	if (bnx2x_wq == NULL) {
		pr_err("Cannot create workqueue\n");
		return -ENOMEM;
	}
	bnx2x_iov_wq = create_singlethread_workqueue("bnx2x_iov");
	if (!bnx2x_iov_wq) {
		pr_err("Cannot create iov workqueue\n");
		destroy_workqueue(bnx2x_wq);
		return -ENOMEM;
	}

	ret = pci_register_driver(&bnx2x_pci_driver);
	if (ret) {
		pr_err("Cannot register driver\n");
		destroy_workqueue(bnx2x_wq);
		destroy_workqueue(bnx2x_iov_wq);
	}
	return ret;
}

static void __exit bnx2x_cleanup(void)
{
	struct list_head *pos, *q;

	pci_unregister_driver(&bnx2x_pci_driver);

	destroy_workqueue(bnx2x_wq);
	destroy_workqueue(bnx2x_iov_wq);

	/* Free globally allocated resources */
	list_for_each_safe(pos, q, &bnx2x_prev_list) {
		struct bnx2x_prev_path_list *tmp =
			list_entry(pos, struct bnx2x_prev_path_list, list);
		list_del(pos);
		kfree(tmp);
	}
}

void bnx2x_notify_link_changed(struct bnx2x *bp)
{
	REG_WR(bp, MISC_REG_AEU_GENERAL_ATTN_12 + BP_FUNC(bp)*sizeof(u32), 1);
}

module_init(bnx2x_init);
module_exit(bnx2x_cleanup);

/**
 * bnx2x_set_iscsi_eth_mac_addr - set iSCSI MAC(s).
 *
 * @bp:		driver handle
 * @set:	set or clear the CAM entry
 *
 * This function will wait until the ramrod completion returns.
 * Return 0 if success, -ENODEV if ramrod doesn't return.
 */
static int bnx2x_set_iscsi_eth_mac_addr(struct bnx2x *bp)
{
	unsigned long ramrod_flags = 0;

	__set_bit(RAMROD_COMP_WAIT, &ramrod_flags);
	return bnx2x_set_mac_one(bp, bp->cnic_eth_dev.iscsi_mac,
				 &bp->iscsi_l2_mac_obj, true,
				 BNX2X_ISCSI_ETH_MAC, &ramrod_flags);
}

/* count denotes the number of new completions we have seen */
static void bnx2x_cnic_sp_post(struct bnx2x *bp, int count)
{
	struct eth_spe *spe;
	int cxt_index, cxt_offset;

#ifdef BNX2X_STOP_ON_ERROR
	if (unlikely(bp->panic))
		return;
#endif

	spin_lock_bh(&bp->spq_lock);
	BUG_ON(bp->cnic_spq_pending < count);
	bp->cnic_spq_pending -= count;

	for (; bp->cnic_kwq_pending; bp->cnic_kwq_pending--) {
		u16 type =  (le16_to_cpu(bp->cnic_kwq_cons->hdr.type)
				& SPE_HDR_CONN_TYPE) >>
				SPE_HDR_CONN_TYPE_SHIFT;
		u8 cmd = (le32_to_cpu(bp->cnic_kwq_cons->hdr.conn_and_cmd_data)
				>> SPE_HDR_CMD_ID_SHIFT) & 0xff;

		/* Set validation for iSCSI L2 client before sending SETUP
		 *  ramrod
		 */
		if (type == ETH_CONNECTION_TYPE) {
			if (cmd == RAMROD_CMD_ID_ETH_CLIENT_SETUP) {
				cxt_index = BNX2X_ISCSI_ETH_CID(bp) /
					ILT_PAGE_CIDS;
				cxt_offset = BNX2X_ISCSI_ETH_CID(bp) -
					(cxt_index * ILT_PAGE_CIDS);
				bnx2x_set_ctx_validation(bp,
					&bp->context[cxt_index].
							 vcxt[cxt_offset].eth,
					BNX2X_ISCSI_ETH_CID(bp));
			}
		}

		/*
		 * There may be not more than 8 L2, not more than 8 L5 SPEs
		 * and in the air. We also check that number of outstanding
		 * COMMON ramrods is not more than the EQ and SPQ can
		 * accommodate.
		 */
		if (type == ETH_CONNECTION_TYPE) {
			if (!atomic_read(&bp->cq_spq_left))
				break;
			else
				atomic_dec(&bp->cq_spq_left);
		} else if (type == NONE_CONNECTION_TYPE) {
			if (!atomic_read(&bp->eq_spq_left))
				break;
			else
				atomic_dec(&bp->eq_spq_left);
		} else if ((type == ISCSI_CONNECTION_TYPE) ||
			   (type == FCOE_CONNECTION_TYPE)) {
			if (bp->cnic_spq_pending >=
			    bp->cnic_eth_dev.max_kwqe_pending)
				break;
			else
				bp->cnic_spq_pending++;
		} else {
			BNX2X_ERR("Unknown SPE type: %d\n", type);
			bnx2x_panic();
			break;
		}

		spe = bnx2x_sp_get_next(bp);
		*spe = *bp->cnic_kwq_cons;

		DP(BNX2X_MSG_SP, "pending on SPQ %d, on KWQ %d count %d\n",
		   bp->cnic_spq_pending, bp->cnic_kwq_pending, count);

		if (bp->cnic_kwq_cons == bp->cnic_kwq_last)
			bp->cnic_kwq_cons = bp->cnic_kwq;
		else
			bp->cnic_kwq_cons++;
	}
	bnx2x_sp_prod_update(bp);
	spin_unlock_bh(&bp->spq_lock);
}

static int bnx2x_cnic_sp_queue(struct net_device *dev,
			       struct kwqe_16 *kwqes[], u32 count)
{
	struct bnx2x *bp = netdev_priv(dev);
	int i;

#ifdef BNX2X_STOP_ON_ERROR
	if (unlikely(bp->panic)) {
		BNX2X_ERR("Can't post to SP queue while panic\n");
		return -EIO;
	}
#endif

	if ((bp->recovery_state != BNX2X_RECOVERY_DONE) &&
	    (bp->recovery_state != BNX2X_RECOVERY_NIC_LOADING)) {
		BNX2X_ERR("Handling parity error recovery. Try again later\n");
		return -EAGAIN;
	}

	spin_lock_bh(&bp->spq_lock);

	for (i = 0; i < count; i++) {
		struct eth_spe *spe = (struct eth_spe *)kwqes[i];

		if (bp->cnic_kwq_pending == MAX_SP_DESC_CNT)
			break;

		*bp->cnic_kwq_prod = *spe;

		bp->cnic_kwq_pending++;

		DP(BNX2X_MSG_SP, "L5 SPQE %x %x %x:%x pos %d\n",
		   spe->hdr.conn_and_cmd_data, spe->hdr.type,
		   spe->data.update_data_addr.hi,
		   spe->data.update_data_addr.lo,
		   bp->cnic_kwq_pending);

		if (bp->cnic_kwq_prod == bp->cnic_kwq_last)
			bp->cnic_kwq_prod = bp->cnic_kwq;
		else
			bp->cnic_kwq_prod++;
	}

	spin_unlock_bh(&bp->spq_lock);

	if (bp->cnic_spq_pending < bp->cnic_eth_dev.max_kwqe_pending)
		bnx2x_cnic_sp_post(bp, 0);

	return i;
}

static int bnx2x_cnic_ctl_send(struct bnx2x *bp, struct cnic_ctl_info *ctl)
{
	struct cnic_ops *c_ops;
	int rc = 0;

	mutex_lock(&bp->cnic_mutex);
	c_ops = rcu_dereference_protected(bp->cnic_ops,
					  lockdep_is_held(&bp->cnic_mutex));
	if (c_ops)
		rc = c_ops->cnic_ctl(bp->cnic_data, ctl);
	mutex_unlock(&bp->cnic_mutex);

	return rc;
}

static int bnx2x_cnic_ctl_send_bh(struct bnx2x *bp, struct cnic_ctl_info *ctl)
{
	struct cnic_ops *c_ops;
	int rc = 0;

	rcu_read_lock();
	c_ops = rcu_dereference(bp->cnic_ops);
	if (c_ops)
		rc = c_ops->cnic_ctl(bp->cnic_data, ctl);
	rcu_read_unlock();

	return rc;
}

/*
 * for commands that have no data
 */
int bnx2x_cnic_notify(struct bnx2x *bp, int cmd)
{
	struct cnic_ctl_info ctl = {0};

	ctl.cmd = cmd;

	return bnx2x_cnic_ctl_send(bp, &ctl);
}

static void bnx2x_cnic_cfc_comp(struct bnx2x *bp, int cid, u8 err)
{
	struct cnic_ctl_info ctl = {0};

	/* first we tell CNIC and only then we count this as a completion */
	ctl.cmd = CNIC_CTL_COMPLETION_CMD;
	ctl.data.comp.cid = cid;
	ctl.data.comp.error = err;

	bnx2x_cnic_ctl_send_bh(bp, &ctl);
	bnx2x_cnic_sp_post(bp, 0);
}

/* Called with netif_addr_lock_bh() taken.
 * Sets an rx_mode config for an iSCSI ETH client.
 * Doesn't block.
 * Completion should be checked outside.
 */
static void bnx2x_set_iscsi_eth_rx_mode(struct bnx2x *bp, bool start)
{
	unsigned long accept_flags = 0, ramrod_flags = 0;
	u8 cl_id = bnx2x_cnic_eth_cl_id(bp, BNX2X_ISCSI_ETH_CL_ID_IDX);
	int sched_state = BNX2X_FILTER_ISCSI_ETH_STOP_SCHED;

	if (start) {
		/* Start accepting on iSCSI L2 ring. Accept all multicasts
		 * because it's the only way for UIO Queue to accept
		 * multicasts (in non-promiscuous mode only one Queue per
		 * function will receive multicast packets (leading in our
		 * case).
		 */
		__set_bit(BNX2X_ACCEPT_UNICAST, &accept_flags);
		__set_bit(BNX2X_ACCEPT_ALL_MULTICAST, &accept_flags);
		__set_bit(BNX2X_ACCEPT_BROADCAST, &accept_flags);
		__set_bit(BNX2X_ACCEPT_ANY_VLAN, &accept_flags);

		/* Clear STOP_PENDING bit if START is requested */
		clear_bit(BNX2X_FILTER_ISCSI_ETH_STOP_SCHED, &bp->sp_state);

		sched_state = BNX2X_FILTER_ISCSI_ETH_START_SCHED;
	} else
		/* Clear START_PENDING bit if STOP is requested */
		clear_bit(BNX2X_FILTER_ISCSI_ETH_START_SCHED, &bp->sp_state);

	if (test_bit(BNX2X_FILTER_RX_MODE_PENDING, &bp->sp_state))
		set_bit(sched_state, &bp->sp_state);
	else {
		__set_bit(RAMROD_RX, &ramrod_flags);
		bnx2x_set_q_rx_mode(bp, cl_id, 0, accept_flags, 0,
				    ramrod_flags);
	}
}

static int bnx2x_drv_ctl(struct net_device *dev, struct drv_ctl_info *ctl)
{
	struct bnx2x *bp = netdev_priv(dev);
	int rc = 0;

	switch (ctl->cmd) {
	case DRV_CTL_CTXTBL_WR_CMD: {
		u32 index = ctl->data.io.offset;
		dma_addr_t addr = ctl->data.io.dma_addr;

		bnx2x_ilt_wr(bp, index, addr);
		break;
	}

	case DRV_CTL_RET_L5_SPQ_CREDIT_CMD: {
		int count = ctl->data.credit.credit_count;

		bnx2x_cnic_sp_post(bp, count);
		break;
	}

	/* rtnl_lock is held.  */
	case DRV_CTL_START_L2_CMD: {
		struct cnic_eth_dev *cp = &bp->cnic_eth_dev;
		unsigned long sp_bits = 0;

		/* Configure the iSCSI classification object */
		bnx2x_init_mac_obj(bp, &bp->iscsi_l2_mac_obj,
				   cp->iscsi_l2_client_id,
				   cp->iscsi_l2_cid, BP_FUNC(bp),
				   bnx2x_sp(bp, mac_rdata),
				   bnx2x_sp_mapping(bp, mac_rdata),
				   BNX2X_FILTER_MAC_PENDING,
				   &bp->sp_state, BNX2X_OBJ_TYPE_RX,
				   &bp->macs_pool);

		/* Set iSCSI MAC address */
		rc = bnx2x_set_iscsi_eth_mac_addr(bp);
		if (rc)
			break;

		mmiowb();
		barrier();

		/* Start accepting on iSCSI L2 ring */

		netif_addr_lock_bh(dev);
		bnx2x_set_iscsi_eth_rx_mode(bp, true);
		netif_addr_unlock_bh(dev);

		/* bits to wait on */
		__set_bit(BNX2X_FILTER_RX_MODE_PENDING, &sp_bits);
		__set_bit(BNX2X_FILTER_ISCSI_ETH_START_SCHED, &sp_bits);

		if (!bnx2x_wait_sp_comp(bp, sp_bits))
			BNX2X_ERR("rx_mode completion timed out!\n");

		break;
	}

	/* rtnl_lock is held.  */
	case DRV_CTL_STOP_L2_CMD: {
		unsigned long sp_bits = 0;

		/* Stop accepting on iSCSI L2 ring */
		netif_addr_lock_bh(dev);
		bnx2x_set_iscsi_eth_rx_mode(bp, false);
		netif_addr_unlock_bh(dev);

		/* bits to wait on */
		__set_bit(BNX2X_FILTER_RX_MODE_PENDING, &sp_bits);
		__set_bit(BNX2X_FILTER_ISCSI_ETH_STOP_SCHED, &sp_bits);

		if (!bnx2x_wait_sp_comp(bp, sp_bits))
			BNX2X_ERR("rx_mode completion timed out!\n");

		mmiowb();
		barrier();

		/* Unset iSCSI L2 MAC */
		rc = bnx2x_del_all_macs(bp, &bp->iscsi_l2_mac_obj,
					BNX2X_ISCSI_ETH_MAC, true);
		break;
	}
	case DRV_CTL_RET_L2_SPQ_CREDIT_CMD: {
		int count = ctl->data.credit.credit_count;

		smp_mb__before_atomic();
		atomic_add(count, &bp->cq_spq_left);
		smp_mb__after_atomic();
		break;
	}
	case DRV_CTL_ULP_REGISTER_CMD: {
		int ulp_type = ctl->data.register_data.ulp_type;

		if (CHIP_IS_E3(bp)) {
			int idx = BP_FW_MB_IDX(bp);
			u32 cap = SHMEM2_RD(bp, drv_capabilities_flag[idx]);
			int path = BP_PATH(bp);
			int port = BP_PORT(bp);
			int i;
			u32 scratch_offset;
			u32 *host_addr;

			/* first write capability to shmem2 */
			if (ulp_type == CNIC_ULP_ISCSI)
				cap |= DRV_FLAGS_CAPABILITIES_LOADED_ISCSI;
			else if (ulp_type == CNIC_ULP_FCOE)
				cap |= DRV_FLAGS_CAPABILITIES_LOADED_FCOE;
			SHMEM2_WR(bp, drv_capabilities_flag[idx], cap);

			if ((ulp_type != CNIC_ULP_FCOE) ||
			    (!SHMEM2_HAS(bp, ncsi_oem_data_addr)) ||
			    (!(bp->flags &  BC_SUPPORTS_FCOE_FEATURES)))
				break;

			/* if reached here - should write fcoe capabilities */
			scratch_offset = SHMEM2_RD(bp, ncsi_oem_data_addr);
			if (!scratch_offset)
				break;
			scratch_offset += offsetof(struct glob_ncsi_oem_data,
						   fcoe_features[path][port]);
			host_addr = (u32 *) &(ctl->data.register_data.
					      fcoe_features);
			for (i = 0; i < sizeof(struct fcoe_capabilities);
			     i += 4)
				REG_WR(bp, scratch_offset + i,
				       *(host_addr + i/4));
		}
		bnx2x_schedule_sp_rtnl(bp, BNX2X_SP_RTNL_GET_DRV_VERSION, 0);
		break;
	}

	case DRV_CTL_ULP_UNREGISTER_CMD: {
		int ulp_type = ctl->data.ulp_type;

		if (CHIP_IS_E3(bp)) {
			int idx = BP_FW_MB_IDX(bp);
			u32 cap;

			cap = SHMEM2_RD(bp, drv_capabilities_flag[idx]);
			if (ulp_type == CNIC_ULP_ISCSI)
				cap &= ~DRV_FLAGS_CAPABILITIES_LOADED_ISCSI;
			else if (ulp_type == CNIC_ULP_FCOE)
				cap &= ~DRV_FLAGS_CAPABILITIES_LOADED_FCOE;
			SHMEM2_WR(bp, drv_capabilities_flag[idx], cap);
		}
		bnx2x_schedule_sp_rtnl(bp, BNX2X_SP_RTNL_GET_DRV_VERSION, 0);
		break;
	}

	default:
		BNX2X_ERR("unknown command %x\n", ctl->cmd);
		rc = -EINVAL;
	}

	/* For storage-only interfaces, change driver state */
	if (IS_MF_SD_STORAGE_PERSONALITY_ONLY(bp)) {
		switch (ctl->drv_state) {
		case DRV_NOP:
			break;
		case DRV_ACTIVE:
			bnx2x_set_os_driver_state(bp,
						  OS_DRIVER_STATE_ACTIVE);
			break;
		case DRV_INACTIVE:
			bnx2x_set_os_driver_state(bp,
						  OS_DRIVER_STATE_DISABLED);
			break;
		case DRV_UNLOADED:
			bnx2x_set_os_driver_state(bp,
						  OS_DRIVER_STATE_NOT_LOADED);
			break;
		default:
		BNX2X_ERR("Unknown cnic driver state: %d\n", ctl->drv_state);
		}
	}

	return rc;
}

static int bnx2x_get_fc_npiv(struct net_device *dev,
			     struct cnic_fc_npiv_tbl *cnic_tbl)
{
	struct bnx2x *bp = netdev_priv(dev);
	struct bdn_fc_npiv_tbl *tbl = NULL;
	u32 offset, entries;
	int rc = -EINVAL;
	int i;

	if (!SHMEM2_HAS(bp, fc_npiv_nvram_tbl_addr[0]))
		goto out;

	DP(BNX2X_MSG_MCP, "About to read the FC-NPIV table\n");

	tbl = kmalloc(sizeof(*tbl), GFP_KERNEL);
	if (!tbl) {
		BNX2X_ERR("Failed to allocate fc_npiv table\n");
		goto out;
	}

	offset = SHMEM2_RD(bp, fc_npiv_nvram_tbl_addr[BP_PORT(bp)]);
	if (!offset) {
		DP(BNX2X_MSG_MCP, "No FC-NPIV in NVRAM\n");
		goto out;
	}
	DP(BNX2X_MSG_MCP, "Offset of FC-NPIV in NVRAM: %08x\n", offset);

	/* Read the table contents from nvram */
	if (bnx2x_nvram_read(bp, offset, (u8 *)tbl, sizeof(*tbl))) {
		BNX2X_ERR("Failed to read FC-NPIV table\n");
		goto out;
	}

	/* Since bnx2x_nvram_read() returns data in be32, we need to convert
	 * the number of entries back to cpu endianness.
	 */
	entries = tbl->fc_npiv_cfg.num_of_npiv;
	entries = (__force u32)be32_to_cpu((__force __be32)entries);
	tbl->fc_npiv_cfg.num_of_npiv = entries;

	if (!tbl->fc_npiv_cfg.num_of_npiv) {
		DP(BNX2X_MSG_MCP,
		   "No FC-NPIV table [valid, simply not present]\n");
		goto out;
	} else if (tbl->fc_npiv_cfg.num_of_npiv > MAX_NUMBER_NPIV) {
		BNX2X_ERR("FC-NPIV table with bad length 0x%08x\n",
			  tbl->fc_npiv_cfg.num_of_npiv);
		goto out;
	} else {
		DP(BNX2X_MSG_MCP, "Read 0x%08x entries from NVRAM\n",
		   tbl->fc_npiv_cfg.num_of_npiv);
	}

	/* Copy the data into cnic-provided struct */
	cnic_tbl->count = tbl->fc_npiv_cfg.num_of_npiv;
	for (i = 0; i < cnic_tbl->count; i++) {
		memcpy(cnic_tbl->wwpn[i], tbl->settings[i].npiv_wwpn, 8);
		memcpy(cnic_tbl->wwnn[i], tbl->settings[i].npiv_wwnn, 8);
	}

	rc = 0;
out:
	kfree(tbl);
	return rc;
}

void bnx2x_setup_cnic_irq_info(struct bnx2x *bp)
{
	struct cnic_eth_dev *cp = &bp->cnic_eth_dev;

	if (bp->flags & USING_MSIX_FLAG) {
		cp->drv_state |= CNIC_DRV_STATE_USING_MSIX;
		cp->irq_arr[0].irq_flags |= CNIC_IRQ_FL_MSIX;
		cp->irq_arr[0].vector = bp->msix_table[1].vector;
	} else {
		cp->drv_state &= ~CNIC_DRV_STATE_USING_MSIX;
		cp->irq_arr[0].irq_flags &= ~CNIC_IRQ_FL_MSIX;
	}
	if (!CHIP_IS_E1x(bp))
		cp->irq_arr[0].status_blk = (void *)bp->cnic_sb.e2_sb;
	else
		cp->irq_arr[0].status_blk = (void *)bp->cnic_sb.e1x_sb;

	cp->irq_arr[0].status_blk_num =  bnx2x_cnic_fw_sb_id(bp);
	cp->irq_arr[0].status_blk_num2 = bnx2x_cnic_igu_sb_id(bp);
	cp->irq_arr[1].status_blk = bp->def_status_blk;
	cp->irq_arr[1].status_blk_num = DEF_SB_ID;
	cp->irq_arr[1].status_blk_num2 = DEF_SB_IGU_ID;

	cp->num_irq = 2;
}

void bnx2x_setup_cnic_info(struct bnx2x *bp)
{
	struct cnic_eth_dev *cp = &bp->cnic_eth_dev;

	cp->ctx_tbl_offset = FUNC_ILT_BASE(BP_FUNC(bp)) +
			     bnx2x_cid_ilt_lines(bp);
	cp->starting_cid = bnx2x_cid_ilt_lines(bp) * ILT_PAGE_CIDS;
	cp->fcoe_init_cid = BNX2X_FCOE_ETH_CID(bp);
	cp->iscsi_l2_cid = BNX2X_ISCSI_ETH_CID(bp);

	DP(NETIF_MSG_IFUP, "BNX2X_1st_NON_L2_ETH_CID(bp) %x, cp->starting_cid %x, cp->fcoe_init_cid %x, cp->iscsi_l2_cid %x\n",
	   BNX2X_1st_NON_L2_ETH_CID(bp), cp->starting_cid, cp->fcoe_init_cid,
	   cp->iscsi_l2_cid);

	if (NO_ISCSI_OOO(bp))
		cp->drv_state |= CNIC_DRV_STATE_NO_ISCSI_OOO;
}

static int bnx2x_register_cnic(struct net_device *dev, struct cnic_ops *ops,
			       void *data)
{
	struct bnx2x *bp = netdev_priv(dev);
	struct cnic_eth_dev *cp = &bp->cnic_eth_dev;
	int rc;

	DP(NETIF_MSG_IFUP, "Register_cnic called\n");

	if (ops == NULL) {
		BNX2X_ERR("NULL ops received\n");
		return -EINVAL;
	}

	if (!CNIC_SUPPORT(bp)) {
		BNX2X_ERR("Can't register CNIC when not supported\n");
		return -EOPNOTSUPP;
	}

	if (!CNIC_LOADED(bp)) {
		rc = bnx2x_load_cnic(bp);
		if (rc) {
			BNX2X_ERR("CNIC-related load failed\n");
			return rc;
		}
	}

	bp->cnic_enabled = true;

	bp->cnic_kwq = kzalloc(PAGE_SIZE, GFP_KERNEL);
	if (!bp->cnic_kwq)
		return -ENOMEM;

	bp->cnic_kwq_cons = bp->cnic_kwq;
	bp->cnic_kwq_prod = bp->cnic_kwq;
	bp->cnic_kwq_last = bp->cnic_kwq + MAX_SP_DESC_CNT;

	bp->cnic_spq_pending = 0;
	bp->cnic_kwq_pending = 0;

	bp->cnic_data = data;

	cp->num_irq = 0;
	cp->drv_state |= CNIC_DRV_STATE_REGD;
	cp->iro_arr = bp->iro_arr;

	bnx2x_setup_cnic_irq_info(bp);

	rcu_assign_pointer(bp->cnic_ops, ops);

	/* Schedule driver to read CNIC driver versions */
	bnx2x_schedule_sp_rtnl(bp, BNX2X_SP_RTNL_GET_DRV_VERSION, 0);

	return 0;
}

static int bnx2x_unregister_cnic(struct net_device *dev)
{
	struct bnx2x *bp = netdev_priv(dev);
	struct cnic_eth_dev *cp = &bp->cnic_eth_dev;

	mutex_lock(&bp->cnic_mutex);
	cp->drv_state = 0;
	RCU_INIT_POINTER(bp->cnic_ops, NULL);
	mutex_unlock(&bp->cnic_mutex);
	synchronize_rcu();
	bp->cnic_enabled = false;
	kfree(bp->cnic_kwq);
	bp->cnic_kwq = NULL;

	return 0;
}

static struct cnic_eth_dev *bnx2x_cnic_probe(struct net_device *dev)
{
	struct bnx2x *bp = netdev_priv(dev);
	struct cnic_eth_dev *cp = &bp->cnic_eth_dev;

	/* If both iSCSI and FCoE are disabled - return NULL in
	 * order to indicate CNIC that it should not try to work
	 * with this device.
	 */
	if (NO_ISCSI(bp) && NO_FCOE(bp))
		return NULL;

	cp->drv_owner = THIS_MODULE;
	cp->chip_id = CHIP_ID(bp);
	cp->pdev = bp->pdev;
	cp->io_base = bp->regview;
	cp->io_base2 = bp->doorbells;
	cp->max_kwqe_pending = 8;
	cp->ctx_blk_size = CDU_ILT_PAGE_SZ;
	cp->ctx_tbl_offset = FUNC_ILT_BASE(BP_FUNC(bp)) +
			     bnx2x_cid_ilt_lines(bp);
	cp->ctx_tbl_len = CNIC_ILT_LINES;
	cp->starting_cid = bnx2x_cid_ilt_lines(bp) * ILT_PAGE_CIDS;
	cp->drv_submit_kwqes_16 = bnx2x_cnic_sp_queue;
	cp->drv_ctl = bnx2x_drv_ctl;
	cp->drv_get_fc_npiv_tbl = bnx2x_get_fc_npiv;
	cp->drv_register_cnic = bnx2x_register_cnic;
	cp->drv_unregister_cnic = bnx2x_unregister_cnic;
	cp->fcoe_init_cid = BNX2X_FCOE_ETH_CID(bp);
	cp->iscsi_l2_client_id =
		bnx2x_cnic_eth_cl_id(bp, BNX2X_ISCSI_ETH_CL_ID_IDX);
	cp->iscsi_l2_cid = BNX2X_ISCSI_ETH_CID(bp);

	if (NO_ISCSI_OOO(bp))
		cp->drv_state |= CNIC_DRV_STATE_NO_ISCSI_OOO;

	if (NO_ISCSI(bp))
		cp->drv_state |= CNIC_DRV_STATE_NO_ISCSI;

	if (NO_FCOE(bp))
		cp->drv_state |= CNIC_DRV_STATE_NO_FCOE;

	BNX2X_DEV_INFO(
		"page_size %d, tbl_offset %d, tbl_lines %d, starting cid %d\n",
	   cp->ctx_blk_size,
	   cp->ctx_tbl_offset,
	   cp->ctx_tbl_len,
	   cp->starting_cid);
	return cp;
}

static u32 bnx2x_rx_ustorm_prods_offset(struct bnx2x_fastpath *fp)
{
	struct bnx2x *bp = fp->bp;
	u32 offset = BAR_USTRORM_INTMEM;

	if (IS_VF(bp))
		return bnx2x_vf_ustorm_prods_offset(bp, fp);
	else if (!CHIP_IS_E1x(bp))
		offset += USTORM_RX_PRODS_E2_OFFSET(fp->cl_qzone_id);
	else
		offset += USTORM_RX_PRODS_E1X_OFFSET(BP_PORT(bp), fp->cl_id);

	return offset;
}

/* called only on E1H or E2.
 * When pretending to be PF, the pretend value is the function number 0...7
 * When pretending to be VF, the pretend val is the PF-num:VF-valid:ABS-VFID
 * combination
 */
int bnx2x_pretend_func(struct bnx2x *bp, u16 pretend_func_val)
{
	u32 pretend_reg;

	if (CHIP_IS_E1H(bp) && pretend_func_val >= E1H_FUNC_MAX)
		return -1;

	/* get my own pretend register */
	pretend_reg = bnx2x_get_pretend_reg(bp);
	REG_WR(bp, pretend_reg, pretend_func_val);
	REG_RD(bp, pretend_reg);
	return 0;
}

static void bnx2x_ptp_task(struct work_struct *work)
{
	struct bnx2x *bp = container_of(work, struct bnx2x, ptp_task);
	int port = BP_PORT(bp);
	u32 val_seq;
	u64 timestamp, ns;
	struct skb_shared_hwtstamps shhwtstamps;

	/* Read Tx timestamp registers */
	val_seq = REG_RD(bp, port ? NIG_REG_P1_TLLH_PTP_BUF_SEQID :
			 NIG_REG_P0_TLLH_PTP_BUF_SEQID);
	if (val_seq & 0x10000) {
		/* There is a valid timestamp value */
		timestamp = REG_RD(bp, port ? NIG_REG_P1_TLLH_PTP_BUF_TS_MSB :
				   NIG_REG_P0_TLLH_PTP_BUF_TS_MSB);
		timestamp <<= 32;
		timestamp |= REG_RD(bp, port ? NIG_REG_P1_TLLH_PTP_BUF_TS_LSB :
				    NIG_REG_P0_TLLH_PTP_BUF_TS_LSB);
		/* Reset timestamp register to allow new timestamp */
		REG_WR(bp, port ? NIG_REG_P1_TLLH_PTP_BUF_SEQID :
		       NIG_REG_P0_TLLH_PTP_BUF_SEQID, 0x10000);
		ns = timecounter_cyc2time(&bp->timecounter, timestamp);

		memset(&shhwtstamps, 0, sizeof(shhwtstamps));
		shhwtstamps.hwtstamp = ns_to_ktime(ns);
		skb_tstamp_tx(bp->ptp_tx_skb, &shhwtstamps);
		dev_kfree_skb_any(bp->ptp_tx_skb);
		bp->ptp_tx_skb = NULL;

		DP(BNX2X_MSG_PTP, "Tx timestamp, timestamp cycles = %llu, ns = %llu\n",
		   timestamp, ns);
	} else {
		DP(BNX2X_MSG_PTP, "There is no valid Tx timestamp yet\n");
		/* Reschedule to keep checking for a valid timestamp value */
		schedule_work(&bp->ptp_task);
	}
}

void bnx2x_set_rx_ts(struct bnx2x *bp, struct sk_buff *skb)
{
	int port = BP_PORT(bp);
	u64 timestamp, ns;

	timestamp = REG_RD(bp, port ? NIG_REG_P1_LLH_PTP_HOST_BUF_TS_MSB :
			    NIG_REG_P0_LLH_PTP_HOST_BUF_TS_MSB);
	timestamp <<= 32;
	timestamp |= REG_RD(bp, port ? NIG_REG_P1_LLH_PTP_HOST_BUF_TS_LSB :
			    NIG_REG_P0_LLH_PTP_HOST_BUF_TS_LSB);

	/* Reset timestamp register to allow new timestamp */
	REG_WR(bp, port ? NIG_REG_P1_LLH_PTP_HOST_BUF_SEQID :
	       NIG_REG_P0_LLH_PTP_HOST_BUF_SEQID, 0x10000);

	ns = timecounter_cyc2time(&bp->timecounter, timestamp);

	skb_hwtstamps(skb)->hwtstamp = ns_to_ktime(ns);

	DP(BNX2X_MSG_PTP, "Rx timestamp, timestamp cycles = %llu, ns = %llu\n",
	   timestamp, ns);
}

/* Read the PHC */
static u64 bnx2x_cyclecounter_read(const struct cyclecounter *cc)
{
	struct bnx2x *bp = container_of(cc, struct bnx2x, cyclecounter);
	int port = BP_PORT(bp);
	u32 wb_data[2];
	u64 phc_cycles;

	REG_RD_DMAE(bp, port ? NIG_REG_TIMESYNC_GEN_REG + tsgen_synctime_t1 :
		    NIG_REG_TIMESYNC_GEN_REG + tsgen_synctime_t0, wb_data, 2);
	phc_cycles = wb_data[1];
	phc_cycles = (phc_cycles << 32) + wb_data[0];

	DP(BNX2X_MSG_PTP, "PHC read cycles = %llu\n", phc_cycles);

	return phc_cycles;
}

static void bnx2x_init_cyclecounter(struct bnx2x *bp)
{
	memset(&bp->cyclecounter, 0, sizeof(bp->cyclecounter));
	bp->cyclecounter.read = bnx2x_cyclecounter_read;
	bp->cyclecounter.mask = CYCLECOUNTER_MASK(64);
	bp->cyclecounter.shift = 0;
	bp->cyclecounter.mult = 1;
}

static int bnx2x_send_reset_timesync_ramrod(struct bnx2x *bp)
{
	struct bnx2x_func_state_params func_params = {NULL};
	struct bnx2x_func_set_timesync_params *set_timesync_params =
		&func_params.params.set_timesync;

	/* Prepare parameters for function state transitions */
	__set_bit(RAMROD_COMP_WAIT, &func_params.ramrod_flags);
	__set_bit(RAMROD_RETRY, &func_params.ramrod_flags);

	func_params.f_obj = &bp->func_obj;
	func_params.cmd = BNX2X_F_CMD_SET_TIMESYNC;

	/* Function parameters */
	set_timesync_params->drift_adjust_cmd = TS_DRIFT_ADJUST_RESET;
	set_timesync_params->offset_cmd = TS_OFFSET_KEEP;

	return bnx2x_func_state_change(bp, &func_params);
}

static int bnx2x_enable_ptp_packets(struct bnx2x *bp)
{
	struct bnx2x_queue_state_params q_params;
	int rc, i;

	/* send queue update ramrod to enable PTP packets */
	memset(&q_params, 0, sizeof(q_params));
	__set_bit(RAMROD_COMP_WAIT, &q_params.ramrod_flags);
	q_params.cmd = BNX2X_Q_CMD_UPDATE;
	__set_bit(BNX2X_Q_UPDATE_PTP_PKTS_CHNG,
		  &q_params.params.update.update_flags);
	__set_bit(BNX2X_Q_UPDATE_PTP_PKTS,
		  &q_params.params.update.update_flags);

	/* send the ramrod on all the queues of the PF */
	for_each_eth_queue(bp, i) {
		struct bnx2x_fastpath *fp = &bp->fp[i];

		/* Set the appropriate Queue object */
		q_params.q_obj = &bnx2x_sp_obj(bp, fp).q_obj;

		/* Update the Queue state */
		rc = bnx2x_queue_state_change(bp, &q_params);
		if (rc) {
			BNX2X_ERR("Failed to enable PTP packets\n");
			return rc;
		}
	}

	return 0;
}

int bnx2x_configure_ptp_filters(struct bnx2x *bp)
{
	int port = BP_PORT(bp);
	int rc;

	if (!bp->hwtstamp_ioctl_called)
		return 0;

	switch (bp->tx_type) {
	case HWTSTAMP_TX_ON:
		bp->flags |= TX_TIMESTAMPING_EN;
		REG_WR(bp, port ? NIG_REG_P1_TLLH_PTP_PARAM_MASK :
		       NIG_REG_P0_TLLH_PTP_PARAM_MASK, 0x6AA);
		REG_WR(bp, port ? NIG_REG_P1_TLLH_PTP_RULE_MASK :
		       NIG_REG_P0_TLLH_PTP_RULE_MASK, 0x3EEE);
		break;
	case HWTSTAMP_TX_ONESTEP_SYNC:
		BNX2X_ERR("One-step timestamping is not supported\n");
		return -ERANGE;
	}

	switch (bp->rx_filter) {
	case HWTSTAMP_FILTER_NONE:
		break;
	case HWTSTAMP_FILTER_ALL:
	case HWTSTAMP_FILTER_SOME:
	case HWTSTAMP_FILTER_NTP_ALL:
		bp->rx_filter = HWTSTAMP_FILTER_NONE;
		break;
	case HWTSTAMP_FILTER_PTP_V1_L4_EVENT:
	case HWTSTAMP_FILTER_PTP_V1_L4_SYNC:
	case HWTSTAMP_FILTER_PTP_V1_L4_DELAY_REQ:
		bp->rx_filter = HWTSTAMP_FILTER_PTP_V1_L4_EVENT;
		/* Initialize PTP detection for UDP/IPv4 events */
		REG_WR(bp, port ? NIG_REG_P1_LLH_PTP_PARAM_MASK :
		       NIG_REG_P0_LLH_PTP_PARAM_MASK, 0x7EE);
		REG_WR(bp, port ? NIG_REG_P1_LLH_PTP_RULE_MASK :
		       NIG_REG_P0_LLH_PTP_RULE_MASK, 0x3FFE);
		break;
	case HWTSTAMP_FILTER_PTP_V2_L4_EVENT:
	case HWTSTAMP_FILTER_PTP_V2_L4_SYNC:
	case HWTSTAMP_FILTER_PTP_V2_L4_DELAY_REQ:
		bp->rx_filter = HWTSTAMP_FILTER_PTP_V2_L4_EVENT;
		/* Initialize PTP detection for UDP/IPv4 or UDP/IPv6 events */
		REG_WR(bp, port ? NIG_REG_P1_LLH_PTP_PARAM_MASK :
		       NIG_REG_P0_LLH_PTP_PARAM_MASK, 0x7EA);
		REG_WR(bp, port ? NIG_REG_P1_LLH_PTP_RULE_MASK :
		       NIG_REG_P0_LLH_PTP_RULE_MASK, 0x3FEE);
		break;
	case HWTSTAMP_FILTER_PTP_V2_L2_EVENT:
	case HWTSTAMP_FILTER_PTP_V2_L2_SYNC:
	case HWTSTAMP_FILTER_PTP_V2_L2_DELAY_REQ:
		bp->rx_filter = HWTSTAMP_FILTER_PTP_V2_L2_EVENT;
		/* Initialize PTP detection L2 events */
		REG_WR(bp, port ? NIG_REG_P1_LLH_PTP_PARAM_MASK :
		       NIG_REG_P0_LLH_PTP_PARAM_MASK, 0x6BF);
		REG_WR(bp, port ? NIG_REG_P1_LLH_PTP_RULE_MASK :
		       NIG_REG_P0_LLH_PTP_RULE_MASK, 0x3EFF);

		break;
	case HWTSTAMP_FILTER_PTP_V2_EVENT:
	case HWTSTAMP_FILTER_PTP_V2_SYNC:
	case HWTSTAMP_FILTER_PTP_V2_DELAY_REQ:
		bp->rx_filter = HWTSTAMP_FILTER_PTP_V2_EVENT;
		/* Initialize PTP detection L2, UDP/IPv4 or UDP/IPv6 events */
		REG_WR(bp, port ? NIG_REG_P1_LLH_PTP_PARAM_MASK :
		       NIG_REG_P0_LLH_PTP_PARAM_MASK, 0x6AA);
		REG_WR(bp, port ? NIG_REG_P1_LLH_PTP_RULE_MASK :
		       NIG_REG_P0_LLH_PTP_RULE_MASK, 0x3EEE);
		break;
	}

	/* Indicate to FW that this PF expects recorded PTP packets */
	rc = bnx2x_enable_ptp_packets(bp);
	if (rc)
		return rc;

	/* Enable sending PTP packets to host */
	REG_WR(bp, port ? NIG_REG_P1_LLH_PTP_TO_HOST :
	       NIG_REG_P0_LLH_PTP_TO_HOST, 0x1);

	return 0;
}

static int bnx2x_hwtstamp_ioctl(struct bnx2x *bp, struct ifreq *ifr)
{
	struct hwtstamp_config config;
	int rc;

	DP(BNX2X_MSG_PTP, "HWTSTAMP IOCTL called\n");

	if (copy_from_user(&config, ifr->ifr_data, sizeof(config)))
		return -EFAULT;

	DP(BNX2X_MSG_PTP, "Requested tx_type: %d, requested rx_filters = %d\n",
	   config.tx_type, config.rx_filter);

	if (config.flags) {
		BNX2X_ERR("config.flags is reserved for future use\n");
		return -EINVAL;
	}

	bp->hwtstamp_ioctl_called = 1;
	bp->tx_type = config.tx_type;
	bp->rx_filter = config.rx_filter;

	rc = bnx2x_configure_ptp_filters(bp);
	if (rc)
		return rc;

	config.rx_filter = bp->rx_filter;

	return copy_to_user(ifr->ifr_data, &config, sizeof(config)) ?
		-EFAULT : 0;
}

/* Configures HW for PTP */
static int bnx2x_configure_ptp(struct bnx2x *bp)
{
	int rc, port = BP_PORT(bp);
	u32 wb_data[2];

	/* Reset PTP event detection rules - will be configured in the IOCTL */
	REG_WR(bp, port ? NIG_REG_P1_LLH_PTP_PARAM_MASK :
	       NIG_REG_P0_LLH_PTP_PARAM_MASK, 0x7FF);
	REG_WR(bp, port ? NIG_REG_P1_LLH_PTP_RULE_MASK :
	       NIG_REG_P0_LLH_PTP_RULE_MASK, 0x3FFF);
	REG_WR(bp, port ? NIG_REG_P1_TLLH_PTP_PARAM_MASK :
	       NIG_REG_P0_TLLH_PTP_PARAM_MASK, 0x7FF);
	REG_WR(bp, port ? NIG_REG_P1_TLLH_PTP_RULE_MASK :
	       NIG_REG_P0_TLLH_PTP_RULE_MASK, 0x3FFF);

	/* Disable PTP packets to host - will be configured in the IOCTL*/
	REG_WR(bp, port ? NIG_REG_P1_LLH_PTP_TO_HOST :
	       NIG_REG_P0_LLH_PTP_TO_HOST, 0x0);

	/* Enable the PTP feature */
	REG_WR(bp, port ? NIG_REG_P1_PTP_EN :
	       NIG_REG_P0_PTP_EN, 0x3F);

	/* Enable the free-running counter */
	wb_data[0] = 0;
	wb_data[1] = 0;
	REG_WR_DMAE(bp, NIG_REG_TIMESYNC_GEN_REG + tsgen_ctrl, wb_data, 2);

	/* Reset drift register (offset register is not reset) */
	rc = bnx2x_send_reset_timesync_ramrod(bp);
	if (rc) {
		BNX2X_ERR("Failed to reset PHC drift register\n");
		return -EFAULT;
	}

	/* Reset possibly old timestamps */
	REG_WR(bp, port ? NIG_REG_P1_LLH_PTP_HOST_BUF_SEQID :
	       NIG_REG_P0_LLH_PTP_HOST_BUF_SEQID, 0x10000);
	REG_WR(bp, port ? NIG_REG_P1_TLLH_PTP_BUF_SEQID :
	       NIG_REG_P0_TLLH_PTP_BUF_SEQID, 0x10000);

	return 0;
}

/* Called during load, to initialize PTP-related stuff */
void bnx2x_init_ptp(struct bnx2x *bp)
{
	int rc;

	/* Configure PTP in HW */
	rc = bnx2x_configure_ptp(bp);
	if (rc) {
		BNX2X_ERR("Stopping PTP initialization\n");
		return;
	}

	/* Init work queue for Tx timestamping */
	INIT_WORK(&bp->ptp_task, bnx2x_ptp_task);

	/* Init cyclecounter and timecounter. This is done only in the first
	 * load. If done in every load, PTP application will fail when doing
	 * unload / load (e.g. MTU change) while it is running.
	 */
	if (!bp->timecounter_init_done) {
		bnx2x_init_cyclecounter(bp);
		timecounter_init(&bp->timecounter, &bp->cyclecounter,
				 ktime_to_ns(ktime_get_real()));
		bp->timecounter_init_done = 1;
	}

	DP(BNX2X_MSG_PTP, "PTP initialization ended successfully\n");
}<|MERGE_RESOLUTION|>--- conflicted
+++ resolved
@@ -10322,12 +10322,6 @@
 		bp->force_link_down = true;
 		netif_carrier_off(bp->dev);
 		BNX2X_ERR("Indicating link is down due to Tx-timeout\n");
-<<<<<<< HEAD
-
-		bnx2x_nic_unload(bp, UNLOAD_NORMAL, true);
-		bnx2x_nic_load(bp, LOAD_NORMAL);
-=======
->>>>>>> e021bb4f
 
 		bnx2x_nic_unload(bp, UNLOAD_NORMAL, true);
 		/* When ret value shows failure of allocation failure,
