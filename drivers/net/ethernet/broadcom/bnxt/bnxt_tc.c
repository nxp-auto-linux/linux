/* Broadcom NetXtreme-C/E network driver.
 *
 * Copyright (c) 2017 Broadcom Limited
 *
 * This program is free software; you can redistribute it and/or modify
 * it under the terms of the GNU General Public License as published by
 * the Free Software Foundation.
 */

#include <linux/netdevice.h>
#include <linux/inetdevice.h>
#include <linux/if_vlan.h>
#include <net/flow_dissector.h>
#include <net/pkt_cls.h>
#include <net/tc_act/tc_gact.h>
#include <net/tc_act/tc_skbedit.h>
#include <net/tc_act/tc_mirred.h>
#include <net/tc_act/tc_vlan.h>
#include <net/tc_act/tc_tunnel_key.h>

#include "bnxt_hsi.h"
#include "bnxt.h"
#include "bnxt_sriov.h"
#include "bnxt_tc.h"
#include "bnxt_vfr.h"

#define BNXT_FID_INVALID			0xffff
#define VLAN_TCI(vid, prio)	((vid) | ((prio) << VLAN_PRIO_SHIFT))

#define is_vlan_pcp_wildcarded(vlan_tci_mask)	\
	((ntohs(vlan_tci_mask) & VLAN_PRIO_MASK) == 0x0000)
#define is_vlan_pcp_exactmatch(vlan_tci_mask)	\
	((ntohs(vlan_tci_mask) & VLAN_PRIO_MASK) == VLAN_PRIO_MASK)
#define is_vlan_pcp_zero(vlan_tci)	\
	((ntohs(vlan_tci) & VLAN_PRIO_MASK) == 0x0000)
#define is_vid_exactmatch(vlan_tci_mask)	\
	((ntohs(vlan_tci_mask) & VLAN_VID_MASK) == VLAN_VID_MASK)

/* Return the dst fid of the func for flow forwarding
 * For PFs: src_fid is the fid of the PF
 * For VF-reps: src_fid the fid of the VF
 */
static u16 bnxt_flow_get_dst_fid(struct bnxt *pf_bp, struct net_device *dev)
{
	struct bnxt *bp;

	/* check if dev belongs to the same switch */
	if (!switchdev_port_same_parent_id(pf_bp->dev, dev)) {
		netdev_info(pf_bp->dev, "dev(ifindex=%d) not on same switch",
			    dev->ifindex);
		return BNXT_FID_INVALID;
	}

	/* Is dev a VF-rep? */
	if (bnxt_dev_is_vf_rep(dev))
		return bnxt_vf_rep_get_fid(dev);

	bp = netdev_priv(dev);
	return bp->pf.fw_fid;
}

static int bnxt_tc_parse_redir(struct bnxt *bp,
			       struct bnxt_tc_actions *actions,
			       const struct tc_action *tc_act)
{
	struct net_device *dev = tcf_mirred_dev(tc_act);

	if (!dev) {
		netdev_info(bp->dev, "no dev in mirred action");
		return -EINVAL;
	}

	actions->flags |= BNXT_TC_ACTION_FLAG_FWD;
	actions->dst_dev = dev;
	return 0;
}

static int bnxt_tc_parse_vlan(struct bnxt *bp,
			      struct bnxt_tc_actions *actions,
			      const struct tc_action *tc_act)
{
	switch (tcf_vlan_action(tc_act)) {
	case TCA_VLAN_ACT_POP:
		actions->flags |= BNXT_TC_ACTION_FLAG_POP_VLAN;
		break;
	case TCA_VLAN_ACT_PUSH:
		actions->flags |= BNXT_TC_ACTION_FLAG_PUSH_VLAN;
		actions->push_vlan_tci = htons(tcf_vlan_push_vid(tc_act));
		actions->push_vlan_tpid = tcf_vlan_push_proto(tc_act);
		break;
	default:
		return -EOPNOTSUPP;
<<<<<<< HEAD
	}
=======
	}
	return 0;
}

static int bnxt_tc_parse_tunnel_set(struct bnxt *bp,
				    struct bnxt_tc_actions *actions,
				    const struct tc_action *tc_act)
{
	struct ip_tunnel_info *tun_info = tcf_tunnel_info(tc_act);
	struct ip_tunnel_key *tun_key = &tun_info->key;

	if (ip_tunnel_info_af(tun_info) != AF_INET) {
		netdev_info(bp->dev, "only IPv4 tunnel-encap is supported");
		return -EOPNOTSUPP;
	}

	actions->tun_encap_key = *tun_key;
	actions->flags |= BNXT_TC_ACTION_FLAG_TUNNEL_ENCAP;
>>>>>>> e021bb4f
	return 0;
}

static int bnxt_tc_parse_actions(struct bnxt *bp,
				 struct bnxt_tc_actions *actions,
				 struct tcf_exts *tc_exts)
{
	const struct tc_action *tc_act;
	int i, rc;

	if (!tcf_exts_has_actions(tc_exts)) {
		netdev_info(bp->dev, "no actions");
		return -EINVAL;
	}

	tcf_exts_for_each_action(i, tc_act, tc_exts) {
		/* Drop action */
		if (is_tcf_gact_shot(tc_act)) {
			actions->flags |= BNXT_TC_ACTION_FLAG_DROP;
			return 0; /* don't bother with other actions */
		}

		/* Redirect action */
		if (is_tcf_mirred_egress_redirect(tc_act)) {
			rc = bnxt_tc_parse_redir(bp, actions, tc_act);
			if (rc)
				return rc;
			continue;
		}

		/* Push/pop VLAN */
		if (is_tcf_vlan(tc_act)) {
			rc = bnxt_tc_parse_vlan(bp, actions, tc_act);
			if (rc)
				return rc;
<<<<<<< HEAD
=======
			continue;
		}

		/* Tunnel encap */
		if (is_tcf_tunnel_set(tc_act)) {
			rc = bnxt_tc_parse_tunnel_set(bp, actions, tc_act);
			if (rc)
				return rc;
			continue;
		}

		/* Tunnel decap */
		if (is_tcf_tunnel_release(tc_act)) {
			actions->flags |= BNXT_TC_ACTION_FLAG_TUNNEL_DECAP;
>>>>>>> e021bb4f
			continue;
		}
	}

	if (actions->flags & BNXT_TC_ACTION_FLAG_FWD) {
		if (actions->flags & BNXT_TC_ACTION_FLAG_TUNNEL_ENCAP) {
			/* dst_fid is PF's fid */
			actions->dst_fid = bp->pf.fw_fid;
		} else {
			/* find the FID from dst_dev */
			actions->dst_fid =
				bnxt_flow_get_dst_fid(bp, actions->dst_dev);
			if (actions->dst_fid == BNXT_FID_INVALID)
				return -EINVAL;
		}
	}

	return 0;
}

#define GET_KEY(flow_cmd, key_type)					\
		skb_flow_dissector_target((flow_cmd)->dissector, key_type,\
					  (flow_cmd)->key)
#define GET_MASK(flow_cmd, key_type)					\
		skb_flow_dissector_target((flow_cmd)->dissector, key_type,\
					  (flow_cmd)->mask)

static int bnxt_tc_parse_flow(struct bnxt *bp,
			      struct tc_cls_flower_offload *tc_flow_cmd,
			      struct bnxt_tc_flow *flow)
{
	struct flow_dissector *dissector = tc_flow_cmd->dissector;
	u16 addr_type = 0;

	/* KEY_CONTROL and KEY_BASIC are needed for forming a meaningful key */
	if ((dissector->used_keys & BIT(FLOW_DISSECTOR_KEY_CONTROL)) == 0 ||
	    (dissector->used_keys & BIT(FLOW_DISSECTOR_KEY_BASIC)) == 0) {
		netdev_info(bp->dev, "cannot form TC key: used_keys = 0x%x",
			    dissector->used_keys);
		return -EOPNOTSUPP;
	}

	if (dissector_uses_key(dissector, FLOW_DISSECTOR_KEY_CONTROL)) {
		struct flow_dissector_key_control *key =
			GET_KEY(tc_flow_cmd, FLOW_DISSECTOR_KEY_CONTROL);

		addr_type = key->addr_type;
	}

	if (dissector_uses_key(dissector, FLOW_DISSECTOR_KEY_BASIC)) {
		struct flow_dissector_key_basic *key =
			GET_KEY(tc_flow_cmd, FLOW_DISSECTOR_KEY_BASIC);
		struct flow_dissector_key_basic *mask =
			GET_MASK(tc_flow_cmd, FLOW_DISSECTOR_KEY_BASIC);

		flow->l2_key.ether_type = key->n_proto;
		flow->l2_mask.ether_type = mask->n_proto;

		if (key->n_proto == htons(ETH_P_IP) ||
		    key->n_proto == htons(ETH_P_IPV6)) {
			flow->l4_key.ip_proto = key->ip_proto;
			flow->l4_mask.ip_proto = mask->ip_proto;
		}
	}

	if (dissector_uses_key(dissector, FLOW_DISSECTOR_KEY_ETH_ADDRS)) {
		struct flow_dissector_key_eth_addrs *key =
			GET_KEY(tc_flow_cmd, FLOW_DISSECTOR_KEY_ETH_ADDRS);
		struct flow_dissector_key_eth_addrs *mask =
			GET_MASK(tc_flow_cmd, FLOW_DISSECTOR_KEY_ETH_ADDRS);

		flow->flags |= BNXT_TC_FLOW_FLAGS_ETH_ADDRS;
		ether_addr_copy(flow->l2_key.dmac, key->dst);
		ether_addr_copy(flow->l2_mask.dmac, mask->dst);
		ether_addr_copy(flow->l2_key.smac, key->src);
		ether_addr_copy(flow->l2_mask.smac, mask->src);
	}

	if (dissector_uses_key(dissector, FLOW_DISSECTOR_KEY_VLAN)) {
		struct flow_dissector_key_vlan *key =
			GET_KEY(tc_flow_cmd, FLOW_DISSECTOR_KEY_VLAN);
		struct flow_dissector_key_vlan *mask =
			GET_MASK(tc_flow_cmd, FLOW_DISSECTOR_KEY_VLAN);

		flow->l2_key.inner_vlan_tci =
		   cpu_to_be16(VLAN_TCI(key->vlan_id, key->vlan_priority));
		flow->l2_mask.inner_vlan_tci =
		   cpu_to_be16((VLAN_TCI(mask->vlan_id, mask->vlan_priority)));
		flow->l2_key.inner_vlan_tpid = htons(ETH_P_8021Q);
		flow->l2_mask.inner_vlan_tpid = htons(0xffff);
		flow->l2_key.num_vlans = 1;
	}

	if (dissector_uses_key(dissector, FLOW_DISSECTOR_KEY_IPV4_ADDRS)) {
		struct flow_dissector_key_ipv4_addrs *key =
			GET_KEY(tc_flow_cmd, FLOW_DISSECTOR_KEY_IPV4_ADDRS);
		struct flow_dissector_key_ipv4_addrs *mask =
			GET_MASK(tc_flow_cmd, FLOW_DISSECTOR_KEY_IPV4_ADDRS);

		flow->flags |= BNXT_TC_FLOW_FLAGS_IPV4_ADDRS;
		flow->l3_key.ipv4.daddr.s_addr = key->dst;
		flow->l3_mask.ipv4.daddr.s_addr = mask->dst;
		flow->l3_key.ipv4.saddr.s_addr = key->src;
		flow->l3_mask.ipv4.saddr.s_addr = mask->src;
	} else if (dissector_uses_key(dissector,
				      FLOW_DISSECTOR_KEY_IPV6_ADDRS)) {
		struct flow_dissector_key_ipv6_addrs *key =
			GET_KEY(tc_flow_cmd, FLOW_DISSECTOR_KEY_IPV6_ADDRS);
		struct flow_dissector_key_ipv6_addrs *mask =
			GET_MASK(tc_flow_cmd, FLOW_DISSECTOR_KEY_IPV6_ADDRS);

		flow->flags |= BNXT_TC_FLOW_FLAGS_IPV6_ADDRS;
		flow->l3_key.ipv6.daddr = key->dst;
		flow->l3_mask.ipv6.daddr = mask->dst;
		flow->l3_key.ipv6.saddr = key->src;
		flow->l3_mask.ipv6.saddr = mask->src;
	}

	if (dissector_uses_key(dissector, FLOW_DISSECTOR_KEY_PORTS)) {
		struct flow_dissector_key_ports *key =
			GET_KEY(tc_flow_cmd, FLOW_DISSECTOR_KEY_PORTS);
		struct flow_dissector_key_ports *mask =
			GET_MASK(tc_flow_cmd, FLOW_DISSECTOR_KEY_PORTS);

		flow->flags |= BNXT_TC_FLOW_FLAGS_PORTS;
		flow->l4_key.ports.dport = key->dst;
		flow->l4_mask.ports.dport = mask->dst;
		flow->l4_key.ports.sport = key->src;
		flow->l4_mask.ports.sport = mask->src;
	}

	if (dissector_uses_key(dissector, FLOW_DISSECTOR_KEY_ICMP)) {
		struct flow_dissector_key_icmp *key =
			GET_KEY(tc_flow_cmd, FLOW_DISSECTOR_KEY_ICMP);
		struct flow_dissector_key_icmp *mask =
			GET_MASK(tc_flow_cmd, FLOW_DISSECTOR_KEY_ICMP);

		flow->flags |= BNXT_TC_FLOW_FLAGS_ICMP;
		flow->l4_key.icmp.type = key->type;
		flow->l4_key.icmp.code = key->code;
		flow->l4_mask.icmp.type = mask->type;
		flow->l4_mask.icmp.code = mask->code;
	}

	if (dissector_uses_key(dissector, FLOW_DISSECTOR_KEY_ENC_CONTROL)) {
		struct flow_dissector_key_control *key =
			GET_KEY(tc_flow_cmd, FLOW_DISSECTOR_KEY_ENC_CONTROL);

		addr_type = key->addr_type;
	}

	if (dissector_uses_key(dissector, FLOW_DISSECTOR_KEY_ENC_IPV4_ADDRS)) {
		struct flow_dissector_key_ipv4_addrs *key =
			GET_KEY(tc_flow_cmd, FLOW_DISSECTOR_KEY_ENC_IPV4_ADDRS);
		struct flow_dissector_key_ipv4_addrs *mask =
				GET_MASK(tc_flow_cmd,
					 FLOW_DISSECTOR_KEY_ENC_IPV4_ADDRS);

		flow->flags |= BNXT_TC_FLOW_FLAGS_TUNL_IPV4_ADDRS;
		flow->tun_key.u.ipv4.dst = key->dst;
		flow->tun_mask.u.ipv4.dst = mask->dst;
		flow->tun_key.u.ipv4.src = key->src;
		flow->tun_mask.u.ipv4.src = mask->src;
	} else if (dissector_uses_key(dissector,
				      FLOW_DISSECTOR_KEY_ENC_IPV6_ADDRS)) {
		return -EOPNOTSUPP;
	}

	if (dissector_uses_key(dissector, FLOW_DISSECTOR_KEY_ENC_KEYID)) {
		struct flow_dissector_key_keyid *key =
			GET_KEY(tc_flow_cmd, FLOW_DISSECTOR_KEY_ENC_KEYID);
		struct flow_dissector_key_keyid *mask =
			GET_MASK(tc_flow_cmd, FLOW_DISSECTOR_KEY_ENC_KEYID);

		flow->flags |= BNXT_TC_FLOW_FLAGS_TUNL_ID;
		flow->tun_key.tun_id = key32_to_tunnel_id(key->keyid);
		flow->tun_mask.tun_id = key32_to_tunnel_id(mask->keyid);
	}

	if (dissector_uses_key(dissector, FLOW_DISSECTOR_KEY_ENC_PORTS)) {
		struct flow_dissector_key_ports *key =
			GET_KEY(tc_flow_cmd, FLOW_DISSECTOR_KEY_ENC_PORTS);
		struct flow_dissector_key_ports *mask =
			GET_MASK(tc_flow_cmd, FLOW_DISSECTOR_KEY_ENC_PORTS);

		flow->flags |= BNXT_TC_FLOW_FLAGS_TUNL_PORTS;
		flow->tun_key.tp_dst = key->dst;
		flow->tun_mask.tp_dst = mask->dst;
		flow->tun_key.tp_src = key->src;
		flow->tun_mask.tp_src = mask->src;
	}

	return bnxt_tc_parse_actions(bp, &flow->actions, tc_flow_cmd->exts);
}

static int bnxt_hwrm_cfa_flow_free(struct bnxt *bp, __le16 flow_handle)
{
	struct hwrm_cfa_flow_free_input req = { 0 };
	int rc;

	bnxt_hwrm_cmd_hdr_init(bp, &req, HWRM_CFA_FLOW_FREE, -1, -1);
	req.flow_handle = flow_handle;

	rc = hwrm_send_message(bp, &req, sizeof(req), HWRM_CMD_TIMEOUT);
	if (rc)
		netdev_info(bp->dev, "Error: %s: flow_handle=0x%x rc=%d",
			    __func__, flow_handle, rc);

	if (rc)
		rc = -EIO;
	return rc;
}

static int ipv6_mask_len(struct in6_addr *mask)
{
	int mask_len = 0, i;

	for (i = 0; i < 4; i++)
		mask_len += inet_mask_len(mask->s6_addr32[i]);

	return mask_len;
}

static bool is_wildcard(void *mask, int len)
{
	const u8 *p = mask;
	int i;

	for (i = 0; i < len; i++) {
		if (p[i] != 0)
			return false;
	}
	return true;
}

static bool is_exactmatch(void *mask, int len)
{
	const u8 *p = mask;
	int i;

	for (i = 0; i < len; i++)
		if (p[i] != 0xff)
			return false;

	return true;
}

static bool is_vlan_tci_allowed(__be16  vlan_tci_mask,
				__be16  vlan_tci)
{
	/* VLAN priority must be either exactly zero or fully wildcarded and
	 * VLAN id must be exact match.
	 */
	if (is_vid_exactmatch(vlan_tci_mask) &&
	    ((is_vlan_pcp_exactmatch(vlan_tci_mask) &&
	      is_vlan_pcp_zero(vlan_tci)) ||
	     is_vlan_pcp_wildcarded(vlan_tci_mask)))
		return true;

	return false;
}

static bool bits_set(void *key, int len)
{
	const u8 *p = key;
	int i;

	for (i = 0; i < len; i++)
		if (p[i] != 0)
			return true;

	return false;
}

static int bnxt_hwrm_cfa_flow_alloc(struct bnxt *bp, struct bnxt_tc_flow *flow,
				    __le16 ref_flow_handle,
				    __le32 tunnel_handle, __le16 *flow_handle)
{
	struct hwrm_cfa_flow_alloc_output *resp = bp->hwrm_cmd_resp_addr;
	struct bnxt_tc_actions *actions = &flow->actions;
	struct bnxt_tc_l3_key *l3_mask = &flow->l3_mask;
	struct bnxt_tc_l3_key *l3_key = &flow->l3_key;
	struct hwrm_cfa_flow_alloc_input req = { 0 };
	u16 flow_flags = 0, action_flags = 0;
	int rc;

	bnxt_hwrm_cmd_hdr_init(bp, &req, HWRM_CFA_FLOW_ALLOC, -1, -1);

	req.src_fid = cpu_to_le16(flow->src_fid);
	req.ref_flow_handle = ref_flow_handle;

	if (actions->flags & BNXT_TC_ACTION_FLAG_TUNNEL_DECAP ||
	    actions->flags & BNXT_TC_ACTION_FLAG_TUNNEL_ENCAP) {
		req.tunnel_handle = tunnel_handle;
		flow_flags |= CFA_FLOW_ALLOC_REQ_FLAGS_TUNNEL;
		action_flags |= CFA_FLOW_ALLOC_REQ_ACTION_FLAGS_TUNNEL;
	}

	req.ethertype = flow->l2_key.ether_type;
	req.ip_proto = flow->l4_key.ip_proto;

	if (flow->flags & BNXT_TC_FLOW_FLAGS_ETH_ADDRS) {
		memcpy(req.dmac, flow->l2_key.dmac, ETH_ALEN);
		memcpy(req.smac, flow->l2_key.smac, ETH_ALEN);
	}

	if (flow->l2_key.num_vlans > 0) {
		flow_flags |= CFA_FLOW_ALLOC_REQ_FLAGS_NUM_VLAN_ONE;
		/* FW expects the inner_vlan_tci value to be set
		 * in outer_vlan_tci when num_vlans is 1 (which is
		 * always the case in TC.)
		 */
		req.outer_vlan_tci = flow->l2_key.inner_vlan_tci;
	}

	/* If all IP and L4 fields are wildcarded then this is an L2 flow */
	if (is_wildcard(l3_mask, sizeof(*l3_mask)) &&
	    is_wildcard(&flow->l4_mask, sizeof(flow->l4_mask))) {
		flow_flags |= CFA_FLOW_ALLOC_REQ_FLAGS_FLOWTYPE_L2;
	} else {
		flow_flags |= flow->l2_key.ether_type == htons(ETH_P_IP) ?
				CFA_FLOW_ALLOC_REQ_FLAGS_FLOWTYPE_IPV4 :
				CFA_FLOW_ALLOC_REQ_FLAGS_FLOWTYPE_IPV6;

		if (flow->flags & BNXT_TC_FLOW_FLAGS_IPV4_ADDRS) {
			req.ip_dst[0] = l3_key->ipv4.daddr.s_addr;
			req.ip_dst_mask_len =
				inet_mask_len(l3_mask->ipv4.daddr.s_addr);
			req.ip_src[0] = l3_key->ipv4.saddr.s_addr;
			req.ip_src_mask_len =
				inet_mask_len(l3_mask->ipv4.saddr.s_addr);
		} else if (flow->flags & BNXT_TC_FLOW_FLAGS_IPV6_ADDRS) {
			memcpy(req.ip_dst, l3_key->ipv6.daddr.s6_addr32,
			       sizeof(req.ip_dst));
			req.ip_dst_mask_len =
					ipv6_mask_len(&l3_mask->ipv6.daddr);
			memcpy(req.ip_src, l3_key->ipv6.saddr.s6_addr32,
			       sizeof(req.ip_src));
			req.ip_src_mask_len =
					ipv6_mask_len(&l3_mask->ipv6.saddr);
		}
	}

	if (flow->flags & BNXT_TC_FLOW_FLAGS_PORTS) {
		req.l4_src_port = flow->l4_key.ports.sport;
		req.l4_src_port_mask = flow->l4_mask.ports.sport;
		req.l4_dst_port = flow->l4_key.ports.dport;
		req.l4_dst_port_mask = flow->l4_mask.ports.dport;
	} else if (flow->flags & BNXT_TC_FLOW_FLAGS_ICMP) {
		/* l4 ports serve as type/code when ip_proto is ICMP */
		req.l4_src_port = htons(flow->l4_key.icmp.type);
		req.l4_src_port_mask = htons(flow->l4_mask.icmp.type);
		req.l4_dst_port = htons(flow->l4_key.icmp.code);
		req.l4_dst_port_mask = htons(flow->l4_mask.icmp.code);
	}
	req.flags = cpu_to_le16(flow_flags);

	if (actions->flags & BNXT_TC_ACTION_FLAG_DROP) {
		action_flags |= CFA_FLOW_ALLOC_REQ_ACTION_FLAGS_DROP;
	} else {
		if (actions->flags & BNXT_TC_ACTION_FLAG_FWD) {
			action_flags |= CFA_FLOW_ALLOC_REQ_ACTION_FLAGS_FWD;
			req.dst_fid = cpu_to_le16(actions->dst_fid);
		}
		if (actions->flags & BNXT_TC_ACTION_FLAG_PUSH_VLAN) {
			action_flags |=
			    CFA_FLOW_ALLOC_REQ_ACTION_FLAGS_L2_HEADER_REWRITE;
			req.l2_rewrite_vlan_tpid = actions->push_vlan_tpid;
			req.l2_rewrite_vlan_tci = actions->push_vlan_tci;
			memcpy(&req.l2_rewrite_dmac, &req.dmac, ETH_ALEN);
			memcpy(&req.l2_rewrite_smac, &req.smac, ETH_ALEN);
		}
		if (actions->flags & BNXT_TC_ACTION_FLAG_POP_VLAN) {
			action_flags |=
			    CFA_FLOW_ALLOC_REQ_ACTION_FLAGS_L2_HEADER_REWRITE;
			/* Rewrite config with tpid = 0 implies vlan pop */
			req.l2_rewrite_vlan_tpid = 0;
			memcpy(&req.l2_rewrite_dmac, &req.dmac, ETH_ALEN);
			memcpy(&req.l2_rewrite_smac, &req.smac, ETH_ALEN);
		}
	}
	req.action_flags = cpu_to_le16(action_flags);

	mutex_lock(&bp->hwrm_cmd_lock);
	rc = _hwrm_send_message(bp, &req, sizeof(req), HWRM_CMD_TIMEOUT);
	if (!rc)
		*flow_handle = resp->flow_handle;
	mutex_unlock(&bp->hwrm_cmd_lock);

	if (rc == HWRM_ERR_CODE_RESOURCE_ALLOC_ERROR)
		rc = -ENOSPC;
	else if (rc)
		rc = -EIO;
	return rc;
}

static int hwrm_cfa_decap_filter_alloc(struct bnxt *bp,
				       struct bnxt_tc_flow *flow,
				       struct bnxt_tc_l2_key *l2_info,
				       __le32 ref_decap_handle,
				       __le32 *decap_filter_handle)
{
	struct hwrm_cfa_decap_filter_alloc_output *resp =
						bp->hwrm_cmd_resp_addr;
	struct hwrm_cfa_decap_filter_alloc_input req = { 0 };
	struct ip_tunnel_key *tun_key = &flow->tun_key;
	u32 enables = 0;
	int rc;

	bnxt_hwrm_cmd_hdr_init(bp, &req, HWRM_CFA_DECAP_FILTER_ALLOC, -1, -1);

	req.flags = cpu_to_le32(CFA_DECAP_FILTER_ALLOC_REQ_FLAGS_OVS_TUNNEL);
	enables |= CFA_DECAP_FILTER_ALLOC_REQ_ENABLES_TUNNEL_TYPE |
		   CFA_DECAP_FILTER_ALLOC_REQ_ENABLES_IP_PROTOCOL;
	req.tunnel_type = CFA_DECAP_FILTER_ALLOC_REQ_TUNNEL_TYPE_VXLAN;
	req.ip_protocol = CFA_DECAP_FILTER_ALLOC_REQ_IP_PROTOCOL_UDP;

	if (flow->flags & BNXT_TC_FLOW_FLAGS_TUNL_ID) {
		enables |= CFA_DECAP_FILTER_ALLOC_REQ_ENABLES_TUNNEL_ID;
		/* tunnel_id is wrongly defined in hsi defn. as __le32 */
		req.tunnel_id = tunnel_id_to_key32(tun_key->tun_id);
	}

	if (flow->flags & BNXT_TC_FLOW_FLAGS_TUNL_ETH_ADDRS) {
		enables |= CFA_DECAP_FILTER_ALLOC_REQ_ENABLES_DST_MACADDR;
		ether_addr_copy(req.dst_macaddr, l2_info->dmac);
	}
	if (l2_info->num_vlans) {
		enables |= CFA_DECAP_FILTER_ALLOC_REQ_ENABLES_T_IVLAN_VID;
		req.t_ivlan_vid = l2_info->inner_vlan_tci;
	}

	enables |= CFA_DECAP_FILTER_ALLOC_REQ_ENABLES_ETHERTYPE;
	req.ethertype = htons(ETH_P_IP);

	if (flow->flags & BNXT_TC_FLOW_FLAGS_TUNL_IPV4_ADDRS) {
		enables |= CFA_DECAP_FILTER_ALLOC_REQ_ENABLES_SRC_IPADDR |
			   CFA_DECAP_FILTER_ALLOC_REQ_ENABLES_DST_IPADDR |
			   CFA_DECAP_FILTER_ALLOC_REQ_ENABLES_IPADDR_TYPE;
		req.ip_addr_type = CFA_DECAP_FILTER_ALLOC_REQ_IP_ADDR_TYPE_IPV4;
		req.dst_ipaddr[0] = tun_key->u.ipv4.dst;
		req.src_ipaddr[0] = tun_key->u.ipv4.src;
	}

	if (flow->flags & BNXT_TC_FLOW_FLAGS_TUNL_PORTS) {
		enables |= CFA_DECAP_FILTER_ALLOC_REQ_ENABLES_DST_PORT;
		req.dst_port = tun_key->tp_dst;
	}

	/* Eventhough the decap_handle returned by hwrm_cfa_decap_filter_alloc
	 * is defined as __le32, l2_ctxt_ref_id is defined in HSI as __le16.
	 */
	req.l2_ctxt_ref_id = (__force __le16)ref_decap_handle;
	req.enables = cpu_to_le32(enables);

	mutex_lock(&bp->hwrm_cmd_lock);
	rc = _hwrm_send_message(bp, &req, sizeof(req), HWRM_CMD_TIMEOUT);
	if (!rc)
		*decap_filter_handle = resp->decap_filter_id;
	else
		netdev_info(bp->dev, "%s: Error rc=%d", __func__, rc);
	mutex_unlock(&bp->hwrm_cmd_lock);

	if (rc)
		rc = -EIO;
	return rc;
}

static int hwrm_cfa_decap_filter_free(struct bnxt *bp,
				      __le32 decap_filter_handle)
{
	struct hwrm_cfa_decap_filter_free_input req = { 0 };
	int rc;

	bnxt_hwrm_cmd_hdr_init(bp, &req, HWRM_CFA_DECAP_FILTER_FREE, -1, -1);
	req.decap_filter_id = decap_filter_handle;

	rc = hwrm_send_message(bp, &req, sizeof(req), HWRM_CMD_TIMEOUT);
	if (rc)
		netdev_info(bp->dev, "%s: Error rc=%d", __func__, rc);

	if (rc)
		rc = -EIO;
	return rc;
}

static int hwrm_cfa_encap_record_alloc(struct bnxt *bp,
				       struct ip_tunnel_key *encap_key,
				       struct bnxt_tc_l2_key *l2_info,
				       __le32 *encap_record_handle)
{
	struct hwrm_cfa_encap_record_alloc_output *resp =
						bp->hwrm_cmd_resp_addr;
	struct hwrm_cfa_encap_record_alloc_input req = { 0 };
	struct hwrm_cfa_encap_data_vxlan *encap =
			(struct hwrm_cfa_encap_data_vxlan *)&req.encap_data;
	struct hwrm_vxlan_ipv4_hdr *encap_ipv4 =
				(struct hwrm_vxlan_ipv4_hdr *)encap->l3;
	int rc;

	bnxt_hwrm_cmd_hdr_init(bp, &req, HWRM_CFA_ENCAP_RECORD_ALLOC, -1, -1);

	req.encap_type = CFA_ENCAP_RECORD_ALLOC_REQ_ENCAP_TYPE_VXLAN;

	ether_addr_copy(encap->dst_mac_addr, l2_info->dmac);
	ether_addr_copy(encap->src_mac_addr, l2_info->smac);
	if (l2_info->num_vlans) {
		encap->num_vlan_tags = l2_info->num_vlans;
		encap->ovlan_tci = l2_info->inner_vlan_tci;
		encap->ovlan_tpid = l2_info->inner_vlan_tpid;
	}

	encap_ipv4->ver_hlen = 4 << VXLAN_IPV4_HDR_VER_HLEN_VERSION_SFT;
	encap_ipv4->ver_hlen |= 5 << VXLAN_IPV4_HDR_VER_HLEN_HEADER_LENGTH_SFT;
	encap_ipv4->ttl = encap_key->ttl;

	encap_ipv4->dest_ip_addr = encap_key->u.ipv4.dst;
	encap_ipv4->src_ip_addr = encap_key->u.ipv4.src;
	encap_ipv4->protocol = IPPROTO_UDP;

	encap->dst_port = encap_key->tp_dst;
	encap->vni = tunnel_id_to_key32(encap_key->tun_id);

	mutex_lock(&bp->hwrm_cmd_lock);
	rc = _hwrm_send_message(bp, &req, sizeof(req), HWRM_CMD_TIMEOUT);
	if (!rc)
		*encap_record_handle = resp->encap_record_id;
	else
		netdev_info(bp->dev, "%s: Error rc=%d", __func__, rc);
	mutex_unlock(&bp->hwrm_cmd_lock);

	if (rc)
		rc = -EIO;
	return rc;
}

static int hwrm_cfa_encap_record_free(struct bnxt *bp,
				      __le32 encap_record_handle)
{
	struct hwrm_cfa_encap_record_free_input req = { 0 };
	int rc;

	bnxt_hwrm_cmd_hdr_init(bp, &req, HWRM_CFA_ENCAP_RECORD_FREE, -1, -1);
	req.encap_record_id = encap_record_handle;

	rc = hwrm_send_message(bp, &req, sizeof(req), HWRM_CMD_TIMEOUT);
	if (rc)
		netdev_info(bp->dev, "%s: Error rc=%d", __func__, rc);

	if (rc)
		rc = -EIO;
	return rc;
}

static int bnxt_tc_put_l2_node(struct bnxt *bp,
			       struct bnxt_tc_flow_node *flow_node)
{
	struct bnxt_tc_l2_node *l2_node = flow_node->l2_node;
	struct bnxt_tc_info *tc_info = bp->tc_info;
	int rc;

	/* remove flow_node from the L2 shared flow list */
	list_del(&flow_node->l2_list_node);
	if (--l2_node->refcount == 0) {
		rc =  rhashtable_remove_fast(&tc_info->l2_table, &l2_node->node,
					     tc_info->l2_ht_params);
		if (rc)
			netdev_err(bp->dev,
				   "Error: %s: rhashtable_remove_fast: %d",
				   __func__, rc);
		kfree_rcu(l2_node, rcu);
	}
	return 0;
}

static struct bnxt_tc_l2_node *
bnxt_tc_get_l2_node(struct bnxt *bp, struct rhashtable *l2_table,
		    struct rhashtable_params ht_params,
		    struct bnxt_tc_l2_key *l2_key)
{
	struct bnxt_tc_l2_node *l2_node;
	int rc;

	l2_node = rhashtable_lookup_fast(l2_table, l2_key, ht_params);
	if (!l2_node) {
		l2_node = kzalloc(sizeof(*l2_node), GFP_KERNEL);
		if (!l2_node) {
			rc = -ENOMEM;
			return NULL;
		}

		l2_node->key = *l2_key;
		rc = rhashtable_insert_fast(l2_table, &l2_node->node,
					    ht_params);
		if (rc) {
			kfree_rcu(l2_node, rcu);
			netdev_err(bp->dev,
				   "Error: %s: rhashtable_insert_fast: %d",
				   __func__, rc);
			return NULL;
		}
		INIT_LIST_HEAD(&l2_node->common_l2_flows);
	}
	return l2_node;
}

/* Get the ref_flow_handle for a flow by checking if there are any other
 * flows that share the same L2 key as this flow.
 */
static int
bnxt_tc_get_ref_flow_handle(struct bnxt *bp, struct bnxt_tc_flow *flow,
			    struct bnxt_tc_flow_node *flow_node,
			    __le16 *ref_flow_handle)
{
	struct bnxt_tc_info *tc_info = bp->tc_info;
	struct bnxt_tc_flow_node *ref_flow_node;
	struct bnxt_tc_l2_node *l2_node;

	l2_node = bnxt_tc_get_l2_node(bp, &tc_info->l2_table,
				      tc_info->l2_ht_params,
				      &flow->l2_key);
	if (!l2_node)
		return -1;

	/* If any other flow is using this l2_node, use it's flow_handle
	 * as the ref_flow_handle
	 */
	if (l2_node->refcount > 0) {
		ref_flow_node = list_first_entry(&l2_node->common_l2_flows,
						 struct bnxt_tc_flow_node,
						 l2_list_node);
		*ref_flow_handle = ref_flow_node->flow_handle;
	} else {
		*ref_flow_handle = cpu_to_le16(0xffff);
	}

	/* Insert the l2_node into the flow_node so that subsequent flows
	 * with a matching l2 key can use the flow_handle of this flow
	 * as their ref_flow_handle
	 */
	flow_node->l2_node = l2_node;
	list_add(&flow_node->l2_list_node, &l2_node->common_l2_flows);
	l2_node->refcount++;
	return 0;
}

/* After the flow parsing is done, this routine is used for checking
 * if there are any aspects of the flow that prevent it from being
 * offloaded.
 */
static bool bnxt_tc_can_offload(struct bnxt *bp, struct bnxt_tc_flow *flow)
{
	/* If L4 ports are specified then ip_proto must be TCP or UDP */
	if ((flow->flags & BNXT_TC_FLOW_FLAGS_PORTS) &&
	    (flow->l4_key.ip_proto != IPPROTO_TCP &&
	     flow->l4_key.ip_proto != IPPROTO_UDP)) {
		netdev_info(bp->dev, "Cannot offload non-TCP/UDP (%d) ports",
			    flow->l4_key.ip_proto);
		return false;
	}

	/* Currently source/dest MAC cannot be partial wildcard  */
	if (bits_set(&flow->l2_key.smac, sizeof(flow->l2_key.smac)) &&
	    !is_exactmatch(flow->l2_mask.smac, sizeof(flow->l2_mask.smac))) {
		netdev_info(bp->dev, "Wildcard match unsupported for Source MAC\n");
		return false;
	}
	if (bits_set(&flow->l2_key.dmac, sizeof(flow->l2_key.dmac)) &&
	    !is_exactmatch(&flow->l2_mask.dmac, sizeof(flow->l2_mask.dmac))) {
		netdev_info(bp->dev, "Wildcard match unsupported for Dest MAC\n");
		return false;
	}

	/* Currently VLAN fields cannot be partial wildcard */
	if (bits_set(&flow->l2_key.inner_vlan_tci,
		     sizeof(flow->l2_key.inner_vlan_tci)) &&
	    !is_vlan_tci_allowed(flow->l2_mask.inner_vlan_tci,
				 flow->l2_key.inner_vlan_tci)) {
		netdev_info(bp->dev, "Unsupported VLAN TCI\n");
		return false;
	}
	if (bits_set(&flow->l2_key.inner_vlan_tpid,
		     sizeof(flow->l2_key.inner_vlan_tpid)) &&
	    !is_exactmatch(&flow->l2_mask.inner_vlan_tpid,
			   sizeof(flow->l2_mask.inner_vlan_tpid))) {
		netdev_info(bp->dev, "Wildcard match unsupported for VLAN TPID\n");
		return false;
	}

	/* Currently Ethertype must be set */
	if (!is_exactmatch(&flow->l2_mask.ether_type,
			   sizeof(flow->l2_mask.ether_type))) {
		netdev_info(bp->dev, "Wildcard match unsupported for Ethertype\n");
		return false;
	}

	return true;
}

/* Returns the final refcount of the node on success
 * or a -ve error code on failure
 */
static int bnxt_tc_put_tunnel_node(struct bnxt *bp,
				   struct rhashtable *tunnel_table,
				   struct rhashtable_params *ht_params,
				   struct bnxt_tc_tunnel_node *tunnel_node)
{
	int rc;

	if (--tunnel_node->refcount == 0) {
		rc =  rhashtable_remove_fast(tunnel_table, &tunnel_node->node,
					     *ht_params);
		if (rc) {
			netdev_err(bp->dev, "rhashtable_remove_fast rc=%d", rc);
			rc = -1;
		}
		kfree_rcu(tunnel_node, rcu);
		return rc;
	} else {
		return tunnel_node->refcount;
	}
}

/* Get (or add) either encap or decap tunnel node from/to the supplied
 * hash table.
 */
static struct bnxt_tc_tunnel_node *
bnxt_tc_get_tunnel_node(struct bnxt *bp, struct rhashtable *tunnel_table,
			struct rhashtable_params *ht_params,
			struct ip_tunnel_key *tun_key)
{
	struct bnxt_tc_tunnel_node *tunnel_node;
	int rc;

	tunnel_node = rhashtable_lookup_fast(tunnel_table, tun_key, *ht_params);
	if (!tunnel_node) {
		tunnel_node = kzalloc(sizeof(*tunnel_node), GFP_KERNEL);
		if (!tunnel_node) {
			rc = -ENOMEM;
			goto err;
		}

		tunnel_node->key = *tun_key;
		tunnel_node->tunnel_handle = INVALID_TUNNEL_HANDLE;
		rc = rhashtable_insert_fast(tunnel_table, &tunnel_node->node,
					    *ht_params);
		if (rc) {
			kfree_rcu(tunnel_node, rcu);
			goto err;
		}
	}
	tunnel_node->refcount++;
	return tunnel_node;
err:
	netdev_info(bp->dev, "error rc=%d", rc);
	return NULL;
}

static int bnxt_tc_get_ref_decap_handle(struct bnxt *bp,
					struct bnxt_tc_flow *flow,
					struct bnxt_tc_l2_key *l2_key,
					struct bnxt_tc_flow_node *flow_node,
					__le32 *ref_decap_handle)
{
	struct bnxt_tc_info *tc_info = bp->tc_info;
	struct bnxt_tc_flow_node *ref_flow_node;
	struct bnxt_tc_l2_node *decap_l2_node;

	decap_l2_node = bnxt_tc_get_l2_node(bp, &tc_info->decap_l2_table,
					    tc_info->decap_l2_ht_params,
					    l2_key);
	if (!decap_l2_node)
		return -1;

	/* If any other flow is using this decap_l2_node, use it's decap_handle
	 * as the ref_decap_handle
	 */
	if (decap_l2_node->refcount > 0) {
		ref_flow_node =
			list_first_entry(&decap_l2_node->common_l2_flows,
					 struct bnxt_tc_flow_node,
					 decap_l2_list_node);
		*ref_decap_handle = ref_flow_node->decap_node->tunnel_handle;
	} else {
		*ref_decap_handle = INVALID_TUNNEL_HANDLE;
	}

	/* Insert the l2_node into the flow_node so that subsequent flows
	 * with a matching decap l2 key can use the decap_filter_handle of
	 * this flow as their ref_decap_handle
	 */
	flow_node->decap_l2_node = decap_l2_node;
	list_add(&flow_node->decap_l2_list_node,
		 &decap_l2_node->common_l2_flows);
	decap_l2_node->refcount++;
	return 0;
}

static void bnxt_tc_put_decap_l2_node(struct bnxt *bp,
				      struct bnxt_tc_flow_node *flow_node)
{
	struct bnxt_tc_l2_node *decap_l2_node = flow_node->decap_l2_node;
	struct bnxt_tc_info *tc_info = bp->tc_info;
	int rc;

	/* remove flow_node from the decap L2 sharing flow list */
	list_del(&flow_node->decap_l2_list_node);
	if (--decap_l2_node->refcount == 0) {
		rc =  rhashtable_remove_fast(&tc_info->decap_l2_table,
					     &decap_l2_node->node,
					     tc_info->decap_l2_ht_params);
		if (rc)
			netdev_err(bp->dev, "rhashtable_remove_fast rc=%d", rc);
		kfree_rcu(decap_l2_node, rcu);
	}
}

static void bnxt_tc_put_decap_handle(struct bnxt *bp,
				     struct bnxt_tc_flow_node *flow_node)
{
	__le32 decap_handle = flow_node->decap_node->tunnel_handle;
	struct bnxt_tc_info *tc_info = bp->tc_info;
	int rc;

	if (flow_node->decap_l2_node)
		bnxt_tc_put_decap_l2_node(bp, flow_node);

	rc = bnxt_tc_put_tunnel_node(bp, &tc_info->decap_table,
				     &tc_info->decap_ht_params,
				     flow_node->decap_node);
	if (!rc && decap_handle != INVALID_TUNNEL_HANDLE)
		hwrm_cfa_decap_filter_free(bp, decap_handle);
}

static int bnxt_tc_resolve_tunnel_hdrs(struct bnxt *bp,
				       struct ip_tunnel_key *tun_key,
				       struct bnxt_tc_l2_key *l2_info)
{
#ifdef CONFIG_INET
	struct net_device *real_dst_dev = bp->dev;
	struct flowi4 flow = { {0} };
	struct net_device *dst_dev;
	struct neighbour *nbr;
	struct rtable *rt;
	int rc;

	flow.flowi4_proto = IPPROTO_UDP;
	flow.fl4_dport = tun_key->tp_dst;
	flow.daddr = tun_key->u.ipv4.dst;

	rt = ip_route_output_key(dev_net(real_dst_dev), &flow);
	if (IS_ERR(rt)) {
		netdev_info(bp->dev, "no route to %pI4b", &flow.daddr);
		return -EOPNOTSUPP;
	}

	/* The route must either point to the real_dst_dev or a dst_dev that
	 * uses the real_dst_dev.
	 */
	dst_dev = rt->dst.dev;
	if (is_vlan_dev(dst_dev)) {
#if IS_ENABLED(CONFIG_VLAN_8021Q)
		struct vlan_dev_priv *vlan = vlan_dev_priv(dst_dev);

		if (vlan->real_dev != real_dst_dev) {
			netdev_info(bp->dev,
				    "dst_dev(%s) doesn't use PF-if(%s)",
				    netdev_name(dst_dev),
				    netdev_name(real_dst_dev));
			rc = -EOPNOTSUPP;
			goto put_rt;
		}
		l2_info->inner_vlan_tci = htons(vlan->vlan_id);
		l2_info->inner_vlan_tpid = vlan->vlan_proto;
		l2_info->num_vlans = 1;
#endif
	} else if (dst_dev != real_dst_dev) {
		netdev_info(bp->dev,
			    "dst_dev(%s) for %pI4b is not PF-if(%s)",
			    netdev_name(dst_dev), &flow.daddr,
			    netdev_name(real_dst_dev));
		rc = -EOPNOTSUPP;
		goto put_rt;
	}

	nbr = dst_neigh_lookup(&rt->dst, &flow.daddr);
	if (!nbr) {
		netdev_info(bp->dev, "can't lookup neighbor for %pI4b",
			    &flow.daddr);
		rc = -EOPNOTSUPP;
		goto put_rt;
	}

	tun_key->u.ipv4.src = flow.saddr;
	tun_key->ttl = ip4_dst_hoplimit(&rt->dst);
	neigh_ha_snapshot(l2_info->dmac, nbr, dst_dev);
	ether_addr_copy(l2_info->smac, dst_dev->dev_addr);
	neigh_release(nbr);
	ip_rt_put(rt);

	return 0;
put_rt:
	ip_rt_put(rt);
	return rc;
#else
	return -EOPNOTSUPP;
#endif
}

static int bnxt_tc_get_decap_handle(struct bnxt *bp, struct bnxt_tc_flow *flow,
				    struct bnxt_tc_flow_node *flow_node,
				    __le32 *decap_filter_handle)
{
	struct ip_tunnel_key *decap_key = &flow->tun_key;
	struct bnxt_tc_info *tc_info = bp->tc_info;
	struct bnxt_tc_l2_key l2_info = { {0} };
	struct bnxt_tc_tunnel_node *decap_node;
	struct ip_tunnel_key tun_key = { 0 };
	struct bnxt_tc_l2_key *decap_l2_info;
	__le32 ref_decap_handle;
	int rc;

	/* Check if there's another flow using the same tunnel decap.
	 * If not, add this tunnel to the table and resolve the other
	 * tunnel header fileds. Ignore src_port in the tunnel_key,
	 * since it is not required for decap filters.
	 */
	decap_key->tp_src = 0;
	decap_node = bnxt_tc_get_tunnel_node(bp, &tc_info->decap_table,
					     &tc_info->decap_ht_params,
					     decap_key);
	if (!decap_node)
		return -ENOMEM;

	flow_node->decap_node = decap_node;

	if (decap_node->tunnel_handle != INVALID_TUNNEL_HANDLE)
		goto done;

	/* Resolve the L2 fields for tunnel decap
	 * Resolve the route for remote vtep (saddr) of the decap key
	 * Find it's next-hop mac addrs
	 */
	tun_key.u.ipv4.dst = flow->tun_key.u.ipv4.src;
	tun_key.tp_dst = flow->tun_key.tp_dst;
	rc = bnxt_tc_resolve_tunnel_hdrs(bp, &tun_key, &l2_info);
	if (rc)
		goto put_decap;

	decap_l2_info = &decap_node->l2_info;
	/* decap smac is wildcarded */
	ether_addr_copy(decap_l2_info->dmac, l2_info.smac);
	if (l2_info.num_vlans) {
		decap_l2_info->num_vlans = l2_info.num_vlans;
		decap_l2_info->inner_vlan_tpid = l2_info.inner_vlan_tpid;
		decap_l2_info->inner_vlan_tci = l2_info.inner_vlan_tci;
	}
	flow->flags |= BNXT_TC_FLOW_FLAGS_TUNL_ETH_ADDRS;

	/* For getting a decap_filter_handle we first need to check if
	 * there are any other decap flows that share the same tunnel L2
	 * key and if so, pass that flow's decap_filter_handle as the
	 * ref_decap_handle for this flow.
	 */
	rc = bnxt_tc_get_ref_decap_handle(bp, flow, decap_l2_info, flow_node,
					  &ref_decap_handle);
	if (rc)
		goto put_decap;

	/* Issue the hwrm cmd to allocate a decap filter handle */
	rc = hwrm_cfa_decap_filter_alloc(bp, flow, decap_l2_info,
					 ref_decap_handle,
					 &decap_node->tunnel_handle);
	if (rc)
		goto put_decap_l2;

done:
	*decap_filter_handle = decap_node->tunnel_handle;
	return 0;

put_decap_l2:
	bnxt_tc_put_decap_l2_node(bp, flow_node);
put_decap:
	bnxt_tc_put_tunnel_node(bp, &tc_info->decap_table,
				&tc_info->decap_ht_params,
				flow_node->decap_node);
	return rc;
}

static void bnxt_tc_put_encap_handle(struct bnxt *bp,
				     struct bnxt_tc_tunnel_node *encap_node)
{
	__le32 encap_handle = encap_node->tunnel_handle;
	struct bnxt_tc_info *tc_info = bp->tc_info;
	int rc;

	rc = bnxt_tc_put_tunnel_node(bp, &tc_info->encap_table,
				     &tc_info->encap_ht_params, encap_node);
	if (!rc && encap_handle != INVALID_TUNNEL_HANDLE)
		hwrm_cfa_encap_record_free(bp, encap_handle);
}

/* Lookup the tunnel encap table and check if there's an encap_handle
 * alloc'd already.
 * If not, query L2 info via a route lookup and issue an encap_record_alloc
 * cmd to FW.
 */
static int bnxt_tc_get_encap_handle(struct bnxt *bp, struct bnxt_tc_flow *flow,
				    struct bnxt_tc_flow_node *flow_node,
				    __le32 *encap_handle)
{
	struct ip_tunnel_key *encap_key = &flow->actions.tun_encap_key;
	struct bnxt_tc_info *tc_info = bp->tc_info;
	struct bnxt_tc_tunnel_node *encap_node;
	int rc;

	/* Check if there's another flow using the same tunnel encap.
	 * If not, add this tunnel to the table and resolve the other
	 * tunnel header fileds
	 */
	encap_node = bnxt_tc_get_tunnel_node(bp, &tc_info->encap_table,
					     &tc_info->encap_ht_params,
					     encap_key);
	if (!encap_node)
		return -ENOMEM;

	flow_node->encap_node = encap_node;

	if (encap_node->tunnel_handle != INVALID_TUNNEL_HANDLE)
		goto done;

	rc = bnxt_tc_resolve_tunnel_hdrs(bp, encap_key, &encap_node->l2_info);
	if (rc)
		goto put_encap;

	/* Allocate a new tunnel encap record */
	rc = hwrm_cfa_encap_record_alloc(bp, encap_key, &encap_node->l2_info,
					 &encap_node->tunnel_handle);
	if (rc)
		goto put_encap;

done:
	*encap_handle = encap_node->tunnel_handle;
	return 0;

put_encap:
	bnxt_tc_put_tunnel_node(bp, &tc_info->encap_table,
				&tc_info->encap_ht_params, encap_node);
	return rc;
}

static void bnxt_tc_put_tunnel_handle(struct bnxt *bp,
				      struct bnxt_tc_flow *flow,
				      struct bnxt_tc_flow_node *flow_node)
{
	if (flow->actions.flags & BNXT_TC_ACTION_FLAG_TUNNEL_DECAP)
		bnxt_tc_put_decap_handle(bp, flow_node);
	else if (flow->actions.flags & BNXT_TC_ACTION_FLAG_TUNNEL_ENCAP)
		bnxt_tc_put_encap_handle(bp, flow_node->encap_node);
}

static int bnxt_tc_get_tunnel_handle(struct bnxt *bp,
				     struct bnxt_tc_flow *flow,
				     struct bnxt_tc_flow_node *flow_node,
				     __le32 *tunnel_handle)
{
	if (flow->actions.flags & BNXT_TC_ACTION_FLAG_TUNNEL_DECAP)
		return bnxt_tc_get_decap_handle(bp, flow, flow_node,
						tunnel_handle);
	else if (flow->actions.flags & BNXT_TC_ACTION_FLAG_TUNNEL_ENCAP)
		return bnxt_tc_get_encap_handle(bp, flow, flow_node,
						tunnel_handle);
	else
		return 0;
}
static int __bnxt_tc_del_flow(struct bnxt *bp,
			      struct bnxt_tc_flow_node *flow_node)
{
	struct bnxt_tc_info *tc_info = bp->tc_info;
	int rc;

	/* send HWRM cmd to free the flow-id */
	bnxt_hwrm_cfa_flow_free(bp, flow_node->flow_handle);

	mutex_lock(&tc_info->lock);

	/* release references to any tunnel encap/decap nodes */
	bnxt_tc_put_tunnel_handle(bp, &flow_node->flow, flow_node);

	/* release reference to l2 node */
	bnxt_tc_put_l2_node(bp, flow_node);

	mutex_unlock(&tc_info->lock);

	rc = rhashtable_remove_fast(&tc_info->flow_table, &flow_node->node,
				    tc_info->flow_ht_params);
	if (rc)
		netdev_err(bp->dev, "Error: %s: rhashtable_remove_fast rc=%d",
			   __func__, rc);

	kfree_rcu(flow_node, rcu);
	return 0;
}

static void bnxt_tc_set_src_fid(struct bnxt *bp, struct bnxt_tc_flow *flow,
				u16 src_fid)
{
	if (flow->actions.flags & BNXT_TC_ACTION_FLAG_TUNNEL_DECAP)
		flow->src_fid = bp->pf.fw_fid;
	else
		flow->src_fid = src_fid;
}

/* Add a new flow or replace an existing flow.
 * Notes on locking:
 * There are essentially two critical sections here.
 * 1. while adding a new flow
 *    a) lookup l2-key
 *    b) issue HWRM cmd and get flow_handle
 *    c) link l2-key with flow
 * 2. while deleting a flow
 *    a) unlinking l2-key from flow
 * A lock is needed to protect these two critical sections.
 *
 * The hash-tables are already protected by the rhashtable API.
 */
static int bnxt_tc_add_flow(struct bnxt *bp, u16 src_fid,
			    struct tc_cls_flower_offload *tc_flow_cmd)
{
	struct bnxt_tc_flow_node *new_node, *old_node;
	struct bnxt_tc_info *tc_info = bp->tc_info;
	struct bnxt_tc_flow *flow;
	__le32 tunnel_handle = 0;
	__le16 ref_flow_handle;
	int rc;

	/* allocate memory for the new flow and it's node */
	new_node = kzalloc(sizeof(*new_node), GFP_KERNEL);
	if (!new_node) {
		rc = -ENOMEM;
		goto done;
	}
	new_node->cookie = tc_flow_cmd->cookie;
	flow = &new_node->flow;

	rc = bnxt_tc_parse_flow(bp, tc_flow_cmd, flow);
	if (rc)
		goto free_node;

	bnxt_tc_set_src_fid(bp, flow, src_fid);

	if (!bnxt_tc_can_offload(bp, flow)) {
		rc = -ENOSPC;
		goto free_node;
	}

	/* If a flow exists with the same cookie, delete it */
	old_node = rhashtable_lookup_fast(&tc_info->flow_table,
					  &tc_flow_cmd->cookie,
					  tc_info->flow_ht_params);
	if (old_node)
		__bnxt_tc_del_flow(bp, old_node);

	/* Check if the L2 part of the flow has been offloaded already.
	 * If so, bump up it's refcnt and get it's reference handle.
	 */
	mutex_lock(&tc_info->lock);
	rc = bnxt_tc_get_ref_flow_handle(bp, flow, new_node, &ref_flow_handle);
	if (rc)
		goto unlock;

	/* If the flow involves tunnel encap/decap, get tunnel_handle */
	rc = bnxt_tc_get_tunnel_handle(bp, flow, new_node, &tunnel_handle);
	if (rc)
		goto put_l2;

	/* send HWRM cmd to alloc the flow */
	rc = bnxt_hwrm_cfa_flow_alloc(bp, flow, ref_flow_handle,
				      tunnel_handle, &new_node->flow_handle);
	if (rc)
		goto put_tunnel;

	flow->lastused = jiffies;
	spin_lock_init(&flow->stats_lock);
	/* add new flow to flow-table */
	rc = rhashtable_insert_fast(&tc_info->flow_table, &new_node->node,
				    tc_info->flow_ht_params);
	if (rc)
		goto hwrm_flow_free;

	mutex_unlock(&tc_info->lock);
	return 0;

hwrm_flow_free:
	bnxt_hwrm_cfa_flow_free(bp, new_node->flow_handle);
put_tunnel:
	bnxt_tc_put_tunnel_handle(bp, flow, new_node);
put_l2:
	bnxt_tc_put_l2_node(bp, new_node);
unlock:
	mutex_unlock(&tc_info->lock);
free_node:
	kfree_rcu(new_node, rcu);
done:
	netdev_err(bp->dev, "Error: %s: cookie=0x%lx error=%d",
		   __func__, tc_flow_cmd->cookie, rc);
	return rc;
}

static int bnxt_tc_del_flow(struct bnxt *bp,
			    struct tc_cls_flower_offload *tc_flow_cmd)
{
	struct bnxt_tc_info *tc_info = bp->tc_info;
	struct bnxt_tc_flow_node *flow_node;

	flow_node = rhashtable_lookup_fast(&tc_info->flow_table,
					   &tc_flow_cmd->cookie,
					   tc_info->flow_ht_params);
	if (!flow_node)
		return -EINVAL;

	return __bnxt_tc_del_flow(bp, flow_node);
}

static int bnxt_tc_get_flow_stats(struct bnxt *bp,
				  struct tc_cls_flower_offload *tc_flow_cmd)
{
	struct bnxt_tc_flow_stats stats, *curr_stats, *prev_stats;
	struct bnxt_tc_info *tc_info = bp->tc_info;
	struct bnxt_tc_flow_node *flow_node;
	struct bnxt_tc_flow *flow;
	unsigned long lastused;

	flow_node = rhashtable_lookup_fast(&tc_info->flow_table,
					   &tc_flow_cmd->cookie,
					   tc_info->flow_ht_params);
	if (!flow_node)
		return -1;

	flow = &flow_node->flow;
	curr_stats = &flow->stats;
	prev_stats = &flow->prev_stats;

	spin_lock(&flow->stats_lock);
	stats.packets = curr_stats->packets - prev_stats->packets;
	stats.bytes = curr_stats->bytes - prev_stats->bytes;
	*prev_stats = *curr_stats;
	lastused = flow->lastused;
	spin_unlock(&flow->stats_lock);

	tcf_exts_stats_update(tc_flow_cmd->exts, stats.bytes, stats.packets,
			      lastused);
	return 0;
}

static int
bnxt_hwrm_cfa_flow_stats_get(struct bnxt *bp, int num_flows,
			     struct bnxt_tc_stats_batch stats_batch[])
{
	struct hwrm_cfa_flow_stats_output *resp = bp->hwrm_cmd_resp_addr;
	struct hwrm_cfa_flow_stats_input req = { 0 };
	__le16 *req_flow_handles = &req.flow_handle_0;
	int rc, i;

	bnxt_hwrm_cmd_hdr_init(bp, &req, HWRM_CFA_FLOW_STATS, -1, -1);
	req.num_flows = cpu_to_le16(num_flows);
	for (i = 0; i < num_flows; i++) {
		struct bnxt_tc_flow_node *flow_node = stats_batch[i].flow_node;

		req_flow_handles[i] = flow_node->flow_handle;
	}

	mutex_lock(&bp->hwrm_cmd_lock);
	rc = _hwrm_send_message(bp, &req, sizeof(req), HWRM_CMD_TIMEOUT);
	if (!rc) {
		__le64 *resp_packets = &resp->packet_0;
		__le64 *resp_bytes = &resp->byte_0;

		for (i = 0; i < num_flows; i++) {
			stats_batch[i].hw_stats.packets =
						le64_to_cpu(resp_packets[i]);
			stats_batch[i].hw_stats.bytes =
						le64_to_cpu(resp_bytes[i]);
		}
	} else {
		netdev_info(bp->dev, "error rc=%d", rc);
	}
	mutex_unlock(&bp->hwrm_cmd_lock);

	if (rc)
		rc = -EIO;
	return rc;
}

/* Add val to accum while handling a possible wraparound
 * of val. Eventhough val is of type u64, its actual width
 * is denoted by mask and will wrap-around beyond that width.
 */
static void accumulate_val(u64 *accum, u64 val, u64 mask)
{
#define low_bits(x, mask)		((x) & (mask))
#define high_bits(x, mask)		((x) & ~(mask))
	bool wrapped = val < low_bits(*accum, mask);

	*accum = high_bits(*accum, mask) + val;
	if (wrapped)
		*accum += (mask + 1);
}

/* The HW counters' width is much less than 64bits.
 * Handle possible wrap-around while updating the stat counters
 */
static void bnxt_flow_stats_accum(struct bnxt_tc_info *tc_info,
				  struct bnxt_tc_flow_stats *acc_stats,
				  struct bnxt_tc_flow_stats *hw_stats)
{
	accumulate_val(&acc_stats->bytes, hw_stats->bytes, tc_info->bytes_mask);
	accumulate_val(&acc_stats->packets, hw_stats->packets,
		       tc_info->packets_mask);
}

static int
bnxt_tc_flow_stats_batch_update(struct bnxt *bp, int num_flows,
				struct bnxt_tc_stats_batch stats_batch[])
{
	struct bnxt_tc_info *tc_info = bp->tc_info;
	int rc, i;

	rc = bnxt_hwrm_cfa_flow_stats_get(bp, num_flows, stats_batch);
	if (rc)
		return rc;

	for (i = 0; i < num_flows; i++) {
		struct bnxt_tc_flow_node *flow_node = stats_batch[i].flow_node;
		struct bnxt_tc_flow *flow = &flow_node->flow;

		spin_lock(&flow->stats_lock);
		bnxt_flow_stats_accum(tc_info, &flow->stats,
				      &stats_batch[i].hw_stats);
		if (flow->stats.packets != flow->prev_stats.packets)
			flow->lastused = jiffies;
		spin_unlock(&flow->stats_lock);
	}

	return 0;
}

static int
bnxt_tc_flow_stats_batch_prep(struct bnxt *bp,
			      struct bnxt_tc_stats_batch stats_batch[],
			      int *num_flows)
{
	struct bnxt_tc_info *tc_info = bp->tc_info;
	struct rhashtable_iter *iter = &tc_info->iter;
	void *flow_node;
	int rc, i;

	rhashtable_walk_start(iter);

	rc = 0;
	for (i = 0; i < BNXT_FLOW_STATS_BATCH_MAX; i++) {
		flow_node = rhashtable_walk_next(iter);
		if (IS_ERR(flow_node)) {
			i = 0;
			if (PTR_ERR(flow_node) == -EAGAIN) {
				continue;
			} else {
				rc = PTR_ERR(flow_node);
				goto done;
			}
		}

		/* No more flows */
		if (!flow_node)
			goto done;

		stats_batch[i].flow_node = flow_node;
	}
done:
	rhashtable_walk_stop(iter);
	*num_flows = i;
	return rc;
}

void bnxt_tc_flow_stats_work(struct bnxt *bp)
{
	struct bnxt_tc_info *tc_info = bp->tc_info;
	int num_flows, rc;

	num_flows = atomic_read(&tc_info->flow_table.nelems);
	if (!num_flows)
		return;

	rhashtable_walk_enter(&tc_info->flow_table, &tc_info->iter);

	for (;;) {
		rc = bnxt_tc_flow_stats_batch_prep(bp, tc_info->stats_batch,
						   &num_flows);
		if (rc) {
			if (rc == -EAGAIN)
				continue;
			break;
		}

		if (!num_flows)
			break;

		bnxt_tc_flow_stats_batch_update(bp, num_flows,
						tc_info->stats_batch);
	}

	rhashtable_walk_exit(&tc_info->iter);
}

int bnxt_tc_setup_flower(struct bnxt *bp, u16 src_fid,
			 struct tc_cls_flower_offload *cls_flower)
{
	switch (cls_flower->command) {
	case TC_CLSFLOWER_REPLACE:
		return bnxt_tc_add_flow(bp, src_fid, cls_flower);
	case TC_CLSFLOWER_DESTROY:
		return bnxt_tc_del_flow(bp, cls_flower);
	case TC_CLSFLOWER_STATS:
		return bnxt_tc_get_flow_stats(bp, cls_flower);
	default:
		return -EOPNOTSUPP;
	}
}

static const struct rhashtable_params bnxt_tc_flow_ht_params = {
	.head_offset = offsetof(struct bnxt_tc_flow_node, node),
	.key_offset = offsetof(struct bnxt_tc_flow_node, cookie),
	.key_len = sizeof(((struct bnxt_tc_flow_node *)0)->cookie),
	.automatic_shrinking = true
};

static const struct rhashtable_params bnxt_tc_l2_ht_params = {
	.head_offset = offsetof(struct bnxt_tc_l2_node, node),
	.key_offset = offsetof(struct bnxt_tc_l2_node, key),
	.key_len = BNXT_TC_L2_KEY_LEN,
	.automatic_shrinking = true
};

static const struct rhashtable_params bnxt_tc_decap_l2_ht_params = {
	.head_offset = offsetof(struct bnxt_tc_l2_node, node),
	.key_offset = offsetof(struct bnxt_tc_l2_node, key),
	.key_len = BNXT_TC_L2_KEY_LEN,
	.automatic_shrinking = true
};

static const struct rhashtable_params bnxt_tc_tunnel_ht_params = {
	.head_offset = offsetof(struct bnxt_tc_tunnel_node, node),
	.key_offset = offsetof(struct bnxt_tc_tunnel_node, key),
	.key_len = sizeof(struct ip_tunnel_key),
	.automatic_shrinking = true
};

/* convert counter width in bits to a mask */
#define mask(width)		((u64)~0 >> (64 - (width)))

int bnxt_init_tc(struct bnxt *bp)
{
	struct bnxt_tc_info *tc_info;
	int rc;

	if (bp->hwrm_spec_code < 0x10803) {
		netdev_warn(bp->dev,
			    "Firmware does not support TC flower offload.\n");
		return -ENOTSUPP;
	}

	tc_info = kzalloc(sizeof(*tc_info), GFP_KERNEL);
	if (!tc_info)
		return -ENOMEM;
	mutex_init(&tc_info->lock);

	/* Counter widths are programmed by FW */
	tc_info->bytes_mask = mask(36);
	tc_info->packets_mask = mask(28);

	tc_info->flow_ht_params = bnxt_tc_flow_ht_params;
	rc = rhashtable_init(&tc_info->flow_table, &tc_info->flow_ht_params);
	if (rc)
		goto free_tc_info;

	tc_info->l2_ht_params = bnxt_tc_l2_ht_params;
	rc = rhashtable_init(&tc_info->l2_table, &tc_info->l2_ht_params);
	if (rc)
		goto destroy_flow_table;

	tc_info->decap_l2_ht_params = bnxt_tc_decap_l2_ht_params;
	rc = rhashtable_init(&tc_info->decap_l2_table,
			     &tc_info->decap_l2_ht_params);
	if (rc)
		goto destroy_l2_table;

	tc_info->decap_ht_params = bnxt_tc_tunnel_ht_params;
	rc = rhashtable_init(&tc_info->decap_table,
			     &tc_info->decap_ht_params);
	if (rc)
		goto destroy_decap_l2_table;

	tc_info->encap_ht_params = bnxt_tc_tunnel_ht_params;
	rc = rhashtable_init(&tc_info->encap_table,
			     &tc_info->encap_ht_params);
	if (rc)
		goto destroy_decap_table;

	tc_info->enabled = true;
	bp->dev->hw_features |= NETIF_F_HW_TC;
	bp->dev->features |= NETIF_F_HW_TC;
	bp->tc_info = tc_info;
	return 0;

destroy_decap_table:
	rhashtable_destroy(&tc_info->decap_table);
destroy_decap_l2_table:
	rhashtable_destroy(&tc_info->decap_l2_table);
destroy_l2_table:
	rhashtable_destroy(&tc_info->l2_table);
destroy_flow_table:
	rhashtable_destroy(&tc_info->flow_table);
free_tc_info:
	kfree(tc_info);
	return rc;
}

void bnxt_shutdown_tc(struct bnxt *bp)
{
	struct bnxt_tc_info *tc_info = bp->tc_info;

	if (!bnxt_tc_flower_enabled(bp))
		return;

	rhashtable_destroy(&tc_info->flow_table);
	rhashtable_destroy(&tc_info->l2_table);
	rhashtable_destroy(&tc_info->decap_l2_table);
	rhashtable_destroy(&tc_info->decap_table);
	rhashtable_destroy(&tc_info->encap_table);
	kfree(tc_info);
	bp->tc_info = NULL;
}<|MERGE_RESOLUTION|>--- conflicted
+++ resolved
@@ -90,9 +90,6 @@
 		break;
 	default:
 		return -EOPNOTSUPP;
-<<<<<<< HEAD
-	}
-=======
 	}
 	return 0;
 }
@@ -111,7 +108,6 @@
 
 	actions->tun_encap_key = *tun_key;
 	actions->flags |= BNXT_TC_ACTION_FLAG_TUNNEL_ENCAP;
->>>>>>> e021bb4f
 	return 0;
 }
 
@@ -147,8 +143,6 @@
 			rc = bnxt_tc_parse_vlan(bp, actions, tc_act);
 			if (rc)
 				return rc;
-<<<<<<< HEAD
-=======
 			continue;
 		}
 
@@ -163,7 +157,6 @@
 		/* Tunnel decap */
 		if (is_tcf_tunnel_release(tc_act)) {
 			actions->flags |= BNXT_TC_ACTION_FLAG_TUNNEL_DECAP;
->>>>>>> e021bb4f
 			continue;
 		}
 	}
