--- conflicted
+++ resolved
@@ -3639,12 +3639,6 @@
 void nfp_net_free(struct nfp_net *nn)
 {
 	WARN_ON(timer_pending(&nn->reconfig_timer) || nn->reconfig_posted);
-<<<<<<< HEAD
-	if (nn->xdp_prog)
-		bpf_prog_put(nn->xdp_prog);
-
-=======
->>>>>>> e021bb4f
 	if (nn->dp.netdev)
 		free_netdev(nn->dp.netdev);
 	else
