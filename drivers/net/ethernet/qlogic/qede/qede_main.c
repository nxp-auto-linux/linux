--- conflicted
+++ resolved
@@ -2276,8 +2276,6 @@
 			netif_tx_disable(edev->ndev);
 			netif_carrier_off(edev->ndev);
 			qede_rdma_dev_event_close(edev);
-<<<<<<< HEAD
-=======
 		}
 	}
 }
@@ -2370,7 +2368,6 @@
 			    qed_chain_get_cons_idx(&fp->rxq->rx_comp_ring) >
 			    RX_RING_SIZE - 100)
 				etlv->num_rxqs_full++;
->>>>>>> e021bb4f
 		}
 	}
 	__qede_unlock(edev);
