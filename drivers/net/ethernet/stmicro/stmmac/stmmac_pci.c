/*******************************************************************************
  This contains the functions to handle the pci driver.

  Copyright (C) 2011-2012  Vayavya Labs Pvt Ltd

  This program is free software; you can redistribute it and/or modify it
  under the terms and conditions of the GNU General Public License,
  version 2, as published by the Free Software Foundation.

  This program is distributed in the hope it will be useful, but WITHOUT
  ANY WARRANTY; without even the implied warranty of MERCHANTABILITY or
  FITNESS FOR A PARTICULAR PURPOSE.  See the GNU General Public License for
  more details.

  The full GNU General Public License is included in this distribution in
  the file called "COPYING".

  Author: Rayagond Kokatanur <rayagond@vayavyalabs.com>
  Author: Giuseppe Cavallaro <peppe.cavallaro@st.com>
*******************************************************************************/

#include <linux/pci.h>
#include <linux/dmi.h>

#include "stmmac.h"

/*
 * This struct is used to associate PCI Function of MAC controller on a board,
 * discovered via DMI, with the address of PHY connected to the MAC. The
 * negative value of the address means that MAC controller is not connected
 * with PHY.
 */
struct stmmac_pci_func_data {
	unsigned int func;
	int phy_addr;
};

struct stmmac_pci_dmi_data {
	const struct stmmac_pci_func_data *func;
	size_t nfuncs;
};

struct stmmac_pci_info {
	int (*setup)(struct pci_dev *pdev, struct plat_stmmacenet_data *plat);
};

static int stmmac_pci_find_phy_addr(struct pci_dev *pdev,
				    const struct dmi_system_id *dmi_list)
{
	const struct stmmac_pci_func_data *func_data;
	const struct stmmac_pci_dmi_data *dmi_data;
	const struct dmi_system_id *dmi_id;
	int func = PCI_FUNC(pdev->devfn);
	size_t n;

	dmi_id = dmi_first_match(dmi_list);
	if (!dmi_id)
		return -ENODEV;

	dmi_data = dmi_id->driver_data;
	func_data = dmi_data->func;

	for (n = 0; n < dmi_data->nfuncs; n++, func_data++)
		if (func_data->func == func)
			return func_data->phy_addr;

	return -ENODEV;
}

static void common_default_data(struct plat_stmmacenet_data *plat)
{
	plat->clk_csr = 2;	/* clk_csr_i = 20-35MHz & MDC = clk_csr_i/16 */
	plat->has_gmac = 1;
	plat->force_sf_dma_mode = 1;

	plat->mdio_bus_data->phy_reset = NULL;
	plat->mdio_bus_data->phy_mask = 0;

	/* Set default value for multicast hash bins */
	plat->multicast_filter_bins = HASH_TABLE_SIZE;

	/* Set default value for unicast filter entries */
	plat->unicast_filter_entries = 1;

	/* Set the maxmtu to a default of JUMBO_LEN */
	plat->maxmtu = JUMBO_LEN;

	/* Set default number of RX and TX queues to use */
	plat->tx_queues_to_use = 1;
	plat->rx_queues_to_use = 1;

	/* Disable Priority config by default */
	plat->tx_queues_cfg[0].use_prio = false;
	plat->rx_queues_cfg[0].use_prio = false;

	/* Disable RX queues routing by default */
	plat->rx_queues_cfg[0].pkt_route = 0x0;
}

static int stmmac_default_data(struct pci_dev *pdev,
			       struct plat_stmmacenet_data *plat)
{
	/* Set common default data first */
	common_default_data(plat);

	plat->bus_id = 1;
	plat->phy_addr = 0;
	plat->interface = PHY_INTERFACE_MODE_GMII;

	plat->dma_cfg->pbl = 32;
	plat->dma_cfg->pblx8 = true;
	/* TODO: AXI */

	return 0;
}

static const struct stmmac_pci_info stmmac_pci_info = {
	.setup = stmmac_default_data,
};

static const struct stmmac_pci_func_data galileo_stmmac_func_data[] = {
	{
		.func = 6,
		.phy_addr = 1,
	},
};

static const struct stmmac_pci_dmi_data galileo_stmmac_dmi_data = {
	.func = galileo_stmmac_func_data,
	.nfuncs = ARRAY_SIZE(galileo_stmmac_func_data),
};

static const struct stmmac_pci_func_data iot2040_stmmac_func_data[] = {
	{
		.func = 6,
		.phy_addr = 1,
	},
	{
		.func = 7,
		.phy_addr = 1,
	},
};

static const struct stmmac_pci_dmi_data iot2040_stmmac_dmi_data = {
	.func = iot2040_stmmac_func_data,
	.nfuncs = ARRAY_SIZE(iot2040_stmmac_func_data),
};

static const struct dmi_system_id quark_pci_dmi[] = {
	{
		.matches = {
			DMI_EXACT_MATCH(DMI_BOARD_NAME, "Galileo"),
		},
		.driver_data = (void *)&galileo_stmmac_dmi_data,
	},
	{
		.matches = {
			DMI_EXACT_MATCH(DMI_BOARD_NAME, "GalileoGen2"),
		},
		.driver_data = (void *)&galileo_stmmac_dmi_data,
	},
	{
		.matches = {
			DMI_EXACT_MATCH(DMI_BOARD_NAME, "SIMATIC IOT2000"),
			DMI_EXACT_MATCH(DMI_BOARD_ASSET_TAG,
					"6ES7647-0AA00-0YA2"),
		},
		.driver_data = (void *)&galileo_stmmac_dmi_data,
	},
	{
		.matches = {
			DMI_EXACT_MATCH(DMI_BOARD_NAME, "SIMATIC IOT2000"),
			DMI_EXACT_MATCH(DMI_BOARD_ASSET_TAG,
					"6ES7647-0AA00-1YA2"),
		},
		.driver_data = (void *)&iot2040_stmmac_dmi_data,
	},
	{}
};

static int quark_default_data(struct pci_dev *pdev,
			      struct plat_stmmacenet_data *plat)
{
	int ret;

	/* Set common default data first */
	common_default_data(plat);

	/*
	 * Refuse to load the driver and register net device if MAC controller
	 * does not connect to any PHY interface.
	 */
	ret = stmmac_pci_find_phy_addr(pdev, quark_pci_dmi);
	if (ret < 0) {
		/* Return error to the caller on DMI enabled boards. */
		if (dmi_get_system_info(DMI_BOARD_NAME))
			return ret;

		/*
		 * Galileo boards with old firmware don't support DMI. We always
		 * use 1 here as PHY address, so at least the first found MAC
		 * controller would be probed.
		 */
		ret = 1;
	}

	plat->bus_id = PCI_DEVID(pdev->bus->number, pdev->devfn);
	plat->phy_addr = ret;
	plat->interface = PHY_INTERFACE_MODE_RMII;

	plat->dma_cfg->pbl = 16;
	plat->dma_cfg->pblx8 = true;
	plat->dma_cfg->fixed_burst = 1;
	/* AXI (TODO) */

	return 0;
}

static const struct stmmac_pci_info quark_pci_info = {
	.setup = quark_default_data,
};

/**
 * stmmac_pci_probe
 *
 * @pdev: pci device pointer
 * @id: pointer to table of device id/id's.
 *
 * Description: This probing function gets called for all PCI devices which
 * match the ID table and are not "owned" by other driver yet. This function
 * gets passed a "struct pci_dev *" for each device whose entry in the ID table
 * matches the device. The probe functions returns zero when the driver choose
 * to take "ownership" of the device or an error code(-ve no) otherwise.
 */
static int stmmac_pci_probe(struct pci_dev *pdev,
			    const struct pci_device_id *id)
{
	struct stmmac_pci_info *info = (struct stmmac_pci_info *)id->driver_data;
	struct plat_stmmacenet_data *plat;
	struct stmmac_resources res;
	int i;
	int ret;

	plat = devm_kzalloc(&pdev->dev, sizeof(*plat), GFP_KERNEL);
	if (!plat)
		return -ENOMEM;

	plat->mdio_bus_data = devm_kzalloc(&pdev->dev,
					   sizeof(*plat->mdio_bus_data),
					   GFP_KERNEL);
	if (!plat->mdio_bus_data)
		return -ENOMEM;

	plat->dma_cfg = devm_kzalloc(&pdev->dev, sizeof(*plat->dma_cfg),
				     GFP_KERNEL);
	if (!plat->dma_cfg)
		return -ENOMEM;

	/* Enable pci device */
	ret = pci_enable_device(pdev);
	if (ret) {
		dev_err(&pdev->dev, "%s: ERROR: failed to enable device\n",
			__func__);
		return ret;
	}

	/* Get the base address of device */
	for (i = 0; i <= PCI_STD_RESOURCE_END; i++) {
		if (pci_resource_len(pdev, i) == 0)
			continue;
		ret = pcim_iomap_regions(pdev, BIT(i), pci_name(pdev));
		if (ret)
			return ret;
		break;
	}

	pci_set_master(pdev);

	ret = info->setup(pdev, plat);
	if (ret)
		return ret;

	pci_enable_msi(pdev);

	memset(&res, 0, sizeof(res));
	res.addr = pcim_iomap_table(pdev)[i];
	res.wol_irq = pdev->irq;
	res.irq = pdev->irq;

	return stmmac_dvr_probe(&pdev->dev, plat, &res);
}

/**
 * stmmac_pci_remove
 *
 * @pdev: platform device pointer
 * Description: this function calls the main to free the net resources
 * and releases the PCI resources.
 */
static void stmmac_pci_remove(struct pci_dev *pdev)
{
	stmmac_dvr_remove(&pdev->dev);
	pci_disable_device(pdev);
}

<<<<<<< HEAD
static int stmmac_pci_suspend(struct device *dev)
=======
static int __maybe_unused stmmac_pci_suspend(struct device *dev)
>>>>>>> e021bb4f
{
	struct pci_dev *pdev = to_pci_dev(dev);
	int ret;

	ret = stmmac_suspend(dev);
	if (ret)
		return ret;

	ret = pci_save_state(pdev);
	if (ret)
		return ret;

	pci_disable_device(pdev);
	pci_wake_from_d3(pdev, true);
	return 0;
}

<<<<<<< HEAD
static int stmmac_pci_resume(struct device *dev)
=======
static int __maybe_unused stmmac_pci_resume(struct device *dev)
>>>>>>> e021bb4f
{
	struct pci_dev *pdev = to_pci_dev(dev);
	int ret;

	pci_restore_state(pdev);
	pci_set_power_state(pdev, PCI_D0);

	ret = pci_enable_device(pdev);
	if (ret)
		return ret;

	pci_set_master(pdev);

	return stmmac_resume(dev);
}

static SIMPLE_DEV_PM_OPS(stmmac_pm_ops, stmmac_pci_suspend, stmmac_pci_resume);

/* synthetic ID, no official vendor */
#define PCI_VENDOR_ID_STMMAC 0x700

#define STMMAC_QUARK_ID  0x0937
#define STMMAC_DEVICE_ID 0x1108

#define STMMAC_DEVICE(vendor_id, dev_id, info)	{	\
	PCI_VDEVICE(vendor_id, dev_id),			\
	.driver_data = (kernel_ulong_t)&info		\
	}

static const struct pci_device_id stmmac_id_table[] = {
	STMMAC_DEVICE(STMMAC, STMMAC_DEVICE_ID, stmmac_pci_info),
	STMMAC_DEVICE(STMICRO, PCI_DEVICE_ID_STMICRO_MAC, stmmac_pci_info),
	STMMAC_DEVICE(INTEL, STMMAC_QUARK_ID, quark_pci_info),
	{}
};

MODULE_DEVICE_TABLE(pci, stmmac_id_table);

static struct pci_driver stmmac_pci_driver = {
	.name = STMMAC_RESOURCE_NAME,
	.id_table = stmmac_id_table,
	.probe = stmmac_pci_probe,
	.remove = stmmac_pci_remove,
	.driver         = {
		.pm     = &stmmac_pm_ops,
	},
};

module_pci_driver(stmmac_pci_driver);

MODULE_DESCRIPTION("STMMAC 10/100/1000 Ethernet PCI driver");
MODULE_AUTHOR("Rayagond Kokatanur <rayagond.kokatanur@vayavyalabs.com>");
MODULE_AUTHOR("Giuseppe Cavallaro <peppe.cavallaro@st.com>");
MODULE_LICENSE("GPL");<|MERGE_RESOLUTION|>--- conflicted
+++ resolved
@@ -303,11 +303,7 @@
 	pci_disable_device(pdev);
 }
 
-<<<<<<< HEAD
-static int stmmac_pci_suspend(struct device *dev)
-=======
 static int __maybe_unused stmmac_pci_suspend(struct device *dev)
->>>>>>> e021bb4f
 {
 	struct pci_dev *pdev = to_pci_dev(dev);
 	int ret;
@@ -325,11 +321,7 @@
 	return 0;
 }
 
-<<<<<<< HEAD
-static int stmmac_pci_resume(struct device *dev)
-=======
 static int __maybe_unused stmmac_pci_resume(struct device *dev)
->>>>>>> e021bb4f
 {
 	struct pci_dev *pdev = to_pci_dev(dev);
 	int ret;
