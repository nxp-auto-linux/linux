/*
 * Amlogic Meson8b, Meson8m2 and GXBB DWMAC glue layer
 *
 * Copyright (C) 2016 Martin Blumenstingl <martin.blumenstingl@googlemail.com>
 *
 * This program is free software; you can redistribute it and/or modify
 * it under the terms of the GNU General Public License version 2 as
 * published by the Free Software Foundation.
 *
 * You should have received a copy of the GNU General Public License
 * along with this program. If not, see <http://www.gnu.org/licenses/>.
 */

#include <linux/clk.h>
#include <linux/clk-provider.h>
#include <linux/device.h>
#include <linux/ethtool.h>
#include <linux/io.h>
#include <linux/ioport.h>
#include <linux/module.h>
#include <linux/of_device.h>
#include <linux/of_net.h>
#include <linux/mfd/syscon.h>
#include <linux/platform_device.h>
#include <linux/stmmac.h>

#include "stmmac_platform.h"

#define PRG_ETH0			0x0

#define PRG_ETH0_RGMII_MODE		BIT(0)

#define PRG_ETH0_EXT_PHY_MODE_MASK	GENMASK(2, 0)
#define PRG_ETH0_EXT_RGMII_MODE		1
#define PRG_ETH0_EXT_RMII_MODE		4

/* mux to choose between fclk_div2 (bit unset) and mpll2 (bit set) */
#define PRG_ETH0_CLK_M250_SEL_SHIFT	4
#define PRG_ETH0_CLK_M250_SEL_MASK	GENMASK(4, 4)

#define PRG_ETH0_TXDLY_SHIFT		5
#define PRG_ETH0_TXDLY_MASK		GENMASK(6, 5)

/* divider for the result of m250_sel */
#define PRG_ETH0_CLK_M250_DIV_SHIFT	7
#define PRG_ETH0_CLK_M250_DIV_WIDTH	3

#define PRG_ETH0_RGMII_TX_CLK_EN	10

#define PRG_ETH0_INVERTED_RMII_CLK	BIT(11)
#define PRG_ETH0_TX_AND_PHY_REF_CLK	BIT(12)

#define MUX_CLK_NUM_PARENTS		2

struct meson8b_dwmac;

struct meson8b_dwmac_data {
	int (*set_phy_mode)(struct meson8b_dwmac *dwmac);
};

struct meson8b_dwmac {
	struct device			*dev;
	void __iomem			*regs;

	const struct meson8b_dwmac_data	*data;
	phy_interface_t			phy_mode;
	struct clk			*rgmii_tx_clk;
	u32				tx_delay_ns;
};

struct meson8b_dwmac_clk_configs {
	struct clk_mux		m250_mux;
	struct clk_divider	m250_div;
	struct clk_fixed_factor	fixed_div2;
	struct clk_gate		rgmii_tx_en;
};

static void meson8b_dwmac_mask_bits(struct meson8b_dwmac *dwmac, u32 reg,
				    u32 mask, u32 value)
{
	u32 data;

	data = readl(dwmac->regs + reg);
	data &= ~mask;
	data |= (value & mask);

	writel(data, dwmac->regs + reg);
}

static struct clk *meson8b_dwmac_register_clk(struct meson8b_dwmac *dwmac,
					      const char *name_suffix,
					      const char **parent_names,
					      int num_parents,
					      const struct clk_ops *ops,
					      struct clk_hw *hw)
{
	struct clk_init_data init;
	char clk_name[32];

	snprintf(clk_name, sizeof(clk_name), "%s#%s", dev_name(dwmac->dev),
		 name_suffix);

	init.name = clk_name;
	init.ops = ops;
	init.flags = CLK_SET_RATE_PARENT;
	init.parent_names = parent_names;
	init.num_parents = num_parents;

	hw->init = &init;

	return devm_clk_register(dwmac->dev, hw);
}

static int meson8b_init_rgmii_tx_clk(struct meson8b_dwmac *dwmac)
{
	int i, ret;
	struct clk *clk;
	struct device *dev = dwmac->dev;
	const char *parent_name, *mux_parent_names[MUX_CLK_NUM_PARENTS];
	struct meson8b_dwmac_clk_configs *clk_configs;

	clk_configs = devm_kzalloc(dev, sizeof(*clk_configs), GFP_KERNEL);
	if (!clk_configs)
		return -ENOMEM;

	/* get the mux parents from DT */
	for (i = 0; i < MUX_CLK_NUM_PARENTS; i++) {
		char name[16];

		snprintf(name, sizeof(name), "clkin%d", i);
		clk = devm_clk_get(dev, name);
		if (IS_ERR(clk)) {
			ret = PTR_ERR(clk);
			if (ret != -EPROBE_DEFER)
				dev_err(dev, "Missing clock %s\n", name);
			return ret;
		}

		mux_parent_names[i] = __clk_get_name(clk);
	}

<<<<<<< HEAD
	/* create the m250_mux */
	snprintf(clk_name, sizeof(clk_name), "%s#m250_sel", dev_name(dev));
	init.name = clk_name;
	init.ops = &clk_mux_ops;
	init.flags = CLK_SET_RATE_PARENT;
	init.parent_names = mux_parent_names;
	init.num_parents = MUX_CLK_NUM_PARENTS;

	dwmac->m250_mux.reg = dwmac->regs + PRG_ETH0;
	dwmac->m250_mux.shift = PRG_ETH0_CLK_M250_SEL_SHIFT;
	dwmac->m250_mux.mask = PRG_ETH0_CLK_M250_SEL_MASK;
	dwmac->m250_mux.flags = 0;
	dwmac->m250_mux.table = NULL;
	dwmac->m250_mux.hw.init = &init;

	dwmac->m250_mux_clk = devm_clk_register(dev, &dwmac->m250_mux.hw);
	if (WARN_ON(IS_ERR(dwmac->m250_mux_clk)))
		return PTR_ERR(dwmac->m250_mux_clk);

	/* create the m250_div */
	snprintf(clk_name, sizeof(clk_name), "%s#m250_div", dev_name(dev));
	init.name = devm_kstrdup(dev, clk_name, GFP_KERNEL);
	init.ops = &clk_divider_ops;
	init.flags = CLK_SET_RATE_PARENT;
	clk_div_parents[0] = __clk_get_name(dwmac->m250_mux_clk);
	init.parent_names = clk_div_parents;
	init.num_parents = ARRAY_SIZE(clk_div_parents);

	dwmac->m250_div.reg = dwmac->regs + PRG_ETH0;
	dwmac->m250_div.shift = PRG_ETH0_CLK_M250_DIV_SHIFT;
	dwmac->m250_div.width = PRG_ETH0_CLK_M250_DIV_WIDTH;
	dwmac->m250_div.hw.init = &init;
	dwmac->m250_div.flags = CLK_DIVIDER_ONE_BASED |
				CLK_DIVIDER_ALLOW_ZERO |
				CLK_DIVIDER_ROUND_CLOSEST;

	dwmac->m250_div_clk = devm_clk_register(dev, &dwmac->m250_div.hw);
	if (WARN_ON(IS_ERR(dwmac->m250_div_clk)))
		return PTR_ERR(dwmac->m250_div_clk);

	/* create the m25_div */
	snprintf(clk_name, sizeof(clk_name), "%s#m25_div", dev_name(dev));
	init.name = devm_kstrdup(dev, clk_name, GFP_KERNEL);
	init.ops = &clk_divider_ops;
	init.flags = CLK_IS_BASIC | CLK_SET_RATE_PARENT;
	clk_div_parents[0] = __clk_get_name(dwmac->m250_div_clk);
	init.parent_names = clk_div_parents;
	init.num_parents = ARRAY_SIZE(clk_div_parents);

	dwmac->m25_div.reg = dwmac->regs + PRG_ETH0;
	dwmac->m25_div.shift = PRG_ETH0_CLK_M25_DIV_SHIFT;
	dwmac->m25_div.width = PRG_ETH0_CLK_M25_DIV_WIDTH;
	dwmac->m25_div.table = clk_25m_div_table;
	dwmac->m25_div.hw.init = &init;
	dwmac->m25_div.flags = CLK_DIVIDER_ALLOW_ZERO;

	dwmac->m25_div_clk = devm_clk_register(dev, &dwmac->m25_div.hw);
	if (WARN_ON(IS_ERR(dwmac->m25_div_clk)))
		return PTR_ERR(dwmac->m25_div_clk);
=======
	clk_configs->m250_mux.reg = dwmac->regs + PRG_ETH0;
	clk_configs->m250_mux.shift = PRG_ETH0_CLK_M250_SEL_SHIFT;
	clk_configs->m250_mux.mask = PRG_ETH0_CLK_M250_SEL_MASK;
	clk = meson8b_dwmac_register_clk(dwmac, "m250_sel", mux_parent_names,
					 MUX_CLK_NUM_PARENTS, &clk_mux_ops,
					 &clk_configs->m250_mux.hw);
	if (WARN_ON(IS_ERR(clk)))
		return PTR_ERR(clk);

	parent_name = __clk_get_name(clk);
	clk_configs->m250_div.reg = dwmac->regs + PRG_ETH0;
	clk_configs->m250_div.shift = PRG_ETH0_CLK_M250_DIV_SHIFT;
	clk_configs->m250_div.width = PRG_ETH0_CLK_M250_DIV_WIDTH;
	clk_configs->m250_div.flags = CLK_DIVIDER_ONE_BASED |
				CLK_DIVIDER_ALLOW_ZERO |
				CLK_DIVIDER_ROUND_CLOSEST;
	clk = meson8b_dwmac_register_clk(dwmac, "m250_div", &parent_name, 1,
					 &clk_divider_ops,
					 &clk_configs->m250_div.hw);
	if (WARN_ON(IS_ERR(clk)))
		return PTR_ERR(clk);

	parent_name = __clk_get_name(clk);
	clk_configs->fixed_div2.mult = 1;
	clk_configs->fixed_div2.div = 2;
	clk = meson8b_dwmac_register_clk(dwmac, "fixed_div2", &parent_name, 1,
					 &clk_fixed_factor_ops,
					 &clk_configs->fixed_div2.hw);
	if (WARN_ON(IS_ERR(clk)))
		return PTR_ERR(clk);

	parent_name = __clk_get_name(clk);
	clk_configs->rgmii_tx_en.reg = dwmac->regs + PRG_ETH0;
	clk_configs->rgmii_tx_en.bit_idx = PRG_ETH0_RGMII_TX_CLK_EN;
	clk = meson8b_dwmac_register_clk(dwmac, "rgmii_tx_en", &parent_name, 1,
					 &clk_gate_ops,
					 &clk_configs->rgmii_tx_en.hw);
	if (WARN_ON(IS_ERR(clk)))
		return PTR_ERR(clk);

	dwmac->rgmii_tx_clk = clk;

	return 0;
}

static int meson8b_set_phy_mode(struct meson8b_dwmac *dwmac)
{
	switch (dwmac->phy_mode) {
	case PHY_INTERFACE_MODE_RGMII:
	case PHY_INTERFACE_MODE_RGMII_RXID:
	case PHY_INTERFACE_MODE_RGMII_ID:
	case PHY_INTERFACE_MODE_RGMII_TXID:
		/* enable RGMII mode */
		meson8b_dwmac_mask_bits(dwmac, PRG_ETH0,
					PRG_ETH0_RGMII_MODE,
					PRG_ETH0_RGMII_MODE);
		break;
	case PHY_INTERFACE_MODE_RMII:
		/* disable RGMII mode -> enables RMII mode */
		meson8b_dwmac_mask_bits(dwmac, PRG_ETH0,
					PRG_ETH0_RGMII_MODE, 0);
		break;
	default:
		dev_err(dwmac->dev, "fail to set phy-mode %s\n",
			phy_modes(dwmac->phy_mode));
		return -EINVAL;
	}

	return 0;
}

static int meson_axg_set_phy_mode(struct meson8b_dwmac *dwmac)
{
	switch (dwmac->phy_mode) {
	case PHY_INTERFACE_MODE_RGMII:
	case PHY_INTERFACE_MODE_RGMII_RXID:
	case PHY_INTERFACE_MODE_RGMII_ID:
	case PHY_INTERFACE_MODE_RGMII_TXID:
		/* enable RGMII mode */
		meson8b_dwmac_mask_bits(dwmac, PRG_ETH0,
					PRG_ETH0_EXT_PHY_MODE_MASK,
					PRG_ETH0_EXT_RGMII_MODE);
		break;
	case PHY_INTERFACE_MODE_RMII:
		/* disable RGMII mode -> enables RMII mode */
		meson8b_dwmac_mask_bits(dwmac, PRG_ETH0,
					PRG_ETH0_EXT_PHY_MODE_MASK,
					PRG_ETH0_EXT_RMII_MODE);
		break;
	default:
		dev_err(dwmac->dev, "fail to set phy-mode %s\n",
			phy_modes(dwmac->phy_mode));
		return -EINVAL;
	}
>>>>>>> e021bb4f

	return 0;
}

static int meson8b_init_prg_eth(struct meson8b_dwmac *dwmac)
{
	int ret;
	u8 tx_dly_val = 0;

	switch (dwmac->phy_mode) {
	case PHY_INTERFACE_MODE_RGMII:
	case PHY_INTERFACE_MODE_RGMII_RXID:
		/* TX clock delay in ns = "8ns / 4 * tx_dly_val" (where
		 * 8ns are exactly one cycle of the 125MHz RGMII TX clock):
		 * 0ns = 0x0, 2ns = 0x1, 4ns = 0x2, 6ns = 0x3
		 */
		tx_dly_val = dwmac->tx_delay_ns >> 1;
		/* fall through */

	case PHY_INTERFACE_MODE_RGMII_ID:
	case PHY_INTERFACE_MODE_RGMII_TXID:
		/* only relevant for RMII mode -> disable in RGMII mode */
		meson8b_dwmac_mask_bits(dwmac, PRG_ETH0,
					PRG_ETH0_INVERTED_RMII_CLK, 0);

		meson8b_dwmac_mask_bits(dwmac, PRG_ETH0, PRG_ETH0_TXDLY_MASK,
					tx_dly_val << PRG_ETH0_TXDLY_SHIFT);

		/* Configure the 125MHz RGMII TX clock, the IP block changes
		 * the output automatically (= without us having to configure
		 * a register) based on the line-speed (125MHz for Gbit speeds,
		 * 25MHz for 100Mbit/s and 2.5MHz for 10Mbit/s).
		 */
		ret = clk_set_rate(dwmac->rgmii_tx_clk, 125 * 1000 * 1000);
		if (ret) {
			dev_err(dwmac->dev,
				"failed to set RGMII TX clock\n");
			return ret;
		}

		ret = clk_prepare_enable(dwmac->rgmii_tx_clk);
		if (ret) {
			dev_err(dwmac->dev,
				"failed to enable the RGMII TX clock\n");
			return ret;
		}

		devm_add_action_or_reset(dwmac->dev,
					(void(*)(void *))clk_disable_unprepare,
					dwmac->rgmii_tx_clk);
		break;

	case PHY_INTERFACE_MODE_RMII:
		/* invert internal clk_rmii_i to generate 25/2.5 tx_rx_clk */
		meson8b_dwmac_mask_bits(dwmac, PRG_ETH0,
					PRG_ETH0_INVERTED_RMII_CLK,
					PRG_ETH0_INVERTED_RMII_CLK);

		/* TX clock delay cannot be configured in RMII mode */
		meson8b_dwmac_mask_bits(dwmac, PRG_ETH0, PRG_ETH0_TXDLY_MASK,
					0);

		break;

	default:
		dev_err(dwmac->dev, "unsupported phy-mode %s\n",
			phy_modes(dwmac->phy_mode));
		return -EINVAL;
	}

	/* enable TX_CLK and PHY_REF_CLK generator */
	meson8b_dwmac_mask_bits(dwmac, PRG_ETH0, PRG_ETH0_TX_AND_PHY_REF_CLK,
				PRG_ETH0_TX_AND_PHY_REF_CLK);

	return 0;
}

static int meson8b_dwmac_probe(struct platform_device *pdev)
{
	struct plat_stmmacenet_data *plat_dat;
	struct stmmac_resources stmmac_res;
	struct resource *res;
	struct meson8b_dwmac *dwmac;
	int ret;

	ret = stmmac_get_platform_resources(pdev, &stmmac_res);
	if (ret)
		return ret;

	plat_dat = stmmac_probe_config_dt(pdev, &stmmac_res.mac);
	if (IS_ERR(plat_dat))
		return PTR_ERR(plat_dat);

	dwmac = devm_kzalloc(&pdev->dev, sizeof(*dwmac), GFP_KERNEL);
	if (!dwmac) {
		ret = -ENOMEM;
		goto err_remove_config_dt;
	}

	dwmac->data = (const struct meson8b_dwmac_data *)
		of_device_get_match_data(&pdev->dev);
	if (!dwmac->data) {
		ret = -EINVAL;
		goto err_remove_config_dt;
	}
	res = platform_get_resource(pdev, IORESOURCE_MEM, 1);
	dwmac->regs = devm_ioremap_resource(&pdev->dev, res);
	if (IS_ERR(dwmac->regs)) {
		ret = PTR_ERR(dwmac->regs);
		goto err_remove_config_dt;
	}

	dwmac->dev = &pdev->dev;
	dwmac->phy_mode = of_get_phy_mode(pdev->dev.of_node);
	if (dwmac->phy_mode < 0) {
		dev_err(&pdev->dev, "missing phy-mode property\n");
		ret = -EINVAL;
		goto err_remove_config_dt;
	}

	/* use 2ns as fallback since this value was previously hardcoded */
	if (of_property_read_u32(pdev->dev.of_node, "amlogic,tx-delay-ns",
				 &dwmac->tx_delay_ns))
		dwmac->tx_delay_ns = 2;

	ret = meson8b_init_rgmii_tx_clk(dwmac);
	if (ret)
		goto err_remove_config_dt;

	ret = dwmac->data->set_phy_mode(dwmac);
	if (ret)
		goto err_remove_config_dt;

	ret = meson8b_init_prg_eth(dwmac);
	if (ret)
		goto err_remove_config_dt;

	plat_dat->bsp_priv = dwmac;

	ret = stmmac_dvr_probe(&pdev->dev, plat_dat, &stmmac_res);
	if (ret)
		goto err_remove_config_dt;

	return 0;

err_remove_config_dt:
	stmmac_remove_config_dt(pdev, plat_dat);

	return ret;
}

static const struct meson8b_dwmac_data meson8b_dwmac_data = {
	.set_phy_mode = meson8b_set_phy_mode,
};

static const struct meson8b_dwmac_data meson_axg_dwmac_data = {
	.set_phy_mode = meson_axg_set_phy_mode,
};

static const struct of_device_id meson8b_dwmac_match[] = {
	{
		.compatible = "amlogic,meson8b-dwmac",
		.data = &meson8b_dwmac_data,
	},
	{
		.compatible = "amlogic,meson8m2-dwmac",
		.data = &meson8b_dwmac_data,
	},
	{
		.compatible = "amlogic,meson-gxbb-dwmac",
		.data = &meson8b_dwmac_data,
	},
	{
		.compatible = "amlogic,meson-axg-dwmac",
		.data = &meson_axg_dwmac_data,
	},
	{ }
};
MODULE_DEVICE_TABLE(of, meson8b_dwmac_match);

static struct platform_driver meson8b_dwmac_driver = {
	.probe  = meson8b_dwmac_probe,
	.remove = stmmac_pltfr_remove,
	.driver = {
		.name           = "meson8b-dwmac",
		.pm		= &stmmac_pltfr_pm_ops,
		.of_match_table = meson8b_dwmac_match,
	},
};
module_platform_driver(meson8b_dwmac_driver);

MODULE_AUTHOR("Martin Blumenstingl <martin.blumenstingl@googlemail.com>");
MODULE_DESCRIPTION("Amlogic Meson8b, Meson8m2 and GXBB DWMAC glue layer");
MODULE_LICENSE("GPL v2");<|MERGE_RESOLUTION|>--- conflicted
+++ resolved
@@ -139,67 +139,6 @@
 		mux_parent_names[i] = __clk_get_name(clk);
 	}
 
-<<<<<<< HEAD
-	/* create the m250_mux */
-	snprintf(clk_name, sizeof(clk_name), "%s#m250_sel", dev_name(dev));
-	init.name = clk_name;
-	init.ops = &clk_mux_ops;
-	init.flags = CLK_SET_RATE_PARENT;
-	init.parent_names = mux_parent_names;
-	init.num_parents = MUX_CLK_NUM_PARENTS;
-
-	dwmac->m250_mux.reg = dwmac->regs + PRG_ETH0;
-	dwmac->m250_mux.shift = PRG_ETH0_CLK_M250_SEL_SHIFT;
-	dwmac->m250_mux.mask = PRG_ETH0_CLK_M250_SEL_MASK;
-	dwmac->m250_mux.flags = 0;
-	dwmac->m250_mux.table = NULL;
-	dwmac->m250_mux.hw.init = &init;
-
-	dwmac->m250_mux_clk = devm_clk_register(dev, &dwmac->m250_mux.hw);
-	if (WARN_ON(IS_ERR(dwmac->m250_mux_clk)))
-		return PTR_ERR(dwmac->m250_mux_clk);
-
-	/* create the m250_div */
-	snprintf(clk_name, sizeof(clk_name), "%s#m250_div", dev_name(dev));
-	init.name = devm_kstrdup(dev, clk_name, GFP_KERNEL);
-	init.ops = &clk_divider_ops;
-	init.flags = CLK_SET_RATE_PARENT;
-	clk_div_parents[0] = __clk_get_name(dwmac->m250_mux_clk);
-	init.parent_names = clk_div_parents;
-	init.num_parents = ARRAY_SIZE(clk_div_parents);
-
-	dwmac->m250_div.reg = dwmac->regs + PRG_ETH0;
-	dwmac->m250_div.shift = PRG_ETH0_CLK_M250_DIV_SHIFT;
-	dwmac->m250_div.width = PRG_ETH0_CLK_M250_DIV_WIDTH;
-	dwmac->m250_div.hw.init = &init;
-	dwmac->m250_div.flags = CLK_DIVIDER_ONE_BASED |
-				CLK_DIVIDER_ALLOW_ZERO |
-				CLK_DIVIDER_ROUND_CLOSEST;
-
-	dwmac->m250_div_clk = devm_clk_register(dev, &dwmac->m250_div.hw);
-	if (WARN_ON(IS_ERR(dwmac->m250_div_clk)))
-		return PTR_ERR(dwmac->m250_div_clk);
-
-	/* create the m25_div */
-	snprintf(clk_name, sizeof(clk_name), "%s#m25_div", dev_name(dev));
-	init.name = devm_kstrdup(dev, clk_name, GFP_KERNEL);
-	init.ops = &clk_divider_ops;
-	init.flags = CLK_IS_BASIC | CLK_SET_RATE_PARENT;
-	clk_div_parents[0] = __clk_get_name(dwmac->m250_div_clk);
-	init.parent_names = clk_div_parents;
-	init.num_parents = ARRAY_SIZE(clk_div_parents);
-
-	dwmac->m25_div.reg = dwmac->regs + PRG_ETH0;
-	dwmac->m25_div.shift = PRG_ETH0_CLK_M25_DIV_SHIFT;
-	dwmac->m25_div.width = PRG_ETH0_CLK_M25_DIV_WIDTH;
-	dwmac->m25_div.table = clk_25m_div_table;
-	dwmac->m25_div.hw.init = &init;
-	dwmac->m25_div.flags = CLK_DIVIDER_ALLOW_ZERO;
-
-	dwmac->m25_div_clk = devm_clk_register(dev, &dwmac->m25_div.hw);
-	if (WARN_ON(IS_ERR(dwmac->m25_div_clk)))
-		return PTR_ERR(dwmac->m25_div_clk);
-=======
 	clk_configs->m250_mux.reg = dwmac->regs + PRG_ETH0;
 	clk_configs->m250_mux.shift = PRG_ETH0_CLK_M250_SEL_SHIFT;
 	clk_configs->m250_mux.mask = PRG_ETH0_CLK_M250_SEL_MASK;
@@ -294,7 +233,6 @@
 			phy_modes(dwmac->phy_mode));
 		return -EINVAL;
 	}
->>>>>>> e021bb4f
 
 	return 0;
 }
