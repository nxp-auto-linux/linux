// SPDX-License-Identifier: GPL-2.0-only
/*******************************************************************************
  This is the driver for the ST MAC 10/100/1000 on-chip Ethernet controllers.
  ST Ethernet IPs are built around a Synopsys IP Core.

	Copyright(C) 2007-2011 STMicroelectronics Ltd


  Author: Giuseppe Cavallaro <peppe.cavallaro@st.com>

  Documentation available at:
	http://www.stlinux.com
  Support available at:
	https://bugzilla.stlinux.com/
*******************************************************************************/

#include <linux/clk.h>
#include <linux/kernel.h>
#include <linux/interrupt.h>
#include <linux/ip.h>
#include <linux/tcp.h>
#include <linux/skbuff.h>
#include <linux/ethtool.h>
#include <linux/if_ether.h>
#include <linux/crc32.h>
#include <linux/mii.h>
#include <linux/if.h>
#include <linux/if_vlan.h>
#include <linux/dma-mapping.h>
#include <linux/slab.h>
#include <linux/prefetch.h>
#include <linux/pinctrl/consumer.h>
#ifdef CONFIG_DEBUG_FS
#include <linux/debugfs.h>
#include <linux/seq_file.h>
#endif /* CONFIG_DEBUG_FS */
#include <linux/net_tstamp.h>
#include <linux/phylink.h>
#include <net/pkt_cls.h>
#include "stmmac_ptp.h"
#include "stmmac.h"
#include <linux/reset.h>
#include <linux/of_mdio.h>
#include "dwmac1000.h"
#include "dwxgmac2.h"
#include "hwif.h"

#define	STMMAC_ALIGN(x)		ALIGN(ALIGN(x, SMP_CACHE_BYTES), 16)
#define	TSO_MAX_BUFF_SIZE	(SZ_16K - 1)

/* Module parameters */
#define TX_TIMEO	5000
static int watchdog = TX_TIMEO;
module_param(watchdog, int, 0644);
MODULE_PARM_DESC(watchdog, "Transmit timeout in milliseconds (default 5s)");

static int debug = -1;
module_param(debug, int, 0644);
MODULE_PARM_DESC(debug, "Message Level (-1: default, 0: no output, 16: all)");

static int phyaddr = -1;
module_param(phyaddr, int, 0444);
MODULE_PARM_DESC(phyaddr, "Physical device address");

#define STMMAC_TX_THRESH	(DMA_TX_SIZE / 4)
#define STMMAC_RX_THRESH	(DMA_RX_SIZE / 4)

static int flow_ctrl = FLOW_AUTO;
module_param(flow_ctrl, int, 0644);
MODULE_PARM_DESC(flow_ctrl, "Flow control ability [on/off]");

static int pause = PAUSE_TIME;
module_param(pause, int, 0644);
MODULE_PARM_DESC(pause, "Flow Control Pause Time");

#define TC_DEFAULT 64
static int tc = TC_DEFAULT;
module_param(tc, int, 0644);
MODULE_PARM_DESC(tc, "DMA threshold control value");

#define	DEFAULT_BUFSIZE	1536
static int buf_sz = DEFAULT_BUFSIZE;
module_param(buf_sz, int, 0644);
MODULE_PARM_DESC(buf_sz, "DMA buffer size");

#define	STMMAC_RX_COPYBREAK	256

static const u32 default_msg_level = (NETIF_MSG_DRV | NETIF_MSG_PROBE |
				      NETIF_MSG_LINK | NETIF_MSG_IFUP |
				      NETIF_MSG_IFDOWN | NETIF_MSG_TIMER);

#define STMMAC_DEFAULT_LPI_TIMER	1000
static int eee_timer = STMMAC_DEFAULT_LPI_TIMER;
module_param(eee_timer, int, 0644);
MODULE_PARM_DESC(eee_timer, "LPI tx expiration time in msec");
#define STMMAC_LPI_T(x) (jiffies + msecs_to_jiffies(x))

/* By default the driver will use the ring mode to manage tx and rx descriptors,
 * but allow user to force to use the chain instead of the ring
 */
static unsigned int chain_mode;
module_param(chain_mode, int, 0444);
MODULE_PARM_DESC(chain_mode, "To use chain instead of ring mode");

static irqreturn_t stmmac_interrupt(int irq, void *dev_id);

#ifdef CONFIG_DEBUG_FS
static const struct net_device_ops stmmac_netdev_ops;
static void stmmac_init_fs(struct net_device *dev);
static void stmmac_exit_fs(struct net_device *dev);
#endif

#define STMMAC_COAL_TIMER(x) (jiffies + usecs_to_jiffies(x))

/**
 * stmmac_verify_args - verify the driver parameters.
 * Description: it checks the driver parameters and set a default in case of
 * errors.
 */
static void stmmac_verify_args(void)
{
	if (unlikely(watchdog < 0))
		watchdog = TX_TIMEO;
	if (unlikely((buf_sz < DEFAULT_BUFSIZE) || (buf_sz > BUF_SIZE_16KiB)))
		buf_sz = DEFAULT_BUFSIZE;
	if (unlikely(flow_ctrl > 1))
		flow_ctrl = FLOW_AUTO;
	else if (likely(flow_ctrl < 0))
		flow_ctrl = FLOW_OFF;
	if (unlikely((pause < 0) || (pause > 0xffff)))
		pause = PAUSE_TIME;
	if (eee_timer < 0)
		eee_timer = STMMAC_DEFAULT_LPI_TIMER;
}

/**
 * stmmac_disable_all_queues - Disable all queues
 * @priv: driver private structure
 */
static void stmmac_disable_all_queues(struct stmmac_priv *priv)
{
	u32 rx_queues_cnt = priv->plat->rx_queues_to_use;
	u32 tx_queues_cnt = priv->plat->tx_queues_to_use;
	u32 maxq = max(rx_queues_cnt, tx_queues_cnt);
	u32 queue;

	for (queue = 0; queue < maxq; queue++) {
		struct stmmac_channel *ch = &priv->channel[queue];

		if (queue < rx_queues_cnt)
			napi_disable(&ch->rx_napi);
		if (queue < tx_queues_cnt)
			napi_disable(&ch->tx_napi);
	}
}

/**
 * stmmac_enable_all_queues - Enable all queues
 * @priv: driver private structure
 */
static void stmmac_enable_all_queues(struct stmmac_priv *priv)
{
	u32 rx_queues_cnt = priv->plat->rx_queues_to_use;
	u32 tx_queues_cnt = priv->plat->tx_queues_to_use;
	u32 maxq = max(rx_queues_cnt, tx_queues_cnt);
	u32 queue;

	for (queue = 0; queue < maxq; queue++) {
		struct stmmac_channel *ch = &priv->channel[queue];

		if (queue < rx_queues_cnt)
			napi_enable(&ch->rx_napi);
		if (queue < tx_queues_cnt)
			napi_enable(&ch->tx_napi);
	}
}

/**
 * stmmac_stop_all_queues - Stop all queues
 * @priv: driver private structure
 */
static void stmmac_stop_all_queues(struct stmmac_priv *priv)
{
	u32 tx_queues_cnt = priv->plat->tx_queues_to_use;
	u32 queue;

	for (queue = 0; queue < tx_queues_cnt; queue++)
		netif_tx_stop_queue(netdev_get_tx_queue(priv->dev, queue));
}

/**
 * stmmac_start_all_queues - Start all queues
 * @priv: driver private structure
 */
static void stmmac_start_all_queues(struct stmmac_priv *priv)
{
	u32 tx_queues_cnt = priv->plat->tx_queues_to_use;
	u32 queue;

	for (queue = 0; queue < tx_queues_cnt; queue++)
		netif_tx_start_queue(netdev_get_tx_queue(priv->dev, queue));
}

static void stmmac_service_event_schedule(struct stmmac_priv *priv)
{
	if (!test_bit(STMMAC_DOWN, &priv->state) &&
	    !test_and_set_bit(STMMAC_SERVICE_SCHED, &priv->state))
		queue_work(priv->wq, &priv->service_task);
}

static void stmmac_global_err(struct stmmac_priv *priv)
{
	netif_carrier_off(priv->dev);
	set_bit(STMMAC_RESET_REQUESTED, &priv->state);
	stmmac_service_event_schedule(priv);
}

/**
 * stmmac_clk_csr_set - dynamically set the MDC clock
 * @priv: driver private structure
 * Description: this is to dynamically set the MDC clock according to the csr
 * clock input.
 * Note:
 *	If a specific clk_csr value is passed from the platform
 *	this means that the CSR Clock Range selection cannot be
 *	changed at run-time and it is fixed (as reported in the driver
 *	documentation). Viceversa the driver will try to set the MDC
 *	clock dynamically according to the actual clock input.
 */
static void stmmac_clk_csr_set(struct stmmac_priv *priv)
{
	u32 clk_rate;

	clk_rate = clk_get_rate(priv->plat->stmmac_clk);

	/* Platform provided default clk_csr would be assumed valid
	 * for all other cases except for the below mentioned ones.
	 * For values higher than the IEEE 802.3 specified frequency
	 * we can not estimate the proper divider as it is not known
	 * the frequency of clk_csr_i. So we do not change the default
	 * divider.
	 */
	if (!(priv->clk_csr & MAC_CSR_H_FRQ_MASK)) {
		if (clk_rate < CSR_F_35M)
			priv->clk_csr = STMMAC_CSR_20_35M;
		else if ((clk_rate >= CSR_F_35M) && (clk_rate < CSR_F_60M))
			priv->clk_csr = STMMAC_CSR_35_60M;
		else if ((clk_rate >= CSR_F_60M) && (clk_rate < CSR_F_100M))
			priv->clk_csr = STMMAC_CSR_60_100M;
		else if ((clk_rate >= CSR_F_100M) && (clk_rate < CSR_F_150M))
			priv->clk_csr = STMMAC_CSR_100_150M;
		else if ((clk_rate >= CSR_F_150M) && (clk_rate < CSR_F_250M))
			priv->clk_csr = STMMAC_CSR_150_250M;
		else if ((clk_rate >= CSR_F_250M) && (clk_rate < CSR_F_300M))
			priv->clk_csr = STMMAC_CSR_250_300M;
		else if ((clk_rate >= CSR_F_300M) && (clk_rate < CSR_F_500M))
			priv->clk_csr = STMMAC_CSR_300_500M;
		else if ((clk_rate >= CSR_F_500M) && (clk_rate < CSR_F_800M))
			priv->clk_csr = STMMAC_CSR_500_800M;
	}

	if (priv->plat->has_sun8i) {
		if (clk_rate > 160000000)
			priv->clk_csr = 0x03;
		else if (clk_rate > 80000000)
			priv->clk_csr = 0x02;
		else if (clk_rate > 40000000)
			priv->clk_csr = 0x01;
		else
			priv->clk_csr = 0;
	}

	if (priv->plat->has_xgmac) {
		if (clk_rate > 400000000)
			priv->clk_csr = 0x5;
		else if (clk_rate > 350000000)
			priv->clk_csr = 0x4;
		else if (clk_rate > 300000000)
			priv->clk_csr = 0x3;
		else if (clk_rate > 250000000)
			priv->clk_csr = 0x2;
		else if (clk_rate > 150000000)
			priv->clk_csr = 0x1;
		else
			priv->clk_csr = 0x0;
	}
}

static void print_pkt(unsigned char *buf, int len)
{
	pr_debug("len = %d byte, buf addr: 0x%p\n", len, buf);
	print_hex_dump_bytes("", DUMP_PREFIX_OFFSET, buf, len);
}

static inline u32 stmmac_tx_avail(struct stmmac_priv *priv, u32 queue)
{
	struct stmmac_tx_queue *tx_q = &priv->tx_queue[queue];
	u32 avail;

	if (tx_q->dirty_tx > tx_q->cur_tx)
		avail = tx_q->dirty_tx - tx_q->cur_tx - 1;
	else
		avail = DMA_TX_SIZE - tx_q->cur_tx + tx_q->dirty_tx - 1;

	return avail;
}

/**
 * stmmac_rx_dirty - Get RX queue dirty
 * @priv: driver private structure
 * @queue: RX queue index
 */
static inline u32 stmmac_rx_dirty(struct stmmac_priv *priv, u32 queue)
{
	struct stmmac_rx_queue *rx_q = &priv->rx_queue[queue];
	u32 dirty;

	if (rx_q->dirty_rx <= rx_q->cur_rx)
		dirty = rx_q->cur_rx - rx_q->dirty_rx;
	else
		dirty = DMA_RX_SIZE - rx_q->dirty_rx + rx_q->cur_rx;

	return dirty;
}

/**
 * stmmac_enable_eee_mode - check and enter in LPI mode
 * @priv: driver private structure
 * Description: this function is to verify and enter in LPI mode in case of
 * EEE.
 */
static void stmmac_enable_eee_mode(struct stmmac_priv *priv)
{
	u32 tx_cnt = priv->plat->tx_queues_to_use;
	u32 queue;

	/* check if all TX queues have the work finished */
	for (queue = 0; queue < tx_cnt; queue++) {
		struct stmmac_tx_queue *tx_q = &priv->tx_queue[queue];

		if (tx_q->dirty_tx != tx_q->cur_tx)
			return; /* still unfinished work */
	}

	/* Check and enter in LPI mode */
	if (!priv->tx_path_in_lpi_mode)
		stmmac_set_eee_mode(priv, priv->hw,
				priv->plat->en_tx_lpi_clockgating);
}

/**
 * stmmac_disable_eee_mode - disable and exit from LPI mode
 * @priv: driver private structure
 * Description: this function is to exit and disable EEE in case of
 * LPI state is true. This is called by the xmit.
 */
void stmmac_disable_eee_mode(struct stmmac_priv *priv)
{
	stmmac_reset_eee_mode(priv, priv->hw);
	del_timer_sync(&priv->eee_ctrl_timer);
	priv->tx_path_in_lpi_mode = false;
}

/**
 * stmmac_eee_ctrl_timer - EEE TX SW timer.
 * @arg : data hook
 * Description:
 *  if there is no data transfer and if we are not in LPI state,
 *  then MAC Transmitter can be moved to LPI state.
 */
static void stmmac_eee_ctrl_timer(struct timer_list *t)
{
	struct stmmac_priv *priv = from_timer(priv, t, eee_ctrl_timer);

	stmmac_enable_eee_mode(priv);
	mod_timer(&priv->eee_ctrl_timer, STMMAC_LPI_T(eee_timer));
}

/**
 * stmmac_eee_init - init EEE
 * @priv: driver private structure
 * Description:
 *  if the GMAC supports the EEE (from the HW cap reg) and the phy device
 *  can also manage EEE, this function enable the LPI state and start related
 *  timer.
 */
bool stmmac_eee_init(struct stmmac_priv *priv)
{
	int tx_lpi_timer = priv->tx_lpi_timer;

	/* Using PCS we cannot dial with the phy registers at this stage
	 * so we do not support extra feature like EEE.
	 */
	if ((priv->hw->pcs == STMMAC_PCS_RGMII) ||
	    (priv->hw->pcs == STMMAC_PCS_TBI) ||
	    (priv->hw->pcs == STMMAC_PCS_RTBI))
		return false;

	/* Check if MAC core supports the EEE feature. */
	if (!priv->dma_cap.eee)
		return false;

	mutex_lock(&priv->lock);

	/* Check if it needs to be deactivated */
	if (!priv->eee_active) {
		if (priv->eee_enabled) {
			netdev_dbg(priv->dev, "disable EEE\n");
			del_timer_sync(&priv->eee_ctrl_timer);
			stmmac_set_eee_timer(priv, priv->hw, 0, tx_lpi_timer);
		}
		mutex_unlock(&priv->lock);
		return false;
	}

	if (priv->eee_active && !priv->eee_enabled) {
		timer_setup(&priv->eee_ctrl_timer, stmmac_eee_ctrl_timer, 0);
		mod_timer(&priv->eee_ctrl_timer, STMMAC_LPI_T(eee_timer));
		stmmac_set_eee_timer(priv, priv->hw, STMMAC_DEFAULT_LIT_LS,
				     tx_lpi_timer);
	}

	mutex_unlock(&priv->lock);
	netdev_dbg(priv->dev, "Energy-Efficient Ethernet initialized\n");
	return true;
}

/* stmmac_get_tx_hwtstamp - get HW TX timestamps
 * @priv: driver private structure
 * @p : descriptor pointer
 * @skb : the socket buffer
 * Description :
 * This function will read timestamp from the descriptor & pass it to stack.
 * and also perform some sanity checks.
 */
static void stmmac_get_tx_hwtstamp(struct stmmac_priv *priv,
				   struct dma_desc *p, struct sk_buff *skb)
{
	struct skb_shared_hwtstamps shhwtstamp;
<<<<<<< HEAD
=======
	bool found = false;
>>>>>>> fa578e9d
	u64 ns = 0;

	if (!priv->hwts_tx_en)
		return;

	/* exit if skb doesn't support hw tstamp */
	if (likely(!skb || !(skb_shinfo(skb)->tx_flags & SKBTX_IN_PROGRESS)))
		return;

	/* check tx tstamp status */
	if (stmmac_get_tx_timestamp_status(priv, p)) {
		stmmac_get_timestamp(priv, p, priv->adv_ts, &ns);
		found = true;
	} else if (!stmmac_get_mac_tx_timestamp(priv, priv->hw, &ns)) {
		found = true;
	}

	if (found) {
		memset(&shhwtstamp, 0, sizeof(struct skb_shared_hwtstamps));
		shhwtstamp.hwtstamp = ns_to_ktime(ns);

		netdev_dbg(priv->dev, "get valid TX hw timestamp %llu\n", ns);
		/* pass tstamp to stack */
		skb_tstamp_tx(skb, &shhwtstamp);
	}
}

/* stmmac_get_rx_hwtstamp - get HW RX timestamps
 * @priv: driver private structure
 * @p : descriptor pointer
 * @np : next descriptor pointer
 * @skb : the socket buffer
 * Description :
 * This function will read received packet's timestamp from the descriptor
 * and pass it to stack. It also perform some sanity checks.
 */
static void stmmac_get_rx_hwtstamp(struct stmmac_priv *priv, struct dma_desc *p,
				   struct dma_desc *np, struct sk_buff *skb)
{
	struct skb_shared_hwtstamps *shhwtstamp = NULL;
	struct dma_desc *desc = p;
	u64 ns = 0;

	if (!priv->hwts_rx_en)
		return;
	/* For GMAC4, the valid timestamp is from CTX next desc. */
	if (priv->plat->has_gmac4 || priv->plat->has_xgmac)
		desc = np;

	/* Check if timestamp is available */
	if (stmmac_get_rx_timestamp_status(priv, p, np, priv->adv_ts)) {
		stmmac_get_timestamp(priv, desc, priv->adv_ts, &ns);
		netdev_dbg(priv->dev, "get valid RX hw timestamp %llu\n", ns);
		shhwtstamp = skb_hwtstamps(skb);
		memset(shhwtstamp, 0, sizeof(struct skb_shared_hwtstamps));
		shhwtstamp->hwtstamp = ns_to_ktime(ns);
	} else  {
		netdev_dbg(priv->dev, "cannot get RX hw timestamp\n");
	}
}

/**
 *  stmmac_hwtstamp_set - control hardware timestamping.
 *  @dev: device pointer.
 *  @ifr: An IOCTL specific structure, that can contain a pointer to
 *  a proprietary structure used to pass information to the driver.
 *  Description:
 *  This function configures the MAC to enable/disable both outgoing(TX)
 *  and incoming(RX) packets time stamping based on user input.
 *  Return Value:
 *  0 on success and an appropriate -ve integer on failure.
 */
static int stmmac_hwtstamp_set(struct net_device *dev, struct ifreq *ifr)
{
	struct stmmac_priv *priv = netdev_priv(dev);
	struct hwtstamp_config config;
	struct timespec64 now;
	u64 temp = 0;
	u32 ptp_v2 = 0;
	u32 tstamp_all = 0;
	u32 ptp_over_ipv4_udp = 0;
	u32 ptp_over_ipv6_udp = 0;
	u32 ptp_over_ethernet = 0;
	u32 snap_type_sel = 0;
	u32 ts_master_en = 0;
	u32 ts_event_en = 0;
	u32 sec_inc = 0;
	u32 value = 0;
	bool xmac;

	xmac = priv->plat->has_gmac4 || priv->plat->has_xgmac;

	if (!(priv->dma_cap.time_stamp || priv->adv_ts)) {
		netdev_alert(priv->dev, "No support for HW time stamping\n");
		priv->hwts_tx_en = 0;
		priv->hwts_rx_en = 0;

		return -EOPNOTSUPP;
	}

	if (copy_from_user(&config, ifr->ifr_data,
			   sizeof(config)))
		return -EFAULT;

	netdev_dbg(priv->dev, "%s config flags:0x%x, tx_type:0x%x, rx_filter:0x%x\n",
		   __func__, config.flags, config.tx_type, config.rx_filter);

	/* reserved for future extensions */
	if (config.flags)
		return -EINVAL;

	if (config.tx_type != HWTSTAMP_TX_OFF &&
	    config.tx_type != HWTSTAMP_TX_ON)
		return -ERANGE;

	if (priv->adv_ts) {
		switch (config.rx_filter) {
		case HWTSTAMP_FILTER_NONE:
			/* time stamp no incoming packet at all */
			config.rx_filter = HWTSTAMP_FILTER_NONE;
			break;

		case HWTSTAMP_FILTER_PTP_V1_L4_EVENT:
			/* PTP v1, UDP, any kind of event packet */
			config.rx_filter = HWTSTAMP_FILTER_PTP_V1_L4_EVENT;
			/* 'xmac' hardware can support Sync, Pdelay_Req and
			 * Pdelay_resp by setting bit14 and bits17/16 to 01
			 * This leaves Delay_Req timestamps out.
			 * Enable all events *and* general purpose message
			 * timestamping
			 */
			snap_type_sel = PTP_TCR_SNAPTYPSEL_1;
			ptp_over_ipv4_udp = PTP_TCR_TSIPV4ENA;
			ptp_over_ipv6_udp = PTP_TCR_TSIPV6ENA;
			break;

		case HWTSTAMP_FILTER_PTP_V1_L4_SYNC:
			/* PTP v1, UDP, Sync packet */
			config.rx_filter = HWTSTAMP_FILTER_PTP_V1_L4_SYNC;
			/* take time stamp for SYNC messages only */
			ts_event_en = PTP_TCR_TSEVNTENA;

			ptp_over_ipv4_udp = PTP_TCR_TSIPV4ENA;
			ptp_over_ipv6_udp = PTP_TCR_TSIPV6ENA;
			break;

		case HWTSTAMP_FILTER_PTP_V1_L4_DELAY_REQ:
			/* PTP v1, UDP, Delay_req packet */
			config.rx_filter = HWTSTAMP_FILTER_PTP_V1_L4_DELAY_REQ;
			/* take time stamp for Delay_Req messages only */
			ts_master_en = PTP_TCR_TSMSTRENA;
			ts_event_en = PTP_TCR_TSEVNTENA;

			ptp_over_ipv4_udp = PTP_TCR_TSIPV4ENA;
			ptp_over_ipv6_udp = PTP_TCR_TSIPV6ENA;
			break;

		case HWTSTAMP_FILTER_PTP_V2_L4_EVENT:
			/* PTP v2, UDP, any kind of event packet */
			config.rx_filter = HWTSTAMP_FILTER_PTP_V2_L4_EVENT;
			ptp_v2 = PTP_TCR_TSVER2ENA;
			/* take time stamp for all event messages */
			snap_type_sel = PTP_TCR_SNAPTYPSEL_1;

			ptp_over_ipv4_udp = PTP_TCR_TSIPV4ENA;
			ptp_over_ipv6_udp = PTP_TCR_TSIPV6ENA;
			break;

		case HWTSTAMP_FILTER_PTP_V2_L4_SYNC:
			/* PTP v2, UDP, Sync packet */
			config.rx_filter = HWTSTAMP_FILTER_PTP_V2_L4_SYNC;
			ptp_v2 = PTP_TCR_TSVER2ENA;
			/* take time stamp for SYNC messages only */
			ts_event_en = PTP_TCR_TSEVNTENA;

			ptp_over_ipv4_udp = PTP_TCR_TSIPV4ENA;
			ptp_over_ipv6_udp = PTP_TCR_TSIPV6ENA;
			break;

		case HWTSTAMP_FILTER_PTP_V2_L4_DELAY_REQ:
			/* PTP v2, UDP, Delay_req packet */
			config.rx_filter = HWTSTAMP_FILTER_PTP_V2_L4_DELAY_REQ;
			ptp_v2 = PTP_TCR_TSVER2ENA;
			/* take time stamp for Delay_Req messages only */
			ts_master_en = PTP_TCR_TSMSTRENA;
			ts_event_en = PTP_TCR_TSEVNTENA;

			ptp_over_ipv4_udp = PTP_TCR_TSIPV4ENA;
			ptp_over_ipv6_udp = PTP_TCR_TSIPV6ENA;
			break;

		case HWTSTAMP_FILTER_PTP_V2_EVENT:
			/* PTP v2/802.AS1 any layer, any kind of event packet */
			config.rx_filter = HWTSTAMP_FILTER_PTP_V2_EVENT;
			ptp_v2 = PTP_TCR_TSVER2ENA;
			snap_type_sel = PTP_TCR_SNAPTYPSEL_1;
			ts_event_en = PTP_TCR_TSEVNTENA;
			ptp_over_ipv4_udp = PTP_TCR_TSIPV4ENA;
			ptp_over_ipv6_udp = PTP_TCR_TSIPV6ENA;
			ptp_over_ethernet = PTP_TCR_TSIPENA;
			break;

		case HWTSTAMP_FILTER_PTP_V2_SYNC:
			/* PTP v2/802.AS1, any layer, Sync packet */
			config.rx_filter = HWTSTAMP_FILTER_PTP_V2_SYNC;
			ptp_v2 = PTP_TCR_TSVER2ENA;
			/* take time stamp for SYNC messages only */
			ts_event_en = PTP_TCR_TSEVNTENA;

			ptp_over_ipv4_udp = PTP_TCR_TSIPV4ENA;
			ptp_over_ipv6_udp = PTP_TCR_TSIPV6ENA;
			ptp_over_ethernet = PTP_TCR_TSIPENA;
			break;

		case HWTSTAMP_FILTER_PTP_V2_DELAY_REQ:
			/* PTP v2/802.AS1, any layer, Delay_req packet */
			config.rx_filter = HWTSTAMP_FILTER_PTP_V2_DELAY_REQ;
			ptp_v2 = PTP_TCR_TSVER2ENA;
			/* take time stamp for Delay_Req messages only */
			ts_master_en = PTP_TCR_TSMSTRENA;
			ts_event_en = PTP_TCR_TSEVNTENA;

			ptp_over_ipv4_udp = PTP_TCR_TSIPV4ENA;
			ptp_over_ipv6_udp = PTP_TCR_TSIPV6ENA;
			ptp_over_ethernet = PTP_TCR_TSIPENA;
			break;

		case HWTSTAMP_FILTER_NTP_ALL:
		case HWTSTAMP_FILTER_ALL:
			/* time stamp any incoming packet */
			config.rx_filter = HWTSTAMP_FILTER_ALL;
			tstamp_all = PTP_TCR_TSENALL;
			break;

		default:
			return -ERANGE;
		}
	} else {
		switch (config.rx_filter) {
		case HWTSTAMP_FILTER_NONE:
			config.rx_filter = HWTSTAMP_FILTER_NONE;
			break;
		default:
			/* PTP v1, UDP, any kind of event packet */
			config.rx_filter = HWTSTAMP_FILTER_PTP_V1_L4_EVENT;
			break;
		}
	}
	priv->hwts_rx_en = ((config.rx_filter == HWTSTAMP_FILTER_NONE) ? 0 : 1);
	priv->hwts_tx_en = config.tx_type == HWTSTAMP_TX_ON;

	if (!priv->hwts_tx_en && !priv->hwts_rx_en)
		stmmac_config_hw_tstamping(priv, priv->ptpaddr, 0);
	else {
		value = (PTP_TCR_TSENA | PTP_TCR_TSCFUPDT | PTP_TCR_TSCTRLSSR |
			 tstamp_all | ptp_v2 | ptp_over_ethernet |
			 ptp_over_ipv6_udp | ptp_over_ipv4_udp | ts_event_en |
			 ts_master_en | snap_type_sel);
		stmmac_config_hw_tstamping(priv, priv->ptpaddr, value);

		/* program Sub Second Increment reg */
		stmmac_config_sub_second_increment(priv,
				priv->ptpaddr, priv->plat->clk_ptp_rate,
				xmac, &sec_inc);
		temp = div_u64(1000000000ULL, sec_inc);

		/* Store sub second increment and flags for later use */
		priv->sub_second_inc = sec_inc;
		priv->systime_flags = value;

		/* calculate default added value:
		 * formula is :
		 * addend = (2^32)/freq_div_ratio;
		 * where, freq_div_ratio = 1e9ns/sec_inc
		 */
		temp = (u64)(temp << 32);
		priv->default_addend = div_u64(temp, priv->plat->clk_ptp_rate);
		stmmac_config_addend(priv, priv->ptpaddr, priv->default_addend);

		/* initialize system time */
		ktime_get_real_ts64(&now);

		/* lower 32 bits of tv_sec are safe until y2106 */
		stmmac_init_systime(priv, priv->ptpaddr,
				(u32)now.tv_sec, now.tv_nsec);
	}

	memcpy(&priv->tstamp_config, &config, sizeof(config));

	return copy_to_user(ifr->ifr_data, &config,
			    sizeof(config)) ? -EFAULT : 0;
}

/**
 *  stmmac_hwtstamp_get - read hardware timestamping.
 *  @dev: device pointer.
 *  @ifr: An IOCTL specific structure, that can contain a pointer to
 *  a proprietary structure used to pass information to the driver.
 *  Description:
 *  This function obtain the current hardware timestamping settings
    as requested.
 */
static int stmmac_hwtstamp_get(struct net_device *dev, struct ifreq *ifr)
{
	struct stmmac_priv *priv = netdev_priv(dev);
	struct hwtstamp_config *config = &priv->tstamp_config;

	if (!(priv->dma_cap.time_stamp || priv->dma_cap.atime_stamp))
		return -EOPNOTSUPP;

	return copy_to_user(ifr->ifr_data, config,
			    sizeof(*config)) ? -EFAULT : 0;
}

/**
 * stmmac_init_ptp - init PTP
 * @priv: driver private structure
 * Description: this is to verify if the HW supports the PTPv1 or PTPv2.
 * This is done by looking at the HW cap. register.
 * This function also registers the ptp driver.
 */
static int stmmac_init_ptp(struct stmmac_priv *priv)
{
	bool xmac = priv->plat->has_gmac4 || priv->plat->has_xgmac;

	if (!(priv->dma_cap.time_stamp || priv->dma_cap.atime_stamp))
		return -EOPNOTSUPP;

	priv->adv_ts = 0;
	/* Check if adv_ts can be enabled for dwmac 4.x / xgmac core */
	if (xmac && priv->dma_cap.atime_stamp)
		priv->adv_ts = 1;
	/* Dwmac 3.x core with extend_desc can support adv_ts */
	else if (priv->extend_desc && priv->dma_cap.atime_stamp)
		priv->adv_ts = 1;

	if (priv->dma_cap.time_stamp)
		netdev_info(priv->dev, "IEEE 1588-2002 Timestamp supported\n");

	if (priv->adv_ts)
		netdev_info(priv->dev,
			    "IEEE 1588-2008 Advanced Timestamp supported\n");

	priv->hwts_tx_en = 0;
	priv->hwts_rx_en = 0;

	stmmac_ptp_register(priv);

	return 0;
}

static void stmmac_release_ptp(struct stmmac_priv *priv)
{
	if (priv->plat->clk_ptp_ref)
		clk_disable_unprepare(priv->plat->clk_ptp_ref);
	stmmac_ptp_unregister(priv);
}

/**
 *  stmmac_mac_flow_ctrl - Configure flow control in all queues
 *  @priv: driver private structure
 *  Description: It is used for configuring the flow control in all queues
 */
static void stmmac_mac_flow_ctrl(struct stmmac_priv *priv, u32 duplex)
{
	u32 tx_cnt = priv->plat->tx_queues_to_use;

	stmmac_flow_ctrl(priv, priv->hw, duplex, priv->flow_ctrl,
			priv->pause, tx_cnt);
}

static void stmmac_validate(struct phylink_config *config,
			    unsigned long *supported,
			    struct phylink_link_state *state)
{
	struct stmmac_priv *priv = netdev_priv(to_net_dev(config->dev));
	__ETHTOOL_DECLARE_LINK_MODE_MASK(mac_supported) = { 0, };
	__ETHTOOL_DECLARE_LINK_MODE_MASK(mask) = { 0, };
	int tx_cnt = priv->plat->tx_queues_to_use;
	int max_speed = priv->plat->max_speed;

	phylink_set(mac_supported, 10baseT_Half);
	phylink_set(mac_supported, 10baseT_Full);
	phylink_set(mac_supported, 100baseT_Half);
	phylink_set(mac_supported, 100baseT_Full);
	phylink_set(mac_supported, 1000baseT_Half);
	phylink_set(mac_supported, 1000baseT_Full);
	phylink_set(mac_supported, 1000baseKX_Full);

	phylink_set(mac_supported, Autoneg);
	phylink_set(mac_supported, Pause);
	phylink_set(mac_supported, Asym_Pause);
	phylink_set_port_modes(mac_supported);

	/* Cut down 1G if asked to */
	if ((max_speed > 0) && (max_speed < 1000)) {
		phylink_set(mask, 1000baseT_Full);
		phylink_set(mask, 1000baseX_Full);
	} else if (priv->plat->has_xgmac) {
		if (!max_speed || (max_speed >= 2500)) {
			phylink_set(mac_supported, 2500baseT_Full);
			phylink_set(mac_supported, 2500baseX_Full);
		}
		if (!max_speed || (max_speed >= 5000)) {
			phylink_set(mac_supported, 5000baseT_Full);
		}
		if (!max_speed || (max_speed >= 10000)) {
			phylink_set(mac_supported, 10000baseSR_Full);
			phylink_set(mac_supported, 10000baseLR_Full);
			phylink_set(mac_supported, 10000baseER_Full);
			phylink_set(mac_supported, 10000baseLRM_Full);
			phylink_set(mac_supported, 10000baseT_Full);
			phylink_set(mac_supported, 10000baseKX4_Full);
			phylink_set(mac_supported, 10000baseKR_Full);
		}
	}

	/* Half-Duplex can only work with single queue */
	if (tx_cnt > 1) {
		phylink_set(mask, 10baseT_Half);
		phylink_set(mask, 100baseT_Half);
		phylink_set(mask, 1000baseT_Half);
	}

	bitmap_and(supported, supported, mac_supported,
		   __ETHTOOL_LINK_MODE_MASK_NBITS);
	bitmap_andnot(supported, supported, mask,
		      __ETHTOOL_LINK_MODE_MASK_NBITS);
	bitmap_and(state->advertising, state->advertising, mac_supported,
		   __ETHTOOL_LINK_MODE_MASK_NBITS);
	bitmap_andnot(state->advertising, state->advertising, mask,
		      __ETHTOOL_LINK_MODE_MASK_NBITS);
}

static int stmmac_mac_link_state(struct phylink_config *config,
				 struct phylink_link_state *state)
{
	return -EOPNOTSUPP;
}

static void stmmac_mac_config(struct phylink_config *config, unsigned int mode,
			      const struct phylink_link_state *state)
{
	struct stmmac_priv *priv = netdev_priv(to_net_dev(config->dev));
	u32 ctrl;

	ctrl = readl(priv->ioaddr + MAC_CTRL_REG);
	ctrl &= ~priv->hw->link.speed_mask;

	if (state->interface == PHY_INTERFACE_MODE_USXGMII) {
		switch (state->speed) {
		case SPEED_10000:
			ctrl |= priv->hw->link.xgmii.speed10000;
			break;
		case SPEED_5000:
			ctrl |= priv->hw->link.xgmii.speed5000;
			break;
		case SPEED_2500:
			ctrl |= priv->hw->link.xgmii.speed2500;
			break;
		default:
			return;
		}
	} else {
		switch (state->speed) {
		case SPEED_2500:
			ctrl |= priv->hw->link.speed2500;
			break;
		case SPEED_1000:
			ctrl |= priv->hw->link.speed1000;
			break;
		case SPEED_100:
			ctrl |= priv->hw->link.speed100;
			break;
		case SPEED_10:
			ctrl |= priv->hw->link.speed10;
			break;
		default:
			return;
		}
	}

	priv->speed = state->speed;

	if (priv->plat->fix_mac_speed)
		priv->plat->fix_mac_speed(priv->plat->bsp_priv, state->speed);

	if (!state->duplex)
		ctrl &= ~priv->hw->link.duplex;
	else
		ctrl |= priv->hw->link.duplex;

	/* Flow Control operation */
	if (state->pause)
		stmmac_mac_flow_ctrl(priv, state->duplex);

	writel(ctrl, priv->ioaddr + MAC_CTRL_REG);
}

static void stmmac_mac_an_restart(struct phylink_config *config)
{
	/* Not Supported */
}

static void stmmac_mac_link_down(struct phylink_config *config,
				 unsigned int mode, phy_interface_t interface)
{
	struct stmmac_priv *priv = netdev_priv(to_net_dev(config->dev));

	stmmac_mac_set(priv, priv->ioaddr, false);
	priv->eee_active = false;
	stmmac_eee_init(priv);
	stmmac_set_eee_pls(priv, priv->hw, false);
}

static void stmmac_mac_link_up(struct phylink_config *config,
			       unsigned int mode, phy_interface_t interface,
			       struct phy_device *phy)
{
	struct stmmac_priv *priv = netdev_priv(to_net_dev(config->dev));

	stmmac_mac_set(priv, priv->ioaddr, true);
	if (phy && priv->dma_cap.eee) {
		priv->eee_active = phy_init_eee(phy, 1) >= 0;
		priv->eee_enabled = stmmac_eee_init(priv);
		stmmac_set_eee_pls(priv, priv->hw, true);
	}
}

static const struct phylink_mac_ops stmmac_phylink_mac_ops = {
	.validate = stmmac_validate,
	.mac_link_state = stmmac_mac_link_state,
	.mac_config = stmmac_mac_config,
	.mac_an_restart = stmmac_mac_an_restart,
	.mac_link_down = stmmac_mac_link_down,
	.mac_link_up = stmmac_mac_link_up,
};

/**
 * stmmac_check_pcs_mode - verify if RGMII/SGMII is supported
 * @priv: driver private structure
 * Description: this is to verify if the HW supports the PCS.
 * Physical Coding Sublayer (PCS) interface that can be used when the MAC is
 * configured for the TBI, RTBI, or SGMII PHY interface.
 */
static void stmmac_check_pcs_mode(struct stmmac_priv *priv)
{
	int interface = priv->plat->interface;

	if (priv->dma_cap.pcs) {
		if ((interface == PHY_INTERFACE_MODE_RGMII) ||
		    (interface == PHY_INTERFACE_MODE_RGMII_ID) ||
		    (interface == PHY_INTERFACE_MODE_RGMII_RXID) ||
		    (interface == PHY_INTERFACE_MODE_RGMII_TXID)) {
			netdev_dbg(priv->dev, "PCS RGMII support enabled\n");
			priv->hw->pcs = STMMAC_PCS_RGMII;
		} else if (interface == PHY_INTERFACE_MODE_SGMII) {
			netdev_dbg(priv->dev, "PCS SGMII support enabled\n");
			priv->hw->pcs = STMMAC_PCS_SGMII;
		}
	}
}

/**
 * stmmac_init_phy - PHY initialization
 * @dev: net device structure
 * Description: it initializes the driver's PHY state, and attaches the PHY
 * to the mac driver.
 *  Return value:
 *  0 on success
 */
static int stmmac_init_phy(struct net_device *dev)
{
	struct stmmac_priv *priv = netdev_priv(dev);
	struct device_node *node;
	int ret;

	node = priv->plat->phylink_node;

	if (node)
		ret = phylink_of_phy_connect(priv->phylink, node, 0);

	/* Some DT bindings do not set-up the PHY handle. Let's try to
	 * manually parse it
	 */
	if (!node || ret) {
		int addr = priv->plat->phy_addr;
		struct phy_device *phydev;

		phydev = mdiobus_get_phy(priv->mii, addr);
		if (!phydev) {
			netdev_err(priv->dev, "no phy at addr %d\n", addr);
			return -ENODEV;
		}

		ret = phylink_connect_phy(priv->phylink, phydev);
	}

	return ret;
}

static int stmmac_phy_setup(struct stmmac_priv *priv)
{
	struct fwnode_handle *fwnode = of_fwnode_handle(priv->plat->phylink_node);
	int mode = priv->plat->phy_interface;
	struct phylink *phylink;

	priv->phylink_config.dev = &priv->dev->dev;
	priv->phylink_config.type = PHYLINK_NETDEV;

	phylink = phylink_create(&priv->phylink_config, fwnode,
				 mode, &stmmac_phylink_mac_ops);
	if (IS_ERR(phylink))
		return PTR_ERR(phylink);

	priv->phylink = phylink;
	return 0;
}

static void stmmac_display_rx_rings(struct stmmac_priv *priv)
{
	u32 rx_cnt = priv->plat->rx_queues_to_use;
	void *head_rx;
	u32 queue;

	/* Display RX rings */
	for (queue = 0; queue < rx_cnt; queue++) {
		struct stmmac_rx_queue *rx_q = &priv->rx_queue[queue];

		pr_info("\tRX Queue %u rings\n", queue);

		if (priv->extend_desc)
			head_rx = (void *)rx_q->dma_erx;
		else
			head_rx = (void *)rx_q->dma_rx;

		/* Display RX ring */
		stmmac_display_ring(priv, head_rx, DMA_RX_SIZE, true);
	}
}

static void stmmac_display_tx_rings(struct stmmac_priv *priv)
{
	u32 tx_cnt = priv->plat->tx_queues_to_use;
	void *head_tx;
	u32 queue;

	/* Display TX rings */
	for (queue = 0; queue < tx_cnt; queue++) {
		struct stmmac_tx_queue *tx_q = &priv->tx_queue[queue];

		pr_info("\tTX Queue %d rings\n", queue);

		if (priv->extend_desc)
			head_tx = (void *)tx_q->dma_etx;
		else
			head_tx = (void *)tx_q->dma_tx;

		stmmac_display_ring(priv, head_tx, DMA_TX_SIZE, false);
	}
}

static void stmmac_display_rings(struct stmmac_priv *priv)
{
	/* Display RX ring */
	stmmac_display_rx_rings(priv);

	/* Display TX ring */
	stmmac_display_tx_rings(priv);
}

static int stmmac_set_bfsize(int mtu, int bufsize)
{
	int ret = bufsize;

	if (mtu >= BUF_SIZE_8KiB)
		ret = BUF_SIZE_16KiB;
	else if (mtu >= BUF_SIZE_4KiB)
		ret = BUF_SIZE_8KiB;
	else if (mtu >= BUF_SIZE_2KiB)
		ret = BUF_SIZE_4KiB;
	else if (mtu > DEFAULT_BUFSIZE)
		ret = BUF_SIZE_2KiB;
	else
		ret = DEFAULT_BUFSIZE;

	return ret;
}

/**
 * stmmac_clear_rx_descriptors - clear RX descriptors
 * @priv: driver private structure
 * @queue: RX queue index
 * Description: this function is called to clear the RX descriptors
 * in case of both basic and extended descriptors are used.
 */
static void stmmac_clear_rx_descriptors(struct stmmac_priv *priv, u32 queue)
{
	struct stmmac_rx_queue *rx_q = &priv->rx_queue[queue];
	int i;

	/* Clear the RX descriptors */
	for (i = 0; i < DMA_RX_SIZE; i++)
		if (priv->extend_desc)
			stmmac_init_rx_desc(priv, &rx_q->dma_erx[i].basic,
					priv->use_riwt, priv->mode,
					(i == DMA_RX_SIZE - 1),
					priv->dma_buf_sz);
		else
			stmmac_init_rx_desc(priv, &rx_q->dma_rx[i],
					priv->use_riwt, priv->mode,
					(i == DMA_RX_SIZE - 1),
					priv->dma_buf_sz);
}

/**
 * stmmac_clear_tx_descriptors - clear tx descriptors
 * @priv: driver private structure
 * @queue: TX queue index.
 * Description: this function is called to clear the TX descriptors
 * in case of both basic and extended descriptors are used.
 */
static void stmmac_clear_tx_descriptors(struct stmmac_priv *priv, u32 queue)
{
	struct stmmac_tx_queue *tx_q = &priv->tx_queue[queue];
	int i;

	/* Clear the TX descriptors */
	for (i = 0; i < DMA_TX_SIZE; i++)
		if (priv->extend_desc)
			stmmac_init_tx_desc(priv, &tx_q->dma_etx[i].basic,
					priv->mode, (i == DMA_TX_SIZE - 1));
		else
			stmmac_init_tx_desc(priv, &tx_q->dma_tx[i],
					priv->mode, (i == DMA_TX_SIZE - 1));
}

/**
 * stmmac_clear_descriptors - clear descriptors
 * @priv: driver private structure
 * Description: this function is called to clear the TX and RX descriptors
 * in case of both basic and extended descriptors are used.
 */
static void stmmac_clear_descriptors(struct stmmac_priv *priv)
{
	u32 rx_queue_cnt = priv->plat->rx_queues_to_use;
	u32 tx_queue_cnt = priv->plat->tx_queues_to_use;
	u32 queue;

	/* Clear the RX descriptors */
	for (queue = 0; queue < rx_queue_cnt; queue++)
		stmmac_clear_rx_descriptors(priv, queue);

	/* Clear the TX descriptors */
	for (queue = 0; queue < tx_queue_cnt; queue++)
		stmmac_clear_tx_descriptors(priv, queue);
}

/**
 * stmmac_init_rx_buffers - init the RX descriptor buffer.
 * @priv: driver private structure
 * @p: descriptor pointer
 * @i: descriptor index
 * @flags: gfp flag
 * @queue: RX queue index
 * Description: this function is called to allocate a receive buffer, perform
 * the DMA mapping and init the descriptor.
 */
static int stmmac_init_rx_buffers(struct stmmac_priv *priv, struct dma_desc *p,
				  int i, gfp_t flags, u32 queue)
{
	struct stmmac_rx_queue *rx_q = &priv->rx_queue[queue];
	struct stmmac_rx_buffer *buf = &rx_q->buf_pool[i];

	buf->page = page_pool_dev_alloc_pages(rx_q->page_pool);
	if (!buf->page)
		return -ENOMEM;

	if (priv->sph) {
		buf->sec_page = page_pool_dev_alloc_pages(rx_q->page_pool);
		if (!buf->sec_page)
			return -ENOMEM;

		buf->sec_addr = page_pool_get_dma_addr(buf->sec_page);
		stmmac_set_desc_sec_addr(priv, p, buf->sec_addr);
	} else {
		buf->sec_page = NULL;
	}

	buf->addr = page_pool_get_dma_addr(buf->page);
	stmmac_set_desc_addr(priv, p, buf->addr);
	if (priv->dma_buf_sz == BUF_SIZE_16KiB)
		stmmac_init_desc3(priv, p);

	return 0;
}

/**
 * stmmac_free_rx_buffer - free RX dma buffers
 * @priv: private structure
 * @queue: RX queue index
 * @i: buffer index.
 */
static void stmmac_free_rx_buffer(struct stmmac_priv *priv, u32 queue, int i)
{
	struct stmmac_rx_queue *rx_q = &priv->rx_queue[queue];
	struct stmmac_rx_buffer *buf = &rx_q->buf_pool[i];

	if (buf->page)
		page_pool_put_page(rx_q->page_pool, buf->page, false);
	buf->page = NULL;

	if (buf->sec_page)
		page_pool_put_page(rx_q->page_pool, buf->sec_page, false);
	buf->sec_page = NULL;
}

/**
 * stmmac_free_tx_buffer - free RX dma buffers
 * @priv: private structure
 * @queue: RX queue index
 * @i: buffer index.
 */
static void stmmac_free_tx_buffer(struct stmmac_priv *priv, u32 queue, int i)
{
	struct stmmac_tx_queue *tx_q = &priv->tx_queue[queue];

	if (tx_q->tx_skbuff_dma[i].buf) {
		if (tx_q->tx_skbuff_dma[i].map_as_page)
			dma_unmap_page(priv->device,
				       tx_q->tx_skbuff_dma[i].buf,
				       tx_q->tx_skbuff_dma[i].len,
				       DMA_TO_DEVICE);
		else
			dma_unmap_single(priv->device,
					 tx_q->tx_skbuff_dma[i].buf,
					 tx_q->tx_skbuff_dma[i].len,
					 DMA_TO_DEVICE);
	}

	if (tx_q->tx_skbuff[i]) {
		dev_kfree_skb_any(tx_q->tx_skbuff[i]);
		tx_q->tx_skbuff[i] = NULL;
		tx_q->tx_skbuff_dma[i].buf = 0;
		tx_q->tx_skbuff_dma[i].map_as_page = false;
	}
}

/**
 * init_dma_rx_desc_rings - init the RX descriptor rings
 * @dev: net device structure
 * @flags: gfp flag.
 * Description: this function initializes the DMA RX descriptors
 * and allocates the socket buffers. It supports the chained and ring
 * modes.
 */
static int init_dma_rx_desc_rings(struct net_device *dev, gfp_t flags)
{
	struct stmmac_priv *priv = netdev_priv(dev);
	u32 rx_count = priv->plat->rx_queues_to_use;
	int ret = -ENOMEM;
	int queue;
	int i;

	/* RX INITIALIZATION */
	netif_dbg(priv, probe, priv->dev,
		  "SKB addresses:\nskb\t\tskb data\tdma data\n");

	for (queue = 0; queue < rx_count; queue++) {
		struct stmmac_rx_queue *rx_q = &priv->rx_queue[queue];

		netif_dbg(priv, probe, priv->dev,
			  "(%s) dma_rx_phy=0x%08x\n", __func__,
			  (u32)rx_q->dma_rx_phy);

		stmmac_clear_rx_descriptors(priv, queue);

		for (i = 0; i < DMA_RX_SIZE; i++) {
			struct dma_desc *p;

			if (priv->extend_desc)
				p = &((rx_q->dma_erx + i)->basic);
			else
				p = rx_q->dma_rx + i;

			ret = stmmac_init_rx_buffers(priv, p, i, flags,
						     queue);
			if (ret)
				goto err_init_rx_buffers;
		}

		rx_q->cur_rx = 0;
		rx_q->dirty_rx = (unsigned int)(i - DMA_RX_SIZE);

		/* Setup the chained descriptor addresses */
		if (priv->mode == STMMAC_CHAIN_MODE) {
			if (priv->extend_desc)
				stmmac_mode_init(priv, rx_q->dma_erx,
						rx_q->dma_rx_phy, DMA_RX_SIZE, 1);
			else
				stmmac_mode_init(priv, rx_q->dma_rx,
						rx_q->dma_rx_phy, DMA_RX_SIZE, 0);
		}
	}

	return 0;

err_init_rx_buffers:
	while (queue >= 0) {
		while (--i >= 0)
			stmmac_free_rx_buffer(priv, queue, i);

		if (queue == 0)
			break;

		i = DMA_RX_SIZE;
		queue--;
	}

	return ret;
}

/**
 * init_dma_tx_desc_rings - init the TX descriptor rings
 * @dev: net device structure.
 * Description: this function initializes the DMA TX descriptors
 * and allocates the socket buffers. It supports the chained and ring
 * modes.
 */
static int init_dma_tx_desc_rings(struct net_device *dev)
{
	struct stmmac_priv *priv = netdev_priv(dev);
	u32 tx_queue_cnt = priv->plat->tx_queues_to_use;
	u32 queue;
	int i;

	for (queue = 0; queue < tx_queue_cnt; queue++) {
		struct stmmac_tx_queue *tx_q = &priv->tx_queue[queue];

		netif_dbg(priv, probe, priv->dev,
			  "(%s) dma_tx_phy=0x%08x\n", __func__,
			 (u32)tx_q->dma_tx_phy);

		/* Setup the chained descriptor addresses */
		if (priv->mode == STMMAC_CHAIN_MODE) {
			if (priv->extend_desc)
				stmmac_mode_init(priv, tx_q->dma_etx,
						tx_q->dma_tx_phy, DMA_TX_SIZE, 1);
			else
				stmmac_mode_init(priv, tx_q->dma_tx,
						tx_q->dma_tx_phy, DMA_TX_SIZE, 0);
		}

		for (i = 0; i < DMA_TX_SIZE; i++) {
			struct dma_desc *p;
			if (priv->extend_desc)
				p = &((tx_q->dma_etx + i)->basic);
			else
				p = tx_q->dma_tx + i;

			stmmac_clear_desc(priv, p);

			tx_q->tx_skbuff_dma[i].buf = 0;
			tx_q->tx_skbuff_dma[i].map_as_page = false;
			tx_q->tx_skbuff_dma[i].len = 0;
			tx_q->tx_skbuff_dma[i].last_segment = false;
			tx_q->tx_skbuff[i] = NULL;
		}

		tx_q->dirty_tx = 0;
		tx_q->cur_tx = 0;
		tx_q->mss = 0;

		netdev_tx_reset_queue(netdev_get_tx_queue(priv->dev, queue));
	}

	return 0;
}

/**
 * init_dma_desc_rings - init the RX/TX descriptor rings
 * @dev: net device structure
 * @flags: gfp flag.
 * Description: this function initializes the DMA RX/TX descriptors
 * and allocates the socket buffers. It supports the chained and ring
 * modes.
 */
static int init_dma_desc_rings(struct net_device *dev, gfp_t flags)
{
	struct stmmac_priv *priv = netdev_priv(dev);
	int ret;

	ret = init_dma_rx_desc_rings(dev, flags);
	if (ret)
		return ret;

	ret = init_dma_tx_desc_rings(dev);

	stmmac_clear_descriptors(priv);

	if (netif_msg_hw(priv))
		stmmac_display_rings(priv);

	return ret;
}

/**
 * dma_free_rx_skbufs - free RX dma buffers
 * @priv: private structure
 * @queue: RX queue index
 */
static void dma_free_rx_skbufs(struct stmmac_priv *priv, u32 queue)
{
	int i;

	for (i = 0; i < DMA_RX_SIZE; i++)
		stmmac_free_rx_buffer(priv, queue, i);
}

/**
 * dma_free_tx_skbufs - free TX dma buffers
 * @priv: private structure
 * @queue: TX queue index
 */
static void dma_free_tx_skbufs(struct stmmac_priv *priv, u32 queue)
{
	int i;

	for (i = 0; i < DMA_TX_SIZE; i++)
		stmmac_free_tx_buffer(priv, queue, i);
}

/**
 * free_dma_rx_desc_resources - free RX dma desc resources
 * @priv: private structure
 */
static void free_dma_rx_desc_resources(struct stmmac_priv *priv)
{
	u32 rx_count = priv->plat->rx_queues_to_use;
	u32 queue;

	/* Free RX queue resources */
	for (queue = 0; queue < rx_count; queue++) {
		struct stmmac_rx_queue *rx_q = &priv->rx_queue[queue];

		/* Release the DMA RX socket buffers */
		dma_free_rx_skbufs(priv, queue);

		/* Free DMA regions of consistent memory previously allocated */
		if (!priv->extend_desc)
			dma_free_coherent(priv->device,
					  DMA_RX_SIZE * sizeof(struct dma_desc),
					  rx_q->dma_rx, rx_q->dma_rx_phy);
		else
			dma_free_coherent(priv->device, DMA_RX_SIZE *
					  sizeof(struct dma_extended_desc),
					  rx_q->dma_erx, rx_q->dma_rx_phy);

		kfree(rx_q->buf_pool);
		if (rx_q->page_pool)
			page_pool_destroy(rx_q->page_pool);
	}
}

/**
 * free_dma_tx_desc_resources - free TX dma desc resources
 * @priv: private structure
 */
static void free_dma_tx_desc_resources(struct stmmac_priv *priv)
{
	u32 tx_count = priv->plat->tx_queues_to_use;
	u32 queue;

	/* Free TX queue resources */
	for (queue = 0; queue < tx_count; queue++) {
		struct stmmac_tx_queue *tx_q = &priv->tx_queue[queue];

		/* Release the DMA TX socket buffers */
		dma_free_tx_skbufs(priv, queue);

		/* Free DMA regions of consistent memory previously allocated */
		if (!priv->extend_desc)
			dma_free_coherent(priv->device,
					  DMA_TX_SIZE * sizeof(struct dma_desc),
					  tx_q->dma_tx, tx_q->dma_tx_phy);
		else
			dma_free_coherent(priv->device, DMA_TX_SIZE *
					  sizeof(struct dma_extended_desc),
					  tx_q->dma_etx, tx_q->dma_tx_phy);

		kfree(tx_q->tx_skbuff_dma);
		kfree(tx_q->tx_skbuff);
	}
}

/**
 * alloc_dma_rx_desc_resources - alloc RX resources.
 * @priv: private structure
 * Description: according to which descriptor can be used (extend or basic)
 * this function allocates the resources for TX and RX paths. In case of
 * reception, for example, it pre-allocated the RX socket buffer in order to
 * allow zero-copy mechanism.
 */
static int alloc_dma_rx_desc_resources(struct stmmac_priv *priv)
{
	u32 rx_count = priv->plat->rx_queues_to_use;
	int ret = -ENOMEM;
	u32 queue;

	/* RX queues buffers and DMA */
	for (queue = 0; queue < rx_count; queue++) {
		struct stmmac_rx_queue *rx_q = &priv->rx_queue[queue];
		struct page_pool_params pp_params = { 0 };
		unsigned int num_pages;

		rx_q->queue_index = queue;
		rx_q->priv_data = priv;

		pp_params.flags = PP_FLAG_DMA_MAP;
		pp_params.pool_size = DMA_RX_SIZE;
		num_pages = DIV_ROUND_UP(priv->dma_buf_sz, PAGE_SIZE);
		pp_params.order = ilog2(num_pages);
		pp_params.nid = dev_to_node(priv->device);
		pp_params.dev = priv->device;
		pp_params.dma_dir = DMA_FROM_DEVICE;

		rx_q->page_pool = page_pool_create(&pp_params);
		if (IS_ERR(rx_q->page_pool)) {
			ret = PTR_ERR(rx_q->page_pool);
			rx_q->page_pool = NULL;
			goto err_dma;
		}

		rx_q->buf_pool = kcalloc(DMA_RX_SIZE, sizeof(*rx_q->buf_pool),
					 GFP_KERNEL);
		if (!rx_q->buf_pool)
			goto err_dma;

		if (priv->extend_desc) {
			rx_q->dma_erx = dma_alloc_coherent(priv->device,
							   DMA_RX_SIZE * sizeof(struct dma_extended_desc),
							   &rx_q->dma_rx_phy,
							   GFP_KERNEL);
			if (!rx_q->dma_erx)
				goto err_dma;

		} else {
			rx_q->dma_rx = dma_alloc_coherent(priv->device,
							  DMA_RX_SIZE * sizeof(struct dma_desc),
							  &rx_q->dma_rx_phy,
							  GFP_KERNEL);
			if (!rx_q->dma_rx)
				goto err_dma;
		}
	}

	return 0;

err_dma:
	free_dma_rx_desc_resources(priv);

	return ret;
}

/**
 * alloc_dma_tx_desc_resources - alloc TX resources.
 * @priv: private structure
 * Description: according to which descriptor can be used (extend or basic)
 * this function allocates the resources for TX and RX paths. In case of
 * reception, for example, it pre-allocated the RX socket buffer in order to
 * allow zero-copy mechanism.
 */
static int alloc_dma_tx_desc_resources(struct stmmac_priv *priv)
{
	u32 tx_count = priv->plat->tx_queues_to_use;
	int ret = -ENOMEM;
	u32 queue;

	/* TX queues buffers and DMA */
	for (queue = 0; queue < tx_count; queue++) {
		struct stmmac_tx_queue *tx_q = &priv->tx_queue[queue];

		tx_q->queue_index = queue;
		tx_q->priv_data = priv;

		tx_q->tx_skbuff_dma = kcalloc(DMA_TX_SIZE,
					      sizeof(*tx_q->tx_skbuff_dma),
					      GFP_KERNEL);
		if (!tx_q->tx_skbuff_dma)
			goto err_dma;

		tx_q->tx_skbuff = kcalloc(DMA_TX_SIZE,
					  sizeof(struct sk_buff *),
					  GFP_KERNEL);
		if (!tx_q->tx_skbuff)
			goto err_dma;

		if (priv->extend_desc) {
			tx_q->dma_etx = dma_alloc_coherent(priv->device,
							   DMA_TX_SIZE * sizeof(struct dma_extended_desc),
							   &tx_q->dma_tx_phy,
							   GFP_KERNEL);
			if (!tx_q->dma_etx)
				goto err_dma;
		} else {
			tx_q->dma_tx = dma_alloc_coherent(priv->device,
							  DMA_TX_SIZE * sizeof(struct dma_desc),
							  &tx_q->dma_tx_phy,
							  GFP_KERNEL);
			if (!tx_q->dma_tx)
				goto err_dma;
		}
	}

	return 0;

err_dma:
	free_dma_tx_desc_resources(priv);

	return ret;
}

/**
 * alloc_dma_desc_resources - alloc TX/RX resources.
 * @priv: private structure
 * Description: according to which descriptor can be used (extend or basic)
 * this function allocates the resources for TX and RX paths. In case of
 * reception, for example, it pre-allocated the RX socket buffer in order to
 * allow zero-copy mechanism.
 */
static int alloc_dma_desc_resources(struct stmmac_priv *priv)
{
	/* RX Allocation */
	int ret = alloc_dma_rx_desc_resources(priv);

	if (ret)
		return ret;

	ret = alloc_dma_tx_desc_resources(priv);

	return ret;
}

/**
 * free_dma_desc_resources - free dma desc resources
 * @priv: private structure
 */
static void free_dma_desc_resources(struct stmmac_priv *priv)
{
	/* Release the DMA RX socket buffers */
	free_dma_rx_desc_resources(priv);

	/* Release the DMA TX socket buffers */
	free_dma_tx_desc_resources(priv);
}

/**
 *  stmmac_mac_enable_rx_queues - Enable MAC rx queues
 *  @priv: driver private structure
 *  Description: It is used for enabling the rx queues in the MAC
 */
static void stmmac_mac_enable_rx_queues(struct stmmac_priv *priv)
{
	u32 rx_queues_count = priv->plat->rx_queues_to_use;
	int queue;
	u8 mode;

	for (queue = 0; queue < rx_queues_count; queue++) {
		mode = priv->plat->rx_queues_cfg[queue].mode_to_use;
		stmmac_rx_queue_enable(priv, priv->hw, mode, queue);
	}
}

/**
 * stmmac_start_rx_dma - start RX DMA channel
 * @priv: driver private structure
 * @chan: RX channel index
 * Description:
 * This starts a RX DMA channel
 */
static void stmmac_start_rx_dma(struct stmmac_priv *priv, u32 chan)
{
	netdev_dbg(priv->dev, "DMA RX processes started in channel %d\n", chan);
	stmmac_start_rx(priv, priv->ioaddr, chan);
}

/**
 * stmmac_start_tx_dma - start TX DMA channel
 * @priv: driver private structure
 * @chan: TX channel index
 * Description:
 * This starts a TX DMA channel
 */
static void stmmac_start_tx_dma(struct stmmac_priv *priv, u32 chan)
{
	netdev_dbg(priv->dev, "DMA TX processes started in channel %d\n", chan);
	stmmac_start_tx(priv, priv->ioaddr, chan);
}

/**
 * stmmac_stop_rx_dma - stop RX DMA channel
 * @priv: driver private structure
 * @chan: RX channel index
 * Description:
 * This stops a RX DMA channel
 */
static void stmmac_stop_rx_dma(struct stmmac_priv *priv, u32 chan)
{
	netdev_dbg(priv->dev, "DMA RX processes stopped in channel %d\n", chan);
	stmmac_stop_rx(priv, priv->ioaddr, chan);
}

/**
 * stmmac_stop_tx_dma - stop TX DMA channel
 * @priv: driver private structure
 * @chan: TX channel index
 * Description:
 * This stops a TX DMA channel
 */
static void stmmac_stop_tx_dma(struct stmmac_priv *priv, u32 chan)
{
	netdev_dbg(priv->dev, "DMA TX processes stopped in channel %d\n", chan);
	stmmac_stop_tx(priv, priv->ioaddr, chan);
}

/**
 * stmmac_start_all_dma - start all RX and TX DMA channels
 * @priv: driver private structure
 * Description:
 * This starts all the RX and TX DMA channels
 */
static void stmmac_start_all_dma(struct stmmac_priv *priv)
{
	u32 rx_channels_count = priv->plat->rx_queues_to_use;
	u32 tx_channels_count = priv->plat->tx_queues_to_use;
	u32 chan = 0;

	for (chan = 0; chan < rx_channels_count; chan++)
		stmmac_start_rx_dma(priv, chan);

	for (chan = 0; chan < tx_channels_count; chan++)
		stmmac_start_tx_dma(priv, chan);
}

/**
 * stmmac_stop_all_dma - stop all RX and TX DMA channels
 * @priv: driver private structure
 * Description:
 * This stops the RX and TX DMA channels
 */
static void stmmac_stop_all_dma(struct stmmac_priv *priv)
{
	u32 rx_channels_count = priv->plat->rx_queues_to_use;
	u32 tx_channels_count = priv->plat->tx_queues_to_use;
	u32 chan = 0;

	for (chan = 0; chan < rx_channels_count; chan++)
		stmmac_stop_rx_dma(priv, chan);

	for (chan = 0; chan < tx_channels_count; chan++)
		stmmac_stop_tx_dma(priv, chan);
}

/**
 *  stmmac_dma_operation_mode - HW DMA operation mode
 *  @priv: driver private structure
 *  Description: it is used for configuring the DMA operation mode register in
 *  order to program the tx/rx DMA thresholds or Store-And-Forward mode.
 */
static void stmmac_dma_operation_mode(struct stmmac_priv *priv)
{
	u32 rx_channels_count = priv->plat->rx_queues_to_use;
	u32 tx_channels_count = priv->plat->tx_queues_to_use;
	int rxfifosz = priv->plat->rx_fifo_size;
	int txfifosz = priv->plat->tx_fifo_size;
	u32 txmode = 0;
	u32 rxmode = 0;
	u32 chan = 0;
	u8 qmode = 0;

	if (rxfifosz == 0)
		rxfifosz = priv->dma_cap.rx_fifo_size;
	if (txfifosz == 0)
		txfifosz = priv->dma_cap.tx_fifo_size;

	/* Adjust for real per queue fifo size */
	rxfifosz /= rx_channels_count;
	txfifosz /= tx_channels_count;

	if (priv->plat->force_thresh_dma_mode) {
		txmode = tc;
		rxmode = tc;
	} else if (priv->plat->force_sf_dma_mode || priv->plat->tx_coe) {
		/*
		 * In case of GMAC, SF mode can be enabled
		 * to perform the TX COE in HW. This depends on:
		 * 1) TX COE if actually supported
		 * 2) There is no bugged Jumbo frame support
		 *    that needs to not insert csum in the TDES.
		 */
		txmode = SF_DMA_MODE;
		rxmode = SF_DMA_MODE;
		priv->xstats.threshold = SF_DMA_MODE;
	} else {
		txmode = tc;
		rxmode = SF_DMA_MODE;
	}

	/* configure all channels */
	for (chan = 0; chan < rx_channels_count; chan++) {
		qmode = priv->plat->rx_queues_cfg[chan].mode_to_use;

		stmmac_dma_rx_mode(priv, priv->ioaddr, rxmode, chan,
				rxfifosz, qmode);
		stmmac_set_dma_bfsize(priv, priv->ioaddr, priv->dma_buf_sz,
				chan);
	}

	for (chan = 0; chan < tx_channels_count; chan++) {
		qmode = priv->plat->tx_queues_cfg[chan].mode_to_use;

		stmmac_dma_tx_mode(priv, priv->ioaddr, txmode, chan,
				txfifosz, qmode);
	}
}

/**
 * stmmac_tx_clean - to manage the transmission completion
 * @priv: driver private structure
 * @queue: TX queue index
 * Description: it reclaims the transmit resources after transmission completes.
 */
static int stmmac_tx_clean(struct stmmac_priv *priv, int budget, u32 queue)
{
	struct stmmac_tx_queue *tx_q = &priv->tx_queue[queue];
	unsigned int bytes_compl = 0, pkts_compl = 0;
	unsigned int entry, count = 0;

	__netif_tx_lock_bh(netdev_get_tx_queue(priv->dev, queue));

	priv->xstats.tx_clean++;

	entry = tx_q->dirty_tx;
	while ((entry != tx_q->cur_tx) && (count < budget)) {
		struct sk_buff *skb = tx_q->tx_skbuff[entry];
		struct dma_desc *p;
		int status;

		if (priv->extend_desc)
			p = (struct dma_desc *)(tx_q->dma_etx + entry);
		else
			p = tx_q->dma_tx + entry;

		status = stmmac_tx_status(priv, &priv->dev->stats,
				&priv->xstats, p, priv->ioaddr);
		/* Check if the descriptor is owned by the DMA */
		if (unlikely(status & tx_dma_own))
			break;

		count++;

		/* Make sure descriptor fields are read after reading
		 * the own bit.
		 */
		dma_rmb();

		/* Just consider the last segment and ...*/
		if (likely(!(status & tx_not_ls))) {
			/* ... verify the status error condition */
			if (unlikely(status & tx_err)) {
				priv->dev->stats.tx_errors++;
			} else {
				priv->dev->stats.tx_packets++;
				priv->xstats.tx_pkt_n++;
			}
			stmmac_get_tx_hwtstamp(priv, p, skb);
		}

		if (likely(tx_q->tx_skbuff_dma[entry].buf)) {
			if (tx_q->tx_skbuff_dma[entry].map_as_page)
				dma_unmap_page(priv->device,
					       tx_q->tx_skbuff_dma[entry].buf,
					       tx_q->tx_skbuff_dma[entry].len,
					       DMA_TO_DEVICE);
			else
				dma_unmap_single(priv->device,
						 tx_q->tx_skbuff_dma[entry].buf,
						 tx_q->tx_skbuff_dma[entry].len,
						 DMA_TO_DEVICE);
			tx_q->tx_skbuff_dma[entry].buf = 0;
			tx_q->tx_skbuff_dma[entry].len = 0;
			tx_q->tx_skbuff_dma[entry].map_as_page = false;
		}

		stmmac_clean_desc3(priv, tx_q, p);

		tx_q->tx_skbuff_dma[entry].last_segment = false;
		tx_q->tx_skbuff_dma[entry].is_jumbo = false;

		if (likely(skb != NULL)) {
			pkts_compl++;
			bytes_compl += skb->len;
			dev_consume_skb_any(skb);
			tx_q->tx_skbuff[entry] = NULL;
		}

		stmmac_release_tx_desc(priv, p, priv->mode);

		entry = STMMAC_GET_ENTRY(entry, DMA_TX_SIZE);
	}
	tx_q->dirty_tx = entry;

	netdev_tx_completed_queue(netdev_get_tx_queue(priv->dev, queue),
				  pkts_compl, bytes_compl);

	if (unlikely(netif_tx_queue_stopped(netdev_get_tx_queue(priv->dev,
								queue))) &&
	    stmmac_tx_avail(priv, queue) > STMMAC_TX_THRESH) {

		netif_dbg(priv, tx_done, priv->dev,
			  "%s: restart transmit\n", __func__);
		netif_tx_wake_queue(netdev_get_tx_queue(priv->dev, queue));
	}

	if ((priv->eee_enabled) && (!priv->tx_path_in_lpi_mode)) {
		stmmac_enable_eee_mode(priv);
		mod_timer(&priv->eee_ctrl_timer, STMMAC_LPI_T(eee_timer));
	}

	/* We still have pending packets, let's call for a new scheduling */
	if (tx_q->dirty_tx != tx_q->cur_tx)
		mod_timer(&tx_q->txtimer, STMMAC_COAL_TIMER(10));

	__netif_tx_unlock_bh(netdev_get_tx_queue(priv->dev, queue));

	return count;
}

/**
 * stmmac_tx_err - to manage the tx error
 * @priv: driver private structure
 * @chan: channel index
 * Description: it cleans the descriptors and restarts the transmission
 * in case of transmission errors.
 */
static void stmmac_tx_err(struct stmmac_priv *priv, u32 chan)
{
	struct stmmac_tx_queue *tx_q = &priv->tx_queue[chan];
	int i;

	netif_tx_stop_queue(netdev_get_tx_queue(priv->dev, chan));

	stmmac_stop_tx_dma(priv, chan);
	dma_free_tx_skbufs(priv, chan);
	for (i = 0; i < DMA_TX_SIZE; i++)
		if (priv->extend_desc)
			stmmac_init_tx_desc(priv, &tx_q->dma_etx[i].basic,
					priv->mode, (i == DMA_TX_SIZE - 1));
		else
			stmmac_init_tx_desc(priv, &tx_q->dma_tx[i],
					priv->mode, (i == DMA_TX_SIZE - 1));
	tx_q->dirty_tx = 0;
	tx_q->cur_tx = 0;
	tx_q->mss = 0;
	netdev_tx_reset_queue(netdev_get_tx_queue(priv->dev, chan));
	stmmac_start_tx_dma(priv, chan);

	priv->dev->stats.tx_errors++;
	netif_tx_wake_queue(netdev_get_tx_queue(priv->dev, chan));
}

/**
 *  stmmac_set_dma_operation_mode - Set DMA operation mode by channel
 *  @priv: driver private structure
 *  @txmode: TX operating mode
 *  @rxmode: RX operating mode
 *  @chan: channel index
 *  Description: it is used for configuring of the DMA operation mode in
 *  runtime in order to program the tx/rx DMA thresholds or Store-And-Forward
 *  mode.
 */
static void stmmac_set_dma_operation_mode(struct stmmac_priv *priv, u32 txmode,
					  u32 rxmode, u32 chan)
{
	u8 rxqmode = priv->plat->rx_queues_cfg[chan].mode_to_use;
	u8 txqmode = priv->plat->tx_queues_cfg[chan].mode_to_use;
	u32 rx_channels_count = priv->plat->rx_queues_to_use;
	u32 tx_channels_count = priv->plat->tx_queues_to_use;
	int rxfifosz = priv->plat->rx_fifo_size;
	int txfifosz = priv->plat->tx_fifo_size;

	if (rxfifosz == 0)
		rxfifosz = priv->dma_cap.rx_fifo_size;
	if (txfifosz == 0)
		txfifosz = priv->dma_cap.tx_fifo_size;

	/* Adjust for real per queue fifo size */
	rxfifosz /= rx_channels_count;
	txfifosz /= tx_channels_count;

	stmmac_dma_rx_mode(priv, priv->ioaddr, rxmode, chan, rxfifosz, rxqmode);
	stmmac_dma_tx_mode(priv, priv->ioaddr, txmode, chan, txfifosz, txqmode);
}

static bool stmmac_safety_feat_interrupt(struct stmmac_priv *priv)
{
	int ret;

	ret = stmmac_safety_feat_irq_status(priv, priv->dev,
			priv->ioaddr, priv->dma_cap.asp, &priv->sstats);
	if (ret && (ret != -EINVAL)) {
		stmmac_global_err(priv);
		return true;
	}

	return false;
}

static int stmmac_napi_check(struct stmmac_priv *priv, u32 chan)
{
	int status = stmmac_dma_interrupt_status(priv, priv->ioaddr,
						 &priv->xstats, chan);
	struct stmmac_channel *ch = &priv->channel[chan];

	if ((status & handle_rx) && (chan < priv->plat->rx_queues_to_use)) {
		if (napi_schedule_prep(&ch->rx_napi)) {
			stmmac_disable_dma_irq(priv, priv->ioaddr, chan);
			__napi_schedule_irqoff(&ch->rx_napi);
			status |= handle_tx;
		}
	}

	if ((status & handle_tx) && (chan < priv->plat->tx_queues_to_use))
		napi_schedule_irqoff(&ch->tx_napi);

	return status;
}

/**
 * stmmac_dma_interrupt - DMA ISR
 * @priv: driver private structure
 * Description: this is the DMA ISR. It is called by the main ISR.
 * It calls the dwmac dma routine and schedule poll method in case of some
 * work can be done.
 */
static void stmmac_dma_interrupt(struct stmmac_priv *priv)
{
	u32 tx_channel_count = priv->plat->tx_queues_to_use;
	u32 rx_channel_count = priv->plat->rx_queues_to_use;
	u32 channels_to_check = tx_channel_count > rx_channel_count ?
				tx_channel_count : rx_channel_count;
	u32 chan;
	int status[max_t(u32, MTL_MAX_TX_QUEUES, MTL_MAX_RX_QUEUES)];

	/* Make sure we never check beyond our status buffer. */
	if (WARN_ON_ONCE(channels_to_check > ARRAY_SIZE(status)))
		channels_to_check = ARRAY_SIZE(status);

	for (chan = 0; chan < channels_to_check; chan++)
		status[chan] = stmmac_napi_check(priv, chan);

	for (chan = 0; chan < tx_channel_count; chan++) {
		if (unlikely(status[chan] & tx_hard_error_bump_tc)) {
			/* Try to bump up the dma threshold on this failure */
			if (unlikely(priv->xstats.threshold != SF_DMA_MODE) &&
			    (tc <= 256)) {
				tc += 64;
				if (priv->plat->force_thresh_dma_mode)
					stmmac_set_dma_operation_mode(priv,
								      tc,
								      tc,
								      chan);
				else
					stmmac_set_dma_operation_mode(priv,
								    tc,
								    SF_DMA_MODE,
								    chan);
				priv->xstats.threshold = tc;
			}
		} else if (unlikely(status[chan] == tx_hard_error)) {
			stmmac_tx_err(priv, chan);
		}
	}
}

/**
 * stmmac_mmc_setup: setup the Mac Management Counters (MMC)
 * @priv: driver private structure
 * Description: this masks the MMC irq, in fact, the counters are managed in SW.
 */
static void stmmac_mmc_setup(struct stmmac_priv *priv)
{
	unsigned int mode = MMC_CNTRL_RESET_ON_READ | MMC_CNTRL_COUNTER_RESET |
			    MMC_CNTRL_PRESET | MMC_CNTRL_FULL_HALF_PRESET;

	stmmac_mmc_intr_all_mask(priv, priv->mmcaddr);

	if (priv->dma_cap.rmon) {
		stmmac_mmc_ctrl(priv, priv->mmcaddr, mode);
		memset(&priv->mmc, 0, sizeof(struct stmmac_counters));
	} else
		netdev_info(priv->dev, "No MAC Management Counters available\n");
}

/**
 * stmmac_get_hw_features - get MAC capabilities from the HW cap. register.
 * @priv: driver private structure
 * Description:
 *  new GMAC chip generations have a new register to indicate the
 *  presence of the optional feature/functions.
 *  This can be also used to override the value passed through the
 *  platform and necessary for old MAC10/100 and GMAC chips.
 */
static int stmmac_get_hw_features(struct stmmac_priv *priv)
{
	return stmmac_get_hw_feature(priv, priv->ioaddr, &priv->dma_cap) == 0;
}

/**
 * stmmac_check_ether_addr - check if the MAC addr is valid
 * @priv: driver private structure
 * Description:
 * it is to verify if the MAC address is valid, in case of failures it
 * generates a random MAC address
 */
static void stmmac_check_ether_addr(struct stmmac_priv *priv)
{
	if (!is_valid_ether_addr(priv->dev->dev_addr)) {
		stmmac_get_umac_addr(priv, priv->hw, priv->dev->dev_addr, 0);
		if (!is_valid_ether_addr(priv->dev->dev_addr))
			eth_hw_addr_random(priv->dev);
		dev_info(priv->device, "device MAC address %pM\n",
			 priv->dev->dev_addr);
	}
}

/**
 * stmmac_init_dma_engine - DMA init.
 * @priv: driver private structure
 * Description:
 * It inits the DMA invoking the specific MAC/GMAC callback.
 * Some DMA parameters can be passed from the platform;
 * in case of these are not passed a default is kept for the MAC or GMAC.
 */
static int stmmac_init_dma_engine(struct stmmac_priv *priv)
{
	u32 rx_channels_count = priv->plat->rx_queues_to_use;
	u32 tx_channels_count = priv->plat->tx_queues_to_use;
	u32 dma_csr_ch = max(rx_channels_count, tx_channels_count);
	struct stmmac_rx_queue *rx_q;
	struct stmmac_tx_queue *tx_q;
	u32 chan = 0;
	int atds = 0;
	int ret = 0;

	if (!priv->plat->dma_cfg || !priv->plat->dma_cfg->pbl) {
		dev_err(priv->device, "Invalid DMA configuration\n");
		return -EINVAL;
	}

	if (priv->extend_desc && (priv->mode == STMMAC_RING_MODE))
		atds = 1;

	ret = stmmac_reset(priv, priv->ioaddr);
	if (ret) {
		dev_err(priv->device, "Failed to reset the dma\n");
		return ret;
	}

	/* DMA Configuration */
	stmmac_dma_init(priv, priv->ioaddr, priv->plat->dma_cfg, atds);

	if (priv->plat->axi)
		stmmac_axi(priv, priv->ioaddr, priv->plat->axi);

	/* DMA CSR Channel configuration */
	for (chan = 0; chan < dma_csr_ch; chan++)
		stmmac_init_chan(priv, priv->ioaddr, priv->plat->dma_cfg, chan);

	/* DMA RX Channel Configuration */
	for (chan = 0; chan < rx_channels_count; chan++) {
		rx_q = &priv->rx_queue[chan];

		stmmac_init_rx_chan(priv, priv->ioaddr, priv->plat->dma_cfg,
				    rx_q->dma_rx_phy, chan);

		rx_q->rx_tail_addr = rx_q->dma_rx_phy +
			    (DMA_RX_SIZE * sizeof(struct dma_desc));
		stmmac_set_rx_tail_ptr(priv, priv->ioaddr,
				       rx_q->rx_tail_addr, chan);
	}

	/* DMA TX Channel Configuration */
	for (chan = 0; chan < tx_channels_count; chan++) {
		tx_q = &priv->tx_queue[chan];

		stmmac_init_tx_chan(priv, priv->ioaddr, priv->plat->dma_cfg,
				    tx_q->dma_tx_phy, chan);

		tx_q->tx_tail_addr = tx_q->dma_tx_phy;
		stmmac_set_tx_tail_ptr(priv, priv->ioaddr,
				       tx_q->tx_tail_addr, chan);
	}

	return ret;
}

static void stmmac_tx_timer_arm(struct stmmac_priv *priv, u32 queue)
{
	struct stmmac_tx_queue *tx_q = &priv->tx_queue[queue];

	mod_timer(&tx_q->txtimer, STMMAC_COAL_TIMER(priv->tx_coal_timer));
}

/**
 * stmmac_tx_timer - mitigation sw timer for tx.
 * @data: data pointer
 * Description:
 * This is the timer handler to directly invoke the stmmac_tx_clean.
 */
static void stmmac_tx_timer(struct timer_list *t)
{
	struct stmmac_tx_queue *tx_q = from_timer(tx_q, t, txtimer);
	struct stmmac_priv *priv = tx_q->priv_data;
	struct stmmac_channel *ch;

	ch = &priv->channel[tx_q->queue_index];

	/*
	 * If NAPI is already running we can miss some events. Let's rearm
	 * the timer and try again.
	 */
	if (likely(napi_schedule_prep(&ch->tx_napi)))
		__napi_schedule(&ch->tx_napi);
	else
		mod_timer(&tx_q->txtimer, STMMAC_COAL_TIMER(10));
}

/**
 * stmmac_init_coalesce - init mitigation options.
 * @priv: driver private structure
 * Description:
 * This inits the coalesce parameters: i.e. timer rate,
 * timer handler and default threshold used for enabling the
 * interrupt on completion bit.
 */
static void stmmac_init_coalesce(struct stmmac_priv *priv)
{
	u32 tx_channel_count = priv->plat->tx_queues_to_use;
	u32 chan;

	priv->tx_coal_frames = STMMAC_TX_FRAMES;
	priv->tx_coal_timer = STMMAC_COAL_TX_TIMER;
	priv->rx_coal_frames = STMMAC_RX_FRAMES;

	for (chan = 0; chan < tx_channel_count; chan++) {
		struct stmmac_tx_queue *tx_q = &priv->tx_queue[chan];

		timer_setup(&tx_q->txtimer, stmmac_tx_timer, 0);
	}
}

static void stmmac_set_rings_length(struct stmmac_priv *priv)
{
	u32 rx_channels_count = priv->plat->rx_queues_to_use;
	u32 tx_channels_count = priv->plat->tx_queues_to_use;
	u32 chan;

	/* set TX ring length */
	for (chan = 0; chan < tx_channels_count; chan++)
		stmmac_set_tx_ring_len(priv, priv->ioaddr,
				(DMA_TX_SIZE - 1), chan);

	/* set RX ring length */
	for (chan = 0; chan < rx_channels_count; chan++)
		stmmac_set_rx_ring_len(priv, priv->ioaddr,
				(DMA_RX_SIZE - 1), chan);
}

/**
 *  stmmac_set_tx_queue_weight - Set TX queue weight
 *  @priv: driver private structure
 *  Description: It is used for setting TX queues weight
 */
static void stmmac_set_tx_queue_weight(struct stmmac_priv *priv)
{
	u32 tx_queues_count = priv->plat->tx_queues_to_use;
	u32 weight;
	u32 queue;

	for (queue = 0; queue < tx_queues_count; queue++) {
		weight = priv->plat->tx_queues_cfg[queue].weight;
		stmmac_set_mtl_tx_queue_weight(priv, priv->hw, weight, queue);
	}
}

/**
 *  stmmac_configure_cbs - Configure CBS in TX queue
 *  @priv: driver private structure
 *  Description: It is used for configuring CBS in AVB TX queues
 */
static void stmmac_configure_cbs(struct stmmac_priv *priv)
{
	u32 tx_queues_count = priv->plat->tx_queues_to_use;
	u32 mode_to_use;
	u32 queue;

	/* queue 0 is reserved for legacy traffic */
	for (queue = 1; queue < tx_queues_count; queue++) {
		mode_to_use = priv->plat->tx_queues_cfg[queue].mode_to_use;
		if (mode_to_use == MTL_QUEUE_DCB)
			continue;

		stmmac_config_cbs(priv, priv->hw,
				priv->plat->tx_queues_cfg[queue].send_slope,
				priv->plat->tx_queues_cfg[queue].idle_slope,
				priv->plat->tx_queues_cfg[queue].high_credit,
				priv->plat->tx_queues_cfg[queue].low_credit,
				queue);
	}
}

/**
 *  stmmac_rx_queue_dma_chan_map - Map RX queue to RX dma channel
 *  @priv: driver private structure
 *  Description: It is used for mapping RX queues to RX dma channels
 */
static void stmmac_rx_queue_dma_chan_map(struct stmmac_priv *priv)
{
	u32 rx_queues_count = priv->plat->rx_queues_to_use;
	u32 queue;
	u32 chan;

	for (queue = 0; queue < rx_queues_count; queue++) {
		chan = priv->plat->rx_queues_cfg[queue].chan;
		stmmac_map_mtl_to_dma(priv, priv->hw, queue, chan);
	}
}

/**
 *  stmmac_mac_config_rx_queues_prio - Configure RX Queue priority
 *  @priv: driver private structure
 *  Description: It is used for configuring the RX Queue Priority
 */
static void stmmac_mac_config_rx_queues_prio(struct stmmac_priv *priv)
{
	u32 rx_queues_count = priv->plat->rx_queues_to_use;
	u32 queue;
	u32 prio;

	for (queue = 0; queue < rx_queues_count; queue++) {
		if (!priv->plat->rx_queues_cfg[queue].use_prio)
			continue;

		prio = priv->plat->rx_queues_cfg[queue].prio;
		stmmac_rx_queue_prio(priv, priv->hw, prio, queue);
	}
}

/**
 *  stmmac_mac_config_tx_queues_prio - Configure TX Queue priority
 *  @priv: driver private structure
 *  Description: It is used for configuring the TX Queue Priority
 */
static void stmmac_mac_config_tx_queues_prio(struct stmmac_priv *priv)
{
	u32 tx_queues_count = priv->plat->tx_queues_to_use;
	u32 queue;
	u32 prio;

	for (queue = 0; queue < tx_queues_count; queue++) {
		if (!priv->plat->tx_queues_cfg[queue].use_prio)
			continue;

		prio = priv->plat->tx_queues_cfg[queue].prio;
		stmmac_tx_queue_prio(priv, priv->hw, prio, queue);
	}
}

/**
 *  stmmac_mac_config_rx_queues_routing - Configure RX Queue Routing
 *  @priv: driver private structure
 *  Description: It is used for configuring the RX queue routing
 */
static void stmmac_mac_config_rx_queues_routing(struct stmmac_priv *priv)
{
	u32 rx_queues_count = priv->plat->rx_queues_to_use;
	u32 queue;
	u8 packet;

	for (queue = 0; queue < rx_queues_count; queue++) {
		/* no specific packet type routing specified for the queue */
		if (priv->plat->rx_queues_cfg[queue].pkt_route == 0x0)
			continue;

		packet = priv->plat->rx_queues_cfg[queue].pkt_route;
		stmmac_rx_queue_routing(priv, priv->hw, packet, queue);
	}
}

static void stmmac_mac_config_rss(struct stmmac_priv *priv)
{
	if (!priv->dma_cap.rssen || !priv->plat->rss_en) {
		priv->rss.enable = false;
		return;
	}

	if (priv->dev->features & NETIF_F_RXHASH)
		priv->rss.enable = true;
	else
		priv->rss.enable = false;

	stmmac_rss_configure(priv, priv->hw, &priv->rss,
			     priv->plat->rx_queues_to_use);
}

/**
 *  stmmac_mtl_configuration - Configure MTL
 *  @priv: driver private structure
 *  Description: It is used for configurring MTL
 */
static void stmmac_mtl_configuration(struct stmmac_priv *priv)
{
	u32 rx_queues_count = priv->plat->rx_queues_to_use;
	u32 tx_queues_count = priv->plat->tx_queues_to_use;

	if (tx_queues_count > 1)
		stmmac_set_tx_queue_weight(priv);

	/* Configure MTL RX algorithms */
	if (rx_queues_count > 1)
		stmmac_prog_mtl_rx_algorithms(priv, priv->hw,
				priv->plat->rx_sched_algorithm);

	/* Configure MTL TX algorithms */
	if (tx_queues_count > 1)
		stmmac_prog_mtl_tx_algorithms(priv, priv->hw,
				priv->plat->tx_sched_algorithm);

	/* Configure CBS in AVB TX queues */
	if (tx_queues_count > 1)
		stmmac_configure_cbs(priv);

	/* Map RX MTL to DMA channels */
	stmmac_rx_queue_dma_chan_map(priv);

	/* Enable MAC RX Queues */
	stmmac_mac_enable_rx_queues(priv);

	/* Set RX priorities */
	if (rx_queues_count > 1)
		stmmac_mac_config_rx_queues_prio(priv);

	/* Set TX priorities */
	if (tx_queues_count > 1)
		stmmac_mac_config_tx_queues_prio(priv);

	/* Set RX routing */
	if (rx_queues_count > 1)
		stmmac_mac_config_rx_queues_routing(priv);

	/* Receive Side Scaling */
	if (rx_queues_count > 1)
		stmmac_mac_config_rss(priv);
}

static void stmmac_safety_feat_configuration(struct stmmac_priv *priv)
{
	if (priv->dma_cap.asp) {
		netdev_info(priv->dev, "Enabling Safety Features\n");
		stmmac_safety_feat_config(priv, priv->ioaddr, priv->dma_cap.asp);
	} else {
		netdev_info(priv->dev, "No Safety Features support found\n");
	}
}

/**
 * stmmac_hw_setup - setup mac in a usable state.
 *  @dev : pointer to the device structure.
 *  Description:
 *  this is the main function to setup the HW in a usable state because the
 *  dma engine is reset, the core registers are configured (e.g. AXI,
 *  Checksum features, timers). The DMA is ready to start receiving and
 *  transmitting.
 *  Return value:
 *  0 on success and an appropriate (-)ve integer as defined in errno.h
 *  file on failure.
 */
static int stmmac_hw_setup(struct net_device *dev, bool init_ptp)
{
	struct stmmac_priv *priv = netdev_priv(dev);
	u32 rx_cnt = priv->plat->rx_queues_to_use;
	u32 tx_cnt = priv->plat->tx_queues_to_use;
	u32 chan;
	int ret;

	/* DMA initialization and SW reset */
	ret = stmmac_init_dma_engine(priv);
	if (ret < 0) {
		netdev_err(priv->dev, "%s: DMA engine initialization failed\n",
			   __func__);
		return ret;
	}

	/* Copy the MAC addr into the HW  */
	stmmac_set_umac_addr(priv, priv->hw, dev->dev_addr, 0);

	/* PS and related bits will be programmed according to the speed */
	if (priv->hw->pcs) {
		int speed = priv->plat->mac_port_sel_speed;

		if ((speed == SPEED_10) || (speed == SPEED_100) ||
		    (speed == SPEED_1000)) {
			priv->hw->ps = speed;
		} else {
			dev_warn(priv->device, "invalid port speed\n");
			priv->hw->ps = 0;
		}
	}

	/* Initialize the MAC Core */
	stmmac_core_init(priv, priv->hw, dev);

	/* Initialize MTL*/
	stmmac_mtl_configuration(priv);

	/* Initialize Safety Features */
	stmmac_safety_feat_configuration(priv);

	ret = stmmac_rx_ipc(priv, priv->hw);
	if (!ret) {
		netdev_warn(priv->dev, "RX IPC Checksum Offload disabled\n");
		priv->plat->rx_coe = STMMAC_RX_COE_NONE;
		priv->hw->rx_csum = 0;
	}

	/* Enable the MAC Rx/Tx */
	stmmac_mac_set(priv, priv->ioaddr, true);

	/* Set the HW DMA mode and the COE */
	stmmac_dma_operation_mode(priv);

	stmmac_mmc_setup(priv);

	if (init_ptp) {
		ret = clk_prepare_enable(priv->plat->clk_ptp_ref);
		if (ret < 0)
			netdev_warn(priv->dev, "failed to enable PTP reference clock: %d\n", ret);

		ret = stmmac_init_ptp(priv);
		if (ret == -EOPNOTSUPP)
			netdev_warn(priv->dev, "PTP not supported by HW\n");
		else if (ret)
			netdev_warn(priv->dev, "PTP init failed\n");
	}

	priv->tx_lpi_timer = STMMAC_DEFAULT_TWT_LS;

	if (priv->use_riwt) {
		ret = stmmac_rx_watchdog(priv, priv->ioaddr, MIN_DMA_RIWT, rx_cnt);
		if (!ret)
			priv->rx_riwt = MIN_DMA_RIWT;
	}

	if (priv->hw->pcs)
		stmmac_pcs_ctrl_ane(priv, priv->ioaddr, 1, priv->hw->ps, 0);

	/* set TX and RX rings length */
	stmmac_set_rings_length(priv);

	/* Enable TSO */
	if (priv->tso) {
		for (chan = 0; chan < tx_cnt; chan++)
			stmmac_enable_tso(priv, priv->ioaddr, 1, chan);
	}

	/* Enable Split Header */
	if (priv->sph && priv->hw->rx_csum) {
		for (chan = 0; chan < rx_cnt; chan++)
			stmmac_enable_sph(priv, priv->ioaddr, 1, chan);
	}

	/* VLAN Tag Insertion */
	if (priv->dma_cap.vlins)
		stmmac_enable_vlan(priv, priv->hw, STMMAC_VLAN_INSERT);

	/* Start the ball rolling... */
	stmmac_start_all_dma(priv);

	return 0;
}

static void stmmac_hw_teardown(struct net_device *dev)
{
	struct stmmac_priv *priv = netdev_priv(dev);

	clk_disable_unprepare(priv->plat->clk_ptp_ref);
}

/**
 *  stmmac_open - open entry point of the driver
 *  @dev : pointer to the device structure.
 *  Description:
 *  This function is the open entry point of the driver.
 *  Return value:
 *  0 on success and an appropriate (-)ve integer as defined in errno.h
 *  file on failure.
 */
static int stmmac_open(struct net_device *dev)
{
	struct stmmac_priv *priv = netdev_priv(dev);
	int bfsize = 0;
	u32 chan;
	int ret;

	if (priv->hw->pcs != STMMAC_PCS_RGMII &&
	    priv->hw->pcs != STMMAC_PCS_TBI &&
	    priv->hw->pcs != STMMAC_PCS_RTBI) {
		ret = stmmac_init_phy(dev);
		if (ret) {
			netdev_err(priv->dev,
				   "%s: Cannot attach to PHY (error: %d)\n",
				   __func__, ret);
			return ret;
		}
	}

	/* Extra statistics */
	memset(&priv->xstats, 0, sizeof(struct stmmac_extra_stats));
	priv->xstats.threshold = tc;

	bfsize = stmmac_set_16kib_bfsize(priv, dev->mtu);
	if (bfsize < 0)
		bfsize = 0;

	if (bfsize < BUF_SIZE_16KiB)
		bfsize = stmmac_set_bfsize(dev->mtu, priv->dma_buf_sz);

	priv->dma_buf_sz = bfsize;
	buf_sz = bfsize;

	priv->rx_copybreak = STMMAC_RX_COPYBREAK;

	ret = alloc_dma_desc_resources(priv);
	if (ret < 0) {
		netdev_err(priv->dev, "%s: DMA descriptors allocation failed\n",
			   __func__);
		goto dma_desc_error;
	}

	ret = init_dma_desc_rings(dev, GFP_KERNEL);
	if (ret < 0) {
		netdev_err(priv->dev, "%s: DMA descriptors initialization failed\n",
			   __func__);
		goto init_error;
	}

	ret = stmmac_hw_setup(dev, true);
	if (ret < 0) {
		netdev_err(priv->dev, "%s: Hw setup failed\n", __func__);
		goto init_error;
	}

	stmmac_init_coalesce(priv);

	phylink_start(priv->phylink);

	/* Request the IRQ lines */
	ret = request_irq(dev->irq, stmmac_interrupt,
			  IRQF_SHARED, dev->name, dev);
	if (unlikely(ret < 0)) {
		netdev_err(priv->dev,
			   "%s: ERROR: allocating the IRQ %d (error: %d)\n",
			   __func__, dev->irq, ret);
		goto irq_error;
	}

	/* Request the Wake IRQ in case of another line is used for WoL */
	if (priv->wol_irq != dev->irq) {
		ret = request_irq(priv->wol_irq, stmmac_interrupt,
				  IRQF_SHARED, dev->name, dev);
		if (unlikely(ret < 0)) {
			netdev_err(priv->dev,
				   "%s: ERROR: allocating the WoL IRQ %d (%d)\n",
				   __func__, priv->wol_irq, ret);
			goto wolirq_error;
		}
	}

	/* Request the IRQ lines */
	if (priv->lpi_irq > 0) {
		ret = request_irq(priv->lpi_irq, stmmac_interrupt, IRQF_SHARED,
				  dev->name, dev);
		if (unlikely(ret < 0)) {
			netdev_err(priv->dev,
				   "%s: ERROR: allocating the LPI IRQ %d (%d)\n",
				   __func__, priv->lpi_irq, ret);
			goto lpiirq_error;
		}
	}

	stmmac_enable_all_queues(priv);
	stmmac_start_all_queues(priv);

	return 0;

lpiirq_error:
	if (priv->wol_irq != dev->irq)
		free_irq(priv->wol_irq, dev);
wolirq_error:
	free_irq(dev->irq, dev);
irq_error:
	phylink_stop(priv->phylink);

	for (chan = 0; chan < priv->plat->tx_queues_to_use; chan++)
		del_timer_sync(&priv->tx_queue[chan].txtimer);

	stmmac_hw_teardown(dev);
init_error:
	free_dma_desc_resources(priv);
dma_desc_error:
	phylink_disconnect_phy(priv->phylink);
	return ret;
}

/**
 *  stmmac_release - close entry point of the driver
 *  @dev : device pointer.
 *  Description:
 *  This is the stop entry point of the driver.
 */
static int stmmac_release(struct net_device *dev)
{
	struct stmmac_priv *priv = netdev_priv(dev);
	u32 chan;

	if (priv->eee_enabled)
		del_timer_sync(&priv->eee_ctrl_timer);

	/* Stop and disconnect the PHY */
	phylink_stop(priv->phylink);
	phylink_disconnect_phy(priv->phylink);

	stmmac_stop_all_queues(priv);

	stmmac_disable_all_queues(priv);

	for (chan = 0; chan < priv->plat->tx_queues_to_use; chan++)
		del_timer_sync(&priv->tx_queue[chan].txtimer);

	/* Free the IRQ lines */
	free_irq(dev->irq, dev);
	if (priv->wol_irq != dev->irq)
		free_irq(priv->wol_irq, dev);
	if (priv->lpi_irq > 0)
		free_irq(priv->lpi_irq, dev);

	/* Stop TX/RX DMA and clear the descriptors */
	stmmac_stop_all_dma(priv);

	/* Release and free the Rx/Tx resources */
	free_dma_desc_resources(priv);

	/* Disable the MAC Rx/Tx */
	stmmac_mac_set(priv, priv->ioaddr, false);

	netif_carrier_off(dev);

	stmmac_release_ptp(priv);

	return 0;
}

static bool stmmac_vlan_insert(struct stmmac_priv *priv, struct sk_buff *skb,
			       struct stmmac_tx_queue *tx_q)
{
	u16 tag = 0x0, inner_tag = 0x0;
	u32 inner_type = 0x0;
	struct dma_desc *p;

	if (!priv->dma_cap.vlins)
		return false;
	if (!skb_vlan_tag_present(skb))
		return false;
	if (skb->vlan_proto == htons(ETH_P_8021AD)) {
		inner_tag = skb_vlan_tag_get(skb);
		inner_type = STMMAC_VLAN_INSERT;
	}

	tag = skb_vlan_tag_get(skb);

	p = tx_q->dma_tx + tx_q->cur_tx;
	if (stmmac_set_desc_vlan_tag(priv, p, tag, inner_tag, inner_type))
		return false;

	stmmac_set_tx_owner(priv, p);
	tx_q->cur_tx = STMMAC_GET_ENTRY(tx_q->cur_tx, DMA_TX_SIZE);
	return true;
}

/**
 *  stmmac_tso_allocator - close entry point of the driver
 *  @priv: driver private structure
 *  @des: buffer start address
 *  @total_len: total length to fill in descriptors
 *  @last_segmant: condition for the last descriptor
 *  @queue: TX queue index
 *  Description:
 *  This function fills descriptor and request new descriptors according to
 *  buffer length to fill
 */
static void stmmac_tso_allocator(struct stmmac_priv *priv, dma_addr_t des,
				 int total_len, bool last_segment, u32 queue)
{
	struct stmmac_tx_queue *tx_q = &priv->tx_queue[queue];
	struct dma_desc *desc;
	u32 buff_size;
	int tmp_len;

	tmp_len = total_len;

	while (tmp_len > 0) {
		dma_addr_t curr_addr;

		tx_q->cur_tx = STMMAC_GET_ENTRY(tx_q->cur_tx, DMA_TX_SIZE);
		WARN_ON(tx_q->tx_skbuff[tx_q->cur_tx]);
		desc = tx_q->dma_tx + tx_q->cur_tx;

		curr_addr = des + (total_len - tmp_len);
		if (priv->dma_cap.addr64 <= 32)
			desc->des0 = cpu_to_le32(curr_addr);
		else
			stmmac_set_desc_addr(priv, desc, curr_addr);

		buff_size = tmp_len >= TSO_MAX_BUFF_SIZE ?
			    TSO_MAX_BUFF_SIZE : tmp_len;

		stmmac_prepare_tso_tx_desc(priv, desc, 0, buff_size,
				0, 1,
				(last_segment) && (tmp_len <= TSO_MAX_BUFF_SIZE),
				0, 0);

		tmp_len -= TSO_MAX_BUFF_SIZE;
	}
}

/**
 *  stmmac_tso_xmit - Tx entry point of the driver for oversized frames (TSO)
 *  @skb : the socket buffer
 *  @dev : device pointer
 *  Description: this is the transmit function that is called on TSO frames
 *  (support available on GMAC4 and newer chips).
 *  Diagram below show the ring programming in case of TSO frames:
 *
 *  First Descriptor
 *   --------
 *   | DES0 |---> buffer1 = L2/L3/L4 header
 *   | DES1 |---> TCP Payload (can continue on next descr...)
 *   | DES2 |---> buffer 1 and 2 len
 *   | DES3 |---> must set TSE, TCP hdr len-> [22:19]. TCP payload len [17:0]
 *   --------
 *	|
 *     ...
 *	|
 *   --------
 *   | DES0 | --| Split TCP Payload on Buffers 1 and 2
 *   | DES1 | --|
 *   | DES2 | --> buffer 1 and 2 len
 *   | DES3 |
 *   --------
 *
 * mss is fixed when enable tso, so w/o programming the TDES3 ctx field.
 */
static netdev_tx_t stmmac_tso_xmit(struct sk_buff *skb, struct net_device *dev)
{
	struct dma_desc *desc, *first, *mss_desc = NULL;
	struct stmmac_priv *priv = netdev_priv(dev);
	int nfrags = skb_shinfo(skb)->nr_frags;
	u32 queue = skb_get_queue_mapping(skb);
	struct stmmac_tx_queue *tx_q;
	unsigned int first_entry;
	int tmp_pay_len = 0;
	u32 pay_len, mss;
	u8 proto_hdr_len;
	dma_addr_t des;
	bool has_vlan;
	int i;

	tx_q = &priv->tx_queue[queue];

	/* Compute header lengths */
	proto_hdr_len = skb_transport_offset(skb) + tcp_hdrlen(skb);

	/* Desc availability based on threshold should be enough safe */
	if (unlikely(stmmac_tx_avail(priv, queue) <
		(((skb->len - proto_hdr_len) / TSO_MAX_BUFF_SIZE + 1)))) {
		if (!netif_tx_queue_stopped(netdev_get_tx_queue(dev, queue))) {
			netif_tx_stop_queue(netdev_get_tx_queue(priv->dev,
								queue));
			/* This is a hard error, log it. */
			netdev_err(priv->dev,
				   "%s: Tx Ring full when queue awake\n",
				   __func__);
		}
		return NETDEV_TX_BUSY;
	}

	pay_len = skb_headlen(skb) - proto_hdr_len; /* no frags */

	mss = skb_shinfo(skb)->gso_size;

	/* set new MSS value if needed */
	if (mss != tx_q->mss) {
		mss_desc = tx_q->dma_tx + tx_q->cur_tx;
		stmmac_set_mss(priv, mss_desc, mss);
		tx_q->mss = mss;
		tx_q->cur_tx = STMMAC_GET_ENTRY(tx_q->cur_tx, DMA_TX_SIZE);
		WARN_ON(tx_q->tx_skbuff[tx_q->cur_tx]);
	}

	if (netif_msg_tx_queued(priv)) {
		pr_info("%s: tcphdrlen %d, hdr_len %d, pay_len %d, mss %d\n",
			__func__, tcp_hdrlen(skb), proto_hdr_len, pay_len, mss);
		pr_info("\tskb->len %d, skb->data_len %d\n", skb->len,
			skb->data_len);
	}

	/* Check if VLAN can be inserted by HW */
	has_vlan = stmmac_vlan_insert(priv, skb, tx_q);

	first_entry = tx_q->cur_tx;
	WARN_ON(tx_q->tx_skbuff[first_entry]);

	desc = tx_q->dma_tx + first_entry;
	first = desc;

	if (has_vlan)
		stmmac_set_desc_vlan(priv, first, STMMAC_VLAN_INSERT);

	/* first descriptor: fill Headers on Buf1 */
	des = dma_map_single(priv->device, skb->data, skb_headlen(skb),
			     DMA_TO_DEVICE);
	if (dma_mapping_error(priv->device, des))
		goto dma_map_err;

	tx_q->tx_skbuff_dma[first_entry].buf = des;
	tx_q->tx_skbuff_dma[first_entry].len = skb_headlen(skb);

	if (priv->dma_cap.addr64 <= 32) {
		first->des0 = cpu_to_le32(des);

		/* Fill start of payload in buff2 of first descriptor */
		if (pay_len)
			first->des1 = cpu_to_le32(des + proto_hdr_len);

		/* If needed take extra descriptors to fill the remaining payload */
		tmp_pay_len = pay_len - TSO_MAX_BUFF_SIZE;
	} else {
		stmmac_set_desc_addr(priv, first, des);
		tmp_pay_len = pay_len;
		des += proto_hdr_len;
		pay_len = 0;
	}

	stmmac_tso_allocator(priv, des, tmp_pay_len, (nfrags == 0), queue);

	/* Prepare fragments */
	for (i = 0; i < nfrags; i++) {
		const skb_frag_t *frag = &skb_shinfo(skb)->frags[i];

		des = skb_frag_dma_map(priv->device, frag, 0,
				       skb_frag_size(frag),
				       DMA_TO_DEVICE);
		if (dma_mapping_error(priv->device, des))
			goto dma_map_err;

		stmmac_tso_allocator(priv, des, skb_frag_size(frag),
				     (i == nfrags - 1), queue);

		tx_q->tx_skbuff_dma[tx_q->cur_tx].buf = des;
		tx_q->tx_skbuff_dma[tx_q->cur_tx].len = skb_frag_size(frag);
		tx_q->tx_skbuff_dma[tx_q->cur_tx].map_as_page = true;
	}

	tx_q->tx_skbuff_dma[tx_q->cur_tx].last_segment = true;

	/* Only the last descriptor gets to point to the skb. */
	tx_q->tx_skbuff[tx_q->cur_tx] = skb;

	/* Manage tx mitigation */
	tx_q->tx_count_frames += nfrags + 1;
	if (likely(priv->tx_coal_frames > tx_q->tx_count_frames) &&
	    !((skb_shinfo(skb)->tx_flags & SKBTX_HW_TSTAMP) &&
	      priv->hwts_tx_en)) {
		stmmac_tx_timer_arm(priv, queue);
	} else {
		desc = &tx_q->dma_tx[tx_q->cur_tx];
		tx_q->tx_count_frames = 0;
		stmmac_set_tx_ic(priv, desc);
		priv->xstats.tx_set_ic_bit++;
	}

	/* We've used all descriptors we need for this skb, however,
	 * advance cur_tx so that it references a fresh descriptor.
	 * ndo_start_xmit will fill this descriptor the next time it's
	 * called and stmmac_tx_clean may clean up to this descriptor.
	 */
	tx_q->cur_tx = STMMAC_GET_ENTRY(tx_q->cur_tx, DMA_TX_SIZE);

	if (unlikely(stmmac_tx_avail(priv, queue) <= (MAX_SKB_FRAGS + 1))) {
		netif_dbg(priv, hw, priv->dev, "%s: stop transmitted packets\n",
			  __func__);
		netif_tx_stop_queue(netdev_get_tx_queue(priv->dev, queue));
	}

	dev->stats.tx_bytes += skb->len;
	priv->xstats.tx_tso_frames++;
	priv->xstats.tx_tso_nfrags += nfrags;

<<<<<<< HEAD
	/* Manage tx mitigation */
	tx_q->tx_count_frames += nfrags + 1;
	if (likely(priv->tx_coal_frames > tx_q->tx_count_frames) &&
	    !(priv->synopsys_id >= DWMAC_CORE_4_00 &&
	    (skb_shinfo(skb)->tx_flags & SKBTX_HW_TSTAMP) &&
	    priv->hwts_tx_en)) {
		stmmac_tx_timer_arm(priv, queue);
	} else {
		tx_q->tx_count_frames = 0;
		stmmac_set_tx_ic(priv, desc);
		priv->xstats.tx_set_ic_bit++;
	}
=======
	if (priv->sarc_type)
		stmmac_set_desc_sarc(priv, first, priv->sarc_type);
>>>>>>> fa578e9d

	skb_tx_timestamp(skb);

	if (unlikely((skb_shinfo(skb)->tx_flags & SKBTX_HW_TSTAMP) &&
		     priv->hwts_tx_en)) {
		/* declare that device is doing timestamping */
		skb_shinfo(skb)->tx_flags |= SKBTX_IN_PROGRESS;
		stmmac_enable_tx_timestamp(priv, first);
	}

	/* Complete the first descriptor before granting the DMA */
	stmmac_prepare_tso_tx_desc(priv, first, 1,
			proto_hdr_len,
			pay_len,
			1, tx_q->tx_skbuff_dma[first_entry].last_segment,
			tcp_hdrlen(skb) / 4, (skb->len - proto_hdr_len));

	/* If context desc is used to change MSS */
	if (mss_desc) {
		/* Make sure that first descriptor has been completely
		 * written, including its own bit. This is because MSS is
		 * actually before first descriptor, so we need to make
		 * sure that MSS's own bit is the last thing written.
		 */
		dma_wmb();
		stmmac_set_tx_owner(priv, mss_desc);
	}

	/* The own bit must be the latest setting done when prepare the
	 * descriptor and then barrier is needed to make sure that
	 * all is coherent before granting the DMA engine.
	 */
	wmb();

	if (netif_msg_pktdata(priv)) {
		pr_info("%s: curr=%d dirty=%d f=%d, e=%d, f_p=%p, nfrags %d\n",
			__func__, tx_q->cur_tx, tx_q->dirty_tx, first_entry,
			tx_q->cur_tx, first, nfrags);

		stmmac_display_ring(priv, (void *)tx_q->dma_tx, DMA_TX_SIZE, 0);

		pr_info(">>> frame to be transmitted: ");
		print_pkt(skb->data, skb_headlen(skb));
	}

	netdev_tx_sent_queue(netdev_get_tx_queue(dev, queue), skb->len);

	tx_q->tx_tail_addr = tx_q->dma_tx_phy + (tx_q->cur_tx * sizeof(*desc));
	stmmac_set_tx_tail_ptr(priv, priv->ioaddr, tx_q->tx_tail_addr, queue);
	stmmac_tx_timer_arm(priv, queue);

	return NETDEV_TX_OK;

dma_map_err:
	dev_err(priv->device, "Tx dma map failed\n");
	dev_kfree_skb(skb);
	priv->dev->stats.tx_dropped++;
	return NETDEV_TX_OK;
}

/**
 *  stmmac_xmit - Tx entry point of the driver
 *  @skb : the socket buffer
 *  @dev : device pointer
 *  Description : this is the tx entry point of the driver.
 *  It programs the chain or the ring and supports oversized frames
 *  and SG feature.
 */
static netdev_tx_t stmmac_xmit(struct sk_buff *skb, struct net_device *dev)
{
	struct stmmac_priv *priv = netdev_priv(dev);
	unsigned int nopaged_len = skb_headlen(skb);
	int i, csum_insertion = 0, is_jumbo = 0;
	u32 queue = skb_get_queue_mapping(skb);
	int nfrags = skb_shinfo(skb)->nr_frags;
	struct dma_desc *desc, *first;
	struct stmmac_tx_queue *tx_q;
	unsigned int first_entry;
	unsigned int enh_desc;
	dma_addr_t des;
	bool has_vlan;
	int entry;

	tx_q = &priv->tx_queue[queue];

	if (priv->tx_path_in_lpi_mode)
		stmmac_disable_eee_mode(priv);

	/* Manage oversized TCP frames for GMAC4 device */
	if (skb_is_gso(skb) && priv->tso) {
		if (skb_shinfo(skb)->gso_type & (SKB_GSO_TCPV4 | SKB_GSO_TCPV6)) {
			/*
			 * There is no way to determine the number of TSO
			 * capable Queues. Let's use always the Queue 0
			 * because if TSO is supported then at least this
			 * one will be capable.
			 */
			skb_set_queue_mapping(skb, 0);

			return stmmac_tso_xmit(skb, dev);
		}
	}

	if (unlikely(stmmac_tx_avail(priv, queue) < nfrags + 1)) {
		if (!netif_tx_queue_stopped(netdev_get_tx_queue(dev, queue))) {
			netif_tx_stop_queue(netdev_get_tx_queue(priv->dev,
								queue));
			/* This is a hard error, log it. */
			netdev_err(priv->dev,
				   "%s: Tx Ring full when queue awake\n",
				   __func__);
		}
		return NETDEV_TX_BUSY;
	}

<<<<<<< HEAD
=======
	/* Check if VLAN can be inserted by HW */
	has_vlan = stmmac_vlan_insert(priv, skb, tx_q);

>>>>>>> fa578e9d
	entry = tx_q->cur_tx;
	first_entry = entry;
	WARN_ON(tx_q->tx_skbuff[first_entry]);

	csum_insertion = (skb->ip_summed == CHECKSUM_PARTIAL);

	if (likely(priv->extend_desc))
		desc = (struct dma_desc *)(tx_q->dma_etx + entry);
	else
		desc = tx_q->dma_tx + entry;

	first = desc;

	if (has_vlan)
		stmmac_set_desc_vlan(priv, first, STMMAC_VLAN_INSERT);

	enh_desc = priv->plat->enh_desc;
	/* To program the descriptors according to the size of the frame */
	if (enh_desc)
		is_jumbo = stmmac_is_jumbo_frm(priv, skb->len, enh_desc);

	if (unlikely(is_jumbo)) {
		entry = stmmac_jumbo_frm(priv, tx_q, skb, csum_insertion);
		if (unlikely(entry < 0) && (entry != -EINVAL))
			goto dma_map_err;
	}

	for (i = 0; i < nfrags; i++) {
		const skb_frag_t *frag = &skb_shinfo(skb)->frags[i];
		int len = skb_frag_size(frag);
		bool last_segment = (i == (nfrags - 1));

		entry = STMMAC_GET_ENTRY(entry, DMA_TX_SIZE);
		WARN_ON(tx_q->tx_skbuff[entry]);

		if (likely(priv->extend_desc))
			desc = (struct dma_desc *)(tx_q->dma_etx + entry);
		else
			desc = tx_q->dma_tx + entry;

		des = skb_frag_dma_map(priv->device, frag, 0, len,
				       DMA_TO_DEVICE);
		if (dma_mapping_error(priv->device, des))
			goto dma_map_err; /* should reuse desc w/o issues */

		tx_q->tx_skbuff_dma[entry].buf = des;

		stmmac_set_desc_addr(priv, desc, des);

		tx_q->tx_skbuff_dma[entry].map_as_page = true;
		tx_q->tx_skbuff_dma[entry].len = len;
		tx_q->tx_skbuff_dma[entry].last_segment = last_segment;

		/* Prepare the descriptor and set the own bit too */
		stmmac_prepare_tx_desc(priv, desc, 0, len, csum_insertion,
				priv->mode, 1, last_segment, skb->len);
	}

	/* Only the last descriptor gets to point to the skb. */
	tx_q->tx_skbuff[entry] = skb;

	/* According to the coalesce parameter the IC bit for the latest
	 * segment is reset and the timer re-started to clean the tx status.
	 * This approach takes care about the fragments: desc is the first
	 * element in case of no SG.
	 */
	tx_q->tx_count_frames += nfrags + 1;
	if (likely(priv->tx_coal_frames > tx_q->tx_count_frames) &&
	    !((skb_shinfo(skb)->tx_flags & SKBTX_HW_TSTAMP) &&
	      priv->hwts_tx_en)) {
		stmmac_tx_timer_arm(priv, queue);
	} else {
		if (likely(priv->extend_desc))
			desc = &tx_q->dma_etx[entry].basic;
		else
			desc = &tx_q->dma_tx[entry];

		tx_q->tx_count_frames = 0;
		stmmac_set_tx_ic(priv, desc);
		priv->xstats.tx_set_ic_bit++;
	}

	/* We've used all descriptors we need for this skb, however,
	 * advance cur_tx so that it references a fresh descriptor.
	 * ndo_start_xmit will fill this descriptor the next time it's
	 * called and stmmac_tx_clean may clean up to this descriptor.
	 */
	entry = STMMAC_GET_ENTRY(entry, DMA_TX_SIZE);
	tx_q->cur_tx = entry;

	if (netif_msg_pktdata(priv)) {
		void *tx_head;

		netdev_dbg(priv->dev,
			   "%s: curr=%d dirty=%d f=%d, e=%d, first=%p, nfrags=%d",
			   __func__, tx_q->cur_tx, tx_q->dirty_tx, first_entry,
			   entry, first, nfrags);

		if (priv->extend_desc)
			tx_head = (void *)tx_q->dma_etx;
		else
			tx_head = (void *)tx_q->dma_tx;

		stmmac_display_ring(priv, tx_head, DMA_TX_SIZE, false);

		netdev_dbg(priv->dev, ">>> frame to be transmitted: ");
		print_pkt(skb->data, skb->len);
	}

	if (unlikely(stmmac_tx_avail(priv, queue) <= (MAX_SKB_FRAGS + 1))) {
		netif_dbg(priv, hw, priv->dev, "%s: stop transmitted packets\n",
			  __func__);
		netif_tx_stop_queue(netdev_get_tx_queue(priv->dev, queue));
	}

	dev->stats.tx_bytes += skb->len;

<<<<<<< HEAD
	/* According to the coalesce parameter the IC bit for the latest
	 * segment is reset and the timer re-started to clean the tx status.
	 * This approach takes care about the fragments: desc is the first
	 * element in case of no SG.
	 */
	tx_q->tx_count_frames += nfrags + 1;
	if (likely(priv->tx_coal_frames > tx_q->tx_count_frames) &&
	    !(priv->synopsys_id >= DWMAC_CORE_4_00 &&
	    (skb_shinfo(skb)->tx_flags & SKBTX_HW_TSTAMP) &&
	    priv->hwts_tx_en)) {
		stmmac_tx_timer_arm(priv, queue);
	} else {
		tx_q->tx_count_frames = 0;
		stmmac_set_tx_ic(priv, desc);
		priv->xstats.tx_set_ic_bit++;
	}
=======
	if (priv->sarc_type)
		stmmac_set_desc_sarc(priv, first, priv->sarc_type);
>>>>>>> fa578e9d

	skb_tx_timestamp(skb);

	/* Ready to fill the first descriptor and set the OWN bit w/o any
	 * problems because all the descriptors are actually ready to be
	 * passed to the DMA engine.
	 */
	if (likely(!is_jumbo)) {
		bool last_segment = (nfrags == 0);

		des = dma_map_single(priv->device, skb->data,
				     nopaged_len, DMA_TO_DEVICE);
		if (dma_mapping_error(priv->device, des))
			goto dma_map_err;

		tx_q->tx_skbuff_dma[first_entry].buf = des;

		stmmac_set_desc_addr(priv, first, des);

		tx_q->tx_skbuff_dma[first_entry].len = nopaged_len;
		tx_q->tx_skbuff_dma[first_entry].last_segment = last_segment;

		if (unlikely((skb_shinfo(skb)->tx_flags & SKBTX_HW_TSTAMP) &&
			     priv->hwts_tx_en)) {
			/* declare that device is doing timestamping */
			skb_shinfo(skb)->tx_flags |= SKBTX_IN_PROGRESS;
			stmmac_enable_tx_timestamp(priv, first);
		}

		/* Prepare the first descriptor setting the OWN bit too */
		stmmac_prepare_tx_desc(priv, first, 1, nopaged_len,
				csum_insertion, priv->mode, 1, last_segment,
				skb->len);
	} else {
		stmmac_set_tx_owner(priv, first);
	}

	/* The own bit must be the latest setting done when prepare the
	 * descriptor and then barrier is needed to make sure that
	 * all is coherent before granting the DMA engine.
	 */
	wmb();

	netdev_tx_sent_queue(netdev_get_tx_queue(dev, queue), skb->len);

	stmmac_enable_dma_transmission(priv, priv->ioaddr);

	tx_q->tx_tail_addr = tx_q->dma_tx_phy + (tx_q->cur_tx * sizeof(*desc));
	stmmac_set_tx_tail_ptr(priv, priv->ioaddr, tx_q->tx_tail_addr, queue);
	stmmac_tx_timer_arm(priv, queue);

	return NETDEV_TX_OK;

dma_map_err:
	netdev_err(priv->dev, "Tx DMA map failed\n");
	dev_kfree_skb(skb);
	priv->dev->stats.tx_dropped++;
	return NETDEV_TX_OK;
}

static void stmmac_rx_vlan(struct net_device *dev, struct sk_buff *skb)
{
	struct vlan_ethhdr *veth;
	__be16 vlan_proto;
	u16 vlanid;

	veth = (struct vlan_ethhdr *)skb->data;
	vlan_proto = veth->h_vlan_proto;

	if ((vlan_proto == htons(ETH_P_8021Q) &&
	     dev->features & NETIF_F_HW_VLAN_CTAG_RX) ||
	    (vlan_proto == htons(ETH_P_8021AD) &&
	     dev->features & NETIF_F_HW_VLAN_STAG_RX)) {
		/* pop the vlan tag */
		vlanid = ntohs(veth->h_vlan_TCI);
		memmove(skb->data + VLAN_HLEN, veth, ETH_ALEN * 2);
		skb_pull(skb, VLAN_HLEN);
		__vlan_hwaccel_put_tag(skb, vlan_proto, vlanid);
	}
}


static inline int stmmac_rx_threshold_count(struct stmmac_rx_queue *rx_q)
{
	if (rx_q->rx_zeroc_thresh < STMMAC_RX_THRESH)
		return 0;

	return 1;
}

/**
 * stmmac_rx_refill - refill used skb preallocated buffers
 * @priv: driver private structure
 * @queue: RX queue index
 * Description : this is to reallocate the skb for the reception process
 * that is based on zero-copy.
 */
static inline void stmmac_rx_refill(struct stmmac_priv *priv, u32 queue)
{
	struct stmmac_rx_queue *rx_q = &priv->rx_queue[queue];
	int len, dirty = stmmac_rx_dirty(priv, queue);
	unsigned int entry = rx_q->dirty_rx;

	len = DIV_ROUND_UP(priv->dma_buf_sz, PAGE_SIZE) * PAGE_SIZE;

	while (dirty-- > 0) {
		struct stmmac_rx_buffer *buf = &rx_q->buf_pool[entry];
		struct dma_desc *p;
		bool use_rx_wd;

		if (priv->extend_desc)
			p = (struct dma_desc *)(rx_q->dma_erx + entry);
		else
			p = rx_q->dma_rx + entry;

		if (!buf->page) {
			buf->page = page_pool_dev_alloc_pages(rx_q->page_pool);
			if (!buf->page)
				break;
		}

		if (priv->sph && !buf->sec_page) {
			buf->sec_page = page_pool_dev_alloc_pages(rx_q->page_pool);
			if (!buf->sec_page)
				break;

			buf->sec_addr = page_pool_get_dma_addr(buf->sec_page);

			dma_sync_single_for_device(priv->device, buf->sec_addr,
						   len, DMA_FROM_DEVICE);
		}

		buf->addr = page_pool_get_dma_addr(buf->page);

		/* Sync whole allocation to device. This will invalidate old
		 * data.
		 */
		dma_sync_single_for_device(priv->device, buf->addr, len,
					   DMA_FROM_DEVICE);

		stmmac_set_desc_addr(priv, p, buf->addr);
		stmmac_set_desc_sec_addr(priv, p, buf->sec_addr);
		stmmac_refill_desc3(priv, rx_q, p);

		rx_q->rx_count_frames++;
		rx_q->rx_count_frames += priv->rx_coal_frames;
		if (rx_q->rx_count_frames > priv->rx_coal_frames)
			rx_q->rx_count_frames = 0;
		use_rx_wd = priv->use_riwt && rx_q->rx_count_frames;

		dma_wmb();
		stmmac_set_rx_owner(priv, p, use_rx_wd);

		entry = STMMAC_GET_ENTRY(entry, DMA_RX_SIZE);
	}
	rx_q->dirty_rx = entry;
<<<<<<< HEAD
=======
	rx_q->rx_tail_addr = rx_q->dma_rx_phy +
			    (rx_q->dirty_rx * sizeof(struct dma_desc));
>>>>>>> fa578e9d
	stmmac_set_rx_tail_ptr(priv, priv->ioaddr, rx_q->rx_tail_addr, queue);
}

/**
 * stmmac_rx - manage the receive process
 * @priv: driver private structure
 * @limit: napi bugget
 * @queue: RX queue index.
 * Description :  this the function called by the napi poll method.
 * It gets all the frames inside the ring.
 */
static int stmmac_rx(struct stmmac_priv *priv, int limit, u32 queue)
{
	struct stmmac_rx_queue *rx_q = &priv->rx_queue[queue];
	struct stmmac_channel *ch = &priv->channel[queue];
<<<<<<< HEAD
	unsigned int next_entry = rx_q->cur_rx;
	int coe = priv->hw->rx_csum;
	unsigned int count = 0;
	bool xmac;

	xmac = priv->plat->has_gmac4 || priv->plat->has_xgmac;
=======
	unsigned int count = 0, error = 0, len = 0;
	int status = 0, coe = priv->hw->rx_csum;
	unsigned int next_entry = rx_q->cur_rx;
	struct sk_buff *skb = NULL;
>>>>>>> fa578e9d

	if (netif_msg_rx_status(priv)) {
		void *rx_head;

		netdev_dbg(priv->dev, "%s: descriptor ring:\n", __func__);
		if (priv->extend_desc)
			rx_head = (void *)rx_q->dma_erx;
		else
			rx_head = (void *)rx_q->dma_rx;

		stmmac_display_ring(priv, rx_head, DMA_RX_SIZE, true);
	}
	while (count < limit) {
<<<<<<< HEAD
		int entry, status;
		struct dma_desc *p;
		struct dma_desc *np;
=======
		unsigned int hlen = 0, prev_len = 0;
		enum pkt_hash_types hash_type;
		struct stmmac_rx_buffer *buf;
		struct dma_desc *np, *p;
		unsigned int sec_len;
		int entry;
		u32 hash;

		if (!count && rx_q->state_saved) {
			skb = rx_q->state.skb;
			error = rx_q->state.error;
			len = rx_q->state.len;
		} else {
			rx_q->state_saved = false;
			skb = NULL;
			error = 0;
			len = 0;
		}

		if (count >= limit)
			break;

read_again:
		sec_len = 0;
		entry = next_entry;
		buf = &rx_q->buf_pool[entry];
>>>>>>> fa578e9d

		entry = next_entry;

		if (priv->extend_desc)
			p = (struct dma_desc *)(rx_q->dma_erx + entry);
		else
			p = rx_q->dma_rx + entry;

		/* read the status of the incoming frame */
		status = stmmac_rx_status(priv, &priv->dev->stats,
				&priv->xstats, p);
		/* check if managed by the DMA otherwise go ahead */
		if (unlikely(status & dma_own))
			break;

		rx_q->cur_rx = STMMAC_GET_ENTRY(rx_q->cur_rx, DMA_RX_SIZE);
		next_entry = rx_q->cur_rx;

		if (priv->extend_desc)
			np = (struct dma_desc *)(rx_q->dma_erx + next_entry);
		else
			np = rx_q->dma_rx + next_entry;

		prefetch(np);
		prefetch(page_address(buf->page));

		if (priv->extend_desc)
			stmmac_rx_extended_status(priv, &priv->dev->stats,
					&priv->xstats, rx_q->dma_erx + entry);
		if (unlikely(status == discard_frame)) {
			page_pool_recycle_direct(rx_q->page_pool, buf->page);
			buf->page = NULL;
			error = 1;
			if (!priv->hwts_rx_en)
				priv->dev->stats.rx_errors++;
		}

		if (unlikely(error && (status & rx_not_ls)))
			goto read_again;
		if (unlikely(error)) {
			dev_kfree_skb(skb);
			count++;
			continue;
		}

		/* Buffer is good. Go on. */

<<<<<<< HEAD
			/*  If frame length is greater than skb buffer size
			 *  (preallocated during init) then the packet is
			 *  ignored
			 */
			if (frame_len > priv->dma_buf_sz) {
				if (net_ratelimit())
					netdev_err(priv->dev,
						   "len %d larger than size (%d)\n",
						   frame_len, priv->dma_buf_sz);
				priv->dev->stats.rx_length_errors++;
				continue;
			}
=======
		if (likely(status & rx_not_ls)) {
			len += priv->dma_buf_sz;
		} else {
			prev_len = len;
			len = stmmac_get_rx_frame_len(priv, p, coe);
>>>>>>> fa578e9d

			/* ACS is set; GMAC core strips PAD/FCS for IEEE 802.3
			 * Type frames (LLC/LLC-SNAP)
			 *
			 * llc_snap is never checked in GMAC >= 4, so this ACS
			 * feature is always disabled and packets need to be
			 * stripped manually.
			 */
			if (unlikely(priv->synopsys_id >= DWMAC_CORE_4_00) ||
			    unlikely(status != llc_snap))
				len -= ETH_FCS_LEN;
		}

		if (!skb) {
			int ret = stmmac_get_rx_header_len(priv, p, &hlen);

<<<<<<< HEAD
			/* The zero-copy is always used for all the sizes
			 * in case of GMAC4 because it needs
			 * to refill the used descriptors, always.
			 */
			if (unlikely(!xmac &&
				     ((frame_len < priv->rx_copybreak) ||
				     stmmac_rx_threshold_count(rx_q)))) {
				skb = netdev_alloc_skb_ip_align(priv->dev,
								frame_len);
				if (unlikely(!skb)) {
					if (net_ratelimit())
						dev_warn(priv->device,
							 "packet dropped\n");
					priv->dev->stats.rx_dropped++;
					continue;
				}

				dma_sync_single_for_cpu(priv->device,
							rx_q->rx_skbuff_dma
							[entry], frame_len,
							DMA_FROM_DEVICE);
				skb_copy_to_linear_data(skb,
							rx_q->
							rx_skbuff[entry]->data,
							frame_len);

				skb_put(skb, frame_len);
				dma_sync_single_for_device(priv->device,
							   rx_q->rx_skbuff_dma
							   [entry], frame_len,
							   DMA_FROM_DEVICE);
			} else {
				skb = rx_q->rx_skbuff[entry];
				if (unlikely(!skb)) {
					if (net_ratelimit())
						netdev_err(priv->dev,
							   "%s: Inconsistent Rx chain\n",
							   priv->dev->name);
					priv->dev->stats.rx_dropped++;
					continue;
				}
				prefetch(skb->data - NET_IP_ALIGN);
				rx_q->rx_skbuff[entry] = NULL;
				rx_q->rx_zeroc_thresh++;

				skb_put(skb, frame_len);
				dma_unmap_single(priv->device,
						 rx_q->rx_skbuff_dma[entry],
						 priv->dma_buf_sz,
						 DMA_FROM_DEVICE);
=======
			if (priv->sph && !ret && (hlen > 0)) {
				sec_len = len;
				if (!(status & rx_not_ls))
					sec_len = sec_len - hlen;
				len = hlen;

				prefetch(page_address(buf->sec_page));
				priv->xstats.rx_split_hdr_pkt_n++;
>>>>>>> fa578e9d
			}

			skb = napi_alloc_skb(&ch->rx_napi, len);
			if (!skb) {
				priv->dev->stats.rx_dropped++;
				count++;
				continue;
			}

			dma_sync_single_for_cpu(priv->device, buf->addr, len,
						DMA_FROM_DEVICE);
			skb_copy_to_linear_data(skb, page_address(buf->page),
						len);
			skb_put(skb, len);

			/* Data payload copied into SKB, page ready for recycle */
			page_pool_recycle_direct(rx_q->page_pool, buf->page);
			buf->page = NULL;
		} else {
			unsigned int buf_len = len - prev_len;

			if (likely(status & rx_not_ls))
				buf_len = priv->dma_buf_sz;

			dma_sync_single_for_cpu(priv->device, buf->addr,
						buf_len, DMA_FROM_DEVICE);
			skb_add_rx_frag(skb, skb_shinfo(skb)->nr_frags,
					buf->page, 0, buf_len,
					priv->dma_buf_sz);

			/* Data payload appended into SKB */
			page_pool_release_page(rx_q->page_pool, buf->page);
			buf->page = NULL;
		}

		if (sec_len > 0) {
			dma_sync_single_for_cpu(priv->device, buf->sec_addr,
						sec_len, DMA_FROM_DEVICE);
			skb_add_rx_frag(skb, skb_shinfo(skb)->nr_frags,
					buf->sec_page, 0, sec_len,
					priv->dma_buf_sz);

			len += sec_len;

			/* Data payload appended into SKB */
			page_pool_release_page(rx_q->page_pool, buf->sec_page);
			buf->sec_page = NULL;
		}
<<<<<<< HEAD
=======

		if (likely(status & rx_not_ls))
			goto read_again;

		/* Got entire packet into SKB. Finish it. */

		stmmac_get_rx_hwtstamp(priv, p, np, skb);
		stmmac_rx_vlan(priv->dev, skb);
		skb->protocol = eth_type_trans(skb, priv->dev);

		if (unlikely(!coe))
			skb_checksum_none_assert(skb);
		else
			skb->ip_summed = CHECKSUM_UNNECESSARY;

		if (!stmmac_get_rx_hash(priv, p, &hash, &hash_type))
			skb_set_hash(skb, hash, hash_type);

		skb_record_rx_queue(skb, queue);
		napi_gro_receive(&ch->rx_napi, skb);

		priv->dev->stats.rx_packets++;
		priv->dev->stats.rx_bytes += len;
		count++;
	}

	if (status & rx_not_ls) {
		rx_q->state_saved = true;
		rx_q->state.skb = skb;
		rx_q->state.error = error;
		rx_q->state.len = len;
>>>>>>> fa578e9d
	}

	stmmac_rx_refill(priv, queue);

	priv->xstats.rx_pkt_n += count;

	return count;
}

static int stmmac_napi_poll_rx(struct napi_struct *napi, int budget)
{
	struct stmmac_channel *ch =
		container_of(napi, struct stmmac_channel, rx_napi);
	struct stmmac_priv *priv = ch->priv_data;
<<<<<<< HEAD
	int work_done, rx_done = 0, tx_done = 0;
=======
>>>>>>> fa578e9d
	u32 chan = ch->index;
	int work_done;

	priv->xstats.napi_poll++;

<<<<<<< HEAD
	if (ch->has_tx)
		tx_done = stmmac_tx_clean(priv, budget, chan);
	if (ch->has_rx)
		rx_done = stmmac_rx(priv, budget, chan);

	work_done = max(rx_done, tx_done);
	work_done = min(work_done, budget);

	if (work_done < budget && napi_complete_done(napi, work_done)) {
		int stat;

		stmmac_enable_dma_irq(priv, priv->ioaddr, chan);
		stat = stmmac_dma_interrupt_status(priv, priv->ioaddr,
						   &priv->xstats, chan);
		if (stat && napi_reschedule(napi))
			stmmac_disable_dma_irq(priv, priv->ioaddr, chan);
=======
	work_done = stmmac_rx(priv, budget, chan);
	if (work_done < budget && napi_complete_done(napi, work_done))
		stmmac_enable_dma_irq(priv, priv->ioaddr, chan);
	return work_done;
}

static int stmmac_napi_poll_tx(struct napi_struct *napi, int budget)
{
	struct stmmac_channel *ch =
		container_of(napi, struct stmmac_channel, tx_napi);
	struct stmmac_priv *priv = ch->priv_data;
	struct stmmac_tx_queue *tx_q;
	u32 chan = ch->index;
	int work_done;

	priv->xstats.napi_poll++;

	work_done = stmmac_tx_clean(priv, DMA_TX_SIZE, chan);
	work_done = min(work_done, budget);

	if (work_done < budget)
		napi_complete_done(napi, work_done);

	/* Force transmission restart */
	tx_q = &priv->tx_queue[chan];
	if (tx_q->cur_tx != tx_q->dirty_tx) {
		stmmac_enable_dma_transmission(priv, priv->ioaddr);
		stmmac_set_tx_tail_ptr(priv, priv->ioaddr, tx_q->tx_tail_addr,
				       chan);
>>>>>>> fa578e9d
	}

	return work_done;
}

/**
 *  stmmac_tx_timeout
 *  @dev : Pointer to net device structure
 *  Description: this function is called when a packet transmission fails to
 *   complete within a reasonable time. The driver will mark the error in the
 *   netdev structure and arrange for the device to be reset to a sane state
 *   in order to transmit a new packet.
 */
static void stmmac_tx_timeout(struct net_device *dev)
{
	struct stmmac_priv *priv = netdev_priv(dev);

	stmmac_global_err(priv);
}

/**
 *  stmmac_set_rx_mode - entry point for multicast addressing
 *  @dev : pointer to the device structure
 *  Description:
 *  This function is a driver entry point which gets called by the kernel
 *  whenever multicast addresses must be enabled/disabled.
 *  Return value:
 *  void.
 */
static void stmmac_set_rx_mode(struct net_device *dev)
{
	struct stmmac_priv *priv = netdev_priv(dev);

	stmmac_set_filter(priv, priv->hw, dev);
}

/**
 *  stmmac_change_mtu - entry point to change MTU size for the device.
 *  @dev : device pointer.
 *  @new_mtu : the new MTU size for the device.
 *  Description: the Maximum Transfer Unit (MTU) is used by the network layer
 *  to drive packet transmission. Ethernet has an MTU of 1500 octets
 *  (ETH_DATA_LEN). This value can be changed with ifconfig.
 *  Return value:
 *  0 on success and an appropriate (-)ve integer as defined in errno.h
 *  file on failure.
 */
static int stmmac_change_mtu(struct net_device *dev, int new_mtu)
{
	struct stmmac_priv *priv = netdev_priv(dev);
	int txfifosz = priv->plat->tx_fifo_size;

	if (txfifosz == 0)
		txfifosz = priv->dma_cap.tx_fifo_size;

	txfifosz /= priv->plat->tx_queues_to_use;

	if (netif_running(dev)) {
		netdev_err(priv->dev, "must be stopped to change its MTU\n");
		return -EBUSY;
	}

	new_mtu = STMMAC_ALIGN(new_mtu);

	/* If condition true, FIFO is too small or MTU too large */
	if ((txfifosz < new_mtu) || (new_mtu > BUF_SIZE_16KiB))
		return -EINVAL;

	dev->mtu = new_mtu;

	netdev_update_features(dev);

	return 0;
}

static netdev_features_t stmmac_fix_features(struct net_device *dev,
					     netdev_features_t features)
{
	struct stmmac_priv *priv = netdev_priv(dev);

	if (priv->plat->rx_coe == STMMAC_RX_COE_NONE)
		features &= ~NETIF_F_RXCSUM;

	if (!priv->plat->tx_coe)
		features &= ~NETIF_F_CSUM_MASK;

	/* Some GMAC devices have a bugged Jumbo frame support that
	 * needs to have the Tx COE disabled for oversized frames
	 * (due to limited buffer sizes). In this case we disable
	 * the TX csum insertion in the TDES and not use SF.
	 */
	if (priv->plat->bugged_jumbo && (dev->mtu > ETH_DATA_LEN))
		features &= ~NETIF_F_CSUM_MASK;

	/* Disable tso if asked by ethtool */
	if ((priv->plat->tso_en) && (priv->dma_cap.tsoen)) {
		if (features & NETIF_F_TSO)
			priv->tso = true;
		else
			priv->tso = false;
	}

	return features;
}

static int stmmac_set_features(struct net_device *netdev,
			       netdev_features_t features)
{
	struct stmmac_priv *priv = netdev_priv(netdev);
	bool sph_en;
	u32 chan;

	/* Keep the COE Type in case of csum is supporting */
	if (features & NETIF_F_RXCSUM)
		priv->hw->rx_csum = priv->plat->rx_coe;
	else
		priv->hw->rx_csum = 0;
	/* No check needed because rx_coe has been set before and it will be
	 * fixed in case of issue.
	 */
	stmmac_rx_ipc(priv, priv->hw);

	sph_en = (priv->hw->rx_csum > 0) && priv->sph;
	for (chan = 0; chan < priv->plat->rx_queues_to_use; chan++)
		stmmac_enable_sph(priv, priv->ioaddr, sph_en, chan);

	return 0;
}

/**
 *  stmmac_interrupt - main ISR
 *  @irq: interrupt number.
 *  @dev_id: to pass the net device pointer.
 *  Description: this is the main driver interrupt service routine.
 *  It can call:
 *  o DMA service routine (to manage incoming frame reception and transmission
 *    status)
 *  o Core interrupts to manage: remote wake-up, management counter, LPI
 *    interrupts.
 */
static irqreturn_t stmmac_interrupt(int irq, void *dev_id)
{
	struct net_device *dev = (struct net_device *)dev_id;
	struct stmmac_priv *priv = netdev_priv(dev);
	u32 rx_cnt = priv->plat->rx_queues_to_use;
	u32 tx_cnt = priv->plat->tx_queues_to_use;
	u32 queues_count;
	u32 queue;
	bool xmac;

	xmac = priv->plat->has_gmac4 || priv->plat->has_xgmac;
	queues_count = (rx_cnt > tx_cnt) ? rx_cnt : tx_cnt;

	if (priv->irq_wake)
		pm_wakeup_event(priv->device, 0);

	if (unlikely(!dev)) {
		netdev_err(priv->dev, "%s: invalid dev pointer\n", __func__);
		return IRQ_NONE;
	}

	/* Check if adapter is up */
	if (test_bit(STMMAC_DOWN, &priv->state))
		return IRQ_HANDLED;
	/* Check if a fatal error happened */
	if (stmmac_safety_feat_interrupt(priv))
		return IRQ_HANDLED;

	/* To handle GMAC own interrupts */
	if ((priv->plat->has_gmac) || xmac) {
		int status = stmmac_host_irq_status(priv, priv->hw, &priv->xstats);
		int mtl_status;

		if (unlikely(status)) {
			/* For LPI we need to save the tx status */
			if (status & CORE_IRQ_TX_PATH_IN_LPI_MODE)
				priv->tx_path_in_lpi_mode = true;
			if (status & CORE_IRQ_TX_PATH_EXIT_LPI_MODE)
				priv->tx_path_in_lpi_mode = false;
		}

		for (queue = 0; queue < queues_count; queue++) {
			struct stmmac_rx_queue *rx_q = &priv->rx_queue[queue];

			mtl_status = stmmac_host_mtl_irq_status(priv, priv->hw,
								queue);
			if (mtl_status != -EINVAL)
				status |= mtl_status;

			if (status & CORE_IRQ_MTL_RX_OVERFLOW)
				stmmac_set_rx_tail_ptr(priv, priv->ioaddr,
						       rx_q->rx_tail_addr,
						       queue);
		}

		/* PCS link status */
		if (priv->hw->pcs) {
			if (priv->xstats.pcs_link)
				netif_carrier_on(dev);
			else
				netif_carrier_off(dev);
		}
	}

	/* To handle DMA interrupts */
	stmmac_dma_interrupt(priv);

	return IRQ_HANDLED;
}

#ifdef CONFIG_NET_POLL_CONTROLLER
/* Polling receive - used by NETCONSOLE and other diagnostic tools
 * to allow network I/O with interrupts disabled.
 */
static void stmmac_poll_controller(struct net_device *dev)
{
	disable_irq(dev->irq);
	stmmac_interrupt(dev->irq, dev);
	enable_irq(dev->irq);
}
#endif

/**
 *  stmmac_ioctl - Entry point for the Ioctl
 *  @dev: Device pointer.
 *  @rq: An IOCTL specefic structure, that can contain a pointer to
 *  a proprietary structure used to pass information to the driver.
 *  @cmd: IOCTL command
 *  Description:
 *  Currently it supports the phy_mii_ioctl(...) and HW time stamping.
 */
static int stmmac_ioctl(struct net_device *dev, struct ifreq *rq, int cmd)
{
	struct stmmac_priv *priv = netdev_priv (dev);
	int ret = -EOPNOTSUPP;

	if (!netif_running(dev))
		return -EINVAL;

	switch (cmd) {
	case SIOCGMIIPHY:
	case SIOCGMIIREG:
	case SIOCSMIIREG:
		ret = phylink_mii_ioctl(priv->phylink, rq, cmd);
		break;
	case SIOCSHWTSTAMP:
		ret = stmmac_hwtstamp_set(dev, rq);
		break;
	case SIOCGHWTSTAMP:
		ret = stmmac_hwtstamp_get(dev, rq);
		break;
	default:
		break;
	}

	return ret;
}

static int stmmac_setup_tc_block_cb(enum tc_setup_type type, void *type_data,
				    void *cb_priv)
{
	struct stmmac_priv *priv = cb_priv;
	int ret = -EOPNOTSUPP;

	if (!tc_cls_can_offload_and_chain0(priv->dev, type_data))
		return ret;

	stmmac_disable_all_queues(priv);

	switch (type) {
	case TC_SETUP_CLSU32:
		ret = stmmac_tc_setup_cls_u32(priv, priv, type_data);
		break;
	case TC_SETUP_CLSFLOWER:
		ret = stmmac_tc_setup_cls(priv, priv, type_data);
		break;
	default:
		break;
	}

	stmmac_enable_all_queues(priv);
	return ret;
}

static LIST_HEAD(stmmac_block_cb_list);

static int stmmac_setup_tc(struct net_device *ndev, enum tc_setup_type type,
			   void *type_data)
{
	struct stmmac_priv *priv = netdev_priv(ndev);

	switch (type) {
	case TC_SETUP_BLOCK:
		return flow_block_cb_setup_simple(type_data,
						  &stmmac_block_cb_list,
						  stmmac_setup_tc_block_cb,
						  priv, priv, true);
	case TC_SETUP_QDISC_CBS:
		return stmmac_tc_setup_cbs(priv, priv, type_data);
	default:
		return -EOPNOTSUPP;
	}
}

static u16 stmmac_select_queue(struct net_device *dev, struct sk_buff *skb,
			       struct net_device *sb_dev)
{
	if (skb_shinfo(skb)->gso_type & (SKB_GSO_TCPV4 | SKB_GSO_TCPV6)) {
		/*
		 * There is no way to determine the number of TSO
		 * capable Queues. Let's use always the Queue 0
		 * because if TSO is supported then at least this
		 * one will be capable.
		 */
		return 0;
	}

	return netdev_pick_tx(dev, skb, NULL) % dev->real_num_tx_queues;
}

static int stmmac_set_mac_address(struct net_device *ndev, void *addr)
{
	struct stmmac_priv *priv = netdev_priv(ndev);
	int ret = 0;

	ret = eth_mac_addr(ndev, addr);
	if (ret)
		return ret;

	stmmac_set_umac_addr(priv, priv->hw, ndev->dev_addr, 0);

	return ret;
}

#ifdef CONFIG_DEBUG_FS
static struct dentry *stmmac_fs_dir;

static void sysfs_display_ring(void *head, int size, int extend_desc,
			       struct seq_file *seq)
{
	int i;
	struct dma_extended_desc *ep = (struct dma_extended_desc *)head;
	struct dma_desc *p = (struct dma_desc *)head;

	for (i = 0; i < size; i++) {
		if (extend_desc) {
			seq_printf(seq, "%d [0x%x]: 0x%x 0x%x 0x%x 0x%x\n",
				   i, (unsigned int)virt_to_phys(ep),
				   le32_to_cpu(ep->basic.des0),
				   le32_to_cpu(ep->basic.des1),
				   le32_to_cpu(ep->basic.des2),
				   le32_to_cpu(ep->basic.des3));
			ep++;
		} else {
			seq_printf(seq, "%d [0x%x]: 0x%x 0x%x 0x%x 0x%x\n",
				   i, (unsigned int)virt_to_phys(p),
				   le32_to_cpu(p->des0), le32_to_cpu(p->des1),
				   le32_to_cpu(p->des2), le32_to_cpu(p->des3));
			p++;
		}
		seq_printf(seq, "\n");
	}
}

static int stmmac_rings_status_show(struct seq_file *seq, void *v)
{
	struct net_device *dev = seq->private;
	struct stmmac_priv *priv = netdev_priv(dev);
	u32 rx_count = priv->plat->rx_queues_to_use;
	u32 tx_count = priv->plat->tx_queues_to_use;
	u32 queue;

	if ((dev->flags & IFF_UP) == 0)
		return 0;

	for (queue = 0; queue < rx_count; queue++) {
		struct stmmac_rx_queue *rx_q = &priv->rx_queue[queue];

		seq_printf(seq, "RX Queue %d:\n", queue);

		if (priv->extend_desc) {
			seq_printf(seq, "Extended descriptor ring:\n");
			sysfs_display_ring((void *)rx_q->dma_erx,
					   DMA_RX_SIZE, 1, seq);
		} else {
			seq_printf(seq, "Descriptor ring:\n");
			sysfs_display_ring((void *)rx_q->dma_rx,
					   DMA_RX_SIZE, 0, seq);
		}
	}

	for (queue = 0; queue < tx_count; queue++) {
		struct stmmac_tx_queue *tx_q = &priv->tx_queue[queue];

		seq_printf(seq, "TX Queue %d:\n", queue);

		if (priv->extend_desc) {
			seq_printf(seq, "Extended descriptor ring:\n");
			sysfs_display_ring((void *)tx_q->dma_etx,
					   DMA_TX_SIZE, 1, seq);
		} else {
			seq_printf(seq, "Descriptor ring:\n");
			sysfs_display_ring((void *)tx_q->dma_tx,
					   DMA_TX_SIZE, 0, seq);
		}
	}

	return 0;
}
DEFINE_SHOW_ATTRIBUTE(stmmac_rings_status);

static int stmmac_dma_cap_show(struct seq_file *seq, void *v)
{
	struct net_device *dev = seq->private;
	struct stmmac_priv *priv = netdev_priv(dev);

	if (!priv->hw_cap_support) {
		seq_printf(seq, "DMA HW features not supported\n");
		return 0;
	}

	seq_printf(seq, "==============================\n");
	seq_printf(seq, "\tDMA HW features\n");
	seq_printf(seq, "==============================\n");

	seq_printf(seq, "\t10/100 Mbps: %s\n",
		   (priv->dma_cap.mbps_10_100) ? "Y" : "N");
	seq_printf(seq, "\t1000 Mbps: %s\n",
		   (priv->dma_cap.mbps_1000) ? "Y" : "N");
	seq_printf(seq, "\tHalf duplex: %s\n",
		   (priv->dma_cap.half_duplex) ? "Y" : "N");
	seq_printf(seq, "\tHash Filter: %s\n",
		   (priv->dma_cap.hash_filter) ? "Y" : "N");
	seq_printf(seq, "\tMultiple MAC address registers: %s\n",
		   (priv->dma_cap.multi_addr) ? "Y" : "N");
	seq_printf(seq, "\tPCS (TBI/SGMII/RTBI PHY interfaces): %s\n",
		   (priv->dma_cap.pcs) ? "Y" : "N");
	seq_printf(seq, "\tSMA (MDIO) Interface: %s\n",
		   (priv->dma_cap.sma_mdio) ? "Y" : "N");
	seq_printf(seq, "\tPMT Remote wake up: %s\n",
		   (priv->dma_cap.pmt_remote_wake_up) ? "Y" : "N");
	seq_printf(seq, "\tPMT Magic Frame: %s\n",
		   (priv->dma_cap.pmt_magic_frame) ? "Y" : "N");
	seq_printf(seq, "\tRMON module: %s\n",
		   (priv->dma_cap.rmon) ? "Y" : "N");
	seq_printf(seq, "\tIEEE 1588-2002 Time Stamp: %s\n",
		   (priv->dma_cap.time_stamp) ? "Y" : "N");
	seq_printf(seq, "\tIEEE 1588-2008 Advanced Time Stamp: %s\n",
		   (priv->dma_cap.atime_stamp) ? "Y" : "N");
	seq_printf(seq, "\t802.3az - Energy-Efficient Ethernet (EEE): %s\n",
		   (priv->dma_cap.eee) ? "Y" : "N");
	seq_printf(seq, "\tAV features: %s\n", (priv->dma_cap.av) ? "Y" : "N");
	seq_printf(seq, "\tChecksum Offload in TX: %s\n",
		   (priv->dma_cap.tx_coe) ? "Y" : "N");
	if (priv->synopsys_id >= DWMAC_CORE_4_00) {
		seq_printf(seq, "\tIP Checksum Offload in RX: %s\n",
			   (priv->dma_cap.rx_coe) ? "Y" : "N");
	} else {
		seq_printf(seq, "\tIP Checksum Offload (type1) in RX: %s\n",
			   (priv->dma_cap.rx_coe_type1) ? "Y" : "N");
		seq_printf(seq, "\tIP Checksum Offload (type2) in RX: %s\n",
			   (priv->dma_cap.rx_coe_type2) ? "Y" : "N");
	}
	seq_printf(seq, "\tRXFIFO > 2048bytes: %s\n",
		   (priv->dma_cap.rxfifo_over_2048) ? "Y" : "N");
	seq_printf(seq, "\tNumber of Additional RX channel: %d\n",
		   priv->dma_cap.number_rx_channel);
	seq_printf(seq, "\tNumber of Additional TX channel: %d\n",
		   priv->dma_cap.number_tx_channel);
	seq_printf(seq, "\tEnhanced descriptors: %s\n",
		   (priv->dma_cap.enh_desc) ? "Y" : "N");

	return 0;
}
DEFINE_SHOW_ATTRIBUTE(stmmac_dma_cap);

/* Use network device events to rename debugfs file entries.
 */
static int stmmac_device_event(struct notifier_block *unused,
			       unsigned long event, void *ptr)
{
	struct net_device *dev = netdev_notifier_info_to_dev(ptr);
	struct stmmac_priv *priv = netdev_priv(dev);

	if (dev->netdev_ops != &stmmac_netdev_ops)
		goto done;

	switch (event) {
	case NETDEV_CHANGENAME:
		if (priv->dbgfs_dir)
			priv->dbgfs_dir = debugfs_rename(stmmac_fs_dir,
							 priv->dbgfs_dir,
							 stmmac_fs_dir,
							 dev->name);
		break;
	}
done:
	return NOTIFY_DONE;
}

static struct notifier_block stmmac_notifier = {
	.notifier_call = stmmac_device_event,
};

static void stmmac_init_fs(struct net_device *dev)
{
	struct stmmac_priv *priv = netdev_priv(dev);

	/* Create per netdev entries */
	priv->dbgfs_dir = debugfs_create_dir(dev->name, stmmac_fs_dir);

	/* Entry to report DMA RX/TX rings */
	debugfs_create_file("descriptors_status", 0444, priv->dbgfs_dir, dev,
			    &stmmac_rings_status_fops);

	/* Entry to report the DMA HW features */
	debugfs_create_file("dma_cap", 0444, priv->dbgfs_dir, dev,
			    &stmmac_dma_cap_fops);

	register_netdevice_notifier(&stmmac_notifier);
}

static void stmmac_exit_fs(struct net_device *dev)
{
	struct stmmac_priv *priv = netdev_priv(dev);

	unregister_netdevice_notifier(&stmmac_notifier);
	debugfs_remove_recursive(priv->dbgfs_dir);
}
#endif /* CONFIG_DEBUG_FS */

static u32 stmmac_vid_crc32_le(__le16 vid_le)
{
	unsigned char *data = (unsigned char *)&vid_le;
	unsigned char data_byte = 0;
	u32 crc = ~0x0;
	u32 temp = 0;
	int i, bits;

	bits = get_bitmask_order(VLAN_VID_MASK);
	for (i = 0; i < bits; i++) {
		if ((i % 8) == 0)
			data_byte = data[i / 8];

		temp = ((crc & 1) ^ data_byte) & 1;
		crc >>= 1;
		data_byte >>= 1;

		if (temp)
			crc ^= 0xedb88320;
	}

	return crc;
}

static int stmmac_vlan_update(struct stmmac_priv *priv, bool is_double)
{
	u32 crc, hash = 0;
	u16 vid;

	for_each_set_bit(vid, priv->active_vlans, VLAN_N_VID) {
		__le16 vid_le = cpu_to_le16(vid);
		crc = bitrev32(~stmmac_vid_crc32_le(vid_le)) >> 28;
		hash |= (1 << crc);
	}

	return stmmac_update_vlan_hash(priv, priv->hw, hash, is_double);
}

static int stmmac_vlan_rx_add_vid(struct net_device *ndev, __be16 proto, u16 vid)
{
	struct stmmac_priv *priv = netdev_priv(ndev);
	bool is_double = false;
	int ret;

	if (!priv->dma_cap.vlhash)
		return -EOPNOTSUPP;
	if (be16_to_cpu(proto) == ETH_P_8021AD)
		is_double = true;

	set_bit(vid, priv->active_vlans);
	ret = stmmac_vlan_update(priv, is_double);
	if (ret) {
		clear_bit(vid, priv->active_vlans);
		return ret;
	}

	return ret;
}

static int stmmac_vlan_rx_kill_vid(struct net_device *ndev, __be16 proto, u16 vid)
{
	struct stmmac_priv *priv = netdev_priv(ndev);
	bool is_double = false;

	if (!priv->dma_cap.vlhash)
		return -EOPNOTSUPP;
	if (be16_to_cpu(proto) == ETH_P_8021AD)
		is_double = true;

	clear_bit(vid, priv->active_vlans);
	return stmmac_vlan_update(priv, is_double);
}

static const struct net_device_ops stmmac_netdev_ops = {
	.ndo_open = stmmac_open,
	.ndo_start_xmit = stmmac_xmit,
	.ndo_stop = stmmac_release,
	.ndo_change_mtu = stmmac_change_mtu,
	.ndo_fix_features = stmmac_fix_features,
	.ndo_set_features = stmmac_set_features,
	.ndo_set_rx_mode = stmmac_set_rx_mode,
	.ndo_tx_timeout = stmmac_tx_timeout,
	.ndo_do_ioctl = stmmac_ioctl,
	.ndo_setup_tc = stmmac_setup_tc,
	.ndo_select_queue = stmmac_select_queue,
#ifdef CONFIG_NET_POLL_CONTROLLER
	.ndo_poll_controller = stmmac_poll_controller,
#endif
	.ndo_set_mac_address = stmmac_set_mac_address,
	.ndo_vlan_rx_add_vid = stmmac_vlan_rx_add_vid,
	.ndo_vlan_rx_kill_vid = stmmac_vlan_rx_kill_vid,
};

static void stmmac_reset_subtask(struct stmmac_priv *priv)
{
	if (!test_and_clear_bit(STMMAC_RESET_REQUESTED, &priv->state))
		return;
	if (test_bit(STMMAC_DOWN, &priv->state))
		return;

	netdev_err(priv->dev, "Reset adapter.\n");

	rtnl_lock();
	netif_trans_update(priv->dev);
	while (test_and_set_bit(STMMAC_RESETING, &priv->state))
		usleep_range(1000, 2000);

	set_bit(STMMAC_DOWN, &priv->state);
	dev_close(priv->dev);
	dev_open(priv->dev, NULL);
	clear_bit(STMMAC_DOWN, &priv->state);
	clear_bit(STMMAC_RESETING, &priv->state);
	rtnl_unlock();
}

static void stmmac_service_task(struct work_struct *work)
{
	struct stmmac_priv *priv = container_of(work, struct stmmac_priv,
			service_task);

	stmmac_reset_subtask(priv);
	clear_bit(STMMAC_SERVICE_SCHED, &priv->state);
}

/**
 *  stmmac_hw_init - Init the MAC device
 *  @priv: driver private structure
 *  Description: this function is to configure the MAC device according to
 *  some platform parameters or the HW capability register. It prepares the
 *  driver to use either ring or chain modes and to setup either enhanced or
 *  normal descriptors.
 */
static int stmmac_hw_init(struct stmmac_priv *priv)
{
	int ret;

	/* dwmac-sun8i only work in chain mode */
	if (priv->plat->has_sun8i)
		chain_mode = 1;
	priv->chain_mode = chain_mode;

	/* Initialize HW Interface */
	ret = stmmac_hwif_init(priv);
	if (ret)
		return ret;

	/* Get the HW capability (new GMAC newer than 3.50a) */
	priv->hw_cap_support = stmmac_get_hw_features(priv);
	if (priv->hw_cap_support) {
		dev_info(priv->device, "DMA HW capability register supported\n");

		/* We can override some gmac/dma configuration fields: e.g.
		 * enh_desc, tx_coe (e.g. that are passed through the
		 * platform) with the values from the HW capability
		 * register (if supported).
		 */
		priv->plat->enh_desc = priv->dma_cap.enh_desc;
		priv->plat->pmt = priv->dma_cap.pmt_remote_wake_up;
		priv->hw->pmt = priv->plat->pmt;
		if (priv->dma_cap.hash_tb_sz) {
			priv->hw->multicast_filter_bins =
					(BIT(priv->dma_cap.hash_tb_sz) << 5);
			priv->hw->mcast_bits_log2 =
					ilog2(priv->hw->multicast_filter_bins);
		}

		/* TXCOE doesn't work in thresh DMA mode */
		if (priv->plat->force_thresh_dma_mode)
			priv->plat->tx_coe = 0;
		else
			priv->plat->tx_coe = priv->dma_cap.tx_coe;

		/* In case of GMAC4 rx_coe is from HW cap register. */
		priv->plat->rx_coe = priv->dma_cap.rx_coe;

		if (priv->dma_cap.rx_coe_type2)
			priv->plat->rx_coe = STMMAC_RX_COE_TYPE2;
		else if (priv->dma_cap.rx_coe_type1)
			priv->plat->rx_coe = STMMAC_RX_COE_TYPE1;

	} else {
		dev_info(priv->device, "No HW DMA feature register supported\n");
	}

	if (priv->plat->rx_coe) {
		priv->hw->rx_csum = priv->plat->rx_coe;
		dev_info(priv->device, "RX Checksum Offload Engine supported\n");
		if (priv->synopsys_id < DWMAC_CORE_4_00)
			dev_info(priv->device, "COE Type %d\n", priv->hw->rx_csum);
	}
	if (priv->plat->tx_coe)
		dev_info(priv->device, "TX Checksum insertion supported\n");

	if (priv->plat->pmt) {
		dev_info(priv->device, "Wake-Up On Lan supported\n");
		device_set_wakeup_capable(priv->device, 1);
	}

	if (priv->dma_cap.tsoen)
		dev_info(priv->device, "TSO supported\n");

	/* Run HW quirks, if any */
	if (priv->hwif_quirks) {
		ret = priv->hwif_quirks(priv);
		if (ret)
			return ret;
	}

	/* Rx Watchdog is available in the COREs newer than the 3.40.
	 * In some case, for example on bugged HW this feature
	 * has to be disable and this can be done by passing the
	 * riwt_off field from the platform.
	 */
	if (((priv->synopsys_id >= DWMAC_CORE_3_50) ||
	    (priv->plat->has_xgmac)) && (!priv->plat->riwt_off)) {
		priv->use_riwt = 1;
		dev_info(priv->device,
			 "Enable RX Mitigation via HW Watchdog Timer\n");
	}

	return 0;
}

/**
 * stmmac_dvr_probe
 * @device: device pointer
 * @plat_dat: platform data pointer
 * @res: stmmac resource pointer
 * Description: this is the main probe function used to
 * call the alloc_etherdev, allocate the priv structure.
 * Return:
 * returns 0 on success, otherwise errno.
 */
int stmmac_dvr_probe(struct device *device,
		     struct plat_stmmacenet_data *plat_dat,
		     struct stmmac_resources *res)
{
	struct net_device *ndev = NULL;
	struct stmmac_priv *priv;
	u32 queue, rxq, maxq;
	int i, ret = 0;

	ndev = devm_alloc_etherdev_mqs(device, sizeof(struct stmmac_priv),
				       MTL_MAX_TX_QUEUES, MTL_MAX_RX_QUEUES);
	if (!ndev)
		return -ENOMEM;

	SET_NETDEV_DEV(ndev, device);

	priv = netdev_priv(ndev);
	priv->device = device;
	priv->dev = ndev;

	stmmac_set_ethtool_ops(ndev);
	priv->pause = pause;
	priv->plat = plat_dat;
	priv->ioaddr = res->addr;
	priv->dev->base_addr = (unsigned long)res->addr;

	priv->dev->irq = res->irq;
	priv->wol_irq = res->wol_irq;
	priv->lpi_irq = res->lpi_irq;

	if (!IS_ERR_OR_NULL(res->mac))
		memcpy(priv->dev->dev_addr, res->mac, ETH_ALEN);

	dev_set_drvdata(device, priv->dev);

	/* Verify driver arguments */
	stmmac_verify_args();

	/* Allocate workqueue */
	priv->wq = create_singlethread_workqueue("stmmac_wq");
	if (!priv->wq) {
		dev_err(priv->device, "failed to create workqueue\n");
<<<<<<< HEAD
		ret = -ENOMEM;
		goto error_wq;
=======
		return -ENOMEM;
>>>>>>> fa578e9d
	}

	INIT_WORK(&priv->service_task, stmmac_service_task);

	/* Override with kernel parameters if supplied XXX CRS XXX
	 * this needs to have multiple instances
	 */
	if ((phyaddr >= 0) && (phyaddr <= 31))
		priv->plat->phy_addr = phyaddr;

	if (priv->plat->stmmac_rst) {
		ret = reset_control_assert(priv->plat->stmmac_rst);
		reset_control_deassert(priv->plat->stmmac_rst);
		/* Some reset controllers have only reset callback instead of
		 * assert + deassert callbacks pair.
		 */
		if (ret == -ENOTSUPP)
			reset_control_reset(priv->plat->stmmac_rst);
	}

	/* Init MAC and get the capabilities */
	ret = stmmac_hw_init(priv);
	if (ret)
		goto error_hw_init;

	stmmac_check_ether_addr(priv);

	/* Configure real RX and TX queues */
	netif_set_real_num_rx_queues(ndev, priv->plat->rx_queues_to_use);
	netif_set_real_num_tx_queues(ndev, priv->plat->tx_queues_to_use);

	ndev->netdev_ops = &stmmac_netdev_ops;

	ndev->hw_features = NETIF_F_SG | NETIF_F_IP_CSUM | NETIF_F_IPV6_CSUM |
			    NETIF_F_RXCSUM;

	ret = stmmac_tc_init(priv, priv);
	if (!ret) {
		ndev->hw_features |= NETIF_F_HW_TC;
	}

	if ((priv->plat->tso_en) && (priv->dma_cap.tsoen)) {
		ndev->hw_features |= NETIF_F_TSO | NETIF_F_TSO6;
		priv->tso = true;
		dev_info(priv->device, "TSO feature enabled\n");
	}

	if (priv->dma_cap.sphen) {
		ndev->hw_features |= NETIF_F_GRO;
		priv->sph = true;
		dev_info(priv->device, "SPH feature enabled\n");
	}

	if (priv->dma_cap.addr64) {
		ret = dma_set_mask_and_coherent(device,
				DMA_BIT_MASK(priv->dma_cap.addr64));
		if (!ret) {
			dev_info(priv->device, "Using %d bits DMA width\n",
				 priv->dma_cap.addr64);
		} else {
			ret = dma_set_mask_and_coherent(device, DMA_BIT_MASK(32));
			if (ret) {
				dev_err(priv->device, "Failed to set DMA Mask\n");
				goto error_hw_init;
			}

			priv->dma_cap.addr64 = 32;
		}
	}

	ndev->features |= ndev->hw_features | NETIF_F_HIGHDMA;
	ndev->watchdog_timeo = msecs_to_jiffies(watchdog);
#ifdef STMMAC_VLAN_TAG_USED
	/* Both mac100 and gmac support receive VLAN tag detection */
	ndev->features |= NETIF_F_HW_VLAN_CTAG_RX | NETIF_F_HW_VLAN_STAG_RX;
	if (priv->dma_cap.vlhash) {
		ndev->features |= NETIF_F_HW_VLAN_CTAG_FILTER;
		ndev->features |= NETIF_F_HW_VLAN_STAG_FILTER;
	}
	if (priv->dma_cap.vlins) {
		ndev->features |= NETIF_F_HW_VLAN_CTAG_TX;
		if (priv->dma_cap.dvlan)
			ndev->features |= NETIF_F_HW_VLAN_STAG_TX;
	}
#endif
	priv->msg_enable = netif_msg_init(debug, default_msg_level);

	/* Initialize RSS */
	rxq = priv->plat->rx_queues_to_use;
	netdev_rss_key_fill(priv->rss.key, sizeof(priv->rss.key));
	for (i = 0; i < ARRAY_SIZE(priv->rss.table); i++)
		priv->rss.table[i] = ethtool_rxfh_indir_default(i, rxq);

	if (priv->dma_cap.rssen && priv->plat->rss_en)
		ndev->features |= NETIF_F_RXHASH;

	/* MTU range: 46 - hw-specific max */
	ndev->min_mtu = ETH_ZLEN - ETH_HLEN;
	if (priv->plat->has_xgmac)
		ndev->max_mtu = XGMAC_JUMBO_LEN;
	else if ((priv->plat->enh_desc) || (priv->synopsys_id >= DWMAC_CORE_4_00))
		ndev->max_mtu = JUMBO_LEN;
	else
		ndev->max_mtu = SKB_MAX_HEAD(NET_SKB_PAD + NET_IP_ALIGN);
	/* Will not overwrite ndev->max_mtu if plat->maxmtu > ndev->max_mtu
	 * as well as plat->maxmtu < ndev->min_mtu which is a invalid range.
	 */
	if ((priv->plat->maxmtu < ndev->max_mtu) &&
	    (priv->plat->maxmtu >= ndev->min_mtu))
		ndev->max_mtu = priv->plat->maxmtu;
	else if (priv->plat->maxmtu < ndev->min_mtu)
		dev_warn(priv->device,
			 "%s: warning: maxmtu having invalid value (%d)\n",
			 __func__, priv->plat->maxmtu);

	if (flow_ctrl)
		priv->flow_ctrl = FLOW_AUTO;	/* RX/TX pause on */

	/* Setup channels NAPI */
	maxq = max(priv->plat->rx_queues_to_use, priv->plat->tx_queues_to_use);

	for (queue = 0; queue < maxq; queue++) {
		struct stmmac_channel *ch = &priv->channel[queue];

		ch->priv_data = priv;
		ch->index = queue;

		if (queue < priv->plat->rx_queues_to_use) {
			netif_napi_add(ndev, &ch->rx_napi, stmmac_napi_poll_rx,
				       NAPI_POLL_WEIGHT);
		}
		if (queue < priv->plat->tx_queues_to_use) {
			netif_tx_napi_add(ndev, &ch->tx_napi,
					  stmmac_napi_poll_tx,
					  NAPI_POLL_WEIGHT);
		}
	}

	mutex_init(&priv->lock);

	/* If a specific clk_csr value is passed from the platform
	 * this means that the CSR Clock Range selection cannot be
	 * changed at run-time and it is fixed. Viceversa the driver'll try to
	 * set the MDC clock dynamically according to the csr actual
	 * clock input.
	 */
	if (priv->plat->clk_csr >= 0)
		priv->clk_csr = priv->plat->clk_csr;
	else
		stmmac_clk_csr_set(priv);

	stmmac_check_pcs_mode(priv);

	if (priv->hw->pcs != STMMAC_PCS_RGMII  &&
	    priv->hw->pcs != STMMAC_PCS_TBI &&
	    priv->hw->pcs != STMMAC_PCS_RTBI) {
		/* MDIO bus Registration */
		ret = stmmac_mdio_register(ndev);
		if (ret < 0) {
			dev_err(priv->device,
				"%s: MDIO bus (id: %d) registration failed",
				__func__, priv->plat->bus_id);
			goto error_mdio_register;
		}
	}

	ret = stmmac_phy_setup(priv);
	if (ret) {
		netdev_err(ndev, "failed to setup phy (%d)\n", ret);
		goto error_phy_setup;
	}

	ret = register_netdev(ndev);
	if (ret) {
		dev_err(priv->device, "%s: ERROR %i registering the device\n",
			__func__, ret);
		goto error_netdev_register;
	}

#ifdef CONFIG_DEBUG_FS
<<<<<<< HEAD
	ret = stmmac_init_fs(ndev);
	if (ret < 0)
		netdev_warn(priv->dev, "%s: failed debugFS registration\n",
			    __func__);
=======
	stmmac_init_fs(ndev);
>>>>>>> fa578e9d
#endif

	return ret;

error_netdev_register:
	phylink_destroy(priv->phylink);
error_phy_setup:
	if (priv->hw->pcs != STMMAC_PCS_RGMII &&
	    priv->hw->pcs != STMMAC_PCS_TBI &&
	    priv->hw->pcs != STMMAC_PCS_RTBI)
		stmmac_mdio_unregister(ndev);
error_mdio_register:
	for (queue = 0; queue < maxq; queue++) {
		struct stmmac_channel *ch = &priv->channel[queue];

		if (queue < priv->plat->rx_queues_to_use)
			netif_napi_del(&ch->rx_napi);
		if (queue < priv->plat->tx_queues_to_use)
			netif_napi_del(&ch->tx_napi);
	}
error_hw_init:
	destroy_workqueue(priv->wq);

	return ret;
}
EXPORT_SYMBOL_GPL(stmmac_dvr_probe);

/**
 * stmmac_dvr_remove
 * @dev: device pointer
 * Description: this function resets the TX/RX processes, disables the MAC RX/TX
 * changes the link status, releases the DMA descriptor rings.
 */
int stmmac_dvr_remove(struct device *dev)
{
	struct net_device *ndev = dev_get_drvdata(dev);
	struct stmmac_priv *priv = netdev_priv(ndev);

	netdev_info(priv->dev, "%s: removing driver", __func__);

#ifdef CONFIG_DEBUG_FS
	stmmac_exit_fs(ndev);
#endif
	stmmac_stop_all_dma(priv);

	stmmac_mac_set(priv, priv->ioaddr, false);
	netif_carrier_off(ndev);
	unregister_netdev(ndev);
	phylink_destroy(priv->phylink);
	if (priv->plat->stmmac_rst)
		reset_control_assert(priv->plat->stmmac_rst);
	clk_disable_unprepare(priv->plat->pclk);
	clk_disable_unprepare(priv->plat->stmmac_clk);
	if (priv->hw->pcs != STMMAC_PCS_RGMII &&
	    priv->hw->pcs != STMMAC_PCS_TBI &&
	    priv->hw->pcs != STMMAC_PCS_RTBI)
		stmmac_mdio_unregister(ndev);
	destroy_workqueue(priv->wq);
	mutex_destroy(&priv->lock);

	return 0;
}
EXPORT_SYMBOL_GPL(stmmac_dvr_remove);

/**
 * stmmac_suspend - suspend callback
 * @dev: device pointer
 * Description: this is the function to suspend the device and it is called
 * by the platform driver to stop the network queue, release the resources,
 * program the PMT register (for WoL), clean and release driver resources.
 */
int stmmac_suspend(struct device *dev)
{
	struct net_device *ndev = dev_get_drvdata(dev);
	struct stmmac_priv *priv = netdev_priv(ndev);
	u32 chan;

	if (!ndev || !netif_running(ndev))
		return 0;

	phylink_mac_change(priv->phylink, false);

	mutex_lock(&priv->lock);

	netif_device_detach(ndev);
	stmmac_stop_all_queues(priv);

	stmmac_disable_all_queues(priv);

	for (chan = 0; chan < priv->plat->tx_queues_to_use; chan++)
		del_timer_sync(&priv->tx_queue[chan].txtimer);

	/* Stop TX/RX DMA */
	stmmac_stop_all_dma(priv);

	/* Enable Power down mode by programming the PMT regs */
	if (device_may_wakeup(priv->device)) {
		stmmac_pmt(priv, priv->hw, priv->wolopts);
		priv->irq_wake = 1;
	} else {
		mutex_unlock(&priv->lock);
		rtnl_lock();
		phylink_stop(priv->phylink);
		rtnl_unlock();
		mutex_lock(&priv->lock);

		stmmac_mac_set(priv, priv->ioaddr, false);
		pinctrl_pm_select_sleep_state(priv->device);
		/* Disable clock in case of PWM is off */
		if (priv->plat->clk_ptp_ref)
			clk_disable_unprepare(priv->plat->clk_ptp_ref);
		clk_disable_unprepare(priv->plat->pclk);
		clk_disable_unprepare(priv->plat->stmmac_clk);
	}
	mutex_unlock(&priv->lock);

	priv->speed = SPEED_UNKNOWN;
	return 0;
}
EXPORT_SYMBOL_GPL(stmmac_suspend);

/**
 * stmmac_reset_queues_param - reset queue parameters
 * @dev: device pointer
 */
static void stmmac_reset_queues_param(struct stmmac_priv *priv)
{
	u32 rx_cnt = priv->plat->rx_queues_to_use;
	u32 tx_cnt = priv->plat->tx_queues_to_use;
	u32 queue;

	for (queue = 0; queue < rx_cnt; queue++) {
		struct stmmac_rx_queue *rx_q = &priv->rx_queue[queue];

		rx_q->cur_rx = 0;
		rx_q->dirty_rx = 0;
	}

	for (queue = 0; queue < tx_cnt; queue++) {
		struct stmmac_tx_queue *tx_q = &priv->tx_queue[queue];

		tx_q->cur_tx = 0;
		tx_q->dirty_tx = 0;
		tx_q->mss = 0;
	}
}

/**
 * stmmac_resume - resume callback
 * @dev: device pointer
 * Description: when resume this function is invoked to setup the DMA and CORE
 * in a usable state.
 */
int stmmac_resume(struct device *dev)
{
	struct net_device *ndev = dev_get_drvdata(dev);
	struct stmmac_priv *priv = netdev_priv(ndev);

	if (!netif_running(ndev))
		return 0;

	/* Power Down bit, into the PM register, is cleared
	 * automatically as soon as a magic packet or a Wake-up frame
	 * is received. Anyway, it's better to manually clear
	 * this bit because it can generate problems while resuming
	 * from another devices (e.g. serial console).
	 */
	if (device_may_wakeup(priv->device)) {
		mutex_lock(&priv->lock);
		stmmac_pmt(priv, priv->hw, 0);
		mutex_unlock(&priv->lock);
		priv->irq_wake = 0;
	} else {
		pinctrl_pm_select_default_state(priv->device);
		/* enable the clk previously disabled */
		clk_prepare_enable(priv->plat->stmmac_clk);
		clk_prepare_enable(priv->plat->pclk);
		if (priv->plat->clk_ptp_ref)
			clk_prepare_enable(priv->plat->clk_ptp_ref);
		/* reset the phy so that it's ready */
		if (priv->mii)
			stmmac_mdio_reset(priv->mii);
	}

	netif_device_attach(ndev);

	mutex_lock(&priv->lock);

	stmmac_reset_queues_param(priv);

	stmmac_clear_descriptors(priv);

	stmmac_hw_setup(ndev, false);
	stmmac_init_coalesce(priv);
	stmmac_set_rx_mode(ndev);

	stmmac_enable_all_queues(priv);

	stmmac_start_all_queues(priv);

	mutex_unlock(&priv->lock);

	if (!device_may_wakeup(priv->device)) {
		rtnl_lock();
		phylink_start(priv->phylink);
		rtnl_unlock();
	}

	phylink_mac_change(priv->phylink, true);

	return 0;
}
EXPORT_SYMBOL_GPL(stmmac_resume);

#ifndef MODULE
static int __init stmmac_cmdline_opt(char *str)
{
	char *opt;

	if (!str || !*str)
		return -EINVAL;
	while ((opt = strsep(&str, ",")) != NULL) {
		if (!strncmp(opt, "debug:", 6)) {
			if (kstrtoint(opt + 6, 0, &debug))
				goto err;
		} else if (!strncmp(opt, "phyaddr:", 8)) {
			if (kstrtoint(opt + 8, 0, &phyaddr))
				goto err;
		} else if (!strncmp(opt, "buf_sz:", 7)) {
			if (kstrtoint(opt + 7, 0, &buf_sz))
				goto err;
		} else if (!strncmp(opt, "tc:", 3)) {
			if (kstrtoint(opt + 3, 0, &tc))
				goto err;
		} else if (!strncmp(opt, "watchdog:", 9)) {
			if (kstrtoint(opt + 9, 0, &watchdog))
				goto err;
		} else if (!strncmp(opt, "flow_ctrl:", 10)) {
			if (kstrtoint(opt + 10, 0, &flow_ctrl))
				goto err;
		} else if (!strncmp(opt, "pause:", 6)) {
			if (kstrtoint(opt + 6, 0, &pause))
				goto err;
		} else if (!strncmp(opt, "eee_timer:", 10)) {
			if (kstrtoint(opt + 10, 0, &eee_timer))
				goto err;
		} else if (!strncmp(opt, "chain_mode:", 11)) {
			if (kstrtoint(opt + 11, 0, &chain_mode))
				goto err;
		}
	}
	return 0;

err:
	pr_err("%s: ERROR broken module parameter conversion", __func__);
	return -EINVAL;
}

__setup("stmmaceth=", stmmac_cmdline_opt);
#endif /* MODULE */

static int __init stmmac_init(void)
{
#ifdef CONFIG_DEBUG_FS
	/* Create debugfs main directory if it doesn't exist yet */
	if (!stmmac_fs_dir)
		stmmac_fs_dir = debugfs_create_dir(STMMAC_RESOURCE_NAME, NULL);
#endif

	return 0;
}

static void __exit stmmac_exit(void)
{
#ifdef CONFIG_DEBUG_FS
	debugfs_remove_recursive(stmmac_fs_dir);
#endif
}

module_init(stmmac_init)
module_exit(stmmac_exit)

MODULE_DESCRIPTION("STMMAC 10/100/1000 Ethernet device driver");
MODULE_AUTHOR("Giuseppe Cavallaro <peppe.cavallaro@st.com>");
MODULE_LICENSE("GPL");<|MERGE_RESOLUTION|>--- conflicted
+++ resolved
@@ -437,10 +437,7 @@
 				   struct dma_desc *p, struct sk_buff *skb)
 {
 	struct skb_shared_hwtstamps shhwtstamp;
-<<<<<<< HEAD
-=======
 	bool found = false;
->>>>>>> fa578e9d
 	u64 ns = 0;
 
 	if (!priv->hwts_tx_en)
@@ -3060,23 +3057,8 @@
 	priv->xstats.tx_tso_frames++;
 	priv->xstats.tx_tso_nfrags += nfrags;
 
-<<<<<<< HEAD
-	/* Manage tx mitigation */
-	tx_q->tx_count_frames += nfrags + 1;
-	if (likely(priv->tx_coal_frames > tx_q->tx_count_frames) &&
-	    !(priv->synopsys_id >= DWMAC_CORE_4_00 &&
-	    (skb_shinfo(skb)->tx_flags & SKBTX_HW_TSTAMP) &&
-	    priv->hwts_tx_en)) {
-		stmmac_tx_timer_arm(priv, queue);
-	} else {
-		tx_q->tx_count_frames = 0;
-		stmmac_set_tx_ic(priv, desc);
-		priv->xstats.tx_set_ic_bit++;
-	}
-=======
 	if (priv->sarc_type)
 		stmmac_set_desc_sarc(priv, first, priv->sarc_type);
->>>>>>> fa578e9d
 
 	skb_tx_timestamp(skb);
 
@@ -3192,12 +3174,9 @@
 		return NETDEV_TX_BUSY;
 	}
 
-<<<<<<< HEAD
-=======
 	/* Check if VLAN can be inserted by HW */
 	has_vlan = stmmac_vlan_insert(priv, skb, tx_q);
 
->>>>>>> fa578e9d
 	entry = tx_q->cur_tx;
 	first_entry = entry;
 	WARN_ON(tx_q->tx_skbuff[first_entry]);
@@ -3315,27 +3294,8 @@
 
 	dev->stats.tx_bytes += skb->len;
 
-<<<<<<< HEAD
-	/* According to the coalesce parameter the IC bit for the latest
-	 * segment is reset and the timer re-started to clean the tx status.
-	 * This approach takes care about the fragments: desc is the first
-	 * element in case of no SG.
-	 */
-	tx_q->tx_count_frames += nfrags + 1;
-	if (likely(priv->tx_coal_frames > tx_q->tx_count_frames) &&
-	    !(priv->synopsys_id >= DWMAC_CORE_4_00 &&
-	    (skb_shinfo(skb)->tx_flags & SKBTX_HW_TSTAMP) &&
-	    priv->hwts_tx_en)) {
-		stmmac_tx_timer_arm(priv, queue);
-	} else {
-		tx_q->tx_count_frames = 0;
-		stmmac_set_tx_ic(priv, desc);
-		priv->xstats.tx_set_ic_bit++;
-	}
-=======
 	if (priv->sarc_type)
 		stmmac_set_desc_sarc(priv, first, priv->sarc_type);
->>>>>>> fa578e9d
 
 	skb_tx_timestamp(skb);
 
@@ -3492,11 +3452,8 @@
 		entry = STMMAC_GET_ENTRY(entry, DMA_RX_SIZE);
 	}
 	rx_q->dirty_rx = entry;
-<<<<<<< HEAD
-=======
 	rx_q->rx_tail_addr = rx_q->dma_rx_phy +
 			    (rx_q->dirty_rx * sizeof(struct dma_desc));
->>>>>>> fa578e9d
 	stmmac_set_rx_tail_ptr(priv, priv->ioaddr, rx_q->rx_tail_addr, queue);
 }
 
@@ -3512,19 +3469,10 @@
 {
 	struct stmmac_rx_queue *rx_q = &priv->rx_queue[queue];
 	struct stmmac_channel *ch = &priv->channel[queue];
-<<<<<<< HEAD
-	unsigned int next_entry = rx_q->cur_rx;
-	int coe = priv->hw->rx_csum;
-	unsigned int count = 0;
-	bool xmac;
-
-	xmac = priv->plat->has_gmac4 || priv->plat->has_xgmac;
-=======
 	unsigned int count = 0, error = 0, len = 0;
 	int status = 0, coe = priv->hw->rx_csum;
 	unsigned int next_entry = rx_q->cur_rx;
 	struct sk_buff *skb = NULL;
->>>>>>> fa578e9d
 
 	if (netif_msg_rx_status(priv)) {
 		void *rx_head;
@@ -3538,11 +3486,6 @@
 		stmmac_display_ring(priv, rx_head, DMA_RX_SIZE, true);
 	}
 	while (count < limit) {
-<<<<<<< HEAD
-		int entry, status;
-		struct dma_desc *p;
-		struct dma_desc *np;
-=======
 		unsigned int hlen = 0, prev_len = 0;
 		enum pkt_hash_types hash_type;
 		struct stmmac_rx_buffer *buf;
@@ -3569,7 +3512,6 @@
 		sec_len = 0;
 		entry = next_entry;
 		buf = &rx_q->buf_pool[entry];
->>>>>>> fa578e9d
 
 		entry = next_entry;
 
@@ -3617,26 +3559,11 @@
 
 		/* Buffer is good. Go on. */
 
-<<<<<<< HEAD
-			/*  If frame length is greater than skb buffer size
-			 *  (preallocated during init) then the packet is
-			 *  ignored
-			 */
-			if (frame_len > priv->dma_buf_sz) {
-				if (net_ratelimit())
-					netdev_err(priv->dev,
-						   "len %d larger than size (%d)\n",
-						   frame_len, priv->dma_buf_sz);
-				priv->dev->stats.rx_length_errors++;
-				continue;
-			}
-=======
 		if (likely(status & rx_not_ls)) {
 			len += priv->dma_buf_sz;
 		} else {
 			prev_len = len;
 			len = stmmac_get_rx_frame_len(priv, p, coe);
->>>>>>> fa578e9d
 
 			/* ACS is set; GMAC core strips PAD/FCS for IEEE 802.3
 			 * Type frames (LLC/LLC-SNAP)
@@ -3653,58 +3580,6 @@
 		if (!skb) {
 			int ret = stmmac_get_rx_header_len(priv, p, &hlen);
 
-<<<<<<< HEAD
-			/* The zero-copy is always used for all the sizes
-			 * in case of GMAC4 because it needs
-			 * to refill the used descriptors, always.
-			 */
-			if (unlikely(!xmac &&
-				     ((frame_len < priv->rx_copybreak) ||
-				     stmmac_rx_threshold_count(rx_q)))) {
-				skb = netdev_alloc_skb_ip_align(priv->dev,
-								frame_len);
-				if (unlikely(!skb)) {
-					if (net_ratelimit())
-						dev_warn(priv->device,
-							 "packet dropped\n");
-					priv->dev->stats.rx_dropped++;
-					continue;
-				}
-
-				dma_sync_single_for_cpu(priv->device,
-							rx_q->rx_skbuff_dma
-							[entry], frame_len,
-							DMA_FROM_DEVICE);
-				skb_copy_to_linear_data(skb,
-							rx_q->
-							rx_skbuff[entry]->data,
-							frame_len);
-
-				skb_put(skb, frame_len);
-				dma_sync_single_for_device(priv->device,
-							   rx_q->rx_skbuff_dma
-							   [entry], frame_len,
-							   DMA_FROM_DEVICE);
-			} else {
-				skb = rx_q->rx_skbuff[entry];
-				if (unlikely(!skb)) {
-					if (net_ratelimit())
-						netdev_err(priv->dev,
-							   "%s: Inconsistent Rx chain\n",
-							   priv->dev->name);
-					priv->dev->stats.rx_dropped++;
-					continue;
-				}
-				prefetch(skb->data - NET_IP_ALIGN);
-				rx_q->rx_skbuff[entry] = NULL;
-				rx_q->rx_zeroc_thresh++;
-
-				skb_put(skb, frame_len);
-				dma_unmap_single(priv->device,
-						 rx_q->rx_skbuff_dma[entry],
-						 priv->dma_buf_sz,
-						 DMA_FROM_DEVICE);
-=======
 			if (priv->sph && !ret && (hlen > 0)) {
 				sec_len = len;
 				if (!(status & rx_not_ls))
@@ -3713,7 +3588,6 @@
 
 				prefetch(page_address(buf->sec_page));
 				priv->xstats.rx_split_hdr_pkt_n++;
->>>>>>> fa578e9d
 			}
 
 			skb = napi_alloc_skb(&ch->rx_napi, len);
@@ -3762,8 +3636,6 @@
 			page_pool_release_page(rx_q->page_pool, buf->sec_page);
 			buf->sec_page = NULL;
 		}
-<<<<<<< HEAD
-=======
 
 		if (likely(status & rx_not_ls))
 			goto read_again;
@@ -3795,7 +3667,6 @@
 		rx_q->state.skb = skb;
 		rx_q->state.error = error;
 		rx_q->state.len = len;
->>>>>>> fa578e9d
 	}
 
 	stmmac_rx_refill(priv, queue);
@@ -3810,33 +3681,11 @@
 	struct stmmac_channel *ch =
 		container_of(napi, struct stmmac_channel, rx_napi);
 	struct stmmac_priv *priv = ch->priv_data;
-<<<<<<< HEAD
-	int work_done, rx_done = 0, tx_done = 0;
-=======
->>>>>>> fa578e9d
 	u32 chan = ch->index;
 	int work_done;
 
 	priv->xstats.napi_poll++;
 
-<<<<<<< HEAD
-	if (ch->has_tx)
-		tx_done = stmmac_tx_clean(priv, budget, chan);
-	if (ch->has_rx)
-		rx_done = stmmac_rx(priv, budget, chan);
-
-	work_done = max(rx_done, tx_done);
-	work_done = min(work_done, budget);
-
-	if (work_done < budget && napi_complete_done(napi, work_done)) {
-		int stat;
-
-		stmmac_enable_dma_irq(priv, priv->ioaddr, chan);
-		stat = stmmac_dma_interrupt_status(priv, priv->ioaddr,
-						   &priv->xstats, chan);
-		if (stat && napi_reschedule(napi))
-			stmmac_disable_dma_irq(priv, priv->ioaddr, chan);
-=======
 	work_done = stmmac_rx(priv, budget, chan);
 	if (work_done < budget && napi_complete_done(napi, work_done))
 		stmmac_enable_dma_irq(priv, priv->ioaddr, chan);
@@ -3866,7 +3715,6 @@
 		stmmac_enable_dma_transmission(priv, priv->ioaddr);
 		stmmac_set_tx_tail_ptr(priv, priv->ioaddr, tx_q->tx_tail_addr,
 				       chan);
->>>>>>> fa578e9d
 	}
 
 	return work_done;
@@ -4673,12 +4521,7 @@
 	priv->wq = create_singlethread_workqueue("stmmac_wq");
 	if (!priv->wq) {
 		dev_err(priv->device, "failed to create workqueue\n");
-<<<<<<< HEAD
-		ret = -ENOMEM;
-		goto error_wq;
-=======
 		return -ENOMEM;
->>>>>>> fa578e9d
 	}
 
 	INIT_WORK(&priv->service_task, stmmac_service_task);
@@ -4859,14 +4702,7 @@
 	}
 
 #ifdef CONFIG_DEBUG_FS
-<<<<<<< HEAD
-	ret = stmmac_init_fs(ndev);
-	if (ret < 0)
-		netdev_warn(priv->dev, "%s: failed debugFS registration\n",
-			    __func__);
-=======
 	stmmac_init_fs(ndev);
->>>>>>> fa578e9d
 #endif
 
 	return ret;
