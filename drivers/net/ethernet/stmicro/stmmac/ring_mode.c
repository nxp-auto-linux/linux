--- conflicted
+++ resolved
@@ -82,12 +82,8 @@
 		tx_q->tx_skbuff_dma[entry].is_jumbo = true;
 		desc->des3 = cpu_to_le32(des2 + BUF_SIZE_4KiB);
 		stmmac_prepare_tx_desc(priv, desc, 1, nopaged_len, csum,
-<<<<<<< HEAD
-				STMMAC_RING_MODE, 1, true, skb->len);
-=======
 				STMMAC_RING_MODE, 0, !skb_is_nonlinear(skb),
 				skb->len);
->>>>>>> fa578e9d
 	}
 
 	tx_q->cur_tx = entry;
