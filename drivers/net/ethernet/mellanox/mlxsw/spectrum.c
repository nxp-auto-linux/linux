--- conflicted
+++ resolved
@@ -4611,12 +4611,8 @@
 		if (netdev_has_any_upper_dev(upper_dev) &&
 		    (!netif_is_bridge_master(upper_dev) ||
 		     !mlxsw_sp_bridge_device_is_offloaded(mlxsw_sp,
-<<<<<<< HEAD
-							  upper_dev)))
-=======
 							  upper_dev))) {
 			NL_SET_ERR_MSG_MOD(extack, "Enslaving a port to a device that already has an upper device is not supported");
->>>>>>> e021bb4f
 			return -EINVAL;
 		}
 		if (netif_is_lag_master(upper_dev) &&
@@ -4775,12 +4771,8 @@
 		if (netdev_has_any_upper_dev(upper_dev) &&
 		    (!netif_is_bridge_master(upper_dev) ||
 		     !mlxsw_sp_bridge_device_is_offloaded(mlxsw_sp,
-<<<<<<< HEAD
-							  upper_dev)))
-=======
 							  upper_dev))) {
 			NL_SET_ERR_MSG_MOD(extack, "Enslaving a port to a device that already has an upper device is not supported");
->>>>>>> e021bb4f
 			return -EINVAL;
 		}
 		if (netif_is_macvlan(upper_dev) &&
