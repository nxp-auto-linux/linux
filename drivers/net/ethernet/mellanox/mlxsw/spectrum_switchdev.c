// SPDX-License-Identifier: BSD-3-Clause OR GPL-2.0
/* Copyright (c) 2015-2018 Mellanox Technologies. All rights reserved */

#include <linux/kernel.h>
#include <linux/types.h>
#include <linux/netdevice.h>
#include <linux/etherdevice.h>
#include <linux/slab.h>
#include <linux/device.h>
#include <linux/skbuff.h>
#include <linux/if_vlan.h>
#include <linux/if_bridge.h>
#include <linux/workqueue.h>
#include <linux/jiffies.h>
#include <linux/rtnetlink.h>
#include <linux/netlink.h>
#include <net/switchdev.h>

#include "spectrum_span.h"
#include "spectrum_router.h"
#include "spectrum_switchdev.h"
#include "spectrum.h"
#include "core.h"
#include "reg.h"

struct mlxsw_sp_bridge_ops;

struct mlxsw_sp_bridge {
	struct mlxsw_sp *mlxsw_sp;
	struct {
		struct delayed_work dw;
#define MLXSW_SP_DEFAULT_LEARNING_INTERVAL 100
		unsigned int interval; /* ms */
	} fdb_notify;
#define MLXSW_SP_MIN_AGEING_TIME 10
#define MLXSW_SP_MAX_AGEING_TIME 1000000
#define MLXSW_SP_DEFAULT_AGEING_TIME 300
	u32 ageing_time;
	bool vlan_enabled_exists;
	struct list_head bridges_list;
	DECLARE_BITMAP(mids_bitmap, MLXSW_SP_MID_MAX);
	const struct mlxsw_sp_bridge_ops *bridge_8021q_ops;
	const struct mlxsw_sp_bridge_ops *bridge_8021d_ops;
};

struct mlxsw_sp_bridge_device {
	struct net_device *dev;
	struct list_head list;
	struct list_head ports_list;
	struct list_head mids_list;
	u8 vlan_enabled:1,
	   multicast_enabled:1,
	   mrouter:1;
	const struct mlxsw_sp_bridge_ops *ops;
};

struct mlxsw_sp_bridge_port {
	struct net_device *dev;
	struct mlxsw_sp_bridge_device *bridge_device;
	struct list_head list;
	struct list_head vlans_list;
	unsigned int ref_count;
	u8 stp_state;
	unsigned long flags;
	bool mrouter;
	bool lagged;
	union {
		u16 lag_id;
		u16 system_port;
	};
};

struct mlxsw_sp_bridge_vlan {
	struct list_head list;
	struct list_head port_vlan_list;
	u16 vid;
};

struct mlxsw_sp_bridge_ops {
	int (*port_join)(struct mlxsw_sp_bridge_device *bridge_device,
			 struct mlxsw_sp_bridge_port *bridge_port,
			 struct mlxsw_sp_port *mlxsw_sp_port,
			 struct netlink_ext_ack *extack);
	void (*port_leave)(struct mlxsw_sp_bridge_device *bridge_device,
			   struct mlxsw_sp_bridge_port *bridge_port,
			   struct mlxsw_sp_port *mlxsw_sp_port);
	struct mlxsw_sp_fid *
		(*fid_get)(struct mlxsw_sp_bridge_device *bridge_device,
			   u16 vid);
};

static int
mlxsw_sp_bridge_port_fdb_flush(struct mlxsw_sp *mlxsw_sp,
			       struct mlxsw_sp_bridge_port *bridge_port,
			       u16 fid_index);

static void
mlxsw_sp_bridge_port_mdb_flush(struct mlxsw_sp_port *mlxsw_sp_port,
			       struct mlxsw_sp_bridge_port *bridge_port);

static void
mlxsw_sp_bridge_mdb_mc_enable_sync(struct mlxsw_sp_port *mlxsw_sp_port,
				   struct mlxsw_sp_bridge_device
				   *bridge_device);

static void
mlxsw_sp_port_mrouter_update_mdb(struct mlxsw_sp_port *mlxsw_sp_port,
				 struct mlxsw_sp_bridge_port *bridge_port,
				 bool add);

static struct mlxsw_sp_bridge_device *
mlxsw_sp_bridge_device_find(const struct mlxsw_sp_bridge *bridge,
			    const struct net_device *br_dev)
{
	struct mlxsw_sp_bridge_device *bridge_device;

	list_for_each_entry(bridge_device, &bridge->bridges_list, list)
		if (bridge_device->dev == br_dev)
			return bridge_device;

	return NULL;
}

bool mlxsw_sp_bridge_device_is_offloaded(const struct mlxsw_sp *mlxsw_sp,
					 const struct net_device *br_dev)
{
	return !!mlxsw_sp_bridge_device_find(mlxsw_sp->bridge, br_dev);
}

static int mlxsw_sp_bridge_device_upper_rif_destroy(struct net_device *dev,
						    void *data)
{
	struct mlxsw_sp *mlxsw_sp = data;

	mlxsw_sp_rif_destroy_by_dev(mlxsw_sp, dev);
	return 0;
}

static void mlxsw_sp_bridge_device_rifs_destroy(struct mlxsw_sp *mlxsw_sp,
						struct net_device *dev)
{
	mlxsw_sp_rif_destroy_by_dev(mlxsw_sp, dev);
	netdev_walk_all_upper_dev_rcu(dev,
				      mlxsw_sp_bridge_device_upper_rif_destroy,
				      mlxsw_sp);
}

static struct mlxsw_sp_bridge_device *
mlxsw_sp_bridge_device_create(struct mlxsw_sp_bridge *bridge,
			      struct net_device *br_dev)
{
	struct device *dev = bridge->mlxsw_sp->bus_info->dev;
	struct mlxsw_sp_bridge_device *bridge_device;
	bool vlan_enabled = br_vlan_enabled(br_dev);

	if (vlan_enabled && bridge->vlan_enabled_exists) {
		dev_err(dev, "Only one VLAN-aware bridge is supported\n");
		return ERR_PTR(-EINVAL);
	}

	bridge_device = kzalloc(sizeof(*bridge_device), GFP_KERNEL);
	if (!bridge_device)
		return ERR_PTR(-ENOMEM);

	bridge_device->dev = br_dev;
	bridge_device->vlan_enabled = vlan_enabled;
	bridge_device->multicast_enabled = br_multicast_enabled(br_dev);
	bridge_device->mrouter = br_multicast_router(br_dev);
	INIT_LIST_HEAD(&bridge_device->ports_list);
	if (vlan_enabled) {
		bridge->vlan_enabled_exists = true;
		bridge_device->ops = bridge->bridge_8021q_ops;
	} else {
		bridge_device->ops = bridge->bridge_8021d_ops;
	}
	INIT_LIST_HEAD(&bridge_device->mids_list);
	list_add(&bridge_device->list, &bridge->bridges_list);

	return bridge_device;
}

static void
mlxsw_sp_bridge_device_destroy(struct mlxsw_sp_bridge *bridge,
			       struct mlxsw_sp_bridge_device *bridge_device)
{
	mlxsw_sp_bridge_device_rifs_destroy(bridge->mlxsw_sp,
					    bridge_device->dev);
	list_del(&bridge_device->list);
	if (bridge_device->vlan_enabled)
		bridge->vlan_enabled_exists = false;
	WARN_ON(!list_empty(&bridge_device->ports_list));
	WARN_ON(!list_empty(&bridge_device->mids_list));
	kfree(bridge_device);
}

static struct mlxsw_sp_bridge_device *
mlxsw_sp_bridge_device_get(struct mlxsw_sp_bridge *bridge,
			   struct net_device *br_dev)
{
	struct mlxsw_sp_bridge_device *bridge_device;

	bridge_device = mlxsw_sp_bridge_device_find(bridge, br_dev);
	if (bridge_device)
		return bridge_device;

	return mlxsw_sp_bridge_device_create(bridge, br_dev);
}

static void
mlxsw_sp_bridge_device_put(struct mlxsw_sp_bridge *bridge,
			   struct mlxsw_sp_bridge_device *bridge_device)
{
	if (list_empty(&bridge_device->ports_list))
		mlxsw_sp_bridge_device_destroy(bridge, bridge_device);
}

static struct mlxsw_sp_bridge_port *
__mlxsw_sp_bridge_port_find(const struct mlxsw_sp_bridge_device *bridge_device,
			    const struct net_device *brport_dev)
{
	struct mlxsw_sp_bridge_port *bridge_port;

	list_for_each_entry(bridge_port, &bridge_device->ports_list, list) {
		if (bridge_port->dev == brport_dev)
			return bridge_port;
	}

	return NULL;
}

struct mlxsw_sp_bridge_port *
mlxsw_sp_bridge_port_find(struct mlxsw_sp_bridge *bridge,
			  struct net_device *brport_dev)
{
	struct net_device *br_dev = netdev_master_upper_dev_get(brport_dev);
	struct mlxsw_sp_bridge_device *bridge_device;

	if (!br_dev)
		return NULL;

	bridge_device = mlxsw_sp_bridge_device_find(bridge, br_dev);
	if (!bridge_device)
		return NULL;

	return __mlxsw_sp_bridge_port_find(bridge_device, brport_dev);
}

static struct mlxsw_sp_bridge_port *
mlxsw_sp_bridge_port_create(struct mlxsw_sp_bridge_device *bridge_device,
			    struct net_device *brport_dev)
{
	struct mlxsw_sp_bridge_port *bridge_port;
	struct mlxsw_sp_port *mlxsw_sp_port;

	bridge_port = kzalloc(sizeof(*bridge_port), GFP_KERNEL);
	if (!bridge_port)
		return NULL;

	mlxsw_sp_port = mlxsw_sp_port_dev_lower_find(brport_dev);
	bridge_port->lagged = mlxsw_sp_port->lagged;
	if (bridge_port->lagged)
		bridge_port->lag_id = mlxsw_sp_port->lag_id;
	else
		bridge_port->system_port = mlxsw_sp_port->local_port;
	bridge_port->dev = brport_dev;
	bridge_port->bridge_device = bridge_device;
	bridge_port->stp_state = BR_STATE_DISABLED;
	bridge_port->flags = BR_LEARNING | BR_FLOOD | BR_LEARNING_SYNC |
			     BR_MCAST_FLOOD;
	INIT_LIST_HEAD(&bridge_port->vlans_list);
	list_add(&bridge_port->list, &bridge_device->ports_list);
	bridge_port->ref_count = 1;

	return bridge_port;
}

static void
mlxsw_sp_bridge_port_destroy(struct mlxsw_sp_bridge_port *bridge_port)
{
	list_del(&bridge_port->list);
	WARN_ON(!list_empty(&bridge_port->vlans_list));
	kfree(bridge_port);
}

static struct mlxsw_sp_bridge_port *
mlxsw_sp_bridge_port_get(struct mlxsw_sp_bridge *bridge,
			 struct net_device *brport_dev)
{
	struct net_device *br_dev = netdev_master_upper_dev_get(brport_dev);
	struct mlxsw_sp_bridge_device *bridge_device;
	struct mlxsw_sp_bridge_port *bridge_port;
	int err;

	bridge_port = mlxsw_sp_bridge_port_find(bridge, brport_dev);
	if (bridge_port) {
		bridge_port->ref_count++;
		return bridge_port;
	}

	bridge_device = mlxsw_sp_bridge_device_get(bridge, br_dev);
	if (IS_ERR(bridge_device))
		return ERR_CAST(bridge_device);

	bridge_port = mlxsw_sp_bridge_port_create(bridge_device, brport_dev);
	if (!bridge_port) {
		err = -ENOMEM;
		goto err_bridge_port_create;
	}

	return bridge_port;

err_bridge_port_create:
	mlxsw_sp_bridge_device_put(bridge, bridge_device);
	return ERR_PTR(err);
}

static void mlxsw_sp_bridge_port_put(struct mlxsw_sp_bridge *bridge,
				     struct mlxsw_sp_bridge_port *bridge_port)
{
	struct mlxsw_sp_bridge_device *bridge_device;

	if (--bridge_port->ref_count != 0)
		return;
	bridge_device = bridge_port->bridge_device;
	mlxsw_sp_bridge_port_destroy(bridge_port);
	mlxsw_sp_bridge_device_put(bridge, bridge_device);
}

static struct mlxsw_sp_port_vlan *
mlxsw_sp_port_vlan_find_by_bridge(struct mlxsw_sp_port *mlxsw_sp_port,
				  const struct mlxsw_sp_bridge_device *
				  bridge_device,
				  u16 vid)
{
	struct mlxsw_sp_port_vlan *mlxsw_sp_port_vlan;

	list_for_each_entry(mlxsw_sp_port_vlan, &mlxsw_sp_port->vlans_list,
			    list) {
		if (!mlxsw_sp_port_vlan->bridge_port)
			continue;
		if (mlxsw_sp_port_vlan->bridge_port->bridge_device !=
		    bridge_device)
			continue;
		if (bridge_device->vlan_enabled &&
		    mlxsw_sp_port_vlan->vid != vid)
			continue;
		return mlxsw_sp_port_vlan;
	}

	return NULL;
}

static struct mlxsw_sp_port_vlan*
mlxsw_sp_port_vlan_find_by_fid(struct mlxsw_sp_port *mlxsw_sp_port,
			       u16 fid_index)
{
	struct mlxsw_sp_port_vlan *mlxsw_sp_port_vlan;

	list_for_each_entry(mlxsw_sp_port_vlan, &mlxsw_sp_port->vlans_list,
			    list) {
		struct mlxsw_sp_fid *fid = mlxsw_sp_port_vlan->fid;

		if (fid && mlxsw_sp_fid_index(fid) == fid_index)
			return mlxsw_sp_port_vlan;
	}

	return NULL;
}

static struct mlxsw_sp_bridge_vlan *
mlxsw_sp_bridge_vlan_find(const struct mlxsw_sp_bridge_port *bridge_port,
			  u16 vid)
{
	struct mlxsw_sp_bridge_vlan *bridge_vlan;

	list_for_each_entry(bridge_vlan, &bridge_port->vlans_list, list) {
		if (bridge_vlan->vid == vid)
			return bridge_vlan;
	}

	return NULL;
}

static struct mlxsw_sp_bridge_vlan *
mlxsw_sp_bridge_vlan_create(struct mlxsw_sp_bridge_port *bridge_port, u16 vid)
{
	struct mlxsw_sp_bridge_vlan *bridge_vlan;

	bridge_vlan = kzalloc(sizeof(*bridge_vlan), GFP_KERNEL);
	if (!bridge_vlan)
		return NULL;

	INIT_LIST_HEAD(&bridge_vlan->port_vlan_list);
	bridge_vlan->vid = vid;
	list_add(&bridge_vlan->list, &bridge_port->vlans_list);

	return bridge_vlan;
}

static void
mlxsw_sp_bridge_vlan_destroy(struct mlxsw_sp_bridge_vlan *bridge_vlan)
{
	list_del(&bridge_vlan->list);
	WARN_ON(!list_empty(&bridge_vlan->port_vlan_list));
	kfree(bridge_vlan);
}

static struct mlxsw_sp_bridge_vlan *
mlxsw_sp_bridge_vlan_get(struct mlxsw_sp_bridge_port *bridge_port, u16 vid)
{
	struct mlxsw_sp_bridge_vlan *bridge_vlan;

	bridge_vlan = mlxsw_sp_bridge_vlan_find(bridge_port, vid);
	if (bridge_vlan)
		return bridge_vlan;

	return mlxsw_sp_bridge_vlan_create(bridge_port, vid);
}

static void mlxsw_sp_bridge_vlan_put(struct mlxsw_sp_bridge_vlan *bridge_vlan)
{
	if (list_empty(&bridge_vlan->port_vlan_list))
		mlxsw_sp_bridge_vlan_destroy(bridge_vlan);
}

static void mlxsw_sp_port_bridge_flags_get(struct mlxsw_sp_bridge *bridge,
					   struct net_device *dev,
					   unsigned long *brport_flags)
{
	struct mlxsw_sp_bridge_port *bridge_port;

	bridge_port = mlxsw_sp_bridge_port_find(bridge, dev);
	if (WARN_ON(!bridge_port))
		return;

	memcpy(brport_flags, &bridge_port->flags, sizeof(*brport_flags));
}

static int mlxsw_sp_port_attr_get(struct net_device *dev,
				  struct switchdev_attr *attr)
{
	struct mlxsw_sp_port *mlxsw_sp_port = netdev_priv(dev);
	struct mlxsw_sp *mlxsw_sp = mlxsw_sp_port->mlxsw_sp;

	switch (attr->id) {
	case SWITCHDEV_ATTR_ID_PORT_PARENT_ID:
		attr->u.ppid.id_len = sizeof(mlxsw_sp->base_mac);
		memcpy(&attr->u.ppid.id, &mlxsw_sp->base_mac,
		       attr->u.ppid.id_len);
		break;
	case SWITCHDEV_ATTR_ID_PORT_BRIDGE_FLAGS:
		mlxsw_sp_port_bridge_flags_get(mlxsw_sp->bridge, attr->orig_dev,
					       &attr->u.brport_flags);
		break;
	case SWITCHDEV_ATTR_ID_PORT_BRIDGE_FLAGS_SUPPORT:
		attr->u.brport_flags_support = BR_LEARNING | BR_FLOOD |
					       BR_MCAST_FLOOD;
		break;
	default:
		return -EOPNOTSUPP;
	}

	return 0;
}

static int
mlxsw_sp_port_bridge_vlan_stp_set(struct mlxsw_sp_port *mlxsw_sp_port,
				  struct mlxsw_sp_bridge_vlan *bridge_vlan,
				  u8 state)
{
	struct mlxsw_sp_port_vlan *mlxsw_sp_port_vlan;

	list_for_each_entry(mlxsw_sp_port_vlan, &bridge_vlan->port_vlan_list,
			    bridge_vlan_node) {
		if (mlxsw_sp_port_vlan->mlxsw_sp_port != mlxsw_sp_port)
			continue;
		return mlxsw_sp_port_vid_stp_set(mlxsw_sp_port,
						 bridge_vlan->vid, state);
	}

	return 0;
}

static int mlxsw_sp_port_attr_stp_state_set(struct mlxsw_sp_port *mlxsw_sp_port,
					    struct switchdev_trans *trans,
					    struct net_device *orig_dev,
					    u8 state)
{
	struct mlxsw_sp_bridge_port *bridge_port;
	struct mlxsw_sp_bridge_vlan *bridge_vlan;
	int err;

	if (switchdev_trans_ph_prepare(trans))
		return 0;

	/* It's possible we failed to enslave the port, yet this
	 * operation is executed due to it being deferred.
	 */
	bridge_port = mlxsw_sp_bridge_port_find(mlxsw_sp_port->mlxsw_sp->bridge,
						orig_dev);
	if (!bridge_port)
		return 0;

	list_for_each_entry(bridge_vlan, &bridge_port->vlans_list, list) {
		err = mlxsw_sp_port_bridge_vlan_stp_set(mlxsw_sp_port,
							bridge_vlan, state);
		if (err)
			goto err_port_bridge_vlan_stp_set;
	}

	bridge_port->stp_state = state;

	return 0;

err_port_bridge_vlan_stp_set:
	list_for_each_entry_continue_reverse(bridge_vlan,
					     &bridge_port->vlans_list, list)
		mlxsw_sp_port_bridge_vlan_stp_set(mlxsw_sp_port, bridge_vlan,
						  bridge_port->stp_state);
	return err;
}

static int
mlxsw_sp_port_bridge_vlan_flood_set(struct mlxsw_sp_port *mlxsw_sp_port,
				    struct mlxsw_sp_bridge_vlan *bridge_vlan,
				    enum mlxsw_sp_flood_type packet_type,
				    bool member)
{
	struct mlxsw_sp_port_vlan *mlxsw_sp_port_vlan;

	list_for_each_entry(mlxsw_sp_port_vlan, &bridge_vlan->port_vlan_list,
			    bridge_vlan_node) {
		if (mlxsw_sp_port_vlan->mlxsw_sp_port != mlxsw_sp_port)
			continue;
		return mlxsw_sp_fid_flood_set(mlxsw_sp_port_vlan->fid,
					      packet_type,
					      mlxsw_sp_port->local_port,
					      member);
	}

	return 0;
}

static int
mlxsw_sp_bridge_port_flood_table_set(struct mlxsw_sp_port *mlxsw_sp_port,
				     struct mlxsw_sp_bridge_port *bridge_port,
				     enum mlxsw_sp_flood_type packet_type,
				     bool member)
{
	struct mlxsw_sp_bridge_vlan *bridge_vlan;
	int err;

	list_for_each_entry(bridge_vlan, &bridge_port->vlans_list, list) {
		err = mlxsw_sp_port_bridge_vlan_flood_set(mlxsw_sp_port,
							  bridge_vlan,
							  packet_type,
							  member);
		if (err)
			goto err_port_bridge_vlan_flood_set;
	}

	return 0;

err_port_bridge_vlan_flood_set:
	list_for_each_entry_continue_reverse(bridge_vlan,
					     &bridge_port->vlans_list, list)
		mlxsw_sp_port_bridge_vlan_flood_set(mlxsw_sp_port, bridge_vlan,
						    packet_type, !member);
	return err;
}

static int
mlxsw_sp_port_bridge_vlan_learning_set(struct mlxsw_sp_port *mlxsw_sp_port,
				       struct mlxsw_sp_bridge_vlan *bridge_vlan,
				       bool set)
{
	struct mlxsw_sp_port_vlan *mlxsw_sp_port_vlan;
	u16 vid = bridge_vlan->vid;

	list_for_each_entry(mlxsw_sp_port_vlan, &bridge_vlan->port_vlan_list,
			    bridge_vlan_node) {
		if (mlxsw_sp_port_vlan->mlxsw_sp_port != mlxsw_sp_port)
			continue;
		return mlxsw_sp_port_vid_learning_set(mlxsw_sp_port, vid, set);
	}

	return 0;
}

static int
mlxsw_sp_bridge_port_learning_set(struct mlxsw_sp_port *mlxsw_sp_port,
				  struct mlxsw_sp_bridge_port *bridge_port,
				  bool set)
{
	struct mlxsw_sp_bridge_vlan *bridge_vlan;
	int err;

	list_for_each_entry(bridge_vlan, &bridge_port->vlans_list, list) {
		err = mlxsw_sp_port_bridge_vlan_learning_set(mlxsw_sp_port,
							     bridge_vlan, set);
		if (err)
			goto err_port_bridge_vlan_learning_set;
	}

	return 0;

err_port_bridge_vlan_learning_set:
	list_for_each_entry_continue_reverse(bridge_vlan,
					     &bridge_port->vlans_list, list)
		mlxsw_sp_port_bridge_vlan_learning_set(mlxsw_sp_port,
						       bridge_vlan, !set);
	return err;
}

static int mlxsw_sp_port_attr_br_flags_set(struct mlxsw_sp_port *mlxsw_sp_port,
					   struct switchdev_trans *trans,
					   struct net_device *orig_dev,
					   unsigned long brport_flags)
{
	struct mlxsw_sp_bridge_port *bridge_port;
	int err;

	if (switchdev_trans_ph_prepare(trans))
		return 0;

	bridge_port = mlxsw_sp_bridge_port_find(mlxsw_sp_port->mlxsw_sp->bridge,
						orig_dev);
	if (!bridge_port)
		return 0;

	err = mlxsw_sp_bridge_port_flood_table_set(mlxsw_sp_port, bridge_port,
						   MLXSW_SP_FLOOD_TYPE_UC,
						   brport_flags & BR_FLOOD);
	if (err)
		return err;

	err = mlxsw_sp_bridge_port_learning_set(mlxsw_sp_port, bridge_port,
						brport_flags & BR_LEARNING);
	if (err)
		return err;

	if (bridge_port->bridge_device->multicast_enabled)
		goto out;

	err = mlxsw_sp_bridge_port_flood_table_set(mlxsw_sp_port, bridge_port,
						   MLXSW_SP_FLOOD_TYPE_MC,
						   brport_flags &
						   BR_MCAST_FLOOD);
	if (err)
		return err;

out:
	memcpy(&bridge_port->flags, &brport_flags, sizeof(brport_flags));
	return 0;
}

static int mlxsw_sp_ageing_set(struct mlxsw_sp *mlxsw_sp, u32 ageing_time)
{
	char sfdat_pl[MLXSW_REG_SFDAT_LEN];
	int err;

	mlxsw_reg_sfdat_pack(sfdat_pl, ageing_time);
	err = mlxsw_reg_write(mlxsw_sp->core, MLXSW_REG(sfdat), sfdat_pl);
	if (err)
		return err;
	mlxsw_sp->bridge->ageing_time = ageing_time;
	return 0;
}

static int mlxsw_sp_port_attr_br_ageing_set(struct mlxsw_sp_port *mlxsw_sp_port,
					    struct switchdev_trans *trans,
					    unsigned long ageing_clock_t)
{
	struct mlxsw_sp *mlxsw_sp = mlxsw_sp_port->mlxsw_sp;
	unsigned long ageing_jiffies = clock_t_to_jiffies(ageing_clock_t);
	u32 ageing_time = jiffies_to_msecs(ageing_jiffies) / 1000;

	if (switchdev_trans_ph_prepare(trans)) {
		if (ageing_time < MLXSW_SP_MIN_AGEING_TIME ||
		    ageing_time > MLXSW_SP_MAX_AGEING_TIME)
			return -ERANGE;
		else
			return 0;
	}

	return mlxsw_sp_ageing_set(mlxsw_sp, ageing_time);
}

static int mlxsw_sp_port_attr_br_vlan_set(struct mlxsw_sp_port *mlxsw_sp_port,
					  struct switchdev_trans *trans,
					  struct net_device *orig_dev,
					  bool vlan_enabled)
{
	struct mlxsw_sp *mlxsw_sp = mlxsw_sp_port->mlxsw_sp;
	struct mlxsw_sp_bridge_device *bridge_device;

	if (!switchdev_trans_ph_prepare(trans))
		return 0;

	bridge_device = mlxsw_sp_bridge_device_find(mlxsw_sp->bridge, orig_dev);
	if (WARN_ON(!bridge_device))
		return -EINVAL;

	if (bridge_device->vlan_enabled == vlan_enabled)
		return 0;

	netdev_err(bridge_device->dev, "VLAN filtering can't be changed for existing bridge\n");
	return -EINVAL;
}

static int mlxsw_sp_port_attr_mrouter_set(struct mlxsw_sp_port *mlxsw_sp_port,
					  struct switchdev_trans *trans,
					  struct net_device *orig_dev,
					  bool is_port_mrouter)
{
	struct mlxsw_sp_bridge_port *bridge_port;
	int err;

	if (switchdev_trans_ph_prepare(trans))
		return 0;

	bridge_port = mlxsw_sp_bridge_port_find(mlxsw_sp_port->mlxsw_sp->bridge,
						orig_dev);
	if (!bridge_port)
		return 0;

	if (!bridge_port->bridge_device->multicast_enabled)
		goto out;

	err = mlxsw_sp_bridge_port_flood_table_set(mlxsw_sp_port, bridge_port,
						   MLXSW_SP_FLOOD_TYPE_MC,
						   is_port_mrouter);
	if (err)
		return err;

	mlxsw_sp_port_mrouter_update_mdb(mlxsw_sp_port, bridge_port,
					 is_port_mrouter);
out:
	bridge_port->mrouter = is_port_mrouter;
	return 0;
}

static bool mlxsw_sp_mc_flood(const struct mlxsw_sp_bridge_port *bridge_port)
{
	const struct mlxsw_sp_bridge_device *bridge_device;

	bridge_device = bridge_port->bridge_device;
	return bridge_device->multicast_enabled ? bridge_port->mrouter :
					bridge_port->flags & BR_MCAST_FLOOD;
}

static int mlxsw_sp_port_mc_disabled_set(struct mlxsw_sp_port *mlxsw_sp_port,
					 struct switchdev_trans *trans,
					 struct net_device *orig_dev,
					 bool mc_disabled)
{
	struct mlxsw_sp *mlxsw_sp = mlxsw_sp_port->mlxsw_sp;
	struct mlxsw_sp_bridge_device *bridge_device;
	struct mlxsw_sp_bridge_port *bridge_port;
	int err;

	if (switchdev_trans_ph_prepare(trans))
		return 0;

	/* It's possible we failed to enslave the port, yet this
	 * operation is executed due to it being deferred.
	 */
	bridge_device = mlxsw_sp_bridge_device_find(mlxsw_sp->bridge, orig_dev);
	if (!bridge_device)
		return 0;

	if (bridge_device->multicast_enabled != !mc_disabled) {
		bridge_device->multicast_enabled = !mc_disabled;
		mlxsw_sp_bridge_mdb_mc_enable_sync(mlxsw_sp_port,
						   bridge_device);
	}

	list_for_each_entry(bridge_port, &bridge_device->ports_list, list) {
		enum mlxsw_sp_flood_type packet_type = MLXSW_SP_FLOOD_TYPE_MC;
		bool member = mlxsw_sp_mc_flood(bridge_port);

		err = mlxsw_sp_bridge_port_flood_table_set(mlxsw_sp_port,
							   bridge_port,
							   packet_type, member);
		if (err)
			return err;
	}

	bridge_device->multicast_enabled = !mc_disabled;

	return 0;
}

static int mlxsw_sp_smid_router_port_set(struct mlxsw_sp *mlxsw_sp,
					 u16 mid_idx, bool add)
{
	char *smid_pl;
	int err;

	smid_pl = kmalloc(MLXSW_REG_SMID_LEN, GFP_KERNEL);
	if (!smid_pl)
		return -ENOMEM;

	mlxsw_reg_smid_pack(smid_pl, mid_idx,
			    mlxsw_sp_router_port(mlxsw_sp), add);
	err = mlxsw_reg_write(mlxsw_sp->core, MLXSW_REG(smid), smid_pl);
	kfree(smid_pl);
	return err;
}

static void
mlxsw_sp_bridge_mrouter_update_mdb(struct mlxsw_sp *mlxsw_sp,
				   struct mlxsw_sp_bridge_device *bridge_device,
				   bool add)
{
	struct mlxsw_sp_mid *mid;

	list_for_each_entry(mid, &bridge_device->mids_list, list)
		mlxsw_sp_smid_router_port_set(mlxsw_sp, mid->mid, add);
}

static int
mlxsw_sp_port_attr_br_mrouter_set(struct mlxsw_sp_port *mlxsw_sp_port,
				  struct switchdev_trans *trans,
				  struct net_device *orig_dev,
				  bool is_mrouter)
{
	struct mlxsw_sp *mlxsw_sp = mlxsw_sp_port->mlxsw_sp;
	struct mlxsw_sp_bridge_device *bridge_device;

	if (switchdev_trans_ph_prepare(trans))
		return 0;

	/* It's possible we failed to enslave the port, yet this
	 * operation is executed due to it being deferred.
	 */
	bridge_device = mlxsw_sp_bridge_device_find(mlxsw_sp->bridge, orig_dev);
	if (!bridge_device)
		return 0;

	if (bridge_device->mrouter != is_mrouter)
		mlxsw_sp_bridge_mrouter_update_mdb(mlxsw_sp, bridge_device,
						   is_mrouter);
	bridge_device->mrouter = is_mrouter;
	return 0;
}

static int mlxsw_sp_port_attr_set(struct net_device *dev,
				  const struct switchdev_attr *attr,
				  struct switchdev_trans *trans)
{
	struct mlxsw_sp_port *mlxsw_sp_port = netdev_priv(dev);
	int err;

	switch (attr->id) {
	case SWITCHDEV_ATTR_ID_PORT_STP_STATE:
		err = mlxsw_sp_port_attr_stp_state_set(mlxsw_sp_port, trans,
						       attr->orig_dev,
						       attr->u.stp_state);
		break;
	case SWITCHDEV_ATTR_ID_PORT_BRIDGE_FLAGS:
		err = mlxsw_sp_port_attr_br_flags_set(mlxsw_sp_port, trans,
						      attr->orig_dev,
						      attr->u.brport_flags);
		break;
	case SWITCHDEV_ATTR_ID_BRIDGE_AGEING_TIME:
		err = mlxsw_sp_port_attr_br_ageing_set(mlxsw_sp_port, trans,
						       attr->u.ageing_time);
		break;
	case SWITCHDEV_ATTR_ID_BRIDGE_VLAN_FILTERING:
		err = mlxsw_sp_port_attr_br_vlan_set(mlxsw_sp_port, trans,
						     attr->orig_dev,
						     attr->u.vlan_filtering);
		break;
	case SWITCHDEV_ATTR_ID_PORT_MROUTER:
		err = mlxsw_sp_port_attr_mrouter_set(mlxsw_sp_port, trans,
						     attr->orig_dev,
						     attr->u.mrouter);
		break;
	case SWITCHDEV_ATTR_ID_BRIDGE_MC_DISABLED:
		err = mlxsw_sp_port_mc_disabled_set(mlxsw_sp_port, trans,
						    attr->orig_dev,
						    attr->u.mc_disabled);
		break;
	case SWITCHDEV_ATTR_ID_BRIDGE_MROUTER:
		err = mlxsw_sp_port_attr_br_mrouter_set(mlxsw_sp_port, trans,
							attr->orig_dev,
							attr->u.mrouter);
		break;
	default:
		err = -EOPNOTSUPP;
		break;
	}

	if (switchdev_trans_ph_commit(trans))
		mlxsw_sp_span_respin(mlxsw_sp_port->mlxsw_sp);

	return err;
}

static int
mlxsw_sp_port_vlan_fid_join(struct mlxsw_sp_port_vlan *mlxsw_sp_port_vlan,
			    struct mlxsw_sp_bridge_port *bridge_port)
{
	struct mlxsw_sp_port *mlxsw_sp_port = mlxsw_sp_port_vlan->mlxsw_sp_port;
	struct mlxsw_sp_bridge_device *bridge_device;
	u8 local_port = mlxsw_sp_port->local_port;
	u16 vid = mlxsw_sp_port_vlan->vid;
	struct mlxsw_sp_fid *fid;
	int err;

	bridge_device = bridge_port->bridge_device;
	fid = bridge_device->ops->fid_get(bridge_device, vid);
	if (IS_ERR(fid))
		return PTR_ERR(fid);

	err = mlxsw_sp_fid_flood_set(fid, MLXSW_SP_FLOOD_TYPE_UC, local_port,
				     bridge_port->flags & BR_FLOOD);
	if (err)
		goto err_fid_uc_flood_set;

	err = mlxsw_sp_fid_flood_set(fid, MLXSW_SP_FLOOD_TYPE_MC, local_port,
				     mlxsw_sp_mc_flood(bridge_port));
	if (err)
		goto err_fid_mc_flood_set;

	err = mlxsw_sp_fid_flood_set(fid, MLXSW_SP_FLOOD_TYPE_BC, local_port,
				     true);
	if (err)
		goto err_fid_bc_flood_set;

	err = mlxsw_sp_fid_port_vid_map(fid, mlxsw_sp_port, vid);
	if (err)
		goto err_fid_port_vid_map;

	mlxsw_sp_port_vlan->fid = fid;

	return 0;

err_fid_port_vid_map:
	mlxsw_sp_fid_flood_set(fid, MLXSW_SP_FLOOD_TYPE_BC, local_port, false);
err_fid_bc_flood_set:
	mlxsw_sp_fid_flood_set(fid, MLXSW_SP_FLOOD_TYPE_MC, local_port, false);
err_fid_mc_flood_set:
	mlxsw_sp_fid_flood_set(fid, MLXSW_SP_FLOOD_TYPE_UC, local_port, false);
err_fid_uc_flood_set:
	mlxsw_sp_fid_put(fid);
	return err;
}

static void
mlxsw_sp_port_vlan_fid_leave(struct mlxsw_sp_port_vlan *mlxsw_sp_port_vlan)
{
	struct mlxsw_sp_port *mlxsw_sp_port = mlxsw_sp_port_vlan->mlxsw_sp_port;
	struct mlxsw_sp_fid *fid = mlxsw_sp_port_vlan->fid;
	u8 local_port = mlxsw_sp_port->local_port;
	u16 vid = mlxsw_sp_port_vlan->vid;

	mlxsw_sp_port_vlan->fid = NULL;
	mlxsw_sp_fid_port_vid_unmap(fid, mlxsw_sp_port, vid);
	mlxsw_sp_fid_flood_set(fid, MLXSW_SP_FLOOD_TYPE_BC, local_port, false);
	mlxsw_sp_fid_flood_set(fid, MLXSW_SP_FLOOD_TYPE_MC, local_port, false);
	mlxsw_sp_fid_flood_set(fid, MLXSW_SP_FLOOD_TYPE_UC, local_port, false);
	mlxsw_sp_fid_put(fid);
}

static u16
mlxsw_sp_port_pvid_determine(const struct mlxsw_sp_port *mlxsw_sp_port,
			     u16 vid, bool is_pvid)
{
	if (is_pvid)
		return vid;
	else if (mlxsw_sp_port->pvid == vid)
		return 0;	/* Dis-allow untagged packets */
	else
		return mlxsw_sp_port->pvid;
}

static int
mlxsw_sp_port_vlan_bridge_join(struct mlxsw_sp_port_vlan *mlxsw_sp_port_vlan,
			       struct mlxsw_sp_bridge_port *bridge_port)
{
	struct mlxsw_sp_port *mlxsw_sp_port = mlxsw_sp_port_vlan->mlxsw_sp_port;
	struct mlxsw_sp_bridge_vlan *bridge_vlan;
	u16 vid = mlxsw_sp_port_vlan->vid;
	int err;

	/* No need to continue if only VLAN flags were changed */
	if (mlxsw_sp_port_vlan->bridge_port) {
		mlxsw_sp_port_vlan_put(mlxsw_sp_port_vlan);
		return 0;
	}

	err = mlxsw_sp_port_vlan_fid_join(mlxsw_sp_port_vlan, bridge_port);
	if (err)
		return err;

	err = mlxsw_sp_port_vid_learning_set(mlxsw_sp_port, vid,
					     bridge_port->flags & BR_LEARNING);
	if (err)
		goto err_port_vid_learning_set;

	err = mlxsw_sp_port_vid_stp_set(mlxsw_sp_port, vid,
					bridge_port->stp_state);
	if (err)
		goto err_port_vid_stp_set;

	bridge_vlan = mlxsw_sp_bridge_vlan_get(bridge_port, vid);
	if (!bridge_vlan) {
		err = -ENOMEM;
		goto err_bridge_vlan_get;
	}

	list_add(&mlxsw_sp_port_vlan->bridge_vlan_node,
		 &bridge_vlan->port_vlan_list);

	mlxsw_sp_bridge_port_get(mlxsw_sp_port->mlxsw_sp->bridge,
				 bridge_port->dev);
	mlxsw_sp_port_vlan->bridge_port = bridge_port;

	return 0;

err_bridge_vlan_get:
	mlxsw_sp_port_vid_stp_set(mlxsw_sp_port, vid, BR_STATE_DISABLED);
err_port_vid_stp_set:
	mlxsw_sp_port_vid_learning_set(mlxsw_sp_port, vid, false);
err_port_vid_learning_set:
	mlxsw_sp_port_vlan_fid_leave(mlxsw_sp_port_vlan);
	return err;
}

void
mlxsw_sp_port_vlan_bridge_leave(struct mlxsw_sp_port_vlan *mlxsw_sp_port_vlan)
{
	struct mlxsw_sp_port *mlxsw_sp_port = mlxsw_sp_port_vlan->mlxsw_sp_port;
	struct mlxsw_sp_fid *fid = mlxsw_sp_port_vlan->fid;
	struct mlxsw_sp_bridge_vlan *bridge_vlan;
	struct mlxsw_sp_bridge_port *bridge_port;
	u16 vid = mlxsw_sp_port_vlan->vid;
	bool last_port, last_vlan;

	if (WARN_ON(mlxsw_sp_fid_type(fid) != MLXSW_SP_FID_TYPE_8021Q &&
		    mlxsw_sp_fid_type(fid) != MLXSW_SP_FID_TYPE_8021D))
		return;

	bridge_port = mlxsw_sp_port_vlan->bridge_port;
	last_vlan = list_is_singular(&bridge_port->vlans_list);
	bridge_vlan = mlxsw_sp_bridge_vlan_find(bridge_port, vid);
	last_port = list_is_singular(&bridge_vlan->port_vlan_list);

	list_del(&mlxsw_sp_port_vlan->bridge_vlan_node);
	mlxsw_sp_bridge_vlan_put(bridge_vlan);
	mlxsw_sp_port_vid_stp_set(mlxsw_sp_port, vid, BR_STATE_DISABLED);
	mlxsw_sp_port_vid_learning_set(mlxsw_sp_port, vid, false);
	if (last_port)
		mlxsw_sp_bridge_port_fdb_flush(mlxsw_sp_port->mlxsw_sp,
					       bridge_port,
					       mlxsw_sp_fid_index(fid));
	if (last_vlan)
		mlxsw_sp_bridge_port_mdb_flush(mlxsw_sp_port, bridge_port);

	mlxsw_sp_port_vlan_fid_leave(mlxsw_sp_port_vlan);

	mlxsw_sp_bridge_port_put(mlxsw_sp_port->mlxsw_sp->bridge, bridge_port);
	mlxsw_sp_port_vlan->bridge_port = NULL;
}

static int
mlxsw_sp_bridge_port_vlan_add(struct mlxsw_sp_port *mlxsw_sp_port,
			      struct mlxsw_sp_bridge_port *bridge_port,
			      u16 vid, bool is_untagged, bool is_pvid)
{
	u16 pvid = mlxsw_sp_port_pvid_determine(mlxsw_sp_port, vid, is_pvid);
	struct mlxsw_sp_port_vlan *mlxsw_sp_port_vlan;
	u16 old_pvid = mlxsw_sp_port->pvid;
	int err;

	mlxsw_sp_port_vlan = mlxsw_sp_port_vlan_get(mlxsw_sp_port, vid);
	if (IS_ERR(mlxsw_sp_port_vlan))
		return PTR_ERR(mlxsw_sp_port_vlan);

	err = mlxsw_sp_port_vlan_set(mlxsw_sp_port, vid, vid, true,
				     is_untagged);
	if (err)
		goto err_port_vlan_set;

	err = mlxsw_sp_port_pvid_set(mlxsw_sp_port, pvid);
	if (err)
		goto err_port_pvid_set;

	err = mlxsw_sp_port_vlan_bridge_join(mlxsw_sp_port_vlan, bridge_port);
	if (err)
		goto err_port_vlan_bridge_join;

	return 0;

err_port_vlan_bridge_join:
	mlxsw_sp_port_pvid_set(mlxsw_sp_port, old_pvid);
err_port_pvid_set:
	mlxsw_sp_port_vlan_set(mlxsw_sp_port, vid, vid, false, false);
err_port_vlan_set:
	mlxsw_sp_port_vlan_put(mlxsw_sp_port_vlan);
	return err;
}

static int
mlxsw_sp_br_ban_rif_pvid_change(struct mlxsw_sp *mlxsw_sp,
				const struct net_device *br_dev,
				const struct switchdev_obj_port_vlan *vlan)
{
	struct mlxsw_sp_rif *rif;
	struct mlxsw_sp_fid *fid;
	u16 pvid;
	u16 vid;

	rif = mlxsw_sp_rif_find_by_dev(mlxsw_sp, br_dev);
	if (!rif)
		return 0;
	fid = mlxsw_sp_rif_fid(rif);
	pvid = mlxsw_sp_fid_8021q_vid(fid);

	for (vid = vlan->vid_begin; vid <= vlan->vid_end; ++vid) {
		if (vlan->flags & BRIDGE_VLAN_INFO_PVID) {
			if (vid != pvid) {
				netdev_err(br_dev, "Can't change PVID, it's used by router interface\n");
				return -EBUSY;
			}
		} else {
			if (vid == pvid) {
				netdev_err(br_dev, "Can't remove PVID, it's used by router interface\n");
				return -EBUSY;
			}
		}
	}

	return 0;
}

static int mlxsw_sp_port_vlans_add(struct mlxsw_sp_port *mlxsw_sp_port,
				   const struct switchdev_obj_port_vlan *vlan,
				   struct switchdev_trans *trans)
{
	bool flag_untagged = vlan->flags & BRIDGE_VLAN_INFO_UNTAGGED;
	bool flag_pvid = vlan->flags & BRIDGE_VLAN_INFO_PVID;
	struct mlxsw_sp *mlxsw_sp = mlxsw_sp_port->mlxsw_sp;
	struct net_device *orig_dev = vlan->obj.orig_dev;
	struct mlxsw_sp_bridge_port *bridge_port;
	u16 vid;

	if (netif_is_bridge_master(orig_dev)) {
		int err = 0;

		if ((vlan->flags & BRIDGE_VLAN_INFO_BRENTRY) &&
		    br_vlan_enabled(orig_dev) &&
		    switchdev_trans_ph_prepare(trans))
			err = mlxsw_sp_br_ban_rif_pvid_change(mlxsw_sp,
							      orig_dev, vlan);
		if (!err)
			err = -EOPNOTSUPP;
		return err;
	}

	if (switchdev_trans_ph_prepare(trans))
		return 0;

	bridge_port = mlxsw_sp_bridge_port_find(mlxsw_sp->bridge, orig_dev);
	if (WARN_ON(!bridge_port))
		return -EINVAL;

	if (!bridge_port->bridge_device->vlan_enabled)
		return 0;

	for (vid = vlan->vid_begin; vid <= vlan->vid_end; vid++) {
		int err;

		err = mlxsw_sp_bridge_port_vlan_add(mlxsw_sp_port, bridge_port,
						    vid, flag_untagged,
						    flag_pvid);
		if (err)
			return err;
	}

	return 0;
}

static enum mlxsw_reg_sfdf_flush_type mlxsw_sp_fdb_flush_type(bool lagged)
{
	return lagged ? MLXSW_REG_SFDF_FLUSH_PER_LAG_AND_FID :
			MLXSW_REG_SFDF_FLUSH_PER_PORT_AND_FID;
}

static int
mlxsw_sp_bridge_port_fdb_flush(struct mlxsw_sp *mlxsw_sp,
			       struct mlxsw_sp_bridge_port *bridge_port,
			       u16 fid_index)
{
	bool lagged = bridge_port->lagged;
	char sfdf_pl[MLXSW_REG_SFDF_LEN];
	u16 system_port;

	system_port = lagged ? bridge_port->lag_id : bridge_port->system_port;
	mlxsw_reg_sfdf_pack(sfdf_pl, mlxsw_sp_fdb_flush_type(lagged));
	mlxsw_reg_sfdf_fid_set(sfdf_pl, fid_index);
	mlxsw_reg_sfdf_port_fid_system_port_set(sfdf_pl, system_port);

	return mlxsw_reg_write(mlxsw_sp->core, MLXSW_REG(sfdf), sfdf_pl);
}

static enum mlxsw_reg_sfd_rec_policy mlxsw_sp_sfd_rec_policy(bool dynamic)
{
	return dynamic ? MLXSW_REG_SFD_REC_POLICY_DYNAMIC_ENTRY_INGRESS :
			 MLXSW_REG_SFD_REC_POLICY_STATIC_ENTRY;
}

static enum mlxsw_reg_sfd_op mlxsw_sp_sfd_op(bool adding)
{
	return adding ? MLXSW_REG_SFD_OP_WRITE_EDIT :
			MLXSW_REG_SFD_OP_WRITE_REMOVE;
}

static int __mlxsw_sp_port_fdb_uc_op(struct mlxsw_sp *mlxsw_sp, u8 local_port,
				     const char *mac, u16 fid, bool adding,
				     enum mlxsw_reg_sfd_rec_action action,
				     bool dynamic)
{
	char *sfd_pl;
	u8 num_rec;
	int err;

	sfd_pl = kmalloc(MLXSW_REG_SFD_LEN, GFP_KERNEL);
	if (!sfd_pl)
		return -ENOMEM;

	mlxsw_reg_sfd_pack(sfd_pl, mlxsw_sp_sfd_op(adding), 0);
	mlxsw_reg_sfd_uc_pack(sfd_pl, 0, mlxsw_sp_sfd_rec_policy(dynamic),
			      mac, fid, action, local_port);
	num_rec = mlxsw_reg_sfd_num_rec_get(sfd_pl);
	err = mlxsw_reg_write(mlxsw_sp->core, MLXSW_REG(sfd), sfd_pl);
	if (err)
		goto out;
<<<<<<< HEAD

	if (num_rec != mlxsw_reg_sfd_num_rec_get(sfd_pl))
		err = -EBUSY;

=======

	if (num_rec != mlxsw_reg_sfd_num_rec_get(sfd_pl))
		err = -EBUSY;

>>>>>>> e021bb4f
out:
	kfree(sfd_pl);
	return err;
}

static int mlxsw_sp_port_fdb_uc_op(struct mlxsw_sp *mlxsw_sp, u8 local_port,
				   const char *mac, u16 fid, bool adding,
				   bool dynamic)
{
	return __mlxsw_sp_port_fdb_uc_op(mlxsw_sp, local_port, mac, fid, adding,
					 MLXSW_REG_SFD_REC_ACTION_NOP, dynamic);
}

int mlxsw_sp_rif_fdb_op(struct mlxsw_sp *mlxsw_sp, const char *mac, u16 fid,
			bool adding)
{
	return __mlxsw_sp_port_fdb_uc_op(mlxsw_sp, 0, mac, fid, adding,
					 MLXSW_REG_SFD_REC_ACTION_FORWARD_IP_ROUTER,
					 false);
}

static int mlxsw_sp_port_fdb_uc_lag_op(struct mlxsw_sp *mlxsw_sp, u16 lag_id,
				       const char *mac, u16 fid, u16 lag_vid,
				       bool adding, bool dynamic)
{
	char *sfd_pl;
	u8 num_rec;
	int err;

	sfd_pl = kmalloc(MLXSW_REG_SFD_LEN, GFP_KERNEL);
	if (!sfd_pl)
		return -ENOMEM;

	mlxsw_reg_sfd_pack(sfd_pl, mlxsw_sp_sfd_op(adding), 0);
	mlxsw_reg_sfd_uc_lag_pack(sfd_pl, 0, mlxsw_sp_sfd_rec_policy(dynamic),
				  mac, fid, MLXSW_REG_SFD_REC_ACTION_NOP,
				  lag_vid, lag_id);
	num_rec = mlxsw_reg_sfd_num_rec_get(sfd_pl);
	err = mlxsw_reg_write(mlxsw_sp->core, MLXSW_REG(sfd), sfd_pl);
	if (err)
		goto out;

	if (num_rec != mlxsw_reg_sfd_num_rec_get(sfd_pl))
		err = -EBUSY;

out:
	kfree(sfd_pl);
	return err;
}

static int
mlxsw_sp_port_fdb_set(struct mlxsw_sp_port *mlxsw_sp_port,
		      struct switchdev_notifier_fdb_info *fdb_info, bool adding)
{
	struct mlxsw_sp *mlxsw_sp = mlxsw_sp_port->mlxsw_sp;
	struct net_device *orig_dev = fdb_info->info.dev;
	struct mlxsw_sp_port_vlan *mlxsw_sp_port_vlan;
	struct mlxsw_sp_bridge_device *bridge_device;
	struct mlxsw_sp_bridge_port *bridge_port;
	u16 fid_index, vid;

	bridge_port = mlxsw_sp_bridge_port_find(mlxsw_sp->bridge, orig_dev);
	if (!bridge_port)
		return -EINVAL;

	bridge_device = bridge_port->bridge_device;
	mlxsw_sp_port_vlan = mlxsw_sp_port_vlan_find_by_bridge(mlxsw_sp_port,
							       bridge_device,
							       fdb_info->vid);
	if (!mlxsw_sp_port_vlan)
		return 0;

	fid_index = mlxsw_sp_fid_index(mlxsw_sp_port_vlan->fid);
	vid = mlxsw_sp_port_vlan->vid;

	if (!bridge_port->lagged)
		return mlxsw_sp_port_fdb_uc_op(mlxsw_sp,
					       bridge_port->system_port,
					       fdb_info->addr, fid_index,
					       adding, false);
	else
		return mlxsw_sp_port_fdb_uc_lag_op(mlxsw_sp,
						   bridge_port->lag_id,
						   fdb_info->addr, fid_index,
						   vid, adding, false);
}

static int mlxsw_sp_port_mdb_op(struct mlxsw_sp *mlxsw_sp, const char *addr,
				u16 fid, u16 mid_idx, bool adding)
{
	char *sfd_pl;
	u8 num_rec;
	int err;

	sfd_pl = kmalloc(MLXSW_REG_SFD_LEN, GFP_KERNEL);
	if (!sfd_pl)
		return -ENOMEM;

	mlxsw_reg_sfd_pack(sfd_pl, mlxsw_sp_sfd_op(adding), 0);
	mlxsw_reg_sfd_mc_pack(sfd_pl, 0, addr, fid,
<<<<<<< HEAD
			      MLXSW_REG_SFD_REC_ACTION_NOP, mid);
=======
			      MLXSW_REG_SFD_REC_ACTION_NOP, mid_idx);
>>>>>>> e021bb4f
	num_rec = mlxsw_reg_sfd_num_rec_get(sfd_pl);
	err = mlxsw_reg_write(mlxsw_sp->core, MLXSW_REG(sfd), sfd_pl);
	if (err)
		goto out;

	if (num_rec != mlxsw_reg_sfd_num_rec_get(sfd_pl))
		err = -EBUSY;

out:
	kfree(sfd_pl);
	return err;
}

static int mlxsw_sp_port_smid_full_entry(struct mlxsw_sp *mlxsw_sp, u16 mid_idx,
					 long *ports_bitmap,
					 bool set_router_port)
{
	char *smid_pl;
	int err, i;

	smid_pl = kmalloc(MLXSW_REG_SMID_LEN, GFP_KERNEL);
	if (!smid_pl)
		return -ENOMEM;

	mlxsw_reg_smid_pack(smid_pl, mid_idx, 0, false);
	for (i = 1; i < mlxsw_core_max_ports(mlxsw_sp->core); i++) {
		if (mlxsw_sp->ports[i])
			mlxsw_reg_smid_port_mask_set(smid_pl, i, 1);
	}

	mlxsw_reg_smid_port_mask_set(smid_pl,
				     mlxsw_sp_router_port(mlxsw_sp), 1);

	for_each_set_bit(i, ports_bitmap, mlxsw_core_max_ports(mlxsw_sp->core))
		mlxsw_reg_smid_port_set(smid_pl, i, 1);

	mlxsw_reg_smid_port_set(smid_pl, mlxsw_sp_router_port(mlxsw_sp),
				set_router_port);

	err = mlxsw_reg_write(mlxsw_sp->core, MLXSW_REG(smid), smid_pl);
	kfree(smid_pl);
	return err;
}

static int mlxsw_sp_port_smid_set(struct mlxsw_sp_port *mlxsw_sp_port,
				  u16 mid_idx, bool add)
{
	struct mlxsw_sp *mlxsw_sp = mlxsw_sp_port->mlxsw_sp;
	char *smid_pl;
	int err;

	smid_pl = kmalloc(MLXSW_REG_SMID_LEN, GFP_KERNEL);
	if (!smid_pl)
		return -ENOMEM;

	mlxsw_reg_smid_pack(smid_pl, mid_idx, mlxsw_sp_port->local_port, add);
	err = mlxsw_reg_write(mlxsw_sp->core, MLXSW_REG(smid), smid_pl);
	kfree(smid_pl);
	return err;
}

static struct
mlxsw_sp_mid *__mlxsw_sp_mc_get(struct mlxsw_sp_bridge_device *bridge_device,
				const unsigned char *addr,
				u16 fid)
{
	struct mlxsw_sp_mid *mid;

	list_for_each_entry(mid, &bridge_device->mids_list, list) {
		if (ether_addr_equal(mid->addr, addr) && mid->fid == fid)
			return mid;
	}
	return NULL;
}

static void
mlxsw_sp_bridge_port_get_ports_bitmap(struct mlxsw_sp *mlxsw_sp,
				      struct mlxsw_sp_bridge_port *bridge_port,
				      unsigned long *ports_bitmap)
{
	struct mlxsw_sp_port *mlxsw_sp_port;
	u64 max_lag_members, i;
	int lag_id;

	if (!bridge_port->lagged) {
		set_bit(bridge_port->system_port, ports_bitmap);
	} else {
		max_lag_members = MLXSW_CORE_RES_GET(mlxsw_sp->core,
						     MAX_LAG_MEMBERS);
		lag_id = bridge_port->lag_id;
		for (i = 0; i < max_lag_members; i++) {
			mlxsw_sp_port = mlxsw_sp_port_lagged_get(mlxsw_sp,
								 lag_id, i);
			if (mlxsw_sp_port)
				set_bit(mlxsw_sp_port->local_port,
					ports_bitmap);
		}
	}
}

static void
mlxsw_sp_mc_get_mrouters_bitmap(unsigned long *flood_bitmap,
				struct mlxsw_sp_bridge_device *bridge_device,
				struct mlxsw_sp *mlxsw_sp)
{
	struct mlxsw_sp_bridge_port *bridge_port;

	list_for_each_entry(bridge_port, &bridge_device->ports_list, list) {
		if (bridge_port->mrouter) {
			mlxsw_sp_bridge_port_get_ports_bitmap(mlxsw_sp,
							      bridge_port,
							      flood_bitmap);
		}
	}
}

static bool
mlxsw_sp_mc_write_mdb_entry(struct mlxsw_sp *mlxsw_sp,
			    struct mlxsw_sp_mid *mid,
			    struct mlxsw_sp_bridge_device *bridge_device)
{
	long *flood_bitmap;
	int num_of_ports;
	int alloc_size;
	u16 mid_idx;
	int err;

	mid_idx = find_first_zero_bit(mlxsw_sp->bridge->mids_bitmap,
				      MLXSW_SP_MID_MAX);
	if (mid_idx == MLXSW_SP_MID_MAX)
		return false;

	num_of_ports = mlxsw_core_max_ports(mlxsw_sp->core);
	alloc_size = sizeof(long) * BITS_TO_LONGS(num_of_ports);
	flood_bitmap = kzalloc(alloc_size, GFP_KERNEL);
	if (!flood_bitmap)
		return false;

	bitmap_copy(flood_bitmap,  mid->ports_in_mid, num_of_ports);
	mlxsw_sp_mc_get_mrouters_bitmap(flood_bitmap, bridge_device, mlxsw_sp);

	mid->mid = mid_idx;
	err = mlxsw_sp_port_smid_full_entry(mlxsw_sp, mid_idx, flood_bitmap,
					    bridge_device->mrouter);
	kfree(flood_bitmap);
	if (err)
		return false;

	err = mlxsw_sp_port_mdb_op(mlxsw_sp, mid->addr, mid->fid, mid_idx,
				   true);
	if (err)
		return false;

	set_bit(mid_idx, mlxsw_sp->bridge->mids_bitmap);
	mid->in_hw = true;
	return true;
}

static int mlxsw_sp_mc_remove_mdb_entry(struct mlxsw_sp *mlxsw_sp,
					struct mlxsw_sp_mid *mid)
{
	if (!mid->in_hw)
		return 0;

	clear_bit(mid->mid, mlxsw_sp->bridge->mids_bitmap);
	mid->in_hw = false;
	return mlxsw_sp_port_mdb_op(mlxsw_sp, mid->addr, mid->fid, mid->mid,
				    false);
}

static struct
mlxsw_sp_mid *__mlxsw_sp_mc_alloc(struct mlxsw_sp *mlxsw_sp,
				  struct mlxsw_sp_bridge_device *bridge_device,
				  const unsigned char *addr,
				  u16 fid)
{
	struct mlxsw_sp_mid *mid;
	size_t alloc_size;

	mid = kzalloc(sizeof(*mid), GFP_KERNEL);
	if (!mid)
		return NULL;

	alloc_size = sizeof(unsigned long) *
		     BITS_TO_LONGS(mlxsw_core_max_ports(mlxsw_sp->core));

	mid->ports_in_mid = kzalloc(alloc_size, GFP_KERNEL);
	if (!mid->ports_in_mid)
		goto err_ports_in_mid_alloc;

	ether_addr_copy(mid->addr, addr);
	mid->fid = fid;
	mid->in_hw = false;

	if (!bridge_device->multicast_enabled)
		goto out;

	if (!mlxsw_sp_mc_write_mdb_entry(mlxsw_sp, mid, bridge_device))
		goto err_write_mdb_entry;

out:
	list_add_tail(&mid->list, &bridge_device->mids_list);
	return mid;

err_write_mdb_entry:
	kfree(mid->ports_in_mid);
err_ports_in_mid_alloc:
	kfree(mid);
	return NULL;
}

static int mlxsw_sp_port_remove_from_mid(struct mlxsw_sp_port *mlxsw_sp_port,
					 struct mlxsw_sp_mid *mid)
{
	struct mlxsw_sp *mlxsw_sp = mlxsw_sp_port->mlxsw_sp;
	int err = 0;

	clear_bit(mlxsw_sp_port->local_port, mid->ports_in_mid);
	if (bitmap_empty(mid->ports_in_mid,
			 mlxsw_core_max_ports(mlxsw_sp->core))) {
		err = mlxsw_sp_mc_remove_mdb_entry(mlxsw_sp, mid);
		list_del(&mid->list);
		kfree(mid->ports_in_mid);
		kfree(mid);
	}
	return err;
}

static int mlxsw_sp_port_mdb_add(struct mlxsw_sp_port *mlxsw_sp_port,
				 const struct switchdev_obj_port_mdb *mdb,
				 struct switchdev_trans *trans)
{
	struct mlxsw_sp *mlxsw_sp = mlxsw_sp_port->mlxsw_sp;
	struct net_device *orig_dev = mdb->obj.orig_dev;
	struct mlxsw_sp_port_vlan *mlxsw_sp_port_vlan;
	struct net_device *dev = mlxsw_sp_port->dev;
	struct mlxsw_sp_bridge_device *bridge_device;
	struct mlxsw_sp_bridge_port *bridge_port;
	struct mlxsw_sp_mid *mid;
	u16 fid_index;
	int err = 0;

	if (switchdev_trans_ph_prepare(trans))
		return 0;

	bridge_port = mlxsw_sp_bridge_port_find(mlxsw_sp->bridge, orig_dev);
	if (!bridge_port)
		return 0;

	bridge_device = bridge_port->bridge_device;
	mlxsw_sp_port_vlan = mlxsw_sp_port_vlan_find_by_bridge(mlxsw_sp_port,
							       bridge_device,
							       mdb->vid);
	if (!mlxsw_sp_port_vlan)
		return 0;

	fid_index = mlxsw_sp_fid_index(mlxsw_sp_port_vlan->fid);

	mid = __mlxsw_sp_mc_get(bridge_device, mdb->addr, fid_index);
	if (!mid) {
		mid = __mlxsw_sp_mc_alloc(mlxsw_sp, bridge_device, mdb->addr,
					  fid_index);
		if (!mid) {
			netdev_err(dev, "Unable to allocate MC group\n");
			return -ENOMEM;
		}
	}
	set_bit(mlxsw_sp_port->local_port, mid->ports_in_mid);

	if (!bridge_device->multicast_enabled)
		return 0;

	if (bridge_port->mrouter)
		return 0;

	err = mlxsw_sp_port_smid_set(mlxsw_sp_port, mid->mid, true);
	if (err) {
		netdev_err(dev, "Unable to set SMID\n");
		goto err_out;
	}

	return 0;

err_out:
	mlxsw_sp_port_remove_from_mid(mlxsw_sp_port, mid);
	return err;
}

static void
mlxsw_sp_bridge_mdb_mc_enable_sync(struct mlxsw_sp_port *mlxsw_sp_port,
				   struct mlxsw_sp_bridge_device
				   *bridge_device)
{
	struct mlxsw_sp *mlxsw_sp = mlxsw_sp_port->mlxsw_sp;
	struct mlxsw_sp_mid *mid;
	bool mc_enabled;

	mc_enabled = bridge_device->multicast_enabled;

	list_for_each_entry(mid, &bridge_device->mids_list, list) {
		if (mc_enabled)
			mlxsw_sp_mc_write_mdb_entry(mlxsw_sp, mid,
						    bridge_device);
		else
			mlxsw_sp_mc_remove_mdb_entry(mlxsw_sp, mid);
	}
}

static void
mlxsw_sp_port_mrouter_update_mdb(struct mlxsw_sp_port *mlxsw_sp_port,
				 struct mlxsw_sp_bridge_port *bridge_port,
				 bool add)
{
	struct mlxsw_sp_bridge_device *bridge_device;
	struct mlxsw_sp_mid *mid;

	bridge_device = bridge_port->bridge_device;

	list_for_each_entry(mid, &bridge_device->mids_list, list) {
		if (!test_bit(mlxsw_sp_port->local_port, mid->ports_in_mid))
			mlxsw_sp_port_smid_set(mlxsw_sp_port, mid->mid, add);
	}
}

struct mlxsw_sp_span_respin_work {
	struct work_struct work;
	struct mlxsw_sp *mlxsw_sp;
};

static void mlxsw_sp_span_respin_work(struct work_struct *work)
{
	struct mlxsw_sp_span_respin_work *respin_work =
		container_of(work, struct mlxsw_sp_span_respin_work, work);

	rtnl_lock();
	mlxsw_sp_span_respin(respin_work->mlxsw_sp);
	rtnl_unlock();
	kfree(respin_work);
}

static void mlxsw_sp_span_respin_schedule(struct mlxsw_sp *mlxsw_sp)
{
	struct mlxsw_sp_span_respin_work *respin_work;

	respin_work = kzalloc(sizeof(*respin_work), GFP_ATOMIC);
	if (!respin_work)
		return;

	INIT_WORK(&respin_work->work, mlxsw_sp_span_respin_work);
	respin_work->mlxsw_sp = mlxsw_sp;

	mlxsw_core_schedule_work(&respin_work->work);
}

static int mlxsw_sp_port_obj_add(struct net_device *dev,
				 const struct switchdev_obj *obj,
				 struct switchdev_trans *trans)
{
	struct mlxsw_sp_port *mlxsw_sp_port = netdev_priv(dev);
	const struct switchdev_obj_port_vlan *vlan;
	int err = 0;

	switch (obj->id) {
	case SWITCHDEV_OBJ_ID_PORT_VLAN:
		vlan = SWITCHDEV_OBJ_PORT_VLAN(obj);
		err = mlxsw_sp_port_vlans_add(mlxsw_sp_port, vlan, trans);

		if (switchdev_trans_ph_prepare(trans)) {
			/* The event is emitted before the changes are actually
			 * applied to the bridge. Therefore schedule the respin
			 * call for later, so that the respin logic sees the
			 * updated bridge state.
			 */
			mlxsw_sp_span_respin_schedule(mlxsw_sp_port->mlxsw_sp);
		}
		break;
	case SWITCHDEV_OBJ_ID_PORT_MDB:
		err = mlxsw_sp_port_mdb_add(mlxsw_sp_port,
					    SWITCHDEV_OBJ_PORT_MDB(obj),
					    trans);
		break;
	default:
		err = -EOPNOTSUPP;
		break;
	}

	return err;
}

static void
mlxsw_sp_bridge_port_vlan_del(struct mlxsw_sp_port *mlxsw_sp_port,
			      struct mlxsw_sp_bridge_port *bridge_port, u16 vid)
{
	u16 pvid = mlxsw_sp_port->pvid == vid ? 0 : mlxsw_sp_port->pvid;
	struct mlxsw_sp_port_vlan *mlxsw_sp_port_vlan;

	mlxsw_sp_port_vlan = mlxsw_sp_port_vlan_find_by_vid(mlxsw_sp_port, vid);
	if (WARN_ON(!mlxsw_sp_port_vlan))
		return;

	mlxsw_sp_port_vlan_bridge_leave(mlxsw_sp_port_vlan);
	mlxsw_sp_port_pvid_set(mlxsw_sp_port, pvid);
	mlxsw_sp_port_vlan_set(mlxsw_sp_port, vid, vid, false, false);
	mlxsw_sp_port_vlan_put(mlxsw_sp_port_vlan);
}

static int mlxsw_sp_port_vlans_del(struct mlxsw_sp_port *mlxsw_sp_port,
				   const struct switchdev_obj_port_vlan *vlan)
{
	struct mlxsw_sp *mlxsw_sp = mlxsw_sp_port->mlxsw_sp;
	struct net_device *orig_dev = vlan->obj.orig_dev;
	struct mlxsw_sp_bridge_port *bridge_port;
	u16 vid;

	if (netif_is_bridge_master(orig_dev))
		return -EOPNOTSUPP;

	bridge_port = mlxsw_sp_bridge_port_find(mlxsw_sp->bridge, orig_dev);
	if (WARN_ON(!bridge_port))
		return -EINVAL;

	if (!bridge_port->bridge_device->vlan_enabled)
		return 0;

	for (vid = vlan->vid_begin; vid <= vlan->vid_end; vid++)
		mlxsw_sp_bridge_port_vlan_del(mlxsw_sp_port, bridge_port, vid);

	return 0;
}

static int
__mlxsw_sp_port_mdb_del(struct mlxsw_sp_port *mlxsw_sp_port,
			struct mlxsw_sp_bridge_port *bridge_port,
			struct mlxsw_sp_mid *mid)
{
	struct net_device *dev = mlxsw_sp_port->dev;
	int err;

	if (bridge_port->bridge_device->multicast_enabled &&
	    !bridge_port->mrouter) {
		err = mlxsw_sp_port_smid_set(mlxsw_sp_port, mid->mid, false);
		if (err)
			netdev_err(dev, "Unable to remove port from SMID\n");
	}

	err = mlxsw_sp_port_remove_from_mid(mlxsw_sp_port, mid);
	if (err)
		netdev_err(dev, "Unable to remove MC SFD\n");

	return err;
}

static int mlxsw_sp_port_mdb_del(struct mlxsw_sp_port *mlxsw_sp_port,
				 const struct switchdev_obj_port_mdb *mdb)
{
	struct mlxsw_sp *mlxsw_sp = mlxsw_sp_port->mlxsw_sp;
	struct net_device *orig_dev = mdb->obj.orig_dev;
	struct mlxsw_sp_port_vlan *mlxsw_sp_port_vlan;
	struct mlxsw_sp_bridge_device *bridge_device;
	struct net_device *dev = mlxsw_sp_port->dev;
	struct mlxsw_sp_bridge_port *bridge_port;
	struct mlxsw_sp_mid *mid;
	u16 fid_index;

	bridge_port = mlxsw_sp_bridge_port_find(mlxsw_sp->bridge, orig_dev);
	if (!bridge_port)
		return 0;

	bridge_device = bridge_port->bridge_device;
	mlxsw_sp_port_vlan = mlxsw_sp_port_vlan_find_by_bridge(mlxsw_sp_port,
							       bridge_device,
							       mdb->vid);
	if (!mlxsw_sp_port_vlan)
		return 0;

	fid_index = mlxsw_sp_fid_index(mlxsw_sp_port_vlan->fid);

	mid = __mlxsw_sp_mc_get(bridge_device, mdb->addr, fid_index);
	if (!mid) {
		netdev_err(dev, "Unable to remove port from MC DB\n");
		return -EINVAL;
	}

	return __mlxsw_sp_port_mdb_del(mlxsw_sp_port, bridge_port, mid);
}

static void
mlxsw_sp_bridge_port_mdb_flush(struct mlxsw_sp_port *mlxsw_sp_port,
			       struct mlxsw_sp_bridge_port *bridge_port)
{
	struct mlxsw_sp_bridge_device *bridge_device;
	struct mlxsw_sp_mid *mid, *tmp;

	bridge_device = bridge_port->bridge_device;

	list_for_each_entry_safe(mid, tmp, &bridge_device->mids_list, list) {
		if (test_bit(mlxsw_sp_port->local_port, mid->ports_in_mid)) {
			__mlxsw_sp_port_mdb_del(mlxsw_sp_port, bridge_port,
						mid);
		} else if (bridge_device->multicast_enabled &&
			   bridge_port->mrouter) {
			mlxsw_sp_port_smid_set(mlxsw_sp_port, mid->mid, false);
		}
	}
}

static int mlxsw_sp_port_obj_del(struct net_device *dev,
				 const struct switchdev_obj *obj)
{
	struct mlxsw_sp_port *mlxsw_sp_port = netdev_priv(dev);
	int err = 0;

	switch (obj->id) {
	case SWITCHDEV_OBJ_ID_PORT_VLAN:
		err = mlxsw_sp_port_vlans_del(mlxsw_sp_port,
					      SWITCHDEV_OBJ_PORT_VLAN(obj));
		break;
	case SWITCHDEV_OBJ_ID_PORT_MDB:
		err = mlxsw_sp_port_mdb_del(mlxsw_sp_port,
					    SWITCHDEV_OBJ_PORT_MDB(obj));
		break;
	default:
		err = -EOPNOTSUPP;
		break;
	}

	mlxsw_sp_span_respin_schedule(mlxsw_sp_port->mlxsw_sp);

	return err;
}

static struct mlxsw_sp_port *mlxsw_sp_lag_rep_port(struct mlxsw_sp *mlxsw_sp,
						   u16 lag_id)
{
	struct mlxsw_sp_port *mlxsw_sp_port;
	u64 max_lag_members;
	int i;

	max_lag_members = MLXSW_CORE_RES_GET(mlxsw_sp->core,
					     MAX_LAG_MEMBERS);
	for (i = 0; i < max_lag_members; i++) {
		mlxsw_sp_port = mlxsw_sp_port_lagged_get(mlxsw_sp, lag_id, i);
		if (mlxsw_sp_port)
			return mlxsw_sp_port;
	}
	return NULL;
}

static const struct switchdev_ops mlxsw_sp_port_switchdev_ops = {
	.switchdev_port_attr_get	= mlxsw_sp_port_attr_get,
	.switchdev_port_attr_set	= mlxsw_sp_port_attr_set,
	.switchdev_port_obj_add		= mlxsw_sp_port_obj_add,
	.switchdev_port_obj_del		= mlxsw_sp_port_obj_del,
};

static int
mlxsw_sp_bridge_8021q_port_join(struct mlxsw_sp_bridge_device *bridge_device,
				struct mlxsw_sp_bridge_port *bridge_port,
				struct mlxsw_sp_port *mlxsw_sp_port,
				struct netlink_ext_ack *extack)
{
	struct mlxsw_sp_port_vlan *mlxsw_sp_port_vlan;

	if (is_vlan_dev(bridge_port->dev)) {
		NL_SET_ERR_MSG_MOD(extack, "Can not enslave a VLAN device to a VLAN-aware bridge");
		return -EINVAL;
	}

	mlxsw_sp_port_vlan = mlxsw_sp_port_vlan_find_by_vid(mlxsw_sp_port, 1);
	if (WARN_ON(!mlxsw_sp_port_vlan))
		return -EINVAL;

	/* Let VLAN-aware bridge take care of its own VLANs */
	mlxsw_sp_port_vlan_put(mlxsw_sp_port_vlan);

	return 0;
}

static void
mlxsw_sp_bridge_8021q_port_leave(struct mlxsw_sp_bridge_device *bridge_device,
				 struct mlxsw_sp_bridge_port *bridge_port,
				 struct mlxsw_sp_port *mlxsw_sp_port)
{
	mlxsw_sp_port_vlan_get(mlxsw_sp_port, 1);
	/* Make sure untagged frames are allowed to ingress */
	mlxsw_sp_port_pvid_set(mlxsw_sp_port, 1);
}

static struct mlxsw_sp_fid *
mlxsw_sp_bridge_8021q_fid_get(struct mlxsw_sp_bridge_device *bridge_device,
			      u16 vid)
{
	struct mlxsw_sp *mlxsw_sp = mlxsw_sp_lower_get(bridge_device->dev);

	return mlxsw_sp_fid_8021q_get(mlxsw_sp, vid);
}

static const struct mlxsw_sp_bridge_ops mlxsw_sp_bridge_8021q_ops = {
	.port_join	= mlxsw_sp_bridge_8021q_port_join,
	.port_leave	= mlxsw_sp_bridge_8021q_port_leave,
	.fid_get	= mlxsw_sp_bridge_8021q_fid_get,
};

static bool
mlxsw_sp_port_is_br_member(const struct mlxsw_sp_port *mlxsw_sp_port,
			   const struct net_device *br_dev)
{
	struct mlxsw_sp_port_vlan *mlxsw_sp_port_vlan;

	list_for_each_entry(mlxsw_sp_port_vlan, &mlxsw_sp_port->vlans_list,
			    list) {
		if (mlxsw_sp_port_vlan->bridge_port &&
		    mlxsw_sp_port_vlan->bridge_port->bridge_device->dev ==
		    br_dev)
			return true;
	}

	return false;
}

static int
mlxsw_sp_bridge_8021d_port_join(struct mlxsw_sp_bridge_device *bridge_device,
				struct mlxsw_sp_bridge_port *bridge_port,
				struct mlxsw_sp_port *mlxsw_sp_port,
				struct netlink_ext_ack *extack)
{
	struct mlxsw_sp_port_vlan *mlxsw_sp_port_vlan;
	struct net_device *dev = bridge_port->dev;
	u16 vid;

	vid = is_vlan_dev(dev) ? vlan_dev_vlan_id(dev) : 1;
	mlxsw_sp_port_vlan = mlxsw_sp_port_vlan_find_by_vid(mlxsw_sp_port, vid);
	if (WARN_ON(!mlxsw_sp_port_vlan))
		return -EINVAL;

	if (mlxsw_sp_port_is_br_member(mlxsw_sp_port, bridge_device->dev)) {
		NL_SET_ERR_MSG_MOD(extack, "Can not bridge VLAN uppers of the same port");
		return -EINVAL;
	}

	/* Port is no longer usable as a router interface */
	if (mlxsw_sp_port_vlan->fid)
		mlxsw_sp_port_vlan_router_leave(mlxsw_sp_port_vlan);

	return mlxsw_sp_port_vlan_bridge_join(mlxsw_sp_port_vlan, bridge_port);
}

static void
mlxsw_sp_bridge_8021d_port_leave(struct mlxsw_sp_bridge_device *bridge_device,
				 struct mlxsw_sp_bridge_port *bridge_port,
				 struct mlxsw_sp_port *mlxsw_sp_port)
{
	struct mlxsw_sp_port_vlan *mlxsw_sp_port_vlan;
	struct net_device *dev = bridge_port->dev;
	u16 vid;

	vid = is_vlan_dev(dev) ? vlan_dev_vlan_id(dev) : 1;
	mlxsw_sp_port_vlan = mlxsw_sp_port_vlan_find_by_vid(mlxsw_sp_port, vid);
	if (!mlxsw_sp_port_vlan)
		return;

	mlxsw_sp_port_vlan_bridge_leave(mlxsw_sp_port_vlan);
}

static struct mlxsw_sp_fid *
mlxsw_sp_bridge_8021d_fid_get(struct mlxsw_sp_bridge_device *bridge_device,
			      u16 vid)
{
	struct mlxsw_sp *mlxsw_sp = mlxsw_sp_lower_get(bridge_device->dev);

	return mlxsw_sp_fid_8021d_get(mlxsw_sp, bridge_device->dev->ifindex);
}

static const struct mlxsw_sp_bridge_ops mlxsw_sp_bridge_8021d_ops = {
	.port_join	= mlxsw_sp_bridge_8021d_port_join,
	.port_leave	= mlxsw_sp_bridge_8021d_port_leave,
	.fid_get	= mlxsw_sp_bridge_8021d_fid_get,
};

int mlxsw_sp_port_bridge_join(struct mlxsw_sp_port *mlxsw_sp_port,
			      struct net_device *brport_dev,
			      struct net_device *br_dev,
			      struct netlink_ext_ack *extack)
{
	struct mlxsw_sp *mlxsw_sp = mlxsw_sp_port->mlxsw_sp;
	struct mlxsw_sp_bridge_device *bridge_device;
	struct mlxsw_sp_bridge_port *bridge_port;
	int err;

	bridge_port = mlxsw_sp_bridge_port_get(mlxsw_sp->bridge, brport_dev);
	if (IS_ERR(bridge_port))
		return PTR_ERR(bridge_port);
	bridge_device = bridge_port->bridge_device;

	err = bridge_device->ops->port_join(bridge_device, bridge_port,
					    mlxsw_sp_port, extack);
	if (err)
		goto err_port_join;

	return 0;

err_port_join:
	mlxsw_sp_bridge_port_put(mlxsw_sp->bridge, bridge_port);
	return err;
}

void mlxsw_sp_port_bridge_leave(struct mlxsw_sp_port *mlxsw_sp_port,
				struct net_device *brport_dev,
				struct net_device *br_dev)
{
	struct mlxsw_sp *mlxsw_sp = mlxsw_sp_port->mlxsw_sp;
	struct mlxsw_sp_bridge_device *bridge_device;
	struct mlxsw_sp_bridge_port *bridge_port;

	bridge_device = mlxsw_sp_bridge_device_find(mlxsw_sp->bridge, br_dev);
	if (!bridge_device)
		return;
	bridge_port = __mlxsw_sp_bridge_port_find(bridge_device, brport_dev);
	if (!bridge_port)
		return;

	bridge_device->ops->port_leave(bridge_device, bridge_port,
				       mlxsw_sp_port);
	mlxsw_sp_bridge_port_put(mlxsw_sp->bridge, bridge_port);
}

static void
mlxsw_sp_fdb_call_notifiers(enum switchdev_notifier_type type,
			    const char *mac, u16 vid,
			    struct net_device *dev)
{
	struct switchdev_notifier_fdb_info info;

	info.addr = mac;
	info.vid = vid;
	call_switchdev_notifiers(type, dev, &info.info);
}

static void mlxsw_sp_fdb_notify_mac_process(struct mlxsw_sp *mlxsw_sp,
					    char *sfn_pl, int rec_index,
					    bool adding)
{
	struct mlxsw_sp_port_vlan *mlxsw_sp_port_vlan;
	struct mlxsw_sp_bridge_device *bridge_device;
	struct mlxsw_sp_bridge_port *bridge_port;
	struct mlxsw_sp_port *mlxsw_sp_port;
	enum switchdev_notifier_type type;
	char mac[ETH_ALEN];
	u8 local_port;
	u16 vid, fid;
	bool do_notification = true;
	int err;

	mlxsw_reg_sfn_mac_unpack(sfn_pl, rec_index, mac, &fid, &local_port);
	mlxsw_sp_port = mlxsw_sp->ports[local_port];
	if (!mlxsw_sp_port) {
		dev_err_ratelimited(mlxsw_sp->bus_info->dev, "Incorrect local port in FDB notification\n");
		goto just_remove;
	}

	mlxsw_sp_port_vlan = mlxsw_sp_port_vlan_find_by_fid(mlxsw_sp_port, fid);
	if (!mlxsw_sp_port_vlan) {
		netdev_err(mlxsw_sp_port->dev, "Failed to find a matching {Port, VID} following FDB notification\n");
		goto just_remove;
	}

	bridge_port = mlxsw_sp_port_vlan->bridge_port;
	if (!bridge_port) {
		netdev_err(mlxsw_sp_port->dev, "{Port, VID} not associated with a bridge\n");
		goto just_remove;
	}

	bridge_device = bridge_port->bridge_device;
	vid = bridge_device->vlan_enabled ? mlxsw_sp_port_vlan->vid : 0;

do_fdb_op:
	err = mlxsw_sp_port_fdb_uc_op(mlxsw_sp, local_port, mac, fid,
				      adding, true);
	if (err) {
		dev_err_ratelimited(mlxsw_sp->bus_info->dev, "Failed to set FDB entry\n");
		return;
	}

	if (!do_notification)
		return;
	type = adding ? SWITCHDEV_FDB_ADD_TO_BRIDGE : SWITCHDEV_FDB_DEL_TO_BRIDGE;
	mlxsw_sp_fdb_call_notifiers(type, mac, vid, bridge_port->dev);

	return;

just_remove:
	adding = false;
	do_notification = false;
	goto do_fdb_op;
}

static void mlxsw_sp_fdb_notify_mac_lag_process(struct mlxsw_sp *mlxsw_sp,
						char *sfn_pl, int rec_index,
						bool adding)
{
	struct mlxsw_sp_port_vlan *mlxsw_sp_port_vlan;
	struct mlxsw_sp_bridge_device *bridge_device;
	struct mlxsw_sp_bridge_port *bridge_port;
	struct mlxsw_sp_port *mlxsw_sp_port;
	enum switchdev_notifier_type type;
	char mac[ETH_ALEN];
	u16 lag_vid = 0;
	u16 lag_id;
	u16 vid, fid;
	bool do_notification = true;
	int err;

	mlxsw_reg_sfn_mac_lag_unpack(sfn_pl, rec_index, mac, &fid, &lag_id);
	mlxsw_sp_port = mlxsw_sp_lag_rep_port(mlxsw_sp, lag_id);
	if (!mlxsw_sp_port) {
		dev_err_ratelimited(mlxsw_sp->bus_info->dev, "Cannot find port representor for LAG\n");
		goto just_remove;
	}

	mlxsw_sp_port_vlan = mlxsw_sp_port_vlan_find_by_fid(mlxsw_sp_port, fid);
	if (!mlxsw_sp_port_vlan) {
		netdev_err(mlxsw_sp_port->dev, "Failed to find a matching {Port, VID} following FDB notification\n");
		goto just_remove;
	}

	bridge_port = mlxsw_sp_port_vlan->bridge_port;
	if (!bridge_port) {
		netdev_err(mlxsw_sp_port->dev, "{Port, VID} not associated with a bridge\n");
		goto just_remove;
	}

	bridge_device = bridge_port->bridge_device;
	vid = bridge_device->vlan_enabled ? mlxsw_sp_port_vlan->vid : 0;
	lag_vid = mlxsw_sp_port_vlan->vid;

do_fdb_op:
	err = mlxsw_sp_port_fdb_uc_lag_op(mlxsw_sp, lag_id, mac, fid, lag_vid,
					  adding, true);
	if (err) {
		dev_err_ratelimited(mlxsw_sp->bus_info->dev, "Failed to set FDB entry\n");
		return;
	}

	if (!do_notification)
		return;
	type = adding ? SWITCHDEV_FDB_ADD_TO_BRIDGE : SWITCHDEV_FDB_DEL_TO_BRIDGE;
	mlxsw_sp_fdb_call_notifiers(type, mac, vid, bridge_port->dev);

	return;

just_remove:
	adding = false;
	do_notification = false;
	goto do_fdb_op;
}

static void mlxsw_sp_fdb_notify_rec_process(struct mlxsw_sp *mlxsw_sp,
					    char *sfn_pl, int rec_index)
{
	switch (mlxsw_reg_sfn_rec_type_get(sfn_pl, rec_index)) {
	case MLXSW_REG_SFN_REC_TYPE_LEARNED_MAC:
		mlxsw_sp_fdb_notify_mac_process(mlxsw_sp, sfn_pl,
						rec_index, true);
		break;
	case MLXSW_REG_SFN_REC_TYPE_AGED_OUT_MAC:
		mlxsw_sp_fdb_notify_mac_process(mlxsw_sp, sfn_pl,
						rec_index, false);
		break;
	case MLXSW_REG_SFN_REC_TYPE_LEARNED_MAC_LAG:
		mlxsw_sp_fdb_notify_mac_lag_process(mlxsw_sp, sfn_pl,
						    rec_index, true);
		break;
	case MLXSW_REG_SFN_REC_TYPE_AGED_OUT_MAC_LAG:
		mlxsw_sp_fdb_notify_mac_lag_process(mlxsw_sp, sfn_pl,
						    rec_index, false);
		break;
	}
}

static void mlxsw_sp_fdb_notify_work_schedule(struct mlxsw_sp *mlxsw_sp)
{
	struct mlxsw_sp_bridge *bridge = mlxsw_sp->bridge;

	mlxsw_core_schedule_dw(&bridge->fdb_notify.dw,
			       msecs_to_jiffies(bridge->fdb_notify.interval));
}

static void mlxsw_sp_fdb_notify_work(struct work_struct *work)
{
	struct mlxsw_sp_bridge *bridge;
	struct mlxsw_sp *mlxsw_sp;
	char *sfn_pl;
	u8 num_rec;
	int i;
	int err;

	sfn_pl = kmalloc(MLXSW_REG_SFN_LEN, GFP_KERNEL);
	if (!sfn_pl)
		return;

	bridge = container_of(work, struct mlxsw_sp_bridge, fdb_notify.dw.work);
	mlxsw_sp = bridge->mlxsw_sp;

	rtnl_lock();
	mlxsw_reg_sfn_pack(sfn_pl);
	err = mlxsw_reg_query(mlxsw_sp->core, MLXSW_REG(sfn), sfn_pl);
	if (err) {
		dev_err_ratelimited(mlxsw_sp->bus_info->dev, "Failed to get FDB notifications\n");
		goto out;
	}
	num_rec = mlxsw_reg_sfn_num_rec_get(sfn_pl);
	for (i = 0; i < num_rec; i++)
		mlxsw_sp_fdb_notify_rec_process(mlxsw_sp, sfn_pl, i);

out:
	rtnl_unlock();
	kfree(sfn_pl);
	mlxsw_sp_fdb_notify_work_schedule(mlxsw_sp);
}

struct mlxsw_sp_switchdev_event_work {
	struct work_struct work;
	struct switchdev_notifier_fdb_info fdb_info;
	struct net_device *dev;
	unsigned long event;
};

static void mlxsw_sp_switchdev_event_work(struct work_struct *work)
{
	struct mlxsw_sp_switchdev_event_work *switchdev_work =
		container_of(work, struct mlxsw_sp_switchdev_event_work, work);
	struct net_device *dev = switchdev_work->dev;
	struct switchdev_notifier_fdb_info *fdb_info;
	struct mlxsw_sp_port *mlxsw_sp_port;
	int err;

	rtnl_lock();
	mlxsw_sp_port = mlxsw_sp_port_dev_lower_find(dev);
	if (!mlxsw_sp_port)
		goto out;

	switch (switchdev_work->event) {
	case SWITCHDEV_FDB_ADD_TO_DEVICE:
		fdb_info = &switchdev_work->fdb_info;
		if (!fdb_info->added_by_user)
			break;
		err = mlxsw_sp_port_fdb_set(mlxsw_sp_port, fdb_info, true);
		if (err)
			break;
		mlxsw_sp_fdb_call_notifiers(SWITCHDEV_FDB_OFFLOADED,
					    fdb_info->addr,
					    fdb_info->vid, dev);
		break;
	case SWITCHDEV_FDB_DEL_TO_DEVICE:
		fdb_info = &switchdev_work->fdb_info;
		mlxsw_sp_port_fdb_set(mlxsw_sp_port, fdb_info, false);
		break;
	case SWITCHDEV_FDB_ADD_TO_BRIDGE: /* fall through */
	case SWITCHDEV_FDB_DEL_TO_BRIDGE:
		/* These events are only used to potentially update an existing
		 * SPAN mirror.
		 */
		break;
	}

	mlxsw_sp_span_respin(mlxsw_sp_port->mlxsw_sp);

out:
	rtnl_unlock();
	kfree(switchdev_work->fdb_info.addr);
	kfree(switchdev_work);
	dev_put(dev);
}

/* Called under rcu_read_lock() */
static int mlxsw_sp_switchdev_event(struct notifier_block *unused,
				    unsigned long event, void *ptr)
{
	struct net_device *dev = switchdev_notifier_info_to_dev(ptr);
	struct mlxsw_sp_switchdev_event_work *switchdev_work;
	struct switchdev_notifier_fdb_info *fdb_info = ptr;

	if (!mlxsw_sp_port_dev_lower_find_rcu(dev))
		return NOTIFY_DONE;

	switchdev_work = kzalloc(sizeof(*switchdev_work), GFP_ATOMIC);
	if (!switchdev_work)
		return NOTIFY_BAD;

	INIT_WORK(&switchdev_work->work, mlxsw_sp_switchdev_event_work);
	switchdev_work->dev = dev;
	switchdev_work->event = event;

	switch (event) {
	case SWITCHDEV_FDB_ADD_TO_DEVICE: /* fall through */
	case SWITCHDEV_FDB_DEL_TO_DEVICE: /* fall through */
	case SWITCHDEV_FDB_ADD_TO_BRIDGE: /* fall through */
	case SWITCHDEV_FDB_DEL_TO_BRIDGE:
		memcpy(&switchdev_work->fdb_info, ptr,
		       sizeof(switchdev_work->fdb_info));
		switchdev_work->fdb_info.addr = kzalloc(ETH_ALEN, GFP_ATOMIC);
		if (!switchdev_work->fdb_info.addr)
			goto err_addr_alloc;
		ether_addr_copy((u8 *)switchdev_work->fdb_info.addr,
				fdb_info->addr);
		/* Take a reference on the device. This can be either
		 * upper device containig mlxsw_sp_port or just a
		 * mlxsw_sp_port
		 */
		dev_hold(dev);
		break;
	default:
		kfree(switchdev_work);
		return NOTIFY_DONE;
	}

	mlxsw_core_schedule_work(&switchdev_work->work);

	return NOTIFY_DONE;

err_addr_alloc:
	kfree(switchdev_work);
	return NOTIFY_BAD;
}

static struct notifier_block mlxsw_sp_switchdev_notifier = {
	.notifier_call = mlxsw_sp_switchdev_event,
};

u8
mlxsw_sp_bridge_port_stp_state(struct mlxsw_sp_bridge_port *bridge_port)
{
	return bridge_port->stp_state;
}

static int mlxsw_sp_fdb_init(struct mlxsw_sp *mlxsw_sp)
{
	struct mlxsw_sp_bridge *bridge = mlxsw_sp->bridge;
	int err;

	err = mlxsw_sp_ageing_set(mlxsw_sp, MLXSW_SP_DEFAULT_AGEING_TIME);
	if (err) {
		dev_err(mlxsw_sp->bus_info->dev, "Failed to set default ageing time\n");
		return err;
	}

	err = register_switchdev_notifier(&mlxsw_sp_switchdev_notifier);
	if (err) {
		dev_err(mlxsw_sp->bus_info->dev, "Failed to register switchdev notifier\n");
		return err;
	}

	INIT_DELAYED_WORK(&bridge->fdb_notify.dw, mlxsw_sp_fdb_notify_work);
	bridge->fdb_notify.interval = MLXSW_SP_DEFAULT_LEARNING_INTERVAL;
	mlxsw_sp_fdb_notify_work_schedule(mlxsw_sp);
	return 0;
}

static void mlxsw_sp_fdb_fini(struct mlxsw_sp *mlxsw_sp)
{
	cancel_delayed_work_sync(&mlxsw_sp->bridge->fdb_notify.dw);
	unregister_switchdev_notifier(&mlxsw_sp_switchdev_notifier);

}

int mlxsw_sp_switchdev_init(struct mlxsw_sp *mlxsw_sp)
{
	struct mlxsw_sp_bridge *bridge;

	bridge = kzalloc(sizeof(*mlxsw_sp->bridge), GFP_KERNEL);
	if (!bridge)
		return -ENOMEM;
	mlxsw_sp->bridge = bridge;
	bridge->mlxsw_sp = mlxsw_sp;

	INIT_LIST_HEAD(&mlxsw_sp->bridge->bridges_list);

	bridge->bridge_8021q_ops = &mlxsw_sp_bridge_8021q_ops;
	bridge->bridge_8021d_ops = &mlxsw_sp_bridge_8021d_ops;

	return mlxsw_sp_fdb_init(mlxsw_sp);
}

void mlxsw_sp_switchdev_fini(struct mlxsw_sp *mlxsw_sp)
{
	mlxsw_sp_fdb_fini(mlxsw_sp);
	WARN_ON(!list_empty(&mlxsw_sp->bridge->bridges_list));
	kfree(mlxsw_sp->bridge);
}

void mlxsw_sp_port_switchdev_init(struct mlxsw_sp_port *mlxsw_sp_port)
{
	mlxsw_sp_port->dev->switchdev_ops = &mlxsw_sp_port_switchdev_ops;
}

void mlxsw_sp_port_switchdev_fini(struct mlxsw_sp_port *mlxsw_sp_port)
{
}<|MERGE_RESOLUTION|>--- conflicted
+++ resolved
@@ -1238,17 +1238,10 @@
 	err = mlxsw_reg_write(mlxsw_sp->core, MLXSW_REG(sfd), sfd_pl);
 	if (err)
 		goto out;
-<<<<<<< HEAD
 
 	if (num_rec != mlxsw_reg_sfd_num_rec_get(sfd_pl))
 		err = -EBUSY;
 
-=======
-
-	if (num_rec != mlxsw_reg_sfd_num_rec_get(sfd_pl))
-		err = -EBUSY;
-
->>>>>>> e021bb4f
 out:
 	kfree(sfd_pl);
 	return err;
@@ -1349,11 +1342,7 @@
 
 	mlxsw_reg_sfd_pack(sfd_pl, mlxsw_sp_sfd_op(adding), 0);
 	mlxsw_reg_sfd_mc_pack(sfd_pl, 0, addr, fid,
-<<<<<<< HEAD
-			      MLXSW_REG_SFD_REC_ACTION_NOP, mid);
-=======
 			      MLXSW_REG_SFD_REC_ACTION_NOP, mid_idx);
->>>>>>> e021bb4f
 	num_rec = mlxsw_reg_sfd_num_rec_get(sfd_pl);
 	err = mlxsw_reg_write(mlxsw_sp->core, MLXSW_REG(sfd), sfd_pl);
 	if (err)
