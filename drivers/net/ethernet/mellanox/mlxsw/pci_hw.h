/* SPDX-License-Identifier: BSD-3-Clause OR GPL-2.0 */
/* Copyright (c) 2015-2018 Mellanox Technologies. All rights reserved */

#ifndef _MLXSW_PCI_HW_H
#define _MLXSW_PCI_HW_H

#include <linux/bitops.h>

#include "item.h"

#define MLXSW_PCI_BAR0_SIZE		(1024 * 1024) /* 1MB */
#define MLXSW_PCI_PAGE_SIZE		4096

#define MLXSW_PCI_CIR_BASE			0x71000
#define MLXSW_PCI_CIR_IN_PARAM_HI		MLXSW_PCI_CIR_BASE
#define MLXSW_PCI_CIR_IN_PARAM_LO		(MLXSW_PCI_CIR_BASE + 0x04)
#define MLXSW_PCI_CIR_IN_MODIFIER		(MLXSW_PCI_CIR_BASE + 0x08)
#define MLXSW_PCI_CIR_OUT_PARAM_HI		(MLXSW_PCI_CIR_BASE + 0x0C)
#define MLXSW_PCI_CIR_OUT_PARAM_LO		(MLXSW_PCI_CIR_BASE + 0x10)
#define MLXSW_PCI_CIR_TOKEN			(MLXSW_PCI_CIR_BASE + 0x14)
#define MLXSW_PCI_CIR_CTRL			(MLXSW_PCI_CIR_BASE + 0x18)
#define MLXSW_PCI_CIR_CTRL_GO_BIT		BIT(23)
#define MLXSW_PCI_CIR_CTRL_EVREQ_BIT		BIT(22)
#define MLXSW_PCI_CIR_CTRL_OPCODE_MOD_SHIFT	12
#define MLXSW_PCI_CIR_CTRL_STATUS_SHIFT		24
#define MLXSW_PCI_CIR_TIMEOUT_MSECS		1000

#define MLXSW_PCI_SW_RESET			0xF0010
#define MLXSW_PCI_SW_RESET_RST_BIT		BIT(0)
<<<<<<< HEAD
#define MLXSW_PCI_SW_RESET_TIMEOUT_MSECS	5000
=======
#define MLXSW_PCI_SW_RESET_TIMEOUT_MSECS	13000
>>>>>>> e021bb4f
#define MLXSW_PCI_SW_RESET_WAIT_MSECS		100
#define MLXSW_PCI_FW_READY			0xA1844
#define MLXSW_PCI_FW_READY_MASK			0xFFFF
#define MLXSW_PCI_FW_READY_MAGIC		0x5E

#define MLXSW_PCI_DOORBELL_SDQ_OFFSET		0x000
#define MLXSW_PCI_DOORBELL_RDQ_OFFSET		0x200
#define MLXSW_PCI_DOORBELL_CQ_OFFSET		0x400
#define MLXSW_PCI_DOORBELL_EQ_OFFSET		0x600
#define MLXSW_PCI_DOORBELL_ARM_CQ_OFFSET	0x800
#define MLXSW_PCI_DOORBELL_ARM_EQ_OFFSET	0xA00

#define MLXSW_PCI_DOORBELL(offset, type_offset, num)	\
	((offset) + (type_offset) + (num) * 4)

#define MLXSW_PCI_CQS_MAX	96
#define MLXSW_PCI_EQS_COUNT	2
#define MLXSW_PCI_EQ_ASYNC_NUM	0
#define MLXSW_PCI_EQ_COMP_NUM	1

#define MLXSW_PCI_AQ_PAGES	8
#define MLXSW_PCI_AQ_SIZE	(MLXSW_PCI_PAGE_SIZE * MLXSW_PCI_AQ_PAGES)
#define MLXSW_PCI_WQE_SIZE	32 /* 32 bytes per element */
#define MLXSW_PCI_CQE01_SIZE	16 /* 16 bytes per element */
#define MLXSW_PCI_CQE2_SIZE	32 /* 32 bytes per element */
#define MLXSW_PCI_CQE_SIZE_MAX	MLXSW_PCI_CQE2_SIZE
#define MLXSW_PCI_EQE_SIZE	16 /* 16 bytes per element */
#define MLXSW_PCI_WQE_COUNT	(MLXSW_PCI_AQ_SIZE / MLXSW_PCI_WQE_SIZE)
#define MLXSW_PCI_CQE01_COUNT	(MLXSW_PCI_AQ_SIZE / MLXSW_PCI_CQE01_SIZE)
#define MLXSW_PCI_CQE2_COUNT	(MLXSW_PCI_AQ_SIZE / MLXSW_PCI_CQE2_SIZE)
#define MLXSW_PCI_EQE_COUNT	(MLXSW_PCI_AQ_SIZE / MLXSW_PCI_EQE_SIZE)
#define MLXSW_PCI_EQE_UPDATE_COUNT	0x80

#define MLXSW_PCI_WQE_SG_ENTRIES	3
#define MLXSW_PCI_WQE_TYPE_ETHERNET	0xA

/* pci_wqe_c
 * If set it indicates that a completion should be reported upon
 * execution of this descriptor.
 */
MLXSW_ITEM32(pci, wqe, c, 0x00, 31, 1);

/* pci_wqe_lp
 * Local Processing, set if packet should be processed by the local
 * switch hardware:
 * For Ethernet EMAD (Direct Route and non Direct Route) -
 * must be set if packet destination is local device
 * For InfiniBand CTL - must be set if packet destination is local device
 * Otherwise it must be clear
 * Local Process packets must not exceed the size of 2K (including payload
 * and headers).
 */
MLXSW_ITEM32(pci, wqe, lp, 0x00, 30, 1);

/* pci_wqe_type
 * Packet type.
 */
MLXSW_ITEM32(pci, wqe, type, 0x00, 23, 4);

/* pci_wqe_byte_count
 * Size of i-th scatter/gather entry, 0 if entry is unused.
 */
MLXSW_ITEM16_INDEXED(pci, wqe, byte_count, 0x02, 0, 14, 0x02, 0x00, false);

/* pci_wqe_address
 * Physical address of i-th scatter/gather entry.
 * Gather Entries must be 2Byte aligned.
 */
MLXSW_ITEM64_INDEXED(pci, wqe, address, 0x08, 0, 64, 0x8, 0x0, false);

enum mlxsw_pci_cqe_v {
	MLXSW_PCI_CQE_V0,
	MLXSW_PCI_CQE_V1,
	MLXSW_PCI_CQE_V2,
};

#define mlxsw_pci_cqe_item_helpers(name, v0, v1, v2)				\
static inline u32 mlxsw_pci_cqe_##name##_get(enum mlxsw_pci_cqe_v v, char *cqe)	\
{										\
	switch (v) {								\
	default:								\
	case MLXSW_PCI_CQE_V0:							\
		return mlxsw_pci_cqe##v0##_##name##_get(cqe);			\
	case MLXSW_PCI_CQE_V1:							\
		return mlxsw_pci_cqe##v1##_##name##_get(cqe);			\
	case MLXSW_PCI_CQE_V2:							\
		return mlxsw_pci_cqe##v2##_##name##_get(cqe);			\
	}									\
}										\
static inline void mlxsw_pci_cqe_##name##_set(enum mlxsw_pci_cqe_v v,		\
					      char *cqe, u32 val)		\
{										\
	switch (v) {								\
	default:								\
	case MLXSW_PCI_CQE_V0:							\
		mlxsw_pci_cqe##v0##_##name##_set(cqe, val);			\
		break;								\
	case MLXSW_PCI_CQE_V1:							\
		mlxsw_pci_cqe##v1##_##name##_set(cqe, val);			\
		break;								\
	case MLXSW_PCI_CQE_V2:							\
		mlxsw_pci_cqe##v2##_##name##_set(cqe, val);			\
		break;								\
	}									\
}

/* pci_cqe_lag
 * Packet arrives from a port which is a LAG
 */
MLXSW_ITEM32(pci, cqe0, lag, 0x00, 23, 1);
MLXSW_ITEM32(pci, cqe12, lag, 0x00, 24, 1);
mlxsw_pci_cqe_item_helpers(lag, 0, 12, 12);

/* pci_cqe_system_port/lag_id
 * When lag=0: System port on which the packet was received
 * When lag=1:
 * bits [15:4] LAG ID on which the packet was received
 * bits [3:0] sub_port on which the packet was received
 */
MLXSW_ITEM32(pci, cqe, system_port, 0x00, 0, 16);
MLXSW_ITEM32(pci, cqe0, lag_id, 0x00, 4, 12);
MLXSW_ITEM32(pci, cqe12, lag_id, 0x00, 0, 16);
mlxsw_pci_cqe_item_helpers(lag_id, 0, 12, 12);
MLXSW_ITEM32(pci, cqe0, lag_subport, 0x00, 0, 4);
MLXSW_ITEM32(pci, cqe12, lag_subport, 0x00, 16, 8);
mlxsw_pci_cqe_item_helpers(lag_subport, 0, 12, 12);

/* pci_cqe_wqe_counter
 * WQE count of the WQEs completed on the associated dqn
 */
MLXSW_ITEM32(pci, cqe, wqe_counter, 0x04, 16, 16);

/* pci_cqe_byte_count
 * Byte count of received packets including additional two
 * Reserved Bytes that are append to the end of the frame.
 * Reserved for Send CQE.
 */
MLXSW_ITEM32(pci, cqe, byte_count, 0x04, 0, 14);

/* pci_cqe_trap_id
 * Trap ID that captured the packet.
 */
MLXSW_ITEM32(pci, cqe, trap_id, 0x08, 0, 9);

/* pci_cqe_crc
 * Length include CRC. Indicates the length field includes
 * the packet's CRC.
 */
MLXSW_ITEM32(pci, cqe0, crc, 0x0C, 8, 1);
MLXSW_ITEM32(pci, cqe12, crc, 0x0C, 9, 1);
mlxsw_pci_cqe_item_helpers(crc, 0, 12, 12);

/* pci_cqe_e
 * CQE with Error.
 */
MLXSW_ITEM32(pci, cqe0, e, 0x0C, 7, 1);
MLXSW_ITEM32(pci, cqe12, e, 0x00, 27, 1);
mlxsw_pci_cqe_item_helpers(e, 0, 12, 12);

/* pci_cqe_sr
 * 1 - Send Queue
 * 0 - Receive Queue
 */
MLXSW_ITEM32(pci, cqe0, sr, 0x0C, 6, 1);
MLXSW_ITEM32(pci, cqe12, sr, 0x00, 26, 1);
mlxsw_pci_cqe_item_helpers(sr, 0, 12, 12);

/* pci_cqe_dqn
 * Descriptor Queue (DQ) Number.
 */
MLXSW_ITEM32(pci, cqe0, dqn, 0x0C, 1, 5);
MLXSW_ITEM32(pci, cqe12, dqn, 0x0C, 1, 6);
mlxsw_pci_cqe_item_helpers(dqn, 0, 12, 12);

/* pci_cqe_owner
 * Ownership bit.
 */
MLXSW_ITEM32(pci, cqe01, owner, 0x0C, 0, 1);
MLXSW_ITEM32(pci, cqe2, owner, 0x1C, 0, 1);
mlxsw_pci_cqe_item_helpers(owner, 01, 01, 2);

/* pci_eqe_event_type
 * Event type.
 */
MLXSW_ITEM32(pci, eqe, event_type, 0x0C, 24, 8);
#define MLXSW_PCI_EQE_EVENT_TYPE_COMP	0x00
#define MLXSW_PCI_EQE_EVENT_TYPE_CMD	0x0A

/* pci_eqe_event_sub_type
 * Event type.
 */
MLXSW_ITEM32(pci, eqe, event_sub_type, 0x0C, 16, 8);

/* pci_eqe_cqn
 * Completion Queue that triggeret this EQE.
 */
MLXSW_ITEM32(pci, eqe, cqn, 0x0C, 8, 7);

/* pci_eqe_owner
 * Ownership bit.
 */
MLXSW_ITEM32(pci, eqe, owner, 0x0C, 0, 1);

/* pci_eqe_cmd_token
 * Command completion event - token
 */
MLXSW_ITEM32(pci, eqe, cmd_token, 0x00, 16, 16);

/* pci_eqe_cmd_status
 * Command completion event - status
 */
MLXSW_ITEM32(pci, eqe, cmd_status, 0x00, 0, 8);

/* pci_eqe_cmd_out_param_h
 * Command completion event - output parameter - higher part
 */
MLXSW_ITEM32(pci, eqe, cmd_out_param_h, 0x04, 0, 32);

/* pci_eqe_cmd_out_param_l
 * Command completion event - output parameter - lower part
 */
MLXSW_ITEM32(pci, eqe, cmd_out_param_l, 0x08, 0, 32);

#endif<|MERGE_RESOLUTION|>--- conflicted
+++ resolved
@@ -27,11 +27,7 @@
 
 #define MLXSW_PCI_SW_RESET			0xF0010
 #define MLXSW_PCI_SW_RESET_RST_BIT		BIT(0)
-<<<<<<< HEAD
-#define MLXSW_PCI_SW_RESET_TIMEOUT_MSECS	5000
-=======
 #define MLXSW_PCI_SW_RESET_TIMEOUT_MSECS	13000
->>>>>>> e021bb4f
 #define MLXSW_PCI_SW_RESET_WAIT_MSECS		100
 #define MLXSW_PCI_FW_READY			0xA1844
 #define MLXSW_PCI_FW_READY_MASK			0xFFFF
