--- conflicted
+++ resolved
@@ -1718,37 +1718,6 @@
 	.features		= MLXSW_BUS_F_TXRX | MLXSW_BUS_F_RESET,
 };
 
-<<<<<<< HEAD
-static int mlxsw_pci_sw_reset(struct mlxsw_pci *mlxsw_pci,
-			      const struct pci_device_id *id)
-{
-	unsigned long end;
-
-	mlxsw_pci_write32(mlxsw_pci, SW_RESET, MLXSW_PCI_SW_RESET_RST_BIT);
-	if (id->device == PCI_DEVICE_ID_MELLANOX_SWITCHX2) {
-		msleep(MLXSW_PCI_SW_RESET_TIMEOUT_MSECS);
-		return 0;
-	}
-
-	/* Reset needs to be written before we read control register, and
-	 * we must wait for the HW to become responsive once again
-	 */
-	wmb();
-	msleep(MLXSW_PCI_SW_RESET_WAIT_MSECS);
-
-	end = jiffies + msecs_to_jiffies(MLXSW_PCI_SW_RESET_TIMEOUT_MSECS);
-	do {
-		u32 val = mlxsw_pci_read32(mlxsw_pci, FW_READY);
-
-		if ((val & MLXSW_PCI_FW_READY_MASK) == MLXSW_PCI_FW_READY_MAGIC)
-			break;
-		cond_resched();
-	} while (time_before(jiffies, end));
-	return 0;
-}
-
-=======
->>>>>>> e021bb4f
 static int mlxsw_pci_probe(struct pci_dev *pdev, const struct pci_device_id *id)
 {
 	const char *driver_name = pdev->driver->name;
