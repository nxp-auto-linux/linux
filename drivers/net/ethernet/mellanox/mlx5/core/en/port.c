--- conflicted
+++ resolved
@@ -180,12 +180,6 @@
 	ext = MLX5_CAP_PCAM_FEATURE(mdev, ptys_extended_ethernet);
 	err = mlx5_port_query_eth_proto(mdev, 1, ext, &eproto);
 	if (err)
-<<<<<<< HEAD
-		return err;
-
-	eth_proto_oper = MLX5_GET(ptys_reg, out, eth_proto_oper);
-	*speed = mlx5e_port_ptys2speed(eth_proto_oper);
-=======
 		goto out;
 	if (ext && !eproto.admin) {
 		force_legacy = true;
@@ -194,7 +188,6 @@
 			goto out;
 	}
 	*speed = mlx5e_port_ptys2speed(mdev, eproto.oper, force_legacy);
->>>>>>> fa578e9d
 	if (!(*speed))
 		err = -EINVAL;
 
