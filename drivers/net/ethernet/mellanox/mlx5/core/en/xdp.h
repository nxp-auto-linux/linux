--- conflicted
+++ resolved
@@ -40,9 +40,6 @@
 	(sizeof(struct mlx5e_tx_wqe) / MLX5_SEND_WQE_DS)
 #define MLX5E_XDP_TX_DS_COUNT (MLX5E_XDP_TX_EMPTY_DS_COUNT + 1 /* SG DS */)
 
-<<<<<<< HEAD
-int mlx5e_xdp_max_mtu(struct mlx5e_params *params);
-=======
 #define MLX5E_XDPSQ_STOP_ROOM (MLX5E_SQ_STOP_ROOM)
 
 #define MLX5E_XDP_INLINE_WQE_SZ_THRSD (256 - sizeof(struct mlx5_wqe_inline_seg))
@@ -65,7 +62,6 @@
 
 struct mlx5e_xsk_param;
 int mlx5e_xdp_max_mtu(struct mlx5e_params *params, struct mlx5e_xsk_param *xsk);
->>>>>>> fa578e9d
 bool mlx5e_xdp_handle(struct mlx5e_rq *rq, struct mlx5e_dma_info *di,
 		      void *va, u16 *rx_headroom, u32 *len, bool xsk);
 void mlx5e_xdp_mpwqe_complete(struct mlx5e_xdpsq *sq);
@@ -79,26 +75,18 @@
 static inline void mlx5e_xdp_tx_enable(struct mlx5e_priv *priv)
 {
 	set_bit(MLX5E_STATE_XDP_TX_ENABLED, &priv->state);
-<<<<<<< HEAD
-=======
 
 	if (priv->channels.params.xdp_prog)
 		set_bit(MLX5E_STATE_XDP_ACTIVE, &priv->state);
->>>>>>> fa578e9d
 }
 
 static inline void mlx5e_xdp_tx_disable(struct mlx5e_priv *priv)
 {
-<<<<<<< HEAD
-	clear_bit(MLX5E_STATE_XDP_TX_ENABLED, &priv->state);
-	/* let other device's napi(s) see our new state */
-=======
 	if (priv->channels.params.xdp_prog)
 		clear_bit(MLX5E_STATE_XDP_ACTIVE, &priv->state);
 
 	clear_bit(MLX5E_STATE_XDP_TX_ENABLED, &priv->state);
 	/* Let other device's napi(s) and XSK wakeups see our new state. */
->>>>>>> fa578e9d
 	synchronize_rcu();
 }
 
@@ -107,14 +95,11 @@
 	return test_bit(MLX5E_STATE_XDP_TX_ENABLED, &priv->state);
 }
 
-<<<<<<< HEAD
-=======
 static inline bool mlx5e_xdp_is_active(struct mlx5e_priv *priv)
 {
 	return test_bit(MLX5E_STATE_XDP_ACTIVE, &priv->state);
 }
 
->>>>>>> fa578e9d
 static inline void mlx5e_xmit_xdp_doorbell(struct mlx5e_xdpsq *sq)
 {
 	if (sq->doorbell_cseg) {
