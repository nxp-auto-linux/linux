--- conflicted
+++ resolved
@@ -36,10 +36,7 @@
 #include <linux/tcp.h>
 #include <net/busy_poll.h>
 #include <net/ip6_checksum.h>
-<<<<<<< HEAD
-=======
 #include <net/page_pool.h>
->>>>>>> e021bb4f
 #include "en.h"
 #include "en_tc.h"
 #include "eswitch.h"
@@ -627,22 +624,6 @@
 	}
 }
 
-static void mlx5e_lro_update_tcp_hdr(struct mlx5_cqe64 *cqe, struct tcphdr *tcp)
-{
-	u8 l4_hdr_type = get_cqe_l4_hdr_type(cqe);
-	u8 tcp_ack     = (l4_hdr_type == CQE_L4_HDR_TYPE_TCP_ACK_NO_DATA) ||
-			 (l4_hdr_type == CQE_L4_HDR_TYPE_TCP_ACK_AND_DATA);
-
-	tcp->check                      = 0;
-	tcp->psh                        = get_cqe_lro_tcppsh(cqe);
-
-	if (tcp_ack) {
-		tcp->ack                = 1;
-		tcp->ack_seq            = cqe->lro_ack_seq_num;
-		tcp->window             = cqe->lro_tcp_win;
-	}
-}
-
 static void mlx5e_lro_update_hdr(struct sk_buff *skb, struct mlx5_cqe64 *cqe,
 				 u32 cqe_bcnt)
 {
@@ -654,10 +635,6 @@
 	u16 tot_len;
 	void *ip_p;
 
-<<<<<<< HEAD
-	skb->mac_len = ETH_HLEN;
-=======
->>>>>>> e021bb4f
 	proto = __vlan_get_protocol(skb, eth->h_proto, &network_depth);
 
 	tot_len = cqe_bcnt - network_depth;
@@ -719,47 +696,6 @@
 	return (ethertype == htons(ETH_P_IP) || ethertype == htons(ETH_P_IPV6));
 }
 
-<<<<<<< HEAD
-static __be32 mlx5e_get_fcs(struct sk_buff *skb)
-{
-	int last_frag_sz, bytes_in_prev, nr_frags;
-	u8 *fcs_p1, *fcs_p2;
-	skb_frag_t *last_frag;
-	__be32 fcs_bytes;
-
-	if (!skb_is_nonlinear(skb))
-		return *(__be32 *)(skb->data + skb->len - ETH_FCS_LEN);
-
-	nr_frags = skb_shinfo(skb)->nr_frags;
-	last_frag = &skb_shinfo(skb)->frags[nr_frags - 1];
-	last_frag_sz = skb_frag_size(last_frag);
-
-	/* If all FCS data is in last frag */
-	if (last_frag_sz >= ETH_FCS_LEN)
-		return *(__be32 *)(skb_frag_address(last_frag) +
-				   last_frag_sz - ETH_FCS_LEN);
-
-	fcs_p2 = (u8 *)skb_frag_address(last_frag);
-	bytes_in_prev = ETH_FCS_LEN - last_frag_sz;
-
-	/* Find where the other part of the FCS is - Linear or another frag */
-	if (nr_frags == 1) {
-		fcs_p1 = skb_tail_pointer(skb);
-	} else {
-		skb_frag_t *prev_frag = &skb_shinfo(skb)->frags[nr_frags - 2];
-
-		fcs_p1 = skb_frag_address(prev_frag) +
-			    skb_frag_size(prev_frag);
-	}
-	fcs_p1 -= bytes_in_prev;
-
-	memcpy(&fcs_bytes, fcs_p1, bytes_in_prev);
-	memcpy(((u8 *)&fcs_bytes) + bytes_in_prev, fcs_p2, last_frag_sz);
-
-	return fcs_bytes;
-}
-
-=======
 static u32 mlx5e_get_fcs(const struct sk_buff *skb)
 {
 	const void *fcs_bytes;
@@ -773,7 +709,6 @@
 
 #define short_frame(size) ((size) <= ETH_ZLEN + ETH_FCS_LEN)
 
->>>>>>> e021bb4f
 static inline void mlx5e_handle_csum(struct net_device *netdev,
 				     struct mlx5_cqe64 *cqe,
 				     struct mlx5e_rq *rq,
@@ -806,12 +741,6 @@
 	if (likely(is_last_ethertype_ip(skb, &network_depth))) {
 		skb->ip_summed = CHECKSUM_COMPLETE;
 		skb->csum = csum_unfold((__force __sum16)cqe->check_sum);
-<<<<<<< HEAD
-		if (unlikely(netdev->features & NETIF_F_RXFCS))
-			skb->csum = csum_add(skb->csum,
-					     (__force __wsum)mlx5e_get_fcs(skb));
-		rq->stats.csum_complete++;
-=======
 		if (network_depth > ETH_HLEN)
 			/* CQE csum is calculated from the IP header and does
 			 * not cover VLAN headers (if present). This will add
@@ -825,7 +754,6 @@
 						   (__force __wsum)mlx5e_get_fcs(skb),
 						   skb->len - ETH_FCS_LEN);
 		stats->csum_complete++;
->>>>>>> e021bb4f
 		return;
 	}
 
