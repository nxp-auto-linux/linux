/*
 * Copyright (c) 2013-2015, Mellanox Technologies. All rights reserved.
 *
 * This software is available to you under a choice of one of two
 * licenses.  You may choose to be licensed under the terms of the GNU
 * General Public License (GPL) Version 2, available from the file
 * COPYING in the main directory of this source tree, or the
 * OpenIB.org BSD license below:
 *
 *     Redistribution and use in source and binary forms, with or
 *     without modification, are permitted provided that the following
 *     conditions are met:
 *
 *      - Redistributions of source code must retain the above
 *        copyright notice, this list of conditions and the following
 *        disclaimer.
 *
 *      - Redistributions in binary form must reproduce the above
 *        copyright notice, this list of conditions and the following
 *        disclaimer in the documentation and/or other materials
 *        provided with the distribution.
 *
 * THE SOFTWARE IS PROVIDED "AS IS", WITHOUT WARRANTY OF ANY KIND,
 * EXPRESS OR IMPLIED, INCLUDING BUT NOT LIMITED TO THE WARRANTIES OF
 * MERCHANTABILITY, FITNESS FOR A PARTICULAR PURPOSE AND
 * NONINFRINGEMENT. IN NO EVENT SHALL THE AUTHORS OR COPYRIGHT HOLDERS
 * BE LIABLE FOR ANY CLAIM, DAMAGES OR OTHER LIABILITY, WHETHER IN AN
 * ACTION OF CONTRACT, TORT OR OTHERWISE, ARISING FROM, OUT OF OR IN
 * CONNECTION WITH THE SOFTWARE OR THE USE OR OTHER DEALINGS IN THE
 * SOFTWARE.
 */

#include <linux/highmem.h>
#include <linux/module.h>
#include <linux/init.h>
#include <linux/errno.h>
#include <linux/pci.h>
#include <linux/dma-mapping.h>
#include <linux/slab.h>
#include <linux/io-mapping.h>
#include <linux/interrupt.h>
#include <linux/delay.h>
#include <linux/mlx5/driver.h>
#include <linux/mlx5/cq.h>
#include <linux/mlx5/qp.h>
#include <linux/mlx5/srq.h>
#include <linux/debugfs.h>
#include <linux/kmod.h>
#include <linux/mlx5/mlx5_ifc.h>
#include <linux/mlx5/vport.h>
#ifdef CONFIG_RFS_ACCEL
#include <linux/cpu_rmap.h>
#endif
#include <net/devlink.h>
#include "mlx5_core.h"
#include "fs_core.h"
#include "lib/mpfs.h"
#include "eswitch.h"
#include "lib/mlx5.h"
#include "fpga/core.h"
#include "fpga/ipsec.h"
#include "accel/ipsec.h"
#include "accel/tls.h"
#include "lib/clock.h"
#include "lib/vxlan.h"
#include "diag/fw_tracer.h"

MODULE_AUTHOR("Eli Cohen <eli@mellanox.com>");
MODULE_DESCRIPTION("Mellanox 5th generation network adapters (ConnectX series) core driver");
MODULE_LICENSE("Dual BSD/GPL");
MODULE_VERSION(DRIVER_VERSION);

unsigned int mlx5_core_debug_mask;
module_param_named(debug_mask, mlx5_core_debug_mask, uint, 0644);
MODULE_PARM_DESC(debug_mask, "debug mask: 1 = dump cmd data, 2 = dump cmd exec time, 3 = both. Default=0");

#define MLX5_DEFAULT_PROF	2
static unsigned int prof_sel = MLX5_DEFAULT_PROF;
module_param_named(prof_sel, prof_sel, uint, 0444);
MODULE_PARM_DESC(prof_sel, "profile selector. Valid range 0 - 2");

static u32 sw_owner_id[4];

enum {
	MLX5_ATOMIC_REQ_MODE_BE = 0x0,
	MLX5_ATOMIC_REQ_MODE_HOST_ENDIANNESS = 0x1,
};

static struct mlx5_profile profile[] = {
	[0] = {
		.mask           = 0,
	},
	[1] = {
		.mask		= MLX5_PROF_MASK_QP_SIZE,
		.log_max_qp	= 12,
	},
	[2] = {
		.mask		= MLX5_PROF_MASK_QP_SIZE |
				  MLX5_PROF_MASK_MR_CACHE,
		.log_max_qp	= 18,
		.mr_cache[0]	= {
			.size	= 500,
			.limit	= 250
		},
		.mr_cache[1]	= {
			.size	= 500,
			.limit	= 250
		},
		.mr_cache[2]	= {
			.size	= 500,
			.limit	= 250
		},
		.mr_cache[3]	= {
			.size	= 500,
			.limit	= 250
		},
		.mr_cache[4]	= {
			.size	= 500,
			.limit	= 250
		},
		.mr_cache[5]	= {
			.size	= 500,
			.limit	= 250
		},
		.mr_cache[6]	= {
			.size	= 500,
			.limit	= 250
		},
		.mr_cache[7]	= {
			.size	= 500,
			.limit	= 250
		},
		.mr_cache[8]	= {
			.size	= 500,
			.limit	= 250
		},
		.mr_cache[9]	= {
			.size	= 500,
			.limit	= 250
		},
		.mr_cache[10]	= {
			.size	= 500,
			.limit	= 250
		},
		.mr_cache[11]	= {
			.size	= 500,
			.limit	= 250
		},
		.mr_cache[12]	= {
			.size	= 64,
			.limit	= 32
		},
		.mr_cache[13]	= {
			.size	= 32,
			.limit	= 16
		},
		.mr_cache[14]	= {
			.size	= 16,
			.limit	= 8
		},
		.mr_cache[15]	= {
			.size	= 8,
			.limit	= 4
		},
		.mr_cache[16]	= {
			.size	= 8,
			.limit	= 4
		},
		.mr_cache[17]	= {
			.size	= 8,
			.limit	= 4
		},
		.mr_cache[18]	= {
			.size	= 8,
			.limit	= 4
		},
		.mr_cache[19]	= {
			.size	= 4,
			.limit	= 2
		},
		.mr_cache[20]	= {
			.size	= 4,
			.limit	= 2
		},
	},
};

#define FW_INIT_TIMEOUT_MILI		2000
#define FW_INIT_WAIT_MS			2
#define FW_PRE_INIT_TIMEOUT_MILI	10000

static int wait_fw_init(struct mlx5_core_dev *dev, u32 max_wait_mili)
{
	unsigned long end = jiffies + msecs_to_jiffies(max_wait_mili);
	int err = 0;

	while (fw_initializing(dev)) {
		if (time_after(jiffies, end)) {
			err = -EBUSY;
			break;
		}
		msleep(FW_INIT_WAIT_MS);
	}

	return err;
}

static void mlx5_set_driver_version(struct mlx5_core_dev *dev)
{
	int driver_ver_sz = MLX5_FLD_SZ_BYTES(set_driver_version_in,
					      driver_version);
	u8 in[MLX5_ST_SZ_BYTES(set_driver_version_in)] = {0};
	u8 out[MLX5_ST_SZ_BYTES(set_driver_version_out)] = {0};
	int remaining_size = driver_ver_sz;
	char *string;

	if (!MLX5_CAP_GEN(dev, driver_version))
		return;

	string = MLX5_ADDR_OF(set_driver_version_in, in, driver_version);

	strncpy(string, "Linux", remaining_size);

	remaining_size = max_t(int, 0, driver_ver_sz - strlen(string));
	strncat(string, ",", remaining_size);

	remaining_size = max_t(int, 0, driver_ver_sz - strlen(string));
	strncat(string, DRIVER_NAME, remaining_size);

	remaining_size = max_t(int, 0, driver_ver_sz - strlen(string));
	strncat(string, ",", remaining_size);

	remaining_size = max_t(int, 0, driver_ver_sz - strlen(string));
	strncat(string, DRIVER_VERSION, remaining_size);

	/*Send the command*/
	MLX5_SET(set_driver_version_in, in, opcode,
		 MLX5_CMD_OP_SET_DRIVER_VERSION);

	mlx5_cmd_exec(dev, in, sizeof(in), out, sizeof(out));
}

static int set_dma_caps(struct pci_dev *pdev)
{
	int err;

	err = pci_set_dma_mask(pdev, DMA_BIT_MASK(64));
	if (err) {
		dev_warn(&pdev->dev, "Warning: couldn't set 64-bit PCI DMA mask\n");
		err = pci_set_dma_mask(pdev, DMA_BIT_MASK(32));
		if (err) {
			dev_err(&pdev->dev, "Can't set PCI DMA mask, aborting\n");
			return err;
		}
	}

	err = pci_set_consistent_dma_mask(pdev, DMA_BIT_MASK(64));
	if (err) {
		dev_warn(&pdev->dev,
			 "Warning: couldn't set 64-bit consistent PCI DMA mask\n");
		err = pci_set_consistent_dma_mask(pdev, DMA_BIT_MASK(32));
		if (err) {
			dev_err(&pdev->dev,
				"Can't set consistent PCI DMA mask, aborting\n");
			return err;
		}
	}

	dma_set_max_seg_size(&pdev->dev, 2u * 1024 * 1024 * 1024);
	return err;
}

static int mlx5_pci_enable_device(struct mlx5_core_dev *dev)
{
	struct pci_dev *pdev = dev->pdev;
	int err = 0;

	mutex_lock(&dev->pci_status_mutex);
	if (dev->pci_status == MLX5_PCI_STATUS_DISABLED) {
		err = pci_enable_device(pdev);
		if (!err)
			dev->pci_status = MLX5_PCI_STATUS_ENABLED;
	}
	mutex_unlock(&dev->pci_status_mutex);

	return err;
}

static void mlx5_pci_disable_device(struct mlx5_core_dev *dev)
{
	struct pci_dev *pdev = dev->pdev;

	mutex_lock(&dev->pci_status_mutex);
	if (dev->pci_status == MLX5_PCI_STATUS_ENABLED) {
		pci_disable_device(pdev);
		dev->pci_status = MLX5_PCI_STATUS_DISABLED;
	}
	mutex_unlock(&dev->pci_status_mutex);
}

static int request_bar(struct pci_dev *pdev)
{
	int err = 0;

	if (!(pci_resource_flags(pdev, 0) & IORESOURCE_MEM)) {
		dev_err(&pdev->dev, "Missing registers BAR, aborting\n");
		return -ENODEV;
	}

	err = pci_request_regions(pdev, DRIVER_NAME);
	if (err)
		dev_err(&pdev->dev, "Couldn't get PCI resources, aborting\n");

	return err;
}

static void release_bar(struct pci_dev *pdev)
{
	pci_release_regions(pdev);
}

static int mlx5_alloc_irq_vectors(struct mlx5_core_dev *dev)
{
	struct mlx5_priv *priv = &dev->priv;
	struct mlx5_eq_table *table = &priv->eq_table;
<<<<<<< HEAD
	int num_eqs = 1 << MLX5_CAP_GEN(dev, log_max_eq);
=======
	int num_eqs = MLX5_CAP_GEN(dev, max_num_eqs) ?
		      MLX5_CAP_GEN(dev, max_num_eqs) :
		      1 << MLX5_CAP_GEN(dev, log_max_eq);
>>>>>>> e021bb4f
	int nvec;
	int err;

	nvec = MLX5_CAP_GEN(dev, num_ports) * num_online_cpus() +
	       MLX5_EQ_VEC_COMP_BASE;
	nvec = min_t(int, nvec, num_eqs);
	if (nvec <= MLX5_EQ_VEC_COMP_BASE)
		return -ENOMEM;

	priv->irq_info = kcalloc(nvec, sizeof(*priv->irq_info), GFP_KERNEL);
	if (!priv->irq_info)
		return -ENOMEM;

	nvec = pci_alloc_irq_vectors(dev->pdev,
			MLX5_EQ_VEC_COMP_BASE + 1, nvec,
			PCI_IRQ_MSIX);
<<<<<<< HEAD
	if (nvec < 0)
		return nvec;
=======
	if (nvec < 0) {
		err = nvec;
		goto err_free_irq_info;
	}
>>>>>>> e021bb4f

	table->num_comp_vectors = nvec - MLX5_EQ_VEC_COMP_BASE;

	return 0;

err_free_irq_info:
	kfree(priv->irq_info);
	return err;
}

static void mlx5_free_irq_vectors(struct mlx5_core_dev *dev)
{
	struct mlx5_priv *priv = &dev->priv;

	pci_free_irq_vectors(dev->pdev);
	kfree(priv->irq_info);
}

struct mlx5_reg_host_endianness {
	u8	he;
	u8      rsvd[15];
};

#define CAP_MASK(pos, size) ((u64)((1 << (size)) - 1) << (pos))

enum {
	MLX5_CAP_BITS_RW_MASK = CAP_MASK(MLX5_CAP_OFF_CMDIF_CSUM, 2) |
				MLX5_DEV_CAP_FLAG_DCT,
};

static u16 to_fw_pkey_sz(struct mlx5_core_dev *dev, u32 size)
{
	switch (size) {
	case 128:
		return 0;
	case 256:
		return 1;
	case 512:
		return 2;
	case 1024:
		return 3;
	case 2048:
		return 4;
	case 4096:
		return 5;
	default:
		mlx5_core_warn(dev, "invalid pkey table size %d\n", size);
		return 0;
	}
}

static int mlx5_core_get_caps_mode(struct mlx5_core_dev *dev,
				   enum mlx5_cap_type cap_type,
				   enum mlx5_cap_mode cap_mode)
{
	u8 in[MLX5_ST_SZ_BYTES(query_hca_cap_in)];
	int out_sz = MLX5_ST_SZ_BYTES(query_hca_cap_out);
	void *out, *hca_caps;
	u16 opmod = (cap_type << 1) | (cap_mode & 0x01);
	int err;

	memset(in, 0, sizeof(in));
	out = kzalloc(out_sz, GFP_KERNEL);
	if (!out)
		return -ENOMEM;

	MLX5_SET(query_hca_cap_in, in, opcode, MLX5_CMD_OP_QUERY_HCA_CAP);
	MLX5_SET(query_hca_cap_in, in, op_mod, opmod);
	err = mlx5_cmd_exec(dev, in, sizeof(in), out, out_sz);
	if (err) {
		mlx5_core_warn(dev,
			       "QUERY_HCA_CAP : type(%x) opmode(%x) Failed(%d)\n",
			       cap_type, cap_mode, err);
		goto query_ex;
	}

	hca_caps =  MLX5_ADDR_OF(query_hca_cap_out, out, capability);

	switch (cap_mode) {
	case HCA_CAP_OPMOD_GET_MAX:
		memcpy(dev->caps.hca_max[cap_type], hca_caps,
		       MLX5_UN_SZ_BYTES(hca_cap_union));
		break;
	case HCA_CAP_OPMOD_GET_CUR:
		memcpy(dev->caps.hca_cur[cap_type], hca_caps,
		       MLX5_UN_SZ_BYTES(hca_cap_union));
		break;
	default:
		mlx5_core_warn(dev,
			       "Tried to query dev cap type(%x) with wrong opmode(%x)\n",
			       cap_type, cap_mode);
		err = -EINVAL;
		break;
	}
query_ex:
	kfree(out);
	return err;
}

int mlx5_core_get_caps(struct mlx5_core_dev *dev, enum mlx5_cap_type cap_type)
{
	int ret;

	ret = mlx5_core_get_caps_mode(dev, cap_type, HCA_CAP_OPMOD_GET_CUR);
	if (ret)
		return ret;
	return mlx5_core_get_caps_mode(dev, cap_type, HCA_CAP_OPMOD_GET_MAX);
}

static int set_caps(struct mlx5_core_dev *dev, void *in, int in_sz, int opmod)
{
	u32 out[MLX5_ST_SZ_DW(set_hca_cap_out)] = {0};

	MLX5_SET(set_hca_cap_in, in, opcode, MLX5_CMD_OP_SET_HCA_CAP);
	MLX5_SET(set_hca_cap_in, in, op_mod, opmod << 1);
	return mlx5_cmd_exec(dev, in, in_sz, out, sizeof(out));
}

static int handle_hca_cap_atomic(struct mlx5_core_dev *dev)
{
	void *set_ctx;
	void *set_hca_cap;
	int set_sz = MLX5_ST_SZ_BYTES(set_hca_cap_in);
	int req_endianness;
	int err;

	if (MLX5_CAP_GEN(dev, atomic)) {
		err = mlx5_core_get_caps(dev, MLX5_CAP_ATOMIC);
		if (err)
			return err;
	} else {
		return 0;
	}

	req_endianness =
		MLX5_CAP_ATOMIC(dev,
				supported_atomic_req_8B_endianness_mode_1);

	if (req_endianness != MLX5_ATOMIC_REQ_MODE_HOST_ENDIANNESS)
		return 0;

	set_ctx = kzalloc(set_sz, GFP_KERNEL);
	if (!set_ctx)
		return -ENOMEM;

	set_hca_cap = MLX5_ADDR_OF(set_hca_cap_in, set_ctx, capability);

	/* Set requestor to host endianness */
	MLX5_SET(atomic_caps, set_hca_cap, atomic_req_8B_endianness_mode,
		 MLX5_ATOMIC_REQ_MODE_HOST_ENDIANNESS);

	err = set_caps(dev, set_ctx, set_sz, MLX5_SET_HCA_CAP_OP_MOD_ATOMIC);

	kfree(set_ctx);
	return err;
}

static int handle_hca_cap(struct mlx5_core_dev *dev)
{
	void *set_ctx = NULL;
	struct mlx5_profile *prof = dev->profile;
	int err = -ENOMEM;
	int set_sz = MLX5_ST_SZ_BYTES(set_hca_cap_in);
	void *set_hca_cap;

	set_ctx = kzalloc(set_sz, GFP_KERNEL);
	if (!set_ctx)
		goto query_ex;

	err = mlx5_core_get_caps(dev, MLX5_CAP_GENERAL);
	if (err)
		goto query_ex;

	set_hca_cap = MLX5_ADDR_OF(set_hca_cap_in, set_ctx,
				   capability);
	memcpy(set_hca_cap, dev->caps.hca_cur[MLX5_CAP_GENERAL],
	       MLX5_ST_SZ_BYTES(cmd_hca_cap));

	mlx5_core_dbg(dev, "Current Pkey table size %d Setting new size %d\n",
		      mlx5_to_sw_pkey_sz(MLX5_CAP_GEN(dev, pkey_table_size)),
		      128);
	/* we limit the size of the pkey table to 128 entries for now */
	MLX5_SET(cmd_hca_cap, set_hca_cap, pkey_table_size,
		 to_fw_pkey_sz(dev, 128));

	/* Check log_max_qp from HCA caps to set in current profile */
	if (MLX5_CAP_GEN_MAX(dev, log_max_qp) < profile[prof_sel].log_max_qp) {
		mlx5_core_warn(dev, "log_max_qp value in current profile is %d, changing it to HCA capability limit (%d)\n",
			       profile[prof_sel].log_max_qp,
			       MLX5_CAP_GEN_MAX(dev, log_max_qp));
		profile[prof_sel].log_max_qp = MLX5_CAP_GEN_MAX(dev, log_max_qp);
	}
	if (prof->mask & MLX5_PROF_MASK_QP_SIZE)
		MLX5_SET(cmd_hca_cap, set_hca_cap, log_max_qp,
			 prof->log_max_qp);

	/* disable cmdif checksum */
	MLX5_SET(cmd_hca_cap, set_hca_cap, cmdif_checksum, 0);

	/* Enable 4K UAR only when HCA supports it and page size is bigger
	 * than 4K.
	 */
	if (MLX5_CAP_GEN_MAX(dev, uar_4k) && PAGE_SIZE > 4096)
		MLX5_SET(cmd_hca_cap, set_hca_cap, uar_4k, 1);

	MLX5_SET(cmd_hca_cap, set_hca_cap, log_uar_page_sz, PAGE_SHIFT - 12);

	if (MLX5_CAP_GEN_MAX(dev, cache_line_128byte))
		MLX5_SET(cmd_hca_cap,
			 set_hca_cap,
			 cache_line_128byte,
			 cache_line_size() >= 128 ? 1 : 0);

	if (MLX5_CAP_GEN_MAX(dev, dct))
		MLX5_SET(cmd_hca_cap, set_hca_cap, dct, 1);

	if (MLX5_CAP_GEN_MAX(dev, num_vhca_ports))
		MLX5_SET(cmd_hca_cap,
			 set_hca_cap,
			 num_vhca_ports,
			 MLX5_CAP_GEN_MAX(dev, num_vhca_ports));

	err = set_caps(dev, set_ctx, set_sz,
		       MLX5_SET_HCA_CAP_OP_MOD_GENERAL_DEVICE);

query_ex:
	kfree(set_ctx);
	return err;
}

static int set_hca_ctrl(struct mlx5_core_dev *dev)
{
	struct mlx5_reg_host_endianness he_in;
	struct mlx5_reg_host_endianness he_out;
	int err;

	if (!mlx5_core_is_pf(dev))
		return 0;

	memset(&he_in, 0, sizeof(he_in));
	he_in.he = MLX5_SET_HOST_ENDIANNESS;
	err = mlx5_core_access_reg(dev, &he_in,  sizeof(he_in),
					&he_out, sizeof(he_out),
					MLX5_REG_HOST_ENDIANNESS, 0, 1);
	return err;
}

static int mlx5_core_set_hca_defaults(struct mlx5_core_dev *dev)
{
	int ret = 0;

	/* Disable local_lb by default */
	if (MLX5_CAP_GEN(dev, port_type) == MLX5_CAP_PORT_TYPE_ETH)
		ret = mlx5_nic_vport_update_local_lb(dev, false);

	return ret;
}

int mlx5_core_enable_hca(struct mlx5_core_dev *dev, u16 func_id)
{
	u32 out[MLX5_ST_SZ_DW(enable_hca_out)] = {0};
	u32 in[MLX5_ST_SZ_DW(enable_hca_in)]   = {0};

	MLX5_SET(enable_hca_in, in, opcode, MLX5_CMD_OP_ENABLE_HCA);
	MLX5_SET(enable_hca_in, in, function_id, func_id);
	return mlx5_cmd_exec(dev, &in, sizeof(in), &out, sizeof(out));
}

int mlx5_core_disable_hca(struct mlx5_core_dev *dev, u16 func_id)
{
	u32 out[MLX5_ST_SZ_DW(disable_hca_out)] = {0};
	u32 in[MLX5_ST_SZ_DW(disable_hca_in)]   = {0};

	MLX5_SET(disable_hca_in, in, opcode, MLX5_CMD_OP_DISABLE_HCA);
	MLX5_SET(disable_hca_in, in, function_id, func_id);
	return mlx5_cmd_exec(dev, in, sizeof(in), out, sizeof(out));
}

u64 mlx5_read_internal_timer(struct mlx5_core_dev *dev)
{
	u32 timer_h, timer_h1, timer_l;

	timer_h = ioread32be(&dev->iseg->internal_timer_h);
	timer_l = ioread32be(&dev->iseg->internal_timer_l);
	timer_h1 = ioread32be(&dev->iseg->internal_timer_h);
	if (timer_h != timer_h1) /* wrap around */
		timer_l = ioread32be(&dev->iseg->internal_timer_l);

	return (u64)timer_l | (u64)timer_h1 << 32;
}

static int mlx5_irq_set_affinity_hint(struct mlx5_core_dev *mdev, int i)
{
	struct mlx5_priv *priv  = &mdev->priv;
<<<<<<< HEAD
	int irq = pci_irq_vector(mdev->pdev, MLX5_EQ_VEC_COMP_BASE + i);

	if (!zalloc_cpumask_var(&priv->irq_info[i].mask, GFP_KERNEL)) {
=======
	int vecidx = MLX5_EQ_VEC_COMP_BASE + i;
	int irq = pci_irq_vector(mdev->pdev, vecidx);

	if (!zalloc_cpumask_var(&priv->irq_info[vecidx].mask, GFP_KERNEL)) {
>>>>>>> e021bb4f
		mlx5_core_warn(mdev, "zalloc_cpumask_var failed");
		return -ENOMEM;
	}

	cpumask_set_cpu(cpumask_local_spread(i, priv->numa_node),
<<<<<<< HEAD
			priv->irq_info[i].mask);

	if (IS_ENABLED(CONFIG_SMP) &&
	    irq_set_affinity_hint(irq, priv->irq_info[i].mask))
=======
			priv->irq_info[vecidx].mask);

	if (IS_ENABLED(CONFIG_SMP) &&
	    irq_set_affinity_hint(irq, priv->irq_info[vecidx].mask))
>>>>>>> e021bb4f
		mlx5_core_warn(mdev, "irq_set_affinity_hint failed, irq 0x%.4x", irq);

	return 0;
}

static void mlx5_irq_clear_affinity_hint(struct mlx5_core_dev *mdev, int i)
{
<<<<<<< HEAD
	struct mlx5_priv *priv  = &mdev->priv;
	int irq = pci_irq_vector(mdev->pdev, MLX5_EQ_VEC_COMP_BASE + i);

	irq_set_affinity_hint(irq, NULL);
	free_cpumask_var(priv->irq_info[i].mask);
=======
	int vecidx = MLX5_EQ_VEC_COMP_BASE + i;
	struct mlx5_priv *priv  = &mdev->priv;
	int irq = pci_irq_vector(mdev->pdev, vecidx);

	irq_set_affinity_hint(irq, NULL);
	free_cpumask_var(priv->irq_info[vecidx].mask);
>>>>>>> e021bb4f
}

static int mlx5_irq_set_affinity_hints(struct mlx5_core_dev *mdev)
{
	int err;
	int i;

	for (i = 0; i < mdev->priv.eq_table.num_comp_vectors; i++) {
		err = mlx5_irq_set_affinity_hint(mdev, i);
		if (err)
			goto err_out;
	}

	return 0;

err_out:
	for (i--; i >= 0; i--)
		mlx5_irq_clear_affinity_hint(mdev, i);

	return err;
}

static void mlx5_irq_clear_affinity_hints(struct mlx5_core_dev *mdev)
{
	int i;

	for (i = 0; i < mdev->priv.eq_table.num_comp_vectors; i++)
		mlx5_irq_clear_affinity_hint(mdev, i);
}

int mlx5_vector2eqn(struct mlx5_core_dev *dev, int vector, int *eqn,
		    unsigned int *irqn)
{
	struct mlx5_eq_table *table = &dev->priv.eq_table;
	struct mlx5_eq *eq, *n;
	int err = -ENOENT;

	spin_lock(&table->lock);
	list_for_each_entry_safe(eq, n, &table->comp_eqs_list, list) {
		if (eq->index == vector) {
			*eqn = eq->eqn;
			*irqn = eq->irqn;
			err = 0;
			break;
		}
	}
	spin_unlock(&table->lock);

	return err;
}
EXPORT_SYMBOL(mlx5_vector2eqn);

struct mlx5_eq *mlx5_eqn2eq(struct mlx5_core_dev *dev, int eqn)
{
	struct mlx5_eq_table *table = &dev->priv.eq_table;
	struct mlx5_eq *eq;

	spin_lock(&table->lock);
	list_for_each_entry(eq, &table->comp_eqs_list, list)
		if (eq->eqn == eqn) {
			spin_unlock(&table->lock);
			return eq;
		}

	spin_unlock(&table->lock);

	return ERR_PTR(-ENOENT);
}

static void free_comp_eqs(struct mlx5_core_dev *dev)
{
	struct mlx5_eq_table *table = &dev->priv.eq_table;
	struct mlx5_eq *eq, *n;

#ifdef CONFIG_RFS_ACCEL
	if (dev->rmap) {
		free_irq_cpu_rmap(dev->rmap);
		dev->rmap = NULL;
	}
#endif
	spin_lock(&table->lock);
	list_for_each_entry_safe(eq, n, &table->comp_eqs_list, list) {
		list_del(&eq->list);
		spin_unlock(&table->lock);
		if (mlx5_destroy_unmap_eq(dev, eq))
			mlx5_core_warn(dev, "failed to destroy EQ 0x%x\n",
				       eq->eqn);
		kfree(eq);
		spin_lock(&table->lock);
	}
	spin_unlock(&table->lock);
}

static int alloc_comp_eqs(struct mlx5_core_dev *dev)
{
	struct mlx5_eq_table *table = &dev->priv.eq_table;
	char name[MLX5_MAX_IRQ_NAME];
	struct mlx5_eq *eq;
	int ncomp_vec;
	int nent;
	int err;
	int i;

	INIT_LIST_HEAD(&table->comp_eqs_list);
	ncomp_vec = table->num_comp_vectors;
	nent = MLX5_COMP_EQ_SIZE;
#ifdef CONFIG_RFS_ACCEL
	dev->rmap = alloc_irq_cpu_rmap(ncomp_vec);
	if (!dev->rmap)
		return -ENOMEM;
#endif
	for (i = 0; i < ncomp_vec; i++) {
		eq = kzalloc(sizeof(*eq), GFP_KERNEL);
		if (!eq) {
			err = -ENOMEM;
			goto clean;
		}

#ifdef CONFIG_RFS_ACCEL
		irq_cpu_rmap_add(dev->rmap, pci_irq_vector(dev->pdev,
				 MLX5_EQ_VEC_COMP_BASE + i));
#endif
		snprintf(name, MLX5_MAX_IRQ_NAME, "mlx5_comp%d", i);
		err = mlx5_create_map_eq(dev, eq,
					 i + MLX5_EQ_VEC_COMP_BASE, nent, 0,
					 name, MLX5_EQ_TYPE_COMP);
		if (err) {
			kfree(eq);
			goto clean;
		}
		mlx5_core_dbg(dev, "allocated completion EQN %d\n", eq->eqn);
		eq->index = i;
		spin_lock(&table->lock);
		list_add_tail(&eq->list, &table->comp_eqs_list);
		spin_unlock(&table->lock);
	}

	return 0;

clean:
	free_comp_eqs(dev);
	return err;
}

static int mlx5_core_set_issi(struct mlx5_core_dev *dev)
{
	u32 query_in[MLX5_ST_SZ_DW(query_issi_in)]   = {0};
	u32 query_out[MLX5_ST_SZ_DW(query_issi_out)] = {0};
	u32 sup_issi;
	int err;

	MLX5_SET(query_issi_in, query_in, opcode, MLX5_CMD_OP_QUERY_ISSI);
	err = mlx5_cmd_exec(dev, query_in, sizeof(query_in),
			    query_out, sizeof(query_out));
	if (err) {
		u32 syndrome;
		u8 status;

		mlx5_cmd_mbox_status(query_out, &status, &syndrome);
		if (!status || syndrome == MLX5_DRIVER_SYND) {
			mlx5_core_err(dev, "Failed to query ISSI err(%d) status(%d) synd(%d)\n",
				      err, status, syndrome);
			return err;
		}

		mlx5_core_warn(dev, "Query ISSI is not supported by FW, ISSI is 0\n");
		dev->issi = 0;
		return 0;
	}

	sup_issi = MLX5_GET(query_issi_out, query_out, supported_issi_dw0);

	if (sup_issi & (1 << 1)) {
		u32 set_in[MLX5_ST_SZ_DW(set_issi_in)]   = {0};
		u32 set_out[MLX5_ST_SZ_DW(set_issi_out)] = {0};

		MLX5_SET(set_issi_in, set_in, opcode, MLX5_CMD_OP_SET_ISSI);
		MLX5_SET(set_issi_in, set_in, current_issi, 1);
		err = mlx5_cmd_exec(dev, set_in, sizeof(set_in),
				    set_out, sizeof(set_out));
		if (err) {
			mlx5_core_err(dev, "Failed to set ISSI to 1 err(%d)\n",
				      err);
			return err;
		}

		dev->issi = 1;

		return 0;
	} else if (sup_issi & (1 << 0) || !sup_issi) {
		return 0;
	}

	return -EOPNOTSUPP;
}

static int mlx5_pci_init(struct mlx5_core_dev *dev, struct mlx5_priv *priv)
{
	struct pci_dev *pdev = dev->pdev;
	int err = 0;

	pci_set_drvdata(dev->pdev, dev);
	strncpy(priv->name, dev_name(&pdev->dev), MLX5_MAX_NAME_LEN);
	priv->name[MLX5_MAX_NAME_LEN - 1] = 0;

	mutex_init(&priv->pgdir_mutex);
	INIT_LIST_HEAD(&priv->pgdir_list);
	spin_lock_init(&priv->mkey_lock);

	mutex_init(&priv->alloc_mutex);

	priv->numa_node = dev_to_node(&dev->pdev->dev);

	priv->dbg_root = debugfs_create_dir(dev_name(&pdev->dev), mlx5_debugfs_root);
	if (!priv->dbg_root) {
		dev_err(&pdev->dev, "Cannot create debugfs dir, aborting\n");
		return -ENOMEM;
	}

	err = mlx5_pci_enable_device(dev);
	if (err) {
		dev_err(&pdev->dev, "Cannot enable PCI device, aborting\n");
		goto err_dbg;
	}

	err = request_bar(pdev);
	if (err) {
		dev_err(&pdev->dev, "error requesting BARs, aborting\n");
		goto err_disable;
	}

	pci_set_master(pdev);

	err = set_dma_caps(pdev);
	if (err) {
		dev_err(&pdev->dev, "Failed setting DMA capabilities mask, aborting\n");
		goto err_clr_master;
	}

	dev->iseg_base = pci_resource_start(dev->pdev, 0);
	dev->iseg = ioremap(dev->iseg_base, sizeof(*dev->iseg));
	if (!dev->iseg) {
		err = -ENOMEM;
		dev_err(&pdev->dev, "Failed mapping initialization segment, aborting\n");
		goto err_clr_master;
	}

	return 0;

err_clr_master:
	pci_clear_master(dev->pdev);
	release_bar(dev->pdev);
err_disable:
	mlx5_pci_disable_device(dev);

err_dbg:
	debugfs_remove(priv->dbg_root);
	return err;
}

static void mlx5_pci_close(struct mlx5_core_dev *dev, struct mlx5_priv *priv)
{
	iounmap(dev->iseg);
	pci_clear_master(dev->pdev);
	release_bar(dev->pdev);
	mlx5_pci_disable_device(dev);
	debugfs_remove_recursive(priv->dbg_root);
}

static int mlx5_init_once(struct mlx5_core_dev *dev, struct mlx5_priv *priv)
{
	struct pci_dev *pdev = dev->pdev;
	int err;

	err = mlx5_query_board_id(dev);
	if (err) {
		dev_err(&pdev->dev, "query board id failed\n");
		goto out;
	}

	err = mlx5_eq_init(dev);
	if (err) {
		dev_err(&pdev->dev, "failed to initialize eq\n");
		goto out;
	}

	err = mlx5_cq_debugfs_init(dev);
	if (err) {
		dev_err(&pdev->dev, "failed to initialize cq debugfs\n");
		goto err_eq_cleanup;
	}

	mlx5_init_qp_table(dev);

	mlx5_init_srq_table(dev);

	mlx5_init_mkey_table(dev);

	mlx5_init_reserved_gids(dev);

	mlx5_init_clock(dev);

	dev->vxlan = mlx5_vxlan_create(dev);

	err = mlx5_init_rl_table(dev);
	if (err) {
		dev_err(&pdev->dev, "Failed to init rate limiting\n");
		goto err_tables_cleanup;
	}

	err = mlx5_mpfs_init(dev);
	if (err) {
		dev_err(&pdev->dev, "Failed to init l2 table %d\n", err);
		goto err_rl_cleanup;
	}

	err = mlx5_eswitch_init(dev);
	if (err) {
		dev_err(&pdev->dev, "Failed to init eswitch %d\n", err);
		goto err_mpfs_cleanup;
	}

	err = mlx5_sriov_init(dev);
	if (err) {
		dev_err(&pdev->dev, "Failed to init sriov %d\n", err);
		goto err_eswitch_cleanup;
	}

	err = mlx5_fpga_init(dev);
	if (err) {
		dev_err(&pdev->dev, "Failed to init fpga device %d\n", err);
		goto err_sriov_cleanup;
	}

	dev->tracer = mlx5_fw_tracer_create(dev);

	return 0;

err_sriov_cleanup:
	mlx5_sriov_cleanup(dev);
err_eswitch_cleanup:
	mlx5_eswitch_cleanup(dev->priv.eswitch);
err_mpfs_cleanup:
	mlx5_mpfs_cleanup(dev);
err_rl_cleanup:
	mlx5_cleanup_rl_table(dev);
err_tables_cleanup:
	mlx5_vxlan_destroy(dev->vxlan);
	mlx5_cleanup_mkey_table(dev);
	mlx5_cleanup_srq_table(dev);
	mlx5_cleanup_qp_table(dev);
	mlx5_cq_debugfs_cleanup(dev);

err_eq_cleanup:
	mlx5_eq_cleanup(dev);

out:
	return err;
}

static void mlx5_cleanup_once(struct mlx5_core_dev *dev)
{
	mlx5_fw_tracer_destroy(dev->tracer);
	mlx5_fpga_cleanup(dev);
	mlx5_sriov_cleanup(dev);
	mlx5_eswitch_cleanup(dev->priv.eswitch);
	mlx5_mpfs_cleanup(dev);
	mlx5_cleanup_rl_table(dev);
	mlx5_vxlan_destroy(dev->vxlan);
	mlx5_cleanup_clock(dev);
	mlx5_cleanup_reserved_gids(dev);
	mlx5_cleanup_mkey_table(dev);
	mlx5_cleanup_srq_table(dev);
	mlx5_cleanup_qp_table(dev);
	mlx5_cq_debugfs_cleanup(dev);
	mlx5_eq_cleanup(dev);
}

static int mlx5_load_one(struct mlx5_core_dev *dev, struct mlx5_priv *priv,
			 bool boot)
{
	struct pci_dev *pdev = dev->pdev;
	int err;

	mutex_lock(&dev->intf_state_mutex);
	if (test_bit(MLX5_INTERFACE_STATE_UP, &dev->intf_state)) {
		dev_warn(&dev->pdev->dev, "%s: interface is up, NOP\n",
			 __func__);
		goto out;
	}

	dev_info(&pdev->dev, "firmware version: %d.%d.%d\n", fw_rev_maj(dev),
		 fw_rev_min(dev), fw_rev_sub(dev));

	/* Only PFs hold the relevant PCIe information for this query */
	if (mlx5_core_is_pf(dev))
		pcie_print_link_status(dev->pdev);

	/* on load removing any previous indication of internal error, device is
	 * up
	 */
	dev->state = MLX5_DEVICE_STATE_UP;

	/* wait for firmware to accept initialization segments configurations
	 */
	err = wait_fw_init(dev, FW_PRE_INIT_TIMEOUT_MILI);
	if (err) {
		dev_err(&dev->pdev->dev, "Firmware over %d MS in pre-initializing state, aborting\n",
			FW_PRE_INIT_TIMEOUT_MILI);
		goto out_err;
	}

	err = mlx5_cmd_init(dev);
	if (err) {
		dev_err(&pdev->dev, "Failed initializing command interface, aborting\n");
		goto out_err;
	}

	err = wait_fw_init(dev, FW_INIT_TIMEOUT_MILI);
	if (err) {
		dev_err(&dev->pdev->dev, "Firmware over %d MS in initializing state, aborting\n",
			FW_INIT_TIMEOUT_MILI);
		goto err_cmd_cleanup;
	}

	err = mlx5_core_enable_hca(dev, 0);
	if (err) {
		dev_err(&pdev->dev, "enable hca failed\n");
		goto err_cmd_cleanup;
	}

	err = mlx5_core_set_issi(dev);
	if (err) {
		dev_err(&pdev->dev, "failed to set issi\n");
		goto err_disable_hca;
	}

	err = mlx5_satisfy_startup_pages(dev, 1);
	if (err) {
		dev_err(&pdev->dev, "failed to allocate boot pages\n");
		goto err_disable_hca;
	}

	err = set_hca_ctrl(dev);
	if (err) {
		dev_err(&pdev->dev, "set_hca_ctrl failed\n");
		goto reclaim_boot_pages;
	}

	err = handle_hca_cap(dev);
	if (err) {
		dev_err(&pdev->dev, "handle_hca_cap failed\n");
		goto reclaim_boot_pages;
	}

	err = handle_hca_cap_atomic(dev);
	if (err) {
		dev_err(&pdev->dev, "handle_hca_cap_atomic failed\n");
		goto reclaim_boot_pages;
	}

	err = mlx5_satisfy_startup_pages(dev, 0);
	if (err) {
		dev_err(&pdev->dev, "failed to allocate init pages\n");
		goto reclaim_boot_pages;
	}

	err = mlx5_pagealloc_start(dev);
	if (err) {
		dev_err(&pdev->dev, "mlx5_pagealloc_start failed\n");
		goto reclaim_boot_pages;
	}

	err = mlx5_cmd_init_hca(dev, sw_owner_id);
	if (err) {
		dev_err(&pdev->dev, "init hca failed\n");
		goto err_pagealloc_stop;
	}

	mlx5_set_driver_version(dev);

	mlx5_start_health_poll(dev);

	err = mlx5_query_hca_caps(dev);
	if (err) {
		dev_err(&pdev->dev, "query hca failed\n");
		goto err_stop_poll;
	}

	if (boot) {
		err = mlx5_init_once(dev, priv);
		if (err) {
			dev_err(&pdev->dev, "sw objs init failed\n");
			goto err_stop_poll;
		}
	}

	err = mlx5_alloc_irq_vectors(dev);
	if (err) {
		dev_err(&pdev->dev, "alloc irq vectors failed\n");
		goto err_cleanup_once;
	}

	dev->priv.uar = mlx5_get_uars_page(dev);
	if (IS_ERR(dev->priv.uar)) {
		dev_err(&pdev->dev, "Failed allocating uar, aborting\n");
		err = PTR_ERR(dev->priv.uar);
		goto err_disable_msix;
	}

	err = mlx5_start_eqs(dev);
	if (err) {
		dev_err(&pdev->dev, "Failed to start pages and async EQs\n");
		goto err_put_uars;
	}

	err = mlx5_fw_tracer_init(dev->tracer);
	if (err) {
		dev_err(&pdev->dev, "Failed to init FW tracer\n");
		goto err_fw_tracer;
	}

	err = alloc_comp_eqs(dev);
	if (err) {
		dev_err(&pdev->dev, "Failed to alloc completion EQs\n");
		goto err_comp_eqs;
	}

	err = mlx5_irq_set_affinity_hints(dev);
	if (err) {
		dev_err(&pdev->dev, "Failed to alloc affinity hint cpumask\n");
		goto err_affinity_hints;
	}

	err = mlx5_fpga_device_start(dev);
	if (err) {
		dev_err(&pdev->dev, "fpga device start failed %d\n", err);
		goto err_fpga_start;
	}

	err = mlx5_accel_ipsec_init(dev);
	if (err) {
		dev_err(&pdev->dev, "IPSec device start failed %d\n", err);
		goto err_ipsec_start;
	}

	err = mlx5_accel_tls_init(dev);
	if (err) {
		dev_err(&pdev->dev, "TLS device start failed %d\n", err);
		goto err_tls_start;
	}

	err = mlx5_irq_set_affinity_hints(dev);
	if (err) {
		dev_err(&pdev->dev, "Failed to alloc affinity hint cpumask\n");
		goto err_affinity_hints;
	}

	err = mlx5_init_fs(dev);
	if (err) {
		dev_err(&pdev->dev, "Failed to init flow steering\n");
		goto err_fs;
	}

	err = mlx5_core_set_hca_defaults(dev);
	if (err) {
		dev_err(&pdev->dev, "Failed to set hca defaults\n");
		goto err_fs;
	}

	err = mlx5_sriov_attach(dev);
	if (err) {
		dev_err(&pdev->dev, "sriov init failed %d\n", err);
		goto err_sriov;
	}

	if (mlx5_device_registered(dev)) {
		mlx5_attach_device(dev);
	} else {
		err = mlx5_register_device(dev);
		if (err) {
			dev_err(&pdev->dev, "mlx5_register_device failed %d\n", err);
			goto err_reg_dev;
		}
	}

	set_bit(MLX5_INTERFACE_STATE_UP, &dev->intf_state);
out:
	mutex_unlock(&dev->intf_state_mutex);

	return 0;

err_reg_dev:
	mlx5_sriov_detach(dev);

err_sriov:
	mlx5_cleanup_fs(dev);

err_fs:
<<<<<<< HEAD
=======
	mlx5_accel_tls_cleanup(dev);

err_tls_start:
	mlx5_accel_ipsec_cleanup(dev);

err_ipsec_start:
	mlx5_fpga_device_stop(dev);

err_fpga_start:
>>>>>>> e021bb4f
	mlx5_irq_clear_affinity_hints(dev);

err_affinity_hints:
	free_comp_eqs(dev);

err_comp_eqs:
	mlx5_fw_tracer_cleanup(dev->tracer);

err_fw_tracer:
	mlx5_stop_eqs(dev);

err_put_uars:
	mlx5_put_uars_page(dev, priv->uar);

err_disable_msix:
	mlx5_free_irq_vectors(dev);

err_cleanup_once:
	if (boot)
		mlx5_cleanup_once(dev);

err_stop_poll:
	mlx5_stop_health_poll(dev, boot);
	if (mlx5_cmd_teardown_hca(dev)) {
		dev_err(&dev->pdev->dev, "tear_down_hca failed, skip cleanup\n");
		goto out_err;
	}

err_pagealloc_stop:
	mlx5_pagealloc_stop(dev);

reclaim_boot_pages:
	mlx5_reclaim_startup_pages(dev);

err_disable_hca:
	mlx5_core_disable_hca(dev, 0);

err_cmd_cleanup:
	mlx5_cmd_cleanup(dev);

out_err:
	dev->state = MLX5_DEVICE_STATE_INTERNAL_ERROR;
	mutex_unlock(&dev->intf_state_mutex);

	return err;
}

static int mlx5_unload_one(struct mlx5_core_dev *dev, struct mlx5_priv *priv,
			   bool cleanup)
{
	int err = 0;

	if (cleanup)
		mlx5_drain_health_recovery(dev);

	mutex_lock(&dev->intf_state_mutex);
	if (!test_bit(MLX5_INTERFACE_STATE_UP, &dev->intf_state)) {
		dev_warn(&dev->pdev->dev, "%s: interface is down, NOP\n",
			 __func__);
		if (cleanup)
			mlx5_cleanup_once(dev);
		goto out;
	}

	clear_bit(MLX5_INTERFACE_STATE_UP, &dev->intf_state);

	if (mlx5_device_registered(dev))
		mlx5_detach_device(dev);

	mlx5_sriov_detach(dev);
	mlx5_cleanup_fs(dev);
<<<<<<< HEAD
=======
	mlx5_accel_ipsec_cleanup(dev);
	mlx5_accel_tls_cleanup(dev);
	mlx5_fpga_device_stop(dev);
>>>>>>> e021bb4f
	mlx5_irq_clear_affinity_hints(dev);
	free_comp_eqs(dev);
	mlx5_fw_tracer_cleanup(dev->tracer);
	mlx5_stop_eqs(dev);
	mlx5_put_uars_page(dev, priv->uar);
	mlx5_free_irq_vectors(dev);
	if (cleanup)
		mlx5_cleanup_once(dev);
	mlx5_stop_health_poll(dev, cleanup);
	err = mlx5_cmd_teardown_hca(dev);
	if (err) {
		dev_err(&dev->pdev->dev, "tear_down_hca failed, skip cleanup\n");
		goto out;
	}
	mlx5_pagealloc_stop(dev);
	mlx5_reclaim_startup_pages(dev);
	mlx5_core_disable_hca(dev, 0);
	mlx5_cmd_cleanup(dev);

out:
	mutex_unlock(&dev->intf_state_mutex);
	return err;
}

struct mlx5_core_event_handler {
	void (*event)(struct mlx5_core_dev *dev,
		      enum mlx5_dev_event event,
		      void *data);
};

static const struct devlink_ops mlx5_devlink_ops = {
#ifdef CONFIG_MLX5_ESWITCH
	.eswitch_mode_set = mlx5_devlink_eswitch_mode_set,
	.eswitch_mode_get = mlx5_devlink_eswitch_mode_get,
	.eswitch_inline_mode_set = mlx5_devlink_eswitch_inline_mode_set,
	.eswitch_inline_mode_get = mlx5_devlink_eswitch_inline_mode_get,
	.eswitch_encap_mode_set = mlx5_devlink_eswitch_encap_mode_set,
	.eswitch_encap_mode_get = mlx5_devlink_eswitch_encap_mode_get,
#endif
};

#define MLX5_IB_MOD "mlx5_ib"
static int init_one(struct pci_dev *pdev,
		    const struct pci_device_id *id)
{
	struct mlx5_core_dev *dev;
	struct devlink *devlink;
	struct mlx5_priv *priv;
	int err;

	devlink = devlink_alloc(&mlx5_devlink_ops, sizeof(*dev));
	if (!devlink) {
		dev_err(&pdev->dev, "kzalloc failed\n");
		return -ENOMEM;
	}

	dev = devlink_priv(devlink);
	priv = &dev->priv;
	priv->pci_dev_data = id->driver_data;

	pci_set_drvdata(pdev, dev);

	dev->pdev = pdev;
	dev->event = mlx5_core_event;
	dev->profile = &profile[prof_sel];

	INIT_LIST_HEAD(&priv->ctx_list);
	spin_lock_init(&priv->ctx_lock);
	mutex_init(&dev->pci_status_mutex);
	mutex_init(&dev->intf_state_mutex);

	INIT_LIST_HEAD(&priv->waiting_events_list);
	priv->is_accum_events = false;

#ifdef CONFIG_INFINIBAND_ON_DEMAND_PAGING
	err = init_srcu_struct(&priv->pfault_srcu);
	if (err) {
		dev_err(&pdev->dev, "init_srcu_struct failed with error code %d\n",
			err);
		goto clean_dev;
	}
#endif
	mutex_init(&priv->bfregs.reg_head.lock);
	mutex_init(&priv->bfregs.wc_head.lock);
	INIT_LIST_HEAD(&priv->bfregs.reg_head.list);
	INIT_LIST_HEAD(&priv->bfregs.wc_head.list);

	err = mlx5_pci_init(dev, priv);
	if (err) {
		dev_err(&pdev->dev, "mlx5_pci_init failed with error code %d\n", err);
		goto clean_srcu;
	}

	err = mlx5_health_init(dev);
	if (err) {
		dev_err(&pdev->dev, "mlx5_health_init failed with error code %d\n", err);
		goto close_pci;
	}

	mlx5_pagealloc_init(dev);

	err = mlx5_load_one(dev, priv, true);
	if (err) {
		dev_err(&pdev->dev, "mlx5_load_one failed with error code %d\n", err);
		goto clean_health;
	}

	request_module_nowait(MLX5_IB_MOD);

	err = devlink_register(devlink, &pdev->dev);
	if (err)
		goto clean_load;

	pci_save_state(pdev);
	return 0;

clean_load:
	mlx5_unload_one(dev, priv, true);
clean_health:
	mlx5_pagealloc_cleanup(dev);
	mlx5_health_cleanup(dev);
close_pci:
	mlx5_pci_close(dev, priv);
clean_srcu:
#ifdef CONFIG_INFINIBAND_ON_DEMAND_PAGING
	cleanup_srcu_struct(&priv->pfault_srcu);
clean_dev:
#endif
	devlink_free(devlink);

	return err;
}

static void remove_one(struct pci_dev *pdev)
{
	struct mlx5_core_dev *dev  = pci_get_drvdata(pdev);
	struct devlink *devlink = priv_to_devlink(dev);
	struct mlx5_priv *priv = &dev->priv;

	devlink_unregister(devlink);
	mlx5_unregister_device(dev);

	if (mlx5_unload_one(dev, priv, true)) {
		dev_err(&dev->pdev->dev, "mlx5_unload_one failed\n");
		mlx5_health_cleanup(dev);
		return;
	}

	mlx5_pagealloc_cleanup(dev);
	mlx5_health_cleanup(dev);
	mlx5_pci_close(dev, priv);
#ifdef CONFIG_INFINIBAND_ON_DEMAND_PAGING
	cleanup_srcu_struct(&priv->pfault_srcu);
#endif
	devlink_free(devlink);
}

static pci_ers_result_t mlx5_pci_err_detected(struct pci_dev *pdev,
					      pci_channel_state_t state)
{
	struct mlx5_core_dev *dev = pci_get_drvdata(pdev);
	struct mlx5_priv *priv = &dev->priv;

	dev_info(&pdev->dev, "%s was called\n", __func__);

	mlx5_enter_error_state(dev, false);
	mlx5_unload_one(dev, priv, false);
	/* In case of kernel call drain the health wq */
	if (state) {
		mlx5_drain_health_wq(dev);
		mlx5_pci_disable_device(dev);
	}

	return state == pci_channel_io_perm_failure ?
		PCI_ERS_RESULT_DISCONNECT : PCI_ERS_RESULT_NEED_RESET;
}

/* wait for the device to show vital signs by waiting
 * for the health counter to start counting.
 */
static int wait_vital(struct pci_dev *pdev)
{
	struct mlx5_core_dev *dev = pci_get_drvdata(pdev);
	struct mlx5_core_health *health = &dev->priv.health;
	const int niter = 100;
	u32 last_count = 0;
	u32 count;
	int i;

	for (i = 0; i < niter; i++) {
		count = ioread32be(health->health_counter);
		if (count && count != 0xffffffff) {
			if (last_count && last_count != count) {
				dev_info(&pdev->dev, "Counter value 0x%x after %d iterations\n", count, i);
				return 0;
			}
			last_count = count;
		}
		msleep(50);
	}

	return -ETIMEDOUT;
}

static pci_ers_result_t mlx5_pci_slot_reset(struct pci_dev *pdev)
{
	struct mlx5_core_dev *dev = pci_get_drvdata(pdev);
	int err;

	dev_info(&pdev->dev, "%s was called\n", __func__);

	err = mlx5_pci_enable_device(dev);
	if (err) {
		dev_err(&pdev->dev, "%s: mlx5_pci_enable_device failed with error code: %d\n"
			, __func__, err);
		return PCI_ERS_RESULT_DISCONNECT;
	}

	pci_set_master(pdev);
	pci_restore_state(pdev);
	pci_save_state(pdev);

	if (wait_vital(pdev)) {
		dev_err(&pdev->dev, "%s: wait_vital timed out\n", __func__);
		return PCI_ERS_RESULT_DISCONNECT;
	}

	return PCI_ERS_RESULT_RECOVERED;
}

static void mlx5_pci_resume(struct pci_dev *pdev)
{
	struct mlx5_core_dev *dev = pci_get_drvdata(pdev);
	struct mlx5_priv *priv = &dev->priv;
	int err;

	dev_info(&pdev->dev, "%s was called\n", __func__);

	err = mlx5_load_one(dev, priv, false);
	if (err)
		dev_err(&pdev->dev, "%s: mlx5_load_one failed with error code: %d\n"
			, __func__, err);
	else
		dev_info(&pdev->dev, "%s: device recovered\n", __func__);
}

static const struct pci_error_handlers mlx5_err_handler = {
	.error_detected = mlx5_pci_err_detected,
	.slot_reset	= mlx5_pci_slot_reset,
	.resume		= mlx5_pci_resume
};

static int mlx5_try_fast_unload(struct mlx5_core_dev *dev)
{
	int ret;

	if (!MLX5_CAP_GEN(dev, force_teardown)) {
		mlx5_core_dbg(dev, "force teardown is not supported in the firmware\n");
		return -EOPNOTSUPP;
	}

	if (dev->state == MLX5_DEVICE_STATE_INTERNAL_ERROR) {
		mlx5_core_dbg(dev, "Device in internal error state, giving up\n");
		return -EAGAIN;
	}

	/* Panic tear down fw command will stop the PCI bus communication
	 * with the HCA, so the health polll is no longer needed.
	 */
	mlx5_drain_health_wq(dev);
	mlx5_stop_health_poll(dev, false);

	ret = mlx5_cmd_force_teardown_hca(dev);
	if (ret) {
		mlx5_core_dbg(dev, "Firmware couldn't do fast unload error: %d\n", ret);
		mlx5_start_health_poll(dev);
		return ret;
	}

	mlx5_enter_error_state(dev, true);

	/* Some platforms requiring freeing the IRQ's in the shutdown
	 * flow. If they aren't freed they can't be allocated after
	 * kexec. There is no need to cleanup the mlx5_core software
	 * contexts.
	 */
	mlx5_irq_clear_affinity_hints(dev);
	mlx5_core_eq_free_irqs(dev);

	return 0;
}

static void shutdown(struct pci_dev *pdev)
{
	struct mlx5_core_dev *dev  = pci_get_drvdata(pdev);
	struct mlx5_priv *priv = &dev->priv;
	int err;

	dev_info(&pdev->dev, "Shutdown was called\n");
	err = mlx5_try_fast_unload(dev);
	if (err)
		mlx5_unload_one(dev, priv, false);
	mlx5_pci_disable_device(dev);
}

static const struct pci_device_id mlx5_core_pci_table[] = {
	{ PCI_VDEVICE(MELLANOX, PCI_DEVICE_ID_MELLANOX_CONNECTIB) },
	{ PCI_VDEVICE(MELLANOX, 0x1012), MLX5_PCI_DEV_IS_VF},	/* Connect-IB VF */
	{ PCI_VDEVICE(MELLANOX, PCI_DEVICE_ID_MELLANOX_CONNECTX4) },
	{ PCI_VDEVICE(MELLANOX, 0x1014), MLX5_PCI_DEV_IS_VF},	/* ConnectX-4 VF */
	{ PCI_VDEVICE(MELLANOX, PCI_DEVICE_ID_MELLANOX_CONNECTX4_LX) },
	{ PCI_VDEVICE(MELLANOX, 0x1016), MLX5_PCI_DEV_IS_VF},	/* ConnectX-4LX VF */
	{ PCI_VDEVICE(MELLANOX, 0x1017) },			/* ConnectX-5, PCIe 3.0 */
	{ PCI_VDEVICE(MELLANOX, 0x1018), MLX5_PCI_DEV_IS_VF},	/* ConnectX-5 VF */
	{ PCI_VDEVICE(MELLANOX, 0x1019) },			/* ConnectX-5 Ex */
	{ PCI_VDEVICE(MELLANOX, 0x101a), MLX5_PCI_DEV_IS_VF},	/* ConnectX-5 Ex VF */
	{ PCI_VDEVICE(MELLANOX, 0x101b) },			/* ConnectX-6 */
	{ PCI_VDEVICE(MELLANOX, 0x101c), MLX5_PCI_DEV_IS_VF},	/* ConnectX-6 VF */
	{ PCI_VDEVICE(MELLANOX, 0xa2d2) },			/* BlueField integrated ConnectX-5 network controller */
	{ PCI_VDEVICE(MELLANOX, 0xa2d3), MLX5_PCI_DEV_IS_VF},	/* BlueField integrated ConnectX-5 network controller VF */
	{ 0, }
};

MODULE_DEVICE_TABLE(pci, mlx5_core_pci_table);

void mlx5_disable_device(struct mlx5_core_dev *dev)
{
	mlx5_pci_err_detected(dev->pdev, 0);
}

void mlx5_recover_device(struct mlx5_core_dev *dev)
{
	mlx5_pci_disable_device(dev);
	if (mlx5_pci_slot_reset(dev->pdev) == PCI_ERS_RESULT_RECOVERED)
		mlx5_pci_resume(dev->pdev);
}

static struct pci_driver mlx5_core_driver = {
	.name           = DRIVER_NAME,
	.id_table       = mlx5_core_pci_table,
	.probe          = init_one,
	.remove         = remove_one,
	.shutdown	= shutdown,
	.err_handler	= &mlx5_err_handler,
	.sriov_configure   = mlx5_core_sriov_configure,
};

static void mlx5_core_verify_params(void)
{
	if (prof_sel >= ARRAY_SIZE(profile)) {
		pr_warn("mlx5_core: WARNING: Invalid module parameter prof_sel %d, valid range 0-%zu, changing back to default(%d)\n",
			prof_sel,
			ARRAY_SIZE(profile) - 1,
			MLX5_DEFAULT_PROF);
		prof_sel = MLX5_DEFAULT_PROF;
	}
}

static int __init init(void)
{
	int err;

	get_random_bytes(&sw_owner_id, sizeof(sw_owner_id));

	mlx5_core_verify_params();
	mlx5_fpga_ipsec_build_fs_cmds();
	mlx5_register_debugfs();

	err = pci_register_driver(&mlx5_core_driver);
	if (err)
		goto err_debug;

#ifdef CONFIG_MLX5_CORE_EN
	mlx5e_init();
#endif

	return 0;

err_debug:
	mlx5_unregister_debugfs();
	return err;
}

static void __exit cleanup(void)
{
#ifdef CONFIG_MLX5_CORE_EN
	mlx5e_cleanup();
#endif
	pci_unregister_driver(&mlx5_core_driver);
	mlx5_unregister_debugfs();
}

module_init(init);
module_exit(cleanup);<|MERGE_RESOLUTION|>--- conflicted
+++ resolved
@@ -323,13 +323,9 @@
 {
 	struct mlx5_priv *priv = &dev->priv;
 	struct mlx5_eq_table *table = &priv->eq_table;
-<<<<<<< HEAD
-	int num_eqs = 1 << MLX5_CAP_GEN(dev, log_max_eq);
-=======
 	int num_eqs = MLX5_CAP_GEN(dev, max_num_eqs) ?
 		      MLX5_CAP_GEN(dev, max_num_eqs) :
 		      1 << MLX5_CAP_GEN(dev, log_max_eq);
->>>>>>> e021bb4f
 	int nvec;
 	int err;
 
@@ -346,15 +342,10 @@
 	nvec = pci_alloc_irq_vectors(dev->pdev,
 			MLX5_EQ_VEC_COMP_BASE + 1, nvec,
 			PCI_IRQ_MSIX);
-<<<<<<< HEAD
-	if (nvec < 0)
-		return nvec;
-=======
 	if (nvec < 0) {
 		err = nvec;
 		goto err_free_irq_info;
 	}
->>>>>>> e021bb4f
 
 	table->num_comp_vectors = nvec - MLX5_EQ_VEC_COMP_BASE;
 
@@ -649,32 +640,19 @@
 static int mlx5_irq_set_affinity_hint(struct mlx5_core_dev *mdev, int i)
 {
 	struct mlx5_priv *priv  = &mdev->priv;
-<<<<<<< HEAD
-	int irq = pci_irq_vector(mdev->pdev, MLX5_EQ_VEC_COMP_BASE + i);
-
-	if (!zalloc_cpumask_var(&priv->irq_info[i].mask, GFP_KERNEL)) {
-=======
 	int vecidx = MLX5_EQ_VEC_COMP_BASE + i;
 	int irq = pci_irq_vector(mdev->pdev, vecidx);
 
 	if (!zalloc_cpumask_var(&priv->irq_info[vecidx].mask, GFP_KERNEL)) {
->>>>>>> e021bb4f
 		mlx5_core_warn(mdev, "zalloc_cpumask_var failed");
 		return -ENOMEM;
 	}
 
 	cpumask_set_cpu(cpumask_local_spread(i, priv->numa_node),
-<<<<<<< HEAD
-			priv->irq_info[i].mask);
-
-	if (IS_ENABLED(CONFIG_SMP) &&
-	    irq_set_affinity_hint(irq, priv->irq_info[i].mask))
-=======
 			priv->irq_info[vecidx].mask);
 
 	if (IS_ENABLED(CONFIG_SMP) &&
 	    irq_set_affinity_hint(irq, priv->irq_info[vecidx].mask))
->>>>>>> e021bb4f
 		mlx5_core_warn(mdev, "irq_set_affinity_hint failed, irq 0x%.4x", irq);
 
 	return 0;
@@ -682,20 +660,12 @@
 
 static void mlx5_irq_clear_affinity_hint(struct mlx5_core_dev *mdev, int i)
 {
-<<<<<<< HEAD
-	struct mlx5_priv *priv  = &mdev->priv;
-	int irq = pci_irq_vector(mdev->pdev, MLX5_EQ_VEC_COMP_BASE + i);
-
-	irq_set_affinity_hint(irq, NULL);
-	free_cpumask_var(priv->irq_info[i].mask);
-=======
 	int vecidx = MLX5_EQ_VEC_COMP_BASE + i;
 	struct mlx5_priv *priv  = &mdev->priv;
 	int irq = pci_irq_vector(mdev->pdev, vecidx);
 
 	irq_set_affinity_hint(irq, NULL);
 	free_cpumask_var(priv->irq_info[vecidx].mask);
->>>>>>> e021bb4f
 }
 
 static int mlx5_irq_set_affinity_hints(struct mlx5_core_dev *mdev)
@@ -1248,12 +1218,6 @@
 		goto err_tls_start;
 	}
 
-	err = mlx5_irq_set_affinity_hints(dev);
-	if (err) {
-		dev_err(&pdev->dev, "Failed to alloc affinity hint cpumask\n");
-		goto err_affinity_hints;
-	}
-
 	err = mlx5_init_fs(dev);
 	if (err) {
 		dev_err(&pdev->dev, "Failed to init flow steering\n");
@@ -1295,8 +1259,6 @@
 	mlx5_cleanup_fs(dev);
 
 err_fs:
-<<<<<<< HEAD
-=======
 	mlx5_accel_tls_cleanup(dev);
 
 err_tls_start:
@@ -1306,7 +1268,6 @@
 	mlx5_fpga_device_stop(dev);
 
 err_fpga_start:
->>>>>>> e021bb4f
 	mlx5_irq_clear_affinity_hints(dev);
 
 err_affinity_hints:
@@ -1378,12 +1339,9 @@
 
 	mlx5_sriov_detach(dev);
 	mlx5_cleanup_fs(dev);
-<<<<<<< HEAD
-=======
 	mlx5_accel_ipsec_cleanup(dev);
 	mlx5_accel_tls_cleanup(dev);
 	mlx5_fpga_device_stop(dev);
->>>>>>> e021bb4f
 	mlx5_irq_clear_affinity_hints(dev);
 	free_comp_eqs(dev);
 	mlx5_fw_tracer_cleanup(dev->tracer);
