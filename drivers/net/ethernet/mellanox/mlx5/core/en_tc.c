/*
 * Copyright (c) 2016, Mellanox Technologies. All rights reserved.
 *
 * This software is available to you under a choice of one of two
 * licenses.  You may choose to be licensed under the terms of the GNU
 * General Public License (GPL) Version 2, available from the file
 * COPYING in the main directory of this source tree, or the
 * OpenIB.org BSD license below:
 *
 *     Redistribution and use in source and binary forms, with or
 *     without modification, are permitted provided that the following
 *     conditions are met:
 *
 *      - Redistributions of source code must retain the above
 *        copyright notice, this list of conditions and the following
 *        disclaimer.
 *
 *      - Redistributions in binary form must reproduce the above
 *        copyright notice, this list of conditions and the following
 *        disclaimer in the documentation and/or other materials
 *        provided with the distribution.
 *
 * THE SOFTWARE IS PROVIDED "AS IS", WITHOUT WARRANTY OF ANY KIND,
 * EXPRESS OR IMPLIED, INCLUDING BUT NOT LIMITED TO THE WARRANTIES OF
 * MERCHANTABILITY, FITNESS FOR A PARTICULAR PURPOSE AND
 * NONINFRINGEMENT. IN NO EVENT SHALL THE AUTHORS OR COPYRIGHT HOLDERS
 * BE LIABLE FOR ANY CLAIM, DAMAGES OR OTHER LIABILITY, WHETHER IN AN
 * ACTION OF CONTRACT, TORT OR OTHERWISE, ARISING FROM, OUT OF OR IN
 * CONNECTION WITH THE SOFTWARE OR THE USE OR OTHER DEALINGS IN THE
 * SOFTWARE.
 */

#include <net/flow_dissector.h>
#include <net/sch_generic.h>
#include <net/pkt_cls.h>
#include <net/tc_act/tc_gact.h>
#include <net/tc_act/tc_skbedit.h>
#include <linux/mlx5/fs.h>
#include <linux/mlx5/device.h>
#include <linux/rhashtable.h>
#include <net/switchdev.h>
#include <net/tc_act/tc_mirred.h>
#include <net/tc_act/tc_vlan.h>
#include <net/tc_act/tc_tunnel_key.h>
#include <net/tc_act/tc_pedit.h>
#include <net/tc_act/tc_csum.h>
#include <net/vxlan.h>
#include <net/arp.h>
#include "en.h"
#include "en_rep.h"
#include "en_tc.h"
#include "eswitch.h"
#include "lib/vxlan.h"
#include "fs_core.h"
#include "en/port.h"

struct mlx5_nic_flow_attr {
	u32 action;
	u32 flow_tag;
	u32 mod_hdr_id;
	u32 hairpin_tirn;
	u8 match_level;
	struct mlx5_flow_table	*hairpin_ft;
};

#define MLX5E_TC_FLOW_BASE (MLX5E_TC_LAST_EXPORTED_BIT + 1)

enum {
	MLX5E_TC_FLOW_INGRESS	= MLX5E_TC_INGRESS,
	MLX5E_TC_FLOW_EGRESS	= MLX5E_TC_EGRESS,
	MLX5E_TC_FLOW_ESWITCH	= BIT(MLX5E_TC_FLOW_BASE),
	MLX5E_TC_FLOW_NIC	= BIT(MLX5E_TC_FLOW_BASE + 1),
	MLX5E_TC_FLOW_OFFLOADED	= BIT(MLX5E_TC_FLOW_BASE + 2),
	MLX5E_TC_FLOW_HAIRPIN	= BIT(MLX5E_TC_FLOW_BASE + 3),
	MLX5E_TC_FLOW_HAIRPIN_RSS = BIT(MLX5E_TC_FLOW_BASE + 4),
};

#define MLX5E_TC_MAX_SPLITS 1

struct mlx5e_tc_flow {
	struct rhash_head	node;
	struct mlx5e_priv	*priv;
	u64			cookie;
	u8			flags;
	struct mlx5_flow_handle *rule[MLX5E_TC_MAX_SPLITS + 1];
	struct list_head	encap;   /* flows sharing the same encap ID */
	struct list_head	mod_hdr; /* flows sharing the same mod hdr ID */
	struct list_head	hairpin; /* flows sharing the same hairpin */
	union {
		struct mlx5_esw_flow_attr esw_attr[0];
		struct mlx5_nic_flow_attr nic_attr[0];
	};
};

struct mlx5e_tc_flow_parse_attr {
	struct ip_tunnel_info tun_info;
	struct mlx5_flow_spec spec;
	int num_mod_hdr_actions;
	void *mod_hdr_actions;
	int mirred_ifindex;
};

enum {
	MLX5_HEADER_TYPE_VXLAN = 0x0,
	MLX5_HEADER_TYPE_NVGRE = 0x1,
};

#define MLX5E_TC_TABLE_NUM_GROUPS 4
#define MLX5E_TC_TABLE_MAX_GROUP_SIZE BIT(16)

struct mlx5e_hairpin {
	struct mlx5_hairpin *pair;

	struct mlx5_core_dev *func_mdev;
	struct mlx5e_priv *func_priv;
	u32 tdn;
	u32 tirn;

	int num_channels;
	struct mlx5e_rqt indir_rqt;
	u32 indir_tirn[MLX5E_NUM_INDIR_TIRS];
	struct mlx5e_ttc_table ttc;
};

struct mlx5e_hairpin_entry {
	/* a node of a hash table which keeps all the  hairpin entries */
	struct hlist_node hairpin_hlist;

	/* flows sharing the same hairpin */
	struct list_head flows;

	u16 peer_vhca_id;
	u8 prio;
	struct mlx5e_hairpin *hp;
};

struct mod_hdr_key {
	int num_actions;
	void *actions;
};

struct mlx5e_mod_hdr_entry {
	/* a node of a hash table which keeps all the mod_hdr entries */
	struct hlist_node mod_hdr_hlist;

	/* flows sharing the same mod_hdr entry */
	struct list_head flows;

	struct mod_hdr_key key;

	u32 mod_hdr_id;
};

#define MLX5_MH_ACT_SZ MLX5_UN_SZ_BYTES(set_action_in_add_action_in_auto)

static inline u32 hash_mod_hdr_info(struct mod_hdr_key *key)
{
	return jhash(key->actions,
		     key->num_actions * MLX5_MH_ACT_SZ, 0);
}

static inline int cmp_mod_hdr_info(struct mod_hdr_key *a,
				   struct mod_hdr_key *b)
{
	if (a->num_actions != b->num_actions)
		return 1;

	return memcmp(a->actions, b->actions, a->num_actions * MLX5_MH_ACT_SZ);
}

static int mlx5e_attach_mod_hdr(struct mlx5e_priv *priv,
				struct mlx5e_tc_flow *flow,
				struct mlx5e_tc_flow_parse_attr *parse_attr)
{
	struct mlx5_eswitch *esw = priv->mdev->priv.eswitch;
	int num_actions, actions_size, namespace, err;
	struct mlx5e_mod_hdr_entry *mh;
	struct mod_hdr_key key;
	bool found = false;
	u32 hash_key;

	num_actions  = parse_attr->num_mod_hdr_actions;
	actions_size = MLX5_MH_ACT_SZ * num_actions;

	key.actions = parse_attr->mod_hdr_actions;
	key.num_actions = num_actions;

	hash_key = hash_mod_hdr_info(&key);

	if (flow->flags & MLX5E_TC_FLOW_ESWITCH) {
		namespace = MLX5_FLOW_NAMESPACE_FDB;
		hash_for_each_possible(esw->offloads.mod_hdr_tbl, mh,
				       mod_hdr_hlist, hash_key) {
			if (!cmp_mod_hdr_info(&mh->key, &key)) {
				found = true;
				break;
			}
		}
	} else {
		namespace = MLX5_FLOW_NAMESPACE_KERNEL;
		hash_for_each_possible(priv->fs.tc.mod_hdr_tbl, mh,
				       mod_hdr_hlist, hash_key) {
			if (!cmp_mod_hdr_info(&mh->key, &key)) {
				found = true;
				break;
			}
		}
	}

	if (found)
		goto attach_flow;

	mh = kzalloc(sizeof(*mh) + actions_size, GFP_KERNEL);
	if (!mh)
		return -ENOMEM;

	mh->key.actions = (void *)mh + sizeof(*mh);
	memcpy(mh->key.actions, key.actions, actions_size);
	mh->key.num_actions = num_actions;
	INIT_LIST_HEAD(&mh->flows);

	err = mlx5_modify_header_alloc(priv->mdev, namespace,
				       mh->key.num_actions,
				       mh->key.actions,
				       &mh->mod_hdr_id);
	if (err)
		goto out_err;

	if (flow->flags & MLX5E_TC_FLOW_ESWITCH)
		hash_add(esw->offloads.mod_hdr_tbl, &mh->mod_hdr_hlist, hash_key);
	else
		hash_add(priv->fs.tc.mod_hdr_tbl, &mh->mod_hdr_hlist, hash_key);

attach_flow:
	list_add(&flow->mod_hdr, &mh->flows);
	if (flow->flags & MLX5E_TC_FLOW_ESWITCH)
		flow->esw_attr->mod_hdr_id = mh->mod_hdr_id;
	else
		flow->nic_attr->mod_hdr_id = mh->mod_hdr_id;

	return 0;

out_err:
	kfree(mh);
	return err;
}

static void mlx5e_detach_mod_hdr(struct mlx5e_priv *priv,
				 struct mlx5e_tc_flow *flow)
{
	struct list_head *next = flow->mod_hdr.next;

	list_del(&flow->mod_hdr);

	if (list_empty(next)) {
		struct mlx5e_mod_hdr_entry *mh;

		mh = list_entry(next, struct mlx5e_mod_hdr_entry, flows);

		mlx5_modify_header_dealloc(priv->mdev, mh->mod_hdr_id);
		hash_del(&mh->mod_hdr_hlist);
		kfree(mh);
	}
}

static
struct mlx5_core_dev *mlx5e_hairpin_get_mdev(struct net *net, int ifindex)
{
	struct net_device *netdev;
	struct mlx5e_priv *priv;

	netdev = __dev_get_by_index(net, ifindex);
	priv = netdev_priv(netdev);
	return priv->mdev;
}

static int mlx5e_hairpin_create_transport(struct mlx5e_hairpin *hp)
{
	u32 in[MLX5_ST_SZ_DW(create_tir_in)] = {0};
	void *tirc;
	int err;

	err = mlx5_core_alloc_transport_domain(hp->func_mdev, &hp->tdn);
	if (err)
		goto alloc_tdn_err;

	tirc = MLX5_ADDR_OF(create_tir_in, in, ctx);

	MLX5_SET(tirc, tirc, disp_type, MLX5_TIRC_DISP_TYPE_DIRECT);
	MLX5_SET(tirc, tirc, inline_rqn, hp->pair->rqn[0]);
	MLX5_SET(tirc, tirc, transport_domain, hp->tdn);

	err = mlx5_core_create_tir(hp->func_mdev, in, MLX5_ST_SZ_BYTES(create_tir_in), &hp->tirn);
	if (err)
		goto create_tir_err;

	return 0;

create_tir_err:
	mlx5_core_dealloc_transport_domain(hp->func_mdev, hp->tdn);
alloc_tdn_err:
	return err;
}

static void mlx5e_hairpin_destroy_transport(struct mlx5e_hairpin *hp)
{
	mlx5_core_destroy_tir(hp->func_mdev, hp->tirn);
	mlx5_core_dealloc_transport_domain(hp->func_mdev, hp->tdn);
}

static void mlx5e_hairpin_fill_rqt_rqns(struct mlx5e_hairpin *hp, void *rqtc)
{
	u32 indirection_rqt[MLX5E_INDIR_RQT_SIZE], rqn;
	struct mlx5e_priv *priv = hp->func_priv;
	int i, ix, sz = MLX5E_INDIR_RQT_SIZE;

	mlx5e_build_default_indir_rqt(indirection_rqt, sz,
				      hp->num_channels);

	for (i = 0; i < sz; i++) {
		ix = i;
		if (priv->channels.params.rss_hfunc == ETH_RSS_HASH_XOR)
			ix = mlx5e_bits_invert(i, ilog2(sz));
		ix = indirection_rqt[ix];
		rqn = hp->pair->rqn[ix];
		MLX5_SET(rqtc, rqtc, rq_num[i], rqn);
	}
}

static int mlx5e_hairpin_create_indirect_rqt(struct mlx5e_hairpin *hp)
{
	int inlen, err, sz = MLX5E_INDIR_RQT_SIZE;
	struct mlx5e_priv *priv = hp->func_priv;
	struct mlx5_core_dev *mdev = priv->mdev;
	void *rqtc;
	u32 *in;

	inlen = MLX5_ST_SZ_BYTES(create_rqt_in) + sizeof(u32) * sz;
	in = kvzalloc(inlen, GFP_KERNEL);
	if (!in)
		return -ENOMEM;

	rqtc = MLX5_ADDR_OF(create_rqt_in, in, rqt_context);

	MLX5_SET(rqtc, rqtc, rqt_actual_size, sz);
	MLX5_SET(rqtc, rqtc, rqt_max_size, sz);

	mlx5e_hairpin_fill_rqt_rqns(hp, rqtc);

	err = mlx5_core_create_rqt(mdev, in, inlen, &hp->indir_rqt.rqtn);
	if (!err)
		hp->indir_rqt.enabled = true;

	kvfree(in);
	return err;
}

static int mlx5e_hairpin_create_indirect_tirs(struct mlx5e_hairpin *hp)
{
	struct mlx5e_priv *priv = hp->func_priv;
	u32 in[MLX5_ST_SZ_DW(create_tir_in)];
	int tt, i, err;
	void *tirc;

	for (tt = 0; tt < MLX5E_NUM_INDIR_TIRS; tt++) {
		memset(in, 0, MLX5_ST_SZ_BYTES(create_tir_in));
		tirc = MLX5_ADDR_OF(create_tir_in, in, ctx);

		MLX5_SET(tirc, tirc, transport_domain, hp->tdn);
		MLX5_SET(tirc, tirc, disp_type, MLX5_TIRC_DISP_TYPE_INDIRECT);
		MLX5_SET(tirc, tirc, indirect_table, hp->indir_rqt.rqtn);
		mlx5e_build_indir_tir_ctx_hash(&priv->channels.params, tt, tirc, false);

		err = mlx5_core_create_tir(hp->func_mdev, in,
					   MLX5_ST_SZ_BYTES(create_tir_in), &hp->indir_tirn[tt]);
		if (err) {
			mlx5_core_warn(hp->func_mdev, "create indirect tirs failed, %d\n", err);
			goto err_destroy_tirs;
		}
	}
	return 0;

err_destroy_tirs:
	for (i = 0; i < tt; i++)
		mlx5_core_destroy_tir(hp->func_mdev, hp->indir_tirn[i]);
	return err;
}

static void mlx5e_hairpin_destroy_indirect_tirs(struct mlx5e_hairpin *hp)
{
	int tt;

	for (tt = 0; tt < MLX5E_NUM_INDIR_TIRS; tt++)
		mlx5_core_destroy_tir(hp->func_mdev, hp->indir_tirn[tt]);
}

static void mlx5e_hairpin_set_ttc_params(struct mlx5e_hairpin *hp,
					 struct ttc_params *ttc_params)
{
	struct mlx5_flow_table_attr *ft_attr = &ttc_params->ft_attr;
	int tt;

	memset(ttc_params, 0, sizeof(*ttc_params));

	ttc_params->any_tt_tirn = hp->tirn;

	for (tt = 0; tt < MLX5E_NUM_INDIR_TIRS; tt++)
		ttc_params->indir_tirn[tt] = hp->indir_tirn[tt];

	ft_attr->max_fte = MLX5E_NUM_TT;
	ft_attr->level = MLX5E_TC_TTC_FT_LEVEL;
	ft_attr->prio = MLX5E_TC_PRIO;
}

static int mlx5e_hairpin_rss_init(struct mlx5e_hairpin *hp)
{
	struct mlx5e_priv *priv = hp->func_priv;
	struct ttc_params ttc_params;
	int err;

	err = mlx5e_hairpin_create_indirect_rqt(hp);
	if (err)
		return err;

	err = mlx5e_hairpin_create_indirect_tirs(hp);
	if (err)
		goto err_create_indirect_tirs;

	mlx5e_hairpin_set_ttc_params(hp, &ttc_params);
	err = mlx5e_create_ttc_table(priv, &ttc_params, &hp->ttc);
	if (err)
		goto err_create_ttc_table;

	netdev_dbg(priv->netdev, "add hairpin: using %d channels rss ttc table id %x\n",
		   hp->num_channels, hp->ttc.ft.t->id);

	return 0;

err_create_ttc_table:
	mlx5e_hairpin_destroy_indirect_tirs(hp);
err_create_indirect_tirs:
	mlx5e_destroy_rqt(priv, &hp->indir_rqt);

	return err;
}

static void mlx5e_hairpin_rss_cleanup(struct mlx5e_hairpin *hp)
{
	struct mlx5e_priv *priv = hp->func_priv;

	mlx5e_destroy_ttc_table(priv, &hp->ttc);
	mlx5e_hairpin_destroy_indirect_tirs(hp);
	mlx5e_destroy_rqt(priv, &hp->indir_rqt);
}

static struct mlx5e_hairpin *
mlx5e_hairpin_create(struct mlx5e_priv *priv, struct mlx5_hairpin_params *params,
		     int peer_ifindex)
{
	struct mlx5_core_dev *func_mdev, *peer_mdev;
	struct mlx5e_hairpin *hp;
	struct mlx5_hairpin *pair;
	int err;

	hp = kzalloc(sizeof(*hp), GFP_KERNEL);
	if (!hp)
		return ERR_PTR(-ENOMEM);

	func_mdev = priv->mdev;
	peer_mdev = mlx5e_hairpin_get_mdev(dev_net(priv->netdev), peer_ifindex);

	pair = mlx5_core_hairpin_create(func_mdev, peer_mdev, params);
	if (IS_ERR(pair)) {
		err = PTR_ERR(pair);
		goto create_pair_err;
	}
	hp->pair = pair;
	hp->func_mdev = func_mdev;
	hp->func_priv = priv;
	hp->num_channels = params->num_channels;

	err = mlx5e_hairpin_create_transport(hp);
	if (err)
		goto create_transport_err;

	if (hp->num_channels > 1) {
		err = mlx5e_hairpin_rss_init(hp);
		if (err)
			goto rss_init_err;
	}

	return hp;

rss_init_err:
	mlx5e_hairpin_destroy_transport(hp);
create_transport_err:
	mlx5_core_hairpin_destroy(hp->pair);
create_pair_err:
	kfree(hp);
	return ERR_PTR(err);
}

static void mlx5e_hairpin_destroy(struct mlx5e_hairpin *hp)
{
	if (hp->num_channels > 1)
		mlx5e_hairpin_rss_cleanup(hp);
	mlx5e_hairpin_destroy_transport(hp);
	mlx5_core_hairpin_destroy(hp->pair);
	kvfree(hp);
}

static inline u32 hash_hairpin_info(u16 peer_vhca_id, u8 prio)
{
	return (peer_vhca_id << 16 | prio);
}

static struct mlx5e_hairpin_entry *mlx5e_hairpin_get(struct mlx5e_priv *priv,
						     u16 peer_vhca_id, u8 prio)
{
	struct mlx5e_hairpin_entry *hpe;
	u32 hash_key = hash_hairpin_info(peer_vhca_id, prio);

	hash_for_each_possible(priv->fs.tc.hairpin_tbl, hpe,
			       hairpin_hlist, hash_key) {
		if (hpe->peer_vhca_id == peer_vhca_id && hpe->prio == prio)
			return hpe;
	}

	return NULL;
}

#define UNKNOWN_MATCH_PRIO 8

static int mlx5e_hairpin_get_prio(struct mlx5e_priv *priv,
				  struct mlx5_flow_spec *spec, u8 *match_prio)
{
	void *headers_c, *headers_v;
	u8 prio_val, prio_mask = 0;
	bool vlan_present;

#ifdef CONFIG_MLX5_CORE_EN_DCB
	if (priv->dcbx_dp.trust_state != MLX5_QPTS_TRUST_PCP) {
		netdev_warn(priv->netdev,
			    "only PCP trust state supported for hairpin\n");
		return -EOPNOTSUPP;
	}
#endif
	headers_c = MLX5_ADDR_OF(fte_match_param, spec->match_criteria, outer_headers);
	headers_v = MLX5_ADDR_OF(fte_match_param, spec->match_value, outer_headers);

	vlan_present = MLX5_GET(fte_match_set_lyr_2_4, headers_v, cvlan_tag);
	if (vlan_present) {
		prio_mask = MLX5_GET(fte_match_set_lyr_2_4, headers_c, first_prio);
		prio_val = MLX5_GET(fte_match_set_lyr_2_4, headers_v, first_prio);
	}

	if (!vlan_present || !prio_mask) {
		prio_val = UNKNOWN_MATCH_PRIO;
	} else if (prio_mask != 0x7) {
		netdev_warn(priv->netdev,
			    "masked priority match not supported for hairpin\n");
		return -EOPNOTSUPP;
	}

	*match_prio = prio_val;
	return 0;
}

static int mlx5e_hairpin_flow_add(struct mlx5e_priv *priv,
				  struct mlx5e_tc_flow *flow,
				  struct mlx5e_tc_flow_parse_attr *parse_attr)
{
	int peer_ifindex = parse_attr->mirred_ifindex;
	struct mlx5_hairpin_params params;
	struct mlx5_core_dev *peer_mdev;
	struct mlx5e_hairpin_entry *hpe;
	struct mlx5e_hairpin *hp;
	u64 link_speed64;
	u32 link_speed;
	u8 match_prio;
	u16 peer_id;
	int err;

	peer_mdev = mlx5e_hairpin_get_mdev(dev_net(priv->netdev), peer_ifindex);
	if (!MLX5_CAP_GEN(priv->mdev, hairpin) || !MLX5_CAP_GEN(peer_mdev, hairpin)) {
		netdev_warn(priv->netdev, "hairpin is not supported\n");
		return -EOPNOTSUPP;
	}

	peer_id = MLX5_CAP_GEN(peer_mdev, vhca_id);
	err = mlx5e_hairpin_get_prio(priv, &parse_attr->spec, &match_prio);
	if (err)
		return err;
	hpe = mlx5e_hairpin_get(priv, peer_id, match_prio);
	if (hpe)
		goto attach_flow;

	hpe = kzalloc(sizeof(*hpe), GFP_KERNEL);
	if (!hpe)
		return -ENOMEM;

	INIT_LIST_HEAD(&hpe->flows);
	hpe->peer_vhca_id = peer_id;
	hpe->prio = match_prio;

	params.log_data_size = 15;
	params.log_data_size = min_t(u8, params.log_data_size,
				     MLX5_CAP_GEN(priv->mdev, log_max_hairpin_wq_data_sz));
	params.log_data_size = max_t(u8, params.log_data_size,
				     MLX5_CAP_GEN(priv->mdev, log_min_hairpin_wq_data_sz));

	params.log_num_packets = params.log_data_size -
				 MLX5_MPWRQ_MIN_LOG_STRIDE_SZ(priv->mdev);
	params.log_num_packets = min_t(u8, params.log_num_packets,
				       MLX5_CAP_GEN(priv->mdev, log_max_hairpin_num_packets));

	params.q_counter = priv->q_counter;
	/* set hairpin pair per each 50Gbs share of the link */
	mlx5e_port_max_linkspeed(priv->mdev, &link_speed);
	link_speed = max_t(u32, link_speed, 50000);
	link_speed64 = link_speed;
	do_div(link_speed64, 50000);
	params.num_channels = link_speed64;

	hp = mlx5e_hairpin_create(priv, &params, peer_ifindex);
	if (IS_ERR(hp)) {
		err = PTR_ERR(hp);
		goto create_hairpin_err;
	}

	netdev_dbg(priv->netdev, "add hairpin: tirn %x rqn %x peer %s sqn %x prio %d (log) data %d packets %d\n",
		   hp->tirn, hp->pair->rqn[0], hp->pair->peer_mdev->priv.name,
		   hp->pair->sqn[0], match_prio, params.log_data_size, params.log_num_packets);

	hpe->hp = hp;
	hash_add(priv->fs.tc.hairpin_tbl, &hpe->hairpin_hlist,
		 hash_hairpin_info(peer_id, match_prio));

attach_flow:
	if (hpe->hp->num_channels > 1) {
		flow->flags |= MLX5E_TC_FLOW_HAIRPIN_RSS;
		flow->nic_attr->hairpin_ft = hpe->hp->ttc.ft.t;
	} else {
		flow->nic_attr->hairpin_tirn = hpe->hp->tirn;
	}
	list_add(&flow->hairpin, &hpe->flows);

	return 0;

create_hairpin_err:
	kfree(hpe);
	return err;
}

static void mlx5e_hairpin_flow_del(struct mlx5e_priv *priv,
				   struct mlx5e_tc_flow *flow)
{
	struct list_head *next = flow->hairpin.next;

	list_del(&flow->hairpin);

	/* no more hairpin flows for us, release the hairpin pair */
	if (list_empty(next)) {
		struct mlx5e_hairpin_entry *hpe;

		hpe = list_entry(next, struct mlx5e_hairpin_entry, flows);

		netdev_dbg(priv->netdev, "del hairpin: peer %s\n",
			   hpe->hp->pair->peer_mdev->priv.name);

		mlx5e_hairpin_destroy(hpe->hp);
		hash_del(&hpe->hairpin_hlist);
		kfree(hpe);
	}
}

static struct mlx5_flow_handle *
mlx5e_tc_add_nic_flow(struct mlx5e_priv *priv,
		      struct mlx5e_tc_flow_parse_attr *parse_attr,
		      struct mlx5e_tc_flow *flow)
{
	struct mlx5_nic_flow_attr *attr = flow->nic_attr;
	struct mlx5_core_dev *dev = priv->mdev;
	struct mlx5_flow_destination dest[2] = {};
	struct mlx5_flow_act flow_act = {
		.action = attr->action,
		.has_flow_tag = true,
		.flow_tag = attr->flow_tag,
		.encap_id = 0,
	};
	struct mlx5_fc *counter = NULL;
	struct mlx5_flow_handle *rule;
	bool table_created = false;
	int err, dest_ix = 0;

	if (flow->flags & MLX5E_TC_FLOW_HAIRPIN) {
		err = mlx5e_hairpin_flow_add(priv, flow, parse_attr);
		if (err) {
			rule = ERR_PTR(err);
			goto err_add_hairpin_flow;
		}
		if (flow->flags & MLX5E_TC_FLOW_HAIRPIN_RSS) {
			dest[dest_ix].type = MLX5_FLOW_DESTINATION_TYPE_FLOW_TABLE;
			dest[dest_ix].ft = attr->hairpin_ft;
		} else {
			dest[dest_ix].type = MLX5_FLOW_DESTINATION_TYPE_TIR;
			dest[dest_ix].tir_num = attr->hairpin_tirn;
		}
		dest_ix++;
	} else if (attr->action & MLX5_FLOW_CONTEXT_ACTION_FWD_DEST) {
		dest[dest_ix].type = MLX5_FLOW_DESTINATION_TYPE_FLOW_TABLE;
		dest[dest_ix].ft = priv->fs.vlan.ft.t;
		dest_ix++;
	}

	if (attr->action & MLX5_FLOW_CONTEXT_ACTION_COUNT) {
		counter = mlx5_fc_create(dev, true);
		if (IS_ERR(counter)) {
			rule = ERR_CAST(counter);
			goto err_fc_create;
		}
		dest[dest_ix].type = MLX5_FLOW_DESTINATION_TYPE_COUNTER;
		dest[dest_ix].counter = counter;
		dest_ix++;
	}

	if (attr->action & MLX5_FLOW_CONTEXT_ACTION_MOD_HDR) {
		err = mlx5e_attach_mod_hdr(priv, flow, parse_attr);
		flow_act.modify_id = attr->mod_hdr_id;
		kfree(parse_attr->mod_hdr_actions);
		if (err) {
			rule = ERR_PTR(err);
			goto err_create_mod_hdr_id;
		}
	}

	if (IS_ERR_OR_NULL(priv->fs.tc.t)) {
		int tc_grp_size, tc_tbl_size;
		u32 max_flow_counter;

		max_flow_counter = (MLX5_CAP_GEN(dev, max_flow_counter_31_16) << 16) |
				    MLX5_CAP_GEN(dev, max_flow_counter_15_0);

		tc_grp_size = min_t(int, max_flow_counter, MLX5E_TC_TABLE_MAX_GROUP_SIZE);

		tc_tbl_size = min_t(int, tc_grp_size * MLX5E_TC_TABLE_NUM_GROUPS,
				    BIT(MLX5_CAP_FLOWTABLE_NIC_RX(dev, log_max_ft_size)));

		priv->fs.tc.t =
			mlx5_create_auto_grouped_flow_table(priv->fs.ns,
							    MLX5E_TC_PRIO,
							    tc_tbl_size,
							    MLX5E_TC_TABLE_NUM_GROUPS,
							    MLX5E_TC_FT_LEVEL, 0);
		if (IS_ERR(priv->fs.tc.t)) {
			netdev_err(priv->netdev,
				   "Failed to create tc offload table\n");
			rule = ERR_CAST(priv->fs.tc.t);
			goto err_create_ft;
		}

		table_created = true;
	}

	if (attr->match_level != MLX5_MATCH_NONE)
		parse_attr->spec.match_criteria_enable = MLX5_MATCH_OUTER_HEADERS;

	rule = mlx5_add_flow_rules(priv->fs.tc.t, &parse_attr->spec,
				   &flow_act, dest, dest_ix);

	if (IS_ERR(rule))
		goto err_add_rule;

	return rule;

err_add_rule:
	if (table_created) {
		mlx5_destroy_flow_table(priv->fs.tc.t);
		priv->fs.tc.t = NULL;
	}
err_create_ft:
	if (attr->action & MLX5_FLOW_CONTEXT_ACTION_MOD_HDR)
		mlx5e_detach_mod_hdr(priv, flow);
err_create_mod_hdr_id:
	mlx5_fc_destroy(dev, counter);
err_fc_create:
	if (flow->flags & MLX5E_TC_FLOW_HAIRPIN)
		mlx5e_hairpin_flow_del(priv, flow);
err_add_hairpin_flow:
	return rule;
}

static void mlx5e_tc_del_nic_flow(struct mlx5e_priv *priv,
				  struct mlx5e_tc_flow *flow)
{
	struct mlx5_nic_flow_attr *attr = flow->nic_attr;
	struct mlx5_fc *counter = NULL;

	counter = mlx5_flow_rule_counter(flow->rule[0]);
	mlx5_del_flow_rules(flow->rule[0]);
	mlx5_fc_destroy(priv->mdev, counter);

	if (!mlx5e_tc_num_filters(priv) && priv->fs.tc.t) {
		mlx5_destroy_flow_table(priv->fs.tc.t);
		priv->fs.tc.t = NULL;
	}

	if (attr->action & MLX5_FLOW_CONTEXT_ACTION_MOD_HDR)
		mlx5e_detach_mod_hdr(priv, flow);

	if (flow->flags & MLX5E_TC_FLOW_HAIRPIN)
		mlx5e_hairpin_flow_del(priv, flow);
}

static void mlx5e_detach_encap(struct mlx5e_priv *priv,
			       struct mlx5e_tc_flow *flow);

static int mlx5e_attach_encap(struct mlx5e_priv *priv,
			      struct ip_tunnel_info *tun_info,
			      struct net_device *mirred_dev,
			      struct net_device **encap_dev,
			      struct mlx5e_tc_flow *flow);

static struct mlx5_flow_handle *
mlx5e_tc_add_fdb_flow(struct mlx5e_priv *priv,
		      struct mlx5e_tc_flow_parse_attr *parse_attr,
		      struct mlx5e_tc_flow *flow)
{
	struct mlx5_eswitch *esw = priv->mdev->priv.eswitch;
	struct mlx5_esw_flow_attr *attr = flow->esw_attr;
	struct net_device *out_dev, *encap_dev = NULL;
	struct mlx5_flow_handle *rule = NULL;
	struct mlx5e_rep_priv *rpriv;
	struct mlx5e_priv *out_priv;
	int err;

	if (attr->action & MLX5_FLOW_CONTEXT_ACTION_ENCAP) {
		out_dev = __dev_get_by_index(dev_net(priv->netdev),
					     attr->parse_attr->mirred_ifindex);
		err = mlx5e_attach_encap(priv, &parse_attr->tun_info,
					 out_dev, &encap_dev, flow);
		if (err) {
			rule = ERR_PTR(err);
			if (err != -EAGAIN)
				goto err_attach_encap;
		}
		out_priv = netdev_priv(encap_dev);
		rpriv = out_priv->ppriv;
		attr->out_rep[attr->out_count] = rpriv->rep;
		attr->out_mdev[attr->out_count++] = out_priv->mdev;
	}

	err = mlx5_eswitch_add_vlan_action(esw, attr);
	if (err) {
		rule = ERR_PTR(err);
		goto err_add_vlan;
	}

	if (attr->action & MLX5_FLOW_CONTEXT_ACTION_MOD_HDR) {
		err = mlx5e_attach_mod_hdr(priv, flow, parse_attr);
		kfree(parse_attr->mod_hdr_actions);
		if (err) {
			rule = ERR_PTR(err);
			goto err_mod_hdr;
		}
	}

	/* we get here if (1) there's no error (rule being null) or when
	 * (2) there's an encap action and we're on -EAGAIN (no valid neigh)
	 */
	if (rule != ERR_PTR(-EAGAIN)) {
		rule = mlx5_eswitch_add_offloaded_rule(esw, &parse_attr->spec, attr);
		if (IS_ERR(rule))
			goto err_add_rule;

		if (attr->mirror_count) {
			flow->rule[1] = mlx5_eswitch_add_fwd_rule(esw, &parse_attr->spec, attr);
			if (IS_ERR(flow->rule[1]))
				goto err_fwd_rule;
		}
	}
	return rule;

err_fwd_rule:
	mlx5_eswitch_del_offloaded_rule(esw, rule, attr);
	rule = flow->rule[1];
err_add_rule:
	if (attr->action & MLX5_FLOW_CONTEXT_ACTION_MOD_HDR)
		mlx5e_detach_mod_hdr(priv, flow);
err_mod_hdr:
	mlx5_eswitch_del_vlan_action(esw, attr);
err_add_vlan:
	if (attr->action & MLX5_FLOW_CONTEXT_ACTION_ENCAP)
		mlx5e_detach_encap(priv, flow);
err_attach_encap:
	return rule;
}

static void mlx5e_tc_del_fdb_flow(struct mlx5e_priv *priv,
				  struct mlx5e_tc_flow *flow)
{
	struct mlx5_eswitch *esw = priv->mdev->priv.eswitch;
	struct mlx5_esw_flow_attr *attr = flow->esw_attr;

	if (flow->flags & MLX5E_TC_FLOW_OFFLOADED) {
		flow->flags &= ~MLX5E_TC_FLOW_OFFLOADED;
		if (attr->mirror_count)
			mlx5_eswitch_del_offloaded_rule(esw, flow->rule[1], attr);
		mlx5_eswitch_del_offloaded_rule(esw, flow->rule[0], attr);
	}

	mlx5_eswitch_del_vlan_action(esw, attr);

	if (attr->action & MLX5_FLOW_CONTEXT_ACTION_ENCAP) {
		mlx5e_detach_encap(priv, flow);
		kvfree(attr->parse_attr);
	}

	if (attr->action & MLX5_FLOW_CONTEXT_ACTION_MOD_HDR)
		mlx5e_detach_mod_hdr(priv, flow);
}

void mlx5e_tc_encap_flows_add(struct mlx5e_priv *priv,
			      struct mlx5e_encap_entry *e)
{
	struct mlx5_eswitch *esw = priv->mdev->priv.eswitch;
	struct mlx5_esw_flow_attr *esw_attr;
	struct mlx5e_tc_flow *flow;
	int err;

	err = mlx5_encap_alloc(priv->mdev, e->tunnel_type,
			       e->encap_size, e->encap_header,
			       &e->encap_id);
	if (err) {
		mlx5_core_warn(priv->mdev, "Failed to offload cached encapsulation header, %d\n",
			       err);
		return;
	}
	e->flags |= MLX5_ENCAP_ENTRY_VALID;
	mlx5e_rep_queue_neigh_stats_work(priv);

	list_for_each_entry(flow, &e->flows, encap) {
		esw_attr = flow->esw_attr;
		esw_attr->encap_id = e->encap_id;
		flow->rule[0] = mlx5_eswitch_add_offloaded_rule(esw, &esw_attr->parse_attr->spec, esw_attr);
		if (IS_ERR(flow->rule[0])) {
			err = PTR_ERR(flow->rule[0]);
			mlx5_core_warn(priv->mdev, "Failed to update cached encapsulation flow, %d\n",
				       err);
			continue;
		}

		if (esw_attr->mirror_count) {
			flow->rule[1] = mlx5_eswitch_add_fwd_rule(esw, &esw_attr->parse_attr->spec, esw_attr);
			if (IS_ERR(flow->rule[1])) {
				mlx5_eswitch_del_offloaded_rule(esw, flow->rule[0], esw_attr);
				err = PTR_ERR(flow->rule[1]);
				mlx5_core_warn(priv->mdev, "Failed to update cached mirror flow, %d\n",
					       err);
				continue;
			}
		}

		flow->flags |= MLX5E_TC_FLOW_OFFLOADED;
	}
}

void mlx5e_tc_encap_flows_del(struct mlx5e_priv *priv,
			      struct mlx5e_encap_entry *e)
{
	struct mlx5_eswitch *esw = priv->mdev->priv.eswitch;
	struct mlx5e_tc_flow *flow;

	list_for_each_entry(flow, &e->flows, encap) {
		if (flow->flags & MLX5E_TC_FLOW_OFFLOADED) {
			struct mlx5_esw_flow_attr *attr = flow->esw_attr;

			flow->flags &= ~MLX5E_TC_FLOW_OFFLOADED;
			if (attr->mirror_count)
				mlx5_eswitch_del_offloaded_rule(esw, flow->rule[1], attr);
			mlx5_eswitch_del_offloaded_rule(esw, flow->rule[0], attr);
		}
	}

	if (e->flags & MLX5_ENCAP_ENTRY_VALID) {
		e->flags &= ~MLX5_ENCAP_ENTRY_VALID;
		mlx5_encap_dealloc(priv->mdev, e->encap_id);
	}
}

void mlx5e_tc_update_neigh_used_value(struct mlx5e_neigh_hash_entry *nhe)
{
	struct mlx5e_neigh *m_neigh = &nhe->m_neigh;
	u64 bytes, packets, lastuse = 0;
	struct mlx5e_tc_flow *flow;
	struct mlx5e_encap_entry *e;
	struct mlx5_fc *counter;
	struct neigh_table *tbl;
	bool neigh_used = false;
	struct neighbour *n;

	if (m_neigh->family == AF_INET)
		tbl = &arp_tbl;
#if IS_ENABLED(CONFIG_IPV6)
	else if (m_neigh->family == AF_INET6)
		tbl = &nd_tbl;
#endif
	else
		return;

	list_for_each_entry(e, &nhe->encap_list, encap_list) {
		if (!(e->flags & MLX5_ENCAP_ENTRY_VALID))
			continue;
		list_for_each_entry(flow, &e->flows, encap) {
			if (flow->flags & MLX5E_TC_FLOW_OFFLOADED) {
				counter = mlx5_flow_rule_counter(flow->rule[0]);
				mlx5_fc_query_cached(counter, &bytes, &packets, &lastuse);
				if (time_after((unsigned long)lastuse, nhe->reported_lastuse)) {
					neigh_used = true;
					break;
				}
			}
		}
		if (neigh_used)
			break;
	}

	if (neigh_used) {
		nhe->reported_lastuse = jiffies;

		/* find the relevant neigh according to the cached device and
		 * dst ip pair
		 */
		n = neigh_lookup(tbl, &m_neigh->dst_ip, m_neigh->dev);
		if (!n)
			return;

		neigh_event_send(n, NULL);
		neigh_release(n);
	}
}

static void mlx5e_detach_encap(struct mlx5e_priv *priv,
			       struct mlx5e_tc_flow *flow)
{
	struct list_head *next = flow->encap.next;

	list_del(&flow->encap);
	if (list_empty(next)) {
		struct mlx5e_encap_entry *e;

		e = list_entry(next, struct mlx5e_encap_entry, flows);
		mlx5e_rep_encap_entry_detach(netdev_priv(e->out_dev), e);

		if (e->flags & MLX5_ENCAP_ENTRY_VALID)
			mlx5_encap_dealloc(priv->mdev, e->encap_id);

		hash_del_rcu(&e->encap_hlist);
		kfree(e->encap_header);
		kfree(e);
	}
}

static void mlx5e_tc_del_flow(struct mlx5e_priv *priv,
			      struct mlx5e_tc_flow *flow)
{
	if (flow->flags & MLX5E_TC_FLOW_ESWITCH)
		mlx5e_tc_del_fdb_flow(priv, flow);
	else
		mlx5e_tc_del_nic_flow(priv, flow);
}

static void parse_vxlan_attr(struct mlx5_flow_spec *spec,
			     struct tc_cls_flower_offload *f)
{
	void *headers_c = MLX5_ADDR_OF(fte_match_param, spec->match_criteria,
				       outer_headers);
	void *headers_v = MLX5_ADDR_OF(fte_match_param, spec->match_value,
				       outer_headers);
	void *misc_c = MLX5_ADDR_OF(fte_match_param, spec->match_criteria,
				    misc_parameters);
	void *misc_v = MLX5_ADDR_OF(fte_match_param, spec->match_value,
				    misc_parameters);

	MLX5_SET_TO_ONES(fte_match_set_lyr_2_4, headers_c, ip_protocol);
	MLX5_SET(fte_match_set_lyr_2_4, headers_v, ip_protocol, IPPROTO_UDP);

	if (dissector_uses_key(f->dissector, FLOW_DISSECTOR_KEY_ENC_KEYID)) {
		struct flow_dissector_key_keyid *key =
			skb_flow_dissector_target(f->dissector,
						  FLOW_DISSECTOR_KEY_ENC_KEYID,
						  f->key);
		struct flow_dissector_key_keyid *mask =
			skb_flow_dissector_target(f->dissector,
						  FLOW_DISSECTOR_KEY_ENC_KEYID,
						  f->mask);
		MLX5_SET(fte_match_set_misc, misc_c, vxlan_vni,
			 be32_to_cpu(mask->keyid));
		MLX5_SET(fte_match_set_misc, misc_v, vxlan_vni,
			 be32_to_cpu(key->keyid));
	}
}

static int parse_tunnel_attr(struct mlx5e_priv *priv,
			     struct mlx5_flow_spec *spec,
			     struct tc_cls_flower_offload *f)
{
	void *headers_c = MLX5_ADDR_OF(fte_match_param, spec->match_criteria,
				       outer_headers);
	void *headers_v = MLX5_ADDR_OF(fte_match_param, spec->match_value,
				       outer_headers);

	struct flow_dissector_key_control *enc_control =
		skb_flow_dissector_target(f->dissector,
					  FLOW_DISSECTOR_KEY_ENC_CONTROL,
					  f->key);

	if (dissector_uses_key(f->dissector, FLOW_DISSECTOR_KEY_ENC_PORTS)) {
		struct flow_dissector_key_ports *key =
			skb_flow_dissector_target(f->dissector,
						  FLOW_DISSECTOR_KEY_ENC_PORTS,
						  f->key);
		struct flow_dissector_key_ports *mask =
			skb_flow_dissector_target(f->dissector,
						  FLOW_DISSECTOR_KEY_ENC_PORTS,
						  f->mask);

		/* Full udp dst port must be given */
		if (memchr_inv(&mask->dst, 0xff, sizeof(mask->dst)))
			goto vxlan_match_offload_err;

		if (mlx5_vxlan_lookup_port(priv->mdev->vxlan, be16_to_cpu(key->dst)) &&
		    MLX5_CAP_ESW(priv->mdev, vxlan_encap_decap))
			parse_vxlan_attr(spec, f);
		else {
			netdev_warn(priv->netdev,
				    "%d isn't an offloaded vxlan udp dport\n", be16_to_cpu(key->dst));
			return -EOPNOTSUPP;
		}

		MLX5_SET(fte_match_set_lyr_2_4, headers_c,
			 udp_dport, ntohs(mask->dst));
		MLX5_SET(fte_match_set_lyr_2_4, headers_v,
			 udp_dport, ntohs(key->dst));

		MLX5_SET(fte_match_set_lyr_2_4, headers_c,
			 udp_sport, ntohs(mask->src));
		MLX5_SET(fte_match_set_lyr_2_4, headers_v,
			 udp_sport, ntohs(key->src));
	} else { /* udp dst port must be given */
vxlan_match_offload_err:
		netdev_warn(priv->netdev,
			    "IP tunnel decap offload supported only for vxlan, must set UDP dport\n");
		return -EOPNOTSUPP;
	}

	if (enc_control->addr_type == FLOW_DISSECTOR_KEY_IPV4_ADDRS) {
		struct flow_dissector_key_ipv4_addrs *key =
			skb_flow_dissector_target(f->dissector,
						  FLOW_DISSECTOR_KEY_ENC_IPV4_ADDRS,
						  f->key);
		struct flow_dissector_key_ipv4_addrs *mask =
			skb_flow_dissector_target(f->dissector,
						  FLOW_DISSECTOR_KEY_ENC_IPV4_ADDRS,
						  f->mask);
		MLX5_SET(fte_match_set_lyr_2_4, headers_c,
			 src_ipv4_src_ipv6.ipv4_layout.ipv4,
			 ntohl(mask->src));
		MLX5_SET(fte_match_set_lyr_2_4, headers_v,
			 src_ipv4_src_ipv6.ipv4_layout.ipv4,
			 ntohl(key->src));

		MLX5_SET(fte_match_set_lyr_2_4, headers_c,
			 dst_ipv4_dst_ipv6.ipv4_layout.ipv4,
			 ntohl(mask->dst));
		MLX5_SET(fte_match_set_lyr_2_4, headers_v,
			 dst_ipv4_dst_ipv6.ipv4_layout.ipv4,
			 ntohl(key->dst));

		MLX5_SET_TO_ONES(fte_match_set_lyr_2_4, headers_c, ethertype);
		MLX5_SET(fte_match_set_lyr_2_4, headers_v, ethertype, ETH_P_IP);
	} else if (enc_control->addr_type == FLOW_DISSECTOR_KEY_IPV6_ADDRS) {
		struct flow_dissector_key_ipv6_addrs *key =
			skb_flow_dissector_target(f->dissector,
						  FLOW_DISSECTOR_KEY_ENC_IPV6_ADDRS,
						  f->key);
		struct flow_dissector_key_ipv6_addrs *mask =
			skb_flow_dissector_target(f->dissector,
						  FLOW_DISSECTOR_KEY_ENC_IPV6_ADDRS,
						  f->mask);

		memcpy(MLX5_ADDR_OF(fte_match_set_lyr_2_4, headers_c,
				    src_ipv4_src_ipv6.ipv6_layout.ipv6),
		       &mask->src, MLX5_FLD_SZ_BYTES(ipv6_layout, ipv6));
		memcpy(MLX5_ADDR_OF(fte_match_set_lyr_2_4, headers_v,
				    src_ipv4_src_ipv6.ipv6_layout.ipv6),
		       &key->src, MLX5_FLD_SZ_BYTES(ipv6_layout, ipv6));

		memcpy(MLX5_ADDR_OF(fte_match_set_lyr_2_4, headers_c,
				    dst_ipv4_dst_ipv6.ipv6_layout.ipv6),
		       &mask->dst, MLX5_FLD_SZ_BYTES(ipv6_layout, ipv6));
		memcpy(MLX5_ADDR_OF(fte_match_set_lyr_2_4, headers_v,
				    dst_ipv4_dst_ipv6.ipv6_layout.ipv6),
		       &key->dst, MLX5_FLD_SZ_BYTES(ipv6_layout, ipv6));

		MLX5_SET_TO_ONES(fte_match_set_lyr_2_4, headers_c, ethertype);
		MLX5_SET(fte_match_set_lyr_2_4, headers_v, ethertype, ETH_P_IPV6);
	}

	if (dissector_uses_key(f->dissector, FLOW_DISSECTOR_KEY_ENC_IP)) {
		struct flow_dissector_key_ip *key =
			skb_flow_dissector_target(f->dissector,
						  FLOW_DISSECTOR_KEY_ENC_IP,
						  f->key);
		struct flow_dissector_key_ip *mask =
			skb_flow_dissector_target(f->dissector,
						  FLOW_DISSECTOR_KEY_ENC_IP,
						  f->mask);

		MLX5_SET(fte_match_set_lyr_2_4, headers_c, ip_ecn, mask->tos & 0x3);
		MLX5_SET(fte_match_set_lyr_2_4, headers_v, ip_ecn, key->tos & 0x3);

		MLX5_SET(fte_match_set_lyr_2_4, headers_c, ip_dscp, mask->tos >> 2);
		MLX5_SET(fte_match_set_lyr_2_4, headers_v, ip_dscp, key->tos  >> 2);

		MLX5_SET(fte_match_set_lyr_2_4, headers_c, ttl_hoplimit, mask->ttl);
		MLX5_SET(fte_match_set_lyr_2_4, headers_v, ttl_hoplimit, key->ttl);
	}

	/* Enforce DMAC when offloading incoming tunneled flows.
	 * Flow counters require a match on the DMAC.
	 */
	MLX5_SET_TO_ONES(fte_match_set_lyr_2_4, headers_c, dmac_47_16);
	MLX5_SET_TO_ONES(fte_match_set_lyr_2_4, headers_c, dmac_15_0);
	ether_addr_copy(MLX5_ADDR_OF(fte_match_set_lyr_2_4, headers_v,
				     dmac_47_16), priv->netdev->dev_addr);

	/* let software handle IP fragments */
	MLX5_SET(fte_match_set_lyr_2_4, headers_c, frag, 1);
	MLX5_SET(fte_match_set_lyr_2_4, headers_v, frag, 0);

	return 0;
}

static int __parse_cls_flower(struct mlx5e_priv *priv,
			      struct mlx5_flow_spec *spec,
			      struct tc_cls_flower_offload *f,
			      u8 *match_level)
{
	void *headers_c = MLX5_ADDR_OF(fte_match_param, spec->match_criteria,
				       outer_headers);
	void *headers_v = MLX5_ADDR_OF(fte_match_param, spec->match_value,
				       outer_headers);
	void *misc_c = MLX5_ADDR_OF(fte_match_param, spec->match_criteria,
				    misc_parameters);
	void *misc_v = MLX5_ADDR_OF(fte_match_param, spec->match_value,
				    misc_parameters);
	u16 addr_type = 0;
	u8 ip_proto = 0;

	*match_level = MLX5_MATCH_NONE;

	if (f->dissector->used_keys &
	    ~(BIT(FLOW_DISSECTOR_KEY_CONTROL) |
	      BIT(FLOW_DISSECTOR_KEY_BASIC) |
	      BIT(FLOW_DISSECTOR_KEY_ETH_ADDRS) |
	      BIT(FLOW_DISSECTOR_KEY_VLAN) |
	      BIT(FLOW_DISSECTOR_KEY_CVLAN) |
	      BIT(FLOW_DISSECTOR_KEY_IPV4_ADDRS) |
	      BIT(FLOW_DISSECTOR_KEY_IPV6_ADDRS) |
	      BIT(FLOW_DISSECTOR_KEY_PORTS) |
	      BIT(FLOW_DISSECTOR_KEY_ENC_KEYID) |
	      BIT(FLOW_DISSECTOR_KEY_ENC_IPV4_ADDRS) |
	      BIT(FLOW_DISSECTOR_KEY_ENC_IPV6_ADDRS) |
	      BIT(FLOW_DISSECTOR_KEY_ENC_PORTS)	|
	      BIT(FLOW_DISSECTOR_KEY_ENC_CONTROL) |
	      BIT(FLOW_DISSECTOR_KEY_TCP) |
	      BIT(FLOW_DISSECTOR_KEY_IP)  |
	      BIT(FLOW_DISSECTOR_KEY_ENC_IP))) {
		netdev_warn(priv->netdev, "Unsupported key used: 0x%x\n",
			    f->dissector->used_keys);
		return -EOPNOTSUPP;
	}

	if ((dissector_uses_key(f->dissector,
				FLOW_DISSECTOR_KEY_ENC_IPV4_ADDRS) ||
	     dissector_uses_key(f->dissector, FLOW_DISSECTOR_KEY_ENC_KEYID) ||
	     dissector_uses_key(f->dissector, FLOW_DISSECTOR_KEY_ENC_PORTS)) &&
	    dissector_uses_key(f->dissector, FLOW_DISSECTOR_KEY_ENC_CONTROL)) {
		struct flow_dissector_key_control *key =
			skb_flow_dissector_target(f->dissector,
						  FLOW_DISSECTOR_KEY_ENC_CONTROL,
						  f->key);
		switch (key->addr_type) {
		case FLOW_DISSECTOR_KEY_IPV4_ADDRS:
		case FLOW_DISSECTOR_KEY_IPV6_ADDRS:
			if (parse_tunnel_attr(priv, spec, f))
				return -EOPNOTSUPP;
			break;
		default:
			return -EOPNOTSUPP;
		}

		/* In decap flow, header pointers should point to the inner
		 * headers, outer header were already set by parse_tunnel_attr
		 */
		headers_c = MLX5_ADDR_OF(fte_match_param, spec->match_criteria,
					 inner_headers);
		headers_v = MLX5_ADDR_OF(fte_match_param, spec->match_value,
					 inner_headers);
	}

	if (dissector_uses_key(f->dissector, FLOW_DISSECTOR_KEY_BASIC)) {
		struct flow_dissector_key_basic *key =
			skb_flow_dissector_target(f->dissector,
						  FLOW_DISSECTOR_KEY_BASIC,
						  f->key);
		struct flow_dissector_key_basic *mask =
			skb_flow_dissector_target(f->dissector,
						  FLOW_DISSECTOR_KEY_BASIC,
						  f->mask);
		MLX5_SET(fte_match_set_lyr_2_4, headers_c, ethertype,
			 ntohs(mask->n_proto));
		MLX5_SET(fte_match_set_lyr_2_4, headers_v, ethertype,
			 ntohs(key->n_proto));

		if (mask->n_proto)
			*match_level = MLX5_MATCH_L2;
	}

	if (dissector_uses_key(f->dissector, FLOW_DISSECTOR_KEY_VLAN)) {
		struct flow_dissector_key_vlan *key =
			skb_flow_dissector_target(f->dissector,
						  FLOW_DISSECTOR_KEY_VLAN,
						  f->key);
		struct flow_dissector_key_vlan *mask =
			skb_flow_dissector_target(f->dissector,
						  FLOW_DISSECTOR_KEY_VLAN,
						  f->mask);
		if (mask->vlan_id || mask->vlan_priority || mask->vlan_tpid) {
			if (key->vlan_tpid == htons(ETH_P_8021AD)) {
				MLX5_SET(fte_match_set_lyr_2_4, headers_c,
					 svlan_tag, 1);
				MLX5_SET(fte_match_set_lyr_2_4, headers_v,
					 svlan_tag, 1);
			} else {
				MLX5_SET(fte_match_set_lyr_2_4, headers_c,
					 cvlan_tag, 1);
				MLX5_SET(fte_match_set_lyr_2_4, headers_v,
					 cvlan_tag, 1);
			}

<<<<<<< HEAD
		/* the HW doesn't support frag first/later */
		if (mask->flags & FLOW_DIS_FIRST_FRAG)
			return -EOPNOTSUPP;

		if (mask->flags & FLOW_DIS_IS_FRAGMENT) {
			MLX5_SET(fte_match_set_lyr_2_4, headers_c, frag, 1);
			MLX5_SET(fte_match_set_lyr_2_4, headers_v, frag,
				 key->flags & FLOW_DIS_IS_FRAGMENT);
=======
			MLX5_SET(fte_match_set_lyr_2_4, headers_c, first_vid, mask->vlan_id);
			MLX5_SET(fte_match_set_lyr_2_4, headers_v, first_vid, key->vlan_id);
>>>>>>> e021bb4f

			MLX5_SET(fte_match_set_lyr_2_4, headers_c, first_prio, mask->vlan_priority);
			MLX5_SET(fte_match_set_lyr_2_4, headers_v, first_prio, key->vlan_priority);

			*match_level = MLX5_MATCH_L2;
		}
	} else if (*match_level != MLX5_MATCH_NONE) {
		MLX5_SET(fte_match_set_lyr_2_4, headers_c, svlan_tag, 1);
		MLX5_SET(fte_match_set_lyr_2_4, headers_c, cvlan_tag, 1);
		*match_level = MLX5_MATCH_L2;
	}

	if (dissector_uses_key(f->dissector, FLOW_DISSECTOR_KEY_CVLAN)) {
		struct flow_dissector_key_vlan *key =
			skb_flow_dissector_target(f->dissector,
						  FLOW_DISSECTOR_KEY_CVLAN,
						  f->key);
		struct flow_dissector_key_vlan *mask =
			skb_flow_dissector_target(f->dissector,
						  FLOW_DISSECTOR_KEY_CVLAN,
						  f->mask);
		if (mask->vlan_id || mask->vlan_priority || mask->vlan_tpid) {
			if (key->vlan_tpid == htons(ETH_P_8021AD)) {
				MLX5_SET(fte_match_set_misc, misc_c,
					 outer_second_svlan_tag, 1);
				MLX5_SET(fte_match_set_misc, misc_v,
					 outer_second_svlan_tag, 1);
			} else {
				MLX5_SET(fte_match_set_misc, misc_c,
					 outer_second_cvlan_tag, 1);
				MLX5_SET(fte_match_set_misc, misc_v,
					 outer_second_cvlan_tag, 1);
			}

			MLX5_SET(fte_match_set_misc, misc_c, outer_second_vid,
				 mask->vlan_id);
			MLX5_SET(fte_match_set_misc, misc_v, outer_second_vid,
				 key->vlan_id);
			MLX5_SET(fte_match_set_misc, misc_c, outer_second_prio,
				 mask->vlan_priority);
			MLX5_SET(fte_match_set_misc, misc_v, outer_second_prio,
				 key->vlan_priority);

			*match_level = MLX5_MATCH_L2;
		}
	}

	if (dissector_uses_key(f->dissector, FLOW_DISSECTOR_KEY_ETH_ADDRS)) {
		struct flow_dissector_key_eth_addrs *key =
			skb_flow_dissector_target(f->dissector,
						  FLOW_DISSECTOR_KEY_ETH_ADDRS,
						  f->key);
		struct flow_dissector_key_eth_addrs *mask =
			skb_flow_dissector_target(f->dissector,
						  FLOW_DISSECTOR_KEY_ETH_ADDRS,
						  f->mask);

		ether_addr_copy(MLX5_ADDR_OF(fte_match_set_lyr_2_4, headers_c,
					     dmac_47_16),
				mask->dst);
		ether_addr_copy(MLX5_ADDR_OF(fte_match_set_lyr_2_4, headers_v,
					     dmac_47_16),
				key->dst);

		ether_addr_copy(MLX5_ADDR_OF(fte_match_set_lyr_2_4, headers_c,
					     smac_47_16),
				mask->src);
		ether_addr_copy(MLX5_ADDR_OF(fte_match_set_lyr_2_4, headers_v,
					     smac_47_16),
				key->src);

		if (!is_zero_ether_addr(mask->src) || !is_zero_ether_addr(mask->dst))
			*match_level = MLX5_MATCH_L2;
	}

	if (dissector_uses_key(f->dissector, FLOW_DISSECTOR_KEY_CONTROL)) {
		struct flow_dissector_key_control *key =
			skb_flow_dissector_target(f->dissector,
						  FLOW_DISSECTOR_KEY_CONTROL,
						  f->key);

		struct flow_dissector_key_control *mask =
			skb_flow_dissector_target(f->dissector,
						  FLOW_DISSECTOR_KEY_CONTROL,
						  f->mask);
		addr_type = key->addr_type;

		/* the HW doesn't support frag first/later */
		if (mask->flags & FLOW_DIS_FIRST_FRAG)
			return -EOPNOTSUPP;

		if (mask->flags & FLOW_DIS_IS_FRAGMENT) {
			MLX5_SET(fte_match_set_lyr_2_4, headers_c, frag, 1);
			MLX5_SET(fte_match_set_lyr_2_4, headers_v, frag,
				 key->flags & FLOW_DIS_IS_FRAGMENT);

			/* the HW doesn't need L3 inline to match on frag=no */
			if (!(key->flags & FLOW_DIS_IS_FRAGMENT))
				*match_level = MLX5_MATCH_L2;
	/* ***  L2 attributes parsing up to here *** */
			else
				*match_level = MLX5_MATCH_L3;
		}
	} else {
		MLX5_SET(fte_match_set_lyr_2_4, headers_c, svlan_tag, 1);
		MLX5_SET(fte_match_set_lyr_2_4, headers_c, cvlan_tag, 1);
	}

	if (dissector_uses_key(f->dissector, FLOW_DISSECTOR_KEY_BASIC)) {
		struct flow_dissector_key_basic *key =
			skb_flow_dissector_target(f->dissector,
						  FLOW_DISSECTOR_KEY_BASIC,
						  f->key);
		struct flow_dissector_key_basic *mask =
			skb_flow_dissector_target(f->dissector,
						  FLOW_DISSECTOR_KEY_BASIC,
						  f->mask);
		ip_proto = key->ip_proto;

		MLX5_SET(fte_match_set_lyr_2_4, headers_c, ip_protocol,
			 mask->ip_proto);
		MLX5_SET(fte_match_set_lyr_2_4, headers_v, ip_protocol,
			 key->ip_proto);

		if (mask->ip_proto)
			*match_level = MLX5_MATCH_L3;
	}

	if (addr_type == FLOW_DISSECTOR_KEY_IPV4_ADDRS) {
		struct flow_dissector_key_ipv4_addrs *key =
			skb_flow_dissector_target(f->dissector,
						  FLOW_DISSECTOR_KEY_IPV4_ADDRS,
						  f->key);
		struct flow_dissector_key_ipv4_addrs *mask =
			skb_flow_dissector_target(f->dissector,
						  FLOW_DISSECTOR_KEY_IPV4_ADDRS,
						  f->mask);

		memcpy(MLX5_ADDR_OF(fte_match_set_lyr_2_4, headers_c,
				    src_ipv4_src_ipv6.ipv4_layout.ipv4),
		       &mask->src, sizeof(mask->src));
		memcpy(MLX5_ADDR_OF(fte_match_set_lyr_2_4, headers_v,
				    src_ipv4_src_ipv6.ipv4_layout.ipv4),
		       &key->src, sizeof(key->src));
		memcpy(MLX5_ADDR_OF(fte_match_set_lyr_2_4, headers_c,
				    dst_ipv4_dst_ipv6.ipv4_layout.ipv4),
		       &mask->dst, sizeof(mask->dst));
		memcpy(MLX5_ADDR_OF(fte_match_set_lyr_2_4, headers_v,
				    dst_ipv4_dst_ipv6.ipv4_layout.ipv4),
		       &key->dst, sizeof(key->dst));

		if (mask->src || mask->dst)
			*match_level = MLX5_MATCH_L3;
	}

	if (addr_type == FLOW_DISSECTOR_KEY_IPV6_ADDRS) {
		struct flow_dissector_key_ipv6_addrs *key =
			skb_flow_dissector_target(f->dissector,
						  FLOW_DISSECTOR_KEY_IPV6_ADDRS,
						  f->key);
		struct flow_dissector_key_ipv6_addrs *mask =
			skb_flow_dissector_target(f->dissector,
						  FLOW_DISSECTOR_KEY_IPV6_ADDRS,
						  f->mask);

		memcpy(MLX5_ADDR_OF(fte_match_set_lyr_2_4, headers_c,
				    src_ipv4_src_ipv6.ipv6_layout.ipv6),
		       &mask->src, sizeof(mask->src));
		memcpy(MLX5_ADDR_OF(fte_match_set_lyr_2_4, headers_v,
				    src_ipv4_src_ipv6.ipv6_layout.ipv6),
		       &key->src, sizeof(key->src));

		memcpy(MLX5_ADDR_OF(fte_match_set_lyr_2_4, headers_c,
				    dst_ipv4_dst_ipv6.ipv6_layout.ipv6),
		       &mask->dst, sizeof(mask->dst));
		memcpy(MLX5_ADDR_OF(fte_match_set_lyr_2_4, headers_v,
				    dst_ipv4_dst_ipv6.ipv6_layout.ipv6),
		       &key->dst, sizeof(key->dst));

		if (ipv6_addr_type(&mask->src) != IPV6_ADDR_ANY ||
		    ipv6_addr_type(&mask->dst) != IPV6_ADDR_ANY)
			*match_level = MLX5_MATCH_L3;
	}

	if (dissector_uses_key(f->dissector, FLOW_DISSECTOR_KEY_IP)) {
		struct flow_dissector_key_ip *key =
			skb_flow_dissector_target(f->dissector,
						  FLOW_DISSECTOR_KEY_IP,
						  f->key);
		struct flow_dissector_key_ip *mask =
			skb_flow_dissector_target(f->dissector,
						  FLOW_DISSECTOR_KEY_IP,
						  f->mask);

		MLX5_SET(fte_match_set_lyr_2_4, headers_c, ip_ecn, mask->tos & 0x3);
		MLX5_SET(fte_match_set_lyr_2_4, headers_v, ip_ecn, key->tos & 0x3);

		MLX5_SET(fte_match_set_lyr_2_4, headers_c, ip_dscp, mask->tos >> 2);
		MLX5_SET(fte_match_set_lyr_2_4, headers_v, ip_dscp, key->tos  >> 2);

		MLX5_SET(fte_match_set_lyr_2_4, headers_c, ttl_hoplimit, mask->ttl);
		MLX5_SET(fte_match_set_lyr_2_4, headers_v, ttl_hoplimit, key->ttl);

		if (mask->ttl &&
		    !MLX5_CAP_ESW_FLOWTABLE_FDB(priv->mdev,
						ft_field_support.outer_ipv4_ttl))
			return -EOPNOTSUPP;

		if (mask->tos || mask->ttl)
			*match_level = MLX5_MATCH_L3;
	}

	/* ***  L3 attributes parsing up to here *** */

	if (dissector_uses_key(f->dissector, FLOW_DISSECTOR_KEY_PORTS)) {
		struct flow_dissector_key_ports *key =
			skb_flow_dissector_target(f->dissector,
						  FLOW_DISSECTOR_KEY_PORTS,
						  f->key);
		struct flow_dissector_key_ports *mask =
			skb_flow_dissector_target(f->dissector,
						  FLOW_DISSECTOR_KEY_PORTS,
						  f->mask);
		switch (ip_proto) {
		case IPPROTO_TCP:
			MLX5_SET(fte_match_set_lyr_2_4, headers_c,
				 tcp_sport, ntohs(mask->src));
			MLX5_SET(fte_match_set_lyr_2_4, headers_v,
				 tcp_sport, ntohs(key->src));

			MLX5_SET(fte_match_set_lyr_2_4, headers_c,
				 tcp_dport, ntohs(mask->dst));
			MLX5_SET(fte_match_set_lyr_2_4, headers_v,
				 tcp_dport, ntohs(key->dst));
			break;

		case IPPROTO_UDP:
			MLX5_SET(fte_match_set_lyr_2_4, headers_c,
				 udp_sport, ntohs(mask->src));
			MLX5_SET(fte_match_set_lyr_2_4, headers_v,
				 udp_sport, ntohs(key->src));

			MLX5_SET(fte_match_set_lyr_2_4, headers_c,
				 udp_dport, ntohs(mask->dst));
			MLX5_SET(fte_match_set_lyr_2_4, headers_v,
				 udp_dport, ntohs(key->dst));
			break;
		default:
			netdev_err(priv->netdev,
				   "Only UDP and TCP transport are supported\n");
			return -EINVAL;
		}

		if (mask->src || mask->dst)
			*match_level = MLX5_MATCH_L4;
	}

	if (dissector_uses_key(f->dissector, FLOW_DISSECTOR_KEY_TCP)) {
		struct flow_dissector_key_tcp *key =
			skb_flow_dissector_target(f->dissector,
						  FLOW_DISSECTOR_KEY_TCP,
						  f->key);
		struct flow_dissector_key_tcp *mask =
			skb_flow_dissector_target(f->dissector,
						  FLOW_DISSECTOR_KEY_TCP,
						  f->mask);

		MLX5_SET(fte_match_set_lyr_2_4, headers_c, tcp_flags,
			 ntohs(mask->flags));
		MLX5_SET(fte_match_set_lyr_2_4, headers_v, tcp_flags,
			 ntohs(key->flags));

		if (mask->flags)
			*match_level = MLX5_MATCH_L4;
	}

	return 0;
}

static int parse_cls_flower(struct mlx5e_priv *priv,
			    struct mlx5e_tc_flow *flow,
			    struct mlx5_flow_spec *spec,
			    struct tc_cls_flower_offload *f)
{
	struct mlx5_core_dev *dev = priv->mdev;
	struct mlx5_eswitch *esw = dev->priv.eswitch;
	struct mlx5e_rep_priv *rpriv = priv->ppriv;
	struct mlx5_eswitch_rep *rep;
	u8 match_level;
	int err;

	err = __parse_cls_flower(priv, spec, f, &match_level);

	if (!err && (flow->flags & MLX5E_TC_FLOW_ESWITCH)) {
		rep = rpriv->rep;
		if (rep->vport != FDB_UPLINK_VPORT &&
		    (esw->offloads.inline_mode != MLX5_INLINE_MODE_NONE &&
		    esw->offloads.inline_mode < match_level)) {
			netdev_warn(priv->netdev,
				    "Flow is not offloaded due to min inline setting, required %d actual %d\n",
				    match_level, esw->offloads.inline_mode);
			return -EOPNOTSUPP;
		}
	}

	if (flow->flags & MLX5E_TC_FLOW_ESWITCH)
		flow->esw_attr->match_level = match_level;
	else
		flow->nic_attr->match_level = match_level;

	return err;
}

struct pedit_headers {
	struct ethhdr  eth;
	struct iphdr   ip4;
	struct ipv6hdr ip6;
	struct tcphdr  tcp;
	struct udphdr  udp;
};

static int pedit_header_offsets[] = {
	[TCA_PEDIT_KEY_EX_HDR_TYPE_ETH] = offsetof(struct pedit_headers, eth),
	[TCA_PEDIT_KEY_EX_HDR_TYPE_IP4] = offsetof(struct pedit_headers, ip4),
	[TCA_PEDIT_KEY_EX_HDR_TYPE_IP6] = offsetof(struct pedit_headers, ip6),
	[TCA_PEDIT_KEY_EX_HDR_TYPE_TCP] = offsetof(struct pedit_headers, tcp),
	[TCA_PEDIT_KEY_EX_HDR_TYPE_UDP] = offsetof(struct pedit_headers, udp),
};

#define pedit_header(_ph, _htype) ((void *)(_ph) + pedit_header_offsets[_htype])

static int set_pedit_val(u8 hdr_type, u32 mask, u32 val, u32 offset,
			 struct pedit_headers *masks,
			 struct pedit_headers *vals)
{
	u32 *curr_pmask, *curr_pval;

	if (hdr_type >= __PEDIT_HDR_TYPE_MAX)
		goto out_err;

	curr_pmask = (u32 *)(pedit_header(masks, hdr_type) + offset);
	curr_pval  = (u32 *)(pedit_header(vals, hdr_type) + offset);

	if (*curr_pmask & mask)  /* disallow acting twice on the same location */
		goto out_err;

	*curr_pmask |= mask;
	*curr_pval  |= (val & mask);

	return 0;

out_err:
	return -EOPNOTSUPP;
}

struct mlx5_fields {
	u8  field;
	u8  size;
	u32 offset;
};

#define OFFLOAD(fw_field, size, field, off) \
		{MLX5_ACTION_IN_FIELD_OUT_ ## fw_field, size, offsetof(struct pedit_headers, field) + (off)}

static struct mlx5_fields fields[] = {
	OFFLOAD(DMAC_47_16, 4, eth.h_dest[0], 0),
	OFFLOAD(DMAC_15_0,  2, eth.h_dest[4], 0),
	OFFLOAD(SMAC_47_16, 4, eth.h_source[0], 0),
	OFFLOAD(SMAC_15_0,  2, eth.h_source[4], 0),
	OFFLOAD(ETHERTYPE,  2, eth.h_proto, 0),

	OFFLOAD(IP_TTL, 1, ip4.ttl,   0),
	OFFLOAD(SIPV4,  4, ip4.saddr, 0),
	OFFLOAD(DIPV4,  4, ip4.daddr, 0),

	OFFLOAD(SIPV6_127_96, 4, ip6.saddr.s6_addr32[0], 0),
	OFFLOAD(SIPV6_95_64,  4, ip6.saddr.s6_addr32[1], 0),
	OFFLOAD(SIPV6_63_32,  4, ip6.saddr.s6_addr32[2], 0),
	OFFLOAD(SIPV6_31_0,   4, ip6.saddr.s6_addr32[3], 0),
	OFFLOAD(DIPV6_127_96, 4, ip6.daddr.s6_addr32[0], 0),
	OFFLOAD(DIPV6_95_64,  4, ip6.daddr.s6_addr32[1], 0),
	OFFLOAD(DIPV6_63_32,  4, ip6.daddr.s6_addr32[2], 0),
	OFFLOAD(DIPV6_31_0,   4, ip6.daddr.s6_addr32[3], 0),
	OFFLOAD(IPV6_HOPLIMIT, 1, ip6.hop_limit, 0),

	OFFLOAD(TCP_SPORT, 2, tcp.source,  0),
	OFFLOAD(TCP_DPORT, 2, tcp.dest,    0),
	OFFLOAD(TCP_FLAGS, 1, tcp.ack_seq, 5),

	OFFLOAD(UDP_SPORT, 2, udp.source, 0),
	OFFLOAD(UDP_DPORT, 2, udp.dest,   0),
};

/* On input attr->num_mod_hdr_actions tells how many HW actions can be parsed at
 * max from the SW pedit action. On success, it says how many HW actions were
 * actually parsed.
 */
static int offload_pedit_fields(struct pedit_headers *masks,
				struct pedit_headers *vals,
				struct mlx5e_tc_flow_parse_attr *parse_attr)
{
	struct pedit_headers *set_masks, *add_masks, *set_vals, *add_vals;
	int i, action_size, nactions, max_actions, first, last, next_z;
	void *s_masks_p, *a_masks_p, *vals_p;
	struct mlx5_fields *f;
	u8 cmd, field_bsize;
	u32 s_mask, a_mask;
	unsigned long mask;
	__be32 mask_be32;
	__be16 mask_be16;
	void *action;

	set_masks = &masks[TCA_PEDIT_KEY_EX_CMD_SET];
	add_masks = &masks[TCA_PEDIT_KEY_EX_CMD_ADD];
	set_vals = &vals[TCA_PEDIT_KEY_EX_CMD_SET];
	add_vals = &vals[TCA_PEDIT_KEY_EX_CMD_ADD];

	action_size = MLX5_UN_SZ_BYTES(set_action_in_add_action_in_auto);
	action = parse_attr->mod_hdr_actions;
	max_actions = parse_attr->num_mod_hdr_actions;
	nactions = 0;

	for (i = 0; i < ARRAY_SIZE(fields); i++) {
		f = &fields[i];
		/* avoid seeing bits set from previous iterations */
		s_mask = 0;
		a_mask = 0;

		s_masks_p = (void *)set_masks + f->offset;
		a_masks_p = (void *)add_masks + f->offset;

		memcpy(&s_mask, s_masks_p, f->size);
		memcpy(&a_mask, a_masks_p, f->size);

		if (!s_mask && !a_mask) /* nothing to offload here */
			continue;

		if (s_mask && a_mask) {
			printk(KERN_WARNING "mlx5: can't set and add to the same HW field (%x)\n", f->field);
			return -EOPNOTSUPP;
		}

		if (nactions == max_actions) {
			printk(KERN_WARNING "mlx5: parsed %d pedit actions, can't do more\n", nactions);
			return -EOPNOTSUPP;
		}

		if (s_mask) {
			cmd  = MLX5_ACTION_TYPE_SET;
			mask = s_mask;
			vals_p = (void *)set_vals + f->offset;
			/* clear to denote we consumed this field */
			memset(s_masks_p, 0, f->size);
		} else {
			cmd  = MLX5_ACTION_TYPE_ADD;
			mask = a_mask;
			vals_p = (void *)add_vals + f->offset;
			/* clear to denote we consumed this field */
			memset(a_masks_p, 0, f->size);
		}

		field_bsize = f->size * BITS_PER_BYTE;

		if (field_bsize == 32) {
			mask_be32 = *(__be32 *)&mask;
			mask = (__force unsigned long)cpu_to_le32(be32_to_cpu(mask_be32));
		} else if (field_bsize == 16) {
			mask_be16 = *(__be16 *)&mask;
			mask = (__force unsigned long)cpu_to_le16(be16_to_cpu(mask_be16));
		}

		first = find_first_bit(&mask, field_bsize);
		next_z = find_next_zero_bit(&mask, field_bsize, first);
		last  = find_last_bit(&mask, field_bsize);
		if (first < next_z && next_z < last) {
			printk(KERN_WARNING "mlx5: rewrite of few sub-fields (mask %lx) isn't offloaded\n",
			       mask);
			return -EOPNOTSUPP;
		}

		MLX5_SET(set_action_in, action, action_type, cmd);
		MLX5_SET(set_action_in, action, field, f->field);

		if (cmd == MLX5_ACTION_TYPE_SET) {
			MLX5_SET(set_action_in, action, offset, first);
			/* length is num of bits to be written, zero means length of 32 */
			MLX5_SET(set_action_in, action, length, (last - first + 1));
		}

		if (field_bsize == 32)
			MLX5_SET(set_action_in, action, data, ntohl(*(__be32 *)vals_p) >> first);
		else if (field_bsize == 16)
			MLX5_SET(set_action_in, action, data, ntohs(*(__be16 *)vals_p) >> first);
		else if (field_bsize == 8)
			MLX5_SET(set_action_in, action, data, *(u8 *)vals_p >> first);

		action += action_size;
		nactions++;
	}

	parse_attr->num_mod_hdr_actions = nactions;
	return 0;
}

static int alloc_mod_hdr_actions(struct mlx5e_priv *priv,
				 const struct tc_action *a, int namespace,
				 struct mlx5e_tc_flow_parse_attr *parse_attr)
{
	int nkeys, action_size, max_actions;

	nkeys = tcf_pedit_nkeys(a);
	action_size = MLX5_UN_SZ_BYTES(set_action_in_add_action_in_auto);

	if (namespace == MLX5_FLOW_NAMESPACE_FDB) /* FDB offloading */
		max_actions = MLX5_CAP_ESW_FLOWTABLE_FDB(priv->mdev, max_modify_header_actions);
	else /* namespace is MLX5_FLOW_NAMESPACE_KERNEL - NIC offloading */
		max_actions = MLX5_CAP_FLOWTABLE_NIC_RX(priv->mdev, max_modify_header_actions);

	/* can get up to crazingly 16 HW actions in 32 bits pedit SW key */
	max_actions = min(max_actions, nkeys * 16);

	parse_attr->mod_hdr_actions = kcalloc(max_actions, action_size, GFP_KERNEL);
	if (!parse_attr->mod_hdr_actions)
		return -ENOMEM;

	parse_attr->num_mod_hdr_actions = max_actions;
	return 0;
}

static const struct pedit_headers zero_masks = {};

static int parse_tc_pedit_action(struct mlx5e_priv *priv,
				 const struct tc_action *a, int namespace,
				 struct mlx5e_tc_flow_parse_attr *parse_attr)
{
	struct pedit_headers masks[__PEDIT_CMD_MAX], vals[__PEDIT_CMD_MAX], *cmd_masks;
	int nkeys, i, err = -EOPNOTSUPP;
	u32 mask, val, offset;
	u8 cmd, htype;

	nkeys = tcf_pedit_nkeys(a);

	memset(masks, 0, sizeof(struct pedit_headers) * __PEDIT_CMD_MAX);
	memset(vals,  0, sizeof(struct pedit_headers) * __PEDIT_CMD_MAX);

	for (i = 0; i < nkeys; i++) {
		htype = tcf_pedit_htype(a, i);
		cmd = tcf_pedit_cmd(a, i);
		err = -EOPNOTSUPP; /* can't be all optimistic */

		if (htype == TCA_PEDIT_KEY_EX_HDR_TYPE_NETWORK) {
			netdev_warn(priv->netdev, "legacy pedit isn't offloaded\n");
			goto out_err;
		}

		if (cmd != TCA_PEDIT_KEY_EX_CMD_SET && cmd != TCA_PEDIT_KEY_EX_CMD_ADD) {
			netdev_warn(priv->netdev, "pedit cmd %d isn't offloaded\n", cmd);
			goto out_err;
		}

		mask = tcf_pedit_mask(a, i);
		val = tcf_pedit_val(a, i);
		offset = tcf_pedit_offset(a, i);

		err = set_pedit_val(htype, ~mask, val, offset, &masks[cmd], &vals[cmd]);
		if (err)
			goto out_err;
	}

	err = alloc_mod_hdr_actions(priv, a, namespace, parse_attr);
	if (err)
		goto out_err;

	err = offload_pedit_fields(masks, vals, parse_attr);
	if (err < 0)
		goto out_dealloc_parsed_actions;

	for (cmd = 0; cmd < __PEDIT_CMD_MAX; cmd++) {
		cmd_masks = &masks[cmd];
		if (memcmp(cmd_masks, &zero_masks, sizeof(zero_masks))) {
			netdev_warn(priv->netdev, "attempt to offload an unsupported field (cmd %d)\n", cmd);
			print_hex_dump(KERN_WARNING, "mask: ", DUMP_PREFIX_ADDRESS,
				       16, 1, cmd_masks, sizeof(zero_masks), true);
			err = -EOPNOTSUPP;
			goto out_dealloc_parsed_actions;
		}
	}

	return 0;

out_dealloc_parsed_actions:
	kfree(parse_attr->mod_hdr_actions);
out_err:
	return err;
}

static bool csum_offload_supported(struct mlx5e_priv *priv, u32 action, u32 update_flags)
{
	u32 prot_flags = TCA_CSUM_UPDATE_FLAG_IPV4HDR | TCA_CSUM_UPDATE_FLAG_TCP |
			 TCA_CSUM_UPDATE_FLAG_UDP;

	/*  The HW recalcs checksums only if re-writing headers */
	if (!(action & MLX5_FLOW_CONTEXT_ACTION_MOD_HDR)) {
		netdev_warn(priv->netdev,
			    "TC csum action is only offloaded with pedit\n");
		return false;
	}

	if (update_flags & ~prot_flags) {
		netdev_warn(priv->netdev,
			    "can't offload TC csum action for some header/s - flags %#x\n",
			    update_flags);
		return false;
	}

	return true;
}

static bool modify_header_match_supported(struct mlx5_flow_spec *spec,
					  struct tcf_exts *exts)
{
	const struct tc_action *a;
	bool modify_ip_header;
	LIST_HEAD(actions);
	u8 htype, ip_proto;
	void *headers_v;
	u16 ethertype;
	int nkeys, i;

	headers_v = MLX5_ADDR_OF(fte_match_param, spec->match_value, outer_headers);
	ethertype = MLX5_GET(fte_match_set_lyr_2_4, headers_v, ethertype);

	/* for non-IP we only re-write MACs, so we're okay */
	if (ethertype != ETH_P_IP && ethertype != ETH_P_IPV6)
		goto out_ok;

	modify_ip_header = false;
	tcf_exts_for_each_action(i, a, exts) {
		int k;

		if (!is_tcf_pedit(a))
			continue;

		nkeys = tcf_pedit_nkeys(a);
		for (k = 0; k < nkeys; k++) {
			htype = tcf_pedit_htype(a, k);
			if (htype == TCA_PEDIT_KEY_EX_HDR_TYPE_IP4 ||
			    htype == TCA_PEDIT_KEY_EX_HDR_TYPE_IP6) {
				modify_ip_header = true;
				break;
			}
		}
	}

	ip_proto = MLX5_GET(fte_match_set_lyr_2_4, headers_v, ip_protocol);
	if (modify_ip_header && ip_proto != IPPROTO_TCP &&
	    ip_proto != IPPROTO_UDP && ip_proto != IPPROTO_ICMP) {
		pr_info("can't offload re-write of ip proto %d\n", ip_proto);
		return false;
	}

out_ok:
	return true;
}

static bool actions_match_supported(struct mlx5e_priv *priv,
				    struct tcf_exts *exts,
				    struct mlx5e_tc_flow_parse_attr *parse_attr,
				    struct mlx5e_tc_flow *flow)
{
	u32 actions;

	if (flow->flags & MLX5E_TC_FLOW_ESWITCH)
		actions = flow->esw_attr->action;
	else
		actions = flow->nic_attr->action;

	if (flow->flags & MLX5E_TC_FLOW_EGRESS &&
	    !(actions & MLX5_FLOW_CONTEXT_ACTION_DECAP))
		return false;

	if (actions & MLX5_FLOW_CONTEXT_ACTION_MOD_HDR)
		return modify_header_match_supported(&parse_attr->spec, exts);

	return true;
}

static bool same_hw_devs(struct mlx5e_priv *priv, struct mlx5e_priv *peer_priv)
{
	struct mlx5_core_dev *fmdev, *pmdev;
	u64 fsystem_guid, psystem_guid;

	fmdev = priv->mdev;
	pmdev = peer_priv->mdev;

	mlx5_query_nic_vport_system_image_guid(fmdev, &fsystem_guid);
	mlx5_query_nic_vport_system_image_guid(pmdev, &psystem_guid);

	return (fsystem_guid == psystem_guid);
}

static int parse_tc_nic_actions(struct mlx5e_priv *priv, struct tcf_exts *exts,
				struct mlx5e_tc_flow_parse_attr *parse_attr,
				struct mlx5e_tc_flow *flow)
{
	struct mlx5_nic_flow_attr *attr = flow->nic_attr;
	const struct tc_action *a;
	LIST_HEAD(actions);
	u32 action = 0;
	int err, i;

	if (!tcf_exts_has_actions(exts))
		return -EINVAL;

	attr->flow_tag = MLX5_FS_DEFAULT_FLOW_TAG;

	tcf_exts_for_each_action(i, a, exts) {
		if (is_tcf_gact_shot(a)) {
			action |= MLX5_FLOW_CONTEXT_ACTION_DROP;
			if (MLX5_CAP_FLOWTABLE(priv->mdev,
					       flow_table_properties_nic_receive.flow_counter))
				action |= MLX5_FLOW_CONTEXT_ACTION_COUNT;
			continue;
		}

		if (is_tcf_pedit(a)) {
			err = parse_tc_pedit_action(priv, a, MLX5_FLOW_NAMESPACE_KERNEL,
						    parse_attr);
			if (err)
				return err;

			action |= MLX5_FLOW_CONTEXT_ACTION_MOD_HDR |
				  MLX5_FLOW_CONTEXT_ACTION_FWD_DEST;
			continue;
		}

		if (is_tcf_csum(a)) {
			if (csum_offload_supported(priv, action,
						   tcf_csum_update_flags(a)))
				continue;

			return -EOPNOTSUPP;
		}

		if (is_tcf_mirred_egress_redirect(a)) {
			struct net_device *peer_dev = tcf_mirred_dev(a);

			if (priv->netdev->netdev_ops == peer_dev->netdev_ops &&
			    same_hw_devs(priv, netdev_priv(peer_dev))) {
				parse_attr->mirred_ifindex = peer_dev->ifindex;
				flow->flags |= MLX5E_TC_FLOW_HAIRPIN;
				action |= MLX5_FLOW_CONTEXT_ACTION_FWD_DEST |
					  MLX5_FLOW_CONTEXT_ACTION_COUNT;
			} else {
				netdev_warn(priv->netdev, "device %s not on same HW, can't offload\n",
					    peer_dev->name);
				return -EINVAL;
			}
			continue;
		}

		if (is_tcf_skbedit_mark(a)) {
			u32 mark = tcf_skbedit_mark(a);

			if (mark & ~MLX5E_TC_FLOW_ID_MASK) {
				netdev_warn(priv->netdev, "Bad flow mark - only 16 bit is supported: 0x%x\n",
					    mark);
				return -EINVAL;
			}

			attr->flow_tag = mark;
			action |= MLX5_FLOW_CONTEXT_ACTION_FWD_DEST;
			continue;
		}

		return -EINVAL;
	}

	attr->action = action;
	if (!actions_match_supported(priv, exts, parse_attr, flow))
		return -EOPNOTSUPP;

	return 0;
}

static inline int cmp_encap_info(struct ip_tunnel_key *a,
				 struct ip_tunnel_key *b)
{
	return memcmp(a, b, sizeof(*a));
}

static inline int hash_encap_info(struct ip_tunnel_key *key)
{
	return jhash(key, sizeof(*key), 0);
}

static int mlx5e_route_lookup_ipv4(struct mlx5e_priv *priv,
				   struct net_device *mirred_dev,
				   struct net_device **out_dev,
				   struct flowi4 *fl4,
				   struct neighbour **out_n,
				   u8 *out_ttl)
{
	struct mlx5_eswitch *esw = priv->mdev->priv.eswitch;
	struct mlx5e_rep_priv *uplink_rpriv;
	struct rtable *rt;
	struct neighbour *n = NULL;

#if IS_ENABLED(CONFIG_INET)
	int ret;

	rt = ip_route_output_key(dev_net(mirred_dev), fl4);
	ret = PTR_ERR_OR_ZERO(rt);
	if (ret)
		return ret;
#else
	return -EOPNOTSUPP;
#endif
	uplink_rpriv = mlx5_eswitch_get_uplink_priv(esw, REP_ETH);
	/* if the egress device isn't on the same HW e-switch, we use the uplink */
	if (!switchdev_port_same_parent_id(priv->netdev, rt->dst.dev))
		*out_dev = uplink_rpriv->netdev;
	else
		*out_dev = rt->dst.dev;

	if (!(*out_ttl))
		*out_ttl = ip4_dst_hoplimit(&rt->dst);
	n = dst_neigh_lookup(&rt->dst, &fl4->daddr);
	ip_rt_put(rt);
	if (!n)
		return -ENOMEM;

	*out_n = n;
	return 0;
}

static bool is_merged_eswitch_dev(struct mlx5e_priv *priv,
				  struct net_device *peer_netdev)
{
	struct mlx5e_priv *peer_priv;

	peer_priv = netdev_priv(peer_netdev);

	return (MLX5_CAP_ESW(priv->mdev, merged_eswitch) &&
		(priv->netdev->netdev_ops == peer_netdev->netdev_ops) &&
		same_hw_devs(priv, peer_priv) &&
		MLX5_VPORT_MANAGER(peer_priv->mdev) &&
		(peer_priv->mdev->priv.eswitch->mode == SRIOV_OFFLOADS));
}

static int mlx5e_route_lookup_ipv6(struct mlx5e_priv *priv,
				   struct net_device *mirred_dev,
				   struct net_device **out_dev,
				   struct flowi6 *fl6,
				   struct neighbour **out_n,
				   u8 *out_ttl)
{
	struct neighbour *n = NULL;
	struct dst_entry *dst;

#if IS_ENABLED(CONFIG_INET) && IS_ENABLED(CONFIG_IPV6)
	struct mlx5e_rep_priv *uplink_rpriv;
	struct mlx5_eswitch *esw = priv->mdev->priv.eswitch;
	int ret;

	ret = ipv6_stub->ipv6_dst_lookup(dev_net(mirred_dev), NULL, &dst,
					 fl6);
	if (ret < 0)
		return ret;

	if (!(*out_ttl))
		*out_ttl = ip6_dst_hoplimit(dst);

	uplink_rpriv = mlx5_eswitch_get_uplink_priv(esw, REP_ETH);
	/* if the egress device isn't on the same HW e-switch, we use the uplink */
	if (!switchdev_port_same_parent_id(priv->netdev, dst->dev))
		*out_dev = uplink_rpriv->netdev;
	else
		*out_dev = dst->dev;
#else
	return -EOPNOTSUPP;
#endif

	n = dst_neigh_lookup(dst, &fl6->daddr);
	dst_release(dst);
	if (!n)
		return -ENOMEM;

	*out_n = n;
	return 0;
}

static void gen_vxlan_header_ipv4(struct net_device *out_dev,
				  char buf[], int encap_size,
				  unsigned char h_dest[ETH_ALEN],
				  u8 tos, u8 ttl,
				  __be32 daddr,
				  __be32 saddr,
				  __be16 udp_dst_port,
				  __be32 vx_vni)
{
	struct ethhdr *eth = (struct ethhdr *)buf;
	struct iphdr  *ip = (struct iphdr *)((char *)eth + sizeof(struct ethhdr));
	struct udphdr *udp = (struct udphdr *)((char *)ip + sizeof(struct iphdr));
	struct vxlanhdr *vxh = (struct vxlanhdr *)((char *)udp + sizeof(struct udphdr));

	memset(buf, 0, encap_size);

	ether_addr_copy(eth->h_dest, h_dest);
	ether_addr_copy(eth->h_source, out_dev->dev_addr);
	eth->h_proto = htons(ETH_P_IP);

	ip->daddr = daddr;
	ip->saddr = saddr;

	ip->tos = tos;
	ip->ttl = ttl;
	ip->protocol = IPPROTO_UDP;
	ip->version = 0x4;
	ip->ihl = 0x5;

	udp->dest = udp_dst_port;
	vxh->vx_flags = VXLAN_HF_VNI;
	vxh->vx_vni = vxlan_vni_field(vx_vni);
}

static void gen_vxlan_header_ipv6(struct net_device *out_dev,
				  char buf[], int encap_size,
				  unsigned char h_dest[ETH_ALEN],
				  u8 tos, u8 ttl,
				  struct in6_addr *daddr,
				  struct in6_addr *saddr,
				  __be16 udp_dst_port,
				  __be32 vx_vni)
{
	struct ethhdr *eth = (struct ethhdr *)buf;
	struct ipv6hdr *ip6h = (struct ipv6hdr *)((char *)eth + sizeof(struct ethhdr));
	struct udphdr *udp = (struct udphdr *)((char *)ip6h + sizeof(struct ipv6hdr));
	struct vxlanhdr *vxh = (struct vxlanhdr *)((char *)udp + sizeof(struct udphdr));

	memset(buf, 0, encap_size);

	ether_addr_copy(eth->h_dest, h_dest);
	ether_addr_copy(eth->h_source, out_dev->dev_addr);
	eth->h_proto = htons(ETH_P_IPV6);

	ip6_flow_hdr(ip6h, tos, 0);
	/* the HW fills up ipv6 payload len */
	ip6h->nexthdr     = IPPROTO_UDP;
	ip6h->hop_limit   = ttl;
	ip6h->daddr	  = *daddr;
	ip6h->saddr	  = *saddr;

	udp->dest = udp_dst_port;
	vxh->vx_flags = VXLAN_HF_VNI;
	vxh->vx_vni = vxlan_vni_field(vx_vni);
}

static int mlx5e_create_encap_header_ipv4(struct mlx5e_priv *priv,
					  struct net_device *mirred_dev,
					  struct mlx5e_encap_entry *e)
{
	int max_encap_size = MLX5_CAP_ESW(priv->mdev, max_encap_header_size);
	int ipv4_encap_size = ETH_HLEN + sizeof(struct iphdr) + VXLAN_HLEN;
	struct ip_tunnel_key *tun_key = &e->tun_info.key;
	struct net_device *out_dev;
	struct neighbour *n = NULL;
	struct flowi4 fl4 = {};
	u8 nud_state, tos, ttl;
	char *encap_header;
	int err;

	if (max_encap_size < ipv4_encap_size) {
		mlx5_core_warn(priv->mdev, "encap size %d too big, max supported is %d\n",
			       ipv4_encap_size, max_encap_size);
		return -EOPNOTSUPP;
	}

	encap_header = kzalloc(ipv4_encap_size, GFP_KERNEL);
	if (!encap_header)
		return -ENOMEM;

	switch (e->tunnel_type) {
	case MLX5_HEADER_TYPE_VXLAN:
		fl4.flowi4_proto = IPPROTO_UDP;
		fl4.fl4_dport = tun_key->tp_dst;
		break;
	default:
		err = -EOPNOTSUPP;
		goto free_encap;
	}

	tos = tun_key->tos;
	ttl = tun_key->ttl;

	fl4.flowi4_tos = tun_key->tos;
	fl4.daddr = tun_key->u.ipv4.dst;
	fl4.saddr = tun_key->u.ipv4.src;

	err = mlx5e_route_lookup_ipv4(priv, mirred_dev, &out_dev,
				      &fl4, &n, &ttl);
	if (err)
		goto free_encap;

	/* used by mlx5e_detach_encap to lookup a neigh hash table
	 * entry in the neigh hash table when a user deletes a rule
	 */
	e->m_neigh.dev = n->dev;
	e->m_neigh.family = n->ops->family;
	memcpy(&e->m_neigh.dst_ip, n->primary_key, n->tbl->key_len);
	e->out_dev = out_dev;

	/* It's importent to add the neigh to the hash table before checking
	 * the neigh validity state. So if we'll get a notification, in case the
	 * neigh changes it's validity state, we would find the relevant neigh
	 * in the hash.
	 */
	err = mlx5e_rep_encap_entry_attach(netdev_priv(out_dev), e);
	if (err)
		goto free_encap;

	read_lock_bh(&n->lock);
	nud_state = n->nud_state;
	ether_addr_copy(e->h_dest, n->ha);
	read_unlock_bh(&n->lock);

	switch (e->tunnel_type) {
	case MLX5_HEADER_TYPE_VXLAN:
		gen_vxlan_header_ipv4(out_dev, encap_header,
				      ipv4_encap_size, e->h_dest, tos, ttl,
				      fl4.daddr,
				      fl4.saddr, tun_key->tp_dst,
				      tunnel_id_to_key32(tun_key->tun_id));
		break;
	default:
		err = -EOPNOTSUPP;
		goto destroy_neigh_entry;
	}
	e->encap_size = ipv4_encap_size;
	e->encap_header = encap_header;

	if (!(nud_state & NUD_VALID)) {
		neigh_event_send(n, NULL);
		err = -EAGAIN;
		goto out;
	}

	err = mlx5_encap_alloc(priv->mdev, e->tunnel_type,
			       ipv4_encap_size, encap_header, &e->encap_id);
	if (err)
		goto destroy_neigh_entry;

	e->flags |= MLX5_ENCAP_ENTRY_VALID;
	mlx5e_rep_queue_neigh_stats_work(netdev_priv(out_dev));
	neigh_release(n);
	return err;

destroy_neigh_entry:
	mlx5e_rep_encap_entry_detach(netdev_priv(e->out_dev), e);
free_encap:
	kfree(encap_header);
out:
	if (n)
		neigh_release(n);
	return err;
}

static int mlx5e_create_encap_header_ipv6(struct mlx5e_priv *priv,
					  struct net_device *mirred_dev,
					  struct mlx5e_encap_entry *e)
{
	int max_encap_size = MLX5_CAP_ESW(priv->mdev, max_encap_header_size);
	int ipv6_encap_size = ETH_HLEN + sizeof(struct ipv6hdr) + VXLAN_HLEN;
	struct ip_tunnel_key *tun_key = &e->tun_info.key;
	struct net_device *out_dev;
	struct neighbour *n = NULL;
	struct flowi6 fl6 = {};
	u8 nud_state, tos, ttl;
	char *encap_header;
	int err;

	if (max_encap_size < ipv6_encap_size) {
		mlx5_core_warn(priv->mdev, "encap size %d too big, max supported is %d\n",
			       ipv6_encap_size, max_encap_size);
		return -EOPNOTSUPP;
	}

	encap_header = kzalloc(ipv6_encap_size, GFP_KERNEL);
	if (!encap_header)
		return -ENOMEM;

	switch (e->tunnel_type) {
	case MLX5_HEADER_TYPE_VXLAN:
		fl6.flowi6_proto = IPPROTO_UDP;
		fl6.fl6_dport = tun_key->tp_dst;
		break;
	default:
		err = -EOPNOTSUPP;
		goto free_encap;
	}

	tos = tun_key->tos;
	ttl = tun_key->ttl;

	fl6.flowlabel = ip6_make_flowinfo(RT_TOS(tun_key->tos), tun_key->label);
	fl6.daddr = tun_key->u.ipv6.dst;
	fl6.saddr = tun_key->u.ipv6.src;

	err = mlx5e_route_lookup_ipv6(priv, mirred_dev, &out_dev,
				      &fl6, &n, &ttl);
	if (err)
		goto free_encap;

	/* used by mlx5e_detach_encap to lookup a neigh hash table
	 * entry in the neigh hash table when a user deletes a rule
	 */
	e->m_neigh.dev = n->dev;
	e->m_neigh.family = n->ops->family;
	memcpy(&e->m_neigh.dst_ip, n->primary_key, n->tbl->key_len);
	e->out_dev = out_dev;

	/* It's importent to add the neigh to the hash table before checking
	 * the neigh validity state. So if we'll get a notification, in case the
	 * neigh changes it's validity state, we would find the relevant neigh
	 * in the hash.
	 */
	err = mlx5e_rep_encap_entry_attach(netdev_priv(out_dev), e);
	if (err)
		goto free_encap;

	read_lock_bh(&n->lock);
	nud_state = n->nud_state;
	ether_addr_copy(e->h_dest, n->ha);
	read_unlock_bh(&n->lock);

	switch (e->tunnel_type) {
	case MLX5_HEADER_TYPE_VXLAN:
		gen_vxlan_header_ipv6(out_dev, encap_header,
				      ipv6_encap_size, e->h_dest, tos, ttl,
				      &fl6.daddr,
				      &fl6.saddr, tun_key->tp_dst,
				      tunnel_id_to_key32(tun_key->tun_id));
		break;
	default:
		err = -EOPNOTSUPP;
		goto destroy_neigh_entry;
	}

	e->encap_size = ipv6_encap_size;
	e->encap_header = encap_header;

	if (!(nud_state & NUD_VALID)) {
		neigh_event_send(n, NULL);
		err = -EAGAIN;
		goto out;
	}

	err = mlx5_encap_alloc(priv->mdev, e->tunnel_type,
			       ipv6_encap_size, encap_header, &e->encap_id);
	if (err)
		goto destroy_neigh_entry;

	e->flags |= MLX5_ENCAP_ENTRY_VALID;
	mlx5e_rep_queue_neigh_stats_work(netdev_priv(out_dev));
	neigh_release(n);
	return err;

destroy_neigh_entry:
	mlx5e_rep_encap_entry_detach(netdev_priv(e->out_dev), e);
free_encap:
	kfree(encap_header);
out:
	if (n)
		neigh_release(n);
	return err;
}

static int mlx5e_attach_encap(struct mlx5e_priv *priv,
			      struct ip_tunnel_info *tun_info,
			      struct net_device *mirred_dev,
			      struct net_device **encap_dev,
			      struct mlx5e_tc_flow *flow)
{
	struct mlx5_eswitch *esw = priv->mdev->priv.eswitch;
	unsigned short family = ip_tunnel_info_af(tun_info);
	struct mlx5_esw_flow_attr *attr = flow->esw_attr;
	struct ip_tunnel_key *key = &tun_info->key;
	struct mlx5e_encap_entry *e;
	int tunnel_type, err = 0;
	uintptr_t hash_key;
	bool found = false;

	/* udp dst port must be set */
	if (!memchr_inv(&key->tp_dst, 0, sizeof(key->tp_dst)))
		goto vxlan_encap_offload_err;

	/* setting udp src port isn't supported */
	if (memchr_inv(&key->tp_src, 0, sizeof(key->tp_src))) {
vxlan_encap_offload_err:
		netdev_warn(priv->netdev,
			    "must set udp dst port and not set udp src port\n");
		return -EOPNOTSUPP;
	}

	if (mlx5_vxlan_lookup_port(priv->mdev->vxlan, be16_to_cpu(key->tp_dst)) &&
	    MLX5_CAP_ESW(priv->mdev, vxlan_encap_decap)) {
		tunnel_type = MLX5_HEADER_TYPE_VXLAN;
	} else {
		netdev_warn(priv->netdev,
			    "%d isn't an offloaded vxlan udp dport\n", be16_to_cpu(key->tp_dst));
		return -EOPNOTSUPP;
	}

	hash_key = hash_encap_info(key);

	hash_for_each_possible_rcu(esw->offloads.encap_tbl, e,
				   encap_hlist, hash_key) {
		if (!cmp_encap_info(&e->tun_info.key, key)) {
			found = true;
			break;
		}
	}

	/* must verify if encap is valid or not */
	if (found)
		goto attach_flow;

	e = kzalloc(sizeof(*e), GFP_KERNEL);
	if (!e)
		return -ENOMEM;

	e->tun_info = *tun_info;
	e->tunnel_type = tunnel_type;
	INIT_LIST_HEAD(&e->flows);

	if (family == AF_INET)
		err = mlx5e_create_encap_header_ipv4(priv, mirred_dev, e);
	else if (family == AF_INET6)
		err = mlx5e_create_encap_header_ipv6(priv, mirred_dev, e);

	if (err && err != -EAGAIN)
		goto out_err;

	hash_add_rcu(esw->offloads.encap_tbl, &e->encap_hlist, hash_key);

attach_flow:
	list_add(&flow->encap, &e->flows);
	*encap_dev = e->out_dev;
	if (e->flags & MLX5_ENCAP_ENTRY_VALID)
		attr->encap_id = e->encap_id;
	else
		err = -EAGAIN;

	return err;

out_err:
	kfree(e);
	return err;
}

static int parse_tc_vlan_action(struct mlx5e_priv *priv,
				const struct tc_action *a,
				struct mlx5_esw_flow_attr *attr,
				u32 *action)
{
	u8 vlan_idx = attr->total_vlan;

	if (vlan_idx >= MLX5_FS_VLAN_DEPTH)
		return -EOPNOTSUPP;

	if (tcf_vlan_action(a) == TCA_VLAN_ACT_POP) {
		if (vlan_idx) {
			if (!mlx5_eswitch_vlan_actions_supported(priv->mdev,
								 MLX5_FS_VLAN_DEPTH))
				return -EOPNOTSUPP;

			*action |= MLX5_FLOW_CONTEXT_ACTION_VLAN_POP_2;
		} else {
			*action |= MLX5_FLOW_CONTEXT_ACTION_VLAN_POP;
		}
	} else if (tcf_vlan_action(a) == TCA_VLAN_ACT_PUSH) {
		attr->vlan_vid[vlan_idx] = tcf_vlan_push_vid(a);
		attr->vlan_prio[vlan_idx] = tcf_vlan_push_prio(a);
		attr->vlan_proto[vlan_idx] = tcf_vlan_push_proto(a);
		if (!attr->vlan_proto[vlan_idx])
			attr->vlan_proto[vlan_idx] = htons(ETH_P_8021Q);

		if (vlan_idx) {
			if (!mlx5_eswitch_vlan_actions_supported(priv->mdev,
								 MLX5_FS_VLAN_DEPTH))
				return -EOPNOTSUPP;

			*action |= MLX5_FLOW_CONTEXT_ACTION_VLAN_PUSH_2;
		} else {
			if (!mlx5_eswitch_vlan_actions_supported(priv->mdev, 1) &&
			    (tcf_vlan_push_proto(a) != htons(ETH_P_8021Q) ||
			     tcf_vlan_push_prio(a)))
				return -EOPNOTSUPP;

			*action |= MLX5_FLOW_CONTEXT_ACTION_VLAN_PUSH;
		}
	} else { /* action is TCA_VLAN_ACT_MODIFY */
		return -EOPNOTSUPP;
	}

	attr->total_vlan = vlan_idx + 1;

	return 0;
}

static int parse_tc_fdb_actions(struct mlx5e_priv *priv, struct tcf_exts *exts,
				struct mlx5e_tc_flow_parse_attr *parse_attr,
				struct mlx5e_tc_flow *flow)
{
	struct mlx5_esw_flow_attr *attr = flow->esw_attr;
	struct mlx5e_rep_priv *rpriv = priv->ppriv;
	struct ip_tunnel_info *info = NULL;
	const struct tc_action *a;
	LIST_HEAD(actions);
	bool encap = false;
	u32 action = 0;
	int err, i;

	if (!tcf_exts_has_actions(exts))
		return -EINVAL;

	attr->in_rep = rpriv->rep;
	attr->in_mdev = priv->mdev;

	tcf_exts_for_each_action(i, a, exts) {
		if (is_tcf_gact_shot(a)) {
			action |= MLX5_FLOW_CONTEXT_ACTION_DROP |
				  MLX5_FLOW_CONTEXT_ACTION_COUNT;
			continue;
		}

		if (is_tcf_pedit(a)) {
			err = parse_tc_pedit_action(priv, a, MLX5_FLOW_NAMESPACE_FDB,
						    parse_attr);
			if (err)
				return err;

			action |= MLX5_FLOW_CONTEXT_ACTION_MOD_HDR;
			attr->mirror_count = attr->out_count;
			continue;
		}

		if (is_tcf_csum(a)) {
			if (csum_offload_supported(priv, action,
						   tcf_csum_update_flags(a)))
				continue;

			return -EOPNOTSUPP;
		}

		if (is_tcf_mirred_egress_redirect(a) || is_tcf_mirred_egress_mirror(a)) {
			struct mlx5e_priv *out_priv;
			struct net_device *out_dev;

			out_dev = tcf_mirred_dev(a);

			if (attr->out_count >= MLX5_MAX_FLOW_FWD_VPORTS) {
				pr_err("can't support more than %d output ports, can't offload forwarding\n",
				       attr->out_count);
				return -EOPNOTSUPP;
			}

			if (switchdev_port_same_parent_id(priv->netdev,
							  out_dev) ||
			    is_merged_eswitch_dev(priv, out_dev)) {
				action |= MLX5_FLOW_CONTEXT_ACTION_FWD_DEST |
					  MLX5_FLOW_CONTEXT_ACTION_COUNT;
				out_priv = netdev_priv(out_dev);
				rpriv = out_priv->ppriv;
				attr->out_rep[attr->out_count] = rpriv->rep;
				attr->out_mdev[attr->out_count++] = out_priv->mdev;
			} else if (encap) {
				parse_attr->mirred_ifindex = out_dev->ifindex;
				parse_attr->tun_info = *info;
				attr->parse_attr = parse_attr;
				action |= MLX5_FLOW_CONTEXT_ACTION_ENCAP |
					  MLX5_FLOW_CONTEXT_ACTION_FWD_DEST |
					  MLX5_FLOW_CONTEXT_ACTION_COUNT;
				/* attr->out_rep is resolved when we handle encap */
			} else {
				pr_err("devices %s %s not on same switch HW, can't offload forwarding\n",
				       priv->netdev->name, out_dev->name);
				return -EINVAL;
			}
			continue;
		}

		if (is_tcf_tunnel_set(a)) {
			info = tcf_tunnel_info(a);
			if (info)
				encap = true;
			else
				return -EOPNOTSUPP;
			attr->mirror_count = attr->out_count;
			continue;
		}

		if (is_tcf_vlan(a)) {
<<<<<<< HEAD
			if (tcf_vlan_action(a) == TCA_VLAN_ACT_POP) {
				attr->action |= MLX5_FLOW_CONTEXT_ACTION_VLAN_POP;
			} else if (tcf_vlan_action(a) == TCA_VLAN_ACT_PUSH) {
				if (tcf_vlan_push_proto(a) != htons(ETH_P_8021Q) ||
				    tcf_vlan_push_prio(a))
					return -EOPNOTSUPP;

				attr->action |= MLX5_FLOW_CONTEXT_ACTION_VLAN_PUSH;
				attr->vlan = tcf_vlan_push_vid(a);
			} else { /* action is TCA_VLAN_ACT_MODIFY */
				return -EOPNOTSUPP;
			}
=======
			err = parse_tc_vlan_action(priv, a, attr, &action);

			if (err)
				return err;

			attr->mirror_count = attr->out_count;
>>>>>>> e021bb4f
			continue;
		}

		if (is_tcf_tunnel_release(a)) {
			action |= MLX5_FLOW_CONTEXT_ACTION_DECAP;
			continue;
		}

		return -EINVAL;
	}

	attr->action = action;
	if (!actions_match_supported(priv, exts, parse_attr, flow))
		return -EOPNOTSUPP;

	if (attr->out_count > 1 && !mlx5_esw_has_fwd_fdb(priv->mdev)) {
		netdev_warn_once(priv->netdev, "current firmware doesn't support split rule for port mirroring\n");
		return -EOPNOTSUPP;
	}

	return 0;
}

static void get_flags(int flags, u8 *flow_flags)
{
	u8 __flow_flags = 0;

	if (flags & MLX5E_TC_INGRESS)
		__flow_flags |= MLX5E_TC_FLOW_INGRESS;
	if (flags & MLX5E_TC_EGRESS)
		__flow_flags |= MLX5E_TC_FLOW_EGRESS;

	*flow_flags = __flow_flags;
}

static const struct rhashtable_params tc_ht_params = {
	.head_offset = offsetof(struct mlx5e_tc_flow, node),
	.key_offset = offsetof(struct mlx5e_tc_flow, cookie),
	.key_len = sizeof(((struct mlx5e_tc_flow *)0)->cookie),
	.automatic_shrinking = true,
};

static struct rhashtable *get_tc_ht(struct mlx5e_priv *priv)
{
	struct mlx5_eswitch *esw = priv->mdev->priv.eswitch;
	struct mlx5e_rep_priv *uplink_rpriv;

	if (MLX5_VPORT_MANAGER(priv->mdev) && esw->mode == SRIOV_OFFLOADS) {
		uplink_rpriv = mlx5_eswitch_get_uplink_priv(esw, REP_ETH);
		return &uplink_rpriv->tc_ht;
	} else
		return &priv->fs.tc.ht;
}

int mlx5e_configure_flower(struct mlx5e_priv *priv,
			   struct tc_cls_flower_offload *f, int flags)
{
	struct mlx5_eswitch *esw = priv->mdev->priv.eswitch;
	struct mlx5e_tc_flow_parse_attr *parse_attr;
	struct rhashtable *tc_ht = get_tc_ht(priv);
	struct mlx5e_tc_flow *flow;
	int attr_size, err = 0;
	u8 flow_flags = 0;

	get_flags(flags, &flow_flags);

	flow = rhashtable_lookup_fast(tc_ht, &f->cookie, tc_ht_params);
	if (flow) {
		netdev_warn_once(priv->netdev, "flow cookie %lx already exists, ignoring\n", f->cookie);
		return 0;
	}

	if (esw && esw->mode == SRIOV_OFFLOADS) {
		flow_flags |= MLX5E_TC_FLOW_ESWITCH;
		attr_size  = sizeof(struct mlx5_esw_flow_attr);
	} else {
		flow_flags |= MLX5E_TC_FLOW_NIC;
		attr_size  = sizeof(struct mlx5_nic_flow_attr);
	}

	flow = kzalloc(sizeof(*flow) + attr_size, GFP_KERNEL);
	parse_attr = kvzalloc(sizeof(*parse_attr), GFP_KERNEL);
	if (!parse_attr || !flow) {
		err = -ENOMEM;
		goto err_free;
	}

	flow->cookie = f->cookie;
	flow->flags = flow_flags;
	flow->priv = priv;

	err = parse_cls_flower(priv, flow, &parse_attr->spec, f);
	if (err < 0)
		goto err_free;

	if (flow->flags & MLX5E_TC_FLOW_ESWITCH) {
		err = parse_tc_fdb_actions(priv, f->exts, parse_attr, flow);
		if (err < 0)
			goto err_free;
		flow->rule[0] = mlx5e_tc_add_fdb_flow(priv, parse_attr, flow);
	} else {
		err = parse_tc_nic_actions(priv, f->exts, parse_attr, flow);
		if (err < 0)
			goto err_free;
		flow->rule[0] = mlx5e_tc_add_nic_flow(priv, parse_attr, flow);
	}

	if (IS_ERR(flow->rule[0])) {
		err = PTR_ERR(flow->rule[0]);
		if (err != -EAGAIN)
			goto err_free;
	}

	if (err != -EAGAIN)
		flow->flags |= MLX5E_TC_FLOW_OFFLOADED;

	if (!(flow->flags & MLX5E_TC_FLOW_ESWITCH) ||
	    !(flow->esw_attr->action & MLX5_FLOW_CONTEXT_ACTION_ENCAP))
		kvfree(parse_attr);
<<<<<<< HEAD

	err = rhashtable_insert_fast(&tc->ht, &flow->node,
				     tc->ht_params);
	if (err) {
		mlx5e_tc_del_flow(priv, flow);
		kfree(flow);
	}

	return err;

=======

	err = rhashtable_insert_fast(tc_ht, &flow->node, tc_ht_params);
	if (err) {
		mlx5e_tc_del_flow(priv, flow);
		kfree(flow);
	}

	return err;

>>>>>>> e021bb4f
err_free:
	kvfree(parse_attr);
	kfree(flow);
	return err;
}

#define DIRECTION_MASK (MLX5E_TC_INGRESS | MLX5E_TC_EGRESS)
#define FLOW_DIRECTION_MASK (MLX5E_TC_FLOW_INGRESS | MLX5E_TC_FLOW_EGRESS)

static bool same_flow_direction(struct mlx5e_tc_flow *flow, int flags)
{
	if ((flow->flags & FLOW_DIRECTION_MASK) == (flags & DIRECTION_MASK))
		return true;

	return false;
}

int mlx5e_delete_flower(struct mlx5e_priv *priv,
			struct tc_cls_flower_offload *f, int flags)
{
	struct rhashtable *tc_ht = get_tc_ht(priv);
	struct mlx5e_tc_flow *flow;

	flow = rhashtable_lookup_fast(tc_ht, &f->cookie, tc_ht_params);
	if (!flow || !same_flow_direction(flow, flags))
		return -EINVAL;

	rhashtable_remove_fast(tc_ht, &flow->node, tc_ht_params);

	mlx5e_tc_del_flow(priv, flow);

	kfree(flow);

	return 0;
}

int mlx5e_stats_flower(struct mlx5e_priv *priv,
		       struct tc_cls_flower_offload *f, int flags)
{
	struct rhashtable *tc_ht = get_tc_ht(priv);
	struct mlx5e_tc_flow *flow;
	struct mlx5_fc *counter;
	u64 bytes;
	u64 packets;
	u64 lastuse;

	flow = rhashtable_lookup_fast(tc_ht, &f->cookie, tc_ht_params);
	if (!flow || !same_flow_direction(flow, flags))
		return -EINVAL;

	if (!(flow->flags & MLX5E_TC_FLOW_OFFLOADED))
		return 0;

	counter = mlx5_flow_rule_counter(flow->rule[0]);
	if (!counter)
		return 0;

	mlx5_fc_query_cached(counter, &bytes, &packets, &lastuse);

	tcf_exts_stats_update(f->exts, bytes, packets, lastuse);

	return 0;
}

static void mlx5e_tc_hairpin_update_dead_peer(struct mlx5e_priv *priv,
					      struct mlx5e_priv *peer_priv)
{
	struct mlx5_core_dev *peer_mdev = peer_priv->mdev;
	struct mlx5e_hairpin_entry *hpe;
	u16 peer_vhca_id;
	int bkt;

	if (!same_hw_devs(priv, peer_priv))
		return;

	peer_vhca_id = MLX5_CAP_GEN(peer_mdev, vhca_id);

	hash_for_each(priv->fs.tc.hairpin_tbl, bkt, hpe, hairpin_hlist) {
		if (hpe->peer_vhca_id == peer_vhca_id)
			hpe->hp->pair->peer_gone = true;
	}
}

static int mlx5e_tc_netdev_event(struct notifier_block *this,
				 unsigned long event, void *ptr)
{
	struct net_device *ndev = netdev_notifier_info_to_dev(ptr);
	struct mlx5e_flow_steering *fs;
	struct mlx5e_priv *peer_priv;
	struct mlx5e_tc_table *tc;
	struct mlx5e_priv *priv;

	if (ndev->netdev_ops != &mlx5e_netdev_ops ||
	    event != NETDEV_UNREGISTER ||
	    ndev->reg_state == NETREG_REGISTERED)
		return NOTIFY_DONE;

	tc = container_of(this, struct mlx5e_tc_table, netdevice_nb);
	fs = container_of(tc, struct mlx5e_flow_steering, tc);
	priv = container_of(fs, struct mlx5e_priv, fs);
	peer_priv = netdev_priv(ndev);
	if (priv == peer_priv ||
	    !(priv->netdev->features & NETIF_F_HW_TC))
		return NOTIFY_DONE;

	mlx5e_tc_hairpin_update_dead_peer(priv, peer_priv);

	return NOTIFY_DONE;
}

int mlx5e_tc_nic_init(struct mlx5e_priv *priv)
{
	struct mlx5e_tc_table *tc = &priv->fs.tc;
	int err;

	hash_init(tc->mod_hdr_tbl);
	hash_init(tc->hairpin_tbl);

	err = rhashtable_init(&tc->ht, &tc_ht_params);
	if (err)
		return err;

	tc->netdevice_nb.notifier_call = mlx5e_tc_netdev_event;
	if (register_netdevice_notifier(&tc->netdevice_nb)) {
		tc->netdevice_nb.notifier_call = NULL;
		mlx5_core_warn(priv->mdev, "Failed to register netdev notifier\n");
	}

	return err;
}

static void _mlx5e_tc_del_flow(void *ptr, void *arg)
{
	struct mlx5e_tc_flow *flow = ptr;
	struct mlx5e_priv *priv = flow->priv;

	mlx5e_tc_del_flow(priv, flow);
	kfree(flow);
}

void mlx5e_tc_nic_cleanup(struct mlx5e_priv *priv)
{
	struct mlx5e_tc_table *tc = &priv->fs.tc;

	if (tc->netdevice_nb.notifier_call)
		unregister_netdevice_notifier(&tc->netdevice_nb);

	rhashtable_free_and_destroy(&tc->ht, _mlx5e_tc_del_flow, NULL);

	if (!IS_ERR_OR_NULL(tc->t)) {
		mlx5_destroy_flow_table(tc->t);
		tc->t = NULL;
	}
}

int mlx5e_tc_esw_init(struct rhashtable *tc_ht)
{
	return rhashtable_init(tc_ht, &tc_ht_params);
}

void mlx5e_tc_esw_cleanup(struct rhashtable *tc_ht)
{
	rhashtable_free_and_destroy(tc_ht, _mlx5e_tc_del_flow, NULL);
}

int mlx5e_tc_num_filters(struct mlx5e_priv *priv)
{
	struct rhashtable *tc_ht = get_tc_ht(priv);

	return atomic_read(&tc_ht->nelems);
}<|MERGE_RESOLUTION|>--- conflicted
+++ resolved
@@ -1350,19 +1350,8 @@
 					 cvlan_tag, 1);
 			}
 
-<<<<<<< HEAD
-		/* the HW doesn't support frag first/later */
-		if (mask->flags & FLOW_DIS_FIRST_FRAG)
-			return -EOPNOTSUPP;
-
-		if (mask->flags & FLOW_DIS_IS_FRAGMENT) {
-			MLX5_SET(fte_match_set_lyr_2_4, headers_c, frag, 1);
-			MLX5_SET(fte_match_set_lyr_2_4, headers_v, frag,
-				 key->flags & FLOW_DIS_IS_FRAGMENT);
-=======
 			MLX5_SET(fte_match_set_lyr_2_4, headers_c, first_vid, mask->vlan_id);
 			MLX5_SET(fte_match_set_lyr_2_4, headers_v, first_vid, key->vlan_id);
->>>>>>> e021bb4f
 
 			MLX5_SET(fte_match_set_lyr_2_4, headers_c, first_prio, mask->vlan_priority);
 			MLX5_SET(fte_match_set_lyr_2_4, headers_v, first_prio, key->vlan_priority);
@@ -1466,9 +1455,6 @@
 			else
 				*match_level = MLX5_MATCH_L3;
 		}
-	} else {
-		MLX5_SET(fte_match_set_lyr_2_4, headers_c, svlan_tag, 1);
-		MLX5_SET(fte_match_set_lyr_2_4, headers_c, cvlan_tag, 1);
 	}
 
 	if (dissector_uses_key(f->dissector, FLOW_DISSECTOR_KEY_BASIC)) {
@@ -2766,27 +2752,12 @@
 		}
 
 		if (is_tcf_vlan(a)) {
-<<<<<<< HEAD
-			if (tcf_vlan_action(a) == TCA_VLAN_ACT_POP) {
-				attr->action |= MLX5_FLOW_CONTEXT_ACTION_VLAN_POP;
-			} else if (tcf_vlan_action(a) == TCA_VLAN_ACT_PUSH) {
-				if (tcf_vlan_push_proto(a) != htons(ETH_P_8021Q) ||
-				    tcf_vlan_push_prio(a))
-					return -EOPNOTSUPP;
-
-				attr->action |= MLX5_FLOW_CONTEXT_ACTION_VLAN_PUSH;
-				attr->vlan = tcf_vlan_push_vid(a);
-			} else { /* action is TCA_VLAN_ACT_MODIFY */
-				return -EOPNOTSUPP;
-			}
-=======
 			err = parse_tc_vlan_action(priv, a, attr, &action);
 
 			if (err)
 				return err;
 
 			attr->mirror_count = attr->out_count;
->>>>>>> e021bb4f
 			continue;
 		}
 
@@ -2906,18 +2877,6 @@
 	if (!(flow->flags & MLX5E_TC_FLOW_ESWITCH) ||
 	    !(flow->esw_attr->action & MLX5_FLOW_CONTEXT_ACTION_ENCAP))
 		kvfree(parse_attr);
-<<<<<<< HEAD
-
-	err = rhashtable_insert_fast(&tc->ht, &flow->node,
-				     tc->ht_params);
-	if (err) {
-		mlx5e_tc_del_flow(priv, flow);
-		kfree(flow);
-	}
-
-	return err;
-
-=======
 
 	err = rhashtable_insert_fast(tc_ht, &flow->node, tc_ht_params);
 	if (err) {
@@ -2927,7 +2886,6 @@
 
 	return err;
 
->>>>>>> e021bb4f
 err_free:
 	kvfree(parse_attr);
 	kfree(flow);
