--- conflicted
+++ resolved
@@ -278,13 +278,10 @@
 struct mlx5e_packet_merge_param {
 	enum packet_merge type;
 	u32 timeout;
-<<<<<<< HEAD
-=======
 	struct {
 		u8 match_criteria_type;
 		u8 alignment_granularity;
 	} shampo;
->>>>>>> 92b4b594
 };
 
 struct mlx5e_params {
