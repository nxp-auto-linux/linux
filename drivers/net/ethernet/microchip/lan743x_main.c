/* SPDX-License-Identifier: GPL-2.0+ */
/* Copyright (C) 2018 Microchip Technology Inc. */

#include <linux/module.h>
#include <linux/pci.h>
#include <linux/netdevice.h>
#include <linux/etherdevice.h>
#include <linux/crc32.h>
#include <linux/microchipphy.h>
#include <linux/net_tstamp.h>
#include <linux/phy.h>
#include <linux/rtnetlink.h>
#include <linux/iopoll.h>
#include <linux/crc16.h>
#include "lan743x_main.h"
#include "lan743x_ethtool.h"

static void lan743x_pci_cleanup(struct lan743x_adapter *adapter)
{
	pci_release_selected_regions(adapter->pdev,
				     pci_select_bars(adapter->pdev,
						     IORESOURCE_MEM));
	pci_disable_device(adapter->pdev);
}

static int lan743x_pci_init(struct lan743x_adapter *adapter,
			    struct pci_dev *pdev)
{
	unsigned long bars = 0;
	int ret;

	adapter->pdev = pdev;
	ret = pci_enable_device_mem(pdev);
	if (ret)
		goto return_error;

	netif_info(adapter, probe, adapter->netdev,
		   "PCI: Vendor ID = 0x%04X, Device ID = 0x%04X\n",
		   pdev->vendor, pdev->device);
	bars = pci_select_bars(pdev, IORESOURCE_MEM);
	if (!test_bit(0, &bars))
		goto disable_device;

	ret = pci_request_selected_regions(pdev, bars, DRIVER_NAME);
	if (ret)
		goto disable_device;

	pci_set_master(pdev);
	return 0;

disable_device:
	pci_disable_device(adapter->pdev);

return_error:
	return ret;
}

u32 lan743x_csr_read(struct lan743x_adapter *adapter, int offset)
{
	return ioread32(&adapter->csr.csr_address[offset]);
}

void lan743x_csr_write(struct lan743x_adapter *adapter, int offset,
		       u32 data)
{
	iowrite32(data, &adapter->csr.csr_address[offset]);
}

#define LAN743X_CSR_READ_OP(offset)	lan743x_csr_read(adapter, offset)

static int lan743x_csr_light_reset(struct lan743x_adapter *adapter)
{
	u32 data;

	data = lan743x_csr_read(adapter, HW_CFG);
	data |= HW_CFG_LRST_;
	lan743x_csr_write(adapter, HW_CFG, data);

	return readx_poll_timeout(LAN743X_CSR_READ_OP, HW_CFG, data,
				  !(data & HW_CFG_LRST_), 100000, 10000000);
}

static int lan743x_csr_wait_for_bit(struct lan743x_adapter *adapter,
				    int offset, u32 bit_mask,
				    int target_value, int usleep_min,
				    int usleep_max, int count)
{
	u32 data;

	return readx_poll_timeout(LAN743X_CSR_READ_OP, offset, data,
				  target_value == ((data & bit_mask) ? 1 : 0),
				  usleep_max, usleep_min * count);
}

static int lan743x_csr_init(struct lan743x_adapter *adapter)
{
	struct lan743x_csr *csr = &adapter->csr;
	resource_size_t bar_start, bar_length;
	int result;

	bar_start = pci_resource_start(adapter->pdev, 0);
	bar_length = pci_resource_len(adapter->pdev, 0);
	csr->csr_address = devm_ioremap(&adapter->pdev->dev,
					bar_start, bar_length);
	if (!csr->csr_address) {
		result = -ENOMEM;
		goto clean_up;
	}

	csr->id_rev = lan743x_csr_read(adapter, ID_REV);
	csr->fpga_rev = lan743x_csr_read(adapter, FPGA_REV);
	netif_info(adapter, probe, adapter->netdev,
		   "ID_REV = 0x%08X, FPGA_REV = %d.%d\n",
		   csr->id_rev,	FPGA_REV_GET_MAJOR_(csr->fpga_rev),
		   FPGA_REV_GET_MINOR_(csr->fpga_rev));
	if (!ID_REV_IS_VALID_CHIP_ID_(csr->id_rev)) {
		result = -ENODEV;
		goto clean_up;
	}

	csr->flags = LAN743X_CSR_FLAG_SUPPORTS_INTR_AUTO_SET_CLR;
	switch (csr->id_rev & ID_REV_CHIP_REV_MASK_) {
	case ID_REV_CHIP_REV_A0_:
		csr->flags |= LAN743X_CSR_FLAG_IS_A0;
		csr->flags &= ~LAN743X_CSR_FLAG_SUPPORTS_INTR_AUTO_SET_CLR;
		break;
	case ID_REV_CHIP_REV_B0_:
		csr->flags |= LAN743X_CSR_FLAG_IS_B0;
		break;
	}

	result = lan743x_csr_light_reset(adapter);
	if (result)
		goto clean_up;
	return 0;
clean_up:
	return result;
}

static void lan743x_intr_software_isr(void *context)
{
	struct lan743x_adapter *adapter = context;
	struct lan743x_intr *intr = &adapter->intr;
	u32 int_sts;

	int_sts = lan743x_csr_read(adapter, INT_STS);
	if (int_sts & INT_BIT_SW_GP_) {
		lan743x_csr_write(adapter, INT_STS, INT_BIT_SW_GP_);
		intr->software_isr_flag = 1;
	}
}

static void lan743x_tx_isr(void *context, u32 int_sts, u32 flags)
{
	struct lan743x_tx *tx = context;
	struct lan743x_adapter *adapter = tx->adapter;
	bool enable_flag = true;
	u32 int_en = 0;

	int_en = lan743x_csr_read(adapter, INT_EN_SET);
	if (flags & LAN743X_VECTOR_FLAG_SOURCE_ENABLE_CLEAR) {
		lan743x_csr_write(adapter, INT_EN_CLR,
				  INT_BIT_DMA_TX_(tx->channel_number));
	}

	if (int_sts & INT_BIT_DMA_TX_(tx->channel_number)) {
		u32 ioc_bit = DMAC_INT_BIT_TX_IOC_(tx->channel_number);
		u32 dmac_int_sts;
		u32 dmac_int_en;

		if (flags & LAN743X_VECTOR_FLAG_SOURCE_STATUS_READ)
			dmac_int_sts = lan743x_csr_read(adapter, DMAC_INT_STS);
		else
			dmac_int_sts = ioc_bit;
		if (flags & LAN743X_VECTOR_FLAG_SOURCE_ENABLE_CHECK)
			dmac_int_en = lan743x_csr_read(adapter,
						       DMAC_INT_EN_SET);
		else
			dmac_int_en = ioc_bit;

		dmac_int_en &= ioc_bit;
		dmac_int_sts &= dmac_int_en;
		if (dmac_int_sts & ioc_bit) {
			napi_schedule(&tx->napi);
			enable_flag = false;/* poll func will enable later */
		}
	}

	if (enable_flag)
		/* enable isr */
		lan743x_csr_write(adapter, INT_EN_SET,
				  INT_BIT_DMA_TX_(tx->channel_number));
}

static void lan743x_rx_isr(void *context, u32 int_sts, u32 flags)
{
	struct lan743x_rx *rx = context;
	struct lan743x_adapter *adapter = rx->adapter;
	bool enable_flag = true;

	if (flags & LAN743X_VECTOR_FLAG_SOURCE_ENABLE_CLEAR) {
		lan743x_csr_write(adapter, INT_EN_CLR,
				  INT_BIT_DMA_RX_(rx->channel_number));
	}

	if (int_sts & INT_BIT_DMA_RX_(rx->channel_number)) {
		u32 rx_frame_bit = DMAC_INT_BIT_RXFRM_(rx->channel_number);
		u32 dmac_int_sts;
		u32 dmac_int_en;

		if (flags & LAN743X_VECTOR_FLAG_SOURCE_STATUS_READ)
			dmac_int_sts = lan743x_csr_read(adapter, DMAC_INT_STS);
		else
			dmac_int_sts = rx_frame_bit;
		if (flags & LAN743X_VECTOR_FLAG_SOURCE_ENABLE_CHECK)
			dmac_int_en = lan743x_csr_read(adapter,
						       DMAC_INT_EN_SET);
		else
			dmac_int_en = rx_frame_bit;

		dmac_int_en &= rx_frame_bit;
		dmac_int_sts &= dmac_int_en;
		if (dmac_int_sts & rx_frame_bit) {
			napi_schedule(&rx->napi);
			enable_flag = false;/* poll funct will enable later */
		}
	}

	if (enable_flag) {
		/* enable isr */
		lan743x_csr_write(adapter, INT_EN_SET,
				  INT_BIT_DMA_RX_(rx->channel_number));
	}
}

static void lan743x_intr_shared_isr(void *context, u32 int_sts, u32 flags)
{
	struct lan743x_adapter *adapter = context;
	unsigned int channel;

	if (int_sts & INT_BIT_ALL_RX_) {
		for (channel = 0; channel < LAN743X_USED_RX_CHANNELS;
			channel++) {
			u32 int_bit = INT_BIT_DMA_RX_(channel);

			if (int_sts & int_bit) {
				lan743x_rx_isr(&adapter->rx[channel],
					       int_bit, flags);
				int_sts &= ~int_bit;
			}
		}
	}
	if (int_sts & INT_BIT_ALL_TX_) {
		for (channel = 0; channel < LAN743X_USED_TX_CHANNELS;
			channel++) {
			u32 int_bit = INT_BIT_DMA_TX_(channel);

			if (int_sts & int_bit) {
				lan743x_tx_isr(&adapter->tx[channel],
					       int_bit, flags);
				int_sts &= ~int_bit;
			}
		}
	}
	if (int_sts & INT_BIT_ALL_OTHER_) {
		if (int_sts & INT_BIT_SW_GP_) {
			lan743x_intr_software_isr(adapter);
			int_sts &= ~INT_BIT_SW_GP_;
		}
		if (int_sts & INT_BIT_1588_) {
			lan743x_ptp_isr(adapter);
			int_sts &= ~INT_BIT_1588_;
		}
	}
	if (int_sts)
		lan743x_csr_write(adapter, INT_EN_CLR, int_sts);
}

static irqreturn_t lan743x_intr_entry_isr(int irq, void *ptr)
{
	struct lan743x_vector *vector = ptr;
	struct lan743x_adapter *adapter = vector->adapter;
	irqreturn_t result = IRQ_NONE;
	u32 int_enables;
	u32 int_sts;

	if (vector->flags & LAN743X_VECTOR_FLAG_SOURCE_STATUS_READ) {
		int_sts = lan743x_csr_read(adapter, INT_STS);
	} else if (vector->flags &
		   (LAN743X_VECTOR_FLAG_SOURCE_STATUS_R2C |
		   LAN743X_VECTOR_FLAG_SOURCE_ENABLE_R2C)) {
		int_sts = lan743x_csr_read(adapter, INT_STS_R2C);
	} else {
		/* use mask as implied status */
		int_sts = vector->int_mask | INT_BIT_MAS_;
	}

	if (!(int_sts & INT_BIT_MAS_))
		goto irq_done;

	if (vector->flags & LAN743X_VECTOR_FLAG_VECTOR_ENABLE_ISR_CLEAR)
		/* disable vector interrupt */
		lan743x_csr_write(adapter,
				  INT_VEC_EN_CLR,
				  INT_VEC_EN_(vector->vector_index));

	if (vector->flags & LAN743X_VECTOR_FLAG_MASTER_ENABLE_CLEAR)
		/* disable master interrupt */
		lan743x_csr_write(adapter, INT_EN_CLR, INT_BIT_MAS_);

	if (vector->flags & LAN743X_VECTOR_FLAG_SOURCE_ENABLE_CHECK) {
		int_enables = lan743x_csr_read(adapter, INT_EN_SET);
	} else {
		/*  use vector mask as implied enable mask */
		int_enables = vector->int_mask;
	}

	int_sts &= int_enables;
	int_sts &= vector->int_mask;
	if (int_sts) {
		if (vector->handler) {
			vector->handler(vector->context,
					int_sts, vector->flags);
		} else {
			/* disable interrupts on this vector */
			lan743x_csr_write(adapter, INT_EN_CLR,
					  vector->int_mask);
		}
		result = IRQ_HANDLED;
	}

	if (vector->flags & LAN743X_VECTOR_FLAG_MASTER_ENABLE_SET)
		/* enable master interrupt */
		lan743x_csr_write(adapter, INT_EN_SET, INT_BIT_MAS_);

	if (vector->flags & LAN743X_VECTOR_FLAG_VECTOR_ENABLE_ISR_SET)
		/* enable vector interrupt */
		lan743x_csr_write(adapter,
				  INT_VEC_EN_SET,
				  INT_VEC_EN_(vector->vector_index));
irq_done:
	return result;
}

static int lan743x_intr_test_isr(struct lan743x_adapter *adapter)
{
	struct lan743x_intr *intr = &adapter->intr;
	int result = -ENODEV;
	int timeout = 10;

	intr->software_isr_flag = 0;

	/* enable interrupt */
	lan743x_csr_write(adapter, INT_EN_SET, INT_BIT_SW_GP_);

	/* activate interrupt here */
	lan743x_csr_write(adapter, INT_SET, INT_BIT_SW_GP_);
	while ((timeout > 0) && (!(intr->software_isr_flag))) {
		usleep_range(1000, 20000);
		timeout--;
	}

	if (intr->software_isr_flag)
		result = 0;

	/* disable interrupts */
	lan743x_csr_write(adapter, INT_EN_CLR, INT_BIT_SW_GP_);
	return result;
}

static int lan743x_intr_register_isr(struct lan743x_adapter *adapter,
				     int vector_index, u32 flags,
				     u32 int_mask,
				     lan743x_vector_handler handler,
				     void *context)
{
	struct lan743x_vector *vector = &adapter->intr.vector_list
					[vector_index];
	int ret;

	vector->adapter = adapter;
	vector->flags = flags;
	vector->vector_index = vector_index;
	vector->int_mask = int_mask;
	vector->handler = handler;
	vector->context = context;

	ret = request_irq(vector->irq,
			  lan743x_intr_entry_isr,
			  (flags & LAN743X_VECTOR_FLAG_IRQ_SHARED) ?
			  IRQF_SHARED : 0, DRIVER_NAME, vector);
	if (ret) {
		vector->handler = NULL;
		vector->context = NULL;
		vector->int_mask = 0;
		vector->flags = 0;
	}
	return ret;
}

static void lan743x_intr_unregister_isr(struct lan743x_adapter *adapter,
					int vector_index)
{
	struct lan743x_vector *vector = &adapter->intr.vector_list
					[vector_index];

	free_irq(vector->irq, vector);
	vector->handler = NULL;
	vector->context = NULL;
	vector->int_mask = 0;
	vector->flags = 0;
}

static u32 lan743x_intr_get_vector_flags(struct lan743x_adapter *adapter,
					 u32 int_mask)
{
	int index;

	for (index = 0; index < LAN743X_MAX_VECTOR_COUNT; index++) {
		if (adapter->intr.vector_list[index].int_mask & int_mask)
			return adapter->intr.vector_list[index].flags;
	}
	return 0;
}

static void lan743x_intr_close(struct lan743x_adapter *adapter)
{
	struct lan743x_intr *intr = &adapter->intr;
	int index = 0;

	lan743x_csr_write(adapter, INT_EN_CLR, INT_BIT_MAS_);
	lan743x_csr_write(adapter, INT_VEC_EN_CLR, 0x000000FF);

	for (index = 0; index < LAN743X_MAX_VECTOR_COUNT; index++) {
		if (intr->flags & INTR_FLAG_IRQ_REQUESTED(index)) {
			lan743x_intr_unregister_isr(adapter, index);
			intr->flags &= ~INTR_FLAG_IRQ_REQUESTED(index);
		}
	}

	if (intr->flags & INTR_FLAG_MSI_ENABLED) {
		pci_disable_msi(adapter->pdev);
		intr->flags &= ~INTR_FLAG_MSI_ENABLED;
	}

	if (intr->flags & INTR_FLAG_MSIX_ENABLED) {
		pci_disable_msix(adapter->pdev);
		intr->flags &= ~INTR_FLAG_MSIX_ENABLED;
	}
}

static int lan743x_intr_open(struct lan743x_adapter *adapter)
{
	struct msix_entry msix_entries[LAN743X_MAX_VECTOR_COUNT];
	struct lan743x_intr *intr = &adapter->intr;
	u32 int_vec_en_auto_clr = 0;
	u32 int_vec_map0 = 0;
	u32 int_vec_map1 = 0;
	int ret = -ENODEV;
	int index = 0;
	u32 flags = 0;

	intr->number_of_vectors = 0;

	/* Try to set up MSIX interrupts */
	memset(&msix_entries[0], 0,
	       sizeof(struct msix_entry) * LAN743X_MAX_VECTOR_COUNT);
	for (index = 0; index < LAN743X_MAX_VECTOR_COUNT; index++)
		msix_entries[index].entry = index;
	ret = pci_enable_msix_range(adapter->pdev,
				    msix_entries, 1,
				    1 + LAN743X_USED_TX_CHANNELS +
				    LAN743X_USED_RX_CHANNELS);

	if (ret > 0) {
		intr->flags |= INTR_FLAG_MSIX_ENABLED;
		intr->number_of_vectors = ret;
		intr->using_vectors = true;
		for (index = 0; index < intr->number_of_vectors; index++)
			intr->vector_list[index].irq = msix_entries
						       [index].vector;
		netif_info(adapter, ifup, adapter->netdev,
			   "using MSIX interrupts, number of vectors = %d\n",
			   intr->number_of_vectors);
	}

	/* If MSIX failed try to setup using MSI interrupts */
	if (!intr->number_of_vectors) {
		if (!(adapter->csr.flags & LAN743X_CSR_FLAG_IS_A0)) {
			if (!pci_enable_msi(adapter->pdev)) {
				intr->flags |= INTR_FLAG_MSI_ENABLED;
				intr->number_of_vectors = 1;
				intr->using_vectors = true;
				intr->vector_list[0].irq =
					adapter->pdev->irq;
				netif_info(adapter, ifup, adapter->netdev,
					   "using MSI interrupts, number of vectors = %d\n",
					   intr->number_of_vectors);
			}
		}
	}

	/* If MSIX, and MSI failed, setup using legacy interrupt */
	if (!intr->number_of_vectors) {
		intr->number_of_vectors = 1;
		intr->using_vectors = false;
		intr->vector_list[0].irq = intr->irq;
		netif_info(adapter, ifup, adapter->netdev,
			   "using legacy interrupts\n");
	}

	/* At this point we must have at least one irq */
	lan743x_csr_write(adapter, INT_VEC_EN_CLR, 0xFFFFFFFF);

	/* map all interrupts to vector 0 */
	lan743x_csr_write(adapter, INT_VEC_MAP0, 0x00000000);
	lan743x_csr_write(adapter, INT_VEC_MAP1, 0x00000000);
	lan743x_csr_write(adapter, INT_VEC_MAP2, 0x00000000);
	flags = LAN743X_VECTOR_FLAG_SOURCE_STATUS_READ |
		LAN743X_VECTOR_FLAG_SOURCE_STATUS_W2C |
		LAN743X_VECTOR_FLAG_SOURCE_ENABLE_CHECK |
		LAN743X_VECTOR_FLAG_SOURCE_ENABLE_CLEAR;

	if (intr->using_vectors) {
		flags |= LAN743X_VECTOR_FLAG_VECTOR_ENABLE_ISR_CLEAR |
			 LAN743X_VECTOR_FLAG_VECTOR_ENABLE_ISR_SET;
	} else {
		flags |= LAN743X_VECTOR_FLAG_MASTER_ENABLE_CLEAR |
			 LAN743X_VECTOR_FLAG_MASTER_ENABLE_SET |
			 LAN743X_VECTOR_FLAG_IRQ_SHARED;
	}

	if (adapter->csr.flags & LAN743X_CSR_FLAG_SUPPORTS_INTR_AUTO_SET_CLR) {
		flags &= ~LAN743X_VECTOR_FLAG_SOURCE_STATUS_READ;
		flags &= ~LAN743X_VECTOR_FLAG_SOURCE_STATUS_W2C;
		flags &= ~LAN743X_VECTOR_FLAG_SOURCE_ENABLE_CLEAR;
		flags &= ~LAN743X_VECTOR_FLAG_SOURCE_ENABLE_CHECK;
		flags |= LAN743X_VECTOR_FLAG_SOURCE_STATUS_R2C;
		flags |= LAN743X_VECTOR_FLAG_SOURCE_ENABLE_R2C;
	}

	ret = lan743x_intr_register_isr(adapter, 0, flags,
					INT_BIT_ALL_RX_ | INT_BIT_ALL_TX_ |
					INT_BIT_ALL_OTHER_,
					lan743x_intr_shared_isr, adapter);
	if (ret)
		goto clean_up;
	intr->flags |= INTR_FLAG_IRQ_REQUESTED(0);

	if (intr->using_vectors)
		lan743x_csr_write(adapter, INT_VEC_EN_SET,
				  INT_VEC_EN_(0));

	if (!(adapter->csr.flags & LAN743X_CSR_FLAG_IS_A0)) {
		lan743x_csr_write(adapter, INT_MOD_CFG0, LAN743X_INT_MOD);
		lan743x_csr_write(adapter, INT_MOD_CFG1, LAN743X_INT_MOD);
		lan743x_csr_write(adapter, INT_MOD_CFG2, LAN743X_INT_MOD);
		lan743x_csr_write(adapter, INT_MOD_CFG3, LAN743X_INT_MOD);
		lan743x_csr_write(adapter, INT_MOD_CFG4, LAN743X_INT_MOD);
		lan743x_csr_write(adapter, INT_MOD_CFG5, LAN743X_INT_MOD);
		lan743x_csr_write(adapter, INT_MOD_CFG6, LAN743X_INT_MOD);
		lan743x_csr_write(adapter, INT_MOD_CFG7, LAN743X_INT_MOD);
		lan743x_csr_write(adapter, INT_MOD_MAP0, 0x00005432);
		lan743x_csr_write(adapter, INT_MOD_MAP1, 0x00000001);
		lan743x_csr_write(adapter, INT_MOD_MAP2, 0x00FFFFFF);
	}

	/* enable interrupts */
	lan743x_csr_write(adapter, INT_EN_SET, INT_BIT_MAS_);
	ret = lan743x_intr_test_isr(adapter);
	if (ret)
		goto clean_up;

	if (intr->number_of_vectors > 1) {
		int number_of_tx_vectors = intr->number_of_vectors - 1;

		if (number_of_tx_vectors > LAN743X_USED_TX_CHANNELS)
			number_of_tx_vectors = LAN743X_USED_TX_CHANNELS;
		flags = LAN743X_VECTOR_FLAG_SOURCE_STATUS_READ |
			LAN743X_VECTOR_FLAG_SOURCE_STATUS_W2C |
			LAN743X_VECTOR_FLAG_SOURCE_ENABLE_CHECK |
			LAN743X_VECTOR_FLAG_SOURCE_ENABLE_CLEAR |
			LAN743X_VECTOR_FLAG_VECTOR_ENABLE_ISR_CLEAR |
			LAN743X_VECTOR_FLAG_VECTOR_ENABLE_ISR_SET;

		if (adapter->csr.flags &
		   LAN743X_CSR_FLAG_SUPPORTS_INTR_AUTO_SET_CLR) {
			flags = LAN743X_VECTOR_FLAG_VECTOR_ENABLE_AUTO_SET |
				LAN743X_VECTOR_FLAG_SOURCE_ENABLE_AUTO_SET |
				LAN743X_VECTOR_FLAG_SOURCE_ENABLE_AUTO_CLEAR |
				LAN743X_VECTOR_FLAG_SOURCE_STATUS_AUTO_CLEAR;
		}

		for (index = 0; index < number_of_tx_vectors; index++) {
			u32 int_bit = INT_BIT_DMA_TX_(index);
			int vector = index + 1;

			/* map TX interrupt to vector */
			int_vec_map1 |= INT_VEC_MAP1_TX_VEC_(index, vector);
			lan743x_csr_write(adapter, INT_VEC_MAP1, int_vec_map1);

			/* Remove TX interrupt from shared mask */
			intr->vector_list[0].int_mask &= ~int_bit;
			ret = lan743x_intr_register_isr(adapter, vector, flags,
							int_bit, lan743x_tx_isr,
							&adapter->tx[index]);
			if (ret)
				goto clean_up;
			intr->flags |= INTR_FLAG_IRQ_REQUESTED(vector);
			if (!(flags &
			    LAN743X_VECTOR_FLAG_VECTOR_ENABLE_AUTO_SET))
				lan743x_csr_write(adapter, INT_VEC_EN_SET,
						  INT_VEC_EN_(vector));
		}
	}
	if ((intr->number_of_vectors - LAN743X_USED_TX_CHANNELS) > 1) {
		int number_of_rx_vectors = intr->number_of_vectors -
					   LAN743X_USED_TX_CHANNELS - 1;

		if (number_of_rx_vectors > LAN743X_USED_RX_CHANNELS)
			number_of_rx_vectors = LAN743X_USED_RX_CHANNELS;

		flags = LAN743X_VECTOR_FLAG_SOURCE_STATUS_READ |
			LAN743X_VECTOR_FLAG_SOURCE_STATUS_W2C |
			LAN743X_VECTOR_FLAG_SOURCE_ENABLE_CHECK |
			LAN743X_VECTOR_FLAG_SOURCE_ENABLE_CLEAR |
			LAN743X_VECTOR_FLAG_VECTOR_ENABLE_ISR_CLEAR |
			LAN743X_VECTOR_FLAG_VECTOR_ENABLE_ISR_SET;

		if (adapter->csr.flags &
		    LAN743X_CSR_FLAG_SUPPORTS_INTR_AUTO_SET_CLR) {
			flags = LAN743X_VECTOR_FLAG_VECTOR_ENABLE_AUTO_CLEAR |
				LAN743X_VECTOR_FLAG_VECTOR_ENABLE_AUTO_SET |
				LAN743X_VECTOR_FLAG_SOURCE_ENABLE_AUTO_SET |
				LAN743X_VECTOR_FLAG_SOURCE_ENABLE_AUTO_CLEAR |
				LAN743X_VECTOR_FLAG_SOURCE_STATUS_AUTO_CLEAR;
		}
		for (index = 0; index < number_of_rx_vectors; index++) {
			int vector = index + 1 + LAN743X_USED_TX_CHANNELS;
			u32 int_bit = INT_BIT_DMA_RX_(index);

			/* map RX interrupt to vector */
			int_vec_map0 |= INT_VEC_MAP0_RX_VEC_(index, vector);
			lan743x_csr_write(adapter, INT_VEC_MAP0, int_vec_map0);
			if (flags &
			    LAN743X_VECTOR_FLAG_VECTOR_ENABLE_AUTO_CLEAR) {
				int_vec_en_auto_clr |= INT_VEC_EN_(vector);
				lan743x_csr_write(adapter, INT_VEC_EN_AUTO_CLR,
						  int_vec_en_auto_clr);
			}

			/* Remove RX interrupt from shared mask */
			intr->vector_list[0].int_mask &= ~int_bit;
			ret = lan743x_intr_register_isr(adapter, vector, flags,
							int_bit, lan743x_rx_isr,
							&adapter->rx[index]);
			if (ret)
				goto clean_up;
			intr->flags |= INTR_FLAG_IRQ_REQUESTED(vector);

			lan743x_csr_write(adapter, INT_VEC_EN_SET,
					  INT_VEC_EN_(vector));
		}
	}
	return 0;

clean_up:
	lan743x_intr_close(adapter);
	return ret;
}

static int lan743x_dp_write(struct lan743x_adapter *adapter,
			    u32 select, u32 addr, u32 length, u32 *buf)
{
	int ret = -EIO;
	u32 dp_sel;
	int i;

	mutex_lock(&adapter->dp_lock);
	if (lan743x_csr_wait_for_bit(adapter, DP_SEL, DP_SEL_DPRDY_,
				     1, 40, 100, 100))
		goto unlock;
	dp_sel = lan743x_csr_read(adapter, DP_SEL);
	dp_sel &= ~DP_SEL_MASK_;
	dp_sel |= select;
	lan743x_csr_write(adapter, DP_SEL, dp_sel);

	for (i = 0; i < length; i++) {
		lan743x_csr_write(adapter, DP_ADDR, addr + i);
		lan743x_csr_write(adapter, DP_DATA_0, buf[i]);
		lan743x_csr_write(adapter, DP_CMD, DP_CMD_WRITE_);
		if (lan743x_csr_wait_for_bit(adapter, DP_SEL, DP_SEL_DPRDY_,
					     1, 40, 100, 100))
			goto unlock;
	}
	ret = 0;

unlock:
	mutex_unlock(&adapter->dp_lock);
	return ret;
}

static u32 lan743x_mac_mii_access(u16 id, u16 index, int read)
{
	u32 ret;

	ret = (id << MAC_MII_ACC_PHY_ADDR_SHIFT_) &
		MAC_MII_ACC_PHY_ADDR_MASK_;
	ret |= (index << MAC_MII_ACC_MIIRINDA_SHIFT_) &
		MAC_MII_ACC_MIIRINDA_MASK_;

	if (read)
		ret |= MAC_MII_ACC_MII_READ_;
	else
		ret |= MAC_MII_ACC_MII_WRITE_;
	ret |= MAC_MII_ACC_MII_BUSY_;

	return ret;
}

static int lan743x_mac_mii_wait_till_not_busy(struct lan743x_adapter *adapter)
{
	u32 data;

	return readx_poll_timeout(LAN743X_CSR_READ_OP, MAC_MII_ACC, data,
				  !(data & MAC_MII_ACC_MII_BUSY_), 0, 1000000);
}

static int lan743x_mdiobus_read(struct mii_bus *bus, int phy_id, int index)
{
	struct lan743x_adapter *adapter = bus->priv;
	u32 val, mii_access;
	int ret;

	/* comfirm MII not busy */
	ret = lan743x_mac_mii_wait_till_not_busy(adapter);
	if (ret < 0)
		return ret;

	/* set the address, index & direction (read from PHY) */
	mii_access = lan743x_mac_mii_access(phy_id, index, MAC_MII_READ);
	lan743x_csr_write(adapter, MAC_MII_ACC, mii_access);
	ret = lan743x_mac_mii_wait_till_not_busy(adapter);
	if (ret < 0)
		return ret;

	val = lan743x_csr_read(adapter, MAC_MII_DATA);
	return (int)(val & 0xFFFF);
}

static int lan743x_mdiobus_write(struct mii_bus *bus,
				 int phy_id, int index, u16 regval)
{
	struct lan743x_adapter *adapter = bus->priv;
	u32 val, mii_access;
	int ret;

	/* confirm MII not busy */
	ret = lan743x_mac_mii_wait_till_not_busy(adapter);
	if (ret < 0)
		return ret;
	val = (u32)regval;
	lan743x_csr_write(adapter, MAC_MII_DATA, val);

	/* set the address, index & direction (write to PHY) */
	mii_access = lan743x_mac_mii_access(phy_id, index, MAC_MII_WRITE);
	lan743x_csr_write(adapter, MAC_MII_ACC, mii_access);
	ret = lan743x_mac_mii_wait_till_not_busy(adapter);
	return ret;
}

static void lan743x_mac_set_address(struct lan743x_adapter *adapter,
				    u8 *addr)
{
	u32 addr_lo, addr_hi;

	addr_lo = addr[0] |
		addr[1] << 8 |
		addr[2] << 16 |
		addr[3] << 24;
	addr_hi = addr[4] |
		addr[5] << 8;
	lan743x_csr_write(adapter, MAC_RX_ADDRL, addr_lo);
	lan743x_csr_write(adapter, MAC_RX_ADDRH, addr_hi);

	ether_addr_copy(adapter->mac_address, addr);
	netif_info(adapter, drv, adapter->netdev,
		   "MAC address set to %pM\n", addr);
}

static int lan743x_mac_init(struct lan743x_adapter *adapter)
{
	bool mac_address_valid = true;
	struct net_device *netdev;
	u32 mac_addr_hi = 0;
	u32 mac_addr_lo = 0;
	u32 data;

	netdev = adapter->netdev;

	/* setup auto duplex, and speed detection */
	data = lan743x_csr_read(adapter, MAC_CR);
	data |= MAC_CR_ADD_ | MAC_CR_ASD_;
	data |= MAC_CR_CNTR_RST_;
	lan743x_csr_write(adapter, MAC_CR, data);

	mac_addr_hi = lan743x_csr_read(adapter, MAC_RX_ADDRH);
	mac_addr_lo = lan743x_csr_read(adapter, MAC_RX_ADDRL);
	adapter->mac_address[0] = mac_addr_lo & 0xFF;
	adapter->mac_address[1] = (mac_addr_lo >> 8) & 0xFF;
	adapter->mac_address[2] = (mac_addr_lo >> 16) & 0xFF;
	adapter->mac_address[3] = (mac_addr_lo >> 24) & 0xFF;
	adapter->mac_address[4] = mac_addr_hi & 0xFF;
	adapter->mac_address[5] = (mac_addr_hi >> 8) & 0xFF;

	if (((mac_addr_hi & 0x0000FFFF) == 0x0000FFFF) &&
	    mac_addr_lo == 0xFFFFFFFF) {
		mac_address_valid = false;
	} else if (!is_valid_ether_addr(adapter->mac_address)) {
		mac_address_valid = false;
	}

	if (!mac_address_valid)
		eth_random_addr(adapter->mac_address);
	lan743x_mac_set_address(adapter, adapter->mac_address);
	ether_addr_copy(netdev->dev_addr, adapter->mac_address);
	return 0;
}

static int lan743x_mac_open(struct lan743x_adapter *adapter)
{
	int ret = 0;
	u32 temp;

	temp = lan743x_csr_read(adapter, MAC_RX);
	lan743x_csr_write(adapter, MAC_RX, temp | MAC_RX_RXEN_);
	temp = lan743x_csr_read(adapter, MAC_TX);
	lan743x_csr_write(adapter, MAC_TX, temp | MAC_TX_TXEN_);
	return ret;
}

static void lan743x_mac_close(struct lan743x_adapter *adapter)
{
	u32 temp;

	temp = lan743x_csr_read(adapter, MAC_TX);
	temp &= ~MAC_TX_TXEN_;
	lan743x_csr_write(adapter, MAC_TX, temp);
	lan743x_csr_wait_for_bit(adapter, MAC_TX, MAC_TX_TXD_,
				 1, 1000, 20000, 100);

	temp = lan743x_csr_read(adapter, MAC_RX);
	temp &= ~MAC_RX_RXEN_;
	lan743x_csr_write(adapter, MAC_RX, temp);
	lan743x_csr_wait_for_bit(adapter, MAC_RX, MAC_RX_RXD_,
				 1, 1000, 20000, 100);
}

static void lan743x_mac_flow_ctrl_set_enables(struct lan743x_adapter *adapter,
					      bool tx_enable, bool rx_enable)
{
	u32 flow_setting = 0;

	/* set maximum pause time because when fifo space frees
	 * up a zero value pause frame will be sent to release the pause
	 */
	flow_setting = MAC_FLOW_CR_FCPT_MASK_;
	if (tx_enable)
		flow_setting |= MAC_FLOW_CR_TX_FCEN_;
	if (rx_enable)
		flow_setting |= MAC_FLOW_CR_RX_FCEN_;
	lan743x_csr_write(adapter, MAC_FLOW, flow_setting);
}

static int lan743x_mac_set_mtu(struct lan743x_adapter *adapter, int new_mtu)
{
	int enabled = 0;
	u32 mac_rx = 0;

	mac_rx = lan743x_csr_read(adapter, MAC_RX);
	if (mac_rx & MAC_RX_RXEN_) {
		enabled = 1;
		if (mac_rx & MAC_RX_RXD_) {
			lan743x_csr_write(adapter, MAC_RX, mac_rx);
			mac_rx &= ~MAC_RX_RXD_;
		}
		mac_rx &= ~MAC_RX_RXEN_;
		lan743x_csr_write(adapter, MAC_RX, mac_rx);
		lan743x_csr_wait_for_bit(adapter, MAC_RX, MAC_RX_RXD_,
					 1, 1000, 20000, 100);
		lan743x_csr_write(adapter, MAC_RX, mac_rx | MAC_RX_RXD_);
	}

	mac_rx &= ~(MAC_RX_MAX_SIZE_MASK_);
	mac_rx |= (((new_mtu + ETH_HLEN + 4) << MAC_RX_MAX_SIZE_SHIFT_) &
		  MAC_RX_MAX_SIZE_MASK_);
	lan743x_csr_write(adapter, MAC_RX, mac_rx);

	if (enabled) {
		mac_rx |= MAC_RX_RXEN_;
		lan743x_csr_write(adapter, MAC_RX, mac_rx);
	}
	return 0;
}

/* PHY */
static int lan743x_phy_reset(struct lan743x_adapter *adapter)
{
	u32 data;

	/* Only called with in probe, and before mdiobus_register */

	data = lan743x_csr_read(adapter, PMT_CTL);
	data |= PMT_CTL_ETH_PHY_RST_;
	lan743x_csr_write(adapter, PMT_CTL, data);

	return readx_poll_timeout(LAN743X_CSR_READ_OP, PMT_CTL, data,
				  (!(data & PMT_CTL_ETH_PHY_RST_) &&
				  (data & PMT_CTL_READY_)),
				  50000, 1000000);
}

static void lan743x_phy_update_flowcontrol(struct lan743x_adapter *adapter,
					   u8 duplex, u16 local_adv,
					   u16 remote_adv)
{
	struct lan743x_phy *phy = &adapter->phy;
	u8 cap;

	if (phy->fc_autoneg)
		cap = mii_resolve_flowctrl_fdx(local_adv, remote_adv);
	else
		cap = phy->fc_request_control;

	lan743x_mac_flow_ctrl_set_enables(adapter,
					  cap & FLOW_CTRL_TX,
					  cap & FLOW_CTRL_RX);
}

static int lan743x_phy_init(struct lan743x_adapter *adapter)
{
	return lan743x_phy_reset(adapter);
}

static void lan743x_phy_link_status_change(struct net_device *netdev)
{
	struct lan743x_adapter *adapter = netdev_priv(netdev);
	struct phy_device *phydev = netdev->phydev;

	phy_print_status(phydev);
	if (phydev->state == PHY_RUNNING) {
		struct ethtool_link_ksettings ksettings;
		int remote_advertisement = 0;
		int local_advertisement = 0;

		memset(&ksettings, 0, sizeof(ksettings));
		phy_ethtool_get_link_ksettings(netdev, &ksettings);
		local_advertisement =
<<<<<<< HEAD
			ethtool_adv_to_mii_adv_t(phydev->advertising);
		remote_advertisement =
			ethtool_adv_to_mii_adv_t(phydev->lp_advertising);
=======
			linkmode_adv_to_mii_adv_t(phydev->advertising);
		remote_advertisement =
			linkmode_adv_to_mii_adv_t(phydev->lp_advertising);
>>>>>>> fa578e9d

		lan743x_phy_update_flowcontrol(adapter,
					       ksettings.base.duplex,
					       local_advertisement,
					       remote_advertisement);
		lan743x_ptp_update_latency(adapter, ksettings.base.speed);
	}
}

static void lan743x_phy_close(struct lan743x_adapter *adapter)
{
	struct net_device *netdev = adapter->netdev;

	phy_stop(netdev->phydev);
	phy_disconnect(netdev->phydev);
	netdev->phydev = NULL;
}

static int lan743x_phy_open(struct lan743x_adapter *adapter)
{
	struct lan743x_phy *phy = &adapter->phy;
	struct phy_device *phydev;
	struct net_device *netdev;
	int ret = -EIO;

	netdev = adapter->netdev;
	phydev = phy_find_first(adapter->mdiobus);
	if (!phydev)
		goto return_error;

	ret = phy_connect_direct(netdev, phydev,
				 lan743x_phy_link_status_change,
				 PHY_INTERFACE_MODE_GMII);
	if (ret)
		goto return_error;

	/* MAC doesn't support 1000T Half */
	phy_remove_link_mode(phydev, ETHTOOL_LINK_MODE_1000baseT_Half_BIT);

	/* support both flow controls */
	phy_support_asym_pause(phydev);
	phy->fc_request_control = (FLOW_CTRL_RX | FLOW_CTRL_TX);
	phy->fc_autoneg = phydev->autoneg;

	phy_start(phydev);
	phy_start_aneg(phydev);
	return 0;

return_error:
	return ret;
}

static void lan743x_rfe_open(struct lan743x_adapter *adapter)
{
	lan743x_csr_write(adapter, RFE_RSS_CFG,
		RFE_RSS_CFG_UDP_IPV6_EX_ |
		RFE_RSS_CFG_TCP_IPV6_EX_ |
		RFE_RSS_CFG_IPV6_EX_ |
		RFE_RSS_CFG_UDP_IPV6_ |
		RFE_RSS_CFG_TCP_IPV6_ |
		RFE_RSS_CFG_IPV6_ |
		RFE_RSS_CFG_UDP_IPV4_ |
		RFE_RSS_CFG_TCP_IPV4_ |
		RFE_RSS_CFG_IPV4_ |
		RFE_RSS_CFG_VALID_HASH_BITS_ |
		RFE_RSS_CFG_RSS_QUEUE_ENABLE_ |
		RFE_RSS_CFG_RSS_HASH_STORE_ |
		RFE_RSS_CFG_RSS_ENABLE_);
}

static void lan743x_rfe_update_mac_address(struct lan743x_adapter *adapter)
{
	u8 *mac_addr;
	u32 mac_addr_hi = 0;
	u32 mac_addr_lo = 0;

	/* Add mac address to perfect Filter */
	mac_addr = adapter->mac_address;
	mac_addr_lo = ((((u32)(mac_addr[0])) << 0) |
		      (((u32)(mac_addr[1])) << 8) |
		      (((u32)(mac_addr[2])) << 16) |
		      (((u32)(mac_addr[3])) << 24));
	mac_addr_hi = ((((u32)(mac_addr[4])) << 0) |
		      (((u32)(mac_addr[5])) << 8));

	lan743x_csr_write(adapter, RFE_ADDR_FILT_LO(0), mac_addr_lo);
	lan743x_csr_write(adapter, RFE_ADDR_FILT_HI(0),
			  mac_addr_hi | RFE_ADDR_FILT_HI_VALID_);
}

static void lan743x_rfe_set_multicast(struct lan743x_adapter *adapter)
{
	struct net_device *netdev = adapter->netdev;
	u32 hash_table[DP_SEL_VHF_HASH_LEN];
	u32 rfctl;
	u32 data;

	rfctl = lan743x_csr_read(adapter, RFE_CTL);
	rfctl &= ~(RFE_CTL_AU_ | RFE_CTL_AM_ |
		 RFE_CTL_DA_PERFECT_ | RFE_CTL_MCAST_HASH_);
	rfctl |= RFE_CTL_AB_;
	if (netdev->flags & IFF_PROMISC) {
		rfctl |= RFE_CTL_AM_ | RFE_CTL_AU_;
	} else {
		if (netdev->flags & IFF_ALLMULTI)
			rfctl |= RFE_CTL_AM_;
	}

	memset(hash_table, 0, DP_SEL_VHF_HASH_LEN * sizeof(u32));
	if (netdev_mc_count(netdev)) {
		struct netdev_hw_addr *ha;
		int i;

		rfctl |= RFE_CTL_DA_PERFECT_;
		i = 1;
		netdev_for_each_mc_addr(ha, netdev) {
			/* set first 32 into Perfect Filter */
			if (i < 33) {
				lan743x_csr_write(adapter,
						  RFE_ADDR_FILT_HI(i), 0);
				data = ha->addr[3];
				data = ha->addr[2] | (data << 8);
				data = ha->addr[1] | (data << 8);
				data = ha->addr[0] | (data << 8);
				lan743x_csr_write(adapter,
						  RFE_ADDR_FILT_LO(i), data);
				data = ha->addr[5];
				data = ha->addr[4] | (data << 8);
				data |= RFE_ADDR_FILT_HI_VALID_;
				lan743x_csr_write(adapter,
						  RFE_ADDR_FILT_HI(i), data);
			} else {
				u32 bitnum = (ether_crc(ETH_ALEN, ha->addr) >>
					     23) & 0x1FF;
				hash_table[bitnum / 32] |= (1 << (bitnum % 32));
				rfctl |= RFE_CTL_MCAST_HASH_;
			}
			i++;
		}
	}

	lan743x_dp_write(adapter, DP_SEL_RFE_RAM,
			 DP_SEL_VHF_VLAN_LEN,
			 DP_SEL_VHF_HASH_LEN, hash_table);
	lan743x_csr_write(adapter, RFE_CTL, rfctl);
}

static int lan743x_dmac_init(struct lan743x_adapter *adapter)
{
	u32 data = 0;

	lan743x_csr_write(adapter, DMAC_CMD, DMAC_CMD_SWR_);
	lan743x_csr_wait_for_bit(adapter, DMAC_CMD, DMAC_CMD_SWR_,
				 0, 1000, 20000, 100);
	switch (DEFAULT_DMA_DESCRIPTOR_SPACING) {
	case DMA_DESCRIPTOR_SPACING_16:
		data = DMAC_CFG_MAX_DSPACE_16_;
		break;
	case DMA_DESCRIPTOR_SPACING_32:
		data = DMAC_CFG_MAX_DSPACE_32_;
		break;
	case DMA_DESCRIPTOR_SPACING_64:
		data = DMAC_CFG_MAX_DSPACE_64_;
		break;
	case DMA_DESCRIPTOR_SPACING_128:
		data = DMAC_CFG_MAX_DSPACE_128_;
		break;
	default:
		return -EPERM;
	}
	if (!(adapter->csr.flags & LAN743X_CSR_FLAG_IS_A0))
		data |= DMAC_CFG_COAL_EN_;
	data |= DMAC_CFG_CH_ARB_SEL_RX_HIGH_;
	data |= DMAC_CFG_MAX_READ_REQ_SET_(6);
	lan743x_csr_write(adapter, DMAC_CFG, data);
	data = DMAC_COAL_CFG_TIMER_LIMIT_SET_(1);
	data |= DMAC_COAL_CFG_TIMER_TX_START_;
	data |= DMAC_COAL_CFG_FLUSH_INTS_;
	data |= DMAC_COAL_CFG_INT_EXIT_COAL_;
	data |= DMAC_COAL_CFG_CSR_EXIT_COAL_;
	data |= DMAC_COAL_CFG_TX_THRES_SET_(0x0A);
	data |= DMAC_COAL_CFG_RX_THRES_SET_(0x0C);
	lan743x_csr_write(adapter, DMAC_COAL_CFG, data);
	data = DMAC_OBFF_TX_THRES_SET_(0x08);
	data |= DMAC_OBFF_RX_THRES_SET_(0x0A);
	lan743x_csr_write(adapter, DMAC_OBFF_CFG, data);
	return 0;
}

static int lan743x_dmac_tx_get_state(struct lan743x_adapter *adapter,
				     int tx_channel)
{
	u32 dmac_cmd = 0;

	dmac_cmd = lan743x_csr_read(adapter, DMAC_CMD);
	return DMAC_CHANNEL_STATE_SET((dmac_cmd &
				      DMAC_CMD_START_T_(tx_channel)),
				      (dmac_cmd &
				      DMAC_CMD_STOP_T_(tx_channel)));
}

static int lan743x_dmac_tx_wait_till_stopped(struct lan743x_adapter *adapter,
					     int tx_channel)
{
	int timeout = 100;
	int result = 0;

	while (timeout &&
	       ((result = lan743x_dmac_tx_get_state(adapter, tx_channel)) ==
	       DMAC_CHANNEL_STATE_STOP_PENDING)) {
		usleep_range(1000, 20000);
		timeout--;
	}
	if (result == DMAC_CHANNEL_STATE_STOP_PENDING)
		result = -ENODEV;
	return result;
}

static int lan743x_dmac_rx_get_state(struct lan743x_adapter *adapter,
				     int rx_channel)
{
	u32 dmac_cmd = 0;

	dmac_cmd = lan743x_csr_read(adapter, DMAC_CMD);
	return DMAC_CHANNEL_STATE_SET((dmac_cmd &
				      DMAC_CMD_START_R_(rx_channel)),
				      (dmac_cmd &
				      DMAC_CMD_STOP_R_(rx_channel)));
}

static int lan743x_dmac_rx_wait_till_stopped(struct lan743x_adapter *adapter,
					     int rx_channel)
{
	int timeout = 100;
	int result = 0;

	while (timeout &&
	       ((result = lan743x_dmac_rx_get_state(adapter, rx_channel)) ==
	       DMAC_CHANNEL_STATE_STOP_PENDING)) {
		usleep_range(1000, 20000);
		timeout--;
	}
	if (result == DMAC_CHANNEL_STATE_STOP_PENDING)
		result = -ENODEV;
	return result;
}

static void lan743x_tx_release_desc(struct lan743x_tx *tx,
				    int descriptor_index, bool cleanup)
{
	struct lan743x_tx_buffer_info *buffer_info = NULL;
	struct lan743x_tx_descriptor *descriptor = NULL;
	u32 descriptor_type = 0;
	bool ignore_sync;

	descriptor = &tx->ring_cpu_ptr[descriptor_index];
	buffer_info = &tx->buffer_info[descriptor_index];
	if (!(buffer_info->flags & TX_BUFFER_INFO_FLAG_ACTIVE))
		goto done;

	descriptor_type = (descriptor->data0) &
			  TX_DESC_DATA0_DTYPE_MASK_;
	if (descriptor_type == TX_DESC_DATA0_DTYPE_DATA_)
		goto clean_up_data_descriptor;
	else
		goto clear_active;

clean_up_data_descriptor:
	if (buffer_info->dma_ptr) {
		if (buffer_info->flags &
		    TX_BUFFER_INFO_FLAG_SKB_FRAGMENT) {
			dma_unmap_page(&tx->adapter->pdev->dev,
				       buffer_info->dma_ptr,
				       buffer_info->buffer_length,
				       DMA_TO_DEVICE);
		} else {
			dma_unmap_single(&tx->adapter->pdev->dev,
					 buffer_info->dma_ptr,
					 buffer_info->buffer_length,
					 DMA_TO_DEVICE);
		}
		buffer_info->dma_ptr = 0;
		buffer_info->buffer_length = 0;
	}
	if (!buffer_info->skb)
		goto clear_active;

	if (!(buffer_info->flags & TX_BUFFER_INFO_FLAG_TIMESTAMP_REQUESTED)) {
		dev_kfree_skb(buffer_info->skb);
		goto clear_skb;
	}

	if (cleanup) {
		lan743x_ptp_unrequest_tx_timestamp(tx->adapter);
		dev_kfree_skb(buffer_info->skb);
	} else {
		ignore_sync = (buffer_info->flags &
			       TX_BUFFER_INFO_FLAG_IGNORE_SYNC) != 0;
		lan743x_ptp_tx_timestamp_skb(tx->adapter,
					     buffer_info->skb, ignore_sync);
	}

clear_skb:
	buffer_info->skb = NULL;

clear_active:
	buffer_info->flags &= ~TX_BUFFER_INFO_FLAG_ACTIVE;

done:
	memset(buffer_info, 0, sizeof(*buffer_info));
	memset(descriptor, 0, sizeof(*descriptor));
}

static int lan743x_tx_next_index(struct lan743x_tx *tx, int index)
{
	return ((++index) % tx->ring_size);
}

static void lan743x_tx_release_completed_descriptors(struct lan743x_tx *tx)
{
	while ((*tx->head_cpu_ptr) != (tx->last_head)) {
		lan743x_tx_release_desc(tx, tx->last_head, false);
		tx->last_head = lan743x_tx_next_index(tx, tx->last_head);
	}
}

static void lan743x_tx_release_all_descriptors(struct lan743x_tx *tx)
{
	u32 original_head = 0;

	original_head = tx->last_head;
	do {
		lan743x_tx_release_desc(tx, tx->last_head, true);
		tx->last_head = lan743x_tx_next_index(tx, tx->last_head);
	} while (tx->last_head != original_head);
	memset(tx->ring_cpu_ptr, 0,
	       sizeof(*tx->ring_cpu_ptr) * (tx->ring_size));
	memset(tx->buffer_info, 0,
	       sizeof(*tx->buffer_info) * (tx->ring_size));
}

static int lan743x_tx_get_desc_cnt(struct lan743x_tx *tx,
				   struct sk_buff *skb)
{
	int result = 1; /* 1 for the main skb buffer */
	int nr_frags = 0;

	if (skb_is_gso(skb))
		result++; /* requires an extension descriptor */
	nr_frags = skb_shinfo(skb)->nr_frags;
	result += nr_frags; /* 1 for each fragment buffer */
	return result;
}

static int lan743x_tx_get_avail_desc(struct lan743x_tx *tx)
{
	int last_head = tx->last_head;
	int last_tail = tx->last_tail;

	if (last_tail >= last_head)
		return tx->ring_size - last_tail + last_head - 1;
	else
		return last_head - last_tail - 1;
}

void lan743x_tx_set_timestamping_mode(struct lan743x_tx *tx,
				      bool enable_timestamping,
				      bool enable_onestep_sync)
{
	if (enable_timestamping)
		tx->ts_flags |= TX_TS_FLAG_TIMESTAMPING_ENABLED;
	else
		tx->ts_flags &= ~TX_TS_FLAG_TIMESTAMPING_ENABLED;
	if (enable_onestep_sync)
		tx->ts_flags |= TX_TS_FLAG_ONE_STEP_SYNC;
	else
		tx->ts_flags &= ~TX_TS_FLAG_ONE_STEP_SYNC;
}

static int lan743x_tx_frame_start(struct lan743x_tx *tx,
				  unsigned char *first_buffer,
				  unsigned int first_buffer_length,
				  unsigned int frame_length,
				  bool time_stamp,
				  bool check_sum)
{
	/* called only from within lan743x_tx_xmit_frame.
	 * assuming tx->ring_lock has already been acquired.
	 */
	struct lan743x_tx_descriptor *tx_descriptor = NULL;
	struct lan743x_tx_buffer_info *buffer_info = NULL;
	struct lan743x_adapter *adapter = tx->adapter;
	struct device *dev = &adapter->pdev->dev;
	dma_addr_t dma_ptr;

	tx->frame_flags |= TX_FRAME_FLAG_IN_PROGRESS;
	tx->frame_first = tx->last_tail;
	tx->frame_tail = tx->frame_first;

	tx_descriptor = &tx->ring_cpu_ptr[tx->frame_tail];
	buffer_info = &tx->buffer_info[tx->frame_tail];
	dma_ptr = dma_map_single(dev, first_buffer, first_buffer_length,
				 DMA_TO_DEVICE);
	if (dma_mapping_error(dev, dma_ptr))
		return -ENOMEM;

	tx_descriptor->data1 = DMA_ADDR_LOW32(dma_ptr);
	tx_descriptor->data2 = DMA_ADDR_HIGH32(dma_ptr);
	tx_descriptor->data3 = (frame_length << 16) &
		TX_DESC_DATA3_FRAME_LENGTH_MSS_MASK_;

	buffer_info->skb = NULL;
	buffer_info->dma_ptr = dma_ptr;
	buffer_info->buffer_length = first_buffer_length;
	buffer_info->flags |= TX_BUFFER_INFO_FLAG_ACTIVE;

	tx->frame_data0 = (first_buffer_length &
		TX_DESC_DATA0_BUF_LENGTH_MASK_) |
		TX_DESC_DATA0_DTYPE_DATA_ |
		TX_DESC_DATA0_FS_ |
		TX_DESC_DATA0_FCS_;
	if (time_stamp)
		tx->frame_data0 |= TX_DESC_DATA0_TSE_;

	if (check_sum)
		tx->frame_data0 |= TX_DESC_DATA0_ICE_ |
				   TX_DESC_DATA0_IPE_ |
				   TX_DESC_DATA0_TPE_;

	/* data0 will be programmed in one of other frame assembler functions */
	return 0;
}

static void lan743x_tx_frame_add_lso(struct lan743x_tx *tx,
				     unsigned int frame_length,
				     int nr_frags)
{
	/* called only from within lan743x_tx_xmit_frame.
	 * assuming tx->ring_lock has already been acquired.
	 */
	struct lan743x_tx_descriptor *tx_descriptor = NULL;
	struct lan743x_tx_buffer_info *buffer_info = NULL;

	/* wrap up previous descriptor */
	tx->frame_data0 |= TX_DESC_DATA0_EXT_;
	if (nr_frags <= 0) {
		tx->frame_data0 |= TX_DESC_DATA0_LS_;
		tx->frame_data0 |= TX_DESC_DATA0_IOC_;
	}
	tx_descriptor = &tx->ring_cpu_ptr[tx->frame_tail];
	tx_descriptor->data0 = tx->frame_data0;

	/* move to next descriptor */
	tx->frame_tail = lan743x_tx_next_index(tx, tx->frame_tail);
	tx_descriptor = &tx->ring_cpu_ptr[tx->frame_tail];
	buffer_info = &tx->buffer_info[tx->frame_tail];

	/* add extension descriptor */
	tx_descriptor->data1 = 0;
	tx_descriptor->data2 = 0;
	tx_descriptor->data3 = 0;

	buffer_info->skb = NULL;
	buffer_info->dma_ptr = 0;
	buffer_info->buffer_length = 0;
	buffer_info->flags |= TX_BUFFER_INFO_FLAG_ACTIVE;

	tx->frame_data0 = (frame_length & TX_DESC_DATA0_EXT_PAY_LENGTH_MASK_) |
			  TX_DESC_DATA0_DTYPE_EXT_ |
			  TX_DESC_DATA0_EXT_LSO_;

	/* data0 will be programmed in one of other frame assembler functions */
}

static int lan743x_tx_frame_add_fragment(struct lan743x_tx *tx,
					 const skb_frag_t *fragment,
					 unsigned int frame_length)
{
	/* called only from within lan743x_tx_xmit_frame
	 * assuming tx->ring_lock has already been acquired
	 */
	struct lan743x_tx_descriptor *tx_descriptor = NULL;
	struct lan743x_tx_buffer_info *buffer_info = NULL;
	struct lan743x_adapter *adapter = tx->adapter;
	struct device *dev = &adapter->pdev->dev;
	unsigned int fragment_length = 0;
	dma_addr_t dma_ptr;

	fragment_length = skb_frag_size(fragment);
	if (!fragment_length)
		return 0;

	/* wrap up previous descriptor */
	tx_descriptor = &tx->ring_cpu_ptr[tx->frame_tail];
	tx_descriptor->data0 = tx->frame_data0;

	/* move to next descriptor */
	tx->frame_tail = lan743x_tx_next_index(tx, tx->frame_tail);
	tx_descriptor = &tx->ring_cpu_ptr[tx->frame_tail];
	buffer_info = &tx->buffer_info[tx->frame_tail];
	dma_ptr = skb_frag_dma_map(dev, fragment,
				   0, fragment_length,
				   DMA_TO_DEVICE);
	if (dma_mapping_error(dev, dma_ptr)) {
		int desc_index;

		/* cleanup all previously setup descriptors */
		desc_index = tx->frame_first;
		while (desc_index != tx->frame_tail) {
			lan743x_tx_release_desc(tx, desc_index, true);
			desc_index = lan743x_tx_next_index(tx, desc_index);
		}
		dma_wmb();
		tx->frame_flags &= ~TX_FRAME_FLAG_IN_PROGRESS;
		tx->frame_first = 0;
		tx->frame_data0 = 0;
		tx->frame_tail = 0;
		return -ENOMEM;
	}

	tx_descriptor->data1 = DMA_ADDR_LOW32(dma_ptr);
	tx_descriptor->data2 = DMA_ADDR_HIGH32(dma_ptr);
	tx_descriptor->data3 = (frame_length << 16) &
			       TX_DESC_DATA3_FRAME_LENGTH_MSS_MASK_;

	buffer_info->skb = NULL;
	buffer_info->dma_ptr = dma_ptr;
	buffer_info->buffer_length = fragment_length;
	buffer_info->flags |= TX_BUFFER_INFO_FLAG_ACTIVE;
	buffer_info->flags |= TX_BUFFER_INFO_FLAG_SKB_FRAGMENT;

	tx->frame_data0 = (fragment_length & TX_DESC_DATA0_BUF_LENGTH_MASK_) |
			  TX_DESC_DATA0_DTYPE_DATA_ |
			  TX_DESC_DATA0_FCS_;

	/* data0 will be programmed in one of other frame assembler functions */
	return 0;
}

static void lan743x_tx_frame_end(struct lan743x_tx *tx,
				 struct sk_buff *skb,
				 bool time_stamp,
				 bool ignore_sync)
{
	/* called only from within lan743x_tx_xmit_frame
	 * assuming tx->ring_lock has already been acquired
	 */
	struct lan743x_tx_descriptor *tx_descriptor = NULL;
	struct lan743x_tx_buffer_info *buffer_info = NULL;
	struct lan743x_adapter *adapter = tx->adapter;
	u32 tx_tail_flags = 0;

	/* wrap up previous descriptor */
	if ((tx->frame_data0 & TX_DESC_DATA0_DTYPE_MASK_) ==
	    TX_DESC_DATA0_DTYPE_DATA_) {
		tx->frame_data0 |= TX_DESC_DATA0_LS_;
		tx->frame_data0 |= TX_DESC_DATA0_IOC_;
	}

	tx_descriptor = &tx->ring_cpu_ptr[tx->frame_tail];
	buffer_info = &tx->buffer_info[tx->frame_tail];
	buffer_info->skb = skb;
	if (time_stamp)
		buffer_info->flags |= TX_BUFFER_INFO_FLAG_TIMESTAMP_REQUESTED;
	if (ignore_sync)
		buffer_info->flags |= TX_BUFFER_INFO_FLAG_IGNORE_SYNC;

	tx_descriptor->data0 = tx->frame_data0;
	tx->frame_tail = lan743x_tx_next_index(tx, tx->frame_tail);
	tx->last_tail = tx->frame_tail;

	dma_wmb();

	if (tx->vector_flags & LAN743X_VECTOR_FLAG_VECTOR_ENABLE_AUTO_SET)
		tx_tail_flags |= TX_TAIL_SET_TOP_INT_VEC_EN_;
	if (tx->vector_flags & LAN743X_VECTOR_FLAG_SOURCE_ENABLE_AUTO_SET)
		tx_tail_flags |= TX_TAIL_SET_DMAC_INT_EN_ |
		TX_TAIL_SET_TOP_INT_EN_;

	lan743x_csr_write(adapter, TX_TAIL(tx->channel_number),
			  tx_tail_flags | tx->frame_tail);
	tx->frame_flags &= ~TX_FRAME_FLAG_IN_PROGRESS;
}

static netdev_tx_t lan743x_tx_xmit_frame(struct lan743x_tx *tx,
					 struct sk_buff *skb)
{
	int required_number_of_descriptors = 0;
	unsigned int start_frame_length = 0;
	unsigned int frame_length = 0;
	unsigned int head_length = 0;
	unsigned long irq_flags = 0;
	bool do_timestamp = false;
	bool ignore_sync = false;
	int nr_frags = 0;
	bool gso = false;
	int j;

	required_number_of_descriptors = lan743x_tx_get_desc_cnt(tx, skb);

	spin_lock_irqsave(&tx->ring_lock, irq_flags);
	if (required_number_of_descriptors >
		lan743x_tx_get_avail_desc(tx)) {
		if (required_number_of_descriptors > (tx->ring_size - 1)) {
			dev_kfree_skb(skb);
		} else {
			/* save to overflow buffer */
			tx->overflow_skb = skb;
			netif_stop_queue(tx->adapter->netdev);
		}
		goto unlock;
	}

	/* space available, transmit skb  */
	if ((skb_shinfo(skb)->tx_flags & SKBTX_HW_TSTAMP) &&
	    (tx->ts_flags & TX_TS_FLAG_TIMESTAMPING_ENABLED) &&
	    (lan743x_ptp_request_tx_timestamp(tx->adapter))) {
		skb_shinfo(skb)->tx_flags |= SKBTX_IN_PROGRESS;
		do_timestamp = true;
		if (tx->ts_flags & TX_TS_FLAG_ONE_STEP_SYNC)
			ignore_sync = true;
	}
	head_length = skb_headlen(skb);
	frame_length = skb_pagelen(skb);
	nr_frags = skb_shinfo(skb)->nr_frags;
	start_frame_length = frame_length;
	gso = skb_is_gso(skb);
	if (gso) {
		start_frame_length = max(skb_shinfo(skb)->gso_size,
					 (unsigned short)8);
	}

	if (lan743x_tx_frame_start(tx,
				   skb->data, head_length,
				   start_frame_length,
				   do_timestamp,
				   skb->ip_summed == CHECKSUM_PARTIAL)) {
		dev_kfree_skb(skb);
		goto unlock;
	}

	if (gso)
		lan743x_tx_frame_add_lso(tx, frame_length, nr_frags);

	if (nr_frags <= 0)
		goto finish;

	for (j = 0; j < nr_frags; j++) {
		const skb_frag_t *frag = &(skb_shinfo(skb)->frags[j]);

		if (lan743x_tx_frame_add_fragment(tx, frag, frame_length)) {
			/* upon error no need to call
			 *	lan743x_tx_frame_end
			 * frame assembler clean up was performed inside
			 *	lan743x_tx_frame_add_fragment
			 */
			dev_kfree_skb(skb);
			goto unlock;
		}
	}

finish:
	lan743x_tx_frame_end(tx, skb, do_timestamp, ignore_sync);

unlock:
	spin_unlock_irqrestore(&tx->ring_lock, irq_flags);
	return NETDEV_TX_OK;
}

static int lan743x_tx_napi_poll(struct napi_struct *napi, int weight)
{
	struct lan743x_tx *tx = container_of(napi, struct lan743x_tx, napi);
	struct lan743x_adapter *adapter = tx->adapter;
	bool start_transmitter = false;
	unsigned long irq_flags = 0;
	u32 ioc_bit = 0;
	u32 int_sts = 0;

	ioc_bit = DMAC_INT_BIT_TX_IOC_(tx->channel_number);
	int_sts = lan743x_csr_read(adapter, DMAC_INT_STS);
	if (tx->vector_flags & LAN743X_VECTOR_FLAG_SOURCE_STATUS_W2C)
		lan743x_csr_write(adapter, DMAC_INT_STS, ioc_bit);
	spin_lock_irqsave(&tx->ring_lock, irq_flags);

	/* clean up tx ring */
	lan743x_tx_release_completed_descriptors(tx);
	if (netif_queue_stopped(adapter->netdev)) {
		if (tx->overflow_skb) {
			if (lan743x_tx_get_desc_cnt(tx, tx->overflow_skb) <=
				lan743x_tx_get_avail_desc(tx))
				start_transmitter = true;
		} else {
			netif_wake_queue(adapter->netdev);
		}
	}
	spin_unlock_irqrestore(&tx->ring_lock, irq_flags);

	if (start_transmitter) {
		/* space is now available, transmit overflow skb */
		lan743x_tx_xmit_frame(tx, tx->overflow_skb);
		tx->overflow_skb = NULL;
		netif_wake_queue(adapter->netdev);
	}

	if (!napi_complete(napi))
		goto done;

	/* enable isr */
	lan743x_csr_write(adapter, INT_EN_SET,
			  INT_BIT_DMA_TX_(tx->channel_number));
	lan743x_csr_read(adapter, INT_STS);

done:
	return 0;
}

static void lan743x_tx_ring_cleanup(struct lan743x_tx *tx)
{
	if (tx->head_cpu_ptr) {
		pci_free_consistent(tx->adapter->pdev,
				    sizeof(*tx->head_cpu_ptr),
				    (void *)(tx->head_cpu_ptr),
				    tx->head_dma_ptr);
		tx->head_cpu_ptr = NULL;
		tx->head_dma_ptr = 0;
	}
	kfree(tx->buffer_info);
	tx->buffer_info = NULL;

	if (tx->ring_cpu_ptr) {
		pci_free_consistent(tx->adapter->pdev,
				    tx->ring_allocation_size,
				    tx->ring_cpu_ptr,
				    tx->ring_dma_ptr);
		tx->ring_allocation_size = 0;
		tx->ring_cpu_ptr = NULL;
		tx->ring_dma_ptr = 0;
	}
	tx->ring_size = 0;
}

static int lan743x_tx_ring_init(struct lan743x_tx *tx)
{
	size_t ring_allocation_size = 0;
	void *cpu_ptr = NULL;
	dma_addr_t dma_ptr;
	int ret = -ENOMEM;

	tx->ring_size = LAN743X_TX_RING_SIZE;
	if (tx->ring_size & ~TX_CFG_B_TX_RING_LEN_MASK_) {
		ret = -EINVAL;
		goto cleanup;
	}
	ring_allocation_size = ALIGN(tx->ring_size *
				     sizeof(struct lan743x_tx_descriptor),
				     PAGE_SIZE);
	dma_ptr = 0;
	cpu_ptr = pci_zalloc_consistent(tx->adapter->pdev,
					ring_allocation_size, &dma_ptr);
	if (!cpu_ptr) {
		ret = -ENOMEM;
		goto cleanup;
	}

	tx->ring_allocation_size = ring_allocation_size;
	tx->ring_cpu_ptr = (struct lan743x_tx_descriptor *)cpu_ptr;
	tx->ring_dma_ptr = dma_ptr;

	cpu_ptr = kcalloc(tx->ring_size, sizeof(*tx->buffer_info), GFP_KERNEL);
	if (!cpu_ptr) {
		ret = -ENOMEM;
		goto cleanup;
	}
	tx->buffer_info = (struct lan743x_tx_buffer_info *)cpu_ptr;
	dma_ptr = 0;
	cpu_ptr = pci_zalloc_consistent(tx->adapter->pdev,
					sizeof(*tx->head_cpu_ptr), &dma_ptr);
	if (!cpu_ptr) {
		ret = -ENOMEM;
		goto cleanup;
	}

	tx->head_cpu_ptr = cpu_ptr;
	tx->head_dma_ptr = dma_ptr;
	if (tx->head_dma_ptr & 0x3) {
		ret = -ENOMEM;
		goto cleanup;
	}

	return 0;

cleanup:
	lan743x_tx_ring_cleanup(tx);
	return ret;
}

static void lan743x_tx_close(struct lan743x_tx *tx)
{
	struct lan743x_adapter *adapter = tx->adapter;

	lan743x_csr_write(adapter,
			  DMAC_CMD,
			  DMAC_CMD_STOP_T_(tx->channel_number));
	lan743x_dmac_tx_wait_till_stopped(adapter, tx->channel_number);

	lan743x_csr_write(adapter,
			  DMAC_INT_EN_CLR,
			  DMAC_INT_BIT_TX_IOC_(tx->channel_number));
	lan743x_csr_write(adapter, INT_EN_CLR,
			  INT_BIT_DMA_TX_(tx->channel_number));
	napi_disable(&tx->napi);
	netif_napi_del(&tx->napi);

	lan743x_csr_write(adapter, FCT_TX_CTL,
			  FCT_TX_CTL_DIS_(tx->channel_number));
	lan743x_csr_wait_for_bit(adapter, FCT_TX_CTL,
				 FCT_TX_CTL_EN_(tx->channel_number),
				 0, 1000, 20000, 100);

	lan743x_tx_release_all_descriptors(tx);

	if (tx->overflow_skb) {
		dev_kfree_skb(tx->overflow_skb);
		tx->overflow_skb = NULL;
	}

	lan743x_tx_ring_cleanup(tx);
}

static int lan743x_tx_open(struct lan743x_tx *tx)
{
	struct lan743x_adapter *adapter = NULL;
	u32 data = 0;
	int ret;

	adapter = tx->adapter;
	ret = lan743x_tx_ring_init(tx);
	if (ret)
		return ret;

	/* initialize fifo */
	lan743x_csr_write(adapter, FCT_TX_CTL,
			  FCT_TX_CTL_RESET_(tx->channel_number));
	lan743x_csr_wait_for_bit(adapter, FCT_TX_CTL,
				 FCT_TX_CTL_RESET_(tx->channel_number),
				 0, 1000, 20000, 100);

	/* enable fifo */
	lan743x_csr_write(adapter, FCT_TX_CTL,
			  FCT_TX_CTL_EN_(tx->channel_number));

	/* reset tx channel */
	lan743x_csr_write(adapter, DMAC_CMD,
			  DMAC_CMD_TX_SWR_(tx->channel_number));
	lan743x_csr_wait_for_bit(adapter, DMAC_CMD,
				 DMAC_CMD_TX_SWR_(tx->channel_number),
				 0, 1000, 20000, 100);

	/* Write TX_BASE_ADDR */
	lan743x_csr_write(adapter,
			  TX_BASE_ADDRH(tx->channel_number),
			  DMA_ADDR_HIGH32(tx->ring_dma_ptr));
	lan743x_csr_write(adapter,
			  TX_BASE_ADDRL(tx->channel_number),
			  DMA_ADDR_LOW32(tx->ring_dma_ptr));

	/* Write TX_CFG_B */
	data = lan743x_csr_read(adapter, TX_CFG_B(tx->channel_number));
	data &= ~TX_CFG_B_TX_RING_LEN_MASK_;
	data |= ((tx->ring_size) & TX_CFG_B_TX_RING_LEN_MASK_);
	if (!(adapter->csr.flags & LAN743X_CSR_FLAG_IS_A0))
		data |= TX_CFG_B_TDMABL_512_;
	lan743x_csr_write(adapter, TX_CFG_B(tx->channel_number), data);

	/* Write TX_CFG_A */
	data = TX_CFG_A_TX_TMR_HPWB_SEL_IOC_ | TX_CFG_A_TX_HP_WB_EN_;
	if (!(adapter->csr.flags & LAN743X_CSR_FLAG_IS_A0)) {
		data |= TX_CFG_A_TX_HP_WB_ON_INT_TMR_;
		data |= TX_CFG_A_TX_PF_THRES_SET_(0x10);
		data |= TX_CFG_A_TX_PF_PRI_THRES_SET_(0x04);
		data |= TX_CFG_A_TX_HP_WB_THRES_SET_(0x07);
	}
	lan743x_csr_write(adapter, TX_CFG_A(tx->channel_number), data);

	/* Write TX_HEAD_WRITEBACK_ADDR */
	lan743x_csr_write(adapter,
			  TX_HEAD_WRITEBACK_ADDRH(tx->channel_number),
			  DMA_ADDR_HIGH32(tx->head_dma_ptr));
	lan743x_csr_write(adapter,
			  TX_HEAD_WRITEBACK_ADDRL(tx->channel_number),
			  DMA_ADDR_LOW32(tx->head_dma_ptr));

	/* set last head */
	tx->last_head = lan743x_csr_read(adapter, TX_HEAD(tx->channel_number));

	/* write TX_TAIL */
	tx->last_tail = 0;
	lan743x_csr_write(adapter, TX_TAIL(tx->channel_number),
			  (u32)(tx->last_tail));
	tx->vector_flags = lan743x_intr_get_vector_flags(adapter,
							 INT_BIT_DMA_TX_
							 (tx->channel_number));
	netif_tx_napi_add(adapter->netdev,
			  &tx->napi, lan743x_tx_napi_poll,
			  tx->ring_size - 1);
	napi_enable(&tx->napi);

	data = 0;
	if (tx->vector_flags & LAN743X_VECTOR_FLAG_SOURCE_ENABLE_AUTO_CLEAR)
		data |= TX_CFG_C_TX_TOP_INT_EN_AUTO_CLR_;
	if (tx->vector_flags & LAN743X_VECTOR_FLAG_SOURCE_STATUS_AUTO_CLEAR)
		data |= TX_CFG_C_TX_DMA_INT_STS_AUTO_CLR_;
	if (tx->vector_flags & LAN743X_VECTOR_FLAG_SOURCE_STATUS_R2C)
		data |= TX_CFG_C_TX_INT_STS_R2C_MODE_MASK_;
	if (tx->vector_flags & LAN743X_VECTOR_FLAG_SOURCE_ENABLE_R2C)
		data |= TX_CFG_C_TX_INT_EN_R2C_;
	lan743x_csr_write(adapter, TX_CFG_C(tx->channel_number), data);

	if (!(tx->vector_flags & LAN743X_VECTOR_FLAG_SOURCE_ENABLE_AUTO_SET))
		lan743x_csr_write(adapter, INT_EN_SET,
				  INT_BIT_DMA_TX_(tx->channel_number));
	lan743x_csr_write(adapter, DMAC_INT_EN_SET,
			  DMAC_INT_BIT_TX_IOC_(tx->channel_number));

	/*  start dmac channel */
	lan743x_csr_write(adapter, DMAC_CMD,
			  DMAC_CMD_START_T_(tx->channel_number));
	return 0;
}

static int lan743x_rx_next_index(struct lan743x_rx *rx, int index)
{
	return ((++index) % rx->ring_size);
}

static struct sk_buff *lan743x_rx_allocate_skb(struct lan743x_rx *rx)
{
	int length = 0;

	length = (LAN743X_MAX_FRAME_SIZE + ETH_HLEN + 4 + RX_HEAD_PADDING);
	return __netdev_alloc_skb(rx->adapter->netdev,
				  length, GFP_ATOMIC | GFP_DMA);
}

static int lan743x_rx_init_ring_element(struct lan743x_rx *rx, int index,
					struct sk_buff *skb)
{
	struct lan743x_rx_buffer_info *buffer_info;
	struct lan743x_rx_descriptor *descriptor;
	int length = 0;

	length = (LAN743X_MAX_FRAME_SIZE + ETH_HLEN + 4 + RX_HEAD_PADDING);
	descriptor = &rx->ring_cpu_ptr[index];
	buffer_info = &rx->buffer_info[index];
	buffer_info->skb = skb;
	if (!(buffer_info->skb))
		return -ENOMEM;
	buffer_info->dma_ptr = dma_map_single(&rx->adapter->pdev->dev,
					      buffer_info->skb->data,
					      length,
					      DMA_FROM_DEVICE);
	if (dma_mapping_error(&rx->adapter->pdev->dev,
			      buffer_info->dma_ptr)) {
		buffer_info->dma_ptr = 0;
		return -ENOMEM;
	}

	buffer_info->buffer_length = length;
	descriptor->data1 = DMA_ADDR_LOW32(buffer_info->dma_ptr);
	descriptor->data2 = DMA_ADDR_HIGH32(buffer_info->dma_ptr);
	descriptor->data3 = 0;
	descriptor->data0 = (RX_DESC_DATA0_OWN_ |
			    (length & RX_DESC_DATA0_BUF_LENGTH_MASK_));
	skb_reserve(buffer_info->skb, RX_HEAD_PADDING);

	return 0;
}

static void lan743x_rx_reuse_ring_element(struct lan743x_rx *rx, int index)
{
	struct lan743x_rx_buffer_info *buffer_info;
	struct lan743x_rx_descriptor *descriptor;

	descriptor = &rx->ring_cpu_ptr[index];
	buffer_info = &rx->buffer_info[index];

	descriptor->data1 = DMA_ADDR_LOW32(buffer_info->dma_ptr);
	descriptor->data2 = DMA_ADDR_HIGH32(buffer_info->dma_ptr);
	descriptor->data3 = 0;
	descriptor->data0 = (RX_DESC_DATA0_OWN_ |
			    ((buffer_info->buffer_length) &
			    RX_DESC_DATA0_BUF_LENGTH_MASK_));
}

static void lan743x_rx_release_ring_element(struct lan743x_rx *rx, int index)
{
	struct lan743x_rx_buffer_info *buffer_info;
	struct lan743x_rx_descriptor *descriptor;

	descriptor = &rx->ring_cpu_ptr[index];
	buffer_info = &rx->buffer_info[index];

	memset(descriptor, 0, sizeof(*descriptor));

	if (buffer_info->dma_ptr) {
		dma_unmap_single(&rx->adapter->pdev->dev,
				 buffer_info->dma_ptr,
				 buffer_info->buffer_length,
				 DMA_FROM_DEVICE);
		buffer_info->dma_ptr = 0;
	}

	if (buffer_info->skb) {
		dev_kfree_skb(buffer_info->skb);
		buffer_info->skb = NULL;
	}

	memset(buffer_info, 0, sizeof(*buffer_info));
}

static int lan743x_rx_process_packet(struct lan743x_rx *rx)
{
	struct skb_shared_hwtstamps *hwtstamps = NULL;
	int result = RX_PROCESS_RESULT_NOTHING_TO_DO;
	struct lan743x_rx_buffer_info *buffer_info;
	struct lan743x_rx_descriptor *descriptor;
	int current_head_index = -1;
	int extension_index = -1;
	int first_index = -1;
	int last_index = -1;

	current_head_index = *rx->head_cpu_ptr;
	if (current_head_index < 0 || current_head_index >= rx->ring_size)
		goto done;

	if (rx->last_head < 0 || rx->last_head >= rx->ring_size)
		goto done;

	if (rx->last_head != current_head_index) {
		descriptor = &rx->ring_cpu_ptr[rx->last_head];
		if (descriptor->data0 & RX_DESC_DATA0_OWN_)
			goto done;

		if (!(descriptor->data0 & RX_DESC_DATA0_FS_))
			goto done;

		first_index = rx->last_head;
		if (descriptor->data0 & RX_DESC_DATA0_LS_) {
			last_index = rx->last_head;
		} else {
			int index;

			index = lan743x_rx_next_index(rx, first_index);
			while (index != current_head_index) {
				descriptor = &rx->ring_cpu_ptr[index];
				if (descriptor->data0 & RX_DESC_DATA0_OWN_)
					goto done;

				if (descriptor->data0 & RX_DESC_DATA0_LS_) {
					last_index = index;
					break;
				}
				index = lan743x_rx_next_index(rx, index);
			}
		}
		if (last_index >= 0) {
			descriptor = &rx->ring_cpu_ptr[last_index];
			if (descriptor->data0 & RX_DESC_DATA0_EXT_) {
				/* extension is expected to follow */
				int index = lan743x_rx_next_index(rx,
								  last_index);
				if (index != current_head_index) {
					descriptor = &rx->ring_cpu_ptr[index];
					if (descriptor->data0 &
					    RX_DESC_DATA0_OWN_) {
						goto done;
					}
					if (descriptor->data0 &
					    RX_DESC_DATA0_EXT_) {
						extension_index = index;
					} else {
						goto done;
					}
				} else {
					/* extension is not yet available */
					/* prevent processing of this packet */
					first_index = -1;
					last_index = -1;
				}
			}
		}
	}
	if (first_index >= 0 && last_index >= 0) {
		int real_last_index = last_index;
		struct sk_buff *skb = NULL;
		u32 ts_sec = 0;
		u32 ts_nsec = 0;

		/* packet is available */
		if (first_index == last_index) {
			/* single buffer packet */
			struct sk_buff *new_skb = NULL;
			int packet_length;

			new_skb = lan743x_rx_allocate_skb(rx);
			if (!new_skb) {
				/* failed to allocate next skb.
				 * Memory is very low.
				 * Drop this packet and reuse buffer.
				 */
				lan743x_rx_reuse_ring_element(rx, first_index);
				goto process_extension;
			}

			buffer_info = &rx->buffer_info[first_index];
			skb = buffer_info->skb;
			descriptor = &rx->ring_cpu_ptr[first_index];

			/* unmap from dma */
			if (buffer_info->dma_ptr) {
				dma_unmap_single(&rx->adapter->pdev->dev,
						 buffer_info->dma_ptr,
						 buffer_info->buffer_length,
						 DMA_FROM_DEVICE);
				buffer_info->dma_ptr = 0;
				buffer_info->buffer_length = 0;
			}
			buffer_info->skb = NULL;
			packet_length =	RX_DESC_DATA0_FRAME_LENGTH_GET_
					(descriptor->data0);
			skb_put(skb, packet_length - 4);
			skb->protocol = eth_type_trans(skb,
						       rx->adapter->netdev);
			lan743x_rx_init_ring_element(rx, first_index, new_skb);
		} else {
			int index = first_index;

			/* multi buffer packet not supported */
			/* this should not happen since
			 * buffers are allocated to be at least jumbo size
			 */

			/* clean up buffers */
			if (first_index <= last_index) {
				while ((index >= first_index) &&
				       (index <= last_index)) {
					lan743x_rx_reuse_ring_element(rx,
								      index);
					index = lan743x_rx_next_index(rx,
								      index);
				}
			} else {
				while ((index >= first_index) ||
				       (index <= last_index)) {
					lan743x_rx_reuse_ring_element(rx,
								      index);
					index = lan743x_rx_next_index(rx,
								      index);
				}
			}
		}

process_extension:
		if (extension_index >= 0) {
			descriptor = &rx->ring_cpu_ptr[extension_index];
			buffer_info = &rx->buffer_info[extension_index];

			ts_sec = descriptor->data1;
			ts_nsec = (descriptor->data2 &
				  RX_DESC_DATA2_TS_NS_MASK_);
			lan743x_rx_reuse_ring_element(rx, extension_index);
			real_last_index = extension_index;
		}

		if (!skb) {
			result = RX_PROCESS_RESULT_PACKET_DROPPED;
			goto move_forward;
		}

		if (extension_index < 0)
			goto pass_packet_to_os;
		hwtstamps = skb_hwtstamps(skb);
		if (hwtstamps)
			hwtstamps->hwtstamp = ktime_set(ts_sec, ts_nsec);

pass_packet_to_os:
		/* pass packet to OS */
		napi_gro_receive(&rx->napi, skb);
		result = RX_PROCESS_RESULT_PACKET_RECEIVED;

move_forward:
		/* push tail and head forward */
		rx->last_tail = real_last_index;
		rx->last_head = lan743x_rx_next_index(rx, real_last_index);
	}
done:
	return result;
}

static int lan743x_rx_napi_poll(struct napi_struct *napi, int weight)
{
	struct lan743x_rx *rx = container_of(napi, struct lan743x_rx, napi);
	struct lan743x_adapter *adapter = rx->adapter;
	u32 rx_tail_flags = 0;
	int count;

	if (rx->vector_flags & LAN743X_VECTOR_FLAG_SOURCE_STATUS_W2C) {
		/* clear int status bit before reading packet */
		lan743x_csr_write(adapter, DMAC_INT_STS,
				  DMAC_INT_BIT_RXFRM_(rx->channel_number));
	}
	count = 0;
	while (count < weight) {
		int rx_process_result = lan743x_rx_process_packet(rx);

		if (rx_process_result == RX_PROCESS_RESULT_PACKET_RECEIVED) {
			count++;
		} else if (rx_process_result ==
			RX_PROCESS_RESULT_NOTHING_TO_DO) {
			break;
		} else if (rx_process_result ==
			RX_PROCESS_RESULT_PACKET_DROPPED) {
			continue;
		}
	}
	rx->frame_count += count;
	if (count == weight)
		goto done;

	if (!napi_complete_done(napi, count))
		goto done;

	if (rx->vector_flags & LAN743X_VECTOR_FLAG_VECTOR_ENABLE_AUTO_SET)
		rx_tail_flags |= RX_TAIL_SET_TOP_INT_VEC_EN_;
	if (rx->vector_flags & LAN743X_VECTOR_FLAG_SOURCE_ENABLE_AUTO_SET) {
		rx_tail_flags |= RX_TAIL_SET_TOP_INT_EN_;
	} else {
		lan743x_csr_write(adapter, INT_EN_SET,
				  INT_BIT_DMA_RX_(rx->channel_number));
	}

	/* update RX_TAIL */
	lan743x_csr_write(adapter, RX_TAIL(rx->channel_number),
			  rx_tail_flags | rx->last_tail);
done:
	return count;
}

static void lan743x_rx_ring_cleanup(struct lan743x_rx *rx)
{
	if (rx->buffer_info && rx->ring_cpu_ptr) {
		int index;

		for (index = 0; index < rx->ring_size; index++)
			lan743x_rx_release_ring_element(rx, index);
	}

	if (rx->head_cpu_ptr) {
		pci_free_consistent(rx->adapter->pdev,
				    sizeof(*rx->head_cpu_ptr),
				    rx->head_cpu_ptr,
				    rx->head_dma_ptr);
		rx->head_cpu_ptr = NULL;
		rx->head_dma_ptr = 0;
	}

	kfree(rx->buffer_info);
	rx->buffer_info = NULL;

	if (rx->ring_cpu_ptr) {
		pci_free_consistent(rx->adapter->pdev,
				    rx->ring_allocation_size,
				    rx->ring_cpu_ptr,
				    rx->ring_dma_ptr);
		rx->ring_allocation_size = 0;
		rx->ring_cpu_ptr = NULL;
		rx->ring_dma_ptr = 0;
	}

	rx->ring_size = 0;
	rx->last_head = 0;
}

static int lan743x_rx_ring_init(struct lan743x_rx *rx)
{
	size_t ring_allocation_size = 0;
	dma_addr_t dma_ptr = 0;
	void *cpu_ptr = NULL;
	int ret = -ENOMEM;
	int index = 0;

	rx->ring_size = LAN743X_RX_RING_SIZE;
	if (rx->ring_size <= 1) {
		ret = -EINVAL;
		goto cleanup;
	}
	if (rx->ring_size & ~RX_CFG_B_RX_RING_LEN_MASK_) {
		ret = -EINVAL;
		goto cleanup;
	}
	ring_allocation_size = ALIGN(rx->ring_size *
				     sizeof(struct lan743x_rx_descriptor),
				     PAGE_SIZE);
	dma_ptr = 0;
	cpu_ptr = pci_zalloc_consistent(rx->adapter->pdev,
					ring_allocation_size, &dma_ptr);
	if (!cpu_ptr) {
		ret = -ENOMEM;
		goto cleanup;
	}
	rx->ring_allocation_size = ring_allocation_size;
	rx->ring_cpu_ptr = (struct lan743x_rx_descriptor *)cpu_ptr;
	rx->ring_dma_ptr = dma_ptr;

	cpu_ptr = kcalloc(rx->ring_size, sizeof(*rx->buffer_info),
			  GFP_KERNEL);
	if (!cpu_ptr) {
		ret = -ENOMEM;
		goto cleanup;
	}
	rx->buffer_info = (struct lan743x_rx_buffer_info *)cpu_ptr;
	dma_ptr = 0;
	cpu_ptr = pci_zalloc_consistent(rx->adapter->pdev,
					sizeof(*rx->head_cpu_ptr), &dma_ptr);
	if (!cpu_ptr) {
		ret = -ENOMEM;
		goto cleanup;
	}

	rx->head_cpu_ptr = cpu_ptr;
	rx->head_dma_ptr = dma_ptr;
	if (rx->head_dma_ptr & 0x3) {
		ret = -ENOMEM;
		goto cleanup;
	}

	rx->last_head = 0;
	for (index = 0; index < rx->ring_size; index++) {
		struct sk_buff *new_skb = lan743x_rx_allocate_skb(rx);

		ret = lan743x_rx_init_ring_element(rx, index, new_skb);
		if (ret)
			goto cleanup;
	}
	return 0;

cleanup:
	lan743x_rx_ring_cleanup(rx);
	return ret;
}

static void lan743x_rx_close(struct lan743x_rx *rx)
{
	struct lan743x_adapter *adapter = rx->adapter;

	lan743x_csr_write(adapter, FCT_RX_CTL,
			  FCT_RX_CTL_DIS_(rx->channel_number));
	lan743x_csr_wait_for_bit(adapter, FCT_RX_CTL,
				 FCT_RX_CTL_EN_(rx->channel_number),
				 0, 1000, 20000, 100);

	lan743x_csr_write(adapter, DMAC_CMD,
			  DMAC_CMD_STOP_R_(rx->channel_number));
	lan743x_dmac_rx_wait_till_stopped(adapter, rx->channel_number);

	lan743x_csr_write(adapter, DMAC_INT_EN_CLR,
			  DMAC_INT_BIT_RXFRM_(rx->channel_number));
	lan743x_csr_write(adapter, INT_EN_CLR,
			  INT_BIT_DMA_RX_(rx->channel_number));
	napi_disable(&rx->napi);

	netif_napi_del(&rx->napi);

	lan743x_rx_ring_cleanup(rx);
}

static int lan743x_rx_open(struct lan743x_rx *rx)
{
	struct lan743x_adapter *adapter = rx->adapter;
	u32 data = 0;
	int ret;

	rx->frame_count = 0;
	ret = lan743x_rx_ring_init(rx);
	if (ret)
		goto return_error;

	netif_napi_add(adapter->netdev,
		       &rx->napi, lan743x_rx_napi_poll,
		       rx->ring_size - 1);

	lan743x_csr_write(adapter, DMAC_CMD,
			  DMAC_CMD_RX_SWR_(rx->channel_number));
	lan743x_csr_wait_for_bit(adapter, DMAC_CMD,
				 DMAC_CMD_RX_SWR_(rx->channel_number),
				 0, 1000, 20000, 100);

	/* set ring base address */
	lan743x_csr_write(adapter,
			  RX_BASE_ADDRH(rx->channel_number),
			  DMA_ADDR_HIGH32(rx->ring_dma_ptr));
	lan743x_csr_write(adapter,
			  RX_BASE_ADDRL(rx->channel_number),
			  DMA_ADDR_LOW32(rx->ring_dma_ptr));

	/* set rx write back address */
	lan743x_csr_write(adapter,
			  RX_HEAD_WRITEBACK_ADDRH(rx->channel_number),
			  DMA_ADDR_HIGH32(rx->head_dma_ptr));
	lan743x_csr_write(adapter,
			  RX_HEAD_WRITEBACK_ADDRL(rx->channel_number),
			  DMA_ADDR_LOW32(rx->head_dma_ptr));
	data = RX_CFG_A_RX_HP_WB_EN_;
	if (!(adapter->csr.flags & LAN743X_CSR_FLAG_IS_A0)) {
		data |= (RX_CFG_A_RX_WB_ON_INT_TMR_ |
			RX_CFG_A_RX_WB_THRES_SET_(0x7) |
			RX_CFG_A_RX_PF_THRES_SET_(16) |
			RX_CFG_A_RX_PF_PRI_THRES_SET_(4));
	}

	/* set RX_CFG_A */
	lan743x_csr_write(adapter,
			  RX_CFG_A(rx->channel_number), data);

	/* set RX_CFG_B */
	data = lan743x_csr_read(adapter, RX_CFG_B(rx->channel_number));
	data &= ~RX_CFG_B_RX_PAD_MASK_;
	if (!RX_HEAD_PADDING)
		data |= RX_CFG_B_RX_PAD_0_;
	else
		data |= RX_CFG_B_RX_PAD_2_;
	data &= ~RX_CFG_B_RX_RING_LEN_MASK_;
	data |= ((rx->ring_size) & RX_CFG_B_RX_RING_LEN_MASK_);
	data |= RX_CFG_B_TS_ALL_RX_;
	if (!(adapter->csr.flags & LAN743X_CSR_FLAG_IS_A0))
		data |= RX_CFG_B_RDMABL_512_;

	lan743x_csr_write(adapter, RX_CFG_B(rx->channel_number), data);
	rx->vector_flags = lan743x_intr_get_vector_flags(adapter,
							 INT_BIT_DMA_RX_
							 (rx->channel_number));

	/* set RX_CFG_C */
	data = 0;
	if (rx->vector_flags & LAN743X_VECTOR_FLAG_SOURCE_ENABLE_AUTO_CLEAR)
		data |= RX_CFG_C_RX_TOP_INT_EN_AUTO_CLR_;
	if (rx->vector_flags & LAN743X_VECTOR_FLAG_SOURCE_STATUS_AUTO_CLEAR)
		data |= RX_CFG_C_RX_DMA_INT_STS_AUTO_CLR_;
	if (rx->vector_flags & LAN743X_VECTOR_FLAG_SOURCE_STATUS_R2C)
		data |= RX_CFG_C_RX_INT_STS_R2C_MODE_MASK_;
	if (rx->vector_flags & LAN743X_VECTOR_FLAG_SOURCE_ENABLE_R2C)
		data |= RX_CFG_C_RX_INT_EN_R2C_;
	lan743x_csr_write(adapter, RX_CFG_C(rx->channel_number), data);

	rx->last_tail = ((u32)(rx->ring_size - 1));
	lan743x_csr_write(adapter, RX_TAIL(rx->channel_number),
			  rx->last_tail);
	rx->last_head = lan743x_csr_read(adapter, RX_HEAD(rx->channel_number));
	if (rx->last_head) {
		ret = -EIO;
		goto napi_delete;
	}

	napi_enable(&rx->napi);

	lan743x_csr_write(adapter, INT_EN_SET,
			  INT_BIT_DMA_RX_(rx->channel_number));
	lan743x_csr_write(adapter, DMAC_INT_STS,
			  DMAC_INT_BIT_RXFRM_(rx->channel_number));
	lan743x_csr_write(adapter, DMAC_INT_EN_SET,
			  DMAC_INT_BIT_RXFRM_(rx->channel_number));
	lan743x_csr_write(adapter, DMAC_CMD,
			  DMAC_CMD_START_R_(rx->channel_number));

	/* initialize fifo */
	lan743x_csr_write(adapter, FCT_RX_CTL,
			  FCT_RX_CTL_RESET_(rx->channel_number));
	lan743x_csr_wait_for_bit(adapter, FCT_RX_CTL,
				 FCT_RX_CTL_RESET_(rx->channel_number),
				 0, 1000, 20000, 100);
	lan743x_csr_write(adapter, FCT_FLOW(rx->channel_number),
			  FCT_FLOW_CTL_REQ_EN_ |
			  FCT_FLOW_CTL_ON_THRESHOLD_SET_(0x2A) |
			  FCT_FLOW_CTL_OFF_THRESHOLD_SET_(0xA));

	/* enable fifo */
	lan743x_csr_write(adapter, FCT_RX_CTL,
			  FCT_RX_CTL_EN_(rx->channel_number));
	return 0;

napi_delete:
	netif_napi_del(&rx->napi);
	lan743x_rx_ring_cleanup(rx);

return_error:
	return ret;
}

static int lan743x_netdev_close(struct net_device *netdev)
{
	struct lan743x_adapter *adapter = netdev_priv(netdev);
	int index;

	lan743x_tx_close(&adapter->tx[0]);

	for (index = 0; index < LAN743X_USED_RX_CHANNELS; index++)
		lan743x_rx_close(&adapter->rx[index]);

	lan743x_ptp_close(adapter);

	lan743x_phy_close(adapter);

	lan743x_mac_close(adapter);

	lan743x_intr_close(adapter);

	return 0;
}

static int lan743x_netdev_open(struct net_device *netdev)
{
	struct lan743x_adapter *adapter = netdev_priv(netdev);
	int index;
	int ret;

	ret = lan743x_intr_open(adapter);
	if (ret)
		goto return_error;

	ret = lan743x_mac_open(adapter);
	if (ret)
		goto close_intr;

	ret = lan743x_phy_open(adapter);
	if (ret)
		goto close_mac;

	ret = lan743x_ptp_open(adapter);
	if (ret)
		goto close_phy;

	lan743x_rfe_open(adapter);

	for (index = 0; index < LAN743X_USED_RX_CHANNELS; index++) {
		ret = lan743x_rx_open(&adapter->rx[index]);
		if (ret)
			goto close_rx;
	}

	ret = lan743x_tx_open(&adapter->tx[0]);
	if (ret)
		goto close_rx;

	return 0;

close_rx:
	for (index = 0; index < LAN743X_USED_RX_CHANNELS; index++) {
		if (adapter->rx[index].ring_cpu_ptr)
			lan743x_rx_close(&adapter->rx[index]);
	}
	lan743x_ptp_close(adapter);

close_phy:
	lan743x_phy_close(adapter);

close_mac:
	lan743x_mac_close(adapter);

close_intr:
	lan743x_intr_close(adapter);

return_error:
	netif_warn(adapter, ifup, adapter->netdev,
		   "Error opening LAN743x\n");
	return ret;
}

static netdev_tx_t lan743x_netdev_xmit_frame(struct sk_buff *skb,
					     struct net_device *netdev)
{
	struct lan743x_adapter *adapter = netdev_priv(netdev);

	return lan743x_tx_xmit_frame(&adapter->tx[0], skb);
}

static int lan743x_netdev_ioctl(struct net_device *netdev,
				struct ifreq *ifr, int cmd)
{
	if (!netif_running(netdev))
		return -EINVAL;
	if (cmd == SIOCSHWTSTAMP)
		return lan743x_ptp_ioctl(netdev, ifr, cmd);
	return phy_mii_ioctl(netdev->phydev, ifr, cmd);
}

static void lan743x_netdev_set_multicast(struct net_device *netdev)
{
	struct lan743x_adapter *adapter = netdev_priv(netdev);

	lan743x_rfe_set_multicast(adapter);
}

static int lan743x_netdev_change_mtu(struct net_device *netdev, int new_mtu)
{
	struct lan743x_adapter *adapter = netdev_priv(netdev);
	int ret = 0;

	ret = lan743x_mac_set_mtu(adapter, new_mtu);
	if (!ret)
		netdev->mtu = new_mtu;
	return ret;
}

static void lan743x_netdev_get_stats64(struct net_device *netdev,
				       struct rtnl_link_stats64 *stats)
{
	struct lan743x_adapter *adapter = netdev_priv(netdev);

	stats->rx_packets = lan743x_csr_read(adapter, STAT_RX_TOTAL_FRAMES);
	stats->tx_packets = lan743x_csr_read(adapter, STAT_TX_TOTAL_FRAMES);
	stats->rx_bytes = lan743x_csr_read(adapter,
					   STAT_RX_UNICAST_BYTE_COUNT) +
			  lan743x_csr_read(adapter,
					   STAT_RX_BROADCAST_BYTE_COUNT) +
			  lan743x_csr_read(adapter,
					   STAT_RX_MULTICAST_BYTE_COUNT);
	stats->tx_bytes = lan743x_csr_read(adapter,
					   STAT_TX_UNICAST_BYTE_COUNT) +
			  lan743x_csr_read(adapter,
					   STAT_TX_BROADCAST_BYTE_COUNT) +
			  lan743x_csr_read(adapter,
					   STAT_TX_MULTICAST_BYTE_COUNT);
	stats->rx_errors = lan743x_csr_read(adapter, STAT_RX_FCS_ERRORS) +
			   lan743x_csr_read(adapter,
					    STAT_RX_ALIGNMENT_ERRORS) +
			   lan743x_csr_read(adapter, STAT_RX_JABBER_ERRORS) +
			   lan743x_csr_read(adapter,
					    STAT_RX_UNDERSIZE_FRAME_ERRORS) +
			   lan743x_csr_read(adapter,
					    STAT_RX_OVERSIZE_FRAME_ERRORS);
	stats->tx_errors = lan743x_csr_read(adapter, STAT_TX_FCS_ERRORS) +
			   lan743x_csr_read(adapter,
					    STAT_TX_EXCESS_DEFERRAL_ERRORS) +
			   lan743x_csr_read(adapter, STAT_TX_CARRIER_ERRORS);
	stats->rx_dropped = lan743x_csr_read(adapter,
					     STAT_RX_DROPPED_FRAMES);
	stats->tx_dropped = lan743x_csr_read(adapter,
					     STAT_TX_EXCESSIVE_COLLISION);
	stats->multicast = lan743x_csr_read(adapter,
					    STAT_RX_MULTICAST_FRAMES) +
			   lan743x_csr_read(adapter,
					    STAT_TX_MULTICAST_FRAMES);
	stats->collisions = lan743x_csr_read(adapter,
					     STAT_TX_SINGLE_COLLISIONS) +
			    lan743x_csr_read(adapter,
					     STAT_TX_MULTIPLE_COLLISIONS) +
			    lan743x_csr_read(adapter,
					     STAT_TX_LATE_COLLISIONS);
}

static int lan743x_netdev_set_mac_address(struct net_device *netdev,
					  void *addr)
{
	struct lan743x_adapter *adapter = netdev_priv(netdev);
	struct sockaddr *sock_addr = addr;
	int ret;

	ret = eth_prepare_mac_addr_change(netdev, sock_addr);
	if (ret)
		return ret;
	ether_addr_copy(netdev->dev_addr, sock_addr->sa_data);
	lan743x_mac_set_address(adapter, sock_addr->sa_data);
	lan743x_rfe_update_mac_address(adapter);
	return 0;
}

static const struct net_device_ops lan743x_netdev_ops = {
	.ndo_open		= lan743x_netdev_open,
	.ndo_stop		= lan743x_netdev_close,
	.ndo_start_xmit		= lan743x_netdev_xmit_frame,
	.ndo_do_ioctl		= lan743x_netdev_ioctl,
	.ndo_set_rx_mode	= lan743x_netdev_set_multicast,
	.ndo_change_mtu		= lan743x_netdev_change_mtu,
	.ndo_get_stats64	= lan743x_netdev_get_stats64,
	.ndo_set_mac_address	= lan743x_netdev_set_mac_address,
};

static void lan743x_hardware_cleanup(struct lan743x_adapter *adapter)
{
	lan743x_csr_write(adapter, INT_EN_CLR, 0xFFFFFFFF);
}

static void lan743x_mdiobus_cleanup(struct lan743x_adapter *adapter)
{
	mdiobus_unregister(adapter->mdiobus);
}

static void lan743x_full_cleanup(struct lan743x_adapter *adapter)
{
	unregister_netdev(adapter->netdev);

	lan743x_mdiobus_cleanup(adapter);
	lan743x_hardware_cleanup(adapter);
	lan743x_pci_cleanup(adapter);
}

static int lan743x_hardware_init(struct lan743x_adapter *adapter,
				 struct pci_dev *pdev)
{
	struct lan743x_tx *tx;
	int index;
	int ret;

	adapter->intr.irq = adapter->pdev->irq;
	lan743x_csr_write(adapter, INT_EN_CLR, 0xFFFFFFFF);
	mutex_init(&adapter->dp_lock);

	ret = lan743x_gpio_init(adapter);
	if (ret)
		return ret;

	ret = lan743x_mac_init(adapter);
	if (ret)
		return ret;

	ret = lan743x_phy_init(adapter);
	if (ret)
		return ret;

	ret = lan743x_ptp_init(adapter);
	if (ret)
		return ret;

	lan743x_rfe_update_mac_address(adapter);

	ret = lan743x_dmac_init(adapter);
	if (ret)
		return ret;

	for (index = 0; index < LAN743X_USED_RX_CHANNELS; index++) {
		adapter->rx[index].adapter = adapter;
		adapter->rx[index].channel_number = index;
	}

	tx = &adapter->tx[0];
	tx->adapter = adapter;
	tx->channel_number = 0;
	spin_lock_init(&tx->ring_lock);
	return 0;
}

static int lan743x_mdiobus_init(struct lan743x_adapter *adapter)
{
	int ret;

	adapter->mdiobus = devm_mdiobus_alloc(&adapter->pdev->dev);
	if (!(adapter->mdiobus)) {
		ret = -ENOMEM;
		goto return_error;
	}

	adapter->mdiobus->priv = (void *)adapter;
	adapter->mdiobus->read = lan743x_mdiobus_read;
	adapter->mdiobus->write = lan743x_mdiobus_write;
	adapter->mdiobus->name = "lan743x-mdiobus";
	snprintf(adapter->mdiobus->id, MII_BUS_ID_SIZE,
		 "pci-%s", pci_name(adapter->pdev));

	if ((adapter->csr.id_rev & ID_REV_ID_MASK_) == ID_REV_ID_LAN7430_)
		/* LAN7430 uses internal phy at address 1 */
		adapter->mdiobus->phy_mask = ~(u32)BIT(1);

	/* register mdiobus */
	ret = mdiobus_register(adapter->mdiobus);
	if (ret < 0)
		goto return_error;
	return 0;

return_error:
	return ret;
}

/* lan743x_pcidev_probe - Device Initialization Routine
 * @pdev: PCI device information struct
 * @id: entry in lan743x_pci_tbl
 *
 * Returns 0 on success, negative on failure
 *
 * initializes an adapter identified by a pci_dev structure.
 * The OS initialization, configuring of the adapter private structure,
 * and a hardware reset occur.
 **/
static int lan743x_pcidev_probe(struct pci_dev *pdev,
				const struct pci_device_id *id)
{
	struct lan743x_adapter *adapter = NULL;
	struct net_device *netdev = NULL;
	int ret = -ENODEV;

	netdev = devm_alloc_etherdev(&pdev->dev,
				     sizeof(struct lan743x_adapter));
	if (!netdev)
		goto return_error;

	SET_NETDEV_DEV(netdev, &pdev->dev);
	pci_set_drvdata(pdev, netdev);
	adapter = netdev_priv(netdev);
	adapter->netdev = netdev;
	adapter->msg_enable = NETIF_MSG_DRV | NETIF_MSG_PROBE |
			      NETIF_MSG_LINK | NETIF_MSG_IFUP |
			      NETIF_MSG_IFDOWN | NETIF_MSG_TX_QUEUED;
	netdev->max_mtu = LAN743X_MAX_FRAME_SIZE;

	ret = lan743x_pci_init(adapter, pdev);
	if (ret)
		goto return_error;

	ret = lan743x_csr_init(adapter);
	if (ret)
		goto cleanup_pci;

	ret = lan743x_hardware_init(adapter, pdev);
	if (ret)
		goto cleanup_pci;

	ret = lan743x_mdiobus_init(adapter);
	if (ret)
		goto cleanup_hardware;

	adapter->netdev->netdev_ops = &lan743x_netdev_ops;
	adapter->netdev->ethtool_ops = &lan743x_ethtool_ops;
	adapter->netdev->features = NETIF_F_SG | NETIF_F_TSO | NETIF_F_HW_CSUM;
	adapter->netdev->hw_features = adapter->netdev->features;

	/* carrier off reporting is important to ethtool even BEFORE open */
	netif_carrier_off(netdev);

	ret = register_netdev(adapter->netdev);
	if (ret < 0)
		goto cleanup_mdiobus;
	return 0;

cleanup_mdiobus:
	lan743x_mdiobus_cleanup(adapter);

cleanup_hardware:
	lan743x_hardware_cleanup(adapter);

cleanup_pci:
	lan743x_pci_cleanup(adapter);

return_error:
	pr_warn("Initialization failed\n");
	return ret;
}

/**
 * lan743x_pcidev_remove - Device Removal Routine
 * @pdev: PCI device information struct
 *
 * this is called by the PCI subsystem to alert the driver
 * that it should release a PCI device.  This could be caused by a
 * Hot-Plug event, or because the driver is going to be removed from
 * memory.
 **/
static void lan743x_pcidev_remove(struct pci_dev *pdev)
{
	struct net_device *netdev = pci_get_drvdata(pdev);
	struct lan743x_adapter *adapter = netdev_priv(netdev);

	lan743x_full_cleanup(adapter);
}

static void lan743x_pcidev_shutdown(struct pci_dev *pdev)
{
	struct net_device *netdev = pci_get_drvdata(pdev);
	struct lan743x_adapter *adapter = netdev_priv(netdev);

	rtnl_lock();
	netif_device_detach(netdev);

	/* close netdev when netdev is at running state.
	 * For instance, it is true when system goes to sleep by pm-suspend
	 * However, it is false when system goes to sleep by suspend GUI menu
	 */
	if (netif_running(netdev))
		lan743x_netdev_close(netdev);
	rtnl_unlock();

#ifdef CONFIG_PM
	pci_save_state(pdev);
#endif

	/* clean up lan743x portion */
	lan743x_hardware_cleanup(adapter);
}

#ifdef CONFIG_PM_SLEEP
static u16 lan743x_pm_wakeframe_crc16(const u8 *buf, int len)
{
	return bitrev16(crc16(0xFFFF, buf, len));
}

static void lan743x_pm_set_wol(struct lan743x_adapter *adapter)
{
	const u8 ipv4_multicast[3] = { 0x01, 0x00, 0x5E };
	const u8 ipv6_multicast[3] = { 0x33, 0x33 };
	const u8 arp_type[2] = { 0x08, 0x06 };
	int mask_index;
	u32 pmtctl;
	u32 wucsr;
	u32 macrx;
	u16 crc;

	for (mask_index = 0; mask_index < MAC_NUM_OF_WUF_CFG; mask_index++)
		lan743x_csr_write(adapter, MAC_WUF_CFG(mask_index), 0);

	/* clear wake settings */
	pmtctl = lan743x_csr_read(adapter, PMT_CTL);
	pmtctl |= PMT_CTL_WUPS_MASK_;
	pmtctl &= ~(PMT_CTL_GPIO_WAKEUP_EN_ | PMT_CTL_EEE_WAKEUP_EN_ |
		PMT_CTL_WOL_EN_ | PMT_CTL_MAC_D3_RX_CLK_OVR_ |
		PMT_CTL_RX_FCT_RFE_D3_CLK_OVR_ | PMT_CTL_ETH_PHY_WAKE_EN_);

	macrx = lan743x_csr_read(adapter, MAC_RX);

	wucsr = 0;
	mask_index = 0;

	pmtctl |= PMT_CTL_ETH_PHY_D3_COLD_OVR_ | PMT_CTL_ETH_PHY_D3_OVR_;

	if (adapter->wolopts & WAKE_PHY) {
		pmtctl |= PMT_CTL_ETH_PHY_EDPD_PLL_CTL_;
		pmtctl |= PMT_CTL_ETH_PHY_WAKE_EN_;
	}
	if (adapter->wolopts & WAKE_MAGIC) {
		wucsr |= MAC_WUCSR_MPEN_;
		macrx |= MAC_RX_RXEN_;
		pmtctl |= PMT_CTL_WOL_EN_ | PMT_CTL_MAC_D3_RX_CLK_OVR_;
	}
	if (adapter->wolopts & WAKE_UCAST) {
		wucsr |= MAC_WUCSR_RFE_WAKE_EN_ | MAC_WUCSR_PFDA_EN_;
		macrx |= MAC_RX_RXEN_;
		pmtctl |= PMT_CTL_WOL_EN_ | PMT_CTL_MAC_D3_RX_CLK_OVR_;
		pmtctl |= PMT_CTL_RX_FCT_RFE_D3_CLK_OVR_;
	}
	if (adapter->wolopts & WAKE_BCAST) {
		wucsr |= MAC_WUCSR_RFE_WAKE_EN_ | MAC_WUCSR_BCST_EN_;
		macrx |= MAC_RX_RXEN_;
		pmtctl |= PMT_CTL_WOL_EN_ | PMT_CTL_MAC_D3_RX_CLK_OVR_;
		pmtctl |= PMT_CTL_RX_FCT_RFE_D3_CLK_OVR_;
	}
	if (adapter->wolopts & WAKE_MCAST) {
		/* IPv4 multicast */
		crc = lan743x_pm_wakeframe_crc16(ipv4_multicast, 3);
		lan743x_csr_write(adapter, MAC_WUF_CFG(mask_index),
				  MAC_WUF_CFG_EN_ | MAC_WUF_CFG_TYPE_MCAST_ |
				  (0 << MAC_WUF_CFG_OFFSET_SHIFT_) |
				  (crc & MAC_WUF_CFG_CRC16_MASK_));
		lan743x_csr_write(adapter, MAC_WUF_MASK0(mask_index), 7);
		lan743x_csr_write(adapter, MAC_WUF_MASK1(mask_index), 0);
		lan743x_csr_write(adapter, MAC_WUF_MASK2(mask_index), 0);
		lan743x_csr_write(adapter, MAC_WUF_MASK3(mask_index), 0);
		mask_index++;

		/* IPv6 multicast */
		crc = lan743x_pm_wakeframe_crc16(ipv6_multicast, 2);
		lan743x_csr_write(adapter, MAC_WUF_CFG(mask_index),
				  MAC_WUF_CFG_EN_ | MAC_WUF_CFG_TYPE_MCAST_ |
				  (0 << MAC_WUF_CFG_OFFSET_SHIFT_) |
				  (crc & MAC_WUF_CFG_CRC16_MASK_));
		lan743x_csr_write(adapter, MAC_WUF_MASK0(mask_index), 3);
		lan743x_csr_write(adapter, MAC_WUF_MASK1(mask_index), 0);
		lan743x_csr_write(adapter, MAC_WUF_MASK2(mask_index), 0);
		lan743x_csr_write(adapter, MAC_WUF_MASK3(mask_index), 0);
		mask_index++;

		wucsr |= MAC_WUCSR_RFE_WAKE_EN_ | MAC_WUCSR_WAKE_EN_;
		macrx |= MAC_RX_RXEN_;
		pmtctl |= PMT_CTL_WOL_EN_ | PMT_CTL_MAC_D3_RX_CLK_OVR_;
		pmtctl |= PMT_CTL_RX_FCT_RFE_D3_CLK_OVR_;
	}
	if (adapter->wolopts & WAKE_ARP) {
		/* set MAC_WUF_CFG & WUF_MASK
		 * for packettype (offset 12,13) = ARP (0x0806)
		 */
		crc = lan743x_pm_wakeframe_crc16(arp_type, 2);
		lan743x_csr_write(adapter, MAC_WUF_CFG(mask_index),
				  MAC_WUF_CFG_EN_ | MAC_WUF_CFG_TYPE_ALL_ |
				  (0 << MAC_WUF_CFG_OFFSET_SHIFT_) |
				  (crc & MAC_WUF_CFG_CRC16_MASK_));
		lan743x_csr_write(adapter, MAC_WUF_MASK0(mask_index), 0x3000);
		lan743x_csr_write(adapter, MAC_WUF_MASK1(mask_index), 0);
		lan743x_csr_write(adapter, MAC_WUF_MASK2(mask_index), 0);
		lan743x_csr_write(adapter, MAC_WUF_MASK3(mask_index), 0);
		mask_index++;

		wucsr |= MAC_WUCSR_RFE_WAKE_EN_ | MAC_WUCSR_WAKE_EN_;
		macrx |= MAC_RX_RXEN_;
		pmtctl |= PMT_CTL_WOL_EN_ | PMT_CTL_MAC_D3_RX_CLK_OVR_;
		pmtctl |= PMT_CTL_RX_FCT_RFE_D3_CLK_OVR_;
	}

	lan743x_csr_write(adapter, MAC_WUCSR, wucsr);
	lan743x_csr_write(adapter, PMT_CTL, pmtctl);
	lan743x_csr_write(adapter, MAC_RX, macrx);
}

static int lan743x_pm_suspend(struct device *dev)
{
	struct pci_dev *pdev = to_pci_dev(dev);
	struct net_device *netdev = pci_get_drvdata(pdev);
	struct lan743x_adapter *adapter = netdev_priv(netdev);
	int ret;

	lan743x_pcidev_shutdown(pdev);

	/* clear all wakes */
	lan743x_csr_write(adapter, MAC_WUCSR, 0);
	lan743x_csr_write(adapter, MAC_WUCSR2, 0);
	lan743x_csr_write(adapter, MAC_WK_SRC, 0xFFFFFFFF);

	if (adapter->wolopts)
		lan743x_pm_set_wol(adapter);

	/* Host sets PME_En, put D3hot */
	ret = pci_prepare_to_sleep(pdev);

	return 0;
}

static int lan743x_pm_resume(struct device *dev)
{
	struct pci_dev *pdev = to_pci_dev(dev);
	struct net_device *netdev = pci_get_drvdata(pdev);
	struct lan743x_adapter *adapter = netdev_priv(netdev);
	int ret;

	pci_set_power_state(pdev, PCI_D0);
	pci_restore_state(pdev);
	pci_save_state(pdev);

	ret = lan743x_hardware_init(adapter, pdev);
	if (ret) {
		netif_err(adapter, probe, adapter->netdev,
			  "lan743x_hardware_init returned %d\n", ret);
	}

	/* open netdev when netdev is at running state while resume.
	 * For instance, it is true when system wakesup after pm-suspend
	 * However, it is false when system wakes up after suspend GUI menu
	 */
	if (netif_running(netdev))
		lan743x_netdev_open(netdev);

	netif_device_attach(netdev);

	return 0;
}

static const struct dev_pm_ops lan743x_pm_ops = {
	SET_SYSTEM_SLEEP_PM_OPS(lan743x_pm_suspend, lan743x_pm_resume)
};
#endif /* CONFIG_PM_SLEEP */

static const struct pci_device_id lan743x_pcidev_tbl[] = {
	{ PCI_DEVICE(PCI_VENDOR_ID_SMSC, PCI_DEVICE_ID_SMSC_LAN7430) },
	{ PCI_DEVICE(PCI_VENDOR_ID_SMSC, PCI_DEVICE_ID_SMSC_LAN7431) },
	{ 0, }
};

static struct pci_driver lan743x_pcidev_driver = {
	.name     = DRIVER_NAME,
	.id_table = lan743x_pcidev_tbl,
	.probe    = lan743x_pcidev_probe,
	.remove   = lan743x_pcidev_remove,
#ifdef CONFIG_PM_SLEEP
	.driver.pm = &lan743x_pm_ops,
#endif
	.shutdown = lan743x_pcidev_shutdown,
};

module_pci_driver(lan743x_pcidev_driver);

MODULE_AUTHOR(DRIVER_AUTHOR);
MODULE_DESCRIPTION(DRIVER_DESC);
MODULE_LICENSE("GPL");<|MERGE_RESOLUTION|>--- conflicted
+++ resolved
@@ -956,15 +956,9 @@
 		memset(&ksettings, 0, sizeof(ksettings));
 		phy_ethtool_get_link_ksettings(netdev, &ksettings);
 		local_advertisement =
-<<<<<<< HEAD
-			ethtool_adv_to_mii_adv_t(phydev->advertising);
-		remote_advertisement =
-			ethtool_adv_to_mii_adv_t(phydev->lp_advertising);
-=======
 			linkmode_adv_to_mii_adv_t(phydev->advertising);
 		remote_advertisement =
 			linkmode_adv_to_mii_adv_t(phydev->lp_advertising);
->>>>>>> fa578e9d
 
 		lan743x_phy_update_flowcontrol(adapter,
 					       ksettings.base.duplex,
