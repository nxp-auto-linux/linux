--- conflicted
+++ resolved
@@ -407,8 +407,6 @@
 		pwm_disable(ctx->pwm);
 	}
 
-<<<<<<< HEAD
-=======
 	if (ctx->reg_en) {
 		ret = regulator_disable(ctx->reg_en);
 		if (ret) {
@@ -417,7 +415,6 @@
 		}
 	}
 
->>>>>>> fa578e9d
 	return 0;
 }
 
