/*
 * Driver for Texas Instruments INA219, INA226 power monitor chips
 *
 * INA219:
 * Zero Drift Bi-Directional Current/Power Monitor with I2C Interface
 * Datasheet: http://www.ti.com/product/ina219
 *
 * INA220:
 * Bi-Directional Current/Power Monitor with I2C Interface
 * Datasheet: http://www.ti.com/product/ina220
 *
 * INA226:
 * Bi-Directional Current/Power Monitor with I2C Interface
 * Datasheet: http://www.ti.com/product/ina226
 *
 * INA230:
 * Bi-directional Current/Power Monitor with I2C Interface
 * Datasheet: http://www.ti.com/product/ina230
 *
 * Copyright (C) 2012 Lothar Felten <lothar.felten@gmail.com>
 * Thanks to Jan Volkering
 *
 * This program is free software; you can redistribute it and/or modify
 * it under the terms of the GNU General Public License as published by
 * the Free Software Foundation; version 2 of the License.
 */

#include <linux/kernel.h>
#include <linux/module.h>
#include <linux/init.h>
#include <linux/err.h>
#include <linux/slab.h>
#include <linux/i2c.h>
#include <linux/hwmon.h>
#include <linux/hwmon-sysfs.h>
#include <linux/jiffies.h>
#include <linux/of_device.h>
#include <linux/of.h>
#include <linux/delay.h>
#include <linux/util_macros.h>
#include <linux/regmap.h>

#include <linux/platform_data/ina2xx.h>

/* common register definitions */
#define INA2XX_CONFIG			0x00
#define INA2XX_SHUNT_VOLTAGE		0x01 /* readonly */
#define INA2XX_BUS_VOLTAGE		0x02 /* readonly */
#define INA2XX_POWER			0x03 /* readonly */
#define INA2XX_CURRENT			0x04 /* readonly */
#define INA2XX_CALIBRATION		0x05

/* INA226 register definitions */
#define INA226_MASK_ENABLE		0x06
#define INA226_ALERT_LIMIT		0x07
#define INA226_DIE_ID			0xFF

/* register count */
#define INA219_REGISTERS		6
#define INA226_REGISTERS		8

#define INA2XX_MAX_REGISTERS		8

/* settings - depend on use case */
#define INA219_CONFIG_DEFAULT		0x399F	/* PGA=8 */
#define INA226_CONFIG_DEFAULT		0x4527	/* averages=16 */

/* worst case is 68.10 ms (~14.6Hz, ina219) */
#define INA2XX_CONVERSION_RATE		15
#define INA2XX_MAX_DELAY		69 /* worst case delay in ms */

#define INA2XX_RSHUNT_DEFAULT		10000

/* bit mask for reading the averaging setting in the configuration register */
#define INA226_AVG_RD_MASK		0x0E00

#define INA226_READ_AVG(reg)		(((reg) & INA226_AVG_RD_MASK) >> 9)
#define INA226_SHIFT_AVG(val)		((val) << 9)

/* common attrs, ina226 attrs and NULL */
#define INA2XX_MAX_ATTRIBUTE_GROUPS	3

/*
 * Both bus voltage and shunt voltage conversion times for ina226 are set
 * to 0b0100 on POR, which translates to 2200 microseconds in total.
 */
#define INA226_TOTAL_CONV_TIME_DEFAULT	2200

static struct regmap_config ina2xx_regmap_config = {
	.reg_bits = 8,
	.val_bits = 16,
};

enum ina2xx_ids { ina219, ina226 };

struct ina2xx_config {
	u16 config_default;
	int calibration_value;
	int registers;
	int shunt_div;
	int bus_voltage_shift;
	int bus_voltage_lsb;	/* uV */
	int power_lsb_factor;
};

struct ina2xx_data {
	const struct ina2xx_config *config;

	long rshunt;
	long current_lsb_uA;
	long power_lsb_uW;
	struct mutex config_lock;
	struct regmap *regmap;

	const struct attribute_group *groups[INA2XX_MAX_ATTRIBUTE_GROUPS];
};

static const struct ina2xx_config ina2xx_config[] = {
	[ina219] = {
		.config_default = INA219_CONFIG_DEFAULT,
		.calibration_value = 4096,
		.registers = INA219_REGISTERS,
		.shunt_div = 100,
		.bus_voltage_shift = 3,
		.bus_voltage_lsb = 4000,
		.power_lsb_factor = 20,
	},
	[ina226] = {
		.config_default = INA226_CONFIG_DEFAULT,
		.calibration_value = 2048,
		.registers = INA226_REGISTERS,
		.shunt_div = 400,
		.bus_voltage_shift = 0,
		.bus_voltage_lsb = 1250,
		.power_lsb_factor = 25,
	},
};

/*
 * Available averaging rates for ina226. The indices correspond with
 * the bit values expected by the chip (according to the ina226 datasheet,
 * table 3 AVG bit settings, found at
 * http://www.ti.com/lit/ds/symlink/ina226.pdf.
 */
static const int ina226_avg_tab[] = { 1, 4, 16, 64, 128, 256, 512, 1024 };

static int ina226_reg_to_interval(u16 config)
{
	int avg = ina226_avg_tab[INA226_READ_AVG(config)];

	/*
	 * Multiply the total conversion time by the number of averages.
	 * Return the result in milliseconds.
	 */
	return DIV_ROUND_CLOSEST(avg * INA226_TOTAL_CONV_TIME_DEFAULT, 1000);
}

/*
 * Return the new, shifted AVG field value of CONFIG register,
 * to use with regmap_update_bits
 */
static u16 ina226_interval_to_reg(int interval)
{
	int avg, avg_bits;

	avg = DIV_ROUND_CLOSEST(interval * 1000,
				INA226_TOTAL_CONV_TIME_DEFAULT);
	avg_bits = find_closest(avg, ina226_avg_tab,
				ARRAY_SIZE(ina226_avg_tab));

	return INA226_SHIFT_AVG(avg_bits);
}

/*
 * Calibration register is set to the best value, which eliminates
 * truncation errors on calculating current register in hardware.
 * According to datasheet (eq. 3) the best values are 2048 for
 * ina226 and 4096 for ina219. They are hardcoded as calibration_value.
 */
static int ina2xx_calibrate(struct ina2xx_data *data)
{
	return regmap_write(data->regmap, INA2XX_CALIBRATION,
			    data->config->calibration_value);
}

/*
 * Initialize the configuration and calibration registers.
 */
static int ina2xx_init(struct ina2xx_data *data)
{
	int ret = regmap_write(data->regmap, INA2XX_CONFIG,
			       data->config->config_default);
	if (ret < 0)
		return ret;

	return ina2xx_calibrate(data);
}

static int ina2xx_read_reg(struct device *dev, int reg, unsigned int *regval)
{
	struct ina2xx_data *data = dev_get_drvdata(dev);
	int ret, retry;

	dev_dbg(dev, "Starting register %d read\n", reg);

	for (retry = 5; retry; retry--) {

		ret = regmap_read(data->regmap, reg, regval);
		if (ret < 0)
			return ret;

		dev_dbg(dev, "read %d, val = 0x%04x\n", reg, *regval);

		/*
		 * If the current value in the calibration register is 0, the
		 * power and current registers will also remain at 0. In case
		 * the chip has been reset let's check the calibration
		 * register and reinitialize if needed.
		 * We do that extra read of the calibration register if there
		 * is some hint of a chip reset.
		 */
		if (*regval == 0) {
			unsigned int cal;

			ret = regmap_read(data->regmap, INA2XX_CALIBRATION,
					  &cal);
			if (ret < 0)
				return ret;

			if (cal == 0) {
				dev_warn(dev, "chip not calibrated, reinitializing\n");

				ret = ina2xx_init(data);
				if (ret < 0)
					return ret;
				/*
				 * Let's make sure the power and current
				 * registers have been updated before trying
				 * again.
				 */
				msleep(INA2XX_MAX_DELAY);
				continue;
			}
		}
		return 0;
	}

	/*
	 * If we're here then although all write operations succeeded, the
	 * chip still returns 0 in the calibration register. Nothing more we
	 * can do here.
	 */
	dev_err(dev, "unable to reinitialize the chip\n");
	return -ENODEV;
}

static int ina2xx_get_value(struct ina2xx_data *data, u8 reg,
			    unsigned int regval)
{
	int val;

	switch (reg) {
	case INA2XX_SHUNT_VOLTAGE:
		/* signed register */
		val = DIV_ROUND_CLOSEST((s16)regval, data->config->shunt_div);
		break;
	case INA2XX_BUS_VOLTAGE:
		val = (regval >> data->config->bus_voltage_shift)
		  * data->config->bus_voltage_lsb;
		val = DIV_ROUND_CLOSEST(val, 1000);
		break;
	case INA2XX_POWER:
		val = regval * data->power_lsb_uW;
		break;
	case INA2XX_CURRENT:
		/* signed register, result in mA */
<<<<<<< HEAD
		val = regval * data->current_lsb_uA;
=======
		val = (s16)regval * data->current_lsb_uA;
>>>>>>> e021bb4f
		val = DIV_ROUND_CLOSEST(val, 1000);
		break;
	case INA2XX_CALIBRATION:
		val = regval;
		break;
	default:
		/* programmer goofed */
		WARN_ON_ONCE(1);
		val = 0;
		break;
	}

	return val;
}

static ssize_t ina2xx_show_value(struct device *dev,
				 struct device_attribute *da, char *buf)
{
	struct sensor_device_attribute *attr = to_sensor_dev_attr(da);
	struct ina2xx_data *data = dev_get_drvdata(dev);
	unsigned int regval;

	int err = ina2xx_read_reg(dev, attr->index, &regval);

	if (err < 0)
		return err;

	return snprintf(buf, PAGE_SIZE, "%d\n",
			ina2xx_get_value(data, attr->index, regval));
}

/*
 * In order to keep calibration register value fixed, the product
 * of current_lsb and shunt_resistor should also be fixed and equal
 * to shunt_voltage_lsb = 1 / shunt_div multiplied by 10^9 in order
 * to keep the scale.
 */
static int ina2xx_set_shunt(struct ina2xx_data *data, long val)
{
	unsigned int dividend = DIV_ROUND_CLOSEST(1000000000,
						  data->config->shunt_div);
	if (val <= 0 || val > dividend)
		return -EINVAL;

	mutex_lock(&data->config_lock);
	data->rshunt = val;
	data->current_lsb_uA = DIV_ROUND_CLOSEST(dividend, val);
	data->power_lsb_uW = data->config->power_lsb_factor *
			     data->current_lsb_uA;
	mutex_unlock(&data->config_lock);

	return 0;
}

static ssize_t ina2xx_show_shunt(struct device *dev,
			      struct device_attribute *da,
			      char *buf)
{
	struct ina2xx_data *data = dev_get_drvdata(dev);

	return snprintf(buf, PAGE_SIZE, "%li\n", data->rshunt);
}

static ssize_t ina2xx_store_shunt(struct device *dev,
				  struct device_attribute *da,
				  const char *buf, size_t count)
{
	unsigned long val;
	int status;
	struct ina2xx_data *data = dev_get_drvdata(dev);

	status = kstrtoul(buf, 10, &val);
	if (status < 0)
		return status;

	status = ina2xx_set_shunt(data, val);
	if (status < 0)
		return status;
	return count;
}

static ssize_t ina226_set_interval(struct device *dev,
				   struct device_attribute *da,
				   const char *buf, size_t count)
{
	struct ina2xx_data *data = dev_get_drvdata(dev);
	unsigned long val;
	int status;

	status = kstrtoul(buf, 10, &val);
	if (status < 0)
		return status;

	if (val > INT_MAX || val == 0)
		return -EINVAL;

	status = regmap_update_bits(data->regmap, INA2XX_CONFIG,
				    INA226_AVG_RD_MASK,
				    ina226_interval_to_reg(val));
	if (status < 0)
		return status;

	return count;
}

static ssize_t ina226_show_interval(struct device *dev,
				    struct device_attribute *da, char *buf)
{
	struct ina2xx_data *data = dev_get_drvdata(dev);
	int status;
	unsigned int regval;

	status = regmap_read(data->regmap, INA2XX_CONFIG, &regval);
	if (status)
		return status;

	return snprintf(buf, PAGE_SIZE, "%d\n", ina226_reg_to_interval(regval));
}

/* shunt voltage */
static SENSOR_DEVICE_ATTR(in0_input, S_IRUGO, ina2xx_show_value, NULL,
			  INA2XX_SHUNT_VOLTAGE);

/* bus voltage */
static SENSOR_DEVICE_ATTR(in1_input, S_IRUGO, ina2xx_show_value, NULL,
			  INA2XX_BUS_VOLTAGE);

/* calculated current */
static SENSOR_DEVICE_ATTR(curr1_input, S_IRUGO, ina2xx_show_value, NULL,
			  INA2XX_CURRENT);

/* calculated power */
static SENSOR_DEVICE_ATTR(power1_input, S_IRUGO, ina2xx_show_value, NULL,
			  INA2XX_POWER);

/* shunt resistance */
static SENSOR_DEVICE_ATTR(shunt_resistor, S_IRUGO | S_IWUSR,
			  ina2xx_show_shunt, ina2xx_store_shunt,
			  INA2XX_CALIBRATION);

/* update interval (ina226 only) */
static SENSOR_DEVICE_ATTR(update_interval, S_IRUGO | S_IWUSR,
			  ina226_show_interval, ina226_set_interval, 0);

/* pointers to created device attributes */
static struct attribute *ina2xx_attrs[] = {
	&sensor_dev_attr_in0_input.dev_attr.attr,
	&sensor_dev_attr_in1_input.dev_attr.attr,
	&sensor_dev_attr_curr1_input.dev_attr.attr,
	&sensor_dev_attr_power1_input.dev_attr.attr,
	&sensor_dev_attr_shunt_resistor.dev_attr.attr,
	NULL,
};

static const struct attribute_group ina2xx_group = {
	.attrs = ina2xx_attrs,
};

static struct attribute *ina226_attrs[] = {
	&sensor_dev_attr_update_interval.dev_attr.attr,
	NULL,
};

static const struct attribute_group ina226_group = {
	.attrs = ina226_attrs,
};

static int ina2xx_probe(struct i2c_client *client,
			const struct i2c_device_id *id)
{
	struct device *dev = &client->dev;
	struct ina2xx_data *data;
	struct device *hwmon_dev;
	u32 val;
	int ret, group = 0;
	enum ina2xx_ids chip;

	if (client->dev.of_node)
		chip = (enum ina2xx_ids)of_device_get_match_data(&client->dev);
	else
		chip = id->driver_data;

	data = devm_kzalloc(dev, sizeof(*data), GFP_KERNEL);
	if (!data)
		return -ENOMEM;

	/* set the device type */
	data->config = &ina2xx_config[chip];
	mutex_init(&data->config_lock);

	if (of_property_read_u32(dev->of_node, "shunt-resistor", &val) < 0) {
		struct ina2xx_platform_data *pdata = dev_get_platdata(dev);

		if (pdata)
			val = pdata->shunt_uohms;
		else
			val = INA2XX_RSHUNT_DEFAULT;
	}

	ina2xx_set_shunt(data, val);

	ina2xx_regmap_config.max_register = data->config->registers;

	data->regmap = devm_regmap_init_i2c(client, &ina2xx_regmap_config);
	if (IS_ERR(data->regmap)) {
		dev_err(dev, "failed to allocate register map\n");
		return PTR_ERR(data->regmap);
	}

	ret = ina2xx_init(data);
	if (ret < 0) {
		dev_err(dev, "error configuring the device: %d\n", ret);
		return -ENODEV;
	}

	data->groups[group++] = &ina2xx_group;
	if (chip == ina226)
		data->groups[group++] = &ina226_group;

	hwmon_dev = devm_hwmon_device_register_with_groups(dev, client->name,
							   data, data->groups);
	if (IS_ERR(hwmon_dev))
		return PTR_ERR(hwmon_dev);

	dev_info(dev, "power monitor %s (Rshunt = %li uOhm)\n",
		 client->name, data->rshunt);

	return 0;
}

static const struct i2c_device_id ina2xx_id[] = {
	{ "ina219", ina219 },
	{ "ina220", ina219 },
	{ "ina226", ina226 },
	{ "ina230", ina226 },
	{ "ina231", ina226 },
	{ }
};
MODULE_DEVICE_TABLE(i2c, ina2xx_id);

static const struct of_device_id ina2xx_of_match[] = {
	{
		.compatible = "ti,ina219",
		.data = (void *)ina219
	},
	{
		.compatible = "ti,ina220",
		.data = (void *)ina219
	},
	{
		.compatible = "ti,ina226",
		.data = (void *)ina226
	},
	{
		.compatible = "ti,ina230",
		.data = (void *)ina226
	},
	{
		.compatible = "ti,ina231",
		.data = (void *)ina226
	},
	{ },
};
MODULE_DEVICE_TABLE(of, ina2xx_of_match);

static struct i2c_driver ina2xx_driver = {
	.driver = {
		.name	= "ina2xx",
		.of_match_table = of_match_ptr(ina2xx_of_match),
	},
	.probe		= ina2xx_probe,
	.id_table	= ina2xx_id,
};

module_i2c_driver(ina2xx_driver);

MODULE_AUTHOR("Lothar Felten <l-felten@ti.com>");
MODULE_DESCRIPTION("ina2xx driver");
MODULE_LICENSE("GPL");<|MERGE_RESOLUTION|>--- conflicted
+++ resolved
@@ -274,11 +274,7 @@
 		break;
 	case INA2XX_CURRENT:
 		/* signed register, result in mA */
-<<<<<<< HEAD
-		val = regval * data->current_lsb_uA;
-=======
 		val = (s16)regval * data->current_lsb_uA;
->>>>>>> e021bb4f
 		val = DIV_ROUND_CLOSEST(val, 1000);
 		break;
 	case INA2XX_CALIBRATION:
