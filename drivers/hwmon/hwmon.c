--- conflicted
+++ resolved
@@ -662,12 +662,6 @@
 							   hwmon_temp_input, j))
 					continue;
 				if (info[i]->config[j] & HWMON_T_INPUT) {
-<<<<<<< HEAD
-					err = hwmon_thermal_add_sensor(dev,
-								hwdev, j);
-					if (err) {
-						device_unregister(hdev);
-=======
 					err = hwmon_thermal_add_sensor(hdev, j);
 					if (err) {
 						device_unregister(hdev);
@@ -677,7 +671,6 @@
 						 * from device_unregister(),
 						 * will free it.
 						 */
->>>>>>> fa578e9d
 						goto ida_remove;
 					}
 				}
