--- conflicted
+++ resolved
@@ -420,14 +420,6 @@
 		if (rval)
 			goto err_teardown_compat;
 	}
-<<<<<<< HEAD
-
-	return nvmem;
-
-err_teardown_compat:
-	if (config->compat)
-		device_remove_bin_file(nvmem->base_dev, &nvmem->eeprom);
-=======
 
 	rval = nvmem_add_cells_from_table(nvmem);
 	if (rval)
@@ -446,7 +438,6 @@
 err_teardown_compat:
 	if (config->compat)
 		nvmem_sysfs_remove_compat(nvmem, config);
->>>>>>> fa578e9d
 err_device_del:
 	device_del(&nvmem->dev);
 err_put_device:
