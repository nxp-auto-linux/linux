--- conflicted
+++ resolved
@@ -131,11 +131,6 @@
 	int err = -ENODEV;
 
 	cpu = of_get_cpu_node(policy->cpu, NULL);
-<<<<<<< HEAD
-
-	of_node_put(cpu);
-=======
->>>>>>> fa578e9d
 	if (!cpu)
 		goto out;
 
