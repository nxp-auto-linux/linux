--- conflicted
+++ resolved
@@ -94,9 +94,6 @@
 };
 
 static struct cpufreq_frequency_table powernv_freqs[POWERNV_MAX_PSTATES+1];
-<<<<<<< HEAD
-u32 pstate_sign_prefix;
-=======
 
 DEFINE_HASHTABLE(pstate_revmap, POWERNV_MAX_PSTATES_ORDER);
 /**
@@ -118,7 +115,6 @@
 	struct hlist_node hentry;
 };
 
->>>>>>> e021bb4f
 static bool rebooting, throttled, occ_reset;
 
 static const char * const throttle_reason[] = {
@@ -173,30 +169,15 @@
 	bool wof_enabled;
 } powernv_pstate_info;
 
-<<<<<<< HEAD
-static inline int extract_pstate(u64 pmsr_val, unsigned int shift)
-{
-	int ret = ((pmsr_val >> shift) & 0xFF);
-
-	if (!ret)
-		return ret;
-
-	return (pstate_sign_prefix | ret);
-=======
 static inline u8 extract_pstate(u64 pmsr_val, unsigned int shift)
 {
 	return ((pmsr_val >> shift) & 0xFF);
->>>>>>> e021bb4f
 }
 
 #define extract_local_pstate(x) extract_pstate(x, LPSTATE_SHIFT)
 #define extract_global_pstate(x) extract_pstate(x, GPSTATE_SHIFT)
 #define extract_max_pstate(x)  extract_pstate(x, MAX_PSTATE_SHIFT)
 
-<<<<<<< HEAD
-/* Use following macros for conversions between pstate_id and index */
-static inline int idx_to_pstate(unsigned int i)
-=======
 /* Use following functions for conversions between pstate_id and index */
 
 /**
@@ -208,7 +189,6 @@
  *		   corresponding to the nominal frequency.
  */
 static inline u8 idx_to_pstate(unsigned int i)
->>>>>>> e021bb4f
 {
 	if (unlikely(i >= powernv_pstate_info.nr_pstates)) {
 		pr_warn_once("idx_to_pstate: index %u is out of bound\n", i);
@@ -337,11 +317,6 @@
 	powernv_pstate_info.nr_pstates = nr_pstates;
 	pr_debug("NR PStates %d\n", nr_pstates);
 
-<<<<<<< HEAD
-	pstate_sign_prefix = pstate_min & ~0xFF;
-
-=======
->>>>>>> e021bb4f
 	for (i = 0; i < nr_pstates; i++) {
 		u32 id = be32_to_cpu(pstate_ids[i]);
 		u32 freq = be32_to_cpu(pstate_freqs[i]);
