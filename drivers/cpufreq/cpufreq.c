/*
 *  linux/drivers/cpufreq/cpufreq.c
 *
 *  Copyright (C) 2001 Russell King
 *            (C) 2002 - 2003 Dominik Brodowski <linux@brodo.de>
 *            (C) 2013 Viresh Kumar <viresh.kumar@linaro.org>
 *
 *  Oct 2005 - Ashok Raj <ashok.raj@intel.com>
 *	Added handling for CPU hotplug
 *  Feb 2006 - Jacob Shin <jacob.shin@amd.com>
 *	Fix handling for CPU hotplug -- affected CPUs
 *
 * This program is free software; you can redistribute it and/or modify
 * it under the terms of the GNU General Public License version 2 as
 * published by the Free Software Foundation.
 */

#define pr_fmt(fmt) KBUILD_MODNAME ": " fmt

#include <linux/cpu.h>
#include <linux/cpufreq.h>
#include <linux/delay.h>
#include <linux/device.h>
#include <linux/init.h>
#include <linux/kernel_stat.h>
#include <linux/module.h>
#include <linux/mutex.h>
#include <linux/slab.h>
#include <linux/suspend.h>
#include <linux/syscore_ops.h>
#include <linux/tick.h>
#include <trace/events/power.h>

static LIST_HEAD(cpufreq_policy_list);

static inline bool policy_is_inactive(struct cpufreq_policy *policy)
{
	return cpumask_empty(policy->cpus);
}

/* Macros to iterate over CPU policies */
#define for_each_suitable_policy(__policy, __active)			 \
	list_for_each_entry(__policy, &cpufreq_policy_list, policy_list) \
		if ((__active) == !policy_is_inactive(__policy))

#define for_each_active_policy(__policy)		\
	for_each_suitable_policy(__policy, true)
#define for_each_inactive_policy(__policy)		\
	for_each_suitable_policy(__policy, false)

#define for_each_policy(__policy)			\
	list_for_each_entry(__policy, &cpufreq_policy_list, policy_list)

/* Iterate over governors */
static LIST_HEAD(cpufreq_governor_list);
#define for_each_governor(__governor)				\
	list_for_each_entry(__governor, &cpufreq_governor_list, governor_list)

/**
 * The "cpufreq driver" - the arch- or hardware-dependent low
 * level driver of CPUFreq support, and its spinlock. This lock
 * also protects the cpufreq_cpu_data array.
 */
static struct cpufreq_driver *cpufreq_driver;
static DEFINE_PER_CPU(struct cpufreq_policy *, cpufreq_cpu_data);
static DEFINE_RWLOCK(cpufreq_driver_lock);

/* Flag to suspend/resume CPUFreq governors */
static bool cpufreq_suspended;

static inline bool has_target(void)
{
	return cpufreq_driver->target_index || cpufreq_driver->target;
}

/* internal prototypes */
static unsigned int __cpufreq_get(struct cpufreq_policy *policy);
static int cpufreq_init_governor(struct cpufreq_policy *policy);
static void cpufreq_exit_governor(struct cpufreq_policy *policy);
static int cpufreq_start_governor(struct cpufreq_policy *policy);
static void cpufreq_stop_governor(struct cpufreq_policy *policy);
static void cpufreq_governor_limits(struct cpufreq_policy *policy);

/**
 * Two notifier lists: the "policy" list is involved in the
 * validation process for a new CPU frequency policy; the
 * "transition" list for kernel code that needs to handle
 * changes to devices when the CPU clock speed changes.
 * The mutex locks both lists.
 */
static BLOCKING_NOTIFIER_HEAD(cpufreq_policy_notifier_list);
SRCU_NOTIFIER_HEAD_STATIC(cpufreq_transition_notifier_list);

static int off __read_mostly;
static int cpufreq_disabled(void)
{
	return off;
}
void disable_cpufreq(void)
{
	off = 1;
}
static DEFINE_MUTEX(cpufreq_governor_mutex);

bool have_governor_per_policy(void)
{
	return !!(cpufreq_driver->flags & CPUFREQ_HAVE_GOVERNOR_PER_POLICY);
}
EXPORT_SYMBOL_GPL(have_governor_per_policy);

struct kobject *get_governor_parent_kobj(struct cpufreq_policy *policy)
{
	if (have_governor_per_policy())
		return &policy->kobj;
	else
		return cpufreq_global_kobject;
}
EXPORT_SYMBOL_GPL(get_governor_parent_kobj);

static inline u64 get_cpu_idle_time_jiffy(unsigned int cpu, u64 *wall)
{
	u64 idle_time;
	u64 cur_wall_time;
	u64 busy_time;

	cur_wall_time = jiffies64_to_nsecs(get_jiffies_64());

	busy_time = kcpustat_cpu(cpu).cpustat[CPUTIME_USER];
	busy_time += kcpustat_cpu(cpu).cpustat[CPUTIME_SYSTEM];
	busy_time += kcpustat_cpu(cpu).cpustat[CPUTIME_IRQ];
	busy_time += kcpustat_cpu(cpu).cpustat[CPUTIME_SOFTIRQ];
	busy_time += kcpustat_cpu(cpu).cpustat[CPUTIME_STEAL];
	busy_time += kcpustat_cpu(cpu).cpustat[CPUTIME_NICE];

	idle_time = cur_wall_time - busy_time;
	if (wall)
		*wall = div_u64(cur_wall_time, NSEC_PER_USEC);

	return div_u64(idle_time, NSEC_PER_USEC);
}

u64 get_cpu_idle_time(unsigned int cpu, u64 *wall, int io_busy)
{
	u64 idle_time = get_cpu_idle_time_us(cpu, io_busy ? wall : NULL);

	if (idle_time == -1ULL)
		return get_cpu_idle_time_jiffy(cpu, wall);
	else if (!io_busy)
		idle_time += get_cpu_iowait_time_us(cpu, wall);

	return idle_time;
}
EXPORT_SYMBOL_GPL(get_cpu_idle_time);

__weak void arch_set_freq_scale(struct cpumask *cpus, unsigned long cur_freq,
		unsigned long max_freq)
{
}
EXPORT_SYMBOL_GPL(arch_set_freq_scale);

/*
 * This is a generic cpufreq init() routine which can be used by cpufreq
 * drivers of SMP systems. It will do following:
 * - validate & show freq table passed
 * - set policies transition latency
 * - policy->cpus with all possible CPUs
 */
int cpufreq_generic_init(struct cpufreq_policy *policy,
		struct cpufreq_frequency_table *table,
		unsigned int transition_latency)
{
	policy->freq_table = table;
	policy->cpuinfo.transition_latency = transition_latency;

	/*
	 * The driver only supports the SMP configuration where all processors
	 * share the clock and voltage and clock.
	 */
	cpumask_setall(policy->cpus);

	return 0;
}
EXPORT_SYMBOL_GPL(cpufreq_generic_init);

struct cpufreq_policy *cpufreq_cpu_get_raw(unsigned int cpu)
{
	struct cpufreq_policy *policy = per_cpu(cpufreq_cpu_data, cpu);

	return policy && cpumask_test_cpu(cpu, policy->cpus) ? policy : NULL;
}
EXPORT_SYMBOL_GPL(cpufreq_cpu_get_raw);

unsigned int cpufreq_generic_get(unsigned int cpu)
{
	struct cpufreq_policy *policy = cpufreq_cpu_get_raw(cpu);

	if (!policy || IS_ERR(policy->clk)) {
		pr_err("%s: No %s associated to cpu: %d\n",
		       __func__, policy ? "clk" : "policy", cpu);
		return 0;
	}

	return clk_get_rate(policy->clk) / 1000;
}
EXPORT_SYMBOL_GPL(cpufreq_generic_get);

/**
 * cpufreq_cpu_get: returns policy for a cpu and marks it busy.
 *
 * @cpu: cpu to find policy for.
 *
 * This returns policy for 'cpu', returns NULL if it doesn't exist.
 * It also increments the kobject reference count to mark it busy and so would
 * require a corresponding call to cpufreq_cpu_put() to decrement it back.
 * If corresponding call cpufreq_cpu_put() isn't made, the policy wouldn't be
 * freed as that depends on the kobj count.
 *
 * Return: A valid policy on success, otherwise NULL on failure.
 */
struct cpufreq_policy *cpufreq_cpu_get(unsigned int cpu)
{
	struct cpufreq_policy *policy = NULL;
	unsigned long flags;

	if (WARN_ON(cpu >= nr_cpu_ids))
		return NULL;

	/* get the cpufreq driver */
	read_lock_irqsave(&cpufreq_driver_lock, flags);

	if (cpufreq_driver) {
		/* get the CPU */
		policy = cpufreq_cpu_get_raw(cpu);
		if (policy)
			kobject_get(&policy->kobj);
	}

	read_unlock_irqrestore(&cpufreq_driver_lock, flags);

	return policy;
}
EXPORT_SYMBOL_GPL(cpufreq_cpu_get);

/**
 * cpufreq_cpu_put: Decrements the usage count of a policy
 *
 * @policy: policy earlier returned by cpufreq_cpu_get().
 *
 * This decrements the kobject reference count incremented earlier by calling
 * cpufreq_cpu_get().
 */
void cpufreq_cpu_put(struct cpufreq_policy *policy)
{
	kobject_put(&policy->kobj);
}
EXPORT_SYMBOL_GPL(cpufreq_cpu_put);

/*********************************************************************
 *            EXTERNALLY AFFECTING FREQUENCY CHANGES                 *
 *********************************************************************/

/**
 * adjust_jiffies - adjust the system "loops_per_jiffy"
 *
 * This function alters the system "loops_per_jiffy" for the clock
 * speed change. Note that loops_per_jiffy cannot be updated on SMP
 * systems as each CPU might be scaled differently. So, use the arch
 * per-CPU loops_per_jiffy value wherever possible.
 */
static void adjust_jiffies(unsigned long val, struct cpufreq_freqs *ci)
{
#ifndef CONFIG_SMP
	static unsigned long l_p_j_ref;
	static unsigned int l_p_j_ref_freq;

	if (ci->flags & CPUFREQ_CONST_LOOPS)
		return;

	if (!l_p_j_ref_freq) {
		l_p_j_ref = loops_per_jiffy;
		l_p_j_ref_freq = ci->old;
		pr_debug("saving %lu as reference value for loops_per_jiffy; freq is %u kHz\n",
			 l_p_j_ref, l_p_j_ref_freq);
	}
	if (val == CPUFREQ_POSTCHANGE && ci->old != ci->new) {
		loops_per_jiffy = cpufreq_scale(l_p_j_ref, l_p_j_ref_freq,
								ci->new);
		pr_debug("scaling loops_per_jiffy to %lu for frequency %u kHz\n",
			 loops_per_jiffy, ci->new);
	}
#endif
}

/**
 * cpufreq_notify_transition - Notify frequency transition and adjust_jiffies.
 * @policy: cpufreq policy to enable fast frequency switching for.
 * @freqs: contain details of the frequency update.
 * @state: set to CPUFREQ_PRECHANGE or CPUFREQ_POSTCHANGE.
 *
 * This function calls the transition notifiers and the "adjust_jiffies"
 * function. It is called twice on all CPU frequency changes that have
 * external effects.
 */
static void cpufreq_notify_transition(struct cpufreq_policy *policy,
				      struct cpufreq_freqs *freqs,
				      unsigned int state)
{
	BUG_ON(irqs_disabled());

	if (cpufreq_disabled())
		return;

	freqs->flags = cpufreq_driver->flags;
	pr_debug("notification %u of frequency transition to %u kHz\n",
		 state, freqs->new);

	switch (state) {
	case CPUFREQ_PRECHANGE:
		/*
		 * Detect if the driver reported a value as "old frequency"
		 * which is not equal to what the cpufreq core thinks is
		 * "old frequency".
		 */
		if (!(cpufreq_driver->flags & CPUFREQ_CONST_LOOPS)) {
			if (policy->cur && (policy->cur != freqs->old)) {
				pr_debug("Warning: CPU frequency is %u, cpufreq assumed %u kHz\n",
					 freqs->old, policy->cur);
				freqs->old = policy->cur;
			}
		}

		for_each_cpu(freqs->cpu, policy->cpus) {
			srcu_notifier_call_chain(&cpufreq_transition_notifier_list,
						 CPUFREQ_PRECHANGE, freqs);
		}

		adjust_jiffies(CPUFREQ_PRECHANGE, freqs);
		break;

	case CPUFREQ_POSTCHANGE:
		adjust_jiffies(CPUFREQ_POSTCHANGE, freqs);
		pr_debug("FREQ: %u - CPUs: %*pbl\n", freqs->new,
			 cpumask_pr_args(policy->cpus));

		for_each_cpu(freqs->cpu, policy->cpus) {
			trace_cpu_frequency(freqs->new, freqs->cpu);
			srcu_notifier_call_chain(&cpufreq_transition_notifier_list,
						 CPUFREQ_POSTCHANGE, freqs);
		}

		cpufreq_stats_record_transition(policy, freqs->new);
		policy->cur = freqs->new;
	}
}

/* Do post notifications when there are chances that transition has failed */
static void cpufreq_notify_post_transition(struct cpufreq_policy *policy,
		struct cpufreq_freqs *freqs, int transition_failed)
{
	cpufreq_notify_transition(policy, freqs, CPUFREQ_POSTCHANGE);
	if (!transition_failed)
		return;

	swap(freqs->old, freqs->new);
	cpufreq_notify_transition(policy, freqs, CPUFREQ_PRECHANGE);
	cpufreq_notify_transition(policy, freqs, CPUFREQ_POSTCHANGE);
}

void cpufreq_freq_transition_begin(struct cpufreq_policy *policy,
		struct cpufreq_freqs *freqs)
{

	/*
	 * Catch double invocations of _begin() which lead to self-deadlock.
	 * ASYNC_NOTIFICATION drivers are left out because the cpufreq core
	 * doesn't invoke _begin() on their behalf, and hence the chances of
	 * double invocations are very low. Moreover, there are scenarios
	 * where these checks can emit false-positive warnings in these
	 * drivers; so we avoid that by skipping them altogether.
	 */
	WARN_ON(!(cpufreq_driver->flags & CPUFREQ_ASYNC_NOTIFICATION)
				&& current == policy->transition_task);

wait:
	wait_event(policy->transition_wait, !policy->transition_ongoing);

	spin_lock(&policy->transition_lock);

	if (unlikely(policy->transition_ongoing)) {
		spin_unlock(&policy->transition_lock);
		goto wait;
	}

	policy->transition_ongoing = true;
	policy->transition_task = current;

	spin_unlock(&policy->transition_lock);

	cpufreq_notify_transition(policy, freqs, CPUFREQ_PRECHANGE);
}
EXPORT_SYMBOL_GPL(cpufreq_freq_transition_begin);

void cpufreq_freq_transition_end(struct cpufreq_policy *policy,
		struct cpufreq_freqs *freqs, int transition_failed)
{
	if (unlikely(WARN_ON(!policy->transition_ongoing)))
		return;

	cpufreq_notify_post_transition(policy, freqs, transition_failed);

	policy->transition_ongoing = false;
	policy->transition_task = NULL;

	wake_up(&policy->transition_wait);
}
EXPORT_SYMBOL_GPL(cpufreq_freq_transition_end);

/*
 * Fast frequency switching status count.  Positive means "enabled", negative
 * means "disabled" and 0 means "not decided yet".
 */
static int cpufreq_fast_switch_count;
static DEFINE_MUTEX(cpufreq_fast_switch_lock);

static void cpufreq_list_transition_notifiers(void)
{
	struct notifier_block *nb;

	pr_info("Registered transition notifiers:\n");

	mutex_lock(&cpufreq_transition_notifier_list.mutex);

	for (nb = cpufreq_transition_notifier_list.head; nb; nb = nb->next)
		pr_info("%pF\n", nb->notifier_call);

	mutex_unlock(&cpufreq_transition_notifier_list.mutex);
}

/**
 * cpufreq_enable_fast_switch - Enable fast frequency switching for policy.
 * @policy: cpufreq policy to enable fast frequency switching for.
 *
 * Try to enable fast frequency switching for @policy.
 *
 * The attempt will fail if there is at least one transition notifier registered
 * at this point, as fast frequency switching is quite fundamentally at odds
 * with transition notifiers.  Thus if successful, it will make registration of
 * transition notifiers fail going forward.
 */
void cpufreq_enable_fast_switch(struct cpufreq_policy *policy)
{
	lockdep_assert_held(&policy->rwsem);

	if (!policy->fast_switch_possible)
		return;

	mutex_lock(&cpufreq_fast_switch_lock);
	if (cpufreq_fast_switch_count >= 0) {
		cpufreq_fast_switch_count++;
		policy->fast_switch_enabled = true;
	} else {
		pr_warn("CPU%u: Fast frequency switching not enabled\n",
			policy->cpu);
		cpufreq_list_transition_notifiers();
	}
	mutex_unlock(&cpufreq_fast_switch_lock);
}
EXPORT_SYMBOL_GPL(cpufreq_enable_fast_switch);

/**
 * cpufreq_disable_fast_switch - Disable fast frequency switching for policy.
 * @policy: cpufreq policy to disable fast frequency switching for.
 */
void cpufreq_disable_fast_switch(struct cpufreq_policy *policy)
{
	mutex_lock(&cpufreq_fast_switch_lock);
	if (policy->fast_switch_enabled) {
		policy->fast_switch_enabled = false;
		if (!WARN_ON(cpufreq_fast_switch_count <= 0))
			cpufreq_fast_switch_count--;
	}
	mutex_unlock(&cpufreq_fast_switch_lock);
}
EXPORT_SYMBOL_GPL(cpufreq_disable_fast_switch);

/**
 * cpufreq_driver_resolve_freq - Map a target frequency to a driver-supported
 * one.
 * @target_freq: target frequency to resolve.
 *
 * The target to driver frequency mapping is cached in the policy.
 *
 * Return: Lowest driver-supported frequency greater than or equal to the
 * given target_freq, subject to policy (min/max) and driver limitations.
 */
unsigned int cpufreq_driver_resolve_freq(struct cpufreq_policy *policy,
					 unsigned int target_freq)
{
	target_freq = clamp_val(target_freq, policy->min, policy->max);
	policy->cached_target_freq = target_freq;

	if (cpufreq_driver->target_index) {
		int idx;

		idx = cpufreq_frequency_table_target(policy, target_freq,
						     CPUFREQ_RELATION_L);
		policy->cached_resolved_idx = idx;
		return policy->freq_table[idx].frequency;
	}

	if (cpufreq_driver->resolve_freq)
		return cpufreq_driver->resolve_freq(policy, target_freq);

	return target_freq;
}
EXPORT_SYMBOL_GPL(cpufreq_driver_resolve_freq);

unsigned int cpufreq_policy_transition_delay_us(struct cpufreq_policy *policy)
{
	unsigned int latency;

	if (policy->transition_delay_us)
		return policy->transition_delay_us;

	latency = policy->cpuinfo.transition_latency / NSEC_PER_USEC;
	if (latency) {
		/*
		 * For platforms that can change the frequency very fast (< 10
		 * us), the above formula gives a decent transition delay. But
		 * for platforms where transition_latency is in milliseconds, it
		 * ends up giving unrealistic values.
		 *
		 * Cap the default transition delay to 10 ms, which seems to be
		 * a reasonable amount of time after which we should reevaluate
		 * the frequency.
		 */
		return min(latency * LATENCY_MULTIPLIER, (unsigned int)10000);
	}

	return LATENCY_MULTIPLIER;
}
EXPORT_SYMBOL_GPL(cpufreq_policy_transition_delay_us);

/*********************************************************************
 *                          SYSFS INTERFACE                          *
 *********************************************************************/
static ssize_t show_boost(struct kobject *kobj,
				 struct attribute *attr, char *buf)
{
	return sprintf(buf, "%d\n", cpufreq_driver->boost_enabled);
}

static ssize_t store_boost(struct kobject *kobj, struct attribute *attr,
				  const char *buf, size_t count)
{
	int ret, enable;

	ret = sscanf(buf, "%d", &enable);
	if (ret != 1 || enable < 0 || enable > 1)
		return -EINVAL;

	if (cpufreq_boost_trigger_state(enable)) {
		pr_err("%s: Cannot %s BOOST!\n",
		       __func__, enable ? "enable" : "disable");
		return -EINVAL;
	}

	pr_debug("%s: cpufreq BOOST %s\n",
		 __func__, enable ? "enabled" : "disabled");

	return count;
}
define_one_global_rw(boost);

static struct cpufreq_governor *find_governor(const char *str_governor)
{
	struct cpufreq_governor *t;

	for_each_governor(t)
		if (!strncasecmp(str_governor, t->name, CPUFREQ_NAME_LEN))
			return t;

	return NULL;
}

/**
 * cpufreq_parse_governor - parse a governor string
 */
static int cpufreq_parse_governor(char *str_governor,
				  struct cpufreq_policy *policy)
{
	if (cpufreq_driver->setpolicy) {
		if (!strncasecmp(str_governor, "performance", CPUFREQ_NAME_LEN)) {
			policy->policy = CPUFREQ_POLICY_PERFORMANCE;
			return 0;
		}

		if (!strncasecmp(str_governor, "powersave", CPUFREQ_NAME_LEN)) {
			policy->policy = CPUFREQ_POLICY_POWERSAVE;
			return 0;
		}
	} else {
		struct cpufreq_governor *t;

		mutex_lock(&cpufreq_governor_mutex);

		t = find_governor(str_governor);
		if (!t) {
			int ret;

			mutex_unlock(&cpufreq_governor_mutex);

			ret = request_module("cpufreq_%s", str_governor);
			if (ret)
				return -EINVAL;

			mutex_lock(&cpufreq_governor_mutex);

			t = find_governor(str_governor);
		}
		if (t && !try_module_get(t->owner))
			t = NULL;

		mutex_unlock(&cpufreq_governor_mutex);

		if (t) {
			policy->governor = t;
			return 0;
		}
	}

	return -EINVAL;
}

/**
 * cpufreq_per_cpu_attr_read() / show_##file_name() -
 * print out cpufreq information
 *
 * Write out information from cpufreq_driver->policy[cpu]; object must be
 * "unsigned int".
 */

#define show_one(file_name, object)			\
static ssize_t show_##file_name				\
(struct cpufreq_policy *policy, char *buf)		\
{							\
	return sprintf(buf, "%u\n", policy->object);	\
}

show_one(cpuinfo_min_freq, cpuinfo.min_freq);
show_one(cpuinfo_max_freq, cpuinfo.max_freq);
show_one(cpuinfo_transition_latency, cpuinfo.transition_latency);
show_one(scaling_min_freq, min);
show_one(scaling_max_freq, max);

__weak unsigned int arch_freq_get_on_cpu(int cpu)
{
	return 0;
}

static ssize_t show_scaling_cur_freq(struct cpufreq_policy *policy, char *buf)
{
	ssize_t ret;
	unsigned int freq;

	freq = arch_freq_get_on_cpu(policy->cpu);
	if (freq)
		ret = sprintf(buf, "%u\n", freq);
	else if (cpufreq_driver && cpufreq_driver->setpolicy &&
			cpufreq_driver->get)
		ret = sprintf(buf, "%u\n", cpufreq_driver->get(policy->cpu));
	else
		ret = sprintf(buf, "%u\n", policy->cur);
	return ret;
}

static int cpufreq_set_policy(struct cpufreq_policy *policy,
				struct cpufreq_policy *new_policy);

/**
 * cpufreq_per_cpu_attr_write() / store_##file_name() - sysfs write access
 */
#define store_one(file_name, object)			\
static ssize_t store_##file_name					\
(struct cpufreq_policy *policy, const char *buf, size_t count)		\
{									\
	int ret, temp;							\
	struct cpufreq_policy new_policy;				\
									\
	memcpy(&new_policy, policy, sizeof(*policy));			\
	new_policy.min = policy->user_policy.min;			\
	new_policy.max = policy->user_policy.max;			\
									\
	ret = sscanf(buf, "%u", &new_policy.object);			\
	if (ret != 1)							\
		return -EINVAL;						\
									\
	temp = new_policy.object;					\
	ret = cpufreq_set_policy(policy, &new_policy);		\
	if (!ret)							\
		policy->user_policy.object = temp;			\
									\
	return ret ? ret : count;					\
}

store_one(scaling_min_freq, min);
store_one(scaling_max_freq, max);

/**
 * show_cpuinfo_cur_freq - current CPU frequency as detected by hardware
 */
static ssize_t show_cpuinfo_cur_freq(struct cpufreq_policy *policy,
					char *buf)
{
	unsigned int cur_freq = __cpufreq_get(policy);

	if (cur_freq)
		return sprintf(buf, "%u\n", cur_freq);

	return sprintf(buf, "<unknown>\n");
}

/**
 * show_scaling_governor - show the current policy for the specified CPU
 */
static ssize_t show_scaling_governor(struct cpufreq_policy *policy, char *buf)
{
	if (policy->policy == CPUFREQ_POLICY_POWERSAVE)
		return sprintf(buf, "powersave\n");
	else if (policy->policy == CPUFREQ_POLICY_PERFORMANCE)
		return sprintf(buf, "performance\n");
	else if (policy->governor)
		return scnprintf(buf, CPUFREQ_NAME_PLEN, "%s\n",
				policy->governor->name);
	return -EINVAL;
}

/**
 * store_scaling_governor - store policy for the specified CPU
 */
static ssize_t store_scaling_governor(struct cpufreq_policy *policy,
					const char *buf, size_t count)
{
	int ret;
	char	str_governor[16];
	struct cpufreq_policy new_policy;

	memcpy(&new_policy, policy, sizeof(*policy));

	ret = sscanf(buf, "%15s", str_governor);
	if (ret != 1)
		return -EINVAL;

	if (cpufreq_parse_governor(str_governor, &new_policy))
		return -EINVAL;

	ret = cpufreq_set_policy(policy, &new_policy);

	if (new_policy.governor)
		module_put(new_policy.governor->owner);

	return ret ? ret : count;
}

/**
 * show_scaling_driver - show the cpufreq driver currently loaded
 */
static ssize_t show_scaling_driver(struct cpufreq_policy *policy, char *buf)
{
	return scnprintf(buf, CPUFREQ_NAME_PLEN, "%s\n", cpufreq_driver->name);
}

/**
 * show_scaling_available_governors - show the available CPUfreq governors
 */
static ssize_t show_scaling_available_governors(struct cpufreq_policy *policy,
						char *buf)
{
	ssize_t i = 0;
	struct cpufreq_governor *t;

	if (!has_target()) {
		i += sprintf(buf, "performance powersave");
		goto out;
	}

	for_each_governor(t) {
		if (i >= (ssize_t) ((PAGE_SIZE / sizeof(char))
		    - (CPUFREQ_NAME_LEN + 2)))
			goto out;
		i += scnprintf(&buf[i], CPUFREQ_NAME_PLEN, "%s ", t->name);
	}
out:
	i += sprintf(&buf[i], "\n");
	return i;
}

ssize_t cpufreq_show_cpus(const struct cpumask *mask, char *buf)
{
	ssize_t i = 0;
	unsigned int cpu;

	for_each_cpu(cpu, mask) {
		if (i)
			i += scnprintf(&buf[i], (PAGE_SIZE - i - 2), " ");
		i += scnprintf(&buf[i], (PAGE_SIZE - i - 2), "%u", cpu);
		if (i >= (PAGE_SIZE - 5))
			break;
	}
	i += sprintf(&buf[i], "\n");
	return i;
}
EXPORT_SYMBOL_GPL(cpufreq_show_cpus);

/**
 * show_related_cpus - show the CPUs affected by each transition even if
 * hw coordination is in use
 */
static ssize_t show_related_cpus(struct cpufreq_policy *policy, char *buf)
{
	return cpufreq_show_cpus(policy->related_cpus, buf);
}

/**
 * show_affected_cpus - show the CPUs affected by each transition
 */
static ssize_t show_affected_cpus(struct cpufreq_policy *policy, char *buf)
{
	return cpufreq_show_cpus(policy->cpus, buf);
}

static ssize_t store_scaling_setspeed(struct cpufreq_policy *policy,
					const char *buf, size_t count)
{
	unsigned int freq = 0;
	unsigned int ret;

	if (!policy->governor || !policy->governor->store_setspeed)
		return -EINVAL;

	ret = sscanf(buf, "%u", &freq);
	if (ret != 1)
		return -EINVAL;

	policy->governor->store_setspeed(policy, freq);

	return count;
}

static ssize_t show_scaling_setspeed(struct cpufreq_policy *policy, char *buf)
{
	if (!policy->governor || !policy->governor->show_setspeed)
		return sprintf(buf, "<unsupported>\n");

	return policy->governor->show_setspeed(policy, buf);
}

/**
 * show_bios_limit - show the current cpufreq HW/BIOS limitation
 */
static ssize_t show_bios_limit(struct cpufreq_policy *policy, char *buf)
{
	unsigned int limit;
	int ret;
	if (cpufreq_driver->bios_limit) {
		ret = cpufreq_driver->bios_limit(policy->cpu, &limit);
		if (!ret)
			return sprintf(buf, "%u\n", limit);
	}
	return sprintf(buf, "%u\n", policy->cpuinfo.max_freq);
}

cpufreq_freq_attr_ro_perm(cpuinfo_cur_freq, 0400);
cpufreq_freq_attr_ro(cpuinfo_min_freq);
cpufreq_freq_attr_ro(cpuinfo_max_freq);
cpufreq_freq_attr_ro(cpuinfo_transition_latency);
cpufreq_freq_attr_ro(scaling_available_governors);
cpufreq_freq_attr_ro(scaling_driver);
cpufreq_freq_attr_ro(scaling_cur_freq);
cpufreq_freq_attr_ro(bios_limit);
cpufreq_freq_attr_ro(related_cpus);
cpufreq_freq_attr_ro(affected_cpus);
cpufreq_freq_attr_rw(scaling_min_freq);
cpufreq_freq_attr_rw(scaling_max_freq);
cpufreq_freq_attr_rw(scaling_governor);
cpufreq_freq_attr_rw(scaling_setspeed);

static struct attribute *default_attrs[] = {
	&cpuinfo_min_freq.attr,
	&cpuinfo_max_freq.attr,
	&cpuinfo_transition_latency.attr,
	&scaling_min_freq.attr,
	&scaling_max_freq.attr,
	&affected_cpus.attr,
	&related_cpus.attr,
	&scaling_governor.attr,
	&scaling_driver.attr,
	&scaling_available_governors.attr,
	&scaling_setspeed.attr,
	NULL
};

#define to_policy(k) container_of(k, struct cpufreq_policy, kobj)
#define to_attr(a) container_of(a, struct freq_attr, attr)

static ssize_t show(struct kobject *kobj, struct attribute *attr, char *buf)
{
	struct cpufreq_policy *policy = to_policy(kobj);
	struct freq_attr *fattr = to_attr(attr);
	ssize_t ret;

	down_read(&policy->rwsem);
	ret = fattr->show(policy, buf);
	up_read(&policy->rwsem);

	return ret;
}

static ssize_t store(struct kobject *kobj, struct attribute *attr,
		     const char *buf, size_t count)
{
	struct cpufreq_policy *policy = to_policy(kobj);
	struct freq_attr *fattr = to_attr(attr);
	ssize_t ret = -EINVAL;

	/*
	 * cpus_read_trylock() is used here to work around a circular lock
	 * dependency problem with respect to the cpufreq_register_driver().
	 */
	if (!cpus_read_trylock())
		return -EBUSY;

	if (cpu_online(policy->cpu)) {
		down_write(&policy->rwsem);
		ret = fattr->store(policy, buf, count);
		up_write(&policy->rwsem);
	}

	cpus_read_unlock();

	return ret;
}

static void cpufreq_sysfs_release(struct kobject *kobj)
{
	struct cpufreq_policy *policy = to_policy(kobj);
	pr_debug("last reference is dropped\n");
	complete(&policy->kobj_unregister);
}

static const struct sysfs_ops sysfs_ops = {
	.show	= show,
	.store	= store,
};

static struct kobj_type ktype_cpufreq = {
	.sysfs_ops	= &sysfs_ops,
	.default_attrs	= default_attrs,
	.release	= cpufreq_sysfs_release,
};

static void add_cpu_dev_symlink(struct cpufreq_policy *policy, unsigned int cpu)
{
	struct device *dev = get_cpu_device(cpu);

	if (!dev)
		return;

	if (cpumask_test_and_set_cpu(cpu, policy->real_cpus))
		return;

	dev_dbg(dev, "%s: Adding symlink\n", __func__);
	if (sysfs_create_link(&dev->kobj, &policy->kobj, "cpufreq"))
		dev_err(dev, "cpufreq symlink creation failed\n");
}

static void remove_cpu_dev_symlink(struct cpufreq_policy *policy,
				   struct device *dev)
{
	dev_dbg(dev, "%s: Removing symlink\n", __func__);
	sysfs_remove_link(&dev->kobj, "cpufreq");
}

static int cpufreq_add_dev_interface(struct cpufreq_policy *policy)
{
	struct freq_attr **drv_attr;
	int ret = 0;

	/* set up files for this cpu device */
	drv_attr = cpufreq_driver->attr;
	while (drv_attr && *drv_attr) {
		ret = sysfs_create_file(&policy->kobj, &((*drv_attr)->attr));
		if (ret)
			return ret;
		drv_attr++;
	}
	if (cpufreq_driver->get) {
		ret = sysfs_create_file(&policy->kobj, &cpuinfo_cur_freq.attr);
		if (ret)
			return ret;
	}

	ret = sysfs_create_file(&policy->kobj, &scaling_cur_freq.attr);
	if (ret)
		return ret;

	if (cpufreq_driver->bios_limit) {
		ret = sysfs_create_file(&policy->kobj, &bios_limit.attr);
		if (ret)
			return ret;
	}

	return 0;
}

__weak struct cpufreq_governor *cpufreq_default_governor(void)
{
	return NULL;
}

static int cpufreq_init_policy(struct cpufreq_policy *policy)
{
	struct cpufreq_governor *gov = NULL;
	struct cpufreq_policy new_policy;

	memcpy(&new_policy, policy, sizeof(*policy));

	/* Update governor of new_policy to the governor used before hotplug */
	gov = find_governor(policy->last_governor);
	if (gov) {
		pr_debug("Restoring governor %s for cpu %d\n",
				policy->governor->name, policy->cpu);
	} else {
		gov = cpufreq_default_governor();
		if (!gov)
			return -ENODATA;
	}

	new_policy.governor = gov;

	/* Use the default policy if there is no last_policy. */
	if (cpufreq_driver->setpolicy) {
		if (policy->last_policy)
			new_policy.policy = policy->last_policy;
		else
			cpufreq_parse_governor(gov->name, &new_policy);
	}
	/* set default policy */
	return cpufreq_set_policy(policy, &new_policy);
}

static int cpufreq_add_policy_cpu(struct cpufreq_policy *policy, unsigned int cpu)
{
	int ret = 0;

	/* Has this CPU been taken care of already? */
	if (cpumask_test_cpu(cpu, policy->cpus))
		return 0;

	down_write(&policy->rwsem);
	if (has_target())
		cpufreq_stop_governor(policy);

	cpumask_set_cpu(cpu, policy->cpus);

	if (has_target()) {
		ret = cpufreq_start_governor(policy);
		if (ret)
			pr_err("%s: Failed to start governor\n", __func__);
	}
	up_write(&policy->rwsem);
	return ret;
}

static void handle_update(struct work_struct *work)
{
	struct cpufreq_policy *policy =
		container_of(work, struct cpufreq_policy, update);
	unsigned int cpu = policy->cpu;
	pr_debug("handle_update for cpu %u called\n", cpu);
	cpufreq_update_policy(cpu);
}

static struct cpufreq_policy *cpufreq_policy_alloc(unsigned int cpu)
{
	struct cpufreq_policy *policy;
	int ret;

	policy = kzalloc(sizeof(*policy), GFP_KERNEL);
	if (!policy)
		return NULL;

	if (!alloc_cpumask_var(&policy->cpus, GFP_KERNEL))
		goto err_free_policy;

	if (!zalloc_cpumask_var(&policy->related_cpus, GFP_KERNEL))
		goto err_free_cpumask;

	if (!zalloc_cpumask_var(&policy->real_cpus, GFP_KERNEL))
		goto err_free_rcpumask;

	ret = kobject_init_and_add(&policy->kobj, &ktype_cpufreq,
				   cpufreq_global_kobject, "policy%u", cpu);
	if (ret) {
		pr_err("%s: failed to init policy->kobj: %d\n", __func__, ret);
		goto err_free_real_cpus;
	}

	INIT_LIST_HEAD(&policy->policy_list);
	init_rwsem(&policy->rwsem);
	spin_lock_init(&policy->transition_lock);
	init_waitqueue_head(&policy->transition_wait);
	init_completion(&policy->kobj_unregister);
	INIT_WORK(&policy->update, handle_update);

	policy->cpu = cpu;
	return policy;

err_free_real_cpus:
	free_cpumask_var(policy->real_cpus);
err_free_rcpumask:
	free_cpumask_var(policy->related_cpus);
err_free_cpumask:
	free_cpumask_var(policy->cpus);
err_free_policy:
	kfree(policy);

	return NULL;
}

static void cpufreq_policy_put_kobj(struct cpufreq_policy *policy)
{
	struct kobject *kobj;
	struct completion *cmp;

	down_write(&policy->rwsem);
	cpufreq_stats_free_table(policy);
	kobj = &policy->kobj;
	cmp = &policy->kobj_unregister;
	up_write(&policy->rwsem);
	kobject_put(kobj);

	/*
	 * We need to make sure that the underlying kobj is
	 * actually not referenced anymore by anybody before we
	 * proceed with unloading.
	 */
	pr_debug("waiting for dropping of refcount\n");
	wait_for_completion(cmp);
	pr_debug("wait complete\n");
}

static void cpufreq_policy_free(struct cpufreq_policy *policy)
{
	unsigned long flags;
	int cpu;

	/* Remove policy from list */
	write_lock_irqsave(&cpufreq_driver_lock, flags);
	list_del(&policy->policy_list);

	for_each_cpu(cpu, policy->related_cpus)
		per_cpu(cpufreq_cpu_data, cpu) = NULL;
	write_unlock_irqrestore(&cpufreq_driver_lock, flags);

	cpufreq_policy_put_kobj(policy);
	free_cpumask_var(policy->real_cpus);
	free_cpumask_var(policy->related_cpus);
	free_cpumask_var(policy->cpus);
	kfree(policy);
}

static int cpufreq_online(unsigned int cpu)
{
	struct cpufreq_policy *policy;
	bool new_policy;
	unsigned long flags;
	unsigned int j;
	int ret;

	pr_debug("%s: bringing CPU%u online\n", __func__, cpu);

	/* Check if this CPU already has a policy to manage it */
	policy = per_cpu(cpufreq_cpu_data, cpu);
	if (policy) {
		WARN_ON(!cpumask_test_cpu(cpu, policy->related_cpus));
		if (!policy_is_inactive(policy))
			return cpufreq_add_policy_cpu(policy, cpu);

		/* This is the only online CPU for the policy.  Start over. */
		new_policy = false;
		down_write(&policy->rwsem);
		policy->cpu = cpu;
		policy->governor = NULL;
		up_write(&policy->rwsem);
	} else {
		new_policy = true;
		policy = cpufreq_policy_alloc(cpu);
		if (!policy)
			return -ENOMEM;
	}

	cpumask_copy(policy->cpus, cpumask_of(cpu));

	/* call driver. From then on the cpufreq must be able
	 * to accept all calls to ->verify and ->setpolicy for this CPU
	 */
	ret = cpufreq_driver->init(policy);
	if (ret) {
		pr_debug("initialization failed\n");
		goto out_free_policy;
	}

	ret = cpufreq_table_validate_and_sort(policy);
	if (ret)
		goto out_exit_policy;

	down_write(&policy->rwsem);

	if (new_policy) {
		/* related_cpus should at least include policy->cpus. */
		cpumask_copy(policy->related_cpus, policy->cpus);
	}

	/*
	 * affected cpus must always be the one, which are online. We aren't
	 * managing offline cpus here.
	 */
	cpumask_and(policy->cpus, policy->cpus, cpu_online_mask);

	if (new_policy) {
		policy->user_policy.min = policy->min;
		policy->user_policy.max = policy->max;

		for_each_cpu(j, policy->related_cpus) {
			per_cpu(cpufreq_cpu_data, j) = policy;
			add_cpu_dev_symlink(policy, j);
		}
	} else {
		policy->min = policy->user_policy.min;
		policy->max = policy->user_policy.max;
	}

	if (cpufreq_driver->get && !cpufreq_driver->setpolicy) {
		policy->cur = cpufreq_driver->get(policy->cpu);
		if (!policy->cur) {
			pr_err("%s: ->get() failed\n", __func__);
			goto out_destroy_policy;
		}
	}

	/*
	 * Sometimes boot loaders set CPU frequency to a value outside of
	 * frequency table present with cpufreq core. In such cases CPU might be
	 * unstable if it has to run on that frequency for long duration of time
	 * and so its better to set it to a frequency which is specified in
	 * freq-table. This also makes cpufreq stats inconsistent as
	 * cpufreq-stats would fail to register because current frequency of CPU
	 * isn't found in freq-table.
	 *
	 * Because we don't want this change to effect boot process badly, we go
	 * for the next freq which is >= policy->cur ('cur' must be set by now,
	 * otherwise we will end up setting freq to lowest of the table as 'cur'
	 * is initialized to zero).
	 *
	 * We are passing target-freq as "policy->cur - 1" otherwise
	 * __cpufreq_driver_target() would simply fail, as policy->cur will be
	 * equal to target-freq.
	 */
	if ((cpufreq_driver->flags & CPUFREQ_NEED_INITIAL_FREQ_CHECK)
	    && has_target()) {
		/* Are we running at unknown frequency ? */
		ret = cpufreq_frequency_table_get_index(policy, policy->cur);
		if (ret == -EINVAL) {
			/* Warn user and fix it */
			pr_warn("%s: CPU%d: Running at unlisted freq: %u KHz\n",
				__func__, policy->cpu, policy->cur);
			ret = __cpufreq_driver_target(policy, policy->cur - 1,
				CPUFREQ_RELATION_L);

			/*
			 * Reaching here after boot in a few seconds may not
			 * mean that system will remain stable at "unknown"
			 * frequency for longer duration. Hence, a BUG_ON().
			 */
			BUG_ON(ret);
			pr_warn("%s: CPU%d: Unlisted initial frequency changed to: %u KHz\n",
				__func__, policy->cpu, policy->cur);
		}
	}

	if (new_policy) {
		ret = cpufreq_add_dev_interface(policy);
		if (ret)
			goto out_destroy_policy;

		cpufreq_stats_create_table(policy);

		write_lock_irqsave(&cpufreq_driver_lock, flags);
		list_add(&policy->policy_list, &cpufreq_policy_list);
		write_unlock_irqrestore(&cpufreq_driver_lock, flags);
	}

	ret = cpufreq_init_policy(policy);
	if (ret) {
		pr_err("%s: Failed to initialize policy for cpu: %d (%d)\n",
		       __func__, cpu, ret);
		/* cpufreq_policy_free() will notify based on this */
		new_policy = false;
		goto out_destroy_policy;
	}

	up_write(&policy->rwsem);

	kobject_uevent(&policy->kobj, KOBJ_ADD);

	/* Callback for handling stuff after policy is ready */
	if (cpufreq_driver->ready)
		cpufreq_driver->ready(policy);

	pr_debug("initialization complete\n");

	return 0;

<<<<<<< HEAD
out_exit_policy:
=======
out_destroy_policy:
>>>>>>> e021bb4f
	for_each_cpu(j, policy->real_cpus)
		remove_cpu_dev_symlink(policy, get_cpu_device(j));

	up_write(&policy->rwsem);

out_exit_policy:
	if (cpufreq_driver->exit)
		cpufreq_driver->exit(policy);

out_free_policy:
	cpufreq_policy_free(policy);
	return ret;
}

/**
 * cpufreq_add_dev - the cpufreq interface for a CPU device.
 * @dev: CPU device.
 * @sif: Subsystem interface structure pointer (not used)
 */
static int cpufreq_add_dev(struct device *dev, struct subsys_interface *sif)
{
	struct cpufreq_policy *policy;
	unsigned cpu = dev->id;
	int ret;

	dev_dbg(dev, "%s: adding CPU%u\n", __func__, cpu);

	if (cpu_online(cpu)) {
		ret = cpufreq_online(cpu);
		if (ret)
			return ret;
	}

	/* Create sysfs link on CPU registration */
	policy = per_cpu(cpufreq_cpu_data, cpu);
	if (policy)
		add_cpu_dev_symlink(policy, cpu);

	return 0;
}

static int cpufreq_offline(unsigned int cpu)
{
	struct cpufreq_policy *policy;
	int ret;

	pr_debug("%s: unregistering CPU %u\n", __func__, cpu);

	policy = cpufreq_cpu_get_raw(cpu);
	if (!policy) {
		pr_debug("%s: No cpu_data found\n", __func__);
		return 0;
	}

	down_write(&policy->rwsem);
	if (has_target())
		cpufreq_stop_governor(policy);

	cpumask_clear_cpu(cpu, policy->cpus);

	if (policy_is_inactive(policy)) {
		if (has_target())
			strncpy(policy->last_governor, policy->governor->name,
				CPUFREQ_NAME_LEN);
		else
			policy->last_policy = policy->policy;
	} else if (cpu == policy->cpu) {
		/* Nominate new CPU */
		policy->cpu = cpumask_any(policy->cpus);
	}

	/* Start governor again for active policy */
	if (!policy_is_inactive(policy)) {
		if (has_target()) {
			ret = cpufreq_start_governor(policy);
			if (ret)
				pr_err("%s: Failed to start governor\n", __func__);
		}

		goto unlock;
	}

	if (cpufreq_driver->stop_cpu)
		cpufreq_driver->stop_cpu(policy);

	if (has_target())
		cpufreq_exit_governor(policy);

	/*
	 * Perform the ->exit() even during light-weight tear-down,
	 * since this is a core component, and is essential for the
	 * subsequent light-weight ->init() to succeed.
	 */
	if (cpufreq_driver->exit) {
		cpufreq_driver->exit(policy);
		policy->freq_table = NULL;
	}

unlock:
	up_write(&policy->rwsem);
	return 0;
}

/**
 * cpufreq_remove_dev - remove a CPU device
 *
 * Removes the cpufreq interface for a CPU device.
 */
static void cpufreq_remove_dev(struct device *dev, struct subsys_interface *sif)
{
	unsigned int cpu = dev->id;
	struct cpufreq_policy *policy = per_cpu(cpufreq_cpu_data, cpu);

	if (!policy)
		return;

	if (cpu_online(cpu))
		cpufreq_offline(cpu);

	cpumask_clear_cpu(cpu, policy->real_cpus);
	remove_cpu_dev_symlink(policy, dev);

	if (cpumask_empty(policy->real_cpus))
		cpufreq_policy_free(policy);
}

/**
 *	cpufreq_out_of_sync - If actual and saved CPU frequency differs, we're
 *	in deep trouble.
 *	@policy: policy managing CPUs
 *	@new_freq: CPU frequency the CPU actually runs at
 *
 *	We adjust to current frequency first, and need to clean up later.
 *	So either call to cpufreq_update_policy() or schedule handle_update()).
 */
static void cpufreq_out_of_sync(struct cpufreq_policy *policy,
				unsigned int new_freq)
{
	struct cpufreq_freqs freqs;

	pr_debug("Warning: CPU frequency out of sync: cpufreq and timing core thinks of %u, is %u kHz\n",
		 policy->cur, new_freq);

	freqs.old = policy->cur;
	freqs.new = new_freq;

	cpufreq_freq_transition_begin(policy, &freqs);
	cpufreq_freq_transition_end(policy, &freqs, 0);
}

/**
 * cpufreq_quick_get - get the CPU frequency (in kHz) from policy->cur
 * @cpu: CPU number
 *
 * This is the last known freq, without actually getting it from the driver.
 * Return value will be same as what is shown in scaling_cur_freq in sysfs.
 */
unsigned int cpufreq_quick_get(unsigned int cpu)
{
	struct cpufreq_policy *policy;
	unsigned int ret_freq = 0;
	unsigned long flags;

	read_lock_irqsave(&cpufreq_driver_lock, flags);

	if (cpufreq_driver && cpufreq_driver->setpolicy && cpufreq_driver->get) {
		ret_freq = cpufreq_driver->get(cpu);
		read_unlock_irqrestore(&cpufreq_driver_lock, flags);
		return ret_freq;
	}

	read_unlock_irqrestore(&cpufreq_driver_lock, flags);

	policy = cpufreq_cpu_get(cpu);
	if (policy) {
		ret_freq = policy->cur;
		cpufreq_cpu_put(policy);
	}

	return ret_freq;
}
EXPORT_SYMBOL(cpufreq_quick_get);

/**
 * cpufreq_quick_get_max - get the max reported CPU frequency for this CPU
 * @cpu: CPU number
 *
 * Just return the max possible frequency for a given CPU.
 */
unsigned int cpufreq_quick_get_max(unsigned int cpu)
{
	struct cpufreq_policy *policy = cpufreq_cpu_get(cpu);
	unsigned int ret_freq = 0;

	if (policy) {
		ret_freq = policy->max;
		cpufreq_cpu_put(policy);
	}

	return ret_freq;
}
EXPORT_SYMBOL(cpufreq_quick_get_max);

static unsigned int __cpufreq_get(struct cpufreq_policy *policy)
{
	unsigned int ret_freq = 0;

	if (unlikely(policy_is_inactive(policy)) || !cpufreq_driver->get)
		return ret_freq;

	ret_freq = cpufreq_driver->get(policy->cpu);

	/*
	 * If fast frequency switching is used with the given policy, the check
	 * against policy->cur is pointless, so skip it in that case too.
	 */
	if (policy->fast_switch_enabled)
		return ret_freq;

	if (ret_freq && policy->cur &&
		!(cpufreq_driver->flags & CPUFREQ_CONST_LOOPS)) {
		/* verify no discrepancy between actual and
					saved value exists */
		if (unlikely(ret_freq != policy->cur)) {
			cpufreq_out_of_sync(policy, ret_freq);
			schedule_work(&policy->update);
		}
	}

	return ret_freq;
}

/**
 * cpufreq_get - get the current CPU frequency (in kHz)
 * @cpu: CPU number
 *
 * Get the CPU current (static) CPU frequency
 */
unsigned int cpufreq_get(unsigned int cpu)
{
	struct cpufreq_policy *policy = cpufreq_cpu_get(cpu);
	unsigned int ret_freq = 0;

	if (policy) {
		down_read(&policy->rwsem);
		ret_freq = __cpufreq_get(policy);
		up_read(&policy->rwsem);

		cpufreq_cpu_put(policy);
	}

	return ret_freq;
}
EXPORT_SYMBOL(cpufreq_get);

static unsigned int cpufreq_update_current_freq(struct cpufreq_policy *policy)
{
	unsigned int new_freq;

	new_freq = cpufreq_driver->get(policy->cpu);
	if (!new_freq)
		return 0;

	if (!policy->cur) {
		pr_debug("cpufreq: Driver did not initialize current freq\n");
		policy->cur = new_freq;
	} else if (policy->cur != new_freq && has_target()) {
		cpufreq_out_of_sync(policy, new_freq);
	}

	return new_freq;
}

static struct subsys_interface cpufreq_interface = {
	.name		= "cpufreq",
	.subsys		= &cpu_subsys,
	.add_dev	= cpufreq_add_dev,
	.remove_dev	= cpufreq_remove_dev,
};

/*
 * In case platform wants some specific frequency to be configured
 * during suspend..
 */
int cpufreq_generic_suspend(struct cpufreq_policy *policy)
{
	int ret;

	if (!policy->suspend_freq) {
		pr_debug("%s: suspend_freq not defined\n", __func__);
		return 0;
	}

	pr_debug("%s: Setting suspend-freq: %u\n", __func__,
			policy->suspend_freq);

	ret = __cpufreq_driver_target(policy, policy->suspend_freq,
			CPUFREQ_RELATION_H);
	if (ret)
		pr_err("%s: unable to set suspend-freq: %u. err: %d\n",
				__func__, policy->suspend_freq, ret);

	return ret;
}
EXPORT_SYMBOL(cpufreq_generic_suspend);

/**
 * cpufreq_suspend() - Suspend CPUFreq governors
 *
 * Called during system wide Suspend/Hibernate cycles for suspending governors
 * as some platforms can't change frequency after this point in suspend cycle.
 * Because some of the devices (like: i2c, regulators, etc) they use for
 * changing frequency are suspended quickly after this point.
 */
void cpufreq_suspend(void)
{
	struct cpufreq_policy *policy;

	if (!cpufreq_driver)
		return;

	if (!has_target() && !cpufreq_driver->suspend)
		goto suspend;

	pr_debug("%s: Suspending Governors\n", __func__);

	for_each_active_policy(policy) {
		if (has_target()) {
			down_write(&policy->rwsem);
			cpufreq_stop_governor(policy);
			up_write(&policy->rwsem);
		}

		if (cpufreq_driver->suspend && cpufreq_driver->suspend(policy))
			pr_err("%s: Failed to suspend driver: %p\n", __func__,
				policy);
	}

suspend:
	cpufreq_suspended = true;
}

/**
 * cpufreq_resume() - Resume CPUFreq governors
 *
 * Called during system wide Suspend/Hibernate cycle for resuming governors that
 * are suspended with cpufreq_suspend().
 */
void cpufreq_resume(void)
{
	struct cpufreq_policy *policy;
	int ret;

	if (!cpufreq_driver)
		return;

	if (unlikely(!cpufreq_suspended))
		return;

	cpufreq_suspended = false;

	if (!has_target() && !cpufreq_driver->resume)
		return;

	pr_debug("%s: Resuming Governors\n", __func__);

	for_each_active_policy(policy) {
		if (cpufreq_driver->resume && cpufreq_driver->resume(policy)) {
			pr_err("%s: Failed to resume driver: %p\n", __func__,
				policy);
		} else if (has_target()) {
			down_write(&policy->rwsem);
			ret = cpufreq_start_governor(policy);
			up_write(&policy->rwsem);

			if (ret)
				pr_err("%s: Failed to start governor for policy: %p\n",
				       __func__, policy);
		}
	}
}

/**
 *	cpufreq_get_current_driver - return current driver's name
 *
 *	Return the name string of the currently loaded cpufreq driver
 *	or NULL, if none.
 */
const char *cpufreq_get_current_driver(void)
{
	if (cpufreq_driver)
		return cpufreq_driver->name;

	return NULL;
}
EXPORT_SYMBOL_GPL(cpufreq_get_current_driver);

/**
 *	cpufreq_get_driver_data - return current driver data
 *
 *	Return the private data of the currently loaded cpufreq
 *	driver, or NULL if no cpufreq driver is loaded.
 */
void *cpufreq_get_driver_data(void)
{
	if (cpufreq_driver)
		return cpufreq_driver->driver_data;

	return NULL;
}
EXPORT_SYMBOL_GPL(cpufreq_get_driver_data);

/*********************************************************************
 *                     NOTIFIER LISTS INTERFACE                      *
 *********************************************************************/

/**
 *	cpufreq_register_notifier - register a driver with cpufreq
 *	@nb: notifier function to register
 *      @list: CPUFREQ_TRANSITION_NOTIFIER or CPUFREQ_POLICY_NOTIFIER
 *
 *	Add a driver to one of two lists: either a list of drivers that
 *      are notified about clock rate changes (once before and once after
 *      the transition), or a list of drivers that are notified about
 *      changes in cpufreq policy.
 *
 *	This function may sleep, and has the same return conditions as
 *	blocking_notifier_chain_register.
 */
int cpufreq_register_notifier(struct notifier_block *nb, unsigned int list)
{
	int ret;

	if (cpufreq_disabled())
		return -EINVAL;

	switch (list) {
	case CPUFREQ_TRANSITION_NOTIFIER:
		mutex_lock(&cpufreq_fast_switch_lock);

		if (cpufreq_fast_switch_count > 0) {
			mutex_unlock(&cpufreq_fast_switch_lock);
			return -EBUSY;
		}
		ret = srcu_notifier_chain_register(
				&cpufreq_transition_notifier_list, nb);
		if (!ret)
			cpufreq_fast_switch_count--;

		mutex_unlock(&cpufreq_fast_switch_lock);
		break;
	case CPUFREQ_POLICY_NOTIFIER:
		ret = blocking_notifier_chain_register(
				&cpufreq_policy_notifier_list, nb);
		break;
	default:
		ret = -EINVAL;
	}

	return ret;
}
EXPORT_SYMBOL(cpufreq_register_notifier);

/**
 *	cpufreq_unregister_notifier - unregister a driver with cpufreq
 *	@nb: notifier block to be unregistered
 *	@list: CPUFREQ_TRANSITION_NOTIFIER or CPUFREQ_POLICY_NOTIFIER
 *
 *	Remove a driver from the CPU frequency notifier list.
 *
 *	This function may sleep, and has the same return conditions as
 *	blocking_notifier_chain_unregister.
 */
int cpufreq_unregister_notifier(struct notifier_block *nb, unsigned int list)
{
	int ret;

	if (cpufreq_disabled())
		return -EINVAL;

	switch (list) {
	case CPUFREQ_TRANSITION_NOTIFIER:
		mutex_lock(&cpufreq_fast_switch_lock);

		ret = srcu_notifier_chain_unregister(
				&cpufreq_transition_notifier_list, nb);
		if (!ret && !WARN_ON(cpufreq_fast_switch_count >= 0))
			cpufreq_fast_switch_count++;

		mutex_unlock(&cpufreq_fast_switch_lock);
		break;
	case CPUFREQ_POLICY_NOTIFIER:
		ret = blocking_notifier_chain_unregister(
				&cpufreq_policy_notifier_list, nb);
		break;
	default:
		ret = -EINVAL;
	}

	return ret;
}
EXPORT_SYMBOL(cpufreq_unregister_notifier);


/*********************************************************************
 *                              GOVERNORS                            *
 *********************************************************************/

/**
 * cpufreq_driver_fast_switch - Carry out a fast CPU frequency switch.
 * @policy: cpufreq policy to switch the frequency for.
 * @target_freq: New frequency to set (may be approximate).
 *
 * Carry out a fast frequency switch without sleeping.
 *
 * The driver's ->fast_switch() callback invoked by this function must be
 * suitable for being called from within RCU-sched read-side critical sections
 * and it is expected to select the minimum available frequency greater than or
 * equal to @target_freq (CPUFREQ_RELATION_L).
 *
 * This function must not be called if policy->fast_switch_enabled is unset.
 *
 * Governors calling this function must guarantee that it will never be invoked
 * twice in parallel for the same policy and that it will never be called in
 * parallel with either ->target() or ->target_index() for the same policy.
 *
 * Returns the actual frequency set for the CPU.
 *
 * If 0 is returned by the driver's ->fast_switch() callback to indicate an
 * error condition, the hardware configuration must be preserved.
 */
unsigned int cpufreq_driver_fast_switch(struct cpufreq_policy *policy,
					unsigned int target_freq)
{
	target_freq = clamp_val(target_freq, policy->min, policy->max);

	return cpufreq_driver->fast_switch(policy, target_freq);
}
EXPORT_SYMBOL_GPL(cpufreq_driver_fast_switch);

/* Must set freqs->new to intermediate frequency */
static int __target_intermediate(struct cpufreq_policy *policy,
				 struct cpufreq_freqs *freqs, int index)
{
	int ret;

	freqs->new = cpufreq_driver->get_intermediate(policy, index);

	/* We don't need to switch to intermediate freq */
	if (!freqs->new)
		return 0;

	pr_debug("%s: cpu: %d, switching to intermediate freq: oldfreq: %u, intermediate freq: %u\n",
		 __func__, policy->cpu, freqs->old, freqs->new);

	cpufreq_freq_transition_begin(policy, freqs);
	ret = cpufreq_driver->target_intermediate(policy, index);
	cpufreq_freq_transition_end(policy, freqs, ret);

	if (ret)
		pr_err("%s: Failed to change to intermediate frequency: %d\n",
		       __func__, ret);

	return ret;
}

static int __target_index(struct cpufreq_policy *policy, int index)
{
	struct cpufreq_freqs freqs = {.old = policy->cur, .flags = 0};
	unsigned int intermediate_freq = 0;
	unsigned int newfreq = policy->freq_table[index].frequency;
	int retval = -EINVAL;
	bool notify;

	if (newfreq == policy->cur)
		return 0;

	notify = !(cpufreq_driver->flags & CPUFREQ_ASYNC_NOTIFICATION);
	if (notify) {
		/* Handle switching to intermediate frequency */
		if (cpufreq_driver->get_intermediate) {
			retval = __target_intermediate(policy, &freqs, index);
			if (retval)
				return retval;

			intermediate_freq = freqs.new;
			/* Set old freq to intermediate */
			if (intermediate_freq)
				freqs.old = freqs.new;
		}

		freqs.new = newfreq;
		pr_debug("%s: cpu: %d, oldfreq: %u, new freq: %u\n",
			 __func__, policy->cpu, freqs.old, freqs.new);

		cpufreq_freq_transition_begin(policy, &freqs);
	}

	retval = cpufreq_driver->target_index(policy, index);
	if (retval)
		pr_err("%s: Failed to change cpu frequency: %d\n", __func__,
		       retval);

	if (notify) {
		cpufreq_freq_transition_end(policy, &freqs, retval);

		/*
		 * Failed after setting to intermediate freq? Driver should have
		 * reverted back to initial frequency and so should we. Check
		 * here for intermediate_freq instead of get_intermediate, in
		 * case we haven't switched to intermediate freq at all.
		 */
		if (unlikely(retval && intermediate_freq)) {
			freqs.old = intermediate_freq;
			freqs.new = policy->restore_freq;
			cpufreq_freq_transition_begin(policy, &freqs);
			cpufreq_freq_transition_end(policy, &freqs, 0);
		}
	}

	return retval;
}

int __cpufreq_driver_target(struct cpufreq_policy *policy,
			    unsigned int target_freq,
			    unsigned int relation)
{
	unsigned int old_target_freq = target_freq;
	int index;

	if (cpufreq_disabled())
		return -ENODEV;

	/* Make sure that target_freq is within supported range */
	target_freq = clamp_val(target_freq, policy->min, policy->max);

	pr_debug("target for CPU %u: %u kHz, relation %u, requested %u kHz\n",
		 policy->cpu, target_freq, relation, old_target_freq);

	/*
	 * This might look like a redundant call as we are checking it again
	 * after finding index. But it is left intentionally for cases where
	 * exactly same freq is called again and so we can save on few function
	 * calls.
	 */
	if (target_freq == policy->cur)
		return 0;

	/* Save last value to restore later on errors */
	policy->restore_freq = policy->cur;

	if (cpufreq_driver->target)
		return cpufreq_driver->target(policy, target_freq, relation);

	if (!cpufreq_driver->target_index)
		return -EINVAL;

	index = cpufreq_frequency_table_target(policy, target_freq, relation);

	return __target_index(policy, index);
}
EXPORT_SYMBOL_GPL(__cpufreq_driver_target);

int cpufreq_driver_target(struct cpufreq_policy *policy,
			  unsigned int target_freq,
			  unsigned int relation)
{
	int ret = -EINVAL;

	down_write(&policy->rwsem);

	ret = __cpufreq_driver_target(policy, target_freq, relation);

	up_write(&policy->rwsem);

	return ret;
}
EXPORT_SYMBOL_GPL(cpufreq_driver_target);

__weak struct cpufreq_governor *cpufreq_fallback_governor(void)
{
	return NULL;
}

static int cpufreq_init_governor(struct cpufreq_policy *policy)
{
	int ret;

	/* Don't start any governor operations if we are entering suspend */
	if (cpufreq_suspended)
		return 0;
	/*
	 * Governor might not be initiated here if ACPI _PPC changed
	 * notification happened, so check it.
	 */
	if (!policy->governor)
		return -EINVAL;

	/* Platform doesn't want dynamic frequency switching ? */
	if (policy->governor->dynamic_switching &&
	    cpufreq_driver->flags & CPUFREQ_NO_AUTO_DYNAMIC_SWITCHING) {
		struct cpufreq_governor *gov = cpufreq_fallback_governor();

		if (gov) {
			pr_warn("Can't use %s governor as dynamic switching is disallowed. Fallback to %s governor\n",
				policy->governor->name, gov->name);
			policy->governor = gov;
		} else {
			return -EINVAL;
		}
	}

	if (!try_module_get(policy->governor->owner))
		return -EINVAL;

	pr_debug("%s: for CPU %u\n", __func__, policy->cpu);

	if (policy->governor->init) {
		ret = policy->governor->init(policy);
		if (ret) {
			module_put(policy->governor->owner);
			return ret;
		}
	}

	return 0;
}

static void cpufreq_exit_governor(struct cpufreq_policy *policy)
{
	if (cpufreq_suspended || !policy->governor)
		return;

	pr_debug("%s: for CPU %u\n", __func__, policy->cpu);

	if (policy->governor->exit)
		policy->governor->exit(policy);

	module_put(policy->governor->owner);
}

static int cpufreq_start_governor(struct cpufreq_policy *policy)
{
	int ret;

	if (cpufreq_suspended)
		return 0;

	if (!policy->governor)
		return -EINVAL;

	pr_debug("%s: for CPU %u\n", __func__, policy->cpu);

	if (cpufreq_driver->get && !cpufreq_driver->setpolicy)
		cpufreq_update_current_freq(policy);

	if (policy->governor->start) {
		ret = policy->governor->start(policy);
		if (ret)
			return ret;
	}

	if (policy->governor->limits)
		policy->governor->limits(policy);

	return 0;
}

static void cpufreq_stop_governor(struct cpufreq_policy *policy)
{
	if (cpufreq_suspended || !policy->governor)
		return;

	pr_debug("%s: for CPU %u\n", __func__, policy->cpu);

	if (policy->governor->stop)
		policy->governor->stop(policy);
}

static void cpufreq_governor_limits(struct cpufreq_policy *policy)
{
	if (cpufreq_suspended || !policy->governor)
		return;

	pr_debug("%s: for CPU %u\n", __func__, policy->cpu);

	if (policy->governor->limits)
		policy->governor->limits(policy);
}

int cpufreq_register_governor(struct cpufreq_governor *governor)
{
	int err;

	if (!governor)
		return -EINVAL;

	if (cpufreq_disabled())
		return -ENODEV;

	mutex_lock(&cpufreq_governor_mutex);

	err = -EBUSY;
	if (!find_governor(governor->name)) {
		err = 0;
		list_add(&governor->governor_list, &cpufreq_governor_list);
	}

	mutex_unlock(&cpufreq_governor_mutex);
	return err;
}
EXPORT_SYMBOL_GPL(cpufreq_register_governor);

void cpufreq_unregister_governor(struct cpufreq_governor *governor)
{
	struct cpufreq_policy *policy;
	unsigned long flags;

	if (!governor)
		return;

	if (cpufreq_disabled())
		return;

	/* clear last_governor for all inactive policies */
	read_lock_irqsave(&cpufreq_driver_lock, flags);
	for_each_inactive_policy(policy) {
		if (!strcmp(policy->last_governor, governor->name)) {
			policy->governor = NULL;
			strcpy(policy->last_governor, "\0");
		}
	}
	read_unlock_irqrestore(&cpufreq_driver_lock, flags);

	mutex_lock(&cpufreq_governor_mutex);
	list_del(&governor->governor_list);
	mutex_unlock(&cpufreq_governor_mutex);
}
EXPORT_SYMBOL_GPL(cpufreq_unregister_governor);


/*********************************************************************
 *                          POLICY INTERFACE                         *
 *********************************************************************/

/**
 * cpufreq_get_policy - get the current cpufreq_policy
 * @policy: struct cpufreq_policy into which the current cpufreq_policy
 *	is written
 *
 * Reads the current cpufreq policy.
 */
int cpufreq_get_policy(struct cpufreq_policy *policy, unsigned int cpu)
{
	struct cpufreq_policy *cpu_policy;
	if (!policy)
		return -EINVAL;

	cpu_policy = cpufreq_cpu_get(cpu);
	if (!cpu_policy)
		return -EINVAL;

	memcpy(policy, cpu_policy, sizeof(*policy));

	cpufreq_cpu_put(cpu_policy);
	return 0;
}
EXPORT_SYMBOL(cpufreq_get_policy);

/*
 * policy : current policy.
 * new_policy: policy to be set.
 */
static int cpufreq_set_policy(struct cpufreq_policy *policy,
				struct cpufreq_policy *new_policy)
{
	struct cpufreq_governor *old_gov;
	int ret;

	pr_debug("setting new policy for CPU %u: %u - %u kHz\n",
		 new_policy->cpu, new_policy->min, new_policy->max);

	memcpy(&new_policy->cpuinfo, &policy->cpuinfo, sizeof(policy->cpuinfo));

	/*
	* This check works well when we store new min/max freq attributes,
	* because new_policy is a copy of policy with one field updated.
	*/
	if (new_policy->min > new_policy->max)
		return -EINVAL;

	/* verify the cpu speed can be set within this limit */
	ret = cpufreq_driver->verify(new_policy);
	if (ret)
		return ret;

	/* adjust if necessary - all reasons */
	blocking_notifier_call_chain(&cpufreq_policy_notifier_list,
			CPUFREQ_ADJUST, new_policy);

	/*
	 * verify the cpu speed can be set within this limit, which might be
	 * different to the first one
	 */
	ret = cpufreq_driver->verify(new_policy);
	if (ret)
		return ret;

	/* notification of the new policy */
	blocking_notifier_call_chain(&cpufreq_policy_notifier_list,
			CPUFREQ_NOTIFY, new_policy);

	policy->min = new_policy->min;
	policy->max = new_policy->max;
	trace_cpu_frequency_limits(policy);

	policy->cached_target_freq = UINT_MAX;

	pr_debug("new min and max freqs are %u - %u kHz\n",
		 policy->min, policy->max);

	if (cpufreq_driver->setpolicy) {
		policy->policy = new_policy->policy;
		pr_debug("setting range\n");
		return cpufreq_driver->setpolicy(new_policy);
	}

	if (new_policy->governor == policy->governor) {
		pr_debug("cpufreq: governor limits update\n");
		cpufreq_governor_limits(policy);
		return 0;
	}

	pr_debug("governor switch\n");

	/* save old, working values */
	old_gov = policy->governor;
	/* end old governor */
	if (old_gov) {
		cpufreq_stop_governor(policy);
		cpufreq_exit_governor(policy);
	}

	/* start new governor */
	policy->governor = new_policy->governor;
	ret = cpufreq_init_governor(policy);
	if (!ret) {
		ret = cpufreq_start_governor(policy);
		if (!ret) {
			pr_debug("cpufreq: governor change\n");
			return 0;
		}
		cpufreq_exit_governor(policy);
	}

	/* new governor failed, so re-start old one */
	pr_debug("starting governor %s failed\n", policy->governor->name);
	if (old_gov) {
		policy->governor = old_gov;
		if (cpufreq_init_governor(policy))
			policy->governor = NULL;
		else
			cpufreq_start_governor(policy);
	}

	return ret;
}

/**
 *	cpufreq_update_policy - re-evaluate an existing cpufreq policy
 *	@cpu: CPU which shall be re-evaluated
 *
 *	Useful for policy notifiers which have different necessities
 *	at different times.
 */
void cpufreq_update_policy(unsigned int cpu)
{
	struct cpufreq_policy *policy = cpufreq_cpu_get(cpu);
	struct cpufreq_policy new_policy;

	if (!policy)
		return;

	down_write(&policy->rwsem);

	if (policy_is_inactive(policy))
		goto unlock;

	pr_debug("updating policy for CPU %u\n", cpu);
	memcpy(&new_policy, policy, sizeof(*policy));
	new_policy.min = policy->user_policy.min;
	new_policy.max = policy->user_policy.max;

	/*
	 * BIOS might change freq behind our back
	 * -> ask driver for current freq and notify governors about a change
	 */
	if (cpufreq_driver->get && !cpufreq_driver->setpolicy) {
		if (cpufreq_suspended)
			goto unlock;

		new_policy.cur = cpufreq_update_current_freq(policy);
		if (WARN_ON(!new_policy.cur))
			goto unlock;
	}

	cpufreq_set_policy(policy, &new_policy);

unlock:
	up_write(&policy->rwsem);

	cpufreq_cpu_put(policy);
}
EXPORT_SYMBOL(cpufreq_update_policy);

/*********************************************************************
 *               BOOST						     *
 *********************************************************************/
static int cpufreq_boost_set_sw(int state)
{
	struct cpufreq_policy *policy;
	int ret = -EINVAL;

	for_each_active_policy(policy) {
		if (!policy->freq_table)
			continue;

		ret = cpufreq_frequency_table_cpuinfo(policy,
						      policy->freq_table);
		if (ret) {
			pr_err("%s: Policy frequency update failed\n",
			       __func__);
			break;
		}

		down_write(&policy->rwsem);
		policy->user_policy.max = policy->max;
		cpufreq_governor_limits(policy);
		up_write(&policy->rwsem);
	}

	return ret;
}

int cpufreq_boost_trigger_state(int state)
{
	unsigned long flags;
	int ret = 0;

	if (cpufreq_driver->boost_enabled == state)
		return 0;

	write_lock_irqsave(&cpufreq_driver_lock, flags);
	cpufreq_driver->boost_enabled = state;
	write_unlock_irqrestore(&cpufreq_driver_lock, flags);

	ret = cpufreq_driver->set_boost(state);
	if (ret) {
		write_lock_irqsave(&cpufreq_driver_lock, flags);
		cpufreq_driver->boost_enabled = !state;
		write_unlock_irqrestore(&cpufreq_driver_lock, flags);

		pr_err("%s: Cannot %s BOOST\n",
		       __func__, state ? "enable" : "disable");
	}

	return ret;
}

static bool cpufreq_boost_supported(void)
{
	return likely(cpufreq_driver) && cpufreq_driver->set_boost;
}

static int create_boost_sysfs_file(void)
{
	int ret;

	ret = sysfs_create_file(cpufreq_global_kobject, &boost.attr);
	if (ret)
		pr_err("%s: cannot register global BOOST sysfs file\n",
		       __func__);

	return ret;
}

static void remove_boost_sysfs_file(void)
{
	if (cpufreq_boost_supported())
		sysfs_remove_file(cpufreq_global_kobject, &boost.attr);
}

int cpufreq_enable_boost_support(void)
{
	if (!cpufreq_driver)
		return -EINVAL;

	if (cpufreq_boost_supported())
		return 0;

	cpufreq_driver->set_boost = cpufreq_boost_set_sw;

	/* This will get removed on driver unregister */
	return create_boost_sysfs_file();
}
EXPORT_SYMBOL_GPL(cpufreq_enable_boost_support);

int cpufreq_boost_enabled(void)
{
	return cpufreq_driver->boost_enabled;
}
EXPORT_SYMBOL_GPL(cpufreq_boost_enabled);

/*********************************************************************
 *               REGISTER / UNREGISTER CPUFREQ DRIVER                *
 *********************************************************************/
static enum cpuhp_state hp_online;

static int cpuhp_cpufreq_online(unsigned int cpu)
{
	cpufreq_online(cpu);

	return 0;
}

static int cpuhp_cpufreq_offline(unsigned int cpu)
{
	cpufreq_offline(cpu);

	return 0;
}

/**
 * cpufreq_register_driver - register a CPU Frequency driver
 * @driver_data: A struct cpufreq_driver containing the values#
 * submitted by the CPU Frequency driver.
 *
 * Registers a CPU Frequency driver to this core code. This code
 * returns zero on success, -EEXIST when another driver got here first
 * (and isn't unregistered in the meantime).
 *
 */
int cpufreq_register_driver(struct cpufreq_driver *driver_data)
{
	unsigned long flags;
	int ret;

	if (cpufreq_disabled())
		return -ENODEV;

	if (!driver_data || !driver_data->verify || !driver_data->init ||
	    !(driver_data->setpolicy || driver_data->target_index ||
		    driver_data->target) ||
	     (driver_data->setpolicy && (driver_data->target_index ||
		    driver_data->target)) ||
	     (!!driver_data->get_intermediate != !!driver_data->target_intermediate))
		return -EINVAL;

	pr_debug("trying to register driver %s\n", driver_data->name);

	/* Protect against concurrent CPU online/offline. */
	cpus_read_lock();

	write_lock_irqsave(&cpufreq_driver_lock, flags);
	if (cpufreq_driver) {
		write_unlock_irqrestore(&cpufreq_driver_lock, flags);
		ret = -EEXIST;
		goto out;
	}
	cpufreq_driver = driver_data;
	write_unlock_irqrestore(&cpufreq_driver_lock, flags);

	if (driver_data->setpolicy)
		driver_data->flags |= CPUFREQ_CONST_LOOPS;

	if (cpufreq_boost_supported()) {
		ret = create_boost_sysfs_file();
		if (ret)
			goto err_null_driver;
	}

	ret = subsys_interface_register(&cpufreq_interface);
	if (ret)
		goto err_boost_unreg;

	if (!(cpufreq_driver->flags & CPUFREQ_STICKY) &&
	    list_empty(&cpufreq_policy_list)) {
		/* if all ->init() calls failed, unregister */
		ret = -ENODEV;
		pr_debug("%s: No CPU initialized for driver %s\n", __func__,
			 driver_data->name);
		goto err_if_unreg;
	}

	ret = cpuhp_setup_state_nocalls_cpuslocked(CPUHP_AP_ONLINE_DYN,
						   "cpufreq:online",
						   cpuhp_cpufreq_online,
						   cpuhp_cpufreq_offline);
	if (ret < 0)
		goto err_if_unreg;
	hp_online = ret;
	ret = 0;

	pr_debug("driver %s up and running\n", driver_data->name);
	goto out;

err_if_unreg:
	subsys_interface_unregister(&cpufreq_interface);
err_boost_unreg:
	remove_boost_sysfs_file();
err_null_driver:
	write_lock_irqsave(&cpufreq_driver_lock, flags);
	cpufreq_driver = NULL;
	write_unlock_irqrestore(&cpufreq_driver_lock, flags);
out:
	cpus_read_unlock();
	return ret;
}
EXPORT_SYMBOL_GPL(cpufreq_register_driver);

/**
 * cpufreq_unregister_driver - unregister the current CPUFreq driver
 *
 * Unregister the current CPUFreq driver. Only call this if you have
 * the right to do so, i.e. if you have succeeded in initialising before!
 * Returns zero if successful, and -EINVAL if the cpufreq_driver is
 * currently not initialised.
 */
int cpufreq_unregister_driver(struct cpufreq_driver *driver)
{
	unsigned long flags;

	if (!cpufreq_driver || (driver != cpufreq_driver))
		return -EINVAL;

	pr_debug("unregistering driver %s\n", driver->name);

	/* Protect against concurrent cpu hotplug */
	cpus_read_lock();
	subsys_interface_unregister(&cpufreq_interface);
	remove_boost_sysfs_file();
	cpuhp_remove_state_nocalls_cpuslocked(hp_online);

	write_lock_irqsave(&cpufreq_driver_lock, flags);

	cpufreq_driver = NULL;

	write_unlock_irqrestore(&cpufreq_driver_lock, flags);
	cpus_read_unlock();

	return 0;
}
EXPORT_SYMBOL_GPL(cpufreq_unregister_driver);

/*
 * Stop cpufreq at shutdown to make sure it isn't holding any locks
 * or mutexes when secondary CPUs are halted.
 */
static struct syscore_ops cpufreq_syscore_ops = {
	.shutdown = cpufreq_suspend,
};

struct kobject *cpufreq_global_kobject;
EXPORT_SYMBOL(cpufreq_global_kobject);

static int __init cpufreq_core_init(void)
{
	if (cpufreq_disabled())
		return -ENODEV;

	cpufreq_global_kobject = kobject_create_and_add("cpufreq", &cpu_subsys.dev_root->kobj);
	BUG_ON(!cpufreq_global_kobject);

	register_syscore_ops(&cpufreq_syscore_ops);

	return 0;
}
module_param(off, int, 0444);
core_initcall(cpufreq_core_init);<|MERGE_RESOLUTION|>--- conflicted
+++ resolved
@@ -1322,11 +1322,7 @@
 
 	return 0;
 
-<<<<<<< HEAD
-out_exit_policy:
-=======
 out_destroy_policy:
->>>>>>> e021bb4f
 	for_each_cpu(j, policy->real_cpus)
 		remove_cpu_dev_symlink(policy, get_cpu_device(j));
 
