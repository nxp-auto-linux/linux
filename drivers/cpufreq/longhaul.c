/*
 *  (C) 2001-2004  Dave Jones.
 *  (C) 2002  Padraig Brady. <padraig@antefacto.com>
 *
 *  Licensed under the terms of the GNU GPL License version 2.
 *  Based upon datasheets & sample CPUs kindly provided by VIA.
 *
 *  VIA have currently 3 different versions of Longhaul.
 *  Version 1 (Longhaul) uses the BCR2 MSR at 0x1147.
 *   It is present only in Samuel 1 (C5A), Samuel 2 (C5B) stepping 0.
 *  Version 2 of longhaul is backward compatible with v1, but adds
 *   LONGHAUL MSR for purpose of both frequency and voltage scaling.
 *   Present in Samuel 2 (steppings 1-7 only) (C5B), and Ezra (C5C).
 *  Version 3 of longhaul got renamed to Powersaver and redesigned
 *   to use only the POWERSAVER MSR at 0x110a.
 *   It is present in Ezra-T (C5M), Nehemiah (C5X) and above.
 *   It's pretty much the same feature wise to longhaul v2, though
 *   there is provision for scaling FSB too, but this doesn't work
 *   too well in practice so we don't even try to use this.
 *
 *  BIG FAT DISCLAIMER: Work in progress code. Possibly *dangerous*
 */

#define pr_fmt(fmt) KBUILD_MODNAME ": " fmt

#include <linux/kernel.h>
#include <linux/module.h>
#include <linux/moduleparam.h>
#include <linux/init.h>
#include <linux/cpufreq.h>
#include <linux/pci.h>
#include <linux/slab.h>
#include <linux/string.h>
#include <linux/delay.h>
#include <linux/timex.h>
#include <linux/io.h>
#include <linux/acpi.h>

#include <asm/msr.h>
#include <asm/cpu_device_id.h>
#include <acpi/processor.h>

#include "longhaul.h"

#define TYPE_LONGHAUL_V1	1
#define TYPE_LONGHAUL_V2	2
#define TYPE_POWERSAVER		3

#define	CPU_SAMUEL	1
#define	CPU_SAMUEL2	2
#define	CPU_EZRA	3
#define	CPU_EZRA_T	4
#define	CPU_NEHEMIAH	5
#define	CPU_NEHEMIAH_C	6

/* Flags */
#define USE_ACPI_C3		(1 << 1)
#define USE_NORTHBRIDGE		(1 << 2)

static int cpu_model;
static unsigned int numscales = 16;
static unsigned int fsb;

static const struct mV_pos *vrm_mV_table;
static const unsigned char *mV_vrm_table;

static unsigned int highest_speed, lowest_speed; /* kHz */
static unsigned int minmult, maxmult;
static int can_scale_voltage;
static struct acpi_processor *pr;
static struct acpi_processor_cx *cx;
static u32 acpi_regs_addr;
static u8 longhaul_flags;
static unsigned int longhaul_index;

/* Module parameters */
static int scale_voltage;
static int disable_acpi_c3;
static int revid_errata;
static int enable;

/* Clock ratios multiplied by 10 */
static int mults[32];
static int eblcr[32];
static int longhaul_version;
static struct cpufreq_frequency_table *longhaul_table;

static char speedbuffer[8];

static char *print_speed(int speed)
{
	if (speed < 1000) {
		snprintf(speedbuffer, sizeof(speedbuffer), "%dMHz", speed);
		return speedbuffer;
	}

	if (speed%1000 == 0)
		snprintf(speedbuffer, sizeof(speedbuffer),
			"%dGHz", speed/1000);
	else
		snprintf(speedbuffer, sizeof(speedbuffer),
			"%d.%dGHz", speed/1000, (speed%1000)/100);

	return speedbuffer;
}


static unsigned int calc_speed(int mult)
{
	int khz;
	khz = (mult/10)*fsb;
	if (mult%10)
		khz += fsb/2;
	khz *= 1000;
	return khz;
}


static int longhaul_get_cpu_mult(void)
{
	unsigned long invalue = 0, lo, hi;

	rdmsr(MSR_IA32_EBL_CR_POWERON, lo, hi);
	invalue = (lo & (1<<22|1<<23|1<<24|1<<25))>>22;
	if (longhaul_version == TYPE_LONGHAUL_V2 ||
	    longhaul_version == TYPE_POWERSAVER) {
		if (lo & (1<<27))
			invalue += 16;
	}
	return eblcr[invalue];
}

/* For processor with BCR2 MSR */

static void do_longhaul1(unsigned int mults_index)
{
	union msr_bcr2 bcr2;

	rdmsrl(MSR_VIA_BCR2, bcr2.val);
	/* Enable software clock multiplier */
	bcr2.bits.ESOFTBF = 1;
	bcr2.bits.CLOCKMUL = mults_index & 0xff;

	/* Sync to timer tick */
	safe_halt();
	/* Change frequency on next halt or sleep */
	wrmsrl(MSR_VIA_BCR2, bcr2.val);
	/* Invoke transition */
	ACPI_FLUSH_CPU_CACHE();
	halt();

	/* Disable software clock multiplier */
	local_irq_disable();
	rdmsrl(MSR_VIA_BCR2, bcr2.val);
	bcr2.bits.ESOFTBF = 0;
	wrmsrl(MSR_VIA_BCR2, bcr2.val);
}

/* For processor with Longhaul MSR */

static void do_powersaver(int cx_address, unsigned int mults_index,
			  unsigned int dir)
{
	union msr_longhaul longhaul;
	u32 t;

	rdmsrl(MSR_VIA_LONGHAUL, longhaul.val);
	/* Setup new frequency */
	if (!revid_errata)
		longhaul.bits.RevisionKey = longhaul.bits.RevisionID;
	else
		longhaul.bits.RevisionKey = 0;
	longhaul.bits.SoftBusRatio = mults_index & 0xf;
	longhaul.bits.SoftBusRatio4 = (mults_index & 0x10) >> 4;
	/* Setup new voltage */
	if (can_scale_voltage)
		longhaul.bits.SoftVID = (mults_index >> 8) & 0x1f;
	/* Sync to timer tick */
	safe_halt();
	/* Raise voltage if necessary */
	if (can_scale_voltage && dir) {
		longhaul.bits.EnableSoftVID = 1;
		wrmsrl(MSR_VIA_LONGHAUL, longhaul.val);
		/* Change voltage */
		if (!cx_address) {
			ACPI_FLUSH_CPU_CACHE();
			halt();
		} else {
			ACPI_FLUSH_CPU_CACHE();
			/* Invoke C3 */
			inb(cx_address);
			/* Dummy op - must do something useless after P_LVL3
			 * read */
			t = inl(acpi_gbl_FADT.xpm_timer_block.address);
		}
		longhaul.bits.EnableSoftVID = 0;
		wrmsrl(MSR_VIA_LONGHAUL, longhaul.val);
	}

	/* Change frequency on next halt or sleep */
	longhaul.bits.EnableSoftBusRatio = 1;
	wrmsrl(MSR_VIA_LONGHAUL, longhaul.val);
	if (!cx_address) {
		ACPI_FLUSH_CPU_CACHE();
		halt();
	} else {
		ACPI_FLUSH_CPU_CACHE();
		/* Invoke C3 */
		inb(cx_address);
		/* Dummy op - must do something useless after P_LVL3 read */
		t = inl(acpi_gbl_FADT.xpm_timer_block.address);
	}
	/* Disable bus ratio bit */
	longhaul.bits.EnableSoftBusRatio = 0;
	wrmsrl(MSR_VIA_LONGHAUL, longhaul.val);

	/* Reduce voltage if necessary */
	if (can_scale_voltage && !dir) {
		longhaul.bits.EnableSoftVID = 1;
		wrmsrl(MSR_VIA_LONGHAUL, longhaul.val);
		/* Change voltage */
		if (!cx_address) {
			ACPI_FLUSH_CPU_CACHE();
			halt();
		} else {
			ACPI_FLUSH_CPU_CACHE();
			/* Invoke C3 */
			inb(cx_address);
			/* Dummy op - must do something useless after P_LVL3
			 * read */
			t = inl(acpi_gbl_FADT.xpm_timer_block.address);
		}
		longhaul.bits.EnableSoftVID = 0;
		wrmsrl(MSR_VIA_LONGHAUL, longhaul.val);
	}
}

/**
 * longhaul_set_cpu_frequency()
 * @mults_index : bitpattern of the new multiplier.
 *
 * Sets a new clock ratio.
 */

static int longhaul_setstate(struct cpufreq_policy *policy,
		unsigned int table_index)
{
	unsigned int mults_index;
	int speed, mult;
	struct cpufreq_freqs freqs;
	unsigned long flags;
	unsigned int pic1_mask, pic2_mask;
	u16 bm_status = 0;
	u32 bm_timeout = 1000;
	unsigned int dir = 0;

	mults_index = longhaul_table[table_index].driver_data;
	/* Safety precautions */
	mult = mults[mults_index & 0x1f];
	if (mult == -1)
		return -EINVAL;

	speed = calc_speed(mult);
	if ((speed > highest_speed) || (speed < lowest_speed))
		return -EINVAL;

	/* Voltage transition before frequency transition? */
	if (can_scale_voltage && longhaul_index < table_index)
		dir = 1;

	freqs.old = calc_speed(longhaul_get_cpu_mult());
	freqs.new = speed;

	pr_debug("Setting to FSB:%dMHz Mult:%d.%dx (%s)\n",
			fsb, mult/10, mult%10, print_speed(speed/1000));
retry_loop:
	preempt_disable();
	local_irq_save(flags);

	pic2_mask = inb(0xA1);
	pic1_mask = inb(0x21);	/* works on C3. save mask. */
	outb(0xFF, 0xA1);	/* Overkill */
	outb(0xFE, 0x21);	/* TMR0 only */

	/* Wait while PCI bus is busy. */
	if (acpi_regs_addr && (longhaul_flags & USE_NORTHBRIDGE
	    || ((pr != NULL) && pr->flags.bm_control))) {
		bm_status = inw(acpi_regs_addr);
		bm_status &= 1 << 4;
		while (bm_status && bm_timeout) {
			outw(1 << 4, acpi_regs_addr);
			bm_timeout--;
			bm_status = inw(acpi_regs_addr);
			bm_status &= 1 << 4;
		}
	}

	if (longhaul_flags & USE_NORTHBRIDGE) {
		/* Disable AGP and PCI arbiters */
		outb(3, 0x22);
	} else if ((pr != NULL) && pr->flags.bm_control) {
		/* Disable bus master arbitration */
		acpi_write_bit_register(ACPI_BITREG_ARB_DISABLE, 1);
	}
	switch (longhaul_version) {

	/*
	 * Longhaul v1. (Samuel[C5A] and Samuel2 stepping 0[C5B])
	 * Software controlled multipliers only.
	 */
	case TYPE_LONGHAUL_V1:
		do_longhaul1(mults_index);
		break;

	/*
	 * Longhaul v2 appears in Samuel2 Steppings 1->7 [C5B] and Ezra [C5C]
	 *
	 * Longhaul v3 (aka Powersaver). (Ezra-T [C5M] & Nehemiah [C5N])
	 * Nehemiah can do FSB scaling too, but this has never been proven
	 * to work in practice.
	 */
	case TYPE_LONGHAUL_V2:
	case TYPE_POWERSAVER:
		if (longhaul_flags & USE_ACPI_C3) {
			/* Don't allow wakeup */
			acpi_write_bit_register(ACPI_BITREG_BUS_MASTER_RLD, 0);
			do_powersaver(cx->address, mults_index, dir);
		} else {
			do_powersaver(0, mults_index, dir);
		}
		break;
	}

	if (longhaul_flags & USE_NORTHBRIDGE) {
		/* Enable arbiters */
		outb(0, 0x22);
	} else if ((pr != NULL) && pr->flags.bm_control) {
		/* Enable bus master arbitration */
		acpi_write_bit_register(ACPI_BITREG_ARB_DISABLE, 0);
	}
	outb(pic2_mask, 0xA1);	/* restore mask */
	outb(pic1_mask, 0x21);

	local_irq_restore(flags);
	preempt_enable();

	freqs.new = calc_speed(longhaul_get_cpu_mult());
	/* Check if requested frequency is set. */
	if (unlikely(freqs.new != speed)) {
		pr_info("Failed to set requested frequency!\n");
		/* Revision ID = 1 but processor is expecting revision key
		 * equal to 0. Jumpers at the bottom of processor will change
		 * multiplier and FSB, but will not change bits in Longhaul
		 * MSR nor enable voltage scaling. */
		if (!revid_errata) {
			pr_info("Enabling \"Ignore Revision ID\" option\n");
			revid_errata = 1;
			msleep(200);
			goto retry_loop;
		}
		/* Why ACPI C3 sometimes doesn't work is a mystery for me.
		 * But it does happen. Processor is entering ACPI C3 state,
		 * but it doesn't change frequency. I tried poking various
		 * bits in northbridge registers, but without success. */
		if (longhaul_flags & USE_ACPI_C3) {
			pr_info("Disabling ACPI C3 support\n");
			longhaul_flags &= ~USE_ACPI_C3;
			if (revid_errata) {
				pr_info("Disabling \"Ignore Revision ID\" option\n");
				revid_errata = 0;
			}
			msleep(200);
			goto retry_loop;
		}
		/* This shouldn't happen. Longhaul ver. 2 was reported not
		 * working on processors without voltage scaling, but with
		 * RevID = 1. RevID errata will make things right. Just
		 * to be 100% sure. */
		if (longhaul_version == TYPE_LONGHAUL_V2) {
			pr_info("Switching to Longhaul ver. 1\n");
			longhaul_version = TYPE_LONGHAUL_V1;
			msleep(200);
			goto retry_loop;
		}
	}

	if (!bm_timeout) {
		pr_info("Warning: Timeout while waiting for idle PCI bus\n");
		return -EBUSY;
	}

	return 0;
}

/*
 * Centaur decided to make life a little more tricky.
 * Only longhaul v1 is allowed to read EBLCR BSEL[0:1].
 * Samuel2 and above have to try and guess what the FSB is.
 * We do this by assuming we booted at maximum multiplier, and interpolate
 * between that value multiplied by possible FSBs and cpu_mhz which
 * was calculated at boot time. Really ugly, but no other way to do this.
 */

#define ROUNDING	0xf

static int guess_fsb(int mult)
{
	int speed = cpu_khz / 1000;
	int i;
	int speeds[] = { 666, 1000, 1333, 2000 };
	int f_max, f_min;

	for (i = 0; i < 4; i++) {
		f_max = ((speeds[i] * mult) + 50) / 100;
		f_max += (ROUNDING / 2);
		f_min = f_max - ROUNDING;
		if ((speed <= f_max) && (speed >= f_min))
			return speeds[i] / 10;
	}
	return 0;
}


static int longhaul_get_ranges(void)
{
	unsigned int i, j, k = 0;
	unsigned int ratio;
	int mult;

	/* Get current frequency */
	mult = longhaul_get_cpu_mult();
	if (mult == -1) {
		pr_info("Invalid (reserved) multiplier!\n");
		return -EINVAL;
	}
	fsb = guess_fsb(mult);
	if (fsb == 0) {
		pr_info("Invalid (reserved) FSB!\n");
		return -EINVAL;
	}
	/* Get max multiplier - as we always did.
	 * Longhaul MSR is useful only when voltage scaling is enabled.
	 * C3 is booting at max anyway. */
	maxmult = mult;
	/* Get min multiplier */
	switch (cpu_model) {
	case CPU_NEHEMIAH:
		minmult = 50;
		break;
	case CPU_NEHEMIAH_C:
		minmult = 40;
		break;
	default:
		minmult = 30;
		break;
	}

	pr_debug("MinMult:%d.%dx MaxMult:%d.%dx\n",
		 minmult/10, minmult%10, maxmult/10, maxmult%10);

	highest_speed = calc_speed(maxmult);
	lowest_speed = calc_speed(minmult);
	pr_debug("FSB:%dMHz  Lowest speed: %s   Highest speed:%s\n", fsb,
		 print_speed(lowest_speed/1000),
		 print_speed(highest_speed/1000));

	if (lowest_speed == highest_speed) {
		pr_info("highestspeed == lowest, aborting\n");
		return -EINVAL;
	}
	if (lowest_speed > highest_speed) {
		pr_info("nonsense! lowest (%d > %d) !\n",
			lowest_speed, highest_speed);
		return -EINVAL;
	}

	longhaul_table = kcalloc(numscales + 1, sizeof(*longhaul_table),
				 GFP_KERNEL);
	if (!longhaul_table)
		return -ENOMEM;

	for (j = 0; j < numscales; j++) {
		ratio = mults[j];
		if (ratio == -1)
			continue;
		if (ratio > maxmult || ratio < minmult)
			continue;
		longhaul_table[k].frequency = calc_speed(ratio);
		longhaul_table[k].driver_data	= j;
		k++;
	}
	if (k <= 1) {
		kfree(longhaul_table);
		return -ENODEV;
	}
	/* Sort */
	for (j = 0; j < k - 1; j++) {
		unsigned int min_f, min_i;
		min_f = longhaul_table[j].frequency;
		min_i = j;
		for (i = j + 1; i < k; i++) {
			if (longhaul_table[i].frequency < min_f) {
				min_f = longhaul_table[i].frequency;
				min_i = i;
			}
		}
		if (min_i != j) {
			swap(longhaul_table[j].frequency,
			     longhaul_table[min_i].frequency);
			swap(longhaul_table[j].driver_data,
			     longhaul_table[min_i].driver_data);
		}
	}

	longhaul_table[k].frequency = CPUFREQ_TABLE_END;

	/* Find index we are running on */
	for (j = 0; j < k; j++) {
		if (mults[longhaul_table[j].driver_data & 0x1f] == mult) {
			longhaul_index = j;
			break;
		}
	}
	return 0;
}


static void longhaul_setup_voltagescaling(void)
{
	struct cpufreq_frequency_table *freq_pos;
	union msr_longhaul longhaul;
	struct mV_pos minvid, maxvid, vid;
	unsigned int j, speed, pos, kHz_step, numvscales;
	int min_vid_speed;

	rdmsrl(MSR_VIA_LONGHAUL, longhaul.val);
	if (!(longhaul.bits.RevisionID & 1)) {
		pr_info("Voltage scaling not supported by CPU\n");
		return;
	}

	if (!longhaul.bits.VRMRev) {
		pr_info("VRM 8.5\n");
		vrm_mV_table = &vrm85_mV[0];
		mV_vrm_table = &mV_vrm85[0];
	} else {
		pr_info("Mobile VRM\n");
		if (cpu_model < CPU_NEHEMIAH)
			return;
		vrm_mV_table = &mobilevrm_mV[0];
		mV_vrm_table = &mV_mobilevrm[0];
	}

	minvid = vrm_mV_table[longhaul.bits.MinimumVID];
	maxvid = vrm_mV_table[longhaul.bits.MaximumVID];

	if (minvid.mV == 0 || maxvid.mV == 0 || minvid.mV > maxvid.mV) {
		pr_info("Bogus values Min:%d.%03d Max:%d.%03d - Voltage scaling disabled\n",
			minvid.mV/1000, minvid.mV%1000,
			maxvid.mV/1000, maxvid.mV%1000);
		return;
	}

	if (minvid.mV == maxvid.mV) {
		pr_info("Claims to support voltage scaling but min & max are both %d.%03d - Voltage scaling disabled\n",
			maxvid.mV/1000, maxvid.mV%1000);
		return;
	}

	/* How many voltage steps*/
	numvscales = maxvid.pos - minvid.pos + 1;
	pr_info("Max VID=%d.%03d  Min VID=%d.%03d, %d possible voltage scales\n",
		maxvid.mV/1000, maxvid.mV%1000,
		minvid.mV/1000, minvid.mV%1000,
		numvscales);

	/* Calculate max frequency at min voltage */
	j = longhaul.bits.MinMHzBR;
	if (longhaul.bits.MinMHzBR4)
		j += 16;
	min_vid_speed = eblcr[j];
	if (min_vid_speed == -1)
		return;
	switch (longhaul.bits.MinMHzFSB) {
	case 0:
		min_vid_speed *= 13333;
		break;
	case 1:
		min_vid_speed *= 10000;
		break;
	case 3:
		min_vid_speed *= 6666;
		break;
	default:
		return;
		break;
	}
	if (min_vid_speed >= highest_speed)
		return;
	/* Calculate kHz for one voltage step */
	kHz_step = (highest_speed - min_vid_speed) / numvscales;

	cpufreq_for_each_entry_idx(freq_pos, longhaul_table, j) {
		speed = freq_pos->frequency;
		if (speed > min_vid_speed)
			pos = (speed - min_vid_speed) / kHz_step + minvid.pos;
		else
			pos = minvid.pos;
		freq_pos->driver_data |= mV_vrm_table[pos] << 8;
		vid = vrm_mV_table[mV_vrm_table[pos]];
		pr_info("f: %d kHz, index: %d, vid: %d mV\n",
			speed, j, vid.mV);
	}

	can_scale_voltage = 1;
	pr_info("Voltage scaling enabled\n");
}


static int longhaul_target(struct cpufreq_policy *policy,
			    unsigned int table_index)
{
	unsigned int i;
	unsigned int dir = 0;
	u8 vid, current_vid;
	int retval = 0;

	if (!can_scale_voltage)
		retval = longhaul_setstate(policy, table_index);
	else {
		/* On test system voltage transitions exceeding single
		 * step up or down were turning motherboard off. Both
		 * "ondemand" and "userspace" are unsafe. C7 is doing
		 * this in hardware, C3 is old and we need to do this
		 * in software. */
		i = longhaul_index;
		current_vid = (longhaul_table[longhaul_index].driver_data >> 8);
		current_vid &= 0x1f;
		if (table_index > longhaul_index)
			dir = 1;
		while (i != table_index) {
			vid = (longhaul_table[i].driver_data >> 8) & 0x1f;
			if (vid != current_vid) {
				retval = longhaul_setstate(policy, i);
				current_vid = vid;
				msleep(200);
			}
			if (dir)
				i++;
			else
				i--;
		}
		retval = longhaul_setstate(policy, table_index);
	}

	longhaul_index = table_index;
	return retval;
}


static unsigned int longhaul_get(unsigned int cpu)
{
	if (cpu)
		return 0;
	return calc_speed(longhaul_get_cpu_mult());
}

static acpi_status longhaul_walk_callback(acpi_handle obj_handle,
					  u32 nesting_level,
					  void *context, void **return_value)
{
	struct acpi_device *d;

	if (acpi_bus_get_device(obj_handle, &d))
		return 0;

	*return_value = acpi_driver_data(d);
	return 1;
}

/* VIA don't support PM2 reg, but have something similar */
static int enable_arbiter_disable(void)
{
	struct pci_dev *dev;
	int status = 1;
	int reg;
	u8 pci_cmd;

	/* Find PLE133 host bridge */
	reg = 0x78;
	dev = pci_get_device(PCI_VENDOR_ID_VIA, PCI_DEVICE_ID_VIA_8601_0,
			     NULL);
	/* Find PM133/VT8605 host bridge */
	if (dev == NULL)
		dev = pci_get_device(PCI_VENDOR_ID_VIA,
				     PCI_DEVICE_ID_VIA_8605_0, NULL);
	/* Find CLE266 host bridge */
	if (dev == NULL) {
		reg = 0x76;
		dev = pci_get_device(PCI_VENDOR_ID_VIA,
				     PCI_DEVICE_ID_VIA_862X_0, NULL);
		/* Find CN400 V-Link host bridge */
		if (dev == NULL)
			dev = pci_get_device(PCI_VENDOR_ID_VIA, 0x7259, NULL);
	}
	if (dev != NULL) {
		/* Enable access to port 0x22 */
		pci_read_config_byte(dev, reg, &pci_cmd);
		if (!(pci_cmd & 1<<7)) {
			pci_cmd |= 1<<7;
			pci_write_config_byte(dev, reg, pci_cmd);
			pci_read_config_byte(dev, reg, &pci_cmd);
			if (!(pci_cmd & 1<<7)) {
				pr_err("Can't enable access to port 0x22\n");
				status = 0;
			}
		}
		pci_dev_put(dev);
		return status;
	}
	return 0;
}

static int longhaul_setup_southbridge(void)
{
	struct pci_dev *dev;
	u8 pci_cmd;

	/* Find VT8235 southbridge */
	dev = pci_get_device(PCI_VENDOR_ID_VIA, PCI_DEVICE_ID_VIA_8235, NULL);
	if (dev == NULL)
		/* Find VT8237 southbridge */
		dev = pci_get_device(PCI_VENDOR_ID_VIA,
				     PCI_DEVICE_ID_VIA_8237, NULL);
	if (dev != NULL) {
		/* Set transition time to max */
		pci_read_config_byte(dev, 0xec, &pci_cmd);
		pci_cmd &= ~(1 << 2);
		pci_write_config_byte(dev, 0xec, pci_cmd);
		pci_read_config_byte(dev, 0xe4, &pci_cmd);
		pci_cmd &= ~(1 << 7);
		pci_write_config_byte(dev, 0xe4, pci_cmd);
		pci_read_config_byte(dev, 0xe5, &pci_cmd);
		pci_cmd |= 1 << 7;
		pci_write_config_byte(dev, 0xe5, pci_cmd);
		/* Get address of ACPI registers block*/
		pci_read_config_byte(dev, 0x81, &pci_cmd);
		if (pci_cmd & 1 << 7) {
			pci_read_config_dword(dev, 0x88, &acpi_regs_addr);
			acpi_regs_addr &= 0xff00;
			pr_info("ACPI I/O at 0x%x\n", acpi_regs_addr);
		}

		pci_dev_put(dev);
		return 1;
	}
	return 0;
}

static int longhaul_cpu_init(struct cpufreq_policy *policy)
{
	struct cpuinfo_x86 *c = &cpu_data(0);
	char *cpuname = NULL;
	int ret;
	u32 lo, hi;

	/* Check what we have on this motherboard */
	switch (c->x86_model) {
	case 6:
		cpu_model = CPU_SAMUEL;
		cpuname = "C3 'Samuel' [C5A]";
		longhaul_version = TYPE_LONGHAUL_V1;
		memcpy(mults, samuel1_mults, sizeof(samuel1_mults));
		memcpy(eblcr, samuel1_eblcr, sizeof(samuel1_eblcr));
		break;

	case 7:
		switch (c->x86_stepping) {
		case 0:
			longhaul_version = TYPE_LONGHAUL_V1;
			cpu_model = CPU_SAMUEL2;
			cpuname = "C3 'Samuel 2' [C5B]";
			/* Note, this is not a typo, early Samuel2's had
			 * Samuel1 ratios. */
			memcpy(mults, samuel1_mults, sizeof(samuel1_mults));
			memcpy(eblcr, samuel2_eblcr, sizeof(samuel2_eblcr));
			break;
		case 1 ... 15:
			longhaul_version = TYPE_LONGHAUL_V2;
			if (c->x86_stepping < 8) {
				cpu_model = CPU_SAMUEL2;
				cpuname = "C3 'Samuel 2' [C5B]";
			} else {
				cpu_model = CPU_EZRA;
				cpuname = "C3 'Ezra' [C5C]";
			}
			memcpy(mults, ezra_mults, sizeof(ezra_mults));
			memcpy(eblcr, ezra_eblcr, sizeof(ezra_eblcr));
			break;
		}
		break;

	case 8:
		cpu_model = CPU_EZRA_T;
		cpuname = "C3 'Ezra-T' [C5M]";
		longhaul_version = TYPE_POWERSAVER;
		numscales = 32;
		memcpy(mults, ezrat_mults, sizeof(ezrat_mults));
		memcpy(eblcr, ezrat_eblcr, sizeof(ezrat_eblcr));
		break;

	case 9:
		longhaul_version = TYPE_POWERSAVER;
		numscales = 32;
		memcpy(mults, nehemiah_mults, sizeof(nehemiah_mults));
		memcpy(eblcr, nehemiah_eblcr, sizeof(nehemiah_eblcr));
		switch (c->x86_stepping) {
		case 0 ... 1:
			cpu_model = CPU_NEHEMIAH;
			cpuname = "C3 'Nehemiah A' [C5XLOE]";
			break;
		case 2 ... 4:
			cpu_model = CPU_NEHEMIAH;
			cpuname = "C3 'Nehemiah B' [C5XLOH]";
			break;
		case 5 ... 15:
			cpu_model = CPU_NEHEMIAH_C;
			cpuname = "C3 'Nehemiah C' [C5P]";
			break;
		}
		break;

	default:
		cpuname = "Unknown";
		break;
	}
	/* Check Longhaul ver. 2 */
	if (longhaul_version == TYPE_LONGHAUL_V2) {
		rdmsr(MSR_VIA_LONGHAUL, lo, hi);
		if (lo == 0 && hi == 0)
			/* Looks like MSR isn't present */
			longhaul_version = TYPE_LONGHAUL_V1;
	}

	pr_info("VIA %s CPU detected.  ", cpuname);
	switch (longhaul_version) {
	case TYPE_LONGHAUL_V1:
	case TYPE_LONGHAUL_V2:
		pr_cont("Longhaul v%d supported\n", longhaul_version);
		break;
	case TYPE_POWERSAVER:
		pr_cont("Powersaver supported\n");
		break;
	};

	/* Doesn't hurt */
	longhaul_setup_southbridge();

	/* Find ACPI data for processor */
	acpi_walk_namespace(ACPI_TYPE_PROCESSOR, ACPI_ROOT_OBJECT,
				ACPI_UINT32_MAX, &longhaul_walk_callback, NULL,
				NULL, (void *)&pr);

	/* Check ACPI support for C3 state */
	if (pr != NULL && longhaul_version == TYPE_POWERSAVER) {
		cx = &pr->power.states[ACPI_STATE_C3];
		if (cx->address > 0 && cx->latency <= 1000)
			longhaul_flags |= USE_ACPI_C3;
	}
	/* Disable if it isn't working */
	if (disable_acpi_c3)
		longhaul_flags &= ~USE_ACPI_C3;
	/* Check if northbridge is friendly */
	if (enable_arbiter_disable())
		longhaul_flags |= USE_NORTHBRIDGE;

	/* Check ACPI support for bus master arbiter disable */
	if (!(longhaul_flags & USE_ACPI_C3
	     || longhaul_flags & USE_NORTHBRIDGE)
	    && ((pr == NULL) || !(pr->flags.bm_control))) {
		pr_err("No ACPI support: Unsupported northbridge\n");
		return -ENODEV;
	}

	if (longhaul_flags & USE_NORTHBRIDGE)
		pr_info("Using northbridge support\n");
	if (longhaul_flags & USE_ACPI_C3)
		pr_info("Using ACPI support\n");

	ret = longhaul_get_ranges();
	if (ret != 0)
		return ret;

	if ((longhaul_version != TYPE_LONGHAUL_V1) && (scale_voltage != 0))
		longhaul_setup_voltagescaling();

	policy->transition_delay_us = 200000;	/* usec */
<<<<<<< HEAD
=======
	policy->freq_table = longhaul_table;
>>>>>>> e021bb4f

	return 0;
}

static struct cpufreq_driver longhaul_driver = {
	.verify	= cpufreq_generic_frequency_table_verify,
	.target_index = longhaul_target,
	.get	= longhaul_get,
	.init	= longhaul_cpu_init,
	.name	= "longhaul",
	.attr	= cpufreq_generic_attr,
};

static const struct x86_cpu_id longhaul_id[] = {
	{ X86_VENDOR_CENTAUR, 6 },
	{}
};
MODULE_DEVICE_TABLE(x86cpu, longhaul_id);

static int __init longhaul_init(void)
{
	struct cpuinfo_x86 *c = &cpu_data(0);

	if (!x86_match_cpu(longhaul_id))
		return -ENODEV;

	if (!enable) {
		pr_err("Option \"enable\" not set - Aborting\n");
		return -ENODEV;
	}
#ifdef CONFIG_SMP
	if (num_online_cpus() > 1) {
		pr_err("More than 1 CPU detected, longhaul disabled\n");
		return -ENODEV;
	}
#endif
#ifdef CONFIG_X86_IO_APIC
	if (boot_cpu_has(X86_FEATURE_APIC)) {
		pr_err("APIC detected. Longhaul is currently broken in this configuration.\n");
		return -ENODEV;
	}
#endif
	switch (c->x86_model) {
	case 6 ... 9:
		return cpufreq_register_driver(&longhaul_driver);
	case 10:
		pr_err("Use acpi-cpufreq driver for VIA C7\n");
	default:
		;
	}

	return -ENODEV;
}


static void __exit longhaul_exit(void)
{
	struct cpufreq_policy *policy = cpufreq_cpu_get(0);
	int i;

	for (i = 0; i < numscales; i++) {
		if (mults[i] == maxmult) {
			struct cpufreq_freqs freqs;

			freqs.old = policy->cur;
			freqs.new = longhaul_table[i].frequency;
			freqs.flags = 0;

			cpufreq_freq_transition_begin(policy, &freqs);
			longhaul_setstate(policy, i);
			cpufreq_freq_transition_end(policy, &freqs, 0);
			break;
		}
	}

	cpufreq_cpu_put(policy);
	cpufreq_unregister_driver(&longhaul_driver);
	kfree(longhaul_table);
}

/* Even if BIOS is exporting ACPI C3 state, and it is used
 * with success when CPU is idle, this state doesn't
 * trigger frequency transition in some cases. */
module_param(disable_acpi_c3, int, 0644);
MODULE_PARM_DESC(disable_acpi_c3, "Don't use ACPI C3 support");
/* Change CPU voltage with frequency. Very useful to save
 * power, but most VIA C3 processors aren't supporting it. */
module_param(scale_voltage, int, 0644);
MODULE_PARM_DESC(scale_voltage, "Scale voltage of processor");
/* Force revision key to 0 for processors which doesn't
 * support voltage scaling, but are introducing itself as
 * such. */
module_param(revid_errata, int, 0644);
MODULE_PARM_DESC(revid_errata, "Ignore CPU Revision ID");
/* By default driver is disabled to prevent incompatible
 * system freeze. */
module_param(enable, int, 0644);
MODULE_PARM_DESC(enable, "Enable driver");

MODULE_AUTHOR("Dave Jones");
MODULE_DESCRIPTION("Longhaul driver for VIA Cyrix processors.");
MODULE_LICENSE("GPL");

late_initcall(longhaul_init);
module_exit(longhaul_exit);<|MERGE_RESOLUTION|>--- conflicted
+++ resolved
@@ -895,10 +895,7 @@
 		longhaul_setup_voltagescaling();
 
 	policy->transition_delay_us = 200000;	/* usec */
-<<<<<<< HEAD
-=======
 	policy->freq_table = longhaul_table;
->>>>>>> e021bb4f
 
 	return 0;
 }
