--- conflicted
+++ resolved
@@ -94,24 +94,6 @@
 	return NULL;
 }
 
-static struct qeth_ipaddr *qeth_l3_find_addr_by_ip(struct qeth_card *card,
-						   struct qeth_ipaddr *query)
-{
-	u64 key = qeth_l3_ipaddr_hash(query);
-	struct qeth_ipaddr *addr;
-
-	if (query->is_multicast) {
-		hash_for_each_possible(card->ip_mc_htable, addr, hnode, key)
-			if (qeth_l3_addr_match_ip(addr, query))
-				return addr;
-	} else {
-		hash_for_each_possible(card->ip_htable,  addr, hnode, key)
-			if (qeth_l3_addr_match_ip(addr, query))
-				return addr;
-	}
-	return NULL;
-}
-
 static void qeth_l3_convert_addr_to_bits(u8 *addr, u8 *bits, int len)
 {
 	int i, j;
@@ -135,15 +117,9 @@
 	int rc = 0;
 
 	if (!card->ipato.enabled)
-<<<<<<< HEAD
-		return 0;
-	if (addr->type != QETH_IP_TYPE_NORMAL)
-		return 0;
-=======
 		return false;
 	if (addr->type != QETH_IP_TYPE_NORMAL)
 		return false;
->>>>>>> e021bb4f
 
 	qeth_l3_convert_addr_to_bits((u8 *) &addr->u, addr_bits,
 				  (addr->proto == QETH_PROT_IPV4)? 4:16);
@@ -171,12 +147,8 @@
 	return rc;
 }
 
-<<<<<<< HEAD
-int qeth_l3_delete_ip(struct qeth_card *card, struct qeth_ipaddr *tmp_addr)
-=======
 static int qeth_l3_delete_ip(struct qeth_card *card,
 			     struct qeth_ipaddr *tmp_addr)
->>>>>>> e021bb4f
 {
 	int rc = 0;
 	struct qeth_ipaddr *addr;
@@ -568,14 +540,7 @@
 	hash_for_each(card->ip_htable, i, addr, hnode) {
 		if (addr->type != QETH_IP_TYPE_NORMAL)
 			continue;
-<<<<<<< HEAD
-		if (qeth_l3_is_addr_covered_by_ipato(card, addr))
-			addr->set_flags |= QETH_IPA_SETIP_TAKEOVER_FLAG;
-		else
-			addr->set_flags &= ~QETH_IPA_SETIP_TAKEOVER_FLAG;
-=======
 		addr->ipato = qeth_l3_is_addr_covered_by_ipato(card, addr);
->>>>>>> e021bb4f
 	}
 }
 
@@ -650,43 +615,6 @@
 	}
 
 	spin_unlock_bh(&card->ip_lock);
-<<<<<<< HEAD
-}
-
-/*
- * VIPA related functions
- */
-int qeth_l3_add_vipa(struct qeth_card *card, enum qeth_prot_versions proto,
-	      const u8 *addr)
-{
-	struct qeth_ipaddr *ipaddr;
-	int rc = 0;
-
-	ipaddr = qeth_l3_get_addr_buffer(proto);
-	if (ipaddr) {
-		if (proto == QETH_PROT_IPV4) {
-			QETH_CARD_TEXT(card, 2, "addvipa4");
-			memcpy(&ipaddr->u.a4.addr, addr, 4);
-			ipaddr->u.a4.mask = 0;
-		} else if (proto == QETH_PROT_IPV6) {
-			QETH_CARD_TEXT(card, 2, "addvipa6");
-			memcpy(&ipaddr->u.a6.addr, addr, 16);
-			ipaddr->u.a6.pfxlen = 0;
-		}
-		ipaddr->type = QETH_IP_TYPE_VIPA;
-		ipaddr->set_flags = QETH_IPA_SETIP_VIPA_FLAG;
-		ipaddr->del_flags = QETH_IPA_DELIP_VIPA_FLAG;
-	} else
-		return -ENOMEM;
-
-	spin_lock_bh(&card->ip_lock);
-	rc = qeth_l3_add_ip(card, ipaddr);
-	spin_unlock_bh(&card->ip_lock);
-
-	kfree(ipaddr);
-
-=======
->>>>>>> e021bb4f
 	return rc;
 }
 
@@ -694,31 +622,6 @@
 			     enum qeth_ip_types type,
 			     enum qeth_prot_versions proto)
 {
-<<<<<<< HEAD
-	struct qeth_ipaddr *ipaddr;
-	int rc = 0;
-
-	ipaddr = qeth_l3_get_addr_buffer(proto);
-	if (ipaddr) {
-		if (proto == QETH_PROT_IPV4) {
-			QETH_CARD_TEXT(card, 2, "addrxip4");
-			memcpy(&ipaddr->u.a4.addr, addr, 4);
-			ipaddr->u.a4.mask = 0;
-		} else if (proto == QETH_PROT_IPV6) {
-			QETH_CARD_TEXT(card, 2, "addrxip6");
-			memcpy(&ipaddr->u.a6.addr, addr, 16);
-			ipaddr->u.a6.pfxlen = 0;
-		}
-
-		ipaddr->type = QETH_IP_TYPE_RXIP;
-		ipaddr->set_flags = QETH_IPA_SETIP_TAKEOVER_FLAG;
-		ipaddr->del_flags = 0;
-	} else
-		return -ENOMEM;
-
-	spin_lock_bh(&card->ip_lock);
-	rc = qeth_l3_add_ip(card, ipaddr);
-=======
 	struct qeth_ipaddr addr;
 	int rc;
 
@@ -730,7 +633,6 @@
 
 	spin_lock_bh(&card->ip_lock);
 	rc = add ? qeth_l3_add_ip(card, &addr) : qeth_l3_delete_ip(card, &addr);
->>>>>>> e021bb4f
 	spin_unlock_bh(&card->ip_lock);
 	return rc;
 }
@@ -1213,10 +1115,6 @@
 	     im4 = rcu_dereference(im4->next_rcu)) {
 		ip_eth_mc_map(im4->multiaddr, tmp->mac);
 		tmp->u.a4.addr = be32_to_cpu(im4->multiaddr);
-<<<<<<< HEAD
-		memcpy(tmp->mac, buf, sizeof(tmp->mac));
-=======
->>>>>>> e021bb4f
 		tmp->is_multicast = 1;
 
 		ipm = qeth_l3_find_addr_by_ip(card, tmp);
@@ -1372,97 +1270,6 @@
 	rcu_read_unlock();
 	in6_dev_put(in6_dev);
 }
-<<<<<<< HEAD
-#endif /* CONFIG_QETH_IPV6 */
-
-static void qeth_l3_free_vlan_addresses4(struct qeth_card *card,
-			unsigned short vid)
-{
-	struct in_device *in_dev;
-	struct in_ifaddr *ifa;
-	struct qeth_ipaddr *addr;
-	struct net_device *netdev;
-
-	QETH_CARD_TEXT(card, 4, "frvaddr4");
-
-	netdev = __vlan_find_dev_deep_rcu(card->dev, htons(ETH_P_8021Q), vid);
-	if (!netdev)
-		return;
-	in_dev = in_dev_get(netdev);
-	if (!in_dev)
-		return;
-
-	addr = qeth_l3_get_addr_buffer(QETH_PROT_IPV4);
-	if (!addr)
-		goto out;
-
-	spin_lock_bh(&card->ip_lock);
-
-	for (ifa = in_dev->ifa_list; ifa; ifa = ifa->ifa_next) {
-		addr->u.a4.addr = be32_to_cpu(ifa->ifa_address);
-		addr->u.a4.mask = be32_to_cpu(ifa->ifa_mask);
-		addr->type = QETH_IP_TYPE_NORMAL;
-		qeth_l3_delete_ip(card, addr);
-	}
-
-	spin_unlock_bh(&card->ip_lock);
-
-	kfree(addr);
-out:
-	in_dev_put(in_dev);
-}
-
-static void qeth_l3_free_vlan_addresses6(struct qeth_card *card,
-			unsigned short vid)
-{
-#ifdef CONFIG_QETH_IPV6
-	struct inet6_dev *in6_dev;
-	struct inet6_ifaddr *ifa;
-	struct qeth_ipaddr *addr;
-	struct net_device *netdev;
-
-	QETH_CARD_TEXT(card, 4, "frvaddr6");
-
-	netdev = __vlan_find_dev_deep_rcu(card->dev, htons(ETH_P_8021Q), vid);
-	if (!netdev)
-		return;
-
-	in6_dev = in6_dev_get(netdev);
-	if (!in6_dev)
-		return;
-
-	addr = qeth_l3_get_addr_buffer(QETH_PROT_IPV6);
-	if (!addr)
-		goto out;
-
-	spin_lock_bh(&card->ip_lock);
-
-	list_for_each_entry(ifa, &in6_dev->addr_list, if_list) {
-		memcpy(&addr->u.a6.addr, &ifa->addr,
-		       sizeof(struct in6_addr));
-		addr->u.a6.pfxlen = ifa->prefix_len;
-		addr->type = QETH_IP_TYPE_NORMAL;
-		qeth_l3_delete_ip(card, addr);
-	}
-
-	spin_unlock_bh(&card->ip_lock);
-
-	kfree(addr);
-out:
-	in6_dev_put(in6_dev);
-#endif /* CONFIG_QETH_IPV6 */
-}
-
-static void qeth_l3_free_vlan_addresses(struct qeth_card *card,
-			unsigned short vid)
-{
-	rcu_read_lock();
-	qeth_l3_free_vlan_addresses4(card, vid);
-	qeth_l3_free_vlan_addresses6(card, vid);
-	rcu_read_unlock();
-}
-=======
->>>>>>> e021bb4f
 
 static int qeth_l3_vlan_rx_add_vid(struct net_device *dev,
 				   __be16 proto, u16 vid)
@@ -2716,28 +2523,6 @@
 		    (card->info.link_type == QETH_LINK_TYPE_HSTR)) {
 			pr_info("qeth_l3: ignoring TR device\n");
 			return -ENODEV;
-<<<<<<< HEAD
-		} else {
-			card->dev = alloc_etherdev(0);
-			if (!card->dev)
-				return -ENODEV;
-			card->dev->netdev_ops = &qeth_l3_osa_netdev_ops;
-
-			/*IPv6 address autoconfiguration stuff*/
-			qeth_l3_get_unique_id(card);
-			if (!(card->info.unique_id & UNIQUE_ID_NOT_BY_CARD))
-				card->dev->dev_id = card->info.unique_id &
-							 0xffff;
-			if (!card->info.guestlan) {
-				card->dev->hw_features = NETIF_F_SG |
-					NETIF_F_RXCSUM | NETIF_F_IP_CSUM |
-					NETIF_F_TSO;
-				card->dev->vlan_features = NETIF_F_SG |
-					NETIF_F_RXCSUM | NETIF_F_IP_CSUM |
-					NETIF_F_TSO;
-				card->dev->features |= NETIF_F_SG;
-			}
-=======
 		}
 
 		card->dev->netdev_ops = &qeth_l3_osa_netdev_ops;
@@ -2758,7 +2543,6 @@
 		if (qeth_is_supported6(card, IPA_OUTBOUND_CHECKSUM_V6)) {
 			card->dev->hw_features |= NETIF_F_IPV6_CSUM;
 			card->dev->vlan_features |= NETIF_F_IPV6_CSUM;
->>>>>>> e021bb4f
 		}
 	} else if (card->info.type == QETH_CARD_TYPE_IQD) {
 		card->dev->flags |= IFF_NOARP;
@@ -2780,14 +2564,9 @@
 				NETIF_F_HW_VLAN_CTAG_FILTER;
 
 	netif_keep_dst(card->dev);
-<<<<<<< HEAD
-	netif_set_gso_max_size(card->dev, (QETH_MAX_BUFFER_ELEMENTS(card) - 1) *
-					  PAGE_SIZE);
-=======
 	if (card->dev->hw_features & NETIF_F_TSO)
 		netif_set_gso_max_size(card->dev,
 				       PAGE_SIZE * (QETH_MAX_BUFFER_ELEMENTS(card) - 1));
->>>>>>> e021bb4f
 
 	netif_napi_add(card->dev, &card->napi, qeth_poll, QETH_NAPI_WEIGHT);
 	rc = register_netdev(card->dev);
@@ -2832,17 +2611,8 @@
 	if (cgdev->state == CCWGROUP_ONLINE)
 		qeth_l3_set_offline(cgdev);
 
-<<<<<<< HEAD
-	if (card->dev) {
-		unregister_netdev(card->dev);
-		free_netdev(card->dev);
-		card->dev = NULL;
-	}
-
-=======
 	if (qeth_netdev_is_registered(card->dev))
 		unregister_netdev(card->dev);
->>>>>>> e021bb4f
 	qeth_l3_clear_ip_htable(card, 0);
 	qeth_l3_clear_ipato_list(card);
 }
