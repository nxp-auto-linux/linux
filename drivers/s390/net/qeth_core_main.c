// SPDX-License-Identifier: GPL-2.0
/*
 *    Copyright IBM Corp. 2007, 2009
 *    Author(s): Utz Bacher <utz.bacher@de.ibm.com>,
 *		 Frank Pavlic <fpavlic@de.ibm.com>,
 *		 Thomas Spatzier <tspat@de.ibm.com>,
 *		 Frank Blaschka <frank.blaschka@de.ibm.com>
 */

#define KMSG_COMPONENT "qeth"
#define pr_fmt(fmt) KMSG_COMPONENT ": " fmt

#include <linux/compat.h>
#include <linux/module.h>
#include <linux/moduleparam.h>
#include <linux/string.h>
#include <linux/errno.h>
#include <linux/kernel.h>
#include <linux/ip.h>
#include <linux/tcp.h>
#include <linux/mii.h>
#include <linux/kthread.h>
#include <linux/slab.h>
#include <linux/if_vlan.h>
#include <linux/netdevice.h>
#include <linux/netdev_features.h>
#include <linux/skbuff.h>
#include <linux/vmalloc.h>

#include <net/iucv/af_iucv.h>
#include <net/dsfield.h>

#include <asm/ebcdic.h>
#include <asm/chpid.h>
#include <asm/io.h>
#include <asm/sysinfo.h>
#include <asm/diag.h>
#include <asm/cio.h>
#include <asm/ccwdev.h>
#include <asm/cpcmd.h>

#include "qeth_core.h"

struct qeth_dbf_info qeth_dbf[QETH_DBF_INFOS] = {
	/* define dbf - Name, Pages, Areas, Maxlen, Level, View, Handle */
	/*                   N  P  A    M  L  V                      H  */
	[QETH_DBF_SETUP] = {"qeth_setup",
				8, 1,   8, 5, &debug_hex_ascii_view, NULL},
	[QETH_DBF_MSG]	 = {"qeth_msg", 8, 1, 11 * sizeof(long), 3,
			    &debug_sprintf_view, NULL},
	[QETH_DBF_CTRL]  = {"qeth_control",
		8, 1, QETH_DBF_CTRL_LEN, 5, &debug_hex_ascii_view, NULL},
};
EXPORT_SYMBOL_GPL(qeth_dbf);

struct qeth_card_list_struct qeth_core_card_list;
EXPORT_SYMBOL_GPL(qeth_core_card_list);
struct kmem_cache *qeth_core_header_cache;
EXPORT_SYMBOL_GPL(qeth_core_header_cache);
static struct kmem_cache *qeth_qdio_outbuf_cache;

static struct device *qeth_core_root_dev;
static struct lock_class_key qdio_out_skb_queue_key;
static struct mutex qeth_mod_mutex;

static void qeth_send_control_data_cb(struct qeth_channel *,
			struct qeth_cmd_buffer *);
static struct qeth_cmd_buffer *qeth_get_buffer(struct qeth_channel *);
static void qeth_free_buffer_pool(struct qeth_card *);
static int qeth_qdio_establish(struct qeth_card *);
static void qeth_free_qdio_buffers(struct qeth_card *);
static void qeth_notify_skbs(struct qeth_qdio_out_q *queue,
		struct qeth_qdio_out_buffer *buf,
		enum iucv_tx_notify notification);
static void qeth_release_skbs(struct qeth_qdio_out_buffer *buf);
static int qeth_init_qdio_out_buf(struct qeth_qdio_out_q *, int);

struct workqueue_struct *qeth_wq;
EXPORT_SYMBOL_GPL(qeth_wq);

int qeth_card_hw_is_reachable(struct qeth_card *card)
{
	return (card->state == CARD_STATE_SOFTSETUP) ||
		(card->state == CARD_STATE_UP);
}
EXPORT_SYMBOL_GPL(qeth_card_hw_is_reachable);

static void qeth_close_dev_handler(struct work_struct *work)
{
	struct qeth_card *card;

	card = container_of(work, struct qeth_card, close_dev_work);
	QETH_CARD_TEXT(card, 2, "cldevhdl");
	rtnl_lock();
	dev_close(card->dev);
	rtnl_unlock();
	ccwgroup_set_offline(card->gdev);
}

void qeth_close_dev(struct qeth_card *card)
{
	QETH_CARD_TEXT(card, 2, "cldevsubm");
	queue_work(qeth_wq, &card->close_dev_work);
}
EXPORT_SYMBOL_GPL(qeth_close_dev);

static const char *qeth_get_cardname(struct qeth_card *card)
{
	if (card->info.guestlan) {
		switch (card->info.type) {
		case QETH_CARD_TYPE_OSD:
			return " Virtual NIC QDIO";
		case QETH_CARD_TYPE_IQD:
			return " Virtual NIC Hiper";
		case QETH_CARD_TYPE_OSM:
			return " Virtual NIC QDIO - OSM";
		case QETH_CARD_TYPE_OSX:
			return " Virtual NIC QDIO - OSX";
		default:
			return " unknown";
		}
	} else {
		switch (card->info.type) {
		case QETH_CARD_TYPE_OSD:
			return " OSD Express";
		case QETH_CARD_TYPE_IQD:
			return " HiperSockets";
		case QETH_CARD_TYPE_OSN:
			return " OSN QDIO";
		case QETH_CARD_TYPE_OSM:
			return " OSM QDIO";
		case QETH_CARD_TYPE_OSX:
			return " OSX QDIO";
		default:
			return " unknown";
		}
	}
	return " n/a";
}

/* max length to be returned: 14 */
const char *qeth_get_cardname_short(struct qeth_card *card)
{
	if (card->info.guestlan) {
		switch (card->info.type) {
		case QETH_CARD_TYPE_OSD:
			return "Virt.NIC QDIO";
		case QETH_CARD_TYPE_IQD:
			return "Virt.NIC Hiper";
		case QETH_CARD_TYPE_OSM:
			return "Virt.NIC OSM";
		case QETH_CARD_TYPE_OSX:
			return "Virt.NIC OSX";
		default:
			return "unknown";
		}
	} else {
		switch (card->info.type) {
		case QETH_CARD_TYPE_OSD:
			switch (card->info.link_type) {
			case QETH_LINK_TYPE_FAST_ETH:
				return "OSD_100";
			case QETH_LINK_TYPE_HSTR:
				return "HSTR";
			case QETH_LINK_TYPE_GBIT_ETH:
				return "OSD_1000";
			case QETH_LINK_TYPE_10GBIT_ETH:
				return "OSD_10GIG";
			case QETH_LINK_TYPE_LANE_ETH100:
				return "OSD_FE_LANE";
			case QETH_LINK_TYPE_LANE_TR:
				return "OSD_TR_LANE";
			case QETH_LINK_TYPE_LANE_ETH1000:
				return "OSD_GbE_LANE";
			case QETH_LINK_TYPE_LANE:
				return "OSD_ATM_LANE";
			default:
				return "OSD_Express";
			}
		case QETH_CARD_TYPE_IQD:
			return "HiperSockets";
		case QETH_CARD_TYPE_OSN:
			return "OSN";
		case QETH_CARD_TYPE_OSM:
			return "OSM_1000";
		case QETH_CARD_TYPE_OSX:
			return "OSX_10GIG";
		default:
			return "unknown";
		}
	}
	return "n/a";
}

void qeth_set_recovery_task(struct qeth_card *card)
{
	card->recovery_task = current;
}
EXPORT_SYMBOL_GPL(qeth_set_recovery_task);

void qeth_clear_recovery_task(struct qeth_card *card)
{
	card->recovery_task = NULL;
}
EXPORT_SYMBOL_GPL(qeth_clear_recovery_task);

static bool qeth_is_recovery_task(const struct qeth_card *card)
{
	return card->recovery_task == current;
}

void qeth_set_allowed_threads(struct qeth_card *card, unsigned long threads,
			 int clear_start_mask)
{
	unsigned long flags;

	spin_lock_irqsave(&card->thread_mask_lock, flags);
	card->thread_allowed_mask = threads;
	if (clear_start_mask)
		card->thread_start_mask &= threads;
	spin_unlock_irqrestore(&card->thread_mask_lock, flags);
	wake_up(&card->wait_q);
}
EXPORT_SYMBOL_GPL(qeth_set_allowed_threads);

int qeth_threads_running(struct qeth_card *card, unsigned long threads)
{
	unsigned long flags;
	int rc = 0;

	spin_lock_irqsave(&card->thread_mask_lock, flags);
	rc = (card->thread_running_mask & threads);
	spin_unlock_irqrestore(&card->thread_mask_lock, flags);
	return rc;
}
EXPORT_SYMBOL_GPL(qeth_threads_running);

int qeth_wait_for_threads(struct qeth_card *card, unsigned long threads)
{
	if (qeth_is_recovery_task(card))
		return 0;
	return wait_event_interruptible(card->wait_q,
			qeth_threads_running(card, threads) == 0);
}
EXPORT_SYMBOL_GPL(qeth_wait_for_threads);

void qeth_clear_working_pool_list(struct qeth_card *card)
{
	struct qeth_buffer_pool_entry *pool_entry, *tmp;

	QETH_CARD_TEXT(card, 5, "clwrklst");
	list_for_each_entry_safe(pool_entry, tmp,
			    &card->qdio.in_buf_pool.entry_list, list){
			list_del(&pool_entry->list);
	}
}
EXPORT_SYMBOL_GPL(qeth_clear_working_pool_list);

static int qeth_alloc_buffer_pool(struct qeth_card *card)
{
	struct qeth_buffer_pool_entry *pool_entry;
	void *ptr;
	int i, j;

	QETH_CARD_TEXT(card, 5, "alocpool");
	for (i = 0; i < card->qdio.init_pool.buf_count; ++i) {
		pool_entry = kzalloc(sizeof(*pool_entry), GFP_KERNEL);
		if (!pool_entry) {
			qeth_free_buffer_pool(card);
			return -ENOMEM;
		}
		for (j = 0; j < QETH_MAX_BUFFER_ELEMENTS(card); ++j) {
			ptr = (void *) __get_free_page(GFP_KERNEL);
			if (!ptr) {
				while (j > 0)
					free_page((unsigned long)
						  pool_entry->elements[--j]);
				kfree(pool_entry);
				qeth_free_buffer_pool(card);
				return -ENOMEM;
			}
			pool_entry->elements[j] = ptr;
		}
		list_add(&pool_entry->init_list,
			 &card->qdio.init_pool.entry_list);
	}
	return 0;
}

int qeth_realloc_buffer_pool(struct qeth_card *card, int bufcnt)
{
	QETH_CARD_TEXT(card, 2, "realcbp");

	if ((card->state != CARD_STATE_DOWN) &&
	    (card->state != CARD_STATE_RECOVER))
		return -EPERM;

	/* TODO: steel/add buffers from/to a running card's buffer pool (?) */
	qeth_clear_working_pool_list(card);
	qeth_free_buffer_pool(card);
	card->qdio.in_buf_pool.buf_count = bufcnt;
	card->qdio.init_pool.buf_count = bufcnt;
	return qeth_alloc_buffer_pool(card);
}
EXPORT_SYMBOL_GPL(qeth_realloc_buffer_pool);

static void qeth_free_qdio_queue(struct qeth_qdio_q *q)
{
	if (!q)
		return;

	qdio_free_buffers(q->qdio_bufs, QDIO_MAX_BUFFERS_PER_Q);
	kfree(q);
}

static struct qeth_qdio_q *qeth_alloc_qdio_queue(void)
{
	struct qeth_qdio_q *q = kzalloc(sizeof(*q), GFP_KERNEL);
	int i;

	if (!q)
		return NULL;

	if (qdio_alloc_buffers(q->qdio_bufs, QDIO_MAX_BUFFERS_PER_Q)) {
		kfree(q);
		return NULL;
	}

	for (i = 0; i < QDIO_MAX_BUFFERS_PER_Q; ++i)
		q->bufs[i].buffer = q->qdio_bufs[i];

	QETH_DBF_HEX(SETUP, 2, &q, sizeof(void *));
	return q;
}

static int qeth_cq_init(struct qeth_card *card)
{
	int rc;

	if (card->options.cq == QETH_CQ_ENABLED) {
		QETH_DBF_TEXT(SETUP, 2, "cqinit");
		qdio_reset_buffers(card->qdio.c_q->qdio_bufs,
				   QDIO_MAX_BUFFERS_PER_Q);
		card->qdio.c_q->next_buf_to_init = 127;
		rc = do_QDIO(CARD_DDEV(card), QDIO_FLAG_SYNC_INPUT,
			     card->qdio.no_in_queues - 1, 0,
			     127);
		if (rc) {
			QETH_DBF_TEXT_(SETUP, 2, "1err%d", rc);
			goto out;
		}
	}
	rc = 0;
out:
	return rc;
}

static int qeth_alloc_cq(struct qeth_card *card)
{
	int rc;

	if (card->options.cq == QETH_CQ_ENABLED) {
		int i;
		struct qdio_outbuf_state *outbuf_states;

		QETH_DBF_TEXT(SETUP, 2, "cqon");
		card->qdio.c_q = qeth_alloc_qdio_queue();
		if (!card->qdio.c_q) {
			rc = -1;
			goto kmsg_out;
		}
		card->qdio.no_in_queues = 2;
		card->qdio.out_bufstates =
			kcalloc(card->qdio.no_out_queues *
					QDIO_MAX_BUFFERS_PER_Q,
				sizeof(struct qdio_outbuf_state),
				GFP_KERNEL);
		outbuf_states = card->qdio.out_bufstates;
		if (outbuf_states == NULL) {
			rc = -1;
			goto free_cq_out;
		}
		for (i = 0; i < card->qdio.no_out_queues; ++i) {
			card->qdio.out_qs[i]->bufstates = outbuf_states;
			outbuf_states += QDIO_MAX_BUFFERS_PER_Q;
		}
	} else {
		QETH_DBF_TEXT(SETUP, 2, "nocq");
		card->qdio.c_q = NULL;
		card->qdio.no_in_queues = 1;
	}
	QETH_DBF_TEXT_(SETUP, 2, "iqc%d", card->qdio.no_in_queues);
	rc = 0;
out:
	return rc;
free_cq_out:
	qeth_free_qdio_queue(card->qdio.c_q);
	card->qdio.c_q = NULL;
kmsg_out:
	dev_err(&card->gdev->dev, "Failed to create completion queue\n");
	goto out;
}

static void qeth_free_cq(struct qeth_card *card)
{
	if (card->qdio.c_q) {
		--card->qdio.no_in_queues;
		qeth_free_qdio_queue(card->qdio.c_q);
		card->qdio.c_q = NULL;
	}
	kfree(card->qdio.out_bufstates);
	card->qdio.out_bufstates = NULL;
}

static enum iucv_tx_notify qeth_compute_cq_notification(int sbalf15,
							int delayed)
{
	enum iucv_tx_notify n;

	switch (sbalf15) {
	case 0:
		n = delayed ? TX_NOTIFY_DELAYED_OK : TX_NOTIFY_OK;
		break;
	case 4:
	case 16:
	case 17:
	case 18:
		n = delayed ? TX_NOTIFY_DELAYED_UNREACHABLE :
			TX_NOTIFY_UNREACHABLE;
		break;
	default:
		n = delayed ? TX_NOTIFY_DELAYED_GENERALERROR :
			TX_NOTIFY_GENERALERROR;
		break;
	}

	return n;
}

static void qeth_cleanup_handled_pending(struct qeth_qdio_out_q *q, int bidx,
					 int forced_cleanup)
{
	if (q->card->options.cq != QETH_CQ_ENABLED)
		return;

	if (q->bufs[bidx]->next_pending != NULL) {
		struct qeth_qdio_out_buffer *head = q->bufs[bidx];
		struct qeth_qdio_out_buffer *c = q->bufs[bidx]->next_pending;

		while (c) {
			if (forced_cleanup ||
			    atomic_read(&c->state) ==
			      QETH_QDIO_BUF_HANDLED_DELAYED) {
				struct qeth_qdio_out_buffer *f = c;
				QETH_CARD_TEXT(f->q->card, 5, "fp");
				QETH_CARD_TEXT_(f->q->card, 5, "%lx", (long) f);
				/* release here to avoid interleaving between
				   outbound tasklet and inbound tasklet
				   regarding notifications and lifecycle */
				qeth_release_skbs(c);

				c = f->next_pending;
				WARN_ON_ONCE(head->next_pending != f);
				head->next_pending = c;
				kmem_cache_free(qeth_qdio_outbuf_cache, f);
			} else {
				head = c;
				c = c->next_pending;
			}

		}
	}
	if (forced_cleanup && (atomic_read(&(q->bufs[bidx]->state)) ==
					QETH_QDIO_BUF_HANDLED_DELAYED)) {
		/* for recovery situations */
		qeth_init_qdio_out_buf(q, bidx);
		QETH_CARD_TEXT(q->card, 2, "clprecov");
	}
}


static void qeth_qdio_handle_aob(struct qeth_card *card,
				 unsigned long phys_aob_addr)
{
	struct qaob *aob;
	struct qeth_qdio_out_buffer *buffer;
	enum iucv_tx_notify notification;
	unsigned int i;

	aob = (struct qaob *) phys_to_virt(phys_aob_addr);
	QETH_CARD_TEXT(card, 5, "haob");
	QETH_CARD_TEXT_(card, 5, "%lx", phys_aob_addr);
	buffer = (struct qeth_qdio_out_buffer *) aob->user1;
	QETH_CARD_TEXT_(card, 5, "%lx", aob->user1);

	if (atomic_cmpxchg(&buffer->state, QETH_QDIO_BUF_PRIMED,
			   QETH_QDIO_BUF_IN_CQ) == QETH_QDIO_BUF_PRIMED) {
		notification = TX_NOTIFY_OK;
	} else {
		WARN_ON_ONCE(atomic_read(&buffer->state) !=
							QETH_QDIO_BUF_PENDING);
		atomic_set(&buffer->state, QETH_QDIO_BUF_IN_CQ);
		notification = TX_NOTIFY_DELAYED_OK;
	}

	if (aob->aorc != 0)  {
		QETH_CARD_TEXT_(card, 2, "aorc%02X", aob->aorc);
		notification = qeth_compute_cq_notification(aob->aorc, 1);
	}
	qeth_notify_skbs(buffer->q, buffer, notification);

	/* Free dangling allocations. The attached skbs are handled by
	 * qeth_cleanup_handled_pending().
	 */
	for (i = 0;
	     i < aob->sb_count && i < QETH_MAX_BUFFER_ELEMENTS(card);
	     i++) {
		if (aob->sba[i] && buffer->is_header[i])
			kmem_cache_free(qeth_core_header_cache,
					(void *) aob->sba[i]);
	}
	atomic_set(&buffer->state, QETH_QDIO_BUF_HANDLED_DELAYED);

	qdio_release_aob(aob);
}

static inline int qeth_is_cq(struct qeth_card *card, unsigned int queue)
{
	return card->options.cq == QETH_CQ_ENABLED &&
	    card->qdio.c_q != NULL &&
	    queue != 0 &&
	    queue == card->qdio.no_in_queues - 1;
}

<<<<<<< HEAD
=======
static void qeth_setup_ccw(struct ccw1 *ccw, u8 cmd_code, u32 len, void *data)
{
	ccw->cmd_code = cmd_code;
	ccw->flags = CCW_FLAG_SLI;
	ccw->count = len;
	ccw->cda = (__u32) __pa(data);
}

>>>>>>> e021bb4f
static int __qeth_issue_next_read(struct qeth_card *card)
{
	struct qeth_channel *channel = &card->read;
	struct qeth_cmd_buffer *iob;
	int rc;

	QETH_CARD_TEXT(card, 5, "issnxrd");
	if (channel->state != CH_STATE_UP)
		return -EIO;
	iob = qeth_get_buffer(channel);
	if (!iob) {
		dev_warn(&card->gdev->dev, "The qeth device driver "
			"failed to recover an error on the device\n");
		QETH_DBF_MESSAGE(2, "%s issue_next_read failed: no iob "
			"available\n", dev_name(&card->gdev->dev));
		return -ENOMEM;
	}
	qeth_setup_ccw(channel->ccw, CCW_CMD_READ, QETH_BUFSIZE, iob->data);
	QETH_CARD_TEXT(card, 6, "noirqpnd");
	rc = ccw_device_start(channel->ccwdev, channel->ccw,
			      (addr_t) iob, 0, 0);
	if (rc) {
		QETH_DBF_MESSAGE(2, "%s error in starting next read ccw! "
			"rc=%i\n", dev_name(&card->gdev->dev), rc);
		atomic_set(&channel->irq_pending, 0);
		card->read_or_write_problem = 1;
		qeth_schedule_recovery(card);
		wake_up(&card->wait_q);
	}
	return rc;
}

static int qeth_issue_next_read(struct qeth_card *card)
{
	int ret;

	spin_lock_irq(get_ccwdev_lock(CARD_RDEV(card)));
	ret = __qeth_issue_next_read(card);
	spin_unlock_irq(get_ccwdev_lock(CARD_RDEV(card)));

	return ret;
}

static struct qeth_reply *qeth_alloc_reply(struct qeth_card *card)
{
	struct qeth_reply *reply;

	reply = kzalloc(sizeof(struct qeth_reply), GFP_ATOMIC);
	if (reply) {
		refcount_set(&reply->refcnt, 1);
		atomic_set(&reply->received, 0);
		reply->card = card;
	}
	return reply;
}

static void qeth_get_reply(struct qeth_reply *reply)
{
	refcount_inc(&reply->refcnt);
}

static void qeth_put_reply(struct qeth_reply *reply)
{
	if (refcount_dec_and_test(&reply->refcnt))
		kfree(reply);
}

static void qeth_issue_ipa_msg(struct qeth_ipa_cmd *cmd, int rc,
		struct qeth_card *card)
{
	const char *ipa_name;
	int com = cmd->hdr.command;
	ipa_name = qeth_get_ipa_cmd_name(com);
	if (rc)
		QETH_DBF_MESSAGE(2, "IPA: %s(x%X) for %s/%s returned "
				"x%X \"%s\"\n",
				ipa_name, com, dev_name(&card->gdev->dev),
				QETH_CARD_IFNAME(card), rc,
				qeth_get_ipa_msg(rc));
	else
		QETH_DBF_MESSAGE(5, "IPA: %s(x%X) for %s/%s succeeded\n",
				ipa_name, com, dev_name(&card->gdev->dev),
				QETH_CARD_IFNAME(card));
}

static struct qeth_ipa_cmd *qeth_check_ipa_data(struct qeth_card *card,
		struct qeth_cmd_buffer *iob)
{
	struct qeth_ipa_cmd *cmd = NULL;

	QETH_CARD_TEXT(card, 5, "chkipad");
	if (IS_IPA(iob->data)) {
		cmd = (struct qeth_ipa_cmd *) PDU_ENCAPSULATION(iob->data);
		if (IS_IPA_REPLY(cmd)) {
			if (cmd->hdr.command != IPA_CMD_SETCCID &&
			    cmd->hdr.command != IPA_CMD_DELCCID &&
			    cmd->hdr.command != IPA_CMD_MODCCID &&
			    cmd->hdr.command != IPA_CMD_SET_DIAG_ASS)
				qeth_issue_ipa_msg(cmd,
						cmd->hdr.return_code, card);
			return cmd;
		} else {
			switch (cmd->hdr.command) {
			case IPA_CMD_STOPLAN:
				if (cmd->hdr.return_code ==
						IPA_RC_VEPA_TO_VEB_TRANSITION) {
					dev_err(&card->gdev->dev,
					   "Interface %s is down because the "
					   "adjacent port is no longer in "
					   "reflective relay mode\n",
					   QETH_CARD_IFNAME(card));
					qeth_close_dev(card);
				} else {
					dev_warn(&card->gdev->dev,
					   "The link for interface %s on CHPID"
					   " 0x%X failed\n",
					   QETH_CARD_IFNAME(card),
					   card->info.chpid);
					qeth_issue_ipa_msg(cmd,
						cmd->hdr.return_code, card);
				}
				card->lan_online = 0;
				netif_carrier_off(card->dev);
				return NULL;
			case IPA_CMD_STARTLAN:
				dev_info(&card->gdev->dev,
					   "The link for %s on CHPID 0x%X has"
					   " been restored\n",
					   QETH_CARD_IFNAME(card),
					   card->info.chpid);
				netif_carrier_on(card->dev);
				card->lan_online = 1;
				if (card->info.hwtrap)
					card->info.hwtrap = 2;
				qeth_schedule_recovery(card);
				return NULL;
			case IPA_CMD_SETBRIDGEPORT_IQD:
			case IPA_CMD_SETBRIDGEPORT_OSA:
			case IPA_CMD_ADDRESS_CHANGE_NOTIF:
				if (card->discipline->control_event_handler
								(card, cmd))
					return cmd;
				else
					return NULL;
			case IPA_CMD_MODCCID:
				return cmd;
			case IPA_CMD_REGISTER_LOCAL_ADDR:
				QETH_CARD_TEXT(card, 3, "irla");
				break;
			case IPA_CMD_UNREGISTER_LOCAL_ADDR:
				QETH_CARD_TEXT(card, 3, "urla");
				break;
			default:
				QETH_DBF_MESSAGE(2, "Received data is IPA "
					   "but not a reply!\n");
				break;
			}
		}
	}
	return cmd;
}

void qeth_clear_ipacmd_list(struct qeth_card *card)
{
	struct qeth_reply *reply, *r;
	unsigned long flags;

	QETH_CARD_TEXT(card, 4, "clipalst");

	spin_lock_irqsave(&card->lock, flags);
	list_for_each_entry_safe(reply, r, &card->cmd_waiter_list, list) {
		qeth_get_reply(reply);
		reply->rc = -EIO;
		atomic_inc(&reply->received);
		list_del_init(&reply->list);
		wake_up(&reply->wait_q);
		qeth_put_reply(reply);
	}
	spin_unlock_irqrestore(&card->lock, flags);
}
EXPORT_SYMBOL_GPL(qeth_clear_ipacmd_list);

static int qeth_check_idx_response(struct qeth_card *card,
	unsigned char *buffer)
{
	if (!buffer)
		return 0;

	QETH_DBF_HEX(CTRL, 2, buffer, QETH_DBF_CTRL_LEN);
	if ((buffer[2] & 0xc0) == 0xc0) {
		QETH_DBF_MESSAGE(2, "received an IDX TERMINATE with cause code %#02x\n",
				 buffer[4]);
		QETH_CARD_TEXT(card, 2, "ckidxres");
		QETH_CARD_TEXT(card, 2, " idxterm");
		QETH_CARD_TEXT_(card, 2, "  rc%d", -EIO);
		if (buffer[4] == 0xf6) {
			dev_err(&card->gdev->dev,
			"The qeth device is not configured "
			"for the OSI layer required by z/VM\n");
			return -EPERM;
		}
		return -EIO;
	}
	return 0;
}

static struct qeth_card *CARD_FROM_CDEV(struct ccw_device *cdev)
{
	struct qeth_card *card = dev_get_drvdata(&((struct ccwgroup_device *)
		dev_get_drvdata(&cdev->dev))->dev);
	return card;
}

static struct qeth_cmd_buffer *__qeth_get_buffer(struct qeth_channel *channel)
{
	__u8 index;

	QETH_CARD_TEXT(CARD_FROM_CDEV(channel->ccwdev), 6, "getbuff");
	index = channel->io_buf_no;
	do {
		if (channel->iob[index].state == BUF_STATE_FREE) {
			channel->iob[index].state = BUF_STATE_LOCKED;
			channel->io_buf_no = (channel->io_buf_no + 1) %
				QETH_CMD_BUFFER_NO;
			memset(channel->iob[index].data, 0, QETH_BUFSIZE);
			return channel->iob + index;
		}
		index = (index + 1) % QETH_CMD_BUFFER_NO;
	} while (index != channel->io_buf_no);

	return NULL;
}

void qeth_release_buffer(struct qeth_channel *channel,
		struct qeth_cmd_buffer *iob)
{
	unsigned long flags;

	QETH_CARD_TEXT(CARD_FROM_CDEV(channel->ccwdev), 6, "relbuff");
	spin_lock_irqsave(&channel->iob_lock, flags);
	memset(iob->data, 0, QETH_BUFSIZE);
	iob->state = BUF_STATE_FREE;
	iob->callback = qeth_send_control_data_cb;
	iob->rc = 0;
	spin_unlock_irqrestore(&channel->iob_lock, flags);
	wake_up(&channel->wait_q);
}
EXPORT_SYMBOL_GPL(qeth_release_buffer);

static struct qeth_cmd_buffer *qeth_get_buffer(struct qeth_channel *channel)
{
	struct qeth_cmd_buffer *buffer = NULL;
	unsigned long flags;

	spin_lock_irqsave(&channel->iob_lock, flags);
	buffer = __qeth_get_buffer(channel);
	spin_unlock_irqrestore(&channel->iob_lock, flags);
	return buffer;
}

struct qeth_cmd_buffer *qeth_wait_for_buffer(struct qeth_channel *channel)
{
	struct qeth_cmd_buffer *buffer;
	wait_event(channel->wait_q,
		   ((buffer = qeth_get_buffer(channel)) != NULL));
	return buffer;
}
EXPORT_SYMBOL_GPL(qeth_wait_for_buffer);

void qeth_clear_cmd_buffers(struct qeth_channel *channel)
{
	int cnt;

	for (cnt = 0; cnt < QETH_CMD_BUFFER_NO; cnt++)
		qeth_release_buffer(channel, &channel->iob[cnt]);
	channel->io_buf_no = 0;
}
EXPORT_SYMBOL_GPL(qeth_clear_cmd_buffers);

static void qeth_send_control_data_cb(struct qeth_channel *channel,
		  struct qeth_cmd_buffer *iob)
{
	struct qeth_card *card;
	struct qeth_reply *reply, *r;
	struct qeth_ipa_cmd *cmd;
	unsigned long flags;
	int keep_reply;
	int rc = 0;

	card = CARD_FROM_CDEV(channel->ccwdev);
	QETH_CARD_TEXT(card, 4, "sndctlcb");
	rc = qeth_check_idx_response(card, iob->data);
	switch (rc) {
	case 0:
		break;
	case -EIO:
		qeth_clear_ipacmd_list(card);
		qeth_schedule_recovery(card);
		/* fall through */
	default:
		goto out;
	}

	cmd = qeth_check_ipa_data(card, iob);
	if ((cmd == NULL) && (card->state != CARD_STATE_DOWN))
		goto out;
	/*in case of OSN : check if cmd is set */
	if (card->info.type == QETH_CARD_TYPE_OSN &&
	    cmd &&
	    cmd->hdr.command != IPA_CMD_STARTLAN &&
	    card->osn_info.assist_cb != NULL) {
		card->osn_info.assist_cb(card->dev, cmd);
		goto out;
	}

	spin_lock_irqsave(&card->lock, flags);
	list_for_each_entry_safe(reply, r, &card->cmd_waiter_list, list) {
		if ((reply->seqno == QETH_IDX_COMMAND_SEQNO) ||
		    ((cmd) && (reply->seqno == cmd->hdr.seqno))) {
			qeth_get_reply(reply);
			list_del_init(&reply->list);
			spin_unlock_irqrestore(&card->lock, flags);
			keep_reply = 0;
			if (reply->callback != NULL) {
				if (cmd) {
					reply->offset = (__u16)((char *)cmd -
							(char *)iob->data);
					keep_reply = reply->callback(card,
							reply,
							(unsigned long)cmd);
				} else
					keep_reply = reply->callback(card,
							reply,
							(unsigned long)iob);
			}
			if (cmd)
				reply->rc = (u16) cmd->hdr.return_code;
			else if (iob->rc)
				reply->rc = iob->rc;
			if (keep_reply) {
				spin_lock_irqsave(&card->lock, flags);
				list_add_tail(&reply->list,
					      &card->cmd_waiter_list);
				spin_unlock_irqrestore(&card->lock, flags);
			} else {
				atomic_inc(&reply->received);
				wake_up(&reply->wait_q);
			}
			qeth_put_reply(reply);
			goto out;
		}
	}
	spin_unlock_irqrestore(&card->lock, flags);
out:
	memcpy(&card->seqno.pdu_hdr_ack,
		QETH_PDU_HEADER_SEQ_NO(iob->data),
		QETH_SEQ_NO_LENGTH);
	qeth_release_buffer(channel, iob);
}

static int qeth_setup_channel(struct qeth_channel *channel, bool alloc_buffers)
{
	int cnt;

	QETH_DBF_TEXT(SETUP, 2, "setupch");

	channel->ccw = kmalloc(sizeof(struct ccw1), GFP_KERNEL | GFP_DMA);
	if (!channel->ccw)
		return -ENOMEM;
	channel->state = CH_STATE_DOWN;
	atomic_set(&channel->irq_pending, 0);
	init_waitqueue_head(&channel->wait_q);

	if (!alloc_buffers)
		return 0;

	for (cnt = 0; cnt < QETH_CMD_BUFFER_NO; cnt++) {
		channel->iob[cnt].data =
			kzalloc(QETH_BUFSIZE, GFP_DMA|GFP_KERNEL);
		if (channel->iob[cnt].data == NULL)
			break;
		channel->iob[cnt].state = BUF_STATE_FREE;
		channel->iob[cnt].channel = channel;
		channel->iob[cnt].callback = qeth_send_control_data_cb;
		channel->iob[cnt].rc = 0;
	}
	if (cnt < QETH_CMD_BUFFER_NO) {
		kfree(channel->ccw);
		while (cnt-- > 0)
			kfree(channel->iob[cnt].data);
		return -ENOMEM;
	}
	channel->io_buf_no = 0;
	spin_lock_init(&channel->iob_lock);

	return 0;
}

static int qeth_set_thread_start_bit(struct qeth_card *card,
		unsigned long thread)
{
	unsigned long flags;

	spin_lock_irqsave(&card->thread_mask_lock, flags);
	if (!(card->thread_allowed_mask & thread) ||
	      (card->thread_start_mask & thread)) {
		spin_unlock_irqrestore(&card->thread_mask_lock, flags);
		return -EPERM;
	}
	card->thread_start_mask |= thread;
	spin_unlock_irqrestore(&card->thread_mask_lock, flags);
	return 0;
}

void qeth_clear_thread_start_bit(struct qeth_card *card, unsigned long thread)
{
	unsigned long flags;

	spin_lock_irqsave(&card->thread_mask_lock, flags);
	card->thread_start_mask &= ~thread;
	spin_unlock_irqrestore(&card->thread_mask_lock, flags);
	wake_up(&card->wait_q);
}
EXPORT_SYMBOL_GPL(qeth_clear_thread_start_bit);

void qeth_clear_thread_running_bit(struct qeth_card *card, unsigned long thread)
{
	unsigned long flags;

	spin_lock_irqsave(&card->thread_mask_lock, flags);
	card->thread_running_mask &= ~thread;
	spin_unlock_irqrestore(&card->thread_mask_lock, flags);
	wake_up_all(&card->wait_q);
}
EXPORT_SYMBOL_GPL(qeth_clear_thread_running_bit);

static int __qeth_do_run_thread(struct qeth_card *card, unsigned long thread)
{
	unsigned long flags;
	int rc = 0;

	spin_lock_irqsave(&card->thread_mask_lock, flags);
	if (card->thread_start_mask & thread) {
		if ((card->thread_allowed_mask & thread) &&
		    !(card->thread_running_mask & thread)) {
			rc = 1;
			card->thread_start_mask &= ~thread;
			card->thread_running_mask |= thread;
		} else
			rc = -EPERM;
	}
	spin_unlock_irqrestore(&card->thread_mask_lock, flags);
	return rc;
}

int qeth_do_run_thread(struct qeth_card *card, unsigned long thread)
{
	int rc = 0;

	wait_event(card->wait_q,
		   (rc = __qeth_do_run_thread(card, thread)) >= 0);
	return rc;
}
EXPORT_SYMBOL_GPL(qeth_do_run_thread);

void qeth_schedule_recovery(struct qeth_card *card)
{
	QETH_CARD_TEXT(card, 2, "startrec");
	if (qeth_set_thread_start_bit(card, QETH_RECOVER_THREAD) == 0)
		schedule_work(&card->kernel_thread_starter);
}
EXPORT_SYMBOL_GPL(qeth_schedule_recovery);

static int qeth_get_problem(struct ccw_device *cdev, struct irb *irb)
{
	int dstat, cstat;
	char *sense;
	struct qeth_card *card;

	sense = (char *) irb->ecw;
	cstat = irb->scsw.cmd.cstat;
	dstat = irb->scsw.cmd.dstat;
	card = CARD_FROM_CDEV(cdev);

	if (cstat & (SCHN_STAT_CHN_CTRL_CHK | SCHN_STAT_INTF_CTRL_CHK |
		     SCHN_STAT_CHN_DATA_CHK | SCHN_STAT_CHAIN_CHECK |
		     SCHN_STAT_PROT_CHECK | SCHN_STAT_PROG_CHECK)) {
		QETH_CARD_TEXT(card, 2, "CGENCHK");
		dev_warn(&cdev->dev, "The qeth device driver "
			"failed to recover an error on the device\n");
		QETH_DBF_MESSAGE(2, "%s check on device dstat=x%x, cstat=x%x\n",
			dev_name(&cdev->dev), dstat, cstat);
		print_hex_dump(KERN_WARNING, "qeth: irb ", DUMP_PREFIX_OFFSET,
				16, 1, irb, 64, 1);
		return 1;
	}

	if (dstat & DEV_STAT_UNIT_CHECK) {
		if (sense[SENSE_RESETTING_EVENT_BYTE] &
		    SENSE_RESETTING_EVENT_FLAG) {
			QETH_CARD_TEXT(card, 2, "REVIND");
			return 1;
		}
		if (sense[SENSE_COMMAND_REJECT_BYTE] &
		    SENSE_COMMAND_REJECT_FLAG) {
			QETH_CARD_TEXT(card, 2, "CMDREJi");
			return 1;
		}
		if ((sense[2] == 0xaf) && (sense[3] == 0xfe)) {
			QETH_CARD_TEXT(card, 2, "AFFE");
			return 1;
		}
		if ((!sense[0]) && (!sense[1]) && (!sense[2]) && (!sense[3])) {
			QETH_CARD_TEXT(card, 2, "ZEROSEN");
			return 0;
		}
		QETH_CARD_TEXT(card, 2, "DGENCHK");
			return 1;
	}
	return 0;
}

static long __qeth_check_irb_error(struct ccw_device *cdev,
		unsigned long intparm, struct irb *irb)
{
	struct qeth_card *card;

	card = CARD_FROM_CDEV(cdev);

	if (!card || !IS_ERR(irb))
		return 0;

	switch (PTR_ERR(irb)) {
	case -EIO:
		QETH_DBF_MESSAGE(2, "%s i/o-error on device\n",
			dev_name(&cdev->dev));
		QETH_CARD_TEXT(card, 2, "ckirberr");
		QETH_CARD_TEXT_(card, 2, "  rc%d", -EIO);
		break;
	case -ETIMEDOUT:
		dev_warn(&cdev->dev, "A hardware operation timed out"
			" on the device\n");
		QETH_CARD_TEXT(card, 2, "ckirberr");
		QETH_CARD_TEXT_(card, 2, "  rc%d", -ETIMEDOUT);
		if (intparm == QETH_RCD_PARM) {
			if (card->data.ccwdev == cdev) {
				card->data.state = CH_STATE_DOWN;
				wake_up(&card->wait_q);
			}
		}
		break;
	default:
		QETH_DBF_MESSAGE(2, "%s unknown error %ld on device\n",
			dev_name(&cdev->dev), PTR_ERR(irb));
		QETH_CARD_TEXT(card, 2, "ckirberr");
		QETH_CARD_TEXT(card, 2, "  rc???");
	}
	return PTR_ERR(irb);
}

static void qeth_irq(struct ccw_device *cdev, unsigned long intparm,
		struct irb *irb)
{
	int rc;
	int cstat, dstat;
	struct qeth_cmd_buffer *iob = NULL;
	struct qeth_channel *channel;
	struct qeth_card *card;

	card = CARD_FROM_CDEV(cdev);
	if (!card)
		return;

	QETH_CARD_TEXT(card, 5, "irq");

	if (card->read.ccwdev == cdev) {
		channel = &card->read;
		QETH_CARD_TEXT(card, 5, "read");
	} else if (card->write.ccwdev == cdev) {
		channel = &card->write;
		QETH_CARD_TEXT(card, 5, "write");
	} else {
		channel = &card->data;
		QETH_CARD_TEXT(card, 5, "data");
	}

	if (qeth_intparm_is_iob(intparm))
		iob = (struct qeth_cmd_buffer *) __va((addr_t)intparm);

	if (__qeth_check_irb_error(cdev, intparm, irb)) {
		/* IO was terminated, free its resources. */
		if (iob)
			qeth_release_buffer(iob->channel, iob);
		atomic_set(&channel->irq_pending, 0);
		wake_up(&card->wait_q);
		return;
	}

	atomic_set(&channel->irq_pending, 0);

	if (irb->scsw.cmd.fctl & (SCSW_FCTL_CLEAR_FUNC))
		channel->state = CH_STATE_STOPPED;

	if (irb->scsw.cmd.fctl & (SCSW_FCTL_HALT_FUNC))
		channel->state = CH_STATE_HALTED;

	/*let's wake up immediately on data channel*/
	if ((channel == &card->data) && (intparm != 0) &&
	    (intparm != QETH_RCD_PARM))
		goto out;

	if (intparm == QETH_CLEAR_CHANNEL_PARM) {
		QETH_CARD_TEXT(card, 6, "clrchpar");
		/* we don't have to handle this further */
		intparm = 0;
	}
	if (intparm == QETH_HALT_CHANNEL_PARM) {
		QETH_CARD_TEXT(card, 6, "hltchpar");
		/* we don't have to handle this further */
		intparm = 0;
	}

	cstat = irb->scsw.cmd.cstat;
	dstat = irb->scsw.cmd.dstat;

	if ((dstat & DEV_STAT_UNIT_EXCEP) ||
	    (dstat & DEV_STAT_UNIT_CHECK) ||
	    (cstat)) {
		if (irb->esw.esw0.erw.cons) {
			dev_warn(&channel->ccwdev->dev,
				"The qeth device driver failed to recover "
				"an error on the device\n");
			QETH_DBF_MESSAGE(2, "%s sense data available. cstat "
				"0x%X dstat 0x%X\n",
				dev_name(&channel->ccwdev->dev), cstat, dstat);
			print_hex_dump(KERN_WARNING, "qeth: irb ",
				DUMP_PREFIX_OFFSET, 16, 1, irb, 32, 1);
			print_hex_dump(KERN_WARNING, "qeth: sense data ",
				DUMP_PREFIX_OFFSET, 16, 1, irb->ecw, 32, 1);
		}
		if (intparm == QETH_RCD_PARM) {
			channel->state = CH_STATE_DOWN;
			goto out;
		}
		rc = qeth_get_problem(cdev, irb);
		if (rc) {
			card->read_or_write_problem = 1;
			qeth_clear_ipacmd_list(card);
			qeth_schedule_recovery(card);
			goto out;
		}
	}

	if (intparm == QETH_RCD_PARM) {
		channel->state = CH_STATE_RCD_DONE;
		goto out;
	}
	if (channel == &card->data)
		return;
	if (channel == &card->read &&
	    channel->state == CH_STATE_UP)
		__qeth_issue_next_read(card);

	if (iob && iob->callback)
		iob->callback(iob->channel, iob);

out:
	wake_up(&card->wait_q);
	return;
}

static void qeth_notify_skbs(struct qeth_qdio_out_q *q,
		struct qeth_qdio_out_buffer *buf,
		enum iucv_tx_notify notification)
{
	struct sk_buff *skb;

	if (skb_queue_empty(&buf->skb_list))
		goto out;
	skb = skb_peek(&buf->skb_list);
	while (skb) {
		QETH_CARD_TEXT_(q->card, 5, "skbn%d", notification);
		QETH_CARD_TEXT_(q->card, 5, "%lx", (long) skb);
		if (be16_to_cpu(skb->protocol) == ETH_P_AF_IUCV) {
			if (skb->sk) {
				struct iucv_sock *iucv = iucv_sk(skb->sk);
				iucv->sk_txnotify(skb, notification);
			}
		}
		if (skb_queue_is_last(&buf->skb_list, skb))
			skb = NULL;
		else
			skb = skb_queue_next(&buf->skb_list, skb);
	}
out:
	return;
}

static void qeth_release_skbs(struct qeth_qdio_out_buffer *buf)
{
	struct sk_buff *skb;
	struct iucv_sock *iucv;
	int notify_general_error = 0;

	if (atomic_read(&buf->state) == QETH_QDIO_BUF_PENDING)
		notify_general_error = 1;

	/* release may never happen from within CQ tasklet scope */
	WARN_ON_ONCE(atomic_read(&buf->state) == QETH_QDIO_BUF_IN_CQ);

	skb = skb_dequeue(&buf->skb_list);
	while (skb) {
		QETH_CARD_TEXT(buf->q->card, 5, "skbr");
		QETH_CARD_TEXT_(buf->q->card, 5, "%lx", (long) skb);
		if (notify_general_error &&
		    be16_to_cpu(skb->protocol) == ETH_P_AF_IUCV) {
			if (skb->sk) {
				iucv = iucv_sk(skb->sk);
				iucv->sk_txnotify(skb, TX_NOTIFY_GENERALERROR);
			}
		}
		refcount_dec(&skb->users);
		dev_kfree_skb_any(skb);
		skb = skb_dequeue(&buf->skb_list);
	}
}

static void qeth_clear_output_buffer(struct qeth_qdio_out_q *queue,
				     struct qeth_qdio_out_buffer *buf)
{
	int i;

	/* is PCI flag set on buffer? */
	if (buf->buffer->element[0].sflags & SBAL_SFLAGS0_PCI_REQ)
		atomic_dec(&queue->set_pci_flags_count);

	qeth_release_skbs(buf);

	for (i = 0; i < QETH_MAX_BUFFER_ELEMENTS(queue->card); ++i) {
		if (buf->buffer->element[i].addr && buf->is_header[i])
			kmem_cache_free(qeth_core_header_cache,
				buf->buffer->element[i].addr);
		buf->is_header[i] = 0;
	}

	qeth_scrub_qdio_buffer(buf->buffer,
			       QETH_MAX_BUFFER_ELEMENTS(queue->card));
	buf->next_element_to_fill = 0;
	atomic_set(&buf->state, QETH_QDIO_BUF_EMPTY);
}

static void qeth_clear_outq_buffers(struct qeth_qdio_out_q *q, int free)
{
	int j;

	for (j = 0; j < QDIO_MAX_BUFFERS_PER_Q; ++j) {
		if (!q->bufs[j])
			continue;
		qeth_cleanup_handled_pending(q, j, 1);
		qeth_clear_output_buffer(q, q->bufs[j]);
		if (free) {
			kmem_cache_free(qeth_qdio_outbuf_cache, q->bufs[j]);
			q->bufs[j] = NULL;
		}
	}
}

void qeth_clear_qdio_buffers(struct qeth_card *card)
{
	int i;

	QETH_CARD_TEXT(card, 2, "clearqdbf");
	/* clear outbound buffers to free skbs */
	for (i = 0; i < card->qdio.no_out_queues; ++i) {
		if (card->qdio.out_qs[i]) {
			qeth_clear_outq_buffers(card->qdio.out_qs[i], 0);
		}
	}
}
EXPORT_SYMBOL_GPL(qeth_clear_qdio_buffers);

static void qeth_free_buffer_pool(struct qeth_card *card)
{
	struct qeth_buffer_pool_entry *pool_entry, *tmp;
	int i = 0;
	list_for_each_entry_safe(pool_entry, tmp,
				 &card->qdio.init_pool.entry_list, init_list){
		for (i = 0; i < QETH_MAX_BUFFER_ELEMENTS(card); ++i)
			free_page((unsigned long)pool_entry->elements[i]);
		list_del(&pool_entry->init_list);
		kfree(pool_entry);
	}
}

static void qeth_clean_channel(struct qeth_channel *channel)
{
	int cnt;

	QETH_DBF_TEXT(SETUP, 2, "freech");
	for (cnt = 0; cnt < QETH_CMD_BUFFER_NO; cnt++)
		kfree(channel->iob[cnt].data);
	kfree(channel->ccw);
}

static void qeth_set_single_write_queues(struct qeth_card *card)
{
	if ((atomic_read(&card->qdio.state) != QETH_QDIO_UNINITIALIZED) &&
	    (card->qdio.no_out_queues == 4))
		qeth_free_qdio_buffers(card);

	card->qdio.no_out_queues = 1;
	if (card->qdio.default_out_queue != 0)
		dev_info(&card->gdev->dev, "Priority Queueing not supported\n");

	card->qdio.default_out_queue = 0;
}

static void qeth_set_multiple_write_queues(struct qeth_card *card)
{
	if ((atomic_read(&card->qdio.state) != QETH_QDIO_UNINITIALIZED) &&
	    (card->qdio.no_out_queues == 1)) {
		qeth_free_qdio_buffers(card);
		card->qdio.default_out_queue = 2;
	}
	card->qdio.no_out_queues = 4;
}

static void qeth_update_from_chp_desc(struct qeth_card *card)
{
	struct ccw_device *ccwdev;
	struct channel_path_desc_fmt0 *chp_dsc;

	QETH_DBF_TEXT(SETUP, 2, "chp_desc");

	ccwdev = card->data.ccwdev;
	chp_dsc = ccw_device_get_chp_desc(ccwdev, 0);
	if (!chp_dsc)
		goto out;

	card->info.func_level = 0x4100 + chp_dsc->desc;
	if (card->info.type == QETH_CARD_TYPE_IQD)
		goto out;

	/* CHPP field bit 6 == 1 -> single queue */
	if ((chp_dsc->chpp & 0x02) == 0x02)
		qeth_set_single_write_queues(card);
	else
		qeth_set_multiple_write_queues(card);
out:
	kfree(chp_dsc);
	QETH_DBF_TEXT_(SETUP, 2, "nr:%x", card->qdio.no_out_queues);
	QETH_DBF_TEXT_(SETUP, 2, "lvl:%02x", card->info.func_level);
}

static void qeth_init_qdio_info(struct qeth_card *card)
{
	QETH_DBF_TEXT(SETUP, 4, "intqdinf");
	atomic_set(&card->qdio.state, QETH_QDIO_UNINITIALIZED);
	card->qdio.do_prio_queueing = QETH_PRIOQ_DEFAULT;
	card->qdio.default_out_queue = QETH_DEFAULT_QUEUE;
	card->qdio.no_out_queues = QETH_MAX_QUEUES;

	/* inbound */
	card->qdio.no_in_queues = 1;
	card->qdio.in_buf_size = QETH_IN_BUF_SIZE_DEFAULT;
	if (card->info.type == QETH_CARD_TYPE_IQD)
		card->qdio.init_pool.buf_count = QETH_IN_BUF_COUNT_HSDEFAULT;
	else
		card->qdio.init_pool.buf_count = QETH_IN_BUF_COUNT_DEFAULT;
	card->qdio.in_buf_pool.buf_count = card->qdio.init_pool.buf_count;
	INIT_LIST_HEAD(&card->qdio.in_buf_pool.entry_list);
	INIT_LIST_HEAD(&card->qdio.init_pool.entry_list);
}

static void qeth_set_initial_options(struct qeth_card *card)
{
	card->options.route4.type = NO_ROUTER;
	card->options.route6.type = NO_ROUTER;
	card->options.rx_sg_cb = QETH_RX_SG_CB;
	card->options.isolation = ISOLATION_MODE_NONE;
	card->options.cq = QETH_CQ_DISABLED;
}

static int qeth_do_start_thread(struct qeth_card *card, unsigned long thread)
{
	unsigned long flags;
	int rc = 0;

	spin_lock_irqsave(&card->thread_mask_lock, flags);
	QETH_CARD_TEXT_(card, 4, "  %02x%02x%02x",
			(u8) card->thread_start_mask,
			(u8) card->thread_allowed_mask,
			(u8) card->thread_running_mask);
	rc = (card->thread_start_mask & thread);
	spin_unlock_irqrestore(&card->thread_mask_lock, flags);
	return rc;
}

static void qeth_start_kernel_thread(struct work_struct *work)
{
	struct task_struct *ts;
	struct qeth_card *card = container_of(work, struct qeth_card,
					kernel_thread_starter);
	QETH_CARD_TEXT(card , 2, "strthrd");

	if (card->read.state != CH_STATE_UP &&
	    card->write.state != CH_STATE_UP)
		return;
	if (qeth_do_start_thread(card, QETH_RECOVER_THREAD)) {
		ts = kthread_run(card->discipline->recover, (void *)card,
				"qeth_recover");
		if (IS_ERR(ts)) {
			qeth_clear_thread_start_bit(card, QETH_RECOVER_THREAD);
			qeth_clear_thread_running_bit(card,
				QETH_RECOVER_THREAD);
		}
	}
}

static void qeth_buffer_reclaim_work(struct work_struct *);
static void qeth_setup_card(struct qeth_card *card)
{
	QETH_DBF_TEXT(SETUP, 2, "setupcrd");
	QETH_DBF_HEX(SETUP, 2, &card, sizeof(void *));

	card->info.type = CARD_RDEV(card)->id.driver_info;
	card->state = CARD_STATE_DOWN;
	spin_lock_init(&card->mclock);
	spin_lock_init(&card->lock);
	spin_lock_init(&card->ip_lock);
	spin_lock_init(&card->thread_mask_lock);
	mutex_init(&card->conf_mutex);
	mutex_init(&card->discipline_mutex);
	mutex_init(&card->vid_list_mutex);
	INIT_WORK(&card->kernel_thread_starter, qeth_start_kernel_thread);
	INIT_LIST_HEAD(&card->cmd_waiter_list);
	init_waitqueue_head(&card->wait_q);
	qeth_set_initial_options(card);
	/* IP address takeover */
	INIT_LIST_HEAD(&card->ipato.entries);
<<<<<<< HEAD
	card->ipato.enabled = false;
	card->ipato.invert4 = false;
	card->ipato.invert6 = false;
	/* init QDIO stuff */
=======
>>>>>>> e021bb4f
	qeth_init_qdio_info(card);
	INIT_DELAYED_WORK(&card->buffer_reclaim_work, qeth_buffer_reclaim_work);
	INIT_WORK(&card->close_dev_work, qeth_close_dev_handler);
}

static void qeth_core_sl_print(struct seq_file *m, struct service_level *slr)
{
	struct qeth_card *card = container_of(slr, struct qeth_card,
					qeth_service_level);
	if (card->info.mcl_level[0])
		seq_printf(m, "qeth: %s firmware level %s\n",
			CARD_BUS_ID(card), card->info.mcl_level);
}

static struct qeth_card *qeth_alloc_card(void)
{
	struct qeth_card *card;

	QETH_DBF_TEXT(SETUP, 2, "alloccrd");
	card = kzalloc(sizeof(*card), GFP_KERNEL);
	if (!card)
		goto out;
	QETH_DBF_HEX(SETUP, 2, &card, sizeof(void *));
	if (qeth_setup_channel(&card->read, true))
		goto out_ip;
	if (qeth_setup_channel(&card->write, true))
		goto out_channel;
	if (qeth_setup_channel(&card->data, false))
		goto out_data;
	card->options.layer2 = -1;
	card->qeth_service_level.seq_print = qeth_core_sl_print;
	register_service_level(&card->qeth_service_level);
	return card;

out_data:
	qeth_clean_channel(&card->write);
out_channel:
	qeth_clean_channel(&card->read);
out_ip:
	kfree(card);
out:
	return NULL;
}

static int qeth_clear_channel(struct qeth_channel *channel)
{
	unsigned long flags;
	struct qeth_card *card;
	int rc;

	card = CARD_FROM_CDEV(channel->ccwdev);
	QETH_CARD_TEXT(card, 3, "clearch");
	spin_lock_irqsave(get_ccwdev_lock(channel->ccwdev), flags);
	rc = ccw_device_clear(channel->ccwdev, QETH_CLEAR_CHANNEL_PARM);
	spin_unlock_irqrestore(get_ccwdev_lock(channel->ccwdev), flags);

	if (rc)
		return rc;
	rc = wait_event_interruptible_timeout(card->wait_q,
			channel->state == CH_STATE_STOPPED, QETH_TIMEOUT);
	if (rc == -ERESTARTSYS)
		return rc;
	if (channel->state != CH_STATE_STOPPED)
		return -ETIME;
	channel->state = CH_STATE_DOWN;
	return 0;
}

static int qeth_halt_channel(struct qeth_channel *channel)
{
	unsigned long flags;
	struct qeth_card *card;
	int rc;

	card = CARD_FROM_CDEV(channel->ccwdev);
	QETH_CARD_TEXT(card, 3, "haltch");
	spin_lock_irqsave(get_ccwdev_lock(channel->ccwdev), flags);
	rc = ccw_device_halt(channel->ccwdev, QETH_HALT_CHANNEL_PARM);
	spin_unlock_irqrestore(get_ccwdev_lock(channel->ccwdev), flags);

	if (rc)
		return rc;
	rc = wait_event_interruptible_timeout(card->wait_q,
			channel->state == CH_STATE_HALTED, QETH_TIMEOUT);
	if (rc == -ERESTARTSYS)
		return rc;
	if (channel->state != CH_STATE_HALTED)
		return -ETIME;
	return 0;
}

static int qeth_halt_channels(struct qeth_card *card)
{
	int rc1 = 0, rc2 = 0, rc3 = 0;

	QETH_CARD_TEXT(card, 3, "haltchs");
	rc1 = qeth_halt_channel(&card->read);
	rc2 = qeth_halt_channel(&card->write);
	rc3 = qeth_halt_channel(&card->data);
	if (rc1)
		return rc1;
	if (rc2)
		return rc2;
	return rc3;
}

static int qeth_clear_channels(struct qeth_card *card)
{
	int rc1 = 0, rc2 = 0, rc3 = 0;

	QETH_CARD_TEXT(card, 3, "clearchs");
	rc1 = qeth_clear_channel(&card->read);
	rc2 = qeth_clear_channel(&card->write);
	rc3 = qeth_clear_channel(&card->data);
	if (rc1)
		return rc1;
	if (rc2)
		return rc2;
	return rc3;
}

static int qeth_clear_halt_card(struct qeth_card *card, int halt)
{
	int rc = 0;

	QETH_CARD_TEXT(card, 3, "clhacrd");

	if (halt)
		rc = qeth_halt_channels(card);
	if (rc)
		return rc;
	return qeth_clear_channels(card);
}

int qeth_qdio_clear_card(struct qeth_card *card, int use_halt)
{
	int rc = 0;

	QETH_CARD_TEXT(card, 3, "qdioclr");
	switch (atomic_cmpxchg(&card->qdio.state, QETH_QDIO_ESTABLISHED,
		QETH_QDIO_CLEANING)) {
	case QETH_QDIO_ESTABLISHED:
		if (card->info.type == QETH_CARD_TYPE_IQD)
			rc = qdio_shutdown(CARD_DDEV(card),
				QDIO_FLAG_CLEANUP_USING_HALT);
		else
			rc = qdio_shutdown(CARD_DDEV(card),
				QDIO_FLAG_CLEANUP_USING_CLEAR);
		if (rc)
			QETH_CARD_TEXT_(card, 3, "1err%d", rc);
		atomic_set(&card->qdio.state, QETH_QDIO_ALLOCATED);
		break;
	case QETH_QDIO_CLEANING:
		return rc;
	default:
		break;
	}
	rc = qeth_clear_halt_card(card, use_halt);
	if (rc)
		QETH_CARD_TEXT_(card, 3, "2err%d", rc);
	card->state = CARD_STATE_DOWN;
	return rc;
}
EXPORT_SYMBOL_GPL(qeth_qdio_clear_card);

static int qeth_read_conf_data(struct qeth_card *card, void **buffer,
			       int *length)
{
	struct ciw *ciw;
	char *rcd_buf;
	int ret;
	struct qeth_channel *channel = &card->data;
	unsigned long flags;

	/*
	 * scan for RCD command in extended SenseID data
	 */
	ciw = ccw_device_get_ciw(channel->ccwdev, CIW_TYPE_RCD);
	if (!ciw || ciw->cmd == 0)
		return -EOPNOTSUPP;
	rcd_buf = kzalloc(ciw->count, GFP_KERNEL | GFP_DMA);
	if (!rcd_buf)
		return -ENOMEM;

	qeth_setup_ccw(channel->ccw, ciw->cmd, ciw->count, rcd_buf);
	channel->state = CH_STATE_RCD;
	spin_lock_irqsave(get_ccwdev_lock(channel->ccwdev), flags);
	ret = ccw_device_start_timeout(channel->ccwdev, channel->ccw,
				       QETH_RCD_PARM, LPM_ANYPATH, 0,
				       QETH_RCD_TIMEOUT);
	spin_unlock_irqrestore(get_ccwdev_lock(channel->ccwdev), flags);
	if (!ret)
		wait_event(card->wait_q,
			   (channel->state == CH_STATE_RCD_DONE ||
			    channel->state == CH_STATE_DOWN));
	if (channel->state == CH_STATE_DOWN)
		ret = -EIO;
	else
		channel->state = CH_STATE_DOWN;
	if (ret) {
		kfree(rcd_buf);
		*buffer = NULL;
		*length = 0;
	} else {
		*length = ciw->count;
		*buffer = rcd_buf;
	}
	return ret;
}

static void qeth_configure_unitaddr(struct qeth_card *card, char *prcd)
{
	QETH_DBF_TEXT(SETUP, 2, "cfgunit");
	card->info.chpid = prcd[30];
	card->info.unit_addr2 = prcd[31];
	card->info.cula = prcd[63];
	card->info.guestlan = ((prcd[0x10] == _ascebc['V']) &&
			       (prcd[0x11] == _ascebc['M']));
}

static enum qeth_discipline_id qeth_vm_detect_layer(struct qeth_card *card)
{
	enum qeth_discipline_id disc = QETH_DISCIPLINE_UNDETERMINED;
	struct diag26c_vnic_resp *response = NULL;
	struct diag26c_vnic_req *request = NULL;
	struct ccw_dev_id id;
	char userid[80];
	int rc = 0;

	QETH_DBF_TEXT(SETUP, 2, "vmlayer");

	cpcmd("QUERY USERID", userid, sizeof(userid), &rc);
	if (rc)
		goto out;

	request = kzalloc(sizeof(*request), GFP_KERNEL | GFP_DMA);
	response = kzalloc(sizeof(*response), GFP_KERNEL | GFP_DMA);
	if (!request || !response) {
		rc = -ENOMEM;
		goto out;
	}

	ccw_device_get_id(CARD_RDEV(card), &id);
	request->resp_buf_len = sizeof(*response);
	request->resp_version = DIAG26C_VERSION6_VM65918;
	request->req_format = DIAG26C_VNIC_INFO;
	ASCEBC(userid, 8);
	memcpy(&request->sys_name, userid, 8);
	request->devno = id.devno;

	QETH_DBF_HEX(CTRL, 2, request, sizeof(*request));
	rc = diag26c(request, response, DIAG26C_PORT_VNIC);
	QETH_DBF_HEX(CTRL, 2, request, sizeof(*request));
	if (rc)
		goto out;
	QETH_DBF_HEX(CTRL, 2, response, sizeof(*response));

	if (request->resp_buf_len < sizeof(*response) ||
	    response->version != request->resp_version) {
		rc = -EIO;
		goto out;
	}

	if (response->protocol == VNIC_INFO_PROT_L2)
		disc = QETH_DISCIPLINE_LAYER2;
	else if (response->protocol == VNIC_INFO_PROT_L3)
		disc = QETH_DISCIPLINE_LAYER3;

out:
	kfree(response);
	kfree(request);
	if (rc)
		QETH_DBF_TEXT_(SETUP, 2, "err%x", rc);
	return disc;
}

/* Determine whether the device requires a specific layer discipline */
static enum qeth_discipline_id qeth_enforce_discipline(struct qeth_card *card)
{
	enum qeth_discipline_id disc = QETH_DISCIPLINE_UNDETERMINED;

	if (card->info.type == QETH_CARD_TYPE_OSM ||
	    card->info.type == QETH_CARD_TYPE_OSN)
		disc = QETH_DISCIPLINE_LAYER2;
	else if (card->info.guestlan)
		disc = (card->info.type == QETH_CARD_TYPE_IQD) ?
				QETH_DISCIPLINE_LAYER3 :
				qeth_vm_detect_layer(card);

	switch (disc) {
	case QETH_DISCIPLINE_LAYER2:
		QETH_DBF_TEXT(SETUP, 3, "force l2");
		break;
	case QETH_DISCIPLINE_LAYER3:
		QETH_DBF_TEXT(SETUP, 3, "force l3");
		break;
	default:
		QETH_DBF_TEXT(SETUP, 3, "force no");
	}

	return disc;
}

static void qeth_configure_blkt_default(struct qeth_card *card, char *prcd)
{
	QETH_DBF_TEXT(SETUP, 2, "cfgblkt");

	if (prcd[74] == 0xF0 && prcd[75] == 0xF0 &&
	    prcd[76] >= 0xF1 && prcd[76] <= 0xF4) {
		card->info.blkt.time_total = 0;
		card->info.blkt.inter_packet = 0;
		card->info.blkt.inter_packet_jumbo = 0;
	} else {
		card->info.blkt.time_total = 250;
		card->info.blkt.inter_packet = 5;
		card->info.blkt.inter_packet_jumbo = 15;
	}
}

static void qeth_init_tokens(struct qeth_card *card)
{
	card->token.issuer_rm_w = 0x00010103UL;
	card->token.cm_filter_w = 0x00010108UL;
	card->token.cm_connection_w = 0x0001010aUL;
	card->token.ulp_filter_w = 0x0001010bUL;
	card->token.ulp_connection_w = 0x0001010dUL;
}

static void qeth_init_func_level(struct qeth_card *card)
{
	switch (card->info.type) {
	case QETH_CARD_TYPE_IQD:
		card->info.func_level =	QETH_IDX_FUNC_LEVEL_IQD;
		break;
	case QETH_CARD_TYPE_OSD:
	case QETH_CARD_TYPE_OSN:
		card->info.func_level = QETH_IDX_FUNC_LEVEL_OSD;
		break;
	default:
		break;
	}
}

static int qeth_idx_activate_get_answer(struct qeth_channel *channel,
		void (*idx_reply_cb)(struct qeth_channel *,
			struct qeth_cmd_buffer *))
{
	struct qeth_cmd_buffer *iob;
	unsigned long flags;
	int rc;
	struct qeth_card *card;

	QETH_DBF_TEXT(SETUP, 2, "idxanswr");
	card = CARD_FROM_CDEV(channel->ccwdev);
	iob = qeth_get_buffer(channel);
	if (!iob)
		return -ENOMEM;
	iob->callback = idx_reply_cb;
	qeth_setup_ccw(channel->ccw, CCW_CMD_READ, QETH_BUFSIZE, iob->data);

	wait_event(card->wait_q,
		   atomic_cmpxchg(&channel->irq_pending, 0, 1) == 0);
	QETH_DBF_TEXT(SETUP, 6, "noirqpnd");
	spin_lock_irqsave(get_ccwdev_lock(channel->ccwdev), flags);
	rc = ccw_device_start_timeout(channel->ccwdev, channel->ccw,
				      (addr_t) iob, 0, 0, QETH_TIMEOUT);
	spin_unlock_irqrestore(get_ccwdev_lock(channel->ccwdev), flags);

	if (rc) {
		QETH_DBF_MESSAGE(2, "Error2 in activating channel rc=%d\n", rc);
		QETH_DBF_TEXT_(SETUP, 2, "2err%d", rc);
		atomic_set(&channel->irq_pending, 0);
		wake_up(&card->wait_q);
		return rc;
	}
	rc = wait_event_interruptible_timeout(card->wait_q,
			 channel->state == CH_STATE_UP, QETH_TIMEOUT);
	if (rc == -ERESTARTSYS)
		return rc;
	if (channel->state != CH_STATE_UP) {
		rc = -ETIME;
		QETH_DBF_TEXT_(SETUP, 2, "3err%d", rc);
	} else
		rc = 0;
	return rc;
}

static int qeth_idx_activate_channel(struct qeth_channel *channel,
		void (*idx_reply_cb)(struct qeth_channel *,
			struct qeth_cmd_buffer *))
{
	struct qeth_card *card;
	struct qeth_cmd_buffer *iob;
	unsigned long flags;
	__u16 temp;
	__u8 tmp;
	int rc;
	struct ccw_dev_id temp_devid;

	card = CARD_FROM_CDEV(channel->ccwdev);

	QETH_DBF_TEXT(SETUP, 2, "idxactch");

	iob = qeth_get_buffer(channel);
	if (!iob)
		return -ENOMEM;
	iob->callback = idx_reply_cb;
	qeth_setup_ccw(channel->ccw, CCW_CMD_WRITE, IDX_ACTIVATE_SIZE,
		       iob->data);
	if (channel == &card->write) {
		memcpy(iob->data, IDX_ACTIVATE_WRITE, IDX_ACTIVATE_SIZE);
		memcpy(QETH_TRANSPORT_HEADER_SEQ_NO(iob->data),
		       &card->seqno.trans_hdr, QETH_SEQ_NO_LENGTH);
		card->seqno.trans_hdr++;
	} else {
		memcpy(iob->data, IDX_ACTIVATE_READ, IDX_ACTIVATE_SIZE);
		memcpy(QETH_TRANSPORT_HEADER_SEQ_NO(iob->data),
		       &card->seqno.trans_hdr, QETH_SEQ_NO_LENGTH);
	}
	tmp = ((u8)card->dev->dev_port) | 0x80;
	memcpy(QETH_IDX_ACT_PNO(iob->data), &tmp, 1);
	memcpy(QETH_IDX_ACT_ISSUER_RM_TOKEN(iob->data),
	       &card->token.issuer_rm_w, QETH_MPC_TOKEN_LENGTH);
	memcpy(QETH_IDX_ACT_FUNC_LEVEL(iob->data),
	       &card->info.func_level, sizeof(__u16));
	ccw_device_get_id(CARD_DDEV(card), &temp_devid);
	memcpy(QETH_IDX_ACT_QDIO_DEV_CUA(iob->data), &temp_devid.devno, 2);
	temp = (card->info.cula << 8) + card->info.unit_addr2;
	memcpy(QETH_IDX_ACT_QDIO_DEV_REALADDR(iob->data), &temp, 2);

	wait_event(card->wait_q,
		   atomic_cmpxchg(&channel->irq_pending, 0, 1) == 0);
	QETH_DBF_TEXT(SETUP, 6, "noirqpnd");
	spin_lock_irqsave(get_ccwdev_lock(channel->ccwdev), flags);
	rc = ccw_device_start_timeout(channel->ccwdev, channel->ccw,
				      (addr_t) iob, 0, 0, QETH_TIMEOUT);
	spin_unlock_irqrestore(get_ccwdev_lock(channel->ccwdev), flags);

	if (rc) {
		QETH_DBF_MESSAGE(2, "Error1 in activating channel. rc=%d\n",
			rc);
		QETH_DBF_TEXT_(SETUP, 2, "1err%d", rc);
		atomic_set(&channel->irq_pending, 0);
		wake_up(&card->wait_q);
		return rc;
	}
	rc = wait_event_interruptible_timeout(card->wait_q,
			channel->state == CH_STATE_ACTIVATING, QETH_TIMEOUT);
	if (rc == -ERESTARTSYS)
		return rc;
	if (channel->state != CH_STATE_ACTIVATING) {
		dev_warn(&channel->ccwdev->dev, "The qeth device driver"
			" failed to recover an error on the device\n");
		QETH_DBF_MESSAGE(2, "%s IDX activate timed out\n",
			dev_name(&channel->ccwdev->dev));
		QETH_DBF_TEXT_(SETUP, 2, "2err%d", -ETIME);
		return -ETIME;
	}
	return qeth_idx_activate_get_answer(channel, idx_reply_cb);
}

static int qeth_peer_func_level(int level)
{
	if ((level & 0xff) == 8)
		return (level & 0xff) + 0x400;
	if (((level >> 8) & 3) == 1)
		return (level & 0xff) + 0x200;
	return level;
}

static void qeth_idx_write_cb(struct qeth_channel *channel,
		struct qeth_cmd_buffer *iob)
{
	struct qeth_card *card;
	__u16 temp;

	QETH_DBF_TEXT(SETUP , 2, "idxwrcb");

	if (channel->state == CH_STATE_DOWN) {
		channel->state = CH_STATE_ACTIVATING;
		goto out;
	}
	card = CARD_FROM_CDEV(channel->ccwdev);

	if (!(QETH_IS_IDX_ACT_POS_REPLY(iob->data))) {
		if (QETH_IDX_ACT_CAUSE_CODE(iob->data) == QETH_IDX_ACT_ERR_EXCL)
			dev_err(&channel->ccwdev->dev,
				"The adapter is used exclusively by another "
				"host\n");
		else
			QETH_DBF_MESSAGE(2, "%s IDX_ACTIVATE on write channel:"
				" negative reply\n",
				dev_name(&channel->ccwdev->dev));
		goto out;
	}
	memcpy(&temp, QETH_IDX_ACT_FUNC_LEVEL(iob->data), 2);
	if ((temp & ~0x0100) != qeth_peer_func_level(card->info.func_level)) {
		QETH_DBF_MESSAGE(2, "%s IDX_ACTIVATE on write channel: "
			"function level mismatch (sent: 0x%x, received: "
			"0x%x)\n", dev_name(&channel->ccwdev->dev),
			card->info.func_level, temp);
		goto out;
	}
	channel->state = CH_STATE_UP;
out:
	qeth_release_buffer(channel, iob);
}

static void qeth_idx_read_cb(struct qeth_channel *channel,
		struct qeth_cmd_buffer *iob)
{
	struct qeth_card *card;
	__u16 temp;

	QETH_DBF_TEXT(SETUP , 2, "idxrdcb");
	if (channel->state == CH_STATE_DOWN) {
		channel->state = CH_STATE_ACTIVATING;
		goto out;
	}

	card = CARD_FROM_CDEV(channel->ccwdev);
	if (qeth_check_idx_response(card, iob->data))
			goto out;

	if (!(QETH_IS_IDX_ACT_POS_REPLY(iob->data))) {
		switch (QETH_IDX_ACT_CAUSE_CODE(iob->data)) {
		case QETH_IDX_ACT_ERR_EXCL:
			dev_err(&channel->ccwdev->dev,
				"The adapter is used exclusively by another "
				"host\n");
			break;
		case QETH_IDX_ACT_ERR_AUTH:
		case QETH_IDX_ACT_ERR_AUTH_USER:
			dev_err(&channel->ccwdev->dev,
				"Setting the device online failed because of "
				"insufficient authorization\n");
			break;
		default:
			QETH_DBF_MESSAGE(2, "%s IDX_ACTIVATE on read channel:"
				" negative reply\n",
				dev_name(&channel->ccwdev->dev));
		}
		QETH_CARD_TEXT_(card, 2, "idxread%c",
			QETH_IDX_ACT_CAUSE_CODE(iob->data));
		goto out;
	}

	memcpy(&temp, QETH_IDX_ACT_FUNC_LEVEL(iob->data), 2);
	if (temp != qeth_peer_func_level(card->info.func_level)) {
		QETH_DBF_MESSAGE(2, "%s IDX_ACTIVATE on read channel: function "
			"level mismatch (sent: 0x%x, received: 0x%x)\n",
			dev_name(&channel->ccwdev->dev),
			card->info.func_level, temp);
		goto out;
	}
	memcpy(&card->token.issuer_rm_r,
	       QETH_IDX_ACT_ISSUER_RM_TOKEN(iob->data),
	       QETH_MPC_TOKEN_LENGTH);
	memcpy(&card->info.mcl_level[0],
	       QETH_IDX_REPLY_LEVEL(iob->data), QETH_MCL_LENGTH);
	channel->state = CH_STATE_UP;
out:
	qeth_release_buffer(channel, iob);
}

void qeth_prepare_control_data(struct qeth_card *card, int len,
		struct qeth_cmd_buffer *iob)
{
	qeth_setup_ccw(iob->channel->ccw, CCW_CMD_WRITE, len, iob->data);
	iob->callback = qeth_release_buffer;

	memcpy(QETH_TRANSPORT_HEADER_SEQ_NO(iob->data),
	       &card->seqno.trans_hdr, QETH_SEQ_NO_LENGTH);
	card->seqno.trans_hdr++;
	memcpy(QETH_PDU_HEADER_SEQ_NO(iob->data),
	       &card->seqno.pdu_hdr, QETH_SEQ_NO_LENGTH);
	card->seqno.pdu_hdr++;
	memcpy(QETH_PDU_HEADER_ACK_SEQ_NO(iob->data),
	       &card->seqno.pdu_hdr_ack, QETH_SEQ_NO_LENGTH);
	QETH_DBF_HEX(CTRL, 2, iob->data, QETH_DBF_CTRL_LEN);
}
EXPORT_SYMBOL_GPL(qeth_prepare_control_data);

/**
 * qeth_send_control_data() -	send control command to the card
 * @card:			qeth_card structure pointer
 * @len:			size of the command buffer
 * @iob:			qeth_cmd_buffer pointer
 * @reply_cb:			callback function pointer
 * @cb_card:			pointer to the qeth_card structure
 * @cb_reply:			pointer to the qeth_reply structure
 * @cb_cmd:			pointer to the original iob for non-IPA
 *				commands, or to the qeth_ipa_cmd structure
 *				for the IPA commands.
 * @reply_param:		private pointer passed to the callback
 *
 * Returns the value of the `return_code' field of the response
 * block returned from the hardware, or other error indication.
 * Value of zero indicates successful execution of the command.
 *
 * Callback function gets called one or more times, with cb_cmd
 * pointing to the response returned by the hardware. Callback
 * function must return non-zero if more reply blocks are expected,
 * and zero if the last or only reply block is received. Callback
 * function can get the value of the reply_param pointer from the
 * field 'param' of the structure qeth_reply.
 */

int qeth_send_control_data(struct qeth_card *card, int len,
		struct qeth_cmd_buffer *iob,
		int (*reply_cb)(struct qeth_card *cb_card,
				struct qeth_reply *cb_reply,
				unsigned long cb_cmd),
		void *reply_param)
{
	struct qeth_channel *channel = iob->channel;
	int rc;
	unsigned long flags;
	struct qeth_reply *reply = NULL;
	unsigned long timeout, event_timeout;
	struct qeth_ipa_cmd *cmd = NULL;

	QETH_CARD_TEXT(card, 2, "sendctl");

	if (card->read_or_write_problem) {
		qeth_release_buffer(channel, iob);
		return -EIO;
	}
	reply = qeth_alloc_reply(card);
	if (!reply) {
		return -ENOMEM;
	}
	reply->callback = reply_cb;
	reply->param = reply_param;

	init_waitqueue_head(&reply->wait_q);
<<<<<<< HEAD
	QETH_DBF_HEX(CTRL, 2, iob->data, QETH_DBF_CTRL_LEN);

	while (atomic_cmpxchg(&card->write.irq_pending, 0, 1)) ;
=======

	while (atomic_cmpxchg(&channel->irq_pending, 0, 1)) ;
>>>>>>> e021bb4f

	if (IS_IPA(iob->data)) {
		cmd = __ipa_cmd(iob);
		cmd->hdr.seqno = card->seqno.ipa++;
		reply->seqno = cmd->hdr.seqno;
		event_timeout = QETH_IPA_TIMEOUT;
	} else {
		reply->seqno = QETH_IDX_COMMAND_SEQNO;
		event_timeout = QETH_TIMEOUT;
	}
	qeth_prepare_control_data(card, len, iob);

	spin_lock_irqsave(&card->lock, flags);
	list_add_tail(&reply->list, &card->cmd_waiter_list);
	spin_unlock_irqrestore(&card->lock, flags);

	timeout = jiffies + event_timeout;

	QETH_CARD_TEXT(card, 6, "noirqpnd");
	spin_lock_irqsave(get_ccwdev_lock(channel->ccwdev), flags);
	rc = ccw_device_start_timeout(channel->ccwdev, channel->ccw,
				      (addr_t) iob, 0, 0, event_timeout);
	spin_unlock_irqrestore(get_ccwdev_lock(channel->ccwdev), flags);
	if (rc) {
		QETH_DBF_MESSAGE(2, "%s qeth_send_control_data: "
			"ccw_device_start rc = %i\n",
			dev_name(&channel->ccwdev->dev), rc);
		QETH_CARD_TEXT_(card, 2, " err%d", rc);
		spin_lock_irqsave(&card->lock, flags);
		list_del_init(&reply->list);
		qeth_put_reply(reply);
		spin_unlock_irqrestore(&card->lock, flags);
		qeth_release_buffer(channel, iob);
		atomic_set(&channel->irq_pending, 0);
		wake_up(&card->wait_q);
		return rc;
	}

	/* we have only one long running ipassist, since we can ensure
	   process context of this command we can sleep */
	if (cmd && cmd->hdr.command == IPA_CMD_SETIP &&
	    cmd->hdr.prot_version == QETH_PROT_IPV4) {
		if (!wait_event_timeout(reply->wait_q,
		    atomic_read(&reply->received), event_timeout))
			goto time_err;
	} else {
		while (!atomic_read(&reply->received)) {
			if (time_after(jiffies, timeout))
				goto time_err;
			cpu_relax();
		}
	}

	rc = reply->rc;
	qeth_put_reply(reply);
	return rc;

time_err:
	reply->rc = -ETIME;
	spin_lock_irqsave(&reply->card->lock, flags);
	list_del_init(&reply->list);
	spin_unlock_irqrestore(&reply->card->lock, flags);
	atomic_inc(&reply->received);
	rc = reply->rc;
	qeth_put_reply(reply);
	return rc;
}
EXPORT_SYMBOL_GPL(qeth_send_control_data);

static int qeth_cm_enable_cb(struct qeth_card *card, struct qeth_reply *reply,
		unsigned long data)
{
	struct qeth_cmd_buffer *iob;

	QETH_DBF_TEXT(SETUP, 2, "cmenblcb");

	iob = (struct qeth_cmd_buffer *) data;
	memcpy(&card->token.cm_filter_r,
	       QETH_CM_ENABLE_RESP_FILTER_TOKEN(iob->data),
	       QETH_MPC_TOKEN_LENGTH);
	QETH_DBF_TEXT_(SETUP, 2, "  rc%d", iob->rc);
	return 0;
}

static int qeth_cm_enable(struct qeth_card *card)
{
	int rc;
	struct qeth_cmd_buffer *iob;

	QETH_DBF_TEXT(SETUP, 2, "cmenable");

	iob = qeth_wait_for_buffer(&card->write);
	memcpy(iob->data, CM_ENABLE, CM_ENABLE_SIZE);
	memcpy(QETH_CM_ENABLE_ISSUER_RM_TOKEN(iob->data),
	       &card->token.issuer_rm_r, QETH_MPC_TOKEN_LENGTH);
	memcpy(QETH_CM_ENABLE_FILTER_TOKEN(iob->data),
	       &card->token.cm_filter_w, QETH_MPC_TOKEN_LENGTH);

	rc = qeth_send_control_data(card, CM_ENABLE_SIZE, iob,
				    qeth_cm_enable_cb, NULL);
	return rc;
}

static int qeth_cm_setup_cb(struct qeth_card *card, struct qeth_reply *reply,
		unsigned long data)
{

	struct qeth_cmd_buffer *iob;

	QETH_DBF_TEXT(SETUP, 2, "cmsetpcb");

	iob = (struct qeth_cmd_buffer *) data;
	memcpy(&card->token.cm_connection_r,
	       QETH_CM_SETUP_RESP_DEST_ADDR(iob->data),
	       QETH_MPC_TOKEN_LENGTH);
	QETH_DBF_TEXT_(SETUP, 2, "  rc%d", iob->rc);
	return 0;
}

static int qeth_cm_setup(struct qeth_card *card)
{
	int rc;
	struct qeth_cmd_buffer *iob;

	QETH_DBF_TEXT(SETUP, 2, "cmsetup");

	iob = qeth_wait_for_buffer(&card->write);
	memcpy(iob->data, CM_SETUP, CM_SETUP_SIZE);
	memcpy(QETH_CM_SETUP_DEST_ADDR(iob->data),
	       &card->token.issuer_rm_r, QETH_MPC_TOKEN_LENGTH);
	memcpy(QETH_CM_SETUP_CONNECTION_TOKEN(iob->data),
	       &card->token.cm_connection_w, QETH_MPC_TOKEN_LENGTH);
	memcpy(QETH_CM_SETUP_FILTER_TOKEN(iob->data),
	       &card->token.cm_filter_r, QETH_MPC_TOKEN_LENGTH);
	rc = qeth_send_control_data(card, CM_SETUP_SIZE, iob,
				    qeth_cm_setup_cb, NULL);
	return rc;

}

static int qeth_update_max_mtu(struct qeth_card *card, unsigned int max_mtu)
{
	struct net_device *dev = card->dev;
	unsigned int new_mtu;

	if (!max_mtu) {
		/* IQD needs accurate max MTU to set up its RX buffers: */
		if (IS_IQD(card))
			return -EINVAL;
		/* tolerate quirky HW: */
		max_mtu = ETH_MAX_MTU;
	}

	rtnl_lock();
	if (IS_IQD(card)) {
		/* move any device with default MTU to new max MTU: */
		new_mtu = (dev->mtu == dev->max_mtu) ? max_mtu : dev->mtu;

		/* adjust RX buffer size to new max MTU: */
		card->qdio.in_buf_size = max_mtu + 2 * PAGE_SIZE;
		if (dev->max_mtu && dev->max_mtu != max_mtu)
			qeth_free_qdio_buffers(card);
	} else {
		if (dev->mtu)
			new_mtu = dev->mtu;
		/* default MTUs for first setup: */
		else if (card->options.layer2)
			new_mtu = ETH_DATA_LEN;
		else
			new_mtu = ETH_DATA_LEN - 8; /* allow for LLC + SNAP */
	}

	dev->max_mtu = max_mtu;
	dev->mtu = min(new_mtu, max_mtu);
	rtnl_unlock();
	return 0;
}

static int qeth_get_mtu_outof_framesize(int framesize)
{
	switch (framesize) {
	case 0x4000:
		return 8192;
	case 0x6000:
		return 16384;
	case 0xa000:
		return 32768;
	case 0xffff:
		return 57344;
	default:
		return 0;
	}
}

static int qeth_ulp_enable_cb(struct qeth_card *card, struct qeth_reply *reply,
		unsigned long data)
{

	__u16 mtu, framesize;
	__u16 len;
	__u8 link_type;
	struct qeth_cmd_buffer *iob;

	QETH_DBF_TEXT(SETUP, 2, "ulpenacb");

	iob = (struct qeth_cmd_buffer *) data;
	memcpy(&card->token.ulp_filter_r,
	       QETH_ULP_ENABLE_RESP_FILTER_TOKEN(iob->data),
	       QETH_MPC_TOKEN_LENGTH);
	if (card->info.type == QETH_CARD_TYPE_IQD) {
		memcpy(&framesize, QETH_ULP_ENABLE_RESP_MAX_MTU(iob->data), 2);
		mtu = qeth_get_mtu_outof_framesize(framesize);
	} else {
		mtu = *(__u16 *)QETH_ULP_ENABLE_RESP_MAX_MTU(iob->data);
	}
	*(u16 *)reply->param = mtu;

	memcpy(&len, QETH_ULP_ENABLE_RESP_DIFINFO_LEN(iob->data), 2);
	if (len >= QETH_MPC_DIFINFO_LEN_INDICATES_LINK_TYPE) {
		memcpy(&link_type,
		       QETH_ULP_ENABLE_RESP_LINK_TYPE(iob->data), 1);
		card->info.link_type = link_type;
	} else
		card->info.link_type = 0;
	QETH_DBF_TEXT_(SETUP, 2, "link%d", card->info.link_type);
	QETH_DBF_TEXT_(SETUP, 2, "  rc%d", iob->rc);
	return 0;
}

static u8 qeth_mpc_select_prot_type(struct qeth_card *card)
{
	if (IS_OSN(card))
		return QETH_PROT_OSN2;
	return (card->options.layer2 == 1) ? QETH_PROT_LAYER2 : QETH_PROT_TCPIP;
}

static int qeth_ulp_enable(struct qeth_card *card)
{
	u8 prot_type = qeth_mpc_select_prot_type(card);
	struct qeth_cmd_buffer *iob;
	u16 max_mtu;
	int rc;

	/*FIXME: trace view callbacks*/
	QETH_DBF_TEXT(SETUP, 2, "ulpenabl");

	iob = qeth_wait_for_buffer(&card->write);
	memcpy(iob->data, ULP_ENABLE, ULP_ENABLE_SIZE);

	*(QETH_ULP_ENABLE_LINKNUM(iob->data)) = (u8) card->dev->dev_port;
	memcpy(QETH_ULP_ENABLE_PROT_TYPE(iob->data), &prot_type, 1);
	memcpy(QETH_ULP_ENABLE_DEST_ADDR(iob->data),
	       &card->token.cm_connection_r, QETH_MPC_TOKEN_LENGTH);
	memcpy(QETH_ULP_ENABLE_FILTER_TOKEN(iob->data),
	       &card->token.ulp_filter_w, QETH_MPC_TOKEN_LENGTH);
	rc = qeth_send_control_data(card, ULP_ENABLE_SIZE, iob,
				    qeth_ulp_enable_cb, &max_mtu);
	if (rc)
		return rc;
	return qeth_update_max_mtu(card, max_mtu);
}

static int qeth_ulp_setup_cb(struct qeth_card *card, struct qeth_reply *reply,
		unsigned long data)
{
	struct qeth_cmd_buffer *iob;

	QETH_DBF_TEXT(SETUP, 2, "ulpstpcb");

	iob = (struct qeth_cmd_buffer *) data;
	memcpy(&card->token.ulp_connection_r,
	       QETH_ULP_SETUP_RESP_CONNECTION_TOKEN(iob->data),
	       QETH_MPC_TOKEN_LENGTH);
	if (!strncmp("00S", QETH_ULP_SETUP_RESP_CONNECTION_TOKEN(iob->data),
		     3)) {
		QETH_DBF_TEXT(SETUP, 2, "olmlimit");
		dev_err(&card->gdev->dev, "A connection could not be "
			"established because of an OLM limit\n");
		iob->rc = -EMLINK;
	}
	QETH_DBF_TEXT_(SETUP, 2, "  rc%d", iob->rc);
	return 0;
}

static int qeth_ulp_setup(struct qeth_card *card)
{
	int rc;
	__u16 temp;
	struct qeth_cmd_buffer *iob;
	struct ccw_dev_id dev_id;

	QETH_DBF_TEXT(SETUP, 2, "ulpsetup");

	iob = qeth_wait_for_buffer(&card->write);
	memcpy(iob->data, ULP_SETUP, ULP_SETUP_SIZE);

	memcpy(QETH_ULP_SETUP_DEST_ADDR(iob->data),
	       &card->token.cm_connection_r, QETH_MPC_TOKEN_LENGTH);
	memcpy(QETH_ULP_SETUP_CONNECTION_TOKEN(iob->data),
	       &card->token.ulp_connection_w, QETH_MPC_TOKEN_LENGTH);
	memcpy(QETH_ULP_SETUP_FILTER_TOKEN(iob->data),
	       &card->token.ulp_filter_r, QETH_MPC_TOKEN_LENGTH);

	ccw_device_get_id(CARD_DDEV(card), &dev_id);
	memcpy(QETH_ULP_SETUP_CUA(iob->data), &dev_id.devno, 2);
	temp = (card->info.cula << 8) + card->info.unit_addr2;
	memcpy(QETH_ULP_SETUP_REAL_DEVADDR(iob->data), &temp, 2);
	rc = qeth_send_control_data(card, ULP_SETUP_SIZE, iob,
				    qeth_ulp_setup_cb, NULL);
	return rc;
}

static int qeth_init_qdio_out_buf(struct qeth_qdio_out_q *q, int bidx)
{
	struct qeth_qdio_out_buffer *newbuf;

	newbuf = kmem_cache_zalloc(qeth_qdio_outbuf_cache, GFP_ATOMIC);
	if (!newbuf)
		return -ENOMEM;

	newbuf->buffer = q->qdio_bufs[bidx];
	skb_queue_head_init(&newbuf->skb_list);
	lockdep_set_class(&newbuf->skb_list.lock, &qdio_out_skb_queue_key);
	newbuf->q = q;
	newbuf->next_pending = q->bufs[bidx];
	atomic_set(&newbuf->state, QETH_QDIO_BUF_EMPTY);
	q->bufs[bidx] = newbuf;
	return 0;
}

static void qeth_free_qdio_out_buf(struct qeth_qdio_out_q *q)
{
	if (!q)
		return;

	qdio_free_buffers(q->qdio_bufs, QDIO_MAX_BUFFERS_PER_Q);
	kfree(q);
}

static struct qeth_qdio_out_q *qeth_alloc_qdio_out_buf(void)
{
	struct qeth_qdio_out_q *q = kzalloc(sizeof(*q), GFP_KERNEL);

	if (!q)
		return NULL;

	if (qdio_alloc_buffers(q->qdio_bufs, QDIO_MAX_BUFFERS_PER_Q)) {
		kfree(q);
		return NULL;
	}
	return q;
}

static int qeth_alloc_qdio_buffers(struct qeth_card *card)
{
	int i, j;

	QETH_DBF_TEXT(SETUP, 2, "allcqdbf");

	if (atomic_cmpxchg(&card->qdio.state, QETH_QDIO_UNINITIALIZED,
		QETH_QDIO_ALLOCATED) != QETH_QDIO_UNINITIALIZED)
		return 0;

	QETH_DBF_TEXT(SETUP, 2, "inq");
	card->qdio.in_q = qeth_alloc_qdio_queue();
	if (!card->qdio.in_q)
		goto out_nomem;

	/* inbound buffer pool */
	if (qeth_alloc_buffer_pool(card))
		goto out_freeinq;

	/* outbound */
	card->qdio.out_qs =
		kcalloc(card->qdio.no_out_queues,
			sizeof(struct qeth_qdio_out_q *),
			GFP_KERNEL);
	if (!card->qdio.out_qs)
		goto out_freepool;
	for (i = 0; i < card->qdio.no_out_queues; ++i) {
		card->qdio.out_qs[i] = qeth_alloc_qdio_out_buf();
		if (!card->qdio.out_qs[i])
			goto out_freeoutq;
		QETH_DBF_TEXT_(SETUP, 2, "outq %i", i);
		QETH_DBF_HEX(SETUP, 2, &card->qdio.out_qs[i], sizeof(void *));
		card->qdio.out_qs[i]->queue_no = i;
		/* give outbound qeth_qdio_buffers their qdio_buffers */
		for (j = 0; j < QDIO_MAX_BUFFERS_PER_Q; ++j) {
			WARN_ON(card->qdio.out_qs[i]->bufs[j] != NULL);
			if (qeth_init_qdio_out_buf(card->qdio.out_qs[i], j))
				goto out_freeoutqbufs;
		}
	}

	/* completion */
	if (qeth_alloc_cq(card))
		goto out_freeoutq;

	return 0;

out_freeoutqbufs:
	while (j > 0) {
		--j;
		kmem_cache_free(qeth_qdio_outbuf_cache,
				card->qdio.out_qs[i]->bufs[j]);
		card->qdio.out_qs[i]->bufs[j] = NULL;
	}
out_freeoutq:
	while (i > 0) {
		qeth_free_qdio_out_buf(card->qdio.out_qs[--i]);
		qeth_clear_outq_buffers(card->qdio.out_qs[i], 1);
	}
	kfree(card->qdio.out_qs);
	card->qdio.out_qs = NULL;
out_freepool:
	qeth_free_buffer_pool(card);
out_freeinq:
	qeth_free_qdio_queue(card->qdio.in_q);
	card->qdio.in_q = NULL;
out_nomem:
	atomic_set(&card->qdio.state, QETH_QDIO_UNINITIALIZED);
	return -ENOMEM;
}

static void qeth_free_qdio_buffers(struct qeth_card *card)
{
	int i, j;

	if (atomic_xchg(&card->qdio.state, QETH_QDIO_UNINITIALIZED) ==
		QETH_QDIO_UNINITIALIZED)
		return;

	qeth_free_cq(card);
	cancel_delayed_work_sync(&card->buffer_reclaim_work);
	for (j = 0; j < QDIO_MAX_BUFFERS_PER_Q; ++j) {
		if (card->qdio.in_q->bufs[j].rx_skb)
			dev_kfree_skb_any(card->qdio.in_q->bufs[j].rx_skb);
	}
	qeth_free_qdio_queue(card->qdio.in_q);
	card->qdio.in_q = NULL;
	/* inbound buffer pool */
	qeth_free_buffer_pool(card);
	/* free outbound qdio_qs */
	if (card->qdio.out_qs) {
		for (i = 0; i < card->qdio.no_out_queues; ++i) {
			qeth_clear_outq_buffers(card->qdio.out_qs[i], 1);
			qeth_free_qdio_out_buf(card->qdio.out_qs[i]);
		}
		kfree(card->qdio.out_qs);
		card->qdio.out_qs = NULL;
	}
}

static void qeth_create_qib_param_field(struct qeth_card *card,
		char *param_field)
{

	param_field[0] = _ascebc['P'];
	param_field[1] = _ascebc['C'];
	param_field[2] = _ascebc['I'];
	param_field[3] = _ascebc['T'];
	*((unsigned int *) (&param_field[4])) = QETH_PCI_THRESHOLD_A(card);
	*((unsigned int *) (&param_field[8])) = QETH_PCI_THRESHOLD_B(card);
	*((unsigned int *) (&param_field[12])) = QETH_PCI_TIMER_VALUE(card);
}

static void qeth_create_qib_param_field_blkt(struct qeth_card *card,
		char *param_field)
{
	param_field[16] = _ascebc['B'];
	param_field[17] = _ascebc['L'];
	param_field[18] = _ascebc['K'];
	param_field[19] = _ascebc['T'];
	*((unsigned int *) (&param_field[20])) = card->info.blkt.time_total;
	*((unsigned int *) (&param_field[24])) = card->info.blkt.inter_packet;
	*((unsigned int *) (&param_field[28])) =
		card->info.blkt.inter_packet_jumbo;
}

static int qeth_qdio_activate(struct qeth_card *card)
{
	QETH_DBF_TEXT(SETUP, 3, "qdioact");
	return qdio_activate(CARD_DDEV(card));
}

static int qeth_dm_act(struct qeth_card *card)
{
	int rc;
	struct qeth_cmd_buffer *iob;

	QETH_DBF_TEXT(SETUP, 2, "dmact");

	iob = qeth_wait_for_buffer(&card->write);
	memcpy(iob->data, DM_ACT, DM_ACT_SIZE);

	memcpy(QETH_DM_ACT_DEST_ADDR(iob->data),
	       &card->token.cm_connection_r, QETH_MPC_TOKEN_LENGTH);
	memcpy(QETH_DM_ACT_CONNECTION_TOKEN(iob->data),
	       &card->token.ulp_connection_r, QETH_MPC_TOKEN_LENGTH);
	rc = qeth_send_control_data(card, DM_ACT_SIZE, iob, NULL, NULL);
	return rc;
}

static int qeth_mpc_initialize(struct qeth_card *card)
{
	int rc;

	QETH_DBF_TEXT(SETUP, 2, "mpcinit");

	rc = qeth_issue_next_read(card);
	if (rc) {
		QETH_DBF_TEXT_(SETUP, 2, "1err%d", rc);
		return rc;
	}
	rc = qeth_cm_enable(card);
	if (rc) {
		QETH_DBF_TEXT_(SETUP, 2, "2err%d", rc);
		goto out_qdio;
	}
	rc = qeth_cm_setup(card);
	if (rc) {
		QETH_DBF_TEXT_(SETUP, 2, "3err%d", rc);
		goto out_qdio;
	}
	rc = qeth_ulp_enable(card);
	if (rc) {
		QETH_DBF_TEXT_(SETUP, 2, "4err%d", rc);
		goto out_qdio;
	}
	rc = qeth_ulp_setup(card);
	if (rc) {
		QETH_DBF_TEXT_(SETUP, 2, "5err%d", rc);
		goto out_qdio;
	}
	rc = qeth_alloc_qdio_buffers(card);
	if (rc) {
		QETH_DBF_TEXT_(SETUP, 2, "5err%d", rc);
		goto out_qdio;
	}
	rc = qeth_qdio_establish(card);
	if (rc) {
		QETH_DBF_TEXT_(SETUP, 2, "6err%d", rc);
		qeth_free_qdio_buffers(card);
		goto out_qdio;
	}
	rc = qeth_qdio_activate(card);
	if (rc) {
		QETH_DBF_TEXT_(SETUP, 2, "7err%d", rc);
		goto out_qdio;
	}
	rc = qeth_dm_act(card);
	if (rc) {
		QETH_DBF_TEXT_(SETUP, 2, "8err%d", rc);
		goto out_qdio;
	}

	return 0;
out_qdio:
	qeth_qdio_clear_card(card, card->info.type != QETH_CARD_TYPE_IQD);
	qdio_free(CARD_DDEV(card));
	return rc;
}

void qeth_print_status_message(struct qeth_card *card)
{
	switch (card->info.type) {
	case QETH_CARD_TYPE_OSD:
	case QETH_CARD_TYPE_OSM:
	case QETH_CARD_TYPE_OSX:
		/* VM will use a non-zero first character
		 * to indicate a HiperSockets like reporting
		 * of the level OSA sets the first character to zero
		 * */
		if (!card->info.mcl_level[0]) {
			sprintf(card->info.mcl_level, "%02x%02x",
				card->info.mcl_level[2],
				card->info.mcl_level[3]);
			break;
		}
		/* fallthrough */
	case QETH_CARD_TYPE_IQD:
		if ((card->info.guestlan) ||
		    (card->info.mcl_level[0] & 0x80)) {
			card->info.mcl_level[0] = (char) _ebcasc[(__u8)
				card->info.mcl_level[0]];
			card->info.mcl_level[1] = (char) _ebcasc[(__u8)
				card->info.mcl_level[1]];
			card->info.mcl_level[2] = (char) _ebcasc[(__u8)
				card->info.mcl_level[2]];
			card->info.mcl_level[3] = (char) _ebcasc[(__u8)
				card->info.mcl_level[3]];
			card->info.mcl_level[QETH_MCL_LENGTH] = 0;
		}
		break;
	default:
		memset(&card->info.mcl_level[0], 0, QETH_MCL_LENGTH + 1);
	}
	dev_info(&card->gdev->dev,
		 "Device is a%s card%s%s%s\nwith link type %s.\n",
		 qeth_get_cardname(card),
		 (card->info.mcl_level[0]) ? " (level: " : "",
		 (card->info.mcl_level[0]) ? card->info.mcl_level : "",
		 (card->info.mcl_level[0]) ? ")" : "",
		 qeth_get_cardname_short(card));
}
EXPORT_SYMBOL_GPL(qeth_print_status_message);

static void qeth_initialize_working_pool_list(struct qeth_card *card)
{
	struct qeth_buffer_pool_entry *entry;

	QETH_CARD_TEXT(card, 5, "inwrklst");

	list_for_each_entry(entry,
			    &card->qdio.init_pool.entry_list, init_list) {
		qeth_put_buffer_pool_entry(card, entry);
	}
}

static struct qeth_buffer_pool_entry *qeth_find_free_buffer_pool_entry(
					struct qeth_card *card)
{
	struct list_head *plh;
	struct qeth_buffer_pool_entry *entry;
	int i, free;
	struct page *page;

	if (list_empty(&card->qdio.in_buf_pool.entry_list))
		return NULL;

	list_for_each(plh, &card->qdio.in_buf_pool.entry_list) {
		entry = list_entry(plh, struct qeth_buffer_pool_entry, list);
		free = 1;
		for (i = 0; i < QETH_MAX_BUFFER_ELEMENTS(card); ++i) {
			if (page_count(virt_to_page(entry->elements[i])) > 1) {
				free = 0;
				break;
			}
		}
		if (free) {
			list_del_init(&entry->list);
			return entry;
		}
	}

	/* no free buffer in pool so take first one and swap pages */
	entry = list_entry(card->qdio.in_buf_pool.entry_list.next,
			struct qeth_buffer_pool_entry, list);
	for (i = 0; i < QETH_MAX_BUFFER_ELEMENTS(card); ++i) {
		if (page_count(virt_to_page(entry->elements[i])) > 1) {
			page = alloc_page(GFP_ATOMIC);
			if (!page) {
				return NULL;
			} else {
				free_page((unsigned long)entry->elements[i]);
				entry->elements[i] = page_address(page);
				if (card->options.performance_stats)
					card->perf_stats.sg_alloc_page_rx++;
			}
		}
	}
	list_del_init(&entry->list);
	return entry;
}

static int qeth_init_input_buffer(struct qeth_card *card,
		struct qeth_qdio_buffer *buf)
{
	struct qeth_buffer_pool_entry *pool_entry;
	int i;

	if ((card->options.cq == QETH_CQ_ENABLED) && (!buf->rx_skb)) {
		buf->rx_skb = netdev_alloc_skb(card->dev,
					       QETH_RX_PULL_LEN + ETH_HLEN);
		if (!buf->rx_skb)
			return 1;
	}

	pool_entry = qeth_find_free_buffer_pool_entry(card);
	if (!pool_entry)
		return 1;

	/*
	 * since the buffer is accessed only from the input_tasklet
	 * there shouldn't be a need to synchronize; also, since we use
	 * the QETH_IN_BUF_REQUEUE_THRESHOLD we should never run  out off
	 * buffers
	 */

	buf->pool_entry = pool_entry;
	for (i = 0; i < QETH_MAX_BUFFER_ELEMENTS(card); ++i) {
		buf->buffer->element[i].length = PAGE_SIZE;
		buf->buffer->element[i].addr =  pool_entry->elements[i];
		if (i == QETH_MAX_BUFFER_ELEMENTS(card) - 1)
			buf->buffer->element[i].eflags = SBAL_EFLAGS_LAST_ENTRY;
		else
			buf->buffer->element[i].eflags = 0;
		buf->buffer->element[i].sflags = 0;
	}
	return 0;
}

int qeth_init_qdio_queues(struct qeth_card *card)
{
	int i, j;
	int rc;

	QETH_DBF_TEXT(SETUP, 2, "initqdqs");

	/* inbound queue */
	qdio_reset_buffers(card->qdio.in_q->qdio_bufs, QDIO_MAX_BUFFERS_PER_Q);
	memset(&card->rx, 0, sizeof(struct qeth_rx));
	qeth_initialize_working_pool_list(card);
	/*give only as many buffers to hardware as we have buffer pool entries*/
	for (i = 0; i < card->qdio.in_buf_pool.buf_count - 1; ++i)
		qeth_init_input_buffer(card, &card->qdio.in_q->bufs[i]);
	card->qdio.in_q->next_buf_to_init =
		card->qdio.in_buf_pool.buf_count - 1;
	rc = do_QDIO(CARD_DDEV(card), QDIO_FLAG_SYNC_INPUT, 0, 0,
		     card->qdio.in_buf_pool.buf_count - 1);
	if (rc) {
		QETH_DBF_TEXT_(SETUP, 2, "1err%d", rc);
		return rc;
	}

	/* completion */
	rc = qeth_cq_init(card);
	if (rc) {
		return rc;
	}

	/* outbound queue */
	for (i = 0; i < card->qdio.no_out_queues; ++i) {
		qdio_reset_buffers(card->qdio.out_qs[i]->qdio_bufs,
				   QDIO_MAX_BUFFERS_PER_Q);
		for (j = 0; j < QDIO_MAX_BUFFERS_PER_Q; ++j) {
			qeth_clear_output_buffer(card->qdio.out_qs[i],
						 card->qdio.out_qs[i]->bufs[j]);
		}
		card->qdio.out_qs[i]->card = card;
		card->qdio.out_qs[i]->next_buf_to_fill = 0;
		card->qdio.out_qs[i]->do_pack = 0;
		atomic_set(&card->qdio.out_qs[i]->used_buffers, 0);
		atomic_set(&card->qdio.out_qs[i]->set_pci_flags_count, 0);
		atomic_set(&card->qdio.out_qs[i]->state,
			   QETH_OUT_Q_UNLOCKED);
	}
	return 0;
}
EXPORT_SYMBOL_GPL(qeth_init_qdio_queues);

static __u8 qeth_get_ipa_adp_type(enum qeth_link_types link_type)
{
	switch (link_type) {
	case QETH_LINK_TYPE_HSTR:
		return 2;
	default:
		return 1;
	}
}

static void qeth_fill_ipacmd_header(struct qeth_card *card,
		struct qeth_ipa_cmd *cmd, __u8 command,
		enum qeth_prot_versions prot)
{
	memset(cmd, 0, sizeof(struct qeth_ipa_cmd));
	cmd->hdr.command = command;
	cmd->hdr.initiator = IPA_CMD_INITIATOR_HOST;
	/* cmd->hdr.seqno is set by qeth_send_control_data() */
	cmd->hdr.adapter_type = qeth_get_ipa_adp_type(card->info.link_type);
	cmd->hdr.rel_adapter_no = (u8) card->dev->dev_port;
	if (card->options.layer2)
		cmd->hdr.prim_version_no = 2;
	else
		cmd->hdr.prim_version_no = 1;
	cmd->hdr.param_count = 1;
	cmd->hdr.prot_version = prot;
	cmd->hdr.ipa_supported = 0;
	cmd->hdr.ipa_enabled = 0;
}

struct qeth_cmd_buffer *qeth_get_ipacmd_buffer(struct qeth_card *card,
		enum qeth_ipa_cmds ipacmd, enum qeth_prot_versions prot)
{
	struct qeth_cmd_buffer *iob;

	iob = qeth_get_buffer(&card->write);
	if (iob) {
		qeth_fill_ipacmd_header(card, __ipa_cmd(iob), ipacmd, prot);
	} else {
		dev_warn(&card->gdev->dev,
			 "The qeth driver ran out of channel command buffers\n");
		QETH_DBF_MESSAGE(1, "%s The qeth driver ran out of channel command buffers",
				 dev_name(&card->gdev->dev));
	}

	return iob;
}
EXPORT_SYMBOL_GPL(qeth_get_ipacmd_buffer);

void qeth_prepare_ipa_cmd(struct qeth_card *card, struct qeth_cmd_buffer *iob)
{
	u8 prot_type = qeth_mpc_select_prot_type(card);

	memcpy(iob->data, IPA_PDU_HEADER, IPA_PDU_HEADER_SIZE);
	memcpy(QETH_IPA_CMD_PROT_TYPE(iob->data), &prot_type, 1);
	memcpy(QETH_IPA_CMD_DEST_ADDR(iob->data),
	       &card->token.ulp_connection_r, QETH_MPC_TOKEN_LENGTH);
}
EXPORT_SYMBOL_GPL(qeth_prepare_ipa_cmd);

/**
 * qeth_send_ipa_cmd() - send an IPA command
 *
 * See qeth_send_control_data() for explanation of the arguments.
 */

int qeth_send_ipa_cmd(struct qeth_card *card, struct qeth_cmd_buffer *iob,
		int (*reply_cb)(struct qeth_card *, struct qeth_reply*,
			unsigned long),
		void *reply_param)
{
	int rc;

	QETH_CARD_TEXT(card, 4, "sendipa");
	qeth_prepare_ipa_cmd(card, iob);
	rc = qeth_send_control_data(card, IPA_CMD_LENGTH,
						iob, reply_cb, reply_param);
	if (rc == -ETIME) {
		qeth_clear_ipacmd_list(card);
		qeth_schedule_recovery(card);
	}
	return rc;
}
EXPORT_SYMBOL_GPL(qeth_send_ipa_cmd);

static int qeth_send_startlan(struct qeth_card *card)
{
	int rc;
	struct qeth_cmd_buffer *iob;

	QETH_DBF_TEXT(SETUP, 2, "strtlan");

	iob = qeth_get_ipacmd_buffer(card, IPA_CMD_STARTLAN, 0);
	if (!iob)
		return -ENOMEM;
	rc = qeth_send_ipa_cmd(card, iob, NULL, NULL);
	return rc;
}

static int qeth_setadpparms_inspect_rc(struct qeth_ipa_cmd *cmd)
{
	if (!cmd->hdr.return_code)
		cmd->hdr.return_code =
			cmd->data.setadapterparms.hdr.return_code;
	return cmd->hdr.return_code;
}

static int qeth_query_setadapterparms_cb(struct qeth_card *card,
		struct qeth_reply *reply, unsigned long data)
{
	struct qeth_ipa_cmd *cmd = (struct qeth_ipa_cmd *) data;

	QETH_CARD_TEXT(card, 3, "quyadpcb");
	if (qeth_setadpparms_inspect_rc(cmd))
		return 0;

	if (cmd->data.setadapterparms.data.query_cmds_supp.lan_type & 0x7f) {
		card->info.link_type =
		      cmd->data.setadapterparms.data.query_cmds_supp.lan_type;
		QETH_DBF_TEXT_(SETUP, 2, "lnk %d", card->info.link_type);
	}
	card->options.adp.supported_funcs =
		cmd->data.setadapterparms.data.query_cmds_supp.supported_cmds;
	return 0;
}

static struct qeth_cmd_buffer *qeth_get_adapter_cmd(struct qeth_card *card,
		__u32 command, __u32 cmdlen)
{
	struct qeth_cmd_buffer *iob;
	struct qeth_ipa_cmd *cmd;

	iob = qeth_get_ipacmd_buffer(card, IPA_CMD_SETADAPTERPARMS,
				     QETH_PROT_IPV4);
	if (iob) {
		cmd = __ipa_cmd(iob);
		cmd->data.setadapterparms.hdr.cmdlength = cmdlen;
		cmd->data.setadapterparms.hdr.command_code = command;
		cmd->data.setadapterparms.hdr.used_total = 1;
		cmd->data.setadapterparms.hdr.seq_no = 1;
	}

	return iob;
}

static int qeth_query_setadapterparms(struct qeth_card *card)
{
	int rc;
	struct qeth_cmd_buffer *iob;

	QETH_CARD_TEXT(card, 3, "queryadp");
	iob = qeth_get_adapter_cmd(card, IPA_SETADP_QUERY_COMMANDS_SUPPORTED,
				   sizeof(struct qeth_ipacmd_setadpparms));
	if (!iob)
		return -ENOMEM;
	rc = qeth_send_ipa_cmd(card, iob, qeth_query_setadapterparms_cb, NULL);
	return rc;
}

static int qeth_query_ipassists_cb(struct qeth_card *card,
		struct qeth_reply *reply, unsigned long data)
{
	struct qeth_ipa_cmd *cmd;

	QETH_DBF_TEXT(SETUP, 2, "qipasscb");

	cmd = (struct qeth_ipa_cmd *) data;

	switch (cmd->hdr.return_code) {
	case IPA_RC_NOTSUPP:
	case IPA_RC_L2_UNSUPPORTED_CMD:
		QETH_DBF_TEXT(SETUP, 2, "ipaunsup");
		card->options.ipa4.supported_funcs |= IPA_SETADAPTERPARMS;
		card->options.ipa6.supported_funcs |= IPA_SETADAPTERPARMS;
		return -0;
	default:
		if (cmd->hdr.return_code) {
			QETH_DBF_MESSAGE(1, "%s IPA_CMD_QIPASSIST: Unhandled "
						"rc=%d\n",
						dev_name(&card->gdev->dev),
						cmd->hdr.return_code);
			return 0;
		}
	}

	if (cmd->hdr.prot_version == QETH_PROT_IPV4) {
		card->options.ipa4.supported_funcs = cmd->hdr.ipa_supported;
		card->options.ipa4.enabled_funcs = cmd->hdr.ipa_enabled;
	} else if (cmd->hdr.prot_version == QETH_PROT_IPV6) {
		card->options.ipa6.supported_funcs = cmd->hdr.ipa_supported;
		card->options.ipa6.enabled_funcs = cmd->hdr.ipa_enabled;
	} else
		QETH_DBF_MESSAGE(1, "%s IPA_CMD_QIPASSIST: Flawed LIC detected"
					"\n", dev_name(&card->gdev->dev));
	return 0;
}

static int qeth_query_ipassists(struct qeth_card *card,
				enum qeth_prot_versions prot)
{
	int rc;
	struct qeth_cmd_buffer *iob;

	QETH_DBF_TEXT_(SETUP, 2, "qipassi%i", prot);
	iob = qeth_get_ipacmd_buffer(card, IPA_CMD_QIPASSIST, prot);
	if (!iob)
		return -ENOMEM;
	rc = qeth_send_ipa_cmd(card, iob, qeth_query_ipassists_cb, NULL);
	return rc;
}

static int qeth_query_switch_attributes_cb(struct qeth_card *card,
				struct qeth_reply *reply, unsigned long data)
{
	struct qeth_ipa_cmd *cmd = (struct qeth_ipa_cmd *) data;
	struct qeth_query_switch_attributes *attrs;
	struct qeth_switch_info *sw_info;

	QETH_CARD_TEXT(card, 2, "qswiatcb");
	if (qeth_setadpparms_inspect_rc(cmd))
		return 0;

	sw_info = (struct qeth_switch_info *)reply->param;
	attrs = &cmd->data.setadapterparms.data.query_switch_attributes;
	sw_info->capabilities = attrs->capabilities;
	sw_info->settings = attrs->settings;
	QETH_CARD_TEXT_(card, 2, "%04x%04x", sw_info->capabilities,
			sw_info->settings);
	return 0;
}

int qeth_query_switch_attributes(struct qeth_card *card,
				 struct qeth_switch_info *sw_info)
{
	struct qeth_cmd_buffer *iob;

	QETH_CARD_TEXT(card, 2, "qswiattr");
	if (!qeth_adp_supported(card, IPA_SETADP_QUERY_SWITCH_ATTRIBUTES))
		return -EOPNOTSUPP;
	if (!netif_carrier_ok(card->dev))
		return -ENOMEDIUM;
	iob = qeth_get_adapter_cmd(card, IPA_SETADP_QUERY_SWITCH_ATTRIBUTES,
				sizeof(struct qeth_ipacmd_setadpparms_hdr));
	if (!iob)
		return -ENOMEM;
	return qeth_send_ipa_cmd(card, iob,
				qeth_query_switch_attributes_cb, sw_info);
}

static int qeth_query_setdiagass_cb(struct qeth_card *card,
		struct qeth_reply *reply, unsigned long data)
{
	struct qeth_ipa_cmd *cmd;
	__u16 rc;

	cmd = (struct qeth_ipa_cmd *)data;
	rc = cmd->hdr.return_code;
	if (rc)
		QETH_CARD_TEXT_(card, 2, "diagq:%x", rc);
	else
		card->info.diagass_support = cmd->data.diagass.ext;
	return 0;
}

static int qeth_query_setdiagass(struct qeth_card *card)
{
	struct qeth_cmd_buffer *iob;
	struct qeth_ipa_cmd    *cmd;

	QETH_DBF_TEXT(SETUP, 2, "qdiagass");
	iob = qeth_get_ipacmd_buffer(card, IPA_CMD_SET_DIAG_ASS, 0);
	if (!iob)
		return -ENOMEM;
	cmd = __ipa_cmd(iob);
	cmd->data.diagass.subcmd_len = 16;
	cmd->data.diagass.subcmd = QETH_DIAGS_CMD_QUERY;
	return qeth_send_ipa_cmd(card, iob, qeth_query_setdiagass_cb, NULL);
}

static void qeth_get_trap_id(struct qeth_card *card, struct qeth_trap_id *tid)
{
	unsigned long info = get_zeroed_page(GFP_KERNEL);
	struct sysinfo_2_2_2 *info222 = (struct sysinfo_2_2_2 *)info;
	struct sysinfo_3_2_2 *info322 = (struct sysinfo_3_2_2 *)info;
	struct ccw_dev_id ccwid;
	int level;

	tid->chpid = card->info.chpid;
	ccw_device_get_id(CARD_RDEV(card), &ccwid);
	tid->ssid = ccwid.ssid;
	tid->devno = ccwid.devno;
	if (!info)
		return;
	level = stsi(NULL, 0, 0, 0);
	if ((level >= 2) && (stsi(info222, 2, 2, 2) == 0))
		tid->lparnr = info222->lpar_number;
	if ((level >= 3) && (stsi(info322, 3, 2, 2) == 0)) {
		EBCASC(info322->vm[0].name, sizeof(info322->vm[0].name));
		memcpy(tid->vmname, info322->vm[0].name, sizeof(tid->vmname));
	}
	free_page(info);
	return;
}

static int qeth_hw_trap_cb(struct qeth_card *card,
		struct qeth_reply *reply, unsigned long data)
{
	struct qeth_ipa_cmd *cmd;
	__u16 rc;

	cmd = (struct qeth_ipa_cmd *)data;
	rc = cmd->hdr.return_code;
	if (rc)
		QETH_CARD_TEXT_(card, 2, "trapc:%x", rc);
	return 0;
}

int qeth_hw_trap(struct qeth_card *card, enum qeth_diags_trap_action action)
{
	struct qeth_cmd_buffer *iob;
	struct qeth_ipa_cmd *cmd;

	QETH_DBF_TEXT(SETUP, 2, "diagtrap");
	iob = qeth_get_ipacmd_buffer(card, IPA_CMD_SET_DIAG_ASS, 0);
	if (!iob)
		return -ENOMEM;
	cmd = __ipa_cmd(iob);
	cmd->data.diagass.subcmd_len = 80;
	cmd->data.diagass.subcmd = QETH_DIAGS_CMD_TRAP;
	cmd->data.diagass.type = 1;
	cmd->data.diagass.action = action;
	switch (action) {
	case QETH_DIAGS_TRAP_ARM:
		cmd->data.diagass.options = 0x0003;
		cmd->data.diagass.ext = 0x00010000 +
			sizeof(struct qeth_trap_id);
		qeth_get_trap_id(card,
			(struct qeth_trap_id *)cmd->data.diagass.cdata);
		break;
	case QETH_DIAGS_TRAP_DISARM:
		cmd->data.diagass.options = 0x0001;
		break;
	case QETH_DIAGS_TRAP_CAPTURE:
		break;
	}
	return qeth_send_ipa_cmd(card, iob, qeth_hw_trap_cb, NULL);
}
EXPORT_SYMBOL_GPL(qeth_hw_trap);

static int qeth_check_qdio_errors(struct qeth_card *card,
				  struct qdio_buffer *buf,
				  unsigned int qdio_error,
				  const char *dbftext)
{
	if (qdio_error) {
		QETH_CARD_TEXT(card, 2, dbftext);
		QETH_CARD_TEXT_(card, 2, " F15=%02X",
			       buf->element[15].sflags);
		QETH_CARD_TEXT_(card, 2, " F14=%02X",
			       buf->element[14].sflags);
		QETH_CARD_TEXT_(card, 2, " qerr=%X", qdio_error);
		if ((buf->element[15].sflags) == 0x12) {
			card->stats.rx_dropped++;
			return 0;
		} else
			return 1;
	}
	return 0;
}

static void qeth_queue_input_buffer(struct qeth_card *card, int index)
{
	struct qeth_qdio_q *queue = card->qdio.in_q;
	struct list_head *lh;
	int count;
	int i;
	int rc;
	int newcount = 0;

	count = (index < queue->next_buf_to_init)?
		card->qdio.in_buf_pool.buf_count -
		(queue->next_buf_to_init - index) :
		card->qdio.in_buf_pool.buf_count -
		(queue->next_buf_to_init + QDIO_MAX_BUFFERS_PER_Q - index);
	/* only requeue at a certain threshold to avoid SIGAs */
	if (count >= QETH_IN_BUF_REQUEUE_THRESHOLD(card)) {
		for (i = queue->next_buf_to_init;
		     i < queue->next_buf_to_init + count; ++i) {
			if (qeth_init_input_buffer(card,
				&queue->bufs[i % QDIO_MAX_BUFFERS_PER_Q])) {
				break;
			} else {
				newcount++;
			}
		}

		if (newcount < count) {
			/* we are in memory shortage so we switch back to
			   traditional skb allocation and drop packages */
			atomic_set(&card->force_alloc_skb, 3);
			count = newcount;
		} else {
			atomic_add_unless(&card->force_alloc_skb, -1, 0);
		}

		if (!count) {
			i = 0;
			list_for_each(lh, &card->qdio.in_buf_pool.entry_list)
				i++;
			if (i == card->qdio.in_buf_pool.buf_count) {
				QETH_CARD_TEXT(card, 2, "qsarbw");
				card->reclaim_index = index;
				schedule_delayed_work(
					&card->buffer_reclaim_work,
					QETH_RECLAIM_WORK_TIME);
			}
			return;
		}

		/*
		 * according to old code it should be avoided to requeue all
		 * 128 buffers in order to benefit from PCI avoidance.
		 * this function keeps at least one buffer (the buffer at
		 * 'index') un-requeued -> this buffer is the first buffer that
		 * will be requeued the next time
		 */
		if (card->options.performance_stats) {
			card->perf_stats.inbound_do_qdio_cnt++;
			card->perf_stats.inbound_do_qdio_start_time =
				qeth_get_micros();
		}
		rc = do_QDIO(CARD_DDEV(card), QDIO_FLAG_SYNC_INPUT, 0,
			     queue->next_buf_to_init, count);
		if (card->options.performance_stats)
			card->perf_stats.inbound_do_qdio_time +=
				qeth_get_micros() -
				card->perf_stats.inbound_do_qdio_start_time;
		if (rc) {
			QETH_CARD_TEXT(card, 2, "qinberr");
		}
		queue->next_buf_to_init = (queue->next_buf_to_init + count) %
					  QDIO_MAX_BUFFERS_PER_Q;
	}
}

static void qeth_buffer_reclaim_work(struct work_struct *work)
{
	struct qeth_card *card = container_of(work, struct qeth_card,
		buffer_reclaim_work.work);

	QETH_CARD_TEXT_(card, 2, "brw:%x", card->reclaim_index);
	qeth_queue_input_buffer(card, card->reclaim_index);
}

static void qeth_handle_send_error(struct qeth_card *card,
		struct qeth_qdio_out_buffer *buffer, unsigned int qdio_err)
{
	int sbalf15 = buffer->buffer->element[15].sflags;

	QETH_CARD_TEXT(card, 6, "hdsnderr");
	if (card->info.type == QETH_CARD_TYPE_IQD) {
		if (sbalf15 == 0) {
			qdio_err = 0;
		} else {
			qdio_err = 1;
		}
	}
	qeth_check_qdio_errors(card, buffer->buffer, qdio_err, "qouterr");

	if (!qdio_err)
		return;

	if ((sbalf15 >= 15) && (sbalf15 <= 31))
		return;

	QETH_CARD_TEXT(card, 1, "lnkfail");
	QETH_CARD_TEXT_(card, 1, "%04x %02x",
		       (u16)qdio_err, (u8)sbalf15);
}

/**
 * qeth_prep_flush_pack_buffer - Prepares flushing of a packing buffer.
 * @queue: queue to check for packing buffer
 *
 * Returns number of buffers that were prepared for flush.
 */
static int qeth_prep_flush_pack_buffer(struct qeth_qdio_out_q *queue)
{
	struct qeth_qdio_out_buffer *buffer;

	buffer = queue->bufs[queue->next_buf_to_fill];
	if ((atomic_read(&buffer->state) == QETH_QDIO_BUF_EMPTY) &&
	    (buffer->next_element_to_fill > 0)) {
		/* it's a packing buffer */
		atomic_set(&buffer->state, QETH_QDIO_BUF_PRIMED);
		queue->next_buf_to_fill =
			(queue->next_buf_to_fill + 1) % QDIO_MAX_BUFFERS_PER_Q;
		return 1;
	}
	return 0;
}

/*
 * Switched to packing state if the number of used buffers on a queue
 * reaches a certain limit.
 */
static void qeth_switch_to_packing_if_needed(struct qeth_qdio_out_q *queue)
{
	if (!queue->do_pack) {
		if (atomic_read(&queue->used_buffers)
		    >= QETH_HIGH_WATERMARK_PACK){
			/* switch non-PACKING -> PACKING */
			QETH_CARD_TEXT(queue->card, 6, "np->pack");
			if (queue->card->options.performance_stats)
				queue->card->perf_stats.sc_dp_p++;
			queue->do_pack = 1;
		}
	}
}

/*
 * Switches from packing to non-packing mode. If there is a packing
 * buffer on the queue this buffer will be prepared to be flushed.
 * In that case 1 is returned to inform the caller. If no buffer
 * has to be flushed, zero is returned.
 */
static int qeth_switch_to_nonpacking_if_needed(struct qeth_qdio_out_q *queue)
{
	if (queue->do_pack) {
		if (atomic_read(&queue->used_buffers)
		    <= QETH_LOW_WATERMARK_PACK) {
			/* switch PACKING -> non-PACKING */
			QETH_CARD_TEXT(queue->card, 6, "pack->np");
			if (queue->card->options.performance_stats)
				queue->card->perf_stats.sc_p_dp++;
			queue->do_pack = 0;
			return qeth_prep_flush_pack_buffer(queue);
		}
	}
	return 0;
}

static void qeth_flush_buffers(struct qeth_qdio_out_q *queue, int index,
			       int count)
{
	struct qeth_qdio_out_buffer *buf;
	int rc;
	int i;
	unsigned int qdio_flags;

	for (i = index; i < index + count; ++i) {
		int bidx = i % QDIO_MAX_BUFFERS_PER_Q;
		buf = queue->bufs[bidx];
		buf->buffer->element[buf->next_element_to_fill - 1].eflags |=
				SBAL_EFLAGS_LAST_ENTRY;

		if (queue->bufstates)
			queue->bufstates[bidx].user = buf;

		if (queue->card->info.type == QETH_CARD_TYPE_IQD)
			continue;

		if (!queue->do_pack) {
			if ((atomic_read(&queue->used_buffers) >=
				(QETH_HIGH_WATERMARK_PACK -
				 QETH_WATERMARK_PACK_FUZZ)) &&
			    !atomic_read(&queue->set_pci_flags_count)) {
				/* it's likely that we'll go to packing
				 * mode soon */
				atomic_inc(&queue->set_pci_flags_count);
				buf->buffer->element[0].sflags |= SBAL_SFLAGS0_PCI_REQ;
			}
		} else {
			if (!atomic_read(&queue->set_pci_flags_count)) {
				/*
				 * there's no outstanding PCI any more, so we
				 * have to request a PCI to be sure the the PCI
				 * will wake at some time in the future then we
				 * can flush packed buffers that might still be
				 * hanging around, which can happen if no
				 * further send was requested by the stack
				 */
				atomic_inc(&queue->set_pci_flags_count);
				buf->buffer->element[0].sflags |= SBAL_SFLAGS0_PCI_REQ;
			}
		}
	}

	netif_trans_update(queue->card->dev);
	if (queue->card->options.performance_stats) {
		queue->card->perf_stats.outbound_do_qdio_cnt++;
		queue->card->perf_stats.outbound_do_qdio_start_time =
			qeth_get_micros();
	}
	qdio_flags = QDIO_FLAG_SYNC_OUTPUT;
	if (atomic_read(&queue->set_pci_flags_count))
		qdio_flags |= QDIO_FLAG_PCI_OUT;
	atomic_add(count, &queue->used_buffers);

	rc = do_QDIO(CARD_DDEV(queue->card), qdio_flags,
		     queue->queue_no, index, count);
	if (queue->card->options.performance_stats)
		queue->card->perf_stats.outbound_do_qdio_time +=
			qeth_get_micros() -
			queue->card->perf_stats.outbound_do_qdio_start_time;
	if (rc) {
		queue->card->stats.tx_errors += count;
		/* ignore temporary SIGA errors without busy condition */
		if (rc == -ENOBUFS)
			return;
		QETH_CARD_TEXT(queue->card, 2, "flushbuf");
		QETH_CARD_TEXT_(queue->card, 2, " q%d", queue->queue_no);
		QETH_CARD_TEXT_(queue->card, 2, " idx%d", index);
		QETH_CARD_TEXT_(queue->card, 2, " c%d", count);
		QETH_CARD_TEXT_(queue->card, 2, " err%d", rc);

		/* this must not happen under normal circumstances. if it
		 * happens something is really wrong -> recover */
		qeth_schedule_recovery(queue->card);
		return;
	}
	if (queue->card->options.performance_stats)
		queue->card->perf_stats.bufs_sent += count;
}

static void qeth_check_outbound_queue(struct qeth_qdio_out_q *queue)
{
	int index;
	int flush_cnt = 0;
	int q_was_packing = 0;

	/*
	 * check if weed have to switch to non-packing mode or if
	 * we have to get a pci flag out on the queue
	 */
	if ((atomic_read(&queue->used_buffers) <= QETH_LOW_WATERMARK_PACK) ||
	    !atomic_read(&queue->set_pci_flags_count)) {
		if (atomic_xchg(&queue->state, QETH_OUT_Q_LOCKED_FLUSH) ==
				QETH_OUT_Q_UNLOCKED) {
			/*
			 * If we get in here, there was no action in
			 * do_send_packet. So, we check if there is a
			 * packing buffer to be flushed here.
			 */
			netif_stop_queue(queue->card->dev);
			index = queue->next_buf_to_fill;
			q_was_packing = queue->do_pack;
			/* queue->do_pack may change */
			barrier();
			flush_cnt += qeth_switch_to_nonpacking_if_needed(queue);
			if (!flush_cnt &&
			    !atomic_read(&queue->set_pci_flags_count))
				flush_cnt += qeth_prep_flush_pack_buffer(queue);
			if (queue->card->options.performance_stats &&
			    q_was_packing)
				queue->card->perf_stats.bufs_sent_pack +=
					flush_cnt;
			if (flush_cnt)
				qeth_flush_buffers(queue, index, flush_cnt);
			atomic_set(&queue->state, QETH_OUT_Q_UNLOCKED);
		}
	}
}

static void qeth_qdio_start_poll(struct ccw_device *ccwdev, int queue,
				 unsigned long card_ptr)
{
	struct qeth_card *card = (struct qeth_card *)card_ptr;

	if (card->dev->flags & IFF_UP)
		napi_schedule(&card->napi);
}

int qeth_configure_cq(struct qeth_card *card, enum qeth_cq cq)
{
	int rc;

	if (card->options.cq ==  QETH_CQ_NOTAVAILABLE) {
		rc = -1;
		goto out;
	} else {
		if (card->options.cq == cq) {
			rc = 0;
			goto out;
		}

		if (card->state != CARD_STATE_DOWN &&
		    card->state != CARD_STATE_RECOVER) {
			rc = -1;
			goto out;
		}

		qeth_free_qdio_buffers(card);
		card->options.cq = cq;
		rc = 0;
	}
out:
	return rc;

}
EXPORT_SYMBOL_GPL(qeth_configure_cq);

static void qeth_qdio_cq_handler(struct qeth_card *card, unsigned int qdio_err,
				 unsigned int queue, int first_element,
				 int count)
{
	struct qeth_qdio_q *cq = card->qdio.c_q;
	int i;
	int rc;

	if (!qeth_is_cq(card, queue))
		goto out;

	QETH_CARD_TEXT_(card, 5, "qcqhe%d", first_element);
	QETH_CARD_TEXT_(card, 5, "qcqhc%d", count);
	QETH_CARD_TEXT_(card, 5, "qcqherr%d", qdio_err);

	if (qdio_err) {
		netif_stop_queue(card->dev);
		qeth_schedule_recovery(card);
		goto out;
	}

	if (card->options.performance_stats) {
		card->perf_stats.cq_cnt++;
		card->perf_stats.cq_start_time = qeth_get_micros();
	}

	for (i = first_element; i < first_element + count; ++i) {
		int bidx = i % QDIO_MAX_BUFFERS_PER_Q;
		struct qdio_buffer *buffer = cq->qdio_bufs[bidx];
		int e = 0;

		while ((e < QDIO_MAX_ELEMENTS_PER_BUFFER) &&
		       buffer->element[e].addr) {
			unsigned long phys_aob_addr;

			phys_aob_addr = (unsigned long) buffer->element[e].addr;
			qeth_qdio_handle_aob(card, phys_aob_addr);
			++e;
		}
		qeth_scrub_qdio_buffer(buffer, QDIO_MAX_ELEMENTS_PER_BUFFER);
	}
	rc = do_QDIO(CARD_DDEV(card), QDIO_FLAG_SYNC_INPUT, queue,
		    card->qdio.c_q->next_buf_to_init,
		    count);
	if (rc) {
		dev_warn(&card->gdev->dev,
			"QDIO reported an error, rc=%i\n", rc);
		QETH_CARD_TEXT(card, 2, "qcqherr");
	}
	card->qdio.c_q->next_buf_to_init = (card->qdio.c_q->next_buf_to_init
				   + count) % QDIO_MAX_BUFFERS_PER_Q;

	netif_wake_queue(card->dev);

	if (card->options.performance_stats) {
		int delta_t = qeth_get_micros();
		delta_t -= card->perf_stats.cq_start_time;
		card->perf_stats.cq_time += delta_t;
	}
out:
	return;
}

static void qeth_qdio_input_handler(struct ccw_device *ccwdev,
				    unsigned int qdio_err, int queue,
				    int first_elem, int count,
				    unsigned long card_ptr)
{
	struct qeth_card *card = (struct qeth_card *)card_ptr;

	QETH_CARD_TEXT_(card, 2, "qihq%d", queue);
	QETH_CARD_TEXT_(card, 2, "qiec%d", qdio_err);

	if (qeth_is_cq(card, queue))
		qeth_qdio_cq_handler(card, qdio_err, queue, first_elem, count);
	else if (qdio_err)
		qeth_schedule_recovery(card);
}

static void qeth_qdio_output_handler(struct ccw_device *ccwdev,
				     unsigned int qdio_error, int __queue,
				     int first_element, int count,
				     unsigned long card_ptr)
{
	struct qeth_card *card        = (struct qeth_card *) card_ptr;
	struct qeth_qdio_out_q *queue = card->qdio.out_qs[__queue];
	struct qeth_qdio_out_buffer *buffer;
	int i;

	QETH_CARD_TEXT(card, 6, "qdouhdl");
	if (qdio_error & QDIO_ERROR_FATAL) {
		QETH_CARD_TEXT(card, 2, "achkcond");
		netif_stop_queue(card->dev);
		qeth_schedule_recovery(card);
		return;
	}
	if (card->options.performance_stats) {
		card->perf_stats.outbound_handler_cnt++;
		card->perf_stats.outbound_handler_start_time =
			qeth_get_micros();
	}
	for (i = first_element; i < (first_element + count); ++i) {
		int bidx = i % QDIO_MAX_BUFFERS_PER_Q;
		buffer = queue->bufs[bidx];
		qeth_handle_send_error(card, buffer, qdio_error);

		if (queue->bufstates &&
		    (queue->bufstates[bidx].flags &
		     QDIO_OUTBUF_STATE_FLAG_PENDING) != 0) {
			WARN_ON_ONCE(card->options.cq != QETH_CQ_ENABLED);

			if (atomic_cmpxchg(&buffer->state,
					   QETH_QDIO_BUF_PRIMED,
					   QETH_QDIO_BUF_PENDING) ==
				QETH_QDIO_BUF_PRIMED) {
				qeth_notify_skbs(queue, buffer,
						 TX_NOTIFY_PENDING);
			}
			QETH_CARD_TEXT_(queue->card, 5, "pel%d", bidx);

			/* prepare the queue slot for re-use: */
			qeth_scrub_qdio_buffer(buffer->buffer,
					       QETH_MAX_BUFFER_ELEMENTS(card));
			if (qeth_init_qdio_out_buf(queue, bidx)) {
				QETH_CARD_TEXT(card, 2, "outofbuf");
				qeth_schedule_recovery(card);
			}
		} else {
			if (card->options.cq == QETH_CQ_ENABLED) {
				enum iucv_tx_notify n;

				n = qeth_compute_cq_notification(
					buffer->buffer->element[15].sflags, 0);
				qeth_notify_skbs(queue, buffer, n);
			}

			qeth_clear_output_buffer(queue, buffer);
		}
		qeth_cleanup_handled_pending(queue, bidx, 0);
	}
	atomic_sub(count, &queue->used_buffers);
	/* check if we need to do something on this outbound queue */
	if (card->info.type != QETH_CARD_TYPE_IQD)
		qeth_check_outbound_queue(queue);

	netif_wake_queue(queue->card->dev);
	if (card->options.performance_stats)
		card->perf_stats.outbound_handler_time += qeth_get_micros() -
			card->perf_stats.outbound_handler_start_time;
}

/* We cannot use outbound queue 3 for unicast packets on HiperSockets */
static inline int qeth_cut_iqd_prio(struct qeth_card *card, int queue_num)
{
	if ((card->info.type == QETH_CARD_TYPE_IQD) && (queue_num == 3))
		return 2;
	return queue_num;
}

/**
 * Note: Function assumes that we have 4 outbound queues.
 */
int qeth_get_priority_queue(struct qeth_card *card, struct sk_buff *skb,
			    int ipv)
{
	__be16 *tci;
	u8 tos;

	switch (card->qdio.do_prio_queueing) {
	case QETH_PRIO_Q_ING_TOS:
	case QETH_PRIO_Q_ING_PREC:
		switch (ipv) {
		case 4:
			tos = ipv4_get_dsfield(ip_hdr(skb));
			break;
		case 6:
			tos = ipv6_get_dsfield(ipv6_hdr(skb));
			break;
		default:
			return card->qdio.default_out_queue;
		}
		if (card->qdio.do_prio_queueing == QETH_PRIO_Q_ING_PREC)
			return qeth_cut_iqd_prio(card, ~tos >> 6 & 3);
		if (tos & IPTOS_MINCOST)
			return qeth_cut_iqd_prio(card, 3);
		if (tos & IPTOS_RELIABILITY)
			return 2;
		if (tos & IPTOS_THROUGHPUT)
			return 1;
		if (tos & IPTOS_LOWDELAY)
			return 0;
		break;
	case QETH_PRIO_Q_ING_SKB:
		if (skb->priority > 5)
			return 0;
		return qeth_cut_iqd_prio(card, ~skb->priority >> 1 & 3);
	case QETH_PRIO_Q_ING_VLAN:
		tci = &((struct ethhdr *)skb->data)->h_proto;
		if (be16_to_cpu(*tci) == ETH_P_8021Q)
			return qeth_cut_iqd_prio(card,
			~be16_to_cpu(*(tci + 1)) >> (VLAN_PRIO_SHIFT + 1) & 3);
		break;
	default:
		break;
	}
	return card->qdio.default_out_queue;
}
EXPORT_SYMBOL_GPL(qeth_get_priority_queue);

/**
 * qeth_get_elements_for_frags() -	find number of SBALEs for skb frags.
 * @skb:				SKB address
 *
 * Returns the number of pages, and thus QDIO buffer elements, needed to cover
 * fragmented part of the SKB. Returns zero for linear SKB.
 */
int qeth_get_elements_for_frags(struct sk_buff *skb)
{
	int cnt, elements = 0;

	for (cnt = 0; cnt < skb_shinfo(skb)->nr_frags; cnt++) {
		struct skb_frag_struct *frag = &skb_shinfo(skb)->frags[cnt];

		elements += qeth_get_elements_for_range(
			(addr_t)skb_frag_address(frag),
			(addr_t)skb_frag_address(frag) + skb_frag_size(frag));
	}
	return elements;
}
EXPORT_SYMBOL_GPL(qeth_get_elements_for_frags);

static unsigned int qeth_count_elements(struct sk_buff *skb, int data_offset)
{
	unsigned int elements = qeth_get_elements_for_frags(skb);
	addr_t end = (addr_t)skb->data + skb_headlen(skb);
	addr_t start = (addr_t)skb->data + data_offset;

	if (start != end)
		elements += qeth_get_elements_for_range(start, end);
	return elements;
}

/**
 * qeth_get_elements_no() -	find number of SBALEs for skb data, inc. frags.
 * @card:			qeth card structure, to check max. elems.
 * @skb:			SKB address
 * @extra_elems:		extra elems needed, to check against max.
 * @data_offset:		range starts at skb->data + data_offset
 *
 * Returns the number of pages, and thus QDIO buffer elements, needed to cover
 * skb data, including linear part and fragments. Checks if the result plus
 * extra_elems fits under the limit for the card. Returns 0 if it does not.
 * Note: extra_elems is not included in the returned result.
 */
int qeth_get_elements_no(struct qeth_card *card,
		     struct sk_buff *skb, int extra_elems, int data_offset)
{
<<<<<<< HEAD
	addr_t end = (addr_t)skb->data + skb_headlen(skb);
	int elements = qeth_get_elements_for_frags(skb);
	addr_t start = (addr_t)skb->data + data_offset;

	if (start != end)
		elements += qeth_get_elements_for_range(start, end);
=======
	int elements = qeth_count_elements(skb, data_offset);
>>>>>>> e021bb4f

	if ((elements + extra_elems) > QETH_MAX_BUFFER_ELEMENTS(card)) {
		QETH_DBF_MESSAGE(2, "Invalid size of IP packet "
			"(Number=%d / Length=%d). Discarded.\n",
			elements + extra_elems, skb->len);
		return 0;
	}
	return elements;
}
EXPORT_SYMBOL_GPL(qeth_get_elements_no);

int qeth_hdr_chk_and_bounce(struct sk_buff *skb, struct qeth_hdr **hdr, int len)
{
	int hroom, inpage, rest;

	if (((unsigned long)skb->data & PAGE_MASK) !=
	    (((unsigned long)skb->data + len - 1) & PAGE_MASK)) {
		hroom = skb_headroom(skb);
		inpage = PAGE_SIZE - ((unsigned long) skb->data % PAGE_SIZE);
		rest = len - inpage;
		if (rest > hroom)
			return 1;
		memmove(skb->data - rest, skb->data, skb_headlen(skb));
		skb->data -= rest;
		skb->tail -= rest;
		*hdr = (struct qeth_hdr *)skb->data;
		QETH_DBF_MESSAGE(2, "skb bounce len: %d rest: %d\n", len, rest);
	}
	return 0;
}
EXPORT_SYMBOL_GPL(qeth_hdr_chk_and_bounce);

/**
 * qeth_add_hw_header() - add a HW header to an skb.
 * @skb: skb that the HW header should be added to.
 * @hdr: double pointer to a qeth_hdr. When returning with >= 0,
 *	 it contains a valid pointer to a qeth_hdr.
 * @hdr_len: length of the HW header.
 * @proto_len: length of protocol headers that need to be in same page as the
 *	       HW header.
 *
 * Returns the pushed length. If the header can't be pushed on
 * (eg. because it would cross a page boundary), it is allocated from
 * the cache instead and 0 is returned.
 * The number of needed buffer elements is returned in @elements.
 * Error to create the hdr is indicated by returning with < 0.
 */
int qeth_add_hw_header(struct qeth_card *card, struct sk_buff *skb,
		       struct qeth_hdr **hdr, unsigned int hdr_len,
		       unsigned int proto_len, unsigned int *elements)
{
	const unsigned int max_elements = QETH_MAX_BUFFER_ELEMENTS(card);
	const unsigned int contiguous = proto_len ? proto_len : 1;
	unsigned int __elements;
	addr_t start, end;
	bool push_ok;
	int rc;

check_layout:
	start = (addr_t)skb->data - hdr_len;
	end = (addr_t)skb->data;

	if (qeth_get_elements_for_range(start, end + contiguous) == 1) {
		/* Push HW header into same page as first protocol header. */
		push_ok = true;
		__elements = qeth_count_elements(skb, 0);
	} else if (!proto_len && qeth_get_elements_for_range(start, end) == 1) {
		/* Push HW header into a new page. */
		push_ok = true;
		__elements = 1 + qeth_count_elements(skb, 0);
	} else {
		/* Use header cache, copy protocol headers up. */
		push_ok = false;
		__elements = 1 + qeth_count_elements(skb, proto_len);
	}

	/* Compress skb to fit into one IO buffer: */
	if (__elements > max_elements) {
		if (!skb_is_nonlinear(skb)) {
			/* Drop it, no easy way of shrinking it further. */
			QETH_DBF_MESSAGE(2, "Dropped an oversized skb (Max Elements=%u / Actual=%u / Length=%u).\n",
					 max_elements, __elements, skb->len);
			return -E2BIG;
		}

		rc = skb_linearize(skb);
		if (card->options.performance_stats) {
			if (rc)
				card->perf_stats.tx_linfail++;
			else
				card->perf_stats.tx_lin++;
		}
		if (rc)
			return rc;

		/* Linearization changed the layout, re-evaluate: */
		goto check_layout;
	}

	*elements = __elements;
	/* Add the header: */
	if (push_ok) {
		*hdr = skb_push(skb, hdr_len);
		return hdr_len;
	}
	/* fall back */
	*hdr = kmem_cache_alloc(qeth_core_header_cache, GFP_ATOMIC);
	if (!*hdr)
		return -ENOMEM;
	/* Copy protocol headers behind HW header: */
	skb_copy_from_linear_data(skb, ((char *)*hdr) + hdr_len, proto_len);
	return 0;
}
EXPORT_SYMBOL_GPL(qeth_add_hw_header);

static void __qeth_fill_buffer(struct sk_buff *skb,
			       struct qeth_qdio_out_buffer *buf,
			       bool is_first_elem, unsigned int offset)
{
	struct qdio_buffer *buffer = buf->buffer;
	int element = buf->next_element_to_fill;
	int length = skb_headlen(skb) - offset;
	char *data = skb->data + offset;
	int length_here, cnt;

	/* map linear part into buffer element(s) */
	while (length > 0) {
		/* length_here is the remaining amount of data in this page */
		length_here = PAGE_SIZE - ((unsigned long) data % PAGE_SIZE);
		if (length < length_here)
			length_here = length;

		buffer->element[element].addr = data;
		buffer->element[element].length = length_here;
		length -= length_here;
		if (is_first_elem) {
			is_first_elem = false;
			if (length || skb_is_nonlinear(skb))
				/* skb needs additional elements */
				buffer->element[element].eflags =
					SBAL_EFLAGS_FIRST_FRAG;
			else
				buffer->element[element].eflags = 0;
		} else {
			buffer->element[element].eflags =
				SBAL_EFLAGS_MIDDLE_FRAG;
		}
		data += length_here;
		element++;
	}

	/* map page frags into buffer element(s) */
	for (cnt = 0; cnt < skb_shinfo(skb)->nr_frags; cnt++) {
		skb_frag_t *frag = &skb_shinfo(skb)->frags[cnt];

		data = skb_frag_address(frag);
		length = skb_frag_size(frag);
		while (length > 0) {
			length_here = PAGE_SIZE -
				((unsigned long) data % PAGE_SIZE);
			if (length < length_here)
				length_here = length;

			buffer->element[element].addr = data;
			buffer->element[element].length = length_here;
			buffer->element[element].eflags =
				SBAL_EFLAGS_MIDDLE_FRAG;
			length -= length_here;
			data += length_here;
			element++;
		}
	}

	if (buffer->element[element - 1].eflags)
		buffer->element[element - 1].eflags = SBAL_EFLAGS_LAST_FRAG;
	buf->next_element_to_fill = element;
}

/**
 * qeth_fill_buffer() - map skb into an output buffer
 * @queue:	QDIO queue to submit the buffer on
 * @buf:	buffer to transport the skb
 * @skb:	skb to map into the buffer
 * @hdr:	qeth_hdr for this skb. Either at skb->data, or allocated
 *		from qeth_core_header_cache.
 * @offset:	when mapping the skb, start at skb->data + offset
 * @hd_len:	if > 0, build a dedicated header element of this size
 */
static int qeth_fill_buffer(struct qeth_qdio_out_q *queue,
			    struct qeth_qdio_out_buffer *buf,
			    struct sk_buff *skb, struct qeth_hdr *hdr,
			    unsigned int offset, unsigned int hd_len)
{
	struct qdio_buffer *buffer = buf->buffer;
	bool is_first_elem = true;
	int flush_cnt = 0;

	refcount_inc(&skb->users);
	skb_queue_tail(&buf->skb_list, skb);

	/* build dedicated header element */
	if (hd_len) {
		int element = buf->next_element_to_fill;
		is_first_elem = false;

		buffer->element[element].addr = hdr;
		buffer->element[element].length = hd_len;
		buffer->element[element].eflags = SBAL_EFLAGS_FIRST_FRAG;
		/* remember to free cache-allocated qeth_hdr: */
		buf->is_header[element] = ((void *)hdr != skb->data);
		buf->next_element_to_fill++;
	}

	__qeth_fill_buffer(skb, buf, is_first_elem, offset);

	if (!queue->do_pack) {
		QETH_CARD_TEXT(queue->card, 6, "fillbfnp");
		/* set state to PRIMED -> will be flushed */
		atomic_set(&buf->state, QETH_QDIO_BUF_PRIMED);
		flush_cnt = 1;
	} else {
		QETH_CARD_TEXT(queue->card, 6, "fillbfpa");
		if (queue->card->options.performance_stats)
			queue->card->perf_stats.skbs_sent_pack++;
		if (buf->next_element_to_fill >=
				QETH_MAX_BUFFER_ELEMENTS(queue->card)) {
			/*
			 * packed buffer if full -> set state PRIMED
			 * -> will be flushed
			 */
			atomic_set(&buf->state, QETH_QDIO_BUF_PRIMED);
			flush_cnt = 1;
		}
	}
	return flush_cnt;
}

int qeth_do_send_packet_fast(struct qeth_qdio_out_q *queue, struct sk_buff *skb,
			     struct qeth_hdr *hdr, unsigned int offset,
			     unsigned int hd_len)
{
	int index = queue->next_buf_to_fill;
	struct qeth_qdio_out_buffer *buffer = queue->bufs[index];

	/*
	 * check if buffer is empty to make sure that we do not 'overtake'
	 * ourselves and try to fill a buffer that is already primed
	 */
	if (atomic_read(&buffer->state) != QETH_QDIO_BUF_EMPTY)
		return -EBUSY;
	queue->next_buf_to_fill = (index + 1) % QDIO_MAX_BUFFERS_PER_Q;
	qeth_fill_buffer(queue, buffer, skb, hdr, offset, hd_len);
	qeth_flush_buffers(queue, index, 1);
	return 0;
}
EXPORT_SYMBOL_GPL(qeth_do_send_packet_fast);

int qeth_do_send_packet(struct qeth_card *card, struct qeth_qdio_out_q *queue,
			struct sk_buff *skb, struct qeth_hdr *hdr,
			unsigned int offset, unsigned int hd_len,
			int elements_needed)
{
	struct qeth_qdio_out_buffer *buffer;
	int start_index;
	int flush_count = 0;
	int do_pack = 0;
	int tmp;
	int rc = 0;

	/* spin until we get the queue ... */
	while (atomic_cmpxchg(&queue->state, QETH_OUT_Q_UNLOCKED,
			      QETH_OUT_Q_LOCKED) != QETH_OUT_Q_UNLOCKED);
	start_index = queue->next_buf_to_fill;
	buffer = queue->bufs[queue->next_buf_to_fill];
	/*
	 * check if buffer is empty to make sure that we do not 'overtake'
	 * ourselves and try to fill a buffer that is already primed
	 */
	if (atomic_read(&buffer->state) != QETH_QDIO_BUF_EMPTY) {
		atomic_set(&queue->state, QETH_OUT_Q_UNLOCKED);
		return -EBUSY;
	}
	/* check if we need to switch packing state of this queue */
	qeth_switch_to_packing_if_needed(queue);
	if (queue->do_pack) {
		do_pack = 1;
		/* does packet fit in current buffer? */
		if ((QETH_MAX_BUFFER_ELEMENTS(card) -
		    buffer->next_element_to_fill) < elements_needed) {
			/* ... no -> set state PRIMED */
			atomic_set(&buffer->state, QETH_QDIO_BUF_PRIMED);
			flush_count++;
			queue->next_buf_to_fill =
				(queue->next_buf_to_fill + 1) %
				QDIO_MAX_BUFFERS_PER_Q;
			buffer = queue->bufs[queue->next_buf_to_fill];
			/* we did a step forward, so check buffer state
			 * again */
			if (atomic_read(&buffer->state) !=
			    QETH_QDIO_BUF_EMPTY) {
				qeth_flush_buffers(queue, start_index,
							   flush_count);
				atomic_set(&queue->state,
						QETH_OUT_Q_UNLOCKED);
				rc = -EBUSY;
				goto out;
			}
		}
	}
	tmp = qeth_fill_buffer(queue, buffer, skb, hdr, offset, hd_len);
	queue->next_buf_to_fill = (queue->next_buf_to_fill + tmp) %
				  QDIO_MAX_BUFFERS_PER_Q;
	flush_count += tmp;
	if (flush_count)
		qeth_flush_buffers(queue, start_index, flush_count);
	else if (!atomic_read(&queue->set_pci_flags_count))
		atomic_xchg(&queue->state, QETH_OUT_Q_LOCKED_FLUSH);
	/*
	 * queue->state will go from LOCKED -> UNLOCKED or from
	 * LOCKED_FLUSH -> LOCKED if output_handler wanted to 'notify' us
	 * (switch packing state or flush buffer to get another pci flag out).
	 * In that case we will enter this loop
	 */
	while (atomic_dec_return(&queue->state)) {
		start_index = queue->next_buf_to_fill;
		/* check if we can go back to non-packing state */
		tmp = qeth_switch_to_nonpacking_if_needed(queue);
		/*
		 * check if we need to flush a packing buffer to get a pci
		 * flag out on the queue
		 */
		if (!tmp && !atomic_read(&queue->set_pci_flags_count))
			tmp = qeth_prep_flush_pack_buffer(queue);
		if (tmp) {
			qeth_flush_buffers(queue, start_index, tmp);
			flush_count += tmp;
		}
	}
out:
	/* at this point the queue is UNLOCKED again */
	if (queue->card->options.performance_stats && do_pack)
		queue->card->perf_stats.bufs_sent_pack += flush_count;

	return rc;
}
EXPORT_SYMBOL_GPL(qeth_do_send_packet);

static int qeth_setadp_promisc_mode_cb(struct qeth_card *card,
		struct qeth_reply *reply, unsigned long data)
{
	struct qeth_ipa_cmd *cmd = (struct qeth_ipa_cmd *) data;
	struct qeth_ipacmd_setadpparms *setparms;

	QETH_CARD_TEXT(card, 4, "prmadpcb");

	setparms = &(cmd->data.setadapterparms);
	if (qeth_setadpparms_inspect_rc(cmd)) {
		QETH_CARD_TEXT_(card, 4, "prmrc%x", cmd->hdr.return_code);
		setparms->data.mode = SET_PROMISC_MODE_OFF;
	}
	card->info.promisc_mode = setparms->data.mode;
	return 0;
}

void qeth_setadp_promisc_mode(struct qeth_card *card)
{
	enum qeth_ipa_promisc_modes mode;
	struct net_device *dev = card->dev;
	struct qeth_cmd_buffer *iob;
	struct qeth_ipa_cmd *cmd;

	QETH_CARD_TEXT(card, 4, "setprom");

	if (((dev->flags & IFF_PROMISC) &&
	     (card->info.promisc_mode == SET_PROMISC_MODE_ON)) ||
	    (!(dev->flags & IFF_PROMISC) &&
	     (card->info.promisc_mode == SET_PROMISC_MODE_OFF)))
		return;
	mode = SET_PROMISC_MODE_OFF;
	if (dev->flags & IFF_PROMISC)
		mode = SET_PROMISC_MODE_ON;
	QETH_CARD_TEXT_(card, 4, "mode:%x", mode);

	iob = qeth_get_adapter_cmd(card, IPA_SETADP_SET_PROMISC_MODE,
			sizeof(struct qeth_ipacmd_setadpparms_hdr) + 8);
	if (!iob)
		return;
	cmd = __ipa_cmd(iob);
	cmd->data.setadapterparms.data.mode = mode;
	qeth_send_ipa_cmd(card, iob, qeth_setadp_promisc_mode_cb, NULL);
}
EXPORT_SYMBOL_GPL(qeth_setadp_promisc_mode);

struct net_device_stats *qeth_get_stats(struct net_device *dev)
{
	struct qeth_card *card;

	card = dev->ml_priv;

	QETH_CARD_TEXT(card, 5, "getstat");

	return &card->stats;
}
EXPORT_SYMBOL_GPL(qeth_get_stats);

static int qeth_setadpparms_change_macaddr_cb(struct qeth_card *card,
		struct qeth_reply *reply, unsigned long data)
{
	struct qeth_ipa_cmd *cmd = (struct qeth_ipa_cmd *) data;

	QETH_CARD_TEXT(card, 4, "chgmaccb");
	if (qeth_setadpparms_inspect_rc(cmd))
		return 0;

	if (!card->options.layer2 ||
	    !(card->info.mac_bits & QETH_LAYER2_MAC_READ)) {
		ether_addr_copy(card->dev->dev_addr,
				cmd->data.setadapterparms.data.change_addr.addr);
		card->info.mac_bits |= QETH_LAYER2_MAC_READ;
	}
	return 0;
}

int qeth_setadpparms_change_macaddr(struct qeth_card *card)
{
	int rc;
	struct qeth_cmd_buffer *iob;
	struct qeth_ipa_cmd *cmd;

	QETH_CARD_TEXT(card, 4, "chgmac");

	iob = qeth_get_adapter_cmd(card, IPA_SETADP_ALTER_MAC_ADDRESS,
				   sizeof(struct qeth_ipacmd_setadpparms_hdr) +
				   sizeof(struct qeth_change_addr));
	if (!iob)
		return -ENOMEM;
	cmd = __ipa_cmd(iob);
	cmd->data.setadapterparms.data.change_addr.cmd = CHANGE_ADDR_READ_MAC;
	cmd->data.setadapterparms.data.change_addr.addr_size = ETH_ALEN;
	ether_addr_copy(cmd->data.setadapterparms.data.change_addr.addr,
			card->dev->dev_addr);
	rc = qeth_send_ipa_cmd(card, iob, qeth_setadpparms_change_macaddr_cb,
			       NULL);
	return rc;
}
EXPORT_SYMBOL_GPL(qeth_setadpparms_change_macaddr);

static int qeth_setadpparms_set_access_ctrl_cb(struct qeth_card *card,
		struct qeth_reply *reply, unsigned long data)
{
	struct qeth_ipa_cmd *cmd = (struct qeth_ipa_cmd *) data;
	struct qeth_set_access_ctrl *access_ctrl_req;
	int fallback = *(int *)reply->param;

	QETH_CARD_TEXT(card, 4, "setaccb");
	if (cmd->hdr.return_code)
		return 0;
	qeth_setadpparms_inspect_rc(cmd);

	access_ctrl_req = &cmd->data.setadapterparms.data.set_access_ctrl;
	QETH_DBF_TEXT_(SETUP, 2, "setaccb");
	QETH_DBF_TEXT_(SETUP, 2, "%s", card->gdev->dev.kobj.name);
	QETH_DBF_TEXT_(SETUP, 2, "rc=%d",
		cmd->data.setadapterparms.hdr.return_code);
	if (cmd->data.setadapterparms.hdr.return_code !=
						SET_ACCESS_CTRL_RC_SUCCESS)
		QETH_DBF_MESSAGE(3, "ERR:SET_ACCESS_CTRL(%s,%d)==%d\n",
				card->gdev->dev.kobj.name,
				access_ctrl_req->subcmd_code,
				cmd->data.setadapterparms.hdr.return_code);
	switch (cmd->data.setadapterparms.hdr.return_code) {
	case SET_ACCESS_CTRL_RC_SUCCESS:
		if (card->options.isolation == ISOLATION_MODE_NONE) {
			dev_info(&card->gdev->dev,
			    "QDIO data connection isolation is deactivated\n");
		} else {
			dev_info(&card->gdev->dev,
			    "QDIO data connection isolation is activated\n");
		}
		break;
	case SET_ACCESS_CTRL_RC_ALREADY_NOT_ISOLATED:
		QETH_DBF_MESSAGE(2, "%s QDIO data connection isolation already "
				"deactivated\n", dev_name(&card->gdev->dev));
		if (fallback)
			card->options.isolation = card->options.prev_isolation;
		break;
	case SET_ACCESS_CTRL_RC_ALREADY_ISOLATED:
		QETH_DBF_MESSAGE(2, "%s QDIO data connection isolation already"
				" activated\n", dev_name(&card->gdev->dev));
		if (fallback)
			card->options.isolation = card->options.prev_isolation;
		break;
	case SET_ACCESS_CTRL_RC_NOT_SUPPORTED:
		dev_err(&card->gdev->dev, "Adapter does not "
			"support QDIO data connection isolation\n");
		break;
	case SET_ACCESS_CTRL_RC_NONE_SHARED_ADAPTER:
		dev_err(&card->gdev->dev,
			"Adapter is dedicated. "
			"QDIO data connection isolation not supported\n");
		if (fallback)
			card->options.isolation = card->options.prev_isolation;
		break;
	case SET_ACCESS_CTRL_RC_ACTIVE_CHECKSUM_OFF:
		dev_err(&card->gdev->dev,
			"TSO does not permit QDIO data connection isolation\n");
		if (fallback)
			card->options.isolation = card->options.prev_isolation;
		break;
	case SET_ACCESS_CTRL_RC_REFLREL_UNSUPPORTED:
		dev_err(&card->gdev->dev, "The adjacent switch port does not "
			"support reflective relay mode\n");
		if (fallback)
			card->options.isolation = card->options.prev_isolation;
		break;
	case SET_ACCESS_CTRL_RC_REFLREL_FAILED:
		dev_err(&card->gdev->dev, "The reflective relay mode cannot be "
					"enabled at the adjacent switch port");
		if (fallback)
			card->options.isolation = card->options.prev_isolation;
		break;
	case SET_ACCESS_CTRL_RC_REFLREL_DEACT_FAILED:
		dev_warn(&card->gdev->dev, "Turning off reflective relay mode "
					"at the adjacent switch failed\n");
		break;
	default:
		/* this should never happen */
		if (fallback)
			card->options.isolation = card->options.prev_isolation;
		break;
	}
	return 0;
}

static int qeth_setadpparms_set_access_ctrl(struct qeth_card *card,
		enum qeth_ipa_isolation_modes isolation, int fallback)
{
	int rc;
	struct qeth_cmd_buffer *iob;
	struct qeth_ipa_cmd *cmd;
	struct qeth_set_access_ctrl *access_ctrl_req;

	QETH_CARD_TEXT(card, 4, "setacctl");

	QETH_DBF_TEXT_(SETUP, 2, "setacctl");
	QETH_DBF_TEXT_(SETUP, 2, "%s", card->gdev->dev.kobj.name);

	iob = qeth_get_adapter_cmd(card, IPA_SETADP_SET_ACCESS_CONTROL,
				   sizeof(struct qeth_ipacmd_setadpparms_hdr) +
				   sizeof(struct qeth_set_access_ctrl));
	if (!iob)
		return -ENOMEM;
	cmd = __ipa_cmd(iob);
	access_ctrl_req = &cmd->data.setadapterparms.data.set_access_ctrl;
	access_ctrl_req->subcmd_code = isolation;

	rc = qeth_send_ipa_cmd(card, iob, qeth_setadpparms_set_access_ctrl_cb,
			       &fallback);
	QETH_DBF_TEXT_(SETUP, 2, "rc=%d", rc);
	return rc;
}

int qeth_set_access_ctrl_online(struct qeth_card *card, int fallback)
{
	int rc = 0;

	QETH_CARD_TEXT(card, 4, "setactlo");

	if ((card->info.type == QETH_CARD_TYPE_OSD ||
	     card->info.type == QETH_CARD_TYPE_OSX) &&
	     qeth_adp_supported(card, IPA_SETADP_SET_ACCESS_CONTROL)) {
		rc = qeth_setadpparms_set_access_ctrl(card,
			card->options.isolation, fallback);
		if (rc) {
			QETH_DBF_MESSAGE(3,
				"IPA(SET_ACCESS_CTRL,%s,%d) sent failed\n",
				card->gdev->dev.kobj.name,
				rc);
			rc = -EOPNOTSUPP;
		}
	} else if (card->options.isolation != ISOLATION_MODE_NONE) {
		card->options.isolation = ISOLATION_MODE_NONE;

		dev_err(&card->gdev->dev, "Adapter does not "
			"support QDIO data connection isolation\n");
		rc = -EOPNOTSUPP;
	}
	return rc;
}
EXPORT_SYMBOL_GPL(qeth_set_access_ctrl_online);

void qeth_tx_timeout(struct net_device *dev)
{
	struct qeth_card *card;

	card = dev->ml_priv;
	QETH_CARD_TEXT(card, 4, "txtimeo");
	card->stats.tx_errors++;
	qeth_schedule_recovery(card);
}
EXPORT_SYMBOL_GPL(qeth_tx_timeout);

static int qeth_mdio_read(struct net_device *dev, int phy_id, int regnum)
{
	struct qeth_card *card = dev->ml_priv;
	int rc = 0;

	switch (regnum) {
	case MII_BMCR: /* Basic mode control register */
		rc = BMCR_FULLDPLX;
		if ((card->info.link_type != QETH_LINK_TYPE_GBIT_ETH) &&
		    (card->info.link_type != QETH_LINK_TYPE_OSN) &&
		    (card->info.link_type != QETH_LINK_TYPE_10GBIT_ETH))
			rc |= BMCR_SPEED100;
		break;
	case MII_BMSR: /* Basic mode status register */
		rc = BMSR_ERCAP | BMSR_ANEGCOMPLETE | BMSR_LSTATUS |
		     BMSR_10HALF | BMSR_10FULL | BMSR_100HALF | BMSR_100FULL |
		     BMSR_100BASE4;
		break;
	case MII_PHYSID1: /* PHYS ID 1 */
		rc = (dev->dev_addr[0] << 16) | (dev->dev_addr[1] << 8) |
		     dev->dev_addr[2];
		rc = (rc >> 5) & 0xFFFF;
		break;
	case MII_PHYSID2: /* PHYS ID 2 */
		rc = (dev->dev_addr[2] << 10) & 0xFFFF;
		break;
	case MII_ADVERTISE: /* Advertisement control reg */
		rc = ADVERTISE_ALL;
		break;
	case MII_LPA: /* Link partner ability reg */
		rc = LPA_10HALF | LPA_10FULL | LPA_100HALF | LPA_100FULL |
		     LPA_100BASE4 | LPA_LPACK;
		break;
	case MII_EXPANSION: /* Expansion register */
		break;
	case MII_DCOUNTER: /* disconnect counter */
		break;
	case MII_FCSCOUNTER: /* false carrier counter */
		break;
	case MII_NWAYTEST: /* N-way auto-neg test register */
		break;
	case MII_RERRCOUNTER: /* rx error counter */
		rc = card->stats.rx_errors;
		break;
	case MII_SREVISION: /* silicon revision */
		break;
	case MII_RESV1: /* reserved 1 */
		break;
	case MII_LBRERROR: /* loopback, rx, bypass error */
		break;
	case MII_PHYADDR: /* physical address */
		break;
	case MII_RESV2: /* reserved 2 */
		break;
	case MII_TPISTATUS: /* TPI status for 10mbps */
		break;
	case MII_NCONFIG: /* network interface config */
		break;
	default:
		break;
	}
	return rc;
}

static int qeth_send_ipa_snmp_cmd(struct qeth_card *card,
		struct qeth_cmd_buffer *iob, int len,
		int (*reply_cb)(struct qeth_card *, struct qeth_reply *,
			unsigned long),
		void *reply_param)
{
	u16 s1, s2;

	QETH_CARD_TEXT(card, 4, "sendsnmp");

	memcpy(iob->data, IPA_PDU_HEADER, IPA_PDU_HEADER_SIZE);
	memcpy(QETH_IPA_CMD_DEST_ADDR(iob->data),
	       &card->token.ulp_connection_r, QETH_MPC_TOKEN_LENGTH);
	/* adjust PDU length fields in IPA_PDU_HEADER */
	s1 = (u32) IPA_PDU_HEADER_SIZE + len;
	s2 = (u32) len;
	memcpy(QETH_IPA_PDU_LEN_TOTAL(iob->data), &s1, 2);
	memcpy(QETH_IPA_PDU_LEN_PDU1(iob->data), &s2, 2);
	memcpy(QETH_IPA_PDU_LEN_PDU2(iob->data), &s2, 2);
	memcpy(QETH_IPA_PDU_LEN_PDU3(iob->data), &s2, 2);
	return qeth_send_control_data(card, IPA_PDU_HEADER_SIZE + len, iob,
				      reply_cb, reply_param);
}

static int qeth_snmp_command_cb(struct qeth_card *card,
		struct qeth_reply *reply, unsigned long sdata)
{
	struct qeth_ipa_cmd *cmd;
	struct qeth_arp_query_info *qinfo;
	unsigned char *data;
	void *snmp_data;
	__u16 data_len;

	QETH_CARD_TEXT(card, 3, "snpcmdcb");

	cmd = (struct qeth_ipa_cmd *) sdata;
	data = (unsigned char *)((char *)cmd - reply->offset);
	qinfo = (struct qeth_arp_query_info *) reply->param;

	if (cmd->hdr.return_code) {
		QETH_CARD_TEXT_(card, 4, "scer1%x", cmd->hdr.return_code);
		return 0;
	}
	if (cmd->data.setadapterparms.hdr.return_code) {
		cmd->hdr.return_code =
			cmd->data.setadapterparms.hdr.return_code;
		QETH_CARD_TEXT_(card, 4, "scer2%x", cmd->hdr.return_code);
		return 0;
	}
	data_len = *((__u16 *)QETH_IPA_PDU_LEN_PDU1(data));
	if (cmd->data.setadapterparms.hdr.seq_no == 1) {
		snmp_data = &cmd->data.setadapterparms.data.snmp;
		data_len -= offsetof(struct qeth_ipa_cmd,
				     data.setadapterparms.data.snmp);
	} else {
		snmp_data = &cmd->data.setadapterparms.data.snmp.request;
		data_len -= offsetof(struct qeth_ipa_cmd,
				     data.setadapterparms.data.snmp.request);
	}

	/* check if there is enough room in userspace */
	if ((qinfo->udata_len - qinfo->udata_offset) < data_len) {
		QETH_CARD_TEXT_(card, 4, "scer3%i", -ENOMEM);
		cmd->hdr.return_code = IPA_RC_ENOMEM;
		return 0;
	}
	QETH_CARD_TEXT_(card, 4, "snore%i",
		       cmd->data.setadapterparms.hdr.used_total);
	QETH_CARD_TEXT_(card, 4, "sseqn%i",
		cmd->data.setadapterparms.hdr.seq_no);
	/*copy entries to user buffer*/
	memcpy(qinfo->udata + qinfo->udata_offset, snmp_data, data_len);
	qinfo->udata_offset += data_len;

	/* check if all replies received ... */
		QETH_CARD_TEXT_(card, 4, "srtot%i",
			       cmd->data.setadapterparms.hdr.used_total);
		QETH_CARD_TEXT_(card, 4, "srseq%i",
			       cmd->data.setadapterparms.hdr.seq_no);
	if (cmd->data.setadapterparms.hdr.seq_no <
	    cmd->data.setadapterparms.hdr.used_total)
		return 1;
	return 0;
}

static int qeth_snmp_command(struct qeth_card *card, char __user *udata)
{
	struct qeth_cmd_buffer *iob;
	struct qeth_ipa_cmd *cmd;
	struct qeth_snmp_ureq *ureq;
	unsigned int req_len;
	struct qeth_arp_query_info qinfo = {0, };
	int rc = 0;

	QETH_CARD_TEXT(card, 3, "snmpcmd");

	if (card->info.guestlan)
		return -EOPNOTSUPP;

	if ((!qeth_adp_supported(card, IPA_SETADP_SET_SNMP_CONTROL)) &&
	    (!card->options.layer2)) {
		return -EOPNOTSUPP;
	}
	/* skip 4 bytes (data_len struct member) to get req_len */
	if (copy_from_user(&req_len, udata + sizeof(int), sizeof(int)))
		return -EFAULT;
	if (req_len > (QETH_BUFSIZE - IPA_PDU_HEADER_SIZE -
		       sizeof(struct qeth_ipacmd_hdr) -
		       sizeof(struct qeth_ipacmd_setadpparms_hdr)))
		return -EINVAL;
	ureq = memdup_user(udata, req_len + sizeof(struct qeth_snmp_ureq_hdr));
	if (IS_ERR(ureq)) {
		QETH_CARD_TEXT(card, 2, "snmpnome");
		return PTR_ERR(ureq);
	}
	qinfo.udata_len = ureq->hdr.data_len;
	qinfo.udata = kzalloc(qinfo.udata_len, GFP_KERNEL);
	if (!qinfo.udata) {
		kfree(ureq);
		return -ENOMEM;
	}
	qinfo.udata_offset = sizeof(struct qeth_snmp_ureq_hdr);

	iob = qeth_get_adapter_cmd(card, IPA_SETADP_SET_SNMP_CONTROL,
				   QETH_SNMP_SETADP_CMDLENGTH + req_len);
	if (!iob) {
		rc = -ENOMEM;
		goto out;
	}
	cmd = __ipa_cmd(iob);
	memcpy(&cmd->data.setadapterparms.data.snmp, &ureq->cmd, req_len);
	rc = qeth_send_ipa_snmp_cmd(card, iob, QETH_SETADP_BASE_LEN + req_len,
				    qeth_snmp_command_cb, (void *)&qinfo);
	if (rc)
		QETH_DBF_MESSAGE(2, "SNMP command failed on %s: (0x%x)\n",
			   QETH_CARD_IFNAME(card), rc);
	else {
		if (copy_to_user(udata, qinfo.udata, qinfo.udata_len))
			rc = -EFAULT;
	}
out:
	kfree(ureq);
	kfree(qinfo.udata);
	return rc;
}

static int qeth_setadpparms_query_oat_cb(struct qeth_card *card,
		struct qeth_reply *reply, unsigned long data)
{
	struct qeth_ipa_cmd *cmd = (struct qeth_ipa_cmd *)data;
	struct qeth_qoat_priv *priv;
	char *resdata;
	int resdatalen;

	QETH_CARD_TEXT(card, 3, "qoatcb");
	if (qeth_setadpparms_inspect_rc(cmd))
		return 0;

	priv = (struct qeth_qoat_priv *)reply->param;
	resdatalen = cmd->data.setadapterparms.hdr.cmdlength;
	resdata = (char *)data + 28;

	if (resdatalen > (priv->buffer_len - priv->response_len)) {
		cmd->hdr.return_code = IPA_RC_FFFF;
		return 0;
	}

	memcpy((priv->buffer + priv->response_len), resdata,
		resdatalen);
	priv->response_len += resdatalen;

	if (cmd->data.setadapterparms.hdr.seq_no <
	    cmd->data.setadapterparms.hdr.used_total)
		return 1;
	return 0;
}

static int qeth_query_oat_command(struct qeth_card *card, char __user *udata)
{
	int rc = 0;
	struct qeth_cmd_buffer *iob;
	struct qeth_ipa_cmd *cmd;
	struct qeth_query_oat *oat_req;
	struct qeth_query_oat_data oat_data;
	struct qeth_qoat_priv priv;
	void __user *tmp;

	QETH_CARD_TEXT(card, 3, "qoatcmd");

	if (!qeth_adp_supported(card, IPA_SETADP_QUERY_OAT)) {
		rc = -EOPNOTSUPP;
		goto out;
	}

	if (copy_from_user(&oat_data, udata,
	    sizeof(struct qeth_query_oat_data))) {
			rc = -EFAULT;
			goto out;
	}

	priv.buffer_len = oat_data.buffer_len;
	priv.response_len = 0;
	priv.buffer = vzalloc(oat_data.buffer_len);
	if (!priv.buffer) {
		rc = -ENOMEM;
		goto out;
	}

	iob = qeth_get_adapter_cmd(card, IPA_SETADP_QUERY_OAT,
				   sizeof(struct qeth_ipacmd_setadpparms_hdr) +
				   sizeof(struct qeth_query_oat));
	if (!iob) {
		rc = -ENOMEM;
		goto out_free;
	}
	cmd = __ipa_cmd(iob);
	oat_req = &cmd->data.setadapterparms.data.query_oat;
	oat_req->subcmd_code = oat_data.command;

	rc = qeth_send_ipa_cmd(card, iob, qeth_setadpparms_query_oat_cb,
			       &priv);
	if (!rc) {
		if (is_compat_task())
			tmp = compat_ptr(oat_data.ptr);
		else
			tmp = (void __user *)(unsigned long)oat_data.ptr;

		if (copy_to_user(tmp, priv.buffer,
		    priv.response_len)) {
			rc = -EFAULT;
			goto out_free;
		}

		oat_data.response_len = priv.response_len;

		if (copy_to_user(udata, &oat_data,
		    sizeof(struct qeth_query_oat_data)))
			rc = -EFAULT;
	} else
		if (rc == IPA_RC_FFFF)
			rc = -EFAULT;

out_free:
	vfree(priv.buffer);
out:
	return rc;
}

static int qeth_query_card_info_cb(struct qeth_card *card,
				   struct qeth_reply *reply, unsigned long data)
{
	struct carrier_info *carrier_info = (struct carrier_info *)reply->param;
	struct qeth_ipa_cmd *cmd = (struct qeth_ipa_cmd *)data;
	struct qeth_query_card_info *card_info;

	QETH_CARD_TEXT(card, 2, "qcrdincb");
	if (qeth_setadpparms_inspect_rc(cmd))
		return 0;

	card_info = &cmd->data.setadapterparms.data.card_info;
	carrier_info->card_type = card_info->card_type;
	carrier_info->port_mode = card_info->port_mode;
	carrier_info->port_speed = card_info->port_speed;
	return 0;
}

static int qeth_query_card_info(struct qeth_card *card,
				struct carrier_info *carrier_info)
{
	struct qeth_cmd_buffer *iob;

	QETH_CARD_TEXT(card, 2, "qcrdinfo");
	if (!qeth_adp_supported(card, IPA_SETADP_QUERY_CARD_INFO))
		return -EOPNOTSUPP;
	iob = qeth_get_adapter_cmd(card, IPA_SETADP_QUERY_CARD_INFO,
		sizeof(struct qeth_ipacmd_setadpparms_hdr));
	if (!iob)
		return -ENOMEM;
	return qeth_send_ipa_cmd(card, iob, qeth_query_card_info_cb,
					(void *)carrier_info);
}

/**
 * qeth_vm_request_mac() - Request a hypervisor-managed MAC address
 * @card: pointer to a qeth_card
 *
 * Returns
 *	0, if a MAC address has been set for the card's netdevice
 *	a return code, for various error conditions
 */
int qeth_vm_request_mac(struct qeth_card *card)
{
	struct diag26c_mac_resp *response;
	struct diag26c_mac_req *request;
	struct ccw_dev_id id;
	int rc;

	QETH_DBF_TEXT(SETUP, 2, "vmreqmac");

	request = kzalloc(sizeof(*request), GFP_KERNEL | GFP_DMA);
	response = kzalloc(sizeof(*response), GFP_KERNEL | GFP_DMA);
	if (!request || !response) {
		rc = -ENOMEM;
		goto out;
	}

	ccw_device_get_id(CARD_DDEV(card), &id);
	request->resp_buf_len = sizeof(*response);
	request->resp_version = DIAG26C_VERSION2;
	request->op_code = DIAG26C_GET_MAC;
	request->devno = id.devno;

	QETH_DBF_HEX(CTRL, 2, request, sizeof(*request));
	rc = diag26c(request, response, DIAG26C_MAC_SERVICES);
	QETH_DBF_HEX(CTRL, 2, request, sizeof(*request));
	if (rc)
		goto out;
	QETH_DBF_HEX(CTRL, 2, response, sizeof(*response));

	if (request->resp_buf_len < sizeof(*response) ||
	    response->version != request->resp_version) {
		rc = -EIO;
		QETH_DBF_TEXT(SETUP, 2, "badresp");
		QETH_DBF_HEX(SETUP, 2, &request->resp_buf_len,
			     sizeof(request->resp_buf_len));
	} else if (!is_valid_ether_addr(response->mac)) {
		rc = -EINVAL;
		QETH_DBF_TEXT(SETUP, 2, "badmac");
		QETH_DBF_HEX(SETUP, 2, response->mac, ETH_ALEN);
	} else {
		ether_addr_copy(card->dev->dev_addr, response->mac);
	}

out:
	kfree(response);
	kfree(request);
	return rc;
}
EXPORT_SYMBOL_GPL(qeth_vm_request_mac);

static int qeth_get_qdio_q_format(struct qeth_card *card)
{
	if (card->info.type == QETH_CARD_TYPE_IQD)
		return QDIO_IQDIO_QFMT;
	else
		return QDIO_QETH_QFMT;
}

static void qeth_determine_capabilities(struct qeth_card *card)
{
	int rc;
	int length;
	char *prcd;
	struct ccw_device *ddev;
	int ddev_offline = 0;

	QETH_DBF_TEXT(SETUP, 2, "detcapab");
	ddev = CARD_DDEV(card);
	if (!ddev->online) {
		ddev_offline = 1;
		rc = ccw_device_set_online(ddev);
		if (rc) {
			QETH_DBF_TEXT_(SETUP, 2, "3err%d", rc);
			goto out;
		}
	}

	rc = qeth_read_conf_data(card, (void **) &prcd, &length);
	if (rc) {
		QETH_DBF_MESSAGE(2, "%s qeth_read_conf_data returned %i\n",
			dev_name(&card->gdev->dev), rc);
		QETH_DBF_TEXT_(SETUP, 2, "5err%d", rc);
		goto out_offline;
	}
	qeth_configure_unitaddr(card, prcd);
	if (ddev_offline)
		qeth_configure_blkt_default(card, prcd);
	kfree(prcd);

	rc = qdio_get_ssqd_desc(ddev, &card->ssqd);
	if (rc)
		QETH_DBF_TEXT_(SETUP, 2, "6err%d", rc);

	QETH_DBF_TEXT_(SETUP, 2, "qfmt%d", card->ssqd.qfmt);
	QETH_DBF_TEXT_(SETUP, 2, "ac1:%02x", card->ssqd.qdioac1);
	QETH_DBF_TEXT_(SETUP, 2, "ac2:%04x", card->ssqd.qdioac2);
	QETH_DBF_TEXT_(SETUP, 2, "ac3:%04x", card->ssqd.qdioac3);
	QETH_DBF_TEXT_(SETUP, 2, "icnt%d", card->ssqd.icnt);
	if (!((card->ssqd.qfmt != QDIO_IQDIO_QFMT) ||
	    ((card->ssqd.qdioac1 & CHSC_AC1_INITIATE_INPUTQ) == 0) ||
	    ((card->ssqd.qdioac3 & CHSC_AC3_FORMAT2_CQ_AVAILABLE) == 0))) {
		dev_info(&card->gdev->dev,
			"Completion Queueing supported\n");
	} else {
		card->options.cq = QETH_CQ_NOTAVAILABLE;
	}


out_offline:
	if (ddev_offline == 1)
		ccw_device_set_offline(ddev);
out:
	return;
}

static void qeth_qdio_establish_cq(struct qeth_card *card,
				   struct qdio_buffer **in_sbal_ptrs,
				   void (**queue_start_poll)
					(struct ccw_device *, int,
					 unsigned long))
{
	int i;

	if (card->options.cq == QETH_CQ_ENABLED) {
		int offset = QDIO_MAX_BUFFERS_PER_Q *
			     (card->qdio.no_in_queues - 1);
		for (i = 0; i < QDIO_MAX_BUFFERS_PER_Q; ++i) {
			in_sbal_ptrs[offset + i] = (struct qdio_buffer *)
				virt_to_phys(card->qdio.c_q->bufs[i].buffer);
		}

		queue_start_poll[card->qdio.no_in_queues - 1] = NULL;
	}
}

static int qeth_qdio_establish(struct qeth_card *card)
{
	struct qdio_initialize init_data;
	char *qib_param_field;
	struct qdio_buffer **in_sbal_ptrs;
	void (**queue_start_poll) (struct ccw_device *, int, unsigned long);
	struct qdio_buffer **out_sbal_ptrs;
	int i, j, k;
	int rc = 0;

	QETH_DBF_TEXT(SETUP, 2, "qdioest");

	qib_param_field = kzalloc(QDIO_MAX_BUFFERS_PER_Q,
				  GFP_KERNEL);
	if (!qib_param_field) {
		rc =  -ENOMEM;
		goto out_free_nothing;
	}

	qeth_create_qib_param_field(card, qib_param_field);
	qeth_create_qib_param_field_blkt(card, qib_param_field);

	in_sbal_ptrs = kcalloc(card->qdio.no_in_queues * QDIO_MAX_BUFFERS_PER_Q,
			       sizeof(void *),
			       GFP_KERNEL);
	if (!in_sbal_ptrs) {
		rc = -ENOMEM;
		goto out_free_qib_param;
	}
	for (i = 0; i < QDIO_MAX_BUFFERS_PER_Q; ++i) {
		in_sbal_ptrs[i] = (struct qdio_buffer *)
			virt_to_phys(card->qdio.in_q->bufs[i].buffer);
	}

	queue_start_poll = kcalloc(card->qdio.no_in_queues, sizeof(void *),
				   GFP_KERNEL);
	if (!queue_start_poll) {
		rc = -ENOMEM;
		goto out_free_in_sbals;
	}
	for (i = 0; i < card->qdio.no_in_queues; ++i)
		queue_start_poll[i] = qeth_qdio_start_poll;

	qeth_qdio_establish_cq(card, in_sbal_ptrs, queue_start_poll);

	out_sbal_ptrs =
		kcalloc(card->qdio.no_out_queues * QDIO_MAX_BUFFERS_PER_Q,
			sizeof(void *),
			GFP_KERNEL);
	if (!out_sbal_ptrs) {
		rc = -ENOMEM;
		goto out_free_queue_start_poll;
	}
	for (i = 0, k = 0; i < card->qdio.no_out_queues; ++i)
		for (j = 0; j < QDIO_MAX_BUFFERS_PER_Q; ++j, ++k) {
			out_sbal_ptrs[k] = (struct qdio_buffer *)virt_to_phys(
				card->qdio.out_qs[i]->bufs[j]->buffer);
		}

	memset(&init_data, 0, sizeof(struct qdio_initialize));
	init_data.cdev                   = CARD_DDEV(card);
	init_data.q_format               = qeth_get_qdio_q_format(card);
	init_data.qib_param_field_format = 0;
	init_data.qib_param_field        = qib_param_field;
	init_data.no_input_qs            = card->qdio.no_in_queues;
	init_data.no_output_qs           = card->qdio.no_out_queues;
	init_data.input_handler		 = qeth_qdio_input_handler;
	init_data.output_handler	 = qeth_qdio_output_handler;
	init_data.queue_start_poll_array = queue_start_poll;
	init_data.int_parm               = (unsigned long) card;
	init_data.input_sbal_addr_array  = (void **) in_sbal_ptrs;
	init_data.output_sbal_addr_array = (void **) out_sbal_ptrs;
	init_data.output_sbal_state_array = card->qdio.out_bufstates;
	init_data.scan_threshold =
		(card->info.type == QETH_CARD_TYPE_IQD) ? 1 : 32;

	if (atomic_cmpxchg(&card->qdio.state, QETH_QDIO_ALLOCATED,
		QETH_QDIO_ESTABLISHED) == QETH_QDIO_ALLOCATED) {
		rc = qdio_allocate(&init_data);
		if (rc) {
			atomic_set(&card->qdio.state, QETH_QDIO_ALLOCATED);
			goto out;
		}
		rc = qdio_establish(&init_data);
		if (rc) {
			atomic_set(&card->qdio.state, QETH_QDIO_ALLOCATED);
			qdio_free(CARD_DDEV(card));
		}
	}

	switch (card->options.cq) {
	case QETH_CQ_ENABLED:
		dev_info(&card->gdev->dev, "Completion Queue support enabled");
		break;
	case QETH_CQ_DISABLED:
		dev_info(&card->gdev->dev, "Completion Queue support disabled");
		break;
	default:
		break;
	}
out:
	kfree(out_sbal_ptrs);
out_free_queue_start_poll:
	kfree(queue_start_poll);
out_free_in_sbals:
	kfree(in_sbal_ptrs);
out_free_qib_param:
	kfree(qib_param_field);
out_free_nothing:
	return rc;
}

static void qeth_core_free_card(struct qeth_card *card)
{
	QETH_DBF_TEXT(SETUP, 2, "freecrd");
	QETH_DBF_HEX(SETUP, 2, &card, sizeof(void *));
	qeth_clean_channel(&card->read);
	qeth_clean_channel(&card->write);
<<<<<<< HEAD
=======
	qeth_clean_channel(&card->data);
>>>>>>> e021bb4f
	qeth_free_qdio_buffers(card);
	unregister_service_level(&card->qeth_service_level);
	kfree(card);
}

void qeth_trace_features(struct qeth_card *card)
{
	QETH_CARD_TEXT(card, 2, "features");
	QETH_CARD_HEX(card, 2, &card->options.ipa4, sizeof(card->options.ipa4));
	QETH_CARD_HEX(card, 2, &card->options.ipa6, sizeof(card->options.ipa6));
	QETH_CARD_HEX(card, 2, &card->options.adp, sizeof(card->options.adp));
	QETH_CARD_HEX(card, 2, &card->info.diagass_support,
		      sizeof(card->info.diagass_support));
}
EXPORT_SYMBOL_GPL(qeth_trace_features);

static struct ccw_device_id qeth_ids[] = {
	{CCW_DEVICE_DEVTYPE(0x1731, 0x01, 0x1732, 0x01),
					.driver_info = QETH_CARD_TYPE_OSD},
	{CCW_DEVICE_DEVTYPE(0x1731, 0x05, 0x1732, 0x05),
					.driver_info = QETH_CARD_TYPE_IQD},
	{CCW_DEVICE_DEVTYPE(0x1731, 0x06, 0x1732, 0x06),
					.driver_info = QETH_CARD_TYPE_OSN},
	{CCW_DEVICE_DEVTYPE(0x1731, 0x02, 0x1732, 0x03),
					.driver_info = QETH_CARD_TYPE_OSM},
	{CCW_DEVICE_DEVTYPE(0x1731, 0x02, 0x1732, 0x02),
					.driver_info = QETH_CARD_TYPE_OSX},
	{},
};
MODULE_DEVICE_TABLE(ccw, qeth_ids);

static struct ccw_driver qeth_ccw_driver = {
	.driver = {
		.owner = THIS_MODULE,
		.name = "qeth",
	},
	.ids = qeth_ids,
	.probe = ccwgroup_probe_ccwdev,
	.remove = ccwgroup_remove_ccwdev,
};

int qeth_core_hardsetup_card(struct qeth_card *card)
{
	int retries = 3;
	int rc;

	QETH_DBF_TEXT(SETUP, 2, "hrdsetup");
	atomic_set(&card->force_alloc_skb, 0);
	qeth_update_from_chp_desc(card);
retry:
	if (retries < 3)
		QETH_DBF_MESSAGE(2, "%s Retrying to do IDX activates.\n",
			dev_name(&card->gdev->dev));
	rc = qeth_qdio_clear_card(card, card->info.type != QETH_CARD_TYPE_IQD);
	ccw_device_set_offline(CARD_DDEV(card));
	ccw_device_set_offline(CARD_WDEV(card));
	ccw_device_set_offline(CARD_RDEV(card));
	qdio_free(CARD_DDEV(card));
	rc = ccw_device_set_online(CARD_RDEV(card));
	if (rc)
		goto retriable;
	rc = ccw_device_set_online(CARD_WDEV(card));
	if (rc)
		goto retriable;
	rc = ccw_device_set_online(CARD_DDEV(card));
	if (rc)
		goto retriable;
retriable:
	if (rc == -ERESTARTSYS) {
		QETH_DBF_TEXT(SETUP, 2, "break1");
		return rc;
	} else if (rc) {
		QETH_DBF_TEXT_(SETUP, 2, "1err%d", rc);
		if (--retries < 0)
			goto out;
		else
			goto retry;
	}
	qeth_determine_capabilities(card);
	qeth_init_tokens(card);
	qeth_init_func_level(card);
	rc = qeth_idx_activate_channel(&card->read, qeth_idx_read_cb);
	if (rc == -ERESTARTSYS) {
		QETH_DBF_TEXT(SETUP, 2, "break2");
		return rc;
	} else if (rc) {
		QETH_DBF_TEXT_(SETUP, 2, "3err%d", rc);
		if (--retries < 0)
			goto out;
		else
			goto retry;
	}
	rc = qeth_idx_activate_channel(&card->write, qeth_idx_write_cb);
	if (rc == -ERESTARTSYS) {
		QETH_DBF_TEXT(SETUP, 2, "break3");
		return rc;
	} else if (rc) {
		QETH_DBF_TEXT_(SETUP, 2, "4err%d", rc);
		if (--retries < 0)
			goto out;
		else
			goto retry;
	}
	card->read_or_write_problem = 0;
	rc = qeth_mpc_initialize(card);
	if (rc) {
		QETH_DBF_TEXT_(SETUP, 2, "5err%d", rc);
		goto out;
	}

	rc = qeth_send_startlan(card);
	if (rc) {
		QETH_DBF_TEXT_(SETUP, 2, "6err%d", rc);
		if (rc == IPA_RC_LAN_OFFLINE) {
			dev_warn(&card->gdev->dev,
				"The LAN is offline\n");
			card->lan_online = 0;
		} else {
			rc = -ENODEV;
			goto out;
		}
	} else
		card->lan_online = 1;

	card->options.ipa4.supported_funcs = 0;
	card->options.ipa6.supported_funcs = 0;
	card->options.adp.supported_funcs = 0;
	card->options.sbp.supported_funcs = 0;
	card->info.diagass_support = 0;
	rc = qeth_query_ipassists(card, QETH_PROT_IPV4);
	if (rc == -ENOMEM)
		goto out;
	if (qeth_is_supported(card, IPA_IPV6)) {
		rc = qeth_query_ipassists(card, QETH_PROT_IPV6);
		if (rc == -ENOMEM)
			goto out;
	}
	if (qeth_is_supported(card, IPA_SETADAPTERPARMS)) {
		rc = qeth_query_setadapterparms(card);
		if (rc < 0) {
			QETH_DBF_TEXT_(SETUP, 2, "7err%d", rc);
			goto out;
		}
	}
	if (qeth_adp_supported(card, IPA_SETADP_SET_DIAG_ASSIST)) {
		rc = qeth_query_setdiagass(card);
		if (rc < 0) {
			QETH_DBF_TEXT_(SETUP, 2, "8err%d", rc);
			goto out;
		}
	}
	return 0;
out:
	dev_warn(&card->gdev->dev, "The qeth device driver failed to recover "
		"an error on the device\n");
	QETH_DBF_MESSAGE(2, "%s Initialization in hardsetup failed! rc=%d\n",
		dev_name(&card->gdev->dev), rc);
	return rc;
}
EXPORT_SYMBOL_GPL(qeth_core_hardsetup_card);

static void qeth_create_skb_frag(struct qdio_buffer_element *element,
				 struct sk_buff *skb, int offset, int data_len)
{
	struct page *page = virt_to_page(element->addr);
	unsigned int next_frag;

	/* first fill the linear space */
	if (!skb->len) {
		unsigned int linear = min(data_len, skb_tailroom(skb));

		skb_put_data(skb, element->addr + offset, linear);
		data_len -= linear;
		if (!data_len)
			return;
		offset += linear;
		/* fall through to add page frag for remaining data */
	}

	next_frag = skb_shinfo(skb)->nr_frags;
	get_page(page);
	skb_add_rx_frag(skb, next_frag, page, offset, data_len, data_len);
}

static inline int qeth_is_last_sbale(struct qdio_buffer_element *sbale)
{
	return (sbale->eflags & SBAL_EFLAGS_LAST_ENTRY);
}

struct sk_buff *qeth_core_get_next_skb(struct qeth_card *card,
		struct qeth_qdio_buffer *qethbuffer,
		struct qdio_buffer_element **__element, int *__offset,
		struct qeth_hdr **hdr)
{
	struct qdio_buffer_element *element = *__element;
	struct qdio_buffer *buffer = qethbuffer->buffer;
	int offset = *__offset;
	struct sk_buff *skb;
	int skb_len = 0;
	void *data_ptr;
	int data_len;
	int headroom = 0;
	int use_rx_sg = 0;

	/* qeth_hdr must not cross element boundaries */
	while (element->length < offset + sizeof(struct qeth_hdr)) {
		if (qeth_is_last_sbale(element))
			return NULL;
		element++;
		offset = 0;
	}
	*hdr = element->addr + offset;

	offset += sizeof(struct qeth_hdr);
	switch ((*hdr)->hdr.l2.id) {
	case QETH_HEADER_TYPE_LAYER2:
		skb_len = (*hdr)->hdr.l2.pkt_length;
		break;
	case QETH_HEADER_TYPE_LAYER3:
		skb_len = (*hdr)->hdr.l3.length;
		headroom = ETH_HLEN;
		break;
	case QETH_HEADER_TYPE_OSN:
		skb_len = (*hdr)->hdr.osn.pdu_length;
		headroom = sizeof(struct qeth_hdr);
		break;
	default:
		break;
	}

	if (!skb_len)
		return NULL;

	if (((skb_len >= card->options.rx_sg_cb) &&
	     (!(card->info.type == QETH_CARD_TYPE_OSN)) &&
	     (!atomic_read(&card->force_alloc_skb))) ||
	    (card->options.cq == QETH_CQ_ENABLED))
		use_rx_sg = 1;

	if (use_rx_sg && qethbuffer->rx_skb) {
		/* QETH_CQ_ENABLED only: */
		skb = qethbuffer->rx_skb;
		qethbuffer->rx_skb = NULL;
	} else {
		unsigned int linear = (use_rx_sg) ? QETH_RX_PULL_LEN : skb_len;

		skb = napi_alloc_skb(&card->napi, linear + headroom);
	}
	if (!skb)
		goto no_mem;
	if (headroom)
		skb_reserve(skb, headroom);

	data_ptr = element->addr + offset;
	while (skb_len) {
		data_len = min(skb_len, (int)(element->length - offset));
		if (data_len) {
			if (use_rx_sg)
				qeth_create_skb_frag(element, skb, offset,
						     data_len);
			else
				skb_put_data(skb, data_ptr, data_len);
		}
		skb_len -= data_len;
		if (skb_len) {
			if (qeth_is_last_sbale(element)) {
				QETH_CARD_TEXT(card, 4, "unexeob");
				QETH_CARD_HEX(card, 2, buffer, sizeof(void *));
				dev_kfree_skb_any(skb);
				card->stats.rx_errors++;
				return NULL;
			}
			element++;
			offset = 0;
			data_ptr = element->addr;
		} else {
			offset += data_len;
		}
	}
	*__element = element;
	*__offset = offset;
	if (use_rx_sg && card->options.performance_stats) {
		card->perf_stats.sg_skbs_rx++;
		card->perf_stats.sg_frags_rx += skb_shinfo(skb)->nr_frags;
	}
	return skb;
no_mem:
	if (net_ratelimit()) {
		QETH_CARD_TEXT(card, 2, "noskbmem");
	}
	card->stats.rx_dropped++;
	return NULL;
}
EXPORT_SYMBOL_GPL(qeth_core_get_next_skb);

int qeth_poll(struct napi_struct *napi, int budget)
{
	struct qeth_card *card = container_of(napi, struct qeth_card, napi);
	int work_done = 0;
	struct qeth_qdio_buffer *buffer;
	int done;
	int new_budget = budget;

	if (card->options.performance_stats) {
		card->perf_stats.inbound_cnt++;
		card->perf_stats.inbound_start_time = qeth_get_micros();
	}

	while (1) {
		if (!card->rx.b_count) {
			card->rx.qdio_err = 0;
			card->rx.b_count = qdio_get_next_buffers(
				card->data.ccwdev, 0, &card->rx.b_index,
				&card->rx.qdio_err);
			if (card->rx.b_count <= 0) {
				card->rx.b_count = 0;
				break;
			}
			card->rx.b_element =
				&card->qdio.in_q->bufs[card->rx.b_index]
				.buffer->element[0];
			card->rx.e_offset = 0;
		}

		while (card->rx.b_count) {
			buffer = &card->qdio.in_q->bufs[card->rx.b_index];
			if (!(card->rx.qdio_err &&
			    qeth_check_qdio_errors(card, buffer->buffer,
			    card->rx.qdio_err, "qinerr")))
				work_done +=
					card->discipline->process_rx_buffer(
						card, new_budget, &done);
			else
				done = 1;

			if (done) {
				if (card->options.performance_stats)
					card->perf_stats.bufs_rec++;
				qeth_put_buffer_pool_entry(card,
					buffer->pool_entry);
				qeth_queue_input_buffer(card, card->rx.b_index);
				card->rx.b_count--;
				if (card->rx.b_count) {
					card->rx.b_index =
						(card->rx.b_index + 1) %
						QDIO_MAX_BUFFERS_PER_Q;
					card->rx.b_element =
						&card->qdio.in_q
						->bufs[card->rx.b_index]
						.buffer->element[0];
					card->rx.e_offset = 0;
				}
			}

			if (work_done >= budget)
				goto out;
			else
				new_budget = budget - work_done;
		}
	}

	napi_complete_done(napi, work_done);
	if (qdio_start_irq(card->data.ccwdev, 0))
		napi_schedule(&card->napi);
out:
	if (card->options.performance_stats)
		card->perf_stats.inbound_time += qeth_get_micros() -
			card->perf_stats.inbound_start_time;
	return work_done;
}
EXPORT_SYMBOL_GPL(qeth_poll);

static int qeth_setassparms_inspect_rc(struct qeth_ipa_cmd *cmd)
{
	if (!cmd->hdr.return_code)
		cmd->hdr.return_code = cmd->data.setassparms.hdr.return_code;
	return cmd->hdr.return_code;
}

int qeth_setassparms_cb(struct qeth_card *card,
			struct qeth_reply *reply, unsigned long data)
{
	struct qeth_ipa_cmd *cmd;

	QETH_CARD_TEXT(card, 4, "defadpcb");

	cmd = (struct qeth_ipa_cmd *) data;
	if (cmd->hdr.return_code == 0) {
		cmd->hdr.return_code = cmd->data.setassparms.hdr.return_code;
		if (cmd->hdr.prot_version == QETH_PROT_IPV4)
			card->options.ipa4.enabled_funcs = cmd->hdr.ipa_enabled;
		if (cmd->hdr.prot_version == QETH_PROT_IPV6)
			card->options.ipa6.enabled_funcs = cmd->hdr.ipa_enabled;
	}
	return 0;
}
EXPORT_SYMBOL_GPL(qeth_setassparms_cb);

struct qeth_cmd_buffer *qeth_get_setassparms_cmd(struct qeth_card *card,
						 enum qeth_ipa_funcs ipa_func,
						 __u16 cmd_code, __u16 len,
						 enum qeth_prot_versions prot)
{
	struct qeth_cmd_buffer *iob;
	struct qeth_ipa_cmd *cmd;

	QETH_CARD_TEXT(card, 4, "getasscm");
	iob = qeth_get_ipacmd_buffer(card, IPA_CMD_SETASSPARMS, prot);

	if (iob) {
		cmd = __ipa_cmd(iob);
		cmd->data.setassparms.hdr.assist_no = ipa_func;
		cmd->data.setassparms.hdr.length = 8 + len;
		cmd->data.setassparms.hdr.command_code = cmd_code;
		cmd->data.setassparms.hdr.return_code = 0;
		cmd->data.setassparms.hdr.seq_no = 0;
	}

	return iob;
}
EXPORT_SYMBOL_GPL(qeth_get_setassparms_cmd);

int qeth_send_setassparms(struct qeth_card *card,
			  struct qeth_cmd_buffer *iob, __u16 len, long data,
			  int (*reply_cb)(struct qeth_card *,
					  struct qeth_reply *, unsigned long),
			  void *reply_param)
{
	int rc;
	struct qeth_ipa_cmd *cmd;

	QETH_CARD_TEXT(card, 4, "sendassp");

	cmd = __ipa_cmd(iob);
	if (len <= sizeof(__u32))
		cmd->data.setassparms.data.flags_32bit = (__u32) data;
	else   /* (len > sizeof(__u32)) */
		memcpy(&cmd->data.setassparms.data, (void *) data, len);

	rc = qeth_send_ipa_cmd(card, iob, reply_cb, reply_param);
	return rc;
}
EXPORT_SYMBOL_GPL(qeth_send_setassparms);

int qeth_send_simple_setassparms_prot(struct qeth_card *card,
				      enum qeth_ipa_funcs ipa_func,
				      u16 cmd_code, long data,
				      enum qeth_prot_versions prot)
{
	int rc;
	int length = 0;
	struct qeth_cmd_buffer *iob;

	QETH_CARD_TEXT_(card, 4, "simassp%i", prot);
	if (data)
		length = sizeof(__u32);
	iob = qeth_get_setassparms_cmd(card, ipa_func, cmd_code, length, prot);
	if (!iob)
		return -ENOMEM;
	rc = qeth_send_setassparms(card, iob, length, data,
				   qeth_setassparms_cb, NULL);
	return rc;
}
EXPORT_SYMBOL_GPL(qeth_send_simple_setassparms_prot);

static void qeth_unregister_dbf_views(void)
{
	int x;
	for (x = 0; x < QETH_DBF_INFOS; x++) {
		debug_unregister(qeth_dbf[x].id);
		qeth_dbf[x].id = NULL;
	}
}

void qeth_dbf_longtext(debug_info_t *id, int level, char *fmt, ...)
{
	char dbf_txt_buf[32];
	va_list args;

	if (!debug_level_enabled(id, level))
		return;
	va_start(args, fmt);
	vsnprintf(dbf_txt_buf, sizeof(dbf_txt_buf), fmt, args);
	va_end(args);
	debug_text_event(id, level, dbf_txt_buf);
}
EXPORT_SYMBOL_GPL(qeth_dbf_longtext);

static int qeth_register_dbf_views(void)
{
	int ret;
	int x;

	for (x = 0; x < QETH_DBF_INFOS; x++) {
		/* register the areas */
		qeth_dbf[x].id = debug_register(qeth_dbf[x].name,
						qeth_dbf[x].pages,
						qeth_dbf[x].areas,
						qeth_dbf[x].len);
		if (qeth_dbf[x].id == NULL) {
			qeth_unregister_dbf_views();
			return -ENOMEM;
		}

		/* register a view */
		ret = debug_register_view(qeth_dbf[x].id, qeth_dbf[x].view);
		if (ret) {
			qeth_unregister_dbf_views();
			return ret;
		}

		/* set a passing level */
		debug_set_level(qeth_dbf[x].id, qeth_dbf[x].level);
	}

	return 0;
}

int qeth_core_load_discipline(struct qeth_card *card,
		enum qeth_discipline_id discipline)
{
	int rc = 0;

	mutex_lock(&qeth_mod_mutex);
	switch (discipline) {
	case QETH_DISCIPLINE_LAYER3:
		card->discipline = try_then_request_module(
			symbol_get(qeth_l3_discipline), "qeth_l3");
		break;
	case QETH_DISCIPLINE_LAYER2:
		card->discipline = try_then_request_module(
			symbol_get(qeth_l2_discipline), "qeth_l2");
		break;
	default:
		break;
	}

	if (!card->discipline) {
		dev_err(&card->gdev->dev, "There is no kernel module to "
			"support discipline %d\n", discipline);
		rc = -EINVAL;
	}
	mutex_unlock(&qeth_mod_mutex);
	return rc;
}

void qeth_core_free_discipline(struct qeth_card *card)
{
	if (card->options.layer2)
		symbol_put(qeth_l2_discipline);
	else
		symbol_put(qeth_l3_discipline);
	card->discipline = NULL;
}

const struct device_type qeth_generic_devtype = {
	.name = "qeth_generic",
	.groups = qeth_generic_attr_groups,
};
EXPORT_SYMBOL_GPL(qeth_generic_devtype);

static const struct device_type qeth_osn_devtype = {
	.name = "qeth_osn",
	.groups = qeth_osn_attr_groups,
};

#define DBF_NAME_LEN	20

struct qeth_dbf_entry {
	char dbf_name[DBF_NAME_LEN];
	debug_info_t *dbf_info;
	struct list_head dbf_list;
};

static LIST_HEAD(qeth_dbf_list);
static DEFINE_MUTEX(qeth_dbf_list_mutex);

static debug_info_t *qeth_get_dbf_entry(char *name)
{
	struct qeth_dbf_entry *entry;
	debug_info_t *rc = NULL;

	mutex_lock(&qeth_dbf_list_mutex);
	list_for_each_entry(entry, &qeth_dbf_list, dbf_list) {
		if (strcmp(entry->dbf_name, name) == 0) {
			rc = entry->dbf_info;
			break;
		}
	}
	mutex_unlock(&qeth_dbf_list_mutex);
	return rc;
}

static int qeth_add_dbf_entry(struct qeth_card *card, char *name)
{
	struct qeth_dbf_entry *new_entry;

	card->debug = debug_register(name, 2, 1, 8);
	if (!card->debug) {
		QETH_DBF_TEXT_(SETUP, 2, "%s", "qcdbf");
		goto err;
	}
	if (debug_register_view(card->debug, &debug_hex_ascii_view))
		goto err_dbg;
	new_entry = kzalloc(sizeof(struct qeth_dbf_entry), GFP_KERNEL);
	if (!new_entry)
		goto err_dbg;
	strncpy(new_entry->dbf_name, name, DBF_NAME_LEN);
	new_entry->dbf_info = card->debug;
	mutex_lock(&qeth_dbf_list_mutex);
	list_add(&new_entry->dbf_list, &qeth_dbf_list);
	mutex_unlock(&qeth_dbf_list_mutex);

	return 0;

err_dbg:
	debug_unregister(card->debug);
err:
	return -ENOMEM;
}

static void qeth_clear_dbf_list(void)
{
	struct qeth_dbf_entry *entry, *tmp;

	mutex_lock(&qeth_dbf_list_mutex);
	list_for_each_entry_safe(entry, tmp, &qeth_dbf_list, dbf_list) {
		list_del(&entry->dbf_list);
		debug_unregister(entry->dbf_info);
		kfree(entry);
	}
	mutex_unlock(&qeth_dbf_list_mutex);
}

static struct net_device *qeth_alloc_netdev(struct qeth_card *card)
{
	struct net_device *dev;

	switch (card->info.type) {
	case QETH_CARD_TYPE_IQD:
		dev = alloc_netdev(0, "hsi%d", NET_NAME_UNKNOWN, ether_setup);
		break;
	case QETH_CARD_TYPE_OSN:
		dev = alloc_netdev(0, "osn%d", NET_NAME_UNKNOWN, ether_setup);
		break;
	default:
		dev = alloc_etherdev(0);
	}

	if (!dev)
		return NULL;

	dev->ml_priv = card;
	dev->watchdog_timeo = QETH_TX_TIMEOUT;
	dev->min_mtu = IS_OSN(card) ? 64 : 576;
	 /* initialized when device first goes online: */
	dev->max_mtu = 0;
	dev->mtu = 0;
	SET_NETDEV_DEV(dev, &card->gdev->dev);
	netif_carrier_off(dev);

	if (!IS_OSN(card)) {
		dev->priv_flags &= ~IFF_TX_SKB_SHARING;
		dev->hw_features |= NETIF_F_SG;
		dev->vlan_features |= NETIF_F_SG;
		if (IS_IQD(card))
			dev->features |= NETIF_F_SG;
	}

	return dev;
}

struct net_device *qeth_clone_netdev(struct net_device *orig)
{
	struct net_device *clone = qeth_alloc_netdev(orig->ml_priv);

	if (!clone)
		return NULL;

	clone->dev_port = orig->dev_port;
	return clone;
}

static int qeth_core_probe_device(struct ccwgroup_device *gdev)
{
	struct qeth_card *card;
	struct device *dev;
	int rc;
	enum qeth_discipline_id enforced_disc;
	unsigned long flags;
	char dbf_name[DBF_NAME_LEN];

	QETH_DBF_TEXT(SETUP, 2, "probedev");

	dev = &gdev->dev;
	if (!get_device(dev))
		return -ENODEV;

	QETH_DBF_TEXT_(SETUP, 2, "%s", dev_name(&gdev->dev));

	card = qeth_alloc_card();
	if (!card) {
		QETH_DBF_TEXT_(SETUP, 2, "1err%d", -ENOMEM);
		rc = -ENOMEM;
		goto err_dev;
	}

	snprintf(dbf_name, sizeof(dbf_name), "qeth_card_%s",
		dev_name(&gdev->dev));
	card->debug = qeth_get_dbf_entry(dbf_name);
	if (!card->debug) {
		rc = qeth_add_dbf_entry(card, dbf_name);
		if (rc)
			goto err_card;
	}

	card->read.ccwdev  = gdev->cdev[0];
	card->write.ccwdev = gdev->cdev[1];
	card->data.ccwdev  = gdev->cdev[2];
	dev_set_drvdata(&gdev->dev, card);
	card->gdev = gdev;
	gdev->cdev[0]->handler = qeth_irq;
	gdev->cdev[1]->handler = qeth_irq;
	gdev->cdev[2]->handler = qeth_irq;

	qeth_setup_card(card);
	qeth_update_from_chp_desc(card);

	card->dev = qeth_alloc_netdev(card);
	if (!card->dev) {
		rc = -ENOMEM;
		goto err_card;
	}

	qeth_determine_capabilities(card);
	enforced_disc = qeth_enforce_discipline(card);
	switch (enforced_disc) {
	case QETH_DISCIPLINE_UNDETERMINED:
		gdev->dev.type = &qeth_generic_devtype;
		break;
	default:
		card->info.layer_enforced = true;
		rc = qeth_core_load_discipline(card, enforced_disc);
		if (rc)
			goto err_load;

		gdev->dev.type = (card->info.type != QETH_CARD_TYPE_OSN)
					? card->discipline->devtype
					: &qeth_osn_devtype;
		rc = card->discipline->setup(card->gdev);
		if (rc)
			goto err_disc;
		break;
	}

	write_lock_irqsave(&qeth_core_card_list.rwlock, flags);
	list_add_tail(&card->list, &qeth_core_card_list.list);
	write_unlock_irqrestore(&qeth_core_card_list.rwlock, flags);
	return 0;

err_disc:
	qeth_core_free_discipline(card);
err_load:
	free_netdev(card->dev);
err_card:
	qeth_core_free_card(card);
err_dev:
	put_device(dev);
	return rc;
}

static void qeth_core_remove_device(struct ccwgroup_device *gdev)
{
	unsigned long flags;
	struct qeth_card *card = dev_get_drvdata(&gdev->dev);

	QETH_DBF_TEXT(SETUP, 2, "removedv");

	if (card->discipline) {
		card->discipline->remove(gdev);
		qeth_core_free_discipline(card);
	}

	write_lock_irqsave(&qeth_core_card_list.rwlock, flags);
	list_del(&card->list);
	write_unlock_irqrestore(&qeth_core_card_list.rwlock, flags);
	free_netdev(card->dev);
	qeth_core_free_card(card);
	dev_set_drvdata(&gdev->dev, NULL);
	put_device(&gdev->dev);
}

static int qeth_core_set_online(struct ccwgroup_device *gdev)
{
	struct qeth_card *card = dev_get_drvdata(&gdev->dev);
	int rc = 0;
	enum qeth_discipline_id def_discipline;

	if (!card->discipline) {
		if (card->info.type == QETH_CARD_TYPE_IQD)
			def_discipline = QETH_DISCIPLINE_LAYER3;
		else
			def_discipline = QETH_DISCIPLINE_LAYER2;
		rc = qeth_core_load_discipline(card, def_discipline);
		if (rc)
			goto err;
		rc = card->discipline->setup(card->gdev);
		if (rc) {
			qeth_core_free_discipline(card);
			goto err;
		}
	}
	rc = card->discipline->set_online(gdev);
err:
	return rc;
}

static int qeth_core_set_offline(struct ccwgroup_device *gdev)
{
	struct qeth_card *card = dev_get_drvdata(&gdev->dev);
	return card->discipline->set_offline(gdev);
}

static void qeth_core_shutdown(struct ccwgroup_device *gdev)
{
	struct qeth_card *card = dev_get_drvdata(&gdev->dev);
	qeth_set_allowed_threads(card, 0, 1);
	if ((gdev->state == CCWGROUP_ONLINE) && card->info.hwtrap)
		qeth_hw_trap(card, QETH_DIAGS_TRAP_DISARM);
	qeth_qdio_clear_card(card, 0);
	qeth_clear_qdio_buffers(card);
	qdio_free(CARD_DDEV(card));
}

static int qeth_core_freeze(struct ccwgroup_device *gdev)
{
	struct qeth_card *card = dev_get_drvdata(&gdev->dev);
	if (card->discipline && card->discipline->freeze)
		return card->discipline->freeze(gdev);
	return 0;
}

static int qeth_core_thaw(struct ccwgroup_device *gdev)
{
	struct qeth_card *card = dev_get_drvdata(&gdev->dev);
	if (card->discipline && card->discipline->thaw)
		return card->discipline->thaw(gdev);
	return 0;
}

static int qeth_core_restore(struct ccwgroup_device *gdev)
{
	struct qeth_card *card = dev_get_drvdata(&gdev->dev);
	if (card->discipline && card->discipline->restore)
		return card->discipline->restore(gdev);
	return 0;
}

static ssize_t group_store(struct device_driver *ddrv, const char *buf,
			   size_t count)
{
	int err;

	err = ccwgroup_create_dev(qeth_core_root_dev, to_ccwgroupdrv(ddrv), 3,
				  buf);

	return err ? err : count;
}
static DRIVER_ATTR_WO(group);

static struct attribute *qeth_drv_attrs[] = {
	&driver_attr_group.attr,
	NULL,
};
static struct attribute_group qeth_drv_attr_group = {
	.attrs = qeth_drv_attrs,
};
static const struct attribute_group *qeth_drv_attr_groups[] = {
	&qeth_drv_attr_group,
	NULL,
};

static struct ccwgroup_driver qeth_core_ccwgroup_driver = {
	.driver = {
		.groups = qeth_drv_attr_groups,
		.owner = THIS_MODULE,
		.name = "qeth",
	},
	.ccw_driver = &qeth_ccw_driver,
	.setup = qeth_core_probe_device,
	.remove = qeth_core_remove_device,
	.set_online = qeth_core_set_online,
	.set_offline = qeth_core_set_offline,
	.shutdown = qeth_core_shutdown,
	.prepare = NULL,
	.complete = NULL,
	.freeze = qeth_core_freeze,
	.thaw = qeth_core_thaw,
	.restore = qeth_core_restore,
};

int qeth_do_ioctl(struct net_device *dev, struct ifreq *rq, int cmd)
{
	struct qeth_card *card = dev->ml_priv;
	struct mii_ioctl_data *mii_data;
	int rc = 0;

	if (!card)
		return -ENODEV;

	if (!qeth_card_hw_is_reachable(card))
		return -ENODEV;

	if (card->info.type == QETH_CARD_TYPE_OSN)
		return -EPERM;

	switch (cmd) {
	case SIOC_QETH_ADP_SET_SNMP_CONTROL:
		rc = qeth_snmp_command(card, rq->ifr_ifru.ifru_data);
		break;
	case SIOC_QETH_GET_CARD_TYPE:
		if ((card->info.type == QETH_CARD_TYPE_OSD ||
		     card->info.type == QETH_CARD_TYPE_OSM ||
		     card->info.type == QETH_CARD_TYPE_OSX) &&
		    !card->info.guestlan)
			return 1;
		else
			return 0;
	case SIOCGMIIPHY:
		mii_data = if_mii(rq);
		mii_data->phy_id = 0;
		break;
	case SIOCGMIIREG:
		mii_data = if_mii(rq);
		if (mii_data->phy_id != 0)
			rc = -EINVAL;
		else
			mii_data->val_out = qeth_mdio_read(dev,
				mii_data->phy_id, mii_data->reg_num);
		break;
	case SIOC_QETH_QUERY_OAT:
		rc = qeth_query_oat_command(card, rq->ifr_ifru.ifru_data);
		break;
	default:
		if (card->discipline->do_ioctl)
			rc = card->discipline->do_ioctl(dev, rq, cmd);
		else
			rc = -EOPNOTSUPP;
	}
	if (rc)
		QETH_CARD_TEXT_(card, 2, "ioce%x", rc);
	return rc;
}
EXPORT_SYMBOL_GPL(qeth_do_ioctl);

static struct {
	const char str[ETH_GSTRING_LEN];
} qeth_ethtool_stats_keys[] = {
/*  0 */{"rx skbs"},
	{"rx buffers"},
	{"tx skbs"},
	{"tx buffers"},
	{"tx skbs no packing"},
	{"tx buffers no packing"},
	{"tx skbs packing"},
	{"tx buffers packing"},
	{"tx sg skbs"},
	{"tx buffer elements"},
/* 10 */{"rx sg skbs"},
	{"rx sg frags"},
	{"rx sg page allocs"},
	{"tx large kbytes"},
	{"tx large count"},
	{"tx pk state ch n->p"},
	{"tx pk state ch p->n"},
	{"tx pk watermark low"},
	{"tx pk watermark high"},
	{"queue 0 buffer usage"},
/* 20 */{"queue 1 buffer usage"},
	{"queue 2 buffer usage"},
	{"queue 3 buffer usage"},
	{"rx poll time"},
	{"rx poll count"},
	{"rx do_QDIO time"},
	{"rx do_QDIO count"},
	{"tx handler time"},
	{"tx handler count"},
	{"tx time"},
/* 30 */{"tx count"},
	{"tx do_QDIO time"},
	{"tx do_QDIO count"},
	{"tx csum"},
	{"tx lin"},
	{"tx linfail"},
	{"cq handler count"},
	{"cq handler time"},
	{"rx csum"}
};

int qeth_core_get_sset_count(struct net_device *dev, int stringset)
{
	switch (stringset) {
	case ETH_SS_STATS:
		return (sizeof(qeth_ethtool_stats_keys) / ETH_GSTRING_LEN);
	default:
		return -EINVAL;
	}
}
EXPORT_SYMBOL_GPL(qeth_core_get_sset_count);

void qeth_core_get_ethtool_stats(struct net_device *dev,
		struct ethtool_stats *stats, u64 *data)
{
	struct qeth_card *card = dev->ml_priv;
	data[0] = card->stats.rx_packets -
				card->perf_stats.initial_rx_packets;
	data[1] = card->perf_stats.bufs_rec;
	data[2] = card->stats.tx_packets -
				card->perf_stats.initial_tx_packets;
	data[3] = card->perf_stats.bufs_sent;
	data[4] = card->stats.tx_packets - card->perf_stats.initial_tx_packets
			- card->perf_stats.skbs_sent_pack;
	data[5] = card->perf_stats.bufs_sent - card->perf_stats.bufs_sent_pack;
	data[6] = card->perf_stats.skbs_sent_pack;
	data[7] = card->perf_stats.bufs_sent_pack;
	data[8] = card->perf_stats.sg_skbs_sent;
	data[9] = card->perf_stats.buf_elements_sent;
	data[10] = card->perf_stats.sg_skbs_rx;
	data[11] = card->perf_stats.sg_frags_rx;
	data[12] = card->perf_stats.sg_alloc_page_rx;
	data[13] = (card->perf_stats.large_send_bytes >> 10);
	data[14] = card->perf_stats.large_send_cnt;
	data[15] = card->perf_stats.sc_dp_p;
	data[16] = card->perf_stats.sc_p_dp;
	data[17] = QETH_LOW_WATERMARK_PACK;
	data[18] = QETH_HIGH_WATERMARK_PACK;
	data[19] = atomic_read(&card->qdio.out_qs[0]->used_buffers);
	data[20] = (card->qdio.no_out_queues > 1) ?
			atomic_read(&card->qdio.out_qs[1]->used_buffers) : 0;
	data[21] = (card->qdio.no_out_queues > 2) ?
			atomic_read(&card->qdio.out_qs[2]->used_buffers) : 0;
	data[22] = (card->qdio.no_out_queues > 3) ?
			atomic_read(&card->qdio.out_qs[3]->used_buffers) : 0;
	data[23] = card->perf_stats.inbound_time;
	data[24] = card->perf_stats.inbound_cnt;
	data[25] = card->perf_stats.inbound_do_qdio_time;
	data[26] = card->perf_stats.inbound_do_qdio_cnt;
	data[27] = card->perf_stats.outbound_handler_time;
	data[28] = card->perf_stats.outbound_handler_cnt;
	data[29] = card->perf_stats.outbound_time;
	data[30] = card->perf_stats.outbound_cnt;
	data[31] = card->perf_stats.outbound_do_qdio_time;
	data[32] = card->perf_stats.outbound_do_qdio_cnt;
	data[33] = card->perf_stats.tx_csum;
	data[34] = card->perf_stats.tx_lin;
	data[35] = card->perf_stats.tx_linfail;
	data[36] = card->perf_stats.cq_cnt;
	data[37] = card->perf_stats.cq_time;
	data[38] = card->perf_stats.rx_csum;
}
EXPORT_SYMBOL_GPL(qeth_core_get_ethtool_stats);

void qeth_core_get_strings(struct net_device *dev, u32 stringset, u8 *data)
{
	switch (stringset) {
	case ETH_SS_STATS:
		memcpy(data, &qeth_ethtool_stats_keys,
			sizeof(qeth_ethtool_stats_keys));
		break;
	default:
		WARN_ON(1);
		break;
	}
}
EXPORT_SYMBOL_GPL(qeth_core_get_strings);

void qeth_core_get_drvinfo(struct net_device *dev,
		struct ethtool_drvinfo *info)
{
	struct qeth_card *card = dev->ml_priv;

	strlcpy(info->driver, card->options.layer2 ? "qeth_l2" : "qeth_l3",
		sizeof(info->driver));
	strlcpy(info->version, "1.0", sizeof(info->version));
	strlcpy(info->fw_version, card->info.mcl_level,
		sizeof(info->fw_version));
	snprintf(info->bus_info, sizeof(info->bus_info), "%s/%s/%s",
		 CARD_RDEV_ID(card), CARD_WDEV_ID(card), CARD_DDEV_ID(card));
}
EXPORT_SYMBOL_GPL(qeth_core_get_drvinfo);

/* Helper function to fill 'advertising' and 'supported' which are the same. */
/* Autoneg and full-duplex are supported and advertised unconditionally.     */
/* Always advertise and support all speeds up to specified, and only one     */
/* specified port type.							     */
static void qeth_set_cmd_adv_sup(struct ethtool_link_ksettings *cmd,
				int maxspeed, int porttype)
{
	ethtool_link_ksettings_zero_link_mode(cmd, supported);
	ethtool_link_ksettings_zero_link_mode(cmd, advertising);
	ethtool_link_ksettings_zero_link_mode(cmd, lp_advertising);

	ethtool_link_ksettings_add_link_mode(cmd, supported, Autoneg);
	ethtool_link_ksettings_add_link_mode(cmd, advertising, Autoneg);

	switch (porttype) {
	case PORT_TP:
		ethtool_link_ksettings_add_link_mode(cmd, supported, TP);
		ethtool_link_ksettings_add_link_mode(cmd, advertising, TP);
		break;
	case PORT_FIBRE:
		ethtool_link_ksettings_add_link_mode(cmd, supported, FIBRE);
		ethtool_link_ksettings_add_link_mode(cmd, advertising, FIBRE);
		break;
	default:
		ethtool_link_ksettings_add_link_mode(cmd, supported, TP);
		ethtool_link_ksettings_add_link_mode(cmd, advertising, TP);
		WARN_ON_ONCE(1);
	}

	/* fallthrough from high to low, to select all legal speeds: */
	switch (maxspeed) {
	case SPEED_10000:
		ethtool_link_ksettings_add_link_mode(cmd, supported,
						     10000baseT_Full);
		ethtool_link_ksettings_add_link_mode(cmd, advertising,
						     10000baseT_Full);
	case SPEED_1000:
		ethtool_link_ksettings_add_link_mode(cmd, supported,
						     1000baseT_Full);
		ethtool_link_ksettings_add_link_mode(cmd, advertising,
						     1000baseT_Full);
		ethtool_link_ksettings_add_link_mode(cmd, supported,
						     1000baseT_Half);
		ethtool_link_ksettings_add_link_mode(cmd, advertising,
						     1000baseT_Half);
	case SPEED_100:
		ethtool_link_ksettings_add_link_mode(cmd, supported,
						     100baseT_Full);
		ethtool_link_ksettings_add_link_mode(cmd, advertising,
						     100baseT_Full);
		ethtool_link_ksettings_add_link_mode(cmd, supported,
						     100baseT_Half);
		ethtool_link_ksettings_add_link_mode(cmd, advertising,
						     100baseT_Half);
	case SPEED_10:
		ethtool_link_ksettings_add_link_mode(cmd, supported,
						     10baseT_Full);
		ethtool_link_ksettings_add_link_mode(cmd, advertising,
						     10baseT_Full);
		ethtool_link_ksettings_add_link_mode(cmd, supported,
						     10baseT_Half);
		ethtool_link_ksettings_add_link_mode(cmd, advertising,
						     10baseT_Half);
		/* end fallthrough */
		break;
	default:
		ethtool_link_ksettings_add_link_mode(cmd, supported,
						     10baseT_Full);
		ethtool_link_ksettings_add_link_mode(cmd, advertising,
						     10baseT_Full);
		ethtool_link_ksettings_add_link_mode(cmd, supported,
						     10baseT_Half);
		ethtool_link_ksettings_add_link_mode(cmd, advertising,
						     10baseT_Half);
		WARN_ON_ONCE(1);
	}
}

int qeth_core_ethtool_get_link_ksettings(struct net_device *netdev,
		struct ethtool_link_ksettings *cmd)
{
	struct qeth_card *card = netdev->ml_priv;
	enum qeth_link_types link_type;
	struct carrier_info carrier_info;
	int rc;

	if ((card->info.type == QETH_CARD_TYPE_IQD) || (card->info.guestlan))
		link_type = QETH_LINK_TYPE_10GBIT_ETH;
	else
		link_type = card->info.link_type;

	cmd->base.duplex = DUPLEX_FULL;
	cmd->base.autoneg = AUTONEG_ENABLE;
	cmd->base.phy_address = 0;
	cmd->base.mdio_support = 0;
	cmd->base.eth_tp_mdix = ETH_TP_MDI_INVALID;
	cmd->base.eth_tp_mdix_ctrl = ETH_TP_MDI_INVALID;

	switch (link_type) {
	case QETH_LINK_TYPE_FAST_ETH:
	case QETH_LINK_TYPE_LANE_ETH100:
		cmd->base.speed = SPEED_100;
		cmd->base.port = PORT_TP;
		break;
	case QETH_LINK_TYPE_GBIT_ETH:
	case QETH_LINK_TYPE_LANE_ETH1000:
		cmd->base.speed = SPEED_1000;
		cmd->base.port = PORT_FIBRE;
		break;
	case QETH_LINK_TYPE_10GBIT_ETH:
		cmd->base.speed = SPEED_10000;
		cmd->base.port = PORT_FIBRE;
		break;
	default:
		cmd->base.speed = SPEED_10;
		cmd->base.port = PORT_TP;
	}
	qeth_set_cmd_adv_sup(cmd, cmd->base.speed, cmd->base.port);

	/* Check if we can obtain more accurate information.	 */
	/* If QUERY_CARD_INFO command is not supported or fails, */
	/* just return the heuristics that was filled above.	 */
	if (!qeth_card_hw_is_reachable(card))
		return -ENODEV;
	rc = qeth_query_card_info(card, &carrier_info);
	if (rc == -EOPNOTSUPP) /* for old hardware, return heuristic */
		return 0;
	if (rc) /* report error from the hardware operation */
		return rc;
	/* on success, fill in the information got from the hardware */

	netdev_dbg(netdev,
	"card info: card_type=0x%02x, port_mode=0x%04x, port_speed=0x%08x\n",
			carrier_info.card_type,
			carrier_info.port_mode,
			carrier_info.port_speed);

	/* Update attributes for which we've obtained more authoritative */
	/* information, leave the rest the way they where filled above.  */
	switch (carrier_info.card_type) {
	case CARD_INFO_TYPE_1G_COPPER_A:
	case CARD_INFO_TYPE_1G_COPPER_B:
		cmd->base.port = PORT_TP;
		qeth_set_cmd_adv_sup(cmd, SPEED_1000, cmd->base.port);
		break;
	case CARD_INFO_TYPE_1G_FIBRE_A:
	case CARD_INFO_TYPE_1G_FIBRE_B:
		cmd->base.port = PORT_FIBRE;
		qeth_set_cmd_adv_sup(cmd, SPEED_1000, cmd->base.port);
		break;
	case CARD_INFO_TYPE_10G_FIBRE_A:
	case CARD_INFO_TYPE_10G_FIBRE_B:
		cmd->base.port = PORT_FIBRE;
		qeth_set_cmd_adv_sup(cmd, SPEED_10000, cmd->base.port);
		break;
	}

	switch (carrier_info.port_mode) {
	case CARD_INFO_PORTM_FULLDUPLEX:
		cmd->base.duplex = DUPLEX_FULL;
		break;
	case CARD_INFO_PORTM_HALFDUPLEX:
		cmd->base.duplex = DUPLEX_HALF;
		break;
	}

	switch (carrier_info.port_speed) {
	case CARD_INFO_PORTS_10M:
		cmd->base.speed = SPEED_10;
		break;
	case CARD_INFO_PORTS_100M:
		cmd->base.speed = SPEED_100;
		break;
	case CARD_INFO_PORTS_1G:
		cmd->base.speed = SPEED_1000;
		break;
	case CARD_INFO_PORTS_10G:
		cmd->base.speed = SPEED_10000;
		break;
	}

	return 0;
}
EXPORT_SYMBOL_GPL(qeth_core_ethtool_get_link_ksettings);

/* Callback to handle checksum offload command reply from OSA card.
 * Verify that required features have been enabled on the card.
 * Return error in hdr->return_code as this value is checked by caller.
 *
 * Always returns zero to indicate no further messages from the OSA card.
 */
static int qeth_ipa_checksum_run_cmd_cb(struct qeth_card *card,
					struct qeth_reply *reply,
					unsigned long data)
{
	struct qeth_ipa_cmd *cmd = (struct qeth_ipa_cmd *) data;
	struct qeth_checksum_cmd *chksum_cb =
				(struct qeth_checksum_cmd *)reply->param;

	QETH_CARD_TEXT(card, 4, "chkdoccb");
	if (qeth_setassparms_inspect_rc(cmd))
		return 0;

	memset(chksum_cb, 0, sizeof(*chksum_cb));
	if (cmd->data.setassparms.hdr.command_code == IPA_CMD_ASS_START) {
		chksum_cb->supported =
				cmd->data.setassparms.data.chksum.supported;
		QETH_CARD_TEXT_(card, 3, "strt:%x", chksum_cb->supported);
	}
	if (cmd->data.setassparms.hdr.command_code == IPA_CMD_ASS_ENABLE) {
		chksum_cb->supported =
				cmd->data.setassparms.data.chksum.supported;
		chksum_cb->enabled =
				cmd->data.setassparms.data.chksum.enabled;
		QETH_CARD_TEXT_(card, 3, "supp:%x", chksum_cb->supported);
		QETH_CARD_TEXT_(card, 3, "enab:%x", chksum_cb->enabled);
	}
	return 0;
}

/* Send command to OSA card and check results. */
static int qeth_ipa_checksum_run_cmd(struct qeth_card *card,
				     enum qeth_ipa_funcs ipa_func,
				     __u16 cmd_code, long data,
				     struct qeth_checksum_cmd *chksum_cb,
				     enum qeth_prot_versions prot)
{
	struct qeth_cmd_buffer *iob;
	int rc = -ENOMEM;

	QETH_CARD_TEXT(card, 4, "chkdocmd");
	iob = qeth_get_setassparms_cmd(card, ipa_func, cmd_code,
				       sizeof(__u32), prot);
	if (iob)
		rc = qeth_send_setassparms(card, iob, sizeof(__u32), data,
					   qeth_ipa_checksum_run_cmd_cb,
					   chksum_cb);
	return rc;
}

static int qeth_send_checksum_on(struct qeth_card *card, int cstype,
				 enum qeth_prot_versions prot)
{
	u32 required_features = QETH_IPA_CHECKSUM_UDP | QETH_IPA_CHECKSUM_TCP;
	struct qeth_checksum_cmd chksum_cb;
	int rc;

	if (prot == QETH_PROT_IPV4)
		required_features |= QETH_IPA_CHECKSUM_IP_HDR;
	rc = qeth_ipa_checksum_run_cmd(card, cstype, IPA_CMD_ASS_START, 0,
				       &chksum_cb, prot);
	if (!rc) {
		if ((required_features & chksum_cb.supported) !=
		    required_features)
			rc = -EIO;
		else if (!(QETH_IPA_CHECKSUM_LP2LP & chksum_cb.supported) &&
			 cstype == IPA_INBOUND_CHECKSUM)
			dev_warn(&card->gdev->dev,
				 "Hardware checksumming is performed only if %s and its peer use different OSA Express 3 ports\n",
				 QETH_CARD_IFNAME(card));
	}
	if (rc) {
		qeth_send_simple_setassparms_prot(card, cstype,
						  IPA_CMD_ASS_STOP, 0, prot);
		dev_warn(&card->gdev->dev,
			 "Starting HW IPv%d checksumming for %s failed, using SW checksumming\n",
			 prot, QETH_CARD_IFNAME(card));
		return rc;
	}
	rc = qeth_ipa_checksum_run_cmd(card, cstype, IPA_CMD_ASS_ENABLE,
				       chksum_cb.supported, &chksum_cb,
				       prot);
	if (!rc) {
		if ((required_features & chksum_cb.enabled) !=
		    required_features)
			rc = -EIO;
	}
	if (rc) {
		qeth_send_simple_setassparms_prot(card, cstype,
						  IPA_CMD_ASS_STOP, 0, prot);
		dev_warn(&card->gdev->dev,
			 "Enabling HW IPv%d checksumming for %s failed, using SW checksumming\n",
			 prot, QETH_CARD_IFNAME(card));
		return rc;
	}

	dev_info(&card->gdev->dev, "HW Checksumming (%sbound IPv%d) enabled\n",
		 cstype == IPA_INBOUND_CHECKSUM ? "in" : "out", prot);
	return 0;
}

static int qeth_set_ipa_csum(struct qeth_card *card, bool on, int cstype,
			     enum qeth_prot_versions prot)
{
	int rc = (on) ? qeth_send_checksum_on(card, cstype, prot)
		      : qeth_send_simple_setassparms_prot(card, cstype,
							  IPA_CMD_ASS_STOP, 0,
							  prot);
	return rc ? -EIO : 0;
}

static int qeth_set_ipa_tso(struct qeth_card *card, int on)
{
	int rc;

	QETH_CARD_TEXT(card, 3, "sttso");

	if (on) {
		rc = qeth_send_simple_setassparms(card, IPA_OUTBOUND_TSO,
						  IPA_CMD_ASS_START, 0);
		if (rc) {
			dev_warn(&card->gdev->dev,
				 "Starting outbound TCP segmentation offload for %s failed\n",
				 QETH_CARD_IFNAME(card));
			return -EIO;
		}
		dev_info(&card->gdev->dev, "Outbound TSO enabled\n");
	} else {
		rc = qeth_send_simple_setassparms(card, IPA_OUTBOUND_TSO,
						  IPA_CMD_ASS_STOP, 0);
	}
	return rc;
}

static int qeth_set_ipa_rx_csum(struct qeth_card *card, bool on)
{
	int rc_ipv4 = (on) ? -EOPNOTSUPP : 0;
	int rc_ipv6;

	if (qeth_is_supported(card, IPA_INBOUND_CHECKSUM))
		rc_ipv4 = qeth_set_ipa_csum(card, on, IPA_INBOUND_CHECKSUM,
					    QETH_PROT_IPV4);
	if (!qeth_is_supported6(card, IPA_INBOUND_CHECKSUM_V6))
		/* no/one Offload Assist available, so the rc is trivial */
		return rc_ipv4;

	rc_ipv6 = qeth_set_ipa_csum(card, on, IPA_INBOUND_CHECKSUM,
				    QETH_PROT_IPV6);

	if (on)
		/* enable: success if any Assist is active */
		return (rc_ipv6) ? rc_ipv4 : 0;

	/* disable: failure if any Assist is still active */
	return (rc_ipv6) ? rc_ipv6 : rc_ipv4;
}

#define QETH_HW_FEATURES (NETIF_F_RXCSUM | NETIF_F_IP_CSUM | NETIF_F_TSO | \
			  NETIF_F_IPV6_CSUM)
/**
 * qeth_enable_hw_features() - (Re-)Enable HW functions for device features
 * @dev:	a net_device
 */
void qeth_enable_hw_features(struct net_device *dev)
{
	struct qeth_card *card = dev->ml_priv;
	netdev_features_t features;

	rtnl_lock();
	features = dev->features;
	/* force-off any feature that needs an IPA sequence.
	 * netdev_update_features() will restart them.
	 */
	dev->features &= ~QETH_HW_FEATURES;
	netdev_update_features(dev);
	if (features != dev->features)
		dev_warn(&card->gdev->dev,
			 "Device recovery failed to restore all offload features\n");
	rtnl_unlock();
}
EXPORT_SYMBOL_GPL(qeth_enable_hw_features);

int qeth_set_features(struct net_device *dev, netdev_features_t features)
{
	struct qeth_card *card = dev->ml_priv;
	netdev_features_t changed = dev->features ^ features;
	int rc = 0;

	QETH_DBF_TEXT(SETUP, 2, "setfeat");
	QETH_DBF_HEX(SETUP, 2, &features, sizeof(features));

	if ((changed & NETIF_F_IP_CSUM)) {
		rc = qeth_set_ipa_csum(card, features & NETIF_F_IP_CSUM,
				       IPA_OUTBOUND_CHECKSUM, QETH_PROT_IPV4);
		if (rc)
			changed ^= NETIF_F_IP_CSUM;
	}
	if (changed & NETIF_F_IPV6_CSUM) {
		rc = qeth_set_ipa_csum(card, features & NETIF_F_IPV6_CSUM,
				       IPA_OUTBOUND_CHECKSUM, QETH_PROT_IPV6);
		if (rc)
			changed ^= NETIF_F_IPV6_CSUM;
	}
	if (changed & NETIF_F_RXCSUM) {
		rc = qeth_set_ipa_rx_csum(card, features & NETIF_F_RXCSUM);
		if (rc)
			changed ^= NETIF_F_RXCSUM;
	}
	if ((changed & NETIF_F_TSO)) {
		rc = qeth_set_ipa_tso(card, features & NETIF_F_TSO ? 1 : 0);
		if (rc)
			changed ^= NETIF_F_TSO;
	}

	/* everything changed successfully? */
	if ((dev->features ^ features) == changed)
		return 0;
	/* something went wrong. save changed features and return error */
	dev->features ^= changed;
	return -EIO;
}
EXPORT_SYMBOL_GPL(qeth_set_features);

netdev_features_t qeth_fix_features(struct net_device *dev,
				    netdev_features_t features)
{
	struct qeth_card *card = dev->ml_priv;

	QETH_DBF_TEXT(SETUP, 2, "fixfeat");
	if (!qeth_is_supported(card, IPA_OUTBOUND_CHECKSUM))
		features &= ~NETIF_F_IP_CSUM;
	if (!qeth_is_supported6(card, IPA_OUTBOUND_CHECKSUM_V6))
		features &= ~NETIF_F_IPV6_CSUM;
	if (!qeth_is_supported(card, IPA_INBOUND_CHECKSUM) &&
	    !qeth_is_supported6(card, IPA_INBOUND_CHECKSUM_V6))
		features &= ~NETIF_F_RXCSUM;
	if (!qeth_is_supported(card, IPA_OUTBOUND_TSO))
		features &= ~NETIF_F_TSO;
	/* if the card isn't up, remove features that require hw changes */
	if (card->state == CARD_STATE_DOWN ||
	    card->state == CARD_STATE_RECOVER)
		features &= ~QETH_HW_FEATURES;
	QETH_DBF_HEX(SETUP, 2, &features, sizeof(features));
	return features;
}
EXPORT_SYMBOL_GPL(qeth_fix_features);

netdev_features_t qeth_features_check(struct sk_buff *skb,
				      struct net_device *dev,
				      netdev_features_t features)
{
	/* GSO segmentation builds skbs with
	 *	a (small) linear part for the headers, and
	 *	page frags for the data.
	 * Compared to a linear skb, the header-only part consumes an
	 * additional buffer element. This reduces buffer utilization, and
	 * hurts throughput. So compress small segments into one element.
	 */
	if (netif_needs_gso(skb, features)) {
		/* match skb_segment(): */
		unsigned int doffset = skb->data - skb_mac_header(skb);
		unsigned int hsize = skb_shinfo(skb)->gso_size;
		unsigned int hroom = skb_headroom(skb);

		/* linearize only if resulting skb allocations are order-0: */
		if (SKB_DATA_ALIGN(hroom + doffset + hsize) <= SKB_MAX_HEAD(0))
			features &= ~NETIF_F_SG;
	}

	return vlan_features_check(skb, features);
}
EXPORT_SYMBOL_GPL(qeth_features_check);

static int __init qeth_core_init(void)
{
	int rc;

	pr_info("loading core functions\n");
	INIT_LIST_HEAD(&qeth_core_card_list.list);
	INIT_LIST_HEAD(&qeth_dbf_list);
	rwlock_init(&qeth_core_card_list.rwlock);
	mutex_init(&qeth_mod_mutex);

	qeth_wq = create_singlethread_workqueue("qeth_wq");
	if (!qeth_wq) {
		rc = -ENOMEM;
		goto out_err;
	}

	rc = qeth_register_dbf_views();
	if (rc)
		goto dbf_err;
	qeth_core_root_dev = root_device_register("qeth");
	rc = PTR_ERR_OR_ZERO(qeth_core_root_dev);
	if (rc)
		goto register_err;
	qeth_core_header_cache = kmem_cache_create("qeth_hdr",
			sizeof(struct qeth_hdr) + ETH_HLEN, 64, 0, NULL);
	if (!qeth_core_header_cache) {
		rc = -ENOMEM;
		goto slab_err;
	}
	qeth_qdio_outbuf_cache = kmem_cache_create("qeth_buf",
			sizeof(struct qeth_qdio_out_buffer), 0, 0, NULL);
	if (!qeth_qdio_outbuf_cache) {
		rc = -ENOMEM;
		goto cqslab_err;
	}
	rc = ccw_driver_register(&qeth_ccw_driver);
	if (rc)
		goto ccw_err;
	rc = ccwgroup_driver_register(&qeth_core_ccwgroup_driver);
	if (rc)
		goto ccwgroup_err;

	return 0;

ccwgroup_err:
	ccw_driver_unregister(&qeth_ccw_driver);
ccw_err:
	kmem_cache_destroy(qeth_qdio_outbuf_cache);
cqslab_err:
	kmem_cache_destroy(qeth_core_header_cache);
slab_err:
	root_device_unregister(qeth_core_root_dev);
register_err:
	qeth_unregister_dbf_views();
dbf_err:
	destroy_workqueue(qeth_wq);
out_err:
	pr_err("Initializing the qeth device driver failed\n");
	return rc;
}

static void __exit qeth_core_exit(void)
{
	qeth_clear_dbf_list();
	destroy_workqueue(qeth_wq);
	ccwgroup_driver_unregister(&qeth_core_ccwgroup_driver);
	ccw_driver_unregister(&qeth_ccw_driver);
	kmem_cache_destroy(qeth_qdio_outbuf_cache);
	kmem_cache_destroy(qeth_core_header_cache);
	root_device_unregister(qeth_core_root_dev);
	qeth_unregister_dbf_views();
	pr_info("core functions removed\n");
}

module_init(qeth_core_init);
module_exit(qeth_core_exit);
MODULE_AUTHOR("Frank Blaschka <frank.blaschka@de.ibm.com>");
MODULE_DESCRIPTION("qeth core functions");
MODULE_LICENSE("GPL");<|MERGE_RESOLUTION|>--- conflicted
+++ resolved
@@ -532,8 +532,6 @@
 	    queue == card->qdio.no_in_queues - 1;
 }
 
-<<<<<<< HEAD
-=======
 static void qeth_setup_ccw(struct ccw1 *ccw, u8 cmd_code, u32 len, void *data)
 {
 	ccw->cmd_code = cmd_code;
@@ -542,7 +540,6 @@
 	ccw->cda = (__u32) __pa(data);
 }
 
->>>>>>> e021bb4f
 static int __qeth_issue_next_read(struct qeth_card *card)
 {
 	struct qeth_channel *channel = &card->read;
@@ -1483,13 +1480,6 @@
 	qeth_set_initial_options(card);
 	/* IP address takeover */
 	INIT_LIST_HEAD(&card->ipato.entries);
-<<<<<<< HEAD
-	card->ipato.enabled = false;
-	card->ipato.invert4 = false;
-	card->ipato.invert6 = false;
-	/* init QDIO stuff */
-=======
->>>>>>> e021bb4f
 	qeth_init_qdio_info(card);
 	INIT_DELAYED_WORK(&card->buffer_reclaim_work, qeth_buffer_reclaim_work);
 	INIT_WORK(&card->close_dev_work, qeth_close_dev_handler);
@@ -2126,14 +2116,8 @@
 	reply->param = reply_param;
 
 	init_waitqueue_head(&reply->wait_q);
-<<<<<<< HEAD
-	QETH_DBF_HEX(CTRL, 2, iob->data, QETH_DBF_CTRL_LEN);
-
-	while (atomic_cmpxchg(&card->write.irq_pending, 0, 1)) ;
-=======
 
 	while (atomic_cmpxchg(&channel->irq_pending, 0, 1)) ;
->>>>>>> e021bb4f
 
 	if (IS_IPA(iob->data)) {
 		cmd = __ipa_cmd(iob);
@@ -3844,16 +3828,7 @@
 int qeth_get_elements_no(struct qeth_card *card,
 		     struct sk_buff *skb, int extra_elems, int data_offset)
 {
-<<<<<<< HEAD
-	addr_t end = (addr_t)skb->data + skb_headlen(skb);
-	int elements = qeth_get_elements_for_frags(skb);
-	addr_t start = (addr_t)skb->data + data_offset;
-
-	if (start != end)
-		elements += qeth_get_elements_for_range(start, end);
-=======
 	int elements = qeth_count_elements(skb, data_offset);
->>>>>>> e021bb4f
 
 	if ((elements + extra_elems) > QETH_MAX_BUFFER_ELEMENTS(card)) {
 		QETH_DBF_MESSAGE(2, "Invalid size of IP packet "
@@ -5063,10 +5038,7 @@
 	QETH_DBF_HEX(SETUP, 2, &card, sizeof(void *));
 	qeth_clean_channel(&card->read);
 	qeth_clean_channel(&card->write);
-<<<<<<< HEAD
-=======
 	qeth_clean_channel(&card->data);
->>>>>>> e021bb4f
 	qeth_free_qdio_buffers(card);
 	unregister_service_level(&card->qeth_service_level);
 	kfree(card);
