--- conflicted
+++ resolved
@@ -47,8 +47,6 @@
 	} u;
 };
 
-<<<<<<< HEAD
-=======
 static inline void qeth_l3_init_ipaddr(struct qeth_ipaddr *addr,
 				       enum qeth_ip_types type,
 				       enum qeth_prot_versions proto)
@@ -59,7 +57,6 @@
 	addr->disp_flag = QETH_DISP_ADDR_DO_NOTHING;
 }
 
->>>>>>> e021bb4f
 static inline bool qeth_l3_addr_match_ip(struct qeth_ipaddr *a1,
 					 struct qeth_ipaddr *a2)
 {
@@ -124,19 +121,6 @@
 int qeth_l3_setrouting_v4(struct qeth_card *);
 int qeth_l3_setrouting_v6(struct qeth_card *);
 int qeth_l3_add_ipato_entry(struct qeth_card *, struct qeth_ipato_entry *);
-<<<<<<< HEAD
-void qeth_l3_del_ipato_entry(struct qeth_card *, enum qeth_prot_versions,
-			u8 *, int);
-int qeth_l3_add_vipa(struct qeth_card *, enum qeth_prot_versions, const u8 *);
-void qeth_l3_del_vipa(struct qeth_card *, enum qeth_prot_versions, const u8 *);
-int qeth_l3_add_rxip(struct qeth_card *, enum qeth_prot_versions, const u8 *);
-void qeth_l3_del_rxip(struct qeth_card *card, enum qeth_prot_versions,
-			const u8 *);
-void qeth_l3_update_ipato(struct qeth_card *card);
-struct qeth_ipaddr *qeth_l3_get_addr_buffer(enum qeth_prot_versions);
-int qeth_l3_add_ip(struct qeth_card *, struct qeth_ipaddr *);
-int qeth_l3_delete_ip(struct qeth_card *, struct qeth_ipaddr *);
-=======
 int qeth_l3_del_ipato_entry(struct qeth_card *card,
 			    enum qeth_prot_versions proto, u8 *addr,
 			    int mask_bits);
@@ -145,6 +129,5 @@
 int qeth_l3_modify_rxip_vipa(struct qeth_card *card, bool add, const u8 *ip,
 			     enum qeth_ip_types type,
 			     enum qeth_prot_versions proto);
->>>>>>> e021bb4f
 
 #endif /* __QETH_L3_H__ */