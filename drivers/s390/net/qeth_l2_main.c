// SPDX-License-Identifier: GPL-2.0
/*
 *    Copyright IBM Corp. 2007, 2009
 *    Author(s): Utz Bacher <utz.bacher@de.ibm.com>,
 *		 Frank Pavlic <fpavlic@de.ibm.com>,
 *		 Thomas Spatzier <tspat@de.ibm.com>,
 *		 Frank Blaschka <frank.blaschka@de.ibm.com>
 */

#define KMSG_COMPONENT "qeth"
#define pr_fmt(fmt) KMSG_COMPONENT ": " fmt

#include <linux/module.h>
#include <linux/moduleparam.h>
#include <linux/string.h>
#include <linux/errno.h>
#include <linux/kernel.h>
#include <linux/slab.h>
#include <linux/etherdevice.h>
#include <linux/list.h>
#include <linux/hash.h>
#include <linux/hashtable.h>
#include <asm/setup.h>
#include "qeth_core.h"
#include "qeth_l2.h"

static int qeth_l2_set_offline(struct ccwgroup_device *);
static int qeth_l2_stop(struct net_device *);
static void qeth_bridgeport_query_support(struct qeth_card *card);
static void qeth_bridge_state_change(struct qeth_card *card,
					struct qeth_ipa_cmd *cmd);
static void qeth_bridge_host_event(struct qeth_card *card,
					struct qeth_ipa_cmd *cmd);
static void qeth_l2_vnicc_set_defaults(struct qeth_card *card);
static void qeth_l2_vnicc_init(struct qeth_card *card);
static bool qeth_l2_vnicc_recover_timeout(struct qeth_card *card, u32 vnicc,
					  u32 *timeout);

static struct net_device *qeth_l2_netdev_by_devno(unsigned char *read_dev_no)
{
	struct qeth_card *card;
	struct net_device *ndev;
	__u16 temp_dev_no;
	unsigned long flags;
	struct ccw_dev_id read_devid;

	ndev = NULL;
	memcpy(&temp_dev_no, read_dev_no, 2);
	read_lock_irqsave(&qeth_core_card_list.rwlock, flags);
	list_for_each_entry(card, &qeth_core_card_list.list, list) {
		ccw_device_get_id(CARD_RDEV(card), &read_devid);
		if (read_devid.devno == temp_dev_no) {
			ndev = card->dev;
			break;
		}
	}
	read_unlock_irqrestore(&qeth_core_card_list.rwlock, flags);
	return ndev;
}

static int qeth_setdelmac_makerc(struct qeth_card *card, int retcode)
{
	int rc;

	if (retcode)
		QETH_CARD_TEXT_(card, 2, "err%04x", retcode);
	switch (retcode) {
	case IPA_RC_SUCCESS:
		rc = 0;
		break;
	case IPA_RC_L2_UNSUPPORTED_CMD:
		rc = -EOPNOTSUPP;
		break;
	case IPA_RC_L2_ADDR_TABLE_FULL:
		rc = -ENOSPC;
		break;
	case IPA_RC_L2_DUP_MAC:
	case IPA_RC_L2_DUP_LAYER3_MAC:
		rc = -EEXIST;
		break;
	case IPA_RC_L2_MAC_NOT_AUTH_BY_HYP:
	case IPA_RC_L2_MAC_NOT_AUTH_BY_ADP:
		rc = -EPERM;
		break;
	case IPA_RC_L2_MAC_NOT_FOUND:
		rc = -ENOENT;
		break;
	case -ENOMEM:
		rc = -ENOMEM;
		break;
	default:
		rc = -EIO;
		break;
	}
	return rc;
}

static int qeth_l2_send_setdelmac(struct qeth_card *card, __u8 *mac,
			   enum qeth_ipa_cmds ipacmd)
{
	struct qeth_ipa_cmd *cmd;
	struct qeth_cmd_buffer *iob;

	QETH_CARD_TEXT(card, 2, "L2sdmac");
	iob = qeth_get_ipacmd_buffer(card, ipacmd, QETH_PROT_IPV4);
	if (!iob)
		return -ENOMEM;
	cmd = __ipa_cmd(iob);
	cmd->data.setdelmac.mac_length = ETH_ALEN;
	ether_addr_copy(cmd->data.setdelmac.mac, mac);
	return qeth_setdelmac_makerc(card, qeth_send_ipa_cmd(card, iob,
					   NULL, NULL));
}

static int qeth_l2_send_setmac(struct qeth_card *card, __u8 *mac)
{
	int rc;

	QETH_CARD_TEXT(card, 2, "L2Setmac");
	rc = qeth_l2_send_setdelmac(card, mac, IPA_CMD_SETVMAC);
	if (rc == 0) {
		dev_info(&card->gdev->dev,
			 "MAC address %pM successfully registered on device %s\n",
			 mac, card->dev->name);
	} else {
		switch (rc) {
		case -EEXIST:
			dev_warn(&card->gdev->dev,
				"MAC address %pM already exists\n", mac);
			break;
		case -EPERM:
			dev_warn(&card->gdev->dev,
				"MAC address %pM is not authorized\n", mac);
			break;
		}
	}
	return rc;
}

static int qeth_l2_write_mac(struct qeth_card *card, u8 *mac)
{
	enum qeth_ipa_cmds cmd = is_multicast_ether_addr(mac) ?
					IPA_CMD_SETGMAC : IPA_CMD_SETVMAC;
	int rc;

	QETH_CARD_TEXT(card, 2, "L2Wmac");
	rc = qeth_l2_send_setdelmac(card, mac, cmd);
	if (rc == -EEXIST)
		QETH_DBF_MESSAGE(2, "MAC %pM already registered on %s\n",
				 mac, QETH_CARD_IFNAME(card));
	else if (rc)
		QETH_DBF_MESSAGE(2, "Failed to register MAC %pM on %s: %d\n",
				 mac, QETH_CARD_IFNAME(card), rc);
	return rc;
}

static int qeth_l2_remove_mac(struct qeth_card *card, u8 *mac)
{
	enum qeth_ipa_cmds cmd = is_multicast_ether_addr(mac) ?
					IPA_CMD_DELGMAC : IPA_CMD_DELVMAC;
	int rc;

	QETH_CARD_TEXT(card, 2, "L2Rmac");
	rc = qeth_l2_send_setdelmac(card, mac, cmd);
	if (rc)
		QETH_DBF_MESSAGE(2, "Failed to delete MAC %pM on %s: %d\n",
				 mac, QETH_CARD_IFNAME(card), rc);
	return rc;
}

static void qeth_l2_del_all_macs(struct qeth_card *card)
{
	struct qeth_mac *mac;
	struct hlist_node *tmp;
	int i;

	spin_lock_bh(&card->mclock);
	hash_for_each_safe(card->mac_htable, i, tmp, mac, hnode) {
		hash_del(&mac->hnode);
		kfree(mac);
	}
	spin_unlock_bh(&card->mclock);
}

static int qeth_l2_get_cast_type(struct qeth_card *card, struct sk_buff *skb)
{
	if (card->info.type == QETH_CARD_TYPE_OSN)
		return RTN_UNICAST;
	if (is_broadcast_ether_addr(skb->data))
		return RTN_BROADCAST;
	if (is_multicast_ether_addr(skb->data))
		return RTN_MULTICAST;
	return RTN_UNICAST;
}

static void qeth_l2_fill_header(struct qeth_hdr *hdr, struct sk_buff *skb,
				int cast_type, unsigned int data_len)
{
	struct vlan_ethhdr *veth = (struct vlan_ethhdr *)skb_mac_header(skb);

	memset(hdr, 0, sizeof(struct qeth_hdr));
	hdr->hdr.l2.id = QETH_HEADER_TYPE_LAYER2;
	hdr->hdr.l2.pkt_length = data_len;

	/* set byte byte 3 to casting flags */
	if (cast_type == RTN_MULTICAST)
		hdr->hdr.l2.flags[2] |= QETH_LAYER2_FLAG_MULTICAST;
	else if (cast_type == RTN_BROADCAST)
		hdr->hdr.l2.flags[2] |= QETH_LAYER2_FLAG_BROADCAST;
	else
		hdr->hdr.l2.flags[2] |= QETH_LAYER2_FLAG_UNICAST;

	/* VSWITCH relies on the VLAN
	 * information to be present in
	 * the QDIO header */
	if (veth->h_vlan_proto == __constant_htons(ETH_P_8021Q)) {
		hdr->hdr.l2.flags[2] |= QETH_LAYER2_FLAG_VLAN;
		hdr->hdr.l2.vlan_id = ntohs(veth->h_vlan_TCI);
	}
}

static int qeth_setdelvlan_makerc(struct qeth_card *card, int retcode)
{
	if (retcode)
		QETH_CARD_TEXT_(card, 2, "err%04x", retcode);

	switch (retcode) {
	case IPA_RC_SUCCESS:
		return 0;
	case IPA_RC_L2_INVALID_VLAN_ID:
		return -EINVAL;
	case IPA_RC_L2_DUP_VLAN_ID:
		return -EEXIST;
	case IPA_RC_L2_VLAN_ID_NOT_FOUND:
		return -ENOENT;
	case IPA_RC_L2_VLAN_ID_NOT_ALLOWED:
		return -EPERM;
	case -ENOMEM:
		return -ENOMEM;
	default:
		return -EIO;
	}
}

static int qeth_l2_send_setdelvlan_cb(struct qeth_card *card,
				      struct qeth_reply *reply,
				      unsigned long data)
{
	struct qeth_ipa_cmd *cmd = (struct qeth_ipa_cmd *) data;

	QETH_CARD_TEXT(card, 2, "L2sdvcb");
	if (cmd->hdr.return_code) {
		QETH_DBF_MESSAGE(2, "Error in processing VLAN %i on %s: 0x%x.\n",
				 cmd->data.setdelvlan.vlan_id,
				 QETH_CARD_IFNAME(card), cmd->hdr.return_code);
		QETH_CARD_TEXT_(card, 2, "L2VL%4x", cmd->hdr.command);
		QETH_CARD_TEXT_(card, 2, "err%d", cmd->hdr.return_code);
	}
	return 0;
}

static int qeth_l2_send_setdelvlan(struct qeth_card *card, __u16 i,
				   enum qeth_ipa_cmds ipacmd)
{
	struct qeth_ipa_cmd *cmd;
	struct qeth_cmd_buffer *iob;

	QETH_CARD_TEXT_(card, 4, "L2sdv%x", ipacmd);
	iob = qeth_get_ipacmd_buffer(card, ipacmd, QETH_PROT_IPV4);
	if (!iob)
		return -ENOMEM;
	cmd = __ipa_cmd(iob);
	cmd->data.setdelvlan.vlan_id = i;
	return qeth_setdelvlan_makerc(card, qeth_send_ipa_cmd(card, iob,
					    qeth_l2_send_setdelvlan_cb, NULL));
}

static void qeth_l2_process_vlans(struct qeth_card *card)
{
	struct qeth_vlan_vid *id;

	QETH_CARD_TEXT(card, 3, "L2prcvln");
	mutex_lock(&card->vid_list_mutex);
	list_for_each_entry(id, &card->vid_list, list) {
		qeth_l2_send_setdelvlan(card, id->vid, IPA_CMD_SETVLAN);
	}
	mutex_unlock(&card->vid_list_mutex);
}

static int qeth_l2_vlan_rx_add_vid(struct net_device *dev,
				   __be16 proto, u16 vid)
{
	struct qeth_card *card = dev->ml_priv;
	struct qeth_vlan_vid *id;
	int rc;

	QETH_CARD_TEXT_(card, 4, "aid:%d", vid);
	if (!vid)
		return 0;
	if (qeth_wait_for_threads(card, QETH_RECOVER_THREAD)) {
		QETH_CARD_TEXT(card, 3, "aidREC");
		return 0;
	}
	id = kmalloc(sizeof(*id), GFP_KERNEL);
	if (id) {
		id->vid = vid;
		rc = qeth_l2_send_setdelvlan(card, vid, IPA_CMD_SETVLAN);
		if (rc) {
			kfree(id);
			return rc;
		}
		mutex_lock(&card->vid_list_mutex);
		list_add_tail(&id->list, &card->vid_list);
		mutex_unlock(&card->vid_list_mutex);
	} else {
		return -ENOMEM;
	}
	return 0;
}

static int qeth_l2_vlan_rx_kill_vid(struct net_device *dev,
				    __be16 proto, u16 vid)
{
	struct qeth_vlan_vid *id, *tmpid = NULL;
	struct qeth_card *card = dev->ml_priv;
	int rc = 0;

	QETH_CARD_TEXT_(card, 4, "kid:%d", vid);
	if (qeth_wait_for_threads(card, QETH_RECOVER_THREAD)) {
		QETH_CARD_TEXT(card, 3, "kidREC");
		return 0;
	}
	mutex_lock(&card->vid_list_mutex);
	list_for_each_entry(id, &card->vid_list, list) {
		if (id->vid == vid) {
			list_del(&id->list);
			tmpid = id;
			break;
		}
	}
	mutex_unlock(&card->vid_list_mutex);
	if (tmpid) {
		rc = qeth_l2_send_setdelvlan(card, vid, IPA_CMD_DELVLAN);
		kfree(tmpid);
	}
	return rc;
}

static void qeth_l2_stop_card(struct qeth_card *card, int recovery_mode)
{
	QETH_DBF_TEXT(SETUP , 2, "stopcard");
	QETH_DBF_HEX(SETUP, 2, &card, sizeof(void *));

	qeth_set_allowed_threads(card, 0, 1);
	if (card->read.state == CH_STATE_UP &&
	    card->write.state == CH_STATE_UP &&
	    (card->state == CARD_STATE_UP)) {
		if (recovery_mode &&
		    card->info.type != QETH_CARD_TYPE_OSN) {
			qeth_l2_stop(card->dev);
		} else {
			rtnl_lock();
			dev_close(card->dev);
			rtnl_unlock();
		}
		card->info.mac_bits &= ~QETH_LAYER2_MAC_REGISTERED;
		card->state = CARD_STATE_SOFTSETUP;
	}
	if (card->state == CARD_STATE_SOFTSETUP) {
		qeth_l2_del_all_macs(card);
		qeth_clear_ipacmd_list(card);
		card->state = CARD_STATE_HARDSETUP;
	}
	if (card->state == CARD_STATE_HARDSETUP) {
		qeth_qdio_clear_card(card, 0);
		qeth_clear_qdio_buffers(card);
		qeth_clear_working_pool_list(card);
		card->state = CARD_STATE_DOWN;
	}
	if (card->state == CARD_STATE_DOWN) {
		qeth_clear_cmd_buffers(&card->read);
		qeth_clear_cmd_buffers(&card->write);
	}
}

static int qeth_l2_process_inbound_buffer(struct qeth_card *card,
				int budget, int *done)
{
	int work_done = 0;
	struct sk_buff *skb;
	struct qeth_hdr *hdr;
	unsigned int len;

	*done = 0;
	WARN_ON_ONCE(!budget);
	while (budget) {
		skb = qeth_core_get_next_skb(card,
			&card->qdio.in_q->bufs[card->rx.b_index],
			&card->rx.b_element, &card->rx.e_offset, &hdr);
		if (!skb) {
			*done = 1;
			break;
		}
		switch (hdr->hdr.l2.id) {
		case QETH_HEADER_TYPE_LAYER2:
			skb->protocol = eth_type_trans(skb, skb->dev);
			qeth_rx_csum(card, skb, hdr->hdr.l2.flags[1]);
			if (skb->protocol == htons(ETH_P_802_2))
				*((__u32 *)skb->cb) = ++card->seqno.pkt_seqno;
			len = skb->len;
			napi_gro_receive(&card->napi, skb);
			break;
		case QETH_HEADER_TYPE_OSN:
			if (card->info.type == QETH_CARD_TYPE_OSN) {
				skb_push(skb, sizeof(struct qeth_hdr));
				skb_copy_to_linear_data(skb, hdr,
						sizeof(struct qeth_hdr));
				len = skb->len;
				card->osn_info.data_cb(skb);
				break;
			}
			/* else unknown */
		default:
			dev_kfree_skb_any(skb);
			QETH_CARD_TEXT(card, 3, "inbunkno");
			QETH_DBF_HEX(CTRL, 3, hdr, sizeof(*hdr));
			continue;
		}
		work_done++;
		budget--;
		card->stats.rx_packets++;
		card->stats.rx_bytes += len;
	}
	return work_done;
}

static int qeth_l2_request_initial_mac(struct qeth_card *card)
{
	int rc = 0;

	QETH_DBF_TEXT(SETUP, 2, "l2reqmac");
	QETH_DBF_TEXT_(SETUP, 2, "doL2%s", CARD_BUS_ID(card));

	if (MACHINE_IS_VM) {
		rc = qeth_vm_request_mac(card);
		if (!rc)
			goto out;
		QETH_DBF_MESSAGE(2, "z/VM MAC Service failed on device %s: x%x\n",
				 CARD_BUS_ID(card), rc);
		QETH_DBF_TEXT_(SETUP, 2, "err%04x", rc);
		/* fall back to alternative mechanism: */
	}

	if (card->info.type == QETH_CARD_TYPE_IQD ||
	    card->info.type == QETH_CARD_TYPE_OSM ||
	    card->info.type == QETH_CARD_TYPE_OSX ||
	    card->info.guestlan) {
		rc = qeth_setadpparms_change_macaddr(card);
		if (!rc)
			goto out;
		QETH_DBF_MESSAGE(2, "READ_MAC Assist failed on device %s: x%x\n",
				 CARD_BUS_ID(card), rc);
		QETH_DBF_TEXT_(SETUP, 2, "1err%04x", rc);
		/* fall back once more: */
	}

	/* some devices don't support a custom MAC address: */
	if (card->info.type == QETH_CARD_TYPE_OSM ||
	    card->info.type == QETH_CARD_TYPE_OSX)
		return (rc) ? rc : -EADDRNOTAVAIL;
	eth_hw_addr_random(card->dev);

out:
	QETH_DBF_HEX(SETUP, 2, card->dev->dev_addr, card->dev->addr_len);
	return 0;
}

static int qeth_l2_set_mac_address(struct net_device *dev, void *p)
{
	struct sockaddr *addr = p;
	struct qeth_card *card = dev->ml_priv;
	u8 old_addr[ETH_ALEN];
	int rc = 0;

	QETH_CARD_TEXT(card, 3, "setmac");

	if (card->info.type == QETH_CARD_TYPE_OSN ||
	    card->info.type == QETH_CARD_TYPE_OSM ||
	    card->info.type == QETH_CARD_TYPE_OSX) {
		QETH_CARD_TEXT(card, 3, "setmcTYP");
		return -EOPNOTSUPP;
	}
	QETH_CARD_HEX(card, 3, addr->sa_data, ETH_ALEN);
	if (!is_valid_ether_addr(addr->sa_data))
		return -EADDRNOTAVAIL;

	if (qeth_wait_for_threads(card, QETH_RECOVER_THREAD)) {
		QETH_CARD_TEXT(card, 3, "setmcREC");
		return -ERESTARTSYS;
	}

	/* avoid racing against concurrent state change: */
	if (!mutex_trylock(&card->conf_mutex))
		return -EAGAIN;

	if (!qeth_card_hw_is_reachable(card)) {
		ether_addr_copy(dev->dev_addr, addr->sa_data);
		goto out_unlock;
	}

	/* don't register the same address twice */
	if (ether_addr_equal_64bits(dev->dev_addr, addr->sa_data) &&
	    (card->info.mac_bits & QETH_LAYER2_MAC_REGISTERED))
		goto out_unlock;

	/* add the new address, switch over, drop the old */
	rc = qeth_l2_send_setmac(card, addr->sa_data);
	if (rc)
		goto out_unlock;
	ether_addr_copy(old_addr, dev->dev_addr);
	ether_addr_copy(dev->dev_addr, addr->sa_data);

	if (card->info.mac_bits & QETH_LAYER2_MAC_REGISTERED)
		qeth_l2_remove_mac(card, old_addr);
	card->info.mac_bits |= QETH_LAYER2_MAC_REGISTERED;

out_unlock:
	mutex_unlock(&card->conf_mutex);
	return rc;
}

static void qeth_promisc_to_bridge(struct qeth_card *card)
{
	struct net_device *dev = card->dev;
	enum qeth_ipa_promisc_modes promisc_mode;
	int role;
	int rc;

	QETH_CARD_TEXT(card, 3, "pmisc2br");

	if (!card->options.sbp.reflect_promisc)
		return;
	promisc_mode = (dev->flags & IFF_PROMISC) ? SET_PROMISC_MODE_ON
						: SET_PROMISC_MODE_OFF;
	if (promisc_mode == card->info.promisc_mode)
		return;

	if (promisc_mode == SET_PROMISC_MODE_ON) {
		if (card->options.sbp.reflect_promisc_primary)
			role = QETH_SBP_ROLE_PRIMARY;
		else
			role = QETH_SBP_ROLE_SECONDARY;
	} else
		role = QETH_SBP_ROLE_NONE;

	rc = qeth_bridgeport_setrole(card, role);
	QETH_DBF_TEXT_(SETUP, 2, "bpm%c%04x",
			(promisc_mode == SET_PROMISC_MODE_ON) ? '+' : '-', rc);
	if (!rc) {
		card->options.sbp.role = role;
		card->info.promisc_mode = promisc_mode;
	}

}
/* New MAC address is added to the hash table and marked to be written on card
 * only if there is not in the hash table storage already
 *
*/
static void qeth_l2_add_mac(struct qeth_card *card, struct netdev_hw_addr *ha)
{
	u32 mac_hash = get_unaligned((u32 *)(&ha->addr[2]));
	struct qeth_mac *mac;

	hash_for_each_possible(card->mac_htable, mac, hnode, mac_hash) {
		if (ether_addr_equal_64bits(ha->addr, mac->mac_addr)) {
			mac->disp_flag = QETH_DISP_ADDR_DO_NOTHING;
			return;
		}
	}

	mac = kzalloc(sizeof(struct qeth_mac), GFP_ATOMIC);
	if (!mac)
		return;

	ether_addr_copy(mac->mac_addr, ha->addr);
	mac->disp_flag = QETH_DISP_ADDR_ADD;

	hash_add(card->mac_htable, &mac->hnode, mac_hash);
}

static void qeth_l2_set_rx_mode(struct net_device *dev)
{
	struct qeth_card *card = dev->ml_priv;
	struct netdev_hw_addr *ha;
	struct qeth_mac *mac;
	struct hlist_node *tmp;
	int i;
	int rc;

	if (card->info.type == QETH_CARD_TYPE_OSN)
		return;

	QETH_CARD_TEXT(card, 3, "setmulti");
	if (qeth_threads_running(card, QETH_RECOVER_THREAD) &&
	    (card->state != CARD_STATE_UP))
		return;

	spin_lock_bh(&card->mclock);

	netdev_for_each_mc_addr(ha, dev)
		qeth_l2_add_mac(card, ha);
	netdev_for_each_uc_addr(ha, dev)
		qeth_l2_add_mac(card, ha);

	hash_for_each_safe(card->mac_htable, i, tmp, mac, hnode) {
		switch (mac->disp_flag) {
		case QETH_DISP_ADDR_DELETE:
			qeth_l2_remove_mac(card, mac->mac_addr);
			hash_del(&mac->hnode);
			kfree(mac);
			break;
		case QETH_DISP_ADDR_ADD:
			rc = qeth_l2_write_mac(card, mac->mac_addr);
			if (rc) {
				hash_del(&mac->hnode);
				kfree(mac);
				break;
			}
			/* fall through */
		default:
			/* for next call to set_rx_mode(): */
			mac->disp_flag = QETH_DISP_ADDR_DELETE;
		}
	}

	spin_unlock_bh(&card->mclock);

	if (qeth_adp_supported(card, IPA_SETADP_SET_PROMISC_MODE))
		qeth_setadp_promisc_mode(card);
	else
		qeth_promisc_to_bridge(card);
}

static int qeth_l2_xmit(struct qeth_card *card, struct sk_buff *skb,
			struct qeth_qdio_out_q *queue, int cast_type, int ipv)
{
	const unsigned int proto_len = IS_IQD(card) ? ETH_HLEN : 0;
	const unsigned int hw_hdr_len = sizeof(struct qeth_hdr);
	unsigned int frame_len = skb->len;
	unsigned int data_offset = 0;
	struct qeth_hdr *hdr = NULL;
	unsigned int hd_len = 0;
	unsigned int elements;
	int push_len, rc;
	bool is_sg;

	rc = skb_cow_head(skb, hw_hdr_len);
	if (rc)
		return rc;

	push_len = qeth_add_hw_header(card, skb, &hdr, hw_hdr_len, proto_len,
				      &elements);
	if (push_len < 0)
		return push_len;
	if (!push_len) {
		/* HW header needs its own buffer element. */
		hd_len = hw_hdr_len + proto_len;
		data_offset = proto_len;
	}
	qeth_l2_fill_header(hdr, skb, cast_type, frame_len);
	if (skb->ip_summed == CHECKSUM_PARTIAL) {
		qeth_tx_csum(skb, &hdr->hdr.l2.flags[1], ipv);
		if (card->options.performance_stats)
			card->perf_stats.tx_csum++;
	}

	is_sg = skb_is_nonlinear(skb);
	if (IS_IQD(card)) {
		rc = qeth_do_send_packet_fast(queue, skb, hdr, data_offset,
					      hd_len);
	} else {
		/* TODO: drop skb_orphan() once TX completion is fast enough */
		skb_orphan(skb);
		rc = qeth_do_send_packet(card, queue, skb, hdr, data_offset,
					 hd_len, elements);
	}

	if (!rc) {
		if (card->options.performance_stats) {
			card->perf_stats.buf_elements_sent += elements;
			if (is_sg)
				card->perf_stats.sg_skbs_sent++;
		}
	} else {
		if (!push_len)
			kmem_cache_free(qeth_core_header_cache, hdr);
		if (rc == -EBUSY)
			/* roll back to ETH header */
			skb_pull(skb, push_len);
	}
	return rc;
}

static int qeth_l2_xmit_osn(struct qeth_card *card, struct sk_buff *skb,
			    struct qeth_qdio_out_q *queue)
{
	unsigned int elements;
	struct qeth_hdr *hdr;

	if (skb->protocol == htons(ETH_P_IPV6))
		return -EPROTONOSUPPORT;

	hdr = (struct qeth_hdr *)skb->data;
	elements = qeth_get_elements_no(card, skb, 0, 0);
	if (!elements)
		return -E2BIG;
	if (qeth_hdr_chk_and_bounce(skb, &hdr, sizeof(*hdr)))
		return -EINVAL;
	return qeth_do_send_packet(card, queue, skb, hdr, 0, 0, elements);
}

static netdev_tx_t qeth_l2_hard_start_xmit(struct sk_buff *skb,
					   struct net_device *dev)
{
	struct qeth_card *card = dev->ml_priv;
	int cast_type = qeth_l2_get_cast_type(card, skb);
	int ipv = qeth_get_ip_version(skb);
	struct qeth_qdio_out_q *queue;
	int tx_bytes = skb->len;
	int rc;

	if ((card->state != CARD_STATE_UP) || !card->lan_online) {
		card->stats.tx_carrier_errors++;
		goto tx_drop;
	}

	queue = qeth_get_tx_queue(card, skb, ipv, cast_type);

	if (card->options.performance_stats) {
		card->perf_stats.outbound_cnt++;
		card->perf_stats.outbound_start_time = qeth_get_micros();
	}
	netif_stop_queue(dev);

	if (IS_OSN(card))
		rc = qeth_l2_xmit_osn(card, skb, queue);
	else
		rc = qeth_l2_xmit(card, skb, queue, cast_type, ipv);

	if (!rc) {
		card->stats.tx_packets++;
		card->stats.tx_bytes += tx_bytes;
		if (card->options.performance_stats)
			card->perf_stats.outbound_time += qeth_get_micros() -
				card->perf_stats.outbound_start_time;
		netif_wake_queue(dev);
		return NETDEV_TX_OK;
	} else if (rc == -EBUSY) {
		return NETDEV_TX_BUSY;
	} /* else fall through */

tx_drop:
	card->stats.tx_dropped++;
	card->stats.tx_errors++;
	dev_kfree_skb_any(skb);
	netif_wake_queue(dev);
	return NETDEV_TX_OK;
}

static int __qeth_l2_open(struct net_device *dev)
{
	struct qeth_card *card = dev->ml_priv;
	int rc = 0;

	QETH_CARD_TEXT(card, 4, "qethopen");
	if (card->state == CARD_STATE_UP)
		return rc;
	if (card->state != CARD_STATE_SOFTSETUP)
		return -ENODEV;

	if ((card->info.type != QETH_CARD_TYPE_OSN) &&
	     (!(card->info.mac_bits & QETH_LAYER2_MAC_REGISTERED))) {
		QETH_CARD_TEXT(card, 4, "nomacadr");
		return -EPERM;
	}
	card->data.state = CH_STATE_UP;
	card->state = CARD_STATE_UP;
	netif_start_queue(dev);

	if (qdio_stop_irq(card->data.ccwdev, 0) >= 0) {
		napi_enable(&card->napi);
		napi_schedule(&card->napi);
	} else
		rc = -EIO;
	return rc;
}

static int qeth_l2_open(struct net_device *dev)
{
	struct qeth_card *card = dev->ml_priv;

	QETH_CARD_TEXT(card, 5, "qethope_");
	if (qeth_wait_for_threads(card, QETH_RECOVER_THREAD)) {
		QETH_CARD_TEXT(card, 3, "openREC");
		return -ERESTARTSYS;
	}
	return __qeth_l2_open(dev);
}

static int qeth_l2_stop(struct net_device *dev)
{
	struct qeth_card *card = dev->ml_priv;

	QETH_CARD_TEXT(card, 4, "qethstop");
	netif_tx_disable(dev);
	if (card->state == CARD_STATE_UP) {
		card->state = CARD_STATE_SOFTSETUP;
		napi_disable(&card->napi);
	}
	return 0;
}

static const struct device_type qeth_l2_devtype = {
	.name = "qeth_layer2",
	.groups = qeth_l2_attr_groups,
};

static int qeth_l2_probe_device(struct ccwgroup_device *gdev)
{
	struct qeth_card *card = dev_get_drvdata(&gdev->dev);
	int rc;

	if (gdev->dev.type == &qeth_generic_devtype) {
		rc = qeth_l2_create_device_attributes(&gdev->dev);
		if (rc)
			return rc;
	}
	INIT_LIST_HEAD(&card->vid_list);
	hash_init(card->mac_htable);
	card->options.layer2 = 1;
	card->info.hwtrap = 0;
	qeth_l2_vnicc_set_defaults(card);
	return 0;
}

static void qeth_l2_remove_device(struct ccwgroup_device *cgdev)
{
	struct qeth_card *card = dev_get_drvdata(&cgdev->dev);

	if (cgdev->dev.type == &qeth_generic_devtype)
		qeth_l2_remove_device_attributes(&cgdev->dev);
	qeth_set_allowed_threads(card, 0, 1);
	wait_event(card->wait_q, qeth_threads_running(card, 0xffffffff) == 0);

	if (cgdev->state == CCWGROUP_ONLINE)
		qeth_l2_set_offline(cgdev);
<<<<<<< HEAD

	if (card->dev) {
		unregister_netdev(card->dev);
		free_netdev(card->dev);
		card->dev = NULL;
	}
	return;
=======
	if (qeth_netdev_is_registered(card->dev))
		unregister_netdev(card->dev);
>>>>>>> e021bb4f
}

static const struct ethtool_ops qeth_l2_ethtool_ops = {
	.get_link = ethtool_op_get_link,
	.get_strings = qeth_core_get_strings,
	.get_ethtool_stats = qeth_core_get_ethtool_stats,
	.get_sset_count = qeth_core_get_sset_count,
	.get_drvinfo = qeth_core_get_drvinfo,
	.get_link_ksettings = qeth_core_ethtool_get_link_ksettings,
};

static const struct ethtool_ops qeth_l2_osn_ops = {
	.get_strings = qeth_core_get_strings,
	.get_ethtool_stats = qeth_core_get_ethtool_stats,
	.get_sset_count = qeth_core_get_sset_count,
	.get_drvinfo = qeth_core_get_drvinfo,
};

static const struct net_device_ops qeth_l2_netdev_ops = {
	.ndo_open		= qeth_l2_open,
	.ndo_stop		= qeth_l2_stop,
	.ndo_get_stats		= qeth_get_stats,
	.ndo_start_xmit		= qeth_l2_hard_start_xmit,
	.ndo_features_check	= qeth_features_check,
	.ndo_validate_addr	= eth_validate_addr,
	.ndo_set_rx_mode	= qeth_l2_set_rx_mode,
	.ndo_do_ioctl		= qeth_do_ioctl,
	.ndo_set_mac_address    = qeth_l2_set_mac_address,
	.ndo_vlan_rx_add_vid	= qeth_l2_vlan_rx_add_vid,
	.ndo_vlan_rx_kill_vid   = qeth_l2_vlan_rx_kill_vid,
	.ndo_tx_timeout	   	= qeth_tx_timeout,
	.ndo_fix_features	= qeth_fix_features,
	.ndo_set_features	= qeth_set_features
};

static int qeth_l2_setup_netdev(struct qeth_card *card)
{
	int rc;

	if (qeth_netdev_is_registered(card->dev))
		return 0;

	card->dev->priv_flags |= IFF_UNICAST_FLT;
	card->dev->netdev_ops = &qeth_l2_netdev_ops;
	if (card->info.type == QETH_CARD_TYPE_OSN) {
		card->dev->ethtool_ops = &qeth_l2_osn_ops;
		card->dev->flags |= IFF_NOARP;
	} else {
		card->dev->ethtool_ops = &qeth_l2_ethtool_ops;
		card->dev->needed_headroom = sizeof(struct qeth_hdr);
	}

	if (card->info.type == QETH_CARD_TYPE_OSM)
		card->dev->features |= NETIF_F_VLAN_CHALLENGED;
	else
		card->dev->features |= NETIF_F_HW_VLAN_CTAG_FILTER;

	if (card->info.type == QETH_CARD_TYPE_OSD && !card->info.guestlan) {
<<<<<<< HEAD
		card->dev->hw_features = NETIF_F_SG;
		card->dev->vlan_features = NETIF_F_SG;
=======
>>>>>>> e021bb4f
		card->dev->features |= NETIF_F_SG;
		/* OSA 3S and earlier has no RX/TX support */
		if (qeth_is_supported(card, IPA_OUTBOUND_CHECKSUM)) {
			card->dev->hw_features |= NETIF_F_IP_CSUM;
			card->dev->vlan_features |= NETIF_F_IP_CSUM;
		}
	}
	if (qeth_is_supported6(card, IPA_OUTBOUND_CHECKSUM_V6)) {
		card->dev->hw_features |= NETIF_F_IPV6_CSUM;
		card->dev->vlan_features |= NETIF_F_IPV6_CSUM;
	}
	if (qeth_is_supported(card, IPA_INBOUND_CHECKSUM) ||
	    qeth_is_supported6(card, IPA_INBOUND_CHECKSUM_V6)) {
		card->dev->hw_features |= NETIF_F_RXCSUM;
		card->dev->vlan_features |= NETIF_F_RXCSUM;
	}

	qeth_l2_request_initial_mac(card);
<<<<<<< HEAD
	SET_NETDEV_DEV(card->dev, &card->gdev->dev);
=======
>>>>>>> e021bb4f
	netif_napi_add(card->dev, &card->napi, qeth_poll, QETH_NAPI_WEIGHT);
	rc = register_netdev(card->dev);
	if (rc)
		card->dev->netdev_ops = NULL;
	return rc;
}

static int qeth_l2_start_ipassists(struct qeth_card *card)
{
	/* configure isolation level */
	if (qeth_set_access_ctrl_online(card, 0))
		return -ENODEV;
	return 0;
}

static void qeth_l2_trace_features(struct qeth_card *card)
{
	/* Set BridgePort features */
	QETH_CARD_TEXT(card, 2, "featuSBP");
	QETH_CARD_HEX(card, 2, &card->options.sbp.supported_funcs,
		      sizeof(card->options.sbp.supported_funcs));
	/* VNIC Characteristics features */
	QETH_CARD_TEXT(card, 2, "feaVNICC");
	QETH_CARD_HEX(card, 2, &card->options.vnicc.sup_chars,
		      sizeof(card->options.vnicc.sup_chars));
}

static int __qeth_l2_set_online(struct ccwgroup_device *gdev, int recovery_mode)
{
	struct qeth_card *card = dev_get_drvdata(&gdev->dev);
	int rc = 0;
	enum qeth_card_states recover_flag;

	mutex_lock(&card->discipline_mutex);
	mutex_lock(&card->conf_mutex);
	QETH_DBF_TEXT(SETUP, 2, "setonlin");
	QETH_DBF_HEX(SETUP, 2, &card, sizeof(void *));

	recover_flag = card->state;
	rc = qeth_core_hardsetup_card(card);
	if (rc) {
		QETH_DBF_TEXT_(SETUP, 2, "2err%04x", rc);
		rc = -ENODEV;
		goto out_remove;
	}
	qeth_bridgeport_query_support(card);
	if (card->options.sbp.supported_funcs)
		dev_info(&card->gdev->dev,
		"The device represents a Bridge Capable Port\n");

	rc = qeth_l2_setup_netdev(card);
	if (rc)
		goto out_remove;

	if (card->info.type != QETH_CARD_TYPE_OSN &&
	    !qeth_l2_send_setmac(card, card->dev->dev_addr))
		card->info.mac_bits |= QETH_LAYER2_MAC_REGISTERED;

	if (qeth_is_diagass_supported(card, QETH_DIAGS_CMD_TRAP)) {
		if (card->info.hwtrap &&
		    qeth_hw_trap(card, QETH_DIAGS_TRAP_ARM))
			card->info.hwtrap = 0;
	} else
		card->info.hwtrap = 0;

	/* for the rx_bcast characteristic, init VNICC after setmac */
	qeth_l2_vnicc_init(card);

	qeth_trace_features(card);
	qeth_l2_trace_features(card);

	qeth_l2_setup_bridgeport_attrs(card);

	card->state = CARD_STATE_HARDSETUP;
	qeth_print_status_message(card);

	/* softsetup */
	QETH_DBF_TEXT(SETUP, 2, "softsetp");

	if ((card->info.type == QETH_CARD_TYPE_OSD) ||
	    (card->info.type == QETH_CARD_TYPE_OSX)) {
		rc = qeth_l2_start_ipassists(card);
		if (rc)
			goto out_remove;
	}

	if (card->info.type != QETH_CARD_TYPE_OSN)
		qeth_l2_process_vlans(card);

	netif_tx_disable(card->dev);

	rc = qeth_init_qdio_queues(card);
	if (rc) {
		QETH_DBF_TEXT_(SETUP, 2, "6err%d", rc);
		rc = -ENODEV;
		goto out_remove;
	}
	card->state = CARD_STATE_SOFTSETUP;
	if (card->lan_online)
		netif_carrier_on(card->dev);
	else
		netif_carrier_off(card->dev);

	qeth_set_allowed_threads(card, 0xffffffff, 0);

	qeth_enable_hw_features(card->dev);
	if (recover_flag == CARD_STATE_RECOVER) {
		if (recovery_mode &&
		    card->info.type != QETH_CARD_TYPE_OSN) {
			__qeth_l2_open(card->dev);
			qeth_l2_set_rx_mode(card->dev);
		} else {
			rtnl_lock();
			dev_open(card->dev);
			rtnl_unlock();
		}
	}
	/* let user_space know that device is online */
	kobject_uevent(&gdev->dev.kobj, KOBJ_CHANGE);
	mutex_unlock(&card->conf_mutex);
	mutex_unlock(&card->discipline_mutex);
	return 0;

out_remove:
	qeth_l2_stop_card(card, 0);
	ccw_device_set_offline(CARD_DDEV(card));
	ccw_device_set_offline(CARD_WDEV(card));
	ccw_device_set_offline(CARD_RDEV(card));
	qdio_free(CARD_DDEV(card));
	if (recover_flag == CARD_STATE_RECOVER)
		card->state = CARD_STATE_RECOVER;
	else
		card->state = CARD_STATE_DOWN;
	mutex_unlock(&card->conf_mutex);
	mutex_unlock(&card->discipline_mutex);
	return rc;
}

static int qeth_l2_set_online(struct ccwgroup_device *gdev)
{
	return __qeth_l2_set_online(gdev, 0);
}

static int __qeth_l2_set_offline(struct ccwgroup_device *cgdev,
					int recovery_mode)
{
	struct qeth_card *card = dev_get_drvdata(&cgdev->dev);
	int rc = 0, rc2 = 0, rc3 = 0;
	enum qeth_card_states recover_flag;

	mutex_lock(&card->discipline_mutex);
	mutex_lock(&card->conf_mutex);
	QETH_DBF_TEXT(SETUP, 3, "setoffl");
	QETH_DBF_HEX(SETUP, 3, &card, sizeof(void *));

	netif_carrier_off(card->dev);
	recover_flag = card->state;
	if ((!recovery_mode && card->info.hwtrap) || card->info.hwtrap == 2) {
		qeth_hw_trap(card, QETH_DIAGS_TRAP_DISARM);
		card->info.hwtrap = 1;
	}
	qeth_l2_stop_card(card, recovery_mode);
	rc  = ccw_device_set_offline(CARD_DDEV(card));
	rc2 = ccw_device_set_offline(CARD_WDEV(card));
	rc3 = ccw_device_set_offline(CARD_RDEV(card));
	if (!rc)
		rc = (rc2) ? rc2 : rc3;
	if (rc)
		QETH_DBF_TEXT_(SETUP, 2, "1err%d", rc);
	qdio_free(CARD_DDEV(card));
	if (recover_flag == CARD_STATE_UP)
		card->state = CARD_STATE_RECOVER;
	/* let user_space know that device is offline */
	kobject_uevent(&cgdev->dev.kobj, KOBJ_CHANGE);
	mutex_unlock(&card->conf_mutex);
	mutex_unlock(&card->discipline_mutex);
	return 0;
}

static int qeth_l2_set_offline(struct ccwgroup_device *cgdev)
{
	return __qeth_l2_set_offline(cgdev, 0);
}

static int qeth_l2_recover(void *ptr)
{
	struct qeth_card *card;
	int rc = 0;

	card = (struct qeth_card *) ptr;
	QETH_CARD_TEXT(card, 2, "recover1");
	if (!qeth_do_run_thread(card, QETH_RECOVER_THREAD))
		return 0;
	QETH_CARD_TEXT(card, 2, "recover2");
	dev_warn(&card->gdev->dev,
		"A recovery process has been started for the device\n");
	qeth_set_recovery_task(card);
	__qeth_l2_set_offline(card->gdev, 1);
	rc = __qeth_l2_set_online(card->gdev, 1);
	if (!rc)
		dev_info(&card->gdev->dev,
			"Device successfully recovered!\n");
	else {
		qeth_close_dev(card);
		dev_warn(&card->gdev->dev, "The qeth device driver "
				"failed to recover an error on the device\n");
	}
	qeth_clear_recovery_task(card);
	qeth_clear_thread_start_bit(card, QETH_RECOVER_THREAD);
	qeth_clear_thread_running_bit(card, QETH_RECOVER_THREAD);
	return 0;
}

static int __init qeth_l2_init(void)
{
	pr_info("register layer 2 discipline\n");
	return 0;
}

static void __exit qeth_l2_exit(void)
{
	pr_info("unregister layer 2 discipline\n");
}

static int qeth_l2_pm_suspend(struct ccwgroup_device *gdev)
{
	struct qeth_card *card = dev_get_drvdata(&gdev->dev);

	netif_device_detach(card->dev);
	qeth_set_allowed_threads(card, 0, 1);
	wait_event(card->wait_q, qeth_threads_running(card, 0xffffffff) == 0);
	if (gdev->state == CCWGROUP_OFFLINE)
		return 0;
	if (card->state == CARD_STATE_UP) {
		if (card->info.hwtrap)
			qeth_hw_trap(card, QETH_DIAGS_TRAP_DISARM);
		__qeth_l2_set_offline(card->gdev, 1);
	} else
		__qeth_l2_set_offline(card->gdev, 0);
	return 0;
}

static int qeth_l2_pm_resume(struct ccwgroup_device *gdev)
{
	struct qeth_card *card = dev_get_drvdata(&gdev->dev);
	int rc = 0;

	if (gdev->state == CCWGROUP_OFFLINE)
		goto out;

	if (card->state == CARD_STATE_RECOVER) {
		rc = __qeth_l2_set_online(card->gdev, 1);
		if (rc) {
			rtnl_lock();
			dev_close(card->dev);
			rtnl_unlock();
		}
	} else
		rc = __qeth_l2_set_online(card->gdev, 0);
out:
	qeth_set_allowed_threads(card, 0xffffffff, 0);
	netif_device_attach(card->dev);
	if (rc)
		dev_warn(&card->gdev->dev, "The qeth device driver "
			"failed to recover an error on the device\n");
	return rc;
}

/* Returns zero if the command is successfully "consumed" */
static int qeth_l2_control_event(struct qeth_card *card,
					struct qeth_ipa_cmd *cmd)
{
	switch (cmd->hdr.command) {
	case IPA_CMD_SETBRIDGEPORT_OSA:
	case IPA_CMD_SETBRIDGEPORT_IQD:
		if (cmd->data.sbp.hdr.command_code ==
				IPA_SBP_BRIDGE_PORT_STATE_CHANGE) {
			qeth_bridge_state_change(card, cmd);
			return 0;
		} else
			return 1;
	case IPA_CMD_ADDRESS_CHANGE_NOTIF:
		qeth_bridge_host_event(card, cmd);
		return 0;
	default:
		return 1;
	}
}

struct qeth_discipline qeth_l2_discipline = {
	.devtype = &qeth_l2_devtype,
	.process_rx_buffer = qeth_l2_process_inbound_buffer,
	.recover = qeth_l2_recover,
	.setup = qeth_l2_probe_device,
	.remove = qeth_l2_remove_device,
	.set_online = qeth_l2_set_online,
	.set_offline = qeth_l2_set_offline,
	.freeze = qeth_l2_pm_suspend,
	.thaw = qeth_l2_pm_resume,
	.restore = qeth_l2_pm_resume,
	.do_ioctl = NULL,
	.control_event_handler = qeth_l2_control_event,
};
EXPORT_SYMBOL_GPL(qeth_l2_discipline);

static int qeth_osn_send_control_data(struct qeth_card *card, int len,
			   struct qeth_cmd_buffer *iob)
{
	struct qeth_channel *channel = iob->channel;
	unsigned long flags;
	int rc = 0;

	QETH_CARD_TEXT(card, 5, "osndctrd");

	wait_event(card->wait_q,
		   atomic_cmpxchg(&channel->irq_pending, 0, 1) == 0);
	qeth_prepare_control_data(card, len, iob);
	QETH_CARD_TEXT(card, 6, "osnoirqp");
	spin_lock_irqsave(get_ccwdev_lock(channel->ccwdev), flags);
	rc = ccw_device_start_timeout(channel->ccwdev, channel->ccw,
				      (addr_t) iob, 0, 0, QETH_IPA_TIMEOUT);
	spin_unlock_irqrestore(get_ccwdev_lock(channel->ccwdev), flags);
	if (rc) {
		QETH_DBF_MESSAGE(2, "qeth_osn_send_control_data: "
			   "ccw_device_start rc = %i\n", rc);
		QETH_CARD_TEXT_(card, 2, " err%d", rc);
		qeth_release_buffer(channel, iob);
		atomic_set(&channel->irq_pending, 0);
		wake_up(&card->wait_q);
	}
	return rc;
}

static int qeth_osn_send_ipa_cmd(struct qeth_card *card,
			struct qeth_cmd_buffer *iob, int data_len)
{
	u16 s1, s2;

	QETH_CARD_TEXT(card, 4, "osndipa");

	qeth_prepare_ipa_cmd(card, iob);
	s1 = (u16)(IPA_PDU_HEADER_SIZE + data_len);
	s2 = (u16)data_len;
	memcpy(QETH_IPA_PDU_LEN_TOTAL(iob->data), &s1, 2);
	memcpy(QETH_IPA_PDU_LEN_PDU1(iob->data), &s2, 2);
	memcpy(QETH_IPA_PDU_LEN_PDU2(iob->data), &s2, 2);
	memcpy(QETH_IPA_PDU_LEN_PDU3(iob->data), &s2, 2);
	return qeth_osn_send_control_data(card, s1, iob);
}

int qeth_osn_assist(struct net_device *dev, void *data, int data_len)
{
	struct qeth_cmd_buffer *iob;
	struct qeth_card *card;

	if (!dev)
		return -ENODEV;
	card = dev->ml_priv;
	if (!card)
		return -ENODEV;
	QETH_CARD_TEXT(card, 2, "osnsdmc");
	if (!qeth_card_hw_is_reachable(card))
		return -ENODEV;
	iob = qeth_wait_for_buffer(&card->write);
	memcpy(__ipa_cmd(iob), data, data_len);
	return qeth_osn_send_ipa_cmd(card, iob, data_len);
}
EXPORT_SYMBOL(qeth_osn_assist);

int qeth_osn_register(unsigned char *read_dev_no, struct net_device **dev,
		  int (*assist_cb)(struct net_device *, void *),
		  int (*data_cb)(struct sk_buff *))
{
	struct qeth_card *card;

	*dev = qeth_l2_netdev_by_devno(read_dev_no);
	if (*dev == NULL)
		return -ENODEV;
	card = (*dev)->ml_priv;
	if (!card)
		return -ENODEV;
	QETH_CARD_TEXT(card, 2, "osnreg");
	if ((assist_cb == NULL) || (data_cb == NULL))
		return -EINVAL;
	card->osn_info.assist_cb = assist_cb;
	card->osn_info.data_cb = data_cb;
	return 0;
}
EXPORT_SYMBOL(qeth_osn_register);

void qeth_osn_deregister(struct net_device *dev)
{
	struct qeth_card *card;

	if (!dev)
		return;
	card = dev->ml_priv;
	if (!card)
		return;
	QETH_CARD_TEXT(card, 2, "osndereg");
	card->osn_info.assist_cb = NULL;
	card->osn_info.data_cb = NULL;
	return;
}
EXPORT_SYMBOL(qeth_osn_deregister);

/* SETBRIDGEPORT support, async notifications */

enum qeth_an_event_type {anev_reg_unreg, anev_abort, anev_reset};

/**
 * qeth_bridge_emit_host_event() - bridgeport address change notification
 * @card:  qeth_card structure pointer, for udev events.
 * @evtype:  "normal" register/unregister, or abort, or reset. For abort
 *	      and reset token and addr_lnid are unused and may be NULL.
 * @code:  event bitmask: high order bit 0x80 value 1 means removal of an
 *			  object, 0 - addition of an object.
 *			  0x01 - VLAN, 0x02 - MAC, 0x03 - VLAN and MAC.
 * @token: "network token" structure identifying physical address of the port.
 * @addr_lnid: pointer to structure with MAC address and VLAN ID.
 *
 * This function is called when registrations and deregistrations are
 * reported by the hardware, and also when notifications are enabled -
 * for all currently registered addresses.
 */
static void qeth_bridge_emit_host_event(struct qeth_card *card,
	enum qeth_an_event_type evtype,
	u8 code, struct net_if_token *token, struct mac_addr_lnid *addr_lnid)
{
	char str[7][32];
	char *env[8];
	int i = 0;

	switch (evtype) {
	case anev_reg_unreg:
		snprintf(str[i], sizeof(str[i]), "BRIDGEDHOST=%s",
				(code & IPA_ADDR_CHANGE_CODE_REMOVAL)
				? "deregister" : "register");
		env[i] = str[i]; i++;
		if (code & IPA_ADDR_CHANGE_CODE_VLANID) {
			snprintf(str[i], sizeof(str[i]), "VLAN=%d",
				addr_lnid->lnid);
			env[i] = str[i]; i++;
		}
		if (code & IPA_ADDR_CHANGE_CODE_MACADDR) {
			snprintf(str[i], sizeof(str[i]), "MAC=%pM",
				addr_lnid->mac);
			env[i] = str[i]; i++;
		}
		snprintf(str[i], sizeof(str[i]), "NTOK_BUSID=%x.%x.%04x",
			token->cssid, token->ssid, token->devnum);
		env[i] = str[i]; i++;
		snprintf(str[i], sizeof(str[i]), "NTOK_IID=%02x", token->iid);
		env[i] = str[i]; i++;
		snprintf(str[i], sizeof(str[i]), "NTOK_CHPID=%02x",
				token->chpid);
		env[i] = str[i]; i++;
		snprintf(str[i], sizeof(str[i]), "NTOK_CHID=%04x", token->chid);
		env[i] = str[i]; i++;
		break;
	case anev_abort:
		snprintf(str[i], sizeof(str[i]), "BRIDGEDHOST=abort");
		env[i] = str[i]; i++;
		break;
	case anev_reset:
		snprintf(str[i], sizeof(str[i]), "BRIDGEDHOST=reset");
		env[i] = str[i]; i++;
		break;
	}
	env[i] = NULL;
	kobject_uevent_env(&card->gdev->dev.kobj, KOBJ_CHANGE, env);
}

struct qeth_bridge_state_data {
	struct work_struct worker;
	struct qeth_card *card;
	struct qeth_sbp_state_change qports;
};

static void qeth_bridge_state_change_worker(struct work_struct *work)
{
	struct qeth_bridge_state_data *data =
		container_of(work, struct qeth_bridge_state_data, worker);
	/* We are only interested in the first entry - local port */
	struct qeth_sbp_port_entry *entry = &data->qports.entry[0];
	char env_locrem[32];
	char env_role[32];
	char env_state[32];
	char *env[] = {
		env_locrem,
		env_role,
		env_state,
		NULL
	};

	/* Role should not change by itself, but if it did, */
	/* information from the hardware is authoritative.  */
	mutex_lock(&data->card->conf_mutex);
	data->card->options.sbp.role = entry->role;
	mutex_unlock(&data->card->conf_mutex);

	snprintf(env_locrem, sizeof(env_locrem), "BRIDGEPORT=statechange");
	snprintf(env_role, sizeof(env_role), "ROLE=%s",
		(entry->role == QETH_SBP_ROLE_NONE) ? "none" :
		(entry->role == QETH_SBP_ROLE_PRIMARY) ? "primary" :
		(entry->role == QETH_SBP_ROLE_SECONDARY) ? "secondary" :
		"<INVALID>");
	snprintf(env_state, sizeof(env_state), "STATE=%s",
		(entry->state == QETH_SBP_STATE_INACTIVE) ? "inactive" :
		(entry->state == QETH_SBP_STATE_STANDBY) ? "standby" :
		(entry->state == QETH_SBP_STATE_ACTIVE) ? "active" :
		"<INVALID>");
	kobject_uevent_env(&data->card->gdev->dev.kobj,
				KOBJ_CHANGE, env);
	kfree(data);
}

static void qeth_bridge_state_change(struct qeth_card *card,
					struct qeth_ipa_cmd *cmd)
{
	struct qeth_sbp_state_change *qports =
		 &cmd->data.sbp.data.state_change;
	struct qeth_bridge_state_data *data;
	int extrasize;

	QETH_CARD_TEXT(card, 2, "brstchng");
	if (qports->entry_length != sizeof(struct qeth_sbp_port_entry)) {
		QETH_CARD_TEXT_(card, 2, "BPsz%04x", qports->entry_length);
		return;
	}
	extrasize = sizeof(struct qeth_sbp_port_entry) * qports->num_entries;
	data = kzalloc(sizeof(struct qeth_bridge_state_data) + extrasize,
		GFP_ATOMIC);
	if (!data) {
		QETH_CARD_TEXT(card, 2, "BPSalloc");
		return;
	}
	INIT_WORK(&data->worker, qeth_bridge_state_change_worker);
	data->card = card;
	memcpy(&data->qports, qports,
			sizeof(struct qeth_sbp_state_change) + extrasize);
	queue_work(qeth_wq, &data->worker);
}

struct qeth_bridge_host_data {
	struct work_struct worker;
	struct qeth_card *card;
	struct qeth_ipacmd_addr_change hostevs;
};

static void qeth_bridge_host_event_worker(struct work_struct *work)
{
	struct qeth_bridge_host_data *data =
		container_of(work, struct qeth_bridge_host_data, worker);
	int i;

	if (data->hostevs.lost_event_mask) {
		dev_info(&data->card->gdev->dev,
"Address notification from the Bridge Port stopped %s (%s)\n",
			data->card->dev->name,
			(data->hostevs.lost_event_mask == 0x01)
			? "Overflow"
			: (data->hostevs.lost_event_mask == 0x02)
			? "Bridge port state change"
			: "Unknown reason");
		mutex_lock(&data->card->conf_mutex);
		data->card->options.sbp.hostnotification = 0;
		mutex_unlock(&data->card->conf_mutex);
		qeth_bridge_emit_host_event(data->card, anev_abort,
			0, NULL, NULL);
	} else
		for (i = 0; i < data->hostevs.num_entries; i++) {
			struct qeth_ipacmd_addr_change_entry *entry =
					&data->hostevs.entry[i];
			qeth_bridge_emit_host_event(data->card,
					anev_reg_unreg,
					entry->change_code,
					&entry->token, &entry->addr_lnid);
		}
	kfree(data);
}

static void qeth_bridge_host_event(struct qeth_card *card,
					struct qeth_ipa_cmd *cmd)
{
	struct qeth_ipacmd_addr_change *hostevs =
		 &cmd->data.addrchange;
	struct qeth_bridge_host_data *data;
	int extrasize;

	QETH_CARD_TEXT(card, 2, "brhostev");
	if (cmd->hdr.return_code != 0x0000) {
		if (cmd->hdr.return_code == 0x0010) {
			if (hostevs->lost_event_mask == 0x00)
				hostevs->lost_event_mask = 0xff;
		} else {
			QETH_CARD_TEXT_(card, 2, "BPHe%04x",
				cmd->hdr.return_code);
			return;
		}
	}
	extrasize = sizeof(struct qeth_ipacmd_addr_change_entry) *
						hostevs->num_entries;
	data = kzalloc(sizeof(struct qeth_bridge_host_data) + extrasize,
		GFP_ATOMIC);
	if (!data) {
		QETH_CARD_TEXT(card, 2, "BPHalloc");
		return;
	}
	INIT_WORK(&data->worker, qeth_bridge_host_event_worker);
	data->card = card;
	memcpy(&data->hostevs, hostevs,
			sizeof(struct qeth_ipacmd_addr_change) + extrasize);
	queue_work(qeth_wq, &data->worker);
}

/* SETBRIDGEPORT support; sending commands */

struct _qeth_sbp_cbctl {
	u16 ipa_rc;
	u16 cmd_rc;
	union {
		u32 supported;
		struct {
			enum qeth_sbp_roles *role;
			enum qeth_sbp_states *state;
		} qports;
	} data;
};

/**
 * qeth_bridgeport_makerc() - derive "traditional" error from hardware codes.
 * @card:		      qeth_card structure pointer, for debug messages.
 * @cbctl:		      state structure with hardware return codes.
 * @setcmd:		      IPA command code
 *
 * Returns negative errno-compatible error indication or 0 on success.
 */
static int qeth_bridgeport_makerc(struct qeth_card *card,
	struct _qeth_sbp_cbctl *cbctl, enum qeth_ipa_sbp_cmd setcmd)
{
	int rc;
	int is_iqd = (card->info.type == QETH_CARD_TYPE_IQD);

	if ((is_iqd && (cbctl->ipa_rc == IPA_RC_SUCCESS)) ||
	    (!is_iqd && (cbctl->ipa_rc == cbctl->cmd_rc)))
		switch (cbctl->cmd_rc) {
		case IPA_RC_SUCCESS:
			rc = 0;
			break;
		case IPA_RC_L2_UNSUPPORTED_CMD:
		case IPA_RC_UNSUPPORTED_COMMAND:
			rc = -EOPNOTSUPP;
			break;
		case IPA_RC_SBP_OSA_NOT_CONFIGURED:
		case IPA_RC_SBP_IQD_NOT_CONFIGURED:
			rc = -ENODEV; /* maybe not the best code here? */
			dev_err(&card->gdev->dev,
	"The device is not configured as a Bridge Port\n");
			break;
		case IPA_RC_SBP_OSA_OS_MISMATCH:
		case IPA_RC_SBP_IQD_OS_MISMATCH:
			rc = -EPERM;
			dev_err(&card->gdev->dev,
	"A Bridge Port is already configured by a different operating system\n");
			break;
		case IPA_RC_SBP_OSA_ANO_DEV_PRIMARY:
		case IPA_RC_SBP_IQD_ANO_DEV_PRIMARY:
			switch (setcmd) {
			case IPA_SBP_SET_PRIMARY_BRIDGE_PORT:
				rc = -EEXIST;
				dev_err(&card->gdev->dev,
	"The LAN already has a primary Bridge Port\n");
				break;
			case IPA_SBP_SET_SECONDARY_BRIDGE_PORT:
				rc = -EBUSY;
				dev_err(&card->gdev->dev,
	"The device is already a primary Bridge Port\n");
				break;
			default:
				rc = -EIO;
			}
			break;
		case IPA_RC_SBP_OSA_CURRENT_SECOND:
		case IPA_RC_SBP_IQD_CURRENT_SECOND:
			rc = -EBUSY;
			dev_err(&card->gdev->dev,
	"The device is already a secondary Bridge Port\n");
			break;
		case IPA_RC_SBP_OSA_LIMIT_SECOND:
		case IPA_RC_SBP_IQD_LIMIT_SECOND:
			rc = -EEXIST;
			dev_err(&card->gdev->dev,
	"The LAN cannot have more secondary Bridge Ports\n");
			break;
		case IPA_RC_SBP_OSA_CURRENT_PRIMARY:
		case IPA_RC_SBP_IQD_CURRENT_PRIMARY:
			rc = -EBUSY;
			dev_err(&card->gdev->dev,
	"The device is already a primary Bridge Port\n");
			break;
		case IPA_RC_SBP_OSA_NOT_AUTHD_BY_ZMAN:
		case IPA_RC_SBP_IQD_NOT_AUTHD_BY_ZMAN:
			rc = -EACCES;
			dev_err(&card->gdev->dev,
	"The device is not authorized to be a Bridge Port\n");
			break;
		default:
			rc = -EIO;
		}
	else
		switch (cbctl->ipa_rc) {
		case IPA_RC_NOTSUPP:
			rc = -EOPNOTSUPP;
			break;
		case IPA_RC_UNSUPPORTED_COMMAND:
			rc = -EOPNOTSUPP;
			break;
		default:
			rc = -EIO;
		}

	if (rc) {
		QETH_CARD_TEXT_(card, 2, "SBPi%04x", cbctl->ipa_rc);
		QETH_CARD_TEXT_(card, 2, "SBPc%04x", cbctl->cmd_rc);
	}
	return rc;
}

static struct qeth_cmd_buffer *qeth_sbp_build_cmd(struct qeth_card *card,
						  enum qeth_ipa_sbp_cmd sbp_cmd,
						  unsigned int cmd_length)
{
	enum qeth_ipa_cmds ipa_cmd = (card->info.type == QETH_CARD_TYPE_IQD) ?
					IPA_CMD_SETBRIDGEPORT_IQD :
					IPA_CMD_SETBRIDGEPORT_OSA;
	struct qeth_cmd_buffer *iob;
	struct qeth_ipa_cmd *cmd;

	iob = qeth_get_ipacmd_buffer(card, ipa_cmd, 0);
	if (!iob)
		return iob;
	cmd = __ipa_cmd(iob);
	cmd->data.sbp.hdr.cmdlength = sizeof(struct qeth_ipacmd_sbp_hdr) +
				      cmd_length;
	cmd->data.sbp.hdr.command_code = sbp_cmd;
	cmd->data.sbp.hdr.used_total = 1;
	cmd->data.sbp.hdr.seq_no = 1;
	return iob;
}

static int qeth_bridgeport_query_support_cb(struct qeth_card *card,
	struct qeth_reply *reply, unsigned long data)
{
	struct qeth_ipa_cmd *cmd = (struct qeth_ipa_cmd *) data;
	struct _qeth_sbp_cbctl *cbctl = (struct _qeth_sbp_cbctl *)reply->param;
	QETH_CARD_TEXT(card, 2, "brqsupcb");
	cbctl->ipa_rc = cmd->hdr.return_code;
	cbctl->cmd_rc = cmd->data.sbp.hdr.return_code;
	if ((cbctl->ipa_rc == 0) && (cbctl->cmd_rc == 0)) {
		cbctl->data.supported =
			cmd->data.sbp.data.query_cmds_supp.supported_cmds;
	} else {
		cbctl->data.supported = 0;
	}
	return 0;
}

/**
 * qeth_bridgeport_query_support() - store bitmask of supported subfunctions.
 * @card:			     qeth_card structure pointer.
 *
 * Sets bitmask of supported setbridgeport subfunctions in the qeth_card
 * strucutre: card->options.sbp.supported_funcs.
 */
static void qeth_bridgeport_query_support(struct qeth_card *card)
{
	struct qeth_cmd_buffer *iob;
	struct _qeth_sbp_cbctl cbctl;

	QETH_CARD_TEXT(card, 2, "brqsuppo");
	iob = qeth_sbp_build_cmd(card, IPA_SBP_QUERY_COMMANDS_SUPPORTED,
				 sizeof(struct qeth_sbp_query_cmds_supp));
	if (!iob)
		return;
	if (qeth_send_ipa_cmd(card, iob, qeth_bridgeport_query_support_cb,
							(void *)&cbctl) ||
	    qeth_bridgeport_makerc(card, &cbctl,
					IPA_SBP_QUERY_COMMANDS_SUPPORTED)) {
		/* non-zero makerc signifies failure, and produce messages */
		card->options.sbp.role = QETH_SBP_ROLE_NONE;
		return;
	}
	card->options.sbp.supported_funcs = cbctl.data.supported;
}

static int qeth_bridgeport_query_ports_cb(struct qeth_card *card,
	struct qeth_reply *reply, unsigned long data)
{
	struct qeth_ipa_cmd *cmd = (struct qeth_ipa_cmd *) data;
	struct qeth_sbp_query_ports *qports = &cmd->data.sbp.data.query_ports;
	struct _qeth_sbp_cbctl *cbctl = (struct _qeth_sbp_cbctl *)reply->param;

	QETH_CARD_TEXT(card, 2, "brqprtcb");
	cbctl->ipa_rc = cmd->hdr.return_code;
	cbctl->cmd_rc = cmd->data.sbp.hdr.return_code;
	if ((cbctl->ipa_rc != 0) || (cbctl->cmd_rc != 0))
		return 0;
	if (qports->entry_length != sizeof(struct qeth_sbp_port_entry)) {
		cbctl->cmd_rc = 0xffff;
		QETH_CARD_TEXT_(card, 2, "SBPs%04x", qports->entry_length);
		return 0;
	}
	/* first entry contains the state of the local port */
	if (qports->num_entries > 0) {
		if (cbctl->data.qports.role)
			*cbctl->data.qports.role = qports->entry[0].role;
		if (cbctl->data.qports.state)
			*cbctl->data.qports.state = qports->entry[0].state;
	}
	return 0;
}

/**
 * qeth_bridgeport_query_ports() - query local bridgeport status.
 * @card:			   qeth_card structure pointer.
 * @role:   Role of the port: 0-none, 1-primary, 2-secondary.
 * @state:  State of the port: 0-inactive, 1-standby, 2-active.
 *
 * Returns negative errno-compatible error indication or 0 on success.
 *
 * 'role' and 'state' are not updated in case of hardware operation failure.
 */
int qeth_bridgeport_query_ports(struct qeth_card *card,
	enum qeth_sbp_roles *role, enum qeth_sbp_states *state)
{
	int rc = 0;
	struct qeth_cmd_buffer *iob;
	struct _qeth_sbp_cbctl cbctl = {
		.data = {
			.qports = {
				.role = role,
				.state = state,
			},
		},
	};

	QETH_CARD_TEXT(card, 2, "brqports");
	if (!(card->options.sbp.supported_funcs & IPA_SBP_QUERY_BRIDGE_PORTS))
		return -EOPNOTSUPP;
	iob = qeth_sbp_build_cmd(card, IPA_SBP_QUERY_BRIDGE_PORTS, 0);
	if (!iob)
		return -ENOMEM;
	rc = qeth_send_ipa_cmd(card, iob, qeth_bridgeport_query_ports_cb,
				(void *)&cbctl);
	if (rc < 0)
		return rc;
	return qeth_bridgeport_makerc(card, &cbctl, IPA_SBP_QUERY_BRIDGE_PORTS);
}

static int qeth_bridgeport_set_cb(struct qeth_card *card,
	struct qeth_reply *reply, unsigned long data)
{
	struct qeth_ipa_cmd *cmd = (struct qeth_ipa_cmd *)data;
	struct _qeth_sbp_cbctl *cbctl = (struct _qeth_sbp_cbctl *)reply->param;
	QETH_CARD_TEXT(card, 2, "brsetrcb");
	cbctl->ipa_rc = cmd->hdr.return_code;
	cbctl->cmd_rc = cmd->data.sbp.hdr.return_code;
	return 0;
}

/**
 * qeth_bridgeport_setrole() - Assign primary role to the port.
 * @card:		       qeth_card structure pointer.
 * @role:		       Role to assign.
 *
 * Returns negative errno-compatible error indication or 0 on success.
 */
int qeth_bridgeport_setrole(struct qeth_card *card, enum qeth_sbp_roles role)
{
	int rc = 0;
	int cmdlength;
	struct qeth_cmd_buffer *iob;
	struct _qeth_sbp_cbctl cbctl;
	enum qeth_ipa_sbp_cmd setcmd;

	QETH_CARD_TEXT(card, 2, "brsetrol");
	switch (role) {
	case QETH_SBP_ROLE_NONE:
		setcmd = IPA_SBP_RESET_BRIDGE_PORT_ROLE;
		cmdlength = sizeof(struct qeth_sbp_reset_role);
		break;
	case QETH_SBP_ROLE_PRIMARY:
		setcmd = IPA_SBP_SET_PRIMARY_BRIDGE_PORT;
		cmdlength = sizeof(struct qeth_sbp_set_primary);
		break;
	case QETH_SBP_ROLE_SECONDARY:
		setcmd = IPA_SBP_SET_SECONDARY_BRIDGE_PORT;
		cmdlength = sizeof(struct qeth_sbp_set_secondary);
		break;
	default:
		return -EINVAL;
	}
	if (!(card->options.sbp.supported_funcs & setcmd))
		return -EOPNOTSUPP;
	iob = qeth_sbp_build_cmd(card, setcmd, cmdlength);
	if (!iob)
		return -ENOMEM;
	rc = qeth_send_ipa_cmd(card, iob, qeth_bridgeport_set_cb,
				(void *)&cbctl);
	if (rc < 0)
		return rc;
	return qeth_bridgeport_makerc(card, &cbctl, setcmd);
}

/**
 * qeth_anset_makerc() - derive "traditional" error from hardware codes.
 * @card:		      qeth_card structure pointer, for debug messages.
 *
 * Returns negative errno-compatible error indication or 0 on success.
 */
static int qeth_anset_makerc(struct qeth_card *card, int pnso_rc, u16 response)
{
	int rc;

	if (pnso_rc == 0)
		switch (response) {
		case 0x0001:
			rc = 0;
			break;
		case 0x0004:
		case 0x0100:
		case 0x0106:
			rc = -EOPNOTSUPP;
			dev_err(&card->gdev->dev,
				"Setting address notification failed\n");
			break;
		case 0x0107:
			rc = -EAGAIN;
			break;
		default:
			rc = -EIO;
		}
	else
		rc = -EIO;

	if (rc) {
		QETH_CARD_TEXT_(card, 2, "SBPp%04x", pnso_rc);
		QETH_CARD_TEXT_(card, 2, "SBPr%04x", response);
	}
	return rc;
}

static void qeth_bridgeport_an_set_cb(void *priv,
		enum qdio_brinfo_entry_type type, void *entry)
{
	struct qeth_card *card = (struct qeth_card *)priv;
	struct qdio_brinfo_entry_l2 *l2entry;
	u8 code;

	if (type != l2_addr_lnid) {
		WARN_ON_ONCE(1);
		return;
	}

	l2entry = (struct qdio_brinfo_entry_l2 *)entry;
	code = IPA_ADDR_CHANGE_CODE_MACADDR;
	if (l2entry->addr_lnid.lnid)
		code |= IPA_ADDR_CHANGE_CODE_VLANID;
	qeth_bridge_emit_host_event(card, anev_reg_unreg, code,
		(struct net_if_token *)&l2entry->nit,
		(struct mac_addr_lnid *)&l2entry->addr_lnid);
}

/**
 * qeth_bridgeport_an_set() - Enable or disable bridgeport address notification
 * @card:		      qeth_card structure pointer.
 * @enable:		      0 - disable, non-zero - enable notifications
 *
 * Returns negative errno-compatible error indication or 0 on success.
 *
 * On enable, emits a series of address notifications udev events for all
 * currently registered hosts.
 */
int qeth_bridgeport_an_set(struct qeth_card *card, int enable)
{
	int rc;
	u16 response;
	struct ccw_device *ddev;
	struct subchannel_id schid;

	if (!card)
		return -EINVAL;
	if (!card->options.sbp.supported_funcs)
		return -EOPNOTSUPP;
	ddev = CARD_DDEV(card);
	ccw_device_get_schid(ddev, &schid);

	if (enable) {
		qeth_bridge_emit_host_event(card, anev_reset, 0, NULL, NULL);
		rc = qdio_pnso_brinfo(schid, 1, &response,
			qeth_bridgeport_an_set_cb, card);
	} else
		rc = qdio_pnso_brinfo(schid, 0, &response, NULL, NULL);
	return qeth_anset_makerc(card, rc, response);
}

static bool qeth_bridgeport_is_in_use(struct qeth_card *card)
{
	return (card->options.sbp.role || card->options.sbp.reflect_promisc ||
		card->options.sbp.hostnotification);
}

/* VNIC Characteristics support */

/* handle VNICC IPA command return codes; convert to error codes */
static int qeth_l2_vnicc_makerc(struct qeth_card *card, int ipa_rc)
{
	int rc;

	switch (ipa_rc) {
	case IPA_RC_SUCCESS:
		return ipa_rc;
	case IPA_RC_L2_UNSUPPORTED_CMD:
	case IPA_RC_NOTSUPP:
		rc = -EOPNOTSUPP;
		break;
	case IPA_RC_VNICC_OOSEQ:
		rc = -EALREADY;
		break;
	case IPA_RC_VNICC_VNICBP:
		rc = -EBUSY;
		break;
	case IPA_RC_L2_ADDR_TABLE_FULL:
		rc = -ENOSPC;
		break;
	case IPA_RC_L2_MAC_NOT_AUTH_BY_ADP:
		rc = -EACCES;
		break;
	default:
		rc = -EIO;
	}

	QETH_CARD_TEXT_(card, 2, "err%04x", ipa_rc);
	return rc;
}

/* generic VNICC request call back control */
struct _qeth_l2_vnicc_request_cbctl {
	u32 sub_cmd;
	struct {
		u32 vnic_char;
		u32 timeout;
	} param;
	struct {
		union{
			u32 *sup_cmds;
			u32 *timeout;
		};
	} result;
};

/* generic VNICC request call back */
static int qeth_l2_vnicc_request_cb(struct qeth_card *card,
				    struct qeth_reply *reply,
				    unsigned long data)
{
	struct _qeth_l2_vnicc_request_cbctl *cbctl =
		(struct _qeth_l2_vnicc_request_cbctl *) reply->param;
	struct qeth_ipa_cmd *cmd = (struct qeth_ipa_cmd *) data;
	struct qeth_ipacmd_vnicc *rep = &cmd->data.vnicc;

	QETH_CARD_TEXT(card, 2, "vniccrcb");
	if (cmd->hdr.return_code)
		return 0;
	/* return results to caller */
	card->options.vnicc.sup_chars = rep->hdr.sup;
	card->options.vnicc.cur_chars = rep->hdr.cur;

	if (cbctl->sub_cmd == IPA_VNICC_QUERY_CMDS)
		*cbctl->result.sup_cmds = rep->query_cmds.sup_cmds;

	if (cbctl->sub_cmd == IPA_VNICC_GET_TIMEOUT)
		*cbctl->result.timeout = rep->getset_timeout.timeout;

	return 0;
}

/* generic VNICC request */
static int qeth_l2_vnicc_request(struct qeth_card *card,
				 struct _qeth_l2_vnicc_request_cbctl *cbctl)
{
	struct qeth_ipacmd_vnicc *req;
	struct qeth_cmd_buffer *iob;
	struct qeth_ipa_cmd *cmd;
	int rc;

	QETH_CARD_TEXT(card, 2, "vniccreq");

	/* get new buffer for request */
	iob = qeth_get_ipacmd_buffer(card, IPA_CMD_VNICC, 0);
	if (!iob)
		return -ENOMEM;

	/* create header for request */
	cmd = __ipa_cmd(iob);
	req = &cmd->data.vnicc;

	/* create sub command header for request */
	req->sub_hdr.data_length = sizeof(req->sub_hdr);
	req->sub_hdr.sub_command = cbctl->sub_cmd;

	/* create sub command specific request fields */
	switch (cbctl->sub_cmd) {
	case IPA_VNICC_QUERY_CHARS:
		break;
	case IPA_VNICC_QUERY_CMDS:
		req->sub_hdr.data_length += sizeof(req->query_cmds);
		req->query_cmds.vnic_char = cbctl->param.vnic_char;
		break;
	case IPA_VNICC_ENABLE:
	case IPA_VNICC_DISABLE:
		req->sub_hdr.data_length += sizeof(req->set_char);
		req->set_char.vnic_char = cbctl->param.vnic_char;
		break;
	case IPA_VNICC_SET_TIMEOUT:
		req->getset_timeout.timeout = cbctl->param.timeout;
		/* fallthrough */
	case IPA_VNICC_GET_TIMEOUT:
		req->sub_hdr.data_length += sizeof(req->getset_timeout);
		req->getset_timeout.vnic_char = cbctl->param.vnic_char;
		break;
	default:
		qeth_release_buffer(iob->channel, iob);
		return -EOPNOTSUPP;
	}

	/* send request */
	rc = qeth_send_ipa_cmd(card, iob, qeth_l2_vnicc_request_cb,
			       (void *) cbctl);

	return qeth_l2_vnicc_makerc(card, rc);
}

/* VNICC query VNIC characteristics request */
static int qeth_l2_vnicc_query_chars(struct qeth_card *card)
{
	struct _qeth_l2_vnicc_request_cbctl cbctl;

	/* prepare callback control */
	cbctl.sub_cmd = IPA_VNICC_QUERY_CHARS;

	QETH_CARD_TEXT(card, 2, "vniccqch");
	return qeth_l2_vnicc_request(card, &cbctl);
}

/* VNICC query sub commands request */
static int qeth_l2_vnicc_query_cmds(struct qeth_card *card, u32 vnic_char,
				    u32 *sup_cmds)
{
	struct _qeth_l2_vnicc_request_cbctl cbctl;

	/* prepare callback control */
	cbctl.sub_cmd = IPA_VNICC_QUERY_CMDS;
	cbctl.param.vnic_char = vnic_char;
	cbctl.result.sup_cmds = sup_cmds;

	QETH_CARD_TEXT(card, 2, "vniccqcm");
	return qeth_l2_vnicc_request(card, &cbctl);
}

/* VNICC enable/disable characteristic request */
static int qeth_l2_vnicc_set_char(struct qeth_card *card, u32 vnic_char,
				      u32 cmd)
{
	struct _qeth_l2_vnicc_request_cbctl cbctl;

	/* prepare callback control */
	cbctl.sub_cmd = cmd;
	cbctl.param.vnic_char = vnic_char;

	QETH_CARD_TEXT(card, 2, "vniccedc");
	return qeth_l2_vnicc_request(card, &cbctl);
}

/* VNICC get/set timeout for characteristic request */
static int qeth_l2_vnicc_getset_timeout(struct qeth_card *card, u32 vnicc,
					u32 cmd, u32 *timeout)
{
	struct _qeth_l2_vnicc_request_cbctl cbctl;

	/* prepare callback control */
	cbctl.sub_cmd = cmd;
	cbctl.param.vnic_char = vnicc;
	if (cmd == IPA_VNICC_SET_TIMEOUT)
		cbctl.param.timeout = *timeout;
	if (cmd == IPA_VNICC_GET_TIMEOUT)
		cbctl.result.timeout = timeout;

	QETH_CARD_TEXT(card, 2, "vniccgst");
	return qeth_l2_vnicc_request(card, &cbctl);
}

/* set current VNICC flag state; called from sysfs store function */
int qeth_l2_vnicc_set_state(struct qeth_card *card, u32 vnicc, bool state)
{
	int rc = 0;
	u32 cmd;

	QETH_CARD_TEXT(card, 2, "vniccsch");

	/* do not change anything if BridgePort is enabled */
	if (qeth_bridgeport_is_in_use(card))
		return -EBUSY;

	/* check if characteristic and enable/disable are supported */
	if (!(card->options.vnicc.sup_chars & vnicc) ||
	    !(card->options.vnicc.set_char_sup & vnicc))
		return -EOPNOTSUPP;

	/* set enable/disable command and store wanted characteristic */
	if (state) {
		cmd = IPA_VNICC_ENABLE;
		card->options.vnicc.wanted_chars |= vnicc;
	} else {
		cmd = IPA_VNICC_DISABLE;
		card->options.vnicc.wanted_chars &= ~vnicc;
	}

	/* do we need to do anything? */
	if (card->options.vnicc.cur_chars == card->options.vnicc.wanted_chars)
		return rc;

	/* if card is not ready, simply stop here */
	if (!qeth_card_hw_is_reachable(card)) {
		if (state)
			card->options.vnicc.cur_chars |= vnicc;
		else
			card->options.vnicc.cur_chars &= ~vnicc;
		return rc;
	}

	rc = qeth_l2_vnicc_set_char(card, vnicc, cmd);
	if (rc)
		card->options.vnicc.wanted_chars =
			card->options.vnicc.cur_chars;
	else {
		/* successful online VNICC change; handle special cases */
		if (state && vnicc == QETH_VNICC_RX_BCAST)
			card->options.vnicc.rx_bcast_enabled = true;
		if (!state && vnicc == QETH_VNICC_LEARNING)
			qeth_l2_vnicc_recover_timeout(card, vnicc,
					&card->options.vnicc.learning_timeout);
	}

	return rc;
}

/* get current VNICC flag state; called from sysfs show function */
int qeth_l2_vnicc_get_state(struct qeth_card *card, u32 vnicc, bool *state)
{
	int rc = 0;

	QETH_CARD_TEXT(card, 2, "vniccgch");

	/* do not get anything if BridgePort is enabled */
	if (qeth_bridgeport_is_in_use(card))
		return -EBUSY;

	/* check if characteristic is supported */
	if (!(card->options.vnicc.sup_chars & vnicc))
		return -EOPNOTSUPP;

	/* if card is ready, query current VNICC state */
	if (qeth_card_hw_is_reachable(card))
		rc = qeth_l2_vnicc_query_chars(card);

	*state = (card->options.vnicc.cur_chars & vnicc) ? true : false;
	return rc;
}

/* set VNICC timeout; called from sysfs store function. Currently, only learning
 * supports timeout
 */
int qeth_l2_vnicc_set_timeout(struct qeth_card *card, u32 timeout)
{
	int rc = 0;

	QETH_CARD_TEXT(card, 2, "vniccsto");

	/* do not change anything if BridgePort is enabled */
	if (qeth_bridgeport_is_in_use(card))
		return -EBUSY;

	/* check if characteristic and set_timeout are supported */
	if (!(card->options.vnicc.sup_chars & QETH_VNICC_LEARNING) ||
	    !(card->options.vnicc.getset_timeout_sup & QETH_VNICC_LEARNING))
		return -EOPNOTSUPP;

	/* do we need to do anything? */
	if (card->options.vnicc.learning_timeout == timeout)
		return rc;

	/* if card is not ready, simply store the value internally and return */
	if (!qeth_card_hw_is_reachable(card)) {
		card->options.vnicc.learning_timeout = timeout;
		return rc;
	}

	/* send timeout value to card; if successful, store value internally */
	rc = qeth_l2_vnicc_getset_timeout(card, QETH_VNICC_LEARNING,
					  IPA_VNICC_SET_TIMEOUT, &timeout);
	if (!rc)
		card->options.vnicc.learning_timeout = timeout;

	return rc;
}

/* get current VNICC timeout; called from sysfs show function. Currently, only
 * learning supports timeout
 */
int qeth_l2_vnicc_get_timeout(struct qeth_card *card, u32 *timeout)
{
	int rc = 0;

	QETH_CARD_TEXT(card, 2, "vniccgto");

	/* do not get anything if BridgePort is enabled */
	if (qeth_bridgeport_is_in_use(card))
		return -EBUSY;

	/* check if characteristic and get_timeout are supported */
	if (!(card->options.vnicc.sup_chars & QETH_VNICC_LEARNING) ||
	    !(card->options.vnicc.getset_timeout_sup & QETH_VNICC_LEARNING))
		return -EOPNOTSUPP;
	/* if card is ready, get timeout. Otherwise, just return stored value */
	*timeout = card->options.vnicc.learning_timeout;
	if (qeth_card_hw_is_reachable(card))
		rc = qeth_l2_vnicc_getset_timeout(card, QETH_VNICC_LEARNING,
						  IPA_VNICC_GET_TIMEOUT,
						  timeout);

	return rc;
}

/* check if VNICC is currently enabled */
bool qeth_l2_vnicc_is_in_use(struct qeth_card *card)
{
	/* if everything is turned off, VNICC is not active */
	if (!card->options.vnicc.cur_chars)
		return false;
	/* default values are only OK if rx_bcast was not enabled by user
	 * or the card is offline.
	 */
	if (card->options.vnicc.cur_chars == QETH_VNICC_DEFAULT) {
		if (!card->options.vnicc.rx_bcast_enabled ||
		    !qeth_card_hw_is_reachable(card))
			return false;
	}
	return true;
}

/* recover user timeout setting */
static bool qeth_l2_vnicc_recover_timeout(struct qeth_card *card, u32 vnicc,
					  u32 *timeout)
{
	if (card->options.vnicc.sup_chars & vnicc &&
	    card->options.vnicc.getset_timeout_sup & vnicc &&
	    !qeth_l2_vnicc_getset_timeout(card, vnicc, IPA_VNICC_SET_TIMEOUT,
					  timeout))
		return false;
	*timeout = QETH_VNICC_DEFAULT_TIMEOUT;
	return true;
}

/* recover user characteristic setting */
static bool qeth_l2_vnicc_recover_char(struct qeth_card *card, u32 vnicc,
				       bool enable)
{
	u32 cmd = enable ? IPA_VNICC_ENABLE : IPA_VNICC_DISABLE;

	if (card->options.vnicc.sup_chars & vnicc &&
	    card->options.vnicc.set_char_sup & vnicc &&
	    !qeth_l2_vnicc_set_char(card, vnicc, cmd))
		return false;
	card->options.vnicc.wanted_chars &= ~vnicc;
	card->options.vnicc.wanted_chars |= QETH_VNICC_DEFAULT & vnicc;
	return true;
}

/* (re-)initialize VNICC */
static void qeth_l2_vnicc_init(struct qeth_card *card)
{
	u32 *timeout = &card->options.vnicc.learning_timeout;
	unsigned int chars_len, i;
	unsigned long chars_tmp;
	u32 sup_cmds, vnicc;
	bool enable, error;

	QETH_CARD_TEXT(card, 2, "vniccini");
	/* reset rx_bcast */
	card->options.vnicc.rx_bcast_enabled = 0;
	/* initial query and storage of VNIC characteristics */
	if (qeth_l2_vnicc_query_chars(card)) {
		if (card->options.vnicc.wanted_chars != QETH_VNICC_DEFAULT ||
		    *timeout != QETH_VNICC_DEFAULT_TIMEOUT)
			dev_err(&card->gdev->dev, "Configuring the VNIC characteristics failed\n");
		/* fail quietly if user didn't change the default config */
		card->options.vnicc.sup_chars = 0;
		card->options.vnicc.cur_chars = 0;
		card->options.vnicc.wanted_chars = QETH_VNICC_DEFAULT;
		return;
	}
	/* get supported commands for each supported characteristic */
	chars_tmp = card->options.vnicc.sup_chars;
	chars_len = sizeof(card->options.vnicc.sup_chars) * BITS_PER_BYTE;
	for_each_set_bit(i, &chars_tmp, chars_len) {
		vnicc = BIT(i);
		qeth_l2_vnicc_query_cmds(card, vnicc, &sup_cmds);
		if (!(sup_cmds & IPA_VNICC_SET_TIMEOUT) ||
		    !(sup_cmds & IPA_VNICC_GET_TIMEOUT))
			card->options.vnicc.getset_timeout_sup &= ~vnicc;
		if (!(sup_cmds & IPA_VNICC_ENABLE) ||
		    !(sup_cmds & IPA_VNICC_DISABLE))
			card->options.vnicc.set_char_sup &= ~vnicc;
	}
	/* enforce assumed default values and recover settings, if changed  */
	error = qeth_l2_vnicc_recover_timeout(card, QETH_VNICC_LEARNING,
					      timeout);
	chars_tmp = card->options.vnicc.wanted_chars ^ QETH_VNICC_DEFAULT;
	chars_tmp |= QETH_VNICC_BRIDGE_INVISIBLE;
	chars_len = sizeof(card->options.vnicc.wanted_chars) * BITS_PER_BYTE;
	for_each_set_bit(i, &chars_tmp, chars_len) {
		vnicc = BIT(i);
		enable = card->options.vnicc.wanted_chars & vnicc;
		error |= qeth_l2_vnicc_recover_char(card, vnicc, enable);
	}
	if (error)
		dev_err(&card->gdev->dev, "Configuring the VNIC characteristics failed\n");
}

/* configure default values of VNIC characteristics */
static void qeth_l2_vnicc_set_defaults(struct qeth_card *card)
{
	/* characteristics values */
	card->options.vnicc.sup_chars = QETH_VNICC_ALL;
	card->options.vnicc.cur_chars = QETH_VNICC_DEFAULT;
	card->options.vnicc.learning_timeout = QETH_VNICC_DEFAULT_TIMEOUT;
	/* supported commands */
	card->options.vnicc.set_char_sup = QETH_VNICC_ALL;
	card->options.vnicc.getset_timeout_sup = QETH_VNICC_LEARNING;
	/* settings wanted by users */
	card->options.vnicc.wanted_chars = QETH_VNICC_DEFAULT;
}

module_init(qeth_l2_init);
module_exit(qeth_l2_exit);
MODULE_AUTHOR("Frank Blaschka <frank.blaschka@de.ibm.com>");
MODULE_DESCRIPTION("qeth layer 2 discipline");
MODULE_LICENSE("GPL");<|MERGE_RESOLUTION|>--- conflicted
+++ resolved
@@ -854,18 +854,8 @@
 
 	if (cgdev->state == CCWGROUP_ONLINE)
 		qeth_l2_set_offline(cgdev);
-<<<<<<< HEAD
-
-	if (card->dev) {
-		unregister_netdev(card->dev);
-		free_netdev(card->dev);
-		card->dev = NULL;
-	}
-	return;
-=======
 	if (qeth_netdev_is_registered(card->dev))
 		unregister_netdev(card->dev);
->>>>>>> e021bb4f
 }
 
 static const struct ethtool_ops qeth_l2_ethtool_ops = {
@@ -924,11 +914,6 @@
 		card->dev->features |= NETIF_F_HW_VLAN_CTAG_FILTER;
 
 	if (card->info.type == QETH_CARD_TYPE_OSD && !card->info.guestlan) {
-<<<<<<< HEAD
-		card->dev->hw_features = NETIF_F_SG;
-		card->dev->vlan_features = NETIF_F_SG;
-=======
->>>>>>> e021bb4f
 		card->dev->features |= NETIF_F_SG;
 		/* OSA 3S and earlier has no RX/TX support */
 		if (qeth_is_supported(card, IPA_OUTBOUND_CHECKSUM)) {
@@ -947,10 +932,6 @@
 	}
 
 	qeth_l2_request_initial_mac(card);
-<<<<<<< HEAD
-	SET_NETDEV_DEV(card->dev, &card->gdev->dev);
-=======
->>>>>>> e021bb4f
 	netif_napi_add(card->dev, &card->napi, qeth_poll, QETH_NAPI_WEIGHT);
 	rc = register_netdev(card->dev);
 	if (rc)
