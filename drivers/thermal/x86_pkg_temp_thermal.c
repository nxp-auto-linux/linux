--- conflicted
+++ resolved
@@ -558,12 +558,8 @@
 		return -ENODEV;
 
 	max_packages = topology_max_packages();
-<<<<<<< HEAD
-	packages = kzalloc(max_packages * sizeof(struct pkg_device *), GFP_KERNEL);
-=======
 	packages = kcalloc(max_packages, sizeof(struct pkg_device *),
 			   GFP_KERNEL);
->>>>>>> e021bb4f
 	if (!packages) {
 		ret = -ENOMEM;
 		goto err;
