#
# Generic thermal sysfs drivers configuration
#

menuconfig THERMAL
	tristate "Generic Thermal sysfs driver"
	help
	  Generic Thermal Sysfs driver offers a generic mechanism for
	  thermal management. Usually it's made up of one or more thermal
	  zone and cooling device.
	  Each thermal zone contains its own temperature, trip points,
	  cooling devices.
	  All platforms with ACPI thermal support can use this driver.
	  If you want this support, you should say Y or M here.

if THERMAL

config THERMAL_EMERGENCY_POWEROFF_DELAY_MS
	int "Emergency poweroff delay in milli-seconds"
	depends on THERMAL
	default 0
	help
	  Thermal subsystem will issue a graceful shutdown when
	  critical temperatures are reached using orderly_poweroff(). In
	  case of failure of an orderly_poweroff(), the thermal emergency
	  poweroff kicks in after a delay has elapsed and shuts down the system.
	  This config is number of milliseconds to delay before emergency
	  poweroff kicks in. Similarly to the critical trip point,
	  the delay should be carefully profiled so as to give adequate
	  time for orderly_poweroff() to finish on regular execution.
	  If set to 0 emergency poweroff will not be supported.

	  In doubt, leave as 0.

config THERMAL_HWMON
	bool
	prompt "Expose thermal sensors as hwmon device"
	depends on HWMON=y || HWMON=THERMAL
	default y
	help
	  In case a sensor is registered with the thermal
	  framework, this option will also register it
	  as a hwmon. The sensor will then have the common
	  hwmon sysfs interface.

	  Say 'Y' here if you want all thermal sensors to
	  have hwmon sysfs interface too.

config THERMAL_OF
	bool
	prompt "APIs to parse thermal data out of device tree"
	depends on OF
	default y
	help
	  This options provides helpers to add the support to
	  read and parse thermal data definitions out of the
	  device tree blob.

	  Say 'Y' here if you need to build thermal infrastructure
	  based on device tree.

config THERMAL_WRITABLE_TRIPS
	bool "Enable writable trip points"
	help
	  This option allows the system integrator to choose whether
	  trip temperatures can be changed from userspace. The
	  writable trips need to be specified when setting up the
	  thermal zone but the choice here takes precedence.

	  Say 'Y' here if you would like to allow userspace tools to
	  change trip temperatures.

choice
	prompt "Default Thermal governor"
	default THERMAL_DEFAULT_GOV_STEP_WISE
	help
	  This option sets which thermal governor shall be loaded at
	  startup. If in doubt, select 'step_wise'.

config THERMAL_DEFAULT_GOV_STEP_WISE
	bool "step_wise"
	select THERMAL_GOV_STEP_WISE
	help
	  Use the step_wise governor as default. This throttles the
	  devices one step at a time.

config THERMAL_DEFAULT_GOV_FAIR_SHARE
	bool "fair_share"
	select THERMAL_GOV_FAIR_SHARE
	help
	  Use the fair_share governor as default. This throttles the
	  devices based on their 'contribution' to a zone. The
	  contribution should be provided through platform data.

config THERMAL_DEFAULT_GOV_USER_SPACE
	bool "user_space"
	select THERMAL_GOV_USER_SPACE
	help
	  Select this if you want to let the user space manage the
	  platform thermals.

config THERMAL_DEFAULT_GOV_POWER_ALLOCATOR
	bool "power_allocator"
	select THERMAL_GOV_POWER_ALLOCATOR
	help
	  Select this if you want to control temperature based on
	  system and device power allocation. This governor can only
	  operate on cooling devices that implement the power API.

endchoice

config THERMAL_GOV_FAIR_SHARE
	bool "Fair-share thermal governor"
	help
	  Enable this to manage platform thermals using fair-share governor.

config THERMAL_GOV_STEP_WISE
	bool "Step_wise thermal governor"
	help
	  Enable this to manage platform thermals using a simple linear
	  governor.

config THERMAL_GOV_BANG_BANG
	bool "Bang Bang thermal governor"
	default n
	help
	  Enable this to manage platform thermals using bang bang governor.

	  Say 'Y' here if you want to use two point temperature regulation
	  used for fans without throttling.  Some fan drivers depend on this
	  governor to be enabled (e.g. acerhdf).

config THERMAL_GOV_USER_SPACE
	bool "User_space thermal governor"
	help
	  Enable this to let the user space manage the platform thermals.

config THERMAL_GOV_POWER_ALLOCATOR
	bool "Power allocator thermal governor"
	help
	  Enable this to manage platform thermals by dynamically
	  allocating and limiting power to devices.

config CPU_THERMAL
	bool "generic cpu cooling support"
	depends on CPU_FREQ
	depends on THERMAL_OF
	help
	  This implements the generic cpu cooling mechanism through frequency
	  reduction. An ACPI version of this already exists
	  (drivers/acpi/processor_thermal.c).
	  This will be useful for platforms using the generic thermal interface
	  and not the ACPI interface.

	  If you want this support, you should say Y here.

config CLOCK_THERMAL
	bool "Generic clock cooling support"
	depends on COMMON_CLK
	depends on PM_OPP
	help
	  This entry implements the generic clock cooling mechanism through
	  frequency clipping. Typically used to cool off co-processors. The
	  device that is configured to use this cooling mechanism will be
	  controlled to reduce clock frequency whenever temperature is high.

config DEVFREQ_THERMAL
	bool "Generic device cooling support"
	depends on PM_DEVFREQ
	depends on PM_OPP
	help
	  This implements the generic devfreq cooling mechanism through
	  frequency reduction for devices using devfreq.

	  This will throttle the device by limiting the maximum allowed DVFS
	  frequency corresponding to the cooling level.

	  In order to use the power extensions of the cooling device,
	  devfreq should use the simple_ondemand governor.

	  If you want this support, you should say Y here.

config THERMAL_EMULATION
	bool "Thermal emulation mode support"
	help
	  Enable this option to make a emul_temp sysfs node in thermal zone
	  directory to support temperature emulation. With emulation sysfs node,
	  user can manually input temperature and test the different trip
	  threshold behaviour for simulation purpose.

	  WARNING: Be careful while enabling this option on production systems,
	  because userland can easily disable the thermal policy by simply
	  flooding this sysfs node with low temperature values.

<<<<<<< HEAD
config S32V234_THERMAL
	bool "Temperature sensor driver for NXP s32v234 SoCs"
	depends on SYSFS && THERMAL_HWMON
	help
	  Support for Temperature Monitoring Unit (TMU) found on NXP s32v234
	  SoCs. It supports reporting the immediate and average temperature
	  in a manner compatible with lm-sensors
=======
config HISI_THERMAL
	tristate "Hisilicon thermal driver"
	depends on ARCH_HISI || COMPILE_TEST
	depends on HAS_IOMEM
	depends on OF
	default y
	help
	  Enable this to plug hisilicon's thermal sensor driver into the Linux
	  thermal framework. cpufreq is used as the cooling device to throttle
	  CPUs when the passive trip is crossed.
>>>>>>> 0ab73e6e

config IMX_THERMAL
	tristate "Temperature sensor driver for Freescale i.MX SoCs"
	depends on (ARCH_MXC && CPU_THERMAL) || COMPILE_TEST
	depends on MFD_SYSCON
	depends on OF
	help
	  Support for Temperature Monitor (TEMPMON) found on Freescale i.MX SoCs.
	  It supports one critical trip point and one passive trip point.  The
	  cpufreq is used as the cooling device to throttle CPUs when the
	  passive trip is crossed.

<<<<<<< HEAD
config DEVICE_THERMAL
	tristate "generic device cooling support"
	help
	  Support for device cooling.
	  It supports notification of crossing passive trip for devices,
	  devices need to do their own actions to cool down the SOC.
=======
config MAX77620_THERMAL
	tristate "Temperature sensor driver for Maxim MAX77620 PMIC"
	depends on MFD_MAX77620
	depends on OF
	help
	  Support for die junction temperature warning alarm for Maxim
	  Semiconductor PMIC MAX77620 device. Device generates two alarm
	  interrupts when PMIC die temperature cross the threshold of
	  120 degC and 140 degC.

config QORIQ_THERMAL
	tristate "QorIQ Thermal Monitoring Unit"
	depends on THERMAL_OF
	depends on HAS_IOMEM
	help
	  Support for Thermal Monitoring Unit (TMU) found on QorIQ platforms.
	  It supports one critical trip point and one passive trip point. The
	  cpufreq is used as the cooling device to throttle CPUs when the
	  passive trip is crossed.
>>>>>>> 0ab73e6e

config SPEAR_THERMAL
	tristate "SPEAr thermal sensor driver"
	depends on PLAT_SPEAR || COMPILE_TEST
	depends on HAS_IOMEM
	depends on OF
	help
	  Enable this to plug the SPEAr thermal sensor driver into the Linux
	  thermal framework.

config ROCKCHIP_THERMAL
	tristate "Rockchip thermal driver"
	depends on ARCH_ROCKCHIP || COMPILE_TEST
	depends on RESET_CONTROLLER
	depends on HAS_IOMEM
	help
	  Rockchip thermal driver provides support for Temperature sensor
	  ADC (TS-ADC) found on Rockchip SoCs. It supports one critical
	  trip point. Cpufreq is used as the cooling device and will throttle
	  CPUs when the Temperature crosses the passive trip point.

config RCAR_THERMAL
	tristate "Renesas R-Car thermal driver"
	depends on ARCH_RENESAS || COMPILE_TEST
	depends on HAS_IOMEM
	help
	  Enable this to plug the R-Car thermal sensor driver into the Linux
	  thermal framework.

config RCAR_GEN3_THERMAL
	tristate "Renesas R-Car Gen3 thermal driver"
	depends on ARCH_RENESAS || COMPILE_TEST
	depends on HAS_IOMEM
	depends on OF
	help
	  Enable this to plug the R-Car Gen3 thermal sensor driver into the Linux
	  thermal framework.

config KIRKWOOD_THERMAL
	tristate "Temperature sensor on Marvell Kirkwood SoCs"
	depends on MACH_KIRKWOOD || COMPILE_TEST
	depends on HAS_IOMEM
	depends on OF
	help
	  Support for the Kirkwood thermal sensor driver into the Linux thermal
	  framework. Only kirkwood 88F6282 and 88F6283 have this sensor.

config DOVE_THERMAL
	tristate "Temperature sensor on Marvell Dove SoCs"
	depends on ARCH_DOVE || MACH_DOVE || COMPILE_TEST
	depends on HAS_IOMEM
	depends on OF
	help
	  Support for the Dove thermal sensor driver in the Linux thermal
	  framework.

config DB8500_THERMAL
	tristate "DB8500 thermal management"
	depends on MFD_DB8500_PRCMU
	default y
	help
	  Adds DB8500 thermal management implementation according to the thermal
	  management framework. A thermal zone with several trip points will be
	  created. Cooling devices can be bound to the trip points to cool this
	  thermal zone if trip points reached.

config ARMADA_THERMAL
	tristate "Armada 370/XP thermal management"
	depends on ARCH_MVEBU || COMPILE_TEST
	depends on HAS_IOMEM
	depends on OF
	help
	  Enable this option if you want to have support for thermal management
	  controller present in Armada 370 and Armada XP SoC.

config DA9062_THERMAL
	tristate "DA9062/DA9061 Dialog Semiconductor thermal driver"
	depends on MFD_DA9062 || COMPILE_TEST
	depends on OF
	help
	  Enable this for the Dialog Semiconductor thermal sensor driver.
	  This will report PMIC junction over-temperature for one thermal trip
	  zone.
	  Compatible with the DA9062 and DA9061 PMICs.

config INTEL_POWERCLAMP
	tristate "Intel PowerClamp idle injection driver"
	depends on THERMAL
	depends on X86
	depends on CPU_SUP_INTEL
	help
	  Enable this to enable Intel PowerClamp idle injection driver. This
	  enforce idle time which results in more package C-state residency. The
	  user interface is exposed via generic thermal framework.

config X86_PKG_TEMP_THERMAL
	tristate "X86 package temperature thermal driver"
	depends on X86_THERMAL_VECTOR
	select THERMAL_GOV_USER_SPACE
	select THERMAL_WRITABLE_TRIPS
	default m
	help
	  Enable this to register CPU digital sensor for package temperature as
	  thermal zone. Each package will have its own thermal zone. There are
	  two trip points which can be set by user to get notifications via thermal
	  notification methods.

config INTEL_SOC_DTS_IOSF_CORE
	tristate
	depends on X86 && PCI
	select IOSF_MBI
	help
	  This is becoming a common feature for Intel SoCs to expose the additional
	  digital temperature sensors (DTSs) using side band interface (IOSF). This
	  implements the common set of helper functions to register, get temperature
	  and get/set thresholds on DTSs.

config INTEL_SOC_DTS_THERMAL
	tristate "Intel SoCs DTS thermal driver"
	depends on X86 && PCI
	select INTEL_SOC_DTS_IOSF_CORE
	select THERMAL_WRITABLE_TRIPS
	help
	  Enable this to register Intel SoCs (e.g. Bay Trail) platform digital
	  temperature sensor (DTS). These SoCs have two additional DTSs in
	  addition to DTSs on CPU cores. Each DTS will be registered as a
	  thermal zone. There are two trip points. One of the trip point can
	  be set by user mode programs to get notifications via Linux thermal
	  notification methods.The other trip is a critical trip point, which
	  was set by the driver based on the TJ MAX temperature.

config INTEL_QUARK_DTS_THERMAL
	tristate "Intel Quark DTS thermal driver"
	depends on X86_INTEL_QUARK
	help
	  Enable this to register Intel Quark SoC (e.g. X1000) platform digital
	  temperature sensor (DTS). For X1000 SoC, it has one on-die DTS.
	  The DTS will be registered as a thermal zone. There are two trip points:
	  hot & critical. The critical trip point default value is set by
	  underlying BIOS/Firmware.

menu "ACPI INT340X thermal drivers"
source drivers/thermal/int340x_thermal/Kconfig
endmenu

config INTEL_BXT_PMIC_THERMAL
	tristate "Intel Broxton PMIC thermal driver"
	depends on X86 && INTEL_SOC_PMIC_BXTWC && REGMAP
	help
	  Select this driver for Intel Broxton PMIC with ADC channels monitoring
	  system temperature measurements and alerts.
	  This driver is used for monitoring the ADC channels of PMIC and handles
	  the alert trip point interrupts and notifies the thermal framework with
	  the trip point and temperature details of the zone.

config INTEL_PCH_THERMAL
	tristate "Intel PCH Thermal Reporting Driver"
	depends on X86 && PCI
	help
	  Enable this to support thermal reporting on certain intel PCHs.
	  Thermal reporting device will provide temperature reading,
	  programmable trip points and other information.

config MTK_THERMAL
	tristate "Temperature sensor driver for mediatek SoCs"
	depends on ARCH_MEDIATEK || COMPILE_TEST
	depends on HAS_IOMEM
	depends on NVMEM || NVMEM=n
	depends on RESET_CONTROLLER
	default y
	help
	  Enable this option if you want to have support for thermal management
	  controller present in Mediatek SoCs

menu "Broadcom thermal drivers"
depends on ARCH_BCM || COMPILE_TEST
source "drivers/thermal/broadcom/Kconfig"
endmenu

menu "Texas Instruments thermal drivers"
depends on ARCH_HAS_BANDGAP || COMPILE_TEST
depends on HAS_IOMEM
source "drivers/thermal/ti-soc-thermal/Kconfig"
endmenu

menu "Samsung thermal drivers"
depends on ARCH_EXYNOS || COMPILE_TEST
source "drivers/thermal/samsung/Kconfig"
endmenu

menu "STMicroelectronics thermal drivers"
depends on ARCH_STI && OF
source "drivers/thermal/st/Kconfig"
endmenu

config TANGO_THERMAL
	tristate "Tango thermal management"
	depends on ARCH_TANGO || COMPILE_TEST
	help
	  Enable the Tango thermal driver, which supports the primitive
	  temperature sensor embedded in Tango chips since the SMP8758.
	  This sensor only generates a 1-bit signal to indicate whether
	  the die temperature exceeds a programmable threshold.

source "drivers/thermal/tegra/Kconfig"

config QCOM_SPMI_TEMP_ALARM
	tristate "Qualcomm SPMI PMIC Temperature Alarm"
	depends on OF && SPMI && IIO
	select REGMAP_SPMI
	help
	  This enables a thermal sysfs driver for Qualcomm plug-and-play (QPNP)
	  PMIC devices. It shows up in sysfs as a thermal sensor with multiple
	  trip points. The temperature reported by the thermal sensor reflects the
	  real time die temperature if an ADC is present or an estimate of the
	  temperature based upon the over temperature stage value.

config GENERIC_ADC_THERMAL
	tristate "Generic ADC based thermal sensor"
	depends on IIO
	help
	  This enabled a thermal sysfs driver for the temperature sensor
	  which is connected to the General Purpose ADC. The ADC channel
	  is read via IIO framework and the channel information is provided
	  to this driver. This driver reports the temperature by reading ADC
	  channel and converts it to temperature based on lookup table.

menu "Qualcomm thermal drivers"
depends on (ARCH_QCOM && OF) || COMPILE_TEST
source "drivers/thermal/qcom/Kconfig"
endmenu

config ZX2967_THERMAL
	tristate "Thermal sensors on zx2967 SoC"
	depends on ARCH_ZX || COMPILE_TEST
	help
	  Enable the zx2967 thermal sensors driver, which supports
	  the primitive temperature sensor embedded in zx2967 SoCs.
	  This sensor generates the real time die temperature.

config UNIPHIER_THERMAL
	tristate "Socionext UniPhier thermal driver"
	depends on ARCH_UNIPHIER || COMPILE_TEST
	depends on THERMAL_OF && MFD_SYSCON
	help
	  Enable this to plug in UniPhier on-chip PVT thermal driver into the
	  thermal framework. The driver supports CPU thermal zone temperature
	  reporting and a couple of trip points.
endif<|MERGE_RESOLUTION|>--- conflicted
+++ resolved
@@ -192,7 +192,6 @@
 	  because userland can easily disable the thermal policy by simply
 	  flooding this sysfs node with low temperature values.
 
-<<<<<<< HEAD
 config S32V234_THERMAL
 	bool "Temperature sensor driver for NXP s32v234 SoCs"
 	depends on SYSFS && THERMAL_HWMON
@@ -200,7 +199,7 @@
 	  Support for Temperature Monitoring Unit (TMU) found on NXP s32v234
 	  SoCs. It supports reporting the immediate and average temperature
 	  in a manner compatible with lm-sensors
-=======
+
 config HISI_THERMAL
 	tristate "Hisilicon thermal driver"
 	depends on ARCH_HISI || COMPILE_TEST
@@ -211,7 +210,6 @@
 	  Enable this to plug hisilicon's thermal sensor driver into the Linux
 	  thermal framework. cpufreq is used as the cooling device to throttle
 	  CPUs when the passive trip is crossed.
->>>>>>> 0ab73e6e
 
 config IMX_THERMAL
 	tristate "Temperature sensor driver for Freescale i.MX SoCs"
@@ -224,14 +222,13 @@
 	  cpufreq is used as the cooling device to throttle CPUs when the
 	  passive trip is crossed.
 
-<<<<<<< HEAD
 config DEVICE_THERMAL
 	tristate "generic device cooling support"
 	help
 	  Support for device cooling.
 	  It supports notification of crossing passive trip for devices,
 	  devices need to do their own actions to cool down the SOC.
-=======
+
 config MAX77620_THERMAL
 	tristate "Temperature sensor driver for Maxim MAX77620 PMIC"
 	depends on MFD_MAX77620
@@ -251,7 +248,6 @@
 	  It supports one critical trip point and one passive trip point. The
 	  cpufreq is used as the cooling device to throttle CPUs when the
 	  passive trip is crossed.
->>>>>>> 0ab73e6e
 
 config SPEAR_THERMAL
 	tristate "SPEAr thermal sensor driver"
