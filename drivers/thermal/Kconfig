--- conflicted
+++ resolved
@@ -199,15 +199,6 @@
 	  because userland can easily disable the thermal policy by simply
 	  flooding this sysfs node with low temperature values.
 
-<<<<<<< HEAD
-config S32V234_THERMAL
-	bool "Temperature sensor driver for NXP s32v234 SoCs"
-	depends on SYSFS && THERMAL_HWMON
-	help
-	  Support for Temperature Monitoring Unit (TMU) found on NXP s32v234
-	  SoCs. It supports reporting the immediate and average temperature
-	  in a manner compatible with lm-sensors
-=======
 config THERMAL_MMIO
 	tristate "Generic Thermal MMIO driver"
 	depends on OF || COMPILE_TEST
@@ -218,7 +209,6 @@
 	  allows temperature reading by a single memory-mapped reading, be it
 	  register or shared memory, is a potential candidate to work with this
 	  driver.
->>>>>>> fa578e9d
 
 config HISI_THERMAL
 	tristate "Hisilicon thermal driver"
