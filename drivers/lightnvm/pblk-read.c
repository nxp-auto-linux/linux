--- conflicted
+++ resolved
@@ -290,11 +290,7 @@
 		kunmap_atomic(src_p);
 		kunmap_atomic(dst_p);
 
-<<<<<<< HEAD
-		mempool_free(src_bv.bv_page, pblk->page_bio_pool);
-=======
 		mempool_free(src_bv.bv_page, &pblk->page_bio_pool);
->>>>>>> e021bb4f
 
 		hole = find_next_zero_bit(read_bitmap, nr_secs, hole + 1);
 	} while (hole < nr_secs);
@@ -653,13 +649,8 @@
 	if (!(gc_rq->secs_to_gc))
 		goto out;
 
-<<<<<<< HEAD
-	data_len = (*secs_to_gc) * geo->sec_size;
-	bio = pblk_bio_map_addr(pblk, data, *secs_to_gc, data_len,
-=======
 	data_len = (gc_rq->secs_to_gc) * geo->csecs;
 	bio = pblk_bio_map_addr(pblk, gc_rq->data, gc_rq->secs_to_gc, data_len,
->>>>>>> e021bb4f
 						PBLK_VMALLOC_META, GFP_KERNEL);
 	if (IS_ERR(bio)) {
 		pblk_err(pblk, "could not allocate GC bio (%lu)\n",
@@ -675,16 +666,9 @@
 	rqd.flags = pblk_set_read_mode(pblk, PBLK_READ_RANDOM);
 	rqd.bio = bio;
 
-<<<<<<< HEAD
-	ret = pblk_submit_read_io(pblk, &rqd);
-	if (ret) {
-		bio_endio(bio);
-		pr_err("pblk: GC read request failed\n");
-=======
 	if (pblk_submit_io_sync(pblk, &rqd)) {
 		ret = -EIO;
 		pblk_err(pblk, "GC read request failed\n");
->>>>>>> e021bb4f
 		goto err_free_bio;
 	}
 
@@ -705,7 +689,6 @@
 	atomic_long_sub(gc_rq->secs_to_gc, &pblk->inflight_reads);
 #endif
 
-	bio_put(bio);
 out:
 	nvm_dev_dma_free(dev->parent, rqd.meta_list, rqd.dma_meta_list);
 	return ret;
