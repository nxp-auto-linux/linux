/*
 * Copyright (C) 2015 IT University of Copenhagen (rrpc.c)
 * Copyright (C) 2016 CNEX Labs
 * Initial release: Javier Gonzalez <javier@cnexlabs.com>
 *                  Matias Bjorling <matias@cnexlabs.com>
 *
 * This program is free software; you can redistribute it and/or
 * modify it under the terms of the GNU General Public License version
 * 2 as published by the Free Software Foundation.
 *
 * This program is distributed in the hope that it will be useful, but
 * WITHOUT ANY WARRANTY; without even the implied warranty of
 * MERCHANTABILITY or FITNESS FOR A PARTICULAR PURPOSE.  See the GNU
 * General Public License for more details.
 *
 * Implementation of a physical block-device target for Open-channel SSDs.
 *
 * pblk-init.c - pblk's initialization.
 */

#include "pblk.h"

static unsigned int write_buffer_size;

module_param(write_buffer_size, uint, 0644);
MODULE_PARM_DESC(write_buffer_size, "number of entries in a write buffer");

static struct kmem_cache *pblk_ws_cache, *pblk_rec_cache, *pblk_g_rq_cache,
				*pblk_w_rq_cache;
static DECLARE_RWSEM(pblk_lock);
struct bio_set pblk_bio_set;

static int pblk_rw_io(struct request_queue *q, struct pblk *pblk,
			  struct bio *bio)
{
	int ret;

	/* Read requests must be <= 256kb due to NVMe's 64 bit completion bitmap
	 * constraint. Writes can be of arbitrary size.
	 */
	if (bio_data_dir(bio) == READ) {
		blk_queue_split(q, &bio);
		ret = pblk_submit_read(pblk, bio);
		if (ret == NVM_IO_DONE && bio_flagged(bio, BIO_CLONED))
			bio_put(bio);

		return ret;
	}

	/* Prevent deadlock in the case of a modest LUN configuration and large
	 * user I/Os. Unless stalled, the rate limiter leaves at least 256KB
	 * available for user I/O.
	 */
	if (pblk_get_secs(bio) > pblk_rl_max_io(&pblk->rl))
		blk_queue_split(q, &bio);

	return pblk_write_to_cache(pblk, bio, PBLK_IOTYPE_USER);
}

static blk_qc_t pblk_make_rq(struct request_queue *q, struct bio *bio)
{
	struct pblk *pblk = q->queuedata;

	if (bio_op(bio) == REQ_OP_DISCARD) {
		pblk_discard(pblk, bio);
		if (!(bio->bi_opf & REQ_PREFLUSH)) {
			bio_endio(bio);
			return BLK_QC_T_NONE;
		}
	}

	switch (pblk_rw_io(q, pblk, bio)) {
	case NVM_IO_ERR:
		bio_io_error(bio);
		break;
	case NVM_IO_DONE:
		bio_endio(bio);
		break;
	}

	return BLK_QC_T_NONE;
}

static size_t pblk_trans_map_size(struct pblk *pblk)
{
	int entry_size = 8;

	if (pblk->addrf_len < 32)
		entry_size = 4;

	return entry_size * pblk->rl.nr_secs;
}

#ifdef CONFIG_NVM_PBLK_DEBUG
static u32 pblk_l2p_crc(struct pblk *pblk)
{
	size_t map_size;
	u32 crc = ~(u32)0;

	map_size = pblk_trans_map_size(pblk);
	crc = crc32_le(crc, pblk->trans_map, map_size);
	return crc;
}
#endif

static void pblk_l2p_free(struct pblk *pblk)
{
	vfree(pblk->trans_map);
}

static int pblk_l2p_recover(struct pblk *pblk, bool factory_init)
{
	struct pblk_line *line = NULL;

	if (factory_init) {
		pblk_setup_uuid(pblk);
	} else {
		line = pblk_recov_l2p(pblk);
		if (IS_ERR(line)) {
			pblk_err(pblk, "could not recover l2p table\n");
			return -EFAULT;
		}
	}

#ifdef CONFIG_NVM_PBLK_DEBUG
	pblk_info(pblk, "init: L2P CRC: %x\n", pblk_l2p_crc(pblk));
#endif

	/* Free full lines directly as GC has not been started yet */
	pblk_gc_free_full_lines(pblk);

	if (!line) {
		/* Configure next line for user data */
		line = pblk_line_get_first_data(pblk);
		if (!line)
			return -EFAULT;
	}

	return 0;
}

static int pblk_l2p_init(struct pblk *pblk, bool factory_init)
{
	sector_t i;
	struct ppa_addr ppa;
	size_t map_size;
	int ret = 0;

	map_size = pblk_trans_map_size(pblk);
	pblk->trans_map = vmalloc(map_size);
	if (!pblk->trans_map)
		return -ENOMEM;

	pblk_ppa_set_empty(&ppa);

	for (i = 0; i < pblk->rl.nr_secs; i++)
		pblk_trans_map_set(pblk, i, ppa);

	ret = pblk_l2p_recover(pblk, factory_init);
	if (ret)
		vfree(pblk->trans_map);

	return ret;
}

static void pblk_rwb_free(struct pblk *pblk)
{
	if (pblk_rb_tear_down_check(&pblk->rwb))
		pblk_err(pblk, "write buffer error on tear down\n");

	pblk_rb_data_free(&pblk->rwb);
	vfree(pblk_rb_entries_ref(&pblk->rwb));
}

static int pblk_rwb_init(struct pblk *pblk)
{
	struct nvm_tgt_dev *dev = pblk->dev;
	struct nvm_geo *geo = &dev->geo;
	struct pblk_rb_entry *entries;
	unsigned long nr_entries, buffer_size;
	unsigned int power_size, power_seg_sz;
	int pgs_in_buffer;

	pgs_in_buffer = max(geo->mw_cunits, geo->ws_opt) * geo->all_luns;

	if (write_buffer_size && (write_buffer_size > pgs_in_buffer))
		buffer_size = write_buffer_size;
	else
		buffer_size = pgs_in_buffer;

	nr_entries = pblk_rb_calculate_size(buffer_size);

	entries = vzalloc(array_size(nr_entries, sizeof(struct pblk_rb_entry)));
	if (!entries)
		return -ENOMEM;

	power_size = get_count_order(nr_entries);
	power_seg_sz = get_count_order(geo->csecs);

	return pblk_rb_init(&pblk->rwb, entries, power_size, power_seg_sz);
}

/* Minimum pages needed within a lun */
#define ADDR_POOL_SIZE 64

static int pblk_set_addrf_12(struct pblk *pblk, struct nvm_geo *geo,
			     struct nvm_addrf_12 *dst)
{
	struct nvm_addrf_12 *src = (struct nvm_addrf_12 *)&geo->addrf;
	int power_len;

	/* Re-calculate channel and lun format to adapt to configuration */
	power_len = get_count_order(geo->num_ch);
	if (1 << power_len != geo->num_ch) {
		pblk_err(pblk, "supports only power-of-two channel config.\n");
		return -EINVAL;
	}
	dst->ch_len = power_len;

	power_len = get_count_order(geo->num_lun);
	if (1 << power_len != geo->num_lun) {
		pblk_err(pblk, "supports only power-of-two LUN config.\n");
		return -EINVAL;
	}
	dst->lun_len = power_len;

	dst->blk_len = src->blk_len;
	dst->pg_len = src->pg_len;
	dst->pln_len = src->pln_len;
	dst->sec_len = src->sec_len;

	dst->sec_offset = 0;
	dst->pln_offset = dst->sec_len;
	dst->ch_offset = dst->pln_offset + dst->pln_len;
	dst->lun_offset = dst->ch_offset + dst->ch_len;
	dst->pg_offset = dst->lun_offset + dst->lun_len;
	dst->blk_offset = dst->pg_offset + dst->pg_len;

	dst->sec_mask = ((1ULL << dst->sec_len) - 1) << dst->sec_offset;
	dst->pln_mask = ((1ULL << dst->pln_len) - 1) << dst->pln_offset;
	dst->ch_mask = ((1ULL << dst->ch_len) - 1) << dst->ch_offset;
	dst->lun_mask = ((1ULL << dst->lun_len) - 1) << dst->lun_offset;
	dst->pg_mask = ((1ULL << dst->pg_len) - 1) << dst->pg_offset;
	dst->blk_mask = ((1ULL << dst->blk_len) - 1) << dst->blk_offset;

	return dst->blk_offset + src->blk_len;
}

static int pblk_set_addrf_20(struct nvm_geo *geo, struct nvm_addrf *adst,
			     struct pblk_addrf *udst)
{
	struct nvm_addrf *src = &geo->addrf;

	adst->ch_len = get_count_order(geo->num_ch);
	adst->lun_len = get_count_order(geo->num_lun);
	adst->chk_len = src->chk_len;
	adst->sec_len = src->sec_len;

	adst->sec_offset = 0;
	adst->ch_offset = adst->sec_len;
	adst->lun_offset = adst->ch_offset + adst->ch_len;
	adst->chk_offset = adst->lun_offset + adst->lun_len;

	adst->sec_mask = ((1ULL << adst->sec_len) - 1) << adst->sec_offset;
	adst->chk_mask = ((1ULL << adst->chk_len) - 1) << adst->chk_offset;
	adst->lun_mask = ((1ULL << adst->lun_len) - 1) << adst->lun_offset;
	adst->ch_mask = ((1ULL << adst->ch_len) - 1) << adst->ch_offset;

	udst->sec_stripe = geo->ws_opt;
	udst->ch_stripe = geo->num_ch;
	udst->lun_stripe = geo->num_lun;

	udst->sec_lun_stripe = udst->sec_stripe * udst->ch_stripe;
	udst->sec_ws_stripe = udst->sec_lun_stripe * udst->lun_stripe;

	return adst->chk_offset + adst->chk_len;
}

static int pblk_set_addrf(struct pblk *pblk)
{
	struct nvm_tgt_dev *dev = pblk->dev;
	struct nvm_geo *geo = &dev->geo;
	int mod;

	switch (geo->version) {
	case NVM_OCSSD_SPEC_12:
		div_u64_rem(geo->clba, pblk->min_write_pgs, &mod);
		if (mod) {
			pblk_err(pblk, "bad configuration of sectors/pages\n");
			return -EINVAL;
		}

		pblk->addrf_len = pblk_set_addrf_12(pblk, geo,
							(void *)&pblk->addrf);
		break;
	case NVM_OCSSD_SPEC_20:
		pblk->addrf_len = pblk_set_addrf_20(geo, (void *)&pblk->addrf,
							&pblk->uaddrf);
		break;
	default:
		pblk_err(pblk, "OCSSD revision not supported (%d)\n",
								geo->version);
		return -EINVAL;
	}

	return 0;
}

static int pblk_init_global_caches(struct pblk *pblk)
{
	down_write(&pblk_lock);
	pblk_ws_cache = kmem_cache_create("pblk_blk_ws",
				sizeof(struct pblk_line_ws), 0, 0, NULL);
	if (!pblk_ws_cache) {
		up_write(&pblk_lock);
		return -ENOMEM;
	}

	pblk_rec_cache = kmem_cache_create("pblk_rec",
				sizeof(struct pblk_rec_ctx), 0, 0, NULL);
	if (!pblk_rec_cache) {
		kmem_cache_destroy(pblk_ws_cache);
		up_write(&pblk_lock);
		return -ENOMEM;
	}

	pblk_g_rq_cache = kmem_cache_create("pblk_g_rq", pblk_g_rq_size,
				0, 0, NULL);
	if (!pblk_g_rq_cache) {
		kmem_cache_destroy(pblk_ws_cache);
		kmem_cache_destroy(pblk_rec_cache);
		up_write(&pblk_lock);
		return -ENOMEM;
	}

	pblk_w_rq_cache = kmem_cache_create("pblk_w_rq", pblk_w_rq_size,
				0, 0, NULL);
	if (!pblk_w_rq_cache) {
		kmem_cache_destroy(pblk_ws_cache);
		kmem_cache_destroy(pblk_rec_cache);
		kmem_cache_destroy(pblk_g_rq_cache);
		up_write(&pblk_lock);
		return -ENOMEM;
	}
	up_write(&pblk_lock);

	return 0;
}

static void pblk_free_global_caches(struct pblk *pblk)
{
	kmem_cache_destroy(pblk_ws_cache);
	kmem_cache_destroy(pblk_rec_cache);
	kmem_cache_destroy(pblk_g_rq_cache);
	kmem_cache_destroy(pblk_w_rq_cache);
}

static int pblk_core_init(struct pblk *pblk)
{
	struct nvm_tgt_dev *dev = pblk->dev;
	struct nvm_geo *geo = &dev->geo;
	int ret, max_write_ppas;

	atomic64_set(&pblk->user_wa, 0);
	atomic64_set(&pblk->pad_wa, 0);
	atomic64_set(&pblk->gc_wa, 0);
	pblk->user_rst_wa = 0;
	pblk->pad_rst_wa = 0;
	pblk->gc_rst_wa = 0;

	atomic64_set(&pblk->nr_flush, 0);
	pblk->nr_flush_rst = 0;

	pblk->min_write_pgs = geo->ws_opt * (geo->csecs / PAGE_SIZE);
	max_write_ppas = pblk->min_write_pgs * geo->all_luns;
	pblk->max_write_pgs = min_t(int, max_write_ppas, NVM_MAX_VLBA);
	pblk_set_sec_per_write(pblk, pblk->min_write_pgs);

	if (pblk->max_write_pgs > PBLK_MAX_REQ_ADDRS) {
		pblk_err(pblk, "vector list too big(%u > %u)\n",
				pblk->max_write_pgs, PBLK_MAX_REQ_ADDRS);
		return -EINVAL;
	}

<<<<<<< HEAD
	/* internal bios can be at most the sectors signaled by the device. */
	pblk->page_bio_pool = mempool_create_page_pool(nvm_max_phys_sects(dev),
									0);
	if (!pblk->page_bio_pool)
		return -ENOMEM;

	pblk->line_ws_pool = mempool_create_slab_pool(PBLK_WS_POOL_SIZE,
							pblk_blk_ws_cache);
	if (!pblk->line_ws_pool)
=======
	pblk->pad_dist = kcalloc(pblk->min_write_pgs - 1, sizeof(atomic64_t),
								GFP_KERNEL);
	if (!pblk->pad_dist)
		return -ENOMEM;

	if (pblk_init_global_caches(pblk))
		goto fail_free_pad_dist;

	/* Internal bios can be at most the sectors signaled by the device. */
	ret = mempool_init_page_pool(&pblk->page_bio_pool, NVM_MAX_VLBA, 0);
	if (ret)
		goto free_global_caches;

	ret = mempool_init_slab_pool(&pblk->gen_ws_pool, PBLK_GEN_WS_POOL_SIZE,
				     pblk_ws_cache);
	if (ret)
>>>>>>> e021bb4f
		goto free_page_bio_pool;

	ret = mempool_init_slab_pool(&pblk->rec_pool, geo->all_luns,
				     pblk_rec_cache);
	if (ret)
		goto free_gen_ws_pool;

	ret = mempool_init_slab_pool(&pblk->r_rq_pool, geo->all_luns,
				     pblk_g_rq_cache);
	if (ret)
		goto free_rec_pool;

	ret = mempool_init_slab_pool(&pblk->e_rq_pool, geo->all_luns,
				     pblk_g_rq_cache);
	if (ret)
		goto free_r_rq_pool;

	ret = mempool_init_slab_pool(&pblk->w_rq_pool, geo->all_luns,
				     pblk_w_rq_cache);
	if (ret)
		goto free_e_rq_pool;

	pblk->close_wq = alloc_workqueue("pblk-close-wq",
			WQ_MEM_RECLAIM | WQ_UNBOUND, PBLK_NR_CLOSE_JOBS);
	if (!pblk->close_wq)
		goto free_w_rq_pool;

	pblk->bb_wq = alloc_workqueue("pblk-bb-wq",
			WQ_MEM_RECLAIM | WQ_UNBOUND, 0);
	if (!pblk->bb_wq)
		goto free_close_wq;

	pblk->r_end_wq = alloc_workqueue("pblk-read-end-wq",
			WQ_MEM_RECLAIM | WQ_UNBOUND, 0);
	if (!pblk->r_end_wq)
		goto free_bb_wq;

	if (pblk_set_addrf(pblk))
		goto free_r_end_wq;

	INIT_LIST_HEAD(&pblk->compl_list);
	INIT_LIST_HEAD(&pblk->resubmit_list);

	return 0;

free_r_end_wq:
	destroy_workqueue(pblk->r_end_wq);
free_bb_wq:
	destroy_workqueue(pblk->bb_wq);
free_close_wq:
	destroy_workqueue(pblk->close_wq);
free_w_rq_pool:
	mempool_exit(&pblk->w_rq_pool);
free_e_rq_pool:
	mempool_exit(&pblk->e_rq_pool);
free_r_rq_pool:
	mempool_exit(&pblk->r_rq_pool);
free_rec_pool:
<<<<<<< HEAD
	mempool_destroy(pblk->rec_pool);
free_blk_ws_pool:
	mempool_destroy(pblk->line_ws_pool);
free_page_bio_pool:
	mempool_destroy(pblk->page_bio_pool);
=======
	mempool_exit(&pblk->rec_pool);
free_gen_ws_pool:
	mempool_exit(&pblk->gen_ws_pool);
free_page_bio_pool:
	mempool_exit(&pblk->page_bio_pool);
free_global_caches:
	pblk_free_global_caches(pblk);
fail_free_pad_dist:
	kfree(pblk->pad_dist);
>>>>>>> e021bb4f
	return -ENOMEM;
}

static void pblk_core_free(struct pblk *pblk)
{
	if (pblk->close_wq)
		destroy_workqueue(pblk->close_wq);

	if (pblk->r_end_wq)
		destroy_workqueue(pblk->r_end_wq);

	if (pblk->bb_wq)
		destroy_workqueue(pblk->bb_wq);

<<<<<<< HEAD
	mempool_destroy(pblk->page_bio_pool);
	mempool_destroy(pblk->line_ws_pool);
	mempool_destroy(pblk->rec_pool);
	mempool_destroy(pblk->g_rq_pool);
	mempool_destroy(pblk->w_rq_pool);
	mempool_destroy(pblk->line_meta_pool);
=======
	mempool_exit(&pblk->page_bio_pool);
	mempool_exit(&pblk->gen_ws_pool);
	mempool_exit(&pblk->rec_pool);
	mempool_exit(&pblk->r_rq_pool);
	mempool_exit(&pblk->e_rq_pool);
	mempool_exit(&pblk->w_rq_pool);
>>>>>>> e021bb4f

	pblk_free_global_caches(pblk);
	kfree(pblk->pad_dist);
}

static void pblk_line_mg_free(struct pblk *pblk)
{
	struct pblk_line_mgmt *l_mg = &pblk->l_mg;
	int i;

	kfree(l_mg->bb_template);
	kfree(l_mg->bb_aux);
	kfree(l_mg->vsc_list);

	for (i = 0; i < PBLK_DATA_LINES; i++) {
		kfree(l_mg->sline_meta[i]);
		pblk_mfree(l_mg->eline_meta[i]->buf, l_mg->emeta_alloc_type);
		kfree(l_mg->eline_meta[i]);
	}
}

static void pblk_line_meta_free(struct pblk_line_mgmt *l_mg,
				struct pblk_line *line)
{
	struct pblk_w_err_gc *w_err_gc = line->w_err_gc;

	kfree(line->blk_bitmap);
	kfree(line->erase_bitmap);
	kfree(line->chks);

	pblk_mfree(w_err_gc->lba_list, l_mg->emeta_alloc_type);
	kfree(w_err_gc);
}

static void pblk_lines_free(struct pblk *pblk)
{
	struct pblk_line_mgmt *l_mg = &pblk->l_mg;
	struct pblk_line *line;
	int i;

	spin_lock(&l_mg->free_lock);
	for (i = 0; i < l_mg->nr_lines; i++) {
		line = &pblk->lines[i];

		pblk_line_free(line);
		pblk_line_meta_free(l_mg, line);
	}
	spin_unlock(&l_mg->free_lock);

	pblk_line_mg_free(pblk);

	kfree(pblk->luns);
	kfree(pblk->lines);
}

static int pblk_bb_get_tbl(struct nvm_tgt_dev *dev, struct pblk_lun *rlun,
			   u8 *blks, int nr_blks)
{
	struct ppa_addr ppa;
	int ret;

	ppa.ppa = 0;
	ppa.g.ch = rlun->bppa.g.ch;
	ppa.g.lun = rlun->bppa.g.lun;

	ret = nvm_get_tgt_bb_tbl(dev, ppa, blks);
	if (ret)
		return ret;

	nr_blks = nvm_bb_tbl_fold(dev->parent, blks, nr_blks);
	if (nr_blks < 0)
		return -EIO;

	return 0;
}

static void *pblk_bb_get_meta(struct pblk *pblk)
{
	struct nvm_tgt_dev *dev = pblk->dev;
	struct nvm_geo *geo = &dev->geo;
	u8 *meta;
	int i, nr_blks, blk_per_lun;
	int ret;

	blk_per_lun = geo->num_chk * geo->pln_mode;
	nr_blks = blk_per_lun * geo->all_luns;

	meta = kmalloc(nr_blks, GFP_KERNEL);
	if (!meta)
		return ERR_PTR(-ENOMEM);

	for (i = 0; i < geo->all_luns; i++) {
		struct pblk_lun *rlun = &pblk->luns[i];
		u8 *meta_pos = meta + i * blk_per_lun;

		ret = pblk_bb_get_tbl(dev, rlun, meta_pos, blk_per_lun);
		if (ret) {
			kfree(meta);
			return ERR_PTR(-EIO);
		}
	}

	return meta;
}

static void *pblk_chunk_get_meta(struct pblk *pblk)
{
	struct nvm_tgt_dev *dev = pblk->dev;
	struct nvm_geo *geo = &dev->geo;

	if (geo->version == NVM_OCSSD_SPEC_12)
		return pblk_bb_get_meta(pblk);
	else
		return pblk_chunk_get_info(pblk);
}

static int pblk_luns_init(struct pblk *pblk)
{
	struct nvm_tgt_dev *dev = pblk->dev;
	struct nvm_geo *geo = &dev->geo;
	struct pblk_lun *rlun;
	int i;

	/* TODO: Implement unbalanced LUN support */
	if (geo->num_lun < 0) {
		pblk_err(pblk, "unbalanced LUN config.\n");
		return -EINVAL;
	}

	pblk->luns = kcalloc(geo->all_luns, sizeof(struct pblk_lun),
								GFP_KERNEL);
	if (!pblk->luns)
		return -ENOMEM;

	for (i = 0; i < geo->all_luns; i++) {
		/* Stripe across channels */
		int ch = i % geo->num_ch;
		int lun_raw = i / geo->num_ch;
		int lunid = lun_raw + ch * geo->num_lun;

		rlun = &pblk->luns[i];
		rlun->bppa = dev->luns[lunid];

		sema_init(&rlun->wr_sem, 1);
	}

	return 0;
}

/* See comment over struct line_emeta definition */
static unsigned int calc_emeta_len(struct pblk *pblk)
{
	struct pblk_line_meta *lm = &pblk->lm;
	struct pblk_line_mgmt *l_mg = &pblk->l_mg;
	struct nvm_tgt_dev *dev = pblk->dev;
	struct nvm_geo *geo = &dev->geo;

	/* Round to sector size so that lba_list starts on its own sector */
	lm->emeta_sec[1] = DIV_ROUND_UP(
			sizeof(struct line_emeta) + lm->blk_bitmap_len +
			sizeof(struct wa_counters), geo->csecs);
	lm->emeta_len[1] = lm->emeta_sec[1] * geo->csecs;

	/* Round to sector size so that vsc_list starts on its own sector */
	lm->dsec_per_line = lm->sec_per_line - lm->emeta_sec[0];
	lm->emeta_sec[2] = DIV_ROUND_UP(lm->dsec_per_line * sizeof(u64),
			geo->csecs);
	lm->emeta_len[2] = lm->emeta_sec[2] * geo->csecs;

	lm->emeta_sec[3] = DIV_ROUND_UP(l_mg->nr_lines * sizeof(u32),
			geo->csecs);
	lm->emeta_len[3] = lm->emeta_sec[3] * geo->csecs;

	lm->vsc_list_len = l_mg->nr_lines * sizeof(u32);

	return (lm->emeta_len[1] + lm->emeta_len[2] + lm->emeta_len[3]);
}

static void pblk_set_provision(struct pblk *pblk, long nr_free_blks)
{
	struct nvm_tgt_dev *dev = pblk->dev;
	struct pblk_line_mgmt *l_mg = &pblk->l_mg;
	struct pblk_line_meta *lm = &pblk->lm;
	struct nvm_geo *geo = &dev->geo;
	sector_t provisioned;
	int sec_meta, blk_meta;

	if (geo->op == NVM_TARGET_DEFAULT_OP)
		pblk->op = PBLK_DEFAULT_OP;
	else
		pblk->op = geo->op;

	provisioned = nr_free_blks;
	provisioned *= (100 - pblk->op);
	sector_div(provisioned, 100);

	pblk->op_blks = nr_free_blks - provisioned;

	/* Internally pblk manages all free blocks, but all calculations based
	 * on user capacity consider only provisioned blocks
	 */
	pblk->rl.total_blocks = nr_free_blks;
	pblk->rl.nr_secs = nr_free_blks * geo->clba;

	/* Consider sectors used for metadata */
	sec_meta = (lm->smeta_sec + lm->emeta_sec[0]) * l_mg->nr_free_lines;
	blk_meta = DIV_ROUND_UP(sec_meta, geo->clba);

	pblk->capacity = (provisioned - blk_meta) * geo->clba;

	atomic_set(&pblk->rl.free_blocks, nr_free_blks);
	atomic_set(&pblk->rl.free_user_blocks, nr_free_blks);
}

static int pblk_setup_line_meta_12(struct pblk *pblk, struct pblk_line *line,
				   void *chunk_meta)
{
	struct nvm_tgt_dev *dev = pblk->dev;
	struct nvm_geo *geo = &dev->geo;
	struct pblk_line_meta *lm = &pblk->lm;
	int i, chk_per_lun, nr_bad_chks = 0;

	chk_per_lun = geo->num_chk * geo->pln_mode;

	for (i = 0; i < lm->blk_per_line; i++) {
		struct pblk_lun *rlun = &pblk->luns[i];
		struct nvm_chk_meta *chunk;
		int pos = pblk_ppa_to_pos(geo, rlun->bppa);
		u8 *lun_bb_meta = chunk_meta + pos * chk_per_lun;

		chunk = &line->chks[pos];

		/*
		 * In 1.2 spec. chunk state is not persisted by the device. Thus
		 * some of the values are reset each time pblk is instantiated,
		 * so we have to assume that the block is closed.
		 */
		if (lun_bb_meta[line->id] == NVM_BLK_T_FREE)
			chunk->state =  NVM_CHK_ST_CLOSED;
		else
			chunk->state = NVM_CHK_ST_OFFLINE;

		chunk->type = NVM_CHK_TP_W_SEQ;
		chunk->wi = 0;
		chunk->slba = -1;
		chunk->cnlb = geo->clba;
		chunk->wp = 0;

		if (!(chunk->state & NVM_CHK_ST_OFFLINE))
			continue;

		set_bit(pos, line->blk_bitmap);
		nr_bad_chks++;
	}

	return nr_bad_chks;
}

static int pblk_setup_line_meta_20(struct pblk *pblk, struct pblk_line *line,
				   struct nvm_chk_meta *meta)
{
	struct nvm_tgt_dev *dev = pblk->dev;
	struct nvm_geo *geo = &dev->geo;
	struct pblk_line_meta *lm = &pblk->lm;
	int i, nr_bad_chks = 0;

	for (i = 0; i < lm->blk_per_line; i++) {
		struct pblk_lun *rlun = &pblk->luns[i];
		struct nvm_chk_meta *chunk;
		struct nvm_chk_meta *chunk_meta;
		struct ppa_addr ppa;
		int pos;

		ppa = rlun->bppa;
		pos = pblk_ppa_to_pos(geo, ppa);
		chunk = &line->chks[pos];

		ppa.m.chk = line->id;
		chunk_meta = pblk_chunk_get_off(pblk, meta, ppa);

		chunk->state = chunk_meta->state;
		chunk->type = chunk_meta->type;
		chunk->wi = chunk_meta->wi;
		chunk->slba = chunk_meta->slba;
		chunk->cnlb = chunk_meta->cnlb;
		chunk->wp = chunk_meta->wp;

		if (chunk->type & NVM_CHK_TP_SZ_SPEC) {
			WARN_ONCE(1, "pblk: custom-sized chunks unsupported\n");
			continue;
		}

		if (!(chunk->state & NVM_CHK_ST_OFFLINE))
			continue;

		set_bit(pos, line->blk_bitmap);
		nr_bad_chks++;
	}

	return nr_bad_chks;
}

static long pblk_setup_line_meta(struct pblk *pblk, struct pblk_line *line,
				 void *chunk_meta, int line_id)
{
	struct nvm_tgt_dev *dev = pblk->dev;
	struct nvm_geo *geo = &dev->geo;
	struct pblk_line_mgmt *l_mg = &pblk->l_mg;
	struct pblk_line_meta *lm = &pblk->lm;
	long nr_bad_chks, chk_in_line;

	line->pblk = pblk;
	line->id = line_id;
	line->type = PBLK_LINETYPE_FREE;
	line->state = PBLK_LINESTATE_NEW;
	line->gc_group = PBLK_LINEGC_NONE;
	line->vsc = &l_mg->vsc_list[line_id];
	spin_lock_init(&line->lock);

	if (geo->version == NVM_OCSSD_SPEC_12)
		nr_bad_chks = pblk_setup_line_meta_12(pblk, line, chunk_meta);
	else
		nr_bad_chks = pblk_setup_line_meta_20(pblk, line, chunk_meta);

	chk_in_line = lm->blk_per_line - nr_bad_chks;
	if (nr_bad_chks < 0 || nr_bad_chks > lm->blk_per_line ||
					chk_in_line < lm->min_blk_line) {
		line->state = PBLK_LINESTATE_BAD;
		list_add_tail(&line->list, &l_mg->bad_list);
		return 0;
	}

	atomic_set(&line->blk_in_line, chk_in_line);
	list_add_tail(&line->list, &l_mg->free_list);
	l_mg->nr_free_lines++;

	return chk_in_line;
}

static int pblk_alloc_line_meta(struct pblk *pblk, struct pblk_line *line)
{
	struct pblk_line_meta *lm = &pblk->lm;

	line->blk_bitmap = kzalloc(lm->blk_bitmap_len, GFP_KERNEL);
	if (!line->blk_bitmap)
		return -ENOMEM;

	line->erase_bitmap = kzalloc(lm->blk_bitmap_len, GFP_KERNEL);
	if (!line->erase_bitmap)
		goto free_blk_bitmap;


	line->chks = kmalloc_array(lm->blk_per_line,
				   sizeof(struct nvm_chk_meta), GFP_KERNEL);
	if (!line->chks)
		goto free_erase_bitmap;

	line->w_err_gc = kzalloc(sizeof(struct pblk_w_err_gc), GFP_KERNEL);
	if (!line->w_err_gc)
		goto free_chks;

	return 0;

free_chks:
	kfree(line->chks);
free_erase_bitmap:
	kfree(line->erase_bitmap);
free_blk_bitmap:
	kfree(line->blk_bitmap);
	return -ENOMEM;
}

static int pblk_line_mg_init(struct pblk *pblk)
{
	struct nvm_tgt_dev *dev = pblk->dev;
	struct nvm_geo *geo = &dev->geo;
	struct pblk_line_mgmt *l_mg = &pblk->l_mg;
	struct pblk_line_meta *lm = &pblk->lm;
	int i, bb_distance;

	l_mg->nr_lines = geo->num_chk;
	l_mg->log_line = l_mg->data_line = NULL;
	l_mg->l_seq_nr = l_mg->d_seq_nr = 0;
	l_mg->nr_free_lines = 0;
	bitmap_zero(&l_mg->meta_bitmap, PBLK_DATA_LINES);

	INIT_LIST_HEAD(&l_mg->free_list);
	INIT_LIST_HEAD(&l_mg->corrupt_list);
	INIT_LIST_HEAD(&l_mg->bad_list);
	INIT_LIST_HEAD(&l_mg->gc_full_list);
	INIT_LIST_HEAD(&l_mg->gc_high_list);
	INIT_LIST_HEAD(&l_mg->gc_mid_list);
	INIT_LIST_HEAD(&l_mg->gc_low_list);
	INIT_LIST_HEAD(&l_mg->gc_empty_list);
	INIT_LIST_HEAD(&l_mg->gc_werr_list);

	INIT_LIST_HEAD(&l_mg->emeta_list);

	l_mg->gc_lists[0] = &l_mg->gc_werr_list;
	l_mg->gc_lists[1] = &l_mg->gc_high_list;
	l_mg->gc_lists[2] = &l_mg->gc_mid_list;
	l_mg->gc_lists[3] = &l_mg->gc_low_list;

	spin_lock_init(&l_mg->free_lock);
	spin_lock_init(&l_mg->close_lock);
	spin_lock_init(&l_mg->gc_lock);

	l_mg->vsc_list = kcalloc(l_mg->nr_lines, sizeof(__le32), GFP_KERNEL);
	if (!l_mg->vsc_list)
		goto fail;

	l_mg->bb_template = kzalloc(lm->sec_bitmap_len, GFP_KERNEL);
	if (!l_mg->bb_template)
		goto fail_free_vsc_list;

	l_mg->bb_aux = kzalloc(lm->sec_bitmap_len, GFP_KERNEL);
	if (!l_mg->bb_aux)
		goto fail_free_bb_template;

	/* smeta is always small enough to fit on a kmalloc memory allocation,
	 * emeta depends on the number of LUNs allocated to the pblk instance
	 */
	for (i = 0; i < PBLK_DATA_LINES; i++) {
		l_mg->sline_meta[i] = kmalloc(lm->smeta_len, GFP_KERNEL);
		if (!l_mg->sline_meta[i])
			goto fail_free_smeta;
	}

	/* emeta allocates three different buffers for managing metadata with
	 * in-memory and in-media layouts
	 */
	for (i = 0; i < PBLK_DATA_LINES; i++) {
		struct pblk_emeta *emeta;

		emeta = kmalloc(sizeof(struct pblk_emeta), GFP_KERNEL);
		if (!emeta)
			goto fail_free_emeta;

		if (lm->emeta_len[0] > KMALLOC_MAX_CACHE_SIZE) {
			l_mg->emeta_alloc_type = PBLK_VMALLOC_META;

			emeta->buf = vmalloc(lm->emeta_len[0]);
			if (!emeta->buf) {
				kfree(emeta);
				goto fail_free_emeta;
			}

			emeta->nr_entries = lm->emeta_sec[0];
			l_mg->eline_meta[i] = emeta;
		} else {
			l_mg->emeta_alloc_type = PBLK_KMALLOC_META;

			emeta->buf = kmalloc(lm->emeta_len[0], GFP_KERNEL);
			if (!emeta->buf) {
				kfree(emeta);
				goto fail_free_emeta;
			}

			emeta->nr_entries = lm->emeta_sec[0];
			l_mg->eline_meta[i] = emeta;
		}
	}

	for (i = 0; i < l_mg->nr_lines; i++)
		l_mg->vsc_list[i] = cpu_to_le32(EMPTY_ENTRY);

	bb_distance = (geo->all_luns) * geo->ws_opt;
	for (i = 0; i < lm->sec_per_line; i += bb_distance)
		bitmap_set(l_mg->bb_template, i, geo->ws_opt);

	return 0;

fail_free_emeta:
	while (--i >= 0) {
		if (l_mg->emeta_alloc_type == PBLK_VMALLOC_META)
			vfree(l_mg->eline_meta[i]->buf);
		else
			kfree(l_mg->eline_meta[i]->buf);
		kfree(l_mg->eline_meta[i]);
	}
fail_free_smeta:
	for (i = 0; i < PBLK_DATA_LINES; i++)
		kfree(l_mg->sline_meta[i]);
	kfree(l_mg->bb_aux);
fail_free_bb_template:
	kfree(l_mg->bb_template);
fail_free_vsc_list:
	kfree(l_mg->vsc_list);
fail:
	return -ENOMEM;
}

static int pblk_line_meta_init(struct pblk *pblk)
{
	struct nvm_tgt_dev *dev = pblk->dev;
	struct nvm_geo *geo = &dev->geo;
	struct pblk_line_meta *lm = &pblk->lm;
	unsigned int smeta_len, emeta_len;
	int i;

	lm->sec_per_line = geo->clba * geo->all_luns;
	lm->blk_per_line = geo->all_luns;
	lm->blk_bitmap_len = BITS_TO_LONGS(geo->all_luns) * sizeof(long);
	lm->sec_bitmap_len = BITS_TO_LONGS(lm->sec_per_line) * sizeof(long);
<<<<<<< HEAD
	lm->lun_bitmap_len = BITS_TO_LONGS(geo->nr_luns) * sizeof(long);
	lm->mid_thrs = lm->sec_per_line / 2;
	lm->high_thrs = lm->sec_per_line / 4;
	lm->meta_distance = (geo->nr_luns / 2) * pblk->min_write_pgs;
=======
	lm->lun_bitmap_len = BITS_TO_LONGS(geo->all_luns) * sizeof(long);
	lm->mid_thrs = lm->sec_per_line / 2;
	lm->high_thrs = lm->sec_per_line / 4;
	lm->meta_distance = (geo->all_luns / 2) * pblk->min_write_pgs;
>>>>>>> e021bb4f

	/* Calculate necessary pages for smeta. See comment over struct
	 * line_smeta definition
	 */
	i = 1;
add_smeta_page:
	lm->smeta_sec = i * geo->ws_opt;
	lm->smeta_len = lm->smeta_sec * geo->csecs;

	smeta_len = sizeof(struct line_smeta) + lm->lun_bitmap_len;
	if (smeta_len > lm->smeta_len) {
		i++;
		goto add_smeta_page;
	}

	/* Calculate necessary pages for emeta. See comment over struct
	 * line_emeta definition
	 */
	i = 1;
add_emeta_page:
	lm->emeta_sec[0] = i * geo->ws_opt;
	lm->emeta_len[0] = lm->emeta_sec[0] * geo->csecs;

	emeta_len = calc_emeta_len(pblk);
	if (emeta_len > lm->emeta_len[0]) {
		i++;
		goto add_emeta_page;
	}

	lm->emeta_bb = geo->all_luns > i ? geo->all_luns - i : 0;

	lm->min_blk_line = 1;
	if (geo->all_luns > 1)
		lm->min_blk_line += DIV_ROUND_UP(lm->smeta_sec +
					lm->emeta_sec[0], geo->clba);

	if (lm->min_blk_line > lm->blk_per_line) {
		pblk_err(pblk, "config. not supported. Min. LUN in line:%d\n",
							lm->blk_per_line);
		return -EINVAL;
	}

	return 0;
}

static int pblk_lines_init(struct pblk *pblk)
{
	struct pblk_line_mgmt *l_mg = &pblk->l_mg;
	struct pblk_line *line;
	void *chunk_meta;
	long nr_free_chks = 0;
	int i, ret;

	ret = pblk_line_meta_init(pblk);
	if (ret)
		return ret;

	ret = pblk_line_mg_init(pblk);
	if (ret)
		return ret;

	ret = pblk_luns_init(pblk);
	if (ret)
		goto fail_free_meta;

	chunk_meta = pblk_chunk_get_meta(pblk);
	if (IS_ERR(chunk_meta)) {
		ret = PTR_ERR(chunk_meta);
		goto fail_free_luns;
	}

	pblk->lines = kcalloc(l_mg->nr_lines, sizeof(struct pblk_line),
								GFP_KERNEL);
	if (!pblk->lines) {
		ret = -ENOMEM;
		goto fail_free_chunk_meta;
	}

	for (i = 0; i < l_mg->nr_lines; i++) {
		line = &pblk->lines[i];

		ret = pblk_alloc_line_meta(pblk, line);
		if (ret)
			goto fail_free_lines;

		nr_free_chks += pblk_setup_line_meta(pblk, line, chunk_meta, i);
	}

	if (!nr_free_chks) {
		pblk_err(pblk, "too many bad blocks prevent for sane instance\n");
		return -EINTR;
	}

	pblk_set_provision(pblk, nr_free_chks);

	kfree(chunk_meta);
	return 0;

fail_free_lines:
	while (--i >= 0)
		pblk_line_meta_free(l_mg, &pblk->lines[i]);
	kfree(pblk->lines);
fail_free_chunk_meta:
	kfree(chunk_meta);
fail_free_luns:
	kfree(pblk->luns);
fail_free_meta:
	pblk_line_mg_free(pblk);

	return ret;
}

static int pblk_writer_init(struct pblk *pblk)
{
	pblk->writer_ts = kthread_create(pblk_write_ts, pblk, "pblk-writer-t");
	if (IS_ERR(pblk->writer_ts)) {
		int err = PTR_ERR(pblk->writer_ts);

		if (err != -EINTR)
			pblk_err(pblk, "could not allocate writer kthread (%d)\n",
					err);
		return err;
	}

	timer_setup(&pblk->wtimer, pblk_write_timer_fn, 0);
	mod_timer(&pblk->wtimer, jiffies + msecs_to_jiffies(100));

	return 0;
}

static void pblk_writer_stop(struct pblk *pblk)
{
	/* The pipeline must be stopped and the write buffer emptied before the
	 * write thread is stopped
	 */
	WARN(pblk_rb_read_count(&pblk->rwb),
			"Stopping not fully persisted write buffer\n");

	WARN(pblk_rb_sync_count(&pblk->rwb),
			"Stopping not fully synced write buffer\n");

	del_timer_sync(&pblk->wtimer);
	if (pblk->writer_ts)
		kthread_stop(pblk->writer_ts);
}

static void pblk_free(struct pblk *pblk)
{
	pblk_lines_free(pblk);
	pblk_l2p_free(pblk);
	pblk_rwb_free(pblk);
	pblk_core_free(pblk);

	kfree(pblk);
}

static void pblk_tear_down(struct pblk *pblk, bool graceful)
{
	if (graceful)
		__pblk_pipeline_flush(pblk);
	__pblk_pipeline_stop(pblk);
	pblk_writer_stop(pblk);
	pblk_rb_sync_l2p(&pblk->rwb);
	pblk_rl_free(&pblk->rl);

	pblk_debug(pblk, "consistent tear down (graceful:%d)\n", graceful);
}

static void pblk_exit(void *private, bool graceful)
{
	struct pblk *pblk = private;

	down_write(&pblk_lock);
	pblk_gc_exit(pblk, graceful);
	pblk_tear_down(pblk, graceful);

#ifdef CONFIG_NVM_PBLK_DEBUG
	pblk_info(pblk, "exit: L2P CRC: %x\n", pblk_l2p_crc(pblk));
#endif

	pblk_free(pblk);
	up_write(&pblk_lock);
}

static sector_t pblk_capacity(void *private)
{
	struct pblk *pblk = private;

	return pblk->capacity * NR_PHY_IN_LOG;
}

static void *pblk_init(struct nvm_tgt_dev *dev, struct gendisk *tdisk,
		       int flags)
{
	struct nvm_geo *geo = &dev->geo;
	struct request_queue *bqueue = dev->q;
	struct request_queue *tqueue = tdisk->queue;
	struct pblk *pblk;
	int ret;

	pblk = kzalloc(sizeof(struct pblk), GFP_KERNEL);
	if (!pblk)
		return ERR_PTR(-ENOMEM);

	pblk->dev = dev;
	pblk->disk = tdisk;
	pblk->state = PBLK_STATE_RUNNING;
	pblk->gc.gc_enabled = 0;
<<<<<<< HEAD
=======

	if (!(geo->version == NVM_OCSSD_SPEC_12 ||
					geo->version == NVM_OCSSD_SPEC_20)) {
		pblk_err(pblk, "OCSSD version not supported (%u)\n",
							geo->version);
		kfree(pblk);
		return ERR_PTR(-EINVAL);
	}

	if (geo->version == NVM_OCSSD_SPEC_12 && geo->dom & NVM_RSP_L2P) {
		pblk_err(pblk, "host-side L2P table not supported. (%x)\n",
							geo->dom);
		kfree(pblk);
		return ERR_PTR(-EINVAL);
	}
>>>>>>> e021bb4f

	spin_lock_init(&pblk->resubmit_lock);
	spin_lock_init(&pblk->trans_lock);
	spin_lock_init(&pblk->lock);

#ifdef CONFIG_NVM_PBLK_DEBUG
	atomic_long_set(&pblk->inflight_writes, 0);
	atomic_long_set(&pblk->padded_writes, 0);
	atomic_long_set(&pblk->padded_wb, 0);
	atomic_long_set(&pblk->req_writes, 0);
	atomic_long_set(&pblk->sub_writes, 0);
	atomic_long_set(&pblk->sync_writes, 0);
	atomic_long_set(&pblk->inflight_reads, 0);
	atomic_long_set(&pblk->cache_reads, 0);
	atomic_long_set(&pblk->sync_reads, 0);
	atomic_long_set(&pblk->recov_writes, 0);
	atomic_long_set(&pblk->recov_writes, 0);
	atomic_long_set(&pblk->recov_gc_writes, 0);
	atomic_long_set(&pblk->recov_gc_reads, 0);
#endif

	atomic_long_set(&pblk->read_failed, 0);
	atomic_long_set(&pblk->read_empty, 0);
	atomic_long_set(&pblk->read_high_ecc, 0);
	atomic_long_set(&pblk->read_failed_gc, 0);
	atomic_long_set(&pblk->write_failed, 0);
	atomic_long_set(&pblk->erase_failed, 0);

	ret = pblk_core_init(pblk);
	if (ret) {
		pblk_err(pblk, "could not initialize core\n");
		goto fail;
	}

	ret = pblk_lines_init(pblk);
	if (ret) {
		pblk_err(pblk, "could not initialize lines\n");
		goto fail_free_core;
	}

	ret = pblk_rwb_init(pblk);
	if (ret) {
		pblk_err(pblk, "could not initialize write buffer\n");
		goto fail_free_lines;
	}

	ret = pblk_l2p_init(pblk, flags & NVM_TARGET_FACTORY);
	if (ret) {
		pblk_err(pblk, "could not initialize maps\n");
		goto fail_free_rwb;
	}

	ret = pblk_writer_init(pblk);
	if (ret) {
		if (ret != -EINTR)
			pblk_err(pblk, "could not initialize write thread\n");
		goto fail_free_l2p;
	}

	ret = pblk_gc_init(pblk);
	if (ret) {
		pblk_err(pblk, "could not initialize gc\n");
		goto fail_stop_writer;
	}

	/* inherit the size from the underlying device */
	blk_queue_logical_block_size(tqueue, queue_physical_block_size(bqueue));
	blk_queue_max_hw_sectors(tqueue, queue_max_hw_sectors(bqueue));

	blk_queue_write_cache(tqueue, true, false);

	tqueue->limits.discard_granularity = geo->clba * geo->csecs;
	tqueue->limits.discard_alignment = 0;
	blk_queue_max_discard_sectors(tqueue, UINT_MAX >> 9);
	blk_queue_flag_set(QUEUE_FLAG_DISCARD, tqueue);

	pblk_info(pblk, "luns:%u, lines:%d, secs:%llu, buf entries:%u\n",
			geo->all_luns, pblk->l_mg.nr_lines,
			(unsigned long long)pblk->rl.nr_secs,
			pblk->rwb.nr_entries);

	wake_up_process(pblk->writer_ts);

	/* Check if we need to start GC */
	pblk_gc_should_kick(pblk);

	return pblk;

fail_stop_writer:
	pblk_writer_stop(pblk);
fail_free_l2p:
	pblk_l2p_free(pblk);
fail_free_rwb:
	pblk_rwb_free(pblk);
fail_free_lines:
	pblk_lines_free(pblk);
fail_free_core:
	pblk_core_free(pblk);
fail:
	kfree(pblk);
	return ERR_PTR(ret);
}

/* physical block device target */
static struct nvm_tgt_type tt_pblk = {
	.name		= "pblk",
	.version	= {1, 0, 0},

	.make_rq	= pblk_make_rq,
	.capacity	= pblk_capacity,

	.init		= pblk_init,
	.exit		= pblk_exit,

	.sysfs_init	= pblk_sysfs_init,
	.sysfs_exit	= pblk_sysfs_exit,
	.owner		= THIS_MODULE,
};

static int __init pblk_module_init(void)
{
	int ret;

	ret = bioset_init(&pblk_bio_set, BIO_POOL_SIZE, 0, 0);
	if (ret)
		return ret;
	ret = nvm_register_tgt_type(&tt_pblk);
	if (ret)
		bioset_exit(&pblk_bio_set);
	return ret;
}

static void pblk_module_exit(void)
{
	bioset_exit(&pblk_bio_set);
	nvm_unregister_tgt_type(&tt_pblk);
}

module_init(pblk_module_init);
module_exit(pblk_module_exit);
MODULE_AUTHOR("Javier Gonzalez <javier@cnexlabs.com>");
MODULE_AUTHOR("Matias Bjorling <matias@cnexlabs.com>");
MODULE_LICENSE("GPL v2");
MODULE_DESCRIPTION("Physical Block-Device for Open-Channel SSDs");<|MERGE_RESOLUTION|>--- conflicted
+++ resolved
@@ -382,17 +382,6 @@
 		return -EINVAL;
 	}
 
-<<<<<<< HEAD
-	/* internal bios can be at most the sectors signaled by the device. */
-	pblk->page_bio_pool = mempool_create_page_pool(nvm_max_phys_sects(dev),
-									0);
-	if (!pblk->page_bio_pool)
-		return -ENOMEM;
-
-	pblk->line_ws_pool = mempool_create_slab_pool(PBLK_WS_POOL_SIZE,
-							pblk_blk_ws_cache);
-	if (!pblk->line_ws_pool)
-=======
 	pblk->pad_dist = kcalloc(pblk->min_write_pgs - 1, sizeof(atomic64_t),
 								GFP_KERNEL);
 	if (!pblk->pad_dist)
@@ -409,7 +398,6 @@
 	ret = mempool_init_slab_pool(&pblk->gen_ws_pool, PBLK_GEN_WS_POOL_SIZE,
 				     pblk_ws_cache);
 	if (ret)
->>>>>>> e021bb4f
 		goto free_page_bio_pool;
 
 	ret = mempool_init_slab_pool(&pblk->rec_pool, geo->all_luns,
@@ -468,13 +456,6 @@
 free_r_rq_pool:
 	mempool_exit(&pblk->r_rq_pool);
 free_rec_pool:
-<<<<<<< HEAD
-	mempool_destroy(pblk->rec_pool);
-free_blk_ws_pool:
-	mempool_destroy(pblk->line_ws_pool);
-free_page_bio_pool:
-	mempool_destroy(pblk->page_bio_pool);
-=======
 	mempool_exit(&pblk->rec_pool);
 free_gen_ws_pool:
 	mempool_exit(&pblk->gen_ws_pool);
@@ -484,7 +465,6 @@
 	pblk_free_global_caches(pblk);
 fail_free_pad_dist:
 	kfree(pblk->pad_dist);
->>>>>>> e021bb4f
 	return -ENOMEM;
 }
 
@@ -499,21 +479,12 @@
 	if (pblk->bb_wq)
 		destroy_workqueue(pblk->bb_wq);
 
-<<<<<<< HEAD
-	mempool_destroy(pblk->page_bio_pool);
-	mempool_destroy(pblk->line_ws_pool);
-	mempool_destroy(pblk->rec_pool);
-	mempool_destroy(pblk->g_rq_pool);
-	mempool_destroy(pblk->w_rq_pool);
-	mempool_destroy(pblk->line_meta_pool);
-=======
 	mempool_exit(&pblk->page_bio_pool);
 	mempool_exit(&pblk->gen_ws_pool);
 	mempool_exit(&pblk->rec_pool);
 	mempool_exit(&pblk->r_rq_pool);
 	mempool_exit(&pblk->e_rq_pool);
 	mempool_exit(&pblk->w_rq_pool);
->>>>>>> e021bb4f
 
 	pblk_free_global_caches(pblk);
 	kfree(pblk->pad_dist);
@@ -1018,17 +989,10 @@
 	lm->blk_per_line = geo->all_luns;
 	lm->blk_bitmap_len = BITS_TO_LONGS(geo->all_luns) * sizeof(long);
 	lm->sec_bitmap_len = BITS_TO_LONGS(lm->sec_per_line) * sizeof(long);
-<<<<<<< HEAD
-	lm->lun_bitmap_len = BITS_TO_LONGS(geo->nr_luns) * sizeof(long);
-	lm->mid_thrs = lm->sec_per_line / 2;
-	lm->high_thrs = lm->sec_per_line / 4;
-	lm->meta_distance = (geo->nr_luns / 2) * pblk->min_write_pgs;
-=======
 	lm->lun_bitmap_len = BITS_TO_LONGS(geo->all_luns) * sizeof(long);
 	lm->mid_thrs = lm->sec_per_line / 2;
 	lm->high_thrs = lm->sec_per_line / 4;
 	lm->meta_distance = (geo->all_luns / 2) * pblk->min_write_pgs;
->>>>>>> e021bb4f
 
 	/* Calculate necessary pages for smeta. See comment over struct
 	 * line_smeta definition
@@ -1237,8 +1201,6 @@
 	pblk->disk = tdisk;
 	pblk->state = PBLK_STATE_RUNNING;
 	pblk->gc.gc_enabled = 0;
-<<<<<<< HEAD
-=======
 
 	if (!(geo->version == NVM_OCSSD_SPEC_12 ||
 					geo->version == NVM_OCSSD_SPEC_20)) {
@@ -1254,7 +1216,6 @@
 		kfree(pblk);
 		return ERR_PTR(-EINVAL);
 	}
->>>>>>> e021bb4f
 
 	spin_lock_init(&pblk->resubmit_lock);
 	spin_lock_init(&pblk->trans_lock);
