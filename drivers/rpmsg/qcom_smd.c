// SPDX-License-Identifier: GPL-2.0
/*
 * Copyright (c) 2015, Sony Mobile Communications AB.
 * Copyright (c) 2012-2013, The Linux Foundation. All rights reserved.
 */

#include <linux/interrupt.h>
#include <linux/io.h>
#include <linux/mailbox_client.h>
#include <linux/mfd/syscon.h>
#include <linux/module.h>
#include <linux/of_irq.h>
#include <linux/of_platform.h>
#include <linux/platform_device.h>
#include <linux/regmap.h>
#include <linux/sched.h>
#include <linux/sizes.h>
#include <linux/slab.h>
#include <linux/soc/qcom/smem.h>
#include <linux/wait.h>
#include <linux/rpmsg.h>
#include <linux/rpmsg/qcom_smd.h>

#include "rpmsg_internal.h"

/*
 * The Qualcomm Shared Memory communication solution provides point-to-point
 * channels for clients to send and receive streaming or packet based data.
 *
 * Each channel consists of a control item (channel info) and a ring buffer
 * pair. The channel info carry information related to channel state, flow
 * control and the offsets within the ring buffer.
 *
 * All allocated channels are listed in an allocation table, identifying the
 * pair of items by name, type and remote processor.
 *
 * Upon creating a new channel the remote processor allocates channel info and
 * ring buffer items from the smem heap and populate the allocation table. An
 * interrupt is sent to the other end of the channel and a scan for new
 * channels should be done. A channel never goes away, it will only change
 * state.
 *
 * The remote processor signals it intent for bring up the communication
 * channel by setting the state of its end of the channel to "opening" and
 * sends out an interrupt. We detect this change and register a smd device to
 * consume the channel. Upon finding a consumer we finish the handshake and the
 * channel is up.
 *
 * Upon closing a channel, the remote processor will update the state of its
 * end of the channel and signal us, we will then unregister any attached
 * device and close our end of the channel.
 *
 * Devices attached to a channel can use the qcom_smd_send function to push
 * data to the channel, this is done by copying the data into the tx ring
 * buffer, updating the pointers in the channel info and signaling the remote
 * processor.
 *
 * The remote processor does the equivalent when it transfer data and upon
 * receiving the interrupt we check the channel info for new data and delivers
 * this to the attached device. If the device is not ready to receive the data
 * we leave it in the ring buffer for now.
 */

struct smd_channel_info;
struct smd_channel_info_pair;
struct smd_channel_info_word;
struct smd_channel_info_word_pair;

static const struct rpmsg_endpoint_ops qcom_smd_endpoint_ops;

#define SMD_ALLOC_TBL_COUNT	2
#define SMD_ALLOC_TBL_SIZE	64

/*
 * This lists the various smem heap items relevant for the allocation table and
 * smd channel entries.
 */
static const struct {
	unsigned alloc_tbl_id;
	unsigned info_base_id;
	unsigned fifo_base_id;
} smem_items[SMD_ALLOC_TBL_COUNT] = {
	{
		.alloc_tbl_id = 13,
		.info_base_id = 14,
		.fifo_base_id = 338
	},
	{
		.alloc_tbl_id = 266,
		.info_base_id = 138,
		.fifo_base_id = 202,
	},
};

/**
 * struct qcom_smd_edge - representing a remote processor
 * @dev:		device associated with this edge
 * @name:		name of this edge
 * @of_node:		of_node handle for information related to this edge
 * @edge_id:		identifier of this edge
 * @remote_pid:		identifier of remote processor
 * @irq:		interrupt for signals on this edge
 * @ipc_regmap:		regmap handle holding the outgoing ipc register
 * @ipc_offset:		offset within @ipc_regmap of the register for ipc
 * @ipc_bit:		bit in the register at @ipc_offset of @ipc_regmap
 * @mbox_client:	mailbox client handle
 * @mbox_chan:		apcs ipc mailbox channel handle
 * @channels:		list of all channels detected on this edge
 * @channels_lock:	guard for modifications of @channels
 * @allocated:		array of bitmaps representing already allocated channels
 * @smem_available:	last available amount of smem triggering a channel scan
 * @new_channel_event:	wait queue for new channel events
 * @scan_work:		work item for discovering new channels
 * @state_work:		work item for edge state changes
 */
struct qcom_smd_edge {
	struct device dev;

	const char *name;

	struct device_node *of_node;
	unsigned edge_id;
	unsigned remote_pid;

	int irq;

	struct regmap *ipc_regmap;
	int ipc_offset;
	int ipc_bit;

	struct mbox_client mbox_client;
	struct mbox_chan *mbox_chan;

	struct list_head channels;
	spinlock_t channels_lock;

	DECLARE_BITMAP(allocated[SMD_ALLOC_TBL_COUNT], SMD_ALLOC_TBL_SIZE);

	unsigned smem_available;

	wait_queue_head_t new_channel_event;

	struct work_struct scan_work;
	struct work_struct state_work;
};

/*
 * SMD channel states.
 */
enum smd_channel_state {
	SMD_CHANNEL_CLOSED,
	SMD_CHANNEL_OPENING,
	SMD_CHANNEL_OPENED,
	SMD_CHANNEL_FLUSHING,
	SMD_CHANNEL_CLOSING,
	SMD_CHANNEL_RESET,
	SMD_CHANNEL_RESET_OPENING
};

struct qcom_smd_device {
	struct rpmsg_device rpdev;

	struct qcom_smd_edge *edge;
};

struct qcom_smd_endpoint {
	struct rpmsg_endpoint ept;

	struct qcom_smd_channel *qsch;
};

#define to_smd_device(r)	container_of(r, struct qcom_smd_device, rpdev)
#define to_smd_edge(d)		container_of(d, struct qcom_smd_edge, dev)
#define to_smd_endpoint(e)	container_of(e, struct qcom_smd_endpoint, ept)

/**
 * struct qcom_smd_channel - smd channel struct
 * @edge:		qcom_smd_edge this channel is living on
 * @qsept:		reference to a associated smd endpoint
 * @registered:		flag to indicate if the channel is registered
 * @name:		name of the channel
 * @state:		local state of the channel
 * @remote_state:	remote state of the channel
 * @state_change_event:	state change event
 * @info:		byte aligned outgoing/incoming channel info
 * @info_word:		word aligned outgoing/incoming channel info
 * @tx_lock:		lock to make writes to the channel mutually exclusive
 * @fblockread_event:	wakeup event tied to tx fBLOCKREADINTR
 * @tx_fifo:		pointer to the outgoing ring buffer
 * @rx_fifo:		pointer to the incoming ring buffer
 * @fifo_size:		size of each ring buffer
 * @bounce_buffer:	bounce buffer for reading wrapped packets
 * @cb:			callback function registered for this channel
 * @recv_lock:		guard for rx info modifications and cb pointer
 * @pkt_size:		size of the currently handled packet
 * @drvdata:		driver private data
 * @list:		lite entry for @channels in qcom_smd_edge
 */
struct qcom_smd_channel {
	struct qcom_smd_edge *edge;

	struct qcom_smd_endpoint *qsept;
	bool registered;

	char *name;
	enum smd_channel_state state;
	enum smd_channel_state remote_state;
	wait_queue_head_t state_change_event;

	struct smd_channel_info_pair *info;
	struct smd_channel_info_word_pair *info_word;

	spinlock_t tx_lock;
	wait_queue_head_t fblockread_event;

	void *tx_fifo;
	void *rx_fifo;
	int fifo_size;

	void *bounce_buffer;

	spinlock_t recv_lock;

	int pkt_size;

	void *drvdata;

	struct list_head list;
};

/*
 * Format of the smd_info smem items, for byte aligned channels.
 */
struct smd_channel_info {
	__le32 state;
	u8  fDSR;
	u8  fCTS;
	u8  fCD;
	u8  fRI;
	u8  fHEAD;
	u8  fTAIL;
	u8  fSTATE;
	u8  fBLOCKREADINTR;
	__le32 tail;
	__le32 head;
};

struct smd_channel_info_pair {
	struct smd_channel_info tx;
	struct smd_channel_info rx;
};

/*
 * Format of the smd_info smem items, for word aligned channels.
 */
struct smd_channel_info_word {
	__le32 state;
	__le32 fDSR;
	__le32 fCTS;
	__le32 fCD;
	__le32 fRI;
	__le32 fHEAD;
	__le32 fTAIL;
	__le32 fSTATE;
	__le32 fBLOCKREADINTR;
	__le32 tail;
	__le32 head;
};

struct smd_channel_info_word_pair {
	struct smd_channel_info_word tx;
	struct smd_channel_info_word rx;
};

#define GET_RX_CHANNEL_FLAG(channel, param)				     \
	({								     \
		BUILD_BUG_ON(sizeof(channel->info->rx.param) != sizeof(u8)); \
		channel->info_word ?					     \
			le32_to_cpu(channel->info_word->rx.param) :	     \
			channel->info->rx.param;			     \
	})

#define GET_RX_CHANNEL_INFO(channel, param)				      \
	({								      \
		BUILD_BUG_ON(sizeof(channel->info->rx.param) != sizeof(u32)); \
		le32_to_cpu(channel->info_word ?			      \
			channel->info_word->rx.param :			      \
			channel->info->rx.param);			      \
	})

#define SET_RX_CHANNEL_FLAG(channel, param, value)			     \
	({								     \
		BUILD_BUG_ON(sizeof(channel->info->rx.param) != sizeof(u8)); \
		if (channel->info_word)					     \
			channel->info_word->rx.param = cpu_to_le32(value);   \
		else							     \
			channel->info->rx.param = value;		     \
	})

#define SET_RX_CHANNEL_INFO(channel, param, value)			      \
	({								      \
		BUILD_BUG_ON(sizeof(channel->info->rx.param) != sizeof(u32)); \
		if (channel->info_word)					      \
			channel->info_word->rx.param = cpu_to_le32(value);    \
		else							      \
			channel->info->rx.param = cpu_to_le32(value);	      \
	})

#define GET_TX_CHANNEL_FLAG(channel, param)				     \
	({								     \
		BUILD_BUG_ON(sizeof(channel->info->tx.param) != sizeof(u8)); \
		channel->info_word ?					     \
			le32_to_cpu(channel->info_word->tx.param) :          \
			channel->info->tx.param;			     \
	})

#define GET_TX_CHANNEL_INFO(channel, param)				      \
	({								      \
		BUILD_BUG_ON(sizeof(channel->info->tx.param) != sizeof(u32)); \
		le32_to_cpu(channel->info_word ?			      \
			channel->info_word->tx.param :			      \
			channel->info->tx.param);			      \
	})

#define SET_TX_CHANNEL_FLAG(channel, param, value)			     \
	({								     \
		BUILD_BUG_ON(sizeof(channel->info->tx.param) != sizeof(u8)); \
		if (channel->info_word)					     \
			channel->info_word->tx.param = cpu_to_le32(value);   \
		else							     \
			channel->info->tx.param = value;		     \
	})

#define SET_TX_CHANNEL_INFO(channel, param, value)			      \
	({								      \
		BUILD_BUG_ON(sizeof(channel->info->tx.param) != sizeof(u32)); \
		if (channel->info_word)					      \
			channel->info_word->tx.param = cpu_to_le32(value);   \
		else							      \
			channel->info->tx.param = cpu_to_le32(value);	      \
	})

/**
 * struct qcom_smd_alloc_entry - channel allocation entry
 * @name:	channel name
 * @cid:	channel index
 * @flags:	channel flags and edge id
 * @ref_count:	reference count of the channel
 */
struct qcom_smd_alloc_entry {
	u8 name[20];
	__le32 cid;
	__le32 flags;
	__le32 ref_count;
} __packed;

#define SMD_CHANNEL_FLAGS_EDGE_MASK	0xff
#define SMD_CHANNEL_FLAGS_STREAM	BIT(8)
#define SMD_CHANNEL_FLAGS_PACKET	BIT(9)

/*
 * Each smd packet contains a 20 byte header, with the first 4 being the length
 * of the packet.
 */
#define SMD_PACKET_HEADER_LEN	20

/*
 * Signal the remote processor associated with 'channel'.
 */
static void qcom_smd_signal_channel(struct qcom_smd_channel *channel)
{
	struct qcom_smd_edge *edge = channel->edge;

	if (edge->mbox_chan) {
		/*
		 * We can ignore a failing mbox_send_message() as the only
		 * possible cause is that the FIFO in the framework is full of
		 * other writes to the same bit.
		 */
		mbox_send_message(edge->mbox_chan, NULL);
		mbox_client_txdone(edge->mbox_chan, 0);
	} else {
		regmap_write(edge->ipc_regmap, edge->ipc_offset, BIT(edge->ipc_bit));
	}
}

/*
 * Initialize the tx channel info
 */
static void qcom_smd_channel_reset(struct qcom_smd_channel *channel)
{
	SET_TX_CHANNEL_INFO(channel, state, SMD_CHANNEL_CLOSED);
	SET_TX_CHANNEL_FLAG(channel, fDSR, 0);
	SET_TX_CHANNEL_FLAG(channel, fCTS, 0);
	SET_TX_CHANNEL_FLAG(channel, fCD, 0);
	SET_TX_CHANNEL_FLAG(channel, fRI, 0);
	SET_TX_CHANNEL_FLAG(channel, fHEAD, 0);
	SET_TX_CHANNEL_FLAG(channel, fTAIL, 0);
	SET_TX_CHANNEL_FLAG(channel, fSTATE, 1);
	SET_TX_CHANNEL_FLAG(channel, fBLOCKREADINTR, 1);
	SET_TX_CHANNEL_INFO(channel, head, 0);
	SET_RX_CHANNEL_INFO(channel, tail, 0);

	qcom_smd_signal_channel(channel);

	channel->state = SMD_CHANNEL_CLOSED;
	channel->pkt_size = 0;
}

/*
 * Set the callback for a channel, with appropriate locking
 */
static void qcom_smd_channel_set_callback(struct qcom_smd_channel *channel,
					  rpmsg_rx_cb_t cb)
{
	struct rpmsg_endpoint *ept = &channel->qsept->ept;
	unsigned long flags;

	spin_lock_irqsave(&channel->recv_lock, flags);
	ept->cb = cb;
	spin_unlock_irqrestore(&channel->recv_lock, flags);
};

/*
 * Calculate the amount of data available in the rx fifo
 */
static size_t qcom_smd_channel_get_rx_avail(struct qcom_smd_channel *channel)
{
	unsigned head;
	unsigned tail;

	head = GET_RX_CHANNEL_INFO(channel, head);
	tail = GET_RX_CHANNEL_INFO(channel, tail);

	return (head - tail) & (channel->fifo_size - 1);
}

/*
 * Set tx channel state and inform the remote processor
 */
static void qcom_smd_channel_set_state(struct qcom_smd_channel *channel,
				       int state)
{
	struct qcom_smd_edge *edge = channel->edge;
	bool is_open = state == SMD_CHANNEL_OPENED;

	if (channel->state == state)
		return;

	dev_dbg(&edge->dev, "set_state(%s, %d)\n", channel->name, state);

	SET_TX_CHANNEL_FLAG(channel, fDSR, is_open);
	SET_TX_CHANNEL_FLAG(channel, fCTS, is_open);
	SET_TX_CHANNEL_FLAG(channel, fCD, is_open);

	SET_TX_CHANNEL_INFO(channel, state, state);
	SET_TX_CHANNEL_FLAG(channel, fSTATE, 1);

	channel->state = state;
	qcom_smd_signal_channel(channel);
}

/*
 * Copy count bytes of data using 32bit accesses, if that's required.
 */
static void smd_copy_to_fifo(void __iomem *dst,
			     const void *src,
			     size_t count,
			     bool word_aligned)
{
	if (word_aligned) {
		__iowrite32_copy(dst, src, count / sizeof(u32));
	} else {
		memcpy_toio(dst, src, count);
	}
}

/*
 * Copy count bytes of data using 32bit accesses, if that is required.
 */
static void smd_copy_from_fifo(void *dst,
			       const void __iomem *src,
			       size_t count,
			       bool word_aligned)
{
	if (word_aligned) {
		__ioread32_copy(dst, src, count / sizeof(u32));
	} else {
		memcpy_fromio(dst, src, count);
	}
}

/*
 * Read count bytes of data from the rx fifo into buf, but don't advance the
 * tail.
 */
static size_t qcom_smd_channel_peek(struct qcom_smd_channel *channel,
				    void *buf, size_t count)
{
	bool word_aligned;
	unsigned tail;
	size_t len;

	word_aligned = channel->info_word;
	tail = GET_RX_CHANNEL_INFO(channel, tail);

	len = min_t(size_t, count, channel->fifo_size - tail);
	if (len) {
		smd_copy_from_fifo(buf,
				   channel->rx_fifo + tail,
				   len,
				   word_aligned);
	}

	if (len != count) {
		smd_copy_from_fifo(buf + len,
				   channel->rx_fifo,
				   count - len,
				   word_aligned);
	}

	return count;
}

/*
 * Advance the rx tail by count bytes.
 */
static void qcom_smd_channel_advance(struct qcom_smd_channel *channel,
				     size_t count)
{
	unsigned tail;

	tail = GET_RX_CHANNEL_INFO(channel, tail);
	tail += count;
	tail &= (channel->fifo_size - 1);
	SET_RX_CHANNEL_INFO(channel, tail, tail);
}

/*
 * Read out a single packet from the rx fifo and deliver it to the device
 */
static int qcom_smd_channel_recv_single(struct qcom_smd_channel *channel)
{
	struct rpmsg_endpoint *ept = &channel->qsept->ept;
	unsigned tail;
	size_t len;
	void *ptr;
	int ret;

	tail = GET_RX_CHANNEL_INFO(channel, tail);

	/* Use bounce buffer if the data wraps */
	if (tail + channel->pkt_size >= channel->fifo_size) {
		ptr = channel->bounce_buffer;
		len = qcom_smd_channel_peek(channel, ptr, channel->pkt_size);
	} else {
		ptr = channel->rx_fifo + tail;
		len = channel->pkt_size;
	}

	ret = ept->cb(ept->rpdev, ptr, len, ept->priv, RPMSG_ADDR_ANY);
	if (ret < 0)
		return ret;

	/* Only forward the tail if the client consumed the data */
	qcom_smd_channel_advance(channel, len);

	channel->pkt_size = 0;

	return 0;
}

/*
 * Per channel interrupt handling
 */
static bool qcom_smd_channel_intr(struct qcom_smd_channel *channel)
{
	bool need_state_scan = false;
	int remote_state;
	__le32 pktlen;
	int avail;
	int ret;

	/* Handle state changes */
	remote_state = GET_RX_CHANNEL_INFO(channel, state);
	if (remote_state != channel->remote_state) {
		channel->remote_state = remote_state;
		need_state_scan = true;

		wake_up_interruptible_all(&channel->state_change_event);
	}
	/* Indicate that we have seen any state change */
	SET_RX_CHANNEL_FLAG(channel, fSTATE, 0);

	/* Signal waiting qcom_smd_send() about the interrupt */
	if (!GET_TX_CHANNEL_FLAG(channel, fBLOCKREADINTR))
		wake_up_interruptible_all(&channel->fblockread_event);

	/* Don't consume any data until we've opened the channel */
	if (channel->state != SMD_CHANNEL_OPENED)
		goto out;

	/* Indicate that we've seen the new data */
	SET_RX_CHANNEL_FLAG(channel, fHEAD, 0);

	/* Consume data */
	for (;;) {
		avail = qcom_smd_channel_get_rx_avail(channel);

		if (!channel->pkt_size && avail >= SMD_PACKET_HEADER_LEN) {
			qcom_smd_channel_peek(channel, &pktlen, sizeof(pktlen));
			qcom_smd_channel_advance(channel, SMD_PACKET_HEADER_LEN);
			channel->pkt_size = le32_to_cpu(pktlen);
		} else if (channel->pkt_size && avail >= channel->pkt_size) {
			ret = qcom_smd_channel_recv_single(channel);
			if (ret)
				break;
		} else {
			break;
		}
	}

	/* Indicate that we have seen and updated tail */
	SET_RX_CHANNEL_FLAG(channel, fTAIL, 1);

	/* Signal the remote that we've consumed the data (if requested) */
	if (!GET_RX_CHANNEL_FLAG(channel, fBLOCKREADINTR)) {
		/* Ensure ordering of channel info updates */
		wmb();

		qcom_smd_signal_channel(channel);
	}

out:
	return need_state_scan;
}

/*
 * The edge interrupts are triggered by the remote processor on state changes,
 * channel info updates or when new channels are created.
 */
static irqreturn_t qcom_smd_edge_intr(int irq, void *data)
{
	struct qcom_smd_edge *edge = data;
	struct qcom_smd_channel *channel;
	unsigned available;
	bool kick_scanner = false;
	bool kick_state = false;

	/*
	 * Handle state changes or data on each of the channels on this edge
	 */
	spin_lock(&edge->channels_lock);
	list_for_each_entry(channel, &edge->channels, list) {
		spin_lock(&channel->recv_lock);
		kick_state |= qcom_smd_channel_intr(channel);
		spin_unlock(&channel->recv_lock);
	}
	spin_unlock(&edge->channels_lock);

	/*
	 * Creating a new channel requires allocating an smem entry, so we only
	 * have to scan if the amount of available space in smem have changed
	 * since last scan.
	 */
	available = qcom_smem_get_free_space(edge->remote_pid);
	if (available != edge->smem_available) {
		edge->smem_available = available;
		kick_scanner = true;
	}

	if (kick_scanner)
		schedule_work(&edge->scan_work);
	if (kick_state)
		schedule_work(&edge->state_work);

	return IRQ_HANDLED;
}

/*
 * Calculate how much space is available in the tx fifo.
 */
static size_t qcom_smd_get_tx_avail(struct qcom_smd_channel *channel)
{
	unsigned head;
	unsigned tail;
	unsigned mask = channel->fifo_size - 1;

	head = GET_TX_CHANNEL_INFO(channel, head);
	tail = GET_TX_CHANNEL_INFO(channel, tail);

	return mask - ((head - tail) & mask);
}

/*
 * Write count bytes of data into channel, possibly wrapping in the ring buffer
 */
static int qcom_smd_write_fifo(struct qcom_smd_channel *channel,
			       const void *data,
			       size_t count)
{
	bool word_aligned;
	unsigned head;
	size_t len;

	word_aligned = channel->info_word;
	head = GET_TX_CHANNEL_INFO(channel, head);

	len = min_t(size_t, count, channel->fifo_size - head);
	if (len) {
		smd_copy_to_fifo(channel->tx_fifo + head,
				 data,
				 len,
				 word_aligned);
	}

	if (len != count) {
		smd_copy_to_fifo(channel->tx_fifo,
				 data + len,
				 count - len,
				 word_aligned);
	}

	head += count;
	head &= (channel->fifo_size - 1);
	SET_TX_CHANNEL_INFO(channel, head, head);

	return count;
}

/**
 * qcom_smd_send - write data to smd channel
 * @channel:	channel handle
 * @data:	buffer of data to write
 * @len:	number of bytes to write
 * @wait:	flag to indicate if write has ca wait
 *
 * This is a blocking write of len bytes into the channel's tx ring buffer and
 * signal the remote end. It will sleep until there is enough space available
 * in the tx buffer, utilizing the fBLOCKREADINTR signaling mechanism to avoid
 * polling.
 */
static int __qcom_smd_send(struct qcom_smd_channel *channel, const void *data,
			   int len, bool wait)
{
	__le32 hdr[5] = { cpu_to_le32(len), };
	int tlen = sizeof(hdr) + len;
	unsigned long flags;
	int ret;

	/* Word aligned channels only accept word size aligned data */
	if (channel->info_word && len % 4)
		return -EINVAL;

	/* Reject packets that are too big */
	if (tlen >= channel->fifo_size)
		return -EINVAL;

	/* Highlight the fact that if we enter the loop below we might sleep */
	if (wait)
		might_sleep();

	spin_lock_irqsave(&channel->tx_lock, flags);

	while (qcom_smd_get_tx_avail(channel) < tlen &&
	       channel->state == SMD_CHANNEL_OPENED) {
		if (!wait) {
			ret = -EAGAIN;
			goto out_unlock;
		}

		SET_TX_CHANNEL_FLAG(channel, fBLOCKREADINTR, 0);

		/* Wait without holding the tx_lock */
		spin_unlock_irqrestore(&channel->tx_lock, flags);

		ret = wait_event_interruptible(channel->fblockread_event,
				       qcom_smd_get_tx_avail(channel) >= tlen ||
				       channel->state != SMD_CHANNEL_OPENED);
		if (ret)
			return ret;

		spin_lock_irqsave(&channel->tx_lock, flags);

		SET_TX_CHANNEL_FLAG(channel, fBLOCKREADINTR, 1);
	}

	/* Fail if the channel was closed */
	if (channel->state != SMD_CHANNEL_OPENED) {
		ret = -EPIPE;
		goto out_unlock;
	}

	SET_TX_CHANNEL_FLAG(channel, fTAIL, 0);

	qcom_smd_write_fifo(channel, hdr, sizeof(hdr));
	qcom_smd_write_fifo(channel, data, len);

	SET_TX_CHANNEL_FLAG(channel, fHEAD, 1);

	/* Ensure ordering of channel info updates */
	wmb();

	qcom_smd_signal_channel(channel);

out_unlock:
	spin_unlock_irqrestore(&channel->tx_lock, flags);

	return ret;
}

/*
 * Helper for opening a channel
 */
static int qcom_smd_channel_open(struct qcom_smd_channel *channel,
				 rpmsg_rx_cb_t cb)
{
	struct qcom_smd_edge *edge = channel->edge;
	size_t bb_size;
	int ret;

	/*
	 * Packets are maximum 4k, but reduce if the fifo is smaller
	 */
	bb_size = min(channel->fifo_size, SZ_4K);
	channel->bounce_buffer = kmalloc(bb_size, GFP_KERNEL);
	if (!channel->bounce_buffer)
		return -ENOMEM;

	qcom_smd_channel_set_callback(channel, cb);
	qcom_smd_channel_set_state(channel, SMD_CHANNEL_OPENING);

	/* Wait for remote to enter opening or opened */
	ret = wait_event_interruptible_timeout(channel->state_change_event,
			channel->remote_state == SMD_CHANNEL_OPENING ||
			channel->remote_state == SMD_CHANNEL_OPENED,
			HZ);
	if (!ret) {
		dev_err(&edge->dev, "remote side did not enter opening state\n");
		goto out_close_timeout;
	}

	qcom_smd_channel_set_state(channel, SMD_CHANNEL_OPENED);

	/* Wait for remote to enter opened */
	ret = wait_event_interruptible_timeout(channel->state_change_event,
			channel->remote_state == SMD_CHANNEL_OPENED,
			HZ);
	if (!ret) {
		dev_err(&edge->dev, "remote side did not enter open state\n");
		goto out_close_timeout;
	}

	return 0;

out_close_timeout:
	qcom_smd_channel_set_state(channel, SMD_CHANNEL_CLOSED);
	return -ETIMEDOUT;
}

/*
 * Helper for closing and resetting a channel
 */
static void qcom_smd_channel_close(struct qcom_smd_channel *channel)
{
	qcom_smd_channel_set_callback(channel, NULL);

	kfree(channel->bounce_buffer);
	channel->bounce_buffer = NULL;

	qcom_smd_channel_set_state(channel, SMD_CHANNEL_CLOSED);
	qcom_smd_channel_reset(channel);
}

static struct qcom_smd_channel *
qcom_smd_find_channel(struct qcom_smd_edge *edge, const char *name)
{
	struct qcom_smd_channel *channel;
	struct qcom_smd_channel *ret = NULL;
	unsigned long flags;

	spin_lock_irqsave(&edge->channels_lock, flags);
	list_for_each_entry(channel, &edge->channels, list) {
		if (!strcmp(channel->name, name)) {
			ret = channel;
			break;
		}
	}
	spin_unlock_irqrestore(&edge->channels_lock, flags);

	return ret;
}

static void __ept_release(struct kref *kref)
{
	struct rpmsg_endpoint *ept = container_of(kref, struct rpmsg_endpoint,
						  refcount);
	kfree(to_smd_endpoint(ept));
}

static struct rpmsg_endpoint *qcom_smd_create_ept(struct rpmsg_device *rpdev,
						  rpmsg_rx_cb_t cb, void *priv,
						  struct rpmsg_channel_info chinfo)
{
	struct qcom_smd_endpoint *qsept;
	struct qcom_smd_channel *channel;
	struct qcom_smd_device *qsdev = to_smd_device(rpdev);
	struct qcom_smd_edge *edge = qsdev->edge;
	struct rpmsg_endpoint *ept;
	const char *name = chinfo.name;
	int ret;

	/* Wait up to HZ for the channel to appear */
	ret = wait_event_interruptible_timeout(edge->new_channel_event,
			(channel = qcom_smd_find_channel(edge, name)) != NULL,
			HZ);
	if (!ret)
		return NULL;

	if (channel->state != SMD_CHANNEL_CLOSED) {
		dev_err(&rpdev->dev, "channel %s is busy\n", channel->name);
		return NULL;
	}

	qsept = kzalloc(sizeof(*qsept), GFP_KERNEL);
	if (!qsept)
		return NULL;

	ept = &qsept->ept;

	kref_init(&ept->refcount);

	ept->rpdev = rpdev;
	ept->cb = cb;
	ept->priv = priv;
	ept->ops = &qcom_smd_endpoint_ops;

	channel->qsept = qsept;
	qsept->qsch = channel;

	ret = qcom_smd_channel_open(channel, cb);
	if (ret)
		goto free_ept;

	return ept;

free_ept:
	channel->qsept = NULL;
	kref_put(&ept->refcount, __ept_release);
	return NULL;
}

static void qcom_smd_destroy_ept(struct rpmsg_endpoint *ept)
{
	struct qcom_smd_endpoint *qsept = to_smd_endpoint(ept);
	struct qcom_smd_channel *ch = qsept->qsch;

	qcom_smd_channel_close(ch);
	ch->qsept = NULL;
	kref_put(&ept->refcount, __ept_release);
}

static int qcom_smd_send(struct rpmsg_endpoint *ept, void *data, int len)
{
	struct qcom_smd_endpoint *qsept = to_smd_endpoint(ept);

	return __qcom_smd_send(qsept->qsch, data, len, true);
}

static int qcom_smd_trysend(struct rpmsg_endpoint *ept, void *data, int len)
{
	struct qcom_smd_endpoint *qsept = to_smd_endpoint(ept);

	return __qcom_smd_send(qsept->qsch, data, len, false);
}

static __poll_t qcom_smd_poll(struct rpmsg_endpoint *ept,
				  struct file *filp, poll_table *wait)
{
	struct qcom_smd_endpoint *qsept = to_smd_endpoint(ept);
	struct qcom_smd_channel *channel = qsept->qsch;
	__poll_t mask = 0;

	poll_wait(filp, &channel->fblockread_event, wait);

	if (qcom_smd_get_tx_avail(channel) > 20)
		mask |= EPOLLOUT | EPOLLWRNORM;

	return mask;
}

/*
 * Finds the device_node for the smd child interested in this channel.
 */
static struct device_node *qcom_smd_match_channel(struct device_node *edge_node,
						  const char *channel)
{
	struct device_node *child;
	const char *name;
	const char *key;
	int ret;

	for_each_available_child_of_node(edge_node, child) {
		key = "qcom,smd-channels";
		ret = of_property_read_string(child, key, &name);
		if (ret)
			continue;

		if (strcmp(name, channel) == 0)
			return child;
	}

	return NULL;
}

static int qcom_smd_announce_create(struct rpmsg_device *rpdev)
{
	struct qcom_smd_endpoint *qept = to_smd_endpoint(rpdev->ept);
	struct qcom_smd_channel *channel = qept->qsch;
	unsigned long flags;
	bool kick_state;

	spin_lock_irqsave(&channel->recv_lock, flags);
	kick_state = qcom_smd_channel_intr(channel);
	spin_unlock_irqrestore(&channel->recv_lock, flags);

	if (kick_state)
		schedule_work(&channel->edge->state_work);

	return 0;
}

static const struct rpmsg_device_ops qcom_smd_device_ops = {
	.create_ept = qcom_smd_create_ept,
	.announce_create = qcom_smd_announce_create,
};

static const struct rpmsg_endpoint_ops qcom_smd_endpoint_ops = {
	.destroy_ept = qcom_smd_destroy_ept,
	.send = qcom_smd_send,
	.trysend = qcom_smd_trysend,
	.poll = qcom_smd_poll,
};

static void qcom_smd_release_device(struct device *dev)
{
	struct rpmsg_device *rpdev = to_rpmsg_device(dev);
	struct qcom_smd_device *qsdev = to_smd_device(rpdev);

	kfree(qsdev);
}

/*
 * Create a smd client device for channel that is being opened.
 */
static int qcom_smd_create_device(struct qcom_smd_channel *channel)
{
	struct qcom_smd_device *qsdev;
	struct rpmsg_device *rpdev;
	struct qcom_smd_edge *edge = channel->edge;

	dev_dbg(&edge->dev, "registering '%s'\n", channel->name);

	qsdev = kzalloc(sizeof(*qsdev), GFP_KERNEL);
	if (!qsdev)
		return -ENOMEM;

	/* Link qsdev to our SMD edge */
	qsdev->edge = edge;

	/* Assign callbacks for rpmsg_device */
	qsdev->rpdev.ops = &qcom_smd_device_ops;

	/* Assign public information to the rpmsg_device */
	rpdev = &qsdev->rpdev;
	strncpy(rpdev->id.name, channel->name, RPMSG_NAME_SIZE);
	rpdev->src = RPMSG_ADDR_ANY;
	rpdev->dst = RPMSG_ADDR_ANY;

	rpdev->dev.of_node = qcom_smd_match_channel(edge->of_node, channel->name);
	rpdev->dev.parent = &edge->dev;
	rpdev->dev.release = qcom_smd_release_device;

	return rpmsg_register_device(rpdev);
}

static int qcom_smd_create_chrdev(struct qcom_smd_edge *edge)
{
	struct qcom_smd_device *qsdev;

	qsdev = kzalloc(sizeof(*qsdev), GFP_KERNEL);
	if (!qsdev)
		return -ENOMEM;

	qsdev->edge = edge;
	qsdev->rpdev.ops = &qcom_smd_device_ops;
	qsdev->rpdev.dev.parent = &edge->dev;
	qsdev->rpdev.dev.release = qcom_smd_release_device;

	return rpmsg_chrdev_register_device(&qsdev->rpdev);
}

/*
 * Allocate the qcom_smd_channel object for a newly found smd channel,
 * retrieving and validating the smem items involved.
 */
static struct qcom_smd_channel *qcom_smd_create_channel(struct qcom_smd_edge *edge,
							unsigned smem_info_item,
							unsigned smem_fifo_item,
							char *name)
{
	struct qcom_smd_channel *channel;
	size_t fifo_size;
	size_t info_size;
	void *fifo_base;
	void *info;
	int ret;

	channel = kzalloc(sizeof(*channel), GFP_KERNEL);
	if (!channel)
		return ERR_PTR(-ENOMEM);

	channel->edge = edge;
	channel->name = kstrdup(name, GFP_KERNEL);
<<<<<<< HEAD
	if (!channel->name)
		return ERR_PTR(-ENOMEM);
=======
	if (!channel->name) {
		ret = -ENOMEM;
		goto free_channel;
	}
>>>>>>> e021bb4f

	spin_lock_init(&channel->tx_lock);
	spin_lock_init(&channel->recv_lock);
	init_waitqueue_head(&channel->fblockread_event);
	init_waitqueue_head(&channel->state_change_event);

	info = qcom_smem_get(edge->remote_pid, smem_info_item, &info_size);
	if (IS_ERR(info)) {
		ret = PTR_ERR(info);
		goto free_name_and_channel;
	}

	/*
	 * Use the size of the item to figure out which channel info struct to
	 * use.
	 */
	if (info_size == 2 * sizeof(struct smd_channel_info_word)) {
		channel->info_word = info;
	} else if (info_size == 2 * sizeof(struct smd_channel_info)) {
		channel->info = info;
	} else {
		dev_err(&edge->dev,
			"channel info of size %zu not supported\n", info_size);
		ret = -EINVAL;
		goto free_name_and_channel;
	}

	fifo_base = qcom_smem_get(edge->remote_pid, smem_fifo_item, &fifo_size);
	if (IS_ERR(fifo_base)) {
		ret =  PTR_ERR(fifo_base);
		goto free_name_and_channel;
	}

	/* The channel consist of a rx and tx fifo of equal size */
	fifo_size /= 2;

	dev_dbg(&edge->dev, "new channel '%s' info-size: %zu fifo-size: %zu\n",
			  name, info_size, fifo_size);

	channel->tx_fifo = fifo_base;
	channel->rx_fifo = fifo_base + fifo_size;
	channel->fifo_size = fifo_size;

	qcom_smd_channel_reset(channel);

	return channel;

free_name_and_channel:
	kfree(channel->name);
<<<<<<< HEAD
=======
free_channel:
>>>>>>> e021bb4f
	kfree(channel);

	return ERR_PTR(ret);
}

/*
 * Scans the allocation table for any newly allocated channels, calls
 * qcom_smd_create_channel() to create representations of these and add
 * them to the edge's list of channels.
 */
static void qcom_channel_scan_worker(struct work_struct *work)
{
	struct qcom_smd_edge *edge = container_of(work, struct qcom_smd_edge, scan_work);
	struct qcom_smd_alloc_entry *alloc_tbl;
	struct qcom_smd_alloc_entry *entry;
	struct qcom_smd_channel *channel;
	unsigned long flags;
	unsigned fifo_id;
	unsigned info_id;
	int tbl;
	int i;
	u32 eflags, cid;

	for (tbl = 0; tbl < SMD_ALLOC_TBL_COUNT; tbl++) {
		alloc_tbl = qcom_smem_get(edge->remote_pid,
				    smem_items[tbl].alloc_tbl_id, NULL);
		if (IS_ERR(alloc_tbl))
			continue;

		for (i = 0; i < SMD_ALLOC_TBL_SIZE; i++) {
			entry = &alloc_tbl[i];
			eflags = le32_to_cpu(entry->flags);
			if (test_bit(i, edge->allocated[tbl]))
				continue;

			if (entry->ref_count == 0)
				continue;

			if (!entry->name[0])
				continue;

			if (!(eflags & SMD_CHANNEL_FLAGS_PACKET))
				continue;

			if ((eflags & SMD_CHANNEL_FLAGS_EDGE_MASK) != edge->edge_id)
				continue;

			cid = le32_to_cpu(entry->cid);
			info_id = smem_items[tbl].info_base_id + cid;
			fifo_id = smem_items[tbl].fifo_base_id + cid;

			channel = qcom_smd_create_channel(edge, info_id, fifo_id, entry->name);
			if (IS_ERR(channel))
				continue;

			spin_lock_irqsave(&edge->channels_lock, flags);
			list_add(&channel->list, &edge->channels);
			spin_unlock_irqrestore(&edge->channels_lock, flags);

			dev_dbg(&edge->dev, "new channel found: '%s'\n", channel->name);
			set_bit(i, edge->allocated[tbl]);

			wake_up_interruptible_all(&edge->new_channel_event);
		}
	}

	schedule_work(&edge->state_work);
}

/*
 * This per edge worker scans smem for any new channels and register these. It
 * then scans all registered channels for state changes that should be handled
 * by creating or destroying smd client devices for the registered channels.
 *
 * LOCKING: edge->channels_lock only needs to cover the list operations, as the
 * worker is killed before any channels are deallocated
 */
static void qcom_channel_state_worker(struct work_struct *work)
{
	struct qcom_smd_channel *channel;
	struct qcom_smd_edge *edge = container_of(work,
						  struct qcom_smd_edge,
						  state_work);
	struct rpmsg_channel_info chinfo;
	unsigned remote_state;
	unsigned long flags;

	/*
	 * Register a device for any closed channel where the remote processor
	 * is showing interest in opening the channel.
	 */
	spin_lock_irqsave(&edge->channels_lock, flags);
	list_for_each_entry(channel, &edge->channels, list) {
		if (channel->state != SMD_CHANNEL_CLOSED)
			continue;

		remote_state = GET_RX_CHANNEL_INFO(channel, state);
		if (remote_state != SMD_CHANNEL_OPENING &&
		    remote_state != SMD_CHANNEL_OPENED)
			continue;

		if (channel->registered)
			continue;

		spin_unlock_irqrestore(&edge->channels_lock, flags);
		qcom_smd_create_device(channel);
		channel->registered = true;
		spin_lock_irqsave(&edge->channels_lock, flags);

		channel->registered = true;
	}

	/*
	 * Unregister the device for any channel that is opened where the
	 * remote processor is closing the channel.
	 */
	list_for_each_entry(channel, &edge->channels, list) {
		if (channel->state != SMD_CHANNEL_OPENING &&
		    channel->state != SMD_CHANNEL_OPENED)
			continue;

		remote_state = GET_RX_CHANNEL_INFO(channel, state);
		if (remote_state == SMD_CHANNEL_OPENING ||
		    remote_state == SMD_CHANNEL_OPENED)
			continue;

		spin_unlock_irqrestore(&edge->channels_lock, flags);

		strncpy(chinfo.name, channel->name, sizeof(chinfo.name));
		chinfo.src = RPMSG_ADDR_ANY;
		chinfo.dst = RPMSG_ADDR_ANY;
		rpmsg_unregister_device(&edge->dev, &chinfo);
		channel->registered = false;
		spin_lock_irqsave(&edge->channels_lock, flags);
	}
	spin_unlock_irqrestore(&edge->channels_lock, flags);
}

/*
 * Parses an of_node describing an edge.
 */
static int qcom_smd_parse_edge(struct device *dev,
			       struct device_node *node,
			       struct qcom_smd_edge *edge)
{
	struct device_node *syscon_np;
	const char *key;
	int irq;
	int ret;

	INIT_LIST_HEAD(&edge->channels);
	spin_lock_init(&edge->channels_lock);

	INIT_WORK(&edge->scan_work, qcom_channel_scan_worker);
	INIT_WORK(&edge->state_work, qcom_channel_state_worker);

	edge->of_node = of_node_get(node);

	key = "qcom,smd-edge";
	ret = of_property_read_u32(node, key, &edge->edge_id);
	if (ret) {
		dev_err(dev, "edge missing %s property\n", key);
		return -EINVAL;
	}

	edge->remote_pid = QCOM_SMEM_HOST_ANY;
	key = "qcom,remote-pid";
	of_property_read_u32(node, key, &edge->remote_pid);

	edge->mbox_client.dev = dev;
	edge->mbox_client.knows_txdone = true;
	edge->mbox_chan = mbox_request_channel(&edge->mbox_client, 0);
	if (IS_ERR(edge->mbox_chan)) {
		if (PTR_ERR(edge->mbox_chan) != -ENODEV)
			return PTR_ERR(edge->mbox_chan);

		edge->mbox_chan = NULL;

		syscon_np = of_parse_phandle(node, "qcom,ipc", 0);
		if (!syscon_np) {
			dev_err(dev, "no qcom,ipc node\n");
			return -ENODEV;
		}

		edge->ipc_regmap = syscon_node_to_regmap(syscon_np);
		if (IS_ERR(edge->ipc_regmap))
			return PTR_ERR(edge->ipc_regmap);

		key = "qcom,ipc";
		ret = of_property_read_u32_index(node, key, 1, &edge->ipc_offset);
		if (ret < 0) {
			dev_err(dev, "no offset in %s\n", key);
			return -EINVAL;
		}

		ret = of_property_read_u32_index(node, key, 2, &edge->ipc_bit);
		if (ret < 0) {
			dev_err(dev, "no bit in %s\n", key);
			return -EINVAL;
		}
	}

	ret = of_property_read_string(node, "label", &edge->name);
	if (ret < 0)
		edge->name = node->name;

	irq = irq_of_parse_and_map(node, 0);
	if (irq < 0) {
		dev_err(dev, "required smd interrupt missing\n");
		return -EINVAL;
	}

	ret = devm_request_irq(dev, irq,
			       qcom_smd_edge_intr, IRQF_TRIGGER_RISING,
			       node->name, edge);
	if (ret) {
		dev_err(dev, "failed to request smd irq\n");
		return ret;
	}

	edge->irq = irq;

	return 0;
}

/*
 * Release function for an edge.
  * Reset the state of each associated channel and free the edge context.
 */
static void qcom_smd_edge_release(struct device *dev)
{
	struct qcom_smd_channel *channel, *tmp;
	struct qcom_smd_edge *edge = to_smd_edge(dev);

	list_for_each_entry_safe(channel, tmp, &edge->channels, list) {
		list_del(&channel->list);
		kfree(channel->name);
		kfree(channel);
	}

	kfree(edge);
}

static ssize_t rpmsg_name_show(struct device *dev,
			       struct device_attribute *attr, char *buf)
{
	struct qcom_smd_edge *edge = to_smd_edge(dev);

	return sprintf(buf, "%s\n", edge->name);
}
static DEVICE_ATTR_RO(rpmsg_name);

static struct attribute *qcom_smd_edge_attrs[] = {
	&dev_attr_rpmsg_name.attr,
	NULL
};
ATTRIBUTE_GROUPS(qcom_smd_edge);

/**
 * qcom_smd_register_edge() - register an edge based on an device_node
 * @parent:    parent device for the edge
 * @node:      device_node describing the edge
 *
 * Returns an edge reference, or negative ERR_PTR() on failure.
 */
struct qcom_smd_edge *qcom_smd_register_edge(struct device *parent,
					     struct device_node *node)
{
	struct qcom_smd_edge *edge;
	int ret;

	edge = kzalloc(sizeof(*edge), GFP_KERNEL);
	if (!edge)
		return ERR_PTR(-ENOMEM);

	init_waitqueue_head(&edge->new_channel_event);

	edge->dev.parent = parent;
	edge->dev.release = qcom_smd_edge_release;
	edge->dev.of_node = node;
	edge->dev.groups = qcom_smd_edge_groups;
	dev_set_name(&edge->dev, "%s:%s", dev_name(parent), node->name);
	ret = device_register(&edge->dev);
	if (ret) {
		pr_err("failed to register smd edge\n");
		put_device(&edge->dev);
		return ERR_PTR(ret);
	}

	ret = qcom_smd_parse_edge(&edge->dev, node, edge);
	if (ret) {
		dev_err(&edge->dev, "failed to parse smd edge\n");
		goto unregister_dev;
	}

	ret = qcom_smd_create_chrdev(edge);
	if (ret) {
		dev_err(&edge->dev, "failed to register chrdev for edge\n");
		goto unregister_dev;
	}

	schedule_work(&edge->scan_work);

	return edge;

unregister_dev:
	if (!IS_ERR_OR_NULL(edge->mbox_chan))
		mbox_free_channel(edge->mbox_chan);

	device_unregister(&edge->dev);
	return ERR_PTR(ret);
}
EXPORT_SYMBOL(qcom_smd_register_edge);

static int qcom_smd_remove_device(struct device *dev, void *data)
{
	device_unregister(dev);

	return 0;
}

/**
 * qcom_smd_unregister_edge() - release an edge and its children
 * @edge:      edge reference acquired from qcom_smd_register_edge
 */
int qcom_smd_unregister_edge(struct qcom_smd_edge *edge)
{
	int ret;

	disable_irq(edge->irq);
	cancel_work_sync(&edge->scan_work);
	cancel_work_sync(&edge->state_work);

	ret = device_for_each_child(&edge->dev, NULL, qcom_smd_remove_device);
	if (ret)
		dev_warn(&edge->dev, "can't remove smd device: %d\n", ret);

	mbox_free_channel(edge->mbox_chan);
	device_unregister(&edge->dev);

	return 0;
}
EXPORT_SYMBOL(qcom_smd_unregister_edge);

static int qcom_smd_probe(struct platform_device *pdev)
{
	struct device_node *node;
	void *p;

	/* Wait for smem */
	p = qcom_smem_get(QCOM_SMEM_HOST_ANY, smem_items[0].alloc_tbl_id, NULL);
	if (PTR_ERR(p) == -EPROBE_DEFER)
		return PTR_ERR(p);

	for_each_available_child_of_node(pdev->dev.of_node, node)
		qcom_smd_register_edge(&pdev->dev, node);

	return 0;
}

static int qcom_smd_remove_edge(struct device *dev, void *data)
{
	struct qcom_smd_edge *edge = to_smd_edge(dev);

	return qcom_smd_unregister_edge(edge);
}

/*
 * Shut down all smd clients by making sure that each edge stops processing
 * events and scanning for new channels, then call destroy on the devices.
 */
static int qcom_smd_remove(struct platform_device *pdev)
{
	int ret;

	ret = device_for_each_child(&pdev->dev, NULL, qcom_smd_remove_edge);
	if (ret)
		dev_warn(&pdev->dev, "can't remove smd device: %d\n", ret);

	return ret;
}

static const struct of_device_id qcom_smd_of_match[] = {
	{ .compatible = "qcom,smd" },
	{}
};
MODULE_DEVICE_TABLE(of, qcom_smd_of_match);

static struct platform_driver qcom_smd_driver = {
	.probe = qcom_smd_probe,
	.remove = qcom_smd_remove,
	.driver = {
		.name = "qcom-smd",
		.of_match_table = qcom_smd_of_match,
	},
};

static int __init qcom_smd_init(void)
{
	return platform_driver_register(&qcom_smd_driver);
}
subsys_initcall(qcom_smd_init);

static void __exit qcom_smd_exit(void)
{
	platform_driver_unregister(&qcom_smd_driver);
}
module_exit(qcom_smd_exit);

MODULE_AUTHOR("Bjorn Andersson <bjorn.andersson@sonymobile.com>");
MODULE_DESCRIPTION("Qualcomm Shared Memory Driver");
MODULE_LICENSE("GPL v2");<|MERGE_RESOLUTION|>--- conflicted
+++ resolved
@@ -1122,15 +1122,10 @@
 
 	channel->edge = edge;
 	channel->name = kstrdup(name, GFP_KERNEL);
-<<<<<<< HEAD
-	if (!channel->name)
-		return ERR_PTR(-ENOMEM);
-=======
 	if (!channel->name) {
 		ret = -ENOMEM;
 		goto free_channel;
 	}
->>>>>>> e021bb4f
 
 	spin_lock_init(&channel->tx_lock);
 	spin_lock_init(&channel->recv_lock);
@@ -1180,10 +1175,7 @@
 
 free_name_and_channel:
 	kfree(channel->name);
-<<<<<<< HEAD
-=======
 free_channel:
->>>>>>> e021bb4f
 	kfree(channel);
 
 	return ERR_PTR(ret);
