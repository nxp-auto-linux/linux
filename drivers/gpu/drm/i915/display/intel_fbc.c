--- conflicted
+++ resolved
@@ -498,12 +498,8 @@
 	if (!ret)
 		goto err_llb;
 	else if (ret > 1) {
-<<<<<<< HEAD
-		DRM_INFO_ONCE("Reducing the compressed framebuffer size. This may lead to less power savings than a non-reduced-size. Try to increase stolen memory size if available in BIOS.\n");
-=======
 		drm_info_once(&dev_priv->drm,
 			      "Reducing the compressed framebuffer size. This may lead to less power savings than a non-reduced-size. Try to increase stolen memory size if available in BIOS.\n");
->>>>>>> d1988041
 	}
 
 	fbc->threshold = ret;
@@ -1430,16 +1426,11 @@
 	if (!HAS_FBC(dev_priv))
 		return 0;
 
-<<<<<<< HEAD
-	/* https://bugs.freedesktop.org/show_bug.cgi?id=108085 */
-	if (INTEL_GEN(dev_priv) >= 10 || IS_GEMINILAKE(dev_priv))
-=======
 	/*
 	 * Fbc is causing random underruns in CI execution on TGL platforms.
 	 * Disabling the same while the problem is being debugged and analyzed.
 	 */
 	if (IS_TIGERLAKE(dev_priv))
->>>>>>> d1988041
 		return 0;
 
 	if (IS_BROADWELL(dev_priv) || INTEL_GEN(dev_priv) >= 9)
