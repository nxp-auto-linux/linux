/*
 * Copyright © 2012 Intel Corporation
 *
 * Permission is hereby granted, free of charge, to any person obtaining a
 * copy of this software and associated documentation files (the "Software"),
 * to deal in the Software without restriction, including without limitation
 * the rights to use, copy, modify, merge, publish, distribute, sublicense,
 * and/or sell copies of the Software, and to permit persons to whom the
 * Software is furnished to do so, subject to the following conditions:
 *
 * The above copyright notice and this permission notice (including the next
 * paragraph) shall be included in all copies or substantial portions of the
 * Software.
 *
 * THE SOFTWARE IS PROVIDED "AS IS", WITHOUT WARRANTY OF ANY KIND, EXPRESS OR
 * IMPLIED, INCLUDING BUT NOT LIMITED TO THE WARRANTIES OF MERCHANTABILITY,
 * FITNESS FOR A PARTICULAR PURPOSE AND NONINFRINGEMENT.  IN NO EVENT SHALL
 * THE AUTHORS OR COPYRIGHT HOLDERS BE LIABLE FOR ANY CLAIM, DAMAGES OR OTHER
 * LIABILITY, WHETHER IN AN ACTION OF CONTRACT, TORT OR OTHERWISE, ARISING
 * FROM, OUT OF OR IN CONNECTION WITH THE SOFTWARE OR THE USE OR OTHER DEALINGS
 * IN THE SOFTWARE.
 *
 * Authors:
 *    Eugeni Dodonov <eugeni.dodonov@intel.com>
 *
 */

#include <drm/drm_scdc_helper.h>
#include "i915_drv.h"
#include "intel_drv.h"

struct ddi_buf_trans {
	u32 trans1;	/* balance leg enable, de-emph level */
	u32 trans2;	/* vref sel, vswing */
	u8 i_boost;	/* SKL: I_boost; valid: 0x0, 0x1, 0x3, 0x7 */
};

static const u8 index_to_dp_signal_levels[] = {
	[0] = DP_TRAIN_VOLTAGE_SWING_LEVEL_0 | DP_TRAIN_PRE_EMPH_LEVEL_0,
	[1] = DP_TRAIN_VOLTAGE_SWING_LEVEL_0 | DP_TRAIN_PRE_EMPH_LEVEL_1,
	[2] = DP_TRAIN_VOLTAGE_SWING_LEVEL_0 | DP_TRAIN_PRE_EMPH_LEVEL_2,
	[3] = DP_TRAIN_VOLTAGE_SWING_LEVEL_0 | DP_TRAIN_PRE_EMPH_LEVEL_3,
	[4] = DP_TRAIN_VOLTAGE_SWING_LEVEL_1 | DP_TRAIN_PRE_EMPH_LEVEL_0,
	[5] = DP_TRAIN_VOLTAGE_SWING_LEVEL_1 | DP_TRAIN_PRE_EMPH_LEVEL_1,
	[6] = DP_TRAIN_VOLTAGE_SWING_LEVEL_1 | DP_TRAIN_PRE_EMPH_LEVEL_2,
	[7] = DP_TRAIN_VOLTAGE_SWING_LEVEL_2 | DP_TRAIN_PRE_EMPH_LEVEL_0,
	[8] = DP_TRAIN_VOLTAGE_SWING_LEVEL_2 | DP_TRAIN_PRE_EMPH_LEVEL_1,
	[9] = DP_TRAIN_VOLTAGE_SWING_LEVEL_3 | DP_TRAIN_PRE_EMPH_LEVEL_0,
};

/* HDMI/DVI modes ignore everything but the last 2 items. So we share
 * them for both DP and FDI transports, allowing those ports to
 * automatically adapt to HDMI connections as well
 */
static const struct ddi_buf_trans hsw_ddi_translations_dp[] = {
	{ 0x00FFFFFF, 0x0006000E, 0x0 },
	{ 0x00D75FFF, 0x0005000A, 0x0 },
	{ 0x00C30FFF, 0x00040006, 0x0 },
	{ 0x80AAAFFF, 0x000B0000, 0x0 },
	{ 0x00FFFFFF, 0x0005000A, 0x0 },
	{ 0x00D75FFF, 0x000C0004, 0x0 },
	{ 0x80C30FFF, 0x000B0000, 0x0 },
	{ 0x00FFFFFF, 0x00040006, 0x0 },
	{ 0x80D75FFF, 0x000B0000, 0x0 },
};

static const struct ddi_buf_trans hsw_ddi_translations_fdi[] = {
	{ 0x00FFFFFF, 0x0007000E, 0x0 },
	{ 0x00D75FFF, 0x000F000A, 0x0 },
	{ 0x00C30FFF, 0x00060006, 0x0 },
	{ 0x00AAAFFF, 0x001E0000, 0x0 },
	{ 0x00FFFFFF, 0x000F000A, 0x0 },
	{ 0x00D75FFF, 0x00160004, 0x0 },
	{ 0x00C30FFF, 0x001E0000, 0x0 },
	{ 0x00FFFFFF, 0x00060006, 0x0 },
	{ 0x00D75FFF, 0x001E0000, 0x0 },
};

static const struct ddi_buf_trans hsw_ddi_translations_hdmi[] = {
					/* Idx	NT mV d	T mV d	db	*/
	{ 0x00FFFFFF, 0x0006000E, 0x0 },/* 0:	400	400	0	*/
	{ 0x00E79FFF, 0x000E000C, 0x0 },/* 1:	400	500	2	*/
	{ 0x00D75FFF, 0x0005000A, 0x0 },/* 2:	400	600	3.5	*/
	{ 0x00FFFFFF, 0x0005000A, 0x0 },/* 3:	600	600	0	*/
	{ 0x00E79FFF, 0x001D0007, 0x0 },/* 4:	600	750	2	*/
	{ 0x00D75FFF, 0x000C0004, 0x0 },/* 5:	600	900	3.5	*/
	{ 0x00FFFFFF, 0x00040006, 0x0 },/* 6:	800	800	0	*/
	{ 0x80E79FFF, 0x00030002, 0x0 },/* 7:	800	1000	2	*/
	{ 0x00FFFFFF, 0x00140005, 0x0 },/* 8:	850	850	0	*/
	{ 0x00FFFFFF, 0x000C0004, 0x0 },/* 9:	900	900	0	*/
	{ 0x00FFFFFF, 0x001C0003, 0x0 },/* 10:	950	950	0	*/
	{ 0x80FFFFFF, 0x00030002, 0x0 },/* 11:	1000	1000	0	*/
};

static const struct ddi_buf_trans bdw_ddi_translations_edp[] = {
	{ 0x00FFFFFF, 0x00000012, 0x0 },
	{ 0x00EBAFFF, 0x00020011, 0x0 },
	{ 0x00C71FFF, 0x0006000F, 0x0 },
	{ 0x00AAAFFF, 0x000E000A, 0x0 },
	{ 0x00FFFFFF, 0x00020011, 0x0 },
	{ 0x00DB6FFF, 0x0005000F, 0x0 },
	{ 0x00BEEFFF, 0x000A000C, 0x0 },
	{ 0x00FFFFFF, 0x0005000F, 0x0 },
	{ 0x00DB6FFF, 0x000A000C, 0x0 },
};

static const struct ddi_buf_trans bdw_ddi_translations_dp[] = {
	{ 0x00FFFFFF, 0x0007000E, 0x0 },
	{ 0x00D75FFF, 0x000E000A, 0x0 },
	{ 0x00BEFFFF, 0x00140006, 0x0 },
	{ 0x80B2CFFF, 0x001B0002, 0x0 },
	{ 0x00FFFFFF, 0x000E000A, 0x0 },
	{ 0x00DB6FFF, 0x00160005, 0x0 },
	{ 0x80C71FFF, 0x001A0002, 0x0 },
	{ 0x00F7DFFF, 0x00180004, 0x0 },
	{ 0x80D75FFF, 0x001B0002, 0x0 },
};

static const struct ddi_buf_trans bdw_ddi_translations_fdi[] = {
	{ 0x00FFFFFF, 0x0001000E, 0x0 },
	{ 0x00D75FFF, 0x0004000A, 0x0 },
	{ 0x00C30FFF, 0x00070006, 0x0 },
	{ 0x00AAAFFF, 0x000C0000, 0x0 },
	{ 0x00FFFFFF, 0x0004000A, 0x0 },
	{ 0x00D75FFF, 0x00090004, 0x0 },
	{ 0x00C30FFF, 0x000C0000, 0x0 },
	{ 0x00FFFFFF, 0x00070006, 0x0 },
	{ 0x00D75FFF, 0x000C0000, 0x0 },
};

static const struct ddi_buf_trans bdw_ddi_translations_hdmi[] = {
					/* Idx	NT mV d	T mV df	db	*/
	{ 0x00FFFFFF, 0x0007000E, 0x0 },/* 0:	400	400	0	*/
	{ 0x00D75FFF, 0x000E000A, 0x0 },/* 1:	400	600	3.5	*/
	{ 0x00BEFFFF, 0x00140006, 0x0 },/* 2:	400	800	6	*/
	{ 0x00FFFFFF, 0x0009000D, 0x0 },/* 3:	450	450	0	*/
	{ 0x00FFFFFF, 0x000E000A, 0x0 },/* 4:	600	600	0	*/
	{ 0x00D7FFFF, 0x00140006, 0x0 },/* 5:	600	800	2.5	*/
	{ 0x80CB2FFF, 0x001B0002, 0x0 },/* 6:	600	1000	4.5	*/
	{ 0x00FFFFFF, 0x00140006, 0x0 },/* 7:	800	800	0	*/
	{ 0x80E79FFF, 0x001B0002, 0x0 },/* 8:	800	1000	2	*/
	{ 0x80FFFFFF, 0x001B0002, 0x0 },/* 9:	1000	1000	0	*/
};

/* Skylake H and S */
static const struct ddi_buf_trans skl_ddi_translations_dp[] = {
	{ 0x00002016, 0x000000A0, 0x0 },
	{ 0x00005012, 0x0000009B, 0x0 },
	{ 0x00007011, 0x00000088, 0x0 },
	{ 0x80009010, 0x000000C0, 0x1 },
	{ 0x00002016, 0x0000009B, 0x0 },
	{ 0x00005012, 0x00000088, 0x0 },
	{ 0x80007011, 0x000000C0, 0x1 },
	{ 0x00002016, 0x000000DF, 0x0 },
	{ 0x80005012, 0x000000C0, 0x1 },
};

/* Skylake U */
static const struct ddi_buf_trans skl_u_ddi_translations_dp[] = {
	{ 0x0000201B, 0x000000A2, 0x0 },
	{ 0x00005012, 0x00000088, 0x0 },
	{ 0x80007011, 0x000000CD, 0x1 },
	{ 0x80009010, 0x000000C0, 0x1 },
	{ 0x0000201B, 0x0000009D, 0x0 },
	{ 0x80005012, 0x000000C0, 0x1 },
	{ 0x80007011, 0x000000C0, 0x1 },
	{ 0x00002016, 0x00000088, 0x0 },
	{ 0x80005012, 0x000000C0, 0x1 },
};

/* Skylake Y */
static const struct ddi_buf_trans skl_y_ddi_translations_dp[] = {
	{ 0x00000018, 0x000000A2, 0x0 },
	{ 0x00005012, 0x00000088, 0x0 },
	{ 0x80007011, 0x000000CD, 0x3 },
	{ 0x80009010, 0x000000C0, 0x3 },
	{ 0x00000018, 0x0000009D, 0x0 },
	{ 0x80005012, 0x000000C0, 0x3 },
	{ 0x80007011, 0x000000C0, 0x3 },
	{ 0x00000018, 0x00000088, 0x0 },
	{ 0x80005012, 0x000000C0, 0x3 },
};

/* Kabylake H and S */
static const struct ddi_buf_trans kbl_ddi_translations_dp[] = {
	{ 0x00002016, 0x000000A0, 0x0 },
	{ 0x00005012, 0x0000009B, 0x0 },
	{ 0x00007011, 0x00000088, 0x0 },
	{ 0x80009010, 0x000000C0, 0x1 },
	{ 0x00002016, 0x0000009B, 0x0 },
	{ 0x00005012, 0x00000088, 0x0 },
	{ 0x80007011, 0x000000C0, 0x1 },
	{ 0x00002016, 0x00000097, 0x0 },
	{ 0x80005012, 0x000000C0, 0x1 },
};

/* Kabylake U */
static const struct ddi_buf_trans kbl_u_ddi_translations_dp[] = {
	{ 0x0000201B, 0x000000A1, 0x0 },
	{ 0x00005012, 0x00000088, 0x0 },
	{ 0x80007011, 0x000000CD, 0x3 },
	{ 0x80009010, 0x000000C0, 0x3 },
	{ 0x0000201B, 0x0000009D, 0x0 },
	{ 0x80005012, 0x000000C0, 0x3 },
	{ 0x80007011, 0x000000C0, 0x3 },
	{ 0x00002016, 0x0000004F, 0x0 },
	{ 0x80005012, 0x000000C0, 0x3 },
};

/* Kabylake Y */
static const struct ddi_buf_trans kbl_y_ddi_translations_dp[] = {
	{ 0x00001017, 0x000000A1, 0x0 },
	{ 0x00005012, 0x00000088, 0x0 },
	{ 0x80007011, 0x000000CD, 0x3 },
	{ 0x8000800F, 0x000000C0, 0x3 },
	{ 0x00001017, 0x0000009D, 0x0 },
	{ 0x80005012, 0x000000C0, 0x3 },
	{ 0x80007011, 0x000000C0, 0x3 },
	{ 0x00001017, 0x0000004C, 0x0 },
	{ 0x80005012, 0x000000C0, 0x3 },
};

/*
 * Skylake/Kabylake H and S
 * eDP 1.4 low vswing translation parameters
 */
static const struct ddi_buf_trans skl_ddi_translations_edp[] = {
	{ 0x00000018, 0x000000A8, 0x0 },
	{ 0x00004013, 0x000000A9, 0x0 },
	{ 0x00007011, 0x000000A2, 0x0 },
	{ 0x00009010, 0x0000009C, 0x0 },
	{ 0x00000018, 0x000000A9, 0x0 },
	{ 0x00006013, 0x000000A2, 0x0 },
	{ 0x00007011, 0x000000A6, 0x0 },
	{ 0x00000018, 0x000000AB, 0x0 },
	{ 0x00007013, 0x0000009F, 0x0 },
	{ 0x00000018, 0x000000DF, 0x0 },
};

/*
 * Skylake/Kabylake U
 * eDP 1.4 low vswing translation parameters
 */
static const struct ddi_buf_trans skl_u_ddi_translations_edp[] = {
	{ 0x00000018, 0x000000A8, 0x0 },
	{ 0x00004013, 0x000000A9, 0x0 },
	{ 0x00007011, 0x000000A2, 0x0 },
	{ 0x00009010, 0x0000009C, 0x0 },
	{ 0x00000018, 0x000000A9, 0x0 },
	{ 0x00006013, 0x000000A2, 0x0 },
	{ 0x00007011, 0x000000A6, 0x0 },
	{ 0x00002016, 0x000000AB, 0x0 },
	{ 0x00005013, 0x0000009F, 0x0 },
	{ 0x00000018, 0x000000DF, 0x0 },
};

/*
 * Skylake/Kabylake Y
 * eDP 1.4 low vswing translation parameters
 */
static const struct ddi_buf_trans skl_y_ddi_translations_edp[] = {
	{ 0x00000018, 0x000000A8, 0x0 },
	{ 0x00004013, 0x000000AB, 0x0 },
	{ 0x00007011, 0x000000A4, 0x0 },
	{ 0x00009010, 0x000000DF, 0x0 },
	{ 0x00000018, 0x000000AA, 0x0 },
	{ 0x00006013, 0x000000A4, 0x0 },
	{ 0x00007011, 0x0000009D, 0x0 },
	{ 0x00000018, 0x000000A0, 0x0 },
	{ 0x00006012, 0x000000DF, 0x0 },
	{ 0x00000018, 0x0000008A, 0x0 },
};

/* Skylake/Kabylake U, H and S */
static const struct ddi_buf_trans skl_ddi_translations_hdmi[] = {
	{ 0x00000018, 0x000000AC, 0x0 },
	{ 0x00005012, 0x0000009D, 0x0 },
	{ 0x00007011, 0x00000088, 0x0 },
	{ 0x00000018, 0x000000A1, 0x0 },
	{ 0x00000018, 0x00000098, 0x0 },
	{ 0x00004013, 0x00000088, 0x0 },
	{ 0x80006012, 0x000000CD, 0x1 },
	{ 0x00000018, 0x000000DF, 0x0 },
	{ 0x80003015, 0x000000CD, 0x1 },	/* Default */
	{ 0x80003015, 0x000000C0, 0x1 },
	{ 0x80000018, 0x000000C0, 0x1 },
};

/* Skylake/Kabylake Y */
static const struct ddi_buf_trans skl_y_ddi_translations_hdmi[] = {
	{ 0x00000018, 0x000000A1, 0x0 },
	{ 0x00005012, 0x000000DF, 0x0 },
	{ 0x80007011, 0x000000CB, 0x3 },
	{ 0x00000018, 0x000000A4, 0x0 },
	{ 0x00000018, 0x0000009D, 0x0 },
	{ 0x00004013, 0x00000080, 0x0 },
	{ 0x80006013, 0x000000C0, 0x3 },
	{ 0x00000018, 0x0000008A, 0x0 },
	{ 0x80003015, 0x000000C0, 0x3 },	/* Default */
	{ 0x80003015, 0x000000C0, 0x3 },
	{ 0x80000018, 0x000000C0, 0x3 },
};

struct bxt_ddi_buf_trans {
	u8 margin;	/* swing value */
	u8 scale;	/* scale value */
	u8 enable;	/* scale enable */
	u8 deemphasis;
};

static const struct bxt_ddi_buf_trans bxt_ddi_translations_dp[] = {
					/* Idx	NT mV diff	db  */
	{ 52,  0x9A, 0, 128, },	/* 0:	400		0   */
	{ 78,  0x9A, 0, 85,  },	/* 1:	400		3.5 */
	{ 104, 0x9A, 0, 64,  },	/* 2:	400		6   */
	{ 154, 0x9A, 0, 43,  },	/* 3:	400		9.5 */
	{ 77,  0x9A, 0, 128, },	/* 4:	600		0   */
	{ 116, 0x9A, 0, 85,  },	/* 5:	600		3.5 */
	{ 154, 0x9A, 0, 64,  },	/* 6:	600		6   */
	{ 102, 0x9A, 0, 128, },	/* 7:	800		0   */
	{ 154, 0x9A, 0, 85,  },	/* 8:	800		3.5 */
	{ 154, 0x9A, 1, 128, },	/* 9:	1200		0   */
};

static const struct bxt_ddi_buf_trans bxt_ddi_translations_edp[] = {
					/* Idx	NT mV diff	db  */
	{ 26, 0, 0, 128, },	/* 0:	200		0   */
	{ 38, 0, 0, 112, },	/* 1:	200		1.5 */
	{ 48, 0, 0, 96,  },	/* 2:	200		4   */
	{ 54, 0, 0, 69,  },	/* 3:	200		6   */
	{ 32, 0, 0, 128, },	/* 4:	250		0   */
	{ 48, 0, 0, 104, },	/* 5:	250		1.5 */
	{ 54, 0, 0, 85,  },	/* 6:	250		4   */
	{ 43, 0, 0, 128, },	/* 7:	300		0   */
	{ 54, 0, 0, 101, },	/* 8:	300		1.5 */
	{ 48, 0, 0, 128, },	/* 9:	300		0   */
};

/* BSpec has 2 recommended values - entries 0 and 8.
 * Using the entry with higher vswing.
 */
static const struct bxt_ddi_buf_trans bxt_ddi_translations_hdmi[] = {
					/* Idx	NT mV diff	db  */
	{ 52,  0x9A, 0, 128, },	/* 0:	400		0   */
	{ 52,  0x9A, 0, 85,  },	/* 1:	400		3.5 */
	{ 52,  0x9A, 0, 64,  },	/* 2:	400		6   */
	{ 42,  0x9A, 0, 43,  },	/* 3:	400		9.5 */
	{ 77,  0x9A, 0, 128, },	/* 4:	600		0   */
	{ 77,  0x9A, 0, 85,  },	/* 5:	600		3.5 */
	{ 77,  0x9A, 0, 64,  },	/* 6:	600		6   */
	{ 102, 0x9A, 0, 128, },	/* 7:	800		0   */
	{ 102, 0x9A, 0, 85,  },	/* 8:	800		3.5 */
	{ 154, 0x9A, 1, 128, },	/* 9:	1200		0   */
};

struct cnl_ddi_buf_trans {
	u8 dw2_swing_sel;
	u8 dw7_n_scalar;
	u8 dw4_cursor_coeff;
	u8 dw4_post_cursor_2;
	u8 dw4_post_cursor_1;
};

/* Voltage Swing Programming for VccIO 0.85V for DP */
static const struct cnl_ddi_buf_trans cnl_ddi_translations_dp_0_85V[] = {
						/* NT mV Trans mV db    */
	{ 0xA, 0x5D, 0x3F, 0x00, 0x00 },	/* 350   350      0.0   */
	{ 0xA, 0x6A, 0x38, 0x00, 0x07 },	/* 350   500      3.1   */
	{ 0xB, 0x7A, 0x32, 0x00, 0x0D },	/* 350   700      6.0   */
	{ 0x6, 0x7C, 0x2D, 0x00, 0x12 },	/* 350   900      8.2   */
	{ 0xA, 0x69, 0x3F, 0x00, 0x00 },	/* 500   500      0.0   */
	{ 0xB, 0x7A, 0x36, 0x00, 0x09 },	/* 500   700      2.9   */
	{ 0x6, 0x7C, 0x30, 0x00, 0x0F },	/* 500   900      5.1   */
	{ 0xB, 0x7D, 0x3C, 0x00, 0x03 },	/* 650   725      0.9   */
	{ 0x6, 0x7C, 0x34, 0x00, 0x0B },	/* 600   900      3.5   */
	{ 0x6, 0x7B, 0x3F, 0x00, 0x00 },	/* 900   900      0.0   */
};

/* Voltage Swing Programming for VccIO 0.85V for HDMI */
static const struct cnl_ddi_buf_trans cnl_ddi_translations_hdmi_0_85V[] = {
						/* NT mV Trans mV db    */
	{ 0xA, 0x60, 0x3F, 0x00, 0x00 },	/* 450   450      0.0   */
	{ 0xB, 0x73, 0x36, 0x00, 0x09 },	/* 450   650      3.2   */
	{ 0x6, 0x7F, 0x31, 0x00, 0x0E },	/* 450   850      5.5   */
	{ 0xB, 0x73, 0x3F, 0x00, 0x00 },	/* 650   650      0.0   */
	{ 0x6, 0x7F, 0x37, 0x00, 0x08 },	/* 650   850      2.3   */
	{ 0x6, 0x7F, 0x3F, 0x00, 0x00 },	/* 850   850      0.0   */
	{ 0x6, 0x7F, 0x35, 0x00, 0x0A },	/* 600   850      3.0   */
};

/* Voltage Swing Programming for VccIO 0.85V for eDP */
static const struct cnl_ddi_buf_trans cnl_ddi_translations_edp_0_85V[] = {
						/* NT mV Trans mV db    */
	{ 0xA, 0x66, 0x3A, 0x00, 0x05 },	/* 384   500      2.3   */
	{ 0x0, 0x7F, 0x38, 0x00, 0x07 },	/* 153   200      2.3   */
	{ 0x8, 0x7F, 0x38, 0x00, 0x07 },	/* 192   250      2.3   */
	{ 0x1, 0x7F, 0x38, 0x00, 0x07 },	/* 230   300      2.3   */
	{ 0x9, 0x7F, 0x38, 0x00, 0x07 },	/* 269   350      2.3   */
	{ 0xA, 0x66, 0x3C, 0x00, 0x03 },	/* 446   500      1.0   */
	{ 0xB, 0x70, 0x3C, 0x00, 0x03 },	/* 460   600      2.3   */
	{ 0xC, 0x75, 0x3C, 0x00, 0x03 },	/* 537   700      2.3   */
	{ 0x2, 0x7F, 0x3F, 0x00, 0x00 },	/* 400   400      0.0   */
};

/* Voltage Swing Programming for VccIO 0.95V for DP */
static const struct cnl_ddi_buf_trans cnl_ddi_translations_dp_0_95V[] = {
						/* NT mV Trans mV db    */
	{ 0xA, 0x5D, 0x3F, 0x00, 0x00 },	/* 350   350      0.0   */
	{ 0xA, 0x6A, 0x38, 0x00, 0x07 },	/* 350   500      3.1   */
	{ 0xB, 0x7A, 0x32, 0x00, 0x0D },	/* 350   700      6.0   */
	{ 0x6, 0x7C, 0x2D, 0x00, 0x12 },	/* 350   900      8.2   */
	{ 0xA, 0x69, 0x3F, 0x00, 0x00 },	/* 500   500      0.0   */
	{ 0xB, 0x7A, 0x36, 0x00, 0x09 },	/* 500   700      2.9   */
	{ 0x6, 0x7C, 0x30, 0x00, 0x0F },	/* 500   900      5.1   */
	{ 0xB, 0x7D, 0x3C, 0x00, 0x03 },	/* 650   725      0.9   */
	{ 0x6, 0x7C, 0x34, 0x00, 0x0B },	/* 600   900      3.5   */
	{ 0x6, 0x7B, 0x3F, 0x00, 0x00 },	/* 900   900      0.0   */
};

/* Voltage Swing Programming for VccIO 0.95V for HDMI */
static const struct cnl_ddi_buf_trans cnl_ddi_translations_hdmi_0_95V[] = {
						/* NT mV Trans mV db    */
	{ 0xA, 0x5C, 0x3F, 0x00, 0x00 },	/* 400   400      0.0   */
	{ 0xB, 0x69, 0x37, 0x00, 0x08 },	/* 400   600      3.5   */
	{ 0x5, 0x76, 0x31, 0x00, 0x0E },	/* 400   800      6.0   */
	{ 0xA, 0x5E, 0x3F, 0x00, 0x00 },	/* 450   450      0.0   */
	{ 0xB, 0x69, 0x3F, 0x00, 0x00 },	/* 600   600      0.0   */
	{ 0xB, 0x79, 0x35, 0x00, 0x0A },	/* 600   850      3.0   */
	{ 0x6, 0x7D, 0x32, 0x00, 0x0D },	/* 600   1000     4.4   */
	{ 0x5, 0x76, 0x3F, 0x00, 0x00 },	/* 800   800      0.0   */
	{ 0x6, 0x7D, 0x39, 0x00, 0x06 },	/* 800   1000     1.9   */
	{ 0x6, 0x7F, 0x39, 0x00, 0x06 },	/* 850   1050     1.8   */
	{ 0x6, 0x7F, 0x3F, 0x00, 0x00 },	/* 1050  1050     0.0   */
};

/* Voltage Swing Programming for VccIO 0.95V for eDP */
static const struct cnl_ddi_buf_trans cnl_ddi_translations_edp_0_95V[] = {
						/* NT mV Trans mV db    */
	{ 0xA, 0x61, 0x3A, 0x00, 0x05 },	/* 384   500      2.3   */
	{ 0x0, 0x7F, 0x38, 0x00, 0x07 },	/* 153   200      2.3   */
	{ 0x8, 0x7F, 0x38, 0x00, 0x07 },	/* 192   250      2.3   */
	{ 0x1, 0x7F, 0x38, 0x00, 0x07 },	/* 230   300      2.3   */
	{ 0x9, 0x7F, 0x38, 0x00, 0x07 },	/* 269   350      2.3   */
	{ 0xA, 0x61, 0x3C, 0x00, 0x03 },	/* 446   500      1.0   */
	{ 0xB, 0x68, 0x39, 0x00, 0x06 },	/* 460   600      2.3   */
	{ 0xC, 0x6E, 0x39, 0x00, 0x06 },	/* 537   700      2.3   */
	{ 0x4, 0x7F, 0x3A, 0x00, 0x05 },	/* 460   600      2.3   */
	{ 0x2, 0x7F, 0x3F, 0x00, 0x00 },	/* 400   400      0.0   */
};

/* Voltage Swing Programming for VccIO 1.05V for DP */
static const struct cnl_ddi_buf_trans cnl_ddi_translations_dp_1_05V[] = {
						/* NT mV Trans mV db    */
	{ 0xA, 0x58, 0x3F, 0x00, 0x00 },	/* 400   400      0.0   */
	{ 0xB, 0x64, 0x37, 0x00, 0x08 },	/* 400   600      3.5   */
	{ 0x5, 0x70, 0x31, 0x00, 0x0E },	/* 400   800      6.0   */
	{ 0x6, 0x7F, 0x2C, 0x00, 0x13 },	/* 400   1050     8.4   */
	{ 0xB, 0x64, 0x3F, 0x00, 0x00 },	/* 600   600      0.0   */
	{ 0x5, 0x73, 0x35, 0x00, 0x0A },	/* 600   850      3.0   */
	{ 0x6, 0x7F, 0x30, 0x00, 0x0F },	/* 550   1050     5.6   */
	{ 0x5, 0x76, 0x3E, 0x00, 0x01 },	/* 850   900      0.5   */
	{ 0x6, 0x7F, 0x36, 0x00, 0x09 },	/* 750   1050     2.9   */
	{ 0x6, 0x7F, 0x3F, 0x00, 0x00 },	/* 1050  1050     0.0   */
};

/* Voltage Swing Programming for VccIO 1.05V for HDMI */
static const struct cnl_ddi_buf_trans cnl_ddi_translations_hdmi_1_05V[] = {
						/* NT mV Trans mV db    */
	{ 0xA, 0x58, 0x3F, 0x00, 0x00 },	/* 400   400      0.0   */
	{ 0xB, 0x64, 0x37, 0x00, 0x08 },	/* 400   600      3.5   */
	{ 0x5, 0x70, 0x31, 0x00, 0x0E },	/* 400   800      6.0   */
	{ 0xA, 0x5B, 0x3F, 0x00, 0x00 },	/* 450   450      0.0   */
	{ 0xB, 0x64, 0x3F, 0x00, 0x00 },	/* 600   600      0.0   */
	{ 0x5, 0x73, 0x35, 0x00, 0x0A },	/* 600   850      3.0   */
	{ 0x6, 0x7C, 0x32, 0x00, 0x0D },	/* 600   1000     4.4   */
	{ 0x5, 0x70, 0x3F, 0x00, 0x00 },	/* 800   800      0.0   */
	{ 0x6, 0x7C, 0x39, 0x00, 0x06 },	/* 800   1000     1.9   */
	{ 0x6, 0x7F, 0x39, 0x00, 0x06 },	/* 850   1050     1.8   */
	{ 0x6, 0x7F, 0x3F, 0x00, 0x00 },	/* 1050  1050     0.0   */
};

/* Voltage Swing Programming for VccIO 1.05V for eDP */
static const struct cnl_ddi_buf_trans cnl_ddi_translations_edp_1_05V[] = {
						/* NT mV Trans mV db    */
	{ 0xA, 0x5E, 0x3A, 0x00, 0x05 },	/* 384   500      2.3   */
	{ 0x0, 0x7F, 0x38, 0x00, 0x07 },	/* 153   200      2.3   */
	{ 0x8, 0x7F, 0x38, 0x00, 0x07 },	/* 192   250      2.3   */
	{ 0x1, 0x7F, 0x38, 0x00, 0x07 },	/* 230   300      2.3   */
	{ 0x9, 0x7F, 0x38, 0x00, 0x07 },	/* 269   350      2.3   */
	{ 0xA, 0x5E, 0x3C, 0x00, 0x03 },	/* 446   500      1.0   */
	{ 0xB, 0x64, 0x39, 0x00, 0x06 },	/* 460   600      2.3   */
	{ 0xE, 0x6A, 0x39, 0x00, 0x06 },	/* 537   700      2.3   */
	{ 0x2, 0x7F, 0x3F, 0x00, 0x00 },	/* 400   400      0.0   */
};

struct icl_combo_phy_ddi_buf_trans {
	u32 dw2_swing_select;
	u32 dw2_swing_scalar;
	u32 dw4_scaling;
};

/* Voltage Swing Programming for VccIO 0.85V for DP */
static const struct icl_combo_phy_ddi_buf_trans icl_combo_phy_ddi_translations_dp_hdmi_0_85V[] = {
				/* Voltage mV  db    */
	{ 0x2, 0x98, 0x0018 },	/* 400         0.0   */
	{ 0x2, 0x98, 0x3015 },	/* 400         3.5   */
	{ 0x2, 0x98, 0x6012 },	/* 400         6.0   */
	{ 0x2, 0x98, 0x900F },	/* 400         9.5   */
	{ 0xB, 0x70, 0x0018 },	/* 600         0.0   */
	{ 0xB, 0x70, 0x3015 },	/* 600         3.5   */
	{ 0xB, 0x70, 0x6012 },	/* 600         6.0   */
	{ 0x5, 0x00, 0x0018 },	/* 800         0.0   */
	{ 0x5, 0x00, 0x3015 },	/* 800         3.5   */
	{ 0x6, 0x98, 0x0018 },	/* 1200        0.0   */
};

/* FIXME - After table is updated in Bspec */
/* Voltage Swing Programming for VccIO 0.85V for eDP */
static const struct icl_combo_phy_ddi_buf_trans icl_combo_phy_ddi_translations_edp_0_85V[] = {
				/* Voltage mV  db    */
	{ 0x0, 0x00, 0x00 },	/* 200         0.0   */
	{ 0x0, 0x00, 0x00 },	/* 200         1.5   */
	{ 0x0, 0x00, 0x00 },	/* 200         4.0   */
	{ 0x0, 0x00, 0x00 },	/* 200         6.0   */
	{ 0x0, 0x00, 0x00 },	/* 250         0.0   */
	{ 0x0, 0x00, 0x00 },	/* 250         1.5   */
	{ 0x0, 0x00, 0x00 },	/* 250         4.0   */
	{ 0x0, 0x00, 0x00 },	/* 300         0.0   */
	{ 0x0, 0x00, 0x00 },	/* 300         1.5   */
	{ 0x0, 0x00, 0x00 },	/* 350         0.0   */
};

/* Voltage Swing Programming for VccIO 0.95V for DP */
static const struct icl_combo_phy_ddi_buf_trans icl_combo_phy_ddi_translations_dp_hdmi_0_95V[] = {
				/* Voltage mV  db    */
	{ 0x2, 0x98, 0x0018 },	/* 400         0.0   */
	{ 0x2, 0x98, 0x3015 },	/* 400         3.5   */
	{ 0x2, 0x98, 0x6012 },	/* 400         6.0   */
	{ 0x2, 0x98, 0x900F },	/* 400         9.5   */
	{ 0x4, 0x98, 0x0018 },	/* 600         0.0   */
	{ 0x4, 0x98, 0x3015 },	/* 600         3.5   */
	{ 0x4, 0x98, 0x6012 },	/* 600         6.0   */
	{ 0x5, 0x76, 0x0018 },	/* 800         0.0   */
	{ 0x5, 0x76, 0x3015 },	/* 800         3.5   */
	{ 0x6, 0x98, 0x0018 },	/* 1200        0.0   */
};

/* FIXME - After table is updated in Bspec */
/* Voltage Swing Programming for VccIO 0.95V for eDP */
static const struct icl_combo_phy_ddi_buf_trans icl_combo_phy_ddi_translations_edp_0_95V[] = {
				/* Voltage mV  db    */
	{ 0x0, 0x00, 0x00 },	/* 200         0.0   */
	{ 0x0, 0x00, 0x00 },	/* 200         1.5   */
	{ 0x0, 0x00, 0x00 },	/* 200         4.0   */
	{ 0x0, 0x00, 0x00 },	/* 200         6.0   */
	{ 0x0, 0x00, 0x00 },	/* 250         0.0   */
	{ 0x0, 0x00, 0x00 },	/* 250         1.5   */
	{ 0x0, 0x00, 0x00 },	/* 250         4.0   */
	{ 0x0, 0x00, 0x00 },	/* 300         0.0   */
	{ 0x0, 0x00, 0x00 },	/* 300         1.5   */
	{ 0x0, 0x00, 0x00 },	/* 350         0.0   */
};

/* Voltage Swing Programming for VccIO 1.05V for DP */
static const struct icl_combo_phy_ddi_buf_trans icl_combo_phy_ddi_translations_dp_hdmi_1_05V[] = {
				/* Voltage mV  db    */
	{ 0x2, 0x98, 0x0018 },	/* 400         0.0   */
	{ 0x2, 0x98, 0x3015 },	/* 400         3.5   */
	{ 0x2, 0x98, 0x6012 },	/* 400         6.0   */
	{ 0x2, 0x98, 0x900F },	/* 400         9.5   */
	{ 0x4, 0x98, 0x0018 },	/* 600         0.0   */
	{ 0x4, 0x98, 0x3015 },	/* 600         3.5   */
	{ 0x4, 0x98, 0x6012 },	/* 600         6.0   */
	{ 0x5, 0x71, 0x0018 },	/* 800         0.0   */
	{ 0x5, 0x71, 0x3015 },	/* 800         3.5   */
	{ 0x6, 0x98, 0x0018 },	/* 1200        0.0   */
};

/* FIXME - After table is updated in Bspec */
/* Voltage Swing Programming for VccIO 1.05V for eDP */
static const struct icl_combo_phy_ddi_buf_trans icl_combo_phy_ddi_translations_edp_1_05V[] = {
				/* Voltage mV  db    */
	{ 0x0, 0x00, 0x00 },	/* 200         0.0   */
	{ 0x0, 0x00, 0x00 },	/* 200         1.5   */
	{ 0x0, 0x00, 0x00 },	/* 200         4.0   */
	{ 0x0, 0x00, 0x00 },	/* 200         6.0   */
	{ 0x0, 0x00, 0x00 },	/* 250         0.0   */
	{ 0x0, 0x00, 0x00 },	/* 250         1.5   */
	{ 0x0, 0x00, 0x00 },	/* 250         4.0   */
	{ 0x0, 0x00, 0x00 },	/* 300         0.0   */
	{ 0x0, 0x00, 0x00 },	/* 300         1.5   */
	{ 0x0, 0x00, 0x00 },	/* 350         0.0   */
};

struct icl_mg_phy_ddi_buf_trans {
	u32 cri_txdeemph_override_5_0;
	u32 cri_txdeemph_override_11_6;
	u32 cri_txdeemph_override_17_12;
};

static const struct icl_mg_phy_ddi_buf_trans icl_mg_phy_ddi_translations[] = {
				/* Voltage swing  pre-emphasis */
	{ 0x0, 0x1B, 0x00 },	/* 0              0   */
	{ 0x0, 0x23, 0x08 },	/* 0              1   */
	{ 0x0, 0x2D, 0x12 },	/* 0              2   */
	{ 0x0, 0x00, 0x00 },	/* 0              3   */
	{ 0x0, 0x23, 0x00 },	/* 1              0   */
	{ 0x0, 0x2B, 0x09 },	/* 1              1   */
	{ 0x0, 0x2E, 0x11 },	/* 1              2   */
	{ 0x0, 0x2F, 0x00 },	/* 2              0   */
	{ 0x0, 0x33, 0x0C },	/* 2              1   */
	{ 0x0, 0x00, 0x00 },	/* 3              0   */
};

static const struct ddi_buf_trans *
bdw_get_buf_trans_edp(struct drm_i915_private *dev_priv, int *n_entries)
{
	if (dev_priv->vbt.edp.low_vswing) {
		*n_entries = ARRAY_SIZE(bdw_ddi_translations_edp);
		return bdw_ddi_translations_edp;
	} else {
		*n_entries = ARRAY_SIZE(bdw_ddi_translations_dp);
		return bdw_ddi_translations_dp;
	}
}

static const struct ddi_buf_trans *
skl_get_buf_trans_dp(struct drm_i915_private *dev_priv, int *n_entries)
{
	if (IS_SKL_ULX(dev_priv)) {
		*n_entries = ARRAY_SIZE(skl_y_ddi_translations_dp);
		return skl_y_ddi_translations_dp;
	} else if (IS_SKL_ULT(dev_priv)) {
		*n_entries = ARRAY_SIZE(skl_u_ddi_translations_dp);
		return skl_u_ddi_translations_dp;
	} else {
		*n_entries = ARRAY_SIZE(skl_ddi_translations_dp);
		return skl_ddi_translations_dp;
	}
}

static const struct ddi_buf_trans *
kbl_get_buf_trans_dp(struct drm_i915_private *dev_priv, int *n_entries)
{
	if (IS_KBL_ULX(dev_priv)) {
		*n_entries = ARRAY_SIZE(kbl_y_ddi_translations_dp);
		return kbl_y_ddi_translations_dp;
	} else if (IS_KBL_ULT(dev_priv) || IS_CFL_ULT(dev_priv)) {
		*n_entries = ARRAY_SIZE(kbl_u_ddi_translations_dp);
		return kbl_u_ddi_translations_dp;
	} else {
		*n_entries = ARRAY_SIZE(kbl_ddi_translations_dp);
		return kbl_ddi_translations_dp;
	}
}

static const struct ddi_buf_trans *
skl_get_buf_trans_edp(struct drm_i915_private *dev_priv, int *n_entries)
{
	if (dev_priv->vbt.edp.low_vswing) {
		if (IS_SKL_ULX(dev_priv) || IS_KBL_ULX(dev_priv)) {
			*n_entries = ARRAY_SIZE(skl_y_ddi_translations_edp);
			return skl_y_ddi_translations_edp;
		} else if (IS_SKL_ULT(dev_priv) || IS_KBL_ULT(dev_priv) ||
			   IS_CFL_ULT(dev_priv)) {
			*n_entries = ARRAY_SIZE(skl_u_ddi_translations_edp);
			return skl_u_ddi_translations_edp;
		} else {
			*n_entries = ARRAY_SIZE(skl_ddi_translations_edp);
			return skl_ddi_translations_edp;
		}
	}

	if (IS_KABYLAKE(dev_priv) || IS_COFFEELAKE(dev_priv))
		return kbl_get_buf_trans_dp(dev_priv, n_entries);
	else
		return skl_get_buf_trans_dp(dev_priv, n_entries);
}

static const struct ddi_buf_trans *
skl_get_buf_trans_hdmi(struct drm_i915_private *dev_priv, int *n_entries)
{
	if (IS_SKL_ULX(dev_priv) || IS_KBL_ULX(dev_priv)) {
		*n_entries = ARRAY_SIZE(skl_y_ddi_translations_hdmi);
		return skl_y_ddi_translations_hdmi;
	} else {
		*n_entries = ARRAY_SIZE(skl_ddi_translations_hdmi);
		return skl_ddi_translations_hdmi;
	}
}

static int skl_buf_trans_num_entries(enum port port, int n_entries)
{
	/* Only DDIA and DDIE can select the 10th register with DP */
	if (port == PORT_A || port == PORT_E)
		return min(n_entries, 10);
	else
		return min(n_entries, 9);
}

static const struct ddi_buf_trans *
intel_ddi_get_buf_trans_dp(struct drm_i915_private *dev_priv,
			   enum port port, int *n_entries)
{
	if (IS_KABYLAKE(dev_priv) || IS_COFFEELAKE(dev_priv)) {
		const struct ddi_buf_trans *ddi_translations =
			kbl_get_buf_trans_dp(dev_priv, n_entries);
		*n_entries = skl_buf_trans_num_entries(port, *n_entries);
		return ddi_translations;
	} else if (IS_SKYLAKE(dev_priv)) {
		const struct ddi_buf_trans *ddi_translations =
			skl_get_buf_trans_dp(dev_priv, n_entries);
		*n_entries = skl_buf_trans_num_entries(port, *n_entries);
		return ddi_translations;
	} else if (IS_BROADWELL(dev_priv)) {
		*n_entries = ARRAY_SIZE(bdw_ddi_translations_dp);
		return  bdw_ddi_translations_dp;
	} else if (IS_HASWELL(dev_priv)) {
		*n_entries = ARRAY_SIZE(hsw_ddi_translations_dp);
		return hsw_ddi_translations_dp;
	}

	*n_entries = 0;
	return NULL;
}

static const struct ddi_buf_trans *
intel_ddi_get_buf_trans_edp(struct drm_i915_private *dev_priv,
			    enum port port, int *n_entries)
{
	if (IS_GEN9_BC(dev_priv)) {
		const struct ddi_buf_trans *ddi_translations =
			skl_get_buf_trans_edp(dev_priv, n_entries);
		*n_entries = skl_buf_trans_num_entries(port, *n_entries);
		return ddi_translations;
	} else if (IS_BROADWELL(dev_priv)) {
		return bdw_get_buf_trans_edp(dev_priv, n_entries);
	} else if (IS_HASWELL(dev_priv)) {
		*n_entries = ARRAY_SIZE(hsw_ddi_translations_dp);
		return hsw_ddi_translations_dp;
	}

	*n_entries = 0;
	return NULL;
}

static const struct ddi_buf_trans *
intel_ddi_get_buf_trans_fdi(struct drm_i915_private *dev_priv,
			    int *n_entries)
{
	if (IS_BROADWELL(dev_priv)) {
		*n_entries = ARRAY_SIZE(bdw_ddi_translations_fdi);
		return bdw_ddi_translations_fdi;
	} else if (IS_HASWELL(dev_priv)) {
		*n_entries = ARRAY_SIZE(hsw_ddi_translations_fdi);
		return hsw_ddi_translations_fdi;
	}

	*n_entries = 0;
	return NULL;
}

static const struct ddi_buf_trans *
intel_ddi_get_buf_trans_hdmi(struct drm_i915_private *dev_priv,
			     int *n_entries)
{
	if (IS_GEN9_BC(dev_priv)) {
		return skl_get_buf_trans_hdmi(dev_priv, n_entries);
	} else if (IS_BROADWELL(dev_priv)) {
		*n_entries = ARRAY_SIZE(bdw_ddi_translations_hdmi);
		return bdw_ddi_translations_hdmi;
	} else if (IS_HASWELL(dev_priv)) {
		*n_entries = ARRAY_SIZE(hsw_ddi_translations_hdmi);
		return hsw_ddi_translations_hdmi;
	}

	*n_entries = 0;
	return NULL;
}

static const struct bxt_ddi_buf_trans *
bxt_get_buf_trans_dp(struct drm_i915_private *dev_priv, int *n_entries)
{
	*n_entries = ARRAY_SIZE(bxt_ddi_translations_dp);
	return bxt_ddi_translations_dp;
}

static const struct bxt_ddi_buf_trans *
bxt_get_buf_trans_edp(struct drm_i915_private *dev_priv, int *n_entries)
{
	if (dev_priv->vbt.edp.low_vswing) {
		*n_entries = ARRAY_SIZE(bxt_ddi_translations_edp);
		return bxt_ddi_translations_edp;
	}

	return bxt_get_buf_trans_dp(dev_priv, n_entries);
}

static const struct bxt_ddi_buf_trans *
bxt_get_buf_trans_hdmi(struct drm_i915_private *dev_priv, int *n_entries)
{
	*n_entries = ARRAY_SIZE(bxt_ddi_translations_hdmi);
	return bxt_ddi_translations_hdmi;
}

static const struct cnl_ddi_buf_trans *
cnl_get_buf_trans_hdmi(struct drm_i915_private *dev_priv, int *n_entries)
{
	u32 voltage = I915_READ(CNL_PORT_COMP_DW3) & VOLTAGE_INFO_MASK;

	if (voltage == VOLTAGE_INFO_0_85V) {
		*n_entries = ARRAY_SIZE(cnl_ddi_translations_hdmi_0_85V);
		return cnl_ddi_translations_hdmi_0_85V;
	} else if (voltage == VOLTAGE_INFO_0_95V) {
		*n_entries = ARRAY_SIZE(cnl_ddi_translations_hdmi_0_95V);
		return cnl_ddi_translations_hdmi_0_95V;
	} else if (voltage == VOLTAGE_INFO_1_05V) {
		*n_entries = ARRAY_SIZE(cnl_ddi_translations_hdmi_1_05V);
		return cnl_ddi_translations_hdmi_1_05V;
	} else {
		*n_entries = 1; /* shut up gcc */
		MISSING_CASE(voltage);
	}
	return NULL;
}

static const struct cnl_ddi_buf_trans *
cnl_get_buf_trans_dp(struct drm_i915_private *dev_priv, int *n_entries)
{
	u32 voltage = I915_READ(CNL_PORT_COMP_DW3) & VOLTAGE_INFO_MASK;

	if (voltage == VOLTAGE_INFO_0_85V) {
		*n_entries = ARRAY_SIZE(cnl_ddi_translations_dp_0_85V);
		return cnl_ddi_translations_dp_0_85V;
	} else if (voltage == VOLTAGE_INFO_0_95V) {
		*n_entries = ARRAY_SIZE(cnl_ddi_translations_dp_0_95V);
		return cnl_ddi_translations_dp_0_95V;
	} else if (voltage == VOLTAGE_INFO_1_05V) {
		*n_entries = ARRAY_SIZE(cnl_ddi_translations_dp_1_05V);
		return cnl_ddi_translations_dp_1_05V;
	} else {
		*n_entries = 1; /* shut up gcc */
		MISSING_CASE(voltage);
	}
	return NULL;
}

static const struct cnl_ddi_buf_trans *
cnl_get_buf_trans_edp(struct drm_i915_private *dev_priv, int *n_entries)
{
	u32 voltage = I915_READ(CNL_PORT_COMP_DW3) & VOLTAGE_INFO_MASK;

	if (dev_priv->vbt.edp.low_vswing) {
		if (voltage == VOLTAGE_INFO_0_85V) {
			*n_entries = ARRAY_SIZE(cnl_ddi_translations_edp_0_85V);
			return cnl_ddi_translations_edp_0_85V;
		} else if (voltage == VOLTAGE_INFO_0_95V) {
			*n_entries = ARRAY_SIZE(cnl_ddi_translations_edp_0_95V);
			return cnl_ddi_translations_edp_0_95V;
		} else if (voltage == VOLTAGE_INFO_1_05V) {
			*n_entries = ARRAY_SIZE(cnl_ddi_translations_edp_1_05V);
			return cnl_ddi_translations_edp_1_05V;
		} else {
			*n_entries = 1; /* shut up gcc */
			MISSING_CASE(voltage);
		}
		return NULL;
	} else {
		return cnl_get_buf_trans_dp(dev_priv, n_entries);
	}
}

static const struct icl_combo_phy_ddi_buf_trans *
icl_get_combo_buf_trans(struct drm_i915_private *dev_priv, enum port port,
			int type, int *n_entries)
{
	u32 voltage = I915_READ(ICL_PORT_COMP_DW3(port)) & VOLTAGE_INFO_MASK;

	if (type == INTEL_OUTPUT_EDP && dev_priv->vbt.edp.low_vswing) {
		switch (voltage) {
		case VOLTAGE_INFO_0_85V:
			*n_entries = ARRAY_SIZE(icl_combo_phy_ddi_translations_edp_0_85V);
			return icl_combo_phy_ddi_translations_edp_0_85V;
		case VOLTAGE_INFO_0_95V:
			*n_entries = ARRAY_SIZE(icl_combo_phy_ddi_translations_edp_0_95V);
			return icl_combo_phy_ddi_translations_edp_0_95V;
		case VOLTAGE_INFO_1_05V:
			*n_entries = ARRAY_SIZE(icl_combo_phy_ddi_translations_edp_1_05V);
			return icl_combo_phy_ddi_translations_edp_1_05V;
		default:
			MISSING_CASE(voltage);
			return NULL;
		}
	} else {
		switch (voltage) {
		case VOLTAGE_INFO_0_85V:
			*n_entries = ARRAY_SIZE(icl_combo_phy_ddi_translations_dp_hdmi_0_85V);
			return icl_combo_phy_ddi_translations_dp_hdmi_0_85V;
		case VOLTAGE_INFO_0_95V:
			*n_entries = ARRAY_SIZE(icl_combo_phy_ddi_translations_dp_hdmi_0_95V);
			return icl_combo_phy_ddi_translations_dp_hdmi_0_95V;
		case VOLTAGE_INFO_1_05V:
			*n_entries = ARRAY_SIZE(icl_combo_phy_ddi_translations_dp_hdmi_1_05V);
			return icl_combo_phy_ddi_translations_dp_hdmi_1_05V;
		default:
			MISSING_CASE(voltage);
			return NULL;
		}
	}
}

static int intel_ddi_hdmi_level(struct drm_i915_private *dev_priv, enum port port)
{
	int n_entries, level, default_entry;

	level = dev_priv->vbt.ddi_port_info[port].hdmi_level_shift;

	if (IS_ICELAKE(dev_priv)) {
		if (port == PORT_A || port == PORT_B)
			icl_get_combo_buf_trans(dev_priv, port,
						INTEL_OUTPUT_HDMI, &n_entries);
		else
			n_entries = ARRAY_SIZE(icl_mg_phy_ddi_translations);
		default_entry = n_entries - 1;
	} else if (IS_CANNONLAKE(dev_priv)) {
		cnl_get_buf_trans_hdmi(dev_priv, &n_entries);
		default_entry = n_entries - 1;
	} else if (IS_GEN9_LP(dev_priv)) {
		bxt_get_buf_trans_hdmi(dev_priv, &n_entries);
		default_entry = n_entries - 1;
	} else if (IS_GEN9_BC(dev_priv)) {
		intel_ddi_get_buf_trans_hdmi(dev_priv, &n_entries);
		default_entry = 8;
	} else if (IS_BROADWELL(dev_priv)) {
		intel_ddi_get_buf_trans_hdmi(dev_priv, &n_entries);
		default_entry = 7;
	} else if (IS_HASWELL(dev_priv)) {
		intel_ddi_get_buf_trans_hdmi(dev_priv, &n_entries);
		default_entry = 6;
	} else {
		WARN(1, "ddi translation table missing\n");
		return 0;
	}

	/* Choose a good default if VBT is badly populated */
	if (level == HDMI_LEVEL_SHIFT_UNKNOWN || level >= n_entries)
		level = default_entry;

	if (WARN_ON_ONCE(n_entries == 0))
		return 0;
	if (WARN_ON_ONCE(level >= n_entries))
		level = n_entries - 1;

	return level;
}

/*
 * Starting with Haswell, DDI port buffers must be programmed with correct
 * values in advance. This function programs the correct values for
 * DP/eDP/FDI use cases.
 */
static void intel_prepare_dp_ddi_buffers(struct intel_encoder *encoder,
					 const struct intel_crtc_state *crtc_state)
{
	struct drm_i915_private *dev_priv = to_i915(encoder->base.dev);
	u32 iboost_bit = 0;
	int i, n_entries;
	enum port port = encoder->port;
	const struct ddi_buf_trans *ddi_translations;

	if (intel_crtc_has_type(crtc_state, INTEL_OUTPUT_ANALOG))
		ddi_translations = intel_ddi_get_buf_trans_fdi(dev_priv,
							       &n_entries);
	else if (intel_crtc_has_type(crtc_state, INTEL_OUTPUT_EDP))
		ddi_translations = intel_ddi_get_buf_trans_edp(dev_priv, port,
							       &n_entries);
	else
		ddi_translations = intel_ddi_get_buf_trans_dp(dev_priv, port,
							      &n_entries);

	/* If we're boosting the current, set bit 31 of trans1 */
	if (IS_GEN9_BC(dev_priv) &&
	    dev_priv->vbt.ddi_port_info[port].dp_boost_level)
		iboost_bit = DDI_BUF_BALANCE_LEG_ENABLE;

	for (i = 0; i < n_entries; i++) {
		I915_WRITE(DDI_BUF_TRANS_LO(port, i),
			   ddi_translations[i].trans1 | iboost_bit);
		I915_WRITE(DDI_BUF_TRANS_HI(port, i),
			   ddi_translations[i].trans2);
	}
}

/*
 * Starting with Haswell, DDI port buffers must be programmed with correct
 * values in advance. This function programs the correct values for
 * HDMI/DVI use cases.
 */
static void intel_prepare_hdmi_ddi_buffers(struct intel_encoder *encoder,
					   int level)
{
	struct drm_i915_private *dev_priv = to_i915(encoder->base.dev);
	u32 iboost_bit = 0;
	int n_entries;
	enum port port = encoder->port;
	const struct ddi_buf_trans *ddi_translations;

	ddi_translations = intel_ddi_get_buf_trans_hdmi(dev_priv, &n_entries);

	if (WARN_ON_ONCE(!ddi_translations))
		return;
	if (WARN_ON_ONCE(level >= n_entries))
		level = n_entries - 1;

	/* If we're boosting the current, set bit 31 of trans1 */
	if (IS_GEN9_BC(dev_priv) &&
	    dev_priv->vbt.ddi_port_info[port].hdmi_boost_level)
		iboost_bit = DDI_BUF_BALANCE_LEG_ENABLE;

	/* Entry 9 is for HDMI: */
	I915_WRITE(DDI_BUF_TRANS_LO(port, 9),
		   ddi_translations[level].trans1 | iboost_bit);
	I915_WRITE(DDI_BUF_TRANS_HI(port, 9),
		   ddi_translations[level].trans2);
}

static void intel_wait_ddi_buf_idle(struct drm_i915_private *dev_priv,
				    enum port port)
{
	i915_reg_t reg = DDI_BUF_CTL(port);
	int i;

	for (i = 0; i < 16; i++) {
		udelay(1);
		if (I915_READ(reg) & DDI_BUF_IS_IDLE)
			return;
	}
	DRM_ERROR("Timeout waiting for DDI BUF %c idle bit\n", port_name(port));
}

static uint32_t hsw_pll_to_ddi_pll_sel(const struct intel_shared_dpll *pll)
{
	switch (pll->info->id) {
	case DPLL_ID_WRPLL1:
		return PORT_CLK_SEL_WRPLL1;
	case DPLL_ID_WRPLL2:
		return PORT_CLK_SEL_WRPLL2;
	case DPLL_ID_SPLL:
		return PORT_CLK_SEL_SPLL;
	case DPLL_ID_LCPLL_810:
		return PORT_CLK_SEL_LCPLL_810;
	case DPLL_ID_LCPLL_1350:
		return PORT_CLK_SEL_LCPLL_1350;
	case DPLL_ID_LCPLL_2700:
		return PORT_CLK_SEL_LCPLL_2700;
	default:
		MISSING_CASE(pll->info->id);
		return PORT_CLK_SEL_NONE;
	}
}

static uint32_t icl_pll_to_ddi_pll_sel(struct intel_encoder *encoder,
				       const struct intel_shared_dpll *pll)
{
	struct intel_crtc *crtc = to_intel_crtc(encoder->base.crtc);
	int clock = crtc->config->port_clock;
	const enum intel_dpll_id id = pll->info->id;

	switch (id) {
	default:
		MISSING_CASE(id);
		/* fall through */
	case DPLL_ID_ICL_DPLL0:
	case DPLL_ID_ICL_DPLL1:
		return DDI_CLK_SEL_NONE;
	case DPLL_ID_ICL_TBTPLL:
		switch (clock) {
		case 162000:
			return DDI_CLK_SEL_TBT_162;
		case 270000:
			return DDI_CLK_SEL_TBT_270;
		case 540000:
			return DDI_CLK_SEL_TBT_540;
		case 810000:
			return DDI_CLK_SEL_TBT_810;
		default:
			MISSING_CASE(clock);
			return DDI_CLK_SEL_NONE;
		}
	case DPLL_ID_ICL_MGPLL1:
	case DPLL_ID_ICL_MGPLL2:
	case DPLL_ID_ICL_MGPLL3:
	case DPLL_ID_ICL_MGPLL4:
		return DDI_CLK_SEL_MG;
	}
}

/* Starting with Haswell, different DDI ports can work in FDI mode for
 * connection to the PCH-located connectors. For this, it is necessary to train
 * both the DDI port and PCH receiver for the desired DDI buffer settings.
 *
 * The recommended port to work in FDI mode is DDI E, which we use here. Also,
 * please note that when FDI mode is active on DDI E, it shares 2 lines with
 * DDI A (which is used for eDP)
 */

void hsw_fdi_link_train(struct intel_crtc *crtc,
			const struct intel_crtc_state *crtc_state)
{
	struct drm_device *dev = crtc->base.dev;
	struct drm_i915_private *dev_priv = to_i915(dev);
	struct intel_encoder *encoder;
	u32 temp, i, rx_ctl_val, ddi_pll_sel;

	for_each_encoder_on_crtc(dev, &crtc->base, encoder) {
		WARN_ON(encoder->type != INTEL_OUTPUT_ANALOG);
		intel_prepare_dp_ddi_buffers(encoder, crtc_state);
	}

	/* Set the FDI_RX_MISC pwrdn lanes and the 2 workarounds listed at the
	 * mode set "sequence for CRT port" document:
	 * - TP1 to TP2 time with the default value
	 * - FDI delay to 90h
	 *
	 * WaFDIAutoLinkSetTimingOverrride:hsw
	 */
	I915_WRITE(FDI_RX_MISC(PIPE_A), FDI_RX_PWRDN_LANE1_VAL(2) |
				  FDI_RX_PWRDN_LANE0_VAL(2) |
				  FDI_RX_TP1_TO_TP2_48 | FDI_RX_FDI_DELAY_90);

	/* Enable the PCH Receiver FDI PLL */
	rx_ctl_val = dev_priv->fdi_rx_config | FDI_RX_ENHANCE_FRAME_ENABLE |
		     FDI_RX_PLL_ENABLE |
		     FDI_DP_PORT_WIDTH(crtc_state->fdi_lanes);
	I915_WRITE(FDI_RX_CTL(PIPE_A), rx_ctl_val);
	POSTING_READ(FDI_RX_CTL(PIPE_A));
	udelay(220);

	/* Switch from Rawclk to PCDclk */
	rx_ctl_val |= FDI_PCDCLK;
	I915_WRITE(FDI_RX_CTL(PIPE_A), rx_ctl_val);

	/* Configure Port Clock Select */
	ddi_pll_sel = hsw_pll_to_ddi_pll_sel(crtc_state->shared_dpll);
	I915_WRITE(PORT_CLK_SEL(PORT_E), ddi_pll_sel);
	WARN_ON(ddi_pll_sel != PORT_CLK_SEL_SPLL);

	/* Start the training iterating through available voltages and emphasis,
	 * testing each value twice. */
	for (i = 0; i < ARRAY_SIZE(hsw_ddi_translations_fdi) * 2; i++) {
		/* Configure DP_TP_CTL with auto-training */
		I915_WRITE(DP_TP_CTL(PORT_E),
					DP_TP_CTL_FDI_AUTOTRAIN |
					DP_TP_CTL_ENHANCED_FRAME_ENABLE |
					DP_TP_CTL_LINK_TRAIN_PAT1 |
					DP_TP_CTL_ENABLE);

		/* Configure and enable DDI_BUF_CTL for DDI E with next voltage.
		 * DDI E does not support port reversal, the functionality is
		 * achieved on the PCH side in FDI_RX_CTL, so no need to set the
		 * port reversal bit */
		I915_WRITE(DDI_BUF_CTL(PORT_E),
			   DDI_BUF_CTL_ENABLE |
			   ((crtc_state->fdi_lanes - 1) << 1) |
			   DDI_BUF_TRANS_SELECT(i / 2));
		POSTING_READ(DDI_BUF_CTL(PORT_E));

		udelay(600);

		/* Program PCH FDI Receiver TU */
		I915_WRITE(FDI_RX_TUSIZE1(PIPE_A), TU_SIZE(64));

		/* Enable PCH FDI Receiver with auto-training */
		rx_ctl_val |= FDI_RX_ENABLE | FDI_LINK_TRAIN_AUTO;
		I915_WRITE(FDI_RX_CTL(PIPE_A), rx_ctl_val);
		POSTING_READ(FDI_RX_CTL(PIPE_A));

		/* Wait for FDI receiver lane calibration */
		udelay(30);

		/* Unset FDI_RX_MISC pwrdn lanes */
		temp = I915_READ(FDI_RX_MISC(PIPE_A));
		temp &= ~(FDI_RX_PWRDN_LANE1_MASK | FDI_RX_PWRDN_LANE0_MASK);
		I915_WRITE(FDI_RX_MISC(PIPE_A), temp);
		POSTING_READ(FDI_RX_MISC(PIPE_A));

		/* Wait for FDI auto training time */
		udelay(5);

		temp = I915_READ(DP_TP_STATUS(PORT_E));
		if (temp & DP_TP_STATUS_AUTOTRAIN_DONE) {
			DRM_DEBUG_KMS("FDI link training done on step %d\n", i);
			break;
		}

		/*
		 * Leave things enabled even if we failed to train FDI.
		 * Results in less fireworks from the state checker.
		 */
		if (i == ARRAY_SIZE(hsw_ddi_translations_fdi) * 2 - 1) {
			DRM_ERROR("FDI link training failed!\n");
			break;
		}

		rx_ctl_val &= ~FDI_RX_ENABLE;
		I915_WRITE(FDI_RX_CTL(PIPE_A), rx_ctl_val);
		POSTING_READ(FDI_RX_CTL(PIPE_A));

		temp = I915_READ(DDI_BUF_CTL(PORT_E));
		temp &= ~DDI_BUF_CTL_ENABLE;
		I915_WRITE(DDI_BUF_CTL(PORT_E), temp);
		POSTING_READ(DDI_BUF_CTL(PORT_E));

		/* Disable DP_TP_CTL and FDI_RX_CTL and retry */
		temp = I915_READ(DP_TP_CTL(PORT_E));
		temp &= ~(DP_TP_CTL_ENABLE | DP_TP_CTL_LINK_TRAIN_MASK);
		temp |= DP_TP_CTL_LINK_TRAIN_PAT1;
		I915_WRITE(DP_TP_CTL(PORT_E), temp);
		POSTING_READ(DP_TP_CTL(PORT_E));

		intel_wait_ddi_buf_idle(dev_priv, PORT_E);

		/* Reset FDI_RX_MISC pwrdn lanes */
		temp = I915_READ(FDI_RX_MISC(PIPE_A));
		temp &= ~(FDI_RX_PWRDN_LANE1_MASK | FDI_RX_PWRDN_LANE0_MASK);
		temp |= FDI_RX_PWRDN_LANE1_VAL(2) | FDI_RX_PWRDN_LANE0_VAL(2);
		I915_WRITE(FDI_RX_MISC(PIPE_A), temp);
		POSTING_READ(FDI_RX_MISC(PIPE_A));
	}

	/* Enable normal pixel sending for FDI */
	I915_WRITE(DP_TP_CTL(PORT_E),
		   DP_TP_CTL_FDI_AUTOTRAIN |
		   DP_TP_CTL_LINK_TRAIN_NORMAL |
		   DP_TP_CTL_ENHANCED_FRAME_ENABLE |
		   DP_TP_CTL_ENABLE);
}

static void intel_ddi_init_dp_buf_reg(struct intel_encoder *encoder)
{
	struct intel_dp *intel_dp = enc_to_intel_dp(&encoder->base);
	struct intel_digital_port *intel_dig_port =
		enc_to_dig_port(&encoder->base);

	intel_dp->DP = intel_dig_port->saved_port_bits |
		DDI_BUF_CTL_ENABLE | DDI_BUF_TRANS_SELECT(0);
	intel_dp->DP |= DDI_PORT_WIDTH(intel_dp->lane_count);
}

static struct intel_encoder *
intel_ddi_get_crtc_encoder(struct intel_crtc *crtc)
{
	struct drm_device *dev = crtc->base.dev;
	struct intel_encoder *encoder, *ret = NULL;
	int num_encoders = 0;

	for_each_encoder_on_crtc(dev, &crtc->base, encoder) {
		ret = encoder;
		num_encoders++;
	}

	if (num_encoders != 1)
		WARN(1, "%d encoders on crtc for pipe %c\n", num_encoders,
		     pipe_name(crtc->pipe));

	BUG_ON(ret == NULL);
	return ret;
}

#define LC_FREQ 2700

static int hsw_ddi_calc_wrpll_link(struct drm_i915_private *dev_priv,
				   i915_reg_t reg)
{
	int refclk = LC_FREQ;
	int n, p, r;
	u32 wrpll;

	wrpll = I915_READ(reg);
	switch (wrpll & WRPLL_PLL_REF_MASK) {
	case WRPLL_PLL_SSC:
	case WRPLL_PLL_NON_SSC:
		/*
		 * We could calculate spread here, but our checking
		 * code only cares about 5% accuracy, and spread is a max of
		 * 0.5% downspread.
		 */
		refclk = 135;
		break;
	case WRPLL_PLL_LCPLL:
		refclk = LC_FREQ;
		break;
	default:
		WARN(1, "bad wrpll refclk\n");
		return 0;
	}

	r = wrpll & WRPLL_DIVIDER_REF_MASK;
	p = (wrpll & WRPLL_DIVIDER_POST_MASK) >> WRPLL_DIVIDER_POST_SHIFT;
	n = (wrpll & WRPLL_DIVIDER_FB_MASK) >> WRPLL_DIVIDER_FB_SHIFT;

	/* Convert to KHz, p & r have a fixed point portion */
	return (refclk * n * 100) / (p * r);
}

static int skl_calc_wrpll_link(struct drm_i915_private *dev_priv,
			       enum intel_dpll_id pll_id)
{
	i915_reg_t cfgcr1_reg, cfgcr2_reg;
	uint32_t cfgcr1_val, cfgcr2_val;
	uint32_t p0, p1, p2, dco_freq;

	cfgcr1_reg = DPLL_CFGCR1(pll_id);
	cfgcr2_reg = DPLL_CFGCR2(pll_id);

	cfgcr1_val = I915_READ(cfgcr1_reg);
	cfgcr2_val = I915_READ(cfgcr2_reg);

	p0 = cfgcr2_val & DPLL_CFGCR2_PDIV_MASK;
	p2 = cfgcr2_val & DPLL_CFGCR2_KDIV_MASK;

	if (cfgcr2_val &  DPLL_CFGCR2_QDIV_MODE(1))
		p1 = (cfgcr2_val & DPLL_CFGCR2_QDIV_RATIO_MASK) >> 8;
	else
		p1 = 1;


	switch (p0) {
	case DPLL_CFGCR2_PDIV_1:
		p0 = 1;
		break;
	case DPLL_CFGCR2_PDIV_2:
		p0 = 2;
		break;
	case DPLL_CFGCR2_PDIV_3:
		p0 = 3;
		break;
	case DPLL_CFGCR2_PDIV_7:
		p0 = 7;
		break;
	}

	switch (p2) {
	case DPLL_CFGCR2_KDIV_5:
		p2 = 5;
		break;
	case DPLL_CFGCR2_KDIV_2:
		p2 = 2;
		break;
	case DPLL_CFGCR2_KDIV_3:
		p2 = 3;
		break;
	case DPLL_CFGCR2_KDIV_1:
		p2 = 1;
		break;
	}

	dco_freq = (cfgcr1_val & DPLL_CFGCR1_DCO_INTEGER_MASK) * 24 * 1000;

	dco_freq += (((cfgcr1_val & DPLL_CFGCR1_DCO_FRACTION_MASK) >> 9) * 24 *
		1000) / 0x8000;

	return dco_freq / (p0 * p1 * p2 * 5);
}

static int cnl_calc_wrpll_link(struct drm_i915_private *dev_priv,
			       enum intel_dpll_id pll_id)
{
	uint32_t cfgcr0, cfgcr1;
	uint32_t p0, p1, p2, dco_freq, ref_clock;

	if (INTEL_GEN(dev_priv) >= 11) {
		cfgcr0 = I915_READ(ICL_DPLL_CFGCR0(pll_id));
		cfgcr1 = I915_READ(ICL_DPLL_CFGCR1(pll_id));
	} else {
		cfgcr0 = I915_READ(CNL_DPLL_CFGCR0(pll_id));
		cfgcr1 = I915_READ(CNL_DPLL_CFGCR1(pll_id));
	}

	p0 = cfgcr1 & DPLL_CFGCR1_PDIV_MASK;
	p2 = cfgcr1 & DPLL_CFGCR1_KDIV_MASK;

	if (cfgcr1 & DPLL_CFGCR1_QDIV_MODE(1))
		p1 = (cfgcr1 & DPLL_CFGCR1_QDIV_RATIO_MASK) >>
			DPLL_CFGCR1_QDIV_RATIO_SHIFT;
	else
		p1 = 1;


	switch (p0) {
	case DPLL_CFGCR1_PDIV_2:
		p0 = 2;
		break;
	case DPLL_CFGCR1_PDIV_3:
		p0 = 3;
		break;
	case DPLL_CFGCR1_PDIV_5:
		p0 = 5;
		break;
	case DPLL_CFGCR1_PDIV_7:
		p0 = 7;
		break;
	}

	switch (p2) {
	case DPLL_CFGCR1_KDIV_1:
		p2 = 1;
		break;
	case DPLL_CFGCR1_KDIV_2:
		p2 = 2;
		break;
	case DPLL_CFGCR1_KDIV_4:
		p2 = 4;
		break;
	}

	ref_clock = dev_priv->cdclk.hw.ref;

	dco_freq = (cfgcr0 & DPLL_CFGCR0_DCO_INTEGER_MASK) * ref_clock;

	dco_freq += (((cfgcr0 & DPLL_CFGCR0_DCO_FRACTION_MASK) >>
		      DPLL_CFGCR0_DCO_FRACTION_SHIFT) * ref_clock) / 0x8000;

	if (WARN_ON(p0 == 0 || p1 == 0 || p2 == 0))
		return 0;

	return dco_freq / (p0 * p1 * p2 * 5);
}

static void ddi_dotclock_get(struct intel_crtc_state *pipe_config)
{
	int dotclock;

	if (pipe_config->has_pch_encoder)
		dotclock = intel_dotclock_calculate(pipe_config->port_clock,
						    &pipe_config->fdi_m_n);
	else if (intel_crtc_has_dp_encoder(pipe_config))
		dotclock = intel_dotclock_calculate(pipe_config->port_clock,
						    &pipe_config->dp_m_n);
	else if (pipe_config->has_hdmi_sink && pipe_config->pipe_bpp == 36)
		dotclock = pipe_config->port_clock * 2 / 3;
	else
		dotclock = pipe_config->port_clock;

	if (pipe_config->ycbcr420)
		dotclock *= 2;

	if (pipe_config->pixel_multiplier)
		dotclock /= pipe_config->pixel_multiplier;

	pipe_config->base.adjusted_mode.crtc_clock = dotclock;
}

static void icl_ddi_clock_get(struct intel_encoder *encoder,
			      struct intel_crtc_state *pipe_config)
{
	struct drm_i915_private *dev_priv = to_i915(encoder->base.dev);
	enum port port = encoder->port;
	int link_clock = 0;
	uint32_t pll_id;

	pll_id = intel_get_shared_dpll_id(dev_priv, pipe_config->shared_dpll);
	if (port == PORT_A || port == PORT_B) {
		if (intel_crtc_has_type(pipe_config, INTEL_OUTPUT_HDMI))
			link_clock = cnl_calc_wrpll_link(dev_priv, pll_id);
		else
			link_clock = icl_calc_dp_combo_pll_link(dev_priv,
								pll_id);
	} else {
		/* FIXME - Add for MG PLL */
		WARN(1, "MG PLL clock_get code not implemented yet\n");
	}

	pipe_config->port_clock = link_clock;
	ddi_dotclock_get(pipe_config);
}

static void cnl_ddi_clock_get(struct intel_encoder *encoder,
			      struct intel_crtc_state *pipe_config)
{
	struct drm_i915_private *dev_priv = to_i915(encoder->base.dev);
	int link_clock = 0;
	uint32_t cfgcr0;
	enum intel_dpll_id pll_id;

	pll_id = intel_get_shared_dpll_id(dev_priv, pipe_config->shared_dpll);

	cfgcr0 = I915_READ(CNL_DPLL_CFGCR0(pll_id));

	if (cfgcr0 & DPLL_CFGCR0_HDMI_MODE) {
		link_clock = cnl_calc_wrpll_link(dev_priv, pll_id);
	} else {
		link_clock = cfgcr0 & DPLL_CFGCR0_LINK_RATE_MASK;

		switch (link_clock) {
		case DPLL_CFGCR0_LINK_RATE_810:
			link_clock = 81000;
			break;
		case DPLL_CFGCR0_LINK_RATE_1080:
			link_clock = 108000;
			break;
		case DPLL_CFGCR0_LINK_RATE_1350:
			link_clock = 135000;
			break;
		case DPLL_CFGCR0_LINK_RATE_1620:
			link_clock = 162000;
			break;
		case DPLL_CFGCR0_LINK_RATE_2160:
			link_clock = 216000;
			break;
		case DPLL_CFGCR0_LINK_RATE_2700:
			link_clock = 270000;
			break;
		case DPLL_CFGCR0_LINK_RATE_3240:
			link_clock = 324000;
			break;
		case DPLL_CFGCR0_LINK_RATE_4050:
			link_clock = 405000;
			break;
		default:
			WARN(1, "Unsupported link rate\n");
			break;
		}
		link_clock *= 2;
	}

	pipe_config->port_clock = link_clock;

	ddi_dotclock_get(pipe_config);
}

static void skl_ddi_clock_get(struct intel_encoder *encoder,
				struct intel_crtc_state *pipe_config)
{
	struct drm_i915_private *dev_priv = to_i915(encoder->base.dev);
	int link_clock = 0;
	uint32_t dpll_ctl1;
	enum intel_dpll_id pll_id;

	pll_id = intel_get_shared_dpll_id(dev_priv, pipe_config->shared_dpll);

	dpll_ctl1 = I915_READ(DPLL_CTRL1);

	if (dpll_ctl1 & DPLL_CTRL1_HDMI_MODE(pll_id)) {
		link_clock = skl_calc_wrpll_link(dev_priv, pll_id);
	} else {
		link_clock = dpll_ctl1 & DPLL_CTRL1_LINK_RATE_MASK(pll_id);
		link_clock >>= DPLL_CTRL1_LINK_RATE_SHIFT(pll_id);

		switch (link_clock) {
		case DPLL_CTRL1_LINK_RATE_810:
			link_clock = 81000;
			break;
		case DPLL_CTRL1_LINK_RATE_1080:
			link_clock = 108000;
			break;
		case DPLL_CTRL1_LINK_RATE_1350:
			link_clock = 135000;
			break;
		case DPLL_CTRL1_LINK_RATE_1620:
			link_clock = 162000;
			break;
		case DPLL_CTRL1_LINK_RATE_2160:
			link_clock = 216000;
			break;
		case DPLL_CTRL1_LINK_RATE_2700:
			link_clock = 270000;
			break;
		default:
			WARN(1, "Unsupported link rate\n");
			break;
		}
		link_clock *= 2;
	}

	pipe_config->port_clock = link_clock;

	ddi_dotclock_get(pipe_config);
}

static void hsw_ddi_clock_get(struct intel_encoder *encoder,
			      struct intel_crtc_state *pipe_config)
{
	struct drm_i915_private *dev_priv = to_i915(encoder->base.dev);
	int link_clock = 0;
	u32 val, pll;

	val = hsw_pll_to_ddi_pll_sel(pipe_config->shared_dpll);
	switch (val & PORT_CLK_SEL_MASK) {
	case PORT_CLK_SEL_LCPLL_810:
		link_clock = 81000;
		break;
	case PORT_CLK_SEL_LCPLL_1350:
		link_clock = 135000;
		break;
	case PORT_CLK_SEL_LCPLL_2700:
		link_clock = 270000;
		break;
	case PORT_CLK_SEL_WRPLL1:
		link_clock = hsw_ddi_calc_wrpll_link(dev_priv, WRPLL_CTL(0));
		break;
	case PORT_CLK_SEL_WRPLL2:
		link_clock = hsw_ddi_calc_wrpll_link(dev_priv, WRPLL_CTL(1));
		break;
	case PORT_CLK_SEL_SPLL:
		pll = I915_READ(SPLL_CTL) & SPLL_PLL_FREQ_MASK;
		if (pll == SPLL_PLL_FREQ_810MHz)
			link_clock = 81000;
		else if (pll == SPLL_PLL_FREQ_1350MHz)
			link_clock = 135000;
		else if (pll == SPLL_PLL_FREQ_2700MHz)
			link_clock = 270000;
		else {
			WARN(1, "bad spll freq\n");
			return;
		}
		break;
	default:
		WARN(1, "bad port clock sel\n");
		return;
	}

	pipe_config->port_clock = link_clock * 2;

	ddi_dotclock_get(pipe_config);
}

static int bxt_calc_pll_link(struct intel_crtc_state *crtc_state)
{
	struct intel_dpll_hw_state *state;
	struct dpll clock;

	/* For DDI ports we always use a shared PLL. */
	if (WARN_ON(!crtc_state->shared_dpll))
		return 0;

	state = &crtc_state->dpll_hw_state;

	clock.m1 = 2;
	clock.m2 = (state->pll0 & PORT_PLL_M2_MASK) << 22;
	if (state->pll3 & PORT_PLL_M2_FRAC_ENABLE)
		clock.m2 |= state->pll2 & PORT_PLL_M2_FRAC_MASK;
	clock.n = (state->pll1 & PORT_PLL_N_MASK) >> PORT_PLL_N_SHIFT;
	clock.p1 = (state->ebb0 & PORT_PLL_P1_MASK) >> PORT_PLL_P1_SHIFT;
	clock.p2 = (state->ebb0 & PORT_PLL_P2_MASK) >> PORT_PLL_P2_SHIFT;

	return chv_calc_dpll_params(100000, &clock);
}

static void bxt_ddi_clock_get(struct intel_encoder *encoder,
			      struct intel_crtc_state *pipe_config)
{
	pipe_config->port_clock = bxt_calc_pll_link(pipe_config);

	ddi_dotclock_get(pipe_config);
}

static void intel_ddi_clock_get(struct intel_encoder *encoder,
				struct intel_crtc_state *pipe_config)
{
	struct drm_i915_private *dev_priv = to_i915(encoder->base.dev);

	if (INTEL_GEN(dev_priv) <= 8)
		hsw_ddi_clock_get(encoder, pipe_config);
	else if (IS_GEN9_BC(dev_priv))
		skl_ddi_clock_get(encoder, pipe_config);
	else if (IS_GEN9_LP(dev_priv))
		bxt_ddi_clock_get(encoder, pipe_config);
	else if (IS_CANNONLAKE(dev_priv))
		cnl_ddi_clock_get(encoder, pipe_config);
	else if (IS_ICELAKE(dev_priv))
		icl_ddi_clock_get(encoder, pipe_config);
}

void intel_ddi_set_pipe_settings(const struct intel_crtc_state *crtc_state)
{
	struct intel_crtc *crtc = to_intel_crtc(crtc_state->base.crtc);
	struct drm_i915_private *dev_priv = to_i915(crtc->base.dev);
	enum transcoder cpu_transcoder = crtc_state->cpu_transcoder;
	u32 temp;

	if (!intel_crtc_has_dp_encoder(crtc_state))
		return;

<<<<<<< HEAD
		temp = TRANS_MSA_SYNC_CLK;

		if (crtc_state->limited_color_range)
			temp |= TRANS_MSA_CEA_RANGE;

		switch (crtc_state->pipe_bpp) {
		case 18:
			temp |= TRANS_MSA_6_BPC;
			break;
		case 24:
			temp |= TRANS_MSA_8_BPC;
			break;
		case 30:
			temp |= TRANS_MSA_10_BPC;
			break;
		case 36:
			temp |= TRANS_MSA_12_BPC;
			break;
		default:
			BUG();
		}
		I915_WRITE(TRANS_MSA_MISC(cpu_transcoder), temp);
	}
}
=======
	WARN_ON(transcoder_is_dsi(cpu_transcoder));
>>>>>>> e021bb4f

	temp = TRANS_MSA_SYNC_CLK;

	if (crtc_state->limited_color_range)
		temp |= TRANS_MSA_CEA_RANGE;

	switch (crtc_state->pipe_bpp) {
	case 18:
		temp |= TRANS_MSA_6_BPC;
		break;
	case 24:
		temp |= TRANS_MSA_8_BPC;
		break;
	case 30:
		temp |= TRANS_MSA_10_BPC;
		break;
	case 36:
		temp |= TRANS_MSA_12_BPC;
		break;
	default:
		MISSING_CASE(crtc_state->pipe_bpp);
		break;
	}

	I915_WRITE(TRANS_MSA_MISC(cpu_transcoder), temp);
}

void intel_ddi_set_vc_payload_alloc(const struct intel_crtc_state *crtc_state,
				    bool state)
{
	struct intel_crtc *crtc = to_intel_crtc(crtc_state->base.crtc);
	struct drm_i915_private *dev_priv = to_i915(crtc->base.dev);
	enum transcoder cpu_transcoder = crtc_state->cpu_transcoder;
	uint32_t temp;

	temp = I915_READ(TRANS_DDI_FUNC_CTL(cpu_transcoder));
	if (state == true)
		temp |= TRANS_DDI_DP_VC_PAYLOAD_ALLOC;
	else
		temp &= ~TRANS_DDI_DP_VC_PAYLOAD_ALLOC;
	I915_WRITE(TRANS_DDI_FUNC_CTL(cpu_transcoder), temp);
}

void intel_ddi_enable_transcoder_func(const struct intel_crtc_state *crtc_state)
{
	struct intel_crtc *crtc = to_intel_crtc(crtc_state->base.crtc);
	struct intel_encoder *encoder = intel_ddi_get_crtc_encoder(crtc);
	struct drm_i915_private *dev_priv = to_i915(crtc->base.dev);
	enum pipe pipe = crtc->pipe;
	enum transcoder cpu_transcoder = crtc_state->cpu_transcoder;
	enum port port = encoder->port;
	uint32_t temp;

	/* Enable TRANS_DDI_FUNC_CTL for the pipe to work in HDMI mode */
	temp = TRANS_DDI_FUNC_ENABLE;
	temp |= TRANS_DDI_SELECT_PORT(port);

	switch (crtc_state->pipe_bpp) {
	case 18:
		temp |= TRANS_DDI_BPC_6;
		break;
	case 24:
		temp |= TRANS_DDI_BPC_8;
		break;
	case 30:
		temp |= TRANS_DDI_BPC_10;
		break;
	case 36:
		temp |= TRANS_DDI_BPC_12;
		break;
	default:
		BUG();
	}

	if (crtc_state->base.adjusted_mode.flags & DRM_MODE_FLAG_PVSYNC)
		temp |= TRANS_DDI_PVSYNC;
	if (crtc_state->base.adjusted_mode.flags & DRM_MODE_FLAG_PHSYNC)
		temp |= TRANS_DDI_PHSYNC;

	if (cpu_transcoder == TRANSCODER_EDP) {
		switch (pipe) {
		case PIPE_A:
			/* On Haswell, can only use the always-on power well for
			 * eDP when not using the panel fitter, and when not
			 * using motion blur mitigation (which we don't
			 * support). */
			if (IS_HASWELL(dev_priv) &&
			    (crtc_state->pch_pfit.enabled ||
			     crtc_state->pch_pfit.force_thru))
				temp |= TRANS_DDI_EDP_INPUT_A_ONOFF;
			else
				temp |= TRANS_DDI_EDP_INPUT_A_ON;
			break;
		case PIPE_B:
			temp |= TRANS_DDI_EDP_INPUT_B_ONOFF;
			break;
		case PIPE_C:
			temp |= TRANS_DDI_EDP_INPUT_C_ONOFF;
			break;
		default:
			BUG();
			break;
		}
	}

	if (intel_crtc_has_type(crtc_state, INTEL_OUTPUT_HDMI)) {
		if (crtc_state->has_hdmi_sink)
			temp |= TRANS_DDI_MODE_SELECT_HDMI;
		else
			temp |= TRANS_DDI_MODE_SELECT_DVI;

		if (crtc_state->hdmi_scrambling)
			temp |= TRANS_DDI_HDMI_SCRAMBLING_MASK;
		if (crtc_state->hdmi_high_tmds_clock_ratio)
			temp |= TRANS_DDI_HIGH_TMDS_CHAR_RATE;
	} else if (intel_crtc_has_type(crtc_state, INTEL_OUTPUT_ANALOG)) {
		temp |= TRANS_DDI_MODE_SELECT_FDI;
		temp |= (crtc_state->fdi_lanes - 1) << 1;
	} else if (intel_crtc_has_type(crtc_state, INTEL_OUTPUT_DP_MST)) {
		temp |= TRANS_DDI_MODE_SELECT_DP_MST;
		temp |= DDI_PORT_WIDTH(crtc_state->lane_count);
	} else {
		temp |= TRANS_DDI_MODE_SELECT_DP_SST;
		temp |= DDI_PORT_WIDTH(crtc_state->lane_count);
	}

	I915_WRITE(TRANS_DDI_FUNC_CTL(cpu_transcoder), temp);
}

void intel_ddi_disable_transcoder_func(const struct intel_crtc_state *crtc_state)
{
	struct intel_crtc *crtc = to_intel_crtc(crtc_state->base.crtc);
	struct drm_i915_private *dev_priv = to_i915(crtc->base.dev);
	enum transcoder cpu_transcoder = crtc_state->cpu_transcoder;
	i915_reg_t reg = TRANS_DDI_FUNC_CTL(cpu_transcoder);
	uint32_t val = I915_READ(reg);

	val &= ~(TRANS_DDI_FUNC_ENABLE | TRANS_DDI_PORT_MASK | TRANS_DDI_DP_VC_PAYLOAD_ALLOC);
	val |= TRANS_DDI_PORT_NONE;
	I915_WRITE(reg, val);

	if (dev_priv->quirks & QUIRK_INCREASE_DDI_DISABLED_TIME &&
	    intel_crtc_has_type(crtc_state, INTEL_OUTPUT_HDMI)) {
		DRM_DEBUG_KMS("Quirk Increase DDI disabled time\n");
		/* Quirk time at 100ms for reliable operation */
		msleep(100);
	}
<<<<<<< HEAD
=======
}

int intel_ddi_toggle_hdcp_signalling(struct intel_encoder *intel_encoder,
				     bool enable)
{
	struct drm_device *dev = intel_encoder->base.dev;
	struct drm_i915_private *dev_priv = to_i915(dev);
	enum pipe pipe = 0;
	int ret = 0;
	uint32_t tmp;

	if (WARN_ON(!intel_display_power_get_if_enabled(dev_priv,
						intel_encoder->power_domain)))
		return -ENXIO;

	if (WARN_ON(!intel_encoder->get_hw_state(intel_encoder, &pipe))) {
		ret = -EIO;
		goto out;
	}

	tmp = I915_READ(TRANS_DDI_FUNC_CTL(pipe));
	if (enable)
		tmp |= TRANS_DDI_HDCP_SIGNALLING;
	else
		tmp &= ~TRANS_DDI_HDCP_SIGNALLING;
	I915_WRITE(TRANS_DDI_FUNC_CTL(pipe), tmp);
out:
	intel_display_power_put(dev_priv, intel_encoder->power_domain);
	return ret;
>>>>>>> e021bb4f
}

bool intel_ddi_connector_get_hw_state(struct intel_connector *intel_connector)
{
	struct drm_device *dev = intel_connector->base.dev;
	struct drm_i915_private *dev_priv = to_i915(dev);
	struct intel_encoder *encoder = intel_connector->encoder;
	int type = intel_connector->base.connector_type;
	enum port port = encoder->port;
	enum pipe pipe = 0;
	enum transcoder cpu_transcoder;
	uint32_t tmp;
	bool ret;

	if (!intel_display_power_get_if_enabled(dev_priv,
						encoder->power_domain))
		return false;

	if (!encoder->get_hw_state(encoder, &pipe)) {
		ret = false;
		goto out;
	}

	if (port == PORT_A)
		cpu_transcoder = TRANSCODER_EDP;
	else
		cpu_transcoder = (enum transcoder) pipe;

	tmp = I915_READ(TRANS_DDI_FUNC_CTL(cpu_transcoder));

	switch (tmp & TRANS_DDI_MODE_SELECT_MASK) {
	case TRANS_DDI_MODE_SELECT_HDMI:
	case TRANS_DDI_MODE_SELECT_DVI:
		ret = type == DRM_MODE_CONNECTOR_HDMIA;
		break;

	case TRANS_DDI_MODE_SELECT_DP_SST:
		ret = type == DRM_MODE_CONNECTOR_eDP ||
		      type == DRM_MODE_CONNECTOR_DisplayPort;
		break;

	case TRANS_DDI_MODE_SELECT_DP_MST:
		/* if the transcoder is in MST state then
		 * connector isn't connected */
		ret = false;
		break;

	case TRANS_DDI_MODE_SELECT_FDI:
		ret = type == DRM_MODE_CONNECTOR_VGA;
		break;

	default:
		ret = false;
		break;
	}

out:
	intel_display_power_put(dev_priv, encoder->power_domain);

	return ret;
}

bool intel_ddi_get_hw_state(struct intel_encoder *encoder,
			    enum pipe *pipe)
{
	struct drm_device *dev = encoder->base.dev;
	struct drm_i915_private *dev_priv = to_i915(dev);
	enum port port = encoder->port;
	enum pipe p;
	u32 tmp;
	bool ret;

	if (!intel_display_power_get_if_enabled(dev_priv,
						encoder->power_domain))
		return false;

	ret = false;

	tmp = I915_READ(DDI_BUF_CTL(port));

	if (!(tmp & DDI_BUF_CTL_ENABLE))
		goto out;

	if (port == PORT_A) {
		tmp = I915_READ(TRANS_DDI_FUNC_CTL(TRANSCODER_EDP));

		switch (tmp & TRANS_DDI_EDP_INPUT_MASK) {
		case TRANS_DDI_EDP_INPUT_A_ON:
		case TRANS_DDI_EDP_INPUT_A_ONOFF:
			*pipe = PIPE_A;
			break;
		case TRANS_DDI_EDP_INPUT_B_ONOFF:
			*pipe = PIPE_B;
			break;
		case TRANS_DDI_EDP_INPUT_C_ONOFF:
			*pipe = PIPE_C;
			break;
		}

		ret = true;

		goto out;
	}

	for_each_pipe(dev_priv, p) {
		enum transcoder cpu_transcoder = (enum transcoder) p;

		tmp = I915_READ(TRANS_DDI_FUNC_CTL(cpu_transcoder));

		if ((tmp & TRANS_DDI_PORT_MASK) == TRANS_DDI_SELECT_PORT(port)) {
			if ((tmp & TRANS_DDI_MODE_SELECT_MASK) ==
			    TRANS_DDI_MODE_SELECT_DP_MST)
				goto out;

			*pipe = p;
			ret = true;

			goto out;
		}
	}

	DRM_DEBUG_KMS("No pipe for ddi port %c found\n", port_name(port));

out:
	if (ret && IS_GEN9_LP(dev_priv)) {
		tmp = I915_READ(BXT_PHY_CTL(port));
		if ((tmp & (BXT_PHY_CMNLANE_POWERDOWN_ACK |
			    BXT_PHY_LANE_POWERDOWN_ACK |
			    BXT_PHY_LANE_ENABLED)) != BXT_PHY_LANE_ENABLED)
			DRM_ERROR("Port %c enabled but PHY powered down? "
				  "(PHY_CTL %08x)\n", port_name(port), tmp);
	}

	intel_display_power_put(dev_priv, encoder->power_domain);

	return ret;
}

static inline enum intel_display_power_domain
intel_ddi_main_link_aux_domain(struct intel_dp *intel_dp)
{
	/* CNL HW requires corresponding AUX IOs to be powered up for PSR with
	 * DC states enabled at the same time, while for driver initiated AUX
	 * transfers we need the same AUX IOs to be powered but with DC states
	 * disabled. Accordingly use the AUX power domain here which leaves DC
	 * states enabled.
	 * However, for non-A AUX ports the corresponding non-EDP transcoders
	 * would have already enabled power well 2 and DC_OFF. This means we can
	 * acquire a wider POWER_DOMAIN_AUX_{B,C,D,F} reference instead of a
	 * specific AUX_IO reference without powering up any extra wells.
	 * Note that PSR is enabled only on Port A even though this function
	 * returns the correct domain for other ports too.
	 */
	return intel_dp->aux_ch == AUX_CH_A ? POWER_DOMAIN_AUX_IO_A :
					      intel_dp->aux_power_domain;
}

static u64 intel_ddi_get_power_domains(struct intel_encoder *encoder,
				       struct intel_crtc_state *crtc_state)
{
	struct intel_digital_port *dig_port;
	u64 domains;

	/*
	 * TODO: Add support for MST encoders. Atm, the following should never
	 * happen since fake-MST encoders don't set their get_power_domains()
	 * hook.
	 */
	if (WARN_ON(intel_crtc_has_type(crtc_state, INTEL_OUTPUT_DP_MST)))
		return 0;

	dig_port = enc_to_dig_port(&encoder->base);
	domains = BIT_ULL(dig_port->ddi_io_power_domain);

	/* AUX power is only needed for (e)DP mode, not for HDMI. */
	if (intel_crtc_has_dp_encoder(crtc_state)) {
		struct intel_dp *intel_dp = &dig_port->dp;

		domains |= BIT_ULL(intel_ddi_main_link_aux_domain(intel_dp));
	}

	return domains;
}

void intel_ddi_enable_pipe_clock(const struct intel_crtc_state *crtc_state)
{
	struct intel_crtc *crtc = to_intel_crtc(crtc_state->base.crtc);
	struct drm_i915_private *dev_priv = to_i915(crtc->base.dev);
	struct intel_encoder *encoder = intel_ddi_get_crtc_encoder(crtc);
	enum port port = encoder->port;
	enum transcoder cpu_transcoder = crtc_state->cpu_transcoder;

	if (cpu_transcoder != TRANSCODER_EDP)
		I915_WRITE(TRANS_CLK_SEL(cpu_transcoder),
			   TRANS_CLK_SEL_PORT(port));
}

void intel_ddi_disable_pipe_clock(const struct intel_crtc_state *crtc_state)
{
	struct drm_i915_private *dev_priv = to_i915(crtc_state->base.crtc->dev);
	enum transcoder cpu_transcoder = crtc_state->cpu_transcoder;

	if (cpu_transcoder != TRANSCODER_EDP)
		I915_WRITE(TRANS_CLK_SEL(cpu_transcoder),
			   TRANS_CLK_SEL_DISABLED);
}

static void _skl_ddi_set_iboost(struct drm_i915_private *dev_priv,
				enum port port, uint8_t iboost)
{
	u32 tmp;

	tmp = I915_READ(DISPIO_CR_TX_BMU_CR0);
	tmp &= ~(BALANCE_LEG_MASK(port) | BALANCE_LEG_DISABLE(port));
	if (iboost)
		tmp |= iboost << BALANCE_LEG_SHIFT(port);
	else
		tmp |= BALANCE_LEG_DISABLE(port);
	I915_WRITE(DISPIO_CR_TX_BMU_CR0, tmp);
}

static void skl_ddi_set_iboost(struct intel_encoder *encoder,
			       int level, enum intel_output_type type)
{
	struct intel_digital_port *intel_dig_port = enc_to_dig_port(&encoder->base);
	struct drm_i915_private *dev_priv = to_i915(encoder->base.dev);
	enum port port = encoder->port;
	uint8_t iboost;

	if (type == INTEL_OUTPUT_HDMI)
		iboost = dev_priv->vbt.ddi_port_info[port].hdmi_boost_level;
	else
		iboost = dev_priv->vbt.ddi_port_info[port].dp_boost_level;

	if (iboost == 0) {
		const struct ddi_buf_trans *ddi_translations;
		int n_entries;

		if (type == INTEL_OUTPUT_HDMI)
			ddi_translations = intel_ddi_get_buf_trans_hdmi(dev_priv, &n_entries);
		else if (type == INTEL_OUTPUT_EDP)
			ddi_translations = intel_ddi_get_buf_trans_edp(dev_priv, port, &n_entries);
		else
			ddi_translations = intel_ddi_get_buf_trans_dp(dev_priv, port, &n_entries);

		if (WARN_ON_ONCE(!ddi_translations))
			return;
		if (WARN_ON_ONCE(level >= n_entries))
			level = n_entries - 1;

		iboost = ddi_translations[level].i_boost;
	}

	/* Make sure that the requested I_boost is valid */
	if (iboost && iboost != 0x1 && iboost != 0x3 && iboost != 0x7) {
		DRM_ERROR("Invalid I_boost value %u\n", iboost);
		return;
	}

	_skl_ddi_set_iboost(dev_priv, port, iboost);

	if (port == PORT_A && intel_dig_port->max_lanes == 4)
		_skl_ddi_set_iboost(dev_priv, PORT_E, iboost);
}

static void bxt_ddi_vswing_sequence(struct intel_encoder *encoder,
				    int level, enum intel_output_type type)
{
	struct drm_i915_private *dev_priv = to_i915(encoder->base.dev);
	const struct bxt_ddi_buf_trans *ddi_translations;
	enum port port = encoder->port;
	int n_entries;

	if (type == INTEL_OUTPUT_HDMI)
		ddi_translations = bxt_get_buf_trans_hdmi(dev_priv, &n_entries);
	else if (type == INTEL_OUTPUT_EDP)
		ddi_translations = bxt_get_buf_trans_edp(dev_priv, &n_entries);
	else
		ddi_translations = bxt_get_buf_trans_dp(dev_priv, &n_entries);

	if (WARN_ON_ONCE(!ddi_translations))
		return;
	if (WARN_ON_ONCE(level >= n_entries))
		level = n_entries - 1;

	bxt_ddi_phy_set_signal_level(dev_priv, port,
				     ddi_translations[level].margin,
				     ddi_translations[level].scale,
				     ddi_translations[level].enable,
				     ddi_translations[level].deemphasis);
}

u8 intel_ddi_dp_voltage_max(struct intel_encoder *encoder)
{
	struct drm_i915_private *dev_priv = to_i915(encoder->base.dev);
	enum port port = encoder->port;
	int n_entries;

	if (IS_ICELAKE(dev_priv)) {
		if (port == PORT_A || port == PORT_B)
			icl_get_combo_buf_trans(dev_priv, port, encoder->type,
						&n_entries);
		else
			n_entries = ARRAY_SIZE(icl_mg_phy_ddi_translations);
	} else if (IS_CANNONLAKE(dev_priv)) {
		if (encoder->type == INTEL_OUTPUT_EDP)
			cnl_get_buf_trans_edp(dev_priv, &n_entries);
		else
			cnl_get_buf_trans_dp(dev_priv, &n_entries);
	} else if (IS_GEN9_LP(dev_priv)) {
		if (encoder->type == INTEL_OUTPUT_EDP)
			bxt_get_buf_trans_edp(dev_priv, &n_entries);
		else
			bxt_get_buf_trans_dp(dev_priv, &n_entries);
	} else {
		if (encoder->type == INTEL_OUTPUT_EDP)
			intel_ddi_get_buf_trans_edp(dev_priv, port, &n_entries);
		else
			intel_ddi_get_buf_trans_dp(dev_priv, port, &n_entries);
	}

	if (WARN_ON(n_entries < 1))
		n_entries = 1;
	if (WARN_ON(n_entries > ARRAY_SIZE(index_to_dp_signal_levels)))
		n_entries = ARRAY_SIZE(index_to_dp_signal_levels);

	return index_to_dp_signal_levels[n_entries - 1] &
		DP_TRAIN_VOLTAGE_SWING_MASK;
}

/*
 * We assume that the full set of pre-emphasis values can be
 * used on all DDI platforms. Should that change we need to
 * rethink this code.
 */
u8 intel_ddi_dp_pre_emphasis_max(struct intel_encoder *encoder, u8 voltage_swing)
{
	switch (voltage_swing & DP_TRAIN_VOLTAGE_SWING_MASK) {
	case DP_TRAIN_VOLTAGE_SWING_LEVEL_0:
		return DP_TRAIN_PRE_EMPH_LEVEL_3;
	case DP_TRAIN_VOLTAGE_SWING_LEVEL_1:
		return DP_TRAIN_PRE_EMPH_LEVEL_2;
	case DP_TRAIN_VOLTAGE_SWING_LEVEL_2:
		return DP_TRAIN_PRE_EMPH_LEVEL_1;
	case DP_TRAIN_VOLTAGE_SWING_LEVEL_3:
	default:
		return DP_TRAIN_PRE_EMPH_LEVEL_0;
	}
}

static void cnl_ddi_vswing_program(struct intel_encoder *encoder,
				   int level, enum intel_output_type type)
{
	struct drm_i915_private *dev_priv = to_i915(encoder->base.dev);
	const struct cnl_ddi_buf_trans *ddi_translations;
	enum port port = encoder->port;
	int n_entries, ln;
	u32 val;

	if (type == INTEL_OUTPUT_HDMI)
		ddi_translations = cnl_get_buf_trans_hdmi(dev_priv, &n_entries);
	else if (type == INTEL_OUTPUT_EDP)
		ddi_translations = cnl_get_buf_trans_edp(dev_priv, &n_entries);
	else
		ddi_translations = cnl_get_buf_trans_dp(dev_priv, &n_entries);

	if (WARN_ON_ONCE(!ddi_translations))
		return;
	if (WARN_ON_ONCE(level >= n_entries))
		level = n_entries - 1;

	/* Set PORT_TX_DW5 Scaling Mode Sel to 010b. */
	val = I915_READ(CNL_PORT_TX_DW5_LN0(port));
	val &= ~SCALING_MODE_SEL_MASK;
	val |= SCALING_MODE_SEL(2);
	I915_WRITE(CNL_PORT_TX_DW5_GRP(port), val);

	/* Program PORT_TX_DW2 */
	val = I915_READ(CNL_PORT_TX_DW2_LN0(port));
	val &= ~(SWING_SEL_LOWER_MASK | SWING_SEL_UPPER_MASK |
		 RCOMP_SCALAR_MASK);
	val |= SWING_SEL_UPPER(ddi_translations[level].dw2_swing_sel);
	val |= SWING_SEL_LOWER(ddi_translations[level].dw2_swing_sel);
	/* Rcomp scalar is fixed as 0x98 for every table entry */
	val |= RCOMP_SCALAR(0x98);
	I915_WRITE(CNL_PORT_TX_DW2_GRP(port), val);

	/* Program PORT_TX_DW4 */
	/* We cannot write to GRP. It would overrite individual loadgen */
	for (ln = 0; ln < 4; ln++) {
		val = I915_READ(CNL_PORT_TX_DW4_LN(port, ln));
		val &= ~(POST_CURSOR_1_MASK | POST_CURSOR_2_MASK |
			 CURSOR_COEFF_MASK);
		val |= POST_CURSOR_1(ddi_translations[level].dw4_post_cursor_1);
		val |= POST_CURSOR_2(ddi_translations[level].dw4_post_cursor_2);
		val |= CURSOR_COEFF(ddi_translations[level].dw4_cursor_coeff);
		I915_WRITE(CNL_PORT_TX_DW4_LN(port, ln), val);
	}

	/* Program PORT_TX_DW5 */
	/* All DW5 values are fixed for every table entry */
	val = I915_READ(CNL_PORT_TX_DW5_LN0(port));
	val &= ~RTERM_SELECT_MASK;
	val |= RTERM_SELECT(6);
	val |= TAP3_DISABLE;
	I915_WRITE(CNL_PORT_TX_DW5_GRP(port), val);

	/* Program PORT_TX_DW7 */
	val = I915_READ(CNL_PORT_TX_DW7_LN0(port));
	val &= ~N_SCALAR_MASK;
	val |= N_SCALAR(ddi_translations[level].dw7_n_scalar);
	I915_WRITE(CNL_PORT_TX_DW7_GRP(port), val);
}

static void cnl_ddi_vswing_sequence(struct intel_encoder *encoder,
				    int level, enum intel_output_type type)
{
	struct drm_i915_private *dev_priv = to_i915(encoder->base.dev);
	enum port port = encoder->port;
	int width, rate, ln;
	u32 val;

	if (type == INTEL_OUTPUT_HDMI) {
		width = 4;
		rate = 0; /* Rate is always < than 6GHz for HDMI */
	} else {
		struct intel_dp *intel_dp = enc_to_intel_dp(&encoder->base);

		width = intel_dp->lane_count;
		rate = intel_dp->link_rate;
	}

	/*
	 * 1. If port type is eDP or DP,
	 * set PORT_PCS_DW1 cmnkeeper_enable to 1b,
	 * else clear to 0b.
	 */
	val = I915_READ(CNL_PORT_PCS_DW1_LN0(port));
	if (type != INTEL_OUTPUT_HDMI)
		val |= COMMON_KEEPER_EN;
	else
		val &= ~COMMON_KEEPER_EN;
	I915_WRITE(CNL_PORT_PCS_DW1_GRP(port), val);

	/* 2. Program loadgen select */
	/*
	 * Program PORT_TX_DW4_LN depending on Bit rate and used lanes
	 * <= 6 GHz and 4 lanes (LN0=0, LN1=1, LN2=1, LN3=1)
	 * <= 6 GHz and 1,2 lanes (LN0=0, LN1=1, LN2=1, LN3=0)
	 * > 6 GHz (LN0=0, LN1=0, LN2=0, LN3=0)
	 */
	for (ln = 0; ln <= 3; ln++) {
		val = I915_READ(CNL_PORT_TX_DW4_LN(port, ln));
		val &= ~LOADGEN_SELECT;

		if ((rate <= 600000 && width == 4 && ln >= 1)  ||
		    (rate <= 600000 && width < 4 && (ln == 1 || ln == 2))) {
			val |= LOADGEN_SELECT;
		}
		I915_WRITE(CNL_PORT_TX_DW4_LN(port, ln), val);
	}

	/* 3. Set PORT_CL_DW5 SUS Clock Config to 11b */
	val = I915_READ(CNL_PORT_CL1CM_DW5);
	val |= SUS_CLOCK_CONFIG;
	I915_WRITE(CNL_PORT_CL1CM_DW5, val);

	/* 4. Clear training enable to change swing values */
	val = I915_READ(CNL_PORT_TX_DW5_LN0(port));
	val &= ~TX_TRAINING_EN;
	I915_WRITE(CNL_PORT_TX_DW5_GRP(port), val);

	/* 5. Program swing and de-emphasis */
	cnl_ddi_vswing_program(encoder, level, type);

	/* 6. Set training enable to trigger update */
	val = I915_READ(CNL_PORT_TX_DW5_LN0(port));
	val |= TX_TRAINING_EN;
	I915_WRITE(CNL_PORT_TX_DW5_GRP(port), val);
}

static void icl_ddi_combo_vswing_program(struct drm_i915_private *dev_priv,
					 u32 level, enum port port, int type)
{
	const struct icl_combo_phy_ddi_buf_trans *ddi_translations = NULL;
	u32 n_entries, val;
	int ln;

	ddi_translations = icl_get_combo_buf_trans(dev_priv, port, type,
						   &n_entries);
	if (!ddi_translations)
		return;

	if (level >= n_entries) {
		DRM_DEBUG_KMS("DDI translation not found for level %d. Using %d instead.", level, n_entries - 1);
		level = n_entries - 1;
	}

	/* Set PORT_TX_DW5 Rterm Sel to 110b. */
	val = I915_READ(ICL_PORT_TX_DW5_LN0(port));
	val &= ~RTERM_SELECT_MASK;
	val |= RTERM_SELECT(0x6);
	I915_WRITE(ICL_PORT_TX_DW5_GRP(port), val);

	/* Program PORT_TX_DW5 */
	val = I915_READ(ICL_PORT_TX_DW5_LN0(port));
	/* Set DisableTap2 and DisableTap3 if MIPI DSI
	 * Clear DisableTap2 and DisableTap3 for all other Ports
	 */
	if (type == INTEL_OUTPUT_DSI) {
		val |= TAP2_DISABLE;
		val |= TAP3_DISABLE;
	} else {
		val &= ~TAP2_DISABLE;
		val &= ~TAP3_DISABLE;
	}
	I915_WRITE(ICL_PORT_TX_DW5_GRP(port), val);

	/* Program PORT_TX_DW2 */
	val = I915_READ(ICL_PORT_TX_DW2_LN0(port));
	val &= ~(SWING_SEL_LOWER_MASK | SWING_SEL_UPPER_MASK |
		 RCOMP_SCALAR_MASK);
	val |= SWING_SEL_UPPER(ddi_translations[level].dw2_swing_select);
	val |= SWING_SEL_LOWER(ddi_translations[level].dw2_swing_select);
	/* Program Rcomp scalar for every table entry */
	val |= RCOMP_SCALAR(ddi_translations[level].dw2_swing_scalar);
	I915_WRITE(ICL_PORT_TX_DW2_GRP(port), val);

	/* Program PORT_TX_DW4 */
	/* We cannot write to GRP. It would overwrite individual loadgen. */
	for (ln = 0; ln <= 3; ln++) {
		val = I915_READ(ICL_PORT_TX_DW4_LN(port, ln));
		val &= ~(POST_CURSOR_1_MASK | POST_CURSOR_2_MASK |
			 CURSOR_COEFF_MASK);
		val |= ddi_translations[level].dw4_scaling;
		I915_WRITE(ICL_PORT_TX_DW4_LN(port, ln), val);
	}
}

static void icl_combo_phy_ddi_vswing_sequence(struct intel_encoder *encoder,
					      u32 level,
					      enum intel_output_type type)
{
	struct drm_i915_private *dev_priv = to_i915(encoder->base.dev);
	enum port port = encoder->port;
	int width = 0;
	int rate = 0;
	u32 val;
	int ln = 0;

	if (type == INTEL_OUTPUT_HDMI) {
		width = 4;
		/* Rate is always < than 6GHz for HDMI */
	} else {
		struct intel_dp *intel_dp = enc_to_intel_dp(&encoder->base);

		width = intel_dp->lane_count;
		rate = intel_dp->link_rate;
	}

	/*
	 * 1. If port type is eDP or DP,
	 * set PORT_PCS_DW1 cmnkeeper_enable to 1b,
	 * else clear to 0b.
	 */
	val = I915_READ(ICL_PORT_PCS_DW1_LN0(port));
	if (type == INTEL_OUTPUT_HDMI)
		val &= ~COMMON_KEEPER_EN;
	else
		val |= COMMON_KEEPER_EN;
	I915_WRITE(ICL_PORT_PCS_DW1_GRP(port), val);

	/* 2. Program loadgen select */
	/*
	 * Program PORT_TX_DW4_LN depending on Bit rate and used lanes
	 * <= 6 GHz and 4 lanes (LN0=0, LN1=1, LN2=1, LN3=1)
	 * <= 6 GHz and 1,2 lanes (LN0=0, LN1=1, LN2=1, LN3=0)
	 * > 6 GHz (LN0=0, LN1=0, LN2=0, LN3=0)
	 */
	for (ln = 0; ln <= 3; ln++) {
		val = I915_READ(ICL_PORT_TX_DW4_LN(port, ln));
		val &= ~LOADGEN_SELECT;

		if ((rate <= 600000 && width == 4 && ln >= 1) ||
		    (rate <= 600000 && width < 4 && (ln == 1 || ln == 2))) {
			val |= LOADGEN_SELECT;
		}
		I915_WRITE(ICL_PORT_TX_DW4_LN(port, ln), val);
	}

	/* 3. Set PORT_CL_DW5 SUS Clock Config to 11b */
	val = I915_READ(ICL_PORT_CL_DW5(port));
	val |= SUS_CLOCK_CONFIG;
	I915_WRITE(ICL_PORT_CL_DW5(port), val);

	/* 4. Clear training enable to change swing values */
	val = I915_READ(ICL_PORT_TX_DW5_LN0(port));
	val &= ~TX_TRAINING_EN;
	I915_WRITE(ICL_PORT_TX_DW5_GRP(port), val);

	/* 5. Program swing and de-emphasis */
	icl_ddi_combo_vswing_program(dev_priv, level, port, type);

	/* 6. Set training enable to trigger update */
	val = I915_READ(ICL_PORT_TX_DW5_LN0(port));
	val |= TX_TRAINING_EN;
	I915_WRITE(ICL_PORT_TX_DW5_GRP(port), val);
}

static void icl_ddi_vswing_sequence(struct intel_encoder *encoder, u32 level,
				    enum intel_output_type type)
{
	enum port port = encoder->port;

	if (port == PORT_A || port == PORT_B)
		icl_combo_phy_ddi_vswing_sequence(encoder, level, type);
	else
		/* Not Implemented Yet */
		WARN_ON(1);
}

static uint32_t translate_signal_level(int signal_levels)
{
	int i;

	for (i = 0; i < ARRAY_SIZE(index_to_dp_signal_levels); i++) {
		if (index_to_dp_signal_levels[i] == signal_levels)
			return i;
	}

	WARN(1, "Unsupported voltage swing/pre-emphasis level: 0x%x\n",
	     signal_levels);

	return 0;
}

static uint32_t intel_ddi_dp_level(struct intel_dp *intel_dp)
{
	uint8_t train_set = intel_dp->train_set[0];
	int signal_levels = train_set & (DP_TRAIN_VOLTAGE_SWING_MASK |
					 DP_TRAIN_PRE_EMPHASIS_MASK);

	return translate_signal_level(signal_levels);
}

u32 bxt_signal_levels(struct intel_dp *intel_dp)
{
	struct intel_digital_port *dport = dp_to_dig_port(intel_dp);
	struct drm_i915_private *dev_priv = to_i915(dport->base.base.dev);
	struct intel_encoder *encoder = &dport->base;
	int level = intel_ddi_dp_level(intel_dp);

	if (IS_ICELAKE(dev_priv))
		icl_ddi_vswing_sequence(encoder, level, encoder->type);
	else if (IS_CANNONLAKE(dev_priv))
		cnl_ddi_vswing_sequence(encoder, level, encoder->type);
	else
		bxt_ddi_vswing_sequence(encoder, level, encoder->type);

	return 0;
}

uint32_t ddi_signal_levels(struct intel_dp *intel_dp)
{
	struct intel_digital_port *dport = dp_to_dig_port(intel_dp);
	struct drm_i915_private *dev_priv = to_i915(dport->base.base.dev);
	struct intel_encoder *encoder = &dport->base;
	int level = intel_ddi_dp_level(intel_dp);

	if (IS_GEN9_BC(dev_priv))
		skl_ddi_set_iboost(encoder, level, encoder->type);

	return DDI_BUF_TRANS_SELECT(level);
}

void icl_map_plls_to_ports(struct drm_crtc *crtc,
			   struct intel_crtc_state *crtc_state,
			   struct drm_atomic_state *old_state)
{
	struct intel_shared_dpll *pll = crtc_state->shared_dpll;
	struct drm_i915_private *dev_priv = to_i915(crtc->dev);
	struct drm_connector_state *conn_state;
	struct drm_connector *conn;
	int i;

	for_each_new_connector_in_state(old_state, conn, conn_state, i) {
		struct intel_encoder *encoder =
			to_intel_encoder(conn_state->best_encoder);
		enum port port;
		uint32_t val;

		if (conn_state->crtc != crtc)
			continue;

		port = encoder->port;
		mutex_lock(&dev_priv->dpll_lock);

		val = I915_READ(DPCLKA_CFGCR0_ICL);
		WARN_ON((val & DPCLKA_CFGCR0_DDI_CLK_OFF(port)) == 0);

		if (port == PORT_A || port == PORT_B) {
			val &= ~DPCLKA_CFGCR0_DDI_CLK_SEL_MASK(port);
			val |= DPCLKA_CFGCR0_DDI_CLK_SEL(pll->info->id, port);
			I915_WRITE(DPCLKA_CFGCR0_ICL, val);
			POSTING_READ(DPCLKA_CFGCR0_ICL);
		}

		val &= ~DPCLKA_CFGCR0_DDI_CLK_OFF(port);
		I915_WRITE(DPCLKA_CFGCR0_ICL, val);

		mutex_unlock(&dev_priv->dpll_lock);
	}
}

void icl_unmap_plls_to_ports(struct drm_crtc *crtc,
			     struct intel_crtc_state *crtc_state,
			     struct drm_atomic_state *old_state)
{
	struct drm_i915_private *dev_priv = to_i915(crtc->dev);
	struct drm_connector_state *old_conn_state;
	struct drm_connector *conn;
	int i;

	for_each_old_connector_in_state(old_state, conn, old_conn_state, i) {
		struct intel_encoder *encoder =
			to_intel_encoder(old_conn_state->best_encoder);
		enum port port;

		if (old_conn_state->crtc != crtc)
			continue;

		port = encoder->port;
		mutex_lock(&dev_priv->dpll_lock);
		I915_WRITE(DPCLKA_CFGCR0_ICL,
			   I915_READ(DPCLKA_CFGCR0_ICL) |
			   DPCLKA_CFGCR0_DDI_CLK_OFF(port));
		mutex_unlock(&dev_priv->dpll_lock);
	}
}

static void intel_ddi_clk_select(struct intel_encoder *encoder,
				 const struct intel_shared_dpll *pll)
{
	struct drm_i915_private *dev_priv = to_i915(encoder->base.dev);
	enum port port = encoder->port;
	uint32_t val;

	if (WARN_ON(!pll))
		return;

	mutex_lock(&dev_priv->dpll_lock);

	if (IS_ICELAKE(dev_priv)) {
		if (port >= PORT_C)
			I915_WRITE(DDI_CLK_SEL(port),
				   icl_pll_to_ddi_pll_sel(encoder, pll));
	} else if (IS_CANNONLAKE(dev_priv)) {
		/* Configure DPCLKA_CFGCR0 to map the DPLL to the DDI. */
		val = I915_READ(DPCLKA_CFGCR0);
		val &= ~DPCLKA_CFGCR0_DDI_CLK_SEL_MASK(port);
		val |= DPCLKA_CFGCR0_DDI_CLK_SEL(pll->info->id, port);
		I915_WRITE(DPCLKA_CFGCR0, val);

		/*
		 * Configure DPCLKA_CFGCR0 to turn on the clock for the DDI.
		 * This step and the step before must be done with separate
		 * register writes.
		 */
		val = I915_READ(DPCLKA_CFGCR0);
		val &= ~DPCLKA_CFGCR0_DDI_CLK_OFF(port);
		I915_WRITE(DPCLKA_CFGCR0, val);
	} else if (IS_GEN9_BC(dev_priv)) {
		/* DDI -> PLL mapping  */
		val = I915_READ(DPLL_CTRL2);

		val &= ~(DPLL_CTRL2_DDI_CLK_OFF(port) |
			 DPLL_CTRL2_DDI_CLK_SEL_MASK(port));
		val |= (DPLL_CTRL2_DDI_CLK_SEL(pll->info->id, port) |
			DPLL_CTRL2_DDI_SEL_OVERRIDE(port));

		I915_WRITE(DPLL_CTRL2, val);

	} else if (INTEL_GEN(dev_priv) < 9) {
		I915_WRITE(PORT_CLK_SEL(port), hsw_pll_to_ddi_pll_sel(pll));
	}

	mutex_unlock(&dev_priv->dpll_lock);
}

static void intel_ddi_clk_disable(struct intel_encoder *encoder)
{
	struct drm_i915_private *dev_priv = to_i915(encoder->base.dev);
	enum port port = encoder->port;

	if (IS_ICELAKE(dev_priv)) {
		if (port >= PORT_C)
			I915_WRITE(DDI_CLK_SEL(port), DDI_CLK_SEL_NONE);
	} else if (IS_CANNONLAKE(dev_priv)) {
		I915_WRITE(DPCLKA_CFGCR0, I915_READ(DPCLKA_CFGCR0) |
			   DPCLKA_CFGCR0_DDI_CLK_OFF(port));
	} else if (IS_GEN9_BC(dev_priv)) {
		I915_WRITE(DPLL_CTRL2, I915_READ(DPLL_CTRL2) |
			   DPLL_CTRL2_DDI_CLK_OFF(port));
	} else if (INTEL_GEN(dev_priv) < 9) {
		I915_WRITE(PORT_CLK_SEL(port), PORT_CLK_SEL_NONE);
	}
}

static void intel_ddi_pre_enable_dp(struct intel_encoder *encoder,
				    const struct intel_crtc_state *crtc_state,
				    const struct drm_connector_state *conn_state)
{
	struct intel_dp *intel_dp = enc_to_intel_dp(&encoder->base);
	struct drm_i915_private *dev_priv = to_i915(encoder->base.dev);
	enum port port = encoder->port;
	struct intel_digital_port *dig_port = enc_to_dig_port(&encoder->base);
	bool is_mst = intel_crtc_has_type(crtc_state, INTEL_OUTPUT_DP_MST);
	int level = intel_ddi_dp_level(intel_dp);

	WARN_ON(is_mst && (port == PORT_A || port == PORT_E));

	intel_display_power_get(dev_priv,
				intel_ddi_main_link_aux_domain(intel_dp));

	intel_dp_set_link_params(intel_dp, crtc_state->port_clock,
				 crtc_state->lane_count, is_mst);

	intel_edp_panel_on(intel_dp);

	intel_ddi_clk_select(encoder, crtc_state->shared_dpll);

	intel_display_power_get(dev_priv, dig_port->ddi_io_power_domain);

	if (IS_ICELAKE(dev_priv))
		icl_ddi_vswing_sequence(encoder, level, encoder->type);
	else if (IS_CANNONLAKE(dev_priv))
		cnl_ddi_vswing_sequence(encoder, level, encoder->type);
	else if (IS_GEN9_LP(dev_priv))
		bxt_ddi_vswing_sequence(encoder, level, encoder->type);
	else
		intel_prepare_dp_ddi_buffers(encoder, crtc_state);

	intel_ddi_init_dp_buf_reg(encoder);
	if (!is_mst)
		intel_dp_sink_dpms(intel_dp, DRM_MODE_DPMS_ON);
	intel_dp_start_link_train(intel_dp);
	if (port != PORT_A || INTEL_GEN(dev_priv) >= 9)
		intel_dp_stop_link_train(intel_dp);

	if (!is_mst)
		intel_ddi_enable_pipe_clock(crtc_state);
}

static void intel_ddi_pre_enable_hdmi(struct intel_encoder *encoder,
				      const struct intel_crtc_state *crtc_state,
				      const struct drm_connector_state *conn_state)
{
	struct intel_digital_port *intel_dig_port = enc_to_dig_port(&encoder->base);
	struct intel_hdmi *intel_hdmi = &intel_dig_port->hdmi;
	struct drm_i915_private *dev_priv = to_i915(encoder->base.dev);
	enum port port = encoder->port;
	int level = intel_ddi_hdmi_level(dev_priv, port);
	struct intel_digital_port *dig_port = enc_to_dig_port(&encoder->base);

	intel_dp_dual_mode_set_tmds_output(intel_hdmi, true);
	intel_ddi_clk_select(encoder, crtc_state->shared_dpll);

	intel_display_power_get(dev_priv, dig_port->ddi_io_power_domain);

	if (IS_ICELAKE(dev_priv))
		icl_ddi_vswing_sequence(encoder, level, INTEL_OUTPUT_HDMI);
	else if (IS_CANNONLAKE(dev_priv))
		cnl_ddi_vswing_sequence(encoder, level, INTEL_OUTPUT_HDMI);
	else if (IS_GEN9_LP(dev_priv))
		bxt_ddi_vswing_sequence(encoder, level, INTEL_OUTPUT_HDMI);
	else
		intel_prepare_hdmi_ddi_buffers(encoder, level);

	if (IS_GEN9_BC(dev_priv))
		skl_ddi_set_iboost(encoder, level, INTEL_OUTPUT_HDMI);

	intel_ddi_enable_pipe_clock(crtc_state);

	intel_dig_port->set_infoframes(&encoder->base,
				       crtc_state->has_infoframe,
				       crtc_state, conn_state);
}

static void intel_ddi_pre_enable(struct intel_encoder *encoder,
				 const struct intel_crtc_state *crtc_state,
				 const struct drm_connector_state *conn_state)
{
	struct intel_crtc *crtc = to_intel_crtc(crtc_state->base.crtc);
	struct drm_i915_private *dev_priv = to_i915(crtc->base.dev);
	enum pipe pipe = crtc->pipe;

	/*
	 * When called from DP MST code:
	 * - conn_state will be NULL
	 * - encoder will be the main encoder (ie. mst->primary)
	 * - the main connector associated with this port
	 *   won't be active or linked to a crtc
	 * - crtc_state will be the state of the first stream to
	 *   be activated on this port, and it may not be the same
	 *   stream that will be deactivated last, but each stream
	 *   should have a state that is identical when it comes to
	 *   the DP link parameteres
	 */

	WARN_ON(crtc_state->has_pch_encoder);

	intel_set_cpu_fifo_underrun_reporting(dev_priv, pipe, true);

	if (intel_crtc_has_type(crtc_state, INTEL_OUTPUT_HDMI))
		intel_ddi_pre_enable_hdmi(encoder, crtc_state, conn_state);
	else
		intel_ddi_pre_enable_dp(encoder, crtc_state, conn_state);
}

static void intel_disable_ddi_buf(struct intel_encoder *encoder)
{
	struct drm_i915_private *dev_priv = to_i915(encoder->base.dev);
	enum port port = encoder->port;
	bool wait = false;
	u32 val;

	val = I915_READ(DDI_BUF_CTL(port));
	if (val & DDI_BUF_CTL_ENABLE) {
		val &= ~DDI_BUF_CTL_ENABLE;
		I915_WRITE(DDI_BUF_CTL(port), val);
		wait = true;
	}

	val = I915_READ(DP_TP_CTL(port));
	val &= ~(DP_TP_CTL_ENABLE | DP_TP_CTL_LINK_TRAIN_MASK);
	val |= DP_TP_CTL_LINK_TRAIN_PAT1;
	I915_WRITE(DP_TP_CTL(port), val);

	if (wait)
		intel_wait_ddi_buf_idle(dev_priv, port);
}

static void intel_ddi_post_disable_dp(struct intel_encoder *encoder,
				      const struct intel_crtc_state *old_crtc_state,
				      const struct drm_connector_state *old_conn_state)
{
	struct drm_i915_private *dev_priv = to_i915(encoder->base.dev);
	struct intel_digital_port *dig_port = enc_to_dig_port(&encoder->base);
	struct intel_dp *intel_dp = &dig_port->dp;
	bool is_mst = intel_crtc_has_type(old_crtc_state,
					  INTEL_OUTPUT_DP_MST);

	if (!is_mst) {
		intel_ddi_disable_pipe_clock(old_crtc_state);
		/*
		 * Power down sink before disabling the port, otherwise we end
		 * up getting interrupts from the sink on detecting link loss.
		 */
		intel_dp_sink_dpms(intel_dp, DRM_MODE_DPMS_OFF);
	}

	intel_disable_ddi_buf(encoder);

	intel_edp_panel_vdd_on(intel_dp);
	intel_edp_panel_off(intel_dp);

	intel_display_power_put(dev_priv, dig_port->ddi_io_power_domain);

	intel_ddi_clk_disable(encoder);

	intel_display_power_put(dev_priv,
				intel_ddi_main_link_aux_domain(intel_dp));
}

static void intel_ddi_post_disable_hdmi(struct intel_encoder *encoder,
					const struct intel_crtc_state *old_crtc_state,
					const struct drm_connector_state *old_conn_state)
{
	struct drm_i915_private *dev_priv = to_i915(encoder->base.dev);
	struct intel_digital_port *dig_port = enc_to_dig_port(&encoder->base);
	struct intel_hdmi *intel_hdmi = &dig_port->hdmi;

	dig_port->set_infoframes(&encoder->base, false,
				 old_crtc_state, old_conn_state);

	intel_ddi_disable_pipe_clock(old_crtc_state);

	intel_disable_ddi_buf(encoder);

	intel_display_power_put(dev_priv, dig_port->ddi_io_power_domain);

	intel_ddi_clk_disable(encoder);

	intel_dp_dual_mode_set_tmds_output(intel_hdmi, false);
}

static void intel_ddi_post_disable(struct intel_encoder *encoder,
				   const struct intel_crtc_state *old_crtc_state,
				   const struct drm_connector_state *old_conn_state)
{
	/*
	 * When called from DP MST code:
	 * - old_conn_state will be NULL
	 * - encoder will be the main encoder (ie. mst->primary)
	 * - the main connector associated with this port
	 *   won't be active or linked to a crtc
	 * - old_crtc_state will be the state of the last stream to
	 *   be deactivated on this port, and it may not be the same
	 *   stream that was activated last, but each stream
	 *   should have a state that is identical when it comes to
	 *   the DP link parameteres
	 */

	if (intel_crtc_has_type(old_crtc_state, INTEL_OUTPUT_HDMI))
		intel_ddi_post_disable_hdmi(encoder,
					    old_crtc_state, old_conn_state);
	else
		intel_ddi_post_disable_dp(encoder,
					  old_crtc_state, old_conn_state);
}

void intel_ddi_fdi_post_disable(struct intel_encoder *encoder,
				const struct intel_crtc_state *old_crtc_state,
				const struct drm_connector_state *old_conn_state)
{
	struct drm_i915_private *dev_priv = to_i915(encoder->base.dev);
	uint32_t val;

	/*
	 * Bspec lists this as both step 13 (before DDI_BUF_CTL disable)
	 * and step 18 (after clearing PORT_CLK_SEL). Based on a BUN,
	 * step 13 is the correct place for it. Step 18 is where it was
	 * originally before the BUN.
	 */
	val = I915_READ(FDI_RX_CTL(PIPE_A));
	val &= ~FDI_RX_ENABLE;
	I915_WRITE(FDI_RX_CTL(PIPE_A), val);

	intel_disable_ddi_buf(encoder);
	intel_ddi_clk_disable(encoder);

	val = I915_READ(FDI_RX_MISC(PIPE_A));
	val &= ~(FDI_RX_PWRDN_LANE1_MASK | FDI_RX_PWRDN_LANE0_MASK);
	val |= FDI_RX_PWRDN_LANE1_VAL(2) | FDI_RX_PWRDN_LANE0_VAL(2);
	I915_WRITE(FDI_RX_MISC(PIPE_A), val);

	val = I915_READ(FDI_RX_CTL(PIPE_A));
	val &= ~FDI_PCDCLK;
	I915_WRITE(FDI_RX_CTL(PIPE_A), val);

	val = I915_READ(FDI_RX_CTL(PIPE_A));
	val &= ~FDI_RX_PLL_ENABLE;
	I915_WRITE(FDI_RX_CTL(PIPE_A), val);
}

static void intel_enable_ddi_dp(struct intel_encoder *encoder,
				const struct intel_crtc_state *crtc_state,
				const struct drm_connector_state *conn_state)
{
	struct drm_i915_private *dev_priv = to_i915(encoder->base.dev);
	struct intel_dp *intel_dp = enc_to_intel_dp(&encoder->base);
	enum port port = encoder->port;

	if (port == PORT_A && INTEL_GEN(dev_priv) < 9)
		intel_dp_stop_link_train(intel_dp);

	intel_edp_backlight_on(crtc_state, conn_state);
	intel_psr_enable(intel_dp, crtc_state);
	intel_edp_drrs_enable(intel_dp, crtc_state);

	if (crtc_state->has_audio)
		intel_audio_codec_enable(encoder, crtc_state, conn_state);
}

static void intel_enable_ddi_hdmi(struct intel_encoder *encoder,
				  const struct intel_crtc_state *crtc_state,
				  const struct drm_connector_state *conn_state)
{
	struct drm_i915_private *dev_priv = to_i915(encoder->base.dev);
	struct intel_digital_port *dig_port = enc_to_dig_port(&encoder->base);
	struct drm_connector *connector = conn_state->connector;
	enum port port = encoder->port;

	if (!intel_hdmi_handle_sink_scrambling(encoder, connector,
					       crtc_state->hdmi_high_tmds_clock_ratio,
					       crtc_state->hdmi_scrambling))
		DRM_ERROR("[CONNECTOR:%d:%s] Failed to configure sink scrambling/TMDS bit clock ratio\n",
			  connector->base.id, connector->name);

	/* Display WA #1143: skl,kbl,cfl */
	if (IS_GEN9_BC(dev_priv)) {
		/*
		 * For some reason these chicken bits have been
		 * stuffed into a transcoder register, event though
		 * the bits affect a specific DDI port rather than
		 * a specific transcoder.
		 */
		static const enum transcoder port_to_transcoder[] = {
			[PORT_A] = TRANSCODER_EDP,
			[PORT_B] = TRANSCODER_A,
			[PORT_C] = TRANSCODER_B,
			[PORT_D] = TRANSCODER_C,
			[PORT_E] = TRANSCODER_A,
		};
		enum transcoder transcoder = port_to_transcoder[port];
		u32 val;

		val = I915_READ(CHICKEN_TRANS(transcoder));

		if (port == PORT_E)
			val |= DDIE_TRAINING_OVERRIDE_ENABLE |
				DDIE_TRAINING_OVERRIDE_VALUE;
		else
			val |= DDI_TRAINING_OVERRIDE_ENABLE |
				DDI_TRAINING_OVERRIDE_VALUE;

		I915_WRITE(CHICKEN_TRANS(transcoder), val);
		POSTING_READ(CHICKEN_TRANS(transcoder));

		udelay(1);

		if (port == PORT_E)
			val &= ~(DDIE_TRAINING_OVERRIDE_ENABLE |
				 DDIE_TRAINING_OVERRIDE_VALUE);
		else
			val &= ~(DDI_TRAINING_OVERRIDE_ENABLE |
				 DDI_TRAINING_OVERRIDE_VALUE);

		I915_WRITE(CHICKEN_TRANS(transcoder), val);
	}

	/* In HDMI/DVI mode, the port width, and swing/emphasis values
	 * are ignored so nothing special needs to be done besides
	 * enabling the port.
	 */
	I915_WRITE(DDI_BUF_CTL(port),
		   dig_port->saved_port_bits | DDI_BUF_CTL_ENABLE);

	if (crtc_state->has_audio)
		intel_audio_codec_enable(encoder, crtc_state, conn_state);
}

static void intel_enable_ddi(struct intel_encoder *encoder,
			     const struct intel_crtc_state *crtc_state,
			     const struct drm_connector_state *conn_state)
{
	if (intel_crtc_has_type(crtc_state, INTEL_OUTPUT_HDMI))
		intel_enable_ddi_hdmi(encoder, crtc_state, conn_state);
	else
		intel_enable_ddi_dp(encoder, crtc_state, conn_state);

	/* Enable hdcp if it's desired */
	if (conn_state->content_protection ==
	    DRM_MODE_CONTENT_PROTECTION_DESIRED)
		intel_hdcp_enable(to_intel_connector(conn_state->connector));
}

static void intel_disable_ddi_dp(struct intel_encoder *encoder,
				 const struct intel_crtc_state *old_crtc_state,
				 const struct drm_connector_state *old_conn_state)
{
	struct intel_dp *intel_dp = enc_to_intel_dp(&encoder->base);

	intel_dp->link_trained = false;

	if (old_crtc_state->has_audio)
		intel_audio_codec_disable(encoder,
					  old_crtc_state, old_conn_state);

	intel_edp_drrs_disable(intel_dp, old_crtc_state);
	intel_psr_disable(intel_dp, old_crtc_state);
	intel_edp_backlight_off(old_conn_state);
}

static void intel_disable_ddi_hdmi(struct intel_encoder *encoder,
				   const struct intel_crtc_state *old_crtc_state,
				   const struct drm_connector_state *old_conn_state)
{
	struct drm_connector *connector = old_conn_state->connector;

	if (old_crtc_state->has_audio)
		intel_audio_codec_disable(encoder,
					  old_crtc_state, old_conn_state);

	if (!intel_hdmi_handle_sink_scrambling(encoder, connector,
					       false, false))
		DRM_DEBUG_KMS("[CONNECTOR:%d:%s] Failed to reset sink scrambling/TMDS bit clock ratio\n",
			      connector->base.id, connector->name);
}

static void intel_disable_ddi(struct intel_encoder *encoder,
			      const struct intel_crtc_state *old_crtc_state,
			      const struct drm_connector_state *old_conn_state)
{
	intel_hdcp_disable(to_intel_connector(old_conn_state->connector));

	if (intel_crtc_has_type(old_crtc_state, INTEL_OUTPUT_HDMI))
		intel_disable_ddi_hdmi(encoder, old_crtc_state, old_conn_state);
	else
		intel_disable_ddi_dp(encoder, old_crtc_state, old_conn_state);
}

static void bxt_ddi_pre_pll_enable(struct intel_encoder *encoder,
				   const struct intel_crtc_state *pipe_config,
				   const struct drm_connector_state *conn_state)
{
	uint8_t mask = pipe_config->lane_lat_optim_mask;

	bxt_ddi_phy_set_lane_optim_mask(encoder, mask);
}

void intel_ddi_prepare_link_retrain(struct intel_dp *intel_dp)
{
	struct intel_digital_port *intel_dig_port = dp_to_dig_port(intel_dp);
	struct drm_i915_private *dev_priv =
		to_i915(intel_dig_port->base.base.dev);
	enum port port = intel_dig_port->base.port;
	uint32_t val;
	bool wait = false;

	if (I915_READ(DP_TP_CTL(port)) & DP_TP_CTL_ENABLE) {
		val = I915_READ(DDI_BUF_CTL(port));
		if (val & DDI_BUF_CTL_ENABLE) {
			val &= ~DDI_BUF_CTL_ENABLE;
			I915_WRITE(DDI_BUF_CTL(port), val);
			wait = true;
		}

		val = I915_READ(DP_TP_CTL(port));
		val &= ~(DP_TP_CTL_ENABLE | DP_TP_CTL_LINK_TRAIN_MASK);
		val |= DP_TP_CTL_LINK_TRAIN_PAT1;
		I915_WRITE(DP_TP_CTL(port), val);
		POSTING_READ(DP_TP_CTL(port));

		if (wait)
			intel_wait_ddi_buf_idle(dev_priv, port);
	}

	val = DP_TP_CTL_ENABLE |
	      DP_TP_CTL_LINK_TRAIN_PAT1 | DP_TP_CTL_SCRAMBLE_DISABLE;
	if (intel_dp->link_mst)
		val |= DP_TP_CTL_MODE_MST;
	else {
		val |= DP_TP_CTL_MODE_SST;
		if (drm_dp_enhanced_frame_cap(intel_dp->dpcd))
			val |= DP_TP_CTL_ENHANCED_FRAME_ENABLE;
	}
	I915_WRITE(DP_TP_CTL(port), val);
	POSTING_READ(DP_TP_CTL(port));

	intel_dp->DP |= DDI_BUF_CTL_ENABLE;
	I915_WRITE(DDI_BUF_CTL(port), intel_dp->DP);
	POSTING_READ(DDI_BUF_CTL(port));

	udelay(600);
}

static bool intel_ddi_is_audio_enabled(struct drm_i915_private *dev_priv,
				       enum transcoder cpu_transcoder)
{
	if (cpu_transcoder == TRANSCODER_EDP)
		return false;

	if (!intel_display_power_is_enabled(dev_priv, POWER_DOMAIN_AUDIO))
		return false;

	return I915_READ(HSW_AUD_PIN_ELD_CP_VLD) &
		AUDIO_OUTPUT_ENABLE(cpu_transcoder);
}

void intel_ddi_compute_min_voltage_level(struct drm_i915_private *dev_priv,
					 struct intel_crtc_state *crtc_state)
{
	if (IS_CANNONLAKE(dev_priv) && crtc_state->port_clock > 594000)
		crtc_state->min_voltage_level = 2;
	else if (IS_ICELAKE(dev_priv) && crtc_state->port_clock > 594000)
		crtc_state->min_voltage_level = 1;
}

void intel_ddi_get_config(struct intel_encoder *encoder,
			  struct intel_crtc_state *pipe_config)
{
	struct drm_i915_private *dev_priv = to_i915(encoder->base.dev);
	struct intel_crtc *intel_crtc = to_intel_crtc(pipe_config->base.crtc);
	enum transcoder cpu_transcoder = pipe_config->cpu_transcoder;
	struct intel_digital_port *intel_dig_port;
	u32 temp, flags = 0;

	/* XXX: DSI transcoder paranoia */
	if (WARN_ON(transcoder_is_dsi(cpu_transcoder)))
		return;

	temp = I915_READ(TRANS_DDI_FUNC_CTL(cpu_transcoder));
	if (temp & TRANS_DDI_PHSYNC)
		flags |= DRM_MODE_FLAG_PHSYNC;
	else
		flags |= DRM_MODE_FLAG_NHSYNC;
	if (temp & TRANS_DDI_PVSYNC)
		flags |= DRM_MODE_FLAG_PVSYNC;
	else
		flags |= DRM_MODE_FLAG_NVSYNC;

	pipe_config->base.adjusted_mode.flags |= flags;

	switch (temp & TRANS_DDI_BPC_MASK) {
	case TRANS_DDI_BPC_6:
		pipe_config->pipe_bpp = 18;
		break;
	case TRANS_DDI_BPC_8:
		pipe_config->pipe_bpp = 24;
		break;
	case TRANS_DDI_BPC_10:
		pipe_config->pipe_bpp = 30;
		break;
	case TRANS_DDI_BPC_12:
		pipe_config->pipe_bpp = 36;
		break;
	default:
		break;
	}

	switch (temp & TRANS_DDI_MODE_SELECT_MASK) {
	case TRANS_DDI_MODE_SELECT_HDMI:
		pipe_config->has_hdmi_sink = true;
		intel_dig_port = enc_to_dig_port(&encoder->base);

		if (intel_dig_port->infoframe_enabled(&encoder->base, pipe_config))
			pipe_config->has_infoframe = true;

		if ((temp & TRANS_DDI_HDMI_SCRAMBLING_MASK) ==
			TRANS_DDI_HDMI_SCRAMBLING_MASK)
			pipe_config->hdmi_scrambling = true;
		if (temp & TRANS_DDI_HIGH_TMDS_CHAR_RATE)
			pipe_config->hdmi_high_tmds_clock_ratio = true;
		/* fall through */
	case TRANS_DDI_MODE_SELECT_DVI:
		pipe_config->output_types |= BIT(INTEL_OUTPUT_HDMI);
		pipe_config->lane_count = 4;
		break;
	case TRANS_DDI_MODE_SELECT_FDI:
		pipe_config->output_types |= BIT(INTEL_OUTPUT_ANALOG);
		break;
	case TRANS_DDI_MODE_SELECT_DP_SST:
		if (encoder->type == INTEL_OUTPUT_EDP)
			pipe_config->output_types |= BIT(INTEL_OUTPUT_EDP);
		else
			pipe_config->output_types |= BIT(INTEL_OUTPUT_DP);
		pipe_config->lane_count =
			((temp & DDI_PORT_WIDTH_MASK) >> DDI_PORT_WIDTH_SHIFT) + 1;
		intel_dp_get_m_n(intel_crtc, pipe_config);
		break;
	case TRANS_DDI_MODE_SELECT_DP_MST:
		pipe_config->output_types |= BIT(INTEL_OUTPUT_DP_MST);
		pipe_config->lane_count =
			((temp & DDI_PORT_WIDTH_MASK) >> DDI_PORT_WIDTH_SHIFT) + 1;
		intel_dp_get_m_n(intel_crtc, pipe_config);
		break;
	default:
		break;
	}

	pipe_config->has_audio =
		intel_ddi_is_audio_enabled(dev_priv, cpu_transcoder);

	if (encoder->type == INTEL_OUTPUT_EDP && dev_priv->vbt.edp.bpp &&
	    pipe_config->pipe_bpp > dev_priv->vbt.edp.bpp) {
		/*
		 * This is a big fat ugly hack.
		 *
		 * Some machines in UEFI boot mode provide us a VBT that has 18
		 * bpp and 1.62 GHz link bandwidth for eDP, which for reasons
		 * unknown we fail to light up. Yet the same BIOS boots up with
		 * 24 bpp and 2.7 GHz link. Use the same bpp as the BIOS uses as
		 * max, not what it tells us to use.
		 *
		 * Note: This will still be broken if the eDP panel is not lit
		 * up by the BIOS, and thus we can't get the mode at module
		 * load.
		 */
		DRM_DEBUG_KMS("pipe has %d bpp for eDP panel, overriding BIOS-provided max %d bpp\n",
			      pipe_config->pipe_bpp, dev_priv->vbt.edp.bpp);
		dev_priv->vbt.edp.bpp = pipe_config->pipe_bpp;
	}

	intel_ddi_clock_get(encoder, pipe_config);

	if (IS_GEN9_LP(dev_priv))
		pipe_config->lane_lat_optim_mask =
			bxt_ddi_phy_get_lane_lat_optim_mask(encoder);

	intel_ddi_compute_min_voltage_level(dev_priv, pipe_config);
}

static enum intel_output_type
intel_ddi_compute_output_type(struct intel_encoder *encoder,
			      struct intel_crtc_state *crtc_state,
			      struct drm_connector_state *conn_state)
{
	switch (conn_state->connector->connector_type) {
	case DRM_MODE_CONNECTOR_HDMIA:
		return INTEL_OUTPUT_HDMI;
	case DRM_MODE_CONNECTOR_eDP:
		return INTEL_OUTPUT_EDP;
	case DRM_MODE_CONNECTOR_DisplayPort:
		return INTEL_OUTPUT_DP;
	default:
		MISSING_CASE(conn_state->connector->connector_type);
		return INTEL_OUTPUT_UNUSED;
	}
}

static bool intel_ddi_compute_config(struct intel_encoder *encoder,
				     struct intel_crtc_state *pipe_config,
				     struct drm_connector_state *conn_state)
{
	struct drm_i915_private *dev_priv = to_i915(encoder->base.dev);
	enum port port = encoder->port;
	int ret;

	if (port == PORT_A)
		pipe_config->cpu_transcoder = TRANSCODER_EDP;

	if (intel_crtc_has_type(pipe_config, INTEL_OUTPUT_HDMI))
		ret = intel_hdmi_compute_config(encoder, pipe_config, conn_state);
	else
		ret = intel_dp_compute_config(encoder, pipe_config, conn_state);

	if (IS_GEN9_LP(dev_priv) && ret)
		pipe_config->lane_lat_optim_mask =
			bxt_ddi_phy_calc_lane_lat_optim_mask(pipe_config->lane_count);

	intel_ddi_compute_min_voltage_level(dev_priv, pipe_config);

	return ret;

}

static const struct drm_encoder_funcs intel_ddi_funcs = {
	.reset = intel_dp_encoder_reset,
	.destroy = intel_dp_encoder_destroy,
};

static struct intel_connector *
intel_ddi_init_dp_connector(struct intel_digital_port *intel_dig_port)
{
	struct intel_connector *connector;
	enum port port = intel_dig_port->base.port;

	connector = intel_connector_alloc();
	if (!connector)
		return NULL;

	intel_dig_port->dp.output_reg = DDI_BUF_CTL(port);
	if (!intel_dp_init_connector(intel_dig_port, connector)) {
		kfree(connector);
		return NULL;
	}

	return connector;
}

static int modeset_pipe(struct drm_crtc *crtc,
			struct drm_modeset_acquire_ctx *ctx)
{
	struct drm_atomic_state *state;
	struct drm_crtc_state *crtc_state;
	int ret;

	state = drm_atomic_state_alloc(crtc->dev);
	if (!state)
		return -ENOMEM;

	state->acquire_ctx = ctx;

	crtc_state = drm_atomic_get_crtc_state(state, crtc);
	if (IS_ERR(crtc_state)) {
		ret = PTR_ERR(crtc_state);
		goto out;
	}

	crtc_state->mode_changed = true;

	ret = drm_atomic_add_affected_connectors(state, crtc);
	if (ret)
		goto out;

	ret = drm_atomic_add_affected_planes(state, crtc);
	if (ret)
		goto out;

	ret = drm_atomic_commit(state);
	if (ret)
		goto out;

	return 0;

 out:
	drm_atomic_state_put(state);

	return ret;
}

static int intel_hdmi_reset_link(struct intel_encoder *encoder,
				 struct drm_modeset_acquire_ctx *ctx)
{
	struct drm_i915_private *dev_priv = to_i915(encoder->base.dev);
	struct intel_hdmi *hdmi = enc_to_intel_hdmi(&encoder->base);
	struct intel_connector *connector = hdmi->attached_connector;
	struct i2c_adapter *adapter =
		intel_gmbus_get_adapter(dev_priv, hdmi->ddc_bus);
	struct drm_connector_state *conn_state;
	struct intel_crtc_state *crtc_state;
	struct intel_crtc *crtc;
	u8 config;
	int ret;

	if (!connector || connector->base.status != connector_status_connected)
		return 0;

	ret = drm_modeset_lock(&dev_priv->drm.mode_config.connection_mutex,
			       ctx);
	if (ret)
		return ret;

	conn_state = connector->base.state;

	crtc = to_intel_crtc(conn_state->crtc);
	if (!crtc)
		return 0;

	ret = drm_modeset_lock(&crtc->base.mutex, ctx);
	if (ret)
		return ret;

	crtc_state = to_intel_crtc_state(crtc->base.state);

	WARN_ON(!intel_crtc_has_type(crtc_state, INTEL_OUTPUT_HDMI));

	if (!crtc_state->base.active)
		return 0;

	if (!crtc_state->hdmi_high_tmds_clock_ratio &&
	    !crtc_state->hdmi_scrambling)
		return 0;

	if (conn_state->commit &&
	    !try_wait_for_completion(&conn_state->commit->hw_done))
		return 0;

	ret = drm_scdc_readb(adapter, SCDC_TMDS_CONFIG, &config);
	if (ret < 0) {
		DRM_ERROR("Failed to read TMDS config: %d\n", ret);
		return 0;
	}

	if (!!(config & SCDC_TMDS_BIT_CLOCK_RATIO_BY_40) ==
	    crtc_state->hdmi_high_tmds_clock_ratio &&
	    !!(config & SCDC_SCRAMBLING_ENABLE) ==
	    crtc_state->hdmi_scrambling)
		return 0;

	/*
	 * HDMI 2.0 says that one should not send scrambled data
	 * prior to configuring the sink scrambling, and that
	 * TMDS clock/data transmission should be suspended when
	 * changing the TMDS clock rate in the sink. So let's
	 * just do a full modeset here, even though some sinks
	 * would be perfectly happy if were to just reconfigure
	 * the SCDC settings on the fly.
	 */
	return modeset_pipe(&crtc->base, ctx);
}

static bool intel_ddi_hotplug(struct intel_encoder *encoder,
			      struct intel_connector *connector)
{
	struct drm_modeset_acquire_ctx ctx;
	bool changed;
	int ret;

	changed = intel_encoder_hotplug(encoder, connector);

	drm_modeset_acquire_init(&ctx, 0);

	for (;;) {
		if (connector->base.connector_type == DRM_MODE_CONNECTOR_HDMIA)
			ret = intel_hdmi_reset_link(encoder, &ctx);
		else
			ret = intel_dp_retrain_link(encoder, &ctx);

		if (ret == -EDEADLK) {
			drm_modeset_backoff(&ctx);
			continue;
		}

		break;
	}

	drm_modeset_drop_locks(&ctx);
	drm_modeset_acquire_fini(&ctx);
	WARN(ret, "Acquiring modeset locks failed with %i\n", ret);

	return changed;
}

static struct intel_connector *
intel_ddi_init_hdmi_connector(struct intel_digital_port *intel_dig_port)
{
	struct intel_connector *connector;
	enum port port = intel_dig_port->base.port;

	connector = intel_connector_alloc();
	if (!connector)
		return NULL;

	intel_dig_port->hdmi.hdmi_reg = DDI_BUF_CTL(port);
	intel_hdmi_init_connector(intel_dig_port, connector);

	return connector;
}

static bool intel_ddi_a_force_4_lanes(struct intel_digital_port *dport)
{
	struct drm_i915_private *dev_priv = to_i915(dport->base.base.dev);

	if (dport->base.port != PORT_A)
		return false;

	if (dport->saved_port_bits & DDI_A_4_LANES)
		return false;

	/* Broxton/Geminilake: Bspec says that DDI_A_4_LANES is the only
	 *                     supported configuration
	 */
	if (IS_GEN9_LP(dev_priv))
		return true;

	/* Cannonlake: Most of SKUs don't support DDI_E, and the only
	 *             one who does also have a full A/E split called
	 *             DDI_F what makes DDI_E useless. However for this
	 *             case let's trust VBT info.
	 */
	if (IS_CANNONLAKE(dev_priv) &&
	    !intel_bios_is_port_present(dev_priv, PORT_E))
		return true;

	return false;
}

static int
intel_ddi_max_lanes(struct intel_digital_port *intel_dport)
{
	struct drm_i915_private *dev_priv = to_i915(intel_dport->base.base.dev);
	enum port port = intel_dport->base.port;
	int max_lanes = 4;

	if (INTEL_GEN(dev_priv) >= 11)
		return max_lanes;

	if (port == PORT_A || port == PORT_E) {
		if (I915_READ(DDI_BUF_CTL(PORT_A)) & DDI_A_4_LANES)
			max_lanes = port == PORT_A ? 4 : 0;
		else
			/* Both A and E share 2 lanes */
			max_lanes = 2;
	}

	/*
	 * Some BIOS might fail to set this bit on port A if eDP
	 * wasn't lit up at boot.  Force this bit set when needed
	 * so we use the proper lane count for our calculations.
	 */
	if (intel_ddi_a_force_4_lanes(intel_dport)) {
		DRM_DEBUG_KMS("Forcing DDI_A_4_LANES for port A\n");
		intel_dport->saved_port_bits |= DDI_A_4_LANES;
		max_lanes = 4;
	}

	return max_lanes;
}

void intel_ddi_init(struct drm_i915_private *dev_priv, enum port port)
{
	struct intel_digital_port *intel_dig_port;
	struct intel_encoder *intel_encoder;
	struct drm_encoder *encoder;
	bool init_hdmi, init_dp, init_lspcon = false;


	init_hdmi = (dev_priv->vbt.ddi_port_info[port].supports_dvi ||
		     dev_priv->vbt.ddi_port_info[port].supports_hdmi);
	init_dp = dev_priv->vbt.ddi_port_info[port].supports_dp;

	if (intel_bios_is_lspcon_present(dev_priv, port)) {
		/*
		 * Lspcon device needs to be driven with DP connector
		 * with special detection sequence. So make sure DP
		 * is initialized before lspcon.
		 */
		init_dp = true;
		init_lspcon = true;
		init_hdmi = false;
		DRM_DEBUG_KMS("VBT says port %c has lspcon\n", port_name(port));
	}

	if (!init_dp && !init_hdmi) {
		DRM_DEBUG_KMS("VBT says port %c is not DVI/HDMI/DP compatible, respect it\n",
			      port_name(port));
		return;
	}

	intel_dig_port = kzalloc(sizeof(*intel_dig_port), GFP_KERNEL);
	if (!intel_dig_port)
		return;

	intel_encoder = &intel_dig_port->base;
	encoder = &intel_encoder->base;

	drm_encoder_init(&dev_priv->drm, encoder, &intel_ddi_funcs,
			 DRM_MODE_ENCODER_TMDS, "DDI %c", port_name(port));

	intel_encoder->hotplug = intel_ddi_hotplug;
	intel_encoder->compute_output_type = intel_ddi_compute_output_type;
	intel_encoder->compute_config = intel_ddi_compute_config;
	intel_encoder->enable = intel_enable_ddi;
	if (IS_GEN9_LP(dev_priv))
		intel_encoder->pre_pll_enable = bxt_ddi_pre_pll_enable;
	intel_encoder->pre_enable = intel_ddi_pre_enable;
	intel_encoder->disable = intel_disable_ddi;
	intel_encoder->post_disable = intel_ddi_post_disable;
	intel_encoder->get_hw_state = intel_ddi_get_hw_state;
	intel_encoder->get_config = intel_ddi_get_config;
	intel_encoder->suspend = intel_dp_encoder_suspend;
	intel_encoder->get_power_domains = intel_ddi_get_power_domains;
	intel_encoder->type = INTEL_OUTPUT_DDI;
	intel_encoder->power_domain = intel_port_to_power_domain(port);
	intel_encoder->port = port;
	intel_encoder->crtc_mask = (1 << 0) | (1 << 1) | (1 << 2);
	intel_encoder->cloneable = 0;

	if (INTEL_GEN(dev_priv) >= 11)
		intel_dig_port->saved_port_bits = I915_READ(DDI_BUF_CTL(port)) &
			DDI_BUF_PORT_REVERSAL;
	else
		intel_dig_port->saved_port_bits = I915_READ(DDI_BUF_CTL(port)) &
			(DDI_BUF_PORT_REVERSAL | DDI_A_4_LANES);
	intel_dig_port->dp.output_reg = INVALID_MMIO_REG;
	intel_dig_port->max_lanes = intel_ddi_max_lanes(intel_dig_port);

	switch (port) {
	case PORT_A:
		intel_dig_port->ddi_io_power_domain =
			POWER_DOMAIN_PORT_DDI_A_IO;
		break;
	case PORT_B:
		intel_dig_port->ddi_io_power_domain =
			POWER_DOMAIN_PORT_DDI_B_IO;
		break;
	case PORT_C:
		intel_dig_port->ddi_io_power_domain =
			POWER_DOMAIN_PORT_DDI_C_IO;
		break;
	case PORT_D:
		intel_dig_port->ddi_io_power_domain =
			POWER_DOMAIN_PORT_DDI_D_IO;
		break;
	case PORT_E:
		intel_dig_port->ddi_io_power_domain =
			POWER_DOMAIN_PORT_DDI_E_IO;
		break;
	case PORT_F:
		intel_dig_port->ddi_io_power_domain =
			POWER_DOMAIN_PORT_DDI_F_IO;
		break;
	default:
		MISSING_CASE(port);
	}

	intel_infoframe_init(intel_dig_port);

	if (init_dp) {
		if (!intel_ddi_init_dp_connector(intel_dig_port))
			goto err;

		intel_dig_port->hpd_pulse = intel_dp_hpd_pulse;
	}

	/* In theory we don't need the encoder->type check, but leave it just in
	 * case we have some really bad VBTs... */
	if (intel_encoder->type != INTEL_OUTPUT_EDP && init_hdmi) {
		if (!intel_ddi_init_hdmi_connector(intel_dig_port))
			goto err;
	}

	if (init_lspcon) {
		if (lspcon_init(intel_dig_port))
			/* TODO: handle hdmi info frame part */
			DRM_DEBUG_KMS("LSPCON init success on port %c\n",
				port_name(port));
		else
			/*
			 * LSPCON init faied, but DP init was success, so
			 * lets try to drive as DP++ port.
			 */
			DRM_ERROR("LSPCON init failed on port %c\n",
				port_name(port));
	}

	return;

err:
	drm_encoder_cleanup(encoder);
	kfree(intel_dig_port);
}<|MERGE_RESOLUTION|>--- conflicted
+++ resolved
@@ -1682,34 +1682,7 @@
 	if (!intel_crtc_has_dp_encoder(crtc_state))
 		return;
 
-<<<<<<< HEAD
-		temp = TRANS_MSA_SYNC_CLK;
-
-		if (crtc_state->limited_color_range)
-			temp |= TRANS_MSA_CEA_RANGE;
-
-		switch (crtc_state->pipe_bpp) {
-		case 18:
-			temp |= TRANS_MSA_6_BPC;
-			break;
-		case 24:
-			temp |= TRANS_MSA_8_BPC;
-			break;
-		case 30:
-			temp |= TRANS_MSA_10_BPC;
-			break;
-		case 36:
-			temp |= TRANS_MSA_12_BPC;
-			break;
-		default:
-			BUG();
-		}
-		I915_WRITE(TRANS_MSA_MISC(cpu_transcoder), temp);
-	}
-}
-=======
 	WARN_ON(transcoder_is_dsi(cpu_transcoder));
->>>>>>> e021bb4f
 
 	temp = TRANS_MSA_SYNC_CLK;
 
@@ -1857,8 +1830,6 @@
 		/* Quirk time at 100ms for reliable operation */
 		msleep(100);
 	}
-<<<<<<< HEAD
-=======
 }
 
 int intel_ddi_toggle_hdcp_signalling(struct intel_encoder *intel_encoder,
@@ -1888,7 +1859,6 @@
 out:
 	intel_display_power_put(dev_priv, intel_encoder->power_domain);
 	return ret;
->>>>>>> e021bb4f
 }
 
 bool intel_ddi_connector_get_hw_state(struct intel_connector *intel_connector)
