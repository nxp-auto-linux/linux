--- conflicted
+++ resolved
@@ -1847,23 +1847,9 @@
 	BUILD_BUG_ON_ZERO(!__builtin_constant_p(e)) + \
 	GENMASK((e) - 1, (s) - 1))
 
-<<<<<<< HEAD
-/**
- * for_each_sgt_dma - iterate over the DMA addresses of the given sg_table
- * @__dmap:	DMA address (output)
- * @__iter:	'struct sgt_iter' (iterator state, internal)
- * @__sgt:	sg_table to iterate over (input)
- */
-#define for_each_sgt_dma(__dmap, __iter, __sgt)				\
-	for ((__iter) = __sgt_iter((__sgt)->sgl, true);			\
-	     ((__dmap) = (__iter).dma + (__iter).curr);			\
-	     (((__iter).curr += I915_GTT_PAGE_SIZE) >= (__iter).max) ?	\
-	     (__iter) = __sgt_iter(__sg_next((__iter).sgp), true), 0 : 0)
-=======
 /* Returns true if Gen is in inclusive range [Start, End] */
 #define IS_GEN_RANGE(dev_priv, s, e) \
 	(!!(INTEL_INFO(dev_priv)->gen_mask & INTEL_GEN_MASK((s), (e))))
->>>>>>> fa578e9d
 
 #define IS_GEN(dev_priv, n) \
 	(BUILD_BUG_ON_ZERO(!__builtin_constant_p(n)) + \
