--- conflicted
+++ resolved
@@ -6418,11 +6418,7 @@
 #define _SPAKEYMAXVAL		(VLV_DISPLAY_BASE + 0x721a0)
 #define _SPATILEOFF		(VLV_DISPLAY_BASE + 0x721a4)
 #define _SPACONSTALPHA		(VLV_DISPLAY_BASE + 0x721a8)
-<<<<<<< HEAD
-#define   SP_CONST_ALPHA_ENABLE		(1<<31)
-=======
 #define   SP_CONST_ALPHA_ENABLE		(1 << 31)
->>>>>>> e021bb4f
 #define _SPACLRC0		(VLV_DISPLAY_BASE + 0x721d0)
 #define   SP_CONTRAST(x)		((x) << 18) /* u3.6 */
 #define   SP_BRIGHTNESS(x)		((x) & 0xff) /* s8 */
@@ -7363,14 +7359,9 @@
 #define  RESET_PCH_HANDSHAKE_ENABLE	(1 << 4)
 
 #define GEN8_CHICKEN_DCPR_1		_MMIO(0x46430)
-<<<<<<< HEAD
-#define   SKL_SELECT_ALTERNATE_DC_EXIT	(1<<30)
-#define   MASK_WAKEMEM			(1<<13)
-=======
 #define   SKL_SELECT_ALTERNATE_DC_EXIT	(1 << 30)
 #define   MASK_WAKEMEM			(1 << 13)
 #define   CNL_DDI_CLOCK_REG_ACCESS_ON	(1 << 7)
->>>>>>> e021bb4f
 
 #define SKL_DFSM			_MMIO(0x51000)
 #define SKL_DFSM_CDCLK_LIMIT_MASK	(3 << 23)
@@ -7429,8 +7420,6 @@
 
 #define GEN9_SLICE_COMMON_ECO_CHICKEN1		_MMIO(0x731c)
 #define   GEN11_STATE_CACHE_REDIRECT_TO_CS	(1 << 11)
-
-#define GEN9_SLICE_COMMON_ECO_CHICKEN1		_MMIO(0x731c)
 
 #define GEN7_L3SQCREG1				_MMIO(0xB010)
 #define  VLV_B0_WA_L3SQCREG1_VALUE		0x00D30000
@@ -9210,15 +9199,6 @@
 #define _TRANS_EDP_MSA_MISC		0x6f410
 #define TRANS_MSA_MISC(tran) _MMIO_TRANS2(tran, _TRANSA_MSA_MISC)
 
-<<<<<<< HEAD
-#define  TRANS_MSA_SYNC_CLK		(1<<0)
-#define  TRANS_MSA_6_BPC		(0<<5)
-#define  TRANS_MSA_8_BPC		(1<<5)
-#define  TRANS_MSA_10_BPC		(2<<5)
-#define  TRANS_MSA_12_BPC		(3<<5)
-#define  TRANS_MSA_16_BPC		(4<<5)
-#define  TRANS_MSA_CEA_RANGE		(1<<3)
-=======
 #define  TRANS_MSA_SYNC_CLK		(1 << 0)
 #define  TRANS_MSA_6_BPC		(0 << 5)
 #define  TRANS_MSA_8_BPC		(1 << 5)
@@ -9226,7 +9206,6 @@
 #define  TRANS_MSA_12_BPC		(3 << 5)
 #define  TRANS_MSA_16_BPC		(4 << 5)
 #define  TRANS_MSA_CEA_RANGE		(1 << 3)
->>>>>>> e021bb4f
 
 /* LCPLL Control */
 #define LCPLL_CTL			_MMIO(0x130040)
@@ -9250,20 +9229,6 @@
 
 /* CDCLK_CTL */
 #define CDCLK_CTL			_MMIO(0x46000)
-<<<<<<< HEAD
-#define  CDCLK_FREQ_SEL_MASK		(3<<26)
-#define  CDCLK_FREQ_450_432		(0<<26)
-#define  CDCLK_FREQ_540			(1<<26)
-#define  CDCLK_FREQ_337_308		(2<<26)
-#define  CDCLK_FREQ_675_617		(3<<26)
-#define  BXT_CDCLK_CD2X_DIV_SEL_MASK	(3<<22)
-#define  BXT_CDCLK_CD2X_DIV_SEL_1	(0<<22)
-#define  BXT_CDCLK_CD2X_DIV_SEL_1_5	(1<<22)
-#define  BXT_CDCLK_CD2X_DIV_SEL_2	(2<<22)
-#define  BXT_CDCLK_CD2X_DIV_SEL_4	(3<<22)
-#define  BXT_CDCLK_CD2X_PIPE(pipe)	((pipe)<<20)
-#define  CDCLK_DIVMUX_CD_OVERRIDE	(1<<19)
-=======
 #define  CDCLK_FREQ_SEL_MASK		(3 << 26)
 #define  CDCLK_FREQ_450_432		(0 << 26)
 #define  CDCLK_FREQ_540			(1 << 26)
@@ -9276,7 +9241,6 @@
 #define  BXT_CDCLK_CD2X_DIV_SEL_4	(3 << 22)
 #define  BXT_CDCLK_CD2X_PIPE(pipe)	((pipe) << 20)
 #define  CDCLK_DIVMUX_CD_OVERRIDE	(1 << 19)
->>>>>>> e021bb4f
 #define  BXT_CDCLK_CD2X_PIPE_NONE	BXT_CDCLK_CD2X_PIPE(3)
 #define  ICL_CDCLK_CD2X_PIPE_NONE	(7 << 19)
 #define  BXT_CDCLK_SSA_PRECHARGE_ENABLE	(1 << 16)
