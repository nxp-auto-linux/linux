--- conflicted
+++ resolved
@@ -981,11 +981,7 @@
 			     const struct intel_plane_state *plane_state);
 	void (*disable_plane)(struct intel_plane *plane,
 			      struct intel_crtc *crtc);
-<<<<<<< HEAD
-	bool (*get_hw_state)(struct intel_plane *plane);
-=======
 	bool (*get_hw_state)(struct intel_plane *plane, enum pipe *pipe);
->>>>>>> e021bb4f
 	int (*check_plane)(struct intel_plane *plane,
 			   struct intel_crtc_state *crtc_state,
 			   struct intel_plane_state *state);
@@ -2109,13 +2105,6 @@
 			     int usecs);
 struct intel_plane *intel_sprite_plane_create(struct drm_i915_private *dev_priv,
 					      enum pipe pipe, int plane);
-<<<<<<< HEAD
-int intel_sprite_set_colorkey(struct drm_device *dev, void *data,
-			      struct drm_file *file_priv);
-void intel_pipe_update_start(struct intel_crtc *crtc);
-void intel_pipe_update_end(struct intel_crtc *crtc);
-bool skl_plane_get_hw_state(struct intel_plane *plane);
-=======
 int intel_sprite_set_colorkey_ioctl(struct drm_device *dev, void *data,
 				    struct drm_file *file_priv);
 void intel_pipe_update_start(const struct intel_crtc_state *new_crtc_state);
@@ -2129,7 +2118,6 @@
 		       enum pipe pipe, enum plane_id plane_id);
 bool skl_plane_has_planar(struct drm_i915_private *dev_priv,
 			  enum pipe pipe, enum plane_id plane_id);
->>>>>>> e021bb4f
 
 /* intel_tv.c */
 void intel_tv_init(struct drm_i915_private *dev_priv);
