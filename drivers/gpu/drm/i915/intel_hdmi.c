/*
 * Copyright 2006 Dave Airlie <airlied@linux.ie>
 * Copyright © 2006-2009 Intel Corporation
 *
 * Permission is hereby granted, free of charge, to any person obtaining a
 * copy of this software and associated documentation files (the "Software"),
 * to deal in the Software without restriction, including without limitation
 * the rights to use, copy, modify, merge, publish, distribute, sublicense,
 * and/or sell copies of the Software, and to permit persons to whom the
 * Software is furnished to do so, subject to the following conditions:
 *
 * The above copyright notice and this permission notice (including the next
 * paragraph) shall be included in all copies or substantial portions of the
 * Software.
 *
 * THE SOFTWARE IS PROVIDED "AS IS", WITHOUT WARRANTY OF ANY KIND, EXPRESS OR
 * IMPLIED, INCLUDING BUT NOT LIMITED TO THE WARRANTIES OF MERCHANTABILITY,
 * FITNESS FOR A PARTICULAR PURPOSE AND NONINFRINGEMENT.  IN NO EVENT SHALL
 * THE AUTHORS OR COPYRIGHT HOLDERS BE LIABLE FOR ANY CLAIM, DAMAGES OR OTHER
 * LIABILITY, WHETHER IN AN ACTION OF CONTRACT, TORT OR OTHERWISE, ARISING
 * FROM, OUT OF OR IN CONNECTION WITH THE SOFTWARE OR THE USE OR OTHER
 * DEALINGS IN THE SOFTWARE.
 *
 * Authors:
 *	Eric Anholt <eric@anholt.net>
 *	Jesse Barnes <jesse.barnes@intel.com>
 */

#include <linux/i2c.h>
#include <linux/slab.h>
#include <linux/delay.h>
#include <linux/hdmi.h>
#include <drm/drmP.h>
#include <drm/drm_atomic_helper.h>
#include <drm/drm_crtc.h>
#include <drm/drm_edid.h>
#include <drm/drm_hdcp.h>
#include <drm/drm_scdc_helper.h>
#include "intel_drv.h"
#include <drm/i915_drm.h>
#include <drm/intel_lpe_audio.h>
#include "i915_drv.h"

static struct drm_device *intel_hdmi_to_dev(struct intel_hdmi *intel_hdmi)
{
	return hdmi_to_dig_port(intel_hdmi)->base.base.dev;
}

static void
assert_hdmi_port_disabled(struct intel_hdmi *intel_hdmi)
{
	struct drm_device *dev = intel_hdmi_to_dev(intel_hdmi);
	struct drm_i915_private *dev_priv = to_i915(dev);
	u32 enabled_bits;

	enabled_bits = HAS_DDI(dev_priv) ? DDI_BUF_CTL_ENABLE : SDVO_ENABLE;

	WARN(I915_READ(intel_hdmi->hdmi_reg) & enabled_bits,
	     "HDMI port enabled, expecting disabled\n");
}

static void
assert_hdmi_transcoder_func_disabled(struct drm_i915_private *dev_priv,
				     enum transcoder cpu_transcoder)
{
	WARN(I915_READ(TRANS_DDI_FUNC_CTL(cpu_transcoder)) &
	     TRANS_DDI_FUNC_ENABLE,
	     "HDMI transcoder function enabled, expecting disabled\n");
}

struct intel_hdmi *enc_to_intel_hdmi(struct drm_encoder *encoder)
{
	struct intel_digital_port *intel_dig_port =
		container_of(encoder, struct intel_digital_port, base.base);
	return &intel_dig_port->hdmi;
}

static struct intel_hdmi *intel_attached_hdmi(struct drm_connector *connector)
{
	return enc_to_intel_hdmi(&intel_attached_encoder(connector)->base);
}

static u32 g4x_infoframe_index(unsigned int type)
{
	switch (type) {
	case HDMI_INFOFRAME_TYPE_AVI:
		return VIDEO_DIP_SELECT_AVI;
	case HDMI_INFOFRAME_TYPE_SPD:
		return VIDEO_DIP_SELECT_SPD;
	case HDMI_INFOFRAME_TYPE_VENDOR:
		return VIDEO_DIP_SELECT_VENDOR;
	default:
		MISSING_CASE(type);
		return 0;
	}
}

static u32 g4x_infoframe_enable(unsigned int type)
{
	switch (type) {
	case HDMI_INFOFRAME_TYPE_AVI:
		return VIDEO_DIP_ENABLE_AVI;
	case HDMI_INFOFRAME_TYPE_SPD:
		return VIDEO_DIP_ENABLE_SPD;
	case HDMI_INFOFRAME_TYPE_VENDOR:
		return VIDEO_DIP_ENABLE_VENDOR;
	default:
		MISSING_CASE(type);
		return 0;
	}
}

static u32 hsw_infoframe_enable(unsigned int type)
{
	switch (type) {
	case DP_SDP_VSC:
		return VIDEO_DIP_ENABLE_VSC_HSW;
	case HDMI_INFOFRAME_TYPE_AVI:
		return VIDEO_DIP_ENABLE_AVI_HSW;
	case HDMI_INFOFRAME_TYPE_SPD:
		return VIDEO_DIP_ENABLE_SPD_HSW;
	case HDMI_INFOFRAME_TYPE_VENDOR:
		return VIDEO_DIP_ENABLE_VS_HSW;
	default:
		MISSING_CASE(type);
		return 0;
	}
}

static i915_reg_t
hsw_dip_data_reg(struct drm_i915_private *dev_priv,
		 enum transcoder cpu_transcoder,
		 unsigned int type,
		 int i)
{
	switch (type) {
	case DP_SDP_VSC:
		return HSW_TVIDEO_DIP_VSC_DATA(cpu_transcoder, i);
	case HDMI_INFOFRAME_TYPE_AVI:
		return HSW_TVIDEO_DIP_AVI_DATA(cpu_transcoder, i);
	case HDMI_INFOFRAME_TYPE_SPD:
		return HSW_TVIDEO_DIP_SPD_DATA(cpu_transcoder, i);
	case HDMI_INFOFRAME_TYPE_VENDOR:
		return HSW_TVIDEO_DIP_VS_DATA(cpu_transcoder, i);
	default:
		MISSING_CASE(type);
		return INVALID_MMIO_REG;
	}
}

static void g4x_write_infoframe(struct drm_encoder *encoder,
				const struct intel_crtc_state *crtc_state,
				unsigned int type,
				const void *frame, ssize_t len)
{
	const u32 *data = frame;
	struct drm_device *dev = encoder->dev;
	struct drm_i915_private *dev_priv = to_i915(dev);
	u32 val = I915_READ(VIDEO_DIP_CTL);
	int i;

	WARN(!(val & VIDEO_DIP_ENABLE), "Writing DIP with CTL reg disabled\n");

	val &= ~(VIDEO_DIP_SELECT_MASK | 0xf); /* clear DIP data offset */
	val |= g4x_infoframe_index(type);

	val &= ~g4x_infoframe_enable(type);

	I915_WRITE(VIDEO_DIP_CTL, val);

	mmiowb();
	for (i = 0; i < len; i += 4) {
		I915_WRITE(VIDEO_DIP_DATA, *data);
		data++;
	}
	/* Write every possible data byte to force correct ECC calculation. */
	for (; i < VIDEO_DIP_DATA_SIZE; i += 4)
		I915_WRITE(VIDEO_DIP_DATA, 0);
	mmiowb();

	val |= g4x_infoframe_enable(type);
	val &= ~VIDEO_DIP_FREQ_MASK;
	val |= VIDEO_DIP_FREQ_VSYNC;

	I915_WRITE(VIDEO_DIP_CTL, val);
	POSTING_READ(VIDEO_DIP_CTL);
}

static bool g4x_infoframe_enabled(struct drm_encoder *encoder,
				  const struct intel_crtc_state *pipe_config)
{
	struct drm_i915_private *dev_priv = to_i915(encoder->dev);
	struct intel_digital_port *intel_dig_port = enc_to_dig_port(encoder);
	u32 val = I915_READ(VIDEO_DIP_CTL);

	if ((val & VIDEO_DIP_ENABLE) == 0)
		return false;

	if ((val & VIDEO_DIP_PORT_MASK) != VIDEO_DIP_PORT(intel_dig_port->base.port))
		return false;

	return val & (VIDEO_DIP_ENABLE_AVI |
		      VIDEO_DIP_ENABLE_VENDOR | VIDEO_DIP_ENABLE_SPD);
}

static void ibx_write_infoframe(struct drm_encoder *encoder,
				const struct intel_crtc_state *crtc_state,
				unsigned int type,
				const void *frame, ssize_t len)
{
	const u32 *data = frame;
	struct drm_device *dev = encoder->dev;
	struct drm_i915_private *dev_priv = to_i915(dev);
	struct intel_crtc *intel_crtc = to_intel_crtc(crtc_state->base.crtc);
	i915_reg_t reg = TVIDEO_DIP_CTL(intel_crtc->pipe);
	u32 val = I915_READ(reg);
	int i;

	WARN(!(val & VIDEO_DIP_ENABLE), "Writing DIP with CTL reg disabled\n");

	val &= ~(VIDEO_DIP_SELECT_MASK | 0xf); /* clear DIP data offset */
	val |= g4x_infoframe_index(type);

	val &= ~g4x_infoframe_enable(type);

	I915_WRITE(reg, val);

	mmiowb();
	for (i = 0; i < len; i += 4) {
		I915_WRITE(TVIDEO_DIP_DATA(intel_crtc->pipe), *data);
		data++;
	}
	/* Write every possible data byte to force correct ECC calculation. */
	for (; i < VIDEO_DIP_DATA_SIZE; i += 4)
		I915_WRITE(TVIDEO_DIP_DATA(intel_crtc->pipe), 0);
	mmiowb();

	val |= g4x_infoframe_enable(type);
	val &= ~VIDEO_DIP_FREQ_MASK;
	val |= VIDEO_DIP_FREQ_VSYNC;

	I915_WRITE(reg, val);
	POSTING_READ(reg);
}

static bool ibx_infoframe_enabled(struct drm_encoder *encoder,
				  const struct intel_crtc_state *pipe_config)
{
	struct drm_i915_private *dev_priv = to_i915(encoder->dev);
	struct intel_digital_port *intel_dig_port = enc_to_dig_port(encoder);
	enum pipe pipe = to_intel_crtc(pipe_config->base.crtc)->pipe;
	i915_reg_t reg = TVIDEO_DIP_CTL(pipe);
	u32 val = I915_READ(reg);

	if ((val & VIDEO_DIP_ENABLE) == 0)
		return false;

	if ((val & VIDEO_DIP_PORT_MASK) != VIDEO_DIP_PORT(intel_dig_port->base.port))
		return false;

	return val & (VIDEO_DIP_ENABLE_AVI |
		      VIDEO_DIP_ENABLE_VENDOR | VIDEO_DIP_ENABLE_GAMUT |
		      VIDEO_DIP_ENABLE_SPD | VIDEO_DIP_ENABLE_GCP);
}

static void cpt_write_infoframe(struct drm_encoder *encoder,
				const struct intel_crtc_state *crtc_state,
				unsigned int type,
				const void *frame, ssize_t len)
{
	const u32 *data = frame;
	struct drm_device *dev = encoder->dev;
	struct drm_i915_private *dev_priv = to_i915(dev);
	struct intel_crtc *intel_crtc = to_intel_crtc(crtc_state->base.crtc);
	i915_reg_t reg = TVIDEO_DIP_CTL(intel_crtc->pipe);
	u32 val = I915_READ(reg);
	int i;

	WARN(!(val & VIDEO_DIP_ENABLE), "Writing DIP with CTL reg disabled\n");

	val &= ~(VIDEO_DIP_SELECT_MASK | 0xf); /* clear DIP data offset */
	val |= g4x_infoframe_index(type);

	/* The DIP control register spec says that we need to update the AVI
	 * infoframe without clearing its enable bit */
	if (type != HDMI_INFOFRAME_TYPE_AVI)
		val &= ~g4x_infoframe_enable(type);

	I915_WRITE(reg, val);

	mmiowb();
	for (i = 0; i < len; i += 4) {
		I915_WRITE(TVIDEO_DIP_DATA(intel_crtc->pipe), *data);
		data++;
	}
	/* Write every possible data byte to force correct ECC calculation. */
	for (; i < VIDEO_DIP_DATA_SIZE; i += 4)
		I915_WRITE(TVIDEO_DIP_DATA(intel_crtc->pipe), 0);
	mmiowb();

	val |= g4x_infoframe_enable(type);
	val &= ~VIDEO_DIP_FREQ_MASK;
	val |= VIDEO_DIP_FREQ_VSYNC;

	I915_WRITE(reg, val);
	POSTING_READ(reg);
}

static bool cpt_infoframe_enabled(struct drm_encoder *encoder,
				  const struct intel_crtc_state *pipe_config)
{
	struct drm_i915_private *dev_priv = to_i915(encoder->dev);
	enum pipe pipe = to_intel_crtc(pipe_config->base.crtc)->pipe;
	u32 val = I915_READ(TVIDEO_DIP_CTL(pipe));

	if ((val & VIDEO_DIP_ENABLE) == 0)
		return false;

	return val & (VIDEO_DIP_ENABLE_AVI |
		      VIDEO_DIP_ENABLE_VENDOR | VIDEO_DIP_ENABLE_GAMUT |
		      VIDEO_DIP_ENABLE_SPD | VIDEO_DIP_ENABLE_GCP);
}

static void vlv_write_infoframe(struct drm_encoder *encoder,
				const struct intel_crtc_state *crtc_state,
				unsigned int type,
				const void *frame, ssize_t len)
{
	const u32 *data = frame;
	struct drm_device *dev = encoder->dev;
	struct drm_i915_private *dev_priv = to_i915(dev);
	struct intel_crtc *intel_crtc = to_intel_crtc(crtc_state->base.crtc);
	i915_reg_t reg = VLV_TVIDEO_DIP_CTL(intel_crtc->pipe);
	u32 val = I915_READ(reg);
	int i;

	WARN(!(val & VIDEO_DIP_ENABLE), "Writing DIP with CTL reg disabled\n");

	val &= ~(VIDEO_DIP_SELECT_MASK | 0xf); /* clear DIP data offset */
	val |= g4x_infoframe_index(type);

	val &= ~g4x_infoframe_enable(type);

	I915_WRITE(reg, val);

	mmiowb();
	for (i = 0; i < len; i += 4) {
		I915_WRITE(VLV_TVIDEO_DIP_DATA(intel_crtc->pipe), *data);
		data++;
	}
	/* Write every possible data byte to force correct ECC calculation. */
	for (; i < VIDEO_DIP_DATA_SIZE; i += 4)
		I915_WRITE(VLV_TVIDEO_DIP_DATA(intel_crtc->pipe), 0);
	mmiowb();

	val |= g4x_infoframe_enable(type);
	val &= ~VIDEO_DIP_FREQ_MASK;
	val |= VIDEO_DIP_FREQ_VSYNC;

	I915_WRITE(reg, val);
	POSTING_READ(reg);
}

static bool vlv_infoframe_enabled(struct drm_encoder *encoder,
				  const struct intel_crtc_state *pipe_config)
{
	struct drm_i915_private *dev_priv = to_i915(encoder->dev);
	struct intel_digital_port *intel_dig_port = enc_to_dig_port(encoder);
	enum pipe pipe = to_intel_crtc(pipe_config->base.crtc)->pipe;
	u32 val = I915_READ(VLV_TVIDEO_DIP_CTL(pipe));

	if ((val & VIDEO_DIP_ENABLE) == 0)
		return false;

	if ((val & VIDEO_DIP_PORT_MASK) != VIDEO_DIP_PORT(intel_dig_port->base.port))
		return false;

	return val & (VIDEO_DIP_ENABLE_AVI |
		      VIDEO_DIP_ENABLE_VENDOR | VIDEO_DIP_ENABLE_GAMUT |
		      VIDEO_DIP_ENABLE_SPD | VIDEO_DIP_ENABLE_GCP);
}

static void hsw_write_infoframe(struct drm_encoder *encoder,
				const struct intel_crtc_state *crtc_state,
				unsigned int type,
				const void *frame, ssize_t len)
{
	const u32 *data = frame;
	struct drm_device *dev = encoder->dev;
	struct drm_i915_private *dev_priv = to_i915(dev);
	enum transcoder cpu_transcoder = crtc_state->cpu_transcoder;
	i915_reg_t ctl_reg = HSW_TVIDEO_DIP_CTL(cpu_transcoder);
	int data_size = type == DP_SDP_VSC ?
		VIDEO_DIP_VSC_DATA_SIZE : VIDEO_DIP_DATA_SIZE;
	int i;
	u32 val = I915_READ(ctl_reg);

	val &= ~hsw_infoframe_enable(type);
	I915_WRITE(ctl_reg, val);

	mmiowb();
	for (i = 0; i < len; i += 4) {
		I915_WRITE(hsw_dip_data_reg(dev_priv, cpu_transcoder,
					    type, i >> 2), *data);
		data++;
	}
	/* Write every possible data byte to force correct ECC calculation. */
	for (; i < data_size; i += 4)
		I915_WRITE(hsw_dip_data_reg(dev_priv, cpu_transcoder,
					    type, i >> 2), 0);
	mmiowb();

	val |= hsw_infoframe_enable(type);
	I915_WRITE(ctl_reg, val);
	POSTING_READ(ctl_reg);
}

static bool hsw_infoframe_enabled(struct drm_encoder *encoder,
				  const struct intel_crtc_state *pipe_config)
{
	struct drm_i915_private *dev_priv = to_i915(encoder->dev);
	u32 val = I915_READ(HSW_TVIDEO_DIP_CTL(pipe_config->cpu_transcoder));

	return val & (VIDEO_DIP_ENABLE_VSC_HSW | VIDEO_DIP_ENABLE_AVI_HSW |
		      VIDEO_DIP_ENABLE_GCP_HSW | VIDEO_DIP_ENABLE_VS_HSW |
		      VIDEO_DIP_ENABLE_GMP_HSW | VIDEO_DIP_ENABLE_SPD_HSW);
}

/*
 * The data we write to the DIP data buffer registers is 1 byte bigger than the
 * HDMI infoframe size because of an ECC/reserved byte at position 3 (starting
 * at 0). It's also a byte used by DisplayPort so the same DIP registers can be
 * used for both technologies.
 *
 * DW0: Reserved/ECC/DP | HB2 | HB1 | HB0
 * DW1:       DB3       | DB2 | DB1 | DB0
 * DW2:       DB7       | DB6 | DB5 | DB4
 * DW3: ...
 *
 * (HB is Header Byte, DB is Data Byte)
 *
 * The hdmi pack() functions don't know about that hardware specific hole so we
 * trick them by giving an offset into the buffer and moving back the header
 * bytes by one.
 */
static void intel_write_infoframe(struct drm_encoder *encoder,
				  const struct intel_crtc_state *crtc_state,
				  union hdmi_infoframe *frame)
{
	struct intel_digital_port *intel_dig_port = enc_to_dig_port(encoder);
	u8 buffer[VIDEO_DIP_DATA_SIZE];
	ssize_t len;

	/* see comment above for the reason for this offset */
	len = hdmi_infoframe_pack(frame, buffer + 1, sizeof(buffer) - 1);
	if (len < 0)
		return;

	/* Insert the 'hole' (see big comment above) at position 3 */
	buffer[0] = buffer[1];
	buffer[1] = buffer[2];
	buffer[2] = buffer[3];
	buffer[3] = 0;
	len++;

	intel_dig_port->write_infoframe(encoder, crtc_state, frame->any.type, buffer, len);
}

static void intel_hdmi_set_avi_infoframe(struct drm_encoder *encoder,
					 const struct intel_crtc_state *crtc_state,
					 const struct drm_connector_state *conn_state)
{
	struct intel_hdmi *intel_hdmi = enc_to_intel_hdmi(encoder);
	const struct drm_display_mode *adjusted_mode =
		&crtc_state->base.adjusted_mode;
	struct drm_connector *connector = &intel_hdmi->attached_connector->base;
	bool is_hdmi2_sink = connector->display_info.hdmi.scdc.supported;
	union hdmi_infoframe frame;
	int ret;

	ret = drm_hdmi_avi_infoframe_from_display_mode(&frame.avi,
						       adjusted_mode,
						       is_hdmi2_sink);
	if (ret < 0) {
		DRM_ERROR("couldn't fill AVI infoframe\n");
		return;
	}

	if (crtc_state->ycbcr420)
		frame.avi.colorspace = HDMI_COLORSPACE_YUV420;
	else
		frame.avi.colorspace = HDMI_COLORSPACE_RGB;

	drm_hdmi_avi_infoframe_quant_range(&frame.avi, adjusted_mode,
					   crtc_state->limited_color_range ?
					   HDMI_QUANTIZATION_RANGE_LIMITED :
					   HDMI_QUANTIZATION_RANGE_FULL,
					   intel_hdmi->rgb_quant_range_selectable,
					   is_hdmi2_sink);
<<<<<<< HEAD
=======

	drm_hdmi_avi_infoframe_content_type(&frame.avi,
					    conn_state);
>>>>>>> e021bb4f

	/* TODO: handle pixel repetition for YCBCR420 outputs */
	intel_write_infoframe(encoder, crtc_state, &frame);
}

static void intel_hdmi_set_spd_infoframe(struct drm_encoder *encoder,
					 const struct intel_crtc_state *crtc_state)
{
	union hdmi_infoframe frame;
	int ret;

	ret = hdmi_spd_infoframe_init(&frame.spd, "Intel", "Integrated gfx");
	if (ret < 0) {
		DRM_ERROR("couldn't fill SPD infoframe\n");
		return;
	}

	frame.spd.sdi = HDMI_SPD_SDI_PC;

	intel_write_infoframe(encoder, crtc_state, &frame);
}

static void
intel_hdmi_set_hdmi_infoframe(struct drm_encoder *encoder,
			      const struct intel_crtc_state *crtc_state,
			      const struct drm_connector_state *conn_state)
{
	union hdmi_infoframe frame;
	int ret;

	ret = drm_hdmi_vendor_infoframe_from_display_mode(&frame.vendor.hdmi,
							  conn_state->connector,
							  &crtc_state->base.adjusted_mode);
	if (ret < 0)
		return;

	intel_write_infoframe(encoder, crtc_state, &frame);
}

static void g4x_set_infoframes(struct drm_encoder *encoder,
			       bool enable,
			       const struct intel_crtc_state *crtc_state,
			       const struct drm_connector_state *conn_state)
{
	struct drm_i915_private *dev_priv = to_i915(encoder->dev);
	struct intel_digital_port *intel_dig_port = enc_to_dig_port(encoder);
	struct intel_hdmi *intel_hdmi = &intel_dig_port->hdmi;
	i915_reg_t reg = VIDEO_DIP_CTL;
	u32 val = I915_READ(reg);
	u32 port = VIDEO_DIP_PORT(intel_dig_port->base.port);

	assert_hdmi_port_disabled(intel_hdmi);

	/* If the registers were not initialized yet, they might be zeroes,
	 * which means we're selecting the AVI DIP and we're setting its
	 * frequency to once. This seems to really confuse the HW and make
	 * things stop working (the register spec says the AVI always needs to
	 * be sent every VSync). So here we avoid writing to the register more
	 * than we need and also explicitly select the AVI DIP and explicitly
	 * set its frequency to every VSync. Avoiding to write it twice seems to
	 * be enough to solve the problem, but being defensive shouldn't hurt us
	 * either. */
	val |= VIDEO_DIP_SELECT_AVI | VIDEO_DIP_FREQ_VSYNC;

	if (!enable) {
		if (!(val & VIDEO_DIP_ENABLE))
			return;
		if (port != (val & VIDEO_DIP_PORT_MASK)) {
			DRM_DEBUG_KMS("video DIP still enabled on port %c\n",
				      (val & VIDEO_DIP_PORT_MASK) >> 29);
			return;
		}
		val &= ~(VIDEO_DIP_ENABLE | VIDEO_DIP_ENABLE_AVI |
			 VIDEO_DIP_ENABLE_VENDOR | VIDEO_DIP_ENABLE_SPD);
		I915_WRITE(reg, val);
		POSTING_READ(reg);
		return;
	}

	if (port != (val & VIDEO_DIP_PORT_MASK)) {
		if (val & VIDEO_DIP_ENABLE) {
			DRM_DEBUG_KMS("video DIP already enabled on port %c\n",
				      (val & VIDEO_DIP_PORT_MASK) >> 29);
			return;
		}
		val &= ~VIDEO_DIP_PORT_MASK;
		val |= port;
	}

	val |= VIDEO_DIP_ENABLE;
	val &= ~(VIDEO_DIP_ENABLE_AVI |
		 VIDEO_DIP_ENABLE_VENDOR | VIDEO_DIP_ENABLE_SPD);

	I915_WRITE(reg, val);
	POSTING_READ(reg);

	intel_hdmi_set_avi_infoframe(encoder, crtc_state, conn_state);
	intel_hdmi_set_spd_infoframe(encoder, crtc_state);
	intel_hdmi_set_hdmi_infoframe(encoder, crtc_state, conn_state);
}

static bool hdmi_sink_is_deep_color(const struct drm_connector_state *conn_state)
{
	struct drm_connector *connector = conn_state->connector;

	/*
	 * HDMI cloning is only supported on g4x which doesn't
	 * support deep color or GCP infoframes anyway so no
	 * need to worry about multiple HDMI sinks here.
	 */

	return connector->display_info.bpc > 8;
}

/*
 * Determine if default_phase=1 can be indicated in the GCP infoframe.
 *
 * From HDMI specification 1.4a:
 * - The first pixel of each Video Data Period shall always have a pixel packing phase of 0
 * - The first pixel following each Video Data Period shall have a pixel packing phase of 0
 * - The PP bits shall be constant for all GCPs and will be equal to the last packing phase
 * - The first pixel following every transition of HSYNC or VSYNC shall have a pixel packing
 *   phase of 0
 */
static bool gcp_default_phase_possible(int pipe_bpp,
				       const struct drm_display_mode *mode)
{
	unsigned int pixels_per_group;

	switch (pipe_bpp) {
	case 30:
		/* 4 pixels in 5 clocks */
		pixels_per_group = 4;
		break;
	case 36:
		/* 2 pixels in 3 clocks */
		pixels_per_group = 2;
		break;
	case 48:
		/* 1 pixel in 2 clocks */
		pixels_per_group = 1;
		break;
	default:
		/* phase information not relevant for 8bpc */
		return false;
	}

	return mode->crtc_hdisplay % pixels_per_group == 0 &&
		mode->crtc_htotal % pixels_per_group == 0 &&
		mode->crtc_hblank_start % pixels_per_group == 0 &&
		mode->crtc_hblank_end % pixels_per_group == 0 &&
		mode->crtc_hsync_start % pixels_per_group == 0 &&
		mode->crtc_hsync_end % pixels_per_group == 0 &&
		((mode->flags & DRM_MODE_FLAG_INTERLACE) == 0 ||
		 mode->crtc_htotal/2 % pixels_per_group == 0);
}

static bool intel_hdmi_set_gcp_infoframe(struct drm_encoder *encoder,
					 const struct intel_crtc_state *crtc_state,
					 const struct drm_connector_state *conn_state)
{
	struct drm_i915_private *dev_priv = to_i915(encoder->dev);
	struct intel_crtc *crtc = to_intel_crtc(crtc_state->base.crtc);
	i915_reg_t reg;
	u32 val = 0;

	if (HAS_DDI(dev_priv))
		reg = HSW_TVIDEO_DIP_GCP(crtc_state->cpu_transcoder);
	else if (IS_VALLEYVIEW(dev_priv) || IS_CHERRYVIEW(dev_priv))
		reg = VLV_TVIDEO_DIP_GCP(crtc->pipe);
	else if (HAS_PCH_SPLIT(dev_priv))
		reg = TVIDEO_DIP_GCP(crtc->pipe);
	else
		return false;

	/* Indicate color depth whenever the sink supports deep color */
	if (hdmi_sink_is_deep_color(conn_state))
		val |= GCP_COLOR_INDICATION;

	/* Enable default_phase whenever the display mode is suitably aligned */
	if (gcp_default_phase_possible(crtc_state->pipe_bpp,
				       &crtc_state->base.adjusted_mode))
		val |= GCP_DEFAULT_PHASE_ENABLE;

	I915_WRITE(reg, val);

	return val != 0;
}

static void ibx_set_infoframes(struct drm_encoder *encoder,
			       bool enable,
			       const struct intel_crtc_state *crtc_state,
			       const struct drm_connector_state *conn_state)
{
	struct drm_i915_private *dev_priv = to_i915(encoder->dev);
	struct intel_crtc *intel_crtc = to_intel_crtc(crtc_state->base.crtc);
	struct intel_digital_port *intel_dig_port = enc_to_dig_port(encoder);
	struct intel_hdmi *intel_hdmi = &intel_dig_port->hdmi;
	i915_reg_t reg = TVIDEO_DIP_CTL(intel_crtc->pipe);
	u32 val = I915_READ(reg);
	u32 port = VIDEO_DIP_PORT(intel_dig_port->base.port);

	assert_hdmi_port_disabled(intel_hdmi);

	/* See the big comment in g4x_set_infoframes() */
	val |= VIDEO_DIP_SELECT_AVI | VIDEO_DIP_FREQ_VSYNC;

	if (!enable) {
		if (!(val & VIDEO_DIP_ENABLE))
			return;
		val &= ~(VIDEO_DIP_ENABLE | VIDEO_DIP_ENABLE_AVI |
			 VIDEO_DIP_ENABLE_VENDOR | VIDEO_DIP_ENABLE_GAMUT |
			 VIDEO_DIP_ENABLE_SPD | VIDEO_DIP_ENABLE_GCP);
		I915_WRITE(reg, val);
		POSTING_READ(reg);
		return;
	}

	if (port != (val & VIDEO_DIP_PORT_MASK)) {
		WARN(val & VIDEO_DIP_ENABLE,
		     "DIP already enabled on port %c\n",
		     (val & VIDEO_DIP_PORT_MASK) >> 29);
		val &= ~VIDEO_DIP_PORT_MASK;
		val |= port;
	}

	val |= VIDEO_DIP_ENABLE;
	val &= ~(VIDEO_DIP_ENABLE_AVI |
		 VIDEO_DIP_ENABLE_VENDOR | VIDEO_DIP_ENABLE_GAMUT |
		 VIDEO_DIP_ENABLE_SPD | VIDEO_DIP_ENABLE_GCP);

	if (intel_hdmi_set_gcp_infoframe(encoder, crtc_state, conn_state))
		val |= VIDEO_DIP_ENABLE_GCP;

	I915_WRITE(reg, val);
	POSTING_READ(reg);

	intel_hdmi_set_avi_infoframe(encoder, crtc_state, conn_state);
	intel_hdmi_set_spd_infoframe(encoder, crtc_state);
	intel_hdmi_set_hdmi_infoframe(encoder, crtc_state, conn_state);
}

static void cpt_set_infoframes(struct drm_encoder *encoder,
			       bool enable,
			       const struct intel_crtc_state *crtc_state,
			       const struct drm_connector_state *conn_state)
{
	struct drm_i915_private *dev_priv = to_i915(encoder->dev);
	struct intel_crtc *intel_crtc = to_intel_crtc(crtc_state->base.crtc);
	struct intel_hdmi *intel_hdmi = enc_to_intel_hdmi(encoder);
	i915_reg_t reg = TVIDEO_DIP_CTL(intel_crtc->pipe);
	u32 val = I915_READ(reg);

	assert_hdmi_port_disabled(intel_hdmi);

	/* See the big comment in g4x_set_infoframes() */
	val |= VIDEO_DIP_SELECT_AVI | VIDEO_DIP_FREQ_VSYNC;

	if (!enable) {
		if (!(val & VIDEO_DIP_ENABLE))
			return;
		val &= ~(VIDEO_DIP_ENABLE | VIDEO_DIP_ENABLE_AVI |
			 VIDEO_DIP_ENABLE_VENDOR | VIDEO_DIP_ENABLE_GAMUT |
			 VIDEO_DIP_ENABLE_SPD | VIDEO_DIP_ENABLE_GCP);
		I915_WRITE(reg, val);
		POSTING_READ(reg);
		return;
	}

	/* Set both together, unset both together: see the spec. */
	val |= VIDEO_DIP_ENABLE | VIDEO_DIP_ENABLE_AVI;
	val &= ~(VIDEO_DIP_ENABLE_VENDOR | VIDEO_DIP_ENABLE_GAMUT |
		 VIDEO_DIP_ENABLE_SPD | VIDEO_DIP_ENABLE_GCP);

	if (intel_hdmi_set_gcp_infoframe(encoder, crtc_state, conn_state))
		val |= VIDEO_DIP_ENABLE_GCP;

	I915_WRITE(reg, val);
	POSTING_READ(reg);

	intel_hdmi_set_avi_infoframe(encoder, crtc_state, conn_state);
	intel_hdmi_set_spd_infoframe(encoder, crtc_state);
	intel_hdmi_set_hdmi_infoframe(encoder, crtc_state, conn_state);
}

static void vlv_set_infoframes(struct drm_encoder *encoder,
			       bool enable,
			       const struct intel_crtc_state *crtc_state,
			       const struct drm_connector_state *conn_state)
{
	struct drm_i915_private *dev_priv = to_i915(encoder->dev);
	struct intel_digital_port *intel_dig_port = enc_to_dig_port(encoder);
	struct intel_crtc *intel_crtc = to_intel_crtc(crtc_state->base.crtc);
	struct intel_hdmi *intel_hdmi = enc_to_intel_hdmi(encoder);
	i915_reg_t reg = VLV_TVIDEO_DIP_CTL(intel_crtc->pipe);
	u32 val = I915_READ(reg);
	u32 port = VIDEO_DIP_PORT(intel_dig_port->base.port);

	assert_hdmi_port_disabled(intel_hdmi);

	/* See the big comment in g4x_set_infoframes() */
	val |= VIDEO_DIP_SELECT_AVI | VIDEO_DIP_FREQ_VSYNC;

	if (!enable) {
		if (!(val & VIDEO_DIP_ENABLE))
			return;
		val &= ~(VIDEO_DIP_ENABLE | VIDEO_DIP_ENABLE_AVI |
			 VIDEO_DIP_ENABLE_VENDOR | VIDEO_DIP_ENABLE_GAMUT |
			 VIDEO_DIP_ENABLE_SPD | VIDEO_DIP_ENABLE_GCP);
		I915_WRITE(reg, val);
		POSTING_READ(reg);
		return;
	}

	if (port != (val & VIDEO_DIP_PORT_MASK)) {
		WARN(val & VIDEO_DIP_ENABLE,
		     "DIP already enabled on port %c\n",
		     (val & VIDEO_DIP_PORT_MASK) >> 29);
		val &= ~VIDEO_DIP_PORT_MASK;
		val |= port;
	}

	val |= VIDEO_DIP_ENABLE;
	val &= ~(VIDEO_DIP_ENABLE_AVI |
		 VIDEO_DIP_ENABLE_VENDOR | VIDEO_DIP_ENABLE_GAMUT |
		 VIDEO_DIP_ENABLE_SPD | VIDEO_DIP_ENABLE_GCP);

	if (intel_hdmi_set_gcp_infoframe(encoder, crtc_state, conn_state))
		val |= VIDEO_DIP_ENABLE_GCP;

	I915_WRITE(reg, val);
	POSTING_READ(reg);

	intel_hdmi_set_avi_infoframe(encoder, crtc_state, conn_state);
	intel_hdmi_set_spd_infoframe(encoder, crtc_state);
	intel_hdmi_set_hdmi_infoframe(encoder, crtc_state, conn_state);
}

static void hsw_set_infoframes(struct drm_encoder *encoder,
			       bool enable,
			       const struct intel_crtc_state *crtc_state,
			       const struct drm_connector_state *conn_state)
{
	struct drm_i915_private *dev_priv = to_i915(encoder->dev);
	i915_reg_t reg = HSW_TVIDEO_DIP_CTL(crtc_state->cpu_transcoder);
	u32 val = I915_READ(reg);

	assert_hdmi_transcoder_func_disabled(dev_priv,
					     crtc_state->cpu_transcoder);

	val &= ~(VIDEO_DIP_ENABLE_VSC_HSW | VIDEO_DIP_ENABLE_AVI_HSW |
		 VIDEO_DIP_ENABLE_GCP_HSW | VIDEO_DIP_ENABLE_VS_HSW |
		 VIDEO_DIP_ENABLE_GMP_HSW | VIDEO_DIP_ENABLE_SPD_HSW);

	if (!enable) {
		I915_WRITE(reg, val);
		POSTING_READ(reg);
		return;
	}

	if (intel_hdmi_set_gcp_infoframe(encoder, crtc_state, conn_state))
		val |= VIDEO_DIP_ENABLE_GCP_HSW;

	I915_WRITE(reg, val);
	POSTING_READ(reg);

	intel_hdmi_set_avi_infoframe(encoder, crtc_state, conn_state);
	intel_hdmi_set_spd_infoframe(encoder, crtc_state);
	intel_hdmi_set_hdmi_infoframe(encoder, crtc_state, conn_state);
}

void intel_dp_dual_mode_set_tmds_output(struct intel_hdmi *hdmi, bool enable)
{
	struct drm_i915_private *dev_priv = to_i915(intel_hdmi_to_dev(hdmi));
	struct i2c_adapter *adapter =
		intel_gmbus_get_adapter(dev_priv, hdmi->ddc_bus);

	if (hdmi->dp_dual_mode.type < DRM_DP_DUAL_MODE_TYPE2_DVI)
		return;

	DRM_DEBUG_KMS("%s DP dual mode adaptor TMDS output\n",
		      enable ? "Enabling" : "Disabling");

	drm_dp_dual_mode_set_tmds_output(hdmi->dp_dual_mode.type,
					 adapter, enable);
}

static int intel_hdmi_hdcp_read(struct intel_digital_port *intel_dig_port,
				unsigned int offset, void *buffer, size_t size)
{
	struct intel_hdmi *hdmi = &intel_dig_port->hdmi;
	struct drm_i915_private *dev_priv =
		intel_dig_port->base.base.dev->dev_private;
	struct i2c_adapter *adapter = intel_gmbus_get_adapter(dev_priv,
							      hdmi->ddc_bus);
	int ret;
	u8 start = offset & 0xff;
	struct i2c_msg msgs[] = {
		{
			.addr = DRM_HDCP_DDC_ADDR,
			.flags = 0,
			.len = 1,
			.buf = &start,
		},
		{
			.addr = DRM_HDCP_DDC_ADDR,
			.flags = I2C_M_RD,
			.len = size,
			.buf = buffer
		}
	};
	ret = i2c_transfer(adapter, msgs, ARRAY_SIZE(msgs));
	if (ret == ARRAY_SIZE(msgs))
		return 0;
	return ret >= 0 ? -EIO : ret;
}

static int intel_hdmi_hdcp_write(struct intel_digital_port *intel_dig_port,
				 unsigned int offset, void *buffer, size_t size)
{
	struct intel_hdmi *hdmi = &intel_dig_port->hdmi;
	struct drm_i915_private *dev_priv =
		intel_dig_port->base.base.dev->dev_private;
	struct i2c_adapter *adapter = intel_gmbus_get_adapter(dev_priv,
							      hdmi->ddc_bus);
	int ret;
	u8 *write_buf;
	struct i2c_msg msg;

	write_buf = kzalloc(size + 1, GFP_KERNEL);
	if (!write_buf)
		return -ENOMEM;

	write_buf[0] = offset & 0xff;
	memcpy(&write_buf[1], buffer, size);

	msg.addr = DRM_HDCP_DDC_ADDR;
	msg.flags = 0,
	msg.len = size + 1,
	msg.buf = write_buf;

	ret = i2c_transfer(adapter, &msg, 1);
	if (ret == 1)
		ret = 0;
	else if (ret >= 0)
		ret = -EIO;

	kfree(write_buf);
	return ret;
}

static
int intel_hdmi_hdcp_write_an_aksv(struct intel_digital_port *intel_dig_port,
				  u8 *an)
{
	struct intel_hdmi *hdmi = &intel_dig_port->hdmi;
	struct drm_i915_private *dev_priv =
		intel_dig_port->base.base.dev->dev_private;
	struct i2c_adapter *adapter = intel_gmbus_get_adapter(dev_priv,
							      hdmi->ddc_bus);
	int ret;

	ret = intel_hdmi_hdcp_write(intel_dig_port, DRM_HDCP_DDC_AN, an,
				    DRM_HDCP_AN_LEN);
	if (ret) {
		DRM_ERROR("Write An over DDC failed (%d)\n", ret);
		return ret;
	}

	ret = intel_gmbus_output_aksv(adapter);
	if (ret < 0) {
		DRM_ERROR("Failed to output aksv (%d)\n", ret);
		return ret;
	}
	return 0;
}

static int intel_hdmi_hdcp_read_bksv(struct intel_digital_port *intel_dig_port,
				     u8 *bksv)
{
	int ret;
	ret = intel_hdmi_hdcp_read(intel_dig_port, DRM_HDCP_DDC_BKSV, bksv,
				   DRM_HDCP_KSV_LEN);
	if (ret)
		DRM_ERROR("Read Bksv over DDC failed (%d)\n", ret);
	return ret;
}

static
int intel_hdmi_hdcp_read_bstatus(struct intel_digital_port *intel_dig_port,
				 u8 *bstatus)
{
	int ret;
	ret = intel_hdmi_hdcp_read(intel_dig_port, DRM_HDCP_DDC_BSTATUS,
				   bstatus, DRM_HDCP_BSTATUS_LEN);
	if (ret)
		DRM_ERROR("Read bstatus over DDC failed (%d)\n", ret);
	return ret;
}

static
int intel_hdmi_hdcp_repeater_present(struct intel_digital_port *intel_dig_port,
				     bool *repeater_present)
{
	int ret;
	u8 val;

	ret = intel_hdmi_hdcp_read(intel_dig_port, DRM_HDCP_DDC_BCAPS, &val, 1);
	if (ret) {
		DRM_ERROR("Read bcaps over DDC failed (%d)\n", ret);
		return ret;
	}
	*repeater_present = val & DRM_HDCP_DDC_BCAPS_REPEATER_PRESENT;
	return 0;
}

static
int intel_hdmi_hdcp_read_ri_prime(struct intel_digital_port *intel_dig_port,
				  u8 *ri_prime)
{
	int ret;
	ret = intel_hdmi_hdcp_read(intel_dig_port, DRM_HDCP_DDC_RI_PRIME,
				   ri_prime, DRM_HDCP_RI_LEN);
	if (ret)
		DRM_ERROR("Read Ri' over DDC failed (%d)\n", ret);
	return ret;
}

static
int intel_hdmi_hdcp_read_ksv_ready(struct intel_digital_port *intel_dig_port,
				   bool *ksv_ready)
{
	int ret;
	u8 val;

	ret = intel_hdmi_hdcp_read(intel_dig_port, DRM_HDCP_DDC_BCAPS, &val, 1);
	if (ret) {
		DRM_ERROR("Read bcaps over DDC failed (%d)\n", ret);
		return ret;
	}
	*ksv_ready = val & DRM_HDCP_DDC_BCAPS_KSV_FIFO_READY;
	return 0;
}

static
int intel_hdmi_hdcp_read_ksv_fifo(struct intel_digital_port *intel_dig_port,
				  int num_downstream, u8 *ksv_fifo)
{
	int ret;
	ret = intel_hdmi_hdcp_read(intel_dig_port, DRM_HDCP_DDC_KSV_FIFO,
				   ksv_fifo, num_downstream * DRM_HDCP_KSV_LEN);
	if (ret) {
		DRM_ERROR("Read ksv fifo over DDC failed (%d)\n", ret);
		return ret;
	}
	return 0;
}

static
int intel_hdmi_hdcp_read_v_prime_part(struct intel_digital_port *intel_dig_port,
				      int i, u32 *part)
{
	int ret;

	if (i >= DRM_HDCP_V_PRIME_NUM_PARTS)
		return -EINVAL;

	ret = intel_hdmi_hdcp_read(intel_dig_port, DRM_HDCP_DDC_V_PRIME(i),
				   part, DRM_HDCP_V_PRIME_PART_LEN);
	if (ret)
		DRM_ERROR("Read V'[%d] over DDC failed (%d)\n", i, ret);
	return ret;
}

static
int intel_hdmi_hdcp_toggle_signalling(struct intel_digital_port *intel_dig_port,
				      bool enable)
{
	int ret;

	if (!enable)
		usleep_range(6, 60); /* Bspec says >= 6us */

	ret = intel_ddi_toggle_hdcp_signalling(&intel_dig_port->base, enable);
	if (ret) {
		DRM_ERROR("%s HDCP signalling failed (%d)\n",
			  enable ? "Enable" : "Disable", ret);
		return ret;
	}
	return 0;
}

static
bool intel_hdmi_hdcp_check_link(struct intel_digital_port *intel_dig_port)
{
	struct drm_i915_private *dev_priv =
		intel_dig_port->base.base.dev->dev_private;
	enum port port = intel_dig_port->base.port;
	int ret;
	union {
		u32 reg;
		u8 shim[DRM_HDCP_RI_LEN];
	} ri;

	ret = intel_hdmi_hdcp_read_ri_prime(intel_dig_port, ri.shim);
	if (ret)
		return false;

	I915_WRITE(PORT_HDCP_RPRIME(port), ri.reg);

	/* Wait for Ri prime match */
	if (wait_for(I915_READ(PORT_HDCP_STATUS(port)) &
		     (HDCP_STATUS_RI_MATCH | HDCP_STATUS_ENC), 1)) {
		DRM_ERROR("Ri' mismatch detected, link check failed (%x)\n",
			  I915_READ(PORT_HDCP_STATUS(port)));
		return false;
	}
	return true;
}

static const struct intel_hdcp_shim intel_hdmi_hdcp_shim = {
	.write_an_aksv = intel_hdmi_hdcp_write_an_aksv,
	.read_bksv = intel_hdmi_hdcp_read_bksv,
	.read_bstatus = intel_hdmi_hdcp_read_bstatus,
	.repeater_present = intel_hdmi_hdcp_repeater_present,
	.read_ri_prime = intel_hdmi_hdcp_read_ri_prime,
	.read_ksv_ready = intel_hdmi_hdcp_read_ksv_ready,
	.read_ksv_fifo = intel_hdmi_hdcp_read_ksv_fifo,
	.read_v_prime_part = intel_hdmi_hdcp_read_v_prime_part,
	.toggle_signalling = intel_hdmi_hdcp_toggle_signalling,
	.check_link = intel_hdmi_hdcp_check_link,
};

static void intel_hdmi_prepare(struct intel_encoder *encoder,
			       const struct intel_crtc_state *crtc_state)
{
	struct drm_device *dev = encoder->base.dev;
	struct drm_i915_private *dev_priv = to_i915(dev);
	struct intel_crtc *crtc = to_intel_crtc(crtc_state->base.crtc);
	struct intel_hdmi *intel_hdmi = enc_to_intel_hdmi(&encoder->base);
	const struct drm_display_mode *adjusted_mode = &crtc_state->base.adjusted_mode;
	u32 hdmi_val;

	intel_dp_dual_mode_set_tmds_output(intel_hdmi, true);

	hdmi_val = SDVO_ENCODING_HDMI;
	if (!HAS_PCH_SPLIT(dev_priv) && crtc_state->limited_color_range)
		hdmi_val |= HDMI_COLOR_RANGE_16_235;
	if (adjusted_mode->flags & DRM_MODE_FLAG_PVSYNC)
		hdmi_val |= SDVO_VSYNC_ACTIVE_HIGH;
	if (adjusted_mode->flags & DRM_MODE_FLAG_PHSYNC)
		hdmi_val |= SDVO_HSYNC_ACTIVE_HIGH;

	if (crtc_state->pipe_bpp > 24)
		hdmi_val |= HDMI_COLOR_FORMAT_12bpc;
	else
		hdmi_val |= SDVO_COLOR_FORMAT_8bpc;

	if (crtc_state->has_hdmi_sink)
		hdmi_val |= HDMI_MODE_SELECT_HDMI;

	if (HAS_PCH_CPT(dev_priv))
		hdmi_val |= SDVO_PIPE_SEL_CPT(crtc->pipe);
	else if (IS_CHERRYVIEW(dev_priv))
		hdmi_val |= SDVO_PIPE_SEL_CHV(crtc->pipe);
	else
		hdmi_val |= SDVO_PIPE_SEL(crtc->pipe);

	I915_WRITE(intel_hdmi->hdmi_reg, hdmi_val);
	POSTING_READ(intel_hdmi->hdmi_reg);
}

static bool intel_hdmi_get_hw_state(struct intel_encoder *encoder,
				    enum pipe *pipe)
{
	struct drm_i915_private *dev_priv = to_i915(encoder->base.dev);
	struct intel_hdmi *intel_hdmi = enc_to_intel_hdmi(&encoder->base);
	bool ret;

	if (!intel_display_power_get_if_enabled(dev_priv,
						encoder->power_domain))
		return false;

	ret = intel_sdvo_port_enabled(dev_priv, intel_hdmi->hdmi_reg, pipe);

	intel_display_power_put(dev_priv, encoder->power_domain);

	return ret;
}

static void intel_hdmi_get_config(struct intel_encoder *encoder,
				  struct intel_crtc_state *pipe_config)
{
	struct intel_hdmi *intel_hdmi = enc_to_intel_hdmi(&encoder->base);
	struct intel_digital_port *intel_dig_port = hdmi_to_dig_port(intel_hdmi);
	struct drm_device *dev = encoder->base.dev;
	struct drm_i915_private *dev_priv = to_i915(dev);
	u32 tmp, flags = 0;
	int dotclock;

	pipe_config->output_types |= BIT(INTEL_OUTPUT_HDMI);

	tmp = I915_READ(intel_hdmi->hdmi_reg);

	if (tmp & SDVO_HSYNC_ACTIVE_HIGH)
		flags |= DRM_MODE_FLAG_PHSYNC;
	else
		flags |= DRM_MODE_FLAG_NHSYNC;

	if (tmp & SDVO_VSYNC_ACTIVE_HIGH)
		flags |= DRM_MODE_FLAG_PVSYNC;
	else
		flags |= DRM_MODE_FLAG_NVSYNC;

	if (tmp & HDMI_MODE_SELECT_HDMI)
		pipe_config->has_hdmi_sink = true;

	if (intel_dig_port->infoframe_enabled(&encoder->base, pipe_config))
		pipe_config->has_infoframe = true;

	if (tmp & SDVO_AUDIO_ENABLE)
		pipe_config->has_audio = true;

	if (!HAS_PCH_SPLIT(dev_priv) &&
	    tmp & HDMI_COLOR_RANGE_16_235)
		pipe_config->limited_color_range = true;

	pipe_config->base.adjusted_mode.flags |= flags;

	if ((tmp & SDVO_COLOR_FORMAT_MASK) == HDMI_COLOR_FORMAT_12bpc)
		dotclock = pipe_config->port_clock * 2 / 3;
	else
		dotclock = pipe_config->port_clock;

	if (pipe_config->pixel_multiplier)
		dotclock /= pipe_config->pixel_multiplier;

	pipe_config->base.adjusted_mode.crtc_clock = dotclock;

	pipe_config->lane_count = 4;
}

static void intel_enable_hdmi_audio(struct intel_encoder *encoder,
				    const struct intel_crtc_state *pipe_config,
				    const struct drm_connector_state *conn_state)
{
	struct intel_crtc *crtc = to_intel_crtc(pipe_config->base.crtc);

	WARN_ON(!pipe_config->has_hdmi_sink);
	DRM_DEBUG_DRIVER("Enabling HDMI audio on pipe %c\n",
			 pipe_name(crtc->pipe));
	intel_audio_codec_enable(encoder, pipe_config, conn_state);
}

static void g4x_enable_hdmi(struct intel_encoder *encoder,
			    const struct intel_crtc_state *pipe_config,
			    const struct drm_connector_state *conn_state)
{
	struct drm_device *dev = encoder->base.dev;
	struct drm_i915_private *dev_priv = to_i915(dev);
	struct intel_hdmi *intel_hdmi = enc_to_intel_hdmi(&encoder->base);
	u32 temp;

	temp = I915_READ(intel_hdmi->hdmi_reg);

	temp |= SDVO_ENABLE;
	if (pipe_config->has_audio)
		temp |= SDVO_AUDIO_ENABLE;

	I915_WRITE(intel_hdmi->hdmi_reg, temp);
	POSTING_READ(intel_hdmi->hdmi_reg);

	if (pipe_config->has_audio)
		intel_enable_hdmi_audio(encoder, pipe_config, conn_state);
}

static void ibx_enable_hdmi(struct intel_encoder *encoder,
			    const struct intel_crtc_state *pipe_config,
			    const struct drm_connector_state *conn_state)
{
	struct drm_device *dev = encoder->base.dev;
	struct drm_i915_private *dev_priv = to_i915(dev);
	struct intel_hdmi *intel_hdmi = enc_to_intel_hdmi(&encoder->base);
	u32 temp;

	temp = I915_READ(intel_hdmi->hdmi_reg);

	temp |= SDVO_ENABLE;
	if (pipe_config->has_audio)
		temp |= SDVO_AUDIO_ENABLE;

	/*
	 * HW workaround, need to write this twice for issue
	 * that may result in first write getting masked.
	 */
	I915_WRITE(intel_hdmi->hdmi_reg, temp);
	POSTING_READ(intel_hdmi->hdmi_reg);
	I915_WRITE(intel_hdmi->hdmi_reg, temp);
	POSTING_READ(intel_hdmi->hdmi_reg);

	/*
	 * HW workaround, need to toggle enable bit off and on
	 * for 12bpc with pixel repeat.
	 *
	 * FIXME: BSpec says this should be done at the end of
	 * of the modeset sequence, so not sure if this isn't too soon.
	 */
	if (pipe_config->pipe_bpp > 24 &&
	    pipe_config->pixel_multiplier > 1) {
		I915_WRITE(intel_hdmi->hdmi_reg, temp & ~SDVO_ENABLE);
		POSTING_READ(intel_hdmi->hdmi_reg);

		/*
		 * HW workaround, need to write this twice for issue
		 * that may result in first write getting masked.
		 */
		I915_WRITE(intel_hdmi->hdmi_reg, temp);
		POSTING_READ(intel_hdmi->hdmi_reg);
		I915_WRITE(intel_hdmi->hdmi_reg, temp);
		POSTING_READ(intel_hdmi->hdmi_reg);
	}

	if (pipe_config->has_audio)
		intel_enable_hdmi_audio(encoder, pipe_config, conn_state);
}

static void cpt_enable_hdmi(struct intel_encoder *encoder,
			    const struct intel_crtc_state *pipe_config,
			    const struct drm_connector_state *conn_state)
{
	struct drm_device *dev = encoder->base.dev;
	struct drm_i915_private *dev_priv = to_i915(dev);
	struct intel_crtc *crtc = to_intel_crtc(pipe_config->base.crtc);
	struct intel_hdmi *intel_hdmi = enc_to_intel_hdmi(&encoder->base);
	enum pipe pipe = crtc->pipe;
	u32 temp;

	temp = I915_READ(intel_hdmi->hdmi_reg);

	temp |= SDVO_ENABLE;
	if (pipe_config->has_audio)
		temp |= SDVO_AUDIO_ENABLE;

	/*
	 * WaEnableHDMI8bpcBefore12bpc:snb,ivb
	 *
	 * The procedure for 12bpc is as follows:
	 * 1. disable HDMI clock gating
	 * 2. enable HDMI with 8bpc
	 * 3. enable HDMI with 12bpc
	 * 4. enable HDMI clock gating
	 */

	if (pipe_config->pipe_bpp > 24) {
		I915_WRITE(TRANS_CHICKEN1(pipe),
			   I915_READ(TRANS_CHICKEN1(pipe)) |
			   TRANS_CHICKEN1_HDMIUNIT_GC_DISABLE);

		temp &= ~SDVO_COLOR_FORMAT_MASK;
		temp |= SDVO_COLOR_FORMAT_8bpc;
	}

	I915_WRITE(intel_hdmi->hdmi_reg, temp);
	POSTING_READ(intel_hdmi->hdmi_reg);

	if (pipe_config->pipe_bpp > 24) {
		temp &= ~SDVO_COLOR_FORMAT_MASK;
		temp |= HDMI_COLOR_FORMAT_12bpc;

		I915_WRITE(intel_hdmi->hdmi_reg, temp);
		POSTING_READ(intel_hdmi->hdmi_reg);

		I915_WRITE(TRANS_CHICKEN1(pipe),
			   I915_READ(TRANS_CHICKEN1(pipe)) &
			   ~TRANS_CHICKEN1_HDMIUNIT_GC_DISABLE);
	}

	if (pipe_config->has_audio)
		intel_enable_hdmi_audio(encoder, pipe_config, conn_state);
}

static void vlv_enable_hdmi(struct intel_encoder *encoder,
			    const struct intel_crtc_state *pipe_config,
			    const struct drm_connector_state *conn_state)
{
}

static void intel_disable_hdmi(struct intel_encoder *encoder,
			       const struct intel_crtc_state *old_crtc_state,
			       const struct drm_connector_state *old_conn_state)
{
	struct drm_device *dev = encoder->base.dev;
	struct drm_i915_private *dev_priv = to_i915(dev);
	struct intel_hdmi *intel_hdmi = enc_to_intel_hdmi(&encoder->base);
	struct intel_digital_port *intel_dig_port =
		hdmi_to_dig_port(intel_hdmi);
	struct intel_crtc *crtc = to_intel_crtc(old_crtc_state->base.crtc);
	u32 temp;

	temp = I915_READ(intel_hdmi->hdmi_reg);

	temp &= ~(SDVO_ENABLE | SDVO_AUDIO_ENABLE);
	I915_WRITE(intel_hdmi->hdmi_reg, temp);
	POSTING_READ(intel_hdmi->hdmi_reg);

	/*
	 * HW workaround for IBX, we need to move the port
	 * to transcoder A after disabling it to allow the
	 * matching DP port to be enabled on transcoder A.
	 */
	if (HAS_PCH_IBX(dev_priv) && crtc->pipe == PIPE_B) {
		/*
		 * We get CPU/PCH FIFO underruns on the other pipe when
		 * doing the workaround. Sweep them under the rug.
		 */
		intel_set_cpu_fifo_underrun_reporting(dev_priv, PIPE_A, false);
		intel_set_pch_fifo_underrun_reporting(dev_priv, PIPE_A, false);

		temp &= ~SDVO_PIPE_SEL_MASK;
		temp |= SDVO_ENABLE | SDVO_PIPE_SEL(PIPE_A);
		/*
		 * HW workaround, need to write this twice for issue
		 * that may result in first write getting masked.
		 */
		I915_WRITE(intel_hdmi->hdmi_reg, temp);
		POSTING_READ(intel_hdmi->hdmi_reg);
		I915_WRITE(intel_hdmi->hdmi_reg, temp);
		POSTING_READ(intel_hdmi->hdmi_reg);

		temp &= ~SDVO_ENABLE;
		I915_WRITE(intel_hdmi->hdmi_reg, temp);
		POSTING_READ(intel_hdmi->hdmi_reg);

		intel_wait_for_vblank_if_active(dev_priv, PIPE_A);
		intel_set_cpu_fifo_underrun_reporting(dev_priv, PIPE_A, true);
		intel_set_pch_fifo_underrun_reporting(dev_priv, PIPE_A, true);
	}

	intel_dig_port->set_infoframes(&encoder->base, false,
				       old_crtc_state, old_conn_state);

	intel_dp_dual_mode_set_tmds_output(intel_hdmi, false);
}

static void g4x_disable_hdmi(struct intel_encoder *encoder,
			     const struct intel_crtc_state *old_crtc_state,
			     const struct drm_connector_state *old_conn_state)
{
	if (old_crtc_state->has_audio)
		intel_audio_codec_disable(encoder,
					  old_crtc_state, old_conn_state);

	intel_disable_hdmi(encoder, old_crtc_state, old_conn_state);
}

static void pch_disable_hdmi(struct intel_encoder *encoder,
			     const struct intel_crtc_state *old_crtc_state,
			     const struct drm_connector_state *old_conn_state)
{
	if (old_crtc_state->has_audio)
		intel_audio_codec_disable(encoder,
					  old_crtc_state, old_conn_state);
}

static void pch_post_disable_hdmi(struct intel_encoder *encoder,
				  const struct intel_crtc_state *old_crtc_state,
				  const struct drm_connector_state *old_conn_state)
{
	intel_disable_hdmi(encoder, old_crtc_state, old_conn_state);
}

static int intel_hdmi_source_max_tmds_clock(struct intel_encoder *encoder)
{
	struct drm_i915_private *dev_priv = to_i915(encoder->base.dev);
	const struct ddi_vbt_port_info *info =
		&dev_priv->vbt.ddi_port_info[encoder->port];
	int max_tmds_clock;

	if (INTEL_GEN(dev_priv) >= 10 || IS_GEMINILAKE(dev_priv))
		max_tmds_clock = 594000;
	else if (INTEL_GEN(dev_priv) >= 8 || IS_HASWELL(dev_priv))
		max_tmds_clock = 300000;
	else if (INTEL_GEN(dev_priv) >= 5)
		max_tmds_clock = 225000;
	else
		max_tmds_clock = 165000;

	if (info->max_tmds_clock)
		max_tmds_clock = min(max_tmds_clock, info->max_tmds_clock);

	return max_tmds_clock;
}

static int hdmi_port_clock_limit(struct intel_hdmi *hdmi,
				 bool respect_downstream_limits,
				 bool force_dvi)
{
	struct intel_encoder *encoder = &hdmi_to_dig_port(hdmi)->base;
	int max_tmds_clock = intel_hdmi_source_max_tmds_clock(encoder);

	if (respect_downstream_limits) {
		struct intel_connector *connector = hdmi->attached_connector;
		const struct drm_display_info *info = &connector->base.display_info;

		if (hdmi->dp_dual_mode.max_tmds_clock)
			max_tmds_clock = min(max_tmds_clock,
					     hdmi->dp_dual_mode.max_tmds_clock);

		if (info->max_tmds_clock)
			max_tmds_clock = min(max_tmds_clock,
					     info->max_tmds_clock);
		else if (!hdmi->has_hdmi_sink || force_dvi)
			max_tmds_clock = min(max_tmds_clock, 165000);
	}

	return max_tmds_clock;
}

static enum drm_mode_status
hdmi_port_clock_valid(struct intel_hdmi *hdmi,
		      int clock, bool respect_downstream_limits,
		      bool force_dvi)
{
	struct drm_i915_private *dev_priv = to_i915(intel_hdmi_to_dev(hdmi));

	if (clock < 25000)
		return MODE_CLOCK_LOW;
	if (clock > hdmi_port_clock_limit(hdmi, respect_downstream_limits, force_dvi))
		return MODE_CLOCK_HIGH;

	/* BXT DPLL can't generate 223-240 MHz */
	if (IS_GEN9_LP(dev_priv) && clock > 223333 && clock < 240000)
		return MODE_CLOCK_RANGE;

	/* CHV DPLL can't generate 216-240 MHz */
	if (IS_CHERRYVIEW(dev_priv) && clock > 216000 && clock < 240000)
		return MODE_CLOCK_RANGE;

	return MODE_OK;
}

static enum drm_mode_status
intel_hdmi_mode_valid(struct drm_connector *connector,
		      struct drm_display_mode *mode)
{
	struct intel_hdmi *hdmi = intel_attached_hdmi(connector);
	struct drm_device *dev = intel_hdmi_to_dev(hdmi);
	struct drm_i915_private *dev_priv = to_i915(dev);
	enum drm_mode_status status;
	int clock;
	int max_dotclk = to_i915(connector->dev)->max_dotclk_freq;
	bool force_dvi =
		READ_ONCE(to_intel_digital_connector_state(connector->state)->force_audio) == HDMI_AUDIO_OFF_DVI;

	if (mode->flags & DRM_MODE_FLAG_DBLSCAN)
		return MODE_NO_DBLESCAN;

	clock = mode->clock;

	if ((mode->flags & DRM_MODE_FLAG_3D_MASK) == DRM_MODE_FLAG_3D_FRAME_PACKING)
		clock *= 2;

	if (clock > max_dotclk)
		return MODE_CLOCK_HIGH;

	if (mode->flags & DRM_MODE_FLAG_DBLCLK)
		clock *= 2;

	if (drm_mode_is_420_only(&connector->display_info, mode))
		clock /= 2;

	/* check if we can do 8bpc */
	status = hdmi_port_clock_valid(hdmi, clock, true, force_dvi);

	if (hdmi->has_hdmi_sink && !force_dvi) {
		/* if we can't do 8bpc we may still be able to do 12bpc */
		if (status != MODE_OK && !HAS_GMCH_DISPLAY(dev_priv))
			status = hdmi_port_clock_valid(hdmi, clock * 3 / 2,
						       true, force_dvi);

		/* if we can't do 8,12bpc we may still be able to do 10bpc */
		if (status != MODE_OK && INTEL_GEN(dev_priv) >= 11)
			status = hdmi_port_clock_valid(hdmi, clock * 5 / 4,
						       true, force_dvi);
	}

	return status;
}

static bool hdmi_deep_color_possible(const struct intel_crtc_state *crtc_state,
				     int bpc)
{
	struct drm_i915_private *dev_priv =
		to_i915(crtc_state->base.crtc->dev);
	struct drm_atomic_state *state = crtc_state->base.state;
	struct drm_connector_state *connector_state;
	struct drm_connector *connector;
	int i;

	if (HAS_GMCH_DISPLAY(dev_priv))
		return false;

	if (bpc == 10 && INTEL_GEN(dev_priv) < 11)
		return false;

	if (crtc_state->pipe_bpp <= 8*3)
		return false;

	if (!crtc_state->has_hdmi_sink)
		return false;

	/*
	 * HDMI deep color affects the clocks, so it's only possible
	 * when not cloning with other encoder types.
	 */
	if (crtc_state->output_types != 1 << INTEL_OUTPUT_HDMI)
		return false;

	for_each_new_connector_in_state(state, connector, connector_state, i) {
		const struct drm_display_info *info = &connector->display_info;

		if (connector_state->crtc != crtc_state->base.crtc)
			continue;

		if (crtc_state->ycbcr420) {
			const struct drm_hdmi_info *hdmi = &info->hdmi;

			if (bpc == 12 && !(hdmi->y420_dc_modes &
					   DRM_EDID_YCBCR420_DC_36))
				return false;
			else if (bpc == 10 && !(hdmi->y420_dc_modes &
						DRM_EDID_YCBCR420_DC_30))
				return false;
		} else {
			if (bpc == 12 && !(info->edid_hdmi_dc_modes &
					   DRM_EDID_HDMI_DC_36))
				return false;
			else if (bpc == 10 && !(info->edid_hdmi_dc_modes &
						DRM_EDID_HDMI_DC_30))
				return false;
		}
	}

	/* Display WA #1139: glk */
	if (bpc == 12 && IS_GLK_REVID(dev_priv, 0, GLK_REVID_A1) &&
	    crtc_state->base.adjusted_mode.htotal > 5460)
		return false;

	return true;
}

static bool
intel_hdmi_ycbcr420_config(struct drm_connector *connector,
			   struct intel_crtc_state *config,
			   int *clock_12bpc, int *clock_10bpc,
			   int *clock_8bpc)
{
	struct intel_crtc *intel_crtc = to_intel_crtc(config->base.crtc);

	if (!connector->ycbcr_420_allowed) {
		DRM_ERROR("Platform doesn't support YCBCR420 output\n");
		return false;
	}

	/* YCBCR420 TMDS rate requirement is half the pixel clock */
	config->port_clock /= 2;
	*clock_12bpc /= 2;
	*clock_10bpc /= 2;
	*clock_8bpc /= 2;
	config->ycbcr420 = true;

	/* YCBCR 420 output conversion needs a scaler */
	if (skl_update_scaler_crtc(config)) {
		DRM_DEBUG_KMS("Scaler allocation for output failed\n");
		return false;
	}

	intel_pch_panel_fitting(intel_crtc, config,
				DRM_MODE_SCALE_FULLSCREEN);

	return true;
}

bool intel_hdmi_compute_config(struct intel_encoder *encoder,
			       struct intel_crtc_state *pipe_config,
			       struct drm_connector_state *conn_state)
{
	struct intel_hdmi *intel_hdmi = enc_to_intel_hdmi(&encoder->base);
	struct drm_i915_private *dev_priv = to_i915(encoder->base.dev);
	struct drm_display_mode *adjusted_mode = &pipe_config->base.adjusted_mode;
	struct drm_connector *connector = conn_state->connector;
	struct drm_scdc *scdc = &connector->display_info.hdmi.scdc;
	struct intel_digital_connector_state *intel_conn_state =
		to_intel_digital_connector_state(conn_state);
	int clock_8bpc = pipe_config->base.adjusted_mode.crtc_clock;
	int clock_10bpc = clock_8bpc * 5 / 4;
	int clock_12bpc = clock_8bpc * 3 / 2;
	int desired_bpp;
	bool force_dvi = intel_conn_state->force_audio == HDMI_AUDIO_OFF_DVI;

	if (adjusted_mode->flags & DRM_MODE_FLAG_DBLSCAN)
		return false;

	pipe_config->has_hdmi_sink = !force_dvi && intel_hdmi->has_hdmi_sink;

	if (pipe_config->has_hdmi_sink)
		pipe_config->has_infoframe = true;

	if (intel_conn_state->broadcast_rgb == INTEL_BROADCAST_RGB_AUTO) {
		/* See CEA-861-E - 5.1 Default Encoding Parameters */
		pipe_config->limited_color_range =
			pipe_config->has_hdmi_sink &&
			drm_default_rgb_quant_range(adjusted_mode) ==
			HDMI_QUANTIZATION_RANGE_LIMITED;
	} else {
		pipe_config->limited_color_range =
			intel_conn_state->broadcast_rgb == INTEL_BROADCAST_RGB_LIMITED;
	}

	if (adjusted_mode->flags & DRM_MODE_FLAG_DBLCLK) {
		pipe_config->pixel_multiplier = 2;
		clock_8bpc *= 2;
		clock_10bpc *= 2;
		clock_12bpc *= 2;
	}

	if (drm_mode_is_420_only(&connector->display_info, adjusted_mode)) {
		if (!intel_hdmi_ycbcr420_config(connector, pipe_config,
						&clock_12bpc, &clock_10bpc,
						&clock_8bpc)) {
			DRM_ERROR("Can't support YCBCR420 output\n");
			return false;
		}
	}

	if (HAS_PCH_SPLIT(dev_priv) && !HAS_DDI(dev_priv))
		pipe_config->has_pch_encoder = true;

	if (pipe_config->has_hdmi_sink) {
		if (intel_conn_state->force_audio == HDMI_AUDIO_AUTO)
			pipe_config->has_audio = intel_hdmi->has_audio;
		else
			pipe_config->has_audio =
				intel_conn_state->force_audio == HDMI_AUDIO_ON;
	}

	/*
	 * Note that g4x/vlv don't support 12bpc hdmi outputs. We also need
	 * to check that the higher clock still fits within limits.
	 */
	if (hdmi_deep_color_possible(pipe_config, 12) &&
	    hdmi_port_clock_valid(intel_hdmi, clock_12bpc,
				  true, force_dvi) == MODE_OK) {
		DRM_DEBUG_KMS("picking bpc to 12 for HDMI output\n");
		desired_bpp = 12*3;

		/* Need to adjust the port link by 1.5x for 12bpc. */
		pipe_config->port_clock = clock_12bpc;
	} else if (hdmi_deep_color_possible(pipe_config, 10) &&
		   hdmi_port_clock_valid(intel_hdmi, clock_10bpc,
					 true, force_dvi) == MODE_OK) {
		DRM_DEBUG_KMS("picking bpc to 10 for HDMI output\n");
		desired_bpp = 10 * 3;

		/* Need to adjust the port link by 1.25x for 10bpc. */
		pipe_config->port_clock = clock_10bpc;
	} else {
		DRM_DEBUG_KMS("picking bpc to 8 for HDMI output\n");
		desired_bpp = 8*3;

		pipe_config->port_clock = clock_8bpc;
	}

	if (!pipe_config->bw_constrained) {
		DRM_DEBUG_KMS("forcing pipe bpp to %i for HDMI\n", desired_bpp);
		pipe_config->pipe_bpp = desired_bpp;
	}

	if (hdmi_port_clock_valid(intel_hdmi, pipe_config->port_clock,
				  false, force_dvi) != MODE_OK) {
		DRM_DEBUG_KMS("unsupported HDMI clock, rejecting mode\n");
		return false;
	}

	/* Set user selected PAR to incoming mode's member */
	adjusted_mode->picture_aspect_ratio = conn_state->picture_aspect_ratio;

	pipe_config->lane_count = 4;

	if (scdc->scrambling.supported && (INTEL_GEN(dev_priv) >= 10 ||
					   IS_GEMINILAKE(dev_priv))) {
		if (scdc->scrambling.low_rates)
			pipe_config->hdmi_scrambling = true;

		if (pipe_config->port_clock > 340000) {
			pipe_config->hdmi_scrambling = true;
			pipe_config->hdmi_high_tmds_clock_ratio = true;
		}
	}

	return true;
}

static void
intel_hdmi_unset_edid(struct drm_connector *connector)
{
	struct intel_hdmi *intel_hdmi = intel_attached_hdmi(connector);

	intel_hdmi->has_hdmi_sink = false;
	intel_hdmi->has_audio = false;
	intel_hdmi->rgb_quant_range_selectable = false;

	intel_hdmi->dp_dual_mode.type = DRM_DP_DUAL_MODE_NONE;
	intel_hdmi->dp_dual_mode.max_tmds_clock = 0;

	kfree(to_intel_connector(connector)->detect_edid);
	to_intel_connector(connector)->detect_edid = NULL;
}

static void
intel_hdmi_dp_dual_mode_detect(struct drm_connector *connector, bool has_edid)
{
	struct drm_i915_private *dev_priv = to_i915(connector->dev);
	struct intel_hdmi *hdmi = intel_attached_hdmi(connector);
	enum port port = hdmi_to_dig_port(hdmi)->base.port;
	struct i2c_adapter *adapter =
		intel_gmbus_get_adapter(dev_priv, hdmi->ddc_bus);
	enum drm_dp_dual_mode_type type = drm_dp_dual_mode_detect(adapter);

	/*
	 * Type 1 DVI adaptors are not required to implement any
	 * registers, so we can't always detect their presence.
	 * Ideally we should be able to check the state of the
	 * CONFIG1 pin, but no such luck on our hardware.
	 *
	 * The only method left to us is to check the VBT to see
	 * if the port is a dual mode capable DP port. But let's
	 * only do that when we sucesfully read the EDID, to avoid
	 * confusing log messages about DP dual mode adaptors when
	 * there's nothing connected to the port.
	 */
	if (type == DRM_DP_DUAL_MODE_UNKNOWN) {
		/* An overridden EDID imply that we want this port for testing.
		 * Make sure not to set limits for that port.
		 */
		if (has_edid && !connector->override_edid &&
		    intel_bios_is_port_dp_dual_mode(dev_priv, port)) {
			DRM_DEBUG_KMS("Assuming DP dual mode adaptor presence based on VBT\n");
			type = DRM_DP_DUAL_MODE_TYPE1_DVI;
		} else {
			type = DRM_DP_DUAL_MODE_NONE;
		}
	}

	if (type == DRM_DP_DUAL_MODE_NONE)
		return;

	hdmi->dp_dual_mode.type = type;
	hdmi->dp_dual_mode.max_tmds_clock =
		drm_dp_dual_mode_max_tmds_clock(type, adapter);

	DRM_DEBUG_KMS("DP dual mode adaptor (%s) detected (max TMDS clock: %d kHz)\n",
		      drm_dp_get_dual_mode_type_name(type),
		      hdmi->dp_dual_mode.max_tmds_clock);
}

static bool
intel_hdmi_set_edid(struct drm_connector *connector)
{
	struct drm_i915_private *dev_priv = to_i915(connector->dev);
	struct intel_hdmi *intel_hdmi = intel_attached_hdmi(connector);
	struct edid *edid;
	bool connected = false;
	struct i2c_adapter *i2c;

	intel_display_power_get(dev_priv, POWER_DOMAIN_GMBUS);

	i2c = intel_gmbus_get_adapter(dev_priv, intel_hdmi->ddc_bus);

	edid = drm_get_edid(connector, i2c);

	if (!edid && !intel_gmbus_is_forced_bit(i2c)) {
		DRM_DEBUG_KMS("HDMI GMBUS EDID read failed, retry using GPIO bit-banging\n");
		intel_gmbus_force_bit(i2c, true);
		edid = drm_get_edid(connector, i2c);
		intel_gmbus_force_bit(i2c, false);
	}

	intel_hdmi_dp_dual_mode_detect(connector, edid != NULL);

	intel_display_power_put(dev_priv, POWER_DOMAIN_GMBUS);

	to_intel_connector(connector)->detect_edid = edid;
	if (edid && edid->input & DRM_EDID_INPUT_DIGITAL) {
		intel_hdmi->rgb_quant_range_selectable =
			drm_rgb_quant_range_selectable(edid);

		intel_hdmi->has_audio = drm_detect_monitor_audio(edid);
		intel_hdmi->has_hdmi_sink = drm_detect_hdmi_monitor(edid);

		connected = true;
	}

	cec_notifier_set_phys_addr_from_edid(intel_hdmi->cec_notifier, edid);

	return connected;
}

static enum drm_connector_status
intel_hdmi_detect(struct drm_connector *connector, bool force)
{
	enum drm_connector_status status;
	struct drm_i915_private *dev_priv = to_i915(connector->dev);
	struct intel_hdmi *intel_hdmi = intel_attached_hdmi(connector);

	DRM_DEBUG_KMS("[CONNECTOR:%d:%s]\n",
		      connector->base.id, connector->name);

	intel_display_power_get(dev_priv, POWER_DOMAIN_GMBUS);

	intel_hdmi_unset_edid(connector);

	if (intel_hdmi_set_edid(connector))
		status = connector_status_connected;
	else
		status = connector_status_disconnected;

	intel_display_power_put(dev_priv, POWER_DOMAIN_GMBUS);

	if (status != connector_status_connected)
		cec_notifier_phys_addr_invalidate(intel_hdmi->cec_notifier);

	return status;
}

static void
intel_hdmi_force(struct drm_connector *connector)
{
	DRM_DEBUG_KMS("[CONNECTOR:%d:%s]\n",
		      connector->base.id, connector->name);

	intel_hdmi_unset_edid(connector);

	if (connector->status != connector_status_connected)
		return;

	intel_hdmi_set_edid(connector);
}

static int intel_hdmi_get_modes(struct drm_connector *connector)
{
	struct edid *edid;

	edid = to_intel_connector(connector)->detect_edid;
	if (edid == NULL)
		return 0;

	return intel_connector_update_modes(connector, edid);
}

static void intel_hdmi_pre_enable(struct intel_encoder *encoder,
				  const struct intel_crtc_state *pipe_config,
				  const struct drm_connector_state *conn_state)
{
	struct intel_digital_port *intel_dig_port =
		enc_to_dig_port(&encoder->base);

	intel_hdmi_prepare(encoder, pipe_config);

	intel_dig_port->set_infoframes(&encoder->base,
				       pipe_config->has_infoframe,
				       pipe_config, conn_state);
}

static void vlv_hdmi_pre_enable(struct intel_encoder *encoder,
				const struct intel_crtc_state *pipe_config,
				const struct drm_connector_state *conn_state)
{
	struct intel_digital_port *dport = enc_to_dig_port(&encoder->base);
	struct drm_i915_private *dev_priv = to_i915(encoder->base.dev);

	vlv_phy_pre_encoder_enable(encoder, pipe_config);

	/* HDMI 1.0V-2dB */
	vlv_set_phy_signal_level(encoder, 0x2b245f5f, 0x00002000, 0x5578b83a,
				 0x2b247878);

	dport->set_infoframes(&encoder->base,
			      pipe_config->has_infoframe,
			      pipe_config, conn_state);

	g4x_enable_hdmi(encoder, pipe_config, conn_state);

	vlv_wait_port_ready(dev_priv, dport, 0x0);
}

static void vlv_hdmi_pre_pll_enable(struct intel_encoder *encoder,
				    const struct intel_crtc_state *pipe_config,
				    const struct drm_connector_state *conn_state)
{
	intel_hdmi_prepare(encoder, pipe_config);

	vlv_phy_pre_pll_enable(encoder, pipe_config);
}

static void chv_hdmi_pre_pll_enable(struct intel_encoder *encoder,
				    const struct intel_crtc_state *pipe_config,
				    const struct drm_connector_state *conn_state)
{
	intel_hdmi_prepare(encoder, pipe_config);

	chv_phy_pre_pll_enable(encoder, pipe_config);
}

static void chv_hdmi_post_pll_disable(struct intel_encoder *encoder,
				      const struct intel_crtc_state *old_crtc_state,
				      const struct drm_connector_state *old_conn_state)
{
	chv_phy_post_pll_disable(encoder, old_crtc_state);
}

static void vlv_hdmi_post_disable(struct intel_encoder *encoder,
				  const struct intel_crtc_state *old_crtc_state,
				  const struct drm_connector_state *old_conn_state)
{
	/* Reset lanes to avoid HDMI flicker (VLV w/a) */
	vlv_phy_reset_lanes(encoder, old_crtc_state);
}

static void chv_hdmi_post_disable(struct intel_encoder *encoder,
				  const struct intel_crtc_state *old_crtc_state,
				  const struct drm_connector_state *old_conn_state)
{
	struct drm_device *dev = encoder->base.dev;
	struct drm_i915_private *dev_priv = to_i915(dev);

	mutex_lock(&dev_priv->sb_lock);

	/* Assert data lane reset */
	chv_data_lane_soft_reset(encoder, old_crtc_state, true);

	mutex_unlock(&dev_priv->sb_lock);
}

static void chv_hdmi_pre_enable(struct intel_encoder *encoder,
				const struct intel_crtc_state *pipe_config,
				const struct drm_connector_state *conn_state)
{
	struct intel_digital_port *dport = enc_to_dig_port(&encoder->base);
	struct drm_device *dev = encoder->base.dev;
	struct drm_i915_private *dev_priv = to_i915(dev);

	chv_phy_pre_encoder_enable(encoder, pipe_config);

	/* FIXME: Program the support xxx V-dB */
	/* Use 800mV-0dB */
	chv_set_phy_signal_level(encoder, 128, 102, false);

	dport->set_infoframes(&encoder->base,
			      pipe_config->has_infoframe,
			      pipe_config, conn_state);

	g4x_enable_hdmi(encoder, pipe_config, conn_state);

	vlv_wait_port_ready(dev_priv, dport, 0x0);

	/* Second common lane will stay alive on its own now */
	chv_phy_release_cl2_override(encoder);
}

static void intel_hdmi_destroy(struct drm_connector *connector)
{
	if (intel_attached_hdmi(connector)->cec_notifier)
		cec_notifier_put(intel_attached_hdmi(connector)->cec_notifier);
	kfree(to_intel_connector(connector)->detect_edid);
	drm_connector_cleanup(connector);
	kfree(connector);
}

static const struct drm_connector_funcs intel_hdmi_connector_funcs = {
	.detect = intel_hdmi_detect,
	.force = intel_hdmi_force,
	.fill_modes = drm_helper_probe_single_connector_modes,
	.atomic_get_property = intel_digital_connector_atomic_get_property,
	.atomic_set_property = intel_digital_connector_atomic_set_property,
	.late_register = intel_connector_register,
	.early_unregister = intel_connector_unregister,
	.destroy = intel_hdmi_destroy,
	.atomic_destroy_state = drm_atomic_helper_connector_destroy_state,
	.atomic_duplicate_state = intel_digital_connector_duplicate_state,
};

static const struct drm_connector_helper_funcs intel_hdmi_connector_helper_funcs = {
	.get_modes = intel_hdmi_get_modes,
	.mode_valid = intel_hdmi_mode_valid,
	.atomic_check = intel_digital_connector_atomic_check,
};

static const struct drm_encoder_funcs intel_hdmi_enc_funcs = {
	.destroy = intel_encoder_destroy,
};

static void
intel_hdmi_add_properties(struct intel_hdmi *intel_hdmi, struct drm_connector *connector)
{
	intel_attach_force_audio_property(connector);
	intel_attach_broadcast_rgb_property(connector);
	intel_attach_aspect_ratio_property(connector);
	drm_connector_attach_content_type_property(connector);
	connector->state->picture_aspect_ratio = HDMI_PICTURE_ASPECT_NONE;
}

/*
 * intel_hdmi_handle_sink_scrambling: handle sink scrambling/clock ratio setup
 * @encoder: intel_encoder
 * @connector: drm_connector
 * @high_tmds_clock_ratio = bool to indicate if the function needs to set
 *  or reset the high tmds clock ratio for scrambling
 * @scrambling: bool to Indicate if the function needs to set or reset
 *  sink scrambling
 *
 * This function handles scrambling on HDMI 2.0 capable sinks.
 * If required clock rate is > 340 Mhz && scrambling is supported by sink
 * it enables scrambling. This should be called before enabling the HDMI
 * 2.0 port, as the sink can choose to disable the scrambling if it doesn't
 * detect a scrambled clock within 100 ms.
 *
 * Returns:
 * True on success, false on failure.
 */
bool intel_hdmi_handle_sink_scrambling(struct intel_encoder *encoder,
				       struct drm_connector *connector,
				       bool high_tmds_clock_ratio,
				       bool scrambling)
{
	struct drm_i915_private *dev_priv = to_i915(encoder->base.dev);
	struct intel_hdmi *intel_hdmi = enc_to_intel_hdmi(&encoder->base);
	struct drm_scrambling *sink_scrambling =
		&connector->display_info.hdmi.scdc.scrambling;
	struct i2c_adapter *adapter =
		intel_gmbus_get_adapter(dev_priv, intel_hdmi->ddc_bus);

	if (!sink_scrambling->supported)
		return true;

	DRM_DEBUG_KMS("[CONNECTOR:%d:%s] scrambling=%s, TMDS bit clock ratio=1/%d\n",
		      connector->base.id, connector->name,
		      yesno(scrambling), high_tmds_clock_ratio ? 40 : 10);

	/* Set TMDS bit clock ratio to 1/40 or 1/10, and enable/disable scrambling */
	return drm_scdc_set_high_tmds_clock_ratio(adapter,
						  high_tmds_clock_ratio) &&
		drm_scdc_set_scrambling(adapter, scrambling);
}

static u8 chv_port_to_ddc_pin(struct drm_i915_private *dev_priv, enum port port)
{
	u8 ddc_pin;

	switch (port) {
	case PORT_B:
		ddc_pin = GMBUS_PIN_DPB;
		break;
	case PORT_C:
		ddc_pin = GMBUS_PIN_DPC;
		break;
	case PORT_D:
		ddc_pin = GMBUS_PIN_DPD_CHV;
		break;
	default:
		MISSING_CASE(port);
		ddc_pin = GMBUS_PIN_DPB;
		break;
	}
	return ddc_pin;
}

static u8 bxt_port_to_ddc_pin(struct drm_i915_private *dev_priv, enum port port)
{
	u8 ddc_pin;

	switch (port) {
	case PORT_B:
		ddc_pin = GMBUS_PIN_1_BXT;
		break;
	case PORT_C:
		ddc_pin = GMBUS_PIN_2_BXT;
		break;
	default:
		MISSING_CASE(port);
		ddc_pin = GMBUS_PIN_1_BXT;
		break;
	}
	return ddc_pin;
}

static u8 cnp_port_to_ddc_pin(struct drm_i915_private *dev_priv,
			      enum port port)
{
	u8 ddc_pin;

	switch (port) {
	case PORT_B:
		ddc_pin = GMBUS_PIN_1_BXT;
		break;
	case PORT_C:
		ddc_pin = GMBUS_PIN_2_BXT;
		break;
	case PORT_D:
		ddc_pin = GMBUS_PIN_4_CNP;
		break;
	case PORT_F:
		ddc_pin = GMBUS_PIN_3_BXT;
		break;
	default:
		MISSING_CASE(port);
		ddc_pin = GMBUS_PIN_1_BXT;
		break;
	}
	return ddc_pin;
}

static u8 icl_port_to_ddc_pin(struct drm_i915_private *dev_priv, enum port port)
{
	u8 ddc_pin;

	switch (port) {
	case PORT_A:
		ddc_pin = GMBUS_PIN_1_BXT;
		break;
	case PORT_B:
		ddc_pin = GMBUS_PIN_2_BXT;
		break;
	case PORT_C:
		ddc_pin = GMBUS_PIN_9_TC1_ICP;
		break;
	case PORT_D:
		ddc_pin = GMBUS_PIN_10_TC2_ICP;
		break;
	case PORT_E:
		ddc_pin = GMBUS_PIN_11_TC3_ICP;
		break;
	case PORT_F:
		ddc_pin = GMBUS_PIN_12_TC4_ICP;
		break;
	default:
		MISSING_CASE(port);
		ddc_pin = GMBUS_PIN_2_BXT;
		break;
	}
	return ddc_pin;
}

static u8 g4x_port_to_ddc_pin(struct drm_i915_private *dev_priv,
			      enum port port)
{
	u8 ddc_pin;

	switch (port) {
	case PORT_B:
		ddc_pin = GMBUS_PIN_DPB;
		break;
	case PORT_C:
		ddc_pin = GMBUS_PIN_DPC;
		break;
	case PORT_D:
		ddc_pin = GMBUS_PIN_DPD;
		break;
	default:
		MISSING_CASE(port);
		ddc_pin = GMBUS_PIN_DPB;
		break;
	}
	return ddc_pin;
}

static u8 intel_hdmi_ddc_pin(struct drm_i915_private *dev_priv,
			     enum port port)
{
	const struct ddi_vbt_port_info *info =
		&dev_priv->vbt.ddi_port_info[port];
	u8 ddc_pin;

	if (info->alternate_ddc_pin) {
		DRM_DEBUG_KMS("Using DDC pin 0x%x for port %c (VBT)\n",
			      info->alternate_ddc_pin, port_name(port));
		return info->alternate_ddc_pin;
	}

	if (IS_CHERRYVIEW(dev_priv))
		ddc_pin = chv_port_to_ddc_pin(dev_priv, port);
	else if (IS_GEN9_LP(dev_priv))
		ddc_pin = bxt_port_to_ddc_pin(dev_priv, port);
	else if (HAS_PCH_CNP(dev_priv))
		ddc_pin = cnp_port_to_ddc_pin(dev_priv, port);
	else if (HAS_PCH_ICP(dev_priv))
		ddc_pin = icl_port_to_ddc_pin(dev_priv, port);
	else
		ddc_pin = g4x_port_to_ddc_pin(dev_priv, port);

	DRM_DEBUG_KMS("Using DDC pin 0x%x for port %c (platform default)\n",
		      ddc_pin, port_name(port));

	return ddc_pin;
}

void intel_infoframe_init(struct intel_digital_port *intel_dig_port)
{
	struct drm_i915_private *dev_priv =
		to_i915(intel_dig_port->base.base.dev);

	if (IS_VALLEYVIEW(dev_priv) || IS_CHERRYVIEW(dev_priv)) {
		intel_dig_port->write_infoframe = vlv_write_infoframe;
		intel_dig_port->set_infoframes = vlv_set_infoframes;
		intel_dig_port->infoframe_enabled = vlv_infoframe_enabled;
	} else if (IS_G4X(dev_priv)) {
		intel_dig_port->write_infoframe = g4x_write_infoframe;
		intel_dig_port->set_infoframes = g4x_set_infoframes;
		intel_dig_port->infoframe_enabled = g4x_infoframe_enabled;
	} else if (HAS_DDI(dev_priv)) {
		intel_dig_port->write_infoframe = hsw_write_infoframe;
		intel_dig_port->set_infoframes = hsw_set_infoframes;
		intel_dig_port->infoframe_enabled = hsw_infoframe_enabled;
	} else if (HAS_PCH_IBX(dev_priv)) {
		intel_dig_port->write_infoframe = ibx_write_infoframe;
		intel_dig_port->set_infoframes = ibx_set_infoframes;
		intel_dig_port->infoframe_enabled = ibx_infoframe_enabled;
	} else {
		intel_dig_port->write_infoframe = cpt_write_infoframe;
		intel_dig_port->set_infoframes = cpt_set_infoframes;
		intel_dig_port->infoframe_enabled = cpt_infoframe_enabled;
	}
}

void intel_hdmi_init_connector(struct intel_digital_port *intel_dig_port,
			       struct intel_connector *intel_connector)
{
	struct drm_connector *connector = &intel_connector->base;
	struct intel_hdmi *intel_hdmi = &intel_dig_port->hdmi;
	struct intel_encoder *intel_encoder = &intel_dig_port->base;
	struct drm_device *dev = intel_encoder->base.dev;
	struct drm_i915_private *dev_priv = to_i915(dev);
	enum port port = intel_encoder->port;

	DRM_DEBUG_KMS("Adding HDMI connector on port %c\n",
		      port_name(port));

	if (WARN(intel_dig_port->max_lanes < 4,
		 "Not enough lanes (%d) for HDMI on port %c\n",
		 intel_dig_port->max_lanes, port_name(port)))
		return;

	drm_connector_init(dev, connector, &intel_hdmi_connector_funcs,
			   DRM_MODE_CONNECTOR_HDMIA);
	drm_connector_helper_add(connector, &intel_hdmi_connector_helper_funcs);

	connector->interlace_allowed = 1;
	connector->doublescan_allowed = 0;
	connector->stereo_allowed = 1;

	if (INTEL_GEN(dev_priv) >= 10 || IS_GEMINILAKE(dev_priv))
		connector->ycbcr_420_allowed = true;

	intel_hdmi->ddc_bus = intel_hdmi_ddc_pin(dev_priv, port);

	if (WARN_ON(port == PORT_A))
		return;
	intel_encoder->hpd_pin = intel_hpd_pin_default(dev_priv, port);

	if (HAS_DDI(dev_priv))
		intel_connector->get_hw_state = intel_ddi_connector_get_hw_state;
	else
		intel_connector->get_hw_state = intel_connector_get_hw_state;

	intel_hdmi_add_properties(intel_hdmi, connector);

	if (is_hdcp_supported(dev_priv, port)) {
		int ret = intel_hdcp_init(intel_connector,
					  &intel_hdmi_hdcp_shim);
		if (ret)
			DRM_DEBUG_KMS("HDCP init failed, skipping.\n");
	}

	intel_connector_attach_encoder(intel_connector, intel_encoder);
	intel_hdmi->attached_connector = intel_connector;

	/* For G4X desktop chip, PEG_BAND_GAP_DATA 3:0 must first be written
	 * 0xd.  Failure to do so will result in spurious interrupts being
	 * generated on the port when a cable is not attached.
	 */
	if (IS_G45(dev_priv)) {
		u32 temp = I915_READ(PEG_BAND_GAP_DATA);
		I915_WRITE(PEG_BAND_GAP_DATA, (temp & ~0xf) | 0xd);
	}

	intel_hdmi->cec_notifier = cec_notifier_get_conn(dev->dev,
							 port_identifier(port));
	if (!intel_hdmi->cec_notifier)
		DRM_DEBUG_KMS("CEC notifier get failed\n");
}

void intel_hdmi_init(struct drm_i915_private *dev_priv,
		     i915_reg_t hdmi_reg, enum port port)
{
	struct intel_digital_port *intel_dig_port;
	struct intel_encoder *intel_encoder;
	struct intel_connector *intel_connector;

	intel_dig_port = kzalloc(sizeof(*intel_dig_port), GFP_KERNEL);
	if (!intel_dig_port)
		return;

	intel_connector = intel_connector_alloc();
	if (!intel_connector) {
		kfree(intel_dig_port);
		return;
	}

	intel_encoder = &intel_dig_port->base;

	drm_encoder_init(&dev_priv->drm, &intel_encoder->base,
			 &intel_hdmi_enc_funcs, DRM_MODE_ENCODER_TMDS,
			 "HDMI %c", port_name(port));

	intel_encoder->hotplug = intel_encoder_hotplug;
	intel_encoder->compute_config = intel_hdmi_compute_config;
	if (HAS_PCH_SPLIT(dev_priv)) {
		intel_encoder->disable = pch_disable_hdmi;
		intel_encoder->post_disable = pch_post_disable_hdmi;
	} else {
		intel_encoder->disable = g4x_disable_hdmi;
	}
	intel_encoder->get_hw_state = intel_hdmi_get_hw_state;
	intel_encoder->get_config = intel_hdmi_get_config;
	if (IS_CHERRYVIEW(dev_priv)) {
		intel_encoder->pre_pll_enable = chv_hdmi_pre_pll_enable;
		intel_encoder->pre_enable = chv_hdmi_pre_enable;
		intel_encoder->enable = vlv_enable_hdmi;
		intel_encoder->post_disable = chv_hdmi_post_disable;
		intel_encoder->post_pll_disable = chv_hdmi_post_pll_disable;
	} else if (IS_VALLEYVIEW(dev_priv)) {
		intel_encoder->pre_pll_enable = vlv_hdmi_pre_pll_enable;
		intel_encoder->pre_enable = vlv_hdmi_pre_enable;
		intel_encoder->enable = vlv_enable_hdmi;
		intel_encoder->post_disable = vlv_hdmi_post_disable;
	} else {
		intel_encoder->pre_enable = intel_hdmi_pre_enable;
		if (HAS_PCH_CPT(dev_priv))
			intel_encoder->enable = cpt_enable_hdmi;
		else if (HAS_PCH_IBX(dev_priv))
			intel_encoder->enable = ibx_enable_hdmi;
		else
			intel_encoder->enable = g4x_enable_hdmi;
	}

	intel_encoder->type = INTEL_OUTPUT_HDMI;
	intel_encoder->power_domain = intel_port_to_power_domain(port);
	intel_encoder->port = port;
	if (IS_CHERRYVIEW(dev_priv)) {
		if (port == PORT_D)
			intel_encoder->crtc_mask = 1 << 2;
		else
			intel_encoder->crtc_mask = (1 << 0) | (1 << 1);
	} else {
		intel_encoder->crtc_mask = (1 << 0) | (1 << 1) | (1 << 2);
	}
	intel_encoder->cloneable = 1 << INTEL_OUTPUT_ANALOG;
	/*
	 * BSpec is unclear about HDMI+HDMI cloning on g4x, but it seems
	 * to work on real hardware. And since g4x can send infoframes to
	 * only one port anyway, nothing is lost by allowing it.
	 */
	if (IS_G4X(dev_priv))
		intel_encoder->cloneable |= 1 << INTEL_OUTPUT_HDMI;

	intel_dig_port->hdmi.hdmi_reg = hdmi_reg;
	intel_dig_port->dp.output_reg = INVALID_MMIO_REG;
	intel_dig_port->max_lanes = 4;

	intel_infoframe_init(intel_dig_port);

	intel_hdmi_init_connector(intel_dig_port, intel_connector);
}<|MERGE_RESOLUTION|>--- conflicted
+++ resolved
@@ -497,12 +497,9 @@
 					   HDMI_QUANTIZATION_RANGE_FULL,
 					   intel_hdmi->rgb_quant_range_selectable,
 					   is_hdmi2_sink);
-<<<<<<< HEAD
-=======
 
 	drm_hdmi_avi_infoframe_content_type(&frame.avi,
 					    conn_state);
->>>>>>> e021bb4f
 
 	/* TODO: handle pixel repetition for YCBCR420 outputs */
 	intel_write_infoframe(encoder, crtc_state, &frame);
