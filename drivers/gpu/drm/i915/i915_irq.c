/* i915_irq.c -- IRQ support for the I915 -*- linux-c -*-
 */
/*
 * Copyright 2003 Tungsten Graphics, Inc., Cedar Park, Texas.
 * All Rights Reserved.
 *
 * Permission is hereby granted, free of charge, to any person obtaining a
 * copy of this software and associated documentation files (the
 * "Software"), to deal in the Software without restriction, including
 * without limitation the rights to use, copy, modify, merge, publish,
 * distribute, sub license, and/or sell copies of the Software, and to
 * permit persons to whom the Software is furnished to do so, subject to
 * the following conditions:
 *
 * The above copyright notice and this permission notice (including the
 * next paragraph) shall be included in all copies or substantial portions
 * of the Software.
 *
 * THE SOFTWARE IS PROVIDED "AS IS", WITHOUT WARRANTY OF ANY KIND, EXPRESS
 * OR IMPLIED, INCLUDING BUT NOT LIMITED TO THE WARRANTIES OF
 * MERCHANTABILITY, FITNESS FOR A PARTICULAR PURPOSE AND NON-INFRINGEMENT.
 * IN NO EVENT SHALL TUNGSTEN GRAPHICS AND/OR ITS SUPPLIERS BE LIABLE FOR
 * ANY CLAIM, DAMAGES OR OTHER LIABILITY, WHETHER IN AN ACTION OF CONTRACT,
 * TORT OR OTHERWISE, ARISING FROM, OUT OF OR IN CONNECTION WITH THE
 * SOFTWARE OR THE USE OR OTHER DEALINGS IN THE SOFTWARE.
 *
 */

#define pr_fmt(fmt) KBUILD_MODNAME ": " fmt

#include <linux/sysrq.h>
#include <linux/slab.h>
#include <linux/circ_buf.h>
#include <drm/drmP.h>
#include <drm/i915_drm.h>
#include "i915_drv.h"
#include "i915_trace.h"
#include "intel_drv.h"

/**
 * DOC: interrupt handling
 *
 * These functions provide the basic support for enabling and disabling the
 * interrupt handling support. There's a lot more functionality in i915_irq.c
 * and related files, but that will be described in separate chapters.
 */

static const u32 hpd_ilk[HPD_NUM_PINS] = {
	[HPD_PORT_A] = DE_DP_A_HOTPLUG,
};

static const u32 hpd_ivb[HPD_NUM_PINS] = {
	[HPD_PORT_A] = DE_DP_A_HOTPLUG_IVB,
};

static const u32 hpd_bdw[HPD_NUM_PINS] = {
	[HPD_PORT_A] = GEN8_PORT_DP_A_HOTPLUG,
};

static const u32 hpd_ibx[HPD_NUM_PINS] = {
	[HPD_CRT] = SDE_CRT_HOTPLUG,
	[HPD_SDVO_B] = SDE_SDVOB_HOTPLUG,
	[HPD_PORT_B] = SDE_PORTB_HOTPLUG,
	[HPD_PORT_C] = SDE_PORTC_HOTPLUG,
	[HPD_PORT_D] = SDE_PORTD_HOTPLUG
};

static const u32 hpd_cpt[HPD_NUM_PINS] = {
	[HPD_CRT] = SDE_CRT_HOTPLUG_CPT,
	[HPD_SDVO_B] = SDE_SDVOB_HOTPLUG_CPT,
	[HPD_PORT_B] = SDE_PORTB_HOTPLUG_CPT,
	[HPD_PORT_C] = SDE_PORTC_HOTPLUG_CPT,
	[HPD_PORT_D] = SDE_PORTD_HOTPLUG_CPT
};

static const u32 hpd_spt[HPD_NUM_PINS] = {
	[HPD_PORT_A] = SDE_PORTA_HOTPLUG_SPT,
	[HPD_PORT_B] = SDE_PORTB_HOTPLUG_CPT,
	[HPD_PORT_C] = SDE_PORTC_HOTPLUG_CPT,
	[HPD_PORT_D] = SDE_PORTD_HOTPLUG_CPT,
	[HPD_PORT_E] = SDE_PORTE_HOTPLUG_SPT
};

static const u32 hpd_mask_i915[HPD_NUM_PINS] = {
	[HPD_CRT] = CRT_HOTPLUG_INT_EN,
	[HPD_SDVO_B] = SDVOB_HOTPLUG_INT_EN,
	[HPD_SDVO_C] = SDVOC_HOTPLUG_INT_EN,
	[HPD_PORT_B] = PORTB_HOTPLUG_INT_EN,
	[HPD_PORT_C] = PORTC_HOTPLUG_INT_EN,
	[HPD_PORT_D] = PORTD_HOTPLUG_INT_EN
};

static const u32 hpd_status_g4x[HPD_NUM_PINS] = {
	[HPD_CRT] = CRT_HOTPLUG_INT_STATUS,
	[HPD_SDVO_B] = SDVOB_HOTPLUG_INT_STATUS_G4X,
	[HPD_SDVO_C] = SDVOC_HOTPLUG_INT_STATUS_G4X,
	[HPD_PORT_B] = PORTB_HOTPLUG_INT_STATUS,
	[HPD_PORT_C] = PORTC_HOTPLUG_INT_STATUS,
	[HPD_PORT_D] = PORTD_HOTPLUG_INT_STATUS
};

static const u32 hpd_status_i915[HPD_NUM_PINS] = {
	[HPD_CRT] = CRT_HOTPLUG_INT_STATUS,
	[HPD_SDVO_B] = SDVOB_HOTPLUG_INT_STATUS_I915,
	[HPD_SDVO_C] = SDVOC_HOTPLUG_INT_STATUS_I915,
	[HPD_PORT_B] = PORTB_HOTPLUG_INT_STATUS,
	[HPD_PORT_C] = PORTC_HOTPLUG_INT_STATUS,
	[HPD_PORT_D] = PORTD_HOTPLUG_INT_STATUS
};

/* BXT hpd list */
static const u32 hpd_bxt[HPD_NUM_PINS] = {
	[HPD_PORT_A] = BXT_DE_PORT_HP_DDIA,
	[HPD_PORT_B] = BXT_DE_PORT_HP_DDIB,
	[HPD_PORT_C] = BXT_DE_PORT_HP_DDIC
};

static const u32 hpd_gen11[HPD_NUM_PINS] = {
	[HPD_PORT_C] = GEN11_TC1_HOTPLUG | GEN11_TBT1_HOTPLUG,
	[HPD_PORT_D] = GEN11_TC2_HOTPLUG | GEN11_TBT2_HOTPLUG,
	[HPD_PORT_E] = GEN11_TC3_HOTPLUG | GEN11_TBT3_HOTPLUG,
	[HPD_PORT_F] = GEN11_TC4_HOTPLUG | GEN11_TBT4_HOTPLUG
};

static const u32 hpd_icp[HPD_NUM_PINS] = {
	[HPD_PORT_A] = SDE_DDIA_HOTPLUG_ICP,
	[HPD_PORT_B] = SDE_DDIB_HOTPLUG_ICP,
	[HPD_PORT_C] = SDE_TC1_HOTPLUG_ICP,
	[HPD_PORT_D] = SDE_TC2_HOTPLUG_ICP,
	[HPD_PORT_E] = SDE_TC3_HOTPLUG_ICP,
	[HPD_PORT_F] = SDE_TC4_HOTPLUG_ICP
};

/* IIR can theoretically queue up two events. Be paranoid. */
#define GEN8_IRQ_RESET_NDX(type, which) do { \
	I915_WRITE(GEN8_##type##_IMR(which), 0xffffffff); \
	POSTING_READ(GEN8_##type##_IMR(which)); \
	I915_WRITE(GEN8_##type##_IER(which), 0); \
	I915_WRITE(GEN8_##type##_IIR(which), 0xffffffff); \
	POSTING_READ(GEN8_##type##_IIR(which)); \
	I915_WRITE(GEN8_##type##_IIR(which), 0xffffffff); \
	POSTING_READ(GEN8_##type##_IIR(which)); \
} while (0)

#define GEN3_IRQ_RESET(type) do { \
	I915_WRITE(type##IMR, 0xffffffff); \
	POSTING_READ(type##IMR); \
	I915_WRITE(type##IER, 0); \
	I915_WRITE(type##IIR, 0xffffffff); \
	POSTING_READ(type##IIR); \
	I915_WRITE(type##IIR, 0xffffffff); \
	POSTING_READ(type##IIR); \
} while (0)

#define GEN2_IRQ_RESET(type) do { \
	I915_WRITE16(type##IMR, 0xffff); \
	POSTING_READ16(type##IMR); \
	I915_WRITE16(type##IER, 0); \
	I915_WRITE16(type##IIR, 0xffff); \
	POSTING_READ16(type##IIR); \
	I915_WRITE16(type##IIR, 0xffff); \
	POSTING_READ16(type##IIR); \
} while (0)

/*
 * We should clear IMR at preinstall/uninstall, and just check at postinstall.
 */
static void gen3_assert_iir_is_zero(struct drm_i915_private *dev_priv,
				    i915_reg_t reg)
{
	u32 val = I915_READ(reg);

	if (val == 0)
		return;

	WARN(1, "Interrupt register 0x%x is not zero: 0x%08x\n",
	     i915_mmio_reg_offset(reg), val);
	I915_WRITE(reg, 0xffffffff);
	POSTING_READ(reg);
	I915_WRITE(reg, 0xffffffff);
	POSTING_READ(reg);
}

static void gen2_assert_iir_is_zero(struct drm_i915_private *dev_priv,
				    i915_reg_t reg)
{
	u16 val = I915_READ16(reg);

	if (val == 0)
		return;

	WARN(1, "Interrupt register 0x%x is not zero: 0x%08x\n",
	     i915_mmio_reg_offset(reg), val);
	I915_WRITE16(reg, 0xffff);
	POSTING_READ16(reg);
	I915_WRITE16(reg, 0xffff);
	POSTING_READ16(reg);
}

#define GEN8_IRQ_INIT_NDX(type, which, imr_val, ier_val) do { \
	gen3_assert_iir_is_zero(dev_priv, GEN8_##type##_IIR(which)); \
	I915_WRITE(GEN8_##type##_IER(which), (ier_val)); \
	I915_WRITE(GEN8_##type##_IMR(which), (imr_val)); \
	POSTING_READ(GEN8_##type##_IMR(which)); \
} while (0)

#define GEN3_IRQ_INIT(type, imr_val, ier_val) do { \
	gen3_assert_iir_is_zero(dev_priv, type##IIR); \
	I915_WRITE(type##IER, (ier_val)); \
	I915_WRITE(type##IMR, (imr_val)); \
	POSTING_READ(type##IMR); \
} while (0)

#define GEN2_IRQ_INIT(type, imr_val, ier_val) do { \
	gen2_assert_iir_is_zero(dev_priv, type##IIR); \
	I915_WRITE16(type##IER, (ier_val)); \
	I915_WRITE16(type##IMR, (imr_val)); \
	POSTING_READ16(type##IMR); \
} while (0)

static void gen6_rps_irq_handler(struct drm_i915_private *dev_priv, u32 pm_iir);
static void gen9_guc_irq_handler(struct drm_i915_private *dev_priv, u32 pm_iir);

/* For display hotplug interrupt */
static inline void
i915_hotplug_interrupt_update_locked(struct drm_i915_private *dev_priv,
				     uint32_t mask,
				     uint32_t bits)
{
	uint32_t val;

	lockdep_assert_held(&dev_priv->irq_lock);
	WARN_ON(bits & ~mask);

	val = I915_READ(PORT_HOTPLUG_EN);
	val &= ~mask;
	val |= bits;
	I915_WRITE(PORT_HOTPLUG_EN, val);
}

/**
 * i915_hotplug_interrupt_update - update hotplug interrupt enable
 * @dev_priv: driver private
 * @mask: bits to update
 * @bits: bits to enable
 * NOTE: the HPD enable bits are modified both inside and outside
 * of an interrupt context. To avoid that read-modify-write cycles
 * interfer, these bits are protected by a spinlock. Since this
 * function is usually not called from a context where the lock is
 * held already, this function acquires the lock itself. A non-locking
 * version is also available.
 */
void i915_hotplug_interrupt_update(struct drm_i915_private *dev_priv,
				   uint32_t mask,
				   uint32_t bits)
{
	spin_lock_irq(&dev_priv->irq_lock);
	i915_hotplug_interrupt_update_locked(dev_priv, mask, bits);
	spin_unlock_irq(&dev_priv->irq_lock);
}

static u32
gen11_gt_engine_identity(struct drm_i915_private * const i915,
			 const unsigned int bank, const unsigned int bit);

static bool gen11_reset_one_iir(struct drm_i915_private * const i915,
				const unsigned int bank,
				const unsigned int bit)
{
	void __iomem * const regs = i915->regs;
	u32 dw;

	lockdep_assert_held(&i915->irq_lock);

	dw = raw_reg_read(regs, GEN11_GT_INTR_DW(bank));
	if (dw & BIT(bit)) {
		/*
		 * According to the BSpec, DW_IIR bits cannot be cleared without
		 * first servicing the Selector & Shared IIR registers.
		 */
		gen11_gt_engine_identity(i915, bank, bit);

		/*
		 * We locked GT INT DW by reading it. If we want to (try
		 * to) recover from this succesfully, we need to clear
		 * our bit, otherwise we are locking the register for
		 * everybody.
		 */
		raw_reg_write(regs, GEN11_GT_INTR_DW(bank), BIT(bit));

		return true;
	}

	return false;
}

/**
 * ilk_update_display_irq - update DEIMR
 * @dev_priv: driver private
 * @interrupt_mask: mask of interrupt bits to update
 * @enabled_irq_mask: mask of interrupt bits to enable
 */
void ilk_update_display_irq(struct drm_i915_private *dev_priv,
			    uint32_t interrupt_mask,
			    uint32_t enabled_irq_mask)
{
	uint32_t new_val;

	lockdep_assert_held(&dev_priv->irq_lock);

	WARN_ON(enabled_irq_mask & ~interrupt_mask);

	if (WARN_ON(!intel_irqs_enabled(dev_priv)))
		return;

	new_val = dev_priv->irq_mask;
	new_val &= ~interrupt_mask;
	new_val |= (~enabled_irq_mask & interrupt_mask);

	if (new_val != dev_priv->irq_mask) {
		dev_priv->irq_mask = new_val;
		I915_WRITE(DEIMR, dev_priv->irq_mask);
		POSTING_READ(DEIMR);
	}
}

/**
 * ilk_update_gt_irq - update GTIMR
 * @dev_priv: driver private
 * @interrupt_mask: mask of interrupt bits to update
 * @enabled_irq_mask: mask of interrupt bits to enable
 */
static void ilk_update_gt_irq(struct drm_i915_private *dev_priv,
			      uint32_t interrupt_mask,
			      uint32_t enabled_irq_mask)
{
	lockdep_assert_held(&dev_priv->irq_lock);

	WARN_ON(enabled_irq_mask & ~interrupt_mask);

	if (WARN_ON(!intel_irqs_enabled(dev_priv)))
		return;

	dev_priv->gt_irq_mask &= ~interrupt_mask;
	dev_priv->gt_irq_mask |= (~enabled_irq_mask & interrupt_mask);
	I915_WRITE(GTIMR, dev_priv->gt_irq_mask);
}

void gen5_enable_gt_irq(struct drm_i915_private *dev_priv, uint32_t mask)
{
	ilk_update_gt_irq(dev_priv, mask, mask);
	POSTING_READ_FW(GTIMR);
}

void gen5_disable_gt_irq(struct drm_i915_private *dev_priv, uint32_t mask)
{
	ilk_update_gt_irq(dev_priv, mask, 0);
}

static i915_reg_t gen6_pm_iir(struct drm_i915_private *dev_priv)
{
	WARN_ON_ONCE(INTEL_GEN(dev_priv) >= 11);

	return INTEL_GEN(dev_priv) >= 8 ? GEN8_GT_IIR(2) : GEN6_PMIIR;
}

static i915_reg_t gen6_pm_imr(struct drm_i915_private *dev_priv)
{
	if (INTEL_GEN(dev_priv) >= 11)
		return GEN11_GPM_WGBOXPERF_INTR_MASK;
	else if (INTEL_GEN(dev_priv) >= 8)
		return GEN8_GT_IMR(2);
	else
		return GEN6_PMIMR;
}

static i915_reg_t gen6_pm_ier(struct drm_i915_private *dev_priv)
{
	if (INTEL_GEN(dev_priv) >= 11)
		return GEN11_GPM_WGBOXPERF_INTR_ENABLE;
	else if (INTEL_GEN(dev_priv) >= 8)
		return GEN8_GT_IER(2);
	else
		return GEN6_PMIER;
}

/**
 * snb_update_pm_irq - update GEN6_PMIMR
 * @dev_priv: driver private
 * @interrupt_mask: mask of interrupt bits to update
 * @enabled_irq_mask: mask of interrupt bits to enable
 */
static void snb_update_pm_irq(struct drm_i915_private *dev_priv,
			      uint32_t interrupt_mask,
			      uint32_t enabled_irq_mask)
{
	uint32_t new_val;

	WARN_ON(enabled_irq_mask & ~interrupt_mask);

	lockdep_assert_held(&dev_priv->irq_lock);

	new_val = dev_priv->pm_imr;
	new_val &= ~interrupt_mask;
	new_val |= (~enabled_irq_mask & interrupt_mask);

	if (new_val != dev_priv->pm_imr) {
		dev_priv->pm_imr = new_val;
		I915_WRITE(gen6_pm_imr(dev_priv), dev_priv->pm_imr);
		POSTING_READ(gen6_pm_imr(dev_priv));
	}
}

void gen6_unmask_pm_irq(struct drm_i915_private *dev_priv, u32 mask)
{
	if (WARN_ON(!intel_irqs_enabled(dev_priv)))
		return;

	snb_update_pm_irq(dev_priv, mask, mask);
}

static void __gen6_mask_pm_irq(struct drm_i915_private *dev_priv, u32 mask)
{
	snb_update_pm_irq(dev_priv, mask, 0);
}

void gen6_mask_pm_irq(struct drm_i915_private *dev_priv, u32 mask)
{
	if (WARN_ON(!intel_irqs_enabled(dev_priv)))
		return;

	__gen6_mask_pm_irq(dev_priv, mask);
}

static void gen6_reset_pm_iir(struct drm_i915_private *dev_priv, u32 reset_mask)
{
	i915_reg_t reg = gen6_pm_iir(dev_priv);

	lockdep_assert_held(&dev_priv->irq_lock);

	I915_WRITE(reg, reset_mask);
	I915_WRITE(reg, reset_mask);
	POSTING_READ(reg);
}

static void gen6_enable_pm_irq(struct drm_i915_private *dev_priv, u32 enable_mask)
{
	lockdep_assert_held(&dev_priv->irq_lock);

	dev_priv->pm_ier |= enable_mask;
	I915_WRITE(gen6_pm_ier(dev_priv), dev_priv->pm_ier);
	gen6_unmask_pm_irq(dev_priv, enable_mask);
	/* unmask_pm_irq provides an implicit barrier (POSTING_READ) */
}

static void gen6_disable_pm_irq(struct drm_i915_private *dev_priv, u32 disable_mask)
{
	lockdep_assert_held(&dev_priv->irq_lock);

	dev_priv->pm_ier &= ~disable_mask;
	__gen6_mask_pm_irq(dev_priv, disable_mask);
	I915_WRITE(gen6_pm_ier(dev_priv), dev_priv->pm_ier);
	/* though a barrier is missing here, but don't really need a one */
}

void gen11_reset_rps_interrupts(struct drm_i915_private *dev_priv)
{
	spin_lock_irq(&dev_priv->irq_lock);

	while (gen11_reset_one_iir(dev_priv, 0, GEN11_GTPM))
		;

	dev_priv->gt_pm.rps.pm_iir = 0;

	spin_unlock_irq(&dev_priv->irq_lock);
}

void gen6_reset_rps_interrupts(struct drm_i915_private *dev_priv)
{
	spin_lock_irq(&dev_priv->irq_lock);
	gen6_reset_pm_iir(dev_priv, dev_priv->pm_rps_events);
	dev_priv->gt_pm.rps.pm_iir = 0;
	spin_unlock_irq(&dev_priv->irq_lock);
}

void gen6_enable_rps_interrupts(struct drm_i915_private *dev_priv)
{
	struct intel_rps *rps = &dev_priv->gt_pm.rps;

	if (READ_ONCE(rps->interrupts_enabled))
		return;

	spin_lock_irq(&dev_priv->irq_lock);
	WARN_ON_ONCE(rps->pm_iir);

	if (INTEL_GEN(dev_priv) >= 11)
		WARN_ON_ONCE(gen11_reset_one_iir(dev_priv, 0, GEN11_GTPM));
	else
		WARN_ON_ONCE(I915_READ(gen6_pm_iir(dev_priv)) & dev_priv->pm_rps_events);

	rps->interrupts_enabled = true;
	gen6_enable_pm_irq(dev_priv, dev_priv->pm_rps_events);

	spin_unlock_irq(&dev_priv->irq_lock);
}

void gen6_disable_rps_interrupts(struct drm_i915_private *dev_priv)
{
	struct intel_rps *rps = &dev_priv->gt_pm.rps;

	if (!READ_ONCE(rps->interrupts_enabled))
		return;

	spin_lock_irq(&dev_priv->irq_lock);
	rps->interrupts_enabled = false;

	I915_WRITE(GEN6_PMINTRMSK, gen6_sanitize_rps_pm_mask(dev_priv, ~0u));

	gen6_disable_pm_irq(dev_priv, dev_priv->pm_rps_events);

	spin_unlock_irq(&dev_priv->irq_lock);
	synchronize_irq(dev_priv->drm.irq);

	/* Now that we will not be generating any more work, flush any
	 * outstanding tasks. As we are called on the RPS idle path,
	 * we will reset the GPU to minimum frequencies, so the current
	 * state of the worker can be discarded.
	 */
	cancel_work_sync(&rps->work);
	if (INTEL_GEN(dev_priv) >= 11)
		gen11_reset_rps_interrupts(dev_priv);
	else
		gen6_reset_rps_interrupts(dev_priv);
}

void gen9_reset_guc_interrupts(struct drm_i915_private *dev_priv)
{
	assert_rpm_wakelock_held(dev_priv);

	spin_lock_irq(&dev_priv->irq_lock);
	gen6_reset_pm_iir(dev_priv, dev_priv->pm_guc_events);
	spin_unlock_irq(&dev_priv->irq_lock);
}

void gen9_enable_guc_interrupts(struct drm_i915_private *dev_priv)
{
	assert_rpm_wakelock_held(dev_priv);

	spin_lock_irq(&dev_priv->irq_lock);
	if (!dev_priv->guc.interrupts_enabled) {
		WARN_ON_ONCE(I915_READ(gen6_pm_iir(dev_priv)) &
				       dev_priv->pm_guc_events);
		dev_priv->guc.interrupts_enabled = true;
		gen6_enable_pm_irq(dev_priv, dev_priv->pm_guc_events);
	}
	spin_unlock_irq(&dev_priv->irq_lock);
}

void gen9_disable_guc_interrupts(struct drm_i915_private *dev_priv)
{
	assert_rpm_wakelock_held(dev_priv);

	spin_lock_irq(&dev_priv->irq_lock);
	dev_priv->guc.interrupts_enabled = false;

	gen6_disable_pm_irq(dev_priv, dev_priv->pm_guc_events);

	spin_unlock_irq(&dev_priv->irq_lock);
	synchronize_irq(dev_priv->drm.irq);

	gen9_reset_guc_interrupts(dev_priv);
}

/**
 * bdw_update_port_irq - update DE port interrupt
 * @dev_priv: driver private
 * @interrupt_mask: mask of interrupt bits to update
 * @enabled_irq_mask: mask of interrupt bits to enable
 */
static void bdw_update_port_irq(struct drm_i915_private *dev_priv,
				uint32_t interrupt_mask,
				uint32_t enabled_irq_mask)
{
	uint32_t new_val;
	uint32_t old_val;

	lockdep_assert_held(&dev_priv->irq_lock);

	WARN_ON(enabled_irq_mask & ~interrupt_mask);

	if (WARN_ON(!intel_irqs_enabled(dev_priv)))
		return;

	old_val = I915_READ(GEN8_DE_PORT_IMR);

	new_val = old_val;
	new_val &= ~interrupt_mask;
	new_val |= (~enabled_irq_mask & interrupt_mask);

	if (new_val != old_val) {
		I915_WRITE(GEN8_DE_PORT_IMR, new_val);
		POSTING_READ(GEN8_DE_PORT_IMR);
	}
}

/**
 * bdw_update_pipe_irq - update DE pipe interrupt
 * @dev_priv: driver private
 * @pipe: pipe whose interrupt to update
 * @interrupt_mask: mask of interrupt bits to update
 * @enabled_irq_mask: mask of interrupt bits to enable
 */
void bdw_update_pipe_irq(struct drm_i915_private *dev_priv,
			 enum pipe pipe,
			 uint32_t interrupt_mask,
			 uint32_t enabled_irq_mask)
{
	uint32_t new_val;

	lockdep_assert_held(&dev_priv->irq_lock);

	WARN_ON(enabled_irq_mask & ~interrupt_mask);

	if (WARN_ON(!intel_irqs_enabled(dev_priv)))
		return;

	new_val = dev_priv->de_irq_mask[pipe];
	new_val &= ~interrupt_mask;
	new_val |= (~enabled_irq_mask & interrupt_mask);

	if (new_val != dev_priv->de_irq_mask[pipe]) {
		dev_priv->de_irq_mask[pipe] = new_val;
		I915_WRITE(GEN8_DE_PIPE_IMR(pipe), dev_priv->de_irq_mask[pipe]);
		POSTING_READ(GEN8_DE_PIPE_IMR(pipe));
	}
}

/**
 * ibx_display_interrupt_update - update SDEIMR
 * @dev_priv: driver private
 * @interrupt_mask: mask of interrupt bits to update
 * @enabled_irq_mask: mask of interrupt bits to enable
 */
void ibx_display_interrupt_update(struct drm_i915_private *dev_priv,
				  uint32_t interrupt_mask,
				  uint32_t enabled_irq_mask)
{
	uint32_t sdeimr = I915_READ(SDEIMR);
	sdeimr &= ~interrupt_mask;
	sdeimr |= (~enabled_irq_mask & interrupt_mask);

	WARN_ON(enabled_irq_mask & ~interrupt_mask);

	lockdep_assert_held(&dev_priv->irq_lock);

	if (WARN_ON(!intel_irqs_enabled(dev_priv)))
		return;

	I915_WRITE(SDEIMR, sdeimr);
	POSTING_READ(SDEIMR);
}

u32 i915_pipestat_enable_mask(struct drm_i915_private *dev_priv,
			      enum pipe pipe)
{
	u32 status_mask = dev_priv->pipestat_irq_mask[pipe];
	u32 enable_mask = status_mask << 16;

	lockdep_assert_held(&dev_priv->irq_lock);

	if (INTEL_GEN(dev_priv) < 5)
		goto out;

	/*
	 * On pipe A we don't support the PSR interrupt yet,
	 * on pipe B and C the same bit MBZ.
	 */
	if (WARN_ON_ONCE(status_mask & PIPE_A_PSR_STATUS_VLV))
		return 0;
	/*
	 * On pipe B and C we don't support the PSR interrupt yet, on pipe
	 * A the same bit is for perf counters which we don't use either.
	 */
	if (WARN_ON_ONCE(status_mask & PIPE_B_PSR_STATUS_VLV))
		return 0;

	enable_mask &= ~(PIPE_FIFO_UNDERRUN_STATUS |
			 SPRITE0_FLIP_DONE_INT_EN_VLV |
			 SPRITE1_FLIP_DONE_INT_EN_VLV);
	if (status_mask & SPRITE0_FLIP_DONE_INT_STATUS_VLV)
		enable_mask |= SPRITE0_FLIP_DONE_INT_EN_VLV;
	if (status_mask & SPRITE1_FLIP_DONE_INT_STATUS_VLV)
		enable_mask |= SPRITE1_FLIP_DONE_INT_EN_VLV;

out:
	WARN_ONCE(enable_mask & ~PIPESTAT_INT_ENABLE_MASK ||
		  status_mask & ~PIPESTAT_INT_STATUS_MASK,
		  "pipe %c: enable_mask=0x%x, status_mask=0x%x\n",
		  pipe_name(pipe), enable_mask, status_mask);

	return enable_mask;
}

void i915_enable_pipestat(struct drm_i915_private *dev_priv,
			  enum pipe pipe, u32 status_mask)
{
	i915_reg_t reg = PIPESTAT(pipe);
	u32 enable_mask;

	WARN_ONCE(status_mask & ~PIPESTAT_INT_STATUS_MASK,
		  "pipe %c: status_mask=0x%x\n",
		  pipe_name(pipe), status_mask);

	lockdep_assert_held(&dev_priv->irq_lock);
	WARN_ON(!intel_irqs_enabled(dev_priv));

	if ((dev_priv->pipestat_irq_mask[pipe] & status_mask) == status_mask)
		return;

	dev_priv->pipestat_irq_mask[pipe] |= status_mask;
	enable_mask = i915_pipestat_enable_mask(dev_priv, pipe);

	I915_WRITE(reg, enable_mask | status_mask);
	POSTING_READ(reg);
}

void i915_disable_pipestat(struct drm_i915_private *dev_priv,
			   enum pipe pipe, u32 status_mask)
{
	i915_reg_t reg = PIPESTAT(pipe);
	u32 enable_mask;

	WARN_ONCE(status_mask & ~PIPESTAT_INT_STATUS_MASK,
		  "pipe %c: status_mask=0x%x\n",
		  pipe_name(pipe), status_mask);

	lockdep_assert_held(&dev_priv->irq_lock);
	WARN_ON(!intel_irqs_enabled(dev_priv));

	if ((dev_priv->pipestat_irq_mask[pipe] & status_mask) == 0)
		return;

	dev_priv->pipestat_irq_mask[pipe] &= ~status_mask;
	enable_mask = i915_pipestat_enable_mask(dev_priv, pipe);

	I915_WRITE(reg, enable_mask | status_mask);
	POSTING_READ(reg);
}

/**
 * i915_enable_asle_pipestat - enable ASLE pipestat for OpRegion
 * @dev_priv: i915 device private
 */
static void i915_enable_asle_pipestat(struct drm_i915_private *dev_priv)
{
	if (!dev_priv->opregion.asle || !IS_MOBILE(dev_priv))
		return;

	spin_lock_irq(&dev_priv->irq_lock);

	i915_enable_pipestat(dev_priv, PIPE_B, PIPE_LEGACY_BLC_EVENT_STATUS);
	if (INTEL_GEN(dev_priv) >= 4)
		i915_enable_pipestat(dev_priv, PIPE_A,
				     PIPE_LEGACY_BLC_EVENT_STATUS);

	spin_unlock_irq(&dev_priv->irq_lock);
}

/*
 * This timing diagram depicts the video signal in and
 * around the vertical blanking period.
 *
 * Assumptions about the fictitious mode used in this example:
 *  vblank_start >= 3
 *  vsync_start = vblank_start + 1
 *  vsync_end = vblank_start + 2
 *  vtotal = vblank_start + 3
 *
 *           start of vblank:
 *           latch double buffered registers
 *           increment frame counter (ctg+)
 *           generate start of vblank interrupt (gen4+)
 *           |
 *           |          frame start:
 *           |          generate frame start interrupt (aka. vblank interrupt) (gmch)
 *           |          may be shifted forward 1-3 extra lines via PIPECONF
 *           |          |
 *           |          |  start of vsync:
 *           |          |  generate vsync interrupt
 *           |          |  |
 * ___xxxx___    ___xxxx___    ___xxxx___    ___xxxx___    ___xxxx___    ___xxxx
 *       .   \hs/   .      \hs/          \hs/          \hs/   .      \hs/
 * ----va---> <-----------------vb--------------------> <--------va-------------
 *       |          |       <----vs----->                     |
 * -vbs-----> <---vbs+1---> <---vbs+2---> <-----0-----> <-----1-----> <-----2--- (scanline counter gen2)
 * -vbs-2---> <---vbs-1---> <---vbs-----> <---vbs+1---> <---vbs+2---> <-----0--- (scanline counter gen3+)
 * -vbs-2---> <---vbs-2---> <---vbs-1---> <---vbs-----> <---vbs+1---> <---vbs+2- (scanline counter hsw+ hdmi)
 *       |          |                                         |
 *       last visible pixel                                   first visible pixel
 *                  |                                         increment frame counter (gen3/4)
 *                  pixel counter = vblank_start * htotal     pixel counter = 0 (gen3/4)
 *
 * x  = horizontal active
 * _  = horizontal blanking
 * hs = horizontal sync
 * va = vertical active
 * vb = vertical blanking
 * vs = vertical sync
 * vbs = vblank_start (number)
 *
 * Summary:
 * - most events happen at the start of horizontal sync
 * - frame start happens at the start of horizontal blank, 1-4 lines
 *   (depending on PIPECONF settings) after the start of vblank
 * - gen3/4 pixel and frame counter are synchronized with the start
 *   of horizontal active on the first line of vertical active
 */

/* Called from drm generic code, passed a 'crtc', which
 * we use as a pipe index
 */
static u32 i915_get_vblank_counter(struct drm_device *dev, unsigned int pipe)
{
	struct drm_i915_private *dev_priv = to_i915(dev);
	i915_reg_t high_frame, low_frame;
	u32 high1, high2, low, pixel, vbl_start, hsync_start, htotal;
	const struct drm_display_mode *mode = &dev->vblank[pipe].hwmode;
	unsigned long irqflags;

	htotal = mode->crtc_htotal;
	hsync_start = mode->crtc_hsync_start;
	vbl_start = mode->crtc_vblank_start;
	if (mode->flags & DRM_MODE_FLAG_INTERLACE)
		vbl_start = DIV_ROUND_UP(vbl_start, 2);

	/* Convert to pixel count */
	vbl_start *= htotal;

	/* Start of vblank event occurs at start of hsync */
	vbl_start -= htotal - hsync_start;

	high_frame = PIPEFRAME(pipe);
	low_frame = PIPEFRAMEPIXEL(pipe);

	spin_lock_irqsave(&dev_priv->uncore.lock, irqflags);

	/*
	 * High & low register fields aren't synchronized, so make sure
	 * we get a low value that's stable across two reads of the high
	 * register.
	 */
	do {
		high1 = I915_READ_FW(high_frame) & PIPE_FRAME_HIGH_MASK;
		low   = I915_READ_FW(low_frame);
		high2 = I915_READ_FW(high_frame) & PIPE_FRAME_HIGH_MASK;
	} while (high1 != high2);

	spin_unlock_irqrestore(&dev_priv->uncore.lock, irqflags);

	high1 >>= PIPE_FRAME_HIGH_SHIFT;
	pixel = low & PIPE_PIXEL_MASK;
	low >>= PIPE_FRAME_LOW_SHIFT;

	/*
	 * The frame counter increments at beginning of active.
	 * Cook up a vblank counter by also checking the pixel
	 * counter against vblank start.
	 */
	return (((high1 << 8) | low) + (pixel >= vbl_start)) & 0xffffff;
}

static u32 g4x_get_vblank_counter(struct drm_device *dev, unsigned int pipe)
{
	struct drm_i915_private *dev_priv = to_i915(dev);

	return I915_READ(PIPE_FRMCOUNT_G4X(pipe));
}

/*
 * On certain encoders on certain platforms, pipe
 * scanline register will not work to get the scanline,
 * since the timings are driven from the PORT or issues
 * with scanline register updates.
 * This function will use Framestamp and current
 * timestamp registers to calculate the scanline.
 */
static u32 __intel_get_crtc_scanline_from_timestamp(struct intel_crtc *crtc)
{
	struct drm_i915_private *dev_priv = to_i915(crtc->base.dev);
	struct drm_vblank_crtc *vblank =
		&crtc->base.dev->vblank[drm_crtc_index(&crtc->base)];
	const struct drm_display_mode *mode = &vblank->hwmode;
	u32 vblank_start = mode->crtc_vblank_start;
	u32 vtotal = mode->crtc_vtotal;
	u32 htotal = mode->crtc_htotal;
	u32 clock = mode->crtc_clock;
	u32 scanline, scan_prev_time, scan_curr_time, scan_post_time;

	/*
	 * To avoid the race condition where we might cross into the
	 * next vblank just between the PIPE_FRMTMSTMP and TIMESTAMP_CTR
	 * reads. We make sure we read PIPE_FRMTMSTMP and TIMESTAMP_CTR
	 * during the same frame.
	 */
	do {
		/*
		 * This field provides read back of the display
		 * pipe frame time stamp. The time stamp value
		 * is sampled at every start of vertical blank.
		 */
		scan_prev_time = I915_READ_FW(PIPE_FRMTMSTMP(crtc->pipe));

		/*
		 * The TIMESTAMP_CTR register has the current
		 * time stamp value.
		 */
		scan_curr_time = I915_READ_FW(IVB_TIMESTAMP_CTR);

		scan_post_time = I915_READ_FW(PIPE_FRMTMSTMP(crtc->pipe));
	} while (scan_post_time != scan_prev_time);

	scanline = div_u64(mul_u32_u32(scan_curr_time - scan_prev_time,
					clock), 1000 * htotal);
	scanline = min(scanline, vtotal - 1);
	scanline = (scanline + vblank_start) % vtotal;

	return scanline;
}

/* I915_READ_FW, only for fast reads of display block, no need for forcewake etc. */
static int __intel_get_crtc_scanline(struct intel_crtc *crtc)
{
	struct drm_device *dev = crtc->base.dev;
	struct drm_i915_private *dev_priv = to_i915(dev);
	const struct drm_display_mode *mode;
	struct drm_vblank_crtc *vblank;
	enum pipe pipe = crtc->pipe;
	int position, vtotal;

	if (!crtc->active)
		return -1;

	vblank = &crtc->base.dev->vblank[drm_crtc_index(&crtc->base)];
	mode = &vblank->hwmode;

	if (mode->private_flags & I915_MODE_FLAG_GET_SCANLINE_FROM_TIMESTAMP)
		return __intel_get_crtc_scanline_from_timestamp(crtc);

	vtotal = mode->crtc_vtotal;
	if (mode->flags & DRM_MODE_FLAG_INTERLACE)
		vtotal /= 2;

	if (IS_GEN2(dev_priv))
		position = I915_READ_FW(PIPEDSL(pipe)) & DSL_LINEMASK_GEN2;
	else
		position = I915_READ_FW(PIPEDSL(pipe)) & DSL_LINEMASK_GEN3;

	/*
	 * On HSW, the DSL reg (0x70000) appears to return 0 if we
	 * read it just before the start of vblank.  So try it again
	 * so we don't accidentally end up spanning a vblank frame
	 * increment, causing the pipe_update_end() code to squak at us.
	 *
	 * The nature of this problem means we can't simply check the ISR
	 * bit and return the vblank start value; nor can we use the scanline
	 * debug register in the transcoder as it appears to have the same
	 * problem.  We may need to extend this to include other platforms,
	 * but so far testing only shows the problem on HSW.
	 */
	if (HAS_DDI(dev_priv) && !position) {
		int i, temp;

		for (i = 0; i < 100; i++) {
			udelay(1);
			temp = I915_READ_FW(PIPEDSL(pipe)) & DSL_LINEMASK_GEN3;
			if (temp != position) {
				position = temp;
				break;
			}
		}
	}

	/*
	 * See update_scanline_offset() for the details on the
	 * scanline_offset adjustment.
	 */
	return (position + crtc->scanline_offset) % vtotal;
}

static bool i915_get_crtc_scanoutpos(struct drm_device *dev, unsigned int pipe,
				     bool in_vblank_irq, int *vpos, int *hpos,
				     ktime_t *stime, ktime_t *etime,
				     const struct drm_display_mode *mode)
{
	struct drm_i915_private *dev_priv = to_i915(dev);
	struct intel_crtc *intel_crtc = intel_get_crtc_for_pipe(dev_priv,
								pipe);
	int position;
	int vbl_start, vbl_end, hsync_start, htotal, vtotal;
	unsigned long irqflags;

	if (WARN_ON(!mode->crtc_clock)) {
		DRM_DEBUG_DRIVER("trying to get scanoutpos for disabled "
				 "pipe %c\n", pipe_name(pipe));
		return false;
	}

	htotal = mode->crtc_htotal;
	hsync_start = mode->crtc_hsync_start;
	vtotal = mode->crtc_vtotal;
	vbl_start = mode->crtc_vblank_start;
	vbl_end = mode->crtc_vblank_end;

	if (mode->flags & DRM_MODE_FLAG_INTERLACE) {
		vbl_start = DIV_ROUND_UP(vbl_start, 2);
		vbl_end /= 2;
		vtotal /= 2;
	}

	/*
	 * Lock uncore.lock, as we will do multiple timing critical raw
	 * register reads, potentially with preemption disabled, so the
	 * following code must not block on uncore.lock.
	 */
	spin_lock_irqsave(&dev_priv->uncore.lock, irqflags);

	/* preempt_disable_rt() should go right here in PREEMPT_RT patchset. */
	preempt_disable_rt();

	/* Get optional system timestamp before query. */
	if (stime)
		*stime = ktime_get();

	if (IS_GEN2(dev_priv) || IS_G4X(dev_priv) || INTEL_GEN(dev_priv) >= 5) {
		/* No obvious pixelcount register. Only query vertical
		 * scanout position from Display scan line register.
		 */
		position = __intel_get_crtc_scanline(intel_crtc);
	} else {
		/* Have access to pixelcount since start of frame.
		 * We can split this into vertical and horizontal
		 * scanout position.
		 */
		position = (I915_READ_FW(PIPEFRAMEPIXEL(pipe)) & PIPE_PIXEL_MASK) >> PIPE_PIXEL_SHIFT;

		/* convert to pixel counts */
		vbl_start *= htotal;
		vbl_end *= htotal;
		vtotal *= htotal;

		/*
		 * In interlaced modes, the pixel counter counts all pixels,
		 * so one field will have htotal more pixels. In order to avoid
		 * the reported position from jumping backwards when the pixel
		 * counter is beyond the length of the shorter field, just
		 * clamp the position the length of the shorter field. This
		 * matches how the scanline counter based position works since
		 * the scanline counter doesn't count the two half lines.
		 */
		if (position >= vtotal)
			position = vtotal - 1;

		/*
		 * Start of vblank interrupt is triggered at start of hsync,
		 * just prior to the first active line of vblank. However we
		 * consider lines to start at the leading edge of horizontal
		 * active. So, should we get here before we've crossed into
		 * the horizontal active of the first line in vblank, we would
		 * not set the DRM_SCANOUTPOS_INVBL flag. In order to fix that,
		 * always add htotal-hsync_start to the current pixel position.
		 */
		position = (position + htotal - hsync_start) % vtotal;
	}

	/* Get optional system timestamp after query. */
	if (etime)
		*etime = ktime_get();

	/* preempt_enable_rt() should go right here in PREEMPT_RT patchset. */
	preempt_enable_rt();

	spin_unlock_irqrestore(&dev_priv->uncore.lock, irqflags);

	/*
	 * While in vblank, position will be negative
	 * counting up towards 0 at vbl_end. And outside
	 * vblank, position will be positive counting
	 * up since vbl_end.
	 */
	if (position >= vbl_start)
		position -= vbl_end;
	else
		position += vtotal - vbl_end;

	if (IS_GEN2(dev_priv) || IS_G4X(dev_priv) || INTEL_GEN(dev_priv) >= 5) {
		*vpos = position;
		*hpos = 0;
	} else {
		*vpos = position / htotal;
		*hpos = position - (*vpos * htotal);
	}

	return true;
}

int intel_get_crtc_scanline(struct intel_crtc *crtc)
{
	struct drm_i915_private *dev_priv = to_i915(crtc->base.dev);
	unsigned long irqflags;
	int position;

	spin_lock_irqsave(&dev_priv->uncore.lock, irqflags);
	position = __intel_get_crtc_scanline(crtc);
	spin_unlock_irqrestore(&dev_priv->uncore.lock, irqflags);

	return position;
}

static void ironlake_rps_change_irq_handler(struct drm_i915_private *dev_priv)
{
	u32 busy_up, busy_down, max_avg, min_avg;
	u8 new_delay;

	spin_lock(&mchdev_lock);

	I915_WRITE16(MEMINTRSTS, I915_READ(MEMINTRSTS));

	new_delay = dev_priv->ips.cur_delay;

	I915_WRITE16(MEMINTRSTS, MEMINT_EVAL_CHG);
	busy_up = I915_READ(RCPREVBSYTUPAVG);
	busy_down = I915_READ(RCPREVBSYTDNAVG);
	max_avg = I915_READ(RCBMAXAVG);
	min_avg = I915_READ(RCBMINAVG);

	/* Handle RCS change request from hw */
	if (busy_up > max_avg) {
		if (dev_priv->ips.cur_delay != dev_priv->ips.max_delay)
			new_delay = dev_priv->ips.cur_delay - 1;
		if (new_delay < dev_priv->ips.max_delay)
			new_delay = dev_priv->ips.max_delay;
	} else if (busy_down < min_avg) {
		if (dev_priv->ips.cur_delay != dev_priv->ips.min_delay)
			new_delay = dev_priv->ips.cur_delay + 1;
		if (new_delay > dev_priv->ips.min_delay)
			new_delay = dev_priv->ips.min_delay;
	}

	if (ironlake_set_drps(dev_priv, new_delay))
		dev_priv->ips.cur_delay = new_delay;

	spin_unlock(&mchdev_lock);

	return;
}

static void notify_ring(struct intel_engine_cs *engine)
{
	const u32 seqno = intel_engine_get_seqno(engine);
	struct i915_request *rq = NULL;
	struct task_struct *tsk = NULL;
	struct intel_wait *wait;

	if (unlikely(!engine->breadcrumbs.irq_armed))
		return;

	rcu_read_lock();

	spin_lock(&engine->breadcrumbs.irq_lock);
	wait = engine->breadcrumbs.irq_wait;
	if (wait) {
		/*
		 * We use a callback from the dma-fence to submit
		 * requests after waiting on our own requests. To
		 * ensure minimum delay in queuing the next request to
		 * hardware, signal the fence now rather than wait for
		 * the signaler to be woken up. We still wake up the
		 * waiter in order to handle the irq-seqno coherency
		 * issues (we may receive the interrupt before the
		 * seqno is written, see __i915_request_irq_complete())
		 * and to handle coalescing of multiple seqno updates
		 * and many waiters.
		 */
		if (i915_seqno_passed(seqno, wait->seqno)) {
			struct i915_request *waiter = wait->request;

			if (waiter &&
			    !test_bit(DMA_FENCE_FLAG_SIGNALED_BIT,
				      &waiter->fence.flags) &&
			    intel_wait_check_request(wait, waiter))
				rq = i915_request_get(waiter);

			tsk = wait->tsk;
		} else {
			if (engine->irq_seqno_barrier &&
			    i915_seqno_passed(seqno, wait->seqno - 1)) {
				set_bit(ENGINE_IRQ_BREADCRUMB,
					&engine->irq_posted);
				tsk = wait->tsk;
			}
		}

		engine->breadcrumbs.irq_count++;
	} else {
		if (engine->breadcrumbs.irq_armed)
			__intel_engine_disarm_breadcrumbs(engine);
	}
	spin_unlock(&engine->breadcrumbs.irq_lock);

	if (rq) {
		spin_lock(&rq->lock);
		dma_fence_signal_locked(&rq->fence);
		GEM_BUG_ON(!i915_request_completed(rq));
		spin_unlock(&rq->lock);

		i915_request_put(rq);
	}

	if (tsk && tsk->state & TASK_NORMAL)
		wake_up_process(tsk);

	rcu_read_unlock();

	trace_intel_engine_notify(engine, wait);
}

static void vlv_c0_read(struct drm_i915_private *dev_priv,
			struct intel_rps_ei *ei)
{
	ei->ktime = ktime_get_raw();
	ei->render_c0 = I915_READ(VLV_RENDER_C0_COUNT);
	ei->media_c0 = I915_READ(VLV_MEDIA_C0_COUNT);
}

void gen6_rps_reset_ei(struct drm_i915_private *dev_priv)
{
	memset(&dev_priv->gt_pm.rps.ei, 0, sizeof(dev_priv->gt_pm.rps.ei));
}

static u32 vlv_wa_c0_ei(struct drm_i915_private *dev_priv, u32 pm_iir)
{
	struct intel_rps *rps = &dev_priv->gt_pm.rps;
	const struct intel_rps_ei *prev = &rps->ei;
	struct intel_rps_ei now;
	u32 events = 0;

	if ((pm_iir & GEN6_PM_RP_UP_EI_EXPIRED) == 0)
		return 0;

	vlv_c0_read(dev_priv, &now);

	if (prev->ktime) {
		u64 time, c0;
		u32 render, media;

		time = ktime_us_delta(now.ktime, prev->ktime);

		time *= dev_priv->czclk_freq;

		/* Workload can be split between render + media,
		 * e.g. SwapBuffers being blitted in X after being rendered in
		 * mesa. To account for this we need to combine both engines
		 * into our activity counter.
		 */
		render = now.render_c0 - prev->render_c0;
		media = now.media_c0 - prev->media_c0;
		c0 = max(render, media);
		c0 *= 1000 * 100 << 8; /* to usecs and scale to threshold% */

		if (c0 > time * rps->power.up_threshold)
			events = GEN6_PM_RP_UP_THRESHOLD;
		else if (c0 < time * rps->power.down_threshold)
			events = GEN6_PM_RP_DOWN_THRESHOLD;
	}

	rps->ei = now;
	return events;
}

static void gen6_pm_rps_work(struct work_struct *work)
{
	struct drm_i915_private *dev_priv =
		container_of(work, struct drm_i915_private, gt_pm.rps.work);
	struct intel_rps *rps = &dev_priv->gt_pm.rps;
	bool client_boost = false;
	int new_delay, adj, min, max;
	u32 pm_iir = 0;

	spin_lock_irq(&dev_priv->irq_lock);
	if (rps->interrupts_enabled) {
		pm_iir = fetch_and_zero(&rps->pm_iir);
		client_boost = atomic_read(&rps->num_waiters);
	}
	spin_unlock_irq(&dev_priv->irq_lock);

	/* Make sure we didn't queue anything we're not going to process. */
	WARN_ON(pm_iir & ~dev_priv->pm_rps_events);
	if ((pm_iir & dev_priv->pm_rps_events) == 0 && !client_boost)
		goto out;

	mutex_lock(&dev_priv->pcu_lock);

	pm_iir |= vlv_wa_c0_ei(dev_priv, pm_iir);

	adj = rps->last_adj;
	new_delay = rps->cur_freq;
	min = rps->min_freq_softlimit;
	max = rps->max_freq_softlimit;
	if (client_boost)
		max = rps->max_freq;
	if (client_boost && new_delay < rps->boost_freq) {
		new_delay = rps->boost_freq;
		adj = 0;
	} else if (pm_iir & GEN6_PM_RP_UP_THRESHOLD) {
		if (adj > 0)
			adj *= 2;
		else /* CHV needs even encode values */
			adj = IS_CHERRYVIEW(dev_priv) ? 2 : 1;

		if (new_delay >= rps->max_freq_softlimit)
			adj = 0;
	} else if (client_boost) {
		adj = 0;
	} else if (pm_iir & GEN6_PM_RP_DOWN_TIMEOUT) {
		if (rps->cur_freq > rps->efficient_freq)
			new_delay = rps->efficient_freq;
		else if (rps->cur_freq > rps->min_freq_softlimit)
			new_delay = rps->min_freq_softlimit;
		adj = 0;
	} else if (pm_iir & GEN6_PM_RP_DOWN_THRESHOLD) {
		if (adj < 0)
			adj *= 2;
		else /* CHV needs even encode values */
			adj = IS_CHERRYVIEW(dev_priv) ? -2 : -1;

		if (new_delay <= rps->min_freq_softlimit)
			adj = 0;
	} else { /* unknown event */
		adj = 0;
	}

	rps->last_adj = adj;

	/* sysfs frequency interfaces may have snuck in while servicing the
	 * interrupt
	 */
	new_delay += adj;
	new_delay = clamp_t(int, new_delay, min, max);

	if (intel_set_rps(dev_priv, new_delay)) {
		DRM_DEBUG_DRIVER("Failed to set new GPU frequency\n");
		rps->last_adj = 0;
	}

	mutex_unlock(&dev_priv->pcu_lock);

out:
	/* Make sure not to corrupt PMIMR state used by ringbuffer on GEN6 */
	spin_lock_irq(&dev_priv->irq_lock);
	if (rps->interrupts_enabled)
		gen6_unmask_pm_irq(dev_priv, dev_priv->pm_rps_events);
	spin_unlock_irq(&dev_priv->irq_lock);
}


/**
 * ivybridge_parity_work - Workqueue called when a parity error interrupt
 * occurred.
 * @work: workqueue struct
 *
 * Doesn't actually do anything except notify userspace. As a consequence of
 * this event, userspace should try to remap the bad rows since statistically
 * it is likely the same row is more likely to go bad again.
 */
static void ivybridge_parity_work(struct work_struct *work)
{
	struct drm_i915_private *dev_priv =
		container_of(work, typeof(*dev_priv), l3_parity.error_work);
	u32 error_status, row, bank, subbank;
	char *parity_event[6];
	uint32_t misccpctl;
	uint8_t slice = 0;

	/* We must turn off DOP level clock gating to access the L3 registers.
	 * In order to prevent a get/put style interface, acquire struct mutex
	 * any time we access those registers.
	 */
	mutex_lock(&dev_priv->drm.struct_mutex);

	/* If we've screwed up tracking, just let the interrupt fire again */
	if (WARN_ON(!dev_priv->l3_parity.which_slice))
		goto out;

	misccpctl = I915_READ(GEN7_MISCCPCTL);
	I915_WRITE(GEN7_MISCCPCTL, misccpctl & ~GEN7_DOP_CLOCK_GATE_ENABLE);
	POSTING_READ(GEN7_MISCCPCTL);

	while ((slice = ffs(dev_priv->l3_parity.which_slice)) != 0) {
		i915_reg_t reg;

		slice--;
		if (WARN_ON_ONCE(slice >= NUM_L3_SLICES(dev_priv)))
			break;

		dev_priv->l3_parity.which_slice &= ~(1<<slice);

		reg = GEN7_L3CDERRST1(slice);

		error_status = I915_READ(reg);
		row = GEN7_PARITY_ERROR_ROW(error_status);
		bank = GEN7_PARITY_ERROR_BANK(error_status);
		subbank = GEN7_PARITY_ERROR_SUBBANK(error_status);

		I915_WRITE(reg, GEN7_PARITY_ERROR_VALID | GEN7_L3CDERRST1_ENABLE);
		POSTING_READ(reg);

		parity_event[0] = I915_L3_PARITY_UEVENT "=1";
		parity_event[1] = kasprintf(GFP_KERNEL, "ROW=%d", row);
		parity_event[2] = kasprintf(GFP_KERNEL, "BANK=%d", bank);
		parity_event[3] = kasprintf(GFP_KERNEL, "SUBBANK=%d", subbank);
		parity_event[4] = kasprintf(GFP_KERNEL, "SLICE=%d", slice);
		parity_event[5] = NULL;

		kobject_uevent_env(&dev_priv->drm.primary->kdev->kobj,
				   KOBJ_CHANGE, parity_event);

		DRM_DEBUG("Parity error: Slice = %d, Row = %d, Bank = %d, Sub bank = %d.\n",
			  slice, row, bank, subbank);

		kfree(parity_event[4]);
		kfree(parity_event[3]);
		kfree(parity_event[2]);
		kfree(parity_event[1]);
	}

	I915_WRITE(GEN7_MISCCPCTL, misccpctl);

out:
	WARN_ON(dev_priv->l3_parity.which_slice);
	spin_lock_irq(&dev_priv->irq_lock);
	gen5_enable_gt_irq(dev_priv, GT_PARITY_ERROR(dev_priv));
	spin_unlock_irq(&dev_priv->irq_lock);

	mutex_unlock(&dev_priv->drm.struct_mutex);
}

static void ivybridge_parity_error_irq_handler(struct drm_i915_private *dev_priv,
					       u32 iir)
{
	if (!HAS_L3_DPF(dev_priv))
		return;

	spin_lock(&dev_priv->irq_lock);
	gen5_disable_gt_irq(dev_priv, GT_PARITY_ERROR(dev_priv));
	spin_unlock(&dev_priv->irq_lock);

	iir &= GT_PARITY_ERROR(dev_priv);
	if (iir & GT_RENDER_L3_PARITY_ERROR_INTERRUPT_S1)
		dev_priv->l3_parity.which_slice |= 1 << 1;

	if (iir & GT_RENDER_L3_PARITY_ERROR_INTERRUPT)
		dev_priv->l3_parity.which_slice |= 1 << 0;

	queue_work(dev_priv->wq, &dev_priv->l3_parity.error_work);
}

static void ilk_gt_irq_handler(struct drm_i915_private *dev_priv,
			       u32 gt_iir)
{
	if (gt_iir & GT_RENDER_USER_INTERRUPT)
		notify_ring(dev_priv->engine[RCS]);
	if (gt_iir & ILK_BSD_USER_INTERRUPT)
		notify_ring(dev_priv->engine[VCS]);
}

static void snb_gt_irq_handler(struct drm_i915_private *dev_priv,
			       u32 gt_iir)
{
	if (gt_iir & GT_RENDER_USER_INTERRUPT)
		notify_ring(dev_priv->engine[RCS]);
	if (gt_iir & GT_BSD_USER_INTERRUPT)
		notify_ring(dev_priv->engine[VCS]);
	if (gt_iir & GT_BLT_USER_INTERRUPT)
		notify_ring(dev_priv->engine[BCS]);

	if (gt_iir & (GT_BLT_CS_ERROR_INTERRUPT |
		      GT_BSD_CS_ERROR_INTERRUPT |
		      GT_RENDER_CS_MASTER_ERROR_INTERRUPT))
		DRM_DEBUG("Command parser error, gt_iir 0x%08x\n", gt_iir);

	if (gt_iir & GT_PARITY_ERROR(dev_priv))
		ivybridge_parity_error_irq_handler(dev_priv, gt_iir);
}

static void
gen8_cs_irq_handler(struct intel_engine_cs *engine, u32 iir)
{
	bool tasklet = false;

	if (iir & GT_CONTEXT_SWITCH_INTERRUPT)
		tasklet = true;

	if (iir & GT_RENDER_USER_INTERRUPT) {
		notify_ring(engine);
		tasklet |= USES_GUC_SUBMISSION(engine->i915);
	}

	if (tasklet)
		tasklet_hi_schedule(&engine->execlists.tasklet);
}

static void gen8_gt_irq_ack(struct drm_i915_private *i915,
			    u32 master_ctl, u32 gt_iir[4])
{
	void __iomem * const regs = i915->regs;

#define GEN8_GT_IRQS (GEN8_GT_RCS_IRQ | \
		      GEN8_GT_BCS_IRQ | \
		      GEN8_GT_VCS1_IRQ | \
		      GEN8_GT_VCS2_IRQ | \
		      GEN8_GT_VECS_IRQ | \
		      GEN8_GT_PM_IRQ | \
		      GEN8_GT_GUC_IRQ)

	if (master_ctl & (GEN8_GT_RCS_IRQ | GEN8_GT_BCS_IRQ)) {
		gt_iir[0] = raw_reg_read(regs, GEN8_GT_IIR(0));
		if (likely(gt_iir[0]))
			raw_reg_write(regs, GEN8_GT_IIR(0), gt_iir[0]);
	}

	if (master_ctl & (GEN8_GT_VCS1_IRQ | GEN8_GT_VCS2_IRQ)) {
		gt_iir[1] = raw_reg_read(regs, GEN8_GT_IIR(1));
		if (likely(gt_iir[1]))
			raw_reg_write(regs, GEN8_GT_IIR(1), gt_iir[1]);
	}

	if (master_ctl & (GEN8_GT_PM_IRQ | GEN8_GT_GUC_IRQ)) {
		gt_iir[2] = raw_reg_read(regs, GEN8_GT_IIR(2));
		if (likely(gt_iir[2] & (i915->pm_rps_events |
					i915->pm_guc_events)))
			raw_reg_write(regs, GEN8_GT_IIR(2),
				      gt_iir[2] & (i915->pm_rps_events |
						   i915->pm_guc_events));
	}

	if (master_ctl & GEN8_GT_VECS_IRQ) {
		gt_iir[3] = raw_reg_read(regs, GEN8_GT_IIR(3));
		if (likely(gt_iir[3]))
			raw_reg_write(regs, GEN8_GT_IIR(3), gt_iir[3]);
	}
}

static void gen8_gt_irq_handler(struct drm_i915_private *i915,
				u32 master_ctl, u32 gt_iir[4])
{
	if (master_ctl & (GEN8_GT_RCS_IRQ | GEN8_GT_BCS_IRQ)) {
		gen8_cs_irq_handler(i915->engine[RCS],
				    gt_iir[0] >> GEN8_RCS_IRQ_SHIFT);
		gen8_cs_irq_handler(i915->engine[BCS],
				    gt_iir[0] >> GEN8_BCS_IRQ_SHIFT);
	}

	if (master_ctl & (GEN8_GT_VCS1_IRQ | GEN8_GT_VCS2_IRQ)) {
		gen8_cs_irq_handler(i915->engine[VCS],
				    gt_iir[1] >> GEN8_VCS1_IRQ_SHIFT);
		gen8_cs_irq_handler(i915->engine[VCS2],
				    gt_iir[1] >> GEN8_VCS2_IRQ_SHIFT);
	}

	if (master_ctl & GEN8_GT_VECS_IRQ) {
		gen8_cs_irq_handler(i915->engine[VECS],
				    gt_iir[3] >> GEN8_VECS_IRQ_SHIFT);
	}

	if (master_ctl & (GEN8_GT_PM_IRQ | GEN8_GT_GUC_IRQ)) {
		gen6_rps_irq_handler(i915, gt_iir[2]);
		gen9_guc_irq_handler(i915, gt_iir[2]);
	}
}

static bool gen11_port_hotplug_long_detect(enum hpd_pin pin, u32 val)
{
	switch (pin) {
	case HPD_PORT_C:
		return val & GEN11_HOTPLUG_CTL_LONG_DETECT(PORT_TC1);
	case HPD_PORT_D:
		return val & GEN11_HOTPLUG_CTL_LONG_DETECT(PORT_TC2);
	case HPD_PORT_E:
		return val & GEN11_HOTPLUG_CTL_LONG_DETECT(PORT_TC3);
	case HPD_PORT_F:
		return val & GEN11_HOTPLUG_CTL_LONG_DETECT(PORT_TC4);
	default:
		return false;
	}
}

static bool bxt_port_hotplug_long_detect(enum hpd_pin pin, u32 val)
{
	switch (pin) {
	case HPD_PORT_A:
		return val & PORTA_HOTPLUG_LONG_DETECT;
	case HPD_PORT_B:
		return val & PORTB_HOTPLUG_LONG_DETECT;
	case HPD_PORT_C:
		return val & PORTC_HOTPLUG_LONG_DETECT;
	default:
		return false;
	}
}

static bool icp_ddi_port_hotplug_long_detect(enum hpd_pin pin, u32 val)
{
	switch (pin) {
	case HPD_PORT_A:
		return val & ICP_DDIA_HPD_LONG_DETECT;
	case HPD_PORT_B:
		return val & ICP_DDIB_HPD_LONG_DETECT;
	default:
		return false;
	}
}

static bool icp_tc_port_hotplug_long_detect(enum hpd_pin pin, u32 val)
{
	switch (pin) {
	case HPD_PORT_C:
		return val & ICP_TC_HPD_LONG_DETECT(PORT_TC1);
	case HPD_PORT_D:
		return val & ICP_TC_HPD_LONG_DETECT(PORT_TC2);
	case HPD_PORT_E:
		return val & ICP_TC_HPD_LONG_DETECT(PORT_TC3);
	case HPD_PORT_F:
		return val & ICP_TC_HPD_LONG_DETECT(PORT_TC4);
	default:
		return false;
	}
}

static bool spt_port_hotplug2_long_detect(enum hpd_pin pin, u32 val)
{
	switch (pin) {
	case HPD_PORT_E:
		return val & PORTE_HOTPLUG_LONG_DETECT;
	default:
		return false;
	}
}

static bool spt_port_hotplug_long_detect(enum hpd_pin pin, u32 val)
{
	switch (pin) {
	case HPD_PORT_A:
		return val & PORTA_HOTPLUG_LONG_DETECT;
	case HPD_PORT_B:
		return val & PORTB_HOTPLUG_LONG_DETECT;
	case HPD_PORT_C:
		return val & PORTC_HOTPLUG_LONG_DETECT;
	case HPD_PORT_D:
		return val & PORTD_HOTPLUG_LONG_DETECT;
	default:
		return false;
	}
}

static bool ilk_port_hotplug_long_detect(enum hpd_pin pin, u32 val)
{
	switch (pin) {
	case HPD_PORT_A:
		return val & DIGITAL_PORTA_HOTPLUG_LONG_DETECT;
	default:
		return false;
	}
}

static bool pch_port_hotplug_long_detect(enum hpd_pin pin, u32 val)
{
	switch (pin) {
	case HPD_PORT_B:
		return val & PORTB_HOTPLUG_LONG_DETECT;
	case HPD_PORT_C:
		return val & PORTC_HOTPLUG_LONG_DETECT;
	case HPD_PORT_D:
		return val & PORTD_HOTPLUG_LONG_DETECT;
	default:
		return false;
	}
}

static bool i9xx_port_hotplug_long_detect(enum hpd_pin pin, u32 val)
{
	switch (pin) {
	case HPD_PORT_B:
		return val & PORTB_HOTPLUG_INT_LONG_PULSE;
	case HPD_PORT_C:
		return val & PORTC_HOTPLUG_INT_LONG_PULSE;
	case HPD_PORT_D:
		return val & PORTD_HOTPLUG_INT_LONG_PULSE;
	default:
		return false;
	}
}

/*
 * Get a bit mask of pins that have triggered, and which ones may be long.
 * This can be called multiple times with the same masks to accumulate
 * hotplug detection results from several registers.
 *
 * Note that the caller is expected to zero out the masks initially.
 */
static void intel_get_hpd_pins(struct drm_i915_private *dev_priv,
			       u32 *pin_mask, u32 *long_mask,
			       u32 hotplug_trigger, u32 dig_hotplug_reg,
			       const u32 hpd[HPD_NUM_PINS],
			       bool long_pulse_detect(enum hpd_pin pin, u32 val))
{
	enum hpd_pin pin;

	for_each_hpd_pin(pin) {
		if ((hpd[pin] & hotplug_trigger) == 0)
			continue;

		*pin_mask |= BIT(pin);

		if (long_pulse_detect(pin, dig_hotplug_reg))
			*long_mask |= BIT(pin);
	}

	DRM_DEBUG_DRIVER("hotplug event received, stat 0x%08x, dig 0x%08x, pins 0x%08x, long 0x%08x\n",
			 hotplug_trigger, dig_hotplug_reg, *pin_mask, *long_mask);

}

static void gmbus_irq_handler(struct drm_i915_private *dev_priv)
{
	wake_up_all(&dev_priv->gmbus_wait_queue);
}

static void dp_aux_irq_handler(struct drm_i915_private *dev_priv)
{
	wake_up_all(&dev_priv->gmbus_wait_queue);
}

#if defined(CONFIG_DEBUG_FS)
static void display_pipe_crc_irq_handler(struct drm_i915_private *dev_priv,
					 enum pipe pipe,
					 uint32_t crc0, uint32_t crc1,
					 uint32_t crc2, uint32_t crc3,
					 uint32_t crc4)
{
	struct intel_pipe_crc *pipe_crc = &dev_priv->pipe_crc[pipe];
	struct intel_crtc *crtc = intel_get_crtc_for_pipe(dev_priv, pipe);
	uint32_t crcs[5];

	spin_lock(&pipe_crc->lock);
	/*
	 * For some not yet identified reason, the first CRC is
	 * bonkers. So let's just wait for the next vblank and read
	 * out the buggy result.
	 *
	 * On GEN8+ sometimes the second CRC is bonkers as well, so
	 * don't trust that one either.
	 */
	if (pipe_crc->skipped <= 0 ||
	    (INTEL_GEN(dev_priv) >= 8 && pipe_crc->skipped == 1)) {
		pipe_crc->skipped++;
		spin_unlock(&pipe_crc->lock);
		return;
	}
	spin_unlock(&pipe_crc->lock);

	crcs[0] = crc0;
	crcs[1] = crc1;
	crcs[2] = crc2;
	crcs[3] = crc3;
	crcs[4] = crc4;
	drm_crtc_add_crc_entry(&crtc->base, true,
				drm_crtc_accurate_vblank_count(&crtc->base),
				crcs);
}
#else
static inline void
display_pipe_crc_irq_handler(struct drm_i915_private *dev_priv,
			     enum pipe pipe,
			     uint32_t crc0, uint32_t crc1,
			     uint32_t crc2, uint32_t crc3,
			     uint32_t crc4) {}
#endif


static void hsw_pipe_crc_irq_handler(struct drm_i915_private *dev_priv,
				     enum pipe pipe)
{
	display_pipe_crc_irq_handler(dev_priv, pipe,
				     I915_READ(PIPE_CRC_RES_1_IVB(pipe)),
				     0, 0, 0, 0);
}

static void ivb_pipe_crc_irq_handler(struct drm_i915_private *dev_priv,
				     enum pipe pipe)
{
	display_pipe_crc_irq_handler(dev_priv, pipe,
				     I915_READ(PIPE_CRC_RES_1_IVB(pipe)),
				     I915_READ(PIPE_CRC_RES_2_IVB(pipe)),
				     I915_READ(PIPE_CRC_RES_3_IVB(pipe)),
				     I915_READ(PIPE_CRC_RES_4_IVB(pipe)),
				     I915_READ(PIPE_CRC_RES_5_IVB(pipe)));
}

static void i9xx_pipe_crc_irq_handler(struct drm_i915_private *dev_priv,
				      enum pipe pipe)
{
	uint32_t res1, res2;

	if (INTEL_GEN(dev_priv) >= 3)
		res1 = I915_READ(PIPE_CRC_RES_RES1_I915(pipe));
	else
		res1 = 0;

	if (INTEL_GEN(dev_priv) >= 5 || IS_G4X(dev_priv))
		res2 = I915_READ(PIPE_CRC_RES_RES2_G4X(pipe));
	else
		res2 = 0;

	display_pipe_crc_irq_handler(dev_priv, pipe,
				     I915_READ(PIPE_CRC_RES_RED(pipe)),
				     I915_READ(PIPE_CRC_RES_GREEN(pipe)),
				     I915_READ(PIPE_CRC_RES_BLUE(pipe)),
				     res1, res2);
}

/* The RPS events need forcewake, so we add them to a work queue and mask their
 * IMR bits until the work is done. Other interrupts can be processed without
 * the work queue. */
static void gen6_rps_irq_handler(struct drm_i915_private *dev_priv, u32 pm_iir)
{
	struct intel_rps *rps = &dev_priv->gt_pm.rps;

	if (pm_iir & dev_priv->pm_rps_events) {
		spin_lock(&dev_priv->irq_lock);
		gen6_mask_pm_irq(dev_priv, pm_iir & dev_priv->pm_rps_events);
		if (rps->interrupts_enabled) {
			rps->pm_iir |= pm_iir & dev_priv->pm_rps_events;
			schedule_work(&rps->work);
		}
		spin_unlock(&dev_priv->irq_lock);
	}

	if (INTEL_GEN(dev_priv) >= 8)
		return;

	if (HAS_VEBOX(dev_priv)) {
		if (pm_iir & PM_VEBOX_USER_INTERRUPT)
			notify_ring(dev_priv->engine[VECS]);

		if (pm_iir & PM_VEBOX_CS_ERROR_INTERRUPT)
			DRM_DEBUG("Command parser error, pm_iir 0x%08x\n", pm_iir);
	}
}

static void gen9_guc_irq_handler(struct drm_i915_private *dev_priv, u32 gt_iir)
{
	if (gt_iir & GEN9_GUC_TO_HOST_INT_EVENT)
		intel_guc_to_host_event_handler(&dev_priv->guc);
}

static void i9xx_pipestat_irq_reset(struct drm_i915_private *dev_priv)
{
	enum pipe pipe;

	for_each_pipe(dev_priv, pipe) {
		I915_WRITE(PIPESTAT(pipe),
			   PIPESTAT_INT_STATUS_MASK |
			   PIPE_FIFO_UNDERRUN_STATUS);

		dev_priv->pipestat_irq_mask[pipe] = 0;
	}
}

static void i9xx_pipestat_irq_ack(struct drm_i915_private *dev_priv,
				  u32 iir, u32 pipe_stats[I915_MAX_PIPES])
{
	int pipe;

	spin_lock(&dev_priv->irq_lock);

	if (!dev_priv->display_irqs_enabled) {
		spin_unlock(&dev_priv->irq_lock);
		return;
	}

	for_each_pipe(dev_priv, pipe) {
		i915_reg_t reg;
		u32 status_mask, enable_mask, iir_bit = 0;

		/*
		 * PIPESTAT bits get signalled even when the interrupt is
		 * disabled with the mask bits, and some of the status bits do
		 * not generate interrupts at all (like the underrun bit). Hence
		 * we need to be careful that we only handle what we want to
		 * handle.
		 */

		/* fifo underruns are filterered in the underrun handler. */
		status_mask = PIPE_FIFO_UNDERRUN_STATUS;

		switch (pipe) {
		case PIPE_A:
			iir_bit = I915_DISPLAY_PIPE_A_EVENT_INTERRUPT;
			break;
		case PIPE_B:
			iir_bit = I915_DISPLAY_PIPE_B_EVENT_INTERRUPT;
			break;
		case PIPE_C:
			iir_bit = I915_DISPLAY_PIPE_C_EVENT_INTERRUPT;
			break;
		}
		if (iir & iir_bit)
			status_mask |= dev_priv->pipestat_irq_mask[pipe];

		if (!status_mask)
			continue;

		reg = PIPESTAT(pipe);
		pipe_stats[pipe] = I915_READ(reg) & status_mask;
		enable_mask = i915_pipestat_enable_mask(dev_priv, pipe);

		/*
		 * Clear the PIPE*STAT regs before the IIR
		 *
		 * Toggle the enable bits to make sure we get an
		 * edge in the ISR pipe event bit if we don't clear
		 * all the enabled status bits. Otherwise the edge
		 * triggered IIR on i965/g4x wouldn't notice that
		 * an interrupt is still pending.
		 */
		if (pipe_stats[pipe]) {
			I915_WRITE(reg, pipe_stats[pipe]);
			I915_WRITE(reg, enable_mask);
		}
	}
	spin_unlock(&dev_priv->irq_lock);
}

static void i8xx_pipestat_irq_handler(struct drm_i915_private *dev_priv,
				      u16 iir, u32 pipe_stats[I915_MAX_PIPES])
{
	enum pipe pipe;

	for_each_pipe(dev_priv, pipe) {
		if (pipe_stats[pipe] & PIPE_VBLANK_INTERRUPT_STATUS)
			drm_handle_vblank(&dev_priv->drm, pipe);

		if (pipe_stats[pipe] & PIPE_CRC_DONE_INTERRUPT_STATUS)
			i9xx_pipe_crc_irq_handler(dev_priv, pipe);

		if (pipe_stats[pipe] & PIPE_FIFO_UNDERRUN_STATUS)
			intel_cpu_fifo_underrun_irq_handler(dev_priv, pipe);
	}
}

static void i915_pipestat_irq_handler(struct drm_i915_private *dev_priv,
				      u32 iir, u32 pipe_stats[I915_MAX_PIPES])
{
<<<<<<< HEAD
	u32 hotplug_status = 0, hotplug_status_mask;
	int i;

	if (IS_G4X(dev_priv) ||
	    IS_VALLEYVIEW(dev_priv) || IS_CHERRYVIEW(dev_priv))
		hotplug_status_mask = HOTPLUG_INT_STATUS_G4X |
			DP_AUX_CHANNEL_MASK_INT_STATUS_G4X;
	else
		hotplug_status_mask = HOTPLUG_INT_STATUS_I915;

	/*
	 * We absolutely have to clear all the pending interrupt
	 * bits in PORT_HOTPLUG_STAT. Otherwise the ISR port
	 * interrupt bit won't have an edge, and the i965/g4x
	 * edge triggered IIR will not notice that an interrupt
	 * is still pending. We can't use PORT_HOTPLUG_EN to
	 * guarantee the edge as the act of toggling the enable
	 * bits can itself generate a new hotplug interrupt :(
	 */
	for (i = 0; i < 10; i++) {
		u32 tmp = I915_READ(PORT_HOTPLUG_STAT) & hotplug_status_mask;

		if (tmp == 0)
			return hotplug_status;

		hotplug_status |= tmp;
		I915_WRITE(PORT_HOTPLUG_STAT, hotplug_status);
	}

	WARN_ONCE(1,
		  "PORT_HOTPLUG_STAT did not clear (0x%08x)\n",
		  I915_READ(PORT_HOTPLUG_STAT));
=======
	bool blc_event = false;
	enum pipe pipe;

	for_each_pipe(dev_priv, pipe) {
		if (pipe_stats[pipe] & PIPE_VBLANK_INTERRUPT_STATUS)
			drm_handle_vblank(&dev_priv->drm, pipe);
>>>>>>> e021bb4f

		if (pipe_stats[pipe] & PIPE_LEGACY_BLC_EVENT_STATUS)
			blc_event = true;

		if (pipe_stats[pipe] & PIPE_CRC_DONE_INTERRUPT_STATUS)
			i9xx_pipe_crc_irq_handler(dev_priv, pipe);

		if (pipe_stats[pipe] & PIPE_FIFO_UNDERRUN_STATUS)
			intel_cpu_fifo_underrun_irq_handler(dev_priv, pipe);
	}

	if (blc_event || (iir & I915_ASLE_INTERRUPT))
		intel_opregion_asle_intr(dev_priv);
}

static void i965_pipestat_irq_handler(struct drm_i915_private *dev_priv,
				      u32 iir, u32 pipe_stats[I915_MAX_PIPES])
{
	bool blc_event = false;
	enum pipe pipe;

	for_each_pipe(dev_priv, pipe) {
		if (pipe_stats[pipe] & PIPE_START_VBLANK_INTERRUPT_STATUS)
			drm_handle_vblank(&dev_priv->drm, pipe);

		if (pipe_stats[pipe] & PIPE_LEGACY_BLC_EVENT_STATUS)
			blc_event = true;

		if (pipe_stats[pipe] & PIPE_CRC_DONE_INTERRUPT_STATUS)
			i9xx_pipe_crc_irq_handler(dev_priv, pipe);

		if (pipe_stats[pipe] & PIPE_FIFO_UNDERRUN_STATUS)
			intel_cpu_fifo_underrun_irq_handler(dev_priv, pipe);
	}

	if (blc_event || (iir & I915_ASLE_INTERRUPT))
		intel_opregion_asle_intr(dev_priv);

	if (pipe_stats[0] & PIPE_GMBUS_INTERRUPT_STATUS)
		gmbus_irq_handler(dev_priv);
}

static void valleyview_pipestat_irq_handler(struct drm_i915_private *dev_priv,
					    u32 pipe_stats[I915_MAX_PIPES])
{
	enum pipe pipe;

	for_each_pipe(dev_priv, pipe) {
		if (pipe_stats[pipe] & PIPE_START_VBLANK_INTERRUPT_STATUS)
			drm_handle_vblank(&dev_priv->drm, pipe);

		if (pipe_stats[pipe] & PIPE_CRC_DONE_INTERRUPT_STATUS)
			i9xx_pipe_crc_irq_handler(dev_priv, pipe);

		if (pipe_stats[pipe] & PIPE_FIFO_UNDERRUN_STATUS)
			intel_cpu_fifo_underrun_irq_handler(dev_priv, pipe);
	}

	if (pipe_stats[0] & PIPE_GMBUS_INTERRUPT_STATUS)
		gmbus_irq_handler(dev_priv);
}

static u32 i9xx_hpd_irq_ack(struct drm_i915_private *dev_priv)
{
	u32 hotplug_status = 0, hotplug_status_mask;
	int i;

	if (IS_G4X(dev_priv) ||
	    IS_VALLEYVIEW(dev_priv) || IS_CHERRYVIEW(dev_priv))
		hotplug_status_mask = HOTPLUG_INT_STATUS_G4X |
			DP_AUX_CHANNEL_MASK_INT_STATUS_G4X;
	else
		hotplug_status_mask = HOTPLUG_INT_STATUS_I915;

	/*
	 * We absolutely have to clear all the pending interrupt
	 * bits in PORT_HOTPLUG_STAT. Otherwise the ISR port
	 * interrupt bit won't have an edge, and the i965/g4x
	 * edge triggered IIR will not notice that an interrupt
	 * is still pending. We can't use PORT_HOTPLUG_EN to
	 * guarantee the edge as the act of toggling the enable
	 * bits can itself generate a new hotplug interrupt :(
	 */
	for (i = 0; i < 10; i++) {
		u32 tmp = I915_READ(PORT_HOTPLUG_STAT) & hotplug_status_mask;

		if (tmp == 0)
			return hotplug_status;

		hotplug_status |= tmp;
		I915_WRITE(PORT_HOTPLUG_STAT, hotplug_status);
	}

	WARN_ONCE(1,
		  "PORT_HOTPLUG_STAT did not clear (0x%08x)\n",
		  I915_READ(PORT_HOTPLUG_STAT));

	return hotplug_status;
}

static void i9xx_hpd_irq_handler(struct drm_i915_private *dev_priv,
				 u32 hotplug_status)
{
	u32 pin_mask = 0, long_mask = 0;

	if (IS_G4X(dev_priv) || IS_VALLEYVIEW(dev_priv) ||
	    IS_CHERRYVIEW(dev_priv)) {
		u32 hotplug_trigger = hotplug_status & HOTPLUG_INT_STATUS_G4X;

		if (hotplug_trigger) {
			intel_get_hpd_pins(dev_priv, &pin_mask, &long_mask,
					   hotplug_trigger, hotplug_trigger,
					   hpd_status_g4x,
					   i9xx_port_hotplug_long_detect);

			intel_hpd_irq_handler(dev_priv, pin_mask, long_mask);
		}

		if (hotplug_status & DP_AUX_CHANNEL_MASK_INT_STATUS_G4X)
			dp_aux_irq_handler(dev_priv);
	} else {
		u32 hotplug_trigger = hotplug_status & HOTPLUG_INT_STATUS_I915;

		if (hotplug_trigger) {
			intel_get_hpd_pins(dev_priv, &pin_mask, &long_mask,
					   hotplug_trigger, hotplug_trigger,
					   hpd_status_i915,
					   i9xx_port_hotplug_long_detect);
			intel_hpd_irq_handler(dev_priv, pin_mask, long_mask);
		}
	}
}

static irqreturn_t valleyview_irq_handler(int irq, void *arg)
{
	struct drm_device *dev = arg;
	struct drm_i915_private *dev_priv = to_i915(dev);
	irqreturn_t ret = IRQ_NONE;

	if (!intel_irqs_enabled(dev_priv))
		return IRQ_NONE;

	/* IRQs are synced during runtime_suspend, we don't require a wakeref */
	disable_rpm_wakeref_asserts(dev_priv);

	do {
		u32 iir, gt_iir, pm_iir;
		u32 pipe_stats[I915_MAX_PIPES] = {};
		u32 hotplug_status = 0;
		u32 ier = 0;

		gt_iir = I915_READ(GTIIR);
		pm_iir = I915_READ(GEN6_PMIIR);
		iir = I915_READ(VLV_IIR);

		if (gt_iir == 0 && pm_iir == 0 && iir == 0)
			break;

		ret = IRQ_HANDLED;

		/*
		 * Theory on interrupt generation, based on empirical evidence:
		 *
		 * x = ((VLV_IIR & VLV_IER) ||
		 *      (((GT_IIR & GT_IER) || (GEN6_PMIIR & GEN6_PMIER)) &&
		 *       (VLV_MASTER_IER & MASTER_INTERRUPT_ENABLE)));
		 *
		 * A CPU interrupt will only be raised when 'x' has a 0->1 edge.
		 * Hence we clear MASTER_INTERRUPT_ENABLE and VLV_IER to
		 * guarantee the CPU interrupt will be raised again even if we
		 * don't end up clearing all the VLV_IIR, GT_IIR, GEN6_PMIIR
		 * bits this time around.
		 */
		I915_WRITE(VLV_MASTER_IER, 0);
		ier = I915_READ(VLV_IER);
		I915_WRITE(VLV_IER, 0);

		if (gt_iir)
			I915_WRITE(GTIIR, gt_iir);
		if (pm_iir)
			I915_WRITE(GEN6_PMIIR, pm_iir);

		if (iir & I915_DISPLAY_PORT_INTERRUPT)
			hotplug_status = i9xx_hpd_irq_ack(dev_priv);

		/* Call regardless, as some status bits might not be
		 * signalled in iir */
		i9xx_pipestat_irq_ack(dev_priv, iir, pipe_stats);

		if (iir & (I915_LPE_PIPE_A_INTERRUPT |
			   I915_LPE_PIPE_B_INTERRUPT))
			intel_lpe_audio_irq_handler(dev_priv);

		/*
		 * VLV_IIR is single buffered, and reflects the level
		 * from PIPESTAT/PORT_HOTPLUG_STAT, hence clear it last.
		 */
		if (iir)
			I915_WRITE(VLV_IIR, iir);

		I915_WRITE(VLV_IER, ier);
		I915_WRITE(VLV_MASTER_IER, MASTER_INTERRUPT_ENABLE);

		if (gt_iir)
			snb_gt_irq_handler(dev_priv, gt_iir);
		if (pm_iir)
			gen6_rps_irq_handler(dev_priv, pm_iir);

		if (hotplug_status)
			i9xx_hpd_irq_handler(dev_priv, hotplug_status);

		valleyview_pipestat_irq_handler(dev_priv, pipe_stats);
	} while (0);

	enable_rpm_wakeref_asserts(dev_priv);

	return ret;
}

static irqreturn_t cherryview_irq_handler(int irq, void *arg)
{
	struct drm_device *dev = arg;
	struct drm_i915_private *dev_priv = to_i915(dev);
	irqreturn_t ret = IRQ_NONE;

	if (!intel_irqs_enabled(dev_priv))
		return IRQ_NONE;

	/* IRQs are synced during runtime_suspend, we don't require a wakeref */
	disable_rpm_wakeref_asserts(dev_priv);

	do {
		u32 master_ctl, iir;
		u32 pipe_stats[I915_MAX_PIPES] = {};
		u32 hotplug_status = 0;
		u32 gt_iir[4];
		u32 ier = 0;

		master_ctl = I915_READ(GEN8_MASTER_IRQ) & ~GEN8_MASTER_IRQ_CONTROL;
		iir = I915_READ(VLV_IIR);

		if (master_ctl == 0 && iir == 0)
			break;

		ret = IRQ_HANDLED;

		/*
		 * Theory on interrupt generation, based on empirical evidence:
		 *
		 * x = ((VLV_IIR & VLV_IER) ||
		 *      ((GEN8_MASTER_IRQ & ~GEN8_MASTER_IRQ_CONTROL) &&
		 *       (GEN8_MASTER_IRQ & GEN8_MASTER_IRQ_CONTROL)));
		 *
		 * A CPU interrupt will only be raised when 'x' has a 0->1 edge.
		 * Hence we clear GEN8_MASTER_IRQ_CONTROL and VLV_IER to
		 * guarantee the CPU interrupt will be raised again even if we
		 * don't end up clearing all the VLV_IIR and GEN8_MASTER_IRQ_CONTROL
		 * bits this time around.
		 */
		I915_WRITE(GEN8_MASTER_IRQ, 0);
		ier = I915_READ(VLV_IER);
		I915_WRITE(VLV_IER, 0);

		gen8_gt_irq_ack(dev_priv, master_ctl, gt_iir);

		if (iir & I915_DISPLAY_PORT_INTERRUPT)
			hotplug_status = i9xx_hpd_irq_ack(dev_priv);

		/* Call regardless, as some status bits might not be
		 * signalled in iir */
		i9xx_pipestat_irq_ack(dev_priv, iir, pipe_stats);

		if (iir & (I915_LPE_PIPE_A_INTERRUPT |
			   I915_LPE_PIPE_B_INTERRUPT |
			   I915_LPE_PIPE_C_INTERRUPT))
			intel_lpe_audio_irq_handler(dev_priv);

		/*
		 * VLV_IIR is single buffered, and reflects the level
		 * from PIPESTAT/PORT_HOTPLUG_STAT, hence clear it last.
		 */
		if (iir)
			I915_WRITE(VLV_IIR, iir);

		I915_WRITE(VLV_IER, ier);
		I915_WRITE(GEN8_MASTER_IRQ, GEN8_MASTER_IRQ_CONTROL);

		gen8_gt_irq_handler(dev_priv, master_ctl, gt_iir);

		if (hotplug_status)
			i9xx_hpd_irq_handler(dev_priv, hotplug_status);

		valleyview_pipestat_irq_handler(dev_priv, pipe_stats);
	} while (0);

	enable_rpm_wakeref_asserts(dev_priv);

	return ret;
}

static void ibx_hpd_irq_handler(struct drm_i915_private *dev_priv,
				u32 hotplug_trigger,
				const u32 hpd[HPD_NUM_PINS])
{
	u32 dig_hotplug_reg, pin_mask = 0, long_mask = 0;

	/*
	 * Somehow the PCH doesn't seem to really ack the interrupt to the CPU
	 * unless we touch the hotplug register, even if hotplug_trigger is
	 * zero. Not acking leads to "The master control interrupt lied (SDE)!"
	 * errors.
	 */
	dig_hotplug_reg = I915_READ(PCH_PORT_HOTPLUG);
	if (!hotplug_trigger) {
		u32 mask = PORTA_HOTPLUG_STATUS_MASK |
			PORTD_HOTPLUG_STATUS_MASK |
			PORTC_HOTPLUG_STATUS_MASK |
			PORTB_HOTPLUG_STATUS_MASK;
		dig_hotplug_reg &= ~mask;
	}

	I915_WRITE(PCH_PORT_HOTPLUG, dig_hotplug_reg);
	if (!hotplug_trigger)
		return;

	intel_get_hpd_pins(dev_priv, &pin_mask, &long_mask, hotplug_trigger,
			   dig_hotplug_reg, hpd,
			   pch_port_hotplug_long_detect);

	intel_hpd_irq_handler(dev_priv, pin_mask, long_mask);
}

static void ibx_irq_handler(struct drm_i915_private *dev_priv, u32 pch_iir)
{
	int pipe;
	u32 hotplug_trigger = pch_iir & SDE_HOTPLUG_MASK;

	ibx_hpd_irq_handler(dev_priv, hotplug_trigger, hpd_ibx);

	if (pch_iir & SDE_AUDIO_POWER_MASK) {
		int port = ffs((pch_iir & SDE_AUDIO_POWER_MASK) >>
			       SDE_AUDIO_POWER_SHIFT);
		DRM_DEBUG_DRIVER("PCH audio power change on port %d\n",
				 port_name(port));
	}

	if (pch_iir & SDE_AUX_MASK)
		dp_aux_irq_handler(dev_priv);

	if (pch_iir & SDE_GMBUS)
		gmbus_irq_handler(dev_priv);

	if (pch_iir & SDE_AUDIO_HDCP_MASK)
		DRM_DEBUG_DRIVER("PCH HDCP audio interrupt\n");

	if (pch_iir & SDE_AUDIO_TRANS_MASK)
		DRM_DEBUG_DRIVER("PCH transcoder audio interrupt\n");

	if (pch_iir & SDE_POISON)
		DRM_ERROR("PCH poison interrupt\n");

	if (pch_iir & SDE_FDI_MASK)
		for_each_pipe(dev_priv, pipe)
			DRM_DEBUG_DRIVER("  pipe %c FDI IIR: 0x%08x\n",
					 pipe_name(pipe),
					 I915_READ(FDI_RX_IIR(pipe)));

	if (pch_iir & (SDE_TRANSB_CRC_DONE | SDE_TRANSA_CRC_DONE))
		DRM_DEBUG_DRIVER("PCH transcoder CRC done interrupt\n");

	if (pch_iir & (SDE_TRANSB_CRC_ERR | SDE_TRANSA_CRC_ERR))
		DRM_DEBUG_DRIVER("PCH transcoder CRC error interrupt\n");

	if (pch_iir & SDE_TRANSA_FIFO_UNDER)
		intel_pch_fifo_underrun_irq_handler(dev_priv, PIPE_A);

	if (pch_iir & SDE_TRANSB_FIFO_UNDER)
		intel_pch_fifo_underrun_irq_handler(dev_priv, PIPE_B);
}

static void ivb_err_int_handler(struct drm_i915_private *dev_priv)
{
	u32 err_int = I915_READ(GEN7_ERR_INT);
	enum pipe pipe;

	if (err_int & ERR_INT_POISON)
		DRM_ERROR("Poison interrupt\n");

	for_each_pipe(dev_priv, pipe) {
		if (err_int & ERR_INT_FIFO_UNDERRUN(pipe))
			intel_cpu_fifo_underrun_irq_handler(dev_priv, pipe);

		if (err_int & ERR_INT_PIPE_CRC_DONE(pipe)) {
			if (IS_IVYBRIDGE(dev_priv))
				ivb_pipe_crc_irq_handler(dev_priv, pipe);
			else
				hsw_pipe_crc_irq_handler(dev_priv, pipe);
		}
	}

	I915_WRITE(GEN7_ERR_INT, err_int);
}

static void cpt_serr_int_handler(struct drm_i915_private *dev_priv)
{
	u32 serr_int = I915_READ(SERR_INT);
	enum pipe pipe;

	if (serr_int & SERR_INT_POISON)
		DRM_ERROR("PCH poison interrupt\n");

	for_each_pipe(dev_priv, pipe)
		if (serr_int & SERR_INT_TRANS_FIFO_UNDERRUN(pipe))
			intel_pch_fifo_underrun_irq_handler(dev_priv, pipe);

	I915_WRITE(SERR_INT, serr_int);
}

static void cpt_irq_handler(struct drm_i915_private *dev_priv, u32 pch_iir)
{
	int pipe;
	u32 hotplug_trigger = pch_iir & SDE_HOTPLUG_MASK_CPT;

	ibx_hpd_irq_handler(dev_priv, hotplug_trigger, hpd_cpt);

	if (pch_iir & SDE_AUDIO_POWER_MASK_CPT) {
		int port = ffs((pch_iir & SDE_AUDIO_POWER_MASK_CPT) >>
			       SDE_AUDIO_POWER_SHIFT_CPT);
		DRM_DEBUG_DRIVER("PCH audio power change on port %c\n",
				 port_name(port));
	}

	if (pch_iir & SDE_AUX_MASK_CPT)
		dp_aux_irq_handler(dev_priv);

	if (pch_iir & SDE_GMBUS_CPT)
		gmbus_irq_handler(dev_priv);

	if (pch_iir & SDE_AUDIO_CP_REQ_CPT)
		DRM_DEBUG_DRIVER("Audio CP request interrupt\n");

	if (pch_iir & SDE_AUDIO_CP_CHG_CPT)
		DRM_DEBUG_DRIVER("Audio CP change interrupt\n");

	if (pch_iir & SDE_FDI_MASK_CPT)
		for_each_pipe(dev_priv, pipe)
			DRM_DEBUG_DRIVER("  pipe %c FDI IIR: 0x%08x\n",
					 pipe_name(pipe),
					 I915_READ(FDI_RX_IIR(pipe)));

	if (pch_iir & SDE_ERROR_CPT)
		cpt_serr_int_handler(dev_priv);
}

static void icp_irq_handler(struct drm_i915_private *dev_priv, u32 pch_iir)
{
	u32 ddi_hotplug_trigger = pch_iir & SDE_DDI_MASK_ICP;
	u32 tc_hotplug_trigger = pch_iir & SDE_TC_MASK_ICP;
	u32 pin_mask = 0, long_mask = 0;

	if (ddi_hotplug_trigger) {
		u32 dig_hotplug_reg;

		dig_hotplug_reg = I915_READ(SHOTPLUG_CTL_DDI);
		I915_WRITE(SHOTPLUG_CTL_DDI, dig_hotplug_reg);

		intel_get_hpd_pins(dev_priv, &pin_mask, &long_mask,
				   ddi_hotplug_trigger,
				   dig_hotplug_reg, hpd_icp,
				   icp_ddi_port_hotplug_long_detect);
	}

	if (tc_hotplug_trigger) {
		u32 dig_hotplug_reg;

		dig_hotplug_reg = I915_READ(SHOTPLUG_CTL_TC);
		I915_WRITE(SHOTPLUG_CTL_TC, dig_hotplug_reg);

		intel_get_hpd_pins(dev_priv, &pin_mask, &long_mask,
				   tc_hotplug_trigger,
				   dig_hotplug_reg, hpd_icp,
				   icp_tc_port_hotplug_long_detect);
	}

	if (pin_mask)
		intel_hpd_irq_handler(dev_priv, pin_mask, long_mask);

	if (pch_iir & SDE_GMBUS_ICP)
		gmbus_irq_handler(dev_priv);
}

static void spt_irq_handler(struct drm_i915_private *dev_priv, u32 pch_iir)
{
	u32 hotplug_trigger = pch_iir & SDE_HOTPLUG_MASK_SPT &
		~SDE_PORTE_HOTPLUG_SPT;
	u32 hotplug2_trigger = pch_iir & SDE_PORTE_HOTPLUG_SPT;
	u32 pin_mask = 0, long_mask = 0;

	if (hotplug_trigger) {
		u32 dig_hotplug_reg;

		dig_hotplug_reg = I915_READ(PCH_PORT_HOTPLUG);
		I915_WRITE(PCH_PORT_HOTPLUG, dig_hotplug_reg);

		intel_get_hpd_pins(dev_priv, &pin_mask, &long_mask,
				   hotplug_trigger, dig_hotplug_reg, hpd_spt,
				   spt_port_hotplug_long_detect);
	}

	if (hotplug2_trigger) {
		u32 dig_hotplug_reg;

		dig_hotplug_reg = I915_READ(PCH_PORT_HOTPLUG2);
		I915_WRITE(PCH_PORT_HOTPLUG2, dig_hotplug_reg);

		intel_get_hpd_pins(dev_priv, &pin_mask, &long_mask,
				   hotplug2_trigger, dig_hotplug_reg, hpd_spt,
				   spt_port_hotplug2_long_detect);
	}

	if (pin_mask)
		intel_hpd_irq_handler(dev_priv, pin_mask, long_mask);

	if (pch_iir & SDE_GMBUS_CPT)
		gmbus_irq_handler(dev_priv);
}

static void ilk_hpd_irq_handler(struct drm_i915_private *dev_priv,
				u32 hotplug_trigger,
				const u32 hpd[HPD_NUM_PINS])
{
	u32 dig_hotplug_reg, pin_mask = 0, long_mask = 0;

	dig_hotplug_reg = I915_READ(DIGITAL_PORT_HOTPLUG_CNTRL);
	I915_WRITE(DIGITAL_PORT_HOTPLUG_CNTRL, dig_hotplug_reg);

	intel_get_hpd_pins(dev_priv, &pin_mask, &long_mask, hotplug_trigger,
			   dig_hotplug_reg, hpd,
			   ilk_port_hotplug_long_detect);

	intel_hpd_irq_handler(dev_priv, pin_mask, long_mask);
}

static void ilk_display_irq_handler(struct drm_i915_private *dev_priv,
				    u32 de_iir)
{
	enum pipe pipe;
	u32 hotplug_trigger = de_iir & DE_DP_A_HOTPLUG;

	if (hotplug_trigger)
		ilk_hpd_irq_handler(dev_priv, hotplug_trigger, hpd_ilk);

	if (de_iir & DE_AUX_CHANNEL_A)
		dp_aux_irq_handler(dev_priv);

	if (de_iir & DE_GSE)
		intel_opregion_asle_intr(dev_priv);

	if (de_iir & DE_POISON)
		DRM_ERROR("Poison interrupt\n");

	for_each_pipe(dev_priv, pipe) {
		if (de_iir & DE_PIPE_VBLANK(pipe))
			drm_handle_vblank(&dev_priv->drm, pipe);

		if (de_iir & DE_PIPE_FIFO_UNDERRUN(pipe))
			intel_cpu_fifo_underrun_irq_handler(dev_priv, pipe);

		if (de_iir & DE_PIPE_CRC_DONE(pipe))
			i9xx_pipe_crc_irq_handler(dev_priv, pipe);
	}

	/* check event from PCH */
	if (de_iir & DE_PCH_EVENT) {
		u32 pch_iir = I915_READ(SDEIIR);

		if (HAS_PCH_CPT(dev_priv))
			cpt_irq_handler(dev_priv, pch_iir);
		else
			ibx_irq_handler(dev_priv, pch_iir);

		/* should clear PCH hotplug event before clear CPU irq */
		I915_WRITE(SDEIIR, pch_iir);
	}

	if (IS_GEN5(dev_priv) && de_iir & DE_PCU_EVENT)
		ironlake_rps_change_irq_handler(dev_priv);
}

static void ivb_display_irq_handler(struct drm_i915_private *dev_priv,
				    u32 de_iir)
{
	enum pipe pipe;
	u32 hotplug_trigger = de_iir & DE_DP_A_HOTPLUG_IVB;

	if (hotplug_trigger)
		ilk_hpd_irq_handler(dev_priv, hotplug_trigger, hpd_ivb);

	if (de_iir & DE_ERR_INT_IVB)
		ivb_err_int_handler(dev_priv);

	if (de_iir & DE_EDP_PSR_INT_HSW) {
		u32 psr_iir = I915_READ(EDP_PSR_IIR);

		intel_psr_irq_handler(dev_priv, psr_iir);
		I915_WRITE(EDP_PSR_IIR, psr_iir);
	}

	if (de_iir & DE_AUX_CHANNEL_A_IVB)
		dp_aux_irq_handler(dev_priv);

	if (de_iir & DE_GSE_IVB)
		intel_opregion_asle_intr(dev_priv);

	for_each_pipe(dev_priv, pipe) {
		if (de_iir & (DE_PIPE_VBLANK_IVB(pipe)))
			drm_handle_vblank(&dev_priv->drm, pipe);
	}

	/* check event from PCH */
	if (!HAS_PCH_NOP(dev_priv) && (de_iir & DE_PCH_EVENT_IVB)) {
		u32 pch_iir = I915_READ(SDEIIR);

		cpt_irq_handler(dev_priv, pch_iir);

		/* clear PCH hotplug event before clear CPU irq */
		I915_WRITE(SDEIIR, pch_iir);
	}
}

/*
 * To handle irqs with the minimum potential races with fresh interrupts, we:
 * 1 - Disable Master Interrupt Control.
 * 2 - Find the source(s) of the interrupt.
 * 3 - Clear the Interrupt Identity bits (IIR).
 * 4 - Process the interrupt(s) that had bits set in the IIRs.
 * 5 - Re-enable Master Interrupt Control.
 */
static irqreturn_t ironlake_irq_handler(int irq, void *arg)
{
	struct drm_device *dev = arg;
	struct drm_i915_private *dev_priv = to_i915(dev);
	u32 de_iir, gt_iir, de_ier, sde_ier = 0;
	irqreturn_t ret = IRQ_NONE;

	if (!intel_irqs_enabled(dev_priv))
		return IRQ_NONE;

	/* IRQs are synced during runtime_suspend, we don't require a wakeref */
	disable_rpm_wakeref_asserts(dev_priv);

	/* disable master interrupt before clearing iir  */
	de_ier = I915_READ(DEIER);
	I915_WRITE(DEIER, de_ier & ~DE_MASTER_IRQ_CONTROL);

	/* Disable south interrupts. We'll only write to SDEIIR once, so further
	 * interrupts will will be stored on its back queue, and then we'll be
	 * able to process them after we restore SDEIER (as soon as we restore
	 * it, we'll get an interrupt if SDEIIR still has something to process
	 * due to its back queue). */
	if (!HAS_PCH_NOP(dev_priv)) {
		sde_ier = I915_READ(SDEIER);
		I915_WRITE(SDEIER, 0);
	}

	/* Find, clear, then process each source of interrupt */

	gt_iir = I915_READ(GTIIR);
	if (gt_iir) {
		I915_WRITE(GTIIR, gt_iir);
		ret = IRQ_HANDLED;
		if (INTEL_GEN(dev_priv) >= 6)
			snb_gt_irq_handler(dev_priv, gt_iir);
		else
			ilk_gt_irq_handler(dev_priv, gt_iir);
	}

	de_iir = I915_READ(DEIIR);
	if (de_iir) {
		I915_WRITE(DEIIR, de_iir);
		ret = IRQ_HANDLED;
		if (INTEL_GEN(dev_priv) >= 7)
			ivb_display_irq_handler(dev_priv, de_iir);
		else
			ilk_display_irq_handler(dev_priv, de_iir);
	}

	if (INTEL_GEN(dev_priv) >= 6) {
		u32 pm_iir = I915_READ(GEN6_PMIIR);
		if (pm_iir) {
			I915_WRITE(GEN6_PMIIR, pm_iir);
			ret = IRQ_HANDLED;
			gen6_rps_irq_handler(dev_priv, pm_iir);
		}
	}

	I915_WRITE(DEIER, de_ier);
	if (!HAS_PCH_NOP(dev_priv))
		I915_WRITE(SDEIER, sde_ier);

	/* IRQs are synced during runtime_suspend, we don't require a wakeref */
	enable_rpm_wakeref_asserts(dev_priv);

	return ret;
}

static void bxt_hpd_irq_handler(struct drm_i915_private *dev_priv,
				u32 hotplug_trigger,
				const u32 hpd[HPD_NUM_PINS])
{
	u32 dig_hotplug_reg, pin_mask = 0, long_mask = 0;

	dig_hotplug_reg = I915_READ(PCH_PORT_HOTPLUG);
	I915_WRITE(PCH_PORT_HOTPLUG, dig_hotplug_reg);

	intel_get_hpd_pins(dev_priv, &pin_mask, &long_mask, hotplug_trigger,
			   dig_hotplug_reg, hpd,
			   bxt_port_hotplug_long_detect);

	intel_hpd_irq_handler(dev_priv, pin_mask, long_mask);
}

static void gen11_hpd_irq_handler(struct drm_i915_private *dev_priv, u32 iir)
{
	u32 pin_mask = 0, long_mask = 0;
	u32 trigger_tc = iir & GEN11_DE_TC_HOTPLUG_MASK;
	u32 trigger_tbt = iir & GEN11_DE_TBT_HOTPLUG_MASK;

	if (trigger_tc) {
		u32 dig_hotplug_reg;

		dig_hotplug_reg = I915_READ(GEN11_TC_HOTPLUG_CTL);
		I915_WRITE(GEN11_TC_HOTPLUG_CTL, dig_hotplug_reg);

		intel_get_hpd_pins(dev_priv, &pin_mask, &long_mask, trigger_tc,
				   dig_hotplug_reg, hpd_gen11,
				   gen11_port_hotplug_long_detect);
	}

	if (trigger_tbt) {
		u32 dig_hotplug_reg;

		dig_hotplug_reg = I915_READ(GEN11_TBT_HOTPLUG_CTL);
		I915_WRITE(GEN11_TBT_HOTPLUG_CTL, dig_hotplug_reg);

		intel_get_hpd_pins(dev_priv, &pin_mask, &long_mask, trigger_tbt,
				   dig_hotplug_reg, hpd_gen11,
				   gen11_port_hotplug_long_detect);
	}

	if (pin_mask)
		intel_hpd_irq_handler(dev_priv, pin_mask, long_mask);
	else
		DRM_ERROR("Unexpected DE HPD interrupt 0x%08x\n", iir);
}

static irqreturn_t
gen8_de_irq_handler(struct drm_i915_private *dev_priv, u32 master_ctl)
{
	irqreturn_t ret = IRQ_NONE;
	u32 iir;
	enum pipe pipe;

	if (master_ctl & GEN8_DE_MISC_IRQ) {
		iir = I915_READ(GEN8_DE_MISC_IIR);
		if (iir) {
			bool found = false;

			I915_WRITE(GEN8_DE_MISC_IIR, iir);
			ret = IRQ_HANDLED;

			if (iir & GEN8_DE_MISC_GSE) {
				intel_opregion_asle_intr(dev_priv);
				found = true;
			}

			if (iir & GEN8_DE_EDP_PSR) {
				u32 psr_iir = I915_READ(EDP_PSR_IIR);

				intel_psr_irq_handler(dev_priv, psr_iir);
				I915_WRITE(EDP_PSR_IIR, psr_iir);
				found = true;
			}

			if (!found)
				DRM_ERROR("Unexpected DE Misc interrupt\n");
		}
		else
			DRM_ERROR("The master control interrupt lied (DE MISC)!\n");
	}

	if (INTEL_GEN(dev_priv) >= 11 && (master_ctl & GEN11_DE_HPD_IRQ)) {
		iir = I915_READ(GEN11_DE_HPD_IIR);
		if (iir) {
			I915_WRITE(GEN11_DE_HPD_IIR, iir);
			ret = IRQ_HANDLED;
			gen11_hpd_irq_handler(dev_priv, iir);
		} else {
			DRM_ERROR("The master control interrupt lied, (DE HPD)!\n");
		}
	}

	if (master_ctl & GEN8_DE_PORT_IRQ) {
		iir = I915_READ(GEN8_DE_PORT_IIR);
		if (iir) {
			u32 tmp_mask;
			bool found = false;

			I915_WRITE(GEN8_DE_PORT_IIR, iir);
			ret = IRQ_HANDLED;

			tmp_mask = GEN8_AUX_CHANNEL_A;
			if (INTEL_GEN(dev_priv) >= 9)
				tmp_mask |= GEN9_AUX_CHANNEL_B |
					    GEN9_AUX_CHANNEL_C |
					    GEN9_AUX_CHANNEL_D;

			if (INTEL_GEN(dev_priv) >= 11)
				tmp_mask |= ICL_AUX_CHANNEL_E;

			if (IS_CNL_WITH_PORT_F(dev_priv) ||
			    INTEL_GEN(dev_priv) >= 11)
				tmp_mask |= CNL_AUX_CHANNEL_F;

			if (iir & tmp_mask) {
				dp_aux_irq_handler(dev_priv);
				found = true;
			}

			if (IS_GEN9_LP(dev_priv)) {
				tmp_mask = iir & BXT_DE_PORT_HOTPLUG_MASK;
				if (tmp_mask) {
					bxt_hpd_irq_handler(dev_priv, tmp_mask,
							    hpd_bxt);
					found = true;
				}
			} else if (IS_BROADWELL(dev_priv)) {
				tmp_mask = iir & GEN8_PORT_DP_A_HOTPLUG;
				if (tmp_mask) {
					ilk_hpd_irq_handler(dev_priv,
							    tmp_mask, hpd_bdw);
					found = true;
				}
			}

			if (IS_GEN9_LP(dev_priv) && (iir & BXT_DE_PORT_GMBUS)) {
				gmbus_irq_handler(dev_priv);
				found = true;
			}

			if (!found)
				DRM_ERROR("Unexpected DE Port interrupt\n");
		}
		else
			DRM_ERROR("The master control interrupt lied (DE PORT)!\n");
	}

	for_each_pipe(dev_priv, pipe) {
		u32 fault_errors;

		if (!(master_ctl & GEN8_DE_PIPE_IRQ(pipe)))
			continue;

		iir = I915_READ(GEN8_DE_PIPE_IIR(pipe));
		if (!iir) {
			DRM_ERROR("The master control interrupt lied (DE PIPE)!\n");
			continue;
		}

		ret = IRQ_HANDLED;
		I915_WRITE(GEN8_DE_PIPE_IIR(pipe), iir);

		if (iir & GEN8_PIPE_VBLANK)
			drm_handle_vblank(&dev_priv->drm, pipe);

		if (iir & GEN8_PIPE_CDCLK_CRC_DONE)
			hsw_pipe_crc_irq_handler(dev_priv, pipe);

		if (iir & GEN8_PIPE_FIFO_UNDERRUN)
			intel_cpu_fifo_underrun_irq_handler(dev_priv, pipe);

		fault_errors = iir;
		if (INTEL_GEN(dev_priv) >= 9)
			fault_errors &= GEN9_DE_PIPE_IRQ_FAULT_ERRORS;
		else
			fault_errors &= GEN8_DE_PIPE_IRQ_FAULT_ERRORS;

		if (fault_errors)
			DRM_ERROR("Fault errors on pipe %c: 0x%08x\n",
				  pipe_name(pipe),
				  fault_errors);
	}

	if (HAS_PCH_SPLIT(dev_priv) && !HAS_PCH_NOP(dev_priv) &&
	    master_ctl & GEN8_DE_PCH_IRQ) {
		/*
		 * FIXME(BDW): Assume for now that the new interrupt handling
		 * scheme also closed the SDE interrupt handling race we've seen
		 * on older pch-split platforms. But this needs testing.
		 */
		iir = I915_READ(SDEIIR);
		if (iir) {
			I915_WRITE(SDEIIR, iir);
			ret = IRQ_HANDLED;

			if (HAS_PCH_ICP(dev_priv))
				icp_irq_handler(dev_priv, iir);
			else if (HAS_PCH_SPT(dev_priv) ||
				 HAS_PCH_KBP(dev_priv) ||
				 HAS_PCH_CNP(dev_priv))
				spt_irq_handler(dev_priv, iir);
			else
				cpt_irq_handler(dev_priv, iir);
		} else {
			/*
			 * Like on previous PCH there seems to be something
			 * fishy going on with forwarding PCH interrupts.
			 */
			DRM_DEBUG_DRIVER("The master control interrupt lied (SDE)!\n");
		}
	}

	return ret;
}

static irqreturn_t gen8_irq_handler(int irq, void *arg)
{
	struct drm_i915_private *dev_priv = to_i915(arg);
	u32 master_ctl;
	u32 gt_iir[4];

	if (!intel_irqs_enabled(dev_priv))
		return IRQ_NONE;

	master_ctl = I915_READ_FW(GEN8_MASTER_IRQ);
	master_ctl &= ~GEN8_MASTER_IRQ_CONTROL;
	if (!master_ctl)
		return IRQ_NONE;

	I915_WRITE_FW(GEN8_MASTER_IRQ, 0);

	/* Find, clear, then process each source of interrupt */
	gen8_gt_irq_ack(dev_priv, master_ctl, gt_iir);

	/* IRQs are synced during runtime_suspend, we don't require a wakeref */
	if (master_ctl & ~GEN8_GT_IRQS) {
		disable_rpm_wakeref_asserts(dev_priv);
		gen8_de_irq_handler(dev_priv, master_ctl);
		enable_rpm_wakeref_asserts(dev_priv);
	}

	I915_WRITE_FW(GEN8_MASTER_IRQ, GEN8_MASTER_IRQ_CONTROL);

	gen8_gt_irq_handler(dev_priv, master_ctl, gt_iir);

	return IRQ_HANDLED;
}

struct wedge_me {
	struct delayed_work work;
	struct drm_i915_private *i915;
	const char *name;
};

static void wedge_me(struct work_struct *work)
{
	struct wedge_me *w = container_of(work, typeof(*w), work.work);

	dev_err(w->i915->drm.dev,
		"%s timed out, cancelling all in-flight rendering.\n",
		w->name);
	i915_gem_set_wedged(w->i915);
}

static void __init_wedge(struct wedge_me *w,
			 struct drm_i915_private *i915,
			 long timeout,
			 const char *name)
{
	w->i915 = i915;
	w->name = name;

	INIT_DELAYED_WORK_ONSTACK(&w->work, wedge_me);
	schedule_delayed_work(&w->work, timeout);
}

static void __fini_wedge(struct wedge_me *w)
{
	cancel_delayed_work_sync(&w->work);
	destroy_delayed_work_on_stack(&w->work);
	w->i915 = NULL;
}

#define i915_wedge_on_timeout(W, DEV, TIMEOUT)				\
	for (__init_wedge((W), (DEV), (TIMEOUT), __func__);		\
	     (W)->i915;							\
	     __fini_wedge((W)))

static u32
gen11_gt_engine_identity(struct drm_i915_private * const i915,
			 const unsigned int bank, const unsigned int bit)
{
	void __iomem * const regs = i915->regs;
	u32 timeout_ts;
	u32 ident;

	lockdep_assert_held(&i915->irq_lock);

	raw_reg_write(regs, GEN11_IIR_REG_SELECTOR(bank), BIT(bit));

	/*
	 * NB: Specs do not specify how long to spin wait,
	 * so we do ~100us as an educated guess.
	 */
	timeout_ts = (local_clock() >> 10) + 100;
	do {
		ident = raw_reg_read(regs, GEN11_INTR_IDENTITY_REG(bank));
	} while (!(ident & GEN11_INTR_DATA_VALID) &&
		 !time_after32(local_clock() >> 10, timeout_ts));

	if (unlikely(!(ident & GEN11_INTR_DATA_VALID))) {
		DRM_ERROR("INTR_IDENTITY_REG%u:%u 0x%08x not valid!\n",
			  bank, bit, ident);
		return 0;
	}

	raw_reg_write(regs, GEN11_INTR_IDENTITY_REG(bank),
		      GEN11_INTR_DATA_VALID);

	return ident;
}

static void
gen11_other_irq_handler(struct drm_i915_private * const i915,
			const u8 instance, const u16 iir)
{
	if (instance == OTHER_GTPM_INSTANCE)
		return gen6_rps_irq_handler(i915, iir);

	WARN_ONCE(1, "unhandled other interrupt instance=0x%x, iir=0x%x\n",
		  instance, iir);
}

static void
gen11_engine_irq_handler(struct drm_i915_private * const i915,
			 const u8 class, const u8 instance, const u16 iir)
{
	struct intel_engine_cs *engine;

	if (instance <= MAX_ENGINE_INSTANCE)
		engine = i915->engine_class[class][instance];
	else
		engine = NULL;

	if (likely(engine))
		return gen8_cs_irq_handler(engine, iir);

	WARN_ONCE(1, "unhandled engine interrupt class=0x%x, instance=0x%x\n",
		  class, instance);
}

static void
gen11_gt_identity_handler(struct drm_i915_private * const i915,
			  const u32 identity)
{
	const u8 class = GEN11_INTR_ENGINE_CLASS(identity);
	const u8 instance = GEN11_INTR_ENGINE_INSTANCE(identity);
	const u16 intr = GEN11_INTR_ENGINE_INTR(identity);

	if (unlikely(!intr))
		return;

	if (class <= COPY_ENGINE_CLASS)
		return gen11_engine_irq_handler(i915, class, instance, intr);

	if (class == OTHER_CLASS)
		return gen11_other_irq_handler(i915, instance, intr);

	WARN_ONCE(1, "unknown interrupt class=0x%x, instance=0x%x, intr=0x%x\n",
		  class, instance, intr);
}

static void
gen11_gt_bank_handler(struct drm_i915_private * const i915,
		      const unsigned int bank)
{
	void __iomem * const regs = i915->regs;
	unsigned long intr_dw;
	unsigned int bit;

	lockdep_assert_held(&i915->irq_lock);

	intr_dw = raw_reg_read(regs, GEN11_GT_INTR_DW(bank));

	if (unlikely(!intr_dw)) {
		DRM_ERROR("GT_INTR_DW%u blank!\n", bank);
		return;
	}

	for_each_set_bit(bit, &intr_dw, 32) {
		const u32 ident = gen11_gt_engine_identity(i915,
							   bank, bit);

		gen11_gt_identity_handler(i915, ident);
	}

	/* Clear must be after shared has been served for engine */
	raw_reg_write(regs, GEN11_GT_INTR_DW(bank), intr_dw);
}

static void
gen11_gt_irq_handler(struct drm_i915_private * const i915,
		     const u32 master_ctl)
{
	unsigned int bank;

	spin_lock(&i915->irq_lock);

	for (bank = 0; bank < 2; bank++) {
		if (master_ctl & GEN11_GT_DW_IRQ(bank))
			gen11_gt_bank_handler(i915, bank);
	}

	spin_unlock(&i915->irq_lock);
}

static u32
gen11_gu_misc_irq_ack(struct drm_i915_private *dev_priv, const u32 master_ctl)
{
	void __iomem * const regs = dev_priv->regs;
	u32 iir;

	if (!(master_ctl & GEN11_GU_MISC_IRQ))
		return 0;

	iir = raw_reg_read(regs, GEN11_GU_MISC_IIR);
	if (likely(iir))
		raw_reg_write(regs, GEN11_GU_MISC_IIR, iir);

	return iir;
}

static void
gen11_gu_misc_irq_handler(struct drm_i915_private *dev_priv, const u32 iir)
{
	if (iir & GEN11_GU_MISC_GSE)
		intel_opregion_asle_intr(dev_priv);
}

static irqreturn_t gen11_irq_handler(int irq, void *arg)
{
	struct drm_i915_private * const i915 = to_i915(arg);
	void __iomem * const regs = i915->regs;
	u32 master_ctl;
	u32 gu_misc_iir;

	if (!intel_irqs_enabled(i915))
		return IRQ_NONE;

	master_ctl = raw_reg_read(regs, GEN11_GFX_MSTR_IRQ);
	master_ctl &= ~GEN11_MASTER_IRQ;
	if (!master_ctl)
		return IRQ_NONE;

	/* Disable interrupts. */
	raw_reg_write(regs, GEN11_GFX_MSTR_IRQ, 0);

	/* Find, clear, then process each source of interrupt. */
	gen11_gt_irq_handler(i915, master_ctl);

	/* IRQs are synced during runtime_suspend, we don't require a wakeref */
	if (master_ctl & GEN11_DISPLAY_IRQ) {
		const u32 disp_ctl = raw_reg_read(regs, GEN11_DISPLAY_INT_CTL);

		disable_rpm_wakeref_asserts(i915);
		/*
		 * GEN11_DISPLAY_INT_CTL has same format as GEN8_MASTER_IRQ
		 * for the display related bits.
		 */
		gen8_de_irq_handler(i915, disp_ctl);
		enable_rpm_wakeref_asserts(i915);
	}

	gu_misc_iir = gen11_gu_misc_irq_ack(i915, master_ctl);

	/* Acknowledge and enable interrupts. */
	raw_reg_write(regs, GEN11_GFX_MSTR_IRQ, GEN11_MASTER_IRQ | master_ctl);

	gen11_gu_misc_irq_handler(i915, gu_misc_iir);

	return IRQ_HANDLED;
}

static void i915_reset_device(struct drm_i915_private *dev_priv,
			      u32 engine_mask,
			      const char *reason)
{
	struct i915_gpu_error *error = &dev_priv->gpu_error;
	struct kobject *kobj = &dev_priv->drm.primary->kdev->kobj;
	char *error_event[] = { I915_ERROR_UEVENT "=1", NULL };
	char *reset_event[] = { I915_RESET_UEVENT "=1", NULL };
	char *reset_done_event[] = { I915_ERROR_UEVENT "=0", NULL };
	struct wedge_me w;

	kobject_uevent_env(kobj, KOBJ_CHANGE, error_event);

	DRM_DEBUG_DRIVER("resetting chip\n");
	kobject_uevent_env(kobj, KOBJ_CHANGE, reset_event);

	/* Use a watchdog to ensure that our reset completes */
	i915_wedge_on_timeout(&w, dev_priv, 5*HZ) {
		intel_prepare_reset(dev_priv);

		error->reason = reason;
		error->stalled_mask = engine_mask;

		/* Signal that locked waiters should reset the GPU */
		smp_mb__before_atomic();
		set_bit(I915_RESET_HANDOFF, &error->flags);
		wake_up_all(&error->wait_queue);

		/* Wait for anyone holding the lock to wakeup, without
		 * blocking indefinitely on struct_mutex.
		 */
		do {
			if (mutex_trylock(&dev_priv->drm.struct_mutex)) {
				i915_reset(dev_priv, engine_mask, reason);
				mutex_unlock(&dev_priv->drm.struct_mutex);
			}
		} while (wait_on_bit_timeout(&error->flags,
					     I915_RESET_HANDOFF,
					     TASK_UNINTERRUPTIBLE,
					     1));

		error->stalled_mask = 0;
		error->reason = NULL;

		intel_finish_reset(dev_priv);
	}

	if (!test_bit(I915_WEDGED, &error->flags))
		kobject_uevent_env(kobj, KOBJ_CHANGE, reset_done_event);
}

static void i915_clear_error_registers(struct drm_i915_private *dev_priv)
{
	u32 eir;

	if (!IS_GEN2(dev_priv))
		I915_WRITE(PGTBL_ER, I915_READ(PGTBL_ER));

	if (INTEL_GEN(dev_priv) < 4)
		I915_WRITE(IPEIR, I915_READ(IPEIR));
	else
		I915_WRITE(IPEIR_I965, I915_READ(IPEIR_I965));

	I915_WRITE(EIR, I915_READ(EIR));
	eir = I915_READ(EIR);
	if (eir) {
		/*
		 * some errors might have become stuck,
		 * mask them.
		 */
		DRM_DEBUG_DRIVER("EIR stuck: 0x%08x, masking\n", eir);
		I915_WRITE(EMR, I915_READ(EMR) | eir);
		I915_WRITE(IIR, I915_MASTER_ERROR_INTERRUPT);
	}
}

/**
 * i915_handle_error - handle a gpu error
 * @dev_priv: i915 device private
 * @engine_mask: mask representing engines that are hung
 * @flags: control flags
 * @fmt: Error message format string
 *
 * Do some basic checking of register state at error time and
 * dump it to the syslog.  Also call i915_capture_error_state() to make
 * sure we get a record and make it available in debugfs.  Fire a uevent
 * so userspace knows something bad happened (should trigger collection
 * of a ring dump etc.).
 */
void i915_handle_error(struct drm_i915_private *dev_priv,
		       u32 engine_mask,
		       unsigned long flags,
		       const char *fmt, ...)
{
	struct intel_engine_cs *engine;
	unsigned int tmp;
	char error_msg[80];
	char *msg = NULL;

	if (fmt) {
		va_list args;

		va_start(args, fmt);
		vscnprintf(error_msg, sizeof(error_msg), fmt, args);
		va_end(args);

		msg = error_msg;
	}

	/*
	 * In most cases it's guaranteed that we get here with an RPM
	 * reference held, for example because there is a pending GPU
	 * request that won't finish until the reset is done. This
	 * isn't the case at least when we get here by doing a
	 * simulated reset via debugfs, so get an RPM reference.
	 */
	intel_runtime_pm_get(dev_priv);

	engine_mask &= INTEL_INFO(dev_priv)->ring_mask;

	if (flags & I915_ERROR_CAPTURE) {
		i915_capture_error_state(dev_priv, engine_mask, msg);
		i915_clear_error_registers(dev_priv);
	}

	/*
	 * Try engine reset when available. We fall back to full reset if
	 * single reset fails.
	 */
	if (intel_has_reset_engine(dev_priv)) {
		for_each_engine_masked(engine, dev_priv, engine_mask, tmp) {
			BUILD_BUG_ON(I915_RESET_MODESET >= I915_RESET_ENGINE);
			if (test_and_set_bit(I915_RESET_ENGINE + engine->id,
					     &dev_priv->gpu_error.flags))
				continue;

			if (i915_reset_engine(engine, msg) == 0)
				engine_mask &= ~intel_engine_flag(engine);

			clear_bit(I915_RESET_ENGINE + engine->id,
				  &dev_priv->gpu_error.flags);
			wake_up_bit(&dev_priv->gpu_error.flags,
				    I915_RESET_ENGINE + engine->id);
		}
	}

	if (!engine_mask)
		goto out;

	/* Full reset needs the mutex, stop any other user trying to do so. */
	if (test_and_set_bit(I915_RESET_BACKOFF, &dev_priv->gpu_error.flags)) {
		wait_event(dev_priv->gpu_error.reset_queue,
			   !test_bit(I915_RESET_BACKOFF,
				     &dev_priv->gpu_error.flags));
		goto out;
	}

	/* Prevent any other reset-engine attempt. */
	for_each_engine(engine, dev_priv, tmp) {
		while (test_and_set_bit(I915_RESET_ENGINE + engine->id,
					&dev_priv->gpu_error.flags))
			wait_on_bit(&dev_priv->gpu_error.flags,
				    I915_RESET_ENGINE + engine->id,
				    TASK_UNINTERRUPTIBLE);
	}

	i915_reset_device(dev_priv, engine_mask, msg);

	for_each_engine(engine, dev_priv, tmp) {
		clear_bit(I915_RESET_ENGINE + engine->id,
			  &dev_priv->gpu_error.flags);
	}

	clear_bit(I915_RESET_BACKOFF, &dev_priv->gpu_error.flags);
	wake_up_all(&dev_priv->gpu_error.reset_queue);

out:
	intel_runtime_pm_put(dev_priv);
}

/* Called from drm generic code, passed 'crtc' which
 * we use as a pipe index
 */
static int i8xx_enable_vblank(struct drm_device *dev, unsigned int pipe)
{
	struct drm_i915_private *dev_priv = to_i915(dev);
	unsigned long irqflags;

	spin_lock_irqsave(&dev_priv->irq_lock, irqflags);
	i915_enable_pipestat(dev_priv, pipe, PIPE_VBLANK_INTERRUPT_STATUS);
	spin_unlock_irqrestore(&dev_priv->irq_lock, irqflags);

	return 0;
}

static int i965_enable_vblank(struct drm_device *dev, unsigned int pipe)
{
	struct drm_i915_private *dev_priv = to_i915(dev);
	unsigned long irqflags;

	spin_lock_irqsave(&dev_priv->irq_lock, irqflags);
	i915_enable_pipestat(dev_priv, pipe,
			     PIPE_START_VBLANK_INTERRUPT_STATUS);
	spin_unlock_irqrestore(&dev_priv->irq_lock, irqflags);

	return 0;
}

static int ironlake_enable_vblank(struct drm_device *dev, unsigned int pipe)
{
	struct drm_i915_private *dev_priv = to_i915(dev);
	unsigned long irqflags;
	uint32_t bit = INTEL_GEN(dev_priv) >= 7 ?
		DE_PIPE_VBLANK_IVB(pipe) : DE_PIPE_VBLANK(pipe);

	spin_lock_irqsave(&dev_priv->irq_lock, irqflags);
	ilk_enable_display_irq(dev_priv, bit);
	spin_unlock_irqrestore(&dev_priv->irq_lock, irqflags);

	/* Even though there is no DMC, frame counter can get stuck when
	 * PSR is active as no frames are generated.
	 */
	if (HAS_PSR(dev_priv))
		drm_vblank_restore(dev, pipe);

	return 0;
}

static int gen8_enable_vblank(struct drm_device *dev, unsigned int pipe)
{
	struct drm_i915_private *dev_priv = to_i915(dev);
	unsigned long irqflags;

	spin_lock_irqsave(&dev_priv->irq_lock, irqflags);
	bdw_enable_pipe_irq(dev_priv, pipe, GEN8_PIPE_VBLANK);
	spin_unlock_irqrestore(&dev_priv->irq_lock, irqflags);

	/* Even if there is no DMC, frame counter can get stuck when
	 * PSR is active as no frames are generated, so check only for PSR.
	 */
	if (HAS_PSR(dev_priv))
		drm_vblank_restore(dev, pipe);

	return 0;
}

/* Called from drm generic code, passed 'crtc' which
 * we use as a pipe index
 */
static void i8xx_disable_vblank(struct drm_device *dev, unsigned int pipe)
{
	struct drm_i915_private *dev_priv = to_i915(dev);
	unsigned long irqflags;

	spin_lock_irqsave(&dev_priv->irq_lock, irqflags);
	i915_disable_pipestat(dev_priv, pipe, PIPE_VBLANK_INTERRUPT_STATUS);
	spin_unlock_irqrestore(&dev_priv->irq_lock, irqflags);
}

static void i965_disable_vblank(struct drm_device *dev, unsigned int pipe)
{
	struct drm_i915_private *dev_priv = to_i915(dev);
	unsigned long irqflags;

	spin_lock_irqsave(&dev_priv->irq_lock, irqflags);
	i915_disable_pipestat(dev_priv, pipe,
			      PIPE_START_VBLANK_INTERRUPT_STATUS);
	spin_unlock_irqrestore(&dev_priv->irq_lock, irqflags);
}

static void ironlake_disable_vblank(struct drm_device *dev, unsigned int pipe)
{
	struct drm_i915_private *dev_priv = to_i915(dev);
	unsigned long irqflags;
	uint32_t bit = INTEL_GEN(dev_priv) >= 7 ?
		DE_PIPE_VBLANK_IVB(pipe) : DE_PIPE_VBLANK(pipe);

	spin_lock_irqsave(&dev_priv->irq_lock, irqflags);
	ilk_disable_display_irq(dev_priv, bit);
	spin_unlock_irqrestore(&dev_priv->irq_lock, irqflags);
}

static void gen8_disable_vblank(struct drm_device *dev, unsigned int pipe)
{
	struct drm_i915_private *dev_priv = to_i915(dev);
	unsigned long irqflags;

	spin_lock_irqsave(&dev_priv->irq_lock, irqflags);
	bdw_disable_pipe_irq(dev_priv, pipe, GEN8_PIPE_VBLANK);
	spin_unlock_irqrestore(&dev_priv->irq_lock, irqflags);
}

static void ibx_irq_reset(struct drm_i915_private *dev_priv)
{
	if (HAS_PCH_NOP(dev_priv))
		return;

	GEN3_IRQ_RESET(SDE);

	if (HAS_PCH_CPT(dev_priv) || HAS_PCH_LPT(dev_priv))
		I915_WRITE(SERR_INT, 0xffffffff);
}

/*
 * SDEIER is also touched by the interrupt handler to work around missed PCH
 * interrupts. Hence we can't update it after the interrupt handler is enabled -
 * instead we unconditionally enable all PCH interrupt sources here, but then
 * only unmask them as needed with SDEIMR.
 *
 * This function needs to be called before interrupts are enabled.
 */
static void ibx_irq_pre_postinstall(struct drm_device *dev)
{
	struct drm_i915_private *dev_priv = to_i915(dev);

	if (HAS_PCH_NOP(dev_priv))
		return;

	WARN_ON(I915_READ(SDEIER) != 0);
	I915_WRITE(SDEIER, 0xffffffff);
	POSTING_READ(SDEIER);
}

static void gen5_gt_irq_reset(struct drm_i915_private *dev_priv)
{
	GEN3_IRQ_RESET(GT);
	if (INTEL_GEN(dev_priv) >= 6)
		GEN3_IRQ_RESET(GEN6_PM);
}

static void vlv_display_irq_reset(struct drm_i915_private *dev_priv)
{
	if (IS_CHERRYVIEW(dev_priv))
		I915_WRITE(DPINVGTT, DPINVGTT_STATUS_MASK_CHV);
	else
		I915_WRITE(DPINVGTT, DPINVGTT_STATUS_MASK);

	i915_hotplug_interrupt_update_locked(dev_priv, 0xffffffff, 0);
	I915_WRITE(PORT_HOTPLUG_STAT, I915_READ(PORT_HOTPLUG_STAT));

	i9xx_pipestat_irq_reset(dev_priv);

	GEN3_IRQ_RESET(VLV_);
	dev_priv->irq_mask = ~0u;
}

static void vlv_display_irq_postinstall(struct drm_i915_private *dev_priv)
{
	u32 pipestat_mask;
	u32 enable_mask;
	enum pipe pipe;

	pipestat_mask = PIPE_CRC_DONE_INTERRUPT_STATUS;

	i915_enable_pipestat(dev_priv, PIPE_A, PIPE_GMBUS_INTERRUPT_STATUS);
	for_each_pipe(dev_priv, pipe)
		i915_enable_pipestat(dev_priv, pipe, pipestat_mask);

	enable_mask = I915_DISPLAY_PORT_INTERRUPT |
		I915_DISPLAY_PIPE_A_EVENT_INTERRUPT |
		I915_DISPLAY_PIPE_B_EVENT_INTERRUPT |
		I915_LPE_PIPE_A_INTERRUPT |
		I915_LPE_PIPE_B_INTERRUPT;

	if (IS_CHERRYVIEW(dev_priv))
		enable_mask |= I915_DISPLAY_PIPE_C_EVENT_INTERRUPT |
			I915_LPE_PIPE_C_INTERRUPT;

	WARN_ON(dev_priv->irq_mask != ~0u);

	dev_priv->irq_mask = ~enable_mask;

	GEN3_IRQ_INIT(VLV_, dev_priv->irq_mask, enable_mask);
}

/* drm_dma.h hooks
*/
static void ironlake_irq_reset(struct drm_device *dev)
{
	struct drm_i915_private *dev_priv = to_i915(dev);

	if (IS_GEN5(dev_priv))
		I915_WRITE(HWSTAM, 0xffffffff);

	GEN3_IRQ_RESET(DE);
	if (IS_GEN7(dev_priv))
		I915_WRITE(GEN7_ERR_INT, 0xffffffff);

	if (IS_HASWELL(dev_priv)) {
		I915_WRITE(EDP_PSR_IMR, 0xffffffff);
		I915_WRITE(EDP_PSR_IIR, 0xffffffff);
	}

	gen5_gt_irq_reset(dev_priv);

	ibx_irq_reset(dev_priv);
}

static void valleyview_irq_reset(struct drm_device *dev)
{
	struct drm_i915_private *dev_priv = to_i915(dev);

	I915_WRITE(VLV_MASTER_IER, 0);
	POSTING_READ(VLV_MASTER_IER);

	gen5_gt_irq_reset(dev_priv);

	spin_lock_irq(&dev_priv->irq_lock);
	if (dev_priv->display_irqs_enabled)
		vlv_display_irq_reset(dev_priv);
	spin_unlock_irq(&dev_priv->irq_lock);
}

static void gen8_gt_irq_reset(struct drm_i915_private *dev_priv)
{
	GEN8_IRQ_RESET_NDX(GT, 0);
	GEN8_IRQ_RESET_NDX(GT, 1);
	GEN8_IRQ_RESET_NDX(GT, 2);
	GEN8_IRQ_RESET_NDX(GT, 3);
}

static void gen8_irq_reset(struct drm_device *dev)
{
	struct drm_i915_private *dev_priv = to_i915(dev);
	int pipe;

	I915_WRITE(GEN8_MASTER_IRQ, 0);
	POSTING_READ(GEN8_MASTER_IRQ);

	gen8_gt_irq_reset(dev_priv);

	I915_WRITE(EDP_PSR_IMR, 0xffffffff);
	I915_WRITE(EDP_PSR_IIR, 0xffffffff);

	for_each_pipe(dev_priv, pipe)
		if (intel_display_power_is_enabled(dev_priv,
						   POWER_DOMAIN_PIPE(pipe)))
			GEN8_IRQ_RESET_NDX(DE_PIPE, pipe);

	GEN3_IRQ_RESET(GEN8_DE_PORT_);
	GEN3_IRQ_RESET(GEN8_DE_MISC_);
	GEN3_IRQ_RESET(GEN8_PCU_);

	if (HAS_PCH_SPLIT(dev_priv))
		ibx_irq_reset(dev_priv);
}

static void gen11_gt_irq_reset(struct drm_i915_private *dev_priv)
{
	/* Disable RCS, BCS, VCS and VECS class engines. */
	I915_WRITE(GEN11_RENDER_COPY_INTR_ENABLE, 0);
	I915_WRITE(GEN11_VCS_VECS_INTR_ENABLE,	  0);

	/* Restore masks irqs on RCS, BCS, VCS and VECS engines. */
	I915_WRITE(GEN11_RCS0_RSVD_INTR_MASK,	~0);
	I915_WRITE(GEN11_BCS_RSVD_INTR_MASK,	~0);
	I915_WRITE(GEN11_VCS0_VCS1_INTR_MASK,	~0);
	I915_WRITE(GEN11_VCS2_VCS3_INTR_MASK,	~0);
	I915_WRITE(GEN11_VECS0_VECS1_INTR_MASK,	~0);

	I915_WRITE(GEN11_GPM_WGBOXPERF_INTR_ENABLE, 0);
	I915_WRITE(GEN11_GPM_WGBOXPERF_INTR_MASK,  ~0);
}

static void gen11_irq_reset(struct drm_device *dev)
{
	struct drm_i915_private *dev_priv = dev->dev_private;
	int pipe;

	I915_WRITE(GEN11_GFX_MSTR_IRQ, 0);
	POSTING_READ(GEN11_GFX_MSTR_IRQ);

	gen11_gt_irq_reset(dev_priv);

	I915_WRITE(GEN11_DISPLAY_INT_CTL, 0);

	for_each_pipe(dev_priv, pipe)
		if (intel_display_power_is_enabled(dev_priv,
						   POWER_DOMAIN_PIPE(pipe)))
			GEN8_IRQ_RESET_NDX(DE_PIPE, pipe);

	GEN3_IRQ_RESET(GEN8_DE_PORT_);
	GEN3_IRQ_RESET(GEN8_DE_MISC_);
	GEN3_IRQ_RESET(GEN11_DE_HPD_);
	GEN3_IRQ_RESET(GEN11_GU_MISC_);
	GEN3_IRQ_RESET(GEN8_PCU_);

	if (HAS_PCH_ICP(dev_priv))
		GEN3_IRQ_RESET(SDE);
}

void gen8_irq_power_well_post_enable(struct drm_i915_private *dev_priv,
				     u8 pipe_mask)
{
	uint32_t extra_ier = GEN8_PIPE_VBLANK | GEN8_PIPE_FIFO_UNDERRUN;
	enum pipe pipe;

	spin_lock_irq(&dev_priv->irq_lock);

	if (!intel_irqs_enabled(dev_priv)) {
		spin_unlock_irq(&dev_priv->irq_lock);
		return;
	}

	for_each_pipe_masked(dev_priv, pipe, pipe_mask)
		GEN8_IRQ_INIT_NDX(DE_PIPE, pipe,
				  dev_priv->de_irq_mask[pipe],
				  ~dev_priv->de_irq_mask[pipe] | extra_ier);

	spin_unlock_irq(&dev_priv->irq_lock);
}

void gen8_irq_power_well_pre_disable(struct drm_i915_private *dev_priv,
				     u8 pipe_mask)
{
	enum pipe pipe;

	spin_lock_irq(&dev_priv->irq_lock);

	if (!intel_irqs_enabled(dev_priv)) {
		spin_unlock_irq(&dev_priv->irq_lock);
		return;
	}

	for_each_pipe_masked(dev_priv, pipe, pipe_mask)
		GEN8_IRQ_RESET_NDX(DE_PIPE, pipe);

	spin_unlock_irq(&dev_priv->irq_lock);

	/* make sure we're done processing display irqs */
	synchronize_irq(dev_priv->drm.irq);
}

static void cherryview_irq_reset(struct drm_device *dev)
{
	struct drm_i915_private *dev_priv = to_i915(dev);

	I915_WRITE(GEN8_MASTER_IRQ, 0);
	POSTING_READ(GEN8_MASTER_IRQ);

	gen8_gt_irq_reset(dev_priv);

	GEN3_IRQ_RESET(GEN8_PCU_);

	spin_lock_irq(&dev_priv->irq_lock);
	if (dev_priv->display_irqs_enabled)
		vlv_display_irq_reset(dev_priv);
	spin_unlock_irq(&dev_priv->irq_lock);
}

static u32 intel_hpd_enabled_irqs(struct drm_i915_private *dev_priv,
				  const u32 hpd[HPD_NUM_PINS])
{
	struct intel_encoder *encoder;
	u32 enabled_irqs = 0;

	for_each_intel_encoder(&dev_priv->drm, encoder)
		if (dev_priv->hotplug.stats[encoder->hpd_pin].state == HPD_ENABLED)
			enabled_irqs |= hpd[encoder->hpd_pin];

	return enabled_irqs;
}

static void ibx_hpd_detection_setup(struct drm_i915_private *dev_priv)
{
	u32 hotplug;

	/*
	 * Enable digital hotplug on the PCH, and configure the DP short pulse
	 * duration to 2ms (which is the minimum in the Display Port spec).
	 * The pulse duration bits are reserved on LPT+.
	 */
	hotplug = I915_READ(PCH_PORT_HOTPLUG);
	hotplug &= ~(PORTB_PULSE_DURATION_MASK |
		     PORTC_PULSE_DURATION_MASK |
		     PORTD_PULSE_DURATION_MASK);
	hotplug |= PORTB_HOTPLUG_ENABLE | PORTB_PULSE_DURATION_2ms;
	hotplug |= PORTC_HOTPLUG_ENABLE | PORTC_PULSE_DURATION_2ms;
	hotplug |= PORTD_HOTPLUG_ENABLE | PORTD_PULSE_DURATION_2ms;
	/*
	 * When CPU and PCH are on the same package, port A
	 * HPD must be enabled in both north and south.
	 */
	if (HAS_PCH_LPT_LP(dev_priv))
		hotplug |= PORTA_HOTPLUG_ENABLE;
	I915_WRITE(PCH_PORT_HOTPLUG, hotplug);
}

static void ibx_hpd_irq_setup(struct drm_i915_private *dev_priv)
{
	u32 hotplug_irqs, enabled_irqs;

	if (HAS_PCH_IBX(dev_priv)) {
		hotplug_irqs = SDE_HOTPLUG_MASK;
		enabled_irqs = intel_hpd_enabled_irqs(dev_priv, hpd_ibx);
	} else {
		hotplug_irqs = SDE_HOTPLUG_MASK_CPT;
		enabled_irqs = intel_hpd_enabled_irqs(dev_priv, hpd_cpt);
	}

	ibx_display_interrupt_update(dev_priv, hotplug_irqs, enabled_irqs);

	ibx_hpd_detection_setup(dev_priv);
}

static void icp_hpd_detection_setup(struct drm_i915_private *dev_priv)
{
	u32 hotplug;

	hotplug = I915_READ(SHOTPLUG_CTL_DDI);
	hotplug |= ICP_DDIA_HPD_ENABLE |
		   ICP_DDIB_HPD_ENABLE;
	I915_WRITE(SHOTPLUG_CTL_DDI, hotplug);

	hotplug = I915_READ(SHOTPLUG_CTL_TC);
	hotplug |= ICP_TC_HPD_ENABLE(PORT_TC1) |
		   ICP_TC_HPD_ENABLE(PORT_TC2) |
		   ICP_TC_HPD_ENABLE(PORT_TC3) |
		   ICP_TC_HPD_ENABLE(PORT_TC4);
	I915_WRITE(SHOTPLUG_CTL_TC, hotplug);
}

static void icp_hpd_irq_setup(struct drm_i915_private *dev_priv)
{
	u32 hotplug_irqs, enabled_irqs;

	hotplug_irqs = SDE_DDI_MASK_ICP | SDE_TC_MASK_ICP;
	enabled_irqs = intel_hpd_enabled_irqs(dev_priv, hpd_icp);

	ibx_display_interrupt_update(dev_priv, hotplug_irqs, enabled_irqs);

	icp_hpd_detection_setup(dev_priv);
}

static void gen11_hpd_detection_setup(struct drm_i915_private *dev_priv)
{
	u32 hotplug;

	hotplug = I915_READ(GEN11_TC_HOTPLUG_CTL);
	hotplug |= GEN11_HOTPLUG_CTL_ENABLE(PORT_TC1) |
		   GEN11_HOTPLUG_CTL_ENABLE(PORT_TC2) |
		   GEN11_HOTPLUG_CTL_ENABLE(PORT_TC3) |
		   GEN11_HOTPLUG_CTL_ENABLE(PORT_TC4);
	I915_WRITE(GEN11_TC_HOTPLUG_CTL, hotplug);

	hotplug = I915_READ(GEN11_TBT_HOTPLUG_CTL);
	hotplug |= GEN11_HOTPLUG_CTL_ENABLE(PORT_TC1) |
		   GEN11_HOTPLUG_CTL_ENABLE(PORT_TC2) |
		   GEN11_HOTPLUG_CTL_ENABLE(PORT_TC3) |
		   GEN11_HOTPLUG_CTL_ENABLE(PORT_TC4);
	I915_WRITE(GEN11_TBT_HOTPLUG_CTL, hotplug);
}

static void gen11_hpd_irq_setup(struct drm_i915_private *dev_priv)
{
	u32 hotplug_irqs, enabled_irqs;
	u32 val;

	enabled_irqs = intel_hpd_enabled_irqs(dev_priv, hpd_gen11);
	hotplug_irqs = GEN11_DE_TC_HOTPLUG_MASK | GEN11_DE_TBT_HOTPLUG_MASK;

	val = I915_READ(GEN11_DE_HPD_IMR);
	val &= ~hotplug_irqs;
	I915_WRITE(GEN11_DE_HPD_IMR, val);
	POSTING_READ(GEN11_DE_HPD_IMR);

	gen11_hpd_detection_setup(dev_priv);

	if (HAS_PCH_ICP(dev_priv))
		icp_hpd_irq_setup(dev_priv);
}

static void spt_hpd_detection_setup(struct drm_i915_private *dev_priv)
{
	u32 val, hotplug;

	/* Display WA #1179 WaHardHangonHotPlug: cnp */
	if (HAS_PCH_CNP(dev_priv)) {
		val = I915_READ(SOUTH_CHICKEN1);
		val &= ~CHASSIS_CLK_REQ_DURATION_MASK;
		val |= CHASSIS_CLK_REQ_DURATION(0xf);
		I915_WRITE(SOUTH_CHICKEN1, val);
	}

	/* Enable digital hotplug on the PCH */
	hotplug = I915_READ(PCH_PORT_HOTPLUG);
	hotplug |= PORTA_HOTPLUG_ENABLE |
		   PORTB_HOTPLUG_ENABLE |
		   PORTC_HOTPLUG_ENABLE |
		   PORTD_HOTPLUG_ENABLE;
	I915_WRITE(PCH_PORT_HOTPLUG, hotplug);

	hotplug = I915_READ(PCH_PORT_HOTPLUG2);
	hotplug |= PORTE_HOTPLUG_ENABLE;
	I915_WRITE(PCH_PORT_HOTPLUG2, hotplug);
}

static void spt_hpd_irq_setup(struct drm_i915_private *dev_priv)
{
	u32 hotplug_irqs, enabled_irqs;

	hotplug_irqs = SDE_HOTPLUG_MASK_SPT;
	enabled_irqs = intel_hpd_enabled_irqs(dev_priv, hpd_spt);

	ibx_display_interrupt_update(dev_priv, hotplug_irqs, enabled_irqs);

	spt_hpd_detection_setup(dev_priv);
}

static void ilk_hpd_detection_setup(struct drm_i915_private *dev_priv)
{
	u32 hotplug;

	/*
	 * Enable digital hotplug on the CPU, and configure the DP short pulse
	 * duration to 2ms (which is the minimum in the Display Port spec)
	 * The pulse duration bits are reserved on HSW+.
	 */
	hotplug = I915_READ(DIGITAL_PORT_HOTPLUG_CNTRL);
	hotplug &= ~DIGITAL_PORTA_PULSE_DURATION_MASK;
	hotplug |= DIGITAL_PORTA_HOTPLUG_ENABLE |
		   DIGITAL_PORTA_PULSE_DURATION_2ms;
	I915_WRITE(DIGITAL_PORT_HOTPLUG_CNTRL, hotplug);
}

static void ilk_hpd_irq_setup(struct drm_i915_private *dev_priv)
{
	u32 hotplug_irqs, enabled_irqs;

	if (INTEL_GEN(dev_priv) >= 8) {
		hotplug_irqs = GEN8_PORT_DP_A_HOTPLUG;
		enabled_irqs = intel_hpd_enabled_irqs(dev_priv, hpd_bdw);

		bdw_update_port_irq(dev_priv, hotplug_irqs, enabled_irqs);
	} else if (INTEL_GEN(dev_priv) >= 7) {
		hotplug_irqs = DE_DP_A_HOTPLUG_IVB;
		enabled_irqs = intel_hpd_enabled_irqs(dev_priv, hpd_ivb);

		ilk_update_display_irq(dev_priv, hotplug_irqs, enabled_irqs);
	} else {
		hotplug_irqs = DE_DP_A_HOTPLUG;
		enabled_irqs = intel_hpd_enabled_irqs(dev_priv, hpd_ilk);

		ilk_update_display_irq(dev_priv, hotplug_irqs, enabled_irqs);
	}

	ilk_hpd_detection_setup(dev_priv);

	ibx_hpd_irq_setup(dev_priv);
}

static void __bxt_hpd_detection_setup(struct drm_i915_private *dev_priv,
				      u32 enabled_irqs)
{
	u32 hotplug;

	hotplug = I915_READ(PCH_PORT_HOTPLUG);
	hotplug |= PORTA_HOTPLUG_ENABLE |
		   PORTB_HOTPLUG_ENABLE |
		   PORTC_HOTPLUG_ENABLE;

	DRM_DEBUG_KMS("Invert bit setting: hp_ctl:%x hp_port:%x\n",
		      hotplug, enabled_irqs);
	hotplug &= ~BXT_DDI_HPD_INVERT_MASK;

	/*
	 * For BXT invert bit has to be set based on AOB design
	 * for HPD detection logic, update it based on VBT fields.
	 */
	if ((enabled_irqs & BXT_DE_PORT_HP_DDIA) &&
	    intel_bios_is_port_hpd_inverted(dev_priv, PORT_A))
		hotplug |= BXT_DDIA_HPD_INVERT;
	if ((enabled_irqs & BXT_DE_PORT_HP_DDIB) &&
	    intel_bios_is_port_hpd_inverted(dev_priv, PORT_B))
		hotplug |= BXT_DDIB_HPD_INVERT;
	if ((enabled_irqs & BXT_DE_PORT_HP_DDIC) &&
	    intel_bios_is_port_hpd_inverted(dev_priv, PORT_C))
		hotplug |= BXT_DDIC_HPD_INVERT;

	I915_WRITE(PCH_PORT_HOTPLUG, hotplug);
}

static void bxt_hpd_detection_setup(struct drm_i915_private *dev_priv)
{
	__bxt_hpd_detection_setup(dev_priv, BXT_DE_PORT_HOTPLUG_MASK);
}

static void bxt_hpd_irq_setup(struct drm_i915_private *dev_priv)
{
	u32 hotplug_irqs, enabled_irqs;

	enabled_irqs = intel_hpd_enabled_irqs(dev_priv, hpd_bxt);
	hotplug_irqs = BXT_DE_PORT_HOTPLUG_MASK;

	bdw_update_port_irq(dev_priv, hotplug_irqs, enabled_irqs);

	__bxt_hpd_detection_setup(dev_priv, enabled_irqs);
}

static void ibx_irq_postinstall(struct drm_device *dev)
{
	struct drm_i915_private *dev_priv = to_i915(dev);
	u32 mask;

	if (HAS_PCH_NOP(dev_priv))
		return;

	if (HAS_PCH_IBX(dev_priv))
		mask = SDE_GMBUS | SDE_AUX_MASK | SDE_POISON;
	else if (HAS_PCH_CPT(dev_priv) || HAS_PCH_LPT(dev_priv))
		mask = SDE_GMBUS_CPT | SDE_AUX_MASK_CPT;
	else
		mask = SDE_GMBUS_CPT;

	gen3_assert_iir_is_zero(dev_priv, SDEIIR);
	I915_WRITE(SDEIMR, ~mask);

	if (HAS_PCH_IBX(dev_priv) || HAS_PCH_CPT(dev_priv) ||
	    HAS_PCH_LPT(dev_priv))
		ibx_hpd_detection_setup(dev_priv);
	else
		spt_hpd_detection_setup(dev_priv);
}

static void gen5_gt_irq_postinstall(struct drm_device *dev)
{
	struct drm_i915_private *dev_priv = to_i915(dev);
	u32 pm_irqs, gt_irqs;

	pm_irqs = gt_irqs = 0;

	dev_priv->gt_irq_mask = ~0;
	if (HAS_L3_DPF(dev_priv)) {
		/* L3 parity interrupt is always unmasked. */
		dev_priv->gt_irq_mask = ~GT_PARITY_ERROR(dev_priv);
		gt_irqs |= GT_PARITY_ERROR(dev_priv);
	}

	gt_irqs |= GT_RENDER_USER_INTERRUPT;
	if (IS_GEN5(dev_priv)) {
		gt_irqs |= ILK_BSD_USER_INTERRUPT;
	} else {
		gt_irqs |= GT_BLT_USER_INTERRUPT | GT_BSD_USER_INTERRUPT;
	}

	GEN3_IRQ_INIT(GT, dev_priv->gt_irq_mask, gt_irqs);

	if (INTEL_GEN(dev_priv) >= 6) {
		/*
		 * RPS interrupts will get enabled/disabled on demand when RPS
		 * itself is enabled/disabled.
		 */
		if (HAS_VEBOX(dev_priv)) {
			pm_irqs |= PM_VEBOX_USER_INTERRUPT;
			dev_priv->pm_ier |= PM_VEBOX_USER_INTERRUPT;
		}

		dev_priv->pm_imr = 0xffffffff;
		GEN3_IRQ_INIT(GEN6_PM, dev_priv->pm_imr, pm_irqs);
	}
}

static int ironlake_irq_postinstall(struct drm_device *dev)
{
	struct drm_i915_private *dev_priv = to_i915(dev);
	u32 display_mask, extra_mask;

	if (INTEL_GEN(dev_priv) >= 7) {
		display_mask = (DE_MASTER_IRQ_CONTROL | DE_GSE_IVB |
				DE_PCH_EVENT_IVB | DE_AUX_CHANNEL_A_IVB);
		extra_mask = (DE_PIPEC_VBLANK_IVB | DE_PIPEB_VBLANK_IVB |
			      DE_PIPEA_VBLANK_IVB | DE_ERR_INT_IVB |
			      DE_DP_A_HOTPLUG_IVB);
	} else {
		display_mask = (DE_MASTER_IRQ_CONTROL | DE_GSE | DE_PCH_EVENT |
				DE_AUX_CHANNEL_A | DE_PIPEB_CRC_DONE |
				DE_PIPEA_CRC_DONE | DE_POISON);
		extra_mask = (DE_PIPEA_VBLANK | DE_PIPEB_VBLANK | DE_PCU_EVENT |
			      DE_PIPEB_FIFO_UNDERRUN | DE_PIPEA_FIFO_UNDERRUN |
			      DE_DP_A_HOTPLUG);
	}

	if (IS_HASWELL(dev_priv)) {
		gen3_assert_iir_is_zero(dev_priv, EDP_PSR_IIR);
		intel_psr_irq_control(dev_priv, dev_priv->psr.debug);
		display_mask |= DE_EDP_PSR_INT_HSW;
	}

	dev_priv->irq_mask = ~display_mask;

	ibx_irq_pre_postinstall(dev);

	GEN3_IRQ_INIT(DE, dev_priv->irq_mask, display_mask | extra_mask);

	gen5_gt_irq_postinstall(dev);

	ilk_hpd_detection_setup(dev_priv);

	ibx_irq_postinstall(dev);

	if (IS_IRONLAKE_M(dev_priv)) {
		/* Enable PCU event interrupts
		 *
		 * spinlocking not required here for correctness since interrupt
		 * setup is guaranteed to run in single-threaded context. But we
		 * need it to make the assert_spin_locked happy. */
		spin_lock_irq(&dev_priv->irq_lock);
		ilk_enable_display_irq(dev_priv, DE_PCU_EVENT);
		spin_unlock_irq(&dev_priv->irq_lock);
	}

	return 0;
}

void valleyview_enable_display_irqs(struct drm_i915_private *dev_priv)
{
	lockdep_assert_held(&dev_priv->irq_lock);

	if (dev_priv->display_irqs_enabled)
		return;

	dev_priv->display_irqs_enabled = true;

	if (intel_irqs_enabled(dev_priv)) {
		vlv_display_irq_reset(dev_priv);
		vlv_display_irq_postinstall(dev_priv);
	}
}

void valleyview_disable_display_irqs(struct drm_i915_private *dev_priv)
{
	lockdep_assert_held(&dev_priv->irq_lock);

	if (!dev_priv->display_irqs_enabled)
		return;

	dev_priv->display_irqs_enabled = false;

	if (intel_irqs_enabled(dev_priv))
		vlv_display_irq_reset(dev_priv);
}


static int valleyview_irq_postinstall(struct drm_device *dev)
{
	struct drm_i915_private *dev_priv = to_i915(dev);

	gen5_gt_irq_postinstall(dev);

	spin_lock_irq(&dev_priv->irq_lock);
	if (dev_priv->display_irqs_enabled)
		vlv_display_irq_postinstall(dev_priv);
	spin_unlock_irq(&dev_priv->irq_lock);

	I915_WRITE(VLV_MASTER_IER, MASTER_INTERRUPT_ENABLE);
	POSTING_READ(VLV_MASTER_IER);

	return 0;
}

static void gen8_gt_irq_postinstall(struct drm_i915_private *dev_priv)
{
	/* These are interrupts we'll toggle with the ring mask register */
	uint32_t gt_interrupts[] = {
		GT_RENDER_USER_INTERRUPT << GEN8_RCS_IRQ_SHIFT |
			GT_CONTEXT_SWITCH_INTERRUPT << GEN8_RCS_IRQ_SHIFT |
			GT_RENDER_USER_INTERRUPT << GEN8_BCS_IRQ_SHIFT |
			GT_CONTEXT_SWITCH_INTERRUPT << GEN8_BCS_IRQ_SHIFT,
		GT_RENDER_USER_INTERRUPT << GEN8_VCS1_IRQ_SHIFT |
			GT_CONTEXT_SWITCH_INTERRUPT << GEN8_VCS1_IRQ_SHIFT |
			GT_RENDER_USER_INTERRUPT << GEN8_VCS2_IRQ_SHIFT |
			GT_CONTEXT_SWITCH_INTERRUPT << GEN8_VCS2_IRQ_SHIFT,
		0,
		GT_RENDER_USER_INTERRUPT << GEN8_VECS_IRQ_SHIFT |
			GT_CONTEXT_SWITCH_INTERRUPT << GEN8_VECS_IRQ_SHIFT
		};

	if (HAS_L3_DPF(dev_priv))
		gt_interrupts[0] |= GT_RENDER_L3_PARITY_ERROR_INTERRUPT;

	dev_priv->pm_ier = 0x0;
	dev_priv->pm_imr = ~dev_priv->pm_ier;
	GEN8_IRQ_INIT_NDX(GT, 0, ~gt_interrupts[0], gt_interrupts[0]);
	GEN8_IRQ_INIT_NDX(GT, 1, ~gt_interrupts[1], gt_interrupts[1]);
	/*
	 * RPS interrupts will get enabled/disabled on demand when RPS itself
	 * is enabled/disabled. Same wil be the case for GuC interrupts.
	 */
	GEN8_IRQ_INIT_NDX(GT, 2, dev_priv->pm_imr, dev_priv->pm_ier);
	GEN8_IRQ_INIT_NDX(GT, 3, ~gt_interrupts[3], gt_interrupts[3]);
}

static void gen8_de_irq_postinstall(struct drm_i915_private *dev_priv)
{
	uint32_t de_pipe_masked = GEN8_PIPE_CDCLK_CRC_DONE;
	uint32_t de_pipe_enables;
	u32 de_port_masked = GEN8_AUX_CHANNEL_A;
	u32 de_port_enables;
	u32 de_misc_masked = GEN8_DE_EDP_PSR;
	enum pipe pipe;

	if (INTEL_GEN(dev_priv) <= 10)
		de_misc_masked |= GEN8_DE_MISC_GSE;

	if (INTEL_GEN(dev_priv) >= 9) {
		de_pipe_masked |= GEN9_DE_PIPE_IRQ_FAULT_ERRORS;
		de_port_masked |= GEN9_AUX_CHANNEL_B | GEN9_AUX_CHANNEL_C |
				  GEN9_AUX_CHANNEL_D;
		if (IS_GEN9_LP(dev_priv))
			de_port_masked |= BXT_DE_PORT_GMBUS;
	} else {
		de_pipe_masked |= GEN8_DE_PIPE_IRQ_FAULT_ERRORS;
	}

	if (INTEL_GEN(dev_priv) >= 11)
		de_port_masked |= ICL_AUX_CHANNEL_E;

	if (IS_CNL_WITH_PORT_F(dev_priv) || INTEL_GEN(dev_priv) >= 11)
		de_port_masked |= CNL_AUX_CHANNEL_F;

	de_pipe_enables = de_pipe_masked | GEN8_PIPE_VBLANK |
					   GEN8_PIPE_FIFO_UNDERRUN;

	de_port_enables = de_port_masked;
	if (IS_GEN9_LP(dev_priv))
		de_port_enables |= BXT_DE_PORT_HOTPLUG_MASK;
	else if (IS_BROADWELL(dev_priv))
		de_port_enables |= GEN8_PORT_DP_A_HOTPLUG;

	gen3_assert_iir_is_zero(dev_priv, EDP_PSR_IIR);
	intel_psr_irq_control(dev_priv, dev_priv->psr.debug);

	for_each_pipe(dev_priv, pipe) {
		dev_priv->de_irq_mask[pipe] = ~de_pipe_masked;

		if (intel_display_power_is_enabled(dev_priv,
				POWER_DOMAIN_PIPE(pipe)))
			GEN8_IRQ_INIT_NDX(DE_PIPE, pipe,
					  dev_priv->de_irq_mask[pipe],
					  de_pipe_enables);
	}

	GEN3_IRQ_INIT(GEN8_DE_PORT_, ~de_port_masked, de_port_enables);
	GEN3_IRQ_INIT(GEN8_DE_MISC_, ~de_misc_masked, de_misc_masked);

	if (INTEL_GEN(dev_priv) >= 11) {
		u32 de_hpd_masked = 0;
		u32 de_hpd_enables = GEN11_DE_TC_HOTPLUG_MASK |
				     GEN11_DE_TBT_HOTPLUG_MASK;

		GEN3_IRQ_INIT(GEN11_DE_HPD_, ~de_hpd_masked, de_hpd_enables);
		gen11_hpd_detection_setup(dev_priv);
	} else if (IS_GEN9_LP(dev_priv)) {
		bxt_hpd_detection_setup(dev_priv);
	} else if (IS_BROADWELL(dev_priv)) {
		ilk_hpd_detection_setup(dev_priv);
	}
}

static int gen8_irq_postinstall(struct drm_device *dev)
{
	struct drm_i915_private *dev_priv = to_i915(dev);

	if (HAS_PCH_SPLIT(dev_priv))
		ibx_irq_pre_postinstall(dev);

	gen8_gt_irq_postinstall(dev_priv);
	gen8_de_irq_postinstall(dev_priv);

	if (HAS_PCH_SPLIT(dev_priv))
		ibx_irq_postinstall(dev);

	I915_WRITE(GEN8_MASTER_IRQ, GEN8_MASTER_IRQ_CONTROL);
	POSTING_READ(GEN8_MASTER_IRQ);

	return 0;
}

static void gen11_gt_irq_postinstall(struct drm_i915_private *dev_priv)
{
	const u32 irqs = GT_RENDER_USER_INTERRUPT | GT_CONTEXT_SWITCH_INTERRUPT;

	BUILD_BUG_ON(irqs & 0xffff0000);

	/* Enable RCS, BCS, VCS and VECS class interrupts. */
	I915_WRITE(GEN11_RENDER_COPY_INTR_ENABLE, irqs << 16 | irqs);
	I915_WRITE(GEN11_VCS_VECS_INTR_ENABLE,	  irqs << 16 | irqs);

	/* Unmask irqs on RCS, BCS, VCS and VECS engines. */
	I915_WRITE(GEN11_RCS0_RSVD_INTR_MASK,	~(irqs << 16));
	I915_WRITE(GEN11_BCS_RSVD_INTR_MASK,	~(irqs << 16));
	I915_WRITE(GEN11_VCS0_VCS1_INTR_MASK,	~(irqs | irqs << 16));
	I915_WRITE(GEN11_VCS2_VCS3_INTR_MASK,	~(irqs | irqs << 16));
	I915_WRITE(GEN11_VECS0_VECS1_INTR_MASK,	~(irqs | irqs << 16));

	/*
	 * RPS interrupts will get enabled/disabled on demand when RPS itself
	 * is enabled/disabled.
	 */
	dev_priv->pm_ier = 0x0;
	dev_priv->pm_imr = ~dev_priv->pm_ier;
	I915_WRITE(GEN11_GPM_WGBOXPERF_INTR_ENABLE, 0);
	I915_WRITE(GEN11_GPM_WGBOXPERF_INTR_MASK,  ~0);
}

static void icp_irq_postinstall(struct drm_device *dev)
{
	struct drm_i915_private *dev_priv = to_i915(dev);
	u32 mask = SDE_GMBUS_ICP;

	WARN_ON(I915_READ(SDEIER) != 0);
	I915_WRITE(SDEIER, 0xffffffff);
	POSTING_READ(SDEIER);

	gen3_assert_iir_is_zero(dev_priv, SDEIIR);
	I915_WRITE(SDEIMR, ~mask);

	icp_hpd_detection_setup(dev_priv);
}

static int gen11_irq_postinstall(struct drm_device *dev)
{
	struct drm_i915_private *dev_priv = dev->dev_private;
	u32 gu_misc_masked = GEN11_GU_MISC_GSE;

	if (HAS_PCH_ICP(dev_priv))
		icp_irq_postinstall(dev);

	gen11_gt_irq_postinstall(dev_priv);
	gen8_de_irq_postinstall(dev_priv);

	GEN3_IRQ_INIT(GEN11_GU_MISC_, ~gu_misc_masked, gu_misc_masked);

	I915_WRITE(GEN11_DISPLAY_INT_CTL, GEN11_DISPLAY_IRQ_ENABLE);

	I915_WRITE(GEN11_GFX_MSTR_IRQ, GEN11_MASTER_IRQ);
	POSTING_READ(GEN11_GFX_MSTR_IRQ);

	return 0;
}

static int cherryview_irq_postinstall(struct drm_device *dev)
{
	struct drm_i915_private *dev_priv = to_i915(dev);

	gen8_gt_irq_postinstall(dev_priv);

	spin_lock_irq(&dev_priv->irq_lock);
	if (dev_priv->display_irqs_enabled)
		vlv_display_irq_postinstall(dev_priv);
	spin_unlock_irq(&dev_priv->irq_lock);

	I915_WRITE(GEN8_MASTER_IRQ, GEN8_MASTER_IRQ_CONTROL);
	POSTING_READ(GEN8_MASTER_IRQ);

	return 0;
}

static void i8xx_irq_reset(struct drm_device *dev)
{
	struct drm_i915_private *dev_priv = to_i915(dev);

	i9xx_pipestat_irq_reset(dev_priv);

	I915_WRITE16(HWSTAM, 0xffff);

	GEN2_IRQ_RESET();
}

static int i8xx_irq_postinstall(struct drm_device *dev)
{
	struct drm_i915_private *dev_priv = to_i915(dev);
	u16 enable_mask;

	I915_WRITE16(EMR, ~(I915_ERROR_PAGE_TABLE |
			    I915_ERROR_MEMORY_REFRESH));

	/* Unmask the interrupts that we always want on. */
	dev_priv->irq_mask =
		~(I915_DISPLAY_PIPE_A_EVENT_INTERRUPT |
		  I915_DISPLAY_PIPE_B_EVENT_INTERRUPT |
		  I915_MASTER_ERROR_INTERRUPT);

	enable_mask =
		I915_DISPLAY_PIPE_A_EVENT_INTERRUPT |
		I915_DISPLAY_PIPE_B_EVENT_INTERRUPT |
		I915_MASTER_ERROR_INTERRUPT |
		I915_USER_INTERRUPT;

	GEN2_IRQ_INIT(, dev_priv->irq_mask, enable_mask);

	/* Interrupt setup is already guaranteed to be single-threaded, this is
	 * just to make the assert_spin_locked check happy. */
	spin_lock_irq(&dev_priv->irq_lock);
	i915_enable_pipestat(dev_priv, PIPE_A, PIPE_CRC_DONE_INTERRUPT_STATUS);
	i915_enable_pipestat(dev_priv, PIPE_B, PIPE_CRC_DONE_INTERRUPT_STATUS);
	spin_unlock_irq(&dev_priv->irq_lock);

	return 0;
}

static void i8xx_error_irq_ack(struct drm_i915_private *dev_priv,
			       u16 *eir, u16 *eir_stuck)
{
	u16 emr;

	*eir = I915_READ16(EIR);

	if (*eir)
		I915_WRITE16(EIR, *eir);

	*eir_stuck = I915_READ16(EIR);
	if (*eir_stuck == 0)
		return;

	/*
	 * Toggle all EMR bits to make sure we get an edge
	 * in the ISR master error bit if we don't clear
	 * all the EIR bits. Otherwise the edge triggered
	 * IIR on i965/g4x wouldn't notice that an interrupt
	 * is still pending. Also some EIR bits can't be
	 * cleared except by handling the underlying error
	 * (or by a GPU reset) so we mask any bit that
	 * remains set.
	 */
	emr = I915_READ16(EMR);
	I915_WRITE16(EMR, 0xffff);
	I915_WRITE16(EMR, emr | *eir_stuck);
}

static void i8xx_error_irq_handler(struct drm_i915_private *dev_priv,
				   u16 eir, u16 eir_stuck)
{
	DRM_DEBUG("Master Error: EIR 0x%04x\n", eir);

	if (eir_stuck)
		DRM_DEBUG_DRIVER("EIR stuck: 0x%04x, masked\n", eir_stuck);
}

static void i9xx_error_irq_ack(struct drm_i915_private *dev_priv,
			       u32 *eir, u32 *eir_stuck)
{
	u32 emr;

	*eir = I915_READ(EIR);

	I915_WRITE(EIR, *eir);

	*eir_stuck = I915_READ(EIR);
	if (*eir_stuck == 0)
		return;

	/*
	 * Toggle all EMR bits to make sure we get an edge
	 * in the ISR master error bit if we don't clear
	 * all the EIR bits. Otherwise the edge triggered
	 * IIR on i965/g4x wouldn't notice that an interrupt
	 * is still pending. Also some EIR bits can't be
	 * cleared except by handling the underlying error
	 * (or by a GPU reset) so we mask any bit that
	 * remains set.
	 */
	emr = I915_READ(EMR);
	I915_WRITE(EMR, 0xffffffff);
	I915_WRITE(EMR, emr | *eir_stuck);
}

static void i9xx_error_irq_handler(struct drm_i915_private *dev_priv,
				   u32 eir, u32 eir_stuck)
{
	DRM_DEBUG("Master Error, EIR 0x%08x\n", eir);

	if (eir_stuck)
		DRM_DEBUG_DRIVER("EIR stuck: 0x%08x, masked\n", eir_stuck);
}

static irqreturn_t i8xx_irq_handler(int irq, void *arg)
{
	struct drm_device *dev = arg;
	struct drm_i915_private *dev_priv = to_i915(dev);
	irqreturn_t ret = IRQ_NONE;

	if (!intel_irqs_enabled(dev_priv))
		return IRQ_NONE;

	/* IRQs are synced during runtime_suspend, we don't require a wakeref */
	disable_rpm_wakeref_asserts(dev_priv);

	do {
		u32 pipe_stats[I915_MAX_PIPES] = {};
		u16 eir = 0, eir_stuck = 0;
		u16 iir;

		iir = I915_READ16(IIR);
		if (iir == 0)
			break;

		ret = IRQ_HANDLED;

		/* Call regardless, as some status bits might not be
		 * signalled in iir */
		i9xx_pipestat_irq_ack(dev_priv, iir, pipe_stats);

		if (iir & I915_MASTER_ERROR_INTERRUPT)
			i8xx_error_irq_ack(dev_priv, &eir, &eir_stuck);

		I915_WRITE16(IIR, iir);

		if (iir & I915_USER_INTERRUPT)
			notify_ring(dev_priv->engine[RCS]);

		if (iir & I915_MASTER_ERROR_INTERRUPT)
			i8xx_error_irq_handler(dev_priv, eir, eir_stuck);

		i8xx_pipestat_irq_handler(dev_priv, iir, pipe_stats);
	} while (0);

	enable_rpm_wakeref_asserts(dev_priv);

	return ret;
}

static void i915_irq_reset(struct drm_device *dev)
{
	struct drm_i915_private *dev_priv = to_i915(dev);

	if (I915_HAS_HOTPLUG(dev_priv)) {
		i915_hotplug_interrupt_update(dev_priv, 0xffffffff, 0);
		I915_WRITE(PORT_HOTPLUG_STAT, I915_READ(PORT_HOTPLUG_STAT));
	}

	i9xx_pipestat_irq_reset(dev_priv);

	I915_WRITE(HWSTAM, 0xffffffff);

	GEN3_IRQ_RESET();
}

static int i915_irq_postinstall(struct drm_device *dev)
{
	struct drm_i915_private *dev_priv = to_i915(dev);
	u32 enable_mask;

	I915_WRITE(EMR, ~(I915_ERROR_PAGE_TABLE |
			  I915_ERROR_MEMORY_REFRESH));

	/* Unmask the interrupts that we always want on. */
	dev_priv->irq_mask =
		~(I915_ASLE_INTERRUPT |
		  I915_DISPLAY_PIPE_A_EVENT_INTERRUPT |
		  I915_DISPLAY_PIPE_B_EVENT_INTERRUPT |
		  I915_MASTER_ERROR_INTERRUPT);

	enable_mask =
		I915_ASLE_INTERRUPT |
		I915_DISPLAY_PIPE_A_EVENT_INTERRUPT |
		I915_DISPLAY_PIPE_B_EVENT_INTERRUPT |
		I915_MASTER_ERROR_INTERRUPT |
		I915_USER_INTERRUPT;

	if (I915_HAS_HOTPLUG(dev_priv)) {
		/* Enable in IER... */
		enable_mask |= I915_DISPLAY_PORT_INTERRUPT;
		/* and unmask in IMR */
		dev_priv->irq_mask &= ~I915_DISPLAY_PORT_INTERRUPT;
	}

	GEN3_IRQ_INIT(, dev_priv->irq_mask, enable_mask);

	/* Interrupt setup is already guaranteed to be single-threaded, this is
	 * just to make the assert_spin_locked check happy. */
	spin_lock_irq(&dev_priv->irq_lock);
	i915_enable_pipestat(dev_priv, PIPE_A, PIPE_CRC_DONE_INTERRUPT_STATUS);
	i915_enable_pipestat(dev_priv, PIPE_B, PIPE_CRC_DONE_INTERRUPT_STATUS);
	spin_unlock_irq(&dev_priv->irq_lock);

	i915_enable_asle_pipestat(dev_priv);

	return 0;
}

static irqreturn_t i915_irq_handler(int irq, void *arg)
{
	struct drm_device *dev = arg;
	struct drm_i915_private *dev_priv = to_i915(dev);
	irqreturn_t ret = IRQ_NONE;

	if (!intel_irqs_enabled(dev_priv))
		return IRQ_NONE;

	/* IRQs are synced during runtime_suspend, we don't require a wakeref */
	disable_rpm_wakeref_asserts(dev_priv);

	do {
		u32 pipe_stats[I915_MAX_PIPES] = {};
		u32 eir = 0, eir_stuck = 0;
		u32 hotplug_status = 0;
		u32 iir;

		iir = I915_READ(IIR);
		if (iir == 0)
			break;

		ret = IRQ_HANDLED;

		if (I915_HAS_HOTPLUG(dev_priv) &&
		    iir & I915_DISPLAY_PORT_INTERRUPT)
			hotplug_status = i9xx_hpd_irq_ack(dev_priv);

		/* Call regardless, as some status bits might not be
		 * signalled in iir */
		i9xx_pipestat_irq_ack(dev_priv, iir, pipe_stats);

		if (iir & I915_MASTER_ERROR_INTERRUPT)
			i9xx_error_irq_ack(dev_priv, &eir, &eir_stuck);

		I915_WRITE(IIR, iir);

		if (iir & I915_USER_INTERRUPT)
			notify_ring(dev_priv->engine[RCS]);

		if (iir & I915_MASTER_ERROR_INTERRUPT)
			i9xx_error_irq_handler(dev_priv, eir, eir_stuck);

		if (hotplug_status)
			i9xx_hpd_irq_handler(dev_priv, hotplug_status);

		i915_pipestat_irq_handler(dev_priv, iir, pipe_stats);
	} while (0);

	enable_rpm_wakeref_asserts(dev_priv);

	return ret;
}

static void i965_irq_reset(struct drm_device *dev)
{
	struct drm_i915_private *dev_priv = to_i915(dev);

	i915_hotplug_interrupt_update(dev_priv, 0xffffffff, 0);
	I915_WRITE(PORT_HOTPLUG_STAT, I915_READ(PORT_HOTPLUG_STAT));

	i9xx_pipestat_irq_reset(dev_priv);

	I915_WRITE(HWSTAM, 0xffffffff);

	GEN3_IRQ_RESET();
}

static int i965_irq_postinstall(struct drm_device *dev)
{
	struct drm_i915_private *dev_priv = to_i915(dev);
	u32 enable_mask;
	u32 error_mask;

	/*
	 * Enable some error detection, note the instruction error mask
	 * bit is reserved, so we leave it masked.
	 */
	if (IS_G4X(dev_priv)) {
		error_mask = ~(GM45_ERROR_PAGE_TABLE |
			       GM45_ERROR_MEM_PRIV |
			       GM45_ERROR_CP_PRIV |
			       I915_ERROR_MEMORY_REFRESH);
	} else {
		error_mask = ~(I915_ERROR_PAGE_TABLE |
			       I915_ERROR_MEMORY_REFRESH);
	}
	I915_WRITE(EMR, error_mask);

	/* Unmask the interrupts that we always want on. */
	dev_priv->irq_mask =
		~(I915_ASLE_INTERRUPT |
		  I915_DISPLAY_PORT_INTERRUPT |
		  I915_DISPLAY_PIPE_A_EVENT_INTERRUPT |
		  I915_DISPLAY_PIPE_B_EVENT_INTERRUPT |
		  I915_MASTER_ERROR_INTERRUPT);

	enable_mask =
		I915_ASLE_INTERRUPT |
		I915_DISPLAY_PORT_INTERRUPT |
		I915_DISPLAY_PIPE_A_EVENT_INTERRUPT |
		I915_DISPLAY_PIPE_B_EVENT_INTERRUPT |
		I915_MASTER_ERROR_INTERRUPT |
		I915_USER_INTERRUPT;

	if (IS_G4X(dev_priv))
		enable_mask |= I915_BSD_USER_INTERRUPT;

	GEN3_IRQ_INIT(, dev_priv->irq_mask, enable_mask);

	/* Interrupt setup is already guaranteed to be single-threaded, this is
	 * just to make the assert_spin_locked check happy. */
	spin_lock_irq(&dev_priv->irq_lock);
	i915_enable_pipestat(dev_priv, PIPE_A, PIPE_GMBUS_INTERRUPT_STATUS);
	i915_enable_pipestat(dev_priv, PIPE_A, PIPE_CRC_DONE_INTERRUPT_STATUS);
	i915_enable_pipestat(dev_priv, PIPE_B, PIPE_CRC_DONE_INTERRUPT_STATUS);
	spin_unlock_irq(&dev_priv->irq_lock);

	i915_enable_asle_pipestat(dev_priv);

	return 0;
}

static void i915_hpd_irq_setup(struct drm_i915_private *dev_priv)
{
	u32 hotplug_en;

	lockdep_assert_held(&dev_priv->irq_lock);

	/* Note HDMI and DP share hotplug bits */
	/* enable bits are the same for all generations */
	hotplug_en = intel_hpd_enabled_irqs(dev_priv, hpd_mask_i915);
	/* Programming the CRT detection parameters tends
	   to generate a spurious hotplug event about three
	   seconds later.  So just do it once.
	*/
	if (IS_G4X(dev_priv))
		hotplug_en |= CRT_HOTPLUG_ACTIVATION_PERIOD_64;
	hotplug_en |= CRT_HOTPLUG_VOLTAGE_COMPARE_50;

	/* Ignore TV since it's buggy */
	i915_hotplug_interrupt_update_locked(dev_priv,
					     HOTPLUG_INT_EN_MASK |
					     CRT_HOTPLUG_VOLTAGE_COMPARE_MASK |
					     CRT_HOTPLUG_ACTIVATION_PERIOD_64,
					     hotplug_en);
}

static irqreturn_t i965_irq_handler(int irq, void *arg)
{
	struct drm_device *dev = arg;
	struct drm_i915_private *dev_priv = to_i915(dev);
	irqreturn_t ret = IRQ_NONE;

	if (!intel_irqs_enabled(dev_priv))
		return IRQ_NONE;

	/* IRQs are synced during runtime_suspend, we don't require a wakeref */
	disable_rpm_wakeref_asserts(dev_priv);

	do {
		u32 pipe_stats[I915_MAX_PIPES] = {};
		u32 eir = 0, eir_stuck = 0;
		u32 hotplug_status = 0;
		u32 iir;

		iir = I915_READ(IIR);
		if (iir == 0)
			break;

		ret = IRQ_HANDLED;

		if (iir & I915_DISPLAY_PORT_INTERRUPT)
			hotplug_status = i9xx_hpd_irq_ack(dev_priv);

		/* Call regardless, as some status bits might not be
		 * signalled in iir */
		i9xx_pipestat_irq_ack(dev_priv, iir, pipe_stats);

		if (iir & I915_MASTER_ERROR_INTERRUPT)
			i9xx_error_irq_ack(dev_priv, &eir, &eir_stuck);

		I915_WRITE(IIR, iir);

		if (iir & I915_USER_INTERRUPT)
			notify_ring(dev_priv->engine[RCS]);

		if (iir & I915_BSD_USER_INTERRUPT)
			notify_ring(dev_priv->engine[VCS]);

		if (iir & I915_MASTER_ERROR_INTERRUPT)
			i9xx_error_irq_handler(dev_priv, eir, eir_stuck);

		if (hotplug_status)
			i9xx_hpd_irq_handler(dev_priv, hotplug_status);

		i965_pipestat_irq_handler(dev_priv, iir, pipe_stats);
	} while (0);

	enable_rpm_wakeref_asserts(dev_priv);

	return ret;
}

/**
 * intel_irq_init - initializes irq support
 * @dev_priv: i915 device instance
 *
 * This function initializes all the irq support including work items, timers
 * and all the vtables. It does not setup the interrupt itself though.
 */
void intel_irq_init(struct drm_i915_private *dev_priv)
{
	struct drm_device *dev = &dev_priv->drm;
	struct intel_rps *rps = &dev_priv->gt_pm.rps;
	int i;

	intel_hpd_init_work(dev_priv);

	INIT_WORK(&rps->work, gen6_pm_rps_work);

	INIT_WORK(&dev_priv->l3_parity.error_work, ivybridge_parity_work);
	for (i = 0; i < MAX_L3_SLICES; ++i)
		dev_priv->l3_parity.remap_info[i] = NULL;

	if (HAS_GUC_SCHED(dev_priv))
		dev_priv->pm_guc_events = GEN9_GUC_TO_HOST_INT_EVENT;

	/* Let's track the enabled rps events */
	if (IS_VALLEYVIEW(dev_priv))
		/* WaGsvRC0ResidencyMethod:vlv */
		dev_priv->pm_rps_events = GEN6_PM_RP_UP_EI_EXPIRED;
	else
		dev_priv->pm_rps_events = GEN6_PM_RPS_EVENTS;

	rps->pm_intrmsk_mbz = 0;

	/*
	 * SNB,IVB,HSW can while VLV,CHV may hard hang on looping batchbuffer
	 * if GEN6_PM_UP_EI_EXPIRED is masked.
	 *
	 * TODO: verify if this can be reproduced on VLV,CHV.
	 */
	if (INTEL_GEN(dev_priv) <= 7)
		rps->pm_intrmsk_mbz |= GEN6_PM_RP_UP_EI_EXPIRED;

	if (INTEL_GEN(dev_priv) >= 8)
		rps->pm_intrmsk_mbz |= GEN8_PMINTR_DISABLE_REDIRECT_TO_GUC;

	if (IS_GEN2(dev_priv)) {
		/* Gen2 doesn't have a hardware frame counter */
		dev->max_vblank_count = 0;
	} else if (IS_G4X(dev_priv) || INTEL_GEN(dev_priv) >= 5) {
		dev->max_vblank_count = 0xffffffff; /* full 32 bit counter */
		dev->driver->get_vblank_counter = g4x_get_vblank_counter;
	} else {
		dev->driver->get_vblank_counter = i915_get_vblank_counter;
		dev->max_vblank_count = 0xffffff; /* only 24 bits of frame count */
	}

	/*
	 * Opt out of the vblank disable timer on everything except gen2.
	 * Gen2 doesn't have a hardware frame counter and so depends on
	 * vblank interrupts to produce sane vblank seuquence numbers.
	 */
	if (!IS_GEN2(dev_priv))
		dev->vblank_disable_immediate = true;

	/* Most platforms treat the display irq block as an always-on
	 * power domain. vlv/chv can disable it at runtime and need
	 * special care to avoid writing any of the display block registers
	 * outside of the power domain. We defer setting up the display irqs
	 * in this case to the runtime pm.
	 */
	dev_priv->display_irqs_enabled = true;
	if (IS_VALLEYVIEW(dev_priv) || IS_CHERRYVIEW(dev_priv))
		dev_priv->display_irqs_enabled = false;

	dev_priv->hotplug.hpd_storm_threshold = HPD_STORM_DEFAULT_THRESHOLD;

	dev->driver->get_vblank_timestamp = drm_calc_vbltimestamp_from_scanoutpos;
	dev->driver->get_scanout_position = i915_get_crtc_scanoutpos;

	if (IS_CHERRYVIEW(dev_priv)) {
		dev->driver->irq_handler = cherryview_irq_handler;
		dev->driver->irq_preinstall = cherryview_irq_reset;
		dev->driver->irq_postinstall = cherryview_irq_postinstall;
		dev->driver->irq_uninstall = cherryview_irq_reset;
		dev->driver->enable_vblank = i965_enable_vblank;
		dev->driver->disable_vblank = i965_disable_vblank;
		dev_priv->display.hpd_irq_setup = i915_hpd_irq_setup;
	} else if (IS_VALLEYVIEW(dev_priv)) {
		dev->driver->irq_handler = valleyview_irq_handler;
		dev->driver->irq_preinstall = valleyview_irq_reset;
		dev->driver->irq_postinstall = valleyview_irq_postinstall;
		dev->driver->irq_uninstall = valleyview_irq_reset;
		dev->driver->enable_vblank = i965_enable_vblank;
		dev->driver->disable_vblank = i965_disable_vblank;
		dev_priv->display.hpd_irq_setup = i915_hpd_irq_setup;
	} else if (INTEL_GEN(dev_priv) >= 11) {
		dev->driver->irq_handler = gen11_irq_handler;
		dev->driver->irq_preinstall = gen11_irq_reset;
		dev->driver->irq_postinstall = gen11_irq_postinstall;
		dev->driver->irq_uninstall = gen11_irq_reset;
		dev->driver->enable_vblank = gen8_enable_vblank;
		dev->driver->disable_vblank = gen8_disable_vblank;
		dev_priv->display.hpd_irq_setup = gen11_hpd_irq_setup;
	} else if (INTEL_GEN(dev_priv) >= 8) {
		dev->driver->irq_handler = gen8_irq_handler;
		dev->driver->irq_preinstall = gen8_irq_reset;
		dev->driver->irq_postinstall = gen8_irq_postinstall;
		dev->driver->irq_uninstall = gen8_irq_reset;
		dev->driver->enable_vblank = gen8_enable_vblank;
		dev->driver->disable_vblank = gen8_disable_vblank;
		if (IS_GEN9_LP(dev_priv))
			dev_priv->display.hpd_irq_setup = bxt_hpd_irq_setup;
		else if (HAS_PCH_SPT(dev_priv) || HAS_PCH_KBP(dev_priv) ||
			 HAS_PCH_CNP(dev_priv))
			dev_priv->display.hpd_irq_setup = spt_hpd_irq_setup;
		else
			dev_priv->display.hpd_irq_setup = ilk_hpd_irq_setup;
	} else if (HAS_PCH_SPLIT(dev_priv)) {
		dev->driver->irq_handler = ironlake_irq_handler;
		dev->driver->irq_preinstall = ironlake_irq_reset;
		dev->driver->irq_postinstall = ironlake_irq_postinstall;
		dev->driver->irq_uninstall = ironlake_irq_reset;
		dev->driver->enable_vblank = ironlake_enable_vblank;
		dev->driver->disable_vblank = ironlake_disable_vblank;
		dev_priv->display.hpd_irq_setup = ilk_hpd_irq_setup;
	} else {
		if (IS_GEN2(dev_priv)) {
			dev->driver->irq_preinstall = i8xx_irq_reset;
			dev->driver->irq_postinstall = i8xx_irq_postinstall;
			dev->driver->irq_handler = i8xx_irq_handler;
			dev->driver->irq_uninstall = i8xx_irq_reset;
			dev->driver->enable_vblank = i8xx_enable_vblank;
			dev->driver->disable_vblank = i8xx_disable_vblank;
		} else if (IS_GEN3(dev_priv)) {
			dev->driver->irq_preinstall = i915_irq_reset;
			dev->driver->irq_postinstall = i915_irq_postinstall;
			dev->driver->irq_uninstall = i915_irq_reset;
			dev->driver->irq_handler = i915_irq_handler;
			dev->driver->enable_vblank = i8xx_enable_vblank;
			dev->driver->disable_vblank = i8xx_disable_vblank;
		} else {
			dev->driver->irq_preinstall = i965_irq_reset;
			dev->driver->irq_postinstall = i965_irq_postinstall;
			dev->driver->irq_uninstall = i965_irq_reset;
			dev->driver->irq_handler = i965_irq_handler;
			dev->driver->enable_vblank = i965_enable_vblank;
			dev->driver->disable_vblank = i965_disable_vblank;
		}
		if (I915_HAS_HOTPLUG(dev_priv))
			dev_priv->display.hpd_irq_setup = i915_hpd_irq_setup;
	}
}

/**
 * intel_irq_fini - deinitializes IRQ support
 * @i915: i915 device instance
 *
 * This function deinitializes all the IRQ support.
 */
void intel_irq_fini(struct drm_i915_private *i915)
{
	int i;

	for (i = 0; i < MAX_L3_SLICES; ++i)
		kfree(i915->l3_parity.remap_info[i]);
}

/**
 * intel_irq_install - enables the hardware interrupt
 * @dev_priv: i915 device instance
 *
 * This function enables the hardware interrupt handling, but leaves the hotplug
 * handling still disabled. It is called after intel_irq_init().
 *
 * In the driver load and resume code we need working interrupts in a few places
 * but don't want to deal with the hassle of concurrent probe and hotplug
 * workers. Hence the split into this two-stage approach.
 */
int intel_irq_install(struct drm_i915_private *dev_priv)
{
	/*
	 * We enable some interrupt sources in our postinstall hooks, so mark
	 * interrupts as enabled _before_ actually enabling them to avoid
	 * special cases in our ordering checks.
	 */
	dev_priv->runtime_pm.irqs_enabled = true;

	return drm_irq_install(&dev_priv->drm, dev_priv->drm.pdev->irq);
}

/**
 * intel_irq_uninstall - finilizes all irq handling
 * @dev_priv: i915 device instance
 *
 * This stops interrupt and hotplug handling and unregisters and frees all
 * resources acquired in the init functions.
 */
void intel_irq_uninstall(struct drm_i915_private *dev_priv)
{
	drm_irq_uninstall(&dev_priv->drm);
	intel_hpd_cancel_work(dev_priv);
	dev_priv->runtime_pm.irqs_enabled = false;
}

/**
 * intel_runtime_pm_disable_interrupts - runtime interrupt disabling
 * @dev_priv: i915 device instance
 *
 * This function is used to disable interrupts at runtime, both in the runtime
 * pm and the system suspend/resume code.
 */
void intel_runtime_pm_disable_interrupts(struct drm_i915_private *dev_priv)
{
	dev_priv->drm.driver->irq_uninstall(&dev_priv->drm);
	dev_priv->runtime_pm.irqs_enabled = false;
	synchronize_irq(dev_priv->drm.irq);
}

/**
 * intel_runtime_pm_enable_interrupts - runtime interrupt enabling
 * @dev_priv: i915 device instance
 *
 * This function is used to enable interrupts at runtime, both in the runtime
 * pm and the system suspend/resume code.
 */
void intel_runtime_pm_enable_interrupts(struct drm_i915_private *dev_priv)
{
	dev_priv->runtime_pm.irqs_enabled = true;
	dev_priv->drm.driver->irq_preinstall(&dev_priv->drm);
	dev_priv->drm.driver->irq_postinstall(&dev_priv->drm);
}<|MERGE_RESOLUTION|>--- conflicted
+++ resolved
@@ -1961,47 +1961,12 @@
 static void i915_pipestat_irq_handler(struct drm_i915_private *dev_priv,
 				      u32 iir, u32 pipe_stats[I915_MAX_PIPES])
 {
-<<<<<<< HEAD
-	u32 hotplug_status = 0, hotplug_status_mask;
-	int i;
-
-	if (IS_G4X(dev_priv) ||
-	    IS_VALLEYVIEW(dev_priv) || IS_CHERRYVIEW(dev_priv))
-		hotplug_status_mask = HOTPLUG_INT_STATUS_G4X |
-			DP_AUX_CHANNEL_MASK_INT_STATUS_G4X;
-	else
-		hotplug_status_mask = HOTPLUG_INT_STATUS_I915;
-
-	/*
-	 * We absolutely have to clear all the pending interrupt
-	 * bits in PORT_HOTPLUG_STAT. Otherwise the ISR port
-	 * interrupt bit won't have an edge, and the i965/g4x
-	 * edge triggered IIR will not notice that an interrupt
-	 * is still pending. We can't use PORT_HOTPLUG_EN to
-	 * guarantee the edge as the act of toggling the enable
-	 * bits can itself generate a new hotplug interrupt :(
-	 */
-	for (i = 0; i < 10; i++) {
-		u32 tmp = I915_READ(PORT_HOTPLUG_STAT) & hotplug_status_mask;
-
-		if (tmp == 0)
-			return hotplug_status;
-
-		hotplug_status |= tmp;
-		I915_WRITE(PORT_HOTPLUG_STAT, hotplug_status);
-	}
-
-	WARN_ONCE(1,
-		  "PORT_HOTPLUG_STAT did not clear (0x%08x)\n",
-		  I915_READ(PORT_HOTPLUG_STAT));
-=======
 	bool blc_event = false;
 	enum pipe pipe;
 
 	for_each_pipe(dev_priv, pipe) {
 		if (pipe_stats[pipe] & PIPE_VBLANK_INTERRUPT_STATUS)
 			drm_handle_vblank(&dev_priv->drm, pipe);
->>>>>>> e021bb4f
 
 		if (pipe_stats[pipe] & PIPE_LEGACY_BLC_EVENT_STATUS)
 			blc_event = true;
