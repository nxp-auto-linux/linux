/*
 * Copyright © 2006-2017 Intel Corporation
 *
 * Permission is hereby granted, free of charge, to any person obtaining a
 * copy of this software and associated documentation files (the "Software"),
 * to deal in the Software without restriction, including without limitation
 * the rights to use, copy, modify, merge, publish, distribute, sublicense,
 * and/or sell copies of the Software, and to permit persons to whom the
 * Software is furnished to do so, subject to the following conditions:
 *
 * The above copyright notice and this permission notice (including the next
 * paragraph) shall be included in all copies or substantial portions of the
 * Software.
 *
 * THE SOFTWARE IS PROVIDED "AS IS", WITHOUT WARRANTY OF ANY KIND, EXPRESS OR
 * IMPLIED, INCLUDING BUT NOT LIMITED TO THE WARRANTIES OF MERCHANTABILITY,
 * FITNESS FOR A PARTICULAR PURPOSE AND NONINFRINGEMENT.  IN NO EVENT SHALL
 * THE AUTHORS OR COPYRIGHT HOLDERS BE LIABLE FOR ANY CLAIM, DAMAGES OR OTHER
 * LIABILITY, WHETHER IN AN ACTION OF CONTRACT, TORT OR OTHERWISE, ARISING
 * FROM, OUT OF OR IN CONNECTION WITH THE SOFTWARE OR THE USE OR OTHER
 * DEALINGS IN THE SOFTWARE.
 */

#include "intel_drv.h"

/**
 * DOC: CDCLK / RAWCLK
 *
 * The display engine uses several different clocks to do its work. There
 * are two main clocks involved that aren't directly related to the actual
 * pixel clock or any symbol/bit clock of the actual output port. These
 * are the core display clock (CDCLK) and RAWCLK.
 *
 * CDCLK clocks most of the display pipe logic, and thus its frequency
 * must be high enough to support the rate at which pixels are flowing
 * through the pipes. Downscaling must also be accounted as that increases
 * the effective pixel rate.
 *
 * On several platforms the CDCLK frequency can be changed dynamically
 * to minimize power consumption for a given display configuration.
 * Typically changes to the CDCLK frequency require all the display pipes
 * to be shut down while the frequency is being changed.
 *
 * On SKL+ the DMC will toggle the CDCLK off/on during DC5/6 entry/exit.
 * DMC will not change the active CDCLK frequency however, so that part
 * will still be performed by the driver directly.
 *
 * RAWCLK is a fixed frequency clock, often used by various auxiliary
 * blocks such as AUX CH or backlight PWM. Hence the only thing we
 * really need to know about RAWCLK is its frequency so that various
 * dividers can be programmed correctly.
 */

static void fixed_133mhz_get_cdclk(struct drm_i915_private *dev_priv,
				   struct intel_cdclk_state *cdclk_state)
{
	cdclk_state->cdclk = 133333;
}

static void fixed_200mhz_get_cdclk(struct drm_i915_private *dev_priv,
				   struct intel_cdclk_state *cdclk_state)
{
	cdclk_state->cdclk = 200000;
}

static void fixed_266mhz_get_cdclk(struct drm_i915_private *dev_priv,
				   struct intel_cdclk_state *cdclk_state)
{
	cdclk_state->cdclk = 266667;
}

static void fixed_333mhz_get_cdclk(struct drm_i915_private *dev_priv,
				   struct intel_cdclk_state *cdclk_state)
{
	cdclk_state->cdclk = 333333;
}

static void fixed_400mhz_get_cdclk(struct drm_i915_private *dev_priv,
				   struct intel_cdclk_state *cdclk_state)
{
	cdclk_state->cdclk = 400000;
}

static void fixed_450mhz_get_cdclk(struct drm_i915_private *dev_priv,
				   struct intel_cdclk_state *cdclk_state)
{
	cdclk_state->cdclk = 450000;
}

static void i85x_get_cdclk(struct drm_i915_private *dev_priv,
			   struct intel_cdclk_state *cdclk_state)
{
	struct pci_dev *pdev = dev_priv->drm.pdev;
	u16 hpllcc = 0;

	/*
	 * 852GM/852GMV only supports 133 MHz and the HPLLCC
	 * encoding is different :(
	 * FIXME is this the right way to detect 852GM/852GMV?
	 */
	if (pdev->revision == 0x1) {
		cdclk_state->cdclk = 133333;
		return;
	}

	pci_bus_read_config_word(pdev->bus,
				 PCI_DEVFN(0, 3), HPLLCC, &hpllcc);

	/* Assume that the hardware is in the high speed state.  This
	 * should be the default.
	 */
	switch (hpllcc & GC_CLOCK_CONTROL_MASK) {
	case GC_CLOCK_133_200:
	case GC_CLOCK_133_200_2:
	case GC_CLOCK_100_200:
		cdclk_state->cdclk = 200000;
		break;
	case GC_CLOCK_166_250:
		cdclk_state->cdclk = 250000;
		break;
	case GC_CLOCK_100_133:
		cdclk_state->cdclk = 133333;
		break;
	case GC_CLOCK_133_266:
	case GC_CLOCK_133_266_2:
	case GC_CLOCK_166_266:
		cdclk_state->cdclk = 266667;
		break;
	}
}

static void i915gm_get_cdclk(struct drm_i915_private *dev_priv,
			     struct intel_cdclk_state *cdclk_state)
{
	struct pci_dev *pdev = dev_priv->drm.pdev;
	u16 gcfgc = 0;

	pci_read_config_word(pdev, GCFGC, &gcfgc);

	if (gcfgc & GC_LOW_FREQUENCY_ENABLE) {
		cdclk_state->cdclk = 133333;
		return;
	}

	switch (gcfgc & GC_DISPLAY_CLOCK_MASK) {
	case GC_DISPLAY_CLOCK_333_320_MHZ:
		cdclk_state->cdclk = 333333;
		break;
	default:
	case GC_DISPLAY_CLOCK_190_200_MHZ:
		cdclk_state->cdclk = 190000;
		break;
	}
}

static void i945gm_get_cdclk(struct drm_i915_private *dev_priv,
			     struct intel_cdclk_state *cdclk_state)
{
	struct pci_dev *pdev = dev_priv->drm.pdev;
	u16 gcfgc = 0;

	pci_read_config_word(pdev, GCFGC, &gcfgc);

	if (gcfgc & GC_LOW_FREQUENCY_ENABLE) {
		cdclk_state->cdclk = 133333;
		return;
	}

	switch (gcfgc & GC_DISPLAY_CLOCK_MASK) {
	case GC_DISPLAY_CLOCK_333_320_MHZ:
		cdclk_state->cdclk = 320000;
		break;
	default:
	case GC_DISPLAY_CLOCK_190_200_MHZ:
		cdclk_state->cdclk = 200000;
		break;
	}
}

static unsigned int intel_hpll_vco(struct drm_i915_private *dev_priv)
{
	static const unsigned int blb_vco[8] = {
		[0] = 3200000,
		[1] = 4000000,
		[2] = 5333333,
		[3] = 4800000,
		[4] = 6400000,
	};
	static const unsigned int pnv_vco[8] = {
		[0] = 3200000,
		[1] = 4000000,
		[2] = 5333333,
		[3] = 4800000,
		[4] = 2666667,
	};
	static const unsigned int cl_vco[8] = {
		[0] = 3200000,
		[1] = 4000000,
		[2] = 5333333,
		[3] = 6400000,
		[4] = 3333333,
		[5] = 3566667,
		[6] = 4266667,
	};
	static const unsigned int elk_vco[8] = {
		[0] = 3200000,
		[1] = 4000000,
		[2] = 5333333,
		[3] = 4800000,
	};
	static const unsigned int ctg_vco[8] = {
		[0] = 3200000,
		[1] = 4000000,
		[2] = 5333333,
		[3] = 6400000,
		[4] = 2666667,
		[5] = 4266667,
	};
	const unsigned int *vco_table;
	unsigned int vco;
	uint8_t tmp = 0;

	/* FIXME other chipsets? */
	if (IS_GM45(dev_priv))
		vco_table = ctg_vco;
	else if (IS_G45(dev_priv))
		vco_table = elk_vco;
	else if (IS_I965GM(dev_priv))
		vco_table = cl_vco;
	else if (IS_PINEVIEW(dev_priv))
		vco_table = pnv_vco;
	else if (IS_G33(dev_priv))
		vco_table = blb_vco;
	else
		return 0;

	tmp = I915_READ(IS_MOBILE(dev_priv) ? HPLLVCO_MOBILE : HPLLVCO);

	vco = vco_table[tmp & 0x7];
	if (vco == 0)
		DRM_ERROR("Bad HPLL VCO (HPLLVCO=0x%02x)\n", tmp);
	else
		DRM_DEBUG_KMS("HPLL VCO %u kHz\n", vco);

	return vco;
}

static void g33_get_cdclk(struct drm_i915_private *dev_priv,
			  struct intel_cdclk_state *cdclk_state)
{
	struct pci_dev *pdev = dev_priv->drm.pdev;
	static const uint8_t div_3200[] = { 12, 10,  8,  7, 5, 16 };
	static const uint8_t div_4000[] = { 14, 12, 10,  8, 6, 20 };
	static const uint8_t div_4800[] = { 20, 14, 12, 10, 8, 24 };
	static const uint8_t div_5333[] = { 20, 16, 12, 12, 8, 28 };
	const uint8_t *div_table;
	unsigned int cdclk_sel;
	uint16_t tmp = 0;

	cdclk_state->vco = intel_hpll_vco(dev_priv);

	pci_read_config_word(pdev, GCFGC, &tmp);

	cdclk_sel = (tmp >> 4) & 0x7;

	if (cdclk_sel >= ARRAY_SIZE(div_3200))
		goto fail;

	switch (cdclk_state->vco) {
	case 3200000:
		div_table = div_3200;
		break;
	case 4000000:
		div_table = div_4000;
		break;
	case 4800000:
		div_table = div_4800;
		break;
	case 5333333:
		div_table = div_5333;
		break;
	default:
		goto fail;
	}

	cdclk_state->cdclk = DIV_ROUND_CLOSEST(cdclk_state->vco,
					       div_table[cdclk_sel]);
	return;

fail:
	DRM_ERROR("Unable to determine CDCLK. HPLL VCO=%u kHz, CFGC=0x%08x\n",
		  cdclk_state->vco, tmp);
	cdclk_state->cdclk = 190476;
}

static void pnv_get_cdclk(struct drm_i915_private *dev_priv,
			  struct intel_cdclk_state *cdclk_state)
{
	struct pci_dev *pdev = dev_priv->drm.pdev;
	u16 gcfgc = 0;

	pci_read_config_word(pdev, GCFGC, &gcfgc);

	switch (gcfgc & GC_DISPLAY_CLOCK_MASK) {
	case GC_DISPLAY_CLOCK_267_MHZ_PNV:
		cdclk_state->cdclk = 266667;
		break;
	case GC_DISPLAY_CLOCK_333_MHZ_PNV:
		cdclk_state->cdclk = 333333;
		break;
	case GC_DISPLAY_CLOCK_444_MHZ_PNV:
		cdclk_state->cdclk = 444444;
		break;
	case GC_DISPLAY_CLOCK_200_MHZ_PNV:
		cdclk_state->cdclk = 200000;
		break;
	default:
		DRM_ERROR("Unknown pnv display core clock 0x%04x\n", gcfgc);
		/* fall through */
	case GC_DISPLAY_CLOCK_133_MHZ_PNV:
		cdclk_state->cdclk = 133333;
		break;
	case GC_DISPLAY_CLOCK_167_MHZ_PNV:
		cdclk_state->cdclk = 166667;
		break;
	}
}

static void i965gm_get_cdclk(struct drm_i915_private *dev_priv,
			     struct intel_cdclk_state *cdclk_state)
{
	struct pci_dev *pdev = dev_priv->drm.pdev;
	static const uint8_t div_3200[] = { 16, 10,  8 };
	static const uint8_t div_4000[] = { 20, 12, 10 };
	static const uint8_t div_5333[] = { 24, 16, 14 };
	const uint8_t *div_table;
	unsigned int cdclk_sel;
	uint16_t tmp = 0;

	cdclk_state->vco = intel_hpll_vco(dev_priv);

	pci_read_config_word(pdev, GCFGC, &tmp);

	cdclk_sel = ((tmp >> 8) & 0x1f) - 1;

	if (cdclk_sel >= ARRAY_SIZE(div_3200))
		goto fail;

	switch (cdclk_state->vco) {
	case 3200000:
		div_table = div_3200;
		break;
	case 4000000:
		div_table = div_4000;
		break;
	case 5333333:
		div_table = div_5333;
		break;
	default:
		goto fail;
	}

	cdclk_state->cdclk = DIV_ROUND_CLOSEST(cdclk_state->vco,
					       div_table[cdclk_sel]);
	return;

fail:
	DRM_ERROR("Unable to determine CDCLK. HPLL VCO=%u kHz, CFGC=0x%04x\n",
		  cdclk_state->vco, tmp);
	cdclk_state->cdclk = 200000;
}

static void gm45_get_cdclk(struct drm_i915_private *dev_priv,
			   struct intel_cdclk_state *cdclk_state)
{
	struct pci_dev *pdev = dev_priv->drm.pdev;
	unsigned int cdclk_sel;
	uint16_t tmp = 0;

	cdclk_state->vco = intel_hpll_vco(dev_priv);

	pci_read_config_word(pdev, GCFGC, &tmp);

	cdclk_sel = (tmp >> 12) & 0x1;

	switch (cdclk_state->vco) {
	case 2666667:
	case 4000000:
	case 5333333:
		cdclk_state->cdclk = cdclk_sel ? 333333 : 222222;
		break;
	case 3200000:
		cdclk_state->cdclk = cdclk_sel ? 320000 : 228571;
		break;
	default:
		DRM_ERROR("Unable to determine CDCLK. HPLL VCO=%u, CFGC=0x%04x\n",
			  cdclk_state->vco, tmp);
		cdclk_state->cdclk = 222222;
		break;
	}
}

static void hsw_get_cdclk(struct drm_i915_private *dev_priv,
			  struct intel_cdclk_state *cdclk_state)
{
	uint32_t lcpll = I915_READ(LCPLL_CTL);
	uint32_t freq = lcpll & LCPLL_CLK_FREQ_MASK;

	if (lcpll & LCPLL_CD_SOURCE_FCLK)
		cdclk_state->cdclk = 800000;
	else if (I915_READ(FUSE_STRAP) & HSW_CDCLK_LIMIT)
		cdclk_state->cdclk = 450000;
	else if (freq == LCPLL_CLK_FREQ_450)
		cdclk_state->cdclk = 450000;
	else if (IS_HSW_ULT(dev_priv))
		cdclk_state->cdclk = 337500;
	else
		cdclk_state->cdclk = 540000;
}

static int vlv_calc_cdclk(struct drm_i915_private *dev_priv, int min_cdclk)
{
	int freq_320 = (dev_priv->hpll_freq <<  1) % 320000 != 0 ?
		333333 : 320000;

	/*
	 * We seem to get an unstable or solid color picture at 200MHz.
	 * Not sure what's wrong. For now use 200MHz only when all pipes
	 * are off.
	 */
	if (IS_VALLEYVIEW(dev_priv) && min_cdclk > freq_320)
		return 400000;
	else if (min_cdclk > 266667)
		return freq_320;
	else if (min_cdclk > 0)
		return 266667;
	else
		return 200000;
}

static u8 vlv_calc_voltage_level(struct drm_i915_private *dev_priv, int cdclk)
{
	if (IS_VALLEYVIEW(dev_priv)) {
		if (cdclk >= 320000) /* jump to highest voltage for 400MHz too */
			return 2;
		else if (cdclk >= 266667)
			return 1;
		else
			return 0;
	} else {
		/*
		 * Specs are full of misinformation, but testing on actual
		 * hardware has shown that we just need to write the desired
		 * CCK divider into the Punit register.
		 */
		return DIV_ROUND_CLOSEST(dev_priv->hpll_freq << 1, cdclk) - 1;
	}
}

static void vlv_get_cdclk(struct drm_i915_private *dev_priv,
			  struct intel_cdclk_state *cdclk_state)
{
	u32 val;

	cdclk_state->vco = vlv_get_hpll_vco(dev_priv);
	cdclk_state->cdclk = vlv_get_cck_clock(dev_priv, "cdclk",
					       CCK_DISPLAY_CLOCK_CONTROL,
					       cdclk_state->vco);

	mutex_lock(&dev_priv->pcu_lock);
	val = vlv_punit_read(dev_priv, PUNIT_REG_DSPFREQ);
	mutex_unlock(&dev_priv->pcu_lock);

	if (IS_VALLEYVIEW(dev_priv))
		cdclk_state->voltage_level = (val & DSPFREQGUAR_MASK) >>
			DSPFREQGUAR_SHIFT;
	else
		cdclk_state->voltage_level = (val & DSPFREQGUAR_MASK_CHV) >>
			DSPFREQGUAR_SHIFT_CHV;
}

static void vlv_program_pfi_credits(struct drm_i915_private *dev_priv)
{
	unsigned int credits, default_credits;

	if (IS_CHERRYVIEW(dev_priv))
		default_credits = PFI_CREDIT(12);
	else
		default_credits = PFI_CREDIT(8);

	if (dev_priv->cdclk.hw.cdclk >= dev_priv->czclk_freq) {
		/* CHV suggested value is 31 or 63 */
		if (IS_CHERRYVIEW(dev_priv))
			credits = PFI_CREDIT_63;
		else
			credits = PFI_CREDIT(15);
	} else {
		credits = default_credits;
	}

	/*
	 * WA - write default credits before re-programming
	 * FIXME: should we also set the resend bit here?
	 */
	I915_WRITE(GCI_CONTROL, VGA_FAST_MODE_DISABLE |
		   default_credits);

	I915_WRITE(GCI_CONTROL, VGA_FAST_MODE_DISABLE |
		   credits | PFI_CREDIT_RESEND);

	/*
	 * FIXME is this guaranteed to clear
	 * immediately or should we poll for it?
	 */
	WARN_ON(I915_READ(GCI_CONTROL) & PFI_CREDIT_RESEND);
}

static void vlv_set_cdclk(struct drm_i915_private *dev_priv,
			  const struct intel_cdclk_state *cdclk_state)
{
	int cdclk = cdclk_state->cdclk;
	u32 val, cmd = cdclk_state->voltage_level;

	switch (cdclk) {
	case 400000:
	case 333333:
	case 320000:
	case 266667:
	case 200000:
		break;
	default:
		MISSING_CASE(cdclk);
		return;
	}

	/* There are cases where we can end up here with power domains
	 * off and a CDCLK frequency other than the minimum, like when
	 * issuing a modeset without actually changing any display after
	 * a system suspend.  So grab the PIPE-A domain, which covers
	 * the HW blocks needed for the following programming.
	 */
	intel_display_power_get(dev_priv, POWER_DOMAIN_PIPE_A);

	mutex_lock(&dev_priv->pcu_lock);
	val = vlv_punit_read(dev_priv, PUNIT_REG_DSPFREQ);
	val &= ~DSPFREQGUAR_MASK;
	val |= (cmd << DSPFREQGUAR_SHIFT);
	vlv_punit_write(dev_priv, PUNIT_REG_DSPFREQ, val);
	if (wait_for((vlv_punit_read(dev_priv, PUNIT_REG_DSPFREQ) &
		      DSPFREQSTAT_MASK) == (cmd << DSPFREQSTAT_SHIFT),
		     50)) {
		DRM_ERROR("timed out waiting for CDclk change\n");
	}
	mutex_unlock(&dev_priv->pcu_lock);

	mutex_lock(&dev_priv->sb_lock);

	if (cdclk == 400000) {
		u32 divider;

		divider = DIV_ROUND_CLOSEST(dev_priv->hpll_freq << 1,
					    cdclk) - 1;

		/* adjust cdclk divider */
		val = vlv_cck_read(dev_priv, CCK_DISPLAY_CLOCK_CONTROL);
		val &= ~CCK_FREQUENCY_VALUES;
		val |= divider;
		vlv_cck_write(dev_priv, CCK_DISPLAY_CLOCK_CONTROL, val);

		if (wait_for((vlv_cck_read(dev_priv, CCK_DISPLAY_CLOCK_CONTROL) &
			      CCK_FREQUENCY_STATUS) == (divider << CCK_FREQUENCY_STATUS_SHIFT),
			     50))
			DRM_ERROR("timed out waiting for CDclk change\n");
	}

	/* adjust self-refresh exit latency value */
	val = vlv_bunit_read(dev_priv, BUNIT_REG_BISOC);
	val &= ~0x7f;

	/*
	 * For high bandwidth configs, we set a higher latency in the bunit
	 * so that the core display fetch happens in time to avoid underruns.
	 */
	if (cdclk == 400000)
		val |= 4500 / 250; /* 4.5 usec */
	else
		val |= 3000 / 250; /* 3.0 usec */
	vlv_bunit_write(dev_priv, BUNIT_REG_BISOC, val);

	mutex_unlock(&dev_priv->sb_lock);

	intel_update_cdclk(dev_priv);

	vlv_program_pfi_credits(dev_priv);

	intel_display_power_put(dev_priv, POWER_DOMAIN_PIPE_A);
}

static void chv_set_cdclk(struct drm_i915_private *dev_priv,
			  const struct intel_cdclk_state *cdclk_state)
{
	int cdclk = cdclk_state->cdclk;
	u32 val, cmd = cdclk_state->voltage_level;

	switch (cdclk) {
	case 333333:
	case 320000:
	case 266667:
	case 200000:
		break;
	default:
		MISSING_CASE(cdclk);
		return;
	}

	/* There are cases where we can end up here with power domains
	 * off and a CDCLK frequency other than the minimum, like when
	 * issuing a modeset without actually changing any display after
	 * a system suspend.  So grab the PIPE-A domain, which covers
	 * the HW blocks needed for the following programming.
	 */
	intel_display_power_get(dev_priv, POWER_DOMAIN_PIPE_A);

	mutex_lock(&dev_priv->pcu_lock);
	val = vlv_punit_read(dev_priv, PUNIT_REG_DSPFREQ);
	val &= ~DSPFREQGUAR_MASK_CHV;
	val |= (cmd << DSPFREQGUAR_SHIFT_CHV);
	vlv_punit_write(dev_priv, PUNIT_REG_DSPFREQ, val);
	if (wait_for((vlv_punit_read(dev_priv, PUNIT_REG_DSPFREQ) &
		      DSPFREQSTAT_MASK_CHV) == (cmd << DSPFREQSTAT_SHIFT_CHV),
		     50)) {
		DRM_ERROR("timed out waiting for CDclk change\n");
	}
	mutex_unlock(&dev_priv->pcu_lock);

	intel_update_cdclk(dev_priv);

	vlv_program_pfi_credits(dev_priv);

	intel_display_power_put(dev_priv, POWER_DOMAIN_PIPE_A);
}

static int bdw_calc_cdclk(int min_cdclk)
{
	if (min_cdclk > 540000)
		return 675000;
	else if (min_cdclk > 450000)
		return 540000;
	else if (min_cdclk > 337500)
		return 450000;
	else
		return 337500;
}

static u8 bdw_calc_voltage_level(int cdclk)
{
	switch (cdclk) {
	default:
	case 337500:
		return 2;
	case 450000:
		return 0;
	case 540000:
		return 1;
	case 675000:
		return 3;
	}
}

static void bdw_get_cdclk(struct drm_i915_private *dev_priv,
			  struct intel_cdclk_state *cdclk_state)
{
	uint32_t lcpll = I915_READ(LCPLL_CTL);
	uint32_t freq = lcpll & LCPLL_CLK_FREQ_MASK;

	if (lcpll & LCPLL_CD_SOURCE_FCLK)
		cdclk_state->cdclk = 800000;
	else if (I915_READ(FUSE_STRAP) & HSW_CDCLK_LIMIT)
		cdclk_state->cdclk = 450000;
	else if (freq == LCPLL_CLK_FREQ_450)
		cdclk_state->cdclk = 450000;
	else if (freq == LCPLL_CLK_FREQ_54O_BDW)
		cdclk_state->cdclk = 540000;
	else if (freq == LCPLL_CLK_FREQ_337_5_BDW)
		cdclk_state->cdclk = 337500;
	else
		cdclk_state->cdclk = 675000;

	/*
	 * Can't read this out :( Let's assume it's
	 * at least what the CDCLK frequency requires.
	 */
	cdclk_state->voltage_level =
		bdw_calc_voltage_level(cdclk_state->cdclk);
}

static void bdw_set_cdclk(struct drm_i915_private *dev_priv,
			  const struct intel_cdclk_state *cdclk_state)
{
	int cdclk = cdclk_state->cdclk;
	uint32_t val;
	int ret;

	if (WARN((I915_READ(LCPLL_CTL) &
		  (LCPLL_PLL_DISABLE | LCPLL_PLL_LOCK |
		   LCPLL_CD_CLOCK_DISABLE | LCPLL_ROOT_CD_CLOCK_DISABLE |
		   LCPLL_CD2X_CLOCK_DISABLE | LCPLL_POWER_DOWN_ALLOW |
		   LCPLL_CD_SOURCE_FCLK)) != LCPLL_PLL_LOCK,
		 "trying to change cdclk frequency with cdclk not enabled\n"))
		return;

	mutex_lock(&dev_priv->pcu_lock);
	ret = sandybridge_pcode_write(dev_priv,
				      BDW_PCODE_DISPLAY_FREQ_CHANGE_REQ, 0x0);
	mutex_unlock(&dev_priv->pcu_lock);
	if (ret) {
		DRM_ERROR("failed to inform pcode about cdclk change\n");
		return;
	}

	val = I915_READ(LCPLL_CTL);
	val |= LCPLL_CD_SOURCE_FCLK;
	I915_WRITE(LCPLL_CTL, val);

	/*
	 * According to the spec, it should be enough to poll for this 1 us.
	 * However, extensive testing shows that this can take longer.
	 */
	if (wait_for_us(I915_READ(LCPLL_CTL) &
			LCPLL_CD_SOURCE_FCLK_DONE, 100))
		DRM_ERROR("Switching to FCLK failed\n");

	val = I915_READ(LCPLL_CTL);
	val &= ~LCPLL_CLK_FREQ_MASK;

	switch (cdclk) {
	default:
		MISSING_CASE(cdclk);
		/* fall through */
	case 337500:
		val |= LCPLL_CLK_FREQ_337_5_BDW;
		break;
	case 450000:
		val |= LCPLL_CLK_FREQ_450;
		break;
	case 540000:
		val |= LCPLL_CLK_FREQ_54O_BDW;
		break;
	case 675000:
		val |= LCPLL_CLK_FREQ_675_BDW;
		break;
	}

	I915_WRITE(LCPLL_CTL, val);

	val = I915_READ(LCPLL_CTL);
	val &= ~LCPLL_CD_SOURCE_FCLK;
	I915_WRITE(LCPLL_CTL, val);

	if (wait_for_us((I915_READ(LCPLL_CTL) &
			LCPLL_CD_SOURCE_FCLK_DONE) == 0, 1))
		DRM_ERROR("Switching back to LCPLL failed\n");

	mutex_lock(&dev_priv->pcu_lock);
	sandybridge_pcode_write(dev_priv, HSW_PCODE_DE_WRITE_FREQ_REQ,
				cdclk_state->voltage_level);
	mutex_unlock(&dev_priv->pcu_lock);

	I915_WRITE(CDCLK_FREQ, DIV_ROUND_CLOSEST(cdclk, 1000) - 1);

	intel_update_cdclk(dev_priv);
}

static int skl_calc_cdclk(int min_cdclk, int vco)
{
	if (vco == 8640000) {
		if (min_cdclk > 540000)
			return 617143;
		else if (min_cdclk > 432000)
			return 540000;
		else if (min_cdclk > 308571)
			return 432000;
		else
			return 308571;
	} else {
		if (min_cdclk > 540000)
			return 675000;
		else if (min_cdclk > 450000)
			return 540000;
		else if (min_cdclk > 337500)
			return 450000;
		else
			return 337500;
	}
}

static u8 skl_calc_voltage_level(int cdclk)
{
	switch (cdclk) {
	default:
	case 308571:
	case 337500:
		return 0;
	case 450000:
	case 432000:
		return 1;
	case 540000:
		return 2;
	case 617143:
	case 675000:
		return 3;
	}
}

static void skl_dpll0_update(struct drm_i915_private *dev_priv,
			     struct intel_cdclk_state *cdclk_state)
{
	u32 val;

	cdclk_state->ref = 24000;
	cdclk_state->vco = 0;

	val = I915_READ(LCPLL1_CTL);
	if ((val & LCPLL_PLL_ENABLE) == 0)
		return;

	if (WARN_ON((val & LCPLL_PLL_LOCK) == 0))
		return;

	val = I915_READ(DPLL_CTRL1);

	if (WARN_ON((val & (DPLL_CTRL1_HDMI_MODE(SKL_DPLL0) |
			    DPLL_CTRL1_SSC(SKL_DPLL0) |
			    DPLL_CTRL1_OVERRIDE(SKL_DPLL0))) !=
		    DPLL_CTRL1_OVERRIDE(SKL_DPLL0)))
		return;

	switch (val & DPLL_CTRL1_LINK_RATE_MASK(SKL_DPLL0)) {
	case DPLL_CTRL1_LINK_RATE(DPLL_CTRL1_LINK_RATE_810, SKL_DPLL0):
	case DPLL_CTRL1_LINK_RATE(DPLL_CTRL1_LINK_RATE_1350, SKL_DPLL0):
	case DPLL_CTRL1_LINK_RATE(DPLL_CTRL1_LINK_RATE_1620, SKL_DPLL0):
	case DPLL_CTRL1_LINK_RATE(DPLL_CTRL1_LINK_RATE_2700, SKL_DPLL0):
		cdclk_state->vco = 8100000;
		break;
	case DPLL_CTRL1_LINK_RATE(DPLL_CTRL1_LINK_RATE_1080, SKL_DPLL0):
	case DPLL_CTRL1_LINK_RATE(DPLL_CTRL1_LINK_RATE_2160, SKL_DPLL0):
		cdclk_state->vco = 8640000;
		break;
	default:
		MISSING_CASE(val & DPLL_CTRL1_LINK_RATE_MASK(SKL_DPLL0));
		break;
	}
}

static void skl_get_cdclk(struct drm_i915_private *dev_priv,
			  struct intel_cdclk_state *cdclk_state)
{
	u32 cdctl;

	skl_dpll0_update(dev_priv, cdclk_state);

	cdclk_state->cdclk = cdclk_state->bypass = cdclk_state->ref;

	if (cdclk_state->vco == 0)
		goto out;

	cdctl = I915_READ(CDCLK_CTL);

	if (cdclk_state->vco == 8640000) {
		switch (cdctl & CDCLK_FREQ_SEL_MASK) {
		case CDCLK_FREQ_450_432:
			cdclk_state->cdclk = 432000;
			break;
		case CDCLK_FREQ_337_308:
			cdclk_state->cdclk = 308571;
			break;
		case CDCLK_FREQ_540:
			cdclk_state->cdclk = 540000;
			break;
		case CDCLK_FREQ_675_617:
			cdclk_state->cdclk = 617143;
			break;
		default:
			MISSING_CASE(cdctl & CDCLK_FREQ_SEL_MASK);
			break;
		}
	} else {
		switch (cdctl & CDCLK_FREQ_SEL_MASK) {
		case CDCLK_FREQ_450_432:
			cdclk_state->cdclk = 450000;
			break;
		case CDCLK_FREQ_337_308:
			cdclk_state->cdclk = 337500;
			break;
		case CDCLK_FREQ_540:
			cdclk_state->cdclk = 540000;
			break;
		case CDCLK_FREQ_675_617:
			cdclk_state->cdclk = 675000;
			break;
		default:
			MISSING_CASE(cdctl & CDCLK_FREQ_SEL_MASK);
			break;
		}
	}

 out:
	/*
	 * Can't read this out :( Let's assume it's
	 * at least what the CDCLK frequency requires.
	 */
	cdclk_state->voltage_level =
		skl_calc_voltage_level(cdclk_state->cdclk);
}

/* convert from kHz to .1 fixpoint MHz with -1MHz offset */
static int skl_cdclk_decimal(int cdclk)
{
	return DIV_ROUND_CLOSEST(cdclk - 1000, 500);
}

static void skl_set_preferred_cdclk_vco(struct drm_i915_private *dev_priv,
					int vco)
{
	bool changed = dev_priv->skl_preferred_vco_freq != vco;

	dev_priv->skl_preferred_vco_freq = vco;

	if (changed)
		intel_update_max_cdclk(dev_priv);
}

static void skl_dpll0_enable(struct drm_i915_private *dev_priv, int vco)
{
	u32 val;

	WARN_ON(vco != 8100000 && vco != 8640000);

	/*
	 * We always enable DPLL0 with the lowest link rate possible, but still
	 * taking into account the VCO required to operate the eDP panel at the
	 * desired frequency. The usual DP link rates operate with a VCO of
	 * 8100 while the eDP 1.4 alternate link rates need a VCO of 8640.
	 * The modeset code is responsible for the selection of the exact link
	 * rate later on, with the constraint of choosing a frequency that
	 * works with vco.
	 */
	val = I915_READ(DPLL_CTRL1);

	val &= ~(DPLL_CTRL1_HDMI_MODE(SKL_DPLL0) | DPLL_CTRL1_SSC(SKL_DPLL0) |
		 DPLL_CTRL1_LINK_RATE_MASK(SKL_DPLL0));
	val |= DPLL_CTRL1_OVERRIDE(SKL_DPLL0);
	if (vco == 8640000)
		val |= DPLL_CTRL1_LINK_RATE(DPLL_CTRL1_LINK_RATE_1080,
					    SKL_DPLL0);
	else
		val |= DPLL_CTRL1_LINK_RATE(DPLL_CTRL1_LINK_RATE_810,
					    SKL_DPLL0);

	I915_WRITE(DPLL_CTRL1, val);
	POSTING_READ(DPLL_CTRL1);

	I915_WRITE(LCPLL1_CTL, I915_READ(LCPLL1_CTL) | LCPLL_PLL_ENABLE);

	if (intel_wait_for_register(dev_priv,
				    LCPLL1_CTL, LCPLL_PLL_LOCK, LCPLL_PLL_LOCK,
				    5))
		DRM_ERROR("DPLL0 not locked\n");

	dev_priv->cdclk.hw.vco = vco;

	/* We'll want to keep using the current vco from now on. */
	skl_set_preferred_cdclk_vco(dev_priv, vco);
}

static void skl_dpll0_disable(struct drm_i915_private *dev_priv)
{
	I915_WRITE(LCPLL1_CTL, I915_READ(LCPLL1_CTL) & ~LCPLL_PLL_ENABLE);
	if (intel_wait_for_register(dev_priv,
				   LCPLL1_CTL, LCPLL_PLL_LOCK, 0,
				   1))
		DRM_ERROR("Couldn't disable DPLL0\n");

	dev_priv->cdclk.hw.vco = 0;
}

static void skl_set_cdclk(struct drm_i915_private *dev_priv,
			  const struct intel_cdclk_state *cdclk_state)
{
	int cdclk = cdclk_state->cdclk;
	int vco = cdclk_state->vco;
<<<<<<< HEAD
	u32 freq_select, pcu_ack, cdclk_ctl;
=======
	u32 freq_select, cdclk_ctl;
>>>>>>> e021bb4f
	int ret;

	/*
	 * Based on WA#1183 CDCLK rates 308 and 617MHz CDCLK rates are
	 * unsupported on SKL. In theory this should never happen since only
	 * the eDP1.4 2.16 and 4.32Gbps rates require it, but eDP1.4 is not
	 * supported on SKL either, see the above WA. WARN whenever trying to
	 * use the corresponding VCO freq as that always leads to using the
	 * minimum 308MHz CDCLK.
	 */
	WARN_ON_ONCE(IS_SKYLAKE(dev_priv) && vco == 8640000);

	mutex_lock(&dev_priv->pcu_lock);
	ret = skl_pcode_request(dev_priv, SKL_PCODE_CDCLK_CONTROL,
				SKL_CDCLK_PREPARE_FOR_CHANGE,
				SKL_CDCLK_READY_FOR_CHANGE,
				SKL_CDCLK_READY_FOR_CHANGE, 3);
	mutex_unlock(&dev_priv->pcu_lock);
	if (ret) {
		DRM_ERROR("Failed to inform PCU about cdclk change (%d)\n",
			  ret);
		return;
	}

	/* Choose frequency for this cdclk */
	switch (cdclk) {
	default:
		WARN_ON(cdclk != dev_priv->cdclk.hw.bypass);
		WARN_ON(vco != 0);
		/* fall through */
	case 308571:
	case 337500:
		freq_select = CDCLK_FREQ_337_308;
		break;
	case 450000:
	case 432000:
		freq_select = CDCLK_FREQ_450_432;
		break;
	case 540000:
		freq_select = CDCLK_FREQ_540;
		break;
	case 617143:
	case 675000:
		freq_select = CDCLK_FREQ_675_617;
		break;
	}

	if (dev_priv->cdclk.hw.vco != 0 &&
	    dev_priv->cdclk.hw.vco != vco)
		skl_dpll0_disable(dev_priv);

	cdclk_ctl = I915_READ(CDCLK_CTL);

	if (dev_priv->cdclk.hw.vco != vco) {
		/* Wa Display #1183: skl,kbl,cfl */
		cdclk_ctl &= ~(CDCLK_FREQ_SEL_MASK | CDCLK_FREQ_DECIMAL_MASK);
		cdclk_ctl |= freq_select | skl_cdclk_decimal(cdclk);
		I915_WRITE(CDCLK_CTL, cdclk_ctl);
	}

	/* Wa Display #1183: skl,kbl,cfl */
	cdclk_ctl |= CDCLK_DIVMUX_CD_OVERRIDE;
	I915_WRITE(CDCLK_CTL, cdclk_ctl);
	POSTING_READ(CDCLK_CTL);

	if (dev_priv->cdclk.hw.vco != vco)
		skl_dpll0_enable(dev_priv, vco);

	/* Wa Display #1183: skl,kbl,cfl */
	cdclk_ctl &= ~(CDCLK_FREQ_SEL_MASK | CDCLK_FREQ_DECIMAL_MASK);
	I915_WRITE(CDCLK_CTL, cdclk_ctl);

	cdclk_ctl |= freq_select | skl_cdclk_decimal(cdclk);
	I915_WRITE(CDCLK_CTL, cdclk_ctl);

	/* Wa Display #1183: skl,kbl,cfl */
	cdclk_ctl &= ~CDCLK_DIVMUX_CD_OVERRIDE;
	I915_WRITE(CDCLK_CTL, cdclk_ctl);
	POSTING_READ(CDCLK_CTL);

	/* inform PCU of the change */
	mutex_lock(&dev_priv->pcu_lock);
	sandybridge_pcode_write(dev_priv, SKL_PCODE_CDCLK_CONTROL,
				cdclk_state->voltage_level);
	mutex_unlock(&dev_priv->pcu_lock);

	intel_update_cdclk(dev_priv);
}

static void skl_sanitize_cdclk(struct drm_i915_private *dev_priv)
{
	uint32_t cdctl, expected;

	/*
	 * check if the pre-os initialized the display
	 * There is SWF18 scratchpad register defined which is set by the
	 * pre-os which can be used by the OS drivers to check the status
	 */
	if ((I915_READ(SWF_ILK(0x18)) & 0x00FFFFFF) == 0)
		goto sanitize;

	intel_update_cdclk(dev_priv);
	intel_dump_cdclk_state(&dev_priv->cdclk.hw, "Current CDCLK");

	/* Is PLL enabled and locked ? */
	if (dev_priv->cdclk.hw.vco == 0 ||
	    dev_priv->cdclk.hw.cdclk == dev_priv->cdclk.hw.bypass)
		goto sanitize;

	/* DPLL okay; verify the cdclock
	 *
	 * Noticed in some instances that the freq selection is correct but
	 * decimal part is programmed wrong from BIOS where pre-os does not
	 * enable display. Verify the same as well.
	 */
	cdctl = I915_READ(CDCLK_CTL);
	expected = (cdctl & CDCLK_FREQ_SEL_MASK) |
		skl_cdclk_decimal(dev_priv->cdclk.hw.cdclk);
	if (cdctl == expected)
		/* All well; nothing to sanitize */
		return;

sanitize:
	DRM_DEBUG_KMS("Sanitizing cdclk programmed by pre-os\n");

	/* force cdclk programming */
	dev_priv->cdclk.hw.cdclk = 0;
	/* force full PLL disable + enable */
	dev_priv->cdclk.hw.vco = -1;
}

/**
 * skl_init_cdclk - Initialize CDCLK on SKL
 * @dev_priv: i915 device
 *
 * Initialize CDCLK for SKL and derivatives. This is generally
 * done only during the display core initialization sequence,
 * after which the DMC will take care of turning CDCLK off/on
 * as needed.
 */
void skl_init_cdclk(struct drm_i915_private *dev_priv)
{
	struct intel_cdclk_state cdclk_state;

	skl_sanitize_cdclk(dev_priv);

	if (dev_priv->cdclk.hw.cdclk != 0 &&
	    dev_priv->cdclk.hw.vco != 0) {
		/*
		 * Use the current vco as our initial
		 * guess as to what the preferred vco is.
		 */
		if (dev_priv->skl_preferred_vco_freq == 0)
			skl_set_preferred_cdclk_vco(dev_priv,
						    dev_priv->cdclk.hw.vco);
		return;
	}

	cdclk_state = dev_priv->cdclk.hw;

	cdclk_state.vco = dev_priv->skl_preferred_vco_freq;
	if (cdclk_state.vco == 0)
		cdclk_state.vco = 8100000;
	cdclk_state.cdclk = skl_calc_cdclk(0, cdclk_state.vco);
	cdclk_state.voltage_level = skl_calc_voltage_level(cdclk_state.cdclk);

	skl_set_cdclk(dev_priv, &cdclk_state);
}

/**
 * skl_uninit_cdclk - Uninitialize CDCLK on SKL
 * @dev_priv: i915 device
 *
 * Uninitialize CDCLK for SKL and derivatives. This is done only
 * during the display core uninitialization sequence.
 */
void skl_uninit_cdclk(struct drm_i915_private *dev_priv)
{
	struct intel_cdclk_state cdclk_state = dev_priv->cdclk.hw;

	cdclk_state.cdclk = cdclk_state.bypass;
	cdclk_state.vco = 0;
	cdclk_state.voltage_level = skl_calc_voltage_level(cdclk_state.cdclk);

	skl_set_cdclk(dev_priv, &cdclk_state);
}

static int bxt_calc_cdclk(int min_cdclk)
{
	if (min_cdclk > 576000)
		return 624000;
	else if (min_cdclk > 384000)
		return 576000;
	else if (min_cdclk > 288000)
		return 384000;
	else if (min_cdclk > 144000)
		return 288000;
	else
		return 144000;
}

static int glk_calc_cdclk(int min_cdclk)
{
	if (min_cdclk > 158400)
		return 316800;
	else if (min_cdclk > 79200)
		return 158400;
	else
		return 79200;
}

static u8 bxt_calc_voltage_level(int cdclk)
{
	return DIV_ROUND_UP(cdclk, 25000);
}

static int bxt_de_pll_vco(struct drm_i915_private *dev_priv, int cdclk)
{
	int ratio;

	if (cdclk == dev_priv->cdclk.hw.bypass)
		return 0;

	switch (cdclk) {
	default:
		MISSING_CASE(cdclk);
		/* fall through */
	case 144000:
	case 288000:
	case 384000:
	case 576000:
		ratio = 60;
		break;
	case 624000:
		ratio = 65;
		break;
	}

	return dev_priv->cdclk.hw.ref * ratio;
}

static int glk_de_pll_vco(struct drm_i915_private *dev_priv, int cdclk)
{
	int ratio;

	if (cdclk == dev_priv->cdclk.hw.bypass)
		return 0;

	switch (cdclk) {
	default:
		MISSING_CASE(cdclk);
		/* fall through */
	case  79200:
	case 158400:
	case 316800:
		ratio = 33;
		break;
	}

	return dev_priv->cdclk.hw.ref * ratio;
}

static void bxt_de_pll_update(struct drm_i915_private *dev_priv,
			      struct intel_cdclk_state *cdclk_state)
{
	u32 val;

	cdclk_state->ref = 19200;
	cdclk_state->vco = 0;

	val = I915_READ(BXT_DE_PLL_ENABLE);
	if ((val & BXT_DE_PLL_PLL_ENABLE) == 0)
		return;

	if (WARN_ON((val & BXT_DE_PLL_LOCK) == 0))
		return;

	val = I915_READ(BXT_DE_PLL_CTL);
	cdclk_state->vco = (val & BXT_DE_PLL_RATIO_MASK) * cdclk_state->ref;
}

static void bxt_get_cdclk(struct drm_i915_private *dev_priv,
			  struct intel_cdclk_state *cdclk_state)
{
	u32 divider;
	int div;

	bxt_de_pll_update(dev_priv, cdclk_state);

	cdclk_state->cdclk = cdclk_state->bypass = cdclk_state->ref;

	if (cdclk_state->vco == 0)
		goto out;

	divider = I915_READ(CDCLK_CTL) & BXT_CDCLK_CD2X_DIV_SEL_MASK;

	switch (divider) {
	case BXT_CDCLK_CD2X_DIV_SEL_1:
		div = 2;
		break;
	case BXT_CDCLK_CD2X_DIV_SEL_1_5:
		WARN(IS_GEMINILAKE(dev_priv), "Unsupported divider\n");
		div = 3;
		break;
	case BXT_CDCLK_CD2X_DIV_SEL_2:
		div = 4;
		break;
	case BXT_CDCLK_CD2X_DIV_SEL_4:
		div = 8;
		break;
	default:
		MISSING_CASE(divider);
		return;
	}

	cdclk_state->cdclk = DIV_ROUND_CLOSEST(cdclk_state->vco, div);

 out:
	/*
	 * Can't read this out :( Let's assume it's
	 * at least what the CDCLK frequency requires.
	 */
	cdclk_state->voltage_level =
		bxt_calc_voltage_level(cdclk_state->cdclk);
}

static void bxt_de_pll_disable(struct drm_i915_private *dev_priv)
{
	I915_WRITE(BXT_DE_PLL_ENABLE, 0);

	/* Timeout 200us */
	if (intel_wait_for_register(dev_priv,
				    BXT_DE_PLL_ENABLE, BXT_DE_PLL_LOCK, 0,
				    1))
		DRM_ERROR("timeout waiting for DE PLL unlock\n");

	dev_priv->cdclk.hw.vco = 0;
}

static void bxt_de_pll_enable(struct drm_i915_private *dev_priv, int vco)
{
	int ratio = DIV_ROUND_CLOSEST(vco, dev_priv->cdclk.hw.ref);
	u32 val;

	val = I915_READ(BXT_DE_PLL_CTL);
	val &= ~BXT_DE_PLL_RATIO_MASK;
	val |= BXT_DE_PLL_RATIO(ratio);
	I915_WRITE(BXT_DE_PLL_CTL, val);

	I915_WRITE(BXT_DE_PLL_ENABLE, BXT_DE_PLL_PLL_ENABLE);

	/* Timeout 200us */
	if (intel_wait_for_register(dev_priv,
				    BXT_DE_PLL_ENABLE,
				    BXT_DE_PLL_LOCK,
				    BXT_DE_PLL_LOCK,
				    1))
		DRM_ERROR("timeout waiting for DE PLL lock\n");

	dev_priv->cdclk.hw.vco = vco;
}

static void bxt_set_cdclk(struct drm_i915_private *dev_priv,
			  const struct intel_cdclk_state *cdclk_state)
{
	int cdclk = cdclk_state->cdclk;
	int vco = cdclk_state->vco;
	u32 val, divider;
	int ret;

	/* cdclk = vco / 2 / div{1,1.5,2,4} */
	switch (DIV_ROUND_CLOSEST(vco, cdclk)) {
	default:
		WARN_ON(cdclk != dev_priv->cdclk.hw.bypass);
		WARN_ON(vco != 0);
		/* fall through */
	case 2:
		divider = BXT_CDCLK_CD2X_DIV_SEL_1;
		break;
	case 3:
		WARN(IS_GEMINILAKE(dev_priv), "Unsupported divider\n");
		divider = BXT_CDCLK_CD2X_DIV_SEL_1_5;
		break;
	case 4:
		divider = BXT_CDCLK_CD2X_DIV_SEL_2;
		break;
	case 8:
		divider = BXT_CDCLK_CD2X_DIV_SEL_4;
		break;
	}

<<<<<<< HEAD
	mutex_lock(&dev_priv->rps.hw_lock);
=======
>>>>>>> e021bb4f
	/*
	 * Inform power controller of upcoming frequency change. BSpec
	 * requires us to wait up to 150usec, but that leads to timeouts;
	 * the 2ms used here is based on experiment.
	 */
<<<<<<< HEAD
	ret = sandybridge_pcode_write_timeout(dev_priv,
					      HSW_PCODE_DE_WRITE_FREQ_REQ,
					      0x80000000, 2000);
	mutex_unlock(&dev_priv->rps.hw_lock);
=======
	mutex_lock(&dev_priv->pcu_lock);
	ret = sandybridge_pcode_write_timeout(dev_priv,
					      HSW_PCODE_DE_WRITE_FREQ_REQ,
					      0x80000000, 150, 2);
	mutex_unlock(&dev_priv->pcu_lock);
>>>>>>> e021bb4f

	if (ret) {
		DRM_ERROR("PCode CDCLK freq change notify failed (err %d, freq %d)\n",
			  ret, cdclk);
		return;
	}

	if (dev_priv->cdclk.hw.vco != 0 &&
	    dev_priv->cdclk.hw.vco != vco)
		bxt_de_pll_disable(dev_priv);

	if (dev_priv->cdclk.hw.vco != vco)
		bxt_de_pll_enable(dev_priv, vco);

	val = divider | skl_cdclk_decimal(cdclk);
	/*
	 * FIXME if only the cd2x divider needs changing, it could be done
	 * without shutting off the pipe (if only one pipe is active).
	 */
	val |= BXT_CDCLK_CD2X_PIPE_NONE;
	/*
	 * Disable SSA Precharge when CD clock frequency < 500 MHz,
	 * enable otherwise.
	 */
	if (cdclk >= 500000)
		val |= BXT_CDCLK_SSA_PRECHARGE_ENABLE;
	I915_WRITE(CDCLK_CTL, val);

<<<<<<< HEAD
	mutex_lock(&dev_priv->rps.hw_lock);
=======
	mutex_lock(&dev_priv->pcu_lock);
>>>>>>> e021bb4f
	/*
	 * The timeout isn't specified, the 2ms used here is based on
	 * experiment.
	 * FIXME: Waiting for the request completion could be delayed until
	 * the next PCODE request based on BSpec.
	 */
	ret = sandybridge_pcode_write_timeout(dev_priv,
					      HSW_PCODE_DE_WRITE_FREQ_REQ,
<<<<<<< HEAD
					      DIV_ROUND_UP(cdclk, 25000), 2000);
	mutex_unlock(&dev_priv->rps.hw_lock);
=======
					      cdclk_state->voltage_level, 150, 2);
	mutex_unlock(&dev_priv->pcu_lock);
>>>>>>> e021bb4f

	if (ret) {
		DRM_ERROR("PCode CDCLK freq set failed, (err %d, freq %d)\n",
			  ret, cdclk);
		return;
	}

	intel_update_cdclk(dev_priv);
}

static void bxt_sanitize_cdclk(struct drm_i915_private *dev_priv)
{
	u32 cdctl, expected;

	intel_update_cdclk(dev_priv);
	intel_dump_cdclk_state(&dev_priv->cdclk.hw, "Current CDCLK");

	if (dev_priv->cdclk.hw.vco == 0 ||
	    dev_priv->cdclk.hw.cdclk == dev_priv->cdclk.hw.bypass)
		goto sanitize;

	/* DPLL okay; verify the cdclock
	 *
	 * Some BIOS versions leave an incorrect decimal frequency value and
	 * set reserved MBZ bits in CDCLK_CTL at least during exiting from S4,
	 * so sanitize this register.
	 */
	cdctl = I915_READ(CDCLK_CTL);
	/*
	 * Let's ignore the pipe field, since BIOS could have configured the
	 * dividers both synching to an active pipe, or asynchronously
	 * (PIPE_NONE).
	 */
	cdctl &= ~BXT_CDCLK_CD2X_PIPE_NONE;

	expected = (cdctl & BXT_CDCLK_CD2X_DIV_SEL_MASK) |
		skl_cdclk_decimal(dev_priv->cdclk.hw.cdclk);
	/*
	 * Disable SSA Precharge when CD clock frequency < 500 MHz,
	 * enable otherwise.
	 */
	if (dev_priv->cdclk.hw.cdclk >= 500000)
		expected |= BXT_CDCLK_SSA_PRECHARGE_ENABLE;

	if (cdctl == expected)
		/* All well; nothing to sanitize */
		return;

sanitize:
	DRM_DEBUG_KMS("Sanitizing cdclk programmed by pre-os\n");

	/* force cdclk programming */
	dev_priv->cdclk.hw.cdclk = 0;

	/* force full PLL disable + enable */
	dev_priv->cdclk.hw.vco = -1;
}

/**
 * bxt_init_cdclk - Initialize CDCLK on BXT
 * @dev_priv: i915 device
 *
 * Initialize CDCLK for BXT and derivatives. This is generally
 * done only during the display core initialization sequence,
 * after which the DMC will take care of turning CDCLK off/on
 * as needed.
 */
void bxt_init_cdclk(struct drm_i915_private *dev_priv)
{
	struct intel_cdclk_state cdclk_state;

	bxt_sanitize_cdclk(dev_priv);

	if (dev_priv->cdclk.hw.cdclk != 0 &&
	    dev_priv->cdclk.hw.vco != 0)
		return;

	cdclk_state = dev_priv->cdclk.hw;

	/*
	 * FIXME:
	 * - The initial CDCLK needs to be read from VBT.
	 *   Need to make this change after VBT has changes for BXT.
	 */
	if (IS_GEMINILAKE(dev_priv)) {
		cdclk_state.cdclk = glk_calc_cdclk(0);
		cdclk_state.vco = glk_de_pll_vco(dev_priv, cdclk_state.cdclk);
	} else {
		cdclk_state.cdclk = bxt_calc_cdclk(0);
		cdclk_state.vco = bxt_de_pll_vco(dev_priv, cdclk_state.cdclk);
	}
	cdclk_state.voltage_level = bxt_calc_voltage_level(cdclk_state.cdclk);

	bxt_set_cdclk(dev_priv, &cdclk_state);
}

/**
 * bxt_uninit_cdclk - Uninitialize CDCLK on BXT
 * @dev_priv: i915 device
 *
 * Uninitialize CDCLK for BXT and derivatives. This is done only
 * during the display core uninitialization sequence.
 */
void bxt_uninit_cdclk(struct drm_i915_private *dev_priv)
{
	struct intel_cdclk_state cdclk_state = dev_priv->cdclk.hw;

	cdclk_state.cdclk = cdclk_state.bypass;
	cdclk_state.vco = 0;
	cdclk_state.voltage_level = bxt_calc_voltage_level(cdclk_state.cdclk);

	bxt_set_cdclk(dev_priv, &cdclk_state);
}

static int cnl_calc_cdclk(int min_cdclk)
{
	if (min_cdclk > 336000)
		return 528000;
	else if (min_cdclk > 168000)
		return 336000;
	else
		return 168000;
}

static u8 cnl_calc_voltage_level(int cdclk)
{
	switch (cdclk) {
	default:
	case 168000:
		return 0;
	case 336000:
		return 1;
	case 528000:
		return 2;
	}
}

static void cnl_cdclk_pll_update(struct drm_i915_private *dev_priv,
				 struct intel_cdclk_state *cdclk_state)
{
	u32 val;

	if (I915_READ(SKL_DSSM) & CNL_DSSM_CDCLK_PLL_REFCLK_24MHz)
		cdclk_state->ref = 24000;
	else
		cdclk_state->ref = 19200;

	cdclk_state->vco = 0;

	val = I915_READ(BXT_DE_PLL_ENABLE);
	if ((val & BXT_DE_PLL_PLL_ENABLE) == 0)
		return;

	if (WARN_ON((val & BXT_DE_PLL_LOCK) == 0))
		return;

	cdclk_state->vco = (val & CNL_CDCLK_PLL_RATIO_MASK) * cdclk_state->ref;
}

static void cnl_get_cdclk(struct drm_i915_private *dev_priv,
			 struct intel_cdclk_state *cdclk_state)
{
	u32 divider;
	int div;

	cnl_cdclk_pll_update(dev_priv, cdclk_state);

	cdclk_state->cdclk = cdclk_state->bypass = cdclk_state->ref;

	if (cdclk_state->vco == 0)
		goto out;

	divider = I915_READ(CDCLK_CTL) & BXT_CDCLK_CD2X_DIV_SEL_MASK;

	switch (divider) {
	case BXT_CDCLK_CD2X_DIV_SEL_1:
		div = 2;
		break;
	case BXT_CDCLK_CD2X_DIV_SEL_2:
		div = 4;
		break;
	default:
		MISSING_CASE(divider);
		return;
	}

	cdclk_state->cdclk = DIV_ROUND_CLOSEST(cdclk_state->vco, div);

 out:
	/*
	 * Can't read this out :( Let's assume it's
	 * at least what the CDCLK frequency requires.
	 */
	cdclk_state->voltage_level =
		cnl_calc_voltage_level(cdclk_state->cdclk);
}

static void cnl_cdclk_pll_disable(struct drm_i915_private *dev_priv)
{
	u32 val;

	val = I915_READ(BXT_DE_PLL_ENABLE);
	val &= ~BXT_DE_PLL_PLL_ENABLE;
	I915_WRITE(BXT_DE_PLL_ENABLE, val);

	/* Timeout 200us */
	if (wait_for((I915_READ(BXT_DE_PLL_ENABLE) & BXT_DE_PLL_LOCK) == 0, 1))
		DRM_ERROR("timeout waiting for CDCLK PLL unlock\n");

	dev_priv->cdclk.hw.vco = 0;
}

static void cnl_cdclk_pll_enable(struct drm_i915_private *dev_priv, int vco)
{
	int ratio = DIV_ROUND_CLOSEST(vco, dev_priv->cdclk.hw.ref);
	u32 val;

	val = CNL_CDCLK_PLL_RATIO(ratio);
	I915_WRITE(BXT_DE_PLL_ENABLE, val);

	val |= BXT_DE_PLL_PLL_ENABLE;
	I915_WRITE(BXT_DE_PLL_ENABLE, val);

	/* Timeout 200us */
	if (wait_for((I915_READ(BXT_DE_PLL_ENABLE) & BXT_DE_PLL_LOCK) != 0, 1))
		DRM_ERROR("timeout waiting for CDCLK PLL lock\n");

	dev_priv->cdclk.hw.vco = vco;
}

static void cnl_set_cdclk(struct drm_i915_private *dev_priv,
			  const struct intel_cdclk_state *cdclk_state)
{
	int cdclk = cdclk_state->cdclk;
	int vco = cdclk_state->vco;
	u32 val, divider;
	int ret;

	mutex_lock(&dev_priv->pcu_lock);
	ret = skl_pcode_request(dev_priv, SKL_PCODE_CDCLK_CONTROL,
				SKL_CDCLK_PREPARE_FOR_CHANGE,
				SKL_CDCLK_READY_FOR_CHANGE,
				SKL_CDCLK_READY_FOR_CHANGE, 3);
	mutex_unlock(&dev_priv->pcu_lock);
	if (ret) {
		DRM_ERROR("Failed to inform PCU about cdclk change (%d)\n",
			  ret);
		return;
	}

	/* cdclk = vco / 2 / div{1,2} */
	switch (DIV_ROUND_CLOSEST(vco, cdclk)) {
	default:
		WARN_ON(cdclk != dev_priv->cdclk.hw.bypass);
		WARN_ON(vco != 0);
		/* fall through */
	case 2:
		divider = BXT_CDCLK_CD2X_DIV_SEL_1;
		break;
	case 4:
		divider = BXT_CDCLK_CD2X_DIV_SEL_2;
		break;
	}

	if (dev_priv->cdclk.hw.vco != 0 &&
	    dev_priv->cdclk.hw.vco != vco)
		cnl_cdclk_pll_disable(dev_priv);

	if (dev_priv->cdclk.hw.vco != vco)
		cnl_cdclk_pll_enable(dev_priv, vco);

	val = divider | skl_cdclk_decimal(cdclk);
	/*
	 * FIXME if only the cd2x divider needs changing, it could be done
	 * without shutting off the pipe (if only one pipe is active).
	 */
	val |= BXT_CDCLK_CD2X_PIPE_NONE;
	I915_WRITE(CDCLK_CTL, val);

	/* inform PCU of the change */
	mutex_lock(&dev_priv->pcu_lock);
	sandybridge_pcode_write(dev_priv, SKL_PCODE_CDCLK_CONTROL,
				cdclk_state->voltage_level);
	mutex_unlock(&dev_priv->pcu_lock);

	intel_update_cdclk(dev_priv);

	/*
	 * Can't read out the voltage level :(
	 * Let's just assume everything is as expected.
	 */
	dev_priv->cdclk.hw.voltage_level = cdclk_state->voltage_level;
}

static int cnl_cdclk_pll_vco(struct drm_i915_private *dev_priv, int cdclk)
{
	int ratio;

	if (cdclk == dev_priv->cdclk.hw.bypass)
		return 0;

	switch (cdclk) {
	default:
		MISSING_CASE(cdclk);
		/* fall through */
	case 168000:
	case 336000:
		ratio = dev_priv->cdclk.hw.ref == 19200 ? 35 : 28;
		break;
	case 528000:
		ratio = dev_priv->cdclk.hw.ref == 19200 ? 55 : 44;
		break;
	}

	return dev_priv->cdclk.hw.ref * ratio;
}

static void cnl_sanitize_cdclk(struct drm_i915_private *dev_priv)
{
	u32 cdctl, expected;

	intel_update_cdclk(dev_priv);
	intel_dump_cdclk_state(&dev_priv->cdclk.hw, "Current CDCLK");

	if (dev_priv->cdclk.hw.vco == 0 ||
	    dev_priv->cdclk.hw.cdclk == dev_priv->cdclk.hw.bypass)
		goto sanitize;

	/* DPLL okay; verify the cdclock
	 *
	 * Some BIOS versions leave an incorrect decimal frequency value and
	 * set reserved MBZ bits in CDCLK_CTL at least during exiting from S4,
	 * so sanitize this register.
	 */
	cdctl = I915_READ(CDCLK_CTL);
	/*
	 * Let's ignore the pipe field, since BIOS could have configured the
	 * dividers both synching to an active pipe, or asynchronously
	 * (PIPE_NONE).
	 */
	cdctl &= ~BXT_CDCLK_CD2X_PIPE_NONE;

	expected = (cdctl & BXT_CDCLK_CD2X_DIV_SEL_MASK) |
		   skl_cdclk_decimal(dev_priv->cdclk.hw.cdclk);

	if (cdctl == expected)
		/* All well; nothing to sanitize */
		return;

sanitize:
	DRM_DEBUG_KMS("Sanitizing cdclk programmed by pre-os\n");

	/* force cdclk programming */
	dev_priv->cdclk.hw.cdclk = 0;

	/* force full PLL disable + enable */
	dev_priv->cdclk.hw.vco = -1;
}

static int icl_calc_cdclk(int min_cdclk, unsigned int ref)
{
	int ranges_24[] = { 312000, 552000, 648000 };
	int ranges_19_38[] = { 307200, 556800, 652800 };
	int *ranges;

	switch (ref) {
	default:
		MISSING_CASE(ref);
		/* fall through */
	case 24000:
		ranges = ranges_24;
		break;
	case 19200:
	case 38400:
		ranges = ranges_19_38;
		break;
	}

	if (min_cdclk > ranges[1])
		return ranges[2];
	else if (min_cdclk > ranges[0])
		return ranges[1];
	else
		return ranges[0];
}

static int icl_calc_cdclk_pll_vco(struct drm_i915_private *dev_priv, int cdclk)
{
	int ratio;

	if (cdclk == dev_priv->cdclk.hw.bypass)
		return 0;

	switch (cdclk) {
	default:
		MISSING_CASE(cdclk);
		/* fall through */
	case 307200:
	case 556800:
	case 652800:
		WARN_ON(dev_priv->cdclk.hw.ref != 19200 &&
			dev_priv->cdclk.hw.ref != 38400);
		break;
	case 312000:
	case 552000:
	case 648000:
		WARN_ON(dev_priv->cdclk.hw.ref != 24000);
	}

	ratio = cdclk / (dev_priv->cdclk.hw.ref / 2);

	return dev_priv->cdclk.hw.ref * ratio;
}

static void icl_set_cdclk(struct drm_i915_private *dev_priv,
			  const struct intel_cdclk_state *cdclk_state)
{
	unsigned int cdclk = cdclk_state->cdclk;
	unsigned int vco = cdclk_state->vco;
	int ret;

	mutex_lock(&dev_priv->pcu_lock);
	ret = skl_pcode_request(dev_priv, SKL_PCODE_CDCLK_CONTROL,
				SKL_CDCLK_PREPARE_FOR_CHANGE,
				SKL_CDCLK_READY_FOR_CHANGE,
				SKL_CDCLK_READY_FOR_CHANGE, 3);
	mutex_unlock(&dev_priv->pcu_lock);
	if (ret) {
		DRM_ERROR("Failed to inform PCU about cdclk change (%d)\n",
			  ret);
		return;
	}

	if (dev_priv->cdclk.hw.vco != 0 &&
	    dev_priv->cdclk.hw.vco != vco)
		cnl_cdclk_pll_disable(dev_priv);

	if (dev_priv->cdclk.hw.vco != vco)
		cnl_cdclk_pll_enable(dev_priv, vco);

	I915_WRITE(CDCLK_CTL, ICL_CDCLK_CD2X_PIPE_NONE |
			      skl_cdclk_decimal(cdclk));

	mutex_lock(&dev_priv->pcu_lock);
	sandybridge_pcode_write(dev_priv, SKL_PCODE_CDCLK_CONTROL,
				cdclk_state->voltage_level);
	mutex_unlock(&dev_priv->pcu_lock);

	intel_update_cdclk(dev_priv);

	/*
	 * Can't read out the voltage level :(
	 * Let's just assume everything is as expected.
	 */
	dev_priv->cdclk.hw.voltage_level = cdclk_state->voltage_level;
}

static u8 icl_calc_voltage_level(int cdclk)
{
	switch (cdclk) {
	case 50000:
	case 307200:
	case 312000:
		return 0;
	case 556800:
	case 552000:
		return 1;
	default:
		MISSING_CASE(cdclk);
		/* fall through */
	case 652800:
	case 648000:
		return 2;
	}
}

static void icl_get_cdclk(struct drm_i915_private *dev_priv,
			  struct intel_cdclk_state *cdclk_state)
{
	u32 val;

	cdclk_state->bypass = 50000;

	val = I915_READ(SKL_DSSM);
	switch (val & ICL_DSSM_CDCLK_PLL_REFCLK_MASK) {
	default:
		MISSING_CASE(val);
		/* fall through */
	case ICL_DSSM_CDCLK_PLL_REFCLK_24MHz:
		cdclk_state->ref = 24000;
		break;
	case ICL_DSSM_CDCLK_PLL_REFCLK_19_2MHz:
		cdclk_state->ref = 19200;
		break;
	case ICL_DSSM_CDCLK_PLL_REFCLK_38_4MHz:
		cdclk_state->ref = 38400;
		break;
	}

	val = I915_READ(BXT_DE_PLL_ENABLE);
	if ((val & BXT_DE_PLL_PLL_ENABLE) == 0 ||
	    (val & BXT_DE_PLL_LOCK) == 0) {
		/*
		 * CDCLK PLL is disabled, the VCO/ratio doesn't matter, but
		 * setting it to zero is a way to signal that.
		 */
		cdclk_state->vco = 0;
		cdclk_state->cdclk = cdclk_state->bypass;
		goto out;
	}

	cdclk_state->vco = (val & BXT_DE_PLL_RATIO_MASK) * cdclk_state->ref;

	val = I915_READ(CDCLK_CTL);
	WARN_ON((val & BXT_CDCLK_CD2X_DIV_SEL_MASK) != 0);

	cdclk_state->cdclk = cdclk_state->vco / 2;

out:
	/*
	 * Can't read this out :( Let's assume it's
	 * at least what the CDCLK frequency requires.
	 */
	cdclk_state->voltage_level =
		icl_calc_voltage_level(cdclk_state->cdclk);
}

/**
 * icl_init_cdclk - Initialize CDCLK on ICL
 * @dev_priv: i915 device
 *
 * Initialize CDCLK for ICL. This consists mainly of initializing
 * dev_priv->cdclk.hw and sanitizing the state of the hardware if needed. This
 * is generally done only during the display core initialization sequence, after
 * which the DMC will take care of turning CDCLK off/on as needed.
 */
void icl_init_cdclk(struct drm_i915_private *dev_priv)
{
	struct intel_cdclk_state sanitized_state;
	u32 val;

	/* This sets dev_priv->cdclk.hw. */
	intel_update_cdclk(dev_priv);
	intel_dump_cdclk_state(&dev_priv->cdclk.hw, "Current CDCLK");

	/* This means CDCLK disabled. */
	if (dev_priv->cdclk.hw.cdclk == dev_priv->cdclk.hw.bypass)
		goto sanitize;

	val = I915_READ(CDCLK_CTL);

	if ((val & BXT_CDCLK_CD2X_DIV_SEL_MASK) != 0)
		goto sanitize;

	if ((val & CDCLK_FREQ_DECIMAL_MASK) !=
	    skl_cdclk_decimal(dev_priv->cdclk.hw.cdclk))
		goto sanitize;

	return;

sanitize:
	DRM_DEBUG_KMS("Sanitizing cdclk programmed by pre-os\n");

	sanitized_state.ref = dev_priv->cdclk.hw.ref;
	sanitized_state.cdclk = icl_calc_cdclk(0, sanitized_state.ref);
	sanitized_state.vco = icl_calc_cdclk_pll_vco(dev_priv,
						     sanitized_state.cdclk);
	sanitized_state.voltage_level =
				icl_calc_voltage_level(sanitized_state.cdclk);

	icl_set_cdclk(dev_priv, &sanitized_state);
}

/**
 * icl_uninit_cdclk - Uninitialize CDCLK on ICL
 * @dev_priv: i915 device
 *
 * Uninitialize CDCLK for ICL. This is done only during the display core
 * uninitialization sequence.
 */
void icl_uninit_cdclk(struct drm_i915_private *dev_priv)
{
	struct intel_cdclk_state cdclk_state = dev_priv->cdclk.hw;

	cdclk_state.cdclk = cdclk_state.bypass;
	cdclk_state.vco = 0;
	cdclk_state.voltage_level = icl_calc_voltage_level(cdclk_state.cdclk);

	icl_set_cdclk(dev_priv, &cdclk_state);
}

/**
 * cnl_init_cdclk - Initialize CDCLK on CNL
 * @dev_priv: i915 device
 *
 * Initialize CDCLK for CNL. This is generally
 * done only during the display core initialization sequence,
 * after which the DMC will take care of turning CDCLK off/on
 * as needed.
 */
void cnl_init_cdclk(struct drm_i915_private *dev_priv)
{
	struct intel_cdclk_state cdclk_state;

	cnl_sanitize_cdclk(dev_priv);

	if (dev_priv->cdclk.hw.cdclk != 0 &&
	    dev_priv->cdclk.hw.vco != 0)
		return;

	cdclk_state = dev_priv->cdclk.hw;

	cdclk_state.cdclk = cnl_calc_cdclk(0);
	cdclk_state.vco = cnl_cdclk_pll_vco(dev_priv, cdclk_state.cdclk);
	cdclk_state.voltage_level = cnl_calc_voltage_level(cdclk_state.cdclk);

	cnl_set_cdclk(dev_priv, &cdclk_state);
}

/**
 * cnl_uninit_cdclk - Uninitialize CDCLK on CNL
 * @dev_priv: i915 device
 *
 * Uninitialize CDCLK for CNL. This is done only
 * during the display core uninitialization sequence.
 */
void cnl_uninit_cdclk(struct drm_i915_private *dev_priv)
{
	struct intel_cdclk_state cdclk_state = dev_priv->cdclk.hw;

	cdclk_state.cdclk = cdclk_state.bypass;
	cdclk_state.vco = 0;
	cdclk_state.voltage_level = cnl_calc_voltage_level(cdclk_state.cdclk);

	cnl_set_cdclk(dev_priv, &cdclk_state);
}

/**
 * intel_cdclk_needs_modeset - Determine if two CDCLK states require a modeset on all pipes
 * @a: first CDCLK state
 * @b: second CDCLK state
 *
 * Returns:
 * True if the CDCLK states require pipes to be off during reprogramming, false if not.
 */
bool intel_cdclk_needs_modeset(const struct intel_cdclk_state *a,
			       const struct intel_cdclk_state *b)
{
	return a->cdclk != b->cdclk ||
		a->vco != b->vco ||
		a->ref != b->ref;
}

/**
 * intel_cdclk_changed - Determine if two CDCLK states are different
 * @a: first CDCLK state
 * @b: second CDCLK state
 *
 * Returns:
 * True if the CDCLK states don't match, false if they do.
 */
bool intel_cdclk_changed(const struct intel_cdclk_state *a,
			 const struct intel_cdclk_state *b)
{
	return intel_cdclk_needs_modeset(a, b) ||
		a->voltage_level != b->voltage_level;
}

void intel_dump_cdclk_state(const struct intel_cdclk_state *cdclk_state,
			    const char *context)
{
	DRM_DEBUG_DRIVER("%s %d kHz, VCO %d kHz, ref %d kHz, bypass %d kHz, voltage level %d\n",
			 context, cdclk_state->cdclk, cdclk_state->vco,
			 cdclk_state->ref, cdclk_state->bypass,
			 cdclk_state->voltage_level);
}

/**
 * intel_set_cdclk - Push the CDCLK state to the hardware
 * @dev_priv: i915 device
 * @cdclk_state: new CDCLK state
 *
 * Program the hardware based on the passed in CDCLK state,
 * if necessary.
 */
void intel_set_cdclk(struct drm_i915_private *dev_priv,
		     const struct intel_cdclk_state *cdclk_state)
{
	if (!intel_cdclk_changed(&dev_priv->cdclk.hw, cdclk_state))
		return;

	if (WARN_ON_ONCE(!dev_priv->display.set_cdclk))
		return;

	intel_dump_cdclk_state(cdclk_state, "Changing CDCLK to");

	dev_priv->display.set_cdclk(dev_priv, cdclk_state);

	if (WARN(intel_cdclk_changed(&dev_priv->cdclk.hw, cdclk_state),
		 "cdclk state doesn't match!\n")) {
		intel_dump_cdclk_state(&dev_priv->cdclk.hw, "[hw state]");
		intel_dump_cdclk_state(cdclk_state, "[sw state]");
	}
}

static int intel_pixel_rate_to_cdclk(struct drm_i915_private *dev_priv,
				     int pixel_rate)
{
	if (INTEL_GEN(dev_priv) >= 10)
		return DIV_ROUND_UP(pixel_rate, 2);
	else if (IS_GEMINILAKE(dev_priv))
		/*
		 * FIXME: Avoid using a pixel clock that is more than 99% of the cdclk
		 * as a temporary workaround. Use a higher cdclk instead. (Note that
		 * intel_compute_max_dotclk() limits the max pixel clock to 99% of max
		 * cdclk.)
		 */
		return DIV_ROUND_UP(pixel_rate * 100, 2 * 99);
	else if (IS_GEN9(dev_priv) ||
		 IS_BROADWELL(dev_priv) || IS_HASWELL(dev_priv))
		return pixel_rate;
	else if (IS_CHERRYVIEW(dev_priv))
		return DIV_ROUND_UP(pixel_rate * 100, 95);
	else
		return DIV_ROUND_UP(pixel_rate * 100, 90);
}

int intel_crtc_compute_min_cdclk(const struct intel_crtc_state *crtc_state)
{
	struct drm_i915_private *dev_priv =
		to_i915(crtc_state->base.crtc->dev);
	int min_cdclk;

	if (!crtc_state->base.enable)
		return 0;

	min_cdclk = intel_pixel_rate_to_cdclk(dev_priv, crtc_state->pixel_rate);

	/* pixel rate mustn't exceed 95% of cdclk with IPS on BDW */
	if (IS_BROADWELL(dev_priv) && hsw_crtc_state_ips_capable(crtc_state))
		min_cdclk = DIV_ROUND_UP(min_cdclk * 100, 95);

	/* BSpec says "Do not use DisplayPort with CDCLK less than 432 MHz,
	 * audio enabled, port width x4, and link rate HBR2 (5.4 GHz), or else
	 * there may be audio corruption or screen corruption." This cdclk
	 * restriction for GLK is 316.8 MHz.
	 */
	if (intel_crtc_has_dp_encoder(crtc_state) &&
	    crtc_state->has_audio &&
	    crtc_state->port_clock >= 540000 &&
	    crtc_state->lane_count == 4) {
		if (IS_CANNONLAKE(dev_priv) || IS_GEMINILAKE(dev_priv)) {
			/* Display WA #1145: glk,cnl */
			min_cdclk = max(316800, min_cdclk);
		} else if (IS_GEN9(dev_priv) || IS_BROADWELL(dev_priv)) {
			/* Display WA #1144: skl,bxt */
			min_cdclk = max(432000, min_cdclk);
		}
	}

	/*
	 * According to BSpec, "The CD clock frequency must be at least twice
	 * the frequency of the Azalia BCLK." and BCLK is 96 MHz by default.
	 *
	 * FIXME: Check the actual, not default, BCLK being used.
	 *
	 * FIXME: This does not depend on ->has_audio because the higher CDCLK
	 * is required for audio probe, also when there are no audio capable
	 * displays connected at probe time. This leads to unnecessarily high
	 * CDCLK when audio is not required.
	 *
	 * FIXME: This limit is only applied when there are displays connected
	 * at probe time. If we probe without displays, we'll still end up using
	 * the platform minimum CDCLK, failing audio probe.
	 */
	if (INTEL_GEN(dev_priv) >= 9)
		min_cdclk = max(2 * 96000, min_cdclk);

	/*
	 * On Valleyview some DSI panels lose (v|h)sync when the clock is lower
	 * than 320000KHz.
	 */
	if (intel_crtc_has_type(crtc_state, INTEL_OUTPUT_DSI) &&
	    IS_VALLEYVIEW(dev_priv))
		min_cdclk = max(320000, min_cdclk);

	if (min_cdclk > dev_priv->max_cdclk_freq) {
		DRM_DEBUG_KMS("required cdclk (%d kHz) exceeds max (%d kHz)\n",
			      min_cdclk, dev_priv->max_cdclk_freq);
		return -EINVAL;
	}

	return min_cdclk;
}

static int intel_compute_min_cdclk(struct drm_atomic_state *state)
{
	struct intel_atomic_state *intel_state = to_intel_atomic_state(state);
	struct drm_i915_private *dev_priv = to_i915(state->dev);
	struct intel_crtc *crtc;
	struct intel_crtc_state *crtc_state;
	int min_cdclk, i;
	enum pipe pipe;

	memcpy(intel_state->min_cdclk, dev_priv->min_cdclk,
	       sizeof(intel_state->min_cdclk));

	for_each_new_intel_crtc_in_state(intel_state, crtc, crtc_state, i) {
		min_cdclk = intel_crtc_compute_min_cdclk(crtc_state);
		if (min_cdclk < 0)
			return min_cdclk;

		intel_state->min_cdclk[i] = min_cdclk;
	}

	min_cdclk = 0;
	for_each_pipe(dev_priv, pipe)
		min_cdclk = max(intel_state->min_cdclk[pipe], min_cdclk);

	return min_cdclk;
}

/*
 * Note that this functions assumes that 0 is
 * the lowest voltage value, and higher values
 * correspond to increasingly higher voltages.
 *
 * Should that relationship no longer hold on
 * future platforms this code will need to be
 * adjusted.
 */
static u8 cnl_compute_min_voltage_level(struct intel_atomic_state *state)
{
	struct drm_i915_private *dev_priv = to_i915(state->base.dev);
	struct intel_crtc *crtc;
	struct intel_crtc_state *crtc_state;
	u8 min_voltage_level;
	int i;
	enum pipe pipe;

	memcpy(state->min_voltage_level, dev_priv->min_voltage_level,
	       sizeof(state->min_voltage_level));

	for_each_new_intel_crtc_in_state(state, crtc, crtc_state, i) {
		if (crtc_state->base.enable)
			state->min_voltage_level[i] =
				crtc_state->min_voltage_level;
		else
			state->min_voltage_level[i] = 0;
	}

	min_voltage_level = 0;
	for_each_pipe(dev_priv, pipe)
		min_voltage_level = max(state->min_voltage_level[pipe],
					min_voltage_level);

	return min_voltage_level;
}

static int vlv_modeset_calc_cdclk(struct drm_atomic_state *state)
{
	struct drm_i915_private *dev_priv = to_i915(state->dev);
	struct intel_atomic_state *intel_state = to_intel_atomic_state(state);
	int min_cdclk, cdclk;

	min_cdclk = intel_compute_min_cdclk(state);
	if (min_cdclk < 0)
		return min_cdclk;

	cdclk = vlv_calc_cdclk(dev_priv, min_cdclk);

	intel_state->cdclk.logical.cdclk = cdclk;
	intel_state->cdclk.logical.voltage_level =
		vlv_calc_voltage_level(dev_priv, cdclk);

	if (!intel_state->active_crtcs) {
		cdclk = vlv_calc_cdclk(dev_priv, 0);

		intel_state->cdclk.actual.cdclk = cdclk;
		intel_state->cdclk.actual.voltage_level =
			vlv_calc_voltage_level(dev_priv, cdclk);
	} else {
		intel_state->cdclk.actual =
			intel_state->cdclk.logical;
	}

	return 0;
}

static int bdw_modeset_calc_cdclk(struct drm_atomic_state *state)
{
	struct intel_atomic_state *intel_state = to_intel_atomic_state(state);
	int min_cdclk, cdclk;

	min_cdclk = intel_compute_min_cdclk(state);
	if (min_cdclk < 0)
		return min_cdclk;

	/*
	 * FIXME should also account for plane ratio
	 * once 64bpp pixel formats are supported.
	 */
	cdclk = bdw_calc_cdclk(min_cdclk);

	intel_state->cdclk.logical.cdclk = cdclk;
	intel_state->cdclk.logical.voltage_level =
		bdw_calc_voltage_level(cdclk);

	if (!intel_state->active_crtcs) {
		cdclk = bdw_calc_cdclk(0);

		intel_state->cdclk.actual.cdclk = cdclk;
		intel_state->cdclk.actual.voltage_level =
			bdw_calc_voltage_level(cdclk);
	} else {
		intel_state->cdclk.actual =
			intel_state->cdclk.logical;
	}

	return 0;
}

static int skl_dpll0_vco(struct intel_atomic_state *intel_state)
{
	struct drm_i915_private *dev_priv = to_i915(intel_state->base.dev);
	struct intel_crtc *crtc;
	struct intel_crtc_state *crtc_state;
	int vco, i;

	vco = intel_state->cdclk.logical.vco;
	if (!vco)
		vco = dev_priv->skl_preferred_vco_freq;

	for_each_new_intel_crtc_in_state(intel_state, crtc, crtc_state, i) {
		if (!crtc_state->base.enable)
			continue;

		if (!intel_crtc_has_type(crtc_state, INTEL_OUTPUT_EDP))
			continue;

		/*
		 * DPLL0 VCO may need to be adjusted to get the correct
		 * clock for eDP. This will affect cdclk as well.
		 */
		switch (crtc_state->port_clock / 2) {
		case 108000:
		case 216000:
			vco = 8640000;
			break;
		default:
			vco = 8100000;
			break;
		}
	}

	return vco;
}

static int skl_modeset_calc_cdclk(struct drm_atomic_state *state)
{
	struct intel_atomic_state *intel_state = to_intel_atomic_state(state);
	int min_cdclk, cdclk, vco;

	min_cdclk = intel_compute_min_cdclk(state);
	if (min_cdclk < 0)
		return min_cdclk;

	vco = skl_dpll0_vco(intel_state);

	/*
	 * FIXME should also account for plane ratio
	 * once 64bpp pixel formats are supported.
	 */
	cdclk = skl_calc_cdclk(min_cdclk, vco);

	intel_state->cdclk.logical.vco = vco;
	intel_state->cdclk.logical.cdclk = cdclk;
	intel_state->cdclk.logical.voltage_level =
		skl_calc_voltage_level(cdclk);

	if (!intel_state->active_crtcs) {
		cdclk = skl_calc_cdclk(0, vco);

		intel_state->cdclk.actual.vco = vco;
		intel_state->cdclk.actual.cdclk = cdclk;
		intel_state->cdclk.actual.voltage_level =
			skl_calc_voltage_level(cdclk);
	} else {
		intel_state->cdclk.actual =
			intel_state->cdclk.logical;
	}

	return 0;
}

static int bxt_modeset_calc_cdclk(struct drm_atomic_state *state)
{
	struct drm_i915_private *dev_priv = to_i915(state->dev);
	struct intel_atomic_state *intel_state = to_intel_atomic_state(state);
	int min_cdclk, cdclk, vco;

	min_cdclk = intel_compute_min_cdclk(state);
	if (min_cdclk < 0)
		return min_cdclk;

	if (IS_GEMINILAKE(dev_priv)) {
		cdclk = glk_calc_cdclk(min_cdclk);
		vco = glk_de_pll_vco(dev_priv, cdclk);
	} else {
		cdclk = bxt_calc_cdclk(min_cdclk);
		vco = bxt_de_pll_vco(dev_priv, cdclk);
	}

	intel_state->cdclk.logical.vco = vco;
	intel_state->cdclk.logical.cdclk = cdclk;
	intel_state->cdclk.logical.voltage_level =
		bxt_calc_voltage_level(cdclk);

	if (!intel_state->active_crtcs) {
		if (IS_GEMINILAKE(dev_priv)) {
			cdclk = glk_calc_cdclk(0);
			vco = glk_de_pll_vco(dev_priv, cdclk);
		} else {
			cdclk = bxt_calc_cdclk(0);
			vco = bxt_de_pll_vco(dev_priv, cdclk);
		}

		intel_state->cdclk.actual.vco = vco;
		intel_state->cdclk.actual.cdclk = cdclk;
		intel_state->cdclk.actual.voltage_level =
			bxt_calc_voltage_level(cdclk);
	} else {
		intel_state->cdclk.actual =
			intel_state->cdclk.logical;
	}

	return 0;
}

static int cnl_modeset_calc_cdclk(struct drm_atomic_state *state)
{
	struct drm_i915_private *dev_priv = to_i915(state->dev);
	struct intel_atomic_state *intel_state = to_intel_atomic_state(state);
	int min_cdclk, cdclk, vco;

	min_cdclk = intel_compute_min_cdclk(state);
	if (min_cdclk < 0)
		return min_cdclk;

	cdclk = cnl_calc_cdclk(min_cdclk);
	vco = cnl_cdclk_pll_vco(dev_priv, cdclk);

	intel_state->cdclk.logical.vco = vco;
	intel_state->cdclk.logical.cdclk = cdclk;
	intel_state->cdclk.logical.voltage_level =
		max(cnl_calc_voltage_level(cdclk),
		    cnl_compute_min_voltage_level(intel_state));

	if (!intel_state->active_crtcs) {
		cdclk = cnl_calc_cdclk(0);
		vco = cnl_cdclk_pll_vco(dev_priv, cdclk);

		intel_state->cdclk.actual.vco = vco;
		intel_state->cdclk.actual.cdclk = cdclk;
		intel_state->cdclk.actual.voltage_level =
			cnl_calc_voltage_level(cdclk);
	} else {
		intel_state->cdclk.actual =
			intel_state->cdclk.logical;
	}

	return 0;
}

static int icl_modeset_calc_cdclk(struct drm_atomic_state *state)
{
	struct drm_i915_private *dev_priv = to_i915(state->dev);
	struct intel_atomic_state *intel_state = to_intel_atomic_state(state);
	unsigned int ref = intel_state->cdclk.logical.ref;
	int min_cdclk, cdclk, vco;

	min_cdclk = intel_compute_min_cdclk(state);
	if (min_cdclk < 0)
		return min_cdclk;

	cdclk = icl_calc_cdclk(min_cdclk, ref);
	vco = icl_calc_cdclk_pll_vco(dev_priv, cdclk);

	intel_state->cdclk.logical.vco = vco;
	intel_state->cdclk.logical.cdclk = cdclk;
	intel_state->cdclk.logical.voltage_level =
		max(icl_calc_voltage_level(cdclk),
		    cnl_compute_min_voltage_level(intel_state));

	if (!intel_state->active_crtcs) {
		cdclk = icl_calc_cdclk(0, ref);
		vco = icl_calc_cdclk_pll_vco(dev_priv, cdclk);

		intel_state->cdclk.actual.vco = vco;
		intel_state->cdclk.actual.cdclk = cdclk;
		intel_state->cdclk.actual.voltage_level =
			icl_calc_voltage_level(cdclk);
	} else {
		intel_state->cdclk.actual = intel_state->cdclk.logical;
	}

	return 0;
}

static int intel_compute_max_dotclk(struct drm_i915_private *dev_priv)
{
	int max_cdclk_freq = dev_priv->max_cdclk_freq;

	if (INTEL_GEN(dev_priv) >= 10)
		return 2 * max_cdclk_freq;
	else if (IS_GEMINILAKE(dev_priv))
		/*
		 * FIXME: Limiting to 99% as a temporary workaround. See
		 * intel_min_cdclk() for details.
		 */
		return 2 * max_cdclk_freq * 99 / 100;
	else if (IS_GEN9(dev_priv) ||
		 IS_BROADWELL(dev_priv) || IS_HASWELL(dev_priv))
		return max_cdclk_freq;
	else if (IS_CHERRYVIEW(dev_priv))
		return max_cdclk_freq*95/100;
	else if (INTEL_GEN(dev_priv) < 4)
		return 2*max_cdclk_freq*90/100;
	else
		return max_cdclk_freq*90/100;
}

/**
 * intel_update_max_cdclk - Determine the maximum support CDCLK frequency
 * @dev_priv: i915 device
 *
 * Determine the maximum CDCLK frequency the platform supports, and also
 * derive the maximum dot clock frequency the maximum CDCLK frequency
 * allows.
 */
void intel_update_max_cdclk(struct drm_i915_private *dev_priv)
{
	if (IS_ICELAKE(dev_priv)) {
		if (dev_priv->cdclk.hw.ref == 24000)
			dev_priv->max_cdclk_freq = 648000;
		else
			dev_priv->max_cdclk_freq = 652800;
	} else if (IS_CANNONLAKE(dev_priv)) {
		dev_priv->max_cdclk_freq = 528000;
	} else if (IS_GEN9_BC(dev_priv)) {
		u32 limit = I915_READ(SKL_DFSM) & SKL_DFSM_CDCLK_LIMIT_MASK;
		int max_cdclk, vco;

		vco = dev_priv->skl_preferred_vco_freq;
		WARN_ON(vco != 8100000 && vco != 8640000);

		/*
		 * Use the lower (vco 8640) cdclk values as a
		 * first guess. skl_calc_cdclk() will correct it
		 * if the preferred vco is 8100 instead.
		 */
		if (limit == SKL_DFSM_CDCLK_LIMIT_675)
			max_cdclk = 617143;
		else if (limit == SKL_DFSM_CDCLK_LIMIT_540)
			max_cdclk = 540000;
		else if (limit == SKL_DFSM_CDCLK_LIMIT_450)
			max_cdclk = 432000;
		else
			max_cdclk = 308571;

		dev_priv->max_cdclk_freq = skl_calc_cdclk(max_cdclk, vco);
	} else if (IS_GEMINILAKE(dev_priv)) {
		dev_priv->max_cdclk_freq = 316800;
	} else if (IS_BROXTON(dev_priv)) {
		dev_priv->max_cdclk_freq = 624000;
	} else if (IS_BROADWELL(dev_priv))  {
		/*
		 * FIXME with extra cooling we can allow
		 * 540 MHz for ULX and 675 Mhz for ULT.
		 * How can we know if extra cooling is
		 * available? PCI ID, VTB, something else?
		 */
		if (I915_READ(FUSE_STRAP) & HSW_CDCLK_LIMIT)
			dev_priv->max_cdclk_freq = 450000;
		else if (IS_BDW_ULX(dev_priv))
			dev_priv->max_cdclk_freq = 450000;
		else if (IS_BDW_ULT(dev_priv))
			dev_priv->max_cdclk_freq = 540000;
		else
			dev_priv->max_cdclk_freq = 675000;
	} else if (IS_CHERRYVIEW(dev_priv)) {
		dev_priv->max_cdclk_freq = 320000;
	} else if (IS_VALLEYVIEW(dev_priv)) {
		dev_priv->max_cdclk_freq = 400000;
	} else {
		/* otherwise assume cdclk is fixed */
		dev_priv->max_cdclk_freq = dev_priv->cdclk.hw.cdclk;
	}

	dev_priv->max_dotclk_freq = intel_compute_max_dotclk(dev_priv);

	DRM_DEBUG_DRIVER("Max CD clock rate: %d kHz\n",
			 dev_priv->max_cdclk_freq);

	DRM_DEBUG_DRIVER("Max dotclock rate: %d kHz\n",
			 dev_priv->max_dotclk_freq);
}

/**
 * intel_update_cdclk - Determine the current CDCLK frequency
 * @dev_priv: i915 device
 *
 * Determine the current CDCLK frequency.
 */
void intel_update_cdclk(struct drm_i915_private *dev_priv)
{
	dev_priv->display.get_cdclk(dev_priv, &dev_priv->cdclk.hw);

	/*
	 * 9:0 CMBUS [sic] CDCLK frequency (cdfreq):
	 * Programmng [sic] note: bit[9:2] should be programmed to the number
	 * of cdclk that generates 4MHz reference clock freq which is used to
	 * generate GMBus clock. This will vary with the cdclk freq.
	 */
	if (IS_VALLEYVIEW(dev_priv) || IS_CHERRYVIEW(dev_priv))
		I915_WRITE(GMBUSFREQ_VLV,
			   DIV_ROUND_UP(dev_priv->cdclk.hw.cdclk, 1000));
}

static int cnp_rawclk(struct drm_i915_private *dev_priv)
{
	u32 rawclk;
	int divider, fraction;

	if (I915_READ(SFUSE_STRAP) & SFUSE_STRAP_RAW_FREQUENCY) {
		/* 24 MHz */
		divider = 24000;
		fraction = 0;
	} else {
		/* 19.2 MHz */
		divider = 19000;
		fraction = 200;
	}

	rawclk = CNP_RAWCLK_DIV((divider / 1000) - 1);
	if (fraction)
		rawclk |= CNP_RAWCLK_FRAC(DIV_ROUND_CLOSEST(1000,
							    fraction) - 1);

	I915_WRITE(PCH_RAWCLK_FREQ, rawclk);
	return divider + fraction;
}

static int icp_rawclk(struct drm_i915_private *dev_priv)
{
	u32 rawclk;
	int divider, numerator, denominator, frequency;

	if (I915_READ(SFUSE_STRAP) & SFUSE_STRAP_RAW_FREQUENCY) {
		frequency = 24000;
		divider = 23;
		numerator = 0;
		denominator = 0;
	} else {
		frequency = 19200;
		divider = 18;
		numerator = 1;
		denominator = 4;
	}

	rawclk = CNP_RAWCLK_DIV(divider) | ICP_RAWCLK_NUM(numerator) |
		 ICP_RAWCLK_DEN(denominator);

	I915_WRITE(PCH_RAWCLK_FREQ, rawclk);
	return frequency;
}

static int pch_rawclk(struct drm_i915_private *dev_priv)
{
	return (I915_READ(PCH_RAWCLK_FREQ) & RAWCLK_FREQ_MASK) * 1000;
}

static int vlv_hrawclk(struct drm_i915_private *dev_priv)
{
	/* RAWCLK_FREQ_VLV register updated from power well code */
	return vlv_get_cck_clock_hpll(dev_priv, "hrawclk",
				      CCK_DISPLAY_REF_CLOCK_CONTROL);
}

static int g4x_hrawclk(struct drm_i915_private *dev_priv)
{
	uint32_t clkcfg;

	/* hrawclock is 1/4 the FSB frequency */
	clkcfg = I915_READ(CLKCFG);
	switch (clkcfg & CLKCFG_FSB_MASK) {
	case CLKCFG_FSB_400:
		return 100000;
	case CLKCFG_FSB_533:
		return 133333;
	case CLKCFG_FSB_667:
		return 166667;
	case CLKCFG_FSB_800:
		return 200000;
	case CLKCFG_FSB_1067:
	case CLKCFG_FSB_1067_ALT:
		return 266667;
	case CLKCFG_FSB_1333:
	case CLKCFG_FSB_1333_ALT:
		return 333333;
	default:
		return 133333;
	}
}

/**
 * intel_update_rawclk - Determine the current RAWCLK frequency
 * @dev_priv: i915 device
 *
 * Determine the current RAWCLK frequency. RAWCLK is a fixed
 * frequency clock so this needs to done only once.
 */
void intel_update_rawclk(struct drm_i915_private *dev_priv)
{
	if (HAS_PCH_ICP(dev_priv))
		dev_priv->rawclk_freq = icp_rawclk(dev_priv);
	else if (HAS_PCH_CNP(dev_priv))
		dev_priv->rawclk_freq = cnp_rawclk(dev_priv);
	else if (HAS_PCH_SPLIT(dev_priv))
		dev_priv->rawclk_freq = pch_rawclk(dev_priv);
	else if (IS_VALLEYVIEW(dev_priv) || IS_CHERRYVIEW(dev_priv))
		dev_priv->rawclk_freq = vlv_hrawclk(dev_priv);
	else if (IS_G4X(dev_priv) || IS_PINEVIEW(dev_priv))
		dev_priv->rawclk_freq = g4x_hrawclk(dev_priv);
	else
		/* no rawclk on other platforms, or no need to know it */
		return;

	DRM_DEBUG_DRIVER("rawclk rate: %d kHz\n", dev_priv->rawclk_freq);
}

/**
 * intel_init_cdclk_hooks - Initialize CDCLK related modesetting hooks
 * @dev_priv: i915 device
 */
void intel_init_cdclk_hooks(struct drm_i915_private *dev_priv)
{
	if (IS_CHERRYVIEW(dev_priv)) {
		dev_priv->display.set_cdclk = chv_set_cdclk;
		dev_priv->display.modeset_calc_cdclk =
			vlv_modeset_calc_cdclk;
	} else if (IS_VALLEYVIEW(dev_priv)) {
		dev_priv->display.set_cdclk = vlv_set_cdclk;
		dev_priv->display.modeset_calc_cdclk =
			vlv_modeset_calc_cdclk;
	} else if (IS_BROADWELL(dev_priv)) {
		dev_priv->display.set_cdclk = bdw_set_cdclk;
		dev_priv->display.modeset_calc_cdclk =
			bdw_modeset_calc_cdclk;
	} else if (IS_GEN9_LP(dev_priv)) {
		dev_priv->display.set_cdclk = bxt_set_cdclk;
		dev_priv->display.modeset_calc_cdclk =
			bxt_modeset_calc_cdclk;
	} else if (IS_GEN9_BC(dev_priv)) {
		dev_priv->display.set_cdclk = skl_set_cdclk;
		dev_priv->display.modeset_calc_cdclk =
			skl_modeset_calc_cdclk;
	} else if (IS_CANNONLAKE(dev_priv)) {
		dev_priv->display.set_cdclk = cnl_set_cdclk;
		dev_priv->display.modeset_calc_cdclk =
			cnl_modeset_calc_cdclk;
	} else if (IS_ICELAKE(dev_priv)) {
		dev_priv->display.set_cdclk = icl_set_cdclk;
		dev_priv->display.modeset_calc_cdclk = icl_modeset_calc_cdclk;
	}

	if (IS_ICELAKE(dev_priv))
		dev_priv->display.get_cdclk = icl_get_cdclk;
	else if (IS_CANNONLAKE(dev_priv))
		dev_priv->display.get_cdclk = cnl_get_cdclk;
	else if (IS_GEN9_BC(dev_priv))
		dev_priv->display.get_cdclk = skl_get_cdclk;
	else if (IS_GEN9_LP(dev_priv))
		dev_priv->display.get_cdclk = bxt_get_cdclk;
	else if (IS_BROADWELL(dev_priv))
		dev_priv->display.get_cdclk = bdw_get_cdclk;
	else if (IS_HASWELL(dev_priv))
		dev_priv->display.get_cdclk = hsw_get_cdclk;
	else if (IS_VALLEYVIEW(dev_priv) || IS_CHERRYVIEW(dev_priv))
		dev_priv->display.get_cdclk = vlv_get_cdclk;
	else if (IS_GEN6(dev_priv) || IS_IVYBRIDGE(dev_priv))
		dev_priv->display.get_cdclk = fixed_400mhz_get_cdclk;
	else if (IS_GEN5(dev_priv))
		dev_priv->display.get_cdclk = fixed_450mhz_get_cdclk;
	else if (IS_GM45(dev_priv))
		dev_priv->display.get_cdclk = gm45_get_cdclk;
	else if (IS_G45(dev_priv))
		dev_priv->display.get_cdclk = g33_get_cdclk;
	else if (IS_I965GM(dev_priv))
		dev_priv->display.get_cdclk = i965gm_get_cdclk;
	else if (IS_I965G(dev_priv))
		dev_priv->display.get_cdclk = fixed_400mhz_get_cdclk;
	else if (IS_PINEVIEW(dev_priv))
		dev_priv->display.get_cdclk = pnv_get_cdclk;
	else if (IS_G33(dev_priv))
		dev_priv->display.get_cdclk = g33_get_cdclk;
	else if (IS_I945GM(dev_priv))
		dev_priv->display.get_cdclk = i945gm_get_cdclk;
	else if (IS_I945G(dev_priv))
		dev_priv->display.get_cdclk = fixed_400mhz_get_cdclk;
	else if (IS_I915GM(dev_priv))
		dev_priv->display.get_cdclk = i915gm_get_cdclk;
	else if (IS_I915G(dev_priv))
		dev_priv->display.get_cdclk = fixed_333mhz_get_cdclk;
	else if (IS_I865G(dev_priv))
		dev_priv->display.get_cdclk = fixed_266mhz_get_cdclk;
	else if (IS_I85X(dev_priv))
		dev_priv->display.get_cdclk = i85x_get_cdclk;
	else if (IS_I845G(dev_priv))
		dev_priv->display.get_cdclk = fixed_200mhz_get_cdclk;
	else { /* 830 */
		WARN(!IS_I830(dev_priv),
		     "Unknown platform. Assuming 133 MHz CDCLK\n");
		dev_priv->display.get_cdclk = fixed_133mhz_get_cdclk;
	}
}<|MERGE_RESOLUTION|>--- conflicted
+++ resolved
@@ -989,11 +989,7 @@
 {
 	int cdclk = cdclk_state->cdclk;
 	int vco = cdclk_state->vco;
-<<<<<<< HEAD
-	u32 freq_select, pcu_ack, cdclk_ctl;
-=======
 	u32 freq_select, cdclk_ctl;
->>>>>>> e021bb4f
 	int ret;
 
 	/*
@@ -1385,27 +1381,16 @@
 		break;
 	}
 
-<<<<<<< HEAD
-	mutex_lock(&dev_priv->rps.hw_lock);
-=======
->>>>>>> e021bb4f
 	/*
 	 * Inform power controller of upcoming frequency change. BSpec
 	 * requires us to wait up to 150usec, but that leads to timeouts;
 	 * the 2ms used here is based on experiment.
 	 */
-<<<<<<< HEAD
-	ret = sandybridge_pcode_write_timeout(dev_priv,
-					      HSW_PCODE_DE_WRITE_FREQ_REQ,
-					      0x80000000, 2000);
-	mutex_unlock(&dev_priv->rps.hw_lock);
-=======
 	mutex_lock(&dev_priv->pcu_lock);
 	ret = sandybridge_pcode_write_timeout(dev_priv,
 					      HSW_PCODE_DE_WRITE_FREQ_REQ,
 					      0x80000000, 150, 2);
 	mutex_unlock(&dev_priv->pcu_lock);
->>>>>>> e021bb4f
 
 	if (ret) {
 		DRM_ERROR("PCode CDCLK freq change notify failed (err %d, freq %d)\n",
@@ -1434,11 +1419,7 @@
 		val |= BXT_CDCLK_SSA_PRECHARGE_ENABLE;
 	I915_WRITE(CDCLK_CTL, val);
 
-<<<<<<< HEAD
-	mutex_lock(&dev_priv->rps.hw_lock);
-=======
 	mutex_lock(&dev_priv->pcu_lock);
->>>>>>> e021bb4f
 	/*
 	 * The timeout isn't specified, the 2ms used here is based on
 	 * experiment.
@@ -1447,13 +1428,8 @@
 	 */
 	ret = sandybridge_pcode_write_timeout(dev_priv,
 					      HSW_PCODE_DE_WRITE_FREQ_REQ,
-<<<<<<< HEAD
-					      DIV_ROUND_UP(cdclk, 25000), 2000);
-	mutex_unlock(&dev_priv->rps.hw_lock);
-=======
 					      cdclk_state->voltage_level, 150, 2);
 	mutex_unlock(&dev_priv->pcu_lock);
->>>>>>> e021bb4f
 
 	if (ret) {
 		DRM_ERROR("PCode CDCLK freq set failed, (err %d, freq %d)\n",
