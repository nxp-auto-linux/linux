/*
 * Copyright © 2008-2015 Intel Corporation
 *
 * Permission is hereby granted, free of charge, to any person obtaining a
 * copy of this software and associated documentation files (the "Software"),
 * to deal in the Software without restriction, including without limitation
 * the rights to use, copy, modify, merge, publish, distribute, sublicense,
 * and/or sell copies of the Software, and to permit persons to whom the
 * Software is furnished to do so, subject to the following conditions:
 *
 * The above copyright notice and this permission notice (including the next
 * paragraph) shall be included in all copies or substantial portions of the
 * Software.
 *
 * THE SOFTWARE IS PROVIDED "AS IS", WITHOUT WARRANTY OF ANY KIND, EXPRESS OR
 * IMPLIED, INCLUDING BUT NOT LIMITED TO THE WARRANTIES OF MERCHANTABILITY,
 * FITNESS FOR A PARTICULAR PURPOSE AND NONINFRINGEMENT.  IN NO EVENT SHALL
 * THE AUTHORS OR COPYRIGHT HOLDERS BE LIABLE FOR ANY CLAIM, DAMAGES OR OTHER
 * LIABILITY, WHETHER IN AN ACTION OF CONTRACT, TORT OR OTHERWISE, ARISING
 * FROM, OUT OF OR IN CONNECTION WITH THE SOFTWARE OR THE USE OR OTHER DEALINGS
 * IN THE SOFTWARE.
 *
 */

#include <linux/dma-fence-array.h>
#include <linux/irq_work.h>
#include <linux/prefetch.h>
#include <linux/sched.h>
#include <linux/sched/clock.h>
#include <linux/sched/signal.h>

#include "gem/i915_gem_context.h"
#include "gt/intel_context.h"

#include "i915_active.h"
#include "i915_drv.h"
#include "i915_globals.h"
#include "i915_trace.h"
#include "intel_pm.h"

struct execute_cb {
	struct list_head link;
	struct irq_work work;
	struct i915_sw_fence *fence;
	void (*hook)(struct i915_request *rq, struct dma_fence *signal);
	struct i915_request *signal;
};

static struct i915_global_request {
	struct i915_global base;
	struct kmem_cache *slab_requests;
	struct kmem_cache *slab_dependencies;
	struct kmem_cache *slab_execute_cbs;
} global;

static const char *i915_fence_get_driver_name(struct dma_fence *fence)
{
	return "i915";
}

static const char *i915_fence_get_timeline_name(struct dma_fence *fence)
{
	/*
	 * The timeline struct (as part of the ppgtt underneath a context)
	 * may be freed when the request is no longer in use by the GPU.
	 * We could extend the life of a context to beyond that of all
	 * fences, possibly keeping the hw resource around indefinitely,
	 * or we just give them a false name. Since
	 * dma_fence_ops.get_timeline_name is a debug feature, the occasional
	 * lie seems justifiable.
	 */
	if (test_bit(DMA_FENCE_FLAG_SIGNALED_BIT, &fence->flags))
		return "signaled";

	return to_request(fence)->gem_context->name ?: "[i915]";
}

static bool i915_fence_signaled(struct dma_fence *fence)
{
	return i915_request_completed(to_request(fence));
}

static bool i915_fence_enable_signaling(struct dma_fence *fence)
{
	return i915_request_enable_breadcrumb(to_request(fence));
}

static signed long i915_fence_wait(struct dma_fence *fence,
				   bool interruptible,
				   signed long timeout)
{
	return i915_request_wait(to_request(fence),
				 interruptible | I915_WAIT_PRIORITY,
				 timeout);
}

static void i915_fence_release(struct dma_fence *fence)
{
	struct i915_request *rq = to_request(fence);

	/*
	 * The request is put onto a RCU freelist (i.e. the address
	 * is immediately reused), mark the fences as being freed now.
	 * Otherwise the debugobjects for the fences are only marked as
	 * freed when the slab cache itself is freed, and so we would get
	 * caught trying to reuse dead objects.
	 */
	i915_sw_fence_fini(&rq->submit);
	i915_sw_fence_fini(&rq->semaphore);

	kmem_cache_free(global.slab_requests, rq);
}

const struct dma_fence_ops i915_fence_ops = {
	.get_driver_name = i915_fence_get_driver_name,
	.get_timeline_name = i915_fence_get_timeline_name,
	.enable_signaling = i915_fence_enable_signaling,
	.signaled = i915_fence_signaled,
	.wait = i915_fence_wait,
	.release = i915_fence_release,
};

static void irq_execute_cb(struct irq_work *wrk)
{
	struct execute_cb *cb = container_of(wrk, typeof(*cb), work);

	i915_sw_fence_complete(cb->fence);
	kmem_cache_free(global.slab_execute_cbs, cb);
}

static void irq_execute_cb_hook(struct irq_work *wrk)
{
	struct execute_cb *cb = container_of(wrk, typeof(*cb), work);

	cb->hook(container_of(cb->fence, struct i915_request, submit),
		 &cb->signal->fence);
	i915_request_put(cb->signal);

	irq_execute_cb(wrk);
}

static void __notify_execute_cb(struct i915_request *rq)
{
	struct execute_cb *cb;

	lockdep_assert_held(&rq->lock);

	if (list_empty(&rq->execute_cb))
		return;

	list_for_each_entry(cb, &rq->execute_cb, link)
		irq_work_queue(&cb->work);

	/*
	 * XXX Rollback on __i915_request_unsubmit()
	 *
	 * In the future, perhaps when we have an active time-slicing scheduler,
	 * it will be interesting to unsubmit parallel execution and remove
	 * busywaits from the GPU until their master is restarted. This is
	 * quite hairy, we have to carefully rollback the fence and do a
	 * preempt-to-idle cycle on the target engine, all the while the
	 * master execute_cb may refire.
	 */
	INIT_LIST_HEAD(&rq->execute_cb);
}

static inline void
remove_from_client(struct i915_request *request)
{
	struct drm_i915_file_private *file_priv;

	file_priv = READ_ONCE(request->file_priv);
	if (!file_priv)
		return;

	spin_lock(&file_priv->mm.lock);
	if (request->file_priv) {
		list_del(&request->client_link);
		request->file_priv = NULL;
	}
	spin_unlock(&file_priv->mm.lock);
}

static void free_capture_list(struct i915_request *request)
{
	struct i915_capture_list *capture;

	capture = request->capture_list;
	while (capture) {
		struct i915_capture_list *next = capture->next;

		kfree(capture);
		capture = next;
	}
}

static void remove_from_engine(struct i915_request *rq)
{
<<<<<<< HEAD
	GEM_TRACE("%s(%s) fence %llx:%d, global=%d, current %d\n",
		  __func__, engine->name,
		  rq->fence.context, rq->fence.seqno,
		  rq->global_seqno,
		  intel_engine_get_seqno(engine));

	GEM_BUG_ON(!i915_request_completed(rq));

	spin_lock_irq(&engine->timeline.lock);
	GEM_BUG_ON(!list_is_first(&rq->link, &engine->timeline.requests));
	list_del_init(&rq->link);
	spin_unlock(&engine->timeline.lock);

	spin_lock(&rq->lock);
	if (!test_bit(DMA_FENCE_FLAG_SIGNALED_BIT, &rq->fence.flags))
		dma_fence_signal_locked(&rq->fence);
	if (test_bit(DMA_FENCE_FLAG_ENABLE_SIGNAL_BIT, &rq->fence.flags))
		intel_engine_cancel_signaling(rq);
	if (rq->waitboost) {
		GEM_BUG_ON(!atomic_read(&rq->i915->gt_pm.rps.num_waiters));
		atomic_dec(&rq->i915->gt_pm.rps.num_waiters);
	}
	spin_unlock_irq(&rq->lock);
=======
	struct intel_engine_cs *engine, *locked;
>>>>>>> fa578e9d

	/*
	 * Virtual engines complicate acquiring the engine timeline lock,
	 * as their rq->engine pointer is not stable until under that
	 * engine lock. The simple ploy we use is to take the lock then
	 * check that the rq still belongs to the newly locked engine.
	 */
	locked = READ_ONCE(rq->engine);
	spin_lock_irq(&locked->active.lock);
	while (unlikely(locked != (engine = READ_ONCE(rq->engine)))) {
		spin_unlock(&locked->active.lock);
		spin_lock(&engine->active.lock);
		locked = engine;
	}
	list_del(&rq->sched.link);
	spin_unlock_irq(&locked->active.lock);
}

static bool i915_request_retire(struct i915_request *rq)
{
	struct i915_active_request *active, *next;

	lockdep_assert_held(&rq->timeline->mutex);
	if (!i915_request_completed(rq))
		return false;

	GEM_TRACE("%s fence %llx:%lld, current %d\n",
		  rq->engine->name,
		  rq->fence.context, rq->fence.seqno,
		  hwsp_seqno(rq));

	GEM_BUG_ON(!i915_sw_fence_signaled(&rq->submit));
	trace_i915_request_retire(rq);

	/*
	 * We know the GPU must have read the request to have
	 * sent us the seqno + interrupt, so use the position
	 * of tail of the request to update the last known position
	 * of the GPU head.
	 *
	 * Note this requires that we are always called in request
	 * completion order.
	 */
	GEM_BUG_ON(!list_is_first(&rq->link, &rq->timeline->requests));
	rq->ring->head = rq->postfix;

	/*
	 * Walk through the active list, calling retire on each. This allows
	 * objects to track their GPU activity and mark themselves as idle
	 * when their *last* active request is completed (updating state
	 * tracking lists for eviction, active references for GEM, etc).
	 *
	 * As the ->retire() may free the node, we decouple it first and
	 * pass along the auxiliary information (to avoid dereferencing
	 * the node after the callback).
	 */
	list_for_each_entry_safe(active, next, &rq->active_list, link) {
		/*
		 * In microbenchmarks or focusing upon time inside the kernel,
		 * we may spend an inordinate amount of time simply handling
		 * the retirement of requests and processing their callbacks.
		 * Of which, this loop itself is particularly hot due to the
		 * cache misses when jumping around the list of
		 * i915_active_request.  So we try to keep this loop as
		 * streamlined as possible and also prefetch the next
		 * i915_active_request to try and hide the likely cache miss.
		 */
		prefetchw(next);

		INIT_LIST_HEAD(&active->link);
		RCU_INIT_POINTER(active->request, NULL);

		active->retire(active, rq);
	}

	/*
	 * We only loosely track inflight requests across preemption,
	 * and so we may find ourselves attempting to retire a _completed_
	 * request that we have removed from the HW and put back on a run
	 * queue.
	 */
	remove_from_engine(rq);

	spin_lock_irq(&rq->lock);
	i915_request_mark_complete(rq);
	if (!i915_request_signaled(rq))
		dma_fence_signal_locked(&rq->fence);
	if (test_bit(DMA_FENCE_FLAG_ENABLE_SIGNAL_BIT, &rq->fence.flags))
		i915_request_cancel_breadcrumb(rq);
	if (i915_request_has_waitboost(rq)) {
		GEM_BUG_ON(!atomic_read(&rq->i915->gt_pm.rps.num_waiters));
		atomic_dec(&rq->i915->gt_pm.rps.num_waiters);
	}
	if (!test_bit(I915_FENCE_FLAG_ACTIVE, &rq->fence.flags)) {
		set_bit(I915_FENCE_FLAG_ACTIVE, &rq->fence.flags);
		__notify_execute_cb(rq);
	}
	GEM_BUG_ON(!list_empty(&rq->execute_cb));
	spin_unlock_irq(&rq->lock);

	remove_from_client(rq);
	list_del(&rq->link);

	intel_context_exit(rq->hw_context);
	intel_context_unpin(rq->hw_context);

	free_capture_list(rq);
	i915_sched_node_fini(&rq->sched);
	i915_request_put(rq);

	return true;
}

void i915_request_retire_upto(struct i915_request *rq)
{
	struct intel_timeline * const tl = rq->timeline;
	struct i915_request *tmp;

	GEM_TRACE("%s fence %llx:%lld, current %d\n",
		  rq->engine->name,
		  rq->fence.context, rq->fence.seqno,
		  hwsp_seqno(rq));

	lockdep_assert_held(&tl->mutex);
	GEM_BUG_ON(!i915_request_completed(rq));

	do {
		tmp = list_first_entry(&tl->requests, typeof(*tmp), link);
	} while (i915_request_retire(tmp) && tmp != rq);
}

static int
__i915_request_await_execution(struct i915_request *rq,
			       struct i915_request *signal,
			       void (*hook)(struct i915_request *rq,
					    struct dma_fence *signal),
			       gfp_t gfp)
{
	struct execute_cb *cb;

	if (i915_request_is_active(signal)) {
		if (hook)
			hook(rq, &signal->fence);
		return 0;
	}

	cb = kmem_cache_alloc(global.slab_execute_cbs, gfp);
	if (!cb)
		return -ENOMEM;

	cb->fence = &rq->submit;
	i915_sw_fence_await(cb->fence);
	init_irq_work(&cb->work, irq_execute_cb);

	if (hook) {
		cb->hook = hook;
		cb->signal = i915_request_get(signal);
		cb->work.func = irq_execute_cb_hook;
	}

	spin_lock_irq(&signal->lock);
	if (i915_request_is_active(signal)) {
		if (hook) {
			hook(rq, &signal->fence);
			i915_request_put(signal);
		}
		i915_sw_fence_complete(cb->fence);
		kmem_cache_free(global.slab_execute_cbs, cb);
	} else {
		list_add_tail(&cb->link, &signal->execute_cb);
	}
	spin_unlock_irq(&signal->lock);

	return 0;
}

bool __i915_request_submit(struct i915_request *request)
{
	struct intel_engine_cs *engine = request->engine;
	bool result = false;

	GEM_TRACE("%s fence %llx:%lld, current %d\n",
		  engine->name,
		  request->fence.context, request->fence.seqno,
		  hwsp_seqno(request));

	GEM_BUG_ON(!irqs_disabled());
	lockdep_assert_held(&engine->active.lock);

	/*
	 * With the advent of preempt-to-busy, we frequently encounter
	 * requests that we have unsubmitted from HW, but left running
	 * until the next ack and so have completed in the meantime. On
	 * resubmission of that completed request, we can skip
	 * updating the payload, and execlists can even skip submitting
	 * the request.
	 *
	 * We must remove the request from the caller's priority queue,
	 * and the caller must only call us when the request is in their
	 * priority queue, under the active.lock. This ensures that the
	 * request has *not* yet been retired and we can safely move
	 * the request into the engine->active.list where it will be
	 * dropped upon retiring. (Otherwise if resubmit a *retired*
	 * request, this would be a horrible use-after-free.)
	 */
	if (i915_request_completed(request))
		goto xfer;

	if (i915_gem_context_is_banned(request->gem_context))
		i915_request_skip(request, -EIO);

	/*
	 * Are we using semaphores when the gpu is already saturated?
	 *
	 * Using semaphores incurs a cost in having the GPU poll a
	 * memory location, busywaiting for it to change. The continual
	 * memory reads can have a noticeable impact on the rest of the
	 * system with the extra bus traffic, stalling the cpu as it too
	 * tries to access memory across the bus (perf stat -e bus-cycles).
	 *
	 * If we installed a semaphore on this request and we only submit
	 * the request after the signaler completed, that indicates the
	 * system is overloaded and using semaphores at this time only
	 * increases the amount of work we are doing. If so, we disable
	 * further use of semaphores until we are idle again, whence we
	 * optimistically try again.
	 */
	if (request->sched.semaphores &&
	    i915_sw_fence_signaled(&request->semaphore))
		engine->saturated |= request->sched.semaphores;

	engine->emit_fini_breadcrumb(request,
				     request->ring->vaddr + request->postfix);

	trace_i915_request_execute(request);
	engine->serial++;
	result = true;

xfer:	/* We may be recursing from the signal callback of another i915 fence */
	spin_lock_nested(&request->lock, SINGLE_DEPTH_NESTING);

	if (!test_and_set_bit(I915_FENCE_FLAG_ACTIVE, &request->fence.flags))
		list_move_tail(&request->sched.link, &engine->active.requests);

	if (test_bit(DMA_FENCE_FLAG_ENABLE_SIGNAL_BIT, &request->fence.flags) &&
	    !test_bit(DMA_FENCE_FLAG_SIGNALED_BIT, &request->fence.flags) &&
	    !i915_request_enable_breadcrumb(request))
		intel_engine_queue_breadcrumbs(engine);

	__notify_execute_cb(request);

	spin_unlock(&request->lock);

	return result;
}

void i915_request_submit(struct i915_request *request)
{
	struct intel_engine_cs *engine = request->engine;
	unsigned long flags;

	/* Will be called from irq-context when using foreign fences. */
	spin_lock_irqsave(&engine->active.lock, flags);

	__i915_request_submit(request);

	spin_unlock_irqrestore(&engine->active.lock, flags);
}

void __i915_request_unsubmit(struct i915_request *request)
{
	struct intel_engine_cs *engine = request->engine;

	GEM_TRACE("%s fence %llx:%lld, current %d\n",
		  engine->name,
		  request->fence.context, request->fence.seqno,
		  hwsp_seqno(request));

	GEM_BUG_ON(!irqs_disabled());
	lockdep_assert_held(&engine->active.lock);

	/*
	 * Only unwind in reverse order, required so that the per-context list
	 * is kept in seqno/ring order.
	 */

	/* We may be recursing from the signal callback of another i915 fence */
	spin_lock_nested(&request->lock, SINGLE_DEPTH_NESTING);

	if (test_bit(DMA_FENCE_FLAG_ENABLE_SIGNAL_BIT, &request->fence.flags))
		i915_request_cancel_breadcrumb(request);

	GEM_BUG_ON(!test_bit(I915_FENCE_FLAG_ACTIVE, &request->fence.flags));
	clear_bit(I915_FENCE_FLAG_ACTIVE, &request->fence.flags);

	spin_unlock(&request->lock);

	/* We've already spun, don't charge on resubmitting. */
	if (request->sched.semaphores && i915_request_started(request)) {
		request->sched.attr.priority |= I915_PRIORITY_NOSEMAPHORE;
		request->sched.semaphores = 0;
	}

	/*
	 * We don't need to wake_up any waiters on request->execute, they
	 * will get woken by any other event or us re-adding this request
	 * to the engine timeline (__i915_request_submit()). The waiters
	 * should be quite adapt at finding that the request now has a new
	 * global_seqno to the one they went to sleep on.
	 */
}

void i915_request_unsubmit(struct i915_request *request)
{
	struct intel_engine_cs *engine = request->engine;
	unsigned long flags;

	/* Will be called from irq-context when using foreign fences. */
	spin_lock_irqsave(&engine->active.lock, flags);

	__i915_request_unsubmit(request);

	spin_unlock_irqrestore(&engine->active.lock, flags);
}

static int __i915_sw_fence_call
submit_notify(struct i915_sw_fence *fence, enum i915_sw_fence_notify state)
{
	struct i915_request *request =
		container_of(fence, typeof(*request), submit);

	switch (state) {
	case FENCE_COMPLETE:
		trace_i915_request_submit(request);

		if (unlikely(fence->error))
			i915_request_skip(request, fence->error);

		/*
		 * We need to serialize use of the submit_request() callback
		 * with its hotplugging performed during an emergency
		 * i915_gem_set_wedged().  We use the RCU mechanism to mark the
		 * critical section in order to force i915_gem_set_wedged() to
		 * wait until the submit_request() is completed before
		 * proceeding.
		 */
		rcu_read_lock();
		request->engine->submit_request(request);
		rcu_read_unlock();
		break;

	case FENCE_FREE:
		i915_request_put(request);
		break;
	}

	return NOTIFY_DONE;
}

static int __i915_sw_fence_call
semaphore_notify(struct i915_sw_fence *fence, enum i915_sw_fence_notify state)
{
	struct i915_request *request =
		container_of(fence, typeof(*request), semaphore);

	switch (state) {
	case FENCE_COMPLETE:
		i915_schedule_bump_priority(request, I915_PRIORITY_NOSEMAPHORE);
		break;

	case FENCE_FREE:
		i915_request_put(request);
		break;
	}

	return NOTIFY_DONE;
}

static void retire_requests(struct intel_timeline *tl)
{
	struct i915_request *rq, *rn;

	list_for_each_entry_safe(rq, rn, &tl->requests, link)
		if (!i915_request_retire(rq))
			break;
}

static noinline struct i915_request *
request_alloc_slow(struct intel_timeline *tl, gfp_t gfp)
{
	struct i915_request *rq;

	if (list_empty(&tl->requests))
		goto out;

	if (!gfpflags_allow_blocking(gfp))
		goto out;

	/* Move our oldest request to the slab-cache (if not in use!) */
	rq = list_first_entry(&tl->requests, typeof(*rq), link);
	i915_request_retire(rq);

	rq = kmem_cache_alloc(global.slab_requests,
			      gfp | __GFP_RETRY_MAYFAIL | __GFP_NOWARN);
	if (rq)
		return rq;

	/* Ratelimit ourselves to prevent oom from malicious clients */
	rq = list_last_entry(&tl->requests, typeof(*rq), link);
	cond_synchronize_rcu(rq->rcustate);

	/* Retire our old requests in the hope that we free some */
	retire_requests(tl);

out:
	return kmem_cache_alloc(global.slab_requests, gfp);
}

struct i915_request *
__i915_request_create(struct intel_context *ce, gfp_t gfp)
{
	struct intel_timeline *tl = ce->timeline;
	struct i915_request *rq;
	u32 seqno;
	int ret;

	might_sleep_if(gfpflags_allow_blocking(gfp));

	/* Check that the caller provided an already pinned context */
	__intel_context_pin(ce);

	/*
	 * Beware: Dragons be flying overhead.
	 *
	 * We use RCU to look up requests in flight. The lookups may
	 * race with the request being allocated from the slab freelist.
	 * That is the request we are writing to here, may be in the process
	 * of being read by __i915_active_request_get_rcu(). As such,
	 * we have to be very careful when overwriting the contents. During
	 * the RCU lookup, we change chase the request->engine pointer,
	 * read the request->global_seqno and increment the reference count.
	 *
	 * The reference count is incremented atomically. If it is zero,
	 * the lookup knows the request is unallocated and complete. Otherwise,
	 * it is either still in use, or has been reallocated and reset
	 * with dma_fence_init(). This increment is safe for release as we
	 * check that the request we have a reference to and matches the active
	 * request.
	 *
	 * Before we increment the refcount, we chase the request->engine
	 * pointer. We must not call kmem_cache_zalloc() or else we set
	 * that pointer to NULL and cause a crash during the lookup. If
	 * we see the request is completed (based on the value of the
	 * old engine and seqno), the lookup is complete and reports NULL.
	 * If we decide the request is not completed (new engine or seqno),
	 * then we grab a reference and double check that it is still the
	 * active request - which it won't be and restart the lookup.
	 *
	 * Do not use kmem_cache_zalloc() here!
	 */
	rq = kmem_cache_alloc(global.slab_requests,
			      gfp | __GFP_RETRY_MAYFAIL | __GFP_NOWARN);
	if (unlikely(!rq)) {
		rq = request_alloc_slow(tl, gfp);
		if (!rq) {
			ret = -ENOMEM;
			goto err_unreserve;
		}
	}

	ret = intel_timeline_get_seqno(tl, rq, &seqno);
	if (ret)
		goto err_free;

	rq->i915 = ce->engine->i915;
	rq->hw_context = ce;
	rq->gem_context = ce->gem_context;
	rq->engine = ce->engine;
	rq->ring = ce->ring;
	rq->timeline = tl;
	rq->hwsp_seqno = tl->hwsp_seqno;
	rq->hwsp_cacheline = tl->hwsp_cacheline;
	rq->rcustate = get_state_synchronize_rcu(); /* acts as smp_mb() */

	spin_lock_init(&rq->lock);
	dma_fence_init(&rq->fence, &i915_fence_ops, &rq->lock,
		       tl->fence_context, seqno);

	/* We bump the ref for the fence chain */
	i915_sw_fence_init(&i915_request_get(rq)->submit, submit_notify);
	i915_sw_fence_init(&i915_request_get(rq)->semaphore, semaphore_notify);

	i915_sched_node_init(&rq->sched);

	/* No zalloc, must clear what we need by hand */
	rq->file_priv = NULL;
	rq->batch = NULL;
	rq->capture_list = NULL;
	rq->flags = 0;
	rq->execution_mask = ALL_ENGINES;

	INIT_LIST_HEAD(&rq->active_list);
	INIT_LIST_HEAD(&rq->execute_cb);

	/*
	 * Reserve space in the ring buffer for all the commands required to
	 * eventually emit this request. This is to guarantee that the
	 * i915_request_add() call can't fail. Note that the reserve may need
	 * to be redone if the request is not actually submitted straight
	 * away, e.g. because a GPU scheduler has deferred it.
	 *
	 * Note that due to how we add reserved_space to intel_ring_begin()
	 * we need to double our request to ensure that if we need to wrap
	 * around inside i915_request_add() there is sufficient space at
	 * the beginning of the ring as well.
	 */
	rq->reserved_space =
		2 * rq->engine->emit_fini_breadcrumb_dw * sizeof(u32);

	/*
	 * Record the position of the start of the request so that
	 * should we detect the updated seqno part-way through the
	 * GPU processing the request, we never over-estimate the
	 * position of the head.
	 */
	rq->head = rq->ring->emit;

	ret = rq->engine->request_alloc(rq);
	if (ret)
		goto err_unwind;

	rq->infix = rq->ring->emit; /* end of header; start of user payload */

	intel_context_mark_active(ce);
	return rq;

err_unwind:
	ce->ring->emit = rq->head;

	/* Make sure we didn't add ourselves to external state before freeing */
	GEM_BUG_ON(!list_empty(&rq->active_list));
	GEM_BUG_ON(!list_empty(&rq->sched.signalers_list));
	GEM_BUG_ON(!list_empty(&rq->sched.waiters_list));

err_free:
	kmem_cache_free(global.slab_requests, rq);
err_unreserve:
	intel_context_unpin(ce);
	return ERR_PTR(ret);
}

struct i915_request *
i915_request_create(struct intel_context *ce)
{
	struct i915_request *rq;
	struct intel_timeline *tl;

	tl = intel_context_timeline_lock(ce);
	if (IS_ERR(tl))
		return ERR_CAST(tl);

	/* Move our oldest request to the slab-cache (if not in use!) */
	rq = list_first_entry(&tl->requests, typeof(*rq), link);
	if (!list_is_last(&rq->link, &tl->requests))
		i915_request_retire(rq);

	intel_context_enter(ce);
	rq = __i915_request_create(ce, GFP_KERNEL);
	intel_context_exit(ce); /* active reference transferred to request */
	if (IS_ERR(rq))
		goto err_unlock;

	/* Check that we do not interrupt ourselves with a new request */
	rq->cookie = lockdep_pin_lock(&tl->mutex);

	return rq;

err_unlock:
	intel_context_timeline_unlock(tl);
	return rq;
}

static int
i915_request_await_start(struct i915_request *rq, struct i915_request *signal)
{
	if (list_is_first(&signal->link, &signal->timeline->requests))
		return 0;

	signal = list_prev_entry(signal, link);
	if (intel_timeline_sync_is_later(rq->timeline, &signal->fence))
		return 0;

	return i915_sw_fence_await_dma_fence(&rq->submit,
					     &signal->fence, 0,
					     I915_FENCE_GFP);
}

static intel_engine_mask_t
already_busywaiting(struct i915_request *rq)
{
	/*
	 * Polling a semaphore causes bus traffic, delaying other users of
	 * both the GPU and CPU. We want to limit the impact on others,
	 * while taking advantage of early submission to reduce GPU
	 * latency. Therefore we restrict ourselves to not using more
	 * than one semaphore from each source, and not using a semaphore
	 * if we have detected the engine is saturated (i.e. would not be
	 * submitted early and cause bus traffic reading an already passed
	 * semaphore).
	 *
	 * See the are-we-too-late? check in __i915_request_submit().
	 */
	return rq->sched.semaphores | rq->engine->saturated;
}

static int
emit_semaphore_wait(struct i915_request *to,
		    struct i915_request *from,
		    gfp_t gfp)
{
	u32 hwsp_offset;
	u32 *cs;
	int err;

	GEM_BUG_ON(!from->timeline->has_initial_breadcrumb);
	GEM_BUG_ON(INTEL_GEN(to->i915) < 8);

	/* Just emit the first semaphore we see as request space is limited. */
	if (already_busywaiting(to) & from->engine->mask)
		return i915_sw_fence_await_dma_fence(&to->submit,
						     &from->fence, 0,
						     I915_FENCE_GFP);

	err = i915_request_await_start(to, from);
	if (err < 0)
		return err;

	/* Only submit our spinner after the signaler is running! */
	err = __i915_request_await_execution(to, from, NULL, gfp);
	if (err)
		return err;

	/* We need to pin the signaler's HWSP until we are finished reading. */
	err = intel_timeline_read_hwsp(from, to, &hwsp_offset);
	if (err)
		return err;

	cs = intel_ring_begin(to, 4);
	if (IS_ERR(cs))
		return PTR_ERR(cs);

	/*
	 * Using greater-than-or-equal here means we have to worry
	 * about seqno wraparound. To side step that issue, we swap
	 * the timeline HWSP upon wrapping, so that everyone listening
	 * for the old (pre-wrap) values do not see the much smaller
	 * (post-wrap) values than they were expecting (and so wait
	 * forever).
	 */
	*cs++ = MI_SEMAPHORE_WAIT |
		MI_SEMAPHORE_GLOBAL_GTT |
		MI_SEMAPHORE_POLL |
		MI_SEMAPHORE_SAD_GTE_SDD;
	*cs++ = from->fence.seqno;
	*cs++ = hwsp_offset;
	*cs++ = 0;

	intel_ring_advance(to, cs);
	to->sched.semaphores |= from->engine->mask;
	to->sched.flags |= I915_SCHED_HAS_SEMAPHORE_CHAIN;
	return 0;
}

static int
i915_request_await_request(struct i915_request *to, struct i915_request *from)
{
	int ret;

	GEM_BUG_ON(to == from);
	GEM_BUG_ON(to->timeline == from->timeline);

	if (i915_request_completed(from))
		return 0;

	if (to->engine->schedule) {
		ret = i915_sched_node_add_dependency(&to->sched, &from->sched);
		if (ret < 0)
			return ret;
	}

	if (to->engine == from->engine) {
		ret = i915_sw_fence_await_sw_fence_gfp(&to->submit,
						       &from->submit,
						       I915_FENCE_GFP);
	} else if (intel_engine_has_semaphores(to->engine) &&
		   to->gem_context->sched.priority >= I915_PRIORITY_NORMAL) {
		ret = emit_semaphore_wait(to, from, I915_FENCE_GFP);
	} else {
		ret = i915_sw_fence_await_dma_fence(&to->submit,
						    &from->fence, 0,
						    I915_FENCE_GFP);
	}
	if (ret < 0)
		return ret;

	if (to->sched.flags & I915_SCHED_HAS_SEMAPHORE_CHAIN) {
		ret = i915_sw_fence_await_dma_fence(&to->semaphore,
						    &from->fence, 0,
						    I915_FENCE_GFP);
		if (ret < 0)
			return ret;
	}

	return 0;
}

int
i915_request_await_dma_fence(struct i915_request *rq, struct dma_fence *fence)
{
	struct dma_fence **child = &fence;
	unsigned int nchild = 1;
	int ret;

	/*
	 * Note that if the fence-array was created in signal-on-any mode,
	 * we should *not* decompose it into its individual fences. However,
	 * we don't currently store which mode the fence-array is operating
	 * in. Fortunately, the only user of signal-on-any is private to
	 * amdgpu and we should not see any incoming fence-array from
	 * sync-file being in signal-on-any mode.
	 */
	if (dma_fence_is_array(fence)) {
		struct dma_fence_array *array = to_dma_fence_array(fence);

		child = array->fences;
		nchild = array->num_fences;
		GEM_BUG_ON(!nchild);
	}

	do {
		fence = *child++;
		if (test_bit(DMA_FENCE_FLAG_SIGNALED_BIT, &fence->flags))
			continue;

		/*
		 * Requests on the same timeline are explicitly ordered, along
		 * with their dependencies, by i915_request_add() which ensures
		 * that requests are submitted in-order through each ring.
		 */
		if (fence->context == rq->fence.context)
			continue;

		/* Squash repeated waits to the same timelines */
		if (fence->context &&
		    intel_timeline_sync_is_later(rq->timeline, fence))
			continue;

		if (dma_fence_is_i915(fence))
			ret = i915_request_await_request(rq, to_request(fence));
		else
			ret = i915_sw_fence_await_dma_fence(&rq->submit, fence,
							    I915_FENCE_TIMEOUT,
							    I915_FENCE_GFP);
		if (ret < 0)
			return ret;

		/* Record the latest fence used against each timeline */
		if (fence->context)
			intel_timeline_sync_set(rq->timeline, fence);
	} while (--nchild);

	return 0;
}

int
i915_request_await_execution(struct i915_request *rq,
			     struct dma_fence *fence,
			     void (*hook)(struct i915_request *rq,
					  struct dma_fence *signal))
{
	struct dma_fence **child = &fence;
	unsigned int nchild = 1;
	int ret;

	if (dma_fence_is_array(fence)) {
		struct dma_fence_array *array = to_dma_fence_array(fence);

		/* XXX Error for signal-on-any fence arrays */

		child = array->fences;
		nchild = array->num_fences;
		GEM_BUG_ON(!nchild);
	}

	do {
		fence = *child++;
		if (test_bit(DMA_FENCE_FLAG_SIGNALED_BIT, &fence->flags))
			continue;

		/*
		 * We don't squash repeated fence dependencies here as we
		 * want to run our callback in all cases.
		 */

		if (dma_fence_is_i915(fence))
			ret = __i915_request_await_execution(rq,
							     to_request(fence),
							     hook,
							     I915_FENCE_GFP);
		else
			ret = i915_sw_fence_await_dma_fence(&rq->submit, fence,
							    I915_FENCE_TIMEOUT,
							    GFP_KERNEL);
		if (ret < 0)
			return ret;
	} while (--nchild);

	return 0;
}

/**
 * i915_request_await_object - set this request to (async) wait upon a bo
 * @to: request we are wishing to use
 * @obj: object which may be in use on another ring.
 * @write: whether the wait is on behalf of a writer
 *
 * This code is meant to abstract object synchronization with the GPU.
 * Conceptually we serialise writes between engines inside the GPU.
 * We only allow one engine to write into a buffer at any time, but
 * multiple readers. To ensure each has a coherent view of memory, we must:
 *
 * - If there is an outstanding write request to the object, the new
 *   request must wait for it to complete (either CPU or in hw, requests
 *   on the same ring will be naturally ordered).
 *
 * - If we are a write request (pending_write_domain is set), the new
 *   request must wait for outstanding read requests to complete.
 *
 * Returns 0 if successful, else propagates up the lower layer error.
 */
int
i915_request_await_object(struct i915_request *to,
			  struct drm_i915_gem_object *obj,
			  bool write)
{
	struct dma_fence *excl;
	int ret = 0;

	if (write) {
		struct dma_fence **shared;
		unsigned int count, i;

		ret = dma_resv_get_fences_rcu(obj->base.resv,
							&excl, &count, &shared);
		if (ret)
			return ret;

		for (i = 0; i < count; i++) {
			ret = i915_request_await_dma_fence(to, shared[i]);
			if (ret)
				break;

			dma_fence_put(shared[i]);
		}

		for (; i < count; i++)
			dma_fence_put(shared[i]);
		kfree(shared);
	} else {
		excl = dma_resv_get_excl_rcu(obj->base.resv);
	}

	if (excl) {
		if (ret == 0)
			ret = i915_request_await_dma_fence(to, excl);

		dma_fence_put(excl);
	}

	return ret;
}

void i915_request_skip(struct i915_request *rq, int error)
{
	void *vaddr = rq->ring->vaddr;
	u32 head;

	GEM_BUG_ON(!IS_ERR_VALUE((long)error));
	dma_fence_set_error(&rq->fence, error);

	if (rq->infix == rq->postfix)
		return;

	/*
	 * As this request likely depends on state from the lost
	 * context, clear out all the user operations leaving the
	 * breadcrumb at the end (so we get the fence notifications).
	 */
	head = rq->infix;
	if (rq->postfix < head) {
		memset(vaddr + head, 0, rq->ring->size - head);
		head = 0;
	}
	memset(vaddr + head, 0, rq->postfix - head);
	rq->infix = rq->postfix;
}

static struct i915_request *
__i915_request_add_to_timeline(struct i915_request *rq)
{
	struct intel_timeline *timeline = rq->timeline;
	struct i915_request *prev;

	/*
	 * Dependency tracking and request ordering along the timeline
	 * is special cased so that we can eliminate redundant ordering
	 * operations while building the request (we know that the timeline
	 * itself is ordered, and here we guarantee it).
	 *
	 * As we know we will need to emit tracking along the timeline,
	 * we embed the hooks into our request struct -- at the cost of
	 * having to have specialised no-allocation interfaces (which will
	 * be beneficial elsewhere).
	 *
	 * A second benefit to open-coding i915_request_await_request is
	 * that we can apply a slight variant of the rules specialised
	 * for timelines that jump between engines (such as virtual engines).
	 * If we consider the case of virtual engine, we must emit a dma-fence
	 * to prevent scheduling of the second request until the first is
	 * complete (to maximise our greedy late load balancing) and this
	 * precludes optimising to use semaphores serialisation of a single
	 * timeline across engines.
	 */
	prev = rcu_dereference_protected(timeline->last_request.request,
					 lockdep_is_held(&timeline->mutex));
	if (prev && !i915_request_completed(prev)) {
		if (is_power_of_2(prev->engine->mask | rq->engine->mask))
			i915_sw_fence_await_sw_fence(&rq->submit,
						     &prev->submit,
						     &rq->submitq);
		else
			__i915_sw_fence_await_dma_fence(&rq->submit,
							&prev->fence,
							&rq->dmaq);
		if (rq->engine->schedule)
			__i915_sched_node_add_dependency(&rq->sched,
							 &prev->sched,
							 &rq->dep,
							 0);
	}

	list_add_tail(&rq->link, &timeline->requests);

	/*
	 * Make sure that no request gazumped us - if it was allocated after
	 * our i915_request_alloc() and called __i915_request_add() before
	 * us, the timeline will hold its seqno which is later than ours.
	 */
	GEM_BUG_ON(timeline->seqno != rq->fence.seqno);
	__i915_active_request_set(&timeline->last_request, rq);

	return prev;
}

/*
 * NB: This function is not allowed to fail. Doing so would mean the the
 * request is not being tracked for completion but the work itself is
 * going to happen on the hardware. This would be a Bad Thing(tm).
 */
struct i915_request *__i915_request_commit(struct i915_request *rq)
{
	struct intel_engine_cs *engine = rq->engine;
	struct intel_ring *ring = rq->ring;
	u32 *cs;

	GEM_TRACE("%s fence %llx:%lld\n",
		  engine->name, rq->fence.context, rq->fence.seqno);

	/*
	 * To ensure that this call will not fail, space for its emissions
	 * should already have been reserved in the ring buffer. Let the ring
	 * know that it is time to use that space up.
	 */
	GEM_BUG_ON(rq->reserved_space > ring->space);
	rq->reserved_space = 0;
	rq->emitted_jiffies = jiffies;

	/*
	 * Record the position of the start of the breadcrumb so that
	 * should we detect the updated seqno part-way through the
	 * GPU processing the request, we never over-estimate the
	 * position of the ring's HEAD.
	 */
	cs = intel_ring_begin(rq, engine->emit_fini_breadcrumb_dw);
	GEM_BUG_ON(IS_ERR(cs));
	rq->postfix = intel_ring_offset(rq, cs);

	return __i915_request_add_to_timeline(rq);
}

void __i915_request_queue(struct i915_request *rq,
			  const struct i915_sched_attr *attr)
{
	/*
	 * Let the backend know a new request has arrived that may need
	 * to adjust the existing execution schedule due to a high priority
	 * request - i.e. we may want to preempt the current request in order
	 * to run a high priority dependency chain *before* we can execute this
	 * request.
	 *
	 * This is called before the request is ready to run so that we can
	 * decide whether to preempt the entire chain so that it is ready to
	 * run at the earliest possible convenience.
	 */
	i915_sw_fence_commit(&rq->semaphore);
	if (attr && rq->engine->schedule)
		rq->engine->schedule(rq, attr);
	i915_sw_fence_commit(&rq->submit);
}

void i915_request_add(struct i915_request *rq)
{
	struct i915_sched_attr attr = rq->gem_context->sched;
	struct intel_timeline * const tl = rq->timeline;
	struct i915_request *prev;

	lockdep_assert_held(&tl->mutex);
	lockdep_unpin_lock(&tl->mutex, rq->cookie);

	trace_i915_request_add(rq);

	prev = __i915_request_commit(rq);

	/*
	 * Boost actual workloads past semaphores!
	 *
	 * With semaphores we spin on one engine waiting for another,
	 * simply to reduce the latency of starting our work when
	 * the signaler completes. However, if there is any other
	 * work that we could be doing on this engine instead, that
	 * is better utilisation and will reduce the overall duration
	 * of the current work. To avoid PI boosting a semaphore
	 * far in the distance past over useful work, we keep a history
	 * of any semaphore use along our dependency chain.
	 */
	if (!(rq->sched.flags & I915_SCHED_HAS_SEMAPHORE_CHAIN))
		attr.priority |= I915_PRIORITY_NOSEMAPHORE;

	/*
	 * Boost priorities to new clients (new request flows).
	 *
	 * Allow interactive/synchronous clients to jump ahead of
	 * the bulk clients. (FQ_CODEL)
	 */
	if (list_empty(&rq->sched.signalers_list))
		attr.priority |= I915_PRIORITY_WAIT;

	local_bh_disable();
	__i915_request_queue(rq, &attr);
	local_bh_enable(); /* Kick the execlists tasklet if just scheduled */

	/*
	 * In typical scenarios, we do not expect the previous request on
	 * the timeline to be still tracked by timeline->last_request if it
	 * has been completed. If the completed request is still here, that
	 * implies that request retirement is a long way behind submission,
	 * suggesting that we haven't been retiring frequently enough from
	 * the combination of retire-before-alloc, waiters and the background
	 * retirement worker. So if the last request on this timeline was
	 * already completed, do a catch up pass, flushing the retirement queue
	 * up to this client. Since we have now moved the heaviest operations
	 * during retirement onto secondary workers, such as freeing objects
	 * or contexts, retiring a bunch of requests is mostly list management
	 * (and cache misses), and so we should not be overly penalizing this
	 * client by performing excess work, though we may still performing
	 * work on behalf of others -- but instead we should benefit from
	 * improved resource management. (Well, that's the theory at least.)
	 */
	if (prev && i915_request_completed(prev) && prev->timeline == tl)
		i915_request_retire_upto(prev);

	mutex_unlock(&tl->mutex);
}

static unsigned long local_clock_us(unsigned int *cpu)
{
	unsigned long t;

	/*
	 * Cheaply and approximately convert from nanoseconds to microseconds.
	 * The result and subsequent calculations are also defined in the same
	 * approximate microseconds units. The principal source of timing
	 * error here is from the simple truncation.
	 *
	 * Note that local_clock() is only defined wrt to the current CPU;
	 * the comparisons are no longer valid if we switch CPUs. Instead of
	 * blocking preemption for the entire busywait, we can detect the CPU
	 * switch and use that as indicator of system load and a reason to
	 * stop busywaiting, see busywait_stop().
	 */
	*cpu = get_cpu();
	t = local_clock() >> 10;
	put_cpu();

	return t;
}

static bool busywait_stop(unsigned long timeout, unsigned int cpu)
{
	unsigned int this_cpu;

	if (time_after(local_clock_us(&this_cpu), timeout))
		return true;

	return this_cpu != cpu;
}

static bool __i915_spin_request(const struct i915_request * const rq,
				int state, unsigned long timeout_us)
{
	unsigned int cpu;

	/*
	 * Only wait for the request if we know it is likely to complete.
	 *
	 * We don't track the timestamps around requests, nor the average
	 * request length, so we do not have a good indicator that this
	 * request will complete within the timeout. What we do know is the
	 * order in which requests are executed by the context and so we can
	 * tell if the request has been started. If the request is not even
	 * running yet, it is a fair assumption that it will not complete
	 * within our relatively short timeout.
	 */
	if (!i915_request_is_running(rq))
		return false;

	/*
	 * When waiting for high frequency requests, e.g. during synchronous
	 * rendering split between the CPU and GPU, the finite amount of time
	 * required to set up the irq and wait upon it limits the response
	 * rate. By busywaiting on the request completion for a short while we
	 * can service the high frequency waits as quick as possible. However,
	 * if it is a slow request, we want to sleep as quickly as possible.
	 * The tradeoff between waiting and sleeping is roughly the time it
	 * takes to sleep on a request, on the order of a microsecond.
	 */

	timeout_us += local_clock_us(&cpu);
	do {
		if (i915_request_completed(rq))
			return true;

		if (signal_pending_state(state, current))
			break;

		if (busywait_stop(timeout_us, cpu))
			break;

		cpu_relax();
	} while (!need_resched());

	return false;
}

struct request_wait {
	struct dma_fence_cb cb;
	struct task_struct *tsk;
};

static void request_wait_wake(struct dma_fence *fence, struct dma_fence_cb *cb)
{
	struct request_wait *wait = container_of(cb, typeof(*wait), cb);

	wake_up_process(wait->tsk);
}

/**
 * i915_request_wait - wait until execution of request has finished
 * @rq: the request to wait upon
 * @flags: how to wait
 * @timeout: how long to wait in jiffies
 *
 * i915_request_wait() waits for the request to be completed, for a
 * maximum of @timeout jiffies (with MAX_SCHEDULE_TIMEOUT implying an
 * unbounded wait).
 *
 * Returns the remaining time (in jiffies) if the request completed, which may
 * be zero or -ETIME if the request is unfinished after the timeout expires.
 * May return -EINTR is called with I915_WAIT_INTERRUPTIBLE and a signal is
 * pending before the request completes.
 */
long i915_request_wait(struct i915_request *rq,
		       unsigned int flags,
		       long timeout)
{
	const int state = flags & I915_WAIT_INTERRUPTIBLE ?
		TASK_INTERRUPTIBLE : TASK_UNINTERRUPTIBLE;
	struct request_wait wait;

	might_sleep();
	GEM_BUG_ON(timeout < 0);

	if (dma_fence_is_signaled(&rq->fence))
		return timeout;

	if (!timeout)
		return -ETIME;

	trace_i915_request_wait_begin(rq, flags);

	/*
	 * We must never wait on the GPU while holding a lock as we
	 * may need to perform a GPU reset. So while we don't need to
	 * serialise wait/reset with an explicit lock, we do want
	 * lockdep to detect potential dependency cycles.
	 */
	mutex_acquire(&rq->engine->gt->reset.mutex.dep_map, 0, 0, _THIS_IP_);

	/*
	 * Optimistic spin before touching IRQs.
	 *
	 * We may use a rather large value here to offset the penalty of
	 * switching away from the active task. Frequently, the client will
	 * wait upon an old swapbuffer to throttle itself to remain within a
	 * frame of the gpu. If the client is running in lockstep with the gpu,
	 * then it should not be waiting long at all, and a sleep now will incur
	 * extra scheduler latency in producing the next frame. To try to
	 * avoid adding the cost of enabling/disabling the interrupt to the
	 * short wait, we first spin to see if the request would have completed
	 * in the time taken to setup the interrupt.
	 *
	 * We need upto 5us to enable the irq, and upto 20us to hide the
	 * scheduler latency of a context switch, ignoring the secondary
	 * impacts from a context switch such as cache eviction.
	 *
	 * The scheme used for low-latency IO is called "hybrid interrupt
	 * polling". The suggestion there is to sleep until just before you
	 * expect to be woken by the device interrupt and then poll for its
	 * completion. That requires having a good predictor for the request
	 * duration, which we currently lack.
	 */
	if (CONFIG_DRM_I915_SPIN_REQUEST &&
	    __i915_spin_request(rq, state, CONFIG_DRM_I915_SPIN_REQUEST)) {
		dma_fence_signal(&rq->fence);
		goto out;
	}

	/*
	 * This client is about to stall waiting for the GPU. In many cases
	 * this is undesirable and limits the throughput of the system, as
	 * many clients cannot continue processing user input/output whilst
	 * blocked. RPS autotuning may take tens of milliseconds to respond
	 * to the GPU load and thus incurs additional latency for the client.
	 * We can circumvent that by promoting the GPU frequency to maximum
	 * before we sleep. This makes the GPU throttle up much more quickly
	 * (good for benchmarks and user experience, e.g. window animations),
	 * but at a cost of spending more power processing the workload
	 * (bad for battery).
	 */
	if (flags & I915_WAIT_PRIORITY) {
		if (!i915_request_started(rq) && INTEL_GEN(rq->i915) >= 6)
			gen6_rps_boost(rq);
		i915_schedule_bump_priority(rq, I915_PRIORITY_WAIT);
	}

	wait.tsk = current;
	if (dma_fence_add_callback(&rq->fence, &wait.cb, request_wait_wake))
		goto out;

	for (;;) {
		set_current_state(state);

		if (i915_request_completed(rq)) {
			dma_fence_signal(&rq->fence);
			break;
		}

		if (signal_pending_state(state, current)) {
			timeout = -ERESTARTSYS;
			break;
		}

		if (!timeout) {
			timeout = -ETIME;
			break;
		}

		timeout = io_schedule_timeout(timeout);
	}
	__set_current_state(TASK_RUNNING);

	dma_fence_remove_callback(&rq->fence, &wait.cb);

out:
	mutex_release(&rq->engine->gt->reset.mutex.dep_map, 0, _THIS_IP_);
	trace_i915_request_wait_end(rq);
	return timeout;
}

bool i915_retire_requests(struct drm_i915_private *i915)
{
	struct intel_gt_timelines *timelines = &i915->gt.timelines;
	struct intel_timeline *tl, *tn;
	unsigned long flags;
	LIST_HEAD(free);

	spin_lock_irqsave(&timelines->lock, flags);
	list_for_each_entry_safe(tl, tn, &timelines->active_list, link) {
		if (!mutex_trylock(&tl->mutex))
			continue;

		intel_timeline_get(tl);
		GEM_BUG_ON(!tl->active_count);
		tl->active_count++; /* pin the list element */
		spin_unlock_irqrestore(&timelines->lock, flags);

		retire_requests(tl);

		spin_lock_irqsave(&timelines->lock, flags);

		/* Resume iteration after dropping lock */
		list_safe_reset_next(tl, tn, link);
		if (!--tl->active_count)
			list_del(&tl->link);

		mutex_unlock(&tl->mutex);

		/* Defer the final release to after the spinlock */
		if (refcount_dec_and_test(&tl->kref.refcount)) {
			GEM_BUG_ON(tl->active_count);
			list_add(&tl->link, &free);
		}
	}
	spin_unlock_irqrestore(&timelines->lock, flags);

	list_for_each_entry_safe(tl, tn, &free, link)
		__intel_timeline_free(&tl->kref);

	return !list_empty(&timelines->active_list);
}

#if IS_ENABLED(CONFIG_DRM_I915_SELFTEST)
#include "selftests/mock_request.c"
#include "selftests/i915_request.c"
#endif

static void i915_global_request_shrink(void)
{
	kmem_cache_shrink(global.slab_dependencies);
	kmem_cache_shrink(global.slab_execute_cbs);
	kmem_cache_shrink(global.slab_requests);
}

static void i915_global_request_exit(void)
{
	kmem_cache_destroy(global.slab_dependencies);
	kmem_cache_destroy(global.slab_execute_cbs);
	kmem_cache_destroy(global.slab_requests);
}

static struct i915_global_request global = { {
	.shrink = i915_global_request_shrink,
	.exit = i915_global_request_exit,
} };

int __init i915_global_request_init(void)
{
	global.slab_requests = KMEM_CACHE(i915_request,
					  SLAB_HWCACHE_ALIGN |
					  SLAB_RECLAIM_ACCOUNT |
					  SLAB_TYPESAFE_BY_RCU);
	if (!global.slab_requests)
		return -ENOMEM;

	global.slab_execute_cbs = KMEM_CACHE(execute_cb,
					     SLAB_HWCACHE_ALIGN |
					     SLAB_RECLAIM_ACCOUNT |
					     SLAB_TYPESAFE_BY_RCU);
	if (!global.slab_execute_cbs)
		goto err_requests;

	global.slab_dependencies = KMEM_CACHE(i915_dependency,
					      SLAB_HWCACHE_ALIGN |
					      SLAB_RECLAIM_ACCOUNT);
	if (!global.slab_dependencies)
		goto err_execute_cbs;

	i915_global_register(&global.base);
	return 0;

err_execute_cbs:
	kmem_cache_destroy(global.slab_execute_cbs);
err_requests:
	kmem_cache_destroy(global.slab_requests);
	return -ENOMEM;
}<|MERGE_RESOLUTION|>--- conflicted
+++ resolved
@@ -196,33 +196,7 @@
 
 static void remove_from_engine(struct i915_request *rq)
 {
-<<<<<<< HEAD
-	GEM_TRACE("%s(%s) fence %llx:%d, global=%d, current %d\n",
-		  __func__, engine->name,
-		  rq->fence.context, rq->fence.seqno,
-		  rq->global_seqno,
-		  intel_engine_get_seqno(engine));
-
-	GEM_BUG_ON(!i915_request_completed(rq));
-
-	spin_lock_irq(&engine->timeline.lock);
-	GEM_BUG_ON(!list_is_first(&rq->link, &engine->timeline.requests));
-	list_del_init(&rq->link);
-	spin_unlock(&engine->timeline.lock);
-
-	spin_lock(&rq->lock);
-	if (!test_bit(DMA_FENCE_FLAG_SIGNALED_BIT, &rq->fence.flags))
-		dma_fence_signal_locked(&rq->fence);
-	if (test_bit(DMA_FENCE_FLAG_ENABLE_SIGNAL_BIT, &rq->fence.flags))
-		intel_engine_cancel_signaling(rq);
-	if (rq->waitboost) {
-		GEM_BUG_ON(!atomic_read(&rq->i915->gt_pm.rps.num_waiters));
-		atomic_dec(&rq->i915->gt_pm.rps.num_waiters);
-	}
-	spin_unlock_irq(&rq->lock);
-=======
 	struct intel_engine_cs *engine, *locked;
->>>>>>> fa578e9d
 
 	/*
 	 * Virtual engines complicate acquiring the engine timeline lock,
