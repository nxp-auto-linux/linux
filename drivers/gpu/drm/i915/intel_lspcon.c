/*
 * Copyright © 2016 Intel Corporation
 *
 * Permission is hereby granted, free of charge, to any person obtaining a
 * copy of this software and associated documentation files (the "Software"),
 * to deal in the Software without restriction, including without limitation
 * the rights to use, copy, modify, merge, publish, distribute, sublicense,
 * and/or sell copies of the Software, and to permit persons to whom the
 * Software is furnished to do so, subject to the following conditions:
 *
 * The above copyright notice and this permission notice (including the next
 * paragraph) shall be included in all copies or substantial portions of the
 * Software.
 *
 * THE SOFTWARE IS PROVIDED "AS IS", WITHOUT WARRANTY OF ANY KIND, EXPRESS OR
 * IMPLIED, INCLUDING BUT NOT LIMITED TO THE WARRANTIES OF MERCHANTABILITY,
 * FITNESS FOR A PARTICULAR PURPOSE AND NONINFRINGEMENT.  IN NO EVENT SHALL
 * THE AUTHORS OR COPYRIGHT HOLDERS BE LIABLE FOR ANY CLAIM, DAMAGES OR OTHER
 * LIABILITY, WHETHER IN AN ACTION OF CONTRACT, TORT OR OTHERWISE, ARISING
 * FROM, OUT OF OR IN CONNECTION WITH THE SOFTWARE OR THE USE OR OTHER
 * DEALINGS IN THE SOFTWARE.
 *
 *
 */
#include <drm/drm_edid.h>
#include <drm/drm_atomic_helper.h>
#include <drm/drm_dp_dual_mode_helper.h>
#include "intel_drv.h"

static struct intel_dp *lspcon_to_intel_dp(struct intel_lspcon *lspcon)
{
	struct intel_digital_port *dig_port =
		container_of(lspcon, struct intel_digital_port, lspcon);

	return &dig_port->dp;
}

static const char *lspcon_mode_name(enum drm_lspcon_mode mode)
{
	switch (mode) {
	case DRM_LSPCON_MODE_PCON:
		return "PCON";
	case DRM_LSPCON_MODE_LS:
		return "LS";
	case DRM_LSPCON_MODE_INVALID:
		return "INVALID";
	default:
		MISSING_CASE(mode);
		return "INVALID";
	}
}

static enum drm_lspcon_mode lspcon_get_current_mode(struct intel_lspcon *lspcon)
{
	enum drm_lspcon_mode current_mode;
	struct i2c_adapter *adapter = &lspcon_to_intel_dp(lspcon)->aux.ddc;

	if (drm_lspcon_get_mode(adapter, &current_mode)) {
		DRM_DEBUG_KMS("Error reading LSPCON mode\n");
		return DRM_LSPCON_MODE_INVALID;
	}
	return current_mode;
}

static enum drm_lspcon_mode lspcon_wait_mode(struct intel_lspcon *lspcon,
					     enum drm_lspcon_mode mode)
{
	enum drm_lspcon_mode current_mode;

	current_mode = lspcon_get_current_mode(lspcon);
	if (current_mode == mode)
		goto out;

	DRM_DEBUG_KMS("Waiting for LSPCON mode %s to settle\n",
		      lspcon_mode_name(mode));

<<<<<<< HEAD
	wait_for((current_mode = lspcon_get_current_mode(lspcon)) == mode ||
                current_mode == DRM_LSPCON_MODE_INVALID, 400);
=======
	wait_for((current_mode = lspcon_get_current_mode(lspcon)) == mode, 400);
>>>>>>> e021bb4f
	if (current_mode != mode)
		DRM_ERROR("LSPCON mode hasn't settled\n");

out:
	DRM_DEBUG_KMS("Current LSPCON mode %s\n",
		      lspcon_mode_name(current_mode));

	return current_mode;
}

static int lspcon_change_mode(struct intel_lspcon *lspcon,
			      enum drm_lspcon_mode mode)
{
	int err;
	enum drm_lspcon_mode current_mode;
	struct i2c_adapter *adapter = &lspcon_to_intel_dp(lspcon)->aux.ddc;

	err = drm_lspcon_get_mode(adapter, &current_mode);
	if (err) {
		DRM_ERROR("Error reading LSPCON mode\n");
		return err;
	}

	if (current_mode == mode) {
		DRM_DEBUG_KMS("Current mode = desired LSPCON mode\n");
		return 0;
	}

	err = drm_lspcon_set_mode(adapter, mode);
	if (err < 0) {
		DRM_ERROR("LSPCON mode change failed\n");
		return err;
	}

	lspcon->mode = mode;
	DRM_DEBUG_KMS("LSPCON mode changed done\n");
	return 0;
}

static bool lspcon_wake_native_aux_ch(struct intel_lspcon *lspcon)
{
	u8 rev;

	if (drm_dp_dpcd_readb(&lspcon_to_intel_dp(lspcon)->aux, DP_DPCD_REV,
			      &rev) != 1) {
		DRM_DEBUG_KMS("Native AUX CH down\n");
		return false;
	}

	DRM_DEBUG_KMS("Native AUX CH up, DPCD version: %d.%d\n",
		      rev >> 4, rev & 0xf);

	return true;
}

static bool lspcon_probe(struct intel_lspcon *lspcon)
{
	int retry;
	enum drm_dp_dual_mode_type adaptor_type;
	struct i2c_adapter *adapter = &lspcon_to_intel_dp(lspcon)->aux.ddc;
	enum drm_lspcon_mode expected_mode;

	expected_mode = lspcon_wake_native_aux_ch(lspcon) ?
			DRM_LSPCON_MODE_PCON : DRM_LSPCON_MODE_LS;

	/* Lets probe the adaptor and check its type */
	for (retry = 0; retry < 6; retry++) {
		if (retry)
			usleep_range(500, 1000);

		adaptor_type = drm_dp_dual_mode_detect(adapter);
		if (adaptor_type == DRM_DP_DUAL_MODE_LSPCON)
			break;
	}

	if (adaptor_type != DRM_DP_DUAL_MODE_LSPCON) {
		DRM_DEBUG_KMS("No LSPCON detected, found %s\n",
			       drm_dp_get_dual_mode_type_name(adaptor_type));
		return false;
	}

	/* Yay ... got a LSPCON device */
	DRM_DEBUG_KMS("LSPCON detected\n");
	lspcon->mode = lspcon_wait_mode(lspcon, expected_mode);
	lspcon->active = true;
	return true;
}

static void lspcon_resume_in_pcon_wa(struct intel_lspcon *lspcon)
{
	struct intel_dp *intel_dp = lspcon_to_intel_dp(lspcon);
	struct intel_digital_port *dig_port = dp_to_dig_port(intel_dp);
	unsigned long start = jiffies;

	while (1) {
		if (intel_digital_port_connected(&dig_port->base)) {
			DRM_DEBUG_KMS("LSPCON recovering in PCON mode after %u ms\n",
				      jiffies_to_msecs(jiffies - start));
			return;
		}

		if (time_after(jiffies, start + msecs_to_jiffies(1000)))
			break;

		usleep_range(10000, 15000);
	}

	DRM_DEBUG_KMS("LSPCON DP descriptor mismatch after resume\n");
}

void lspcon_resume(struct intel_lspcon *lspcon)
{
	enum drm_lspcon_mode expected_mode;

	if (lspcon_wake_native_aux_ch(lspcon)) {
		expected_mode = DRM_LSPCON_MODE_PCON;
		lspcon_resume_in_pcon_wa(lspcon);
	} else {
		expected_mode = DRM_LSPCON_MODE_LS;
	}

	if (lspcon_wait_mode(lspcon, expected_mode) == DRM_LSPCON_MODE_PCON)
		return;

	if (lspcon_change_mode(lspcon, DRM_LSPCON_MODE_PCON))
		DRM_ERROR("LSPCON resume failed\n");
	else
		DRM_DEBUG_KMS("LSPCON resume success\n");
}

void lspcon_wait_pcon_mode(struct intel_lspcon *lspcon)
{
	lspcon_wait_mode(lspcon, DRM_LSPCON_MODE_PCON);
}

bool lspcon_init(struct intel_digital_port *intel_dig_port)
{
	struct intel_dp *dp = &intel_dig_port->dp;
	struct intel_lspcon *lspcon = &intel_dig_port->lspcon;
	struct drm_device *dev = intel_dig_port->base.base.dev;
	struct drm_i915_private *dev_priv = to_i915(dev);

	if (!HAS_LSPCON(dev_priv)) {
		DRM_ERROR("LSPCON is not supported on this platform\n");
		return false;
	}

	lspcon->active = false;
	lspcon->mode = DRM_LSPCON_MODE_INVALID;

	if (!lspcon_probe(lspcon)) {
		DRM_ERROR("Failed to probe lspcon\n");
		return false;
	}

	/*
	* In the SW state machine, lets Put LSPCON in PCON mode only.
	* In this way, it will work with both HDMI 1.4 sinks as well as HDMI
	* 2.0 sinks.
	*/
	if (lspcon->active && lspcon->mode != DRM_LSPCON_MODE_PCON) {
		if (lspcon_change_mode(lspcon, DRM_LSPCON_MODE_PCON) < 0) {
			DRM_ERROR("LSPCON mode change to PCON failed\n");
			return false;
		}
	}

	if (!intel_dp_read_dpcd(dp)) {
		DRM_ERROR("LSPCON DPCD read failed\n");
		return false;
	}

	drm_dp_read_desc(&dp->aux, &dp->desc, drm_dp_is_branch(dp->dpcd));

	DRM_DEBUG_KMS("Success: LSPCON init\n");
	return true;
}<|MERGE_RESOLUTION|>--- conflicted
+++ resolved
@@ -74,12 +74,7 @@
 	DRM_DEBUG_KMS("Waiting for LSPCON mode %s to settle\n",
 		      lspcon_mode_name(mode));
 
-<<<<<<< HEAD
-	wait_for((current_mode = lspcon_get_current_mode(lspcon)) == mode ||
-                current_mode == DRM_LSPCON_MODE_INVALID, 400);
-=======
 	wait_for((current_mode = lspcon_get_current_mode(lspcon)) == mode, 400);
->>>>>>> e021bb4f
 	if (current_mode != mode)
 		DRM_ERROR("LSPCON mode hasn't settled\n");
 
