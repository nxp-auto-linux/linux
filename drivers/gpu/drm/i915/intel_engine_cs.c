--- conflicted
+++ resolved
@@ -1153,19 +1153,8 @@
 	struct intel_engine_cs *engine;
 	enum intel_engine_id id;
 
-<<<<<<< HEAD
-	/* WaClearHIZ_WM_CHICKEN3:bxt,glk */
-	if (IS_GEN9_LP(dev_priv))
-		WA_SET_BIT_MASKED(GEN9_WM_CHICKEN3, GEN9_FACTOR_IN_CLR_VAL_HIZ);
-
-	/* WaVFEStateAfterPipeControlwithMediaStateClear:skl,bxt,glk,cfl */
-	ret = wa_ring_whitelist_reg(engine, GEN9_CTX_PREEMPT_REG);
-	if (ret)
-		return ret;
-=======
 	for_each_engine(engine, i915, id) {
 		void *map;
->>>>>>> e021bb4f
 
 		/* Pin the default state for fast resets from atomic context. */
 		map = NULL;
@@ -1424,23 +1413,6 @@
 
 static void print_request_ring(struct drm_printer *m, struct i915_request *rq)
 {
-<<<<<<< HEAD
-	struct drm_i915_private *dev_priv = engine->i915;
-	int ret;
-
-	ret = gen9_init_workarounds(engine);
-	if (ret)
-		return ret;
-
-	/* WA #0862: Userspace has to set "Barrier Mode" to avoid hangs. */
-	ret = wa_ring_whitelist_reg(engine, GEN9_SLICE_COMMON_ECO_CHICKEN1);
-	if (ret)
-		return ret;
-
-	/* WaToEnableHwFixForPushConstHWBug:glk */
-	WA_SET_BIT_MASKED(COMMON_SLICE_CHICKEN2,
-			  GEN8_SBE_DISABLE_REPLAY_BUF_OPTIMIZATION);
-=======
 	void *ring;
 	int size;
 
@@ -1466,7 +1438,6 @@
 			head = 0;
 		}
 		memcpy(ring + len, vaddr + head, size - len);
->>>>>>> e021bb4f
 
 		hexdump(m, ring, size);
 		kfree(ring);
