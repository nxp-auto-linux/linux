/*
 * Copyright © 2007 David Airlie
 *
 * Permission is hereby granted, free of charge, to any person obtaining a
 * copy of this software and associated documentation files (the "Software"),
 * to deal in the Software without restriction, including without limitation
 * the rights to use, copy, modify, merge, publish, distribute, sublicense,
 * and/or sell copies of the Software, and to permit persons to whom the
 * Software is furnished to do so, subject to the following conditions:
 *
 * The above copyright notice and this permission notice (including the next
 * paragraph) shall be included in all copies or substantial portions of the
 * Software.
 *
 * THE SOFTWARE IS PROVIDED "AS IS", WITHOUT WARRANTY OF ANY KIND, EXPRESS OR
 * IMPLIED, INCLUDING BUT NOT LIMITED TO THE WARRANTIES OF MERCHANTABILITY,
 * FITNESS FOR A PARTICULAR PURPOSE AND NONINFRINGEMENT.  IN NO EVENT SHALL
 * THE AUTHORS OR COPYRIGHT HOLDERS BE LIABLE FOR ANY CLAIM, DAMAGES OR OTHER
 * LIABILITY, WHETHER IN AN ACTION OF CONTRACT, TORT OR OTHERWISE, ARISING
 * FROM, OUT OF OR IN CONNECTION WITH THE SOFTWARE OR THE USE OR OTHER
 * DEALINGS IN THE SOFTWARE.
 *
 * Authors:
 *     David Airlie
 */

#include <linux/async.h>
#include <linux/module.h>
#include <linux/kernel.h>
#include <linux/console.h>
#include <linux/errno.h>
#include <linux/string.h>
#include <linux/mm.h>
#include <linux/tty.h>
#include <linux/sysrq.h>
#include <linux/delay.h>
#include <linux/init.h>
#include <linux/vga_switcheroo.h>

#include <drm/drmP.h>
#include <drm/drm_crtc.h>
#include <drm/drm_fb_helper.h>
#include "intel_drv.h"
#include "intel_frontbuffer.h"
#include <drm/i915_drm.h>
#include "i915_drv.h"

static void intel_fbdev_invalidate(struct intel_fbdev *ifbdev)
{
	struct drm_i915_gem_object *obj = intel_fb_obj(&ifbdev->fb->base);
	unsigned int origin =
		ifbdev->vma_flags & PLANE_HAS_FENCE ? ORIGIN_GTT : ORIGIN_CPU;

	intel_fb_obj_invalidate(obj, origin);
}

static int intel_fbdev_set_par(struct fb_info *info)
{
	struct drm_fb_helper *fb_helper = info->par;
	struct intel_fbdev *ifbdev =
		container_of(fb_helper, struct intel_fbdev, helper);
	int ret;

	ret = drm_fb_helper_set_par(info);
	if (ret == 0)
		intel_fbdev_invalidate(ifbdev);

	return ret;
}

static int intel_fbdev_blank(int blank, struct fb_info *info)
{
	struct drm_fb_helper *fb_helper = info->par;
	struct intel_fbdev *ifbdev =
		container_of(fb_helper, struct intel_fbdev, helper);
	int ret;

	ret = drm_fb_helper_blank(blank, info);
	if (ret == 0)
		intel_fbdev_invalidate(ifbdev);

	return ret;
}

static int intel_fbdev_pan_display(struct fb_var_screeninfo *var,
				   struct fb_info *info)
{
	struct drm_fb_helper *fb_helper = info->par;
	struct intel_fbdev *ifbdev =
		container_of(fb_helper, struct intel_fbdev, helper);
	int ret;

	ret = drm_fb_helper_pan_display(var, info);
	if (ret == 0)
		intel_fbdev_invalidate(ifbdev);

	return ret;
}

static struct fb_ops intelfb_ops = {
	.owner = THIS_MODULE,
	DRM_FB_HELPER_DEFAULT_OPS,
	.fb_set_par = intel_fbdev_set_par,
	.fb_fillrect = drm_fb_helper_cfb_fillrect,
	.fb_copyarea = drm_fb_helper_cfb_copyarea,
	.fb_imageblit = drm_fb_helper_cfb_imageblit,
	.fb_pan_display = intel_fbdev_pan_display,
	.fb_blank = intel_fbdev_blank,
};

static int intelfb_alloc(struct drm_fb_helper *helper,
			 struct drm_fb_helper_surface_size *sizes)
{
	struct intel_fbdev *ifbdev =
		container_of(helper, struct intel_fbdev, helper);
	struct drm_framebuffer *fb;
	struct drm_device *dev = helper->dev;
	struct drm_i915_private *dev_priv = to_i915(dev);
	struct drm_mode_fb_cmd2 mode_cmd = {};
	struct drm_i915_gem_object *obj;
	int size, ret;

	/* we don't do packed 24bpp */
	if (sizes->surface_bpp == 24)
		sizes->surface_bpp = 32;

	mode_cmd.width = sizes->surface_width;
	mode_cmd.height = sizes->surface_height;

	mode_cmd.pitches[0] = ALIGN(mode_cmd.width *
				    DIV_ROUND_UP(sizes->surface_bpp, 8), 64);
	mode_cmd.pixel_format = drm_mode_legacy_fb_format(sizes->surface_bpp,
							  sizes->surface_depth);

	size = mode_cmd.pitches[0] * mode_cmd.height;
	size = PAGE_ALIGN(size);

	/* If the FB is too big, just don't use it since fbdev is not very
	 * important and we should probably use that space with FBC or other
	 * features. */
	obj = NULL;
	if (size * 2 < dev_priv->stolen_usable_size)
		obj = i915_gem_object_create_stolen(dev_priv, size);
	if (obj == NULL)
		obj = i915_gem_object_create(dev_priv, size);
	if (IS_ERR(obj)) {
		DRM_ERROR("failed to allocate framebuffer\n");
		ret = PTR_ERR(obj);
		goto err;
	}

	fb = intel_framebuffer_create(obj, &mode_cmd);
	if (IS_ERR(fb)) {
		ret = PTR_ERR(fb);
		goto err_obj;
	}

	ifbdev->fb = to_intel_framebuffer(fb);

	return 0;

err_obj:
	i915_gem_object_put(obj);
err:
	return ret;
}

static int intelfb_create(struct drm_fb_helper *helper,
			  struct drm_fb_helper_surface_size *sizes)
{
	struct intel_fbdev *ifbdev =
		container_of(helper, struct intel_fbdev, helper);
	struct intel_framebuffer *intel_fb = ifbdev->fb;
	struct drm_device *dev = helper->dev;
	struct drm_i915_private *dev_priv = to_i915(dev);
	struct pci_dev *pdev = dev_priv->drm.pdev;
	struct i915_ggtt *ggtt = &dev_priv->ggtt;
	struct fb_info *info;
	struct drm_framebuffer *fb;
	struct i915_vma *vma;
	unsigned long flags = 0;
	bool prealloc = false;
	void __iomem *vaddr;
	int ret;

	if (intel_fb &&
	    (sizes->fb_width > intel_fb->base.width ||
	     sizes->fb_height > intel_fb->base.height)) {
		DRM_DEBUG_KMS("BIOS fb too small (%dx%d), we require (%dx%d),"
			      " releasing it\n",
			      intel_fb->base.width, intel_fb->base.height,
			      sizes->fb_width, sizes->fb_height);
		drm_framebuffer_put(&intel_fb->base);
		intel_fb = ifbdev->fb = NULL;
	}
	if (!intel_fb || WARN_ON(!intel_fb_obj(&intel_fb->base))) {
		DRM_DEBUG_KMS("no BIOS fb, allocating a new one\n");
		ret = intelfb_alloc(helper, sizes);
		if (ret)
			return ret;
		intel_fb = ifbdev->fb;
	} else {
		DRM_DEBUG_KMS("re-using BIOS fb\n");
		prealloc = true;
		sizes->fb_width = intel_fb->base.width;
		sizes->fb_height = intel_fb->base.height;
	}

	mutex_lock(&dev->struct_mutex);
	intel_runtime_pm_get(dev_priv);

	/* Pin the GGTT vma for our access via info->screen_base.
	 * This also validates that any existing fb inherited from the
	 * BIOS is suitable for own access.
	 */
	vma = intel_pin_and_fence_fb_obj(&ifbdev->fb->base,
					 DRM_MODE_ROTATE_0,
					 false, &flags);
	if (IS_ERR(vma)) {
		ret = PTR_ERR(vma);
		goto out_unlock;
	}

	fb = &ifbdev->fb->base;
	intel_fb_obj_flush(intel_fb_obj(fb), ORIGIN_DIRTYFB);

	info = drm_fb_helper_alloc_fbi(helper);
	if (IS_ERR(info)) {
		DRM_ERROR("Failed to allocate fb_info\n");
		ret = PTR_ERR(info);
		goto out_unpin;
	}

	info->par = helper;

	ifbdev->helper.fb = fb;

	strcpy(info->fix.id, "inteldrmfb");

	info->fbops = &intelfb_ops;

	/* setup aperture base/size for vesafb takeover */
	info->apertures->ranges[0].base = dev->mode_config.fb_base;
	info->apertures->ranges[0].size = ggtt->mappable_end;

	info->fix.smem_start = dev->mode_config.fb_base + i915_ggtt_offset(vma);
	info->fix.smem_len = vma->node.size;

	vaddr = i915_vma_pin_iomap(vma);
	if (IS_ERR(vaddr)) {
		DRM_ERROR("Failed to remap framebuffer into virtual memory\n");
		ret = PTR_ERR(vaddr);
		goto out_unpin;
	}
	info->screen_base = vaddr;
	info->screen_size = vma->node.size;

	/* This driver doesn't need a VT switch to restore the mode on resume */
	info->skip_vt_switch = true;

	drm_fb_helper_fill_fix(info, fb->pitches[0], fb->format->depth);
	drm_fb_helper_fill_var(info, &ifbdev->helper, sizes->fb_width, sizes->fb_height);

	/* If the object is shmemfs backed, it will have given us zeroed pages.
	 * If the object is stolen however, it will be full of whatever
	 * garbage was left in there.
	 */
	if (intel_fb_obj(fb)->stolen && !prealloc)
		memset_io(info->screen_base, 0, info->screen_size);

	/* Use default scratch pixmap (info->pixmap.flags = FB_PIXMAP_SYSTEM) */

	DRM_DEBUG_KMS("allocated %dx%d fb: 0x%08x\n",
		      fb->width, fb->height, i915_ggtt_offset(vma));
	ifbdev->vma = vma;
	ifbdev->vma_flags = flags;

	intel_runtime_pm_put(dev_priv);
	mutex_unlock(&dev->struct_mutex);
	vga_switcheroo_client_fb_set(pdev, info);
	return 0;

out_unpin:
	intel_unpin_fb_vma(vma, flags);
out_unlock:
	intel_runtime_pm_put(dev_priv);
	mutex_unlock(&dev->struct_mutex);
	return ret;
}

static struct drm_fb_helper_crtc *
intel_fb_helper_crtc(struct drm_fb_helper *fb_helper, struct drm_crtc *crtc)
{
	int i;

	for (i = 0; i < fb_helper->crtc_count; i++)
		if (fb_helper->crtc_info[i].mode_set.crtc == crtc)
			return &fb_helper->crtc_info[i];

	return NULL;
}

/*
 * Try to read the BIOS display configuration and use it for the initial
 * fb configuration.
 *
 * The BIOS or boot loader will generally create an initial display
 * configuration for us that includes some set of active pipes and displays.
 * This routine tries to figure out which pipes and connectors are active
 * and stuffs them into the crtcs and modes array given to us by the
 * drm_fb_helper code.
 *
 * The overall sequence is:
 *   intel_fbdev_init - from driver load
 *     intel_fbdev_init_bios - initialize the intel_fbdev using BIOS data
 *     drm_fb_helper_init - build fb helper structs
 *     drm_fb_helper_single_add_all_connectors - more fb helper structs
 *   intel_fbdev_initial_config - apply the config
 *     drm_fb_helper_initial_config - call ->probe then register_framebuffer()
 *         drm_setup_crtcs - build crtc config for fbdev
 *           intel_fb_initial_config - find active connectors etc
 *         drm_fb_helper_single_fb_probe - set up fbdev
 *           intelfb_create - re-use or alloc fb, build out fbdev structs
 *
 * Note that we don't make special consideration whether we could actually
 * switch to the selected modes without a full modeset. E.g. when the display
 * is in VGA mode we need to recalculate watermarks and set a new high-res
 * framebuffer anyway.
 */
static bool intel_fb_initial_config(struct drm_fb_helper *fb_helper,
				    struct drm_fb_helper_crtc **crtcs,
				    struct drm_display_mode **modes,
				    struct drm_fb_offset *offsets,
				    bool *enabled, int width, int height)
{
	struct drm_i915_private *dev_priv = to_i915(fb_helper->dev);
	unsigned long conn_configured, conn_seq, mask;
	unsigned int count = min(fb_helper->connector_count, BITS_PER_LONG);
	int i, j;
	bool *save_enabled;
	bool fallback = true, ret = true;
	int num_connectors_enabled = 0;
	int num_connectors_detected = 0;
	struct drm_modeset_acquire_ctx ctx;

	save_enabled = kcalloc(count, sizeof(bool), GFP_KERNEL);
	if (!save_enabled)
		return false;

	drm_modeset_acquire_init(&ctx, 0);

	while (drm_modeset_lock_all_ctx(fb_helper->dev, &ctx) != 0)
		drm_modeset_backoff(&ctx);

	memcpy(save_enabled, enabled, count);
	mask = GENMASK(count - 1, 0);
	conn_configured = 0;
retry:
	conn_seq = conn_configured;
	for (i = 0; i < count; i++) {
		struct drm_fb_helper_connector *fb_conn;
		struct drm_connector *connector;
		struct drm_encoder *encoder;
		struct drm_fb_helper_crtc *new_crtc;

		fb_conn = fb_helper->connector_info[i];
		connector = fb_conn->connector;

		if (conn_configured & BIT(i))
			continue;

		if (conn_seq == 0 && !connector->has_tile)
			continue;

		if (connector->status == connector_status_connected)
			num_connectors_detected++;

		if (!enabled[i]) {
			DRM_DEBUG_KMS("connector %s not enabled, skipping\n",
				      connector->name);
			conn_configured |= BIT(i);
			continue;
		}

		if (connector->force == DRM_FORCE_OFF) {
			DRM_DEBUG_KMS("connector %s is disabled by user, skipping\n",
				      connector->name);
			enabled[i] = false;
			continue;
		}

		encoder = connector->state->best_encoder;
		if (!encoder || WARN_ON(!connector->state->crtc)) {
			if (connector->force > DRM_FORCE_OFF)
				goto bail;

			DRM_DEBUG_KMS("connector %s has no encoder or crtc, skipping\n",
				      connector->name);
			enabled[i] = false;
			conn_configured |= BIT(i);
			continue;
		}

		num_connectors_enabled++;

		new_crtc = intel_fb_helper_crtc(fb_helper,
						connector->state->crtc);

		/*
		 * Make sure we're not trying to drive multiple connectors
		 * with a single CRTC, since our cloning support may not
		 * match the BIOS.
		 */
		for (j = 0; j < count; j++) {
			if (crtcs[j] == new_crtc) {
				DRM_DEBUG_KMS("fallback: cloned configuration\n");
				goto bail;
			}
		}

		DRM_DEBUG_KMS("looking for cmdline mode on connector %s\n",
			      connector->name);

		/* go for command line mode first */
		modes[i] = drm_pick_cmdline_mode(fb_conn);

		/* try for preferred next */
		if (!modes[i]) {
			DRM_DEBUG_KMS("looking for preferred mode on connector %s %d\n",
				      connector->name, connector->has_tile);
			modes[i] = drm_has_preferred_mode(fb_conn, width,
							  height);
		}

		/* No preferred mode marked by the EDID? Are there any modes? */
		if (!modes[i] && !list_empty(&connector->modes)) {
			DRM_DEBUG_KMS("using first mode listed on connector %s\n",
				      connector->name);
			modes[i] = list_first_entry(&connector->modes,
						    struct drm_display_mode,
						    head);
		}

		/* last resort: use current mode */
		if (!modes[i]) {
			/*
			 * IMPORTANT: We want to use the adjusted mode (i.e.
			 * after the panel fitter upscaling) as the initial
			 * config, not the input mode, which is what crtc->mode
			 * usually contains. But since our current
			 * code puts a mode derived from the post-pfit timings
			 * into crtc->mode this works out correctly.
			 *
			 * This is crtc->mode and not crtc->state->mode for the
			 * fastboot check to work correctly. crtc_state->mode has
			 * I915_MODE_FLAG_INHERITED, which we clear to force check
			 * state.
			 */
			DRM_DEBUG_KMS("looking for current mode on connector %s\n",
				      connector->name);
			modes[i] = &connector->state->crtc->mode;
		}
		crtcs[i] = new_crtc;

		DRM_DEBUG_KMS("connector %s on [CRTC:%d:%s]: %dx%d%s\n",
			      connector->name,
			      connector->state->crtc->base.id,
			      connector->state->crtc->name,
			      modes[i]->hdisplay, modes[i]->vdisplay,
			      modes[i]->flags & DRM_MODE_FLAG_INTERLACE ? "i" :"");

		fallback = false;
		conn_configured |= BIT(i);
	}

	if ((conn_configured & mask) != mask && conn_configured != conn_seq)
		goto retry;

	/*
	 * If the BIOS didn't enable everything it could, fall back to have the
	 * same user experiencing of lighting up as much as possible like the
	 * fbdev helper library.
	 */
	if (num_connectors_enabled != num_connectors_detected &&
	    num_connectors_enabled < INTEL_INFO(dev_priv)->num_pipes) {
		DRM_DEBUG_KMS("fallback: Not all outputs enabled\n");
		DRM_DEBUG_KMS("Enabled: %i, detected: %i\n", num_connectors_enabled,
			      num_connectors_detected);
		fallback = true;
	}

	if (fallback) {
bail:
		DRM_DEBUG_KMS("Not using firmware configuration\n");
		memcpy(enabled, save_enabled, count);
		ret = false;
	}

	drm_modeset_drop_locks(&ctx);
	drm_modeset_acquire_fini(&ctx);

	kfree(save_enabled);
	return ret;
}

static const struct drm_fb_helper_funcs intel_fb_helper_funcs = {
	.initial_config = intel_fb_initial_config,
	.fb_probe = intelfb_create,
};

static void intel_fbdev_destroy(struct intel_fbdev *ifbdev)
{
	/* We rely on the object-free to release the VMA pinning for
	 * the info->screen_base mmaping. Leaking the VMA is simpler than
	 * trying to rectify all the possible error paths leading here.
	 */

	drm_fb_helper_fini(&ifbdev->helper);

	if (ifbdev->vma) {
		mutex_lock(&ifbdev->helper.dev->struct_mutex);
		intel_unpin_fb_vma(ifbdev->vma, ifbdev->vma_flags);
		mutex_unlock(&ifbdev->helper.dev->struct_mutex);
	}

	if (ifbdev->fb)
		drm_framebuffer_remove(&ifbdev->fb->base);

	kfree(ifbdev);
}

/*
 * Build an intel_fbdev struct using a BIOS allocated framebuffer, if possible.
 * The core display code will have read out the current plane configuration,
 * so we use that to figure out if there's an object for us to use as the
 * fb, and if so, we re-use it for the fbdev configuration.
 *
 * Note we only support a single fb shared across pipes for boot (mostly for
 * fbcon), so we just find the biggest and use that.
 */
static bool intel_fbdev_init_bios(struct drm_device *dev,
				 struct intel_fbdev *ifbdev)
{
	struct intel_framebuffer *fb = NULL;
	struct drm_crtc *crtc;
	struct intel_crtc *intel_crtc;
	unsigned int max_size = 0;

	/* Find the largest fb */
	for_each_crtc(dev, crtc) {
		struct drm_i915_gem_object *obj =
			intel_fb_obj(crtc->primary->state->fb);
		intel_crtc = to_intel_crtc(crtc);

		if (!crtc->state->active || !obj) {
			DRM_DEBUG_KMS("pipe %c not active or no fb, skipping\n",
				      pipe_name(intel_crtc->pipe));
			continue;
		}

		if (obj->base.size > max_size) {
			DRM_DEBUG_KMS("found possible fb from plane %c\n",
				      pipe_name(intel_crtc->pipe));
			fb = to_intel_framebuffer(crtc->primary->state->fb);
			max_size = obj->base.size;
		}
	}

	if (!fb) {
		DRM_DEBUG_KMS("no active fbs found, not using BIOS config\n");
		goto out;
	}

	/* Now make sure all the pipes will fit into it */
	for_each_crtc(dev, crtc) {
		unsigned int cur_size;

		intel_crtc = to_intel_crtc(crtc);

		if (!crtc->state->active) {
			DRM_DEBUG_KMS("pipe %c not active, skipping\n",
				      pipe_name(intel_crtc->pipe));
			continue;
		}

		DRM_DEBUG_KMS("checking plane %c for BIOS fb\n",
			      pipe_name(intel_crtc->pipe));

		/*
		 * See if the plane fb we found above will fit on this
		 * pipe.  Note we need to use the selected fb's pitch and bpp
		 * rather than the current pipe's, since they differ.
		 */
		cur_size = intel_crtc->config->base.adjusted_mode.crtc_hdisplay;
		cur_size = cur_size * fb->base.format->cpp[0];
		if (fb->base.pitches[0] < cur_size) {
			DRM_DEBUG_KMS("fb not wide enough for plane %c (%d vs %d)\n",
				      pipe_name(intel_crtc->pipe),
				      cur_size, fb->base.pitches[0]);
			fb = NULL;
			break;
		}

		cur_size = intel_crtc->config->base.adjusted_mode.crtc_vdisplay;
		cur_size = intel_fb_align_height(&fb->base, 0, cur_size);
		cur_size *= fb->base.pitches[0];
		DRM_DEBUG_KMS("pipe %c area: %dx%d, bpp: %d, size: %d\n",
			      pipe_name(intel_crtc->pipe),
			      intel_crtc->config->base.adjusted_mode.crtc_hdisplay,
			      intel_crtc->config->base.adjusted_mode.crtc_vdisplay,
			      fb->base.format->cpp[0] * 8,
			      cur_size);

		if (cur_size > max_size) {
			DRM_DEBUG_KMS("fb not big enough for plane %c (%d vs %d)\n",
				      pipe_name(intel_crtc->pipe),
				      cur_size, max_size);
			fb = NULL;
			break;
		}

		DRM_DEBUG_KMS("fb big enough for plane %c (%d >= %d)\n",
			      pipe_name(intel_crtc->pipe),
			      max_size, cur_size);
	}

	if (!fb) {
		DRM_DEBUG_KMS("BIOS fb not suitable for all pipes, not using\n");
		goto out;
	}

	ifbdev->preferred_bpp = fb->base.format->cpp[0] * 8;
	ifbdev->fb = fb;

	drm_framebuffer_get(&ifbdev->fb->base);

	/* Final pass to check if any active pipes don't have fbs */
	for_each_crtc(dev, crtc) {
		intel_crtc = to_intel_crtc(crtc);

		if (!crtc->state->active)
			continue;

		WARN(!crtc->primary->state->fb,
		     "re-used BIOS config but lost an fb on crtc %d\n",
		     crtc->base.id);
	}


	DRM_DEBUG_KMS("using BIOS fb for initial console\n");
	return true;

out:

	return false;
}

static void intel_fbdev_suspend_worker(struct work_struct *work)
{
	intel_fbdev_set_suspend(&container_of(work,
					      struct drm_i915_private,
					      fbdev_suspend_work)->drm,
				FBINFO_STATE_RUNNING,
				true);
}

int intel_fbdev_init(struct drm_device *dev)
{
	struct drm_i915_private *dev_priv = to_i915(dev);
	struct intel_fbdev *ifbdev;
	int ret;

	if (WARN_ON(INTEL_INFO(dev_priv)->num_pipes == 0))
		return -ENODEV;

	ifbdev = kzalloc(sizeof(struct intel_fbdev), GFP_KERNEL);
	if (ifbdev == NULL)
		return -ENOMEM;

	mutex_init(&ifbdev->hpd_lock);
	drm_fb_helper_prepare(dev, &ifbdev->helper, &intel_fb_helper_funcs);

	if (!intel_fbdev_init_bios(dev, ifbdev))
		ifbdev->preferred_bpp = 32;

	ret = drm_fb_helper_init(dev, &ifbdev->helper, 4);
	if (ret) {
		kfree(ifbdev);
		return ret;
	}

	dev_priv->fbdev = ifbdev;
	INIT_WORK(&dev_priv->fbdev_suspend_work, intel_fbdev_suspend_worker);

	drm_fb_helper_single_add_all_connectors(&ifbdev->helper);

	return 0;
}

static void intel_fbdev_initial_config(void *data, async_cookie_t cookie)
{
	struct intel_fbdev *ifbdev = data;

	/* Due to peculiar init order wrt to hpd handling this is separate. */
	if (drm_fb_helper_initial_config(&ifbdev->helper,
					 ifbdev->preferred_bpp))
		intel_fbdev_unregister(to_i915(ifbdev->helper.dev));
}

void intel_fbdev_initial_config_async(struct drm_device *dev)
{
	struct intel_fbdev *ifbdev = to_i915(dev)->fbdev;

	if (!ifbdev)
		return;

	ifbdev->cookie = async_schedule(intel_fbdev_initial_config, ifbdev);
}

static void intel_fbdev_sync(struct intel_fbdev *ifbdev)
{
	if (!ifbdev->cookie)
		return;

	/* Only serialises with all preceding async calls, hence +1 */
	async_synchronize_cookie(ifbdev->cookie + 1);
	ifbdev->cookie = 0;
}

void intel_fbdev_unregister(struct drm_i915_private *dev_priv)
{
	struct intel_fbdev *ifbdev = dev_priv->fbdev;

	if (!ifbdev)
		return;

	cancel_work_sync(&dev_priv->fbdev_suspend_work);
	if (!current_is_async())
		intel_fbdev_sync(ifbdev);

	drm_fb_helper_unregister_fbi(&ifbdev->helper);
}

void intel_fbdev_fini(struct drm_i915_private *dev_priv)
{
	struct intel_fbdev *ifbdev = fetch_and_zero(&dev_priv->fbdev);

	if (!ifbdev)
		return;

	intel_fbdev_destroy(ifbdev);
}

/* Suspends/resumes fbdev processing of incoming HPD events. When resuming HPD
 * processing, fbdev will perform a full connector reprobe if a hotplug event
 * was received while HPD was suspended.
 */
static void intel_fbdev_hpd_set_suspend(struct intel_fbdev *ifbdev, int state)
{
	bool send_hpd = false;

	mutex_lock(&ifbdev->hpd_lock);
	ifbdev->hpd_suspended = state == FBINFO_STATE_SUSPENDED;
	send_hpd = !ifbdev->hpd_suspended && ifbdev->hpd_waiting;
	ifbdev->hpd_waiting = false;
	mutex_unlock(&ifbdev->hpd_lock);

	if (send_hpd) {
		DRM_DEBUG_KMS("Handling delayed fbcon HPD event\n");
		drm_fb_helper_hotplug_event(&ifbdev->helper);
	}
}

void intel_fbdev_set_suspend(struct drm_device *dev, int state, bool synchronous)
{
	struct drm_i915_private *dev_priv = to_i915(dev);
	struct intel_fbdev *ifbdev = dev_priv->fbdev;
	struct fb_info *info;

	if (!ifbdev || !ifbdev->vma)
		return;

	info = ifbdev->helper.fbdev;

	if (synchronous) {
		/* Flush any pending work to turn the console on, and then
		 * wait to turn it off. It must be synchronous as we are
		 * about to suspend or unload the driver.
		 *
		 * Note that from within the work-handler, we cannot flush
		 * ourselves, so only flush outstanding work upon suspend!
		 */
		if (state != FBINFO_STATE_RUNNING)
			flush_work(&dev_priv->fbdev_suspend_work);

		console_lock();
	} else {
		/*
		 * The console lock can be pretty contented on resume due
		 * to all the printk activity.  Try to keep it out of the hot
		 * path of resume if possible.
		 */
		WARN_ON(state != FBINFO_STATE_RUNNING);
		if (!console_trylock()) {
			/* Don't block our own workqueue as this can
			 * be run in parallel with other i915.ko tasks.
			 */
			schedule_work(&dev_priv->fbdev_suspend_work);
			return;
		}
	}

	/* On resume from hibernation: If the object is shmemfs backed, it has
	 * been restored from swap. If the object is stolen however, it will be
	 * full of whatever garbage was left in there.
	 */
	if (state == FBINFO_STATE_RUNNING &&
	    intel_fb_obj(&ifbdev->fb->base)->stolen)
		memset_io(info->screen_base, 0, info->screen_size);

	drm_fb_helper_set_suspend(&ifbdev->helper, state);
	console_unlock();

	intel_fbdev_hpd_set_suspend(ifbdev, state);
}

void intel_fbdev_output_poll_changed(struct drm_device *dev)
{
	struct intel_fbdev *ifbdev = to_i915(dev)->fbdev;
	bool send_hpd;

	if (!ifbdev)
		return;

	intel_fbdev_sync(ifbdev);

	mutex_lock(&ifbdev->hpd_lock);
	send_hpd = !ifbdev->hpd_suspended;
	ifbdev->hpd_waiting = true;
	mutex_unlock(&ifbdev->hpd_lock);

<<<<<<< HEAD
	if (!ifbdev)
		return;

	intel_fbdev_sync(ifbdev);
	if (ifbdev->vma)
=======
	if (send_hpd && (ifbdev->vma || ifbdev->helper.deferred_setup))
>>>>>>> e021bb4f
		drm_fb_helper_hotplug_event(&ifbdev->helper);
}

void intel_fbdev_restore_mode(struct drm_device *dev)
{
	struct intel_fbdev *ifbdev = to_i915(dev)->fbdev;

	if (!ifbdev)
		return;

	intel_fbdev_sync(ifbdev);
	if (!ifbdev->vma)
		return;

	if (drm_fb_helper_restore_fbdev_mode_unlocked(&ifbdev->helper) == 0)
		intel_fbdev_invalidate(ifbdev);
}<|MERGE_RESOLUTION|>--- conflicted
+++ resolved
@@ -839,15 +839,7 @@
 	ifbdev->hpd_waiting = true;
 	mutex_unlock(&ifbdev->hpd_lock);
 
-<<<<<<< HEAD
-	if (!ifbdev)
-		return;
-
-	intel_fbdev_sync(ifbdev);
-	if (ifbdev->vma)
-=======
 	if (send_hpd && (ifbdev->vma || ifbdev->helper.deferred_setup))
->>>>>>> e021bb4f
 		drm_fb_helper_hotplug_event(&ifbdev->helper);
 }
 
