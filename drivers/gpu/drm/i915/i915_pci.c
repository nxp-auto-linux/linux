/*
 * Copyright © 2016 Intel Corporation
 *
 * Permission is hereby granted, free of charge, to any person obtaining a
 * copy of this software and associated documentation files (the "Software"),
 * to deal in the Software without restriction, including without limitation
 * the rights to use, copy, modify, merge, publish, distribute, sublicense,
 * and/or sell copies of the Software, and to permit persons to whom the
 * Software is furnished to do so, subject to the following conditions:
 *
 * The above copyright notice and this permission notice (including the next
 * paragraph) shall be included in all copies or substantial portions of the
 * Software.
 *
 * THE SOFTWARE IS PROVIDED "AS IS", WITHOUT WARRANTY OF ANY KIND, EXPRESS OR
 * IMPLIED, INCLUDING BUT NOT LIMITED TO THE WARRANTIES OF MERCHANTABILITY,
 * FITNESS FOR A PARTICULAR PURPOSE AND NONINFRINGEMENT.  IN NO EVENT SHALL
 * THE AUTHORS OR COPYRIGHT HOLDERS BE LIABLE FOR ANY CLAIM, DAMAGES OR OTHER
 * LIABILITY, WHETHER IN AN ACTION OF CONTRACT, TORT OR OTHERWISE, ARISING
 * FROM, OUT OF OR IN CONNECTION WITH THE SOFTWARE OR THE USE OR OTHER DEALINGS
 * IN THE SOFTWARE.
 *
 */

#include <linux/console.h>
#include <linux/vgaarb.h>
#include <linux/vga_switcheroo.h>

#include "i915_drv.h"
#include "i915_selftest.h"

#define PLATFORM(x) .platform = (x), .platform_mask = BIT(x)
#define GEN(x) .gen = (x), .gen_mask = BIT((x) - 1)

#define GEN_DEFAULT_PIPEOFFSETS \
	.pipe_offsets = { PIPE_A_OFFSET, PIPE_B_OFFSET, \
			  PIPE_C_OFFSET, PIPE_EDP_OFFSET }, \
	.trans_offsets = { TRANSCODER_A_OFFSET, TRANSCODER_B_OFFSET, \
			   TRANSCODER_C_OFFSET, TRANSCODER_EDP_OFFSET }, \
	.palette_offsets = { PALETTE_A_OFFSET, PALETTE_B_OFFSET }

#define GEN_CHV_PIPEOFFSETS \
	.pipe_offsets = { PIPE_A_OFFSET, PIPE_B_OFFSET, \
			  CHV_PIPE_C_OFFSET }, \
	.trans_offsets = { TRANSCODER_A_OFFSET, TRANSCODER_B_OFFSET, \
			   CHV_TRANSCODER_C_OFFSET, }, \
	.palette_offsets = { PALETTE_A_OFFSET, PALETTE_B_OFFSET, \
			     CHV_PALETTE_C_OFFSET }

#define CURSOR_OFFSETS \
	.cursor_offsets = { CURSOR_A_OFFSET, CURSOR_B_OFFSET, CHV_CURSOR_C_OFFSET }

#define IVB_CURSOR_OFFSETS \
	.cursor_offsets = { CURSOR_A_OFFSET, IVB_CURSOR_B_OFFSET, IVB_CURSOR_C_OFFSET }

#define BDW_COLORS \
	.color = { .degamma_lut_size = 512, .gamma_lut_size = 512 }
#define CHV_COLORS \
	.color = { .degamma_lut_size = 65, .gamma_lut_size = 257 }
#define GLK_COLORS \
	.color = { .degamma_lut_size = 0, .gamma_lut_size = 1024 }

/* Keep in gen based order, and chronological order within a gen */

#define GEN_DEFAULT_PAGE_SIZES \
	.page_sizes = I915_GTT_PAGE_SIZE_4K

#define GEN2_FEATURES \
	GEN(2), \
	.num_pipes = 1, \
	.has_overlay = 1, .overlay_needs_physical = 1, \
	.has_gmch_display = 1, \
	.hws_needs_physical = 1, \
	.unfenced_needs_alignment = 1, \
	.ring_mask = RENDER_RING, \
	.has_snoop = true, \
	GEN_DEFAULT_PIPEOFFSETS, \
	GEN_DEFAULT_PAGE_SIZES, \
	CURSOR_OFFSETS

static const struct intel_device_info intel_i830_info = {
	GEN2_FEATURES,
	PLATFORM(INTEL_I830),
	.is_mobile = 1, .cursor_needs_physical = 1,
	.num_pipes = 2, /* legal, last one wins */
};

static const struct intel_device_info intel_i845g_info = {
	GEN2_FEATURES,
	PLATFORM(INTEL_I845G),
};

static const struct intel_device_info intel_i85x_info = {
	GEN2_FEATURES,
	PLATFORM(INTEL_I85X),
	.is_mobile = 1,
	.num_pipes = 2, /* legal, last one wins */
	.cursor_needs_physical = 1,
	.has_fbc = 1,
};

static const struct intel_device_info intel_i865g_info = {
	GEN2_FEATURES,
	PLATFORM(INTEL_I865G),
};

#define GEN3_FEATURES \
	GEN(3), \
	.num_pipes = 2, \
	.has_gmch_display = 1, \
	.ring_mask = RENDER_RING, \
	.has_snoop = true, \
	GEN_DEFAULT_PIPEOFFSETS, \
	GEN_DEFAULT_PAGE_SIZES, \
	CURSOR_OFFSETS

static const struct intel_device_info intel_i915g_info = {
	GEN3_FEATURES,
	PLATFORM(INTEL_I915G),
	.cursor_needs_physical = 1,
	.has_overlay = 1, .overlay_needs_physical = 1,
	.hws_needs_physical = 1,
	.unfenced_needs_alignment = 1,
};

static const struct intel_device_info intel_i915gm_info = {
	GEN3_FEATURES,
	PLATFORM(INTEL_I915GM),
	.is_mobile = 1,
	.cursor_needs_physical = 1,
	.has_overlay = 1, .overlay_needs_physical = 1,
	.supports_tv = 1,
	.has_fbc = 1,
	.hws_needs_physical = 1,
	.unfenced_needs_alignment = 1,
};

static const struct intel_device_info intel_i945g_info = {
	GEN3_FEATURES,
	PLATFORM(INTEL_I945G),
	.has_hotplug = 1, .cursor_needs_physical = 1,
	.has_overlay = 1, .overlay_needs_physical = 1,
	.hws_needs_physical = 1,
	.unfenced_needs_alignment = 1,
};

static const struct intel_device_info intel_i945gm_info = {
	GEN3_FEATURES,
	PLATFORM(INTEL_I945GM),
	.is_mobile = 1,
	.has_hotplug = 1, .cursor_needs_physical = 1,
	.has_overlay = 1, .overlay_needs_physical = 1,
	.supports_tv = 1,
	.has_fbc = 1,
	.hws_needs_physical = 1,
	.unfenced_needs_alignment = 1,
};

static const struct intel_device_info intel_g33_info = {
	GEN3_FEATURES,
	PLATFORM(INTEL_G33),
	.has_hotplug = 1,
	.has_overlay = 1,
};

static const struct intel_device_info intel_pineview_info = {
	GEN3_FEATURES,
	PLATFORM(INTEL_PINEVIEW),
	.is_mobile = 1,
	.has_hotplug = 1,
	.has_overlay = 1,
};

#define GEN4_FEATURES \
	GEN(4), \
	.num_pipes = 2, \
	.has_hotplug = 1, \
	.has_gmch_display = 1, \
	.ring_mask = RENDER_RING, \
	.has_snoop = true, \
	GEN_DEFAULT_PIPEOFFSETS, \
	GEN_DEFAULT_PAGE_SIZES, \
	CURSOR_OFFSETS

static const struct intel_device_info intel_i965g_info = {
	GEN4_FEATURES,
	PLATFORM(INTEL_I965G),
	.has_overlay = 1,
	.hws_needs_physical = 1,
	.has_snoop = false,
};

static const struct intel_device_info intel_i965gm_info = {
	GEN4_FEATURES,
	PLATFORM(INTEL_I965GM),
	.is_mobile = 1, .has_fbc = 1,
	.has_overlay = 1,
	.supports_tv = 1,
	.hws_needs_physical = 1,
	.has_snoop = false,
};

static const struct intel_device_info intel_g45_info = {
	GEN4_FEATURES,
	PLATFORM(INTEL_G45),
	.ring_mask = RENDER_RING | BSD_RING,
};

static const struct intel_device_info intel_gm45_info = {
	GEN4_FEATURES,
	PLATFORM(INTEL_GM45),
	.is_mobile = 1, .has_fbc = 1,
	.supports_tv = 1,
	.ring_mask = RENDER_RING | BSD_RING,
};

#define GEN5_FEATURES \
	GEN(5), \
	.num_pipes = 2, \
	.has_hotplug = 1, \
	.ring_mask = RENDER_RING | BSD_RING, \
	.has_snoop = true, \
	/* ilk does support rc6, but we do not implement [power] contexts */ \
	.has_rc6 = 0, \
	GEN_DEFAULT_PIPEOFFSETS, \
	GEN_DEFAULT_PAGE_SIZES, \
	CURSOR_OFFSETS

static const struct intel_device_info intel_ironlake_d_info = {
	GEN5_FEATURES,
	PLATFORM(INTEL_IRONLAKE),
};

static const struct intel_device_info intel_ironlake_m_info = {
	GEN5_FEATURES,
	PLATFORM(INTEL_IRONLAKE),
	.is_mobile = 1, .has_fbc = 1,
};

#define GEN6_FEATURES \
	GEN(6), \
	.num_pipes = 2, \
	.has_hotplug = 1, \
	.has_fbc = 1, \
	.ring_mask = RENDER_RING | BSD_RING | BLT_RING, \
	.has_llc = 1, \
	.has_rc6 = 1, \
	.has_rc6p = 1, \
	.has_aliasing_ppgtt = 1, \
	GEN_DEFAULT_PIPEOFFSETS, \
	GEN_DEFAULT_PAGE_SIZES, \
	CURSOR_OFFSETS

#define SNB_D_PLATFORM \
	GEN6_FEATURES, \
<<<<<<< HEAD
	.platform = INTEL_SANDYBRIDGE
=======
	PLATFORM(INTEL_SANDYBRIDGE)
>>>>>>> e021bb4f

static const struct intel_device_info intel_sandybridge_d_gt1_info = {
	SNB_D_PLATFORM,
	.gt = 1,
};

static const struct intel_device_info intel_sandybridge_d_gt2_info = {
	SNB_D_PLATFORM,
	.gt = 2,
};

#define SNB_M_PLATFORM \
	GEN6_FEATURES, \
<<<<<<< HEAD
	.platform = INTEL_SANDYBRIDGE, \
=======
	PLATFORM(INTEL_SANDYBRIDGE), \
>>>>>>> e021bb4f
	.is_mobile = 1


static const struct intel_device_info intel_sandybridge_m_gt1_info = {
	SNB_M_PLATFORM,
	.gt = 1,
};

static const struct intel_device_info intel_sandybridge_m_gt2_info = {
	SNB_M_PLATFORM,
	.gt = 2,
};

#define GEN7_FEATURES  \
	GEN(7), \
	.num_pipes = 3, \
	.has_hotplug = 1, \
	.has_fbc = 1, \
	.ring_mask = RENDER_RING | BSD_RING | BLT_RING, \
	.has_llc = 1, \
	.has_rc6 = 1, \
	.has_rc6p = 1, \
	.has_aliasing_ppgtt = 1, \
	.has_full_ppgtt = 1, \
	GEN_DEFAULT_PIPEOFFSETS, \
	GEN_DEFAULT_PAGE_SIZES, \
	IVB_CURSOR_OFFSETS

#define IVB_D_PLATFORM \
	GEN7_FEATURES, \
<<<<<<< HEAD
	.platform = INTEL_IVYBRIDGE, \
=======
	PLATFORM(INTEL_IVYBRIDGE), \
>>>>>>> e021bb4f
	.has_l3_dpf = 1

static const struct intel_device_info intel_ivybridge_d_gt1_info = {
	IVB_D_PLATFORM,
	.gt = 1,
};

static const struct intel_device_info intel_ivybridge_d_gt2_info = {
	IVB_D_PLATFORM,
	.gt = 2,
};

#define IVB_M_PLATFORM \
	GEN7_FEATURES, \
<<<<<<< HEAD
	.platform = INTEL_IVYBRIDGE, \
=======
	PLATFORM(INTEL_IVYBRIDGE), \
>>>>>>> e021bb4f
	.is_mobile = 1, \
	.has_l3_dpf = 1

static const struct intel_device_info intel_ivybridge_m_gt1_info = {
	IVB_M_PLATFORM,
	.gt = 1,
};

static const struct intel_device_info intel_ivybridge_m_gt2_info = {
	IVB_M_PLATFORM,
	.gt = 2,
};

static const struct intel_device_info intel_ivybridge_q_info = {
	GEN7_FEATURES,
<<<<<<< HEAD
	.platform = INTEL_IVYBRIDGE,
=======
	PLATFORM(INTEL_IVYBRIDGE),
>>>>>>> e021bb4f
	.gt = 2,
	.num_pipes = 0, /* legal, last one wins */
	.has_l3_dpf = 1,
};

static const struct intel_device_info intel_valleyview_info = {
	PLATFORM(INTEL_VALLEYVIEW),
	GEN(7),
	.is_lp = 1,
	.num_pipes = 2,
	.has_runtime_pm = 1,
	.has_rc6 = 1,
	.has_gmch_display = 1,
	.has_hotplug = 1,
	.has_aliasing_ppgtt = 1,
	.has_full_ppgtt = 1,
	.has_snoop = true,
	.ring_mask = RENDER_RING | BSD_RING | BLT_RING,
	.display_mmio_offset = VLV_DISPLAY_BASE,
	GEN_DEFAULT_PAGE_SIZES,
	GEN_DEFAULT_PIPEOFFSETS,
	CURSOR_OFFSETS
};

#define G75_FEATURES  \
	GEN7_FEATURES, \
	.ring_mask = RENDER_RING | BSD_RING | BLT_RING | VEBOX_RING, \
	.has_ddi = 1, \
	.has_fpga_dbg = 1, \
	.has_psr = 1, \
	.has_resource_streamer = 1, \
	.has_dp_mst = 1, \
	.has_rc6p = 0 /* RC6p removed-by HSW */, \
	.has_runtime_pm = 1

#define HSW_PLATFORM \
<<<<<<< HEAD
	HSW_FEATURES, \
	.platform = INTEL_HASWELL, \
=======
	G75_FEATURES, \
	PLATFORM(INTEL_HASWELL), \
>>>>>>> e021bb4f
	.has_l3_dpf = 1

static const struct intel_device_info intel_haswell_gt1_info = {
	HSW_PLATFORM,
	.gt = 1,
<<<<<<< HEAD
};

static const struct intel_device_info intel_haswell_gt2_info = {
	HSW_PLATFORM,
	.gt = 2,
};

static const struct intel_device_info intel_haswell_gt3_info = {
	HSW_PLATFORM,
	.gt = 3,
=======
>>>>>>> e021bb4f
};

static const struct intel_device_info intel_haswell_gt2_info = {
	HSW_PLATFORM,
	.gt = 2,
};

static const struct intel_device_info intel_haswell_gt3_info = {
	HSW_PLATFORM,
	.gt = 3,
};

#define GEN8_FEATURES \
	G75_FEATURES, \
	GEN(8), \
	BDW_COLORS, \
	.page_sizes = I915_GTT_PAGE_SIZE_4K | \
		      I915_GTT_PAGE_SIZE_2M, \
	.has_logical_ring_contexts = 1, \
	.has_full_48bit_ppgtt = 1, \
	.has_64bit_reloc = 1, \
	.has_reset_engine = 1

#define BDW_PLATFORM \
	GEN8_FEATURES, \
	PLATFORM(INTEL_BROADWELL)

static const struct intel_device_info intel_broadwell_gt1_info = {
	BDW_PLATFORM,
	.gt = 1,
};

static const struct intel_device_info intel_broadwell_gt2_info = {
	BDW_PLATFORM,
	.gt = 2,
};

<<<<<<< HEAD
static const struct intel_device_info intel_broadwell_gt1_info = {
	BDW_PLATFORM,
	.gt = 1,
};

static const struct intel_device_info intel_broadwell_gt2_info = {
	BDW_PLATFORM,
	.gt = 2,
};

static const struct intel_device_info intel_broadwell_rsvd_info = {
	BDW_PLATFORM,
=======
static const struct intel_device_info intel_broadwell_rsvd_info = {
	BDW_PLATFORM,
>>>>>>> e021bb4f
	.gt = 3,
	/* According to the device ID those devices are GT3, they were
	 * previously treated as not GT3, keep it like that.
	 */
};

static const struct intel_device_info intel_broadwell_gt3_info = {
	BDW_PLATFORM,
	.gt = 3,
	.ring_mask = RENDER_RING | BSD_RING | BLT_RING | VEBOX_RING | BSD2_RING,
};

static const struct intel_device_info intel_cherryview_info = {
	PLATFORM(INTEL_CHERRYVIEW),
	GEN(8),
	.num_pipes = 3,
	.has_hotplug = 1,
	.is_lp = 1,
	.ring_mask = RENDER_RING | BSD_RING | BLT_RING | VEBOX_RING,
	.has_64bit_reloc = 1,
	.has_runtime_pm = 1,
	.has_resource_streamer = 1,
	.has_rc6 = 1,
	.has_logical_ring_contexts = 1,
	.has_gmch_display = 1,
	.has_aliasing_ppgtt = 1,
	.has_full_ppgtt = 1,
	.has_reset_engine = 1,
	.has_snoop = true,
	.display_mmio_offset = VLV_DISPLAY_BASE,
	GEN_DEFAULT_PAGE_SIZES,
	GEN_CHV_PIPEOFFSETS,
	CURSOR_OFFSETS,
	CHV_COLORS,
};

#define GEN9_DEFAULT_PAGE_SIZES \
	.page_sizes = I915_GTT_PAGE_SIZE_4K | \
		      I915_GTT_PAGE_SIZE_64K | \
		      I915_GTT_PAGE_SIZE_2M

#define GEN9_FEATURES \
	GEN8_FEATURES, \
	GEN(9), \
	GEN9_DEFAULT_PAGE_SIZES, \
	.has_logical_ring_preemption = 1, \
	.has_csr = 1, \
	.has_guc = 1, \
	.has_ipc = 1, \
	.ddb_size = 896

<<<<<<< HEAD
=======
#define SKL_PLATFORM \
	GEN9_FEATURES, \
	PLATFORM(INTEL_SKYLAKE)

>>>>>>> e021bb4f
static const struct intel_device_info intel_skylake_gt1_info = {
	SKL_PLATFORM,
	.gt = 1,
};

static const struct intel_device_info intel_skylake_gt2_info = {
	SKL_PLATFORM,
	.gt = 2,
};

#define SKL_GT3_PLUS_PLATFORM \
	SKL_PLATFORM, \
	.ring_mask = RENDER_RING | BSD_RING | BLT_RING | VEBOX_RING | BSD2_RING


static const struct intel_device_info intel_skylake_gt3_info = {
	SKL_GT3_PLUS_PLATFORM,
	.gt = 3,
};

static const struct intel_device_info intel_skylake_gt4_info = {
	SKL_GT3_PLUS_PLATFORM,
	.gt = 4,
};

#define GEN9_LP_FEATURES \
	GEN(9), \
	.is_lp = 1, \
	.has_hotplug = 1, \
	.ring_mask = RENDER_RING | BSD_RING | BLT_RING | VEBOX_RING, \
	.num_pipes = 3, \
	.has_64bit_reloc = 1, \
	.has_ddi = 1, \
	.has_fpga_dbg = 1, \
	.has_fbc = 1, \
	.has_psr = 1, \
	.has_runtime_pm = 1, \
	.has_pooled_eu = 0, \
	.has_csr = 1, \
	.has_resource_streamer = 1, \
	.has_rc6 = 1, \
	.has_dp_mst = 1, \
	.has_logical_ring_contexts = 1, \
	.has_logical_ring_preemption = 1, \
	.has_guc = 1, \
	.has_aliasing_ppgtt = 1, \
	.has_full_ppgtt = 1, \
	.has_full_48bit_ppgtt = 1, \
	.has_reset_engine = 1, \
	.has_snoop = true, \
	.has_ipc = 1, \
	GEN9_DEFAULT_PAGE_SIZES, \
	GEN_DEFAULT_PIPEOFFSETS, \
	IVB_CURSOR_OFFSETS, \
	BDW_COLORS

static const struct intel_device_info intel_broxton_info = {
	GEN9_LP_FEATURES,
	PLATFORM(INTEL_BROXTON),
	.ddb_size = 512,
};

static const struct intel_device_info intel_geminilake_info = {
	GEN9_LP_FEATURES,
	PLATFORM(INTEL_GEMINILAKE),
	.ddb_size = 1024,
	GLK_COLORS,
};

#define KBL_PLATFORM \
	GEN9_FEATURES, \
	PLATFORM(INTEL_KABYLAKE)

static const struct intel_device_info intel_kabylake_gt1_info = {
	KBL_PLATFORM,
	.gt = 1,
};

<<<<<<< HEAD
static const struct intel_device_info intel_kabylake_gt1_info = {
	KBL_PLATFORM,
	.gt = 1,
};

static const struct intel_device_info intel_kabylake_gt2_info = {
	KBL_PLATFORM,
=======
static const struct intel_device_info intel_kabylake_gt2_info = {
	KBL_PLATFORM,
>>>>>>> e021bb4f
	.gt = 2,
};

static const struct intel_device_info intel_kabylake_gt3_info = {
	KBL_PLATFORM,
	.gt = 3,
	.ring_mask = RENDER_RING | BSD_RING | BLT_RING | VEBOX_RING | BSD2_RING,
};

#define CFL_PLATFORM \
	GEN9_FEATURES, \
	PLATFORM(INTEL_COFFEELAKE)

static const struct intel_device_info intel_coffeelake_gt1_info = {
<<<<<<< HEAD
	CFL_PLATFORM,
	.gt = 1,
};

static const struct intel_device_info intel_coffeelake_gt2_info = {
	CFL_PLATFORM,
=======
	CFL_PLATFORM,
	.gt = 1,
};

static const struct intel_device_info intel_coffeelake_gt2_info = {
	CFL_PLATFORM,
>>>>>>> e021bb4f
	.gt = 2,
};

static const struct intel_device_info intel_coffeelake_gt3_info = {
	CFL_PLATFORM,
	.gt = 3,
	.ring_mask = RENDER_RING | BSD_RING | BLT_RING | VEBOX_RING | BSD2_RING,
};

<<<<<<< HEAD
static const struct intel_device_info intel_cannonlake_gt2_info = {
	BDW_FEATURES,
	.is_alpha_support = 1,
	.platform = INTEL_CANNONLAKE,
	.gen = 10,
	.gt = 2,
	.ddb_size = 1024,
	.has_csr = 1,
	.color = { .degamma_lut_size = 0, .gamma_lut_size = 1024 }
=======
#define GEN10_FEATURES \
	GEN9_FEATURES, \
	GEN(10), \
	.ddb_size = 1024, \
	GLK_COLORS

static const struct intel_device_info intel_cannonlake_info = {
	GEN10_FEATURES,
	PLATFORM(INTEL_CANNONLAKE),
	.gt = 2,
};

#define GEN11_FEATURES \
	GEN10_FEATURES, \
	GEN(11), \
	.ddb_size = 2048, \
	.has_logical_ring_elsq = 1

static const struct intel_device_info intel_icelake_11_info = {
	GEN11_FEATURES,
	PLATFORM(INTEL_ICELAKE),
	.is_alpha_support = 1,
	.has_resource_streamer = 0,
	.ring_mask = RENDER_RING | BLT_RING | VEBOX_RING | BSD_RING | BSD3_RING,
>>>>>>> e021bb4f
};

#undef GEN
#undef PLATFORM

/*
 * Make sure any device matches here are from most specific to most
 * general.  For example, since the Quanta match is based on the subsystem
 * and subvendor IDs, we need it to come before the more general IVB
 * PCI ID matches, otherwise we'll use the wrong info struct above.
 */
static const struct pci_device_id pciidlist[] = {
	INTEL_I830_IDS(&intel_i830_info),
	INTEL_I845G_IDS(&intel_i845g_info),
	INTEL_I85X_IDS(&intel_i85x_info),
	INTEL_I865G_IDS(&intel_i865g_info),
	INTEL_I915G_IDS(&intel_i915g_info),
	INTEL_I915GM_IDS(&intel_i915gm_info),
	INTEL_I945G_IDS(&intel_i945g_info),
	INTEL_I945GM_IDS(&intel_i945gm_info),
	INTEL_I965G_IDS(&intel_i965g_info),
	INTEL_G33_IDS(&intel_g33_info),
	INTEL_I965GM_IDS(&intel_i965gm_info),
	INTEL_GM45_IDS(&intel_gm45_info),
	INTEL_G45_IDS(&intel_g45_info),
	INTEL_PINEVIEW_IDS(&intel_pineview_info),
	INTEL_IRONLAKE_D_IDS(&intel_ironlake_d_info),
	INTEL_IRONLAKE_M_IDS(&intel_ironlake_m_info),
	INTEL_SNB_D_GT1_IDS(&intel_sandybridge_d_gt1_info),
	INTEL_SNB_D_GT2_IDS(&intel_sandybridge_d_gt2_info),
	INTEL_SNB_M_GT1_IDS(&intel_sandybridge_m_gt1_info),
	INTEL_SNB_M_GT2_IDS(&intel_sandybridge_m_gt2_info),
	INTEL_IVB_Q_IDS(&intel_ivybridge_q_info), /* must be first IVB */
	INTEL_IVB_M_GT1_IDS(&intel_ivybridge_m_gt1_info),
	INTEL_IVB_M_GT2_IDS(&intel_ivybridge_m_gt2_info),
	INTEL_IVB_D_GT1_IDS(&intel_ivybridge_d_gt1_info),
	INTEL_IVB_D_GT2_IDS(&intel_ivybridge_d_gt2_info),
	INTEL_HSW_GT1_IDS(&intel_haswell_gt1_info),
	INTEL_HSW_GT2_IDS(&intel_haswell_gt2_info),
	INTEL_HSW_GT3_IDS(&intel_haswell_gt3_info),
	INTEL_VLV_IDS(&intel_valleyview_info),
	INTEL_BDW_GT1_IDS(&intel_broadwell_gt1_info),
	INTEL_BDW_GT2_IDS(&intel_broadwell_gt2_info),
	INTEL_BDW_GT3_IDS(&intel_broadwell_gt3_info),
	INTEL_BDW_RSVD_IDS(&intel_broadwell_rsvd_info),
	INTEL_CHV_IDS(&intel_cherryview_info),
	INTEL_SKL_GT1_IDS(&intel_skylake_gt1_info),
	INTEL_SKL_GT2_IDS(&intel_skylake_gt2_info),
	INTEL_SKL_GT3_IDS(&intel_skylake_gt3_info),
	INTEL_SKL_GT4_IDS(&intel_skylake_gt4_info),
	INTEL_BXT_IDS(&intel_broxton_info),
	INTEL_GLK_IDS(&intel_geminilake_info),
	INTEL_KBL_GT1_IDS(&intel_kabylake_gt1_info),
	INTEL_KBL_GT2_IDS(&intel_kabylake_gt2_info),
	INTEL_KBL_GT3_IDS(&intel_kabylake_gt3_info),
	INTEL_KBL_GT4_IDS(&intel_kabylake_gt3_info),
<<<<<<< HEAD
	INTEL_CFL_S_GT1_IDS(&intel_coffeelake_gt1_info),
	INTEL_CFL_S_GT2_IDS(&intel_coffeelake_gt2_info),
	INTEL_CFL_H_GT2_IDS(&intel_coffeelake_gt2_info),
	INTEL_CFL_U_GT3_IDS(&intel_coffeelake_gt3_info),
	INTEL_CNL_U_GT2_IDS(&intel_cannonlake_gt2_info),
	INTEL_CNL_Y_GT2_IDS(&intel_cannonlake_gt2_info),
=======
	INTEL_AML_GT2_IDS(&intel_kabylake_gt2_info),
	INTEL_CFL_S_GT1_IDS(&intel_coffeelake_gt1_info),
	INTEL_CFL_S_GT2_IDS(&intel_coffeelake_gt2_info),
	INTEL_CFL_H_GT2_IDS(&intel_coffeelake_gt2_info),
	INTEL_CFL_U_GT2_IDS(&intel_coffeelake_gt2_info),
	INTEL_CFL_U_GT3_IDS(&intel_coffeelake_gt3_info),
	INTEL_WHL_U_GT1_IDS(&intel_coffeelake_gt1_info),
	INTEL_WHL_U_GT2_IDS(&intel_coffeelake_gt2_info),
	INTEL_WHL_U_GT3_IDS(&intel_coffeelake_gt3_info),
	INTEL_CNL_IDS(&intel_cannonlake_info),
	INTEL_ICL_11_IDS(&intel_icelake_11_info),
>>>>>>> e021bb4f
	{0, 0, 0}
};
MODULE_DEVICE_TABLE(pci, pciidlist);

static void i915_pci_remove(struct pci_dev *pdev)
{
	struct drm_device *dev;

	dev = pci_get_drvdata(pdev);
	if (!dev) /* driver load aborted, nothing to cleanup */
		return;

	i915_driver_unload(dev);
	drm_dev_put(dev);

	pci_set_drvdata(pdev, NULL);
}

static int i915_pci_probe(struct pci_dev *pdev, const struct pci_device_id *ent)
{
	struct intel_device_info *intel_info =
		(struct intel_device_info *) ent->driver_data;
	int err;

	if (IS_ALPHA_SUPPORT(intel_info) && !i915_modparams.alpha_support) {
		DRM_INFO("The driver support for your hardware in this kernel version is alpha quality\n"
			 "See CONFIG_DRM_I915_ALPHA_SUPPORT or i915.alpha_support module parameter\n"
			 "to enable support in this kernel version, or check for kernel updates.\n");
		return -ENODEV;
	}

	/* Only bind to function 0 of the device. Early generations
	 * used function 1 as a placeholder for multi-head. This causes
	 * us confusion instead, especially on the systems where both
	 * functions have the same PCI-ID!
	 */
	if (PCI_FUNC(pdev->devfn))
		return -ENODEV;

	/*
	 * apple-gmux is needed on dual GPU MacBook Pro
	 * to probe the panel if we're the inactive GPU.
	 */
	if (vga_switcheroo_client_probe_defer(pdev))
		return -EPROBE_DEFER;

	err = i915_driver_load(pdev, ent);
	if (err)
		return err;

	if (i915_inject_load_failure()) {
		i915_pci_remove(pdev);
		return -ENODEV;
	}

	err = i915_live_selftests(pdev);
	if (err) {
		i915_pci_remove(pdev);
		return err > 0 ? -ENOTTY : err;
	}

	return 0;
}

static struct pci_driver i915_pci_driver = {
	.name = DRIVER_NAME,
	.id_table = pciidlist,
	.probe = i915_pci_probe,
	.remove = i915_pci_remove,
	.driver.pm = &i915_pm_ops,
};

static int __init i915_init(void)
{
	bool use_kms = true;
	int err;

	err = i915_mock_selftests();
	if (err)
		return err > 0 ? 0 : err;

	/*
	 * Enable KMS by default, unless explicitly overriden by
	 * either the i915.modeset prarameter or by the
	 * vga_text_mode_force boot option.
	 */

	if (i915_modparams.modeset == 0)
		use_kms = false;

	if (vgacon_text_force() && i915_modparams.modeset == -1)
		use_kms = false;

	if (!use_kms) {
		/* Silently fail loading to not upset userspace. */
		DRM_DEBUG_DRIVER("KMS disabled.\n");
		return 0;
	}

	return pci_register_driver(&i915_pci_driver);
}

static void __exit i915_exit(void)
{
	if (!i915_pci_driver.driver.owner)
		return;

	pci_unregister_driver(&i915_pci_driver);
}

module_init(i915_init);
module_exit(i915_exit);

MODULE_AUTHOR("Tungsten Graphics, Inc.");
MODULE_AUTHOR("Intel Corporation");

MODULE_DESCRIPTION(DRIVER_DESC);
MODULE_LICENSE("GPL and additional rights");<|MERGE_RESOLUTION|>--- conflicted
+++ resolved
@@ -253,11 +253,7 @@
 
 #define SNB_D_PLATFORM \
 	GEN6_FEATURES, \
-<<<<<<< HEAD
-	.platform = INTEL_SANDYBRIDGE
-=======
 	PLATFORM(INTEL_SANDYBRIDGE)
->>>>>>> e021bb4f
 
 static const struct intel_device_info intel_sandybridge_d_gt1_info = {
 	SNB_D_PLATFORM,
@@ -271,11 +267,7 @@
 
 #define SNB_M_PLATFORM \
 	GEN6_FEATURES, \
-<<<<<<< HEAD
-	.platform = INTEL_SANDYBRIDGE, \
-=======
 	PLATFORM(INTEL_SANDYBRIDGE), \
->>>>>>> e021bb4f
 	.is_mobile = 1
 
 
@@ -306,11 +298,7 @@
 
 #define IVB_D_PLATFORM \
 	GEN7_FEATURES, \
-<<<<<<< HEAD
-	.platform = INTEL_IVYBRIDGE, \
-=======
 	PLATFORM(INTEL_IVYBRIDGE), \
->>>>>>> e021bb4f
 	.has_l3_dpf = 1
 
 static const struct intel_device_info intel_ivybridge_d_gt1_info = {
@@ -325,11 +313,7 @@
 
 #define IVB_M_PLATFORM \
 	GEN7_FEATURES, \
-<<<<<<< HEAD
-	.platform = INTEL_IVYBRIDGE, \
-=======
 	PLATFORM(INTEL_IVYBRIDGE), \
->>>>>>> e021bb4f
 	.is_mobile = 1, \
 	.has_l3_dpf = 1
 
@@ -345,11 +329,7 @@
 
 static const struct intel_device_info intel_ivybridge_q_info = {
 	GEN7_FEATURES,
-<<<<<<< HEAD
-	.platform = INTEL_IVYBRIDGE,
-=======
 	PLATFORM(INTEL_IVYBRIDGE),
->>>>>>> e021bb4f
 	.gt = 2,
 	.num_pipes = 0, /* legal, last one wins */
 	.has_l3_dpf = 1,
@@ -386,31 +366,13 @@
 	.has_runtime_pm = 1
 
 #define HSW_PLATFORM \
-<<<<<<< HEAD
-	HSW_FEATURES, \
-	.platform = INTEL_HASWELL, \
-=======
 	G75_FEATURES, \
 	PLATFORM(INTEL_HASWELL), \
->>>>>>> e021bb4f
 	.has_l3_dpf = 1
 
 static const struct intel_device_info intel_haswell_gt1_info = {
 	HSW_PLATFORM,
 	.gt = 1,
-<<<<<<< HEAD
-};
-
-static const struct intel_device_info intel_haswell_gt2_info = {
-	HSW_PLATFORM,
-	.gt = 2,
-};
-
-static const struct intel_device_info intel_haswell_gt3_info = {
-	HSW_PLATFORM,
-	.gt = 3,
-=======
->>>>>>> e021bb4f
 };
 
 static const struct intel_device_info intel_haswell_gt2_info = {
@@ -448,23 +410,8 @@
 	.gt = 2,
 };
 
-<<<<<<< HEAD
-static const struct intel_device_info intel_broadwell_gt1_info = {
-	BDW_PLATFORM,
-	.gt = 1,
-};
-
-static const struct intel_device_info intel_broadwell_gt2_info = {
-	BDW_PLATFORM,
-	.gt = 2,
-};
-
 static const struct intel_device_info intel_broadwell_rsvd_info = {
 	BDW_PLATFORM,
-=======
-static const struct intel_device_info intel_broadwell_rsvd_info = {
-	BDW_PLATFORM,
->>>>>>> e021bb4f
 	.gt = 3,
 	/* According to the device ID those devices are GT3, they were
 	 * previously treated as not GT3, keep it like that.
@@ -516,13 +463,10 @@
 	.has_ipc = 1, \
 	.ddb_size = 896
 
-<<<<<<< HEAD
-=======
 #define SKL_PLATFORM \
 	GEN9_FEATURES, \
 	PLATFORM(INTEL_SKYLAKE)
 
->>>>>>> e021bb4f
 static const struct intel_device_info intel_skylake_gt1_info = {
 	SKL_PLATFORM,
 	.gt = 1,
@@ -601,18 +545,8 @@
 	.gt = 1,
 };
 
-<<<<<<< HEAD
-static const struct intel_device_info intel_kabylake_gt1_info = {
-	KBL_PLATFORM,
-	.gt = 1,
-};
-
 static const struct intel_device_info intel_kabylake_gt2_info = {
 	KBL_PLATFORM,
-=======
-static const struct intel_device_info intel_kabylake_gt2_info = {
-	KBL_PLATFORM,
->>>>>>> e021bb4f
 	.gt = 2,
 };
 
@@ -627,21 +561,12 @@
 	PLATFORM(INTEL_COFFEELAKE)
 
 static const struct intel_device_info intel_coffeelake_gt1_info = {
-<<<<<<< HEAD
 	CFL_PLATFORM,
 	.gt = 1,
 };
 
 static const struct intel_device_info intel_coffeelake_gt2_info = {
 	CFL_PLATFORM,
-=======
-	CFL_PLATFORM,
-	.gt = 1,
-};
-
-static const struct intel_device_info intel_coffeelake_gt2_info = {
-	CFL_PLATFORM,
->>>>>>> e021bb4f
 	.gt = 2,
 };
 
@@ -651,17 +576,6 @@
 	.ring_mask = RENDER_RING | BSD_RING | BLT_RING | VEBOX_RING | BSD2_RING,
 };
 
-<<<<<<< HEAD
-static const struct intel_device_info intel_cannonlake_gt2_info = {
-	BDW_FEATURES,
-	.is_alpha_support = 1,
-	.platform = INTEL_CANNONLAKE,
-	.gen = 10,
-	.gt = 2,
-	.ddb_size = 1024,
-	.has_csr = 1,
-	.color = { .degamma_lut_size = 0, .gamma_lut_size = 1024 }
-=======
 #define GEN10_FEATURES \
 	GEN9_FEATURES, \
 	GEN(10), \
@@ -686,7 +600,6 @@
 	.is_alpha_support = 1,
 	.has_resource_streamer = 0,
 	.ring_mask = RENDER_RING | BLT_RING | VEBOX_RING | BSD_RING | BSD3_RING,
->>>>>>> e021bb4f
 };
 
 #undef GEN
@@ -743,14 +656,6 @@
 	INTEL_KBL_GT2_IDS(&intel_kabylake_gt2_info),
 	INTEL_KBL_GT3_IDS(&intel_kabylake_gt3_info),
 	INTEL_KBL_GT4_IDS(&intel_kabylake_gt3_info),
-<<<<<<< HEAD
-	INTEL_CFL_S_GT1_IDS(&intel_coffeelake_gt1_info),
-	INTEL_CFL_S_GT2_IDS(&intel_coffeelake_gt2_info),
-	INTEL_CFL_H_GT2_IDS(&intel_coffeelake_gt2_info),
-	INTEL_CFL_U_GT3_IDS(&intel_coffeelake_gt3_info),
-	INTEL_CNL_U_GT2_IDS(&intel_cannonlake_gt2_info),
-	INTEL_CNL_Y_GT2_IDS(&intel_cannonlake_gt2_info),
-=======
 	INTEL_AML_GT2_IDS(&intel_kabylake_gt2_info),
 	INTEL_CFL_S_GT1_IDS(&intel_coffeelake_gt1_info),
 	INTEL_CFL_S_GT2_IDS(&intel_coffeelake_gt2_info),
@@ -762,7 +667,6 @@
 	INTEL_WHL_U_GT3_IDS(&intel_coffeelake_gt3_info),
 	INTEL_CNL_IDS(&intel_cannonlake_info),
 	INTEL_ICL_11_IDS(&intel_icelake_11_info),
->>>>>>> e021bb4f
 	{0, 0, 0}
 };
 MODULE_DEVICE_TABLE(pci, pciidlist);
