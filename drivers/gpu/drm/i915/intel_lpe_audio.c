--- conflicted
+++ resolved
@@ -127,11 +127,6 @@
 		return platdev;
 	}
 
-<<<<<<< HEAD
-	kfree(rsc);
-
-=======
->>>>>>> e021bb4f
 	pm_runtime_no_callbacks(&platdev->dev);
 
 	return platdev;
