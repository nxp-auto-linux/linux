--- conflicted
+++ resolved
@@ -355,13 +355,7 @@
 	 * its signal completion.
 	 */
 	if (__i915_request_is_complete(rq)) {
-<<<<<<< HEAD
-		if (__signal_request(rq) &&
-		    llist_add(&rq->signal_node, &b->signaled_requests))
-			irq_work_queue(&b->irq_work);
-=======
 		irq_signal_request(rq, b);
->>>>>>> 3b17187f
 		return;
 	}
 
