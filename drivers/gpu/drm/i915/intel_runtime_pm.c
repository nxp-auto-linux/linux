--- conflicted
+++ resolved
@@ -716,16 +716,6 @@
 	if (IS_GEN9_BC(dev_priv))
 		I915_WRITE(GEN8_CHICKEN_DCPR_1, I915_READ(GEN8_CHICKEN_DCPR_1) |
 			   SKL_SELECT_ALTERNATE_DC_EXIT);
-<<<<<<< HEAD
-
-	gen9_set_dc_state(dev_priv, DC_STATE_EN_UPTO_DC6);
-}
-
-void skl_disable_dc6(struct drm_i915_private *dev_priv)
-{
-	DRM_DEBUG_KMS("Disabling DC6\n");
-=======
->>>>>>> e021bb4f
 
 	gen9_set_dc_state(dev_priv, DC_STATE_EN_UPTO_DC6);
 }
@@ -1951,7 +1941,6 @@
 	BIT_ULL(POWER_DOMAIN_GT_IRQ) |			\
 	BIT_ULL(POWER_DOMAIN_MODESET) |			\
 	BIT_ULL(POWER_DOMAIN_AUX_A) |			\
-	BIT_ULL(POWER_DOMAIN_GMBUS) |			\
 	BIT_ULL(POWER_DOMAIN_INIT))
 
 /*
