/*
 * Copyright (C) 2015 Free Electrons
 * Copyright (C) 2015 NextThing Co
 *
 * Maxime Ripard <maxime.ripard@free-electrons.com>
 *
 * This program is free software; you can redistribute it and/or
 * modify it under the terms of the GNU General Public License as
 * published by the Free Software Foundation; either version 2 of
 * the License, or (at your option) any later version.
 */

#include <drm/drmP.h>
#include <drm/drm_atomic_helper.h>
#include <drm/drm_crtc.h>
#include <drm/drm_crtc_helper.h>
#include <drm/drm_encoder.h>
#include <drm/drm_modes.h>
#include <drm/drm_of.h>

#include <uapi/drm/drm_mode.h>

#include <linux/component.h>
#include <linux/ioport.h>
#include <linux/of_address.h>
#include <linux/of_device.h>
#include <linux/of_irq.h>
#include <linux/regmap.h>
#include <linux/reset.h>

#include "sun4i_crtc.h"
#include "sun4i_dotclock.h"
#include "sun4i_drv.h"
#include "sun4i_lvds.h"
#include "sun4i_rgb.h"
#include "sun4i_tcon.h"
#include "sun6i_mipi_dsi.h"
#include "sunxi_engine.h"

static struct drm_connector *sun4i_tcon_get_connector(const struct drm_encoder *encoder)
{
	struct drm_connector *connector;
	struct drm_connector_list_iter iter;

	drm_connector_list_iter_begin(encoder->dev, &iter);
	drm_for_each_connector_iter(connector, &iter)
		if (connector->encoder == encoder) {
			drm_connector_list_iter_end(&iter);
			return connector;
		}
	drm_connector_list_iter_end(&iter);

	return NULL;
}

static int sun4i_tcon_get_pixel_depth(const struct drm_encoder *encoder)
{
	struct drm_connector *connector;
	struct drm_display_info *info;

	connector = sun4i_tcon_get_connector(encoder);
	if (!connector)
		return -EINVAL;

	info = &connector->display_info;
	if (info->num_bus_formats != 1)
		return -EINVAL;

	switch (info->bus_formats[0]) {
	case MEDIA_BUS_FMT_RGB666_1X7X3_SPWG:
		return 18;

	case MEDIA_BUS_FMT_RGB888_1X7X4_JEIDA:
	case MEDIA_BUS_FMT_RGB888_1X7X4_SPWG:
		return 24;
	}

	return -EINVAL;
}

static void sun4i_tcon_channel_set_status(struct sun4i_tcon *tcon, int channel,
					  bool enabled)
{
	struct clk *clk;

	switch (channel) {
	case 0:
		WARN_ON(!tcon->quirks->has_channel_0);
		regmap_update_bits(tcon->regs, SUN4I_TCON0_CTL_REG,
				   SUN4I_TCON0_CTL_TCON_ENABLE,
				   enabled ? SUN4I_TCON0_CTL_TCON_ENABLE : 0);
		clk = tcon->dclk;
		break;
	case 1:
		WARN_ON(!tcon->quirks->has_channel_1);
		regmap_update_bits(tcon->regs, SUN4I_TCON1_CTL_REG,
				   SUN4I_TCON1_CTL_TCON_ENABLE,
				   enabled ? SUN4I_TCON1_CTL_TCON_ENABLE : 0);
		clk = tcon->sclk1;
		break;
	default:
		DRM_WARN("Unknown channel... doing nothing\n");
		return;
	}

	if (enabled) {
		clk_prepare_enable(clk);
		clk_rate_exclusive_get(clk);
	} else {
		clk_rate_exclusive_put(clk);
		clk_disable_unprepare(clk);
	}
}

static void sun4i_tcon_lvds_set_status(struct sun4i_tcon *tcon,
				       const struct drm_encoder *encoder,
				       bool enabled)
{
	if (enabled) {
		u8 val;

		regmap_update_bits(tcon->regs, SUN4I_TCON0_LVDS_IF_REG,
				   SUN4I_TCON0_LVDS_IF_EN,
				   SUN4I_TCON0_LVDS_IF_EN);

		/*
		 * As their name suggest, these values only apply to the A31
		 * and later SoCs. We'll have to rework this when merging
		 * support for the older SoCs.
		 */
		regmap_write(tcon->regs, SUN4I_TCON0_LVDS_ANA0_REG,
			     SUN6I_TCON0_LVDS_ANA0_C(2) |
			     SUN6I_TCON0_LVDS_ANA0_V(3) |
			     SUN6I_TCON0_LVDS_ANA0_PD(2) |
			     SUN6I_TCON0_LVDS_ANA0_EN_LDO);
		udelay(2);

		regmap_update_bits(tcon->regs, SUN4I_TCON0_LVDS_ANA0_REG,
				   SUN6I_TCON0_LVDS_ANA0_EN_MB,
				   SUN6I_TCON0_LVDS_ANA0_EN_MB);
		udelay(2);

		regmap_update_bits(tcon->regs, SUN4I_TCON0_LVDS_ANA0_REG,
				   SUN6I_TCON0_LVDS_ANA0_EN_DRVC,
				   SUN6I_TCON0_LVDS_ANA0_EN_DRVC);

		if (sun4i_tcon_get_pixel_depth(encoder) == 18)
			val = 7;
		else
			val = 0xf;

		regmap_write_bits(tcon->regs, SUN4I_TCON0_LVDS_ANA0_REG,
				  SUN6I_TCON0_LVDS_ANA0_EN_DRVD(0xf),
				  SUN6I_TCON0_LVDS_ANA0_EN_DRVD(val));
	} else {
		regmap_update_bits(tcon->regs, SUN4I_TCON0_LVDS_IF_REG,
				   SUN4I_TCON0_LVDS_IF_EN, 0);
	}
}

void sun4i_tcon_set_status(struct sun4i_tcon *tcon,
			   const struct drm_encoder *encoder,
			   bool enabled)
{
	bool is_lvds = false;
	int channel;

	switch (encoder->encoder_type) {
	case DRM_MODE_ENCODER_LVDS:
		is_lvds = true;
		/* Fallthrough */
	case DRM_MODE_ENCODER_DSI:
	case DRM_MODE_ENCODER_NONE:
		channel = 0;
		break;
	case DRM_MODE_ENCODER_TMDS:
	case DRM_MODE_ENCODER_TVDAC:
		channel = 1;
		break;
	default:
		DRM_DEBUG_DRIVER("Unknown encoder type, doing nothing...\n");
		return;
	}

	if (is_lvds && !enabled)
		sun4i_tcon_lvds_set_status(tcon, encoder, false);

	regmap_update_bits(tcon->regs, SUN4I_TCON_GCTL_REG,
			   SUN4I_TCON_GCTL_TCON_ENABLE,
			   enabled ? SUN4I_TCON_GCTL_TCON_ENABLE : 0);

	if (is_lvds && enabled)
		sun4i_tcon_lvds_set_status(tcon, encoder, true);

	sun4i_tcon_channel_set_status(tcon, channel, enabled);
}

void sun4i_tcon_enable_vblank(struct sun4i_tcon *tcon, bool enable)
{
	u32 mask, val = 0;

	DRM_DEBUG_DRIVER("%sabling VBLANK interrupt\n", enable ? "En" : "Dis");

	mask = SUN4I_TCON_GINT0_VBLANK_ENABLE(0) |
		SUN4I_TCON_GINT0_VBLANK_ENABLE(1) |
		SUN4I_TCON_GINT0_TCON0_TRI_FINISH_ENABLE;

	if (enable)
		val = mask;

	regmap_update_bits(tcon->regs, SUN4I_TCON_GINT0_REG, mask, val);
}
EXPORT_SYMBOL(sun4i_tcon_enable_vblank);

/*
 * This function is a helper for TCON output muxing. The TCON output
 * muxing control register in earlier SoCs (without the TCON TOP block)
 * are located in TCON0. This helper returns a pointer to TCON0's
 * sun4i_tcon structure, or NULL if not found.
 */
static struct sun4i_tcon *sun4i_get_tcon0(struct drm_device *drm)
{
	struct sun4i_drv *drv = drm->dev_private;
	struct sun4i_tcon *tcon;

	list_for_each_entry(tcon, &drv->tcon_list, list)
		if (tcon->id == 0)
			return tcon;

	dev_warn(drm->dev,
		 "TCON0 not found, display output muxing may not work\n");

	return NULL;
}

void sun4i_tcon_set_mux(struct sun4i_tcon *tcon, int channel,
			const struct drm_encoder *encoder)
{
	int ret = -ENOTSUPP;

	if (tcon->quirks->set_mux)
		ret = tcon->quirks->set_mux(tcon, encoder);

	DRM_DEBUG_DRIVER("Muxing encoder %s to CRTC %s: %d\n",
			 encoder->name, encoder->crtc->name, ret);
}

static int sun4i_tcon_get_clk_delay(const struct drm_display_mode *mode,
				    int channel)
{
	int delay = mode->vtotal - mode->vdisplay;

	if (mode->flags & DRM_MODE_FLAG_INTERLACE)
		delay /= 2;

	if (channel == 1)
		delay -= 2;

	delay = min(delay, 30);

	DRM_DEBUG_DRIVER("TCON %d clock delay %u\n", channel, delay);

	return delay;
}

static void sun4i_tcon0_mode_set_common(struct sun4i_tcon *tcon,
					const struct drm_display_mode *mode)
{
	/* Configure the dot clock */
	clk_set_rate(tcon->dclk, mode->crtc_clock * 1000);

	/* Set the resolution */
	regmap_write(tcon->regs, SUN4I_TCON0_BASIC0_REG,
		     SUN4I_TCON0_BASIC0_X(mode->crtc_hdisplay) |
		     SUN4I_TCON0_BASIC0_Y(mode->crtc_vdisplay));
}

static void sun4i_tcon0_mode_set_cpu(struct sun4i_tcon *tcon,
				     struct mipi_dsi_device *device,
				     const struct drm_display_mode *mode)
{
	u8 bpp = mipi_dsi_pixel_format_to_bpp(device->format);
	u8 lanes = device->lanes;
	u32 block_space, start_delay;
	u32 tcon_div;

	tcon->dclk_min_div = 4;
	tcon->dclk_max_div = 127;

	sun4i_tcon0_mode_set_common(tcon, mode);

	regmap_update_bits(tcon->regs, SUN4I_TCON0_CTL_REG,
			   SUN4I_TCON0_CTL_IF_MASK,
			   SUN4I_TCON0_CTL_IF_8080);

	regmap_write(tcon->regs, SUN4I_TCON_ECC_FIFO_REG,
		     SUN4I_TCON_ECC_FIFO_EN);

	regmap_write(tcon->regs, SUN4I_TCON0_CPU_IF_REG,
		     SUN4I_TCON0_CPU_IF_MODE_DSI |
		     SUN4I_TCON0_CPU_IF_TRI_FIFO_FLUSH |
		     SUN4I_TCON0_CPU_IF_TRI_FIFO_EN |
		     SUN4I_TCON0_CPU_IF_TRI_EN);

	/*
	 * This looks suspicious, but it works...
	 *
	 * The datasheet says that this should be set higher than 20 *
	 * pixel cycle, but it's not clear what a pixel cycle is.
	 */
	regmap_read(tcon->regs, SUN4I_TCON0_DCLK_REG, &tcon_div);
	tcon_div &= GENMASK(6, 0);
	block_space = mode->htotal * bpp / (tcon_div * lanes);
	block_space -= mode->hdisplay + 40;

	regmap_write(tcon->regs, SUN4I_TCON0_CPU_TRI0_REG,
		     SUN4I_TCON0_CPU_TRI0_BLOCK_SPACE(block_space) |
		     SUN4I_TCON0_CPU_TRI0_BLOCK_SIZE(mode->hdisplay));

	regmap_write(tcon->regs, SUN4I_TCON0_CPU_TRI1_REG,
		     SUN4I_TCON0_CPU_TRI1_BLOCK_NUM(mode->vdisplay));

	start_delay = (mode->crtc_vtotal - mode->crtc_vdisplay - 10 - 1);
	start_delay = start_delay * mode->crtc_htotal * 149;
	start_delay = start_delay / (mode->crtc_clock / 1000) / 8;
	regmap_write(tcon->regs, SUN4I_TCON0_CPU_TRI2_REG,
		     SUN4I_TCON0_CPU_TRI2_TRANS_START_SET(10) |
		     SUN4I_TCON0_CPU_TRI2_START_DELAY(start_delay));

	/*
	 * The Allwinner BSP has a comment that the period should be
	 * the display clock * 15, but uses an hardcoded 3000...
	 */
	regmap_write(tcon->regs, SUN4I_TCON_SAFE_PERIOD_REG,
		     SUN4I_TCON_SAFE_PERIOD_NUM(3000) |
		     SUN4I_TCON_SAFE_PERIOD_MODE(3));

	/* Enable the output on the pins */
	regmap_write(tcon->regs, SUN4I_TCON0_IO_TRI_REG,
		     0xe0000000);
}

static void sun4i_tcon0_mode_set_lvds(struct sun4i_tcon *tcon,
				      const struct drm_encoder *encoder,
				      const struct drm_display_mode *mode)
{
	unsigned int bp;
	u8 clk_delay;
	u32 reg, val = 0;

	WARN_ON(!tcon->quirks->has_channel_0);

	tcon->dclk_min_div = 7;
	tcon->dclk_max_div = 7;
	sun4i_tcon0_mode_set_common(tcon, mode);

	/* Adjust clock delay */
	clk_delay = sun4i_tcon_get_clk_delay(mode, 0);
	regmap_update_bits(tcon->regs, SUN4I_TCON0_CTL_REG,
			   SUN4I_TCON0_CTL_CLK_DELAY_MASK,
			   SUN4I_TCON0_CTL_CLK_DELAY(clk_delay));

	/*
	 * This is called a backporch in the register documentation,
	 * but it really is the back porch + hsync
	 */
	bp = mode->crtc_htotal - mode->crtc_hsync_start;
	DRM_DEBUG_DRIVER("Setting horizontal total %d, backporch %d\n",
			 mode->crtc_htotal, bp);

	/* Set horizontal display timings */
	regmap_write(tcon->regs, SUN4I_TCON0_BASIC1_REG,
		     SUN4I_TCON0_BASIC1_H_TOTAL(mode->htotal) |
		     SUN4I_TCON0_BASIC1_H_BACKPORCH(bp));

	/*
	 * This is called a backporch in the register documentation,
	 * but it really is the back porch + hsync
	 */
	bp = mode->crtc_vtotal - mode->crtc_vsync_start;
	DRM_DEBUG_DRIVER("Setting vertical total %d, backporch %d\n",
			 mode->crtc_vtotal, bp);

	/* Set vertical display timings */
	regmap_write(tcon->regs, SUN4I_TCON0_BASIC2_REG,
		     SUN4I_TCON0_BASIC2_V_TOTAL(mode->crtc_vtotal * 2) |
		     SUN4I_TCON0_BASIC2_V_BACKPORCH(bp));

	reg = SUN4I_TCON0_LVDS_IF_CLK_SEL_TCON0 |
		SUN4I_TCON0_LVDS_IF_DATA_POL_NORMAL |
		SUN4I_TCON0_LVDS_IF_CLK_POL_NORMAL;
	if (sun4i_tcon_get_pixel_depth(encoder) == 24)
		reg |= SUN4I_TCON0_LVDS_IF_BITWIDTH_24BITS;
	else
		reg |= SUN4I_TCON0_LVDS_IF_BITWIDTH_18BITS;

	regmap_write(tcon->regs, SUN4I_TCON0_LVDS_IF_REG, reg);

	/* Setup the polarity of the various signals */
	if (!(mode->flags & DRM_MODE_FLAG_PHSYNC))
		val |= SUN4I_TCON0_IO_POL_HSYNC_POSITIVE;

	if (!(mode->flags & DRM_MODE_FLAG_PVSYNC))
		val |= SUN4I_TCON0_IO_POL_VSYNC_POSITIVE;

	regmap_write(tcon->regs, SUN4I_TCON0_IO_POL_REG, val);

	/* Map output pins to channel 0 */
	regmap_update_bits(tcon->regs, SUN4I_TCON_GCTL_REG,
			   SUN4I_TCON_GCTL_IOMAP_MASK,
			   SUN4I_TCON_GCTL_IOMAP_TCON0);

	/* Enable the output on the pins */
	regmap_write(tcon->regs, SUN4I_TCON0_IO_TRI_REG, 0xe0000000);
}

static void sun4i_tcon0_mode_set_rgb(struct sun4i_tcon *tcon,
				     const struct drm_display_mode *mode)
{
	unsigned int bp, hsync, vsync;
	u8 clk_delay;
	u32 val = 0;

	WARN_ON(!tcon->quirks->has_channel_0);

	tcon->dclk_min_div = 6;
	tcon->dclk_max_div = 127;
	sun4i_tcon0_mode_set_common(tcon, mode);

	/* Adjust clock delay */
	clk_delay = sun4i_tcon_get_clk_delay(mode, 0);
	regmap_update_bits(tcon->regs, SUN4I_TCON0_CTL_REG,
			   SUN4I_TCON0_CTL_CLK_DELAY_MASK,
			   SUN4I_TCON0_CTL_CLK_DELAY(clk_delay));

	/*
	 * This is called a backporch in the register documentation,
	 * but it really is the back porch + hsync
	 */
	bp = mode->crtc_htotal - mode->crtc_hsync_start;
	DRM_DEBUG_DRIVER("Setting horizontal total %d, backporch %d\n",
			 mode->crtc_htotal, bp);

	/* Set horizontal display timings */
	regmap_write(tcon->regs, SUN4I_TCON0_BASIC1_REG,
		     SUN4I_TCON0_BASIC1_H_TOTAL(mode->crtc_htotal) |
		     SUN4I_TCON0_BASIC1_H_BACKPORCH(bp));

	/*
	 * This is called a backporch in the register documentation,
	 * but it really is the back porch + hsync
	 */
	bp = mode->crtc_vtotal - mode->crtc_vsync_start;
	DRM_DEBUG_DRIVER("Setting vertical total %d, backporch %d\n",
			 mode->crtc_vtotal, bp);

	/* Set vertical display timings */
	regmap_write(tcon->regs, SUN4I_TCON0_BASIC2_REG,
		     SUN4I_TCON0_BASIC2_V_TOTAL(mode->crtc_vtotal * 2) |
		     SUN4I_TCON0_BASIC2_V_BACKPORCH(bp));

	/* Set Hsync and Vsync length */
	hsync = mode->crtc_hsync_end - mode->crtc_hsync_start;
	vsync = mode->crtc_vsync_end - mode->crtc_vsync_start;
	DRM_DEBUG_DRIVER("Setting HSYNC %d, VSYNC %d\n", hsync, vsync);
	regmap_write(tcon->regs, SUN4I_TCON0_BASIC3_REG,
		     SUN4I_TCON0_BASIC3_V_SYNC(vsync) |
		     SUN4I_TCON0_BASIC3_H_SYNC(hsync));

	/* Setup the polarity of the various signals */
	if (mode->flags & DRM_MODE_FLAG_PHSYNC)
		val |= SUN4I_TCON0_IO_POL_HSYNC_POSITIVE;

	if (mode->flags & DRM_MODE_FLAG_PVSYNC)
		val |= SUN4I_TCON0_IO_POL_VSYNC_POSITIVE;

	regmap_update_bits(tcon->regs, SUN4I_TCON0_IO_POL_REG,
			   SUN4I_TCON0_IO_POL_HSYNC_POSITIVE | SUN4I_TCON0_IO_POL_VSYNC_POSITIVE,
			   val);

	/* Map output pins to channel 0 */
	regmap_update_bits(tcon->regs, SUN4I_TCON_GCTL_REG,
			   SUN4I_TCON_GCTL_IOMAP_MASK,
			   SUN4I_TCON_GCTL_IOMAP_TCON0);

	/* Enable the output on the pins */
	regmap_write(tcon->regs, SUN4I_TCON0_IO_TRI_REG, 0);
}

static void sun4i_tcon1_mode_set(struct sun4i_tcon *tcon,
				 const struct drm_display_mode *mode)
{
	unsigned int bp, hsync, vsync, vtotal;
	u8 clk_delay;
	u32 val;

	WARN_ON(!tcon->quirks->has_channel_1);

	/* Configure the dot clock */
	clk_set_rate(tcon->sclk1, mode->crtc_clock * 1000);

	/* Adjust clock delay */
	clk_delay = sun4i_tcon_get_clk_delay(mode, 1);
	regmap_update_bits(tcon->regs, SUN4I_TCON1_CTL_REG,
			   SUN4I_TCON1_CTL_CLK_DELAY_MASK,
			   SUN4I_TCON1_CTL_CLK_DELAY(clk_delay));

	/* Set interlaced mode */
	if (mode->flags & DRM_MODE_FLAG_INTERLACE)
		val = SUN4I_TCON1_CTL_INTERLACE_ENABLE;
	else
		val = 0;
	regmap_update_bits(tcon->regs, SUN4I_TCON1_CTL_REG,
			   SUN4I_TCON1_CTL_INTERLACE_ENABLE,
			   val);

	/* Set the input resolution */
	regmap_write(tcon->regs, SUN4I_TCON1_BASIC0_REG,
		     SUN4I_TCON1_BASIC0_X(mode->crtc_hdisplay) |
		     SUN4I_TCON1_BASIC0_Y(mode->crtc_vdisplay));

	/* Set the upscaling resolution */
	regmap_write(tcon->regs, SUN4I_TCON1_BASIC1_REG,
		     SUN4I_TCON1_BASIC1_X(mode->crtc_hdisplay) |
		     SUN4I_TCON1_BASIC1_Y(mode->crtc_vdisplay));

	/* Set the output resolution */
	regmap_write(tcon->regs, SUN4I_TCON1_BASIC2_REG,
		     SUN4I_TCON1_BASIC2_X(mode->crtc_hdisplay) |
		     SUN4I_TCON1_BASIC2_Y(mode->crtc_vdisplay));

	/* Set horizontal display timings */
	bp = mode->crtc_htotal - mode->crtc_hsync_start;
	DRM_DEBUG_DRIVER("Setting horizontal total %d, backporch %d\n",
			 mode->htotal, bp);
	regmap_write(tcon->regs, SUN4I_TCON1_BASIC3_REG,
		     SUN4I_TCON1_BASIC3_H_TOTAL(mode->crtc_htotal) |
		     SUN4I_TCON1_BASIC3_H_BACKPORCH(bp));

	bp = mode->crtc_vtotal - mode->crtc_vsync_start;
	DRM_DEBUG_DRIVER("Setting vertical total %d, backporch %d\n",
			 mode->crtc_vtotal, bp);

	/*
	 * The vertical resolution needs to be doubled in all
	 * cases. We could use crtc_vtotal and always multiply by two,
	 * but that leads to a rounding error in interlace when vtotal
	 * is odd.
	 *
	 * This happens with TV's PAL for example, where vtotal will
	 * be 625, crtc_vtotal 312, and thus crtc_vtotal * 2 will be
	 * 624, which apparently confuses the hardware.
	 *
	 * To work around this, we will always use vtotal, and
	 * multiply by two only if we're not in interlace.
	 */
	vtotal = mode->vtotal;
	if (!(mode->flags & DRM_MODE_FLAG_INTERLACE))
		vtotal = vtotal * 2;

	/* Set vertical display timings */
	regmap_write(tcon->regs, SUN4I_TCON1_BASIC4_REG,
		     SUN4I_TCON1_BASIC4_V_TOTAL(vtotal) |
		     SUN4I_TCON1_BASIC4_V_BACKPORCH(bp));

	/* Set Hsync and Vsync length */
	hsync = mode->crtc_hsync_end - mode->crtc_hsync_start;
	vsync = mode->crtc_vsync_end - mode->crtc_vsync_start;
	DRM_DEBUG_DRIVER("Setting HSYNC %d, VSYNC %d\n", hsync, vsync);
	regmap_write(tcon->regs, SUN4I_TCON1_BASIC5_REG,
		     SUN4I_TCON1_BASIC5_V_SYNC(vsync) |
		     SUN4I_TCON1_BASIC5_H_SYNC(hsync));

	/* Map output pins to channel 1 */
	regmap_update_bits(tcon->regs, SUN4I_TCON_GCTL_REG,
			   SUN4I_TCON_GCTL_IOMAP_MASK,
			   SUN4I_TCON_GCTL_IOMAP_TCON1);
}

void sun4i_tcon_mode_set(struct sun4i_tcon *tcon,
			 const struct drm_encoder *encoder,
			 const struct drm_display_mode *mode)
{
	struct sun6i_dsi *dsi;

	switch (encoder->encoder_type) {
	case DRM_MODE_ENCODER_DSI:
		/*
		 * This is not really elegant, but it's the "cleaner"
		 * way I could think of...
		 */
		dsi = encoder_to_sun6i_dsi(encoder);
		sun4i_tcon0_mode_set_cpu(tcon, dsi->device, mode);
		break;
	case DRM_MODE_ENCODER_LVDS:
		sun4i_tcon0_mode_set_lvds(tcon, encoder, mode);
		break;
	case DRM_MODE_ENCODER_NONE:
		sun4i_tcon0_mode_set_rgb(tcon, mode);
		sun4i_tcon_set_mux(tcon, 0, encoder);
		break;
	case DRM_MODE_ENCODER_TVDAC:
	case DRM_MODE_ENCODER_TMDS:
		sun4i_tcon1_mode_set(tcon, mode);
		sun4i_tcon_set_mux(tcon, 1, encoder);
		break;
	default:
		DRM_DEBUG_DRIVER("Unknown encoder type, doing nothing...\n");
	}
}
EXPORT_SYMBOL(sun4i_tcon_mode_set);

static void sun4i_tcon_finish_page_flip(struct drm_device *dev,
					struct sun4i_crtc *scrtc)
{
	unsigned long flags;

	spin_lock_irqsave(&dev->event_lock, flags);
	if (scrtc->event) {
		drm_crtc_send_vblank_event(&scrtc->crtc, scrtc->event);
		drm_crtc_vblank_put(&scrtc->crtc);
		scrtc->event = NULL;
	}
	spin_unlock_irqrestore(&dev->event_lock, flags);
}

static irqreturn_t sun4i_tcon_handler(int irq, void *private)
{
	struct sun4i_tcon *tcon = private;
	struct drm_device *drm = tcon->drm;
	struct sun4i_crtc *scrtc = tcon->crtc;
	struct sunxi_engine *engine = scrtc->engine;
	unsigned int status;

	regmap_read(tcon->regs, SUN4I_TCON_GINT0_REG, &status);

	if (!(status & (SUN4I_TCON_GINT0_VBLANK_INT(0) |
			SUN4I_TCON_GINT0_VBLANK_INT(1) |
			SUN4I_TCON_GINT0_TCON0_TRI_FINISH_INT)))
		return IRQ_NONE;

	drm_crtc_handle_vblank(&scrtc->crtc);
	sun4i_tcon_finish_page_flip(drm, scrtc);

	/* Acknowledge the interrupt */
	regmap_update_bits(tcon->regs, SUN4I_TCON_GINT0_REG,
			   SUN4I_TCON_GINT0_VBLANK_INT(0) |
			   SUN4I_TCON_GINT0_VBLANK_INT(1) |
			   SUN4I_TCON_GINT0_TCON0_TRI_FINISH_INT,
			   0);

	if (engine->ops->vblank_quirk)
		engine->ops->vblank_quirk(engine);

	return IRQ_HANDLED;
}

static int sun4i_tcon_init_clocks(struct device *dev,
				  struct sun4i_tcon *tcon)
{
	tcon->clk = devm_clk_get(dev, "ahb");
	if (IS_ERR(tcon->clk)) {
		dev_err(dev, "Couldn't get the TCON bus clock\n");
		return PTR_ERR(tcon->clk);
	}
	clk_prepare_enable(tcon->clk);

	if (tcon->quirks->has_channel_0) {
		tcon->sclk0 = devm_clk_get(dev, "tcon-ch0");
		if (IS_ERR(tcon->sclk0)) {
			dev_err(dev, "Couldn't get the TCON channel 0 clock\n");
			return PTR_ERR(tcon->sclk0);
		}
	}

	if (tcon->quirks->has_channel_1) {
		tcon->sclk1 = devm_clk_get(dev, "tcon-ch1");
		if (IS_ERR(tcon->sclk1)) {
			dev_err(dev, "Couldn't get the TCON channel 1 clock\n");
			return PTR_ERR(tcon->sclk1);
		}
	}

	return 0;
}

static void sun4i_tcon_free_clocks(struct sun4i_tcon *tcon)
{
	clk_disable_unprepare(tcon->clk);
}

static int sun4i_tcon_init_irq(struct device *dev,
			       struct sun4i_tcon *tcon)
{
	struct platform_device *pdev = to_platform_device(dev);
	int irq, ret;

	irq = platform_get_irq(pdev, 0);
	if (irq < 0) {
		dev_err(dev, "Couldn't retrieve the TCON interrupt\n");
		return irq;
	}

	ret = devm_request_irq(dev, irq, sun4i_tcon_handler, 0,
			       dev_name(dev), tcon);
	if (ret) {
		dev_err(dev, "Couldn't request the IRQ\n");
		return ret;
	}

	return 0;
}

static struct regmap_config sun4i_tcon_regmap_config = {
	.reg_bits	= 32,
	.val_bits	= 32,
	.reg_stride	= 4,
	.max_register	= 0x800,
};

static int sun4i_tcon_init_regmap(struct device *dev,
				  struct sun4i_tcon *tcon)
{
	struct platform_device *pdev = to_platform_device(dev);
	struct resource *res;
	void __iomem *regs;

	res = platform_get_resource(pdev, IORESOURCE_MEM, 0);
	regs = devm_ioremap_resource(dev, res);
	if (IS_ERR(regs))
		return PTR_ERR(regs);

	tcon->regs = devm_regmap_init_mmio(dev, regs,
					   &sun4i_tcon_regmap_config);
	if (IS_ERR(tcon->regs)) {
		dev_err(dev, "Couldn't create the TCON regmap\n");
		return PTR_ERR(tcon->regs);
	}

	/* Make sure the TCON is disabled and all IRQs are off */
	regmap_write(tcon->regs, SUN4I_TCON_GCTL_REG, 0);
	regmap_write(tcon->regs, SUN4I_TCON_GINT0_REG, 0);
	regmap_write(tcon->regs, SUN4I_TCON_GINT1_REG, 0);

	/* Disable IO lines and set them to tristate */
	regmap_write(tcon->regs, SUN4I_TCON0_IO_TRI_REG, ~0);
	regmap_write(tcon->regs, SUN4I_TCON1_IO_TRI_REG, ~0);

	return 0;
}

/*
 * On SoCs with the old display pipeline design (Display Engine 1.0),
 * the TCON is always tied to just one backend. Hence we can traverse
 * the of_graph upwards to find the backend our tcon is connected to,
 * and take its ID as our own.
 *
 * We can either identify backends from their compatible strings, which
 * means maintaining a large list of them. Or, since the backend is
 * registered and binded before the TCON, we can just go through the
 * list of registered backends and compare the device node.
 *
 * As the structures now store engines instead of backends, here this
 * function in fact searches the corresponding engine, and the ID is
 * requested via the get_id function of the engine.
 */
static struct sunxi_engine *
sun4i_tcon_find_engine_traverse(struct sun4i_drv *drv,
				struct device_node *node,
				u32 port_id)
{
	struct device_node *port, *ep, *remote;
	struct sunxi_engine *engine = ERR_PTR(-EINVAL);
	u32 reg = 0;

	port = of_graph_get_port_by_id(node, port_id);
	if (!port)
		return ERR_PTR(-EINVAL);

	/*
	 * This only works if there is only one path from the TCON
	 * to any display engine. Otherwise the probe order of the
	 * TCONs and display engines is not guaranteed. They may
	 * either bind to the wrong one, or worse, bind to the same
	 * one if additional checks are not done.
	 *
	 * Bail out if there are multiple input connections.
	 */
	if (of_get_available_child_count(port) != 1)
		goto out_put_port;

	/* Get the first connection without specifying an ID */
	ep = of_get_next_available_child(port, NULL);
	if (!ep)
		goto out_put_port;

	remote = of_graph_get_remote_port_parent(ep);
	if (!remote)
		goto out_put_ep;

	/* does this node match any registered engines? */
	list_for_each_entry(engine, &drv->engine_list, list)
		if (remote == engine->node)
			goto out_put_remote;

	/*
	 * According to device tree binding input ports have even id
	 * number and output ports have odd id. Since component with
	 * more than one input and one output (TCON TOP) exits, correct
	 * remote input id has to be calculated by subtracting 1 from
	 * remote output id. If this for some reason can't be done, 0
	 * is used as input port id.
	 */
	of_node_put(port);
	port = of_graph_get_remote_port(ep);
	if (!of_property_read_u32(port, "reg", &reg) && reg > 0)
		reg -= 1;

	/* keep looking through upstream ports */
	engine = sun4i_tcon_find_engine_traverse(drv, remote, reg);

out_put_remote:
	of_node_put(remote);
out_put_ep:
	of_node_put(ep);
out_put_port:
	of_node_put(port);

	return engine;
}

/*
 * The device tree binding says that the remote endpoint ID of any
 * connection between components, up to and including the TCON, of
 * the display pipeline should be equal to the actual ID of the local
 * component. Thus we can look at any one of the input connections of
 * the TCONs, and use that connection's remote endpoint ID as our own.
 *
 * Since the user of this function already finds the input port,
 * the port is passed in directly without further checks.
 */
static int sun4i_tcon_of_get_id_from_port(struct device_node *port)
{
	struct device_node *ep;
	int ret = -EINVAL;

	/* try finding an upstream endpoint */
	for_each_available_child_of_node(port, ep) {
		struct device_node *remote;
		u32 reg;

		remote = of_graph_get_remote_endpoint(ep);
		if (!remote)
			continue;

		ret = of_property_read_u32(remote, "reg", &reg);
		if (ret)
			continue;

		ret = reg;
	}

	return ret;
}

/*
 * Once we know the TCON's id, we can look through the list of
 * engines to find a matching one. We assume all engines have
 * been probed and added to the list.
 */
static struct sunxi_engine *sun4i_tcon_get_engine_by_id(struct sun4i_drv *drv,
							int id)
{
	struct sunxi_engine *engine;

	list_for_each_entry(engine, &drv->engine_list, list)
		if (engine->id == id)
			return engine;

	return ERR_PTR(-EINVAL);
}

/*
 * On SoCs with the old display pipeline design (Display Engine 1.0),
 * we assumed the TCON was always tied to just one backend. However
 * this proved not to be the case. On the A31, the TCON can select
 * either backend as its source. On the A20 (and likely on the A10),
 * the backend can choose which TCON to output to.
 *
 * The device tree binding says that the remote endpoint ID of any
 * connection between components, up to and including the TCON, of
 * the display pipeline should be equal to the actual ID of the local
 * component. Thus we should be able to look at any one of the input
 * connections of the TCONs, and use that connection's remote endpoint
 * ID as our own.
 *
 * However  the connections between the backend and TCON were assumed
 * to be always singular, and their endpoit IDs were all incorrectly
 * set to 0. This means for these old device trees, we cannot just look
 * up the remote endpoint ID of a TCON input endpoint. TCON1 would be
 * incorrectly identified as TCON0.
 *
 * This function first checks if the TCON node has 2 input endpoints.
 * If so, then the device tree is a corrected version, and it will use
 * sun4i_tcon_of_get_id() and sun4i_tcon_get_engine_by_id() from above
 * to fetch the ID and engine directly. If not, then it is likely an
 * old device trees, where the endpoint IDs were incorrect, but did not
 * have endpoint connections between the backend and TCON across
 * different display pipelines. It will fall back to the old method of
 * traversing the  of_graph to try and find a matching engine by device
 * node.
 *
 * In the case of single display pipeline device trees, either method
 * works.
 */
static struct sunxi_engine *sun4i_tcon_find_engine(struct sun4i_drv *drv,
						   struct device_node *node)
{
	struct device_node *port;
	struct sunxi_engine *engine;

	port = of_graph_get_port_by_id(node, 0);
	if (!port)
		return ERR_PTR(-EINVAL);

	/*
	 * Is this a corrected device tree with cross pipeline
	 * connections between the backend and TCON?
	 */
	if (of_get_child_count(port) > 1) {
		/* Get our ID directly from an upstream endpoint */
		int id = sun4i_tcon_of_get_id_from_port(port);

		/* Get our engine by matching our ID */
		engine = sun4i_tcon_get_engine_by_id(drv, id);

		of_node_put(port);
		return engine;
	}

	/* Fallback to old method by traversing input endpoints */
	of_node_put(port);
	return sun4i_tcon_find_engine_traverse(drv, node, 0);
}

static int sun4i_tcon_bind(struct device *dev, struct device *master,
			   void *data)
{
	struct drm_device *drm = data;
	struct sun4i_drv *drv = drm->dev_private;
	struct sunxi_engine *engine;
	struct device_node *remote;
	struct sun4i_tcon *tcon;
	struct reset_control *edp_rstc;
	bool has_lvds_rst, has_lvds_alt, can_lvds;
	int ret;

	engine = sun4i_tcon_find_engine(drv, dev->of_node);
	if (IS_ERR(engine)) {
		dev_err(dev, "Couldn't find matching engine\n");
		return -EPROBE_DEFER;
	}

	tcon = devm_kzalloc(dev, sizeof(*tcon), GFP_KERNEL);
	if (!tcon)
		return -ENOMEM;
	dev_set_drvdata(dev, tcon);
	tcon->drm = drm;
	tcon->dev = dev;
	tcon->id = engine->id;
	tcon->quirks = of_device_get_match_data(dev);

	tcon->lcd_rst = devm_reset_control_get(dev, "lcd");
	if (IS_ERR(tcon->lcd_rst)) {
		dev_err(dev, "Couldn't get our reset line\n");
		return PTR_ERR(tcon->lcd_rst);
	}

	if (tcon->quirks->needs_edp_reset) {
		edp_rstc = devm_reset_control_get_shared(dev, "edp");
		if (IS_ERR(edp_rstc)) {
			dev_err(dev, "Couldn't get edp reset line\n");
			return PTR_ERR(edp_rstc);
		}

		ret = reset_control_deassert(edp_rstc);
		if (ret) {
			dev_err(dev, "Couldn't deassert edp reset line\n");
			return ret;
		}
	}

	/* Make sure our TCON is reset */
	ret = reset_control_reset(tcon->lcd_rst);
	if (ret) {
		dev_err(dev, "Couldn't deassert our reset line\n");
		return ret;
	}

	if (tcon->quirks->supports_lvds) {
		/*
		 * This can only be made optional since we've had DT
		 * nodes without the LVDS reset properties.
		 *
		 * If the property is missing, just disable LVDS, and
		 * print a warning.
		 */
		tcon->lvds_rst = devm_reset_control_get_optional(dev, "lvds");
		if (IS_ERR(tcon->lvds_rst)) {
			dev_err(dev, "Couldn't get our reset line\n");
			return PTR_ERR(tcon->lvds_rst);
		} else if (tcon->lvds_rst) {
			has_lvds_rst = true;
			reset_control_reset(tcon->lvds_rst);
		} else {
			has_lvds_rst = false;
		}

		/*
		 * This can only be made optional since we've had DT
		 * nodes without the LVDS reset properties.
		 *
		 * If the property is missing, just disable LVDS, and
		 * print a warning.
		 */
		if (tcon->quirks->has_lvds_alt) {
			tcon->lvds_pll = devm_clk_get(dev, "lvds-alt");
			if (IS_ERR(tcon->lvds_pll)) {
				if (PTR_ERR(tcon->lvds_pll) == -ENOENT) {
					has_lvds_alt = false;
				} else {
					dev_err(dev, "Couldn't get the LVDS PLL\n");
					return PTR_ERR(tcon->lvds_pll);
				}
			} else {
				has_lvds_alt = true;
			}
		}

		if (!has_lvds_rst ||
		    (tcon->quirks->has_lvds_alt && !has_lvds_alt)) {
			dev_warn(dev, "Missing LVDS properties, Please upgrade your DT\n");
			dev_warn(dev, "LVDS output disabled\n");
			can_lvds = false;
		} else {
			can_lvds = true;
		}
	} else {
		can_lvds = false;
	}

	ret = sun4i_tcon_init_clocks(dev, tcon);
	if (ret) {
		dev_err(dev, "Couldn't init our TCON clocks\n");
		goto err_assert_reset;
	}

	ret = sun4i_tcon_init_regmap(dev, tcon);
	if (ret) {
		dev_err(dev, "Couldn't init our TCON regmap\n");
		goto err_free_clocks;
	}

	if (tcon->quirks->has_channel_0) {
		ret = sun4i_dclk_create(dev, tcon);
		if (ret) {
			dev_err(dev, "Couldn't create our TCON dot clock\n");
			goto err_free_clocks;
		}
	}

	ret = sun4i_tcon_init_irq(dev, tcon);
	if (ret) {
		dev_err(dev, "Couldn't init our TCON interrupts\n");
		goto err_free_dotclock;
	}

	tcon->crtc = sun4i_crtc_init(drm, engine, tcon);
	if (IS_ERR(tcon->crtc)) {
		dev_err(dev, "Couldn't create our CRTC\n");
		ret = PTR_ERR(tcon->crtc);
		goto err_free_dotclock;
	}

<<<<<<< HEAD
	ret = sun4i_rgb_init(drm, tcon);
	if (ret < 0)
		goto err_free_dotclock;
=======
	if (tcon->quirks->has_channel_0) {
		/*
		 * If we have an LVDS panel connected to the TCON, we should
		 * just probe the LVDS connector. Otherwise, just probe RGB as
		 * we used to.
		 */
		remote = of_graph_get_remote_node(dev->of_node, 1, 0);
		if (of_device_is_compatible(remote, "panel-lvds"))
			if (can_lvds)
				ret = sun4i_lvds_init(drm, tcon);
			else
				ret = -EINVAL;
		else
			ret = sun4i_rgb_init(drm, tcon);
		of_node_put(remote);

		if (ret < 0)
			goto err_free_dotclock;
	}

	if (tcon->quirks->needs_de_be_mux) {
		/*
		 * We assume there is no dynamic muxing of backends
		 * and TCONs, so we select the backend with same ID.
		 *
		 * While dynamic selection might be interesting, since
		 * the CRTC is tied to the TCON, while the layers are
		 * tied to the backends, this means, we will need to
		 * switch between groups of layers. There might not be
		 * a way to represent this constraint in DRM.
		 */
		regmap_update_bits(tcon->regs, SUN4I_TCON0_CTL_REG,
				   SUN4I_TCON0_CTL_SRC_SEL_MASK,
				   tcon->id);
		regmap_update_bits(tcon->regs, SUN4I_TCON1_CTL_REG,
				   SUN4I_TCON1_CTL_SRC_SEL_MASK,
				   tcon->id);
	}
>>>>>>> e021bb4f

	list_add_tail(&tcon->list, &drv->tcon_list);

	return 0;

err_free_dotclock:
	if (tcon->quirks->has_channel_0)
		sun4i_dclk_free(tcon);
err_free_clocks:
	sun4i_tcon_free_clocks(tcon);
err_assert_reset:
	reset_control_assert(tcon->lcd_rst);
	return ret;
}

static void sun4i_tcon_unbind(struct device *dev, struct device *master,
			      void *data)
{
	struct sun4i_tcon *tcon = dev_get_drvdata(dev);

	list_del(&tcon->list);
	if (tcon->quirks->has_channel_0)
		sun4i_dclk_free(tcon);
	sun4i_tcon_free_clocks(tcon);
}

static const struct component_ops sun4i_tcon_ops = {
	.bind	= sun4i_tcon_bind,
	.unbind	= sun4i_tcon_unbind,
};

static int sun4i_tcon_probe(struct platform_device *pdev)
{
	struct device_node *node = pdev->dev.of_node;
	const struct sun4i_tcon_quirks *quirks;
	struct drm_bridge *bridge;
	struct drm_panel *panel;
	int ret;

	quirks = of_device_get_match_data(&pdev->dev);

	/* panels and bridges are present only on TCONs with channel 0 */
	if (quirks->has_channel_0) {
		ret = drm_of_find_panel_or_bridge(node, 1, 0, &panel, &bridge);
		if (ret == -EPROBE_DEFER)
			return ret;
	}

	return component_add(&pdev->dev, &sun4i_tcon_ops);
}

static int sun4i_tcon_remove(struct platform_device *pdev)
{
	component_del(&pdev->dev, &sun4i_tcon_ops);

	return 0;
}

/* platform specific TCON muxing callbacks */
static int sun4i_a10_tcon_set_mux(struct sun4i_tcon *tcon,
				  const struct drm_encoder *encoder)
{
	struct sun4i_tcon *tcon0 = sun4i_get_tcon0(encoder->dev);
	u32 shift;

	if (!tcon0)
		return -EINVAL;

	switch (encoder->encoder_type) {
	case DRM_MODE_ENCODER_TMDS:
		/* HDMI */
		shift = 8;
		break;
	default:
		return -EINVAL;
	}

	regmap_update_bits(tcon0->regs, SUN4I_TCON_MUX_CTRL_REG,
			   0x3 << shift, tcon->id << shift);

	return 0;
}

static int sun5i_a13_tcon_set_mux(struct sun4i_tcon *tcon,
				  const struct drm_encoder *encoder)
{
	u32 val;

	if (encoder->encoder_type == DRM_MODE_ENCODER_TVDAC)
		val = 1;
	else
		val = 0;

	/*
	 * FIXME: Undocumented bits
	 */
	return regmap_write(tcon->regs, SUN4I_TCON_MUX_CTRL_REG, val);
}

static int sun6i_tcon_set_mux(struct sun4i_tcon *tcon,
			      const struct drm_encoder *encoder)
{
	struct sun4i_tcon *tcon0 = sun4i_get_tcon0(encoder->dev);
	u32 shift;

	if (!tcon0)
		return -EINVAL;

	switch (encoder->encoder_type) {
	case DRM_MODE_ENCODER_TMDS:
		/* HDMI */
		shift = 8;
		break;
	default:
		/* TODO A31 has MIPI DSI but A31s does not */
		return -EINVAL;
	}

	regmap_update_bits(tcon0->regs, SUN4I_TCON_MUX_CTRL_REG,
			   0x3 << shift, tcon->id << shift);

	return 0;
}

static const struct sun4i_tcon_quirks sun4i_a10_quirks = {
	.has_channel_0		= true,
	.has_channel_1		= true,
	.set_mux		= sun4i_a10_tcon_set_mux,
};

static const struct sun4i_tcon_quirks sun5i_a13_quirks = {
	.has_channel_0		= true,
	.has_channel_1		= true,
	.set_mux		= sun5i_a13_tcon_set_mux,
};

static const struct sun4i_tcon_quirks sun6i_a31_quirks = {
	.has_channel_0		= true,
	.has_channel_1		= true,
	.has_lvds_alt		= true,
	.needs_de_be_mux	= true,
	.set_mux		= sun6i_tcon_set_mux,
};

static const struct sun4i_tcon_quirks sun6i_a31s_quirks = {
	.has_channel_0		= true,
	.has_channel_1		= true,
	.needs_de_be_mux	= true,
};

static const struct sun4i_tcon_quirks sun7i_a20_quirks = {
	.has_channel_0		= true,
	.has_channel_1		= true,
	/* Same display pipeline structure as A10 */
	.set_mux		= sun4i_a10_tcon_set_mux,
};

static const struct sun4i_tcon_quirks sun8i_a33_quirks = {
	.has_channel_0		= true,
	.has_lvds_alt		= true,
};

static const struct sun4i_tcon_quirks sun8i_a83t_lcd_quirks = {
	.supports_lvds		= true,
	.has_channel_0		= true,
};

static const struct sun4i_tcon_quirks sun8i_a83t_tv_quirks = {
	.has_channel_1		= true,
};

static const struct sun4i_tcon_quirks sun8i_v3s_quirks = {
	.has_channel_0		= true,
};

static const struct sun4i_tcon_quirks sun9i_a80_tcon_lcd_quirks = {
	.has_channel_0	= true,
	.needs_edp_reset = true,
};

static const struct sun4i_tcon_quirks sun9i_a80_tcon_tv_quirks = {
	.has_channel_1	= true,
	.needs_edp_reset = true,
};

/* sun4i_drv uses this list to check if a device node is a TCON */
const struct of_device_id sun4i_tcon_of_table[] = {
	{ .compatible = "allwinner,sun4i-a10-tcon", .data = &sun4i_a10_quirks },
	{ .compatible = "allwinner,sun5i-a13-tcon", .data = &sun5i_a13_quirks },
	{ .compatible = "allwinner,sun6i-a31-tcon", .data = &sun6i_a31_quirks },
	{ .compatible = "allwinner,sun6i-a31s-tcon", .data = &sun6i_a31s_quirks },
	{ .compatible = "allwinner,sun7i-a20-tcon", .data = &sun7i_a20_quirks },
	{ .compatible = "allwinner,sun8i-a33-tcon", .data = &sun8i_a33_quirks },
	{ .compatible = "allwinner,sun8i-a83t-tcon-lcd", .data = &sun8i_a83t_lcd_quirks },
	{ .compatible = "allwinner,sun8i-a83t-tcon-tv", .data = &sun8i_a83t_tv_quirks },
	{ .compatible = "allwinner,sun8i-v3s-tcon", .data = &sun8i_v3s_quirks },
	{ .compatible = "allwinner,sun9i-a80-tcon-lcd", .data = &sun9i_a80_tcon_lcd_quirks },
	{ .compatible = "allwinner,sun9i-a80-tcon-tv", .data = &sun9i_a80_tcon_tv_quirks },
	{ }
};
MODULE_DEVICE_TABLE(of, sun4i_tcon_of_table);
EXPORT_SYMBOL(sun4i_tcon_of_table);

static struct platform_driver sun4i_tcon_platform_driver = {
	.probe		= sun4i_tcon_probe,
	.remove		= sun4i_tcon_remove,
	.driver		= {
		.name		= "sun4i-tcon",
		.of_match_table	= sun4i_tcon_of_table,
	},
};
module_platform_driver(sun4i_tcon_platform_driver);

MODULE_AUTHOR("Maxime Ripard <maxime.ripard@free-electrons.com>");
MODULE_DESCRIPTION("Allwinner A10 Timing Controller Driver");
MODULE_LICENSE("GPL");<|MERGE_RESOLUTION|>--- conflicted
+++ resolved
@@ -1082,11 +1082,6 @@
 		goto err_free_dotclock;
 	}
 
-<<<<<<< HEAD
-	ret = sun4i_rgb_init(drm, tcon);
-	if (ret < 0)
-		goto err_free_dotclock;
-=======
 	if (tcon->quirks->has_channel_0) {
 		/*
 		 * If we have an LVDS panel connected to the TCON, we should
@@ -1125,7 +1120,6 @@
 				   SUN4I_TCON1_CTL_SRC_SEL_MASK,
 				   tcon->id);
 	}
->>>>>>> e021bb4f
 
 	list_add_tail(&tcon->list, &drv->tcon_list);
 
