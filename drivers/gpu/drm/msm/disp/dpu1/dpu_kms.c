// SPDX-License-Identifier: GPL-2.0-only
/*
 * Copyright (c) 2014-2018, The Linux Foundation. All rights reserved.
 * Copyright (C) 2013 Red Hat
 * Author: Rob Clark <robdclark@gmail.com>
 */

#define pr_fmt(fmt)	"[drm:%s:%d] " fmt, __func__, __LINE__

#include <linux/debugfs.h>
#include <linux/dma-buf.h>
#include <linux/of_irq.h>

#include <drm/drm_crtc.h>
#include <drm/drm_file.h>

#include "msm_drv.h"
#include "msm_mmu.h"
#include "msm_gem.h"

#include "dpu_kms.h"
#include "dpu_core_irq.h"
#include "dpu_formats.h"
#include "dpu_hw_vbif.h"
#include "dpu_vbif.h"
#include "dpu_encoder.h"
#include "dpu_plane.h"
#include "dpu_crtc.h"

#define CREATE_TRACE_POINTS
#include "dpu_trace.h"

static const char * const iommu_ports[] = {
		"mdp_0",
};

/*
 * To enable overall DRM driver logging
 * # echo 0x2 > /sys/module/drm/parameters/debug
 *
 * To enable DRM driver h/w logging
 * # echo <mask> > /sys/kernel/debug/dri/0/debug/hw_log_mask
 *
 * See dpu_hw_mdss.h for h/w logging mask definitions (search for DPU_DBG_MASK_)
 */
#define DPU_DEBUGFS_DIR "msm_dpu"
#define DPU_DEBUGFS_HWMASKNAME "hw_log_mask"

static int dpu_kms_hw_init(struct msm_kms *kms);
static void _dpu_kms_mmu_destroy(struct dpu_kms *dpu_kms);

static unsigned long dpu_iomap_size(struct platform_device *pdev,
				    const char *name)
{
	struct resource *res;

	res = platform_get_resource_byname(pdev, IORESOURCE_MEM, name);
	if (!res) {
		DRM_ERROR("failed to get memory resource: %s\n", name);
		return 0;
	}

	return resource_size(res);
}

#ifdef CONFIG_DEBUG_FS
static int _dpu_danger_signal_status(struct seq_file *s,
		bool danger_status)
{
	struct dpu_kms *kms = (struct dpu_kms *)s->private;
	struct msm_drm_private *priv;
	struct dpu_danger_safe_status status;
	int i;

	if (!kms->dev || !kms->dev->dev_private || !kms->hw_mdp) {
		DPU_ERROR("invalid arg(s)\n");
		return 0;
	}

	priv = kms->dev->dev_private;
	memset(&status, 0, sizeof(struct dpu_danger_safe_status));

	pm_runtime_get_sync(&kms->pdev->dev);
	if (danger_status) {
		seq_puts(s, "\nDanger signal status:\n");
		if (kms->hw_mdp->ops.get_danger_status)
			kms->hw_mdp->ops.get_danger_status(kms->hw_mdp,
					&status);
	} else {
		seq_puts(s, "\nSafe signal status:\n");
		if (kms->hw_mdp->ops.get_danger_status)
			kms->hw_mdp->ops.get_danger_status(kms->hw_mdp,
					&status);
	}
	pm_runtime_put_sync(&kms->pdev->dev);

	seq_printf(s, "MDP     :  0x%x\n", status.mdp);

	for (i = SSPP_VIG0; i < SSPP_MAX; i++)
		seq_printf(s, "SSPP%d   :  0x%x  \t", i - SSPP_VIG0,
				status.sspp[i]);
	seq_puts(s, "\n");

	return 0;
}

#define DEFINE_DPU_DEBUGFS_SEQ_FOPS(__prefix)				\
static int __prefix ## _open(struct inode *inode, struct file *file)	\
{									\
	return single_open(file, __prefix ## _show, inode->i_private);	\
}									\
static const struct file_operations __prefix ## _fops = {		\
	.owner = THIS_MODULE,						\
	.open = __prefix ## _open,					\
	.release = single_release,					\
	.read = seq_read,						\
	.llseek = seq_lseek,						\
}

static int dpu_debugfs_danger_stats_show(struct seq_file *s, void *v)
{
	return _dpu_danger_signal_status(s, true);
}
DEFINE_DPU_DEBUGFS_SEQ_FOPS(dpu_debugfs_danger_stats);

static int dpu_debugfs_safe_stats_show(struct seq_file *s, void *v)
{
	return _dpu_danger_signal_status(s, false);
}
DEFINE_DPU_DEBUGFS_SEQ_FOPS(dpu_debugfs_safe_stats);

static void dpu_debugfs_danger_init(struct dpu_kms *dpu_kms,
		struct dentry *parent)
{
	struct dentry *entry = debugfs_create_dir("danger", parent);

	debugfs_create_file("danger_status", 0600, entry,
			dpu_kms, &dpu_debugfs_danger_stats_fops);
	debugfs_create_file("safe_status", 0600, entry,
			dpu_kms, &dpu_debugfs_safe_stats_fops);
}

static int _dpu_debugfs_show_regset32(struct seq_file *s, void *data)
{
	struct dpu_debugfs_regset32 *regset = s->private;
	struct dpu_kms *dpu_kms = regset->dpu_kms;
	struct drm_device *dev;
	struct msm_drm_private *priv;
	void __iomem *base;
	uint32_t i, addr;

	if (!dpu_kms->mmio)
		return 0;

	dev = dpu_kms->dev;
	if (!dev)
		return 0;

	priv = dev->dev_private;
	if (!priv)
		return 0;

	base = dpu_kms->mmio + regset->offset;

	/* insert padding spaces, if needed */
	if (regset->offset & 0xF) {
		seq_printf(s, "[%x]", regset->offset & ~0xF);
		for (i = 0; i < (regset->offset & 0xF); i += 4)
			seq_puts(s, "         ");
	}

	pm_runtime_get_sync(&dpu_kms->pdev->dev);

	/* main register output */
	for (i = 0; i < regset->blk_len; i += 4) {
		addr = regset->offset + i;
		if ((addr & 0xF) == 0x0)
			seq_printf(s, i ? "\n[%x]" : "[%x]", addr);
		seq_printf(s, " %08x", readl_relaxed(base + i));
	}
	seq_puts(s, "\n");
	pm_runtime_put_sync(&dpu_kms->pdev->dev);

	return 0;
}

static int dpu_debugfs_open_regset32(struct inode *inode,
		struct file *file)
{
	return single_open(file, _dpu_debugfs_show_regset32, inode->i_private);
}

static const struct file_operations dpu_fops_regset32 = {
	.open =		dpu_debugfs_open_regset32,
	.read =		seq_read,
	.llseek =	seq_lseek,
	.release =	single_release,
};

void dpu_debugfs_setup_regset32(struct dpu_debugfs_regset32 *regset,
		uint32_t offset, uint32_t length, struct dpu_kms *dpu_kms)
{
	if (regset) {
		regset->offset = offset;
		regset->blk_len = length;
		regset->dpu_kms = dpu_kms;
	}
}

void dpu_debugfs_create_regset32(const char *name, umode_t mode,
		void *parent, struct dpu_debugfs_regset32 *regset)
{
	if (!name || !regset || !regset->dpu_kms || !regset->blk_len)
		return;

	/* make sure offset is a multiple of 4 */
	regset->offset = round_down(regset->offset, 4);

	debugfs_create_file(name, mode, parent, regset, &dpu_fops_regset32);
}

static int dpu_kms_debugfs_init(struct msm_kms *kms, struct drm_minor *minor)
{
	struct dpu_kms *dpu_kms = to_dpu_kms(kms);
	void *p = dpu_hw_util_get_log_mask_ptr();
	struct dentry *entry;

	if (!p)
		return -EINVAL;

	entry = debugfs_create_dir("debug", minor->debugfs_root);

	debugfs_create_x32(DPU_DEBUGFS_HWMASKNAME, 0600, entry, p);

	dpu_debugfs_danger_init(dpu_kms, entry);
	dpu_debugfs_vbif_init(dpu_kms, entry);
	dpu_debugfs_core_irq_init(dpu_kms, entry);

	return dpu_core_perf_debugfs_init(dpu_kms, entry);
}
#endif

static int dpu_kms_enable_vblank(struct msm_kms *kms, struct drm_crtc *crtc)
{
	return dpu_crtc_vblank(crtc, true);
}

static void dpu_kms_disable_vblank(struct msm_kms *kms, struct drm_crtc *crtc)
{
	dpu_crtc_vblank(crtc, false);
}

static void dpu_kms_enable_commit(struct msm_kms *kms)
{
	struct dpu_kms *dpu_kms = to_dpu_kms(kms);
	pm_runtime_get_sync(&dpu_kms->pdev->dev);
}

static void dpu_kms_disable_commit(struct msm_kms *kms)
{
	struct dpu_kms *dpu_kms = to_dpu_kms(kms);
	pm_runtime_put_sync(&dpu_kms->pdev->dev);
}

static ktime_t dpu_kms_vsync_time(struct msm_kms *kms, struct drm_crtc *crtc)
{
	struct drm_encoder *encoder;

	drm_for_each_encoder_mask(encoder, crtc->dev, crtc->state->encoder_mask) {
		ktime_t vsync_time;

		if (dpu_encoder_vsync_time(encoder, &vsync_time) == 0)
			return vsync_time;
	}

	return ktime_get();
}

static void dpu_kms_prepare_commit(struct msm_kms *kms,
		struct drm_atomic_state *state)
{
	struct dpu_kms *dpu_kms;
	struct msm_drm_private *priv;
	struct drm_device *dev;
	struct drm_crtc *crtc;
	struct drm_crtc_state *crtc_state;
	struct drm_encoder *encoder;
	int i;

	if (!kms)
		return;
	dpu_kms = to_dpu_kms(kms);
	dev = dpu_kms->dev;

	if (!dev || !dev->dev_private)
		return;
	priv = dev->dev_private;

	/* Call prepare_commit for all affected encoders */
	for_each_new_crtc_in_state(state, crtc, crtc_state, i) {
		drm_for_each_encoder_mask(encoder, crtc->dev,
					  crtc_state->encoder_mask) {
			dpu_encoder_prepare_commit(encoder);
		}
	}
}

static void dpu_kms_flush_commit(struct msm_kms *kms, unsigned crtc_mask)
{
	struct dpu_kms *dpu_kms = to_dpu_kms(kms);
	struct drm_crtc *crtc;

	for_each_crtc_mask(dpu_kms->dev, crtc, crtc_mask) {
		if (!crtc->state->active)
			continue;

		trace_dpu_kms_commit(DRMID(crtc));
		dpu_crtc_commit_kickoff(crtc);
	}
}

/*
 * Override the encoder enable since we need to setup the inline rotator and do
 * some crtc magic before enabling any bridge that might be present.
 */
void dpu_kms_encoder_enable(struct drm_encoder *encoder)
{
	const struct drm_encoder_helper_funcs *funcs = encoder->helper_private;
	struct drm_device *dev = encoder->dev;
	struct drm_crtc *crtc;

	/* Forward this enable call to the commit hook */
	if (funcs && funcs->commit)
		funcs->commit(encoder);

	WARN_ON(!drm_modeset_is_locked(&dev->mode_config.connection_mutex));
	drm_for_each_crtc(crtc, dev) {
		if (!(crtc->state->encoder_mask & drm_encoder_mask(encoder)))
			continue;

		trace_dpu_kms_enc_enable(DRMID(crtc));
	}
}

static void dpu_kms_complete_commit(struct msm_kms *kms, unsigned crtc_mask)
{
	struct dpu_kms *dpu_kms = to_dpu_kms(kms);
	struct drm_crtc *crtc;

	DPU_ATRACE_BEGIN("kms_complete_commit");

	for_each_crtc_mask(dpu_kms->dev, crtc, crtc_mask)
		dpu_crtc_complete_commit(crtc);

	DPU_ATRACE_END("kms_complete_commit");
}

static void dpu_kms_wait_for_commit_done(struct msm_kms *kms,
		struct drm_crtc *crtc)
{
	struct drm_encoder *encoder;
	struct drm_device *dev;
	int ret;

	if (!kms || !crtc || !crtc->state) {
		DPU_ERROR("invalid params\n");
		return;
	}

	dev = crtc->dev;

	if (!crtc->state->enable) {
		DPU_DEBUG("[crtc:%d] not enable\n", crtc->base.id);
		return;
	}

	if (!crtc->state->active) {
		DPU_DEBUG("[crtc:%d] not active\n", crtc->base.id);
		return;
	}

	list_for_each_entry(encoder, &dev->mode_config.encoder_list, head) {
		if (encoder->crtc != crtc)
			continue;
		/*
		 * Wait for post-flush if necessary to delay before
		 * plane_cleanup. For example, wait for vsync in case of video
		 * mode panels. This may be a no-op for command mode panels.
		 */
		trace_dpu_kms_wait_for_commit_done(DRMID(crtc));
		ret = dpu_encoder_wait_for_event(encoder, MSM_ENC_COMMIT_DONE);
		if (ret && ret != -EWOULDBLOCK) {
			DPU_ERROR("wait for commit done returned %d\n", ret);
			break;
		}
	}
}

static void dpu_kms_wait_flush(struct msm_kms *kms, unsigned crtc_mask)
{
	struct dpu_kms *dpu_kms = to_dpu_kms(kms);
	struct drm_crtc *crtc;

	for_each_crtc_mask(dpu_kms->dev, crtc, crtc_mask)
		dpu_kms_wait_for_commit_done(kms, crtc);
}

static int _dpu_kms_initialize_dsi(struct drm_device *dev,
				    struct msm_drm_private *priv,
				    struct dpu_kms *dpu_kms)
{
	struct drm_encoder *encoder = NULL;
	int i, rc = 0;

	if (!(priv->dsi[0] || priv->dsi[1]))
		return rc;

	/*TODO: Support two independent DSI connectors */
	encoder = dpu_encoder_init(dev, DRM_MODE_ENCODER_DSI);
<<<<<<< HEAD
	if (IS_ERR_OR_NULL(encoder)) {
=======
	if (IS_ERR(encoder)) {
>>>>>>> fa578e9d
		DPU_ERROR("encoder init failed for dsi display\n");
		return PTR_ERR(encoder);
	}

	priv->encoders[priv->num_encoders++] = encoder;

	for (i = 0; i < ARRAY_SIZE(priv->dsi); i++) {
		if (!priv->dsi[i])
			continue;

		rc = msm_dsi_modeset_init(priv->dsi[i], dev, encoder);
		if (rc) {
			DPU_ERROR("modeset_init failed for dsi[%d], rc = %d\n",
				i, rc);
			break;
		}
	}

	return rc;
}

/**
 * _dpu_kms_setup_displays - create encoders, bridges and connectors
 *                           for underlying displays
 * @dev:        Pointer to drm device structure
 * @priv:       Pointer to private drm device data
 * @dpu_kms:    Pointer to dpu kms structure
 * Returns:     Zero on success
 */
static int _dpu_kms_setup_displays(struct drm_device *dev,
				    struct msm_drm_private *priv,
				    struct dpu_kms *dpu_kms)
{
	/**
	 * Extend this function to initialize other
	 * types of displays
	 */

	return _dpu_kms_initialize_dsi(dev, priv, dpu_kms);
}

static void _dpu_kms_drm_obj_destroy(struct dpu_kms *dpu_kms)
{
	struct msm_drm_private *priv;
	int i;

	if (!dpu_kms) {
		DPU_ERROR("invalid dpu_kms\n");
		return;
	} else if (!dpu_kms->dev) {
		DPU_ERROR("invalid dev\n");
		return;
	} else if (!dpu_kms->dev->dev_private) {
		DPU_ERROR("invalid dev_private\n");
		return;
	}
	priv = dpu_kms->dev->dev_private;

	for (i = 0; i < priv->num_crtcs; i++)
		priv->crtcs[i]->funcs->destroy(priv->crtcs[i]);
	priv->num_crtcs = 0;

	for (i = 0; i < priv->num_planes; i++)
		priv->planes[i]->funcs->destroy(priv->planes[i]);
	priv->num_planes = 0;

	for (i = 0; i < priv->num_connectors; i++)
		priv->connectors[i]->funcs->destroy(priv->connectors[i]);
	priv->num_connectors = 0;

	for (i = 0; i < priv->num_encoders; i++)
		priv->encoders[i]->funcs->destroy(priv->encoders[i]);
	priv->num_encoders = 0;
}

static int _dpu_kms_drm_obj_init(struct dpu_kms *dpu_kms)
{
	struct drm_device *dev;
	struct drm_plane *primary_planes[MAX_PLANES], *plane;
	struct drm_plane *cursor_planes[MAX_PLANES] = { NULL };
	struct drm_crtc *crtc;

	struct msm_drm_private *priv;
	struct dpu_mdss_cfg *catalog;

	int primary_planes_idx = 0, cursor_planes_idx = 0, i, ret;
	int max_crtc_count;

	dev = dpu_kms->dev;
	priv = dev->dev_private;
	catalog = dpu_kms->catalog;

	/*
	 * Create encoder and query display drivers to create
	 * bridges and connectors
	 */
	ret = _dpu_kms_setup_displays(dev, priv, dpu_kms);
	if (ret)
		goto fail;

	max_crtc_count = min(catalog->mixer_count, priv->num_encoders);

	/* Create the planes, keeping track of one primary/cursor per crtc */
	for (i = 0; i < catalog->sspp_count; i++) {
		enum drm_plane_type type;

		if ((catalog->sspp[i].features & BIT(DPU_SSPP_CURSOR))
			&& cursor_planes_idx < max_crtc_count)
			type = DRM_PLANE_TYPE_CURSOR;
		else if (primary_planes_idx < max_crtc_count)
			type = DRM_PLANE_TYPE_PRIMARY;
		else
			type = DRM_PLANE_TYPE_OVERLAY;

		DPU_DEBUG("Create plane type %d with features %lx (cur %lx)\n",
			  type, catalog->sspp[i].features,
			  catalog->sspp[i].features & BIT(DPU_SSPP_CURSOR));

		plane = dpu_plane_init(dev, catalog->sspp[i].id, type,
				       (1UL << max_crtc_count) - 1, 0);
		if (IS_ERR(plane)) {
			DPU_ERROR("dpu_plane_init failed\n");
			ret = PTR_ERR(plane);
			goto fail;
		}
		priv->planes[priv->num_planes++] = plane;

		if (type == DRM_PLANE_TYPE_CURSOR)
			cursor_planes[cursor_planes_idx++] = plane;
		else if (type == DRM_PLANE_TYPE_PRIMARY)
			primary_planes[primary_planes_idx++] = plane;
	}

	max_crtc_count = min(max_crtc_count, primary_planes_idx);

	/* Create one CRTC per encoder */
	for (i = 0; i < max_crtc_count; i++) {
		crtc = dpu_crtc_init(dev, primary_planes[i], cursor_planes[i]);
		if (IS_ERR(crtc)) {
			ret = PTR_ERR(crtc);
			goto fail;
		}
		priv->crtcs[priv->num_crtcs++] = crtc;
	}

	/* All CRTCs are compatible with all encoders */
	for (i = 0; i < priv->num_encoders; i++)
		priv->encoders[i]->possible_crtcs = (1 << priv->num_crtcs) - 1;

	return 0;
fail:
	_dpu_kms_drm_obj_destroy(dpu_kms);
	return ret;
}

static long dpu_kms_round_pixclk(struct msm_kms *kms, unsigned long rate,
		struct drm_encoder *encoder)
{
	return rate;
}

static void _dpu_kms_hw_destroy(struct dpu_kms *dpu_kms)
{
	struct drm_device *dev;
	int i;

	dev = dpu_kms->dev;
	if (!dev)
		return;

	if (dpu_kms->hw_intr)
		dpu_hw_intr_destroy(dpu_kms->hw_intr);
	dpu_kms->hw_intr = NULL;

	/* safe to call these more than once during shutdown */
	_dpu_kms_mmu_destroy(dpu_kms);

	if (dpu_kms->catalog) {
		for (i = 0; i < dpu_kms->catalog->vbif_count; i++) {
			u32 vbif_idx = dpu_kms->catalog->vbif[i].id;

			if ((vbif_idx < VBIF_MAX) && dpu_kms->hw_vbif[vbif_idx])
				dpu_hw_vbif_destroy(dpu_kms->hw_vbif[vbif_idx]);
		}
	}

	if (dpu_kms->rm_init)
		dpu_rm_destroy(&dpu_kms->rm);
	dpu_kms->rm_init = false;

	if (dpu_kms->catalog)
		dpu_hw_catalog_deinit(dpu_kms->catalog);
	dpu_kms->catalog = NULL;

	if (dpu_kms->vbif[VBIF_NRT])
		devm_iounmap(&dpu_kms->pdev->dev, dpu_kms->vbif[VBIF_NRT]);
	dpu_kms->vbif[VBIF_NRT] = NULL;

	if (dpu_kms->vbif[VBIF_RT])
		devm_iounmap(&dpu_kms->pdev->dev, dpu_kms->vbif[VBIF_RT]);
	dpu_kms->vbif[VBIF_RT] = NULL;

	if (dpu_kms->hw_mdp)
		dpu_hw_mdp_destroy(dpu_kms->hw_mdp);
	dpu_kms->hw_mdp = NULL;

	if (dpu_kms->mmio)
		devm_iounmap(&dpu_kms->pdev->dev, dpu_kms->mmio);
	dpu_kms->mmio = NULL;
}

static void dpu_kms_destroy(struct msm_kms *kms)
{
	struct dpu_kms *dpu_kms;

	if (!kms) {
		DPU_ERROR("invalid kms\n");
		return;
	}

	dpu_kms = to_dpu_kms(kms);

	_dpu_kms_hw_destroy(dpu_kms);
}

static void _dpu_kms_set_encoder_mode(struct msm_kms *kms,
				 struct drm_encoder *encoder,
				 bool cmd_mode)
{
	struct msm_display_info info;
	struct msm_drm_private *priv = encoder->dev->dev_private;
	int i, rc = 0;

	memset(&info, 0, sizeof(info));

	info.intf_type = encoder->encoder_type;
	info.capabilities = cmd_mode ? MSM_DISPLAY_CAP_CMD_MODE :
			MSM_DISPLAY_CAP_VID_MODE;

	/* TODO: No support for DSI swap */
	for (i = 0; i < ARRAY_SIZE(priv->dsi); i++) {
		if (priv->dsi[i]) {
			info.h_tile_instance[info.num_of_h_tiles] = i;
			info.num_of_h_tiles++;
		}
	}

	rc = dpu_encoder_setup(encoder->dev, encoder, &info);
	if (rc)
		DPU_ERROR("failed to setup DPU encoder %d: rc:%d\n",
			encoder->base.id, rc);
}

static irqreturn_t dpu_irq(struct msm_kms *kms)
{
	struct dpu_kms *dpu_kms = to_dpu_kms(kms);

	return dpu_core_irq(dpu_kms);
}

static void dpu_irq_preinstall(struct msm_kms *kms)
{
	struct dpu_kms *dpu_kms = to_dpu_kms(kms);

	dpu_core_irq_preinstall(dpu_kms);
}

static void dpu_irq_uninstall(struct msm_kms *kms)
{
	struct dpu_kms *dpu_kms = to_dpu_kms(kms);

	dpu_core_irq_uninstall(dpu_kms);
}

static const struct msm_kms_funcs kms_funcs = {
	.hw_init         = dpu_kms_hw_init,
	.irq_preinstall  = dpu_irq_preinstall,
	.irq_uninstall   = dpu_irq_uninstall,
	.irq             = dpu_irq,
	.enable_commit   = dpu_kms_enable_commit,
	.disable_commit  = dpu_kms_disable_commit,
	.vsync_time      = dpu_kms_vsync_time,
	.prepare_commit  = dpu_kms_prepare_commit,
	.flush_commit    = dpu_kms_flush_commit,
	.wait_flush      = dpu_kms_wait_flush,
	.complete_commit = dpu_kms_complete_commit,
	.enable_vblank   = dpu_kms_enable_vblank,
	.disable_vblank  = dpu_kms_disable_vblank,
	.check_modified_format = dpu_format_check_modified_format,
	.get_format      = dpu_get_msm_format,
	.round_pixclk    = dpu_kms_round_pixclk,
	.destroy         = dpu_kms_destroy,
	.set_encoder_mode = _dpu_kms_set_encoder_mode,
#ifdef CONFIG_DEBUG_FS
	.debugfs_init    = dpu_kms_debugfs_init,
#endif
};

static void _dpu_kms_mmu_destroy(struct dpu_kms *dpu_kms)
{
	struct msm_mmu *mmu;

	if (!dpu_kms->base.aspace)
		return;

	mmu = dpu_kms->base.aspace->mmu;

	mmu->funcs->detach(mmu, (const char **)iommu_ports,
			ARRAY_SIZE(iommu_ports));
	msm_gem_address_space_put(dpu_kms->base.aspace);

	dpu_kms->base.aspace = NULL;
}

static int _dpu_kms_mmu_init(struct dpu_kms *dpu_kms)
{
	struct iommu_domain *domain;
	struct msm_gem_address_space *aspace;
	int ret;

	domain = iommu_domain_alloc(&platform_bus_type);
	if (!domain)
		return 0;

	domain->geometry.aperture_start = 0x1000;
	domain->geometry.aperture_end = 0xffffffff;

	aspace = msm_gem_address_space_create(dpu_kms->dev->dev,
			domain, "dpu1");
	if (IS_ERR(aspace)) {
		iommu_domain_free(domain);
		return PTR_ERR(aspace);
	}

	ret = aspace->mmu->funcs->attach(aspace->mmu, iommu_ports,
			ARRAY_SIZE(iommu_ports));
	if (ret) {
		DPU_ERROR("failed to attach iommu %d\n", ret);
		msm_gem_address_space_put(aspace);
		return ret;
	}

	dpu_kms->base.aspace = aspace;
	return 0;
}

static struct dss_clk *_dpu_kms_get_clk(struct dpu_kms *dpu_kms,
		char *clock_name)
{
	struct dss_module_power *mp = &dpu_kms->mp;
	int i;

	for (i = 0; i < mp->num_clk; i++) {
		if (!strcmp(mp->clk_config[i].clk_name, clock_name))
			return &mp->clk_config[i];
	}

	return NULL;
}

u64 dpu_kms_get_clk_rate(struct dpu_kms *dpu_kms, char *clock_name)
{
	struct dss_clk *clk;

	clk = _dpu_kms_get_clk(dpu_kms, clock_name);
	if (!clk)
		return -EINVAL;

	return clk_get_rate(clk->clk);
}

static int dpu_kms_hw_init(struct msm_kms *kms)
{
	struct dpu_kms *dpu_kms;
	struct drm_device *dev;
	struct msm_drm_private *priv;
	int i, rc = -EINVAL;

	if (!kms) {
		DPU_ERROR("invalid kms\n");
		return rc;
	}

	dpu_kms = to_dpu_kms(kms);
	dev = dpu_kms->dev;
	if (!dev) {
		DPU_ERROR("invalid device\n");
		return rc;
	}

	priv = dev->dev_private;
	if (!priv) {
		DPU_ERROR("invalid private data\n");
		return rc;
	}

	atomic_set(&dpu_kms->bandwidth_ref, 0);

	dpu_kms->mmio = msm_ioremap(dpu_kms->pdev, "mdp", "mdp");
	if (IS_ERR(dpu_kms->mmio)) {
		rc = PTR_ERR(dpu_kms->mmio);
		DPU_ERROR("mdp register memory map failed: %d\n", rc);
		dpu_kms->mmio = NULL;
		goto error;
	}
	DRM_DEBUG("mapped dpu address space @%pK\n", dpu_kms->mmio);
	dpu_kms->mmio_len = dpu_iomap_size(dpu_kms->pdev, "mdp");

	dpu_kms->vbif[VBIF_RT] = msm_ioremap(dpu_kms->pdev, "vbif", "vbif");
	if (IS_ERR(dpu_kms->vbif[VBIF_RT])) {
		rc = PTR_ERR(dpu_kms->vbif[VBIF_RT]);
		DPU_ERROR("vbif register memory map failed: %d\n", rc);
		dpu_kms->vbif[VBIF_RT] = NULL;
		goto error;
	}
	dpu_kms->vbif_len[VBIF_RT] = dpu_iomap_size(dpu_kms->pdev, "vbif");
	dpu_kms->vbif[VBIF_NRT] = msm_ioremap(dpu_kms->pdev, "vbif_nrt", "vbif_nrt");
	if (IS_ERR(dpu_kms->vbif[VBIF_NRT])) {
		dpu_kms->vbif[VBIF_NRT] = NULL;
		DPU_DEBUG("VBIF NRT is not defined");
	} else {
		dpu_kms->vbif_len[VBIF_NRT] = dpu_iomap_size(dpu_kms->pdev,
							     "vbif_nrt");
	}

	dpu_kms->reg_dma = msm_ioremap(dpu_kms->pdev, "regdma", "regdma");
	if (IS_ERR(dpu_kms->reg_dma)) {
		dpu_kms->reg_dma = NULL;
		DPU_DEBUG("REG_DMA is not defined");
	} else {
		dpu_kms->reg_dma_len = dpu_iomap_size(dpu_kms->pdev, "regdma");
	}

	pm_runtime_get_sync(&dpu_kms->pdev->dev);

	dpu_kms->core_rev = readl_relaxed(dpu_kms->mmio + 0x0);

	pr_info("dpu hardware revision:0x%x\n", dpu_kms->core_rev);

	dpu_kms->catalog = dpu_hw_catalog_init(dpu_kms->core_rev);
	if (IS_ERR_OR_NULL(dpu_kms->catalog)) {
		rc = PTR_ERR(dpu_kms->catalog);
		if (!dpu_kms->catalog)
			rc = -EINVAL;
		DPU_ERROR("catalog init failed: %d\n", rc);
		dpu_kms->catalog = NULL;
		goto power_error;
	}

	/*
	 * Now we need to read the HW catalog and initialize resources such as
	 * clocks, regulators, GDSC/MMAGIC, ioremap the register ranges etc
	 */
	rc = _dpu_kms_mmu_init(dpu_kms);
	if (rc) {
		DPU_ERROR("dpu_kms_mmu_init failed: %d\n", rc);
		goto power_error;
	}

	rc = dpu_rm_init(&dpu_kms->rm, dpu_kms->catalog, dpu_kms->mmio);
	if (rc) {
		DPU_ERROR("rm init failed: %d\n", rc);
		goto power_error;
	}

	dpu_kms->rm_init = true;

	dpu_kms->hw_mdp = dpu_hw_mdptop_init(MDP_TOP, dpu_kms->mmio,
					     dpu_kms->catalog);
	if (IS_ERR(dpu_kms->hw_mdp)) {
		rc = PTR_ERR(dpu_kms->hw_mdp);
		DPU_ERROR("failed to get hw_mdp: %d\n", rc);
		dpu_kms->hw_mdp = NULL;
		goto power_error;
	}

	for (i = 0; i < dpu_kms->catalog->vbif_count; i++) {
		u32 vbif_idx = dpu_kms->catalog->vbif[i].id;

		dpu_kms->hw_vbif[i] = dpu_hw_vbif_init(vbif_idx,
				dpu_kms->vbif[vbif_idx], dpu_kms->catalog);
		if (IS_ERR_OR_NULL(dpu_kms->hw_vbif[vbif_idx])) {
			rc = PTR_ERR(dpu_kms->hw_vbif[vbif_idx]);
			if (!dpu_kms->hw_vbif[vbif_idx])
				rc = -EINVAL;
			DPU_ERROR("failed to init vbif %d: %d\n", vbif_idx, rc);
			dpu_kms->hw_vbif[vbif_idx] = NULL;
			goto power_error;
		}
	}

	rc = dpu_core_perf_init(&dpu_kms->perf, dev, dpu_kms->catalog,
			_dpu_kms_get_clk(dpu_kms, "core"));
	if (rc) {
		DPU_ERROR("failed to init perf %d\n", rc);
		goto perf_err;
	}

	dpu_kms->hw_intr = dpu_hw_intr_init(dpu_kms->mmio, dpu_kms->catalog);
	if (IS_ERR_OR_NULL(dpu_kms->hw_intr)) {
		rc = PTR_ERR(dpu_kms->hw_intr);
		DPU_ERROR("hw_intr init failed: %d\n", rc);
		dpu_kms->hw_intr = NULL;
		goto hw_intr_init_err;
	}

	dev->mode_config.min_width = 0;
	dev->mode_config.min_height = 0;

	/*
	 * max crtc width is equal to the max mixer width * 2 and max height is
	 * is 4K
	 */
	dev->mode_config.max_width =
			dpu_kms->catalog->caps->max_mixer_width * 2;
	dev->mode_config.max_height = 4096;

	/*
	 * Support format modifiers for compression etc.
	 */
	dev->mode_config.allow_fb_modifiers = true;

	/*
	 * _dpu_kms_drm_obj_init should create the DRM related objects
	 * i.e. CRTCs, planes, encoders, connectors and so forth
	 */
	rc = _dpu_kms_drm_obj_init(dpu_kms);
	if (rc) {
		DPU_ERROR("modeset init failed: %d\n", rc);
		goto drm_obj_init_err;
	}

	dpu_vbif_init_memtypes(dpu_kms);

	pm_runtime_put_sync(&dpu_kms->pdev->dev);

	return 0;

drm_obj_init_err:
	dpu_core_perf_destroy(&dpu_kms->perf);
hw_intr_init_err:
perf_err:
power_error:
	pm_runtime_put_sync(&dpu_kms->pdev->dev);
error:
	_dpu_kms_hw_destroy(dpu_kms);

	return rc;
}

struct msm_kms *dpu_kms_init(struct drm_device *dev)
{
	struct msm_drm_private *priv;
	struct dpu_kms *dpu_kms;
	int irq;

	if (!dev || !dev->dev_private) {
		DPU_ERROR("drm device node invalid\n");
		return ERR_PTR(-EINVAL);
	}

	priv = dev->dev_private;
	dpu_kms = to_dpu_kms(priv->kms);

	irq = irq_of_parse_and_map(dpu_kms->pdev->dev.of_node, 0);
	if (irq < 0) {
		DPU_ERROR("failed to get irq: %d\n", irq);
		return ERR_PTR(irq);
	}
	dpu_kms->base.irq = irq;

	return &dpu_kms->base;
}

static int dpu_bind(struct device *dev, struct device *master, void *data)
{
	struct drm_device *ddev = dev_get_drvdata(master);
	struct platform_device *pdev = to_platform_device(dev);
	struct msm_drm_private *priv = ddev->dev_private;
	struct dpu_kms *dpu_kms;
	struct dss_module_power *mp;
	int ret = 0;

	dpu_kms = devm_kzalloc(&pdev->dev, sizeof(*dpu_kms), GFP_KERNEL);
	if (!dpu_kms)
		return -ENOMEM;

	mp = &dpu_kms->mp;
	ret = msm_dss_parse_clock(pdev, mp);
	if (ret) {
		DPU_ERROR("failed to parse clocks, ret=%d\n", ret);
		return ret;
	}

	platform_set_drvdata(pdev, dpu_kms);

	msm_kms_init(&dpu_kms->base, &kms_funcs);
	dpu_kms->dev = ddev;
	dpu_kms->pdev = pdev;

	pm_runtime_enable(&pdev->dev);
	dpu_kms->rpm_enabled = true;

	priv->kms = &dpu_kms->base;
	return ret;
}

static void dpu_unbind(struct device *dev, struct device *master, void *data)
{
	struct platform_device *pdev = to_platform_device(dev);
	struct dpu_kms *dpu_kms = platform_get_drvdata(pdev);
	struct dss_module_power *mp = &dpu_kms->mp;

	msm_dss_put_clk(mp->clk_config, mp->num_clk);
	devm_kfree(&pdev->dev, mp->clk_config);
	mp->num_clk = 0;

	if (dpu_kms->rpm_enabled)
		pm_runtime_disable(&pdev->dev);
}

static const struct component_ops dpu_ops = {
	.bind   = dpu_bind,
	.unbind = dpu_unbind,
};

static int dpu_dev_probe(struct platform_device *pdev)
{
	return component_add(&pdev->dev, &dpu_ops);
}

static int dpu_dev_remove(struct platform_device *pdev)
{
	component_del(&pdev->dev, &dpu_ops);
	return 0;
}

static int __maybe_unused dpu_runtime_suspend(struct device *dev)
{
	int rc = -1;
	struct platform_device *pdev = to_platform_device(dev);
	struct dpu_kms *dpu_kms = platform_get_drvdata(pdev);
	struct drm_device *ddev;
	struct dss_module_power *mp = &dpu_kms->mp;

	ddev = dpu_kms->dev;
	if (!ddev) {
		DPU_ERROR("invalid drm_device\n");
		return rc;
	}

	rc = msm_dss_enable_clk(mp->clk_config, mp->num_clk, false);
	if (rc)
		DPU_ERROR("clock disable failed rc:%d\n", rc);

	return rc;
}

static int __maybe_unused dpu_runtime_resume(struct device *dev)
{
	int rc = -1;
	struct platform_device *pdev = to_platform_device(dev);
	struct dpu_kms *dpu_kms = platform_get_drvdata(pdev);
	struct drm_encoder *encoder;
	struct drm_device *ddev;
	struct dss_module_power *mp = &dpu_kms->mp;

	ddev = dpu_kms->dev;
	if (!ddev) {
		DPU_ERROR("invalid drm_device\n");
		return rc;
	}

	rc = msm_dss_enable_clk(mp->clk_config, mp->num_clk, true);
	if (rc) {
		DPU_ERROR("clock enable failed rc:%d\n", rc);
		return rc;
	}

	dpu_vbif_init_memtypes(dpu_kms);

	drm_for_each_encoder(encoder, ddev)
		dpu_encoder_virt_runtime_resume(encoder);

	return rc;
}

static const struct dev_pm_ops dpu_pm_ops = {
	SET_RUNTIME_PM_OPS(dpu_runtime_suspend, dpu_runtime_resume, NULL)
};

static const struct of_device_id dpu_dt_match[] = {
	{ .compatible = "qcom,sdm845-dpu", },
	{}
};
MODULE_DEVICE_TABLE(of, dpu_dt_match);

static struct platform_driver dpu_driver = {
	.probe = dpu_dev_probe,
	.remove = dpu_dev_remove,
	.driver = {
		.name = "msm_dpu",
		.of_match_table = dpu_dt_match,
		.pm = &dpu_pm_ops,
	},
};

void __init msm_dpu_register(void)
{
	platform_driver_register(&dpu_driver);
}

void __exit msm_dpu_unregister(void)
{
	platform_driver_unregister(&dpu_driver);
}<|MERGE_RESOLUTION|>--- conflicted
+++ resolved
@@ -417,11 +417,7 @@
 
 	/*TODO: Support two independent DSI connectors */
 	encoder = dpu_encoder_init(dev, DRM_MODE_ENCODER_DSI);
-<<<<<<< HEAD
-	if (IS_ERR_OR_NULL(encoder)) {
-=======
 	if (IS_ERR(encoder)) {
->>>>>>> fa578e9d
 		DPU_ERROR("encoder init failed for dsi display\n");
 		return PTR_ERR(encoder);
 	}
