// SPDX-License-Identifier: GPL-2.0-only
/*
 * Copyright (c) 2014 The Linux Foundation. All rights reserved.
 * Copyright (C) 2013 Red Hat
 * Author: Rob Clark <robdclark@gmail.com>
 */

#include <linux/of_irq.h>
#include <linux/of_gpio.h>

#include <sound/hdmi-codec.h>
#include "hdmi.h"

void msm_hdmi_set_mode(struct hdmi *hdmi, bool power_on)
{
	uint32_t ctrl = 0;
	unsigned long flags;

	spin_lock_irqsave(&hdmi->reg_lock, flags);
	if (power_on) {
		ctrl |= HDMI_CTRL_ENABLE;
		if (!hdmi->hdmi_mode) {
			ctrl |= HDMI_CTRL_HDMI;
			hdmi_write(hdmi, REG_HDMI_CTRL, ctrl);
			ctrl &= ~HDMI_CTRL_HDMI;
		} else {
			ctrl |= HDMI_CTRL_HDMI;
		}
	} else {
		ctrl = HDMI_CTRL_HDMI;
	}

	hdmi_write(hdmi, REG_HDMI_CTRL, ctrl);
	spin_unlock_irqrestore(&hdmi->reg_lock, flags);
	DBG("HDMI Core: %s, HDMI_CTRL=0x%08x",
			power_on ? "Enable" : "Disable", ctrl);
}

static irqreturn_t msm_hdmi_irq(int irq, void *dev_id)
{
	struct hdmi *hdmi = dev_id;

	/* Process HPD: */
	msm_hdmi_connector_irq(hdmi->connector);

	/* Process DDC: */
	msm_hdmi_i2c_irq(hdmi->i2c);

	/* Process HDCP: */
	if (hdmi->hdcp_ctrl)
		msm_hdmi_hdcp_irq(hdmi->hdcp_ctrl);

	/* TODO audio.. */

	return IRQ_HANDLED;
}

static void msm_hdmi_destroy(struct hdmi *hdmi)
{
	/*
	 * at this point, hpd has been disabled,
	 * after flush workq, it's safe to deinit hdcp
	 */
	if (hdmi->workq)
		destroy_workqueue(hdmi->workq);
	msm_hdmi_hdcp_destroy(hdmi);

	if (hdmi->phy_dev) {
		put_device(hdmi->phy_dev);
		hdmi->phy = NULL;
		hdmi->phy_dev = NULL;
	}

	if (hdmi->i2c)
		msm_hdmi_i2c_destroy(hdmi->i2c);

	platform_set_drvdata(hdmi->pdev, NULL);
}

static int msm_hdmi_get_phy(struct hdmi *hdmi)
{
	struct platform_device *pdev = hdmi->pdev;
	struct platform_device *phy_pdev;
	struct device_node *phy_node;

	phy_node = of_parse_phandle(pdev->dev.of_node, "phys", 0);
	if (!phy_node) {
		DRM_DEV_ERROR(&pdev->dev, "cannot find phy device\n");
		return -ENXIO;
	}

	phy_pdev = of_find_device_by_node(phy_node);
	if (phy_pdev)
		hdmi->phy = platform_get_drvdata(phy_pdev);

	of_node_put(phy_node);

	if (!phy_pdev) {
<<<<<<< HEAD
=======
		DRM_DEV_ERROR(&pdev->dev, "phy driver is not ready\n");
		return -EPROBE_DEFER;
	}
	if (!hdmi->phy) {
>>>>>>> 92b4b594
		DRM_DEV_ERROR(&pdev->dev, "phy driver is not ready\n");
		put_device(&phy_pdev->dev);
		return -EPROBE_DEFER;
	}
	if (!hdmi->phy) {
		DRM_DEV_ERROR(&pdev->dev, "phy driver is not ready\n");
		put_device(&phy_pdev->dev);
		return -EPROBE_DEFER;
	}

	hdmi->phy_dev = get_device(&phy_pdev->dev);

	return 0;
}

/* construct hdmi at bind/probe time, grab all the resources.  If
 * we are to EPROBE_DEFER we want to do it here, rather than later
 * at modeset_init() time
 */
static struct hdmi *msm_hdmi_init(struct platform_device *pdev)
{
	struct hdmi_platform_config *config = pdev->dev.platform_data;
	struct hdmi *hdmi = NULL;
	struct resource *res;
	int i, ret;

	hdmi = devm_kzalloc(&pdev->dev, sizeof(*hdmi), GFP_KERNEL);
	if (!hdmi) {
		ret = -ENOMEM;
		goto fail;
	}

	hdmi->pdev = pdev;
	hdmi->config = config;
	spin_lock_init(&hdmi->reg_lock);

	hdmi->mmio = msm_ioremap(pdev, config->mmio_name, "HDMI");
	if (IS_ERR(hdmi->mmio)) {
		ret = PTR_ERR(hdmi->mmio);
		goto fail;
	}

	/* HDCP needs physical address of hdmi register */
	res = platform_get_resource_byname(pdev, IORESOURCE_MEM,
		config->mmio_name);
	hdmi->mmio_phy_addr = res->start;

	hdmi->qfprom_mmio = msm_ioremap(pdev,
		config->qfprom_mmio_name, "HDMI_QFPROM");
	if (IS_ERR(hdmi->qfprom_mmio)) {
		DRM_DEV_INFO(&pdev->dev, "can't find qfprom resource\n");
		hdmi->qfprom_mmio = NULL;
	}

	hdmi->hpd_regs = devm_kcalloc(&pdev->dev,
				      config->hpd_reg_cnt,
				      sizeof(hdmi->hpd_regs[0]),
				      GFP_KERNEL);
	if (!hdmi->hpd_regs) {
		ret = -ENOMEM;
		goto fail;
	}
	for (i = 0; i < config->hpd_reg_cnt; i++)
		hdmi->hpd_regs[i].supply = config->hpd_reg_names[i];

	ret = devm_regulator_bulk_get(&pdev->dev, config->hpd_reg_cnt, hdmi->hpd_regs);
	if (ret) {
		DRM_DEV_ERROR(&pdev->dev, "failed to get hpd regulator: %d\n", ret);
		goto fail;
	}

	hdmi->pwr_regs = devm_kcalloc(&pdev->dev,
				      config->pwr_reg_cnt,
				      sizeof(hdmi->pwr_regs[0]),
				      GFP_KERNEL);
	if (!hdmi->pwr_regs) {
		ret = -ENOMEM;
		goto fail;
	}

	ret = devm_regulator_bulk_get(&pdev->dev, config->pwr_reg_cnt, hdmi->pwr_regs);
	if (ret) {
		DRM_DEV_ERROR(&pdev->dev, "failed to get pwr regulator: %d\n", ret);
		goto fail;
	}

	hdmi->hpd_clks = devm_kcalloc(&pdev->dev,
				      config->hpd_clk_cnt,
				      sizeof(hdmi->hpd_clks[0]),
				      GFP_KERNEL);
	if (!hdmi->hpd_clks) {
		ret = -ENOMEM;
		goto fail;
	}
	for (i = 0; i < config->hpd_clk_cnt; i++) {
		struct clk *clk;

		clk = msm_clk_get(pdev, config->hpd_clk_names[i]);
		if (IS_ERR(clk)) {
			ret = PTR_ERR(clk);
			DRM_DEV_ERROR(&pdev->dev, "failed to get hpd clk: %s (%d)\n",
					config->hpd_clk_names[i], ret);
			goto fail;
		}

		hdmi->hpd_clks[i] = clk;
	}

	hdmi->pwr_clks = devm_kcalloc(&pdev->dev,
				      config->pwr_clk_cnt,
				      sizeof(hdmi->pwr_clks[0]),
				      GFP_KERNEL);
	if (!hdmi->pwr_clks) {
		ret = -ENOMEM;
		goto fail;
	}
	for (i = 0; i < config->pwr_clk_cnt; i++) {
		struct clk *clk;

		clk = msm_clk_get(pdev, config->pwr_clk_names[i]);
		if (IS_ERR(clk)) {
			ret = PTR_ERR(clk);
			DRM_DEV_ERROR(&pdev->dev, "failed to get pwr clk: %s (%d)\n",
					config->pwr_clk_names[i], ret);
			goto fail;
		}

		hdmi->pwr_clks[i] = clk;
	}

	pm_runtime_enable(&pdev->dev);

	hdmi->workq = alloc_ordered_workqueue("msm_hdmi", 0);

	hdmi->i2c = msm_hdmi_i2c_init(hdmi);
	if (IS_ERR(hdmi->i2c)) {
		ret = PTR_ERR(hdmi->i2c);
		DRM_DEV_ERROR(&pdev->dev, "failed to get i2c: %d\n", ret);
		hdmi->i2c = NULL;
		goto fail;
	}

	ret = msm_hdmi_get_phy(hdmi);
	if (ret) {
		DRM_DEV_ERROR(&pdev->dev, "failed to get phy\n");
		goto fail;
	}

	hdmi->hdcp_ctrl = msm_hdmi_hdcp_init(hdmi);
	if (IS_ERR(hdmi->hdcp_ctrl)) {
		dev_warn(&pdev->dev, "failed to init hdcp: disabled\n");
		hdmi->hdcp_ctrl = NULL;
	}

	return hdmi;

fail:
	if (hdmi)
		msm_hdmi_destroy(hdmi);

	return ERR_PTR(ret);
}

/* Second part of initialization, the drm/kms level modeset_init,
 * constructs/initializes mode objects, etc, is called from master
 * driver (not hdmi sub-device's probe/bind!)
 *
 * Any resource (regulator/clk/etc) which could be missing at boot
 * should be handled in msm_hdmi_init() so that failure happens from
 * hdmi sub-device's probe.
 */
int msm_hdmi_modeset_init(struct hdmi *hdmi,
		struct drm_device *dev, struct drm_encoder *encoder)
{
	struct msm_drm_private *priv = dev->dev_private;
	struct platform_device *pdev = hdmi->pdev;
	int ret;

	hdmi->dev = dev;
	hdmi->encoder = encoder;

	hdmi_audio_infoframe_init(&hdmi->audio.infoframe);

	hdmi->bridge = msm_hdmi_bridge_init(hdmi);
	if (IS_ERR(hdmi->bridge)) {
		ret = PTR_ERR(hdmi->bridge);
		DRM_DEV_ERROR(dev->dev, "failed to create HDMI bridge: %d\n", ret);
		hdmi->bridge = NULL;
		goto fail;
	}

	hdmi->connector = msm_hdmi_connector_init(hdmi);
	if (IS_ERR(hdmi->connector)) {
		ret = PTR_ERR(hdmi->connector);
		DRM_DEV_ERROR(dev->dev, "failed to create HDMI connector: %d\n", ret);
		hdmi->connector = NULL;
		goto fail;
	}

	hdmi->irq = irq_of_parse_and_map(pdev->dev.of_node, 0);
	if (hdmi->irq < 0) {
		ret = hdmi->irq;
		DRM_DEV_ERROR(dev->dev, "failed to get irq: %d\n", ret);
		goto fail;
	}

	ret = devm_request_irq(&pdev->dev, hdmi->irq,
			msm_hdmi_irq, IRQF_TRIGGER_HIGH | IRQF_ONESHOT,
			"hdmi_isr", hdmi);
	if (ret < 0) {
		DRM_DEV_ERROR(dev->dev, "failed to request IRQ%u: %d\n",
				hdmi->irq, ret);
		goto fail;
	}

	ret = msm_hdmi_hpd_enable(hdmi->connector);
	if (ret < 0) {
		DRM_DEV_ERROR(&hdmi->pdev->dev, "failed to enable HPD: %d\n", ret);
		goto fail;
	}

	priv->bridges[priv->num_bridges++]       = hdmi->bridge;
	priv->connectors[priv->num_connectors++] = hdmi->connector;

	platform_set_drvdata(pdev, hdmi);

	return 0;

fail:
	/* bridge is normally destroyed by drm: */
	if (hdmi->bridge) {
		msm_hdmi_bridge_destroy(hdmi->bridge);
		hdmi->bridge = NULL;
	}
	if (hdmi->connector) {
		hdmi->connector->funcs->destroy(hdmi->connector);
		hdmi->connector = NULL;
	}

	return ret;
}

/*
 * The hdmi device:
 */

#define HDMI_CFG(item, entry) \
	.item ## _names = item ##_names_ ## entry, \
	.item ## _cnt   = ARRAY_SIZE(item ## _names_ ## entry)

static const char *pwr_reg_names_none[] = {};
static const char *hpd_reg_names_none[] = {};

static struct hdmi_platform_config hdmi_tx_8660_config;

static const char *hpd_reg_names_8960[] = {"core-vdda", "hdmi-mux"};
static const char *hpd_clk_names_8960[] = {"core", "master_iface", "slave_iface"};

static struct hdmi_platform_config hdmi_tx_8960_config = {
		HDMI_CFG(hpd_reg, 8960),
		HDMI_CFG(hpd_clk, 8960),
};

static const char *pwr_reg_names_8x74[] = {"core-vdda", "core-vcc"};
static const char *hpd_reg_names_8x74[] = {"hpd-gdsc", "hpd-5v"};
static const char *pwr_clk_names_8x74[] = {"extp", "alt_iface"};
static const char *hpd_clk_names_8x74[] = {"iface", "core", "mdp_core"};
static unsigned long hpd_clk_freq_8x74[] = {0, 19200000, 0};

static struct hdmi_platform_config hdmi_tx_8974_config = {
		HDMI_CFG(pwr_reg, 8x74),
		HDMI_CFG(hpd_reg, 8x74),
		HDMI_CFG(pwr_clk, 8x74),
		HDMI_CFG(hpd_clk, 8x74),
		.hpd_freq      = hpd_clk_freq_8x74,
};

static const char *hpd_reg_names_8084[] = {"hpd-gdsc", "hpd-5v", "hpd-5v-en"};

static struct hdmi_platform_config hdmi_tx_8084_config = {
		HDMI_CFG(pwr_reg, 8x74),
		HDMI_CFG(hpd_reg, 8084),
		HDMI_CFG(pwr_clk, 8x74),
		HDMI_CFG(hpd_clk, 8x74),
		.hpd_freq      = hpd_clk_freq_8x74,
};

static struct hdmi_platform_config hdmi_tx_8994_config = {
		HDMI_CFG(pwr_reg, 8x74),
		HDMI_CFG(hpd_reg, none),
		HDMI_CFG(pwr_clk, 8x74),
		HDMI_CFG(hpd_clk, 8x74),
		.hpd_freq      = hpd_clk_freq_8x74,
};

static struct hdmi_platform_config hdmi_tx_8996_config = {
		HDMI_CFG(pwr_reg, none),
		HDMI_CFG(hpd_reg, none),
		HDMI_CFG(pwr_clk, 8x74),
		HDMI_CFG(hpd_clk, 8x74),
		.hpd_freq      = hpd_clk_freq_8x74,
};

static const struct {
	const char *name;
	const bool output;
	const int value;
	const char *label;
} msm_hdmi_gpio_pdata[] = {
	{ "qcom,hdmi-tx-ddc-clk", true, 1, "HDMI_DDC_CLK" },
	{ "qcom,hdmi-tx-ddc-data", true, 1, "HDMI_DDC_DATA" },
	{ "qcom,hdmi-tx-hpd", false, 1, "HDMI_HPD" },
	{ "qcom,hdmi-tx-mux-en", true, 1, "HDMI_MUX_EN" },
	{ "qcom,hdmi-tx-mux-sel", true, 0, "HDMI_MUX_SEL" },
	{ "qcom,hdmi-tx-mux-lpm", true, 1, "HDMI_MUX_LPM" },
};

/*
 * HDMI audio codec callbacks
 */
static int msm_hdmi_audio_hw_params(struct device *dev, void *data,
				    struct hdmi_codec_daifmt *daifmt,
				    struct hdmi_codec_params *params)
{
	struct hdmi *hdmi = dev_get_drvdata(dev);
	unsigned int chan;
	unsigned int channel_allocation = 0;
	unsigned int rate;
	unsigned int level_shift  = 0; /* 0dB */
	bool down_mix = false;

	DRM_DEV_DEBUG(dev, "%u Hz, %d bit, %d channels\n", params->sample_rate,
		 params->sample_width, params->cea.channels);

	switch (params->cea.channels) {
	case 2:
		/* FR and FL speakers */
		channel_allocation  = 0;
		chan = MSM_HDMI_AUDIO_CHANNEL_2;
		break;
	case 4:
		/* FC, LFE, FR and FL speakers */
		channel_allocation  = 0x3;
		chan = MSM_HDMI_AUDIO_CHANNEL_4;
		break;
	case 6:
		/* RR, RL, FC, LFE, FR and FL speakers */
		channel_allocation  = 0x0B;
		chan = MSM_HDMI_AUDIO_CHANNEL_6;
		break;
	case 8:
		/* FRC, FLC, RR, RL, FC, LFE, FR and FL speakers */
		channel_allocation  = 0x1F;
		chan = MSM_HDMI_AUDIO_CHANNEL_8;
		break;
	default:
		return -EINVAL;
	}

	switch (params->sample_rate) {
	case 32000:
		rate = HDMI_SAMPLE_RATE_32KHZ;
		break;
	case 44100:
		rate = HDMI_SAMPLE_RATE_44_1KHZ;
		break;
	case 48000:
		rate = HDMI_SAMPLE_RATE_48KHZ;
		break;
	case 88200:
		rate = HDMI_SAMPLE_RATE_88_2KHZ;
		break;
	case 96000:
		rate = HDMI_SAMPLE_RATE_96KHZ;
		break;
	case 176400:
		rate = HDMI_SAMPLE_RATE_176_4KHZ;
		break;
	case 192000:
		rate = HDMI_SAMPLE_RATE_192KHZ;
		break;
	default:
		DRM_DEV_ERROR(dev, "rate[%d] not supported!\n",
			params->sample_rate);
		return -EINVAL;
	}

	msm_hdmi_audio_set_sample_rate(hdmi, rate);
	msm_hdmi_audio_info_setup(hdmi, 1, chan, channel_allocation,
			      level_shift, down_mix);

	return 0;
}

static void msm_hdmi_audio_shutdown(struct device *dev, void *data)
{
	struct hdmi *hdmi = dev_get_drvdata(dev);

	msm_hdmi_audio_info_setup(hdmi, 0, 0, 0, 0, 0);
}

static const struct hdmi_codec_ops msm_hdmi_audio_codec_ops = {
	.hw_params = msm_hdmi_audio_hw_params,
	.audio_shutdown = msm_hdmi_audio_shutdown,
};

static struct hdmi_codec_pdata codec_data = {
	.ops = &msm_hdmi_audio_codec_ops,
	.max_i2s_channels = 8,
	.i2s = 1,
};

static int msm_hdmi_register_audio_driver(struct hdmi *hdmi, struct device *dev)
{
	hdmi->audio_pdev = platform_device_register_data(dev,
							 HDMI_CODEC_DRV_NAME,
							 PLATFORM_DEVID_AUTO,
							 &codec_data,
							 sizeof(codec_data));
	return PTR_ERR_OR_ZERO(hdmi->audio_pdev);
}

static int msm_hdmi_bind(struct device *dev, struct device *master, void *data)
{
	struct drm_device *drm = dev_get_drvdata(master);
	struct msm_drm_private *priv = drm->dev_private;
	struct hdmi_platform_config *hdmi_cfg;
	struct hdmi *hdmi;
	struct device_node *of_node = dev->of_node;
	int i, err;

	hdmi_cfg = (struct hdmi_platform_config *)
			of_device_get_match_data(dev);
	if (!hdmi_cfg) {
		DRM_DEV_ERROR(dev, "unknown hdmi_cfg: %pOFn\n", of_node);
		return -ENXIO;
	}

	hdmi_cfg->mmio_name     = "core_physical";
	hdmi_cfg->qfprom_mmio_name = "qfprom_physical";

	for (i = 0; i < HDMI_MAX_NUM_GPIO; i++) {
		const char *name = msm_hdmi_gpio_pdata[i].name;
		struct gpio_desc *gpiod;

		/*
		 * We are fetching the GPIO lines "as is" since the connector
		 * code is enabling and disabling the lines. Until that point
		 * the power-on default value will be kept.
		 */
		gpiod = devm_gpiod_get_optional(dev, name, GPIOD_ASIS);
		/* This will catch e.g. -PROBE_DEFER */
		if (IS_ERR(gpiod))
			return PTR_ERR(gpiod);
		if (!gpiod) {
			/* Try a second time, stripping down the name */
			char name3[32];

			/*
			 * Try again after stripping out the "qcom,hdmi-tx"
			 * prefix. This is mainly to match "hpd-gpios" used
			 * in the upstream bindings.
			 */
			if (sscanf(name, "qcom,hdmi-tx-%s", name3))
				gpiod = devm_gpiod_get_optional(dev, name3, GPIOD_ASIS);
			if (IS_ERR(gpiod))
				return PTR_ERR(gpiod);
			if (!gpiod)
				DBG("failed to get gpio: %s", name);
		}
		hdmi_cfg->gpios[i].gpiod = gpiod;
		if (gpiod)
			gpiod_set_consumer_name(gpiod, msm_hdmi_gpio_pdata[i].label);
		hdmi_cfg->gpios[i].output = msm_hdmi_gpio_pdata[i].output;
		hdmi_cfg->gpios[i].value = msm_hdmi_gpio_pdata[i].value;
	}

	dev->platform_data = hdmi_cfg;

	hdmi = msm_hdmi_init(to_platform_device(dev));
	if (IS_ERR(hdmi))
		return PTR_ERR(hdmi);
	priv->hdmi = hdmi;

	err = msm_hdmi_register_audio_driver(hdmi, dev);
	if (err) {
		DRM_ERROR("Failed to attach an audio codec %d\n", err);
		hdmi->audio_pdev = NULL;
	}

	return 0;
}

static void msm_hdmi_unbind(struct device *dev, struct device *master,
		void *data)
{
	struct drm_device *drm = dev_get_drvdata(master);
	struct msm_drm_private *priv = drm->dev_private;
	if (priv->hdmi) {
		if (priv->hdmi->audio_pdev)
			platform_device_unregister(priv->hdmi->audio_pdev);

		msm_hdmi_destroy(priv->hdmi);
		priv->hdmi = NULL;
	}
}

static const struct component_ops msm_hdmi_ops = {
		.bind   = msm_hdmi_bind,
		.unbind = msm_hdmi_unbind,
};

static int msm_hdmi_dev_probe(struct platform_device *pdev)
{
	return component_add(&pdev->dev, &msm_hdmi_ops);
}

static int msm_hdmi_dev_remove(struct platform_device *pdev)
{
	component_del(&pdev->dev, &msm_hdmi_ops);
	return 0;
}

static const struct of_device_id msm_hdmi_dt_match[] = {
	{ .compatible = "qcom,hdmi-tx-8996", .data = &hdmi_tx_8996_config },
	{ .compatible = "qcom,hdmi-tx-8994", .data = &hdmi_tx_8994_config },
	{ .compatible = "qcom,hdmi-tx-8084", .data = &hdmi_tx_8084_config },
	{ .compatible = "qcom,hdmi-tx-8974", .data = &hdmi_tx_8974_config },
	{ .compatible = "qcom,hdmi-tx-8960", .data = &hdmi_tx_8960_config },
	{ .compatible = "qcom,hdmi-tx-8660", .data = &hdmi_tx_8660_config },
	{}
};

static struct platform_driver msm_hdmi_driver = {
	.probe = msm_hdmi_dev_probe,
	.remove = msm_hdmi_dev_remove,
	.driver = {
		.name = "hdmi_msm",
		.of_match_table = msm_hdmi_dt_match,
	},
};

void __init msm_hdmi_register(void)
{
	msm_hdmi_phy_driver_register();
	platform_driver_register(&msm_hdmi_driver);
}

void __exit msm_hdmi_unregister(void)
{
	platform_driver_unregister(&msm_hdmi_driver);
	msm_hdmi_phy_driver_unregister();
}<|MERGE_RESOLUTION|>--- conflicted
+++ resolved
@@ -96,15 +96,7 @@
 	of_node_put(phy_node);
 
 	if (!phy_pdev) {
-<<<<<<< HEAD
-=======
 		DRM_DEV_ERROR(&pdev->dev, "phy driver is not ready\n");
-		return -EPROBE_DEFER;
-	}
-	if (!hdmi->phy) {
->>>>>>> 92b4b594
-		DRM_DEV_ERROR(&pdev->dev, "phy driver is not ready\n");
-		put_device(&phy_pdev->dev);
 		return -EPROBE_DEFER;
 	}
 	if (!hdmi->phy) {
