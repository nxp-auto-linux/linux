// SPDX-License-Identifier: GPL-2.0
/*
 * Copyright (C) 2015-2018 Etnaviv Project
 */

#include <linux/component.h>
#include <linux/dma-fence.h>
#include <linux/moduleparam.h>
#include <linux/of_device.h>
#include <linux/thermal.h>

#include "etnaviv_cmdbuf.h"
#include "etnaviv_dump.h"
#include "etnaviv_gpu.h"
#include "etnaviv_gem.h"
#include "etnaviv_mmu.h"
#include "etnaviv_perfmon.h"
#include "etnaviv_sched.h"
#include "common.xml.h"
#include "state.xml.h"
#include "state_hi.xml.h"
#include "cmdstream.xml.h"

#ifndef PHYS_OFFSET
#define PHYS_OFFSET 0
#endif

static const struct platform_device_id gpu_ids[] = {
	{ .name = "etnaviv-gpu,2d" },
	{ },
};

/*
 * Driver functions:
 */

int etnaviv_gpu_get_param(struct etnaviv_gpu *gpu, u32 param, u64 *value)
{
	switch (param) {
	case ETNAVIV_PARAM_GPU_MODEL:
		*value = gpu->identity.model;
		break;

	case ETNAVIV_PARAM_GPU_REVISION:
		*value = gpu->identity.revision;
		break;

	case ETNAVIV_PARAM_GPU_FEATURES_0:
		*value = gpu->identity.features;
		break;

	case ETNAVIV_PARAM_GPU_FEATURES_1:
		*value = gpu->identity.minor_features0;
		break;

	case ETNAVIV_PARAM_GPU_FEATURES_2:
		*value = gpu->identity.minor_features1;
		break;

	case ETNAVIV_PARAM_GPU_FEATURES_3:
		*value = gpu->identity.minor_features2;
		break;

	case ETNAVIV_PARAM_GPU_FEATURES_4:
		*value = gpu->identity.minor_features3;
		break;

	case ETNAVIV_PARAM_GPU_FEATURES_5:
		*value = gpu->identity.minor_features4;
		break;

	case ETNAVIV_PARAM_GPU_FEATURES_6:
		*value = gpu->identity.minor_features5;
		break;

	case ETNAVIV_PARAM_GPU_FEATURES_7:
		*value = gpu->identity.minor_features6;
		break;

	case ETNAVIV_PARAM_GPU_FEATURES_8:
		*value = gpu->identity.minor_features7;
		break;

	case ETNAVIV_PARAM_GPU_FEATURES_9:
		*value = gpu->identity.minor_features8;
		break;

	case ETNAVIV_PARAM_GPU_FEATURES_10:
		*value = gpu->identity.minor_features9;
		break;

	case ETNAVIV_PARAM_GPU_FEATURES_11:
		*value = gpu->identity.minor_features10;
		break;

	case ETNAVIV_PARAM_GPU_FEATURES_12:
		*value = gpu->identity.minor_features11;
		break;

	case ETNAVIV_PARAM_GPU_STREAM_COUNT:
		*value = gpu->identity.stream_count;
		break;

	case ETNAVIV_PARAM_GPU_REGISTER_MAX:
		*value = gpu->identity.register_max;
		break;

	case ETNAVIV_PARAM_GPU_THREAD_COUNT:
		*value = gpu->identity.thread_count;
		break;

	case ETNAVIV_PARAM_GPU_VERTEX_CACHE_SIZE:
		*value = gpu->identity.vertex_cache_size;
		break;

	case ETNAVIV_PARAM_GPU_SHADER_CORE_COUNT:
		*value = gpu->identity.shader_core_count;
		break;

	case ETNAVIV_PARAM_GPU_PIXEL_PIPES:
		*value = gpu->identity.pixel_pipes;
		break;

	case ETNAVIV_PARAM_GPU_VERTEX_OUTPUT_BUFFER_SIZE:
		*value = gpu->identity.vertex_output_buffer_size;
		break;

	case ETNAVIV_PARAM_GPU_BUFFER_SIZE:
		*value = gpu->identity.buffer_size;
		break;

	case ETNAVIV_PARAM_GPU_INSTRUCTION_COUNT:
		*value = gpu->identity.instruction_count;
		break;

	case ETNAVIV_PARAM_GPU_NUM_CONSTANTS:
		*value = gpu->identity.num_constants;
		break;

	case ETNAVIV_PARAM_GPU_NUM_VARYINGS:
		*value = gpu->identity.varyings_count;
		break;

	default:
		DBG("%s: invalid param: %u", dev_name(gpu->dev), param);
		return -EINVAL;
	}

	return 0;
}


#define etnaviv_is_model_rev(gpu, mod, rev) \
	((gpu)->identity.model == chipModel_##mod && \
	 (gpu)->identity.revision == rev)
#define etnaviv_field(val, field) \
	(((val) & field##__MASK) >> field##__SHIFT)

static void etnaviv_hw_specs(struct etnaviv_gpu *gpu)
{
	if (gpu->identity.minor_features0 &
	    chipMinorFeatures0_MORE_MINOR_FEATURES) {
		u32 specs[4];
		unsigned int streams;

		specs[0] = gpu_read(gpu, VIVS_HI_CHIP_SPECS);
		specs[1] = gpu_read(gpu, VIVS_HI_CHIP_SPECS_2);
		specs[2] = gpu_read(gpu, VIVS_HI_CHIP_SPECS_3);
		specs[3] = gpu_read(gpu, VIVS_HI_CHIP_SPECS_4);

		gpu->identity.stream_count = etnaviv_field(specs[0],
					VIVS_HI_CHIP_SPECS_STREAM_COUNT);
		gpu->identity.register_max = etnaviv_field(specs[0],
					VIVS_HI_CHIP_SPECS_REGISTER_MAX);
		gpu->identity.thread_count = etnaviv_field(specs[0],
					VIVS_HI_CHIP_SPECS_THREAD_COUNT);
		gpu->identity.vertex_cache_size = etnaviv_field(specs[0],
					VIVS_HI_CHIP_SPECS_VERTEX_CACHE_SIZE);
		gpu->identity.shader_core_count = etnaviv_field(specs[0],
					VIVS_HI_CHIP_SPECS_SHADER_CORE_COUNT);
		gpu->identity.pixel_pipes = etnaviv_field(specs[0],
					VIVS_HI_CHIP_SPECS_PIXEL_PIPES);
		gpu->identity.vertex_output_buffer_size =
			etnaviv_field(specs[0],
				VIVS_HI_CHIP_SPECS_VERTEX_OUTPUT_BUFFER_SIZE);

		gpu->identity.buffer_size = etnaviv_field(specs[1],
					VIVS_HI_CHIP_SPECS_2_BUFFER_SIZE);
		gpu->identity.instruction_count = etnaviv_field(specs[1],
					VIVS_HI_CHIP_SPECS_2_INSTRUCTION_COUNT);
		gpu->identity.num_constants = etnaviv_field(specs[1],
					VIVS_HI_CHIP_SPECS_2_NUM_CONSTANTS);

		gpu->identity.varyings_count = etnaviv_field(specs[2],
					VIVS_HI_CHIP_SPECS_3_VARYINGS_COUNT);

		/* This overrides the value from older register if non-zero */
		streams = etnaviv_field(specs[3],
					VIVS_HI_CHIP_SPECS_4_STREAM_COUNT);
		if (streams)
			gpu->identity.stream_count = streams;
	}

	/* Fill in the stream count if not specified */
	if (gpu->identity.stream_count == 0) {
		if (gpu->identity.model >= 0x1000)
			gpu->identity.stream_count = 4;
		else
			gpu->identity.stream_count = 1;
	}

	/* Convert the register max value */
	if (gpu->identity.register_max)
		gpu->identity.register_max = 1 << gpu->identity.register_max;
	else if (gpu->identity.model == chipModel_GC400)
		gpu->identity.register_max = 32;
	else
		gpu->identity.register_max = 64;

	/* Convert thread count */
	if (gpu->identity.thread_count)
		gpu->identity.thread_count = 1 << gpu->identity.thread_count;
	else if (gpu->identity.model == chipModel_GC400)
		gpu->identity.thread_count = 64;
	else if (gpu->identity.model == chipModel_GC500 ||
		 gpu->identity.model == chipModel_GC530)
		gpu->identity.thread_count = 128;
	else
		gpu->identity.thread_count = 256;

	if (gpu->identity.vertex_cache_size == 0)
		gpu->identity.vertex_cache_size = 8;

	if (gpu->identity.shader_core_count == 0) {
		if (gpu->identity.model >= 0x1000)
			gpu->identity.shader_core_count = 2;
		else
			gpu->identity.shader_core_count = 1;
	}

	if (gpu->identity.pixel_pipes == 0)
		gpu->identity.pixel_pipes = 1;

	/* Convert virtex buffer size */
	if (gpu->identity.vertex_output_buffer_size) {
		gpu->identity.vertex_output_buffer_size =
			1 << gpu->identity.vertex_output_buffer_size;
	} else if (gpu->identity.model == chipModel_GC400) {
		if (gpu->identity.revision < 0x4000)
			gpu->identity.vertex_output_buffer_size = 512;
		else if (gpu->identity.revision < 0x4200)
			gpu->identity.vertex_output_buffer_size = 256;
		else
			gpu->identity.vertex_output_buffer_size = 128;
	} else {
		gpu->identity.vertex_output_buffer_size = 512;
	}

	switch (gpu->identity.instruction_count) {
	case 0:
		if (etnaviv_is_model_rev(gpu, GC2000, 0x5108) ||
		    gpu->identity.model == chipModel_GC880)
			gpu->identity.instruction_count = 512;
		else
			gpu->identity.instruction_count = 256;
		break;

	case 1:
		gpu->identity.instruction_count = 1024;
		break;

	case 2:
		gpu->identity.instruction_count = 2048;
		break;

	default:
		gpu->identity.instruction_count = 256;
		break;
	}

	if (gpu->identity.num_constants == 0)
		gpu->identity.num_constants = 168;

	if (gpu->identity.varyings_count == 0) {
		if (gpu->identity.minor_features1 & chipMinorFeatures1_HALTI0)
			gpu->identity.varyings_count = 12;
		else
			gpu->identity.varyings_count = 8;
	}

	/*
	 * For some cores, two varyings are consumed for position, so the
	 * maximum varying count needs to be reduced by one.
	 */
	if (etnaviv_is_model_rev(gpu, GC5000, 0x5434) ||
	    etnaviv_is_model_rev(gpu, GC4000, 0x5222) ||
	    etnaviv_is_model_rev(gpu, GC4000, 0x5245) ||
	    etnaviv_is_model_rev(gpu, GC4000, 0x5208) ||
	    etnaviv_is_model_rev(gpu, GC3000, 0x5435) ||
	    etnaviv_is_model_rev(gpu, GC2200, 0x5244) ||
	    etnaviv_is_model_rev(gpu, GC2100, 0x5108) ||
	    etnaviv_is_model_rev(gpu, GC2000, 0x5108) ||
	    etnaviv_is_model_rev(gpu, GC1500, 0x5246) ||
	    etnaviv_is_model_rev(gpu, GC880, 0x5107) ||
	    etnaviv_is_model_rev(gpu, GC880, 0x5106))
		gpu->identity.varyings_count -= 1;
}

static void etnaviv_hw_identify(struct etnaviv_gpu *gpu)
{
	u32 chipIdentity;

	chipIdentity = gpu_read(gpu, VIVS_HI_CHIP_IDENTITY);

	/* Special case for older graphic cores. */
	if (etnaviv_field(chipIdentity, VIVS_HI_CHIP_IDENTITY_FAMILY) == 0x01) {
		gpu->identity.model    = chipModel_GC500;
		gpu->identity.revision = etnaviv_field(chipIdentity,
					 VIVS_HI_CHIP_IDENTITY_REVISION);
	} else {

		gpu->identity.model = gpu_read(gpu, VIVS_HI_CHIP_MODEL);
		gpu->identity.revision = gpu_read(gpu, VIVS_HI_CHIP_REV);

		/*
		 * !!!! HACK ALERT !!!!
		 * Because people change device IDs without letting software
		 * know about it - here is the hack to make it all look the
		 * same.  Only for GC400 family.
		 */
		if ((gpu->identity.model & 0xff00) == 0x0400 &&
		    gpu->identity.model != chipModel_GC420) {
			gpu->identity.model = gpu->identity.model & 0x0400;
		}

		/* Another special case */
		if (etnaviv_is_model_rev(gpu, GC300, 0x2201)) {
			u32 chipDate = gpu_read(gpu, VIVS_HI_CHIP_DATE);
			u32 chipTime = gpu_read(gpu, VIVS_HI_CHIP_TIME);

			if (chipDate == 0x20080814 && chipTime == 0x12051100) {
				/*
				 * This IP has an ECO; put the correct
				 * revision in it.
				 */
				gpu->identity.revision = 0x1051;
			}
		}

		/*
		 * NXP likes to call the GPU on the i.MX6QP GC2000+, but in
		 * reality it's just a re-branded GC3000. We can identify this
		 * core by the upper half of the revision register being all 1.
		 * Fix model/rev here, so all other places can refer to this
		 * core by its real identity.
		 */
		if (etnaviv_is_model_rev(gpu, GC2000, 0xffff5450)) {
			gpu->identity.model = chipModel_GC3000;
			gpu->identity.revision &= 0xffff;
		}
	}

	dev_info(gpu->dev, "model: GC%x, revision: %x\n",
		 gpu->identity.model, gpu->identity.revision);

	/*
	 * If there is a match in the HWDB, we aren't interested in the
	 * remaining register values, as they might be wrong.
	 */
	if (etnaviv_fill_identity_from_hwdb(gpu))
		return;

	gpu->identity.features = gpu_read(gpu, VIVS_HI_CHIP_FEATURE);

	/* Disable fast clear on GC700. */
	if (gpu->identity.model == chipModel_GC700)
		gpu->identity.features &= ~chipFeatures_FAST_CLEAR;

	if ((gpu->identity.model == chipModel_GC500 &&
	     gpu->identity.revision < 2) ||
	    (gpu->identity.model == chipModel_GC300 &&
	     gpu->identity.revision < 0x2000)) {

		/*
		 * GC500 rev 1.x and GC300 rev < 2.0 doesn't have these
		 * registers.
		 */
		gpu->identity.minor_features0 = 0;
		gpu->identity.minor_features1 = 0;
		gpu->identity.minor_features2 = 0;
		gpu->identity.minor_features3 = 0;
		gpu->identity.minor_features4 = 0;
		gpu->identity.minor_features5 = 0;
	} else
		gpu->identity.minor_features0 =
				gpu_read(gpu, VIVS_HI_CHIP_MINOR_FEATURE_0);

	if (gpu->identity.minor_features0 &
	    chipMinorFeatures0_MORE_MINOR_FEATURES) {
		gpu->identity.minor_features1 =
				gpu_read(gpu, VIVS_HI_CHIP_MINOR_FEATURE_1);
		gpu->identity.minor_features2 =
				gpu_read(gpu, VIVS_HI_CHIP_MINOR_FEATURE_2);
		gpu->identity.minor_features3 =
				gpu_read(gpu, VIVS_HI_CHIP_MINOR_FEATURE_3);
		gpu->identity.minor_features4 =
				gpu_read(gpu, VIVS_HI_CHIP_MINOR_FEATURE_4);
		gpu->identity.minor_features5 =
				gpu_read(gpu, VIVS_HI_CHIP_MINOR_FEATURE_5);
	}

	/* GC600 idle register reports zero bits where modules aren't present */
	if (gpu->identity.model == chipModel_GC600) {
		gpu->idle_mask = VIVS_HI_IDLE_STATE_TX |
				 VIVS_HI_IDLE_STATE_RA |
				 VIVS_HI_IDLE_STATE_SE |
				 VIVS_HI_IDLE_STATE_PA |
				 VIVS_HI_IDLE_STATE_SH |
				 VIVS_HI_IDLE_STATE_PE |
				 VIVS_HI_IDLE_STATE_DE |
				 VIVS_HI_IDLE_STATE_FE;
	} else {
		gpu->idle_mask = ~VIVS_HI_IDLE_STATE_AXI_LP;
	}

	etnaviv_hw_specs(gpu);
}

static void etnaviv_gpu_load_clock(struct etnaviv_gpu *gpu, u32 clock)
{
	gpu_write(gpu, VIVS_HI_CLOCK_CONTROL, clock |
		  VIVS_HI_CLOCK_CONTROL_FSCALE_CMD_LOAD);
	gpu_write(gpu, VIVS_HI_CLOCK_CONTROL, clock);
}

static void etnaviv_gpu_update_clock(struct etnaviv_gpu *gpu)
{
	if (gpu->identity.minor_features2 &
	    chipMinorFeatures2_DYNAMIC_FREQUENCY_SCALING) {
		clk_set_rate(gpu->clk_core,
			     gpu->base_rate_core >> gpu->freq_scale);
		clk_set_rate(gpu->clk_shader,
			     gpu->base_rate_shader >> gpu->freq_scale);
	} else {
		unsigned int fscale = 1 << (6 - gpu->freq_scale);
		u32 clock = gpu_read(gpu, VIVS_HI_CLOCK_CONTROL);

		clock &= ~VIVS_HI_CLOCK_CONTROL_FSCALE_VAL__MASK;
		clock |= VIVS_HI_CLOCK_CONTROL_FSCALE_VAL(fscale);
		etnaviv_gpu_load_clock(gpu, clock);
	}
}

static int etnaviv_hw_reset(struct etnaviv_gpu *gpu)
{
	u32 control, idle;
	unsigned long timeout;
	bool failed = true;

	/* We hope that the GPU resets in under one second */
	timeout = jiffies + msecs_to_jiffies(1000);

	while (time_is_after_jiffies(timeout)) {
		/* enable clock */
		unsigned int fscale = 1 << (6 - gpu->freq_scale);
		control = VIVS_HI_CLOCK_CONTROL_FSCALE_VAL(fscale);
		etnaviv_gpu_load_clock(gpu, control);

		/* isolate the GPU. */
		control |= VIVS_HI_CLOCK_CONTROL_ISOLATE_GPU;
		gpu_write(gpu, VIVS_HI_CLOCK_CONTROL, control);

		if (gpu->sec_mode == ETNA_SEC_KERNEL) {
			gpu_write(gpu, VIVS_MMUv2_AHB_CONTROL,
			          VIVS_MMUv2_AHB_CONTROL_RESET);
		} else {
			/* set soft reset. */
			control |= VIVS_HI_CLOCK_CONTROL_SOFT_RESET;
			gpu_write(gpu, VIVS_HI_CLOCK_CONTROL, control);
		}

		/* wait for reset. */
		usleep_range(10, 20);

		/* reset soft reset bit. */
		control &= ~VIVS_HI_CLOCK_CONTROL_SOFT_RESET;
		gpu_write(gpu, VIVS_HI_CLOCK_CONTROL, control);

		/* reset GPU isolation. */
		control &= ~VIVS_HI_CLOCK_CONTROL_ISOLATE_GPU;
		gpu_write(gpu, VIVS_HI_CLOCK_CONTROL, control);

		/* read idle register. */
		idle = gpu_read(gpu, VIVS_HI_IDLE_STATE);

		/* try reseting again if FE it not idle */
		if ((idle & VIVS_HI_IDLE_STATE_FE) == 0) {
			dev_dbg(gpu->dev, "FE is not idle\n");
			continue;
		}

		/* read reset register. */
		control = gpu_read(gpu, VIVS_HI_CLOCK_CONTROL);

		/* is the GPU idle? */
		if (((control & VIVS_HI_CLOCK_CONTROL_IDLE_3D) == 0) ||
		    ((control & VIVS_HI_CLOCK_CONTROL_IDLE_2D) == 0)) {
			dev_dbg(gpu->dev, "GPU is not idle\n");
			continue;
		}

		/* disable debug registers, as they are not normally needed */
		control |= VIVS_HI_CLOCK_CONTROL_DISABLE_DEBUG_REGISTERS;
		gpu_write(gpu, VIVS_HI_CLOCK_CONTROL, control);

		failed = false;
		break;
	}

	if (failed) {
		idle = gpu_read(gpu, VIVS_HI_IDLE_STATE);
		control = gpu_read(gpu, VIVS_HI_CLOCK_CONTROL);

		dev_err(gpu->dev, "GPU failed to reset: FE %sidle, 3D %sidle, 2D %sidle\n",
			idle & VIVS_HI_IDLE_STATE_FE ? "" : "not ",
			control & VIVS_HI_CLOCK_CONTROL_IDLE_3D ? "" : "not ",
			control & VIVS_HI_CLOCK_CONTROL_IDLE_2D ? "" : "not ");

		return -EBUSY;
	}

	/* We rely on the GPU running, so program the clock */
	etnaviv_gpu_update_clock(gpu);

	return 0;
}

static void etnaviv_gpu_enable_mlcg(struct etnaviv_gpu *gpu)
{
	u32 pmc, ppc;

	/* enable clock gating */
	ppc = gpu_read(gpu, VIVS_PM_POWER_CONTROLS);
	ppc |= VIVS_PM_POWER_CONTROLS_ENABLE_MODULE_CLOCK_GATING;

	/* Disable stall module clock gating for 4.3.0.1 and 4.3.0.2 revs */
	if (gpu->identity.revision == 0x4301 ||
	    gpu->identity.revision == 0x4302)
		ppc |= VIVS_PM_POWER_CONTROLS_DISABLE_STALL_MODULE_CLOCK_GATING;

	gpu_write(gpu, VIVS_PM_POWER_CONTROLS, ppc);

	pmc = gpu_read(gpu, VIVS_PM_MODULE_CONTROLS);

	/* Disable PA clock gating for GC400+ without bugfix except for GC420 */
	if (gpu->identity.model >= chipModel_GC400 &&
	    gpu->identity.model != chipModel_GC420 &&
	    !(gpu->identity.minor_features3 & chipMinorFeatures3_BUG_FIXES12))
		pmc |= VIVS_PM_MODULE_CONTROLS_DISABLE_MODULE_CLOCK_GATING_PA;

	/*
	 * Disable PE clock gating on revs < 5.0.0.0 when HZ is
	 * present without a bug fix.
	 */
	if (gpu->identity.revision < 0x5000 &&
	    gpu->identity.minor_features0 & chipMinorFeatures0_HZ &&
	    !(gpu->identity.minor_features1 &
	      chipMinorFeatures1_DISABLE_PE_GATING))
		pmc |= VIVS_PM_MODULE_CONTROLS_DISABLE_MODULE_CLOCK_GATING_PE;

	if (gpu->identity.revision < 0x5422)
		pmc |= BIT(15); /* Unknown bit */

	/* Disable TX clock gating on affected core revisions. */
	if (etnaviv_is_model_rev(gpu, GC4000, 0x5222) ||
	    etnaviv_is_model_rev(gpu, GC2000, 0x5108))
		pmc |= VIVS_PM_MODULE_CONTROLS_DISABLE_MODULE_CLOCK_GATING_TX;

	pmc |= VIVS_PM_MODULE_CONTROLS_DISABLE_MODULE_CLOCK_GATING_RA_HZ;
	pmc |= VIVS_PM_MODULE_CONTROLS_DISABLE_MODULE_CLOCK_GATING_RA_EZ;

	gpu_write(gpu, VIVS_PM_MODULE_CONTROLS, pmc);
}

void etnaviv_gpu_start_fe(struct etnaviv_gpu *gpu, u32 address, u16 prefetch)
{
	gpu_write(gpu, VIVS_FE_COMMAND_ADDRESS, address);
	gpu_write(gpu, VIVS_FE_COMMAND_CONTROL,
		  VIVS_FE_COMMAND_CONTROL_ENABLE |
		  VIVS_FE_COMMAND_CONTROL_PREFETCH(prefetch));

	if (gpu->sec_mode == ETNA_SEC_KERNEL) {
		gpu_write(gpu, VIVS_MMUv2_SEC_COMMAND_CONTROL,
			  VIVS_MMUv2_SEC_COMMAND_CONTROL_ENABLE |
			  VIVS_MMUv2_SEC_COMMAND_CONTROL_PREFETCH(prefetch));
	}
}

static void etnaviv_gpu_setup_pulse_eater(struct etnaviv_gpu *gpu)
{
	/*
	 * Base value for VIVS_PM_PULSE_EATER register on models where it
	 * cannot be read, extracted from vivante kernel driver.
	 */
	u32 pulse_eater = 0x01590880;

	if (etnaviv_is_model_rev(gpu, GC4000, 0x5208) ||
	    etnaviv_is_model_rev(gpu, GC4000, 0x5222)) {
		pulse_eater |= BIT(23);

	}

	if (etnaviv_is_model_rev(gpu, GC1000, 0x5039) ||
	    etnaviv_is_model_rev(gpu, GC1000, 0x5040)) {
		pulse_eater &= ~BIT(16);
		pulse_eater |= BIT(17);
	}

	if ((gpu->identity.revision > 0x5420) &&
	    (gpu->identity.features & chipFeatures_PIPE_3D))
	{
		/* Performance fix: disable internal DFS */
		pulse_eater = gpu_read(gpu, VIVS_PM_PULSE_EATER);
		pulse_eater |= BIT(18);
	}

	gpu_write(gpu, VIVS_PM_PULSE_EATER, pulse_eater);
}

static void etnaviv_gpu_hw_init(struct etnaviv_gpu *gpu)
{
	u16 prefetch;

	if ((etnaviv_is_model_rev(gpu, GC320, 0x5007) ||
	     etnaviv_is_model_rev(gpu, GC320, 0x5220)) &&
	    gpu_read(gpu, VIVS_HI_CHIP_TIME) != 0x2062400) {
		u32 mc_memory_debug;

		mc_memory_debug = gpu_read(gpu, VIVS_MC_DEBUG_MEMORY) & ~0xff;

		if (gpu->identity.revision == 0x5007)
			mc_memory_debug |= 0x0c;
		else
			mc_memory_debug |= 0x08;

		gpu_write(gpu, VIVS_MC_DEBUG_MEMORY, mc_memory_debug);
	}

	/* enable module-level clock gating */
	etnaviv_gpu_enable_mlcg(gpu);

	/*
	 * Update GPU AXI cache atttribute to "cacheable, no allocate".
	 * This is necessary to prevent the iMX6 SoC locking up.
	 */
	gpu_write(gpu, VIVS_HI_AXI_CONFIG,
		  VIVS_HI_AXI_CONFIG_AWCACHE(2) |
		  VIVS_HI_AXI_CONFIG_ARCACHE(2));

	/* GC2000 rev 5108 needs a special bus config */
	if (etnaviv_is_model_rev(gpu, GC2000, 0x5108)) {
		u32 bus_config = gpu_read(gpu, VIVS_MC_BUS_CONFIG);
		bus_config &= ~(VIVS_MC_BUS_CONFIG_FE_BUS_CONFIG__MASK |
				VIVS_MC_BUS_CONFIG_TX_BUS_CONFIG__MASK);
		bus_config |= VIVS_MC_BUS_CONFIG_FE_BUS_CONFIG(1) |
			      VIVS_MC_BUS_CONFIG_TX_BUS_CONFIG(0);
		gpu_write(gpu, VIVS_MC_BUS_CONFIG, bus_config);
	}

	if (gpu->sec_mode == ETNA_SEC_KERNEL) {
		u32 val = gpu_read(gpu, VIVS_MMUv2_AHB_CONTROL);
		val |= VIVS_MMUv2_AHB_CONTROL_NONSEC_ACCESS;
		gpu_write(gpu, VIVS_MMUv2_AHB_CONTROL, val);
	}

	/* setup the pulse eater */
	etnaviv_gpu_setup_pulse_eater(gpu);

	/* setup the MMU */
	etnaviv_iommu_restore(gpu);

	/* Start command processor */
	prefetch = etnaviv_buffer_init(gpu);

	gpu_write(gpu, VIVS_HI_INTR_ENBL, ~0U);
	etnaviv_gpu_start_fe(gpu, etnaviv_cmdbuf_get_va(&gpu->buffer),
			     prefetch);
}

int etnaviv_gpu_init(struct etnaviv_gpu *gpu)
{
	int ret, i;

	ret = pm_runtime_get_sync(gpu->dev);
	if (ret < 0) {
		dev_err(gpu->dev, "Failed to enable GPU power domain\n");
		return ret;
	}

	etnaviv_hw_identify(gpu);

	if (gpu->identity.model == 0) {
		dev_err(gpu->dev, "Unknown GPU model\n");
		ret = -ENXIO;
		goto fail;
	}

	/* Exclude VG cores with FE2.0 */
	if (gpu->identity.features & chipFeatures_PIPE_VG &&
	    gpu->identity.features & chipFeatures_FE20) {
		dev_info(gpu->dev, "Ignoring GPU with VG and FE2.0\n");
		ret = -ENXIO;
		goto fail;
	}

	/*
	 * Set the GPU linear window to be at the end of the DMA window, where
	 * the CMA area is likely to reside. This ensures that we are able to
	 * map the command buffers while having the linear window overlap as
	 * much RAM as possible, so we can optimize mappings for other buffers.
	 *
	 * For 3D cores only do this if MC2.0 is present, as with MC1.0 it leads
	 * to different views of the memory on the individual engines.
	 */
	if (!(gpu->identity.features & chipFeatures_PIPE_3D) ||
	    (gpu->identity.minor_features0 & chipMinorFeatures0_MC20)) {
		u32 dma_mask = (u32)dma_get_required_mask(gpu->dev);
		if (dma_mask < PHYS_OFFSET + SZ_2G)
			gpu->memory_base = PHYS_OFFSET;
		else
			gpu->memory_base = dma_mask - SZ_2G + 1;
	} else if (PHYS_OFFSET >= SZ_2G) {
		dev_info(gpu->dev, "Need to move linear window on MC1.0, disabling TS\n");
		gpu->memory_base = PHYS_OFFSET;
		gpu->identity.features &= ~chipFeatures_FAST_CLEAR;
	}

	/*
	 * On cores with security features supported, we claim control over the
	 * security states.
	 */
	if ((gpu->identity.minor_features7 & chipMinorFeatures7_BIT_SECURITY) &&
	    (gpu->identity.minor_features10 & chipMinorFeatures10_SECURITY_AHB))
		gpu->sec_mode = ETNA_SEC_KERNEL;

	ret = etnaviv_hw_reset(gpu);
	if (ret) {
		dev_err(gpu->dev, "GPU reset failed\n");
		goto fail;
	}

	gpu->mmu = etnaviv_iommu_new(gpu);
	if (IS_ERR(gpu->mmu)) {
		dev_err(gpu->dev, "Failed to instantiate GPU IOMMU\n");
		ret = PTR_ERR(gpu->mmu);
		goto fail;
	}

	gpu->cmdbuf_suballoc = etnaviv_cmdbuf_suballoc_new(gpu);
	if (IS_ERR(gpu->cmdbuf_suballoc)) {
		dev_err(gpu->dev, "Failed to create cmdbuf suballocator\n");
		ret = PTR_ERR(gpu->cmdbuf_suballoc);
		goto fail;
	}

	/* Create buffer: */
	ret = etnaviv_cmdbuf_init(gpu->cmdbuf_suballoc, &gpu->buffer,
				  PAGE_SIZE);
	if (ret) {
		dev_err(gpu->dev, "could not create command buffer\n");
		goto destroy_iommu;
	}

	if (gpu->mmu->version == ETNAVIV_IOMMU_V1 &&
	    etnaviv_cmdbuf_get_va(&gpu->buffer) > 0x80000000) {
		ret = -EINVAL;
		dev_err(gpu->dev,
			"command buffer outside valid memory window\n");
		goto free_buffer;
	}

	/* Setup event management */
	spin_lock_init(&gpu->event_spinlock);
	init_completion(&gpu->event_free);
	bitmap_zero(gpu->event_bitmap, ETNA_NR_EVENTS);
	for (i = 0; i < ARRAY_SIZE(gpu->event); i++)
		complete(&gpu->event_free);

	/* Now program the hardware */
	mutex_lock(&gpu->lock);
	etnaviv_gpu_hw_init(gpu);
	gpu->exec_state = -1;
	mutex_unlock(&gpu->lock);

	pm_runtime_mark_last_busy(gpu->dev);
	pm_runtime_put_autosuspend(gpu->dev);

	return 0;

free_buffer:
	etnaviv_cmdbuf_free(&gpu->buffer);
	gpu->buffer.suballoc = NULL;
destroy_iommu:
	etnaviv_iommu_destroy(gpu->mmu);
	gpu->mmu = NULL;
fail:
	pm_runtime_mark_last_busy(gpu->dev);
	pm_runtime_put_autosuspend(gpu->dev);

	return ret;
}

#ifdef CONFIG_DEBUG_FS
struct dma_debug {
	u32 address[2];
	u32 state[2];
};

static void verify_dma(struct etnaviv_gpu *gpu, struct dma_debug *debug)
{
	u32 i;

	debug->address[0] = gpu_read(gpu, VIVS_FE_DMA_ADDRESS);
	debug->state[0]   = gpu_read(gpu, VIVS_FE_DMA_DEBUG_STATE);

	for (i = 0; i < 500; i++) {
		debug->address[1] = gpu_read(gpu, VIVS_FE_DMA_ADDRESS);
		debug->state[1]   = gpu_read(gpu, VIVS_FE_DMA_DEBUG_STATE);

		if (debug->address[0] != debug->address[1])
			break;

		if (debug->state[0] != debug->state[1])
			break;
	}
}

int etnaviv_gpu_debugfs(struct etnaviv_gpu *gpu, struct seq_file *m)
{
	struct dma_debug debug;
	u32 dma_lo, dma_hi, axi, idle;
	int ret;

	seq_printf(m, "%s Status:\n", dev_name(gpu->dev));

	ret = pm_runtime_get_sync(gpu->dev);
	if (ret < 0)
		return ret;

	dma_lo = gpu_read(gpu, VIVS_FE_DMA_LOW);
	dma_hi = gpu_read(gpu, VIVS_FE_DMA_HIGH);
	axi = gpu_read(gpu, VIVS_HI_AXI_STATUS);
	idle = gpu_read(gpu, VIVS_HI_IDLE_STATE);

	verify_dma(gpu, &debug);

	seq_puts(m, "\tfeatures\n");
	seq_printf(m, "\t major_features: 0x%08x\n",
		   gpu->identity.features);
	seq_printf(m, "\t minor_features0: 0x%08x\n",
		   gpu->identity.minor_features0);
	seq_printf(m, "\t minor_features1: 0x%08x\n",
		   gpu->identity.minor_features1);
	seq_printf(m, "\t minor_features2: 0x%08x\n",
		   gpu->identity.minor_features2);
	seq_printf(m, "\t minor_features3: 0x%08x\n",
		   gpu->identity.minor_features3);
	seq_printf(m, "\t minor_features4: 0x%08x\n",
		   gpu->identity.minor_features4);
	seq_printf(m, "\t minor_features5: 0x%08x\n",
		   gpu->identity.minor_features5);
	seq_printf(m, "\t minor_features6: 0x%08x\n",
		   gpu->identity.minor_features6);
	seq_printf(m, "\t minor_features7: 0x%08x\n",
		   gpu->identity.minor_features7);
	seq_printf(m, "\t minor_features8: 0x%08x\n",
		   gpu->identity.minor_features8);
	seq_printf(m, "\t minor_features9: 0x%08x\n",
		   gpu->identity.minor_features9);
	seq_printf(m, "\t minor_features10: 0x%08x\n",
		   gpu->identity.minor_features10);
	seq_printf(m, "\t minor_features11: 0x%08x\n",
		   gpu->identity.minor_features11);

	seq_puts(m, "\tspecs\n");
	seq_printf(m, "\t stream_count:  %d\n",
			gpu->identity.stream_count);
	seq_printf(m, "\t register_max: %d\n",
			gpu->identity.register_max);
	seq_printf(m, "\t thread_count: %d\n",
			gpu->identity.thread_count);
	seq_printf(m, "\t vertex_cache_size: %d\n",
			gpu->identity.vertex_cache_size);
	seq_printf(m, "\t shader_core_count: %d\n",
			gpu->identity.shader_core_count);
	seq_printf(m, "\t pixel_pipes: %d\n",
			gpu->identity.pixel_pipes);
	seq_printf(m, "\t vertex_output_buffer_size: %d\n",
			gpu->identity.vertex_output_buffer_size);
	seq_printf(m, "\t buffer_size: %d\n",
			gpu->identity.buffer_size);
	seq_printf(m, "\t instruction_count: %d\n",
			gpu->identity.instruction_count);
	seq_printf(m, "\t num_constants: %d\n",
			gpu->identity.num_constants);
	seq_printf(m, "\t varyings_count: %d\n",
			gpu->identity.varyings_count);

	seq_printf(m, "\taxi: 0x%08x\n", axi);
	seq_printf(m, "\tidle: 0x%08x\n", idle);
	idle |= ~gpu->idle_mask & ~VIVS_HI_IDLE_STATE_AXI_LP;
	if ((idle & VIVS_HI_IDLE_STATE_FE) == 0)
		seq_puts(m, "\t FE is not idle\n");
	if ((idle & VIVS_HI_IDLE_STATE_DE) == 0)
		seq_puts(m, "\t DE is not idle\n");
	if ((idle & VIVS_HI_IDLE_STATE_PE) == 0)
		seq_puts(m, "\t PE is not idle\n");
	if ((idle & VIVS_HI_IDLE_STATE_SH) == 0)
		seq_puts(m, "\t SH is not idle\n");
	if ((idle & VIVS_HI_IDLE_STATE_PA) == 0)
		seq_puts(m, "\t PA is not idle\n");
	if ((idle & VIVS_HI_IDLE_STATE_SE) == 0)
		seq_puts(m, "\t SE is not idle\n");
	if ((idle & VIVS_HI_IDLE_STATE_RA) == 0)
		seq_puts(m, "\t RA is not idle\n");
	if ((idle & VIVS_HI_IDLE_STATE_TX) == 0)
		seq_puts(m, "\t TX is not idle\n");
	if ((idle & VIVS_HI_IDLE_STATE_VG) == 0)
		seq_puts(m, "\t VG is not idle\n");
	if ((idle & VIVS_HI_IDLE_STATE_IM) == 0)
		seq_puts(m, "\t IM is not idle\n");
	if ((idle & VIVS_HI_IDLE_STATE_FP) == 0)
		seq_puts(m, "\t FP is not idle\n");
	if ((idle & VIVS_HI_IDLE_STATE_TS) == 0)
		seq_puts(m, "\t TS is not idle\n");
	if (idle & VIVS_HI_IDLE_STATE_AXI_LP)
		seq_puts(m, "\t AXI low power mode\n");

	if (gpu->identity.features & chipFeatures_DEBUG_MODE) {
		u32 read0 = gpu_read(gpu, VIVS_MC_DEBUG_READ0);
		u32 read1 = gpu_read(gpu, VIVS_MC_DEBUG_READ1);
		u32 write = gpu_read(gpu, VIVS_MC_DEBUG_WRITE);

		seq_puts(m, "\tMC\n");
		seq_printf(m, "\t read0: 0x%08x\n", read0);
		seq_printf(m, "\t read1: 0x%08x\n", read1);
		seq_printf(m, "\t write: 0x%08x\n", write);
	}

	seq_puts(m, "\tDMA ");

	if (debug.address[0] == debug.address[1] &&
	    debug.state[0] == debug.state[1]) {
		seq_puts(m, "seems to be stuck\n");
	} else if (debug.address[0] == debug.address[1]) {
		seq_puts(m, "address is constant\n");
	} else {
		seq_puts(m, "is running\n");
	}

	seq_printf(m, "\t address 0: 0x%08x\n", debug.address[0]);
	seq_printf(m, "\t address 1: 0x%08x\n", debug.address[1]);
	seq_printf(m, "\t state 0: 0x%08x\n", debug.state[0]);
	seq_printf(m, "\t state 1: 0x%08x\n", debug.state[1]);
	seq_printf(m, "\t last fetch 64 bit word: 0x%08x 0x%08x\n",
		   dma_lo, dma_hi);

	ret = 0;

	pm_runtime_mark_last_busy(gpu->dev);
	pm_runtime_put_autosuspend(gpu->dev);

	return ret;
}
#endif

void etnaviv_gpu_recover_hang(struct etnaviv_gpu *gpu)
{
	unsigned long flags;
	unsigned int i = 0;

	dev_err(gpu->dev, "recover hung GPU!\n");

	if (pm_runtime_get_sync(gpu->dev) < 0)
		return;

	mutex_lock(&gpu->lock);

	etnaviv_hw_reset(gpu);

	/* complete all events, the GPU won't do it after the reset */
	spin_lock_irqsave(&gpu->event_spinlock, flags);
	for_each_set_bit_from(i, gpu->event_bitmap, ETNA_NR_EVENTS)
		complete(&gpu->event_free);
	bitmap_zero(gpu->event_bitmap, ETNA_NR_EVENTS);
	spin_unlock_irqrestore(&gpu->event_spinlock, flags);
	gpu->completed_fence = gpu->active_fence;

	etnaviv_gpu_hw_init(gpu);
	gpu->lastctx = NULL;
	gpu->exec_state = -1;

	mutex_unlock(&gpu->lock);
	pm_runtime_mark_last_busy(gpu->dev);
	pm_runtime_put_autosuspend(gpu->dev);
}

/* fence object management */
struct etnaviv_fence {
	struct etnaviv_gpu *gpu;
	struct dma_fence base;
};

static inline struct etnaviv_fence *to_etnaviv_fence(struct dma_fence *fence)
{
	return container_of(fence, struct etnaviv_fence, base);
}

static const char *etnaviv_fence_get_driver_name(struct dma_fence *fence)
{
	return "etnaviv";
}

static const char *etnaviv_fence_get_timeline_name(struct dma_fence *fence)
{
	struct etnaviv_fence *f = to_etnaviv_fence(fence);

	return dev_name(f->gpu->dev);
}

static bool etnaviv_fence_signaled(struct dma_fence *fence)
{
	struct etnaviv_fence *f = to_etnaviv_fence(fence);

	return fence_completed(f->gpu, f->base.seqno);
}

static void etnaviv_fence_release(struct dma_fence *fence)
{
	struct etnaviv_fence *f = to_etnaviv_fence(fence);

	kfree_rcu(f, base.rcu);
}

static const struct dma_fence_ops etnaviv_fence_ops = {
	.get_driver_name = etnaviv_fence_get_driver_name,
	.get_timeline_name = etnaviv_fence_get_timeline_name,
	.signaled = etnaviv_fence_signaled,
	.release = etnaviv_fence_release,
};

static struct dma_fence *etnaviv_gpu_fence_alloc(struct etnaviv_gpu *gpu)
{
	struct etnaviv_fence *f;

	/*
	 * GPU lock must already be held, otherwise fence completion order might
	 * not match the seqno order assigned here.
	 */
	lockdep_assert_held(&gpu->lock);

	f = kzalloc(sizeof(*f), GFP_KERNEL);
	if (!f)
		return NULL;

	f->gpu = gpu;

	dma_fence_init(&f->base, &etnaviv_fence_ops, &gpu->fence_spinlock,
		       gpu->fence_context, ++gpu->next_fence);

	return &f->base;
}

/*
 * event management:
 */

static int event_alloc(struct etnaviv_gpu *gpu, unsigned nr_events,
	unsigned int *events)
{
	unsigned long flags, timeout = msecs_to_jiffies(10 * 10000);
	unsigned i, acquired = 0;

	for (i = 0; i < nr_events; i++) {
		unsigned long ret;

		ret = wait_for_completion_timeout(&gpu->event_free, timeout);

		if (!ret) {
			dev_err(gpu->dev, "wait_for_completion_timeout failed");
			goto out;
		}

		acquired++;
		timeout = ret;
	}

	spin_lock_irqsave(&gpu->event_spinlock, flags);

	for (i = 0; i < nr_events; i++) {
		int event = find_first_zero_bit(gpu->event_bitmap, ETNA_NR_EVENTS);

		events[i] = event;
		memset(&gpu->event[event], 0, sizeof(struct etnaviv_event));
		set_bit(event, gpu->event_bitmap);
	}

	spin_unlock_irqrestore(&gpu->event_spinlock, flags);

	return 0;

out:
	for (i = 0; i < acquired; i++)
		complete(&gpu->event_free);

	return -EBUSY;
}

static void event_free(struct etnaviv_gpu *gpu, unsigned int event)
{
	unsigned long flags;

	spin_lock_irqsave(&gpu->event_spinlock, flags);

	if (!test_bit(event, gpu->event_bitmap)) {
		dev_warn(gpu->dev, "event %u is already marked as free",
			 event);
		spin_unlock_irqrestore(&gpu->event_spinlock, flags);
	} else {
		clear_bit(event, gpu->event_bitmap);
		spin_unlock_irqrestore(&gpu->event_spinlock, flags);

		complete(&gpu->event_free);
	}
}

/*
 * Cmdstream submission/retirement:
 */
int etnaviv_gpu_wait_fence_interruptible(struct etnaviv_gpu *gpu,
	u32 id, struct timespec *timeout)
{
	struct dma_fence *fence;
	int ret;

	/*
	 * Look up the fence and take a reference. We might still find a fence
	 * whose refcount has already dropped to zero. dma_fence_get_rcu
	 * pretends we didn't find a fence in that case.
	 */
	rcu_read_lock();
	fence = idr_find(&gpu->fence_idr, id);
	if (fence)
		fence = dma_fence_get_rcu(fence);
	rcu_read_unlock();

	if (!fence)
		return 0;

	if (!timeout) {
		/* No timeout was requested: just test for completion */
		ret = dma_fence_is_signaled(fence) ? 0 : -EBUSY;
	} else {
		unsigned long remaining = etnaviv_timeout_to_jiffies(timeout);

		ret = dma_fence_wait_timeout(fence, true, remaining);
		if (ret == 0)
			ret = -ETIMEDOUT;
		else if (ret != -ERESTARTSYS)
			ret = 0;

	}

	dma_fence_put(fence);
	return ret;
}

/*
 * Wait for an object to become inactive.  This, on it's own, is not race
 * free: the object is moved by the scheduler off the active list, and
 * then the iova is put.  Moreover, the object could be re-submitted just
 * after we notice that it's become inactive.
 *
 * Although the retirement happens under the gpu lock, we don't want to hold
 * that lock in this function while waiting.
 */
int etnaviv_gpu_wait_obj_inactive(struct etnaviv_gpu *gpu,
	struct etnaviv_gem_object *etnaviv_obj, struct timespec *timeout)
{
	unsigned long remaining;
	long ret;

	if (!timeout)
		return !is_active(etnaviv_obj) ? 0 : -EBUSY;

	remaining = etnaviv_timeout_to_jiffies(timeout);

	ret = wait_event_interruptible_timeout(gpu->fence_event,
					       !is_active(etnaviv_obj),
					       remaining);
	if (ret > 0)
		return 0;
	else if (ret == -ERESTARTSYS)
		return -ERESTARTSYS;
	else
		return -ETIMEDOUT;
}

static void sync_point_perfmon_sample(struct etnaviv_gpu *gpu,
	struct etnaviv_event *event, unsigned int flags)
{
	const struct etnaviv_gem_submit *submit = event->submit;
	unsigned int i;

	for (i = 0; i < submit->nr_pmrs; i++) {
		const struct etnaviv_perfmon_request *pmr = submit->pmrs + i;

		if (pmr->flags == flags)
			etnaviv_perfmon_process(gpu, pmr, submit->exec_state);
	}
}

static void sync_point_perfmon_sample_pre(struct etnaviv_gpu *gpu,
	struct etnaviv_event *event)
{
	u32 val;

	/* disable clock gating */
	val = gpu_read(gpu, VIVS_PM_POWER_CONTROLS);
	val &= ~VIVS_PM_POWER_CONTROLS_ENABLE_MODULE_CLOCK_GATING;
	gpu_write(gpu, VIVS_PM_POWER_CONTROLS, val);

	/* enable debug register */
	val = gpu_read(gpu, VIVS_HI_CLOCK_CONTROL);
	val &= ~VIVS_HI_CLOCK_CONTROL_DISABLE_DEBUG_REGISTERS;
	gpu_write(gpu, VIVS_HI_CLOCK_CONTROL, val);

	sync_point_perfmon_sample(gpu, event, ETNA_PM_PROCESS_PRE);
}

static void sync_point_perfmon_sample_post(struct etnaviv_gpu *gpu,
	struct etnaviv_event *event)
{
	const struct etnaviv_gem_submit *submit = event->submit;
	unsigned int i;
	u32 val;

	sync_point_perfmon_sample(gpu, event, ETNA_PM_PROCESS_POST);

	for (i = 0; i < submit->nr_pmrs; i++) {
		const struct etnaviv_perfmon_request *pmr = submit->pmrs + i;

		*pmr->bo_vma = pmr->sequence;
	}

	/* disable debug register */
	val = gpu_read(gpu, VIVS_HI_CLOCK_CONTROL);
	val |= VIVS_HI_CLOCK_CONTROL_DISABLE_DEBUG_REGISTERS;
	gpu_write(gpu, VIVS_HI_CLOCK_CONTROL, val);

	/* enable clock gating */
	val = gpu_read(gpu, VIVS_PM_POWER_CONTROLS);
	val |= VIVS_PM_POWER_CONTROLS_ENABLE_MODULE_CLOCK_GATING;
	gpu_write(gpu, VIVS_PM_POWER_CONTROLS, val);
}


/* add bo's to gpu's ring, and kick gpu: */
struct dma_fence *etnaviv_gpu_submit(struct etnaviv_gem_submit *submit)
{
	struct etnaviv_gpu *gpu = submit->gpu;
	struct dma_fence *gpu_fence;
	unsigned int i, nr_events = 1, event[3];
	int ret;

	if (!submit->runtime_resumed) {
		ret = pm_runtime_get_sync(gpu->dev);
		if (ret < 0)
			return NULL;
		submit->runtime_resumed = true;
	}

	/*
	 * if there are performance monitor requests we need to have
	 * - a sync point to re-configure gpu and process ETNA_PM_PROCESS_PRE
	 *   requests.
	 * - a sync point to re-configure gpu, process ETNA_PM_PROCESS_POST requests
	 *   and update the sequence number for userspace.
	 */
	if (submit->nr_pmrs)
		nr_events = 3;

	ret = event_alloc(gpu, nr_events, event);
	if (ret) {
		DRM_ERROR("no free events\n");
		return NULL;
	}

	mutex_lock(&gpu->lock);

	gpu_fence = etnaviv_gpu_fence_alloc(gpu);
	if (!gpu_fence) {
		for (i = 0; i < nr_events; i++)
			event_free(gpu, event[i]);

		goto out_unlock;
	}

	gpu->active_fence = gpu_fence->seqno;

	if (submit->nr_pmrs) {
		gpu->event[event[1]].sync_point = &sync_point_perfmon_sample_pre;
		kref_get(&submit->refcount);
		gpu->event[event[1]].submit = submit;
		etnaviv_sync_point_queue(gpu, event[1]);
	}

	gpu->event[event[0]].fence = gpu_fence;
	submit->cmdbuf.user_size = submit->cmdbuf.size - 8;
	etnaviv_buffer_queue(gpu, submit->exec_state, event[0],
			     &submit->cmdbuf);

	if (submit->nr_pmrs) {
		gpu->event[event[2]].sync_point = &sync_point_perfmon_sample_post;
		kref_get(&submit->refcount);
		gpu->event[event[2]].submit = submit;
		etnaviv_sync_point_queue(gpu, event[2]);
	}

out_unlock:
	mutex_unlock(&gpu->lock);

	return gpu_fence;
}

static void sync_point_worker(struct work_struct *work)
{
	struct etnaviv_gpu *gpu = container_of(work, struct etnaviv_gpu,
					       sync_point_work);
	struct etnaviv_event *event = &gpu->event[gpu->sync_point_event];
	u32 addr = gpu_read(gpu, VIVS_FE_DMA_ADDRESS);

	event->sync_point(gpu, event);
	etnaviv_submit_put(event->submit);
	event_free(gpu, gpu->sync_point_event);

	/* restart FE last to avoid GPU and IRQ racing against this worker */
	etnaviv_gpu_start_fe(gpu, addr + 2, 2);
}

static void dump_mmu_fault(struct etnaviv_gpu *gpu)
{
	u32 status_reg, status;
	int i;

	if (gpu->sec_mode == ETNA_SEC_NONE)
		status_reg = VIVS_MMUv2_STATUS;
	else
		status_reg = VIVS_MMUv2_SEC_STATUS;

	status = gpu_read(gpu, status_reg);
	dev_err_ratelimited(gpu->dev, "MMU fault status 0x%08x\n", status);

	for (i = 0; i < 4; i++) {
		u32 address_reg;

		if (!(status & (VIVS_MMUv2_STATUS_EXCEPTION0__MASK << (i * 4))))
			continue;

		if (gpu->sec_mode == ETNA_SEC_NONE)
			address_reg = VIVS_MMUv2_EXCEPTION_ADDR(i);
		else
			address_reg = VIVS_MMUv2_SEC_EXCEPTION_ADDR;

		dev_err_ratelimited(gpu->dev, "MMU %d fault addr 0x%08x\n", i,
				    gpu_read(gpu, address_reg));
	}
}

static irqreturn_t irq_handler(int irq, void *data)
{
	struct etnaviv_gpu *gpu = data;
	irqreturn_t ret = IRQ_NONE;

	u32 intr = gpu_read(gpu, VIVS_HI_INTR_ACKNOWLEDGE);

	if (intr != 0) {
		int event;

		pm_runtime_mark_last_busy(gpu->dev);

		dev_dbg(gpu->dev, "intr 0x%08x\n", intr);

		if (intr & VIVS_HI_INTR_ACKNOWLEDGE_AXI_BUS_ERROR) {
			dev_err(gpu->dev, "AXI bus error\n");
			intr &= ~VIVS_HI_INTR_ACKNOWLEDGE_AXI_BUS_ERROR;
		}

		if (intr & VIVS_HI_INTR_ACKNOWLEDGE_MMU_EXCEPTION) {
			dump_mmu_fault(gpu);
			intr &= ~VIVS_HI_INTR_ACKNOWLEDGE_MMU_EXCEPTION;
		}

		while ((event = ffs(intr)) != 0) {
			struct dma_fence *fence;

			event -= 1;

			intr &= ~(1 << event);

			dev_dbg(gpu->dev, "event %u\n", event);

			if (gpu->event[event].sync_point) {
				gpu->sync_point_event = event;
				queue_work(gpu->wq, &gpu->sync_point_work);
			}

			fence = gpu->event[event].fence;
			if (!fence)
				continue;

			gpu->event[event].fence = NULL;

			/*
			 * Events can be processed out of order.  Eg,
			 * - allocate and queue event 0
			 * - allocate event 1
			 * - event 0 completes, we process it
			 * - allocate and queue event 0
			 * - event 1 and event 0 complete
			 * we can end up processing event 0 first, then 1.
			 */
			if (fence_after(fence->seqno, gpu->completed_fence))
				gpu->completed_fence = fence->seqno;
			dma_fence_signal(fence);

			event_free(gpu, event);
		}

		ret = IRQ_HANDLED;
	}

	return ret;
}

static int etnaviv_gpu_clk_enable(struct etnaviv_gpu *gpu)
{
	int ret;

	if (gpu->clk_reg) {
		ret = clk_prepare_enable(gpu->clk_reg);
		if (ret)
			return ret;
	}

	if (gpu->clk_bus) {
		ret = clk_prepare_enable(gpu->clk_bus);
		if (ret)
			return ret;
	}

	if (gpu->clk_core) {
		ret = clk_prepare_enable(gpu->clk_core);
		if (ret)
			goto disable_clk_bus;
	}

	if (gpu->clk_shader) {
		ret = clk_prepare_enable(gpu->clk_shader);
		if (ret)
			goto disable_clk_core;
	}

	return 0;

disable_clk_core:
	if (gpu->clk_core)
		clk_disable_unprepare(gpu->clk_core);
disable_clk_bus:
	if (gpu->clk_bus)
		clk_disable_unprepare(gpu->clk_bus);

	return ret;
}

static int etnaviv_gpu_clk_disable(struct etnaviv_gpu *gpu)
{
	if (gpu->clk_shader)
		clk_disable_unprepare(gpu->clk_shader);
	if (gpu->clk_core)
		clk_disable_unprepare(gpu->clk_core);
	if (gpu->clk_bus)
		clk_disable_unprepare(gpu->clk_bus);
	if (gpu->clk_reg)
		clk_disable_unprepare(gpu->clk_reg);

	return 0;
}

int etnaviv_gpu_wait_idle(struct etnaviv_gpu *gpu, unsigned int timeout_ms)
{
	unsigned long timeout = jiffies + msecs_to_jiffies(timeout_ms);

	do {
		u32 idle = gpu_read(gpu, VIVS_HI_IDLE_STATE);

		if ((idle & gpu->idle_mask) == gpu->idle_mask)
			return 0;

		if (time_is_before_jiffies(timeout)) {
			dev_warn(gpu->dev,
				 "timed out waiting for idle: idle=0x%x\n",
				 idle);
			return -ETIMEDOUT;
		}

		udelay(5);
	} while (1);
}

static int etnaviv_gpu_hw_suspend(struct etnaviv_gpu *gpu)
{
	if (gpu->buffer.suballoc) {
		/* Replace the last WAIT with END */
		mutex_lock(&gpu->lock);
		etnaviv_buffer_end(gpu);
		mutex_unlock(&gpu->lock);

		/*
		 * We know that only the FE is busy here, this should
		 * happen quickly (as the WAIT is only 200 cycles).  If
		 * we fail, just warn and continue.
		 */
		etnaviv_gpu_wait_idle(gpu, 100);
	}

	return etnaviv_gpu_clk_disable(gpu);
}

#ifdef CONFIG_PM
static int etnaviv_gpu_hw_resume(struct etnaviv_gpu *gpu)
{
	int ret;

	ret = mutex_lock_killable(&gpu->lock);
	if (ret)
		return ret;

	etnaviv_gpu_update_clock(gpu);
	etnaviv_gpu_hw_init(gpu);

	gpu->lastctx = NULL;
	gpu->exec_state = -1;

	mutex_unlock(&gpu->lock);

	return 0;
}
#endif

static int
etnaviv_gpu_cooling_get_max_state(struct thermal_cooling_device *cdev,
				  unsigned long *state)
{
	*state = 6;

	return 0;
}

static int
etnaviv_gpu_cooling_get_cur_state(struct thermal_cooling_device *cdev,
				  unsigned long *state)
{
	struct etnaviv_gpu *gpu = cdev->devdata;

	*state = gpu->freq_scale;

	return 0;
}

static int
etnaviv_gpu_cooling_set_cur_state(struct thermal_cooling_device *cdev,
				  unsigned long state)
{
	struct etnaviv_gpu *gpu = cdev->devdata;

	mutex_lock(&gpu->lock);
	gpu->freq_scale = state;
	if (!pm_runtime_suspended(gpu->dev))
		etnaviv_gpu_update_clock(gpu);
	mutex_unlock(&gpu->lock);

	return 0;
}

static struct thermal_cooling_device_ops cooling_ops = {
	.get_max_state = etnaviv_gpu_cooling_get_max_state,
	.get_cur_state = etnaviv_gpu_cooling_get_cur_state,
	.set_cur_state = etnaviv_gpu_cooling_set_cur_state,
};

static int etnaviv_gpu_bind(struct device *dev, struct device *master,
	void *data)
{
	struct drm_device *drm = data;
	struct etnaviv_drm_private *priv = drm->dev_private;
	struct etnaviv_gpu *gpu = dev_get_drvdata(dev);
	int ret;

	if (IS_ENABLED(CONFIG_DRM_ETNAVIV_THERMAL)) {
		gpu->cooling = thermal_of_cooling_device_register(dev->of_node,
				(char *)dev_name(dev), gpu, &cooling_ops);
		if (IS_ERR(gpu->cooling))
			return PTR_ERR(gpu->cooling);
	}

	gpu->wq = alloc_ordered_workqueue(dev_name(dev), 0);
	if (!gpu->wq) {
		ret = -ENOMEM;
		goto out_thermal;
	}

	ret = etnaviv_sched_init(gpu);
	if (ret)
		goto out_workqueue;

#ifdef CONFIG_PM
	ret = pm_runtime_get_sync(gpu->dev);
#else
	ret = etnaviv_gpu_clk_enable(gpu);
#endif
<<<<<<< HEAD
	if (ret < 0) {
		if (IS_ENABLED(CONFIG_DRM_ETNAVIV_THERMAL))
			thermal_cooling_device_unregister(gpu->cooling);
		return ret;
	}
=======
	if (ret < 0)
		goto out_sched;

>>>>>>> e021bb4f

	gpu->drm = drm;
	gpu->fence_context = dma_fence_context_alloc(1);
	idr_init(&gpu->fence_idr);
	spin_lock_init(&gpu->fence_spinlock);

	INIT_WORK(&gpu->sync_point_work, sync_point_worker);
	init_waitqueue_head(&gpu->fence_event);

	priv->gpu[priv->num_gpus++] = gpu;

	pm_runtime_mark_last_busy(gpu->dev);
	pm_runtime_put_autosuspend(gpu->dev);

	return 0;

out_sched:
	etnaviv_sched_fini(gpu);

out_workqueue:
	destroy_workqueue(gpu->wq);

out_thermal:
	if (IS_ENABLED(CONFIG_DRM_ETNAVIV_THERMAL))
		thermal_cooling_device_unregister(gpu->cooling);

	return ret;
}

static void etnaviv_gpu_unbind(struct device *dev, struct device *master,
	void *data)
{
	struct etnaviv_gpu *gpu = dev_get_drvdata(dev);

	DBG("%s", dev_name(gpu->dev));

	flush_workqueue(gpu->wq);
	destroy_workqueue(gpu->wq);

	etnaviv_sched_fini(gpu);

#ifdef CONFIG_PM
	pm_runtime_get_sync(gpu->dev);
	pm_runtime_put_sync_suspend(gpu->dev);
#else
	etnaviv_gpu_hw_suspend(gpu);
#endif

	if (gpu->buffer.suballoc)
		etnaviv_cmdbuf_free(&gpu->buffer);

	if (gpu->cmdbuf_suballoc) {
		etnaviv_cmdbuf_suballoc_destroy(gpu->cmdbuf_suballoc);
		gpu->cmdbuf_suballoc = NULL;
	}

	if (gpu->mmu) {
		etnaviv_iommu_destroy(gpu->mmu);
		gpu->mmu = NULL;
	}

	gpu->drm = NULL;
	idr_destroy(&gpu->fence_idr);

	if (IS_ENABLED(CONFIG_DRM_ETNAVIV_THERMAL))
		thermal_cooling_device_unregister(gpu->cooling);
	gpu->cooling = NULL;
}

static const struct component_ops gpu_ops = {
	.bind = etnaviv_gpu_bind,
	.unbind = etnaviv_gpu_unbind,
};

static const struct of_device_id etnaviv_gpu_match[] = {
	{
		.compatible = "vivante,gc"
	},
	{ /* sentinel */ }
};
MODULE_DEVICE_TABLE(of, etnaviv_gpu_match);

static int etnaviv_gpu_platform_probe(struct platform_device *pdev)
{
	struct device *dev = &pdev->dev;
	struct etnaviv_gpu *gpu;
	struct resource *res;
	int err;

	gpu = devm_kzalloc(dev, sizeof(*gpu), GFP_KERNEL);
	if (!gpu)
		return -ENOMEM;

	gpu->dev = &pdev->dev;
	mutex_init(&gpu->lock);
	mutex_init(&gpu->fence_lock);

	/* Map registers: */
	res = platform_get_resource(pdev, IORESOURCE_MEM, 0);
	gpu->mmio = devm_ioremap_resource(&pdev->dev, res);
	if (IS_ERR(gpu->mmio))
		return PTR_ERR(gpu->mmio);

	/* Get Interrupt: */
	gpu->irq = platform_get_irq(pdev, 0);
	if (gpu->irq < 0) {
		dev_err(dev, "failed to get irq: %d\n", gpu->irq);
		return gpu->irq;
	}

	err = devm_request_irq(&pdev->dev, gpu->irq, irq_handler, 0,
			       dev_name(gpu->dev), gpu);
	if (err) {
		dev_err(dev, "failed to request IRQ%u: %d\n", gpu->irq, err);
		return err;
	}

	/* Get Clocks: */
	gpu->clk_reg = devm_clk_get(&pdev->dev, "reg");
	DBG("clk_reg: %p", gpu->clk_reg);
	if (IS_ERR(gpu->clk_reg))
		gpu->clk_reg = NULL;

	gpu->clk_bus = devm_clk_get(&pdev->dev, "bus");
	DBG("clk_bus: %p", gpu->clk_bus);
	if (IS_ERR(gpu->clk_bus))
		gpu->clk_bus = NULL;

	gpu->clk_core = devm_clk_get(&pdev->dev, "core");
	DBG("clk_core: %p", gpu->clk_core);
	if (IS_ERR(gpu->clk_core))
		gpu->clk_core = NULL;
	gpu->base_rate_core = clk_get_rate(gpu->clk_core);

	gpu->clk_shader = devm_clk_get(&pdev->dev, "shader");
	DBG("clk_shader: %p", gpu->clk_shader);
	if (IS_ERR(gpu->clk_shader))
		gpu->clk_shader = NULL;
	gpu->base_rate_shader = clk_get_rate(gpu->clk_shader);

	/* TODO: figure out max mapped size */
	dev_set_drvdata(dev, gpu);

	/*
	 * We treat the device as initially suspended.  The runtime PM
	 * autosuspend delay is rather arbitary: no measurements have
	 * yet been performed to determine an appropriate value.
	 */
	pm_runtime_use_autosuspend(gpu->dev);
	pm_runtime_set_autosuspend_delay(gpu->dev, 200);
	pm_runtime_enable(gpu->dev);

	err = component_add(&pdev->dev, &gpu_ops);
	if (err < 0) {
		dev_err(&pdev->dev, "failed to register component: %d\n", err);
		return err;
	}

	return 0;
}

static int etnaviv_gpu_platform_remove(struct platform_device *pdev)
{
	component_del(&pdev->dev, &gpu_ops);
	pm_runtime_disable(&pdev->dev);
	return 0;
}

#ifdef CONFIG_PM
static int etnaviv_gpu_rpm_suspend(struct device *dev)
{
	struct etnaviv_gpu *gpu = dev_get_drvdata(dev);
	u32 idle, mask;

	/* If we have outstanding fences, we're not idle */
	if (gpu->completed_fence != gpu->active_fence)
		return -EBUSY;

	/* Check whether the hardware (except FE) is idle */
	mask = gpu->idle_mask & ~VIVS_HI_IDLE_STATE_FE;
	idle = gpu_read(gpu, VIVS_HI_IDLE_STATE) & mask;
	if (idle != mask)
		return -EBUSY;

	return etnaviv_gpu_hw_suspend(gpu);
}

static int etnaviv_gpu_rpm_resume(struct device *dev)
{
	struct etnaviv_gpu *gpu = dev_get_drvdata(dev);
	int ret;

	ret = etnaviv_gpu_clk_enable(gpu);
	if (ret)
		return ret;

	/* Re-initialise the basic hardware state */
	if (gpu->drm && gpu->buffer.suballoc) {
		ret = etnaviv_gpu_hw_resume(gpu);
		if (ret) {
			etnaviv_gpu_clk_disable(gpu);
			return ret;
		}
	}

	return 0;
}
#endif

static const struct dev_pm_ops etnaviv_gpu_pm_ops = {
	SET_RUNTIME_PM_OPS(etnaviv_gpu_rpm_suspend, etnaviv_gpu_rpm_resume,
			   NULL)
};

struct platform_driver etnaviv_gpu_driver = {
	.driver = {
		.name = "etnaviv-gpu",
		.owner = THIS_MODULE,
		.pm = &etnaviv_gpu_pm_ops,
		.of_match_table = etnaviv_gpu_match,
	},
	.probe = etnaviv_gpu_platform_probe,
	.remove = etnaviv_gpu_platform_remove,
	.id_table = gpu_ids,
};<|MERGE_RESOLUTION|>--- conflicted
+++ resolved
@@ -1629,17 +1629,9 @@
 #else
 	ret = etnaviv_gpu_clk_enable(gpu);
 #endif
-<<<<<<< HEAD
-	if (ret < 0) {
-		if (IS_ENABLED(CONFIG_DRM_ETNAVIV_THERMAL))
-			thermal_cooling_device_unregister(gpu->cooling);
-		return ret;
-	}
-=======
 	if (ret < 0)
 		goto out_sched;
 
->>>>>>> e021bb4f
 
 	gpu->drm = drm;
 	gpu->fence_context = dma_fence_context_alloc(1);
