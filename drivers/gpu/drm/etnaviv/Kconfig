--- conflicted
+++ resolved
@@ -17,17 +17,6 @@
 
 config DRM_ETNAVIV_THERMAL
 	bool "enable ETNAVIV thermal throttling"
-<<<<<<< HEAD
-	depends on DRM_ETNAVIV
-	default y
-	help
-	  Compile in support for thermal throttling.
-	  Say Y unless you want to risk burning your SoC.
-
-config DRM_ETNAVIV_REGISTER_LOGGING
-	bool "enable ETNAVIV register logging"
-=======
->>>>>>> e021bb4f
 	depends on DRM_ETNAVIV
 	default y
 	help
