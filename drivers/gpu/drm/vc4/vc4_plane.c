--- conflicted
+++ resolved
@@ -315,15 +315,6 @@
 			vc4_get_scaling_mode(vc4_state->src_h[1],
 					     vc4_state->crtc_h);
 
-<<<<<<< HEAD
-		/* YUV conversion requires that horizontal scaling be enabled,
-		 * even on a plane that's otherwise 1:1. Looks like only PPF
-		 * works in that case, so let's pick that one.
-		 */
-		if (vc4_state->is_unity)
-			vc4_state->x_scaling[0] = VC4_SCALING_PPF;
-	} else {
-=======
 		/* YUV conversion requires that horizontal scaling be enabled
 		 * on the UV plane even if vc4_get_scaling_mode() returned
 		 * VC4_SCALING_NONE (which can happen when the down-scaling
@@ -334,7 +325,6 @@
 			vc4_state->x_scaling[1] = VC4_SCALING_PPF;
 	} else {
 		vc4_state->is_yuv = false;
->>>>>>> e021bb4f
 		vc4_state->x_scaling[1] = VC4_SCALING_NONE;
 		vc4_state->y_scaling[1] = VC4_SCALING_NONE;
 	}
