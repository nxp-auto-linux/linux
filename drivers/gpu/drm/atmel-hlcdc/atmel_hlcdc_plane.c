--- conflicted
+++ resolved
@@ -825,14 +825,11 @@
 	    desc->type == ATMEL_HLCDC_CURSOR_LAYER) {
 		int ret;
 
-<<<<<<< HEAD
-=======
 		ret = drm_plane_create_alpha_property(&plane->base);
 		if (ret)
 			return ret;
 	}
 
->>>>>>> e021bb4f
 	if (desc->layout.xstride[0] && desc->layout.pstride[0]) {
 		int ret;
 
