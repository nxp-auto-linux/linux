--- conflicted
+++ resolved
@@ -785,15 +785,6 @@
 	if (!primary) {
 		ret = -ENOMEM;
 		goto err_crtc;
-<<<<<<< HEAD
-	}
-
-	ret = armada_drm_plane_init(primary);
-	if (ret) {
-		kfree(primary);
-		goto err_crtc;
-=======
->>>>>>> e021bb4f
 	}
 
 	ret = armada_drm_primary_plane_init(drm, primary);
@@ -812,11 +803,7 @@
 	return armada_overlay_plane_create(drm, 1 << dcrtc->num);
 
 err_crtc_init:
-<<<<<<< HEAD
-	primary->base.funcs->destroy(&primary->base);
-=======
 	primary->funcs->destroy(primary);
->>>>>>> e021bb4f
 err_crtc:
 	kfree(dcrtc);
 
