/*
 * \author Rickard E. (Rik) Faith <faith@valinux.com>
 * \author Daryll Strauss <daryll@valinux.com>
 * \author Gareth Hughes <gareth@valinux.com>
 */

/*
 * Created: Mon Jan  4 08:58:31 1999 by faith@valinux.com
 *
 * Copyright 1999 Precision Insight, Inc., Cedar Park, Texas.
 * Copyright 2000 VA Linux Systems, Inc., Sunnyvale, California.
 * All Rights Reserved.
 *
 * Permission is hereby granted, free of charge, to any person obtaining a
 * copy of this software and associated documentation files (the "Software"),
 * to deal in the Software without restriction, including without limitation
 * the rights to use, copy, modify, merge, publish, distribute, sublicense,
 * and/or sell copies of the Software, and to permit persons to whom the
 * Software is furnished to do so, subject to the following conditions:
 *
 * The above copyright notice and this permission notice (including the next
 * paragraph) shall be included in all copies or substantial portions of the
 * Software.
 *
 * THE SOFTWARE IS PROVIDED "AS IS", WITHOUT WARRANTY OF ANY KIND, EXPRESS OR
 * IMPLIED, INCLUDING BUT NOT LIMITED TO THE WARRANTIES OF MERCHANTABILITY,
 * FITNESS FOR A PARTICULAR PURPOSE AND NONINFRINGEMENT.  IN NO EVENT SHALL
 * VA LINUX SYSTEMS AND/OR ITS SUPPLIERS BE LIABLE FOR ANY CLAIM, DAMAGES OR
 * OTHER LIABILITY, WHETHER IN AN ACTION OF CONTRACT, TORT OR OTHERWISE,
 * ARISING FROM, OUT OF OR IN CONNECTION WITH THE SOFTWARE OR THE USE OR
 * OTHER DEALINGS IN THE SOFTWARE.
 */

#include <linux/poll.h>
#include <linux/slab.h>
#include <linux/module.h>

#include <drm/drm_client.h>
#include <drm/drm_file.h>
#include <drm/drmP.h>

#include "drm_legacy.h"
#include "drm_internal.h"
#include "drm_crtc_internal.h"

/* from BKL pushdown */
DEFINE_MUTEX(drm_global_mutex);

/**
 * DOC: file operations
 *
 * Drivers must define the file operations structure that forms the DRM
 * userspace API entry point, even though most of those operations are
 * implemented in the DRM core. The resulting &struct file_operations must be
 * stored in the &drm_driver.fops field. The mandatory functions are drm_open(),
 * drm_read(), drm_ioctl() and drm_compat_ioctl() if CONFIG_COMPAT is enabled
 * Note that drm_compat_ioctl will be NULL if CONFIG_COMPAT=n, so there's no
 * need to sprinkle #ifdef into the code. Drivers which implement private ioctls
 * that require 32/64 bit compatibility support must provide their own
 * &file_operations.compat_ioctl handler that processes private ioctls and calls
 * drm_compat_ioctl() for core ioctls.
 *
 * In addition drm_read() and drm_poll() provide support for DRM events. DRM
 * events are a generic and extensible means to send asynchronous events to
 * userspace through the file descriptor. They are used to send vblank event and
 * page flip completions by the KMS API. But drivers can also use it for their
 * own needs, e.g. to signal completion of rendering.
 *
 * For the driver-side event interface see drm_event_reserve_init() and
 * drm_send_event() as the main starting points.
 *
 * The memory mapping implementation will vary depending on how the driver
 * manages memory. Legacy drivers will use the deprecated drm_legacy_mmap()
 * function, modern drivers should use one of the provided memory-manager
 * specific implementations. For GEM-based drivers this is drm_gem_mmap(), and
 * for drivers which use the CMA GEM helpers it's drm_gem_cma_mmap().
 *
 * No other file operations are supported by the DRM userspace API. Overall the
 * following is an example &file_operations structure::
 *
 *     static const example_drm_fops = {
 *             .owner = THIS_MODULE,
 *             .open = drm_open,
 *             .release = drm_release,
 *             .unlocked_ioctl = drm_ioctl,
 *             .compat_ioctl = drm_compat_ioctl, // NULL if CONFIG_COMPAT=n
 *             .poll = drm_poll,
 *             .read = drm_read,
 *             .llseek = no_llseek,
 *             .mmap = drm_gem_mmap,
 *     };
 *
 * For plain GEM based drivers there is the DEFINE_DRM_GEM_FOPS() macro, and for
 * CMA based drivers there is the DEFINE_DRM_GEM_CMA_FOPS() macro to make this
 * simpler.
 *
 * The driver's &file_operations must be stored in &drm_driver.fops.
 *
 * For driver-private IOCTL handling see the more detailed discussion in
 * :ref:`IOCTL support in the userland interfaces chapter<drm_driver_ioctl>`.
 */

static int drm_open_helper(struct file *filp, struct drm_minor *minor);

/**
 * drm_file_alloc - allocate file context
 * @minor: minor to allocate on
 *
 * This allocates a new DRM file context. It is not linked into any context and
 * can be used by the caller freely. Note that the context keeps a pointer to
 * @minor, so it must be freed before @minor is.
 *
 * RETURNS:
 * Pointer to newly allocated context, ERR_PTR on failure.
 */
struct drm_file *drm_file_alloc(struct drm_minor *minor)
{
	struct drm_device *dev = minor->dev;
	struct drm_file *file;
	int ret;

	file = kzalloc(sizeof(*file), GFP_KERNEL);
	if (!file)
		return ERR_PTR(-ENOMEM);

	file->pid = get_pid(task_pid(current));
	file->minor = minor;

	/* for compatibility root is always authenticated */
	file->authenticated = capable(CAP_SYS_ADMIN);
	file->lock_count = 0;

	INIT_LIST_HEAD(&file->lhead);
	INIT_LIST_HEAD(&file->fbs);
	mutex_init(&file->fbs_lock);
	INIT_LIST_HEAD(&file->blobs);
	INIT_LIST_HEAD(&file->pending_event_list);
	INIT_LIST_HEAD(&file->event_list);
	init_waitqueue_head(&file->event_wait);
	file->event_space = 4096; /* set aside 4k for event buffer */

	mutex_init(&file->event_read_lock);

	if (drm_core_check_feature(dev, DRIVER_GEM))
		drm_gem_open(dev, file);

	if (drm_core_check_feature(dev, DRIVER_SYNCOBJ))
		drm_syncobj_open(file);

	if (drm_core_check_feature(dev, DRIVER_PRIME))
		drm_prime_init_file_private(&file->prime);

	if (dev->driver->open) {
		ret = dev->driver->open(dev, file);
		if (ret < 0)
			goto out_prime_destroy;
	}

	return file;

out_prime_destroy:
	if (drm_core_check_feature(dev, DRIVER_PRIME))
		drm_prime_destroy_file_private(&file->prime);
	if (drm_core_check_feature(dev, DRIVER_SYNCOBJ))
		drm_syncobj_release(file);
	if (drm_core_check_feature(dev, DRIVER_GEM))
		drm_gem_release(dev, file);
	put_pid(file->pid);
	kfree(file);

	return ERR_PTR(ret);
}

static void drm_events_release(struct drm_file *file_priv)
{
	struct drm_device *dev = file_priv->minor->dev;
	struct drm_pending_event *e, *et;
	unsigned long flags;

	spin_lock_irqsave(&dev->event_lock, flags);

	/* Unlink pending events */
	list_for_each_entry_safe(e, et, &file_priv->pending_event_list,
				 pending_link) {
		list_del(&e->pending_link);
		e->file_priv = NULL;
	}

	/* Remove unconsumed events */
	list_for_each_entry_safe(e, et, &file_priv->event_list, link) {
		list_del(&e->link);
		kfree(e);
	}

	spin_unlock_irqrestore(&dev->event_lock, flags);
}

/**
 * drm_file_free - free file context
 * @file: context to free, or NULL
 *
 * This destroys and deallocates a DRM file context previously allocated via
 * drm_file_alloc(). The caller must make sure to unlink it from any contexts
 * before calling this.
 *
 * If NULL is passed, this is a no-op.
 *
 * RETURNS:
 * 0 on success, or error code on failure.
 */
void drm_file_free(struct drm_file *file)
{
	struct drm_device *dev;

	if (!file)
		return;

	dev = file->minor->dev;

	DRM_DEBUG("pid = %d, device = 0x%lx, open_count = %d\n",
		  task_pid_nr(current),
		  (long)old_encode_dev(file->minor->kdev->devt),
		  dev->open_count);

	if (drm_core_check_feature(dev, DRIVER_LEGACY) &&
	    dev->driver->preclose)
		dev->driver->preclose(dev, file);

	if (drm_core_check_feature(dev, DRIVER_LEGACY))
		drm_legacy_lock_release(dev, file->filp);

	if (drm_core_check_feature(dev, DRIVER_HAVE_DMA))
		drm_legacy_reclaim_buffers(dev, file);

	drm_events_release(file);

	if (drm_core_check_feature(dev, DRIVER_MODESET)) {
		drm_fb_release(file);
		drm_property_destroy_user_blobs(dev, file);
	}

	if (drm_core_check_feature(dev, DRIVER_SYNCOBJ))
		drm_syncobj_release(file);

	if (drm_core_check_feature(dev, DRIVER_GEM))
		drm_gem_release(dev, file);

	drm_legacy_ctxbitmap_flush(dev, file);

	if (drm_is_primary_client(file))
		drm_master_release(file);

	if (dev->driver->postclose)
		dev->driver->postclose(dev, file);

	if (drm_core_check_feature(dev, DRIVER_PRIME))
		drm_prime_destroy_file_private(&file->prime);

	WARN_ON(!list_empty(&file->event_list));

	put_pid(file->pid);
	kfree(file);
}

static int drm_setup(struct drm_device * dev)
{
	int ret;

	if (dev->driver->firstopen &&
	    drm_core_check_feature(dev, DRIVER_LEGACY)) {
		ret = dev->driver->firstopen(dev);
		if (ret != 0)
			return ret;
	}

	ret = drm_legacy_dma_setup(dev);
	if (ret < 0)
		return ret;


	DRM_DEBUG("\n");
	return 0;
}

/**
 * drm_open - open method for DRM file
 * @inode: device inode
 * @filp: file pointer.
 *
 * This function must be used by drivers as their &file_operations.open method.
 * It looks up the correct DRM device and instantiates all the per-file
 * resources for it. It also calls the &drm_driver.open driver callback.
 *
 * RETURNS:
 *
 * 0 on success or negative errno value on falure.
 */
int drm_open(struct inode *inode, struct file *filp)
{
	struct drm_device *dev;
	struct drm_minor *minor;
	int retcode;
	int need_setup = 0;

	minor = drm_minor_acquire(iminor(inode));
	if (IS_ERR(minor))
		return PTR_ERR(minor);

	dev = minor->dev;
	if (!dev->open_count++)
		need_setup = 1;

	/* share address_space across all char-devs of a single device */
	filp->f_mapping = dev->anon_inode->i_mapping;

	retcode = drm_open_helper(filp, minor);
	if (retcode)
		goto err_undo;
	if (need_setup) {
		retcode = drm_setup(dev);
		if (retcode)
			goto err_undo;
	}
	return 0;

err_undo:
	dev->open_count--;
	drm_minor_release(minor);
	return retcode;
}
EXPORT_SYMBOL(drm_open);

/*
 * Check whether DRI will run on this CPU.
 *
 * \return non-zero if the DRI will run on this CPU, or zero otherwise.
 */
static int drm_cpu_valid(void)
{
#if defined(__sparc__) && !defined(__sparc_v9__)
	return 0;		/* No cmpxchg before v9 sparc. */
#endif
	return 1;
}

/*
 * Called whenever a process opens /dev/drm.
 *
 * \param filp file pointer.
 * \param minor acquired minor-object.
 * \return zero on success or a negative number on failure.
 *
 * Creates and initializes a drm_file structure for the file private data in \p
 * filp and add it into the double linked list in \p dev.
 */
static int drm_open_helper(struct file *filp, struct drm_minor *minor)
{
	struct drm_device *dev = minor->dev;
	struct drm_file *priv;
	int ret;

	if (filp->f_flags & O_EXCL)
		return -EBUSY;	/* No exclusive opens */
	if (!drm_cpu_valid())
		return -EINVAL;
	if (dev->switch_power_state != DRM_SWITCH_POWER_ON && dev->switch_power_state != DRM_SWITCH_POWER_DYNAMIC_OFF)
		return -EINVAL;

	DRM_DEBUG("pid = %d, minor = %d\n", task_pid_nr(current), minor->index);

<<<<<<< HEAD
	priv = kzalloc(sizeof(*priv), GFP_KERNEL);
	if (!priv)
		return -ENOMEM;

	filp->private_data = priv;
	filp->f_mode |= FMODE_UNSIGNED_OFFSET;
	priv->filp = filp;
	priv->pid = get_pid(task_pid(current));
	priv->minor = minor;

	/* for compatibility root is always authenticated */
	priv->authenticated = capable(CAP_SYS_ADMIN);
	priv->lock_count = 0;

	INIT_LIST_HEAD(&priv->lhead);
	INIT_LIST_HEAD(&priv->fbs);
	mutex_init(&priv->fbs_lock);
	INIT_LIST_HEAD(&priv->blobs);
	INIT_LIST_HEAD(&priv->pending_event_list);
	INIT_LIST_HEAD(&priv->event_list);
	init_waitqueue_head(&priv->event_wait);
	priv->event_space = 4096; /* set aside 4k for event buffer */

	mutex_init(&priv->event_read_lock);

	if (drm_core_check_feature(dev, DRIVER_GEM))
		drm_gem_open(dev, priv);

	if (drm_core_check_feature(dev, DRIVER_SYNCOBJ))
		drm_syncobj_open(priv);

	if (drm_core_check_feature(dev, DRIVER_PRIME))
		drm_prime_init_file_private(&priv->prime);

	if (dev->driver->open) {
		ret = dev->driver->open(dev, priv);
		if (ret < 0)
			goto out_prime_destroy;
	}
=======
	priv = drm_file_alloc(minor);
	if (IS_ERR(priv))
		return PTR_ERR(priv);
>>>>>>> e021bb4f

	if (drm_is_primary_client(priv)) {
		ret = drm_master_open(priv);
		if (ret) {
			drm_file_free(priv);
			return ret;
		}
	}

	filp->private_data = priv;
	filp->f_mode |= FMODE_UNSIGNED_OFFSET;
	priv->filp = filp;

	mutex_lock(&dev->filelist_mutex);
	list_add(&priv->lhead, &dev->filelist);
	mutex_unlock(&dev->filelist_mutex);

#ifdef __alpha__
	/*
	 * Default the hose
	 */
	if (!dev->hose) {
		struct pci_dev *pci_dev;
		pci_dev = pci_get_class(PCI_CLASS_DISPLAY_VGA << 8, NULL);
		if (pci_dev) {
			dev->hose = pci_dev->sysdata;
			pci_dev_put(pci_dev);
		}
		if (!dev->hose) {
			struct pci_bus *b = list_entry(pci_root_buses.next,
				struct pci_bus, node);
			if (b)
				dev->hose = b->sysdata;
		}
	}
#endif

	return 0;
}

static void drm_legacy_dev_reinit(struct drm_device *dev)
{
	if (dev->irq_enabled)
		drm_irq_uninstall(dev);

	mutex_lock(&dev->struct_mutex);

	drm_legacy_agp_clear(dev);

	drm_legacy_sg_cleanup(dev);
	drm_legacy_vma_flush(dev);
	drm_legacy_dma_takedown(dev);

	mutex_unlock(&dev->struct_mutex);

	dev->sigdata.lock = NULL;

	dev->context_flag = 0;
	dev->last_context = 0;
	dev->if_version = 0;

	DRM_DEBUG("lastclose completed\n");
}

void drm_lastclose(struct drm_device * dev)
{
	DRM_DEBUG("\n");

	if (dev->driver->lastclose)
		dev->driver->lastclose(dev);
	DRM_DEBUG("driver lastclose completed\n");

	if (drm_core_check_feature(dev, DRIVER_LEGACY))
		drm_legacy_dev_reinit(dev);

	drm_client_dev_restore(dev);
}

/**
 * drm_release - release method for DRM file
 * @inode: device inode
 * @filp: file pointer.
 *
 * This function must be used by drivers as their &file_operations.release
 * method. It frees any resources associated with the open file, and calls the
 * &drm_driver.postclose driver callback. If this is the last open file for the
 * DRM device also proceeds to call the &drm_driver.lastclose driver callback.
 *
 * RETURNS:
 *
 * Always succeeds and returns 0.
 */
int drm_release(struct inode *inode, struct file *filp)
{
	struct drm_file *file_priv = filp->private_data;
	struct drm_minor *minor = file_priv->minor;
	struct drm_device *dev = minor->dev;

	mutex_lock(&drm_global_mutex);

	DRM_DEBUG("open_count = %d\n", dev->open_count);

	mutex_lock(&dev->filelist_mutex);
	list_del(&file_priv->lhead);
	mutex_unlock(&dev->filelist_mutex);

	drm_file_free(file_priv);

	if (!--dev->open_count) {
		drm_lastclose(dev);
		if (drm_dev_is_unplugged(dev))
			drm_put_dev(dev);
	}
	mutex_unlock(&drm_global_mutex);

	drm_minor_release(minor);

	return 0;
}
EXPORT_SYMBOL(drm_release);

/**
 * drm_read - read method for DRM file
 * @filp: file pointer
 * @buffer: userspace destination pointer for the read
 * @count: count in bytes to read
 * @offset: offset to read
 *
 * This function must be used by drivers as their &file_operations.read
 * method iff they use DRM events for asynchronous signalling to userspace.
 * Since events are used by the KMS API for vblank and page flip completion this
 * means all modern display drivers must use it.
 *
 * @offset is ignored, DRM events are read like a pipe. Therefore drivers also
 * must set the &file_operation.llseek to no_llseek(). Polling support is
 * provided by drm_poll().
 *
 * This function will only ever read a full event. Therefore userspace must
 * supply a big enough buffer to fit any event to ensure forward progress. Since
 * the maximum event space is currently 4K it's recommended to just use that for
 * safety.
 *
 * RETURNS:
 *
 * Number of bytes read (always aligned to full events, and can be 0) or a
 * negative error code on failure.
 */
ssize_t drm_read(struct file *filp, char __user *buffer,
		 size_t count, loff_t *offset)
{
	struct drm_file *file_priv = filp->private_data;
	struct drm_device *dev = file_priv->minor->dev;
	ssize_t ret;

	if (!access_ok(VERIFY_WRITE, buffer, count))
		return -EFAULT;

	ret = mutex_lock_interruptible(&file_priv->event_read_lock);
	if (ret)
		return ret;

	for (;;) {
		struct drm_pending_event *e = NULL;

		spin_lock_irq(&dev->event_lock);
		if (!list_empty(&file_priv->event_list)) {
			e = list_first_entry(&file_priv->event_list,
					struct drm_pending_event, link);
			file_priv->event_space += e->event->length;
			list_del(&e->link);
		}
		spin_unlock_irq(&dev->event_lock);

		if (e == NULL) {
			if (ret)
				break;

			if (filp->f_flags & O_NONBLOCK) {
				ret = -EAGAIN;
				break;
			}

			mutex_unlock(&file_priv->event_read_lock);
			ret = wait_event_interruptible(file_priv->event_wait,
						       !list_empty(&file_priv->event_list));
			if (ret >= 0)
				ret = mutex_lock_interruptible(&file_priv->event_read_lock);
			if (ret)
				return ret;
		} else {
			unsigned length = e->event->length;

			if (length > count - ret) {
put_back_event:
				spin_lock_irq(&dev->event_lock);
				file_priv->event_space -= length;
				list_add(&e->link, &file_priv->event_list);
				spin_unlock_irq(&dev->event_lock);
				break;
			}

			if (copy_to_user(buffer + ret, e->event, length)) {
				if (ret == 0)
					ret = -EFAULT;
				goto put_back_event;
			}

			ret += length;
			kfree(e);
		}
	}
	mutex_unlock(&file_priv->event_read_lock);

	return ret;
}
EXPORT_SYMBOL(drm_read);

/**
 * drm_poll - poll method for DRM file
 * @filp: file pointer
 * @wait: poll waiter table
 *
 * This function must be used by drivers as their &file_operations.read method
 * iff they use DRM events for asynchronous signalling to userspace.  Since
 * events are used by the KMS API for vblank and page flip completion this means
 * all modern display drivers must use it.
 *
 * See also drm_read().
 *
 * RETURNS:
 *
 * Mask of POLL flags indicating the current status of the file.
 */
__poll_t drm_poll(struct file *filp, struct poll_table_struct *wait)
{
	struct drm_file *file_priv = filp->private_data;
	__poll_t mask = 0;

	poll_wait(filp, &file_priv->event_wait, wait);

	if (!list_empty(&file_priv->event_list))
		mask |= EPOLLIN | EPOLLRDNORM;

	return mask;
}
EXPORT_SYMBOL(drm_poll);

/**
 * drm_event_reserve_init_locked - init a DRM event and reserve space for it
 * @dev: DRM device
 * @file_priv: DRM file private data
 * @p: tracking structure for the pending event
 * @e: actual event data to deliver to userspace
 *
 * This function prepares the passed in event for eventual delivery. If the event
 * doesn't get delivered (because the IOCTL fails later on, before queuing up
 * anything) then the even must be cancelled and freed using
 * drm_event_cancel_free(). Successfully initialized events should be sent out
 * using drm_send_event() or drm_send_event_locked() to signal completion of the
 * asynchronous event to userspace.
 *
 * If callers embedded @p into a larger structure it must be allocated with
 * kmalloc and @p must be the first member element.
 *
 * This is the locked version of drm_event_reserve_init() for callers which
 * already hold &drm_device.event_lock.
 *
 * RETURNS:
 *
 * 0 on success or a negative error code on failure.
 */
int drm_event_reserve_init_locked(struct drm_device *dev,
				  struct drm_file *file_priv,
				  struct drm_pending_event *p,
				  struct drm_event *e)
{
	if (file_priv->event_space < e->length)
		return -ENOMEM;

	file_priv->event_space -= e->length;

	p->event = e;
	list_add(&p->pending_link, &file_priv->pending_event_list);
	p->file_priv = file_priv;

	return 0;
}
EXPORT_SYMBOL(drm_event_reserve_init_locked);

/**
 * drm_event_reserve_init - init a DRM event and reserve space for it
 * @dev: DRM device
 * @file_priv: DRM file private data
 * @p: tracking structure for the pending event
 * @e: actual event data to deliver to userspace
 *
 * This function prepares the passed in event for eventual delivery. If the event
 * doesn't get delivered (because the IOCTL fails later on, before queuing up
 * anything) then the even must be cancelled and freed using
 * drm_event_cancel_free(). Successfully initialized events should be sent out
 * using drm_send_event() or drm_send_event_locked() to signal completion of the
 * asynchronous event to userspace.
 *
 * If callers embedded @p into a larger structure it must be allocated with
 * kmalloc and @p must be the first member element.
 *
 * Callers which already hold &drm_device.event_lock should use
 * drm_event_reserve_init_locked() instead.
 *
 * RETURNS:
 *
 * 0 on success or a negative error code on failure.
 */
int drm_event_reserve_init(struct drm_device *dev,
			   struct drm_file *file_priv,
			   struct drm_pending_event *p,
			   struct drm_event *e)
{
	unsigned long flags;
	int ret;

	spin_lock_irqsave(&dev->event_lock, flags);
	ret = drm_event_reserve_init_locked(dev, file_priv, p, e);
	spin_unlock_irqrestore(&dev->event_lock, flags);

	return ret;
}
EXPORT_SYMBOL(drm_event_reserve_init);

/**
 * drm_event_cancel_free - free a DRM event and release it's space
 * @dev: DRM device
 * @p: tracking structure for the pending event
 *
 * This function frees the event @p initialized with drm_event_reserve_init()
 * and releases any allocated space. It is used to cancel an event when the
 * nonblocking operation could not be submitted and needed to be aborted.
 */
void drm_event_cancel_free(struct drm_device *dev,
			   struct drm_pending_event *p)
{
	unsigned long flags;
	spin_lock_irqsave(&dev->event_lock, flags);
	if (p->file_priv) {
		p->file_priv->event_space += p->event->length;
		list_del(&p->pending_link);
	}
	spin_unlock_irqrestore(&dev->event_lock, flags);

	if (p->fence)
		dma_fence_put(p->fence);

	kfree(p);
}
EXPORT_SYMBOL(drm_event_cancel_free);

/**
 * drm_send_event_locked - send DRM event to file descriptor
 * @dev: DRM device
 * @e: DRM event to deliver
 *
 * This function sends the event @e, initialized with drm_event_reserve_init(),
 * to its associated userspace DRM file. Callers must already hold
 * &drm_device.event_lock, see drm_send_event() for the unlocked version.
 *
 * Note that the core will take care of unlinking and disarming events when the
 * corresponding DRM file is closed. Drivers need not worry about whether the
 * DRM file for this event still exists and can call this function upon
 * completion of the asynchronous work unconditionally.
 */
void drm_send_event_locked(struct drm_device *dev, struct drm_pending_event *e)
{
	assert_spin_locked(&dev->event_lock);

	if (e->completion) {
		complete_all(e->completion);
		e->completion_release(e->completion);
		e->completion = NULL;
	}

	if (e->fence) {
		dma_fence_signal(e->fence);
		dma_fence_put(e->fence);
	}

	if (!e->file_priv) {
		kfree(e);
		return;
	}

	list_del(&e->pending_link);
	list_add_tail(&e->link,
		      &e->file_priv->event_list);
	wake_up_interruptible(&e->file_priv->event_wait);
}
EXPORT_SYMBOL(drm_send_event_locked);

/**
 * drm_send_event - send DRM event to file descriptor
 * @dev: DRM device
 * @e: DRM event to deliver
 *
 * This function sends the event @e, initialized with drm_event_reserve_init(),
 * to its associated userspace DRM file. This function acquires
 * &drm_device.event_lock, see drm_send_event_locked() for callers which already
 * hold this lock.
 *
 * Note that the core will take care of unlinking and disarming events when the
 * corresponding DRM file is closed. Drivers need not worry about whether the
 * DRM file for this event still exists and can call this function upon
 * completion of the asynchronous work unconditionally.
 */
void drm_send_event(struct drm_device *dev, struct drm_pending_event *e)
{
	unsigned long irqflags;

	spin_lock_irqsave(&dev->event_lock, irqflags);
	drm_send_event_locked(dev, e);
	spin_unlock_irqrestore(&dev->event_lock, irqflags);
}
EXPORT_SYMBOL(drm_send_event);<|MERGE_RESOLUTION|>--- conflicted
+++ resolved
@@ -368,51 +368,9 @@
 
 	DRM_DEBUG("pid = %d, minor = %d\n", task_pid_nr(current), minor->index);
 
-<<<<<<< HEAD
-	priv = kzalloc(sizeof(*priv), GFP_KERNEL);
-	if (!priv)
-		return -ENOMEM;
-
-	filp->private_data = priv;
-	filp->f_mode |= FMODE_UNSIGNED_OFFSET;
-	priv->filp = filp;
-	priv->pid = get_pid(task_pid(current));
-	priv->minor = minor;
-
-	/* for compatibility root is always authenticated */
-	priv->authenticated = capable(CAP_SYS_ADMIN);
-	priv->lock_count = 0;
-
-	INIT_LIST_HEAD(&priv->lhead);
-	INIT_LIST_HEAD(&priv->fbs);
-	mutex_init(&priv->fbs_lock);
-	INIT_LIST_HEAD(&priv->blobs);
-	INIT_LIST_HEAD(&priv->pending_event_list);
-	INIT_LIST_HEAD(&priv->event_list);
-	init_waitqueue_head(&priv->event_wait);
-	priv->event_space = 4096; /* set aside 4k for event buffer */
-
-	mutex_init(&priv->event_read_lock);
-
-	if (drm_core_check_feature(dev, DRIVER_GEM))
-		drm_gem_open(dev, priv);
-
-	if (drm_core_check_feature(dev, DRIVER_SYNCOBJ))
-		drm_syncobj_open(priv);
-
-	if (drm_core_check_feature(dev, DRIVER_PRIME))
-		drm_prime_init_file_private(&priv->prime);
-
-	if (dev->driver->open) {
-		ret = dev->driver->open(dev, priv);
-		if (ret < 0)
-			goto out_prime_destroy;
-	}
-=======
 	priv = drm_file_alloc(minor);
 	if (IS_ERR(priv))
 		return PTR_ERR(priv);
->>>>>>> e021bb4f
 
 	if (drm_is_primary_client(priv)) {
 		ret = drm_master_open(priv);
