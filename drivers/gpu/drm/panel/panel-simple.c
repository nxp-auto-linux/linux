/*
 * Copyright (C) 2013, NVIDIA Corporation.  All rights reserved.
 *
 * Permission is hereby granted, free of charge, to any person obtaining a
 * copy of this software and associated documentation files (the "Software"),
 * to deal in the Software without restriction, including without limitation
 * the rights to use, copy, modify, merge, publish, distribute, sub license,
 * and/or sell copies of the Software, and to permit persons to whom the
 * Software is furnished to do so, subject to the following conditions:
 *
 * The above copyright notice and this permission notice (including the
 * next paragraph) shall be included in all copies or substantial portions
 * of the Software.
 *
 * THE SOFTWARE IS PROVIDED "AS IS", WITHOUT WARRANTY OF ANY KIND, EXPRESS OR
 * IMPLIED, INCLUDING BUT NOT LIMITED TO THE WARRANTIES OF MERCHANTABILITY,
 * FITNESS FOR A PARTICULAR PURPOSE AND NON-INFRINGEMENT. IN NO EVENT SHALL
 * THE AUTHORS OR COPYRIGHT HOLDERS BE LIABLE FOR ANY CLAIM, DAMAGES OR OTHER
 * LIABILITY, WHETHER IN AN ACTION OF CONTRACT, TORT OR OTHERWISE, ARISING
 * FROM, OUT OF OR IN CONNECTION WITH THE SOFTWARE OR THE USE OR OTHER
 * DEALINGS IN THE SOFTWARE.
 */

#include <linux/delay.h>
#include <linux/gpio/consumer.h>
#include <linux/iopoll.h>
#include <linux/module.h>
#include <linux/of_platform.h>
#include <linux/platform_device.h>
#include <linux/regulator/consumer.h>

#include <video/display_timing.h>
#include <video/of_display_timing.h>
#include <video/videomode.h>

#include <drm/drm_crtc.h>
#include <drm/drm_device.h>
#include <drm/drm_mipi_dsi.h>
#include <drm/drm_panel.h>

/**
 * @modes: Pointer to array of fixed modes appropriate for this panel.  If
 *         only one mode then this can just be the address of this the mode.
 *         NOTE: cannot be used with "timings" and also if this is specified
 *         then you cannot override the mode in the device tree.
 * @num_modes: Number of elements in modes array.
 * @timings: Pointer to array of display timings.  NOTE: cannot be used with
 *           "modes" and also these will be used to validate a device tree
 *           override if one is present.
 * @num_timings: Number of elements in timings array.
 * @bpc: Bits per color.
 * @size: Structure containing the physical size of this panel.
 * @delay: Structure containing various delay values for this panel.
 * @bus_format: See MEDIA_BUS_FMT_... defines.
 * @bus_flags: See DRM_BUS_FLAG_... defines.
 */
struct panel_desc {
	const struct drm_display_mode *modes;
	unsigned int num_modes;
	const struct display_timing *timings;
	unsigned int num_timings;

	unsigned int bpc;

	/**
	 * @width: width (in millimeters) of the panel's active display area
	 * @height: height (in millimeters) of the panel's active display area
	 */
	struct {
		unsigned int width;
		unsigned int height;
	} size;

	/**
	 * @prepare: the time (in milliseconds) that it takes for the panel to
	 *           become ready and start receiving video data
	 * @hpd_absent_delay: Add this to the prepare delay if we know Hot
	 *                    Plug Detect isn't used.
	 * @enable: the time (in milliseconds) that it takes for the panel to
	 *          display the first valid frame after starting to receive
	 *          video data
	 * @disable: the time (in milliseconds) that it takes for the panel to
	 *           turn the display off (no content is visible)
	 * @unprepare: the time (in milliseconds) that it takes for the panel
	 *             to power itself down completely
	 */
	struct {
		unsigned int prepare;
		unsigned int hpd_absent_delay;
		unsigned int enable;
		unsigned int disable;
		unsigned int unprepare;
	} delay;

	u32 bus_format;
	u32 bus_flags;
	int connector_type;
};

struct panel_simple {
	struct drm_panel base;
	bool prepared;
	bool enabled;
	bool no_hpd;

	const struct panel_desc *desc;

	struct regulator *supply;
	struct i2c_adapter *ddc;

	struct gpio_desc *enable_gpio;
	struct gpio_desc *hpd_gpio;

	struct drm_display_mode override_mode;

	enum drm_panel_orientation orientation;
};

static inline struct panel_simple *to_panel_simple(struct drm_panel *panel)
{
	return container_of(panel, struct panel_simple, base);
}

static unsigned int panel_simple_get_timings_modes(struct panel_simple *panel,
						   struct drm_connector *connector)
{
	struct drm_display_mode *mode;
	unsigned int i, num = 0;

	for (i = 0; i < panel->desc->num_timings; i++) {
		const struct display_timing *dt = &panel->desc->timings[i];
		struct videomode vm;

		videomode_from_timing(dt, &vm);
		mode = drm_mode_create(connector->dev);
		if (!mode) {
			dev_err(panel->base.dev, "failed to add mode %ux%u\n",
				dt->hactive.typ, dt->vactive.typ);
			continue;
		}

		drm_display_mode_from_videomode(&vm, mode);

		mode->type |= DRM_MODE_TYPE_DRIVER;

		if (panel->desc->num_timings == 1)
			mode->type |= DRM_MODE_TYPE_PREFERRED;

		drm_mode_probed_add(connector, mode);
		num++;
	}

	return num;
}

static unsigned int panel_simple_get_display_modes(struct panel_simple *panel,
						   struct drm_connector *connector)
{
	struct drm_display_mode *mode;
	unsigned int i, num = 0;

	for (i = 0; i < panel->desc->num_modes; i++) {
		const struct drm_display_mode *m = &panel->desc->modes[i];

		mode = drm_mode_duplicate(connector->dev, m);
		if (!mode) {
			dev_err(panel->base.dev, "failed to add mode %ux%u@%u\n",
				m->hdisplay, m->vdisplay,
				drm_mode_vrefresh(m));
			continue;
		}

		mode->type |= DRM_MODE_TYPE_DRIVER;

		if (panel->desc->num_modes == 1)
			mode->type |= DRM_MODE_TYPE_PREFERRED;

		drm_mode_set_name(mode);

		drm_mode_probed_add(connector, mode);
		num++;
	}

	return num;
}

static int panel_simple_get_non_edid_modes(struct panel_simple *panel,
					   struct drm_connector *connector)
{
	struct drm_display_mode *mode;
	bool has_override = panel->override_mode.type;
	unsigned int num = 0;

	if (!panel->desc)
		return 0;

	if (has_override) {
		mode = drm_mode_duplicate(connector->dev,
					  &panel->override_mode);
		if (mode) {
			drm_mode_probed_add(connector, mode);
			num = 1;
		} else {
			dev_err(panel->base.dev, "failed to add override mode\n");
		}
	}

	/* Only add timings if override was not there or failed to validate */
	if (num == 0 && panel->desc->num_timings)
		num = panel_simple_get_timings_modes(panel, connector);

	/*
	 * Only add fixed modes if timings/override added no mode.
	 *
	 * We should only ever have either the display timings specified
	 * or a fixed mode. Anything else is rather bogus.
	 */
	WARN_ON(panel->desc->num_timings && panel->desc->num_modes);
	if (num == 0)
		num = panel_simple_get_display_modes(panel, connector);

	connector->display_info.bpc = panel->desc->bpc;
	connector->display_info.width_mm = panel->desc->size.width;
	connector->display_info.height_mm = panel->desc->size.height;
	if (panel->desc->bus_format)
		drm_display_info_set_bus_formats(&connector->display_info,
						 &panel->desc->bus_format, 1);
	connector->display_info.bus_flags = panel->desc->bus_flags;

	return num;
}

static int panel_simple_disable(struct drm_panel *panel)
{
	struct panel_simple *p = to_panel_simple(panel);

	if (!p->enabled)
		return 0;

	if (p->desc->delay.disable)
		msleep(p->desc->delay.disable);

	p->enabled = false;

	return 0;
}

static int panel_simple_unprepare(struct drm_panel *panel)
{
	struct panel_simple *p = to_panel_simple(panel);

	if (!p->prepared)
		return 0;

	gpiod_set_value_cansleep(p->enable_gpio, 0);

	regulator_disable(p->supply);

	if (p->desc->delay.unprepare)
		msleep(p->desc->delay.unprepare);

	p->prepared = false;

	return 0;
}

static int panel_simple_get_hpd_gpio(struct device *dev,
				     struct panel_simple *p, bool from_probe)
{
	int err;

	p->hpd_gpio = devm_gpiod_get_optional(dev, "hpd", GPIOD_IN);
	if (IS_ERR(p->hpd_gpio)) {
		err = PTR_ERR(p->hpd_gpio);

		/*
		 * If we're called from probe we won't consider '-EPROBE_DEFER'
		 * to be an error--we'll leave the error code in "hpd_gpio".
		 * When we try to use it we'll try again.  This allows for
		 * circular dependencies where the component providing the
		 * hpd gpio needs the panel to init before probing.
		 */
		if (err != -EPROBE_DEFER || !from_probe) {
			dev_err(dev, "failed to get 'hpd' GPIO: %d\n", err);
			return err;
		}
	}

	return 0;
}

static int panel_simple_prepare(struct drm_panel *panel)
{
	struct panel_simple *p = to_panel_simple(panel);
	unsigned int delay;
	int err;
	int hpd_asserted;

	if (p->prepared)
		return 0;

	err = regulator_enable(p->supply);
	if (err < 0) {
		dev_err(panel->dev, "failed to enable supply: %d\n", err);
		return err;
	}

	gpiod_set_value_cansleep(p->enable_gpio, 1);

	delay = p->desc->delay.prepare;
	if (p->no_hpd)
		delay += p->desc->delay.hpd_absent_delay;
	if (delay)
		msleep(delay);

	if (p->hpd_gpio) {
		if (IS_ERR(p->hpd_gpio)) {
			err = panel_simple_get_hpd_gpio(panel->dev, p, false);
			if (err)
				return err;
		}

		err = readx_poll_timeout(gpiod_get_value_cansleep, p->hpd_gpio,
					 hpd_asserted, hpd_asserted,
					 1000, 2000000);
		if (hpd_asserted < 0)
			err = hpd_asserted;

		if (err) {
			dev_err(panel->dev,
				"error waiting for hpd GPIO: %d\n", err);
			return err;
		}
	}

	p->prepared = true;

	return 0;
}

static int panel_simple_enable(struct drm_panel *panel)
{
	struct panel_simple *p = to_panel_simple(panel);

	if (p->enabled)
		return 0;

	if (p->desc->delay.enable)
		msleep(p->desc->delay.enable);

	p->enabled = true;

	return 0;
}

static int panel_simple_get_modes(struct drm_panel *panel,
				  struct drm_connector *connector)
{
	struct panel_simple *p = to_panel_simple(panel);
	int num = 0;

	/* probe EDID if a DDC bus is available */
	if (p->ddc) {
		struct edid *edid = drm_get_edid(connector, p->ddc);

		drm_connector_update_edid_property(connector, edid);
		if (edid) {
			num += drm_add_edid_modes(connector, edid);
			kfree(edid);
		}
	}

	/* add hard-coded panel modes */
	num += panel_simple_get_non_edid_modes(p, connector);

	/* set up connector's "panel orientation" property */
	drm_connector_set_panel_orientation(connector, p->orientation);

	return num;
}

static int panel_simple_get_timings(struct drm_panel *panel,
				    unsigned int num_timings,
				    struct display_timing *timings)
{
	struct panel_simple *p = to_panel_simple(panel);
	unsigned int i;

	if (p->desc->num_timings < num_timings)
		num_timings = p->desc->num_timings;

	if (timings)
		for (i = 0; i < num_timings; i++)
			timings[i] = p->desc->timings[i];

	return p->desc->num_timings;
}

static const struct drm_panel_funcs panel_simple_funcs = {
	.disable = panel_simple_disable,
	.unprepare = panel_simple_unprepare,
	.prepare = panel_simple_prepare,
	.enable = panel_simple_enable,
	.get_modes = panel_simple_get_modes,
	.get_timings = panel_simple_get_timings,
};

static struct panel_desc panel_dpi;

static int panel_dpi_probe(struct device *dev,
			   struct panel_simple *panel)
{
	struct display_timing *timing;
	const struct device_node *np;
	struct panel_desc *desc;
	unsigned int bus_flags;
	struct videomode vm;
	int ret;

	np = dev->of_node;
	desc = devm_kzalloc(dev, sizeof(*desc), GFP_KERNEL);
	if (!desc)
		return -ENOMEM;

	timing = devm_kzalloc(dev, sizeof(*timing), GFP_KERNEL);
	if (!timing)
		return -ENOMEM;

	ret = of_get_display_timing(np, "panel-timing", timing);
	if (ret < 0) {
		dev_err(dev, "%pOF: no panel-timing node found for \"panel-dpi\" binding\n",
			np);
		return ret;
	}

	desc->timings = timing;
	desc->num_timings = 1;

	of_property_read_u32(np, "width-mm", &desc->size.width);
	of_property_read_u32(np, "height-mm", &desc->size.height);

	/* Extract bus_flags from display_timing */
	bus_flags = 0;
	vm.flags = timing->flags;
	drm_bus_flags_from_videomode(&vm, &bus_flags);
	desc->bus_flags = bus_flags;

	/* We do not know the connector for the DT node, so guess it */
	desc->connector_type = DRM_MODE_CONNECTOR_DPI;

	panel->desc = desc;

	return 0;
}

#define PANEL_SIMPLE_BOUNDS_CHECK(to_check, bounds, field) \
	(to_check->field.typ >= bounds->field.min && \
	 to_check->field.typ <= bounds->field.max)
static void panel_simple_parse_panel_timing_node(struct device *dev,
						 struct panel_simple *panel,
						 const struct display_timing *ot)
{
	const struct panel_desc *desc = panel->desc;
	struct videomode vm;
	unsigned int i;

	if (WARN_ON(desc->num_modes)) {
		dev_err(dev, "Reject override mode: panel has a fixed mode\n");
		return;
	}
	if (WARN_ON(!desc->num_timings)) {
		dev_err(dev, "Reject override mode: no timings specified\n");
		return;
	}

	for (i = 0; i < panel->desc->num_timings; i++) {
		const struct display_timing *dt = &panel->desc->timings[i];

		if (!PANEL_SIMPLE_BOUNDS_CHECK(ot, dt, hactive) ||
		    !PANEL_SIMPLE_BOUNDS_CHECK(ot, dt, hfront_porch) ||
		    !PANEL_SIMPLE_BOUNDS_CHECK(ot, dt, hback_porch) ||
		    !PANEL_SIMPLE_BOUNDS_CHECK(ot, dt, hsync_len) ||
		    !PANEL_SIMPLE_BOUNDS_CHECK(ot, dt, vactive) ||
		    !PANEL_SIMPLE_BOUNDS_CHECK(ot, dt, vfront_porch) ||
		    !PANEL_SIMPLE_BOUNDS_CHECK(ot, dt, vback_porch) ||
		    !PANEL_SIMPLE_BOUNDS_CHECK(ot, dt, vsync_len))
			continue;

		if (ot->flags != dt->flags)
			continue;

		videomode_from_timing(ot, &vm);
		drm_display_mode_from_videomode(&vm, &panel->override_mode);
		panel->override_mode.type |= DRM_MODE_TYPE_DRIVER |
					     DRM_MODE_TYPE_PREFERRED;
		break;
	}

	if (WARN_ON(!panel->override_mode.type))
		dev_err(dev, "Reject override mode: No display_timing found\n");
}

static int panel_simple_probe(struct device *dev, const struct panel_desc *desc)
{
	struct panel_simple *panel;
	struct display_timing dt;
	struct device_node *ddc;
	int connector_type;
	u32 bus_flags;
	int err;

	panel = devm_kzalloc(dev, sizeof(*panel), GFP_KERNEL);
	if (!panel)
		return -ENOMEM;

	panel->enabled = false;
	panel->prepared = false;
	panel->desc = desc;

	panel->no_hpd = of_property_read_bool(dev->of_node, "no-hpd");
	if (!panel->no_hpd) {
		err = panel_simple_get_hpd_gpio(dev, panel, true);
		if (err)
			return err;
	}

	panel->supply = devm_regulator_get(dev, "power");
	if (IS_ERR(panel->supply))
		return PTR_ERR(panel->supply);

	panel->enable_gpio = devm_gpiod_get_optional(dev, "enable",
						     GPIOD_OUT_LOW);
	if (IS_ERR(panel->enable_gpio)) {
		err = PTR_ERR(panel->enable_gpio);
		if (err != -EPROBE_DEFER)
			dev_err(dev, "failed to request GPIO: %d\n", err);
		return err;
	}

	err = of_drm_get_panel_orientation(dev->of_node, &panel->orientation);
	if (err) {
		dev_err(dev, "%pOF: failed to get orientation %d\n", dev->of_node, err);
		return err;
	}

	ddc = of_parse_phandle(dev->of_node, "ddc-i2c-bus", 0);
	if (ddc) {
		panel->ddc = of_find_i2c_adapter_by_node(ddc);
		of_node_put(ddc);

		if (!panel->ddc)
			return -EPROBE_DEFER;
	}

	if (desc == &panel_dpi) {
		/* Handle the generic panel-dpi binding */
		err = panel_dpi_probe(dev, panel);
		if (err)
			goto free_ddc;
	} else {
		if (!of_get_display_timing(dev->of_node, "panel-timing", &dt))
			panel_simple_parse_panel_timing_node(dev, panel, &dt);
	}

	connector_type = desc->connector_type;
	/* Catch common mistakes for panels. */
	switch (connector_type) {
	case 0:
		dev_warn(dev, "Specify missing connector_type\n");
		connector_type = DRM_MODE_CONNECTOR_DPI;
		break;
	case DRM_MODE_CONNECTOR_LVDS:
		WARN_ON(desc->bus_flags &
			~(DRM_BUS_FLAG_DE_LOW |
			  DRM_BUS_FLAG_DE_HIGH |
			  DRM_BUS_FLAG_DATA_MSB_TO_LSB |
			  DRM_BUS_FLAG_DATA_LSB_TO_MSB));
		WARN_ON(desc->bus_format != MEDIA_BUS_FMT_RGB666_1X7X3_SPWG &&
			desc->bus_format != MEDIA_BUS_FMT_RGB888_1X7X4_SPWG &&
			desc->bus_format != MEDIA_BUS_FMT_RGB888_1X7X4_JEIDA);
		WARN_ON(desc->bus_format == MEDIA_BUS_FMT_RGB666_1X7X3_SPWG &&
			desc->bpc != 6);
		WARN_ON((desc->bus_format == MEDIA_BUS_FMT_RGB888_1X7X4_SPWG ||
			 desc->bus_format == MEDIA_BUS_FMT_RGB888_1X7X4_JEIDA) &&
			desc->bpc != 8);
		break;
	case DRM_MODE_CONNECTOR_eDP:
		if (desc->bus_format == 0)
			dev_warn(dev, "Specify missing bus_format\n");
		if (desc->bpc != 6 && desc->bpc != 8)
			dev_warn(dev, "Expected bpc in {6,8} but got: %u\n", desc->bpc);
		break;
	case DRM_MODE_CONNECTOR_DSI:
		if (desc->bpc != 6 && desc->bpc != 8)
			dev_warn(dev, "Expected bpc in {6,8} but got: %u\n", desc->bpc);
		break;
	case DRM_MODE_CONNECTOR_DPI:
		bus_flags = DRM_BUS_FLAG_DE_LOW |
			    DRM_BUS_FLAG_DE_HIGH |
			    DRM_BUS_FLAG_PIXDATA_SAMPLE_POSEDGE |
			    DRM_BUS_FLAG_PIXDATA_SAMPLE_NEGEDGE |
			    DRM_BUS_FLAG_DATA_MSB_TO_LSB |
			    DRM_BUS_FLAG_DATA_LSB_TO_MSB |
			    DRM_BUS_FLAG_SYNC_SAMPLE_POSEDGE |
			    DRM_BUS_FLAG_SYNC_SAMPLE_NEGEDGE;
		if (desc->bus_flags & ~bus_flags)
			dev_warn(dev, "Unexpected bus_flags(%d)\n", desc->bus_flags & ~bus_flags);
		if (!(desc->bus_flags & bus_flags))
			dev_warn(dev, "Specify missing bus_flags\n");
		if (desc->bus_format == 0)
			dev_warn(dev, "Specify missing bus_format\n");
		if (desc->bpc != 6 && desc->bpc != 8)
			dev_warn(dev, "Expected bpc in {6,8} but got: %u\n", desc->bpc);
		break;
	default:
		dev_warn(dev, "Specify a valid connector_type: %d\n", desc->connector_type);
		connector_type = DRM_MODE_CONNECTOR_DPI;
		break;
	}

	drm_panel_init(&panel->base, dev, &panel_simple_funcs, connector_type);

	err = drm_panel_of_backlight(&panel->base);
	if (err)
		goto free_ddc;

	drm_panel_add(&panel->base);

	dev_set_drvdata(dev, panel);

	return 0;

free_ddc:
	if (panel->ddc)
		put_device(&panel->ddc->dev);

	return err;
}

static int panel_simple_remove(struct device *dev)
{
	struct panel_simple *panel = dev_get_drvdata(dev);

	drm_panel_remove(&panel->base);
	drm_panel_disable(&panel->base);
	drm_panel_unprepare(&panel->base);

	if (panel->ddc)
		put_device(&panel->ddc->dev);

	return 0;
}

static void panel_simple_shutdown(struct device *dev)
{
	struct panel_simple *panel = dev_get_drvdata(dev);

	drm_panel_disable(&panel->base);
	drm_panel_unprepare(&panel->base);
}

static const struct drm_display_mode ampire_am_1280800n3tzqw_t00h_mode = {
	.clock = 71100,
	.hdisplay = 1280,
	.hsync_start = 1280 + 40,
	.hsync_end = 1280 + 40 + 80,
	.htotal = 1280 + 40 + 80 + 40,
	.vdisplay = 800,
	.vsync_start = 800 + 3,
	.vsync_end = 800 + 3 + 10,
	.vtotal = 800 + 3 + 10 + 10,
	.flags = DRM_MODE_FLAG_PHSYNC | DRM_MODE_FLAG_PVSYNC,
};

static const struct panel_desc ampire_am_1280800n3tzqw_t00h = {
	.modes = &ampire_am_1280800n3tzqw_t00h_mode,
	.num_modes = 1,
	.bpc = 6,
	.size = {
		.width = 217,
		.height = 136,
	},
	.bus_flags = DRM_BUS_FLAG_DE_HIGH,
	.bus_format = MEDIA_BUS_FMT_RGB888_1X7X4_SPWG,
	.connector_type = DRM_MODE_CONNECTOR_LVDS,
};

static const struct drm_display_mode ampire_am_480272h3tmqw_t01h_mode = {
	.clock = 9000,
	.hdisplay = 480,
	.hsync_start = 480 + 2,
	.hsync_end = 480 + 2 + 41,
	.htotal = 480 + 2 + 41 + 2,
	.vdisplay = 272,
	.vsync_start = 272 + 2,
	.vsync_end = 272 + 2 + 10,
	.vtotal = 272 + 2 + 10 + 2,
	.flags = DRM_MODE_FLAG_PHSYNC | DRM_MODE_FLAG_PVSYNC,
};

static const struct panel_desc ampire_am_480272h3tmqw_t01h = {
	.modes = &ampire_am_480272h3tmqw_t01h_mode,
	.num_modes = 1,
	.bpc = 8,
	.size = {
		.width = 105,
		.height = 67,
	},
	.bus_format = MEDIA_BUS_FMT_RGB888_1X24,
};

static const struct drm_display_mode ampire_am800480r3tmqwa1h_mode = {
	.clock = 33333,
	.hdisplay = 800,
	.hsync_start = 800 + 0,
	.hsync_end = 800 + 0 + 255,
	.htotal = 800 + 0 + 255 + 0,
	.vdisplay = 480,
	.vsync_start = 480 + 2,
	.vsync_end = 480 + 2 + 45,
	.vtotal = 480 + 2 + 45 + 0,
	.flags = DRM_MODE_FLAG_PHSYNC | DRM_MODE_FLAG_PVSYNC,
};

static const struct panel_desc ampire_am800480r3tmqwa1h = {
	.modes = &ampire_am800480r3tmqwa1h_mode,
	.num_modes = 1,
	.bpc = 6,
	.size = {
		.width = 152,
		.height = 91,
	},
	.bus_format = MEDIA_BUS_FMT_RGB666_1X18,
};

static const struct display_timing santek_st0700i5y_rbslw_f_timing = {
	.pixelclock = { 26400000, 33300000, 46800000 },
	.hactive = { 800, 800, 800 },
	.hfront_porch = { 16, 210, 354 },
	.hback_porch = { 45, 36, 6 },
	.hsync_len = { 1, 10, 40 },
	.vactive = { 480, 480, 480 },
	.vfront_porch = { 7, 22, 147 },
	.vback_porch = { 22, 13, 3 },
	.vsync_len = { 1, 10, 20 },
	.flags = DISPLAY_FLAGS_HSYNC_LOW | DISPLAY_FLAGS_VSYNC_LOW |
		DISPLAY_FLAGS_DE_HIGH | DISPLAY_FLAGS_PIXDATA_POSEDGE
};

static const struct panel_desc armadeus_st0700_adapt = {
	.timings = &santek_st0700i5y_rbslw_f_timing,
	.num_timings = 1,
	.bpc = 6,
	.size = {
		.width = 154,
		.height = 86,
	},
	.bus_format = MEDIA_BUS_FMT_RGB666_1X18,
	.bus_flags = DRM_BUS_FLAG_DE_HIGH | DRM_BUS_FLAG_PIXDATA_SAMPLE_NEGEDGE,
};

static const struct drm_display_mode auo_b101aw03_mode = {
	.clock = 51450,
	.hdisplay = 1024,
	.hsync_start = 1024 + 156,
	.hsync_end = 1024 + 156 + 8,
	.htotal = 1024 + 156 + 8 + 156,
	.vdisplay = 600,
	.vsync_start = 600 + 16,
	.vsync_end = 600 + 16 + 6,
	.vtotal = 600 + 16 + 6 + 16,
};

static const struct panel_desc auo_b101aw03 = {
	.modes = &auo_b101aw03_mode,
	.num_modes = 1,
	.bpc = 6,
	.size = {
		.width = 223,
		.height = 125,
	},
	.bus_format = MEDIA_BUS_FMT_RGB666_1X7X3_SPWG,
	.bus_flags = DRM_BUS_FLAG_DE_HIGH,
	.connector_type = DRM_MODE_CONNECTOR_LVDS,
};

static const struct display_timing auo_b101ean01_timing = {
	.pixelclock = { 65300000, 72500000, 75000000 },
	.hactive = { 1280, 1280, 1280 },
	.hfront_porch = { 18, 119, 119 },
	.hback_porch = { 21, 21, 21 },
	.hsync_len = { 32, 32, 32 },
	.vactive = { 800, 800, 800 },
	.vfront_porch = { 4, 4, 4 },
	.vback_porch = { 8, 8, 8 },
	.vsync_len = { 18, 20, 20 },
};

static const struct panel_desc auo_b101ean01 = {
	.timings = &auo_b101ean01_timing,
	.num_timings = 1,
	.bpc = 6,
	.size = {
		.width = 217,
		.height = 136,
	},
};

static const struct drm_display_mode auo_b101xtn01_mode = {
	.clock = 72000,
	.hdisplay = 1366,
	.hsync_start = 1366 + 20,
	.hsync_end = 1366 + 20 + 70,
	.htotal = 1366 + 20 + 70,
	.vdisplay = 768,
	.vsync_start = 768 + 14,
	.vsync_end = 768 + 14 + 42,
	.vtotal = 768 + 14 + 42,
	.flags = DRM_MODE_FLAG_NVSYNC | DRM_MODE_FLAG_NHSYNC,
};

static const struct panel_desc auo_b101xtn01 = {
	.modes = &auo_b101xtn01_mode,
	.num_modes = 1,
	.bpc = 6,
	.size = {
		.width = 223,
		.height = 125,
	},
};

static const struct drm_display_mode auo_b116xak01_mode = {
	.clock = 69300,
	.hdisplay = 1366,
	.hsync_start = 1366 + 48,
	.hsync_end = 1366 + 48 + 32,
	.htotal = 1366 + 48 + 32 + 10,
	.vdisplay = 768,
	.vsync_start = 768 + 4,
	.vsync_end = 768 + 4 + 6,
	.vtotal = 768 + 4 + 6 + 15,
	.flags = DRM_MODE_FLAG_NVSYNC | DRM_MODE_FLAG_NHSYNC,
};

static const struct panel_desc auo_b116xak01 = {
	.modes = &auo_b116xak01_mode,
	.num_modes = 1,
	.bpc = 6,
	.size = {
		.width = 256,
		.height = 144,
	},
	.delay = {
		.hpd_absent_delay = 200,
	},
	.bus_format = MEDIA_BUS_FMT_RGB666_1X18,
	.connector_type = DRM_MODE_CONNECTOR_eDP,
};

static const struct drm_display_mode auo_b116xw03_mode = {
	.clock = 70589,
	.hdisplay = 1366,
	.hsync_start = 1366 + 40,
	.hsync_end = 1366 + 40 + 40,
	.htotal = 1366 + 40 + 40 + 32,
	.vdisplay = 768,
	.vsync_start = 768 + 10,
	.vsync_end = 768 + 10 + 12,
	.vtotal = 768 + 10 + 12 + 6,
	.flags = DRM_MODE_FLAG_NVSYNC | DRM_MODE_FLAG_NHSYNC,
};

static const struct panel_desc auo_b116xw03 = {
	.modes = &auo_b116xw03_mode,
	.num_modes = 1,
	.bpc = 6,
	.size = {
		.width = 256,
		.height = 144,
	},
	.delay = {
		.enable = 400,
	},
	.bus_flags = DRM_BUS_FLAG_SYNC_DRIVE_NEGEDGE,
	.bus_format = MEDIA_BUS_FMT_RGB666_1X18,
	.connector_type = DRM_MODE_CONNECTOR_eDP,
};

static const struct drm_display_mode auo_b133xtn01_mode = {
	.clock = 69500,
	.hdisplay = 1366,
	.hsync_start = 1366 + 48,
	.hsync_end = 1366 + 48 + 32,
	.htotal = 1366 + 48 + 32 + 20,
	.vdisplay = 768,
	.vsync_start = 768 + 3,
	.vsync_end = 768 + 3 + 6,
	.vtotal = 768 + 3 + 6 + 13,
};

static const struct panel_desc auo_b133xtn01 = {
	.modes = &auo_b133xtn01_mode,
	.num_modes = 1,
	.bpc = 6,
	.size = {
		.width = 293,
		.height = 165,
	},
};

static const struct drm_display_mode auo_b133htn01_mode = {
	.clock = 150660,
	.hdisplay = 1920,
	.hsync_start = 1920 + 172,
	.hsync_end = 1920 + 172 + 80,
	.htotal = 1920 + 172 + 80 + 60,
	.vdisplay = 1080,
	.vsync_start = 1080 + 25,
	.vsync_end = 1080 + 25 + 10,
	.vtotal = 1080 + 25 + 10 + 10,
};

static const struct panel_desc auo_b133htn01 = {
	.modes = &auo_b133htn01_mode,
	.num_modes = 1,
	.bpc = 6,
	.size = {
		.width = 293,
		.height = 165,
	},
	.delay = {
		.prepare = 105,
		.enable = 20,
		.unprepare = 50,
	},
};

static const struct display_timing auo_g070vvn01_timings = {
	.pixelclock = { 33300000, 34209000, 45000000 },
	.hactive = { 800, 800, 800 },
	.hfront_porch = { 20, 40, 200 },
	.hback_porch = { 87, 40, 1 },
	.hsync_len = { 1, 48, 87 },
	.vactive = { 480, 480, 480 },
	.vfront_porch = { 5, 13, 200 },
	.vback_porch = { 31, 31, 29 },
	.vsync_len = { 1, 1, 3 },
};

static const struct panel_desc auo_g070vvn01 = {
	.timings = &auo_g070vvn01_timings,
	.num_timings = 1,
	.bpc = 8,
	.size = {
		.width = 152,
		.height = 91,
	},
	.delay = {
		.prepare = 200,
		.enable = 50,
		.disable = 50,
		.unprepare = 1000,
	},
};

static const struct drm_display_mode auo_g101evn010_mode = {
	.clock = 68930,
	.hdisplay = 1280,
	.hsync_start = 1280 + 82,
	.hsync_end = 1280 + 82 + 2,
	.htotal = 1280 + 82 + 2 + 84,
	.vdisplay = 800,
	.vsync_start = 800 + 8,
	.vsync_end = 800 + 8 + 2,
	.vtotal = 800 + 8 + 2 + 6,
};

static const struct panel_desc auo_g101evn010 = {
	.modes = &auo_g101evn010_mode,
	.num_modes = 1,
	.bpc = 6,
	.size = {
		.width = 216,
		.height = 135,
	},
	.bus_format = MEDIA_BUS_FMT_RGB666_1X7X3_SPWG,
	.connector_type = DRM_MODE_CONNECTOR_LVDS,
};

static const struct drm_display_mode auo_g104sn02_mode = {
	.clock = 40000,
	.hdisplay = 800,
	.hsync_start = 800 + 40,
	.hsync_end = 800 + 40 + 216,
	.htotal = 800 + 40 + 216 + 128,
	.vdisplay = 600,
	.vsync_start = 600 + 10,
	.vsync_end = 600 + 10 + 35,
	.vtotal = 600 + 10 + 35 + 2,
};

static const struct panel_desc auo_g104sn02 = {
	.modes = &auo_g104sn02_mode,
	.num_modes = 1,
	.bpc = 8,
	.size = {
		.width = 211,
		.height = 158,
	},
};

static const struct drm_display_mode auo_g121ean01_mode = {
	.clock = 66700,
	.hdisplay = 1280,
	.hsync_start = 1280 + 58,
	.hsync_end = 1280 + 58 + 8,
	.htotal = 1280 + 58 + 8 + 70,
	.vdisplay = 800,
	.vsync_start = 800 + 6,
	.vsync_end = 800 + 6 + 4,
	.vtotal = 800 + 6 + 4 + 10,
};

static const struct panel_desc auo_g121ean01 = {
	.modes = &auo_g121ean01_mode,
	.num_modes = 1,
	.bpc = 8,
	.size = {
		.width = 261,
		.height = 163,
	},
	.bus_format = MEDIA_BUS_FMT_RGB888_1X7X4_SPWG,
	.connector_type = DRM_MODE_CONNECTOR_LVDS,
};

static const struct display_timing auo_g133han01_timings = {
	.pixelclock = { 134000000, 141200000, 149000000 },
	.hactive = { 1920, 1920, 1920 },
	.hfront_porch = { 39, 58, 77 },
	.hback_porch = { 59, 88, 117 },
	.hsync_len = { 28, 42, 56 },
	.vactive = { 1080, 1080, 1080 },
	.vfront_porch = { 3, 8, 11 },
	.vback_porch = { 5, 14, 19 },
	.vsync_len = { 4, 14, 19 },
};

static const struct panel_desc auo_g133han01 = {
	.timings = &auo_g133han01_timings,
	.num_timings = 1,
	.bpc = 8,
	.size = {
		.width = 293,
		.height = 165,
	},
	.delay = {
		.prepare = 200,
		.enable = 50,
		.disable = 50,
		.unprepare = 1000,
	},
	.bus_format = MEDIA_BUS_FMT_RGB888_1X7X4_JEIDA,
	.connector_type = DRM_MODE_CONNECTOR_LVDS,
};

static const struct drm_display_mode auo_g156xtn01_mode = {
	.clock = 76000,
	.hdisplay = 1366,
	.hsync_start = 1366 + 33,
	.hsync_end = 1366 + 33 + 67,
	.htotal = 1560,
	.vdisplay = 768,
	.vsync_start = 768 + 4,
	.vsync_end = 768 + 4 + 4,
	.vtotal = 806,
};

static const struct panel_desc auo_g156xtn01 = {
	.modes = &auo_g156xtn01_mode,
	.num_modes = 1,
	.bpc = 8,
	.size = {
		.width = 344,
		.height = 194,
	},
	.bus_format = MEDIA_BUS_FMT_RGB888_1X7X4_SPWG,
	.connector_type = DRM_MODE_CONNECTOR_LVDS,
};

static const struct display_timing auo_g185han01_timings = {
	.pixelclock = { 120000000, 144000000, 175000000 },
	.hactive = { 1920, 1920, 1920 },
	.hfront_porch = { 36, 120, 148 },
	.hback_porch = { 24, 88, 108 },
	.hsync_len = { 20, 48, 64 },
	.vactive = { 1080, 1080, 1080 },
	.vfront_porch = { 6, 10, 40 },
	.vback_porch = { 2, 5, 20 },
	.vsync_len = { 2, 5, 20 },
};

static const struct panel_desc auo_g185han01 = {
	.timings = &auo_g185han01_timings,
	.num_timings = 1,
	.bpc = 8,
	.size = {
		.width = 409,
		.height = 230,
	},
	.delay = {
		.prepare = 50,
		.enable = 200,
		.disable = 110,
		.unprepare = 1000,
	},
	.bus_format = MEDIA_BUS_FMT_RGB888_1X7X4_SPWG,
	.connector_type = DRM_MODE_CONNECTOR_LVDS,
};

static const struct display_timing auo_g190ean01_timings = {
	.pixelclock = { 90000000, 108000000, 135000000 },
	.hactive = { 1280, 1280, 1280 },
	.hfront_porch = { 126, 184, 1266 },
	.hback_porch = { 84, 122, 844 },
	.hsync_len = { 70, 102, 704 },
	.vactive = { 1024, 1024, 1024 },
	.vfront_porch = { 4, 26, 76 },
	.vback_porch = { 2, 8, 25 },
	.vsync_len = { 2, 8, 25 },
};

static const struct panel_desc auo_g190ean01 = {
	.timings = &auo_g190ean01_timings,
	.num_timings = 1,
	.bpc = 8,
	.size = {
		.width = 376,
		.height = 301,
	},
	.delay = {
		.prepare = 50,
		.enable = 200,
		.disable = 110,
		.unprepare = 1000,
	},
	.bus_format = MEDIA_BUS_FMT_RGB888_1X7X4_SPWG,
	.connector_type = DRM_MODE_CONNECTOR_LVDS,
};

static const struct display_timing auo_p320hvn03_timings = {
	.pixelclock = { 106000000, 148500000, 164000000 },
	.hactive = { 1920, 1920, 1920 },
	.hfront_porch = { 25, 50, 130 },
	.hback_porch = { 25, 50, 130 },
	.hsync_len = { 20, 40, 105 },
	.vactive = { 1080, 1080, 1080 },
	.vfront_porch = { 8, 17, 150 },
	.vback_porch = { 8, 17, 150 },
	.vsync_len = { 4, 11, 100 },
};

static const struct panel_desc auo_p320hvn03 = {
	.timings = &auo_p320hvn03_timings,
	.num_timings = 1,
	.bpc = 8,
	.size = {
		.width = 698,
		.height = 393,
	},
	.delay = {
		.prepare = 1,
		.enable = 450,
		.unprepare = 500,
	},
	.bus_format = MEDIA_BUS_FMT_RGB888_1X7X4_SPWG,
	.connector_type = DRM_MODE_CONNECTOR_LVDS,
};

static const struct drm_display_mode auo_t215hvn01_mode = {
	.clock = 148800,
	.hdisplay = 1920,
	.hsync_start = 1920 + 88,
	.hsync_end = 1920 + 88 + 44,
	.htotal = 1920 + 88 + 44 + 148,
	.vdisplay = 1080,
	.vsync_start = 1080 + 4,
	.vsync_end = 1080 + 4 + 5,
	.vtotal = 1080 + 4 + 5 + 36,
};

static const struct panel_desc auo_t215hvn01 = {
	.modes = &auo_t215hvn01_mode,
	.num_modes = 1,
	.bpc = 8,
	.size = {
		.width = 430,
		.height = 270,
	},
	.delay = {
		.disable = 5,
		.unprepare = 1000,
	}
};

static const struct drm_display_mode avic_tm070ddh03_mode = {
	.clock = 51200,
	.hdisplay = 1024,
	.hsync_start = 1024 + 160,
	.hsync_end = 1024 + 160 + 4,
	.htotal = 1024 + 160 + 4 + 156,
	.vdisplay = 600,
	.vsync_start = 600 + 17,
	.vsync_end = 600 + 17 + 1,
	.vtotal = 600 + 17 + 1 + 17,
};

static const struct panel_desc avic_tm070ddh03 = {
	.modes = &avic_tm070ddh03_mode,
	.num_modes = 1,
	.bpc = 8,
	.size = {
		.width = 154,
		.height = 90,
	},
	.delay = {
		.prepare = 20,
		.enable = 200,
		.disable = 200,
	},
};

static const struct drm_display_mode bananapi_s070wv20_ct16_mode = {
	.clock = 30000,
	.hdisplay = 800,
	.hsync_start = 800 + 40,
	.hsync_end = 800 + 40 + 48,
	.htotal = 800 + 40 + 48 + 40,
	.vdisplay = 480,
	.vsync_start = 480 + 13,
	.vsync_end = 480 + 13 + 3,
	.vtotal = 480 + 13 + 3 + 29,
};

static const struct panel_desc bananapi_s070wv20_ct16 = {
	.modes = &bananapi_s070wv20_ct16_mode,
	.num_modes = 1,
	.bpc = 6,
	.size = {
		.width = 154,
		.height = 86,
	},
};

static const struct drm_display_mode boe_hv070wsa_mode = {
	.clock = 42105,
	.hdisplay = 1024,
	.hsync_start = 1024 + 30,
	.hsync_end = 1024 + 30 + 30,
	.htotal = 1024 + 30 + 30 + 30,
	.vdisplay = 600,
	.vsync_start = 600 + 10,
	.vsync_end = 600 + 10 + 10,
	.vtotal = 600 + 10 + 10 + 10,
};

static const struct panel_desc boe_hv070wsa = {
	.modes = &boe_hv070wsa_mode,
	.num_modes = 1,
	.bpc = 8,
	.size = {
		.width = 154,
		.height = 90,
	},
	.bus_format = MEDIA_BUS_FMT_RGB888_1X7X4_SPWG,
	.bus_flags = DRM_BUS_FLAG_DE_HIGH,
	.connector_type = DRM_MODE_CONNECTOR_LVDS,
};

static const struct drm_display_mode boe_nv101wxmn51_modes[] = {
	{
		.clock = 71900,
		.hdisplay = 1280,
		.hsync_start = 1280 + 48,
		.hsync_end = 1280 + 48 + 32,
		.htotal = 1280 + 48 + 32 + 80,
		.vdisplay = 800,
		.vsync_start = 800 + 3,
		.vsync_end = 800 + 3 + 5,
		.vtotal = 800 + 3 + 5 + 24,
	},
	{
		.clock = 57500,
		.hdisplay = 1280,
		.hsync_start = 1280 + 48,
		.hsync_end = 1280 + 48 + 32,
		.htotal = 1280 + 48 + 32 + 80,
		.vdisplay = 800,
		.vsync_start = 800 + 3,
		.vsync_end = 800 + 3 + 5,
		.vtotal = 800 + 3 + 5 + 24,
	},
};

static const struct panel_desc boe_nv101wxmn51 = {
	.modes = boe_nv101wxmn51_modes,
	.num_modes = ARRAY_SIZE(boe_nv101wxmn51_modes),
	.bpc = 8,
	.size = {
		.width = 217,
		.height = 136,
	},
	.delay = {
		.prepare = 210,
		.enable = 50,
		.unprepare = 160,
	},
};

/* Also used for boe_nv133fhm_n62 */
static const struct drm_display_mode boe_nv133fhm_n61_modes = {
	.clock = 147840,
	.hdisplay = 1920,
	.hsync_start = 1920 + 48,
	.hsync_end = 1920 + 48 + 32,
	.htotal = 1920 + 48 + 32 + 200,
	.vdisplay = 1080,
	.vsync_start = 1080 + 3,
	.vsync_end = 1080 + 3 + 6,
	.vtotal = 1080 + 3 + 6 + 31,
};

/* Also used for boe_nv133fhm_n62 */
static const struct panel_desc boe_nv133fhm_n61 = {
	.modes = &boe_nv133fhm_n61_modes,
	.num_modes = 1,
	.bpc = 6,
	.size = {
		.width = 294,
		.height = 165,
	},
	.delay = {
		/*
		 * When power is first given to the panel there's a short
		 * spike on the HPD line.  It was explained that this spike
		 * was until the TCON data download was complete.  On
		 * one system this was measured at 8 ms.  We'll put 15 ms
		 * in the prepare delay just to be safe and take it away
		 * from the hpd_absent_delay (which would otherwise be 200 ms)
		 * to handle this.  That means:
		 * - If HPD isn't hooked up you still have 200 ms delay.
		 * - If HPD is hooked up we won't try to look at it for the
		 *   first 15 ms.
		 */
		.prepare = 15,
		.hpd_absent_delay = 185,

		.unprepare = 500,
	},
	.bus_format = MEDIA_BUS_FMT_RGB888_1X24,
	.bus_flags = DRM_BUS_FLAG_DATA_MSB_TO_LSB,
	.connector_type = DRM_MODE_CONNECTOR_eDP,
};

static const struct drm_display_mode boe_nv140fhmn49_modes[] = {
	{
		.clock = 148500,
		.hdisplay = 1920,
		.hsync_start = 1920 + 48,
		.hsync_end = 1920 + 48 + 32,
		.htotal = 2200,
		.vdisplay = 1080,
		.vsync_start = 1080 + 3,
		.vsync_end = 1080 + 3 + 5,
		.vtotal = 1125,
	},
};

static const struct panel_desc boe_nv140fhmn49 = {
	.modes = boe_nv140fhmn49_modes,
	.num_modes = ARRAY_SIZE(boe_nv140fhmn49_modes),
	.bpc = 6,
	.size = {
		.width = 309,
		.height = 174,
	},
	.delay = {
		.prepare = 210,
		.enable = 50,
		.unprepare = 160,
	},
	.bus_format = MEDIA_BUS_FMT_RGB666_1X18,
	.connector_type = DRM_MODE_CONNECTOR_eDP,
};

static const struct drm_display_mode cdtech_s043wq26h_ct7_mode = {
	.clock = 9000,
	.hdisplay = 480,
	.hsync_start = 480 + 5,
	.hsync_end = 480 + 5 + 5,
	.htotal = 480 + 5 + 5 + 40,
	.vdisplay = 272,
	.vsync_start = 272 + 8,
	.vsync_end = 272 + 8 + 8,
	.vtotal = 272 + 8 + 8 + 8,
	.flags = DRM_MODE_FLAG_NHSYNC | DRM_MODE_FLAG_NVSYNC,
};

static const struct panel_desc cdtech_s043wq26h_ct7 = {
	.modes = &cdtech_s043wq26h_ct7_mode,
	.num_modes = 1,
	.bpc = 8,
	.size = {
		.width = 95,
		.height = 54,
	},
	.bus_flags = DRM_BUS_FLAG_PIXDATA_DRIVE_POSEDGE,
};

/* S070PWS19HP-FC21 2017/04/22 */
static const struct drm_display_mode cdtech_s070pws19hp_fc21_mode = {
	.clock = 51200,
	.hdisplay = 1024,
	.hsync_start = 1024 + 160,
	.hsync_end = 1024 + 160 + 20,
	.htotal = 1024 + 160 + 20 + 140,
	.vdisplay = 600,
	.vsync_start = 600 + 12,
	.vsync_end = 600 + 12 + 3,
	.vtotal = 600 + 12 + 3 + 20,
	.flags = DRM_MODE_FLAG_NHSYNC | DRM_MODE_FLAG_NVSYNC,
};

static const struct panel_desc cdtech_s070pws19hp_fc21 = {
	.modes = &cdtech_s070pws19hp_fc21_mode,
	.num_modes = 1,
	.bpc = 6,
	.size = {
		.width = 154,
		.height = 86,
	},
	.bus_format = MEDIA_BUS_FMT_RGB666_1X18,
	.bus_flags = DRM_BUS_FLAG_DE_HIGH | DRM_BUS_FLAG_PIXDATA_SAMPLE_NEGEDGE,
	.connector_type = DRM_MODE_CONNECTOR_DPI,
};

/* S070SWV29HG-DC44 2017/09/21 */
static const struct drm_display_mode cdtech_s070swv29hg_dc44_mode = {
	.clock = 33300,
	.hdisplay = 800,
	.hsync_start = 800 + 210,
	.hsync_end = 800 + 210 + 2,
	.htotal = 800 + 210 + 2 + 44,
	.vdisplay = 480,
	.vsync_start = 480 + 22,
	.vsync_end = 480 + 22 + 2,
	.vtotal = 480 + 22 + 2 + 21,
	.flags = DRM_MODE_FLAG_NHSYNC | DRM_MODE_FLAG_NVSYNC,
};

static const struct panel_desc cdtech_s070swv29hg_dc44 = {
	.modes = &cdtech_s070swv29hg_dc44_mode,
	.num_modes = 1,
	.bpc = 6,
	.size = {
		.width = 154,
		.height = 86,
	},
	.bus_format = MEDIA_BUS_FMT_RGB666_1X18,
	.bus_flags = DRM_BUS_FLAG_DE_HIGH | DRM_BUS_FLAG_PIXDATA_SAMPLE_NEGEDGE,
	.connector_type = DRM_MODE_CONNECTOR_DPI,
};

static const struct drm_display_mode cdtech_s070wv95_ct16_mode = {
	.clock = 35000,
	.hdisplay = 800,
	.hsync_start = 800 + 40,
	.hsync_end = 800 + 40 + 40,
	.htotal = 800 + 40 + 40 + 48,
	.vdisplay = 480,
	.vsync_start = 480 + 29,
	.vsync_end = 480 + 29 + 13,
	.vtotal = 480 + 29 + 13 + 3,
	.flags = DRM_MODE_FLAG_NHSYNC | DRM_MODE_FLAG_NVSYNC,
};

static const struct panel_desc cdtech_s070wv95_ct16 = {
	.modes = &cdtech_s070wv95_ct16_mode,
	.num_modes = 1,
	.bpc = 8,
	.size = {
		.width = 154,
		.height = 85,
	},
};

static const struct display_timing chefree_ch101olhlwh_002_timing = {
	.pixelclock = { 68900000, 71100000, 73400000 },
	.hactive = { 1280, 1280, 1280 },
	.hfront_porch = { 65, 80, 95 },
	.hback_porch = { 64, 79, 94 },
	.hsync_len = { 1, 1, 1 },
	.vactive = { 800, 800, 800 },
	.vfront_porch = { 7, 11, 14 },
	.vback_porch = { 7, 11, 14 },
	.vsync_len = { 1, 1, 1 },
	.flags = DISPLAY_FLAGS_DE_HIGH,
};

static const struct panel_desc chefree_ch101olhlwh_002 = {
	.timings = &chefree_ch101olhlwh_002_timing,
	.num_timings = 1,
	.bpc = 8,
	.size = {
		.width = 217,
		.height = 135,
	},
	.delay = {
		.enable = 200,
		.disable = 200,
	},
	.bus_flags = DRM_BUS_FLAG_DE_HIGH,
	.bus_format = MEDIA_BUS_FMT_RGB888_1X7X4_SPWG,
	.connector_type = DRM_MODE_CONNECTOR_LVDS,
};

static const struct drm_display_mode chunghwa_claa070wp03xg_mode = {
	.clock = 66770,
	.hdisplay = 800,
	.hsync_start = 800 + 49,
	.hsync_end = 800 + 49 + 33,
	.htotal = 800 + 49 + 33 + 17,
	.vdisplay = 1280,
	.vsync_start = 1280 + 1,
	.vsync_end = 1280 + 1 + 7,
	.vtotal = 1280 + 1 + 7 + 15,
	.flags = DRM_MODE_FLAG_NVSYNC | DRM_MODE_FLAG_NHSYNC,
};

static const struct panel_desc chunghwa_claa070wp03xg = {
	.modes = &chunghwa_claa070wp03xg_mode,
	.num_modes = 1,
	.bpc = 6,
	.size = {
		.width = 94,
		.height = 150,
	},
	.bus_format = MEDIA_BUS_FMT_RGB666_1X7X3_SPWG,
	.bus_flags = DRM_BUS_FLAG_DE_HIGH,
	.connector_type = DRM_MODE_CONNECTOR_LVDS,
};

static const struct drm_display_mode chunghwa_claa101wa01a_mode = {
	.clock = 72070,
	.hdisplay = 1366,
	.hsync_start = 1366 + 58,
	.hsync_end = 1366 + 58 + 58,
	.htotal = 1366 + 58 + 58 + 58,
	.vdisplay = 768,
	.vsync_start = 768 + 4,
	.vsync_end = 768 + 4 + 4,
	.vtotal = 768 + 4 + 4 + 4,
};

static const struct panel_desc chunghwa_claa101wa01a = {
	.modes = &chunghwa_claa101wa01a_mode,
	.num_modes = 1,
	.bpc = 6,
	.size = {
		.width = 220,
		.height = 120,
	},
	.bus_format = MEDIA_BUS_FMT_RGB666_1X7X3_SPWG,
	.bus_flags = DRM_BUS_FLAG_DE_HIGH,
	.connector_type = DRM_MODE_CONNECTOR_LVDS,
};

static const struct drm_display_mode chunghwa_claa101wb01_mode = {
	.clock = 69300,
	.hdisplay = 1366,
	.hsync_start = 1366 + 48,
	.hsync_end = 1366 + 48 + 32,
	.htotal = 1366 + 48 + 32 + 20,
	.vdisplay = 768,
	.vsync_start = 768 + 16,
	.vsync_end = 768 + 16 + 8,
	.vtotal = 768 + 16 + 8 + 16,
};

static const struct panel_desc chunghwa_claa101wb01 = {
	.modes = &chunghwa_claa101wb01_mode,
	.num_modes = 1,
	.bpc = 6,
	.size = {
		.width = 223,
		.height = 125,
	},
	.bus_format = MEDIA_BUS_FMT_RGB666_1X7X3_SPWG,
	.bus_flags = DRM_BUS_FLAG_DE_HIGH,
	.connector_type = DRM_MODE_CONNECTOR_LVDS,
};

static const struct drm_display_mode dataimage_scf0700c48ggu18_mode = {
	.clock = 33260,
	.hdisplay = 800,
	.hsync_start = 800 + 40,
	.hsync_end = 800 + 40 + 128,
	.htotal = 800 + 40 + 128 + 88,
	.vdisplay = 480,
	.vsync_start = 480 + 10,
	.vsync_end = 480 + 10 + 2,
	.vtotal = 480 + 10 + 2 + 33,
	.flags = DRM_MODE_FLAG_NVSYNC | DRM_MODE_FLAG_NHSYNC,
};

static const struct panel_desc dataimage_scf0700c48ggu18 = {
	.modes = &dataimage_scf0700c48ggu18_mode,
	.num_modes = 1,
	.bpc = 8,
	.size = {
		.width = 152,
		.height = 91,
	},
	.bus_format = MEDIA_BUS_FMT_RGB888_1X24,
	.bus_flags = DRM_BUS_FLAG_DE_HIGH | DRM_BUS_FLAG_PIXDATA_DRIVE_POSEDGE,
};

static const struct display_timing dlc_dlc0700yzg_1_timing = {
	.pixelclock = { 45000000, 51200000, 57000000 },
	.hactive = { 1024, 1024, 1024 },
	.hfront_porch = { 100, 106, 113 },
	.hback_porch = { 100, 106, 113 },
	.hsync_len = { 100, 108, 114 },
	.vactive = { 600, 600, 600 },
	.vfront_porch = { 8, 11, 15 },
	.vback_porch = { 8, 11, 15 },
	.vsync_len = { 9, 13, 15 },
	.flags = DISPLAY_FLAGS_DE_HIGH,
};

static const struct panel_desc dlc_dlc0700yzg_1 = {
	.timings = &dlc_dlc0700yzg_1_timing,
	.num_timings = 1,
	.bpc = 6,
	.size = {
		.width = 154,
		.height = 86,
	},
	.delay = {
		.prepare = 30,
		.enable = 200,
		.disable = 200,
	},
	.bus_format = MEDIA_BUS_FMT_RGB666_1X7X3_SPWG,
	.connector_type = DRM_MODE_CONNECTOR_LVDS,
};

static const struct display_timing dlc_dlc1010gig_timing = {
	.pixelclock = { 68900000, 71100000, 73400000 },
	.hactive = { 1280, 1280, 1280 },
	.hfront_porch = { 43, 53, 63 },
	.hback_porch = { 43, 53, 63 },
	.hsync_len = { 44, 54, 64 },
	.vactive = { 800, 800, 800 },
	.vfront_porch = { 5, 8, 11 },
	.vback_porch = { 5, 8, 11 },
	.vsync_len = { 5, 7, 11 },
	.flags = DISPLAY_FLAGS_DE_HIGH,
};

static const struct panel_desc dlc_dlc1010gig = {
	.timings = &dlc_dlc1010gig_timing,
	.num_timings = 1,
	.bpc = 8,
	.size = {
		.width = 216,
		.height = 135,
	},
	.delay = {
		.prepare = 60,
		.enable = 150,
		.disable = 100,
		.unprepare = 60,
	},
	.bus_format = MEDIA_BUS_FMT_RGB888_1X7X4_SPWG,
	.connector_type = DRM_MODE_CONNECTOR_LVDS,
};

static const struct drm_display_mode edt_et035012dm6_mode = {
	.clock = 6500,
	.hdisplay = 320,
	.hsync_start = 320 + 20,
	.hsync_end = 320 + 20 + 30,
	.htotal = 320 + 20 + 68,
	.vdisplay = 240,
	.vsync_start = 240 + 4,
	.vsync_end = 240 + 4 + 4,
	.vtotal = 240 + 4 + 4 + 14,
	.flags = DRM_MODE_FLAG_NVSYNC | DRM_MODE_FLAG_NHSYNC,
};

static const struct panel_desc edt_et035012dm6 = {
	.modes = &edt_et035012dm6_mode,
	.num_modes = 1,
	.bpc = 8,
	.size = {
		.width = 70,
		.height = 52,
	},
	.bus_format = MEDIA_BUS_FMT_RGB888_1X24,
	.bus_flags = DRM_BUS_FLAG_DE_LOW | DRM_BUS_FLAG_PIXDATA_SAMPLE_POSEDGE,
};

static const struct drm_display_mode edt_etm043080dh6gp_mode = {
	.clock = 10870,
	.hdisplay = 480,
	.hsync_start = 480 + 8,
	.hsync_end = 480 + 8 + 4,
	.htotal = 480 + 8 + 4 + 41,

	/*
	 * IWG22M: Y resolution changed for "dc_linuxfb" module crashing while
	 * fb_align
	 */

	.vdisplay = 288,
	.vsync_start = 288 + 2,
	.vsync_end = 288 + 2 + 4,
	.vtotal = 288 + 2 + 4 + 10,
};

static const struct panel_desc edt_etm043080dh6gp = {
	.modes = &edt_etm043080dh6gp_mode,
	.num_modes = 1,
	.bpc = 8,
	.size = {
		.width = 100,
		.height = 65,
	},
	.bus_format = MEDIA_BUS_FMT_RGB666_1X18,
	.connector_type = DRM_MODE_CONNECTOR_DPI,
};

static const struct drm_display_mode edt_etm0430g0dh6_mode = {
	.clock = 9000,
	.hdisplay = 480,
	.hsync_start = 480 + 2,
	.hsync_end = 480 + 2 + 41,
	.htotal = 480 + 2 + 41 + 2,
	.vdisplay = 272,
	.vsync_start = 272 + 2,
	.vsync_end = 272 + 2 + 10,
	.vtotal = 272 + 2 + 10 + 2,
	.flags = DRM_MODE_FLAG_NHSYNC | DRM_MODE_FLAG_NVSYNC,
};

static const struct panel_desc edt_etm0430g0dh6 = {
	.modes = &edt_etm0430g0dh6_mode,
	.num_modes = 1,
	.bpc = 6,
	.size = {
		.width = 95,
		.height = 54,
	},
};

static const struct drm_display_mode edt_et057090dhu_mode = {
	.clock = 25175,
	.hdisplay = 640,
	.hsync_start = 640 + 16,
	.hsync_end = 640 + 16 + 30,
	.htotal = 640 + 16 + 30 + 114,
	.vdisplay = 480,
	.vsync_start = 480 + 10,
	.vsync_end = 480 + 10 + 3,
	.vtotal = 480 + 10 + 3 + 32,
	.flags = DRM_MODE_FLAG_NVSYNC | DRM_MODE_FLAG_NHSYNC,
};

static const struct panel_desc edt_et057090dhu = {
	.modes = &edt_et057090dhu_mode,
	.num_modes = 1,
	.bpc = 6,
	.size = {
		.width = 115,
		.height = 86,
	},
	.bus_format = MEDIA_BUS_FMT_RGB666_1X18,
	.bus_flags = DRM_BUS_FLAG_DE_HIGH | DRM_BUS_FLAG_PIXDATA_DRIVE_NEGEDGE,
	.connector_type = DRM_MODE_CONNECTOR_DPI,
};

static const struct drm_display_mode edt_etm0700g0dh6_mode = {
	.clock = 33260,
	.hdisplay = 800,
	.hsync_start = 800 + 40,
	.hsync_end = 800 + 40 + 128,
	.htotal = 800 + 40 + 128 + 88,
	.vdisplay = 480,
	.vsync_start = 480 + 10,
	.vsync_end = 480 + 10 + 2,
	.vtotal = 480 + 10 + 2 + 33,
	.flags = DRM_MODE_FLAG_NHSYNC | DRM_MODE_FLAG_NVSYNC,
};

static const struct panel_desc edt_etm0700g0dh6 = {
	.modes = &edt_etm0700g0dh6_mode,
	.num_modes = 1,
	.bpc = 6,
	.size = {
		.width = 152,
		.height = 91,
	},
	.bus_format = MEDIA_BUS_FMT_RGB666_1X18,
	.bus_flags = DRM_BUS_FLAG_DE_HIGH | DRM_BUS_FLAG_PIXDATA_DRIVE_NEGEDGE,
};

static const struct panel_desc edt_etm0700g0bdh6 = {
	.modes = &edt_etm0700g0dh6_mode,
	.num_modes = 1,
	.bpc = 6,
	.size = {
		.width = 152,
		.height = 91,
	},
	.bus_format = MEDIA_BUS_FMT_RGB666_1X18,
	.bus_flags = DRM_BUS_FLAG_DE_HIGH | DRM_BUS_FLAG_PIXDATA_DRIVE_POSEDGE,
};

static const struct display_timing evervision_vgg804821_timing = {
	.pixelclock = { 27600000, 33300000, 50000000 },
	.hactive = { 800, 800, 800 },
	.hfront_porch = { 40, 66, 70 },
	.hback_porch = { 40, 67, 70 },
	.hsync_len = { 40, 67, 70 },
	.vactive = { 480, 480, 480 },
	.vfront_porch = { 6, 10, 10 },
	.vback_porch = { 7, 11, 11 },
	.vsync_len = { 7, 11, 11 },
	.flags = DISPLAY_FLAGS_HSYNC_HIGH | DISPLAY_FLAGS_VSYNC_HIGH |
		 DISPLAY_FLAGS_DE_HIGH | DISPLAY_FLAGS_PIXDATA_NEGEDGE |
		 DISPLAY_FLAGS_SYNC_NEGEDGE,
};

static const struct panel_desc evervision_vgg804821 = {
	.timings = &evervision_vgg804821_timing,
	.num_timings = 1,
	.bpc = 8,
	.size = {
		.width = 108,
		.height = 64,
	},
	.bus_format = MEDIA_BUS_FMT_RGB888_1X24,
	.bus_flags = DRM_BUS_FLAG_DE_HIGH | DRM_BUS_FLAG_PIXDATA_SAMPLE_POSEDGE,
};

static const struct drm_display_mode foxlink_fl500wvr00_a0t_mode = {
	.clock = 32260,
	.hdisplay = 800,
	.hsync_start = 800 + 168,
	.hsync_end = 800 + 168 + 64,
	.htotal = 800 + 168 + 64 + 88,
	.vdisplay = 480,
	.vsync_start = 480 + 37,
	.vsync_end = 480 + 37 + 2,
	.vtotal = 480 + 37 + 2 + 8,
};

static const struct panel_desc foxlink_fl500wvr00_a0t = {
	.modes = &foxlink_fl500wvr00_a0t_mode,
	.num_modes = 1,
	.bpc = 8,
	.size = {
		.width = 108,
		.height = 65,
	},
	.bus_format = MEDIA_BUS_FMT_RGB888_1X24,
};

static const struct drm_display_mode frida_frd350h54004_modes[] = {
	{ /* 60 Hz */
		.clock = 6000,
		.hdisplay = 320,
		.hsync_start = 320 + 44,
		.hsync_end = 320 + 44 + 16,
		.htotal = 320 + 44 + 16 + 20,
		.vdisplay = 240,
		.vsync_start = 240 + 2,
		.vsync_end = 240 + 2 + 6,
		.vtotal = 240 + 2 + 6 + 2,
		.flags = DRM_MODE_FLAG_NHSYNC | DRM_MODE_FLAG_NVSYNC,
	},
	{ /* 50 Hz */
		.clock = 5400,
		.hdisplay = 320,
		.hsync_start = 320 + 56,
		.hsync_end = 320 + 56 + 16,
		.htotal = 320 + 56 + 16 + 40,
		.vdisplay = 240,
		.vsync_start = 240 + 2,
		.vsync_end = 240 + 2 + 6,
		.vtotal = 240 + 2 + 6 + 2,
		.flags = DRM_MODE_FLAG_NHSYNC | DRM_MODE_FLAG_NVSYNC,
	},
};

static const struct panel_desc frida_frd350h54004 = {
	.modes = frida_frd350h54004_modes,
	.num_modes = ARRAY_SIZE(frida_frd350h54004_modes),
	.bpc = 8,
	.size = {
		.width = 77,
		.height = 64,
	},
	.bus_format = MEDIA_BUS_FMT_RGB888_1X24,
	.bus_flags = DRM_BUS_FLAG_DE_HIGH | DRM_BUS_FLAG_PIXDATA_SAMPLE_NEGEDGE,
	.connector_type = DRM_MODE_CONNECTOR_DPI,
};

static const struct drm_display_mode friendlyarm_hd702e_mode = {
	.clock		= 67185,
	.hdisplay	= 800,
	.hsync_start	= 800 + 20,
	.hsync_end	= 800 + 20 + 24,
	.htotal		= 800 + 20 + 24 + 20,
	.vdisplay	= 1280,
	.vsync_start	= 1280 + 4,
	.vsync_end	= 1280 + 4 + 8,
	.vtotal		= 1280 + 4 + 8 + 4,
	.flags		= DRM_MODE_FLAG_NVSYNC | DRM_MODE_FLAG_NHSYNC,
};

static const struct panel_desc friendlyarm_hd702e = {
	.modes = &friendlyarm_hd702e_mode,
	.num_modes = 1,
	.size = {
		.width	= 94,
		.height	= 151,
	},
};

static const struct drm_display_mode giantplus_gpg482739qs5_mode = {
	.clock = 9000,
	.hdisplay = 480,
	.hsync_start = 480 + 5,
	.hsync_end = 480 + 5 + 1,
	.htotal = 480 + 5 + 1 + 40,
	.vdisplay = 272,
	.vsync_start = 272 + 8,
	.vsync_end = 272 + 8 + 1,
	.vtotal = 272 + 8 + 1 + 8,
};

static const struct panel_desc giantplus_gpg482739qs5 = {
	.modes = &giantplus_gpg482739qs5_mode,
	.num_modes = 1,
	.bpc = 8,
	.size = {
		.width = 95,
		.height = 54,
	},
	.bus_format = MEDIA_BUS_FMT_RGB888_1X24,
};

static const struct display_timing giantplus_gpm940b0_timing = {
	.pixelclock = { 13500000, 27000000, 27500000 },
	.hactive = { 320, 320, 320 },
	.hfront_porch = { 14, 686, 718 },
	.hback_porch = { 50, 70, 255 },
	.hsync_len = { 1, 1, 1 },
	.vactive = { 240, 240, 240 },
	.vfront_porch = { 1, 1, 179 },
	.vback_porch = { 1, 21, 31 },
	.vsync_len = { 1, 1, 6 },
	.flags = DISPLAY_FLAGS_HSYNC_LOW | DISPLAY_FLAGS_VSYNC_LOW,
};

static const struct panel_desc giantplus_gpm940b0 = {
	.timings = &giantplus_gpm940b0_timing,
	.num_timings = 1,
	.bpc = 8,
	.size = {
		.width = 60,
		.height = 45,
	},
	.bus_format = MEDIA_BUS_FMT_RGB888_3X8,
	.bus_flags = DRM_BUS_FLAG_DE_HIGH | DRM_BUS_FLAG_PIXDATA_SAMPLE_POSEDGE,
};

static const struct display_timing hannstar_hsd070pww1_timing = {
	.pixelclock = { 64300000, 71100000, 82000000 },
	.hactive = { 1280, 1280, 1280 },
	.hfront_porch = { 1, 1, 10 },
	.hback_porch = { 1, 1, 10 },
	/*
	 * According to the data sheet, the minimum horizontal blanking interval
	 * is 54 clocks (1 + 52 + 1), but tests with a Nitrogen6X have shown the
	 * minimum working horizontal blanking interval to be 60 clocks.
	 */
	.hsync_len = { 58, 158, 661 },
	.vactive = { 800, 800, 800 },
	.vfront_porch = { 1, 1, 10 },
	.vback_porch = { 1, 1, 10 },
	.vsync_len = { 1, 21, 203 },
	.flags = DISPLAY_FLAGS_DE_HIGH,
};

static const struct panel_desc hannstar_hsd070pww1 = {
	.timings = &hannstar_hsd070pww1_timing,
	.num_timings = 1,
	.bpc = 6,
	.size = {
		.width = 151,
		.height = 94,
	},
	.bus_format = MEDIA_BUS_FMT_RGB666_1X7X3_SPWG,
	.connector_type = DRM_MODE_CONNECTOR_LVDS,
};

static const struct display_timing hannstar_hsd100pxn1_timing = {
	.pixelclock = { 55000000, 65000000, 75000000 },
	.hactive = { 1024, 1024, 1024 },
	.hfront_porch = { 40, 40, 40 },
	.hback_porch = { 220, 220, 220 },
	.hsync_len = { 20, 60, 100 },
	.vactive = { 768, 768, 768 },
	.vfront_porch = { 7, 7, 7 },
	.vback_porch = { 21, 21, 21 },
	.vsync_len = { 10, 10, 10 },
	.flags = DISPLAY_FLAGS_DE_HIGH,
};

static const struct panel_desc hannstar_hsd100pxn1 = {
	.timings = &hannstar_hsd100pxn1_timing,
	.num_timings = 1,
	.bpc = 6,
	.size = {
		.width = 203,
		.height = 152,
	},
	.bus_format = MEDIA_BUS_FMT_RGB666_1X7X3_SPWG,
	.connector_type = DRM_MODE_CONNECTOR_LVDS,
};

static const struct drm_display_mode hitachi_tx23d38vm0caa_mode = {
	.clock = 33333,
	.hdisplay = 800,
	.hsync_start = 800 + 85,
	.hsync_end = 800 + 85 + 86,
	.htotal = 800 + 85 + 86 + 85,
	.vdisplay = 480,
	.vsync_start = 480 + 16,
	.vsync_end = 480 + 16 + 13,
	.vtotal = 480 + 16 + 13 + 16,
};

static const struct panel_desc hitachi_tx23d38vm0caa = {
	.modes = &hitachi_tx23d38vm0caa_mode,
	.num_modes = 1,
	.bpc = 6,
	.size = {
		.width = 195,
		.height = 117,
	},
	.delay = {
		.enable = 160,
		.disable = 160,
	},
};

static const struct drm_display_mode innolux_at043tn24_mode = {
	.clock = 9000,
	.hdisplay = 480,
	.hsync_start = 480 + 2,
	.hsync_end = 480 + 2 + 41,
	.htotal = 480 + 2 + 41 + 2,
	.vdisplay = 272,
	.vsync_start = 272 + 2,
	.vsync_end = 272 + 2 + 10,
	.vtotal = 272 + 2 + 10 + 2,
	.flags = DRM_MODE_FLAG_NHSYNC | DRM_MODE_FLAG_NVSYNC,
};

static const struct panel_desc innolux_at043tn24 = {
	.modes = &innolux_at043tn24_mode,
	.num_modes = 1,
	.bpc = 8,
	.size = {
		.width = 95,
		.height = 54,
	},
	.bus_format = MEDIA_BUS_FMT_RGB888_1X24,
	.bus_flags = DRM_BUS_FLAG_DE_HIGH | DRM_BUS_FLAG_PIXDATA_DRIVE_POSEDGE,
};

static const struct drm_display_mode innolux_at070tn92_mode = {
	.clock = 33333,
	.hdisplay = 800,
	.hsync_start = 800 + 210,
	.hsync_end = 800 + 210 + 20,
	.htotal = 800 + 210 + 20 + 46,
	.vdisplay = 480,
	.vsync_start = 480 + 22,
	.vsync_end = 480 + 22 + 10,
	.vtotal = 480 + 22 + 23 + 10,
};

static const struct panel_desc innolux_at070tn92 = {
	.modes = &innolux_at070tn92_mode,
	.num_modes = 1,
	.size = {
		.width = 154,
		.height = 86,
	},
	.bus_format = MEDIA_BUS_FMT_RGB888_1X24,
};

static const struct display_timing innolux_g070y2_l01_timing = {
	.pixelclock = { 28000000, 29500000, 32000000 },
	.hactive = { 800, 800, 800 },
	.hfront_porch = { 61, 91, 141 },
	.hback_porch = { 60, 90, 140 },
	.hsync_len = { 12, 12, 12 },
	.vactive = { 480, 480, 480 },
	.vfront_porch = { 4, 9, 30 },
	.vback_porch = { 4, 8, 28 },
	.vsync_len = { 2, 2, 2 },
	.flags = DISPLAY_FLAGS_DE_HIGH,
};

static const struct panel_desc innolux_g070y2_l01 = {
	.timings = &innolux_g070y2_l01_timing,
	.num_timings = 1,
	.bpc = 6,
	.size = {
		.width = 152,
		.height = 91,
	},
	.delay = {
		.prepare = 10,
		.enable = 100,
		.disable = 100,
		.unprepare = 800,
	},
	.bus_format = MEDIA_BUS_FMT_RGB888_1X7X4_SPWG,
	.connector_type = DRM_MODE_CONNECTOR_LVDS,
};

static const struct display_timing innolux_g101ice_l01_timing = {
	.pixelclock = { 60400000, 71100000, 74700000 },
	.hactive = { 1280, 1280, 1280 },
	.hfront_porch = { 41, 80, 100 },
	.hback_porch = { 40, 79, 99 },
	.hsync_len = { 1, 1, 1 },
	.vactive = { 800, 800, 800 },
	.vfront_porch = { 5, 11, 14 },
	.vback_porch = { 4, 11, 14 },
	.vsync_len = { 1, 1, 1 },
	.flags = DISPLAY_FLAGS_DE_HIGH,
};

static const struct panel_desc innolux_g101ice_l01 = {
	.timings = &innolux_g101ice_l01_timing,
	.num_timings = 1,
	.bpc = 8,
	.size = {
		.width = 217,
		.height = 135,
	},
	.delay = {
		.enable = 200,
		.disable = 200,
	},
	.bus_format = MEDIA_BUS_FMT_RGB888_1X7X4_SPWG,
	.connector_type = DRM_MODE_CONNECTOR_LVDS,
};

static const struct display_timing innolux_g121i1_l01_timing = {
	.pixelclock = { 67450000, 71000000, 74550000 },
	.hactive = { 1280, 1280, 1280 },
	.hfront_porch = { 40, 80, 160 },
	.hback_porch = { 39, 79, 159 },
	.hsync_len = { 1, 1, 1 },
	.vactive = { 800, 800, 800 },
	.vfront_porch = { 5, 11, 100 },
	.vback_porch = { 4, 11, 99 },
	.vsync_len = { 1, 1, 1 },
};

static const struct panel_desc innolux_g121i1_l01 = {
	.timings = &innolux_g121i1_l01_timing,
	.num_timings = 1,
	.bpc = 6,
	.size = {
		.width = 261,
		.height = 163,
	},
	.delay = {
		.enable = 200,
		.disable = 20,
	},
	.bus_format = MEDIA_BUS_FMT_RGB888_1X7X4_SPWG,
	.connector_type = DRM_MODE_CONNECTOR_LVDS,
};

static const struct drm_display_mode innolux_g121x1_l03_mode = {
	.clock = 65000,
	.hdisplay = 1024,
	.hsync_start = 1024 + 0,
	.hsync_end = 1024 + 1,
	.htotal = 1024 + 0 + 1 + 320,
	.vdisplay = 768,
	.vsync_start = 768 + 38,
	.vsync_end = 768 + 38 + 1,
	.vtotal = 768 + 38 + 1 + 0,
	.flags = DRM_MODE_FLAG_NHSYNC | DRM_MODE_FLAG_NVSYNC,
};

static const struct panel_desc innolux_g121x1_l03 = {
	.modes = &innolux_g121x1_l03_mode,
	.num_modes = 1,
	.bpc = 6,
	.size = {
		.width = 246,
		.height = 185,
	},
	.delay = {
		.enable = 200,
		.unprepare = 200,
		.disable = 400,
	},
};

/*
 * Datasheet specifies that at 60 Hz refresh rate:
 * - total horizontal time: { 1506, 1592, 1716 }
 * - total vertical time: { 788, 800, 868 }
 *
 * ...but doesn't go into exactly how that should be split into a front
 * porch, back porch, or sync length.  For now we'll leave a single setting
 * here which allows a bit of tweaking of the pixel clock at the expense of
 * refresh rate.
 */
static const struct display_timing innolux_n116bge_timing = {
	.pixelclock = { 72600000, 76420000, 80240000 },
	.hactive = { 1366, 1366, 1366 },
	.hfront_porch = { 136, 136, 136 },
	.hback_porch = { 60, 60, 60 },
	.hsync_len = { 30, 30, 30 },
	.vactive = { 768, 768, 768 },
	.vfront_porch = { 8, 8, 8 },
	.vback_porch = { 12, 12, 12 },
	.vsync_len = { 12, 12, 12 },
	.flags = DISPLAY_FLAGS_VSYNC_LOW | DISPLAY_FLAGS_HSYNC_LOW,
};

static const struct panel_desc innolux_n116bge = {
	.timings = &innolux_n116bge_timing,
	.num_timings = 1,
	.bpc = 6,
	.size = {
		.width = 256,
		.height = 144,
	},
};

static const struct drm_display_mode innolux_n156bge_l21_mode = {
	.clock = 69300,
	.hdisplay = 1366,
	.hsync_start = 1366 + 16,
	.hsync_end = 1366 + 16 + 34,
	.htotal = 1366 + 16 + 34 + 50,
	.vdisplay = 768,
	.vsync_start = 768 + 2,
	.vsync_end = 768 + 2 + 6,
	.vtotal = 768 + 2 + 6 + 12,
};

static const struct panel_desc innolux_n156bge_l21 = {
	.modes = &innolux_n156bge_l21_mode,
	.num_modes = 1,
	.bpc = 6,
	.size = {
		.width = 344,
		.height = 193,
	},
	.bus_format = MEDIA_BUS_FMT_RGB666_1X7X3_SPWG,
	.bus_flags = DRM_BUS_FLAG_DE_HIGH,
	.connector_type = DRM_MODE_CONNECTOR_LVDS,
};

static const struct drm_display_mode innolux_p120zdg_bf1_mode = {
	.clock = 206016,
	.hdisplay = 2160,
	.hsync_start = 2160 + 48,
	.hsync_end = 2160 + 48 + 32,
	.htotal = 2160 + 48 + 32 + 80,
	.vdisplay = 1440,
	.vsync_start = 1440 + 3,
	.vsync_end = 1440 + 3 + 10,
	.vtotal = 1440 + 3 + 10 + 27,
	.flags = DRM_MODE_FLAG_PHSYNC | DRM_MODE_FLAG_PVSYNC,
};

static const struct panel_desc innolux_p120zdg_bf1 = {
	.modes = &innolux_p120zdg_bf1_mode,
	.num_modes = 1,
	.bpc = 8,
	.size = {
		.width = 254,
		.height = 169,
	},
	.delay = {
		.hpd_absent_delay = 200,
		.unprepare = 500,
	},
};

static const struct drm_display_mode innolux_zj070na_01p_mode = {
	.clock = 51501,
	.hdisplay = 1024,
	.hsync_start = 1024 + 128,
	.hsync_end = 1024 + 128 + 64,
	.htotal = 1024 + 128 + 64 + 128,
	.vdisplay = 600,
	.vsync_start = 600 + 16,
	.vsync_end = 600 + 16 + 4,
	.vtotal = 600 + 16 + 4 + 16,
};

static const struct panel_desc innolux_zj070na_01p = {
	.modes = &innolux_zj070na_01p_mode,
	.num_modes = 1,
	.bpc = 6,
	.size = {
		.width = 154,
		.height = 90,
	},
};

static const struct drm_display_mode ivo_m133nwf4_r0_mode = {
	.clock = 138778,
	.hdisplay = 1920,
	.hsync_start = 1920 + 24,
	.hsync_end = 1920 + 24 + 48,
	.htotal = 1920 + 24 + 48 + 88,
	.vdisplay = 1080,
	.vsync_start = 1080 + 3,
	.vsync_end = 1080 + 3 + 12,
	.vtotal = 1080 + 3 + 12 + 17,
	.flags = DRM_MODE_FLAG_PHSYNC | DRM_MODE_FLAG_PVSYNC,
};

static const struct panel_desc ivo_m133nwf4_r0 = {
	.modes = &ivo_m133nwf4_r0_mode,
	.num_modes = 1,
	.bpc = 8,
	.size = {
		.width = 294,
		.height = 165,
	},
	.delay = {
		.hpd_absent_delay = 200,
		.unprepare = 500,
	},
	.bus_format = MEDIA_BUS_FMT_RGB888_1X24,
	.bus_flags = DRM_BUS_FLAG_DATA_MSB_TO_LSB,
	.connector_type = DRM_MODE_CONNECTOR_eDP,
};

static const struct drm_display_mode kingdisplay_kd116n21_30nv_a010_mode = {
	.clock = 81000,
	.hdisplay = 1366,
	.hsync_start = 1366 + 40,
	.hsync_end = 1366 + 40 + 32,
	.htotal = 1366 + 40 + 32 + 62,
	.vdisplay = 768,
	.vsync_start = 768 + 5,
	.vsync_end = 768 + 5 + 5,
	.vtotal = 768 + 5 + 5 + 122,
	.flags = DRM_MODE_FLAG_NVSYNC | DRM_MODE_FLAG_NHSYNC,
};

static const struct panel_desc kingdisplay_kd116n21_30nv_a010 = {
	.modes = &kingdisplay_kd116n21_30nv_a010_mode,
	.num_modes = 1,
	.bpc = 6,
	.size = {
		.width = 256,
		.height = 144,
	},
	.delay = {
		.hpd_absent_delay = 200,
	},
	.bus_format = MEDIA_BUS_FMT_RGB666_1X18,
	.connector_type = DRM_MODE_CONNECTOR_eDP,
};

static const struct display_timing koe_tx14d24vm1bpa_timing = {
	.pixelclock = { 5580000, 5850000, 6200000 },
	.hactive = { 320, 320, 320 },
	.hfront_porch = { 30, 30, 30 },
	.hback_porch = { 30, 30, 30 },
	.hsync_len = { 1, 5, 17 },
	.vactive = { 240, 240, 240 },
	.vfront_porch = { 6, 6, 6 },
	.vback_porch = { 5, 5, 5 },
	.vsync_len = { 1, 2, 11 },
	.flags = DISPLAY_FLAGS_DE_HIGH,
};

static const struct panel_desc koe_tx14d24vm1bpa = {
	.timings = &koe_tx14d24vm1bpa_timing,
	.num_timings = 1,
	.bpc = 6,
	.size = {
		.width = 115,
		.height = 86,
	},
};

static const struct display_timing koe_tx26d202vm0bwa_timing = {
	.pixelclock = { 151820000, 156720000, 159780000 },
	.hactive = { 1920, 1920, 1920 },
	.hfront_porch = { 105, 130, 142 },
	.hback_porch = { 45, 70, 82 },
	.hsync_len = { 30, 30, 30 },
	.vactive = { 1200, 1200, 1200},
	.vfront_porch = { 3, 5, 10 },
	.vback_porch = { 2, 5, 10 },
	.vsync_len = { 5, 5, 5 },
};

static const struct panel_desc koe_tx26d202vm0bwa = {
	.timings = &koe_tx26d202vm0bwa_timing,
	.num_timings = 1,
	.bpc = 8,
	.size = {
		.width = 217,
		.height = 136,
	},
	.delay = {
		.prepare = 1000,
		.enable = 1000,
		.unprepare = 1000,
		.disable = 1000,
	},
	.bus_format = MEDIA_BUS_FMT_RGB888_1X7X4_SPWG,
	.bus_flags = DRM_BUS_FLAG_DE_HIGH,
	.connector_type = DRM_MODE_CONNECTOR_LVDS,
};

static const struct display_timing koe_tx31d200vm0baa_timing = {
	.pixelclock = { 39600000, 43200000, 48000000 },
	.hactive = { 1280, 1280, 1280 },
	.hfront_porch = { 16, 36, 56 },
	.hback_porch = { 16, 36, 56 },
	.hsync_len = { 8, 8, 8 },
	.vactive = { 480, 480, 480 },
	.vfront_porch = { 6, 21, 33 },
	.vback_porch = { 6, 21, 33 },
	.vsync_len = { 8, 8, 8 },
	.flags = DISPLAY_FLAGS_DE_HIGH,
};

static const struct panel_desc koe_tx31d200vm0baa = {
	.timings = &koe_tx31d200vm0baa_timing,
	.num_timings = 1,
	.bpc = 6,
	.size = {
		.width = 292,
		.height = 109,
	},
	.bus_format = MEDIA_BUS_FMT_RGB666_1X7X3_SPWG,
	.connector_type = DRM_MODE_CONNECTOR_LVDS,
};

static const struct display_timing kyo_tcg121xglp_timing = {
	.pixelclock = { 52000000, 65000000, 71000000 },
	.hactive = { 1024, 1024, 1024 },
	.hfront_porch = { 2, 2, 2 },
	.hback_porch = { 2, 2, 2 },
	.hsync_len = { 86, 124, 244 },
	.vactive = { 768, 768, 768 },
	.vfront_porch = { 2, 2, 2 },
	.vback_porch = { 2, 2, 2 },
	.vsync_len = { 6, 34, 73 },
	.flags = DISPLAY_FLAGS_DE_HIGH,
};

static const struct panel_desc kyo_tcg121xglp = {
	.timings = &kyo_tcg121xglp_timing,
	.num_timings = 1,
	.bpc = 8,
	.size = {
		.width = 246,
		.height = 184,
	},
	.bus_format = MEDIA_BUS_FMT_RGB888_1X7X4_SPWG,
	.connector_type = DRM_MODE_CONNECTOR_LVDS,
};

static const struct drm_display_mode lemaker_bl035_rgb_002_mode = {
	.clock = 7000,
	.hdisplay = 320,
	.hsync_start = 320 + 20,
	.hsync_end = 320 + 20 + 30,
	.htotal = 320 + 20 + 30 + 38,
	.vdisplay = 240,
	.vsync_start = 240 + 4,
	.vsync_end = 240 + 4 + 3,
	.vtotal = 240 + 4 + 3 + 15,
};

static const struct panel_desc lemaker_bl035_rgb_002 = {
	.modes = &lemaker_bl035_rgb_002_mode,
	.num_modes = 1,
	.size = {
		.width = 70,
		.height = 52,
	},
	.bus_format = MEDIA_BUS_FMT_RGB888_1X24,
	.bus_flags = DRM_BUS_FLAG_DE_LOW,
};

static const struct drm_display_mode lg_lb070wv8_mode = {
	.clock = 33246,
	.hdisplay = 800,
	.hsync_start = 800 + 88,
	.hsync_end = 800 + 88 + 80,
	.htotal = 800 + 88 + 80 + 88,
	.vdisplay = 480,
	.vsync_start = 480 + 10,
	.vsync_end = 480 + 10 + 25,
	.vtotal = 480 + 10 + 25 + 10,
};

static const struct panel_desc lg_lb070wv8 = {
	.modes = &lg_lb070wv8_mode,
	.num_modes = 1,
	.bpc = 8,
	.size = {
		.width = 151,
		.height = 91,
	},
	.bus_format = MEDIA_BUS_FMT_RGB888_1X7X4_SPWG,
	.connector_type = DRM_MODE_CONNECTOR_LVDS,
};

static const struct drm_display_mode lg_lp079qx1_sp0v_mode = {
	.clock = 200000,
	.hdisplay = 1536,
	.hsync_start = 1536 + 12,
	.hsync_end = 1536 + 12 + 16,
	.htotal = 1536 + 12 + 16 + 48,
	.vdisplay = 2048,
	.vsync_start = 2048 + 8,
	.vsync_end = 2048 + 8 + 4,
	.vtotal = 2048 + 8 + 4 + 8,
	.flags = DRM_MODE_FLAG_NVSYNC | DRM_MODE_FLAG_NHSYNC,
};

static const struct panel_desc lg_lp079qx1_sp0v = {
	.modes = &lg_lp079qx1_sp0v_mode,
	.num_modes = 1,
	.size = {
		.width = 129,
		.height = 171,
	},
};

static const struct drm_display_mode lg_lp097qx1_spa1_mode = {
	.clock = 205210,
	.hdisplay = 2048,
	.hsync_start = 2048 + 150,
	.hsync_end = 2048 + 150 + 5,
	.htotal = 2048 + 150 + 5 + 5,
	.vdisplay = 1536,
	.vsync_start = 1536 + 3,
	.vsync_end = 1536 + 3 + 1,
	.vtotal = 1536 + 3 + 1 + 9,
};

static const struct panel_desc lg_lp097qx1_spa1 = {
	.modes = &lg_lp097qx1_spa1_mode,
	.num_modes = 1,
	.size = {
		.width = 208,
		.height = 147,
	},
};

static const struct drm_display_mode lg_lp120up1_mode = {
	.clock = 162300,
	.hdisplay = 1920,
	.hsync_start = 1920 + 40,
	.hsync_end = 1920 + 40 + 40,
	.htotal = 1920 + 40 + 40+ 80,
	.vdisplay = 1280,
	.vsync_start = 1280 + 4,
	.vsync_end = 1280 + 4 + 4,
	.vtotal = 1280 + 4 + 4 + 12,
};

static const struct panel_desc lg_lp120up1 = {
	.modes = &lg_lp120up1_mode,
	.num_modes = 1,
	.bpc = 8,
	.size = {
		.width = 267,
		.height = 183,
	},
	.connector_type = DRM_MODE_CONNECTOR_eDP,
};

static const struct drm_display_mode lg_lp129qe_mode = {
	.clock = 285250,
	.hdisplay = 2560,
	.hsync_start = 2560 + 48,
	.hsync_end = 2560 + 48 + 32,
	.htotal = 2560 + 48 + 32 + 80,
	.vdisplay = 1700,
	.vsync_start = 1700 + 3,
	.vsync_end = 1700 + 3 + 10,
	.vtotal = 1700 + 3 + 10 + 36,
};

static const struct panel_desc lg_lp129qe = {
	.modes = &lg_lp129qe_mode,
	.num_modes = 1,
	.bpc = 8,
	.size = {
		.width = 272,
		.height = 181,
	},
};

static const struct display_timing logictechno_lt161010_2nh_timing = {
	.pixelclock = { 26400000, 33300000, 46800000 },
	.hactive = { 800, 800, 800 },
	.hfront_porch = { 16, 210, 354 },
	.hback_porch = { 46, 46, 46 },
	.hsync_len = { 1, 20, 40 },
	.vactive = { 480, 480, 480 },
	.vfront_porch = { 7, 22, 147 },
	.vback_porch = { 23, 23, 23 },
	.vsync_len = { 1, 10, 20 },
	.flags = DISPLAY_FLAGS_HSYNC_LOW | DISPLAY_FLAGS_VSYNC_LOW |
		 DISPLAY_FLAGS_DE_HIGH | DISPLAY_FLAGS_PIXDATA_POSEDGE |
		 DISPLAY_FLAGS_SYNC_POSEDGE,
};

static const struct panel_desc logictechno_lt161010_2nh = {
	.timings = &logictechno_lt161010_2nh_timing,
	.num_timings = 1,
	.size = {
		.width = 154,
		.height = 86,
	},
	.bus_format = MEDIA_BUS_FMT_RGB666_1X18,
	.bus_flags = DRM_BUS_FLAG_DE_HIGH |
		     DRM_BUS_FLAG_PIXDATA_SAMPLE_NEGEDGE |
		     DRM_BUS_FLAG_SYNC_SAMPLE_NEGEDGE,
	.connector_type = DRM_MODE_CONNECTOR_DPI,
};

static const struct display_timing logictechno_lt170410_2whc_timing = {
	.pixelclock = { 68900000, 71100000, 73400000 },
	.hactive = { 1280, 1280, 1280 },
	.hfront_porch = { 23, 60, 71 },
	.hback_porch = { 23, 60, 71 },
	.hsync_len = { 15, 40, 47 },
	.vactive = { 800, 800, 800 },
	.vfront_porch = { 5, 7, 10 },
	.vback_porch = { 5, 7, 10 },
	.vsync_len = { 6, 9, 12 },
	.flags = DISPLAY_FLAGS_HSYNC_LOW | DISPLAY_FLAGS_VSYNC_LOW |
		 DISPLAY_FLAGS_DE_HIGH | DISPLAY_FLAGS_PIXDATA_POSEDGE |
		 DISPLAY_FLAGS_SYNC_POSEDGE,
};

static const struct panel_desc logictechno_lt170410_2whc = {
	.timings = &logictechno_lt170410_2whc_timing,
	.num_timings = 1,
	.size = {
		.width = 217,
		.height = 136,
	},
	.bus_format = MEDIA_BUS_FMT_RGB888_1X7X4_SPWG,
	.bus_flags = DRM_BUS_FLAG_DE_HIGH,
	.connector_type = DRM_MODE_CONNECTOR_LVDS,
};

static const struct drm_display_mode mitsubishi_aa070mc01_mode = {
	.clock = 30400,
	.hdisplay = 800,
	.hsync_start = 800 + 0,
	.hsync_end = 800 + 1,
	.htotal = 800 + 0 + 1 + 160,
	.vdisplay = 480,
	.vsync_start = 480 + 0,
	.vsync_end = 480 + 48 + 1,
	.vtotal = 480 + 48 + 1 + 0,
	.flags = DRM_MODE_FLAG_NHSYNC | DRM_MODE_FLAG_NVSYNC,
};

static const struct drm_display_mode logicpd_type_28_mode = {
<<<<<<< HEAD
	.clock = 9000,
=======
	.clock = 9107,
>>>>>>> d1988041
	.hdisplay = 480,
	.hsync_start = 480 + 3,
	.hsync_end = 480 + 3 + 42,
	.htotal = 480 + 3 + 42 + 2,

	.vdisplay = 272,
	.vsync_start = 272 + 2,
	.vsync_end = 272 + 2 + 11,
	.vtotal = 272 + 2 + 11 + 3,
<<<<<<< HEAD
	.vrefresh = 60,
=======
>>>>>>> d1988041
	.flags = DRM_MODE_FLAG_PHSYNC | DRM_MODE_FLAG_PVSYNC,
};

static const struct panel_desc logicpd_type_28 = {
	.modes = &logicpd_type_28_mode,
	.num_modes = 1,
	.bpc = 8,
	.size = {
		.width = 105,
		.height = 67,
	},
	.delay = {
		.prepare = 200,
		.enable = 200,
		.unprepare = 200,
		.disable = 200,
	},
	.bus_format = MEDIA_BUS_FMT_RGB888_1X24,
	.bus_flags = DRM_BUS_FLAG_DE_HIGH | DRM_BUS_FLAG_PIXDATA_DRIVE_POSEDGE |
		     DRM_BUS_FLAG_SYNC_DRIVE_NEGEDGE,
<<<<<<< HEAD
=======
	.connector_type = DRM_MODE_CONNECTOR_DPI,
>>>>>>> d1988041
};

static const struct panel_desc mitsubishi_aa070mc01 = {
	.modes = &mitsubishi_aa070mc01_mode,
	.num_modes = 1,
	.bpc = 8,
	.size = {
		.width = 152,
		.height = 91,
	},

	.delay = {
		.enable = 200,
		.unprepare = 200,
		.disable = 400,
	},
	.bus_format = MEDIA_BUS_FMT_RGB888_1X7X4_SPWG,
	.connector_type = DRM_MODE_CONNECTOR_LVDS,
	.bus_flags = DRM_BUS_FLAG_DE_HIGH,
};

static const struct display_timing nec_nl12880bc20_05_timing = {
	.pixelclock = { 67000000, 71000000, 75000000 },
	.hactive = { 1280, 1280, 1280 },
	.hfront_porch = { 2, 30, 30 },
	.hback_porch = { 6, 100, 100 },
	.hsync_len = { 2, 30, 30 },
	.vactive = { 800, 800, 800 },
	.vfront_porch = { 5, 5, 5 },
	.vback_porch = { 11, 11, 11 },
	.vsync_len = { 7, 7, 7 },
};

static const struct panel_desc nec_nl12880bc20_05 = {
	.timings = &nec_nl12880bc20_05_timing,
	.num_timings = 1,
	.bpc = 8,
	.size = {
		.width = 261,
		.height = 163,
	},
	.delay = {
		.enable = 50,
		.disable = 50,
	},
	.bus_format = MEDIA_BUS_FMT_RGB888_1X7X4_SPWG,
	.connector_type = DRM_MODE_CONNECTOR_LVDS,
};

static const struct drm_display_mode nec_nl4827hc19_05b_mode = {
	.clock = 10870,
	.hdisplay = 480,
	.hsync_start = 480 + 2,
	.hsync_end = 480 + 2 + 41,
	.htotal = 480 + 2 + 41 + 2,
	.vdisplay = 272,
	.vsync_start = 272 + 2,
	.vsync_end = 272 + 2 + 4,
	.vtotal = 272 + 2 + 4 + 2,
	.flags = DRM_MODE_FLAG_NVSYNC | DRM_MODE_FLAG_NHSYNC,
};

static const struct panel_desc nec_nl4827hc19_05b = {
	.modes = &nec_nl4827hc19_05b_mode,
	.num_modes = 1,
	.bpc = 8,
	.size = {
		.width = 95,
		.height = 54,
	},
	.bus_format = MEDIA_BUS_FMT_RGB888_1X24,
	.bus_flags = DRM_BUS_FLAG_PIXDATA_DRIVE_POSEDGE,
};

static const struct drm_display_mode netron_dy_e231732_mode = {
	.clock = 66000,
	.hdisplay = 1024,
	.hsync_start = 1024 + 160,
	.hsync_end = 1024 + 160 + 70,
	.htotal = 1024 + 160 + 70 + 90,
	.vdisplay = 600,
	.vsync_start = 600 + 127,
	.vsync_end = 600 + 127 + 20,
	.vtotal = 600 + 127 + 20 + 3,
};

static const struct panel_desc netron_dy_e231732 = {
	.modes = &netron_dy_e231732_mode,
	.num_modes = 1,
	.size = {
		.width = 154,
		.height = 87,
	},
	.bus_format = MEDIA_BUS_FMT_RGB666_1X18,
};

static const struct drm_display_mode neweast_wjfh116008a_modes[] = {
	{
		.clock = 138500,
		.hdisplay = 1920,
		.hsync_start = 1920 + 48,
		.hsync_end = 1920 + 48 + 32,
		.htotal = 1920 + 48 + 32 + 80,
		.vdisplay = 1080,
		.vsync_start = 1080 + 3,
		.vsync_end = 1080 + 3 + 5,
		.vtotal = 1080 + 3 + 5 + 23,
		.flags = DRM_MODE_FLAG_NVSYNC | DRM_MODE_FLAG_NHSYNC,
	}, {
		.clock = 110920,
		.hdisplay = 1920,
		.hsync_start = 1920 + 48,
		.hsync_end = 1920 + 48 + 32,
		.htotal = 1920 + 48 + 32 + 80,
		.vdisplay = 1080,
		.vsync_start = 1080 + 3,
		.vsync_end = 1080 + 3 + 5,
		.vtotal = 1080 + 3 + 5 + 23,
		.flags = DRM_MODE_FLAG_NVSYNC | DRM_MODE_FLAG_NHSYNC,
	}
};

static const struct panel_desc neweast_wjfh116008a = {
	.modes = neweast_wjfh116008a_modes,
	.num_modes = 2,
	.bpc = 6,
	.size = {
		.width = 260,
		.height = 150,
	},
	.delay = {
		.prepare = 110,
		.enable = 20,
		.unprepare = 500,
	},
	.bus_format = MEDIA_BUS_FMT_RGB666_1X18,
	.connector_type = DRM_MODE_CONNECTOR_eDP,
};

static const struct drm_display_mode newhaven_nhd_43_480272ef_atxl_mode = {
	.clock = 9000,
	.hdisplay = 480,
	.hsync_start = 480 + 2,
	.hsync_end = 480 + 2 + 41,
	.htotal = 480 + 2 + 41 + 2,
	.vdisplay = 272,
	.vsync_start = 272 + 2,
	.vsync_end = 272 + 2 + 10,
	.vtotal = 272 + 2 + 10 + 2,
	.flags = DRM_MODE_FLAG_NVSYNC | DRM_MODE_FLAG_NHSYNC,
};

static const struct panel_desc newhaven_nhd_43_480272ef_atxl = {
	.modes = &newhaven_nhd_43_480272ef_atxl_mode,
	.num_modes = 1,
	.bpc = 8,
	.size = {
		.width = 95,
		.height = 54,
	},
	.bus_format = MEDIA_BUS_FMT_RGB888_1X24,
	.bus_flags = DRM_BUS_FLAG_DE_HIGH | DRM_BUS_FLAG_PIXDATA_DRIVE_POSEDGE |
		     DRM_BUS_FLAG_SYNC_DRIVE_POSEDGE,
	.connector_type = DRM_MODE_CONNECTOR_DPI,
};

static const struct display_timing nlt_nl192108ac18_02d_timing = {
	.pixelclock = { 130000000, 148350000, 163000000 },
	.hactive = { 1920, 1920, 1920 },
	.hfront_porch = { 80, 100, 100 },
	.hback_porch = { 100, 120, 120 },
	.hsync_len = { 50, 60, 60 },
	.vactive = { 1080, 1080, 1080 },
	.vfront_porch = { 12, 30, 30 },
	.vback_porch = { 4, 10, 10 },
	.vsync_len = { 4, 5, 5 },
};

static const struct panel_desc nlt_nl192108ac18_02d = {
	.timings = &nlt_nl192108ac18_02d_timing,
	.num_timings = 1,
	.bpc = 8,
	.size = {
		.width = 344,
		.height = 194,
	},
	.delay = {
		.unprepare = 500,
	},
	.bus_format = MEDIA_BUS_FMT_RGB888_1X7X4_SPWG,
	.connector_type = DRM_MODE_CONNECTOR_LVDS,
};

static const struct drm_display_mode nvd_9128_mode = {
	.clock = 29500,
	.hdisplay = 800,
	.hsync_start = 800 + 130,
	.hsync_end = 800 + 130 + 98,
	.htotal = 800 + 0 + 130 + 98,
	.vdisplay = 480,
	.vsync_start = 480 + 10,
	.vsync_end = 480 + 10 + 50,
	.vtotal = 480 + 0 + 10 + 50,
};

static const struct panel_desc nvd_9128 = {
	.modes = &nvd_9128_mode,
	.num_modes = 1,
	.bpc = 8,
	.size = {
		.width = 156,
		.height = 88,
	},
	.bus_format = MEDIA_BUS_FMT_RGB888_1X7X4_SPWG,
	.connector_type = DRM_MODE_CONNECTOR_LVDS,
};

static const struct display_timing okaya_rs800480t_7x0gp_timing = {
	.pixelclock = { 30000000, 30000000, 40000000 },
	.hactive = { 800, 800, 800 },
	.hfront_porch = { 40, 40, 40 },
	.hback_porch = { 40, 40, 40 },
	.hsync_len = { 1, 48, 48 },
	.vactive = { 480, 480, 480 },
	.vfront_porch = { 13, 13, 13 },
	.vback_porch = { 29, 29, 29 },
	.vsync_len = { 3, 3, 3 },
	.flags = DISPLAY_FLAGS_DE_HIGH,
};

static const struct panel_desc okaya_rs800480t_7x0gp = {
	.timings = &okaya_rs800480t_7x0gp_timing,
	.num_timings = 1,
	.bpc = 6,
	.size = {
		.width = 154,
		.height = 87,
	},
	.delay = {
		.prepare = 41,
		.enable = 50,
		.unprepare = 41,
		.disable = 50,
	},
	.bus_format = MEDIA_BUS_FMT_RGB666_1X18,
};

static const struct drm_display_mode olimex_lcd_olinuxino_43ts_mode = {
	.clock = 9000,
	.hdisplay = 480,
	.hsync_start = 480 + 5,
	.hsync_end = 480 + 5 + 30,
	.htotal = 480 + 5 + 30 + 10,
	.vdisplay = 272,
	.vsync_start = 272 + 8,
	.vsync_end = 272 + 8 + 5,
	.vtotal = 272 + 8 + 5 + 3,
};

static const struct panel_desc olimex_lcd_olinuxino_43ts = {
	.modes = &olimex_lcd_olinuxino_43ts_mode,
	.num_modes = 1,
	.size = {
		.width = 95,
		.height = 54,
	},
	.bus_format = MEDIA_BUS_FMT_RGB888_1X24,
};

/*
 * 800x480 CVT. The panel appears to be quite accepting, at least as far as
 * pixel clocks, but this is the timing that was being used in the Adafruit
 * installation instructions.
 */
static const struct drm_display_mode ontat_yx700wv03_mode = {
	.clock = 29500,
	.hdisplay = 800,
	.hsync_start = 824,
	.hsync_end = 896,
	.htotal = 992,
	.vdisplay = 480,
	.vsync_start = 483,
	.vsync_end = 493,
	.vtotal = 500,
	.flags = DRM_MODE_FLAG_NVSYNC | DRM_MODE_FLAG_NHSYNC,
};

/*
 * Specification at:
 * https://www.adafruit.com/images/product-files/2406/c3163.pdf
 */
static const struct panel_desc ontat_yx700wv03 = {
	.modes = &ontat_yx700wv03_mode,
	.num_modes = 1,
	.bpc = 8,
	.size = {
		.width = 154,
		.height = 83,
	},
	.bus_format = MEDIA_BUS_FMT_RGB666_1X18,
};

static const struct drm_display_mode ortustech_com37h3m_mode  = {
	.clock = 22230,
	.hdisplay = 480,
	.hsync_start = 480 + 40,
	.hsync_end = 480 + 40 + 10,
	.htotal = 480 + 40 + 10 + 40,
	.vdisplay = 640,
	.vsync_start = 640 + 4,
	.vsync_end = 640 + 4 + 2,
	.vtotal = 640 + 4 + 2 + 4,
	.flags = DRM_MODE_FLAG_NVSYNC | DRM_MODE_FLAG_NHSYNC,
};

static const struct panel_desc ortustech_com37h3m = {
	.modes = &ortustech_com37h3m_mode,
	.num_modes = 1,
	.bpc = 8,
	.size = {
		.width = 56,	/* 56.16mm */
		.height = 75,	/* 74.88mm */
	},
	.bus_format = MEDIA_BUS_FMT_RGB888_1X24,
	.bus_flags = DRM_BUS_FLAG_DE_HIGH | DRM_BUS_FLAG_PIXDATA_SAMPLE_NEGEDGE |
		     DRM_BUS_FLAG_SYNC_DRIVE_POSEDGE,
};

static const struct drm_display_mode ortustech_com43h4m85ulc_mode  = {
	.clock = 25000,
	.hdisplay = 480,
	.hsync_start = 480 + 10,
	.hsync_end = 480 + 10 + 10,
	.htotal = 480 + 10 + 10 + 15,
	.vdisplay = 800,
	.vsync_start = 800 + 3,
	.vsync_end = 800 + 3 + 3,
	.vtotal = 800 + 3 + 3 + 3,
};

static const struct panel_desc ortustech_com43h4m85ulc = {
	.modes = &ortustech_com43h4m85ulc_mode,
	.num_modes = 1,
	.bpc = 6,
	.size = {
		.width = 56,
		.height = 93,
	},
	.bus_format = MEDIA_BUS_FMT_RGB666_1X18,
	.bus_flags = DRM_BUS_FLAG_DE_HIGH | DRM_BUS_FLAG_PIXDATA_DRIVE_POSEDGE,
	.connector_type = DRM_MODE_CONNECTOR_DPI,
};

static const struct drm_display_mode osddisplays_osd070t1718_19ts_mode  = {
	.clock = 33000,
	.hdisplay = 800,
	.hsync_start = 800 + 210,
	.hsync_end = 800 + 210 + 30,
	.htotal = 800 + 210 + 30 + 16,
	.vdisplay = 480,
	.vsync_start = 480 + 22,
	.vsync_end = 480 + 22 + 13,
	.vtotal = 480 + 22 + 13 + 10,
	.flags = DRM_MODE_FLAG_NVSYNC | DRM_MODE_FLAG_NHSYNC,
};

static const struct panel_desc osddisplays_osd070t1718_19ts = {
	.modes = &osddisplays_osd070t1718_19ts_mode,
	.num_modes = 1,
	.bpc = 8,
	.size = {
		.width = 152,
		.height = 91,
	},
	.bus_format = MEDIA_BUS_FMT_RGB888_1X24,
	.bus_flags = DRM_BUS_FLAG_DE_HIGH | DRM_BUS_FLAG_PIXDATA_DRIVE_POSEDGE |
		DRM_BUS_FLAG_SYNC_DRIVE_POSEDGE,
	.connector_type = DRM_MODE_CONNECTOR_DPI,
};

static const struct drm_display_mode pda_91_00156_a0_mode = {
	.clock = 33300,
	.hdisplay = 800,
	.hsync_start = 800 + 1,
	.hsync_end = 800 + 1 + 64,
	.htotal = 800 + 1 + 64 + 64,
	.vdisplay = 480,
	.vsync_start = 480 + 1,
	.vsync_end = 480 + 1 + 23,
	.vtotal = 480 + 1 + 23 + 22,
};

static const struct panel_desc pda_91_00156_a0  = {
	.modes = &pda_91_00156_a0_mode,
	.num_modes = 1,
	.size = {
		.width = 152,
		.height = 91,
	},
	.bus_format = MEDIA_BUS_FMT_RGB888_1X24,
};

static const struct drm_display_mode powertip_ph800480t013_idf02_mode = {
	.clock = 24750,
	.hdisplay = 800,
	.hsync_start = 800 + 54,
	.hsync_end = 800 + 54 + 2,
	.htotal = 800 + 54 + 2 + 44,
	.vdisplay = 480,
	.vsync_start = 480 + 49,
	.vsync_end = 480 + 49 + 2,
	.vtotal = 480 + 49 + 2 + 22,
};

static const struct panel_desc powertip_ph800480t013_idf02  = {
	.modes = &powertip_ph800480t013_idf02_mode,
	.num_modes = 1,
	.size = {
		.width = 152,
		.height = 91,
	},
	.bus_flags = DRM_BUS_FLAG_DE_HIGH |
		     DRM_BUS_FLAG_PIXDATA_SAMPLE_NEGEDGE |
		     DRM_BUS_FLAG_SYNC_SAMPLE_NEGEDGE,
	.bus_format = MEDIA_BUS_FMT_RGB888_1X24,
	.connector_type = DRM_MODE_CONNECTOR_DPI,
};

static const struct drm_display_mode qd43003c0_40_mode = {
	.clock = 9000,
	.hdisplay = 480,
	.hsync_start = 480 + 8,
	.hsync_end = 480 + 8 + 4,
	.htotal = 480 + 8 + 4 + 39,
	.vdisplay = 272,
	.vsync_start = 272 + 4,
	.vsync_end = 272 + 4 + 10,
	.vtotal = 272 + 4 + 10 + 2,
};

static const struct panel_desc qd43003c0_40 = {
	.modes = &qd43003c0_40_mode,
	.num_modes = 1,
	.bpc = 8,
	.size = {
		.width = 95,
		.height = 53,
	},
	.bus_format = MEDIA_BUS_FMT_RGB888_1X24,
};

static const struct display_timing rocktech_rk070er9427_timing = {
	.pixelclock = { 26400000, 33300000, 46800000 },
	.hactive = { 800, 800, 800 },
	.hfront_porch = { 16, 210, 354 },
	.hback_porch = { 46, 46, 46 },
	.hsync_len = { 1, 1, 1 },
	.vactive = { 480, 480, 480 },
	.vfront_porch = { 7, 22, 147 },
	.vback_porch = { 23, 23, 23 },
	.vsync_len = { 1, 1, 1 },
	.flags = DISPLAY_FLAGS_DE_HIGH,
};

static const struct panel_desc rocktech_rk070er9427 = {
	.timings = &rocktech_rk070er9427_timing,
	.num_timings = 1,
	.bpc = 6,
	.size = {
		.width = 154,
		.height = 86,
	},
	.delay = {
		.prepare = 41,
		.enable = 50,
		.unprepare = 41,
		.disable = 50,
	},
	.bus_format = MEDIA_BUS_FMT_RGB666_1X18,
};

static const struct drm_display_mode rocktech_rk101ii01d_ct_mode = {
	.clock = 71100,
	.hdisplay = 1280,
	.hsync_start = 1280 + 48,
	.hsync_end = 1280 + 48 + 32,
	.htotal = 1280 + 48 + 32 + 80,
	.vdisplay = 800,
	.vsync_start = 800 + 2,
	.vsync_end = 800 + 2 + 5,
	.vtotal = 800 + 2 + 5 + 16,
};

static const struct panel_desc rocktech_rk101ii01d_ct = {
	.modes = &rocktech_rk101ii01d_ct_mode,
	.num_modes = 1,
	.size = {
		.width = 217,
		.height = 136,
	},
	.delay = {
		.prepare = 50,
		.disable = 50,
	},
	.bus_flags = DRM_BUS_FLAG_DE_HIGH,
	.bus_format = MEDIA_BUS_FMT_RGB888_1X7X4_SPWG,
	.connector_type = DRM_MODE_CONNECTOR_LVDS,
};

static const struct drm_display_mode samsung_lsn122dl01_c01_mode = {
	.clock = 271560,
	.hdisplay = 2560,
	.hsync_start = 2560 + 48,
	.hsync_end = 2560 + 48 + 32,
	.htotal = 2560 + 48 + 32 + 80,
	.vdisplay = 1600,
	.vsync_start = 1600 + 2,
	.vsync_end = 1600 + 2 + 5,
	.vtotal = 1600 + 2 + 5 + 57,
};

static const struct panel_desc samsung_lsn122dl01_c01 = {
	.modes = &samsung_lsn122dl01_c01_mode,
	.num_modes = 1,
	.size = {
		.width = 263,
		.height = 164,
	},
};

static const struct drm_display_mode samsung_ltn101nt05_mode = {
	.clock = 54030,
	.hdisplay = 1024,
	.hsync_start = 1024 + 24,
	.hsync_end = 1024 + 24 + 136,
	.htotal = 1024 + 24 + 136 + 160,
	.vdisplay = 600,
	.vsync_start = 600 + 3,
	.vsync_end = 600 + 3 + 6,
	.vtotal = 600 + 3 + 6 + 61,
};

static const struct panel_desc samsung_ltn101nt05 = {
	.modes = &samsung_ltn101nt05_mode,
	.num_modes = 1,
	.bpc = 6,
	.size = {
		.width = 223,
		.height = 125,
	},
	.bus_format = MEDIA_BUS_FMT_RGB666_1X7X3_SPWG,
	.bus_flags = DRM_BUS_FLAG_DE_HIGH,
	.connector_type = DRM_MODE_CONNECTOR_LVDS,
};

static const struct drm_display_mode samsung_ltn140at29_301_mode = {
	.clock = 76300,
	.hdisplay = 1366,
	.hsync_start = 1366 + 64,
	.hsync_end = 1366 + 64 + 48,
	.htotal = 1366 + 64 + 48 + 128,
	.vdisplay = 768,
	.vsync_start = 768 + 2,
	.vsync_end = 768 + 2 + 5,
	.vtotal = 768 + 2 + 5 + 17,
};

static const struct panel_desc samsung_ltn140at29_301 = {
	.modes = &samsung_ltn140at29_301_mode,
	.num_modes = 1,
	.bpc = 6,
	.size = {
		.width = 320,
		.height = 187,
	},
};

static const struct display_timing satoz_sat050at40h12r2_timing = {
	.pixelclock = {33300000, 33300000, 50000000},
	.hactive = {800, 800, 800},
	.hfront_porch = {16, 210, 354},
	.hback_porch = {46, 46, 46},
	.hsync_len = {1, 1, 40},
	.vactive = {480, 480, 480},
	.vfront_porch = {7, 22, 147},
	.vback_porch = {23, 23, 23},
	.vsync_len = {1, 1, 20},
};

static const struct panel_desc satoz_sat050at40h12r2 = {
	.timings = &satoz_sat050at40h12r2_timing,
	.num_timings = 1,
	.bpc = 8,
	.size = {
		.width = 108,
		.height = 65,
	},
	.bus_format = MEDIA_BUS_FMT_RGB888_1X7X4_SPWG,
	.connector_type = DRM_MODE_CONNECTOR_LVDS,
};

static const struct drm_display_mode sharp_ld_d5116z01b_mode = {
	.clock = 168480,
	.hdisplay = 1920,
	.hsync_start = 1920 + 48,
	.hsync_end = 1920 + 48 + 32,
	.htotal = 1920 + 48 + 32 + 80,
	.vdisplay = 1280,
	.vsync_start = 1280 + 3,
	.vsync_end = 1280 + 3 + 10,
	.vtotal = 1280 + 3 + 10 + 57,
	.flags = DRM_MODE_FLAG_PHSYNC | DRM_MODE_FLAG_PVSYNC,
};

static const struct panel_desc sharp_ld_d5116z01b = {
	.modes = &sharp_ld_d5116z01b_mode,
	.num_modes = 1,
	.bpc = 8,
	.size = {
		.width = 260,
		.height = 120,
	},
	.bus_format = MEDIA_BUS_FMT_RGB888_1X24,
	.bus_flags = DRM_BUS_FLAG_DATA_MSB_TO_LSB,
};

static const struct drm_display_mode sharp_lq070y3dg3b_mode = {
	.clock = 33260,
	.hdisplay = 800,
	.hsync_start = 800 + 64,
	.hsync_end = 800 + 64 + 128,
	.htotal = 800 + 64 + 128 + 64,
	.vdisplay = 480,
	.vsync_start = 480 + 8,
	.vsync_end = 480 + 8 + 2,
	.vtotal = 480 + 8 + 2 + 35,
	.flags = DISPLAY_FLAGS_PIXDATA_POSEDGE,
};

static const struct panel_desc sharp_lq070y3dg3b = {
	.modes = &sharp_lq070y3dg3b_mode,
	.num_modes = 1,
	.bpc = 8,
	.size = {
		.width = 152,	/* 152.4mm */
		.height = 91,	/* 91.4mm */
	},
	.bus_format = MEDIA_BUS_FMT_RGB888_1X24,
	.bus_flags = DRM_BUS_FLAG_DE_HIGH | DRM_BUS_FLAG_PIXDATA_SAMPLE_NEGEDGE |
		     DRM_BUS_FLAG_SYNC_DRIVE_POSEDGE,
};

static const struct drm_display_mode sharp_lq035q7db03_mode = {
	.clock = 5500,
	.hdisplay = 240,
	.hsync_start = 240 + 16,
	.hsync_end = 240 + 16 + 7,
	.htotal = 240 + 16 + 7 + 5,
	.vdisplay = 320,
	.vsync_start = 320 + 9,
	.vsync_end = 320 + 9 + 1,
	.vtotal = 320 + 9 + 1 + 7,
};

static const struct panel_desc sharp_lq035q7db03 = {
	.modes = &sharp_lq035q7db03_mode,
	.num_modes = 1,
	.bpc = 6,
	.size = {
		.width = 54,
		.height = 72,
	},
	.bus_format = MEDIA_BUS_FMT_RGB666_1X18,
};

static const struct display_timing sharp_lq101k1ly04_timing = {
	.pixelclock = { 60000000, 65000000, 80000000 },
	.hactive = { 1280, 1280, 1280 },
	.hfront_porch = { 20, 20, 20 },
	.hback_porch = { 20, 20, 20 },
	.hsync_len = { 10, 10, 10 },
	.vactive = { 800, 800, 800 },
	.vfront_porch = { 4, 4, 4 },
	.vback_porch = { 4, 4, 4 },
	.vsync_len = { 4, 4, 4 },
	.flags = DISPLAY_FLAGS_PIXDATA_POSEDGE,
};

static const struct panel_desc sharp_lq101k1ly04 = {
	.timings = &sharp_lq101k1ly04_timing,
	.num_timings = 1,
	.bpc = 8,
	.size = {
		.width = 217,
		.height = 136,
	},
	.bus_format = MEDIA_BUS_FMT_RGB888_1X7X4_JEIDA,
	.connector_type = DRM_MODE_CONNECTOR_LVDS,
};

static const struct display_timing sharp_lq123p1jx31_timing = {
	.pixelclock = { 252750000, 252750000, 266604720 },
	.hactive = { 2400, 2400, 2400 },
	.hfront_porch = { 48, 48, 48 },
	.hback_porch = { 80, 80, 84 },
	.hsync_len = { 32, 32, 32 },
	.vactive = { 1600, 1600, 1600 },
	.vfront_porch = { 3, 3, 3 },
	.vback_porch = { 33, 33, 120 },
	.vsync_len = { 10, 10, 10 },
	.flags = DISPLAY_FLAGS_VSYNC_LOW | DISPLAY_FLAGS_HSYNC_LOW,
};

static const struct panel_desc sharp_lq123p1jx31 = {
	.timings = &sharp_lq123p1jx31_timing,
	.num_timings = 1,
	.bpc = 8,
	.size = {
		.width = 259,
		.height = 173,
	},
	.delay = {
		.prepare = 110,
		.enable = 50,
		.unprepare = 550,
	},
};

static const struct drm_display_mode sharp_ls020b1dd01d_modes[] = {
	{ /* 50 Hz */
		.clock = 3000,
		.hdisplay = 240,
		.hsync_start = 240 + 58,
		.hsync_end = 240 + 58 + 1,
		.htotal = 240 + 58 + 1 + 1,
		.vdisplay = 160,
		.vsync_start = 160 + 24,
		.vsync_end = 160 + 24 + 10,
		.vtotal = 160 + 24 + 10 + 6,
		.flags = DRM_MODE_FLAG_PHSYNC | DRM_MODE_FLAG_NVSYNC,
	},
	{ /* 60 Hz */
		.clock = 3000,
		.hdisplay = 240,
		.hsync_start = 240 + 8,
		.hsync_end = 240 + 8 + 1,
		.htotal = 240 + 8 + 1 + 1,
		.vdisplay = 160,
		.vsync_start = 160 + 24,
		.vsync_end = 160 + 24 + 10,
		.vtotal = 160 + 24 + 10 + 6,
		.flags = DRM_MODE_FLAG_PHSYNC | DRM_MODE_FLAG_NVSYNC,
	},
};

static const struct panel_desc sharp_ls020b1dd01d = {
	.modes = sharp_ls020b1dd01d_modes,
	.num_modes = ARRAY_SIZE(sharp_ls020b1dd01d_modes),
	.bpc = 6,
	.size = {
		.width = 42,
		.height = 28,
	},
	.bus_format = MEDIA_BUS_FMT_RGB565_1X16,
	.bus_flags = DRM_BUS_FLAG_DE_HIGH
		   | DRM_BUS_FLAG_PIXDATA_SAMPLE_POSEDGE
		   | DRM_BUS_FLAG_SHARP_SIGNALS,
};

static const struct drm_display_mode shelly_sca07010_bfn_lnn_mode = {
	.clock = 33300,
	.hdisplay = 800,
	.hsync_start = 800 + 1,
	.hsync_end = 800 + 1 + 64,
	.htotal = 800 + 1 + 64 + 64,
	.vdisplay = 480,
	.vsync_start = 480 + 1,
	.vsync_end = 480 + 1 + 23,
	.vtotal = 480 + 1 + 23 + 22,
};

static const struct panel_desc shelly_sca07010_bfn_lnn = {
	.modes = &shelly_sca07010_bfn_lnn_mode,
	.num_modes = 1,
	.size = {
		.width = 152,
		.height = 91,
	},
	.bus_format = MEDIA_BUS_FMT_RGB666_1X18,
};

static const struct drm_display_mode starry_kr070pe2t_mode = {
	.clock = 33000,
	.hdisplay = 800,
	.hsync_start = 800 + 209,
	.hsync_end = 800 + 209 + 1,
	.htotal = 800 + 209 + 1 + 45,
	.vdisplay = 480,
	.vsync_start = 480 + 22,
	.vsync_end = 480 + 22 + 1,
	.vtotal = 480 + 22 + 1 + 22,
};

static const struct panel_desc starry_kr070pe2t = {
	.modes = &starry_kr070pe2t_mode,
	.num_modes = 1,
	.bpc = 8,
	.size = {
		.width = 152,
		.height = 86,
	},
	.bus_format = MEDIA_BUS_FMT_RGB888_1X24,
	.bus_flags = DRM_BUS_FLAG_DE_HIGH | DRM_BUS_FLAG_PIXDATA_DRIVE_NEGEDGE,
	.connector_type = DRM_MODE_CONNECTOR_DPI,
};

static const struct drm_display_mode starry_kr122ea0sra_mode = {
	.clock = 147000,
	.hdisplay = 1920,
	.hsync_start = 1920 + 16,
	.hsync_end = 1920 + 16 + 16,
	.htotal = 1920 + 16 + 16 + 32,
	.vdisplay = 1200,
	.vsync_start = 1200 + 15,
	.vsync_end = 1200 + 15 + 2,
	.vtotal = 1200 + 15 + 2 + 18,
	.flags = DRM_MODE_FLAG_NVSYNC | DRM_MODE_FLAG_NHSYNC,
};

static const struct panel_desc starry_kr122ea0sra = {
	.modes = &starry_kr122ea0sra_mode,
	.num_modes = 1,
	.size = {
		.width = 263,
		.height = 164,
	},
	.delay = {
		.prepare = 10 + 200,
		.enable = 50,
		.unprepare = 10 + 500,
	},
};

static const struct drm_display_mode tfc_s9700rtwv43tr_01b_mode = {
	.clock = 30000,
	.hdisplay = 800,
	.hsync_start = 800 + 39,
	.hsync_end = 800 + 39 + 47,
	.htotal = 800 + 39 + 47 + 39,
	.vdisplay = 480,
	.vsync_start = 480 + 13,
	.vsync_end = 480 + 13 + 2,
	.vtotal = 480 + 13 + 2 + 29,
};

static const struct panel_desc tfc_s9700rtwv43tr_01b = {
	.modes = &tfc_s9700rtwv43tr_01b_mode,
	.num_modes = 1,
	.bpc = 8,
	.size = {
		.width = 155,
		.height = 90,
	},
	.bus_format = MEDIA_BUS_FMT_RGB888_1X24,
	.bus_flags = DRM_BUS_FLAG_DE_HIGH | DRM_BUS_FLAG_PIXDATA_SAMPLE_NEGEDGE,
};

static const struct display_timing tianma_tm070jdhg30_timing = {
	.pixelclock = { 62600000, 68200000, 78100000 },
	.hactive = { 1280, 1280, 1280 },
	.hfront_porch = { 15, 64, 159 },
	.hback_porch = { 5, 5, 5 },
	.hsync_len = { 1, 1, 256 },
	.vactive = { 800, 800, 800 },
	.vfront_porch = { 3, 40, 99 },
	.vback_porch = { 2, 2, 2 },
	.vsync_len = { 1, 1, 128 },
	.flags = DISPLAY_FLAGS_DE_HIGH,
};

static const struct panel_desc tianma_tm070jdhg30 = {
	.timings = &tianma_tm070jdhg30_timing,
	.num_timings = 1,
	.bpc = 8,
	.size = {
		.width = 151,
		.height = 95,
	},
	.bus_format = MEDIA_BUS_FMT_RGB888_1X7X4_SPWG,
	.connector_type = DRM_MODE_CONNECTOR_LVDS,
};

static const struct panel_desc tianma_tm070jvhg33 = {
	.timings = &tianma_tm070jdhg30_timing,
	.num_timings = 1,
	.bpc = 8,
	.size = {
		.width = 150,
		.height = 94,
	},
	.bus_format = MEDIA_BUS_FMT_RGB888_1X7X4_SPWG,
	.connector_type = DRM_MODE_CONNECTOR_LVDS,
};

static const struct display_timing tianma_tm070rvhg71_timing = {
	.pixelclock = { 27700000, 29200000, 39600000 },
	.hactive = { 800, 800, 800 },
	.hfront_porch = { 12, 40, 212 },
	.hback_porch = { 88, 88, 88 },
	.hsync_len = { 1, 1, 40 },
	.vactive = { 480, 480, 480 },
	.vfront_porch = { 1, 13, 88 },
	.vback_porch = { 32, 32, 32 },
	.vsync_len = { 1, 1, 3 },
	.flags = DISPLAY_FLAGS_DE_HIGH,
};

static const struct panel_desc tianma_tm070rvhg71 = {
	.timings = &tianma_tm070rvhg71_timing,
	.num_timings = 1,
	.bpc = 8,
	.size = {
		.width = 154,
		.height = 86,
	},
	.bus_format = MEDIA_BUS_FMT_RGB888_1X7X4_SPWG,
	.connector_type = DRM_MODE_CONNECTOR_LVDS,
};

static const struct drm_display_mode ti_nspire_cx_lcd_mode[] = {
	{
		.clock = 10000,
		.hdisplay = 320,
		.hsync_start = 320 + 50,
		.hsync_end = 320 + 50 + 6,
		.htotal = 320 + 50 + 6 + 38,
		.vdisplay = 240,
		.vsync_start = 240 + 3,
		.vsync_end = 240 + 3 + 1,
		.vtotal = 240 + 3 + 1 + 17,
		.flags = DRM_MODE_FLAG_NVSYNC | DRM_MODE_FLAG_NHSYNC,
	},
};

static const struct panel_desc ti_nspire_cx_lcd_panel = {
	.modes = ti_nspire_cx_lcd_mode,
	.num_modes = 1,
	.bpc = 8,
	.size = {
		.width = 65,
		.height = 49,
	},
	.bus_format = MEDIA_BUS_FMT_RGB888_1X24,
	.bus_flags = DRM_BUS_FLAG_PIXDATA_SAMPLE_POSEDGE,
};

static const struct drm_display_mode ti_nspire_classic_lcd_mode[] = {
	{
		.clock = 10000,
		.hdisplay = 320,
		.hsync_start = 320 + 6,
		.hsync_end = 320 + 6 + 6,
		.htotal = 320 + 6 + 6 + 6,
		.vdisplay = 240,
		.vsync_start = 240 + 0,
		.vsync_end = 240 + 0 + 1,
		.vtotal = 240 + 0 + 1 + 0,
		.flags = DRM_MODE_FLAG_PHSYNC | DRM_MODE_FLAG_PVSYNC,
	},
};

static const struct panel_desc ti_nspire_classic_lcd_panel = {
	.modes = ti_nspire_classic_lcd_mode,
	.num_modes = 1,
	/* The grayscale panel has 8 bit for the color .. Y (black) */
	.bpc = 8,
	.size = {
		.width = 71,
		.height = 53,
	},
	/* This is the grayscale bus format */
	.bus_format = MEDIA_BUS_FMT_Y8_1X8,
	.bus_flags = DRM_BUS_FLAG_PIXDATA_SAMPLE_NEGEDGE,
};

static const struct drm_display_mode toshiba_lt089ac29000_mode = {
	.clock = 79500,
	.hdisplay = 1280,
	.hsync_start = 1280 + 192,
	.hsync_end = 1280 + 192 + 128,
	.htotal = 1280 + 192 + 128 + 64,
	.vdisplay = 768,
	.vsync_start = 768 + 20,
	.vsync_end = 768 + 20 + 7,
	.vtotal = 768 + 20 + 7 + 3,
};

static const struct panel_desc toshiba_lt089ac29000 = {
	.modes = &toshiba_lt089ac29000_mode,
	.num_modes = 1,
	.size = {
		.width = 194,
		.height = 116,
	},
	.bus_format = MEDIA_BUS_FMT_RGB888_1X7X4_JEIDA,
	.bus_flags = DRM_BUS_FLAG_DE_HIGH,
	.connector_type = DRM_MODE_CONNECTOR_LVDS,
};

static const struct drm_display_mode tpk_f07a_0102_mode = {
	.clock = 33260,
	.hdisplay = 800,
	.hsync_start = 800 + 40,
	.hsync_end = 800 + 40 + 128,
	.htotal = 800 + 40 + 128 + 88,
	.vdisplay = 480,
	.vsync_start = 480 + 10,
	.vsync_end = 480 + 10 + 2,
	.vtotal = 480 + 10 + 2 + 33,
};

static const struct panel_desc tpk_f07a_0102 = {
	.modes = &tpk_f07a_0102_mode,
	.num_modes = 1,
	.size = {
		.width = 152,
		.height = 91,
	},
	.bus_flags = DRM_BUS_FLAG_PIXDATA_DRIVE_POSEDGE,
};

static const struct drm_display_mode tpk_f10a_0102_mode = {
	.clock = 45000,
	.hdisplay = 1024,
	.hsync_start = 1024 + 176,
	.hsync_end = 1024 + 176 + 5,
	.htotal = 1024 + 176 + 5 + 88,
	.vdisplay = 600,
	.vsync_start = 600 + 20,
	.vsync_end = 600 + 20 + 5,
	.vtotal = 600 + 20 + 5 + 25,
};

static const struct panel_desc tpk_f10a_0102 = {
	.modes = &tpk_f10a_0102_mode,
	.num_modes = 1,
	.size = {
		.width = 223,
		.height = 125,
	},
};

static const struct display_timing urt_umsh_8596md_timing = {
	.pixelclock = { 33260000, 33260000, 33260000 },
	.hactive = { 800, 800, 800 },
	.hfront_porch = { 41, 41, 41 },
	.hback_porch = { 216 - 128, 216 - 128, 216 - 128 },
	.hsync_len = { 71, 128, 128 },
	.vactive = { 480, 480, 480 },
	.vfront_porch = { 10, 10, 10 },
	.vback_porch = { 35 - 2, 35 - 2, 35 - 2 },
	.vsync_len = { 2, 2, 2 },
	.flags = DISPLAY_FLAGS_DE_HIGH | DISPLAY_FLAGS_PIXDATA_NEGEDGE |
		DISPLAY_FLAGS_HSYNC_LOW | DISPLAY_FLAGS_VSYNC_LOW,
};

static const struct panel_desc urt_umsh_8596md_lvds = {
	.timings = &urt_umsh_8596md_timing,
	.num_timings = 1,
	.bpc = 6,
	.size = {
		.width = 152,
		.height = 91,
	},
	.bus_format = MEDIA_BUS_FMT_RGB666_1X7X3_SPWG,
	.connector_type = DRM_MODE_CONNECTOR_LVDS,
};

static const struct panel_desc urt_umsh_8596md_parallel = {
	.timings = &urt_umsh_8596md_timing,
	.num_timings = 1,
	.bpc = 6,
	.size = {
		.width = 152,
		.height = 91,
	},
	.bus_format = MEDIA_BUS_FMT_RGB666_1X18,
};

static const struct drm_display_mode vl050_8048nt_c01_mode = {
	.clock = 33333,
	.hdisplay = 800,
	.hsync_start = 800 + 210,
	.hsync_end = 800 + 210 + 20,
	.htotal = 800 + 210 + 20 + 46,
	.vdisplay =  480,
	.vsync_start = 480 + 22,
	.vsync_end = 480 + 22 + 10,
	.vtotal = 480 + 22 + 10 + 23,
	.flags = DRM_MODE_FLAG_NHSYNC | DRM_MODE_FLAG_NVSYNC,
};

static const struct panel_desc vl050_8048nt_c01 = {
	.modes = &vl050_8048nt_c01_mode,
	.num_modes = 1,
	.bpc = 8,
	.size = {
		.width = 120,
		.height = 76,
	},
	.bus_format = MEDIA_BUS_FMT_RGB888_1X24,
	.bus_flags = DRM_BUS_FLAG_DE_HIGH | DRM_BUS_FLAG_PIXDATA_SAMPLE_NEGEDGE,
};

static const struct drm_display_mode winstar_wf35ltiacd_mode = {
	.clock = 6410,
	.hdisplay = 320,
	.hsync_start = 320 + 20,
	.hsync_end = 320 + 20 + 30,
	.htotal = 320 + 20 + 30 + 38,
	.vdisplay = 240,
	.vsync_start = 240 + 4,
	.vsync_end = 240 + 4 + 3,
	.vtotal = 240 + 4 + 3 + 15,
	.flags = DRM_MODE_FLAG_NVSYNC | DRM_MODE_FLAG_NHSYNC,
};

static const struct panel_desc winstar_wf35ltiacd = {
	.modes = &winstar_wf35ltiacd_mode,
	.num_modes = 1,
	.bpc = 8,
	.size = {
		.width = 70,
		.height = 53,
	},
	.bus_format = MEDIA_BUS_FMT_RGB888_1X24,
};

static const struct drm_display_mode arm_rtsm_mode[] = {
	{
		.clock = 65000,
		.hdisplay = 1024,
		.hsync_start = 1024 + 24,
		.hsync_end = 1024 + 24 + 136,
		.htotal = 1024 + 24 + 136 + 160,
		.vdisplay = 768,
		.vsync_start = 768 + 3,
		.vsync_end = 768 + 3 + 6,
		.vtotal = 768 + 3 + 6 + 29,
		.flags = DRM_MODE_FLAG_NVSYNC | DRM_MODE_FLAG_NHSYNC,
	},
};

static const struct panel_desc arm_rtsm = {
	.modes = arm_rtsm_mode,
	.num_modes = 1,
	.bpc = 8,
	.size = {
		.width = 400,
		.height = 300,
	},
	.bus_format = MEDIA_BUS_FMT_RGB888_1X24,
};

static const struct of_device_id platform_of_match[] = {
	{
		.compatible = "ampire,am-1280800n3tzqw-t00h",
		.data = &ampire_am_1280800n3tzqw_t00h,
	}, {
		.compatible = "ampire,am-480272h3tmqw-t01h",
		.data = &ampire_am_480272h3tmqw_t01h,
	}, {
		.compatible = "ampire,am800480r3tmqwa1h",
		.data = &ampire_am800480r3tmqwa1h,
	}, {
		.compatible = "arm,rtsm-display",
		.data = &arm_rtsm,
	}, {
		.compatible = "armadeus,st0700-adapt",
		.data = &armadeus_st0700_adapt,
	}, {
		.compatible = "auo,b101aw03",
		.data = &auo_b101aw03,
	}, {
		.compatible = "auo,b101ean01",
		.data = &auo_b101ean01,
	}, {
		.compatible = "auo,b101xtn01",
		.data = &auo_b101xtn01,
	}, {
		.compatible = "auo,b116xa01",
		.data = &auo_b116xak01,
	}, {
		.compatible = "auo,b116xw03",
		.data = &auo_b116xw03,
	}, {
		.compatible = "auo,b133htn01",
		.data = &auo_b133htn01,
	}, {
		.compatible = "auo,b133xtn01",
		.data = &auo_b133xtn01,
	}, {
		.compatible = "auo,g070vvn01",
		.data = &auo_g070vvn01,
	}, {
		.compatible = "auo,g101evn010",
		.data = &auo_g101evn010,
	}, {
		.compatible = "auo,g104sn02",
		.data = &auo_g104sn02,
	}, {
		.compatible = "auo,g121ean01",
		.data = &auo_g121ean01,
	}, {
		.compatible = "auo,g133han01",
		.data = &auo_g133han01,
	}, {
		.compatible = "auo,g156xtn01",
		.data = &auo_g156xtn01,
	}, {
		.compatible = "auo,g185han01",
		.data = &auo_g185han01,
	}, {
		.compatible = "auo,g190ean01",
		.data = &auo_g190ean01,
	}, {
		.compatible = "auo,p320hvn03",
		.data = &auo_p320hvn03,
	}, {
		.compatible = "auo,t215hvn01",
		.data = &auo_t215hvn01,
	}, {
		.compatible = "avic,tm070ddh03",
		.data = &avic_tm070ddh03,
	}, {
		.compatible = "bananapi,s070wv20-ct16",
		.data = &bananapi_s070wv20_ct16,
	}, {
		.compatible = "boe,hv070wsa-100",
		.data = &boe_hv070wsa
	}, {
		.compatible = "boe,nv101wxmn51",
		.data = &boe_nv101wxmn51,
	}, {
		.compatible = "boe,nv133fhm-n61",
		.data = &boe_nv133fhm_n61,
	}, {
		.compatible = "boe,nv133fhm-n62",
		.data = &boe_nv133fhm_n61,
	}, {
		.compatible = "boe,nv140fhmn49",
		.data = &boe_nv140fhmn49,
	}, {
		.compatible = "cdtech,s043wq26h-ct7",
		.data = &cdtech_s043wq26h_ct7,
	}, {
		.compatible = "cdtech,s070pws19hp-fc21",
		.data = &cdtech_s070pws19hp_fc21,
	}, {
		.compatible = "cdtech,s070swv29hg-dc44",
		.data = &cdtech_s070swv29hg_dc44,
	}, {
		.compatible = "cdtech,s070wv95-ct16",
		.data = &cdtech_s070wv95_ct16,
	}, {
		.compatible = "chefree,ch101olhlwh-002",
		.data = &chefree_ch101olhlwh_002,
	}, {
		.compatible = "chunghwa,claa070wp03xg",
		.data = &chunghwa_claa070wp03xg,
	}, {
		.compatible = "chunghwa,claa101wa01a",
		.data = &chunghwa_claa101wa01a
	}, {
		.compatible = "chunghwa,claa101wb01",
		.data = &chunghwa_claa101wb01
	}, {
		.compatible = "dataimage,scf0700c48ggu18",
		.data = &dataimage_scf0700c48ggu18,
	}, {
		.compatible = "dlc,dlc0700yzg-1",
		.data = &dlc_dlc0700yzg_1,
	}, {
		.compatible = "dlc,dlc1010gig",
		.data = &dlc_dlc1010gig,
	}, {
		.compatible = "edt,et035012dm6",
		.data = &edt_et035012dm6,
	}, {
		.compatible = "edt,etm043080dh6gp",
		.data = &edt_etm043080dh6gp,
	}, {
		.compatible = "edt,etm0430g0dh6",
		.data = &edt_etm0430g0dh6,
	}, {
		.compatible = "edt,et057090dhu",
		.data = &edt_et057090dhu,
	}, {
		.compatible = "edt,et070080dh6",
		.data = &edt_etm0700g0dh6,
	}, {
		.compatible = "edt,etm0700g0dh6",
		.data = &edt_etm0700g0dh6,
	}, {
		.compatible = "edt,etm0700g0bdh6",
		.data = &edt_etm0700g0bdh6,
	}, {
		.compatible = "edt,etm0700g0edh6",
		.data = &edt_etm0700g0bdh6,
	}, {
		.compatible = "evervision,vgg804821",
		.data = &evervision_vgg804821,
	}, {
		.compatible = "foxlink,fl500wvr00-a0t",
		.data = &foxlink_fl500wvr00_a0t,
	}, {
		.compatible = "frida,frd350h54004",
		.data = &frida_frd350h54004,
	}, {
		.compatible = "friendlyarm,hd702e",
		.data = &friendlyarm_hd702e,
	}, {
		.compatible = "giantplus,gpg482739qs5",
		.data = &giantplus_gpg482739qs5
	}, {
		.compatible = "giantplus,gpm940b0",
		.data = &giantplus_gpm940b0,
	}, {
		.compatible = "hannstar,hsd070pww1",
		.data = &hannstar_hsd070pww1,
	}, {
		.compatible = "hannstar,hsd100pxn1",
		.data = &hannstar_hsd100pxn1,
	}, {
		.compatible = "hit,tx23d38vm0caa",
		.data = &hitachi_tx23d38vm0caa
	}, {
		.compatible = "innolux,at043tn24",
		.data = &innolux_at043tn24,
	}, {
		.compatible = "innolux,at070tn92",
		.data = &innolux_at070tn92,
	}, {
		.compatible = "innolux,g070y2-l01",
		.data = &innolux_g070y2_l01,
	}, {
		.compatible = "innolux,g101ice-l01",
		.data = &innolux_g101ice_l01
	}, {
		.compatible = "innolux,g121i1-l01",
		.data = &innolux_g121i1_l01
	}, {
		.compatible = "innolux,g121x1-l03",
		.data = &innolux_g121x1_l03,
	}, {
		.compatible = "innolux,n116bge",
		.data = &innolux_n116bge,
	}, {
		.compatible = "innolux,n156bge-l21",
		.data = &innolux_n156bge_l21,
	}, {
		.compatible = "innolux,p120zdg-bf1",
		.data = &innolux_p120zdg_bf1,
	}, {
		.compatible = "innolux,zj070na-01p",
		.data = &innolux_zj070na_01p,
	}, {
		.compatible = "ivo,m133nwf4-r0",
		.data = &ivo_m133nwf4_r0,
	}, {
		.compatible = "kingdisplay,kd116n21-30nv-a010",
		.data = &kingdisplay_kd116n21_30nv_a010,
	}, {
		.compatible = "koe,tx14d24vm1bpa",
		.data = &koe_tx14d24vm1bpa,
	}, {
		.compatible = "koe,tx26d202vm0bwa",
		.data = &koe_tx26d202vm0bwa,
	}, {
		.compatible = "koe,tx31d200vm0baa",
		.data = &koe_tx31d200vm0baa,
	}, {
		.compatible = "kyo,tcg121xglp",
		.data = &kyo_tcg121xglp,
	}, {
		.compatible = "lemaker,bl035-rgb-002",
		.data = &lemaker_bl035_rgb_002,
	}, {
		.compatible = "lg,lb070wv8",
		.data = &lg_lb070wv8,
	}, {
		.compatible = "lg,lp079qx1-sp0v",
		.data = &lg_lp079qx1_sp0v,
	}, {
		.compatible = "lg,lp097qx1-spa1",
		.data = &lg_lp097qx1_spa1,
	}, {
		.compatible = "lg,lp120up1",
		.data = &lg_lp120up1,
	}, {
		.compatible = "lg,lp129qe",
		.data = &lg_lp129qe,
	}, {
		.compatible = "logicpd,type28",
		.data = &logicpd_type_28,
	}, {
<<<<<<< HEAD
=======
		.compatible = "logictechno,lt161010-2nhc",
		.data = &logictechno_lt161010_2nh,
	}, {
		.compatible = "logictechno,lt161010-2nhr",
		.data = &logictechno_lt161010_2nh,
	}, {
		.compatible = "logictechno,lt170410-2whc",
		.data = &logictechno_lt170410_2whc,
	}, {
>>>>>>> d1988041
		.compatible = "mitsubishi,aa070mc01-ca1",
		.data = &mitsubishi_aa070mc01,
	}, {
		.compatible = "nec,nl12880bc20-05",
		.data = &nec_nl12880bc20_05,
	}, {
		.compatible = "nec,nl4827hc19-05b",
		.data = &nec_nl4827hc19_05b,
	}, {
		.compatible = "netron-dy,e231732",
		.data = &netron_dy_e231732,
	}, {
		.compatible = "neweast,wjfh116008a",
		.data = &neweast_wjfh116008a,
	}, {
		.compatible = "newhaven,nhd-4.3-480272ef-atxl",
		.data = &newhaven_nhd_43_480272ef_atxl,
	}, {
		.compatible = "nlt,nl192108ac18-02d",
		.data = &nlt_nl192108ac18_02d,
	}, {
		.compatible = "nvd,9128",
		.data = &nvd_9128,
	}, {
		.compatible = "okaya,rs800480t-7x0gp",
		.data = &okaya_rs800480t_7x0gp,
	}, {
		.compatible = "olimex,lcd-olinuxino-43-ts",
		.data = &olimex_lcd_olinuxino_43ts,
	}, {
		.compatible = "ontat,yx700wv03",
		.data = &ontat_yx700wv03,
	}, {
		.compatible = "ortustech,com37h3m05dtc",
		.data = &ortustech_com37h3m,
	}, {
		.compatible = "ortustech,com37h3m99dtc",
		.data = &ortustech_com37h3m,
	}, {
		.compatible = "ortustech,com43h4m85ulc",
		.data = &ortustech_com43h4m85ulc,
	}, {
		.compatible = "osddisplays,osd070t1718-19ts",
		.data = &osddisplays_osd070t1718_19ts,
	}, {
		.compatible = "pda,91-00156-a0",
		.data = &pda_91_00156_a0,
	}, {
		.compatible = "powertip,ph800480t013-idf02",
		.data = &powertip_ph800480t013_idf02,
	}, {
		.compatible = "qiaodian,qd43003c0-40",
		.data = &qd43003c0_40,
	}, {
		.compatible = "rocktech,rk070er9427",
		.data = &rocktech_rk070er9427,
	}, {
		.compatible = "rocktech,rk101ii01d-ct",
		.data = &rocktech_rk101ii01d_ct,
	}, {
		.compatible = "samsung,lsn122dl01-c01",
		.data = &samsung_lsn122dl01_c01,
	}, {
		.compatible = "samsung,ltn101nt05",
		.data = &samsung_ltn101nt05,
	}, {
		.compatible = "samsung,ltn140at29-301",
		.data = &samsung_ltn140at29_301,
	}, {
		.compatible = "satoz,sat050at40h12r2",
		.data = &satoz_sat050at40h12r2,
	}, {
		.compatible = "sharp,ld-d5116z01b",
		.data = &sharp_ld_d5116z01b,
	}, {
		.compatible = "sharp,lq035q7db03",
		.data = &sharp_lq035q7db03,
	}, {
		.compatible = "sharp,lq070y3dg3b",
		.data = &sharp_lq070y3dg3b,
	}, {
		.compatible = "sharp,lq101k1ly04",
		.data = &sharp_lq101k1ly04,
	}, {
		.compatible = "sharp,lq123p1jx31",
		.data = &sharp_lq123p1jx31,
	}, {
		.compatible = "sharp,ls020b1dd01d",
		.data = &sharp_ls020b1dd01d,
	}, {
		.compatible = "shelly,sca07010-bfn-lnn",
		.data = &shelly_sca07010_bfn_lnn,
	}, {
		.compatible = "starry,kr070pe2t",
		.data = &starry_kr070pe2t,
	}, {
		.compatible = "starry,kr122ea0sra",
		.data = &starry_kr122ea0sra,
	}, {
		.compatible = "tfc,s9700rtwv43tr-01b",
		.data = &tfc_s9700rtwv43tr_01b,
	}, {
		.compatible = "tianma,tm070jdhg30",
		.data = &tianma_tm070jdhg30,
	}, {
		.compatible = "tianma,tm070jvhg33",
		.data = &tianma_tm070jvhg33,
	}, {
		.compatible = "tianma,tm070rvhg71",
		.data = &tianma_tm070rvhg71,
	}, {
		.compatible = "ti,nspire-cx-lcd-panel",
		.data = &ti_nspire_cx_lcd_panel,
	}, {
		.compatible = "ti,nspire-classic-lcd-panel",
		.data = &ti_nspire_classic_lcd_panel,
	}, {
		.compatible = "toshiba,lt089ac29000",
		.data = &toshiba_lt089ac29000,
	}, {
		.compatible = "tpk,f07a-0102",
		.data = &tpk_f07a_0102,
	}, {
		.compatible = "tpk,f10a-0102",
		.data = &tpk_f10a_0102,
	}, {
		.compatible = "urt,umsh-8596md-t",
		.data = &urt_umsh_8596md_parallel,
	}, {
		.compatible = "urt,umsh-8596md-1t",
		.data = &urt_umsh_8596md_parallel,
	}, {
		.compatible = "urt,umsh-8596md-7t",
		.data = &urt_umsh_8596md_parallel,
	}, {
		.compatible = "urt,umsh-8596md-11t",
		.data = &urt_umsh_8596md_lvds,
	}, {
		.compatible = "urt,umsh-8596md-19t",
		.data = &urt_umsh_8596md_lvds,
	}, {
		.compatible = "urt,umsh-8596md-20t",
		.data = &urt_umsh_8596md_parallel,
	}, {
		.compatible = "vxt,vl050-8048nt-c01",
		.data = &vl050_8048nt_c01,
	}, {
		.compatible = "winstar,wf35ltiacd",
		.data = &winstar_wf35ltiacd,
	}, {
		/* Must be the last entry */
		.compatible = "panel-dpi",
		.data = &panel_dpi,
	}, {
		/* sentinel */
	}
};
MODULE_DEVICE_TABLE(of, platform_of_match);

static int panel_simple_platform_probe(struct platform_device *pdev)
{
	const struct of_device_id *id;

	id = of_match_node(platform_of_match, pdev->dev.of_node);
	if (!id)
		return -ENODEV;

	return panel_simple_probe(&pdev->dev, id->data);
}

static int panel_simple_platform_remove(struct platform_device *pdev)
{
	return panel_simple_remove(&pdev->dev);
}

static void panel_simple_platform_shutdown(struct platform_device *pdev)
{
	panel_simple_shutdown(&pdev->dev);
}

static struct platform_driver panel_simple_platform_driver = {
	.driver = {
		.name = "panel-simple",
		.of_match_table = platform_of_match,
	},
	.probe = panel_simple_platform_probe,
	.remove = panel_simple_platform_remove,
	.shutdown = panel_simple_platform_shutdown,
};

struct panel_desc_dsi {
	struct panel_desc desc;

	unsigned long flags;
	enum mipi_dsi_pixel_format format;
	unsigned int lanes;
};

static const struct drm_display_mode auo_b080uan01_mode = {
	.clock = 154500,
	.hdisplay = 1200,
	.hsync_start = 1200 + 62,
	.hsync_end = 1200 + 62 + 4,
	.htotal = 1200 + 62 + 4 + 62,
	.vdisplay = 1920,
	.vsync_start = 1920 + 9,
	.vsync_end = 1920 + 9 + 2,
	.vtotal = 1920 + 9 + 2 + 8,
};

static const struct panel_desc_dsi auo_b080uan01 = {
	.desc = {
		.modes = &auo_b080uan01_mode,
		.num_modes = 1,
		.bpc = 8,
		.size = {
			.width = 108,
			.height = 272,
		},
		.connector_type = DRM_MODE_CONNECTOR_DSI,
	},
	.flags = MIPI_DSI_MODE_VIDEO | MIPI_DSI_CLOCK_NON_CONTINUOUS,
	.format = MIPI_DSI_FMT_RGB888,
	.lanes = 4,
};

static const struct drm_display_mode boe_tv080wum_nl0_mode = {
	.clock = 160000,
	.hdisplay = 1200,
	.hsync_start = 1200 + 120,
	.hsync_end = 1200 + 120 + 20,
	.htotal = 1200 + 120 + 20 + 21,
	.vdisplay = 1920,
	.vsync_start = 1920 + 21,
	.vsync_end = 1920 + 21 + 3,
	.vtotal = 1920 + 21 + 3 + 18,
	.flags = DRM_MODE_FLAG_NVSYNC | DRM_MODE_FLAG_NHSYNC,
};

static const struct panel_desc_dsi boe_tv080wum_nl0 = {
	.desc = {
		.modes = &boe_tv080wum_nl0_mode,
		.num_modes = 1,
		.size = {
			.width = 107,
			.height = 172,
		},
		.connector_type = DRM_MODE_CONNECTOR_DSI,
	},
	.flags = MIPI_DSI_MODE_VIDEO |
		 MIPI_DSI_MODE_VIDEO_BURST |
		 MIPI_DSI_MODE_VIDEO_SYNC_PULSE,
	.format = MIPI_DSI_FMT_RGB888,
	.lanes = 4,
};

static const struct drm_display_mode lg_ld070wx3_sl01_mode = {
	.clock = 71000,
	.hdisplay = 800,
	.hsync_start = 800 + 32,
	.hsync_end = 800 + 32 + 1,
	.htotal = 800 + 32 + 1 + 57,
	.vdisplay = 1280,
	.vsync_start = 1280 + 28,
	.vsync_end = 1280 + 28 + 1,
	.vtotal = 1280 + 28 + 1 + 14,
};

static const struct panel_desc_dsi lg_ld070wx3_sl01 = {
	.desc = {
		.modes = &lg_ld070wx3_sl01_mode,
		.num_modes = 1,
		.bpc = 8,
		.size = {
			.width = 94,
			.height = 151,
		},
		.connector_type = DRM_MODE_CONNECTOR_DSI,
	},
	.flags = MIPI_DSI_MODE_VIDEO | MIPI_DSI_CLOCK_NON_CONTINUOUS,
	.format = MIPI_DSI_FMT_RGB888,
	.lanes = 4,
};

static const struct drm_display_mode lg_lh500wx1_sd03_mode = {
	.clock = 67000,
	.hdisplay = 720,
	.hsync_start = 720 + 12,
	.hsync_end = 720 + 12 + 4,
	.htotal = 720 + 12 + 4 + 112,
	.vdisplay = 1280,
	.vsync_start = 1280 + 8,
	.vsync_end = 1280 + 8 + 4,
	.vtotal = 1280 + 8 + 4 + 12,
};

static const struct panel_desc_dsi lg_lh500wx1_sd03 = {
	.desc = {
		.modes = &lg_lh500wx1_sd03_mode,
		.num_modes = 1,
		.bpc = 8,
		.size = {
			.width = 62,
			.height = 110,
		},
		.connector_type = DRM_MODE_CONNECTOR_DSI,
	},
	.flags = MIPI_DSI_MODE_VIDEO,
	.format = MIPI_DSI_FMT_RGB888,
	.lanes = 4,
};

static const struct drm_display_mode panasonic_vvx10f004b00_mode = {
	.clock = 157200,
	.hdisplay = 1920,
	.hsync_start = 1920 + 154,
	.hsync_end = 1920 + 154 + 16,
	.htotal = 1920 + 154 + 16 + 32,
	.vdisplay = 1200,
	.vsync_start = 1200 + 17,
	.vsync_end = 1200 + 17 + 2,
	.vtotal = 1200 + 17 + 2 + 16,
};

static const struct panel_desc_dsi panasonic_vvx10f004b00 = {
	.desc = {
		.modes = &panasonic_vvx10f004b00_mode,
		.num_modes = 1,
		.bpc = 8,
		.size = {
			.width = 217,
			.height = 136,
		},
		.connector_type = DRM_MODE_CONNECTOR_DSI,
	},
	.flags = MIPI_DSI_MODE_VIDEO | MIPI_DSI_MODE_VIDEO_SYNC_PULSE |
		 MIPI_DSI_CLOCK_NON_CONTINUOUS,
	.format = MIPI_DSI_FMT_RGB888,
	.lanes = 4,
};

static const struct drm_display_mode lg_acx467akm_7_mode = {
	.clock = 150000,
	.hdisplay = 1080,
	.hsync_start = 1080 + 2,
	.hsync_end = 1080 + 2 + 2,
	.htotal = 1080 + 2 + 2 + 2,
	.vdisplay = 1920,
	.vsync_start = 1920 + 2,
	.vsync_end = 1920 + 2 + 2,
	.vtotal = 1920 + 2 + 2 + 2,
};

static const struct panel_desc_dsi lg_acx467akm_7 = {
	.desc = {
		.modes = &lg_acx467akm_7_mode,
		.num_modes = 1,
		.bpc = 8,
		.size = {
			.width = 62,
			.height = 110,
		},
		.connector_type = DRM_MODE_CONNECTOR_DSI,
	},
	.flags = 0,
	.format = MIPI_DSI_FMT_RGB888,
	.lanes = 4,
};

static const struct drm_display_mode osd101t2045_53ts_mode = {
	.clock = 154500,
	.hdisplay = 1920,
	.hsync_start = 1920 + 112,
	.hsync_end = 1920 + 112 + 16,
	.htotal = 1920 + 112 + 16 + 32,
	.vdisplay = 1200,
	.vsync_start = 1200 + 16,
	.vsync_end = 1200 + 16 + 2,
	.vtotal = 1200 + 16 + 2 + 16,
	.flags = DRM_MODE_FLAG_NHSYNC | DRM_MODE_FLAG_NVSYNC,
};

static const struct panel_desc_dsi osd101t2045_53ts = {
	.desc = {
		.modes = &osd101t2045_53ts_mode,
		.num_modes = 1,
		.bpc = 8,
		.size = {
			.width = 217,
			.height = 136,
		},
		.connector_type = DRM_MODE_CONNECTOR_DSI,
	},
	.flags = MIPI_DSI_MODE_VIDEO | MIPI_DSI_MODE_VIDEO_BURST |
		 MIPI_DSI_MODE_VIDEO_SYNC_PULSE |
		 MIPI_DSI_MODE_EOT_PACKET,
	.format = MIPI_DSI_FMT_RGB888,
	.lanes = 4,
};

static const struct of_device_id dsi_of_match[] = {
	{
		.compatible = "auo,b080uan01",
		.data = &auo_b080uan01
	}, {
		.compatible = "boe,tv080wum-nl0",
		.data = &boe_tv080wum_nl0
	}, {
		.compatible = "lg,ld070wx3-sl01",
		.data = &lg_ld070wx3_sl01
	}, {
		.compatible = "lg,lh500wx1-sd03",
		.data = &lg_lh500wx1_sd03
	}, {
		.compatible = "panasonic,vvx10f004b00",
		.data = &panasonic_vvx10f004b00
	}, {
		.compatible = "lg,acx467akm-7",
		.data = &lg_acx467akm_7
	}, {
		.compatible = "osddisplays,osd101t2045-53ts",
		.data = &osd101t2045_53ts
	}, {
		/* sentinel */
	}
};
MODULE_DEVICE_TABLE(of, dsi_of_match);

static int panel_simple_dsi_probe(struct mipi_dsi_device *dsi)
{
	const struct panel_desc_dsi *desc;
	const struct of_device_id *id;
	int err;

	id = of_match_node(dsi_of_match, dsi->dev.of_node);
	if (!id)
		return -ENODEV;

	desc = id->data;

	err = panel_simple_probe(&dsi->dev, &desc->desc);
	if (err < 0)
		return err;

	dsi->mode_flags = desc->flags;
	dsi->format = desc->format;
	dsi->lanes = desc->lanes;

	err = mipi_dsi_attach(dsi);
	if (err) {
		struct panel_simple *panel = dev_get_drvdata(&dsi->dev);

		drm_panel_remove(&panel->base);
	}

	return err;
}

static int panel_simple_dsi_remove(struct mipi_dsi_device *dsi)
{
	int err;

	err = mipi_dsi_detach(dsi);
	if (err < 0)
		dev_err(&dsi->dev, "failed to detach from DSI host: %d\n", err);

	return panel_simple_remove(&dsi->dev);
}

static void panel_simple_dsi_shutdown(struct mipi_dsi_device *dsi)
{
	panel_simple_shutdown(&dsi->dev);
}

static struct mipi_dsi_driver panel_simple_dsi_driver = {
	.driver = {
		.name = "panel-simple-dsi",
		.of_match_table = dsi_of_match,
	},
	.probe = panel_simple_dsi_probe,
	.remove = panel_simple_dsi_remove,
	.shutdown = panel_simple_dsi_shutdown,
};

static int __init panel_simple_init(void)
{
	int err;

	err = platform_driver_register(&panel_simple_platform_driver);
	if (err < 0)
		return err;

	if (IS_ENABLED(CONFIG_DRM_MIPI_DSI)) {
		err = mipi_dsi_driver_register(&panel_simple_dsi_driver);
		if (err < 0)
			return err;
	}

	return 0;
}
module_init(panel_simple_init);

static void __exit panel_simple_exit(void)
{
	if (IS_ENABLED(CONFIG_DRM_MIPI_DSI))
		mipi_dsi_driver_unregister(&panel_simple_dsi_driver);

	platform_driver_unregister(&panel_simple_platform_driver);
}
module_exit(panel_simple_exit);

MODULE_AUTHOR("Thierry Reding <treding@nvidia.com>");
MODULE_DESCRIPTION("DRM Driver for Simple Panels");
MODULE_LICENSE("GPL and additional rights");<|MERGE_RESOLUTION|>--- conflicted
+++ resolved
@@ -2704,11 +2704,7 @@
 };
 
 static const struct drm_display_mode logicpd_type_28_mode = {
-<<<<<<< HEAD
-	.clock = 9000,
-=======
 	.clock = 9107,
->>>>>>> d1988041
 	.hdisplay = 480,
 	.hsync_start = 480 + 3,
 	.hsync_end = 480 + 3 + 42,
@@ -2718,10 +2714,6 @@
 	.vsync_start = 272 + 2,
 	.vsync_end = 272 + 2 + 11,
 	.vtotal = 272 + 2 + 11 + 3,
-<<<<<<< HEAD
-	.vrefresh = 60,
-=======
->>>>>>> d1988041
 	.flags = DRM_MODE_FLAG_PHSYNC | DRM_MODE_FLAG_PVSYNC,
 };
 
@@ -2742,10 +2734,7 @@
 	.bus_format = MEDIA_BUS_FMT_RGB888_1X24,
 	.bus_flags = DRM_BUS_FLAG_DE_HIGH | DRM_BUS_FLAG_PIXDATA_DRIVE_POSEDGE |
 		     DRM_BUS_FLAG_SYNC_DRIVE_NEGEDGE,
-<<<<<<< HEAD
-=======
 	.connector_type = DRM_MODE_CONNECTOR_DPI,
->>>>>>> d1988041
 };
 
 static const struct panel_desc mitsubishi_aa070mc01 = {
@@ -4152,8 +4141,6 @@
 		.compatible = "logicpd,type28",
 		.data = &logicpd_type_28,
 	}, {
-<<<<<<< HEAD
-=======
 		.compatible = "logictechno,lt161010-2nhc",
 		.data = &logictechno_lt161010_2nh,
 	}, {
@@ -4163,7 +4150,6 @@
 		.compatible = "logictechno,lt170410-2whc",
 		.data = &logictechno_lt170410_2whc,
 	}, {
->>>>>>> d1988041
 		.compatible = "mitsubishi,aa070mc01-ca1",
 		.data = &mitsubishi_aa070mc01,
 	}, {
