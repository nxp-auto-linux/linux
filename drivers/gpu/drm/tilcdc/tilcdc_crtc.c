--- conflicted
+++ resolved
@@ -272,11 +272,7 @@
 				LCDC_V2_CORE_CLK_EN);
 }
 
-<<<<<<< HEAD
-uint tilcdc_mode_hvtotal(const struct drm_display_mode *mode)
-=======
 static uint tilcdc_mode_hvtotal(const struct drm_display_mode *mode)
->>>>>>> e021bb4f
 {
 	return (uint) div_u64(1000llu * mode->htotal * mode->vtotal,
 			      mode->clock);
