/*
 * Copyright 2012-15 Advanced Micro Devices, Inc.
 *
 * Permission is hereby granted, free of charge, to any person obtaining a
 * copy of this software and associated documentation files (the "Software"),
 * to deal in the Software without restriction, including without limitation
 * the rights to use, copy, modify, merge, publish, distribute, sublicense,
 * and/or sell copies of the Software, and to permit persons to whom the
 * Software is furnished to do so, subject to the following conditions:
 *
 * The above copyright notice and this permission notice shall be included in
 * all copies or substantial portions of the Software.
 *
 * THE SOFTWARE IS PROVIDED "AS IS", WITHOUT WARRANTY OF ANY KIND, EXPRESS OR
 * IMPLIED, INCLUDING BUT NOT LIMITED TO THE WARRANTIES OF MERCHANTABILITY,
 * FITNESS FOR A PARTICULAR PURPOSE AND NONINFRINGEMENT.  IN NO EVENT SHALL
 * THE COPYRIGHT HOLDER(S) OR AUTHOR(S) BE LIABLE FOR ANY CLAIM, DAMAGES OR
 * OTHER LIABILITY, WHETHER IN AN ACTION OF CONTRACT, TORT OR OTHERWISE,
 * ARISING FROM, OUT OF OR IN CONNECTION WITH THE SOFTWARE OR THE USE OR
 * OTHER DEALINGS IN THE SOFTWARE.
 *
 * Authors: AMD
 *
 */

#include <linux/version.h>
#include <drm/drm_atomic_helper.h>
#include <drm/drm_dp_mst_helper.h>
#include <drm/drm_dp_helper.h>
#include "dm_services.h"
#include "amdgpu.h"
#include "amdgpu_dm.h"
#include "amdgpu_dm_mst_types.h"

#include "dc.h"
#include "dm_helpers.h"

#include "dc_link_ddc.h"

#include "i2caux_interface.h"
#if defined(CONFIG_DEBUG_FS)
#include "amdgpu_dm_debugfs.h"
#endif

#if defined(CONFIG_DRM_AMD_DC_DCN)
#include "dc/dcn20/dcn20_resource.h"
#endif

static ssize_t dm_dp_aux_transfer(struct drm_dp_aux *aux,
				  struct drm_dp_aux_msg *msg)
{
	ssize_t result = 0;
	struct aux_payload payload;
	enum aux_channel_operation_result operation_result;

	if (WARN_ON(msg->size > 16))
		return -E2BIG;

	payload.address = msg->address;
	payload.data = msg->buffer;
	payload.length = msg->size;
	payload.reply = &msg->reply;
	payload.i2c_over_aux = (msg->request & DP_AUX_NATIVE_WRITE) == 0;
	payload.write = (msg->request & DP_AUX_I2C_READ) == 0;
	payload.mot = (msg->request & DP_AUX_I2C_MOT) != 0;
	payload.defer_delay = 0;

	result = dc_link_aux_transfer_raw(TO_DM_AUX(aux)->ddc_service, &payload,
				      &operation_result);

	if (payload.write && result >= 0)
		result = msg->size;

	if (result < 0)
		switch (operation_result) {
		case AUX_CHANNEL_OPERATION_SUCCEEDED:
			break;
		case AUX_CHANNEL_OPERATION_FAILED_HPD_DISCON:
		case AUX_CHANNEL_OPERATION_FAILED_REASON_UNKNOWN:
			result = -EIO;
			break;
		case AUX_CHANNEL_OPERATION_FAILED_INVALID_REPLY:
		case AUX_CHANNEL_OPERATION_FAILED_ENGINE_ACQUIRE:
			result = -EBUSY;
			break;
		case AUX_CHANNEL_OPERATION_FAILED_TIMEOUT:
			result = -ETIMEDOUT;
			break;
		}

	return result;
}

static void
dm_dp_mst_connector_destroy(struct drm_connector *connector)
{
	struct amdgpu_dm_connector *aconnector =
		to_amdgpu_dm_connector(connector);

	if (aconnector->dc_sink) {
		dc_link_remove_remote_sink(aconnector->dc_link,
					   aconnector->dc_sink);
		dc_sink_release(aconnector->dc_sink);
	}

	kfree(aconnector->edid);

	drm_connector_cleanup(connector);
	drm_dp_mst_put_port_malloc(aconnector->port);
	kfree(aconnector);
}

static int
amdgpu_dm_mst_connector_late_register(struct drm_connector *connector)
{
	struct amdgpu_dm_connector *amdgpu_dm_connector =
		to_amdgpu_dm_connector(connector);
	int r;

	r = drm_dp_mst_connector_late_register(connector,
					       amdgpu_dm_connector->port);
	if (r < 0)
		return r;

#if defined(CONFIG_DEBUG_FS)
	connector_debugfs_init(amdgpu_dm_connector);
#endif

	return 0;
}

static void
amdgpu_dm_mst_connector_early_unregister(struct drm_connector *connector)
{
	struct amdgpu_dm_connector *amdgpu_dm_connector =
		to_amdgpu_dm_connector(connector);
	struct drm_dp_mst_port *port = amdgpu_dm_connector->port;

	drm_dp_mst_connector_early_unregister(connector, port);
}

static const struct drm_connector_funcs dm_dp_mst_connector_funcs = {
	.fill_modes = drm_helper_probe_single_connector_modes,
	.destroy = dm_dp_mst_connector_destroy,
	.reset = amdgpu_dm_connector_funcs_reset,
	.atomic_duplicate_state = amdgpu_dm_connector_atomic_duplicate_state,
	.atomic_destroy_state = drm_atomic_helper_connector_destroy_state,
	.atomic_set_property = amdgpu_dm_connector_atomic_set_property,
	.atomic_get_property = amdgpu_dm_connector_atomic_get_property,
	.late_register = amdgpu_dm_mst_connector_late_register,
	.early_unregister = amdgpu_dm_mst_connector_early_unregister,
};

#if defined(CONFIG_DRM_AMD_DC_DCN)
static bool validate_dsc_caps_on_connector(struct amdgpu_dm_connector *aconnector)
{
	struct dc_sink *dc_sink = aconnector->dc_sink;
	struct drm_dp_mst_port *port = aconnector->port;
	u8 dsc_caps[16] = { 0 };

	aconnector->dsc_aux = drm_dp_mst_dsc_aux_for_port(port);
#if defined(CONFIG_HP_HOOK_WORKAROUND)
	/*
	 * drm_dp_mst_dsc_aux_for_port() will return NULL for certain configs
	 * because it only check the dsc/fec caps of the "port variable" and not the dock
	 *
	 * This case will return NULL: DSC capabe MST dock connected to a non fec/dsc capable display
	 *
	 * Workaround: explicitly check the use case above and use the mst dock's aux as dsc_aux
	 *
	 */

	if (!aconnector->dsc_aux && !port->parent->port_parent)
		aconnector->dsc_aux = &aconnector->mst_port->dm_dp_aux.aux;
#endif
	if (!aconnector->dsc_aux)
		return false;

	if (drm_dp_dpcd_read(aconnector->dsc_aux, DP_DSC_SUPPORT, dsc_caps, 16) < 0)
		return false;

	if (!dc_dsc_parse_dsc_dpcd(aconnector->dc_link->ctx->dc,
				   dsc_caps, NULL,
				   &dc_sink->dsc_caps.dsc_dec_caps))
		return false;

	return true;
}
#endif

static int dm_dp_mst_get_modes(struct drm_connector *connector)
{
	struct amdgpu_dm_connector *aconnector = to_amdgpu_dm_connector(connector);
	int ret = 0;

	if (!aconnector)
		return drm_add_edid_modes(connector, NULL);

	if (!aconnector->edid) {
		struct edid *edid;
		edid = drm_dp_mst_get_edid(connector, &aconnector->mst_port->mst_mgr, aconnector->port);

		if (!edid) {
			drm_connector_update_edid_property(
				&aconnector->base,
				NULL);
			return ret;
		}

		aconnector->edid = edid;
	}

	if (aconnector->dc_sink && aconnector->dc_sink->sink_signal == SIGNAL_TYPE_VIRTUAL) {
		dc_sink_release(aconnector->dc_sink);
		aconnector->dc_sink = NULL;
	}

	if (!aconnector->dc_sink) {
		struct dc_sink *dc_sink;
		struct dc_sink_init_data init_params = {
				.link = aconnector->dc_link,
				.sink_signal = SIGNAL_TYPE_DISPLAY_PORT_MST };
		dc_sink = dc_link_add_remote_sink(
			aconnector->dc_link,
			(uint8_t *)aconnector->edid,
			(aconnector->edid->extensions + 1) * EDID_LENGTH,
			&init_params);

		dc_sink->priv = aconnector;
		/* dc_link_add_remote_sink returns a new reference */
		aconnector->dc_sink = dc_sink;

		if (aconnector->dc_sink) {
			amdgpu_dm_update_freesync_caps(
					connector, aconnector->edid);

#if defined(CONFIG_DRM_AMD_DC_DCN)
			if (!validate_dsc_caps_on_connector(aconnector))
				memset(&aconnector->dc_sink->dsc_caps,
				       0, sizeof(aconnector->dc_sink->dsc_caps));
#endif
		}
	}

	drm_connector_update_edid_property(
					&aconnector->base, aconnector->edid);

	ret = drm_add_edid_modes(connector, aconnector->edid);

	return ret;
}

static struct drm_encoder *
dm_mst_atomic_best_encoder(struct drm_connector *connector,
			   struct drm_connector_state *connector_state)
{
	struct drm_device *dev = connector->dev;
	struct amdgpu_device *adev = drm_to_adev(dev);
	struct amdgpu_crtc *acrtc = to_amdgpu_crtc(connector_state->crtc);

	return &adev->dm.mst_encoders[acrtc->crtc_id].base;
}

static int
dm_dp_mst_detect(struct drm_connector *connector,
		 struct drm_modeset_acquire_ctx *ctx, bool force)
{
	struct amdgpu_dm_connector *aconnector = to_amdgpu_dm_connector(connector);
	struct amdgpu_dm_connector *master = aconnector->mst_port;

	return drm_dp_mst_detect_port(connector, ctx, &master->mst_mgr,
				      aconnector->port);
}

static int dm_dp_mst_atomic_check(struct drm_connector *connector,
				struct drm_atomic_state *state)
{
	struct drm_connector_state *new_conn_state =
			drm_atomic_get_new_connector_state(state, connector);
	struct drm_connector_state *old_conn_state =
			drm_atomic_get_old_connector_state(state, connector);
	struct amdgpu_dm_connector *aconnector = to_amdgpu_dm_connector(connector);
	struct drm_crtc_state *new_crtc_state;
	struct drm_dp_mst_topology_mgr *mst_mgr;
	struct drm_dp_mst_port *mst_port;

	mst_port = aconnector->port;
	mst_mgr = &aconnector->mst_port->mst_mgr;

	if (!old_conn_state->crtc)
		return 0;

	if (new_conn_state->crtc) {
		new_crtc_state = drm_atomic_get_new_crtc_state(state, new_conn_state->crtc);
		if (!new_crtc_state ||
		    !drm_atomic_crtc_needs_modeset(new_crtc_state) ||
		    new_crtc_state->enable)
			return 0;
		}

	return drm_dp_atomic_release_vcpi_slots(state,
						mst_mgr,
						mst_port);
}

static const struct drm_connector_helper_funcs dm_dp_mst_connector_helper_funcs = {
	.get_modes = dm_dp_mst_get_modes,
	.mode_valid = amdgpu_dm_connector_mode_valid,
	.atomic_best_encoder = dm_mst_atomic_best_encoder,
	.detect_ctx = dm_dp_mst_detect,
	.atomic_check = dm_dp_mst_atomic_check,
};

static void amdgpu_dm_encoder_destroy(struct drm_encoder *encoder)
{
	drm_encoder_cleanup(encoder);
	kfree(encoder);
}

static const struct drm_encoder_funcs amdgpu_dm_encoder_funcs = {
	.destroy = amdgpu_dm_encoder_destroy,
};

void
dm_dp_create_fake_mst_encoders(struct amdgpu_device *adev)
{
	struct drm_device *dev = adev_to_drm(adev);
	int i;

	for (i = 0; i < adev->dm.display_indexes_num; i++) {
		struct amdgpu_encoder *amdgpu_encoder = &adev->dm.mst_encoders[i];
		struct drm_encoder *encoder = &amdgpu_encoder->base;

		encoder->possible_crtcs = amdgpu_dm_get_encoder_crtc_mask(adev);

		drm_encoder_init(
			dev,
			&amdgpu_encoder->base,
			&amdgpu_dm_encoder_funcs,
			DRM_MODE_ENCODER_DPMST,
			NULL);

		drm_encoder_helper_add(encoder, &amdgpu_dm_encoder_helper_funcs);
	}
}

static struct drm_connector *
dm_dp_add_mst_connector(struct drm_dp_mst_topology_mgr *mgr,
			struct drm_dp_mst_port *port,
			const char *pathprop)
{
	struct amdgpu_dm_connector *master = container_of(mgr, struct amdgpu_dm_connector, mst_mgr);
	struct drm_device *dev = master->base.dev;
	struct amdgpu_device *adev = drm_to_adev(dev);
	struct amdgpu_dm_connector *aconnector;
	struct drm_connector *connector;
	int i;

	aconnector = kzalloc(sizeof(*aconnector), GFP_KERNEL);
	if (!aconnector)
		return NULL;

	connector = &aconnector->base;
	aconnector->port = port;
	aconnector->mst_port = master;

	if (drm_connector_init(
		dev,
		connector,
		&dm_dp_mst_connector_funcs,
		DRM_MODE_CONNECTOR_DisplayPort)) {
		kfree(aconnector);
		return NULL;
	}
	drm_connector_helper_add(connector, &dm_dp_mst_connector_helper_funcs);

	amdgpu_dm_connector_init_helper(
		&adev->dm,
		aconnector,
		DRM_MODE_CONNECTOR_DisplayPort,
		master->dc_link,
		master->connector_id);

	for (i = 0; i < adev->dm.display_indexes_num; i++) {
		drm_connector_attach_encoder(&aconnector->base,
					     &adev->dm.mst_encoders[i].base);
	}

	connector->max_bpc_property = master->base.max_bpc_property;
	if (connector->max_bpc_property)
		drm_connector_attach_max_bpc_property(connector, 8, 16);

	connector->vrr_capable_property = master->base.vrr_capable_property;
	if (connector->vrr_capable_property)
		drm_connector_attach_vrr_capable_property(connector);

	drm_object_attach_property(
		&connector->base,
		dev->mode_config.path_property,
		0);
	drm_object_attach_property(
		&connector->base,
		dev->mode_config.tile_property,
		0);

	drm_connector_set_path_property(connector, pathprop);

	/*
	 * Initialize connector state before adding the connectror to drm and
	 * framebuffer lists
	 */
	amdgpu_dm_connector_funcs_reset(connector);

	drm_dp_mst_get_port_malloc(port);

	return connector;
}

<<<<<<< HEAD
static void dm_dp_destroy_mst_connector(struct drm_dp_mst_topology_mgr *mgr,
					struct drm_connector *connector)
{
	struct amdgpu_dm_connector *master = container_of(mgr, struct amdgpu_dm_connector, mst_mgr);
	struct drm_device *dev = master->base.dev;
	struct amdgpu_device *adev = dev->dev_private;
	struct amdgpu_dm_connector *aconnector = to_amdgpu_dm_connector(connector);

	DRM_INFO("DM_MST: Disabling connector: %p [id: %d] [master: %p]\n",
		 aconnector, connector->base.id, aconnector->mst_port);

	if (aconnector->dc_sink) {
		amdgpu_dm_update_freesync_caps(connector, NULL);
		dc_link_remove_remote_sink(aconnector->dc_link,
					   aconnector->dc_sink);
		dc_sink_release(aconnector->dc_sink);
		aconnector->dc_sink = NULL;
		aconnector->dc_link->cur_link_settings.lane_count = 0;
	}

	drm_connector_unregister(connector);
	if (adev->mode_info.rfbdev)
		drm_fb_helper_remove_one_connector(&adev->mode_info.rfbdev->helper, connector);
	drm_connector_put(connector);
}

static void dm_dp_mst_register_connector(struct drm_connector *connector)
{
	struct drm_device *dev = connector->dev;
	struct amdgpu_device *adev = dev->dev_private;

	if (adev->mode_info.rfbdev)
		drm_fb_helper_add_one_connector(&adev->mode_info.rfbdev->helper, connector);
	else
		DRM_ERROR("adev->mode_info.rfbdev is NULL\n");

	drm_connector_register(connector);
}

=======
>>>>>>> d1988041
static const struct drm_dp_mst_topology_cbs dm_mst_cbs = {
	.add_connector = dm_dp_add_mst_connector,
};

void amdgpu_dm_initialize_dp_connector(struct amdgpu_display_manager *dm,
				       struct amdgpu_dm_connector *aconnector,
				       int link_index)
{
	aconnector->dm_dp_aux.aux.name =
		kasprintf(GFP_KERNEL, "AMDGPU DM aux hw bus %d",
			  link_index);
	aconnector->dm_dp_aux.aux.transfer = dm_dp_aux_transfer;
	aconnector->dm_dp_aux.ddc_service = aconnector->dc_link->ddc;

	drm_dp_aux_init(&aconnector->dm_dp_aux.aux);
	drm_dp_cec_register_connector(&aconnector->dm_dp_aux.aux,
				      &aconnector->base);

	if (aconnector->base.connector_type == DRM_MODE_CONNECTOR_eDP)
		return;

	aconnector->mst_mgr.cbs = &dm_mst_cbs;
	drm_dp_mst_topology_mgr_init(
		&aconnector->mst_mgr,
		adev_to_drm(dm->adev),
		&aconnector->dm_dp_aux.aux,
		16,
		4,
		aconnector->connector_id);

	drm_connector_attach_dp_subconnector_property(&aconnector->base);
}

int dm_mst_get_pbn_divider(struct dc_link *link)
{
	if (!link)
		return 0;

	return dc_link_bandwidth_kbps(link,
			dc_link_get_link_cap(link)) / (8 * 1000 * 54);
}

#if defined(CONFIG_DRM_AMD_DC_DCN)

struct dsc_mst_fairness_params {
	struct dc_crtc_timing *timing;
	struct dc_sink *sink;
	struct dc_dsc_bw_range bw_range;
	bool compression_possible;
	struct drm_dp_mst_port *port;
	enum dsc_clock_force_state clock_force_enable;
	uint32_t num_slices_h;
	uint32_t num_slices_v;
	uint32_t bpp_overwrite;
};

struct dsc_mst_fairness_vars {
	int pbn;
	bool dsc_enabled;
	int bpp_x16;
};

static int kbps_to_peak_pbn(int kbps)
{
	u64 peak_kbps = kbps;

	peak_kbps *= 1006;
	peak_kbps = div_u64(peak_kbps, 1000);
	return (int) DIV64_U64_ROUND_UP(peak_kbps * 64, (54 * 8 * 1000));
}

static void set_dsc_configs_from_fairness_vars(struct dsc_mst_fairness_params *params,
		struct dsc_mst_fairness_vars *vars,
		int count)
{
	int i;

	for (i = 0; i < count; i++) {
		memset(&params[i].timing->dsc_cfg, 0, sizeof(params[i].timing->dsc_cfg));
		if (vars[i].dsc_enabled && dc_dsc_compute_config(
					params[i].sink->ctx->dc->res_pool->dscs[0],
					&params[i].sink->dsc_caps.dsc_dec_caps,
					params[i].sink->ctx->dc->debug.dsc_min_slice_height_override,
					0,
					params[i].timing,
					&params[i].timing->dsc_cfg)) {
			params[i].timing->flags.DSC = 1;

			if (params[i].bpp_overwrite)
				params[i].timing->dsc_cfg.bits_per_pixel = params[i].bpp_overwrite;
			else
				params[i].timing->dsc_cfg.bits_per_pixel = vars[i].bpp_x16;

			if (params[i].num_slices_h)
				params[i].timing->dsc_cfg.num_slices_h = params[i].num_slices_h;

			if (params[i].num_slices_v)
				params[i].timing->dsc_cfg.num_slices_v = params[i].num_slices_v;
		} else {
			params[i].timing->flags.DSC = 0;
		}
	}
}

static int bpp_x16_from_pbn(struct dsc_mst_fairness_params param, int pbn)
{
	struct dc_dsc_config dsc_config;
	u64 kbps;

	kbps = div_u64((u64)pbn * 994 * 8 * 54, 64);
	dc_dsc_compute_config(
			param.sink->ctx->dc->res_pool->dscs[0],
			&param.sink->dsc_caps.dsc_dec_caps,
			param.sink->ctx->dc->debug.dsc_min_slice_height_override,
			(int) kbps, param.timing, &dsc_config);

	return dsc_config.bits_per_pixel;
}

static void increase_dsc_bpp(struct drm_atomic_state *state,
			     struct dc_link *dc_link,
			     struct dsc_mst_fairness_params *params,
			     struct dsc_mst_fairness_vars *vars,
			     int count)
{
	int i;
	bool bpp_increased[MAX_PIPES];
	int initial_slack[MAX_PIPES];
	int min_initial_slack;
	int next_index;
	int remaining_to_increase = 0;
	int pbn_per_timeslot;
	int link_timeslots_used;
	int fair_pbn_alloc;

	pbn_per_timeslot = dm_mst_get_pbn_divider(dc_link);

	for (i = 0; i < count; i++) {
		if (vars[i].dsc_enabled) {
			initial_slack[i] = kbps_to_peak_pbn(params[i].bw_range.max_kbps) - vars[i].pbn;
			bpp_increased[i] = false;
			remaining_to_increase += 1;
		} else {
			initial_slack[i] = 0;
			bpp_increased[i] = true;
		}
	}

	while (remaining_to_increase) {
		next_index = -1;
		min_initial_slack = -1;
		for (i = 0; i < count; i++) {
			if (!bpp_increased[i]) {
				if (min_initial_slack == -1 || min_initial_slack > initial_slack[i]) {
					min_initial_slack = initial_slack[i];
					next_index = i;
				}
			}
		}

		if (next_index == -1)
			break;

		link_timeslots_used = 0;

		for (i = 0; i < count; i++)
			link_timeslots_used += DIV_ROUND_UP(vars[i].pbn, pbn_per_timeslot);

		fair_pbn_alloc = (63 - link_timeslots_used) / remaining_to_increase * pbn_per_timeslot;

		if (initial_slack[next_index] > fair_pbn_alloc) {
			vars[next_index].pbn += fair_pbn_alloc;
			if (drm_dp_atomic_find_vcpi_slots(state,
							  params[next_index].port->mgr,
							  params[next_index].port,
							  vars[next_index].pbn,
							  pbn_per_timeslot) < 0)
				return;
			if (!drm_dp_mst_atomic_check(state)) {
				vars[next_index].bpp_x16 = bpp_x16_from_pbn(params[next_index], vars[next_index].pbn);
			} else {
				vars[next_index].pbn -= fair_pbn_alloc;
				if (drm_dp_atomic_find_vcpi_slots(state,
								  params[next_index].port->mgr,
								  params[next_index].port,
								  vars[next_index].pbn,
								  pbn_per_timeslot) < 0)
					return;
			}
		} else {
			vars[next_index].pbn += initial_slack[next_index];
			if (drm_dp_atomic_find_vcpi_slots(state,
							  params[next_index].port->mgr,
							  params[next_index].port,
							  vars[next_index].pbn,
							  pbn_per_timeslot) < 0)
				return;
			if (!drm_dp_mst_atomic_check(state)) {
				vars[next_index].bpp_x16 = params[next_index].bw_range.max_target_bpp_x16;
			} else {
				vars[next_index].pbn -= initial_slack[next_index];
				if (drm_dp_atomic_find_vcpi_slots(state,
								  params[next_index].port->mgr,
								  params[next_index].port,
								  vars[next_index].pbn,
								  pbn_per_timeslot) < 0)
					return;
			}
		}

		bpp_increased[next_index] = true;
		remaining_to_increase--;
	}
}

static void try_disable_dsc(struct drm_atomic_state *state,
			    struct dc_link *dc_link,
			    struct dsc_mst_fairness_params *params,
			    struct dsc_mst_fairness_vars *vars,
			    int count)
{
	int i;
	bool tried[MAX_PIPES];
	int kbps_increase[MAX_PIPES];
	int max_kbps_increase;
	int next_index;
	int remaining_to_try = 0;

	for (i = 0; i < count; i++) {
		if (vars[i].dsc_enabled
				&& vars[i].bpp_x16 == params[i].bw_range.max_target_bpp_x16
				&& params[i].clock_force_enable == DSC_CLK_FORCE_DEFAULT) {
			kbps_increase[i] = params[i].bw_range.stream_kbps - params[i].bw_range.max_kbps;
			tried[i] = false;
			remaining_to_try += 1;
		} else {
			kbps_increase[i] = 0;
			tried[i] = true;
		}
	}

	while (remaining_to_try) {
		next_index = -1;
		max_kbps_increase = -1;
		for (i = 0; i < count; i++) {
			if (!tried[i]) {
				if (max_kbps_increase == -1 || max_kbps_increase < kbps_increase[i]) {
					max_kbps_increase = kbps_increase[i];
					next_index = i;
				}
			}
		}

		if (next_index == -1)
			break;

		vars[next_index].pbn = kbps_to_peak_pbn(params[next_index].bw_range.stream_kbps);
		if (drm_dp_atomic_find_vcpi_slots(state,
						  params[next_index].port->mgr,
						  params[next_index].port,
						  vars[next_index].pbn,
						  dm_mst_get_pbn_divider(dc_link)) < 0)
			return;

		if (!drm_dp_mst_atomic_check(state)) {
			vars[next_index].dsc_enabled = false;
			vars[next_index].bpp_x16 = 0;
		} else {
			vars[next_index].pbn = kbps_to_peak_pbn(params[next_index].bw_range.max_kbps);
			if (drm_dp_atomic_find_vcpi_slots(state,
							  params[next_index].port->mgr,
							  params[next_index].port,
							  vars[next_index].pbn,
							  dm_mst_get_pbn_divider(dc_link)) < 0)
				return;
		}

		tried[next_index] = true;
		remaining_to_try--;
	}
}

static bool compute_mst_dsc_configs_for_link(struct drm_atomic_state *state,
					     struct dc_state *dc_state,
					     struct dc_link *dc_link)
{
	int i;
	struct dc_stream_state *stream;
	struct dsc_mst_fairness_params params[MAX_PIPES];
	struct dsc_mst_fairness_vars vars[MAX_PIPES];
	struct amdgpu_dm_connector *aconnector;
	int count = 0;
	bool debugfs_overwrite = false;

	memset(params, 0, sizeof(params));

	/* Set up params */
	for (i = 0; i < dc_state->stream_count; i++) {
		struct dc_dsc_policy dsc_policy = {0};

		stream = dc_state->streams[i];

		if (stream->link != dc_link)
			continue;

		stream->timing.flags.DSC = 0;

		params[count].timing = &stream->timing;
		params[count].sink = stream->sink;
		aconnector = (struct amdgpu_dm_connector *)stream->dm_stream_context;
		params[count].port = aconnector->port;
		params[count].clock_force_enable = aconnector->dsc_settings.dsc_force_enable;
		if (params[count].clock_force_enable == DSC_CLK_FORCE_ENABLE)
			debugfs_overwrite = true;
		params[count].num_slices_h = aconnector->dsc_settings.dsc_num_slices_h;
		params[count].num_slices_v = aconnector->dsc_settings.dsc_num_slices_v;
		params[count].bpp_overwrite = aconnector->dsc_settings.dsc_bits_per_pixel;
		params[count].compression_possible = stream->sink->dsc_caps.dsc_dec_caps.is_dsc_supported;
		dc_dsc_get_policy_for_timing(params[count].timing, &dsc_policy);
		if (!dc_dsc_compute_bandwidth_range(
				stream->sink->ctx->dc->res_pool->dscs[0],
				stream->sink->ctx->dc->debug.dsc_min_slice_height_override,
				dsc_policy.min_target_bpp,
				dsc_policy.max_target_bpp,
				&stream->sink->dsc_caps.dsc_dec_caps,
				&stream->timing, &params[count].bw_range))
			params[count].bw_range.stream_kbps = dc_bandwidth_in_kbps_from_timing(&stream->timing);

		count++;
	}
	/* Try no compression */
	for (i = 0; i < count; i++) {
		vars[i].pbn = kbps_to_peak_pbn(params[i].bw_range.stream_kbps);
		vars[i].dsc_enabled = false;
		vars[i].bpp_x16 = 0;
		if (drm_dp_atomic_find_vcpi_slots(state,
						 params[i].port->mgr,
						 params[i].port,
						 vars[i].pbn,
						 dm_mst_get_pbn_divider(dc_link)) < 0)
			return false;
	}
	if (!drm_dp_mst_atomic_check(state) && !debugfs_overwrite) {
		set_dsc_configs_from_fairness_vars(params, vars, count);
		return true;
	}

	/* Try max compression */
	for (i = 0; i < count; i++) {
		if (params[i].compression_possible && params[i].clock_force_enable != DSC_CLK_FORCE_DISABLE) {
			vars[i].pbn = kbps_to_peak_pbn(params[i].bw_range.min_kbps);
			vars[i].dsc_enabled = true;
			vars[i].bpp_x16 = params[i].bw_range.min_target_bpp_x16;
			if (drm_dp_atomic_find_vcpi_slots(state,
							  params[i].port->mgr,
							  params[i].port,
							  vars[i].pbn,
							  dm_mst_get_pbn_divider(dc_link)) < 0)
				return false;
		} else {
			vars[i].pbn = kbps_to_peak_pbn(params[i].bw_range.stream_kbps);
			vars[i].dsc_enabled = false;
			vars[i].bpp_x16 = 0;
			if (drm_dp_atomic_find_vcpi_slots(state,
							  params[i].port->mgr,
							  params[i].port,
							  vars[i].pbn,
							  dm_mst_get_pbn_divider(dc_link)) < 0)
				return false;
		}
	}
	if (drm_dp_mst_atomic_check(state))
		return false;

	/* Optimize degree of compression */
	increase_dsc_bpp(state, dc_link, params, vars, count);

	try_disable_dsc(state, dc_link, params, vars, count);

	set_dsc_configs_from_fairness_vars(params, vars, count);

	return true;
}

bool compute_mst_dsc_configs_for_state(struct drm_atomic_state *state,
				       struct dc_state *dc_state)
{
	int i, j;
	struct dc_stream_state *stream;
	bool computed_streams[MAX_PIPES];
	struct amdgpu_dm_connector *aconnector;

	for (i = 0; i < dc_state->stream_count; i++)
		computed_streams[i] = false;

	for (i = 0; i < dc_state->stream_count; i++) {
		stream = dc_state->streams[i];

		if (stream->signal != SIGNAL_TYPE_DISPLAY_PORT_MST)
			continue;

		aconnector = (struct amdgpu_dm_connector *)stream->dm_stream_context;

		if (!aconnector || !aconnector->dc_sink)
			continue;

		if (!aconnector->dc_sink->dsc_caps.dsc_dec_caps.is_dsc_supported)
			continue;

		if (computed_streams[i])
			continue;

		mutex_lock(&aconnector->mst_mgr.lock);
		if (!compute_mst_dsc_configs_for_link(state, dc_state, stream->link)) {
			mutex_unlock(&aconnector->mst_mgr.lock);
			return false;
		}
		mutex_unlock(&aconnector->mst_mgr.lock);

		for (j = 0; j < dc_state->stream_count; j++) {
			if (dc_state->streams[j]->link == stream->link)
				computed_streams[j] = true;
		}
	}

	for (i = 0; i < dc_state->stream_count; i++) {
		stream = dc_state->streams[i];

		if (stream->timing.flags.DSC == 1)
			dc_stream_add_dsc_to_resource(stream->ctx->dc, dc_state, stream);
	}

	return true;
}

#endif<|MERGE_RESOLUTION|>--- conflicted
+++ resolved
@@ -416,48 +416,6 @@
 	return connector;
 }
 
-<<<<<<< HEAD
-static void dm_dp_destroy_mst_connector(struct drm_dp_mst_topology_mgr *mgr,
-					struct drm_connector *connector)
-{
-	struct amdgpu_dm_connector *master = container_of(mgr, struct amdgpu_dm_connector, mst_mgr);
-	struct drm_device *dev = master->base.dev;
-	struct amdgpu_device *adev = dev->dev_private;
-	struct amdgpu_dm_connector *aconnector = to_amdgpu_dm_connector(connector);
-
-	DRM_INFO("DM_MST: Disabling connector: %p [id: %d] [master: %p]\n",
-		 aconnector, connector->base.id, aconnector->mst_port);
-
-	if (aconnector->dc_sink) {
-		amdgpu_dm_update_freesync_caps(connector, NULL);
-		dc_link_remove_remote_sink(aconnector->dc_link,
-					   aconnector->dc_sink);
-		dc_sink_release(aconnector->dc_sink);
-		aconnector->dc_sink = NULL;
-		aconnector->dc_link->cur_link_settings.lane_count = 0;
-	}
-
-	drm_connector_unregister(connector);
-	if (adev->mode_info.rfbdev)
-		drm_fb_helper_remove_one_connector(&adev->mode_info.rfbdev->helper, connector);
-	drm_connector_put(connector);
-}
-
-static void dm_dp_mst_register_connector(struct drm_connector *connector)
-{
-	struct drm_device *dev = connector->dev;
-	struct amdgpu_device *adev = dev->dev_private;
-
-	if (adev->mode_info.rfbdev)
-		drm_fb_helper_add_one_connector(&adev->mode_info.rfbdev->helper, connector);
-	else
-		DRM_ERROR("adev->mode_info.rfbdev is NULL\n");
-
-	drm_connector_register(connector);
-}
-
-=======
->>>>>>> d1988041
 static const struct drm_dp_mst_topology_cbs dm_mst_cbs = {
 	.add_connector = dm_dp_add_mst_connector,
 };
