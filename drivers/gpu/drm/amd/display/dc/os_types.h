/*
 * Copyright 2012-16 Advanced Micro Devices, Inc.
 * Copyright 2019 Raptor Engineering, LLC
 *
 * Permission is hereby granted, free of charge, to any person obtaining a
 * copy of this software and associated documentation files (the "Software"),
 * to deal in the Software without restriction, including without limitation
 * the rights to use, copy, modify, merge, publish, distribute, sublicense,
 * and/or sell copies of the Software, and to permit persons to whom the
 * Software is furnished to do so, subject to the following conditions:
 *
 * The above copyright notice and this permission notice shall be included in
 * all copies or substantial portions of the Software.
 *
 * THE SOFTWARE IS PROVIDED "AS IS", WITHOUT WARRANTY OF ANY KIND, EXPRESS OR
 * IMPLIED, INCLUDING BUT NOT LIMITED TO THE WARRANTIES OF MERCHANTABILITY,
 * FITNESS FOR A PARTICULAR PURPOSE AND NONINFRINGEMENT.  IN NO EVENT SHALL
 * THE COPYRIGHT HOLDER(S) OR AUTHOR(S) BE LIABLE FOR ANY CLAIM, DAMAGES OR
 * OTHER LIABILITY, WHETHER IN AN ACTION OF CONTRACT, TORT OR OTHERWISE,
 * ARISING FROM, OUT OF OR IN CONNECTION WITH THE SOFTWARE OR THE USE OR
 * OTHER DEALINGS IN THE SOFTWARE.
 *
 * Authors: AMD
 *
 */

#ifndef _OS_TYPES_H_
#define _OS_TYPES_H_

#include <linux/kgdb.h>
#include <linux/kref.h>
#include <linux/types.h>
#include <linux/slab.h>

#include <asm/byteorder.h>

#include <drm/drm_print.h>

#include "cgs_common.h"

#if defined(__BIG_ENDIAN) && !defined(BIGENDIAN_CPU)
#define BIGENDIAN_CPU
#elif defined(__LITTLE_ENDIAN) && !defined(LITTLEENDIAN_CPU)
#define LITTLEENDIAN_CPU
#endif

#undef FRAME_SIZE

#define dm_output_to_console(fmt, ...) DRM_DEBUG_KMS(fmt, ##__VA_ARGS__)

#define dm_error(fmt, ...) DRM_ERROR(fmt, ##__VA_ARGS__)

#if defined(CONFIG_DRM_AMD_DC_DCN)
#if defined(CONFIG_X86)
#include <asm/fpu/api.h>
#define DC_FP_START() kernel_fpu_begin()
#define DC_FP_END() kernel_fpu_end()
#elif defined(CONFIG_ARM64)
#include <asm/neon.h>
#define DC_FP_START() kernel_neon_begin()
#define DC_FP_END() kernel_neon_end()
#elif defined(CONFIG_PPC64)
#include <asm/switch_to.h>
#include <asm/cputable.h>
#define DC_FP_START() { \
	if (cpu_has_feature(CPU_FTR_VSX_COMP)) { \
		preempt_disable(); \
		enable_kernel_vsx(); \
	} else if (cpu_has_feature(CPU_FTR_ALTIVEC_COMP)) { \
		preempt_disable(); \
		enable_kernel_altivec(); \
	} else if (!cpu_has_feature(CPU_FTR_FPU_UNAVAILABLE)) { \
		preempt_disable(); \
		enable_kernel_fp(); \
	} \
}
#define DC_FP_END() { \
	if (cpu_has_feature(CPU_FTR_VSX_COMP)) { \
		disable_kernel_vsx(); \
		preempt_enable(); \
	} else if (cpu_has_feature(CPU_FTR_ALTIVEC_COMP)) { \
		disable_kernel_altivec(); \
		preempt_enable(); \
	} else if (!cpu_has_feature(CPU_FTR_FPU_UNAVAILABLE)) { \
		disable_kernel_fp(); \
		preempt_enable(); \
	} \
}
#endif
#endif

/*
 *
 * general debug capabilities
 *
 */
<<<<<<< HEAD
#if defined(CONFIG_DEBUG_KERNEL_DC) && (defined(CONFIG_HAVE_KGDB) || defined(CONFIG_KGDB))
#define ASSERT_CRITICAL(expr) do {	\
	if (WARN_ON(!(expr))) { \
		kgdb_breakpoint(); \
	} \
} while (0)
=======
#ifdef CONFIG_DEBUG_KERNEL_DC
#define dc_breakpoint()		kgdb_breakpoint()
>>>>>>> d1988041
#else
#define dc_breakpoint()		do {} while (0)
#endif

#define ASSERT_CRITICAL(expr) do {		\
		if (WARN_ON(!(expr)))		\
			dc_breakpoint();	\
	} while (0)

#define ASSERT(expr) do {			\
		if (WARN_ON_ONCE(!(expr)))	\
			dc_breakpoint();	\
	} while (0)

#define BREAK_TO_DEBUGGER() \
	do { \
		DRM_DEBUG_DRIVER("%s():%d\n", __func__, __LINE__); \
		dc_breakpoint(); \
	} while (0)

#define DC_ERR(...)  do { \
	dm_error(__VA_ARGS__); \
	BREAK_TO_DEBUGGER(); \
} while (0)

#endif /* _OS_TYPES_H_ */<|MERGE_RESOLUTION|>--- conflicted
+++ resolved
@@ -94,17 +94,8 @@
  * general debug capabilities
  *
  */
-<<<<<<< HEAD
-#if defined(CONFIG_DEBUG_KERNEL_DC) && (defined(CONFIG_HAVE_KGDB) || defined(CONFIG_KGDB))
-#define ASSERT_CRITICAL(expr) do {	\
-	if (WARN_ON(!(expr))) { \
-		kgdb_breakpoint(); \
-	} \
-} while (0)
-=======
 #ifdef CONFIG_DEBUG_KERNEL_DC
 #define dc_breakpoint()		kgdb_breakpoint()
->>>>>>> d1988041
 #else
 #define dc_breakpoint()		do {} while (0)
 #endif
