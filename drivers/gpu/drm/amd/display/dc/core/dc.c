/*
 * Copyright 2015 Advanced Micro Devices, Inc.
 *
 * Permission is hereby granted, free of charge, to any person obtaining a
 * copy of this software and associated documentation files (the "Software"),
 * to deal in the Software without restriction, including without limitation
 * the rights to use, copy, modify, merge, publish, distribute, sublicense,
 * and/or sell copies of the Software, and to permit persons to whom the
 * Software is furnished to do so, subject to the following conditions:
 *
 * The above copyright notice and this permission notice shall be included in
 * all copies or substantial portions of the Software.
 *
 * THE SOFTWARE IS PROVIDED "AS IS", WITHOUT WARRANTY OF ANY KIND, EXPRESS OR
 * IMPLIED, INCLUDING BUT NOT LIMITED TO THE WARRANTIES OF MERCHANTABILITY,
 * FITNESS FOR A PARTICULAR PURPOSE AND NONINFRINGEMENT.  IN NO EVENT SHALL
 * THE COPYRIGHT HOLDER(S) OR AUTHOR(S) BE LIABLE FOR ANY CLAIM, DAMAGES OR
 * OTHER LIABILITY, WHETHER IN AN ACTION OF CONTRACT, TORT OR OTHERWISE,
 * ARISING FROM, OUT OF OR IN CONNECTION WITH THE SOFTWARE OR THE USE OR
 * OTHER DEALINGS IN THE SOFTWARE.
 *
 * Authors: AMD
 */

#include <linux/slab.h>
#include <linux/mm.h>

#include "dm_services.h"

#include "dc.h"

#include "core_status.h"
#include "core_types.h"
#include "hw_sequencer.h"
#include "dce/dce_hwseq.h"

#include "resource.h"

#include "clk_mgr.h"
#include "clock_source.h"
#include "dc_bios_types.h"

#include "bios_parser_interface.h"
#include "include/irq_service_interface.h"
#include "transform.h"
#include "dmcu.h"
#include "dpp.h"
#include "timing_generator.h"
#include "abm.h"
#include "virtual/virtual_link_encoder.h"

#include "link_hwss.h"
#include "link_encoder.h"

#include "dc_link_ddc.h"
#include "dm_helpers.h"
#include "mem_input.h"
#include "hubp.h"

#include "dc_link_dp.h"

#ifdef CONFIG_DRM_AMD_DC_DSC_SUPPORT
#include "dsc.h"
#endif

#ifdef CONFIG_DRM_AMD_DC_DCN2_0
#include "vm_helper.h"
#endif

#include "dce/dce_i2c.h"

#define DC_LOGGER \
	dc->ctx->logger

const static char DC_BUILD_ID[] = "production-build";

/**
 * DOC: Overview
 *
 * DC is the OS-agnostic component of the amdgpu DC driver.
 *
 * DC maintains and validates a set of structs representing the state of the
 * driver and writes that state to AMD hardware
 *
 * Main DC HW structs:
 *
 * struct dc - The central struct.  One per driver.  Created on driver load,
 * destroyed on driver unload.
 *
 * struct dc_context - One per driver.
 * Used as a backpointer by most other structs in dc.
 *
 * struct dc_link - One per connector (the physical DP, HDMI, miniDP, or eDP
 * plugpoints).  Created on driver load, destroyed on driver unload.
 *
 * struct dc_sink - One per display.  Created on boot or hotplug.
 * Destroyed on shutdown or hotunplug.  A dc_link can have a local sink
 * (the display directly attached).  It may also have one or more remote
 * sinks (in the Multi-Stream Transport case)
 *
 * struct resource_pool - One per driver.  Represents the hw blocks not in the
 * main pipeline.  Not directly accessible by dm.
 *
 * Main dc state structs:
 *
 * These structs can be created and destroyed as needed.  There is a full set of
 * these structs in dc->current_state representing the currently programmed state.
 *
 * struct dc_state - The global DC state to track global state information,
 * such as bandwidth values.
 *
 * struct dc_stream_state - Represents the hw configuration for the pipeline from
 * a framebuffer to a display.  Maps one-to-one with dc_sink.
 *
 * struct dc_plane_state - Represents a framebuffer.  Each stream has at least one,
 * and may have more in the Multi-Plane Overlay case.
 *
 * struct resource_context - Represents the programmable state of everything in
 * the resource_pool.  Not directly accessible by dm.
 *
 * struct pipe_ctx - A member of struct resource_context.  Represents the
 * internal hardware pipeline components.  Each dc_plane_state has either
 * one or two (in the pipe-split case).
 */

/*******************************************************************************
 * Private functions
 ******************************************************************************/

static inline void elevate_update_type(enum surface_update_type *original, enum surface_update_type new)
{
	if (new > *original)
		*original = new;
}

static void destroy_links(struct dc *dc)
{
	uint32_t i;

	for (i = 0; i < dc->link_count; i++) {
		if (NULL != dc->links[i])
			link_destroy(&dc->links[i]);
	}
}

static bool create_links(
		struct dc *dc,
		uint32_t num_virtual_links)
{
	int i;
	int connectors_num;
	struct dc_bios *bios = dc->ctx->dc_bios;

	dc->link_count = 0;

	connectors_num = bios->funcs->get_connectors_number(bios);

	if (connectors_num > ENUM_ID_COUNT) {
		dm_error(
			"DC: Number of connectors %d exceeds maximum of %d!\n",
			connectors_num,
			ENUM_ID_COUNT);
		return false;
	}

	dm_output_to_console(
		"DC: %s: connectors_num: physical:%d, virtual:%d\n",
		__func__,
		connectors_num,
		num_virtual_links);

	for (i = 0; i < connectors_num; i++) {
		struct link_init_data link_init_params = {0};
		struct dc_link *link;

		link_init_params.ctx = dc->ctx;
		/* next BIOS object table connector */
		link_init_params.connector_index = i;
		link_init_params.link_index = dc->link_count;
		link_init_params.dc = dc;
		link = link_create(&link_init_params);

		if (link) {
			bool should_destory_link = false;

			if (link->connector_signal == SIGNAL_TYPE_EDP) {
				if (dc->config.edp_not_connected)
					should_destory_link = true;
				else if (dc->debug.remove_disconnect_edp) {
					enum dc_connection_type type;
					dc_link_detect_sink(link, &type);
					if (type == dc_connection_none)
						should_destory_link = true;
				}
			}

			if (!should_destory_link) {
				dc->links[dc->link_count] = link;
				link->dc = dc;
				++dc->link_count;
			} else {
				link_destroy(&link);
			}
		}
	}

	for (i = 0; i < num_virtual_links; i++) {
		struct dc_link *link = kzalloc(sizeof(*link), GFP_KERNEL);
		struct encoder_init_data enc_init = {0};

		if (link == NULL) {
			BREAK_TO_DEBUGGER();
			goto failed_alloc;
		}

		link->link_index = dc->link_count;
		dc->links[dc->link_count] = link;
		dc->link_count++;

		link->ctx = dc->ctx;
		link->dc = dc;
		link->connector_signal = SIGNAL_TYPE_VIRTUAL;
		link->link_id.type = OBJECT_TYPE_CONNECTOR;
		link->link_id.id = CONNECTOR_ID_VIRTUAL;
		link->link_id.enum_id = ENUM_ID_1;
		link->link_enc = kzalloc(sizeof(*link->link_enc), GFP_KERNEL);

		if (!link->link_enc) {
			BREAK_TO_DEBUGGER();
			goto failed_alloc;
		}

		link->link_status.dpcd_caps = &link->dpcd_caps;

		enc_init.ctx = dc->ctx;
		enc_init.channel = CHANNEL_ID_UNKNOWN;
		enc_init.hpd_source = HPD_SOURCEID_UNKNOWN;
		enc_init.transmitter = TRANSMITTER_UNKNOWN;
		enc_init.connector = link->link_id;
		enc_init.encoder.type = OBJECT_TYPE_ENCODER;
		enc_init.encoder.id = ENCODER_ID_INTERNAL_VIRTUAL;
		enc_init.encoder.enum_id = ENUM_ID_1;
		virtual_link_encoder_construct(link->link_enc, &enc_init);
	}

	return true;

failed_alloc:
	return false;
}

static struct dc_perf_trace *dc_perf_trace_create(void)
{
	return kzalloc(sizeof(struct dc_perf_trace), GFP_KERNEL);
}

static void dc_perf_trace_destroy(struct dc_perf_trace **perf_trace)
{
	kfree(*perf_trace);
	*perf_trace = NULL;
}

/**
 *****************************************************************************
 *  Function: dc_stream_adjust_vmin_vmax
 *
 *  @brief
 *     Looks up the pipe context of dc_stream_state and updates the
 *     vertical_total_min and vertical_total_max of the DRR, Dynamic Refresh
 *     Rate, which is a power-saving feature that targets reducing panel
 *     refresh rate while the screen is static
 *
 *  @param [in] dc: dc reference
 *  @param [in] stream: Initial dc stream state
 *  @param [in] adjust: Updated parameters for vertical_total_min and
 *  vertical_total_max
 *****************************************************************************
 */
bool dc_stream_adjust_vmin_vmax(struct dc *dc,
		struct dc_stream_state *stream,
		struct dc_crtc_timing_adjust *adjust)
{
	int i = 0;
	bool ret = false;

	for (i = 0; i < MAX_PIPES; i++) {
		struct pipe_ctx *pipe = &dc->current_state->res_ctx.pipe_ctx[i];

		if (pipe->stream == stream && pipe->stream_res.tg) {
			pipe->stream->adjust = *adjust;
			dc->hwss.set_drr(&pipe,
					1,
					adjust->v_total_min,
					adjust->v_total_max,
					adjust->v_total_mid,
					adjust->v_total_mid_frame_num);

			ret = true;
		}
	}
	return ret;
}

bool dc_stream_get_crtc_position(struct dc *dc,
		struct dc_stream_state **streams, int num_streams,
		unsigned int *v_pos, unsigned int *nom_v_pos)
{
	/* TODO: Support multiple streams */
	const struct dc_stream_state *stream = streams[0];
	int i = 0;
	bool ret = false;
	struct crtc_position position;

	for (i = 0; i < MAX_PIPES; i++) {
		struct pipe_ctx *pipe =
				&dc->current_state->res_ctx.pipe_ctx[i];

		if (pipe->stream == stream && pipe->stream_res.stream_enc) {
			dc->hwss.get_position(&pipe, 1, &position);

			*v_pos = position.vertical_count;
			*nom_v_pos = position.nominal_vcount;
			ret = true;
		}
	}
	return ret;
}

/**
 * dc_stream_configure_crc() - Configure CRC capture for the given stream.
 * @dc: DC Object
 * @stream: The stream to configure CRC on.
 * @enable: Enable CRC if true, disable otherwise.
 * @continuous: Capture CRC on every frame if true. Otherwise, only capture
 *              once.
 *
 * By default, only CRC0 is configured, and the entire frame is used to
 * calculate the crc.
 */
bool dc_stream_configure_crc(struct dc *dc, struct dc_stream_state *stream,
			     bool enable, bool continuous)
{
	int i;
	struct pipe_ctx *pipe;
	struct crc_params param;
	struct timing_generator *tg;

	for (i = 0; i < MAX_PIPES; i++) {
		pipe = &dc->current_state->res_ctx.pipe_ctx[i];
		if (pipe->stream == stream)
			break;
	}
	/* Stream not found */
	if (i == MAX_PIPES)
		return false;

	/* Always capture the full frame */
	param.windowa_x_start = 0;
	param.windowa_y_start = 0;
	param.windowa_x_end = pipe->stream->timing.h_addressable;
	param.windowa_y_end = pipe->stream->timing.v_addressable;
	param.windowb_x_start = 0;
	param.windowb_y_start = 0;
	param.windowb_x_end = pipe->stream->timing.h_addressable;
	param.windowb_y_end = pipe->stream->timing.v_addressable;

	/* Default to the union of both windows */
	param.selection = UNION_WINDOW_A_B;
	param.continuous_mode = continuous;
	param.enable = enable;

	tg = pipe->stream_res.tg;

	/* Only call if supported */
	if (tg->funcs->configure_crc)
		return tg->funcs->configure_crc(tg, &param);
	DC_LOG_WARNING("CRC capture not supported.");
	return false;
}

/**
 * dc_stream_get_crc() - Get CRC values for the given stream.
 * @dc: DC object
 * @stream: The DC stream state of the stream to get CRCs from.
 * @r_cr, g_y, b_cb: CRC values for the three channels are stored here.
 *
 * dc_stream_configure_crc needs to be called beforehand to enable CRCs.
 * Return false if stream is not found, or if CRCs are not enabled.
 */
bool dc_stream_get_crc(struct dc *dc, struct dc_stream_state *stream,
		       uint32_t *r_cr, uint32_t *g_y, uint32_t *b_cb)
{
	int i;
	struct pipe_ctx *pipe;
	struct timing_generator *tg;

	for (i = 0; i < MAX_PIPES; i++) {
		pipe = &dc->current_state->res_ctx.pipe_ctx[i];
		if (pipe->stream == stream)
			break;
	}
	/* Stream not found */
	if (i == MAX_PIPES)
		return false;

	tg = pipe->stream_res.tg;

	if (tg->funcs->get_crc)
		return tg->funcs->get_crc(tg, r_cr, g_y, b_cb);
	DC_LOG_WARNING("CRC capture not supported.");
	return false;
}

void dc_stream_set_dither_option(struct dc_stream_state *stream,
		enum dc_dither_option option)
{
	struct bit_depth_reduction_params params;
	struct dc_link *link = stream->link;
	struct pipe_ctx *pipes = NULL;
	int i;

	for (i = 0; i < MAX_PIPES; i++) {
		if (link->dc->current_state->res_ctx.pipe_ctx[i].stream ==
				stream) {
			pipes = &link->dc->current_state->res_ctx.pipe_ctx[i];
			break;
		}
	}

	if (!pipes)
		return;
	if (option > DITHER_OPTION_MAX)
		return;

	stream->dither_option = option;

	memset(&params, 0, sizeof(params));
	resource_build_bit_depth_reduction_params(stream, &params);
	stream->bit_depth_params = params;

	if (pipes->plane_res.xfm &&
	    pipes->plane_res.xfm->funcs->transform_set_pixel_storage_depth) {
		pipes->plane_res.xfm->funcs->transform_set_pixel_storage_depth(
			pipes->plane_res.xfm,
			pipes->plane_res.scl_data.lb_params.depth,
			&stream->bit_depth_params);
	}

	pipes->stream_res.opp->funcs->
		opp_program_bit_depth_reduction(pipes->stream_res.opp, &params);
}

bool dc_stream_set_gamut_remap(struct dc *dc, const struct dc_stream_state *stream)
{
	int i = 0;
	bool ret = false;
	struct pipe_ctx *pipes;

	for (i = 0; i < MAX_PIPES; i++) {
		if (dc->current_state->res_ctx.pipe_ctx[i].stream == stream) {
			pipes = &dc->current_state->res_ctx.pipe_ctx[i];
			dc->hwss.program_gamut_remap(pipes);
			ret = true;
		}
	}

	return ret;
}

bool dc_stream_program_csc_matrix(struct dc *dc, struct dc_stream_state *stream)
{
	int i = 0;
	bool ret = false;
	struct pipe_ctx *pipes;

	for (i = 0; i < MAX_PIPES; i++) {
		if (dc->current_state->res_ctx.pipe_ctx[i].stream
				== stream) {

			pipes = &dc->current_state->res_ctx.pipe_ctx[i];
			dc->hwss.program_output_csc(dc,
					pipes,
					stream->output_color_space,
					stream->csc_color_matrix.matrix,
					pipes->stream_res.opp->inst);
			ret = true;
		}
	}

	return ret;
}

void dc_stream_set_static_screen_events(struct dc *dc,
		struct dc_stream_state **streams,
		int num_streams,
		const struct dc_static_screen_events *events)
{
	int i = 0;
	int j = 0;
	struct pipe_ctx *pipes_affected[MAX_PIPES];
	int num_pipes_affected = 0;

	for (i = 0; i < num_streams; i++) {
		struct dc_stream_state *stream = streams[i];

		for (j = 0; j < MAX_PIPES; j++) {
			if (dc->current_state->res_ctx.pipe_ctx[j].stream
					== stream) {
				pipes_affected[num_pipes_affected++] =
						&dc->current_state->res_ctx.pipe_ctx[j];
			}
		}
	}

	dc->hwss.set_static_screen_control(pipes_affected, num_pipes_affected, events);
}

static void destruct(struct dc *dc)
{
	if (dc->current_state) {
		dc_release_state(dc->current_state);
		dc->current_state = NULL;
	}

	destroy_links(dc);

	if (dc->clk_mgr) {
		dc_destroy_clk_mgr(dc->clk_mgr);
		dc->clk_mgr = NULL;
	}

	dc_destroy_resource_pool(dc);

	if (dc->ctx->gpio_service)
		dal_gpio_service_destroy(&dc->ctx->gpio_service);

	if (dc->ctx->created_bios)
		dal_bios_parser_destroy(&dc->ctx->dc_bios);

	dc_perf_trace_destroy(&dc->ctx->perf_trace);

	kfree(dc->ctx);
	dc->ctx = NULL;

	kfree(dc->bw_vbios);
	dc->bw_vbios = NULL;

	kfree(dc->bw_dceip);
	dc->bw_dceip = NULL;

#ifdef CONFIG_DRM_AMD_DC_DCN1_0
	kfree(dc->dcn_soc);
	dc->dcn_soc = NULL;

	kfree(dc->dcn_ip);
	dc->dcn_ip = NULL;

#endif
#ifdef CONFIG_DRM_AMD_DC_DCN2_0
	kfree(dc->vm_helper);
	dc->vm_helper = NULL;

#endif
}

static bool construct(struct dc *dc,
		const struct dc_init_data *init_params)
{
	struct dc_context *dc_ctx;
	struct bw_calcs_dceip *dc_dceip;
	struct bw_calcs_vbios *dc_vbios;
#ifdef CONFIG_DRM_AMD_DC_DCN1_0
	struct dcn_soc_bounding_box *dcn_soc;
	struct dcn_ip_params *dcn_ip;
#endif

	enum dce_version dc_version = DCE_VERSION_UNKNOWN;
	dc->config = init_params->flags;

#ifdef CONFIG_DRM_AMD_DC_DCN2_0
	// Allocate memory for the vm_helper
	dc->vm_helper = kzalloc(sizeof(struct vm_helper), GFP_KERNEL);
	if (!dc->vm_helper) {
		dm_error("%s: failed to create dc->vm_helper\n", __func__);
		goto fail;
	}

#endif
	memcpy(&dc->bb_overrides, &init_params->bb_overrides, sizeof(dc->bb_overrides));

	dc_dceip = kzalloc(sizeof(*dc_dceip), GFP_KERNEL);
	if (!dc_dceip) {
		dm_error("%s: failed to create dceip\n", __func__);
		goto fail;
	}

	dc->bw_dceip = dc_dceip;

	dc_vbios = kzalloc(sizeof(*dc_vbios), GFP_KERNEL);
	if (!dc_vbios) {
		dm_error("%s: failed to create vbios\n", __func__);
		goto fail;
	}

	dc->bw_vbios = dc_vbios;
#ifdef CONFIG_DRM_AMD_DC_DCN1_0
	dcn_soc = kzalloc(sizeof(*dcn_soc), GFP_KERNEL);
	if (!dcn_soc) {
		dm_error("%s: failed to create dcn_soc\n", __func__);
		goto fail;
	}

	dc->dcn_soc = dcn_soc;

	dcn_ip = kzalloc(sizeof(*dcn_ip), GFP_KERNEL);
	if (!dcn_ip) {
		dm_error("%s: failed to create dcn_ip\n", __func__);
		goto fail;
	}

	dc->dcn_ip = dcn_ip;
#ifdef CONFIG_DRM_AMD_DC_DCN2_0
	dc->soc_bounding_box = init_params->soc_bounding_box;
#endif
#endif

	dc_ctx = kzalloc(sizeof(*dc_ctx), GFP_KERNEL);
	if (!dc_ctx) {
		dm_error("%s: failed to create ctx\n", __func__);
		goto fail;
	}

	dc_ctx->cgs_device = init_params->cgs_device;
	dc_ctx->driver_context = init_params->driver;
	dc_ctx->dc = dc;
	dc_ctx->asic_id = init_params->asic_id;
	dc_ctx->dc_sink_id_count = 0;
	dc_ctx->dc_stream_id_count = 0;
	dc->ctx = dc_ctx;

	/* Create logger */

	dc_ctx->dce_environment = init_params->dce_environment;

	dc_version = resource_parse_asic_id(init_params->asic_id);
	dc_ctx->dce_version = dc_version;

	/* Resource should construct all asic specific resources.
	 * This should be the only place where we need to parse the asic id
	 */
	if (init_params->vbios_override)
		dc_ctx->dc_bios = init_params->vbios_override;
	else {
		/* Create BIOS parser */
		struct bp_init_data bp_init_data;

		bp_init_data.ctx = dc_ctx;
		bp_init_data.bios = init_params->asic_id.atombios_base_address;

		dc_ctx->dc_bios = dal_bios_parser_create(
				&bp_init_data, dc_version);

		if (!dc_ctx->dc_bios) {
			ASSERT_CRITICAL(false);
			goto fail;
		}

		dc_ctx->created_bios = true;
		}

	dc_ctx->perf_trace = dc_perf_trace_create();
	if (!dc_ctx->perf_trace) {
		ASSERT_CRITICAL(false);
		goto fail;
	}

	/* Create GPIO service */
	dc_ctx->gpio_service = dal_gpio_service_create(
			dc_version,
			dc_ctx->dce_environment,
			dc_ctx);

	if (!dc_ctx->gpio_service) {
		ASSERT_CRITICAL(false);
		goto fail;
	}

	dc->res_pool = dc_create_resource_pool(dc, init_params, dc_version);
	if (!dc->res_pool)
		goto fail;

	dc->clk_mgr = dc_clk_mgr_create(dc->ctx, dc->res_pool->pp_smu, dc->res_pool->dccg);
	if (!dc->clk_mgr)
		goto fail;

#ifdef CONFIG_DRM_AMD_DC_DCN2_1
	if (dc->res_pool->funcs->update_bw_bounding_box)
		dc->res_pool->funcs->update_bw_bounding_box(dc, dc->clk_mgr->bw_params);
#endif

	/* Creation of current_state must occur after dc->dml
	 * is initialized in dc_create_resource_pool because
	 * on creation it copies the contents of dc->dml
	 */

	dc->current_state = dc_create_state(dc);

	if (!dc->current_state) {
		dm_error("%s: failed to create validate ctx\n", __func__);
		goto fail;
	}

	dc_resource_state_construct(dc, dc->current_state);

	if (!create_links(dc, init_params->num_virtual_links))
		goto fail;

	return true;

fail:

	destruct(dc);
	return false;
}

#if defined(CONFIG_DRM_AMD_DC_DCN2_0)
static bool disable_all_writeback_pipes_for_stream(
		const struct dc *dc,
		struct dc_stream_state *stream,
		struct dc_state *context)
{
	int i;

	for (i = 0; i < stream->num_wb_info; i++)
		stream->writeback_info[i].wb_enabled = false;

	return true;
}
#endif

static void disable_dangling_plane(struct dc *dc, struct dc_state *context)
{
	int i, j;
	struct dc_state *dangling_context = dc_create_state(dc);
	struct dc_state *current_ctx;

	if (dangling_context == NULL)
		return;

	dc_resource_state_copy_construct(dc->current_state, dangling_context);

	for (i = 0; i < dc->res_pool->pipe_count; i++) {
		struct dc_stream_state *old_stream =
				dc->current_state->res_ctx.pipe_ctx[i].stream;
		bool should_disable = true;

		for (j = 0; j < context->stream_count; j++) {
			if (old_stream == context->streams[j]) {
				should_disable = false;
				break;
			}
		}
		if (should_disable && old_stream) {
			dc_rem_all_planes_for_stream(dc, old_stream, dangling_context);
#if defined(CONFIG_DRM_AMD_DC_DCN2_0)
			disable_all_writeback_pipes_for_stream(dc, old_stream, dangling_context);
#endif
			dc->hwss.apply_ctx_for_surface(dc, old_stream, 0, dangling_context);
		}
	}

	current_ctx = dc->current_state;
	dc->current_state = dangling_context;
	dc_release_state(current_ctx);
}

/*******************************************************************************
 * Public functions
 ******************************************************************************/

struct dc *dc_create(const struct dc_init_data *init_params)
{
	struct dc *dc = kzalloc(sizeof(*dc), GFP_KERNEL);
	unsigned int full_pipe_count;

	if (NULL == dc)
		goto alloc_fail;

	if (false == construct(dc, init_params))
		goto construct_fail;

	/*TODO: separate HW and SW initialization*/
	dc->hwss.init_hw(dc);

	full_pipe_count = dc->res_pool->pipe_count;
	if (dc->res_pool->underlay_pipe_index != NO_UNDERLAY_PIPE)
		full_pipe_count--;
	dc->caps.max_streams = min(
			full_pipe_count,
			dc->res_pool->stream_enc_count);

	dc->caps.max_links = dc->link_count;
	dc->caps.max_audios = dc->res_pool->audio_count;
	dc->caps.linear_pitch_alignment = 64;

	/* Populate versioning information */
	dc->versions.dc_ver = DC_VER;

	if (dc->res_pool->dmcu != NULL)
		dc->versions.dmcu_version = dc->res_pool->dmcu->dmcu_version;

	dc->build_id = DC_BUILD_ID;

	DC_LOG_DC("Display Core initialized\n");



	return dc;

construct_fail:
	kfree(dc);

alloc_fail:
	return NULL;
}

void dc_init_callbacks(struct dc *dc,
		const struct dc_callback_init *init_params)
{
}

void dc_destroy(struct dc **dc)
{
	destruct(*dc);
	kfree(*dc);
	*dc = NULL;
}

static void enable_timing_multisync(
		struct dc *dc,
		struct dc_state *ctx)
{
	int i = 0, multisync_count = 0;
	int pipe_count = dc->res_pool->pipe_count;
	struct pipe_ctx *multisync_pipes[MAX_PIPES] = { NULL };

	for (i = 0; i < pipe_count; i++) {
		if (!ctx->res_ctx.pipe_ctx[i].stream ||
				!ctx->res_ctx.pipe_ctx[i].stream->triggered_crtc_reset.enabled)
			continue;
		if (ctx->res_ctx.pipe_ctx[i].stream == ctx->res_ctx.pipe_ctx[i].stream->triggered_crtc_reset.event_source)
			continue;
		multisync_pipes[multisync_count] = &ctx->res_ctx.pipe_ctx[i];
		multisync_count++;
	}

	if (multisync_count > 0) {
		dc->hwss.enable_per_frame_crtc_position_reset(
			dc, multisync_count, multisync_pipes);
	}
}

static void program_timing_sync(
		struct dc *dc,
		struct dc_state *ctx)
{
	int i, j, k;
	int group_index = 0;
	int num_group = 0;
	int pipe_count = dc->res_pool->pipe_count;
	struct pipe_ctx *unsynced_pipes[MAX_PIPES] = { NULL };

	for (i = 0; i < pipe_count; i++) {
		if (!ctx->res_ctx.pipe_ctx[i].stream || ctx->res_ctx.pipe_ctx[i].top_pipe)
			continue;

		unsynced_pipes[i] = &ctx->res_ctx.pipe_ctx[i];
	}

	for (i = 0; i < pipe_count; i++) {
		int group_size = 1;
		struct pipe_ctx *pipe_set[MAX_PIPES];

		if (!unsynced_pipes[i])
			continue;

		pipe_set[0] = unsynced_pipes[i];
		unsynced_pipes[i] = NULL;

		/* Add tg to the set, search rest of the tg's for ones with
		 * same timing, add all tgs with same timing to the group
		 */
		for (j = i + 1; j < pipe_count; j++) {
			if (!unsynced_pipes[j])
				continue;

			if (resource_are_streams_timing_synchronizable(
					unsynced_pipes[j]->stream,
					pipe_set[0]->stream)) {
				pipe_set[group_size] = unsynced_pipes[j];
				unsynced_pipes[j] = NULL;
				group_size++;
			}
		}

		/* set first pipe with plane as master */
		for (j = 0; j < group_size; j++) {
			struct pipe_ctx *temp;

			if (pipe_set[j]->plane_state) {
				if (j == 0)
					break;

				temp = pipe_set[0];
				pipe_set[0] = pipe_set[j];
				pipe_set[j] = temp;
				break;
			}
		}


		for (k = 0; k < group_size; k++) {
			struct dc_stream_status *status = dc_stream_get_status_from_state(ctx, pipe_set[k]->stream);

			status->timing_sync_info.group_id = num_group;
			status->timing_sync_info.group_size = group_size;
			if (k == 0)
				status->timing_sync_info.master = true;
			else
				status->timing_sync_info.master = false;

		}
		/* remove any other pipes with plane as they have already been synced */
		for (j = j + 1; j < group_size; j++) {
			if (pipe_set[j]->plane_state) {
				group_size--;
				pipe_set[j] = pipe_set[group_size];
				j--;
			}
		}

		if (group_size > 1) {
			dc->hwss.enable_timing_synchronization(
				dc, group_index, group_size, pipe_set);
			group_index++;
		}
		num_group++;
	}
}

static bool context_changed(
		struct dc *dc,
		struct dc_state *context)
{
	uint8_t i;

	if (context->stream_count != dc->current_state->stream_count)
		return true;

	for (i = 0; i < dc->current_state->stream_count; i++) {
		if (dc->current_state->streams[i] != context->streams[i])
			return true;
	}

	return false;
}

bool dc_validate_seamless_boot_timing(const struct dc *dc,
				const struct dc_sink *sink,
				struct dc_crtc_timing *crtc_timing)
{
	struct timing_generator *tg;
	struct dc_link *link = sink->link;
	unsigned int enc_inst, tg_inst;

	/* Check for enabled DIG to identify enabled display */
	if (!link->link_enc->funcs->is_dig_enabled(link->link_enc))
		return false;

	/* Check for which front end is used by this encoder.
	 * Note the inst is 1 indexed, where 0 is undefined.
	 * Note that DIG_FE can source from different OTG but our
	 * current implementation always map 1-to-1, so this code makes
	 * the same assumption and doesn't check OTG source.
	 */
	enc_inst = link->link_enc->funcs->get_dig_frontend(link->link_enc);

	/* Instance should be within the range of the pool */
	if (enc_inst >= dc->res_pool->pipe_count)
		return false;

	if (enc_inst >= dc->res_pool->stream_enc_count)
		return false;

	tg_inst = dc->res_pool->stream_enc[enc_inst]->funcs->dig_source_otg(
		dc->res_pool->stream_enc[enc_inst]);

	if (tg_inst >= dc->res_pool->timing_generator_count)
		return false;

	tg = dc->res_pool->timing_generators[tg_inst];

	if (!tg->funcs->is_matching_timing)
		return false;

	if (!tg->funcs->is_matching_timing(tg, crtc_timing))
		return false;

	if (dc_is_dp_signal(link->connector_signal)) {
		unsigned int pix_clk_100hz;

		dc->res_pool->dp_clock_source->funcs->get_pixel_clk_frequency_100hz(
			dc->res_pool->dp_clock_source,
			tg_inst, &pix_clk_100hz);

		if (crtc_timing->pix_clk_100hz != pix_clk_100hz)
			return false;

	}

	return true;
}

bool dc_enable_stereo(
	struct dc *dc,
	struct dc_state *context,
	struct dc_stream_state *streams[],
	uint8_t stream_count)
{
	bool ret = true;
	int i, j;
	struct pipe_ctx *pipe;

	for (i = 0; i < MAX_PIPES; i++) {
		if (context != NULL)
			pipe = &context->res_ctx.pipe_ctx[i];
		else
			pipe = &dc->current_state->res_ctx.pipe_ctx[i];
		for (j = 0 ; pipe && j < stream_count; j++)  {
			if (streams[j] && streams[j] == pipe->stream &&
				dc->hwss.setup_stereo)
				dc->hwss.setup_stereo(pipe, dc);
		}
	}

	return ret;
}

/*
 * Applies given context to HW and copy it into current context.
 * It's up to the user to release the src context afterwards.
 */
static enum dc_status dc_commit_state_no_check(struct dc *dc, struct dc_state *context)
{
	struct dc_bios *dcb = dc->ctx->dc_bios;
	enum dc_status result = DC_ERROR_UNEXPECTED;
	struct pipe_ctx *pipe;
	int i, k, l;
	struct dc_stream_state *dc_streams[MAX_STREAMS] = {0};

	disable_dangling_plane(dc, context);

	for (i = 0; i < context->stream_count; i++)
		dc_streams[i] =  context->streams[i];

	if (!dcb->funcs->is_accelerated_mode(dcb))
		dc->hwss.enable_accelerated_mode(dc, context);

	for (i = 0; i < context->stream_count; i++) {
		if (context->streams[i]->apply_seamless_boot_optimization)
			dc->optimize_seamless_boot = true;
	}

	if (!dc->optimize_seamless_boot)
		dc->hwss.prepare_bandwidth(dc, context);

	/* re-program planes for existing stream, in case we need to
	 * free up plane resource for later use
	 */
	for (i = 0; i < context->stream_count; i++) {
		if (context->streams[i]->mode_changed)
			continue;

		dc->hwss.apply_ctx_for_surface(
			dc, context->streams[i],
			context->stream_status[i].plane_count,
			context); /* use new pipe config in new context */
	}

	/* Program hardware */
	for (i = 0; i < dc->res_pool->pipe_count; i++) {
		pipe = &context->res_ctx.pipe_ctx[i];
		dc->hwss.wait_for_mpcc_disconnect(dc, dc->res_pool, pipe);
	}

	result = dc->hwss.apply_ctx_to_hw(dc, context);

	if (result != DC_OK)
		return result;

	if (context->stream_count > 1 && !dc->debug.disable_timing_sync) {
		enable_timing_multisync(dc, context);
		program_timing_sync(dc, context);
	}

	/* Program all planes within new context*/
	for (i = 0; i < context->stream_count; i++) {
		const struct dc_link *link = context->streams[i]->link;

		if (!context->streams[i]->mode_changed)
			continue;

		dc->hwss.apply_ctx_for_surface(
				dc, context->streams[i],
				context->stream_status[i].plane_count,
				context);

		/*
		 * enable stereo
		 * TODO rework dc_enable_stereo call to work with validation sets?
		 */
		for (k = 0; k < MAX_PIPES; k++) {
			pipe = &context->res_ctx.pipe_ctx[k];

			for (l = 0 ; pipe && l < context->stream_count; l++)  {
				if (context->streams[l] &&
					context->streams[l] == pipe->stream &&
					dc->hwss.setup_stereo)
					dc->hwss.setup_stereo(pipe, dc);
			}
		}

		CONN_MSG_MODE(link, "{%dx%d, %dx%d@%dKhz}",
				context->streams[i]->timing.h_addressable,
				context->streams[i]->timing.v_addressable,
				context->streams[i]->timing.h_total,
				context->streams[i]->timing.v_total,
				context->streams[i]->timing.pix_clk_100hz / 10);
	}

	dc_enable_stereo(dc, context, dc_streams, context->stream_count);

	if (!dc->optimize_seamless_boot)
		/* pplib is notified if disp_num changed */
		dc->hwss.optimize_bandwidth(dc, context);

	for (i = 0; i < context->stream_count; i++)
		context->streams[i]->mode_changed = false;

	memset(&context->commit_hints, 0, sizeof(context->commit_hints));

	for (i = 0; i < context->stream_count; i++)
		context->streams[i]->mode_changed = false;

	dc_release_state(dc->current_state);

	dc->current_state = context;

	dc_retain_state(dc->current_state);

	return result;
}

bool dc_commit_state(struct dc *dc, struct dc_state *context)
{
	enum dc_status result = DC_ERROR_UNEXPECTED;
	int i;

	if (false == context_changed(dc, context))
		return DC_OK;

	DC_LOG_DC("%s: %d streams\n",
				__func__, context->stream_count);

	for (i = 0; i < context->stream_count; i++) {
		struct dc_stream_state *stream = context->streams[i];

		dc_stream_log(dc, stream);
	}

	result = dc_commit_state_no_check(dc, context);

	return (result == DC_OK);
}

bool dc_post_update_surfaces_to_stream(struct dc *dc)
{
	int i;
	struct dc_state *context = dc->current_state;

	if (!dc->optimized_required || dc->optimize_seamless_boot)
		return true;

	post_surface_trace(dc);

	for (i = 0; i < dc->res_pool->pipe_count; i++)
		if (context->res_ctx.pipe_ctx[i].stream == NULL ||
		    context->res_ctx.pipe_ctx[i].plane_state == NULL) {
			context->res_ctx.pipe_ctx[i].pipe_idx = i;
			dc->hwss.disable_plane(dc, &context->res_ctx.pipe_ctx[i]);
		}

	dc->optimized_required = false;

	dc->hwss.optimize_bandwidth(dc, context);
	return true;
}

struct dc_state *dc_create_state(struct dc *dc)
{
	struct dc_state *context = kvzalloc(sizeof(struct dc_state),
					    GFP_KERNEL);

	if (!context)
		return NULL;
	/* Each context must have their own instance of VBA and in order to
	 * initialize and obtain IP and SOC the base DML instance from DC is
	 * initially copied into every context
	 */
#ifdef CONFIG_DRM_AMD_DC_DCN1_0
	memcpy(&context->bw_ctx.dml, &dc->dml, sizeof(struct display_mode_lib));
#endif

	kref_init(&context->refcount);

	return context;
}

struct dc_state *dc_copy_state(struct dc_state *src_ctx)
{
	int i, j;
	struct dc_state *new_ctx = kvmalloc(sizeof(struct dc_state), GFP_KERNEL);

	if (!new_ctx)
		return NULL;
	memcpy(new_ctx, src_ctx, sizeof(struct dc_state));

	for (i = 0; i < MAX_PIPES; i++) {
			struct pipe_ctx *cur_pipe = &new_ctx->res_ctx.pipe_ctx[i];

			if (cur_pipe->top_pipe)
				cur_pipe->top_pipe =  &new_ctx->res_ctx.pipe_ctx[cur_pipe->top_pipe->pipe_idx];

			if (cur_pipe->bottom_pipe)
				cur_pipe->bottom_pipe = &new_ctx->res_ctx.pipe_ctx[cur_pipe->bottom_pipe->pipe_idx];

			if (cur_pipe->prev_odm_pipe)
				cur_pipe->prev_odm_pipe =  &new_ctx->res_ctx.pipe_ctx[cur_pipe->prev_odm_pipe->pipe_idx];

			if (cur_pipe->next_odm_pipe)
				cur_pipe->next_odm_pipe = &new_ctx->res_ctx.pipe_ctx[cur_pipe->next_odm_pipe->pipe_idx];

	}

	for (i = 0; i < new_ctx->stream_count; i++) {
			dc_stream_retain(new_ctx->streams[i]);
			for (j = 0; j < new_ctx->stream_status[i].plane_count; j++)
				dc_plane_state_retain(
					new_ctx->stream_status[i].plane_states[j]);
	}

	kref_init(&new_ctx->refcount);

	return new_ctx;
}

void dc_retain_state(struct dc_state *context)
{
	kref_get(&context->refcount);
}

static void dc_state_free(struct kref *kref)
{
	struct dc_state *context = container_of(kref, struct dc_state, refcount);
	dc_resource_state_destruct(context);
	kvfree(context);
}

void dc_release_state(struct dc_state *context)
{
	kref_put(&context->refcount, dc_state_free);
}

bool dc_set_generic_gpio_for_stereo(bool enable,
		struct gpio_service *gpio_service)
{
	enum gpio_result gpio_result = GPIO_RESULT_NON_SPECIFIC_ERROR;
	struct gpio_pin_info pin_info;
	struct gpio *generic;
	struct gpio_generic_mux_config *config = kzalloc(sizeof(struct gpio_generic_mux_config),
			   GFP_KERNEL);

	if (!config)
		return false;
	pin_info = dal_gpio_get_generic_pin_info(gpio_service, GPIO_ID_GENERIC, 0);

	if (pin_info.mask == 0xFFFFFFFF || pin_info.offset == 0xFFFFFFFF) {
		kfree(config);
		return false;
	} else {
		generic = dal_gpio_service_create_generic_mux(
			gpio_service,
			pin_info.offset,
			pin_info.mask);
	}

	if (!generic) {
		kfree(config);
		return false;
	}

	gpio_result = dal_gpio_open(generic, GPIO_MODE_OUTPUT);

	config->enable_output_from_mux = enable;
	config->mux_select = GPIO_SIGNAL_SOURCE_PASS_THROUGH_STEREO_SYNC;

	if (gpio_result == GPIO_RESULT_OK)
		gpio_result = dal_mux_setup_config(generic, config);

	if (gpio_result == GPIO_RESULT_OK) {
		dal_gpio_close(generic);
		dal_gpio_destroy_generic_mux(&generic);
		kfree(config);
		return true;
	} else {
		dal_gpio_close(generic);
		dal_gpio_destroy_generic_mux(&generic);
		kfree(config);
		return false;
	}
}

static bool is_surface_in_context(
		const struct dc_state *context,
		const struct dc_plane_state *plane_state)
{
	int j;

	for (j = 0; j < MAX_PIPES; j++) {
		const struct pipe_ctx *pipe_ctx = &context->res_ctx.pipe_ctx[j];

		if (plane_state == pipe_ctx->plane_state) {
			return true;
		}
	}

	return false;
}

static enum surface_update_type get_plane_info_update_type(const struct dc_surface_update *u)
{
	union surface_update_flags *update_flags = &u->surface->update_flags;
	enum surface_update_type update_type = UPDATE_TYPE_FAST;

	if (!u->plane_info)
		return UPDATE_TYPE_FAST;

	if (u->plane_info->color_space != u->surface->color_space) {
		update_flags->bits.color_space_change = 1;
		elevate_update_type(&update_type, UPDATE_TYPE_MED);
	}

	if (u->plane_info->horizontal_mirror != u->surface->horizontal_mirror) {
		update_flags->bits.horizontal_mirror_change = 1;
		elevate_update_type(&update_type, UPDATE_TYPE_MED);
	}

	if (u->plane_info->rotation != u->surface->rotation) {
		update_flags->bits.rotation_change = 1;
		elevate_update_type(&update_type, UPDATE_TYPE_FULL);
	}

	if (u->plane_info->format != u->surface->format) {
		update_flags->bits.pixel_format_change = 1;
		elevate_update_type(&update_type, UPDATE_TYPE_FULL);
	}

	if (u->plane_info->stereo_format != u->surface->stereo_format) {
		update_flags->bits.stereo_format_change = 1;
		elevate_update_type(&update_type, UPDATE_TYPE_FULL);
	}

	if (u->plane_info->per_pixel_alpha != u->surface->per_pixel_alpha) {
		update_flags->bits.per_pixel_alpha_change = 1;
		elevate_update_type(&update_type, UPDATE_TYPE_MED);
	}

	if (u->plane_info->global_alpha_value != u->surface->global_alpha_value) {
		update_flags->bits.global_alpha_change = 1;
		elevate_update_type(&update_type, UPDATE_TYPE_MED);
	}

	if (u->plane_info->sdr_white_level != u->surface->sdr_white_level) {
		update_flags->bits.sdr_white_level = 1;
		elevate_update_type(&update_type, UPDATE_TYPE_MED);
	}

	if (u->plane_info->dcc.enable != u->surface->dcc.enable
			|| u->plane_info->dcc.independent_64b_blks != u->surface->dcc.independent_64b_blks
			|| u->plane_info->dcc.meta_pitch != u->surface->dcc.meta_pitch) {
		update_flags->bits.dcc_change = 1;
		elevate_update_type(&update_type, UPDATE_TYPE_MED);
	}

	if (resource_pixel_format_to_bpp(u->plane_info->format) !=
			resource_pixel_format_to_bpp(u->surface->format)) {
		/* different bytes per element will require full bandwidth
		 * and DML calculation
		 */
		update_flags->bits.bpp_change = 1;
		elevate_update_type(&update_type, UPDATE_TYPE_FULL);
	}

	if (u->plane_info->plane_size.surface_pitch != u->surface->plane_size.surface_pitch
			|| u->plane_info->plane_size.surface_pitch != u->surface->plane_size.surface_pitch
			|| u->plane_info->plane_size.chroma_pitch != u->surface->plane_size.chroma_pitch) {
		update_flags->bits.plane_size_change = 1;
		elevate_update_type(&update_type, UPDATE_TYPE_MED);
	}

<<<<<<< HEAD
=======

>>>>>>> fa578e9d
	if (memcmp(&u->plane_info->tiling_info, &u->surface->tiling_info,
			sizeof(union dc_tiling_info)) != 0) {
		update_flags->bits.swizzle_change = 1;
		elevate_update_type(&update_type, UPDATE_TYPE_MED);

		/* todo: below are HW dependent, we should add a hook to
		 * DCE/N resource and validated there.
		 */
		if (u->plane_info->tiling_info.gfx9.swizzle != DC_SW_LINEAR) {
			/* swizzled mode requires RQ to be setup properly,
			 * thus need to run DML to calculate RQ settings
			 */
			update_flags->bits.bandwidth_change = 1;
			elevate_update_type(&update_type, UPDATE_TYPE_FULL);
		}
	}

<<<<<<< HEAD
	if (update_flags->bits.rotation_change
			|| update_flags->bits.stereo_format_change
			|| update_flags->bits.pixel_format_change
			|| update_flags->bits.bpp_change
			|| update_flags->bits.bandwidth_change
			|| update_flags->bits.output_tf_change)
		return UPDATE_TYPE_FULL;

	return UPDATE_TYPE_MED;
=======
	/* This should be UPDATE_TYPE_FAST if nothing has changed. */
	return update_type;
>>>>>>> fa578e9d
}

static enum surface_update_type get_scaling_info_update_type(
		const struct dc_surface_update *u)
{
	union surface_update_flags *update_flags = &u->surface->update_flags;

	if (!u->scaling_info)
		return UPDATE_TYPE_FAST;

	if (u->scaling_info->clip_rect.width != u->surface->clip_rect.width
			|| u->scaling_info->clip_rect.height != u->surface->clip_rect.height
			|| u->scaling_info->dst_rect.width != u->surface->dst_rect.width
			|| u->scaling_info->dst_rect.height != u->surface->dst_rect.height) {
		update_flags->bits.scaling_change = 1;

		if ((u->scaling_info->dst_rect.width < u->surface->dst_rect.width
			|| u->scaling_info->dst_rect.height < u->surface->dst_rect.height)
				&& (u->scaling_info->dst_rect.width < u->surface->src_rect.width
					|| u->scaling_info->dst_rect.height < u->surface->src_rect.height))
			/* Making dst rect smaller requires a bandwidth change */
			update_flags->bits.bandwidth_change = 1;
	}

	if (u->scaling_info->src_rect.width != u->surface->src_rect.width
		|| u->scaling_info->src_rect.height != u->surface->src_rect.height) {

		update_flags->bits.scaling_change = 1;
		if (u->scaling_info->src_rect.width > u->surface->src_rect.width
				&& u->scaling_info->src_rect.height > u->surface->src_rect.height)
			/* Making src rect bigger requires a bandwidth change */
			update_flags->bits.clock_change = 1;
	}

	if (u->scaling_info->src_rect.x != u->surface->src_rect.x
			|| u->scaling_info->src_rect.y != u->surface->src_rect.y
			|| u->scaling_info->clip_rect.x != u->surface->clip_rect.x
			|| u->scaling_info->clip_rect.y != u->surface->clip_rect.y
			|| u->scaling_info->dst_rect.x != u->surface->dst_rect.x
			|| u->scaling_info->dst_rect.y != u->surface->dst_rect.y)
		update_flags->bits.position_change = 1;

	if (update_flags->bits.clock_change
			|| update_flags->bits.bandwidth_change)
		return UPDATE_TYPE_FULL;

	if (update_flags->bits.scaling_change
			|| update_flags->bits.position_change)
		return UPDATE_TYPE_MED;

	return UPDATE_TYPE_FAST;
}

static enum surface_update_type det_surface_update(const struct dc *dc,
		const struct dc_surface_update *u)
{
	const struct dc_state *context = dc->current_state;
	enum surface_update_type type;
	enum surface_update_type overall_type = UPDATE_TYPE_FAST;
	union surface_update_flags *update_flags = &u->surface->update_flags;

	update_flags->raw = 0; // Reset all flags

	if (u->flip_addr)
		update_flags->bits.addr_update = 1;

	if (!is_surface_in_context(context, u->surface)) {
		update_flags->bits.new_plane = 1;
		return UPDATE_TYPE_FULL;
	}

	if (u->surface->force_full_update) {
		update_flags->bits.full_update = 1;
		return UPDATE_TYPE_FULL;
	}

	type = get_plane_info_update_type(u);
	elevate_update_type(&overall_type, type);

	type = get_scaling_info_update_type(u);
	elevate_update_type(&overall_type, type);

	if (u->flip_addr)
		update_flags->bits.addr_update = 1;

	if (u->in_transfer_func)
		update_flags->bits.in_transfer_func_change = 1;

	if (u->input_csc_color_matrix)
		update_flags->bits.input_csc_change = 1;

	if (u->coeff_reduction_factor)
		update_flags->bits.coeff_reduction_change = 1;

	if (u->gamma) {
		enum surface_pixel_format format = SURFACE_PIXEL_FORMAT_GRPH_BEGIN;

		if (u->plane_info)
			format = u->plane_info->format;
		else if (u->surface)
			format = u->surface->format;

		if (dce_use_lut(format))
			update_flags->bits.gamma_change = 1;
	}

	if (update_flags->bits.in_transfer_func_change) {
		type = UPDATE_TYPE_MED;
		elevate_update_type(&overall_type, type);
	}

	if (update_flags->bits.input_csc_change
			|| update_flags->bits.coeff_reduction_change
			|| update_flags->bits.gamma_change) {
		type = UPDATE_TYPE_FULL;
		elevate_update_type(&overall_type, type);
	}

	return overall_type;
}

static enum surface_update_type check_update_surfaces_for_stream(
		struct dc *dc,
		struct dc_surface_update *updates,
		int surface_count,
		struct dc_stream_update *stream_update,
		const struct dc_stream_status *stream_status)
{
	int i;
	enum surface_update_type overall_type = UPDATE_TYPE_FAST;

	if (stream_status == NULL || stream_status->plane_count != surface_count)
		return UPDATE_TYPE_FULL;

	/* some stream updates require passive update */
	if (stream_update) {
		if ((stream_update->src.height != 0) &&
				(stream_update->src.width != 0))
			return UPDATE_TYPE_FULL;

		if ((stream_update->dst.height != 0) &&
				(stream_update->dst.width != 0))
			return UPDATE_TYPE_FULL;

		if (stream_update->out_transfer_func)
			return UPDATE_TYPE_FULL;

		if (stream_update->abm_level)
			return UPDATE_TYPE_FULL;

		if (stream_update->dpms_off)
			return UPDATE_TYPE_FULL;

#if defined(CONFIG_DRM_AMD_DC_DCN2_0)
		if (stream_update->wb_update)
			return UPDATE_TYPE_FULL;
#endif
	}

	for (i = 0 ; i < surface_count; i++) {
		enum surface_update_type type =
				det_surface_update(dc, &updates[i]);

		if (type == UPDATE_TYPE_FULL)
			return type;

		elevate_update_type(&overall_type, type);
	}

	return overall_type;
}

/**
 * dc_check_update_surfaces_for_stream() - Determine update type (fast, med, or full)
 *
 * See :c:type:`enum surface_update_type <surface_update_type>` for explanation of update types
 */
enum surface_update_type dc_check_update_surfaces_for_stream(
		struct dc *dc,
		struct dc_surface_update *updates,
		int surface_count,
		struct dc_stream_update *stream_update,
		const struct dc_stream_status *stream_status)
{
	int i;
	enum surface_update_type type;

	for (i = 0; i < surface_count; i++)
		updates[i].surface->update_flags.raw = 0;

	type = check_update_surfaces_for_stream(dc, updates, surface_count, stream_update, stream_status);
	if (type == UPDATE_TYPE_FULL)
		for (i = 0; i < surface_count; i++)
			updates[i].surface->update_flags.raw = 0xFFFFFFFF;

	if (type == UPDATE_TYPE_FAST && memcmp(&dc->current_state->bw_ctx.bw.dcn.clk, &dc->clk_mgr->clks, offsetof(struct dc_clocks, prev_p_state_change_support)) != 0)
		dc->optimized_required = true;

	return type;
}

static struct dc_stream_status *stream_get_status(
	struct dc_state *ctx,
	struct dc_stream_state *stream)
{
	uint8_t i;

	for (i = 0; i < ctx->stream_count; i++) {
		if (stream == ctx->streams[i]) {
			return &ctx->stream_status[i];
		}
	}

	return NULL;
}

static const enum surface_update_type update_surface_trace_level = UPDATE_TYPE_FULL;

static void copy_surface_update_to_plane(
		struct dc_plane_state *surface,
		struct dc_surface_update *srf_update)
{
	if (srf_update->flip_addr) {
		surface->address = srf_update->flip_addr->address;
		surface->flip_immediate =
			srf_update->flip_addr->flip_immediate;
		surface->time.time_elapsed_in_us[surface->time.index] =
			srf_update->flip_addr->flip_timestamp_in_us -
				surface->time.prev_update_time_in_us;
		surface->time.prev_update_time_in_us =
			srf_update->flip_addr->flip_timestamp_in_us;
		surface->time.index++;
		if (surface->time.index >= DC_PLANE_UPDATE_TIMES_MAX)
			surface->time.index = 0;
	}

	if (srf_update->scaling_info) {
		surface->scaling_quality =
				srf_update->scaling_info->scaling_quality;
		surface->dst_rect =
				srf_update->scaling_info->dst_rect;
		surface->src_rect =
				srf_update->scaling_info->src_rect;
		surface->clip_rect =
				srf_update->scaling_info->clip_rect;
	}

	if (srf_update->plane_info) {
		surface->color_space =
				srf_update->plane_info->color_space;
		surface->format =
				srf_update->plane_info->format;
		surface->plane_size =
				srf_update->plane_info->plane_size;
		surface->rotation =
				srf_update->plane_info->rotation;
		surface->horizontal_mirror =
				srf_update->plane_info->horizontal_mirror;
		surface->stereo_format =
				srf_update->plane_info->stereo_format;
		surface->tiling_info =
				srf_update->plane_info->tiling_info;
		surface->visible =
				srf_update->plane_info->visible;
		surface->per_pixel_alpha =
				srf_update->plane_info->per_pixel_alpha;
		surface->global_alpha =
				srf_update->plane_info->global_alpha;
		surface->global_alpha_value =
				srf_update->plane_info->global_alpha_value;
		surface->dcc =
				srf_update->plane_info->dcc;
		surface->sdr_white_level =
				srf_update->plane_info->sdr_white_level;
		surface->layer_index =
				srf_update->plane_info->layer_index;
	}

	if (srf_update->gamma &&
			(surface->gamma_correction !=
					srf_update->gamma)) {
		memcpy(&surface->gamma_correction->entries,
			&srf_update->gamma->entries,
			sizeof(struct dc_gamma_entries));
		surface->gamma_correction->is_identity =
			srf_update->gamma->is_identity;
		surface->gamma_correction->num_entries =
			srf_update->gamma->num_entries;
		surface->gamma_correction->type =
			srf_update->gamma->type;
	}

	if (srf_update->in_transfer_func &&
			(surface->in_transfer_func !=
				srf_update->in_transfer_func)) {
		surface->in_transfer_func->sdr_ref_white_level =
			srf_update->in_transfer_func->sdr_ref_white_level;
		surface->in_transfer_func->tf =
			srf_update->in_transfer_func->tf;
		surface->in_transfer_func->type =
			srf_update->in_transfer_func->type;
		memcpy(&surface->in_transfer_func->tf_pts,
			&srf_update->in_transfer_func->tf_pts,
			sizeof(struct dc_transfer_func_distributed_points));
	}

#if defined(CONFIG_DRM_AMD_DC_DCN2_0)
	if (srf_update->func_shaper &&
			(surface->in_shaper_func !=
			srf_update->func_shaper))
		memcpy(surface->in_shaper_func, srf_update->func_shaper,
		sizeof(*surface->in_shaper_func));

	if (srf_update->lut3d_func &&
			(surface->lut3d_func !=
			srf_update->lut3d_func))
		memcpy(surface->lut3d_func, srf_update->lut3d_func,
		sizeof(*surface->lut3d_func));

	if (srf_update->blend_tf &&
			(surface->blend_tf !=
			srf_update->blend_tf))
		memcpy(surface->blend_tf, srf_update->blend_tf,
		sizeof(*surface->blend_tf));

#endif
	if (srf_update->input_csc_color_matrix)
		surface->input_csc_color_matrix =
			*srf_update->input_csc_color_matrix;

	if (srf_update->coeff_reduction_factor)
		surface->coeff_reduction_factor =
			*srf_update->coeff_reduction_factor;
}

static void copy_stream_update_to_stream(struct dc *dc,
					 struct dc_state *context,
					 struct dc_stream_state *stream,
					 const struct dc_stream_update *update)
{
	if (update == NULL || stream == NULL)
		return;

	if (update->src.height && update->src.width)
		stream->src = update->src;

	if (update->dst.height && update->dst.width)
		stream->dst = update->dst;

	if (update->out_transfer_func &&
	    stream->out_transfer_func != update->out_transfer_func) {
		stream->out_transfer_func->sdr_ref_white_level =
			update->out_transfer_func->sdr_ref_white_level;
		stream->out_transfer_func->tf = update->out_transfer_func->tf;
		stream->out_transfer_func->type =
			update->out_transfer_func->type;
		memcpy(&stream->out_transfer_func->tf_pts,
		       &update->out_transfer_func->tf_pts,
		       sizeof(struct dc_transfer_func_distributed_points));
	}

	if (update->hdr_static_metadata)
		stream->hdr_static_metadata = *update->hdr_static_metadata;

	if (update->abm_level)
		stream->abm_level = *update->abm_level;

	if (update->periodic_interrupt0)
		stream->periodic_interrupt0 = *update->periodic_interrupt0;

	if (update->periodic_interrupt1)
		stream->periodic_interrupt1 = *update->periodic_interrupt1;

	if (update->gamut_remap)
		stream->gamut_remap_matrix = *update->gamut_remap;

	/* Note: this being updated after mode set is currently not a use case
	 * however if it arises OCSC would need to be reprogrammed at the
	 * minimum
	 */
	if (update->output_color_space)
		stream->output_color_space = *update->output_color_space;

	if (update->output_csc_transform)
		stream->csc_color_matrix = *update->output_csc_transform;

	if (update->vrr_infopacket)
		stream->vrr_infopacket = *update->vrr_infopacket;

	if (update->dpms_off)
		stream->dpms_off = *update->dpms_off;

	if (update->vsc_infopacket)
		stream->vsc_infopacket = *update->vsc_infopacket;

	if (update->vsp_infopacket)
		stream->vsp_infopacket = *update->vsp_infopacket;

	if (update->dither_option)
		stream->dither_option = *update->dither_option;
#if defined(CONFIG_DRM_AMD_DC_DCN2_0)
	/* update current stream with writeback info */
	if (update->wb_update) {
		int i;

		stream->num_wb_info = update->wb_update->num_wb_info;
		ASSERT(stream->num_wb_info <= MAX_DWB_PIPES);
		for (i = 0; i < stream->num_wb_info; i++)
			stream->writeback_info[i] =
				update->wb_update->writeback_info[i];
	}
#endif
#if defined(CONFIG_DRM_AMD_DC_DSC_SUPPORT)
	if (update->dsc_config) {
		struct dc_dsc_config old_dsc_cfg = stream->timing.dsc_cfg;
		uint32_t old_dsc_enabled = stream->timing.flags.DSC;
		uint32_t enable_dsc = (update->dsc_config->num_slices_h != 0 &&
				       update->dsc_config->num_slices_v != 0);

		stream->timing.dsc_cfg = *update->dsc_config;
		stream->timing.flags.DSC = enable_dsc;
		if (!dc->res_pool->funcs->validate_bandwidth(dc, context,
							     true)) {
			stream->timing.dsc_cfg = old_dsc_cfg;
			stream->timing.flags.DSC = old_dsc_enabled;
		}
	}
#endif
}

static void commit_planes_do_stream_update(struct dc *dc,
		struct dc_stream_state *stream,
		struct dc_stream_update *stream_update,
		enum surface_update_type update_type,
		struct dc_state *context)
{
	int j;

	// Stream updates
	for (j = 0; j < dc->res_pool->pipe_count; j++) {
		struct pipe_ctx *pipe_ctx = &context->res_ctx.pipe_ctx[j];

		if (!pipe_ctx->top_pipe &&  !pipe_ctx->prev_odm_pipe && pipe_ctx->stream == stream) {

			if (stream_update->periodic_interrupt0 &&
					dc->hwss.setup_periodic_interrupt)
				dc->hwss.setup_periodic_interrupt(pipe_ctx, VLINE0);

			if (stream_update->periodic_interrupt1 &&
					dc->hwss.setup_periodic_interrupt)
				dc->hwss.setup_periodic_interrupt(pipe_ctx, VLINE1);

			if ((stream_update->hdr_static_metadata && !stream->use_dynamic_meta) ||
					stream_update->vrr_infopacket ||
					stream_update->vsc_infopacket ||
					stream_update->vsp_infopacket) {
				resource_build_info_frame(pipe_ctx);
				dc->hwss.update_info_frame(pipe_ctx);
			}

			if (stream_update->gamut_remap)
				dc_stream_set_gamut_remap(dc, stream);

			if (stream_update->output_csc_transform)
				dc_stream_program_csc_matrix(dc, stream);

			if (stream_update->dither_option) {
#if defined(CONFIG_DRM_AMD_DC_DCN2_0)
				struct pipe_ctx *odm_pipe = pipe_ctx->next_odm_pipe;
#endif
				resource_build_bit_depth_reduction_params(pipe_ctx->stream,
									&pipe_ctx->stream->bit_depth_params);
				pipe_ctx->stream_res.opp->funcs->opp_program_fmt(pipe_ctx->stream_res.opp,
						&stream->bit_depth_params,
						&stream->clamping);
#if defined(CONFIG_DRM_AMD_DC_DCN2_0)
				while (odm_pipe) {
					odm_pipe->stream_res.opp->funcs->opp_program_fmt(odm_pipe->stream_res.opp,
							&stream->bit_depth_params,
							&stream->clamping);
					odm_pipe = odm_pipe->next_odm_pipe;
				}
#endif
			}

#if defined(CONFIG_DRM_AMD_DC_DSC_SUPPORT)
			if (stream_update->dsc_config && dc->hwss.pipe_control_lock_global) {
				dc->hwss.pipe_control_lock_global(dc, pipe_ctx, true);
				dp_update_dsc_config(pipe_ctx);
				dc->hwss.pipe_control_lock_global(dc, pipe_ctx, false);
			}
#endif
			/* Full fe update*/
			if (update_type == UPDATE_TYPE_FAST)
				continue;

			if (stream_update->dpms_off) {
				dc->hwss.pipe_control_lock(dc, pipe_ctx, true);

				if (*stream_update->dpms_off) {
					core_link_disable_stream(pipe_ctx);
					/* for dpms, keep acquired resources*/
					if (pipe_ctx->stream_res.audio && !dc->debug.az_endpoint_mute_only)
						pipe_ctx->stream_res.audio->funcs->az_disable(pipe_ctx->stream_res.audio);

					dc->hwss.optimize_bandwidth(dc, dc->current_state);
				} else {
					if (!dc->optimize_seamless_boot)
						dc->hwss.prepare_bandwidth(dc, dc->current_state);

					core_link_enable_stream(dc->current_state, pipe_ctx);
				}

				dc->hwss.pipe_control_lock(dc, pipe_ctx, false);
			}

			if (stream_update->abm_level && pipe_ctx->stream_res.abm) {
				if (pipe_ctx->stream_res.tg->funcs->is_blanked) {
					// if otg funcs defined check if blanked before programming
					if (!pipe_ctx->stream_res.tg->funcs->is_blanked(pipe_ctx->stream_res.tg))
						pipe_ctx->stream_res.abm->funcs->set_abm_level(
							pipe_ctx->stream_res.abm, stream->abm_level);
				} else
					pipe_ctx->stream_res.abm->funcs->set_abm_level(
						pipe_ctx->stream_res.abm, stream->abm_level);
			}
		}
	}
}

static void commit_planes_for_stream(struct dc *dc,
		struct dc_surface_update *srf_updates,
		int surface_count,
		struct dc_stream_state *stream,
		struct dc_stream_update *stream_update,
		enum surface_update_type update_type,
		struct dc_state *context)
{
	int i, j;
	struct pipe_ctx *top_pipe_to_program = NULL;

	if (dc->optimize_seamless_boot && surface_count > 0) {
		/* Optimize seamless boot flag keeps clocks and watermarks high until
		 * first flip. After first flip, optimization is required to lower
		 * bandwidth. Important to note that it is expected UEFI will
		 * only light up a single display on POST, therefore we only expect
		 * one stream with seamless boot flag set.
		 */
		if (stream->apply_seamless_boot_optimization) {
			stream->apply_seamless_boot_optimization = false;
			dc->optimize_seamless_boot = false;
			dc->optimized_required = true;
		}
	}

	if (update_type == UPDATE_TYPE_FULL && !dc->optimize_seamless_boot) {
		dc->hwss.prepare_bandwidth(dc, context);
		context_clock_trace(dc, context);
	}

	// Stream updates
	if (stream_update)
		commit_planes_do_stream_update(dc, stream, stream_update, update_type, context);

	if (surface_count == 0) {
		/*
		 * In case of turning off screen, no need to program front end a second time.
		 * just return after program blank.
		 */
		dc->hwss.apply_ctx_for_surface(dc, stream, 0, context);
		return;
	}

#if defined(CONFIG_DRM_AMD_DC_DCN2_0)
	if (!IS_DIAG_DC(dc->ctx->dce_environment)) {
		for (i = 0; i < surface_count; i++) {
			struct dc_plane_state *plane_state = srf_updates[i].surface;
			/*set logical flag for lock/unlock use*/
			for (j = 0; j < dc->res_pool->pipe_count; j++) {
				struct pipe_ctx *pipe_ctx = &context->res_ctx.pipe_ctx[j];
				if (!pipe_ctx->plane_state)
					continue;
				if (pipe_ctx->plane_state != plane_state)
					continue;
				plane_state->triplebuffer_flips = false;
				if (update_type == UPDATE_TYPE_FAST &&
					dc->hwss.program_triplebuffer != NULL &&
					!plane_state->flip_immediate &&
					!dc->debug.disable_tri_buf) {
						/*triple buffer for VUpdate  only*/
						plane_state->triplebuffer_flips = true;
				}
			}
		}
	}
#endif

	// Update Type FULL, Surface updates
	for (j = 0; j < dc->res_pool->pipe_count; j++) {
		struct pipe_ctx *pipe_ctx = &context->res_ctx.pipe_ctx[j];

		if (!pipe_ctx->top_pipe &&
			!pipe_ctx->prev_odm_pipe &&
			pipe_ctx->stream &&
			pipe_ctx->stream == stream) {
			struct dc_stream_status *stream_status = NULL;

			top_pipe_to_program = pipe_ctx;

			if (!pipe_ctx->plane_state)
				continue;

			/* Full fe update*/
			if (update_type == UPDATE_TYPE_FAST)
				continue;

#if defined(CONFIG_DRM_AMD_DC_DCN2_0)
			ASSERT(!pipe_ctx->plane_state->triplebuffer_flips);

			if (dc->hwss.program_triplebuffer != NULL &&
				!dc->debug.disable_tri_buf) {
				/*turn off triple buffer for full update*/
				dc->hwss.program_triplebuffer(
					dc, pipe_ctx, pipe_ctx->plane_state->triplebuffer_flips);
			}
#endif
			stream_status =
				stream_get_status(context, pipe_ctx->stream);

			dc->hwss.apply_ctx_for_surface(
					dc, pipe_ctx->stream, stream_status->plane_count, context);
		}
	}

	// Update Type FAST, Surface updates
	if (update_type == UPDATE_TYPE_FAST) {
		/* Lock the top pipe while updating plane addrs, since freesync requires
		 *  plane addr update event triggers to be synchronized.
		 *  top_pipe_to_program is expected to never be NULL
		 */
		dc->hwss.pipe_control_lock(dc, top_pipe_to_program, true);

#if defined(CONFIG_DRM_AMD_DC_DCN2_0)
		if (dc->hwss.set_flip_control_gsl)
			for (i = 0; i < surface_count; i++) {
				struct dc_plane_state *plane_state = srf_updates[i].surface;

				for (j = 0; j < dc->res_pool->pipe_count; j++) {
					struct pipe_ctx *pipe_ctx = &context->res_ctx.pipe_ctx[j];

					if (pipe_ctx->stream != stream)
						continue;

					if (pipe_ctx->plane_state != plane_state)
						continue;

					// GSL has to be used for flip immediate
					dc->hwss.set_flip_control_gsl(pipe_ctx,
							plane_state->flip_immediate);
				}
			}
#endif
		/* Perform requested Updates */
		for (i = 0; i < surface_count; i++) {
			struct dc_plane_state *plane_state = srf_updates[i].surface;

			for (j = 0; j < dc->res_pool->pipe_count; j++) {
				struct pipe_ctx *pipe_ctx = &context->res_ctx.pipe_ctx[j];

				if (pipe_ctx->stream != stream)
					continue;

				if (pipe_ctx->plane_state != plane_state)
					continue;
#if defined(CONFIG_DRM_AMD_DC_DCN2_0)
				/*program triple buffer after lock based on flip type*/
				if (dc->hwss.program_triplebuffer != NULL &&
					!dc->debug.disable_tri_buf) {
					/*only enable triplebuffer for  fast_update*/
					dc->hwss.program_triplebuffer(
						dc, pipe_ctx, plane_state->triplebuffer_flips);
				}
#endif
				if (srf_updates[i].flip_addr)
					dc->hwss.update_plane_addr(dc, pipe_ctx);
			}
		}

		dc->hwss.pipe_control_lock(dc, top_pipe_to_program, false);
	}

	// Fire manual trigger only when bottom plane is flipped
	for (j = 0; j < dc->res_pool->pipe_count; j++) {
		struct pipe_ctx *pipe_ctx = &context->res_ctx.pipe_ctx[j];

		if (pipe_ctx->bottom_pipe ||
				!pipe_ctx->stream ||
				pipe_ctx->stream != stream ||
				!pipe_ctx->plane_state->update_flags.bits.addr_update)
			continue;

		if (pipe_ctx->stream_res.tg->funcs->program_manual_trigger)
			pipe_ctx->stream_res.tg->funcs->program_manual_trigger(pipe_ctx->stream_res.tg);
	}
}

void dc_commit_updates_for_stream(struct dc *dc,
		struct dc_surface_update *srf_updates,
		int surface_count,
		struct dc_stream_state *stream,
		struct dc_stream_update *stream_update,
		struct dc_state *state)
{
	const struct dc_stream_status *stream_status;
	enum surface_update_type update_type;
	struct dc_state *context;
	struct dc_context *dc_ctx = dc->ctx;
	int i;

	stream_status = dc_stream_get_status(stream);
	context = dc->current_state;

	update_type = dc_check_update_surfaces_for_stream(
				dc, srf_updates, surface_count, stream_update, stream_status);

	if (update_type >= update_surface_trace_level)
		update_surface_trace(dc, srf_updates, surface_count);


	if (update_type >= UPDATE_TYPE_FULL) {

		/* initialize scratch memory for building context */
		context = dc_create_state(dc);
		if (context == NULL) {
			DC_ERROR("Failed to allocate new validate context!\n");
			return;
		}

		dc_resource_state_copy_construct(state, context);

		for (i = 0; i < dc->res_pool->pipe_count; i++) {
			struct pipe_ctx *new_pipe = &context->res_ctx.pipe_ctx[i];
			struct pipe_ctx *old_pipe = &dc->current_state->res_ctx.pipe_ctx[i];

			if (new_pipe->plane_state && new_pipe->plane_state != old_pipe->plane_state)
				new_pipe->plane_state->force_full_update = true;
		}
	}


	for (i = 0; i < surface_count; i++) {
		struct dc_plane_state *surface = srf_updates[i].surface;

		copy_surface_update_to_plane(surface, &srf_updates[i]);

	}

	copy_stream_update_to_stream(dc, context, stream, stream_update);

	commit_planes_for_stream(
				dc,
				srf_updates,
				surface_count,
				stream,
				stream_update,
				update_type,
				context);
	/*update current_State*/
	if (dc->current_state != context) {

		struct dc_state *old = dc->current_state;

		dc->current_state = context;
		dc_release_state(old);

		for (i = 0; i < dc->res_pool->pipe_count; i++) {
			struct pipe_ctx *pipe_ctx = &context->res_ctx.pipe_ctx[i];

			if (pipe_ctx->plane_state && pipe_ctx->stream == stream)
				pipe_ctx->plane_state->force_full_update = false;
		}
	}
	/*let's use current_state to update watermark etc*/
	if (update_type >= UPDATE_TYPE_FULL)
		dc_post_update_surfaces_to_stream(dc);

	return;

}

uint8_t dc_get_current_stream_count(struct dc *dc)
{
	return dc->current_state->stream_count;
}

struct dc_stream_state *dc_get_stream_at_index(struct dc *dc, uint8_t i)
{
	if (i < dc->current_state->stream_count)
		return dc->current_state->streams[i];
	return NULL;
}

enum dc_irq_source dc_interrupt_to_irq_source(
		struct dc *dc,
		uint32_t src_id,
		uint32_t ext_id)
{
	return dal_irq_service_to_irq_source(dc->res_pool->irqs, src_id, ext_id);
}

/**
 * dc_interrupt_set() - Enable/disable an AMD hw interrupt source
 */
bool dc_interrupt_set(struct dc *dc, enum dc_irq_source src, bool enable)
{

	if (dc == NULL)
		return false;

	return dal_irq_service_set(dc->res_pool->irqs, src, enable);
}

void dc_interrupt_ack(struct dc *dc, enum dc_irq_source src)
{
	dal_irq_service_ack(dc->res_pool->irqs, src);
}

void dc_set_power_state(
	struct dc *dc,
	enum dc_acpi_cm_power_state power_state)
{
	struct kref refcount;
	struct display_mode_lib *dml;

	switch (power_state) {
	case DC_ACPI_CM_POWER_STATE_D0:
		dc_resource_state_construct(dc, dc->current_state);

		dc->hwss.init_hw(dc);

#ifdef CONFIG_DRM_AMD_DC_DCN2_0
		if (dc->hwss.init_sys_ctx != NULL &&
			dc->vm_pa_config.valid) {
			dc->hwss.init_sys_ctx(dc->hwseq, dc, &dc->vm_pa_config);
		}
#endif

		break;
	default:
		ASSERT(dc->current_state->stream_count == 0);
		/* Zero out the current context so that on resume we start with
		 * clean state, and dc hw programming optimizations will not
		 * cause any trouble.
		 */
		dml = kzalloc(sizeof(struct display_mode_lib),
				GFP_KERNEL);

		ASSERT(dml);
		if (!dml)
			return;

		/* Preserve refcount */
		refcount = dc->current_state->refcount;
		/* Preserve display mode lib */
		memcpy(dml, &dc->current_state->bw_ctx.dml, sizeof(struct display_mode_lib));

		dc_resource_state_destruct(dc->current_state);
		memset(dc->current_state, 0,
				sizeof(*dc->current_state));

		dc->current_state->refcount = refcount;
		dc->current_state->bw_ctx.dml = *dml;

		kfree(dml);

		break;
	}
}

void dc_resume(struct dc *dc)
{

	uint32_t i;

	for (i = 0; i < dc->link_count; i++)
		core_link_resume(dc->links[i]);
}

unsigned int dc_get_current_backlight_pwm(struct dc *dc)
{
	struct abm *abm = dc->res_pool->abm;

	if (abm)
		return abm->funcs->get_current_backlight(abm);

	return 0;
}

unsigned int dc_get_target_backlight_pwm(struct dc *dc)
{
	struct abm *abm = dc->res_pool->abm;

	if (abm)
		return abm->funcs->get_target_backlight(abm);

	return 0;
}

bool dc_is_dmcu_initialized(struct dc *dc)
{
	struct dmcu *dmcu = dc->res_pool->dmcu;

	if (dmcu)
		return dmcu->funcs->is_dmcu_initialized(dmcu);
	return false;
}

bool dc_submit_i2c(
		struct dc *dc,
		uint32_t link_index,
		struct i2c_command *cmd)
{

	struct dc_link *link = dc->links[link_index];
	struct ddc_service *ddc = link->ddc;
	return dce_i2c_submit_command(
		dc->res_pool,
		ddc->ddc_pin,
		cmd);
}

static bool link_add_remote_sink_helper(struct dc_link *dc_link, struct dc_sink *sink)
{
	if (dc_link->sink_count >= MAX_SINKS_PER_LINK) {
		BREAK_TO_DEBUGGER();
		return false;
	}

	dc_sink_retain(sink);

	dc_link->remote_sinks[dc_link->sink_count] = sink;
	dc_link->sink_count++;

	return true;
}

/**
 * dc_link_add_remote_sink() - Create a sink and attach it to an existing link
 *
 * EDID length is in bytes
 */
struct dc_sink *dc_link_add_remote_sink(
		struct dc_link *link,
		const uint8_t *edid,
		int len,
		struct dc_sink_init_data *init_data)
{
	struct dc_sink *dc_sink;
	enum dc_edid_status edid_status;

	if (len > DC_MAX_EDID_BUFFER_SIZE) {
		dm_error("Max EDID buffer size breached!\n");
		return NULL;
	}

	if (!init_data) {
		BREAK_TO_DEBUGGER();
		return NULL;
	}

	if (!init_data->link) {
		BREAK_TO_DEBUGGER();
		return NULL;
	}

	dc_sink = dc_sink_create(init_data);

	if (!dc_sink)
		return NULL;

	memmove(dc_sink->dc_edid.raw_edid, edid, len);
	dc_sink->dc_edid.length = len;

	if (!link_add_remote_sink_helper(
			link,
			dc_sink))
		goto fail_add_sink;

	edid_status = dm_helpers_parse_edid_caps(
			link->ctx,
			&dc_sink->dc_edid,
			&dc_sink->edid_caps);

	/*
	 * Treat device as no EDID device if EDID
	 * parsing fails
	 */
	if (edid_status != EDID_OK) {
		dc_sink->dc_edid.length = 0;
		dm_error("Bad EDID, status%d!\n", edid_status);
	}

	return dc_sink;

fail_add_sink:
	dc_sink_release(dc_sink);
	return NULL;
}

/**
 * dc_link_remove_remote_sink() - Remove a remote sink from a dc_link
 *
 * Note that this just removes the struct dc_sink - it doesn't
 * program hardware or alter other members of dc_link
 */
void dc_link_remove_remote_sink(struct dc_link *link, struct dc_sink *sink)
{
	int i;

	if (!link->sink_count) {
		BREAK_TO_DEBUGGER();
		return;
	}

	for (i = 0; i < link->sink_count; i++) {
		if (link->remote_sinks[i] == sink) {
			dc_sink_release(sink);
			link->remote_sinks[i] = NULL;

			/* shrink array to remove empty place */
			while (i < link->sink_count - 1) {
				link->remote_sinks[i] = link->remote_sinks[i+1];
				i++;
			}
			link->remote_sinks[i] = NULL;
			link->sink_count--;
			return;
		}
	}
}

void get_clock_requirements_for_state(struct dc_state *state, struct AsicStateEx *info)
{
	info->displayClock				= (unsigned int)state->bw_ctx.bw.dcn.clk.dispclk_khz;
	info->engineClock				= (unsigned int)state->bw_ctx.bw.dcn.clk.dcfclk_khz;
	info->memoryClock				= (unsigned int)state->bw_ctx.bw.dcn.clk.dramclk_khz;
	info->maxSupportedDppClock		= (unsigned int)state->bw_ctx.bw.dcn.clk.max_supported_dppclk_khz;
	info->dppClock					= (unsigned int)state->bw_ctx.bw.dcn.clk.dppclk_khz;
	info->socClock					= (unsigned int)state->bw_ctx.bw.dcn.clk.socclk_khz;
	info->dcfClockDeepSleep			= (unsigned int)state->bw_ctx.bw.dcn.clk.dcfclk_deep_sleep_khz;
	info->fClock					= (unsigned int)state->bw_ctx.bw.dcn.clk.fclk_khz;
	info->phyClock					= (unsigned int)state->bw_ctx.bw.dcn.clk.phyclk_khz;
}
enum dc_status dc_set_clock(struct dc *dc, enum dc_clock_type clock_type, uint32_t clk_khz, uint32_t stepping)
{
	if (dc->hwss.set_clock)
		return dc->hwss.set_clock(dc, clock_type, clk_khz, stepping);
	return DC_ERROR_UNEXPECTED;
}
void dc_get_clock(struct dc *dc, enum dc_clock_type clock_type, struct dc_clock_config *clock_cfg)
{
	if (dc->hwss.get_clock)
		dc->hwss.get_clock(dc, clock_type, clock_cfg);
}<|MERGE_RESOLUTION|>--- conflicted
+++ resolved
@@ -1418,10 +1418,7 @@
 		elevate_update_type(&update_type, UPDATE_TYPE_MED);
 	}
 
-<<<<<<< HEAD
-=======
-
->>>>>>> fa578e9d
+
 	if (memcmp(&u->plane_info->tiling_info, &u->surface->tiling_info,
 			sizeof(union dc_tiling_info)) != 0) {
 		update_flags->bits.swizzle_change = 1;
@@ -1439,20 +1436,8 @@
 		}
 	}
 
-<<<<<<< HEAD
-	if (update_flags->bits.rotation_change
-			|| update_flags->bits.stereo_format_change
-			|| update_flags->bits.pixel_format_change
-			|| update_flags->bits.bpp_change
-			|| update_flags->bits.bandwidth_change
-			|| update_flags->bits.output_tf_change)
-		return UPDATE_TYPE_FULL;
-
-	return UPDATE_TYPE_MED;
-=======
 	/* This should be UPDATE_TYPE_FAST if nothing has changed. */
 	return update_type;
->>>>>>> fa578e9d
 }
 
 static enum surface_update_type get_scaling_info_update_type(
