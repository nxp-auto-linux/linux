/* Copyright 2015 Advanced Micro Devices, Inc. */
#include "dm_services.h"
#include "dc.h"
#include "dc_link_dp.h"
#include "dm_helpers.h"
#include "opp.h"
#include "dsc.h"
#include "resource.h"

#include "inc/core_types.h"
#include "link_hwss.h"
#include "dc_link_ddc.h"
#include "core_status.h"
#include "dpcd_defs.h"
#include "dc_dmub_srv.h"
#include "dce/dmub_hw_lock_mgr.h"
#include "inc/link_enc_cfg.h"

/*Travis*/
static const uint8_t DP_VGA_LVDS_CONVERTER_ID_2[] = "sivarT";
/*Nutmeg*/
static const uint8_t DP_VGA_LVDS_CONVERTER_ID_3[] = "dnomlA";

#define DC_LOGGER \
	link->ctx->logger
#define DC_TRACE_LEVEL_MESSAGE(...) /* do nothing */

#include "link_dpcd.h"

	/* maximum pre emphasis level allowed for each voltage swing level*/
	static const enum dc_pre_emphasis
	voltage_swing_to_pre_emphasis[] = { PRE_EMPHASIS_LEVEL3,
					    PRE_EMPHASIS_LEVEL2,
					    PRE_EMPHASIS_LEVEL1,
					    PRE_EMPHASIS_DISABLED };

enum {
	POST_LT_ADJ_REQ_LIMIT = 6,
	POST_LT_ADJ_REQ_TIMEOUT = 200
};

static bool decide_fallback_link_setting(
		struct dc_link_settings initial_link_settings,
		struct dc_link_settings *current_link_setting,
		enum link_training_result training_result);
static struct dc_link_settings get_common_supported_link_settings(
		struct dc_link_settings link_setting_a,
		struct dc_link_settings link_setting_b);

static uint32_t get_cr_training_aux_rd_interval(struct dc_link *link,
		const struct dc_link_settings *link_settings)
{
	union training_aux_rd_interval training_rd_interval;
	uint32_t wait_in_micro_secs = 100;

	memset(&training_rd_interval, 0, sizeof(training_rd_interval));
	core_link_read_dpcd(
			link,
			DP_TRAINING_AUX_RD_INTERVAL,
			(uint8_t *)&training_rd_interval,
			sizeof(training_rd_interval));
	if (training_rd_interval.bits.TRAINIG_AUX_RD_INTERVAL)
		wait_in_micro_secs = training_rd_interval.bits.TRAINIG_AUX_RD_INTERVAL * 4000;
	return wait_in_micro_secs;
}

static uint32_t get_eq_training_aux_rd_interval(
	struct dc_link *link,
	const struct dc_link_settings *link_settings)
{
	union training_aux_rd_interval training_rd_interval;
	uint32_t wait_in_micro_secs = 400;

	memset(&training_rd_interval, 0, sizeof(training_rd_interval));
	/* overwrite the delay if rev > 1.1*/
	if (link->dpcd_caps.dpcd_rev.raw >= DPCD_REV_12) {
		/* DP 1.2 or later - retrieve delay through
		 * "DPCD_ADDR_TRAINING_AUX_RD_INTERVAL" register */
		core_link_read_dpcd(
			link,
			DP_TRAINING_AUX_RD_INTERVAL,
			(uint8_t *)&training_rd_interval,
			sizeof(training_rd_interval));

		if (training_rd_interval.bits.TRAINIG_AUX_RD_INTERVAL)
			wait_in_micro_secs = training_rd_interval.bits.TRAINIG_AUX_RD_INTERVAL * 4000;
	}

	return wait_in_micro_secs;
}

void dp_wait_for_training_aux_rd_interval(
	struct dc_link *link,
	uint32_t wait_in_micro_secs)
{
	udelay(wait_in_micro_secs);

	DC_LOG_HW_LINK_TRAINING("%s:\n wait = %d\n",
		__func__,
		wait_in_micro_secs);
}

enum dpcd_training_patterns
	dc_dp_training_pattern_to_dpcd_training_pattern(
	struct dc_link *link,
	enum dc_dp_training_pattern pattern)
{
	enum dpcd_training_patterns dpcd_tr_pattern =
	DPCD_TRAINING_PATTERN_VIDEOIDLE;

	switch (pattern) {
	case DP_TRAINING_PATTERN_SEQUENCE_1:
		dpcd_tr_pattern = DPCD_TRAINING_PATTERN_1;
		break;
	case DP_TRAINING_PATTERN_SEQUENCE_2:
		dpcd_tr_pattern = DPCD_TRAINING_PATTERN_2;
		break;
	case DP_TRAINING_PATTERN_SEQUENCE_3:
		dpcd_tr_pattern = DPCD_TRAINING_PATTERN_3;
		break;
	case DP_TRAINING_PATTERN_SEQUENCE_4:
		dpcd_tr_pattern = DPCD_TRAINING_PATTERN_4;
		break;
	case DP_TRAINING_PATTERN_VIDEOIDLE:
		dpcd_tr_pattern = DPCD_TRAINING_PATTERN_VIDEOIDLE;
		break;
	default:
		ASSERT(0);
		DC_LOG_HW_LINK_TRAINING("%s: Invalid HW Training pattern: %d\n",
			__func__, pattern);
		break;
	}

	return dpcd_tr_pattern;
}

static void dpcd_set_training_pattern(
	struct dc_link *link,
	enum dc_dp_training_pattern training_pattern)
{
	union dpcd_training_pattern dpcd_pattern = { {0} };

	dpcd_pattern.v1_4.TRAINING_PATTERN_SET =
			dc_dp_training_pattern_to_dpcd_training_pattern(
					link, training_pattern);

	core_link_write_dpcd(
		link,
		DP_TRAINING_PATTERN_SET,
		&dpcd_pattern.raw,
		1);

	DC_LOG_HW_LINK_TRAINING("%s\n %x pattern = %x\n",
		__func__,
		DP_TRAINING_PATTERN_SET,
		dpcd_pattern.v1_4.TRAINING_PATTERN_SET);
}

static enum dc_dp_training_pattern decide_cr_training_pattern(
		const struct dc_link_settings *link_settings)
{
	return DP_TRAINING_PATTERN_SEQUENCE_1;
}

static enum dc_dp_training_pattern decide_eq_training_pattern(struct dc_link *link,
		const struct dc_link_settings *link_settings)
{
	struct link_encoder *link_enc;
	enum dc_dp_training_pattern highest_tp = DP_TRAINING_PATTERN_SEQUENCE_2;
	struct encoder_feature_support *features;
	struct dpcd_caps *dpcd_caps = &link->dpcd_caps;

	/* Access link encoder capability based on whether it is statically
	 * or dynamically assigned to a link.
	 */
	if (link->is_dig_mapping_flexible &&
			link->dc->res_pool->funcs->link_encs_assign)
		link_enc = link_enc_cfg_get_link_enc_used_by_link(link->dc->current_state, link);
	else
		link_enc = link->link_enc;
	ASSERT(link_enc);
	features = &link_enc->features;

	if (features->flags.bits.IS_TPS3_CAPABLE)
		highest_tp = DP_TRAINING_PATTERN_SEQUENCE_3;

	if (features->flags.bits.IS_TPS4_CAPABLE)
		highest_tp = DP_TRAINING_PATTERN_SEQUENCE_4;

	if (dpcd_caps->max_down_spread.bits.TPS4_SUPPORTED &&
		highest_tp >= DP_TRAINING_PATTERN_SEQUENCE_4)
		return DP_TRAINING_PATTERN_SEQUENCE_4;

	if (dpcd_caps->max_ln_count.bits.TPS3_SUPPORTED &&
		highest_tp >= DP_TRAINING_PATTERN_SEQUENCE_3)
		return DP_TRAINING_PATTERN_SEQUENCE_3;

	return DP_TRAINING_PATTERN_SEQUENCE_2;
}

enum dc_status dpcd_set_link_settings(
	struct dc_link *link,
	const struct link_training_settings *lt_settings)
{
	uint8_t rate;
	enum dc_status status;

	union down_spread_ctrl downspread = { {0} };
	union lane_count_set lane_count_set = { {0} };

	downspread.raw = (uint8_t)
	(lt_settings->link_settings.link_spread);

	lane_count_set.bits.LANE_COUNT_SET =
	lt_settings->link_settings.lane_count;

	lane_count_set.bits.ENHANCED_FRAMING = lt_settings->enhanced_framing;
	lane_count_set.bits.POST_LT_ADJ_REQ_GRANTED = 0;


	if (link->ep_type == DISPLAY_ENDPOINT_PHY &&
			lt_settings->pattern_for_eq < DP_TRAINING_PATTERN_SEQUENCE_4) {
		lane_count_set.bits.POST_LT_ADJ_REQ_GRANTED =
				link->dpcd_caps.max_ln_count.bits.POST_LT_ADJ_REQ_SUPPORTED;
	}

	status = core_link_write_dpcd(link, DP_DOWNSPREAD_CTRL,
		&downspread.raw, sizeof(downspread));

	status = core_link_write_dpcd(link, DP_LANE_COUNT_SET,
		&lane_count_set.raw, 1);

	if (link->dpcd_caps.dpcd_rev.raw >= DPCD_REV_14 &&
			lt_settings->link_settings.use_link_rate_set == true) {
		rate = 0;
		/* WA for some MUX chips that will power down with eDP and lose supported
		 * link rate set for eDP 1.4. Source reads DPCD 0x010 again to ensure
		 * MUX chip gets link rate set back before link training.
		 */
		if (link->connector_signal == SIGNAL_TYPE_EDP) {
			uint8_t supported_link_rates[16];

			core_link_read_dpcd(link, DP_SUPPORTED_LINK_RATES,
					supported_link_rates, sizeof(supported_link_rates));
		}
		status = core_link_write_dpcd(link, DP_LINK_BW_SET, &rate, 1);
		status = core_link_write_dpcd(link, DP_LINK_RATE_SET,
				&lt_settings->link_settings.link_rate_set, 1);
	} else {
		rate = (uint8_t) (lt_settings->link_settings.link_rate);
		status = core_link_write_dpcd(link, DP_LINK_BW_SET, &rate, 1);
	}

	if (rate) {
		DC_LOG_HW_LINK_TRAINING("%s\n %x rate = %x\n %x lane = %x framing = %x\n %x spread = %x\n",
			__func__,
			DP_LINK_BW_SET,
			lt_settings->link_settings.link_rate,
			DP_LANE_COUNT_SET,
			lt_settings->link_settings.lane_count,
			lt_settings->enhanced_framing,
			DP_DOWNSPREAD_CTRL,
			lt_settings->link_settings.link_spread);
	} else {
		DC_LOG_HW_LINK_TRAINING("%s\n %x rate set = %x\n %x lane = %x framing = %x\n %x spread = %x\n",
			__func__,
			DP_LINK_RATE_SET,
			lt_settings->link_settings.link_rate_set,
			DP_LANE_COUNT_SET,
			lt_settings->link_settings.lane_count,
			lt_settings->enhanced_framing,
			DP_DOWNSPREAD_CTRL,
			lt_settings->link_settings.link_spread);
	}

	return status;
}

uint8_t dc_dp_initialize_scrambling_data_symbols(
	struct dc_link *link,
	enum dc_dp_training_pattern pattern)
{
	uint8_t disable_scrabled_data_symbols = 0;

	switch (pattern) {
	case DP_TRAINING_PATTERN_SEQUENCE_1:
	case DP_TRAINING_PATTERN_SEQUENCE_2:
	case DP_TRAINING_PATTERN_SEQUENCE_3:
		disable_scrabled_data_symbols = 1;
		break;
	case DP_TRAINING_PATTERN_SEQUENCE_4:
		disable_scrabled_data_symbols = 0;
		break;
	default:
		ASSERT(0);
		DC_LOG_HW_LINK_TRAINING("%s: Invalid HW Training pattern: %d\n",
			__func__, pattern);
		break;
	}
	return disable_scrabled_data_symbols;
}

static inline bool is_repeater(struct dc_link *link, uint32_t offset)
{
	return (link->lttpr_mode == LTTPR_MODE_NON_TRANSPARENT) && (offset != 0);
}

static void dpcd_set_lt_pattern_and_lane_settings(
	struct dc_link *link,
	const struct link_training_settings *lt_settings,
	enum dc_dp_training_pattern pattern,
	uint32_t offset)
{
	union dpcd_training_lane dpcd_lane[LANE_COUNT_DP_MAX] = { { {0} } };

	uint32_t dpcd_base_lt_offset;

	uint8_t dpcd_lt_buffer[5] = {0};
	union dpcd_training_pattern dpcd_pattern = { {0} };
	uint32_t lane;
	uint32_t size_in_bytes;
	bool edp_workaround = false; /* TODO link_prop.INTERNAL */
	dpcd_base_lt_offset = DP_TRAINING_PATTERN_SET;

	if (is_repeater(link, offset))
		dpcd_base_lt_offset = DP_TRAINING_PATTERN_SET_PHY_REPEATER1 +
			((DP_REPEATER_CONFIGURATION_AND_STATUS_SIZE) * (offset - 1));

	/*****************************************************************
	* DpcdAddress_TrainingPatternSet
	*****************************************************************/
	dpcd_pattern.v1_4.TRAINING_PATTERN_SET =
		dc_dp_training_pattern_to_dpcd_training_pattern(link, pattern);

	dpcd_pattern.v1_4.SCRAMBLING_DISABLE =
		dc_dp_initialize_scrambling_data_symbols(link, pattern);

	dpcd_lt_buffer[DP_TRAINING_PATTERN_SET - DP_TRAINING_PATTERN_SET]
		= dpcd_pattern.raw;

	if (is_repeater(link, offset)) {
		DC_LOG_HW_LINK_TRAINING("%s\n LTTPR Repeater ID: %d\n 0x%X pattern = %x\n",
			__func__,
			offset,
			dpcd_base_lt_offset,
			dpcd_pattern.v1_4.TRAINING_PATTERN_SET);
	} else {
		DC_LOG_HW_LINK_TRAINING("%s\n 0x%X pattern = %x\n",
			__func__,
			dpcd_base_lt_offset,
			dpcd_pattern.v1_4.TRAINING_PATTERN_SET);
	}
	/*****************************************************************
	* DpcdAddress_Lane0Set -> DpcdAddress_Lane3Set
	*****************************************************************/
	for (lane = 0; lane <
		(uint32_t)(lt_settings->link_settings.lane_count); lane++) {

		dpcd_lane[lane].bits.VOLTAGE_SWING_SET =
		(uint8_t)(lt_settings->lane_settings[lane].VOLTAGE_SWING);
		dpcd_lane[lane].bits.PRE_EMPHASIS_SET =
		(uint8_t)(lt_settings->lane_settings[lane].PRE_EMPHASIS);

		dpcd_lane[lane].bits.MAX_SWING_REACHED =
		(lt_settings->lane_settings[lane].VOLTAGE_SWING ==
		VOLTAGE_SWING_MAX_LEVEL ? 1 : 0);
		dpcd_lane[lane].bits.MAX_PRE_EMPHASIS_REACHED =
		(lt_settings->lane_settings[lane].PRE_EMPHASIS ==
		PRE_EMPHASIS_MAX_LEVEL ? 1 : 0);
	}

	/* concatenate everything into one buffer*/

	size_in_bytes = lt_settings->link_settings.lane_count * sizeof(dpcd_lane[0]);

	 // 0x00103 - 0x00102
	memmove(
		&dpcd_lt_buffer[DP_TRAINING_LANE0_SET - DP_TRAINING_PATTERN_SET],
		dpcd_lane,
		size_in_bytes);

	if (is_repeater(link, offset)) {
		DC_LOG_HW_LINK_TRAINING("%s:\n LTTPR Repeater ID: %d\n"
				" 0x%X VS set = %x PE set = %x max VS Reached = %x  max PE Reached = %x\n",
			__func__,
			offset,
			dpcd_base_lt_offset,
			dpcd_lane[0].bits.VOLTAGE_SWING_SET,
			dpcd_lane[0].bits.PRE_EMPHASIS_SET,
			dpcd_lane[0].bits.MAX_SWING_REACHED,
			dpcd_lane[0].bits.MAX_PRE_EMPHASIS_REACHED);
	} else {
		DC_LOG_HW_LINK_TRAINING("%s:\n 0x%X VS set = %x  PE set = %x max VS Reached = %x  max PE Reached = %x\n",
			__func__,
			dpcd_base_lt_offset,
			dpcd_lane[0].bits.VOLTAGE_SWING_SET,
			dpcd_lane[0].bits.PRE_EMPHASIS_SET,
			dpcd_lane[0].bits.MAX_SWING_REACHED,
			dpcd_lane[0].bits.MAX_PRE_EMPHASIS_REACHED);
	}
	if (edp_workaround) {
		/* for eDP write in 2 parts because the 5-byte burst is
		* causing issues on some eDP panels (EPR#366724)
		*/
		core_link_write_dpcd(
			link,
			DP_TRAINING_PATTERN_SET,
			&dpcd_pattern.raw,
			sizeof(dpcd_pattern.raw));

		core_link_write_dpcd(
			link,
			DP_TRAINING_LANE0_SET,
			(uint8_t *)(dpcd_lane),
			size_in_bytes);

		} else
		/* write it all in (1 + number-of-lanes)-byte burst*/
			core_link_write_dpcd(
				link,
				dpcd_base_lt_offset,
				dpcd_lt_buffer,
				size_in_bytes + sizeof(dpcd_pattern.raw));

	link->cur_lane_setting = lt_settings->lane_settings[0];
}

bool dp_is_cr_done(enum dc_lane_count ln_count,
	union lane_status *dpcd_lane_status)
{
	uint32_t lane;
	/*LANEx_CR_DONE bits All 1's?*/
	for (lane = 0; lane < (uint32_t)(ln_count); lane++) {
		if (!dpcd_lane_status[lane].bits.CR_DONE_0)
			return false;
	}
	return true;
}

bool dp_is_ch_eq_done(enum dc_lane_count ln_count,
		union lane_status *dpcd_lane_status)
{
	bool done = true;
	uint32_t lane;
	for (lane = 0; lane < (uint32_t)(ln_count); lane++)
		if (!dpcd_lane_status[lane].bits.CHANNEL_EQ_DONE_0)
			done = false;
	return done;
}

bool dp_is_symbol_locked(enum dc_lane_count ln_count,
		union lane_status *dpcd_lane_status)
{
	bool locked = true;
	uint32_t lane;
	for (lane = 0; lane < (uint32_t)(ln_count); lane++)
		if (!dpcd_lane_status[lane].bits.SYMBOL_LOCKED_0)
			locked = false;
	return locked;
}

bool dp_is_interlane_aligned(union lane_align_status_updated align_status)
{
	return align_status.bits.INTERLANE_ALIGN_DONE == 1;
}

void dp_update_drive_settings(
		struct link_training_settings *dest,
		struct link_training_settings src)
{
	uint32_t lane;
	for (lane = 0; lane < src.link_settings.lane_count; lane++) {
		if (dest->voltage_swing == NULL)
			dest->lane_settings[lane].VOLTAGE_SWING = src.lane_settings[lane].VOLTAGE_SWING;
		else
			dest->lane_settings[lane].VOLTAGE_SWING = *dest->voltage_swing;

		if (dest->pre_emphasis == NULL)
			dest->lane_settings[lane].PRE_EMPHASIS = src.lane_settings[lane].PRE_EMPHASIS;
		else
			dest->lane_settings[lane].PRE_EMPHASIS = *dest->pre_emphasis;

		if (dest->post_cursor2 == NULL)
			dest->lane_settings[lane].POST_CURSOR2 = src.lane_settings[lane].POST_CURSOR2;
		else
			dest->lane_settings[lane].POST_CURSOR2 = *dest->post_cursor2;
	}
}

static uint8_t get_nibble_at_index(const uint8_t *buf,
	uint32_t index)
{
	uint8_t nibble;
	nibble = buf[index / 2];

	if (index % 2)
		nibble >>= 4;
	else
		nibble &= 0x0F;

	return nibble;
}

static enum dc_pre_emphasis get_max_pre_emphasis_for_voltage_swing(
	enum dc_voltage_swing voltage)
{
	enum dc_pre_emphasis pre_emphasis;
	pre_emphasis = PRE_EMPHASIS_MAX_LEVEL;

	if (voltage <= VOLTAGE_SWING_MAX_LEVEL)
		pre_emphasis = voltage_swing_to_pre_emphasis[voltage];

	return pre_emphasis;

}

static void find_max_drive_settings(
	const struct link_training_settings *link_training_setting,
	struct link_training_settings *max_lt_setting)
{
	uint32_t lane;
	struct dc_lane_settings max_requested;

	max_requested.VOLTAGE_SWING =
		link_training_setting->
		lane_settings[0].VOLTAGE_SWING;
	max_requested.PRE_EMPHASIS =
		link_training_setting->
		lane_settings[0].PRE_EMPHASIS;
	/*max_requested.postCursor2 =
	 * link_training_setting->laneSettings[0].postCursor2;*/

	/* Determine what the maximum of the requested settings are*/
	for (lane = 1; lane < link_training_setting->link_settings.lane_count;
			lane++) {
		if (link_training_setting->lane_settings[lane].VOLTAGE_SWING >
			max_requested.VOLTAGE_SWING)

			max_requested.VOLTAGE_SWING =
			link_training_setting->
			lane_settings[lane].VOLTAGE_SWING;

		if (link_training_setting->lane_settings[lane].PRE_EMPHASIS >
				max_requested.PRE_EMPHASIS)
			max_requested.PRE_EMPHASIS =
			link_training_setting->
			lane_settings[lane].PRE_EMPHASIS;

		/*
		if (link_training_setting->laneSettings[lane].postCursor2 >
		 max_requested.postCursor2)
		{
		max_requested.postCursor2 =
		link_training_setting->laneSettings[lane].postCursor2;
		}
		*/
	}

	/* make sure the requested settings are
	 * not higher than maximum settings*/
	if (max_requested.VOLTAGE_SWING > VOLTAGE_SWING_MAX_LEVEL)
		max_requested.VOLTAGE_SWING = VOLTAGE_SWING_MAX_LEVEL;

	if (max_requested.PRE_EMPHASIS > PRE_EMPHASIS_MAX_LEVEL)
		max_requested.PRE_EMPHASIS = PRE_EMPHASIS_MAX_LEVEL;
	/*
	if (max_requested.postCursor2 > PostCursor2_MaxLevel)
	max_requested.postCursor2 = PostCursor2_MaxLevel;
	*/

	/* make sure the pre-emphasis matches the voltage swing*/
	if (max_requested.PRE_EMPHASIS >
		get_max_pre_emphasis_for_voltage_swing(
			max_requested.VOLTAGE_SWING))
		max_requested.PRE_EMPHASIS =
		get_max_pre_emphasis_for_voltage_swing(
			max_requested.VOLTAGE_SWING);

	/*
	 * Post Cursor2 levels are completely independent from
	 * pre-emphasis (Post Cursor1) levels. But Post Cursor2 levels
	 * can only be applied to each allowable combination of voltage
	 * swing and pre-emphasis levels */
	 /* if ( max_requested.postCursor2 >
	  *  getMaxPostCursor2ForVoltageSwing(max_requested.voltageSwing))
	  *  max_requested.postCursor2 =
	  *  getMaxPostCursor2ForVoltageSwing(max_requested.voltageSwing);
	  */

	max_lt_setting->link_settings.link_rate =
		link_training_setting->link_settings.link_rate;
	max_lt_setting->link_settings.lane_count =
	link_training_setting->link_settings.lane_count;
	max_lt_setting->link_settings.link_spread =
		link_training_setting->link_settings.link_spread;

	for (lane = 0; lane <
		link_training_setting->link_settings.lane_count;
		lane++) {
		max_lt_setting->lane_settings[lane].VOLTAGE_SWING =
			max_requested.VOLTAGE_SWING;
		max_lt_setting->lane_settings[lane].PRE_EMPHASIS =
			max_requested.PRE_EMPHASIS;
		/*max_lt_setting->laneSettings[lane].postCursor2 =
		 * max_requested.postCursor2;
		 */
	}

}

enum dc_status dp_get_lane_status_and_drive_settings(
	struct dc_link *link,
	const struct link_training_settings *link_training_setting,
	union lane_status *ln_status,
	union lane_align_status_updated *ln_status_updated,
	struct link_training_settings *req_settings,
	uint32_t offset)
{
	unsigned int lane01_status_address = DP_LANE0_1_STATUS;
	uint8_t lane_adjust_offset = 4;
	unsigned int lane01_adjust_address;
	uint8_t dpcd_buf[6] = {0};
	union lane_adjust dpcd_lane_adjust[LANE_COUNT_DP_MAX] = { { {0} } };
	struct link_training_settings request_settings = { {0} };
	uint32_t lane;
	enum dc_status status;

	memset(req_settings, '\0', sizeof(struct link_training_settings));

	if (is_repeater(link, offset)) {
		lane01_status_address =
				DP_LANE0_1_STATUS_PHY_REPEATER1 +
				((DP_REPEATER_CONFIGURATION_AND_STATUS_SIZE) * (offset - 1));
		lane_adjust_offset = 3;
	}

	status = core_link_read_dpcd(
		link,
		lane01_status_address,
		(uint8_t *)(dpcd_buf),
		sizeof(dpcd_buf));

	for (lane = 0; lane <
		(uint32_t)(link_training_setting->link_settings.lane_count);
		lane++) {

		ln_status[lane].raw =
			get_nibble_at_index(&dpcd_buf[0], lane);
		dpcd_lane_adjust[lane].raw =
			get_nibble_at_index(&dpcd_buf[lane_adjust_offset], lane);
	}

	ln_status_updated->raw = dpcd_buf[2];

	if (is_repeater(link, offset)) {
		DC_LOG_HW_LINK_TRAINING("%s:\n LTTPR Repeater ID: %d\n"
				" 0x%X Lane01Status = %x\n 0x%X Lane23Status = %x\n ",
			__func__,
			offset,
			lane01_status_address, dpcd_buf[0],
			lane01_status_address + 1, dpcd_buf[1]);
	} else {
		DC_LOG_HW_LINK_TRAINING("%s:\n 0x%X Lane01Status = %x\n 0x%X Lane23Status = %x\n ",
			__func__,
			lane01_status_address, dpcd_buf[0],
			lane01_status_address + 1, dpcd_buf[1]);
	}
	lane01_adjust_address = DP_ADJUST_REQUEST_LANE0_1;

	if (is_repeater(link, offset))
		lane01_adjust_address = DP_ADJUST_REQUEST_LANE0_1_PHY_REPEATER1 +
				((DP_REPEATER_CONFIGURATION_AND_STATUS_SIZE) * (offset - 1));

	if (is_repeater(link, offset)) {
		DC_LOG_HW_LINK_TRAINING("%s:\n LTTPR Repeater ID: %d\n"
				" 0x%X Lane01AdjustRequest = %x\n 0x%X Lane23AdjustRequest = %x\n",
					__func__,
					offset,
					lane01_adjust_address,
					dpcd_buf[lane_adjust_offset],
					lane01_adjust_address + 1,
					dpcd_buf[lane_adjust_offset + 1]);
	} else {
		DC_LOG_HW_LINK_TRAINING("%s:\n 0x%X Lane01AdjustRequest = %x\n 0x%X Lane23AdjustRequest = %x\n",
			__func__,
			lane01_adjust_address,
			dpcd_buf[lane_adjust_offset],
			lane01_adjust_address + 1,
			dpcd_buf[lane_adjust_offset + 1]);
	}

	/*copy to req_settings*/
	request_settings.link_settings.lane_count =
		link_training_setting->link_settings.lane_count;
	request_settings.link_settings.link_rate =
		link_training_setting->link_settings.link_rate;
	request_settings.link_settings.link_spread =
		link_training_setting->link_settings.link_spread;

	for (lane = 0; lane <
		(uint32_t)(link_training_setting->link_settings.lane_count);
		lane++) {

		request_settings.lane_settings[lane].VOLTAGE_SWING =
			(enum dc_voltage_swing)(dpcd_lane_adjust[lane].bits.
				VOLTAGE_SWING_LANE);
		request_settings.lane_settings[lane].PRE_EMPHASIS =
			(enum dc_pre_emphasis)(dpcd_lane_adjust[lane].bits.
				PRE_EMPHASIS_LANE);
	}

	/*Note: for postcursor2, read adjusted
	 * postcursor2 settings from*/
	/*DpcdAddress_AdjustRequestPostCursor2 =
	 *0x020C (not implemented yet)*/

	/* we find the maximum of the requested settings across all lanes*/
	/* and set this maximum for all lanes*/
	find_max_drive_settings(&request_settings, req_settings);

	/* if post cursor 2 is needed in the future,
	 * read DpcdAddress_AdjustRequestPostCursor2 = 0x020C
	 */

	return status;
}

enum dc_status dpcd_set_lane_settings(
	struct dc_link *link,
	const struct link_training_settings *link_training_setting,
	uint32_t offset)
{
	union dpcd_training_lane dpcd_lane[LANE_COUNT_DP_MAX] = {{{0}}};
	uint32_t lane;
	unsigned int lane0_set_address;
	enum dc_status status;

	lane0_set_address = DP_TRAINING_LANE0_SET;

	if (is_repeater(link, offset))
		lane0_set_address = DP_TRAINING_LANE0_SET_PHY_REPEATER1 +
		((DP_REPEATER_CONFIGURATION_AND_STATUS_SIZE) * (offset - 1));

	for (lane = 0; lane <
		(uint32_t)(link_training_setting->
		link_settings.lane_count);
		lane++) {
		dpcd_lane[lane].bits.VOLTAGE_SWING_SET =
			(uint8_t)(link_training_setting->
			lane_settings[lane].VOLTAGE_SWING);
		dpcd_lane[lane].bits.PRE_EMPHASIS_SET =
			(uint8_t)(link_training_setting->
			lane_settings[lane].PRE_EMPHASIS);
		dpcd_lane[lane].bits.MAX_SWING_REACHED =
			(link_training_setting->
			lane_settings[lane].VOLTAGE_SWING ==
			VOLTAGE_SWING_MAX_LEVEL ? 1 : 0);
		dpcd_lane[lane].bits.MAX_PRE_EMPHASIS_REACHED =
			(link_training_setting->
			lane_settings[lane].PRE_EMPHASIS ==
			PRE_EMPHASIS_MAX_LEVEL ? 1 : 0);
	}

	status = core_link_write_dpcd(link,
		lane0_set_address,
		(uint8_t *)(dpcd_lane),
		link_training_setting->link_settings.lane_count);

	/*
	if (LTSettings.link.rate == LinkRate_High2)
	{
		DpcdTrainingLaneSet2 dpcd_lane2[lane_count_DPMax] = {0};
		for ( uint32_t lane = 0;
		lane < lane_count_DPMax; lane++)
		{
			dpcd_lane2[lane].bits.post_cursor2_set =
			static_cast<unsigned char>(
			LTSettings.laneSettings[lane].postCursor2);
			dpcd_lane2[lane].bits.max_post_cursor2_reached = 0;
		}
		m_pDpcdAccessSrv->WriteDpcdData(
		DpcdAddress_Lane0Set2,
		reinterpret_cast<unsigned char*>(dpcd_lane2),
		LTSettings.link.lanes);
	}
	*/

	if (is_repeater(link, offset)) {
		DC_LOG_HW_LINK_TRAINING("%s\n LTTPR Repeater ID: %d\n"
				" 0x%X VS set = %x  PE set = %x max VS Reached = %x  max PE Reached = %x\n",
			__func__,
			offset,
			lane0_set_address,
			dpcd_lane[0].bits.VOLTAGE_SWING_SET,
			dpcd_lane[0].bits.PRE_EMPHASIS_SET,
			dpcd_lane[0].bits.MAX_SWING_REACHED,
			dpcd_lane[0].bits.MAX_PRE_EMPHASIS_REACHED);

	} else {
		DC_LOG_HW_LINK_TRAINING("%s\n 0x%X VS set = %x  PE set = %x max VS Reached = %x  max PE Reached = %x\n",
			__func__,
			lane0_set_address,
			dpcd_lane[0].bits.VOLTAGE_SWING_SET,
			dpcd_lane[0].bits.PRE_EMPHASIS_SET,
			dpcd_lane[0].bits.MAX_SWING_REACHED,
			dpcd_lane[0].bits.MAX_PRE_EMPHASIS_REACHED);
	}
	link->cur_lane_setting = link_training_setting->lane_settings[0];

	return status;
}

bool dp_is_max_vs_reached(
	const struct link_training_settings *lt_settings)
{
	uint32_t lane;
	for (lane = 0; lane <
		(uint32_t)(lt_settings->link_settings.lane_count);
		lane++) {
		if (lt_settings->lane_settings[lane].VOLTAGE_SWING
			== VOLTAGE_SWING_MAX_LEVEL)
			return true;
	}
	return false;

}

static bool perform_post_lt_adj_req_sequence(
	struct dc_link *link,
	struct link_training_settings *lt_settings)
{
	enum dc_lane_count lane_count =
	lt_settings->link_settings.lane_count;

	uint32_t adj_req_count;
	uint32_t adj_req_timer;
	bool req_drv_setting_changed;
	uint32_t lane;

	req_drv_setting_changed = false;
	for (adj_req_count = 0; adj_req_count < POST_LT_ADJ_REQ_LIMIT;
	adj_req_count++) {

		req_drv_setting_changed = false;

		for (adj_req_timer = 0;
			adj_req_timer < POST_LT_ADJ_REQ_TIMEOUT;
			adj_req_timer++) {

			struct link_training_settings req_settings;
			union lane_status dpcd_lane_status[LANE_COUNT_DP_MAX];
			union lane_align_status_updated
				dpcd_lane_status_updated;

			dp_get_lane_status_and_drive_settings(
				link,
				lt_settings,
				dpcd_lane_status,
				&dpcd_lane_status_updated,
				&req_settings,
				DPRX);

			if (dpcd_lane_status_updated.bits.
					POST_LT_ADJ_REQ_IN_PROGRESS == 0)
				return true;

			if (!dp_is_cr_done(lane_count, dpcd_lane_status))
				return false;

			if (!dp_is_ch_eq_done(lane_count, dpcd_lane_status) ||
					!dp_is_symbol_locked(lane_count, dpcd_lane_status) ||
					!dp_is_interlane_aligned(dpcd_lane_status_updated))
				return false;

			for (lane = 0; lane < (uint32_t)(lane_count); lane++) {

				if (lt_settings->
				lane_settings[lane].VOLTAGE_SWING !=
				req_settings.lane_settings[lane].
				VOLTAGE_SWING ||
				lt_settings->lane_settings[lane].PRE_EMPHASIS !=
				req_settings.lane_settings[lane].PRE_EMPHASIS) {

					req_drv_setting_changed = true;
					break;
				}
			}

			if (req_drv_setting_changed) {
				dp_update_drive_settings(
					lt_settings, req_settings);

				dc_link_dp_set_drive_settings(link,
						lt_settings);
				break;
			}

			msleep(1);
		}

		if (!req_drv_setting_changed) {
			DC_LOG_WARNING("%s: Post Link Training Adjust Request Timed out\n",
				__func__);

			ASSERT(0);
			return true;
		}
	}
	DC_LOG_WARNING("%s: Post Link Training Adjust Request limit reached\n",
		__func__);

	ASSERT(0);
	return true;

}

/* Only used for channel equalization */
uint32_t dp_translate_training_aux_read_interval(uint32_t dpcd_aux_read_interval)
{
	unsigned int aux_rd_interval_us = 400;

	switch (dpcd_aux_read_interval) {
	case 0x01:
		aux_rd_interval_us = 4000;
		break;
	case 0x02:
		aux_rd_interval_us = 8000;
		break;
	case 0x03:
		aux_rd_interval_us = 12000;
		break;
	case 0x04:
		aux_rd_interval_us = 16000;
		break;
	default:
		break;
	}

	return aux_rd_interval_us;
}

enum link_training_result dp_get_cr_failure(enum dc_lane_count ln_count,
					union lane_status *dpcd_lane_status)
{
	enum link_training_result result = LINK_TRAINING_SUCCESS;

	if (ln_count >= LANE_COUNT_ONE && !dpcd_lane_status[0].bits.CR_DONE_0)
		result = LINK_TRAINING_CR_FAIL_LANE0;
	else if (ln_count >= LANE_COUNT_TWO && !dpcd_lane_status[1].bits.CR_DONE_0)
		result = LINK_TRAINING_CR_FAIL_LANE1;
	else if (ln_count >= LANE_COUNT_FOUR && !dpcd_lane_status[2].bits.CR_DONE_0)
		result = LINK_TRAINING_CR_FAIL_LANE23;
	else if (ln_count >= LANE_COUNT_FOUR && !dpcd_lane_status[3].bits.CR_DONE_0)
		result = LINK_TRAINING_CR_FAIL_LANE23;
	return result;
}

static enum link_training_result perform_channel_equalization_sequence(
	struct dc_link *link,
	struct link_training_settings *lt_settings,
	uint32_t offset)
{
	struct link_training_settings req_settings;
	enum dc_dp_training_pattern tr_pattern;
	uint32_t retries_ch_eq;
	uint32_t wait_time_microsec;
	enum dc_lane_count lane_count = lt_settings->link_settings.lane_count;
	union lane_align_status_updated dpcd_lane_status_updated = { {0} };
	union lane_status dpcd_lane_status[LANE_COUNT_DP_MAX] = { { {0} } };

	/* Note: also check that TPS4 is a supported feature*/

	tr_pattern = lt_settings->pattern_for_eq;

	if (is_repeater(link, offset))
		tr_pattern = DP_TRAINING_PATTERN_SEQUENCE_4;

	dp_set_hw_training_pattern(link, tr_pattern, offset);

	for (retries_ch_eq = 0; retries_ch_eq <= LINK_TRAINING_MAX_RETRY_COUNT;
		retries_ch_eq++) {

		dp_set_hw_lane_settings(link, lt_settings, offset);

		/* 2. update DPCD*/
		if (!retries_ch_eq)
			/* EPR #361076 - write as a 5-byte burst,
			 * but only for the 1-st iteration
			 */

			dpcd_set_lt_pattern_and_lane_settings(
				link,
				lt_settings,
				tr_pattern, offset);
		else
			dpcd_set_lane_settings(link, lt_settings, offset);

		/* 3. wait for receiver to lock-on*/
		wait_time_microsec = lt_settings->eq_pattern_time;

		if (is_repeater(link, offset))
			wait_time_microsec =
					dp_translate_training_aux_read_interval(
						link->dpcd_caps.lttpr_caps.aux_rd_interval[offset - 1]);

		dp_wait_for_training_aux_rd_interval(
				link,
				wait_time_microsec);

		/* 4. Read lane status and requested
		 * drive settings as set by the sink*/

		dp_get_lane_status_and_drive_settings(
			link,
			lt_settings,
			dpcd_lane_status,
			&dpcd_lane_status_updated,
			&req_settings,
			offset);

		/* 5. check CR done*/
		if (!dp_is_cr_done(lane_count, dpcd_lane_status))
			return LINK_TRAINING_EQ_FAIL_CR;

		/* 6. check CHEQ done*/
		if (dp_is_ch_eq_done(lane_count, dpcd_lane_status) &&
				dp_is_symbol_locked(lane_count, dpcd_lane_status) &&
				dp_is_interlane_aligned(dpcd_lane_status_updated))
			return LINK_TRAINING_SUCCESS;

		/* 7. update VS/PE/PC2 in lt_settings*/
		dp_update_drive_settings(lt_settings, req_settings);
	}

	return LINK_TRAINING_EQ_FAIL_EQ;

}

static void start_clock_recovery_pattern_early(struct dc_link *link,
		struct link_training_settings *lt_settings,
		uint32_t offset)
{
	DC_LOG_HW_LINK_TRAINING("%s\n GPU sends TPS1. Wait 400us.\n",
			__func__);
	dp_set_hw_training_pattern(link, lt_settings->pattern_for_cr, offset);
	dp_set_hw_lane_settings(link, lt_settings, offset);
	udelay(400);
}

static enum link_training_result perform_clock_recovery_sequence(
	struct dc_link *link,
	struct link_training_settings *lt_settings,
	uint32_t offset)
{
	uint32_t retries_cr;
	uint32_t retry_count;
	uint32_t wait_time_microsec;
	struct link_training_settings req_settings;
	enum dc_lane_count lane_count = lt_settings->link_settings.lane_count;
	union lane_status dpcd_lane_status[LANE_COUNT_DP_MAX];
	union lane_align_status_updated dpcd_lane_status_updated;

	retries_cr = 0;
	retry_count = 0;

	if (!link->ctx->dc->work_arounds.lt_early_cr_pattern)
		dp_set_hw_training_pattern(link, lt_settings->pattern_for_cr, offset);

	/* najeeb - The synaptics MST hub can put the LT in
	* infinite loop by switching the VS
	*/
	/* between level 0 and level 1 continuously, here
	* we try for CR lock for LinkTrainingMaxCRRetry count*/
	while ((retries_cr < LINK_TRAINING_MAX_RETRY_COUNT) &&
		(retry_count < LINK_TRAINING_MAX_CR_RETRY)) {

		memset(&dpcd_lane_status, '\0', sizeof(dpcd_lane_status));
		memset(&dpcd_lane_status_updated, '\0',
		sizeof(dpcd_lane_status_updated));

		/* 1. call HWSS to set lane settings*/
		dp_set_hw_lane_settings(
				link,
				lt_settings,
				offset);

		/* 2. update DPCD of the receiver*/
		if (!retry_count)
			/* EPR #361076 - write as a 5-byte burst,
			 * but only for the 1-st iteration.*/
			dpcd_set_lt_pattern_and_lane_settings(
					link,
					lt_settings,
					lt_settings->pattern_for_cr,
					offset);
		else
			dpcd_set_lane_settings(
					link,
					lt_settings,
					offset);

		/* 3. wait receiver to lock-on*/
		wait_time_microsec = lt_settings->cr_pattern_time;

		if (link->lttpr_mode == LTTPR_MODE_NON_TRANSPARENT)
			wait_time_microsec = TRAINING_AUX_RD_INTERVAL;

		dp_wait_for_training_aux_rd_interval(
				link,
				wait_time_microsec);

		/* 4. Read lane status and requested drive
		* settings as set by the sink
		*/
		dp_get_lane_status_and_drive_settings(
				link,
				lt_settings,
				dpcd_lane_status,
				&dpcd_lane_status_updated,
				&req_settings,
				offset);

		/* 5. check CR done*/
		if (dp_is_cr_done(lane_count, dpcd_lane_status))
			return LINK_TRAINING_SUCCESS;

		/* 6. max VS reached*/
		if (dp_is_max_vs_reached(lt_settings))
			break;

		/* 7. same lane settings*/
		/* Note: settings are the same for all lanes,
		 * so comparing first lane is sufficient*/
		if ((lt_settings->lane_settings[0].VOLTAGE_SWING ==
			req_settings.lane_settings[0].VOLTAGE_SWING)
			&& (lt_settings->lane_settings[0].PRE_EMPHASIS ==
				req_settings.lane_settings[0].PRE_EMPHASIS))
			retries_cr++;
		else
			retries_cr = 0;

		/* 8. update VS/PE/PC2 in lt_settings*/
		dp_update_drive_settings(lt_settings, req_settings);

		retry_count++;
	}

	if (retry_count >= LINK_TRAINING_MAX_CR_RETRY) {
		ASSERT(0);
		DC_LOG_ERROR("%s: Link Training Error, could not get CR after %d tries. Possibly voltage swing issue",
			__func__,
			LINK_TRAINING_MAX_CR_RETRY);

	}

	return dp_get_cr_failure(lane_count, dpcd_lane_status);
}

static inline enum link_training_result dp_transition_to_video_idle(
	struct dc_link *link,
	struct link_training_settings *lt_settings,
	enum link_training_result status)
{
	union lane_count_set lane_count_set = { {0} };

	/* 4. mainlink output idle pattern*/
	dp_set_hw_test_pattern(link, DP_TEST_PATTERN_VIDEO_MODE, NULL, 0);

	/*
	 * 5. post training adjust if required
	 * If the upstream DPTX and downstream DPRX both support TPS4,
	 * TPS4 must be used instead of POST_LT_ADJ_REQ.
	 */
	if (link->dpcd_caps.max_ln_count.bits.POST_LT_ADJ_REQ_SUPPORTED != 1 ||
			lt_settings->pattern_for_eq == DP_TRAINING_PATTERN_SEQUENCE_4) {
		/* delay 5ms after Main Link output idle pattern and then check
		 * DPCD 0202h.
		 */
		if (link->connector_signal != SIGNAL_TYPE_EDP && status == LINK_TRAINING_SUCCESS) {
			msleep(5);
			status = dp_check_link_loss_status(link, lt_settings);
		}
		return status;
	}

	if (status == LINK_TRAINING_SUCCESS &&
		perform_post_lt_adj_req_sequence(link, lt_settings) == false)
		status = LINK_TRAINING_LQA_FAIL;

	lane_count_set.bits.LANE_COUNT_SET = lt_settings->link_settings.lane_count;
	lane_count_set.bits.ENHANCED_FRAMING = lt_settings->enhanced_framing;
	lane_count_set.bits.POST_LT_ADJ_REQ_GRANTED = 0;

	core_link_write_dpcd(
		link,
		DP_LANE_COUNT_SET,
		&lane_count_set.raw,
		sizeof(lane_count_set));

	return status;
}

enum link_training_result dp_check_link_loss_status(
	struct dc_link *link,
	const struct link_training_settings *link_training_setting)
{
	enum link_training_result status = LINK_TRAINING_SUCCESS;
	union lane_status lane_status;
	uint8_t dpcd_buf[6] = {0};
	uint32_t lane;

	core_link_read_dpcd(
			link,
			DP_SINK_COUNT,
			(uint8_t *)(dpcd_buf),
			sizeof(dpcd_buf));

	/*parse lane status*/
	for (lane = 0; lane < link->cur_link_settings.lane_count; lane++) {
		/*
		 * check lanes status
		 */
		lane_status.raw = get_nibble_at_index(&dpcd_buf[2], lane);

		if (!lane_status.bits.CHANNEL_EQ_DONE_0 ||
			!lane_status.bits.CR_DONE_0 ||
			!lane_status.bits.SYMBOL_LOCKED_0) {
			/* if one of the channel equalization, clock
			 * recovery or symbol lock is dropped
			 * consider it as (link has been
			 * dropped) dp sink status has changed
			 */
			status = LINK_TRAINING_LINK_LOSS;
			break;
		}
	}

	return status;
}

static inline void decide_8b_10b_training_settings(
	 struct dc_link *link,
	const struct dc_link_settings *link_setting,
	const struct dc_link_training_overrides *overrides,
	struct link_training_settings *lt_settings)
{
	uint32_t lane;

	memset(lt_settings, '\0', sizeof(struct link_training_settings));

	/* Initialize link settings */
	lt_settings->link_settings.use_link_rate_set = link_setting->use_link_rate_set;
	lt_settings->link_settings.link_rate_set = link_setting->link_rate_set;

	if (link->preferred_link_setting.link_rate != LINK_RATE_UNKNOWN)
		lt_settings->link_settings.link_rate = link->preferred_link_setting.link_rate;
	else
		lt_settings->link_settings.link_rate = link_setting->link_rate;

	if (link->preferred_link_setting.lane_count != LANE_COUNT_UNKNOWN)
		lt_settings->link_settings.lane_count = link->preferred_link_setting.lane_count;
	else
		lt_settings->link_settings.lane_count = link_setting->lane_count;

	/*@todo[vdevulap] move SS to LS, should not be handled by displaypath*/

	/* TODO hard coded to SS for now
	 * lt_settings.link_settings.link_spread =
	 * dal_display_path_is_ss_supported(
	 * path_mode->display_path) ?
	 * LINK_SPREAD_05_DOWNSPREAD_30KHZ :
	 * LINK_SPREAD_DISABLED;
	 */
	/* Initialize link spread */
	if (link->dp_ss_off)
		lt_settings->link_settings.link_spread = LINK_SPREAD_DISABLED;
	else if (overrides->downspread != NULL)
		lt_settings->link_settings.link_spread
			= *overrides->downspread
			? LINK_SPREAD_05_DOWNSPREAD_30KHZ
			: LINK_SPREAD_DISABLED;
	else
		lt_settings->link_settings.link_spread = LINK_SPREAD_05_DOWNSPREAD_30KHZ;

	lt_settings->lttpr_mode = link->lttpr_mode;

	/* Initialize lane settings overrides */
	if (overrides->voltage_swing != NULL)
		lt_settings->voltage_swing = overrides->voltage_swing;

	if (overrides->pre_emphasis != NULL)
		lt_settings->pre_emphasis = overrides->pre_emphasis;

	if (overrides->post_cursor2 != NULL)
		lt_settings->post_cursor2 = overrides->post_cursor2;

	/* Initialize lane settings (VS/PE/PC2) */
	for (lane = 0; lane < LANE_COUNT_DP_MAX; lane++) {
		lt_settings->lane_settings[lane].VOLTAGE_SWING =
			lt_settings->voltage_swing != NULL ?
			*lt_settings->voltage_swing :
			VOLTAGE_SWING_LEVEL0;
		lt_settings->lane_settings[lane].PRE_EMPHASIS =
			lt_settings->pre_emphasis != NULL ?
			*lt_settings->pre_emphasis
			: PRE_EMPHASIS_DISABLED;
		lt_settings->lane_settings[lane].POST_CURSOR2 =
			lt_settings->post_cursor2 != NULL ?
			*lt_settings->post_cursor2
			: POST_CURSOR2_DISABLED;
	}

	/* Initialize training timings */
	if (overrides->cr_pattern_time != NULL)
		lt_settings->cr_pattern_time = *overrides->cr_pattern_time;
	else
		lt_settings->cr_pattern_time = get_cr_training_aux_rd_interval(link, link_setting);

	if (overrides->eq_pattern_time != NULL)
		lt_settings->eq_pattern_time = *overrides->eq_pattern_time;
	else
		lt_settings->eq_pattern_time = get_eq_training_aux_rd_interval(link, link_setting);

	if (overrides->pattern_for_cr != NULL)
		lt_settings->pattern_for_cr = *overrides->pattern_for_cr;
	else
		lt_settings->pattern_for_cr = decide_cr_training_pattern(link_setting);
	if (overrides->pattern_for_eq != NULL)
		lt_settings->pattern_for_eq = *overrides->pattern_for_eq;
	else
		lt_settings->pattern_for_eq = decide_eq_training_pattern(link, link_setting);

	if (overrides->enhanced_framing != NULL)
		lt_settings->enhanced_framing = *overrides->enhanced_framing;
	else
		lt_settings->enhanced_framing = 1;

	if (link->preferred_training_settings.fec_enable != NULL)
		lt_settings->should_set_fec_ready = *link->preferred_training_settings.fec_enable;
	else
		lt_settings->should_set_fec_ready = true;
}

void dp_decide_training_settings(
		struct dc_link *link,
		const struct dc_link_settings *link_settings,
		const struct dc_link_training_overrides *overrides,
		struct link_training_settings *lt_settings)
{
	if (dp_get_link_encoding_format(link_settings) == DP_8b_10b_ENCODING)
		decide_8b_10b_training_settings(link, link_settings, overrides, lt_settings);
}


uint8_t dp_convert_to_count(uint8_t lttpr_repeater_count)
{
	switch (lttpr_repeater_count) {
	case 0x80: // 1 lttpr repeater
		return 1;
	case 0x40: // 2 lttpr repeaters
		return 2;
	case 0x20: // 3 lttpr repeaters
		return 3;
	case 0x10: // 4 lttpr repeaters
		return 4;
	case 0x08: // 5 lttpr repeaters
		return 5;
	case 0x04: // 6 lttpr repeaters
		return 6;
	case 0x02: // 7 lttpr repeaters
		return 7;
	case 0x01: // 8 lttpr repeaters
		return 8;
	default:
		break;
	}
	return 0; // invalid value
}

enum dc_status configure_lttpr_mode_transparent(struct dc_link *link)
{
	uint8_t repeater_mode = DP_PHY_REPEATER_MODE_TRANSPARENT;

	DC_LOG_HW_LINK_TRAINING("%s\n Set LTTPR to Transparent Mode\n", __func__);
	return core_link_write_dpcd(link,
			DP_PHY_REPEATER_MODE,
			(uint8_t *)&repeater_mode,
			sizeof(repeater_mode));
}

enum dc_status configure_lttpr_mode_non_transparent(
		struct dc_link *link,
		const struct link_training_settings *lt_settings)
{
	/* aux timeout is already set to extended */
	/* RESET/SET lttpr mode to enable non transparent mode */
	uint8_t repeater_cnt;
	uint32_t aux_interval_address;
	uint8_t repeater_id;
	enum dc_status result = DC_ERROR_UNEXPECTED;
	uint8_t repeater_mode = DP_PHY_REPEATER_MODE_TRANSPARENT;

	enum dp_link_encoding encoding = dp_get_link_encoding_format(&lt_settings->link_settings);

	if (encoding == DP_8b_10b_ENCODING) {
		DC_LOG_HW_LINK_TRAINING("%s\n Set LTTPR to Transparent Mode\n", __func__);
		result = core_link_write_dpcd(link,
				DP_PHY_REPEATER_MODE,
				(uint8_t *)&repeater_mode,
				sizeof(repeater_mode));

	}

	if (result == DC_OK) {
		link->dpcd_caps.lttpr_caps.mode = repeater_mode;
	}

	if (link->lttpr_mode == LTTPR_MODE_NON_TRANSPARENT) {

		DC_LOG_HW_LINK_TRAINING("%s\n Set LTTPR to Non Transparent Mode\n", __func__);

		repeater_mode = DP_PHY_REPEATER_MODE_NON_TRANSPARENT;
		result = core_link_write_dpcd(link,
				DP_PHY_REPEATER_MODE,
				(uint8_t *)&repeater_mode,
				sizeof(repeater_mode));

		if (result == DC_OK) {
			link->dpcd_caps.lttpr_caps.mode = repeater_mode;
		}

		if (encoding == DP_8b_10b_ENCODING) {
			repeater_cnt = dp_convert_to_count(link->dpcd_caps.lttpr_caps.phy_repeater_cnt);
			for (repeater_id = repeater_cnt; repeater_id > 0; repeater_id--) {
				aux_interval_address = DP_TRAINING_AUX_RD_INTERVAL_PHY_REPEATER1 +
							((DP_REPEATER_CONFIGURATION_AND_STATUS_SIZE) * (repeater_id - 1));
				core_link_read_dpcd(
					link,
					aux_interval_address,
					(uint8_t *)&link->dpcd_caps.lttpr_caps.aux_rd_interval[repeater_id - 1],
					sizeof(link->dpcd_caps.lttpr_caps.aux_rd_interval[repeater_id - 1]));
				link->dpcd_caps.lttpr_caps.aux_rd_interval[repeater_id - 1] &= 0x7F;
			}
		}
	}

	return result;
}

static void repeater_training_done(struct dc_link *link, uint32_t offset)
{
	union dpcd_training_pattern dpcd_pattern = { {0} };

	const uint32_t dpcd_base_lt_offset =
			DP_TRAINING_PATTERN_SET_PHY_REPEATER1 +
				((DP_REPEATER_CONFIGURATION_AND_STATUS_SIZE) * (offset - 1));
	/* Set training not in progress*/
	dpcd_pattern.v1_4.TRAINING_PATTERN_SET = DPCD_TRAINING_PATTERN_VIDEOIDLE;

	core_link_write_dpcd(
		link,
		dpcd_base_lt_offset,
		&dpcd_pattern.raw,
		1);

	DC_LOG_HW_LINK_TRAINING("%s\n LTTPR Id: %d 0x%X pattern = %x\n",
		__func__,
		offset,
		dpcd_base_lt_offset,
		dpcd_pattern.v1_4.TRAINING_PATTERN_SET);
}

static void print_status_message(
	struct dc_link *link,
	const struct link_training_settings *lt_settings,
	enum link_training_result status)
{
	char *link_rate = "Unknown";
	char *lt_result = "Unknown";
	char *lt_spread = "Disabled";

	switch (lt_settings->link_settings.link_rate) {
	case LINK_RATE_LOW:
		link_rate = "RBR";
		break;
	case LINK_RATE_RATE_2:
		link_rate = "R2";
		break;
	case LINK_RATE_RATE_3:
		link_rate = "R3";
		break;
	case LINK_RATE_HIGH:
		link_rate = "HBR";
		break;
	case LINK_RATE_RBR2:
		link_rate = "RBR2";
		break;
	case LINK_RATE_RATE_6:
		link_rate = "R6";
		break;
	case LINK_RATE_HIGH2:
		link_rate = "HBR2";
		break;
	case LINK_RATE_HIGH3:
		link_rate = "HBR3";
		break;
	default:
		break;
	}

	switch (status) {
	case LINK_TRAINING_SUCCESS:
		lt_result = "pass";
		break;
	case LINK_TRAINING_CR_FAIL_LANE0:
		lt_result = "CR failed lane0";
		break;
	case LINK_TRAINING_CR_FAIL_LANE1:
		lt_result = "CR failed lane1";
		break;
	case LINK_TRAINING_CR_FAIL_LANE23:
		lt_result = "CR failed lane23";
		break;
	case LINK_TRAINING_EQ_FAIL_CR:
		lt_result = "CR failed in EQ";
		break;
	case LINK_TRAINING_EQ_FAIL_EQ:
		lt_result = "EQ failed";
		break;
	case LINK_TRAINING_LQA_FAIL:
		lt_result = "LQA failed";
		break;
	case LINK_TRAINING_LINK_LOSS:
		lt_result = "Link loss";
		break;
	default:
		break;
	}

	switch (lt_settings->link_settings.link_spread) {
	case LINK_SPREAD_DISABLED:
		lt_spread = "Disabled";
		break;
	case LINK_SPREAD_05_DOWNSPREAD_30KHZ:
		lt_spread = "0.5% 30KHz";
		break;
	case LINK_SPREAD_05_DOWNSPREAD_33KHZ:
		lt_spread = "0.5% 33KHz";
		break;
	default:
		break;
	}

	/* Connectivity log: link training */
	CONN_MSG_LT(link, "%sx%d %s VS=%d, PE=%d, DS=%s",
				link_rate,
				lt_settings->link_settings.lane_count,
				lt_result,
				lt_settings->lane_settings[0].VOLTAGE_SWING,
				lt_settings->lane_settings[0].PRE_EMPHASIS,
				lt_spread);
}

void dc_link_dp_set_drive_settings(
	struct dc_link *link,
	struct link_training_settings *lt_settings)
{
	/* program ASIC PHY settings*/
	dp_set_hw_lane_settings(link, lt_settings, DPRX);

	/* Notify DP sink the PHY settings from source */
	dpcd_set_lane_settings(link, lt_settings, DPRX);
}

bool dc_link_dp_perform_link_training_skip_aux(
	struct dc_link *link,
	const struct dc_link_settings *link_setting)
{
	struct link_training_settings lt_settings;

	dp_decide_training_settings(
			link,
			link_setting,
			&link->preferred_training_settings,
			&lt_settings);

	/* 1. Perform_clock_recovery_sequence. */

	/* transmit training pattern for clock recovery */
	dp_set_hw_training_pattern(link, lt_settings.pattern_for_cr, DPRX);

	/* call HWSS to set lane settings*/
	dp_set_hw_lane_settings(link, &lt_settings, DPRX);

	/* wait receiver to lock-on*/
	dp_wait_for_training_aux_rd_interval(link, lt_settings.cr_pattern_time);

	/* 2. Perform_channel_equalization_sequence. */

	/* transmit training pattern for channel equalization. */
	dp_set_hw_training_pattern(link, lt_settings.pattern_for_eq, DPRX);

	/* call HWSS to set lane settings*/
	dp_set_hw_lane_settings(link, &lt_settings, DPRX);

	/* wait receiver to lock-on. */
	dp_wait_for_training_aux_rd_interval(link, lt_settings.eq_pattern_time);

	/* 3. Perform_link_training_int. */

	/* Mainlink output idle pattern. */
	dp_set_hw_test_pattern(link, DP_TEST_PATTERN_VIDEO_MODE, NULL, 0);

	print_status_message(link, &lt_settings, LINK_TRAINING_SUCCESS);

	return true;
}

enum dc_status dpcd_configure_lttpr_mode(struct dc_link *link, struct link_training_settings *lt_settings)
{
	enum dc_status status = DC_OK;

	if (lt_settings->lttpr_mode == LTTPR_MODE_TRANSPARENT)
		status = configure_lttpr_mode_transparent(link);

	else if (lt_settings->lttpr_mode == LTTPR_MODE_NON_TRANSPARENT)
		status = configure_lttpr_mode_non_transparent(link, lt_settings);

	return status;
}

static void dpcd_exit_training_mode(struct dc_link *link)
{

	/* clear training pattern set */
	dpcd_set_training_pattern(link, DP_TRAINING_PATTERN_VIDEOIDLE);
}

enum dc_status dpcd_configure_channel_coding(struct dc_link *link,
		struct link_training_settings *lt_settings)
{
	enum dp_link_encoding encoding =
			dp_get_link_encoding_format(
					&lt_settings->link_settings);
	enum dc_status status;

	status = core_link_write_dpcd(
			link,
			DP_MAIN_LINK_CHANNEL_CODING_SET,
			(uint8_t *) &encoding,
			1);
	DC_LOG_HW_LINK_TRAINING("%s:\n 0x%X MAIN_LINK_CHANNEL_CODING_SET = %x\n",
					__func__,
					DP_MAIN_LINK_CHANNEL_CODING_SET,
					encoding);

	return status;
}

static enum link_training_result dp_perform_8b_10b_link_training(
		struct dc_link *link,
		struct link_training_settings *lt_settings)
{
	enum link_training_result status = LINK_TRAINING_SUCCESS;

	uint8_t repeater_cnt;
	uint8_t repeater_id;
	uint8_t lane = 0;

	if (link->ctx->dc->work_arounds.lt_early_cr_pattern)
		start_clock_recovery_pattern_early(link, lt_settings, DPRX);

	/* 1. set link rate, lane count and spread. */
	dpcd_set_link_settings(link, lt_settings);

	if (link->lttpr_mode == LTTPR_MODE_NON_TRANSPARENT) {

		/* 2. perform link training (set link training done
		 *  to false is done as well)
		 */
		repeater_cnt = dp_convert_to_count(link->dpcd_caps.lttpr_caps.phy_repeater_cnt);

		for (repeater_id = repeater_cnt; (repeater_id > 0 && status == LINK_TRAINING_SUCCESS);
				repeater_id--) {
			status = perform_clock_recovery_sequence(link, lt_settings, repeater_id);

			if (status != LINK_TRAINING_SUCCESS)
				break;

			status = perform_channel_equalization_sequence(link,
					lt_settings,
					repeater_id);

			if (status != LINK_TRAINING_SUCCESS)
				break;

			repeater_training_done(link, repeater_id);
		}

		for (lane = 0; lane < (uint8_t)lt_settings->link_settings.lane_count; lane++)
			lt_settings->lane_settings[lane].VOLTAGE_SWING = VOLTAGE_SWING_LEVEL0;
	}

	if (status == LINK_TRAINING_SUCCESS) {
		status = perform_clock_recovery_sequence(link, lt_settings, DPRX);
	if (status == LINK_TRAINING_SUCCESS) {
		status = perform_channel_equalization_sequence(link,
					lt_settings,
					DPRX);
		}
	}

	return status;
}

enum link_training_result dc_link_dp_perform_link_training(
	struct dc_link *link,
	const struct dc_link_settings *link_settings,
	bool skip_video_pattern)
{
	enum link_training_result status = LINK_TRAINING_SUCCESS;
	struct link_training_settings lt_settings;
	enum dp_link_encoding encoding =
			dp_get_link_encoding_format(link_settings);

	/* decide training settings */
	dp_decide_training_settings(
			link,
			link_settings,
			&link->preferred_training_settings,
			&lt_settings);

	/* reset previous training states */
	dpcd_exit_training_mode(link);

	/* configure link prior to entering training mode */
	dpcd_configure_lttpr_mode(link, &lt_settings);
	dp_set_fec_ready(link, lt_settings.should_set_fec_ready);
	dpcd_configure_channel_coding(link, &lt_settings);

<<<<<<< HEAD
#endif
	return panel_mode;
=======
	/* enter training mode:
	 * Per DP specs starting from here, DPTX device shall not issue
	 * Non-LT AUX transactions inside training mode.
	 */
	if (encoding == DP_8b_10b_ENCODING)
		status = dp_perform_8b_10b_link_training(link, &lt_settings);
	else
		ASSERT(0);

	/* exit training mode and switch to video idle */
	dpcd_exit_training_mode(link);
	if ((status == LINK_TRAINING_SUCCESS) || !skip_video_pattern)
		status = dp_transition_to_video_idle(link,
				&lt_settings,
				status);

	/* dump debug data */
	print_status_message(link, &lt_settings, status);
	if (status != LINK_TRAINING_SUCCESS)
		link->ctx->dc->debug_data.ltFailCount++;
	return status;
>>>>>>> d92805b6
}

bool perform_link_training_with_retries(
	const struct dc_link_settings *link_setting,
	bool skip_video_pattern,
	int attempts,
	struct pipe_ctx *pipe_ctx,
	enum signal_type signal,
	bool do_fallback)
{
	int j;
	uint8_t delay_between_attempts = LINK_TRAINING_RETRY_DELAY;
	struct dc_stream_state *stream = pipe_ctx->stream;
	struct dc_link *link = stream->link;
	enum dp_panel_mode panel_mode = dp_get_panel_mode(link);
	struct link_encoder *link_enc;
	enum link_training_result status = LINK_TRAINING_CR_FAIL_LANE0;
	struct dc_link_settings current_setting = *link_setting;

	/* Dynamically assigned link encoders associated with stream rather than
	 * link.
	 */
	if (link->dc->res_pool->funcs->link_encs_assign)
		link_enc = stream->link_enc;
	else
		link_enc = link->link_enc;

	/* We need to do this before the link training to ensure the idle pattern in SST
	 * mode will be sent right after the link training
	 */
	link_enc->funcs->connect_dig_be_to_fe(link_enc,
							pipe_ctx->stream_res.stream_enc->id, true);

	for (j = 0; j < attempts; ++j) {

		DC_LOG_HW_LINK_TRAINING("%s: Beginning link training attempt %u of %d\n",
			__func__, (unsigned int)j + 1, attempts);

		dp_enable_link_phy(
			link,
			signal,
			pipe_ctx->clock_source->id,
			&current_setting);

		if (stream->sink_patches.dppowerup_delay > 0) {
			int delay_dp_power_up_in_ms = stream->sink_patches.dppowerup_delay;

			msleep(delay_dp_power_up_in_ms);
		}

#ifdef CONFIG_DRM_AMD_DC_HDCP
		if (panel_mode == DP_PANEL_MODE_EDP) {
			struct cp_psp *cp_psp = &stream->ctx->cp_psp;

			if (cp_psp && cp_psp->funcs.enable_assr) {
				if (!cp_psp->funcs.enable_assr(cp_psp->handle, link)) {
					/* since eDP implies ASSR on, change panel
					 * mode to disable ASSR
					 */
					panel_mode = DP_PANEL_MODE_DEFAULT;
				}
			}
		}
#endif

		dp_set_panel_mode(link, panel_mode);

		if (link->aux_access_disabled) {
			dc_link_dp_perform_link_training_skip_aux(link, &current_setting);
			return true;
		} else {
				status = dc_link_dp_perform_link_training(
										link,
										&current_setting,
										skip_video_pattern);
			if (status == LINK_TRAINING_SUCCESS)
				return true;
		}

		/* latest link training still fail, skip delay and keep PHY on
		 */
		if (j == (attempts - 1) && link->ep_type == DISPLAY_ENDPOINT_PHY)
			break;

		DC_LOG_WARNING("%s: Link training attempt %u of %d failed\n",
			__func__, (unsigned int)j + 1, attempts);

		dp_disable_link_phy(link, signal);

		/* Abort link training if failure due to sink being unplugged. */
		if (status == LINK_TRAINING_ABORT)
			break;
		else if (do_fallback) {
			decide_fallback_link_setting(*link_setting, &current_setting, status);
			/* Fail link training if reduced link bandwidth no longer meets
			 * stream requirements.
			 */
			if (dc_bandwidth_in_kbps_from_timing(&stream->timing) <
					dc_link_bandwidth_kbps(link, &current_setting))
				break;
		}

		msleep(delay_between_attempts);

		delay_between_attempts += LINK_TRAINING_RETRY_DELAY;
	}

	return false;
}

static enum clock_source_id get_clock_source_id(struct dc_link *link)
{
	enum clock_source_id dp_cs_id = CLOCK_SOURCE_ID_UNDEFINED;
	struct clock_source *dp_cs = link->dc->res_pool->dp_clock_source;

	if (dp_cs != NULL) {
		dp_cs_id = dp_cs->id;
	} else {
		/*
		 * dp clock source is not initialized for some reason.
		 * Should not happen, CLOCK_SOURCE_ID_EXTERNAL will be used
		 */
		ASSERT(dp_cs);
	}

	return dp_cs_id;
}

static void set_dp_mst_mode(struct dc_link *link, bool mst_enable)
{
	if (mst_enable == false &&
		link->type == dc_connection_mst_branch) {
		/* Disable MST on link. Use only local sink. */
		dp_disable_link_phy_mst(link, link->connector_signal);

		link->type = dc_connection_single;
		link->local_sink = link->remote_sinks[0];
		link->local_sink->sink_signal = SIGNAL_TYPE_DISPLAY_PORT;
		dc_sink_retain(link->local_sink);
		dm_helpers_dp_mst_stop_top_mgr(link->ctx, link);
	} else if (mst_enable == true &&
			link->type == dc_connection_single &&
			link->remote_sinks[0] != NULL) {
		/* Re-enable MST on link. */
		dp_disable_link_phy(link, link->connector_signal);
		dp_enable_mst_on_sink(link, true);

		link->type = dc_connection_mst_branch;
		link->local_sink->sink_signal = SIGNAL_TYPE_DISPLAY_PORT_MST;
	}
}

bool dc_link_dp_sync_lt_begin(struct dc_link *link)
{
	/* Begin Sync LT. During this time,
	 * DPCD:600h must not be powered down.
	 */
	link->sync_lt_in_progress = true;

	/*Clear any existing preferred settings.*/
	memset(&link->preferred_training_settings, 0,
		sizeof(struct dc_link_training_overrides));
	memset(&link->preferred_link_setting, 0,
		sizeof(struct dc_link_settings));

	return true;
}

enum link_training_result dc_link_dp_sync_lt_attempt(
    struct dc_link *link,
    struct dc_link_settings *link_settings,
    struct dc_link_training_overrides *lt_overrides)
{
	struct link_training_settings lt_settings;
	enum link_training_result lt_status = LINK_TRAINING_SUCCESS;
	enum dp_panel_mode panel_mode = DP_PANEL_MODE_DEFAULT;
	enum clock_source_id dp_cs_id = CLOCK_SOURCE_ID_EXTERNAL;
	bool fec_enable = false;

	dp_decide_training_settings(
		link,
		link_settings,
		lt_overrides,
		&lt_settings);

	/* Setup MST Mode */
	if (lt_overrides->mst_enable)
		set_dp_mst_mode(link, *lt_overrides->mst_enable);

	/* Disable link */
	dp_disable_link_phy(link, link->connector_signal);

	/* Enable link */
	dp_cs_id = get_clock_source_id(link);
	dp_enable_link_phy(link, link->connector_signal,
		dp_cs_id, link_settings);

	/* Set FEC enable */
	fec_enable = lt_overrides->fec_enable && *lt_overrides->fec_enable;
	dp_set_fec_ready(link, fec_enable);

	if (lt_overrides->alternate_scrambler_reset) {
		if (*lt_overrides->alternate_scrambler_reset)
			panel_mode = DP_PANEL_MODE_EDP;
		else
			panel_mode = DP_PANEL_MODE_DEFAULT;
	} else
		panel_mode = dp_get_panel_mode(link);

	dp_set_panel_mode(link, panel_mode);

	/* Attempt to train with given link training settings */
	if (link->ctx->dc->work_arounds.lt_early_cr_pattern)
		start_clock_recovery_pattern_early(link, &lt_settings, DPRX);

	/* Set link rate, lane count and spread. */
	dpcd_set_link_settings(link, &lt_settings);

	/* 2. perform link training (set link training done
	 *  to false is done as well)
	 */
	lt_status = perform_clock_recovery_sequence(link, &lt_settings, DPRX);
	if (lt_status == LINK_TRAINING_SUCCESS) {
		lt_status = perform_channel_equalization_sequence(link,
						&lt_settings,
						DPRX);
	}

	/* 3. Sync LT must skip TRAINING_PATTERN_SET:0 (video pattern)*/
	/* 4. print status message*/
	print_status_message(link, &lt_settings, lt_status);

	return lt_status;
}

bool dc_link_dp_sync_lt_end(struct dc_link *link, bool link_down)
{
	/* If input parameter is set, shut down phy.
	 * Still shouldn't turn off dp_receiver (DPCD:600h)
	 */
	if (link_down == true) {
		dp_disable_link_phy(link, link->connector_signal);
		dp_set_fec_ready(link, false);
	}

	link->sync_lt_in_progress = false;
	return true;
}

bool dc_link_dp_get_max_link_enc_cap(const struct dc_link *link, struct dc_link_settings *max_link_enc_cap)
{
	if (!max_link_enc_cap) {
		DC_LOG_ERROR("%s: Could not return max link encoder caps", __func__);
		return false;
	}

	if (link->link_enc->funcs->get_max_link_cap) {
		link->link_enc->funcs->get_max_link_cap(link->link_enc, max_link_enc_cap);
		return true;
	}

	DC_LOG_ERROR("%s: Max link encoder caps unknown", __func__);
	max_link_enc_cap->lane_count = 1;
	max_link_enc_cap->link_rate = 6;
	return false;
}

static struct dc_link_settings get_max_link_cap(struct dc_link *link)
{
	struct dc_link_settings max_link_cap = {0};

	/* get max link encoder capability */
	link->link_enc->funcs->get_max_link_cap(link->link_enc, &max_link_cap);

	/* Lower link settings based on sink's link cap */
	if (link->reported_link_cap.lane_count < max_link_cap.lane_count)
		max_link_cap.lane_count =
				link->reported_link_cap.lane_count;
	if (link->reported_link_cap.link_rate < max_link_cap.link_rate)
		max_link_cap.link_rate =
				link->reported_link_cap.link_rate;
	if (link->reported_link_cap.link_spread <
			max_link_cap.link_spread)
		max_link_cap.link_spread =
				link->reported_link_cap.link_spread;
	/*
	 * account for lttpr repeaters cap
	 * notes: repeaters do not snoop in the DPRX Capabilities addresses (3.6.3).
	 */
	if (link->lttpr_mode == LTTPR_MODE_NON_TRANSPARENT) {
		if (link->dpcd_caps.lttpr_caps.max_lane_count < max_link_cap.lane_count)
			max_link_cap.lane_count = link->dpcd_caps.lttpr_caps.max_lane_count;

		if (link->dpcd_caps.lttpr_caps.max_link_rate < max_link_cap.link_rate)
			max_link_cap.link_rate = link->dpcd_caps.lttpr_caps.max_link_rate;

		DC_LOG_HW_LINK_TRAINING("%s\n Training with LTTPR,  max_lane count %d max_link rate %d \n",
						__func__,
						max_link_cap.lane_count,
						max_link_cap.link_rate);
	}
	return max_link_cap;
}

enum dc_status read_hpd_rx_irq_data(
	struct dc_link *link,
	union hpd_irq_data *irq_data)
{
	static enum dc_status retval;

	/* The HW reads 16 bytes from 200h on HPD,
	 * but if we get an AUX_DEFER, the HW cannot retry
	 * and this causes the CTS tests 4.3.2.1 - 3.2.4 to
	 * fail, so we now explicitly read 6 bytes which is
	 * the req from the above mentioned test cases.
	 *
	 * For DP 1.4 we need to read those from 2002h range.
	 */
	if (link->dpcd_caps.dpcd_rev.raw < DPCD_REV_14)
		retval = core_link_read_dpcd(
			link,
			DP_SINK_COUNT,
			irq_data->raw,
			sizeof(union hpd_irq_data));
	else {
		/* Read 14 bytes in a single read and then copy only the required fields.
		 * This is more efficient than doing it in two separate AUX reads. */

		uint8_t tmp[DP_SINK_STATUS_ESI - DP_SINK_COUNT_ESI + 1];

		retval = core_link_read_dpcd(
			link,
			DP_SINK_COUNT_ESI,
			tmp,
			sizeof(tmp));

		if (retval != DC_OK)
			return retval;

		irq_data->bytes.sink_cnt.raw = tmp[DP_SINK_COUNT_ESI - DP_SINK_COUNT_ESI];
		irq_data->bytes.device_service_irq.raw = tmp[DP_DEVICE_SERVICE_IRQ_VECTOR_ESI0 - DP_SINK_COUNT_ESI];
		irq_data->bytes.lane01_status.raw = tmp[DP_LANE0_1_STATUS_ESI - DP_SINK_COUNT_ESI];
		irq_data->bytes.lane23_status.raw = tmp[DP_LANE2_3_STATUS_ESI - DP_SINK_COUNT_ESI];
		irq_data->bytes.lane_status_updated.raw = tmp[DP_LANE_ALIGN_STATUS_UPDATED_ESI - DP_SINK_COUNT_ESI];
		irq_data->bytes.sink_status.raw = tmp[DP_SINK_STATUS_ESI - DP_SINK_COUNT_ESI];
	}

	return retval;
}

bool hpd_rx_irq_check_link_loss_status(
	struct dc_link *link,
	union hpd_irq_data *hpd_irq_dpcd_data)
{
	uint8_t irq_reg_rx_power_state = 0;
	enum dc_status dpcd_result = DC_ERROR_UNEXPECTED;
	union lane_status lane_status;
	uint32_t lane;
	bool sink_status_changed;
	bool return_code;

	sink_status_changed = false;
	return_code = false;

	if (link->cur_link_settings.lane_count == 0)
		return return_code;

	/*1. Check that Link Status changed, before re-training.*/

	/*parse lane status*/
	for (lane = 0; lane < link->cur_link_settings.lane_count; lane++) {
		/* check status of lanes 0,1
		 * changed DpcdAddress_Lane01Status (0x202)
		 */
		lane_status.raw = get_nibble_at_index(
			&hpd_irq_dpcd_data->bytes.lane01_status.raw,
			lane);

		if (!lane_status.bits.CHANNEL_EQ_DONE_0 ||
			!lane_status.bits.CR_DONE_0 ||
			!lane_status.bits.SYMBOL_LOCKED_0) {
			/* if one of the channel equalization, clock
			 * recovery or symbol lock is dropped
			 * consider it as (link has been
			 * dropped) dp sink status has changed
			 */
			sink_status_changed = true;
			break;
		}
	}

	/* Check interlane align.*/
	if (sink_status_changed ||
		!hpd_irq_dpcd_data->bytes.lane_status_updated.bits.INTERLANE_ALIGN_DONE) {

		DC_LOG_HW_HPD_IRQ("%s: Link Status changed.\n", __func__);

		return_code = true;

		/*2. Check that we can handle interrupt: Not in FS DOS,
		 *  Not in "Display Timeout" state, Link is trained.
		 */
		dpcd_result = core_link_read_dpcd(link,
			DP_SET_POWER,
			&irq_reg_rx_power_state,
			sizeof(irq_reg_rx_power_state));

		if (dpcd_result != DC_OK) {
			DC_LOG_HW_HPD_IRQ("%s: DPCD read failed to obtain power state.\n",
				__func__);
		} else {
			if (irq_reg_rx_power_state != DP_SET_POWER_D0)
				return_code = false;
		}
	}

	return return_code;
}

bool dp_verify_link_cap(
	struct dc_link *link,
	struct dc_link_settings *known_limit_link_setting,
	int *fail_count)
{
	struct dc_link_settings max_link_cap = {0};
	struct dc_link_settings cur_link_setting = {0};
	struct dc_link_settings *cur = &cur_link_setting;
	struct dc_link_settings initial_link_settings = {0};
	bool success;
	bool skip_link_training;
	bool skip_video_pattern;
	enum clock_source_id dp_cs_id = CLOCK_SOURCE_ID_EXTERNAL;
	enum link_training_result status;
	union hpd_irq_data irq_data;

	if (link->dc->debug.skip_detection_link_training) {
		link->verified_link_cap = *known_limit_link_setting;
		return true;
	}

	memset(&irq_data, 0, sizeof(irq_data));
	success = false;
	skip_link_training = false;

	max_link_cap = get_max_link_cap(link);

	/* Grant extended timeout request */
	if ((link->lttpr_mode == LTTPR_MODE_NON_TRANSPARENT) && (link->dpcd_caps.lttpr_caps.max_ext_timeout > 0)) {
		uint8_t grant = link->dpcd_caps.lttpr_caps.max_ext_timeout & 0x80;

		core_link_write_dpcd(link, DP_PHY_REPEATER_EXTENDED_WAIT_TIMEOUT, &grant, sizeof(grant));
	}

	/* TODO implement override and monitor patch later */

	/* try to train the link from high to low to
	 * find the physical link capability
	 */
	/* disable PHY done possible by BIOS, will be done by driver itself */
	dp_disable_link_phy(link, link->connector_signal);

	dp_cs_id = get_clock_source_id(link);

	/* link training starts with the maximum common settings
	 * supported by both sink and ASIC.
	 */
	initial_link_settings = get_common_supported_link_settings(
			*known_limit_link_setting,
			max_link_cap);
	cur_link_setting = initial_link_settings;

	/* Temporary Renoir-specific workaround for SWDEV-215184;
	 * PHY will sometimes be in bad state on hotplugging display from certain USB-C dongle,
	 * so add extra cycle of enabling and disabling the PHY before first link training.
	 */
	if (link->link_enc->features.flags.bits.DP_IS_USB_C &&
			link->dc->debug.usbc_combo_phy_reset_wa) {
		dp_enable_link_phy(link, link->connector_signal, dp_cs_id, cur);
		dp_disable_link_phy(link, link->connector_signal);
	}

	do {
		skip_video_pattern = true;

		if (cur->link_rate == LINK_RATE_LOW)
			skip_video_pattern = false;

		dp_enable_link_phy(
				link,
				link->connector_signal,
				dp_cs_id,
				cur);


		if (skip_link_training)
			success = true;
		else {
			status = dc_link_dp_perform_link_training(
							link,
							cur,
							skip_video_pattern);
			if (status == LINK_TRAINING_SUCCESS)
				success = true;
			else
				(*fail_count)++;
		}

		if (success) {
			link->verified_link_cap = *cur;
			udelay(1000);
			if (read_hpd_rx_irq_data(link, &irq_data) == DC_OK)
				if (hpd_rx_irq_check_link_loss_status(
						link,
						&irq_data))
					(*fail_count)++;
		}
		/* always disable the link before trying another
		 * setting or before returning we'll enable it later
		 * based on the actual mode we're driving
		 */
		dp_disable_link_phy(link, link->connector_signal);
	} while (!success && decide_fallback_link_setting(
			initial_link_settings, cur, status));

	/* Link Training failed for all Link Settings
	 *  (Lane Count is still unknown)
	 */
	if (!success) {
		/* If all LT fails for all settings,
		 * set verified = failed safe (1 lane low)
		 */
		link->verified_link_cap.lane_count = LANE_COUNT_ONE;
		link->verified_link_cap.link_rate = LINK_RATE_LOW;

		link->verified_link_cap.link_spread =
		LINK_SPREAD_DISABLED;
	}


	return success;
}

bool dp_verify_link_cap_with_retries(
	struct dc_link *link,
	struct dc_link_settings *known_limit_link_setting,
	int attempts)
{
	int i = 0;
	bool success = false;

	for (i = 0; i < attempts; i++) {
		int fail_count = 0;
		enum dc_connection_type type = dc_connection_none;

		memset(&link->verified_link_cap, 0,
				sizeof(struct dc_link_settings));
		if (!dc_link_detect_sink(link, &type) || type == dc_connection_none) {
			link->verified_link_cap.lane_count = LANE_COUNT_ONE;
			link->verified_link_cap.link_rate = LINK_RATE_LOW;
			link->verified_link_cap.link_spread = LINK_SPREAD_DISABLED;
			break;
		} else if (dp_verify_link_cap(link,
				&link->reported_link_cap,
				&fail_count) && fail_count == 0) {
			success = true;
			break;
		}
		msleep(10);
	}
	return success;
}

bool dp_verify_mst_link_cap(
	struct dc_link *link)
{
	struct dc_link_settings max_link_cap = {0};

	max_link_cap = get_max_link_cap(link);
	link->verified_link_cap = get_common_supported_link_settings(
		link->reported_link_cap,
		max_link_cap);

	return true;
}

static struct dc_link_settings get_common_supported_link_settings(
		struct dc_link_settings link_setting_a,
		struct dc_link_settings link_setting_b)
{
	struct dc_link_settings link_settings = {0};

	link_settings.lane_count =
		(link_setting_a.lane_count <=
			link_setting_b.lane_count) ?
			link_setting_a.lane_count :
			link_setting_b.lane_count;
	link_settings.link_rate =
		(link_setting_a.link_rate <=
			link_setting_b.link_rate) ?
			link_setting_a.link_rate :
			link_setting_b.link_rate;
	link_settings.link_spread = LINK_SPREAD_DISABLED;

	/* in DP compliance test, DPR-120 may have
	 * a random value in its MAX_LINK_BW dpcd field.
	 * We map it to the maximum supported link rate that
	 * is smaller than MAX_LINK_BW in this case.
	 */
	if (link_settings.link_rate > LINK_RATE_HIGH3) {
		link_settings.link_rate = LINK_RATE_HIGH3;
	} else if (link_settings.link_rate < LINK_RATE_HIGH3
			&& link_settings.link_rate > LINK_RATE_HIGH2) {
		link_settings.link_rate = LINK_RATE_HIGH2;
	} else if (link_settings.link_rate < LINK_RATE_HIGH2
			&& link_settings.link_rate > LINK_RATE_HIGH) {
		link_settings.link_rate = LINK_RATE_HIGH;
	} else if (link_settings.link_rate < LINK_RATE_HIGH
			&& link_settings.link_rate > LINK_RATE_LOW) {
		link_settings.link_rate = LINK_RATE_LOW;
	} else if (link_settings.link_rate < LINK_RATE_LOW) {
		link_settings.link_rate = LINK_RATE_UNKNOWN;
	}

	return link_settings;
}

static inline bool reached_minimum_lane_count(enum dc_lane_count lane_count)
{
	return lane_count <= LANE_COUNT_ONE;
}

static inline bool reached_minimum_link_rate(enum dc_link_rate link_rate)
{
	return link_rate <= LINK_RATE_LOW;
}

static enum dc_lane_count reduce_lane_count(enum dc_lane_count lane_count)
{
	switch (lane_count) {
	case LANE_COUNT_FOUR:
		return LANE_COUNT_TWO;
	case LANE_COUNT_TWO:
		return LANE_COUNT_ONE;
	case LANE_COUNT_ONE:
		return LANE_COUNT_UNKNOWN;
	default:
		return LANE_COUNT_UNKNOWN;
	}
}

static enum dc_link_rate reduce_link_rate(enum dc_link_rate link_rate)
{
	switch (link_rate) {
	case LINK_RATE_HIGH3:
		return LINK_RATE_HIGH2;
	case LINK_RATE_HIGH2:
		return LINK_RATE_HIGH;
	case LINK_RATE_HIGH:
		return LINK_RATE_LOW;
	case LINK_RATE_LOW:
		return LINK_RATE_UNKNOWN;
	default:
		return LINK_RATE_UNKNOWN;
	}
}

static enum dc_lane_count increase_lane_count(enum dc_lane_count lane_count)
{
	switch (lane_count) {
	case LANE_COUNT_ONE:
		return LANE_COUNT_TWO;
	case LANE_COUNT_TWO:
		return LANE_COUNT_FOUR;
	default:
		return LANE_COUNT_UNKNOWN;
	}
}

static enum dc_link_rate increase_link_rate(enum dc_link_rate link_rate)
{
	switch (link_rate) {
	case LINK_RATE_LOW:
		return LINK_RATE_HIGH;
	case LINK_RATE_HIGH:
		return LINK_RATE_HIGH2;
	case LINK_RATE_HIGH2:
		return LINK_RATE_HIGH3;
	default:
		return LINK_RATE_UNKNOWN;
	}
}

/*
 * function: set link rate and lane count fallback based
 * on current link setting and last link training result
 * return value:
 *			true - link setting could be set
 *			false - has reached minimum setting
 *					and no further fallback could be done
 */
static bool decide_fallback_link_setting(
		struct dc_link_settings initial_link_settings,
		struct dc_link_settings *current_link_setting,
		enum link_training_result training_result)
{
	if (!current_link_setting)
		return false;

	switch (training_result) {
	case LINK_TRAINING_CR_FAIL_LANE0:
	case LINK_TRAINING_CR_FAIL_LANE1:
	case LINK_TRAINING_CR_FAIL_LANE23:
	case LINK_TRAINING_LQA_FAIL:
	{
		if (!reached_minimum_link_rate
				(current_link_setting->link_rate)) {
			current_link_setting->link_rate =
				reduce_link_rate(
					current_link_setting->link_rate);
		} else if (!reached_minimum_lane_count
				(current_link_setting->lane_count)) {
			current_link_setting->link_rate =
				initial_link_settings.link_rate;
			if (training_result == LINK_TRAINING_CR_FAIL_LANE0)
				return false;
			else if (training_result == LINK_TRAINING_CR_FAIL_LANE1)
				current_link_setting->lane_count =
						LANE_COUNT_ONE;
			else if (training_result ==
					LINK_TRAINING_CR_FAIL_LANE23)
				current_link_setting->lane_count =
						LANE_COUNT_TWO;
			else
				current_link_setting->lane_count =
					reduce_lane_count(
					current_link_setting->lane_count);
		} else {
			return false;
		}
		break;
	}
	case LINK_TRAINING_EQ_FAIL_EQ:
	{
		if (!reached_minimum_lane_count
				(current_link_setting->lane_count)) {
			current_link_setting->lane_count =
				reduce_lane_count(
					current_link_setting->lane_count);
		} else if (!reached_minimum_link_rate
				(current_link_setting->link_rate)) {
			current_link_setting->link_rate =
				reduce_link_rate(
					current_link_setting->link_rate);
		} else {
			return false;
		}
		break;
	}
	case LINK_TRAINING_EQ_FAIL_CR:
	{
		if (!reached_minimum_link_rate
				(current_link_setting->link_rate)) {
			current_link_setting->link_rate =
				reduce_link_rate(
					current_link_setting->link_rate);
		} else {
			return false;
		}
		break;
	}
	default:
		return false;
	}
	return true;
}

bool dp_validate_mode_timing(
	struct dc_link *link,
	const struct dc_crtc_timing *timing)
{
	uint32_t req_bw;
	uint32_t max_bw;

	const struct dc_link_settings *link_setting;

	/* According to spec, VSC SDP should be used if pixel format is YCbCr420 */
	if (timing->pixel_encoding == PIXEL_ENCODING_YCBCR420 &&
			!link->dpcd_caps.dprx_feature.bits.VSC_SDP_COLORIMETRY_SUPPORTED &&
			dal_graphics_object_id_get_connector_id(link->link_id) != CONNECTOR_ID_VIRTUAL)
		return false;

	/*always DP fail safe mode*/
	if ((timing->pix_clk_100hz / 10) == (uint32_t) 25175 &&
		timing->h_addressable == (uint32_t) 640 &&
		timing->v_addressable == (uint32_t) 480)
		return true;

	link_setting = dc_link_get_link_cap(link);

	/* TODO: DYNAMIC_VALIDATION needs to be implemented */
	/*if (flags.DYNAMIC_VALIDATION == 1 &&
		link->verified_link_cap.lane_count != LANE_COUNT_UNKNOWN)
		link_setting = &link->verified_link_cap;
	*/

	req_bw = dc_bandwidth_in_kbps_from_timing(timing);
	max_bw = dc_link_bandwidth_kbps(link, link_setting);

	if (req_bw <= max_bw) {
		/* remember the biggest mode here, during
		 * initial link training (to get
		 * verified_link_cap), LS sends event about
		 * cannot train at reported cap to upper
		 * layer and upper layer will re-enumerate modes.
		 * this is not necessary if the lower
		 * verified_link_cap is enough to drive
		 * all the modes */

		/* TODO: DYNAMIC_VALIDATION needs to be implemented */
		/* if (flags.DYNAMIC_VALIDATION == 1)
			dpsst->max_req_bw_for_verified_linkcap = dal_max(
				dpsst->max_req_bw_for_verified_linkcap, req_bw); */
		return true;
	} else
		return false;
}

static bool decide_dp_link_settings(struct dc_link *link, struct dc_link_settings *link_setting, uint32_t req_bw)
{
	struct dc_link_settings initial_link_setting = {
		LANE_COUNT_ONE, LINK_RATE_LOW, LINK_SPREAD_DISABLED, false, 0};
	struct dc_link_settings current_link_setting =
			initial_link_setting;
	uint32_t link_bw;

	if (req_bw > dc_link_bandwidth_kbps(link, &link->verified_link_cap))
		return false;

	/* search for the minimum link setting that:
	 * 1. is supported according to the link training result
	 * 2. could support the b/w requested by the timing
	 */
	while (current_link_setting.link_rate <=
			link->verified_link_cap.link_rate) {
		link_bw = dc_link_bandwidth_kbps(
				link,
				&current_link_setting);
		if (req_bw <= link_bw) {
			*link_setting = current_link_setting;
			return true;
		}

		if (current_link_setting.lane_count <
				link->verified_link_cap.lane_count) {
			current_link_setting.lane_count =
					increase_lane_count(
							current_link_setting.lane_count);
		} else {
			current_link_setting.link_rate =
					increase_link_rate(
							current_link_setting.link_rate);
			current_link_setting.lane_count =
					initial_link_setting.lane_count;
		}
	}

	return false;
}

bool decide_edp_link_settings(struct dc_link *link, struct dc_link_settings *link_setting, uint32_t req_bw)
{
	struct dc_link_settings initial_link_setting;
	struct dc_link_settings current_link_setting;
	uint32_t link_bw;

	/*
	 * edp_supported_link_rates_count is only valid for eDP v1.4 or higher.
	 * Per VESA eDP spec, "The DPCD revision for eDP v1.4 is 13h"
	 */
	if (link->dpcd_caps.dpcd_rev.raw < DPCD_REV_13 ||
			link->dpcd_caps.edp_supported_link_rates_count == 0) {
		*link_setting = link->verified_link_cap;
		return true;
	}

	memset(&initial_link_setting, 0, sizeof(initial_link_setting));
	initial_link_setting.lane_count = LANE_COUNT_ONE;
	initial_link_setting.link_rate = link->dpcd_caps.edp_supported_link_rates[0];
	initial_link_setting.link_spread = LINK_SPREAD_DISABLED;
	initial_link_setting.use_link_rate_set = true;
	initial_link_setting.link_rate_set = 0;
	current_link_setting = initial_link_setting;

	/* search for the minimum link setting that:
	 * 1. is supported according to the link training result
	 * 2. could support the b/w requested by the timing
	 */
	while (current_link_setting.link_rate <=
			link->verified_link_cap.link_rate) {
		link_bw = dc_link_bandwidth_kbps(
				link,
				&current_link_setting);
		if (req_bw <= link_bw) {
			*link_setting = current_link_setting;
			return true;
		}

		if (current_link_setting.lane_count <
				link->verified_link_cap.lane_count) {
			current_link_setting.lane_count =
					increase_lane_count(
							current_link_setting.lane_count);
		} else {
			if (current_link_setting.link_rate_set < link->dpcd_caps.edp_supported_link_rates_count) {
				current_link_setting.link_rate_set++;
				current_link_setting.link_rate =
					link->dpcd_caps.edp_supported_link_rates[current_link_setting.link_rate_set];
				current_link_setting.lane_count =
									initial_link_setting.lane_count;
			} else
				break;
		}
	}
	return false;
}

static bool decide_mst_link_settings(const struct dc_link *link, struct dc_link_settings *link_setting)
{
	*link_setting = link->verified_link_cap;
	return true;
}

void decide_link_settings(struct dc_stream_state *stream,
	struct dc_link_settings *link_setting)
{
	struct dc_link *link;
	uint32_t req_bw;

	req_bw = dc_bandwidth_in_kbps_from_timing(&stream->timing);

	link = stream->link;

	/* if preferred is specified through AMDDP, use it, if it's enough
	 * to drive the mode
	 */
	if (link->preferred_link_setting.lane_count !=
			LANE_COUNT_UNKNOWN &&
			link->preferred_link_setting.link_rate !=
					LINK_RATE_UNKNOWN) {
		*link_setting =  link->preferred_link_setting;
		return;
	}

	/* MST doesn't perform link training for now
	 * TODO: add MST specific link training routine
	 */
	if (stream->signal == SIGNAL_TYPE_DISPLAY_PORT_MST) {
		if (decide_mst_link_settings(link, link_setting))
			return;
	} else if (link->connector_signal == SIGNAL_TYPE_EDP) {
		if (decide_edp_link_settings(link, link_setting, req_bw))
			return;
	} else if (decide_dp_link_settings(link, link_setting, req_bw))
		return;

	BREAK_TO_DEBUGGER();
	ASSERT(link->verified_link_cap.lane_count != LANE_COUNT_UNKNOWN);

	*link_setting = link->verified_link_cap;
}

/*************************Short Pulse IRQ***************************/
static bool allow_hpd_rx_irq(const struct dc_link *link)
{
	/*
	 * Don't handle RX IRQ unless one of following is met:
	 * 1) The link is established (cur_link_settings != unknown)
	 * 2) We know we're dealing with a branch device, SST or MST
	 */

	if ((link->cur_link_settings.lane_count != LANE_COUNT_UNKNOWN) ||
		is_dp_branch_device(link))
		return true;

	return false;
}

static bool handle_hpd_irq_psr_sink(struct dc_link *link)
{
	union dpcd_psr_configuration psr_configuration;

	if (!link->psr_settings.psr_feature_enabled)
		return false;

	dm_helpers_dp_read_dpcd(
		link->ctx,
		link,
		368,/*DpcdAddress_PSR_Enable_Cfg*/
		&psr_configuration.raw,
		sizeof(psr_configuration.raw));


	if (psr_configuration.bits.ENABLE) {
		unsigned char dpcdbuf[3] = {0};
		union psr_error_status psr_error_status;
		union psr_sink_psr_status psr_sink_psr_status;

		dm_helpers_dp_read_dpcd(
			link->ctx,
			link,
			0x2006, /*DpcdAddress_PSR_Error_Status*/
			(unsigned char *) dpcdbuf,
			sizeof(dpcdbuf));

		/*DPCD 2006h   ERROR STATUS*/
		psr_error_status.raw = dpcdbuf[0];
		/*DPCD 2008h   SINK PANEL SELF REFRESH STATUS*/
		psr_sink_psr_status.raw = dpcdbuf[2];

		if (psr_error_status.bits.LINK_CRC_ERROR ||
				psr_error_status.bits.RFB_STORAGE_ERROR ||
				psr_error_status.bits.VSC_SDP_ERROR) {
			/* Acknowledge and clear error bits */
			dm_helpers_dp_write_dpcd(
				link->ctx,
				link,
				8198,/*DpcdAddress_PSR_Error_Status*/
				&psr_error_status.raw,
				sizeof(psr_error_status.raw));

			/* PSR error, disable and re-enable PSR */
			dc_link_set_psr_allow_active(link, false, true, false);
			dc_link_set_psr_allow_active(link, true, true, false);

			return true;
		} else if (psr_sink_psr_status.bits.SINK_SELF_REFRESH_STATUS ==
				PSR_SINK_STATE_ACTIVE_DISPLAY_FROM_SINK_RFB){
			/* No error is detect, PSR is active.
			 * We should return with IRQ_HPD handled without
			 * checking for loss of sync since PSR would have
			 * powered down main link.
			 */
			return true;
		}
	}
	return false;
}

static void dp_test_send_link_training(struct dc_link *link)
{
	struct dc_link_settings link_settings = {0};

	core_link_read_dpcd(
			link,
			DP_TEST_LANE_COUNT,
			(unsigned char *)(&link_settings.lane_count),
			1);
	core_link_read_dpcd(
			link,
			DP_TEST_LINK_RATE,
			(unsigned char *)(&link_settings.link_rate),
			1);

	/* Set preferred link settings */
	link->verified_link_cap.lane_count = link_settings.lane_count;
	link->verified_link_cap.link_rate = link_settings.link_rate;

	dp_retrain_link_dp_test(link, &link_settings, false);
}

/* TODO Raven hbr2 compliance eye output is unstable
 * (toggling on and off) with debugger break
 * This caueses intermittent PHY automation failure
 * Need to look into the root cause */
static void dp_test_send_phy_test_pattern(struct dc_link *link)
{
	union phy_test_pattern dpcd_test_pattern;
	union lane_adjust dpcd_lane_adjustment[2];
	unsigned char dpcd_post_cursor_2_adjustment = 0;
	unsigned char test_pattern_buffer[
			(DP_TEST_80BIT_CUSTOM_PATTERN_79_72 -
			DP_TEST_80BIT_CUSTOM_PATTERN_7_0)+1] = {0};
	unsigned int test_pattern_size = 0;
	enum dp_test_pattern test_pattern;
	struct dc_link_training_settings link_settings;
	union lane_adjust dpcd_lane_adjust;
	unsigned int lane;
	struct link_training_settings link_training_settings;
	int i = 0;

	dpcd_test_pattern.raw = 0;
	memset(dpcd_lane_adjustment, 0, sizeof(dpcd_lane_adjustment));
	memset(&link_settings, 0, sizeof(link_settings));

	/* get phy test pattern and pattern parameters from DP receiver */
	core_link_read_dpcd(
			link,
			DP_PHY_TEST_PATTERN,
			&dpcd_test_pattern.raw,
			sizeof(dpcd_test_pattern));
	core_link_read_dpcd(
			link,
			DP_ADJUST_REQUEST_LANE0_1,
			&dpcd_lane_adjustment[0].raw,
			sizeof(dpcd_lane_adjustment));

	/*get post cursor 2 parameters
	 * For DP 1.1a or eariler, this DPCD register's value is 0
	 * For DP 1.2 or later:
	 * Bits 1:0 = POST_CURSOR2_LANE0; Bits 3:2 = POST_CURSOR2_LANE1
	 * Bits 5:4 = POST_CURSOR2_LANE2; Bits 7:6 = POST_CURSOR2_LANE3
	 */
	core_link_read_dpcd(
			link,
			DP_ADJUST_REQUEST_POST_CURSOR2,
			&dpcd_post_cursor_2_adjustment,
			sizeof(dpcd_post_cursor_2_adjustment));

	/* translate request */
	switch (dpcd_test_pattern.bits.PATTERN) {
	case PHY_TEST_PATTERN_D10_2:
		test_pattern = DP_TEST_PATTERN_D102;
		break;
	case PHY_TEST_PATTERN_SYMBOL_ERROR:
		test_pattern = DP_TEST_PATTERN_SYMBOL_ERROR;
		break;
	case PHY_TEST_PATTERN_PRBS7:
		test_pattern = DP_TEST_PATTERN_PRBS7;
		break;
	case PHY_TEST_PATTERN_80BIT_CUSTOM:
		test_pattern = DP_TEST_PATTERN_80BIT_CUSTOM;
		break;
	case PHY_TEST_PATTERN_CP2520_1:
		/* CP2520 pattern is unstable, temporarily use TPS4 instead */
		test_pattern = (link->dc->caps.force_dp_tps4_for_cp2520 == 1) ?
				DP_TEST_PATTERN_TRAINING_PATTERN4 :
				DP_TEST_PATTERN_HBR2_COMPLIANCE_EYE;
		break;
	case PHY_TEST_PATTERN_CP2520_2:
		/* CP2520 pattern is unstable, temporarily use TPS4 instead */
		test_pattern = (link->dc->caps.force_dp_tps4_for_cp2520 == 1) ?
				DP_TEST_PATTERN_TRAINING_PATTERN4 :
				DP_TEST_PATTERN_HBR2_COMPLIANCE_EYE;
		break;
	case PHY_TEST_PATTERN_CP2520_3:
		test_pattern = DP_TEST_PATTERN_TRAINING_PATTERN4;
		break;
	default:
		test_pattern = DP_TEST_PATTERN_VIDEO_MODE;
	break;
	}

	if (test_pattern == DP_TEST_PATTERN_80BIT_CUSTOM) {
		test_pattern_size = (DP_TEST_80BIT_CUSTOM_PATTERN_79_72 -
				DP_TEST_80BIT_CUSTOM_PATTERN_7_0) + 1;
		core_link_read_dpcd(
				link,
				DP_TEST_80BIT_CUSTOM_PATTERN_7_0,
				test_pattern_buffer,
				test_pattern_size);
	}

	/* prepare link training settings */
	link_settings.link = link->cur_link_settings;

	for (lane = 0; lane <
		(unsigned int)(link->cur_link_settings.lane_count);
		lane++) {
		dpcd_lane_adjust.raw =
			get_nibble_at_index(&dpcd_lane_adjustment[0].raw, lane);
		link_settings.lane_settings[lane].VOLTAGE_SWING =
			(enum dc_voltage_swing)
			(dpcd_lane_adjust.bits.VOLTAGE_SWING_LANE);
		link_settings.lane_settings[lane].PRE_EMPHASIS =
			(enum dc_pre_emphasis)
			(dpcd_lane_adjust.bits.PRE_EMPHASIS_LANE);
		link_settings.lane_settings[lane].POST_CURSOR2 =
			(enum dc_post_cursor2)
			((dpcd_post_cursor_2_adjustment >> (lane * 2)) & 0x03);
	}

	for (i = 0; i < 4; i++)
		link_training_settings.lane_settings[i] =
				link_settings.lane_settings[i];
	link_training_settings.link_settings = link_settings.link;
	link_training_settings.allow_invalid_msa_timing_param = false;
	/*Usage: Measure DP physical lane signal
	 * by DP SI test equipment automatically.
	 * PHY test pattern request is generated by equipment via HPD interrupt.
	 * HPD needs to be active all the time. HPD should be active
	 * all the time. Do not touch it.
	 * forward request to DS
	 */
	dc_link_dp_set_test_pattern(
		link,
		test_pattern,
		DP_TEST_PATTERN_COLOR_SPACE_UNDEFINED,
		&link_training_settings,
		test_pattern_buffer,
		test_pattern_size);
}

static void dp_test_send_link_test_pattern(struct dc_link *link)
{
	union link_test_pattern dpcd_test_pattern;
	union test_misc dpcd_test_params;
	enum dp_test_pattern test_pattern;
	enum dp_test_pattern_color_space test_pattern_color_space =
			DP_TEST_PATTERN_COLOR_SPACE_UNDEFINED;
	enum dc_color_depth requestColorDepth = COLOR_DEPTH_UNDEFINED;
	struct pipe_ctx *pipes = link->dc->current_state->res_ctx.pipe_ctx;
	struct pipe_ctx *pipe_ctx = NULL;
	int i;

	memset(&dpcd_test_pattern, 0, sizeof(dpcd_test_pattern));
	memset(&dpcd_test_params, 0, sizeof(dpcd_test_params));

	for (i = 0; i < MAX_PIPES; i++) {
		if (pipes[i].stream == NULL)
			continue;

		if (pipes[i].stream->link == link && !pipes[i].top_pipe && !pipes[i].prev_odm_pipe) {
			pipe_ctx = &pipes[i];
			break;
		}
	}

	if (pipe_ctx == NULL)
		return;

	/* get link test pattern and pattern parameters */
	core_link_read_dpcd(
			link,
			DP_TEST_PATTERN,
			&dpcd_test_pattern.raw,
			sizeof(dpcd_test_pattern));
	core_link_read_dpcd(
			link,
			DP_TEST_MISC0,
			&dpcd_test_params.raw,
			sizeof(dpcd_test_params));

	switch (dpcd_test_pattern.bits.PATTERN) {
	case LINK_TEST_PATTERN_COLOR_RAMP:
		test_pattern = DP_TEST_PATTERN_COLOR_RAMP;
	break;
	case LINK_TEST_PATTERN_VERTICAL_BARS:
		test_pattern = DP_TEST_PATTERN_VERTICAL_BARS;
	break; /* black and white */
	case LINK_TEST_PATTERN_COLOR_SQUARES:
		test_pattern = (dpcd_test_params.bits.DYN_RANGE ==
				TEST_DYN_RANGE_VESA ?
				DP_TEST_PATTERN_COLOR_SQUARES :
				DP_TEST_PATTERN_COLOR_SQUARES_CEA);
	break;
	default:
		test_pattern = DP_TEST_PATTERN_VIDEO_MODE;
	break;
	}

	if (dpcd_test_params.bits.CLR_FORMAT == 0)
		test_pattern_color_space = DP_TEST_PATTERN_COLOR_SPACE_RGB;
	else
		test_pattern_color_space = dpcd_test_params.bits.YCBCR_COEFS ?
				DP_TEST_PATTERN_COLOR_SPACE_YCBCR709 :
				DP_TEST_PATTERN_COLOR_SPACE_YCBCR601;

	switch (dpcd_test_params.bits.BPC) {
	case 0: // 6 bits
		requestColorDepth = COLOR_DEPTH_666;
		break;
	case 1: // 8 bits
		requestColorDepth = COLOR_DEPTH_888;
		break;
	case 2: // 10 bits
		requestColorDepth = COLOR_DEPTH_101010;
		break;
	case 3: // 12 bits
		requestColorDepth = COLOR_DEPTH_121212;
		break;
	default:
		break;
	}

	switch (dpcd_test_params.bits.CLR_FORMAT) {
	case 0:
		pipe_ctx->stream->timing.pixel_encoding = PIXEL_ENCODING_RGB;
		break;
	case 1:
		pipe_ctx->stream->timing.pixel_encoding = PIXEL_ENCODING_YCBCR422;
		break;
	case 2:
		pipe_ctx->stream->timing.pixel_encoding = PIXEL_ENCODING_YCBCR444;
		break;
	default:
		pipe_ctx->stream->timing.pixel_encoding = PIXEL_ENCODING_RGB;
		break;
	}


	if (requestColorDepth != COLOR_DEPTH_UNDEFINED
			&& pipe_ctx->stream->timing.display_color_depth != requestColorDepth) {
		DC_LOG_DEBUG("%s: original bpc %d, changing to %d\n",
				__func__,
				pipe_ctx->stream->timing.display_color_depth,
				requestColorDepth);
		pipe_ctx->stream->timing.display_color_depth = requestColorDepth;
	}

	dp_update_dsc_config(pipe_ctx);

	dc_link_dp_set_test_pattern(
			link,
			test_pattern,
			test_pattern_color_space,
			NULL,
			NULL,
			0);
}

static void dp_test_get_audio_test_data(struct dc_link *link, bool disable_video)
{
	union audio_test_mode            dpcd_test_mode = {0};
	struct audio_test_pattern_type   dpcd_pattern_type = {0};
	union audio_test_pattern_period  dpcd_pattern_period[AUDIO_CHANNELS_COUNT] = {0};
	enum dp_test_pattern test_pattern = DP_TEST_PATTERN_AUDIO_OPERATOR_DEFINED;

	struct pipe_ctx *pipes = link->dc->current_state->res_ctx.pipe_ctx;
	struct pipe_ctx *pipe_ctx = &pipes[0];
	unsigned int channel_count;
	unsigned int channel = 0;
	unsigned int modes = 0;
	unsigned int sampling_rate_in_hz = 0;

	// get audio test mode and test pattern parameters
	core_link_read_dpcd(
		link,
		DP_TEST_AUDIO_MODE,
		&dpcd_test_mode.raw,
		sizeof(dpcd_test_mode));

	core_link_read_dpcd(
		link,
		DP_TEST_AUDIO_PATTERN_TYPE,
		&dpcd_pattern_type.value,
		sizeof(dpcd_pattern_type));

	channel_count = dpcd_test_mode.bits.channel_count + 1;

	// read pattern periods for requested channels when sawTooth pattern is requested
	if (dpcd_pattern_type.value == AUDIO_TEST_PATTERN_SAWTOOTH ||
			dpcd_pattern_type.value == AUDIO_TEST_PATTERN_OPERATOR_DEFINED) {

		test_pattern = (dpcd_pattern_type.value == AUDIO_TEST_PATTERN_SAWTOOTH) ?
				DP_TEST_PATTERN_AUDIO_SAWTOOTH : DP_TEST_PATTERN_AUDIO_OPERATOR_DEFINED;
		// read period for each channel
		for (channel = 0; channel < channel_count; channel++) {
			core_link_read_dpcd(
							link,
							DP_TEST_AUDIO_PERIOD_CH1 + channel,
							&dpcd_pattern_period[channel].raw,
							sizeof(dpcd_pattern_period[channel]));
		}
	}

	// translate sampling rate
	switch (dpcd_test_mode.bits.sampling_rate) {
	case AUDIO_SAMPLING_RATE_32KHZ:
		sampling_rate_in_hz = 32000;
		break;
	case AUDIO_SAMPLING_RATE_44_1KHZ:
		sampling_rate_in_hz = 44100;
		break;
	case AUDIO_SAMPLING_RATE_48KHZ:
		sampling_rate_in_hz = 48000;
		break;
	case AUDIO_SAMPLING_RATE_88_2KHZ:
		sampling_rate_in_hz = 88200;
		break;
	case AUDIO_SAMPLING_RATE_96KHZ:
		sampling_rate_in_hz = 96000;
		break;
	case AUDIO_SAMPLING_RATE_176_4KHZ:
		sampling_rate_in_hz = 176400;
		break;
	case AUDIO_SAMPLING_RATE_192KHZ:
		sampling_rate_in_hz = 192000;
		break;
	default:
		sampling_rate_in_hz = 0;
		break;
	}

	link->audio_test_data.flags.test_requested = 1;
	link->audio_test_data.flags.disable_video = disable_video;
	link->audio_test_data.sampling_rate = sampling_rate_in_hz;
	link->audio_test_data.channel_count = channel_count;
	link->audio_test_data.pattern_type = test_pattern;

	if (test_pattern == DP_TEST_PATTERN_AUDIO_SAWTOOTH) {
		for (modes = 0; modes < pipe_ctx->stream->audio_info.mode_count; modes++) {
			link->audio_test_data.pattern_period[modes] = dpcd_pattern_period[modes].bits.pattern_period;
		}
	}
}

static void handle_automated_test(struct dc_link *link)
{
	union test_request test_request;
	union test_response test_response;

	memset(&test_request, 0, sizeof(test_request));
	memset(&test_response, 0, sizeof(test_response));

	core_link_read_dpcd(
		link,
		DP_TEST_REQUEST,
		&test_request.raw,
		sizeof(union test_request));
	if (test_request.bits.LINK_TRAINING) {
		/* ACK first to let DP RX test box monitor LT sequence */
		test_response.bits.ACK = 1;
		core_link_write_dpcd(
			link,
			DP_TEST_RESPONSE,
			&test_response.raw,
			sizeof(test_response));
		dp_test_send_link_training(link);
		/* no acknowledge request is needed again */
		test_response.bits.ACK = 0;
	}
	if (test_request.bits.LINK_TEST_PATTRN) {
		dp_test_send_link_test_pattern(link);
		test_response.bits.ACK = 1;
	}

	if (test_request.bits.AUDIO_TEST_PATTERN) {
		dp_test_get_audio_test_data(link, test_request.bits.TEST_AUDIO_DISABLED_VIDEO);
		test_response.bits.ACK = 1;
	}

	if (test_request.bits.PHY_TEST_PATTERN) {
		dp_test_send_phy_test_pattern(link);
		test_response.bits.ACK = 1;
	}

	/* send request acknowledgment */
	if (test_response.bits.ACK)
		core_link_write_dpcd(
			link,
			DP_TEST_RESPONSE,
			&test_response.raw,
			sizeof(test_response));
}

bool dc_link_handle_hpd_rx_irq(struct dc_link *link, union hpd_irq_data *out_hpd_irq_dpcd_data, bool *out_link_loss)
{
	union hpd_irq_data hpd_irq_dpcd_data = { { { {0} } } };
	union device_service_irq device_service_clear = { { 0 } };
	enum dc_status result;
	bool status = false;
	struct pipe_ctx *pipe_ctx;
	int i;

	if (out_link_loss)
		*out_link_loss = false;
	/* For use cases related to down stream connection status change,
	 * PSR and device auto test, refer to function handle_sst_hpd_irq
	 * in DAL2.1*/

	DC_LOG_HW_HPD_IRQ("%s: Got short pulse HPD on link %d\n",
		__func__, link->link_index);


	 /* All the "handle_hpd_irq_xxx()" methods
		 * should be called only after
		 * dal_dpsst_ls_read_hpd_irq_data
		 * Order of calls is important too
		 */
	result = read_hpd_rx_irq_data(link, &hpd_irq_dpcd_data);
	if (out_hpd_irq_dpcd_data)
		*out_hpd_irq_dpcd_data = hpd_irq_dpcd_data;

	if (result != DC_OK) {
		DC_LOG_HW_HPD_IRQ("%s: DPCD read failed to obtain irq data\n",
			__func__);
		return false;
	}

	if (hpd_irq_dpcd_data.bytes.device_service_irq.bits.AUTOMATED_TEST) {
		device_service_clear.bits.AUTOMATED_TEST = 1;
		core_link_write_dpcd(
			link,
			DP_DEVICE_SERVICE_IRQ_VECTOR,
			&device_service_clear.raw,
			sizeof(device_service_clear.raw));
		device_service_clear.raw = 0;
		handle_automated_test(link);
		return false;
	}

	if (!allow_hpd_rx_irq(link)) {
		DC_LOG_HW_HPD_IRQ("%s: skipping HPD handling on %d\n",
			__func__, link->link_index);
		return false;
	}

	if (handle_hpd_irq_psr_sink(link))
		/* PSR-related error was detected and handled */
		return true;

	/* If PSR-related error handled, Main link may be off,
	 * so do not handle as a normal sink status change interrupt.
	 */

	if (hpd_irq_dpcd_data.bytes.device_service_irq.bits.UP_REQ_MSG_RDY)
		return true;

	/* check if we have MST msg and return since we poll for it */
	if (hpd_irq_dpcd_data.bytes.device_service_irq.bits.DOWN_REP_MSG_RDY)
		return false;

	/* For now we only handle 'Downstream port status' case.
	 * If we got sink count changed it means
	 * Downstream port status changed,
	 * then DM should call DC to do the detection.
	 * NOTE: Do not handle link loss on eDP since it is internal link*/
	if ((link->connector_signal != SIGNAL_TYPE_EDP) &&
		hpd_rx_irq_check_link_loss_status(
			link,
			&hpd_irq_dpcd_data)) {
		/* Connectivity log: link loss */
		CONN_DATA_LINK_LOSS(link,
					hpd_irq_dpcd_data.raw,
					sizeof(hpd_irq_dpcd_data),
					"Status: ");

		for (i = 0; i < MAX_PIPES; i++) {
			pipe_ctx = &link->dc->current_state->res_ctx.pipe_ctx[i];
			if (pipe_ctx && pipe_ctx->stream && pipe_ctx->stream->link == link)
				break;
		}

		if (pipe_ctx == NULL || pipe_ctx->stream == NULL)
			return false;


		for (i = 0; i < MAX_PIPES; i++) {
			pipe_ctx = &link->dc->current_state->res_ctx.pipe_ctx[i];
			if (pipe_ctx && pipe_ctx->stream && !pipe_ctx->stream->dpms_off &&
					pipe_ctx->stream->link == link && !pipe_ctx->prev_odm_pipe)
				core_link_disable_stream(pipe_ctx);
		}

		for (i = 0; i < MAX_PIPES; i++) {
			pipe_ctx = &link->dc->current_state->res_ctx.pipe_ctx[i];
			if (pipe_ctx && pipe_ctx->stream && !pipe_ctx->stream->dpms_off &&
					pipe_ctx->stream->link == link && !pipe_ctx->prev_odm_pipe)
				core_link_enable_stream(link->dc->current_state, pipe_ctx);
		}

		status = false;
		if (out_link_loss)
			*out_link_loss = true;
	}

	if (link->type == dc_connection_sst_branch &&
		hpd_irq_dpcd_data.bytes.sink_cnt.bits.SINK_COUNT
			!= link->dpcd_sink_count)
		status = true;

	/* reasons for HPD RX:
	 * 1. Link Loss - ie Re-train the Link
	 * 2. MST sideband message
	 * 3. Automated Test - ie. Internal Commit
	 * 4. CP (copy protection) - (not interesting for DM???)
	 * 5. DRR
	 * 6. Downstream Port status changed
	 * -ie. Detect - this the only one
	 * which is interesting for DM because
	 * it must call dc_link_detect.
	 */
	return status;
}

/*query dpcd for version and mst cap addresses*/
bool is_mst_supported(struct dc_link *link)
{
	bool mst          = false;
	enum dc_status st = DC_OK;
	union dpcd_rev rev;
	union mstm_cap cap;

	if (link->preferred_training_settings.mst_enable &&
		*link->preferred_training_settings.mst_enable == false) {
		return false;
	}

	rev.raw  = 0;
	cap.raw  = 0;

	st = core_link_read_dpcd(link, DP_DPCD_REV, &rev.raw,
			sizeof(rev));

	if (st == DC_OK && rev.raw >= DPCD_REV_12) {

		st = core_link_read_dpcd(link, DP_MSTM_CAP,
				&cap.raw, sizeof(cap));
		if (st == DC_OK && cap.bits.MST_CAP == 1)
			mst = true;
	}
	return mst;

}

bool is_dp_active_dongle(const struct dc_link *link)
{
	return (link->dpcd_caps.dongle_type >= DISPLAY_DONGLE_DP_VGA_CONVERTER) &&
				(link->dpcd_caps.dongle_type <= DISPLAY_DONGLE_DP_HDMI_CONVERTER);
}

bool is_dp_branch_device(const struct dc_link *link)
{
	return link->dpcd_caps.is_branch_dev;
}

static int translate_dpcd_max_bpc(enum dpcd_downstream_port_max_bpc bpc)
{
	switch (bpc) {
	case DOWN_STREAM_MAX_8BPC:
		return 8;
	case DOWN_STREAM_MAX_10BPC:
		return 10;
	case DOWN_STREAM_MAX_12BPC:
		return 12;
	case DOWN_STREAM_MAX_16BPC:
		return 16;
	default:
		break;
	}

	return -1;
}

static void read_dp_device_vendor_id(struct dc_link *link)
{
	struct dp_device_vendor_id dp_id;

	/* read IEEE branch device id */
	core_link_read_dpcd(
		link,
		DP_BRANCH_OUI,
		(uint8_t *)&dp_id,
		sizeof(dp_id));

	link->dpcd_caps.branch_dev_id =
		(dp_id.ieee_oui[0] << 16) +
		(dp_id.ieee_oui[1] << 8) +
		dp_id.ieee_oui[2];

	memmove(
		link->dpcd_caps.branch_dev_name,
		dp_id.ieee_device_id,
		sizeof(dp_id.ieee_device_id));
}



static void get_active_converter_info(
	uint8_t data, struct dc_link *link)
{
	union dp_downstream_port_present ds_port = { .byte = data };
	memset(&link->dpcd_caps.dongle_caps, 0, sizeof(link->dpcd_caps.dongle_caps));

	/* decode converter info*/
	if (!ds_port.fields.PORT_PRESENT) {
		link->dpcd_caps.dongle_type = DISPLAY_DONGLE_NONE;
		ddc_service_set_dongle_type(link->ddc,
				link->dpcd_caps.dongle_type);
		link->dpcd_caps.is_branch_dev = false;
		return;
	}

	/* DPCD 0x5 bit 0 = 1, it indicate it's branch device */
	link->dpcd_caps.is_branch_dev = ds_port.fields.PORT_PRESENT;

	switch (ds_port.fields.PORT_TYPE) {
	case DOWNSTREAM_VGA:
		link->dpcd_caps.dongle_type = DISPLAY_DONGLE_DP_VGA_CONVERTER;
		break;
	case DOWNSTREAM_DVI_HDMI_DP_PLUS_PLUS:
		/* At this point we don't know is it DVI or HDMI or DP++,
		 * assume DVI.*/
		link->dpcd_caps.dongle_type = DISPLAY_DONGLE_DP_DVI_CONVERTER;
		break;
	default:
		link->dpcd_caps.dongle_type = DISPLAY_DONGLE_NONE;
		break;
	}

	if (link->dpcd_caps.dpcd_rev.raw >= DPCD_REV_11) {
		uint8_t det_caps[16]; /* CTS 4.2.2.7 expects source to read Detailed Capabilities Info : 00080h-0008F.*/
		union dwnstream_port_caps_byte0 *port_caps =
			(union dwnstream_port_caps_byte0 *)det_caps;
		if (core_link_read_dpcd(link, DP_DOWNSTREAM_PORT_0,
				det_caps, sizeof(det_caps)) == DC_OK) {

			switch (port_caps->bits.DWN_STRM_PORTX_TYPE) {
			/*Handle DP case as DONGLE_NONE*/
			case DOWN_STREAM_DETAILED_DP:
				link->dpcd_caps.dongle_type = DISPLAY_DONGLE_NONE;
				break;
			case DOWN_STREAM_DETAILED_VGA:
				link->dpcd_caps.dongle_type =
					DISPLAY_DONGLE_DP_VGA_CONVERTER;
				break;
			case DOWN_STREAM_DETAILED_DVI:
				link->dpcd_caps.dongle_type =
					DISPLAY_DONGLE_DP_DVI_CONVERTER;
				break;
			case DOWN_STREAM_DETAILED_HDMI:
			case DOWN_STREAM_DETAILED_DP_PLUS_PLUS:
				/*Handle DP++ active converter case, process DP++ case as HDMI case according DP1.4 spec*/
				link->dpcd_caps.dongle_type =
					DISPLAY_DONGLE_DP_HDMI_CONVERTER;

				link->dpcd_caps.dongle_caps.dongle_type = link->dpcd_caps.dongle_type;
				if (ds_port.fields.DETAILED_CAPS) {

					union dwnstream_port_caps_byte3_hdmi
						hdmi_caps = {.raw = det_caps[3] };
					union dwnstream_port_caps_byte2
						hdmi_color_caps = {.raw = det_caps[2] };
					link->dpcd_caps.dongle_caps.dp_hdmi_max_pixel_clk_in_khz =
						det_caps[1] * 2500;

					link->dpcd_caps.dongle_caps.is_dp_hdmi_s3d_converter =
						hdmi_caps.bits.FRAME_SEQ_TO_FRAME_PACK;
					/*YCBCR capability only for HDMI case*/
					if (port_caps->bits.DWN_STRM_PORTX_TYPE
							== DOWN_STREAM_DETAILED_HDMI) {
						link->dpcd_caps.dongle_caps.is_dp_hdmi_ycbcr422_pass_through =
								hdmi_caps.bits.YCrCr422_PASS_THROUGH;
						link->dpcd_caps.dongle_caps.is_dp_hdmi_ycbcr420_pass_through =
								hdmi_caps.bits.YCrCr420_PASS_THROUGH;
						link->dpcd_caps.dongle_caps.is_dp_hdmi_ycbcr422_converter =
								hdmi_caps.bits.YCrCr422_CONVERSION;
						link->dpcd_caps.dongle_caps.is_dp_hdmi_ycbcr420_converter =
								hdmi_caps.bits.YCrCr420_CONVERSION;
					}

					link->dpcd_caps.dongle_caps.dp_hdmi_max_bpc =
						translate_dpcd_max_bpc(
							hdmi_color_caps.bits.MAX_BITS_PER_COLOR_COMPONENT);

					if (link->dpcd_caps.dongle_caps.dp_hdmi_max_pixel_clk_in_khz != 0)
						link->dpcd_caps.dongle_caps.extendedCapValid = true;
				}

				break;
			}
		}
	}

	ddc_service_set_dongle_type(link->ddc, link->dpcd_caps.dongle_type);

	{
		struct dp_sink_hw_fw_revision dp_hw_fw_revision;

		core_link_read_dpcd(
			link,
			DP_BRANCH_REVISION_START,
			(uint8_t *)&dp_hw_fw_revision,
			sizeof(dp_hw_fw_revision));

		link->dpcd_caps.branch_hw_revision =
			dp_hw_fw_revision.ieee_hw_rev;

		memmove(
			link->dpcd_caps.branch_fw_revision,
			dp_hw_fw_revision.ieee_fw_rev,
			sizeof(dp_hw_fw_revision.ieee_fw_rev));
	}
}

static void dp_wa_power_up_0010FA(struct dc_link *link, uint8_t *dpcd_data,
		int length)
{
	int retry = 0;

	if (!link->dpcd_caps.dpcd_rev.raw) {
		do {
			dp_receiver_power_ctrl(link, true);
			core_link_read_dpcd(link, DP_DPCD_REV,
							dpcd_data, length);
			link->dpcd_caps.dpcd_rev.raw = dpcd_data[
				DP_DPCD_REV -
				DP_DPCD_REV];
		} while (retry++ < 4 && !link->dpcd_caps.dpcd_rev.raw);
	}

	if (link->dpcd_caps.dongle_type == DISPLAY_DONGLE_DP_VGA_CONVERTER) {
		switch (link->dpcd_caps.branch_dev_id) {
		/* 0010FA active dongles (DP-VGA, DP-DLDVI converters) power down
		 * all internal circuits including AUX communication preventing
		 * reading DPCD table and EDID (spec violation).
		 * Encoder will skip DP RX power down on disable_output to
		 * keep receiver powered all the time.*/
		case DP_BRANCH_DEVICE_ID_0010FA:
		case DP_BRANCH_DEVICE_ID_0080E1:
		case DP_BRANCH_DEVICE_ID_00E04C:
			link->wa_flags.dp_keep_receiver_powered = true;
			break;

		/* TODO: May need work around for other dongles. */
		default:
			link->wa_flags.dp_keep_receiver_powered = false;
			break;
		}
	} else
		link->wa_flags.dp_keep_receiver_powered = false;
}

/* Read additional sink caps defined in source specific DPCD area
 * This function currently only reads from SinkCapability address (DP_SOURCE_SINK_CAP)
 */
static bool dpcd_read_sink_ext_caps(struct dc_link *link)
{
	uint8_t dpcd_data;

	if (!link)
		return false;

	if (core_link_read_dpcd(link, DP_SOURCE_SINK_CAP, &dpcd_data, 1) != DC_OK)
		return false;

	link->dpcd_sink_ext_caps.raw = dpcd_data;
	return true;
}

bool dp_retrieve_lttpr_cap(struct dc_link *link)
{
	uint8_t lttpr_dpcd_data[6];
	bool vbios_lttpr_enable = link->dc->caps.vbios_lttpr_enable;
	bool vbios_lttpr_interop = link->dc->caps.vbios_lttpr_aware;
	enum dc_status status = DC_ERROR_UNEXPECTED;
	bool is_lttpr_present = false;

	memset(lttpr_dpcd_data, '\0', sizeof(lttpr_dpcd_data));

	/*
	 * Logic to determine LTTPR mode
	 */
	link->lttpr_mode = LTTPR_MODE_NON_LTTPR;
	if (vbios_lttpr_enable && vbios_lttpr_interop)
		link->lttpr_mode = LTTPR_MODE_NON_TRANSPARENT;
	else if (!vbios_lttpr_enable && vbios_lttpr_interop) {
		if (link->dc->config.allow_lttpr_non_transparent_mode)
			link->lttpr_mode = LTTPR_MODE_NON_TRANSPARENT;
		else
			link->lttpr_mode = LTTPR_MODE_TRANSPARENT;
	} else if (!vbios_lttpr_enable && !vbios_lttpr_interop) {
		if (!link->dc->config.allow_lttpr_non_transparent_mode
			|| !link->dc->caps.extended_aux_timeout_support)
			link->lttpr_mode = LTTPR_MODE_NON_LTTPR;
		else
			link->lttpr_mode = LTTPR_MODE_NON_TRANSPARENT;
	}

	if (link->lttpr_mode == LTTPR_MODE_NON_TRANSPARENT || link->lttpr_mode == LTTPR_MODE_TRANSPARENT) {
		/* By reading LTTPR capability, RX assumes that we will enable
		 * LTTPR extended aux timeout if LTTPR is present.
		 */
		status = core_link_read_dpcd(
				link,
				DP_LT_TUNABLE_PHY_REPEATER_FIELD_DATA_STRUCTURE_REV,
				lttpr_dpcd_data,
				sizeof(lttpr_dpcd_data));
		if (status != DC_OK) {
			dm_error("%s: Read LTTPR caps data failed.\n", __func__);
			return false;
		}

		link->dpcd_caps.lttpr_caps.revision.raw =
				lttpr_dpcd_data[DP_LT_TUNABLE_PHY_REPEATER_FIELD_DATA_STRUCTURE_REV -
								DP_LT_TUNABLE_PHY_REPEATER_FIELD_DATA_STRUCTURE_REV];

		link->dpcd_caps.lttpr_caps.max_link_rate =
				lttpr_dpcd_data[DP_MAX_LINK_RATE_PHY_REPEATER -
								DP_LT_TUNABLE_PHY_REPEATER_FIELD_DATA_STRUCTURE_REV];

		link->dpcd_caps.lttpr_caps.phy_repeater_cnt =
				lttpr_dpcd_data[DP_PHY_REPEATER_CNT -
								DP_LT_TUNABLE_PHY_REPEATER_FIELD_DATA_STRUCTURE_REV];

		link->dpcd_caps.lttpr_caps.max_lane_count =
				lttpr_dpcd_data[DP_MAX_LANE_COUNT_PHY_REPEATER -
								DP_LT_TUNABLE_PHY_REPEATER_FIELD_DATA_STRUCTURE_REV];

		link->dpcd_caps.lttpr_caps.mode =
				lttpr_dpcd_data[DP_PHY_REPEATER_MODE -
								DP_LT_TUNABLE_PHY_REPEATER_FIELD_DATA_STRUCTURE_REV];

		link->dpcd_caps.lttpr_caps.max_ext_timeout =
				lttpr_dpcd_data[DP_PHY_REPEATER_EXTENDED_WAIT_TIMEOUT -
								DP_LT_TUNABLE_PHY_REPEATER_FIELD_DATA_STRUCTURE_REV];

		/* Attempt to train in LTTPR transparent mode if repeater count exceeds 8. */
		is_lttpr_present = (dp_convert_to_count(link->dpcd_caps.lttpr_caps.phy_repeater_cnt) != 0 &&
				link->dpcd_caps.lttpr_caps.max_lane_count > 0 &&
				link->dpcd_caps.lttpr_caps.max_lane_count <= 4 &&
				link->dpcd_caps.lttpr_caps.revision.raw >= 0x14);
		if (is_lttpr_present) {
			CONN_DATA_DETECT(link, lttpr_dpcd_data, sizeof(lttpr_dpcd_data), "LTTPR Caps: ");
			configure_lttpr_mode_transparent(link);
		} else
			link->lttpr_mode = LTTPR_MODE_NON_LTTPR;
	}
	return is_lttpr_present;
}

static bool retrieve_link_cap(struct dc_link *link)
{
	/* DP_ADAPTER_CAP - DP_DPCD_REV + 1 == 16 and also DP_DSC_BITS_PER_PIXEL_INC - DP_DSC_SUPPORT + 1 == 16,
	 * which means size 16 will be good for both of those DPCD register block reads
	 */
	uint8_t dpcd_data[16];
	/*Only need to read 1 byte starting from DP_DPRX_FEATURE_ENUMERATION_LIST.
	 */
	uint8_t dpcd_dprx_data = '\0';
	uint8_t dpcd_power_state = '\0';

	struct dp_device_vendor_id sink_id;
	union down_stream_port_count down_strm_port_count;
	union edp_configuration_cap edp_config_cap;
	union dp_downstream_port_present ds_port = { 0 };
	enum dc_status status = DC_ERROR_UNEXPECTED;
	uint32_t read_dpcd_retry_cnt = 3;
	int i;
	struct dp_sink_hw_fw_revision dp_hw_fw_revision;
	const uint32_t post_oui_delay = 30; // 30ms
	bool is_lttpr_present = false;

	memset(dpcd_data, '\0', sizeof(dpcd_data));
	memset(&down_strm_port_count,
		'\0', sizeof(union down_stream_port_count));
	memset(&edp_config_cap, '\0',
		sizeof(union edp_configuration_cap));

	/* if extended timeout is supported in hardware,
	 * default to LTTPR timeout (3.2ms) first as a W/A for DP link layer
	 * CTS 4.2.1.1 regression introduced by CTS specs requirement update.
	 */
	dc_link_aux_try_to_configure_timeout(link->ddc,
			LINK_AUX_DEFAULT_LTTPR_TIMEOUT_PERIOD);

	is_lttpr_present = dp_retrieve_lttpr_cap(link);

	status = core_link_read_dpcd(link, DP_SET_POWER,
			&dpcd_power_state, sizeof(dpcd_power_state));

	/* Delay 1 ms if AUX CH is in power down state. Based on spec
	 * section 2.3.1.2, if AUX CH may be powered down due to
	 * write to DPCD 600h = 2. Sink AUX CH is monitoring differential
	 * signal and may need up to 1 ms before being able to reply.
	 */
	if (status != DC_OK || dpcd_power_state == DP_SET_POWER_D3)
		udelay(1000);

	dpcd_set_source_specific_data(link);
	/* Sink may need to configure internals based on vendor, so allow some
	 * time before proceeding with possibly vendor specific transactions
	 */
	msleep(post_oui_delay);

	for (i = 0; i < read_dpcd_retry_cnt; i++) {
		status = core_link_read_dpcd(
				link,
				DP_DPCD_REV,
				dpcd_data,
				sizeof(dpcd_data));
		if (status == DC_OK)
			break;
	}

	if (status != DC_OK) {
		dm_error("%s: Read receiver caps dpcd data failed.\n", __func__);
		return false;
	}

	if (!is_lttpr_present)
		dc_link_aux_try_to_configure_timeout(link->ddc, LINK_AUX_DEFAULT_TIMEOUT_PERIOD);

	{
		union training_aux_rd_interval aux_rd_interval;

		aux_rd_interval.raw =
			dpcd_data[DP_TRAINING_AUX_RD_INTERVAL];

		link->dpcd_caps.ext_receiver_cap_field_present =
				aux_rd_interval.bits.EXT_RECEIVER_CAP_FIELD_PRESENT == 1;

		if (aux_rd_interval.bits.EXT_RECEIVER_CAP_FIELD_PRESENT == 1) {
			uint8_t ext_cap_data[16];

			memset(ext_cap_data, '\0', sizeof(ext_cap_data));
			for (i = 0; i < read_dpcd_retry_cnt; i++) {
				status = core_link_read_dpcd(
				link,
				DP_DP13_DPCD_REV,
				ext_cap_data,
				sizeof(ext_cap_data));
				if (status == DC_OK) {
					memcpy(dpcd_data, ext_cap_data, sizeof(dpcd_data));
					break;
				}
			}
			if (status != DC_OK)
				dm_error("%s: Read extend caps data failed, use cap from dpcd 0.\n", __func__);
		}
	}

	link->dpcd_caps.dpcd_rev.raw =
			dpcd_data[DP_DPCD_REV - DP_DPCD_REV];

	if (link->dpcd_caps.ext_receiver_cap_field_present) {
		for (i = 0; i < read_dpcd_retry_cnt; i++) {
			status = core_link_read_dpcd(
					link,
					DP_DPRX_FEATURE_ENUMERATION_LIST,
					&dpcd_dprx_data,
					sizeof(dpcd_dprx_data));
			if (status == DC_OK)
				break;
		}

		link->dpcd_caps.dprx_feature.raw = dpcd_dprx_data;

		if (status != DC_OK)
			dm_error("%s: Read DPRX caps data failed.\n", __func__);
	}

	else {
		link->dpcd_caps.dprx_feature.raw = 0;
	}


	/* Error condition checking...
	 * It is impossible for Sink to report Max Lane Count = 0.
	 * It is possible for Sink to report Max Link Rate = 0, if it is
	 * an eDP device that is reporting specialized link rates in the
	 * SUPPORTED_LINK_RATE table.
	 */
	if (dpcd_data[DP_MAX_LANE_COUNT - DP_DPCD_REV] == 0)
		return false;

	ds_port.byte = dpcd_data[DP_DOWNSTREAMPORT_PRESENT -
				 DP_DPCD_REV];

	read_dp_device_vendor_id(link);

	get_active_converter_info(ds_port.byte, link);

	dp_wa_power_up_0010FA(link, dpcd_data, sizeof(dpcd_data));

	down_strm_port_count.raw = dpcd_data[DP_DOWN_STREAM_PORT_COUNT -
				 DP_DPCD_REV];

	link->dpcd_caps.allow_invalid_MSA_timing_param =
		down_strm_port_count.bits.IGNORE_MSA_TIMING_PARAM;

	link->dpcd_caps.max_ln_count.raw = dpcd_data[
		DP_MAX_LANE_COUNT - DP_DPCD_REV];

	link->dpcd_caps.max_down_spread.raw = dpcd_data[
		DP_MAX_DOWNSPREAD - DP_DPCD_REV];

	link->reported_link_cap.lane_count =
		link->dpcd_caps.max_ln_count.bits.MAX_LANE_COUNT;
	link->reported_link_cap.link_rate = dpcd_data[
		DP_MAX_LINK_RATE - DP_DPCD_REV];
	link->reported_link_cap.link_spread =
		link->dpcd_caps.max_down_spread.bits.MAX_DOWN_SPREAD ?
		LINK_SPREAD_05_DOWNSPREAD_30KHZ : LINK_SPREAD_DISABLED;

	edp_config_cap.raw = dpcd_data[
		DP_EDP_CONFIGURATION_CAP - DP_DPCD_REV];
	link->dpcd_caps.panel_mode_edp =
		edp_config_cap.bits.ALT_SCRAMBLER_RESET;
	link->dpcd_caps.dpcd_display_control_capable =
		edp_config_cap.bits.DPCD_DISPLAY_CONTROL_CAPABLE;

	link->test_pattern_enabled = false;
	link->compliance_test_state.raw = 0;

	/* read sink count */
	core_link_read_dpcd(link,
			DP_SINK_COUNT,
			&link->dpcd_caps.sink_count.raw,
			sizeof(link->dpcd_caps.sink_count.raw));

	/* read sink ieee oui */
	core_link_read_dpcd(link,
			DP_SINK_OUI,
			(uint8_t *)(&sink_id),
			sizeof(sink_id));

	link->dpcd_caps.sink_dev_id =
			(sink_id.ieee_oui[0] << 16) +
			(sink_id.ieee_oui[1] << 8) +
			(sink_id.ieee_oui[2]);

	memmove(
		link->dpcd_caps.sink_dev_id_str,
		sink_id.ieee_device_id,
		sizeof(sink_id.ieee_device_id));

	/* Quirk Apple MBP 2017 15" Retina panel: Wrong DP_MAX_LINK_RATE */
	{
		uint8_t str_mbp_2017[] = { 101, 68, 21, 101, 98, 97 };

		if ((link->dpcd_caps.sink_dev_id == 0x0010fa) &&
		    !memcmp(link->dpcd_caps.sink_dev_id_str, str_mbp_2017,
			    sizeof(str_mbp_2017))) {
			link->reported_link_cap.link_rate = 0x0c;
		}
	}

	core_link_read_dpcd(
		link,
		DP_SINK_HW_REVISION_START,
		(uint8_t *)&dp_hw_fw_revision,
		sizeof(dp_hw_fw_revision));

	link->dpcd_caps.sink_hw_revision =
		dp_hw_fw_revision.ieee_hw_rev;

	memmove(
		link->dpcd_caps.sink_fw_revision,
		dp_hw_fw_revision.ieee_fw_rev,
		sizeof(dp_hw_fw_revision.ieee_fw_rev));

	memset(&link->dpcd_caps.dsc_caps, '\0',
			sizeof(link->dpcd_caps.dsc_caps));
	memset(&link->dpcd_caps.fec_cap, '\0', sizeof(link->dpcd_caps.fec_cap));
	/* Read DSC and FEC sink capabilities if DP revision is 1.4 and up */
	if (link->dpcd_caps.dpcd_rev.raw >= DPCD_REV_14) {
		status = core_link_read_dpcd(
				link,
				DP_FEC_CAPABILITY,
				&link->dpcd_caps.fec_cap.raw,
				sizeof(link->dpcd_caps.fec_cap.raw));
		status = core_link_read_dpcd(
				link,
				DP_DSC_SUPPORT,
				link->dpcd_caps.dsc_caps.dsc_basic_caps.raw,
				sizeof(link->dpcd_caps.dsc_caps.dsc_basic_caps.raw));
		status = core_link_read_dpcd(
				link,
				DP_DSC_BRANCH_OVERALL_THROUGHPUT_0,
				link->dpcd_caps.dsc_caps.dsc_branch_decoder_caps.raw,
				sizeof(link->dpcd_caps.dsc_caps.dsc_branch_decoder_caps.raw));
	}

	if (!dpcd_read_sink_ext_caps(link))
		link->dpcd_sink_ext_caps.raw = 0;

	/* Connectivity log: detection */
	CONN_DATA_DETECT(link, dpcd_data, sizeof(dpcd_data), "Rx Caps: ");

	return true;
}

bool dp_overwrite_extended_receiver_cap(struct dc_link *link)
{
	uint8_t dpcd_data[16];
	uint32_t read_dpcd_retry_cnt = 3;
	enum dc_status status = DC_ERROR_UNEXPECTED;
	union dp_downstream_port_present ds_port = { 0 };
	union down_stream_port_count down_strm_port_count;
	union edp_configuration_cap edp_config_cap;

	int i;

	for (i = 0; i < read_dpcd_retry_cnt; i++) {
		status = core_link_read_dpcd(
				link,
				DP_DPCD_REV,
				dpcd_data,
				sizeof(dpcd_data));
		if (status == DC_OK)
			break;
	}

	link->dpcd_caps.dpcd_rev.raw =
		dpcd_data[DP_DPCD_REV - DP_DPCD_REV];

	if (dpcd_data[DP_MAX_LANE_COUNT - DP_DPCD_REV] == 0)
		return false;

	ds_port.byte = dpcd_data[DP_DOWNSTREAMPORT_PRESENT -
			DP_DPCD_REV];

	get_active_converter_info(ds_port.byte, link);

	down_strm_port_count.raw = dpcd_data[DP_DOWN_STREAM_PORT_COUNT -
			DP_DPCD_REV];

	link->dpcd_caps.allow_invalid_MSA_timing_param =
		down_strm_port_count.bits.IGNORE_MSA_TIMING_PARAM;

	link->dpcd_caps.max_ln_count.raw = dpcd_data[
		DP_MAX_LANE_COUNT - DP_DPCD_REV];

	link->dpcd_caps.max_down_spread.raw = dpcd_data[
		DP_MAX_DOWNSPREAD - DP_DPCD_REV];

	link->reported_link_cap.lane_count =
		link->dpcd_caps.max_ln_count.bits.MAX_LANE_COUNT;
	link->reported_link_cap.link_rate = dpcd_data[
		DP_MAX_LINK_RATE - DP_DPCD_REV];
	link->reported_link_cap.link_spread =
		link->dpcd_caps.max_down_spread.bits.MAX_DOWN_SPREAD ?
		LINK_SPREAD_05_DOWNSPREAD_30KHZ : LINK_SPREAD_DISABLED;

	edp_config_cap.raw = dpcd_data[
		DP_EDP_CONFIGURATION_CAP - DP_DPCD_REV];
	link->dpcd_caps.panel_mode_edp =
		edp_config_cap.bits.ALT_SCRAMBLER_RESET;
	link->dpcd_caps.dpcd_display_control_capable =
		edp_config_cap.bits.DPCD_DISPLAY_CONTROL_CAPABLE;

	return true;
}

bool detect_dp_sink_caps(struct dc_link *link)
{
	return retrieve_link_cap(link);

	/* dc init_hw has power encoder using default
	 * signal for connector. For native DP, no
	 * need to power up encoder again. If not native
	 * DP, hw_init may need check signal or power up
	 * encoder here.
	 */
	/* TODO save sink caps in link->sink */
}

static enum dc_link_rate linkRateInKHzToLinkRateMultiplier(uint32_t link_rate_in_khz)
{
	enum dc_link_rate link_rate;
	// LinkRate is normally stored as a multiplier of 0.27 Gbps per lane. Do the translation.
	switch (link_rate_in_khz) {
	case 1620000:
		link_rate = LINK_RATE_LOW;		// Rate_1 (RBR)		- 1.62 Gbps/Lane
		break;
	case 2160000:
		link_rate = LINK_RATE_RATE_2;	// Rate_2			- 2.16 Gbps/Lane
		break;
	case 2430000:
		link_rate = LINK_RATE_RATE_3;	// Rate_3			- 2.43 Gbps/Lane
		break;
	case 2700000:
		link_rate = LINK_RATE_HIGH;		// Rate_4 (HBR)		- 2.70 Gbps/Lane
		break;
	case 3240000:
		link_rate = LINK_RATE_RBR2;		// Rate_5 (RBR2)	- 3.24 Gbps/Lane
		break;
	case 4320000:
		link_rate = LINK_RATE_RATE_6;	// Rate_6			- 4.32 Gbps/Lane
		break;
	case 5400000:
		link_rate = LINK_RATE_HIGH2;	// Rate_7 (HBR2)	- 5.40 Gbps/Lane
		break;
	case 8100000:
		link_rate = LINK_RATE_HIGH3;	// Rate_8 (HBR3)	- 8.10 Gbps/Lane
		break;
	default:
		link_rate = LINK_RATE_UNKNOWN;
		break;
	}
	return link_rate;
}

void detect_edp_sink_caps(struct dc_link *link)
{
	uint8_t supported_link_rates[16];
	uint32_t entry;
	uint32_t link_rate_in_khz;
	enum dc_link_rate link_rate = LINK_RATE_UNKNOWN;
	uint8_t backlight_adj_cap;

	retrieve_link_cap(link);
	link->dpcd_caps.edp_supported_link_rates_count = 0;
	memset(supported_link_rates, 0, sizeof(supported_link_rates));

	/*
	 * edp_supported_link_rates_count is only valid for eDP v1.4 or higher.
	 * Per VESA eDP spec, "The DPCD revision for eDP v1.4 is 13h"
	 */
	if (link->dpcd_caps.dpcd_rev.raw >= DPCD_REV_13 &&
			(link->dc->debug.optimize_edp_link_rate ||
			link->reported_link_cap.link_rate == LINK_RATE_UNKNOWN)) {
		// Read DPCD 00010h - 0001Fh 16 bytes at one shot
		core_link_read_dpcd(link, DP_SUPPORTED_LINK_RATES,
							supported_link_rates, sizeof(supported_link_rates));

		for (entry = 0; entry < 16; entry += 2) {
			// DPCD register reports per-lane link rate = 16-bit link rate capability
			// value X 200 kHz. Need multiplier to find link rate in kHz.
			link_rate_in_khz = (supported_link_rates[entry+1] * 0x100 +
										supported_link_rates[entry]) * 200;

			if (link_rate_in_khz != 0) {
				link_rate = linkRateInKHzToLinkRateMultiplier(link_rate_in_khz);
				link->dpcd_caps.edp_supported_link_rates[link->dpcd_caps.edp_supported_link_rates_count] = link_rate;
				link->dpcd_caps.edp_supported_link_rates_count++;

				if (link->reported_link_cap.link_rate < link_rate)
					link->reported_link_cap.link_rate = link_rate;
			}
		}
	}
	link->verified_link_cap = link->reported_link_cap;

	core_link_read_dpcd(link, DP_EDP_BACKLIGHT_ADJUSTMENT_CAP,
						&backlight_adj_cap, sizeof(backlight_adj_cap));

	link->dpcd_caps.dynamic_backlight_capable_edp =
				(backlight_adj_cap & DP_EDP_DYNAMIC_BACKLIGHT_CAP) ? true:false;

	dc_link_set_default_brightness_aux(link);
}

void dc_link_dp_enable_hpd(const struct dc_link *link)
{
	struct link_encoder *encoder = link->link_enc;

	if (encoder != NULL && encoder->funcs->enable_hpd != NULL)
		encoder->funcs->enable_hpd(encoder);
}

void dc_link_dp_disable_hpd(const struct dc_link *link)
{
	struct link_encoder *encoder = link->link_enc;

	if (encoder != NULL && encoder->funcs->enable_hpd != NULL)
		encoder->funcs->disable_hpd(encoder);
}

static bool is_dp_phy_pattern(enum dp_test_pattern test_pattern)
{
	if ((DP_TEST_PATTERN_PHY_PATTERN_BEGIN <= test_pattern &&
			test_pattern <= DP_TEST_PATTERN_PHY_PATTERN_END) ||
			test_pattern == DP_TEST_PATTERN_VIDEO_MODE)
		return true;
	else
		return false;
}

static void set_crtc_test_pattern(struct dc_link *link,
				struct pipe_ctx *pipe_ctx,
				enum dp_test_pattern test_pattern,
				enum dp_test_pattern_color_space test_pattern_color_space)
{
	enum controller_dp_test_pattern controller_test_pattern;
	enum dc_color_depth color_depth = pipe_ctx->
		stream->timing.display_color_depth;
	struct bit_depth_reduction_params params;
	struct output_pixel_processor *opp = pipe_ctx->stream_res.opp;
	int width = pipe_ctx->stream->timing.h_addressable +
		pipe_ctx->stream->timing.h_border_left +
		pipe_ctx->stream->timing.h_border_right;
	int height = pipe_ctx->stream->timing.v_addressable +
		pipe_ctx->stream->timing.v_border_bottom +
		pipe_ctx->stream->timing.v_border_top;

	memset(&params, 0, sizeof(params));

	switch (test_pattern) {
	case DP_TEST_PATTERN_COLOR_SQUARES:
		controller_test_pattern =
				CONTROLLER_DP_TEST_PATTERN_COLORSQUARES;
	break;
	case DP_TEST_PATTERN_COLOR_SQUARES_CEA:
		controller_test_pattern =
				CONTROLLER_DP_TEST_PATTERN_COLORSQUARES_CEA;
	break;
	case DP_TEST_PATTERN_VERTICAL_BARS:
		controller_test_pattern =
				CONTROLLER_DP_TEST_PATTERN_VERTICALBARS;
	break;
	case DP_TEST_PATTERN_HORIZONTAL_BARS:
		controller_test_pattern =
				CONTROLLER_DP_TEST_PATTERN_HORIZONTALBARS;
	break;
	case DP_TEST_PATTERN_COLOR_RAMP:
		controller_test_pattern =
				CONTROLLER_DP_TEST_PATTERN_COLORRAMP;
	break;
	default:
		controller_test_pattern =
				CONTROLLER_DP_TEST_PATTERN_VIDEOMODE;
	break;
	}

	switch (test_pattern) {
	case DP_TEST_PATTERN_COLOR_SQUARES:
	case DP_TEST_PATTERN_COLOR_SQUARES_CEA:
	case DP_TEST_PATTERN_VERTICAL_BARS:
	case DP_TEST_PATTERN_HORIZONTAL_BARS:
	case DP_TEST_PATTERN_COLOR_RAMP:
	{
		/* disable bit depth reduction */
		pipe_ctx->stream->bit_depth_params = params;
		opp->funcs->opp_program_bit_depth_reduction(opp, &params);
		if (pipe_ctx->stream_res.tg->funcs->set_test_pattern)
			pipe_ctx->stream_res.tg->funcs->set_test_pattern(pipe_ctx->stream_res.tg,
				controller_test_pattern, color_depth);
		else if (link->dc->hwss.set_disp_pattern_generator) {
			struct pipe_ctx *odm_pipe;
			enum controller_dp_color_space controller_color_space;
			int opp_cnt = 1;
			int offset = 0;
			int dpg_width = width;

			switch (test_pattern_color_space) {
			case DP_TEST_PATTERN_COLOR_SPACE_RGB:
				controller_color_space = CONTROLLER_DP_COLOR_SPACE_RGB;
				break;
			case DP_TEST_PATTERN_COLOR_SPACE_YCBCR601:
				controller_color_space = CONTROLLER_DP_COLOR_SPACE_YCBCR601;
				break;
			case DP_TEST_PATTERN_COLOR_SPACE_YCBCR709:
				controller_color_space = CONTROLLER_DP_COLOR_SPACE_YCBCR709;
				break;
			case DP_TEST_PATTERN_COLOR_SPACE_UNDEFINED:
			default:
				controller_color_space = CONTROLLER_DP_COLOR_SPACE_UDEFINED;
				DC_LOG_ERROR("%s: Color space must be defined for test pattern", __func__);
				ASSERT(0);
				break;
			}

			for (odm_pipe = pipe_ctx->next_odm_pipe; odm_pipe; odm_pipe = odm_pipe->next_odm_pipe)
				opp_cnt++;
			dpg_width = width / opp_cnt;
			offset = dpg_width;

			link->dc->hwss.set_disp_pattern_generator(link->dc,
					pipe_ctx,
					controller_test_pattern,
					controller_color_space,
					color_depth,
					NULL,
					dpg_width,
					height,
					0);

			for (odm_pipe = pipe_ctx->next_odm_pipe; odm_pipe; odm_pipe = odm_pipe->next_odm_pipe) {
				struct output_pixel_processor *odm_opp = odm_pipe->stream_res.opp;

				odm_opp->funcs->opp_program_bit_depth_reduction(odm_opp, &params);
				link->dc->hwss.set_disp_pattern_generator(link->dc,
						odm_pipe,
						controller_test_pattern,
						controller_color_space,
						color_depth,
						NULL,
						dpg_width,
						height,
						offset);
				offset += offset;
			}
		}
	}
	break;
	case DP_TEST_PATTERN_VIDEO_MODE:
	{
		/* restore bitdepth reduction */
		resource_build_bit_depth_reduction_params(pipe_ctx->stream, &params);
		pipe_ctx->stream->bit_depth_params = params;
		opp->funcs->opp_program_bit_depth_reduction(opp, &params);
		if (pipe_ctx->stream_res.tg->funcs->set_test_pattern)
			pipe_ctx->stream_res.tg->funcs->set_test_pattern(pipe_ctx->stream_res.tg,
				CONTROLLER_DP_TEST_PATTERN_VIDEOMODE,
				color_depth);
		else if (link->dc->hwss.set_disp_pattern_generator) {
			struct pipe_ctx *odm_pipe;
			int opp_cnt = 1;
			int dpg_width = width;

			for (odm_pipe = pipe_ctx->next_odm_pipe; odm_pipe; odm_pipe = odm_pipe->next_odm_pipe)
				opp_cnt++;

			dpg_width = width / opp_cnt;
			for (odm_pipe = pipe_ctx->next_odm_pipe; odm_pipe; odm_pipe = odm_pipe->next_odm_pipe) {
				struct output_pixel_processor *odm_opp = odm_pipe->stream_res.opp;

				odm_opp->funcs->opp_program_bit_depth_reduction(odm_opp, &params);
				link->dc->hwss.set_disp_pattern_generator(link->dc,
						odm_pipe,
						CONTROLLER_DP_TEST_PATTERN_VIDEOMODE,
						CONTROLLER_DP_COLOR_SPACE_UDEFINED,
						color_depth,
						NULL,
						dpg_width,
						height,
						0);
			}
			link->dc->hwss.set_disp_pattern_generator(link->dc,
					pipe_ctx,
					CONTROLLER_DP_TEST_PATTERN_VIDEOMODE,
					CONTROLLER_DP_COLOR_SPACE_UDEFINED,
					color_depth,
					NULL,
					dpg_width,
					height,
					0);
		}
	}
	break;

	default:
	break;
	}
}

bool dc_link_dp_set_test_pattern(
	struct dc_link *link,
	enum dp_test_pattern test_pattern,
	enum dp_test_pattern_color_space test_pattern_color_space,
	const struct link_training_settings *p_link_settings,
	const unsigned char *p_custom_pattern,
	unsigned int cust_pattern_size)
{
	struct pipe_ctx *pipes = link->dc->current_state->res_ctx.pipe_ctx;
	struct pipe_ctx *pipe_ctx = NULL;
	unsigned int lane;
	unsigned int i;
	unsigned char link_qual_pattern[LANE_COUNT_DP_MAX] = {0};
	union dpcd_training_pattern training_pattern;
	enum dpcd_phy_test_patterns pattern;

	memset(&training_pattern, 0, sizeof(training_pattern));

	for (i = 0; i < MAX_PIPES; i++) {
		if (pipes[i].stream == NULL)
			continue;

		if (pipes[i].stream->link == link && !pipes[i].top_pipe && !pipes[i].prev_odm_pipe) {
			pipe_ctx = &pipes[i];
			break;
		}
	}

	if (pipe_ctx == NULL)
		return false;

	/* Reset CRTC Test Pattern if it is currently running and request is VideoMode */
	if (link->test_pattern_enabled && test_pattern ==
			DP_TEST_PATTERN_VIDEO_MODE) {
		/* Set CRTC Test Pattern */
		set_crtc_test_pattern(link, pipe_ctx, test_pattern, test_pattern_color_space);
		dp_set_hw_test_pattern(link, test_pattern,
				(uint8_t *)p_custom_pattern,
				(uint32_t)cust_pattern_size);

		/* Unblank Stream */
		link->dc->hwss.unblank_stream(
			pipe_ctx,
			&link->verified_link_cap);
		/* TODO:m_pHwss->MuteAudioEndpoint
		 * (pPathMode->pDisplayPath, false);
		 */

		/* Reset Test Pattern state */
		link->test_pattern_enabled = false;

		return true;
	}

	/* Check for PHY Test Patterns */
	if (is_dp_phy_pattern(test_pattern)) {
		/* Set DPCD Lane Settings before running test pattern */
		if (p_link_settings != NULL) {
			dp_set_hw_lane_settings(link, p_link_settings, DPRX);
			dpcd_set_lane_settings(link, p_link_settings, DPRX);
		}

		/* Blank stream if running test pattern */
		if (test_pattern != DP_TEST_PATTERN_VIDEO_MODE) {
			/*TODO:
			 * m_pHwss->
			 * MuteAudioEndpoint(pPathMode->pDisplayPath, true);
			 */
			/* Blank stream */
			pipes->stream_res.stream_enc->funcs->dp_blank(pipe_ctx->stream_res.stream_enc);
		}

		dp_set_hw_test_pattern(link, test_pattern,
				(uint8_t *)p_custom_pattern,
				(uint32_t)cust_pattern_size);

		if (test_pattern != DP_TEST_PATTERN_VIDEO_MODE) {
			/* Set Test Pattern state */
			link->test_pattern_enabled = true;
			if (p_link_settings != NULL)
				dpcd_set_link_settings(link,
						p_link_settings);
		}

		switch (test_pattern) {
		case DP_TEST_PATTERN_VIDEO_MODE:
			pattern = PHY_TEST_PATTERN_NONE;
			break;
		case DP_TEST_PATTERN_D102:
			pattern = PHY_TEST_PATTERN_D10_2;
			break;
		case DP_TEST_PATTERN_SYMBOL_ERROR:
			pattern = PHY_TEST_PATTERN_SYMBOL_ERROR;
			break;
		case DP_TEST_PATTERN_PRBS7:
			pattern = PHY_TEST_PATTERN_PRBS7;
			break;
		case DP_TEST_PATTERN_80BIT_CUSTOM:
			pattern = PHY_TEST_PATTERN_80BIT_CUSTOM;
			break;
		case DP_TEST_PATTERN_CP2520_1:
			pattern = PHY_TEST_PATTERN_CP2520_1;
			break;
		case DP_TEST_PATTERN_CP2520_2:
			pattern = PHY_TEST_PATTERN_CP2520_2;
			break;
		case DP_TEST_PATTERN_CP2520_3:
			pattern = PHY_TEST_PATTERN_CP2520_3;
			break;
		default:
			return false;
		}

		if (test_pattern == DP_TEST_PATTERN_VIDEO_MODE
		/*TODO:&& !pPathMode->pDisplayPath->IsTargetPoweredOn()*/)
			return false;

		if (link->dpcd_caps.dpcd_rev.raw >= DPCD_REV_12) {
			/* tell receiver that we are sending qualification
			 * pattern DP 1.2 or later - DP receiver's link quality
			 * pattern is set using DPCD LINK_QUAL_LANEx_SET
			 * register (0x10B~0x10E)\
			 */
			for (lane = 0; lane < LANE_COUNT_DP_MAX; lane++)
				link_qual_pattern[lane] =
						(unsigned char)(pattern);

			core_link_write_dpcd(link,
					DP_LINK_QUAL_LANE0_SET,
					link_qual_pattern,
					sizeof(link_qual_pattern));
		} else if (link->dpcd_caps.dpcd_rev.raw >= DPCD_REV_10 ||
			   link->dpcd_caps.dpcd_rev.raw == 0) {
			/* tell receiver that we are sending qualification
			 * pattern DP 1.1a or earlier - DP receiver's link
			 * quality pattern is set using
			 * DPCD TRAINING_PATTERN_SET -> LINK_QUAL_PATTERN_SET
			 * register (0x102). We will use v_1.3 when we are
			 * setting test pattern for DP 1.1.
			 */
			core_link_read_dpcd(link, DP_TRAINING_PATTERN_SET,
					    &training_pattern.raw,
					    sizeof(training_pattern));
			training_pattern.v1_3.LINK_QUAL_PATTERN_SET = pattern;
			core_link_write_dpcd(link, DP_TRAINING_PATTERN_SET,
					     &training_pattern.raw,
					     sizeof(training_pattern));
		}
	} else {
		enum dc_color_space color_space = COLOR_SPACE_UNKNOWN;

		switch (test_pattern_color_space) {
		case DP_TEST_PATTERN_COLOR_SPACE_RGB:
			color_space = COLOR_SPACE_SRGB;
			if (test_pattern == DP_TEST_PATTERN_COLOR_SQUARES_CEA)
				color_space = COLOR_SPACE_SRGB_LIMITED;
			break;

		case DP_TEST_PATTERN_COLOR_SPACE_YCBCR601:
			color_space = COLOR_SPACE_YCBCR601;
			if (test_pattern == DP_TEST_PATTERN_COLOR_SQUARES_CEA)
				color_space = COLOR_SPACE_YCBCR601_LIMITED;
			break;
		case DP_TEST_PATTERN_COLOR_SPACE_YCBCR709:
			color_space = COLOR_SPACE_YCBCR709;
			if (test_pattern == DP_TEST_PATTERN_COLOR_SQUARES_CEA)
				color_space = COLOR_SPACE_YCBCR709_LIMITED;
			break;
		default:
			break;
		}

		if (pipe_ctx->stream_res.tg->funcs->lock_doublebuffer_enable) {
			if (pipe_ctx->stream && should_use_dmub_lock(pipe_ctx->stream->link)) {
				union dmub_hw_lock_flags hw_locks = { 0 };
				struct dmub_hw_lock_inst_flags inst_flags = { 0 };

				hw_locks.bits.lock_dig = 1;
				inst_flags.dig_inst = pipe_ctx->stream_res.tg->inst;

				dmub_hw_lock_mgr_cmd(link->ctx->dmub_srv,
							true,
							&hw_locks,
							&inst_flags);
			} else
				pipe_ctx->stream_res.tg->funcs->lock_doublebuffer_enable(
						pipe_ctx->stream_res.tg);
		}

		pipe_ctx->stream_res.tg->funcs->lock(pipe_ctx->stream_res.tg);
		/* update MSA to requested color space */
		pipe_ctx->stream_res.stream_enc->funcs->dp_set_stream_attribute(pipe_ctx->stream_res.stream_enc,
				&pipe_ctx->stream->timing,
				color_space,
				pipe_ctx->stream->use_vsc_sdp_for_colorimetry,
				link->dpcd_caps.dprx_feature.bits.SST_SPLIT_SDP_CAP);

		if (pipe_ctx->stream->use_vsc_sdp_for_colorimetry) {
			if (test_pattern == DP_TEST_PATTERN_COLOR_SQUARES_CEA)
				pipe_ctx->stream->vsc_infopacket.sb[17] |= (1 << 7); // sb17 bit 7 Dynamic Range: 0 = VESA range, 1 = CTA range
			else
				pipe_ctx->stream->vsc_infopacket.sb[17] &= ~(1 << 7);
			resource_build_info_frame(pipe_ctx);
			link->dc->hwss.update_info_frame(pipe_ctx);
		}

		/* CRTC Patterns */
		set_crtc_test_pattern(link, pipe_ctx, test_pattern, test_pattern_color_space);
		pipe_ctx->stream_res.tg->funcs->unlock(pipe_ctx->stream_res.tg);
		pipe_ctx->stream_res.tg->funcs->wait_for_state(pipe_ctx->stream_res.tg,
				CRTC_STATE_VACTIVE);
		pipe_ctx->stream_res.tg->funcs->wait_for_state(pipe_ctx->stream_res.tg,
				CRTC_STATE_VBLANK);
		pipe_ctx->stream_res.tg->funcs->wait_for_state(pipe_ctx->stream_res.tg,
				CRTC_STATE_VACTIVE);

		if (pipe_ctx->stream_res.tg->funcs->lock_doublebuffer_disable) {
			if (pipe_ctx->stream && should_use_dmub_lock(pipe_ctx->stream->link)) {
				union dmub_hw_lock_flags hw_locks = { 0 };
				struct dmub_hw_lock_inst_flags inst_flags = { 0 };

				hw_locks.bits.lock_dig = 1;
				inst_flags.dig_inst = pipe_ctx->stream_res.tg->inst;

				dmub_hw_lock_mgr_cmd(link->ctx->dmub_srv,
							false,
							&hw_locks,
							&inst_flags);
			} else
				pipe_ctx->stream_res.tg->funcs->lock_doublebuffer_disable(
						pipe_ctx->stream_res.tg);
		}

		/* Set Test Pattern state */
		link->test_pattern_enabled = true;
	}

	return true;
}

void dp_enable_mst_on_sink(struct dc_link *link, bool enable)
{
	unsigned char mstmCntl;

	core_link_read_dpcd(link, DP_MSTM_CTRL, &mstmCntl, 1);
	if (enable)
		mstmCntl |= DP_MST_EN;
	else
		mstmCntl &= (~DP_MST_EN);

	core_link_write_dpcd(link, DP_MSTM_CTRL, &mstmCntl, 1);
}

void dp_set_panel_mode(struct dc_link *link, enum dp_panel_mode panel_mode)
{
	union dpcd_edp_config edp_config_set;
	bool panel_mode_edp = false;

	memset(&edp_config_set, '\0', sizeof(union dpcd_edp_config));

	if (panel_mode != DP_PANEL_MODE_DEFAULT) {

		switch (panel_mode) {
		case DP_PANEL_MODE_EDP:
		case DP_PANEL_MODE_SPECIAL:
			panel_mode_edp = true;
			break;

		default:
				break;
		}

		/*set edp panel mode in receiver*/
		core_link_read_dpcd(
			link,
			DP_EDP_CONFIGURATION_SET,
			&edp_config_set.raw,
			sizeof(edp_config_set.raw));

		if (edp_config_set.bits.PANEL_MODE_EDP
			!= panel_mode_edp) {
			enum dc_status result;

			edp_config_set.bits.PANEL_MODE_EDP =
			panel_mode_edp;
			result = core_link_write_dpcd(
				link,
				DP_EDP_CONFIGURATION_SET,
				&edp_config_set.raw,
				sizeof(edp_config_set.raw));

			ASSERT(result == DC_OK);
		}
	}
	DC_LOG_DETECTION_DP_CAPS("Link: %d eDP panel mode supported: %d "
		 "eDP panel mode enabled: %d \n",
		 link->link_index,
		 link->dpcd_caps.panel_mode_edp,
		 panel_mode_edp);
}

enum dp_panel_mode dp_get_panel_mode(struct dc_link *link)
{
	/* We need to explicitly check that connector
	 * is not DP. Some Travis_VGA get reported
	 * by video bios as DP.
	 */
	if (link->connector_signal != SIGNAL_TYPE_DISPLAY_PORT) {

		switch (link->dpcd_caps.branch_dev_id) {
		case DP_BRANCH_DEVICE_ID_0022B9:
			/* alternate scrambler reset is required for Travis
			 * for the case when external chip does not
			 * provide sink device id, alternate scrambler
			 * scheme will  be overriden later by querying
			 * Encoder features
			 */
			if (strncmp(
				link->dpcd_caps.branch_dev_name,
				DP_VGA_LVDS_CONVERTER_ID_2,
				sizeof(
				link->dpcd_caps.
				branch_dev_name)) == 0) {
					return DP_PANEL_MODE_SPECIAL;
			}
			break;
		case DP_BRANCH_DEVICE_ID_00001A:
			/* alternate scrambler reset is required for Travis
			 * for the case when external chip does not provide
			 * sink device id, alternate scrambler scheme will
			 * be overriden later by querying Encoder feature
			 */
			if (strncmp(link->dpcd_caps.branch_dev_name,
				DP_VGA_LVDS_CONVERTER_ID_3,
				sizeof(
				link->dpcd_caps.
				branch_dev_name)) == 0) {
					return DP_PANEL_MODE_SPECIAL;
			}
			break;
		default:
			break;
		}
	}

	if (link->dpcd_caps.panel_mode_edp &&
		(link->connector_signal == SIGNAL_TYPE_EDP ||
		 (link->connector_signal == SIGNAL_TYPE_DISPLAY_PORT &&
		  link->is_internal_display))) {
		return DP_PANEL_MODE_EDP;
	}

	return DP_PANEL_MODE_DEFAULT;
}

enum dc_status dp_set_fec_ready(struct dc_link *link, bool ready)
{
	/* FEC has to be "set ready" before the link training.
	 * The policy is to always train with FEC
	 * if the sink supports it and leave it enabled on link.
	 * If FEC is not supported, disable it.
	 */
	struct link_encoder *link_enc = NULL;
	enum dc_status status = DC_OK;
	uint8_t fec_config = 0;

	/* Access link encoder based on whether it is statically
	 * or dynamically assigned to a link.
	 */
	if (link->is_dig_mapping_flexible &&
			link->dc->res_pool->funcs->link_encs_assign)
		link_enc = link_enc_cfg_get_link_enc_used_by_link(link->dc->current_state, link);
	else
		link_enc = link->link_enc;
	ASSERT(link_enc);

	if (!dc_link_should_enable_fec(link))
		return status;

	if (link_enc->funcs->fec_set_ready &&
			link->dpcd_caps.fec_cap.bits.FEC_CAPABLE) {
		if (ready) {
			fec_config = 1;
			status = core_link_write_dpcd(link,
					DP_FEC_CONFIGURATION,
					&fec_config,
					sizeof(fec_config));
			if (status == DC_OK) {
				link_enc->funcs->fec_set_ready(link_enc, true);
				link->fec_state = dc_link_fec_ready;
			} else {
				link_enc->funcs->fec_set_ready(link->link_enc, false);
				link->fec_state = dc_link_fec_not_ready;
				dm_error("dpcd write failed to set fec_ready");
			}
		} else if (link->fec_state == dc_link_fec_ready) {
			fec_config = 0;
			status = core_link_write_dpcd(link,
					DP_FEC_CONFIGURATION,
					&fec_config,
					sizeof(fec_config));
			link_enc->funcs->fec_set_ready(link_enc, false);
			link->fec_state = dc_link_fec_not_ready;
		}
	}

	return status;
}

void dp_set_fec_enable(struct dc_link *link, bool enable)
{
	struct link_encoder *link_enc = NULL;

	/* Access link encoder based on whether it is statically
	 * or dynamically assigned to a link.
	 */
	if (link->is_dig_mapping_flexible &&
			link->dc->res_pool->funcs->link_encs_assign)
		link_enc = link_enc_cfg_get_link_enc_used_by_link(
				link->dc->current_state, link);
	else
		link_enc = link->link_enc;
	ASSERT(link_enc);

	if (!dc_link_should_enable_fec(link))
		return;

	if (link_enc->funcs->fec_set_enable &&
			link->dpcd_caps.fec_cap.bits.FEC_CAPABLE) {
		if (link->fec_state == dc_link_fec_ready && enable) {
			/* Accord to DP spec, FEC enable sequence can first
			 * be transmitted anytime after 1000 LL codes have
			 * been transmitted on the link after link training
			 * completion. Using 1 lane RBR should have the maximum
			 * time for transmitting 1000 LL codes which is 6.173 us.
			 * So use 7 microseconds delay instead.
			 */
			udelay(7);
			link_enc->funcs->fec_set_enable(link_enc, true);
			link->fec_state = dc_link_fec_enabled;
		} else if (link->fec_state == dc_link_fec_enabled && !enable) {
			link_enc->funcs->fec_set_enable(link_enc, false);
			link->fec_state = dc_link_fec_ready;
		}
	}
}

void dpcd_set_source_specific_data(struct dc_link *link)
{
	if (!link->dc->vendor_signature.is_valid) {
		enum dc_status __maybe_unused result_write_min_hblank = DC_NOT_SUPPORTED;
		struct dpcd_amd_signature amd_signature = {0};
		struct dpcd_amd_device_id amd_device_id = {0};

		amd_device_id.device_id_byte1 =
				(uint8_t)(link->ctx->asic_id.chip_id);
		amd_device_id.device_id_byte2 =
				(uint8_t)(link->ctx->asic_id.chip_id >> 8);
		amd_device_id.dce_version =
				(uint8_t)(link->ctx->dce_version);
		amd_device_id.dal_version_byte1 = 0x0; // needed? where to get?
		amd_device_id.dal_version_byte2 = 0x0; // needed? where to get?

		core_link_read_dpcd(link, DP_SOURCE_OUI,
				(uint8_t *)(&amd_signature),
				sizeof(amd_signature));

		if (!((amd_signature.AMD_IEEE_TxSignature_byte1 == 0x0) &&
			(amd_signature.AMD_IEEE_TxSignature_byte2 == 0x0) &&
			(amd_signature.AMD_IEEE_TxSignature_byte3 == 0x1A))) {

			amd_signature.AMD_IEEE_TxSignature_byte1 = 0x0;
			amd_signature.AMD_IEEE_TxSignature_byte2 = 0x0;
			amd_signature.AMD_IEEE_TxSignature_byte3 = 0x1A;

			core_link_write_dpcd(link, DP_SOURCE_OUI,
				(uint8_t *)(&amd_signature),
				sizeof(amd_signature));
		}

		core_link_write_dpcd(link, DP_SOURCE_OUI+0x03,
				(uint8_t *)(&amd_device_id),
				sizeof(amd_device_id));

		if (link->ctx->dce_version >= DCN_VERSION_2_0 &&
			link->dc->caps.min_horizontal_blanking_period != 0) {

			uint8_t hblank_size = (uint8_t)link->dc->caps.min_horizontal_blanking_period;

			result_write_min_hblank = core_link_write_dpcd(link,
				DP_SOURCE_MINIMUM_HBLANK_SUPPORTED, (uint8_t *)(&hblank_size),
				sizeof(hblank_size));
		}
		DC_TRACE_LEVEL_MESSAGE(DAL_TRACE_LEVEL_INFORMATION,
							WPP_BIT_FLAG_DC_DETECTION_DP_CAPS,
							"result=%u link_index=%u enum dce_version=%d DPCD=0x%04X min_hblank=%u branch_dev_id=0x%x branch_dev_name='%c%c%c%c%c%c'",
							result_write_min_hblank,
							link->link_index,
							link->ctx->dce_version,
							DP_SOURCE_MINIMUM_HBLANK_SUPPORTED,
							link->dc->caps.min_horizontal_blanking_period,
							link->dpcd_caps.branch_dev_id,
							link->dpcd_caps.branch_dev_name[0],
							link->dpcd_caps.branch_dev_name[1],
							link->dpcd_caps.branch_dev_name[2],
							link->dpcd_caps.branch_dev_name[3],
							link->dpcd_caps.branch_dev_name[4],
							link->dpcd_caps.branch_dev_name[5]);
	} else {
		core_link_write_dpcd(link, DP_SOURCE_OUI,
				link->dc->vendor_signature.data.raw,
				sizeof(link->dc->vendor_signature.data.raw));
	}
}

bool dc_link_set_backlight_level_nits(struct dc_link *link,
		bool isHDR,
		uint32_t backlight_millinits,
		uint32_t transition_time_in_ms)
{
	struct dpcd_source_backlight_set dpcd_backlight_set;
	uint8_t backlight_control = isHDR ? 1 : 0;

	if (!link || (link->connector_signal != SIGNAL_TYPE_EDP &&
			link->connector_signal != SIGNAL_TYPE_DISPLAY_PORT))
		return false;

	// OLEDs have no PWM, they can only use AUX
	if (link->dpcd_sink_ext_caps.bits.oled == 1)
		backlight_control = 1;

	*(uint32_t *)&dpcd_backlight_set.backlight_level_millinits = backlight_millinits;
	*(uint16_t *)&dpcd_backlight_set.backlight_transition_time_ms = (uint16_t)transition_time_in_ms;


	if (core_link_write_dpcd(link, DP_SOURCE_BACKLIGHT_LEVEL,
			(uint8_t *)(&dpcd_backlight_set),
			sizeof(dpcd_backlight_set)) != DC_OK)
		return false;

	if (core_link_write_dpcd(link, DP_SOURCE_BACKLIGHT_CONTROL,
			&backlight_control, 1) != DC_OK)
		return false;

	return true;
}

bool dc_link_get_backlight_level_nits(struct dc_link *link,
		uint32_t *backlight_millinits_avg,
		uint32_t *backlight_millinits_peak)
{
	union dpcd_source_backlight_get dpcd_backlight_get;

	memset(&dpcd_backlight_get, 0, sizeof(union dpcd_source_backlight_get));

	if (!link || (link->connector_signal != SIGNAL_TYPE_EDP &&
			link->connector_signal != SIGNAL_TYPE_DISPLAY_PORT))
		return false;

	if (core_link_read_dpcd(link, DP_SOURCE_BACKLIGHT_CURRENT_PEAK,
			dpcd_backlight_get.raw,
			sizeof(union dpcd_source_backlight_get)) != DC_OK)
		return false;

	*backlight_millinits_avg =
		dpcd_backlight_get.bytes.backlight_millinits_avg;
	*backlight_millinits_peak =
		dpcd_backlight_get.bytes.backlight_millinits_peak;

	/* On non-supported panels dpcd_read usually succeeds with 0 returned */
	if (*backlight_millinits_avg == 0 ||
			*backlight_millinits_avg > *backlight_millinits_peak)
		return false;

	return true;
}

bool dc_link_backlight_enable_aux(struct dc_link *link, bool enable)
{
	uint8_t backlight_enable = enable ? 1 : 0;

	if (!link || (link->connector_signal != SIGNAL_TYPE_EDP &&
		link->connector_signal != SIGNAL_TYPE_DISPLAY_PORT))
		return false;

	if (core_link_write_dpcd(link, DP_SOURCE_BACKLIGHT_ENABLE,
		&backlight_enable, 1) != DC_OK)
		return false;

	return true;
}

// we read default from 0x320 because we expect BIOS wrote it there
// regular get_backlight_nit reads from panel set at 0x326
bool dc_link_read_default_bl_aux(struct dc_link *link, uint32_t *backlight_millinits)
{
	if (!link || (link->connector_signal != SIGNAL_TYPE_EDP &&
		link->connector_signal != SIGNAL_TYPE_DISPLAY_PORT))
		return false;

	if (core_link_read_dpcd(link, DP_SOURCE_BACKLIGHT_LEVEL,
		(uint8_t *) backlight_millinits,
		sizeof(uint32_t)) != DC_OK)
		return false;

	return true;
}

bool dc_link_set_default_brightness_aux(struct dc_link *link)
{
	uint32_t default_backlight;

	if (link && link->dpcd_sink_ext_caps.bits.oled == 1) {
		if (!dc_link_read_default_bl_aux(link, &default_backlight))
			default_backlight = 150000;
		// if < 5 nits or > 5000, it might be wrong readback
		if (default_backlight < 5000 || default_backlight > 5000000)
			default_backlight = 150000; //

		return dc_link_set_backlight_level_nits(link, true,
				default_backlight, 0);
	}
	return false;
}

bool is_edp_ilr_optimization_required(struct dc_link *link, struct dc_crtc_timing *crtc_timing)
{
	struct dc_link_settings link_setting;
	uint8_t link_bw_set;
	uint8_t link_rate_set;
	uint32_t req_bw;
	union lane_count_set lane_count_set = { {0} };

	ASSERT(link || crtc_timing); // invalid input

	if (link->dpcd_caps.edp_supported_link_rates_count == 0 ||
			!link->dc->debug.optimize_edp_link_rate)
		return false;


	// Read DPCD 00100h to find if standard link rates are set
	core_link_read_dpcd(link, DP_LINK_BW_SET,
				&link_bw_set, sizeof(link_bw_set));

	if (link_bw_set) {
		DC_LOG_EVENT_LINK_TRAINING("eDP ILR: Optimization required, VBIOS used link_bw_set\n");
		return true;
	}

	// Read DPCD 00115h to find the edp link rate set used
	core_link_read_dpcd(link, DP_LINK_RATE_SET,
			    &link_rate_set, sizeof(link_rate_set));

	// Read DPCD 00101h to find out the number of lanes currently set
	core_link_read_dpcd(link, DP_LANE_COUNT_SET,
				&lane_count_set.raw, sizeof(lane_count_set));

	req_bw = dc_bandwidth_in_kbps_from_timing(crtc_timing);

	decide_edp_link_settings(link, &link_setting, req_bw);

	if (link->dpcd_caps.edp_supported_link_rates[link_rate_set] != link_setting.link_rate ||
			lane_count_set.bits.LANE_COUNT_SET != link_setting.lane_count) {
		DC_LOG_EVENT_LINK_TRAINING("eDP ILR: Optimization required, VBIOS link_rate_set not optimal\n");
		return true;
	}

	DC_LOG_EVENT_LINK_TRAINING("eDP ILR: No optimization required, VBIOS set optimal link_rate_set\n");
	return false;
}

enum dp_link_encoding dp_get_link_encoding_format(const struct dc_link_settings *link_settings)
{
	if ((link_settings->link_rate >= LINK_RATE_LOW) &&
			(link_settings->link_rate <= LINK_RATE_HIGH3))
		return DP_8b_10b_ENCODING;
	return DP_UNKNOWN_ENCODING;
}
<|MERGE_RESOLUTION|>--- conflicted
+++ resolved
@@ -1738,10 +1738,6 @@
 	dp_set_fec_ready(link, lt_settings.should_set_fec_ready);
 	dpcd_configure_channel_coding(link, &lt_settings);
 
-<<<<<<< HEAD
-#endif
-	return panel_mode;
-=======
 	/* enter training mode:
 	 * Per DP specs starting from here, DPTX device shall not issue
 	 * Non-LT AUX transactions inside training mode.
@@ -1763,7 +1759,6 @@
 	if (status != LINK_TRAINING_SUCCESS)
 		link->ctx->dc->debug_data.ltFailCount++;
 	return status;
->>>>>>> d92805b6
 }
 
 bool perform_link_training_with_retries(
