--- conflicted
+++ resolved
@@ -186,12 +186,7 @@
 
 	switch (type) {
 	case KFD_QUEUE_TYPE_SDMA:
-<<<<<<< HEAD
-		if (dev->dqm->queue_count >=
-			CIK_SDMA_QUEUES_PER_ENGINE * CIK_SDMA_ENGINE_NUM) {
-=======
 		if (dev->dqm->queue_count >= get_num_sdma_queues(dev->dqm)) {
->>>>>>> e021bb4f
 			pr_err("Over-subscription is not allowed for SDMA.\n");
 			retval = -EPERM;
 			goto err_create_queue;
@@ -202,12 +197,7 @@
 			goto err_create_queue;
 		pqn->q = q;
 		pqn->kq = NULL;
-<<<<<<< HEAD
-		retval = dev->dqm->ops.create_queue(dev->dqm, q, &pdd->qpd,
-						&q->properties.vmid);
-=======
 		retval = dev->dqm->ops.create_queue(dev->dqm, q, &pdd->qpd);
->>>>>>> e021bb4f
 		pr_debug("DQM returned %d for create_queue\n", retval);
 		print_queue(q);
 		break;
