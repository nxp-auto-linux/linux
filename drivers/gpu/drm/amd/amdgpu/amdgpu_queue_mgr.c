/*
 * Copyright 2017 Valve Corporation
 *
 * Permission is hereby granted, free of charge, to any person obtaining a
 * copy of this software and associated documentation files (the "Software"),
 * to deal in the Software without restriction, including without limitation
 * the rights to use, copy, modify, merge, publish, distribute, sublicense,
 * and/or sell copies of the Software, and to permit persons to whom the
 * Software is furnished to do so, subject to the following conditions:
 *
 * The above copyright notice and this permission notice shall be included in
 * all copies or substantial portions of the Software.
 *
 * THE SOFTWARE IS PROVIDED "AS IS", WITHOUT WARRANTY OF ANY KIND, EXPRESS OR
 * IMPLIED, INCLUDING BUT NOT LIMITED TO THE WARRANTIES OF MERCHANTABILITY,
 * FITNESS FOR A PARTICULAR PURPOSE AND NONINFRINGEMENT.  IN NO EVENT SHALL
 * THE COPYRIGHT HOLDER(S) OR AUTHOR(S) BE LIABLE FOR ANY CLAIM, DAMAGES OR
 * OTHER LIABILITY, WHETHER IN AN ACTION OF CONTRACT, TORT OR OTHERWISE,
 * ARISING FROM, OUT OF OR IN CONNECTION WITH THE SOFTWARE OR THE USE OR
 * OTHER DEALINGS IN THE SOFTWARE.
 *
 * Authors: Andres Rodriguez
 */

#include "amdgpu.h"
#include "amdgpu_ring.h"

static int amdgpu_queue_mapper_init(struct amdgpu_queue_mapper *mapper,
				    int hw_ip)
{
	if (!mapper)
		return -EINVAL;

	if (hw_ip > AMDGPU_MAX_IP_NUM)
		return -EINVAL;

	mapper->hw_ip = hw_ip;
	mutex_init(&mapper->lock);

	memset(mapper->queue_map, 0, sizeof(mapper->queue_map));

	return 0;
}

static struct amdgpu_ring *amdgpu_get_cached_map(struct amdgpu_queue_mapper *mapper,
					  int ring)
{
	return mapper->queue_map[ring];
}

static int amdgpu_update_cached_map(struct amdgpu_queue_mapper *mapper,
			     int ring, struct amdgpu_ring *pring)
{
	if (WARN_ON(mapper->queue_map[ring])) {
		DRM_ERROR("Un-expected ring re-map\n");
		return -EINVAL;
	}

	mapper->queue_map[ring] = pring;

	return 0;
}

static int amdgpu_identity_map(struct amdgpu_device *adev,
			       struct amdgpu_queue_mapper *mapper,
			       u32 ring,
			       struct amdgpu_ring **out_ring)
{
	switch (mapper->hw_ip) {
	case AMDGPU_HW_IP_GFX:
		*out_ring = &adev->gfx.gfx_ring[ring];
		break;
	case AMDGPU_HW_IP_COMPUTE:
		*out_ring = &adev->gfx.compute_ring[ring];
		break;
	case AMDGPU_HW_IP_DMA:
		*out_ring = &adev->sdma.instance[ring].ring;
		break;
	case AMDGPU_HW_IP_UVD:
		*out_ring = &adev->uvd.inst[0].ring;
		break;
	case AMDGPU_HW_IP_VCE:
		*out_ring = &adev->vce.ring[ring];
		break;
	case AMDGPU_HW_IP_UVD_ENC:
		*out_ring = &adev->uvd.inst[0].ring_enc[ring];
		break;
	case AMDGPU_HW_IP_VCN_DEC:
		*out_ring = &adev->vcn.ring_dec;
		break;
	case AMDGPU_HW_IP_VCN_ENC:
		*out_ring = &adev->vcn.ring_enc[ring];
		break;
	case AMDGPU_HW_IP_VCN_JPEG:
		*out_ring = &adev->vcn.ring_jpeg;
		break;
	default:
		*out_ring = NULL;
		DRM_ERROR("unknown HW IP type: %d\n", mapper->hw_ip);
		return -EINVAL;
	}

	return amdgpu_update_cached_map(mapper, ring, *out_ring);
}

static enum amdgpu_ring_type amdgpu_hw_ip_to_ring_type(int hw_ip)
{
	switch (hw_ip) {
	case AMDGPU_HW_IP_GFX:
		return AMDGPU_RING_TYPE_GFX;
	case AMDGPU_HW_IP_COMPUTE:
		return AMDGPU_RING_TYPE_COMPUTE;
	case AMDGPU_HW_IP_DMA:
		return AMDGPU_RING_TYPE_SDMA;
	case AMDGPU_HW_IP_UVD:
		return AMDGPU_RING_TYPE_UVD;
	case AMDGPU_HW_IP_VCE:
		return AMDGPU_RING_TYPE_VCE;
	default:
		DRM_ERROR("Invalid HW IP specified %d\n", hw_ip);
		return -1;
	}
}

static int amdgpu_lru_map(struct amdgpu_device *adev,
			  struct amdgpu_queue_mapper *mapper,
<<<<<<< HEAD
			  u32 user_ring,
=======
			  u32 user_ring, bool lru_pipe_order,
>>>>>>> e021bb4f
			  struct amdgpu_ring **out_ring)
{
	int r, i, j;
	int ring_type = amdgpu_hw_ip_to_ring_type(mapper->hw_ip);
	int ring_blacklist[AMDGPU_MAX_RINGS];
	struct amdgpu_ring *ring;

	/* 0 is a valid ring index, so initialize to -1 */
	memset(ring_blacklist, 0xff, sizeof(ring_blacklist));

	for (i = 0, j = 0; i < AMDGPU_MAX_RINGS; i++) {
		ring = mapper->queue_map[i];
		if (ring)
			ring_blacklist[j++] = ring->idx;
	}

	r = amdgpu_ring_lru_get(adev, ring_type, ring_blacklist,
				j, lru_pipe_order, out_ring);
	if (r)
		return r;

	return amdgpu_update_cached_map(mapper, user_ring, *out_ring);
}

/**
 * amdgpu_queue_mgr_init - init an amdgpu_queue_mgr struct
 *
 * @adev: amdgpu_device pointer
 * @mgr: amdgpu_queue_mgr structure holding queue information
 *
 * Initialize the the selected @mgr (all asics).
 *
 * Returns 0 on success, error on failure.
 */
int amdgpu_queue_mgr_init(struct amdgpu_device *adev,
			  struct amdgpu_queue_mgr *mgr)
{
	int i, r;

	if (!adev || !mgr)
		return -EINVAL;

	memset(mgr, 0, sizeof(*mgr));

	for (i = 0; i < AMDGPU_MAX_IP_NUM; ++i) {
		r = amdgpu_queue_mapper_init(&mgr->mapper[i], i);
		if (r)
			return r;
	}

	return 0;
}

/**
 * amdgpu_queue_mgr_fini - de-initialize an amdgpu_queue_mgr struct
 *
 * @adev: amdgpu_device pointer
 * @mgr: amdgpu_queue_mgr structure holding queue information
 *
 * De-initialize the the selected @mgr (all asics).
 *
 * Returns 0 on success, error on failure.
 */
int amdgpu_queue_mgr_fini(struct amdgpu_device *adev,
			  struct amdgpu_queue_mgr *mgr)
{
	return 0;
}

/**
 * amdgpu_queue_mgr_map - Map a userspace ring id to an amdgpu_ring
 *
 * @adev: amdgpu_device pointer
 * @mgr: amdgpu_queue_mgr structure holding queue information
 * @hw_ip: HW IP enum
 * @instance: HW instance
 * @ring: user ring id
 * @our_ring: pointer to mapped amdgpu_ring
 *
 * Map a userspace ring id to an appropriate kernel ring. Different
 * policies are configurable at a HW IP level.
 *
 * Returns 0 on success, error on failure.
 */
int amdgpu_queue_mgr_map(struct amdgpu_device *adev,
			 struct amdgpu_queue_mgr *mgr,
			 u32 hw_ip, u32 instance, u32 ring,
			 struct amdgpu_ring **out_ring)
{
	int i, r, ip_num_rings = 0;
	struct amdgpu_queue_mapper *mapper = &mgr->mapper[hw_ip];

	if (!adev || !mgr || !out_ring)
		return -EINVAL;

	if (hw_ip >= AMDGPU_MAX_IP_NUM)
		return -EINVAL;

	if (ring >= AMDGPU_MAX_RINGS)
		return -EINVAL;

	/* Right now all IPs have only one instance - multiple rings. */
	if (instance != 0) {
		DRM_DEBUG("invalid ip instance: %d\n", instance);
		return -EINVAL;
	}

	switch (hw_ip) {
	case AMDGPU_HW_IP_GFX:
		ip_num_rings = adev->gfx.num_gfx_rings;
		break;
	case AMDGPU_HW_IP_COMPUTE:
		ip_num_rings = adev->gfx.num_compute_rings;
		break;
	case AMDGPU_HW_IP_DMA:
		ip_num_rings = adev->sdma.num_instances;
		break;
	case AMDGPU_HW_IP_UVD:
		for (i = 0; i < adev->uvd.num_uvd_inst; i++) {
			if (!(adev->uvd.harvest_config & (1 << i)))
				ip_num_rings++;
		}
		break;
	case AMDGPU_HW_IP_VCE:
		ip_num_rings = adev->vce.num_rings;
		break;
	case AMDGPU_HW_IP_UVD_ENC:
		for (i = 0; i < adev->uvd.num_uvd_inst; i++) {
			if (!(adev->uvd.harvest_config & (1 << i)))
				ip_num_rings++;
		}
		ip_num_rings =
			adev->uvd.num_enc_rings * ip_num_rings;
		break;
	case AMDGPU_HW_IP_VCN_DEC:
		ip_num_rings = 1;
		break;
	case AMDGPU_HW_IP_VCN_ENC:
		ip_num_rings = adev->vcn.num_enc_rings;
		break;
	case AMDGPU_HW_IP_VCN_JPEG:
		ip_num_rings = 1;
		break;
	default:
		DRM_DEBUG("unknown ip type: %d\n", hw_ip);
		return -EINVAL;
	}

	if (ring >= ip_num_rings) {
		DRM_DEBUG("Ring index:%d exceeds maximum:%d for ip:%d\n",
			  ring, ip_num_rings, hw_ip);
		return -EINVAL;
	}

	mutex_lock(&mapper->lock);

	*out_ring = amdgpu_get_cached_map(mapper, ring);
	if (*out_ring) {
		/* cache hit */
		r = 0;
		goto out_unlock;
	}

	switch (mapper->hw_ip) {
	case AMDGPU_HW_IP_GFX:
	case AMDGPU_HW_IP_UVD:
	case AMDGPU_HW_IP_VCE:
	case AMDGPU_HW_IP_UVD_ENC:
	case AMDGPU_HW_IP_VCN_DEC:
	case AMDGPU_HW_IP_VCN_ENC:
	case AMDGPU_HW_IP_VCN_JPEG:
		r = amdgpu_identity_map(adev, mapper, ring, out_ring);
		break;
	case AMDGPU_HW_IP_DMA:
		r = amdgpu_lru_map(adev, mapper, ring, false, out_ring);
		break;
	case AMDGPU_HW_IP_COMPUTE:
		r = amdgpu_lru_map(adev, mapper, ring, true, out_ring);
		break;
	default:
		*out_ring = NULL;
		r = -EINVAL;
		DRM_DEBUG("unknown HW IP type: %d\n", mapper->hw_ip);
	}

out_unlock:
	mutex_unlock(&mapper->lock);
	return r;
}<|MERGE_RESOLUTION|>--- conflicted
+++ resolved
@@ -124,11 +124,7 @@
 
 static int amdgpu_lru_map(struct amdgpu_device *adev,
 			  struct amdgpu_queue_mapper *mapper,
-<<<<<<< HEAD
-			  u32 user_ring,
-=======
 			  u32 user_ring, bool lru_pipe_order,
->>>>>>> e021bb4f
 			  struct amdgpu_ring **out_ring)
 {
 	int r, i, j;
