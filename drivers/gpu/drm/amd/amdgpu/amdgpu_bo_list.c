--- conflicted
+++ resolved
@@ -196,15 +196,7 @@
 		if (!e->robj->parent)
 			list_add_tail(&e->tv.head, &bucket[priority]);
 
-<<<<<<< HEAD
-		if (!list->array[i].robj->parent)
-			list_add_tail(&list->array[i].tv.head,
-				      &bucket[priority]);
-
-		list->array[i].user_pages = NULL;
-=======
 		e->user_pages = NULL;
->>>>>>> e021bb4f
 	}
 
 	/* Connect the sorted buckets in the output list. */
