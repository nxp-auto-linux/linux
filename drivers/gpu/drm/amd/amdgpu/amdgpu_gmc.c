--- conflicted
+++ resolved
@@ -496,12 +496,8 @@
 		break;
 	}
 
-<<<<<<< HEAD
-	if (!amdgpu_device_ip_get_ip_block(adev, AMD_IP_BLOCK_TYPE_DCE)) {
-=======
 	if (amdgpu_sriov_vf(adev) ||
 	    !amdgpu_device_ip_get_ip_block(adev, AMD_IP_BLOCK_TYPE_DCE)) {
->>>>>>> e0733463
 		size = 0;
 	} else {
 		size = amdgpu_gmc_get_vbios_fb_size(adev);
