--- conflicted
+++ resolved
@@ -401,11 +401,6 @@
 	/* the sclk is in quantas of 10kHz */
 	if (amdgpu_sriov_vf(adev))
 		return adev->clock.default_sclk / 100;
-<<<<<<< HEAD
-
-	return amdgpu_dpm_get_sclk(adev, false) / 100;
-}
-=======
 	else if (adev->powerplay.pp_funcs)
 		return amdgpu_dpm_get_sclk(adev, false) / 100;
 	else
@@ -557,5 +552,4 @@
 {
 	return NULL;
 }
-#endif
->>>>>>> e021bb4f
+#endif