/*
 * Copyright 2013 Advanced Micro Devices, Inc.
 * All Rights Reserved.
 *
 * Permission is hereby granted, free of charge, to any person obtaining a
 * copy of this software and associated documentation files (the
 * "Software"), to deal in the Software without restriction, including
 * without limitation the rights to use, copy, modify, merge, publish,
 * distribute, sub license, and/or sell copies of the Software, and to
 * permit persons to whom the Software is furnished to do so, subject to
 * the following conditions:
 *
 * THE SOFTWARE IS PROVIDED "AS IS", WITHOUT WARRANTY OF ANY KIND, EXPRESS OR
 * IMPLIED, INCLUDING BUT NOT LIMITED TO THE WARRANTIES OF MERCHANTABILITY,
 * FITNESS FOR A PARTICULAR PURPOSE AND NON-INFRINGEMENT. IN NO EVENT SHALL
 * THE COPYRIGHT HOLDERS, AUTHORS AND/OR ITS SUPPLIERS BE LIABLE FOR ANY CLAIM,
 * DAMAGES OR OTHER LIABILITY, WHETHER IN AN ACTION OF CONTRACT, TORT OR
 * OTHERWISE, ARISING FROM, OUT OF OR IN CONNECTION WITH THE SOFTWARE OR THE
 * USE OR OTHER DEALINGS IN THE SOFTWARE.
 *
 * The above copyright notice and this permission notice (including the
 * next paragraph) shall be included in all copies or substantial portions
 * of the Software.
 *
 * Authors: Christian König <christian.koenig@amd.com>
 */

#include <linux/firmware.h>
#include <linux/module.h>
#include <drm/drmP.h>
#include <drm/drm.h>

#include "amdgpu.h"
#include "amdgpu_pm.h"
#include "amdgpu_vce.h"
#include "cikd.h"

/* 1 second timeout */
#define VCE_IDLE_TIMEOUT	msecs_to_jiffies(1000)

/* Firmware Names */
#ifdef CONFIG_DRM_AMDGPU_CIK
#define FIRMWARE_BONAIRE	"amdgpu/bonaire_vce.bin"
#define FIRMWARE_KABINI	"amdgpu/kabini_vce.bin"
#define FIRMWARE_KAVERI	"amdgpu/kaveri_vce.bin"
#define FIRMWARE_HAWAII	"amdgpu/hawaii_vce.bin"
#define FIRMWARE_MULLINS	"amdgpu/mullins_vce.bin"
#endif
#define FIRMWARE_TONGA		"amdgpu/tonga_vce.bin"
#define FIRMWARE_CARRIZO	"amdgpu/carrizo_vce.bin"
#define FIRMWARE_FIJI		"amdgpu/fiji_vce.bin"
#define FIRMWARE_STONEY		"amdgpu/stoney_vce.bin"
#define FIRMWARE_POLARIS10	"amdgpu/polaris10_vce.bin"
#define FIRMWARE_POLARIS11	"amdgpu/polaris11_vce.bin"
#define FIRMWARE_POLARIS12	"amdgpu/polaris12_vce.bin"
#define FIRMWARE_VEGAM		"amdgpu/vegam_vce.bin"

#define FIRMWARE_VEGA10		"amdgpu/vega10_vce.bin"
#define FIRMWARE_VEGA12		"amdgpu/vega12_vce.bin"
#define FIRMWARE_VEGA20		"amdgpu/vega20_vce.bin"

#ifdef CONFIG_DRM_AMDGPU_CIK
MODULE_FIRMWARE(FIRMWARE_BONAIRE);
MODULE_FIRMWARE(FIRMWARE_KABINI);
MODULE_FIRMWARE(FIRMWARE_KAVERI);
MODULE_FIRMWARE(FIRMWARE_HAWAII);
MODULE_FIRMWARE(FIRMWARE_MULLINS);
#endif
MODULE_FIRMWARE(FIRMWARE_TONGA);
MODULE_FIRMWARE(FIRMWARE_CARRIZO);
MODULE_FIRMWARE(FIRMWARE_FIJI);
MODULE_FIRMWARE(FIRMWARE_STONEY);
MODULE_FIRMWARE(FIRMWARE_POLARIS10);
MODULE_FIRMWARE(FIRMWARE_POLARIS11);
MODULE_FIRMWARE(FIRMWARE_POLARIS12);
MODULE_FIRMWARE(FIRMWARE_VEGAM);

MODULE_FIRMWARE(FIRMWARE_VEGA10);
MODULE_FIRMWARE(FIRMWARE_VEGA12);
MODULE_FIRMWARE(FIRMWARE_VEGA20);

static void amdgpu_vce_idle_work_handler(struct work_struct *work);

/**
 * amdgpu_vce_init - allocate memory, load vce firmware
 *
 * @adev: amdgpu_device pointer
 *
 * First step to get VCE online, allocate memory and load the firmware
 */
int amdgpu_vce_sw_init(struct amdgpu_device *adev, unsigned long size)
{
	const char *fw_name;
	const struct common_firmware_header *hdr;
	unsigned ucode_version, version_major, version_minor, binary_id;
	int i, r;

	switch (adev->asic_type) {
#ifdef CONFIG_DRM_AMDGPU_CIK
	case CHIP_BONAIRE:
		fw_name = FIRMWARE_BONAIRE;
		break;
	case CHIP_KAVERI:
		fw_name = FIRMWARE_KAVERI;
		break;
	case CHIP_KABINI:
		fw_name = FIRMWARE_KABINI;
		break;
	case CHIP_HAWAII:
		fw_name = FIRMWARE_HAWAII;
		break;
	case CHIP_MULLINS:
		fw_name = FIRMWARE_MULLINS;
		break;
#endif
	case CHIP_TONGA:
		fw_name = FIRMWARE_TONGA;
		break;
	case CHIP_CARRIZO:
		fw_name = FIRMWARE_CARRIZO;
		break;
	case CHIP_FIJI:
		fw_name = FIRMWARE_FIJI;
		break;
	case CHIP_STONEY:
		fw_name = FIRMWARE_STONEY;
		break;
	case CHIP_POLARIS10:
		fw_name = FIRMWARE_POLARIS10;
		break;
	case CHIP_POLARIS11:
		fw_name = FIRMWARE_POLARIS11;
		break;
	case CHIP_POLARIS12:
		fw_name = FIRMWARE_POLARIS12;
		break;
	case CHIP_VEGAM:
		fw_name = FIRMWARE_VEGAM;
		break;
	case CHIP_VEGA10:
		fw_name = FIRMWARE_VEGA10;
		break;
	case CHIP_VEGA12:
		fw_name = FIRMWARE_VEGA12;
		break;
	case CHIP_VEGA20:
		fw_name = FIRMWARE_VEGA20;
		break;

	default:
		return -EINVAL;
	}

	r = request_firmware(&adev->vce.fw, fw_name, adev->dev);
	if (r) {
		dev_err(adev->dev, "amdgpu_vce: Can't load firmware \"%s\"\n",
			fw_name);
		return r;
	}

	r = amdgpu_ucode_validate(adev->vce.fw);
	if (r) {
		dev_err(adev->dev, "amdgpu_vce: Can't validate firmware \"%s\"\n",
			fw_name);
		release_firmware(adev->vce.fw);
		adev->vce.fw = NULL;
		return r;
	}

	hdr = (const struct common_firmware_header *)adev->vce.fw->data;

	ucode_version = le32_to_cpu(hdr->ucode_version);
	version_major = (ucode_version >> 20) & 0xfff;
	version_minor = (ucode_version >> 8) & 0xfff;
	binary_id = ucode_version & 0xff;
	DRM_INFO("Found VCE firmware Version: %hhd.%hhd Binary ID: %hhd\n",
		version_major, version_minor, binary_id);
	adev->vce.fw_version = ((version_major << 24) | (version_minor << 16) |
				(binary_id << 8));

	r = amdgpu_bo_create_kernel(adev, size, PAGE_SIZE,
				    AMDGPU_GEM_DOMAIN_VRAM, &adev->vce.vcpu_bo,
				    &adev->vce.gpu_addr, &adev->vce.cpu_addr);
	if (r) {
		dev_err(adev->dev, "(%d) failed to allocate VCE bo\n", r);
		return r;
	}

	for (i = 0; i < AMDGPU_MAX_VCE_HANDLES; ++i) {
		atomic_set(&adev->vce.handles[i], 0);
		adev->vce.filp[i] = NULL;
	}

	INIT_DELAYED_WORK(&adev->vce.idle_work, amdgpu_vce_idle_work_handler);
	mutex_init(&adev->vce.idle_mutex);

	return 0;
}

/**
 * amdgpu_vce_fini - free memory
 *
 * @adev: amdgpu_device pointer
 *
 * Last step on VCE teardown, free firmware memory
 */
int amdgpu_vce_sw_fini(struct amdgpu_device *adev)
{
	unsigned i;

	if (adev->vce.vcpu_bo == NULL)
		return 0;

	drm_sched_entity_destroy(&adev->vce.entity);

	amdgpu_bo_free_kernel(&adev->vce.vcpu_bo, &adev->vce.gpu_addr,
		(void **)&adev->vce.cpu_addr);

	for (i = 0; i < adev->vce.num_rings; i++)
		amdgpu_ring_fini(&adev->vce.ring[i]);

	release_firmware(adev->vce.fw);
	mutex_destroy(&adev->vce.idle_mutex);

	return 0;
}

/**
 * amdgpu_vce_entity_init - init entity
 *
 * @adev: amdgpu_device pointer
 *
 */
int amdgpu_vce_entity_init(struct amdgpu_device *adev)
{
	struct amdgpu_ring *ring;
	struct drm_sched_rq *rq;
	int r;

	ring = &adev->vce.ring[0];
	rq = &ring->sched.sched_rq[DRM_SCHED_PRIORITY_NORMAL];
	r = drm_sched_entity_init(&adev->vce.entity, &rq, 1, NULL);
	if (r != 0) {
		DRM_ERROR("Failed setting up VCE run queue.\n");
		return r;
	}

	return 0;
}

/**
 * amdgpu_vce_suspend - unpin VCE fw memory
 *
 * @adev: amdgpu_device pointer
 *
 */
int amdgpu_vce_suspend(struct amdgpu_device *adev)
{
	int i;

	cancel_delayed_work_sync(&adev->vce.idle_work);

	if (adev->vce.vcpu_bo == NULL)
		return 0;

	for (i = 0; i < AMDGPU_MAX_VCE_HANDLES; ++i)
		if (atomic_read(&adev->vce.handles[i]))
			break;

	if (i == AMDGPU_MAX_VCE_HANDLES)
		return 0;

	/* TODO: suspending running encoding sessions isn't supported */
	return -EINVAL;
}

/**
 * amdgpu_vce_resume - pin VCE fw memory
 *
 * @adev: amdgpu_device pointer
 *
 */
int amdgpu_vce_resume(struct amdgpu_device *adev)
{
	void *cpu_addr;
	const struct common_firmware_header *hdr;
	unsigned offset;
	int r;

	if (adev->vce.vcpu_bo == NULL)
		return -EINVAL;

	r = amdgpu_bo_reserve(adev->vce.vcpu_bo, false);
	if (r) {
		dev_err(adev->dev, "(%d) failed to reserve VCE bo\n", r);
		return r;
	}

	r = amdgpu_bo_kmap(adev->vce.vcpu_bo, &cpu_addr);
	if (r) {
		amdgpu_bo_unreserve(adev->vce.vcpu_bo);
		dev_err(adev->dev, "(%d) VCE map failed\n", r);
		return r;
	}

	hdr = (const struct common_firmware_header *)adev->vce.fw->data;
	offset = le32_to_cpu(hdr->ucode_array_offset_bytes);
	memcpy_toio(cpu_addr, adev->vce.fw->data + offset,
		    adev->vce.fw->size - offset);

	amdgpu_bo_kunmap(adev->vce.vcpu_bo);

	amdgpu_bo_unreserve(adev->vce.vcpu_bo);

	return 0;
}

/**
 * amdgpu_vce_idle_work_handler - power off VCE
 *
 * @work: pointer to work structure
 *
 * power of VCE when it's not used any more
 */
static void amdgpu_vce_idle_work_handler(struct work_struct *work)
{
	struct amdgpu_device *adev =
		container_of(work, struct amdgpu_device, vce.idle_work.work);
	unsigned i, count = 0;

	for (i = 0; i < adev->vce.num_rings; i++)
		count += amdgpu_fence_count_emitted(&adev->vce.ring[i]);

	if (count == 0) {
		if (adev->pm.dpm_enabled) {
			amdgpu_dpm_enable_vce(adev, false);
		} else {
			amdgpu_asic_set_vce_clocks(adev, 0, 0);
			amdgpu_device_ip_set_powergating_state(adev, AMD_IP_BLOCK_TYPE_VCE,
							       AMD_PG_STATE_GATE);
			amdgpu_device_ip_set_clockgating_state(adev, AMD_IP_BLOCK_TYPE_VCE,
							       AMD_CG_STATE_GATE);
		}
	} else {
		schedule_delayed_work(&adev->vce.idle_work, VCE_IDLE_TIMEOUT);
	}
}

/**
 * amdgpu_vce_ring_begin_use - power up VCE
 *
 * @ring: amdgpu ring
 *
 * Make sure VCE is powerd up when we want to use it
 */
void amdgpu_vce_ring_begin_use(struct amdgpu_ring *ring)
{
	struct amdgpu_device *adev = ring->adev;
	bool set_clocks;

	if (amdgpu_sriov_vf(adev))
		return;

	mutex_lock(&adev->vce.idle_mutex);
	set_clocks = !cancel_delayed_work_sync(&adev->vce.idle_work);
	if (set_clocks) {
		if (adev->pm.dpm_enabled) {
			amdgpu_dpm_enable_vce(adev, true);
		} else {
			amdgpu_asic_set_vce_clocks(adev, 53300, 40000);
			amdgpu_device_ip_set_clockgating_state(adev, AMD_IP_BLOCK_TYPE_VCE,
							       AMD_CG_STATE_UNGATE);
			amdgpu_device_ip_set_powergating_state(adev, AMD_IP_BLOCK_TYPE_VCE,
							       AMD_PG_STATE_UNGATE);

		}
	}
	mutex_unlock(&adev->vce.idle_mutex);
}

/**
 * amdgpu_vce_ring_end_use - power VCE down
 *
 * @ring: amdgpu ring
 *
 * Schedule work to power VCE down again
 */
void amdgpu_vce_ring_end_use(struct amdgpu_ring *ring)
{
	if (!amdgpu_sriov_vf(ring->adev))
		schedule_delayed_work(&ring->adev->vce.idle_work, VCE_IDLE_TIMEOUT);
}

/**
 * amdgpu_vce_free_handles - free still open VCE handles
 *
 * @adev: amdgpu_device pointer
 * @filp: drm file pointer
 *
 * Close all VCE handles still open by this file pointer
 */
void amdgpu_vce_free_handles(struct amdgpu_device *adev, struct drm_file *filp)
{
	struct amdgpu_ring *ring = &adev->vce.ring[0];
	int i, r;
	for (i = 0; i < AMDGPU_MAX_VCE_HANDLES; ++i) {
		uint32_t handle = atomic_read(&adev->vce.handles[i]);

		if (!handle || adev->vce.filp[i] != filp)
			continue;

		r = amdgpu_vce_get_destroy_msg(ring, handle, false, NULL);
		if (r)
			DRM_ERROR("Error destroying VCE handle (%d)!\n", r);

		adev->vce.filp[i] = NULL;
		atomic_set(&adev->vce.handles[i], 0);
	}
}

/**
 * amdgpu_vce_get_create_msg - generate a VCE create msg
 *
 * @adev: amdgpu_device pointer
 * @ring: ring we should submit the msg to
 * @handle: VCE session handle to use
 * @fence: optional fence to return
 *
 * Open up a stream for HW test
 */
int amdgpu_vce_get_create_msg(struct amdgpu_ring *ring, uint32_t handle,
			      struct dma_fence **fence)
{
	const unsigned ib_size_dw = 1024;
	struct amdgpu_job *job;
	struct amdgpu_ib *ib;
	struct dma_fence *f = NULL;
	uint64_t dummy;
	int i, r;

	r = amdgpu_job_alloc_with_ib(ring->adev, ib_size_dw * 4, &job);
	if (r)
		return r;

	ib = &job->ibs[0];

	dummy = ib->gpu_addr + 1024;

	/* stitch together an VCE create msg */
	ib->length_dw = 0;
	ib->ptr[ib->length_dw++] = 0x0000000c; /* len */
	ib->ptr[ib->length_dw++] = 0x00000001; /* session cmd */
	ib->ptr[ib->length_dw++] = handle;

	if ((ring->adev->vce.fw_version >> 24) >= 52)
		ib->ptr[ib->length_dw++] = 0x00000040; /* len */
	else
		ib->ptr[ib->length_dw++] = 0x00000030; /* len */
	ib->ptr[ib->length_dw++] = 0x01000001; /* create cmd */
	ib->ptr[ib->length_dw++] = 0x00000000;
	ib->ptr[ib->length_dw++] = 0x00000042;
	ib->ptr[ib->length_dw++] = 0x0000000a;
	ib->ptr[ib->length_dw++] = 0x00000001;
	ib->ptr[ib->length_dw++] = 0x00000080;
	ib->ptr[ib->length_dw++] = 0x00000060;
	ib->ptr[ib->length_dw++] = 0x00000100;
	ib->ptr[ib->length_dw++] = 0x00000100;
	ib->ptr[ib->length_dw++] = 0x0000000c;
	ib->ptr[ib->length_dw++] = 0x00000000;
	if ((ring->adev->vce.fw_version >> 24) >= 52) {
		ib->ptr[ib->length_dw++] = 0x00000000;
		ib->ptr[ib->length_dw++] = 0x00000000;
		ib->ptr[ib->length_dw++] = 0x00000000;
		ib->ptr[ib->length_dw++] = 0x00000000;
	}

	ib->ptr[ib->length_dw++] = 0x00000014; /* len */
	ib->ptr[ib->length_dw++] = 0x05000005; /* feedback buffer */
	ib->ptr[ib->length_dw++] = upper_32_bits(dummy);
	ib->ptr[ib->length_dw++] = dummy;
	ib->ptr[ib->length_dw++] = 0x00000001;

	for (i = ib->length_dw; i < ib_size_dw; ++i)
		ib->ptr[i] = 0x0;

	r = amdgpu_job_submit_direct(job, ring, &f);
	if (r)
		goto err;

	if (fence)
		*fence = dma_fence_get(f);
	dma_fence_put(f);
	return 0;

err:
	amdgpu_job_free(job);
	return r;
}

/**
 * amdgpu_vce_get_destroy_msg - generate a VCE destroy msg
 *
 * @adev: amdgpu_device pointer
 * @ring: ring we should submit the msg to
 * @handle: VCE session handle to use
 * @fence: optional fence to return
 *
 * Close up a stream for HW test or if userspace failed to do so
 */
int amdgpu_vce_get_destroy_msg(struct amdgpu_ring *ring, uint32_t handle,
			       bool direct, struct dma_fence **fence)
{
	const unsigned ib_size_dw = 1024;
	struct amdgpu_job *job;
	struct amdgpu_ib *ib;
	struct dma_fence *f = NULL;
	int i, r;

	r = amdgpu_job_alloc_with_ib(ring->adev, ib_size_dw * 4, &job);
	if (r)
		return r;

	ib = &job->ibs[0];

	/* stitch together an VCE destroy msg */
	ib->length_dw = 0;
	ib->ptr[ib->length_dw++] = 0x0000000c; /* len */
	ib->ptr[ib->length_dw++] = 0x00000001; /* session cmd */
	ib->ptr[ib->length_dw++] = handle;

	ib->ptr[ib->length_dw++] = 0x00000020; /* len */
	ib->ptr[ib->length_dw++] = 0x00000002; /* task info */
	ib->ptr[ib->length_dw++] = 0xffffffff; /* next task info, set to 0xffffffff if no */
	ib->ptr[ib->length_dw++] = 0x00000001; /* destroy session */
	ib->ptr[ib->length_dw++] = 0x00000000;
	ib->ptr[ib->length_dw++] = 0x00000000;
	ib->ptr[ib->length_dw++] = 0xffffffff; /* feedback is not needed, set to 0xffffffff and firmware will not output feedback */
	ib->ptr[ib->length_dw++] = 0x00000000;

	ib->ptr[ib->length_dw++] = 0x00000008; /* len */
	ib->ptr[ib->length_dw++] = 0x02000001; /* destroy cmd */

	for (i = ib->length_dw; i < ib_size_dw; ++i)
		ib->ptr[i] = 0x0;

	if (direct)
		r = amdgpu_job_submit_direct(job, ring, &f);
	else
		r = amdgpu_job_submit(job, &ring->adev->vce.entity,
				      AMDGPU_FENCE_OWNER_UNDEFINED, &f);
	if (r)
		goto err;

	if (fence)
		*fence = dma_fence_get(f);
	dma_fence_put(f);
	return 0;

err:
	amdgpu_job_free(job);
	return r;
}

/**
 * amdgpu_vce_cs_validate_bo - make sure not to cross 4GB boundary
 *
 * @p: parser context
 * @lo: address of lower dword
 * @hi: address of higher dword
 * @size: minimum size
 * @index: bs/fb index
 *
 * Make sure that no BO cross a 4GB boundary.
 */
static int amdgpu_vce_validate_bo(struct amdgpu_cs_parser *p, uint32_t ib_idx,
				  int lo, int hi, unsigned size, int32_t index)
{
	int64_t offset = ((uint64_t)size) * ((int64_t)index);
	struct ttm_operation_ctx ctx = { false, false };
	struct amdgpu_bo_va_mapping *mapping;
	unsigned i, fpfn, lpfn;
	struct amdgpu_bo *bo;
	uint64_t addr;
	int r;

	addr = ((uint64_t)amdgpu_get_ib_value(p, ib_idx, lo)) |
	       ((uint64_t)amdgpu_get_ib_value(p, ib_idx, hi)) << 32;
	if (index >= 0) {
		addr += offset;
		fpfn = PAGE_ALIGN(offset) >> PAGE_SHIFT;
		lpfn = 0x100000000ULL >> PAGE_SHIFT;
	} else {
		fpfn = 0;
		lpfn = (0x100000000ULL - PAGE_ALIGN(offset)) >> PAGE_SHIFT;
	}

	r = amdgpu_cs_find_mapping(p, addr, &bo, &mapping);
	if (r) {
		DRM_ERROR("Can't find BO for addr 0x%010Lx %d %d %d %d\n",
			  addr, lo, hi, size, index);
		return r;
	}

	for (i = 0; i < bo->placement.num_placement; ++i) {
		bo->placements[i].fpfn = max(bo->placements[i].fpfn, fpfn);
		bo->placements[i].lpfn = bo->placements[i].lpfn ?
			min(bo->placements[i].lpfn, lpfn) : lpfn;
	}
	return ttm_bo_validate(&bo->tbo, &bo->placement, &ctx);
}


/**
 * amdgpu_vce_cs_reloc - command submission relocation
 *
 * @p: parser context
 * @lo: address of lower dword
 * @hi: address of higher dword
 * @size: minimum size
 *
 * Patch relocation inside command stream with real buffer address
 */
static int amdgpu_vce_cs_reloc(struct amdgpu_cs_parser *p, uint32_t ib_idx,
			       int lo, int hi, unsigned size, uint32_t index)
{
	struct amdgpu_bo_va_mapping *mapping;
	struct amdgpu_bo *bo;
	uint64_t addr;
	int r;

	if (index == 0xffffffff)
		index = 0;

	addr = ((uint64_t)amdgpu_get_ib_value(p, ib_idx, lo)) |
	       ((uint64_t)amdgpu_get_ib_value(p, ib_idx, hi)) << 32;
	addr += ((uint64_t)size) * ((uint64_t)index);

	r = amdgpu_cs_find_mapping(p, addr, &bo, &mapping);
	if (r) {
		DRM_ERROR("Can't find BO for addr 0x%010Lx %d %d %d %d\n",
			  addr, lo, hi, size, index);
		return r;
	}

	if ((addr + (uint64_t)size) >
	    (mapping->last + 1) * AMDGPU_GPU_PAGE_SIZE) {
		DRM_ERROR("BO to small for addr 0x%010Lx %d %d\n",
			  addr, lo, hi);
		return -EINVAL;
	}

	addr -= mapping->start * AMDGPU_GPU_PAGE_SIZE;
	addr += amdgpu_bo_gpu_offset(bo);
	addr -= ((uint64_t)size) * ((uint64_t)index);

	amdgpu_set_ib_value(p, ib_idx, lo, lower_32_bits(addr));
	amdgpu_set_ib_value(p, ib_idx, hi, upper_32_bits(addr));

	return 0;
}

/**
 * amdgpu_vce_validate_handle - validate stream handle
 *
 * @p: parser context
 * @handle: handle to validate
 * @allocated: allocated a new handle?
 *
 * Validates the handle and return the found session index or -EINVAL
 * we we don't have another free session index.
 */
static int amdgpu_vce_validate_handle(struct amdgpu_cs_parser *p,
				      uint32_t handle, uint32_t *allocated)
{
	unsigned i;

	/* validate the handle */
	for (i = 0; i < AMDGPU_MAX_VCE_HANDLES; ++i) {
		if (atomic_read(&p->adev->vce.handles[i]) == handle) {
			if (p->adev->vce.filp[i] != p->filp) {
				DRM_ERROR("VCE handle collision detected!\n");
				return -EINVAL;
			}
			return i;
		}
	}

	/* handle not found try to alloc a new one */
	for (i = 0; i < AMDGPU_MAX_VCE_HANDLES; ++i) {
		if (!atomic_cmpxchg(&p->adev->vce.handles[i], 0, handle)) {
			p->adev->vce.filp[i] = p->filp;
			p->adev->vce.img_size[i] = 0;
			*allocated |= 1 << i;
			return i;
		}
	}

	DRM_ERROR("No more free VCE handles!\n");
	return -EINVAL;
}

/**
 * amdgpu_vce_cs_parse - parse and validate the command stream
 *
 * @p: parser context
 *
 */
int amdgpu_vce_ring_parse_cs(struct amdgpu_cs_parser *p, uint32_t ib_idx)
{
	struct amdgpu_ib *ib = &p->job->ibs[ib_idx];
	unsigned fb_idx = 0, bs_idx = 0;
	int session_idx = -1;
	uint32_t destroyed = 0;
	uint32_t created = 0;
	uint32_t allocated = 0;
	uint32_t tmp, handle = 0;
	uint32_t *size = &tmp;
<<<<<<< HEAD
	int i, r = 0, idx = 0;
=======
	unsigned idx;
	int i, r = 0;
>>>>>>> e021bb4f

	p->job->vm = NULL;
	ib->gpu_addr = amdgpu_sa_bo_gpu_addr(ib->sa_bo);

	for (idx = 0; idx < ib->length_dw;) {
		uint32_t len = amdgpu_get_ib_value(p, ib_idx, idx);
		uint32_t cmd = amdgpu_get_ib_value(p, ib_idx, idx + 1);

		if ((len < 8) || (len & 3)) {
			DRM_ERROR("invalid VCE command length (%d)!\n", len);
			r = -EINVAL;
			goto out;
		}

		switch (cmd) {
		case 0x00000002: /* task info */
			fb_idx = amdgpu_get_ib_value(p, ib_idx, idx + 6);
			bs_idx = amdgpu_get_ib_value(p, ib_idx, idx + 7);
			break;

		case 0x03000001: /* encode */
			r = amdgpu_vce_validate_bo(p, ib_idx, idx + 10,
						   idx + 9, 0, 0);
			if (r)
				goto out;

			r = amdgpu_vce_validate_bo(p, ib_idx, idx + 12,
						   idx + 11, 0, 0);
			if (r)
				goto out;
			break;

		case 0x05000001: /* context buffer */
			r = amdgpu_vce_validate_bo(p, ib_idx, idx + 3,
						   idx + 2, 0, 0);
			if (r)
				goto out;
			break;

		case 0x05000004: /* video bitstream buffer */
			tmp = amdgpu_get_ib_value(p, ib_idx, idx + 4);
			r = amdgpu_vce_validate_bo(p, ib_idx, idx + 3, idx + 2,
						   tmp, bs_idx);
			if (r)
				goto out;
			break;

		case 0x05000005: /* feedback buffer */
			r = amdgpu_vce_validate_bo(p, ib_idx, idx + 3, idx + 2,
						   4096, fb_idx);
			if (r)
				goto out;
			break;

		case 0x0500000d: /* MV buffer */
			r = amdgpu_vce_validate_bo(p, ib_idx, idx + 3,
							idx + 2, 0, 0);
			if (r)
				goto out;

			r = amdgpu_vce_validate_bo(p, ib_idx, idx + 8,
							idx + 7, 0, 0);
			if (r)
				goto out;
			break;
		}

		idx += len / 4;
	}

	for (idx = 0; idx < ib->length_dw;) {
		uint32_t len = amdgpu_get_ib_value(p, ib_idx, idx);
		uint32_t cmd = amdgpu_get_ib_value(p, ib_idx, idx + 1);

		switch (cmd) {
		case 0x00000001: /* session */
			handle = amdgpu_get_ib_value(p, ib_idx, idx + 2);
			session_idx = amdgpu_vce_validate_handle(p, handle,
								 &allocated);
			if (session_idx < 0) {
				r = session_idx;
				goto out;
			}
			size = &p->adev->vce.img_size[session_idx];
			break;

		case 0x00000002: /* task info */
			fb_idx = amdgpu_get_ib_value(p, ib_idx, idx + 6);
			bs_idx = amdgpu_get_ib_value(p, ib_idx, idx + 7);
			break;

		case 0x01000001: /* create */
			created |= 1 << session_idx;
			if (destroyed & (1 << session_idx)) {
				destroyed &= ~(1 << session_idx);
				allocated |= 1 << session_idx;

			} else if (!(allocated & (1 << session_idx))) {
				DRM_ERROR("Handle already in use!\n");
				r = -EINVAL;
				goto out;
			}

			*size = amdgpu_get_ib_value(p, ib_idx, idx + 8) *
				amdgpu_get_ib_value(p, ib_idx, idx + 10) *
				8 * 3 / 2;
			break;

		case 0x04000001: /* config extension */
		case 0x04000002: /* pic control */
		case 0x04000005: /* rate control */
		case 0x04000007: /* motion estimation */
		case 0x04000008: /* rdo */
		case 0x04000009: /* vui */
		case 0x05000002: /* auxiliary buffer */
		case 0x05000009: /* clock table */
			break;

		case 0x0500000c: /* hw config */
			switch (p->adev->asic_type) {
#ifdef CONFIG_DRM_AMDGPU_CIK
			case CHIP_KAVERI:
			case CHIP_MULLINS:
#endif
			case CHIP_CARRIZO:
				break;
			default:
				r = -EINVAL;
				goto out;
			}
			break;

		case 0x03000001: /* encode */
			r = amdgpu_vce_cs_reloc(p, ib_idx, idx + 10, idx + 9,
						*size, 0);
			if (r)
				goto out;

			r = amdgpu_vce_cs_reloc(p, ib_idx, idx + 12, idx + 11,
						*size / 3, 0);
			if (r)
				goto out;
			break;

		case 0x02000001: /* destroy */
			destroyed |= 1 << session_idx;
			break;

		case 0x05000001: /* context buffer */
			r = amdgpu_vce_cs_reloc(p, ib_idx, idx + 3, idx + 2,
						*size * 2, 0);
			if (r)
				goto out;
			break;

		case 0x05000004: /* video bitstream buffer */
			tmp = amdgpu_get_ib_value(p, ib_idx, idx + 4);
			r = amdgpu_vce_cs_reloc(p, ib_idx, idx + 3, idx + 2,
						tmp, bs_idx);
			if (r)
				goto out;
			break;

		case 0x05000005: /* feedback buffer */
			r = amdgpu_vce_cs_reloc(p, ib_idx, idx + 3, idx + 2,
						4096, fb_idx);
			if (r)
				goto out;
			break;

		case 0x0500000d: /* MV buffer */
			r = amdgpu_vce_cs_reloc(p, ib_idx, idx + 3,
							idx + 2, *size, 0);
			if (r)
				goto out;

			r = amdgpu_vce_cs_reloc(p, ib_idx, idx + 8,
							idx + 7, *size / 12, 0);
			if (r)
				goto out;
			break;

		default:
			DRM_ERROR("invalid VCE command (0x%x)!\n", cmd);
			r = -EINVAL;
			goto out;
		}

		if (session_idx == -1) {
			DRM_ERROR("no session command at start of IB\n");
			r = -EINVAL;
			goto out;
		}

		idx += len / 4;
	}

	if (allocated & ~created) {
		DRM_ERROR("New session without create command!\n");
		r = -ENOENT;
	}

out:
	if (!r) {
		/* No error, free all destroyed handle slots */
		tmp = destroyed;
	} else {
		/* Error during parsing, free all allocated handle slots */
		tmp = allocated;
	}

	for (i = 0; i < AMDGPU_MAX_VCE_HANDLES; ++i)
		if (tmp & (1 << i))
			atomic_set(&p->adev->vce.handles[i], 0);

	return r;
}

/**
 * amdgpu_vce_cs_parse_vm - parse the command stream in VM mode
 *
 * @p: parser context
 *
 */
int amdgpu_vce_ring_parse_cs_vm(struct amdgpu_cs_parser *p, uint32_t ib_idx)
{
	struct amdgpu_ib *ib = &p->job->ibs[ib_idx];
	int session_idx = -1;
	uint32_t destroyed = 0;
	uint32_t created = 0;
	uint32_t allocated = 0;
	uint32_t tmp, handle = 0;
	int i, r = 0, idx = 0;

	while (idx < ib->length_dw) {
		uint32_t len = amdgpu_get_ib_value(p, ib_idx, idx);
		uint32_t cmd = amdgpu_get_ib_value(p, ib_idx, idx + 1);

		if ((len < 8) || (len & 3)) {
			DRM_ERROR("invalid VCE command length (%d)!\n", len);
			r = -EINVAL;
			goto out;
		}

		switch (cmd) {
		case 0x00000001: /* session */
			handle = amdgpu_get_ib_value(p, ib_idx, idx + 2);
			session_idx = amdgpu_vce_validate_handle(p, handle,
								 &allocated);
			if (session_idx < 0) {
				r = session_idx;
				goto out;
			}
			break;

		case 0x01000001: /* create */
			created |= 1 << session_idx;
			if (destroyed & (1 << session_idx)) {
				destroyed &= ~(1 << session_idx);
				allocated |= 1 << session_idx;

			} else if (!(allocated & (1 << session_idx))) {
				DRM_ERROR("Handle already in use!\n");
				r = -EINVAL;
				goto out;
			}

			break;

		case 0x02000001: /* destroy */
			destroyed |= 1 << session_idx;
			break;

		default:
			break;
		}

		if (session_idx == -1) {
			DRM_ERROR("no session command at start of IB\n");
			r = -EINVAL;
			goto out;
		}

		idx += len / 4;
	}

	if (allocated & ~created) {
		DRM_ERROR("New session without create command!\n");
		r = -ENOENT;
	}

out:
	if (!r) {
		/* No error, free all destroyed handle slots */
		tmp = destroyed;
		amdgpu_ib_free(p->adev, ib, NULL);
	} else {
		/* Error during parsing, free all allocated handle slots */
		tmp = allocated;
	}

	for (i = 0; i < AMDGPU_MAX_VCE_HANDLES; ++i)
		if (tmp & (1 << i))
			atomic_set(&p->adev->vce.handles[i], 0);

	return r;
}

/**
 * amdgpu_vce_ring_emit_ib - execute indirect buffer
 *
 * @ring: engine to use
 * @ib: the IB to execute
 *
 */
void amdgpu_vce_ring_emit_ib(struct amdgpu_ring *ring, struct amdgpu_ib *ib,
			     unsigned vmid, bool ctx_switch)
{
	amdgpu_ring_write(ring, VCE_CMD_IB);
	amdgpu_ring_write(ring, lower_32_bits(ib->gpu_addr));
	amdgpu_ring_write(ring, upper_32_bits(ib->gpu_addr));
	amdgpu_ring_write(ring, ib->length_dw);
}

/**
 * amdgpu_vce_ring_emit_fence - add a fence command to the ring
 *
 * @ring: engine to use
 * @fence: the fence
 *
 */
void amdgpu_vce_ring_emit_fence(struct amdgpu_ring *ring, u64 addr, u64 seq,
				unsigned flags)
{
	WARN_ON(flags & AMDGPU_FENCE_FLAG_64BIT);

	amdgpu_ring_write(ring, VCE_CMD_FENCE);
	amdgpu_ring_write(ring, addr);
	amdgpu_ring_write(ring, upper_32_bits(addr));
	amdgpu_ring_write(ring, seq);
	amdgpu_ring_write(ring, VCE_CMD_TRAP);
	amdgpu_ring_write(ring, VCE_CMD_END);
}

/**
 * amdgpu_vce_ring_test_ring - test if VCE ring is working
 *
 * @ring: the engine to test on
 *
 */
int amdgpu_vce_ring_test_ring(struct amdgpu_ring *ring)
{
	struct amdgpu_device *adev = ring->adev;
	uint32_t rptr = amdgpu_ring_get_rptr(ring);
	unsigned i;
	int r, timeout = adev->usec_timeout;

	/* skip ring test for sriov*/
	if (amdgpu_sriov_vf(adev))
		return 0;

	r = amdgpu_ring_alloc(ring, 16);
	if (r) {
		DRM_ERROR("amdgpu: vce failed to lock ring %d (%d).\n",
			  ring->idx, r);
		return r;
	}
	amdgpu_ring_write(ring, VCE_CMD_END);
	amdgpu_ring_commit(ring);

	for (i = 0; i < timeout; i++) {
		if (amdgpu_ring_get_rptr(ring) != rptr)
			break;
		DRM_UDELAY(1);
	}

	if (i < timeout) {
		DRM_DEBUG("ring test on %d succeeded in %d usecs\n",
			 ring->idx, i);
	} else {
		DRM_ERROR("amdgpu: ring %d test failed\n",
			  ring->idx);
		r = -ETIMEDOUT;
	}

	return r;
}

/**
 * amdgpu_vce_ring_test_ib - test if VCE IBs are working
 *
 * @ring: the engine to test on
 *
 */
int amdgpu_vce_ring_test_ib(struct amdgpu_ring *ring, long timeout)
{
	struct dma_fence *fence = NULL;
	long r;

	/* skip vce ring1/2 ib test for now, since it's not reliable */
	if (ring != &ring->adev->vce.ring[0])
		return 0;

	r = amdgpu_vce_get_create_msg(ring, 1, NULL);
	if (r) {
		DRM_ERROR("amdgpu: failed to get create msg (%ld).\n", r);
		goto error;
	}

	r = amdgpu_vce_get_destroy_msg(ring, 1, true, &fence);
	if (r) {
		DRM_ERROR("amdgpu: failed to get destroy ib (%ld).\n", r);
		goto error;
	}

	r = dma_fence_wait_timeout(fence, false, timeout);
	if (r == 0) {
		DRM_ERROR("amdgpu: IB test timed out.\n");
		r = -ETIMEDOUT;
	} else if (r < 0) {
		DRM_ERROR("amdgpu: fence wait failed (%ld).\n", r);
	} else {
		DRM_DEBUG("ib test on ring %d succeeded\n", ring->idx);
		r = 0;
	}
error:
	dma_fence_put(fence);
	return r;
}<|MERGE_RESOLUTION|>--- conflicted
+++ resolved
@@ -715,12 +715,8 @@
 	uint32_t allocated = 0;
 	uint32_t tmp, handle = 0;
 	uint32_t *size = &tmp;
-<<<<<<< HEAD
-	int i, r = 0, idx = 0;
-=======
 	unsigned idx;
 	int i, r = 0;
->>>>>>> e021bb4f
 
 	p->job->vm = NULL;
 	ib->gpu_addr = amdgpu_sa_bo_gpu_addr(ib->sa_bo);
