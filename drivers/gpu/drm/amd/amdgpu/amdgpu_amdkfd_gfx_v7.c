/*
 * Copyright 2014 Advanced Micro Devices, Inc.
 *
 * Permission is hereby granted, free of charge, to any person obtaining a
 * copy of this software and associated documentation files (the "Software"),
 * to deal in the Software without restriction, including without limitation
 * the rights to use, copy, modify, merge, publish, distribute, sublicense,
 * and/or sell copies of the Software, and to permit persons to whom the
 * Software is furnished to do so, subject to the following conditions:
 *
 * The above copyright notice and this permission notice shall be included in
 * all copies or substantial portions of the Software.
 *
 * THE SOFTWARE IS PROVIDED "AS IS", WITHOUT WARRANTY OF ANY KIND, EXPRESS OR
 * IMPLIED, INCLUDING BUT NOT LIMITED TO THE WARRANTIES OF MERCHANTABILITY,
 * FITNESS FOR A PARTICULAR PURPOSE AND NONINFRINGEMENT.  IN NO EVENT SHALL
 * THE COPYRIGHT HOLDER(S) OR AUTHOR(S) BE LIABLE FOR ANY CLAIM, DAMAGES OR
 * OTHER LIABILITY, WHETHER IN AN ACTION OF CONTRACT, TORT OR OTHERWISE,
 * ARISING FROM, OUT OF OR IN CONNECTION WITH THE SOFTWARE OR THE USE OR
 * OTHER DEALINGS IN THE SOFTWARE.
 */

#include <linux/fdtable.h>
#include <linux/uaccess.h>
#include <linux/firmware.h>
#include <drm/drmP.h>
#include "amdgpu.h"
#include "amdgpu_amdkfd.h"
#include "cikd.h"
#include "cik_sdma.h"
#include "amdgpu_ucode.h"
#include "gfx_v7_0.h"
#include "gca/gfx_7_2_d.h"
#include "gca/gfx_7_2_enum.h"
#include "gca/gfx_7_2_sh_mask.h"
#include "oss/oss_2_0_d.h"
#include "oss/oss_2_0_sh_mask.h"
#include "gmc/gmc_7_1_d.h"
#include "gmc/gmc_7_1_sh_mask.h"
#include "cik_structs.h"

enum hqd_dequeue_request_type {
	NO_ACTION = 0,
	DRAIN_PIPE,
	RESET_WAVES
};

enum {
	MAX_TRAPID = 8,		/* 3 bits in the bitfield. */
	MAX_WATCH_ADDRESSES = 4
};

enum {
	ADDRESS_WATCH_REG_ADDR_HI = 0,
	ADDRESS_WATCH_REG_ADDR_LO,
	ADDRESS_WATCH_REG_CNTL,
	ADDRESS_WATCH_REG_MAX
};

/*  not defined in the CI/KV reg file  */
enum {
	ADDRESS_WATCH_REG_CNTL_ATC_BIT = 0x10000000UL,
	ADDRESS_WATCH_REG_CNTL_DEFAULT_MASK = 0x00FFFFFF,
	ADDRESS_WATCH_REG_ADDLOW_MASK_EXTENSION = 0x03000000,
	/* extend the mask to 26 bits to match the low address field */
	ADDRESS_WATCH_REG_ADDLOW_SHIFT = 6,
	ADDRESS_WATCH_REG_ADDHIGH_MASK = 0xFFFF
};

static const uint32_t watchRegs[MAX_WATCH_ADDRESSES * ADDRESS_WATCH_REG_MAX] = {
	mmTCP_WATCH0_ADDR_H, mmTCP_WATCH0_ADDR_L, mmTCP_WATCH0_CNTL,
	mmTCP_WATCH1_ADDR_H, mmTCP_WATCH1_ADDR_L, mmTCP_WATCH1_CNTL,
	mmTCP_WATCH2_ADDR_H, mmTCP_WATCH2_ADDR_L, mmTCP_WATCH2_CNTL,
	mmTCP_WATCH3_ADDR_H, mmTCP_WATCH3_ADDR_L, mmTCP_WATCH3_CNTL
};

union TCP_WATCH_CNTL_BITS {
	struct {
		uint32_t mask:24;
		uint32_t vmid:4;
		uint32_t atc:1;
		uint32_t mode:2;
		uint32_t valid:1;
	} bitfields, bits;
	uint32_t u32All;
	signed int i32All;
	float f32All;
};

/*
 * Register access functions
 */

static void kgd_program_sh_mem_settings(struct kgd_dev *kgd, uint32_t vmid,
		uint32_t sh_mem_config,	uint32_t sh_mem_ape1_base,
		uint32_t sh_mem_ape1_limit, uint32_t sh_mem_bases);

static int kgd_set_pasid_vmid_mapping(struct kgd_dev *kgd, unsigned int pasid,
					unsigned int vmid);

static int kgd_init_interrupts(struct kgd_dev *kgd, uint32_t pipe_id);
static int kgd_hqd_load(struct kgd_dev *kgd, void *mqd, uint32_t pipe_id,
			uint32_t queue_id, uint32_t __user *wptr,
			uint32_t wptr_shift, uint32_t wptr_mask,
			struct mm_struct *mm);
static int kgd_hqd_dump(struct kgd_dev *kgd,
			uint32_t pipe_id, uint32_t queue_id,
			uint32_t (**dump)[2], uint32_t *n_regs);
static int kgd_hqd_sdma_load(struct kgd_dev *kgd, void *mqd,
			     uint32_t __user *wptr, struct mm_struct *mm);
static int kgd_hqd_sdma_dump(struct kgd_dev *kgd,
			     uint32_t engine_id, uint32_t queue_id,
			     uint32_t (**dump)[2], uint32_t *n_regs);
static bool kgd_hqd_is_occupied(struct kgd_dev *kgd, uint64_t queue_address,
				uint32_t pipe_id, uint32_t queue_id);

static int kgd_hqd_destroy(struct kgd_dev *kgd, void *mqd,
				enum kfd_preempt_type reset_type,
				unsigned int utimeout, uint32_t pipe_id,
				uint32_t queue_id);
static bool kgd_hqd_sdma_is_occupied(struct kgd_dev *kgd, void *mqd);
static int kgd_hqd_sdma_destroy(struct kgd_dev *kgd, void *mqd,
				unsigned int utimeout);
static int kgd_address_watch_disable(struct kgd_dev *kgd);
static int kgd_address_watch_execute(struct kgd_dev *kgd,
					unsigned int watch_point_id,
					uint32_t cntl_val,
					uint32_t addr_hi,
					uint32_t addr_lo);
static int kgd_wave_control_execute(struct kgd_dev *kgd,
					uint32_t gfx_index_val,
					uint32_t sq_cmd);
static uint32_t kgd_address_watch_get_offset(struct kgd_dev *kgd,
					unsigned int watch_point_id,
					unsigned int reg_offset);

static bool get_atc_vmid_pasid_mapping_valid(struct kgd_dev *kgd, uint8_t vmid);
static uint16_t get_atc_vmid_pasid_mapping_pasid(struct kgd_dev *kgd,
							uint8_t vmid);

static uint16_t get_fw_version(struct kgd_dev *kgd, enum kgd_engine_type type);
static void set_scratch_backing_va(struct kgd_dev *kgd,
					uint64_t va, uint32_t vmid);
static void set_vm_context_page_table_base(struct kgd_dev *kgd, uint32_t vmid,
		uint32_t page_table_base);
static int invalidate_tlbs(struct kgd_dev *kgd, uint16_t pasid);
static int invalidate_tlbs_vmid(struct kgd_dev *kgd, uint16_t vmid);
static uint32_t read_vmid_from_vmfault_reg(struct kgd_dev *kgd);

/* Because of REG_GET_FIELD() being used, we put this function in the
 * asic specific file.
 */
static int get_tile_config(struct kgd_dev *kgd,
		struct tile_config *config)
{
	struct amdgpu_device *adev = (struct amdgpu_device *)kgd;

	config->gb_addr_config = adev->gfx.config.gb_addr_config;
	config->num_banks = REG_GET_FIELD(adev->gfx.config.mc_arb_ramcfg,
				MC_ARB_RAMCFG, NOOFBANK);
	config->num_ranks = REG_GET_FIELD(adev->gfx.config.mc_arb_ramcfg,
				MC_ARB_RAMCFG, NOOFRANKS);

	config->tile_config_ptr = adev->gfx.config.tile_mode_array;
	config->num_tile_configs =
			ARRAY_SIZE(adev->gfx.config.tile_mode_array);
	config->macro_tile_config_ptr =
			adev->gfx.config.macrotile_mode_array;
	config->num_macro_tile_configs =
			ARRAY_SIZE(adev->gfx.config.macrotile_mode_array);

	return 0;
}

static const struct kfd2kgd_calls kfd2kgd = {
	.init_gtt_mem_allocation = alloc_gtt_mem,
	.free_gtt_mem = free_gtt_mem,
	.get_local_mem_info = get_local_mem_info,
	.get_gpu_clock_counter = get_gpu_clock_counter,
	.get_max_engine_clock_in_mhz = get_max_engine_clock_in_mhz,
	.alloc_pasid = amdgpu_pasid_alloc,
	.free_pasid = amdgpu_pasid_free,
	.program_sh_mem_settings = kgd_program_sh_mem_settings,
	.set_pasid_vmid_mapping = kgd_set_pasid_vmid_mapping,
	.init_interrupts = kgd_init_interrupts,
	.hqd_load = kgd_hqd_load,
	.hqd_sdma_load = kgd_hqd_sdma_load,
	.hqd_dump = kgd_hqd_dump,
	.hqd_sdma_dump = kgd_hqd_sdma_dump,
	.hqd_is_occupied = kgd_hqd_is_occupied,
	.hqd_sdma_is_occupied = kgd_hqd_sdma_is_occupied,
	.hqd_destroy = kgd_hqd_destroy,
	.hqd_sdma_destroy = kgd_hqd_sdma_destroy,
	.address_watch_disable = kgd_address_watch_disable,
	.address_watch_execute = kgd_address_watch_execute,
	.wave_control_execute = kgd_wave_control_execute,
	.address_watch_get_offset = kgd_address_watch_get_offset,
	.get_atc_vmid_pasid_mapping_pasid = get_atc_vmid_pasid_mapping_pasid,
	.get_atc_vmid_pasid_mapping_valid = get_atc_vmid_pasid_mapping_valid,
	.get_fw_version = get_fw_version,
	.set_scratch_backing_va = set_scratch_backing_va,
	.get_tile_config = get_tile_config,
	.get_cu_info = get_cu_info,
	.get_vram_usage = amdgpu_amdkfd_get_vram_usage,
	.create_process_vm = amdgpu_amdkfd_gpuvm_create_process_vm,
	.acquire_process_vm = amdgpu_amdkfd_gpuvm_acquire_process_vm,
	.destroy_process_vm = amdgpu_amdkfd_gpuvm_destroy_process_vm,
	.get_process_page_dir = amdgpu_amdkfd_gpuvm_get_process_page_dir,
	.set_vm_context_page_table_base = set_vm_context_page_table_base,
	.alloc_memory_of_gpu = amdgpu_amdkfd_gpuvm_alloc_memory_of_gpu,
	.free_memory_of_gpu = amdgpu_amdkfd_gpuvm_free_memory_of_gpu,
	.map_memory_to_gpu = amdgpu_amdkfd_gpuvm_map_memory_to_gpu,
	.unmap_memory_to_gpu = amdgpu_amdkfd_gpuvm_unmap_memory_from_gpu,
	.sync_memory = amdgpu_amdkfd_gpuvm_sync_memory,
	.map_gtt_bo_to_kernel = amdgpu_amdkfd_gpuvm_map_gtt_bo_to_kernel,
	.restore_process_bos = amdgpu_amdkfd_gpuvm_restore_process_bos,
	.invalidate_tlbs = invalidate_tlbs,
	.invalidate_tlbs_vmid = invalidate_tlbs_vmid,
	.submit_ib = amdgpu_amdkfd_submit_ib,
	.get_vm_fault_info = amdgpu_amdkfd_gpuvm_get_vm_fault_info,
	.read_vmid_from_vmfault_reg = read_vmid_from_vmfault_reg,
	.gpu_recover = amdgpu_amdkfd_gpu_reset,
	.set_compute_idle = amdgpu_amdkfd_set_compute_idle
};

struct kfd2kgd_calls *amdgpu_amdkfd_gfx_7_get_functions(void)
{
	return (struct kfd2kgd_calls *)&kfd2kgd;
}

static inline struct amdgpu_device *get_amdgpu_device(struct kgd_dev *kgd)
{
	return (struct amdgpu_device *)kgd;
}

static void lock_srbm(struct kgd_dev *kgd, uint32_t mec, uint32_t pipe,
			uint32_t queue, uint32_t vmid)
{
	struct amdgpu_device *adev = get_amdgpu_device(kgd);
	uint32_t value = PIPEID(pipe) | MEID(mec) | VMID(vmid) | QUEUEID(queue);

	mutex_lock(&adev->srbm_mutex);
	WREG32(mmSRBM_GFX_CNTL, value);
}

static void unlock_srbm(struct kgd_dev *kgd)
{
	struct amdgpu_device *adev = get_amdgpu_device(kgd);

	WREG32(mmSRBM_GFX_CNTL, 0);
	mutex_unlock(&adev->srbm_mutex);
}

static void acquire_queue(struct kgd_dev *kgd, uint32_t pipe_id,
				uint32_t queue_id)
{
	struct amdgpu_device *adev = get_amdgpu_device(kgd);

	uint32_t mec = (pipe_id / adev->gfx.mec.num_pipe_per_mec) + 1;
	uint32_t pipe = (pipe_id % adev->gfx.mec.num_pipe_per_mec);

	lock_srbm(kgd, mec, pipe, queue_id, 0);
}

static void release_queue(struct kgd_dev *kgd)
{
	unlock_srbm(kgd);
}

static void kgd_program_sh_mem_settings(struct kgd_dev *kgd, uint32_t vmid,
					uint32_t sh_mem_config,
					uint32_t sh_mem_ape1_base,
					uint32_t sh_mem_ape1_limit,
					uint32_t sh_mem_bases)
{
	struct amdgpu_device *adev = get_amdgpu_device(kgd);

	lock_srbm(kgd, 0, 0, 0, vmid);

	WREG32(mmSH_MEM_CONFIG, sh_mem_config);
	WREG32(mmSH_MEM_APE1_BASE, sh_mem_ape1_base);
	WREG32(mmSH_MEM_APE1_LIMIT, sh_mem_ape1_limit);
	WREG32(mmSH_MEM_BASES, sh_mem_bases);

	unlock_srbm(kgd);
}

static int kgd_set_pasid_vmid_mapping(struct kgd_dev *kgd, unsigned int pasid,
					unsigned int vmid)
{
	struct amdgpu_device *adev = get_amdgpu_device(kgd);

	/*
	 * We have to assume that there is no outstanding mapping.
	 * The ATC_VMID_PASID_MAPPING_UPDATE_STATUS bit could be 0 because
	 * a mapping is in progress or because a mapping finished and the
	 * SW cleared it. So the protocol is to always wait & clear.
	 */
	uint32_t pasid_mapping = (pasid == 0) ? 0 : (uint32_t)pasid |
			ATC_VMID0_PASID_MAPPING__VALID_MASK;

	WREG32(mmATC_VMID0_PASID_MAPPING + vmid, pasid_mapping);

	while (!(RREG32(mmATC_VMID_PASID_MAPPING_UPDATE_STATUS) & (1U << vmid)))
		cpu_relax();
	WREG32(mmATC_VMID_PASID_MAPPING_UPDATE_STATUS, 1U << vmid);

	/* Mapping vmid to pasid also for IH block */
	WREG32(mmIH_VMID_0_LUT + vmid, pasid_mapping);

	return 0;
}

static int kgd_init_interrupts(struct kgd_dev *kgd, uint32_t pipe_id)
{
	struct amdgpu_device *adev = get_amdgpu_device(kgd);
	uint32_t mec;
	uint32_t pipe;

	mec = (pipe_id / adev->gfx.mec.num_pipe_per_mec) + 1;
	pipe = (pipe_id % adev->gfx.mec.num_pipe_per_mec);

	lock_srbm(kgd, mec, pipe, 0, 0);

	WREG32(mmCPC_INT_CNTL, CP_INT_CNTL_RING0__TIME_STAMP_INT_ENABLE_MASK |
			CP_INT_CNTL_RING0__OPCODE_ERROR_INT_ENABLE_MASK);

	unlock_srbm(kgd);

	return 0;
}

static inline uint32_t get_sdma_base_addr(struct cik_sdma_rlc_registers *m)
{
	uint32_t retval;

	retval = m->sdma_engine_id * SDMA1_REGISTER_OFFSET +
			m->sdma_queue_id * KFD_CIK_SDMA_QUEUE_OFFSET;

	pr_debug("kfd: sdma base address: 0x%x\n", retval);

	return retval;
}

static inline struct cik_mqd *get_mqd(void *mqd)
{
	return (struct cik_mqd *)mqd;
}

static inline struct cik_sdma_rlc_registers *get_sdma_mqd(void *mqd)
{
	return (struct cik_sdma_rlc_registers *)mqd;
}

static int kgd_hqd_load(struct kgd_dev *kgd, void *mqd, uint32_t pipe_id,
			uint32_t queue_id, uint32_t __user *wptr,
			uint32_t wptr_shift, uint32_t wptr_mask,
			struct mm_struct *mm)
{
	struct amdgpu_device *adev = get_amdgpu_device(kgd);
	struct cik_mqd *m;
	uint32_t *mqd_hqd;
	uint32_t reg, wptr_val, data;
	bool valid_wptr = false;

	m = get_mqd(mqd);

	acquire_queue(kgd, pipe_id, queue_id);

	/* HQD registers extend from CP_MQD_BASE_ADDR to CP_MQD_CONTROL. */
	mqd_hqd = &m->cp_mqd_base_addr_lo;

	for (reg = mmCP_MQD_BASE_ADDR; reg <= mmCP_MQD_CONTROL; reg++)
		WREG32(reg, mqd_hqd[reg - mmCP_MQD_BASE_ADDR]);

	/* Copy userspace write pointer value to register.
	 * Activate doorbell logic to monitor subsequent changes.
	 */
	data = REG_SET_FIELD(m->cp_hqd_pq_doorbell_control,
			     CP_HQD_PQ_DOORBELL_CONTROL, DOORBELL_EN, 1);
	WREG32(mmCP_HQD_PQ_DOORBELL_CONTROL, data);

	/* read_user_ptr may take the mm->mmap_sem.
	 * release srbm_mutex to avoid circular dependency between
	 * srbm_mutex->mm_sem->reservation_ww_class_mutex->srbm_mutex.
	 */
	release_queue(kgd);
	valid_wptr = read_user_wptr(mm, wptr, wptr_val);
	acquire_queue(kgd, pipe_id, queue_id);
	if (valid_wptr)
		WREG32(mmCP_HQD_PQ_WPTR, (wptr_val << wptr_shift) & wptr_mask);

	data = REG_SET_FIELD(m->cp_hqd_active, CP_HQD_ACTIVE, ACTIVE, 1);
	WREG32(mmCP_HQD_ACTIVE, data);

	release_queue(kgd);

	return 0;
}

static int kgd_hqd_dump(struct kgd_dev *kgd,
			uint32_t pipe_id, uint32_t queue_id,
			uint32_t (**dump)[2], uint32_t *n_regs)
{
	struct amdgpu_device *adev = get_amdgpu_device(kgd);
	uint32_t i = 0, reg;
#define HQD_N_REGS (35+4)
#define DUMP_REG(addr) do {				\
		if (WARN_ON_ONCE(i >= HQD_N_REGS))	\
			break;				\
		(*dump)[i][0] = (addr) << 2;		\
		(*dump)[i++][1] = RREG32(addr);		\
	} while (0)

	*dump = kmalloc_array(HQD_N_REGS * 2, sizeof(uint32_t), GFP_KERNEL);
	if (*dump == NULL)
		return -ENOMEM;

	acquire_queue(kgd, pipe_id, queue_id);

	DUMP_REG(mmCOMPUTE_STATIC_THREAD_MGMT_SE0);
	DUMP_REG(mmCOMPUTE_STATIC_THREAD_MGMT_SE1);
	DUMP_REG(mmCOMPUTE_STATIC_THREAD_MGMT_SE2);
	DUMP_REG(mmCOMPUTE_STATIC_THREAD_MGMT_SE3);

	for (reg = mmCP_MQD_BASE_ADDR; reg <= mmCP_MQD_CONTROL; reg++)
		DUMP_REG(reg);

	release_queue(kgd);

	WARN_ON_ONCE(i != HQD_N_REGS);
	*n_regs = i;

	return 0;
}

static int kgd_hqd_sdma_load(struct kgd_dev *kgd, void *mqd,
			     uint32_t __user *wptr, struct mm_struct *mm)
{
	struct amdgpu_device *adev = get_amdgpu_device(kgd);
	struct cik_sdma_rlc_registers *m;
	unsigned long end_jiffies;
	uint32_t sdma_base_addr;
	uint32_t data;

	m = get_sdma_mqd(mqd);
	sdma_base_addr = get_sdma_base_addr(m);

	WREG32(sdma_base_addr + mmSDMA0_RLC0_RB_CNTL,
		m->sdma_rlc_rb_cntl & (~SDMA0_RLC0_RB_CNTL__RB_ENABLE_MASK));

	end_jiffies = msecs_to_jiffies(2000) + jiffies;
	while (true) {
		data = RREG32(sdma_base_addr + mmSDMA0_RLC0_CONTEXT_STATUS);
		if (data & SDMA0_RLC0_CONTEXT_STATUS__IDLE_MASK)
			break;
		if (time_after(jiffies, end_jiffies))
			return -ETIME;
		usleep_range(500, 1000);
	}
	if (m->sdma_engine_id) {
		data = RREG32(mmSDMA1_GFX_CONTEXT_CNTL);
		data = REG_SET_FIELD(data, SDMA1_GFX_CONTEXT_CNTL,
				RESUME_CTX, 0);
		WREG32(mmSDMA1_GFX_CONTEXT_CNTL, data);
	} else {
		data = RREG32(mmSDMA0_GFX_CONTEXT_CNTL);
		data = REG_SET_FIELD(data, SDMA0_GFX_CONTEXT_CNTL,
				RESUME_CTX, 0);
		WREG32(mmSDMA0_GFX_CONTEXT_CNTL, data);
	}
<<<<<<< HEAD

	WREG32(sdma_base_addr + mmSDMA0_RLC0_DOORBELL,
				m->sdma_rlc_doorbell);
	WREG32(sdma_base_addr + mmSDMA0_RLC0_RB_RPTR, 0);
	WREG32(sdma_base_addr + mmSDMA0_RLC0_RB_WPTR, 0);
=======

	data = REG_SET_FIELD(m->sdma_rlc_doorbell, SDMA0_RLC0_DOORBELL,
			     ENABLE, 1);
	WREG32(sdma_base_addr + mmSDMA0_RLC0_DOORBELL, data);
	WREG32(sdma_base_addr + mmSDMA0_RLC0_RB_RPTR, m->sdma_rlc_rb_rptr);

	if (read_user_wptr(mm, wptr, data))
		WREG32(sdma_base_addr + mmSDMA0_RLC0_RB_WPTR, data);
	else
		WREG32(sdma_base_addr + mmSDMA0_RLC0_RB_WPTR,
		       m->sdma_rlc_rb_rptr);

>>>>>>> e021bb4f
	WREG32(sdma_base_addr + mmSDMA0_RLC0_VIRTUAL_ADDR,
				m->sdma_rlc_virtual_addr);
	WREG32(sdma_base_addr + mmSDMA0_RLC0_RB_BASE, m->sdma_rlc_rb_base);
	WREG32(sdma_base_addr + mmSDMA0_RLC0_RB_BASE_HI,
			m->sdma_rlc_rb_base_hi);
	WREG32(sdma_base_addr + mmSDMA0_RLC0_RB_RPTR_ADDR_LO,
			m->sdma_rlc_rb_rptr_addr_lo);
	WREG32(sdma_base_addr + mmSDMA0_RLC0_RB_RPTR_ADDR_HI,
			m->sdma_rlc_rb_rptr_addr_hi);
<<<<<<< HEAD
	WREG32(sdma_base_addr + mmSDMA0_RLC0_RB_CNTL,
			m->sdma_rlc_rb_cntl);
=======

	data = REG_SET_FIELD(m->sdma_rlc_rb_cntl, SDMA0_RLC0_RB_CNTL,
			     RB_ENABLE, 1);
	WREG32(sdma_base_addr + mmSDMA0_RLC0_RB_CNTL, data);

	return 0;
}

static int kgd_hqd_sdma_dump(struct kgd_dev *kgd,
			     uint32_t engine_id, uint32_t queue_id,
			     uint32_t (**dump)[2], uint32_t *n_regs)
{
	struct amdgpu_device *adev = get_amdgpu_device(kgd);
	uint32_t sdma_offset = engine_id * SDMA1_REGISTER_OFFSET +
		queue_id * KFD_CIK_SDMA_QUEUE_OFFSET;
	uint32_t i = 0, reg;
#undef HQD_N_REGS
#define HQD_N_REGS (19+4)

	*dump = kmalloc_array(HQD_N_REGS * 2, sizeof(uint32_t), GFP_KERNEL);
	if (*dump == NULL)
		return -ENOMEM;

	for (reg = mmSDMA0_RLC0_RB_CNTL; reg <= mmSDMA0_RLC0_DOORBELL; reg++)
		DUMP_REG(sdma_offset + reg);
	for (reg = mmSDMA0_RLC0_VIRTUAL_ADDR; reg <= mmSDMA0_RLC0_WATERMARK;
	     reg++)
		DUMP_REG(sdma_offset + reg);

	WARN_ON_ONCE(i != HQD_N_REGS);
	*n_regs = i;
>>>>>>> e021bb4f

	return 0;
}

static bool kgd_hqd_is_occupied(struct kgd_dev *kgd, uint64_t queue_address,
				uint32_t pipe_id, uint32_t queue_id)
{
	struct amdgpu_device *adev = get_amdgpu_device(kgd);
	uint32_t act;
	bool retval = false;
	uint32_t low, high;

	acquire_queue(kgd, pipe_id, queue_id);
	act = RREG32(mmCP_HQD_ACTIVE);
	if (act) {
		low = lower_32_bits(queue_address >> 8);
		high = upper_32_bits(queue_address >> 8);

		if (low == RREG32(mmCP_HQD_PQ_BASE) &&
				high == RREG32(mmCP_HQD_PQ_BASE_HI))
			retval = true;
	}
	release_queue(kgd);
	return retval;
}

static bool kgd_hqd_sdma_is_occupied(struct kgd_dev *kgd, void *mqd)
{
	struct amdgpu_device *adev = get_amdgpu_device(kgd);
	struct cik_sdma_rlc_registers *m;
	uint32_t sdma_base_addr;
	uint32_t sdma_rlc_rb_cntl;

	m = get_sdma_mqd(mqd);
	sdma_base_addr = get_sdma_base_addr(m);

	sdma_rlc_rb_cntl = RREG32(sdma_base_addr + mmSDMA0_RLC0_RB_CNTL);

	if (sdma_rlc_rb_cntl & SDMA0_RLC0_RB_CNTL__RB_ENABLE_MASK)
		return true;

	return false;
}

static int kgd_hqd_destroy(struct kgd_dev *kgd, void *mqd,
				enum kfd_preempt_type reset_type,
				unsigned int utimeout, uint32_t pipe_id,
				uint32_t queue_id)
{
	struct amdgpu_device *adev = get_amdgpu_device(kgd);
	uint32_t temp;
	enum hqd_dequeue_request_type type;
	unsigned long flags, end_jiffies;
	int retry;

	if (adev->in_gpu_reset)
		return -EIO;

	acquire_queue(kgd, pipe_id, queue_id);
	WREG32(mmCP_HQD_PQ_DOORBELL_CONTROL, 0);

	switch (reset_type) {
	case KFD_PREEMPT_TYPE_WAVEFRONT_DRAIN:
		type = DRAIN_PIPE;
		break;
	case KFD_PREEMPT_TYPE_WAVEFRONT_RESET:
		type = RESET_WAVES;
		break;
	default:
		type = DRAIN_PIPE;
		break;
	}

	/* Workaround: If IQ timer is active and the wait time is close to or
	 * equal to 0, dequeueing is not safe. Wait until either the wait time
	 * is larger or timer is cleared. Also, ensure that IQ_REQ_PEND is
	 * cleared before continuing. Also, ensure wait times are set to at
	 * least 0x3.
	 */
	local_irq_save(flags);
	preempt_disable();
	retry = 5000; /* wait for 500 usecs at maximum */
	while (true) {
		temp = RREG32(mmCP_HQD_IQ_TIMER);
		if (REG_GET_FIELD(temp, CP_HQD_IQ_TIMER, PROCESSING_IQ)) {
			pr_debug("HW is processing IQ\n");
			goto loop;
		}
		if (REG_GET_FIELD(temp, CP_HQD_IQ_TIMER, ACTIVE)) {
			if (REG_GET_FIELD(temp, CP_HQD_IQ_TIMER, RETRY_TYPE)
					== 3) /* SEM-rearm is safe */
				break;
			/* Wait time 3 is safe for CP, but our MMIO read/write
			 * time is close to 1 microsecond, so check for 10 to
			 * leave more buffer room
			 */
			if (REG_GET_FIELD(temp, CP_HQD_IQ_TIMER, WAIT_TIME)
					>= 10)
				break;
			pr_debug("IQ timer is active\n");
		} else
			break;
loop:
		if (!retry) {
			pr_err("CP HQD IQ timer status time out\n");
			break;
		}
		ndelay(100);
		--retry;
	}
	retry = 1000;
	while (true) {
		temp = RREG32(mmCP_HQD_DEQUEUE_REQUEST);
		if (!(temp & CP_HQD_DEQUEUE_REQUEST__IQ_REQ_PEND_MASK))
			break;
		pr_debug("Dequeue request is pending\n");

		if (!retry) {
			pr_err("CP HQD dequeue request time out\n");
			break;
		}
		ndelay(100);
		--retry;
	}
	local_irq_restore(flags);
	preempt_enable();

	WREG32(mmCP_HQD_DEQUEUE_REQUEST, type);

	end_jiffies = (utimeout * HZ / 1000) + jiffies;
	while (true) {
		temp = RREG32(mmCP_HQD_ACTIVE);
		if (!(temp & CP_HQD_ACTIVE__ACTIVE_MASK))
			break;
		if (time_after(jiffies, end_jiffies)) {
			pr_err("cp queue preemption time out\n");
			release_queue(kgd);
			return -ETIME;
		}
		usleep_range(500, 1000);
	}

	release_queue(kgd);
	return 0;
}

static int kgd_hqd_sdma_destroy(struct kgd_dev *kgd, void *mqd,
				unsigned int utimeout)
{
	struct amdgpu_device *adev = get_amdgpu_device(kgd);
	struct cik_sdma_rlc_registers *m;
	uint32_t sdma_base_addr;
	uint32_t temp;
	unsigned long end_jiffies = (utimeout * HZ / 1000) + jiffies;

	m = get_sdma_mqd(mqd);
	sdma_base_addr = get_sdma_base_addr(m);

	temp = RREG32(sdma_base_addr + mmSDMA0_RLC0_RB_CNTL);
	temp = temp & ~SDMA0_RLC0_RB_CNTL__RB_ENABLE_MASK;
	WREG32(sdma_base_addr + mmSDMA0_RLC0_RB_CNTL, temp);

	while (true) {
		temp = RREG32(sdma_base_addr + mmSDMA0_RLC0_CONTEXT_STATUS);
		if (temp & SDMA0_RLC0_CONTEXT_STATUS__IDLE_MASK)
			break;
		if (time_after(jiffies, end_jiffies))
			return -ETIME;
		usleep_range(500, 1000);
	}

	WREG32(sdma_base_addr + mmSDMA0_RLC0_DOORBELL, 0);
	WREG32(sdma_base_addr + mmSDMA0_RLC0_RB_CNTL,
		RREG32(sdma_base_addr + mmSDMA0_RLC0_RB_CNTL) |
		SDMA0_RLC0_RB_CNTL__RB_ENABLE_MASK);
<<<<<<< HEAD
=======

	m->sdma_rlc_rb_rptr = RREG32(sdma_base_addr + mmSDMA0_RLC0_RB_RPTR);
>>>>>>> e021bb4f

	return 0;
}

static int kgd_address_watch_disable(struct kgd_dev *kgd)
{
	struct amdgpu_device *adev = get_amdgpu_device(kgd);
	union TCP_WATCH_CNTL_BITS cntl;
	unsigned int i;

	cntl.u32All = 0;

	cntl.bitfields.valid = 0;
	cntl.bitfields.mask = ADDRESS_WATCH_REG_CNTL_DEFAULT_MASK;
	cntl.bitfields.atc = 1;

	/* Turning off this address until we set all the registers */
	for (i = 0; i < MAX_WATCH_ADDRESSES; i++)
		WREG32(watchRegs[i * ADDRESS_WATCH_REG_MAX +
			ADDRESS_WATCH_REG_CNTL], cntl.u32All);

	return 0;
}

static int kgd_address_watch_execute(struct kgd_dev *kgd,
					unsigned int watch_point_id,
					uint32_t cntl_val,
					uint32_t addr_hi,
					uint32_t addr_lo)
{
	struct amdgpu_device *adev = get_amdgpu_device(kgd);
	union TCP_WATCH_CNTL_BITS cntl;

	cntl.u32All = cntl_val;

	/* Turning off this watch point until we set all the registers */
	cntl.bitfields.valid = 0;
	WREG32(watchRegs[watch_point_id * ADDRESS_WATCH_REG_MAX +
		ADDRESS_WATCH_REG_CNTL], cntl.u32All);

	WREG32(watchRegs[watch_point_id * ADDRESS_WATCH_REG_MAX +
		ADDRESS_WATCH_REG_ADDR_HI], addr_hi);

	WREG32(watchRegs[watch_point_id * ADDRESS_WATCH_REG_MAX +
		ADDRESS_WATCH_REG_ADDR_LO], addr_lo);

	/* Enable the watch point */
	cntl.bitfields.valid = 1;

	WREG32(watchRegs[watch_point_id * ADDRESS_WATCH_REG_MAX +
		ADDRESS_WATCH_REG_CNTL], cntl.u32All);

	return 0;
}

static int kgd_wave_control_execute(struct kgd_dev *kgd,
					uint32_t gfx_index_val,
					uint32_t sq_cmd)
{
	struct amdgpu_device *adev = get_amdgpu_device(kgd);
	uint32_t data;

	mutex_lock(&adev->grbm_idx_mutex);

	WREG32(mmGRBM_GFX_INDEX, gfx_index_val);
	WREG32(mmSQ_CMD, sq_cmd);

	/*  Restore the GRBM_GFX_INDEX register  */

	data = GRBM_GFX_INDEX__INSTANCE_BROADCAST_WRITES_MASK |
		GRBM_GFX_INDEX__SH_BROADCAST_WRITES_MASK |
		GRBM_GFX_INDEX__SE_BROADCAST_WRITES_MASK;

	WREG32(mmGRBM_GFX_INDEX, data);

	mutex_unlock(&adev->grbm_idx_mutex);

	return 0;
}

static uint32_t kgd_address_watch_get_offset(struct kgd_dev *kgd,
					unsigned int watch_point_id,
					unsigned int reg_offset)
{
	return watchRegs[watch_point_id * ADDRESS_WATCH_REG_MAX + reg_offset];
}

static bool get_atc_vmid_pasid_mapping_valid(struct kgd_dev *kgd,
							uint8_t vmid)
{
	uint32_t reg;
	struct amdgpu_device *adev = (struct amdgpu_device *) kgd;

	reg = RREG32(mmATC_VMID0_PASID_MAPPING + vmid);
	return reg & ATC_VMID0_PASID_MAPPING__VALID_MASK;
}

static uint16_t get_atc_vmid_pasid_mapping_pasid(struct kgd_dev *kgd,
								uint8_t vmid)
{
	uint32_t reg;
	struct amdgpu_device *adev = (struct amdgpu_device *) kgd;

	reg = RREG32(mmATC_VMID0_PASID_MAPPING + vmid);
	return reg & ATC_VMID0_PASID_MAPPING__PASID_MASK;
}

static void set_scratch_backing_va(struct kgd_dev *kgd,
					uint64_t va, uint32_t vmid)
{
	struct amdgpu_device *adev = (struct amdgpu_device *) kgd;

	lock_srbm(kgd, 0, 0, 0, vmid);
	WREG32(mmSH_HIDDEN_PRIVATE_BASE_VMID, va);
	unlock_srbm(kgd);
}

static uint16_t get_fw_version(struct kgd_dev *kgd, enum kgd_engine_type type)
{
	struct amdgpu_device *adev = (struct amdgpu_device *) kgd;
	const union amdgpu_firmware_header *hdr;

	switch (type) {
	case KGD_ENGINE_PFP:
		hdr = (const union amdgpu_firmware_header *)
						adev->gfx.pfp_fw->data;
		break;

	case KGD_ENGINE_ME:
		hdr = (const union amdgpu_firmware_header *)
						adev->gfx.me_fw->data;
		break;

	case KGD_ENGINE_CE:
		hdr = (const union amdgpu_firmware_header *)
						adev->gfx.ce_fw->data;
		break;

	case KGD_ENGINE_MEC1:
		hdr = (const union amdgpu_firmware_header *)
						adev->gfx.mec_fw->data;
		break;

	case KGD_ENGINE_MEC2:
		hdr = (const union amdgpu_firmware_header *)
						adev->gfx.mec2_fw->data;
		break;

	case KGD_ENGINE_RLC:
		hdr = (const union amdgpu_firmware_header *)
						adev->gfx.rlc_fw->data;
		break;

	case KGD_ENGINE_SDMA1:
		hdr = (const union amdgpu_firmware_header *)
						adev->sdma.instance[0].fw->data;
		break;

	case KGD_ENGINE_SDMA2:
		hdr = (const union amdgpu_firmware_header *)
						adev->sdma.instance[1].fw->data;
		break;

	default:
		return 0;
	}

	if (hdr == NULL)
		return 0;

	/* Only 12 bit in use*/
	return hdr->common.ucode_version;
}

static void set_vm_context_page_table_base(struct kgd_dev *kgd, uint32_t vmid,
			uint32_t page_table_base)
{
	struct amdgpu_device *adev = get_amdgpu_device(kgd);

	if (!amdgpu_amdkfd_is_kfd_vmid(adev, vmid)) {
		pr_err("trying to set page table base for wrong VMID\n");
		return;
	}
	WREG32(mmVM_CONTEXT8_PAGE_TABLE_BASE_ADDR + vmid - 8, page_table_base);
}

static int invalidate_tlbs(struct kgd_dev *kgd, uint16_t pasid)
{
	struct amdgpu_device *adev = (struct amdgpu_device *) kgd;
	int vmid;
	unsigned int tmp;

	if (adev->in_gpu_reset)
		return -EIO;

	for (vmid = 0; vmid < 16; vmid++) {
		if (!amdgpu_amdkfd_is_kfd_vmid(adev, vmid))
			continue;

		tmp = RREG32(mmATC_VMID0_PASID_MAPPING + vmid);
		if ((tmp & ATC_VMID0_PASID_MAPPING__VALID_MASK) &&
			(tmp & ATC_VMID0_PASID_MAPPING__PASID_MASK) == pasid) {
			WREG32(mmVM_INVALIDATE_REQUEST, 1 << vmid);
			RREG32(mmVM_INVALIDATE_RESPONSE);
			break;
		}
	}

	return 0;
}

static int invalidate_tlbs_vmid(struct kgd_dev *kgd, uint16_t vmid)
{
	struct amdgpu_device *adev = (struct amdgpu_device *) kgd;

	if (!amdgpu_amdkfd_is_kfd_vmid(adev, vmid)) {
		pr_err("non kfd vmid\n");
		return 0;
	}

	WREG32(mmVM_INVALIDATE_REQUEST, 1 << vmid);
	RREG32(mmVM_INVALIDATE_RESPONSE);
	return 0;
}

 /**
  * read_vmid_from_vmfault_reg - read vmid from register
  *
  * adev: amdgpu_device pointer
  * @vmid: vmid pointer
  * read vmid from register (CIK).
  */
static uint32_t read_vmid_from_vmfault_reg(struct kgd_dev *kgd)
{
	struct amdgpu_device *adev = get_amdgpu_device(kgd);

	uint32_t status = RREG32(mmVM_CONTEXT1_PROTECTION_FAULT_STATUS);

	return REG_GET_FIELD(status, VM_CONTEXT1_PROTECTION_FAULT_STATUS, VMID);
}<|MERGE_RESOLUTION|>--- conflicted
+++ resolved
@@ -469,13 +469,6 @@
 				RESUME_CTX, 0);
 		WREG32(mmSDMA0_GFX_CONTEXT_CNTL, data);
 	}
-<<<<<<< HEAD
-
-	WREG32(sdma_base_addr + mmSDMA0_RLC0_DOORBELL,
-				m->sdma_rlc_doorbell);
-	WREG32(sdma_base_addr + mmSDMA0_RLC0_RB_RPTR, 0);
-	WREG32(sdma_base_addr + mmSDMA0_RLC0_RB_WPTR, 0);
-=======
 
 	data = REG_SET_FIELD(m->sdma_rlc_doorbell, SDMA0_RLC0_DOORBELL,
 			     ENABLE, 1);
@@ -488,7 +481,6 @@
 		WREG32(sdma_base_addr + mmSDMA0_RLC0_RB_WPTR,
 		       m->sdma_rlc_rb_rptr);
 
->>>>>>> e021bb4f
 	WREG32(sdma_base_addr + mmSDMA0_RLC0_VIRTUAL_ADDR,
 				m->sdma_rlc_virtual_addr);
 	WREG32(sdma_base_addr + mmSDMA0_RLC0_RB_BASE, m->sdma_rlc_rb_base);
@@ -498,10 +490,6 @@
 			m->sdma_rlc_rb_rptr_addr_lo);
 	WREG32(sdma_base_addr + mmSDMA0_RLC0_RB_RPTR_ADDR_HI,
 			m->sdma_rlc_rb_rptr_addr_hi);
-<<<<<<< HEAD
-	WREG32(sdma_base_addr + mmSDMA0_RLC0_RB_CNTL,
-			m->sdma_rlc_rb_cntl);
-=======
 
 	data = REG_SET_FIELD(m->sdma_rlc_rb_cntl, SDMA0_RLC0_RB_CNTL,
 			     RB_ENABLE, 1);
@@ -533,7 +521,6 @@
 
 	WARN_ON_ONCE(i != HQD_N_REGS);
 	*n_regs = i;
->>>>>>> e021bb4f
 
 	return 0;
 }
@@ -709,11 +696,8 @@
 	WREG32(sdma_base_addr + mmSDMA0_RLC0_RB_CNTL,
 		RREG32(sdma_base_addr + mmSDMA0_RLC0_RB_CNTL) |
 		SDMA0_RLC0_RB_CNTL__RB_ENABLE_MASK);
-<<<<<<< HEAD
-=======
 
 	m->sdma_rlc_rb_rptr = RREG32(sdma_base_addr + mmSDMA0_RLC0_RB_RPTR);
->>>>>>> e021bb4f
 
 	return 0;
 }
