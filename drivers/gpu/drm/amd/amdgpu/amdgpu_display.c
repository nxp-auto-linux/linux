/*
 * Copyright 2007-8 Advanced Micro Devices, Inc.
 * Copyright 2008 Red Hat Inc.
 *
 * Permission is hereby granted, free of charge, to any person obtaining a
 * copy of this software and associated documentation files (the "Software"),
 * to deal in the Software without restriction, including without limitation
 * the rights to use, copy, modify, merge, publish, distribute, sublicense,
 * and/or sell copies of the Software, and to permit persons to whom the
 * Software is furnished to do so, subject to the following conditions:
 *
 * The above copyright notice and this permission notice shall be included in
 * all copies or substantial portions of the Software.
 *
 * THE SOFTWARE IS PROVIDED "AS IS", WITHOUT WARRANTY OF ANY KIND, EXPRESS OR
 * IMPLIED, INCLUDING BUT NOT LIMITED TO THE WARRANTIES OF MERCHANTABILITY,
 * FITNESS FOR A PARTICULAR PURPOSE AND NONINFRINGEMENT.  IN NO EVENT SHALL
 * THE COPYRIGHT HOLDER(S) OR AUTHOR(S) BE LIABLE FOR ANY CLAIM, DAMAGES OR
 * OTHER LIABILITY, WHETHER IN AN ACTION OF CONTRACT, TORT OR OTHERWISE,
 * ARISING FROM, OUT OF OR IN CONNECTION WITH THE SOFTWARE OR THE USE OR
 * OTHER DEALINGS IN THE SOFTWARE.
 *
 * Authors: Dave Airlie
 *          Alex Deucher
 */

#include <drm/amdgpu_drm.h>
#include "amdgpu.h"
#include "amdgpu_i2c.h"
#include "atom.h"
#include "amdgpu_connectors.h"
#include "amdgpu_display.h"
#include <asm/div64.h>

#include <linux/pci.h>
#include <linux/pm_runtime.h>
#include <drm/drm_crtc_helper.h>
#include <drm/drm_edid.h>
#include <drm/drm_gem_framebuffer_helper.h>
#include <drm/drm_fb_helper.h>
#include <drm/drm_vblank.h>

static void amdgpu_display_flip_callback(struct dma_fence *f,
					 struct dma_fence_cb *cb)
{
	struct amdgpu_flip_work *work =
		container_of(cb, struct amdgpu_flip_work, cb);

	dma_fence_put(f);
	schedule_work(&work->flip_work.work);
}

static bool amdgpu_display_flip_handle_fence(struct amdgpu_flip_work *work,
					     struct dma_fence **f)
{
	struct dma_fence *fence= *f;

	if (fence == NULL)
		return false;

	*f = NULL;

	if (!dma_fence_add_callback(fence, &work->cb,
				    amdgpu_display_flip_callback))
		return true;

	dma_fence_put(fence);
	return false;
}

static void amdgpu_display_flip_work_func(struct work_struct *__work)
{
	struct delayed_work *delayed_work =
		container_of(__work, struct delayed_work, work);
	struct amdgpu_flip_work *work =
		container_of(delayed_work, struct amdgpu_flip_work, flip_work);
	struct amdgpu_device *adev = work->adev;
	struct amdgpu_crtc *amdgpu_crtc = adev->mode_info.crtcs[work->crtc_id];

	struct drm_crtc *crtc = &amdgpu_crtc->base;
	unsigned long flags;
	unsigned i;
	int vpos, hpos;

	if (amdgpu_display_flip_handle_fence(work, &work->excl))
		return;

	for (i = 0; i < work->shared_count; ++i)
		if (amdgpu_display_flip_handle_fence(work, &work->shared[i]))
			return;

	/* Wait until we're out of the vertical blank period before the one
	 * targeted by the flip
	 */
	if (amdgpu_crtc->enabled &&
	    (amdgpu_display_get_crtc_scanoutpos(adev->ddev, work->crtc_id, 0,
						&vpos, &hpos, NULL, NULL,
						&crtc->hwmode)
	     & (DRM_SCANOUTPOS_VALID | DRM_SCANOUTPOS_IN_VBLANK)) ==
	    (DRM_SCANOUTPOS_VALID | DRM_SCANOUTPOS_IN_VBLANK) &&
	    (int)(work->target_vblank -
		  amdgpu_get_vblank_counter_kms(adev->ddev, amdgpu_crtc->crtc_id)) > 0) {
		schedule_delayed_work(&work->flip_work, usecs_to_jiffies(1000));
		return;
	}

	/* We borrow the event spin lock for protecting flip_status */
	spin_lock_irqsave(&crtc->dev->event_lock, flags);

	/* Do the flip (mmio) */
	adev->mode_info.funcs->page_flip(adev, work->crtc_id, work->base, work->async);

	/* Set the flip status */
	amdgpu_crtc->pflip_status = AMDGPU_FLIP_SUBMITTED;
	spin_unlock_irqrestore(&crtc->dev->event_lock, flags);


	DRM_DEBUG_DRIVER("crtc:%d[%p], pflip_stat:AMDGPU_FLIP_SUBMITTED, work: %p,\n",
					 amdgpu_crtc->crtc_id, amdgpu_crtc, work);

}

/*
 * Handle unpin events outside the interrupt handler proper.
 */
static void amdgpu_display_unpin_work_func(struct work_struct *__work)
{
	struct amdgpu_flip_work *work =
		container_of(__work, struct amdgpu_flip_work, unpin_work);
	int r;

	/* unpin of the old buffer */
	r = amdgpu_bo_reserve(work->old_abo, true);
	if (likely(r == 0)) {
		r = amdgpu_bo_unpin(work->old_abo);
		if (unlikely(r != 0)) {
			DRM_ERROR("failed to unpin buffer after flip\n");
		}
		amdgpu_bo_unreserve(work->old_abo);
	} else
		DRM_ERROR("failed to reserve buffer after flip\n");

	amdgpu_bo_unref(&work->old_abo);
	kfree(work->shared);
	kfree(work);
}

int amdgpu_display_crtc_page_flip_target(struct drm_crtc *crtc,
				struct drm_framebuffer *fb,
				struct drm_pending_vblank_event *event,
				uint32_t page_flip_flags, uint32_t target,
				struct drm_modeset_acquire_ctx *ctx)
{
	struct drm_device *dev = crtc->dev;
	struct amdgpu_device *adev = dev->dev_private;
	struct amdgpu_crtc *amdgpu_crtc = to_amdgpu_crtc(crtc);
	struct drm_gem_object *obj;
	struct amdgpu_flip_work *work;
	struct amdgpu_bo *new_abo;
	unsigned long flags;
	u64 tiling_flags;
	int i, r;

	work = kzalloc(sizeof *work, GFP_KERNEL);
	if (work == NULL)
		return -ENOMEM;

	INIT_DELAYED_WORK(&work->flip_work, amdgpu_display_flip_work_func);
	INIT_WORK(&work->unpin_work, amdgpu_display_unpin_work_func);

	work->event = event;
	work->adev = adev;
	work->crtc_id = amdgpu_crtc->crtc_id;
	work->async = (page_flip_flags & DRM_MODE_PAGE_FLIP_ASYNC) != 0;

	/* schedule unpin of the old buffer */
	obj = crtc->primary->fb->obj[0];

	/* take a reference to the old object */
	work->old_abo = gem_to_amdgpu_bo(obj);
	amdgpu_bo_ref(work->old_abo);

	obj = fb->obj[0];
	new_abo = gem_to_amdgpu_bo(obj);

	/* pin the new buffer */
	r = amdgpu_bo_reserve(new_abo, false);
	if (unlikely(r != 0)) {
		DRM_ERROR("failed to reserve new abo buffer before flip\n");
		goto cleanup;
	}

	if (!adev->enable_virtual_display) {
		r = amdgpu_bo_pin(new_abo,
				  amdgpu_display_supported_domains(adev, new_abo->flags));
		if (unlikely(r != 0)) {
			DRM_ERROR("failed to pin new abo buffer before flip\n");
			goto unreserve;
		}
	}

	r = amdgpu_ttm_alloc_gart(&new_abo->tbo);
	if (unlikely(r != 0)) {
		DRM_ERROR("%p bind failed\n", new_abo);
		goto unpin;
	}

	r = dma_resv_get_fences_rcu(new_abo->tbo.base.resv, &work->excl,
					      &work->shared_count,
					      &work->shared);
	if (unlikely(r != 0)) {
		DRM_ERROR("failed to get fences for buffer\n");
		goto unpin;
	}

	amdgpu_bo_get_tiling_flags(new_abo, &tiling_flags);
	amdgpu_bo_unreserve(new_abo);

	if (!adev->enable_virtual_display)
		work->base = amdgpu_bo_gpu_offset(new_abo);
	work->target_vblank = target - (uint32_t)drm_crtc_vblank_count(crtc) +
		amdgpu_get_vblank_counter_kms(dev, work->crtc_id);

	/* we borrow the event spin lock for protecting flip_wrok */
	spin_lock_irqsave(&crtc->dev->event_lock, flags);
	if (amdgpu_crtc->pflip_status != AMDGPU_FLIP_NONE) {
		DRM_DEBUG_DRIVER("flip queue: crtc already busy\n");
		spin_unlock_irqrestore(&crtc->dev->event_lock, flags);
		r = -EBUSY;
		goto pflip_cleanup;
	}

	amdgpu_crtc->pflip_status = AMDGPU_FLIP_PENDING;
	amdgpu_crtc->pflip_works = work;


	DRM_DEBUG_DRIVER("crtc:%d[%p], pflip_stat:AMDGPU_FLIP_PENDING, work: %p,\n",
					 amdgpu_crtc->crtc_id, amdgpu_crtc, work);
	/* update crtc fb */
	crtc->primary->fb = fb;
	spin_unlock_irqrestore(&crtc->dev->event_lock, flags);
	amdgpu_display_flip_work_func(&work->flip_work.work);
	return 0;

pflip_cleanup:
	if (unlikely(amdgpu_bo_reserve(new_abo, false) != 0)) {
		DRM_ERROR("failed to reserve new abo in error path\n");
		goto cleanup;
	}
unpin:
	if (!adev->enable_virtual_display)
		if (unlikely(amdgpu_bo_unpin(new_abo) != 0))
			DRM_ERROR("failed to unpin new abo in error path\n");

unreserve:
	amdgpu_bo_unreserve(new_abo);

cleanup:
	amdgpu_bo_unref(&work->old_abo);
	dma_fence_put(work->excl);
	for (i = 0; i < work->shared_count; ++i)
		dma_fence_put(work->shared[i]);
	kfree(work->shared);
	kfree(work);

	return r;
}

int amdgpu_display_crtc_set_config(struct drm_mode_set *set,
				   struct drm_modeset_acquire_ctx *ctx)
{
	struct drm_device *dev;
	struct amdgpu_device *adev;
	struct drm_crtc *crtc;
	bool active = false;
	int ret;

	if (!set || !set->crtc)
		return -EINVAL;

	dev = set->crtc->dev;

	ret = pm_runtime_get_sync(dev->dev);
	if (ret < 0)
		return ret;

	ret = drm_crtc_helper_set_config(set, ctx);

	list_for_each_entry(crtc, &dev->mode_config.crtc_list, head)
		if (crtc->enabled)
			active = true;

	pm_runtime_mark_last_busy(dev->dev);

	adev = dev->dev_private;
	/* if we have active crtcs and we don't have a power ref,
	   take the current one */
	if (active && !adev->have_disp_power_ref) {
		adev->have_disp_power_ref = true;
		return ret;
	}
	/* if we have no active crtcs, then drop the power ref
	   we got before */
	if (!active && adev->have_disp_power_ref) {
		pm_runtime_put_autosuspend(dev->dev);
		adev->have_disp_power_ref = false;
	}

	/* drop the power reference we got coming in here */
	pm_runtime_put_autosuspend(dev->dev);
	return ret;
}

static const char *encoder_names[41] = {
	"NONE",
	"INTERNAL_LVDS",
	"INTERNAL_TMDS1",
	"INTERNAL_TMDS2",
	"INTERNAL_DAC1",
	"INTERNAL_DAC2",
	"INTERNAL_SDVOA",
	"INTERNAL_SDVOB",
	"SI170B",
	"CH7303",
	"CH7301",
	"INTERNAL_DVO1",
	"EXTERNAL_SDVOA",
	"EXTERNAL_SDVOB",
	"TITFP513",
	"INTERNAL_LVTM1",
	"VT1623",
	"HDMI_SI1930",
	"HDMI_INTERNAL",
	"INTERNAL_KLDSCP_TMDS1",
	"INTERNAL_KLDSCP_DVO1",
	"INTERNAL_KLDSCP_DAC1",
	"INTERNAL_KLDSCP_DAC2",
	"SI178",
	"MVPU_FPGA",
	"INTERNAL_DDI",
	"VT1625",
	"HDMI_SI1932",
	"DP_AN9801",
	"DP_DP501",
	"INTERNAL_UNIPHY",
	"INTERNAL_KLDSCP_LVTMA",
	"INTERNAL_UNIPHY1",
	"INTERNAL_UNIPHY2",
	"NUTMEG",
	"TRAVIS",
	"INTERNAL_VCE",
	"INTERNAL_UNIPHY3",
	"HDMI_ANX9805",
	"INTERNAL_AMCLK",
	"VIRTUAL",
};

static const char *hpd_names[6] = {
	"HPD1",
	"HPD2",
	"HPD3",
	"HPD4",
	"HPD5",
	"HPD6",
};

void amdgpu_display_print_display_setup(struct drm_device *dev)
{
	struct drm_connector *connector;
	struct amdgpu_connector *amdgpu_connector;
	struct drm_encoder *encoder;
	struct amdgpu_encoder *amdgpu_encoder;
	uint32_t devices;
	int i = 0;

	DRM_INFO("AMDGPU Display Connectors\n");
	list_for_each_entry(connector, &dev->mode_config.connector_list, head) {
		amdgpu_connector = to_amdgpu_connector(connector);
		DRM_INFO("Connector %d:\n", i);
		DRM_INFO("  %s\n", connector->name);
		if (amdgpu_connector->hpd.hpd != AMDGPU_HPD_NONE)
			DRM_INFO("  %s\n", hpd_names[amdgpu_connector->hpd.hpd]);
		if (amdgpu_connector->ddc_bus) {
			DRM_INFO("  DDC: 0x%x 0x%x 0x%x 0x%x 0x%x 0x%x 0x%x 0x%x\n",
				 amdgpu_connector->ddc_bus->rec.mask_clk_reg,
				 amdgpu_connector->ddc_bus->rec.mask_data_reg,
				 amdgpu_connector->ddc_bus->rec.a_clk_reg,
				 amdgpu_connector->ddc_bus->rec.a_data_reg,
				 amdgpu_connector->ddc_bus->rec.en_clk_reg,
				 amdgpu_connector->ddc_bus->rec.en_data_reg,
				 amdgpu_connector->ddc_bus->rec.y_clk_reg,
				 amdgpu_connector->ddc_bus->rec.y_data_reg);
			if (amdgpu_connector->router.ddc_valid)
				DRM_INFO("  DDC Router 0x%x/0x%x\n",
					 amdgpu_connector->router.ddc_mux_control_pin,
					 amdgpu_connector->router.ddc_mux_state);
			if (amdgpu_connector->router.cd_valid)
				DRM_INFO("  Clock/Data Router 0x%x/0x%x\n",
					 amdgpu_connector->router.cd_mux_control_pin,
					 amdgpu_connector->router.cd_mux_state);
		} else {
			if (connector->connector_type == DRM_MODE_CONNECTOR_VGA ||
			    connector->connector_type == DRM_MODE_CONNECTOR_DVII ||
			    connector->connector_type == DRM_MODE_CONNECTOR_DVID ||
			    connector->connector_type == DRM_MODE_CONNECTOR_DVIA ||
			    connector->connector_type == DRM_MODE_CONNECTOR_HDMIA ||
			    connector->connector_type == DRM_MODE_CONNECTOR_HDMIB)
				DRM_INFO("  DDC: no ddc bus - possible BIOS bug - please report to xorg-driver-ati@lists.x.org\n");
		}
		DRM_INFO("  Encoders:\n");
		list_for_each_entry(encoder, &dev->mode_config.encoder_list, head) {
			amdgpu_encoder = to_amdgpu_encoder(encoder);
			devices = amdgpu_encoder->devices & amdgpu_connector->devices;
			if (devices) {
				if (devices & ATOM_DEVICE_CRT1_SUPPORT)
					DRM_INFO("    CRT1: %s\n", encoder_names[amdgpu_encoder->encoder_id]);
				if (devices & ATOM_DEVICE_CRT2_SUPPORT)
					DRM_INFO("    CRT2: %s\n", encoder_names[amdgpu_encoder->encoder_id]);
				if (devices & ATOM_DEVICE_LCD1_SUPPORT)
					DRM_INFO("    LCD1: %s\n", encoder_names[amdgpu_encoder->encoder_id]);
				if (devices & ATOM_DEVICE_DFP1_SUPPORT)
					DRM_INFO("    DFP1: %s\n", encoder_names[amdgpu_encoder->encoder_id]);
				if (devices & ATOM_DEVICE_DFP2_SUPPORT)
					DRM_INFO("    DFP2: %s\n", encoder_names[amdgpu_encoder->encoder_id]);
				if (devices & ATOM_DEVICE_DFP3_SUPPORT)
					DRM_INFO("    DFP3: %s\n", encoder_names[amdgpu_encoder->encoder_id]);
				if (devices & ATOM_DEVICE_DFP4_SUPPORT)
					DRM_INFO("    DFP4: %s\n", encoder_names[amdgpu_encoder->encoder_id]);
				if (devices & ATOM_DEVICE_DFP5_SUPPORT)
					DRM_INFO("    DFP5: %s\n", encoder_names[amdgpu_encoder->encoder_id]);
				if (devices & ATOM_DEVICE_DFP6_SUPPORT)
					DRM_INFO("    DFP6: %s\n", encoder_names[amdgpu_encoder->encoder_id]);
				if (devices & ATOM_DEVICE_TV1_SUPPORT)
					DRM_INFO("    TV1: %s\n", encoder_names[amdgpu_encoder->encoder_id]);
				if (devices & ATOM_DEVICE_CV_SUPPORT)
					DRM_INFO("    CV: %s\n", encoder_names[amdgpu_encoder->encoder_id]);
			}
		}
		i++;
	}
}

/**
 * amdgpu_display_ddc_probe
 *
 */
bool amdgpu_display_ddc_probe(struct amdgpu_connector *amdgpu_connector,
			      bool use_aux)
{
	u8 out = 0x0;
	u8 buf[8];
	int ret;
	struct i2c_msg msgs[] = {
		{
			.addr = DDC_ADDR,
			.flags = 0,
			.len = 1,
			.buf = &out,
		},
		{
			.addr = DDC_ADDR,
			.flags = I2C_M_RD,
			.len = 8,
			.buf = buf,
		}
	};

	/* on hw with routers, select right port */
	if (amdgpu_connector->router.ddc_valid)
		amdgpu_i2c_router_select_ddc_port(amdgpu_connector);

	if (use_aux) {
		ret = i2c_transfer(&amdgpu_connector->ddc_bus->aux.ddc, msgs, 2);
	} else {
		ret = i2c_transfer(&amdgpu_connector->ddc_bus->adapter, msgs, 2);
	}

	if (ret != 2)
		/* Couldn't find an accessible DDC on this connector */
		return false;
	/* Probe also for valid EDID header
	 * EDID header starts with:
	 * 0x00,0xFF,0xFF,0xFF,0xFF,0xFF,0xFF,0x00.
	 * Only the first 6 bytes must be valid as
	 * drm_edid_block_valid() can fix the last 2 bytes */
	if (drm_edid_header_is_valid(buf) < 6) {
		/* Couldn't find an accessible EDID on this
		 * connector */
		return false;
	}
	return true;
}

static const struct drm_framebuffer_funcs amdgpu_fb_funcs = {
	.destroy = drm_gem_fb_destroy,
	.create_handle = drm_gem_fb_create_handle,
};

uint32_t amdgpu_display_supported_domains(struct amdgpu_device *adev,
					  uint64_t bo_flags)
{
	uint32_t domain = AMDGPU_GEM_DOMAIN_VRAM;

#if defined(CONFIG_DRM_AMD_DC)
	/*
	 * if amdgpu_bo_support_uswc returns false it means that USWC mappings
	 * is not supported for this board. But this mapping is required
	 * to avoid hang caused by placement of scanout BO in GTT on certain
	 * APUs. So force the BO placement to VRAM in case this architecture
	 * will not allow USWC mappings.
	 * Also, don't allow GTT domain if the BO doens't have USWC falg set.
	 */
	if (adev->asic_type >= CHIP_CARRIZO &&
	    adev->asic_type < CHIP_RAVEN &&
	    (adev->flags & AMD_IS_APU) &&
	    (bo_flags & AMDGPU_GEM_CREATE_CPU_GTT_USWC) &&
	    amdgpu_bo_support_uswc(bo_flags) &&
	    amdgpu_device_asic_has_dc_support(adev->asic_type))
		domain |= AMDGPU_GEM_DOMAIN_GTT;
#endif

	return domain;
}

int amdgpu_display_framebuffer_init(struct drm_device *dev,
				    struct amdgpu_framebuffer *rfb,
				    const struct drm_mode_fb_cmd2 *mode_cmd,
				    struct drm_gem_object *obj)
{
	int ret;
	rfb->base.obj[0] = obj;
	drm_helper_mode_fill_fb_struct(dev, &rfb->base, mode_cmd);
	ret = drm_framebuffer_init(dev, &rfb->base, &amdgpu_fb_funcs);
	if (ret) {
		rfb->base.obj[0] = NULL;
		return ret;
	}
	return 0;
}

struct drm_framebuffer *
amdgpu_display_user_framebuffer_create(struct drm_device *dev,
				       struct drm_file *file_priv,
				       const struct drm_mode_fb_cmd2 *mode_cmd)
{
	struct drm_gem_object *obj;
	struct amdgpu_framebuffer *amdgpu_fb;
	int ret;

	obj = drm_gem_object_lookup(file_priv, mode_cmd->handles[0]);
	if (obj ==  NULL) {
		dev_err(&dev->pdev->dev, "No GEM object associated to handle 0x%08X, "
			"can't create framebuffer\n", mode_cmd->handles[0]);
		return ERR_PTR(-ENOENT);
	}

	/* Handle is imported dma-buf, so cannot be migrated to VRAM for scanout */
	if (obj->import_attach) {
		DRM_DEBUG_KMS("Cannot create framebuffer from imported dma_buf\n");
		return ERR_PTR(-EINVAL);
	}

	amdgpu_fb = kzalloc(sizeof(*amdgpu_fb), GFP_KERNEL);
	if (amdgpu_fb == NULL) {
		drm_gem_object_put_unlocked(obj);
		return ERR_PTR(-ENOMEM);
	}

	ret = amdgpu_display_framebuffer_init(dev, amdgpu_fb, mode_cmd, obj);
	if (ret) {
		kfree(amdgpu_fb);
		drm_gem_object_put_unlocked(obj);
		return ERR_PTR(ret);
	}

	return &amdgpu_fb->base;
}

const struct drm_mode_config_funcs amdgpu_mode_funcs = {
	.fb_create = amdgpu_display_user_framebuffer_create,
	.output_poll_changed = drm_fb_helper_output_poll_changed,
};

static const struct drm_prop_enum_list amdgpu_underscan_enum_list[] =
{	{ UNDERSCAN_OFF, "off" },
	{ UNDERSCAN_ON, "on" },
	{ UNDERSCAN_AUTO, "auto" },
};

static const struct drm_prop_enum_list amdgpu_audio_enum_list[] =
{	{ AMDGPU_AUDIO_DISABLE, "off" },
	{ AMDGPU_AUDIO_ENABLE, "on" },
	{ AMDGPU_AUDIO_AUTO, "auto" },
};

/* XXX support different dither options? spatial, temporal, both, etc. */
static const struct drm_prop_enum_list amdgpu_dither_enum_list[] =
{	{ AMDGPU_FMT_DITHER_DISABLE, "off" },
	{ AMDGPU_FMT_DITHER_ENABLE, "on" },
};

int amdgpu_display_modeset_create_props(struct amdgpu_device *adev)
{
	int sz;

	adev->mode_info.coherent_mode_property =
		drm_property_create_range(adev->ddev, 0 , "coherent", 0, 1);
	if (!adev->mode_info.coherent_mode_property)
		return -ENOMEM;

	adev->mode_info.load_detect_property =
		drm_property_create_range(adev->ddev, 0, "load detection", 0, 1);
	if (!adev->mode_info.load_detect_property)
		return -ENOMEM;

	drm_mode_create_scaling_mode_property(adev->ddev);

	sz = ARRAY_SIZE(amdgpu_underscan_enum_list);
	adev->mode_info.underscan_property =
		drm_property_create_enum(adev->ddev, 0,
				    "underscan",
				    amdgpu_underscan_enum_list, sz);

	adev->mode_info.underscan_hborder_property =
		drm_property_create_range(adev->ddev, 0,
					"underscan hborder", 0, 128);
	if (!adev->mode_info.underscan_hborder_property)
		return -ENOMEM;

	adev->mode_info.underscan_vborder_property =
		drm_property_create_range(adev->ddev, 0,
					"underscan vborder", 0, 128);
	if (!adev->mode_info.underscan_vborder_property)
		return -ENOMEM;

	sz = ARRAY_SIZE(amdgpu_audio_enum_list);
	adev->mode_info.audio_property =
		drm_property_create_enum(adev->ddev, 0,
					 "audio",
					 amdgpu_audio_enum_list, sz);

	sz = ARRAY_SIZE(amdgpu_dither_enum_list);
	adev->mode_info.dither_property =
		drm_property_create_enum(adev->ddev, 0,
					 "dither",
					 amdgpu_dither_enum_list, sz);

	if (amdgpu_device_has_dc_support(adev)) {
<<<<<<< HEAD
		adev->mode_info.max_bpc_property =
			drm_property_create_range(adev->ddev, 0, "max bpc", 8, 16);
		if (!adev->mode_info.max_bpc_property)
=======
		adev->mode_info.abm_level_property =
			drm_property_create_range(adev->ddev, 0,
						"abm level", 0, 4);
		if (!adev->mode_info.abm_level_property)
>>>>>>> f7688b48
			return -ENOMEM;
	}

	return 0;
}

void amdgpu_display_update_priority(struct amdgpu_device *adev)
{
	/* adjustment options for the display watermarks */
	if ((amdgpu_disp_priority == 0) || (amdgpu_disp_priority > 2))
		adev->mode_info.disp_priority = 0;
	else
		adev->mode_info.disp_priority = amdgpu_disp_priority;

}

static bool amdgpu_display_is_hdtv_mode(const struct drm_display_mode *mode)
{
	/* try and guess if this is a tv or a monitor */
	if ((mode->vdisplay == 480 && mode->hdisplay == 720) || /* 480p */
	    (mode->vdisplay == 576) || /* 576p */
	    (mode->vdisplay == 720) || /* 720p */
	    (mode->vdisplay == 1080)) /* 1080p */
		return true;
	else
		return false;
}

bool amdgpu_display_crtc_scaling_mode_fixup(struct drm_crtc *crtc,
					const struct drm_display_mode *mode,
					struct drm_display_mode *adjusted_mode)
{
	struct drm_device *dev = crtc->dev;
	struct drm_encoder *encoder;
	struct amdgpu_crtc *amdgpu_crtc = to_amdgpu_crtc(crtc);
	struct amdgpu_encoder *amdgpu_encoder;
	struct drm_connector *connector;
	struct amdgpu_connector *amdgpu_connector;
	u32 src_v = 1, dst_v = 1;
	u32 src_h = 1, dst_h = 1;

	amdgpu_crtc->h_border = 0;
	amdgpu_crtc->v_border = 0;

	list_for_each_entry(encoder, &dev->mode_config.encoder_list, head) {
		if (encoder->crtc != crtc)
			continue;
		amdgpu_encoder = to_amdgpu_encoder(encoder);
		connector = amdgpu_get_connector_for_encoder(encoder);
		amdgpu_connector = to_amdgpu_connector(connector);

		/* set scaling */
		if (amdgpu_encoder->rmx_type == RMX_OFF)
			amdgpu_crtc->rmx_type = RMX_OFF;
		else if (mode->hdisplay < amdgpu_encoder->native_mode.hdisplay ||
			 mode->vdisplay < amdgpu_encoder->native_mode.vdisplay)
			amdgpu_crtc->rmx_type = amdgpu_encoder->rmx_type;
		else
			amdgpu_crtc->rmx_type = RMX_OFF;
		/* copy native mode */
		memcpy(&amdgpu_crtc->native_mode,
		       &amdgpu_encoder->native_mode,
		       sizeof(struct drm_display_mode));
		src_v = crtc->mode.vdisplay;
		dst_v = amdgpu_crtc->native_mode.vdisplay;
		src_h = crtc->mode.hdisplay;
		dst_h = amdgpu_crtc->native_mode.hdisplay;

		/* fix up for overscan on hdmi */
		if ((!(mode->flags & DRM_MODE_FLAG_INTERLACE)) &&
		    ((amdgpu_encoder->underscan_type == UNDERSCAN_ON) ||
		     ((amdgpu_encoder->underscan_type == UNDERSCAN_AUTO) &&
		      drm_detect_hdmi_monitor(amdgpu_connector_edid(connector)) &&
		      amdgpu_display_is_hdtv_mode(mode)))) {
			if (amdgpu_encoder->underscan_hborder != 0)
				amdgpu_crtc->h_border = amdgpu_encoder->underscan_hborder;
			else
				amdgpu_crtc->h_border = (mode->hdisplay >> 5) + 16;
			if (amdgpu_encoder->underscan_vborder != 0)
				amdgpu_crtc->v_border = amdgpu_encoder->underscan_vborder;
			else
				amdgpu_crtc->v_border = (mode->vdisplay >> 5) + 16;
			amdgpu_crtc->rmx_type = RMX_FULL;
			src_v = crtc->mode.vdisplay;
			dst_v = crtc->mode.vdisplay - (amdgpu_crtc->v_border * 2);
			src_h = crtc->mode.hdisplay;
			dst_h = crtc->mode.hdisplay - (amdgpu_crtc->h_border * 2);
		}
	}
	if (amdgpu_crtc->rmx_type != RMX_OFF) {
		fixed20_12 a, b;
		a.full = dfixed_const(src_v);
		b.full = dfixed_const(dst_v);
		amdgpu_crtc->vsc.full = dfixed_div(a, b);
		a.full = dfixed_const(src_h);
		b.full = dfixed_const(dst_h);
		amdgpu_crtc->hsc.full = dfixed_div(a, b);
	} else {
		amdgpu_crtc->vsc.full = dfixed_const(1);
		amdgpu_crtc->hsc.full = dfixed_const(1);
	}
	return true;
}

/*
 * Retrieve current video scanout position of crtc on a given gpu, and
 * an optional accurate timestamp of when query happened.
 *
 * \param dev Device to query.
 * \param pipe Crtc to query.
 * \param flags Flags from caller (DRM_CALLED_FROM_VBLIRQ or 0).
 *              For driver internal use only also supports these flags:
 *
 *              USE_REAL_VBLANKSTART to use the real start of vblank instead
 *              of a fudged earlier start of vblank.
 *
 *              GET_DISTANCE_TO_VBLANKSTART to return distance to the
 *              fudged earlier start of vblank in *vpos and the distance
 *              to true start of vblank in *hpos.
 *
 * \param *vpos Location where vertical scanout position should be stored.
 * \param *hpos Location where horizontal scanout position should go.
 * \param *stime Target location for timestamp taken immediately before
 *               scanout position query. Can be NULL to skip timestamp.
 * \param *etime Target location for timestamp taken immediately after
 *               scanout position query. Can be NULL to skip timestamp.
 *
 * Returns vpos as a positive number while in active scanout area.
 * Returns vpos as a negative number inside vblank, counting the number
 * of scanlines to go until end of vblank, e.g., -1 means "one scanline
 * until start of active scanout / end of vblank."
 *
 * \return Flags, or'ed together as follows:
 *
 * DRM_SCANOUTPOS_VALID = Query successful.
 * DRM_SCANOUTPOS_INVBL = Inside vblank.
 * DRM_SCANOUTPOS_ACCURATE = Returned position is accurate. A lack of
 * this flag means that returned position may be offset by a constant but
 * unknown small number of scanlines wrt. real scanout position.
 *
 */
int amdgpu_display_get_crtc_scanoutpos(struct drm_device *dev,
			unsigned int pipe, unsigned int flags, int *vpos,
			int *hpos, ktime_t *stime, ktime_t *etime,
			const struct drm_display_mode *mode)
{
	u32 vbl = 0, position = 0;
	int vbl_start, vbl_end, vtotal, ret = 0;
	bool in_vbl = true;

	struct amdgpu_device *adev = dev->dev_private;

	/* preempt_disable_rt() should go right here in PREEMPT_RT patchset. */

	/* Get optional system timestamp before query. */
	if (stime)
		*stime = ktime_get();

	if (amdgpu_display_page_flip_get_scanoutpos(adev, pipe, &vbl, &position) == 0)
		ret |= DRM_SCANOUTPOS_VALID;

	/* Get optional system timestamp after query. */
	if (etime)
		*etime = ktime_get();

	/* preempt_enable_rt() should go right here in PREEMPT_RT patchset. */

	/* Decode into vertical and horizontal scanout position. */
	*vpos = position & 0x1fff;
	*hpos = (position >> 16) & 0x1fff;

	/* Valid vblank area boundaries from gpu retrieved? */
	if (vbl > 0) {
		/* Yes: Decode. */
		ret |= DRM_SCANOUTPOS_ACCURATE;
		vbl_start = vbl & 0x1fff;
		vbl_end = (vbl >> 16) & 0x1fff;
	}
	else {
		/* No: Fake something reasonable which gives at least ok results. */
		vbl_start = mode->crtc_vdisplay;
		vbl_end = 0;
	}

	/* Called from driver internal vblank counter query code? */
	if (flags & GET_DISTANCE_TO_VBLANKSTART) {
	    /* Caller wants distance from real vbl_start in *hpos */
	    *hpos = *vpos - vbl_start;
	}

	/* Fudge vblank to start a few scanlines earlier to handle the
	 * problem that vblank irqs fire a few scanlines before start
	 * of vblank. Some driver internal callers need the true vblank
	 * start to be used and signal this via the USE_REAL_VBLANKSTART flag.
	 *
	 * The cause of the "early" vblank irq is that the irq is triggered
	 * by the line buffer logic when the line buffer read position enters
	 * the vblank, whereas our crtc scanout position naturally lags the
	 * line buffer read position.
	 */
	if (!(flags & USE_REAL_VBLANKSTART))
		vbl_start -= adev->mode_info.crtcs[pipe]->lb_vblank_lead_lines;

	/* Test scanout position against vblank region. */
	if ((*vpos < vbl_start) && (*vpos >= vbl_end))
		in_vbl = false;

	/* In vblank? */
	if (in_vbl)
	    ret |= DRM_SCANOUTPOS_IN_VBLANK;

	/* Called from driver internal vblank counter query code? */
	if (flags & GET_DISTANCE_TO_VBLANKSTART) {
		/* Caller wants distance from fudged earlier vbl_start */
		*vpos -= vbl_start;
		return ret;
	}

	/* Check if inside vblank area and apply corrective offsets:
	 * vpos will then be >=0 in video scanout area, but negative
	 * within vblank area, counting down the number of lines until
	 * start of scanout.
	 */

	/* Inside "upper part" of vblank area? Apply corrective offset if so: */
	if (in_vbl && (*vpos >= vbl_start)) {
		vtotal = mode->crtc_vtotal;

		/* With variable refresh rate displays the vpos can exceed
		 * the vtotal value. Clamp to 0 to return -vbl_end instead
		 * of guessing the remaining number of lines until scanout.
		 */
		*vpos = (*vpos < vtotal) ? (*vpos - vtotal) : 0;
	}

	/* Correct for shifted end of vbl at vbl_end. */
	*vpos = *vpos - vbl_end;

	return ret;
}

int amdgpu_display_crtc_idx_to_irq_type(struct amdgpu_device *adev, int crtc)
{
	if (crtc < 0 || crtc >= adev->mode_info.num_crtc)
		return AMDGPU_CRTC_IRQ_NONE;

	switch (crtc) {
	case 0:
		return AMDGPU_CRTC_IRQ_VBLANK1;
	case 1:
		return AMDGPU_CRTC_IRQ_VBLANK2;
	case 2:
		return AMDGPU_CRTC_IRQ_VBLANK3;
	case 3:
		return AMDGPU_CRTC_IRQ_VBLANK4;
	case 4:
		return AMDGPU_CRTC_IRQ_VBLANK5;
	case 5:
		return AMDGPU_CRTC_IRQ_VBLANK6;
	default:
		return AMDGPU_CRTC_IRQ_NONE;
	}
}<|MERGE_RESOLUTION|>--- conflicted
+++ resolved
@@ -646,16 +646,10 @@
 					 amdgpu_dither_enum_list, sz);
 
 	if (amdgpu_device_has_dc_support(adev)) {
-<<<<<<< HEAD
-		adev->mode_info.max_bpc_property =
-			drm_property_create_range(adev->ddev, 0, "max bpc", 8, 16);
-		if (!adev->mode_info.max_bpc_property)
-=======
 		adev->mode_info.abm_level_property =
 			drm_property_create_range(adev->ddev, 0,
 						"abm level", 0, 4);
 		if (!adev->mode_info.abm_level_property)
->>>>>>> f7688b48
 			return -ENOMEM;
 	}
 
