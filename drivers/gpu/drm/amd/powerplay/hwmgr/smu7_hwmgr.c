/*
 * Copyright 2015 Advanced Micro Devices, Inc.
 *
 * Permission is hereby granted, free of charge, to any person obtaining a
 * copy of this software and associated documentation files (the "Software"),
 * to deal in the Software without restriction, including without limitation
 * the rights to use, copy, modify, merge, publish, distribute, sublicense,
 * and/or sell copies of the Software, and to permit persons to whom the
 * Software is furnished to do so, subject to the following conditions:
 *
 * The above copyright notice and this permission notice shall be included in
 * all copies or substantial portions of the Software.
 *
 * THE SOFTWARE IS PROVIDED "AS IS", WITHOUT WARRANTY OF ANY KIND, EXPRESS OR
 * IMPLIED, INCLUDING BUT NOT LIMITED TO THE WARRANTIES OF MERCHANTABILITY,
 * FITNESS FOR A PARTICULAR PURPOSE AND NONINFRINGEMENT.  IN NO EVENT SHALL
 * THE COPYRIGHT HOLDER(S) OR AUTHOR(S) BE LIABLE FOR ANY CLAIM, DAMAGES OR
 * OTHER LIABILITY, WHETHER IN AN ACTION OF CONTRACT, TORT OR OTHERWISE,
 * ARISING FROM, OUT OF OR IN CONNECTION WITH THE SOFTWARE OR THE USE OR
 * OTHER DEALINGS IN THE SOFTWARE.
 *
 */
#include "pp_debug.h"
#include <linux/delay.h>
#include <linux/fb.h>
#include <linux/module.h>
#include <linux/slab.h>
#include <asm/div64.h>
#include <drm/amdgpu_drm.h>
#include "ppatomctrl.h"
#include "atombios.h"
#include "pptable_v1_0.h"
#include "pppcielanes.h"
#include "amd_pcie_helpers.h"
#include "hardwaremanager.h"
#include "process_pptables_v1_0.h"
#include "cgs_common.h"

#include "smu7_common.h"

#include "hwmgr.h"
#include "smu7_hwmgr.h"
#include "smu_ucode_xfer_vi.h"
#include "smu7_powertune.h"
#include "smu7_dyn_defaults.h"
#include "smu7_thermal.h"
#include "smu7_clockpowergating.h"
#include "processpptables.h"
#include "pp_thermal.h"

#include "ivsrcid/ivsrcid_vislands30.h"

#define MC_CG_ARB_FREQ_F0           0x0a
#define MC_CG_ARB_FREQ_F1           0x0b
#define MC_CG_ARB_FREQ_F2           0x0c
#define MC_CG_ARB_FREQ_F3           0x0d

#define MC_CG_SEQ_DRAMCONF_S0       0x05
#define MC_CG_SEQ_DRAMCONF_S1       0x06
#define MC_CG_SEQ_YCLK_SUSPEND      0x04
#define MC_CG_SEQ_YCLK_RESUME       0x0a

#define SMC_CG_IND_START            0xc0030000
#define SMC_CG_IND_END              0xc0040000

#define MEM_FREQ_LOW_LATENCY        25000
#define MEM_FREQ_HIGH_LATENCY       80000

#define MEM_LATENCY_HIGH            45
#define MEM_LATENCY_LOW             35
#define MEM_LATENCY_ERR             0xFFFF

#define MC_SEQ_MISC0_GDDR5_SHIFT 28
#define MC_SEQ_MISC0_GDDR5_MASK  0xf0000000
#define MC_SEQ_MISC0_GDDR5_VALUE 5

#define PCIE_BUS_CLK                10000
#define TCLK                        (PCIE_BUS_CLK / 10)

static const struct profile_mode_setting smu7_profiling[6] =
					{{1, 0, 100, 30, 1, 0, 100, 10},
					 {1, 10, 0, 30, 0, 0, 0, 0},
					 {0, 0, 0, 0, 1, 10, 16, 31},
					 {1, 0, 11, 50, 1, 0, 100, 10},
					 {1, 0, 5, 30, 0, 0, 0, 0},
					 {0, 0, 0, 0, 0, 0, 0, 0},
					};

#define PPSMC_MSG_SetVBITimeout_VEGAM    ((uint16_t) 0x310)

#define ixPWR_SVI2_PLANE1_LOAD                     0xC0200280
#define PWR_SVI2_PLANE1_LOAD__PSI1_MASK                    0x00000020L
#define PWR_SVI2_PLANE1_LOAD__PSI0_EN_MASK                 0x00000040L
#define PWR_SVI2_PLANE1_LOAD__PSI1__SHIFT                  0x00000005
#define PWR_SVI2_PLANE1_LOAD__PSI0_EN__SHIFT               0x00000006

/** Values for the CG_THERMAL_CTRL::DPM_EVENT_SRC field. */
enum DPM_EVENT_SRC {
	DPM_EVENT_SRC_ANALOG = 0,
	DPM_EVENT_SRC_EXTERNAL = 1,
	DPM_EVENT_SRC_DIGITAL = 2,
	DPM_EVENT_SRC_ANALOG_OR_EXTERNAL = 3,
	DPM_EVENT_SRC_DIGITAL_OR_EXTERNAL = 4
};

static const unsigned long PhwVIslands_Magic = (unsigned long)(PHM_VIslands_Magic);
static int smu7_force_clock_level(struct pp_hwmgr *hwmgr,
		enum pp_clock_type type, uint32_t mask);

static struct smu7_power_state *cast_phw_smu7_power_state(
				  struct pp_hw_power_state *hw_ps)
{
	PP_ASSERT_WITH_CODE((PhwVIslands_Magic == hw_ps->magic),
				"Invalid Powerstate Type!",
				 return NULL);

	return (struct smu7_power_state *)hw_ps;
}

static const struct smu7_power_state *cast_const_phw_smu7_power_state(
				 const struct pp_hw_power_state *hw_ps)
{
	PP_ASSERT_WITH_CODE((PhwVIslands_Magic == hw_ps->magic),
				"Invalid Powerstate Type!",
				 return NULL);

	return (const struct smu7_power_state *)hw_ps;
}

/**
 * Find the MC microcode version and store it in the HwMgr struct
 *
 * @param    hwmgr  the address of the powerplay hardware manager.
 * @return   always 0
 */
static int smu7_get_mc_microcode_version(struct pp_hwmgr *hwmgr)
{
	cgs_write_register(hwmgr->device, mmMC_SEQ_IO_DEBUG_INDEX, 0x9F);

	hwmgr->microcode_version_info.MC = cgs_read_register(hwmgr->device, mmMC_SEQ_IO_DEBUG_DATA);

	return 0;
}

static uint16_t smu7_get_current_pcie_speed(struct pp_hwmgr *hwmgr)
{
	uint32_t speedCntl = 0;

	/* mmPCIE_PORT_INDEX rename as mmPCIE_INDEX */
	speedCntl = cgs_read_ind_register(hwmgr->device, CGS_IND_REG__PCIE,
			ixPCIE_LC_SPEED_CNTL);
	return((uint16_t)PHM_GET_FIELD(speedCntl,
			PCIE_LC_SPEED_CNTL, LC_CURRENT_DATA_RATE));
}

static int smu7_get_current_pcie_lane_number(struct pp_hwmgr *hwmgr)
{
	uint32_t link_width;

	/* mmPCIE_PORT_INDEX rename as mmPCIE_INDEX */
	link_width = PHM_READ_INDIRECT_FIELD(hwmgr->device, CGS_IND_REG__PCIE,
			PCIE_LC_LINK_WIDTH_CNTL, LC_LINK_WIDTH_RD);

	PP_ASSERT_WITH_CODE((7 >= link_width),
			"Invalid PCIe lane width!", return 0);

	return decode_pcie_lane_width(link_width);
}

/**
* Enable voltage control
*
* @param    pHwMgr  the address of the powerplay hardware manager.
* @return   always PP_Result_OK
*/
static int smu7_enable_smc_voltage_controller(struct pp_hwmgr *hwmgr)
{
	if (hwmgr->chip_id == CHIP_VEGAM) {
		PHM_WRITE_VFPF_INDIRECT_FIELD(hwmgr->device,
				CGS_IND_REG__SMC, PWR_SVI2_PLANE1_LOAD, PSI1, 0);
		PHM_WRITE_VFPF_INDIRECT_FIELD(hwmgr->device,
				CGS_IND_REG__SMC, PWR_SVI2_PLANE1_LOAD, PSI0_EN, 0);
	}

	if (hwmgr->feature_mask & PP_SMC_VOLTAGE_CONTROL_MASK)
		smum_send_msg_to_smc(hwmgr, PPSMC_MSG_Voltage_Cntl_Enable);

	return 0;
}

/**
* Checks if we want to support voltage control
*
* @param    hwmgr  the address of the powerplay hardware manager.
*/
static bool smu7_voltage_control(const struct pp_hwmgr *hwmgr)
{
	const struct smu7_hwmgr *data =
			(const struct smu7_hwmgr *)(hwmgr->backend);

	return (SMU7_VOLTAGE_CONTROL_NONE != data->voltage_control);
}

/**
* Enable voltage control
*
* @param    hwmgr  the address of the powerplay hardware manager.
* @return   always 0
*/
static int smu7_enable_voltage_control(struct pp_hwmgr *hwmgr)
{
	/* enable voltage control */
	PHM_WRITE_INDIRECT_FIELD(hwmgr->device, CGS_IND_REG__SMC,
			GENERAL_PWRMGT, VOLT_PWRMGT_EN, 1);

	return 0;
}

static int phm_get_svi2_voltage_table_v0(pp_atomctrl_voltage_table *voltage_table,
		struct phm_clock_voltage_dependency_table *voltage_dependency_table
		)
{
	uint32_t i;

	PP_ASSERT_WITH_CODE((NULL != voltage_table),
			"Voltage Dependency Table empty.", return -EINVAL;);

	voltage_table->mask_low = 0;
	voltage_table->phase_delay = 0;
	voltage_table->count = voltage_dependency_table->count;

	for (i = 0; i < voltage_dependency_table->count; i++) {
		voltage_table->entries[i].value =
			voltage_dependency_table->entries[i].v;
		voltage_table->entries[i].smio_low = 0;
	}

	return 0;
}


/**
* Create Voltage Tables.
*
* @param    hwmgr  the address of the powerplay hardware manager.
* @return   always 0
*/
static int smu7_construct_voltage_tables(struct pp_hwmgr *hwmgr)
{
	struct smu7_hwmgr *data = (struct smu7_hwmgr *)(hwmgr->backend);
	struct phm_ppt_v1_information *table_info =
			(struct phm_ppt_v1_information *)hwmgr->pptable;
	int result = 0;
	uint32_t tmp;

	if (SMU7_VOLTAGE_CONTROL_BY_GPIO == data->mvdd_control) {
		result = atomctrl_get_voltage_table_v3(hwmgr,
				VOLTAGE_TYPE_MVDDC, VOLTAGE_OBJ_GPIO_LUT,
				&(data->mvdd_voltage_table));
		PP_ASSERT_WITH_CODE((0 == result),
				"Failed to retrieve MVDD table.",
				return result);
	} else if (SMU7_VOLTAGE_CONTROL_BY_SVID2 == data->mvdd_control) {
		if (hwmgr->pp_table_version == PP_TABLE_V1)
			result = phm_get_svi2_mvdd_voltage_table(&(data->mvdd_voltage_table),
					table_info->vdd_dep_on_mclk);
		else if (hwmgr->pp_table_version == PP_TABLE_V0)
			result = phm_get_svi2_voltage_table_v0(&(data->mvdd_voltage_table),
					hwmgr->dyn_state.mvdd_dependency_on_mclk);

		PP_ASSERT_WITH_CODE((0 == result),
				"Failed to retrieve SVI2 MVDD table from dependancy table.",
				return result;);
	}

	if (SMU7_VOLTAGE_CONTROL_BY_GPIO == data->vddci_control) {
		result = atomctrl_get_voltage_table_v3(hwmgr,
				VOLTAGE_TYPE_VDDCI, VOLTAGE_OBJ_GPIO_LUT,
				&(data->vddci_voltage_table));
		PP_ASSERT_WITH_CODE((0 == result),
				"Failed to retrieve VDDCI table.",
				return result);
	} else if (SMU7_VOLTAGE_CONTROL_BY_SVID2 == data->vddci_control) {
		if (hwmgr->pp_table_version == PP_TABLE_V1)
			result = phm_get_svi2_vddci_voltage_table(&(data->vddci_voltage_table),
					table_info->vdd_dep_on_mclk);
		else if (hwmgr->pp_table_version == PP_TABLE_V0)
			result = phm_get_svi2_voltage_table_v0(&(data->vddci_voltage_table),
					hwmgr->dyn_state.vddci_dependency_on_mclk);
		PP_ASSERT_WITH_CODE((0 == result),
				"Failed to retrieve SVI2 VDDCI table from dependancy table.",
				return result);
	}

	if (SMU7_VOLTAGE_CONTROL_BY_SVID2 == data->vdd_gfx_control) {
		/* VDDGFX has only SVI2 voltage control */
		result = phm_get_svi2_vdd_voltage_table(&(data->vddgfx_voltage_table),
					table_info->vddgfx_lookup_table);
		PP_ASSERT_WITH_CODE((0 == result),
			"Failed to retrieve SVI2 VDDGFX table from lookup table.", return result;);
	}


	if (SMU7_VOLTAGE_CONTROL_BY_GPIO == data->voltage_control) {
		result = atomctrl_get_voltage_table_v3(hwmgr,
					VOLTAGE_TYPE_VDDC, VOLTAGE_OBJ_GPIO_LUT,
					&data->vddc_voltage_table);
		PP_ASSERT_WITH_CODE((0 == result),
			"Failed to retrieve VDDC table.", return result;);
	} else if (SMU7_VOLTAGE_CONTROL_BY_SVID2 == data->voltage_control) {

		if (hwmgr->pp_table_version == PP_TABLE_V0)
			result = phm_get_svi2_voltage_table_v0(&data->vddc_voltage_table,
					hwmgr->dyn_state.vddc_dependency_on_mclk);
		else if (hwmgr->pp_table_version == PP_TABLE_V1)
			result = phm_get_svi2_vdd_voltage_table(&(data->vddc_voltage_table),
				table_info->vddc_lookup_table);

		PP_ASSERT_WITH_CODE((0 == result),
			"Failed to retrieve SVI2 VDDC table from dependancy table.", return result;);
	}

	tmp = smum_get_mac_definition(hwmgr, SMU_MAX_LEVELS_VDDC);
	PP_ASSERT_WITH_CODE(
			(data->vddc_voltage_table.count <= tmp),
		"Too many voltage values for VDDC. Trimming to fit state table.",
			phm_trim_voltage_table_to_fit_state_table(tmp,
						&(data->vddc_voltage_table)));

	tmp = smum_get_mac_definition(hwmgr, SMU_MAX_LEVELS_VDDGFX);
	PP_ASSERT_WITH_CODE(
			(data->vddgfx_voltage_table.count <= tmp),
		"Too many voltage values for VDDC. Trimming to fit state table.",
			phm_trim_voltage_table_to_fit_state_table(tmp,
						&(data->vddgfx_voltage_table)));

	tmp = smum_get_mac_definition(hwmgr, SMU_MAX_LEVELS_VDDCI);
	PP_ASSERT_WITH_CODE(
			(data->vddci_voltage_table.count <= tmp),
		"Too many voltage values for VDDCI. Trimming to fit state table.",
			phm_trim_voltage_table_to_fit_state_table(tmp,
					&(data->vddci_voltage_table)));

	tmp = smum_get_mac_definition(hwmgr, SMU_MAX_LEVELS_MVDD);
	PP_ASSERT_WITH_CODE(
			(data->mvdd_voltage_table.count <= tmp),
		"Too many voltage values for MVDD. Trimming to fit state table.",
			phm_trim_voltage_table_to_fit_state_table(tmp,
						&(data->mvdd_voltage_table)));

	return 0;
}

/**
* Programs static screed detection parameters
*
* @param    hwmgr  the address of the powerplay hardware manager.
* @return   always 0
*/
static int smu7_program_static_screen_threshold_parameters(
							struct pp_hwmgr *hwmgr)
{
	struct smu7_hwmgr *data = (struct smu7_hwmgr *)(hwmgr->backend);

	/* Set static screen threshold unit */
	PHM_WRITE_INDIRECT_FIELD(hwmgr->device, CGS_IND_REG__SMC,
			CG_STATIC_SCREEN_PARAMETER, STATIC_SCREEN_THRESHOLD_UNIT,
			data->static_screen_threshold_unit);
	/* Set static screen threshold */
	PHM_WRITE_INDIRECT_FIELD(hwmgr->device, CGS_IND_REG__SMC,
			CG_STATIC_SCREEN_PARAMETER, STATIC_SCREEN_THRESHOLD,
			data->static_screen_threshold);

	return 0;
}

/**
* Setup display gap for glitch free memory clock switching.
*
* @param    hwmgr  the address of the powerplay hardware manager.
* @return   always  0
*/
static int smu7_enable_display_gap(struct pp_hwmgr *hwmgr)
{
	uint32_t display_gap =
			cgs_read_ind_register(hwmgr->device, CGS_IND_REG__SMC,
					ixCG_DISPLAY_GAP_CNTL);

	display_gap = PHM_SET_FIELD(display_gap, CG_DISPLAY_GAP_CNTL,
			DISP_GAP, DISPLAY_GAP_IGNORE);

	display_gap = PHM_SET_FIELD(display_gap, CG_DISPLAY_GAP_CNTL,
			DISP_GAP_MCHG, DISPLAY_GAP_VBLANK);

	cgs_write_ind_register(hwmgr->device, CGS_IND_REG__SMC,
			ixCG_DISPLAY_GAP_CNTL, display_gap);

	return 0;
}

/**
* Programs activity state transition voting clients
*
* @param    hwmgr  the address of the powerplay hardware manager.
* @return   always  0
*/
static int smu7_program_voting_clients(struct pp_hwmgr *hwmgr)
{
	struct smu7_hwmgr *data = (struct smu7_hwmgr *)(hwmgr->backend);
	int i;

	/* Clear reset for voting clients before enabling DPM */
	PHM_WRITE_INDIRECT_FIELD(hwmgr->device, CGS_IND_REG__SMC,
			SCLK_PWRMGT_CNTL, RESET_SCLK_CNT, 0);
	PHM_WRITE_INDIRECT_FIELD(hwmgr->device, CGS_IND_REG__SMC,
			SCLK_PWRMGT_CNTL, RESET_BUSY_CNT, 0);

	for (i = 0; i < 8; i++)
		cgs_write_ind_register(hwmgr->device, CGS_IND_REG__SMC,
					ixCG_FREQ_TRAN_VOTING_0 + i * 4,
					data->voting_rights_clients[i]);
	return 0;
}

static int smu7_clear_voting_clients(struct pp_hwmgr *hwmgr)
{
	int i;

	/* Reset voting clients before disabling DPM */
	PHM_WRITE_INDIRECT_FIELD(hwmgr->device, CGS_IND_REG__SMC,
			SCLK_PWRMGT_CNTL, RESET_SCLK_CNT, 1);
	PHM_WRITE_INDIRECT_FIELD(hwmgr->device, CGS_IND_REG__SMC,
			SCLK_PWRMGT_CNTL, RESET_BUSY_CNT, 1);

	for (i = 0; i < 8; i++)
		cgs_write_ind_register(hwmgr->device, CGS_IND_REG__SMC,
				ixCG_FREQ_TRAN_VOTING_0 + i * 4, 0);

	return 0;
}

/* Copy one arb setting to another and then switch the active set.
 * arb_src and arb_dest is one of the MC_CG_ARB_FREQ_Fx constants.
 */
static int smu7_copy_and_switch_arb_sets(struct pp_hwmgr *hwmgr,
		uint32_t arb_src, uint32_t arb_dest)
{
	uint32_t mc_arb_dram_timing;
	uint32_t mc_arb_dram_timing2;
	uint32_t burst_time;
	uint32_t mc_cg_config;

	switch (arb_src) {
	case MC_CG_ARB_FREQ_F0:
		mc_arb_dram_timing  = cgs_read_register(hwmgr->device, mmMC_ARB_DRAM_TIMING);
		mc_arb_dram_timing2 = cgs_read_register(hwmgr->device, mmMC_ARB_DRAM_TIMING2);
		burst_time = PHM_READ_FIELD(hwmgr->device, MC_ARB_BURST_TIME, STATE0);
		break;
	case MC_CG_ARB_FREQ_F1:
		mc_arb_dram_timing  = cgs_read_register(hwmgr->device, mmMC_ARB_DRAM_TIMING_1);
		mc_arb_dram_timing2 = cgs_read_register(hwmgr->device, mmMC_ARB_DRAM_TIMING2_1);
		burst_time = PHM_READ_FIELD(hwmgr->device, MC_ARB_BURST_TIME, STATE1);
		break;
	default:
		return -EINVAL;
	}

	switch (arb_dest) {
	case MC_CG_ARB_FREQ_F0:
		cgs_write_register(hwmgr->device, mmMC_ARB_DRAM_TIMING, mc_arb_dram_timing);
		cgs_write_register(hwmgr->device, mmMC_ARB_DRAM_TIMING2, mc_arb_dram_timing2);
		PHM_WRITE_FIELD(hwmgr->device, MC_ARB_BURST_TIME, STATE0, burst_time);
		break;
	case MC_CG_ARB_FREQ_F1:
		cgs_write_register(hwmgr->device, mmMC_ARB_DRAM_TIMING_1, mc_arb_dram_timing);
		cgs_write_register(hwmgr->device, mmMC_ARB_DRAM_TIMING2_1, mc_arb_dram_timing2);
		PHM_WRITE_FIELD(hwmgr->device, MC_ARB_BURST_TIME, STATE1, burst_time);
		break;
	default:
		return -EINVAL;
	}

	mc_cg_config = cgs_read_register(hwmgr->device, mmMC_CG_CONFIG);
	mc_cg_config |= 0x0000000F;
	cgs_write_register(hwmgr->device, mmMC_CG_CONFIG, mc_cg_config);
	PHM_WRITE_FIELD(hwmgr->device, MC_ARB_CG, CG_ARB_REQ, arb_dest);

	return 0;
}

static int smu7_reset_to_default(struct pp_hwmgr *hwmgr)
{
	return smum_send_msg_to_smc(hwmgr, PPSMC_MSG_ResetToDefaults);
}

/**
* Initial switch from ARB F0->F1
*
* @param    hwmgr  the address of the powerplay hardware manager.
* @return   always 0
* This function is to be called from the SetPowerState table.
*/
static int smu7_initial_switch_from_arbf0_to_f1(struct pp_hwmgr *hwmgr)
{
	return smu7_copy_and_switch_arb_sets(hwmgr,
			MC_CG_ARB_FREQ_F0, MC_CG_ARB_FREQ_F1);
}

static int smu7_force_switch_to_arbf0(struct pp_hwmgr *hwmgr)
{
	uint32_t tmp;

	tmp = (cgs_read_ind_register(hwmgr->device,
			CGS_IND_REG__SMC, ixSMC_SCRATCH9) &
			0x0000ff00) >> 8;

	if (tmp == MC_CG_ARB_FREQ_F0)
		return 0;

	return smu7_copy_and_switch_arb_sets(hwmgr,
			tmp, MC_CG_ARB_FREQ_F0);
}

static int smu7_setup_default_pcie_table(struct pp_hwmgr *hwmgr)
{
	struct smu7_hwmgr *data = (struct smu7_hwmgr *)(hwmgr->backend);

	struct phm_ppt_v1_information *table_info =
			(struct phm_ppt_v1_information *)(hwmgr->pptable);
	struct phm_ppt_v1_pcie_table *pcie_table = NULL;

	uint32_t i, max_entry;
	uint32_t tmp;

	PP_ASSERT_WITH_CODE((data->use_pcie_performance_levels ||
			data->use_pcie_power_saving_levels), "No pcie performance levels!",
			return -EINVAL);

	if (table_info != NULL)
		pcie_table = table_info->pcie_table;

	if (data->use_pcie_performance_levels &&
			!data->use_pcie_power_saving_levels) {
		data->pcie_gen_power_saving = data->pcie_gen_performance;
		data->pcie_lane_power_saving = data->pcie_lane_performance;
	} else if (!data->use_pcie_performance_levels &&
			data->use_pcie_power_saving_levels) {
		data->pcie_gen_performance = data->pcie_gen_power_saving;
		data->pcie_lane_performance = data->pcie_lane_power_saving;
	}
	tmp = smum_get_mac_definition(hwmgr, SMU_MAX_LEVELS_LINK);
	phm_reset_single_dpm_table(&data->dpm_table.pcie_speed_table,
					tmp,
					MAX_REGULAR_DPM_NUMBER);

	if (pcie_table != NULL) {
		/* max_entry is used to make sure we reserve one PCIE level
		 * for boot level (fix for A+A PSPP issue).
		 * If PCIE table from PPTable have ULV entry + 8 entries,
		 * then ignore the last entry.*/
		max_entry = (tmp < pcie_table->count) ? tmp : pcie_table->count;
		for (i = 1; i < max_entry; i++) {
			phm_setup_pcie_table_entry(&data->dpm_table.pcie_speed_table, i - 1,
					get_pcie_gen_support(data->pcie_gen_cap,
							pcie_table->entries[i].gen_speed),
					get_pcie_lane_support(data->pcie_lane_cap,
							pcie_table->entries[i].lane_width));
		}
		data->dpm_table.pcie_speed_table.count = max_entry - 1;
		smum_update_smc_table(hwmgr, SMU_BIF_TABLE);
	} else {
		/* Hardcode Pcie Table */
		phm_setup_pcie_table_entry(&data->dpm_table.pcie_speed_table, 0,
				get_pcie_gen_support(data->pcie_gen_cap,
						PP_Min_PCIEGen),
				get_pcie_lane_support(data->pcie_lane_cap,
						PP_Max_PCIELane));
		phm_setup_pcie_table_entry(&data->dpm_table.pcie_speed_table, 1,
				get_pcie_gen_support(data->pcie_gen_cap,
						PP_Min_PCIEGen),
				get_pcie_lane_support(data->pcie_lane_cap,
						PP_Max_PCIELane));
		phm_setup_pcie_table_entry(&data->dpm_table.pcie_speed_table, 2,
				get_pcie_gen_support(data->pcie_gen_cap,
						PP_Max_PCIEGen),
				get_pcie_lane_support(data->pcie_lane_cap,
						PP_Max_PCIELane));
		phm_setup_pcie_table_entry(&data->dpm_table.pcie_speed_table, 3,
				get_pcie_gen_support(data->pcie_gen_cap,
						PP_Max_PCIEGen),
				get_pcie_lane_support(data->pcie_lane_cap,
						PP_Max_PCIELane));
		phm_setup_pcie_table_entry(&data->dpm_table.pcie_speed_table, 4,
				get_pcie_gen_support(data->pcie_gen_cap,
						PP_Max_PCIEGen),
				get_pcie_lane_support(data->pcie_lane_cap,
						PP_Max_PCIELane));
		phm_setup_pcie_table_entry(&data->dpm_table.pcie_speed_table, 5,
				get_pcie_gen_support(data->pcie_gen_cap,
						PP_Max_PCIEGen),
				get_pcie_lane_support(data->pcie_lane_cap,
						PP_Max_PCIELane));

		data->dpm_table.pcie_speed_table.count = 6;
	}
	/* Populate last level for boot PCIE level, but do not increment count. */
	if (hwmgr->chip_family == AMDGPU_FAMILY_CI) {
		for (i = 0; i <= data->dpm_table.pcie_speed_table.count; i++)
			phm_setup_pcie_table_entry(&data->dpm_table.pcie_speed_table, i,
				get_pcie_gen_support(data->pcie_gen_cap,
						PP_Max_PCIEGen),
				data->vbios_boot_state.pcie_lane_bootup_value);
	} else {
		phm_setup_pcie_table_entry(&data->dpm_table.pcie_speed_table,
			data->dpm_table.pcie_speed_table.count,
			get_pcie_gen_support(data->pcie_gen_cap,
					PP_Min_PCIEGen),
			get_pcie_lane_support(data->pcie_lane_cap,
					PP_Max_PCIELane));
	}
	return 0;
}

static int smu7_reset_dpm_tables(struct pp_hwmgr *hwmgr)
{
	struct smu7_hwmgr *data = (struct smu7_hwmgr *)(hwmgr->backend);

	memset(&(data->dpm_table), 0x00, sizeof(data->dpm_table));

	phm_reset_single_dpm_table(
			&data->dpm_table.sclk_table,
				smum_get_mac_definition(hwmgr,
					SMU_MAX_LEVELS_GRAPHICS),
					MAX_REGULAR_DPM_NUMBER);
	phm_reset_single_dpm_table(
			&data->dpm_table.mclk_table,
			smum_get_mac_definition(hwmgr,
				SMU_MAX_LEVELS_MEMORY), MAX_REGULAR_DPM_NUMBER);

	phm_reset_single_dpm_table(
			&data->dpm_table.vddc_table,
				smum_get_mac_definition(hwmgr,
					SMU_MAX_LEVELS_VDDC),
					MAX_REGULAR_DPM_NUMBER);
	phm_reset_single_dpm_table(
			&data->dpm_table.vddci_table,
			smum_get_mac_definition(hwmgr,
				SMU_MAX_LEVELS_VDDCI), MAX_REGULAR_DPM_NUMBER);

	phm_reset_single_dpm_table(
			&data->dpm_table.mvdd_table,
				smum_get_mac_definition(hwmgr,
					SMU_MAX_LEVELS_MVDD),
					MAX_REGULAR_DPM_NUMBER);
	return 0;
}
/*
 * This function is to initialize all DPM state tables
 * for SMU7 based on the dependency table.
 * Dynamic state patching function will then trim these
 * state tables to the allowed range based
 * on the power policy or external client requests,
 * such as UVD request, etc.
 */

static int smu7_setup_dpm_tables_v0(struct pp_hwmgr *hwmgr)
{
	struct smu7_hwmgr *data = (struct smu7_hwmgr *)(hwmgr->backend);
	struct phm_clock_voltage_dependency_table *allowed_vdd_sclk_table =
		hwmgr->dyn_state.vddc_dependency_on_sclk;
	struct phm_clock_voltage_dependency_table *allowed_vdd_mclk_table =
		hwmgr->dyn_state.vddc_dependency_on_mclk;
	struct phm_cac_leakage_table *std_voltage_table =
		hwmgr->dyn_state.cac_leakage_table;
	uint32_t i;

	PP_ASSERT_WITH_CODE(allowed_vdd_sclk_table != NULL,
		"SCLK dependency table is missing. This table is mandatory", return -EINVAL);
	PP_ASSERT_WITH_CODE(allowed_vdd_sclk_table->count >= 1,
		"SCLK dependency table has to have is missing. This table is mandatory", return -EINVAL);

	PP_ASSERT_WITH_CODE(allowed_vdd_mclk_table != NULL,
		"MCLK dependency table is missing. This table is mandatory", return -EINVAL);
	PP_ASSERT_WITH_CODE(allowed_vdd_mclk_table->count >= 1,
		"VMCLK dependency table has to have is missing. This table is mandatory", return -EINVAL);


	/* Initialize Sclk DPM table based on allow Sclk values*/
	data->dpm_table.sclk_table.count = 0;

	for (i = 0; i < allowed_vdd_sclk_table->count; i++) {
		if (i == 0 || data->dpm_table.sclk_table.dpm_levels[data->dpm_table.sclk_table.count-1].value !=
				allowed_vdd_sclk_table->entries[i].clk) {
			data->dpm_table.sclk_table.dpm_levels[data->dpm_table.sclk_table.count].value =
				allowed_vdd_sclk_table->entries[i].clk;
			data->dpm_table.sclk_table.dpm_levels[data->dpm_table.sclk_table.count].enabled = (i == 0) ? 1 : 0;
			data->dpm_table.sclk_table.count++;
		}
	}

	PP_ASSERT_WITH_CODE(allowed_vdd_mclk_table != NULL,
		"MCLK dependency table is missing. This table is mandatory", return -EINVAL);
	/* Initialize Mclk DPM table based on allow Mclk values */
	data->dpm_table.mclk_table.count = 0;
	for (i = 0; i < allowed_vdd_mclk_table->count; i++) {
		if (i == 0 || data->dpm_table.mclk_table.dpm_levels[data->dpm_table.mclk_table.count-1].value !=
			allowed_vdd_mclk_table->entries[i].clk) {
			data->dpm_table.mclk_table.dpm_levels[data->dpm_table.mclk_table.count].value =
				allowed_vdd_mclk_table->entries[i].clk;
			data->dpm_table.mclk_table.dpm_levels[data->dpm_table.mclk_table.count].enabled = (i == 0) ? 1 : 0;
			data->dpm_table.mclk_table.count++;
		}
	}

	/* Initialize Vddc DPM table based on allow Vddc values.  And populate corresponding std values. */
	for (i = 0; i < allowed_vdd_sclk_table->count; i++) {
		data->dpm_table.vddc_table.dpm_levels[i].value = allowed_vdd_mclk_table->entries[i].v;
		data->dpm_table.vddc_table.dpm_levels[i].param1 = std_voltage_table->entries[i].Leakage;
		/* param1 is for corresponding std voltage */
		data->dpm_table.vddc_table.dpm_levels[i].enabled = 1;
	}

	data->dpm_table.vddc_table.count = allowed_vdd_sclk_table->count;
	allowed_vdd_mclk_table = hwmgr->dyn_state.vddci_dependency_on_mclk;

	if (NULL != allowed_vdd_mclk_table) {
		/* Initialize Vddci DPM table based on allow Mclk values */
		for (i = 0; i < allowed_vdd_mclk_table->count; i++) {
			data->dpm_table.vddci_table.dpm_levels[i].value = allowed_vdd_mclk_table->entries[i].v;
			data->dpm_table.vddci_table.dpm_levels[i].enabled = 1;
		}
		data->dpm_table.vddci_table.count = allowed_vdd_mclk_table->count;
	}

	allowed_vdd_mclk_table = hwmgr->dyn_state.mvdd_dependency_on_mclk;

	if (NULL != allowed_vdd_mclk_table) {
		/*
		 * Initialize MVDD DPM table based on allow Mclk
		 * values
		 */
		for (i = 0; i < allowed_vdd_mclk_table->count; i++) {
			data->dpm_table.mvdd_table.dpm_levels[i].value = allowed_vdd_mclk_table->entries[i].v;
			data->dpm_table.mvdd_table.dpm_levels[i].enabled = 1;
		}
		data->dpm_table.mvdd_table.count = allowed_vdd_mclk_table->count;
	}

	return 0;
}

static int smu7_setup_dpm_tables_v1(struct pp_hwmgr *hwmgr)
{
	struct smu7_hwmgr *data = (struct smu7_hwmgr *)(hwmgr->backend);
	struct phm_ppt_v1_information *table_info =
			(struct phm_ppt_v1_information *)(hwmgr->pptable);
	uint32_t i;

	struct phm_ppt_v1_clock_voltage_dependency_table *dep_sclk_table;
	struct phm_ppt_v1_clock_voltage_dependency_table *dep_mclk_table;

	if (table_info == NULL)
		return -EINVAL;

	dep_sclk_table = table_info->vdd_dep_on_sclk;
	dep_mclk_table = table_info->vdd_dep_on_mclk;

	PP_ASSERT_WITH_CODE(dep_sclk_table != NULL,
			"SCLK dependency table is missing.",
			return -EINVAL);
	PP_ASSERT_WITH_CODE(dep_sclk_table->count >= 1,
			"SCLK dependency table count is 0.",
			return -EINVAL);

	PP_ASSERT_WITH_CODE(dep_mclk_table != NULL,
			"MCLK dependency table is missing.",
			return -EINVAL);
	PP_ASSERT_WITH_CODE(dep_mclk_table->count >= 1,
			"MCLK dependency table count is 0",
			return -EINVAL);

	/* Initialize Sclk DPM table based on allow Sclk values */
	data->dpm_table.sclk_table.count = 0;
	for (i = 0; i < dep_sclk_table->count; i++) {
		if (i == 0 || data->dpm_table.sclk_table.dpm_levels[data->dpm_table.sclk_table.count - 1].value !=
						dep_sclk_table->entries[i].clk) {

			data->dpm_table.sclk_table.dpm_levels[data->dpm_table.sclk_table.count].value =
					dep_sclk_table->entries[i].clk;

			data->dpm_table.sclk_table.dpm_levels[data->dpm_table.sclk_table.count].enabled =
					(i == 0) ? true : false;
			data->dpm_table.sclk_table.count++;
		}
	}
	if (hwmgr->platform_descriptor.overdriveLimit.engineClock == 0)
		hwmgr->platform_descriptor.overdriveLimit.engineClock = dep_sclk_table->entries[i-1].clk;
	/* Initialize Mclk DPM table based on allow Mclk values */
	data->dpm_table.mclk_table.count = 0;
	for (i = 0; i < dep_mclk_table->count; i++) {
		if (i == 0 || data->dpm_table.mclk_table.dpm_levels
				[data->dpm_table.mclk_table.count - 1].value !=
						dep_mclk_table->entries[i].clk) {
			data->dpm_table.mclk_table.dpm_levels[data->dpm_table.mclk_table.count].value =
							dep_mclk_table->entries[i].clk;
			data->dpm_table.mclk_table.dpm_levels[data->dpm_table.mclk_table.count].enabled =
							(i == 0) ? true : false;
			data->dpm_table.mclk_table.count++;
		}
	}

	if (hwmgr->platform_descriptor.overdriveLimit.memoryClock == 0)
		hwmgr->platform_descriptor.overdriveLimit.memoryClock = dep_mclk_table->entries[i-1].clk;
	return 0;
}

static int smu7_odn_initial_default_setting(struct pp_hwmgr *hwmgr)
{
	struct smu7_hwmgr *data = (struct smu7_hwmgr *)(hwmgr->backend);
	struct smu7_odn_dpm_table *odn_table = &(data->odn_dpm_table);
	struct phm_ppt_v1_information *table_info =
			(struct phm_ppt_v1_information *)(hwmgr->pptable);
	uint32_t i;

	struct phm_ppt_v1_clock_voltage_dependency_table *dep_sclk_table;
	struct phm_ppt_v1_clock_voltage_dependency_table *dep_mclk_table;
	struct phm_odn_performance_level *entries;

	if (table_info == NULL)
		return -EINVAL;

	dep_sclk_table = table_info->vdd_dep_on_sclk;
	dep_mclk_table = table_info->vdd_dep_on_mclk;

	odn_table->odn_core_clock_dpm_levels.num_of_pl =
						data->golden_dpm_table.sclk_table.count;
	entries = odn_table->odn_core_clock_dpm_levels.entries;
	for (i=0; i<data->golden_dpm_table.sclk_table.count; i++) {
		entries[i].clock = data->golden_dpm_table.sclk_table.dpm_levels[i].value;
		entries[i].enabled = true;
		entries[i].vddc = dep_sclk_table->entries[i].vddc;
	}

	smu_get_voltage_dependency_table_ppt_v1(dep_sclk_table,
		(struct phm_ppt_v1_clock_voltage_dependency_table *)&(odn_table->vdd_dependency_on_sclk));

	odn_table->odn_memory_clock_dpm_levels.num_of_pl =
						data->golden_dpm_table.mclk_table.count;
	entries = odn_table->odn_memory_clock_dpm_levels.entries;
	for (i=0; i<data->golden_dpm_table.mclk_table.count; i++) {
		entries[i].clock = data->golden_dpm_table.mclk_table.dpm_levels[i].value;
		entries[i].enabled = true;
		entries[i].vddc = dep_mclk_table->entries[i].vddc;
	}

	smu_get_voltage_dependency_table_ppt_v1(dep_mclk_table,
		(struct phm_ppt_v1_clock_voltage_dependency_table *)&(odn_table->vdd_dependency_on_mclk));

	return 0;
}

static void smu7_setup_voltage_range_from_vbios(struct pp_hwmgr *hwmgr)
{
	struct smu7_hwmgr *data = (struct smu7_hwmgr *)(hwmgr->backend);
	struct phm_ppt_v1_clock_voltage_dependency_table *dep_sclk_table;
	struct phm_ppt_v1_information *table_info =
			(struct phm_ppt_v1_information *)(hwmgr->pptable);
	uint32_t min_vddc = 0;
	uint32_t max_vddc = 0;

	if (!table_info)
		return;

	dep_sclk_table = table_info->vdd_dep_on_sclk;

	atomctrl_get_voltage_range(hwmgr, &max_vddc, &min_vddc);

	if (min_vddc == 0 || min_vddc > 2000
		|| min_vddc > dep_sclk_table->entries[0].vddc)
		min_vddc = dep_sclk_table->entries[0].vddc;

	if (max_vddc == 0 || max_vddc > 2000
		|| max_vddc < dep_sclk_table->entries[dep_sclk_table->count-1].vddc)
		max_vddc = dep_sclk_table->entries[dep_sclk_table->count-1].vddc;

	data->odn_dpm_table.min_vddc = min_vddc;
	data->odn_dpm_table.max_vddc = max_vddc;
}

static void smu7_check_dpm_table_updated(struct pp_hwmgr *hwmgr)
{
	struct smu7_hwmgr *data = (struct smu7_hwmgr *)(hwmgr->backend);
	struct smu7_odn_dpm_table *odn_table = &(data->odn_dpm_table);
	struct phm_ppt_v1_information *table_info =
			(struct phm_ppt_v1_information *)(hwmgr->pptable);
	uint32_t i;

	struct phm_ppt_v1_clock_voltage_dependency_table *dep_table;
	struct phm_ppt_v1_clock_voltage_dependency_table *odn_dep_table;

	if (table_info == NULL)
		return;

	for (i = 0; i < data->dpm_table.sclk_table.count; i++) {
		if (odn_table->odn_core_clock_dpm_levels.entries[i].clock !=
					data->dpm_table.sclk_table.dpm_levels[i].value) {
			data->need_update_smu7_dpm_table |= DPMTABLE_OD_UPDATE_SCLK;
			break;
		}
	}

	for (i = 0; i < data->dpm_table.mclk_table.count; i++) {
		if (odn_table->odn_memory_clock_dpm_levels.entries[i].clock !=
					data->dpm_table.mclk_table.dpm_levels[i].value) {
			data->need_update_smu7_dpm_table |= DPMTABLE_OD_UPDATE_MCLK;
			break;
		}
	}

	dep_table = table_info->vdd_dep_on_mclk;
	odn_dep_table = (struct phm_ppt_v1_clock_voltage_dependency_table *)&(odn_table->vdd_dependency_on_mclk);

	for (i = 0; i < dep_table->count; i++) {
		if (dep_table->entries[i].vddc != odn_dep_table->entries[i].vddc) {
			data->need_update_smu7_dpm_table |= DPMTABLE_OD_UPDATE_VDDC | DPMTABLE_OD_UPDATE_MCLK;
			return;
		}
	}

	dep_table = table_info->vdd_dep_on_sclk;
	odn_dep_table = (struct phm_ppt_v1_clock_voltage_dependency_table *)&(odn_table->vdd_dependency_on_sclk);
	for (i = 0; i < dep_table->count; i++) {
		if (dep_table->entries[i].vddc != odn_dep_table->entries[i].vddc) {
			data->need_update_smu7_dpm_table |= DPMTABLE_OD_UPDATE_VDDC | DPMTABLE_OD_UPDATE_SCLK;
			return;
		}
	}
	if (data->need_update_smu7_dpm_table & DPMTABLE_OD_UPDATE_VDDC) {
		data->need_update_smu7_dpm_table &= ~DPMTABLE_OD_UPDATE_VDDC;
		data->need_update_smu7_dpm_table |= DPMTABLE_OD_UPDATE_SCLK | DPMTABLE_OD_UPDATE_MCLK;
	}
}

static int smu7_setup_default_dpm_tables(struct pp_hwmgr *hwmgr)
{
	struct smu7_hwmgr *data = (struct smu7_hwmgr *)(hwmgr->backend);

	smu7_reset_dpm_tables(hwmgr);

	if (hwmgr->pp_table_version == PP_TABLE_V1)
		smu7_setup_dpm_tables_v1(hwmgr);
	else if (hwmgr->pp_table_version == PP_TABLE_V0)
		smu7_setup_dpm_tables_v0(hwmgr);

	smu7_setup_default_pcie_table(hwmgr);

	/* save a copy of the default DPM table */
	memcpy(&(data->golden_dpm_table), &(data->dpm_table),
			sizeof(struct smu7_dpm_table));

	/* initialize ODN table */
	if (hwmgr->od_enabled) {
		if (data->odn_dpm_table.max_vddc) {
			smu7_check_dpm_table_updated(hwmgr);
		} else {
			smu7_setup_voltage_range_from_vbios(hwmgr);
			smu7_odn_initial_default_setting(hwmgr);
		}
	}
	return 0;
}

static int smu7_enable_vrhot_gpio_interrupt(struct pp_hwmgr *hwmgr)
{

	if (phm_cap_enabled(hwmgr->platform_descriptor.platformCaps,
			PHM_PlatformCaps_RegulatorHot))
		return smum_send_msg_to_smc(hwmgr,
				PPSMC_MSG_EnableVRHotGPIOInterrupt);

	return 0;
}

static int smu7_enable_sclk_control(struct pp_hwmgr *hwmgr)
{
	PHM_WRITE_INDIRECT_FIELD(hwmgr->device, CGS_IND_REG__SMC, SCLK_PWRMGT_CNTL,
			SCLK_PWRMGT_OFF, 0);
	return 0;
}

static int smu7_enable_ulv(struct pp_hwmgr *hwmgr)
{
	struct smu7_hwmgr *data = (struct smu7_hwmgr *)(hwmgr->backend);

	if (data->ulv_supported)
		return smum_send_msg_to_smc(hwmgr, PPSMC_MSG_EnableULV);

	return 0;
}

static int smu7_disable_ulv(struct pp_hwmgr *hwmgr)
{
	struct smu7_hwmgr *data = (struct smu7_hwmgr *)(hwmgr->backend);

	if (data->ulv_supported)
		return smum_send_msg_to_smc(hwmgr, PPSMC_MSG_DisableULV);

	return 0;
}

static int smu7_enable_deep_sleep_master_switch(struct pp_hwmgr *hwmgr)
{
	if (phm_cap_enabled(hwmgr->platform_descriptor.platformCaps,
			PHM_PlatformCaps_SclkDeepSleep)) {
		if (smum_send_msg_to_smc(hwmgr, PPSMC_MSG_MASTER_DeepSleep_ON))
			PP_ASSERT_WITH_CODE(false,
					"Attempt to enable Master Deep Sleep switch failed!",
					return -EINVAL);
	} else {
		if (smum_send_msg_to_smc(hwmgr,
				PPSMC_MSG_MASTER_DeepSleep_OFF)) {
			PP_ASSERT_WITH_CODE(false,
					"Attempt to disable Master Deep Sleep switch failed!",
					return -EINVAL);
		}
	}

	return 0;
}

static int smu7_disable_deep_sleep_master_switch(struct pp_hwmgr *hwmgr)
{
	if (phm_cap_enabled(hwmgr->platform_descriptor.platformCaps,
			PHM_PlatformCaps_SclkDeepSleep)) {
		if (smum_send_msg_to_smc(hwmgr,
				PPSMC_MSG_MASTER_DeepSleep_OFF)) {
			PP_ASSERT_WITH_CODE(false,
					"Attempt to disable Master Deep Sleep switch failed!",
					return -EINVAL);
		}
	}

	return 0;
}

static int smu7_disable_sclk_vce_handshake(struct pp_hwmgr *hwmgr)
{
	struct smu7_hwmgr *data = (struct smu7_hwmgr *)(hwmgr->backend);
	uint32_t soft_register_value = 0;
	uint32_t handshake_disables_offset = data->soft_regs_start
				+ smum_get_offsetof(hwmgr,
					SMU_SoftRegisters, HandshakeDisables);

	soft_register_value = cgs_read_ind_register(hwmgr->device,
				CGS_IND_REG__SMC, handshake_disables_offset);
	soft_register_value |= SMU7_VCE_SCLK_HANDSHAKE_DISABLE;
	cgs_write_ind_register(hwmgr->device, CGS_IND_REG__SMC,
			handshake_disables_offset, soft_register_value);
	return 0;
}

static int smu7_disable_handshake_uvd(struct pp_hwmgr *hwmgr)
{
	struct smu7_hwmgr *data = (struct smu7_hwmgr *)(hwmgr->backend);
	uint32_t soft_register_value = 0;
	uint32_t handshake_disables_offset = data->soft_regs_start
				+ smum_get_offsetof(hwmgr,
					SMU_SoftRegisters, HandshakeDisables);

	soft_register_value = cgs_read_ind_register(hwmgr->device,
				CGS_IND_REG__SMC, handshake_disables_offset);
	soft_register_value |= smum_get_mac_definition(hwmgr,
					SMU_UVD_MCLK_HANDSHAKE_DISABLE);
	cgs_write_ind_register(hwmgr->device, CGS_IND_REG__SMC,
			handshake_disables_offset, soft_register_value);
	return 0;
}

static int smu7_enable_sclk_mclk_dpm(struct pp_hwmgr *hwmgr)
{
	struct smu7_hwmgr *data = (struct smu7_hwmgr *)(hwmgr->backend);

	/* enable SCLK dpm */
	if (!data->sclk_dpm_key_disabled) {
		if (hwmgr->chip_id == CHIP_VEGAM)
			smu7_disable_sclk_vce_handshake(hwmgr);

		PP_ASSERT_WITH_CODE(
		(0 == smum_send_msg_to_smc(hwmgr, PPSMC_MSG_DPM_Enable)),
		"Failed to enable SCLK DPM during DPM Start Function!",
		return -EINVAL);
	}

	/* enable MCLK dpm */
	if (0 == data->mclk_dpm_key_disabled) {
		if (!(hwmgr->feature_mask & PP_UVD_HANDSHAKE_MASK))
			smu7_disable_handshake_uvd(hwmgr);

		PP_ASSERT_WITH_CODE(
				(0 == smum_send_msg_to_smc(hwmgr,
						PPSMC_MSG_MCLKDPM_Enable)),
				"Failed to enable MCLK DPM during DPM Start Function!",
				return -EINVAL);

		if (hwmgr->chip_family != CHIP_VEGAM)
			PHM_WRITE_FIELD(hwmgr->device, MC_SEQ_CNTL_3, CAC_EN, 0x1);


		if (hwmgr->chip_family == AMDGPU_FAMILY_CI) {
			cgs_write_ind_register(hwmgr->device, CGS_IND_REG__SMC, 0xc0400d30, 0x5);
			cgs_write_ind_register(hwmgr->device, CGS_IND_REG__SMC, 0xc0400d3c, 0x5);
			cgs_write_ind_register(hwmgr->device, CGS_IND_REG__SMC, 0xc0400d80, 0x100005);
			udelay(10);
			cgs_write_ind_register(hwmgr->device, CGS_IND_REG__SMC, 0xc0400d30, 0x400005);
			cgs_write_ind_register(hwmgr->device, CGS_IND_REG__SMC, 0xc0400d3c, 0x400005);
			cgs_write_ind_register(hwmgr->device, CGS_IND_REG__SMC, 0xc0400d80, 0x500005);
		} else {
			cgs_write_ind_register(hwmgr->device, CGS_IND_REG__SMC, ixLCAC_MC0_CNTL, 0x5);
			cgs_write_ind_register(hwmgr->device, CGS_IND_REG__SMC, ixLCAC_MC1_CNTL, 0x5);
			cgs_write_ind_register(hwmgr->device, CGS_IND_REG__SMC, ixLCAC_CPL_CNTL, 0x100005);
			udelay(10);
			if (hwmgr->chip_id == CHIP_VEGAM) {
				cgs_write_ind_register(hwmgr->device, CGS_IND_REG__SMC, ixLCAC_MC0_CNTL, 0x400009);
				cgs_write_ind_register(hwmgr->device, CGS_IND_REG__SMC, ixLCAC_MC1_CNTL, 0x400009);
			} else {
				cgs_write_ind_register(hwmgr->device, CGS_IND_REG__SMC, ixLCAC_MC0_CNTL, 0x400005);
				cgs_write_ind_register(hwmgr->device, CGS_IND_REG__SMC, ixLCAC_MC1_CNTL, 0x400005);
			}
			cgs_write_ind_register(hwmgr->device, CGS_IND_REG__SMC, ixLCAC_CPL_CNTL, 0x500005);
		}
	}

	return 0;
}

static int smu7_start_dpm(struct pp_hwmgr *hwmgr)
{
	struct smu7_hwmgr *data = (struct smu7_hwmgr *)(hwmgr->backend);

	/*enable general power management */

	PHM_WRITE_INDIRECT_FIELD(hwmgr->device, CGS_IND_REG__SMC, GENERAL_PWRMGT,
			GLOBAL_PWRMGT_EN, 1);

	/* enable sclk deep sleep */

	PHM_WRITE_INDIRECT_FIELD(hwmgr->device, CGS_IND_REG__SMC, SCLK_PWRMGT_CNTL,
			DYNAMIC_PM_EN, 1);

	/* prepare for PCIE DPM */

	cgs_write_ind_register(hwmgr->device, CGS_IND_REG__SMC,
			data->soft_regs_start +
			smum_get_offsetof(hwmgr, SMU_SoftRegisters,
						VoltageChangeTimeout), 0x1000);
	PHM_WRITE_INDIRECT_FIELD(hwmgr->device, CGS_IND_REG__PCIE,
			SWRST_COMMAND_1, RESETLC, 0x0);

	if (hwmgr->chip_family == AMDGPU_FAMILY_CI)
		cgs_write_register(hwmgr->device, 0x1488,
			(cgs_read_register(hwmgr->device, 0x1488) & ~0x1));

	if (smu7_enable_sclk_mclk_dpm(hwmgr)) {
		pr_err("Failed to enable Sclk DPM and Mclk DPM!");
		return -EINVAL;
	}

	/* enable PCIE dpm */
	if (0 == data->pcie_dpm_key_disabled) {
		PP_ASSERT_WITH_CODE(
				(0 == smum_send_msg_to_smc(hwmgr,
						PPSMC_MSG_PCIeDPM_Enable)),
				"Failed to enable pcie DPM during DPM Start Function!",
				return -EINVAL);
	}

	if (phm_cap_enabled(hwmgr->platform_descriptor.platformCaps,
				PHM_PlatformCaps_Falcon_QuickTransition)) {
		PP_ASSERT_WITH_CODE((0 == smum_send_msg_to_smc(hwmgr,
				PPSMC_MSG_EnableACDCGPIOInterrupt)),
				"Failed to enable AC DC GPIO Interrupt!",
				);
	}

	return 0;
}

static int smu7_disable_sclk_mclk_dpm(struct pp_hwmgr *hwmgr)
{
	struct smu7_hwmgr *data = (struct smu7_hwmgr *)(hwmgr->backend);

	/* disable SCLK dpm */
	if (!data->sclk_dpm_key_disabled) {
		PP_ASSERT_WITH_CODE(true == smum_is_dpm_running(hwmgr),
				"Trying to disable SCLK DPM when DPM is disabled",
				return 0);
		smum_send_msg_to_smc(hwmgr, PPSMC_MSG_DPM_Disable);
	}

	/* disable MCLK dpm */
	if (!data->mclk_dpm_key_disabled) {
		PP_ASSERT_WITH_CODE(true == smum_is_dpm_running(hwmgr),
				"Trying to disable MCLK DPM when DPM is disabled",
				return 0);
		smum_send_msg_to_smc(hwmgr, PPSMC_MSG_MCLKDPM_Disable);
	}

	return 0;
}

static int smu7_stop_dpm(struct pp_hwmgr *hwmgr)
{
	struct smu7_hwmgr *data = (struct smu7_hwmgr *)(hwmgr->backend);

	/* disable general power management */
	PHM_WRITE_INDIRECT_FIELD(hwmgr->device, CGS_IND_REG__SMC, GENERAL_PWRMGT,
			GLOBAL_PWRMGT_EN, 0);
	/* disable sclk deep sleep */
	PHM_WRITE_INDIRECT_FIELD(hwmgr->device, CGS_IND_REG__SMC, SCLK_PWRMGT_CNTL,
			DYNAMIC_PM_EN, 0);

	/* disable PCIE dpm */
	if (!data->pcie_dpm_key_disabled) {
		PP_ASSERT_WITH_CODE(
				(smum_send_msg_to_smc(hwmgr,
						PPSMC_MSG_PCIeDPM_Disable) == 0),
				"Failed to disable pcie DPM during DPM Stop Function!",
				return -EINVAL);
	}

	smu7_disable_sclk_mclk_dpm(hwmgr);

	PP_ASSERT_WITH_CODE(true == smum_is_dpm_running(hwmgr),
			"Trying to disable voltage DPM when DPM is disabled",
			return 0);

	smum_send_msg_to_smc(hwmgr, PPSMC_MSG_Voltage_Cntl_Disable);

	return 0;
}

static void smu7_set_dpm_event_sources(struct pp_hwmgr *hwmgr, uint32_t sources)
{
	bool protection;
	enum DPM_EVENT_SRC src;

	switch (sources) {
	default:
		pr_err("Unknown throttling event sources.");
		/* fall through */
	case 0:
		protection = false;
		/* src is unused */
		break;
	case (1 << PHM_AutoThrottleSource_Thermal):
		protection = true;
		src = DPM_EVENT_SRC_DIGITAL;
		break;
	case (1 << PHM_AutoThrottleSource_External):
		protection = true;
		src = DPM_EVENT_SRC_EXTERNAL;
		break;
	case (1 << PHM_AutoThrottleSource_External) |
			(1 << PHM_AutoThrottleSource_Thermal):
		protection = true;
		src = DPM_EVENT_SRC_DIGITAL_OR_EXTERNAL;
		break;
	}
	/* Order matters - don't enable thermal protection for the wrong source. */
	if (protection) {
		PHM_WRITE_INDIRECT_FIELD(hwmgr->device, CGS_IND_REG__SMC, CG_THERMAL_CTRL,
				DPM_EVENT_SRC, src);
		PHM_WRITE_INDIRECT_FIELD(hwmgr->device, CGS_IND_REG__SMC, GENERAL_PWRMGT,
				THERMAL_PROTECTION_DIS,
				!phm_cap_enabled(hwmgr->platform_descriptor.platformCaps,
						PHM_PlatformCaps_ThermalController));
	} else
		PHM_WRITE_INDIRECT_FIELD(hwmgr->device, CGS_IND_REG__SMC, GENERAL_PWRMGT,
				THERMAL_PROTECTION_DIS, 1);
}

static int smu7_enable_auto_throttle_source(struct pp_hwmgr *hwmgr,
		PHM_AutoThrottleSource source)
{
	struct smu7_hwmgr *data = (struct smu7_hwmgr *)(hwmgr->backend);

	if (!(data->active_auto_throttle_sources & (1 << source))) {
		data->active_auto_throttle_sources |= 1 << source;
		smu7_set_dpm_event_sources(hwmgr, data->active_auto_throttle_sources);
	}
	return 0;
}

static int smu7_enable_thermal_auto_throttle(struct pp_hwmgr *hwmgr)
{
	return smu7_enable_auto_throttle_source(hwmgr, PHM_AutoThrottleSource_Thermal);
}

static int smu7_disable_auto_throttle_source(struct pp_hwmgr *hwmgr,
		PHM_AutoThrottleSource source)
{
	struct smu7_hwmgr *data = (struct smu7_hwmgr *)(hwmgr->backend);

	if (data->active_auto_throttle_sources & (1 << source)) {
		data->active_auto_throttle_sources &= ~(1 << source);
		smu7_set_dpm_event_sources(hwmgr, data->active_auto_throttle_sources);
	}
	return 0;
}

static int smu7_disable_thermal_auto_throttle(struct pp_hwmgr *hwmgr)
{
	return smu7_disable_auto_throttle_source(hwmgr, PHM_AutoThrottleSource_Thermal);
}

static int smu7_pcie_performance_request(struct pp_hwmgr *hwmgr)
{
	struct smu7_hwmgr *data = (struct smu7_hwmgr *)(hwmgr->backend);
	data->pcie_performance_request = true;

	return 0;
}

static int smu7_enable_dpm_tasks(struct pp_hwmgr *hwmgr)
{
	int tmp_result = 0;
	int result = 0;

	if (smu7_voltage_control(hwmgr)) {
		tmp_result = smu7_enable_voltage_control(hwmgr);
		PP_ASSERT_WITH_CODE(tmp_result == 0,
				"Failed to enable voltage control!",
				result = tmp_result);

		tmp_result = smu7_construct_voltage_tables(hwmgr);
		PP_ASSERT_WITH_CODE((0 == tmp_result),
				"Failed to construct voltage tables!",
				result = tmp_result);
	}
	smum_initialize_mc_reg_table(hwmgr);

	if (phm_cap_enabled(hwmgr->platform_descriptor.platformCaps,
			PHM_PlatformCaps_EngineSpreadSpectrumSupport))
		PHM_WRITE_INDIRECT_FIELD(hwmgr->device, CGS_IND_REG__SMC,
				GENERAL_PWRMGT, DYN_SPREAD_SPECTRUM_EN, 1);

	if (phm_cap_enabled(hwmgr->platform_descriptor.platformCaps,
			PHM_PlatformCaps_ThermalController))
		PHM_WRITE_INDIRECT_FIELD(hwmgr->device, CGS_IND_REG__SMC,
				GENERAL_PWRMGT, THERMAL_PROTECTION_DIS, 0);

	tmp_result = smu7_program_static_screen_threshold_parameters(hwmgr);
	PP_ASSERT_WITH_CODE((0 == tmp_result),
			"Failed to program static screen threshold parameters!",
			result = tmp_result);

	tmp_result = smu7_enable_display_gap(hwmgr);
	PP_ASSERT_WITH_CODE((0 == tmp_result),
			"Failed to enable display gap!", result = tmp_result);

	tmp_result = smu7_program_voting_clients(hwmgr);
	PP_ASSERT_WITH_CODE((0 == tmp_result),
			"Failed to program voting clients!", result = tmp_result);

	tmp_result = smum_process_firmware_header(hwmgr);
	PP_ASSERT_WITH_CODE((0 == tmp_result),
			"Failed to process firmware header!", result = tmp_result);

	if (hwmgr->chip_id != CHIP_VEGAM) {
		tmp_result = smu7_initial_switch_from_arbf0_to_f1(hwmgr);
		PP_ASSERT_WITH_CODE((0 == tmp_result),
				"Failed to initialize switch from ArbF0 to F1!",
				result = tmp_result);
	}

	result = smu7_setup_default_dpm_tables(hwmgr);
	PP_ASSERT_WITH_CODE(0 == result,
			"Failed to setup default DPM tables!", return result);

	tmp_result = smum_init_smc_table(hwmgr);
	PP_ASSERT_WITH_CODE((0 == tmp_result),
			"Failed to initialize SMC table!", result = tmp_result);

	tmp_result = smu7_enable_vrhot_gpio_interrupt(hwmgr);
	PP_ASSERT_WITH_CODE((0 == tmp_result),
			"Failed to enable VR hot GPIO interrupt!", result = tmp_result);

	smum_send_msg_to_smc(hwmgr, (PPSMC_Msg)PPSMC_NoDisplay);

	tmp_result = smu7_enable_sclk_control(hwmgr);
	PP_ASSERT_WITH_CODE((0 == tmp_result),
			"Failed to enable SCLK control!", result = tmp_result);

	tmp_result = smu7_enable_smc_voltage_controller(hwmgr);
	PP_ASSERT_WITH_CODE((0 == tmp_result),
			"Failed to enable voltage control!", result = tmp_result);

	tmp_result = smu7_enable_ulv(hwmgr);
	PP_ASSERT_WITH_CODE((0 == tmp_result),
			"Failed to enable ULV!", result = tmp_result);

	tmp_result = smu7_enable_deep_sleep_master_switch(hwmgr);
	PP_ASSERT_WITH_CODE((0 == tmp_result),
			"Failed to enable deep sleep master switch!", result = tmp_result);

	tmp_result = smu7_enable_didt_config(hwmgr);
	PP_ASSERT_WITH_CODE((tmp_result == 0),
			"Failed to enable deep sleep master switch!", result = tmp_result);

	tmp_result = smu7_start_dpm(hwmgr);
	PP_ASSERT_WITH_CODE((0 == tmp_result),
			"Failed to start DPM!", result = tmp_result);

	tmp_result = smu7_enable_smc_cac(hwmgr);
	PP_ASSERT_WITH_CODE((0 == tmp_result),
			"Failed to enable SMC CAC!", result = tmp_result);

	tmp_result = smu7_enable_power_containment(hwmgr);
	PP_ASSERT_WITH_CODE((0 == tmp_result),
			"Failed to enable power containment!", result = tmp_result);

	tmp_result = smu7_power_control_set_level(hwmgr);
	PP_ASSERT_WITH_CODE((0 == tmp_result),
			"Failed to power control set level!", result = tmp_result);

	tmp_result = smu7_enable_thermal_auto_throttle(hwmgr);
	PP_ASSERT_WITH_CODE((0 == tmp_result),
			"Failed to enable thermal auto throttle!", result = tmp_result);

	tmp_result = smu7_pcie_performance_request(hwmgr);
	PP_ASSERT_WITH_CODE((0 == tmp_result),
			"pcie performance request failed!", result = tmp_result);

	return 0;
}

static int smu7_avfs_control(struct pp_hwmgr *hwmgr, bool enable)
{
	if (!hwmgr->avfs_supported)
		return 0;

	if (enable) {
		if (!PHM_READ_VFPF_INDIRECT_FIELD(hwmgr->device,
				CGS_IND_REG__SMC, FEATURE_STATUS, AVS_ON)) {
			PP_ASSERT_WITH_CODE(!smum_send_msg_to_smc(
					hwmgr, PPSMC_MSG_EnableAvfs),
					"Failed to enable AVFS!",
					return -EINVAL);
		}
	} else if (PHM_READ_VFPF_INDIRECT_FIELD(hwmgr->device,
			CGS_IND_REG__SMC, FEATURE_STATUS, AVS_ON)) {
		PP_ASSERT_WITH_CODE(!smum_send_msg_to_smc(
				hwmgr, PPSMC_MSG_DisableAvfs),
				"Failed to disable AVFS!",
				return -EINVAL);
	}

	return 0;
}

static int smu7_update_avfs(struct pp_hwmgr *hwmgr)
{
	struct smu7_hwmgr *data = (struct smu7_hwmgr *)(hwmgr->backend);

	if (!hwmgr->avfs_supported)
		return 0;

	if (data->need_update_smu7_dpm_table & DPMTABLE_OD_UPDATE_VDDC) {
		smu7_avfs_control(hwmgr, false);
	} else if (data->need_update_smu7_dpm_table & DPMTABLE_OD_UPDATE_SCLK) {
		smu7_avfs_control(hwmgr, false);
		smu7_avfs_control(hwmgr, true);
	} else {
		smu7_avfs_control(hwmgr, true);
	}

	return 0;
}

int smu7_disable_dpm_tasks(struct pp_hwmgr *hwmgr)
{
	int tmp_result, result = 0;

	if (phm_cap_enabled(hwmgr->platform_descriptor.platformCaps,
			PHM_PlatformCaps_ThermalController))
		PHM_WRITE_INDIRECT_FIELD(hwmgr->device, CGS_IND_REG__SMC,
				GENERAL_PWRMGT, THERMAL_PROTECTION_DIS, 1);

	tmp_result = smu7_disable_power_containment(hwmgr);
	PP_ASSERT_WITH_CODE((tmp_result == 0),
			"Failed to disable power containment!", result = tmp_result);

	tmp_result = smu7_disable_smc_cac(hwmgr);
	PP_ASSERT_WITH_CODE((tmp_result == 0),
			"Failed to disable SMC CAC!", result = tmp_result);

	tmp_result = smu7_disable_didt_config(hwmgr);
	PP_ASSERT_WITH_CODE((tmp_result == 0),
			"Failed to disable DIDT!", result = tmp_result);

	PHM_WRITE_INDIRECT_FIELD(hwmgr->device, CGS_IND_REG__SMC,
			CG_SPLL_SPREAD_SPECTRUM, SSEN, 0);
	PHM_WRITE_INDIRECT_FIELD(hwmgr->device, CGS_IND_REG__SMC,
			GENERAL_PWRMGT, DYN_SPREAD_SPECTRUM_EN, 0);

	tmp_result = smu7_disable_thermal_auto_throttle(hwmgr);
	PP_ASSERT_WITH_CODE((tmp_result == 0),
			"Failed to disable thermal auto throttle!", result = tmp_result);

	tmp_result = smu7_avfs_control(hwmgr, false);
	PP_ASSERT_WITH_CODE((tmp_result == 0),
			"Failed to disable AVFS!", result = tmp_result);

	tmp_result = smu7_stop_dpm(hwmgr);
	PP_ASSERT_WITH_CODE((tmp_result == 0),
			"Failed to stop DPM!", result = tmp_result);

	tmp_result = smu7_disable_deep_sleep_master_switch(hwmgr);
	PP_ASSERT_WITH_CODE((tmp_result == 0),
			"Failed to disable deep sleep master switch!", result = tmp_result);

	tmp_result = smu7_disable_ulv(hwmgr);
	PP_ASSERT_WITH_CODE((tmp_result == 0),
			"Failed to disable ULV!", result = tmp_result);

	tmp_result = smu7_clear_voting_clients(hwmgr);
	PP_ASSERT_WITH_CODE((tmp_result == 0),
			"Failed to clear voting clients!", result = tmp_result);

	tmp_result = smu7_reset_to_default(hwmgr);
	PP_ASSERT_WITH_CODE((tmp_result == 0),
			"Failed to reset to default!", result = tmp_result);

	tmp_result = smu7_force_switch_to_arbf0(hwmgr);
	PP_ASSERT_WITH_CODE((tmp_result == 0),
			"Failed to force to switch arbf0!", result = tmp_result);

	return result;
}

int smu7_reset_asic_tasks(struct pp_hwmgr *hwmgr)
{

	return 0;
}

static void smu7_init_dpm_defaults(struct pp_hwmgr *hwmgr)
{
	struct smu7_hwmgr *data = (struct smu7_hwmgr *)(hwmgr->backend);
	struct phm_ppt_v1_information *table_info =
			(struct phm_ppt_v1_information *)(hwmgr->pptable);
	struct amdgpu_device *adev = hwmgr->adev;

	data->dll_default_on = false;
	data->mclk_dpm0_activity_target = 0xa;
	data->vddc_vddgfx_delta = 300;
	data->static_screen_threshold = SMU7_STATICSCREENTHRESHOLD_DFLT;
	data->static_screen_threshold_unit = SMU7_STATICSCREENTHRESHOLDUNIT_DFLT;
	data->voting_rights_clients[0] = SMU7_VOTINGRIGHTSCLIENTS_DFLT0;
	data->voting_rights_clients[1]= SMU7_VOTINGRIGHTSCLIENTS_DFLT1;
	data->voting_rights_clients[2] = SMU7_VOTINGRIGHTSCLIENTS_DFLT2;
	data->voting_rights_clients[3]= SMU7_VOTINGRIGHTSCLIENTS_DFLT3;
	data->voting_rights_clients[4]= SMU7_VOTINGRIGHTSCLIENTS_DFLT4;
	data->voting_rights_clients[5]= SMU7_VOTINGRIGHTSCLIENTS_DFLT5;
	data->voting_rights_clients[6]= SMU7_VOTINGRIGHTSCLIENTS_DFLT6;
	data->voting_rights_clients[7]= SMU7_VOTINGRIGHTSCLIENTS_DFLT7;

	data->mclk_dpm_key_disabled = hwmgr->feature_mask & PP_MCLK_DPM_MASK ? false : true;
	data->sclk_dpm_key_disabled = hwmgr->feature_mask & PP_SCLK_DPM_MASK ? false : true;
	data->pcie_dpm_key_disabled = hwmgr->feature_mask & PP_PCIE_DPM_MASK ? false : true;
	/* need to set voltage control types before EVV patching */
	data->voltage_control = SMU7_VOLTAGE_CONTROL_NONE;
	data->vddci_control = SMU7_VOLTAGE_CONTROL_NONE;
	data->mvdd_control = SMU7_VOLTAGE_CONTROL_NONE;
	data->enable_tdc_limit_feature = true;
	data->enable_pkg_pwr_tracking_feature = true;
	data->force_pcie_gen = PP_PCIEGenInvalid;
	data->ulv_supported = hwmgr->feature_mask & PP_ULV_MASK ? true : false;
	data->current_profile_setting.bupdate_sclk = 1;
	data->current_profile_setting.sclk_up_hyst = 0;
	data->current_profile_setting.sclk_down_hyst = 100;
	data->current_profile_setting.sclk_activity = SMU7_SCLK_TARGETACTIVITY_DFLT;
	data->current_profile_setting.bupdate_mclk = 1;
	data->current_profile_setting.mclk_up_hyst = 0;
	data->current_profile_setting.mclk_down_hyst = 100;
	data->current_profile_setting.mclk_activity = SMU7_MCLK_TARGETACTIVITY_DFLT;
	hwmgr->workload_mask = 1 << hwmgr->workload_prority[PP_SMC_POWER_PROFILE_FULLSCREEN3D];
	hwmgr->power_profile_mode = PP_SMC_POWER_PROFILE_FULLSCREEN3D;
	hwmgr->default_power_profile_mode = PP_SMC_POWER_PROFILE_FULLSCREEN3D;

	if (hwmgr->chip_id == CHIP_POLARIS12 || hwmgr->is_kicker) {
		uint8_t tmp1, tmp2;
		uint16_t tmp3 = 0;
		atomctrl_get_svi2_info(hwmgr, VOLTAGE_TYPE_VDDC, &tmp1, &tmp2,
						&tmp3);
		tmp3 = (tmp3 >> 5) & 0x3;
		data->vddc_phase_shed_control = ((tmp3 << 1) | (tmp3 >> 1)) & 0x3;
	} else if (hwmgr->chip_family == AMDGPU_FAMILY_CI) {
		data->vddc_phase_shed_control = 1;
	} else {
		data->vddc_phase_shed_control = 0;
	}

	if (hwmgr->chip_id  == CHIP_HAWAII) {
		data->thermal_temp_setting.temperature_low = 94500;
		data->thermal_temp_setting.temperature_high = 95000;
		data->thermal_temp_setting.temperature_shutdown = 104000;
	} else {
		data->thermal_temp_setting.temperature_low = 99500;
		data->thermal_temp_setting.temperature_high = 100000;
		data->thermal_temp_setting.temperature_shutdown = 104000;
	}

	data->fast_watermark_threshold = 100;
	if (atomctrl_is_voltage_controlled_by_gpio_v3(hwmgr,
			VOLTAGE_TYPE_VDDC, VOLTAGE_OBJ_SVID2))
		data->voltage_control = SMU7_VOLTAGE_CONTROL_BY_SVID2;
	else if (atomctrl_is_voltage_controlled_by_gpio_v3(hwmgr,
			VOLTAGE_TYPE_VDDC, VOLTAGE_OBJ_GPIO_LUT))
		data->voltage_control = SMU7_VOLTAGE_CONTROL_BY_GPIO;

	if (phm_cap_enabled(hwmgr->platform_descriptor.platformCaps,
			PHM_PlatformCaps_ControlVDDGFX)) {
		if (atomctrl_is_voltage_controlled_by_gpio_v3(hwmgr,
			VOLTAGE_TYPE_VDDGFX, VOLTAGE_OBJ_SVID2)) {
			data->vdd_gfx_control = SMU7_VOLTAGE_CONTROL_BY_SVID2;
		}
	}

	if (phm_cap_enabled(hwmgr->platform_descriptor.platformCaps,
			PHM_PlatformCaps_EnableMVDDControl)) {
		if (atomctrl_is_voltage_controlled_by_gpio_v3(hwmgr,
				VOLTAGE_TYPE_MVDDC, VOLTAGE_OBJ_GPIO_LUT))
			data->mvdd_control = SMU7_VOLTAGE_CONTROL_BY_GPIO;
		else if (atomctrl_is_voltage_controlled_by_gpio_v3(hwmgr,
				VOLTAGE_TYPE_MVDDC, VOLTAGE_OBJ_SVID2))
			data->mvdd_control = SMU7_VOLTAGE_CONTROL_BY_SVID2;
	}

	if (SMU7_VOLTAGE_CONTROL_NONE == data->vdd_gfx_control)
		phm_cap_unset(hwmgr->platform_descriptor.platformCaps,
			PHM_PlatformCaps_ControlVDDGFX);

	if (phm_cap_enabled(hwmgr->platform_descriptor.platformCaps,
			PHM_PlatformCaps_ControlVDDCI)) {
		if (atomctrl_is_voltage_controlled_by_gpio_v3(hwmgr,
				VOLTAGE_TYPE_VDDCI, VOLTAGE_OBJ_GPIO_LUT))
			data->vddci_control = SMU7_VOLTAGE_CONTROL_BY_GPIO;
		else if (atomctrl_is_voltage_controlled_by_gpio_v3(hwmgr,
				VOLTAGE_TYPE_VDDCI, VOLTAGE_OBJ_SVID2))
			data->vddci_control = SMU7_VOLTAGE_CONTROL_BY_SVID2;
	}

	if (data->mvdd_control == SMU7_VOLTAGE_CONTROL_NONE)
		phm_cap_unset(hwmgr->platform_descriptor.platformCaps,
				PHM_PlatformCaps_EnableMVDDControl);

	if (data->vddci_control == SMU7_VOLTAGE_CONTROL_NONE)
		phm_cap_unset(hwmgr->platform_descriptor.platformCaps,
				PHM_PlatformCaps_ControlVDDCI);

	if ((hwmgr->pp_table_version != PP_TABLE_V0) && (hwmgr->feature_mask & PP_CLOCK_STRETCH_MASK)
		&& (table_info->cac_dtp_table->usClockStretchAmount != 0))
		phm_cap_set(hwmgr->platform_descriptor.platformCaps,
					PHM_PlatformCaps_ClockStretcher);

	data->pcie_gen_performance.max = PP_PCIEGen1;
	data->pcie_gen_performance.min = PP_PCIEGen3;
	data->pcie_gen_power_saving.max = PP_PCIEGen1;
	data->pcie_gen_power_saving.min = PP_PCIEGen3;
	data->pcie_lane_performance.max = 0;
	data->pcie_lane_performance.min = 16;
	data->pcie_lane_power_saving.max = 0;
	data->pcie_lane_power_saving.min = 16;


	if (adev->pg_flags & AMD_PG_SUPPORT_UVD)
		phm_cap_set(hwmgr->platform_descriptor.platformCaps,
			      PHM_PlatformCaps_UVDPowerGating);
	if (adev->pg_flags & AMD_PG_SUPPORT_VCE)
		phm_cap_set(hwmgr->platform_descriptor.platformCaps,
			      PHM_PlatformCaps_VCEPowerGating);
}

/**
* Get Leakage VDDC based on leakage ID.
*
* @param    hwmgr  the address of the powerplay hardware manager.
* @return   always 0
*/
static int smu7_get_evv_voltages(struct pp_hwmgr *hwmgr)
{
	struct smu7_hwmgr *data = (struct smu7_hwmgr *)(hwmgr->backend);
	uint16_t vv_id;
	uint16_t vddc = 0;
	uint16_t vddgfx = 0;
	uint16_t i, j;
	uint32_t sclk = 0;
	struct phm_ppt_v1_information *table_info =
			(struct phm_ppt_v1_information *)hwmgr->pptable;
	struct phm_ppt_v1_clock_voltage_dependency_table *sclk_table = NULL;


	for (i = 0; i < SMU7_MAX_LEAKAGE_COUNT; i++) {
		vv_id = ATOM_VIRTUAL_VOLTAGE_ID0 + i;

		if (data->vdd_gfx_control == SMU7_VOLTAGE_CONTROL_BY_SVID2) {
			if ((hwmgr->pp_table_version == PP_TABLE_V1)
			    && !phm_get_sclk_for_voltage_evv(hwmgr,
						table_info->vddgfx_lookup_table, vv_id, &sclk)) {
				if (phm_cap_enabled(hwmgr->platform_descriptor.platformCaps,
							PHM_PlatformCaps_ClockStretcher)) {
					sclk_table = table_info->vdd_dep_on_sclk;

					for (j = 1; j < sclk_table->count; j++) {
						if (sclk_table->entries[j].clk == sclk &&
								sclk_table->entries[j].cks_enable == 0) {
							sclk += 5000;
							break;
						}
					}
				}
				if (0 == atomctrl_get_voltage_evv_on_sclk
				    (hwmgr, VOLTAGE_TYPE_VDDGFX, sclk,
				     vv_id, &vddgfx)) {
					/* need to make sure vddgfx is less than 2v or else, it could burn the ASIC. */
					PP_ASSERT_WITH_CODE((vddgfx < 2000 && vddgfx != 0), "Invalid VDDGFX value!", return -EINVAL);

					/* the voltage should not be zero nor equal to leakage ID */
					if (vddgfx != 0 && vddgfx != vv_id) {
						data->vddcgfx_leakage.actual_voltage[data->vddcgfx_leakage.count] = vddgfx;
						data->vddcgfx_leakage.leakage_id[data->vddcgfx_leakage.count] = vv_id;
						data->vddcgfx_leakage.count++;
					}
				} else {
					pr_info("Error retrieving EVV voltage value!\n");
				}
			}
		} else {
			if ((hwmgr->pp_table_version == PP_TABLE_V0)
				|| !phm_get_sclk_for_voltage_evv(hwmgr,
					table_info->vddc_lookup_table, vv_id, &sclk)) {
				if (phm_cap_enabled(hwmgr->platform_descriptor.platformCaps,
						PHM_PlatformCaps_ClockStretcher)) {
					if (table_info == NULL)
						return -EINVAL;
					sclk_table = table_info->vdd_dep_on_sclk;

					for (j = 1; j < sclk_table->count; j++) {
						if (sclk_table->entries[j].clk == sclk &&
								sclk_table->entries[j].cks_enable == 0) {
							sclk += 5000;
							break;
						}
					}
				}

				if (phm_get_voltage_evv_on_sclk(hwmgr,
							VOLTAGE_TYPE_VDDC,
							sclk, vv_id, &vddc) == 0) {
					if (vddc >= 2000 || vddc == 0)
						return -EINVAL;
				} else {
					pr_debug("failed to retrieving EVV voltage!\n");
					continue;
				}

				/* the voltage should not be zero nor equal to leakage ID */
				if (vddc != 0 && vddc != vv_id) {
					data->vddc_leakage.actual_voltage[data->vddc_leakage.count] = (uint16_t)(vddc);
					data->vddc_leakage.leakage_id[data->vddc_leakage.count] = vv_id;
					data->vddc_leakage.count++;
				}
			}
		}
	}

	return 0;
}

/**
 * Change virtual leakage voltage to actual value.
 *
 * @param     hwmgr  the address of the powerplay hardware manager.
 * @param     pointer to changing voltage
 * @param     pointer to leakage table
 */
static void smu7_patch_ppt_v1_with_vdd_leakage(struct pp_hwmgr *hwmgr,
		uint16_t *voltage, struct smu7_leakage_voltage *leakage_table)
{
	uint32_t index;

	/* search for leakage voltage ID 0xff01 ~ 0xff08 */
	for (index = 0; index < leakage_table->count; index++) {
		/* if this voltage matches a leakage voltage ID */
		/* patch with actual leakage voltage */
		if (leakage_table->leakage_id[index] == *voltage) {
			*voltage = leakage_table->actual_voltage[index];
			break;
		}
	}

	if (*voltage > ATOM_VIRTUAL_VOLTAGE_ID0)
		pr_err("Voltage value looks like a Leakage ID but it's not patched \n");
}

/**
* Patch voltage lookup table by EVV leakages.
*
* @param     hwmgr  the address of the powerplay hardware manager.
* @param     pointer to voltage lookup table
* @param     pointer to leakage table
* @return     always 0
*/
static int smu7_patch_lookup_table_with_leakage(struct pp_hwmgr *hwmgr,
		phm_ppt_v1_voltage_lookup_table *lookup_table,
		struct smu7_leakage_voltage *leakage_table)
{
	uint32_t i;

	for (i = 0; i < lookup_table->count; i++)
		smu7_patch_ppt_v1_with_vdd_leakage(hwmgr,
				&lookup_table->entries[i].us_vdd, leakage_table);

	return 0;
}

static int smu7_patch_clock_voltage_limits_with_vddc_leakage(
		struct pp_hwmgr *hwmgr, struct smu7_leakage_voltage *leakage_table,
		uint16_t *vddc)
{
	struct phm_ppt_v1_information *table_info =
			(struct phm_ppt_v1_information *)(hwmgr->pptable);
	smu7_patch_ppt_v1_with_vdd_leakage(hwmgr, (uint16_t *)vddc, leakage_table);
	hwmgr->dyn_state.max_clock_voltage_on_dc.vddc =
			table_info->max_clock_voltage_on_dc.vddc;
	return 0;
}

static int smu7_patch_voltage_dependency_tables_with_lookup_table(
		struct pp_hwmgr *hwmgr)
{
	uint8_t entry_id;
	uint8_t voltage_id;
	struct smu7_hwmgr *data = (struct smu7_hwmgr *)(hwmgr->backend);
	struct phm_ppt_v1_information *table_info =
			(struct phm_ppt_v1_information *)(hwmgr->pptable);

	struct phm_ppt_v1_clock_voltage_dependency_table *sclk_table =
			table_info->vdd_dep_on_sclk;
	struct phm_ppt_v1_clock_voltage_dependency_table *mclk_table =
			table_info->vdd_dep_on_mclk;
	struct phm_ppt_v1_mm_clock_voltage_dependency_table *mm_table =
			table_info->mm_dep_table;

	if (data->vdd_gfx_control == SMU7_VOLTAGE_CONTROL_BY_SVID2) {
		for (entry_id = 0; entry_id < sclk_table->count; ++entry_id) {
			voltage_id = sclk_table->entries[entry_id].vddInd;
			sclk_table->entries[entry_id].vddgfx =
				table_info->vddgfx_lookup_table->entries[voltage_id].us_vdd;
		}
	} else {
		for (entry_id = 0; entry_id < sclk_table->count; ++entry_id) {
			voltage_id = sclk_table->entries[entry_id].vddInd;
			sclk_table->entries[entry_id].vddc =
				table_info->vddc_lookup_table->entries[voltage_id].us_vdd;
		}
	}

	for (entry_id = 0; entry_id < mclk_table->count; ++entry_id) {
		voltage_id = mclk_table->entries[entry_id].vddInd;
		mclk_table->entries[entry_id].vddc =
			table_info->vddc_lookup_table->entries[voltage_id].us_vdd;
	}

	for (entry_id = 0; entry_id < mm_table->count; ++entry_id) {
		voltage_id = mm_table->entries[entry_id].vddcInd;
		mm_table->entries[entry_id].vddc =
			table_info->vddc_lookup_table->entries[voltage_id].us_vdd;
	}

	return 0;

}

static int phm_add_voltage(struct pp_hwmgr *hwmgr,
			phm_ppt_v1_voltage_lookup_table *look_up_table,
			phm_ppt_v1_voltage_lookup_record *record)
{
	uint32_t i;

	PP_ASSERT_WITH_CODE((NULL != look_up_table),
		"Lookup Table empty.", return -EINVAL);
	PP_ASSERT_WITH_CODE((0 != look_up_table->count),
		"Lookup Table empty.", return -EINVAL);

	i = smum_get_mac_definition(hwmgr, SMU_MAX_LEVELS_VDDGFX);
	PP_ASSERT_WITH_CODE((i >= look_up_table->count),
		"Lookup Table is full.", return -EINVAL);

	/* This is to avoid entering duplicate calculated records. */
	for (i = 0; i < look_up_table->count; i++) {
		if (look_up_table->entries[i].us_vdd == record->us_vdd) {
			if (look_up_table->entries[i].us_calculated == 1)
				return 0;
			break;
		}
	}

	look_up_table->entries[i].us_calculated = 1;
	look_up_table->entries[i].us_vdd = record->us_vdd;
	look_up_table->entries[i].us_cac_low = record->us_cac_low;
	look_up_table->entries[i].us_cac_mid = record->us_cac_mid;
	look_up_table->entries[i].us_cac_high = record->us_cac_high;
	/* Only increment the count when we're appending, not replacing duplicate entry. */
	if (i == look_up_table->count)
		look_up_table->count++;

	return 0;
}


static int smu7_calc_voltage_dependency_tables(struct pp_hwmgr *hwmgr)
{
	uint8_t entry_id;
	struct phm_ppt_v1_voltage_lookup_record v_record;
	struct smu7_hwmgr *data = (struct smu7_hwmgr *)(hwmgr->backend);
	struct phm_ppt_v1_information *pptable_info = (struct phm_ppt_v1_information *)(hwmgr->pptable);

	phm_ppt_v1_clock_voltage_dependency_table *sclk_table = pptable_info->vdd_dep_on_sclk;
	phm_ppt_v1_clock_voltage_dependency_table *mclk_table = pptable_info->vdd_dep_on_mclk;

	if (data->vdd_gfx_control == SMU7_VOLTAGE_CONTROL_BY_SVID2) {
		for (entry_id = 0; entry_id < sclk_table->count; ++entry_id) {
			if (sclk_table->entries[entry_id].vdd_offset & (1 << 15))
				v_record.us_vdd = sclk_table->entries[entry_id].vddgfx +
					sclk_table->entries[entry_id].vdd_offset - 0xFFFF;
			else
				v_record.us_vdd = sclk_table->entries[entry_id].vddgfx +
					sclk_table->entries[entry_id].vdd_offset;

			sclk_table->entries[entry_id].vddc =
				v_record.us_cac_low = v_record.us_cac_mid =
				v_record.us_cac_high = v_record.us_vdd;

			phm_add_voltage(hwmgr, pptable_info->vddc_lookup_table, &v_record);
		}

		for (entry_id = 0; entry_id < mclk_table->count; ++entry_id) {
			if (mclk_table->entries[entry_id].vdd_offset & (1 << 15))
				v_record.us_vdd = mclk_table->entries[entry_id].vddc +
					mclk_table->entries[entry_id].vdd_offset - 0xFFFF;
			else
				v_record.us_vdd = mclk_table->entries[entry_id].vddc +
					mclk_table->entries[entry_id].vdd_offset;

			mclk_table->entries[entry_id].vddgfx = v_record.us_cac_low =
				v_record.us_cac_mid = v_record.us_cac_high = v_record.us_vdd;
			phm_add_voltage(hwmgr, pptable_info->vddgfx_lookup_table, &v_record);
		}
	}
	return 0;
}

static int smu7_calc_mm_voltage_dependency_table(struct pp_hwmgr *hwmgr)
{
	uint8_t entry_id;
	struct phm_ppt_v1_voltage_lookup_record v_record;
	struct smu7_hwmgr *data = (struct smu7_hwmgr *)(hwmgr->backend);
	struct phm_ppt_v1_information *pptable_info = (struct phm_ppt_v1_information *)(hwmgr->pptable);
	phm_ppt_v1_mm_clock_voltage_dependency_table *mm_table = pptable_info->mm_dep_table;

	if (data->vdd_gfx_control == SMU7_VOLTAGE_CONTROL_BY_SVID2) {
		for (entry_id = 0; entry_id < mm_table->count; entry_id++) {
			if (mm_table->entries[entry_id].vddgfx_offset & (1 << 15))
				v_record.us_vdd = mm_table->entries[entry_id].vddc +
					mm_table->entries[entry_id].vddgfx_offset - 0xFFFF;
			else
				v_record.us_vdd = mm_table->entries[entry_id].vddc +
					mm_table->entries[entry_id].vddgfx_offset;

			/* Add the calculated VDDGFX to the VDDGFX lookup table */
			mm_table->entries[entry_id].vddgfx = v_record.us_cac_low =
				v_record.us_cac_mid = v_record.us_cac_high = v_record.us_vdd;
			phm_add_voltage(hwmgr, pptable_info->vddgfx_lookup_table, &v_record);
		}
	}
	return 0;
}

static int smu7_sort_lookup_table(struct pp_hwmgr *hwmgr,
		struct phm_ppt_v1_voltage_lookup_table *lookup_table)
{
	uint32_t table_size, i, j;
	struct phm_ppt_v1_voltage_lookup_record tmp_voltage_lookup_record;
	table_size = lookup_table->count;

	PP_ASSERT_WITH_CODE(0 != lookup_table->count,
		"Lookup table is empty", return -EINVAL);

	/* Sorting voltages */
	for (i = 0; i < table_size - 1; i++) {
		for (j = i + 1; j > 0; j--) {
			if (lookup_table->entries[j].us_vdd <
					lookup_table->entries[j - 1].us_vdd) {
				tmp_voltage_lookup_record = lookup_table->entries[j - 1];
				lookup_table->entries[j - 1] = lookup_table->entries[j];
				lookup_table->entries[j] = tmp_voltage_lookup_record;
			}
		}
	}

	return 0;
}

static int smu7_complete_dependency_tables(struct pp_hwmgr *hwmgr)
{
	int result = 0;
	int tmp_result;
	struct smu7_hwmgr *data = (struct smu7_hwmgr *)(hwmgr->backend);
	struct phm_ppt_v1_information *table_info =
			(struct phm_ppt_v1_information *)(hwmgr->pptable);

	if (data->vdd_gfx_control == SMU7_VOLTAGE_CONTROL_BY_SVID2) {
		tmp_result = smu7_patch_lookup_table_with_leakage(hwmgr,
			table_info->vddgfx_lookup_table, &(data->vddcgfx_leakage));
		if (tmp_result != 0)
			result = tmp_result;

		smu7_patch_ppt_v1_with_vdd_leakage(hwmgr,
			&table_info->max_clock_voltage_on_dc.vddgfx, &(data->vddcgfx_leakage));
	} else {

		tmp_result = smu7_patch_lookup_table_with_leakage(hwmgr,
				table_info->vddc_lookup_table, &(data->vddc_leakage));
		if (tmp_result)
			result = tmp_result;

		tmp_result = smu7_patch_clock_voltage_limits_with_vddc_leakage(hwmgr,
				&(data->vddc_leakage), &table_info->max_clock_voltage_on_dc.vddc);
		if (tmp_result)
			result = tmp_result;
	}

	tmp_result = smu7_patch_voltage_dependency_tables_with_lookup_table(hwmgr);
	if (tmp_result)
		result = tmp_result;

	tmp_result = smu7_calc_voltage_dependency_tables(hwmgr);
	if (tmp_result)
		result = tmp_result;

	tmp_result = smu7_calc_mm_voltage_dependency_table(hwmgr);
	if (tmp_result)
		result = tmp_result;

	tmp_result = smu7_sort_lookup_table(hwmgr, table_info->vddgfx_lookup_table);
	if (tmp_result)
		result = tmp_result;

	tmp_result = smu7_sort_lookup_table(hwmgr, table_info->vddc_lookup_table);
	if (tmp_result)
		result = tmp_result;

	return result;
}

static int smu7_set_private_data_based_on_pptable_v1(struct pp_hwmgr *hwmgr)
{
	struct phm_ppt_v1_information *table_info =
			(struct phm_ppt_v1_information *)(hwmgr->pptable);

	struct phm_ppt_v1_clock_voltage_dependency_table *allowed_sclk_vdd_table =
						table_info->vdd_dep_on_sclk;
	struct phm_ppt_v1_clock_voltage_dependency_table *allowed_mclk_vdd_table =
						table_info->vdd_dep_on_mclk;

	PP_ASSERT_WITH_CODE(allowed_sclk_vdd_table != NULL,
		"VDD dependency on SCLK table is missing.",
		return -EINVAL);
	PP_ASSERT_WITH_CODE(allowed_sclk_vdd_table->count >= 1,
		"VDD dependency on SCLK table has to have is missing.",
		return -EINVAL);

	PP_ASSERT_WITH_CODE(allowed_mclk_vdd_table != NULL,
		"VDD dependency on MCLK table is missing",
		return -EINVAL);
	PP_ASSERT_WITH_CODE(allowed_mclk_vdd_table->count >= 1,
		"VDD dependency on MCLK table has to have is missing.",
		return -EINVAL);

	table_info->max_clock_voltage_on_ac.sclk =
		allowed_sclk_vdd_table->entries[allowed_sclk_vdd_table->count - 1].clk;
	table_info->max_clock_voltage_on_ac.mclk =
		allowed_mclk_vdd_table->entries[allowed_mclk_vdd_table->count - 1].clk;
	table_info->max_clock_voltage_on_ac.vddc =
		allowed_sclk_vdd_table->entries[allowed_sclk_vdd_table->count - 1].vddc;
	table_info->max_clock_voltage_on_ac.vddci =
		allowed_mclk_vdd_table->entries[allowed_mclk_vdd_table->count - 1].vddci;

	hwmgr->dyn_state.max_clock_voltage_on_ac.sclk = table_info->max_clock_voltage_on_ac.sclk;
	hwmgr->dyn_state.max_clock_voltage_on_ac.mclk = table_info->max_clock_voltage_on_ac.mclk;
	hwmgr->dyn_state.max_clock_voltage_on_ac.vddc = table_info->max_clock_voltage_on_ac.vddc;
	hwmgr->dyn_state.max_clock_voltage_on_ac.vddci = table_info->max_clock_voltage_on_ac.vddci;

	return 0;
}

static int smu7_patch_voltage_workaround(struct pp_hwmgr *hwmgr)
{
	struct phm_ppt_v1_information *table_info =
		       (struct phm_ppt_v1_information *)(hwmgr->pptable);
	struct phm_ppt_v1_clock_voltage_dependency_table *dep_mclk_table;
	struct phm_ppt_v1_voltage_lookup_table *lookup_table;
	uint32_t i;
	uint32_t hw_revision, sub_vendor_id, sub_sys_id;
	struct amdgpu_device *adev = hwmgr->adev;

	if (table_info != NULL) {
		dep_mclk_table = table_info->vdd_dep_on_mclk;
		lookup_table = table_info->vddc_lookup_table;
	} else
		return 0;

	hw_revision = adev->pdev->revision;
	sub_sys_id = adev->pdev->subsystem_device;
	sub_vendor_id = adev->pdev->subsystem_vendor;

	if (hwmgr->chip_id == CHIP_POLARIS10 && hw_revision == 0xC7 &&
			((sub_sys_id == 0xb37 && sub_vendor_id == 0x1002) ||
		    (sub_sys_id == 0x4a8 && sub_vendor_id == 0x1043) ||
		    (sub_sys_id == 0x9480 && sub_vendor_id == 0x1682))) {
		if (lookup_table->entries[dep_mclk_table->entries[dep_mclk_table->count-1].vddInd].us_vdd >= 1000)
			return 0;

		for (i = 0; i < lookup_table->count; i++) {
			if (lookup_table->entries[i].us_vdd < 0xff01 && lookup_table->entries[i].us_vdd >= 1000) {
				dep_mclk_table->entries[dep_mclk_table->count-1].vddInd = (uint8_t) i;
				return 0;
			}
		}
	}
	return 0;
}

static int smu7_thermal_parameter_init(struct pp_hwmgr *hwmgr)
{
	struct pp_atomctrl_gpio_pin_assignment gpio_pin_assignment;
	uint32_t temp_reg;
	struct phm_ppt_v1_information *table_info =
			(struct phm_ppt_v1_information *)(hwmgr->pptable);


	if (atomctrl_get_pp_assign_pin(hwmgr, VDDC_PCC_GPIO_PINID, &gpio_pin_assignment)) {
		temp_reg = cgs_read_ind_register(hwmgr->device, CGS_IND_REG__SMC, ixCNB_PWRMGT_CNTL);
		switch (gpio_pin_assignment.uc_gpio_pin_bit_shift) {
		case 0:
			temp_reg = PHM_SET_FIELD(temp_reg, CNB_PWRMGT_CNTL, GNB_SLOW_MODE, 0x1);
			break;
		case 1:
			temp_reg = PHM_SET_FIELD(temp_reg, CNB_PWRMGT_CNTL, GNB_SLOW_MODE, 0x2);
			break;
		case 2:
			temp_reg = PHM_SET_FIELD(temp_reg, CNB_PWRMGT_CNTL, GNB_SLOW, 0x1);
			break;
		case 3:
			temp_reg = PHM_SET_FIELD(temp_reg, CNB_PWRMGT_CNTL, FORCE_NB_PS1, 0x1);
			break;
		case 4:
			temp_reg = PHM_SET_FIELD(temp_reg, CNB_PWRMGT_CNTL, DPM_ENABLED, 0x1);
			break;
		default:
			break;
		}
		cgs_write_ind_register(hwmgr->device, CGS_IND_REG__SMC, ixCNB_PWRMGT_CNTL, temp_reg);
	}

	if (table_info == NULL)
		return 0;

	if (table_info->cac_dtp_table->usDefaultTargetOperatingTemp != 0 &&
		hwmgr->thermal_controller.advanceFanControlParameters.ucFanControlMode) {
		hwmgr->thermal_controller.advanceFanControlParameters.usFanPWMMinLimit =
			(uint16_t)hwmgr->thermal_controller.advanceFanControlParameters.ucMinimumPWMLimit;

		hwmgr->thermal_controller.advanceFanControlParameters.usFanPWMMaxLimit =
			(uint16_t)hwmgr->thermal_controller.advanceFanControlParameters.usDefaultMaxFanPWM;

		hwmgr->thermal_controller.advanceFanControlParameters.usFanPWMStep = 1;

		hwmgr->thermal_controller.advanceFanControlParameters.usFanRPMMaxLimit = 100;

		hwmgr->thermal_controller.advanceFanControlParameters.usFanRPMMinLimit =
			(uint16_t)hwmgr->thermal_controller.advanceFanControlParameters.ucMinimumPWMLimit;

		hwmgr->thermal_controller.advanceFanControlParameters.usFanRPMStep = 1;

		table_info->cac_dtp_table->usDefaultTargetOperatingTemp = (table_info->cac_dtp_table->usDefaultTargetOperatingTemp >= 50) ?
								(table_info->cac_dtp_table->usDefaultTargetOperatingTemp - 50) : 0;

		table_info->cac_dtp_table->usOperatingTempMaxLimit = table_info->cac_dtp_table->usDefaultTargetOperatingTemp;
		table_info->cac_dtp_table->usOperatingTempStep = 1;
		table_info->cac_dtp_table->usOperatingTempHyst = 1;

		hwmgr->thermal_controller.advanceFanControlParameters.usMaxFanPWM =
			       hwmgr->thermal_controller.advanceFanControlParameters.usDefaultMaxFanPWM;

		hwmgr->thermal_controller.advanceFanControlParameters.usMaxFanRPM =
			       hwmgr->thermal_controller.advanceFanControlParameters.usDefaultMaxFanRPM;

		hwmgr->dyn_state.cac_dtp_table->usOperatingTempMinLimit =
			       table_info->cac_dtp_table->usOperatingTempMinLimit;

		hwmgr->dyn_state.cac_dtp_table->usOperatingTempMaxLimit =
			       table_info->cac_dtp_table->usOperatingTempMaxLimit;

		hwmgr->dyn_state.cac_dtp_table->usDefaultTargetOperatingTemp =
			       table_info->cac_dtp_table->usDefaultTargetOperatingTemp;

		hwmgr->dyn_state.cac_dtp_table->usOperatingTempStep =
			       table_info->cac_dtp_table->usOperatingTempStep;

		hwmgr->dyn_state.cac_dtp_table->usTargetOperatingTemp =
			       table_info->cac_dtp_table->usTargetOperatingTemp;
		if (hwmgr->feature_mask & PP_OD_FUZZY_FAN_CONTROL_MASK)
			phm_cap_set(hwmgr->platform_descriptor.platformCaps,
					PHM_PlatformCaps_ODFuzzyFanControlSupport);
	}

	return 0;
}

/**
 * Change virtual leakage voltage to actual value.
 *
 * @param     hwmgr  the address of the powerplay hardware manager.
 * @param     pointer to changing voltage
 * @param     pointer to leakage table
 */
static void smu7_patch_ppt_v0_with_vdd_leakage(struct pp_hwmgr *hwmgr,
		uint32_t *voltage, struct smu7_leakage_voltage *leakage_table)
{
	uint32_t index;

	/* search for leakage voltage ID 0xff01 ~ 0xff08 */
	for (index = 0; index < leakage_table->count; index++) {
		/* if this voltage matches a leakage voltage ID */
		/* patch with actual leakage voltage */
		if (leakage_table->leakage_id[index] == *voltage) {
			*voltage = leakage_table->actual_voltage[index];
			break;
		}
	}

	if (*voltage > ATOM_VIRTUAL_VOLTAGE_ID0)
		pr_err("Voltage value looks like a Leakage ID but it's not patched \n");
}


static int smu7_patch_vddc(struct pp_hwmgr *hwmgr,
			      struct phm_clock_voltage_dependency_table *tab)
{
	uint16_t i;
	struct smu7_hwmgr *data = (struct smu7_hwmgr *)(hwmgr->backend);

	if (tab)
		for (i = 0; i < tab->count; i++)
			smu7_patch_ppt_v0_with_vdd_leakage(hwmgr, &tab->entries[i].v,
						&data->vddc_leakage);

	return 0;
}

static int smu7_patch_vddci(struct pp_hwmgr *hwmgr,
			       struct phm_clock_voltage_dependency_table *tab)
{
	uint16_t i;
	struct smu7_hwmgr *data = (struct smu7_hwmgr *)(hwmgr->backend);

	if (tab)
		for (i = 0; i < tab->count; i++)
			smu7_patch_ppt_v0_with_vdd_leakage(hwmgr, &tab->entries[i].v,
							&data->vddci_leakage);

	return 0;
}

static int smu7_patch_vce_vddc(struct pp_hwmgr *hwmgr,
				  struct phm_vce_clock_voltage_dependency_table *tab)
{
	uint16_t i;
	struct smu7_hwmgr *data = (struct smu7_hwmgr *)(hwmgr->backend);

	if (tab)
		for (i = 0; i < tab->count; i++)
			smu7_patch_ppt_v0_with_vdd_leakage(hwmgr, &tab->entries[i].v,
							&data->vddc_leakage);

	return 0;
}


static int smu7_patch_uvd_vddc(struct pp_hwmgr *hwmgr,
				  struct phm_uvd_clock_voltage_dependency_table *tab)
{
	uint16_t i;
	struct smu7_hwmgr *data = (struct smu7_hwmgr *)(hwmgr->backend);

	if (tab)
		for (i = 0; i < tab->count; i++)
			smu7_patch_ppt_v0_with_vdd_leakage(hwmgr, &tab->entries[i].v,
							&data->vddc_leakage);

	return 0;
}

static int smu7_patch_vddc_shed_limit(struct pp_hwmgr *hwmgr,
					 struct phm_phase_shedding_limits_table *tab)
{
	uint16_t i;
	struct smu7_hwmgr *data = (struct smu7_hwmgr *)(hwmgr->backend);

	if (tab)
		for (i = 0; i < tab->count; i++)
			smu7_patch_ppt_v0_with_vdd_leakage(hwmgr, &tab->entries[i].Voltage,
							&data->vddc_leakage);

	return 0;
}

static int smu7_patch_samu_vddc(struct pp_hwmgr *hwmgr,
				   struct phm_samu_clock_voltage_dependency_table *tab)
{
	uint16_t i;
	struct smu7_hwmgr *data = (struct smu7_hwmgr *)(hwmgr->backend);

	if (tab)
		for (i = 0; i < tab->count; i++)
			smu7_patch_ppt_v0_with_vdd_leakage(hwmgr, &tab->entries[i].v,
							&data->vddc_leakage);

	return 0;
}

static int smu7_patch_acp_vddc(struct pp_hwmgr *hwmgr,
				  struct phm_acp_clock_voltage_dependency_table *tab)
{
	uint16_t i;
	struct smu7_hwmgr *data = (struct smu7_hwmgr *)(hwmgr->backend);

	if (tab)
		for (i = 0; i < tab->count; i++)
			smu7_patch_ppt_v0_with_vdd_leakage(hwmgr, &tab->entries[i].v,
					&data->vddc_leakage);

	return 0;
}

static int smu7_patch_limits_vddc(struct pp_hwmgr *hwmgr,
				  struct phm_clock_and_voltage_limits *tab)
{
	uint32_t vddc, vddci;
	struct smu7_hwmgr *data = (struct smu7_hwmgr *)(hwmgr->backend);

	if (tab) {
		vddc = tab->vddc;
		smu7_patch_ppt_v0_with_vdd_leakage(hwmgr, &vddc,
						   &data->vddc_leakage);
		tab->vddc = vddc;
		vddci = tab->vddci;
		smu7_patch_ppt_v0_with_vdd_leakage(hwmgr, &vddci,
						   &data->vddci_leakage);
		tab->vddci = vddci;
	}

	return 0;
}

static int smu7_patch_cac_vddc(struct pp_hwmgr *hwmgr, struct phm_cac_leakage_table *tab)
{
	uint32_t i;
	uint32_t vddc;
	struct smu7_hwmgr *data = (struct smu7_hwmgr *)(hwmgr->backend);

	if (tab) {
		for (i = 0; i < tab->count; i++) {
			vddc = (uint32_t)(tab->entries[i].Vddc);
			smu7_patch_ppt_v0_with_vdd_leakage(hwmgr, &vddc, &data->vddc_leakage);
			tab->entries[i].Vddc = (uint16_t)vddc;
		}
	}

	return 0;
}

static int smu7_patch_dependency_tables_with_leakage(struct pp_hwmgr *hwmgr)
{
	int tmp;

	tmp = smu7_patch_vddc(hwmgr, hwmgr->dyn_state.vddc_dependency_on_sclk);
	if (tmp)
		return -EINVAL;

	tmp = smu7_patch_vddc(hwmgr, hwmgr->dyn_state.vddc_dependency_on_mclk);
	if (tmp)
		return -EINVAL;

	tmp = smu7_patch_vddc(hwmgr, hwmgr->dyn_state.vddc_dep_on_dal_pwrl);
	if (tmp)
		return -EINVAL;

	tmp = smu7_patch_vddci(hwmgr, hwmgr->dyn_state.vddci_dependency_on_mclk);
	if (tmp)
		return -EINVAL;

	tmp = smu7_patch_vce_vddc(hwmgr, hwmgr->dyn_state.vce_clock_voltage_dependency_table);
	if (tmp)
		return -EINVAL;

	tmp = smu7_patch_uvd_vddc(hwmgr, hwmgr->dyn_state.uvd_clock_voltage_dependency_table);
	if (tmp)
		return -EINVAL;

	tmp = smu7_patch_samu_vddc(hwmgr, hwmgr->dyn_state.samu_clock_voltage_dependency_table);
	if (tmp)
		return -EINVAL;

	tmp = smu7_patch_acp_vddc(hwmgr, hwmgr->dyn_state.acp_clock_voltage_dependency_table);
	if (tmp)
		return -EINVAL;

	tmp = smu7_patch_vddc_shed_limit(hwmgr, hwmgr->dyn_state.vddc_phase_shed_limits_table);
	if (tmp)
		return -EINVAL;

	tmp = smu7_patch_limits_vddc(hwmgr, &hwmgr->dyn_state.max_clock_voltage_on_ac);
	if (tmp)
		return -EINVAL;

	tmp = smu7_patch_limits_vddc(hwmgr, &hwmgr->dyn_state.max_clock_voltage_on_dc);
	if (tmp)
		return -EINVAL;

	tmp = smu7_patch_cac_vddc(hwmgr, hwmgr->dyn_state.cac_leakage_table);
	if (tmp)
		return -EINVAL;

	return 0;
}


static int smu7_set_private_data_based_on_pptable_v0(struct pp_hwmgr *hwmgr)
{
	struct smu7_hwmgr *data = (struct smu7_hwmgr *)(hwmgr->backend);

	struct phm_clock_voltage_dependency_table *allowed_sclk_vddc_table = hwmgr->dyn_state.vddc_dependency_on_sclk;
	struct phm_clock_voltage_dependency_table *allowed_mclk_vddc_table = hwmgr->dyn_state.vddc_dependency_on_mclk;
	struct phm_clock_voltage_dependency_table *allowed_mclk_vddci_table = hwmgr->dyn_state.vddci_dependency_on_mclk;

	PP_ASSERT_WITH_CODE(allowed_sclk_vddc_table != NULL,
		"VDDC dependency on SCLK table is missing. This table is mandatory",
		return -EINVAL);
	PP_ASSERT_WITH_CODE(allowed_sclk_vddc_table->count >= 1,
		"VDDC dependency on SCLK table has to have is missing. This table is mandatory",
		return -EINVAL);

	PP_ASSERT_WITH_CODE(allowed_mclk_vddc_table != NULL,
		"VDDC dependency on MCLK table is missing. This table is mandatory",
		return -EINVAL);
	PP_ASSERT_WITH_CODE(allowed_mclk_vddc_table->count >= 1,
		"VDD dependency on MCLK table has to have is missing. This table is mandatory",
		return -EINVAL);

	data->min_vddc_in_pptable = (uint16_t)allowed_sclk_vddc_table->entries[0].v;
	data->max_vddc_in_pptable = (uint16_t)allowed_sclk_vddc_table->entries[allowed_sclk_vddc_table->count - 1].v;

	hwmgr->dyn_state.max_clock_voltage_on_ac.sclk =
		allowed_sclk_vddc_table->entries[allowed_sclk_vddc_table->count - 1].clk;
	hwmgr->dyn_state.max_clock_voltage_on_ac.mclk =
		allowed_mclk_vddc_table->entries[allowed_mclk_vddc_table->count - 1].clk;
	hwmgr->dyn_state.max_clock_voltage_on_ac.vddc =
		allowed_sclk_vddc_table->entries[allowed_sclk_vddc_table->count - 1].v;

	if (allowed_mclk_vddci_table != NULL && allowed_mclk_vddci_table->count >= 1) {
		data->min_vddci_in_pptable = (uint16_t)allowed_mclk_vddci_table->entries[0].v;
		data->max_vddci_in_pptable = (uint16_t)allowed_mclk_vddci_table->entries[allowed_mclk_vddci_table->count - 1].v;
	}

	if (hwmgr->dyn_state.vddci_dependency_on_mclk != NULL && hwmgr->dyn_state.vddci_dependency_on_mclk->count >= 1)
		hwmgr->dyn_state.max_clock_voltage_on_ac.vddci = hwmgr->dyn_state.vddci_dependency_on_mclk->entries[hwmgr->dyn_state.vddci_dependency_on_mclk->count - 1].v;

	return 0;
}

static int smu7_hwmgr_backend_fini(struct pp_hwmgr *hwmgr)
{
	kfree(hwmgr->dyn_state.vddc_dep_on_dal_pwrl);
	hwmgr->dyn_state.vddc_dep_on_dal_pwrl = NULL;
	kfree(hwmgr->backend);
	hwmgr->backend = NULL;

	return 0;
}

static int smu7_get_elb_voltages(struct pp_hwmgr *hwmgr)
{
	uint16_t virtual_voltage_id, vddc, vddci, efuse_voltage_id;
	struct smu7_hwmgr *data = (struct smu7_hwmgr *)(hwmgr->backend);
	int i;

	if (atomctrl_get_leakage_id_from_efuse(hwmgr, &efuse_voltage_id) == 0) {
		for (i = 0; i < SMU7_MAX_LEAKAGE_COUNT; i++) {
			virtual_voltage_id = ATOM_VIRTUAL_VOLTAGE_ID0 + i;
			if (atomctrl_get_leakage_vddc_base_on_leakage(hwmgr, &vddc, &vddci,
								virtual_voltage_id,
								efuse_voltage_id) == 0) {
				if (vddc != 0 && vddc != virtual_voltage_id) {
					data->vddc_leakage.actual_voltage[data->vddc_leakage.count] = vddc;
					data->vddc_leakage.leakage_id[data->vddc_leakage.count] = virtual_voltage_id;
					data->vddc_leakage.count++;
				}
				if (vddci != 0 && vddci != virtual_voltage_id) {
					data->vddci_leakage.actual_voltage[data->vddci_leakage.count] = vddci;
					data->vddci_leakage.leakage_id[data->vddci_leakage.count] = virtual_voltage_id;
					data->vddci_leakage.count++;
				}
			}
		}
	}
	return 0;
}

static int smu7_hwmgr_backend_init(struct pp_hwmgr *hwmgr)
{
	struct smu7_hwmgr *data;
	int result = 0;

	data = kzalloc(sizeof(struct smu7_hwmgr), GFP_KERNEL);
	if (data == NULL)
		return -ENOMEM;

	hwmgr->backend = data;
	smu7_patch_voltage_workaround(hwmgr);
	smu7_init_dpm_defaults(hwmgr);

	/* Get leakage voltage based on leakage ID. */
	if (phm_cap_enabled(hwmgr->platform_descriptor.platformCaps,
			PHM_PlatformCaps_EVV)) {
		result = smu7_get_evv_voltages(hwmgr);
		if (result) {
			pr_info("Get EVV Voltage Failed.  Abort Driver loading!\n");
			return -EINVAL;
		}
	} else {
		smu7_get_elb_voltages(hwmgr);
	}

	if (hwmgr->pp_table_version == PP_TABLE_V1) {
		smu7_complete_dependency_tables(hwmgr);
		smu7_set_private_data_based_on_pptable_v1(hwmgr);
	} else if (hwmgr->pp_table_version == PP_TABLE_V0) {
		smu7_patch_dependency_tables_with_leakage(hwmgr);
		smu7_set_private_data_based_on_pptable_v0(hwmgr);
	}

	/* Initalize Dynamic State Adjustment Rule Settings */
	result = phm_initializa_dynamic_state_adjustment_rule_settings(hwmgr);

	if (0 == result) {
		struct amdgpu_device *adev = hwmgr->adev;

		data->is_tlu_enabled = false;

		hwmgr->platform_descriptor.hardwareActivityPerformanceLevels =
							SMU7_MAX_HARDWARE_POWERLEVELS;
		hwmgr->platform_descriptor.hardwarePerformanceLevels = 2;
		hwmgr->platform_descriptor.minimumClocksReductionPercentage = 50;

		data->pcie_gen_cap = adev->pm.pcie_gen_mask;
		if (data->pcie_gen_cap & CAIL_PCIE_LINK_SPEED_SUPPORT_GEN3)
			data->pcie_spc_cap = 20;
		data->pcie_lane_cap = adev->pm.pcie_mlw_mask;

		hwmgr->platform_descriptor.vbiosInterruptId = 0x20000400; /* IRQ_SOURCE1_SW_INT */
/* The true clock step depends on the frequency, typically 4.5 or 9 MHz. Here we use 5. */
		hwmgr->platform_descriptor.clockStep.engineClock = 500;
		hwmgr->platform_descriptor.clockStep.memoryClock = 500;
		smu7_thermal_parameter_init(hwmgr);
	} else {
		/* Ignore return value in here, we are cleaning up a mess. */
		smu7_hwmgr_backend_fini(hwmgr);
	}

	return 0;
}

static int smu7_force_dpm_highest(struct pp_hwmgr *hwmgr)
{
	struct smu7_hwmgr *data = (struct smu7_hwmgr *)(hwmgr->backend);
	uint32_t level, tmp;

	if (!data->pcie_dpm_key_disabled) {
		if (data->dpm_level_enable_mask.pcie_dpm_enable_mask) {
			level = 0;
			tmp = data->dpm_level_enable_mask.pcie_dpm_enable_mask;
			while (tmp >>= 1)
				level++;

			if (level)
				smum_send_msg_to_smc_with_parameter(hwmgr,
						PPSMC_MSG_PCIeDPM_ForceLevel, level);
		}
	}

	if (!data->sclk_dpm_key_disabled) {
		if (data->dpm_level_enable_mask.sclk_dpm_enable_mask) {
			level = 0;
			tmp = data->dpm_level_enable_mask.sclk_dpm_enable_mask;
			while (tmp >>= 1)
				level++;

			if (level)
				smum_send_msg_to_smc_with_parameter(hwmgr,
						PPSMC_MSG_SCLKDPM_SetEnabledMask,
						(1 << level));
		}
	}

	if (!data->mclk_dpm_key_disabled) {
		if (data->dpm_level_enable_mask.mclk_dpm_enable_mask) {
			level = 0;
			tmp = data->dpm_level_enable_mask.mclk_dpm_enable_mask;
			while (tmp >>= 1)
				level++;

			if (level)
				smum_send_msg_to_smc_with_parameter(hwmgr,
						PPSMC_MSG_MCLKDPM_SetEnabledMask,
						(1 << level));
		}
	}

	return 0;
}

static int smu7_upload_dpm_level_enable_mask(struct pp_hwmgr *hwmgr)
{
	struct smu7_hwmgr *data = (struct smu7_hwmgr *)(hwmgr->backend);

	if (hwmgr->pp_table_version == PP_TABLE_V1)
		phm_apply_dal_min_voltage_request(hwmgr);
/* TO DO  for v0 iceland and Ci*/

	if (!data->sclk_dpm_key_disabled) {
		if (data->dpm_level_enable_mask.sclk_dpm_enable_mask)
			smum_send_msg_to_smc_with_parameter(hwmgr,
					PPSMC_MSG_SCLKDPM_SetEnabledMask,
					data->dpm_level_enable_mask.sclk_dpm_enable_mask);
	}

	if (!data->mclk_dpm_key_disabled) {
		if (data->dpm_level_enable_mask.mclk_dpm_enable_mask)
			smum_send_msg_to_smc_with_parameter(hwmgr,
					PPSMC_MSG_MCLKDPM_SetEnabledMask,
					data->dpm_level_enable_mask.mclk_dpm_enable_mask);
	}

	return 0;
}

static int smu7_unforce_dpm_levels(struct pp_hwmgr *hwmgr)
{
	struct smu7_hwmgr *data = (struct smu7_hwmgr *)(hwmgr->backend);

	if (!smum_is_dpm_running(hwmgr))
		return -EINVAL;

	if (!data->pcie_dpm_key_disabled) {
		smum_send_msg_to_smc(hwmgr,
				PPSMC_MSG_PCIeDPM_UnForceLevel);
	}

	return smu7_upload_dpm_level_enable_mask(hwmgr);
}

static int smu7_force_dpm_lowest(struct pp_hwmgr *hwmgr)
{
	struct smu7_hwmgr *data =
			(struct smu7_hwmgr *)(hwmgr->backend);
	uint32_t level;

	if (!data->sclk_dpm_key_disabled)
		if (data->dpm_level_enable_mask.sclk_dpm_enable_mask) {
			level = phm_get_lowest_enabled_level(hwmgr,
							      data->dpm_level_enable_mask.sclk_dpm_enable_mask);
			smum_send_msg_to_smc_with_parameter(hwmgr,
							    PPSMC_MSG_SCLKDPM_SetEnabledMask,
							    (1 << level));

	}

	if (!data->mclk_dpm_key_disabled) {
		if (data->dpm_level_enable_mask.mclk_dpm_enable_mask) {
			level = phm_get_lowest_enabled_level(hwmgr,
							      data->dpm_level_enable_mask.mclk_dpm_enable_mask);
			smum_send_msg_to_smc_with_parameter(hwmgr,
							    PPSMC_MSG_MCLKDPM_SetEnabledMask,
							    (1 << level));
		}
	}

	if (!data->pcie_dpm_key_disabled) {
		if (data->dpm_level_enable_mask.pcie_dpm_enable_mask) {
			level = phm_get_lowest_enabled_level(hwmgr,
							      data->dpm_level_enable_mask.pcie_dpm_enable_mask);
			smum_send_msg_to_smc_with_parameter(hwmgr,
							    PPSMC_MSG_PCIeDPM_ForceLevel,
							    (level));
		}
	}

	return 0;
}

static int smu7_get_profiling_clk(struct pp_hwmgr *hwmgr, enum amd_dpm_forced_level level,
				uint32_t *sclk_mask, uint32_t *mclk_mask, uint32_t *pcie_mask)
{
	uint32_t percentage;
	struct smu7_hwmgr *data = (struct smu7_hwmgr *)(hwmgr->backend);
	struct smu7_dpm_table *golden_dpm_table = &data->golden_dpm_table;
	int32_t tmp_mclk;
	int32_t tmp_sclk;
	int32_t count;

	if (golden_dpm_table->mclk_table.count < 1)
		return -EINVAL;

	percentage = 100 * golden_dpm_table->sclk_table.dpm_levels[golden_dpm_table->sclk_table.count - 1].value /
			golden_dpm_table->mclk_table.dpm_levels[golden_dpm_table->mclk_table.count - 1].value;

	if (golden_dpm_table->mclk_table.count == 1) {
		percentage = 70;
		tmp_mclk = golden_dpm_table->mclk_table.dpm_levels[golden_dpm_table->mclk_table.count - 1].value;
		*mclk_mask = golden_dpm_table->mclk_table.count - 1;
	} else {
		tmp_mclk = golden_dpm_table->mclk_table.dpm_levels[golden_dpm_table->mclk_table.count - 2].value;
		*mclk_mask = golden_dpm_table->mclk_table.count - 2;
	}

	tmp_sclk = tmp_mclk * percentage / 100;

	if (hwmgr->pp_table_version == PP_TABLE_V0) {
		for (count = hwmgr->dyn_state.vddc_dependency_on_sclk->count-1;
			count >= 0; count--) {
			if (tmp_sclk >= hwmgr->dyn_state.vddc_dependency_on_sclk->entries[count].clk) {
				tmp_sclk = hwmgr->dyn_state.vddc_dependency_on_sclk->entries[count].clk;
				*sclk_mask = count;
				break;
			}
		}
		if (count < 0 || level == AMD_DPM_FORCED_LEVEL_PROFILE_MIN_SCLK) {
			*sclk_mask = 0;
			tmp_sclk = hwmgr->dyn_state.vddc_dependency_on_sclk->entries[0].clk;
		}

		if (level == AMD_DPM_FORCED_LEVEL_PROFILE_PEAK)
			*sclk_mask = hwmgr->dyn_state.vddc_dependency_on_sclk->count-1;
	} else if (hwmgr->pp_table_version == PP_TABLE_V1) {
		struct phm_ppt_v1_information *table_info =
				(struct phm_ppt_v1_information *)(hwmgr->pptable);

		for (count = table_info->vdd_dep_on_sclk->count-1; count >= 0; count--) {
			if (tmp_sclk >= table_info->vdd_dep_on_sclk->entries[count].clk) {
				tmp_sclk = table_info->vdd_dep_on_sclk->entries[count].clk;
				*sclk_mask = count;
				break;
			}
		}
		if (count < 0 || level == AMD_DPM_FORCED_LEVEL_PROFILE_MIN_SCLK) {
			*sclk_mask = 0;
			tmp_sclk =  table_info->vdd_dep_on_sclk->entries[0].clk;
		}

		if (level == AMD_DPM_FORCED_LEVEL_PROFILE_PEAK)
			*sclk_mask = table_info->vdd_dep_on_sclk->count - 1;
	}

	if (level == AMD_DPM_FORCED_LEVEL_PROFILE_MIN_MCLK)
		*mclk_mask = 0;
	else if (level == AMD_DPM_FORCED_LEVEL_PROFILE_PEAK)
		*mclk_mask = golden_dpm_table->mclk_table.count - 1;

	*pcie_mask = data->dpm_table.pcie_speed_table.count - 1;
	hwmgr->pstate_sclk = tmp_sclk;
	hwmgr->pstate_mclk = tmp_mclk;

	return 0;
}

static int smu7_force_dpm_level(struct pp_hwmgr *hwmgr,
				enum amd_dpm_forced_level level)
{
	int ret = 0;
	uint32_t sclk_mask = 0;
	uint32_t mclk_mask = 0;
	uint32_t pcie_mask = 0;

	if (hwmgr->pstate_sclk == 0)
		smu7_get_profiling_clk(hwmgr, level, &sclk_mask, &mclk_mask, &pcie_mask);

	switch (level) {
	case AMD_DPM_FORCED_LEVEL_HIGH:
		ret = smu7_force_dpm_highest(hwmgr);
		break;
	case AMD_DPM_FORCED_LEVEL_LOW:
		ret = smu7_force_dpm_lowest(hwmgr);
		break;
	case AMD_DPM_FORCED_LEVEL_AUTO:
		ret = smu7_unforce_dpm_levels(hwmgr);
		break;
	case AMD_DPM_FORCED_LEVEL_PROFILE_STANDARD:
	case AMD_DPM_FORCED_LEVEL_PROFILE_MIN_SCLK:
	case AMD_DPM_FORCED_LEVEL_PROFILE_MIN_MCLK:
	case AMD_DPM_FORCED_LEVEL_PROFILE_PEAK:
		ret = smu7_get_profiling_clk(hwmgr, level, &sclk_mask, &mclk_mask, &pcie_mask);
		if (ret)
			return ret;
		smu7_force_clock_level(hwmgr, PP_SCLK, 1<<sclk_mask);
		smu7_force_clock_level(hwmgr, PP_MCLK, 1<<mclk_mask);
		smu7_force_clock_level(hwmgr, PP_PCIE, 1<<pcie_mask);
		break;
	case AMD_DPM_FORCED_LEVEL_MANUAL:
	case AMD_DPM_FORCED_LEVEL_PROFILE_EXIT:
	default:
		break;
	}

	if (!ret) {
		if (level == AMD_DPM_FORCED_LEVEL_PROFILE_PEAK && hwmgr->dpm_level != AMD_DPM_FORCED_LEVEL_PROFILE_PEAK)
			smu7_fan_ctrl_set_fan_speed_percent(hwmgr, 100);
		else if (level != AMD_DPM_FORCED_LEVEL_PROFILE_PEAK && hwmgr->dpm_level == AMD_DPM_FORCED_LEVEL_PROFILE_PEAK)
			smu7_fan_ctrl_reset_fan_speed_to_default(hwmgr);
	}
	return ret;
}

static int smu7_get_power_state_size(struct pp_hwmgr *hwmgr)
{
	return sizeof(struct smu7_power_state);
}

static int smu7_vblank_too_short(struct pp_hwmgr *hwmgr,
				 uint32_t vblank_time_us)
{
	struct smu7_hwmgr *data = (struct smu7_hwmgr *)(hwmgr->backend);
	uint32_t switch_limit_us;

	switch (hwmgr->chip_id) {
	case CHIP_POLARIS10:
	case CHIP_POLARIS11:
	case CHIP_POLARIS12:
		switch_limit_us = data->is_memory_gddr5 ? 190 : 150;
		break;
	case CHIP_VEGAM:
		switch_limit_us = 30;
		break;
	default:
		switch_limit_us = data->is_memory_gddr5 ? 450 : 150;
		break;
	}

	if (vblank_time_us < switch_limit_us)
		return true;
	else
		return false;
}

static int smu7_apply_state_adjust_rules(struct pp_hwmgr *hwmgr,
				struct pp_power_state *request_ps,
			const struct pp_power_state *current_ps)
{
	struct amdgpu_device *adev = hwmgr->adev;
	struct smu7_power_state *smu7_ps =
				cast_phw_smu7_power_state(&request_ps->hardware);
	uint32_t sclk;
	uint32_t mclk;
	struct PP_Clocks minimum_clocks = {0};
	bool disable_mclk_switching;
	bool disable_mclk_switching_for_frame_lock;
	const struct phm_clock_and_voltage_limits *max_limits;
	uint32_t i;
	struct smu7_hwmgr *data = (struct smu7_hwmgr *)(hwmgr->backend);
	struct phm_ppt_v1_information *table_info =
			(struct phm_ppt_v1_information *)(hwmgr->pptable);
	int32_t count;
	int32_t stable_pstate_sclk = 0, stable_pstate_mclk = 0;

	data->battery_state = (PP_StateUILabel_Battery ==
			request_ps->classification.ui_label);

	PP_ASSERT_WITH_CODE(smu7_ps->performance_level_count == 2,
				 "VI should always have 2 performance levels",
				);

	max_limits = adev->pm.ac_power ?
			&(hwmgr->dyn_state.max_clock_voltage_on_ac) :
			&(hwmgr->dyn_state.max_clock_voltage_on_dc);

	/* Cap clock DPM tables at DC MAX if it is in DC. */
	if (!adev->pm.ac_power) {
		for (i = 0; i < smu7_ps->performance_level_count; i++) {
			if (smu7_ps->performance_levels[i].memory_clock > max_limits->mclk)
				smu7_ps->performance_levels[i].memory_clock = max_limits->mclk;
			if (smu7_ps->performance_levels[i].engine_clock > max_limits->sclk)
				smu7_ps->performance_levels[i].engine_clock = max_limits->sclk;
		}
	}

	minimum_clocks.engineClock = hwmgr->display_config->min_core_set_clock;
	minimum_clocks.memoryClock = hwmgr->display_config->min_mem_set_clock;

	if (phm_cap_enabled(hwmgr->platform_descriptor.platformCaps,
			PHM_PlatformCaps_StablePState)) {
		max_limits = &(hwmgr->dyn_state.max_clock_voltage_on_ac);
		stable_pstate_sclk = (max_limits->sclk * 75) / 100;

		for (count = table_info->vdd_dep_on_sclk->count - 1;
				count >= 0; count--) {
			if (stable_pstate_sclk >=
					table_info->vdd_dep_on_sclk->entries[count].clk) {
				stable_pstate_sclk =
						table_info->vdd_dep_on_sclk->entries[count].clk;
				break;
			}
		}

		if (count < 0)
			stable_pstate_sclk = table_info->vdd_dep_on_sclk->entries[0].clk;

		stable_pstate_mclk = max_limits->mclk;

		minimum_clocks.engineClock = stable_pstate_sclk;
		minimum_clocks.memoryClock = stable_pstate_mclk;
	}

	disable_mclk_switching_for_frame_lock = phm_cap_enabled(
				    hwmgr->platform_descriptor.platformCaps,
				    PHM_PlatformCaps_DisableMclkSwitchingForFrameLock);


<<<<<<< HEAD
	if (info.display_count == 0)
		disable_mclk_switching = false;
	else
		disable_mclk_switching = ((1 < info.display_count) ||
					  disable_mclk_switching_for_frame_lock ||
					  smu7_vblank_too_short(hwmgr, mode_info.vblank_time_us) ||
					  (mode_info.refresh_rate > 120));
=======
	if (hwmgr->display_config->num_display == 0)
		disable_mclk_switching = false;
	else
		disable_mclk_switching = ((1 < hwmgr->display_config->num_display) ||
					  disable_mclk_switching_for_frame_lock ||
					  smu7_vblank_too_short(hwmgr, hwmgr->display_config->min_vblank_time));
>>>>>>> e021bb4f

	sclk = smu7_ps->performance_levels[0].engine_clock;
	mclk = smu7_ps->performance_levels[0].memory_clock;

	if (disable_mclk_switching)
		mclk = smu7_ps->performance_levels
		[smu7_ps->performance_level_count - 1].memory_clock;

	if (sclk < minimum_clocks.engineClock)
		sclk = (minimum_clocks.engineClock > max_limits->sclk) ?
				max_limits->sclk : minimum_clocks.engineClock;

	if (mclk < minimum_clocks.memoryClock)
		mclk = (minimum_clocks.memoryClock > max_limits->mclk) ?
				max_limits->mclk : minimum_clocks.memoryClock;

	smu7_ps->performance_levels[0].engine_clock = sclk;
	smu7_ps->performance_levels[0].memory_clock = mclk;

	smu7_ps->performance_levels[1].engine_clock =
		(smu7_ps->performance_levels[1].engine_clock >=
				smu7_ps->performance_levels[0].engine_clock) ?
						smu7_ps->performance_levels[1].engine_clock :
						smu7_ps->performance_levels[0].engine_clock;

	if (disable_mclk_switching) {
		if (mclk < smu7_ps->performance_levels[1].memory_clock)
			mclk = smu7_ps->performance_levels[1].memory_clock;

		smu7_ps->performance_levels[0].memory_clock = mclk;
		smu7_ps->performance_levels[1].memory_clock = mclk;
	} else {
		if (smu7_ps->performance_levels[1].memory_clock <
				smu7_ps->performance_levels[0].memory_clock)
			smu7_ps->performance_levels[1].memory_clock =
					smu7_ps->performance_levels[0].memory_clock;
	}

	if (phm_cap_enabled(hwmgr->platform_descriptor.platformCaps,
			PHM_PlatformCaps_StablePState)) {
		for (i = 0; i < smu7_ps->performance_level_count; i++) {
			smu7_ps->performance_levels[i].engine_clock = stable_pstate_sclk;
			smu7_ps->performance_levels[i].memory_clock = stable_pstate_mclk;
			smu7_ps->performance_levels[i].pcie_gen = data->pcie_gen_performance.max;
			smu7_ps->performance_levels[i].pcie_lane = data->pcie_gen_performance.max;
		}
	}
	return 0;
}


static uint32_t smu7_dpm_get_mclk(struct pp_hwmgr *hwmgr, bool low)
{
	struct pp_power_state  *ps;
	struct smu7_power_state  *smu7_ps;

	if (hwmgr == NULL)
		return -EINVAL;

	ps = hwmgr->request_ps;

	if (ps == NULL)
		return -EINVAL;

	smu7_ps = cast_phw_smu7_power_state(&ps->hardware);

	if (low)
		return smu7_ps->performance_levels[0].memory_clock;
	else
		return smu7_ps->performance_levels
				[smu7_ps->performance_level_count-1].memory_clock;
}

static uint32_t smu7_dpm_get_sclk(struct pp_hwmgr *hwmgr, bool low)
{
	struct pp_power_state  *ps;
	struct smu7_power_state  *smu7_ps;

	if (hwmgr == NULL)
		return -EINVAL;

	ps = hwmgr->request_ps;

	if (ps == NULL)
		return -EINVAL;

	smu7_ps = cast_phw_smu7_power_state(&ps->hardware);

	if (low)
		return smu7_ps->performance_levels[0].engine_clock;
	else
		return smu7_ps->performance_levels
				[smu7_ps->performance_level_count-1].engine_clock;
}

static int smu7_dpm_patch_boot_state(struct pp_hwmgr *hwmgr,
					struct pp_hw_power_state *hw_ps)
{
	struct smu7_hwmgr *data = (struct smu7_hwmgr *)(hwmgr->backend);
	struct smu7_power_state *ps = (struct smu7_power_state *)hw_ps;
	ATOM_FIRMWARE_INFO_V2_2 *fw_info;
	uint16_t size;
	uint8_t frev, crev;
	int index = GetIndexIntoMasterTable(DATA, FirmwareInfo);

	/* First retrieve the Boot clocks and VDDC from the firmware info table.
	 * We assume here that fw_info is unchanged if this call fails.
	 */
	fw_info = (ATOM_FIRMWARE_INFO_V2_2 *)smu_atom_get_data_table(hwmgr->adev, index,
			&size, &frev, &crev);
	if (!fw_info)
		/* During a test, there is no firmware info table. */
		return 0;

	/* Patch the state. */
	data->vbios_boot_state.sclk_bootup_value =
			le32_to_cpu(fw_info->ulDefaultEngineClock);
	data->vbios_boot_state.mclk_bootup_value =
			le32_to_cpu(fw_info->ulDefaultMemoryClock);
	data->vbios_boot_state.mvdd_bootup_value =
			le16_to_cpu(fw_info->usBootUpMVDDCVoltage);
	data->vbios_boot_state.vddc_bootup_value =
			le16_to_cpu(fw_info->usBootUpVDDCVoltage);
	data->vbios_boot_state.vddci_bootup_value =
			le16_to_cpu(fw_info->usBootUpVDDCIVoltage);
	data->vbios_boot_state.pcie_gen_bootup_value =
			smu7_get_current_pcie_speed(hwmgr);

	data->vbios_boot_state.pcie_lane_bootup_value =
			(uint16_t)smu7_get_current_pcie_lane_number(hwmgr);

	/* set boot power state */
	ps->performance_levels[0].memory_clock = data->vbios_boot_state.mclk_bootup_value;
	ps->performance_levels[0].engine_clock = data->vbios_boot_state.sclk_bootup_value;
	ps->performance_levels[0].pcie_gen = data->vbios_boot_state.pcie_gen_bootup_value;
	ps->performance_levels[0].pcie_lane = data->vbios_boot_state.pcie_lane_bootup_value;

	return 0;
}

static int smu7_get_number_of_powerplay_table_entries(struct pp_hwmgr *hwmgr)
{
	int result;
	unsigned long ret = 0;

	if (hwmgr->pp_table_version == PP_TABLE_V0) {
		result = pp_tables_get_num_of_entries(hwmgr, &ret);
		return result ? 0 : ret;
	} else if (hwmgr->pp_table_version == PP_TABLE_V1) {
		result = get_number_of_powerplay_table_entries_v1_0(hwmgr);
		return result;
	}
	return 0;
}

static int smu7_get_pp_table_entry_callback_func_v1(struct pp_hwmgr *hwmgr,
		void *state, struct pp_power_state *power_state,
		void *pp_table, uint32_t classification_flag)
{
	struct smu7_hwmgr *data = (struct smu7_hwmgr *)(hwmgr->backend);
	struct smu7_power_state  *smu7_power_state =
			(struct smu7_power_state *)(&(power_state->hardware));
	struct smu7_performance_level *performance_level;
	ATOM_Tonga_State *state_entry = (ATOM_Tonga_State *)state;
	ATOM_Tonga_POWERPLAYTABLE *powerplay_table =
			(ATOM_Tonga_POWERPLAYTABLE *)pp_table;
	PPTable_Generic_SubTable_Header *sclk_dep_table =
			(PPTable_Generic_SubTable_Header *)
			(((unsigned long)powerplay_table) +
				le16_to_cpu(powerplay_table->usSclkDependencyTableOffset));

	ATOM_Tonga_MCLK_Dependency_Table *mclk_dep_table =
			(ATOM_Tonga_MCLK_Dependency_Table *)
			(((unsigned long)powerplay_table) +
				le16_to_cpu(powerplay_table->usMclkDependencyTableOffset));

	/* The following fields are not initialized here: id orderedList allStatesList */
	power_state->classification.ui_label =
			(le16_to_cpu(state_entry->usClassification) &
			ATOM_PPLIB_CLASSIFICATION_UI_MASK) >>
			ATOM_PPLIB_CLASSIFICATION_UI_SHIFT;
	power_state->classification.flags = classification_flag;
	/* NOTE: There is a classification2 flag in BIOS that is not being used right now */

	power_state->classification.temporary_state = false;
	power_state->classification.to_be_deleted = false;

	power_state->validation.disallowOnDC =
			(0 != (le32_to_cpu(state_entry->ulCapsAndSettings) &
					ATOM_Tonga_DISALLOW_ON_DC));

	power_state->pcie.lanes = 0;

	power_state->display.disableFrameModulation = false;
	power_state->display.limitRefreshrate = false;
	power_state->display.enableVariBright =
			(0 != (le32_to_cpu(state_entry->ulCapsAndSettings) &
					ATOM_Tonga_ENABLE_VARIBRIGHT));

	power_state->validation.supportedPowerLevels = 0;
	power_state->uvd_clocks.VCLK = 0;
	power_state->uvd_clocks.DCLK = 0;
	power_state->temperatures.min = 0;
	power_state->temperatures.max = 0;

	performance_level = &(smu7_power_state->performance_levels
			[smu7_power_state->performance_level_count++]);

	PP_ASSERT_WITH_CODE(
			(smu7_power_state->performance_level_count < smum_get_mac_definition(hwmgr, SMU_MAX_LEVELS_GRAPHICS)),
			"Performance levels exceeds SMC limit!",
			return -EINVAL);

	PP_ASSERT_WITH_CODE(
			(smu7_power_state->performance_level_count <=
					hwmgr->platform_descriptor.hardwareActivityPerformanceLevels),
			"Performance levels exceeds Driver limit!",
			return -EINVAL);

	/* Performance levels are arranged from low to high. */
	performance_level->memory_clock = mclk_dep_table->entries
			[state_entry->ucMemoryClockIndexLow].ulMclk;
	if (sclk_dep_table->ucRevId == 0)
		performance_level->engine_clock = ((ATOM_Tonga_SCLK_Dependency_Table *)sclk_dep_table)->entries
			[state_entry->ucEngineClockIndexLow].ulSclk;
	else if (sclk_dep_table->ucRevId == 1)
		performance_level->engine_clock = ((ATOM_Polaris_SCLK_Dependency_Table *)sclk_dep_table)->entries
			[state_entry->ucEngineClockIndexLow].ulSclk;
	performance_level->pcie_gen = get_pcie_gen_support(data->pcie_gen_cap,
			state_entry->ucPCIEGenLow);
	performance_level->pcie_lane = get_pcie_lane_support(data->pcie_lane_cap,
			state_entry->ucPCIELaneLow);

	performance_level = &(smu7_power_state->performance_levels
			[smu7_power_state->performance_level_count++]);
	performance_level->memory_clock = mclk_dep_table->entries
			[state_entry->ucMemoryClockIndexHigh].ulMclk;

	if (sclk_dep_table->ucRevId == 0)
		performance_level->engine_clock = ((ATOM_Tonga_SCLK_Dependency_Table *)sclk_dep_table)->entries
			[state_entry->ucEngineClockIndexHigh].ulSclk;
	else if (sclk_dep_table->ucRevId == 1)
		performance_level->engine_clock = ((ATOM_Polaris_SCLK_Dependency_Table *)sclk_dep_table)->entries
			[state_entry->ucEngineClockIndexHigh].ulSclk;

	performance_level->pcie_gen = get_pcie_gen_support(data->pcie_gen_cap,
			state_entry->ucPCIEGenHigh);
	performance_level->pcie_lane = get_pcie_lane_support(data->pcie_lane_cap,
			state_entry->ucPCIELaneHigh);

	return 0;
}

static int smu7_get_pp_table_entry_v1(struct pp_hwmgr *hwmgr,
		unsigned long entry_index, struct pp_power_state *state)
{
	int result;
	struct smu7_power_state *ps;
	struct smu7_hwmgr *data = (struct smu7_hwmgr *)(hwmgr->backend);
	struct phm_ppt_v1_information *table_info =
			(struct phm_ppt_v1_information *)(hwmgr->pptable);
	struct phm_ppt_v1_clock_voltage_dependency_table *dep_mclk_table =
			table_info->vdd_dep_on_mclk;

	state->hardware.magic = PHM_VIslands_Magic;

	ps = (struct smu7_power_state *)(&state->hardware);

	result = get_powerplay_table_entry_v1_0(hwmgr, entry_index, state,
			smu7_get_pp_table_entry_callback_func_v1);

	/* This is the earliest time we have all the dependency table and the VBIOS boot state
	 * as PP_Tables_GetPowerPlayTableEntry retrieves the VBIOS boot state
	 * if there is only one VDDCI/MCLK level, check if it's the same as VBIOS boot state
	 */
	if (dep_mclk_table != NULL && dep_mclk_table->count == 1) {
		if (dep_mclk_table->entries[0].clk !=
				data->vbios_boot_state.mclk_bootup_value)
			pr_debug("Single MCLK entry VDDCI/MCLK dependency table "
					"does not match VBIOS boot MCLK level");
		if (dep_mclk_table->entries[0].vddci !=
				data->vbios_boot_state.vddci_bootup_value)
			pr_debug("Single VDDCI entry VDDCI/MCLK dependency table "
					"does not match VBIOS boot VDDCI level");
	}

	/* set DC compatible flag if this state supports DC */
	if (!state->validation.disallowOnDC)
		ps->dc_compatible = true;

	if (state->classification.flags & PP_StateClassificationFlag_ACPI)
		data->acpi_pcie_gen = ps->performance_levels[0].pcie_gen;

	ps->uvd_clks.vclk = state->uvd_clocks.VCLK;
	ps->uvd_clks.dclk = state->uvd_clocks.DCLK;

	if (!result) {
		uint32_t i;

		switch (state->classification.ui_label) {
		case PP_StateUILabel_Performance:
			data->use_pcie_performance_levels = true;
			for (i = 0; i < ps->performance_level_count; i++) {
				if (data->pcie_gen_performance.max <
						ps->performance_levels[i].pcie_gen)
					data->pcie_gen_performance.max =
							ps->performance_levels[i].pcie_gen;

				if (data->pcie_gen_performance.min >
						ps->performance_levels[i].pcie_gen)
					data->pcie_gen_performance.min =
							ps->performance_levels[i].pcie_gen;

				if (data->pcie_lane_performance.max <
						ps->performance_levels[i].pcie_lane)
					data->pcie_lane_performance.max =
							ps->performance_levels[i].pcie_lane;
				if (data->pcie_lane_performance.min >
						ps->performance_levels[i].pcie_lane)
					data->pcie_lane_performance.min =
							ps->performance_levels[i].pcie_lane;
			}
			break;
		case PP_StateUILabel_Battery:
			data->use_pcie_power_saving_levels = true;

			for (i = 0; i < ps->performance_level_count; i++) {
				if (data->pcie_gen_power_saving.max <
						ps->performance_levels[i].pcie_gen)
					data->pcie_gen_power_saving.max =
							ps->performance_levels[i].pcie_gen;

				if (data->pcie_gen_power_saving.min >
						ps->performance_levels[i].pcie_gen)
					data->pcie_gen_power_saving.min =
							ps->performance_levels[i].pcie_gen;

				if (data->pcie_lane_power_saving.max <
						ps->performance_levels[i].pcie_lane)
					data->pcie_lane_power_saving.max =
							ps->performance_levels[i].pcie_lane;

				if (data->pcie_lane_power_saving.min >
						ps->performance_levels[i].pcie_lane)
					data->pcie_lane_power_saving.min =
							ps->performance_levels[i].pcie_lane;
			}
			break;
		default:
			break;
		}
	}
	return 0;
}

static int smu7_get_pp_table_entry_callback_func_v0(struct pp_hwmgr *hwmgr,
					struct pp_hw_power_state *power_state,
					unsigned int index, const void *clock_info)
{
	struct smu7_hwmgr *data = (struct smu7_hwmgr *)(hwmgr->backend);
	struct smu7_power_state  *ps = cast_phw_smu7_power_state(power_state);
	const ATOM_PPLIB_CI_CLOCK_INFO *visland_clk_info = clock_info;
	struct smu7_performance_level *performance_level;
	uint32_t engine_clock, memory_clock;
	uint16_t pcie_gen_from_bios;

	engine_clock = visland_clk_info->ucEngineClockHigh << 16 | visland_clk_info->usEngineClockLow;
	memory_clock = visland_clk_info->ucMemoryClockHigh << 16 | visland_clk_info->usMemoryClockLow;

	if (!(data->mc_micro_code_feature & DISABLE_MC_LOADMICROCODE) && memory_clock > data->highest_mclk)
		data->highest_mclk = memory_clock;

	PP_ASSERT_WITH_CODE(
			(ps->performance_level_count < smum_get_mac_definition(hwmgr, SMU_MAX_LEVELS_GRAPHICS)),
			"Performance levels exceeds SMC limit!",
			return -EINVAL);

	PP_ASSERT_WITH_CODE(
			(ps->performance_level_count <
					hwmgr->platform_descriptor.hardwareActivityPerformanceLevels),
			"Performance levels exceeds Driver limit, Skip!",
			return 0);

	performance_level = &(ps->performance_levels
			[ps->performance_level_count++]);

	/* Performance levels are arranged from low to high. */
	performance_level->memory_clock = memory_clock;
	performance_level->engine_clock = engine_clock;

	pcie_gen_from_bios = visland_clk_info->ucPCIEGen;

	performance_level->pcie_gen = get_pcie_gen_support(data->pcie_gen_cap, pcie_gen_from_bios);
	performance_level->pcie_lane = get_pcie_lane_support(data->pcie_lane_cap, visland_clk_info->usPCIELane);

	return 0;
}

static int smu7_get_pp_table_entry_v0(struct pp_hwmgr *hwmgr,
		unsigned long entry_index, struct pp_power_state *state)
{
	int result;
	struct smu7_power_state *ps;
	struct smu7_hwmgr *data = (struct smu7_hwmgr *)(hwmgr->backend);
	struct phm_clock_voltage_dependency_table *dep_mclk_table =
			hwmgr->dyn_state.vddci_dependency_on_mclk;

	memset(&state->hardware, 0x00, sizeof(struct pp_hw_power_state));

	state->hardware.magic = PHM_VIslands_Magic;

	ps = (struct smu7_power_state *)(&state->hardware);

	result = pp_tables_get_entry(hwmgr, entry_index, state,
			smu7_get_pp_table_entry_callback_func_v0);

	/*
	 * This is the earliest time we have all the dependency table
	 * and the VBIOS boot state as
	 * PP_Tables_GetPowerPlayTableEntry retrieves the VBIOS boot
	 * state if there is only one VDDCI/MCLK level, check if it's
	 * the same as VBIOS boot state
	 */
	if (dep_mclk_table != NULL && dep_mclk_table->count == 1) {
		if (dep_mclk_table->entries[0].clk !=
				data->vbios_boot_state.mclk_bootup_value)
			pr_debug("Single MCLK entry VDDCI/MCLK dependency table "
					"does not match VBIOS boot MCLK level");
		if (dep_mclk_table->entries[0].v !=
				data->vbios_boot_state.vddci_bootup_value)
			pr_debug("Single VDDCI entry VDDCI/MCLK dependency table "
					"does not match VBIOS boot VDDCI level");
	}

	/* set DC compatible flag if this state supports DC */
	if (!state->validation.disallowOnDC)
		ps->dc_compatible = true;

	if (state->classification.flags & PP_StateClassificationFlag_ACPI)
		data->acpi_pcie_gen = ps->performance_levels[0].pcie_gen;

	ps->uvd_clks.vclk = state->uvd_clocks.VCLK;
	ps->uvd_clks.dclk = state->uvd_clocks.DCLK;

	if (!result) {
		uint32_t i;

		switch (state->classification.ui_label) {
		case PP_StateUILabel_Performance:
			data->use_pcie_performance_levels = true;

			for (i = 0; i < ps->performance_level_count; i++) {
				if (data->pcie_gen_performance.max <
						ps->performance_levels[i].pcie_gen)
					data->pcie_gen_performance.max =
							ps->performance_levels[i].pcie_gen;

				if (data->pcie_gen_performance.min >
						ps->performance_levels[i].pcie_gen)
					data->pcie_gen_performance.min =
							ps->performance_levels[i].pcie_gen;

				if (data->pcie_lane_performance.max <
						ps->performance_levels[i].pcie_lane)
					data->pcie_lane_performance.max =
							ps->performance_levels[i].pcie_lane;

				if (data->pcie_lane_performance.min >
						ps->performance_levels[i].pcie_lane)
					data->pcie_lane_performance.min =
							ps->performance_levels[i].pcie_lane;
			}
			break;
		case PP_StateUILabel_Battery:
			data->use_pcie_power_saving_levels = true;

			for (i = 0; i < ps->performance_level_count; i++) {
				if (data->pcie_gen_power_saving.max <
						ps->performance_levels[i].pcie_gen)
					data->pcie_gen_power_saving.max =
							ps->performance_levels[i].pcie_gen;

				if (data->pcie_gen_power_saving.min >
						ps->performance_levels[i].pcie_gen)
					data->pcie_gen_power_saving.min =
							ps->performance_levels[i].pcie_gen;

				if (data->pcie_lane_power_saving.max <
						ps->performance_levels[i].pcie_lane)
					data->pcie_lane_power_saving.max =
							ps->performance_levels[i].pcie_lane;

				if (data->pcie_lane_power_saving.min >
						ps->performance_levels[i].pcie_lane)
					data->pcie_lane_power_saving.min =
							ps->performance_levels[i].pcie_lane;
			}
			break;
		default:
			break;
		}
	}
	return 0;
}

static int smu7_get_pp_table_entry(struct pp_hwmgr *hwmgr,
		unsigned long entry_index, struct pp_power_state *state)
{
	if (hwmgr->pp_table_version == PP_TABLE_V0)
		return smu7_get_pp_table_entry_v0(hwmgr, entry_index, state);
	else if (hwmgr->pp_table_version == PP_TABLE_V1)
		return smu7_get_pp_table_entry_v1(hwmgr, entry_index, state);

	return 0;
}

static int smu7_get_gpu_power(struct pp_hwmgr *hwmgr, u32 *query)
{
	int i;
	u32 tmp = 0;

	if (!query)
		return -EINVAL;

	smum_send_msg_to_smc_with_parameter(hwmgr, PPSMC_MSG_GetCurrPkgPwr, 0);
	tmp = cgs_read_register(hwmgr->device, mmSMC_MSG_ARG_0);
	*query = tmp;

	if (tmp != 0)
		return 0;

	smum_send_msg_to_smc(hwmgr, PPSMC_MSG_PmStatusLogStart);
	cgs_write_ind_register(hwmgr->device, CGS_IND_REG__SMC,
							ixSMU_PM_STATUS_94, 0);

	for (i = 0; i < 10; i++) {
		mdelay(1);
		smum_send_msg_to_smc(hwmgr, PPSMC_MSG_PmStatusLogSample);
		tmp = cgs_read_ind_register(hwmgr->device,
						CGS_IND_REG__SMC,
						ixSMU_PM_STATUS_94);
		if (tmp != 0)
			break;
	}
	*query = tmp;

	return 0;
}

static int smu7_read_sensor(struct pp_hwmgr *hwmgr, int idx,
			    void *value, int *size)
{
	uint32_t sclk, mclk, activity_percent;
	uint32_t offset, val_vid;
	struct smu7_hwmgr *data = (struct smu7_hwmgr *)(hwmgr->backend);

	/* size must be at least 4 bytes for all sensors */
	if (*size < 4)
		return -EINVAL;

	switch (idx) {
	case AMDGPU_PP_SENSOR_GFX_SCLK:
		smum_send_msg_to_smc(hwmgr, PPSMC_MSG_API_GetSclkFrequency);
		sclk = cgs_read_register(hwmgr->device, mmSMC_MSG_ARG_0);
		*((uint32_t *)value) = sclk;
		*size = 4;
		return 0;
	case AMDGPU_PP_SENSOR_GFX_MCLK:
		smum_send_msg_to_smc(hwmgr, PPSMC_MSG_API_GetMclkFrequency);
		mclk = cgs_read_register(hwmgr->device, mmSMC_MSG_ARG_0);
		*((uint32_t *)value) = mclk;
		*size = 4;
		return 0;
	case AMDGPU_PP_SENSOR_GPU_LOAD:
		offset = data->soft_regs_start + smum_get_offsetof(hwmgr,
								SMU_SoftRegisters,
								AverageGraphicsActivity);

		activity_percent = cgs_read_ind_register(hwmgr->device, CGS_IND_REG__SMC, offset);
		activity_percent += 0x80;
		activity_percent >>= 8;
		*((uint32_t *)value) = activity_percent > 100 ? 100 : activity_percent;
		*size = 4;
		return 0;
	case AMDGPU_PP_SENSOR_GPU_TEMP:
		*((uint32_t *)value) = smu7_thermal_get_temperature(hwmgr);
		*size = 4;
		return 0;
	case AMDGPU_PP_SENSOR_UVD_POWER:
		*((uint32_t *)value) = data->uvd_power_gated ? 0 : 1;
		*size = 4;
		return 0;
	case AMDGPU_PP_SENSOR_VCE_POWER:
		*((uint32_t *)value) = data->vce_power_gated ? 0 : 1;
		*size = 4;
		return 0;
	case AMDGPU_PP_SENSOR_GPU_POWER:
		return smu7_get_gpu_power(hwmgr, (uint32_t *)value);
	case AMDGPU_PP_SENSOR_VDDGFX:
		if ((data->vr_config & 0xff) == 0x2)
			val_vid = PHM_READ_INDIRECT_FIELD(hwmgr->device,
					CGS_IND_REG__SMC, PWR_SVI2_STATUS, PLANE2_VID);
		else
			val_vid = PHM_READ_INDIRECT_FIELD(hwmgr->device,
					CGS_IND_REG__SMC, PWR_SVI2_STATUS, PLANE1_VID);

		*((uint32_t *)value) = (uint32_t)convert_to_vddc(val_vid);
		return 0;
	default:
		return -EINVAL;
	}
}

static int smu7_find_dpm_states_clocks_in_dpm_table(struct pp_hwmgr *hwmgr, const void *input)
{
	const struct phm_set_power_state_input *states =
			(const struct phm_set_power_state_input *)input;
	const struct smu7_power_state *smu7_ps =
			cast_const_phw_smu7_power_state(states->pnew_state);
	struct smu7_hwmgr *data = (struct smu7_hwmgr *)(hwmgr->backend);
	struct smu7_single_dpm_table *sclk_table = &(data->dpm_table.sclk_table);
	uint32_t sclk = smu7_ps->performance_levels
			[smu7_ps->performance_level_count - 1].engine_clock;
	struct smu7_single_dpm_table *mclk_table = &(data->dpm_table.mclk_table);
	uint32_t mclk = smu7_ps->performance_levels
			[smu7_ps->performance_level_count - 1].memory_clock;
	struct PP_Clocks min_clocks = {0};
	uint32_t i;

	for (i = 0; i < sclk_table->count; i++) {
		if (sclk == sclk_table->dpm_levels[i].value)
			break;
	}

	if (i >= sclk_table->count)
		data->need_update_smu7_dpm_table |= DPMTABLE_OD_UPDATE_SCLK;
	else {
	/* TODO: Check SCLK in DAL's minimum clocks
	 * in case DeepSleep divider update is required.
	 */
		if (data->display_timing.min_clock_in_sr != min_clocks.engineClockInSR &&
			(min_clocks.engineClockInSR >= SMU7_MINIMUM_ENGINE_CLOCK ||
				data->display_timing.min_clock_in_sr >= SMU7_MINIMUM_ENGINE_CLOCK))
			data->need_update_smu7_dpm_table |= DPMTABLE_UPDATE_SCLK;
	}

	for (i = 0; i < mclk_table->count; i++) {
		if (mclk == mclk_table->dpm_levels[i].value)
			break;
	}

	if (i >= mclk_table->count)
		data->need_update_smu7_dpm_table |= DPMTABLE_OD_UPDATE_MCLK;


	if (data->display_timing.num_existing_displays != hwmgr->display_config->num_display)
		data->need_update_smu7_dpm_table |= DPMTABLE_UPDATE_MCLK;

	return 0;
}

static uint16_t smu7_get_maximum_link_speed(struct pp_hwmgr *hwmgr,
		const struct smu7_power_state *smu7_ps)
{
	uint32_t i;
	uint32_t sclk, max_sclk = 0;
	struct smu7_hwmgr *data = (struct smu7_hwmgr *)(hwmgr->backend);
	struct smu7_dpm_table *dpm_table = &data->dpm_table;

	for (i = 0; i < smu7_ps->performance_level_count; i++) {
		sclk = smu7_ps->performance_levels[i].engine_clock;
		if (max_sclk < sclk)
			max_sclk = sclk;
	}

	for (i = 0; i < dpm_table->sclk_table.count; i++) {
		if (dpm_table->sclk_table.dpm_levels[i].value == max_sclk)
			return (uint16_t) ((i >= dpm_table->pcie_speed_table.count) ?
					dpm_table->pcie_speed_table.dpm_levels
					[dpm_table->pcie_speed_table.count - 1].value :
					dpm_table->pcie_speed_table.dpm_levels[i].value);
	}

	return 0;
}

static int smu7_request_link_speed_change_before_state_change(
		struct pp_hwmgr *hwmgr, const void *input)
{
	const struct phm_set_power_state_input *states =
			(const struct phm_set_power_state_input *)input;
	struct smu7_hwmgr *data = (struct smu7_hwmgr *)(hwmgr->backend);
	const struct smu7_power_state *smu7_nps =
			cast_const_phw_smu7_power_state(states->pnew_state);
	const struct smu7_power_state *polaris10_cps =
			cast_const_phw_smu7_power_state(states->pcurrent_state);

	uint16_t target_link_speed = smu7_get_maximum_link_speed(hwmgr, smu7_nps);
	uint16_t current_link_speed;

	if (data->force_pcie_gen == PP_PCIEGenInvalid)
		current_link_speed = smu7_get_maximum_link_speed(hwmgr, polaris10_cps);
	else
		current_link_speed = data->force_pcie_gen;

	data->force_pcie_gen = PP_PCIEGenInvalid;
	data->pspp_notify_required = false;

	if (target_link_speed > current_link_speed) {
		switch (target_link_speed) {
#ifdef CONFIG_ACPI
		case PP_PCIEGen3:
			if (0 == amdgpu_acpi_pcie_performance_request(hwmgr->adev, PCIE_PERF_REQ_GEN3, false))
				break;
			data->force_pcie_gen = PP_PCIEGen2;
			if (current_link_speed == PP_PCIEGen2)
				break;
		case PP_PCIEGen2:
			if (0 == amdgpu_acpi_pcie_performance_request(hwmgr->adev, PCIE_PERF_REQ_GEN2, false))
				break;
#endif
		default:
			data->force_pcie_gen = smu7_get_current_pcie_speed(hwmgr);
			break;
		}
	} else {
		if (target_link_speed < current_link_speed)
			data->pspp_notify_required = true;
	}

	return 0;
}

static int smu7_freeze_sclk_mclk_dpm(struct pp_hwmgr *hwmgr)
{
	struct smu7_hwmgr *data = (struct smu7_hwmgr *)(hwmgr->backend);

	if (0 == data->need_update_smu7_dpm_table)
		return 0;

	if ((0 == data->sclk_dpm_key_disabled) &&
		(data->need_update_smu7_dpm_table &
			(DPMTABLE_OD_UPDATE_SCLK + DPMTABLE_UPDATE_SCLK))) {
		PP_ASSERT_WITH_CODE(true == smum_is_dpm_running(hwmgr),
				"Trying to freeze SCLK DPM when DPM is disabled",
				);
		PP_ASSERT_WITH_CODE(0 == smum_send_msg_to_smc(hwmgr,
				PPSMC_MSG_SCLKDPM_FreezeLevel),
				"Failed to freeze SCLK DPM during FreezeSclkMclkDPM Function!",
				return -EINVAL);
	}

	if ((0 == data->mclk_dpm_key_disabled) &&
		(data->need_update_smu7_dpm_table &
		 DPMTABLE_OD_UPDATE_MCLK)) {
		PP_ASSERT_WITH_CODE(true == smum_is_dpm_running(hwmgr),
				"Trying to freeze MCLK DPM when DPM is disabled",
				);
		PP_ASSERT_WITH_CODE(0 == smum_send_msg_to_smc(hwmgr,
				PPSMC_MSG_MCLKDPM_FreezeLevel),
				"Failed to freeze MCLK DPM during FreezeSclkMclkDPM Function!",
				return -EINVAL);
	}

	return 0;
}

static int smu7_populate_and_upload_sclk_mclk_dpm_levels(
		struct pp_hwmgr *hwmgr, const void *input)
{
	int result = 0;
	struct smu7_hwmgr *data = (struct smu7_hwmgr *)(hwmgr->backend);
	struct smu7_dpm_table *dpm_table = &data->dpm_table;
	uint32_t count;
	struct smu7_odn_dpm_table *odn_table = &(data->odn_dpm_table);
	struct phm_odn_clock_levels *odn_sclk_table = &(odn_table->odn_core_clock_dpm_levels);
	struct phm_odn_clock_levels *odn_mclk_table = &(odn_table->odn_memory_clock_dpm_levels);

	if (0 == data->need_update_smu7_dpm_table)
		return 0;

	if (hwmgr->od_enabled && data->need_update_smu7_dpm_table & DPMTABLE_OD_UPDATE_SCLK) {
		for (count = 0; count < dpm_table->sclk_table.count; count++) {
			dpm_table->sclk_table.dpm_levels[count].enabled = odn_sclk_table->entries[count].enabled;
			dpm_table->sclk_table.dpm_levels[count].value = odn_sclk_table->entries[count].clock;
		}
	}

	if (hwmgr->od_enabled && data->need_update_smu7_dpm_table & DPMTABLE_OD_UPDATE_MCLK) {
		for (count = 0; count < dpm_table->mclk_table.count; count++) {
			dpm_table->mclk_table.dpm_levels[count].enabled = odn_mclk_table->entries[count].enabled;
			dpm_table->mclk_table.dpm_levels[count].value = odn_mclk_table->entries[count].clock;
		}
	}

	if (data->need_update_smu7_dpm_table &
			(DPMTABLE_OD_UPDATE_SCLK + DPMTABLE_UPDATE_SCLK)) {
		result = smum_populate_all_graphic_levels(hwmgr);
		PP_ASSERT_WITH_CODE((0 == result),
				"Failed to populate SCLK during PopulateNewDPMClocksStates Function!",
				return result);
	}

	if (data->need_update_smu7_dpm_table &
			(DPMTABLE_OD_UPDATE_MCLK + DPMTABLE_UPDATE_MCLK)) {
		/*populate MCLK dpm table to SMU7 */
		result = smum_populate_all_memory_levels(hwmgr);
		PP_ASSERT_WITH_CODE((0 == result),
				"Failed to populate MCLK during PopulateNewDPMClocksStates Function!",
				return result);
	}

	return result;
}

static int smu7_trim_single_dpm_states(struct pp_hwmgr *hwmgr,
			  struct smu7_single_dpm_table *dpm_table,
			uint32_t low_limit, uint32_t high_limit)
{
	uint32_t i;

	for (i = 0; i < dpm_table->count; i++) {
	/*skip the trim if od is enabled*/
		if (!hwmgr->od_enabled && (dpm_table->dpm_levels[i].value < low_limit
			|| dpm_table->dpm_levels[i].value > high_limit))
			dpm_table->dpm_levels[i].enabled = false;
		else
			dpm_table->dpm_levels[i].enabled = true;
	}

	return 0;
}

static int smu7_trim_dpm_states(struct pp_hwmgr *hwmgr,
		const struct smu7_power_state *smu7_ps)
{
	struct smu7_hwmgr *data = (struct smu7_hwmgr *)(hwmgr->backend);
	uint32_t high_limit_count;

	PP_ASSERT_WITH_CODE((smu7_ps->performance_level_count >= 1),
			"power state did not have any performance level",
			return -EINVAL);

	high_limit_count = (1 == smu7_ps->performance_level_count) ? 0 : 1;

	smu7_trim_single_dpm_states(hwmgr,
			&(data->dpm_table.sclk_table),
			smu7_ps->performance_levels[0].engine_clock,
			smu7_ps->performance_levels[high_limit_count].engine_clock);

	smu7_trim_single_dpm_states(hwmgr,
			&(data->dpm_table.mclk_table),
			smu7_ps->performance_levels[0].memory_clock,
			smu7_ps->performance_levels[high_limit_count].memory_clock);

	return 0;
}

static int smu7_generate_dpm_level_enable_mask(
		struct pp_hwmgr *hwmgr, const void *input)
{
	int result = 0;
	const struct phm_set_power_state_input *states =
			(const struct phm_set_power_state_input *)input;
	struct smu7_hwmgr *data = (struct smu7_hwmgr *)(hwmgr->backend);
	const struct smu7_power_state *smu7_ps =
			cast_const_phw_smu7_power_state(states->pnew_state);


	result = smu7_trim_dpm_states(hwmgr, smu7_ps);
	if (result)
		return result;

	data->dpm_level_enable_mask.sclk_dpm_enable_mask =
			phm_get_dpm_level_enable_mask_value(&data->dpm_table.sclk_table);
	data->dpm_level_enable_mask.mclk_dpm_enable_mask =
			phm_get_dpm_level_enable_mask_value(&data->dpm_table.mclk_table);
	data->dpm_level_enable_mask.pcie_dpm_enable_mask =
			phm_get_dpm_level_enable_mask_value(&data->dpm_table.pcie_speed_table);

	return 0;
}

static int smu7_unfreeze_sclk_mclk_dpm(struct pp_hwmgr *hwmgr)
{
	struct smu7_hwmgr *data = (struct smu7_hwmgr *)(hwmgr->backend);

	if (0 == data->need_update_smu7_dpm_table)
		return 0;

	if ((0 == data->sclk_dpm_key_disabled) &&
		(data->need_update_smu7_dpm_table &
		(DPMTABLE_OD_UPDATE_SCLK + DPMTABLE_UPDATE_SCLK))) {

		PP_ASSERT_WITH_CODE(true == smum_is_dpm_running(hwmgr),
				"Trying to Unfreeze SCLK DPM when DPM is disabled",
				);
		PP_ASSERT_WITH_CODE(0 == smum_send_msg_to_smc(hwmgr,
				PPSMC_MSG_SCLKDPM_UnfreezeLevel),
			"Failed to unfreeze SCLK DPM during UnFreezeSclkMclkDPM Function!",
			return -EINVAL);
	}

	if ((0 == data->mclk_dpm_key_disabled) &&
		(data->need_update_smu7_dpm_table & DPMTABLE_OD_UPDATE_MCLK)) {

		PP_ASSERT_WITH_CODE(true == smum_is_dpm_running(hwmgr),
				"Trying to Unfreeze MCLK DPM when DPM is disabled",
				);
		PP_ASSERT_WITH_CODE(0 == smum_send_msg_to_smc(hwmgr,
				PPSMC_MSG_MCLKDPM_UnfreezeLevel),
		    "Failed to unfreeze MCLK DPM during UnFreezeSclkMclkDPM Function!",
		    return -EINVAL);
	}

	data->need_update_smu7_dpm_table &= DPMTABLE_OD_UPDATE_VDDC;

	return 0;
}

static int smu7_notify_link_speed_change_after_state_change(
		struct pp_hwmgr *hwmgr, const void *input)
{
	const struct phm_set_power_state_input *states =
			(const struct phm_set_power_state_input *)input;
	struct smu7_hwmgr *data = (struct smu7_hwmgr *)(hwmgr->backend);
	const struct smu7_power_state *smu7_ps =
			cast_const_phw_smu7_power_state(states->pnew_state);
	uint16_t target_link_speed = smu7_get_maximum_link_speed(hwmgr, smu7_ps);
	uint8_t  request;

	if (data->pspp_notify_required) {
		if (target_link_speed == PP_PCIEGen3)
			request = PCIE_PERF_REQ_GEN3;
		else if (target_link_speed == PP_PCIEGen2)
			request = PCIE_PERF_REQ_GEN2;
		else
			request = PCIE_PERF_REQ_GEN1;

		if (request == PCIE_PERF_REQ_GEN1 &&
				smu7_get_current_pcie_speed(hwmgr) > 0)
			return 0;

#ifdef CONFIG_ACPI
		if (amdgpu_acpi_pcie_performance_request(hwmgr->adev, request, false)) {
			if (PP_PCIEGen2 == target_link_speed)
				pr_info("PSPP request to switch to Gen2 from Gen3 Failed!");
			else
				pr_info("PSPP request to switch to Gen1 from Gen2 Failed!");
		}
#endif
	}

	return 0;
}

static int smu7_notify_smc_display(struct pp_hwmgr *hwmgr)
{
	struct smu7_hwmgr *data = (struct smu7_hwmgr *)(hwmgr->backend);

	if (hwmgr->feature_mask & PP_VBI_TIME_SUPPORT_MASK) {
		if (hwmgr->chip_id == CHIP_VEGAM)
			smum_send_msg_to_smc_with_parameter(hwmgr,
					(PPSMC_Msg)PPSMC_MSG_SetVBITimeout_VEGAM, data->frame_time_x2);
		else
			smum_send_msg_to_smc_with_parameter(hwmgr,
					(PPSMC_Msg)PPSMC_MSG_SetVBITimeout, data->frame_time_x2);
	}
	return (smum_send_msg_to_smc(hwmgr, (PPSMC_Msg)PPSMC_HasDisplay) == 0) ?  0 : -EINVAL;
}

static int smu7_set_power_state_tasks(struct pp_hwmgr *hwmgr, const void *input)
{
	int tmp_result, result = 0;
	struct smu7_hwmgr *data = (struct smu7_hwmgr *)(hwmgr->backend);

	tmp_result = smu7_find_dpm_states_clocks_in_dpm_table(hwmgr, input);
	PP_ASSERT_WITH_CODE((0 == tmp_result),
			"Failed to find DPM states clocks in DPM table!",
			result = tmp_result);

	if (phm_cap_enabled(hwmgr->platform_descriptor.platformCaps,
			PHM_PlatformCaps_PCIEPerformanceRequest)) {
		tmp_result =
			smu7_request_link_speed_change_before_state_change(hwmgr, input);
		PP_ASSERT_WITH_CODE((0 == tmp_result),
				"Failed to request link speed change before state change!",
				result = tmp_result);
	}

	tmp_result = smu7_freeze_sclk_mclk_dpm(hwmgr);
	PP_ASSERT_WITH_CODE((0 == tmp_result),
			"Failed to freeze SCLK MCLK DPM!", result = tmp_result);

	tmp_result = smu7_populate_and_upload_sclk_mclk_dpm_levels(hwmgr, input);
	PP_ASSERT_WITH_CODE((0 == tmp_result),
			"Failed to populate and upload SCLK MCLK DPM levels!",
			result = tmp_result);

	tmp_result = smu7_update_avfs(hwmgr);
	PP_ASSERT_WITH_CODE((0 == tmp_result),
			"Failed to update avfs voltages!",
			result = tmp_result);

	tmp_result = smu7_generate_dpm_level_enable_mask(hwmgr, input);
	PP_ASSERT_WITH_CODE((0 == tmp_result),
			"Failed to generate DPM level enabled mask!",
			result = tmp_result);

	tmp_result = smum_update_sclk_threshold(hwmgr);
	PP_ASSERT_WITH_CODE((0 == tmp_result),
			"Failed to update SCLK threshold!",
			result = tmp_result);

	tmp_result = smu7_notify_smc_display(hwmgr);
	PP_ASSERT_WITH_CODE((0 == tmp_result),
			"Failed to notify smc display settings!",
			result = tmp_result);

	tmp_result = smu7_unfreeze_sclk_mclk_dpm(hwmgr);
	PP_ASSERT_WITH_CODE((0 == tmp_result),
			"Failed to unfreeze SCLK MCLK DPM!",
			result = tmp_result);

	tmp_result = smu7_upload_dpm_level_enable_mask(hwmgr);
	PP_ASSERT_WITH_CODE((0 == tmp_result),
			"Failed to upload DPM level enabled mask!",
			result = tmp_result);

	if (phm_cap_enabled(hwmgr->platform_descriptor.platformCaps,
			PHM_PlatformCaps_PCIEPerformanceRequest)) {
		tmp_result =
			smu7_notify_link_speed_change_after_state_change(hwmgr, input);
		PP_ASSERT_WITH_CODE((0 == tmp_result),
				"Failed to notify link speed change after state change!",
				result = tmp_result);
	}
	data->apply_optimized_settings = false;
	return result;
}

static int smu7_set_max_fan_pwm_output(struct pp_hwmgr *hwmgr, uint16_t us_max_fan_pwm)
{
	hwmgr->thermal_controller.
	advanceFanControlParameters.usMaxFanPWM = us_max_fan_pwm;

	return smum_send_msg_to_smc_with_parameter(hwmgr,
			PPSMC_MSG_SetFanPwmMax, us_max_fan_pwm);
}

static int
smu7_notify_smc_display_change(struct pp_hwmgr *hwmgr, bool has_display)
{
	PPSMC_Msg msg = has_display ? (PPSMC_Msg)PPSMC_HasDisplay : (PPSMC_Msg)PPSMC_NoDisplay;

	return (smum_send_msg_to_smc(hwmgr, msg) == 0) ?  0 : -1;
}

static int
smu7_notify_smc_display_config_after_ps_adjustment(struct pp_hwmgr *hwmgr)
{
	if (hwmgr->display_config->num_display > 1 &&
			!hwmgr->display_config->multi_monitor_in_sync)
		smu7_notify_smc_display_change(hwmgr, false);

	return 0;
}

/**
* Programs the display gap
*
* @param    hwmgr  the address of the powerplay hardware manager.
* @return   always OK
*/
static int smu7_program_display_gap(struct pp_hwmgr *hwmgr)
{
	struct smu7_hwmgr *data = (struct smu7_hwmgr *)(hwmgr->backend);
	uint32_t display_gap = cgs_read_ind_register(hwmgr->device, CGS_IND_REG__SMC, ixCG_DISPLAY_GAP_CNTL);
	uint32_t display_gap2;
	uint32_t pre_vbi_time_in_us;
	uint32_t frame_time_in_us;
	uint32_t ref_clock, refresh_rate;

	display_gap = PHM_SET_FIELD(display_gap, CG_DISPLAY_GAP_CNTL, DISP_GAP, (hwmgr->display_config->num_display > 0) ? DISPLAY_GAP_VBLANK_OR_WM : DISPLAY_GAP_IGNORE);
	cgs_write_ind_register(hwmgr->device, CGS_IND_REG__SMC, ixCG_DISPLAY_GAP_CNTL, display_gap);

	ref_clock =  amdgpu_asic_get_xclk((struct amdgpu_device *)hwmgr->adev);
	refresh_rate = hwmgr->display_config->vrefresh;

	if (0 == refresh_rate)
		refresh_rate = 60;

	frame_time_in_us = 1000000 / refresh_rate;

	pre_vbi_time_in_us = frame_time_in_us - 200 - hwmgr->display_config->min_vblank_time;

	data->frame_time_x2 = frame_time_in_us * 2 / 100;

	display_gap2 = pre_vbi_time_in_us * (ref_clock / 100);

	cgs_write_ind_register(hwmgr->device, CGS_IND_REG__SMC, ixCG_DISPLAY_GAP_CNTL2, display_gap2);

	cgs_write_ind_register(hwmgr->device, CGS_IND_REG__SMC,
			data->soft_regs_start + smum_get_offsetof(hwmgr,
							SMU_SoftRegisters,
							PreVBlankGap), 0x64);

	cgs_write_ind_register(hwmgr->device, CGS_IND_REG__SMC,
			data->soft_regs_start + smum_get_offsetof(hwmgr,
							SMU_SoftRegisters,
							VBlankTimeout),
					(frame_time_in_us - pre_vbi_time_in_us));

	return 0;
}

static int smu7_display_configuration_changed_task(struct pp_hwmgr *hwmgr)
{
	return smu7_program_display_gap(hwmgr);
}

/**
*  Set maximum target operating fan output RPM
*
* @param    hwmgr:  the address of the powerplay hardware manager.
* @param    usMaxFanRpm:  max operating fan RPM value.
* @return   The response that came from the SMC.
*/
static int smu7_set_max_fan_rpm_output(struct pp_hwmgr *hwmgr, uint16_t us_max_fan_rpm)
{
	hwmgr->thermal_controller.
	advanceFanControlParameters.usMaxFanRPM = us_max_fan_rpm;

	return smum_send_msg_to_smc_with_parameter(hwmgr,
			PPSMC_MSG_SetFanRpmMax, us_max_fan_rpm);
}

static const struct amdgpu_irq_src_funcs smu7_irq_funcs = {
	.process = phm_irq_process,
};

static int smu7_register_irq_handlers(struct pp_hwmgr *hwmgr)
{
	struct amdgpu_irq_src *source =
		kzalloc(sizeof(struct amdgpu_irq_src), GFP_KERNEL);

	if (!source)
		return -ENOMEM;

	source->funcs = &smu7_irq_funcs;

	amdgpu_irq_add_id((struct amdgpu_device *)(hwmgr->adev),
			AMDGPU_IH_CLIENTID_LEGACY,
			VISLANDS30_IV_SRCID_CG_TSS_THERMAL_LOW_TO_HIGH,
			source);
	amdgpu_irq_add_id((struct amdgpu_device *)(hwmgr->adev),
			AMDGPU_IH_CLIENTID_LEGACY,
			VISLANDS30_IV_SRCID_CG_TSS_THERMAL_HIGH_TO_LOW,
			source);

	/* Register CTF(GPIO_19) interrupt */
	amdgpu_irq_add_id((struct amdgpu_device *)(hwmgr->adev),
			AMDGPU_IH_CLIENTID_LEGACY,
			VISLANDS30_IV_SRCID_GPIO_19,
			source);

	return 0;
}

static bool
smu7_check_smc_update_required_for_display_configuration(struct pp_hwmgr *hwmgr)
{
	struct smu7_hwmgr *data = (struct smu7_hwmgr *)(hwmgr->backend);
	bool is_update_required = false;

	if (data->display_timing.num_existing_displays != hwmgr->display_config->num_display)
		is_update_required = true;

	if (phm_cap_enabled(hwmgr->platform_descriptor.platformCaps, PHM_PlatformCaps_SclkDeepSleep)) {
		if (data->display_timing.min_clock_in_sr != hwmgr->display_config->min_core_set_clock_in_sr &&
			(data->display_timing.min_clock_in_sr >= SMU7_MINIMUM_ENGINE_CLOCK ||
			hwmgr->display_config->min_core_set_clock_in_sr >= SMU7_MINIMUM_ENGINE_CLOCK))
			is_update_required = true;
	}
	return is_update_required;
}

static inline bool smu7_are_power_levels_equal(const struct smu7_performance_level *pl1,
							   const struct smu7_performance_level *pl2)
{
	return ((pl1->memory_clock == pl2->memory_clock) &&
		  (pl1->engine_clock == pl2->engine_clock) &&
		  (pl1->pcie_gen == pl2->pcie_gen) &&
		  (pl1->pcie_lane == pl2->pcie_lane));
}

static int smu7_check_states_equal(struct pp_hwmgr *hwmgr,
		const struct pp_hw_power_state *pstate1,
		const struct pp_hw_power_state *pstate2, bool *equal)
{
	const struct smu7_power_state *psa;
	const struct smu7_power_state *psb;
	int i;
	struct smu7_hwmgr *data = (struct smu7_hwmgr *)(hwmgr->backend);

	if (pstate1 == NULL || pstate2 == NULL || equal == NULL)
		return -EINVAL;

	psa = cast_const_phw_smu7_power_state(pstate1);
	psb = cast_const_phw_smu7_power_state(pstate2);
	/* If the two states don't even have the same number of performance levels they cannot be the same state. */
	if (psa->performance_level_count != psb->performance_level_count) {
		*equal = false;
		return 0;
	}

	for (i = 0; i < psa->performance_level_count; i++) {
		if (!smu7_are_power_levels_equal(&(psa->performance_levels[i]), &(psb->performance_levels[i]))) {
			/* If we have found even one performance level pair that is different the states are different. */
			*equal = false;
			return 0;
		}
	}

	/* If all performance levels are the same try to use the UVD clocks to break the tie.*/
	*equal = ((psa->uvd_clks.vclk == psb->uvd_clks.vclk) && (psa->uvd_clks.dclk == psb->uvd_clks.dclk));
	*equal &= ((psa->vce_clks.evclk == psb->vce_clks.evclk) && (psa->vce_clks.ecclk == psb->vce_clks.ecclk));
	*equal &= (psa->sclk_threshold == psb->sclk_threshold);
	/* For OD call, set value based on flag */
	*equal &= !(data->need_update_smu7_dpm_table & (DPMTABLE_OD_UPDATE_SCLK |
							DPMTABLE_OD_UPDATE_MCLK |
							DPMTABLE_OD_UPDATE_VDDC));

	return 0;
}

static int smu7_check_mc_firmware(struct pp_hwmgr *hwmgr)
{
	struct smu7_hwmgr *data = (struct smu7_hwmgr *)(hwmgr->backend);

	uint32_t vbios_version;
	uint32_t tmp;

	/* Read MC indirect register offset 0x9F bits [3:0] to see
	 * if VBIOS has already loaded a full version of MC ucode
	 * or not.
	 */

	smu7_get_mc_microcode_version(hwmgr);
	vbios_version = hwmgr->microcode_version_info.MC & 0xf;

	data->need_long_memory_training = false;

	cgs_write_register(hwmgr->device, mmMC_SEQ_IO_DEBUG_INDEX,
							ixMC_IO_DEBUG_UP_13);
	tmp = cgs_read_register(hwmgr->device, mmMC_SEQ_IO_DEBUG_DATA);

	if (tmp & (1 << 23)) {
		data->mem_latency_high = MEM_LATENCY_HIGH;
		data->mem_latency_low = MEM_LATENCY_LOW;
	} else {
		data->mem_latency_high = 330;
		data->mem_latency_low = 330;
	}

	return 0;
}

static int smu7_read_clock_registers(struct pp_hwmgr *hwmgr)
{
	struct smu7_hwmgr *data = (struct smu7_hwmgr *)(hwmgr->backend);

	data->clock_registers.vCG_SPLL_FUNC_CNTL         =
		cgs_read_ind_register(hwmgr->device, CGS_IND_REG__SMC, ixCG_SPLL_FUNC_CNTL);
	data->clock_registers.vCG_SPLL_FUNC_CNTL_2       =
		cgs_read_ind_register(hwmgr->device, CGS_IND_REG__SMC, ixCG_SPLL_FUNC_CNTL_2);
	data->clock_registers.vCG_SPLL_FUNC_CNTL_3       =
		cgs_read_ind_register(hwmgr->device, CGS_IND_REG__SMC, ixCG_SPLL_FUNC_CNTL_3);
	data->clock_registers.vCG_SPLL_FUNC_CNTL_4       =
		cgs_read_ind_register(hwmgr->device, CGS_IND_REG__SMC, ixCG_SPLL_FUNC_CNTL_4);
	data->clock_registers.vCG_SPLL_SPREAD_SPECTRUM   =
		cgs_read_ind_register(hwmgr->device, CGS_IND_REG__SMC, ixCG_SPLL_SPREAD_SPECTRUM);
	data->clock_registers.vCG_SPLL_SPREAD_SPECTRUM_2 =
		cgs_read_ind_register(hwmgr->device, CGS_IND_REG__SMC, ixCG_SPLL_SPREAD_SPECTRUM_2);
	data->clock_registers.vDLL_CNTL                  =
		cgs_read_register(hwmgr->device, mmDLL_CNTL);
	data->clock_registers.vMCLK_PWRMGT_CNTL          =
		cgs_read_register(hwmgr->device, mmMCLK_PWRMGT_CNTL);
	data->clock_registers.vMPLL_AD_FUNC_CNTL         =
		cgs_read_register(hwmgr->device, mmMPLL_AD_FUNC_CNTL);
	data->clock_registers.vMPLL_DQ_FUNC_CNTL         =
		cgs_read_register(hwmgr->device, mmMPLL_DQ_FUNC_CNTL);
	data->clock_registers.vMPLL_FUNC_CNTL            =
		cgs_read_register(hwmgr->device, mmMPLL_FUNC_CNTL);
	data->clock_registers.vMPLL_FUNC_CNTL_1          =
		cgs_read_register(hwmgr->device, mmMPLL_FUNC_CNTL_1);
	data->clock_registers.vMPLL_FUNC_CNTL_2          =
		cgs_read_register(hwmgr->device, mmMPLL_FUNC_CNTL_2);
	data->clock_registers.vMPLL_SS1                  =
		cgs_read_register(hwmgr->device, mmMPLL_SS1);
	data->clock_registers.vMPLL_SS2                  =
		cgs_read_register(hwmgr->device, mmMPLL_SS2);
	return 0;

}

/**
 * Find out if memory is GDDR5.
 *
 * @param    hwmgr  the address of the powerplay hardware manager.
 * @return   always 0
 */
static int smu7_get_memory_type(struct pp_hwmgr *hwmgr)
{
	struct smu7_hwmgr *data = (struct smu7_hwmgr *)(hwmgr->backend);
	struct amdgpu_device *adev = hwmgr->adev;

	data->is_memory_gddr5 = (adev->gmc.vram_type == AMDGPU_VRAM_TYPE_GDDR5);

	return 0;
}

/**
 * Enables Dynamic Power Management by SMC
 *
 * @param    hwmgr  the address of the powerplay hardware manager.
 * @return   always 0
 */
static int smu7_enable_acpi_power_management(struct pp_hwmgr *hwmgr)
{
	PHM_WRITE_INDIRECT_FIELD(hwmgr->device, CGS_IND_REG__SMC,
			GENERAL_PWRMGT, STATIC_PM_EN, 1);

	return 0;
}

/**
 * Initialize PowerGating States for different engines
 *
 * @param    hwmgr  the address of the powerplay hardware manager.
 * @return   always 0
 */
static int smu7_init_power_gate_state(struct pp_hwmgr *hwmgr)
{
	struct smu7_hwmgr *data = (struct smu7_hwmgr *)(hwmgr->backend);

	data->uvd_power_gated = false;
	data->vce_power_gated = false;

	return 0;
}

static int smu7_init_sclk_threshold(struct pp_hwmgr *hwmgr)
{
	struct smu7_hwmgr *data = (struct smu7_hwmgr *)(hwmgr->backend);

	data->low_sclk_interrupt_threshold = 0;
	return 0;
}

static int smu7_setup_asic_task(struct pp_hwmgr *hwmgr)
{
	int tmp_result, result = 0;

	smu7_check_mc_firmware(hwmgr);

	tmp_result = smu7_read_clock_registers(hwmgr);
	PP_ASSERT_WITH_CODE((0 == tmp_result),
			"Failed to read clock registers!", result = tmp_result);

	tmp_result = smu7_get_memory_type(hwmgr);
	PP_ASSERT_WITH_CODE((0 == tmp_result),
			"Failed to get memory type!", result = tmp_result);

	tmp_result = smu7_enable_acpi_power_management(hwmgr);
	PP_ASSERT_WITH_CODE((0 == tmp_result),
			"Failed to enable ACPI power management!", result = tmp_result);

	tmp_result = smu7_init_power_gate_state(hwmgr);
	PP_ASSERT_WITH_CODE((0 == tmp_result),
			"Failed to init power gate state!", result = tmp_result);

	tmp_result = smu7_get_mc_microcode_version(hwmgr);
	PP_ASSERT_WITH_CODE((0 == tmp_result),
			"Failed to get MC microcode version!", result = tmp_result);

	tmp_result = smu7_init_sclk_threshold(hwmgr);
	PP_ASSERT_WITH_CODE((0 == tmp_result),
			"Failed to init sclk threshold!", result = tmp_result);

	return result;
}

static int smu7_force_clock_level(struct pp_hwmgr *hwmgr,
		enum pp_clock_type type, uint32_t mask)
{
	struct smu7_hwmgr *data = (struct smu7_hwmgr *)(hwmgr->backend);

	if (mask == 0)
		return -EINVAL;

	switch (type) {
	case PP_SCLK:
		if (!data->sclk_dpm_key_disabled)
			smum_send_msg_to_smc_with_parameter(hwmgr,
					PPSMC_MSG_SCLKDPM_SetEnabledMask,
					data->dpm_level_enable_mask.sclk_dpm_enable_mask & mask);
		break;
	case PP_MCLK:
		if (!data->mclk_dpm_key_disabled)
			smum_send_msg_to_smc_with_parameter(hwmgr,
					PPSMC_MSG_MCLKDPM_SetEnabledMask,
					data->dpm_level_enable_mask.mclk_dpm_enable_mask & mask);
		break;
	case PP_PCIE:
	{
		uint32_t tmp = mask & data->dpm_level_enable_mask.pcie_dpm_enable_mask;

		if (!data->pcie_dpm_key_disabled) {
			if (fls(tmp) != ffs(tmp))
				smum_send_msg_to_smc(hwmgr, PPSMC_MSG_PCIeDPM_UnForceLevel);
			else
				smum_send_msg_to_smc_with_parameter(hwmgr,
					PPSMC_MSG_PCIeDPM_ForceLevel,
					fls(tmp) - 1);
		}
		break;
	}
	default:
		break;
	}

	return 0;
}

static int smu7_print_clock_levels(struct pp_hwmgr *hwmgr,
		enum pp_clock_type type, char *buf)
{
	struct smu7_hwmgr *data = (struct smu7_hwmgr *)(hwmgr->backend);
	struct smu7_single_dpm_table *sclk_table = &(data->dpm_table.sclk_table);
	struct smu7_single_dpm_table *mclk_table = &(data->dpm_table.mclk_table);
	struct smu7_single_dpm_table *pcie_table = &(data->dpm_table.pcie_speed_table);
	struct smu7_odn_dpm_table *odn_table = &(data->odn_dpm_table);
	struct phm_odn_clock_levels *odn_sclk_table = &(odn_table->odn_core_clock_dpm_levels);
	struct phm_odn_clock_levels *odn_mclk_table = &(odn_table->odn_memory_clock_dpm_levels);
	int i, now, size = 0;
	uint32_t clock, pcie_speed;

	switch (type) {
	case PP_SCLK:
		smum_send_msg_to_smc(hwmgr, PPSMC_MSG_API_GetSclkFrequency);
		clock = cgs_read_register(hwmgr->device, mmSMC_MSG_ARG_0);

		for (i = 0; i < sclk_table->count; i++) {
			if (clock > sclk_table->dpm_levels[i].value)
				continue;
			break;
		}
		now = i;

		for (i = 0; i < sclk_table->count; i++)
			size += sprintf(buf + size, "%d: %uMhz %s\n",
					i, sclk_table->dpm_levels[i].value / 100,
					(i == now) ? "*" : "");
		break;
	case PP_MCLK:
		smum_send_msg_to_smc(hwmgr, PPSMC_MSG_API_GetMclkFrequency);
		clock = cgs_read_register(hwmgr->device, mmSMC_MSG_ARG_0);

		for (i = 0; i < mclk_table->count; i++) {
			if (clock > mclk_table->dpm_levels[i].value)
				continue;
			break;
		}
		now = i;

		for (i = 0; i < mclk_table->count; i++)
			size += sprintf(buf + size, "%d: %uMhz %s\n",
					i, mclk_table->dpm_levels[i].value / 100,
					(i == now) ? "*" : "");
		break;
	case PP_PCIE:
		pcie_speed = smu7_get_current_pcie_speed(hwmgr);
		for (i = 0; i < pcie_table->count; i++) {
			if (pcie_speed != pcie_table->dpm_levels[i].value)
				continue;
			break;
		}
		now = i;

		for (i = 0; i < pcie_table->count; i++)
			size += sprintf(buf + size, "%d: %s %s\n", i,
					(pcie_table->dpm_levels[i].value == 0) ? "2.5GT/s, x8" :
					(pcie_table->dpm_levels[i].value == 1) ? "5.0GT/s, x16" :
					(pcie_table->dpm_levels[i].value == 2) ? "8.0GT/s, x16" : "",
					(i == now) ? "*" : "");
		break;
	case OD_SCLK:
		if (hwmgr->od_enabled) {
			size = sprintf(buf, "%s:\n", "OD_SCLK");
			for (i = 0; i < odn_sclk_table->num_of_pl; i++)
				size += sprintf(buf + size, "%d: %10uMHz %10umV\n",
					i, odn_sclk_table->entries[i].clock/100,
					odn_sclk_table->entries[i].vddc);
		}
		break;
	case OD_MCLK:
		if (hwmgr->od_enabled) {
			size = sprintf(buf, "%s:\n", "OD_MCLK");
			for (i = 0; i < odn_mclk_table->num_of_pl; i++)
				size += sprintf(buf + size, "%d: %10uMHz %10umV\n",
					i, odn_mclk_table->entries[i].clock/100,
					odn_mclk_table->entries[i].vddc);
		}
		break;
	case OD_RANGE:
		if (hwmgr->od_enabled) {
			size = sprintf(buf, "%s:\n", "OD_RANGE");
			size += sprintf(buf + size, "SCLK: %7uMHz %10uMHz\n",
				data->golden_dpm_table.sclk_table.dpm_levels[0].value/100,
				hwmgr->platform_descriptor.overdriveLimit.engineClock/100);
			size += sprintf(buf + size, "MCLK: %7uMHz %10uMHz\n",
				data->golden_dpm_table.mclk_table.dpm_levels[0].value/100,
				hwmgr->platform_descriptor.overdriveLimit.memoryClock/100);
			size += sprintf(buf + size, "VDDC: %7umV %11umV\n",
				data->odn_dpm_table.min_vddc,
				data->odn_dpm_table.max_vddc);
		}
		break;
	default:
		break;
	}
	return size;
}

static void smu7_set_fan_control_mode(struct pp_hwmgr *hwmgr, uint32_t mode)
{
	switch (mode) {
	case AMD_FAN_CTRL_NONE:
		smu7_fan_ctrl_set_fan_speed_percent(hwmgr, 100);
		break;
	case AMD_FAN_CTRL_MANUAL:
		if (phm_cap_enabled(hwmgr->platform_descriptor.platformCaps,
			PHM_PlatformCaps_MicrocodeFanControl))
			smu7_fan_ctrl_stop_smc_fan_control(hwmgr);
		break;
	case AMD_FAN_CTRL_AUTO:
		if (!smu7_fan_ctrl_set_static_mode(hwmgr, mode))
			smu7_fan_ctrl_start_smc_fan_control(hwmgr);
		break;
	default:
		break;
	}
}

static uint32_t smu7_get_fan_control_mode(struct pp_hwmgr *hwmgr)
{
	return hwmgr->fan_ctrl_enabled ? AMD_FAN_CTRL_AUTO : AMD_FAN_CTRL_MANUAL;
}

static int smu7_get_sclk_od(struct pp_hwmgr *hwmgr)
{
	struct smu7_hwmgr *data = (struct smu7_hwmgr *)(hwmgr->backend);
	struct smu7_single_dpm_table *sclk_table = &(data->dpm_table.sclk_table);
	struct smu7_single_dpm_table *golden_sclk_table =
			&(data->golden_dpm_table.sclk_table);
	int value;

	value = (sclk_table->dpm_levels[sclk_table->count - 1].value -
			golden_sclk_table->dpm_levels[golden_sclk_table->count - 1].value) *
			100 /
			golden_sclk_table->dpm_levels[golden_sclk_table->count - 1].value;

	return value;
}

static int smu7_set_sclk_od(struct pp_hwmgr *hwmgr, uint32_t value)
{
	struct smu7_hwmgr *data = (struct smu7_hwmgr *)(hwmgr->backend);
	struct smu7_single_dpm_table *golden_sclk_table =
			&(data->golden_dpm_table.sclk_table);
	struct pp_power_state  *ps;
	struct smu7_power_state  *smu7_ps;

	if (value > 20)
		value = 20;

	ps = hwmgr->request_ps;

	if (ps == NULL)
		return -EINVAL;

	smu7_ps = cast_phw_smu7_power_state(&ps->hardware);

	smu7_ps->performance_levels[smu7_ps->performance_level_count - 1].engine_clock =
			golden_sclk_table->dpm_levels[golden_sclk_table->count - 1].value *
			value / 100 +
			golden_sclk_table->dpm_levels[golden_sclk_table->count - 1].value;

	return 0;
}

static int smu7_get_mclk_od(struct pp_hwmgr *hwmgr)
{
	struct smu7_hwmgr *data = (struct smu7_hwmgr *)(hwmgr->backend);
	struct smu7_single_dpm_table *mclk_table = &(data->dpm_table.mclk_table);
	struct smu7_single_dpm_table *golden_mclk_table =
			&(data->golden_dpm_table.mclk_table);
	int value;

	value = (mclk_table->dpm_levels[mclk_table->count - 1].value -
			golden_mclk_table->dpm_levels[golden_mclk_table->count - 1].value) *
			100 /
			golden_mclk_table->dpm_levels[golden_mclk_table->count - 1].value;

	return value;
}

static int smu7_set_mclk_od(struct pp_hwmgr *hwmgr, uint32_t value)
{
	struct smu7_hwmgr *data = (struct smu7_hwmgr *)(hwmgr->backend);
	struct smu7_single_dpm_table *golden_mclk_table =
			&(data->golden_dpm_table.mclk_table);
	struct pp_power_state  *ps;
	struct smu7_power_state  *smu7_ps;

	if (value > 20)
		value = 20;

	ps = hwmgr->request_ps;

	if (ps == NULL)
		return -EINVAL;

	smu7_ps = cast_phw_smu7_power_state(&ps->hardware);

	smu7_ps->performance_levels[smu7_ps->performance_level_count - 1].memory_clock =
			golden_mclk_table->dpm_levels[golden_mclk_table->count - 1].value *
			value / 100 +
			golden_mclk_table->dpm_levels[golden_mclk_table->count - 1].value;

	return 0;
}


static int smu7_get_sclks(struct pp_hwmgr *hwmgr, struct amd_pp_clocks *clocks)
{
	struct phm_ppt_v1_information *table_info =
			(struct phm_ppt_v1_information *)hwmgr->pptable;
	struct phm_ppt_v1_clock_voltage_dependency_table *dep_sclk_table = NULL;
	struct phm_clock_voltage_dependency_table *sclk_table;
	int i;

	if (hwmgr->pp_table_version == PP_TABLE_V1) {
		if (table_info == NULL || table_info->vdd_dep_on_sclk == NULL)
			return -EINVAL;
		dep_sclk_table = table_info->vdd_dep_on_sclk;
		for (i = 0; i < dep_sclk_table->count; i++)
			clocks->clock[i] = dep_sclk_table->entries[i].clk * 10;
		clocks->count = dep_sclk_table->count;
	} else if (hwmgr->pp_table_version == PP_TABLE_V0) {
		sclk_table = hwmgr->dyn_state.vddc_dependency_on_sclk;
		for (i = 0; i < sclk_table->count; i++)
			clocks->clock[i] = sclk_table->entries[i].clk * 10;
		clocks->count = sclk_table->count;
	}

	return 0;
}

static uint32_t smu7_get_mem_latency(struct pp_hwmgr *hwmgr, uint32_t clk)
{
	struct smu7_hwmgr *data = (struct smu7_hwmgr *)(hwmgr->backend);

	if (clk >= MEM_FREQ_LOW_LATENCY && clk < MEM_FREQ_HIGH_LATENCY)
		return data->mem_latency_high;
	else if (clk >= MEM_FREQ_HIGH_LATENCY)
		return data->mem_latency_low;
	else
		return MEM_LATENCY_ERR;
}

static int smu7_get_mclks(struct pp_hwmgr *hwmgr, struct amd_pp_clocks *clocks)
{
	struct phm_ppt_v1_information *table_info =
			(struct phm_ppt_v1_information *)hwmgr->pptable;
	struct phm_ppt_v1_clock_voltage_dependency_table *dep_mclk_table;
	int i;
	struct phm_clock_voltage_dependency_table *mclk_table;

	if (hwmgr->pp_table_version == PP_TABLE_V1) {
		if (table_info == NULL)
			return -EINVAL;
		dep_mclk_table = table_info->vdd_dep_on_mclk;
		for (i = 0; i < dep_mclk_table->count; i++) {
			clocks->clock[i] = dep_mclk_table->entries[i].clk * 10;
			clocks->latency[i] = smu7_get_mem_latency(hwmgr,
						dep_mclk_table->entries[i].clk);
		}
		clocks->count = dep_mclk_table->count;
	} else if (hwmgr->pp_table_version == PP_TABLE_V0) {
		mclk_table = hwmgr->dyn_state.vddc_dependency_on_mclk;
		for (i = 0; i < mclk_table->count; i++)
			clocks->clock[i] = mclk_table->entries[i].clk * 10;
		clocks->count = mclk_table->count;
	}
	return 0;
}

static int smu7_get_clock_by_type(struct pp_hwmgr *hwmgr, enum amd_pp_clock_type type,
						struct amd_pp_clocks *clocks)
{
	switch (type) {
	case amd_pp_sys_clock:
		smu7_get_sclks(hwmgr, clocks);
		break;
	case amd_pp_mem_clock:
		smu7_get_mclks(hwmgr, clocks);
		break;
	default:
		return -EINVAL;
	}

	return 0;
}

static int smu7_notify_cac_buffer_info(struct pp_hwmgr *hwmgr,
					uint32_t virtual_addr_low,
					uint32_t virtual_addr_hi,
					uint32_t mc_addr_low,
					uint32_t mc_addr_hi,
					uint32_t size)
{
	struct smu7_hwmgr *data = (struct smu7_hwmgr *)(hwmgr->backend);

	cgs_write_ind_register(hwmgr->device, CGS_IND_REG__SMC,
					data->soft_regs_start +
					smum_get_offsetof(hwmgr,
					SMU_SoftRegisters, DRAM_LOG_ADDR_H),
					mc_addr_hi);

	cgs_write_ind_register(hwmgr->device, CGS_IND_REG__SMC,
					data->soft_regs_start +
					smum_get_offsetof(hwmgr,
					SMU_SoftRegisters, DRAM_LOG_ADDR_L),
					mc_addr_low);

	cgs_write_ind_register(hwmgr->device, CGS_IND_REG__SMC,
					data->soft_regs_start +
					smum_get_offsetof(hwmgr,
					SMU_SoftRegisters, DRAM_LOG_PHY_ADDR_H),
					virtual_addr_hi);

	cgs_write_ind_register(hwmgr->device, CGS_IND_REG__SMC,
					data->soft_regs_start +
					smum_get_offsetof(hwmgr,
					SMU_SoftRegisters, DRAM_LOG_PHY_ADDR_L),
					virtual_addr_low);

	cgs_write_ind_register(hwmgr->device, CGS_IND_REG__SMC,
					data->soft_regs_start +
					smum_get_offsetof(hwmgr,
					SMU_SoftRegisters, DRAM_LOG_BUFF_SIZE),
					size);
	return 0;
}

static int smu7_get_max_high_clocks(struct pp_hwmgr *hwmgr,
					struct amd_pp_simple_clock_info *clocks)
{
	struct smu7_hwmgr *data = (struct smu7_hwmgr *)(hwmgr->backend);
	struct smu7_single_dpm_table *sclk_table = &(data->dpm_table.sclk_table);
	struct smu7_single_dpm_table *mclk_table = &(data->dpm_table.mclk_table);

	if (clocks == NULL)
		return -EINVAL;

	clocks->memory_max_clock = mclk_table->count > 1 ?
				mclk_table->dpm_levels[mclk_table->count-1].value :
				mclk_table->dpm_levels[0].value;
	clocks->engine_max_clock = sclk_table->count > 1 ?
				sclk_table->dpm_levels[sclk_table->count-1].value :
				sclk_table->dpm_levels[0].value;
	return 0;
}

static int smu7_get_thermal_temperature_range(struct pp_hwmgr *hwmgr,
		struct PP_TemperatureRange *thermal_data)
{
	struct smu7_hwmgr *data = (struct smu7_hwmgr *)(hwmgr->backend);
	struct phm_ppt_v1_information *table_info =
			(struct phm_ppt_v1_information *)hwmgr->pptable;

	memcpy(thermal_data, &SMU7ThermalPolicy[0], sizeof(struct PP_TemperatureRange));

	if (hwmgr->pp_table_version == PP_TABLE_V1)
		thermal_data->max = table_info->cac_dtp_table->usSoftwareShutdownTemp *
			PP_TEMPERATURE_UNITS_PER_CENTIGRADES;
	else if (hwmgr->pp_table_version == PP_TABLE_V0)
		thermal_data->max = data->thermal_temp_setting.temperature_shutdown *
			PP_TEMPERATURE_UNITS_PER_CENTIGRADES;

	return 0;
}

static bool smu7_check_clk_voltage_valid(struct pp_hwmgr *hwmgr,
					enum PP_OD_DPM_TABLE_COMMAND type,
					uint32_t clk,
					uint32_t voltage)
{
	struct smu7_hwmgr *data = (struct smu7_hwmgr *)(hwmgr->backend);

	if (voltage < data->odn_dpm_table.min_vddc || voltage > data->odn_dpm_table.max_vddc) {
		pr_info("OD voltage is out of range [%d - %d] mV\n",
						data->odn_dpm_table.min_vddc,
						data->odn_dpm_table.max_vddc);
		return false;
	}

	if (type == PP_OD_EDIT_SCLK_VDDC_TABLE) {
		if (data->golden_dpm_table.sclk_table.dpm_levels[0].value > clk ||
			hwmgr->platform_descriptor.overdriveLimit.engineClock < clk) {
			pr_info("OD engine clock is out of range [%d - %d] MHz\n",
				data->golden_dpm_table.sclk_table.dpm_levels[0].value/100,
				hwmgr->platform_descriptor.overdriveLimit.engineClock/100);
			return false;
		}
	} else if (type == PP_OD_EDIT_MCLK_VDDC_TABLE) {
		if (data->golden_dpm_table.mclk_table.dpm_levels[0].value > clk ||
			hwmgr->platform_descriptor.overdriveLimit.memoryClock < clk) {
			pr_info("OD memory clock is out of range [%d - %d] MHz\n",
				data->golden_dpm_table.mclk_table.dpm_levels[0].value/100,
				hwmgr->platform_descriptor.overdriveLimit.memoryClock/100);
			return false;
		}
	} else {
		return false;
	}

	return true;
}

static int smu7_odn_edit_dpm_table(struct pp_hwmgr *hwmgr,
					enum PP_OD_DPM_TABLE_COMMAND type,
					long *input, uint32_t size)
{
	uint32_t i;
	struct phm_odn_clock_levels *podn_dpm_table_in_backend = NULL;
	struct smu7_odn_clock_voltage_dependency_table *podn_vdd_dep_in_backend = NULL;
	struct smu7_hwmgr *data = (struct smu7_hwmgr *)(hwmgr->backend);

<<<<<<< HEAD
	if (hwmgr->dpm_level != AMD_DPM_FORCED_LEVEL_AUTO)
=======
	uint32_t input_clk;
	uint32_t input_vol;
	uint32_t input_level;

	PP_ASSERT_WITH_CODE(input, "NULL user input for clock and voltage",
				return -EINVAL);

	if (!hwmgr->od_enabled) {
		pr_info("OverDrive feature not enabled\n");
>>>>>>> e021bb4f
		return -EINVAL;
	}

	if (PP_OD_EDIT_SCLK_VDDC_TABLE == type) {
		podn_dpm_table_in_backend = &data->odn_dpm_table.odn_core_clock_dpm_levels;
		podn_vdd_dep_in_backend = &data->odn_dpm_table.vdd_dependency_on_sclk;
		PP_ASSERT_WITH_CODE((podn_dpm_table_in_backend && podn_vdd_dep_in_backend),
				"Failed to get ODN SCLK and Voltage tables",
				return -EINVAL);
	} else if (PP_OD_EDIT_MCLK_VDDC_TABLE == type) {
		podn_dpm_table_in_backend = &data->odn_dpm_table.odn_memory_clock_dpm_levels;
		podn_vdd_dep_in_backend = &data->odn_dpm_table.vdd_dependency_on_mclk;

		PP_ASSERT_WITH_CODE((podn_dpm_table_in_backend && podn_vdd_dep_in_backend),
			"Failed to get ODN MCLK and Voltage tables",
			return -EINVAL);
	} else if (PP_OD_RESTORE_DEFAULT_TABLE == type) {
		smu7_odn_initial_default_setting(hwmgr);
		return 0;
	} else if (PP_OD_COMMIT_DPM_TABLE == type) {
		smu7_check_dpm_table_updated(hwmgr);
		return 0;
	} else {
		return -EINVAL;
	}

	for (i = 0; i < size; i += 3) {
		if (i + 3 > size || input[i] >= podn_dpm_table_in_backend->num_of_pl) {
			pr_info("invalid clock voltage input \n");
			return 0;
		}
		input_level = input[i];
		input_clk = input[i+1] * 100;
		input_vol = input[i+2];

		if (smu7_check_clk_voltage_valid(hwmgr, type, input_clk, input_vol)) {
			podn_dpm_table_in_backend->entries[input_level].clock = input_clk;
			podn_vdd_dep_in_backend->entries[input_level].clk = input_clk;
			podn_dpm_table_in_backend->entries[input_level].vddc = input_vol;
			podn_vdd_dep_in_backend->entries[input_level].vddc = input_vol;
		} else {
			return -EINVAL;
		}
	}

	return 0;
}

static int smu7_get_power_profile_mode(struct pp_hwmgr *hwmgr, char *buf)
{
	struct smu7_hwmgr *data = (struct smu7_hwmgr *)(hwmgr->backend);
	uint32_t i, size = 0;
	uint32_t len;

	static const char *profile_name[6] = {"3D_FULL_SCREEN",
					"POWER_SAVING",
					"VIDEO",
					"VR",
					"COMPUTE",
					"CUSTOM"};

	static const char *title[8] = {"NUM",
			"MODE_NAME",
			"SCLK_UP_HYST",
			"SCLK_DOWN_HYST",
			"SCLK_ACTIVE_LEVEL",
			"MCLK_UP_HYST",
			"MCLK_DOWN_HYST",
			"MCLK_ACTIVE_LEVEL"};

	if (!buf)
		return -EINVAL;

	size += sprintf(buf + size, "%s %16s %16s %16s %16s %16s %16s %16s\n",
			title[0], title[1], title[2], title[3],
			title[4], title[5], title[6], title[7]);

	len = sizeof(smu7_profiling) / sizeof(struct profile_mode_setting);

	for (i = 0; i < len; i++) {
		if (i == hwmgr->power_profile_mode) {
			size += sprintf(buf + size, "%3d %14s %s: %8d %16d %16d %16d %16d %16d\n",
			i, profile_name[i], "*",
			data->current_profile_setting.sclk_up_hyst,
			data->current_profile_setting.sclk_down_hyst,
			data->current_profile_setting.sclk_activity,
			data->current_profile_setting.mclk_up_hyst,
			data->current_profile_setting.mclk_down_hyst,
			data->current_profile_setting.mclk_activity);
			continue;
		}
		if (smu7_profiling[i].bupdate_sclk)
			size += sprintf(buf + size, "%3d %16s: %8d %16d %16d ",
			i, profile_name[i], smu7_profiling[i].sclk_up_hyst,
			smu7_profiling[i].sclk_down_hyst,
			smu7_profiling[i].sclk_activity);
		else
			size += sprintf(buf + size, "%3d %16s: %8s %16s %16s ",
			i, profile_name[i], "-", "-", "-");

		if (smu7_profiling[i].bupdate_mclk)
			size += sprintf(buf + size, "%16d %16d %16d\n",
			smu7_profiling[i].mclk_up_hyst,
			smu7_profiling[i].mclk_down_hyst,
			smu7_profiling[i].mclk_activity);
		else
			size += sprintf(buf + size, "%16s %16s %16s\n",
			"-", "-", "-");
	}

	return size;
}

static void smu7_patch_compute_profile_mode(struct pp_hwmgr *hwmgr,
					enum PP_SMC_POWER_PROFILE requst)
{
	struct smu7_hwmgr *data = (struct smu7_hwmgr *)(hwmgr->backend);
	uint32_t tmp, level;

	if (requst == PP_SMC_POWER_PROFILE_COMPUTE) {
		if (data->dpm_level_enable_mask.sclk_dpm_enable_mask) {
			level = 0;
			tmp = data->dpm_level_enable_mask.sclk_dpm_enable_mask;
			while (tmp >>= 1)
				level++;
			if (level > 0)
				smu7_force_clock_level(hwmgr, PP_SCLK, 3 << (level-1));
		}
	} else if (hwmgr->power_profile_mode == PP_SMC_POWER_PROFILE_COMPUTE) {
		smu7_force_clock_level(hwmgr, PP_SCLK, data->dpm_level_enable_mask.sclk_dpm_enable_mask);
	}
}

static int smu7_set_power_profile_mode(struct pp_hwmgr *hwmgr, long *input, uint32_t size)
{
	struct smu7_hwmgr *data = (struct smu7_hwmgr *)(hwmgr->backend);
	struct profile_mode_setting tmp;
	enum PP_SMC_POWER_PROFILE mode;

	if (input == NULL)
		return -EINVAL;

	mode = input[size];
	switch (mode) {
	case PP_SMC_POWER_PROFILE_CUSTOM:
		if (size < 8)
			return -EINVAL;

		tmp.bupdate_sclk = input[0];
		tmp.sclk_up_hyst = input[1];
		tmp.sclk_down_hyst = input[2];
		tmp.sclk_activity = input[3];
		tmp.bupdate_mclk = input[4];
		tmp.mclk_up_hyst = input[5];
		tmp.mclk_down_hyst = input[6];
		tmp.mclk_activity = input[7];
		if (!smum_update_dpm_settings(hwmgr, &tmp)) {
			memcpy(&data->current_profile_setting, &tmp, sizeof(struct profile_mode_setting));
			hwmgr->power_profile_mode = mode;
		}
		break;
	case PP_SMC_POWER_PROFILE_FULLSCREEN3D:
	case PP_SMC_POWER_PROFILE_POWERSAVING:
	case PP_SMC_POWER_PROFILE_VIDEO:
	case PP_SMC_POWER_PROFILE_VR:
	case PP_SMC_POWER_PROFILE_COMPUTE:
		if (mode == hwmgr->power_profile_mode)
			return 0;

		memcpy(&tmp, &smu7_profiling[mode], sizeof(struct profile_mode_setting));
		if (!smum_update_dpm_settings(hwmgr, &tmp)) {
			if (tmp.bupdate_sclk) {
				data->current_profile_setting.bupdate_sclk = tmp.bupdate_sclk;
				data->current_profile_setting.sclk_up_hyst = tmp.sclk_up_hyst;
				data->current_profile_setting.sclk_down_hyst = tmp.sclk_down_hyst;
				data->current_profile_setting.sclk_activity = tmp.sclk_activity;
			}
			if (tmp.bupdate_mclk) {
				data->current_profile_setting.bupdate_mclk = tmp.bupdate_mclk;
				data->current_profile_setting.mclk_up_hyst = tmp.mclk_up_hyst;
				data->current_profile_setting.mclk_down_hyst = tmp.mclk_down_hyst;
				data->current_profile_setting.mclk_activity = tmp.mclk_activity;
			}
			smu7_patch_compute_profile_mode(hwmgr, mode);
			hwmgr->power_profile_mode = mode;
		}
		break;
	default:
		return -EINVAL;
	}

	return 0;
}

static const struct pp_hwmgr_func smu7_hwmgr_funcs = {
	.backend_init = &smu7_hwmgr_backend_init,
	.backend_fini = &smu7_hwmgr_backend_fini,
	.asic_setup = &smu7_setup_asic_task,
	.dynamic_state_management_enable = &smu7_enable_dpm_tasks,
	.apply_state_adjust_rules = smu7_apply_state_adjust_rules,
	.force_dpm_level = &smu7_force_dpm_level,
	.power_state_set = smu7_set_power_state_tasks,
	.get_power_state_size = smu7_get_power_state_size,
	.get_mclk = smu7_dpm_get_mclk,
	.get_sclk = smu7_dpm_get_sclk,
	.patch_boot_state = smu7_dpm_patch_boot_state,
	.get_pp_table_entry = smu7_get_pp_table_entry,
	.get_num_of_pp_table_entries = smu7_get_number_of_powerplay_table_entries,
	.powerdown_uvd = smu7_powerdown_uvd,
	.powergate_uvd = smu7_powergate_uvd,
	.powergate_vce = smu7_powergate_vce,
	.disable_clock_power_gating = smu7_disable_clock_power_gating,
	.update_clock_gatings = smu7_update_clock_gatings,
	.notify_smc_display_config_after_ps_adjustment = smu7_notify_smc_display_config_after_ps_adjustment,
	.display_config_changed = smu7_display_configuration_changed_task,
	.set_max_fan_pwm_output = smu7_set_max_fan_pwm_output,
	.set_max_fan_rpm_output = smu7_set_max_fan_rpm_output,
	.stop_thermal_controller = smu7_thermal_stop_thermal_controller,
	.get_fan_speed_info = smu7_fan_ctrl_get_fan_speed_info,
	.get_fan_speed_percent = smu7_fan_ctrl_get_fan_speed_percent,
	.set_fan_speed_percent = smu7_fan_ctrl_set_fan_speed_percent,
	.reset_fan_speed_to_default = smu7_fan_ctrl_reset_fan_speed_to_default,
	.get_fan_speed_rpm = smu7_fan_ctrl_get_fan_speed_rpm,
	.set_fan_speed_rpm = smu7_fan_ctrl_set_fan_speed_rpm,
	.uninitialize_thermal_controller = smu7_thermal_ctrl_uninitialize_thermal_controller,
	.register_irq_handlers = smu7_register_irq_handlers,
	.check_smc_update_required_for_display_configuration = smu7_check_smc_update_required_for_display_configuration,
	.check_states_equal = smu7_check_states_equal,
	.set_fan_control_mode = smu7_set_fan_control_mode,
	.get_fan_control_mode = smu7_get_fan_control_mode,
	.force_clock_level = smu7_force_clock_level,
	.print_clock_levels = smu7_print_clock_levels,
	.powergate_gfx = smu7_powergate_gfx,
	.get_sclk_od = smu7_get_sclk_od,
	.set_sclk_od = smu7_set_sclk_od,
	.get_mclk_od = smu7_get_mclk_od,
	.set_mclk_od = smu7_set_mclk_od,
	.get_clock_by_type = smu7_get_clock_by_type,
	.read_sensor = smu7_read_sensor,
	.dynamic_state_management_disable = smu7_disable_dpm_tasks,
	.avfs_control = smu7_avfs_control,
	.disable_smc_firmware_ctf = smu7_thermal_disable_alert,
	.start_thermal_controller = smu7_start_thermal_controller,
	.notify_cac_buffer_info = smu7_notify_cac_buffer_info,
	.get_max_high_clocks = smu7_get_max_high_clocks,
	.get_thermal_temperature_range = smu7_get_thermal_temperature_range,
	.odn_edit_dpm_table = smu7_odn_edit_dpm_table,
	.set_power_limit = smu7_set_power_limit,
	.get_power_profile_mode = smu7_get_power_profile_mode,
	.set_power_profile_mode = smu7_set_power_profile_mode,
};

uint8_t smu7_get_sleep_divider_id_from_clock(uint32_t clock,
		uint32_t clock_insr)
{
	uint8_t i;
	uint32_t temp;
	uint32_t min = max(clock_insr, (uint32_t)SMU7_MINIMUM_ENGINE_CLOCK);

	PP_ASSERT_WITH_CODE((clock >= min), "Engine clock can't satisfy stutter requirement!", return 0);
	for (i = SMU7_MAX_DEEPSLEEP_DIVIDER_ID;  ; i--) {
		temp = clock >> i;

		if (temp >= min || i == 0)
			break;
	}
	return i;
}

int smu7_init_function_pointers(struct pp_hwmgr *hwmgr)
{
	int ret = 0;

	hwmgr->hwmgr_func = &smu7_hwmgr_funcs;
	if (hwmgr->pp_table_version == PP_TABLE_V0)
		hwmgr->pptable_func = &pptable_funcs;
	else if (hwmgr->pp_table_version == PP_TABLE_V1)
		hwmgr->pptable_func = &pptable_v1_0_funcs;

	return ret;
}<|MERGE_RESOLUTION|>--- conflicted
+++ resolved
@@ -2948,22 +2948,12 @@
 				    PHM_PlatformCaps_DisableMclkSwitchingForFrameLock);
 
 
-<<<<<<< HEAD
-	if (info.display_count == 0)
-		disable_mclk_switching = false;
-	else
-		disable_mclk_switching = ((1 < info.display_count) ||
-					  disable_mclk_switching_for_frame_lock ||
-					  smu7_vblank_too_short(hwmgr, mode_info.vblank_time_us) ||
-					  (mode_info.refresh_rate > 120));
-=======
 	if (hwmgr->display_config->num_display == 0)
 		disable_mclk_switching = false;
 	else
 		disable_mclk_switching = ((1 < hwmgr->display_config->num_display) ||
 					  disable_mclk_switching_for_frame_lock ||
 					  smu7_vblank_too_short(hwmgr, hwmgr->display_config->min_vblank_time));
->>>>>>> e021bb4f
 
 	sclk = smu7_ps->performance_levels[0].engine_clock;
 	mclk = smu7_ps->performance_levels[0].memory_clock;
@@ -4815,9 +4805,6 @@
 	struct smu7_odn_clock_voltage_dependency_table *podn_vdd_dep_in_backend = NULL;
 	struct smu7_hwmgr *data = (struct smu7_hwmgr *)(hwmgr->backend);
 
-<<<<<<< HEAD
-	if (hwmgr->dpm_level != AMD_DPM_FORCED_LEVEL_AUTO)
-=======
 	uint32_t input_clk;
 	uint32_t input_vol;
 	uint32_t input_level;
@@ -4827,7 +4814,6 @@
 
 	if (!hwmgr->od_enabled) {
 		pr_info("OverDrive feature not enabled\n");
->>>>>>> e021bb4f
 		return -EINVAL;
 	}
 
