// SPDX-License-Identifier: GPL-2.0 OR MIT
/**************************************************************************
 *
 * Copyright 2009-2015 VMware, Inc., Palo Alto, CA., USA
 *
 * Permission is hereby granted, free of charge, to any person obtaining a
 * copy of this software and associated documentation files (the
 * "Software"), to deal in the Software without restriction, including
 * without limitation the rights to use, copy, modify, merge, publish,
 * distribute, sub license, and/or sell copies of the Software, and to
 * permit persons to whom the Software is furnished to do so, subject to
 * the following conditions:
 *
 * The above copyright notice and this permission notice (including the
 * next paragraph) shall be included in all copies or substantial portions
 * of the Software.
 *
 * THE SOFTWARE IS PROVIDED "AS IS", WITHOUT WARRANTY OF ANY KIND, EXPRESS OR
 * IMPLIED, INCLUDING BUT NOT LIMITED TO THE WARRANTIES OF MERCHANTABILITY,
 * FITNESS FOR A PARTICULAR PURPOSE AND NON-INFRINGEMENT. IN NO EVENT SHALL
 * THE COPYRIGHT HOLDERS, AUTHORS AND/OR ITS SUPPLIERS BE LIABLE FOR ANY CLAIM,
 * DAMAGES OR OTHER LIABILITY, WHETHER IN AN ACTION OF CONTRACT, TORT OR
 * OTHERWISE, ARISING FROM, OUT OF OR IN CONNECTION WITH THE SOFTWARE OR THE
 * USE OR OTHER DEALINGS IN THE SOFTWARE.
 *
 **************************************************************************/

#include "vmwgfx_kms.h"
#include <drm/drm_plane_helper.h>
#include <drm/drm_atomic.h>
#include <drm/drm_atomic_helper.h>
#include <drm/drm_rect.h>

/* Might need a hrtimer here? */
#define VMWGFX_PRESENT_RATE ((HZ / 60 > 0) ? HZ / 60 : 1)

void vmw_du_cleanup(struct vmw_display_unit *du)
{
	drm_plane_cleanup(&du->primary);
	drm_plane_cleanup(&du->cursor);

	drm_connector_unregister(&du->connector);
	drm_crtc_cleanup(&du->crtc);
	drm_encoder_cleanup(&du->encoder);
	drm_connector_cleanup(&du->connector);
}

/*
 * Display Unit Cursor functions
 */

static int vmw_cursor_update_image(struct vmw_private *dev_priv,
				   u32 *image, u32 width, u32 height,
				   u32 hotspotX, u32 hotspotY)
{
	struct {
		u32 cmd;
		SVGAFifoCmdDefineAlphaCursor cursor;
	} *cmd;
	u32 image_size = width * height * 4;
	u32 cmd_size = sizeof(*cmd) + image_size;

	if (!image)
		return -EINVAL;

	cmd = vmw_fifo_reserve(dev_priv, cmd_size);
	if (unlikely(cmd == NULL)) {
		DRM_ERROR("Fifo reserve failed.\n");
		return -ENOMEM;
	}

	memset(cmd, 0, sizeof(*cmd));

	memcpy(&cmd[1], image, image_size);

	cmd->cmd = SVGA_CMD_DEFINE_ALPHA_CURSOR;
	cmd->cursor.id = 0;
	cmd->cursor.width = width;
	cmd->cursor.height = height;
	cmd->cursor.hotspotX = hotspotX;
	cmd->cursor.hotspotY = hotspotY;

	vmw_fifo_commit_flush(dev_priv, cmd_size);

	return 0;
}

static int vmw_cursor_update_bo(struct vmw_private *dev_priv,
				struct vmw_buffer_object *bo,
				u32 width, u32 height,
				u32 hotspotX, u32 hotspotY)
{
	struct ttm_bo_kmap_obj map;
	unsigned long kmap_offset;
	unsigned long kmap_num;
	void *virtual;
	bool dummy;
	int ret;

	kmap_offset = 0;
	kmap_num = (width*height*4 + PAGE_SIZE - 1) >> PAGE_SHIFT;

	ret = ttm_bo_reserve(&bo->base, true, false, NULL);
	if (unlikely(ret != 0)) {
		DRM_ERROR("reserve failed\n");
		return -EINVAL;
	}

	ret = ttm_bo_kmap(&bo->base, kmap_offset, kmap_num, &map);
	if (unlikely(ret != 0))
		goto err_unreserve;

	virtual = ttm_kmap_obj_virtual(&map, &dummy);
	ret = vmw_cursor_update_image(dev_priv, virtual, width, height,
				      hotspotX, hotspotY);

	ttm_bo_kunmap(&map);
err_unreserve:
	ttm_bo_unreserve(&bo->base);

	return ret;
}


static void vmw_cursor_update_position(struct vmw_private *dev_priv,
				       bool show, int x, int y)
{
	u32 *fifo_mem = dev_priv->mmio_virt;
	uint32_t count;

	spin_lock(&dev_priv->cursor_lock);
	vmw_mmio_write(show ? 1 : 0, fifo_mem + SVGA_FIFO_CURSOR_ON);
	vmw_mmio_write(x, fifo_mem + SVGA_FIFO_CURSOR_X);
	vmw_mmio_write(y, fifo_mem + SVGA_FIFO_CURSOR_Y);
	count = vmw_mmio_read(fifo_mem + SVGA_FIFO_CURSOR_COUNT);
	vmw_mmio_write(++count, fifo_mem + SVGA_FIFO_CURSOR_COUNT);
	spin_unlock(&dev_priv->cursor_lock);
}


void vmw_kms_cursor_snoop(struct vmw_surface *srf,
			  struct ttm_object_file *tfile,
			  struct ttm_buffer_object *bo,
			  SVGA3dCmdHeader *header)
{
	struct ttm_bo_kmap_obj map;
	unsigned long kmap_offset;
	unsigned long kmap_num;
	SVGA3dCopyBox *box;
	unsigned box_count;
	void *virtual;
	bool dummy;
	struct vmw_dma_cmd {
		SVGA3dCmdHeader header;
		SVGA3dCmdSurfaceDMA dma;
	} *cmd;
	int i, ret;

	cmd = container_of(header, struct vmw_dma_cmd, header);

	/* No snooper installed */
	if (!srf->snooper.image)
		return;

	if (cmd->dma.host.face != 0 || cmd->dma.host.mipmap != 0) {
		DRM_ERROR("face and mipmap for cursors should never != 0\n");
		return;
	}

	if (cmd->header.size < 64) {
		DRM_ERROR("at least one full copy box must be given\n");
		return;
	}

	box = (SVGA3dCopyBox *)&cmd[1];
	box_count = (cmd->header.size - sizeof(SVGA3dCmdSurfaceDMA)) /
			sizeof(SVGA3dCopyBox);

	if (cmd->dma.guest.ptr.offset % PAGE_SIZE ||
	    box->x != 0    || box->y != 0    || box->z != 0    ||
	    box->srcx != 0 || box->srcy != 0 || box->srcz != 0 ||
	    box->d != 1    || box_count != 1) {
		/* TODO handle none page aligned offsets */
		/* TODO handle more dst & src != 0 */
		/* TODO handle more then one copy */
		DRM_ERROR("Cant snoop dma request for cursor!\n");
		DRM_ERROR("(%u, %u, %u) (%u, %u, %u) (%ux%ux%u) %u %u\n",
			  box->srcx, box->srcy, box->srcz,
			  box->x, box->y, box->z,
			  box->w, box->h, box->d, box_count,
			  cmd->dma.guest.ptr.offset);
		return;
	}

	kmap_offset = cmd->dma.guest.ptr.offset >> PAGE_SHIFT;
	kmap_num = (64*64*4) >> PAGE_SHIFT;

	ret = ttm_bo_reserve(bo, true, false, NULL);
	if (unlikely(ret != 0)) {
		DRM_ERROR("reserve failed\n");
		return;
	}

	ret = ttm_bo_kmap(bo, kmap_offset, kmap_num, &map);
	if (unlikely(ret != 0))
		goto err_unreserve;

	virtual = ttm_kmap_obj_virtual(&map, &dummy);

	if (box->w == 64 && cmd->dma.guest.pitch == 64*4) {
		memcpy(srf->snooper.image, virtual, 64*64*4);
	} else {
		/* Image is unsigned pointer. */
		for (i = 0; i < box->h; i++)
			memcpy(srf->snooper.image + i * 64,
			       virtual + i * cmd->dma.guest.pitch,
			       box->w * 4);
	}

	srf->snooper.age++;

	ttm_bo_kunmap(&map);
err_unreserve:
	ttm_bo_unreserve(bo);
}

/**
 * vmw_kms_legacy_hotspot_clear - Clear legacy hotspots
 *
 * @dev_priv: Pointer to the device private struct.
 *
 * Clears all legacy hotspots.
 */
void vmw_kms_legacy_hotspot_clear(struct vmw_private *dev_priv)
{
	struct drm_device *dev = dev_priv->dev;
	struct vmw_display_unit *du;
	struct drm_crtc *crtc;

	drm_modeset_lock_all(dev);
	drm_for_each_crtc(crtc, dev) {
		du = vmw_crtc_to_du(crtc);

		du->hotspot_x = 0;
		du->hotspot_y = 0;
	}
	drm_modeset_unlock_all(dev);
}

void vmw_kms_cursor_post_execbuf(struct vmw_private *dev_priv)
{
	struct drm_device *dev = dev_priv->dev;
	struct vmw_display_unit *du;
	struct drm_crtc *crtc;

	mutex_lock(&dev->mode_config.mutex);

	list_for_each_entry(crtc, &dev->mode_config.crtc_list, head) {
		du = vmw_crtc_to_du(crtc);
		if (!du->cursor_surface ||
		    du->cursor_age == du->cursor_surface->snooper.age)
			continue;

		du->cursor_age = du->cursor_surface->snooper.age;
		vmw_cursor_update_image(dev_priv,
					du->cursor_surface->snooper.image,
					64, 64,
					du->hotspot_x + du->core_hotspot_x,
					du->hotspot_y + du->core_hotspot_y);
	}

	mutex_unlock(&dev->mode_config.mutex);
}


void vmw_du_cursor_plane_destroy(struct drm_plane *plane)
{
	vmw_cursor_update_position(plane->dev->dev_private, false, 0, 0);

	drm_plane_cleanup(plane);
}


void vmw_du_primary_plane_destroy(struct drm_plane *plane)
{
	drm_plane_cleanup(plane);

	/* Planes are static in our case so we don't free it */
}


/**
 * vmw_du_vps_unpin_surf - unpins resource associated with a framebuffer surface
 *
 * @vps: plane state associated with the display surface
 * @unreference: true if we also want to unreference the display.
 */
void vmw_du_plane_unpin_surf(struct vmw_plane_state *vps,
			     bool unreference)
{
	if (vps->surf) {
		if (vps->pinned) {
			vmw_resource_unpin(&vps->surf->res);
			vps->pinned--;
		}

		if (unreference) {
			if (vps->pinned)
				DRM_ERROR("Surface still pinned\n");
			vmw_surface_unreference(&vps->surf);
		}
	}
}


/**
 * vmw_du_plane_cleanup_fb - Unpins the cursor
 *
 * @plane:  display plane
 * @old_state: Contains the FB to clean up
 *
 * Unpins the framebuffer surface
 *
 * Returns 0 on success
 */
void
vmw_du_plane_cleanup_fb(struct drm_plane *plane,
			struct drm_plane_state *old_state)
{
	struct vmw_plane_state *vps = vmw_plane_state_to_vps(old_state);

	vmw_du_plane_unpin_surf(vps, false);
}


/**
 * vmw_du_cursor_plane_prepare_fb - Readies the cursor by referencing it
 *
 * @plane:  display plane
 * @new_state: info on the new plane state, including the FB
 *
 * Returns 0 on success
 */
int
vmw_du_cursor_plane_prepare_fb(struct drm_plane *plane,
			       struct drm_plane_state *new_state)
{
	struct drm_framebuffer *fb = new_state->fb;
	struct vmw_plane_state *vps = vmw_plane_state_to_vps(new_state);


	if (vps->surf)
		vmw_surface_unreference(&vps->surf);

	if (vps->bo)
		vmw_bo_unreference(&vps->bo);

	if (fb) {
		if (vmw_framebuffer_to_vfb(fb)->bo) {
			vps->bo = vmw_framebuffer_to_vfbd(fb)->buffer;
			vmw_bo_reference(vps->bo);
		} else {
			vps->surf = vmw_framebuffer_to_vfbs(fb)->surface;
			vmw_surface_reference(vps->surf);
		}
	}

	return 0;
}


void
vmw_du_cursor_plane_atomic_update(struct drm_plane *plane,
				  struct drm_plane_state *old_state)
{
	struct drm_crtc *crtc = plane->state->crtc ?: old_state->crtc;
	struct vmw_private *dev_priv = vmw_priv(crtc->dev);
	struct vmw_display_unit *du = vmw_crtc_to_du(crtc);
	struct vmw_plane_state *vps = vmw_plane_state_to_vps(plane->state);
	s32 hotspot_x, hotspot_y;
	int ret = 0;


	hotspot_x = du->hotspot_x;
	hotspot_y = du->hotspot_y;

	if (plane->state->fb) {
		hotspot_x += plane->state->fb->hot_x;
		hotspot_y += plane->state->fb->hot_y;
	}

	du->cursor_surface = vps->surf;
	du->cursor_bo = vps->bo;

	if (vps->surf) {
		du->cursor_age = du->cursor_surface->snooper.age;

		ret = vmw_cursor_update_image(dev_priv,
					      vps->surf->snooper.image,
					      64, 64, hotspot_x,
					      hotspot_y);
	} else if (vps->bo) {
		ret = vmw_cursor_update_bo(dev_priv, vps->bo,
					   plane->state->crtc_w,
					   plane->state->crtc_h,
					   hotspot_x, hotspot_y);
	} else {
		vmw_cursor_update_position(dev_priv, false, 0, 0);
		return;
	}

	if (!ret) {
		du->cursor_x = plane->state->crtc_x + du->set_gui_x;
		du->cursor_y = plane->state->crtc_y + du->set_gui_y;

		vmw_cursor_update_position(dev_priv, true,
					   du->cursor_x + hotspot_x,
					   du->cursor_y + hotspot_y);

		du->core_hotspot_x = hotspot_x - du->hotspot_x;
		du->core_hotspot_y = hotspot_y - du->hotspot_y;
	} else {
		DRM_ERROR("Failed to update cursor image\n");
	}
}


/**
 * vmw_du_primary_plane_atomic_check - check if the new state is okay
 *
 * @plane: display plane
 * @state: info on the new plane state, including the FB
 *
 * Check if the new state is settable given the current state.  Other
 * than what the atomic helper checks, we care about crtc fitting
 * the FB and maintaining one active framebuffer.
 *
 * Returns 0 on success
 */
int vmw_du_primary_plane_atomic_check(struct drm_plane *plane,
				      struct drm_plane_state *state)
{
	struct drm_crtc_state *crtc_state = NULL;
	struct drm_framebuffer *new_fb = state->fb;
	int ret;

	if (state->crtc)
		crtc_state = drm_atomic_get_new_crtc_state(state->state, state->crtc);

	ret = drm_atomic_helper_check_plane_state(state, crtc_state,
						  DRM_PLANE_HELPER_NO_SCALING,
						  DRM_PLANE_HELPER_NO_SCALING,
						  false, true);

	if (!ret && new_fb) {
		struct drm_crtc *crtc = state->crtc;
		struct vmw_connector_state *vcs;
		struct vmw_display_unit *du = vmw_crtc_to_du(crtc);
		struct vmw_private *dev_priv = vmw_priv(crtc->dev);
		struct vmw_framebuffer *vfb = vmw_framebuffer_to_vfb(new_fb);

		vcs = vmw_connector_state_to_vcs(du->connector.state);

		/* Only one active implicit framebuffer at a time. */
		mutex_lock(&dev_priv->global_kms_state_mutex);
		if (vcs->is_implicit && dev_priv->implicit_fb &&
		    !(dev_priv->num_implicit == 1 && du->active_implicit)
		    && dev_priv->implicit_fb != vfb) {
			DRM_ERROR("Multiple implicit framebuffers "
				  "not supported.\n");
			ret = -EINVAL;
		}
		mutex_unlock(&dev_priv->global_kms_state_mutex);
	}


	return ret;
}


/**
 * vmw_du_cursor_plane_atomic_check - check if the new state is okay
 *
 * @plane: cursor plane
 * @state: info on the new plane state
 *
 * This is a chance to fail if the new cursor state does not fit
 * our requirements.
 *
 * Returns 0 on success
 */
int vmw_du_cursor_plane_atomic_check(struct drm_plane *plane,
				     struct drm_plane_state *new_state)
{
	int ret = 0;
	struct vmw_surface *surface = NULL;
	struct drm_framebuffer *fb = new_state->fb;

	struct drm_rect src = drm_plane_state_src(new_state);
	struct drm_rect dest = drm_plane_state_dest(new_state);

	/* Turning off */
	if (!fb)
		return ret;

	ret = drm_plane_helper_check_update(plane, new_state->crtc, fb,
					    &src, &dest,
					    DRM_MODE_ROTATE_0,
					    DRM_PLANE_HELPER_NO_SCALING,
					    DRM_PLANE_HELPER_NO_SCALING,
					    true, true, &new_state->visible);
	if (!ret)
		return ret;

	/* A lot of the code assumes this */
	if (new_state->crtc_w != 64 || new_state->crtc_h != 64) {
		DRM_ERROR("Invalid cursor dimensions (%d, %d)\n",
			  new_state->crtc_w, new_state->crtc_h);
		ret = -EINVAL;
	}

	if (!vmw_framebuffer_to_vfb(fb)->bo)
		surface = vmw_framebuffer_to_vfbs(fb)->surface;

	if (surface && !surface->snooper.image) {
		DRM_ERROR("surface not suitable for cursor\n");
		ret = -EINVAL;
	}

	return ret;
}


int vmw_du_crtc_atomic_check(struct drm_crtc *crtc,
			     struct drm_crtc_state *new_state)
{
	struct vmw_display_unit *du = vmw_crtc_to_du(new_state->crtc);
	int connector_mask = drm_connector_mask(&du->connector);
	bool has_primary = new_state->plane_mask &
			   drm_plane_mask(crtc->primary);

	/* We always want to have an active plane with an active CRTC */
	if (has_primary != new_state->enable)
		return -EINVAL;


	if (new_state->connector_mask != connector_mask &&
	    new_state->connector_mask != 0) {
		DRM_ERROR("Invalid connectors configuration\n");
		return -EINVAL;
	}

	/*
	 * Our virtual device does not have a dot clock, so use the logical
	 * clock value as the dot clock.
	 */
	if (new_state->mode.crtc_clock == 0)
		new_state->adjusted_mode.crtc_clock = new_state->mode.clock;

	return 0;
}


void vmw_du_crtc_atomic_begin(struct drm_crtc *crtc,
			      struct drm_crtc_state *old_crtc_state)
{
}


void vmw_du_crtc_atomic_flush(struct drm_crtc *crtc,
			      struct drm_crtc_state *old_crtc_state)
{
	struct drm_pending_vblank_event *event = crtc->state->event;

	if (event) {
		crtc->state->event = NULL;

		spin_lock_irq(&crtc->dev->event_lock);
		drm_crtc_send_vblank_event(crtc, event);
		spin_unlock_irq(&crtc->dev->event_lock);
	}
}


/**
 * vmw_du_crtc_duplicate_state - duplicate crtc state
 * @crtc: DRM crtc
 *
 * Allocates and returns a copy of the crtc state (both common and
 * vmw-specific) for the specified crtc.
 *
 * Returns: The newly allocated crtc state, or NULL on failure.
 */
struct drm_crtc_state *
vmw_du_crtc_duplicate_state(struct drm_crtc *crtc)
{
	struct drm_crtc_state *state;
	struct vmw_crtc_state *vcs;

	if (WARN_ON(!crtc->state))
		return NULL;

	vcs = kmemdup(crtc->state, sizeof(*vcs), GFP_KERNEL);

	if (!vcs)
		return NULL;

	state = &vcs->base;

	__drm_atomic_helper_crtc_duplicate_state(crtc, state);

	return state;
}


/**
 * vmw_du_crtc_reset - creates a blank vmw crtc state
 * @crtc: DRM crtc
 *
 * Resets the atomic state for @crtc by freeing the state pointer (which
 * might be NULL, e.g. at driver load time) and allocating a new empty state
 * object.
 */
void vmw_du_crtc_reset(struct drm_crtc *crtc)
{
	struct vmw_crtc_state *vcs;


	if (crtc->state) {
		__drm_atomic_helper_crtc_destroy_state(crtc->state);

		kfree(vmw_crtc_state_to_vcs(crtc->state));
	}

	vcs = kzalloc(sizeof(*vcs), GFP_KERNEL);

	if (!vcs) {
		DRM_ERROR("Cannot allocate vmw_crtc_state\n");
		return;
	}

	crtc->state = &vcs->base;
	crtc->state->crtc = crtc;
}


/**
 * vmw_du_crtc_destroy_state - destroy crtc state
 * @crtc: DRM crtc
 * @state: state object to destroy
 *
 * Destroys the crtc state (both common and vmw-specific) for the
 * specified plane.
 */
void
vmw_du_crtc_destroy_state(struct drm_crtc *crtc,
			  struct drm_crtc_state *state)
{
	drm_atomic_helper_crtc_destroy_state(crtc, state);
}


/**
 * vmw_du_plane_duplicate_state - duplicate plane state
 * @plane: drm plane
 *
 * Allocates and returns a copy of the plane state (both common and
 * vmw-specific) for the specified plane.
 *
 * Returns: The newly allocated plane state, or NULL on failure.
 */
struct drm_plane_state *
vmw_du_plane_duplicate_state(struct drm_plane *plane)
{
	struct drm_plane_state *state;
	struct vmw_plane_state *vps;

	vps = kmemdup(plane->state, sizeof(*vps), GFP_KERNEL);

	if (!vps)
		return NULL;

	vps->pinned = 0;
<<<<<<< HEAD

	/* Mapping is managed by prepare_fb/cleanup_fb */
	memset(&vps->host_map, 0, sizeof(vps->host_map));
=======
>>>>>>> e021bb4f
	vps->cpp = 0;

	/* Each ref counted resource needs to be acquired again */
	if (vps->surf)
		(void) vmw_surface_reference(vps->surf);

	if (vps->bo)
		(void) vmw_bo_reference(vps->bo);

	state = &vps->base;

	__drm_atomic_helper_plane_duplicate_state(plane, state);

	return state;
}


/**
 * vmw_du_plane_reset - creates a blank vmw plane state
 * @plane: drm plane
 *
 * Resets the atomic state for @plane by freeing the state pointer (which might
 * be NULL, e.g. at driver load time) and allocating a new empty state object.
 */
void vmw_du_plane_reset(struct drm_plane *plane)
{
	struct vmw_plane_state *vps;


	if (plane->state)
		vmw_du_plane_destroy_state(plane, plane->state);

	vps = kzalloc(sizeof(*vps), GFP_KERNEL);

	if (!vps) {
		DRM_ERROR("Cannot allocate vmw_plane_state\n");
		return;
	}

	plane->state = &vps->base;
	plane->state->plane = plane;
	plane->state->rotation = DRM_MODE_ROTATE_0;
}


/**
 * vmw_du_plane_destroy_state - destroy plane state
 * @plane: DRM plane
 * @state: state object to destroy
 *
 * Destroys the plane state (both common and vmw-specific) for the
 * specified plane.
 */
void
vmw_du_plane_destroy_state(struct drm_plane *plane,
			   struct drm_plane_state *state)
{
	struct vmw_plane_state *vps = vmw_plane_state_to_vps(state);


	/* Should have been freed by cleanup_fb */
<<<<<<< HEAD
	if (vps->host_map.virtual) {
		DRM_ERROR("Host mapping not freed\n");
		ttm_bo_kunmap(&vps->host_map);
	}

=======
>>>>>>> e021bb4f
	if (vps->surf)
		vmw_surface_unreference(&vps->surf);

	if (vps->bo)
		vmw_bo_unreference(&vps->bo);

	drm_atomic_helper_plane_destroy_state(plane, state);
}


/**
 * vmw_du_connector_duplicate_state - duplicate connector state
 * @connector: DRM connector
 *
 * Allocates and returns a copy of the connector state (both common and
 * vmw-specific) for the specified connector.
 *
 * Returns: The newly allocated connector state, or NULL on failure.
 */
struct drm_connector_state *
vmw_du_connector_duplicate_state(struct drm_connector *connector)
{
	struct drm_connector_state *state;
	struct vmw_connector_state *vcs;

	if (WARN_ON(!connector->state))
		return NULL;

	vcs = kmemdup(connector->state, sizeof(*vcs), GFP_KERNEL);

	if (!vcs)
		return NULL;

	state = &vcs->base;

	__drm_atomic_helper_connector_duplicate_state(connector, state);

	return state;
}


/**
 * vmw_du_connector_reset - creates a blank vmw connector state
 * @connector: DRM connector
 *
 * Resets the atomic state for @connector by freeing the state pointer (which
 * might be NULL, e.g. at driver load time) and allocating a new empty state
 * object.
 */
void vmw_du_connector_reset(struct drm_connector *connector)
{
	struct vmw_connector_state *vcs;


	if (connector->state) {
		__drm_atomic_helper_connector_destroy_state(connector->state);

		kfree(vmw_connector_state_to_vcs(connector->state));
	}

	vcs = kzalloc(sizeof(*vcs), GFP_KERNEL);

	if (!vcs) {
		DRM_ERROR("Cannot allocate vmw_connector_state\n");
		return;
	}

	__drm_atomic_helper_connector_reset(connector, &vcs->base);
}


/**
 * vmw_du_connector_destroy_state - destroy connector state
 * @connector: DRM connector
 * @state: state object to destroy
 *
 * Destroys the connector state (both common and vmw-specific) for the
 * specified plane.
 */
void
vmw_du_connector_destroy_state(struct drm_connector *connector,
			  struct drm_connector_state *state)
{
	drm_atomic_helper_connector_destroy_state(connector, state);
}
/*
 * Generic framebuffer code
 */

/*
 * Surface framebuffer code
 */

static void vmw_framebuffer_surface_destroy(struct drm_framebuffer *framebuffer)
{
	struct vmw_framebuffer_surface *vfbs =
		vmw_framebuffer_to_vfbs(framebuffer);

	drm_framebuffer_cleanup(framebuffer);
	vmw_surface_unreference(&vfbs->surface);
	if (vfbs->base.user_obj)
		ttm_base_object_unref(&vfbs->base.user_obj);

	kfree(vfbs);
}

static int vmw_framebuffer_surface_dirty(struct drm_framebuffer *framebuffer,
				  struct drm_file *file_priv,
				  unsigned flags, unsigned color,
				  struct drm_clip_rect *clips,
				  unsigned num_clips)
{
	struct vmw_private *dev_priv = vmw_priv(framebuffer->dev);
	struct vmw_framebuffer_surface *vfbs =
		vmw_framebuffer_to_vfbs(framebuffer);
	struct drm_clip_rect norect;
	int ret, inc = 1;

	/* Legacy Display Unit does not support 3D */
	if (dev_priv->active_display_unit == vmw_du_legacy)
		return -EINVAL;

	drm_modeset_lock_all(dev_priv->dev);

	ret = ttm_read_lock(&dev_priv->reservation_sem, true);
	if (unlikely(ret != 0)) {
		drm_modeset_unlock_all(dev_priv->dev);
		return ret;
	}

	if (!num_clips) {
		num_clips = 1;
		clips = &norect;
		norect.x1 = norect.y1 = 0;
		norect.x2 = framebuffer->width;
		norect.y2 = framebuffer->height;
	} else if (flags & DRM_MODE_FB_DIRTY_ANNOTATE_COPY) {
		num_clips /= 2;
		inc = 2; /* skip source rects */
	}

	if (dev_priv->active_display_unit == vmw_du_screen_object)
		ret = vmw_kms_sou_do_surface_dirty(dev_priv, &vfbs->base,
						   clips, NULL, NULL, 0, 0,
						   num_clips, inc, NULL, NULL);
	else
		ret = vmw_kms_stdu_surface_dirty(dev_priv, &vfbs->base,
						 clips, NULL, NULL, 0, 0,
						 num_clips, inc, NULL, NULL);

	vmw_fifo_flush(dev_priv, false);
	ttm_read_unlock(&dev_priv->reservation_sem);

	drm_modeset_unlock_all(dev_priv->dev);

	return 0;
}

/**
 * vmw_kms_readback - Perform a readback from the screen system to
 * a buffer-object backed framebuffer.
 *
 * @dev_priv: Pointer to the device private structure.
 * @file_priv: Pointer to a struct drm_file identifying the caller.
 * Must be set to NULL if @user_fence_rep is NULL.
 * @vfb: Pointer to the buffer-object backed framebuffer.
 * @user_fence_rep: User-space provided structure for fence information.
 * Must be set to non-NULL if @file_priv is non-NULL.
 * @vclips: Array of clip rects.
 * @num_clips: Number of clip rects in @vclips.
 *
 * Returns 0 on success, negative error code on failure. -ERESTARTSYS if
 * interrupted.
 */
int vmw_kms_readback(struct vmw_private *dev_priv,
		     struct drm_file *file_priv,
		     struct vmw_framebuffer *vfb,
		     struct drm_vmw_fence_rep __user *user_fence_rep,
		     struct drm_vmw_rect *vclips,
		     uint32_t num_clips)
{
	switch (dev_priv->active_display_unit) {
	case vmw_du_screen_object:
		return vmw_kms_sou_readback(dev_priv, file_priv, vfb,
					    user_fence_rep, vclips, num_clips,
					    NULL);
	case vmw_du_screen_target:
		return vmw_kms_stdu_dma(dev_priv, file_priv, vfb,
					user_fence_rep, NULL, vclips, num_clips,
					1, false, true, NULL);
	default:
		WARN_ONCE(true,
			  "Readback called with invalid display system.\n");
}

	return -ENOSYS;
}


static const struct drm_framebuffer_funcs vmw_framebuffer_surface_funcs = {
	.destroy = vmw_framebuffer_surface_destroy,
	.dirty = vmw_framebuffer_surface_dirty,
};

static int vmw_kms_new_framebuffer_surface(struct vmw_private *dev_priv,
					   struct vmw_surface *surface,
					   struct vmw_framebuffer **out,
					   const struct drm_mode_fb_cmd2
					   *mode_cmd,
					   bool is_bo_proxy)

{
	struct drm_device *dev = dev_priv->dev;
	struct vmw_framebuffer_surface *vfbs;
	enum SVGA3dSurfaceFormat format;
	int ret;
	struct drm_format_name_buf format_name;

	/* 3D is only supported on HWv8 and newer hosts */
	if (dev_priv->active_display_unit == vmw_du_legacy)
		return -ENOSYS;

	/*
	 * Sanity checks.
	 */

	/* Surface must be marked as a scanout. */
	if (unlikely(!surface->scanout))
		return -EINVAL;

	if (unlikely(surface->mip_levels[0] != 1 ||
		     surface->num_sizes != 1 ||
		     surface->base_size.width < mode_cmd->width ||
		     surface->base_size.height < mode_cmd->height ||
		     surface->base_size.depth != 1)) {
		DRM_ERROR("Incompatible surface dimensions "
			  "for requested mode.\n");
		return -EINVAL;
	}

	switch (mode_cmd->pixel_format) {
	case DRM_FORMAT_ARGB8888:
		format = SVGA3D_A8R8G8B8;
		break;
	case DRM_FORMAT_XRGB8888:
		format = SVGA3D_X8R8G8B8;
		break;
	case DRM_FORMAT_RGB565:
		format = SVGA3D_R5G6B5;
		break;
	case DRM_FORMAT_XRGB1555:
		format = SVGA3D_A1R5G5B5;
		break;
	default:
		DRM_ERROR("Invalid pixel format: %s\n",
			  drm_get_format_name(mode_cmd->pixel_format, &format_name));
		return -EINVAL;
	}

	/*
	 * For DX, surface format validation is done when surface->scanout
	 * is set.
	 */
	if (!dev_priv->has_dx && format != surface->format) {
		DRM_ERROR("Invalid surface format for requested mode.\n");
		return -EINVAL;
	}

	vfbs = kzalloc(sizeof(*vfbs), GFP_KERNEL);
	if (!vfbs) {
		ret = -ENOMEM;
		goto out_err1;
	}

	drm_helper_mode_fill_fb_struct(dev, &vfbs->base.base, mode_cmd);
	vfbs->surface = vmw_surface_reference(surface);
	vfbs->base.user_handle = mode_cmd->handles[0];
	vfbs->is_bo_proxy = is_bo_proxy;

	*out = &vfbs->base;

	ret = drm_framebuffer_init(dev, &vfbs->base.base,
				   &vmw_framebuffer_surface_funcs);
	if (ret)
		goto out_err2;

	return 0;

out_err2:
	vmw_surface_unreference(&surface);
	kfree(vfbs);
out_err1:
	return ret;
}

/*
 * Buffer-object framebuffer code
 */

static void vmw_framebuffer_bo_destroy(struct drm_framebuffer *framebuffer)
{
	struct vmw_framebuffer_bo *vfbd =
		vmw_framebuffer_to_vfbd(framebuffer);

	drm_framebuffer_cleanup(framebuffer);
	vmw_bo_unreference(&vfbd->buffer);
	if (vfbd->base.user_obj)
		ttm_base_object_unref(&vfbd->base.user_obj);

	kfree(vfbd);
}

static int vmw_framebuffer_bo_dirty(struct drm_framebuffer *framebuffer,
				    struct drm_file *file_priv,
				    unsigned int flags, unsigned int color,
				    struct drm_clip_rect *clips,
				    unsigned int num_clips)
{
	struct vmw_private *dev_priv = vmw_priv(framebuffer->dev);
	struct vmw_framebuffer_bo *vfbd =
		vmw_framebuffer_to_vfbd(framebuffer);
	struct drm_clip_rect norect;
	int ret, increment = 1;

	drm_modeset_lock_all(dev_priv->dev);

	ret = ttm_read_lock(&dev_priv->reservation_sem, true);
	if (unlikely(ret != 0)) {
		drm_modeset_unlock_all(dev_priv->dev);
		return ret;
	}

	if (!num_clips) {
		num_clips = 1;
		clips = &norect;
		norect.x1 = norect.y1 = 0;
		norect.x2 = framebuffer->width;
		norect.y2 = framebuffer->height;
	} else if (flags & DRM_MODE_FB_DIRTY_ANNOTATE_COPY) {
		num_clips /= 2;
		increment = 2;
	}

	switch (dev_priv->active_display_unit) {
	case vmw_du_screen_target:
		ret = vmw_kms_stdu_dma(dev_priv, NULL, &vfbd->base, NULL,
				       clips, NULL, num_clips, increment,
				       true, true, NULL);
		break;
	case vmw_du_screen_object:
		ret = vmw_kms_sou_do_bo_dirty(dev_priv, &vfbd->base,
					      clips, NULL, num_clips,
					      increment, true, NULL, NULL);
		break;
	case vmw_du_legacy:
		ret = vmw_kms_ldu_do_bo_dirty(dev_priv, &vfbd->base, 0, 0,
					      clips, num_clips, increment);
		break;
	default:
		ret = -EINVAL;
		WARN_ONCE(true, "Dirty called with invalid display system.\n");
		break;
	}

	vmw_fifo_flush(dev_priv, false);
	ttm_read_unlock(&dev_priv->reservation_sem);

	drm_modeset_unlock_all(dev_priv->dev);

	return ret;
}

static const struct drm_framebuffer_funcs vmw_framebuffer_bo_funcs = {
	.destroy = vmw_framebuffer_bo_destroy,
	.dirty = vmw_framebuffer_bo_dirty,
};

/**
 * Pin the bofer in a location suitable for access by the
 * display system.
 */
static int vmw_framebuffer_pin(struct vmw_framebuffer *vfb)
{
	struct vmw_private *dev_priv = vmw_priv(vfb->base.dev);
	struct vmw_buffer_object *buf;
	struct ttm_placement *placement;
	int ret;

	buf = vfb->bo ?  vmw_framebuffer_to_vfbd(&vfb->base)->buffer :
		vmw_framebuffer_to_vfbs(&vfb->base)->surface->res.backup;

	if (!buf)
		return 0;

	switch (dev_priv->active_display_unit) {
	case vmw_du_legacy:
		vmw_overlay_pause_all(dev_priv);
		ret = vmw_bo_pin_in_start_of_vram(dev_priv, buf, false);
		vmw_overlay_resume_all(dev_priv);
		break;
	case vmw_du_screen_object:
	case vmw_du_screen_target:
		if (vfb->bo) {
			if (dev_priv->capabilities & SVGA_CAP_3D) {
				/*
				 * Use surface DMA to get content to
				 * sreen target surface.
				 */
				placement = &vmw_vram_gmr_placement;
			} else {
				/* Use CPU blit. */
				placement = &vmw_sys_placement;
			}
		} else {
			/* Use surface / image update */
			placement = &vmw_mob_placement;
		}

		return vmw_bo_pin_in_placement(dev_priv, buf, placement, false);
	default:
		return -EINVAL;
	}

	return ret;
}

static int vmw_framebuffer_unpin(struct vmw_framebuffer *vfb)
{
	struct vmw_private *dev_priv = vmw_priv(vfb->base.dev);
	struct vmw_buffer_object *buf;

	buf = vfb->bo ?  vmw_framebuffer_to_vfbd(&vfb->base)->buffer :
		vmw_framebuffer_to_vfbs(&vfb->base)->surface->res.backup;

	if (WARN_ON(!buf))
		return 0;

	return vmw_bo_unpin(dev_priv, buf, false);
}

/**
 * vmw_create_bo_proxy - create a proxy surface for the buffer object
 *
 * @dev: DRM device
 * @mode_cmd: parameters for the new surface
 * @bo_mob: MOB backing the buffer object
 * @srf_out: newly created surface
 *
 * When the content FB is a buffer object, we create a surface as a proxy to the
 * same buffer.  This way we can do a surface copy rather than a surface DMA.
 * This is a more efficient approach
 *
 * RETURNS:
 * 0 on success, error code otherwise
 */
static int vmw_create_bo_proxy(struct drm_device *dev,
			       const struct drm_mode_fb_cmd2 *mode_cmd,
			       struct vmw_buffer_object *bo_mob,
			       struct vmw_surface **srf_out)
{
	uint32_t format;
	struct drm_vmw_size content_base_size = {0};
	struct vmw_resource *res;
	unsigned int bytes_pp;
	struct drm_format_name_buf format_name;
	int ret;

	switch (mode_cmd->pixel_format) {
	case DRM_FORMAT_ARGB8888:
	case DRM_FORMAT_XRGB8888:
		format = SVGA3D_X8R8G8B8;
		bytes_pp = 4;
		break;

	case DRM_FORMAT_RGB565:
	case DRM_FORMAT_XRGB1555:
		format = SVGA3D_R5G6B5;
		bytes_pp = 2;
		break;

	case 8:
		format = SVGA3D_P8;
		bytes_pp = 1;
		break;

	default:
		DRM_ERROR("Invalid framebuffer format %s\n",
			  drm_get_format_name(mode_cmd->pixel_format, &format_name));
		return -EINVAL;
	}

	content_base_size.width  = mode_cmd->pitches[0] / bytes_pp;
	content_base_size.height = mode_cmd->height;
	content_base_size.depth  = 1;

	ret = vmw_surface_gb_priv_define(dev,
					 0, /* kernel visible only */
					 0, /* flags */
					 format,
					 true, /* can be a scanout buffer */
					 1, /* num of mip levels */
					 0,
					 0,
					 content_base_size,
					 SVGA3D_MS_PATTERN_NONE,
					 SVGA3D_MS_QUALITY_NONE,
					 srf_out);
	if (ret) {
		DRM_ERROR("Failed to allocate proxy content buffer\n");
		return ret;
	}

	res = &(*srf_out)->res;

	/* Reserve and switch the backing mob. */
	mutex_lock(&res->dev_priv->cmdbuf_mutex);
	(void) vmw_resource_reserve(res, false, true);
	vmw_bo_unreference(&res->backup);
	res->backup = vmw_bo_reference(bo_mob);
	res->backup_offset = 0;
	vmw_resource_unreserve(res, false, NULL, 0);
	mutex_unlock(&res->dev_priv->cmdbuf_mutex);

	return 0;
}



static int vmw_kms_new_framebuffer_bo(struct vmw_private *dev_priv,
				      struct vmw_buffer_object *bo,
				      struct vmw_framebuffer **out,
				      const struct drm_mode_fb_cmd2
				      *mode_cmd)

{
	struct drm_device *dev = dev_priv->dev;
	struct vmw_framebuffer_bo *vfbd;
	unsigned int requested_size;
	struct drm_format_name_buf format_name;
	int ret;

	requested_size = mode_cmd->height * mode_cmd->pitches[0];
	if (unlikely(requested_size > bo->base.num_pages * PAGE_SIZE)) {
		DRM_ERROR("Screen buffer object size is too small "
			  "for requested mode.\n");
		return -EINVAL;
	}

	/* Limited framebuffer color depth support for screen objects */
	if (dev_priv->active_display_unit == vmw_du_screen_object) {
		switch (mode_cmd->pixel_format) {
		case DRM_FORMAT_XRGB8888:
		case DRM_FORMAT_ARGB8888:
			break;
		case DRM_FORMAT_XRGB1555:
		case DRM_FORMAT_RGB565:
			break;
		default:
			DRM_ERROR("Invalid pixel format: %s\n",
				  drm_get_format_name(mode_cmd->pixel_format, &format_name));
			return -EINVAL;
		}
	}

	vfbd = kzalloc(sizeof(*vfbd), GFP_KERNEL);
	if (!vfbd) {
		ret = -ENOMEM;
		goto out_err1;
	}

	drm_helper_mode_fill_fb_struct(dev, &vfbd->base.base, mode_cmd);
	vfbd->base.bo = true;
	vfbd->buffer = vmw_bo_reference(bo);
	vfbd->base.user_handle = mode_cmd->handles[0];
	*out = &vfbd->base;

	ret = drm_framebuffer_init(dev, &vfbd->base.base,
				   &vmw_framebuffer_bo_funcs);
	if (ret)
		goto out_err2;

	return 0;

out_err2:
	vmw_bo_unreference(&bo);
	kfree(vfbd);
out_err1:
	return ret;
}


/**
 * vmw_kms_srf_ok - check if a surface can be created
 *
 * @width: requested width
 * @height: requested height
 *
 * Surfaces need to be less than texture size
 */
static bool
vmw_kms_srf_ok(struct vmw_private *dev_priv, uint32_t width, uint32_t height)
{
	if (width  > dev_priv->texture_max_width ||
	    height > dev_priv->texture_max_height)
		return false;

	return true;
}

/**
 * vmw_kms_new_framebuffer - Create a new framebuffer.
 *
 * @dev_priv: Pointer to device private struct.
 * @bo: Pointer to buffer object to wrap the kms framebuffer around.
 * Either @bo or @surface must be NULL.
 * @surface: Pointer to a surface to wrap the kms framebuffer around.
 * Either @bo or @surface must be NULL.
 * @only_2d: No presents will occur to this buffer object based framebuffer.
 * This helps the code to do some important optimizations.
 * @mode_cmd: Frame-buffer metadata.
 */
struct vmw_framebuffer *
vmw_kms_new_framebuffer(struct vmw_private *dev_priv,
			struct vmw_buffer_object *bo,
			struct vmw_surface *surface,
			bool only_2d,
			const struct drm_mode_fb_cmd2 *mode_cmd)
{
	struct vmw_framebuffer *vfb = NULL;
	bool is_bo_proxy = false;
	int ret;

	/*
	 * We cannot use the SurfaceDMA command in an non-accelerated VM,
	 * therefore, wrap the buffer object in a surface so we can use the
	 * SurfaceCopy command.
	 */
	if (vmw_kms_srf_ok(dev_priv, mode_cmd->width, mode_cmd->height)  &&
	    bo && only_2d &&
	    mode_cmd->width > 64 &&  /* Don't create a proxy for cursor */
	    dev_priv->active_display_unit == vmw_du_screen_target) {
		ret = vmw_create_bo_proxy(dev_priv->dev, mode_cmd,
					  bo, &surface);
		if (ret)
			return ERR_PTR(ret);

		is_bo_proxy = true;
	}

	/* Create the new framebuffer depending one what we have */
	if (surface) {
		ret = vmw_kms_new_framebuffer_surface(dev_priv, surface, &vfb,
						      mode_cmd,
						      is_bo_proxy);

		/*
		 * vmw_create_bo_proxy() adds a reference that is no longer
		 * needed
		 */
		if (is_bo_proxy)
			vmw_surface_unreference(&surface);
	} else if (bo) {
		ret = vmw_kms_new_framebuffer_bo(dev_priv, bo, &vfb,
						 mode_cmd);
	} else {
		BUG();
	}

	if (ret)
		return ERR_PTR(ret);

	vfb->pin = vmw_framebuffer_pin;
	vfb->unpin = vmw_framebuffer_unpin;

	return vfb;
}

/*
 * Generic Kernel modesetting functions
 */

static struct drm_framebuffer *vmw_kms_fb_create(struct drm_device *dev,
						 struct drm_file *file_priv,
						 const struct drm_mode_fb_cmd2 *mode_cmd)
{
	struct vmw_private *dev_priv = vmw_priv(dev);
	struct ttm_object_file *tfile = vmw_fpriv(file_priv)->tfile;
	struct vmw_framebuffer *vfb = NULL;
	struct vmw_surface *surface = NULL;
	struct vmw_buffer_object *bo = NULL;
	struct ttm_base_object *user_obj;
	int ret;

	/*
	 * Take a reference on the user object of the resource
	 * backing the kms fb. This ensures that user-space handle
	 * lookups on that resource will always work as long as
	 * it's registered with a kms framebuffer. This is important,
	 * since vmw_execbuf_process identifies resources in the
	 * command stream using user-space handles.
	 */

	user_obj = ttm_base_object_lookup(tfile, mode_cmd->handles[0]);
	if (unlikely(user_obj == NULL)) {
		DRM_ERROR("Could not locate requested kms frame buffer.\n");
		return ERR_PTR(-ENOENT);
	}

	/**
	 * End conditioned code.
	 */

	/* returns either a bo or surface */
	ret = vmw_user_lookup_handle(dev_priv, tfile,
				     mode_cmd->handles[0],
				     &surface, &bo);
	if (ret)
		goto err_out;


	if (!bo &&
	    !vmw_kms_srf_ok(dev_priv, mode_cmd->width, mode_cmd->height)) {
		DRM_ERROR("Surface size cannot exceed %dx%d",
			dev_priv->texture_max_width,
			dev_priv->texture_max_height);
		goto err_out;
	}


	vfb = vmw_kms_new_framebuffer(dev_priv, bo, surface,
				      !(dev_priv->capabilities & SVGA_CAP_3D),
				      mode_cmd);
	if (IS_ERR(vfb)) {
		ret = PTR_ERR(vfb);
		goto err_out;
 	}

err_out:
	/* vmw_user_lookup_handle takes one ref so does new_fb */
	if (bo)
		vmw_bo_unreference(&bo);
	if (surface)
		vmw_surface_unreference(&surface);

	if (ret) {
		DRM_ERROR("failed to create vmw_framebuffer: %i\n", ret);
		ttm_base_object_unref(&user_obj);
		return ERR_PTR(ret);
	} else
		vfb->user_obj = user_obj;

	return &vfb->base;
}

/**
 * vmw_kms_check_display_memory - Validates display memory required for a
 * topology
 * @dev: DRM device
 * @num_rects: number of drm_rect in rects
 * @rects: array of drm_rect representing the topology to validate indexed by
 * crtc index.
 *
 * Returns:
 * 0 on success otherwise negative error code
 */
static int vmw_kms_check_display_memory(struct drm_device *dev,
					uint32_t num_rects,
					struct drm_rect *rects)
{
	struct vmw_private *dev_priv = vmw_priv(dev);
	struct drm_rect bounding_box = {0};
	u64 total_pixels = 0, pixel_mem, bb_mem;
	int i;

	for (i = 0; i < num_rects; i++) {
		/*
		 * For STDU only individual screen (screen target) is limited by
		 * SCREENTARGET_MAX_WIDTH/HEIGHT registers.
		 */
		if (dev_priv->active_display_unit == vmw_du_screen_target &&
		    (drm_rect_width(&rects[i]) > dev_priv->stdu_max_width ||
		     drm_rect_height(&rects[i]) > dev_priv->stdu_max_height)) {
			DRM_ERROR("Screen size not supported.\n");
			return -EINVAL;
		}

		/* Bounding box upper left is at (0,0). */
		if (rects[i].x2 > bounding_box.x2)
			bounding_box.x2 = rects[i].x2;

		if (rects[i].y2 > bounding_box.y2)
			bounding_box.y2 = rects[i].y2;

		total_pixels += (u64) drm_rect_width(&rects[i]) *
			(u64) drm_rect_height(&rects[i]);
	}

	/* Virtual svga device primary limits are always in 32-bpp. */
	pixel_mem = total_pixels * 4;

	/*
	 * For HV10 and below prim_bb_mem is vram size. When
	 * SVGA_REG_MAX_PRIMARY_BOUNDING_BOX_MEM is not present vram size is
	 * limit on primary bounding box
	 */
	if (pixel_mem > dev_priv->prim_bb_mem) {
		DRM_ERROR("Combined output size too large.\n");
		return -EINVAL;
	}

	/* SVGA_CAP_NO_BB_RESTRICTION is available for STDU only. */
	if (dev_priv->active_display_unit != vmw_du_screen_target ||
	    !(dev_priv->capabilities & SVGA_CAP_NO_BB_RESTRICTION)) {
		bb_mem = (u64) bounding_box.x2 * bounding_box.y2 * 4;

		if (bb_mem > dev_priv->prim_bb_mem) {
			DRM_ERROR("Topology is beyond supported limits.\n");
			return -EINVAL;
		}
	}

	return 0;
}

/**
 * vmw_kms_check_topology - Validates topology in drm_atomic_state
 * @dev: DRM device
 * @state: the driver state object
 *
 * Returns:
 * 0 on success otherwise negative error code
 */
static int vmw_kms_check_topology(struct drm_device *dev,
				  struct drm_atomic_state *state)
{
	struct vmw_private *dev_priv = vmw_priv(dev);
	struct drm_crtc_state *old_crtc_state, *new_crtc_state;
	struct drm_rect *rects;
	struct drm_crtc *crtc;
	uint32_t i;
	int ret = 0;

	rects = kcalloc(dev->mode_config.num_crtc, sizeof(struct drm_rect),
			GFP_KERNEL);
	if (!rects)
		return -ENOMEM;

	mutex_lock(&dev_priv->requested_layout_mutex);

	drm_for_each_crtc(crtc, dev) {
		struct vmw_display_unit *du = vmw_crtc_to_du(crtc);
		struct drm_crtc_state *crtc_state = crtc->state;

		i = drm_crtc_index(crtc);

		if (crtc_state && crtc_state->enable) {
			rects[i].x1 = du->gui_x;
			rects[i].y1 = du->gui_y;
			rects[i].x2 = du->gui_x + crtc_state->mode.hdisplay;
			rects[i].y2 = du->gui_y + crtc_state->mode.vdisplay;
		}
	}

	/* Determine change to topology due to new atomic state */
	for_each_oldnew_crtc_in_state(state, crtc, old_crtc_state,
				      new_crtc_state, i) {
		struct vmw_display_unit *du = vmw_crtc_to_du(crtc);
		struct drm_connector *connector;
		struct drm_connector_state *conn_state;
		struct vmw_connector_state *vmw_conn_state;

		if (!new_crtc_state->enable) {
			rects[i].x1 = 0;
			rects[i].y1 = 0;
			rects[i].x2 = 0;
			rects[i].y2 = 0;
			continue;
		}

		if (!du->pref_active) {
			ret = -EINVAL;
			goto clean;
		}

		/*
		 * For vmwgfx each crtc has only one connector attached and it
		 * is not changed so don't really need to check the
		 * crtc->connector_mask and iterate over it.
		 */
		connector = &du->connector;
		conn_state = drm_atomic_get_connector_state(state, connector);
		if (IS_ERR(conn_state)) {
			ret = PTR_ERR(conn_state);
			goto clean;
		}

		vmw_conn_state = vmw_connector_state_to_vcs(conn_state);
		vmw_conn_state->gui_x = du->gui_x;
		vmw_conn_state->gui_y = du->gui_y;

		rects[i].x1 = du->gui_x;
		rects[i].y1 = du->gui_y;
		rects[i].x2 = du->gui_x + new_crtc_state->mode.hdisplay;
		rects[i].y2 = du->gui_y + new_crtc_state->mode.vdisplay;
	}

	ret = vmw_kms_check_display_memory(dev, dev->mode_config.num_crtc,
					   rects);

clean:
	mutex_unlock(&dev_priv->requested_layout_mutex);
	kfree(rects);
	return ret;
}

/**
 * vmw_kms_atomic_check_modeset- validate state object for modeset changes
 *
 * @dev: DRM device
 * @state: the driver state object
 *
 * This is a simple wrapper around drm_atomic_helper_check_modeset() for
 * us to assign a value to mode->crtc_clock so that
 * drm_calc_timestamping_constants() won't throw an error message
 *
 * Returns:
 * Zero for success or -errno
 */
static int
vmw_kms_atomic_check_modeset(struct drm_device *dev,
			     struct drm_atomic_state *state)
{
	struct drm_crtc *crtc;
	struct drm_crtc_state *crtc_state;
	bool need_modeset = false;
	int i, ret;

	ret = drm_atomic_helper_check(dev, state);
	if (ret)
		return ret;

	if (!state->allow_modeset)
		return ret;

	/*
	 * Legacy path do not set allow_modeset properly like
	 * @drm_atomic_helper_update_plane, This will result in unnecessary call
	 * to vmw_kms_check_topology. So extra set of check.
	 */
	for_each_new_crtc_in_state(state, crtc, crtc_state, i) {
		if (drm_atomic_crtc_needs_modeset(crtc_state))
			need_modeset = true;
	}

	if (need_modeset)
		return vmw_kms_check_topology(dev, state);

	return ret;
}

static const struct drm_mode_config_funcs vmw_kms_funcs = {
	.fb_create = vmw_kms_fb_create,
	.atomic_check = vmw_kms_atomic_check_modeset,
	.atomic_commit = drm_atomic_helper_commit,
};

static int vmw_kms_generic_present(struct vmw_private *dev_priv,
				   struct drm_file *file_priv,
				   struct vmw_framebuffer *vfb,
				   struct vmw_surface *surface,
				   uint32_t sid,
				   int32_t destX, int32_t destY,
				   struct drm_vmw_rect *clips,
				   uint32_t num_clips)
{
	return vmw_kms_sou_do_surface_dirty(dev_priv, vfb, NULL, clips,
					    &surface->res, destX, destY,
					    num_clips, 1, NULL, NULL);
}


int vmw_kms_present(struct vmw_private *dev_priv,
		    struct drm_file *file_priv,
		    struct vmw_framebuffer *vfb,
		    struct vmw_surface *surface,
		    uint32_t sid,
		    int32_t destX, int32_t destY,
		    struct drm_vmw_rect *clips,
		    uint32_t num_clips)
{
	int ret;

	switch (dev_priv->active_display_unit) {
	case vmw_du_screen_target:
		ret = vmw_kms_stdu_surface_dirty(dev_priv, vfb, NULL, clips,
						 &surface->res, destX, destY,
						 num_clips, 1, NULL, NULL);
		break;
	case vmw_du_screen_object:
		ret = vmw_kms_generic_present(dev_priv, file_priv, vfb, surface,
					      sid, destX, destY, clips,
					      num_clips);
		break;
	default:
		WARN_ONCE(true,
			  "Present called with invalid display system.\n");
		ret = -ENOSYS;
		break;
	}
	if (ret)
		return ret;

	vmw_fifo_flush(dev_priv, false);

	return 0;
}

static void
vmw_kms_create_hotplug_mode_update_property(struct vmw_private *dev_priv)
{
	if (dev_priv->hotplug_mode_update_property)
		return;

	dev_priv->hotplug_mode_update_property =
		drm_property_create_range(dev_priv->dev,
					  DRM_MODE_PROP_IMMUTABLE,
					  "hotplug_mode_update", 0, 1);

	if (!dev_priv->hotplug_mode_update_property)
		return;

}

int vmw_kms_init(struct vmw_private *dev_priv)
{
	struct drm_device *dev = dev_priv->dev;
	int ret;

	drm_mode_config_init(dev);
	dev->mode_config.funcs = &vmw_kms_funcs;
	dev->mode_config.min_width = 1;
	dev->mode_config.min_height = 1;
	dev->mode_config.max_width = dev_priv->texture_max_width;
	dev->mode_config.max_height = dev_priv->texture_max_height;

	drm_mode_create_suggested_offset_properties(dev);
	vmw_kms_create_hotplug_mode_update_property(dev_priv);

	ret = vmw_kms_stdu_init_display(dev_priv);
	if (ret) {
		ret = vmw_kms_sou_init_display(dev_priv);
		if (ret) /* Fallback */
			ret = vmw_kms_ldu_init_display(dev_priv);
	}

	return ret;
}

int vmw_kms_close(struct vmw_private *dev_priv)
{
	int ret = 0;

	/*
	 * Docs says we should take the lock before calling this function
	 * but since it destroys encoders and our destructor calls
	 * drm_encoder_cleanup which takes the lock we deadlock.
	 */
	drm_mode_config_cleanup(dev_priv->dev);
	if (dev_priv->active_display_unit == vmw_du_legacy)
		ret = vmw_kms_ldu_close_display(dev_priv);

	return ret;
}

int vmw_kms_cursor_bypass_ioctl(struct drm_device *dev, void *data,
				struct drm_file *file_priv)
{
	struct drm_vmw_cursor_bypass_arg *arg = data;
	struct vmw_display_unit *du;
	struct drm_crtc *crtc;
	int ret = 0;


	mutex_lock(&dev->mode_config.mutex);
	if (arg->flags & DRM_VMW_CURSOR_BYPASS_ALL) {

		list_for_each_entry(crtc, &dev->mode_config.crtc_list, head) {
			du = vmw_crtc_to_du(crtc);
			du->hotspot_x = arg->xhot;
			du->hotspot_y = arg->yhot;
		}

		mutex_unlock(&dev->mode_config.mutex);
		return 0;
	}

	crtc = drm_crtc_find(dev, file_priv, arg->crtc_id);
	if (!crtc) {
		ret = -ENOENT;
		goto out;
	}

	du = vmw_crtc_to_du(crtc);

	du->hotspot_x = arg->xhot;
	du->hotspot_y = arg->yhot;

out:
	mutex_unlock(&dev->mode_config.mutex);

	return ret;
}

int vmw_kms_write_svga(struct vmw_private *vmw_priv,
			unsigned width, unsigned height, unsigned pitch,
			unsigned bpp, unsigned depth)
{
	if (vmw_priv->capabilities & SVGA_CAP_PITCHLOCK)
		vmw_write(vmw_priv, SVGA_REG_PITCHLOCK, pitch);
	else if (vmw_fifo_have_pitchlock(vmw_priv))
		vmw_mmio_write(pitch, vmw_priv->mmio_virt +
			       SVGA_FIFO_PITCHLOCK);
	vmw_write(vmw_priv, SVGA_REG_WIDTH, width);
	vmw_write(vmw_priv, SVGA_REG_HEIGHT, height);
	vmw_write(vmw_priv, SVGA_REG_BITS_PER_PIXEL, bpp);

	if (vmw_read(vmw_priv, SVGA_REG_DEPTH) != depth) {
		DRM_ERROR("Invalid depth %u for %u bpp, host expects %u\n",
			  depth, bpp, vmw_read(vmw_priv, SVGA_REG_DEPTH));
		return -EINVAL;
	}

	return 0;
}

int vmw_kms_save_vga(struct vmw_private *vmw_priv)
{
	struct vmw_vga_topology_state *save;
	uint32_t i;

	vmw_priv->vga_width = vmw_read(vmw_priv, SVGA_REG_WIDTH);
	vmw_priv->vga_height = vmw_read(vmw_priv, SVGA_REG_HEIGHT);
	vmw_priv->vga_bpp = vmw_read(vmw_priv, SVGA_REG_BITS_PER_PIXEL);
	if (vmw_priv->capabilities & SVGA_CAP_PITCHLOCK)
		vmw_priv->vga_pitchlock =
		  vmw_read(vmw_priv, SVGA_REG_PITCHLOCK);
	else if (vmw_fifo_have_pitchlock(vmw_priv))
		vmw_priv->vga_pitchlock = vmw_mmio_read(vmw_priv->mmio_virt +
							SVGA_FIFO_PITCHLOCK);

	if (!(vmw_priv->capabilities & SVGA_CAP_DISPLAY_TOPOLOGY))
		return 0;

	vmw_priv->num_displays = vmw_read(vmw_priv,
					  SVGA_REG_NUM_GUEST_DISPLAYS);

	if (vmw_priv->num_displays == 0)
		vmw_priv->num_displays = 1;

	for (i = 0; i < vmw_priv->num_displays; ++i) {
		save = &vmw_priv->vga_save[i];
		vmw_write(vmw_priv, SVGA_REG_DISPLAY_ID, i);
		save->primary = vmw_read(vmw_priv, SVGA_REG_DISPLAY_IS_PRIMARY);
		save->pos_x = vmw_read(vmw_priv, SVGA_REG_DISPLAY_POSITION_X);
		save->pos_y = vmw_read(vmw_priv, SVGA_REG_DISPLAY_POSITION_Y);
		save->width = vmw_read(vmw_priv, SVGA_REG_DISPLAY_WIDTH);
		save->height = vmw_read(vmw_priv, SVGA_REG_DISPLAY_HEIGHT);
		vmw_write(vmw_priv, SVGA_REG_DISPLAY_ID, SVGA_ID_INVALID);
		if (i == 0 && vmw_priv->num_displays == 1 &&
		    save->width == 0 && save->height == 0) {

			/*
			 * It should be fairly safe to assume that these
			 * values are uninitialized.
			 */

			save->width = vmw_priv->vga_width - save->pos_x;
			save->height = vmw_priv->vga_height - save->pos_y;
		}
	}

	return 0;
}

int vmw_kms_restore_vga(struct vmw_private *vmw_priv)
{
	struct vmw_vga_topology_state *save;
	uint32_t i;

	vmw_write(vmw_priv, SVGA_REG_WIDTH, vmw_priv->vga_width);
	vmw_write(vmw_priv, SVGA_REG_HEIGHT, vmw_priv->vga_height);
	vmw_write(vmw_priv, SVGA_REG_BITS_PER_PIXEL, vmw_priv->vga_bpp);
	if (vmw_priv->capabilities & SVGA_CAP_PITCHLOCK)
		vmw_write(vmw_priv, SVGA_REG_PITCHLOCK,
			  vmw_priv->vga_pitchlock);
	else if (vmw_fifo_have_pitchlock(vmw_priv))
		vmw_mmio_write(vmw_priv->vga_pitchlock,
			       vmw_priv->mmio_virt + SVGA_FIFO_PITCHLOCK);

	if (!(vmw_priv->capabilities & SVGA_CAP_DISPLAY_TOPOLOGY))
		return 0;

	for (i = 0; i < vmw_priv->num_displays; ++i) {
		save = &vmw_priv->vga_save[i];
		vmw_write(vmw_priv, SVGA_REG_DISPLAY_ID, i);
		vmw_write(vmw_priv, SVGA_REG_DISPLAY_IS_PRIMARY, save->primary);
		vmw_write(vmw_priv, SVGA_REG_DISPLAY_POSITION_X, save->pos_x);
		vmw_write(vmw_priv, SVGA_REG_DISPLAY_POSITION_Y, save->pos_y);
		vmw_write(vmw_priv, SVGA_REG_DISPLAY_WIDTH, save->width);
		vmw_write(vmw_priv, SVGA_REG_DISPLAY_HEIGHT, save->height);
		vmw_write(vmw_priv, SVGA_REG_DISPLAY_ID, SVGA_ID_INVALID);
	}

	return 0;
}

bool vmw_kms_validate_mode_vram(struct vmw_private *dev_priv,
				uint32_t pitch,
				uint32_t height)
{
	return ((u64) pitch * (u64) height) < (u64)
		((dev_priv->active_display_unit == vmw_du_screen_target) ?
		 dev_priv->prim_bb_mem : dev_priv->vram_size);
}


/**
 * Function called by DRM code called with vbl_lock held.
 */
u32 vmw_get_vblank_counter(struct drm_device *dev, unsigned int pipe)
{
	return 0;
}

/**
 * Function called by DRM code called with vbl_lock held.
 */
int vmw_enable_vblank(struct drm_device *dev, unsigned int pipe)
{
	return -EINVAL;
}

/**
 * Function called by DRM code called with vbl_lock held.
 */
void vmw_disable_vblank(struct drm_device *dev, unsigned int pipe)
{
}

/**
 * vmw_du_update_layout - Update the display unit with topology from resolution
 * plugin and generate DRM uevent
 * @dev_priv: device private
 * @num_rects: number of drm_rect in rects
 * @rects: toplogy to update
 */
static int vmw_du_update_layout(struct vmw_private *dev_priv,
				unsigned int num_rects, struct drm_rect *rects)
{
	struct drm_device *dev = dev_priv->dev;
	struct vmw_display_unit *du;
	struct drm_connector *con;
	struct drm_connector_list_iter conn_iter;

	/*
	 * Currently only gui_x/y is protected with requested_layout_mutex.
	 */
	mutex_lock(&dev_priv->requested_layout_mutex);
	drm_connector_list_iter_begin(dev, &conn_iter);
	drm_for_each_connector_iter(con, &conn_iter) {
		du = vmw_connector_to_du(con);
		if (num_rects > du->unit) {
			du->pref_width = drm_rect_width(&rects[du->unit]);
			du->pref_height = drm_rect_height(&rects[du->unit]);
			du->pref_active = true;
			du->gui_x = rects[du->unit].x1;
			du->gui_y = rects[du->unit].y1;
		} else {
			du->pref_width = 800;
			du->pref_height = 600;
			du->pref_active = false;
			du->gui_x = 0;
			du->gui_y = 0;
		}
	}
	drm_connector_list_iter_end(&conn_iter);
	mutex_unlock(&dev_priv->requested_layout_mutex);

	mutex_lock(&dev->mode_config.mutex);
	list_for_each_entry(con, &dev->mode_config.connector_list, head) {
		du = vmw_connector_to_du(con);
		if (num_rects > du->unit) {
			drm_object_property_set_value
			  (&con->base, dev->mode_config.suggested_x_property,
			   du->gui_x);
			drm_object_property_set_value
			  (&con->base, dev->mode_config.suggested_y_property,
			   du->gui_y);
		} else {
			drm_object_property_set_value
			  (&con->base, dev->mode_config.suggested_x_property,
			   0);
			drm_object_property_set_value
			  (&con->base, dev->mode_config.suggested_y_property,
			   0);
		}
		con->status = vmw_du_connector_detect(con, true);
	}
	mutex_unlock(&dev->mode_config.mutex);

	drm_sysfs_hotplug_event(dev);

	return 0;
}

int vmw_du_crtc_gamma_set(struct drm_crtc *crtc,
			  u16 *r, u16 *g, u16 *b,
			  uint32_t size,
			  struct drm_modeset_acquire_ctx *ctx)
{
	struct vmw_private *dev_priv = vmw_priv(crtc->dev);
	int i;

	for (i = 0; i < size; i++) {
		DRM_DEBUG("%d r/g/b = 0x%04x / 0x%04x / 0x%04x\n", i,
			  r[i], g[i], b[i]);
		vmw_write(dev_priv, SVGA_PALETTE_BASE + i * 3 + 0, r[i] >> 8);
		vmw_write(dev_priv, SVGA_PALETTE_BASE + i * 3 + 1, g[i] >> 8);
		vmw_write(dev_priv, SVGA_PALETTE_BASE + i * 3 + 2, b[i] >> 8);
	}

	return 0;
}

int vmw_du_connector_dpms(struct drm_connector *connector, int mode)
{
	return 0;
}

enum drm_connector_status
vmw_du_connector_detect(struct drm_connector *connector, bool force)
{
	uint32_t num_displays;
	struct drm_device *dev = connector->dev;
	struct vmw_private *dev_priv = vmw_priv(dev);
	struct vmw_display_unit *du = vmw_connector_to_du(connector);

	num_displays = vmw_read(dev_priv, SVGA_REG_NUM_DISPLAYS);

	return ((vmw_connector_to_du(connector)->unit < num_displays &&
		 du->pref_active) ?
		connector_status_connected : connector_status_disconnected);
}

static struct drm_display_mode vmw_kms_connector_builtin[] = {
	/* 640x480@60Hz */
	{ DRM_MODE("640x480", DRM_MODE_TYPE_DRIVER, 25175, 640, 656,
		   752, 800, 0, 480, 489, 492, 525, 0,
		   DRM_MODE_FLAG_NHSYNC | DRM_MODE_FLAG_NVSYNC) },
	/* 800x600@60Hz */
	{ DRM_MODE("800x600", DRM_MODE_TYPE_DRIVER, 40000, 800, 840,
		   968, 1056, 0, 600, 601, 605, 628, 0,
		   DRM_MODE_FLAG_PHSYNC | DRM_MODE_FLAG_PVSYNC) },
	/* 1024x768@60Hz */
	{ DRM_MODE("1024x768", DRM_MODE_TYPE_DRIVER, 65000, 1024, 1048,
		   1184, 1344, 0, 768, 771, 777, 806, 0,
		   DRM_MODE_FLAG_NHSYNC | DRM_MODE_FLAG_NVSYNC) },
	/* 1152x864@75Hz */
	{ DRM_MODE("1152x864", DRM_MODE_TYPE_DRIVER, 108000, 1152, 1216,
		   1344, 1600, 0, 864, 865, 868, 900, 0,
		   DRM_MODE_FLAG_PHSYNC | DRM_MODE_FLAG_PVSYNC) },
	/* 1280x768@60Hz */
	{ DRM_MODE("1280x768", DRM_MODE_TYPE_DRIVER, 79500, 1280, 1344,
		   1472, 1664, 0, 768, 771, 778, 798, 0,
		   DRM_MODE_FLAG_NHSYNC | DRM_MODE_FLAG_PVSYNC) },
	/* 1280x800@60Hz */
	{ DRM_MODE("1280x800", DRM_MODE_TYPE_DRIVER, 83500, 1280, 1352,
		   1480, 1680, 0, 800, 803, 809, 831, 0,
		   DRM_MODE_FLAG_PHSYNC | DRM_MODE_FLAG_NVSYNC) },
	/* 1280x960@60Hz */
	{ DRM_MODE("1280x960", DRM_MODE_TYPE_DRIVER, 108000, 1280, 1376,
		   1488, 1800, 0, 960, 961, 964, 1000, 0,
		   DRM_MODE_FLAG_PHSYNC | DRM_MODE_FLAG_PVSYNC) },
	/* 1280x1024@60Hz */
	{ DRM_MODE("1280x1024", DRM_MODE_TYPE_DRIVER, 108000, 1280, 1328,
		   1440, 1688, 0, 1024, 1025, 1028, 1066, 0,
		   DRM_MODE_FLAG_PHSYNC | DRM_MODE_FLAG_PVSYNC) },
	/* 1360x768@60Hz */
	{ DRM_MODE("1360x768", DRM_MODE_TYPE_DRIVER, 85500, 1360, 1424,
		   1536, 1792, 0, 768, 771, 777, 795, 0,
		   DRM_MODE_FLAG_PHSYNC | DRM_MODE_FLAG_PVSYNC) },
	/* 1440x1050@60Hz */
	{ DRM_MODE("1400x1050", DRM_MODE_TYPE_DRIVER, 121750, 1400, 1488,
		   1632, 1864, 0, 1050, 1053, 1057, 1089, 0,
		   DRM_MODE_FLAG_NHSYNC | DRM_MODE_FLAG_PVSYNC) },
	/* 1440x900@60Hz */
	{ DRM_MODE("1440x900", DRM_MODE_TYPE_DRIVER, 106500, 1440, 1520,
		   1672, 1904, 0, 900, 903, 909, 934, 0,
		   DRM_MODE_FLAG_NHSYNC | DRM_MODE_FLAG_PVSYNC) },
	/* 1600x1200@60Hz */
	{ DRM_MODE("1600x1200", DRM_MODE_TYPE_DRIVER, 162000, 1600, 1664,
		   1856, 2160, 0, 1200, 1201, 1204, 1250, 0,
		   DRM_MODE_FLAG_PHSYNC | DRM_MODE_FLAG_PVSYNC) },
	/* 1680x1050@60Hz */
	{ DRM_MODE("1680x1050", DRM_MODE_TYPE_DRIVER, 146250, 1680, 1784,
		   1960, 2240, 0, 1050, 1053, 1059, 1089, 0,
		   DRM_MODE_FLAG_NHSYNC | DRM_MODE_FLAG_PVSYNC) },
	/* 1792x1344@60Hz */
	{ DRM_MODE("1792x1344", DRM_MODE_TYPE_DRIVER, 204750, 1792, 1920,
		   2120, 2448, 0, 1344, 1345, 1348, 1394, 0,
		   DRM_MODE_FLAG_NHSYNC | DRM_MODE_FLAG_PVSYNC) },
	/* 1853x1392@60Hz */
	{ DRM_MODE("1856x1392", DRM_MODE_TYPE_DRIVER, 218250, 1856, 1952,
		   2176, 2528, 0, 1392, 1393, 1396, 1439, 0,
		   DRM_MODE_FLAG_NHSYNC | DRM_MODE_FLAG_PVSYNC) },
	/* 1920x1200@60Hz */
	{ DRM_MODE("1920x1200", DRM_MODE_TYPE_DRIVER, 193250, 1920, 2056,
		   2256, 2592, 0, 1200, 1203, 1209, 1245, 0,
		   DRM_MODE_FLAG_NHSYNC | DRM_MODE_FLAG_PVSYNC) },
	/* 1920x1440@60Hz */
	{ DRM_MODE("1920x1440", DRM_MODE_TYPE_DRIVER, 234000, 1920, 2048,
		   2256, 2600, 0, 1440, 1441, 1444, 1500, 0,
		   DRM_MODE_FLAG_NHSYNC | DRM_MODE_FLAG_PVSYNC) },
	/* 2560x1600@60Hz */
	{ DRM_MODE("2560x1600", DRM_MODE_TYPE_DRIVER, 348500, 2560, 2752,
		   3032, 3504, 0, 1600, 1603, 1609, 1658, 0,
		   DRM_MODE_FLAG_NHSYNC | DRM_MODE_FLAG_PVSYNC) },
	/* Terminate */
	{ DRM_MODE("", 0, 0, 0, 0, 0, 0, 0, 0, 0, 0, 0, 0, 0) },
};

/**
 * vmw_guess_mode_timing - Provide fake timings for a
 * 60Hz vrefresh mode.
 *
 * @mode - Pointer to a struct drm_display_mode with hdisplay and vdisplay
 * members filled in.
 */
void vmw_guess_mode_timing(struct drm_display_mode *mode)
{
	mode->hsync_start = mode->hdisplay + 50;
	mode->hsync_end = mode->hsync_start + 50;
	mode->htotal = mode->hsync_end + 50;

	mode->vsync_start = mode->vdisplay + 50;
	mode->vsync_end = mode->vsync_start + 50;
	mode->vtotal = mode->vsync_end + 50;

	mode->clock = (u32)mode->htotal * (u32)mode->vtotal / 100 * 6;
	mode->vrefresh = drm_mode_vrefresh(mode);
}


int vmw_du_connector_fill_modes(struct drm_connector *connector,
				uint32_t max_width, uint32_t max_height)
{
	struct vmw_display_unit *du = vmw_connector_to_du(connector);
	struct drm_device *dev = connector->dev;
	struct vmw_private *dev_priv = vmw_priv(dev);
	struct drm_display_mode *mode = NULL;
	struct drm_display_mode *bmode;
	struct drm_display_mode prefmode = { DRM_MODE("preferred",
		DRM_MODE_TYPE_DRIVER | DRM_MODE_TYPE_PREFERRED,
		0, 0, 0, 0, 0, 0, 0, 0, 0, 0, 0,
		DRM_MODE_FLAG_NHSYNC | DRM_MODE_FLAG_PVSYNC)
	};
	int i;
	u32 assumed_bpp = 4;

	if (dev_priv->assume_16bpp)
		assumed_bpp = 2;

	max_width  = min(max_width,  dev_priv->texture_max_width);
	max_height = min(max_height, dev_priv->texture_max_height);

	/*
	 * For STDU extra limit for a mode on SVGA_REG_SCREENTARGET_MAX_WIDTH/
	 * HEIGHT registers.
	 */
	if (dev_priv->active_display_unit == vmw_du_screen_target) {
		max_width  = min(max_width,  dev_priv->stdu_max_width);
		max_height = min(max_height, dev_priv->stdu_max_height);
	}

	/* Add preferred mode */
	mode = drm_mode_duplicate(dev, &prefmode);
	if (!mode)
		return 0;
	mode->hdisplay = du->pref_width;
	mode->vdisplay = du->pref_height;
	vmw_guess_mode_timing(mode);

	if (vmw_kms_validate_mode_vram(dev_priv,
					mode->hdisplay * assumed_bpp,
					mode->vdisplay)) {
		drm_mode_probed_add(connector, mode);
	} else {
		drm_mode_destroy(dev, mode);
		mode = NULL;
	}

	if (du->pref_mode) {
		list_del_init(&du->pref_mode->head);
		drm_mode_destroy(dev, du->pref_mode);
	}

	/* mode might be null here, this is intended */
	du->pref_mode = mode;

	for (i = 0; vmw_kms_connector_builtin[i].type != 0; i++) {
		bmode = &vmw_kms_connector_builtin[i];
		if (bmode->hdisplay > max_width ||
		    bmode->vdisplay > max_height)
			continue;

		if (!vmw_kms_validate_mode_vram(dev_priv,
						bmode->hdisplay * assumed_bpp,
						bmode->vdisplay))
			continue;

		mode = drm_mode_duplicate(dev, bmode);
		if (!mode)
			return 0;
		mode->vrefresh = drm_mode_vrefresh(mode);

		drm_mode_probed_add(connector, mode);
	}

	drm_connector_list_update(connector);
	/* Move the prefered mode first, help apps pick the right mode. */
	drm_mode_sort(&connector->modes);

	return 1;
}

int vmw_du_connector_set_property(struct drm_connector *connector,
				  struct drm_property *property,
				  uint64_t val)
{
	struct vmw_display_unit *du = vmw_connector_to_du(connector);
	struct vmw_private *dev_priv = vmw_priv(connector->dev);

	if (property == dev_priv->implicit_placement_property)
		du->is_implicit = val;

	return 0;
}



/**
 * vmw_du_connector_atomic_set_property - Atomic version of get property
 *
 * @crtc - crtc the property is associated with
 *
 * Returns:
 * Zero on success, negative errno on failure.
 */
int
vmw_du_connector_atomic_set_property(struct drm_connector *connector,
				     struct drm_connector_state *state,
				     struct drm_property *property,
				     uint64_t val)
{
	struct vmw_private *dev_priv = vmw_priv(connector->dev);
	struct vmw_connector_state *vcs = vmw_connector_state_to_vcs(state);
	struct vmw_display_unit *du = vmw_connector_to_du(connector);


	if (property == dev_priv->implicit_placement_property) {
		vcs->is_implicit = val;

		/*
		 * We should really be doing a drm_atomic_commit() to
		 * commit the new state, but since this doesn't cause
		 * an immedate state change, this is probably ok
		 */
		du->is_implicit = vcs->is_implicit;
	} else {
		return -EINVAL;
	}

	return 0;
}


/**
 * vmw_du_connector_atomic_get_property - Atomic version of get property
 *
 * @connector - connector the property is associated with
 *
 * Returns:
 * Zero on success, negative errno on failure.
 */
int
vmw_du_connector_atomic_get_property(struct drm_connector *connector,
				     const struct drm_connector_state *state,
				     struct drm_property *property,
				     uint64_t *val)
{
	struct vmw_private *dev_priv = vmw_priv(connector->dev);
	struct vmw_connector_state *vcs = vmw_connector_state_to_vcs(state);

	if (property == dev_priv->implicit_placement_property)
		*val = vcs->is_implicit;
	else {
		DRM_ERROR("Invalid Property %s\n", property->name);
		return -EINVAL;
	}

	return 0;
}

/**
 * vmw_kms_update_layout_ioctl - Handler for DRM_VMW_UPDATE_LAYOUT ioctl
 * @dev: drm device for the ioctl
 * @data: data pointer for the ioctl
 * @file_priv: drm file for the ioctl call
 *
 * Update preferred topology of display unit as per ioctl request. The topology
 * is expressed as array of drm_vmw_rect.
 * e.g.
 * [0 0 640 480] [640 0 800 600] [0 480 640 480]
 *
 * NOTE:
 * The x and y offset (upper left) in drm_vmw_rect cannot be less than 0. Beside
 * device limit on topology, x + w and y + h (lower right) cannot be greater
 * than INT_MAX. So topology beyond these limits will return with error.
 *
 * Returns:
 * Zero on success, negative errno on failure.
 */
int vmw_kms_update_layout_ioctl(struct drm_device *dev, void *data,
				struct drm_file *file_priv)
{
	struct vmw_private *dev_priv = vmw_priv(dev);
	struct drm_mode_config *mode_config = &dev->mode_config;
	struct drm_vmw_update_layout_arg *arg =
		(struct drm_vmw_update_layout_arg *)data;
	void __user *user_rects;
	struct drm_vmw_rect *rects;
	struct drm_rect *drm_rects;
	unsigned rects_size;
	int ret, i;

	if (!arg->num_outputs) {
		struct drm_rect def_rect = {0, 0, 800, 600};
		vmw_du_update_layout(dev_priv, 1, &def_rect);
		return 0;
	}

	rects_size = arg->num_outputs * sizeof(struct drm_vmw_rect);
	rects = kcalloc(arg->num_outputs, sizeof(struct drm_vmw_rect),
			GFP_KERNEL);
	if (unlikely(!rects))
		return -ENOMEM;

	user_rects = (void __user *)(unsigned long)arg->rects;
	ret = copy_from_user(rects, user_rects, rects_size);
	if (unlikely(ret != 0)) {
		DRM_ERROR("Failed to get rects.\n");
		ret = -EFAULT;
		goto out_free;
	}

	drm_rects = (struct drm_rect *)rects;

	for (i = 0; i < arg->num_outputs; i++) {
		struct drm_vmw_rect curr_rect;

		/* Verify user-space for overflow as kernel use drm_rect */
		if ((rects[i].x + rects[i].w > INT_MAX) ||
		    (rects[i].y + rects[i].h > INT_MAX)) {
			ret = -ERANGE;
			goto out_free;
		}

		curr_rect = rects[i];
		drm_rects[i].x1 = curr_rect.x;
		drm_rects[i].y1 = curr_rect.y;
		drm_rects[i].x2 = curr_rect.x + curr_rect.w;
		drm_rects[i].y2 = curr_rect.y + curr_rect.h;

		/*
		 * Currently this check is limiting the topology within
		 * mode_config->max (which actually is max texture size
		 * supported by virtual device). This limit is here to address
		 * window managers that create a big framebuffer for whole
		 * topology.
		 */
		if (drm_rects[i].x1 < 0 ||  drm_rects[i].y1 < 0 ||
		    drm_rects[i].x2 > mode_config->max_width ||
		    drm_rects[i].y2 > mode_config->max_height) {
			DRM_ERROR("Invalid GUI layout.\n");
			ret = -EINVAL;
			goto out_free;
		}
	}

	ret = vmw_kms_check_display_memory(dev, arg->num_outputs, drm_rects);

	if (ret == 0)
		vmw_du_update_layout(dev_priv, arg->num_outputs, drm_rects);

out_free:
	kfree(rects);
	return ret;
}

/**
 * vmw_kms_helper_dirty - Helper to build commands and perform actions based
 * on a set of cliprects and a set of display units.
 *
 * @dev_priv: Pointer to a device private structure.
 * @framebuffer: Pointer to the framebuffer on which to perform the actions.
 * @clips: A set of struct drm_clip_rect. Either this os @vclips must be NULL.
 * Cliprects are given in framebuffer coordinates.
 * @vclips: A set of struct drm_vmw_rect cliprects. Either this or @clips must
 * be NULL. Cliprects are given in source coordinates.
 * @dest_x: X coordinate offset for the crtc / destination clip rects.
 * @dest_y: Y coordinate offset for the crtc / destination clip rects.
 * @num_clips: Number of cliprects in the @clips or @vclips array.
 * @increment: Integer with which to increment the clip counter when looping.
 * Used to skip a predetermined number of clip rects.
 * @dirty: Closure structure. See the description of struct vmw_kms_dirty.
 */
int vmw_kms_helper_dirty(struct vmw_private *dev_priv,
			 struct vmw_framebuffer *framebuffer,
			 const struct drm_clip_rect *clips,
			 const struct drm_vmw_rect *vclips,
			 s32 dest_x, s32 dest_y,
			 int num_clips,
			 int increment,
			 struct vmw_kms_dirty *dirty)
{
	struct vmw_display_unit *units[VMWGFX_NUM_DISPLAY_UNITS];
	struct drm_crtc *crtc;
	u32 num_units = 0;
	u32 i, k;

	dirty->dev_priv = dev_priv;

	/* If crtc is passed, no need to iterate over other display units */
	if (dirty->crtc) {
		units[num_units++] = vmw_crtc_to_du(dirty->crtc);
	} else {
		list_for_each_entry(crtc, &dev_priv->dev->mode_config.crtc_list,
				    head) {
			struct drm_plane *plane = crtc->primary;

			if (plane->state->fb == &framebuffer->base)
				units[num_units++] = vmw_crtc_to_du(crtc);
		}
	}

	for (k = 0; k < num_units; k++) {
		struct vmw_display_unit *unit = units[k];
		s32 crtc_x = unit->crtc.x;
		s32 crtc_y = unit->crtc.y;
		s32 crtc_width = unit->crtc.mode.hdisplay;
		s32 crtc_height = unit->crtc.mode.vdisplay;
		const struct drm_clip_rect *clips_ptr = clips;
		const struct drm_vmw_rect *vclips_ptr = vclips;

		dirty->unit = unit;
		if (dirty->fifo_reserve_size > 0) {
			dirty->cmd = vmw_fifo_reserve(dev_priv,
						      dirty->fifo_reserve_size);
			if (!dirty->cmd) {
				DRM_ERROR("Couldn't reserve fifo space "
					  "for dirty blits.\n");
				return -ENOMEM;
			}
			memset(dirty->cmd, 0, dirty->fifo_reserve_size);
		}
		dirty->num_hits = 0;
		for (i = 0; i < num_clips; i++, clips_ptr += increment,
		       vclips_ptr += increment) {
			s32 clip_left;
			s32 clip_top;

			/*
			 * Select clip array type. Note that integer type
			 * in @clips is unsigned short, whereas in @vclips
			 * it's 32-bit.
			 */
			if (clips) {
				dirty->fb_x = (s32) clips_ptr->x1;
				dirty->fb_y = (s32) clips_ptr->y1;
				dirty->unit_x2 = (s32) clips_ptr->x2 + dest_x -
					crtc_x;
				dirty->unit_y2 = (s32) clips_ptr->y2 + dest_y -
					crtc_y;
			} else {
				dirty->fb_x = vclips_ptr->x;
				dirty->fb_y = vclips_ptr->y;
				dirty->unit_x2 = dirty->fb_x + vclips_ptr->w +
					dest_x - crtc_x;
				dirty->unit_y2 = dirty->fb_y + vclips_ptr->h +
					dest_y - crtc_y;
			}

			dirty->unit_x1 = dirty->fb_x + dest_x - crtc_x;
			dirty->unit_y1 = dirty->fb_y + dest_y - crtc_y;

			/* Skip this clip if it's outside the crtc region */
			if (dirty->unit_x1 >= crtc_width ||
			    dirty->unit_y1 >= crtc_height ||
			    dirty->unit_x2 <= 0 || dirty->unit_y2 <= 0)
				continue;

			/* Clip right and bottom to crtc limits */
			dirty->unit_x2 = min_t(s32, dirty->unit_x2,
					       crtc_width);
			dirty->unit_y2 = min_t(s32, dirty->unit_y2,
					       crtc_height);

			/* Clip left and top to crtc limits */
			clip_left = min_t(s32, dirty->unit_x1, 0);
			clip_top = min_t(s32, dirty->unit_y1, 0);
			dirty->unit_x1 -= clip_left;
			dirty->unit_y1 -= clip_top;
			dirty->fb_x -= clip_left;
			dirty->fb_y -= clip_top;

			dirty->clip(dirty);
		}

		dirty->fifo_commit(dirty);
	}

	return 0;
}

/**
 * vmw_kms_helper_buffer_prepare - Reserve and validate a buffer object before
 * command submission.
 *
 * @dev_priv. Pointer to a device private structure.
 * @buf: The buffer object
 * @interruptible: Whether to perform waits as interruptible.
 * @validate_as_mob: Whether the buffer should be validated as a MOB. If false,
 * The buffer will be validated as a GMR. Already pinned buffers will not be
 * validated.
 *
 * Returns 0 on success, negative error code on failure, -ERESTARTSYS if
 * interrupted by a signal.
 */
int vmw_kms_helper_buffer_prepare(struct vmw_private *dev_priv,
				  struct vmw_buffer_object *buf,
				  bool interruptible,
				  bool validate_as_mob,
				  bool for_cpu_blit)
{
	struct ttm_operation_ctx ctx = {
		.interruptible = interruptible,
		.no_wait_gpu = false};
	struct ttm_buffer_object *bo = &buf->base;
	int ret;

	ttm_bo_reserve(bo, false, false, NULL);
	if (for_cpu_blit)
		ret = ttm_bo_validate(bo, &vmw_nonfixed_placement, &ctx);
	else
		ret = vmw_validate_single_buffer(dev_priv, bo, interruptible,
						 validate_as_mob);
	if (ret)
		ttm_bo_unreserve(bo);

	return ret;
}

/**
 * vmw_kms_helper_buffer_revert - Undo the actions of
 * vmw_kms_helper_buffer_prepare.
 *
 * @res: Pointer to the buffer object.
 *
 * Helper to be used if an error forces the caller to undo the actions of
 * vmw_kms_helper_buffer_prepare.
 */
void vmw_kms_helper_buffer_revert(struct vmw_buffer_object *buf)
{
	if (buf)
		ttm_bo_unreserve(&buf->base);
}

/**
 * vmw_kms_helper_buffer_finish - Unreserve and fence a buffer object after
 * kms command submission.
 *
 * @dev_priv: Pointer to a device private structure.
 * @file_priv: Pointer to a struct drm_file representing the caller's
 * connection. Must be set to NULL if @user_fence_rep is NULL, and conversely
 * if non-NULL, @user_fence_rep must be non-NULL.
 * @buf: The buffer object.
 * @out_fence:  Optional pointer to a fence pointer. If non-NULL, a
 * ref-counted fence pointer is returned here.
 * @user_fence_rep: Optional pointer to a user-space provided struct
 * drm_vmw_fence_rep. If provided, @file_priv must also be provided and the
 * function copies fence data to user-space in a fail-safe manner.
 */
void vmw_kms_helper_buffer_finish(struct vmw_private *dev_priv,
				  struct drm_file *file_priv,
				  struct vmw_buffer_object *buf,
				  struct vmw_fence_obj **out_fence,
				  struct drm_vmw_fence_rep __user *
				  user_fence_rep)
{
	struct vmw_fence_obj *fence;
	uint32_t handle;
	int ret;

	ret = vmw_execbuf_fence_commands(file_priv, dev_priv, &fence,
					 file_priv ? &handle : NULL);
	if (buf)
		vmw_bo_fence_single(&buf->base, fence);
	if (file_priv)
		vmw_execbuf_copy_fence_user(dev_priv, vmw_fpriv(file_priv),
					    ret, user_fence_rep, fence,
					    handle, -1, NULL);
	if (out_fence)
		*out_fence = fence;
	else
		vmw_fence_obj_unreference(&fence);

	vmw_kms_helper_buffer_revert(buf);
}


/**
 * vmw_kms_helper_resource_revert - Undo the actions of
 * vmw_kms_helper_resource_prepare.
 *
 * @res: Pointer to the resource. Typically a surface.
 *
 * Helper to be used if an error forces the caller to undo the actions of
 * vmw_kms_helper_resource_prepare.
 */
void vmw_kms_helper_resource_revert(struct vmw_validation_ctx *ctx)
{
	struct vmw_resource *res = ctx->res;

	vmw_kms_helper_buffer_revert(ctx->buf);
<<<<<<< HEAD
	vmw_dmabuf_unreference(&ctx->buf);
=======
	vmw_bo_unreference(&ctx->buf);
>>>>>>> e021bb4f
	vmw_resource_unreserve(res, false, NULL, 0);
	mutex_unlock(&res->dev_priv->cmdbuf_mutex);
}

/**
 * vmw_kms_helper_resource_prepare - Reserve and validate a resource before
 * command submission.
 *
 * @res: Pointer to the resource. Typically a surface.
 * @interruptible: Whether to perform waits as interruptible.
 *
 * Reserves and validates also the backup buffer if a guest-backed resource.
 * Returns 0 on success, negative error code on failure. -ERESTARTSYS if
 * interrupted by a signal.
 */
int vmw_kms_helper_resource_prepare(struct vmw_resource *res,
				    bool interruptible,
				    struct vmw_validation_ctx *ctx)
{
	int ret = 0;

	ctx->buf = NULL;
	ctx->res = res;

	if (interruptible)
		ret = mutex_lock_interruptible(&res->dev_priv->cmdbuf_mutex);
	else
		mutex_lock(&res->dev_priv->cmdbuf_mutex);

	if (unlikely(ret != 0))
		return -ERESTARTSYS;

	ret = vmw_resource_reserve(res, interruptible, false);
	if (ret)
		goto out_unlock;

	if (res->backup) {
		ret = vmw_kms_helper_buffer_prepare(res->dev_priv, res->backup,
						    interruptible,
						    res->dev_priv->has_mob,
						    false);
		if (ret)
			goto out_unreserve;

<<<<<<< HEAD
		ctx->buf = vmw_dmabuf_reference(res->backup);
=======
		ctx->buf = vmw_bo_reference(res->backup);
>>>>>>> e021bb4f
	}
	ret = vmw_resource_validate(res);
	if (ret)
		goto out_revert;
	return 0;

out_revert:
	vmw_kms_helper_buffer_revert(ctx->buf);
out_unreserve:
	vmw_resource_unreserve(res, false, NULL, 0);
out_unlock:
	mutex_unlock(&res->dev_priv->cmdbuf_mutex);
	return ret;
}

/**
 * vmw_kms_helper_resource_finish - Unreserve and fence a resource after
 * kms command submission.
 *
 * @res: Pointer to the resource. Typically a surface.
 * @out_fence: Optional pointer to a fence pointer. If non-NULL, a
 * ref-counted fence pointer is returned here.
 */
void vmw_kms_helper_resource_finish(struct vmw_validation_ctx *ctx,
				    struct vmw_fence_obj **out_fence)
{
	struct vmw_resource *res = ctx->res;

	if (ctx->buf || out_fence)
		vmw_kms_helper_buffer_finish(res->dev_priv, NULL, ctx->buf,
					     out_fence, NULL);

<<<<<<< HEAD
	vmw_dmabuf_unreference(&ctx->buf);
=======
	vmw_bo_unreference(&ctx->buf);
>>>>>>> e021bb4f
	vmw_resource_unreserve(res, false, NULL, 0);
	mutex_unlock(&res->dev_priv->cmdbuf_mutex);
}

/**
 * vmw_kms_update_proxy - Helper function to update a proxy surface from
 * its backing MOB.
 *
 * @res: Pointer to the surface resource
 * @clips: Clip rects in framebuffer (surface) space.
 * @num_clips: Number of clips in @clips.
 * @increment: Integer with which to increment the clip counter when looping.
 * Used to skip a predetermined number of clip rects.
 *
 * This function makes sure the proxy surface is updated from its backing MOB
 * using the region given by @clips. The surface resource @res and its backing
 * MOB needs to be reserved and validated on call.
 */
int vmw_kms_update_proxy(struct vmw_resource *res,
			 const struct drm_clip_rect *clips,
			 unsigned num_clips,
			 int increment)
{
	struct vmw_private *dev_priv = res->dev_priv;
	struct drm_vmw_size *size = &vmw_res_to_srf(res)->base_size;
	struct {
		SVGA3dCmdHeader header;
		SVGA3dCmdUpdateGBImage body;
	} *cmd;
	SVGA3dBox *box;
	size_t copy_size = 0;
	int i;

	if (!clips)
		return 0;

	cmd = vmw_fifo_reserve(dev_priv, sizeof(*cmd) * num_clips);
	if (!cmd) {
		DRM_ERROR("Couldn't reserve fifo space for proxy surface "
			  "update.\n");
		return -ENOMEM;
	}

	for (i = 0; i < num_clips; ++i, clips += increment, ++cmd) {
		box = &cmd->body.box;

		cmd->header.id = SVGA_3D_CMD_UPDATE_GB_IMAGE;
		cmd->header.size = sizeof(cmd->body);
		cmd->body.image.sid = res->id;
		cmd->body.image.face = 0;
		cmd->body.image.mipmap = 0;

		if (clips->x1 > size->width || clips->x2 > size->width ||
		    clips->y1 > size->height || clips->y2 > size->height) {
			DRM_ERROR("Invalid clips outsize of framebuffer.\n");
			return -EINVAL;
		}

		box->x = clips->x1;
		box->y = clips->y1;
		box->z = 0;
		box->w = clips->x2 - clips->x1;
		box->h = clips->y2 - clips->y1;
		box->d = 1;

		copy_size += sizeof(*cmd);
	}

	vmw_fifo_commit(dev_priv, copy_size);

	return 0;
}

int vmw_kms_fbdev_init_data(struct vmw_private *dev_priv,
			    unsigned unit,
			    u32 max_width,
			    u32 max_height,
			    struct drm_connector **p_con,
			    struct drm_crtc **p_crtc,
			    struct drm_display_mode **p_mode)
{
	struct drm_connector *con;
	struct vmw_display_unit *du;
	struct drm_display_mode *mode;
	int i = 0;
	int ret = 0;

	mutex_lock(&dev_priv->dev->mode_config.mutex);
	list_for_each_entry(con, &dev_priv->dev->mode_config.connector_list,
			    head) {
		if (i == unit)
			break;

		++i;
	}

	if (i != unit) {
		DRM_ERROR("Could not find initial display unit.\n");
		ret = -EINVAL;
		goto out_unlock;
	}

	if (list_empty(&con->modes))
		(void) vmw_du_connector_fill_modes(con, max_width, max_height);

	if (list_empty(&con->modes)) {
		DRM_ERROR("Could not find initial display mode.\n");
		ret = -EINVAL;
		goto out_unlock;
	}

	du = vmw_connector_to_du(con);
	*p_con = con;
	*p_crtc = &du->crtc;

	list_for_each_entry(mode, &con->modes, head) {
		if (mode->type & DRM_MODE_TYPE_PREFERRED)
			break;
	}

	if (mode->type & DRM_MODE_TYPE_PREFERRED)
		*p_mode = mode;
	else {
		WARN_ONCE(true, "Could not find initial preferred mode.\n");
		*p_mode = list_first_entry(&con->modes,
					   struct drm_display_mode,
					   head);
	}

 out_unlock:
	mutex_unlock(&dev_priv->dev->mode_config.mutex);

	return ret;
}

/**
 * vmw_kms_del_active - unregister a crtc binding to the implicit framebuffer
 *
 * @dev_priv: Pointer to a device private struct.
 * @du: The display unit of the crtc.
 */
void vmw_kms_del_active(struct vmw_private *dev_priv,
			struct vmw_display_unit *du)
{
	mutex_lock(&dev_priv->global_kms_state_mutex);
	if (du->active_implicit) {
		if (--(dev_priv->num_implicit) == 0)
			dev_priv->implicit_fb = NULL;
		du->active_implicit = false;
	}
	mutex_unlock(&dev_priv->global_kms_state_mutex);
}

/**
 * vmw_kms_add_active - register a crtc binding to an implicit framebuffer
 *
 * @vmw_priv: Pointer to a device private struct.
 * @du: The display unit of the crtc.
 * @vfb: The implicit framebuffer
 *
 * Registers a binding to an implicit framebuffer.
 */
void vmw_kms_add_active(struct vmw_private *dev_priv,
			struct vmw_display_unit *du,
			struct vmw_framebuffer *vfb)
{
	mutex_lock(&dev_priv->global_kms_state_mutex);
	WARN_ON_ONCE(!dev_priv->num_implicit && dev_priv->implicit_fb);

	if (!du->active_implicit && du->is_implicit) {
		dev_priv->implicit_fb = vfb;
		du->active_implicit = true;
		dev_priv->num_implicit++;
	}
	mutex_unlock(&dev_priv->global_kms_state_mutex);
}

/**
 * vmw_kms_screen_object_flippable - Check whether we can page-flip a crtc.
 *
 * @dev_priv: Pointer to device-private struct.
 * @crtc: The crtc we want to flip.
 *
 * Returns true or false depending whether it's OK to flip this crtc
 * based on the criterion that we must not have more than one implicit
 * frame-buffer at any one time.
 */
bool vmw_kms_crtc_flippable(struct vmw_private *dev_priv,
			    struct drm_crtc *crtc)
{
	struct vmw_display_unit *du = vmw_crtc_to_du(crtc);
	bool ret;

	mutex_lock(&dev_priv->global_kms_state_mutex);
	ret = !du->is_implicit || dev_priv->num_implicit == 1;
	mutex_unlock(&dev_priv->global_kms_state_mutex);

	return ret;
}

/**
 * vmw_kms_update_implicit_fb - Update the implicit fb.
 *
 * @dev_priv: Pointer to device-private struct.
 * @crtc: The crtc the new implicit frame-buffer is bound to.
 */
void vmw_kms_update_implicit_fb(struct vmw_private *dev_priv,
				struct drm_crtc *crtc)
{
	struct vmw_display_unit *du = vmw_crtc_to_du(crtc);
	struct drm_plane *plane = crtc->primary;
	struct vmw_framebuffer *vfb;

	mutex_lock(&dev_priv->global_kms_state_mutex);

	if (!du->is_implicit)
		goto out_unlock;

	vfb = vmw_framebuffer_to_vfb(plane->state->fb);
	WARN_ON_ONCE(dev_priv->num_implicit != 1 &&
		     dev_priv->implicit_fb != vfb);

	dev_priv->implicit_fb = vfb;
out_unlock:
	mutex_unlock(&dev_priv->global_kms_state_mutex);
}

/**
 * vmw_kms_create_implicit_placement_proparty - Set up the implicit placement
 * property.
 *
 * @dev_priv: Pointer to a device private struct.
 * @immutable: Whether the property is immutable.
 *
 * Sets up the implicit placement property unless it's already set up.
 */
void
vmw_kms_create_implicit_placement_property(struct vmw_private *dev_priv,
					   bool immutable)
{
	if (dev_priv->implicit_placement_property)
		return;

	dev_priv->implicit_placement_property =
		drm_property_create_range(dev_priv->dev,
					  immutable ?
					  DRM_MODE_PROP_IMMUTABLE : 0,
					  "implicit_placement", 0, 1);

}


/**
 * vmw_kms_set_config - Wrapper around drm_atomic_helper_set_config
 *
 * @set: The configuration to set.
 *
 * The vmwgfx Xorg driver doesn't assign the mode::type member, which
 * when drm_mode_set_crtcinfo is called as part of the configuration setting
 * causes it to return incorrect crtc dimensions causing severe problems in
 * the vmwgfx modesetting. So explicitly clear that member before calling
 * into drm_atomic_helper_set_config.
 */
int vmw_kms_set_config(struct drm_mode_set *set,
		       struct drm_modeset_acquire_ctx *ctx)
{
	if (set && set->mode)
		set->mode->type = 0;

	return drm_atomic_helper_set_config(set, ctx);
}


/**
<<<<<<< HEAD
=======
 * vmw_kms_suspend - Save modesetting state and turn modesetting off.
 *
 * @dev: Pointer to the drm device
 * Return: 0 on success. Negative error code on failure.
 */
int vmw_kms_suspend(struct drm_device *dev)
{
	struct vmw_private *dev_priv = vmw_priv(dev);

	dev_priv->suspend_state = drm_atomic_helper_suspend(dev);
	if (IS_ERR(dev_priv->suspend_state)) {
		int ret = PTR_ERR(dev_priv->suspend_state);

		DRM_ERROR("Failed kms suspend: %d\n", ret);
		dev_priv->suspend_state = NULL;

		return ret;
	}

	return 0;
}


/**
 * vmw_kms_resume - Re-enable modesetting and restore state
 *
 * @dev: Pointer to the drm device
 * Return: 0 on success. Negative error code on failure.
 *
 * State is resumed from a previous vmw_kms_suspend(). It's illegal
 * to call this function without a previous vmw_kms_suspend().
 */
int vmw_kms_resume(struct drm_device *dev)
{
	struct vmw_private *dev_priv = vmw_priv(dev);
	int ret;

	if (WARN_ON(!dev_priv->suspend_state))
		return 0;

	ret = drm_atomic_helper_resume(dev, dev_priv->suspend_state);
	dev_priv->suspend_state = NULL;

	return ret;
}

/**
>>>>>>> e021bb4f
 * vmw_kms_lost_device - Notify kms that modesetting capabilities will be lost
 *
 * @dev: Pointer to the drm device
 */
void vmw_kms_lost_device(struct drm_device *dev)
{
	drm_atomic_helper_shutdown(dev);
}<|MERGE_RESOLUTION|>--- conflicted
+++ resolved
@@ -681,12 +681,6 @@
 		return NULL;
 
 	vps->pinned = 0;
-<<<<<<< HEAD
-
-	/* Mapping is managed by prepare_fb/cleanup_fb */
-	memset(&vps->host_map, 0, sizeof(vps->host_map));
-=======
->>>>>>> e021bb4f
 	vps->cpp = 0;
 
 	/* Each ref counted resource needs to be acquired again */
@@ -748,14 +742,6 @@
 
 
 	/* Should have been freed by cleanup_fb */
-<<<<<<< HEAD
-	if (vps->host_map.virtual) {
-		DRM_ERROR("Host mapping not freed\n");
-		ttm_bo_kunmap(&vps->host_map);
-	}
-
-=======
->>>>>>> e021bb4f
 	if (vps->surf)
 		vmw_surface_unreference(&vps->surf);
 
@@ -2700,11 +2686,7 @@
 	struct vmw_resource *res = ctx->res;
 
 	vmw_kms_helper_buffer_revert(ctx->buf);
-<<<<<<< HEAD
-	vmw_dmabuf_unreference(&ctx->buf);
-=======
 	vmw_bo_unreference(&ctx->buf);
->>>>>>> e021bb4f
 	vmw_resource_unreserve(res, false, NULL, 0);
 	mutex_unlock(&res->dev_priv->cmdbuf_mutex);
 }
@@ -2749,11 +2731,7 @@
 		if (ret)
 			goto out_unreserve;
 
-<<<<<<< HEAD
-		ctx->buf = vmw_dmabuf_reference(res->backup);
-=======
 		ctx->buf = vmw_bo_reference(res->backup);
->>>>>>> e021bb4f
 	}
 	ret = vmw_resource_validate(res);
 	if (ret)
@@ -2786,11 +2764,7 @@
 		vmw_kms_helper_buffer_finish(res->dev_priv, NULL, ctx->buf,
 					     out_fence, NULL);
 
-<<<<<<< HEAD
-	vmw_dmabuf_unreference(&ctx->buf);
-=======
 	vmw_bo_unreference(&ctx->buf);
->>>>>>> e021bb4f
 	vmw_resource_unreserve(res, false, NULL, 0);
 	mutex_unlock(&res->dev_priv->cmdbuf_mutex);
 }
@@ -3065,8 +3039,6 @@
 
 
 /**
-<<<<<<< HEAD
-=======
  * vmw_kms_suspend - Save modesetting state and turn modesetting off.
  *
  * @dev: Pointer to the drm device
@@ -3114,7 +3086,6 @@
 }
 
 /**
->>>>>>> e021bb4f
  * vmw_kms_lost_device - Notify kms that modesetting capabilities will be lost
  *
  * @dev: Pointer to the drm device
