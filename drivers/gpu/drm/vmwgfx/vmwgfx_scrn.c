--- conflicted
+++ resolved
@@ -416,17 +416,10 @@
 	struct drm_crtc *crtc = plane->state->crtc ?
 		plane->state->crtc : old_state->crtc;
 
-<<<<<<< HEAD
-	if (vps->dmabuf)
-		vmw_dmabuf_unpin(vmw_priv(crtc->dev), vps->dmabuf, false);
-	vmw_dmabuf_unreference(&vps->dmabuf);
-	vps->dmabuf_size = 0;
-=======
 	if (vps->bo)
 		vmw_bo_unpin(vmw_priv(crtc->dev), vps->bo, false);
 	vmw_bo_unreference(&vps->bo);
 	vps->bo_size = 0;
->>>>>>> e021bb4f
 
 	vmw_du_plane_cleanup_fb(plane, old_state);
 }
@@ -464,22 +457,13 @@
 	size = new_state->crtc_w * new_state->crtc_h * 4;
 	dev_priv = vmw_priv(crtc->dev);
 
-<<<<<<< HEAD
-	if (vps->dmabuf) {
-		if (vps->dmabuf_size == size) {
-=======
 	if (vps->bo) {
 		if (vps->bo_size == size) {
->>>>>>> e021bb4f
 			/*
 			 * Note that this might temporarily up the pin-count
 			 * to 2, until cleanup_fb() is called.
 			 */
-<<<<<<< HEAD
-			return vmw_dmabuf_pin_in_vram(dev_priv, vps->dmabuf,
-=======
 			return vmw_bo_pin_in_vram(dev_priv, vps->bo,
->>>>>>> e021bb4f
 						      true);
 		}
 
@@ -502,30 +486,17 @@
 			      false, &vmw_bo_bo_free);
 	vmw_overlay_resume_all(dev_priv);
 	if (ret) {
-<<<<<<< HEAD
-		vps->dmabuf = NULL; /* vmw_dmabuf_init frees on error */
-		return ret;
-	}
-
-	vps->dmabuf_size = size;
-
-=======
 		vps->bo = NULL; /* vmw_bo_init frees on error */
 		return ret;
 	}
 
 	vps->bo_size = size;
 
->>>>>>> e021bb4f
 	/*
 	 * TTM already thinks the buffer is pinned, but make sure the
 	 * pin_count is upped.
 	 */
-<<<<<<< HEAD
-	return vmw_dmabuf_pin_in_vram(dev_priv, vps->dmabuf, true);
-=======
 	return vmw_bo_pin_in_vram(dev_priv, vps->bo, true);
->>>>>>> e021bb4f
 }
 
 
