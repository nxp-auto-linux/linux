/*
 * Copyright 2013 Red Hat Inc.
 *
 * Permission is hereby granted, free of charge, to any person obtaining a
 * copy of this software and associated documentation files (the "Software"),
 * to deal in the Software without restriction, including without limitation
 * the rights to use, copy, modify, merge, publish, distribute, sublicense,
 * and/or sell copies of the Software, and to permit persons to whom the
 * Software is furnished to do so, subject to the following conditions:
 *
 * The above copyright notice and this permission notice shall be included in
 * all copies or substantial portions of the Software.
 *
 * THE SOFTWARE IS PROVIDED "AS IS", WITHOUT WARRANTY OF ANY KIND, EXPRESS OR
 * IMPLIED, INCLUDING BUT NOT LIMITED TO THE WARRANTIES OF MERCHANTABILITY,
 * FITNESS FOR A PARTICULAR PURPOSE AND NONINFRINGEMENT.  IN NO EVENT SHALL
 * THE COPYRIGHT HOLDER(S) OR AUTHOR(S) BE LIABLE FOR ANY CLAIM, DAMAGES OR
 * OTHER LIABILITY, WHETHER IN AN ACTION OF CONTRACT, TORT OR OTHERWISE,
 * ARISING FROM, OUT OF OR IN CONNECTION WITH THE SOFTWARE OR THE USE OR
 * OTHER DEALINGS IN THE SOFTWARE.
 *
 * Authors: Ben Skeggs
 */
#include "nv50.h"

#include <subdev/bios.h>
#include <subdev/bios/bit.h>
#include <subdev/bios/pmu.h>
#include <subdev/timer.h>

static void
pmu_code(struct nv50_devinit *init, u32 pmu, u32 img, u32 len, bool sec)
{
	struct nvkm_device *device = init->base.subdev.device;
	struct nvkm_bios *bios = device->bios;
	int i;

	nvkm_wr32(device, 0x10a180, 0x01000000 | (sec ? 0x10000000 : 0) | pmu);
	for (i = 0; i < len; i += 4) {
		if ((i & 0xff) == 0)
			nvkm_wr32(device, 0x10a188, (pmu + i) >> 8);
		nvkm_wr32(device, 0x10a184, nvbios_rd32(bios, img + i));
	}

	while (i & 0xff) {
		nvkm_wr32(device, 0x10a184, 0x00000000);
		i += 4;
	}
}

static void
pmu_data(struct nv50_devinit *init, u32 pmu, u32 img, u32 len)
{
	struct nvkm_device *device = init->base.subdev.device;
	struct nvkm_bios *bios = device->bios;
	int i;

	nvkm_wr32(device, 0x10a1c0, 0x01000000 | pmu);
	for (i = 0; i < len; i += 4)
		nvkm_wr32(device, 0x10a1c4, nvbios_rd32(bios, img + i));
}

static u32
pmu_args(struct nv50_devinit *init, u32 argp, u32 argi)
{
	struct nvkm_device *device = init->base.subdev.device;
	nvkm_wr32(device, 0x10a1c0, argp);
	nvkm_wr32(device, 0x10a1c0, nvkm_rd32(device, 0x10a1c4) + argi);
	return nvkm_rd32(device, 0x10a1c4);
}

static void
pmu_exec(struct nv50_devinit *init, u32 init_addr)
{
	struct nvkm_device *device = init->base.subdev.device;
	nvkm_wr32(device, 0x10a104, init_addr);
	nvkm_wr32(device, 0x10a10c, 0x00000000);
	nvkm_wr32(device, 0x10a100, 0x00000002);
}

static int
pmu_load(struct nv50_devinit *init, u8 type, bool post,
	 u32 *init_addr_pmu, u32 *args_addr_pmu)
{
	struct nvkm_subdev *subdev = &init->base.subdev;
	struct nvkm_bios *bios = subdev->device->bios;
	struct nvbios_pmuR pmu;

	if (!nvbios_pmuRm(bios, type, &pmu))
		return -EINVAL;

	if (!post)
		return 0;

	pmu_code(init, pmu.boot_addr_pmu, pmu.boot_addr, pmu.boot_size, false);
	pmu_code(init, pmu.code_addr_pmu, pmu.code_addr, pmu.code_size, true);
	pmu_data(init, pmu.data_addr_pmu, pmu.data_addr, pmu.data_size);

	if (init_addr_pmu) {
		*init_addr_pmu = pmu.init_addr_pmu;
		*args_addr_pmu = pmu.args_addr_pmu;
		return 0;
	}

	return pmu_exec(init, pmu.init_addr_pmu), 0;
}

int
gm200_devinit_post(struct nvkm_devinit *base, bool post)
{
	struct nv50_devinit *init = nv50_devinit(base);
	struct nvkm_subdev *subdev = &init->base.subdev;
	struct nvkm_device *device = subdev->device;
	struct nvkm_bios *bios = device->bios;
	struct bit_entry bit_I;
	u32 exec, args;
	int ret;

	if (bit_entry(bios, 'I', &bit_I) || bit_I.version != 1 ||
					    bit_I.length < 0x1c) {
		nvkm_error(subdev, "VBIOS PMU init data not found\n");
		return -EINVAL;
	}

	/* Upload DEVINIT application from VBIOS onto PMU. */
	ret = pmu_load(init, 0x04, post, &exec, &args);
	if (ret) {
		nvkm_error(subdev, "VBIOS PMU/DEVINIT not found\n");
		return ret;
	}

	/* Upload tables required by opcodes in boot scripts. */
	if (post) {
		u32 pmu = pmu_args(init, args + 0x08, 0x08);
		u32 img = nvbios_rd16(bios, bit_I.offset + 0x14);
		u32 len = nvbios_rd16(bios, bit_I.offset + 0x16);
		pmu_data(init, pmu, img, len);
	}

	/* Upload boot scripts. */
	if (post) {
		u32 pmu = pmu_args(init, args + 0x08, 0x10);
		u32 img = nvbios_rd16(bios, bit_I.offset + 0x18);
		u32 len = nvbios_rd16(bios, bit_I.offset + 0x1a);
		pmu_data(init, pmu, img, len);
	}

	/* Execute DEVINIT. */
	if (post) {
		nvkm_wr32(device, 0x10a040, 0x00005000);
		pmu_exec(init, exec);
		if (nvkm_msec(device, 2000,
			if (nvkm_rd32(device, 0x10a040) & 0x00002000)
				break;
		) < 0)
			return -ETIMEDOUT;
	}

<<<<<<< HEAD
	/* load and execute some other ucode image (bios therm?) */
=======
	/* Optional: Execute PRE_OS application on PMU, which should at
	 * least take care of fans until a full PMU has been loaded.
	 */
>>>>>>> e021bb4f
	pmu_load(init, 0x01, post, NULL, NULL);
	return 0;
}

static const struct nvkm_devinit_func
gm200_devinit = {
	.preinit = gf100_devinit_preinit,
	.init = nv50_devinit_init,
	.post = gm200_devinit_post,
	.pll_set = gf100_devinit_pll_set,
	.disable = gm107_devinit_disable,
};

int
gm200_devinit_new(struct nvkm_device *device, int index,
		struct nvkm_devinit **pinit)
{
	return nv50_devinit_new_(&gm200_devinit, device, index, pinit);
}<|MERGE_RESOLUTION|>--- conflicted
+++ resolved
@@ -156,13 +156,9 @@
 			return -ETIMEDOUT;
 	}
 
-<<<<<<< HEAD
-	/* load and execute some other ucode image (bios therm?) */
-=======
 	/* Optional: Execute PRE_OS application on PMU, which should at
 	 * least take care of fans until a full PMU has been loaded.
 	 */
->>>>>>> e021bb4f
 	pmu_load(init, 0x01, post, NULL, NULL);
 	return 0;
 }
