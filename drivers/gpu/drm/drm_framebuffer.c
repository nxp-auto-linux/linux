/*
 * Copyright (c) 2016 Intel Corporation
 *
 * Permission to use, copy, modify, distribute, and sell this software and its
 * documentation for any purpose is hereby granted without fee, provided that
 * the above copyright notice appear in all copies and that both that copyright
 * notice and this permission notice appear in supporting documentation, and
 * that the name of the copyright holders not be used in advertising or
 * publicity pertaining to distribution of the software without specific,
 * written prior permission.  The copyright holders make no representations
 * about the suitability of this software for any purpose.  It is provided "as
 * is" without express or implied warranty.
 *
 * THE COPYRIGHT HOLDERS DISCLAIM ALL WARRANTIES WITH REGARD TO THIS SOFTWARE,
 * INCLUDING ALL IMPLIED WARRANTIES OF MERCHANTABILITY AND FITNESS, IN NO
 * EVENT SHALL THE COPYRIGHT HOLDERS BE LIABLE FOR ANY SPECIAL, INDIRECT OR
 * CONSEQUENTIAL DAMAGES OR ANY DAMAGES WHATSOEVER RESULTING FROM LOSS OF USE,
 * DATA OR PROFITS, WHETHER IN AN ACTION OF CONTRACT, NEGLIGENCE OR OTHER
 * TORTIOUS ACTION, ARISING OUT OF OR IN CONNECTION WITH THE USE OR PERFORMANCE
 * OF THIS SOFTWARE.
 */

#include <linux/export.h>
#include <drm/drmP.h>
#include <drm/drm_auth.h>
#include <drm/drm_framebuffer.h>
#include <drm/drm_atomic.h>
#include <drm/drm_print.h>

#include "drm_internal.h"
#include "drm_crtc_internal.h"

/**
 * DOC: overview
 *
 * Frame buffers are abstract memory objects that provide a source of pixels to
 * scanout to a CRTC. Applications explicitly request the creation of frame
 * buffers through the DRM_IOCTL_MODE_ADDFB(2) ioctls and receive an opaque
 * handle that can be passed to the KMS CRTC control, plane configuration and
 * page flip functions.
 *
 * Frame buffers rely on the underlying memory manager for allocating backing
 * storage. When creating a frame buffer applications pass a memory handle
 * (or a list of memory handles for multi-planar formats) through the
 * &struct drm_mode_fb_cmd2 argument. For drivers using GEM as their userspace
 * buffer management interface this would be a GEM handle.  Drivers are however
 * free to use their own backing storage object handles, e.g. vmwgfx directly
 * exposes special TTM handles to userspace and so expects TTM handles in the
 * create ioctl and not GEM handles.
 *
 * Framebuffers are tracked with &struct drm_framebuffer. They are published
 * using drm_framebuffer_init() - after calling that function userspace can use
 * and access the framebuffer object. The helper function
 * drm_helper_mode_fill_fb_struct() can be used to pre-fill the required
 * metadata fields.
 *
 * The lifetime of a drm framebuffer is controlled with a reference count,
 * drivers can grab additional references with drm_framebuffer_get() and drop
 * them again with drm_framebuffer_put(). For driver-private framebuffers for
 * which the last reference is never dropped (e.g. for the fbdev framebuffer
 * when the struct &struct drm_framebuffer is embedded into the fbdev helper
 * struct) drivers can manually clean up a framebuffer at module unload time
 * with drm_framebuffer_unregister_private(). But doing this is not
 * recommended, and it's better to have a normal free-standing &struct
 * drm_framebuffer.
 */

int drm_framebuffer_check_src_coords(uint32_t src_x, uint32_t src_y,
				     uint32_t src_w, uint32_t src_h,
				     const struct drm_framebuffer *fb)
{
	unsigned int fb_width, fb_height;

	fb_width = fb->width << 16;
	fb_height = fb->height << 16;

	/* Make sure source coordinates are inside the fb. */
	if (src_w > fb_width ||
	    src_x > fb_width - src_w ||
	    src_h > fb_height ||
	    src_y > fb_height - src_h) {
		DRM_DEBUG_KMS("Invalid source coordinates "
			      "%u.%06ux%u.%06u+%u.%06u+%u.%06u (fb %ux%u)\n",
			      src_w >> 16, ((src_w & 0xffff) * 15625) >> 10,
			      src_h >> 16, ((src_h & 0xffff) * 15625) >> 10,
			      src_x >> 16, ((src_x & 0xffff) * 15625) >> 10,
			      src_y >> 16, ((src_y & 0xffff) * 15625) >> 10,
			      fb->width, fb->height);
		return -ENOSPC;
	}

	return 0;
}

/**
 * drm_mode_addfb - add an FB to the graphics configuration
 * @dev: drm device for the ioctl
 * @or: pointer to request structure
 * @file_priv: drm file
 *
 * Add a new FB to the specified CRTC, given a user request. This is the
 * original addfb ioctl which only supported RGB formats.
 *
 * Called by the user via ioctl, or by an in-kernel client.
 *
 * Returns:
 * Zero on success, negative errno on failure.
 */
int drm_mode_addfb(struct drm_device *dev, struct drm_mode_fb_cmd *or,
		   struct drm_file *file_priv)
{
	struct drm_mode_fb_cmd2 r = {};
	int ret;

	/* convert to new format and call new ioctl */
	r.fb_id = or->fb_id;
	r.width = or->width;
	r.height = or->height;
	r.pitches[0] = or->pitch;
	r.pixel_format = drm_mode_legacy_fb_format(or->bpp, or->depth);
	r.handles[0] = or->handle;

	if (r.pixel_format == DRM_FORMAT_XRGB2101010 &&
	    dev->driver->driver_features & DRIVER_PREFER_XBGR_30BPP)
		r.pixel_format = DRM_FORMAT_XBGR2101010;

	ret = drm_mode_addfb2(dev, &r, file_priv);
	if (ret)
		return ret;

	or->fb_id = r.fb_id;

	return 0;
}

int drm_mode_addfb_ioctl(struct drm_device *dev,
			 void *data, struct drm_file *file_priv)
{
	return drm_mode_addfb(dev, data, file_priv);
}

static int fb_plane_width(int width,
			  const struct drm_format_info *format, int plane)
{
	if (plane == 0)
		return width;

	return DIV_ROUND_UP(width, format->hsub);
}

static int fb_plane_height(int height,
			   const struct drm_format_info *format, int plane)
{
	if (plane == 0)
		return height;

	return DIV_ROUND_UP(height, format->vsub);
}

static int framebuffer_check(struct drm_device *dev,
			     const struct drm_mode_fb_cmd2 *r)
{
	const struct drm_format_info *info;
	int i;

	/* check if the format is supported at all */
	info = __drm_format_info(r->pixel_format & ~DRM_FORMAT_BIG_ENDIAN);
	if (!info) {
		struct drm_format_name_buf format_name;

		DRM_DEBUG_KMS("bad framebuffer format %s\n",
			      drm_get_format_name(r->pixel_format,
						  &format_name));
		return -EINVAL;
	}

	/* now let the driver pick its own format info */
	info = drm_get_format_info(dev, r);

	if (r->width == 0) {
		DRM_DEBUG_KMS("bad framebuffer width %u\n", r->width);
		return -EINVAL;
	}

	if (r->height == 0) {
		DRM_DEBUG_KMS("bad framebuffer height %u\n", r->height);
		return -EINVAL;
	}

	for (i = 0; i < info->num_planes; i++) {
		unsigned int width = fb_plane_width(r->width, info, i);
		unsigned int height = fb_plane_height(r->height, info, i);
		unsigned int cpp = info->cpp[i];

		if (!r->handles[i]) {
			DRM_DEBUG_KMS("no buffer object handle for plane %d\n", i);
			return -EINVAL;
		}

		if ((uint64_t) width * cpp > UINT_MAX)
			return -ERANGE;

		if ((uint64_t) height * r->pitches[i] + r->offsets[i] > UINT_MAX)
			return -ERANGE;

		if (r->pitches[i] < width * cpp) {
			DRM_DEBUG_KMS("bad pitch %u for plane %d\n", r->pitches[i], i);
			return -EINVAL;
		}

		if (r->modifier[i] && !(r->flags & DRM_MODE_FB_MODIFIERS)) {
			DRM_DEBUG_KMS("bad fb modifier %llu for plane %d\n",
				      r->modifier[i], i);
			return -EINVAL;
		}

		if (r->flags & DRM_MODE_FB_MODIFIERS &&
		    r->modifier[i] != r->modifier[0]) {
			DRM_DEBUG_KMS("bad fb modifier %llu for plane %d\n",
				      r->modifier[i], i);
			return -EINVAL;
		}

		/* modifier specific checks: */
		switch (r->modifier[i]) {
		case DRM_FORMAT_MOD_SAMSUNG_64_32_TILE:
			/* NOTE: the pitch restriction may be lifted later if it turns
			 * out that no hw has this restriction:
			 */
			if (r->pixel_format != DRM_FORMAT_NV12 ||
					width % 128 || height % 32 ||
					r->pitches[i] % 128) {
				DRM_DEBUG_KMS("bad modifier data for plane %d\n", i);
				return -EINVAL;
			}
			break;

		default:
			break;
		}
	}

	for (i = info->num_planes; i < 4; i++) {
		if (r->modifier[i]) {
			DRM_DEBUG_KMS("non-zero modifier for unused plane %d\n", i);
			return -EINVAL;
		}

		/* Pre-FB_MODIFIERS userspace didn't clear the structs properly. */
		if (!(r->flags & DRM_MODE_FB_MODIFIERS))
			continue;

		if (r->handles[i]) {
			DRM_DEBUG_KMS("buffer object handle for unused plane %d\n", i);
			return -EINVAL;
		}

		if (r->pitches[i]) {
			DRM_DEBUG_KMS("non-zero pitch for unused plane %d\n", i);
			return -EINVAL;
		}

		if (r->offsets[i]) {
			DRM_DEBUG_KMS("non-zero offset for unused plane %d\n", i);
			return -EINVAL;
		}
	}

	return 0;
}

struct drm_framebuffer *
drm_internal_framebuffer_create(struct drm_device *dev,
				const struct drm_mode_fb_cmd2 *r,
				struct drm_file *file_priv)
{
	struct drm_mode_config *config = &dev->mode_config;
	struct drm_framebuffer *fb;
	int ret;

	if (r->flags & ~(DRM_MODE_FB_INTERLACED | DRM_MODE_FB_MODIFIERS)) {
		DRM_DEBUG_KMS("bad framebuffer flags 0x%08x\n", r->flags);
		return ERR_PTR(-EINVAL);
	}

	if ((config->min_width > r->width) || (r->width > config->max_width)) {
		DRM_DEBUG_KMS("bad framebuffer width %d, should be >= %d && <= %d\n",
			  r->width, config->min_width, config->max_width);
		return ERR_PTR(-EINVAL);
	}
	if ((config->min_height > r->height) || (r->height > config->max_height)) {
		DRM_DEBUG_KMS("bad framebuffer height %d, should be >= %d && <= %d\n",
			  r->height, config->min_height, config->max_height);
		return ERR_PTR(-EINVAL);
	}

	if (r->flags & DRM_MODE_FB_MODIFIERS &&
	    !dev->mode_config.allow_fb_modifiers) {
		DRM_DEBUG_KMS("driver does not support fb modifiers\n");
		return ERR_PTR(-EINVAL);
	}

	ret = framebuffer_check(dev, r);
	if (ret)
		return ERR_PTR(ret);

	fb = dev->mode_config.funcs->fb_create(dev, file_priv, r);
	if (IS_ERR(fb)) {
		DRM_DEBUG_KMS("could not create framebuffer\n");
		return fb;
	}

	return fb;
}

/**
 * drm_mode_addfb2 - add an FB to the graphics configuration
 * @dev: drm device for the ioctl
 * @data: data pointer for the ioctl
 * @file_priv: drm file for the ioctl call
 *
 * Add a new FB to the specified CRTC, given a user request with format. This is
 * the 2nd version of the addfb ioctl, which supports multi-planar framebuffers
 * and uses fourcc codes as pixel format specifiers.
 *
 * Called by the user via ioctl.
 *
 * Returns:
 * Zero on success, negative errno on failure.
 */
int drm_mode_addfb2(struct drm_device *dev,
		    void *data, struct drm_file *file_priv)
{
	struct drm_mode_fb_cmd2 *r = data;
	struct drm_framebuffer *fb;

	if (!drm_core_check_feature(dev, DRIVER_MODESET))
		return -EINVAL;

	fb = drm_internal_framebuffer_create(dev, r, file_priv);
	if (IS_ERR(fb))
		return PTR_ERR(fb);

	DRM_DEBUG_KMS("[FB:%d]\n", fb->base.id);
	r->fb_id = fb->base.id;

	/* Transfer ownership to the filp for reaping on close */
	mutex_lock(&file_priv->fbs_lock);
	list_add(&fb->filp_head, &file_priv->fbs);
	mutex_unlock(&file_priv->fbs_lock);

	return 0;
}

struct drm_mode_rmfb_work {
	struct work_struct work;
	struct list_head fbs;
};

static void drm_mode_rmfb_work_fn(struct work_struct *w)
{
	struct drm_mode_rmfb_work *arg = container_of(w, typeof(*arg), work);

	while (!list_empty(&arg->fbs)) {
		struct drm_framebuffer *fb =
			list_first_entry(&arg->fbs, typeof(*fb), filp_head);

		list_del_init(&fb->filp_head);
		drm_framebuffer_remove(fb);
	}
}

/**
 * drm_mode_rmfb - remove an FB from the configuration
 * @dev: drm device
 * @fb_id: id of framebuffer to remove
 * @file_priv: drm file
 *
 * Remove the specified FB.
 *
 * Called by the user via ioctl, or by an in-kernel client.
 *
 * Returns:
 * Zero on success, negative errno on failure.
 */
int drm_mode_rmfb(struct drm_device *dev, u32 fb_id,
		  struct drm_file *file_priv)
{
	struct drm_framebuffer *fb = NULL;
	struct drm_framebuffer *fbl = NULL;
	int found = 0;

	if (!drm_core_check_feature(dev, DRIVER_MODESET))
		return -EINVAL;

	fb = drm_framebuffer_lookup(dev, file_priv, fb_id);
	if (!fb)
		return -ENOENT;

	mutex_lock(&file_priv->fbs_lock);
	list_for_each_entry(fbl, &file_priv->fbs, filp_head)
		if (fb == fbl)
			found = 1;
	if (!found) {
		mutex_unlock(&file_priv->fbs_lock);
		goto fail_unref;
	}

	list_del_init(&fb->filp_head);
	mutex_unlock(&file_priv->fbs_lock);

	/* drop the reference we picked up in framebuffer lookup */
	drm_framebuffer_put(fb);

	/*
	 * we now own the reference that was stored in the fbs list
	 *
	 * drm_framebuffer_remove may fail with -EINTR on pending signals,
	 * so run this in a separate stack as there's no way to correctly
	 * handle this after the fb is already removed from the lookup table.
	 */
	if (drm_framebuffer_read_refcount(fb) > 1) {
		struct drm_mode_rmfb_work arg;

		INIT_WORK_ONSTACK(&arg.work, drm_mode_rmfb_work_fn);
		INIT_LIST_HEAD(&arg.fbs);
		list_add_tail(&fb->filp_head, &arg.fbs);

		schedule_work(&arg.work);
		flush_work(&arg.work);
		destroy_work_on_stack(&arg.work);
	} else
		drm_framebuffer_put(fb);

	return 0;

fail_unref:
	drm_framebuffer_put(fb);
	return -ENOENT;
}

int drm_mode_rmfb_ioctl(struct drm_device *dev,
			void *data, struct drm_file *file_priv)
{
	uint32_t *fb_id = data;

	return drm_mode_rmfb(dev, *fb_id, file_priv);
}

/**
 * drm_mode_getfb - get FB info
 * @dev: drm device for the ioctl
 * @data: data pointer for the ioctl
 * @file_priv: drm file for the ioctl call
 *
 * Lookup the FB given its ID and return info about it.
 *
 * Called by the user via ioctl.
 *
 * Returns:
 * Zero on success, negative errno on failure.
 */
int drm_mode_getfb(struct drm_device *dev,
		   void *data, struct drm_file *file_priv)
{
	struct drm_mode_fb_cmd *r = data;
	struct drm_framebuffer *fb;
	int ret;

	if (!drm_core_check_feature(dev, DRIVER_MODESET))
		return -EINVAL;

	fb = drm_framebuffer_lookup(dev, file_priv, r->fb_id);
	if (!fb)
		return -ENOENT;

	/* Multi-planar framebuffers need getfb2. */
	if (fb->format->num_planes > 1) {
		ret = -EINVAL;
		goto out;
	}

<<<<<<< HEAD
=======
	if (!fb->funcs->create_handle) {
		ret = -ENODEV;
		goto out;
	}

>>>>>>> e021bb4f
	r->height = fb->height;
	r->width = fb->width;
	r->depth = fb->format->depth;
	r->bpp = fb->format->cpp[0] * 8;
	r->pitch = fb->pitches[0];

	/* GET_FB() is an unprivileged ioctl so we must not return a
	 * buffer-handle to non-master processes! For
	 * backwards-compatibility reasons, we cannot make GET_FB() privileged,
	 * so just return an invalid handle for non-masters.
	 */
	if (!drm_is_current_master(file_priv) && !capable(CAP_SYS_ADMIN)) {
		r->handle = 0;
		ret = 0;
		goto out;
	}

<<<<<<< HEAD
=======
	ret = fb->funcs->create_handle(fb, file_priv, &r->handle);

>>>>>>> e021bb4f
out:
	drm_framebuffer_put(fb);

	return ret;
}

/**
 * drm_mode_dirtyfb_ioctl - flush frontbuffer rendering on an FB
 * @dev: drm device for the ioctl
 * @data: data pointer for the ioctl
 * @file_priv: drm file for the ioctl call
 *
 * Lookup the FB and flush out the damaged area supplied by userspace as a clip
 * rectangle list. Generic userspace which does frontbuffer rendering must call
 * this ioctl to flush out the changes on manual-update display outputs, e.g.
 * usb display-link, mipi manual update panels or edp panel self refresh modes.
 *
 * Modesetting drivers which always update the frontbuffer do not need to
 * implement the corresponding &drm_framebuffer_funcs.dirty callback.
 *
 * Called by the user via ioctl.
 *
 * Returns:
 * Zero on success, negative errno on failure.
 */
int drm_mode_dirtyfb_ioctl(struct drm_device *dev,
			   void *data, struct drm_file *file_priv)
{
	struct drm_clip_rect __user *clips_ptr;
	struct drm_clip_rect *clips = NULL;
	struct drm_mode_fb_dirty_cmd *r = data;
	struct drm_framebuffer *fb;
	unsigned flags;
	int num_clips;
	int ret;

	if (!drm_core_check_feature(dev, DRIVER_MODESET))
		return -EINVAL;

	fb = drm_framebuffer_lookup(dev, file_priv, r->fb_id);
	if (!fb)
		return -ENOENT;

	num_clips = r->num_clips;
	clips_ptr = (struct drm_clip_rect __user *)(unsigned long)r->clips_ptr;

	if (!num_clips != !clips_ptr) {
		ret = -EINVAL;
		goto out_err1;
	}

	flags = DRM_MODE_FB_DIRTY_FLAGS & r->flags;

	/* If userspace annotates copy, clips must come in pairs */
	if (flags & DRM_MODE_FB_DIRTY_ANNOTATE_COPY && (num_clips % 2)) {
		ret = -EINVAL;
		goto out_err1;
	}

	if (num_clips && clips_ptr) {
		if (num_clips < 0 || num_clips > DRM_MODE_FB_DIRTY_MAX_CLIPS) {
			ret = -EINVAL;
			goto out_err1;
		}
		clips = kcalloc(num_clips, sizeof(*clips), GFP_KERNEL);
		if (!clips) {
			ret = -ENOMEM;
			goto out_err1;
		}

		ret = copy_from_user(clips, clips_ptr,
				     num_clips * sizeof(*clips));
		if (ret) {
			ret = -EFAULT;
			goto out_err2;
		}
	}

	if (fb->funcs->dirty) {
		ret = fb->funcs->dirty(fb, file_priv, flags, r->color,
				       clips, num_clips);
	} else {
		ret = -ENOSYS;
	}

out_err2:
	kfree(clips);
out_err1:
	drm_framebuffer_put(fb);

	return ret;
}

/**
 * drm_fb_release - remove and free the FBs on this file
 * @priv: drm file for the ioctl
 *
 * Destroy all the FBs associated with @filp.
 *
 * Called by the user via ioctl.
 *
 * Returns:
 * Zero on success, negative errno on failure.
 */
void drm_fb_release(struct drm_file *priv)
{
	struct drm_framebuffer *fb, *tfb;
	struct drm_mode_rmfb_work arg;

	INIT_LIST_HEAD(&arg.fbs);

	/*
	 * When the file gets released that means no one else can access the fb
	 * list any more, so no need to grab fpriv->fbs_lock. And we need to
	 * avoid upsetting lockdep since the universal cursor code adds a
	 * framebuffer while holding mutex locks.
	 *
	 * Note that a real deadlock between fpriv->fbs_lock and the modeset
	 * locks is impossible here since no one else but this function can get
	 * at it any more.
	 */
	list_for_each_entry_safe(fb, tfb, &priv->fbs, filp_head) {
		if (drm_framebuffer_read_refcount(fb) > 1) {
			list_move_tail(&fb->filp_head, &arg.fbs);
		} else {
			list_del_init(&fb->filp_head);

			/* This drops the fpriv->fbs reference. */
			drm_framebuffer_put(fb);
		}
	}

	if (!list_empty(&arg.fbs)) {
		INIT_WORK_ONSTACK(&arg.work, drm_mode_rmfb_work_fn);

		schedule_work(&arg.work);
		flush_work(&arg.work);
		destroy_work_on_stack(&arg.work);
	}
}

void drm_framebuffer_free(struct kref *kref)
{
	struct drm_framebuffer *fb =
			container_of(kref, struct drm_framebuffer, base.refcount);
	struct drm_device *dev = fb->dev;

	/*
	 * The lookup idr holds a weak reference, which has not necessarily been
	 * removed at this point. Check for that.
	 */
	drm_mode_object_unregister(dev, &fb->base);

	fb->funcs->destroy(fb);
}

/**
 * drm_framebuffer_init - initialize a framebuffer
 * @dev: DRM device
 * @fb: framebuffer to be initialized
 * @funcs: ... with these functions
 *
 * Allocates an ID for the framebuffer's parent mode object, sets its mode
 * functions & device file and adds it to the master fd list.
 *
 * IMPORTANT:
 * This functions publishes the fb and makes it available for concurrent access
 * by other users. Which means by this point the fb _must_ be fully set up -
 * since all the fb attributes are invariant over its lifetime, no further
 * locking but only correct reference counting is required.
 *
 * Returns:
 * Zero on success, error code on failure.
 */
int drm_framebuffer_init(struct drm_device *dev, struct drm_framebuffer *fb,
			 const struct drm_framebuffer_funcs *funcs)
{
	int ret;

	if (WARN_ON_ONCE(fb->dev != dev || !fb->format))
		return -EINVAL;

	INIT_LIST_HEAD(&fb->filp_head);

	fb->funcs = funcs;
	strcpy(fb->comm, current->comm);

	ret = __drm_mode_object_add(dev, &fb->base, DRM_MODE_OBJECT_FB,
				    false, drm_framebuffer_free);
	if (ret)
		goto out;

	mutex_lock(&dev->mode_config.fb_lock);
	dev->mode_config.num_fb++;
	list_add(&fb->head, &dev->mode_config.fb_list);
	mutex_unlock(&dev->mode_config.fb_lock);

	drm_mode_object_register(dev, &fb->base);
out:
	return ret;
}
EXPORT_SYMBOL(drm_framebuffer_init);

/**
 * drm_framebuffer_lookup - look up a drm framebuffer and grab a reference
 * @dev: drm device
 * @file_priv: drm file to check for lease against.
 * @id: id of the fb object
 *
 * If successful, this grabs an additional reference to the framebuffer -
 * callers need to make sure to eventually unreference the returned framebuffer
 * again, using drm_framebuffer_put().
 */
struct drm_framebuffer *drm_framebuffer_lookup(struct drm_device *dev,
					       struct drm_file *file_priv,
					       uint32_t id)
{
	struct drm_mode_object *obj;
	struct drm_framebuffer *fb = NULL;

	obj = __drm_mode_object_find(dev, file_priv, id, DRM_MODE_OBJECT_FB);
	if (obj)
		fb = obj_to_fb(obj);
	return fb;
}
EXPORT_SYMBOL(drm_framebuffer_lookup);

/**
 * drm_framebuffer_unregister_private - unregister a private fb from the lookup idr
 * @fb: fb to unregister
 *
 * Drivers need to call this when cleaning up driver-private framebuffers, e.g.
 * those used for fbdev. Note that the caller must hold a reference of it's own,
 * i.e. the object may not be destroyed through this call (since it'll lead to a
 * locking inversion).
 *
 * NOTE: This function is deprecated. For driver-private framebuffers it is not
 * recommended to embed a framebuffer struct info fbdev struct, instead, a
 * framebuffer pointer is preferred and drm_framebuffer_put() should be called
 * when the framebuffer is to be cleaned up.
 */
void drm_framebuffer_unregister_private(struct drm_framebuffer *fb)
{
	struct drm_device *dev;

	if (!fb)
		return;

	dev = fb->dev;

	/* Mark fb as reaped and drop idr ref. */
	drm_mode_object_unregister(dev, &fb->base);
}
EXPORT_SYMBOL(drm_framebuffer_unregister_private);

/**
 * drm_framebuffer_cleanup - remove a framebuffer object
 * @fb: framebuffer to remove
 *
 * Cleanup framebuffer. This function is intended to be used from the drivers
 * &drm_framebuffer_funcs.destroy callback. It can also be used to clean up
 * driver private framebuffers embedded into a larger structure.
 *
 * Note that this function does not remove the fb from active usage - if it is
 * still used anywhere, hilarity can ensue since userspace could call getfb on
 * the id and get back -EINVAL. Obviously no concern at driver unload time.
 *
 * Also, the framebuffer will not be removed from the lookup idr - for
 * user-created framebuffers this will happen in in the rmfb ioctl. For
 * driver-private objects (e.g. for fbdev) drivers need to explicitly call
 * drm_framebuffer_unregister_private.
 */
void drm_framebuffer_cleanup(struct drm_framebuffer *fb)
{
	struct drm_device *dev = fb->dev;

	mutex_lock(&dev->mode_config.fb_lock);
	list_del(&fb->head);
	dev->mode_config.num_fb--;
	mutex_unlock(&dev->mode_config.fb_lock);
}
EXPORT_SYMBOL(drm_framebuffer_cleanup);

static int atomic_remove_fb(struct drm_framebuffer *fb)
{
	struct drm_modeset_acquire_ctx ctx;
	struct drm_device *dev = fb->dev;
	struct drm_atomic_state *state;
	struct drm_plane *plane;
	struct drm_connector *conn;
	struct drm_connector_state *conn_state;
	int i, ret;
	unsigned plane_mask;
	bool disable_crtcs = false;

retry_disable:
	drm_modeset_acquire_init(&ctx, 0);

	state = drm_atomic_state_alloc(dev);
	if (!state) {
		ret = -ENOMEM;
		goto out;
	}
	state->acquire_ctx = &ctx;

retry:
	plane_mask = 0;
	ret = drm_modeset_lock_all_ctx(dev, &ctx);
	if (ret)
		goto unlock;

	drm_for_each_plane(plane, dev) {
		struct drm_plane_state *plane_state;

		if (plane->state->fb != fb)
			continue;

		plane_state = drm_atomic_get_plane_state(state, plane);
		if (IS_ERR(plane_state)) {
			ret = PTR_ERR(plane_state);
			goto unlock;
		}

		if (disable_crtcs && plane_state->crtc->primary == plane) {
			struct drm_crtc_state *crtc_state;

			crtc_state = drm_atomic_get_existing_crtc_state(state, plane_state->crtc);

			ret = drm_atomic_add_affected_connectors(state, plane_state->crtc);
			if (ret)
				goto unlock;

			crtc_state->active = false;
			ret = drm_atomic_set_mode_for_crtc(crtc_state, NULL);
			if (ret)
				goto unlock;
		}

		drm_atomic_set_fb_for_plane(plane_state, NULL);
		ret = drm_atomic_set_crtc_for_plane(plane_state, NULL);
		if (ret)
			goto unlock;

		plane_mask |= drm_plane_mask(plane);
	}

	/* This list is only filled when disable_crtcs is set. */
	for_each_new_connector_in_state(state, conn, conn_state, i) {
		ret = drm_atomic_set_crtc_for_connector(conn_state, NULL);

		if (ret)
			goto unlock;
	}

	if (plane_mask)
		ret = drm_atomic_commit(state);

unlock:
	if (ret == -EDEADLK) {
		drm_atomic_state_clear(state);
		drm_modeset_backoff(&ctx);
		goto retry;
	}

	drm_atomic_state_put(state);

out:
	drm_modeset_drop_locks(&ctx);
	drm_modeset_acquire_fini(&ctx);

	if (ret == -EINVAL && !disable_crtcs) {
		disable_crtcs = true;
		goto retry_disable;
	}

	return ret;
}

static void legacy_remove_fb(struct drm_framebuffer *fb)
{
	struct drm_device *dev = fb->dev;
	struct drm_crtc *crtc;
	struct drm_plane *plane;

	drm_modeset_lock_all(dev);
	/* remove from any CRTC */
	drm_for_each_crtc(crtc, dev) {
		if (crtc->primary->fb == fb) {
			/* should turn off the crtc */
			if (drm_crtc_force_disable(crtc))
				DRM_ERROR("failed to reset crtc %p when fb was deleted\n", crtc);
		}
	}

	drm_for_each_plane(plane, dev) {
		if (plane->fb == fb)
			drm_plane_force_disable(plane);
	}
	drm_modeset_unlock_all(dev);
}

/**
 * drm_framebuffer_remove - remove and unreference a framebuffer object
 * @fb: framebuffer to remove
 *
 * Scans all the CRTCs and planes in @dev's mode_config.  If they're
 * using @fb, removes it, setting it to NULL. Then drops the reference to the
 * passed-in framebuffer. Might take the modeset locks.
 *
 * Note that this function optimizes the cleanup away if the caller holds the
 * last reference to the framebuffer. It is also guaranteed to not take the
 * modeset locks in this case.
 */
void drm_framebuffer_remove(struct drm_framebuffer *fb)
{
	struct drm_device *dev;

	if (!fb)
		return;

	dev = fb->dev;

	WARN_ON(!list_empty(&fb->filp_head));

	/*
	 * drm ABI mandates that we remove any deleted framebuffers from active
	 * useage. But since most sane clients only remove framebuffers they no
	 * longer need, try to optimize this away.
	 *
	 * Since we're holding a reference ourselves, observing a refcount of 1
	 * means that we're the last holder and can skip it. Also, the refcount
	 * can never increase from 1 again, so we don't need any barriers or
	 * locks.
	 *
	 * Note that userspace could try to race with use and instate a new
	 * usage _after_ we've cleared all current ones. End result will be an
	 * in-use fb with fb-id == 0. Userspace is allowed to shoot its own foot
	 * in this manner.
	 */
	if (drm_framebuffer_read_refcount(fb) > 1) {
		if (drm_drv_uses_atomic_modeset(dev)) {
			int ret = atomic_remove_fb(fb);
			WARN(ret, "atomic remove_fb failed with %i\n", ret);
		} else
			legacy_remove_fb(fb);
	}

	drm_framebuffer_put(fb);
}
EXPORT_SYMBOL(drm_framebuffer_remove);

/**
 * drm_framebuffer_plane_width - width of the plane given the first plane
 * @width: width of the first plane
 * @fb: the framebuffer
 * @plane: plane index
 *
 * Returns:
 * The width of @plane, given that the width of the first plane is @width.
 */
int drm_framebuffer_plane_width(int width,
				const struct drm_framebuffer *fb, int plane)
{
	if (plane >= fb->format->num_planes)
		return 0;

	return fb_plane_width(width, fb->format, plane);
}
EXPORT_SYMBOL(drm_framebuffer_plane_width);

/**
 * drm_framebuffer_plane_height - height of the plane given the first plane
 * @height: height of the first plane
 * @fb: the framebuffer
 * @plane: plane index
 *
 * Returns:
 * The height of @plane, given that the height of the first plane is @height.
 */
int drm_framebuffer_plane_height(int height,
				 const struct drm_framebuffer *fb, int plane)
{
	if (plane >= fb->format->num_planes)
		return 0;

	return fb_plane_height(height, fb->format, plane);
}
EXPORT_SYMBOL(drm_framebuffer_plane_height);

void drm_framebuffer_print_info(struct drm_printer *p, unsigned int indent,
				const struct drm_framebuffer *fb)
{
	struct drm_format_name_buf format_name;
	unsigned int i;

	drm_printf_indent(p, indent, "allocated by = %s\n", fb->comm);
	drm_printf_indent(p, indent, "refcount=%u\n",
			  drm_framebuffer_read_refcount(fb));
	drm_printf_indent(p, indent, "format=%s\n",
			  drm_get_format_name(fb->format->format, &format_name));
	drm_printf_indent(p, indent, "modifier=0x%llx\n", fb->modifier);
	drm_printf_indent(p, indent, "size=%ux%u\n", fb->width, fb->height);
	drm_printf_indent(p, indent, "layers:\n");

	for (i = 0; i < fb->format->num_planes; i++) {
		drm_printf_indent(p, indent + 1, "size[%u]=%dx%d\n", i,
				  drm_framebuffer_plane_width(fb->width, fb, i),
				  drm_framebuffer_plane_height(fb->height, fb, i));
		drm_printf_indent(p, indent + 1, "pitch[%u]=%u\n", i, fb->pitches[i]);
		drm_printf_indent(p, indent + 1, "offset[%u]=%u\n", i, fb->offsets[i]);
		drm_printf_indent(p, indent + 1, "obj[%u]:%s\n", i,
				  fb->obj[i] ? "" : "(null)");
		if (fb->obj[i])
			drm_gem_print_info(p, indent + 2, fb->obj[i]);
	}
}

#ifdef CONFIG_DEBUG_FS
static int drm_framebuffer_info(struct seq_file *m, void *data)
{
	struct drm_info_node *node = m->private;
	struct drm_device *dev = node->minor->dev;
	struct drm_printer p = drm_seq_file_printer(m);
	struct drm_framebuffer *fb;

	mutex_lock(&dev->mode_config.fb_lock);
	drm_for_each_fb(fb, dev) {
		drm_printf(&p, "framebuffer[%u]:\n", fb->base.id);
		drm_framebuffer_print_info(&p, 1, fb);
	}
	mutex_unlock(&dev->mode_config.fb_lock);

	return 0;
}

static const struct drm_info_list drm_framebuffer_debugfs_list[] = {
	{ "framebuffer", drm_framebuffer_info, 0 },
};

int drm_framebuffer_debugfs_init(struct drm_minor *minor)
{
	return drm_debugfs_create_files(drm_framebuffer_debugfs_list,
				ARRAY_SIZE(drm_framebuffer_debugfs_list),
				minor->debugfs_root, minor);
}
#endif<|MERGE_RESOLUTION|>--- conflicted
+++ resolved
@@ -480,14 +480,11 @@
 		goto out;
 	}
 
-<<<<<<< HEAD
-=======
 	if (!fb->funcs->create_handle) {
 		ret = -ENODEV;
 		goto out;
 	}
 
->>>>>>> e021bb4f
 	r->height = fb->height;
 	r->width = fb->width;
 	r->depth = fb->format->depth;
@@ -505,11 +502,8 @@
 		goto out;
 	}
 
-<<<<<<< HEAD
-=======
 	ret = fb->funcs->create_handle(fb, file_priv, &r->handle);
 
->>>>>>> e021bb4f
 out:
 	drm_framebuffer_put(fb);
 
