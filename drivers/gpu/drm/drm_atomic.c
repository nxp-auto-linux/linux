--- conflicted
+++ resolved
@@ -179,15 +179,6 @@
 			drm_crtc_commit_put(state->crtcs[i].commit);
 			state->crtcs[i].commit = NULL;
 		}
-<<<<<<< HEAD
-
-		state->crtcs[i].commit = NULL;
-		state->crtcs[i].ptr = NULL;
-		state->crtcs[i].state = NULL;
-		state->crtcs[i].old_state = NULL;
-		state->crtcs[i].new_state = NULL;
-=======
->>>>>>> e021bb4f
 	}
 
 	for (i = 0; i < config->num_total_plane; i++) {
